namespace Azure.Storage.Files.Shares
{
    public partial class ShareClient
    {
        protected ShareClient() { }
        public ShareClient(string connectionString, string shareName) { }
        public ShareClient(string connectionString, string shareName, Azure.Storage.Files.Shares.ShareClientOptions options) { }
        public ShareClient(System.Uri shareUri, Azure.AzureSasCredential credential, Azure.Storage.Files.Shares.ShareClientOptions options = null) { }
        public ShareClient(System.Uri shareUri, Azure.Core.TokenCredential credential, Azure.Storage.Files.Shares.ShareClientOptions options = null) { }
        public ShareClient(System.Uri shareUri, Azure.Storage.Files.Shares.ShareClientOptions options = null) { }
        public ShareClient(System.Uri shareUri, Azure.Storage.StorageSharedKeyCredential credential, Azure.Storage.Files.Shares.ShareClientOptions options = null) { }
        public virtual string AccountName { get { throw null; } }
        public virtual bool CanGenerateSasUri { get { throw null; } }
        public virtual string Name { get { throw null; } }
        public virtual System.Uri Uri { get { throw null; } }
        public virtual Azure.Response<Azure.Storage.Files.Shares.Models.ShareInfo> Create(Azure.Storage.Files.Shares.Models.ShareCreateOptions options, System.Threading.CancellationToken cancellationToken = default(System.Threading.CancellationToken)) { throw null; }
        [System.ComponentModel.EditorBrowsableAttribute(System.ComponentModel.EditorBrowsableState.Never)]
        public virtual Azure.Response<Azure.Storage.Files.Shares.Models.ShareInfo> Create(System.Collections.Generic.IDictionary<string, string> metadata = null, int? quotaInGB = default(int?), System.Threading.CancellationToken cancellationToken = default(System.Threading.CancellationToken)) { throw null; }
        public virtual System.Threading.Tasks.Task<Azure.Response<Azure.Storage.Files.Shares.Models.ShareInfo>> CreateAsync(Azure.Storage.Files.Shares.Models.ShareCreateOptions options, System.Threading.CancellationToken cancellationToken = default(System.Threading.CancellationToken)) { throw null; }
        [System.ComponentModel.EditorBrowsableAttribute(System.ComponentModel.EditorBrowsableState.Never)]
        public virtual System.Threading.Tasks.Task<Azure.Response<Azure.Storage.Files.Shares.Models.ShareInfo>> CreateAsync(System.Collections.Generic.IDictionary<string, string> metadata = null, int? quotaInGB = default(int?), System.Threading.CancellationToken cancellationToken = default(System.Threading.CancellationToken)) { throw null; }
        public virtual Azure.Response<Azure.Storage.Files.Shares.ShareDirectoryClient> CreateDirectory(string directoryName, System.Collections.Generic.IDictionary<string, string> metadata = null, Azure.Storage.Files.Shares.Models.FileSmbProperties smbProperties = null, string filePermission = null, System.Threading.CancellationToken cancellationToken = default(System.Threading.CancellationToken)) { throw null; }
        public virtual System.Threading.Tasks.Task<Azure.Response<Azure.Storage.Files.Shares.ShareDirectoryClient>> CreateDirectoryAsync(string directoryName, System.Collections.Generic.IDictionary<string, string> metadata = null, Azure.Storage.Files.Shares.Models.FileSmbProperties smbProperties = null, string filePermission = null, System.Threading.CancellationToken cancellationToken = default(System.Threading.CancellationToken)) { throw null; }
        public virtual Azure.Response<Azure.Storage.Files.Shares.Models.ShareInfo> CreateIfNotExists(Azure.Storage.Files.Shares.Models.ShareCreateOptions options, System.Threading.CancellationToken cancellationToken = default(System.Threading.CancellationToken)) { throw null; }
        [System.ComponentModel.EditorBrowsableAttribute(System.ComponentModel.EditorBrowsableState.Never)]
        public virtual Azure.Response<Azure.Storage.Files.Shares.Models.ShareInfo> CreateIfNotExists(System.Collections.Generic.IDictionary<string, string> metadata = null, int? quotaInGB = default(int?), System.Threading.CancellationToken cancellationToken = default(System.Threading.CancellationToken)) { throw null; }
        public virtual System.Threading.Tasks.Task<Azure.Response<Azure.Storage.Files.Shares.Models.ShareInfo>> CreateIfNotExistsAsync(Azure.Storage.Files.Shares.Models.ShareCreateOptions options, System.Threading.CancellationToken cancellationToken = default(System.Threading.CancellationToken)) { throw null; }
        public virtual System.Threading.Tasks.Task<Azure.Response<Azure.Storage.Files.Shares.Models.ShareInfo>> CreateIfNotExistsAsync(System.Collections.Generic.IDictionary<string, string> metadata = null, int? quotaInGB = default(int?), System.Threading.CancellationToken cancellationToken = default(System.Threading.CancellationToken)) { throw null; }
        public virtual Azure.Response<Azure.Storage.Files.Shares.Models.PermissionInfo> CreatePermission(string permission, System.Threading.CancellationToken cancellationToken = default(System.Threading.CancellationToken)) { throw null; }
        public virtual System.Threading.Tasks.Task<Azure.Response<Azure.Storage.Files.Shares.Models.PermissionInfo>> CreatePermissionAsync(string permission, System.Threading.CancellationToken cancellationToken = default(System.Threading.CancellationToken)) { throw null; }
        public virtual Azure.Response<Azure.Storage.Files.Shares.Models.ShareSnapshotInfo> CreateSnapshot(System.Collections.Generic.IDictionary<string, string> metadata = null, System.Threading.CancellationToken cancellationToken = default(System.Threading.CancellationToken)) { throw null; }
        public virtual System.Threading.Tasks.Task<Azure.Response<Azure.Storage.Files.Shares.Models.ShareSnapshotInfo>> CreateSnapshotAsync(System.Collections.Generic.IDictionary<string, string> metadata = null, System.Threading.CancellationToken cancellationToken = default(System.Threading.CancellationToken)) { throw null; }
        public virtual Azure.Response Delete(Azure.Storage.Files.Shares.Models.ShareDeleteOptions options, System.Threading.CancellationToken cancellationToken = default(System.Threading.CancellationToken)) { throw null; }
        [System.ComponentModel.EditorBrowsableAttribute(System.ComponentModel.EditorBrowsableState.Never)]
        public virtual Azure.Response Delete(bool includeSnapshots = true, System.Threading.CancellationToken cancellationToken = default(System.Threading.CancellationToken)) { throw null; }
        public virtual System.Threading.Tasks.Task<Azure.Response> DeleteAsync(Azure.Storage.Files.Shares.Models.ShareDeleteOptions options, System.Threading.CancellationToken cancellationToken = default(System.Threading.CancellationToken)) { throw null; }
        [System.ComponentModel.EditorBrowsableAttribute(System.ComponentModel.EditorBrowsableState.Never)]
        public virtual System.Threading.Tasks.Task<Azure.Response> DeleteAsync(bool includeSnapshots = true, System.Threading.CancellationToken cancellationToken = default(System.Threading.CancellationToken)) { throw null; }
        public virtual Azure.Response DeleteDirectory(string directoryName, System.Threading.CancellationToken cancellationToken = default(System.Threading.CancellationToken)) { throw null; }
        public virtual System.Threading.Tasks.Task<Azure.Response> DeleteDirectoryAsync(string directoryName, System.Threading.CancellationToken cancellationToken = default(System.Threading.CancellationToken)) { throw null; }
        public virtual Azure.Response<bool> DeleteIfExists(Azure.Storage.Files.Shares.Models.ShareDeleteOptions options, System.Threading.CancellationToken cancellationToken = default(System.Threading.CancellationToken)) { throw null; }
        [System.ComponentModel.EditorBrowsableAttribute(System.ComponentModel.EditorBrowsableState.Never)]
        public virtual Azure.Response<bool> DeleteIfExists(bool includeSnapshots = true, System.Threading.CancellationToken cancellationToken = default(System.Threading.CancellationToken)) { throw null; }
        public virtual System.Threading.Tasks.Task<Azure.Response<bool>> DeleteIfExistsAsync(Azure.Storage.Files.Shares.Models.ShareDeleteOptions options, System.Threading.CancellationToken cancellationToken = default(System.Threading.CancellationToken)) { throw null; }
        [System.ComponentModel.EditorBrowsableAttribute(System.ComponentModel.EditorBrowsableState.Never)]
        public virtual System.Threading.Tasks.Task<Azure.Response<bool>> DeleteIfExistsAsync(bool includeSnapshots = true, System.Threading.CancellationToken cancellationToken = default(System.Threading.CancellationToken)) { throw null; }
        public virtual Azure.Response<bool> Exists(System.Threading.CancellationToken cancellationToken = default(System.Threading.CancellationToken)) { throw null; }
        public virtual System.Threading.Tasks.Task<Azure.Response<bool>> ExistsAsync(System.Threading.CancellationToken cancellationToken = default(System.Threading.CancellationToken)) { throw null; }
        public virtual System.Uri GenerateSasUri(Azure.Storage.Sas.ShareSasBuilder builder) { throw null; }
        public virtual System.Uri GenerateSasUri(Azure.Storage.Sas.ShareSasPermissions permissions, System.DateTimeOffset expiresOn) { throw null; }
        public virtual Azure.Response<System.Collections.Generic.IEnumerable<Azure.Storage.Files.Shares.Models.ShareSignedIdentifier>> GetAccessPolicy(Azure.Storage.Files.Shares.Models.ShareFileRequestConditions conditions = null, System.Threading.CancellationToken cancellationToken = default(System.Threading.CancellationToken)) { throw null; }
        [System.ComponentModel.EditorBrowsableAttribute(System.ComponentModel.EditorBrowsableState.Never)]
        public virtual Azure.Response<System.Collections.Generic.IEnumerable<Azure.Storage.Files.Shares.Models.ShareSignedIdentifier>> GetAccessPolicy(System.Threading.CancellationToken cancellationToken) { throw null; }
        public virtual System.Threading.Tasks.Task<Azure.Response<System.Collections.Generic.IEnumerable<Azure.Storage.Files.Shares.Models.ShareSignedIdentifier>>> GetAccessPolicyAsync(Azure.Storage.Files.Shares.Models.ShareFileRequestConditions conditions = null, System.Threading.CancellationToken cancellationToken = default(System.Threading.CancellationToken)) { throw null; }
        [System.ComponentModel.EditorBrowsableAttribute(System.ComponentModel.EditorBrowsableState.Never)]
        public virtual System.Threading.Tasks.Task<Azure.Response<System.Collections.Generic.IEnumerable<Azure.Storage.Files.Shares.Models.ShareSignedIdentifier>>> GetAccessPolicyAsync(System.Threading.CancellationToken cancellationToken) { throw null; }
        public virtual Azure.Storage.Files.Shares.ShareDirectoryClient GetDirectoryClient(string directoryName) { throw null; }
        protected internal virtual Azure.Storage.Files.Shares.ShareServiceClient GetParentServiceClientCore() { throw null; }
        public virtual Azure.Response<string> GetPermission(string filePermissionKey = null, System.Threading.CancellationToken cancellationToken = default(System.Threading.CancellationToken)) { throw null; }
        public virtual System.Threading.Tasks.Task<Azure.Response<string>> GetPermissionAsync(string filePermissionKey = null, System.Threading.CancellationToken cancellationToken = default(System.Threading.CancellationToken)) { throw null; }
        public virtual Azure.Response<Azure.Storage.Files.Shares.Models.ShareProperties> GetProperties(Azure.Storage.Files.Shares.Models.ShareFileRequestConditions conditions = null, System.Threading.CancellationToken cancellationToken = default(System.Threading.CancellationToken)) { throw null; }
        [System.ComponentModel.EditorBrowsableAttribute(System.ComponentModel.EditorBrowsableState.Never)]
        public virtual Azure.Response<Azure.Storage.Files.Shares.Models.ShareProperties> GetProperties(System.Threading.CancellationToken cancellationToken) { throw null; }
        public virtual System.Threading.Tasks.Task<Azure.Response<Azure.Storage.Files.Shares.Models.ShareProperties>> GetPropertiesAsync(Azure.Storage.Files.Shares.Models.ShareFileRequestConditions conditions = null, System.Threading.CancellationToken cancellationToken = default(System.Threading.CancellationToken)) { throw null; }
        [System.ComponentModel.EditorBrowsableAttribute(System.ComponentModel.EditorBrowsableState.Never)]
        public virtual System.Threading.Tasks.Task<Azure.Response<Azure.Storage.Files.Shares.Models.ShareProperties>> GetPropertiesAsync(System.Threading.CancellationToken cancellationToken) { throw null; }
        public virtual Azure.Storage.Files.Shares.ShareDirectoryClient GetRootDirectoryClient() { throw null; }
        public virtual Azure.Response<Azure.Storage.Files.Shares.Models.ShareStatistics> GetStatistics(Azure.Storage.Files.Shares.Models.ShareFileRequestConditions conditions = null, System.Threading.CancellationToken cancellationToken = default(System.Threading.CancellationToken)) { throw null; }
        [System.ComponentModel.EditorBrowsableAttribute(System.ComponentModel.EditorBrowsableState.Never)]
        public virtual Azure.Response<Azure.Storage.Files.Shares.Models.ShareStatistics> GetStatistics(System.Threading.CancellationToken cancellationToken) { throw null; }
        public virtual System.Threading.Tasks.Task<Azure.Response<Azure.Storage.Files.Shares.Models.ShareStatistics>> GetStatisticsAsync(Azure.Storage.Files.Shares.Models.ShareFileRequestConditions conditions = null, System.Threading.CancellationToken cancellationToken = default(System.Threading.CancellationToken)) { throw null; }
        [System.ComponentModel.EditorBrowsableAttribute(System.ComponentModel.EditorBrowsableState.Never)]
        public virtual System.Threading.Tasks.Task<Azure.Response<Azure.Storage.Files.Shares.Models.ShareStatistics>> GetStatisticsAsync(System.Threading.CancellationToken cancellationToken) { throw null; }
        public virtual Azure.Response<Azure.Storage.Files.Shares.Models.ShareInfo> SetAccessPolicy(System.Collections.Generic.IEnumerable<Azure.Storage.Files.Shares.Models.ShareSignedIdentifier> permissions, Azure.Storage.Files.Shares.Models.ShareFileRequestConditions conditions = null, System.Threading.CancellationToken cancellationToken = default(System.Threading.CancellationToken)) { throw null; }
        [System.ComponentModel.EditorBrowsableAttribute(System.ComponentModel.EditorBrowsableState.Never)]
        public virtual Azure.Response<Azure.Storage.Files.Shares.Models.ShareInfo> SetAccessPolicy(System.Collections.Generic.IEnumerable<Azure.Storage.Files.Shares.Models.ShareSignedIdentifier> permissions, System.Threading.CancellationToken cancellationToken) { throw null; }
        public virtual System.Threading.Tasks.Task<Azure.Response<Azure.Storage.Files.Shares.Models.ShareInfo>> SetAccessPolicyAsync(System.Collections.Generic.IEnumerable<Azure.Storage.Files.Shares.Models.ShareSignedIdentifier> permissions, Azure.Storage.Files.Shares.Models.ShareFileRequestConditions conditions = null, System.Threading.CancellationToken cancellationToken = default(System.Threading.CancellationToken)) { throw null; }
        [System.ComponentModel.EditorBrowsableAttribute(System.ComponentModel.EditorBrowsableState.Never)]
        public virtual System.Threading.Tasks.Task<Azure.Response<Azure.Storage.Files.Shares.Models.ShareInfo>> SetAccessPolicyAsync(System.Collections.Generic.IEnumerable<Azure.Storage.Files.Shares.Models.ShareSignedIdentifier> permissions, System.Threading.CancellationToken cancellationToken) { throw null; }
        public virtual Azure.Response<Azure.Storage.Files.Shares.Models.ShareInfo> SetMetadata(System.Collections.Generic.IDictionary<string, string> metadata, Azure.Storage.Files.Shares.Models.ShareFileRequestConditions conditions = null, System.Threading.CancellationToken cancellationToken = default(System.Threading.CancellationToken)) { throw null; }
        [System.ComponentModel.EditorBrowsableAttribute(System.ComponentModel.EditorBrowsableState.Never)]
        public virtual Azure.Response<Azure.Storage.Files.Shares.Models.ShareInfo> SetMetadata(System.Collections.Generic.IDictionary<string, string> metadata, System.Threading.CancellationToken cancellationToken) { throw null; }
        public virtual System.Threading.Tasks.Task<Azure.Response<Azure.Storage.Files.Shares.Models.ShareInfo>> SetMetadataAsync(System.Collections.Generic.IDictionary<string, string> metadata, Azure.Storage.Files.Shares.Models.ShareFileRequestConditions conditions = null, System.Threading.CancellationToken cancellationToken = default(System.Threading.CancellationToken)) { throw null; }
        [System.ComponentModel.EditorBrowsableAttribute(System.ComponentModel.EditorBrowsableState.Never)]
        public virtual System.Threading.Tasks.Task<Azure.Response<Azure.Storage.Files.Shares.Models.ShareInfo>> SetMetadataAsync(System.Collections.Generic.IDictionary<string, string> metadata, System.Threading.CancellationToken cancellationToken) { throw null; }
        public virtual Azure.Response<Azure.Storage.Files.Shares.Models.ShareInfo> SetProperties(Azure.Storage.Files.Shares.Models.ShareSetPropertiesOptions options, System.Threading.CancellationToken cancellationToken = default(System.Threading.CancellationToken)) { throw null; }
        public virtual System.Threading.Tasks.Task<Azure.Response<Azure.Storage.Files.Shares.Models.ShareInfo>> SetPropertiesAsync(Azure.Storage.Files.Shares.Models.ShareSetPropertiesOptions options, System.Threading.CancellationToken cancellationToken = default(System.Threading.CancellationToken)) { throw null; }
        [System.ComponentModel.EditorBrowsableAttribute(System.ComponentModel.EditorBrowsableState.Never)]
        public virtual Azure.Response<Azure.Storage.Files.Shares.Models.ShareInfo> SetQuota(int quotaInGB = 0, Azure.Storage.Files.Shares.Models.ShareFileRequestConditions conditions = null, System.Threading.CancellationToken cancellationToken = default(System.Threading.CancellationToken)) { throw null; }
        [System.ComponentModel.EditorBrowsableAttribute(System.ComponentModel.EditorBrowsableState.Never)]
        public virtual Azure.Response<Azure.Storage.Files.Shares.Models.ShareInfo> SetQuota(int quotaInGB, System.Threading.CancellationToken cancellationToken) { throw null; }
        [System.ComponentModel.EditorBrowsableAttribute(System.ComponentModel.EditorBrowsableState.Never)]
        public virtual System.Threading.Tasks.Task<Azure.Response<Azure.Storage.Files.Shares.Models.ShareInfo>> SetQuotaAsync(int quotaInGB = 0, Azure.Storage.Files.Shares.Models.ShareFileRequestConditions conditions = null, System.Threading.CancellationToken cancellationToken = default(System.Threading.CancellationToken)) { throw null; }
        [System.ComponentModel.EditorBrowsableAttribute(System.ComponentModel.EditorBrowsableState.Never)]
        public virtual System.Threading.Tasks.Task<Azure.Response<Azure.Storage.Files.Shares.Models.ShareInfo>> SetQuotaAsync(int quotaInGB, System.Threading.CancellationToken cancellationToken) { throw null; }
        public virtual Azure.Storage.Files.Shares.ShareClient WithSnapshot(string snapshot) { throw null; }
    }
    public partial class ShareClientOptions : Azure.Core.ClientOptions
    {
<<<<<<< HEAD
        public ShareClientOptions(Azure.Storage.Files.Shares.ShareClientOptions.ServiceVersion version = Azure.Storage.Files.Shares.ShareClientOptions.ServiceVersion.V2022_11_02) { }
=======
        public ShareClientOptions(Azure.Storage.Files.Shares.ShareClientOptions.ServiceVersion version = Azure.Storage.Files.Shares.ShareClientOptions.ServiceVersion.V2021_12_02) { }
        public bool? AllowSourceTrailingDot { get { throw null; } set { } }
>>>>>>> df8d71c8
        public bool? AllowTrailingDot { get { throw null; } set { } }
        public Azure.Storage.Files.Shares.Models.ShareTokenIntent? ShareTokenIntent { get { throw null; } set { } }
        public Azure.Storage.TransferValidationOptions TransferValidation { get { throw null; } }
        public Azure.Storage.Files.Shares.ShareClientOptions.ServiceVersion Version { get { throw null; } }
        public enum ServiceVersion
        {
            V2019_02_02 = 1,
            V2019_07_07 = 2,
            V2019_12_12 = 3,
            V2020_02_10 = 4,
            V2020_04_08 = 5,
            V2020_06_12 = 6,
            V2020_08_04 = 7,
            V2020_10_02 = 8,
            V2020_12_06 = 9,
            V2021_02_12 = 10,
            V2021_04_10 = 11,
            V2021_06_08 = 12,
            V2021_08_06 = 13,
            V2021_10_04 = 14,
            V2021_12_02 = 15,
            V2022_11_02 = 16,
        }
    }
    public partial class ShareDirectoryClient
    {
        protected ShareDirectoryClient() { }
        public ShareDirectoryClient(string connectionString, string shareName, string directoryPath) { }
        public ShareDirectoryClient(string connectionString, string shareName, string directoryPath, Azure.Storage.Files.Shares.ShareClientOptions options) { }
        public ShareDirectoryClient(System.Uri directoryUri, Azure.AzureSasCredential credential, Azure.Storage.Files.Shares.ShareClientOptions options = null) { }
        public ShareDirectoryClient(System.Uri directoryUri, Azure.Core.TokenCredential credential, Azure.Storage.Files.Shares.ShareClientOptions options = null) { }
        public ShareDirectoryClient(System.Uri directoryUri, Azure.Storage.Files.Shares.ShareClientOptions options = null) { }
        public ShareDirectoryClient(System.Uri directoryUri, Azure.Storage.StorageSharedKeyCredential credential, Azure.Storage.Files.Shares.ShareClientOptions options = null) { }
        public virtual string AccountName { get { throw null; } }
        public virtual bool CanGenerateSasUri { get { throw null; } }
        public virtual string Name { get { throw null; } }
        public virtual string Path { get { throw null; } }
        public virtual string ShareName { get { throw null; } }
        public virtual System.Uri Uri { get { throw null; } }
        public virtual Azure.Response<Azure.Storage.Files.Shares.Models.ShareDirectoryInfo> Create(System.Collections.Generic.IDictionary<string, string> metadata = null, Azure.Storage.Files.Shares.Models.FileSmbProperties smbProperties = null, string filePermission = null, System.Threading.CancellationToken cancellationToken = default(System.Threading.CancellationToken)) { throw null; }
        public virtual System.Threading.Tasks.Task<Azure.Response<Azure.Storage.Files.Shares.Models.ShareDirectoryInfo>> CreateAsync(System.Collections.Generic.IDictionary<string, string> metadata = null, Azure.Storage.Files.Shares.Models.FileSmbProperties smbProperties = null, string filePermission = null, System.Threading.CancellationToken cancellationToken = default(System.Threading.CancellationToken)) { throw null; }
        public virtual Azure.Response<Azure.Storage.Files.Shares.ShareFileClient> CreateFile(string fileName, long maxSize, Azure.Storage.Files.Shares.Models.ShareFileHttpHeaders httpHeaders = null, System.Collections.Generic.IDictionary<string, string> metadata = null, Azure.Storage.Files.Shares.Models.FileSmbProperties smbProperties = null, string filePermission = null, Azure.Storage.Files.Shares.Models.ShareFileRequestConditions conditions = null, System.Threading.CancellationToken cancellationToken = default(System.Threading.CancellationToken)) { throw null; }
        [System.ComponentModel.EditorBrowsableAttribute(System.ComponentModel.EditorBrowsableState.Never)]
        public virtual Azure.Response<Azure.Storage.Files.Shares.ShareFileClient> CreateFile(string fileName, long maxSize, Azure.Storage.Files.Shares.Models.ShareFileHttpHeaders httpHeaders, System.Collections.Generic.IDictionary<string, string> metadata, Azure.Storage.Files.Shares.Models.FileSmbProperties smbProperties, string filePermission, System.Threading.CancellationToken cancellationToken) { throw null; }
        public virtual System.Threading.Tasks.Task<Azure.Response<Azure.Storage.Files.Shares.ShareFileClient>> CreateFileAsync(string fileName, long maxSize, Azure.Storage.Files.Shares.Models.ShareFileHttpHeaders httpHeaders = null, System.Collections.Generic.IDictionary<string, string> metadata = null, Azure.Storage.Files.Shares.Models.FileSmbProperties smbProperties = null, string filePermission = null, Azure.Storage.Files.Shares.Models.ShareFileRequestConditions conditions = null, System.Threading.CancellationToken cancellationToken = default(System.Threading.CancellationToken)) { throw null; }
        [System.ComponentModel.EditorBrowsableAttribute(System.ComponentModel.EditorBrowsableState.Never)]
        public virtual System.Threading.Tasks.Task<Azure.Response<Azure.Storage.Files.Shares.ShareFileClient>> CreateFileAsync(string fileName, long maxSize, Azure.Storage.Files.Shares.Models.ShareFileHttpHeaders httpHeaders, System.Collections.Generic.IDictionary<string, string> metadata, Azure.Storage.Files.Shares.Models.FileSmbProperties smbProperties, string filePermission, System.Threading.CancellationToken cancellationToken) { throw null; }
        public virtual Azure.Response<Azure.Storage.Files.Shares.Models.ShareDirectoryInfo> CreateIfNotExists(System.Collections.Generic.IDictionary<string, string> metadata = null, Azure.Storage.Files.Shares.Models.FileSmbProperties smbProperties = null, string filePermission = null, System.Threading.CancellationToken cancellationToken = default(System.Threading.CancellationToken)) { throw null; }
        public virtual System.Threading.Tasks.Task<Azure.Response<Azure.Storage.Files.Shares.Models.ShareDirectoryInfo>> CreateIfNotExistsAsync(System.Collections.Generic.IDictionary<string, string> metadata = null, Azure.Storage.Files.Shares.Models.FileSmbProperties smbProperties = null, string filePermission = null, System.Threading.CancellationToken cancellationToken = default(System.Threading.CancellationToken)) { throw null; }
        public virtual Azure.Response<Azure.Storage.Files.Shares.ShareDirectoryClient> CreateSubdirectory(string subdirectoryName, System.Collections.Generic.IDictionary<string, string> metadata = null, Azure.Storage.Files.Shares.Models.FileSmbProperties smbProperties = null, string filePermission = null, System.Threading.CancellationToken cancellationToken = default(System.Threading.CancellationToken)) { throw null; }
        public virtual System.Threading.Tasks.Task<Azure.Response<Azure.Storage.Files.Shares.ShareDirectoryClient>> CreateSubdirectoryAsync(string subdirectoryName, System.Collections.Generic.IDictionary<string, string> metadata = null, Azure.Storage.Files.Shares.Models.FileSmbProperties smbProperties = null, string filePermission = null, System.Threading.CancellationToken cancellationToken = default(System.Threading.CancellationToken)) { throw null; }
        public virtual Azure.Response Delete(System.Threading.CancellationToken cancellationToken = default(System.Threading.CancellationToken)) { throw null; }
        public virtual System.Threading.Tasks.Task<Azure.Response> DeleteAsync(System.Threading.CancellationToken cancellationToken = default(System.Threading.CancellationToken)) { throw null; }
        public virtual Azure.Response DeleteFile(string fileName, Azure.Storage.Files.Shares.Models.ShareFileRequestConditions conditions = null, System.Threading.CancellationToken cancellationToken = default(System.Threading.CancellationToken)) { throw null; }
        [System.ComponentModel.EditorBrowsableAttribute(System.ComponentModel.EditorBrowsableState.Never)]
        public virtual Azure.Response DeleteFile(string fileName, System.Threading.CancellationToken cancellationToken) { throw null; }
        public virtual System.Threading.Tasks.Task<Azure.Response> DeleteFileAsync(string fileName, Azure.Storage.Files.Shares.Models.ShareFileRequestConditions conditions = null, System.Threading.CancellationToken cancellationToken = default(System.Threading.CancellationToken)) { throw null; }
        [System.ComponentModel.EditorBrowsableAttribute(System.ComponentModel.EditorBrowsableState.Never)]
        public virtual System.Threading.Tasks.Task<Azure.Response> DeleteFileAsync(string fileName, System.Threading.CancellationToken cancellationToken) { throw null; }
        public virtual Azure.Response<bool> DeleteIfExists(System.Threading.CancellationToken cancellationToken = default(System.Threading.CancellationToken)) { throw null; }
        public virtual System.Threading.Tasks.Task<Azure.Response<bool>> DeleteIfExistsAsync(System.Threading.CancellationToken cancellationToken = default(System.Threading.CancellationToken)) { throw null; }
        public virtual Azure.Response DeleteSubdirectory(string subdirectoryName, System.Threading.CancellationToken cancellationToken = default(System.Threading.CancellationToken)) { throw null; }
        public virtual System.Threading.Tasks.Task<Azure.Response> DeleteSubdirectoryAsync(string subdirectoryName, System.Threading.CancellationToken cancellationToken = default(System.Threading.CancellationToken)) { throw null; }
        public virtual Azure.Response<bool> Exists(System.Threading.CancellationToken cancellationToken = default(System.Threading.CancellationToken)) { throw null; }
        public virtual System.Threading.Tasks.Task<Azure.Response<bool>> ExistsAsync(System.Threading.CancellationToken cancellationToken = default(System.Threading.CancellationToken)) { throw null; }
        public virtual Azure.Storage.Files.Shares.Models.CloseHandlesResult ForceCloseAllHandles(bool? recursive = default(bool?), System.Threading.CancellationToken cancellationToken = default(System.Threading.CancellationToken)) { throw null; }
        public virtual System.Threading.Tasks.Task<Azure.Storage.Files.Shares.Models.CloseHandlesResult> ForceCloseAllHandlesAsync(bool? recursive = default(bool?), System.Threading.CancellationToken cancellationToken = default(System.Threading.CancellationToken)) { throw null; }
        public virtual Azure.Response<Azure.Storage.Files.Shares.Models.CloseHandlesResult> ForceCloseHandle(string handleId, System.Threading.CancellationToken cancellationToken = default(System.Threading.CancellationToken)) { throw null; }
        public virtual System.Threading.Tasks.Task<Azure.Response<Azure.Storage.Files.Shares.Models.CloseHandlesResult>> ForceCloseHandleAsync(string handleId, System.Threading.CancellationToken cancellationToken = default(System.Threading.CancellationToken)) { throw null; }
        public virtual System.Uri GenerateSasUri(Azure.Storage.Sas.ShareFileSasPermissions permissions, System.DateTimeOffset expiresOn) { throw null; }
        public virtual System.Uri GenerateSasUri(Azure.Storage.Sas.ShareSasBuilder builder) { throw null; }
        public virtual Azure.Storage.Files.Shares.ShareFileClient GetFileClient(string fileName) { throw null; }
        public virtual Azure.Pageable<Azure.Storage.Files.Shares.Models.ShareFileItem> GetFilesAndDirectories(Azure.Storage.Files.Shares.Models.ShareDirectoryGetFilesAndDirectoriesOptions options = null, System.Threading.CancellationToken cancellationToken = default(System.Threading.CancellationToken)) { throw null; }
        public virtual Azure.Pageable<Azure.Storage.Files.Shares.Models.ShareFileItem> GetFilesAndDirectories(string prefix, System.Threading.CancellationToken cancellationToken = default(System.Threading.CancellationToken)) { throw null; }
        public virtual Azure.AsyncPageable<Azure.Storage.Files.Shares.Models.ShareFileItem> GetFilesAndDirectoriesAsync(Azure.Storage.Files.Shares.Models.ShareDirectoryGetFilesAndDirectoriesOptions options = null, System.Threading.CancellationToken cancellationToken = default(System.Threading.CancellationToken)) { throw null; }
        public virtual Azure.AsyncPageable<Azure.Storage.Files.Shares.Models.ShareFileItem> GetFilesAndDirectoriesAsync(string prefix, System.Threading.CancellationToken cancellationToken = default(System.Threading.CancellationToken)) { throw null; }
        public virtual Azure.Pageable<Azure.Storage.Files.Shares.Models.ShareFileHandle> GetHandles(bool? recursive = default(bool?), System.Threading.CancellationToken cancellationToken = default(System.Threading.CancellationToken)) { throw null; }
        public virtual Azure.AsyncPageable<Azure.Storage.Files.Shares.Models.ShareFileHandle> GetHandlesAsync(bool? recursive = default(bool?), System.Threading.CancellationToken cancellationToken = default(System.Threading.CancellationToken)) { throw null; }
        protected internal virtual Azure.Storage.Files.Shares.ShareDirectoryClient GetParentDirectoryClientCore() { throw null; }
        protected internal virtual Azure.Storage.Files.Shares.ShareClient GetParentShareClientCore() { throw null; }
        public virtual Azure.Response<Azure.Storage.Files.Shares.Models.ShareDirectoryProperties> GetProperties(System.Threading.CancellationToken cancellationToken = default(System.Threading.CancellationToken)) { throw null; }
        public virtual System.Threading.Tasks.Task<Azure.Response<Azure.Storage.Files.Shares.Models.ShareDirectoryProperties>> GetPropertiesAsync(System.Threading.CancellationToken cancellationToken = default(System.Threading.CancellationToken)) { throw null; }
        public virtual Azure.Storage.Files.Shares.ShareDirectoryClient GetSubdirectoryClient(string subdirectoryName) { throw null; }
        public virtual Azure.Response<Azure.Storage.Files.Shares.ShareDirectoryClient> Rename(string destinationPath, Azure.Storage.Files.Shares.Models.ShareFileRenameOptions options = null, System.Threading.CancellationToken cancellationToken = default(System.Threading.CancellationToken)) { throw null; }
        public virtual System.Threading.Tasks.Task<Azure.Response<Azure.Storage.Files.Shares.ShareDirectoryClient>> RenameAsync(string destinationPath, Azure.Storage.Files.Shares.Models.ShareFileRenameOptions options = null, System.Threading.CancellationToken cancellationToken = default(System.Threading.CancellationToken)) { throw null; }
        public virtual Azure.Response<Azure.Storage.Files.Shares.Models.ShareDirectoryInfo> SetHttpHeaders(Azure.Storage.Files.Shares.Models.FileSmbProperties smbProperties = null, string filePermission = null, System.Threading.CancellationToken cancellationToken = default(System.Threading.CancellationToken)) { throw null; }
        public virtual System.Threading.Tasks.Task<Azure.Response<Azure.Storage.Files.Shares.Models.ShareDirectoryInfo>> SetHttpHeadersAsync(Azure.Storage.Files.Shares.Models.FileSmbProperties smbProperties = null, string filePermission = null, System.Threading.CancellationToken cancellationToken = default(System.Threading.CancellationToken)) { throw null; }
        public virtual Azure.Response<Azure.Storage.Files.Shares.Models.ShareDirectoryInfo> SetMetadata(System.Collections.Generic.IDictionary<string, string> metadata, System.Threading.CancellationToken cancellationToken = default(System.Threading.CancellationToken)) { throw null; }
        public virtual System.Threading.Tasks.Task<Azure.Response<Azure.Storage.Files.Shares.Models.ShareDirectoryInfo>> SetMetadataAsync(System.Collections.Generic.IDictionary<string, string> metadata, System.Threading.CancellationToken cancellationToken = default(System.Threading.CancellationToken)) { throw null; }
        public virtual Azure.Storage.Files.Shares.ShareDirectoryClient WithSnapshot(string snapshot) { throw null; }
    }
    public partial class ShareFileClient
    {
        protected ShareFileClient() { }
        public ShareFileClient(string connectionString, string shareName, string filePath) { }
        public ShareFileClient(string connectionString, string shareName, string filePath, Azure.Storage.Files.Shares.ShareClientOptions options) { }
        public ShareFileClient(System.Uri fileUri, Azure.AzureSasCredential credential, Azure.Storage.Files.Shares.ShareClientOptions options = null) { }
        public ShareFileClient(System.Uri fileUri, Azure.Core.TokenCredential credential, Azure.Storage.Files.Shares.ShareClientOptions options = null) { }
        public ShareFileClient(System.Uri fileUri, Azure.Storage.Files.Shares.ShareClientOptions options = null) { }
        public ShareFileClient(System.Uri fileUri, Azure.Storage.StorageSharedKeyCredential credential, Azure.Storage.Files.Shares.ShareClientOptions options = null) { }
        public virtual string AccountName { get { throw null; } }
        public virtual bool CanGenerateSasUri { get { throw null; } }
        public virtual string Name { get { throw null; } }
        public virtual string Path { get { throw null; } }
        public virtual string ShareName { get { throw null; } }
        public virtual System.Uri Uri { get { throw null; } }
        public virtual Azure.Response AbortCopy(string copyId, Azure.Storage.Files.Shares.Models.ShareFileRequestConditions conditions = null, System.Threading.CancellationToken cancellationToken = default(System.Threading.CancellationToken)) { throw null; }
        [System.ComponentModel.EditorBrowsableAttribute(System.ComponentModel.EditorBrowsableState.Never)]
        public virtual Azure.Response AbortCopy(string copyId, System.Threading.CancellationToken cancellationToken) { throw null; }
        public virtual System.Threading.Tasks.Task<Azure.Response> AbortCopyAsync(string copyId, Azure.Storage.Files.Shares.Models.ShareFileRequestConditions conditions = null, System.Threading.CancellationToken cancellationToken = default(System.Threading.CancellationToken)) { throw null; }
        [System.ComponentModel.EditorBrowsableAttribute(System.ComponentModel.EditorBrowsableState.Never)]
        public virtual System.Threading.Tasks.Task<Azure.Response> AbortCopyAsync(string copyId, System.Threading.CancellationToken cancellationToken) { throw null; }
        public virtual Azure.Response<Azure.Storage.Files.Shares.Models.ShareFileUploadInfo> ClearRange(Azure.HttpRange range, Azure.Storage.Files.Shares.Models.ShareFileRequestConditions conditions = null, System.Threading.CancellationToken cancellationToken = default(System.Threading.CancellationToken)) { throw null; }
        public virtual System.Threading.Tasks.Task<Azure.Response<Azure.Storage.Files.Shares.Models.ShareFileUploadInfo>> ClearRangeAsync(Azure.HttpRange range, Azure.Storage.Files.Shares.Models.ShareFileRequestConditions conditions = null, System.Threading.CancellationToken cancellationToken = default(System.Threading.CancellationToken)) { throw null; }
        public virtual Azure.Response<Azure.Storage.Files.Shares.Models.ShareFileInfo> Create(long maxSize, Azure.Storage.Files.Shares.Models.ShareFileHttpHeaders httpHeaders = null, System.Collections.Generic.IDictionary<string, string> metadata = null, Azure.Storage.Files.Shares.Models.FileSmbProperties smbProperties = null, string filePermission = null, Azure.Storage.Files.Shares.Models.ShareFileRequestConditions conditions = null, System.Threading.CancellationToken cancellationToken = default(System.Threading.CancellationToken)) { throw null; }
        [System.ComponentModel.EditorBrowsableAttribute(System.ComponentModel.EditorBrowsableState.Never)]
        public virtual Azure.Response<Azure.Storage.Files.Shares.Models.ShareFileInfo> Create(long maxSize, Azure.Storage.Files.Shares.Models.ShareFileHttpHeaders httpHeaders, System.Collections.Generic.IDictionary<string, string> metadata, Azure.Storage.Files.Shares.Models.FileSmbProperties smbProperties, string filePermission, System.Threading.CancellationToken cancellationToken) { throw null; }
        public virtual System.Threading.Tasks.Task<Azure.Response<Azure.Storage.Files.Shares.Models.ShareFileInfo>> CreateAsync(long maxSize, Azure.Storage.Files.Shares.Models.ShareFileHttpHeaders httpHeaders = null, System.Collections.Generic.IDictionary<string, string> metadata = null, Azure.Storage.Files.Shares.Models.FileSmbProperties smbProperties = null, string filePermission = null, Azure.Storage.Files.Shares.Models.ShareFileRequestConditions conditions = null, System.Threading.CancellationToken cancellationToken = default(System.Threading.CancellationToken)) { throw null; }
        [System.ComponentModel.EditorBrowsableAttribute(System.ComponentModel.EditorBrowsableState.Never)]
        public virtual System.Threading.Tasks.Task<Azure.Response<Azure.Storage.Files.Shares.Models.ShareFileInfo>> CreateAsync(long maxSize, Azure.Storage.Files.Shares.Models.ShareFileHttpHeaders httpHeaders, System.Collections.Generic.IDictionary<string, string> metadata, Azure.Storage.Files.Shares.Models.FileSmbProperties smbProperties, string filePermission, System.Threading.CancellationToken cancellationToken) { throw null; }
        public virtual Azure.Response Delete(Azure.Storage.Files.Shares.Models.ShareFileRequestConditions conditions = null, System.Threading.CancellationToken cancellationToken = default(System.Threading.CancellationToken)) { throw null; }
        [System.ComponentModel.EditorBrowsableAttribute(System.ComponentModel.EditorBrowsableState.Never)]
        public virtual Azure.Response Delete(System.Threading.CancellationToken cancellationToken) { throw null; }
        public virtual System.Threading.Tasks.Task<Azure.Response> DeleteAsync(Azure.Storage.Files.Shares.Models.ShareFileRequestConditions conditions = null, System.Threading.CancellationToken cancellationToken = default(System.Threading.CancellationToken)) { throw null; }
        [System.ComponentModel.EditorBrowsableAttribute(System.ComponentModel.EditorBrowsableState.Never)]
        public virtual System.Threading.Tasks.Task<Azure.Response> DeleteAsync(System.Threading.CancellationToken cancellationToken) { throw null; }
        public virtual Azure.Response<bool> DeleteIfExists(Azure.Storage.Files.Shares.Models.ShareFileRequestConditions conditions = null, System.Threading.CancellationToken cancellationToken = default(System.Threading.CancellationToken)) { throw null; }
        public virtual System.Threading.Tasks.Task<Azure.Response<bool>> DeleteIfExistsAsync(Azure.Storage.Files.Shares.Models.ShareFileRequestConditions conditions = null, System.Threading.CancellationToken cancellationToken = default(System.Threading.CancellationToken)) { throw null; }
        [System.ComponentModel.EditorBrowsableAttribute(System.ComponentModel.EditorBrowsableState.Never)]
        public virtual Azure.Response<Azure.Storage.Files.Shares.Models.ShareFileDownloadInfo> Download(Azure.HttpRange range, bool rangeGetContentHash, Azure.Storage.Files.Shares.Models.ShareFileRequestConditions conditions, System.Threading.CancellationToken cancellationToken) { throw null; }
        [System.ComponentModel.EditorBrowsableAttribute(System.ComponentModel.EditorBrowsableState.Never)]
        public virtual Azure.Response<Azure.Storage.Files.Shares.Models.ShareFileDownloadInfo> Download(Azure.HttpRange range, bool rangeGetContentHash, System.Threading.CancellationToken cancellationToken) { throw null; }
        public virtual Azure.Response<Azure.Storage.Files.Shares.Models.ShareFileDownloadInfo> Download(Azure.Storage.Files.Shares.Models.ShareFileDownloadOptions options = null, System.Threading.CancellationToken cancellationToken = default(System.Threading.CancellationToken)) { throw null; }
        [System.ComponentModel.EditorBrowsableAttribute(System.ComponentModel.EditorBrowsableState.Never)]
        public virtual System.Threading.Tasks.Task<Azure.Response<Azure.Storage.Files.Shares.Models.ShareFileDownloadInfo>> DownloadAsync(Azure.HttpRange range, bool rangeGetContentHash, Azure.Storage.Files.Shares.Models.ShareFileRequestConditions conditions, System.Threading.CancellationToken cancellationToken) { throw null; }
        [System.ComponentModel.EditorBrowsableAttribute(System.ComponentModel.EditorBrowsableState.Never)]
        public virtual System.Threading.Tasks.Task<Azure.Response<Azure.Storage.Files.Shares.Models.ShareFileDownloadInfo>> DownloadAsync(Azure.HttpRange range, bool rangeGetContentHash, System.Threading.CancellationToken cancellationToken) { throw null; }
        public virtual System.Threading.Tasks.Task<Azure.Response<Azure.Storage.Files.Shares.Models.ShareFileDownloadInfo>> DownloadAsync(Azure.Storage.Files.Shares.Models.ShareFileDownloadOptions options = null, System.Threading.CancellationToken cancellationToken = default(System.Threading.CancellationToken)) { throw null; }
        public virtual Azure.Response<bool> Exists(System.Threading.CancellationToken cancellationToken = default(System.Threading.CancellationToken)) { throw null; }
        public virtual System.Threading.Tasks.Task<Azure.Response<bool>> ExistsAsync(System.Threading.CancellationToken cancellationToken = default(System.Threading.CancellationToken)) { throw null; }
        public virtual Azure.Storage.Files.Shares.Models.CloseHandlesResult ForceCloseAllHandles(System.Threading.CancellationToken cancellationToken = default(System.Threading.CancellationToken)) { throw null; }
        public virtual System.Threading.Tasks.Task<Azure.Storage.Files.Shares.Models.CloseHandlesResult> ForceCloseAllHandlesAsync(System.Threading.CancellationToken cancellationToken = default(System.Threading.CancellationToken)) { throw null; }
        public virtual Azure.Response<Azure.Storage.Files.Shares.Models.CloseHandlesResult> ForceCloseHandle(string handleId, System.Threading.CancellationToken cancellationToken = default(System.Threading.CancellationToken)) { throw null; }
        public virtual System.Threading.Tasks.Task<Azure.Response<Azure.Storage.Files.Shares.Models.CloseHandlesResult>> ForceCloseHandleAsync(string handleId, System.Threading.CancellationToken cancellationToken = default(System.Threading.CancellationToken)) { throw null; }
        public virtual System.Uri GenerateSasUri(Azure.Storage.Sas.ShareFileSasPermissions permissions, System.DateTimeOffset expiresOn) { throw null; }
        public virtual System.Uri GenerateSasUri(Azure.Storage.Sas.ShareSasBuilder builder) { throw null; }
        public virtual Azure.Pageable<Azure.Storage.Files.Shares.Models.ShareFileHandle> GetHandles(System.Threading.CancellationToken cancellationToken = default(System.Threading.CancellationToken)) { throw null; }
        public virtual Azure.AsyncPageable<Azure.Storage.Files.Shares.Models.ShareFileHandle> GetHandlesAsync(System.Threading.CancellationToken cancellationToken = default(System.Threading.CancellationToken)) { throw null; }
        protected internal virtual Azure.Storage.Files.Shares.ShareClient GetParentShareClientCore() { throw null; }
        protected internal virtual Azure.Storage.Files.Shares.ShareDirectoryClient GetParentShareDirectoryClientCore() { throw null; }
        public virtual Azure.Response<Azure.Storage.Files.Shares.Models.ShareFileProperties> GetProperties(Azure.Storage.Files.Shares.Models.ShareFileRequestConditions conditions = null, System.Threading.CancellationToken cancellationToken = default(System.Threading.CancellationToken)) { throw null; }
        [System.ComponentModel.EditorBrowsableAttribute(System.ComponentModel.EditorBrowsableState.Never)]
        public virtual Azure.Response<Azure.Storage.Files.Shares.Models.ShareFileProperties> GetProperties(System.Threading.CancellationToken cancellationToken) { throw null; }
        public virtual System.Threading.Tasks.Task<Azure.Response<Azure.Storage.Files.Shares.Models.ShareFileProperties>> GetPropertiesAsync(Azure.Storage.Files.Shares.Models.ShareFileRequestConditions conditions = null, System.Threading.CancellationToken cancellationToken = default(System.Threading.CancellationToken)) { throw null; }
        [System.ComponentModel.EditorBrowsableAttribute(System.ComponentModel.EditorBrowsableState.Never)]
        public virtual System.Threading.Tasks.Task<Azure.Response<Azure.Storage.Files.Shares.Models.ShareFileProperties>> GetPropertiesAsync(System.Threading.CancellationToken cancellationToken) { throw null; }
        [System.ComponentModel.EditorBrowsableAttribute(System.ComponentModel.EditorBrowsableState.Never)]
        public virtual Azure.Response<Azure.Storage.Files.Shares.Models.ShareFileRangeInfo> GetRangeList(Azure.HttpRange range, Azure.Storage.Files.Shares.Models.ShareFileRequestConditions conditions = null, System.Threading.CancellationToken cancellationToken = default(System.Threading.CancellationToken)) { throw null; }
        [System.ComponentModel.EditorBrowsableAttribute(System.ComponentModel.EditorBrowsableState.Never)]
        public virtual Azure.Response<Azure.Storage.Files.Shares.Models.ShareFileRangeInfo> GetRangeList(Azure.HttpRange range, System.Threading.CancellationToken cancellationToken) { throw null; }
        public virtual Azure.Response<Azure.Storage.Files.Shares.Models.ShareFileRangeInfo> GetRangeList(Azure.Storage.Files.Shares.Models.ShareFileGetRangeListOptions options = null, System.Threading.CancellationToken cancellationToken = default(System.Threading.CancellationToken)) { throw null; }
        [System.ComponentModel.EditorBrowsableAttribute(System.ComponentModel.EditorBrowsableState.Never)]
        public virtual System.Threading.Tasks.Task<Azure.Response<Azure.Storage.Files.Shares.Models.ShareFileRangeInfo>> GetRangeListAsync(Azure.HttpRange range, Azure.Storage.Files.Shares.Models.ShareFileRequestConditions conditions = null, System.Threading.CancellationToken cancellationToken = default(System.Threading.CancellationToken)) { throw null; }
        [System.ComponentModel.EditorBrowsableAttribute(System.ComponentModel.EditorBrowsableState.Never)]
        public virtual System.Threading.Tasks.Task<Azure.Response<Azure.Storage.Files.Shares.Models.ShareFileRangeInfo>> GetRangeListAsync(Azure.HttpRange range, System.Threading.CancellationToken cancellationToken) { throw null; }
        public virtual System.Threading.Tasks.Task<Azure.Response<Azure.Storage.Files.Shares.Models.ShareFileRangeInfo>> GetRangeListAsync(Azure.Storage.Files.Shares.Models.ShareFileGetRangeListOptions options = null, System.Threading.CancellationToken cancellationToken = default(System.Threading.CancellationToken)) { throw null; }
        public virtual Azure.Response<Azure.Storage.Files.Shares.Models.ShareFileRangeInfo> GetRangeListDiff(Azure.Storage.Files.Shares.Models.ShareFileGetRangeListDiffOptions options = null, System.Threading.CancellationToken cancellationToken = default(System.Threading.CancellationToken)) { throw null; }
        public virtual System.Threading.Tasks.Task<Azure.Response<Azure.Storage.Files.Shares.Models.ShareFileRangeInfo>> GetRangeListDiffAsync(Azure.Storage.Files.Shares.Models.ShareFileGetRangeListDiffOptions options = null, System.Threading.CancellationToken cancellationToken = default(System.Threading.CancellationToken)) { throw null; }
        public virtual System.IO.Stream OpenRead(Azure.Storage.Files.Shares.Models.ShareFileOpenReadOptions options, System.Threading.CancellationToken cancellationToken = default(System.Threading.CancellationToken)) { throw null; }
        [System.ComponentModel.EditorBrowsableAttribute(System.ComponentModel.EditorBrowsableState.Never)]
        public virtual System.IO.Stream OpenRead(bool allowfileModifications, long position = (long)0, int? bufferSize = default(int?), System.Threading.CancellationToken cancellationToken = default(System.Threading.CancellationToken)) { throw null; }
        [System.ComponentModel.EditorBrowsableAttribute(System.ComponentModel.EditorBrowsableState.Never)]
        public virtual System.IO.Stream OpenRead(long position = (long)0, int? bufferSize = default(int?), Azure.Storage.Files.Shares.Models.ShareFileRequestConditions conditions = null, System.Threading.CancellationToken cancellationToken = default(System.Threading.CancellationToken)) { throw null; }
        public virtual System.Threading.Tasks.Task<System.IO.Stream> OpenReadAsync(Azure.Storage.Files.Shares.Models.ShareFileOpenReadOptions options, System.Threading.CancellationToken cancellationToken = default(System.Threading.CancellationToken)) { throw null; }
        [System.ComponentModel.EditorBrowsableAttribute(System.ComponentModel.EditorBrowsableState.Never)]
        public virtual System.Threading.Tasks.Task<System.IO.Stream> OpenReadAsync(bool allowfileModifications, long position = (long)0, int? bufferSize = default(int?), System.Threading.CancellationToken cancellationToken = default(System.Threading.CancellationToken)) { throw null; }
        [System.ComponentModel.EditorBrowsableAttribute(System.ComponentModel.EditorBrowsableState.Never)]
        public virtual System.Threading.Tasks.Task<System.IO.Stream> OpenReadAsync(long position = (long)0, int? bufferSize = default(int?), Azure.Storage.Files.Shares.Models.ShareFileRequestConditions conditions = null, System.Threading.CancellationToken cancellationToken = default(System.Threading.CancellationToken)) { throw null; }
        public virtual System.IO.Stream OpenWrite(bool overwrite, long position, Azure.Storage.Files.Shares.Models.ShareFileOpenWriteOptions options = null, System.Threading.CancellationToken cancellationToken = default(System.Threading.CancellationToken)) { throw null; }
        public virtual System.Threading.Tasks.Task<System.IO.Stream> OpenWriteAsync(bool overwrite, long position, Azure.Storage.Files.Shares.Models.ShareFileOpenWriteOptions options = null, System.Threading.CancellationToken cancellationToken = default(System.Threading.CancellationToken)) { throw null; }
        public virtual Azure.Response<Azure.Storage.Files.Shares.ShareFileClient> Rename(string destinationPath, Azure.Storage.Files.Shares.Models.ShareFileRenameOptions options = null, System.Threading.CancellationToken cancellationToken = default(System.Threading.CancellationToken)) { throw null; }
        public virtual System.Threading.Tasks.Task<Azure.Response<Azure.Storage.Files.Shares.ShareFileClient>> RenameAsync(string destinationPath, Azure.Storage.Files.Shares.Models.ShareFileRenameOptions options = null, System.Threading.CancellationToken cancellationToken = default(System.Threading.CancellationToken)) { throw null; }
        public virtual Azure.Response<Azure.Storage.Files.Shares.Models.ShareFileInfo> SetHttpHeaders(long? newSize = default(long?), Azure.Storage.Files.Shares.Models.ShareFileHttpHeaders httpHeaders = null, Azure.Storage.Files.Shares.Models.FileSmbProperties smbProperties = null, string filePermission = null, Azure.Storage.Files.Shares.Models.ShareFileRequestConditions conditions = null, System.Threading.CancellationToken cancellationToken = default(System.Threading.CancellationToken)) { throw null; }
        [System.ComponentModel.EditorBrowsableAttribute(System.ComponentModel.EditorBrowsableState.Never)]
        public virtual Azure.Response<Azure.Storage.Files.Shares.Models.ShareFileInfo> SetHttpHeaders(long? newSize, Azure.Storage.Files.Shares.Models.ShareFileHttpHeaders httpHeaders, Azure.Storage.Files.Shares.Models.FileSmbProperties smbProperties, string filePermission, System.Threading.CancellationToken cancellationToken) { throw null; }
        public virtual System.Threading.Tasks.Task<Azure.Response<Azure.Storage.Files.Shares.Models.ShareFileInfo>> SetHttpHeadersAsync(long? newSize = default(long?), Azure.Storage.Files.Shares.Models.ShareFileHttpHeaders httpHeaders = null, Azure.Storage.Files.Shares.Models.FileSmbProperties smbProperties = null, string filePermission = null, Azure.Storage.Files.Shares.Models.ShareFileRequestConditions conditions = null, System.Threading.CancellationToken cancellationToken = default(System.Threading.CancellationToken)) { throw null; }
        [System.ComponentModel.EditorBrowsableAttribute(System.ComponentModel.EditorBrowsableState.Never)]
        public virtual System.Threading.Tasks.Task<Azure.Response<Azure.Storage.Files.Shares.Models.ShareFileInfo>> SetHttpHeadersAsync(long? newSize, Azure.Storage.Files.Shares.Models.ShareFileHttpHeaders httpHeaders, Azure.Storage.Files.Shares.Models.FileSmbProperties smbProperties, string filePermission, System.Threading.CancellationToken cancellationToken) { throw null; }
        public virtual Azure.Response<Azure.Storage.Files.Shares.Models.ShareFileInfo> SetMetadata(System.Collections.Generic.IDictionary<string, string> metadata, Azure.Storage.Files.Shares.Models.ShareFileRequestConditions conditions = null, System.Threading.CancellationToken cancellationToken = default(System.Threading.CancellationToken)) { throw null; }
        [System.ComponentModel.EditorBrowsableAttribute(System.ComponentModel.EditorBrowsableState.Never)]
        public virtual Azure.Response<Azure.Storage.Files.Shares.Models.ShareFileInfo> SetMetadata(System.Collections.Generic.IDictionary<string, string> metadata, System.Threading.CancellationToken cancellationToken) { throw null; }
        public virtual System.Threading.Tasks.Task<Azure.Response<Azure.Storage.Files.Shares.Models.ShareFileInfo>> SetMetadataAsync(System.Collections.Generic.IDictionary<string, string> metadata, Azure.Storage.Files.Shares.Models.ShareFileRequestConditions conditions = null, System.Threading.CancellationToken cancellationToken = default(System.Threading.CancellationToken)) { throw null; }
        [System.ComponentModel.EditorBrowsableAttribute(System.ComponentModel.EditorBrowsableState.Never)]
        public virtual System.Threading.Tasks.Task<Azure.Response<Azure.Storage.Files.Shares.Models.ShareFileInfo>> SetMetadataAsync(System.Collections.Generic.IDictionary<string, string> metadata, System.Threading.CancellationToken cancellationToken) { throw null; }
        public virtual Azure.Response<Azure.Storage.Files.Shares.Models.ShareFileCopyInfo> StartCopy(System.Uri sourceUri, Azure.Storage.Files.Shares.Models.ShareFileCopyOptions options = null, System.Threading.CancellationToken cancellationToken = default(System.Threading.CancellationToken)) { throw null; }
        [System.ComponentModel.EditorBrowsableAttribute(System.ComponentModel.EditorBrowsableState.Never)]
        public virtual Azure.Response<Azure.Storage.Files.Shares.Models.ShareFileCopyInfo> StartCopy(System.Uri sourceUri, System.Collections.Generic.IDictionary<string, string> metadata, Azure.Storage.Files.Shares.Models.FileSmbProperties smbProperties, string filePermission, Azure.Storage.Files.Shares.Models.PermissionCopyMode? filePermissionCopyMode, bool? ignoreReadOnly, bool? setArchiveAttribute, Azure.Storage.Files.Shares.Models.ShareFileRequestConditions conditions, System.Threading.CancellationToken cancellationToken) { throw null; }
        [System.ComponentModel.EditorBrowsableAttribute(System.ComponentModel.EditorBrowsableState.Never)]
        public virtual Azure.Response<Azure.Storage.Files.Shares.Models.ShareFileCopyInfo> StartCopy(System.Uri sourceUri, System.Collections.Generic.IDictionary<string, string> metadata, System.Threading.CancellationToken cancellationToken) { throw null; }
        public virtual System.Threading.Tasks.Task<Azure.Response<Azure.Storage.Files.Shares.Models.ShareFileCopyInfo>> StartCopyAsync(System.Uri sourceUri, Azure.Storage.Files.Shares.Models.ShareFileCopyOptions options = null, System.Threading.CancellationToken cancellationToken = default(System.Threading.CancellationToken)) { throw null; }
        [System.ComponentModel.EditorBrowsableAttribute(System.ComponentModel.EditorBrowsableState.Never)]
        public virtual System.Threading.Tasks.Task<Azure.Response<Azure.Storage.Files.Shares.Models.ShareFileCopyInfo>> StartCopyAsync(System.Uri sourceUri, System.Collections.Generic.IDictionary<string, string> metadata, Azure.Storage.Files.Shares.Models.FileSmbProperties smbProperties, string filePermission, Azure.Storage.Files.Shares.Models.PermissionCopyMode? filePermissionCopyMode, bool? ignoreReadOnly, bool? setArchiveAttribute, Azure.Storage.Files.Shares.Models.ShareFileRequestConditions conditions, System.Threading.CancellationToken cancellationToken) { throw null; }
        [System.ComponentModel.EditorBrowsableAttribute(System.ComponentModel.EditorBrowsableState.Never)]
        public virtual System.Threading.Tasks.Task<Azure.Response<Azure.Storage.Files.Shares.Models.ShareFileCopyInfo>> StartCopyAsync(System.Uri sourceUri, System.Collections.Generic.IDictionary<string, string> metadata, System.Threading.CancellationToken cancellationToken) { throw null; }
        public virtual Azure.Response<Azure.Storage.Files.Shares.Models.ShareFileUploadInfo> Upload(System.IO.Stream stream, Azure.Storage.Files.Shares.Models.ShareFileUploadOptions options = null, System.Threading.CancellationToken cancellationToken = default(System.Threading.CancellationToken)) { throw null; }
        [System.ComponentModel.EditorBrowsableAttribute(System.ComponentModel.EditorBrowsableState.Never)]
        public virtual Azure.Response<Azure.Storage.Files.Shares.Models.ShareFileUploadInfo> Upload(System.IO.Stream content, System.IProgress<long> progressHandler, Azure.Storage.Files.Shares.Models.ShareFileRequestConditions conditions, System.Threading.CancellationToken cancellationToken) { throw null; }
        [System.ComponentModel.EditorBrowsableAttribute(System.ComponentModel.EditorBrowsableState.Never)]
        public virtual Azure.Response<Azure.Storage.Files.Shares.Models.ShareFileUploadInfo> Upload(System.IO.Stream content, System.IProgress<long> progressHandler, System.Threading.CancellationToken cancellationToken) { throw null; }
        public virtual System.Threading.Tasks.Task<Azure.Response<Azure.Storage.Files.Shares.Models.ShareFileUploadInfo>> UploadAsync(System.IO.Stream stream, Azure.Storage.Files.Shares.Models.ShareFileUploadOptions options = null, System.Threading.CancellationToken cancellationToken = default(System.Threading.CancellationToken)) { throw null; }
        [System.ComponentModel.EditorBrowsableAttribute(System.ComponentModel.EditorBrowsableState.Never)]
        public virtual System.Threading.Tasks.Task<Azure.Response<Azure.Storage.Files.Shares.Models.ShareFileUploadInfo>> UploadAsync(System.IO.Stream content, System.IProgress<long> progressHandler, Azure.Storage.Files.Shares.Models.ShareFileRequestConditions conditions, System.Threading.CancellationToken cancellationToken) { throw null; }
        [System.ComponentModel.EditorBrowsableAttribute(System.ComponentModel.EditorBrowsableState.Never)]
        public virtual System.Threading.Tasks.Task<Azure.Response<Azure.Storage.Files.Shares.Models.ShareFileUploadInfo>> UploadAsync(System.IO.Stream content, System.IProgress<long> progressHandler, System.Threading.CancellationToken cancellationToken) { throw null; }
        public virtual Azure.Response<Azure.Storage.Files.Shares.Models.ShareFileUploadInfo> UploadRange(Azure.HttpRange range, System.IO.Stream content, Azure.Storage.Files.Shares.Models.ShareFileUploadRangeOptions options = null, System.Threading.CancellationToken cancellationToken = default(System.Threading.CancellationToken)) { throw null; }
        [System.ComponentModel.EditorBrowsableAttribute(System.ComponentModel.EditorBrowsableState.Never)]
        public virtual Azure.Response<Azure.Storage.Files.Shares.Models.ShareFileUploadInfo> UploadRange(Azure.HttpRange range, System.IO.Stream content, byte[] transactionalContentHash, System.IProgress<long> progressHandler, Azure.Storage.Files.Shares.Models.ShareFileRequestConditions conditions, System.Threading.CancellationToken cancellationToken) { throw null; }
        [System.ComponentModel.EditorBrowsableAttribute(System.ComponentModel.EditorBrowsableState.Never)]
        public virtual Azure.Response<Azure.Storage.Files.Shares.Models.ShareFileUploadInfo> UploadRange(Azure.Storage.Files.Shares.Models.ShareFileRangeWriteType writeType, Azure.HttpRange range, System.IO.Stream content, byte[] transactionalContentHash = null, System.IProgress<long> progressHandler = null, System.Threading.CancellationToken cancellationToken = default(System.Threading.CancellationToken)) { throw null; }
        public virtual System.Threading.Tasks.Task<Azure.Response<Azure.Storage.Files.Shares.Models.ShareFileUploadInfo>> UploadRangeAsync(Azure.HttpRange range, System.IO.Stream content, Azure.Storage.Files.Shares.Models.ShareFileUploadRangeOptions options = null, System.Threading.CancellationToken cancellationToken = default(System.Threading.CancellationToken)) { throw null; }
        [System.ComponentModel.EditorBrowsableAttribute(System.ComponentModel.EditorBrowsableState.Never)]
        public virtual System.Threading.Tasks.Task<Azure.Response<Azure.Storage.Files.Shares.Models.ShareFileUploadInfo>> UploadRangeAsync(Azure.HttpRange range, System.IO.Stream content, byte[] transactionalContentHash, System.IProgress<long> progressHandler, Azure.Storage.Files.Shares.Models.ShareFileRequestConditions conditions, System.Threading.CancellationToken cancellationToken) { throw null; }
        [System.ComponentModel.EditorBrowsableAttribute(System.ComponentModel.EditorBrowsableState.Never)]
        public virtual System.Threading.Tasks.Task<Azure.Response<Azure.Storage.Files.Shares.Models.ShareFileUploadInfo>> UploadRangeAsync(Azure.Storage.Files.Shares.Models.ShareFileRangeWriteType writeType, Azure.HttpRange range, System.IO.Stream content, byte[] transactionalContentHash = null, System.IProgress<long> progressHandler = null, System.Threading.CancellationToken cancellationToken = default(System.Threading.CancellationToken)) { throw null; }
        [System.ComponentModel.EditorBrowsableAttribute(System.ComponentModel.EditorBrowsableState.Never)]
        public virtual Azure.Response<Azure.Storage.Files.Shares.Models.ShareFileUploadInfo> UploadRangeFromUri(System.Uri sourceUri, Azure.HttpRange range, Azure.HttpRange sourceRange, Azure.Storage.Files.Shares.Models.ShareFileRequestConditions conditions, System.Threading.CancellationToken cancellationToken) { throw null; }
        public virtual Azure.Response<Azure.Storage.Files.Shares.Models.ShareFileUploadInfo> UploadRangeFromUri(System.Uri sourceUri, Azure.HttpRange range, Azure.HttpRange sourceRange, Azure.Storage.Files.Shares.Models.ShareFileUploadRangeFromUriOptions options = null, System.Threading.CancellationToken cancellationToken = default(System.Threading.CancellationToken)) { throw null; }
        [System.ComponentModel.EditorBrowsableAttribute(System.ComponentModel.EditorBrowsableState.Never)]
        public virtual Azure.Response<Azure.Storage.Files.Shares.Models.ShareFileUploadInfo> UploadRangeFromUri(System.Uri sourceUri, Azure.HttpRange range, Azure.HttpRange sourceRange, System.Threading.CancellationToken cancellationToken) { throw null; }
        [System.ComponentModel.EditorBrowsableAttribute(System.ComponentModel.EditorBrowsableState.Never)]
        public virtual System.Threading.Tasks.Task<Azure.Response<Azure.Storage.Files.Shares.Models.ShareFileUploadInfo>> UploadRangeFromUriAsync(System.Uri sourceUri, Azure.HttpRange range, Azure.HttpRange sourceRange, Azure.Storage.Files.Shares.Models.ShareFileRequestConditions conditions, System.Threading.CancellationToken cancellationToken) { throw null; }
        public virtual System.Threading.Tasks.Task<Azure.Response<Azure.Storage.Files.Shares.Models.ShareFileUploadInfo>> UploadRangeFromUriAsync(System.Uri sourceUri, Azure.HttpRange range, Azure.HttpRange sourceRange, Azure.Storage.Files.Shares.Models.ShareFileUploadRangeFromUriOptions options = null, System.Threading.CancellationToken cancellationToken = default(System.Threading.CancellationToken)) { throw null; }
        [System.ComponentModel.EditorBrowsableAttribute(System.ComponentModel.EditorBrowsableState.Never)]
        public virtual System.Threading.Tasks.Task<Azure.Response<Azure.Storage.Files.Shares.Models.ShareFileUploadInfo>> UploadRangeFromUriAsync(System.Uri sourceUri, Azure.HttpRange range, Azure.HttpRange sourceRange, System.Threading.CancellationToken cancellationToken) { throw null; }
        public virtual Azure.Storage.Files.Shares.ShareFileClient WithSnapshot(string shareSnapshot) { throw null; }
    }
    public partial class ShareServiceClient
    {
        protected ShareServiceClient() { }
        public ShareServiceClient(string connectionString) { }
        public ShareServiceClient(string connectionString, Azure.Storage.Files.Shares.ShareClientOptions options) { }
        public ShareServiceClient(System.Uri serviceUri, Azure.AzureSasCredential credential, Azure.Storage.Files.Shares.ShareClientOptions options = null) { }
        public ShareServiceClient(System.Uri serviceUri, Azure.Core.TokenCredential credential, Azure.Storage.Files.Shares.ShareClientOptions options = null) { }
        public ShareServiceClient(System.Uri serviceUri, Azure.Storage.Files.Shares.ShareClientOptions options = null) { }
        public ShareServiceClient(System.Uri serviceUri, Azure.Storage.StorageSharedKeyCredential credential, Azure.Storage.Files.Shares.ShareClientOptions options = null) { }
        public virtual string AccountName { get { throw null; } }
        public virtual bool CanGenerateAccountSasUri { get { throw null; } }
        public virtual System.Uri Uri { get { throw null; } }
        public virtual Azure.Response<Azure.Storage.Files.Shares.ShareClient> CreateShare(string shareName, Azure.Storage.Files.Shares.Models.ShareCreateOptions options, System.Threading.CancellationToken cancellationToken = default(System.Threading.CancellationToken)) { throw null; }
        [System.ComponentModel.EditorBrowsableAttribute(System.ComponentModel.EditorBrowsableState.Never)]
        public virtual Azure.Response<Azure.Storage.Files.Shares.ShareClient> CreateShare(string shareName, System.Collections.Generic.IDictionary<string, string> metadata = null, int? quotaInGB = default(int?), System.Threading.CancellationToken cancellationToken = default(System.Threading.CancellationToken)) { throw null; }
        public virtual System.Threading.Tasks.Task<Azure.Response<Azure.Storage.Files.Shares.ShareClient>> CreateShareAsync(string shareName, Azure.Storage.Files.Shares.Models.ShareCreateOptions options, System.Threading.CancellationToken cancellationToken = default(System.Threading.CancellationToken)) { throw null; }
        [System.ComponentModel.EditorBrowsableAttribute(System.ComponentModel.EditorBrowsableState.Never)]
        public virtual System.Threading.Tasks.Task<Azure.Response<Azure.Storage.Files.Shares.ShareClient>> CreateShareAsync(string shareName, System.Collections.Generic.IDictionary<string, string> metadata = null, int? quotaInGB = default(int?), System.Threading.CancellationToken cancellationToken = default(System.Threading.CancellationToken)) { throw null; }
        public virtual Azure.Response DeleteShare(string shareName, Azure.Storage.Files.Shares.Models.ShareDeleteOptions options, System.Threading.CancellationToken cancellationToken = default(System.Threading.CancellationToken)) { throw null; }
        [System.ComponentModel.EditorBrowsableAttribute(System.ComponentModel.EditorBrowsableState.Never)]
        public virtual Azure.Response DeleteShare(string shareName, bool includeSnapshots = true, System.Threading.CancellationToken cancellationToken = default(System.Threading.CancellationToken)) { throw null; }
        public virtual System.Threading.Tasks.Task<Azure.Response> DeleteShareAsync(string shareName, Azure.Storage.Files.Shares.Models.ShareDeleteOptions options, System.Threading.CancellationToken cancellationToken = default(System.Threading.CancellationToken)) { throw null; }
        [System.ComponentModel.EditorBrowsableAttribute(System.ComponentModel.EditorBrowsableState.Never)]
        public virtual System.Threading.Tasks.Task<Azure.Response> DeleteShareAsync(string shareName, bool includeSnapshots = true, System.Threading.CancellationToken cancellationToken = default(System.Threading.CancellationToken)) { throw null; }
        public System.Uri GenerateAccountSasUri(Azure.Storage.Sas.AccountSasBuilder builder) { throw null; }
        public System.Uri GenerateAccountSasUri(Azure.Storage.Sas.AccountSasPermissions permissions, System.DateTimeOffset expiresOn, Azure.Storage.Sas.AccountSasResourceTypes resourceTypes) { throw null; }
        public virtual Azure.Response<Azure.Storage.Files.Shares.Models.ShareServiceProperties> GetProperties(System.Threading.CancellationToken cancellationToken = default(System.Threading.CancellationToken)) { throw null; }
        public virtual System.Threading.Tasks.Task<Azure.Response<Azure.Storage.Files.Shares.Models.ShareServiceProperties>> GetPropertiesAsync(System.Threading.CancellationToken cancellationToken = default(System.Threading.CancellationToken)) { throw null; }
        public virtual Azure.Storage.Files.Shares.ShareClient GetShareClient(string shareName) { throw null; }
        public virtual Azure.Pageable<Azure.Storage.Files.Shares.Models.ShareItem> GetShares(Azure.Storage.Files.Shares.Models.ShareTraits traits = Azure.Storage.Files.Shares.Models.ShareTraits.None, Azure.Storage.Files.Shares.Models.ShareStates states = Azure.Storage.Files.Shares.Models.ShareStates.None, string prefix = null, System.Threading.CancellationToken cancellationToken = default(System.Threading.CancellationToken)) { throw null; }
        public virtual Azure.AsyncPageable<Azure.Storage.Files.Shares.Models.ShareItem> GetSharesAsync(Azure.Storage.Files.Shares.Models.ShareTraits traits = Azure.Storage.Files.Shares.Models.ShareTraits.None, Azure.Storage.Files.Shares.Models.ShareStates states = Azure.Storage.Files.Shares.Models.ShareStates.None, string prefix = null, System.Threading.CancellationToken cancellationToken = default(System.Threading.CancellationToken)) { throw null; }
        public virtual Azure.Response SetProperties(Azure.Storage.Files.Shares.Models.ShareServiceProperties properties, System.Threading.CancellationToken cancellationToken = default(System.Threading.CancellationToken)) { throw null; }
        public virtual System.Threading.Tasks.Task<Azure.Response> SetPropertiesAsync(Azure.Storage.Files.Shares.Models.ShareServiceProperties properties, System.Threading.CancellationToken cancellationToken = default(System.Threading.CancellationToken)) { throw null; }
        public virtual Azure.Response<Azure.Storage.Files.Shares.ShareClient> UndeleteShare(string deletedShareName, string deletedShareVersion, System.Threading.CancellationToken cancellationToken = default(System.Threading.CancellationToken)) { throw null; }
        public virtual System.Threading.Tasks.Task<Azure.Response<Azure.Storage.Files.Shares.ShareClient>> UndeleteShareAsync(string deletedShareName, string deletedShareVersion, System.Threading.CancellationToken cancellationToken = default(System.Threading.CancellationToken)) { throw null; }
    }
    public partial class ShareUriBuilder
    {
        public ShareUriBuilder(System.Uri uri) { }
        public string AccountName { get { throw null; } set { } }
        public string DirectoryOrFilePath { get { throw null; } set { } }
        public string Host { get { throw null; } set { } }
        public int Port { get { throw null; } set { } }
        public string Query { get { throw null; } set { } }
        public Azure.Storage.Sas.SasQueryParameters Sas { get { throw null; } set { } }
        public string Scheme { get { throw null; } set { } }
        public string ShareName { get { throw null; } set { } }
        public string Snapshot { get { throw null; } set { } }
        public override string ToString() { throw null; }
        public System.Uri ToUri() { throw null; }
    }
}
namespace Azure.Storage.Files.Shares.Models
{
    public partial class CloseHandlesResult
    {
        internal CloseHandlesResult() { }
        public int ClosedHandlesCount { get { throw null; } }
        public int FailedHandlesCount { get { throw null; } }
    }
    [System.FlagsAttribute]
    public enum CopyableFileSmbProperties
    {
        All = -1,
        None = 0,
        FileAttributes = 1,
        CreatedOn = 2,
        LastWrittenOn = 4,
        ChangedOn = 8,
    }
    public enum CopyStatus
    {
        Pending = 0,
        Success = 1,
        Aborted = 2,
        Failed = 3,
    }
    public enum FileLastWrittenMode
    {
        Now = 0,
        Preserve = 1,
    }
    public partial class FileLeaseReleaseInfo
    {
        internal FileLeaseReleaseInfo() { }
        public Azure.ETag ETag { get { throw null; } }
        public System.DateTimeOffset LastModified { get { throw null; } }
    }
    public static partial class FileModelFactory
    {
        public static Azure.Storage.Files.Shares.Models.CloseHandlesResult ClosedHandlesInfo(int closedHandlesCount) { throw null; }
        public static Azure.Storage.Files.Shares.Models.CloseHandlesResult ClosedHandlesInfo(int closedHandlesCount, int failedHandlesCount) { throw null; }
    }
    public partial class FileSmbProperties
    {
        public FileSmbProperties() { }
        public Azure.Storage.Files.Shares.Models.NtfsFileAttributes? FileAttributes { get { throw null; } set { } }
        public System.DateTimeOffset? FileChangedOn { get { throw null; } set { } }
        public System.DateTimeOffset? FileCreatedOn { get { throw null; } set { } }
        public string FileId { get { throw null; } }
        public System.DateTimeOffset? FileLastWrittenOn { get { throw null; } set { } }
        public string FilePermissionKey { get { throw null; } set { } }
        public string ParentId { get { throw null; } }
        [System.ComponentModel.EditorBrowsableAttribute(System.ComponentModel.EditorBrowsableState.Never)]
        public override bool Equals(object other) { throw null; }
        [System.ComponentModel.EditorBrowsableAttribute(System.ComponentModel.EditorBrowsableState.Never)]
        public override int GetHashCode() { throw null; }
    }
    public static partial class FilesModelFactory
    {
        public static Azure.Storage.Files.Shares.Models.ShareFileItem ShareFileItem(bool isDirectory = false, string name = null, long? fileSize = default(long?), string id = null, Azure.Storage.Files.Shares.Models.ShareFileItemProperties properties = null, Azure.Storage.Files.Shares.Models.NtfsFileAttributes? fileAttributes = default(Azure.Storage.Files.Shares.Models.NtfsFileAttributes?), string permissionKey = null) { throw null; }
        public static Azure.Storage.Files.Shares.Models.ShareDirectoryProperties StorageDirectoryProperties(System.Collections.Generic.IDictionary<string, string> metadata, Azure.ETag eTag, System.DateTimeOffset lastModified, bool isServerEncrypted, string fileAttributes, System.DateTimeOffset fileCreationTime, System.DateTimeOffset fileLastWriteTime, System.DateTimeOffset fileChangeTime, string filePermissionKey, string fileId, string fileParentId) { throw null; }
        public static Azure.Storage.Files.Shares.Models.ShareFileDownloadInfo StorageFileDownloadInfo(System.DateTimeOffset lastModified = default(System.DateTimeOffset), System.Collections.Generic.IEnumerable<string> contentLanguage = null, string acceptRanges = null, System.DateTimeOffset copyCompletionTime = default(System.DateTimeOffset), string copyStatusDescription = null, string contentDisposition = null, string copyProgress = null, System.Uri copySource = null, Azure.Storage.Files.Shares.Models.CopyStatus copyStatus = Azure.Storage.Files.Shares.Models.CopyStatus.Pending, byte[] fileContentHash = null, bool isServerEncrypted = false, string cacheControl = null, string fileAttributes = null, System.Collections.Generic.IEnumerable<string> contentEncoding = null, System.DateTimeOffset fileCreationTime = default(System.DateTimeOffset), byte[] contentHash = null, System.DateTimeOffset fileLastWriteTime = default(System.DateTimeOffset), Azure.ETag eTag = default(Azure.ETag), System.DateTimeOffset fileChangeTime = default(System.DateTimeOffset), string contentRange = null, string filePermissionKey = null, string contentType = null, string fileId = null, long contentLength = (long)0, string fileParentId = null, System.Collections.Generic.IDictionary<string, string> metadata = null, System.IO.Stream content = null, string copyId = null) { throw null; }
        public static Azure.Storage.Files.Shares.Models.ShareFileDownloadDetails StorageFileDownloadProperties(System.DateTimeOffset lastModified, System.Collections.Generic.IDictionary<string, string> metadata, string contentType, string contentRange, Azure.ETag eTag, System.Collections.Generic.IEnumerable<string> contentEncoding, string cacheControl, string contentDisposition, System.Collections.Generic.IEnumerable<string> contentLanguage, string acceptRanges, System.DateTimeOffset copyCompletedOn, string copyStatusDescription, string copyId, string copyProgress, System.Uri copySource, Azure.Storage.Files.Shares.Models.CopyStatus copyStatus, byte[] fileContentHash, bool isServiceEncrypted) { throw null; }
        public static Azure.Storage.Files.Shares.Models.ShareFileInfo StorageFileInfo(Azure.ETag eTag, System.DateTimeOffset lastModified, bool isServerEncrypted, string filePermissionKey, string fileAttributes, System.DateTimeOffset fileCreationTime, System.DateTimeOffset fileLastWriteTime, System.DateTimeOffset fileChangeTime, string fileId, string fileParentId) { throw null; }
        [System.ComponentModel.EditorBrowsableAttribute(System.ComponentModel.EditorBrowsableState.Never)]
        public static Azure.Storage.Files.Shares.Models.ShareFileItem StorageFileItem(bool isDirectory, string name, long? fileSize) { throw null; }
        public static Azure.Storage.Files.Shares.Models.ShareFileProperties StorageFileProperties(System.DateTimeOffset lastModified, System.Collections.Generic.IDictionary<string, string> metadata, long contentLength, string contentType, Azure.ETag eTag, byte[] contentHash, System.Collections.Generic.IEnumerable<string> contentEncoding, string cacheControl, string contentDisposition, System.Collections.Generic.IEnumerable<string> contentLanguage, System.DateTimeOffset copyCompletedOn, string copyStatusDescription, string copyId, string copyProgress, string copySource, Azure.Storage.Files.Shares.Models.CopyStatus copyStatus, bool isServerEncrypted, string fileAttributes, System.DateTimeOffset fileCreationTime, System.DateTimeOffset fileLastWriteTime, System.DateTimeOffset fileChangeTime, string filePermissionKey, string fileId, string fileParentId) { throw null; }
    }
    [System.FlagsAttribute]
    public enum NtfsFileAttributes
    {
        ReadOnly = 1,
        Hidden = 2,
        System = 4,
        None = 8,
        Directory = 16,
        Archive = 32,
        Temporary = 64,
        Offline = 128,
        NotContentIndexed = 256,
        NoScrubData = 512,
    }
    public enum PermissionCopyMode
    {
        Source = 0,
        Override = 1,
    }
    public partial class PermissionInfo
    {
        internal PermissionInfo() { }
        public string FilePermissionKey { get { throw null; } }
    }
    public partial class ShareAccessPolicy
    {
        public ShareAccessPolicy() { }
        [System.ComponentModel.EditorBrowsableAttribute(System.ComponentModel.EditorBrowsableState.Never)]
        public System.DateTimeOffset ExpiresOn { get { throw null; } set { } }
        public string Permissions { get { throw null; } set { } }
        public System.DateTimeOffset? PolicyExpiresOn { get { throw null; } set { } }
        public System.DateTimeOffset? PolicyStartsOn { get { throw null; } set { } }
        [System.ComponentModel.EditorBrowsableAttribute(System.ComponentModel.EditorBrowsableState.Never)]
        public System.DateTimeOffset StartsOn { get { throw null; } set { } }
    }
    [System.Runtime.InteropServices.StructLayoutAttribute(System.Runtime.InteropServices.LayoutKind.Sequential)]
    public readonly partial struct ShareAccessTier : System.IEquatable<Azure.Storage.Files.Shares.Models.ShareAccessTier>
    {
        private readonly object _dummy;
        private readonly int _dummyPrimitive;
        public ShareAccessTier(string value) { throw null; }
        public static Azure.Storage.Files.Shares.Models.ShareAccessTier Cool { get { throw null; } }
        public static Azure.Storage.Files.Shares.Models.ShareAccessTier Hot { get { throw null; } }
        public static Azure.Storage.Files.Shares.Models.ShareAccessTier TransactionOptimized { get { throw null; } }
        public bool Equals(Azure.Storage.Files.Shares.Models.ShareAccessTier other) { throw null; }
        [System.ComponentModel.EditorBrowsableAttribute(System.ComponentModel.EditorBrowsableState.Never)]
        public override bool Equals(object obj) { throw null; }
        [System.ComponentModel.EditorBrowsableAttribute(System.ComponentModel.EditorBrowsableState.Never)]
        public override int GetHashCode() { throw null; }
        public static bool operator ==(Azure.Storage.Files.Shares.Models.ShareAccessTier left, Azure.Storage.Files.Shares.Models.ShareAccessTier right) { throw null; }
        public static implicit operator Azure.Storage.Files.Shares.Models.ShareAccessTier (string value) { throw null; }
        public static bool operator !=(Azure.Storage.Files.Shares.Models.ShareAccessTier left, Azure.Storage.Files.Shares.Models.ShareAccessTier right) { throw null; }
        public override string ToString() { throw null; }
    }
    public partial class ShareCorsRule
    {
        public ShareCorsRule() { }
        public string AllowedHeaders { get { throw null; } set { } }
        public string AllowedMethods { get { throw null; } set { } }
        public string AllowedOrigins { get { throw null; } set { } }
        public string ExposedHeaders { get { throw null; } set { } }
        public int MaxAgeInSeconds { get { throw null; } set { } }
    }
    public partial class ShareCreateOptions
    {
        public ShareCreateOptions() { }
        public Azure.Storage.Files.Shares.Models.ShareAccessTier? AccessTier { get { throw null; } set { } }
        public System.Collections.Generic.IDictionary<string, string> Metadata { get { throw null; } set { } }
        public Azure.Storage.Files.Shares.Models.ShareProtocols? Protocols { get { throw null; } set { } }
        public int? QuotaInGB { get { throw null; } set { } }
        public Azure.Storage.Files.Shares.Models.ShareRootSquash? RootSquash { get { throw null; } set { } }
    }
    public partial class ShareDeleteOptions
    {
        public ShareDeleteOptions() { }
        public Azure.Storage.Files.Shares.Models.ShareFileRequestConditions Conditions { get { throw null; } set { } }
        public Azure.Storage.Files.Shares.Models.ShareSnapshotsDeleteOption? ShareSnapshotsDeleteOption { get { throw null; } set { } }
    }
    public partial class ShareDirectoryGetFilesAndDirectoriesOptions
    {
        public ShareDirectoryGetFilesAndDirectoriesOptions() { }
        public bool? IncludeExtendedInfo { get { throw null; } set { } }
        public string Prefix { get { throw null; } set { } }
        public Azure.Storage.Files.Shares.Models.ShareFileTraits Traits { get { throw null; } set { } }
    }
    public partial class ShareDirectoryInfo
    {
        internal ShareDirectoryInfo() { }
        public Azure.ETag ETag { get { throw null; } }
        public System.DateTimeOffset LastModified { get { throw null; } }
        public Azure.Storage.Files.Shares.Models.FileSmbProperties SmbProperties { get { throw null; } set { } }
    }
    public partial class ShareDirectoryProperties
    {
        internal ShareDirectoryProperties() { }
        public Azure.ETag ETag { get { throw null; } }
        public bool IsServerEncrypted { get { throw null; } }
        public System.DateTimeOffset LastModified { get { throw null; } }
        public System.Collections.Generic.IDictionary<string, string> Metadata { get { throw null; } }
        public Azure.Storage.Files.Shares.Models.FileSmbProperties SmbProperties { get { throw null; } set { } }
    }
    [System.Runtime.InteropServices.StructLayoutAttribute(System.Runtime.InteropServices.LayoutKind.Sequential)]
    public readonly partial struct ShareErrorCode : System.IEquatable<Azure.Storage.Files.Shares.Models.ShareErrorCode>
    {
        private readonly object _dummy;
        private readonly int _dummyPrimitive;
        public ShareErrorCode(string value) { throw null; }
        public static Azure.Storage.Files.Shares.Models.ShareErrorCode AccountAlreadyExists { get { throw null; } }
        public static Azure.Storage.Files.Shares.Models.ShareErrorCode AccountBeingCreated { get { throw null; } }
        public static Azure.Storage.Files.Shares.Models.ShareErrorCode AccountIsDisabled { get { throw null; } }
        public static Azure.Storage.Files.Shares.Models.ShareErrorCode AuthenticationFailed { get { throw null; } }
        public static Azure.Storage.Files.Shares.Models.ShareErrorCode AuthorizationFailure { get { throw null; } }
        public static Azure.Storage.Files.Shares.Models.ShareErrorCode AuthorizationPermissionMismatch { get { throw null; } }
        public static Azure.Storage.Files.Shares.Models.ShareErrorCode AuthorizationProtocolMismatch { get { throw null; } }
        public static Azure.Storage.Files.Shares.Models.ShareErrorCode AuthorizationResourceTypeMismatch { get { throw null; } }
        public static Azure.Storage.Files.Shares.Models.ShareErrorCode AuthorizationServiceMismatch { get { throw null; } }
        public static Azure.Storage.Files.Shares.Models.ShareErrorCode AuthorizationSourceIPMismatch { get { throw null; } }
        public static Azure.Storage.Files.Shares.Models.ShareErrorCode CannotDeleteFileOrDirectory { get { throw null; } }
        public static Azure.Storage.Files.Shares.Models.ShareErrorCode ClientCacheFlushDelay { get { throw null; } }
        public static Azure.Storage.Files.Shares.Models.ShareErrorCode ConditionHeadersNotSupported { get { throw null; } }
        public static Azure.Storage.Files.Shares.Models.ShareErrorCode ConditionNotMet { get { throw null; } }
        public static Azure.Storage.Files.Shares.Models.ShareErrorCode ContainerQuotaDowngradeNotAllowed { get { throw null; } }
        public static Azure.Storage.Files.Shares.Models.ShareErrorCode DeletePending { get { throw null; } }
        public static Azure.Storage.Files.Shares.Models.ShareErrorCode DirectoryNotEmpty { get { throw null; } }
        public static Azure.Storage.Files.Shares.Models.ShareErrorCode EmptyMetadataKey { get { throw null; } }
        public static Azure.Storage.Files.Shares.Models.ShareErrorCode FeatureVersionMismatch { get { throw null; } }
        public static Azure.Storage.Files.Shares.Models.ShareErrorCode FileLockConflict { get { throw null; } }
        public static Azure.Storage.Files.Shares.Models.ShareErrorCode InsufficientAccountPermissions { get { throw null; } }
        public static Azure.Storage.Files.Shares.Models.ShareErrorCode InternalError { get { throw null; } }
        public static Azure.Storage.Files.Shares.Models.ShareErrorCode InvalidAuthenticationInfo { get { throw null; } }
        public static Azure.Storage.Files.Shares.Models.ShareErrorCode InvalidFileOrDirectoryPathName { get { throw null; } }
        public static Azure.Storage.Files.Shares.Models.ShareErrorCode InvalidHeaderValue { get { throw null; } }
        public static Azure.Storage.Files.Shares.Models.ShareErrorCode InvalidHttpVerb { get { throw null; } }
        public static Azure.Storage.Files.Shares.Models.ShareErrorCode InvalidInput { get { throw null; } }
        public static Azure.Storage.Files.Shares.Models.ShareErrorCode InvalidMd5 { get { throw null; } }
        public static Azure.Storage.Files.Shares.Models.ShareErrorCode InvalidMetadata { get { throw null; } }
        public static Azure.Storage.Files.Shares.Models.ShareErrorCode InvalidQueryParameterValue { get { throw null; } }
        public static Azure.Storage.Files.Shares.Models.ShareErrorCode InvalidRange { get { throw null; } }
        public static Azure.Storage.Files.Shares.Models.ShareErrorCode InvalidResourceName { get { throw null; } }
        public static Azure.Storage.Files.Shares.Models.ShareErrorCode InvalidUri { get { throw null; } }
        public static Azure.Storage.Files.Shares.Models.ShareErrorCode InvalidXmlDocument { get { throw null; } }
        public static Azure.Storage.Files.Shares.Models.ShareErrorCode InvalidXmlNodeValue { get { throw null; } }
        public static Azure.Storage.Files.Shares.Models.ShareErrorCode Md5Mismatch { get { throw null; } }
        public static Azure.Storage.Files.Shares.Models.ShareErrorCode MetadataTooLarge { get { throw null; } }
        public static Azure.Storage.Files.Shares.Models.ShareErrorCode MissingContentLengthHeader { get { throw null; } }
        public static Azure.Storage.Files.Shares.Models.ShareErrorCode MissingRequiredHeader { get { throw null; } }
        public static Azure.Storage.Files.Shares.Models.ShareErrorCode MissingRequiredQueryParameter { get { throw null; } }
        public static Azure.Storage.Files.Shares.Models.ShareErrorCode MissingRequiredXmlNode { get { throw null; } }
        public static Azure.Storage.Files.Shares.Models.ShareErrorCode MultipleConditionHeadersNotSupported { get { throw null; } }
        public static Azure.Storage.Files.Shares.Models.ShareErrorCode OperationTimedOut { get { throw null; } }
        public static Azure.Storage.Files.Shares.Models.ShareErrorCode OutOfRangeInput { get { throw null; } }
        public static Azure.Storage.Files.Shares.Models.ShareErrorCode OutOfRangeQueryParameterValue { get { throw null; } }
        public static Azure.Storage.Files.Shares.Models.ShareErrorCode ParentNotFound { get { throw null; } }
        public static Azure.Storage.Files.Shares.Models.ShareErrorCode ReadOnlyAttribute { get { throw null; } }
        public static Azure.Storage.Files.Shares.Models.ShareErrorCode RequestBodyTooLarge { get { throw null; } }
        public static Azure.Storage.Files.Shares.Models.ShareErrorCode RequestUrlFailedToParse { get { throw null; } }
        public static Azure.Storage.Files.Shares.Models.ShareErrorCode ResourceAlreadyExists { get { throw null; } }
        public static Azure.Storage.Files.Shares.Models.ShareErrorCode ResourceNotFound { get { throw null; } }
        public static Azure.Storage.Files.Shares.Models.ShareErrorCode ResourceTypeMismatch { get { throw null; } }
        public static Azure.Storage.Files.Shares.Models.ShareErrorCode ServerBusy { get { throw null; } }
        public static Azure.Storage.Files.Shares.Models.ShareErrorCode ShareAlreadyExists { get { throw null; } }
        public static Azure.Storage.Files.Shares.Models.ShareErrorCode ShareBeingDeleted { get { throw null; } }
        public static Azure.Storage.Files.Shares.Models.ShareErrorCode ShareDisabled { get { throw null; } }
        public static Azure.Storage.Files.Shares.Models.ShareErrorCode ShareHasSnapshots { get { throw null; } }
        public static Azure.Storage.Files.Shares.Models.ShareErrorCode ShareNotFound { get { throw null; } }
        public static Azure.Storage.Files.Shares.Models.ShareErrorCode ShareSnapshotCountExceeded { get { throw null; } }
        public static Azure.Storage.Files.Shares.Models.ShareErrorCode ShareSnapshotInProgress { get { throw null; } }
        public static Azure.Storage.Files.Shares.Models.ShareErrorCode ShareSnapshotOperationNotSupported { get { throw null; } }
        public static Azure.Storage.Files.Shares.Models.ShareErrorCode SharingViolation { get { throw null; } }
        public static Azure.Storage.Files.Shares.Models.ShareErrorCode UnsupportedHeader { get { throw null; } }
        public static Azure.Storage.Files.Shares.Models.ShareErrorCode UnsupportedHttpVerb { get { throw null; } }
        public static Azure.Storage.Files.Shares.Models.ShareErrorCode UnsupportedQueryParameter { get { throw null; } }
        public static Azure.Storage.Files.Shares.Models.ShareErrorCode UnsupportedXmlNode { get { throw null; } }
        public bool Equals(Azure.Storage.Files.Shares.Models.ShareErrorCode other) { throw null; }
        [System.ComponentModel.EditorBrowsableAttribute(System.ComponentModel.EditorBrowsableState.Never)]
        public override bool Equals(object obj) { throw null; }
        [System.ComponentModel.EditorBrowsableAttribute(System.ComponentModel.EditorBrowsableState.Never)]
        public override int GetHashCode() { throw null; }
        public static bool operator ==(Azure.Storage.Files.Shares.Models.ShareErrorCode left, Azure.Storage.Files.Shares.Models.ShareErrorCode right) { throw null; }
        public static implicit operator Azure.Storage.Files.Shares.Models.ShareErrorCode (string value) { throw null; }
        public static bool operator !=(Azure.Storage.Files.Shares.Models.ShareErrorCode left, Azure.Storage.Files.Shares.Models.ShareErrorCode right) { throw null; }
        public override string ToString() { throw null; }
    }
    public partial class ShareFileCopyInfo
    {
        internal ShareFileCopyInfo() { }
        public string CopyId { get { throw null; } }
        public Azure.Storage.Files.Shares.Models.CopyStatus CopyStatus { get { throw null; } }
        public Azure.ETag ETag { get { throw null; } }
        public System.DateTimeOffset LastModified { get { throw null; } }
    }
    public partial class ShareFileCopyOptions
    {
        public ShareFileCopyOptions() { }
        public bool? Archive { get { throw null; } set { } }
        public Azure.Storage.Files.Shares.Models.ShareFileRequestConditions Conditions { get { throw null; } set { } }
        public string FilePermission { get { throw null; } set { } }
        public Azure.Storage.Files.Shares.Models.PermissionCopyMode? FilePermissionCopyMode { get { throw null; } set { } }
        public bool? IgnoreReadOnly { get { throw null; } set { } }
        public System.Collections.Generic.IDictionary<string, string> Metadata { get { throw null; } set { } }
        public Azure.Storage.Files.Shares.Models.FileSmbProperties SmbProperties { get { throw null; } set { } }
        public Azure.Storage.Files.Shares.Models.CopyableFileSmbProperties SmbPropertiesToCopy { get { throw null; } set { } }
    }
    public partial class ShareFileDownloadDetails
    {
        internal ShareFileDownloadDetails() { }
        public string AcceptRanges { get { throw null; } }
        public string CacheControl { get { throw null; } }
        public string ContentDisposition { get { throw null; } }
        public System.Collections.Generic.IEnumerable<string> ContentEncoding { get { throw null; } }
        public System.Collections.Generic.IEnumerable<string> ContentLanguage { get { throw null; } }
        public string ContentRange { get { throw null; } }
        public System.DateTimeOffset CopyCompletedOn { get { throw null; } }
        public string CopyId { get { throw null; } }
        public string CopyProgress { get { throw null; } }
        public System.Uri CopySource { get { throw null; } }
        public Azure.Storage.Files.Shares.Models.CopyStatus CopyStatus { get { throw null; } }
        public string CopyStatusDescription { get { throw null; } }
        public Azure.ETag ETag { get { throw null; } }
        public byte[] FileContentHash { get { throw null; } }
        public bool IsServerEncrypted { get { throw null; } }
        public System.DateTimeOffset LastModified { get { throw null; } }
        public Azure.Storage.Files.Shares.Models.ShareLeaseDuration LeaseDuration { get { throw null; } }
        public Azure.Storage.Files.Shares.Models.ShareLeaseState LeaseState { get { throw null; } }
        public Azure.Storage.Files.Shares.Models.ShareLeaseStatus LeaseStatus { get { throw null; } }
        public System.Collections.Generic.IDictionary<string, string> Metadata { get { throw null; } }
        public Azure.Storage.Files.Shares.Models.FileSmbProperties SmbProperties { get { throw null; } set { } }
    }
    public partial class ShareFileDownloadInfo : System.IDisposable
    {
        internal ShareFileDownloadInfo() { }
        public System.IO.Stream Content { get { throw null; } }
        public byte[] ContentHash { get { throw null; } }
        public long ContentLength { get { throw null; } }
        public string ContentType { get { throw null; } }
        public Azure.Storage.Files.Shares.Models.ShareFileDownloadDetails Details { get { throw null; } }
        public void Dispose() { }
    }
    public partial class ShareFileDownloadOptions
    {
        public ShareFileDownloadOptions() { }
        public Azure.Storage.Files.Shares.Models.ShareFileRequestConditions Conditions { get { throw null; } set { } }
        public Azure.HttpRange Range { get { throw null; } set { } }
        public Azure.Storage.DownloadTransferValidationOptions TransferValidation { get { throw null; } set { } }
    }
    public partial class ShareFileGetRangeListDiffOptions
    {
        public ShareFileGetRangeListDiffOptions() { }
        public Azure.Storage.Files.Shares.Models.ShareFileRequestConditions Conditions { get { throw null; } set { } }
        public string PreviousSnapshot { get { throw null; } set { } }
        public Azure.HttpRange? Range { get { throw null; } set { } }
        public string Snapshot { get { throw null; } set { } }
    }
    public partial class ShareFileGetRangeListOptions
    {
        public ShareFileGetRangeListOptions() { }
        public Azure.Storage.Files.Shares.Models.ShareFileRequestConditions Conditions { get { throw null; } set { } }
        public Azure.HttpRange? Range { get { throw null; } set { } }
        public string Snapshot { get { throw null; } set { } }
    }
    public partial class ShareFileHandle
    {
        internal ShareFileHandle() { }
        public string ClientIp { get { throw null; } }
        public string FileId { get { throw null; } }
        public string HandleId { get { throw null; } }
        public System.DateTimeOffset? LastReconnectedOn { get { throw null; } }
        public System.DateTimeOffset? OpenedOn { get { throw null; } }
        public string ParentId { get { throw null; } }
        public string Path { get { throw null; } }
        public string SessionId { get { throw null; } }
    }
    public partial class ShareFileHttpHeaders
    {
        public ShareFileHttpHeaders() { }
        public string CacheControl { get { throw null; } set { } }
        public string ContentDisposition { get { throw null; } set { } }
        public string[] ContentEncoding { get { throw null; } set { } }
        public byte[] ContentHash { get { throw null; } set { } }
        public string[] ContentLanguage { get { throw null; } set { } }
        public string ContentType { get { throw null; } set { } }
        [System.ComponentModel.EditorBrowsableAttribute(System.ComponentModel.EditorBrowsableState.Never)]
        public override bool Equals(object obj) { throw null; }
        [System.ComponentModel.EditorBrowsableAttribute(System.ComponentModel.EditorBrowsableState.Never)]
        public override int GetHashCode() { throw null; }
    }
    public partial class ShareFileInfo
    {
        internal ShareFileInfo() { }
        public Azure.ETag ETag { get { throw null; } }
        public bool IsServerEncrypted { get { throw null; } }
        public System.DateTimeOffset LastModified { get { throw null; } }
        public Azure.Storage.Files.Shares.Models.FileSmbProperties SmbProperties { get { throw null; } set { } }
    }
    public partial class ShareFileItem
    {
        internal ShareFileItem() { }
        public Azure.Storage.Files.Shares.Models.NtfsFileAttributes? FileAttributes { get { throw null; } }
        public long? FileSize { get { throw null; } }
        public string Id { get { throw null; } }
        public bool IsDirectory { get { throw null; } }
        public string Name { get { throw null; } }
        public string PermissionKey { get { throw null; } }
        public Azure.Storage.Files.Shares.Models.ShareFileItemProperties Properties { get { throw null; } }
    }
    public partial class ShareFileItemProperties
    {
        internal ShareFileItemProperties() { }
        public System.DateTimeOffset? ChangedOn { get { throw null; } }
        public System.DateTimeOffset? CreatedOn { get { throw null; } }
        public Azure.ETag? ETag { get { throw null; } }
        public System.DateTimeOffset? LastAccessedOn { get { throw null; } }
        public System.DateTimeOffset? LastModified { get { throw null; } }
        public System.DateTimeOffset? LastWrittenOn { get { throw null; } }
    }
    public partial class ShareFileLease
    {
        internal ShareFileLease() { }
        public Azure.ETag ETag { get { throw null; } }
        public System.DateTimeOffset LastModified { get { throw null; } }
        public string LeaseId { get { throw null; } }
        public int? LeaseTime { get { throw null; } }
    }
    public partial class ShareFileModifiedException : System.Exception, System.Runtime.Serialization.ISerializable
    {
        protected ShareFileModifiedException(System.Runtime.Serialization.SerializationInfo info, System.Runtime.Serialization.StreamingContext streamingContext) { }
        public ShareFileModifiedException(string message, System.Uri resourceUri, Azure.ETag expectedETag, Azure.ETag actualETag, Azure.HttpRange range) { }
        public Azure.ETag ActualETag { get { throw null; } }
        public Azure.ETag ExpectedETag { get { throw null; } }
        public Azure.HttpRange Range { get { throw null; } }
        public System.Uri ResourceUri { get { throw null; } }
        public override void GetObjectData(System.Runtime.Serialization.SerializationInfo info, System.Runtime.Serialization.StreamingContext context) { }
    }
    public partial class ShareFileOpenReadOptions
    {
        public ShareFileOpenReadOptions(bool allowModifications) { }
        public int? BufferSize { get { throw null; } set { } }
        public Azure.Storage.Files.Shares.Models.ShareFileRequestConditions Conditions { get { throw null; } set { } }
        public long Position { get { throw null; } set { } }
        public Azure.Storage.DownloadTransferValidationOptions TransferValidation { get { throw null; } set { } }
    }
    public partial class ShareFileOpenWriteOptions
    {
        public ShareFileOpenWriteOptions() { }
        public long? BufferSize { get { throw null; } set { } }
        public long? MaxSize { get { throw null; } set { } }
        public Azure.Storage.Files.Shares.Models.ShareFileRequestConditions OpenConditions { get { throw null; } set { } }
        public System.IProgress<long> ProgressHandler { get { throw null; } set { } }
        public Azure.Storage.UploadTransferValidationOptions TransferValidation { get { throw null; } set { } }
    }
    public partial class ShareFileProperties
    {
        internal ShareFileProperties() { }
        public string CacheControl { get { throw null; } }
        public string ContentDisposition { get { throw null; } }
        public System.Collections.Generic.IEnumerable<string> ContentEncoding { get { throw null; } }
        public byte[] ContentHash { get { throw null; } }
        public System.Collections.Generic.IEnumerable<string> ContentLanguage { get { throw null; } }
        public long ContentLength { get { throw null; } }
        public string ContentType { get { throw null; } }
        public System.DateTimeOffset CopyCompletedOn { get { throw null; } }
        public string CopyId { get { throw null; } }
        public string CopyProgress { get { throw null; } }
        public string CopySource { get { throw null; } }
        public Azure.Storage.Files.Shares.Models.CopyStatus CopyStatus { get { throw null; } }
        public string CopyStatusDescription { get { throw null; } }
        public Azure.ETag ETag { get { throw null; } }
        public bool IsServerEncrypted { get { throw null; } }
        public System.DateTimeOffset LastModified { get { throw null; } }
        public Azure.Storage.Files.Shares.Models.ShareLeaseDuration LeaseDuration { get { throw null; } }
        public Azure.Storage.Files.Shares.Models.ShareLeaseState LeaseState { get { throw null; } }
        public Azure.Storage.Files.Shares.Models.ShareLeaseStatus LeaseStatus { get { throw null; } }
        public System.Collections.Generic.IDictionary<string, string> Metadata { get { throw null; } }
        public Azure.Storage.Files.Shares.Models.FileSmbProperties SmbProperties { get { throw null; } set { } }
    }
    public partial class ShareFileRangeInfo
    {
        internal ShareFileRangeInfo() { }
        public System.Collections.Generic.IEnumerable<Azure.HttpRange> ClearRanges { get { throw null; } }
        public Azure.ETag ETag { get { throw null; } }
        public long FileContentLength { get { throw null; } }
        public System.DateTimeOffset LastModified { get { throw null; } }
        public System.Collections.Generic.IEnumerable<Azure.HttpRange> Ranges { get { throw null; } }
    }
    public enum ShareFileRangeWriteType
    {
        Update = 0,
        Clear = 1,
    }
    public partial class ShareFileRenameOptions
    {
        public ShareFileRenameOptions() { }
        public string ContentType { get { throw null; } set { } }
        public Azure.Storage.Files.Shares.Models.ShareFileRequestConditions DestinationConditions { get { throw null; } set { } }
        public string FilePermission { get { throw null; } set { } }
        public bool? IgnoreReadOnly { get { throw null; } set { } }
        public System.Collections.Generic.IDictionary<string, string> Metadata { get { throw null; } set { } }
        public bool? ReplaceIfExists { get { throw null; } set { } }
        public Azure.Storage.Files.Shares.Models.FileSmbProperties SmbProperties { get { throw null; } set { } }
        public Azure.Storage.Files.Shares.Models.ShareFileRequestConditions SourceConditions { get { throw null; } set { } }
    }
    public partial class ShareFileRequestConditions
    {
        public ShareFileRequestConditions() { }
        public string LeaseId { get { throw null; } set { } }
        public override string ToString() { throw null; }
    }
    [System.FlagsAttribute]
    public enum ShareFileTraits
    {
        All = -1,
        None = 0,
        Timestamps = 1,
        ETag = 2,
        Attributes = 4,
        PermissionKey = 8,
    }
    public partial class ShareFileUploadInfo
    {
        internal ShareFileUploadInfo() { }
        public byte[] ContentHash { get { throw null; } }
        public Azure.ETag ETag { get { throw null; } }
        public bool IsServerEncrypted { get { throw null; } }
        public System.DateTimeOffset LastModified { get { throw null; } }
    }
    public partial class ShareFileUploadOptions
    {
        public ShareFileUploadOptions() { }
        public Azure.Storage.Files.Shares.Models.ShareFileRequestConditions Conditions { get { throw null; } set { } }
        public System.IProgress<long> ProgressHandler { get { throw null; } set { } }
        public Azure.Storage.StorageTransferOptions TransferOptions { get { throw null; } set { } }
        public Azure.Storage.UploadTransferValidationOptions TransferValidation { get { throw null; } set { } }
    }
    public partial class ShareFileUploadRangeFromUriOptions
    {
        public ShareFileUploadRangeFromUriOptions() { }
        public Azure.Storage.Files.Shares.Models.ShareFileRequestConditions Conditions { get { throw null; } set { } }
        public Azure.Storage.Files.Shares.Models.FileLastWrittenMode? FileLastWrittenMode { get { throw null; } set { } }
        public Azure.HttpAuthorization SourceAuthentication { get { throw null; } set { } }
    }
    public partial class ShareFileUploadRangeOptions
    {
        public ShareFileUploadRangeOptions() { }
        public Azure.Storage.Files.Shares.Models.ShareFileRequestConditions Conditions { get { throw null; } set { } }
        public Azure.Storage.Files.Shares.Models.FileLastWrittenMode? FileLastWrittenMode { get { throw null; } set { } }
        public System.IProgress<long> ProgressHandler { get { throw null; } set { } }
        [System.ComponentModel.EditorBrowsableAttribute(System.ComponentModel.EditorBrowsableState.Never)]
        public byte[] TransactionalContentHash { get { throw null; } set { } }
        public Azure.Storage.UploadTransferValidationOptions TransferValidation { get { throw null; } set { } }
    }
    public partial class ShareInfo
    {
        internal ShareInfo() { }
        public Azure.ETag ETag { get { throw null; } }
        public System.DateTimeOffset LastModified { get { throw null; } }
    }
    public partial class ShareItem
    {
        internal ShareItem() { }
        public bool? IsDeleted { get { throw null; } }
        public string Name { get { throw null; } }
        public Azure.Storage.Files.Shares.Models.ShareProperties Properties { get { throw null; } }
        public string Snapshot { get { throw null; } }
        public string VersionId { get { throw null; } }
    }
    public enum ShareLeaseDuration
    {
        Infinite = 0,
        Fixed = 1,
    }
    public enum ShareLeaseState
    {
        Available = 0,
        Leased = 1,
        Expired = 2,
        Breaking = 3,
        Broken = 4,
    }
    public enum ShareLeaseStatus
    {
        Locked = 0,
        Unlocked = 1,
    }
    public partial class ShareMetrics
    {
        public ShareMetrics() { }
        public bool Enabled { get { throw null; } set { } }
        public bool? IncludeApis { get { throw null; } set { } }
        public Azure.Storage.Files.Shares.Models.ShareRetentionPolicy RetentionPolicy { get { throw null; } set { } }
        public string Version { get { throw null; } set { } }
    }
    public static partial class ShareModelFactory
    {
        public static Azure.Storage.Files.Shares.Models.FileLeaseReleaseInfo FileLeaseReleaseInfo(Azure.ETag eTag, System.DateTimeOffset lastModified) { throw null; }
        public static Azure.Storage.Files.Shares.Models.PermissionInfo PermissionInfo(string filePermissionKey) { throw null; }
        public static Azure.Storage.Files.Shares.Models.ShareFileCopyInfo ShareFileCopyInfo(Azure.ETag eTag, System.DateTimeOffset lastModified, string copyId, Azure.Storage.Files.Shares.Models.CopyStatus copyStatus) { throw null; }
        public static Azure.Storage.Files.Shares.Models.ShareFileHandle ShareFileHandle(string handleId, string path, string fileId, string sessionId, string clientIp, string parentId = null, System.DateTimeOffset? openedOn = default(System.DateTimeOffset?), System.DateTimeOffset? lastReconnectedOn = default(System.DateTimeOffset?)) { throw null; }
        public static Azure.Storage.Files.Shares.Models.ShareFileItemProperties ShareFileItemProperties(System.DateTimeOffset? createdOn = default(System.DateTimeOffset?), System.DateTimeOffset? lastAccessedOn = default(System.DateTimeOffset?), System.DateTimeOffset? lastWrittenOn = default(System.DateTimeOffset?), System.DateTimeOffset? changedOn = default(System.DateTimeOffset?), System.DateTimeOffset? lastModified = default(System.DateTimeOffset?), Azure.ETag? etag = default(Azure.ETag?)) { throw null; }
        public static Azure.Storage.Files.Shares.Models.ShareFileLease ShareFileLease(Azure.ETag eTag, System.DateTimeOffset lastModified, string leaseId) { throw null; }
        public static Azure.Storage.Files.Shares.Models.ShareFileRangeInfo ShareFileRangeInfo(System.DateTimeOffset lastModified, Azure.ETag eTag, long fileContentLength, System.Collections.Generic.IEnumerable<Azure.HttpRange> ranges) { throw null; }
        public static Azure.Storage.Files.Shares.Models.ShareFileUploadInfo ShareFileUploadInfo(Azure.ETag eTag, System.DateTimeOffset lastModified, byte[] contentHash, bool isServerEncrypted) { throw null; }
        public static Azure.Storage.Files.Shares.Models.ShareInfo ShareInfo(Azure.ETag eTag, System.DateTimeOffset lastModified) { throw null; }
        [System.ComponentModel.EditorBrowsableAttribute(System.ComponentModel.EditorBrowsableState.Never)]
        public static Azure.Storage.Files.Shares.Models.ShareItem ShareItem(string name, Azure.Storage.Files.Shares.Models.ShareProperties properties, string snapshot) { throw null; }
        public static Azure.Storage.Files.Shares.Models.ShareItem ShareItem(string name, Azure.Storage.Files.Shares.Models.ShareProperties properties, string snapshot = null, bool? isDeleted = default(bool?), string versionId = null) { throw null; }
        [System.ComponentModel.EditorBrowsableAttribute(System.ComponentModel.EditorBrowsableState.Never)]
        public static Azure.Storage.Files.Shares.Models.ShareProperties ShareProperties(System.DateTimeOffset? lastModified, Azure.ETag? eTag, int? quotaInGB, System.Collections.Generic.IDictionary<string, string> metadata) { throw null; }
        [System.ComponentModel.EditorBrowsableAttribute(System.ComponentModel.EditorBrowsableState.Never)]
        public static Azure.Storage.Files.Shares.Models.ShareProperties ShareProperties(System.DateTimeOffset? lastModified, Azure.ETag? eTag, int? provisionedIops, int? provisionedIngressMBps, int? provisionedEgressMBps, System.DateTimeOffset? nextAllowedQuotaDowngradeTime, System.DateTimeOffset? deletedOn, int? remainingRetentionDays, int? quotaInGB, System.Collections.Generic.IDictionary<string, string> metadata) { throw null; }
        [System.ComponentModel.EditorBrowsableAttribute(System.ComponentModel.EditorBrowsableState.Never)]
        public static Azure.Storage.Files.Shares.Models.ShareProperties ShareProperties(System.DateTimeOffset? lastModified, Azure.ETag? eTag, int? provisionedIops, int? provisionedIngressMBps, int? provisionedEgressMBps, System.DateTimeOffset? nextAllowedQuotaDowngradeTime, int? quotaInGB, System.Collections.Generic.IDictionary<string, string> metadata) { throw null; }
        [System.ComponentModel.EditorBrowsableAttribute(System.ComponentModel.EditorBrowsableState.Never)]
        public static Azure.Storage.Files.Shares.Models.ShareProperties ShareProperties(string accessTier, System.DateTimeOffset? lastModified, int? provisionedIops, int? provisionedIngressMBps, int? provisionedEgressMBps, System.DateTimeOffset? nextAllowedQuotaDowngradeTime, System.DateTimeOffset? deletedOn, int? remainingRetentionDays, Azure.ETag? eTag, System.DateTimeOffset? accessTierChangeTime, string accessTierTransitionState, Azure.Storage.Files.Shares.Models.ShareLeaseStatus? leaseStatus, Azure.Storage.Files.Shares.Models.ShareLeaseState? leaseState, Azure.Storage.Files.Shares.Models.ShareLeaseDuration? leaseDuration, int? quotaInGB, System.Collections.Generic.IDictionary<string, string> metadata) { throw null; }
        public static Azure.Storage.Files.Shares.Models.ShareProperties ShareProperties(string accessTier = null, System.DateTimeOffset? lastModified = default(System.DateTimeOffset?), int? provisionedIops = default(int?), int? provisionedIngressMBps = default(int?), int? provisionedEgressMBps = default(int?), System.DateTimeOffset? nextAllowedQuotaDowngradeTime = default(System.DateTimeOffset?), System.DateTimeOffset? deletedOn = default(System.DateTimeOffset?), int? remainingRetentionDays = default(int?), Azure.ETag? eTag = default(Azure.ETag?), System.DateTimeOffset? accessTierChangeTime = default(System.DateTimeOffset?), string accessTierTransitionState = null, Azure.Storage.Files.Shares.Models.ShareLeaseStatus? leaseStatus = default(Azure.Storage.Files.Shares.Models.ShareLeaseStatus?), Azure.Storage.Files.Shares.Models.ShareLeaseState? leaseState = default(Azure.Storage.Files.Shares.Models.ShareLeaseState?), Azure.Storage.Files.Shares.Models.ShareLeaseDuration? leaseDuration = default(Azure.Storage.Files.Shares.Models.ShareLeaseDuration?), int? quotaInGB = default(int?), System.Collections.Generic.IDictionary<string, string> metadata = null, Azure.Storage.Files.Shares.Models.ShareProtocols? protocols = default(Azure.Storage.Files.Shares.Models.ShareProtocols?), Azure.Storage.Files.Shares.Models.ShareRootSquash? rootSquash = default(Azure.Storage.Files.Shares.Models.ShareRootSquash?)) { throw null; }
        public static Azure.Storage.Files.Shares.Models.ShareSnapshotInfo ShareSnapshotInfo(string snapshot, Azure.ETag eTag, System.DateTimeOffset lastModified) { throw null; }
        [System.ComponentModel.EditorBrowsableAttribute(System.ComponentModel.EditorBrowsableState.Never)]
        public static Azure.Storage.Files.Shares.Models.ShareStatistics ShareStatistics(int shareUsageBytes) { throw null; }
        public static Azure.Storage.Files.Shares.Models.ShareStatistics ShareStatistics(long shareUsageInBytes) { throw null; }
        [System.ComponentModel.EditorBrowsableAttribute(System.ComponentModel.EditorBrowsableState.Never)]
        public static Azure.Storage.Files.Shares.Models.StorageClosedHandlesSegment StorageClosedHandlesSegment(string marker, int numberOfHandlesClosed) { throw null; }
        public static Azure.Storage.Files.Shares.Models.StorageClosedHandlesSegment StorageClosedHandlesSegment(string marker, int numberOfHandlesClosed, int numberOfHandlesFailedToClose) { throw null; }
    }
    public partial class ShareProperties
    {
        internal ShareProperties() { }
        public string AccessTier { get { throw null; } }
        public System.DateTimeOffset? AccessTierChangeTime { get { throw null; } }
        public string AccessTierTransitionState { get { throw null; } }
        public System.DateTimeOffset? DeletedOn { get { throw null; } }
        public Azure.ETag? ETag { get { throw null; } }
        public System.DateTimeOffset? LastModified { get { throw null; } }
        public Azure.Storage.Files.Shares.Models.ShareLeaseDuration? LeaseDuration { get { throw null; } }
        public Azure.Storage.Files.Shares.Models.ShareLeaseState? LeaseState { get { throw null; } }
        public Azure.Storage.Files.Shares.Models.ShareLeaseStatus? LeaseStatus { get { throw null; } }
        public System.Collections.Generic.IDictionary<string, string> Metadata { get { throw null; } }
        public System.DateTimeOffset? NextAllowedQuotaDowngradeTime { get { throw null; } }
        public Azure.Storage.Files.Shares.Models.ShareProtocols? Protocols { get { throw null; } }
        public int? ProvisionedBandwidthMiBps { get { throw null; } }
        [System.ComponentModel.EditorBrowsableAttribute(System.ComponentModel.EditorBrowsableState.Never)]
        public int? ProvisionedEgressMBps { get { throw null; } }
        [System.ComponentModel.EditorBrowsableAttribute(System.ComponentModel.EditorBrowsableState.Never)]
        public int? ProvisionedIngressMBps { get { throw null; } }
        public int? ProvisionedIops { get { throw null; } }
        public int? QuotaInGB { get { throw null; } }
        public int? RemainingRetentionDays { get { throw null; } }
        public Azure.Storage.Files.Shares.Models.ShareRootSquash? RootSquash { get { throw null; } }
    }
    [System.FlagsAttribute]
    public enum ShareProtocols
    {
        Smb = 1,
        Nfs = 2,
    }
    public partial class ShareProtocolSettings
    {
        public ShareProtocolSettings() { }
        public Azure.Storage.Files.Shares.Models.ShareSmbSettings Smb { get { throw null; } set { } }
    }
    public partial class ShareRetentionPolicy
    {
        public ShareRetentionPolicy() { }
        public int? Days { get { throw null; } set { } }
        public bool Enabled { get { throw null; } set { } }
    }
    public enum ShareRootSquash
    {
        NoRootSquash = 0,
        RootSquash = 1,
        AllSquash = 2,
    }
    public partial class ShareServiceProperties
    {
        public ShareServiceProperties() { }
        public System.Collections.Generic.IList<Azure.Storage.Files.Shares.Models.ShareCorsRule> Cors { get { throw null; } set { } }
        public Azure.Storage.Files.Shares.Models.ShareMetrics HourMetrics { get { throw null; } set { } }
        public Azure.Storage.Files.Shares.Models.ShareMetrics MinuteMetrics { get { throw null; } set { } }
        public Azure.Storage.Files.Shares.Models.ShareProtocolSettings Protocol { get { throw null; } set { } }
    }
    public partial class ShareSetPropertiesOptions
    {
        public ShareSetPropertiesOptions() { }
        public Azure.Storage.Files.Shares.Models.ShareAccessTier? AccessTier { get { throw null; } set { } }
        public Azure.Storage.Files.Shares.Models.ShareFileRequestConditions Conditions { get { throw null; } set { } }
        public int? QuotaInGB { get { throw null; } set { } }
        public Azure.Storage.Files.Shares.Models.ShareRootSquash? RootSquash { get { throw null; } set { } }
    }
    public partial class ShareSignedIdentifier
    {
        public ShareSignedIdentifier() { }
        public Azure.Storage.Files.Shares.Models.ShareAccessPolicy AccessPolicy { get { throw null; } set { } }
        public string Id { get { throw null; } set { } }
    }
    public partial class ShareSmbSettings
    {
        public ShareSmbSettings() { }
        public Azure.Storage.Files.Shares.Models.SmbMultichannel Multichannel { get { throw null; } set { } }
    }
    public static partial class SharesModelFactory
    {
        public static Azure.Storage.Files.Shares.Models.FileSmbProperties FileSmbProperties(System.DateTimeOffset? fileChangedOn, string fileId, string parentId) { throw null; }
        public static Azure.Storage.Files.Shares.Models.ShareDirectoryInfo StorageDirectoryInfo(Azure.ETag eTag, System.DateTimeOffset lastModified, string filePermissionKey, string fileAttributes, System.DateTimeOffset fileCreationTime, System.DateTimeOffset fileLastWriteTime, System.DateTimeOffset fileChangeTime, string fileId, string fileParentId) { throw null; }
    }
    public partial class ShareSnapshotInfo
    {
        internal ShareSnapshotInfo() { }
        public Azure.ETag ETag { get { throw null; } }
        public System.DateTimeOffset LastModified { get { throw null; } }
        public string Snapshot { get { throw null; } }
    }
    public enum ShareSnapshotsDeleteOption
    {
        Include = 0,
        IncludeWithLeased = 1,
    }
    [System.FlagsAttribute]
    public enum ShareStates
    {
        All = -1,
        None = 0,
        Snapshots = 1,
        Deleted = 2,
    }
    public partial class ShareStatistics
    {
        internal ShareStatistics() { }
        [System.ComponentModel.EditorBrowsableAttribute(System.ComponentModel.EditorBrowsableState.Never)]
        public int ShareUsageBytes { get { throw null; } }
        public long ShareUsageInBytes { get { throw null; } }
    }
    [System.Runtime.InteropServices.StructLayoutAttribute(System.Runtime.InteropServices.LayoutKind.Sequential)]
    public readonly partial struct ShareTokenIntent : System.IEquatable<Azure.Storage.Files.Shares.Models.ShareTokenIntent>
    {
        private readonly object _dummy;
        private readonly int _dummyPrimitive;
        public ShareTokenIntent(string value) { throw null; }
        public static Azure.Storage.Files.Shares.Models.ShareTokenIntent Backup { get { throw null; } }
        public bool Equals(Azure.Storage.Files.Shares.Models.ShareTokenIntent other) { throw null; }
        [System.ComponentModel.EditorBrowsableAttribute(System.ComponentModel.EditorBrowsableState.Never)]
        public override bool Equals(object obj) { throw null; }
        [System.ComponentModel.EditorBrowsableAttribute(System.ComponentModel.EditorBrowsableState.Never)]
        public override int GetHashCode() { throw null; }
        public static bool operator ==(Azure.Storage.Files.Shares.Models.ShareTokenIntent left, Azure.Storage.Files.Shares.Models.ShareTokenIntent right) { throw null; }
        public static implicit operator Azure.Storage.Files.Shares.Models.ShareTokenIntent (string value) { throw null; }
        public static bool operator !=(Azure.Storage.Files.Shares.Models.ShareTokenIntent left, Azure.Storage.Files.Shares.Models.ShareTokenIntent right) { throw null; }
        public override string ToString() { throw null; }
    }
    [System.FlagsAttribute]
    public enum ShareTraits
    {
        All = -1,
        None = 0,
        Metadata = 1,
    }
    public partial class SmbMultichannel
    {
        public SmbMultichannel() { }
        public bool? Enabled { get { throw null; } set { } }
    }
    public partial class StorageClosedHandlesSegment
    {
        internal StorageClosedHandlesSegment() { }
        public string Marker { get { throw null; } }
        public int NumberOfHandlesClosed { get { throw null; } }
        public int NumberOfHandlesFailedToClose { get { throw null; } }
    }
}
namespace Azure.Storage.Files.Shares.Specialized
{
    public partial class ShareLeaseClient
    {
        public static readonly System.TimeSpan InfiniteLeaseDuration;
        protected ShareLeaseClient() { }
        public ShareLeaseClient(Azure.Storage.Files.Shares.ShareClient client, string leaseId = null) { }
        public ShareLeaseClient(Azure.Storage.Files.Shares.ShareFileClient client, string leaseId = null) { }
        protected virtual Azure.Storage.Files.Shares.ShareFileClient FileClient { get { throw null; } }
        public virtual string LeaseId { get { throw null; } }
        protected virtual Azure.Storage.Files.Shares.ShareClient ShareClient { get { throw null; } }
        public System.Uri Uri { get { throw null; } }
        public virtual Azure.Response<Azure.Storage.Files.Shares.Models.ShareFileLease> Acquire(System.TimeSpan? duration = default(System.TimeSpan?), System.Threading.CancellationToken cancellationToken = default(System.Threading.CancellationToken)) { throw null; }
        [System.ComponentModel.EditorBrowsableAttribute(System.ComponentModel.EditorBrowsableState.Never)]
        public virtual Azure.Response<Azure.Storage.Files.Shares.Models.ShareFileLease> Acquire(System.Threading.CancellationToken cancellationToken) { throw null; }
        public virtual System.Threading.Tasks.Task<Azure.Response<Azure.Storage.Files.Shares.Models.ShareFileLease>> AcquireAsync(System.TimeSpan? duration = default(System.TimeSpan?), System.Threading.CancellationToken cancellationToken = default(System.Threading.CancellationToken)) { throw null; }
        [System.ComponentModel.EditorBrowsableAttribute(System.ComponentModel.EditorBrowsableState.Never)]
        public virtual System.Threading.Tasks.Task<Azure.Response<Azure.Storage.Files.Shares.Models.ShareFileLease>> AcquireAsync(System.Threading.CancellationToken cancellationToken) { throw null; }
        public virtual Azure.Response<Azure.Storage.Files.Shares.Models.ShareFileLease> Break(System.Threading.CancellationToken cancellationToken = default(System.Threading.CancellationToken)) { throw null; }
        public virtual System.Threading.Tasks.Task<Azure.Response<Azure.Storage.Files.Shares.Models.ShareFileLease>> BreakAsync(System.Threading.CancellationToken cancellationToken = default(System.Threading.CancellationToken)) { throw null; }
        public virtual Azure.Response<Azure.Storage.Files.Shares.Models.ShareFileLease> Change(string proposedId, System.Threading.CancellationToken cancellationToken = default(System.Threading.CancellationToken)) { throw null; }
        public virtual System.Threading.Tasks.Task<Azure.Response<Azure.Storage.Files.Shares.Models.ShareFileLease>> ChangeAsync(string proposedId, System.Threading.CancellationToken cancellationToken = default(System.Threading.CancellationToken)) { throw null; }
        public virtual Azure.Response<Azure.Storage.Files.Shares.Models.FileLeaseReleaseInfo> Release(System.Threading.CancellationToken cancellationToken = default(System.Threading.CancellationToken)) { throw null; }
        public virtual System.Threading.Tasks.Task<Azure.Response<Azure.Storage.Files.Shares.Models.FileLeaseReleaseInfo>> ReleaseAsync(System.Threading.CancellationToken cancellationToken = default(System.Threading.CancellationToken)) { throw null; }
        public virtual Azure.Response<Azure.Storage.Files.Shares.Models.ShareFileLease> Renew(System.Threading.CancellationToken cancellationToken = default(System.Threading.CancellationToken)) { throw null; }
        public virtual System.Threading.Tasks.Task<Azure.Response<Azure.Storage.Files.Shares.Models.ShareFileLease>> RenewAsync(System.Threading.CancellationToken cancellationToken = default(System.Threading.CancellationToken)) { throw null; }
    }
    public static partial class SpecializedFileExtensions
    {
        public static Azure.Storage.Files.Shares.Specialized.ShareLeaseClient GetShareLeaseClient(this Azure.Storage.Files.Shares.ShareClient client, string leaseId = null) { throw null; }
        public static Azure.Storage.Files.Shares.Specialized.ShareLeaseClient GetShareLeaseClient(this Azure.Storage.Files.Shares.ShareFileClient client, string leaseId = null) { throw null; }
    }
    public static partial class SpecializedShareExtensions
    {
        public static Azure.Storage.Files.Shares.ShareDirectoryClient GetParentDirectoryClient(this Azure.Storage.Files.Shares.ShareDirectoryClient client) { throw null; }
        public static Azure.Storage.Files.Shares.ShareServiceClient GetParentServiceClient(this Azure.Storage.Files.Shares.ShareClient client) { throw null; }
        public static Azure.Storage.Files.Shares.ShareClient GetParentShareClient(this Azure.Storage.Files.Shares.ShareDirectoryClient client) { throw null; }
        public static Azure.Storage.Files.Shares.ShareClient GetParentShareClient(this Azure.Storage.Files.Shares.ShareFileClient client) { throw null; }
        public static Azure.Storage.Files.Shares.ShareDirectoryClient GetParentShareDirectoryClient(this Azure.Storage.Files.Shares.ShareFileClient client) { throw null; }
    }
}
namespace Azure.Storage.Sas
{
    [System.FlagsAttribute]
    public enum ShareAccountSasPermissions
    {
        All = -1,
        Read = 1,
        Add = 2,
        Create = 4,
        Write = 8,
        Delete = 16,
        List = 32,
    }
    [System.FlagsAttribute]
    public enum ShareFileSasPermissions
    {
        All = -1,
        Read = 1,
        Create = 2,
        Write = 4,
        Delete = 8,
    }
    public partial class ShareSasBuilder
    {
        [System.ComponentModel.EditorBrowsableAttribute(System.ComponentModel.EditorBrowsableState.Never)]
        public ShareSasBuilder() { }
        public ShareSasBuilder(Azure.Storage.Sas.ShareFileSasPermissions permissions, System.DateTimeOffset expiresOn) { }
        public ShareSasBuilder(Azure.Storage.Sas.ShareSasPermissions permissions, System.DateTimeOffset expiresOn) { }
        public string CacheControl { get { throw null; } set { } }
        public string ContentDisposition { get { throw null; } set { } }
        public string ContentEncoding { get { throw null; } set { } }
        public string ContentLanguage { get { throw null; } set { } }
        public string ContentType { get { throw null; } set { } }
        public System.DateTimeOffset ExpiresOn { get { throw null; } set { } }
        public string FilePath { get { throw null; } set { } }
        public string Identifier { get { throw null; } set { } }
        public Azure.Storage.Sas.SasIPRange IPRange { get { throw null; } set { } }
        public string Permissions { get { throw null; } }
        public Azure.Storage.Sas.SasProtocol Protocol { get { throw null; } set { } }
        public string Resource { get { throw null; } set { } }
        public string ShareName { get { throw null; } set { } }
        public System.DateTimeOffset StartsOn { get { throw null; } set { } }
        [System.ComponentModel.EditorBrowsableAttribute(System.ComponentModel.EditorBrowsableState.Never)]
        public string Version { get { throw null; } set { } }
        [System.ComponentModel.EditorBrowsableAttribute(System.ComponentModel.EditorBrowsableState.Never)]
        public override bool Equals(object obj) { throw null; }
        [System.ComponentModel.EditorBrowsableAttribute(System.ComponentModel.EditorBrowsableState.Never)]
        public override int GetHashCode() { throw null; }
        public void SetPermissions(Azure.Storage.Sas.ShareAccountSasPermissions permissions) { }
        public void SetPermissions(Azure.Storage.Sas.ShareFileSasPermissions permissions) { }
        public void SetPermissions(Azure.Storage.Sas.ShareSasPermissions permissions) { }
        public void SetPermissions(string rawPermissions) { }
        public void SetPermissions(string rawPermissions, bool normalize = false) { }
        public Azure.Storage.Sas.SasQueryParameters ToSasQueryParameters(Azure.Storage.StorageSharedKeyCredential sharedKeyCredential) { throw null; }
        [System.ComponentModel.EditorBrowsableAttribute(System.ComponentModel.EditorBrowsableState.Never)]
        public override string ToString() { throw null; }
    }
    [System.FlagsAttribute]
    public enum ShareSasPermissions
    {
        All = -1,
        Read = 1,
        Create = 2,
        Write = 4,
        Delete = 8,
        List = 16,
    }
}
namespace Microsoft.Extensions.Azure
{
    public static partial class ShareClientBuilderExtensions
    {
        public static Azure.Core.Extensions.IAzureClientBuilder<Azure.Storage.Files.Shares.ShareServiceClient, Azure.Storage.Files.Shares.ShareClientOptions> AddFileServiceClient<TBuilder>(this TBuilder builder, string connectionString) where TBuilder : Azure.Core.Extensions.IAzureClientFactoryBuilder { throw null; }
        public static Azure.Core.Extensions.IAzureClientBuilder<Azure.Storage.Files.Shares.ShareServiceClient, Azure.Storage.Files.Shares.ShareClientOptions> AddFileServiceClient<TBuilder>(this TBuilder builder, System.Uri serviceUri) where TBuilder : Azure.Core.Extensions.IAzureClientFactoryBuilder { throw null; }
        public static Azure.Core.Extensions.IAzureClientBuilder<Azure.Storage.Files.Shares.ShareServiceClient, Azure.Storage.Files.Shares.ShareClientOptions> AddFileServiceClient<TBuilder>(this TBuilder builder, System.Uri serviceUri, Azure.Storage.StorageSharedKeyCredential sharedKeyCredential) where TBuilder : Azure.Core.Extensions.IAzureClientFactoryBuilder { throw null; }
        public static Azure.Core.Extensions.IAzureClientBuilder<Azure.Storage.Files.Shares.ShareServiceClient, Azure.Storage.Files.Shares.ShareClientOptions> AddFileServiceClient<TBuilder, TConfiguration>(this TBuilder builder, TConfiguration configuration) where TBuilder : Azure.Core.Extensions.IAzureClientFactoryBuilderWithConfiguration<TConfiguration> { throw null; }
    }
}<|MERGE_RESOLUTION|>--- conflicted
+++ resolved
@@ -97,12 +97,8 @@
     }
     public partial class ShareClientOptions : Azure.Core.ClientOptions
     {
-<<<<<<< HEAD
         public ShareClientOptions(Azure.Storage.Files.Shares.ShareClientOptions.ServiceVersion version = Azure.Storage.Files.Shares.ShareClientOptions.ServiceVersion.V2022_11_02) { }
-=======
-        public ShareClientOptions(Azure.Storage.Files.Shares.ShareClientOptions.ServiceVersion version = Azure.Storage.Files.Shares.ShareClientOptions.ServiceVersion.V2021_12_02) { }
         public bool? AllowSourceTrailingDot { get { throw null; } set { } }
->>>>>>> df8d71c8
         public bool? AllowTrailingDot { get { throw null; } set { } }
         public Azure.Storage.Files.Shares.Models.ShareTokenIntent? ShareTokenIntent { get { throw null; } set { } }
         public Azure.Storage.TransferValidationOptions TransferValidation { get { throw null; } }
