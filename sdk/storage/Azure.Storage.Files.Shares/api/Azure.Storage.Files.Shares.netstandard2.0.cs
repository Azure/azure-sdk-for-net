namespace Azure.Storage.Files.Shares
{
    public partial class ShareClient
    {
        protected ShareClient() { }
        public ShareClient(string connectionString, string shareName) { }
        public ShareClient(string connectionString, string shareName, Azure.Storage.Files.Shares.ShareClientOptions options) { }
        public ShareClient(System.Uri shareUri, Azure.Storage.Files.Shares.ShareClientOptions options = null) { }
        public ShareClient(System.Uri shareUri, Azure.Storage.StorageSharedKeyCredential credential, Azure.Storage.Files.Shares.ShareClientOptions options = null) { }
        public virtual string AccountName { get { throw null; } }
        public virtual string Name { get { throw null; } }
        public virtual System.Uri Uri { get { throw null; } }
        public virtual Azure.Response<Azure.Storage.Files.Shares.Models.ShareInfo> Create(System.Collections.Generic.IDictionary<string, string> metadata = null, int? quotaInGB = default(int?), System.Threading.CancellationToken cancellationToken = default(System.Threading.CancellationToken)) { throw null; }
        public virtual System.Threading.Tasks.Task<Azure.Response<Azure.Storage.Files.Shares.Models.ShareInfo>> CreateAsync(System.Collections.Generic.IDictionary<string, string> metadata = null, int? quotaInGB = default(int?), System.Threading.CancellationToken cancellationToken = default(System.Threading.CancellationToken)) { throw null; }
        public virtual Azure.Response<Azure.Storage.Files.Shares.ShareDirectoryClient> CreateDirectory(string directoryName, System.Collections.Generic.IDictionary<string, string> metadata = null, Azure.Storage.Files.Shares.Models.FileSmbProperties smbProperties = null, string filePermission = null, System.Threading.CancellationToken cancellationToken = default(System.Threading.CancellationToken)) { throw null; }
        public virtual System.Threading.Tasks.Task<Azure.Response<Azure.Storage.Files.Shares.ShareDirectoryClient>> CreateDirectoryAsync(string directoryName, System.Collections.Generic.IDictionary<string, string> metadata = null, Azure.Storage.Files.Shares.Models.FileSmbProperties smbProperties = null, string filePermission = null, System.Threading.CancellationToken cancellationToken = default(System.Threading.CancellationToken)) { throw null; }
        public virtual Azure.Response<Azure.Storage.Files.Shares.Models.PermissionInfo> CreatePermission(string permission, System.Threading.CancellationToken cancellationToken = default(System.Threading.CancellationToken)) { throw null; }
        public virtual System.Threading.Tasks.Task<Azure.Response<Azure.Storage.Files.Shares.Models.PermissionInfo>> CreatePermissionAsync(string permission, System.Threading.CancellationToken cancellationToken = default(System.Threading.CancellationToken)) { throw null; }
        public virtual Azure.Response<Azure.Storage.Files.Shares.Models.ShareSnapshotInfo> CreateSnapshot(System.Collections.Generic.IDictionary<string, string> metadata = null, System.Threading.CancellationToken cancellationToken = default(System.Threading.CancellationToken)) { throw null; }
        public virtual System.Threading.Tasks.Task<Azure.Response<Azure.Storage.Files.Shares.Models.ShareSnapshotInfo>> CreateSnapshotAsync(System.Collections.Generic.IDictionary<string, string> metadata = null, System.Threading.CancellationToken cancellationToken = default(System.Threading.CancellationToken)) { throw null; }
        public virtual Azure.Response Delete(bool includeSnapshots = true, System.Threading.CancellationToken cancellationToken = default(System.Threading.CancellationToken)) { throw null; }
        public virtual System.Threading.Tasks.Task<Azure.Response> DeleteAsync(bool includeSnapshots = true, System.Threading.CancellationToken cancellationToken = default(System.Threading.CancellationToken)) { throw null; }
        public virtual Azure.Response DeleteDirectory(string directoryName, System.Threading.CancellationToken cancellationToken = default(System.Threading.CancellationToken)) { throw null; }
        public virtual System.Threading.Tasks.Task<Azure.Response> DeleteDirectoryAsync(string directoryName, System.Threading.CancellationToken cancellationToken = default(System.Threading.CancellationToken)) { throw null; }
        public virtual Azure.Response<System.Collections.Generic.IEnumerable<Azure.Storage.Files.Shares.Models.ShareSignedIdentifier>> GetAccessPolicy(System.Threading.CancellationToken cancellationToken = default(System.Threading.CancellationToken)) { throw null; }
        public virtual System.Threading.Tasks.Task<Azure.Response<System.Collections.Generic.IEnumerable<Azure.Storage.Files.Shares.Models.ShareSignedIdentifier>>> GetAccessPolicyAsync(System.Threading.CancellationToken cancellationToken = default(System.Threading.CancellationToken)) { throw null; }
        public virtual Azure.Storage.Files.Shares.ShareDirectoryClient GetDirectoryClient(string directoryName) { throw null; }
        public virtual Azure.Response<string> GetPermission(string filePermissionKey = null, System.Threading.CancellationToken cancellationToken = default(System.Threading.CancellationToken)) { throw null; }
        public virtual System.Threading.Tasks.Task<Azure.Response<string>> GetPermissionAsync(string filePermissionKey = null, System.Threading.CancellationToken cancellationToken = default(System.Threading.CancellationToken)) { throw null; }
        public virtual Azure.Response<Azure.Storage.Files.Shares.Models.ShareProperties> GetProperties(System.Threading.CancellationToken cancellationToken = default(System.Threading.CancellationToken)) { throw null; }
        public virtual System.Threading.Tasks.Task<Azure.Response<Azure.Storage.Files.Shares.Models.ShareProperties>> GetPropertiesAsync(System.Threading.CancellationToken cancellationToken = default(System.Threading.CancellationToken)) { throw null; }
        public virtual Azure.Storage.Files.Shares.ShareDirectoryClient GetRootDirectoryClient() { throw null; }
        public virtual Azure.Response<Azure.Storage.Files.Shares.Models.ShareStatistics> GetStatistics(System.Threading.CancellationToken cancellationToken = default(System.Threading.CancellationToken)) { throw null; }
        public virtual System.Threading.Tasks.Task<Azure.Response<Azure.Storage.Files.Shares.Models.ShareStatistics>> GetStatisticsAsync(System.Threading.CancellationToken cancellationToken = default(System.Threading.CancellationToken)) { throw null; }
        public virtual Azure.Response<Azure.Storage.Files.Shares.Models.ShareInfo> SetAccessPolicy(System.Collections.Generic.IEnumerable<Azure.Storage.Files.Shares.Models.ShareSignedIdentifier> permissions, System.Threading.CancellationToken cancellationToken = default(System.Threading.CancellationToken)) { throw null; }
        public virtual System.Threading.Tasks.Task<Azure.Response<Azure.Storage.Files.Shares.Models.ShareInfo>> SetAccessPolicyAsync(System.Collections.Generic.IEnumerable<Azure.Storage.Files.Shares.Models.ShareSignedIdentifier> permissions, System.Threading.CancellationToken cancellationToken = default(System.Threading.CancellationToken)) { throw null; }
        public virtual Azure.Response<Azure.Storage.Files.Shares.Models.ShareInfo> SetMetadata(System.Collections.Generic.IDictionary<string, string> metadata, System.Threading.CancellationToken cancellationToken = default(System.Threading.CancellationToken)) { throw null; }
        public virtual System.Threading.Tasks.Task<Azure.Response<Azure.Storage.Files.Shares.Models.ShareInfo>> SetMetadataAsync(System.Collections.Generic.IDictionary<string, string> metadata, System.Threading.CancellationToken cancellationToken = default(System.Threading.CancellationToken)) { throw null; }
        public virtual Azure.Response<Azure.Storage.Files.Shares.Models.ShareInfo> SetQuota(int quotaInGB = 0, System.Threading.CancellationToken cancellationToken = default(System.Threading.CancellationToken)) { throw null; }
        public virtual System.Threading.Tasks.Task<Azure.Response<Azure.Storage.Files.Shares.Models.ShareInfo>> SetQuotaAsync(int quotaInGB = 0, System.Threading.CancellationToken cancellationToken = default(System.Threading.CancellationToken)) { throw null; }
        public virtual Azure.Storage.Files.Shares.ShareClient WithSnapshot(string snapshot) { throw null; }
    }
    public partial class ShareClientOptions : Azure.Core.ClientOptions
    {
        public ShareClientOptions(Azure.Storage.Files.Shares.ShareClientOptions.ServiceVersion version = Azure.Storage.Files.Shares.ShareClientOptions.ServiceVersion.V2019_07_07) { }
        public Azure.Storage.Files.Shares.ShareClientOptions.ServiceVersion Version { [System.Runtime.CompilerServices.CompilerGeneratedAttribute] get { throw null; } }
        public enum ServiceVersion
        {
            V2019_02_02 = 1,
            V2019_07_07 = 2,
        }
    }
    public partial class ShareDirectoryClient
    {
        protected ShareDirectoryClient() { }
        public ShareDirectoryClient(string connectionString, string shareName, string directoryPath) { }
        public ShareDirectoryClient(string connectionString, string shareName, string directoryPath, Azure.Storage.Files.Shares.ShareClientOptions options) { }
        public ShareDirectoryClient(System.Uri directoryUri, Azure.Storage.Files.Shares.ShareClientOptions options = null) { }
        public ShareDirectoryClient(System.Uri directoryUri, Azure.Storage.StorageSharedKeyCredential credential, Azure.Storage.Files.Shares.ShareClientOptions options = null) { }
        public virtual string AccountName { get { throw null; } }
        public virtual string Name { get { throw null; } }
        public virtual string Path { get { throw null; } }
        public virtual string ShareName { get { throw null; } }
        public virtual System.Uri Uri { get { throw null; } }
        public virtual Azure.Response<Azure.Storage.Files.Shares.Models.ShareDirectoryInfo> Create(System.Collections.Generic.IDictionary<string, string> metadata = null, Azure.Storage.Files.Shares.Models.FileSmbProperties smbProperties = null, string filePermission = null, System.Threading.CancellationToken cancellationToken = default(System.Threading.CancellationToken)) { throw null; }
        public virtual System.Threading.Tasks.Task<Azure.Response<Azure.Storage.Files.Shares.Models.ShareDirectoryInfo>> CreateAsync(System.Collections.Generic.IDictionary<string, string> metadata = null, Azure.Storage.Files.Shares.Models.FileSmbProperties smbProperties = null, string filePermission = null, System.Threading.CancellationToken cancellationToken = default(System.Threading.CancellationToken)) { throw null; }
        public virtual Azure.Response<Azure.Storage.Files.Shares.ShareFileClient> CreateFile(string fileName, long maxSize, Azure.Storage.Files.Shares.Models.ShareFileHttpHeaders httpHeaders = null, System.Collections.Generic.IDictionary<string, string> metadata = null, Azure.Storage.Files.Shares.Models.FileSmbProperties smbProperties = null, string filePermission = null, Azure.Storage.Files.Shares.Models.FileRequestConditions conditions = null, System.Threading.CancellationToken cancellationToken = default(System.Threading.CancellationToken)) { throw null; }
        [System.ComponentModel.EditorBrowsableAttribute(System.ComponentModel.EditorBrowsableState.Never)]
        public virtual Azure.Response<Azure.Storage.Files.Shares.ShareFileClient> CreateFile(string fileName, long maxSize, Azure.Storage.Files.Shares.Models.ShareFileHttpHeaders httpHeaders, System.Collections.Generic.IDictionary<string, string> metadata, Azure.Storage.Files.Shares.Models.FileSmbProperties smbProperties, string filePermission, System.Threading.CancellationToken cancellationToken) { throw null; }
        public virtual System.Threading.Tasks.Task<Azure.Response<Azure.Storage.Files.Shares.ShareFileClient>> CreateFileAsync(string fileName, long maxSize, Azure.Storage.Files.Shares.Models.ShareFileHttpHeaders httpHeaders = null, System.Collections.Generic.IDictionary<string, string> metadata = null, Azure.Storage.Files.Shares.Models.FileSmbProperties smbProperties = null, string filePermission = null, Azure.Storage.Files.Shares.Models.FileRequestConditions conditions = null, System.Threading.CancellationToken cancellationToken = default(System.Threading.CancellationToken)) { throw null; }
        [System.ComponentModel.EditorBrowsableAttribute(System.ComponentModel.EditorBrowsableState.Never)]
        public virtual System.Threading.Tasks.Task<Azure.Response<Azure.Storage.Files.Shares.ShareFileClient>> CreateFileAsync(string fileName, long maxSize, Azure.Storage.Files.Shares.Models.ShareFileHttpHeaders httpHeaders, System.Collections.Generic.IDictionary<string, string> metadata, Azure.Storage.Files.Shares.Models.FileSmbProperties smbProperties, string filePermission, System.Threading.CancellationToken cancellationToken) { throw null; }
        public virtual Azure.Response<Azure.Storage.Files.Shares.ShareDirectoryClient> CreateSubdirectory(string subdirectoryName, System.Collections.Generic.IDictionary<string, string> metadata = null, Azure.Storage.Files.Shares.Models.FileSmbProperties smbProperties = null, string filePermission = null, System.Threading.CancellationToken cancellationToken = default(System.Threading.CancellationToken)) { throw null; }
        public virtual System.Threading.Tasks.Task<Azure.Response<Azure.Storage.Files.Shares.ShareDirectoryClient>> CreateSubdirectoryAsync(string subdirectoryName, System.Collections.Generic.IDictionary<string, string> metadata = null, Azure.Storage.Files.Shares.Models.FileSmbProperties smbProperties = null, string filePermission = null, System.Threading.CancellationToken cancellationToken = default(System.Threading.CancellationToken)) { throw null; }
        public virtual Azure.Response Delete(System.Threading.CancellationToken cancellationToken = default(System.Threading.CancellationToken)) { throw null; }
        public virtual System.Threading.Tasks.Task<Azure.Response> DeleteAsync(System.Threading.CancellationToken cancellationToken = default(System.Threading.CancellationToken)) { throw null; }
        public virtual Azure.Response DeleteFile(string fileName, Azure.Storage.Files.Shares.Models.FileRequestConditions conditions = null, System.Threading.CancellationToken cancellationToken = default(System.Threading.CancellationToken)) { throw null; }
        [System.ComponentModel.EditorBrowsableAttribute(System.ComponentModel.EditorBrowsableState.Never)]
        public virtual Azure.Response DeleteFile(string fileName, System.Threading.CancellationToken cancellationToken) { throw null; }
        public virtual System.Threading.Tasks.Task<Azure.Response> DeleteFileAsync(string fileName, Azure.Storage.Files.Shares.Models.FileRequestConditions conditions = null, System.Threading.CancellationToken cancellationToken = default(System.Threading.CancellationToken)) { throw null; }
        [System.ComponentModel.EditorBrowsableAttribute(System.ComponentModel.EditorBrowsableState.Never)]
        public virtual System.Threading.Tasks.Task<Azure.Response> DeleteFileAsync(string fileName, System.Threading.CancellationToken cancellationToken) { throw null; }
        public virtual Azure.Response DeleteSubdirectory(string subdirectoryName, System.Threading.CancellationToken cancellationToken = default(System.Threading.CancellationToken)) { throw null; }
        public virtual System.Threading.Tasks.Task<Azure.Response> DeleteSubdirectoryAsync(string subdirectoryName, System.Threading.CancellationToken cancellationToken = default(System.Threading.CancellationToken)) { throw null; }
        public virtual Azure.Storage.Files.Shares.Models.CloseHandlesResult ForceCloseAllHandles(bool? recursive = default(bool?), System.Threading.CancellationToken cancellationToken = default(System.Threading.CancellationToken)) { throw null; }
        public virtual System.Threading.Tasks.Task<Azure.Storage.Files.Shares.Models.CloseHandlesResult> ForceCloseAllHandlesAsync(bool? recursive = default(bool?), System.Threading.CancellationToken cancellationToken = default(System.Threading.CancellationToken)) { throw null; }
        public virtual Azure.Response<Azure.Storage.Files.Shares.Models.CloseHandlesResult> ForceCloseHandle(string handleId, System.Threading.CancellationToken cancellationToken = default(System.Threading.CancellationToken)) { throw null; }
        public virtual System.Threading.Tasks.Task<Azure.Response<Azure.Storage.Files.Shares.Models.CloseHandlesResult>> ForceCloseHandleAsync(string handleId, System.Threading.CancellationToken cancellationToken = default(System.Threading.CancellationToken)) { throw null; }
        public virtual Azure.Storage.Files.Shares.ShareFileClient GetFileClient(string fileName) { throw null; }
        public virtual Azure.Pageable<Azure.Storage.Files.Shares.Models.ShareFileItem> GetFilesAndDirectories(string prefix = null, System.Threading.CancellationToken cancellationToken = default(System.Threading.CancellationToken)) { throw null; }
        public virtual Azure.AsyncPageable<Azure.Storage.Files.Shares.Models.ShareFileItem> GetFilesAndDirectoriesAsync(string prefix = null, System.Threading.CancellationToken cancellationToken = default(System.Threading.CancellationToken)) { throw null; }
        public virtual Azure.Pageable<Azure.Storage.Files.Shares.Models.ShareFileHandle> GetHandles(bool? recursive = default(bool?), System.Threading.CancellationToken cancellationToken = default(System.Threading.CancellationToken)) { throw null; }
        public virtual Azure.AsyncPageable<Azure.Storage.Files.Shares.Models.ShareFileHandle> GetHandlesAsync(bool? recursive = default(bool?), System.Threading.CancellationToken cancellationToken = default(System.Threading.CancellationToken)) { throw null; }
        public virtual Azure.Response<Azure.Storage.Files.Shares.Models.ShareDirectoryProperties> GetProperties(System.Threading.CancellationToken cancellationToken = default(System.Threading.CancellationToken)) { throw null; }
        public virtual System.Threading.Tasks.Task<Azure.Response<Azure.Storage.Files.Shares.Models.ShareDirectoryProperties>> GetPropertiesAsync(System.Threading.CancellationToken cancellationToken = default(System.Threading.CancellationToken)) { throw null; }
        public virtual Azure.Storage.Files.Shares.ShareDirectoryClient GetSubdirectoryClient(string subdirectoryName) { throw null; }
        public virtual Azure.Response<Azure.Storage.Files.Shares.Models.ShareDirectoryInfo> SetHttpHeaders(Azure.Storage.Files.Shares.Models.FileSmbProperties smbProperties = null, string filePermission = null, System.Threading.CancellationToken cancellationToken = default(System.Threading.CancellationToken)) { throw null; }
        public virtual System.Threading.Tasks.Task<Azure.Response<Azure.Storage.Files.Shares.Models.ShareDirectoryInfo>> SetHttpHeadersAsync(Azure.Storage.Files.Shares.Models.FileSmbProperties smbProperties = null, string filePermission = null, System.Threading.CancellationToken cancellationToken = default(System.Threading.CancellationToken)) { throw null; }
        public virtual Azure.Response<Azure.Storage.Files.Shares.Models.ShareDirectoryInfo> SetMetadata(System.Collections.Generic.IDictionary<string, string> metadata, System.Threading.CancellationToken cancellationToken = default(System.Threading.CancellationToken)) { throw null; }
        public virtual System.Threading.Tasks.Task<Azure.Response<Azure.Storage.Files.Shares.Models.ShareDirectoryInfo>> SetMetadataAsync(System.Collections.Generic.IDictionary<string, string> metadata, System.Threading.CancellationToken cancellationToken = default(System.Threading.CancellationToken)) { throw null; }
        public virtual Azure.Storage.Files.Shares.ShareDirectoryClient WithSnapshot(string snapshot) { throw null; }
    }
    public partial class ShareFileClient
    {
        protected ShareFileClient() { }
        public ShareFileClient(string connectionString, string shareName, string filePath) { }
        public ShareFileClient(string connectionString, string shareName, string filePath, Azure.Storage.Files.Shares.ShareClientOptions options) { }
        public ShareFileClient(System.Uri fileUri, Azure.Storage.Files.Shares.ShareClientOptions options = null) { }
        public ShareFileClient(System.Uri fileUri, Azure.Storage.StorageSharedKeyCredential credential, Azure.Storage.Files.Shares.ShareClientOptions options = null) { }
        public virtual string AccountName { get { throw null; } }
        public virtual string Name { get { throw null; } }
        public virtual string Path { get { throw null; } }
        public virtual string ShareName { get { throw null; } }
        public virtual System.Uri Uri { get { throw null; } }
        public virtual Azure.Response AbortCopy(string copyId, Azure.Storage.Files.Shares.Models.FileRequestConditions conditions = null, System.Threading.CancellationToken cancellationToken = default(System.Threading.CancellationToken)) { throw null; }
        [System.ComponentModel.EditorBrowsableAttribute(System.ComponentModel.EditorBrowsableState.Never)]
        public virtual Azure.Response AbortCopy(string copyId, System.Threading.CancellationToken cancellationToken) { throw null; }
        public virtual System.Threading.Tasks.Task<Azure.Response> AbortCopyAsync(string copyId, Azure.Storage.Files.Shares.Models.FileRequestConditions conditions = null, System.Threading.CancellationToken cancellationToken = default(System.Threading.CancellationToken)) { throw null; }
        [System.ComponentModel.EditorBrowsableAttribute(System.ComponentModel.EditorBrowsableState.Never)]
        public virtual System.Threading.Tasks.Task<Azure.Response> AbortCopyAsync(string copyId, System.Threading.CancellationToken cancellationToken) { throw null; }
        public virtual Azure.Response<Azure.Storage.Files.Shares.Models.ShareFileInfo> Create(long maxSize, Azure.Storage.Files.Shares.Models.ShareFileHttpHeaders httpHeaders = null, System.Collections.Generic.IDictionary<string, string> metadata = null, Azure.Storage.Files.Shares.Models.FileSmbProperties smbProperties = null, string filePermission = null, Azure.Storage.Files.Shares.Models.FileRequestConditions conditions = null, System.Threading.CancellationToken cancellationToken = default(System.Threading.CancellationToken)) { throw null; }
        [System.ComponentModel.EditorBrowsableAttribute(System.ComponentModel.EditorBrowsableState.Never)]
        public virtual Azure.Response<Azure.Storage.Files.Shares.Models.ShareFileInfo> Create(long maxSize, Azure.Storage.Files.Shares.Models.ShareFileHttpHeaders httpHeaders, System.Collections.Generic.IDictionary<string, string> metadata, Azure.Storage.Files.Shares.Models.FileSmbProperties smbProperties, string filePermission, System.Threading.CancellationToken cancellationToken) { throw null; }
        public virtual System.Threading.Tasks.Task<Azure.Response<Azure.Storage.Files.Shares.Models.ShareFileInfo>> CreateAsync(long maxSize, Azure.Storage.Files.Shares.Models.ShareFileHttpHeaders httpHeaders = null, System.Collections.Generic.IDictionary<string, string> metadata = null, Azure.Storage.Files.Shares.Models.FileSmbProperties smbProperties = null, string filePermission = null, Azure.Storage.Files.Shares.Models.FileRequestConditions conditions = null, System.Threading.CancellationToken cancellationToken = default(System.Threading.CancellationToken)) { throw null; }
        [System.ComponentModel.EditorBrowsableAttribute(System.ComponentModel.EditorBrowsableState.Never)]
        public virtual System.Threading.Tasks.Task<Azure.Response<Azure.Storage.Files.Shares.Models.ShareFileInfo>> CreateAsync(long maxSize, Azure.Storage.Files.Shares.Models.ShareFileHttpHeaders httpHeaders, System.Collections.Generic.IDictionary<string, string> metadata, Azure.Storage.Files.Shares.Models.FileSmbProperties smbProperties, string filePermission, System.Threading.CancellationToken cancellationToken) { throw null; }
        public virtual Azure.Response Delete(Azure.Storage.Files.Shares.Models.FileRequestConditions conditions = null, System.Threading.CancellationToken cancellationToken = default(System.Threading.CancellationToken)) { throw null; }
        [System.ComponentModel.EditorBrowsableAttribute(System.ComponentModel.EditorBrowsableState.Never)]
        public virtual Azure.Response Delete(System.Threading.CancellationToken cancellationToken) { throw null; }
        public virtual System.Threading.Tasks.Task<Azure.Response> DeleteAsync(Azure.Storage.Files.Shares.Models.FileRequestConditions conditions = null, System.Threading.CancellationToken cancellationToken = default(System.Threading.CancellationToken)) { throw null; }
        [System.ComponentModel.EditorBrowsableAttribute(System.ComponentModel.EditorBrowsableState.Never)]
        public virtual System.Threading.Tasks.Task<Azure.Response> DeleteAsync(System.Threading.CancellationToken cancellationToken) { throw null; }
        public virtual Azure.Response<Azure.Storage.Files.Shares.Models.ShareFileDownloadInfo> Download(Azure.HttpRange range = default(Azure.HttpRange), bool rangeGetContentHash = false, Azure.Storage.Files.Shares.Models.FileRequestConditions conditions = null, System.Threading.CancellationToken cancellationToken = default(System.Threading.CancellationToken)) { throw null; }
        [System.ComponentModel.EditorBrowsableAttribute(System.ComponentModel.EditorBrowsableState.Never)]
        public virtual Azure.Response<Azure.Storage.Files.Shares.Models.ShareFileDownloadInfo> Download(Azure.HttpRange range, bool rangeGetContentHash, System.Threading.CancellationToken cancellationToken) { throw null; }
        public virtual System.Threading.Tasks.Task<Azure.Response<Azure.Storage.Files.Shares.Models.ShareFileDownloadInfo>> DownloadAsync(Azure.HttpRange range = default(Azure.HttpRange), bool rangeGetContentHash = false, Azure.Storage.Files.Shares.Models.FileRequestConditions conditions = null, System.Threading.CancellationToken cancellationToken = default(System.Threading.CancellationToken)) { throw null; }
        [System.ComponentModel.EditorBrowsableAttribute(System.ComponentModel.EditorBrowsableState.Never)]
        public virtual System.Threading.Tasks.Task<Azure.Response<Azure.Storage.Files.Shares.Models.ShareFileDownloadInfo>> DownloadAsync(Azure.HttpRange range, bool rangeGetContentHash, System.Threading.CancellationToken cancellationToken) { throw null; }
        public virtual Azure.Storage.Files.Shares.Models.CloseHandlesResult ForceCloseAllHandles(System.Threading.CancellationToken cancellationToken = default(System.Threading.CancellationToken)) { throw null; }
        public virtual System.Threading.Tasks.Task<Azure.Storage.Files.Shares.Models.CloseHandlesResult> ForceCloseAllHandlesAsync(System.Threading.CancellationToken cancellationToken = default(System.Threading.CancellationToken)) { throw null; }
        public virtual Azure.Response<Azure.Storage.Files.Shares.Models.CloseHandlesResult> ForceCloseHandle(string handleId, System.Threading.CancellationToken cancellationToken = default(System.Threading.CancellationToken)) { throw null; }
        public virtual System.Threading.Tasks.Task<Azure.Response<Azure.Storage.Files.Shares.Models.CloseHandlesResult>> ForceCloseHandleAsync(string handleId, System.Threading.CancellationToken cancellationToken = default(System.Threading.CancellationToken)) { throw null; }
        public virtual Azure.Pageable<Azure.Storage.Files.Shares.Models.ShareFileHandle> GetHandles(System.Threading.CancellationToken cancellationToken = default(System.Threading.CancellationToken)) { throw null; }
        public virtual Azure.AsyncPageable<Azure.Storage.Files.Shares.Models.ShareFileHandle> GetHandlesAsync(System.Threading.CancellationToken cancellationToken = default(System.Threading.CancellationToken)) { throw null; }
        public virtual Azure.Response<Azure.Storage.Files.Shares.Models.ShareFileProperties> GetProperties(Azure.Storage.Files.Shares.Models.FileRequestConditions conditions = null, System.Threading.CancellationToken cancellationToken = default(System.Threading.CancellationToken)) { throw null; }
        [System.ComponentModel.EditorBrowsableAttribute(System.ComponentModel.EditorBrowsableState.Never)]
        public virtual Azure.Response<Azure.Storage.Files.Shares.Models.ShareFileProperties> GetProperties(System.Threading.CancellationToken cancellationToken) { throw null; }
        public virtual System.Threading.Tasks.Task<Azure.Response<Azure.Storage.Files.Shares.Models.ShareFileProperties>> GetPropertiesAsync(Azure.Storage.Files.Shares.Models.FileRequestConditions conditions = null, System.Threading.CancellationToken cancellationToken = default(System.Threading.CancellationToken)) { throw null; }
        [System.ComponentModel.EditorBrowsableAttribute(System.ComponentModel.EditorBrowsableState.Never)]
        public virtual System.Threading.Tasks.Task<Azure.Response<Azure.Storage.Files.Shares.Models.ShareFileProperties>> GetPropertiesAsync(System.Threading.CancellationToken cancellationToken) { throw null; }
        public virtual Azure.Response<Azure.Storage.Files.Shares.Models.ShareFileRangeInfo> GetRangeList(Azure.HttpRange range, Azure.Storage.Files.Shares.Models.FileRequestConditions conditions = null, System.Threading.CancellationToken cancellationToken = default(System.Threading.CancellationToken)) { throw null; }
        [System.ComponentModel.EditorBrowsableAttribute(System.ComponentModel.EditorBrowsableState.Never)]
        public virtual Azure.Response<Azure.Storage.Files.Shares.Models.ShareFileRangeInfo> GetRangeList(Azure.HttpRange range, System.Threading.CancellationToken cancellationToken) { throw null; }
        public virtual System.Threading.Tasks.Task<Azure.Response<Azure.Storage.Files.Shares.Models.ShareFileRangeInfo>> GetRangeListAsync(Azure.HttpRange range, Azure.Storage.Files.Shares.Models.FileRequestConditions conditions = null, System.Threading.CancellationToken cancellationToken = default(System.Threading.CancellationToken)) { throw null; }
        [System.ComponentModel.EditorBrowsableAttribute(System.ComponentModel.EditorBrowsableState.Never)]
        public virtual System.Threading.Tasks.Task<Azure.Response<Azure.Storage.Files.Shares.Models.ShareFileRangeInfo>> GetRangeListAsync(Azure.HttpRange range, System.Threading.CancellationToken cancellationToken) { throw null; }
        public virtual Azure.Response<Azure.Storage.Files.Shares.Models.ShareFileInfo> SetHttpHeaders(long? newSize = default(long?), Azure.Storage.Files.Shares.Models.ShareFileHttpHeaders httpHeaders = null, Azure.Storage.Files.Shares.Models.FileSmbProperties smbProperties = null, string filePermission = null, Azure.Storage.Files.Shares.Models.FileRequestConditions conditions = null, System.Threading.CancellationToken cancellationToken = default(System.Threading.CancellationToken)) { throw null; }
        [System.ComponentModel.EditorBrowsableAttribute(System.ComponentModel.EditorBrowsableState.Never)]
        public virtual Azure.Response<Azure.Storage.Files.Shares.Models.ShareFileInfo> SetHttpHeaders(long? newSize, Azure.Storage.Files.Shares.Models.ShareFileHttpHeaders httpHeaders, Azure.Storage.Files.Shares.Models.FileSmbProperties smbProperties, string filePermission, System.Threading.CancellationToken cancellationToken) { throw null; }
        public virtual System.Threading.Tasks.Task<Azure.Response<Azure.Storage.Files.Shares.Models.ShareFileInfo>> SetHttpHeadersAsync(long? newSize = default(long?), Azure.Storage.Files.Shares.Models.ShareFileHttpHeaders httpHeaders = null, Azure.Storage.Files.Shares.Models.FileSmbProperties smbProperties = null, string filePermission = null, Azure.Storage.Files.Shares.Models.FileRequestConditions conditions = null, System.Threading.CancellationToken cancellationToken = default(System.Threading.CancellationToken)) { throw null; }
        [System.ComponentModel.EditorBrowsableAttribute(System.ComponentModel.EditorBrowsableState.Never)]
        public virtual System.Threading.Tasks.Task<Azure.Response<Azure.Storage.Files.Shares.Models.ShareFileInfo>> SetHttpHeadersAsync(long? newSize, Azure.Storage.Files.Shares.Models.ShareFileHttpHeaders httpHeaders, Azure.Storage.Files.Shares.Models.FileSmbProperties smbProperties, string filePermission, System.Threading.CancellationToken cancellationToken) { throw null; }
        public virtual Azure.Response<Azure.Storage.Files.Shares.Models.ShareFileInfo> SetMetadata(System.Collections.Generic.IDictionary<string, string> metadata, Azure.Storage.Files.Shares.Models.FileRequestConditions conditions = null, System.Threading.CancellationToken cancellationToken = default(System.Threading.CancellationToken)) { throw null; }
        [System.ComponentModel.EditorBrowsableAttribute(System.ComponentModel.EditorBrowsableState.Never)]
        public virtual Azure.Response<Azure.Storage.Files.Shares.Models.ShareFileInfo> SetMetadata(System.Collections.Generic.IDictionary<string, string> metadata, System.Threading.CancellationToken cancellationToken) { throw null; }
        public virtual System.Threading.Tasks.Task<Azure.Response<Azure.Storage.Files.Shares.Models.ShareFileInfo>> SetMetadataAsync(System.Collections.Generic.IDictionary<string, string> metadata, Azure.Storage.Files.Shares.Models.FileRequestConditions conditions = null, System.Threading.CancellationToken cancellationToken = default(System.Threading.CancellationToken)) { throw null; }
        [System.ComponentModel.EditorBrowsableAttribute(System.ComponentModel.EditorBrowsableState.Never)]
        public virtual System.Threading.Tasks.Task<Azure.Response<Azure.Storage.Files.Shares.Models.ShareFileInfo>> SetMetadataAsync(System.Collections.Generic.IDictionary<string, string> metadata, System.Threading.CancellationToken cancellationToken) { throw null; }
        public virtual Azure.Response<Azure.Storage.Files.Shares.Models.ShareFileCopyInfo> StartCopy(System.Uri sourceUri, System.Collections.Generic.IDictionary<string, string> metadata = null, Azure.Storage.Files.Shares.Models.FileSmbProperties smbProperties = null, string filePermission = null, Azure.Storage.Files.Shares.Models.PermissionCopyModeType? filePermissionCopyMode = default(Azure.Storage.Files.Shares.Models.PermissionCopyModeType?), bool? ignoreReadOnly = default(bool?), bool? setArchiveAttribute = default(bool?), Azure.Storage.Files.Shares.Models.FileRequestConditions conditions = null, System.Threading.CancellationToken cancellationToken = default(System.Threading.CancellationToken)) { throw null; }
        [System.ComponentModel.EditorBrowsableAttribute(System.ComponentModel.EditorBrowsableState.Never)]
        public virtual Azure.Response<Azure.Storage.Files.Shares.Models.ShareFileCopyInfo> StartCopy(System.Uri sourceUri, System.Collections.Generic.IDictionary<string, string> metadata, System.Threading.CancellationToken cancellationToken) { throw null; }
        public virtual System.Threading.Tasks.Task<Azure.Response<Azure.Storage.Files.Shares.Models.ShareFileCopyInfo>> StartCopyAsync(System.Uri sourceUri, System.Collections.Generic.IDictionary<string, string> metadata = null, Azure.Storage.Files.Shares.Models.FileSmbProperties smbProperties = null, string filePermission = null, Azure.Storage.Files.Shares.Models.PermissionCopyModeType? filePermissionCopyMode = default(Azure.Storage.Files.Shares.Models.PermissionCopyModeType?), bool? ignoreReadOnly = default(bool?), bool? setArchiveAttribute = default(bool?), Azure.Storage.Files.Shares.Models.FileRequestConditions conditions = null, System.Threading.CancellationToken cancellationToken = default(System.Threading.CancellationToken)) { throw null; }
        [System.ComponentModel.EditorBrowsableAttribute(System.ComponentModel.EditorBrowsableState.Never)]
        public virtual System.Threading.Tasks.Task<Azure.Response<Azure.Storage.Files.Shares.Models.ShareFileCopyInfo>> StartCopyAsync(System.Uri sourceUri, System.Collections.Generic.IDictionary<string, string> metadata, System.Threading.CancellationToken cancellationToken) { throw null; }
        public virtual Azure.Response<Azure.Storage.Files.Shares.Models.ShareFileUploadInfo> Upload(System.IO.Stream content, System.IProgress<long> progressHandler = null, Azure.Storage.Files.Shares.Models.FileRequestConditions conditions = null, System.Threading.CancellationToken cancellationToken = default(System.Threading.CancellationToken)) { throw null; }
        [System.ComponentModel.EditorBrowsableAttribute(System.ComponentModel.EditorBrowsableState.Never)]
        public virtual Azure.Response<Azure.Storage.Files.Shares.Models.ShareFileUploadInfo> Upload(System.IO.Stream content, System.IProgress<long> progressHandler, System.Threading.CancellationToken cancellationToken) { throw null; }
        public virtual System.Threading.Tasks.Task<Azure.Response<Azure.Storage.Files.Shares.Models.ShareFileUploadInfo>> UploadAsync(System.IO.Stream content, System.IProgress<long> progressHandler = null, Azure.Storage.Files.Shares.Models.FileRequestConditions conditions = null, System.Threading.CancellationToken cancellationToken = default(System.Threading.CancellationToken)) { throw null; }
        [System.ComponentModel.EditorBrowsableAttribute(System.ComponentModel.EditorBrowsableState.Never)]
        public virtual System.Threading.Tasks.Task<Azure.Response<Azure.Storage.Files.Shares.Models.ShareFileUploadInfo>> UploadAsync(System.IO.Stream content, System.IProgress<long> progressHandler, System.Threading.CancellationToken cancellationToken) { throw null; }
        public virtual Azure.Response<Azure.Storage.Files.Shares.Models.ShareFileUploadInfo> UploadRange(Azure.Storage.Files.Shares.Models.ShareFileRangeWriteType writeType, Azure.HttpRange range, System.IO.Stream content, byte[] transactionalContentHash = null, System.IProgress<long> progressHandler = null, Azure.Storage.Files.Shares.Models.FileRequestConditions conditions = null, System.Threading.CancellationToken cancellationToken = default(System.Threading.CancellationToken)) { throw null; }
        [System.ComponentModel.EditorBrowsableAttribute(System.ComponentModel.EditorBrowsableState.Never)]
        public virtual Azure.Response<Azure.Storage.Files.Shares.Models.ShareFileUploadInfo> UploadRange(Azure.Storage.Files.Shares.Models.ShareFileRangeWriteType writeType, Azure.HttpRange range, System.IO.Stream content, byte[] transactionalContentHash, System.IProgress<long> progressHandler, System.Threading.CancellationToken cancellationToken) { throw null; }
        public virtual System.Threading.Tasks.Task<Azure.Response<Azure.Storage.Files.Shares.Models.ShareFileUploadInfo>> UploadRangeAsync(Azure.Storage.Files.Shares.Models.ShareFileRangeWriteType writeType, Azure.HttpRange range, System.IO.Stream content, byte[] transactionalContentHash = null, System.IProgress<long> progressHandler = null, Azure.Storage.Files.Shares.Models.FileRequestConditions conditions = null, System.Threading.CancellationToken cancellationToken = default(System.Threading.CancellationToken)) { throw null; }
        [System.ComponentModel.EditorBrowsableAttribute(System.ComponentModel.EditorBrowsableState.Never)]
        public virtual System.Threading.Tasks.Task<Azure.Response<Azure.Storage.Files.Shares.Models.ShareFileUploadInfo>> UploadRangeAsync(Azure.Storage.Files.Shares.Models.ShareFileRangeWriteType writeType, Azure.HttpRange range, System.IO.Stream content, byte[] transactionalContentHash, System.IProgress<long> progressHandler, System.Threading.CancellationToken cancellationToken) { throw null; }
        public virtual Azure.Response<Azure.Storage.Files.Shares.Models.ShareFileUploadInfo> UploadRangeFromUri(System.Uri sourceUri, Azure.HttpRange range, Azure.HttpRange sourceRange, Azure.Storage.Files.Shares.Models.FileRequestConditions conditions = null, System.Threading.CancellationToken cancellationToken = default(System.Threading.CancellationToken)) { throw null; }
        [System.ComponentModel.EditorBrowsableAttribute(System.ComponentModel.EditorBrowsableState.Never)]
        public virtual Azure.Response<Azure.Storage.Files.Shares.Models.ShareFileUploadInfo> UploadRangeFromUri(System.Uri sourceUri, Azure.HttpRange range, Azure.HttpRange sourceRange, System.Threading.CancellationToken cancellationToken) { throw null; }
        public virtual System.Threading.Tasks.Task<Azure.Response<Azure.Storage.Files.Shares.Models.ShareFileUploadInfo>> UploadRangeFromUriAsync(System.Uri sourceUri, Azure.HttpRange range, Azure.HttpRange sourceRange, Azure.Storage.Files.Shares.Models.FileRequestConditions conditions = null, System.Threading.CancellationToken cancellationToken = default(System.Threading.CancellationToken)) { throw null; }
        [System.ComponentModel.EditorBrowsableAttribute(System.ComponentModel.EditorBrowsableState.Never)]
        public virtual System.Threading.Tasks.Task<Azure.Response<Azure.Storage.Files.Shares.Models.ShareFileUploadInfo>> UploadRangeFromUriAsync(System.Uri sourceUri, Azure.HttpRange range, Azure.HttpRange sourceRange, System.Threading.CancellationToken cancellationToken) { throw null; }
        public virtual Azure.Storage.Files.Shares.ShareFileClient WithSnapshot(string shareSnapshot) { throw null; }
    }
    public partial class ShareServiceClient
    {
        protected ShareServiceClient() { }
        public ShareServiceClient(string connectionString) { }
        public ShareServiceClient(string connectionString, Azure.Storage.Files.Shares.ShareClientOptions options) { }
        public ShareServiceClient(System.Uri serviceUri, Azure.Storage.Files.Shares.ShareClientOptions options = null) { }
        public ShareServiceClient(System.Uri serviceUri, Azure.Storage.StorageSharedKeyCredential credential, Azure.Storage.Files.Shares.ShareClientOptions options = null) { }
        public virtual string AccountName { get { throw null; } }
        public virtual System.Uri Uri { get { throw null; } }
        public virtual Azure.Response<Azure.Storage.Files.Shares.ShareClient> CreateShare(string shareName, System.Collections.Generic.IDictionary<string, string> metadata = null, int? quotaInGB = default(int?), System.Threading.CancellationToken cancellationToken = default(System.Threading.CancellationToken)) { throw null; }
        public virtual System.Threading.Tasks.Task<Azure.Response<Azure.Storage.Files.Shares.ShareClient>> CreateShareAsync(string shareName, System.Collections.Generic.IDictionary<string, string> metadata = null, int? quotaInGB = default(int?), System.Threading.CancellationToken cancellationToken = default(System.Threading.CancellationToken)) { throw null; }
        public virtual Azure.Response DeleteShare(string shareName, bool includeSnapshots = true, System.Threading.CancellationToken cancellationToken = default(System.Threading.CancellationToken)) { throw null; }
        public virtual System.Threading.Tasks.Task<Azure.Response> DeleteShareAsync(string shareName, bool includeSnapshots = true, System.Threading.CancellationToken cancellationToken = default(System.Threading.CancellationToken)) { throw null; }
        public virtual Azure.Response<Azure.Storage.Files.Shares.Models.ShareServiceProperties> GetProperties(System.Threading.CancellationToken cancellationToken = default(System.Threading.CancellationToken)) { throw null; }
        public virtual System.Threading.Tasks.Task<Azure.Response<Azure.Storage.Files.Shares.Models.ShareServiceProperties>> GetPropertiesAsync(System.Threading.CancellationToken cancellationToken = default(System.Threading.CancellationToken)) { throw null; }
        public virtual Azure.Storage.Files.Shares.ShareClient GetShareClient(string shareName) { throw null; }
        public virtual Azure.Pageable<Azure.Storage.Files.Shares.Models.ShareItem> GetShares(Azure.Storage.Files.Shares.Models.ShareTraits traits = Azure.Storage.Files.Shares.Models.ShareTraits.None, Azure.Storage.Files.Shares.Models.ShareStates states = Azure.Storage.Files.Shares.Models.ShareStates.None, string prefix = null, System.Threading.CancellationToken cancellationToken = default(System.Threading.CancellationToken)) { throw null; }
        public virtual Azure.AsyncPageable<Azure.Storage.Files.Shares.Models.ShareItem> GetSharesAsync(Azure.Storage.Files.Shares.Models.ShareTraits traits = Azure.Storage.Files.Shares.Models.ShareTraits.None, Azure.Storage.Files.Shares.Models.ShareStates states = Azure.Storage.Files.Shares.Models.ShareStates.None, string prefix = null, System.Threading.CancellationToken cancellationToken = default(System.Threading.CancellationToken)) { throw null; }
        public virtual Azure.Response SetProperties(Azure.Storage.Files.Shares.Models.ShareServiceProperties properties, System.Threading.CancellationToken cancellationToken = default(System.Threading.CancellationToken)) { throw null; }
        public virtual System.Threading.Tasks.Task<Azure.Response> SetPropertiesAsync(Azure.Storage.Files.Shares.Models.ShareServiceProperties properties, System.Threading.CancellationToken cancellationToken = default(System.Threading.CancellationToken)) { throw null; }
    }
    public partial class ShareUriBuilder
    {
        public ShareUriBuilder(System.Uri uri) { }
        public string AccountName { get { throw null; } set { } }
        public string DirectoryOrFilePath { get { throw null; } set { } }
        public string Host { get { throw null; } set { } }
        public int Port { get { throw null; } set { } }
        public string Query { get { throw null; } set { } }
        public Azure.Storage.Sas.SasQueryParameters Sas { get { throw null; } set { } }
        public string Scheme { get { throw null; } set { } }
        public string ShareName { get { throw null; } set { } }
        public string Snapshot { get { throw null; } set { } }
        public override string ToString() { throw null; }
        public System.Uri ToUri() { throw null; }
    }
}
namespace Azure.Storage.Files.Shares.Models
{
    public partial class CloseHandlesResult
    {
        internal CloseHandlesResult() { }
        public int ClosedHandlesCount { [System.Runtime.CompilerServices.CompilerGeneratedAttribute] get { throw null; } }
        public int FailedHandlesCount { [System.Runtime.CompilerServices.CompilerGeneratedAttribute] get { throw null; } }
    }
    public enum CopyStatus
    {
        Pending = 0,
        Success = 1,
        Aborted = 2,
        Failed = 3,
    }
    public partial class FileLease
    {
        internal FileLease() { }
        public Azure.ETag ETag { [System.Runtime.CompilerServices.CompilerGeneratedAttribute] get { throw null; } }
        public System.DateTimeOffset LastModified { [System.Runtime.CompilerServices.CompilerGeneratedAttribute] get { throw null; } }
        public string LeaseId { [System.Runtime.CompilerServices.CompilerGeneratedAttribute] get { throw null; } }
    }
    public partial class FileLeaseReleaseInfo
    {
        internal FileLeaseReleaseInfo() { }
        public Azure.ETag ETag { [System.Runtime.CompilerServices.CompilerGeneratedAttribute] get { throw null; } }
        public System.DateTimeOffset LastModified { [System.Runtime.CompilerServices.CompilerGeneratedAttribute] get { throw null; } }
    }
    public static partial class FileModelFactory
    {
        public static Azure.Storage.Files.Shares.Models.CloseHandlesResult ClosedHandlesInfo(int closedHandlesCount) { throw null; }
        public static Azure.Storage.Files.Shares.Models.CloseHandlesResult ClosedHandlesInfo(int closedHandlesCount, int failedHandlesCount) { throw null; }
    }
    public partial class FileRequestConditions
    {
        public FileRequestConditions() { }
        public string LeaseId { [System.Runtime.CompilerServices.CompilerGeneratedAttribute] get { throw null; } [System.Runtime.CompilerServices.CompilerGeneratedAttribute] set { } }
        public override string ToString() { throw null; }
    }
    public partial class FileSmbProperties
    {
        internal FileSmbProperties() { }
        public Azure.Storage.Files.Shares.Models.NtfsFileAttributes? FileAttributes { [System.Runtime.CompilerServices.CompilerGeneratedAttribute] get { throw null; } [System.Runtime.CompilerServices.CompilerGeneratedAttribute] set { } }
        public System.DateTimeOffset? FileChangedOn { [System.Runtime.CompilerServices.CompilerGeneratedAttribute] get { throw null; } }
        public System.DateTimeOffset? FileCreatedOn { [System.Runtime.CompilerServices.CompilerGeneratedAttribute] get { throw null; } [System.Runtime.CompilerServices.CompilerGeneratedAttribute] set { } }
        public string FileId { [System.Runtime.CompilerServices.CompilerGeneratedAttribute] get { throw null; } }
        public System.DateTimeOffset? FileLastWrittenOn { [System.Runtime.CompilerServices.CompilerGeneratedAttribute] get { throw null; } [System.Runtime.CompilerServices.CompilerGeneratedAttribute] set { } }
        public string FilePermissionKey { [System.Runtime.CompilerServices.CompilerGeneratedAttribute] get { throw null; } [System.Runtime.CompilerServices.CompilerGeneratedAttribute] set { } }
        public string ParentId { [System.Runtime.CompilerServices.CompilerGeneratedAttribute] get { throw null; } }
        [System.ComponentModel.EditorBrowsableAttribute(System.ComponentModel.EditorBrowsableState.Never)]
        public override bool Equals(object other) { throw null; }
        [System.ComponentModel.EditorBrowsableAttribute(System.ComponentModel.EditorBrowsableState.Never)]
        public override int GetHashCode() { throw null; }
    }
    public static partial class FilesModelFactory
    {
        public static Azure.Storage.Files.Shares.Models.ShareDirectoryProperties StorageDirectoryProperties(System.Collections.Generic.IDictionary<string, string> metadata, Azure.ETag eTag, System.DateTimeOffset lastModified, bool isServerEncrypted, string fileAttributes, System.DateTimeOffset fileCreationTime, System.DateTimeOffset fileLastWriteTime, System.DateTimeOffset fileChangeTime, string filePermissionKey, string fileId, string fileParentId) { throw null; }
        public static Azure.Storage.Files.Shares.Models.ShareFileDownloadInfo StorageFileDownloadInfo(System.DateTimeOffset lastModified = default(System.DateTimeOffset), System.Collections.Generic.IEnumerable<string> contentLanguage = null, string acceptRanges = null, System.DateTimeOffset copyCompletionTime = default(System.DateTimeOffset), string copyStatusDescription = null, string contentDisposition = null, string copyProgress = null, System.Uri copySource = null, Azure.Storage.Files.Shares.Models.CopyStatus copyStatus = Azure.Storage.Files.Shares.Models.CopyStatus.Pending, byte[] fileContentHash = null, bool isServerEncrypted = false, string cacheControl = null, string fileAttributes = null, System.Collections.Generic.IEnumerable<string> contentEncoding = null, System.DateTimeOffset fileCreationTime = default(System.DateTimeOffset), byte[] contentHash = null, System.DateTimeOffset fileLastWriteTime = default(System.DateTimeOffset), Azure.ETag eTag = default(Azure.ETag), System.DateTimeOffset fileChangeTime = default(System.DateTimeOffset), string contentRange = null, string filePermissionKey = null, string contentType = null, string fileId = null, long contentLength = (long)0, string fileParentId = null, System.Collections.Generic.IDictionary<string, string> metadata = null, System.IO.Stream content = null, string copyId = null) { throw null; }
        public static Azure.Storage.Files.Shares.Models.ShareFileDownloadDetails StorageFileDownloadProperties(System.DateTimeOffset lastModified, System.Collections.Generic.IDictionary<string, string> metadata, string contentType, string contentRange, Azure.ETag eTag, System.Collections.Generic.IEnumerable<string> contentEncoding, string cacheControl, string contentDisposition, System.Collections.Generic.IEnumerable<string> contentLanguage, string acceptRanges, System.DateTimeOffset copyCompletedOn, string copyStatusDescription, string copyId, string copyProgress, System.Uri copySource, Azure.Storage.Files.Shares.Models.CopyStatus copyStatus, byte[] fileContentHash, bool isServiceEncrypted) { throw null; }
        public static Azure.Storage.Files.Shares.Models.ShareFileInfo StorageFileInfo(Azure.ETag eTag, System.DateTimeOffset lastModified, bool isServerEncrypted, string filePermissionKey, string fileAttributes, System.DateTimeOffset fileCreationTime, System.DateTimeOffset fileLastWriteTime, System.DateTimeOffset fileChangeTime, string fileId, string fileParentId) { throw null; }
        public static Azure.Storage.Files.Shares.Models.ShareFileItem StorageFileItem(bool isDirectory, string name, long? fileSize) { throw null; }
        public static Azure.Storage.Files.Shares.Models.ShareFileProperties StorageFileProperties(System.DateTimeOffset lastModified, System.Collections.Generic.IDictionary<string, string> metadata, long contentLength, string contentType, Azure.ETag eTag, byte[] contentHash, System.Collections.Generic.IEnumerable<string> contentEncoding, string cacheControl, string contentDisposition, System.Collections.Generic.IEnumerable<string> contentLanguage, System.DateTimeOffset copyCompletedOn, string copyStatusDescription, string copyId, string copyProgress, string copySource, Azure.Storage.Files.Shares.Models.CopyStatus copyStatus, bool isServerEncrypted, string fileAttributes, System.DateTimeOffset fileCreationTime, System.DateTimeOffset fileLastWriteTime, System.DateTimeOffset fileChangeTime, string filePermissionKey, string fileId, string fileParentId) { throw null; }
    }
    public enum LeaseDurationType
    {
        Infinite = 0,
        Fixed = 1,
    }
    public enum LeaseStateType
    {
        Available = 0,
        Leased = 1,
        Expired = 2,
        Breaking = 3,
        Broken = 4,
    }
    public enum LeaseStatusType
    {
        Locked = 0,
        Unlocked = 1,
    }
    [System.FlagsAttribute]
    public enum NtfsFileAttributes
    {
        ReadOnly = 1,
        Hidden = 2,
        System = 4,
        None = 8,
        Directory = 16,
        Archive = 32,
        Temporary = 64,
        Offline = 128,
        NotContentIndexed = 256,
        NoScrubData = 512,
    }
    public enum PermissionCopyModeType
    {
        Source = 0,
        Override = 1,
    }
    public partial class PermissionInfo
    {
        internal PermissionInfo() { }
        public string FilePermissionKey { [System.Runtime.CompilerServices.CompilerGeneratedAttribute] get { throw null; } }
    }
    public partial class ShareAccessPolicy
    {
        public ShareAccessPolicy() { }
        public System.DateTimeOffset ExpiresOn { [System.Runtime.CompilerServices.CompilerGeneratedAttribute] get { throw null; } [System.Runtime.CompilerServices.CompilerGeneratedAttribute] set { } }
        public string Permissions { [System.Runtime.CompilerServices.CompilerGeneratedAttribute] get { throw null; } [System.Runtime.CompilerServices.CompilerGeneratedAttribute] set { } }
        public System.DateTimeOffset StartsOn { [System.Runtime.CompilerServices.CompilerGeneratedAttribute] get { throw null; } [System.Runtime.CompilerServices.CompilerGeneratedAttribute] set { } }
    }
    public partial class ShareCorsRule
    {
        public ShareCorsRule() { }
        public string AllowedHeaders { [System.Runtime.CompilerServices.CompilerGeneratedAttribute] get { throw null; } [System.Runtime.CompilerServices.CompilerGeneratedAttribute] set { } }
        public string AllowedMethods { [System.Runtime.CompilerServices.CompilerGeneratedAttribute] get { throw null; } [System.Runtime.CompilerServices.CompilerGeneratedAttribute] set { } }
        public string AllowedOrigins { [System.Runtime.CompilerServices.CompilerGeneratedAttribute] get { throw null; } [System.Runtime.CompilerServices.CompilerGeneratedAttribute] set { } }
        public string ExposedHeaders { [System.Runtime.CompilerServices.CompilerGeneratedAttribute] get { throw null; } [System.Runtime.CompilerServices.CompilerGeneratedAttribute] set { } }
        public int MaxAgeInSeconds { [System.Runtime.CompilerServices.CompilerGeneratedAttribute] get { throw null; } [System.Runtime.CompilerServices.CompilerGeneratedAttribute] set { } }
    }
    public partial class ShareDirectoryInfo
    {
        internal ShareDirectoryInfo() { }
        public Azure.ETag ETag { get { throw null; } }
        public System.DateTimeOffset LastModified { get { throw null; } }
        public Azure.Storage.Files.Shares.Models.FileSmbProperties SmbProperties { [System.Runtime.CompilerServices.CompilerGeneratedAttribute] get { throw null; } [System.Runtime.CompilerServices.CompilerGeneratedAttribute] set { } }
    }
    public partial class ShareDirectoryProperties
    {
        internal ShareDirectoryProperties() { }
        public Azure.ETag ETag { get { throw null; } }
        public bool IsServerEncrypted { get { throw null; } }
        public System.DateTimeOffset LastModified { get { throw null; } }
        public System.Collections.Generic.IDictionary<string, string> Metadata { get { throw null; } }
        public Azure.Storage.Files.Shares.Models.FileSmbProperties SmbProperties { [System.Runtime.CompilerServices.CompilerGeneratedAttribute] get { throw null; } [System.Runtime.CompilerServices.CompilerGeneratedAttribute] set { } }
    }
    [System.Runtime.InteropServices.StructLayoutAttribute(System.Runtime.InteropServices.LayoutKind.Sequential)]
    public readonly partial struct ShareErrorCode : System.IEquatable<Azure.Storage.Files.Shares.Models.ShareErrorCode>
    {
        private readonly object _dummy;
        private readonly int _dummyPrimitive;
        public ShareErrorCode(string value) { throw null; }
        public static Azure.Storage.Files.Shares.Models.ShareErrorCode AccountAlreadyExists { [System.Runtime.CompilerServices.CompilerGeneratedAttribute] get { throw null; } }
        public static Azure.Storage.Files.Shares.Models.ShareErrorCode AccountBeingCreated { [System.Runtime.CompilerServices.CompilerGeneratedAttribute] get { throw null; } }
        public static Azure.Storage.Files.Shares.Models.ShareErrorCode AccountIsDisabled { [System.Runtime.CompilerServices.CompilerGeneratedAttribute] get { throw null; } }
        public static Azure.Storage.Files.Shares.Models.ShareErrorCode AuthenticationFailed { [System.Runtime.CompilerServices.CompilerGeneratedAttribute] get { throw null; } }
        public static Azure.Storage.Files.Shares.Models.ShareErrorCode AuthorizationFailure { [System.Runtime.CompilerServices.CompilerGeneratedAttribute] get { throw null; } }
        public static Azure.Storage.Files.Shares.Models.ShareErrorCode AuthorizationPermissionMismatch { [System.Runtime.CompilerServices.CompilerGeneratedAttribute] get { throw null; } }
        public static Azure.Storage.Files.Shares.Models.ShareErrorCode AuthorizationProtocolMismatch { [System.Runtime.CompilerServices.CompilerGeneratedAttribute] get { throw null; } }
        public static Azure.Storage.Files.Shares.Models.ShareErrorCode AuthorizationResourceTypeMismatch { [System.Runtime.CompilerServices.CompilerGeneratedAttribute] get { throw null; } }
        public static Azure.Storage.Files.Shares.Models.ShareErrorCode AuthorizationServiceMismatch { [System.Runtime.CompilerServices.CompilerGeneratedAttribute] get { throw null; } }
        public static Azure.Storage.Files.Shares.Models.ShareErrorCode AuthorizationSourceIPMismatch { [System.Runtime.CompilerServices.CompilerGeneratedAttribute] get { throw null; } }
        public static Azure.Storage.Files.Shares.Models.ShareErrorCode CannotDeleteFileOrDirectory { [System.Runtime.CompilerServices.CompilerGeneratedAttribute] get { throw null; } }
        public static Azure.Storage.Files.Shares.Models.ShareErrorCode ClientCacheFlushDelay { [System.Runtime.CompilerServices.CompilerGeneratedAttribute] get { throw null; } }
        public static Azure.Storage.Files.Shares.Models.ShareErrorCode ConditionHeadersNotSupported { [System.Runtime.CompilerServices.CompilerGeneratedAttribute] get { throw null; } }
        public static Azure.Storage.Files.Shares.Models.ShareErrorCode ConditionNotMet { [System.Runtime.CompilerServices.CompilerGeneratedAttribute] get { throw null; } }
        public static Azure.Storage.Files.Shares.Models.ShareErrorCode ContainerQuotaDowngradeNotAllowed { [System.Runtime.CompilerServices.CompilerGeneratedAttribute] get { throw null; } }
        public static Azure.Storage.Files.Shares.Models.ShareErrorCode DeletePending { [System.Runtime.CompilerServices.CompilerGeneratedAttribute] get { throw null; } }
        public static Azure.Storage.Files.Shares.Models.ShareErrorCode DirectoryNotEmpty { [System.Runtime.CompilerServices.CompilerGeneratedAttribute] get { throw null; } }
        public static Azure.Storage.Files.Shares.Models.ShareErrorCode EmptyMetadataKey { [System.Runtime.CompilerServices.CompilerGeneratedAttribute] get { throw null; } }
        public static Azure.Storage.Files.Shares.Models.ShareErrorCode FeatureVersionMismatch { [System.Runtime.CompilerServices.CompilerGeneratedAttribute] get { throw null; } }
        public static Azure.Storage.Files.Shares.Models.ShareErrorCode FileLockConflict { [System.Runtime.CompilerServices.CompilerGeneratedAttribute] get { throw null; } }
        public static Azure.Storage.Files.Shares.Models.ShareErrorCode InsufficientAccountPermissions { [System.Runtime.CompilerServices.CompilerGeneratedAttribute] get { throw null; } }
        public static Azure.Storage.Files.Shares.Models.ShareErrorCode InternalError { [System.Runtime.CompilerServices.CompilerGeneratedAttribute] get { throw null; } }
        public static Azure.Storage.Files.Shares.Models.ShareErrorCode InvalidAuthenticationInfo { [System.Runtime.CompilerServices.CompilerGeneratedAttribute] get { throw null; } }
        public static Azure.Storage.Files.Shares.Models.ShareErrorCode InvalidFileOrDirectoryPathName { [System.Runtime.CompilerServices.CompilerGeneratedAttribute] get { throw null; } }
        public static Azure.Storage.Files.Shares.Models.ShareErrorCode InvalidHeaderValue { [System.Runtime.CompilerServices.CompilerGeneratedAttribute] get { throw null; } }
        public static Azure.Storage.Files.Shares.Models.ShareErrorCode InvalidHttpVerb { [System.Runtime.CompilerServices.CompilerGeneratedAttribute] get { throw null; } }
        public static Azure.Storage.Files.Shares.Models.ShareErrorCode InvalidInput { [System.Runtime.CompilerServices.CompilerGeneratedAttribute] get { throw null; } }
        public static Azure.Storage.Files.Shares.Models.ShareErrorCode InvalidMd5 { [System.Runtime.CompilerServices.CompilerGeneratedAttribute] get { throw null; } }
        public static Azure.Storage.Files.Shares.Models.ShareErrorCode InvalidMetadata { [System.Runtime.CompilerServices.CompilerGeneratedAttribute] get { throw null; } }
        public static Azure.Storage.Files.Shares.Models.ShareErrorCode InvalidQueryParameterValue { [System.Runtime.CompilerServices.CompilerGeneratedAttribute] get { throw null; } }
        public static Azure.Storage.Files.Shares.Models.ShareErrorCode InvalidRange { [System.Runtime.CompilerServices.CompilerGeneratedAttribute] get { throw null; } }
        public static Azure.Storage.Files.Shares.Models.ShareErrorCode InvalidResourceName { [System.Runtime.CompilerServices.CompilerGeneratedAttribute] get { throw null; } }
        public static Azure.Storage.Files.Shares.Models.ShareErrorCode InvalidUri { [System.Runtime.CompilerServices.CompilerGeneratedAttribute] get { throw null; } }
        public static Azure.Storage.Files.Shares.Models.ShareErrorCode InvalidXmlDocument { [System.Runtime.CompilerServices.CompilerGeneratedAttribute] get { throw null; } }
        public static Azure.Storage.Files.Shares.Models.ShareErrorCode InvalidXmlNodeValue { [System.Runtime.CompilerServices.CompilerGeneratedAttribute] get { throw null; } }
        public static Azure.Storage.Files.Shares.Models.ShareErrorCode Md5Mismatch { [System.Runtime.CompilerServices.CompilerGeneratedAttribute] get { throw null; } }
        public static Azure.Storage.Files.Shares.Models.ShareErrorCode MetadataTooLarge { [System.Runtime.CompilerServices.CompilerGeneratedAttribute] get { throw null; } }
        public static Azure.Storage.Files.Shares.Models.ShareErrorCode MissingContentLengthHeader { [System.Runtime.CompilerServices.CompilerGeneratedAttribute] get { throw null; } }
        public static Azure.Storage.Files.Shares.Models.ShareErrorCode MissingRequiredHeader { [System.Runtime.CompilerServices.CompilerGeneratedAttribute] get { throw null; } }
        public static Azure.Storage.Files.Shares.Models.ShareErrorCode MissingRequiredQueryParameter { [System.Runtime.CompilerServices.CompilerGeneratedAttribute] get { throw null; } }
        public static Azure.Storage.Files.Shares.Models.ShareErrorCode MissingRequiredXmlNode { [System.Runtime.CompilerServices.CompilerGeneratedAttribute] get { throw null; } }
        public static Azure.Storage.Files.Shares.Models.ShareErrorCode MultipleConditionHeadersNotSupported { [System.Runtime.CompilerServices.CompilerGeneratedAttribute] get { throw null; } }
        public static Azure.Storage.Files.Shares.Models.ShareErrorCode OperationTimedOut { [System.Runtime.CompilerServices.CompilerGeneratedAttribute] get { throw null; } }
        public static Azure.Storage.Files.Shares.Models.ShareErrorCode OutOfRangeInput { [System.Runtime.CompilerServices.CompilerGeneratedAttribute] get { throw null; } }
        public static Azure.Storage.Files.Shares.Models.ShareErrorCode OutOfRangeQueryParameterValue { [System.Runtime.CompilerServices.CompilerGeneratedAttribute] get { throw null; } }
        public static Azure.Storage.Files.Shares.Models.ShareErrorCode ParentNotFound { [System.Runtime.CompilerServices.CompilerGeneratedAttribute] get { throw null; } }
        public static Azure.Storage.Files.Shares.Models.ShareErrorCode ReadOnlyAttribute { [System.Runtime.CompilerServices.CompilerGeneratedAttribute] get { throw null; } }
        public static Azure.Storage.Files.Shares.Models.ShareErrorCode RequestBodyTooLarge { [System.Runtime.CompilerServices.CompilerGeneratedAttribute] get { throw null; } }
        public static Azure.Storage.Files.Shares.Models.ShareErrorCode RequestUrlFailedToParse { [System.Runtime.CompilerServices.CompilerGeneratedAttribute] get { throw null; } }
        public static Azure.Storage.Files.Shares.Models.ShareErrorCode ResourceAlreadyExists { [System.Runtime.CompilerServices.CompilerGeneratedAttribute] get { throw null; } }
        public static Azure.Storage.Files.Shares.Models.ShareErrorCode ResourceNotFound { [System.Runtime.CompilerServices.CompilerGeneratedAttribute] get { throw null; } }
        public static Azure.Storage.Files.Shares.Models.ShareErrorCode ResourceTypeMismatch { [System.Runtime.CompilerServices.CompilerGeneratedAttribute] get { throw null; } }
        public static Azure.Storage.Files.Shares.Models.ShareErrorCode ServerBusy { [System.Runtime.CompilerServices.CompilerGeneratedAttribute] get { throw null; } }
        public static Azure.Storage.Files.Shares.Models.ShareErrorCode ShareAlreadyExists { [System.Runtime.CompilerServices.CompilerGeneratedAttribute] get { throw null; } }
        public static Azure.Storage.Files.Shares.Models.ShareErrorCode ShareBeingDeleted { [System.Runtime.CompilerServices.CompilerGeneratedAttribute] get { throw null; } }
        public static Azure.Storage.Files.Shares.Models.ShareErrorCode ShareDisabled { [System.Runtime.CompilerServices.CompilerGeneratedAttribute] get { throw null; } }
        public static Azure.Storage.Files.Shares.Models.ShareErrorCode ShareHasSnapshots { [System.Runtime.CompilerServices.CompilerGeneratedAttribute] get { throw null; } }
        public static Azure.Storage.Files.Shares.Models.ShareErrorCode ShareNotFound { [System.Runtime.CompilerServices.CompilerGeneratedAttribute] get { throw null; } }
        public static Azure.Storage.Files.Shares.Models.ShareErrorCode ShareSnapshotCountExceeded { [System.Runtime.CompilerServices.CompilerGeneratedAttribute] get { throw null; } }
        public static Azure.Storage.Files.Shares.Models.ShareErrorCode ShareSnapshotInProgress { [System.Runtime.CompilerServices.CompilerGeneratedAttribute] get { throw null; } }
        public static Azure.Storage.Files.Shares.Models.ShareErrorCode ShareSnapshotOperationNotSupported { [System.Runtime.CompilerServices.CompilerGeneratedAttribute] get { throw null; } }
        public static Azure.Storage.Files.Shares.Models.ShareErrorCode SharingViolation { [System.Runtime.CompilerServices.CompilerGeneratedAttribute] get { throw null; } }
        public static Azure.Storage.Files.Shares.Models.ShareErrorCode UnsupportedHeader { [System.Runtime.CompilerServices.CompilerGeneratedAttribute] get { throw null; } }
        public static Azure.Storage.Files.Shares.Models.ShareErrorCode UnsupportedHttpVerb { [System.Runtime.CompilerServices.CompilerGeneratedAttribute] get { throw null; } }
        public static Azure.Storage.Files.Shares.Models.ShareErrorCode UnsupportedQueryParameter { [System.Runtime.CompilerServices.CompilerGeneratedAttribute] get { throw null; } }
        public static Azure.Storage.Files.Shares.Models.ShareErrorCode UnsupportedXmlNode { [System.Runtime.CompilerServices.CompilerGeneratedAttribute] get { throw null; } }
        public bool Equals(Azure.Storage.Files.Shares.Models.ShareErrorCode other) { throw null; }
        [System.ComponentModel.EditorBrowsableAttribute(System.ComponentModel.EditorBrowsableState.Never)]
        public override bool Equals(object obj) { throw null; }
        [System.ComponentModel.EditorBrowsableAttribute(System.ComponentModel.EditorBrowsableState.Never)]
        public override int GetHashCode() { throw null; }
        public static bool operator ==(Azure.Storage.Files.Shares.Models.ShareErrorCode left, Azure.Storage.Files.Shares.Models.ShareErrorCode right) { throw null; }
        public static implicit operator Azure.Storage.Files.Shares.Models.ShareErrorCode (string value) { throw null; }
        public static bool operator !=(Azure.Storage.Files.Shares.Models.ShareErrorCode left, Azure.Storage.Files.Shares.Models.ShareErrorCode right) { throw null; }
        public override string ToString() { throw null; }
    }
    public partial class ShareFileCopyInfo
    {
        internal ShareFileCopyInfo() { }
        public string CopyId { [System.Runtime.CompilerServices.CompilerGeneratedAttribute] get { throw null; } }
        public Azure.Storage.Files.Shares.Models.CopyStatus CopyStatus { [System.Runtime.CompilerServices.CompilerGeneratedAttribute] get { throw null; } }
        public Azure.ETag ETag { [System.Runtime.CompilerServices.CompilerGeneratedAttribute] get { throw null; } }
        public System.DateTimeOffset LastModified { [System.Runtime.CompilerServices.CompilerGeneratedAttribute] get { throw null; } }
    }
    public partial class ShareFileDownloadDetails
    {
        internal ShareFileDownloadDetails() { }
        public string AcceptRanges { get { throw null; } }
        public string CacheControl { get { throw null; } }
        public string ContentDisposition { get { throw null; } }
        public System.Collections.Generic.IEnumerable<string> ContentEncoding { get { throw null; } }
        public System.Collections.Generic.IEnumerable<string> ContentLanguage { get { throw null; } }
        public string ContentRange { get { throw null; } }
        public System.DateTimeOffset CopyCompletedOn { get { throw null; } }
        public string CopyId { get { throw null; } }
        public string CopyProgress { get { throw null; } }
        public System.Uri CopySource { get { throw null; } }
        public Azure.Storage.Files.Shares.Models.CopyStatus CopyStatus { get { throw null; } }
        public string CopyStatusDescription { get { throw null; } }
        public Azure.ETag ETag { get { throw null; } }
        public byte[] FileContentHash { get { throw null; } }
        public bool IsServerEncrypted { get { throw null; } }
        public System.DateTimeOffset LastModified { get { throw null; } }
        public Azure.Storage.Files.Shares.Models.LeaseDurationType LeaseDuration { get { throw null; } }
        public Azure.Storage.Files.Shares.Models.LeaseStateType LeaseState { get { throw null; } }
        public Azure.Storage.Files.Shares.Models.LeaseStatusType LeaseStatus { get { throw null; } }
        public System.Collections.Generic.IDictionary<string, string> Metadata { get { throw null; } }
        public Azure.Storage.Files.Shares.Models.FileSmbProperties SmbProperties { [System.Runtime.CompilerServices.CompilerGeneratedAttribute] get { throw null; } [System.Runtime.CompilerServices.CompilerGeneratedAttribute] set { } }
    }
    public partial class ShareFileDownloadInfo : System.IDisposable
    {
        internal ShareFileDownloadInfo() { }
        public System.IO.Stream Content { get { throw null; } }
        public byte[] ContentHash { get { throw null; } }
        public long ContentLength { get { throw null; } }
        public string ContentType { get { throw null; } }
        public Azure.Storage.Files.Shares.Models.ShareFileDownloadDetails Details { [System.Runtime.CompilerServices.CompilerGeneratedAttribute] get { throw null; } }
        public void Dispose() { }
    }
    public partial class ShareFileHandle
    {
        internal ShareFileHandle() { }
        public string ClientIp { [System.Runtime.CompilerServices.CompilerGeneratedAttribute] get { throw null; } }
        public string FileId { [System.Runtime.CompilerServices.CompilerGeneratedAttribute] get { throw null; } }
        public string HandleId { [System.Runtime.CompilerServices.CompilerGeneratedAttribute] get { throw null; } }
        public System.DateTimeOffset? LastReconnectedOn { [System.Runtime.CompilerServices.CompilerGeneratedAttribute] get { throw null; } }
        public System.DateTimeOffset? OpenedOn { [System.Runtime.CompilerServices.CompilerGeneratedAttribute] get { throw null; } }
        public string ParentId { [System.Runtime.CompilerServices.CompilerGeneratedAttribute] get { throw null; } }
        public string Path { [System.Runtime.CompilerServices.CompilerGeneratedAttribute] get { throw null; } }
        public string SessionId { [System.Runtime.CompilerServices.CompilerGeneratedAttribute] get { throw null; } }
    }
    public partial class ShareFileHttpHeaders
    {
        public ShareFileHttpHeaders() { }
        public string CacheControl { [System.Runtime.CompilerServices.CompilerGeneratedAttribute] get { throw null; } [System.Runtime.CompilerServices.CompilerGeneratedAttribute] set { } }
        public string ContentDisposition { [System.Runtime.CompilerServices.CompilerGeneratedAttribute] get { throw null; } [System.Runtime.CompilerServices.CompilerGeneratedAttribute] set { } }
        public string[] ContentEncoding { [System.Runtime.CompilerServices.CompilerGeneratedAttribute] get { throw null; } [System.Runtime.CompilerServices.CompilerGeneratedAttribute] set { } }
        public byte[] ContentHash { [System.Runtime.CompilerServices.CompilerGeneratedAttribute] get { throw null; } [System.Runtime.CompilerServices.CompilerGeneratedAttribute] set { } }
        public string[] ContentLanguage { [System.Runtime.CompilerServices.CompilerGeneratedAttribute] get { throw null; } [System.Runtime.CompilerServices.CompilerGeneratedAttribute] set { } }
        public string ContentType { [System.Runtime.CompilerServices.CompilerGeneratedAttribute] get { throw null; } [System.Runtime.CompilerServices.CompilerGeneratedAttribute] set { } }
        [System.ComponentModel.EditorBrowsableAttribute(System.ComponentModel.EditorBrowsableState.Never)]
        public override bool Equals(object obj) { throw null; }
        [System.ComponentModel.EditorBrowsableAttribute(System.ComponentModel.EditorBrowsableState.Never)]
        public override int GetHashCode() { throw null; }
    }
    public partial class ShareFileInfo
    {
        internal ShareFileInfo() { }
        public Azure.ETag ETag { get { throw null; } }
        public bool IsServerEncrypted { get { throw null; } }
        public System.DateTimeOffset LastModified { get { throw null; } }
        public Azure.Storage.Files.Shares.Models.FileSmbProperties SmbProperties { [System.Runtime.CompilerServices.CompilerGeneratedAttribute] get { throw null; } [System.Runtime.CompilerServices.CompilerGeneratedAttribute] set { } }
    }
    public partial class ShareFileItem
    {
        internal ShareFileItem() { }
        public long? FileSize { [System.Runtime.CompilerServices.CompilerGeneratedAttribute] get { throw null; } }
        public bool IsDirectory { [System.Runtime.CompilerServices.CompilerGeneratedAttribute] get { throw null; } }
        public string Name { [System.Runtime.CompilerServices.CompilerGeneratedAttribute] get { throw null; } }
    }
    public partial class ShareFileProperties
    {
        internal ShareFileProperties() { }
        public string CacheControl { get { throw null; } }
        public string ContentDisposition { get { throw null; } }
        public System.Collections.Generic.IEnumerable<string> ContentEncoding { get { throw null; } }
        public byte[] ContentHash { get { throw null; } }
        public System.Collections.Generic.IEnumerable<string> ContentLanguage { get { throw null; } }
        public long ContentLength { get { throw null; } }
        public string ContentType { get { throw null; } }
        public System.DateTimeOffset CopyCompletedOn { get { throw null; } }
        public string CopyId { get { throw null; } }
        public string CopyProgress { get { throw null; } }
        public string CopySource { get { throw null; } }
        public Azure.Storage.Files.Shares.Models.CopyStatus CopyStatus { get { throw null; } }
        public string CopyStatusDescription { get { throw null; } }
        public Azure.ETag ETag { get { throw null; } }
        public bool IsServerEncrypted { get { throw null; } }
        public System.DateTimeOffset LastModified { get { throw null; } }
        public Azure.Storage.Files.Shares.Models.LeaseDurationType LeaseDuration { get { throw null; } }
        public Azure.Storage.Files.Shares.Models.LeaseStateType LeaseState { get { throw null; } }
        public Azure.Storage.Files.Shares.Models.LeaseStatusType LeaseStatus { get { throw null; } }
        public System.Collections.Generic.IDictionary<string, string> Metadata { get { throw null; } }
        public Azure.Storage.Files.Shares.Models.FileSmbProperties SmbProperties { [System.Runtime.CompilerServices.CompilerGeneratedAttribute] get { throw null; } [System.Runtime.CompilerServices.CompilerGeneratedAttribute] set { } }
    }
    public partial class ShareFileRangeInfo
    {
        internal ShareFileRangeInfo() { }
        public Azure.ETag ETag { get { throw null; } }
        public long FileContentLength { get { throw null; } }
        public System.DateTimeOffset LastModified { get { throw null; } }
        public System.Collections.Generic.IEnumerable<Azure.HttpRange> Ranges { [System.Runtime.CompilerServices.CompilerGeneratedAttribute] get { throw null; } }
    }
    public enum ShareFileRangeWriteType
    {
        Update = 0,
        Clear = 1,
    }
    public partial class ShareFileUploadInfo
    {
        internal ShareFileUploadInfo() { }
        public byte[] ContentHash { [System.Runtime.CompilerServices.CompilerGeneratedAttribute] get { throw null; } }
        public Azure.ETag ETag { [System.Runtime.CompilerServices.CompilerGeneratedAttribute] get { throw null; } }
        public bool IsServerEncrypted { [System.Runtime.CompilerServices.CompilerGeneratedAttribute] get { throw null; } }
        public System.DateTimeOffset LastModified { [System.Runtime.CompilerServices.CompilerGeneratedAttribute] get { throw null; } }
    }
    public partial class ShareInfo
    {
        internal ShareInfo() { }
        public Azure.ETag ETag { [System.Runtime.CompilerServices.CompilerGeneratedAttribute] get { throw null; } }
        public System.DateTimeOffset LastModified { [System.Runtime.CompilerServices.CompilerGeneratedAttribute] get { throw null; } }
    }
    public partial class ShareItem
    {
        internal ShareItem() { }
        public string Name { [System.Runtime.CompilerServices.CompilerGeneratedAttribute] get { throw null; } }
        public Azure.Storage.Files.Shares.Models.ShareProperties Properties { [System.Runtime.CompilerServices.CompilerGeneratedAttribute] get { throw null; } }
        public string Snapshot { [System.Runtime.CompilerServices.CompilerGeneratedAttribute] get { throw null; } }
    }
    public partial class ShareMetrics
    {
        public ShareMetrics() { }
        public bool Enabled { [System.Runtime.CompilerServices.CompilerGeneratedAttribute] get { throw null; } [System.Runtime.CompilerServices.CompilerGeneratedAttribute] set { } }
        public bool? IncludeApis { [System.Runtime.CompilerServices.CompilerGeneratedAttribute] get { throw null; } [System.Runtime.CompilerServices.CompilerGeneratedAttribute] set { } }
        public Azure.Storage.Files.Shares.Models.ShareRetentionPolicy RetentionPolicy { [System.Runtime.CompilerServices.CompilerGeneratedAttribute] get { throw null; } [System.Runtime.CompilerServices.CompilerGeneratedAttribute] set { } }
        public string Version { [System.Runtime.CompilerServices.CompilerGeneratedAttribute] get { throw null; } [System.Runtime.CompilerServices.CompilerGeneratedAttribute] set { } }
    }
    public static partial class ShareModelFactory
    {
        public static Azure.Storage.Files.Shares.Models.FileLease FileLease(Azure.ETag eTag, System.DateTimeOffset lastModified, string leaseId) { throw null; }
        public static Azure.Storage.Files.Shares.Models.FileLeaseReleaseInfo FileLeaseReleaseInfo(Azure.ETag eTag, System.DateTimeOffset lastModified) { throw null; }
        public static Azure.Storage.Files.Shares.Models.PermissionInfo PermissionInfo(string filePermissionKey) { throw null; }
        public static Azure.Storage.Files.Shares.Models.ShareFileCopyInfo ShareFileCopyInfo(Azure.ETag eTag, System.DateTimeOffset lastModified, string copyId, Azure.Storage.Files.Shares.Models.CopyStatus copyStatus) { throw null; }
        public static Azure.Storage.Files.Shares.Models.ShareFileHandle ShareFileHandle(string handleId, string path, string fileId, string sessionId, string clientIp, string parentId = null, System.DateTimeOffset? openedOn = default(System.DateTimeOffset?), System.DateTimeOffset? lastReconnectedOn = default(System.DateTimeOffset?)) { throw null; }
        public static Azure.Storage.Files.Shares.Models.ShareFileRangeInfo ShareFileRangeInfo(System.DateTimeOffset lastModified, Azure.ETag eTag, long fileContentLength, System.Collections.Generic.IEnumerable<Azure.HttpRange> ranges) { throw null; }
        public static Azure.Storage.Files.Shares.Models.ShareFileUploadInfo ShareFileUploadInfo(Azure.ETag eTag, System.DateTimeOffset lastModified, byte[] contentHash, bool isServerEncrypted) { throw null; }
        public static Azure.Storage.Files.Shares.Models.ShareInfo ShareInfo(Azure.ETag eTag, System.DateTimeOffset lastModified) { throw null; }
        public static Azure.Storage.Files.Shares.Models.ShareItem ShareItem(string name, Azure.Storage.Files.Shares.Models.ShareProperties properties, string snapshot = null) { throw null; }
        [System.ComponentModel.EditorBrowsableAttribute(System.ComponentModel.EditorBrowsableState.Never)]
        public static Azure.Storage.Files.Shares.Models.ShareProperties ShareProperties(System.DateTimeOffset? lastModified, Azure.ETag? eTag, int? quotaInGB, System.Collections.Generic.IDictionary<string, string> metadata) { throw null; }
        public static Azure.Storage.Files.Shares.Models.ShareProperties ShareProperties(System.DateTimeOffset? lastModified = default(System.DateTimeOffset?), Azure.ETag? eTag = default(Azure.ETag?), int? provisionedIops = default(int?), int? provisionedIngressMBps = default(int?), int? provisionedEgressMBps = default(int?), System.DateTimeOffset? nextAllowedQuotaDowngradeTime = default(System.DateTimeOffset?), int? quotaInGB = default(int?), System.Collections.Generic.IDictionary<string, string> metadata = null) { throw null; }
        public static Azure.Storage.Files.Shares.Models.ShareSnapshotInfo ShareSnapshotInfo(string snapshot, Azure.ETag eTag, System.DateTimeOffset lastModified) { throw null; }
        [System.ComponentModel.EditorBrowsableAttribute(System.ComponentModel.EditorBrowsableState.Never)]
        public static Azure.Storage.Files.Shares.Models.ShareStatistics ShareStatistics(int shareUsageBytes) { throw null; }
<<<<<<< HEAD
        [System.ComponentModel.EditorBrowsableAttribute(System.ComponentModel.EditorBrowsableState.Never)]
=======
        public static Azure.Storage.Files.Shares.Models.ShareStatistics ShareStatistics(long shareUsageInBytes) { throw null; }
>>>>>>> 39df78d9
        public static Azure.Storage.Files.Shares.Models.StorageClosedHandlesSegment StorageClosedHandlesSegment(string marker, int numberOfHandlesClosed) { throw null; }
        public static Azure.Storage.Files.Shares.Models.StorageClosedHandlesSegment StorageClosedHandlesSegment(string marker, int numberOfHandlesClosed, int numberOfHandlesFailedToClose) { throw null; }
    }
    public partial class ShareProperties
    {
        internal ShareProperties() { }
        public Azure.ETag? ETag { [System.Runtime.CompilerServices.CompilerGeneratedAttribute] get { throw null; } }
        public System.DateTimeOffset? LastModified { [System.Runtime.CompilerServices.CompilerGeneratedAttribute] get { throw null; } }
        public System.Collections.Generic.IDictionary<string, string> Metadata { [System.Runtime.CompilerServices.CompilerGeneratedAttribute] get { throw null; } }
        public System.DateTimeOffset? NextAllowedQuotaDowngradeTime { [System.Runtime.CompilerServices.CompilerGeneratedAttribute] get { throw null; } }
        public int? ProvisionedEgressMBps { [System.Runtime.CompilerServices.CompilerGeneratedAttribute] get { throw null; } }
        public int? ProvisionedIngressMBps { [System.Runtime.CompilerServices.CompilerGeneratedAttribute] get { throw null; } }
        public int? ProvisionedIops { [System.Runtime.CompilerServices.CompilerGeneratedAttribute] get { throw null; } }
        public int? QuotaInGB { [System.Runtime.CompilerServices.CompilerGeneratedAttribute] get { throw null; } }
    }
    public partial class ShareRetentionPolicy
    {
        public ShareRetentionPolicy() { }
        public int? Days { [System.Runtime.CompilerServices.CompilerGeneratedAttribute] get { throw null; } [System.Runtime.CompilerServices.CompilerGeneratedAttribute] set { } }
        public bool Enabled { [System.Runtime.CompilerServices.CompilerGeneratedAttribute] get { throw null; } [System.Runtime.CompilerServices.CompilerGeneratedAttribute] set { } }
    }
    public partial class ShareServiceProperties
    {
        public ShareServiceProperties() { }
        public System.Collections.Generic.IList<Azure.Storage.Files.Shares.Models.ShareCorsRule> Cors { [System.Runtime.CompilerServices.CompilerGeneratedAttribute] get { throw null; } [System.Runtime.CompilerServices.CompilerGeneratedAttribute] set { } }
        public Azure.Storage.Files.Shares.Models.ShareMetrics HourMetrics { [System.Runtime.CompilerServices.CompilerGeneratedAttribute] get { throw null; } [System.Runtime.CompilerServices.CompilerGeneratedAttribute] set { } }
        public Azure.Storage.Files.Shares.Models.ShareMetrics MinuteMetrics { [System.Runtime.CompilerServices.CompilerGeneratedAttribute] get { throw null; } [System.Runtime.CompilerServices.CompilerGeneratedAttribute] set { } }
    }
    public partial class ShareSignedIdentifier
    {
        public ShareSignedIdentifier() { }
        public Azure.Storage.Files.Shares.Models.ShareAccessPolicy AccessPolicy { [System.Runtime.CompilerServices.CompilerGeneratedAttribute] get { throw null; } [System.Runtime.CompilerServices.CompilerGeneratedAttribute] set { } }
        public string Id { [System.Runtime.CompilerServices.CompilerGeneratedAttribute] get { throw null; } [System.Runtime.CompilerServices.CompilerGeneratedAttribute] set { } }
    }
    public static partial class SharesModelFactory
    {
        public static Azure.Storage.Files.Shares.Models.FileSmbProperties FileSmbProperties(System.DateTimeOffset? fileChangedOn, string fileId, string parentId) { throw null; }
        public static Azure.Storage.Files.Shares.Models.ShareDirectoryInfo StorageDirectoryInfo(Azure.ETag eTag, System.DateTimeOffset lastModified, string filePermissionKey, string fileAttributes, System.DateTimeOffset fileCreationTime, System.DateTimeOffset fileLastWriteTime, System.DateTimeOffset fileChangeTime, string fileId, string fileParentId) { throw null; }
    }
    public partial class ShareSnapshotInfo
    {
        internal ShareSnapshotInfo() { }
        public Azure.ETag ETag { [System.Runtime.CompilerServices.CompilerGeneratedAttribute] get { throw null; } }
        public System.DateTimeOffset LastModified { [System.Runtime.CompilerServices.CompilerGeneratedAttribute] get { throw null; } }
        public string Snapshot { [System.Runtime.CompilerServices.CompilerGeneratedAttribute] get { throw null; } }
    }
    [System.FlagsAttribute]
    public enum ShareStates
    {
        All = -1,
        None = 0,
        Snapshots = 1,
    }
    public partial class ShareStatistics
    {
        internal ShareStatistics() { }
        [System.ComponentModel.EditorBrowsableAttribute(System.ComponentModel.EditorBrowsableState.Never)]
        public int ShareUsageBytes { get { throw null; } }
        public long ShareUsageInBytes { [System.Runtime.CompilerServices.CompilerGeneratedAttribute] get { throw null; } }
    }
    [System.FlagsAttribute]
    public enum ShareTraits
    {
        All = -1,
        None = 0,
        Metadata = 1,
    }
    public partial class StorageClosedHandlesSegment
    {
        internal StorageClosedHandlesSegment() { }
        public string Marker { [System.Runtime.CompilerServices.CompilerGeneratedAttribute] get { throw null; } }
        public int NumberOfHandlesClosed { [System.Runtime.CompilerServices.CompilerGeneratedAttribute] get { throw null; } }
        public int NumberOfHandlesFailedToClose { [System.Runtime.CompilerServices.CompilerGeneratedAttribute] get { throw null; } }
    }
}
namespace Azure.Storage.Files.Shares.Specialized
{
    public partial class FileLeaseClient
    {
        protected FileLeaseClient() { }
        public FileLeaseClient(Azure.Storage.Files.Shares.ShareFileClient client, string leaseId = null) { }
        protected virtual Azure.Storage.Files.Shares.ShareFileClient FileClient { get { throw null; } }
        public virtual string LeaseId { [System.Runtime.CompilerServices.CompilerGeneratedAttribute] get { throw null; } }
        public System.Uri Uri { get { throw null; } }
        public virtual Azure.Response<Azure.Storage.Files.Shares.Models.FileLease> Acquire(System.Threading.CancellationToken cancellationToken = default(System.Threading.CancellationToken)) { throw null; }
        public virtual System.Threading.Tasks.Task<Azure.Response<Azure.Storage.Files.Shares.Models.FileLease>> AcquireAsync(System.Threading.CancellationToken cancellationToken = default(System.Threading.CancellationToken)) { throw null; }
        public virtual Azure.Response<Azure.Storage.Files.Shares.Models.FileLease> Break(System.Threading.CancellationToken cancellationToken = default(System.Threading.CancellationToken)) { throw null; }
        public virtual System.Threading.Tasks.Task<Azure.Response<Azure.Storage.Files.Shares.Models.FileLease>> BreakAsync(System.Threading.CancellationToken cancellationToken = default(System.Threading.CancellationToken)) { throw null; }
        public virtual Azure.Response<Azure.Storage.Files.Shares.Models.FileLease> Change(string proposedId, System.Threading.CancellationToken cancellationToken = default(System.Threading.CancellationToken)) { throw null; }
        public virtual System.Threading.Tasks.Task<Azure.Response<Azure.Storage.Files.Shares.Models.FileLease>> ChangeAsync(string proposedId, System.Threading.CancellationToken cancellationToken = default(System.Threading.CancellationToken)) { throw null; }
        public virtual Azure.Response<Azure.Storage.Files.Shares.Models.FileLeaseReleaseInfo> Release(System.Threading.CancellationToken cancellationToken = default(System.Threading.CancellationToken)) { throw null; }
        public virtual System.Threading.Tasks.Task<Azure.Response<Azure.Storage.Files.Shares.Models.FileLeaseReleaseInfo>> ReleaseAsync(System.Threading.CancellationToken cancellationToken = default(System.Threading.CancellationToken)) { throw null; }
        public virtual System.Threading.Tasks.Task<Azure.Response<Azure.Storage.Files.Shares.Models.FileLeaseReleaseInfo>> ReleaseInternal(bool async, System.Threading.CancellationToken cancellationToken) { throw null; }
    }
    public static partial class SpecializedFileExtensions
    {
        public static Azure.Storage.Files.Shares.Specialized.FileLeaseClient GetFileLeaseClient(this Azure.Storage.Files.Shares.ShareFileClient client, string leaseId = null) { throw null; }
    }
}
namespace Azure.Storage.Sas
{
    [System.FlagsAttribute]
    public enum ShareAccountSasPermissions
    {
        All = -1,
        Read = 1,
        Add = 2,
        Create = 4,
        Write = 8,
        Delete = 16,
        List = 32,
    }
    [System.FlagsAttribute]
    public enum ShareFileSasPermissions
    {
        All = -1,
        Read = 1,
        Create = 2,
        Write = 4,
        Delete = 8,
    }
    public partial class ShareSasBuilder
    {
        public ShareSasBuilder() { }
        public string CacheControl { [System.Runtime.CompilerServices.CompilerGeneratedAttribute] get { throw null; } [System.Runtime.CompilerServices.CompilerGeneratedAttribute] set { } }
        public string ContentDisposition { [System.Runtime.CompilerServices.CompilerGeneratedAttribute] get { throw null; } [System.Runtime.CompilerServices.CompilerGeneratedAttribute] set { } }
        public string ContentEncoding { [System.Runtime.CompilerServices.CompilerGeneratedAttribute] get { throw null; } [System.Runtime.CompilerServices.CompilerGeneratedAttribute] set { } }
        public string ContentLanguage { [System.Runtime.CompilerServices.CompilerGeneratedAttribute] get { throw null; } [System.Runtime.CompilerServices.CompilerGeneratedAttribute] set { } }
        public string ContentType { [System.Runtime.CompilerServices.CompilerGeneratedAttribute] get { throw null; } [System.Runtime.CompilerServices.CompilerGeneratedAttribute] set { } }
        public System.DateTimeOffset ExpiresOn { [System.Runtime.CompilerServices.CompilerGeneratedAttribute] get { throw null; } [System.Runtime.CompilerServices.CompilerGeneratedAttribute] set { } }
        public string FilePath { [System.Runtime.CompilerServices.CompilerGeneratedAttribute] get { throw null; } [System.Runtime.CompilerServices.CompilerGeneratedAttribute] set { } }
        public string Identifier { [System.Runtime.CompilerServices.CompilerGeneratedAttribute] get { throw null; } [System.Runtime.CompilerServices.CompilerGeneratedAttribute] set { } }
        public Azure.Storage.Sas.SasIPRange IPRange { [System.Runtime.CompilerServices.CompilerGeneratedAttribute] get { throw null; } [System.Runtime.CompilerServices.CompilerGeneratedAttribute] set { } }
        public string Permissions { [System.Runtime.CompilerServices.CompilerGeneratedAttribute] get { throw null; } }
        public Azure.Storage.Sas.SasProtocol Protocol { [System.Runtime.CompilerServices.CompilerGeneratedAttribute] get { throw null; } [System.Runtime.CompilerServices.CompilerGeneratedAttribute] set { } }
        public string Resource { [System.Runtime.CompilerServices.CompilerGeneratedAttribute] get { throw null; } [System.Runtime.CompilerServices.CompilerGeneratedAttribute] set { } }
        public string ShareName { [System.Runtime.CompilerServices.CompilerGeneratedAttribute] get { throw null; } [System.Runtime.CompilerServices.CompilerGeneratedAttribute] set { } }
        public System.DateTimeOffset StartsOn { [System.Runtime.CompilerServices.CompilerGeneratedAttribute] get { throw null; } [System.Runtime.CompilerServices.CompilerGeneratedAttribute] set { } }
        public string Version { [System.Runtime.CompilerServices.CompilerGeneratedAttribute] get { throw null; } [System.Runtime.CompilerServices.CompilerGeneratedAttribute] set { } }
        [System.ComponentModel.EditorBrowsableAttribute(System.ComponentModel.EditorBrowsableState.Never)]
        public override bool Equals(object obj) { throw null; }
        [System.ComponentModel.EditorBrowsableAttribute(System.ComponentModel.EditorBrowsableState.Never)]
        public override int GetHashCode() { throw null; }
        public void SetPermissions(Azure.Storage.Sas.ShareAccountSasPermissions permissions) { }
        public void SetPermissions(Azure.Storage.Sas.ShareFileSasPermissions permissions) { }
        public void SetPermissions(Azure.Storage.Sas.ShareSasPermissions permissions) { }
        public void SetPermissions(string rawPermissions) { }
        public Azure.Storage.Sas.SasQueryParameters ToSasQueryParameters(Azure.Storage.StorageSharedKeyCredential sharedKeyCredential) { throw null; }
        [System.ComponentModel.EditorBrowsableAttribute(System.ComponentModel.EditorBrowsableState.Never)]
        public override string ToString() { throw null; }
    }
    [System.FlagsAttribute]
    public enum ShareSasPermissions
    {
        All = -1,
        Read = 1,
        Create = 2,
        Write = 4,
        Delete = 8,
        List = 16,
    }
}
namespace Microsoft.Extensions.Azure
{
    public static partial class ShareClientBuilderExtensions
    {
        public static Azure.Core.Extensions.IAzureClientBuilder<Azure.Storage.Files.Shares.ShareServiceClient, Azure.Storage.Files.Shares.ShareClientOptions> AddFileServiceClient<TBuilder>(this TBuilder builder, string connectionString) where TBuilder : Azure.Core.Extensions.IAzureClientFactoryBuilder { throw null; }
        public static Azure.Core.Extensions.IAzureClientBuilder<Azure.Storage.Files.Shares.ShareServiceClient, Azure.Storage.Files.Shares.ShareClientOptions> AddFileServiceClient<TBuilder>(this TBuilder builder, System.Uri serviceUri) where TBuilder : Azure.Core.Extensions.IAzureClientFactoryBuilder { throw null; }
        public static Azure.Core.Extensions.IAzureClientBuilder<Azure.Storage.Files.Shares.ShareServiceClient, Azure.Storage.Files.Shares.ShareClientOptions> AddFileServiceClient<TBuilder>(this TBuilder builder, System.Uri serviceUri, Azure.Storage.StorageSharedKeyCredential sharedKeyCredential) where TBuilder : Azure.Core.Extensions.IAzureClientFactoryBuilder { throw null; }
        public static Azure.Core.Extensions.IAzureClientBuilder<Azure.Storage.Files.Shares.ShareServiceClient, Azure.Storage.Files.Shares.ShareClientOptions> AddFileServiceClient<TBuilder, TConfiguration>(this TBuilder builder, TConfiguration configuration) where TBuilder : Azure.Core.Extensions.IAzureClientFactoryBuilderWithConfiguration<TConfiguration> { throw null; }
    }
}<|MERGE_RESOLUTION|>--- conflicted
+++ resolved
@@ -616,11 +616,8 @@
         public static Azure.Storage.Files.Shares.Models.ShareSnapshotInfo ShareSnapshotInfo(string snapshot, Azure.ETag eTag, System.DateTimeOffset lastModified) { throw null; }
         [System.ComponentModel.EditorBrowsableAttribute(System.ComponentModel.EditorBrowsableState.Never)]
         public static Azure.Storage.Files.Shares.Models.ShareStatistics ShareStatistics(int shareUsageBytes) { throw null; }
-<<<<<<< HEAD
-        [System.ComponentModel.EditorBrowsableAttribute(System.ComponentModel.EditorBrowsableState.Never)]
-=======
         public static Azure.Storage.Files.Shares.Models.ShareStatistics ShareStatistics(long shareUsageInBytes) { throw null; }
->>>>>>> 39df78d9
+        [System.ComponentModel.EditorBrowsableAttribute(System.ComponentModel.EditorBrowsableState.Never)]
         public static Azure.Storage.Files.Shares.Models.StorageClosedHandlesSegment StorageClosedHandlesSegment(string marker, int numberOfHandlesClosed) { throw null; }
         public static Azure.Storage.Files.Shares.Models.StorageClosedHandlesSegment StorageClosedHandlesSegment(string marker, int numberOfHandlesClosed, int numberOfHandlesFailedToClose) { throw null; }
     }
