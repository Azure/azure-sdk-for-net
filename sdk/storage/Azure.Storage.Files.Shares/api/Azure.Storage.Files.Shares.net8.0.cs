namespace Azure.Storage.Files.Shares
{
<<<<<<< HEAD
    public partial class AzureStorageFilesSharesContext : System.ClientModel.Primitives.ModelReaderWriterContext
    {
        public AzureStorageFilesSharesContext() { }
    }
=======
>>>>>>> 61d02643
    public partial class ShareClient
    {
        protected ShareClient() { }
        public ShareClient(string connectionString, string shareName) { }
        public ShareClient(string connectionString, string shareName, Azure.Storage.Files.Shares.ShareClientOptions options) { }
        public ShareClient(System.Uri shareUri, Azure.AzureSasCredential credential, Azure.Storage.Files.Shares.ShareClientOptions options = null) { }
        public ShareClient(System.Uri shareUri, Azure.Core.TokenCredential credential, Azure.Storage.Files.Shares.ShareClientOptions options = null) { }
        public ShareClient(System.Uri shareUri, Azure.Storage.Files.Shares.ShareClientOptions options = null) { }
        public ShareClient(System.Uri shareUri, Azure.Storage.StorageSharedKeyCredential credential, Azure.Storage.Files.Shares.ShareClientOptions options = null) { }
        public virtual string AccountName { get { throw null; } }
        public virtual bool CanGenerateSasUri { get { throw null; } }
        public virtual string Name { get { throw null; } }
        public virtual System.Uri Uri { get { throw null; } }
        public virtual Azure.Response<Azure.Storage.Files.Shares.Models.ShareInfo> Create(Azure.Storage.Files.Shares.Models.ShareCreateOptions options, System.Threading.CancellationToken cancellationToken = default(System.Threading.CancellationToken)) { throw null; }
        [System.ComponentModel.EditorBrowsableAttribute(System.ComponentModel.EditorBrowsableState.Never)]
        public virtual Azure.Response<Azure.Storage.Files.Shares.Models.ShareInfo> Create(System.Collections.Generic.IDictionary<string, string> metadata = null, int? quotaInGB = default(int?), System.Threading.CancellationToken cancellationToken = default(System.Threading.CancellationToken)) { throw null; }
        public virtual System.Threading.Tasks.Task<Azure.Response<Azure.Storage.Files.Shares.Models.ShareInfo>> CreateAsync(Azure.Storage.Files.Shares.Models.ShareCreateOptions options, System.Threading.CancellationToken cancellationToken = default(System.Threading.CancellationToken)) { throw null; }
        [System.ComponentModel.EditorBrowsableAttribute(System.ComponentModel.EditorBrowsableState.Never)]
        public virtual System.Threading.Tasks.Task<Azure.Response<Azure.Storage.Files.Shares.Models.ShareInfo>> CreateAsync(System.Collections.Generic.IDictionary<string, string> metadata = null, int? quotaInGB = default(int?), System.Threading.CancellationToken cancellationToken = default(System.Threading.CancellationToken)) { throw null; }
        public virtual Azure.Response<Azure.Storage.Files.Shares.ShareDirectoryClient> CreateDirectory(string directoryName, Azure.Storage.Files.Shares.Models.ShareDirectoryCreateOptions options = null, System.Threading.CancellationToken cancellationToken = default(System.Threading.CancellationToken)) { throw null; }
        [System.ComponentModel.EditorBrowsableAttribute(System.ComponentModel.EditorBrowsableState.Never)]
        public virtual Azure.Response<Azure.Storage.Files.Shares.ShareDirectoryClient> CreateDirectory(string directoryName, System.Collections.Generic.IDictionary<string, string> metadata, Azure.Storage.Files.Shares.Models.FileSmbProperties smbProperties, string filePermission, System.Threading.CancellationToken cancellationToken) { throw null; }
        public virtual System.Threading.Tasks.Task<Azure.Response<Azure.Storage.Files.Shares.ShareDirectoryClient>> CreateDirectoryAsync(string directoryName, Azure.Storage.Files.Shares.Models.ShareDirectoryCreateOptions options = null, System.Threading.CancellationToken cancellationToken = default(System.Threading.CancellationToken)) { throw null; }
        [System.ComponentModel.EditorBrowsableAttribute(System.ComponentModel.EditorBrowsableState.Never)]
        public virtual System.Threading.Tasks.Task<Azure.Response<Azure.Storage.Files.Shares.ShareDirectoryClient>> CreateDirectoryAsync(string directoryName, System.Collections.Generic.IDictionary<string, string> metadata, Azure.Storage.Files.Shares.Models.FileSmbProperties smbProperties, string filePermission, System.Threading.CancellationToken cancellationToken) { throw null; }
        public virtual Azure.Response<Azure.Storage.Files.Shares.Models.ShareInfo> CreateIfNotExists(Azure.Storage.Files.Shares.Models.ShareCreateOptions options = null, System.Threading.CancellationToken cancellationToken = default(System.Threading.CancellationToken)) { throw null; }
        [System.ComponentModel.EditorBrowsableAttribute(System.ComponentModel.EditorBrowsableState.Never)]
        public virtual Azure.Response<Azure.Storage.Files.Shares.Models.ShareInfo> CreateIfNotExists(System.Collections.Generic.IDictionary<string, string> metadata, int? quotaInGB, System.Threading.CancellationToken cancellationToken) { throw null; }
        public virtual System.Threading.Tasks.Task<Azure.Response<Azure.Storage.Files.Shares.Models.ShareInfo>> CreateIfNotExistsAsync(Azure.Storage.Files.Shares.Models.ShareCreateOptions options = null, System.Threading.CancellationToken cancellationToken = default(System.Threading.CancellationToken)) { throw null; }
        [System.ComponentModel.EditorBrowsableAttribute(System.ComponentModel.EditorBrowsableState.Never)]
        public virtual System.Threading.Tasks.Task<Azure.Response<Azure.Storage.Files.Shares.Models.ShareInfo>> CreateIfNotExistsAsync(System.Collections.Generic.IDictionary<string, string> metadata, int? quotaInGB, System.Threading.CancellationToken cancellationToken) { throw null; }
        public virtual Azure.Response<Azure.Storage.Files.Shares.Models.PermissionInfo> CreatePermission(Azure.Storage.Files.Shares.Models.ShareFilePermission permission, System.Threading.CancellationToken cancellationToken = default(System.Threading.CancellationToken)) { throw null; }
        [System.ComponentModel.EditorBrowsableAttribute(System.ComponentModel.EditorBrowsableState.Never)]
        public virtual Azure.Response<Azure.Storage.Files.Shares.Models.PermissionInfo> CreatePermission(string permission, System.Threading.CancellationToken cancellationToken) { throw null; }
        [System.ComponentModel.EditorBrowsableAttribute(System.ComponentModel.EditorBrowsableState.Never)]
        public virtual System.Threading.Tasks.Task<Azure.Response<Azure.Storage.Files.Shares.Models.PermissionInfo>> CreatePermissionAsync(Azure.Storage.Files.Shares.Models.ShareFilePermission permission, System.Threading.CancellationToken cancellationToken = default(System.Threading.CancellationToken)) { throw null; }
        [System.ComponentModel.EditorBrowsableAttribute(System.ComponentModel.EditorBrowsableState.Never)]
        public virtual System.Threading.Tasks.Task<Azure.Response<Azure.Storage.Files.Shares.Models.PermissionInfo>> CreatePermissionAsync(string permission, System.Threading.CancellationToken cancellationToken) { throw null; }
        public virtual Azure.Response<Azure.Storage.Files.Shares.Models.ShareSnapshotInfo> CreateSnapshot(System.Collections.Generic.IDictionary<string, string> metadata = null, System.Threading.CancellationToken cancellationToken = default(System.Threading.CancellationToken)) { throw null; }
        public virtual System.Threading.Tasks.Task<Azure.Response<Azure.Storage.Files.Shares.Models.ShareSnapshotInfo>> CreateSnapshotAsync(System.Collections.Generic.IDictionary<string, string> metadata = null, System.Threading.CancellationToken cancellationToken = default(System.Threading.CancellationToken)) { throw null; }
        public virtual Azure.Response Delete(Azure.Storage.Files.Shares.Models.ShareDeleteOptions options, System.Threading.CancellationToken cancellationToken = default(System.Threading.CancellationToken)) { throw null; }
        [System.ComponentModel.EditorBrowsableAttribute(System.ComponentModel.EditorBrowsableState.Never)]
        public virtual Azure.Response Delete(bool includeSnapshots = true, System.Threading.CancellationToken cancellationToken = default(System.Threading.CancellationToken)) { throw null; }
        public virtual System.Threading.Tasks.Task<Azure.Response> DeleteAsync(Azure.Storage.Files.Shares.Models.ShareDeleteOptions options, System.Threading.CancellationToken cancellationToken = default(System.Threading.CancellationToken)) { throw null; }
        [System.ComponentModel.EditorBrowsableAttribute(System.ComponentModel.EditorBrowsableState.Never)]
        public virtual System.Threading.Tasks.Task<Azure.Response> DeleteAsync(bool includeSnapshots = true, System.Threading.CancellationToken cancellationToken = default(System.Threading.CancellationToken)) { throw null; }
        public virtual Azure.Response DeleteDirectory(string directoryName, System.Threading.CancellationToken cancellationToken = default(System.Threading.CancellationToken)) { throw null; }
        public virtual System.Threading.Tasks.Task<Azure.Response> DeleteDirectoryAsync(string directoryName, System.Threading.CancellationToken cancellationToken = default(System.Threading.CancellationToken)) { throw null; }
        public virtual Azure.Response<bool> DeleteIfExists(Azure.Storage.Files.Shares.Models.ShareDeleteOptions options, System.Threading.CancellationToken cancellationToken = default(System.Threading.CancellationToken)) { throw null; }
        [System.ComponentModel.EditorBrowsableAttribute(System.ComponentModel.EditorBrowsableState.Never)]
        public virtual Azure.Response<bool> DeleteIfExists(bool includeSnapshots = true, System.Threading.CancellationToken cancellationToken = default(System.Threading.CancellationToken)) { throw null; }
        public virtual System.Threading.Tasks.Task<Azure.Response<bool>> DeleteIfExistsAsync(Azure.Storage.Files.Shares.Models.ShareDeleteOptions options, System.Threading.CancellationToken cancellationToken = default(System.Threading.CancellationToken)) { throw null; }
        [System.ComponentModel.EditorBrowsableAttribute(System.ComponentModel.EditorBrowsableState.Never)]
        public virtual System.Threading.Tasks.Task<Azure.Response<bool>> DeleteIfExistsAsync(bool includeSnapshots = true, System.Threading.CancellationToken cancellationToken = default(System.Threading.CancellationToken)) { throw null; }
        public virtual Azure.Response<bool> Exists(System.Threading.CancellationToken cancellationToken = default(System.Threading.CancellationToken)) { throw null; }
        public virtual System.Threading.Tasks.Task<Azure.Response<bool>> ExistsAsync(System.Threading.CancellationToken cancellationToken = default(System.Threading.CancellationToken)) { throw null; }
        public virtual System.Uri GenerateSasUri(Azure.Storage.Sas.ShareSasBuilder builder) { throw null; }
        [System.ComponentModel.EditorBrowsableAttribute(System.ComponentModel.EditorBrowsableState.Never)]
        public virtual System.Uri GenerateSasUri(Azure.Storage.Sas.ShareSasBuilder builder, out string stringToSign) { throw null; }
        public virtual System.Uri GenerateSasUri(Azure.Storage.Sas.ShareSasPermissions permissions, System.DateTimeOffset expiresOn) { throw null; }
        [System.ComponentModel.EditorBrowsableAttribute(System.ComponentModel.EditorBrowsableState.Never)]
        public virtual System.Uri GenerateSasUri(Azure.Storage.Sas.ShareSasPermissions permissions, System.DateTimeOffset expiresOn, out string stringToSign) { throw null; }
        public virtual Azure.Response<System.Collections.Generic.IEnumerable<Azure.Storage.Files.Shares.Models.ShareSignedIdentifier>> GetAccessPolicy(Azure.Storage.Files.Shares.Models.ShareFileRequestConditions conditions = null, System.Threading.CancellationToken cancellationToken = default(System.Threading.CancellationToken)) { throw null; }
        [System.ComponentModel.EditorBrowsableAttribute(System.ComponentModel.EditorBrowsableState.Never)]
        public virtual Azure.Response<System.Collections.Generic.IEnumerable<Azure.Storage.Files.Shares.Models.ShareSignedIdentifier>> GetAccessPolicy(System.Threading.CancellationToken cancellationToken) { throw null; }
        public virtual System.Threading.Tasks.Task<Azure.Response<System.Collections.Generic.IEnumerable<Azure.Storage.Files.Shares.Models.ShareSignedIdentifier>>> GetAccessPolicyAsync(Azure.Storage.Files.Shares.Models.ShareFileRequestConditions conditions = null, System.Threading.CancellationToken cancellationToken = default(System.Threading.CancellationToken)) { throw null; }
        [System.ComponentModel.EditorBrowsableAttribute(System.ComponentModel.EditorBrowsableState.Never)]
        public virtual System.Threading.Tasks.Task<Azure.Response<System.Collections.Generic.IEnumerable<Azure.Storage.Files.Shares.Models.ShareSignedIdentifier>>> GetAccessPolicyAsync(System.Threading.CancellationToken cancellationToken) { throw null; }
        public virtual Azure.Storage.Files.Shares.ShareDirectoryClient GetDirectoryClient(string directoryName) { throw null; }
        protected internal virtual Azure.Storage.Files.Shares.ShareServiceClient GetParentServiceClientCore() { throw null; }
        public virtual Azure.Response<Azure.Storage.Files.Shares.Models.ShareFilePermission> GetPermission(string filePermissionKey, Azure.Storage.Files.Shares.Models.FilePermissionFormat? filePermissionFormat = default(Azure.Storage.Files.Shares.Models.FilePermissionFormat?), System.Threading.CancellationToken cancellationToken = default(System.Threading.CancellationToken)) { throw null; }
        [System.ComponentModel.EditorBrowsableAttribute(System.ComponentModel.EditorBrowsableState.Never)]
        public virtual Azure.Response<string> GetPermission(string filePermissionKey, System.Threading.CancellationToken cancellationToken) { throw null; }
        public virtual System.Threading.Tasks.Task<Azure.Response<Azure.Storage.Files.Shares.Models.ShareFilePermission>> GetPermissionAsync(string filePermissionKey, Azure.Storage.Files.Shares.Models.FilePermissionFormat? filePermissionFormat = default(Azure.Storage.Files.Shares.Models.FilePermissionFormat?), System.Threading.CancellationToken cancellationToken = default(System.Threading.CancellationToken)) { throw null; }
        [System.ComponentModel.EditorBrowsableAttribute(System.ComponentModel.EditorBrowsableState.Never)]
        public virtual System.Threading.Tasks.Task<Azure.Response<string>> GetPermissionAsync(string filePermissionKey, System.Threading.CancellationToken cancellationToken) { throw null; }
        public virtual Azure.Response<Azure.Storage.Files.Shares.Models.ShareProperties> GetProperties(Azure.Storage.Files.Shares.Models.ShareFileRequestConditions conditions = null, System.Threading.CancellationToken cancellationToken = default(System.Threading.CancellationToken)) { throw null; }
        [System.ComponentModel.EditorBrowsableAttribute(System.ComponentModel.EditorBrowsableState.Never)]
        public virtual Azure.Response<Azure.Storage.Files.Shares.Models.ShareProperties> GetProperties(System.Threading.CancellationToken cancellationToken) { throw null; }
        public virtual System.Threading.Tasks.Task<Azure.Response<Azure.Storage.Files.Shares.Models.ShareProperties>> GetPropertiesAsync(Azure.Storage.Files.Shares.Models.ShareFileRequestConditions conditions = null, System.Threading.CancellationToken cancellationToken = default(System.Threading.CancellationToken)) { throw null; }
        [System.ComponentModel.EditorBrowsableAttribute(System.ComponentModel.EditorBrowsableState.Never)]
        public virtual System.Threading.Tasks.Task<Azure.Response<Azure.Storage.Files.Shares.Models.ShareProperties>> GetPropertiesAsync(System.Threading.CancellationToken cancellationToken) { throw null; }
        public virtual Azure.Storage.Files.Shares.ShareDirectoryClient GetRootDirectoryClient() { throw null; }
        public virtual Azure.Response<Azure.Storage.Files.Shares.Models.ShareStatistics> GetStatistics(Azure.Storage.Files.Shares.Models.ShareFileRequestConditions conditions = null, System.Threading.CancellationToken cancellationToken = default(System.Threading.CancellationToken)) { throw null; }
        [System.ComponentModel.EditorBrowsableAttribute(System.ComponentModel.EditorBrowsableState.Never)]
        public virtual Azure.Response<Azure.Storage.Files.Shares.Models.ShareStatistics> GetStatistics(System.Threading.CancellationToken cancellationToken) { throw null; }
        public virtual System.Threading.Tasks.Task<Azure.Response<Azure.Storage.Files.Shares.Models.ShareStatistics>> GetStatisticsAsync(Azure.Storage.Files.Shares.Models.ShareFileRequestConditions conditions = null, System.Threading.CancellationToken cancellationToken = default(System.Threading.CancellationToken)) { throw null; }
        [System.ComponentModel.EditorBrowsableAttribute(System.ComponentModel.EditorBrowsableState.Never)]
        public virtual System.Threading.Tasks.Task<Azure.Response<Azure.Storage.Files.Shares.Models.ShareStatistics>> GetStatisticsAsync(System.Threading.CancellationToken cancellationToken) { throw null; }
        public virtual Azure.Response<Azure.Storage.Files.Shares.Models.ShareInfo> SetAccessPolicy(System.Collections.Generic.IEnumerable<Azure.Storage.Files.Shares.Models.ShareSignedIdentifier> permissions, Azure.Storage.Files.Shares.Models.ShareFileRequestConditions conditions = null, System.Threading.CancellationToken cancellationToken = default(System.Threading.CancellationToken)) { throw null; }
        [System.ComponentModel.EditorBrowsableAttribute(System.ComponentModel.EditorBrowsableState.Never)]
        public virtual Azure.Response<Azure.Storage.Files.Shares.Models.ShareInfo> SetAccessPolicy(System.Collections.Generic.IEnumerable<Azure.Storage.Files.Shares.Models.ShareSignedIdentifier> permissions, System.Threading.CancellationToken cancellationToken) { throw null; }
        public virtual System.Threading.Tasks.Task<Azure.Response<Azure.Storage.Files.Shares.Models.ShareInfo>> SetAccessPolicyAsync(System.Collections.Generic.IEnumerable<Azure.Storage.Files.Shares.Models.ShareSignedIdentifier> permissions, Azure.Storage.Files.Shares.Models.ShareFileRequestConditions conditions = null, System.Threading.CancellationToken cancellationToken = default(System.Threading.CancellationToken)) { throw null; }
        [System.ComponentModel.EditorBrowsableAttribute(System.ComponentModel.EditorBrowsableState.Never)]
        public virtual System.Threading.Tasks.Task<Azure.Response<Azure.Storage.Files.Shares.Models.ShareInfo>> SetAccessPolicyAsync(System.Collections.Generic.IEnumerable<Azure.Storage.Files.Shares.Models.ShareSignedIdentifier> permissions, System.Threading.CancellationToken cancellationToken) { throw null; }
        public virtual Azure.Response<Azure.Storage.Files.Shares.Models.ShareInfo> SetMetadata(System.Collections.Generic.IDictionary<string, string> metadata, Azure.Storage.Files.Shares.Models.ShareFileRequestConditions conditions = null, System.Threading.CancellationToken cancellationToken = default(System.Threading.CancellationToken)) { throw null; }
        [System.ComponentModel.EditorBrowsableAttribute(System.ComponentModel.EditorBrowsableState.Never)]
        public virtual Azure.Response<Azure.Storage.Files.Shares.Models.ShareInfo> SetMetadata(System.Collections.Generic.IDictionary<string, string> metadata, System.Threading.CancellationToken cancellationToken) { throw null; }
        public virtual System.Threading.Tasks.Task<Azure.Response<Azure.Storage.Files.Shares.Models.ShareInfo>> SetMetadataAsync(System.Collections.Generic.IDictionary<string, string> metadata, Azure.Storage.Files.Shares.Models.ShareFileRequestConditions conditions = null, System.Threading.CancellationToken cancellationToken = default(System.Threading.CancellationToken)) { throw null; }
        [System.ComponentModel.EditorBrowsableAttribute(System.ComponentModel.EditorBrowsableState.Never)]
        public virtual System.Threading.Tasks.Task<Azure.Response<Azure.Storage.Files.Shares.Models.ShareInfo>> SetMetadataAsync(System.Collections.Generic.IDictionary<string, string> metadata, System.Threading.CancellationToken cancellationToken) { throw null; }
        public virtual Azure.Response<Azure.Storage.Files.Shares.Models.ShareInfo> SetProperties(Azure.Storage.Files.Shares.Models.ShareSetPropertiesOptions options, System.Threading.CancellationToken cancellationToken = default(System.Threading.CancellationToken)) { throw null; }
        public virtual System.Threading.Tasks.Task<Azure.Response<Azure.Storage.Files.Shares.Models.ShareInfo>> SetPropertiesAsync(Azure.Storage.Files.Shares.Models.ShareSetPropertiesOptions options, System.Threading.CancellationToken cancellationToken = default(System.Threading.CancellationToken)) { throw null; }
        [System.ComponentModel.EditorBrowsableAttribute(System.ComponentModel.EditorBrowsableState.Never)]
        public virtual Azure.Response<Azure.Storage.Files.Shares.Models.ShareInfo> SetQuota(int quotaInGB = 0, Azure.Storage.Files.Shares.Models.ShareFileRequestConditions conditions = null, System.Threading.CancellationToken cancellationToken = default(System.Threading.CancellationToken)) { throw null; }
        [System.ComponentModel.EditorBrowsableAttribute(System.ComponentModel.EditorBrowsableState.Never)]
        public virtual Azure.Response<Azure.Storage.Files.Shares.Models.ShareInfo> SetQuota(int quotaInGB, System.Threading.CancellationToken cancellationToken) { throw null; }
        [System.ComponentModel.EditorBrowsableAttribute(System.ComponentModel.EditorBrowsableState.Never)]
        public virtual System.Threading.Tasks.Task<Azure.Response<Azure.Storage.Files.Shares.Models.ShareInfo>> SetQuotaAsync(int quotaInGB = 0, Azure.Storage.Files.Shares.Models.ShareFileRequestConditions conditions = null, System.Threading.CancellationToken cancellationToken = default(System.Threading.CancellationToken)) { throw null; }
        [System.ComponentModel.EditorBrowsableAttribute(System.ComponentModel.EditorBrowsableState.Never)]
        public virtual System.Threading.Tasks.Task<Azure.Response<Azure.Storage.Files.Shares.Models.ShareInfo>> SetQuotaAsync(int quotaInGB, System.Threading.CancellationToken cancellationToken) { throw null; }
        public virtual Azure.Storage.Files.Shares.ShareClient WithSnapshot(string snapshot) { throw null; }
    }
    public partial class ShareClientOptions : Azure.Core.ClientOptions
    {
        public ShareClientOptions(Azure.Storage.Files.Shares.ShareClientOptions.ServiceVersion version = Azure.Storage.Files.Shares.ShareClientOptions.ServiceVersion.V2025_11_05) { }
        public bool? AllowSourceTrailingDot { get { throw null; } set { } }
        public bool? AllowTrailingDot { get { throw null; } set { } }
        public Azure.Storage.Files.Shares.Models.ShareAudience? Audience { get { throw null; } set { } }
        public Azure.Storage.Files.Shares.Models.ShareTokenIntent? ShareTokenIntent { get { throw null; } set { } }
        public Azure.Storage.TransferValidationOptions TransferValidation { get { throw null; } }
        public Azure.Storage.Files.Shares.ShareClientOptions.ServiceVersion Version { get { throw null; } }
        public enum ServiceVersion
        {
            V2019_02_02 = 1,
            V2019_07_07 = 2,
            V2019_12_12 = 3,
            V2020_02_10 = 4,
            V2020_04_08 = 5,
            V2020_06_12 = 6,
            V2020_08_04 = 7,
            V2020_10_02 = 8,
            V2020_12_06 = 9,
            V2021_02_12 = 10,
            V2021_04_10 = 11,
            V2021_06_08 = 12,
            V2021_08_06 = 13,
            V2021_10_04 = 14,
            V2021_12_02 = 15,
            V2022_11_02 = 16,
            V2023_01_03 = 17,
            V2023_05_03 = 18,
            V2023_08_03 = 19,
            V2023_11_03 = 20,
            V2024_02_04 = 21,
            V2024_05_04 = 22,
            V2024_08_04 = 23,
            V2024_11_04 = 24,
            V2025_01_05 = 25,
            V2025_05_05 = 26,
            V2025_07_05 = 27,
            V2025_11_05 = 28,
        }
    }
    public partial class ShareDirectoryClient
    {
        protected ShareDirectoryClient() { }
        public ShareDirectoryClient(string connectionString, string shareName, string directoryPath) { }
        public ShareDirectoryClient(string connectionString, string shareName, string directoryPath, Azure.Storage.Files.Shares.ShareClientOptions options) { }
        public ShareDirectoryClient(System.Uri directoryUri, Azure.AzureSasCredential credential, Azure.Storage.Files.Shares.ShareClientOptions options = null) { }
        public ShareDirectoryClient(System.Uri directoryUri, Azure.Core.TokenCredential credential, Azure.Storage.Files.Shares.ShareClientOptions options = null) { }
        public ShareDirectoryClient(System.Uri directoryUri, Azure.Storage.Files.Shares.ShareClientOptions options = null) { }
        public ShareDirectoryClient(System.Uri directoryUri, Azure.Storage.StorageSharedKeyCredential credential, Azure.Storage.Files.Shares.ShareClientOptions options = null) { }
        public virtual string AccountName { get { throw null; } }
        public virtual bool CanGenerateSasUri { get { throw null; } }
        public virtual string Name { get { throw null; } }
        public virtual string Path { get { throw null; } }
        public virtual string ShareName { get { throw null; } }
        public virtual System.Uri Uri { get { throw null; } }
        public virtual Azure.Response<Azure.Storage.Files.Shares.Models.ShareDirectoryInfo> Create(Azure.Storage.Files.Shares.Models.ShareDirectoryCreateOptions options = null, System.Threading.CancellationToken cancellationToken = default(System.Threading.CancellationToken)) { throw null; }
        [System.ComponentModel.EditorBrowsableAttribute(System.ComponentModel.EditorBrowsableState.Never)]
        public virtual Azure.Response<Azure.Storage.Files.Shares.Models.ShareDirectoryInfo> Create(System.Collections.Generic.IDictionary<string, string> metadata, Azure.Storage.Files.Shares.Models.FileSmbProperties smbProperties, string filePermission, System.Threading.CancellationToken cancellationToken) { throw null; }
        public virtual System.Threading.Tasks.Task<Azure.Response<Azure.Storage.Files.Shares.Models.ShareDirectoryInfo>> CreateAsync(Azure.Storage.Files.Shares.Models.ShareDirectoryCreateOptions options = null, System.Threading.CancellationToken cancellationToken = default(System.Threading.CancellationToken)) { throw null; }
        [System.ComponentModel.EditorBrowsableAttribute(System.ComponentModel.EditorBrowsableState.Never)]
        public virtual System.Threading.Tasks.Task<Azure.Response<Azure.Storage.Files.Shares.Models.ShareDirectoryInfo>> CreateAsync(System.Collections.Generic.IDictionary<string, string> metadata, Azure.Storage.Files.Shares.Models.FileSmbProperties smbProperties, string filePermission, System.Threading.CancellationToken cancellationToken) { throw null; }
        public virtual Azure.Response<Azure.Storage.Files.Shares.ShareFileClient> CreateFile(string fileName, long maxSize, Azure.Storage.Files.Shares.Models.ShareFileHttpHeaders httpHeaders = null, System.Collections.Generic.IDictionary<string, string> metadata = null, Azure.Storage.Files.Shares.Models.FileSmbProperties smbProperties = null, string filePermission = null, Azure.Storage.Files.Shares.Models.ShareFileRequestConditions conditions = null, System.Threading.CancellationToken cancellationToken = default(System.Threading.CancellationToken)) { throw null; }
        [System.ComponentModel.EditorBrowsableAttribute(System.ComponentModel.EditorBrowsableState.Never)]
        public virtual Azure.Response<Azure.Storage.Files.Shares.ShareFileClient> CreateFile(string fileName, long maxSize, Azure.Storage.Files.Shares.Models.ShareFileHttpHeaders httpHeaders, System.Collections.Generic.IDictionary<string, string> metadata, Azure.Storage.Files.Shares.Models.FileSmbProperties smbProperties, string filePermission, System.Threading.CancellationToken cancellationToken) { throw null; }
        public virtual System.Threading.Tasks.Task<Azure.Response<Azure.Storage.Files.Shares.ShareFileClient>> CreateFileAsync(string fileName, long maxSize, Azure.Storage.Files.Shares.Models.ShareFileHttpHeaders httpHeaders = null, System.Collections.Generic.IDictionary<string, string> metadata = null, Azure.Storage.Files.Shares.Models.FileSmbProperties smbProperties = null, string filePermission = null, Azure.Storage.Files.Shares.Models.ShareFileRequestConditions conditions = null, System.Threading.CancellationToken cancellationToken = default(System.Threading.CancellationToken)) { throw null; }
        [System.ComponentModel.EditorBrowsableAttribute(System.ComponentModel.EditorBrowsableState.Never)]
        public virtual System.Threading.Tasks.Task<Azure.Response<Azure.Storage.Files.Shares.ShareFileClient>> CreateFileAsync(string fileName, long maxSize, Azure.Storage.Files.Shares.Models.ShareFileHttpHeaders httpHeaders, System.Collections.Generic.IDictionary<string, string> metadata, Azure.Storage.Files.Shares.Models.FileSmbProperties smbProperties, string filePermission, System.Threading.CancellationToken cancellationToken) { throw null; }
        public virtual Azure.Response<Azure.Storage.Files.Shares.Models.ShareDirectoryInfo> CreateIfNotExists(Azure.Storage.Files.Shares.Models.ShareDirectoryCreateOptions options = null, System.Threading.CancellationToken cancellationToken = default(System.Threading.CancellationToken)) { throw null; }
        [System.ComponentModel.EditorBrowsableAttribute(System.ComponentModel.EditorBrowsableState.Never)]
        public virtual Azure.Response<Azure.Storage.Files.Shares.Models.ShareDirectoryInfo> CreateIfNotExists(System.Collections.Generic.IDictionary<string, string> metadata, Azure.Storage.Files.Shares.Models.FileSmbProperties smbProperties, string filePermission, System.Threading.CancellationToken cancellationToken) { throw null; }
        public virtual System.Threading.Tasks.Task<Azure.Response<Azure.Storage.Files.Shares.Models.ShareDirectoryInfo>> CreateIfNotExistsAsync(Azure.Storage.Files.Shares.Models.ShareDirectoryCreateOptions options = null, System.Threading.CancellationToken cancellationToken = default(System.Threading.CancellationToken)) { throw null; }
        [System.ComponentModel.EditorBrowsableAttribute(System.ComponentModel.EditorBrowsableState.Never)]
        public virtual System.Threading.Tasks.Task<Azure.Response<Azure.Storage.Files.Shares.Models.ShareDirectoryInfo>> CreateIfNotExistsAsync(System.Collections.Generic.IDictionary<string, string> metadata, Azure.Storage.Files.Shares.Models.FileSmbProperties smbProperties, string filePermission, System.Threading.CancellationToken cancellationToken) { throw null; }
        public virtual Azure.Response<Azure.Storage.Files.Shares.ShareDirectoryClient> CreateSubdirectory(string subdirectoryName, System.Collections.Generic.IDictionary<string, string> metadata = null, Azure.Storage.Files.Shares.Models.FileSmbProperties smbProperties = null, string filePermission = null, System.Threading.CancellationToken cancellationToken = default(System.Threading.CancellationToken)) { throw null; }
        public virtual System.Threading.Tasks.Task<Azure.Response<Azure.Storage.Files.Shares.ShareDirectoryClient>> CreateSubdirectoryAsync(string subdirectoryName, System.Collections.Generic.IDictionary<string, string> metadata = null, Azure.Storage.Files.Shares.Models.FileSmbProperties smbProperties = null, string filePermission = null, System.Threading.CancellationToken cancellationToken = default(System.Threading.CancellationToken)) { throw null; }
        public virtual Azure.Response Delete(System.Threading.CancellationToken cancellationToken = default(System.Threading.CancellationToken)) { throw null; }
        public virtual System.Threading.Tasks.Task<Azure.Response> DeleteAsync(System.Threading.CancellationToken cancellationToken = default(System.Threading.CancellationToken)) { throw null; }
        public virtual Azure.Response DeleteFile(string fileName, Azure.Storage.Files.Shares.Models.ShareFileRequestConditions conditions = null, System.Threading.CancellationToken cancellationToken = default(System.Threading.CancellationToken)) { throw null; }
        [System.ComponentModel.EditorBrowsableAttribute(System.ComponentModel.EditorBrowsableState.Never)]
        public virtual Azure.Response DeleteFile(string fileName, System.Threading.CancellationToken cancellationToken) { throw null; }
        public virtual System.Threading.Tasks.Task<Azure.Response> DeleteFileAsync(string fileName, Azure.Storage.Files.Shares.Models.ShareFileRequestConditions conditions = null, System.Threading.CancellationToken cancellationToken = default(System.Threading.CancellationToken)) { throw null; }
        [System.ComponentModel.EditorBrowsableAttribute(System.ComponentModel.EditorBrowsableState.Never)]
        public virtual System.Threading.Tasks.Task<Azure.Response> DeleteFileAsync(string fileName, System.Threading.CancellationToken cancellationToken) { throw null; }
        public virtual Azure.Response<bool> DeleteIfExists(System.Threading.CancellationToken cancellationToken = default(System.Threading.CancellationToken)) { throw null; }
        public virtual System.Threading.Tasks.Task<Azure.Response<bool>> DeleteIfExistsAsync(System.Threading.CancellationToken cancellationToken = default(System.Threading.CancellationToken)) { throw null; }
        public virtual Azure.Response DeleteSubdirectory(string subdirectoryName, System.Threading.CancellationToken cancellationToken = default(System.Threading.CancellationToken)) { throw null; }
        public virtual System.Threading.Tasks.Task<Azure.Response> DeleteSubdirectoryAsync(string subdirectoryName, System.Threading.CancellationToken cancellationToken = default(System.Threading.CancellationToken)) { throw null; }
        public virtual Azure.Response<bool> Exists(System.Threading.CancellationToken cancellationToken = default(System.Threading.CancellationToken)) { throw null; }
        public virtual System.Threading.Tasks.Task<Azure.Response<bool>> ExistsAsync(System.Threading.CancellationToken cancellationToken = default(System.Threading.CancellationToken)) { throw null; }
        public virtual Azure.Storage.Files.Shares.Models.CloseHandlesResult ForceCloseAllHandles(bool? recursive = default(bool?), System.Threading.CancellationToken cancellationToken = default(System.Threading.CancellationToken)) { throw null; }
        public virtual System.Threading.Tasks.Task<Azure.Storage.Files.Shares.Models.CloseHandlesResult> ForceCloseAllHandlesAsync(bool? recursive = default(bool?), System.Threading.CancellationToken cancellationToken = default(System.Threading.CancellationToken)) { throw null; }
        public virtual Azure.Response<Azure.Storage.Files.Shares.Models.CloseHandlesResult> ForceCloseHandle(string handleId, System.Threading.CancellationToken cancellationToken = default(System.Threading.CancellationToken)) { throw null; }
        public virtual System.Threading.Tasks.Task<Azure.Response<Azure.Storage.Files.Shares.Models.CloseHandlesResult>> ForceCloseHandleAsync(string handleId, System.Threading.CancellationToken cancellationToken = default(System.Threading.CancellationToken)) { throw null; }
        public virtual System.Uri GenerateSasUri(Azure.Storage.Sas.ShareFileSasPermissions permissions, System.DateTimeOffset expiresOn) { throw null; }
        [System.ComponentModel.EditorBrowsableAttribute(System.ComponentModel.EditorBrowsableState.Never)]
        public virtual System.Uri GenerateSasUri(Azure.Storage.Sas.ShareFileSasPermissions permissions, System.DateTimeOffset expiresOn, out string stringToSign) { throw null; }
        public virtual System.Uri GenerateSasUri(Azure.Storage.Sas.ShareSasBuilder builder) { throw null; }
        [System.ComponentModel.EditorBrowsableAttribute(System.ComponentModel.EditorBrowsableState.Never)]
        public virtual System.Uri GenerateSasUri(Azure.Storage.Sas.ShareSasBuilder builder, out string stringToSign) { throw null; }
        public virtual Azure.Storage.Files.Shares.ShareFileClient GetFileClient(string fileName) { throw null; }
        public virtual Azure.Pageable<Azure.Storage.Files.Shares.Models.ShareFileItem> GetFilesAndDirectories(Azure.Storage.Files.Shares.Models.ShareDirectoryGetFilesAndDirectoriesOptions options = null, System.Threading.CancellationToken cancellationToken = default(System.Threading.CancellationToken)) { throw null; }
        public virtual Azure.Pageable<Azure.Storage.Files.Shares.Models.ShareFileItem> GetFilesAndDirectories(string prefix, System.Threading.CancellationToken cancellationToken = default(System.Threading.CancellationToken)) { throw null; }
        public virtual Azure.AsyncPageable<Azure.Storage.Files.Shares.Models.ShareFileItem> GetFilesAndDirectoriesAsync(Azure.Storage.Files.Shares.Models.ShareDirectoryGetFilesAndDirectoriesOptions options = null, System.Threading.CancellationToken cancellationToken = default(System.Threading.CancellationToken)) { throw null; }
        public virtual Azure.AsyncPageable<Azure.Storage.Files.Shares.Models.ShareFileItem> GetFilesAndDirectoriesAsync(string prefix, System.Threading.CancellationToken cancellationToken = default(System.Threading.CancellationToken)) { throw null; }
        public virtual Azure.Pageable<Azure.Storage.Files.Shares.Models.ShareFileHandle> GetHandles(bool? recursive = default(bool?), System.Threading.CancellationToken cancellationToken = default(System.Threading.CancellationToken)) { throw null; }
        public virtual Azure.AsyncPageable<Azure.Storage.Files.Shares.Models.ShareFileHandle> GetHandlesAsync(bool? recursive = default(bool?), System.Threading.CancellationToken cancellationToken = default(System.Threading.CancellationToken)) { throw null; }
        protected internal virtual Azure.Storage.Files.Shares.ShareDirectoryClient GetParentDirectoryClientCore() { throw null; }
        protected internal virtual Azure.Storage.Files.Shares.ShareClient GetParentShareClientCore() { throw null; }
        public virtual Azure.Response<Azure.Storage.Files.Shares.Models.ShareDirectoryProperties> GetProperties(System.Threading.CancellationToken cancellationToken = default(System.Threading.CancellationToken)) { throw null; }
        public virtual System.Threading.Tasks.Task<Azure.Response<Azure.Storage.Files.Shares.Models.ShareDirectoryProperties>> GetPropertiesAsync(System.Threading.CancellationToken cancellationToken = default(System.Threading.CancellationToken)) { throw null; }
        public virtual Azure.Storage.Files.Shares.ShareDirectoryClient GetSubdirectoryClient(string subdirectoryName) { throw null; }
        public virtual Azure.Response<Azure.Storage.Files.Shares.ShareDirectoryClient> Rename(string destinationPath, Azure.Storage.Files.Shares.Models.ShareFileRenameOptions options = null, System.Threading.CancellationToken cancellationToken = default(System.Threading.CancellationToken)) { throw null; }
        public virtual System.Threading.Tasks.Task<Azure.Response<Azure.Storage.Files.Shares.ShareDirectoryClient>> RenameAsync(string destinationPath, Azure.Storage.Files.Shares.Models.ShareFileRenameOptions options = null, System.Threading.CancellationToken cancellationToken = default(System.Threading.CancellationToken)) { throw null; }
        [System.ComponentModel.EditorBrowsableAttribute(System.ComponentModel.EditorBrowsableState.Never)]
        public virtual Azure.Response<Azure.Storage.Files.Shares.Models.ShareDirectoryInfo> SetHttpHeaders(Azure.Storage.Files.Shares.Models.FileSmbProperties smbProperties, string filePermission, System.Threading.CancellationToken cancellationToken) { throw null; }
        public virtual Azure.Response<Azure.Storage.Files.Shares.Models.ShareDirectoryInfo> SetHttpHeaders(Azure.Storage.Files.Shares.Models.ShareDirectorySetHttpHeadersOptions options = null, System.Threading.CancellationToken cancellationToken = default(System.Threading.CancellationToken)) { throw null; }
        [System.ComponentModel.EditorBrowsableAttribute(System.ComponentModel.EditorBrowsableState.Never)]
        public virtual System.Threading.Tasks.Task<Azure.Response<Azure.Storage.Files.Shares.Models.ShareDirectoryInfo>> SetHttpHeadersAsync(Azure.Storage.Files.Shares.Models.FileSmbProperties smbProperties, string filePermission, System.Threading.CancellationToken cancellationToken) { throw null; }
        public virtual System.Threading.Tasks.Task<Azure.Response<Azure.Storage.Files.Shares.Models.ShareDirectoryInfo>> SetHttpHeadersAsync(Azure.Storage.Files.Shares.Models.ShareDirectorySetHttpHeadersOptions options = null, System.Threading.CancellationToken cancellationToken = default(System.Threading.CancellationToken)) { throw null; }
        public virtual Azure.Response<Azure.Storage.Files.Shares.Models.ShareDirectoryInfo> SetMetadata(System.Collections.Generic.IDictionary<string, string> metadata, System.Threading.CancellationToken cancellationToken = default(System.Threading.CancellationToken)) { throw null; }
        public virtual System.Threading.Tasks.Task<Azure.Response<Azure.Storage.Files.Shares.Models.ShareDirectoryInfo>> SetMetadataAsync(System.Collections.Generic.IDictionary<string, string> metadata, System.Threading.CancellationToken cancellationToken = default(System.Threading.CancellationToken)) { throw null; }
        protected static Azure.Storage.Files.Shares.ShareDirectoryClient WithAppendedUserAgent(Azure.Storage.Files.Shares.ShareDirectoryClient client, string appendedUserAgent) { throw null; }
        public virtual Azure.Storage.Files.Shares.ShareDirectoryClient WithSnapshot(string snapshot) { throw null; }
    }
    public partial class ShareFileClient
    {
        protected ShareFileClient() { }
        public ShareFileClient(string connectionString, string shareName, string filePath) { }
        public ShareFileClient(string connectionString, string shareName, string filePath, Azure.Storage.Files.Shares.ShareClientOptions options) { }
        public ShareFileClient(System.Uri fileUri, Azure.AzureSasCredential credential, Azure.Storage.Files.Shares.ShareClientOptions options = null) { }
        public ShareFileClient(System.Uri fileUri, Azure.Core.TokenCredential credential, Azure.Storage.Files.Shares.ShareClientOptions options = null) { }
        public ShareFileClient(System.Uri fileUri, Azure.Storage.Files.Shares.ShareClientOptions options = null) { }
        public ShareFileClient(System.Uri fileUri, Azure.Storage.StorageSharedKeyCredential credential, Azure.Storage.Files.Shares.ShareClientOptions options = null) { }
        public virtual string AccountName { get { throw null; } }
        public virtual bool CanGenerateSasUri { get { throw null; } }
        public virtual string Name { get { throw null; } }
        public virtual string Path { get { throw null; } }
        public virtual string ShareName { get { throw null; } }
        public virtual System.Uri Uri { get { throw null; } }
        public virtual Azure.Response AbortCopy(string copyId, Azure.Storage.Files.Shares.Models.ShareFileRequestConditions conditions = null, System.Threading.CancellationToken cancellationToken = default(System.Threading.CancellationToken)) { throw null; }
        [System.ComponentModel.EditorBrowsableAttribute(System.ComponentModel.EditorBrowsableState.Never)]
        public virtual Azure.Response AbortCopy(string copyId, System.Threading.CancellationToken cancellationToken) { throw null; }
        public virtual System.Threading.Tasks.Task<Azure.Response> AbortCopyAsync(string copyId, Azure.Storage.Files.Shares.Models.ShareFileRequestConditions conditions = null, System.Threading.CancellationToken cancellationToken = default(System.Threading.CancellationToken)) { throw null; }
        [System.ComponentModel.EditorBrowsableAttribute(System.ComponentModel.EditorBrowsableState.Never)]
        public virtual System.Threading.Tasks.Task<Azure.Response> AbortCopyAsync(string copyId, System.Threading.CancellationToken cancellationToken) { throw null; }
        public virtual Azure.Response<Azure.Storage.Files.Shares.Models.ShareFileUploadInfo> ClearRange(Azure.HttpRange range, Azure.Storage.Files.Shares.Models.ShareFileRequestConditions conditions = null, System.Threading.CancellationToken cancellationToken = default(System.Threading.CancellationToken)) { throw null; }
        public virtual System.Threading.Tasks.Task<Azure.Response<Azure.Storage.Files.Shares.Models.ShareFileUploadInfo>> ClearRangeAsync(Azure.HttpRange range, Azure.Storage.Files.Shares.Models.ShareFileRequestConditions conditions = null, System.Threading.CancellationToken cancellationToken = default(System.Threading.CancellationToken)) { throw null; }
        public virtual Azure.Response<Azure.Storage.Files.Shares.Models.ShareFileInfo> Create(long maxSize, Azure.Storage.Files.Shares.Models.ShareFileCreateOptions options = null, Azure.Storage.Files.Shares.Models.ShareFileRequestConditions conditions = null, System.Threading.CancellationToken cancellationToken = default(System.Threading.CancellationToken)) { throw null; }
        [System.ComponentModel.EditorBrowsableAttribute(System.ComponentModel.EditorBrowsableState.Never)]
        public virtual Azure.Response<Azure.Storage.Files.Shares.Models.ShareFileInfo> Create(long maxSize, Azure.Storage.Files.Shares.Models.ShareFileHttpHeaders httpHeaders, System.Collections.Generic.IDictionary<string, string> metadata, Azure.Storage.Files.Shares.Models.FileSmbProperties smbProperties, string filePermission, Azure.Storage.Files.Shares.Models.ShareFileRequestConditions conditions, System.Threading.CancellationToken cancellationToken) { throw null; }
        [System.ComponentModel.EditorBrowsableAttribute(System.ComponentModel.EditorBrowsableState.Never)]
        public virtual Azure.Response<Azure.Storage.Files.Shares.Models.ShareFileInfo> Create(long maxSize, Azure.Storage.Files.Shares.Models.ShareFileHttpHeaders httpHeaders, System.Collections.Generic.IDictionary<string, string> metadata, Azure.Storage.Files.Shares.Models.FileSmbProperties smbProperties, string filePermission, System.Threading.CancellationToken cancellationToken) { throw null; }
        public virtual System.Threading.Tasks.Task<Azure.Response<Azure.Storage.Files.Shares.Models.ShareFileInfo>> CreateAsync(long maxSize, Azure.Storage.Files.Shares.Models.ShareFileCreateOptions options = null, Azure.Storage.Files.Shares.Models.ShareFileRequestConditions conditions = null, System.Threading.CancellationToken cancellationToken = default(System.Threading.CancellationToken)) { throw null; }
        [System.ComponentModel.EditorBrowsableAttribute(System.ComponentModel.EditorBrowsableState.Never)]
        public virtual System.Threading.Tasks.Task<Azure.Response<Azure.Storage.Files.Shares.Models.ShareFileInfo>> CreateAsync(long maxSize, Azure.Storage.Files.Shares.Models.ShareFileHttpHeaders httpHeaders, System.Collections.Generic.IDictionary<string, string> metadata, Azure.Storage.Files.Shares.Models.FileSmbProperties smbProperties, string filePermission, Azure.Storage.Files.Shares.Models.ShareFileRequestConditions conditions, System.Threading.CancellationToken cancellationToken) { throw null; }
        [System.ComponentModel.EditorBrowsableAttribute(System.ComponentModel.EditorBrowsableState.Never)]
        public virtual System.Threading.Tasks.Task<Azure.Response<Azure.Storage.Files.Shares.Models.ShareFileInfo>> CreateAsync(long maxSize, Azure.Storage.Files.Shares.Models.ShareFileHttpHeaders httpHeaders, System.Collections.Generic.IDictionary<string, string> metadata, Azure.Storage.Files.Shares.Models.FileSmbProperties smbProperties, string filePermission, System.Threading.CancellationToken cancellationToken) { throw null; }
        public virtual Azure.Response<Azure.Storage.Files.Shares.Models.ShareFileInfo> CreateHardLink(string targetFile, Azure.Storage.Files.Shares.Models.ShareFileRequestConditions conditions = null, System.Threading.CancellationToken cancellationToken = default(System.Threading.CancellationToken)) { throw null; }
        public virtual System.Threading.Tasks.Task<Azure.Response<Azure.Storage.Files.Shares.Models.ShareFileInfo>> CreateHardLinkAsync(string targetFile, Azure.Storage.Files.Shares.Models.ShareFileRequestConditions conditions = null, System.Threading.CancellationToken cancellationToken = default(System.Threading.CancellationToken)) { throw null; }
        public virtual Azure.Response<Azure.Storage.Files.Shares.Models.ShareFileInfo> CreateSymbolicLink(string linkText, Azure.Storage.Files.Shares.Models.ShareFileCreateSymbolicLinkOptions options = null, System.Threading.CancellationToken cancellationToken = default(System.Threading.CancellationToken)) { throw null; }
        public virtual System.Threading.Tasks.Task<Azure.Response<Azure.Storage.Files.Shares.Models.ShareFileInfo>> CreateSymbolicLinkAsync(string linkText, Azure.Storage.Files.Shares.Models.ShareFileCreateSymbolicLinkOptions options = null, System.Threading.CancellationToken cancellationToken = default(System.Threading.CancellationToken)) { throw null; }
        public virtual Azure.Response Delete(Azure.Storage.Files.Shares.Models.ShareFileRequestConditions conditions = null, System.Threading.CancellationToken cancellationToken = default(System.Threading.CancellationToken)) { throw null; }
        [System.ComponentModel.EditorBrowsableAttribute(System.ComponentModel.EditorBrowsableState.Never)]
        public virtual Azure.Response Delete(System.Threading.CancellationToken cancellationToken) { throw null; }
        public virtual System.Threading.Tasks.Task<Azure.Response> DeleteAsync(Azure.Storage.Files.Shares.Models.ShareFileRequestConditions conditions = null, System.Threading.CancellationToken cancellationToken = default(System.Threading.CancellationToken)) { throw null; }
        [System.ComponentModel.EditorBrowsableAttribute(System.ComponentModel.EditorBrowsableState.Never)]
        public virtual System.Threading.Tasks.Task<Azure.Response> DeleteAsync(System.Threading.CancellationToken cancellationToken) { throw null; }
        public virtual Azure.Response<bool> DeleteIfExists(Azure.Storage.Files.Shares.Models.ShareFileRequestConditions conditions = null, System.Threading.CancellationToken cancellationToken = default(System.Threading.CancellationToken)) { throw null; }
        public virtual System.Threading.Tasks.Task<Azure.Response<bool>> DeleteIfExistsAsync(Azure.Storage.Files.Shares.Models.ShareFileRequestConditions conditions = null, System.Threading.CancellationToken cancellationToken = default(System.Threading.CancellationToken)) { throw null; }
        [System.ComponentModel.EditorBrowsableAttribute(System.ComponentModel.EditorBrowsableState.Never)]
        public virtual Azure.Response<Azure.Storage.Files.Shares.Models.ShareFileDownloadInfo> Download(Azure.HttpRange range, bool rangeGetContentHash, Azure.Storage.Files.Shares.Models.ShareFileRequestConditions conditions, System.Threading.CancellationToken cancellationToken) { throw null; }
        [System.ComponentModel.EditorBrowsableAttribute(System.ComponentModel.EditorBrowsableState.Never)]
        public virtual Azure.Response<Azure.Storage.Files.Shares.Models.ShareFileDownloadInfo> Download(Azure.HttpRange range, bool rangeGetContentHash, System.Threading.CancellationToken cancellationToken) { throw null; }
        public virtual Azure.Response<Azure.Storage.Files.Shares.Models.ShareFileDownloadInfo> Download(Azure.Storage.Files.Shares.Models.ShareFileDownloadOptions options = null, System.Threading.CancellationToken cancellationToken = default(System.Threading.CancellationToken)) { throw null; }
        [System.ComponentModel.EditorBrowsableAttribute(System.ComponentModel.EditorBrowsableState.Never)]
        public virtual System.Threading.Tasks.Task<Azure.Response<Azure.Storage.Files.Shares.Models.ShareFileDownloadInfo>> DownloadAsync(Azure.HttpRange range, bool rangeGetContentHash, Azure.Storage.Files.Shares.Models.ShareFileRequestConditions conditions, System.Threading.CancellationToken cancellationToken) { throw null; }
        [System.ComponentModel.EditorBrowsableAttribute(System.ComponentModel.EditorBrowsableState.Never)]
        public virtual System.Threading.Tasks.Task<Azure.Response<Azure.Storage.Files.Shares.Models.ShareFileDownloadInfo>> DownloadAsync(Azure.HttpRange range, bool rangeGetContentHash, System.Threading.CancellationToken cancellationToken) { throw null; }
        public virtual System.Threading.Tasks.Task<Azure.Response<Azure.Storage.Files.Shares.Models.ShareFileDownloadInfo>> DownloadAsync(Azure.Storage.Files.Shares.Models.ShareFileDownloadOptions options = null, System.Threading.CancellationToken cancellationToken = default(System.Threading.CancellationToken)) { throw null; }
        public virtual Azure.Response<bool> Exists(System.Threading.CancellationToken cancellationToken = default(System.Threading.CancellationToken)) { throw null; }
        public virtual System.Threading.Tasks.Task<Azure.Response<bool>> ExistsAsync(System.Threading.CancellationToken cancellationToken = default(System.Threading.CancellationToken)) { throw null; }
        public virtual Azure.Storage.Files.Shares.Models.CloseHandlesResult ForceCloseAllHandles(System.Threading.CancellationToken cancellationToken = default(System.Threading.CancellationToken)) { throw null; }
        public virtual System.Threading.Tasks.Task<Azure.Storage.Files.Shares.Models.CloseHandlesResult> ForceCloseAllHandlesAsync(System.Threading.CancellationToken cancellationToken = default(System.Threading.CancellationToken)) { throw null; }
        public virtual Azure.Response<Azure.Storage.Files.Shares.Models.CloseHandlesResult> ForceCloseHandle(string handleId, System.Threading.CancellationToken cancellationToken = default(System.Threading.CancellationToken)) { throw null; }
        public virtual System.Threading.Tasks.Task<Azure.Response<Azure.Storage.Files.Shares.Models.CloseHandlesResult>> ForceCloseHandleAsync(string handleId, System.Threading.CancellationToken cancellationToken = default(System.Threading.CancellationToken)) { throw null; }
        public virtual System.Uri GenerateSasUri(Azure.Storage.Sas.ShareFileSasPermissions permissions, System.DateTimeOffset expiresOn) { throw null; }
        [System.ComponentModel.EditorBrowsableAttribute(System.ComponentModel.EditorBrowsableState.Never)]
        public virtual System.Uri GenerateSasUri(Azure.Storage.Sas.ShareFileSasPermissions permissions, System.DateTimeOffset expiresOn, out string stringToSign) { throw null; }
        public virtual System.Uri GenerateSasUri(Azure.Storage.Sas.ShareSasBuilder builder) { throw null; }
        [System.ComponentModel.EditorBrowsableAttribute(System.ComponentModel.EditorBrowsableState.Never)]
        public virtual System.Uri GenerateSasUri(Azure.Storage.Sas.ShareSasBuilder builder, out string stringToSign) { throw null; }
        protected static System.Threading.Tasks.Task<Azure.HttpAuthorization> GetCopyAuthorizationHeaderAsync(Azure.Storage.Files.Shares.ShareFileClient client, System.Threading.CancellationToken cancellationToken = default(System.Threading.CancellationToken)) { throw null; }
        public virtual Azure.Pageable<Azure.Storage.Files.Shares.Models.ShareFileHandle> GetHandles(System.Threading.CancellationToken cancellationToken = default(System.Threading.CancellationToken)) { throw null; }
        public virtual Azure.AsyncPageable<Azure.Storage.Files.Shares.Models.ShareFileHandle> GetHandlesAsync(System.Threading.CancellationToken cancellationToken = default(System.Threading.CancellationToken)) { throw null; }
        protected internal virtual Azure.Storage.Files.Shares.ShareClient GetParentShareClientCore() { throw null; }
        protected internal virtual Azure.Storage.Files.Shares.ShareDirectoryClient GetParentShareDirectoryClientCore() { throw null; }
        public virtual Azure.Response<Azure.Storage.Files.Shares.Models.ShareFileProperties> GetProperties(Azure.Storage.Files.Shares.Models.ShareFileRequestConditions conditions = null, System.Threading.CancellationToken cancellationToken = default(System.Threading.CancellationToken)) { throw null; }
        [System.ComponentModel.EditorBrowsableAttribute(System.ComponentModel.EditorBrowsableState.Never)]
        public virtual Azure.Response<Azure.Storage.Files.Shares.Models.ShareFileProperties> GetProperties(System.Threading.CancellationToken cancellationToken) { throw null; }
        public virtual System.Threading.Tasks.Task<Azure.Response<Azure.Storage.Files.Shares.Models.ShareFileProperties>> GetPropertiesAsync(Azure.Storage.Files.Shares.Models.ShareFileRequestConditions conditions = null, System.Threading.CancellationToken cancellationToken = default(System.Threading.CancellationToken)) { throw null; }
        [System.ComponentModel.EditorBrowsableAttribute(System.ComponentModel.EditorBrowsableState.Never)]
        public virtual System.Threading.Tasks.Task<Azure.Response<Azure.Storage.Files.Shares.Models.ShareFileProperties>> GetPropertiesAsync(System.Threading.CancellationToken cancellationToken) { throw null; }
        [System.ComponentModel.EditorBrowsableAttribute(System.ComponentModel.EditorBrowsableState.Never)]
        public virtual Azure.Response<Azure.Storage.Files.Shares.Models.ShareFileRangeInfo> GetRangeList(Azure.HttpRange range, Azure.Storage.Files.Shares.Models.ShareFileRequestConditions conditions = null, System.Threading.CancellationToken cancellationToken = default(System.Threading.CancellationToken)) { throw null; }
        [System.ComponentModel.EditorBrowsableAttribute(System.ComponentModel.EditorBrowsableState.Never)]
        public virtual Azure.Response<Azure.Storage.Files.Shares.Models.ShareFileRangeInfo> GetRangeList(Azure.HttpRange range, System.Threading.CancellationToken cancellationToken) { throw null; }
        public virtual Azure.Response<Azure.Storage.Files.Shares.Models.ShareFileRangeInfo> GetRangeList(Azure.Storage.Files.Shares.Models.ShareFileGetRangeListOptions options = null, System.Threading.CancellationToken cancellationToken = default(System.Threading.CancellationToken)) { throw null; }
        [System.ComponentModel.EditorBrowsableAttribute(System.ComponentModel.EditorBrowsableState.Never)]
        public virtual System.Threading.Tasks.Task<Azure.Response<Azure.Storage.Files.Shares.Models.ShareFileRangeInfo>> GetRangeListAsync(Azure.HttpRange range, Azure.Storage.Files.Shares.Models.ShareFileRequestConditions conditions = null, System.Threading.CancellationToken cancellationToken = default(System.Threading.CancellationToken)) { throw null; }
        [System.ComponentModel.EditorBrowsableAttribute(System.ComponentModel.EditorBrowsableState.Never)]
        public virtual System.Threading.Tasks.Task<Azure.Response<Azure.Storage.Files.Shares.Models.ShareFileRangeInfo>> GetRangeListAsync(Azure.HttpRange range, System.Threading.CancellationToken cancellationToken) { throw null; }
        public virtual System.Threading.Tasks.Task<Azure.Response<Azure.Storage.Files.Shares.Models.ShareFileRangeInfo>> GetRangeListAsync(Azure.Storage.Files.Shares.Models.ShareFileGetRangeListOptions options = null, System.Threading.CancellationToken cancellationToken = default(System.Threading.CancellationToken)) { throw null; }
        public virtual Azure.Response<Azure.Storage.Files.Shares.Models.ShareFileRangeInfo> GetRangeListDiff(Azure.Storage.Files.Shares.Models.ShareFileGetRangeListDiffOptions options = null, System.Threading.CancellationToken cancellationToken = default(System.Threading.CancellationToken)) { throw null; }
        public virtual System.Threading.Tasks.Task<Azure.Response<Azure.Storage.Files.Shares.Models.ShareFileRangeInfo>> GetRangeListDiffAsync(Azure.Storage.Files.Shares.Models.ShareFileGetRangeListDiffOptions options = null, System.Threading.CancellationToken cancellationToken = default(System.Threading.CancellationToken)) { throw null; }
        public virtual Azure.Response<Azure.Storage.Files.Shares.Models.ShareFileSymbolicLinkInfo> GetSymbolicLink(System.Threading.CancellationToken cancellationToken = default(System.Threading.CancellationToken)) { throw null; }
        public virtual System.Threading.Tasks.Task<Azure.Response<Azure.Storage.Files.Shares.Models.ShareFileSymbolicLinkInfo>> GetSymbolicLinkAsync(System.Threading.CancellationToken cancellationToken = default(System.Threading.CancellationToken)) { throw null; }
        public virtual System.IO.Stream OpenRead(Azure.Storage.Files.Shares.Models.ShareFileOpenReadOptions options, System.Threading.CancellationToken cancellationToken = default(System.Threading.CancellationToken)) { throw null; }
        [System.ComponentModel.EditorBrowsableAttribute(System.ComponentModel.EditorBrowsableState.Never)]
        public virtual System.IO.Stream OpenRead(bool allowfileModifications, long position = (long)0, int? bufferSize = default(int?), System.Threading.CancellationToken cancellationToken = default(System.Threading.CancellationToken)) { throw null; }
        [System.ComponentModel.EditorBrowsableAttribute(System.ComponentModel.EditorBrowsableState.Never)]
        public virtual System.IO.Stream OpenRead(long position = (long)0, int? bufferSize = default(int?), Azure.Storage.Files.Shares.Models.ShareFileRequestConditions conditions = null, System.Threading.CancellationToken cancellationToken = default(System.Threading.CancellationToken)) { throw null; }
        public virtual System.Threading.Tasks.Task<System.IO.Stream> OpenReadAsync(Azure.Storage.Files.Shares.Models.ShareFileOpenReadOptions options, System.Threading.CancellationToken cancellationToken = default(System.Threading.CancellationToken)) { throw null; }
        [System.ComponentModel.EditorBrowsableAttribute(System.ComponentModel.EditorBrowsableState.Never)]
        public virtual System.Threading.Tasks.Task<System.IO.Stream> OpenReadAsync(bool allowfileModifications, long position = (long)0, int? bufferSize = default(int?), System.Threading.CancellationToken cancellationToken = default(System.Threading.CancellationToken)) { throw null; }
        [System.ComponentModel.EditorBrowsableAttribute(System.ComponentModel.EditorBrowsableState.Never)]
        public virtual System.Threading.Tasks.Task<System.IO.Stream> OpenReadAsync(long position = (long)0, int? bufferSize = default(int?), Azure.Storage.Files.Shares.Models.ShareFileRequestConditions conditions = null, System.Threading.CancellationToken cancellationToken = default(System.Threading.CancellationToken)) { throw null; }
        public virtual System.IO.Stream OpenWrite(bool overwrite, long position, Azure.Storage.Files.Shares.Models.ShareFileOpenWriteOptions options = null, System.Threading.CancellationToken cancellationToken = default(System.Threading.CancellationToken)) { throw null; }
        public virtual System.Threading.Tasks.Task<System.IO.Stream> OpenWriteAsync(bool overwrite, long position, Azure.Storage.Files.Shares.Models.ShareFileOpenWriteOptions options = null, System.Threading.CancellationToken cancellationToken = default(System.Threading.CancellationToken)) { throw null; }
        public virtual Azure.Response<Azure.Storage.Files.Shares.ShareFileClient> Rename(string destinationPath, Azure.Storage.Files.Shares.Models.ShareFileRenameOptions options = null, System.Threading.CancellationToken cancellationToken = default(System.Threading.CancellationToken)) { throw null; }
        public virtual System.Threading.Tasks.Task<Azure.Response<Azure.Storage.Files.Shares.ShareFileClient>> RenameAsync(string destinationPath, Azure.Storage.Files.Shares.Models.ShareFileRenameOptions options = null, System.Threading.CancellationToken cancellationToken = default(System.Threading.CancellationToken)) { throw null; }
        public virtual Azure.Response<Azure.Storage.Files.Shares.Models.ShareFileInfo> SetHttpHeaders(Azure.Storage.Files.Shares.Models.ShareFileSetHttpHeadersOptions options = null, Azure.Storage.Files.Shares.Models.ShareFileRequestConditions conditions = null, System.Threading.CancellationToken cancellationToken = default(System.Threading.CancellationToken)) { throw null; }
        [System.ComponentModel.EditorBrowsableAttribute(System.ComponentModel.EditorBrowsableState.Never)]
        public virtual Azure.Response<Azure.Storage.Files.Shares.Models.ShareFileInfo> SetHttpHeaders(long? newSize, Azure.Storage.Files.Shares.Models.ShareFileHttpHeaders httpHeaders, Azure.Storage.Files.Shares.Models.FileSmbProperties smbProperties, string filePermission, Azure.Storage.Files.Shares.Models.ShareFileRequestConditions conditions, System.Threading.CancellationToken cancellationToken) { throw null; }
        [System.ComponentModel.EditorBrowsableAttribute(System.ComponentModel.EditorBrowsableState.Never)]
        public virtual Azure.Response<Azure.Storage.Files.Shares.Models.ShareFileInfo> SetHttpHeaders(long? newSize, Azure.Storage.Files.Shares.Models.ShareFileHttpHeaders httpHeaders, Azure.Storage.Files.Shares.Models.FileSmbProperties smbProperties, string filePermission, System.Threading.CancellationToken cancellationToken) { throw null; }
        public virtual System.Threading.Tasks.Task<Azure.Response<Azure.Storage.Files.Shares.Models.ShareFileInfo>> SetHttpHeadersAsync(Azure.Storage.Files.Shares.Models.ShareFileSetHttpHeadersOptions options = null, Azure.Storage.Files.Shares.Models.ShareFileRequestConditions conditions = null, System.Threading.CancellationToken cancellationToken = default(System.Threading.CancellationToken)) { throw null; }
        [System.ComponentModel.EditorBrowsableAttribute(System.ComponentModel.EditorBrowsableState.Never)]
        public virtual System.Threading.Tasks.Task<Azure.Response<Azure.Storage.Files.Shares.Models.ShareFileInfo>> SetHttpHeadersAsync(long? newSize, Azure.Storage.Files.Shares.Models.ShareFileHttpHeaders httpHeaders, Azure.Storage.Files.Shares.Models.FileSmbProperties smbProperties, string filePermission, Azure.Storage.Files.Shares.Models.ShareFileRequestConditions conditions, System.Threading.CancellationToken cancellationToken) { throw null; }
        [System.ComponentModel.EditorBrowsableAttribute(System.ComponentModel.EditorBrowsableState.Never)]
        public virtual System.Threading.Tasks.Task<Azure.Response<Azure.Storage.Files.Shares.Models.ShareFileInfo>> SetHttpHeadersAsync(long? newSize, Azure.Storage.Files.Shares.Models.ShareFileHttpHeaders httpHeaders, Azure.Storage.Files.Shares.Models.FileSmbProperties smbProperties, string filePermission, System.Threading.CancellationToken cancellationToken) { throw null; }
        public virtual Azure.Response<Azure.Storage.Files.Shares.Models.ShareFileInfo> SetMetadata(System.Collections.Generic.IDictionary<string, string> metadata, Azure.Storage.Files.Shares.Models.ShareFileRequestConditions conditions = null, System.Threading.CancellationToken cancellationToken = default(System.Threading.CancellationToken)) { throw null; }
        [System.ComponentModel.EditorBrowsableAttribute(System.ComponentModel.EditorBrowsableState.Never)]
        public virtual Azure.Response<Azure.Storage.Files.Shares.Models.ShareFileInfo> SetMetadata(System.Collections.Generic.IDictionary<string, string> metadata, System.Threading.CancellationToken cancellationToken) { throw null; }
        public virtual System.Threading.Tasks.Task<Azure.Response<Azure.Storage.Files.Shares.Models.ShareFileInfo>> SetMetadataAsync(System.Collections.Generic.IDictionary<string, string> metadata, Azure.Storage.Files.Shares.Models.ShareFileRequestConditions conditions = null, System.Threading.CancellationToken cancellationToken = default(System.Threading.CancellationToken)) { throw null; }
        [System.ComponentModel.EditorBrowsableAttribute(System.ComponentModel.EditorBrowsableState.Never)]
        public virtual System.Threading.Tasks.Task<Azure.Response<Azure.Storage.Files.Shares.Models.ShareFileInfo>> SetMetadataAsync(System.Collections.Generic.IDictionary<string, string> metadata, System.Threading.CancellationToken cancellationToken) { throw null; }
        public virtual Azure.Response<Azure.Storage.Files.Shares.Models.ShareFileCopyInfo> StartCopy(System.Uri sourceUri, Azure.Storage.Files.Shares.Models.ShareFileCopyOptions options = null, System.Threading.CancellationToken cancellationToken = default(System.Threading.CancellationToken)) { throw null; }
        [System.ComponentModel.EditorBrowsableAttribute(System.ComponentModel.EditorBrowsableState.Never)]
        public virtual Azure.Response<Azure.Storage.Files.Shares.Models.ShareFileCopyInfo> StartCopy(System.Uri sourceUri, System.Collections.Generic.IDictionary<string, string> metadata, Azure.Storage.Files.Shares.Models.FileSmbProperties smbProperties, string filePermission, Azure.Storage.Files.Shares.Models.PermissionCopyMode? filePermissionCopyMode, bool? ignoreReadOnly, bool? setArchiveAttribute, Azure.Storage.Files.Shares.Models.ShareFileRequestConditions conditions, System.Threading.CancellationToken cancellationToken) { throw null; }
        [System.ComponentModel.EditorBrowsableAttribute(System.ComponentModel.EditorBrowsableState.Never)]
        public virtual Azure.Response<Azure.Storage.Files.Shares.Models.ShareFileCopyInfo> StartCopy(System.Uri sourceUri, System.Collections.Generic.IDictionary<string, string> metadata, System.Threading.CancellationToken cancellationToken) { throw null; }
        public virtual System.Threading.Tasks.Task<Azure.Response<Azure.Storage.Files.Shares.Models.ShareFileCopyInfo>> StartCopyAsync(System.Uri sourceUri, Azure.Storage.Files.Shares.Models.ShareFileCopyOptions options = null, System.Threading.CancellationToken cancellationToken = default(System.Threading.CancellationToken)) { throw null; }
        [System.ComponentModel.EditorBrowsableAttribute(System.ComponentModel.EditorBrowsableState.Never)]
        public virtual System.Threading.Tasks.Task<Azure.Response<Azure.Storage.Files.Shares.Models.ShareFileCopyInfo>> StartCopyAsync(System.Uri sourceUri, System.Collections.Generic.IDictionary<string, string> metadata, Azure.Storage.Files.Shares.Models.FileSmbProperties smbProperties, string filePermission, Azure.Storage.Files.Shares.Models.PermissionCopyMode? filePermissionCopyMode, bool? ignoreReadOnly, bool? setArchiveAttribute, Azure.Storage.Files.Shares.Models.ShareFileRequestConditions conditions, System.Threading.CancellationToken cancellationToken) { throw null; }
        [System.ComponentModel.EditorBrowsableAttribute(System.ComponentModel.EditorBrowsableState.Never)]
        public virtual System.Threading.Tasks.Task<Azure.Response<Azure.Storage.Files.Shares.Models.ShareFileCopyInfo>> StartCopyAsync(System.Uri sourceUri, System.Collections.Generic.IDictionary<string, string> metadata, System.Threading.CancellationToken cancellationToken) { throw null; }
        public virtual Azure.Response<Azure.Storage.Files.Shares.Models.ShareFileUploadInfo> Upload(System.IO.Stream stream, Azure.Storage.Files.Shares.Models.ShareFileUploadOptions options = null, System.Threading.CancellationToken cancellationToken = default(System.Threading.CancellationToken)) { throw null; }
        [System.ComponentModel.EditorBrowsableAttribute(System.ComponentModel.EditorBrowsableState.Never)]
        public virtual Azure.Response<Azure.Storage.Files.Shares.Models.ShareFileUploadInfo> Upload(System.IO.Stream content, System.IProgress<long> progressHandler, Azure.Storage.Files.Shares.Models.ShareFileRequestConditions conditions, System.Threading.CancellationToken cancellationToken) { throw null; }
        [System.ComponentModel.EditorBrowsableAttribute(System.ComponentModel.EditorBrowsableState.Never)]
        public virtual Azure.Response<Azure.Storage.Files.Shares.Models.ShareFileUploadInfo> Upload(System.IO.Stream content, System.IProgress<long> progressHandler, System.Threading.CancellationToken cancellationToken) { throw null; }
        public virtual System.Threading.Tasks.Task<Azure.Response<Azure.Storage.Files.Shares.Models.ShareFileUploadInfo>> UploadAsync(System.IO.Stream stream, Azure.Storage.Files.Shares.Models.ShareFileUploadOptions options = null, System.Threading.CancellationToken cancellationToken = default(System.Threading.CancellationToken)) { throw null; }
        [System.ComponentModel.EditorBrowsableAttribute(System.ComponentModel.EditorBrowsableState.Never)]
        public virtual System.Threading.Tasks.Task<Azure.Response<Azure.Storage.Files.Shares.Models.ShareFileUploadInfo>> UploadAsync(System.IO.Stream content, System.IProgress<long> progressHandler, Azure.Storage.Files.Shares.Models.ShareFileRequestConditions conditions, System.Threading.CancellationToken cancellationToken) { throw null; }
        [System.ComponentModel.EditorBrowsableAttribute(System.ComponentModel.EditorBrowsableState.Never)]
        public virtual System.Threading.Tasks.Task<Azure.Response<Azure.Storage.Files.Shares.Models.ShareFileUploadInfo>> UploadAsync(System.IO.Stream content, System.IProgress<long> progressHandler, System.Threading.CancellationToken cancellationToken) { throw null; }
        public virtual Azure.Response<Azure.Storage.Files.Shares.Models.ShareFileUploadInfo> UploadRange(Azure.HttpRange range, System.IO.Stream content, Azure.Storage.Files.Shares.Models.ShareFileUploadRangeOptions options = null, System.Threading.CancellationToken cancellationToken = default(System.Threading.CancellationToken)) { throw null; }
        [System.ComponentModel.EditorBrowsableAttribute(System.ComponentModel.EditorBrowsableState.Never)]
        public virtual Azure.Response<Azure.Storage.Files.Shares.Models.ShareFileUploadInfo> UploadRange(Azure.HttpRange range, System.IO.Stream content, byte[] transactionalContentHash, System.IProgress<long> progressHandler, Azure.Storage.Files.Shares.Models.ShareFileRequestConditions conditions, System.Threading.CancellationToken cancellationToken) { throw null; }
        [System.ComponentModel.EditorBrowsableAttribute(System.ComponentModel.EditorBrowsableState.Never)]
        public virtual Azure.Response<Azure.Storage.Files.Shares.Models.ShareFileUploadInfo> UploadRange(Azure.Storage.Files.Shares.Models.ShareFileRangeWriteType writeType, Azure.HttpRange range, System.IO.Stream content, byte[] transactionalContentHash = null, System.IProgress<long> progressHandler = null, System.Threading.CancellationToken cancellationToken = default(System.Threading.CancellationToken)) { throw null; }
        public virtual System.Threading.Tasks.Task<Azure.Response<Azure.Storage.Files.Shares.Models.ShareFileUploadInfo>> UploadRangeAsync(Azure.HttpRange range, System.IO.Stream content, Azure.Storage.Files.Shares.Models.ShareFileUploadRangeOptions options = null, System.Threading.CancellationToken cancellationToken = default(System.Threading.CancellationToken)) { throw null; }
        [System.ComponentModel.EditorBrowsableAttribute(System.ComponentModel.EditorBrowsableState.Never)]
        public virtual System.Threading.Tasks.Task<Azure.Response<Azure.Storage.Files.Shares.Models.ShareFileUploadInfo>> UploadRangeAsync(Azure.HttpRange range, System.IO.Stream content, byte[] transactionalContentHash, System.IProgress<long> progressHandler, Azure.Storage.Files.Shares.Models.ShareFileRequestConditions conditions, System.Threading.CancellationToken cancellationToken) { throw null; }
        [System.ComponentModel.EditorBrowsableAttribute(System.ComponentModel.EditorBrowsableState.Never)]
        public virtual System.Threading.Tasks.Task<Azure.Response<Azure.Storage.Files.Shares.Models.ShareFileUploadInfo>> UploadRangeAsync(Azure.Storage.Files.Shares.Models.ShareFileRangeWriteType writeType, Azure.HttpRange range, System.IO.Stream content, byte[] transactionalContentHash = null, System.IProgress<long> progressHandler = null, System.Threading.CancellationToken cancellationToken = default(System.Threading.CancellationToken)) { throw null; }
        [System.ComponentModel.EditorBrowsableAttribute(System.ComponentModel.EditorBrowsableState.Never)]
        public virtual Azure.Response<Azure.Storage.Files.Shares.Models.ShareFileUploadInfo> UploadRangeFromUri(System.Uri sourceUri, Azure.HttpRange range, Azure.HttpRange sourceRange, Azure.Storage.Files.Shares.Models.ShareFileRequestConditions conditions, System.Threading.CancellationToken cancellationToken) { throw null; }
        public virtual Azure.Response<Azure.Storage.Files.Shares.Models.ShareFileUploadInfo> UploadRangeFromUri(System.Uri sourceUri, Azure.HttpRange range, Azure.HttpRange sourceRange, Azure.Storage.Files.Shares.Models.ShareFileUploadRangeFromUriOptions options = null, System.Threading.CancellationToken cancellationToken = default(System.Threading.CancellationToken)) { throw null; }
        [System.ComponentModel.EditorBrowsableAttribute(System.ComponentModel.EditorBrowsableState.Never)]
        public virtual Azure.Response<Azure.Storage.Files.Shares.Models.ShareFileUploadInfo> UploadRangeFromUri(System.Uri sourceUri, Azure.HttpRange range, Azure.HttpRange sourceRange, System.Threading.CancellationToken cancellationToken) { throw null; }
        [System.ComponentModel.EditorBrowsableAttribute(System.ComponentModel.EditorBrowsableState.Never)]
        public virtual System.Threading.Tasks.Task<Azure.Response<Azure.Storage.Files.Shares.Models.ShareFileUploadInfo>> UploadRangeFromUriAsync(System.Uri sourceUri, Azure.HttpRange range, Azure.HttpRange sourceRange, Azure.Storage.Files.Shares.Models.ShareFileRequestConditions conditions, System.Threading.CancellationToken cancellationToken) { throw null; }
        public virtual System.Threading.Tasks.Task<Azure.Response<Azure.Storage.Files.Shares.Models.ShareFileUploadInfo>> UploadRangeFromUriAsync(System.Uri sourceUri, Azure.HttpRange range, Azure.HttpRange sourceRange, Azure.Storage.Files.Shares.Models.ShareFileUploadRangeFromUriOptions options = null, System.Threading.CancellationToken cancellationToken = default(System.Threading.CancellationToken)) { throw null; }
        [System.ComponentModel.EditorBrowsableAttribute(System.ComponentModel.EditorBrowsableState.Never)]
        public virtual System.Threading.Tasks.Task<Azure.Response<Azure.Storage.Files.Shares.Models.ShareFileUploadInfo>> UploadRangeFromUriAsync(System.Uri sourceUri, Azure.HttpRange range, Azure.HttpRange sourceRange, System.Threading.CancellationToken cancellationToken) { throw null; }
        protected static Azure.Storage.Files.Shares.ShareFileClient WithAppendedUserAgent(Azure.Storage.Files.Shares.ShareFileClient client, string appendedUserAgent) { throw null; }
        public virtual Azure.Storage.Files.Shares.ShareFileClient WithSnapshot(string shareSnapshot) { throw null; }
    }
    public partial class ShareServiceClient
    {
        protected ShareServiceClient() { }
        public ShareServiceClient(string connectionString) { }
        public ShareServiceClient(string connectionString, Azure.Storage.Files.Shares.ShareClientOptions options) { }
        public ShareServiceClient(System.Uri serviceUri, Azure.AzureSasCredential credential, Azure.Storage.Files.Shares.ShareClientOptions options = null) { }
        public ShareServiceClient(System.Uri serviceUri, Azure.Core.TokenCredential credential, Azure.Storage.Files.Shares.ShareClientOptions options = null) { }
        public ShareServiceClient(System.Uri serviceUri, Azure.Storage.Files.Shares.ShareClientOptions options = null) { }
        public ShareServiceClient(System.Uri serviceUri, Azure.Storage.StorageSharedKeyCredential credential, Azure.Storage.Files.Shares.ShareClientOptions options = null) { }
        public virtual string AccountName { get { throw null; } }
        public virtual bool CanGenerateAccountSasUri { get { throw null; } }
        public virtual System.Uri Uri { get { throw null; } }
        public virtual Azure.Response<Azure.Storage.Files.Shares.ShareClient> CreateShare(string shareName, Azure.Storage.Files.Shares.Models.ShareCreateOptions options, System.Threading.CancellationToken cancellationToken = default(System.Threading.CancellationToken)) { throw null; }
        [System.ComponentModel.EditorBrowsableAttribute(System.ComponentModel.EditorBrowsableState.Never)]
        public virtual Azure.Response<Azure.Storage.Files.Shares.ShareClient> CreateShare(string shareName, System.Collections.Generic.IDictionary<string, string> metadata = null, int? quotaInGB = default(int?), System.Threading.CancellationToken cancellationToken = default(System.Threading.CancellationToken)) { throw null; }
        public virtual System.Threading.Tasks.Task<Azure.Response<Azure.Storage.Files.Shares.ShareClient>> CreateShareAsync(string shareName, Azure.Storage.Files.Shares.Models.ShareCreateOptions options, System.Threading.CancellationToken cancellationToken = default(System.Threading.CancellationToken)) { throw null; }
        [System.ComponentModel.EditorBrowsableAttribute(System.ComponentModel.EditorBrowsableState.Never)]
        public virtual System.Threading.Tasks.Task<Azure.Response<Azure.Storage.Files.Shares.ShareClient>> CreateShareAsync(string shareName, System.Collections.Generic.IDictionary<string, string> metadata = null, int? quotaInGB = default(int?), System.Threading.CancellationToken cancellationToken = default(System.Threading.CancellationToken)) { throw null; }
        public virtual Azure.Response DeleteShare(string shareName, Azure.Storage.Files.Shares.Models.ShareDeleteOptions options, System.Threading.CancellationToken cancellationToken = default(System.Threading.CancellationToken)) { throw null; }
        [System.ComponentModel.EditorBrowsableAttribute(System.ComponentModel.EditorBrowsableState.Never)]
        public virtual Azure.Response DeleteShare(string shareName, bool includeSnapshots = true, System.Threading.CancellationToken cancellationToken = default(System.Threading.CancellationToken)) { throw null; }
        public virtual System.Threading.Tasks.Task<Azure.Response> DeleteShareAsync(string shareName, Azure.Storage.Files.Shares.Models.ShareDeleteOptions options, System.Threading.CancellationToken cancellationToken = default(System.Threading.CancellationToken)) { throw null; }
        [System.ComponentModel.EditorBrowsableAttribute(System.ComponentModel.EditorBrowsableState.Never)]
        public virtual System.Threading.Tasks.Task<Azure.Response> DeleteShareAsync(string shareName, bool includeSnapshots = true, System.Threading.CancellationToken cancellationToken = default(System.Threading.CancellationToken)) { throw null; }
        public System.Uri GenerateAccountSasUri(Azure.Storage.Sas.AccountSasBuilder builder) { throw null; }
        [System.ComponentModel.EditorBrowsableAttribute(System.ComponentModel.EditorBrowsableState.Never)]
        public System.Uri GenerateAccountSasUri(Azure.Storage.Sas.AccountSasBuilder builder, out string stringToSign) { throw null; }
        public System.Uri GenerateAccountSasUri(Azure.Storage.Sas.AccountSasPermissions permissions, System.DateTimeOffset expiresOn, Azure.Storage.Sas.AccountSasResourceTypes resourceTypes) { throw null; }
        [System.ComponentModel.EditorBrowsableAttribute(System.ComponentModel.EditorBrowsableState.Never)]
        public System.Uri GenerateAccountSasUri(Azure.Storage.Sas.AccountSasPermissions permissions, System.DateTimeOffset expiresOn, Azure.Storage.Sas.AccountSasResourceTypes resourceTypes, out string stringToSign) { throw null; }
        public virtual Azure.Response<Azure.Storage.Files.Shares.Models.ShareServiceProperties> GetProperties(System.Threading.CancellationToken cancellationToken = default(System.Threading.CancellationToken)) { throw null; }
        public virtual System.Threading.Tasks.Task<Azure.Response<Azure.Storage.Files.Shares.Models.ShareServiceProperties>> GetPropertiesAsync(System.Threading.CancellationToken cancellationToken = default(System.Threading.CancellationToken)) { throw null; }
        public virtual Azure.Storage.Files.Shares.ShareClient GetShareClient(string shareName) { throw null; }
        public virtual Azure.Pageable<Azure.Storage.Files.Shares.Models.ShareItem> GetShares(Azure.Storage.Files.Shares.Models.ShareTraits traits = Azure.Storage.Files.Shares.Models.ShareTraits.None, Azure.Storage.Files.Shares.Models.ShareStates states = Azure.Storage.Files.Shares.Models.ShareStates.None, string prefix = null, System.Threading.CancellationToken cancellationToken = default(System.Threading.CancellationToken)) { throw null; }
        public virtual Azure.AsyncPageable<Azure.Storage.Files.Shares.Models.ShareItem> GetSharesAsync(Azure.Storage.Files.Shares.Models.ShareTraits traits = Azure.Storage.Files.Shares.Models.ShareTraits.None, Azure.Storage.Files.Shares.Models.ShareStates states = Azure.Storage.Files.Shares.Models.ShareStates.None, string prefix = null, System.Threading.CancellationToken cancellationToken = default(System.Threading.CancellationToken)) { throw null; }
        public virtual Azure.Response SetProperties(Azure.Storage.Files.Shares.Models.ShareServiceProperties properties, System.Threading.CancellationToken cancellationToken = default(System.Threading.CancellationToken)) { throw null; }
        public virtual System.Threading.Tasks.Task<Azure.Response> SetPropertiesAsync(Azure.Storage.Files.Shares.Models.ShareServiceProperties properties, System.Threading.CancellationToken cancellationToken = default(System.Threading.CancellationToken)) { throw null; }
        public virtual Azure.Response<Azure.Storage.Files.Shares.ShareClient> UndeleteShare(string deletedShareName, string deletedShareVersion, System.Threading.CancellationToken cancellationToken = default(System.Threading.CancellationToken)) { throw null; }
        public virtual System.Threading.Tasks.Task<Azure.Response<Azure.Storage.Files.Shares.ShareClient>> UndeleteShareAsync(string deletedShareName, string deletedShareVersion, System.Threading.CancellationToken cancellationToken = default(System.Threading.CancellationToken)) { throw null; }
    }
    public partial class ShareUriBuilder
    {
        public ShareUriBuilder(System.Uri uri) { }
        public string AccountName { get { throw null; } set { } }
        public string DirectoryOrFilePath { get { throw null; } set { } }
        public string Host { get { throw null; } set { } }
        public int Port { get { throw null; } set { } }
        public string Query { get { throw null; } set { } }
        public Azure.Storage.Sas.SasQueryParameters Sas { get { throw null; } set { } }
        public string Scheme { get { throw null; } set { } }
        public string ShareName { get { throw null; } set { } }
        public string Snapshot { get { throw null; } set { } }
        public override string ToString() { throw null; }
        public System.Uri ToUri() { throw null; }
    }
}
namespace Azure.Storage.Files.Shares.Models
{
    public partial class CloseHandlesResult
    {
        internal CloseHandlesResult() { }
        public int ClosedHandlesCount { get { throw null; } }
        public int FailedHandlesCount { get { throw null; } }
    }
    [System.FlagsAttribute]
    public enum CopyableFileSmbProperties
    {
        All = -1,
        None = 0,
        FileAttributes = 1,
        CreatedOn = 2,
        LastWrittenOn = 4,
        ChangedOn = 8,
    }
    public enum CopyStatus
    {
        Pending = 0,
        Success = 1,
        Aborted = 2,
        Failed = 3,
    }
    public enum FileLastWrittenMode
    {
        Now = 0,
        Preserve = 1,
    }
    public partial class FileLeaseReleaseInfo
    {
        internal FileLeaseReleaseInfo() { }
        public Azure.ETag ETag { get { throw null; } }
        public System.DateTimeOffset LastModified { get { throw null; } }
    }
    public static partial class FileModelFactory
    {
        public static Azure.Storage.Files.Shares.Models.CloseHandlesResult ClosedHandlesInfo(int closedHandlesCount) { throw null; }
        public static Azure.Storage.Files.Shares.Models.CloseHandlesResult ClosedHandlesInfo(int closedHandlesCount, int failedHandlesCount) { throw null; }
    }
    public enum FilePermissionFormat
    {
        Sddl = 0,
        Binary = 1,
    }
    public partial class FilePosixProperties
    {
        public FilePosixProperties() { }
        public Azure.Storage.Files.Shares.Models.NfsFileMode FileMode { get { throw null; } set { } }
        public Azure.Storage.Files.Shares.Models.NfsFileType? FileType { get { throw null; } }
        public string Group { get { throw null; } set { } }
        public long? LinkCount { get { throw null; } }
        public string Owner { get { throw null; } set { } }
    }
    public partial class FileSmbProperties
    {
        public FileSmbProperties() { }
        public Azure.Storage.Files.Shares.Models.NtfsFileAttributes? FileAttributes { get { throw null; } set { } }
        public System.DateTimeOffset? FileChangedOn { get { throw null; } set { } }
        public System.DateTimeOffset? FileCreatedOn { get { throw null; } set { } }
        public string FileId { get { throw null; } }
        public System.DateTimeOffset? FileLastWrittenOn { get { throw null; } set { } }
        public string FilePermissionKey { get { throw null; } set { } }
        public string ParentId { get { throw null; } }
        [System.ComponentModel.EditorBrowsableAttribute(System.ComponentModel.EditorBrowsableState.Never)]
        public override bool Equals(object other) { throw null; }
        [System.ComponentModel.EditorBrowsableAttribute(System.ComponentModel.EditorBrowsableState.Never)]
        public override int GetHashCode() { throw null; }
    }
    public static partial class FilesModelFactory
    {
        public static Azure.Storage.Files.Shares.Models.FilePosixProperties FilePosixProperties(Azure.Storage.Files.Shares.Models.NfsFileMode fileMode, string owner, string group, Azure.Storage.Files.Shares.Models.NfsFileType fileType, long? linkCount) { throw null; }
        public static Azure.Storage.Files.Shares.Models.FileSmbProperties FileSmbProperties(System.DateTimeOffset? fileChangedOn, string fileId, string parentId) { throw null; }
        public static Azure.Storage.Files.Shares.Models.ShareFileItem ShareFileItem(bool isDirectory = false, string name = null, long? fileSize = default(long?), string id = null, Azure.Storage.Files.Shares.Models.ShareFileItemProperties properties = null, Azure.Storage.Files.Shares.Models.NtfsFileAttributes? fileAttributes = default(Azure.Storage.Files.Shares.Models.NtfsFileAttributes?), string permissionKey = null) { throw null; }
        public static Azure.Storage.Files.Shares.Models.ShareDirectoryInfo StorageDirectoryInfo(Azure.ETag eTag = default(Azure.ETag), System.DateTimeOffset lastModified = default(System.DateTimeOffset), Azure.Storage.Files.Shares.Models.FileSmbProperties smbProperties = null, Azure.Storage.Files.Shares.Models.FilePosixProperties posixProperties = null) { throw null; }
        public static Azure.Storage.Files.Shares.Models.ShareDirectoryProperties StorageDirectoryProperties(System.Collections.Generic.IDictionary<string, string> metadata = null, Azure.ETag eTag = default(Azure.ETag), System.DateTimeOffset lastModified = default(System.DateTimeOffset), bool isServerEncrypted = false, Azure.Storage.Files.Shares.Models.FileSmbProperties smbProperties = null, Azure.Storage.Files.Shares.Models.FilePosixProperties posixProperties = null) { throw null; }
        [System.ComponentModel.EditorBrowsableAttribute(System.ComponentModel.EditorBrowsableState.Never)]
        public static Azure.Storage.Files.Shares.Models.ShareDirectoryProperties StorageDirectoryProperties(System.Collections.Generic.IDictionary<string, string> metadata, Azure.ETag eTag, System.DateTimeOffset lastModified, bool isServerEncrypted, string fileAttributes, System.DateTimeOffset fileCreationTime, System.DateTimeOffset fileLastWriteTime, System.DateTimeOffset fileChangeTime, string filePermissionKey, string fileId, string fileParentId) { throw null; }
        public static Azure.Storage.Files.Shares.Models.ShareFileDownloadInfo StorageFileDownloadInfo(System.DateTimeOffset lastModified = default(System.DateTimeOffset), System.Collections.Generic.IEnumerable<string> contentLanguage = null, string acceptRanges = null, System.DateTimeOffset copyCompletionTime = default(System.DateTimeOffset), string copyStatusDescription = null, string contentDisposition = null, string copyProgress = null, System.Uri copySource = null, Azure.Storage.Files.Shares.Models.CopyStatus copyStatus = Azure.Storage.Files.Shares.Models.CopyStatus.Pending, byte[] fileContentHash = null, bool isServerEncrypted = false, string cacheControl = null, string fileAttributes = null, System.Collections.Generic.IEnumerable<string> contentEncoding = null, System.DateTimeOffset fileCreationTime = default(System.DateTimeOffset), byte[] contentHash = null, System.DateTimeOffset fileLastWriteTime = default(System.DateTimeOffset), Azure.ETag eTag = default(Azure.ETag), System.DateTimeOffset fileChangeTime = default(System.DateTimeOffset), string contentRange = null, string filePermissionKey = null, string contentType = null, string fileId = null, long contentLength = (long)0, string fileParentId = null, System.Collections.Generic.IDictionary<string, string> metadata = null, System.IO.Stream content = null, string copyId = null) { throw null; }
        public static Azure.Storage.Files.Shares.Models.ShareFileDownloadDetails StorageFileDownloadProperties(System.DateTimeOffset lastModified = default(System.DateTimeOffset), System.Collections.Generic.IDictionary<string, string> metadata = null, string contentRange = null, Azure.ETag eTag = default(Azure.ETag), System.Collections.Generic.IEnumerable<string> contentEncoding = null, string cacheControl = null, string contentDisposition = null, System.Collections.Generic.IEnumerable<string> contentLanguage = null, string acceptRanges = null, System.DateTimeOffset copyCompletedOn = default(System.DateTimeOffset), string copyStatusDescription = null, string copyId = null, string copyProgress = null, System.Uri copySource = null, Azure.Storage.Files.Shares.Models.CopyStatus copyStatus = Azure.Storage.Files.Shares.Models.CopyStatus.Pending, byte[] fileContentHash = null, bool isServiceEncrypted = false, Azure.Storage.Files.Shares.Models.ShareLeaseDuration leaseDuration = Azure.Storage.Files.Shares.Models.ShareLeaseDuration.Infinite, Azure.Storage.Files.Shares.Models.ShareLeaseState leaseState = Azure.Storage.Files.Shares.Models.ShareLeaseState.Available, Azure.Storage.Files.Shares.Models.ShareLeaseStatus leaseStatus = Azure.Storage.Files.Shares.Models.ShareLeaseStatus.Locked, Azure.Storage.Files.Shares.Models.FileSmbProperties smbProperties = null, Azure.Storage.Files.Shares.Models.FilePosixProperties posixProperties = null) { throw null; }
        [System.ComponentModel.EditorBrowsableAttribute(System.ComponentModel.EditorBrowsableState.Never)]
        public static Azure.Storage.Files.Shares.Models.ShareFileDownloadDetails StorageFileDownloadProperties(System.DateTimeOffset lastModified, System.Collections.Generic.IDictionary<string, string> metadata, string contentType, string contentRange, Azure.ETag eTag, System.Collections.Generic.IEnumerable<string> contentEncoding, string cacheControl, string contentDisposition, System.Collections.Generic.IEnumerable<string> contentLanguage, string acceptRanges, System.DateTimeOffset copyCompletedOn, string copyStatusDescription, string copyId, string copyProgress, System.Uri copySource, Azure.Storage.Files.Shares.Models.CopyStatus copyStatus, byte[] fileContentHash, bool isServiceEncrypted) { throw null; }
        [System.ComponentModel.EditorBrowsableAttribute(System.ComponentModel.EditorBrowsableState.Never)]
        public static Azure.Storage.Files.Shares.Models.ShareFileInfo StorageFileInfo(Azure.ETag eTag, System.DateTimeOffset lastModified, bool isServerEncrypted, string filePermissionKey, string fileAttributes, System.DateTimeOffset fileCreationTime, System.DateTimeOffset fileLastWriteTime, System.DateTimeOffset fileChangeTime, string fileId, string fileParentId) { throw null; }
        public static Azure.Storage.Files.Shares.Models.ShareFileInfo StorageFileInfo(Azure.ETag eTag = default(Azure.ETag), System.DateTimeOffset lastModified = default(System.DateTimeOffset), bool isServerEncrypted = false, string filePermissionKey = null, string fileAttributes = null, System.DateTimeOffset fileCreationTime = default(System.DateTimeOffset), System.DateTimeOffset fileLastWriteTime = default(System.DateTimeOffset), System.DateTimeOffset fileChangeTime = default(System.DateTimeOffset), string fileId = null, string fileParentId = null, Azure.Storage.Files.Shares.Models.NfsFileMode nfsFileMode = null, string owner = null, string group = null, Azure.Storage.Files.Shares.Models.NfsFileType nfsFileType = default(Azure.Storage.Files.Shares.Models.NfsFileType)) { throw null; }
        [System.ComponentModel.EditorBrowsableAttribute(System.ComponentModel.EditorBrowsableState.Never)]
        public static Azure.Storage.Files.Shares.Models.ShareFileItem StorageFileItem(bool isDirectory, string name, long? fileSize) { throw null; }
        public static Azure.Storage.Files.Shares.Models.ShareFileProperties StorageFileProperties(System.DateTimeOffset lastModified = default(System.DateTimeOffset), System.Collections.Generic.IDictionary<string, string> metadata = null, long contentLength = (long)0, string contentType = null, Azure.ETag eTag = default(Azure.ETag), byte[] contentHash = null, System.Collections.Generic.IEnumerable<string> contentEncoding = null, string cacheControl = null, string contentDisposition = null, System.Collections.Generic.IEnumerable<string> contentLanguage = null, System.DateTimeOffset copyCompletedOn = default(System.DateTimeOffset), string copyStatusDescription = null, string copyId = null, string copyProgress = null, string copySource = null, Azure.Storage.Files.Shares.Models.CopyStatus copyStatus = Azure.Storage.Files.Shares.Models.CopyStatus.Pending, bool isServerEncrypted = false, Azure.Storage.Files.Shares.Models.FileSmbProperties smbProperties = null, Azure.Storage.Files.Shares.Models.FilePosixProperties posixProperties = null) { throw null; }
        [System.ComponentModel.EditorBrowsableAttribute(System.ComponentModel.EditorBrowsableState.Never)]
        public static Azure.Storage.Files.Shares.Models.ShareFileProperties StorageFileProperties(System.DateTimeOffset lastModified, System.Collections.Generic.IDictionary<string, string> metadata, long contentLength, string contentType, Azure.ETag eTag, byte[] contentHash, System.Collections.Generic.IEnumerable<string> contentEncoding, string cacheControl, string contentDisposition, System.Collections.Generic.IEnumerable<string> contentLanguage, System.DateTimeOffset copyCompletedOn, string copyStatusDescription, string copyId, string copyProgress, string copySource, Azure.Storage.Files.Shares.Models.CopyStatus copyStatus, bool isServerEncrypted, Azure.Storage.Files.Shares.Models.NtfsFileAttributes fileAttributes, System.DateTimeOffset fileCreationTime, System.DateTimeOffset fileLastWriteTime, System.DateTimeOffset fileChangeTime, string filePermissionKey, string fileId, string fileParentId) { throw null; }
        [System.ComponentModel.EditorBrowsableAttribute(System.ComponentModel.EditorBrowsableState.Never)]
        public static Azure.Storage.Files.Shares.Models.ShareFileProperties StorageFileProperties(System.DateTimeOffset lastModified, System.Collections.Generic.IDictionary<string, string> metadata, long contentLength, string contentType, Azure.ETag eTag, byte[] contentHash, System.Collections.Generic.IEnumerable<string> contentEncoding, string cacheControl, string contentDisposition, System.Collections.Generic.IEnumerable<string> contentLanguage, System.DateTimeOffset copyCompletedOn, string copyStatusDescription, string copyId, string copyProgress, string copySource, Azure.Storage.Files.Shares.Models.CopyStatus copyStatus, bool isServerEncrypted, string fileAttributes, System.DateTimeOffset fileCreationTime, System.DateTimeOffset fileLastWriteTime, System.DateTimeOffset fileChangeTime, string filePermissionKey, string fileId, string fileParentId) { throw null; }
    }
    public enum ModeCopyMode
    {
        Source = 0,
        Override = 1,
    }
    public partial class NfsFileMode
    {
        public NfsFileMode() { }
        public bool EffectiveGroupIdentity { get { throw null; } set { } }
        public bool EffectiveUserIdentity { get { throw null; } set { } }
        public Azure.Storage.Files.Shares.Models.PosixRolePermissions Group { get { throw null; } set { } }
        public Azure.Storage.Files.Shares.Models.PosixRolePermissions Other { get { throw null; } set { } }
        public Azure.Storage.Files.Shares.Models.PosixRolePermissions Owner { get { throw null; } set { } }
        public bool StickyBit { get { throw null; } set { } }
        public static Azure.Storage.Files.Shares.Models.NfsFileMode ParseOctalFileMode(string modeString) { throw null; }
        public static Azure.Storage.Files.Shares.Models.NfsFileMode ParseSymbolicFileMode(string modeString) { throw null; }
        public string ToOctalFileMode() { throw null; }
        public override string ToString() { throw null; }
        public string ToSymbolicFileMode() { throw null; }
    }
    [System.Runtime.InteropServices.StructLayoutAttribute(System.Runtime.InteropServices.LayoutKind.Sequential)]
    public readonly partial struct NfsFileType : System.IEquatable<Azure.Storage.Files.Shares.Models.NfsFileType>
    {
        private readonly object _dummy;
        private readonly int _dummyPrimitive;
        public NfsFileType(string value) { throw null; }
        public static Azure.Storage.Files.Shares.Models.NfsFileType Directory { get { throw null; } }
        public static Azure.Storage.Files.Shares.Models.NfsFileType Regular { get { throw null; } }
        public static Azure.Storage.Files.Shares.Models.NfsFileType SymLink { get { throw null; } }
        public bool Equals(Azure.Storage.Files.Shares.Models.NfsFileType other) { throw null; }
        [System.ComponentModel.EditorBrowsableAttribute(System.ComponentModel.EditorBrowsableState.Never)]
        public override bool Equals(object obj) { throw null; }
        [System.ComponentModel.EditorBrowsableAttribute(System.ComponentModel.EditorBrowsableState.Never)]
        public override int GetHashCode() { throw null; }
        public static bool operator ==(Azure.Storage.Files.Shares.Models.NfsFileType left, Azure.Storage.Files.Shares.Models.NfsFileType right) { throw null; }
        public static implicit operator Azure.Storage.Files.Shares.Models.NfsFileType (string value) { throw null; }
        public static bool operator !=(Azure.Storage.Files.Shares.Models.NfsFileType left, Azure.Storage.Files.Shares.Models.NfsFileType right) { throw null; }
        public override string ToString() { throw null; }
    }
    [System.FlagsAttribute]
    public enum NtfsFileAttributes
    {
        ReadOnly = 1,
        Hidden = 2,
        System = 4,
        None = 8,
        Directory = 16,
        Archive = 32,
        Temporary = 64,
        Offline = 128,
        NotContentIndexed = 256,
        NoScrubData = 512,
    }
    public enum OwnerCopyMode
    {
        Source = 0,
        Override = 1,
    }
    public enum PermissionCopyMode
    {
        Source = 0,
        Override = 1,
    }
    public partial class PermissionInfo
    {
        internal PermissionInfo() { }
        public string FilePermissionKey { get { throw null; } }
    }
    [System.FlagsAttribute]
    public enum PosixRolePermissions
    {
        None = 0,
        Execute = 1,
        Write = 2,
        Read = 4,
    }
    public partial class ShareAccessPolicy
    {
        public ShareAccessPolicy() { }
        [System.ComponentModel.EditorBrowsableAttribute(System.ComponentModel.EditorBrowsableState.Never)]
        public System.DateTimeOffset ExpiresOn { get { throw null; } set { } }
        public string Permissions { get { throw null; } set { } }
        public System.DateTimeOffset? PolicyExpiresOn { get { throw null; } set { } }
        public System.DateTimeOffset? PolicyStartsOn { get { throw null; } set { } }
        [System.ComponentModel.EditorBrowsableAttribute(System.ComponentModel.EditorBrowsableState.Never)]
        public System.DateTimeOffset StartsOn { get { throw null; } set { } }
    }
    [System.Runtime.InteropServices.StructLayoutAttribute(System.Runtime.InteropServices.LayoutKind.Sequential)]
    public readonly partial struct ShareAccessTier : System.IEquatable<Azure.Storage.Files.Shares.Models.ShareAccessTier>
    {
        private readonly object _dummy;
        private readonly int _dummyPrimitive;
        public ShareAccessTier(string value) { throw null; }
        public static Azure.Storage.Files.Shares.Models.ShareAccessTier Cool { get { throw null; } }
        public static Azure.Storage.Files.Shares.Models.ShareAccessTier Hot { get { throw null; } }
        public static Azure.Storage.Files.Shares.Models.ShareAccessTier Premium { get { throw null; } }
        public static Azure.Storage.Files.Shares.Models.ShareAccessTier TransactionOptimized { get { throw null; } }
        public bool Equals(Azure.Storage.Files.Shares.Models.ShareAccessTier other) { throw null; }
        [System.ComponentModel.EditorBrowsableAttribute(System.ComponentModel.EditorBrowsableState.Never)]
        public override bool Equals(object obj) { throw null; }
        [System.ComponentModel.EditorBrowsableAttribute(System.ComponentModel.EditorBrowsableState.Never)]
        public override int GetHashCode() { throw null; }
        public static bool operator ==(Azure.Storage.Files.Shares.Models.ShareAccessTier left, Azure.Storage.Files.Shares.Models.ShareAccessTier right) { throw null; }
        public static implicit operator Azure.Storage.Files.Shares.Models.ShareAccessTier (string value) { throw null; }
        public static bool operator !=(Azure.Storage.Files.Shares.Models.ShareAccessTier left, Azure.Storage.Files.Shares.Models.ShareAccessTier right) { throw null; }
        public override string ToString() { throw null; }
    }
    [System.Runtime.InteropServices.StructLayoutAttribute(System.Runtime.InteropServices.LayoutKind.Sequential)]
    public readonly partial struct ShareAudience : System.IEquatable<Azure.Storage.Files.Shares.Models.ShareAudience>
    {
        private readonly object _dummy;
        private readonly int _dummyPrimitive;
        public ShareAudience(string value) { throw null; }
        public static Azure.Storage.Files.Shares.Models.ShareAudience DefaultAudience { get { throw null; } }
        public static Azure.Storage.Files.Shares.Models.ShareAudience CreateShareServiceAccountAudience(string storageAccountName) { throw null; }
        public bool Equals(Azure.Storage.Files.Shares.Models.ShareAudience other) { throw null; }
        [System.ComponentModel.EditorBrowsableAttribute(System.ComponentModel.EditorBrowsableState.Never)]
        public override bool Equals(object obj) { throw null; }
        [System.ComponentModel.EditorBrowsableAttribute(System.ComponentModel.EditorBrowsableState.Never)]
        public override int GetHashCode() { throw null; }
        public static bool operator ==(Azure.Storage.Files.Shares.Models.ShareAudience left, Azure.Storage.Files.Shares.Models.ShareAudience right) { throw null; }
        public static implicit operator Azure.Storage.Files.Shares.Models.ShareAudience (string value) { throw null; }
        public static bool operator !=(Azure.Storage.Files.Shares.Models.ShareAudience left, Azure.Storage.Files.Shares.Models.ShareAudience right) { throw null; }
        public override string ToString() { throw null; }
    }
    public partial class ShareCorsRule
    {
        public ShareCorsRule() { }
        public string AllowedHeaders { get { throw null; } set { } }
        public string AllowedMethods { get { throw null; } set { } }
        public string AllowedOrigins { get { throw null; } set { } }
        public string ExposedHeaders { get { throw null; } set { } }
        public int MaxAgeInSeconds { get { throw null; } set { } }
    }
    public partial class ShareCreateOptions
    {
        public ShareCreateOptions() { }
        public Azure.Storage.Files.Shares.Models.ShareAccessTier? AccessTier { get { throw null; } set { } }
        public bool? EnablePaidBursting { get { throw null; } set { } }
        public bool? EnableSnapshotVirtualDirectoryAccess { get { throw null; } set { } }
        public System.Collections.Generic.IDictionary<string, string> Metadata { get { throw null; } set { } }
        public long? PaidBurstingMaxBandwidthMibps { get { throw null; } set { } }
        public long? PaidBurstingMaxIops { get { throw null; } set { } }
        public Azure.Storage.Files.Shares.Models.ShareProtocols? Protocols { get { throw null; } set { } }
        public long? ProvisionedMaxBandwidthMibps { get { throw null; } set { } }
        public long? ProvisionedMaxIops { get { throw null; } set { } }
        public int? QuotaInGB { get { throw null; } set { } }
        public Azure.Storage.Files.Shares.Models.ShareRootSquash? RootSquash { get { throw null; } set { } }
    }
    public partial class ShareDeleteOptions
    {
        public ShareDeleteOptions() { }
        public Azure.Storage.Files.Shares.Models.ShareFileRequestConditions Conditions { get { throw null; } set { } }
        public Azure.Storage.Files.Shares.Models.ShareSnapshotsDeleteOption? ShareSnapshotsDeleteOption { get { throw null; } set { } }
    }
    public partial class ShareDirectoryCreateOptions
    {
        public ShareDirectoryCreateOptions() { }
        public Azure.Storage.Files.Shares.Models.ShareFilePermission FilePermission { get { throw null; } set { } }
        public System.Collections.Generic.IDictionary<string, string> Metadata { get { throw null; } set { } }
        public Azure.Storage.Files.Shares.Models.FilePosixProperties PosixProperties { get { throw null; } set { } }
        public Azure.Storage.Files.Shares.Models.FileSmbProperties SmbProperties { get { throw null; } set { } }
    }
    public partial class ShareDirectoryGetFilesAndDirectoriesOptions
    {
        public ShareDirectoryGetFilesAndDirectoriesOptions() { }
        public bool? IncludeExtendedInfo { get { throw null; } set { } }
        public string Prefix { get { throw null; } set { } }
        public Azure.Storage.Files.Shares.Models.ShareFileTraits Traits { get { throw null; } set { } }
    }
    public partial class ShareDirectoryInfo
    {
        internal ShareDirectoryInfo() { }
        public Azure.ETag ETag { get { throw null; } }
        public System.DateTimeOffset LastModified { get { throw null; } }
        public Azure.Storage.Files.Shares.Models.FilePosixProperties PosixProperties { get { throw null; } }
        public Azure.Storage.Files.Shares.Models.FileSmbProperties SmbProperties { get { throw null; } set { } }
    }
    public partial class ShareDirectoryProperties
    {
        internal ShareDirectoryProperties() { }
        public Azure.ETag ETag { get { throw null; } }
        public bool IsServerEncrypted { get { throw null; } }
        public System.DateTimeOffset LastModified { get { throw null; } }
        public System.Collections.Generic.IDictionary<string, string> Metadata { get { throw null; } }
        public Azure.Storage.Files.Shares.Models.FilePosixProperties PosixProperties { get { throw null; } }
        public Azure.Storage.Files.Shares.Models.FileSmbProperties SmbProperties { get { throw null; } set { } }
    }
    public partial class ShareDirectorySetHttpHeadersOptions
    {
        public ShareDirectorySetHttpHeadersOptions() { }
        public Azure.Storage.Files.Shares.Models.ShareFilePermission FilePermission { get { throw null; } set { } }
        public Azure.Storage.Files.Shares.Models.FilePosixProperties PosixProperties { get { throw null; } set { } }
        public Azure.Storage.Files.Shares.Models.FileSmbProperties SmbProperties { get { throw null; } set { } }
    }
    [System.Runtime.InteropServices.StructLayoutAttribute(System.Runtime.InteropServices.LayoutKind.Sequential)]
    public readonly partial struct ShareErrorCode : System.IEquatable<Azure.Storage.Files.Shares.Models.ShareErrorCode>
    {
        private readonly object _dummy;
        private readonly int _dummyPrimitive;
        public ShareErrorCode(string value) { throw null; }
        public static Azure.Storage.Files.Shares.Models.ShareErrorCode AccountAlreadyExists { get { throw null; } }
        public static Azure.Storage.Files.Shares.Models.ShareErrorCode AccountBeingCreated { get { throw null; } }
        public static Azure.Storage.Files.Shares.Models.ShareErrorCode AccountIsDisabled { get { throw null; } }
        public static Azure.Storage.Files.Shares.Models.ShareErrorCode AuthenticationFailed { get { throw null; } }
        public static Azure.Storage.Files.Shares.Models.ShareErrorCode AuthorizationFailure { get { throw null; } }
        public static Azure.Storage.Files.Shares.Models.ShareErrorCode AuthorizationPermissionMismatch { get { throw null; } }
        public static Azure.Storage.Files.Shares.Models.ShareErrorCode AuthorizationProtocolMismatch { get { throw null; } }
        public static Azure.Storage.Files.Shares.Models.ShareErrorCode AuthorizationResourceTypeMismatch { get { throw null; } }
        public static Azure.Storage.Files.Shares.Models.ShareErrorCode AuthorizationServiceMismatch { get { throw null; } }
        public static Azure.Storage.Files.Shares.Models.ShareErrorCode AuthorizationSourceIPMismatch { get { throw null; } }
        public static Azure.Storage.Files.Shares.Models.ShareErrorCode CannotDeleteFileOrDirectory { get { throw null; } }
        public static Azure.Storage.Files.Shares.Models.ShareErrorCode ClientCacheFlushDelay { get { throw null; } }
        public static Azure.Storage.Files.Shares.Models.ShareErrorCode ConditionHeadersNotSupported { get { throw null; } }
        public static Azure.Storage.Files.Shares.Models.ShareErrorCode ConditionNotMet { get { throw null; } }
        public static Azure.Storage.Files.Shares.Models.ShareErrorCode ContainerQuotaDowngradeNotAllowed { get { throw null; } }
        public static Azure.Storage.Files.Shares.Models.ShareErrorCode DeletePending { get { throw null; } }
        public static Azure.Storage.Files.Shares.Models.ShareErrorCode DirectoryNotEmpty { get { throw null; } }
        public static Azure.Storage.Files.Shares.Models.ShareErrorCode EmptyMetadataKey { get { throw null; } }
        public static Azure.Storage.Files.Shares.Models.ShareErrorCode FeatureVersionMismatch { get { throw null; } }
        public static Azure.Storage.Files.Shares.Models.ShareErrorCode FileLockConflict { get { throw null; } }
        public static Azure.Storage.Files.Shares.Models.ShareErrorCode FileShareProvisionedBandwidthDowngradeNotAllowed { get { throw null; } }
        public static Azure.Storage.Files.Shares.Models.ShareErrorCode FileShareProvisionedIopsDowngradeNotAllowed { get { throw null; } }
        public static Azure.Storage.Files.Shares.Models.ShareErrorCode InsufficientAccountPermissions { get { throw null; } }
        public static Azure.Storage.Files.Shares.Models.ShareErrorCode InternalError { get { throw null; } }
        public static Azure.Storage.Files.Shares.Models.ShareErrorCode InvalidAuthenticationInfo { get { throw null; } }
        public static Azure.Storage.Files.Shares.Models.ShareErrorCode InvalidFileOrDirectoryPathName { get { throw null; } }
        public static Azure.Storage.Files.Shares.Models.ShareErrorCode InvalidHeaderValue { get { throw null; } }
        public static Azure.Storage.Files.Shares.Models.ShareErrorCode InvalidHttpVerb { get { throw null; } }
        public static Azure.Storage.Files.Shares.Models.ShareErrorCode InvalidInput { get { throw null; } }
        public static Azure.Storage.Files.Shares.Models.ShareErrorCode InvalidMd5 { get { throw null; } }
        public static Azure.Storage.Files.Shares.Models.ShareErrorCode InvalidMetadata { get { throw null; } }
        public static Azure.Storage.Files.Shares.Models.ShareErrorCode InvalidQueryParameterValue { get { throw null; } }
        public static Azure.Storage.Files.Shares.Models.ShareErrorCode InvalidRange { get { throw null; } }
        public static Azure.Storage.Files.Shares.Models.ShareErrorCode InvalidResourceName { get { throw null; } }
        public static Azure.Storage.Files.Shares.Models.ShareErrorCode InvalidUri { get { throw null; } }
        public static Azure.Storage.Files.Shares.Models.ShareErrorCode InvalidXmlDocument { get { throw null; } }
        public static Azure.Storage.Files.Shares.Models.ShareErrorCode InvalidXmlNodeValue { get { throw null; } }
        public static Azure.Storage.Files.Shares.Models.ShareErrorCode Md5Mismatch { get { throw null; } }
        public static Azure.Storage.Files.Shares.Models.ShareErrorCode MetadataTooLarge { get { throw null; } }
        public static Azure.Storage.Files.Shares.Models.ShareErrorCode MissingContentLengthHeader { get { throw null; } }
        public static Azure.Storage.Files.Shares.Models.ShareErrorCode MissingRequiredHeader { get { throw null; } }
        public static Azure.Storage.Files.Shares.Models.ShareErrorCode MissingRequiredQueryParameter { get { throw null; } }
        public static Azure.Storage.Files.Shares.Models.ShareErrorCode MissingRequiredXmlNode { get { throw null; } }
        public static Azure.Storage.Files.Shares.Models.ShareErrorCode MultipleConditionHeadersNotSupported { get { throw null; } }
        public static Azure.Storage.Files.Shares.Models.ShareErrorCode OperationTimedOut { get { throw null; } }
        public static Azure.Storage.Files.Shares.Models.ShareErrorCode OutOfRangeInput { get { throw null; } }
        public static Azure.Storage.Files.Shares.Models.ShareErrorCode OutOfRangeQueryParameterValue { get { throw null; } }
        public static Azure.Storage.Files.Shares.Models.ShareErrorCode ParentNotFound { get { throw null; } }
        public static Azure.Storage.Files.Shares.Models.ShareErrorCode PreviousSnapshotNotFound { get { throw null; } }
        public static Azure.Storage.Files.Shares.Models.ShareErrorCode ReadOnlyAttribute { get { throw null; } }
        public static Azure.Storage.Files.Shares.Models.ShareErrorCode RequestBodyTooLarge { get { throw null; } }
        public static Azure.Storage.Files.Shares.Models.ShareErrorCode RequestUrlFailedToParse { get { throw null; } }
        public static Azure.Storage.Files.Shares.Models.ShareErrorCode ResourceAlreadyExists { get { throw null; } }
        public static Azure.Storage.Files.Shares.Models.ShareErrorCode ResourceNotFound { get { throw null; } }
        public static Azure.Storage.Files.Shares.Models.ShareErrorCode ResourceTypeMismatch { get { throw null; } }
        public static Azure.Storage.Files.Shares.Models.ShareErrorCode ServerBusy { get { throw null; } }
        public static Azure.Storage.Files.Shares.Models.ShareErrorCode ShareAlreadyExists { get { throw null; } }
        public static Azure.Storage.Files.Shares.Models.ShareErrorCode ShareBeingDeleted { get { throw null; } }
        public static Azure.Storage.Files.Shares.Models.ShareErrorCode ShareDisabled { get { throw null; } }
        public static Azure.Storage.Files.Shares.Models.ShareErrorCode ShareHasSnapshots { get { throw null; } }
        public static Azure.Storage.Files.Shares.Models.ShareErrorCode ShareNotFound { get { throw null; } }
        public static Azure.Storage.Files.Shares.Models.ShareErrorCode ShareSnapshotCountExceeded { get { throw null; } }
        public static Azure.Storage.Files.Shares.Models.ShareErrorCode ShareSnapshotInProgress { get { throw null; } }
        public static Azure.Storage.Files.Shares.Models.ShareErrorCode ShareSnapshotNotFound { get { throw null; } }
        public static Azure.Storage.Files.Shares.Models.ShareErrorCode ShareSnapshotOperationNotSupported { get { throw null; } }
        public static Azure.Storage.Files.Shares.Models.ShareErrorCode SharingViolation { get { throw null; } }
        public static Azure.Storage.Files.Shares.Models.ShareErrorCode UnsupportedHeader { get { throw null; } }
        public static Azure.Storage.Files.Shares.Models.ShareErrorCode UnsupportedHttpVerb { get { throw null; } }
        public static Azure.Storage.Files.Shares.Models.ShareErrorCode UnsupportedQueryParameter { get { throw null; } }
        public static Azure.Storage.Files.Shares.Models.ShareErrorCode UnsupportedXmlNode { get { throw null; } }
        public bool Equals(Azure.Storage.Files.Shares.Models.ShareErrorCode other) { throw null; }
        [System.ComponentModel.EditorBrowsableAttribute(System.ComponentModel.EditorBrowsableState.Never)]
        public override bool Equals(object obj) { throw null; }
        public bool Equals(string value) { throw null; }
        [System.ComponentModel.EditorBrowsableAttribute(System.ComponentModel.EditorBrowsableState.Never)]
        public override int GetHashCode() { throw null; }
        public static bool operator ==(Azure.Storage.Files.Shares.Models.ShareErrorCode left, Azure.Storage.Files.Shares.Models.ShareErrorCode right) { throw null; }
        public static bool operator ==(Azure.Storage.Files.Shares.Models.ShareErrorCode code, string value) { throw null; }
        public static bool operator ==(string value, Azure.Storage.Files.Shares.Models.ShareErrorCode code) { throw null; }
        public static implicit operator Azure.Storage.Files.Shares.Models.ShareErrorCode (string value) { throw null; }
        public static bool operator !=(Azure.Storage.Files.Shares.Models.ShareErrorCode left, Azure.Storage.Files.Shares.Models.ShareErrorCode right) { throw null; }
        public static bool operator !=(Azure.Storage.Files.Shares.Models.ShareErrorCode code, string value) { throw null; }
        public static bool operator !=(string value, Azure.Storage.Files.Shares.Models.ShareErrorCode code) { throw null; }
        public override string ToString() { throw null; }
    }
    public partial class ShareFileCopyInfo
    {
        internal ShareFileCopyInfo() { }
        public string CopyId { get { throw null; } }
        public Azure.Storage.Files.Shares.Models.CopyStatus CopyStatus { get { throw null; } }
        public Azure.ETag ETag { get { throw null; } }
        public System.DateTimeOffset LastModified { get { throw null; } }
    }
    public partial class ShareFileCopyOptions
    {
        public ShareFileCopyOptions() { }
        public bool? Archive { get { throw null; } set { } }
        public Azure.Storage.Files.Shares.Models.ShareFileRequestConditions Conditions { get { throw null; } set { } }
        public string FilePermission { get { throw null; } set { } }
        public Azure.Storage.Files.Shares.Models.PermissionCopyMode? FilePermissionCopyMode { get { throw null; } set { } }
        public bool? IgnoreReadOnly { get { throw null; } set { } }
        public System.Collections.Generic.IDictionary<string, string> Metadata { get { throw null; } set { } }
        public Azure.Storage.Files.Shares.Models.ModeCopyMode? ModeCopyMode { get { throw null; } set { } }
        public Azure.Storage.Files.Shares.Models.OwnerCopyMode? OwnerCopyMode { get { throw null; } set { } }
        public Azure.Storage.Files.Shares.Models.FilePermissionFormat? PermissionFormat { get { throw null; } set { } }
        public Azure.Storage.Files.Shares.Models.FilePosixProperties PosixProperties { get { throw null; } set { } }
        public Azure.Storage.Files.Shares.Models.FileSmbProperties SmbProperties { get { throw null; } set { } }
        public Azure.Storage.Files.Shares.Models.CopyableFileSmbProperties SmbPropertiesToCopy { get { throw null; } set { } }
    }
    public partial class ShareFileCreateOptions
    {
        public ShareFileCreateOptions() { }
        public Azure.Storage.Files.Shares.Models.ShareFilePermission FilePermission { get { throw null; } set { } }
        public Azure.Storage.Files.Shares.Models.ShareFileHttpHeaders HttpHeaders { get { throw null; } set { } }
        public System.Collections.Generic.IDictionary<string, string> Metadata { get { throw null; } set { } }
        public Azure.Storage.Files.Shares.Models.FilePosixProperties PosixProperties { get { throw null; } set { } }
        public Azure.Storage.Files.Shares.Models.FileSmbProperties SmbProperties { get { throw null; } set { } }
    }
    public partial class ShareFileCreateSymbolicLinkOptions
    {
        public ShareFileCreateSymbolicLinkOptions() { }
        public Azure.Storage.Files.Shares.Models.ShareFileRequestConditions Conditions { get { throw null; } set { } }
        public System.DateTimeOffset? FileCreatedOn { get { throw null; } set { } }
        public System.DateTimeOffset? FileLastWrittenOn { get { throw null; } set { } }
        public string Group { get { throw null; } set { } }
        public System.Collections.Generic.IDictionary<string, string> Metadata { get { throw null; } set { } }
        public string Owner { get { throw null; } set { } }
    }
    public partial class ShareFileDownloadDetails
    {
        internal ShareFileDownloadDetails() { }
        public string AcceptRanges { get { throw null; } }
        public string CacheControl { get { throw null; } }
        public string ContentDisposition { get { throw null; } }
        public System.Collections.Generic.IEnumerable<string> ContentEncoding { get { throw null; } }
        public System.Collections.Generic.IEnumerable<string> ContentLanguage { get { throw null; } }
        public string ContentRange { get { throw null; } }
        public System.DateTimeOffset CopyCompletedOn { get { throw null; } }
        public string CopyId { get { throw null; } }
        public string CopyProgress { get { throw null; } }
        public System.Uri CopySource { get { throw null; } }
        public Azure.Storage.Files.Shares.Models.CopyStatus CopyStatus { get { throw null; } }
        public string CopyStatusDescription { get { throw null; } }
        public Azure.ETag ETag { get { throw null; } }
        public byte[] FileContentHash { get { throw null; } }
        public bool IsServerEncrypted { get { throw null; } }
        public System.DateTimeOffset LastModified { get { throw null; } }
        public Azure.Storage.Files.Shares.Models.ShareLeaseDuration LeaseDuration { get { throw null; } }
        public Azure.Storage.Files.Shares.Models.ShareLeaseState LeaseState { get { throw null; } }
        public Azure.Storage.Files.Shares.Models.ShareLeaseStatus LeaseStatus { get { throw null; } }
        public System.Collections.Generic.IDictionary<string, string> Metadata { get { throw null; } }
        public Azure.Storage.Files.Shares.Models.FilePosixProperties PosixProperties { get { throw null; } }
        public Azure.Storage.Files.Shares.Models.FileSmbProperties SmbProperties { get { throw null; } set { } }
    }
    public partial class ShareFileDownloadInfo : System.IDisposable
    {
        internal ShareFileDownloadInfo() { }
        public System.IO.Stream Content { get { throw null; } }
        public byte[] ContentHash { get { throw null; } }
        public long ContentLength { get { throw null; } }
        public string ContentType { get { throw null; } }
        public Azure.Storage.Files.Shares.Models.ShareFileDownloadDetails Details { get { throw null; } }
        public void Dispose() { }
    }
    public partial class ShareFileDownloadOptions
    {
        public ShareFileDownloadOptions() { }
        public Azure.Storage.Files.Shares.Models.ShareFileRequestConditions Conditions { get { throw null; } set { } }
        public Azure.HttpRange Range { get { throw null; } set { } }
        public Azure.Storage.DownloadTransferValidationOptions TransferValidation { get { throw null; } set { } }
    }
    public partial class ShareFileGetRangeListDiffOptions
    {
        public ShareFileGetRangeListDiffOptions() { }
        public Azure.Storage.Files.Shares.Models.ShareFileRequestConditions Conditions { get { throw null; } set { } }
        public bool? IncludeRenames { get { throw null; } set { } }
        public string PreviousSnapshot { get { throw null; } set { } }
        public Azure.HttpRange? Range { get { throw null; } set { } }
        public string Snapshot { get { throw null; } set { } }
    }
    public partial class ShareFileGetRangeListOptions
    {
        public ShareFileGetRangeListOptions() { }
        public Azure.Storage.Files.Shares.Models.ShareFileRequestConditions Conditions { get { throw null; } set { } }
        public Azure.HttpRange? Range { get { throw null; } set { } }
        public string Snapshot { get { throw null; } set { } }
    }
    public partial class ShareFileHandle
    {
        internal ShareFileHandle() { }
        public Azure.Storage.Files.Shares.Models.ShareFileHandleAccessRights? AccessRights { get { throw null; } }
        public string ClientIp { get { throw null; } }
        public string ClientName { get { throw null; } }
        public string FileId { get { throw null; } }
        public string HandleId { get { throw null; } }
        public System.DateTimeOffset? LastReconnectedOn { get { throw null; } }
        public System.DateTimeOffset? OpenedOn { get { throw null; } }
        public string ParentId { get { throw null; } }
        public string Path { get { throw null; } }
        public string SessionId { get { throw null; } }
    }
    [System.FlagsAttribute]
    public enum ShareFileHandleAccessRights
    {
        None = 0,
        Read = 1,
        Write = 2,
        Delete = 4,
    }
    public partial class ShareFileHttpHeaders
    {
        public ShareFileHttpHeaders() { }
        public string CacheControl { get { throw null; } set { } }
        public string ContentDisposition { get { throw null; } set { } }
        public string[] ContentEncoding { get { throw null; } set { } }
        public byte[] ContentHash { get { throw null; } set { } }
        public string[] ContentLanguage { get { throw null; } set { } }
        public string ContentType { get { throw null; } set { } }
        [System.ComponentModel.EditorBrowsableAttribute(System.ComponentModel.EditorBrowsableState.Never)]
        public override bool Equals(object obj) { throw null; }
        [System.ComponentModel.EditorBrowsableAttribute(System.ComponentModel.EditorBrowsableState.Never)]
        public override int GetHashCode() { throw null; }
    }
    public partial class ShareFileInfo
    {
        internal ShareFileInfo() { }
        public Azure.ETag ETag { get { throw null; } }
        public bool IsServerEncrypted { get { throw null; } }
        public System.DateTimeOffset LastModified { get { throw null; } }
        public Azure.Storage.Files.Shares.Models.FilePosixProperties PosixProperties { get { throw null; } }
        public Azure.Storage.Files.Shares.Models.FileSmbProperties SmbProperties { get { throw null; } set { } }
    }
    public partial class ShareFileItem
    {
        internal ShareFileItem() { }
        public Azure.Storage.Files.Shares.Models.NtfsFileAttributes? FileAttributes { get { throw null; } }
        public long? FileSize { get { throw null; } }
        public string Id { get { throw null; } }
        public bool IsDirectory { get { throw null; } }
        public string Name { get { throw null; } }
        public string PermissionKey { get { throw null; } }
        public Azure.Storage.Files.Shares.Models.ShareFileItemProperties Properties { get { throw null; } }
    }
    public partial class ShareFileItemProperties
    {
        internal ShareFileItemProperties() { }
        public System.DateTimeOffset? ChangedOn { get { throw null; } }
        public System.DateTimeOffset? CreatedOn { get { throw null; } }
        public Azure.ETag? ETag { get { throw null; } }
        public System.DateTimeOffset? LastAccessedOn { get { throw null; } }
        public System.DateTimeOffset? LastModified { get { throw null; } }
        public System.DateTimeOffset? LastWrittenOn { get { throw null; } }
    }
    public partial class ShareFileLease
    {
        internal ShareFileLease() { }
        public Azure.ETag ETag { get { throw null; } }
        public System.DateTimeOffset LastModified { get { throw null; } }
        public string LeaseId { get { throw null; } }
        public int? LeaseTime { get { throw null; } }
    }
    public partial class ShareFileModifiedException : System.Exception, System.Runtime.Serialization.ISerializable
    {
        protected ShareFileModifiedException(System.Runtime.Serialization.SerializationInfo info, System.Runtime.Serialization.StreamingContext streamingContext) { }
        public ShareFileModifiedException(string message, System.Uri resourceUri, Azure.ETag expectedETag, Azure.ETag actualETag, Azure.HttpRange range) { }
        public Azure.ETag ActualETag { get { throw null; } }
        public Azure.ETag ExpectedETag { get { throw null; } }
        public Azure.HttpRange Range { get { throw null; } }
        public System.Uri ResourceUri { get { throw null; } }
        [System.ObsoleteAttribute(DiagnosticId="SYSLIB0051")]
        public override void GetObjectData(System.Runtime.Serialization.SerializationInfo info, System.Runtime.Serialization.StreamingContext context) { }
    }
    public partial class ShareFileOpenReadOptions
    {
        public ShareFileOpenReadOptions(bool allowModifications) { }
        public int? BufferSize { get { throw null; } set { } }
        public Azure.Storage.Files.Shares.Models.ShareFileRequestConditions Conditions { get { throw null; } set { } }
        public long Position { get { throw null; } set { } }
        public Azure.Storage.DownloadTransferValidationOptions TransferValidation { get { throw null; } set { } }
    }
    public partial class ShareFileOpenWriteOptions
    {
        public ShareFileOpenWriteOptions() { }
        public long? BufferSize { get { throw null; } set { } }
        public long? MaxSize { get { throw null; } set { } }
        public Azure.Storage.Files.Shares.Models.ShareFileRequestConditions OpenConditions { get { throw null; } set { } }
        public System.IProgress<long> ProgressHandler { get { throw null; } set { } }
        public Azure.Storage.UploadTransferValidationOptions TransferValidation { get { throw null; } set { } }
    }
    public partial class ShareFilePermission
    {
        public ShareFilePermission() { }
        public string Permission { get { throw null; } set { } }
        public Azure.Storage.Files.Shares.Models.FilePermissionFormat? PermissionFormat { get { throw null; } set { } }
    }
    public partial class ShareFileProperties
    {
        internal ShareFileProperties() { }
        public string CacheControl { get { throw null; } }
        public string ContentDisposition { get { throw null; } }
        public System.Collections.Generic.IEnumerable<string> ContentEncoding { get { throw null; } }
        public byte[] ContentHash { get { throw null; } }
        public System.Collections.Generic.IEnumerable<string> ContentLanguage { get { throw null; } }
        public long ContentLength { get { throw null; } }
        public string ContentType { get { throw null; } }
        public System.DateTimeOffset CopyCompletedOn { get { throw null; } }
        public string CopyId { get { throw null; } }
        public string CopyProgress { get { throw null; } }
        public string CopySource { get { throw null; } }
        public Azure.Storage.Files.Shares.Models.CopyStatus CopyStatus { get { throw null; } }
        public string CopyStatusDescription { get { throw null; } }
        public Azure.ETag ETag { get { throw null; } }
        public bool IsServerEncrypted { get { throw null; } }
        public System.DateTimeOffset LastModified { get { throw null; } }
        public Azure.Storage.Files.Shares.Models.ShareLeaseDuration LeaseDuration { get { throw null; } }
        public Azure.Storage.Files.Shares.Models.ShareLeaseState LeaseState { get { throw null; } }
        public Azure.Storage.Files.Shares.Models.ShareLeaseStatus LeaseStatus { get { throw null; } }
        public System.Collections.Generic.IDictionary<string, string> Metadata { get { throw null; } }
        public Azure.Storage.Files.Shares.Models.FilePosixProperties PosixProperties { get { throw null; } }
        public Azure.Storage.Files.Shares.Models.FileSmbProperties SmbProperties { get { throw null; } set { } }
    }
    public partial class ShareFileRangeInfo
    {
        internal ShareFileRangeInfo() { }
        public System.Collections.Generic.IEnumerable<Azure.HttpRange> ClearRanges { get { throw null; } }
        public Azure.ETag ETag { get { throw null; } }
        public long FileContentLength { get { throw null; } }
        public System.DateTimeOffset LastModified { get { throw null; } }
        public System.Collections.Generic.IEnumerable<Azure.HttpRange> Ranges { get { throw null; } }
    }
    public enum ShareFileRangeWriteType
    {
        Update = 0,
        Clear = 1,
    }
    public partial class ShareFileRenameOptions
    {
        public ShareFileRenameOptions() { }
        public string ContentType { get { throw null; } set { } }
        public Azure.Storage.Files.Shares.Models.ShareFileRequestConditions DestinationConditions { get { throw null; } set { } }
        public string FilePermission { get { throw null; } set { } }
        public Azure.Storage.Files.Shares.Models.FilePermissionFormat? FilePermissionFormat { get { throw null; } set { } }
        public bool? IgnoreReadOnly { get { throw null; } set { } }
        public System.Collections.Generic.IDictionary<string, string> Metadata { get { throw null; } set { } }
        public bool? ReplaceIfExists { get { throw null; } set { } }
        public Azure.Storage.Files.Shares.Models.FileSmbProperties SmbProperties { get { throw null; } set { } }
        public Azure.Storage.Files.Shares.Models.ShareFileRequestConditions SourceConditions { get { throw null; } set { } }
    }
    public partial class ShareFileRequestConditions
    {
        public ShareFileRequestConditions() { }
        public string LeaseId { get { throw null; } set { } }
        public override string ToString() { throw null; }
    }
    public partial class ShareFileSetHttpHeadersOptions
    {
        public ShareFileSetHttpHeadersOptions() { }
        public Azure.Storage.Files.Shares.Models.ShareFilePermission FilePermission { get { throw null; } set { } }
        public Azure.Storage.Files.Shares.Models.ShareFileHttpHeaders HttpHeaders { get { throw null; } set { } }
        public long? NewSize { get { throw null; } set { } }
        public Azure.Storage.Files.Shares.Models.FilePosixProperties PosixProperties { get { throw null; } set { } }
        public Azure.Storage.Files.Shares.Models.FileSmbProperties SmbProperties { get { throw null; } set { } }
    }
    public partial class ShareFileSymbolicLinkInfo
    {
        internal ShareFileSymbolicLinkInfo() { }
        public Azure.ETag ETag { get { throw null; } }
        public System.DateTimeOffset LastModified { get { throw null; } }
        public string LinkText { get { throw null; } }
    }
    [System.FlagsAttribute]
    public enum ShareFileTraits
    {
        All = -1,
        None = 0,
        Timestamps = 1,
        ETag = 2,
        Attributes = 4,
        PermissionKey = 8,
    }
    public partial class ShareFileUploadInfo
    {
        internal ShareFileUploadInfo() { }
        public byte[] ContentHash { get { throw null; } }
        public Azure.ETag ETag { get { throw null; } }
        public bool IsServerEncrypted { get { throw null; } }
        public System.DateTimeOffset LastModified { get { throw null; } }
    }
    public partial class ShareFileUploadOptions
    {
        public ShareFileUploadOptions() { }
        public Azure.Storage.Files.Shares.Models.ShareFileRequestConditions Conditions { get { throw null; } set { } }
        public System.IProgress<long> ProgressHandler { get { throw null; } set { } }
        public Azure.Storage.StorageTransferOptions TransferOptions { get { throw null; } set { } }
        public Azure.Storage.UploadTransferValidationOptions TransferValidation { get { throw null; } set { } }
    }
    public partial class ShareFileUploadRangeFromUriOptions
    {
        public ShareFileUploadRangeFromUriOptions() { }
        public Azure.Storage.Files.Shares.Models.ShareFileRequestConditions Conditions { get { throw null; } set { } }
        public Azure.Storage.Files.Shares.Models.FileLastWrittenMode? FileLastWrittenMode { get { throw null; } set { } }
        public Azure.HttpAuthorization SourceAuthentication { get { throw null; } set { } }
    }
    public partial class ShareFileUploadRangeOptions
    {
        public ShareFileUploadRangeOptions() { }
        public Azure.Storage.Files.Shares.Models.ShareFileRequestConditions Conditions { get { throw null; } set { } }
        public Azure.Storage.Files.Shares.Models.FileLastWrittenMode? FileLastWrittenMode { get { throw null; } set { } }
        public System.IProgress<long> ProgressHandler { get { throw null; } set { } }
        [System.ComponentModel.EditorBrowsableAttribute(System.ComponentModel.EditorBrowsableState.Never)]
        public byte[] TransactionalContentHash { get { throw null; } set { } }
        public Azure.Storage.UploadTransferValidationOptions TransferValidation { get { throw null; } set { } }
    }
    public partial class ShareInfo
    {
        internal ShareInfo() { }
        public Azure.ETag ETag { get { throw null; } }
        public System.DateTimeOffset LastModified { get { throw null; } }
    }
    public partial class ShareItem
    {
        internal ShareItem() { }
        public bool? IsDeleted { get { throw null; } }
        public string Name { get { throw null; } }
        public Azure.Storage.Files.Shares.Models.ShareProperties Properties { get { throw null; } }
        public string Snapshot { get { throw null; } }
        public string VersionId { get { throw null; } }
    }
    public enum ShareLeaseDuration
    {
        Infinite = 0,
        Fixed = 1,
    }
    public enum ShareLeaseState
    {
        Available = 0,
        Leased = 1,
        Expired = 2,
        Breaking = 3,
        Broken = 4,
    }
    public enum ShareLeaseStatus
    {
        Locked = 0,
        Unlocked = 1,
    }
    public partial class ShareMetrics
    {
        public ShareMetrics() { }
        public bool Enabled { get { throw null; } set { } }
        public bool? IncludeApis { get { throw null; } set { } }
        public Azure.Storage.Files.Shares.Models.ShareRetentionPolicy RetentionPolicy { get { throw null; } set { } }
        public string Version { get { throw null; } set { } }
    }
    public static partial class ShareModelFactory
    {
        public static Azure.Storage.Files.Shares.Models.FileLeaseReleaseInfo FileLeaseReleaseInfo(Azure.ETag eTag, System.DateTimeOffset lastModified) { throw null; }
        public static Azure.Storage.Files.Shares.Models.PermissionInfo PermissionInfo(string filePermissionKey) { throw null; }
        public static Azure.Storage.Files.Shares.Models.ShareFileCopyInfo ShareFileCopyInfo(Azure.ETag eTag, System.DateTimeOffset lastModified, string copyId, Azure.Storage.Files.Shares.Models.CopyStatus copyStatus) { throw null; }
        [System.ComponentModel.EditorBrowsableAttribute(System.ComponentModel.EditorBrowsableState.Never)]
        public static Azure.Storage.Files.Shares.Models.ShareFileHandle ShareFileHandle(string handleId, string path, string fileId, string sessionId, string clientIp, string parentId = null, System.DateTimeOffset? openedOn = default(System.DateTimeOffset?), System.DateTimeOffset? lastReconnectedOn = default(System.DateTimeOffset?)) { throw null; }
        [System.ComponentModel.EditorBrowsableAttribute(System.ComponentModel.EditorBrowsableState.Never)]
        public static Azure.Storage.Files.Shares.Models.ShareFileHandle ShareFileHandle(string handleId, string path, string fileId, string sessionId, string clientIp, string parentId = null, System.DateTimeOffset? openedOn = default(System.DateTimeOffset?), System.DateTimeOffset? lastReconnectedOn = default(System.DateTimeOffset?), Azure.Storage.Files.Shares.Models.ShareFileHandleAccessRights? accessRights = default(Azure.Storage.Files.Shares.Models.ShareFileHandleAccessRights?)) { throw null; }
        public static Azure.Storage.Files.Shares.Models.ShareFileHandle ShareFileHandle(string handleId, string path, string fileId, string sessionId, string clientIp, string clientName, string parentId = null, System.DateTimeOffset? openedOn = default(System.DateTimeOffset?), System.DateTimeOffset? lastReconnectedOn = default(System.DateTimeOffset?), Azure.Storage.Files.Shares.Models.ShareFileHandleAccessRights? accessRights = default(Azure.Storage.Files.Shares.Models.ShareFileHandleAccessRights?)) { throw null; }
        public static Azure.Storage.Files.Shares.Models.ShareFileItemProperties ShareFileItemProperties(System.DateTimeOffset? createdOn = default(System.DateTimeOffset?), System.DateTimeOffset? lastAccessedOn = default(System.DateTimeOffset?), System.DateTimeOffset? lastWrittenOn = default(System.DateTimeOffset?), System.DateTimeOffset? changedOn = default(System.DateTimeOffset?), System.DateTimeOffset? lastModified = default(System.DateTimeOffset?), Azure.ETag? etag = default(Azure.ETag?)) { throw null; }
        public static Azure.Storage.Files.Shares.Models.ShareFileLease ShareFileLease(Azure.ETag eTag, System.DateTimeOffset lastModified, string leaseId) { throw null; }
        public static Azure.Storage.Files.Shares.Models.ShareFileRangeInfo ShareFileRangeInfo(System.DateTimeOffset lastModified, Azure.ETag eTag, long fileContentLength, System.Collections.Generic.IEnumerable<Azure.HttpRange> ranges) { throw null; }
        public static Azure.Storage.Files.Shares.Models.ShareFileUploadInfo ShareFileUploadInfo(Azure.ETag eTag, System.DateTimeOffset lastModified, byte[] contentHash, bool isServerEncrypted) { throw null; }
        public static Azure.Storage.Files.Shares.Models.ShareInfo ShareInfo(Azure.ETag eTag, System.DateTimeOffset lastModified) { throw null; }
        [System.ComponentModel.EditorBrowsableAttribute(System.ComponentModel.EditorBrowsableState.Never)]
        public static Azure.Storage.Files.Shares.Models.ShareItem ShareItem(string name, Azure.Storage.Files.Shares.Models.ShareProperties properties, string snapshot) { throw null; }
        public static Azure.Storage.Files.Shares.Models.ShareItem ShareItem(string name, Azure.Storage.Files.Shares.Models.ShareProperties properties, string snapshot = null, bool? isDeleted = default(bool?), string versionId = null) { throw null; }
        [System.ComponentModel.EditorBrowsableAttribute(System.ComponentModel.EditorBrowsableState.Never)]
        public static Azure.Storage.Files.Shares.Models.ShareProperties ShareProperties(System.DateTimeOffset? lastModified, Azure.ETag? eTag, int? quotaInGB, System.Collections.Generic.IDictionary<string, string> metadata) { throw null; }
        [System.ComponentModel.EditorBrowsableAttribute(System.ComponentModel.EditorBrowsableState.Never)]
        public static Azure.Storage.Files.Shares.Models.ShareProperties ShareProperties(System.DateTimeOffset? lastModified, Azure.ETag? eTag, int? provisionedIops, int? provisionedIngressMBps, int? provisionedEgressMBps, System.DateTimeOffset? nextAllowedQuotaDowngradeTime, System.DateTimeOffset? deletedOn, int? remainingRetentionDays, int? quotaInGB, System.Collections.Generic.IDictionary<string, string> metadata) { throw null; }
        [System.ComponentModel.EditorBrowsableAttribute(System.ComponentModel.EditorBrowsableState.Never)]
        public static Azure.Storage.Files.Shares.Models.ShareProperties ShareProperties(System.DateTimeOffset? lastModified, Azure.ETag? eTag, int? provisionedIops, int? provisionedIngressMBps, int? provisionedEgressMBps, System.DateTimeOffset? nextAllowedQuotaDowngradeTime, int? quotaInGB, System.Collections.Generic.IDictionary<string, string> metadata) { throw null; }
        [System.ComponentModel.EditorBrowsableAttribute(System.ComponentModel.EditorBrowsableState.Never)]
        public static Azure.Storage.Files.Shares.Models.ShareProperties ShareProperties(string accessTier, System.DateTimeOffset? lastModified, int? provisionedIops, int? provisionedIngressMBps, int? provisionedEgressMBps, System.DateTimeOffset? nextAllowedQuotaDowngradeTime, System.DateTimeOffset? deletedOn, int? remainingRetentionDays, Azure.ETag? eTag, System.DateTimeOffset? accessTierChangeTime, string accessTierTransitionState, Azure.Storage.Files.Shares.Models.ShareLeaseStatus? leaseStatus, Azure.Storage.Files.Shares.Models.ShareLeaseState? leaseState, Azure.Storage.Files.Shares.Models.ShareLeaseDuration? leaseDuration, int? quotaInGB, System.Collections.Generic.IDictionary<string, string> metadata) { throw null; }
        [System.ComponentModel.EditorBrowsableAttribute(System.ComponentModel.EditorBrowsableState.Never)]
        public static Azure.Storage.Files.Shares.Models.ShareProperties ShareProperties(string accessTier = null, System.DateTimeOffset? lastModified = default(System.DateTimeOffset?), int? provisionedIops = default(int?), int? provisionedIngressMBps = default(int?), int? provisionedEgressMBps = default(int?), System.DateTimeOffset? nextAllowedQuotaDowngradeTime = default(System.DateTimeOffset?), System.DateTimeOffset? deletedOn = default(System.DateTimeOffset?), int? remainingRetentionDays = default(int?), Azure.ETag? eTag = default(Azure.ETag?), System.DateTimeOffset? accessTierChangeTime = default(System.DateTimeOffset?), string accessTierTransitionState = null, Azure.Storage.Files.Shares.Models.ShareLeaseStatus? leaseStatus = default(Azure.Storage.Files.Shares.Models.ShareLeaseStatus?), Azure.Storage.Files.Shares.Models.ShareLeaseState? leaseState = default(Azure.Storage.Files.Shares.Models.ShareLeaseState?), Azure.Storage.Files.Shares.Models.ShareLeaseDuration? leaseDuration = default(Azure.Storage.Files.Shares.Models.ShareLeaseDuration?), int? quotaInGB = default(int?), System.Collections.Generic.IDictionary<string, string> metadata = null, Azure.Storage.Files.Shares.Models.ShareProtocols? protocols = default(Azure.Storage.Files.Shares.Models.ShareProtocols?), Azure.Storage.Files.Shares.Models.ShareRootSquash? rootSquash = default(Azure.Storage.Files.Shares.Models.ShareRootSquash?)) { throw null; }
        [System.ComponentModel.EditorBrowsableAttribute(System.ComponentModel.EditorBrowsableState.Never)]
        public static Azure.Storage.Files.Shares.Models.ShareProperties ShareProperties(string accessTier, System.DateTimeOffset? lastModified, int? provisionedIops, int? provisionedIngressMBps, int? provisionedEgressMBps, System.DateTimeOffset? nextAllowedQuotaDowngradeTime, System.DateTimeOffset? deletedOn, int? remainingRetentionDays, Azure.ETag? eTag, System.DateTimeOffset? accessTierChangeTime, string accessTierTransitionState, Azure.Storage.Files.Shares.Models.ShareLeaseStatus? leaseStatus, Azure.Storage.Files.Shares.Models.ShareLeaseState? leaseState, Azure.Storage.Files.Shares.Models.ShareLeaseDuration? leaseDuration, int? quotaInGB, System.Collections.Generic.IDictionary<string, string> metadata, Azure.Storage.Files.Shares.Models.ShareProtocols? protocols, Azure.Storage.Files.Shares.Models.ShareRootSquash? rootSquash, bool? enableSnapshotVirtualDirectoryAccess) { throw null; }
        [System.ComponentModel.EditorBrowsableAttribute(System.ComponentModel.EditorBrowsableState.Never)]
        public static Azure.Storage.Files.Shares.Models.ShareProperties ShareProperties(string accessTier, System.DateTimeOffset? lastModified, int? provisionedIops, int? provisionedIngressMBps, int? provisionedEgressMBps, System.DateTimeOffset? nextAllowedQuotaDowngradeTime, System.DateTimeOffset? deletedOn, int? remainingRetentionDays, Azure.ETag? eTag, System.DateTimeOffset? accessTierChangeTime, string accessTierTransitionState, Azure.Storage.Files.Shares.Models.ShareLeaseStatus? leaseStatus, Azure.Storage.Files.Shares.Models.ShareLeaseState? leaseState, Azure.Storage.Files.Shares.Models.ShareLeaseDuration? leaseDuration, int? quotaInGB, System.Collections.Generic.IDictionary<string, string> metadata, Azure.Storage.Files.Shares.Models.ShareProtocols? protocols, Azure.Storage.Files.Shares.Models.ShareRootSquash? rootSquash, bool? enableSnapshotVirtualDirectoryAccess, bool? enablePaidBursting, long? paidBurstingMaxIops, long? paidBustingMaxBandwidthMibps) { throw null; }
        public static Azure.Storage.Files.Shares.Models.ShareProperties ShareProperties(string accessTier = null, System.DateTimeOffset? lastModified = default(System.DateTimeOffset?), int? provisionedIops = default(int?), int? provisionedIngressMBps = default(int?), int? provisionedEgressMBps = default(int?), System.DateTimeOffset? nextAllowedQuotaDowngradeTime = default(System.DateTimeOffset?), System.DateTimeOffset? deletedOn = default(System.DateTimeOffset?), int? remainingRetentionDays = default(int?), Azure.ETag? eTag = default(Azure.ETag?), System.DateTimeOffset? accessTierChangeTime = default(System.DateTimeOffset?), string accessTierTransitionState = null, Azure.Storage.Files.Shares.Models.ShareLeaseStatus? leaseStatus = default(Azure.Storage.Files.Shares.Models.ShareLeaseStatus?), Azure.Storage.Files.Shares.Models.ShareLeaseState? leaseState = default(Azure.Storage.Files.Shares.Models.ShareLeaseState?), Azure.Storage.Files.Shares.Models.ShareLeaseDuration? leaseDuration = default(Azure.Storage.Files.Shares.Models.ShareLeaseDuration?), int? quotaInGB = default(int?), System.Collections.Generic.IDictionary<string, string> metadata = null, Azure.Storage.Files.Shares.Models.ShareProtocols? protocols = default(Azure.Storage.Files.Shares.Models.ShareProtocols?), Azure.Storage.Files.Shares.Models.ShareRootSquash? rootSquash = default(Azure.Storage.Files.Shares.Models.ShareRootSquash?), bool? enableSnapshotVirtualDirectoryAccess = default(bool?), bool? enablePaidBursting = default(bool?), long? paidBurstingMaxIops = default(long?), long? paidBustingMaxBandwidthMibps = default(long?), long? includedBurstIops = default(long?), long? maxBurstCreditsForIops = default(long?), System.DateTimeOffset? nextAllowedProvisionedIopsDowngradeTime = default(System.DateTimeOffset?), System.DateTimeOffset? nextAllowedProvisionedBandwidthDowngradeTime = default(System.DateTimeOffset?)) { throw null; }
        public static Azure.Storage.Files.Shares.Models.ShareSnapshotInfo ShareSnapshotInfo(string snapshot, Azure.ETag eTag, System.DateTimeOffset lastModified) { throw null; }
        [System.ComponentModel.EditorBrowsableAttribute(System.ComponentModel.EditorBrowsableState.Never)]
        public static Azure.Storage.Files.Shares.Models.ShareStatistics ShareStatistics(int shareUsageBytes) { throw null; }
        public static Azure.Storage.Files.Shares.Models.ShareStatistics ShareStatistics(long shareUsageInBytes) { throw null; }
        [System.ComponentModel.EditorBrowsableAttribute(System.ComponentModel.EditorBrowsableState.Never)]
        public static Azure.Storage.Files.Shares.Models.StorageClosedHandlesSegment StorageClosedHandlesSegment(string marker, int numberOfHandlesClosed) { throw null; }
        public static Azure.Storage.Files.Shares.Models.StorageClosedHandlesSegment StorageClosedHandlesSegment(string marker, int numberOfHandlesClosed, int numberOfHandlesFailedToClose) { throw null; }
    }
    public partial class ShareProperties
    {
        internal ShareProperties() { }
        public string AccessTier { get { throw null; } }
        public System.DateTimeOffset? AccessTierChangeTime { get { throw null; } }
        public string AccessTierTransitionState { get { throw null; } }
        public System.DateTimeOffset? DeletedOn { get { throw null; } }
        public bool? EnablePaidBursting { get { throw null; } }
        public bool? EnableSnapshotVirtualDirectoryAccess { get { throw null; } }
        public Azure.ETag? ETag { get { throw null; } }
        public long? IncludedBurstIops { get { throw null; } }
        public System.DateTimeOffset? LastModified { get { throw null; } }
        public Azure.Storage.Files.Shares.Models.ShareLeaseDuration? LeaseDuration { get { throw null; } }
        public Azure.Storage.Files.Shares.Models.ShareLeaseState? LeaseState { get { throw null; } }
        public Azure.Storage.Files.Shares.Models.ShareLeaseStatus? LeaseStatus { get { throw null; } }
        public long? MaxBurstCreditsForIops { get { throw null; } }
        public System.Collections.Generic.IDictionary<string, string> Metadata { get { throw null; } }
        public System.DateTimeOffset? NextAllowedProvisionedBandwidthDowngradeTime { get { throw null; } }
        public System.DateTimeOffset? NextAllowedProvisionedIopsDowngradeTime { get { throw null; } }
        public System.DateTimeOffset? NextAllowedQuotaDowngradeTime { get { throw null; } }
        public long? PaidBurstingMaxBandwidthMibps { get { throw null; } }
        public long? PaidBurstingMaxIops { get { throw null; } }
        public Azure.Storage.Files.Shares.Models.ShareProtocols? Protocols { get { throw null; } }
        public int? ProvisionedBandwidthMiBps { get { throw null; } }
        [System.ComponentModel.EditorBrowsableAttribute(System.ComponentModel.EditorBrowsableState.Never)]
        public int? ProvisionedEgressMBps { get { throw null; } }
        [System.ComponentModel.EditorBrowsableAttribute(System.ComponentModel.EditorBrowsableState.Never)]
        public int? ProvisionedIngressMBps { get { throw null; } }
        public int? ProvisionedIops { get { throw null; } }
        public int? QuotaInGB { get { throw null; } }
        public int? RemainingRetentionDays { get { throw null; } }
        public Azure.Storage.Files.Shares.Models.ShareRootSquash? RootSquash { get { throw null; } }
    }
    [System.FlagsAttribute]
    public enum ShareProtocols
    {
        Smb = 1,
        Nfs = 2,
    }
    public partial class ShareProtocolSettings
    {
        public ShareProtocolSettings() { }
        public Azure.Storage.Files.Shares.Models.ShareSmbSettings Smb { get { throw null; } set { } }
    }
    public partial class ShareRetentionPolicy
    {
        public ShareRetentionPolicy() { }
        public int? Days { get { throw null; } set { } }
        public bool Enabled { get { throw null; } set { } }
    }
    public enum ShareRootSquash
    {
        NoRootSquash = 0,
        RootSquash = 1,
        AllSquash = 2,
    }
    public partial class ShareServiceProperties
    {
        public ShareServiceProperties() { }
        public System.Collections.Generic.IList<Azure.Storage.Files.Shares.Models.ShareCorsRule> Cors { get { throw null; } set { } }
        public Azure.Storage.Files.Shares.Models.ShareMetrics HourMetrics { get { throw null; } set { } }
        public Azure.Storage.Files.Shares.Models.ShareMetrics MinuteMetrics { get { throw null; } set { } }
        public Azure.Storage.Files.Shares.Models.ShareProtocolSettings Protocol { get { throw null; } set { } }
    }
    public partial class ShareSetPropertiesOptions
    {
        public ShareSetPropertiesOptions() { }
        public Azure.Storage.Files.Shares.Models.ShareAccessTier? AccessTier { get { throw null; } set { } }
        public Azure.Storage.Files.Shares.Models.ShareFileRequestConditions Conditions { get { throw null; } set { } }
        public bool? EnablePaidBursting { get { throw null; } set { } }
        public bool? EnableSnapshotVirtualDirectoryAccess { get { throw null; } set { } }
        public long? PaidBurstingMaxBandwidthMibps { get { throw null; } set { } }
        public long? PaidBurstingMaxIops { get { throw null; } set { } }
        public long? ProvisionedMaxBandwidthMibps { get { throw null; } set { } }
        public long? ProvisionedMaxIops { get { throw null; } set { } }
        public int? QuotaInGB { get { throw null; } set { } }
        public Azure.Storage.Files.Shares.Models.ShareRootSquash? RootSquash { get { throw null; } set { } }
    }
    public partial class ShareSignedIdentifier
    {
        public ShareSignedIdentifier() { }
        public Azure.Storage.Files.Shares.Models.ShareAccessPolicy AccessPolicy { get { throw null; } set { } }
        public string Id { get { throw null; } set { } }
    }
    public partial class ShareSmbSettings
    {
        public ShareSmbSettings() { }
        public Azure.Storage.Files.Shares.Models.SmbMultichannel Multichannel { get { throw null; } set { } }
    }
    public static partial class SharesModelFactory
    {
        [System.ComponentModel.EditorBrowsableAttribute(System.ComponentModel.EditorBrowsableState.Never)]
        public static Azure.Storage.Files.Shares.Models.FileSmbProperties FileSmbProperties(System.DateTimeOffset? fileChangedOn, string fileId, string parentId) { throw null; }
        public static Azure.Storage.Files.Shares.Models.ShareFileSymbolicLinkInfo FileSymbolicLinkInfo(Azure.ETag eTag = default(Azure.ETag), System.DateTimeOffset lastModified = default(System.DateTimeOffset), string linkText = null) { throw null; }
        [System.ComponentModel.EditorBrowsableAttribute(System.ComponentModel.EditorBrowsableState.Never)]
        public static Azure.Storage.Files.Shares.Models.ShareDirectoryInfo StorageDirectoryInfo(Azure.ETag eTag, System.DateTimeOffset lastModified, string filePermissionKey, string fileAttributes, System.DateTimeOffset fileCreationTime, System.DateTimeOffset fileLastWriteTime, System.DateTimeOffset fileChangeTime, string fileId, string fileParentId) { throw null; }
    }
    public partial class ShareSnapshotInfo
    {
        internal ShareSnapshotInfo() { }
        public Azure.ETag ETag { get { throw null; } }
        public System.DateTimeOffset LastModified { get { throw null; } }
        public string Snapshot { get { throw null; } }
    }
    public enum ShareSnapshotsDeleteOption
    {
        Include = 0,
        IncludeWithLeased = 1,
    }
    [System.FlagsAttribute]
    public enum ShareStates
    {
        All = -1,
        None = 0,
        Snapshots = 1,
        Deleted = 2,
    }
    public partial class ShareStatistics
    {
        internal ShareStatistics() { }
        [System.ComponentModel.EditorBrowsableAttribute(System.ComponentModel.EditorBrowsableState.Never)]
        public int ShareUsageBytes { get { throw null; } }
        public long ShareUsageInBytes { get { throw null; } }
    }
    [System.Runtime.InteropServices.StructLayoutAttribute(System.Runtime.InteropServices.LayoutKind.Sequential)]
    public readonly partial struct ShareTokenIntent : System.IEquatable<Azure.Storage.Files.Shares.Models.ShareTokenIntent>
    {
        private readonly object _dummy;
        private readonly int _dummyPrimitive;
        public ShareTokenIntent(string value) { throw null; }
        public static Azure.Storage.Files.Shares.Models.ShareTokenIntent Backup { get { throw null; } }
        public bool Equals(Azure.Storage.Files.Shares.Models.ShareTokenIntent other) { throw null; }
        [System.ComponentModel.EditorBrowsableAttribute(System.ComponentModel.EditorBrowsableState.Never)]
        public override bool Equals(object obj) { throw null; }
        [System.ComponentModel.EditorBrowsableAttribute(System.ComponentModel.EditorBrowsableState.Never)]
        public override int GetHashCode() { throw null; }
        public static bool operator ==(Azure.Storage.Files.Shares.Models.ShareTokenIntent left, Azure.Storage.Files.Shares.Models.ShareTokenIntent right) { throw null; }
        public static implicit operator Azure.Storage.Files.Shares.Models.ShareTokenIntent (string value) { throw null; }
        public static bool operator !=(Azure.Storage.Files.Shares.Models.ShareTokenIntent left, Azure.Storage.Files.Shares.Models.ShareTokenIntent right) { throw null; }
        public override string ToString() { throw null; }
    }
    [System.FlagsAttribute]
    public enum ShareTraits
    {
        All = -1,
        None = 0,
        Metadata = 1,
    }
    public partial class SmbMultichannel
    {
        public SmbMultichannel() { }
        public bool? Enabled { get { throw null; } set { } }
    }
    public partial class StorageClosedHandlesSegment
    {
        internal StorageClosedHandlesSegment() { }
        public string Marker { get { throw null; } }
        public int NumberOfHandlesClosed { get { throw null; } }
        public int NumberOfHandlesFailedToClose { get { throw null; } }
    }
}
namespace Azure.Storage.Files.Shares.Specialized
{
    public partial class ShareLeaseClient
    {
        public static readonly System.TimeSpan InfiniteLeaseDuration;
        protected ShareLeaseClient() { }
        public ShareLeaseClient(Azure.Storage.Files.Shares.ShareClient client, string leaseId = null) { }
        public ShareLeaseClient(Azure.Storage.Files.Shares.ShareFileClient client, string leaseId = null) { }
        protected virtual Azure.Storage.Files.Shares.ShareFileClient FileClient { get { throw null; } }
        public virtual string LeaseId { get { throw null; } }
        protected virtual Azure.Storage.Files.Shares.ShareClient ShareClient { get { throw null; } }
        public System.Uri Uri { get { throw null; } }
        public virtual Azure.Response<Azure.Storage.Files.Shares.Models.ShareFileLease> Acquire(System.TimeSpan? duration = default(System.TimeSpan?), System.Threading.CancellationToken cancellationToken = default(System.Threading.CancellationToken)) { throw null; }
        [System.ComponentModel.EditorBrowsableAttribute(System.ComponentModel.EditorBrowsableState.Never)]
        public virtual Azure.Response<Azure.Storage.Files.Shares.Models.ShareFileLease> Acquire(System.Threading.CancellationToken cancellationToken) { throw null; }
        public virtual System.Threading.Tasks.Task<Azure.Response<Azure.Storage.Files.Shares.Models.ShareFileLease>> AcquireAsync(System.TimeSpan? duration = default(System.TimeSpan?), System.Threading.CancellationToken cancellationToken = default(System.Threading.CancellationToken)) { throw null; }
        [System.ComponentModel.EditorBrowsableAttribute(System.ComponentModel.EditorBrowsableState.Never)]
        public virtual System.Threading.Tasks.Task<Azure.Response<Azure.Storage.Files.Shares.Models.ShareFileLease>> AcquireAsync(System.Threading.CancellationToken cancellationToken) { throw null; }
        public virtual Azure.Response<Azure.Storage.Files.Shares.Models.ShareFileLease> Break(System.Threading.CancellationToken cancellationToken = default(System.Threading.CancellationToken)) { throw null; }
        public virtual System.Threading.Tasks.Task<Azure.Response<Azure.Storage.Files.Shares.Models.ShareFileLease>> BreakAsync(System.Threading.CancellationToken cancellationToken = default(System.Threading.CancellationToken)) { throw null; }
        public virtual Azure.Response<Azure.Storage.Files.Shares.Models.ShareFileLease> Change(string proposedId, System.Threading.CancellationToken cancellationToken = default(System.Threading.CancellationToken)) { throw null; }
        public virtual System.Threading.Tasks.Task<Azure.Response<Azure.Storage.Files.Shares.Models.ShareFileLease>> ChangeAsync(string proposedId, System.Threading.CancellationToken cancellationToken = default(System.Threading.CancellationToken)) { throw null; }
        public virtual Azure.Response<Azure.Storage.Files.Shares.Models.FileLeaseReleaseInfo> Release(System.Threading.CancellationToken cancellationToken = default(System.Threading.CancellationToken)) { throw null; }
        public virtual System.Threading.Tasks.Task<Azure.Response<Azure.Storage.Files.Shares.Models.FileLeaseReleaseInfo>> ReleaseAsync(System.Threading.CancellationToken cancellationToken = default(System.Threading.CancellationToken)) { throw null; }
        public virtual Azure.Response<Azure.Storage.Files.Shares.Models.ShareFileLease> Renew(System.Threading.CancellationToken cancellationToken = default(System.Threading.CancellationToken)) { throw null; }
        public virtual System.Threading.Tasks.Task<Azure.Response<Azure.Storage.Files.Shares.Models.ShareFileLease>> RenewAsync(System.Threading.CancellationToken cancellationToken = default(System.Threading.CancellationToken)) { throw null; }
    }
    public static partial class SpecializedFileExtensions
    {
        public static Azure.Storage.Files.Shares.Specialized.ShareLeaseClient GetShareLeaseClient(this Azure.Storage.Files.Shares.ShareClient client, string leaseId = null) { throw null; }
        public static Azure.Storage.Files.Shares.Specialized.ShareLeaseClient GetShareLeaseClient(this Azure.Storage.Files.Shares.ShareFileClient client, string leaseId = null) { throw null; }
    }
    public static partial class SpecializedShareExtensions
    {
        public static Azure.Storage.Files.Shares.ShareDirectoryClient GetParentDirectoryClient(this Azure.Storage.Files.Shares.ShareDirectoryClient client) { throw null; }
        public static Azure.Storage.Files.Shares.ShareServiceClient GetParentServiceClient(this Azure.Storage.Files.Shares.ShareClient client) { throw null; }
        public static Azure.Storage.Files.Shares.ShareClient GetParentShareClient(this Azure.Storage.Files.Shares.ShareDirectoryClient client) { throw null; }
        public static Azure.Storage.Files.Shares.ShareClient GetParentShareClient(this Azure.Storage.Files.Shares.ShareFileClient client) { throw null; }
        public static Azure.Storage.Files.Shares.ShareDirectoryClient GetParentShareDirectoryClient(this Azure.Storage.Files.Shares.ShareFileClient client) { throw null; }
    }
}
namespace Azure.Storage.Sas
{
    [System.FlagsAttribute]
    public enum ShareAccountSasPermissions
    {
        All = -1,
        Read = 1,
        Add = 2,
        Create = 4,
        Write = 8,
        Delete = 16,
        List = 32,
    }
    [System.FlagsAttribute]
    public enum ShareFileSasPermissions
    {
        All = -1,
        Read = 1,
        Create = 2,
        Write = 4,
        Delete = 8,
    }
    public partial class ShareSasBuilder
    {
        [System.ComponentModel.EditorBrowsableAttribute(System.ComponentModel.EditorBrowsableState.Never)]
        public ShareSasBuilder() { }
        public ShareSasBuilder(Azure.Storage.Sas.ShareFileSasPermissions permissions, System.DateTimeOffset expiresOn) { }
        public ShareSasBuilder(Azure.Storage.Sas.ShareSasPermissions permissions, System.DateTimeOffset expiresOn) { }
        public string CacheControl { get { throw null; } set { } }
        public string ContentDisposition { get { throw null; } set { } }
        public string ContentEncoding { get { throw null; } set { } }
        public string ContentLanguage { get { throw null; } set { } }
        public string ContentType { get { throw null; } set { } }
        public System.DateTimeOffset ExpiresOn { get { throw null; } set { } }
        public string FilePath { get { throw null; } set { } }
        public string Identifier { get { throw null; } set { } }
        public Azure.Storage.Sas.SasIPRange IPRange { get { throw null; } set { } }
        public string Permissions { get { throw null; } }
        public Azure.Storage.Sas.SasProtocol Protocol { get { throw null; } set { } }
        public string Resource { get { throw null; } set { } }
        public string ShareName { get { throw null; } set { } }
        public System.DateTimeOffset StartsOn { get { throw null; } set { } }
        [System.ComponentModel.EditorBrowsableAttribute(System.ComponentModel.EditorBrowsableState.Never)]
        public string Version { get { throw null; } set { } }
        [System.ComponentModel.EditorBrowsableAttribute(System.ComponentModel.EditorBrowsableState.Never)]
        public override bool Equals(object obj) { throw null; }
        [System.ComponentModel.EditorBrowsableAttribute(System.ComponentModel.EditorBrowsableState.Never)]
        public override int GetHashCode() { throw null; }
        public void SetPermissions(Azure.Storage.Sas.ShareAccountSasPermissions permissions) { }
        public void SetPermissions(Azure.Storage.Sas.ShareFileSasPermissions permissions) { }
        public void SetPermissions(Azure.Storage.Sas.ShareSasPermissions permissions) { }
        public void SetPermissions(string rawPermissions) { }
        public void SetPermissions(string rawPermissions, bool normalize = false) { }
        public Azure.Storage.Sas.SasQueryParameters ToSasQueryParameters(Azure.Storage.StorageSharedKeyCredential sharedKeyCredential) { throw null; }
        public Azure.Storage.Sas.SasQueryParameters ToSasQueryParameters(Azure.Storage.StorageSharedKeyCredential sharedKeyCredential, out string stringToSign) { throw null; }
        [System.ComponentModel.EditorBrowsableAttribute(System.ComponentModel.EditorBrowsableState.Never)]
        public override string ToString() { throw null; }
    }
    [System.FlagsAttribute]
    public enum ShareSasPermissions
    {
        All = -1,
        Read = 1,
        Create = 2,
        Write = 4,
        Delete = 8,
        List = 16,
    }
}
namespace Microsoft.Extensions.Azure
{
    public static partial class ShareClientBuilderExtensions
    {
        public static Azure.Core.Extensions.IAzureClientBuilder<Azure.Storage.Files.Shares.ShareServiceClient, Azure.Storage.Files.Shares.ShareClientOptions> AddFileServiceClientWithCredential<TBuilder>(this TBuilder builder, System.Uri serviceUri) where TBuilder : Azure.Core.Extensions.IAzureClientFactoryBuilderWithCredential { throw null; }
        public static Azure.Core.Extensions.IAzureClientBuilder<Azure.Storage.Files.Shares.ShareServiceClient, Azure.Storage.Files.Shares.ShareClientOptions> AddFileServiceClient<TBuilder>(this TBuilder builder, string connectionString) where TBuilder : Azure.Core.Extensions.IAzureClientFactoryBuilder { throw null; }
        [System.ComponentModel.EditorBrowsableAttribute(System.ComponentModel.EditorBrowsableState.Never)]
        public static Azure.Core.Extensions.IAzureClientBuilder<Azure.Storage.Files.Shares.ShareServiceClient, Azure.Storage.Files.Shares.ShareClientOptions> AddFileServiceClient<TBuilder>(this TBuilder builder, System.Uri serviceUri) where TBuilder : Azure.Core.Extensions.IAzureClientFactoryBuilder { throw null; }
        public static Azure.Core.Extensions.IAzureClientBuilder<Azure.Storage.Files.Shares.ShareServiceClient, Azure.Storage.Files.Shares.ShareClientOptions> AddFileServiceClient<TBuilder>(this TBuilder builder, System.Uri serviceUri, Azure.Storage.StorageSharedKeyCredential sharedKeyCredential) where TBuilder : Azure.Core.Extensions.IAzureClientFactoryBuilder { throw null; }
        [System.Diagnostics.CodeAnalysis.RequiresDynamicCodeAttribute("Binding strongly typed objects to configuration values requires generating dynamic code at runtime, for example instantiating generic types. Use the Configuration Binder Source Generator (EnableConfigurationBindingGenerator=true) instead.")]
        public static Azure.Core.Extensions.IAzureClientBuilder<Azure.Storage.Files.Shares.ShareServiceClient, Azure.Storage.Files.Shares.ShareClientOptions> AddFileServiceClient<TBuilder, TConfiguration>(this TBuilder builder, TConfiguration configuration) where TBuilder : Azure.Core.Extensions.IAzureClientFactoryBuilderWithConfiguration<TConfiguration> { throw null; }
        public static Azure.Core.Extensions.IAzureClientBuilder<Azure.Storage.Files.Shares.ShareServiceClient, Azure.Storage.Files.Shares.ShareClientOptions> AddShareServiceClient<TBuilder>(this TBuilder builder, System.Uri serviceUri, Azure.AzureSasCredential sasCredential) where TBuilder : Azure.Core.Extensions.IAzureClientFactoryBuilder { throw null; }
        public static Azure.Core.Extensions.IAzureClientBuilder<Azure.Storage.Files.Shares.ShareServiceClient, Azure.Storage.Files.Shares.ShareClientOptions> AddShareServiceClient<TBuilder>(this TBuilder builder, System.Uri serviceUri, Azure.Core.TokenCredential tokenCredential) where TBuilder : Azure.Core.Extensions.IAzureClientFactoryBuilderWithCredential { throw null; }
    }
}<|MERGE_RESOLUTION|>--- conflicted
+++ resolved
@@ -1,12 +1,5 @@
 namespace Azure.Storage.Files.Shares
 {
-<<<<<<< HEAD
-    public partial class AzureStorageFilesSharesContext : System.ClientModel.Primitives.ModelReaderWriterContext
-    {
-        public AzureStorageFilesSharesContext() { }
-    }
-=======
->>>>>>> 61d02643
     public partial class ShareClient
     {
         protected ShareClient() { }
@@ -242,7 +235,7 @@
         public virtual System.Threading.Tasks.Task<Azure.Response<Azure.Storage.Files.Shares.Models.ShareDirectoryInfo>> SetHttpHeadersAsync(Azure.Storage.Files.Shares.Models.ShareDirectorySetHttpHeadersOptions options = null, System.Threading.CancellationToken cancellationToken = default(System.Threading.CancellationToken)) { throw null; }
         public virtual Azure.Response<Azure.Storage.Files.Shares.Models.ShareDirectoryInfo> SetMetadata(System.Collections.Generic.IDictionary<string, string> metadata, System.Threading.CancellationToken cancellationToken = default(System.Threading.CancellationToken)) { throw null; }
         public virtual System.Threading.Tasks.Task<Azure.Response<Azure.Storage.Files.Shares.Models.ShareDirectoryInfo>> SetMetadataAsync(System.Collections.Generic.IDictionary<string, string> metadata, System.Threading.CancellationToken cancellationToken = default(System.Threading.CancellationToken)) { throw null; }
-        protected static Azure.Storage.Files.Shares.ShareDirectoryClient WithAppendedUserAgent(Azure.Storage.Files.Shares.ShareDirectoryClient client, string appendedUserAgent) { throw null; }
+        protected static Azure.Storage.Files.Shares.ShareDirectoryClient WithAdditionalPolicies(Azure.Storage.Files.Shares.ShareDirectoryClient client, params Azure.Core.Pipeline.HttpPipelinePolicy[] policies) { throw null; }
         public virtual Azure.Storage.Files.Shares.ShareDirectoryClient WithSnapshot(string snapshot) { throw null; }
     }
     public partial class ShareFileClient
@@ -407,7 +400,7 @@
         public virtual System.Threading.Tasks.Task<Azure.Response<Azure.Storage.Files.Shares.Models.ShareFileUploadInfo>> UploadRangeFromUriAsync(System.Uri sourceUri, Azure.HttpRange range, Azure.HttpRange sourceRange, Azure.Storage.Files.Shares.Models.ShareFileUploadRangeFromUriOptions options = null, System.Threading.CancellationToken cancellationToken = default(System.Threading.CancellationToken)) { throw null; }
         [System.ComponentModel.EditorBrowsableAttribute(System.ComponentModel.EditorBrowsableState.Never)]
         public virtual System.Threading.Tasks.Task<Azure.Response<Azure.Storage.Files.Shares.Models.ShareFileUploadInfo>> UploadRangeFromUriAsync(System.Uri sourceUri, Azure.HttpRange range, Azure.HttpRange sourceRange, System.Threading.CancellationToken cancellationToken) { throw null; }
-        protected static Azure.Storage.Files.Shares.ShareFileClient WithAppendedUserAgent(Azure.Storage.Files.Shares.ShareFileClient client, string appendedUserAgent) { throw null; }
+        protected static Azure.Storage.Files.Shares.ShareFileClient WithAdditonalPolicies(Azure.Storage.Files.Shares.ShareFileClient client, params Azure.Core.Pipeline.HttpPipelinePolicy[] policies) { throw null; }
         public virtual Azure.Storage.Files.Shares.ShareFileClient WithSnapshot(string shareSnapshot) { throw null; }
     }
     public partial class ShareServiceClient
