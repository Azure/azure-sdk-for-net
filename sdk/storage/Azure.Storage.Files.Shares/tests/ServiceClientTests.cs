﻿// Copyright (c) Microsoft Corporation. All rights reserved.
// Licensed under the MIT License.

using System;
using System.Collections.Generic;
using System.Linq;
using System.Threading.Tasks;
using Azure.Core.TestFramework;
using Azure.Storage.Files.Shares.Models;
using Azure.Storage.Sas;
using Azure.Storage.Test;
using Moq;
using NUnit.Framework;

namespace Azure.Storage.Files.Shares.Tests
{
    public class ServiceClientTests : FileTestBase
    {
        public ServiceClientTests(bool async, ShareClientOptions.ServiceVersion serviceVersion)
            : base(async, serviceVersion, null /* RecordedTestMode.Record /* to re-record */)
        {
        }

        [RecordedTest]
        public void Ctor_ConnectionString()
        {
            var accountName = "accountName";
            var accountKey = Convert.ToBase64String(new byte[] { 0, 1, 2, 3, 4, 5 });

            var credentials = new StorageSharedKeyCredential(accountName, accountKey);
            var fileEndpoint = new Uri("http://127.0.0.1/" + accountName);
            var fileSecondaryEndpoint = new Uri("http://127.0.0.1/" + accountName + "-secondary");

            var connectionString = new StorageConnectionString(credentials, (default, default), (default, default), (default, default), (fileEndpoint, fileSecondaryEndpoint));

            ShareServiceClient service = InstrumentClient(new ShareServiceClient(connectionString.ToString(true), GetOptions()));

            var builder = new ShareUriBuilder(service.Uri);

            Assert.AreEqual("", builder.ShareName);
            Assert.AreEqual("", builder.DirectoryOrFilePath);
            //Assert.AreEqual("accountName", builder.AccountName);
        }

        [RecordedTest]
        public async Task Ctor_AzureSasCredential()
        {
            // Arrange
            string sas = GetNewAccountSasCredentials(resourceTypes: AccountSasResourceTypes.All, permissions: AccountSasPermissions.All).ToString();
            Uri uri = SharesClientBuilder.GetServiceClient_SharedKey().Uri;

            // Act
            var sasClient = InstrumentClient(new ShareServiceClient(uri, new AzureSasCredential(sas), GetOptions()));
            ShareServiceProperties properties = await sasClient.GetPropertiesAsync();

            // Assert
            Assert.IsNotNull(properties);
        }

        [RecordedTest]
        public void Ctor_AzureSasCredential_VerifyNoSasInUri()
        {
            // Arrange
            string sas = GetNewAccountSasCredentials(resourceTypes: AccountSasResourceTypes.All, permissions: AccountSasPermissions.All).ToString();
            Uri uri = SharesClientBuilder.GetServiceClient_SharedKey().Uri;
            uri = new Uri(uri.ToString() + "?" + sas);

            // Act
            TestHelper.AssertExpectedException<ArgumentException>(
                () => new ShareClient(uri, new AzureSasCredential(sas)),
                e => e.Message.Contains($"You cannot use {nameof(AzureSasCredential)} when the resource URI also contains a Shared Access Signature"));
        }

        [RecordedTest]
        public async Task GetPropertiesAsync()
        {
            // Arrange
            ShareServiceClient service = SharesClientBuilder.GetServiceClient_SharedKey();

            // Act
            Response<ShareServiceProperties> properties = await service.GetPropertiesAsync();

            // Assert
            Assert.IsNotNull(properties);
            var accountName = new ShareUriBuilder(service.Uri).AccountName;
            TestHelper.AssertCacheableProperty(accountName, () => service.AccountName);
        }

        [RecordedTest]
        public async Task GetPropertiesAsync_Error()
        {
            // Arrange
            ShareServiceClient service = InstrumentClient(
                new ShareServiceClient(
                    s_invalidUri,
                    new StorageSharedKeyCredential(
                        TestConfigDefault.AccountName,
                        TestConfigDefault.AccountKey),
                    GetOptions()));

            // Act
            await TestHelper.AssertExpectedExceptionAsync<RequestFailedException>(
                service.GetPropertiesAsync(),
                e => Assert.AreEqual(ShareErrorCode.AuthenticationFailed.ToString(), e.ErrorCode));
        }

        [RecordedTest]
        [NonParallelizable]
        [Ignore("https://github.com/Azure/azure-sdk-for-net/issues/15505")]
        public async Task SetPropertiesAsync()
        {
            // Arrange
            ShareServiceClient service = SharesClientBuilder.GetServiceClient_SharedKey();
            Response<ShareServiceProperties> properties = await service.GetPropertiesAsync();
            _ = properties.Value.Cors.ToArray();
            properties.Value.Cors.Clear();
            properties.Value.Cors.Add(
                new ShareCorsRule
                {
                    MaxAgeInSeconds = 1000,
                    AllowedHeaders = "x-ms-meta-data*,x-ms-meta-target*,x-ms-meta-abc",
                    AllowedMethods = "PUT,GET",
                    AllowedOrigins = "*",
                    ExposedHeaders = "x-ms-meta-*"
                });

            // Act
            await service.SetPropertiesAsync(properties: properties);

            // Assert
            properties = await service.GetPropertiesAsync();
            Assert.AreEqual(1, properties.Value.Cors.Count());
            Assert.IsTrue(properties.Value.Cors[0].MaxAgeInSeconds == 1000);
        }

        [RecordedTest]
        [ServiceVersion(Min = ShareClientOptions.ServiceVersion.V2019_12_12)]
        [NonParallelizable]
        public async Task GetSetServicePropertiesAsync_SmbMultiChannel()
        {
            // Arrange
            ShareServiceClient service = SharesClientBuilder.GetServiceClient_PremiumFile();

            // Act
            Response<ShareServiceProperties> propertiesResponse = await service.GetPropertiesAsync();
            ShareServiceProperties properties = propertiesResponse.Value;

            // Assert
            Assert.IsFalse(properties.Protocol.Smb.Multichannel.Enabled);

            // Act
            properties.Protocol.Smb.Multichannel.Enabled = true;
            await service.SetPropertiesAsync(properties);
            propertiesResponse = await service.GetPropertiesAsync();
            properties = propertiesResponse.Value;

            // Assert
            Assert.IsTrue(properties.Protocol.Smb.Multichannel.Enabled);

            // Cleanup
            properties.Protocol.Smb.Multichannel.Enabled = false;
            await service.SetPropertiesAsync(properties);
        }

        [RecordedTest]
        public async Task SetPropertiesAsync_Error()
        {
            // Arrange
            ShareServiceClient service = SharesClientBuilder.GetServiceClient_SharedKey();
            Response<ShareServiceProperties> properties = await service.GetPropertiesAsync();
            ShareServiceClient fakeService = InstrumentClient(
                new ShareServiceClient(
                    new Uri("https://error.file.core.windows.net"),
                    new StorageSharedKeyCredential(
                        TestConfigDefault.AccountName,
                        TestConfigDefault.AccountKey),
                    GetOptions()));

            // Act
            await TestHelper.AssertExpectedExceptionAsync<RequestFailedException>(
                fakeService.SetPropertiesAsync(properties),
                e => Assert.AreEqual(ShareErrorCode.AuthenticationFailed.ToString(), e.ErrorCode));
        }

        [RecordedTest]
        public async Task ListSharesSegmentAsync()
        {
            // Arrange
            ShareServiceClient service = SharesClientBuilder.GetServiceClient_SharedKey();

            // Ensure at least one share
            await using DisposingShare test = await GetTestShareAsync(service);
            ShareClient share = test.Share;

            var shares = new List<ShareItem>();
            await foreach (Page<ShareItem> page in service.GetSharesAsync().AsPages())
            {
                shares.AddRange(page.Values);
            }

            // Assert
            Assert.AreNotEqual(0, shares.Count);
            Assert.AreEqual(shares.Count, shares.Select(c => c.Name).Distinct().Count());
            Assert.IsTrue(shares.Any(c => share.Uri == service.GetShareClient(c.Name).Uri));
            Assert.IsTrue(shares.All(c => c.Properties.Metadata == null));
        }

        [RecordedTest]
        [ServiceVersion(Min = ShareClientOptions.ServiceVersion.V2021_02_12)]
        public async Task ListSharesSegmentAsync_Premium()
        {
            // Arrange
<<<<<<< HEAD
            ShareServiceClient service = GetServiceClient_PremiumFile();
=======
            ShareServiceClient service = SharesClientBuilder.GetServiceClient_PremiumFile();
>>>>>>> 0baa07b9
            string shareName = GetNewShareName();

            // Ensure at least one premium share
            await using DisposingShare test = await GetTestShareAsync(
                service: service,
                shareName: shareName);
            ShareClient share = test.Share;

            IList<ShareItem> shares = await service.GetSharesAsync().ToListAsync();
            ShareItem premiumShareItem = shares.Where(r => r.Name == shareName).FirstOrDefault();

            // Assert
            Assert.IsNotNull(premiumShareItem.Properties.ETag);
            Assert.IsNotNull(premiumShareItem.Properties.LastModified);
            Assert.IsNotNull(premiumShareItem.Properties.NextAllowedQuotaDowngradeTime);
            Assert.IsNotNull(premiumShareItem.Properties.ProvisionedEgressMBps);
            Assert.IsNotNull(premiumShareItem.Properties.ProvisionedIngressMBps);
            Assert.IsNotNull(premiumShareItem.Properties.ProvisionedIops);
            Assert.IsNotNull(premiumShareItem.Properties.ProvisionedBandwidthMiBps);
            Assert.IsNotNull(premiumShareItem.Properties.QuotaInGB);
        }

        [RecordedTest]
        public async Task ListSharesSegmentAsync_Metadata()
        {
            // Arrange
            ShareServiceClient service = SharesClientBuilder.GetServiceClient_SharedKey();
            IDictionary<string, string> metadata = BuildMetadata();

            // Ensure at least one share
            await using DisposingShare test = await GetTestShareAsync(service, metadata: metadata);
            ShareClient share = test.Share;

            var shares = new List<ShareItem>();
            await foreach (Page<ShareItem> page in service.GetSharesAsync(ShareTraits.Metadata).AsPages())
            {
                shares.AddRange(page.Values);
            }

            // Assert
            Assert.AreNotEqual(0, shares.Count);
            Assert.AreEqual(shares.Count, shares.Select(c => c.Name).Distinct().Count());
            Assert.IsTrue(shares.Any(c => share.Uri == service.GetShareClient(c.Name).Uri));
            AssertDictionaryEquality(
                metadata,
                shares.Where(s => s.Name == test.Share.Name).FirstOrDefault().Properties.Metadata);
        }

        [RecordedTest]
        [ServiceVersion(Min = ShareClientOptions.ServiceVersion.V2019_12_12)]
        public async Task ListSharesSegmentAsync_Deleted()
        {
            // Arrange
            ShareServiceClient service = SharesClientBuilder.GetServiceClient_SoftDelete();
            ShareClient share = InstrumentClient(service.GetShareClient(GetNewShareName()));
            await share.CreateAsync();
            await share.DeleteAsync();

            // Act
            IList<ShareItem> shares = await service.GetSharesAsync(states: ShareStates.Deleted).ToListAsync();

            // Assert
            ShareItem shareItem = shares.Where(s => s.Name == share.Name).FirstOrDefault();
            Assert.IsTrue(shareItem.IsDeleted);
            Assert.IsNotNull(shareItem.VersionId);
        }

        [RecordedTest]
        [ServiceVersion(Min = ShareClientOptions.ServiceVersion.V2019_12_12)]
        public async Task ListSharesSegmentAsync_AccessTier()
        {
            // Arrange
            ShareServiceClient service = SharesClientBuilder.GetServiceClient_SharedKey();

            // Ensure at least one share
            await using DisposingShare test = await GetTestShareAsync(service);
            ShareClient share = test.Share;

            ShareSetPropertiesOptions options = new ShareSetPropertiesOptions
            {
                AccessTier = ShareAccessTier.Hot
            };

            await test.Share.SetPropertiesAsync(options);

            var shares = new List<ShareItem>();
            await foreach (ShareItem shareItem in service.GetSharesAsync())
            {
                shares.Add(shareItem);
            }

            ShareItem shareItemForShare = shares.FirstOrDefault(r => r.Name == test.Share.Name);

            // Assert
            Assert.AreEqual(ShareAccessTier.Hot.ToString(), shareItemForShare.Properties.AccessTier);
            Assert.IsNotNull(shareItemForShare.Properties.AccessTierChangeTime);
            Assert.AreEqual("pending-from-transactionOptimized", shareItemForShare.Properties.AccessTierTransitionState);
        }

        [RecordedTest]
        public async Task ListShareSegmentAsync_Error()
        {
            // Arrange
            ShareServiceClient service = InstrumentClient(
                new ShareServiceClient(
                    new Uri("https://error.file.core.windows.net"),
                    new StorageSharedKeyCredential(
                        TestConfigDefault.AccountName,
                        TestConfigDefault.AccountKey),
                    GetOptions()));

            // Act
            await TestHelper.AssertExpectedExceptionAsync<RequestFailedException>(
                service.GetSharesAsync().ToListAsync(),
                e => Assert.AreEqual(ShareErrorCode.AuthenticationFailed.ToString(), e.ErrorCode));
        }

        [RecordedTest]
        [PlaybackOnly("https://github.com/Azure/azure-sdk-for-net/issues/17262")]
        [ServiceVersion(Min = ShareClientOptions.ServiceVersion.V2020_04_08)]
        public async Task ListSharesSegmentAsync_EnabledProtocolsAndRootSquash()
        {
            // Arrange
            var shareName = GetNewShareName();
            ShareServiceClient service = SharesClientBuilder.GetServiceClient_PremiumFile();
            ShareClient share = InstrumentClient(service.GetShareClient(shareName));
            ShareCreateOptions options = new ShareCreateOptions
            {
                Protocols = ShareProtocols.Nfs,
                RootSquash = ShareRootSquash.AllSquash,
            };

            await share.CreateAsync(options);

            // Act
            IList<ShareItem> shares = await service.GetSharesAsync().ToListAsync();

            // Assert
            ShareItem shareItem = shares.Where(s => s.Name == share.Name).FirstOrDefault();
            Assert.AreEqual(ShareProtocols.Nfs, shareItem.Properties.Protocols);
            Assert.AreEqual(ShareRootSquash.AllSquash, shareItem.Properties.RootSquash);
        }

        [RecordedTest]
        public async Task CreateShareAsync()
        {
            var name = GetNewShareName();
            ShareServiceClient service = SharesClientBuilder.GetServiceClient_SharedKey();
            try
            {
                ShareClient share = InstrumentClient((await service.CreateShareAsync(name)).Value);
                Response<ShareProperties> properties = await share.GetPropertiesAsync();
                Assert.AreNotEqual(0, properties.Value.QuotaInGB);
            }
            finally
            {
                await service.DeleteShareAsync(name, false);
            }
        }

        [RecordedTest]
        public async Task DeleteShareAsync()
        {
            var name = GetNewShareName();
            ShareServiceClient service = SharesClientBuilder.GetServiceClient_SharedKey();
            ShareClient share = InstrumentClient((await service.CreateShareAsync(name)).Value);

            await service.DeleteShareAsync(name, false);
            Assert.ThrowsAsync<RequestFailedException>(
                async () => await share.GetPropertiesAsync());
        }

        [RecordedTest]
        [ServiceVersion(Min = ShareClientOptions.ServiceVersion.V2019_12_12)]
        public async Task UndeleteShareAsync()
        {
            // Arrange
            ShareServiceClient service = SharesClientBuilder.GetServiceClient_SoftDelete();
            string shareName = GetNewShareName();
            ShareClient share = InstrumentClient(service.GetShareClient(shareName));
            await share.CreateAsync();
            await share.DeleteAsync();
            IList<ShareItem> shares = await service.GetSharesAsync(states: ShareStates.Deleted).ToListAsync();
            ShareItem shareItem = shares.Where(s => s.Name == shareName).FirstOrDefault();

            // It takes some time for the Share to be deleted.
            await Delay(30000);

            // Act
            Response<ShareClient> response = await service.UndeleteShareAsync(
                shareItem.Name,
                shareItem.VersionId);

            // Assert
            await response.Value.GetPropertiesAsync();

            // Cleanup
            await share.DeleteAsync();
        }

        [RecordedTest]
        [ServiceVersion(Min = ShareClientOptions.ServiceVersion.V2019_12_12)]
        public async Task UndeleteShareAsync_Error()
        {
            // Arrange
            ShareServiceClient service = SharesClientBuilder.GetServiceClient_SoftDelete();
            ShareClient share = InstrumentClient(service.GetShareClient(GetNewShareName()));
            string fakeVersion = "01D60F8BB59A4652";

            // Act
            await TestHelper.AssertExpectedExceptionAsync<RequestFailedException>(
                service.UndeleteShareAsync(GetNewShareName(), fakeVersion),
                e => Assert.AreEqual(ShareErrorCode.ShareNotFound.ToString(), e.ErrorCode));
        }

        #region GenerateSasTests
        [RecordedTest]
        public void CanGenerateSas_ClientConstructors()
        {
            // Arrange
            var constants = TestConstants.Create(this);
            var blobEndpoint = new Uri("https://127.0.0.1/" + constants.Sas.Account);
            var blobSecondaryEndpoint = new Uri("https://127.0.0.1/" + constants.Sas.Account + "-secondary");
            var storageConnectionString = new StorageConnectionString(constants.Sas.SharedKeyCredential, fileStorageUri: (blobEndpoint, blobSecondaryEndpoint));
            string connectionString = storageConnectionString.ToString(true);

            // Act - ShareServiceClient(string connectionString)
            ShareServiceClient share = InstrumentClient(new ShareServiceClient(
                connectionString));
            Assert.IsTrue(share.CanGenerateAccountSasUri);

            // Act - ShareServiceClient(string connectionString, string blobContainerName, BlobClientOptions options)
            ShareServiceClient share2 = InstrumentClient(new ShareServiceClient(
                connectionString,
                GetOptions()));
            Assert.IsTrue(share2.CanGenerateAccountSasUri);

            // Act - ShareServiceClient(Uri blobContainerUri, BlobClientOptions options = default)
            ShareServiceClient share3 = InstrumentClient(new ShareServiceClient(
                blobEndpoint,
                GetOptions()));
            Assert.IsFalse(share3.CanGenerateAccountSasUri);

            // Act - ShareServiceClient(Uri blobContainerUri, StorageSharedKeyCredential credential, BlobClientOptions options = default)
            ShareServiceClient share4 = InstrumentClient(new ShareServiceClient(
                blobEndpoint,
                constants.Sas.SharedKeyCredential,
                GetOptions()));
            Assert.IsTrue(share4.CanGenerateAccountSasUri);
        }

        [RecordedTest]
        public void CanGenerateSas_GetShareClient()
        {
            // Arrange
            var constants = TestConstants.Create(this);
            var blobEndpoint = new Uri("https://127.0.0.1/" + constants.Sas.Account);
            var blobSecondaryEndpoint = new Uri("https://127.0.0.1/" + constants.Sas.Account + "-secondary");
            var storageConnectionString = new StorageConnectionString(constants.Sas.SharedKeyCredential, fileStorageUri: (blobEndpoint, blobSecondaryEndpoint));
            string connectionString = storageConnectionString.ToString(true);

            // Act - ShareServiceClient(string connectionString)
            ShareServiceClient service = InstrumentClient(new ShareServiceClient(
                connectionString));
            ShareClient share = service.GetShareClient(GetNewShareName());
            Assert.IsTrue(share.CanGenerateSasUri);

            // Act - ShareServiceClient(string connectionString, string blobContainerName, BlobClientOptions options)
            ShareServiceClient service2 = InstrumentClient(new ShareServiceClient(
                connectionString,
                GetOptions()));
            ShareClient share2 = service2.GetShareClient(GetNewShareName());
            Assert.IsTrue(share2.CanGenerateSasUri);

            // Act - ShareServiceClient(Uri blobContainerUri, BlobClientOptions options = default)
            ShareServiceClient service3 = InstrumentClient(new ShareServiceClient(
                blobEndpoint,
                GetOptions()));
            ShareClient share3 = service3.GetShareClient(GetNewShareName());
            Assert.IsFalse(share3.CanGenerateSasUri);

            // Act - ShareServiceClient(Uri blobContainerUri, StorageSharedKeyCredential credential, BlobClientOptions options = default)
            ShareServiceClient service4 = InstrumentClient(new ShareServiceClient(
                blobEndpoint,
                constants.Sas.SharedKeyCredential,
                GetOptions()));
            ShareClient share4 = service4.GetShareClient(GetNewShareName());
            Assert.IsTrue(share4.CanGenerateSasUri);
        }

        [RecordedTest]
        public void CanGenerateAccountSas_Mockable()
        {
            // Act
            var directory = new Mock<ShareServiceClient>();
            directory.Setup(x => x.CanGenerateAccountSasUri).Returns(false);

            // Assert
            Assert.IsFalse(directory.Object.CanGenerateAccountSasUri);

            // Act
            directory.Setup(x => x.CanGenerateAccountSasUri).Returns(true);

            // Assert
            Assert.IsTrue(directory.Object.CanGenerateAccountSasUri);
        }

        [RecordedTest]
        public void GenerateAccountSas_RequiredParameters()
        {
            // Arrange
            TestConstants constants = TestConstants.Create(this);
            Uri serviceUri = new Uri($"https://{constants.Sas.Account}.file.core.windows.net");
            DateTimeOffset expiresOn = Recording.UtcNow.AddHours(+1);
            AccountSasPermissions permissions = AccountSasPermissions.Read | AccountSasPermissions.Write;
            AccountSasResourceTypes resourceTypes = AccountSasResourceTypes.All;
            ShareServiceClient serviceClient = InstrumentClient(
                new ShareServiceClient(
                    serviceUri,
                    constants.Sas.SharedKeyCredential,
                    GetOptions()));

            // Act
            Uri sasUri = serviceClient.GenerateAccountSasUri(
                permissions: permissions,
                expiresOn: expiresOn,
                resourceTypes: resourceTypes);

            // Assert
            AccountSasBuilder sasBuilder = new AccountSasBuilder(permissions, expiresOn, AccountSasServices.Files, resourceTypes);
            ShareUriBuilder expectedUri = new ShareUriBuilder(serviceUri)
            {
                Sas = sasBuilder.ToSasQueryParameters(constants.Sas.SharedKeyCredential)
            };
            Assert.AreEqual(expectedUri.ToUri(), sasUri);
        }

        [RecordedTest]
        public void GenerateAccountSas_Builder()
        {
            TestConstants constants = TestConstants.Create(this);
            Uri serviceUri = new Uri($"https://{constants.Sas.Account}.file.core.windows.net");
            AccountSasPermissions permissions = AccountSasPermissions.Read | AccountSasPermissions.Write;
            DateTimeOffset expiresOn = Recording.UtcNow.AddHours(+1);
            AccountSasServices services = AccountSasServices.Files;
            AccountSasResourceTypes resourceTypes = AccountSasResourceTypes.All;
            ShareServiceClient serviceClient = InstrumentClient(
                new ShareServiceClient(
                    serviceUri,
                    constants.Sas.SharedKeyCredential,
                    GetOptions()));

            AccountSasBuilder sasBuilder = new AccountSasBuilder(permissions, expiresOn, services, resourceTypes);

            // Act
            Uri sasUri = serviceClient.GenerateAccountSasUri(sasBuilder);

            // Assert
            AccountSasBuilder sasBuilder2 = new AccountSasBuilder(permissions, expiresOn, services, resourceTypes);
            ShareUriBuilder expectedUri = new ShareUriBuilder(serviceUri)
            {
                Sas = sasBuilder2.ToSasQueryParameters(constants.Sas.SharedKeyCredential)
            };
            Assert.AreEqual(expectedUri.ToUri(), sasUri);
        }

        [RecordedTest]
        public void GenerateAccountSas_WrongService_Service()
        {
            TestConstants constants = TestConstants.Create(this);
            Uri serviceUri = new Uri($"https://{constants.Sas.Account}.file.core.windows.net");
            AccountSasPermissions permissions = AccountSasPermissions.Read | AccountSasPermissions.Write;
            DateTimeOffset expiresOn = Recording.UtcNow.AddHours(+1);
            AccountSasServices services = AccountSasServices.Blobs; // Wrong Service
            AccountSasResourceTypes resourceTypes = AccountSasResourceTypes.All;
            ShareServiceClient serviceClient = InstrumentClient(
                new ShareServiceClient(
                    serviceUri,
                    constants.Sas.SharedKeyCredential,
                    GetOptions()));

            AccountSasBuilder sasBuilder = new AccountSasBuilder(permissions, expiresOn, services, resourceTypes)
            {
                IPRange = new SasIPRange(System.Net.IPAddress.None, System.Net.IPAddress.None),
                StartsOn = Recording.UtcNow.AddHours(-1)
            };

            // Act
            TestHelper.AssertExpectedException(
                () => serviceClient.GenerateAccountSasUri(sasBuilder),
                new InvalidOperationException("SAS Uri cannot be generated. builder.Services does specify Files. builder.Services must either specify Files or specify all Services are accessible in the value."));
        }
        #endregion

        [RecordedTest]
        public void CanMockClientConstructors()
        {
            // One has to call .Object to trigger constructor. It's lazy.
            var mock = new Mock<ShareServiceClient>(TestConfigDefault.ConnectionString, new ShareClientOptions()).Object;
            mock = new Mock<ShareServiceClient>(TestConfigDefault.ConnectionString).Object;
            mock = new Mock<ShareServiceClient>(new Uri("https://test/test/test"), new ShareClientOptions()).Object;
            mock = new Mock<ShareServiceClient>(new Uri("https://test/test/test"), Tenants.GetNewSharedKeyCredentials(), new ShareClientOptions()).Object;
            mock = new Mock<ShareServiceClient>(new Uri("https://test/test/test"), new AzureSasCredential("foo"), new ShareClientOptions()).Object;
        }
    }
}<|MERGE_RESOLUTION|>--- conflicted
+++ resolved
@@ -210,11 +210,7 @@
         public async Task ListSharesSegmentAsync_Premium()
         {
             // Arrange
-<<<<<<< HEAD
-            ShareServiceClient service = GetServiceClient_PremiumFile();
-=======
             ShareServiceClient service = SharesClientBuilder.GetServiceClient_PremiumFile();
->>>>>>> 0baa07b9
             string shareName = GetNewShareName();
 
             // Ensure at least one premium share
