--- conflicted
+++ resolved
@@ -1,56 +1,51 @@
 {
   "Entries": [
     {
-      "RequestUri": "https://seanmcccanary3.file.core.windows.net/test-share-ad3b4756-4ed3-be75-2a44-c3d0c754242a?restype=share",
-      "RequestMethod": "PUT",
-      "RequestHeaders": {
-        "Accept": "application/xml",
-        "Authorization": "Sanitized",
-        "traceparent": "00-3e12512ec1af414dba08140caa82cd28-a6af942015f88f4a-00",
-        "User-Agent": [
-          "azsdk-net-Storage.Files.Shares/12.7.0-alpha.20210121.1",
-          "(.NET 5.0.2; Microsoft Windows 10.0.19042)"
-        ],
-        "x-ms-client-request-id": "5600e213-9bbf-dcf6-30eb-7d445eb51285",
-        "x-ms-date": "Thu, 21 Jan 2021 20:39:47 GMT",
-        "x-ms-return-client-request-id": "true",
-        "x-ms-version": "2020-06-12"
-      },
-      "RequestBody": null,
-      "StatusCode": 201,
-      "ResponseHeaders": {
-        "Content-Length": "0",
-        "Date": "Thu, 21 Jan 2021 20:39:46 GMT",
-        "ETag": "\u00220x8D8BE4CB126816E\u0022",
-        "Last-Modified": "Thu, 21 Jan 2021 20:39:47 GMT",
-        "Server": [
-          "Windows-Azure-File/1.0",
-          "Microsoft-HTTPAPI/2.0"
-        ],
-        "x-ms-client-request-id": "5600e213-9bbf-dcf6-30eb-7d445eb51285",
-<<<<<<< HEAD
-        "x-ms-request-id": "c9ef6358-f01a-0012-4437-f3e9eb000000",
-        "x-ms-version": "2020-06-12"
-=======
-        "x-ms-request-id": "d94b7f25-701a-0001-7535-f0851e000000",
-        "x-ms-version": "2020-04-08"
->>>>>>> ac24a13f
-      },
-      "ResponseBody": []
-    },
-    {
-      "RequestUri": "https://seanmcccanary3.file.core.windows.net/test-share-ad3b4756-4ed3-be75-2a44-c3d0c754242a/test-directory-c15e9fce-caf6-5c20-a566-bcbcdcf6c876?restype=directory",
-      "RequestMethod": "PUT",
-      "RequestHeaders": {
-        "Accept": "application/xml",
-        "Authorization": "Sanitized",
-        "traceparent": "00-eb95724b00b17c4fbcdda37638a9b9da-2e38a4696a54f34a-00",
-        "User-Agent": [
-          "azsdk-net-Storage.Files.Shares/12.7.0-alpha.20210121.1",
-          "(.NET 5.0.2; Microsoft Windows 10.0.19042)"
-        ],
-        "x-ms-client-request-id": "56b0ec04-c755-488a-c2a3-b158de3a003a",
-        "x-ms-date": "Thu, 21 Jan 2021 20:39:47 GMT",
+      "RequestUri": "https://seanmcccanary3.file.core.windows.net/test-share-82ec65b0-1ce0-12f2-85fd-8635ccc013ac?restype=share",
+      "RequestMethod": "PUT",
+      "RequestHeaders": {
+        "Accept": "application/xml",
+        "Authorization": "Sanitized",
+        "traceparent": "00-86764b988a03a14c94a84d413b0a0878-7f795d48e8eae14b-00",
+        "User-Agent": [
+          "azsdk-net-Storage.Files.Shares/12.7.0-alpha.20210126.1",
+          "(.NET 5.0.2; Microsoft Windows 10.0.19042)"
+        ],
+        "x-ms-client-request-id": "382c15f5-4894-98ba-4f26-00ee0258487b",
+        "x-ms-date": "Tue, 26 Jan 2021 19:30:54 GMT",
+        "x-ms-return-client-request-id": "true",
+        "x-ms-version": "2020-06-12"
+      },
+      "RequestBody": null,
+      "StatusCode": 201,
+      "ResponseHeaders": {
+        "Content-Length": "0",
+        "Date": "Tue, 26 Jan 2021 19:30:54 GMT",
+        "ETag": "\u00220x8D8C230E66A726C\u0022",
+        "Last-Modified": "Tue, 26 Jan 2021 19:30:55 GMT",
+        "Server": [
+          "Windows-Azure-File/1.0",
+          "Microsoft-HTTPAPI/2.0"
+        ],
+        "x-ms-client-request-id": "382c15f5-4894-98ba-4f26-00ee0258487b",
+        "x-ms-request-id": "1fd2315f-101a-0065-3419-f47486000000",
+        "x-ms-version": "2020-06-12"
+      },
+      "ResponseBody": []
+    },
+    {
+      "RequestUri": "https://seanmcccanary3.file.core.windows.net/test-share-82ec65b0-1ce0-12f2-85fd-8635ccc013ac/test-directory-0a57ee3c-01cd-b484-0567-bd2ee6c885fb?restype=directory",
+      "RequestMethod": "PUT",
+      "RequestHeaders": {
+        "Accept": "application/xml",
+        "Authorization": "Sanitized",
+        "traceparent": "00-1ccea471788d0044b463ef72f349b42e-9652fccc0ff87d4a-00",
+        "User-Agent": [
+          "azsdk-net-Storage.Files.Shares/12.7.0-alpha.20210126.1",
+          "(.NET 5.0.2; Microsoft Windows 10.0.19042)"
+        ],
+        "x-ms-client-request-id": "9eecba68-4631-f477-9178-322c8a8bb186",
+        "x-ms-date": "Tue, 26 Jan 2021 19:30:56 GMT",
         "x-ms-file-attributes": "None",
         "x-ms-file-creation-time": "Now",
         "x-ms-file-last-write-time": "Now",
@@ -62,41 +57,41 @@
       "StatusCode": 201,
       "ResponseHeaders": {
         "Content-Length": "0",
-        "Date": "Thu, 21 Jan 2021 20:39:46 GMT",
-        "ETag": "\u00220x8D8BE4CB130ECCD\u0022",
-        "Last-Modified": "Thu, 21 Jan 2021 20:39:47 GMT",
-        "Server": [
-          "Windows-Azure-File/1.0",
-          "Microsoft-HTTPAPI/2.0"
-        ],
-        "x-ms-client-request-id": "56b0ec04-c755-488a-c2a3-b158de3a003a",
+        "Date": "Tue, 26 Jan 2021 19:30:54 GMT",
+        "ETag": "\u00220x8D8C230E6A423FA\u0022",
+        "Last-Modified": "Tue, 26 Jan 2021 19:30:55 GMT",
+        "Server": [
+          "Windows-Azure-File/1.0",
+          "Microsoft-HTTPAPI/2.0"
+        ],
+        "x-ms-client-request-id": "9eecba68-4631-f477-9178-322c8a8bb186",
         "x-ms-file-attributes": "Directory",
-        "x-ms-file-change-time": "2021-01-21T20:39:47.2490701Z",
-        "x-ms-file-creation-time": "2021-01-21T20:39:47.2490701Z",
+        "x-ms-file-change-time": "2021-01-26T19:30:55.6660730Z",
+        "x-ms-file-creation-time": "2021-01-26T19:30:55.6660730Z",
         "x-ms-file-id": "13835128424026341376",
-        "x-ms-file-last-write-time": "2021-01-21T20:39:47.2490701Z",
+        "x-ms-file-last-write-time": "2021-01-26T19:30:55.6660730Z",
         "x-ms-file-parent-id": "0",
         "x-ms-file-permission-key": "17860367565182308406*11459378189709739967",
-        "x-ms-request-id": "d94b7f28-701a-0001-7635-f0851e000000",
+        "x-ms-request-id": "1fd23164-101a-0065-3519-f47486000000",
         "x-ms-request-server-encrypted": "true",
         "x-ms-version": "2020-06-12"
       },
       "ResponseBody": []
     },
     {
-      "RequestUri": "https://seanmcccanary3.file.core.windows.net/test-share-ad3b4756-4ed3-be75-2a44-c3d0c754242a/test-directory-c15e9fce-caf6-5c20-a566-bcbcdcf6c876/test-file-1c890622-2ef8-0130-3430-a6f89c9cdf48",
-      "RequestMethod": "PUT",
-      "RequestHeaders": {
-        "Accept": "application/xml",
-        "Authorization": "Sanitized",
-        "traceparent": "00-ee3f1e4efb76d3479ff7d25d263bbcf3-9c0579964d0e6c4d-00",
-        "User-Agent": [
-          "azsdk-net-Storage.Files.Shares/12.7.0-alpha.20210121.1",
-          "(.NET 5.0.2; Microsoft Windows 10.0.19042)"
-        ],
-        "x-ms-client-request-id": "7560f4fd-58d2-d643-bcae-21242192ac26",
+      "RequestUri": "https://seanmcccanary3.file.core.windows.net/test-share-82ec65b0-1ce0-12f2-85fd-8635ccc013ac/test-directory-0a57ee3c-01cd-b484-0567-bd2ee6c885fb/test-file-c04204a1-9119-61e7-d59b-81992afbb894",
+      "RequestMethod": "PUT",
+      "RequestHeaders": {
+        "Accept": "application/xml",
+        "Authorization": "Sanitized",
+        "traceparent": "00-1c59189e30239a4b924f38265adac842-5cdff488a9027344-00",
+        "User-Agent": [
+          "azsdk-net-Storage.Files.Shares/12.7.0-alpha.20210126.1",
+          "(.NET 5.0.2; Microsoft Windows 10.0.19042)"
+        ],
+        "x-ms-client-request-id": "f6e74f82-c12f-d752-d28a-c995c4ddc995",
         "x-ms-content-length": "1048576",
-        "x-ms-date": "Thu, 21 Jan 2021 20:39:47 GMT",
+        "x-ms-date": "Tue, 26 Jan 2021 19:30:56 GMT",
         "x-ms-file-attributes": "None",
         "x-ms-file-creation-time": "Now",
         "x-ms-file-last-write-time": "Now",
@@ -109,78 +104,73 @@
       "StatusCode": 201,
       "ResponseHeaders": {
         "Content-Length": "0",
-        "Date": "Thu, 21 Jan 2021 20:39:46 GMT",
-        "ETag": "\u00220x8D8BE4CB13B4EE4\u0022",
-        "Last-Modified": "Thu, 21 Jan 2021 20:39:47 GMT",
-        "Server": [
-          "Windows-Azure-File/1.0",
-          "Microsoft-HTTPAPI/2.0"
-        ],
-        "x-ms-client-request-id": "7560f4fd-58d2-d643-bcae-21242192ac26",
+        "Date": "Tue, 26 Jan 2021 19:30:55 GMT",
+        "ETag": "\u00220x8D8C230E6B9366C\u0022",
+        "Last-Modified": "Tue, 26 Jan 2021 19:30:55 GMT",
+        "Server": [
+          "Windows-Azure-File/1.0",
+          "Microsoft-HTTPAPI/2.0"
+        ],
+        "x-ms-client-request-id": "f6e74f82-c12f-d752-d28a-c995c4ddc995",
         "x-ms-file-attributes": "Archive",
-        "x-ms-file-change-time": "2021-01-21T20:39:47.3171172Z",
-        "x-ms-file-creation-time": "2021-01-21T20:39:47.3171172Z",
+        "x-ms-file-change-time": "2021-01-26T19:30:55.8041708Z",
+        "x-ms-file-creation-time": "2021-01-26T19:30:55.8041708Z",
         "x-ms-file-id": "11529285414812647424",
-        "x-ms-file-last-write-time": "2021-01-21T20:39:47.3171172Z",
+        "x-ms-file-last-write-time": "2021-01-26T19:30:55.8041708Z",
         "x-ms-file-parent-id": "13835128424026341376",
         "x-ms-file-permission-key": "4010187179898695473*11459378189709739967",
-        "x-ms-request-id": "d94b7f2c-701a-0001-7735-f0851e000000",
+        "x-ms-request-id": "1fd23166-101a-0065-3619-f47486000000",
         "x-ms-request-server-encrypted": "true",
         "x-ms-version": "2020-06-12"
       },
       "ResponseBody": []
     },
     {
-      "RequestUri": "https://seanmcccanary3.file.core.windows.net/test-share-5d6768c3-1183-b0f4-e596-64830c7fe522?restype=share",
-      "RequestMethod": "PUT",
-      "RequestHeaders": {
-        "Accept": "application/xml",
-        "Authorization": "Sanitized",
-        "traceparent": "00-ad55b24f7123244f8f68d1fe3efc1899-d97d8f960b894945-00",
-        "User-Agent": [
-          "azsdk-net-Storage.Files.Shares/12.7.0-alpha.20210121.1",
-          "(.NET 5.0.2; Microsoft Windows 10.0.19042)"
-        ],
-        "x-ms-client-request-id": "b3edfcc8-f2aa-ec5c-00b0-903cf4c0ca3c",
-        "x-ms-date": "Thu, 21 Jan 2021 20:39:47 GMT",
-        "x-ms-return-client-request-id": "true",
-        "x-ms-version": "2020-06-12"
-      },
-      "RequestBody": null,
-      "StatusCode": 201,
-      "ResponseHeaders": {
-        "Content-Length": "0",
-        "Date": "Thu, 21 Jan 2021 20:39:46 GMT",
-        "ETag": "\u00220x8D8BE4CB1619307\u0022",
-        "Last-Modified": "Thu, 21 Jan 2021 20:39:47 GMT",
-        "Server": [
-          "Windows-Azure-File/1.0",
-          "Microsoft-HTTPAPI/2.0"
-        ],
-        "x-ms-client-request-id": "b3edfcc8-f2aa-ec5c-00b0-903cf4c0ca3c",
-<<<<<<< HEAD
-        "x-ms-request-id": "c9ef635d-f01a-0012-4737-f3e9eb000000",
-        "x-ms-version": "2020-06-12"
-=======
-        "x-ms-request-id": "e277d3d4-601a-006f-6435-f0d031000000",
-        "x-ms-version": "2020-04-08"
->>>>>>> ac24a13f
-      },
-      "ResponseBody": []
-    },
-    {
-      "RequestUri": "https://seanmcccanary3.file.core.windows.net/test-share-5d6768c3-1183-b0f4-e596-64830c7fe522/test-directory-5a43ffc9-0498-59ea-f3cf-20a2dd5c60e8?restype=directory",
-      "RequestMethod": "PUT",
-      "RequestHeaders": {
-        "Accept": "application/xml",
-        "Authorization": "Sanitized",
-        "traceparent": "00-15dc4142eb2f334b8ca3dc8781a24ff9-6a978f9bfb7ae14b-00",
-        "User-Agent": [
-          "azsdk-net-Storage.Files.Shares/12.7.0-alpha.20210121.1",
-          "(.NET 5.0.2; Microsoft Windows 10.0.19042)"
-        ],
-        "x-ms-client-request-id": "50cdf716-77b9-c38c-1193-c0dbd2ba0ea3",
-        "x-ms-date": "Thu, 21 Jan 2021 20:39:47 GMT",
+      "RequestUri": "https://seanmcccanary3.file.core.windows.net/test-share-3a479ebf-85c4-bbaa-3adb-f6ce6bccbaea?restype=share",
+      "RequestMethod": "PUT",
+      "RequestHeaders": {
+        "Accept": "application/xml",
+        "Authorization": "Sanitized",
+        "traceparent": "00-e74b0d2b3c48f14687e769c10aee7c91-9edf5c5f908d4e45-00",
+        "User-Agent": [
+          "azsdk-net-Storage.Files.Shares/12.7.0-alpha.20210126.1",
+          "(.NET 5.0.2; Microsoft Windows 10.0.19042)"
+        ],
+        "x-ms-client-request-id": "095b9081-f6a4-fd39-a52b-bb53ca846b06",
+        "x-ms-date": "Tue, 26 Jan 2021 19:30:56 GMT",
+        "x-ms-return-client-request-id": "true",
+        "x-ms-version": "2020-06-12"
+      },
+      "RequestBody": null,
+      "StatusCode": 201,
+      "ResponseHeaders": {
+        "Content-Length": "0",
+        "Date": "Tue, 26 Jan 2021 19:30:56 GMT",
+        "ETag": "\u00220x8D8C230E6E009C4\u0022",
+        "Last-Modified": "Tue, 26 Jan 2021 19:30:56 GMT",
+        "Server": [
+          "Windows-Azure-File/1.0",
+          "Microsoft-HTTPAPI/2.0"
+        ],
+        "x-ms-client-request-id": "095b9081-f6a4-fd39-a52b-bb53ca846b06",
+        "x-ms-request-id": "ec1edcc4-101a-0017-0319-f473c9000000",
+        "x-ms-version": "2020-06-12"
+      },
+      "ResponseBody": []
+    },
+    {
+      "RequestUri": "https://seanmcccanary3.file.core.windows.net/test-share-3a479ebf-85c4-bbaa-3adb-f6ce6bccbaea/test-directory-402adfd0-eec6-fd80-3923-3cd52b589e06?restype=directory",
+      "RequestMethod": "PUT",
+      "RequestHeaders": {
+        "Accept": "application/xml",
+        "Authorization": "Sanitized",
+        "traceparent": "00-9593c141d2e7f0469ea97b8fc7da4cfc-c9af188ff021dd4d-00",
+        "User-Agent": [
+          "azsdk-net-Storage.Files.Shares/12.7.0-alpha.20210126.1",
+          "(.NET 5.0.2; Microsoft Windows 10.0.19042)"
+        ],
+        "x-ms-client-request-id": "3d815283-6109-9325-0f5e-d080ba63d14d",
+        "x-ms-date": "Tue, 26 Jan 2021 19:30:56 GMT",
         "x-ms-file-attributes": "None",
         "x-ms-file-creation-time": "Now",
         "x-ms-file-last-write-time": "Now",
@@ -192,41 +182,41 @@
       "StatusCode": 201,
       "ResponseHeaders": {
         "Content-Length": "0",
-        "Date": "Thu, 21 Jan 2021 20:39:46 GMT",
-        "ETag": "\u00220x8D8BE4CB16C79EA\u0022",
-        "Last-Modified": "Thu, 21 Jan 2021 20:39:47 GMT",
-        "Server": [
-          "Windows-Azure-File/1.0",
-          "Microsoft-HTTPAPI/2.0"
-        ],
-        "x-ms-client-request-id": "50cdf716-77b9-c38c-1193-c0dbd2ba0ea3",
+        "Date": "Tue, 26 Jan 2021 19:30:56 GMT",
+        "ETag": "\u00220x8D8C230E6EB24FA\u0022",
+        "Last-Modified": "Tue, 26 Jan 2021 19:30:56 GMT",
+        "Server": [
+          "Windows-Azure-File/1.0",
+          "Microsoft-HTTPAPI/2.0"
+        ],
+        "x-ms-client-request-id": "3d815283-6109-9325-0f5e-d080ba63d14d",
         "x-ms-file-attributes": "Directory",
-        "x-ms-file-change-time": "2021-01-21T20:39:47.6393450Z",
-        "x-ms-file-creation-time": "2021-01-21T20:39:47.6393450Z",
+        "x-ms-file-change-time": "2021-01-26T19:30:56.1314042Z",
+        "x-ms-file-creation-time": "2021-01-26T19:30:56.1314042Z",
         "x-ms-file-id": "13835128424026341376",
-        "x-ms-file-last-write-time": "2021-01-21T20:39:47.6393450Z",
+        "x-ms-file-last-write-time": "2021-01-26T19:30:56.1314042Z",
         "x-ms-file-parent-id": "0",
         "x-ms-file-permission-key": "17860367565182308406*11459378189709739967",
-        "x-ms-request-id": "e277d3da-601a-006f-6535-f0d031000000",
+        "x-ms-request-id": "ec1edcc6-101a-0017-0419-f473c9000000",
         "x-ms-request-server-encrypted": "true",
         "x-ms-version": "2020-06-12"
       },
       "ResponseBody": []
     },
     {
-      "RequestUri": "https://seanmcccanary3.file.core.windows.net/test-share-5d6768c3-1183-b0f4-e596-64830c7fe522/test-directory-5a43ffc9-0498-59ea-f3cf-20a2dd5c60e8/test-file-b477a74f-ba05-97a9-8754-f08a5d5f80b9",
-      "RequestMethod": "PUT",
-      "RequestHeaders": {
-        "Accept": "application/xml",
-        "Authorization": "Sanitized",
-        "traceparent": "00-0e16e960b53fa943a9d095c043fe2941-1fdaeac770804446-00",
-        "User-Agent": [
-          "azsdk-net-Storage.Files.Shares/12.7.0-alpha.20210121.1",
-          "(.NET 5.0.2; Microsoft Windows 10.0.19042)"
-        ],
-        "x-ms-client-request-id": "313b03ff-f0c2-5b77-4e36-c964860266b2",
+      "RequestUri": "https://seanmcccanary3.file.core.windows.net/test-share-3a479ebf-85c4-bbaa-3adb-f6ce6bccbaea/test-directory-402adfd0-eec6-fd80-3923-3cd52b589e06/test-file-c01ab58d-8f37-1f95-99b6-f6acb897f727",
+      "RequestMethod": "PUT",
+      "RequestHeaders": {
+        "Accept": "application/xml",
+        "Authorization": "Sanitized",
+        "traceparent": "00-c60a19408723224eab9d9d7472fbe48b-6b76ef52deb86f4b-00",
+        "User-Agent": [
+          "azsdk-net-Storage.Files.Shares/12.7.0-alpha.20210126.1",
+          "(.NET 5.0.2; Microsoft Windows 10.0.19042)"
+        ],
+        "x-ms-client-request-id": "505be847-98f7-f441-bd61-a4526b78da77",
         "x-ms-content-length": "1048576",
-        "x-ms-date": "Thu, 21 Jan 2021 20:39:47 GMT",
+        "x-ms-date": "Tue, 26 Jan 2021 19:30:56 GMT",
         "x-ms-file-attributes": "None",
         "x-ms-file-creation-time": "Now",
         "x-ms-file-last-write-time": "Now",
@@ -239,80 +229,80 @@
       "StatusCode": 201,
       "ResponseHeaders": {
         "Content-Length": "0",
-        "Date": "Thu, 21 Jan 2021 20:39:46 GMT",
-        "ETag": "\u00220x8D8BE4CB175F17B\u0022",
-        "Last-Modified": "Thu, 21 Jan 2021 20:39:47 GMT",
-        "Server": [
-          "Windows-Azure-File/1.0",
-          "Microsoft-HTTPAPI/2.0"
-        ],
-        "x-ms-client-request-id": "313b03ff-f0c2-5b77-4e36-c964860266b2",
+        "Date": "Tue, 26 Jan 2021 19:30:56 GMT",
+        "ETag": "\u00220x8D8C230E6F49C8F\u0022",
+        "Last-Modified": "Tue, 26 Jan 2021 19:30:56 GMT",
+        "Server": [
+          "Windows-Azure-File/1.0",
+          "Microsoft-HTTPAPI/2.0"
+        ],
+        "x-ms-client-request-id": "505be847-98f7-f441-bd61-a4526b78da77",
         "x-ms-file-attributes": "Archive",
-        "x-ms-file-change-time": "2021-01-21T20:39:47.7013883Z",
-        "x-ms-file-creation-time": "2021-01-21T20:39:47.7013883Z",
+        "x-ms-file-change-time": "2021-01-26T19:30:56.1934479Z",
+        "x-ms-file-creation-time": "2021-01-26T19:30:56.1934479Z",
         "x-ms-file-id": "11529285414812647424",
-        "x-ms-file-last-write-time": "2021-01-21T20:39:47.7013883Z",
+        "x-ms-file-last-write-time": "2021-01-26T19:30:56.1934479Z",
         "x-ms-file-parent-id": "13835128424026341376",
         "x-ms-file-permission-key": "4010187179898695473*11459378189709739967",
-        "x-ms-request-id": "e277d3dd-601a-006f-6635-f0d031000000",
+        "x-ms-request-id": "ec1edcc7-101a-0017-0519-f473c9000000",
         "x-ms-request-server-encrypted": "true",
         "x-ms-version": "2020-06-12"
       },
       "ResponseBody": []
     },
     {
-      "RequestUri": "https://seanmcccanary3.file.core.windows.net/test-share-ad3b4756-4ed3-be75-2a44-c3d0c754242a/test-directory-c15e9fce-caf6-5c20-a566-bcbcdcf6c876/test-file-1c890622-2ef8-0130-3430-a6f89c9cdf48?comp=range",
+      "RequestUri": "https://seanmcccanary3.file.core.windows.net/test-share-82ec65b0-1ce0-12f2-85fd-8635ccc013ac/test-directory-0a57ee3c-01cd-b484-0567-bd2ee6c885fb/test-file-c04204a1-9119-61e7-d59b-81992afbb894?comp=range",
       "RequestMethod": "PUT",
       "RequestHeaders": {
         "Accept": "application/xml",
         "Authorization": "Sanitized",
         "Content-Length": "1024",
         "Content-Type": "application/octet-stream",
-        "traceparent": "00-07b0ccc432298745a566dfece3de2da4-54f2f53dfc41b844-00",
-        "User-Agent": [
-          "azsdk-net-Storage.Files.Shares/12.7.0-alpha.20210121.1",
-          "(.NET 5.0.2; Microsoft Windows 10.0.19042)"
-        ],
-        "x-ms-client-request-id": "a87af3e6-7bd8-376e-ced7-7d4b7ebbf181",
-        "x-ms-date": "Thu, 21 Jan 2021 20:39:48 GMT",
+        "traceparent": "00-77e84d26c1806a4c9f2d0599a8ab682c-b07c8c3e728c934b-00",
+        "User-Agent": [
+          "azsdk-net-Storage.Files.Shares/12.7.0-alpha.20210126.1",
+          "(.NET 5.0.2; Microsoft Windows 10.0.19042)"
+        ],
+        "x-ms-client-request-id": "271fa900-2734-f47c-615e-93c857755fe8",
+        "x-ms-date": "Tue, 26 Jan 2021 19:30:57 GMT",
         "x-ms-range": "bytes=0-1023",
         "x-ms-return-client-request-id": "true",
         "x-ms-version": "2020-06-12",
         "x-ms-write": "update"
       },
-      "RequestBody": "EwawLy4nFEB3KQAPvKkm6zdAilojTvc6KzCYWEbLxrGQTOxq6\u002B2B1\u002B77uZnvaJ\u002BkD90sRXcLjsQPdQT9j7v5rGJPfm\u002B8u/9Kv7NsKJRdS8KQ80lonoE5hb0nWnXpg0gyAQ02n\u002Bkv51Td4obDnmUwsipBbJtykA7hFfmxlWCJYDtrOSaHJqvZYAz1irv6duZY96hLpxesv3H\u002BVYnwflLzVIJKWGU/qIt\u002BaAuPfQVT5p8TWZ24Prkkvnq1idEh6OK5ATY5sB2BGE4dzT8LHUFrqm/q3CS1OhXJJZrqiR\u002B6XH8o1nvOGjWCkkBOmnB5GaA4St5hNwy\u002BBMchcIqClo8uY3C/4kfFnJA5Z0rjZp\u002BlTwz5sT9BWCRzatK0raqr//uxIDf/ujZZc61NJ8/B250neyB9iOVQ7QpMTHh1EO7mjmhPMUZopZXWoD6R8zFVsY40jTGJLXYWYTIts22\u002B5GK\u002BZ5hncqlXv9aLp\u002BimvvnZ9prpQYO9XGHxOdATOvEnF7vb0oyY7T/l3M5b/YWOb6I5VLzS1KPfAQo3djnZRITkZI8sy\u002BttQAhaBGS1YV/bY8kt2uY1VEIY/NGBYXcGC5hJdpn2YaO3yxOzeNA\u002BKZ\u002BrXBJvrGmdrw9MFM4a7N\u002BQVPjMa\u002BvF5QEldQ7Sgdxy2dIy1QRll18urMeKqUzVnd80IyPXcr605ncQSTZbyy4z2jr76BbaK7yYnb8kOzu1UNgvnl64mmcUfe\u002BNVE4p0\u002BGYV84R2bXIWvdnP9T\u002BkKs7W/hdKyzQej/T52onTNdub8rei\u002BNto3cjZkRmUVuSFe1DUvhVzKe0yNyPPvJKoQ0f\u002BM8JIATHzriBOcXoaSnkQNF84/rfGKMjKsMH3mSF2MU3R1iLifXpfIQ/1JLiy16zqv4gzr0SP\u002BAs5vZBwPBT/GAAsSHRWbfbkmd2n0QQQV5kVDNmZAoHJAh3XqL/qLyT7Ncx4Rk84VFGRTtWnKCbHKWX3Gu87ZdW\u002BI0ZWfoU3Oqr4rNs3l9FJ3LiHx/OsYho3EL8aMtQ1/9A2uiMI4hXMmhRqrnsLj1GUrT52s14iEcEsXy3F3MeWwu0LAR2uATpiu22fAbOe60FthYXVvwxx1Khh3ELnxr1Mk\u002BuOAI50JmvEE/gwQtANjbPsmFdBwQOgmSx1DCT3evSwUq3H0KrzOZ8Z0asUQZGYFA6PO25lypKoLadh/toGzJkDQDBiRb0I\u002BV74Z\u002B\u002BYTBea3TgWKH9GSofbH\u002BMDUXqE0sUSEQGhdY6RhgIPraLiz6FPxuHiMKQZ/TVoR2XZxWgkM1TqhnsV\u002BWdphKI9dt0lOBABs4pY4uJg\u002BBQMOS5ot4CaK7oN\u002BElmOc16eKwCHIYYQw8V2BHdixCyg==",
-      "StatusCode": 201,
-      "ResponseHeaders": {
-        "Content-Length": "0",
-        "Content-MD5": "0HDT/ImidgjH\u002BF15iVIr/A==",
-        "Date": "Thu, 21 Jan 2021 20:39:46 GMT",
-        "ETag": "\u00220x8D8BE4CB17EA5A0\u0022",
-        "Last-Modified": "Thu, 21 Jan 2021 20:39:47 GMT",
-        "Server": [
-          "Windows-Azure-File/1.0",
-          "Microsoft-HTTPAPI/2.0"
-        ],
-        "x-ms-client-request-id": "a87af3e6-7bd8-376e-ced7-7d4b7ebbf181",
-        "x-ms-request-id": "e277d3de-601a-006f-6735-f0d031000000",
+      "RequestBody": "Z6m19xH4dS24Qdt\u002Bw4M/1PwPZNA8pi8ygF0bdbuqbWveVKs3D8LVT3IumLW8wzA6IdBWWxMKO8B5g3a03QBxDdRvn2/XCMQ6ORVdDg16dr0t4VPrVBFY0xjqvYxLIXFyvIrgTCPAYhgLGyH9rSyy/w25hvyshrnDF8xX7Es47hik61GDmSmZbH473zjvWibsN75/kpp1xTbQHDVXaXXN0y0JWcLaL2bjHxp9caaB1L2ma7WMuVx\u002BLyUbsnzzQgMIbQwL5gBkEQdYm3N/91SPT0h4sP7AQBnRiiqcv33p8NwWdQSadu68QlmtNB3o/jfRi2I0e5IERyzyOlvWx1KKbqqWaYJQ9dhavG6kEwv76IvyyjMbtXVKES3XpzyS5XoHIsZyUpW1gZaJ2r8jYDQg9lLQ5P0eb7g1TFdVeE6cx9bznPBFiJX2PEmdkdu2JrH4trDqwgF96bMNPQY\u002BYAhH7RLoL8ND22282qezgd3dfyWlXMKdsgXVdrM8OEuPt9xAVaTJzfbutdtCLudayWfVML3gmARGqjoME7kPBqIiLCLKcyw5FLIut6bmWoQde6xMZgiOrx/X\u002BappvLo93q44IAHFj1Y7nBwKsuBdYE\u002B275cNw6Cak30C83mB0Ff38dn4rTmCWOxVEMrsg/w/eplas80iMBsOno2EwpzduszEE8EGZbIWM5art7LVrhCAwnjfJh2K1cC\u002B6g\u002Bs/pVQeFX\u002BJ3A7OBTnRH82dnloOO99AwAj/ZSuOT0ASHuiaTUBWz5d14afRIpk9\u002BGdVF5HVbEgL/qVLHvBT\u002B4yO\u002B\u002BZRdtJNBs6C2Fp3b91vwWzEeXfuPPJgjo6bC7Dm4eYbQiayrIFUx9DDUpPt1E7H211Dj4IU4P8z8OhDsjsd2/Z0HC22/RTrb3Gm6uoesro/0zBTY1JkBmFnfruZEVXV5XadubhhER4IWGBQrfYVFX4uA97KinikEBWMT36ZEh4bkQVzQPkBnsISCssx01hrUml9qs12yxr\u002BOWlilMHfrwYCdNzwoZRE7GTcuL\u002Btsjy9IPzVG6cQpIXqdUePnwnAcluE7567urCU\u002BL5omlKbUEcspXPEylOfMdAWxixM9U1bHEYj6MKeAaZMAGMop8pzTyTAYvmWO6gIJf3OZPRESANxDb3Mt6eEjqPNuIowtknFo3cHjFJThODeG4MEj9yxx/hf95pMpte9O9RVyELd1690CIF9fPvw3UidLlvkv/6HW7CR0P7veTyfilB9/fydwAQTkIcbNIs8rtoR77h7mHvVjqzSDAbwRI9E3bJrct9L/y5XkO93bCbllWHk3UmEY/HUaG9Py7Q9Y0v31lcYkTw6hfBKI8dMnmJF7Lbky6cFgLmAlsqwA==",
+      "StatusCode": 201,
+      "ResponseHeaders": {
+        "Content-Length": "0",
+        "Content-MD5": "CpfgXgjm4/l07BYuHfJ91Q==",
+        "Date": "Tue, 26 Jan 2021 19:30:56 GMT",
+        "ETag": "\u00220x8D8C230E6FDC5FA\u0022",
+        "Last-Modified": "Tue, 26 Jan 2021 19:30:56 GMT",
+        "Server": [
+          "Windows-Azure-File/1.0",
+          "Microsoft-HTTPAPI/2.0"
+        ],
+        "x-ms-client-request-id": "271fa900-2734-f47c-615e-93c857755fe8",
+        "x-ms-request-id": "ec1edcc9-101a-0017-0719-f473c9000000",
         "x-ms-request-server-encrypted": "true",
         "x-ms-version": "2020-06-12"
       },
       "ResponseBody": []
     },
     {
-      "RequestUri": "https://seanmcccanary3.file.core.windows.net/test-share-ad3b4756-4ed3-be75-2a44-c3d0c754242a/test-directory-c15e9fce-caf6-5c20-a566-bcbcdcf6c876/test-file-1c890622-2ef8-0130-3430-a6f89c9cdf48",
-      "RequestMethod": "PUT",
-      "RequestHeaders": {
-        "Accept": "application/xml",
-        "Authorization": "Sanitized",
-        "traceparent": "00-915454e7153f834fa853efb7412fab56-44f1b79c19a3a24d-00",
-        "User-Agent": [
-          "azsdk-net-Storage.Files.Shares/12.7.0-alpha.20210121.1",
-          "(.NET 5.0.2; Microsoft Windows 10.0.19042)"
-        ],
-        "x-ms-client-request-id": "8261f23b-9ab2-abf2-ca65-582966b8b5ca",
-        "x-ms-copy-source": "https://seanmcccanary3.file.core.windows.net/test-share-ad3b4756-4ed3-be75-2a44-c3d0c754242a/test-directory-c15e9fce-caf6-5c20-a566-bcbcdcf6c876/test-file-1c890622-2ef8-0130-3430-a6f89c9cdf48",
-        "x-ms-date": "Thu, 21 Jan 2021 20:39:48 GMT",
+      "RequestUri": "https://seanmcccanary3.file.core.windows.net/test-share-82ec65b0-1ce0-12f2-85fd-8635ccc013ac/test-directory-0a57ee3c-01cd-b484-0567-bd2ee6c885fb/test-file-c04204a1-9119-61e7-d59b-81992afbb894",
+      "RequestMethod": "PUT",
+      "RequestHeaders": {
+        "Accept": "application/xml",
+        "Authorization": "Sanitized",
+        "traceparent": "00-0c98a0e1f5799448b14b4ab410e17ef5-ecfc84e8557a844e-00",
+        "User-Agent": [
+          "azsdk-net-Storage.Files.Shares/12.7.0-alpha.20210126.1",
+          "(.NET 5.0.2; Microsoft Windows 10.0.19042)"
+        ],
+        "x-ms-client-request-id": "58e619b1-023c-c88b-50f4-0857f936ffc9",
+        "x-ms-copy-source": "https://seanmcccanary3.file.core.windows.net/test-share-82ec65b0-1ce0-12f2-85fd-8635ccc013ac/test-directory-0a57ee3c-01cd-b484-0567-bd2ee6c885fb/test-file-c04204a1-9119-61e7-d59b-81992afbb894",
+        "x-ms-date": "Tue, 26 Jan 2021 19:30:57 GMT",
         "x-ms-file-attributes": "ReadOnly|Archive",
         "x-ms-file-creation-time": "2019-08-15T05:15:25.0600000Z",
         "x-ms-file-last-write-time": "2019-08-26T05:15:25.0600000Z",
@@ -325,39 +315,34 @@
       "StatusCode": 202,
       "ResponseHeaders": {
         "Content-Length": "0",
-        "Date": "Thu, 21 Jan 2021 20:39:47 GMT",
-        "ETag": "\u00220x8D8BE4CB18EFC41\u0022",
-        "Last-Modified": "Thu, 21 Jan 2021 20:39:47 GMT",
-        "Server": [
-          "Windows-Azure-File/1.0",
-          "Microsoft-HTTPAPI/2.0"
-        ],
-        "x-ms-client-request-id": "8261f23b-9ab2-abf2-ca65-582966b8b5ca",
-        "x-ms-copy-id": "7d1cc7c3-7a65-4401-84f0-4bac7ae7d2a7",
+        "Date": "Tue, 26 Jan 2021 19:30:56 GMT",
+        "ETag": "\u00220x8D8C230E75719D0\u0022",
+        "Last-Modified": "Tue, 26 Jan 2021 19:30:56 GMT",
+        "Server": [
+          "Windows-Azure-File/1.0",
+          "Microsoft-HTTPAPI/2.0"
+        ],
+        "x-ms-client-request-id": "58e619b1-023c-c88b-50f4-0857f936ffc9",
+        "x-ms-copy-id": "75075aa9-132b-4df8-8d40-73738f77ca3b",
         "x-ms-copy-status": "success",
-<<<<<<< HEAD
-        "x-ms-request-id": "c9ef6362-f01a-0012-4b37-f3e9eb000000",
-        "x-ms-version": "2020-06-12"
-=======
-        "x-ms-request-id": "e277d3e0-601a-006f-6835-f0d031000000",
-        "x-ms-version": "2020-04-08"
->>>>>>> ac24a13f
-      },
-      "ResponseBody": []
-    },
-    {
-      "RequestUri": "https://seanmcccanary3.file.core.windows.net/test-share-ad3b4756-4ed3-be75-2a44-c3d0c754242a/test-directory-c15e9fce-caf6-5c20-a566-bcbcdcf6c876/test-file-1c890622-2ef8-0130-3430-a6f89c9cdf48",
+        "x-ms-request-id": "ec1edccb-101a-0017-0819-f473c9000000",
+        "x-ms-version": "2020-06-12"
+      },
+      "ResponseBody": []
+    },
+    {
+      "RequestUri": "https://seanmcccanary3.file.core.windows.net/test-share-82ec65b0-1ce0-12f2-85fd-8635ccc013ac/test-directory-0a57ee3c-01cd-b484-0567-bd2ee6c885fb/test-file-c04204a1-9119-61e7-d59b-81992afbb894",
       "RequestMethod": "HEAD",
       "RequestHeaders": {
         "Accept": "application/xml",
         "Authorization": "Sanitized",
-        "traceparent": "00-498747071962484ab546750840b331c6-df5ffcf458ad0b4a-00",
-        "User-Agent": [
-          "azsdk-net-Storage.Files.Shares/12.7.0-alpha.20210121.1",
-          "(.NET 5.0.2; Microsoft Windows 10.0.19042)"
-        ],
-        "x-ms-client-request-id": "8b0f4028-6f5a-0ccf-7a0e-2296670a9e26",
-        "x-ms-date": "Thu, 21 Jan 2021 20:39:48 GMT",
+        "traceparent": "00-ff51492badac68429ad867cca591d495-267a327939dbae4b-00",
+        "User-Agent": [
+          "azsdk-net-Storage.Files.Shares/12.7.0-alpha.20210126.1",
+          "(.NET 5.0.2; Microsoft Windows 10.0.19042)"
+        ],
+        "x-ms-client-request-id": "3d1654d9-078f-c2ac-9e5d-a34a1e0fab44",
+        "x-ms-date": "Tue, 26 Jan 2021 19:30:57 GMT",
         "x-ms-return-client-request-id": "true",
         "x-ms-version": "2020-06-12"
       },
@@ -366,22 +351,22 @@
       "ResponseHeaders": {
         "Content-Length": "1048576",
         "Content-Type": "application/octet-stream",
-        "Date": "Thu, 21 Jan 2021 20:39:47 GMT",
-        "ETag": "\u00220x8D8BE4CB18EFC41\u0022",
-        "Last-Modified": "Thu, 21 Jan 2021 20:39:47 GMT",
+        "Date": "Tue, 26 Jan 2021 19:30:56 GMT",
+        "ETag": "\u00220x8D8C230E75719D0\u0022",
+        "Last-Modified": "Tue, 26 Jan 2021 19:30:56 GMT",
         "Server": [
           "Windows-Azure-File/1.0",
           "Microsoft-HTTPAPI/2.0"
         ],
         "Vary": "Origin",
-        "x-ms-client-request-id": "8b0f4028-6f5a-0ccf-7a0e-2296670a9e26",
-        "x-ms-copy-completion-time": "Thu, 21 Jan 2021 20:39:47 GMT",
-        "x-ms-copy-id": "7d1cc7c3-7a65-4401-84f0-4bac7ae7d2a7",
+        "x-ms-client-request-id": "3d1654d9-078f-c2ac-9e5d-a34a1e0fab44",
+        "x-ms-copy-completion-time": "Tue, 26 Jan 2021 19:30:56 GMT",
+        "x-ms-copy-id": "75075aa9-132b-4df8-8d40-73738f77ca3b",
         "x-ms-copy-progress": "1048576/1048576",
-        "x-ms-copy-source": "https://seanmcccanary3.file.core.windows.net/test-share-ad3b4756-4ed3-be75-2a44-c3d0c754242a/test-directory-c15e9fce-caf6-5c20-a566-bcbcdcf6c876/test-file-1c890622-2ef8-0130-3430-a6f89c9cdf48",
+        "x-ms-copy-source": "https://seanmcccanary3.file.core.windows.net/test-share-82ec65b0-1ce0-12f2-85fd-8635ccc013ac/test-directory-0a57ee3c-01cd-b484-0567-bd2ee6c885fb/test-file-c04204a1-9119-61e7-d59b-81992afbb894",
         "x-ms-copy-status": "success",
         "x-ms-file-attributes": "ReadOnly | Archive",
-        "x-ms-file-change-time": "2021-01-21T20:39:47.8655041Z",
+        "x-ms-file-change-time": "2021-01-26T19:30:56.8389072Z",
         "x-ms-file-creation-time": "2019-08-15T05:15:25.0600000Z",
         "x-ms-file-id": "11529285414812647424",
         "x-ms-file-last-write-time": "2019-08-26T05:15:25.0600000Z",
@@ -389,7 +374,7 @@
         "x-ms-file-permission-key": "9019159817152516874*11459378189709739967",
         "x-ms-lease-state": "available",
         "x-ms-lease-status": "unlocked",
-        "x-ms-request-id": "e277d3e1-601a-006f-6935-f0d031000000",
+        "x-ms-request-id": "ec1edccc-101a-0017-0919-f473c9000000",
         "x-ms-server-encrypted": "true",
         "x-ms-type": "File",
         "x-ms-version": "2020-06-12"
@@ -397,18 +382,18 @@
       "ResponseBody": []
     },
     {
-      "RequestUri": "https://seanmcccanary3.file.core.windows.net/test-share-5d6768c3-1183-b0f4-e596-64830c7fe522?restype=share",
+      "RequestUri": "https://seanmcccanary3.file.core.windows.net/test-share-3a479ebf-85c4-bbaa-3adb-f6ce6bccbaea?restype=share",
       "RequestMethod": "DELETE",
       "RequestHeaders": {
         "Accept": "application/xml",
         "Authorization": "Sanitized",
-        "traceparent": "00-f48d54b074d54a48a8afcdcee53b52d5-127291e74e3f2045-00",
-        "User-Agent": [
-          "azsdk-net-Storage.Files.Shares/12.7.0-alpha.20210121.1",
-          "(.NET 5.0.2; Microsoft Windows 10.0.19042)"
-        ],
-        "x-ms-client-request-id": "25015f1a-29a8-2c70-dbd9-76360cdcbeb5",
-        "x-ms-date": "Thu, 21 Jan 2021 20:39:48 GMT",
+        "traceparent": "00-ad3b56f329831c45a21dec48c5cc3a30-d3bbe72cf3491c4d-00",
+        "User-Agent": [
+          "azsdk-net-Storage.Files.Shares/12.7.0-alpha.20210126.1",
+          "(.NET 5.0.2; Microsoft Windows 10.0.19042)"
+        ],
+        "x-ms-client-request-id": "a57ea3ca-c11f-cd3a-7b0e-dfd9ce5fbb32",
+        "x-ms-date": "Tue, 26 Jan 2021 19:30:57 GMT",
         "x-ms-delete-snapshots": "include",
         "x-ms-return-client-request-id": "true",
         "x-ms-version": "2020-06-12"
@@ -417,35 +402,30 @@
       "StatusCode": 202,
       "ResponseHeaders": {
         "Content-Length": "0",
-        "Date": "Thu, 21 Jan 2021 20:39:47 GMT",
-        "Server": [
-          "Windows-Azure-File/1.0",
-          "Microsoft-HTTPAPI/2.0"
-        ],
-        "x-ms-client-request-id": "25015f1a-29a8-2c70-dbd9-76360cdcbeb5",
-<<<<<<< HEAD
-        "x-ms-request-id": "c9ef6364-f01a-0012-4d37-f3e9eb000000",
-        "x-ms-version": "2020-06-12"
-=======
-        "x-ms-request-id": "e277d3e2-601a-006f-6a35-f0d031000000",
-        "x-ms-version": "2020-04-08"
->>>>>>> ac24a13f
-      },
-      "ResponseBody": []
-    },
-    {
-      "RequestUri": "https://seanmcccanary3.file.core.windows.net/test-share-ad3b4756-4ed3-be75-2a44-c3d0c754242a?restype=share",
+        "Date": "Tue, 26 Jan 2021 19:30:56 GMT",
+        "Server": [
+          "Windows-Azure-File/1.0",
+          "Microsoft-HTTPAPI/2.0"
+        ],
+        "x-ms-client-request-id": "a57ea3ca-c11f-cd3a-7b0e-dfd9ce5fbb32",
+        "x-ms-request-id": "ec1edccd-101a-0017-0a19-f473c9000000",
+        "x-ms-version": "2020-06-12"
+      },
+      "ResponseBody": []
+    },
+    {
+      "RequestUri": "https://seanmcccanary3.file.core.windows.net/test-share-82ec65b0-1ce0-12f2-85fd-8635ccc013ac?restype=share",
       "RequestMethod": "DELETE",
       "RequestHeaders": {
         "Accept": "application/xml",
         "Authorization": "Sanitized",
-        "traceparent": "00-243e80433923354b8ff432373c4e773a-d798d4a3269e2d44-00",
-        "User-Agent": [
-          "azsdk-net-Storage.Files.Shares/12.7.0-alpha.20210121.1",
-          "(.NET 5.0.2; Microsoft Windows 10.0.19042)"
-        ],
-        "x-ms-client-request-id": "087be25c-7908-9e7d-471c-641748c100a4",
-        "x-ms-date": "Thu, 21 Jan 2021 20:39:48 GMT",
+        "traceparent": "00-a1c56518d45f9f47bed814f2f70a97a7-6482353851c2f64e-00",
+        "User-Agent": [
+          "azsdk-net-Storage.Files.Shares/12.7.0-alpha.20210126.1",
+          "(.NET 5.0.2; Microsoft Windows 10.0.19042)"
+        ],
+        "x-ms-client-request-id": "7a8051e5-0691-7125-d3db-271c282d720f",
+        "x-ms-date": "Tue, 26 Jan 2021 19:30:57 GMT",
         "x-ms-delete-snapshots": "include",
         "x-ms-return-client-request-id": "true",
         "x-ms-version": "2020-06-12"
@@ -454,25 +434,20 @@
       "StatusCode": 202,
       "ResponseHeaders": {
         "Content-Length": "0",
-        "Date": "Thu, 21 Jan 2021 20:39:47 GMT",
-        "Server": [
-          "Windows-Azure-File/1.0",
-          "Microsoft-HTTPAPI/2.0"
-        ],
-        "x-ms-client-request-id": "087be25c-7908-9e7d-471c-641748c100a4",
-<<<<<<< HEAD
-        "x-ms-request-id": "c9ef6365-f01a-0012-4e37-f3e9eb000000",
-        "x-ms-version": "2020-06-12"
-=======
-        "x-ms-request-id": "e277d3e3-601a-006f-6b35-f0d031000000",
-        "x-ms-version": "2020-04-08"
->>>>>>> ac24a13f
+        "Date": "Tue, 26 Jan 2021 19:30:57 GMT",
+        "Server": [
+          "Windows-Azure-File/1.0",
+          "Microsoft-HTTPAPI/2.0"
+        ],
+        "x-ms-client-request-id": "7a8051e5-0691-7125-d3db-271c282d720f",
+        "x-ms-request-id": "ec1edcce-101a-0017-0b19-f473c9000000",
+        "x-ms-version": "2020-06-12"
       },
       "ResponseBody": []
     }
   ],
   "Variables": {
-    "RandomSeed": "2102544741",
+    "RandomSeed": "877964705",
     "Storage_TestConfigDefault": "ProductionTenant\nseanmcccanary3\nU2FuaXRpemVk\nhttps://seanmcccanary3.blob.core.windows.net\nhttps://seanmcccanary3.file.core.windows.net\nhttps://seanmcccanary3.queue.core.windows.net\nhttps://seanmcccanary3.table.core.windows.net\n\n\n\n\nhttps://seanmcccanary3-secondary.blob.core.windows.net\nhttps://seanmcccanary3-secondary.file.core.windows.net\nhttps://seanmcccanary3-secondary.queue.core.windows.net\nhttps://seanmcccanary3-secondary.table.core.windows.net\n\nSanitized\n\n\nCloud\nBlobEndpoint=https://seanmcccanary3.blob.core.windows.net/;QueueEndpoint=https://seanmcccanary3.queue.core.windows.net/;FileEndpoint=https://seanmcccanary3.file.core.windows.net/;BlobSecondaryEndpoint=https://seanmcccanary3-secondary.blob.core.windows.net/;QueueSecondaryEndpoint=https://seanmcccanary3-secondary.queue.core.windows.net/;FileSecondaryEndpoint=https://seanmcccanary3-secondary.file.core.windows.net/;AccountName=seanmcccanary3;AccountKey=Kg==;\nseanscope1"
   }
 }