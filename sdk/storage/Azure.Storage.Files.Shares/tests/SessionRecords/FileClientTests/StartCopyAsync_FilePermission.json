--- conflicted
+++ resolved
@@ -14,11 +14,7 @@
         "x-ms-client-request-id": "382c15f5-4894-98ba-4f26-00ee0258487b",
         "x-ms-date": "Wed, 16 Jun 2021 19:11:48 GMT",
         "x-ms-return-client-request-id": "true",
-<<<<<<< HEAD
-        "x-ms-version": "2020-12-06"
-=======
-        "x-ms-version": "2021-02-12"
->>>>>>> 7e782c87
+        "x-ms-version": "2021-02-12"
       },
       "RequestBody": null,
       "StatusCode": 201,
@@ -33,11 +29,7 @@
         ],
         "x-ms-client-request-id": "382c15f5-4894-98ba-4f26-00ee0258487b",
         "x-ms-request-id": "ee691a8a-601a-000d-1be3-621216000000",
-<<<<<<< HEAD
-        "x-ms-version": "2020-12-06"
-=======
-        "x-ms-version": "2021-02-12"
->>>>>>> 7e782c87
+        "x-ms-version": "2021-02-12"
       },
       "ResponseBody": []
     },
@@ -59,11 +51,7 @@
         "x-ms-file-last-write-time": "Now",
         "x-ms-file-permission": "Inherit",
         "x-ms-return-client-request-id": "true",
-<<<<<<< HEAD
-        "x-ms-version": "2020-12-06"
-=======
-        "x-ms-version": "2021-02-12"
->>>>>>> 7e782c87
+        "x-ms-version": "2021-02-12"
       },
       "RequestBody": null,
       "StatusCode": 201,
@@ -86,11 +74,7 @@
         "x-ms-file-permission-key": "17860367565182308406*11459378189709739967",
         "x-ms-request-id": "ee691a8d-601a-000d-1de3-621216000000",
         "x-ms-request-server-encrypted": "true",
-<<<<<<< HEAD
-        "x-ms-version": "2020-12-06"
-=======
-        "x-ms-version": "2021-02-12"
->>>>>>> 7e782c87
+        "x-ms-version": "2021-02-12"
       },
       "ResponseBody": []
     },
@@ -114,11 +98,7 @@
         "x-ms-file-permission": "Inherit",
         "x-ms-return-client-request-id": "true",
         "x-ms-type": "file",
-<<<<<<< HEAD
-        "x-ms-version": "2020-12-06"
-=======
-        "x-ms-version": "2021-02-12"
->>>>>>> 7e782c87
+        "x-ms-version": "2021-02-12"
       },
       "RequestBody": null,
       "StatusCode": 201,
@@ -141,11 +121,7 @@
         "x-ms-file-permission-key": "4010187179898695473*11459378189709739967",
         "x-ms-request-id": "ee691a90-601a-000d-20e3-621216000000",
         "x-ms-request-server-encrypted": "true",
-<<<<<<< HEAD
-        "x-ms-version": "2020-12-06"
-=======
-        "x-ms-version": "2021-02-12"
->>>>>>> 7e782c87
+        "x-ms-version": "2021-02-12"
       },
       "ResponseBody": []
     },
@@ -163,11 +139,7 @@
         "x-ms-client-request-id": "095b9081-f6a4-fd39-a52b-bb53ca846b06",
         "x-ms-date": "Wed, 16 Jun 2021 19:11:48 GMT",
         "x-ms-return-client-request-id": "true",
-<<<<<<< HEAD
-        "x-ms-version": "2020-12-06"
-=======
-        "x-ms-version": "2021-02-12"
->>>>>>> 7e782c87
+        "x-ms-version": "2021-02-12"
       },
       "RequestBody": null,
       "StatusCode": 201,
@@ -182,11 +154,7 @@
         ],
         "x-ms-client-request-id": "095b9081-f6a4-fd39-a52b-bb53ca846b06",
         "x-ms-request-id": "ee691a93-601a-000d-23e3-621216000000",
-<<<<<<< HEAD
-        "x-ms-version": "2020-12-06"
-=======
-        "x-ms-version": "2021-02-12"
->>>>>>> 7e782c87
+        "x-ms-version": "2021-02-12"
       },
       "ResponseBody": []
     },
@@ -208,11 +176,7 @@
         "x-ms-file-last-write-time": "Now",
         "x-ms-file-permission": "Inherit",
         "x-ms-return-client-request-id": "true",
-<<<<<<< HEAD
-        "x-ms-version": "2020-12-06"
-=======
-        "x-ms-version": "2021-02-12"
->>>>>>> 7e782c87
+        "x-ms-version": "2021-02-12"
       },
       "RequestBody": null,
       "StatusCode": 201,
@@ -235,11 +199,7 @@
         "x-ms-file-permission-key": "17860367565182308406*11459378189709739967",
         "x-ms-request-id": "ee691a95-601a-000d-24e3-621216000000",
         "x-ms-request-server-encrypted": "true",
-<<<<<<< HEAD
-        "x-ms-version": "2020-12-06"
-=======
-        "x-ms-version": "2021-02-12"
->>>>>>> 7e782c87
+        "x-ms-version": "2021-02-12"
       },
       "ResponseBody": []
     },
@@ -263,11 +223,7 @@
         "x-ms-file-permission": "Inherit",
         "x-ms-return-client-request-id": "true",
         "x-ms-type": "file",
-<<<<<<< HEAD
-        "x-ms-version": "2020-12-06"
-=======
-        "x-ms-version": "2021-02-12"
->>>>>>> 7e782c87
+        "x-ms-version": "2021-02-12"
       },
       "RequestBody": null,
       "StatusCode": 201,
@@ -290,11 +246,7 @@
         "x-ms-file-permission-key": "4010187179898695473*11459378189709739967",
         "x-ms-request-id": "ee691a99-601a-000d-26e3-621216000000",
         "x-ms-request-server-encrypted": "true",
-<<<<<<< HEAD
-        "x-ms-version": "2020-12-06"
-=======
-        "x-ms-version": "2021-02-12"
->>>>>>> 7e782c87
+        "x-ms-version": "2021-02-12"
       },
       "ResponseBody": []
     },
@@ -315,11 +267,7 @@
         "x-ms-date": "Wed, 16 Jun 2021 19:11:48 GMT",
         "x-ms-range": "bytes=0-1023",
         "x-ms-return-client-request-id": "true",
-<<<<<<< HEAD
-        "x-ms-version": "2020-12-06",
-=======
         "x-ms-version": "2021-02-12",
->>>>>>> 7e782c87
         "x-ms-write": "update"
       },
       "RequestBody": "Z6m19xH4dS24Qdt\u002Bw4M/1PwPZNA8pi8ygF0bdbuqbWveVKs3D8LVT3IumLW8wzA6IdBWWxMKO8B5g3a03QBxDdRvn2/XCMQ6ORVdDg16dr0t4VPrVBFY0xjqvYxLIXFyvIrgTCPAYhgLGyH9rSyy/w25hvyshrnDF8xX7Es47hik61GDmSmZbH473zjvWibsN75/kpp1xTbQHDVXaXXN0y0JWcLaL2bjHxp9caaB1L2ma7WMuVx\u002BLyUbsnzzQgMIbQwL5gBkEQdYm3N/91SPT0h4sP7AQBnRiiqcv33p8NwWdQSadu68QlmtNB3o/jfRi2I0e5IERyzyOlvWx1KKbqqWaYJQ9dhavG6kEwv76IvyyjMbtXVKES3XpzyS5XoHIsZyUpW1gZaJ2r8jYDQg9lLQ5P0eb7g1TFdVeE6cx9bznPBFiJX2PEmdkdu2JrH4trDqwgF96bMNPQY\u002BYAhH7RLoL8ND22282qezgd3dfyWlXMKdsgXVdrM8OEuPt9xAVaTJzfbutdtCLudayWfVML3gmARGqjoME7kPBqIiLCLKcyw5FLIut6bmWoQde6xMZgiOrx/X\u002BappvLo93q44IAHFj1Y7nBwKsuBdYE\u002B275cNw6Cak30C83mB0Ff38dn4rTmCWOxVEMrsg/w/eplas80iMBsOno2EwpzduszEE8EGZbIWM5art7LVrhCAwnjfJh2K1cC\u002B6g\u002Bs/pVQeFX\u002BJ3A7OBTnRH82dnloOO99AwAj/ZSuOT0ASHuiaTUBWz5d14afRIpk9\u002BGdVF5HVbEgL/qVLHvBT\u002B4yO\u002B\u002BZRdtJNBs6C2Fp3b91vwWzEeXfuPPJgjo6bC7Dm4eYbQiayrIFUx9DDUpPt1E7H211Dj4IU4P8z8OhDsjsd2/Z0HC22/RTrb3Gm6uoesro/0zBTY1JkBmFnfruZEVXV5XadubhhER4IWGBQrfYVFX4uA97KinikEBWMT36ZEh4bkQVzQPkBnsISCssx01hrUml9qs12yxr\u002BOWlilMHfrwYCdNzwoZRE7GTcuL\u002Btsjy9IPzVG6cQpIXqdUePnwnAcluE7567urCU\u002BL5omlKbUEcspXPEylOfMdAWxixM9U1bHEYj6MKeAaZMAGMop8pzTyTAYvmWO6gIJf3OZPRESANxDb3Mt6eEjqPNuIowtknFo3cHjFJThODeG4MEj9yxx/hf95pMpte9O9RVyELd1690CIF9fPvw3UidLlvkv/6HW7CR0P7veTyfilB9/fydwAQTkIcbNIs8rtoR77h7mHvVjqzSDAbwRI9E3bJrct9L/y5XkO93bCbllWHk3UmEY/HUaG9Py7Q9Y0v31lcYkTw6hfBKI8dMnmJF7Lbky6cFgLmAlsqwA==",
@@ -337,11 +285,7 @@
         "x-ms-client-request-id": "271fa900-2734-f47c-615e-93c857755fe8",
         "x-ms-request-id": "ee691a9a-601a-000d-27e3-621216000000",
         "x-ms-request-server-encrypted": "true",
-<<<<<<< HEAD
-        "x-ms-version": "2020-12-06"
-=======
-        "x-ms-version": "2021-02-12"
->>>>>>> 7e782c87
+        "x-ms-version": "2021-02-12"
       },
       "ResponseBody": []
     },
@@ -365,11 +309,7 @@
         "x-ms-file-permission": "O:S-1-5-21-2127521184-1604012920-1887927527-21560751G:S-1-5-21-2127521184-1604012920-1887927527-513D:AI(A;;FA;;;SY)(A;;FA;;;BA)(A;;0x1200a9;;;S-1-5-21-397955417-626881126-188441444-3053964)",
         "x-ms-file-permission-copy-mode": "override",
         "x-ms-return-client-request-id": "true",
-<<<<<<< HEAD
-        "x-ms-version": "2020-12-06"
-=======
-        "x-ms-version": "2021-02-12"
->>>>>>> 7e782c87
+        "x-ms-version": "2021-02-12"
       },
       "RequestBody": null,
       "StatusCode": 202,
@@ -386,11 +326,7 @@
         "x-ms-copy-id": "edc89b78-2193-4bea-adb5-8ea60d795701",
         "x-ms-copy-status": "success",
         "x-ms-request-id": "ee691a9d-601a-000d-2ae3-621216000000",
-<<<<<<< HEAD
-        "x-ms-version": "2020-12-06"
-=======
-        "x-ms-version": "2021-02-12"
->>>>>>> 7e782c87
+        "x-ms-version": "2021-02-12"
       },
       "ResponseBody": []
     },
@@ -408,11 +344,7 @@
         "x-ms-client-request-id": "3d1654d9-078f-c2ac-9e5d-a34a1e0fab44",
         "x-ms-date": "Wed, 16 Jun 2021 19:11:48 GMT",
         "x-ms-return-client-request-id": "true",
-<<<<<<< HEAD
-        "x-ms-version": "2020-12-06"
-=======
-        "x-ms-version": "2021-02-12"
->>>>>>> 7e782c87
+        "x-ms-version": "2021-02-12"
       },
       "RequestBody": null,
       "StatusCode": 200,
@@ -444,11 +376,7 @@
         "x-ms-request-id": "ee691a9f-601a-000d-2ce3-621216000000",
         "x-ms-server-encrypted": "true",
         "x-ms-type": "File",
-<<<<<<< HEAD
-        "x-ms-version": "2020-12-06"
-=======
-        "x-ms-version": "2021-02-12"
->>>>>>> 7e782c87
+        "x-ms-version": "2021-02-12"
       },
       "ResponseBody": []
     },
@@ -467,11 +395,7 @@
         "x-ms-date": "Wed, 16 Jun 2021 19:11:49 GMT",
         "x-ms-delete-snapshots": "include",
         "x-ms-return-client-request-id": "true",
-<<<<<<< HEAD
-        "x-ms-version": "2020-12-06"
-=======
-        "x-ms-version": "2021-02-12"
->>>>>>> 7e782c87
+        "x-ms-version": "2021-02-12"
       },
       "RequestBody": null,
       "StatusCode": 202,
@@ -484,11 +408,7 @@
         ],
         "x-ms-client-request-id": "a57ea3ca-c11f-cd3a-7b0e-dfd9ce5fbb32",
         "x-ms-request-id": "ee691aa1-601a-000d-2ee3-621216000000",
-<<<<<<< HEAD
-        "x-ms-version": "2020-12-06"
-=======
-        "x-ms-version": "2021-02-12"
->>>>>>> 7e782c87
+        "x-ms-version": "2021-02-12"
       },
       "ResponseBody": []
     },
@@ -507,11 +427,7 @@
         "x-ms-date": "Wed, 16 Jun 2021 19:11:49 GMT",
         "x-ms-delete-snapshots": "include",
         "x-ms-return-client-request-id": "true",
-<<<<<<< HEAD
-        "x-ms-version": "2020-12-06"
-=======
-        "x-ms-version": "2021-02-12"
->>>>>>> 7e782c87
+        "x-ms-version": "2021-02-12"
       },
       "RequestBody": null,
       "StatusCode": 202,
@@ -524,11 +440,7 @@
         ],
         "x-ms-client-request-id": "7a8051e5-0691-7125-d3db-271c282d720f",
         "x-ms-request-id": "ee691aa2-601a-000d-2fe3-621216000000",
-<<<<<<< HEAD
-        "x-ms-version": "2020-12-06"
-=======
-        "x-ms-version": "2021-02-12"
->>>>>>> 7e782c87
+        "x-ms-version": "2021-02-12"
       },
       "ResponseBody": []
     }
