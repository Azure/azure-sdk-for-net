--- conflicted
+++ resolved
@@ -1,21 +1,17 @@
 {
   "Entries": [
     {
-      "RequestUri": "http://seanstagetest.file.core.windows.net/test-share-2d49d9ab-d10f-a8da-7d8b-db1937e478ff?restype=share",
+      "RequestUri": "http://seanstagetest.file.core.windows.net/test-share-bb4551a2-681f-2f75-ab95-2aab6a81944a?restype=share",
       "RequestMethod": "PUT",
       "RequestHeaders": {
         "Authorization": "Sanitized",
-        "traceparent": "00-d1de26edae1fda4fb35d8f7191d6dc6b-b7a2cadfa1ae6d47-00",
+        "traceparent": "00-fbd43d4b1371e847b3b8af68955bd3b9-9b4fc6085bdad546-00",
         "User-Agent": [
-<<<<<<< HEAD
-          "azsdk-net-Storage.Files.Shares/12.0.0-dev.20191205.1+4f14c4315f17fbbc59c93c6819467b6f15d7008f",
-=======
-          "azsdk-net-Storage.Files.Shares/12.0.0-dev.20191211.1\u002B899431c003876eb9b26cefd8e8a37e7f27f82ced",
->>>>>>> 5e20a7a1
+          "azsdk-net-Storage.Files.Shares/12.0.0-dev.20191211.1\u002B2accb37068f0a0c9382fa117525bb968c5397cf7",
           "(.NET Core 4.6.28008.01; Microsoft Windows 10.0.18363 )"
         ],
-        "x-ms-client-request-id": "369a9247-7c7a-c9f8-4e2e-b8bd605eb306",
-        "x-ms-date": "Wed, 11 Dec 2019 20:39:43 GMT",
+        "x-ms-client-request-id": "e688d7e1-d147-f047-4c50-b988c39cc8a2",
+        "x-ms-date": "Wed, 11 Dec 2019 23:07:19 GMT",
         "x-ms-return-client-request-id": "true",
         "x-ms-version": "2019-07-07"
       },
@@ -23,41 +19,31 @@
       "StatusCode": 201,
       "ResponseHeaders": {
         "Content-Length": "0",
-<<<<<<< HEAD
-        "Date": "Fri, 06 Dec 2019 00:27:08 GMT",
-        "ETag": "\"0x8D779E3077EF2A1\"",
-        "Last-Modified": "Fri, 06 Dec 2019 00:27:08 GMT",
-=======
-        "Date": "Wed, 11 Dec 2019 20:39:43 GMT",
-        "ETag": "\u00220x8D77E7A40D82C70\u0022",
-        "Last-Modified": "Wed, 11 Dec 2019 20:39:43 GMT",
->>>>>>> 5e20a7a1
+        "Date": "Wed, 11 Dec 2019 23:07:18 GMT",
+        "ETag": "\u00220x8D77E8EDF45B13B\u0022",
+        "Last-Modified": "Wed, 11 Dec 2019 23:07:19 GMT",
         "Server": [
           "Windows-Azure-File/1.0",
           "Microsoft-HTTPAPI/2.0"
         ],
-        "x-ms-client-request-id": "369a9247-7c7a-c9f8-4e2e-b8bd605eb306",
-        "x-ms-request-id": "ef3e3f98-c01a-0019-3263-b01280000000",
+        "x-ms-client-request-id": "e688d7e1-d147-f047-4c50-b988c39cc8a2",
+        "x-ms-request-id": "01ef11f3-d01a-0015-5177-b08588000000",
         "x-ms-version": "2019-07-07"
       },
       "ResponseBody": []
     },
     {
-      "RequestUri": "http://seanstagetest.file.core.windows.net/test-share-2d49d9ab-d10f-a8da-7d8b-db1937e478ff/test-directory-cf4b4c37-cd97-4de6-a12d-d09accbfcb3e?restype=directory",
+      "RequestUri": "http://seanstagetest.file.core.windows.net/test-share-bb4551a2-681f-2f75-ab95-2aab6a81944a/test-directory-77955fda-89a2-93a1-cc96-8fe9bb188f1a?restype=directory",
       "RequestMethod": "PUT",
       "RequestHeaders": {
         "Authorization": "Sanitized",
-        "traceparent": "00-b62b98a2b92c3f4fbbe0ac2f3dfc33b8-53402fa1c9568045-00",
+        "traceparent": "00-b3232e4bb97bff418a215e008dece883-702b18839047f042-00",
         "User-Agent": [
-<<<<<<< HEAD
-          "azsdk-net-Storage.Files.Shares/12.0.0-dev.20191205.1+4f14c4315f17fbbc59c93c6819467b6f15d7008f",
-=======
-          "azsdk-net-Storage.Files.Shares/12.0.0-dev.20191211.1\u002B899431c003876eb9b26cefd8e8a37e7f27f82ced",
->>>>>>> 5e20a7a1
+          "azsdk-net-Storage.Files.Shares/12.0.0-dev.20191211.1\u002B2accb37068f0a0c9382fa117525bb968c5397cf7",
           "(.NET Core 4.6.28008.01; Microsoft Windows 10.0.18363 )"
         ],
-        "x-ms-client-request-id": "91e4fec1-86f3-7a9d-ab4d-944dab5dfd8f",
-        "x-ms-date": "Wed, 11 Dec 2019 20:39:43 GMT",
+        "x-ms-client-request-id": "40820b6d-bbfb-57a4-36f5-19b1425e3533",
+        "x-ms-date": "Wed, 11 Dec 2019 23:07:19 GMT",
         "x-ms-file-attributes": "None",
         "x-ms-file-creation-time": "Now",
         "x-ms-file-last-write-time": "Now",
@@ -69,50 +55,40 @@
       "StatusCode": 201,
       "ResponseHeaders": {
         "Content-Length": "0",
-<<<<<<< HEAD
-        "Date": "Fri, 06 Dec 2019 00:27:08 GMT",
-        "ETag": "\"0x8D779E3078CF09F\"",
-        "Last-Modified": "Fri, 06 Dec 2019 00:27:08 GMT",
-=======
-        "Date": "Wed, 11 Dec 2019 20:39:43 GMT",
-        "ETag": "\u00220x8D77E7A40E5B237\u0022",
-        "Last-Modified": "Wed, 11 Dec 2019 20:39:43 GMT",
->>>>>>> 5e20a7a1
+        "Date": "Wed, 11 Dec 2019 23:07:18 GMT",
+        "ETag": "\u00220x8D77E8EDF542135\u0022",
+        "Last-Modified": "Wed, 11 Dec 2019 23:07:19 GMT",
         "Server": [
           "Windows-Azure-File/1.0",
           "Microsoft-HTTPAPI/2.0"
         ],
-        "x-ms-client-request-id": "91e4fec1-86f3-7a9d-ab4d-944dab5dfd8f",
+        "x-ms-client-request-id": "40820b6d-bbfb-57a4-36f5-19b1425e3533",
         "x-ms-file-attributes": "Directory",
-        "x-ms-file-change-time": "2019-12-11T20:39:43.6119607Z",
-        "x-ms-file-creation-time": "2019-12-11T20:39:43.6119607Z",
+        "x-ms-file-change-time": "2019-12-11T23:07:19.3503029Z",
+        "x-ms-file-creation-time": "2019-12-11T23:07:19.3503029Z",
         "x-ms-file-id": "13835128424026341376",
-        "x-ms-file-last-write-time": "2019-12-11T20:39:43.6119607Z",
+        "x-ms-file-last-write-time": "2019-12-11T23:07:19.3503029Z",
         "x-ms-file-parent-id": "0",
         "x-ms-file-permission-key": "7855875120676328179*422928105932735866",
-        "x-ms-request-id": "ef3e3f9a-c01a-0019-3363-b01280000000",
+        "x-ms-request-id": "01ef11f9-d01a-0015-5677-b08588000000",
         "x-ms-request-server-encrypted": "true",
         "x-ms-version": "2019-07-07"
       },
       "ResponseBody": []
     },
     {
-      "RequestUri": "http://seanstagetest.file.core.windows.net/test-share-2d49d9ab-d10f-a8da-7d8b-db1937e478ff/test-directory-cf4b4c37-cd97-4de6-a12d-d09accbfcb3e/test-file-b9877a63-0e8c-f4bc-c760-bc8dff85a926",
+      "RequestUri": "http://seanstagetest.file.core.windows.net/test-share-bb4551a2-681f-2f75-ab95-2aab6a81944a/test-directory-77955fda-89a2-93a1-cc96-8fe9bb188f1a/test-file-e0259fc1-35d1-2da9-5cfa-584464283dd0",
       "RequestMethod": "PUT",
       "RequestHeaders": {
         "Authorization": "Sanitized",
-        "traceparent": "00-657d297f12c3ff4fb502f5d8101b8f3a-25dacff6ea9fe54f-00",
+        "traceparent": "00-2730acb9e59d054182ebc6ef9f54cde4-ab8548e16cc86d46-00",
         "User-Agent": [
-<<<<<<< HEAD
-          "azsdk-net-Storage.Files.Shares/12.0.0-dev.20191205.1+4f14c4315f17fbbc59c93c6819467b6f15d7008f",
-=======
-          "azsdk-net-Storage.Files.Shares/12.0.0-dev.20191211.1\u002B899431c003876eb9b26cefd8e8a37e7f27f82ced",
->>>>>>> 5e20a7a1
+          "azsdk-net-Storage.Files.Shares/12.0.0-dev.20191211.1\u002B2accb37068f0a0c9382fa117525bb968c5397cf7",
           "(.NET Core 4.6.28008.01; Microsoft Windows 10.0.18363 )"
         ],
-        "x-ms-client-request-id": "2afe3e0c-02f3-b372-41ef-c993c90f7a26",
+        "x-ms-client-request-id": "b6b8f127-0bd6-38bd-6255-e401635ff20e",
         "x-ms-content-length": "1048576",
-        "x-ms-date": "Wed, 11 Dec 2019 20:39:43 GMT",
+        "x-ms-date": "Wed, 11 Dec 2019 23:07:19 GMT",
         "x-ms-file-attributes": "None",
         "x-ms-file-creation-time": "Now",
         "x-ms-file-last-write-time": "Now",
@@ -125,49 +101,39 @@
       "StatusCode": 201,
       "ResponseHeaders": {
         "Content-Length": "0",
-<<<<<<< HEAD
-        "Date": "Fri, 06 Dec 2019 00:27:08 GMT",
-        "ETag": "\"0x8D779E3079A129A\"",
-        "Last-Modified": "Fri, 06 Dec 2019 00:27:08 GMT",
-=======
-        "Date": "Wed, 11 Dec 2019 20:39:43 GMT",
-        "ETag": "\u00220x8D77E7A40F2FB64\u0022",
-        "Last-Modified": "Wed, 11 Dec 2019 20:39:43 GMT",
->>>>>>> 5e20a7a1
+        "Date": "Wed, 11 Dec 2019 23:07:18 GMT",
+        "ETag": "\u00220x8D77E8EDF61674B\u0022",
+        "Last-Modified": "Wed, 11 Dec 2019 23:07:19 GMT",
         "Server": [
           "Windows-Azure-File/1.0",
           "Microsoft-HTTPAPI/2.0"
         ],
-        "x-ms-client-request-id": "2afe3e0c-02f3-b372-41ef-c993c90f7a26",
+        "x-ms-client-request-id": "b6b8f127-0bd6-38bd-6255-e401635ff20e",
         "x-ms-file-attributes": "Archive",
-        "x-ms-file-change-time": "2019-12-11T20:39:43.6990308Z",
-        "x-ms-file-creation-time": "2019-12-11T20:39:43.6990308Z",
+        "x-ms-file-change-time": "2019-12-11T23:07:19.4372939Z",
+        "x-ms-file-creation-time": "2019-12-11T23:07:19.4372939Z",
         "x-ms-file-id": "11529285414812647424",
-        "x-ms-file-last-write-time": "2019-12-11T20:39:43.6990308Z",
+        "x-ms-file-last-write-time": "2019-12-11T23:07:19.4372939Z",
         "x-ms-file-parent-id": "13835128424026341376",
         "x-ms-file-permission-key": "12501538048846835188*422928105932735866",
-        "x-ms-request-id": "ef3e3f9b-c01a-0019-3463-b01280000000",
+        "x-ms-request-id": "01ef11fd-d01a-0015-5a77-b08588000000",
         "x-ms-request-server-encrypted": "true",
         "x-ms-version": "2019-07-07"
       },
       "ResponseBody": []
     },
     {
-      "RequestUri": "http://seanstagetest.file.core.windows.net/test-share-2d49d9ab-d10f-a8da-7d8b-db1937e478ff/test-directory-cf4b4c37-cd97-4de6-a12d-d09accbfcb3e/test-file-b9877a63-0e8c-f4bc-c760-bc8dff85a926?comp=forceclosehandles",
+      "RequestUri": "http://seanstagetest.file.core.windows.net/test-share-bb4551a2-681f-2f75-ab95-2aab6a81944a/test-directory-77955fda-89a2-93a1-cc96-8fe9bb188f1a/test-file-e0259fc1-35d1-2da9-5cfa-584464283dd0?comp=forceclosehandles",
       "RequestMethod": "PUT",
       "RequestHeaders": {
         "Authorization": "Sanitized",
-        "traceparent": "00-a1de188e1029524d928dee0de921379a-8884ca0a3ffb2e4f-00",
+        "traceparent": "00-9c56c370515ee049977e60a1c0c23206-89845b4162f47b43-00",
         "User-Agent": [
-<<<<<<< HEAD
-          "azsdk-net-Storage.Files.Shares/12.0.0-dev.20191205.1+4f14c4315f17fbbc59c93c6819467b6f15d7008f",
-=======
-          "azsdk-net-Storage.Files.Shares/12.0.0-dev.20191211.1\u002B899431c003876eb9b26cefd8e8a37e7f27f82ced",
->>>>>>> 5e20a7a1
+          "azsdk-net-Storage.Files.Shares/12.0.0-dev.20191211.1\u002B2accb37068f0a0c9382fa117525bb968c5397cf7",
           "(.NET Core 4.6.28008.01; Microsoft Windows 10.0.18363 )"
         ],
-        "x-ms-client-request-id": "c1800721-7e86-7033-5f25-8ceb70b7e4fa",
-        "x-ms-date": "Wed, 11 Dec 2019 20:39:43 GMT",
+        "x-ms-client-request-id": "731d97a1-8670-9ef9-4242-4d3f691d43df",
+        "x-ms-date": "Wed, 11 Dec 2019 23:07:19 GMT",
         "x-ms-handle-id": "*",
         "x-ms-return-client-request-id": "true",
         "x-ms-version": "2019-07-07"
@@ -176,35 +142,31 @@
       "StatusCode": 200,
       "ResponseHeaders": {
         "Content-Length": "0",
-        "Date": "Wed, 11 Dec 2019 20:39:43 GMT",
+        "Date": "Wed, 11 Dec 2019 23:07:18 GMT",
         "Server": [
           "Windows-Azure-File/1.0",
           "Microsoft-HTTPAPI/2.0"
         ],
-        "x-ms-client-request-id": "c1800721-7e86-7033-5f25-8ceb70b7e4fa",
+        "x-ms-client-request-id": "731d97a1-8670-9ef9-4242-4d3f691d43df",
         "x-ms-number-of-handles-closed": "0",
         "x-ms-number-of-handles-failed": "0",
-        "x-ms-request-id": "ef3e3f9c-c01a-0019-3563-b01280000000",
+        "x-ms-request-id": "01ef1202-d01a-0015-5f77-b08588000000",
         "x-ms-version": "2019-07-07"
       },
       "ResponseBody": []
     },
     {
-      "RequestUri": "http://seanstagetest.file.core.windows.net/test-share-2d49d9ab-d10f-a8da-7d8b-db1937e478ff?restype=share",
+      "RequestUri": "http://seanstagetest.file.core.windows.net/test-share-bb4551a2-681f-2f75-ab95-2aab6a81944a?restype=share",
       "RequestMethod": "DELETE",
       "RequestHeaders": {
         "Authorization": "Sanitized",
-        "traceparent": "00-d3dd0d60d9eb334ea88bd786af576da3-58f756013dfb6b44-00",
+        "traceparent": "00-75a99190cd97754fa8103d29ec6c3d62-5b387dd7de6d424d-00",
         "User-Agent": [
-<<<<<<< HEAD
-          "azsdk-net-Storage.Files.Shares/12.0.0-dev.20191205.1+4f14c4315f17fbbc59c93c6819467b6f15d7008f",
-=======
-          "azsdk-net-Storage.Files.Shares/12.0.0-dev.20191211.1\u002B899431c003876eb9b26cefd8e8a37e7f27f82ced",
->>>>>>> 5e20a7a1
+          "azsdk-net-Storage.Files.Shares/12.0.0-dev.20191211.1\u002B2accb37068f0a0c9382fa117525bb968c5397cf7",
           "(.NET Core 4.6.28008.01; Microsoft Windows 10.0.18363 )"
         ],
-        "x-ms-client-request-id": "c27239a8-b98f-259f-3b6a-795ea2c8b977",
-        "x-ms-date": "Wed, 11 Dec 2019 20:39:43 GMT",
+        "x-ms-client-request-id": "cc5fdabc-7f42-329e-5067-00a0375f0963",
+        "x-ms-date": "Wed, 11 Dec 2019 23:07:19 GMT",
         "x-ms-delete-snapshots": "include",
         "x-ms-return-client-request-id": "true",
         "x-ms-version": "2019-07-07"
@@ -213,25 +175,20 @@
       "StatusCode": 202,
       "ResponseHeaders": {
         "Content-Length": "0",
-        "Date": "Wed, 11 Dec 2019 20:39:43 GMT",
+        "Date": "Wed, 11 Dec 2019 23:07:18 GMT",
         "Server": [
           "Windows-Azure-File/1.0",
           "Microsoft-HTTPAPI/2.0"
         ],
-        "x-ms-client-request-id": "c27239a8-b98f-259f-3b6a-795ea2c8b977",
-        "x-ms-request-id": "ef3e3f9d-c01a-0019-3663-b01280000000",
+        "x-ms-client-request-id": "cc5fdabc-7f42-329e-5067-00a0375f0963",
+        "x-ms-request-id": "01ef1208-d01a-0015-6577-b08588000000",
         "x-ms-version": "2019-07-07"
       },
       "ResponseBody": []
     }
   ],
   "Variables": {
-<<<<<<< HEAD
-    "RandomSeed": "465905862",
+    "RandomSeed": "2072310910",
     "Storage_TestConfigDefault": "ProductionTenant\nseanstagetest\nU2FuaXRpemVk\nhttp://seanstagetest.blob.core.windows.net\nhttp://seanstagetest.file.core.windows.net\nhttp://seanstagetest.queue.core.windows.net\nhttp://seanstagetest.table.core.windows.net\n\n\n\n\nhttp://seanstagetest-secondary.blob.core.windows.net\nhttp://seanstagetest-secondary.file.core.windows.net\nhttp://seanstagetest-secondary.queue.core.windows.net\nhttp://seanstagetest-secondary.table.core.windows.net\n\nSanitized\n\n\nCloud\nBlobEndpoint=http://seanstagetest.blob.core.windows.net/;QueueEndpoint=http://seanstagetest.queue.core.windows.net/;FileEndpoint=http://seanstagetest.file.core.windows.net/;BlobSecondaryEndpoint=http://seanstagetest-secondary.blob.core.windows.net/;QueueSecondaryEndpoint=http://seanstagetest-secondary.queue.core.windows.net/;FileSecondaryEndpoint=http://seanstagetest-secondary.file.core.windows.net/;AccountName=seanstagetest;AccountKey=Sanitized\nseanscope1"
-=======
-    "RandomSeed": "1539561282",
-    "Storage_TestConfigDefault": "ProductionTenant\nseanstagetest\nU2FuaXRpemVk\nhttp://seanstagetest.blob.core.windows.net\nhttp://seanstagetest.file.core.windows.net\nhttp://seanstagetest.queue.core.windows.net\nhttp://seanstagetest.table.core.windows.net\n\n\n\n\nhttp://seanstagetest-secondary.blob.core.windows.net\nhttp://seanstagetest-secondary.file.core.windows.net\nhttp://seanstagetest-secondary.queue.core.windows.net\nhttp://seanstagetest-secondary.table.core.windows.net\n\nSanitized\n\n\nCloud\nBlobEndpoint=http://seanstagetest.blob.core.windows.net/;QueueEndpoint=http://seanstagetest.queue.core.windows.net/;FileEndpoint=http://seanstagetest.file.core.windows.net/;BlobSecondaryEndpoint=http://seanstagetest-secondary.blob.core.windows.net/;QueueSecondaryEndpoint=http://seanstagetest-secondary.queue.core.windows.net/;FileSecondaryEndpoint=http://seanstagetest-secondary.file.core.windows.net/;AccountName=seanstagetest;AccountKey=Sanitized"
->>>>>>> 5e20a7a1
   }
 }