--- conflicted
+++ resolved
@@ -1,18 +1,18 @@
 {
   "Entries": [
     {
-      "RequestUri": "https://seanmcccanary3.file.core.windows.net/test-share-bb4551a2-681f-2f75-ab95-2aab6a81944a?restype=share",
+      "RequestUri": "https://seanmcccanary3.file.core.windows.net/test-share-ee87b3e1-6f81-3d6b-89c0-656bb14d8fb2?restype=share",
       "RequestMethod": "PUT",
       "RequestHeaders": {
         "Accept": "application/xml",
         "Authorization": "Sanitized",
-        "traceparent": "00-f57a6894ca2ba444ab7e593543a10fe6-88befd4e68bee440-00",
+        "traceparent": "00-22ccda09d1065f47bc4c5d00c4187b18-8d761e7ac4c82746-00",
         "User-Agent": [
-          "azsdk-net-Storage.Files.Shares/12.7.0-alpha.20210121.1",
+          "azsdk-net-Storage.Files.Shares/12.7.0-alpha.20210126.1",
           "(.NET 5.0.2; Microsoft Windows 10.0.19042)"
         ],
-        "x-ms-client-request-id": "e688d7e1-d147-f047-4c50-b988c39cc8a2",
-        "x-ms-date": "Thu, 21 Jan 2021 20:41:37 GMT",
+        "x-ms-client-request-id": "907b2779-0e7c-f0de-4b6b-28ce58d161a1",
+        "x-ms-date": "Tue, 26 Jan 2021 19:33:07 GMT",
         "x-ms-return-client-request-id": "true",
         "x-ms-version": "2020-06-12"
       },
@@ -20,37 +20,32 @@
       "StatusCode": 201,
       "ResponseHeaders": {
         "Content-Length": "0",
-        "Date": "Thu, 21 Jan 2021 20:41:36 GMT",
-        "ETag": "\u00220x8D8BE4CF2A20BB4\u0022",
-        "Last-Modified": "Thu, 21 Jan 2021 20:41:37 GMT",
+        "Date": "Tue, 26 Jan 2021 19:33:07 GMT",
+        "ETag": "\u00220x8D8C231351F47DF\u0022",
+        "Last-Modified": "Tue, 26 Jan 2021 19:33:07 GMT",
         "Server": [
           "Windows-Azure-File/1.0",
           "Microsoft-HTTPAPI/2.0"
         ],
-        "x-ms-client-request-id": "e688d7e1-d147-f047-4c50-b988c39cc8a2",
-<<<<<<< HEAD
-        "x-ms-request-id": "c9ef67e9-f01a-0012-2b37-f3e9eb000000",
+        "x-ms-client-request-id": "907b2779-0e7c-f0de-4b6b-28ce58d161a1",
+        "x-ms-request-id": "ceabcc63-a01a-0084-6e1a-f4a8c3000000",
         "x-ms-version": "2020-06-12"
-=======
-        "x-ms-request-id": "e9c0844c-001a-000b-4435-f021a9000000",
-        "x-ms-version": "2020-04-08"
->>>>>>> ac24a13f
       },
       "ResponseBody": []
     },
     {
-      "RequestUri": "https://seanmcccanary3.file.core.windows.net/test-share-bb4551a2-681f-2f75-ab95-2aab6a81944a/test-directory-77955fda-89a2-93a1-cc96-8fe9bb188f1a?restype=directory",
+      "RequestUri": "https://seanmcccanary3.file.core.windows.net/test-share-ee87b3e1-6f81-3d6b-89c0-656bb14d8fb2/test-directory-35a8eb0f-7a5c-8401-3d9c-33d059472bdb?restype=directory",
       "RequestMethod": "PUT",
       "RequestHeaders": {
         "Accept": "application/xml",
         "Authorization": "Sanitized",
-        "traceparent": "00-5c0a745eb1565945a4a435710c2e4796-f1b4a6cc98a0534c-00",
+        "traceparent": "00-2af418997f0f4c4aa9859b5b0339dcde-83485c46206d8f45-00",
         "User-Agent": [
-          "azsdk-net-Storage.Files.Shares/12.7.0-alpha.20210121.1",
+          "azsdk-net-Storage.Files.Shares/12.7.0-alpha.20210126.1",
           "(.NET 5.0.2; Microsoft Windows 10.0.19042)"
         ],
-        "x-ms-client-request-id": "40820b6d-bbfb-57a4-36f5-19b1425e3533",
-        "x-ms-date": "Thu, 21 Jan 2021 20:41:37 GMT",
+        "x-ms-client-request-id": "2714754f-8105-fe2e-25f7-52dfda0e9703",
+        "x-ms-date": "Tue, 26 Jan 2021 19:33:08 GMT",
         "x-ms-file-attributes": "None",
         "x-ms-file-creation-time": "Now",
         "x-ms-file-last-write-time": "Now",
@@ -62,41 +57,41 @@
       "StatusCode": 201,
       "ResponseHeaders": {
         "Content-Length": "0",
-        "Date": "Thu, 21 Jan 2021 20:41:36 GMT",
-        "ETag": "\u00220x8D8BE4CF2B0CC41\u0022",
-        "Last-Modified": "Thu, 21 Jan 2021 20:41:37 GMT",
+        "Date": "Tue, 26 Jan 2021 19:33:07 GMT",
+        "ETag": "\u00220x8D8C2313529C367\u0022",
+        "Last-Modified": "Tue, 26 Jan 2021 19:33:07 GMT",
         "Server": [
           "Windows-Azure-File/1.0",
           "Microsoft-HTTPAPI/2.0"
         ],
-        "x-ms-client-request-id": "40820b6d-bbfb-57a4-36f5-19b1425e3533",
+        "x-ms-client-request-id": "2714754f-8105-fe2e-25f7-52dfda0e9703",
         "x-ms-file-attributes": "Directory",
-        "x-ms-file-change-time": "2021-01-21T20:41:37.1390017Z",
-        "x-ms-file-creation-time": "2021-01-21T20:41:37.1390017Z",
+        "x-ms-file-change-time": "2021-01-26T19:33:07.4040679Z",
+        "x-ms-file-creation-time": "2021-01-26T19:33:07.4040679Z",
         "x-ms-file-id": "13835128424026341376",
-        "x-ms-file-last-write-time": "2021-01-21T20:41:37.1390017Z",
+        "x-ms-file-last-write-time": "2021-01-26T19:33:07.4040679Z",
         "x-ms-file-parent-id": "0",
         "x-ms-file-permission-key": "17860367565182308406*11459378189709739967",
-        "x-ms-request-id": "e9c08452-001a-000b-4835-f021a9000000",
+        "x-ms-request-id": "ceabcc66-a01a-0084-6f1a-f4a8c3000000",
         "x-ms-request-server-encrypted": "true",
         "x-ms-version": "2020-06-12"
       },
       "ResponseBody": []
     },
     {
-      "RequestUri": "https://seanmcccanary3.file.core.windows.net/test-share-bb4551a2-681f-2f75-ab95-2aab6a81944a/test-directory-77955fda-89a2-93a1-cc96-8fe9bb188f1a/test-file-e0259fc1-35d1-2da9-5cfa-584464283dd0",
+      "RequestUri": "https://seanmcccanary3.file.core.windows.net/test-share-ee87b3e1-6f81-3d6b-89c0-656bb14d8fb2/test-directory-35a8eb0f-7a5c-8401-3d9c-33d059472bdb/test-file-7ec54d40-d7de-0fcf-b553-7caf23cf5096",
       "RequestMethod": "PUT",
       "RequestHeaders": {
         "Accept": "application/xml",
         "Authorization": "Sanitized",
-        "traceparent": "00-651b27adf8a4394a9a9b4558cc67fd52-e62045096ccdb14c-00",
+        "traceparent": "00-834f908cef22ac4fb29b4c1e35c11092-02c76c912bddba40-00",
         "User-Agent": [
-          "azsdk-net-Storage.Files.Shares/12.7.0-alpha.20210121.1",
+          "azsdk-net-Storage.Files.Shares/12.7.0-alpha.20210126.1",
           "(.NET 5.0.2; Microsoft Windows 10.0.19042)"
         ],
-        "x-ms-client-request-id": "b6b8f127-0bd6-38bd-6255-e401635ff20e",
+        "x-ms-client-request-id": "e7f15215-14e2-7709-a504-72b2057edb56",
         "x-ms-content-length": "1048576",
-        "x-ms-date": "Thu, 21 Jan 2021 20:41:37 GMT",
+        "x-ms-date": "Tue, 26 Jan 2021 19:33:08 GMT",
         "x-ms-file-attributes": "None",
         "x-ms-file-creation-time": "Now",
         "x-ms-file-last-write-time": "Now",
@@ -109,40 +104,40 @@
       "StatusCode": 201,
       "ResponseHeaders": {
         "Content-Length": "0",
-        "Date": "Thu, 21 Jan 2021 20:41:36 GMT",
-        "ETag": "\u00220x8D8BE4CF2BA1CCA\u0022",
-        "Last-Modified": "Thu, 21 Jan 2021 20:41:37 GMT",
+        "Date": "Tue, 26 Jan 2021 19:33:07 GMT",
+        "ETag": "\u00220x8D8C2313532C5B9\u0022",
+        "Last-Modified": "Tue, 26 Jan 2021 19:33:07 GMT",
         "Server": [
           "Windows-Azure-File/1.0",
           "Microsoft-HTTPAPI/2.0"
         ],
-        "x-ms-client-request-id": "b6b8f127-0bd6-38bd-6255-e401635ff20e",
+        "x-ms-client-request-id": "e7f15215-14e2-7709-a504-72b2057edb56",
         "x-ms-file-attributes": "Archive",
-        "x-ms-file-change-time": "2021-01-21T20:41:37.2000458Z",
-        "x-ms-file-creation-time": "2021-01-21T20:41:37.2000458Z",
+        "x-ms-file-change-time": "2021-01-26T19:33:07.4631097Z",
+        "x-ms-file-creation-time": "2021-01-26T19:33:07.4631097Z",
         "x-ms-file-id": "11529285414812647424",
-        "x-ms-file-last-write-time": "2021-01-21T20:41:37.2000458Z",
+        "x-ms-file-last-write-time": "2021-01-26T19:33:07.4631097Z",
         "x-ms-file-parent-id": "13835128424026341376",
         "x-ms-file-permission-key": "4010187179898695473*11459378189709739967",
-        "x-ms-request-id": "e9c08454-001a-000b-4a35-f021a9000000",
+        "x-ms-request-id": "ceabcc68-a01a-0084-701a-f4a8c3000000",
         "x-ms-request-server-encrypted": "true",
         "x-ms-version": "2020-06-12"
       },
       "ResponseBody": []
     },
     {
-      "RequestUri": "https://seanmcccanary3.file.core.windows.net/test-share-bb4551a2-681f-2f75-ab95-2aab6a81944a/test-directory-77955fda-89a2-93a1-cc96-8fe9bb188f1a/test-file-e0259fc1-35d1-2da9-5cfa-584464283dd0?comp=forceclosehandles",
+      "RequestUri": "https://seanmcccanary3.file.core.windows.net/test-share-ee87b3e1-6f81-3d6b-89c0-656bb14d8fb2/test-directory-35a8eb0f-7a5c-8401-3d9c-33d059472bdb/test-file-7ec54d40-d7de-0fcf-b553-7caf23cf5096?comp=forceclosehandles",
       "RequestMethod": "PUT",
       "RequestHeaders": {
         "Accept": "application/xml",
         "Authorization": "Sanitized",
-        "traceparent": "00-de2f591d137b034ea71747fb4f558f4e-b14133996cd9c74c-00",
+        "traceparent": "00-ec609bff1eeaf146830979e58a1a30bf-da430ea760ad5143-00",
         "User-Agent": [
-          "azsdk-net-Storage.Files.Shares/12.7.0-alpha.20210121.1",
+          "azsdk-net-Storage.Files.Shares/12.7.0-alpha.20210126.1",
           "(.NET 5.0.2; Microsoft Windows 10.0.19042)"
         ],
-        "x-ms-client-request-id": "731d97a1-8670-9ef9-4242-4d3f691d43df",
-        "x-ms-date": "Thu, 21 Jan 2021 20:41:37 GMT",
+        "x-ms-client-request-id": "d19ad1d8-69de-f6b3-4009-3e2e9223822c",
+        "x-ms-date": "Tue, 26 Jan 2021 19:33:08 GMT",
         "x-ms-handle-id": "*",
         "x-ms-return-client-request-id": "true",
         "x-ms-version": "2020-06-12"
@@ -151,37 +146,32 @@
       "StatusCode": 200,
       "ResponseHeaders": {
         "Content-Length": "0",
-        "Date": "Thu, 21 Jan 2021 20:41:37 GMT",
+        "Date": "Tue, 26 Jan 2021 19:33:07 GMT",
         "Server": [
           "Windows-Azure-File/1.0",
           "Microsoft-HTTPAPI/2.0"
         ],
-        "x-ms-client-request-id": "731d97a1-8670-9ef9-4242-4d3f691d43df",
+        "x-ms-client-request-id": "d19ad1d8-69de-f6b3-4009-3e2e9223822c",
         "x-ms-number-of-handles-closed": "0",
         "x-ms-number-of-handles-failed": "0",
-<<<<<<< HEAD
-        "x-ms-request-id": "c9ef67ee-f01a-0012-2e37-f3e9eb000000",
+        "x-ms-request-id": "ceabcc69-a01a-0084-711a-f4a8c3000000",
         "x-ms-version": "2020-06-12"
-=======
-        "x-ms-request-id": "e9c0845a-001a-000b-5035-f021a9000000",
-        "x-ms-version": "2020-04-08"
->>>>>>> ac24a13f
       },
       "ResponseBody": []
     },
     {
-      "RequestUri": "https://seanmcccanary3.file.core.windows.net/test-share-bb4551a2-681f-2f75-ab95-2aab6a81944a?restype=share",
+      "RequestUri": "https://seanmcccanary3.file.core.windows.net/test-share-ee87b3e1-6f81-3d6b-89c0-656bb14d8fb2?restype=share",
       "RequestMethod": "DELETE",
       "RequestHeaders": {
         "Accept": "application/xml",
         "Authorization": "Sanitized",
-        "traceparent": "00-291ba29f5cdf984aa90f863c56f037ed-8c91c89db8826040-00",
+        "traceparent": "00-ec3526b57dece444ba203e3c549d54fb-b32432dd70da124a-00",
         "User-Agent": [
-          "azsdk-net-Storage.Files.Shares/12.7.0-alpha.20210121.1",
+          "azsdk-net-Storage.Files.Shares/12.7.0-alpha.20210126.1",
           "(.NET 5.0.2; Microsoft Windows 10.0.19042)"
         ],
-        "x-ms-client-request-id": "cc5fdabc-7f42-329e-5067-00a0375f0963",
-        "x-ms-date": "Thu, 21 Jan 2021 20:41:37 GMT",
+        "x-ms-client-request-id": "33d913a0-0ae3-3d77-09df-4f8375a1a954",
+        "x-ms-date": "Tue, 26 Jan 2021 19:33:08 GMT",
         "x-ms-delete-snapshots": "include",
         "x-ms-return-client-request-id": "true",
         "x-ms-version": "2020-06-12"
@@ -190,25 +180,20 @@
       "StatusCode": 202,
       "ResponseHeaders": {
         "Content-Length": "0",
-        "Date": "Thu, 21 Jan 2021 20:41:37 GMT",
+        "Date": "Tue, 26 Jan 2021 19:33:07 GMT",
         "Server": [
           "Windows-Azure-File/1.0",
           "Microsoft-HTTPAPI/2.0"
         ],
-        "x-ms-client-request-id": "cc5fdabc-7f42-329e-5067-00a0375f0963",
-<<<<<<< HEAD
-        "x-ms-request-id": "c9ef67ef-f01a-0012-2f37-f3e9eb000000",
+        "x-ms-client-request-id": "33d913a0-0ae3-3d77-09df-4f8375a1a954",
+        "x-ms-request-id": "ceabcc6a-a01a-0084-721a-f4a8c3000000",
         "x-ms-version": "2020-06-12"
-=======
-        "x-ms-request-id": "e9c0845b-001a-000b-5135-f021a9000000",
-        "x-ms-version": "2020-04-08"
->>>>>>> ac24a13f
       },
       "ResponseBody": []
     }
   ],
   "Variables": {
-    "RandomSeed": "2072310910",
+    "RandomSeed": "1126381421",
     "Storage_TestConfigDefault": "ProductionTenant\nseanmcccanary3\nU2FuaXRpemVk\nhttps://seanmcccanary3.blob.core.windows.net\nhttps://seanmcccanary3.file.core.windows.net\nhttps://seanmcccanary3.queue.core.windows.net\nhttps://seanmcccanary3.table.core.windows.net\n\n\n\n\nhttps://seanmcccanary3-secondary.blob.core.windows.net\nhttps://seanmcccanary3-secondary.file.core.windows.net\nhttps://seanmcccanary3-secondary.queue.core.windows.net\nhttps://seanmcccanary3-secondary.table.core.windows.net\n\nSanitized\n\n\nCloud\nBlobEndpoint=https://seanmcccanary3.blob.core.windows.net/;QueueEndpoint=https://seanmcccanary3.queue.core.windows.net/;FileEndpoint=https://seanmcccanary3.file.core.windows.net/;BlobSecondaryEndpoint=https://seanmcccanary3-secondary.blob.core.windows.net/;QueueSecondaryEndpoint=https://seanmcccanary3-secondary.queue.core.windows.net/;FileSecondaryEndpoint=https://seanmcccanary3-secondary.file.core.windows.net/;AccountName=seanmcccanary3;AccountKey=Kg==;\nseanscope1"
   }
 }