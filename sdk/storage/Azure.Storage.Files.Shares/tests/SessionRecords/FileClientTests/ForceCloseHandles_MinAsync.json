{
  "Entries": [
    {
<<<<<<< HEAD
      "RequestUri": "http://seanstagetest.file.core.windows.net/test-share-0b7ab909-bf0e-f2c0-71ea-c1a3e8139bea?restype=share",
      "RequestMethod": "PUT",
      "RequestHeaders": {
        "Authorization": "Sanitized",
        "traceparent": "00-bb06e682e2487f40b2ea8ee043cfe50c-0f8b1f64f5ddf242-00",
        "User-Agent": [
          "azsdk-net-Storage.Files.Shares/12.0.0-dev.20191209.1\u002Bb71b1fa965b15eccfc57e2c7781b8bf85cd4c766",
          "(.NET Core 4.6.28008.01; Microsoft Windows 10.0.18363 )"
        ],
        "x-ms-client-request-id": "79fdecd9-9f34-8c14-5e31-d36aae8d8240",
        "x-ms-date": "Tue, 10 Dec 2019 05:32:38 GMT",
=======
      "RequestUri": "http://seanstagetest.file.core.windows.net/test-share-2cc3c9fc-1a96-2064-054a-528eaa6d7177?restype=share",
      "RequestMethod": "PUT",
      "RequestHeaders": {
        "Authorization": "Sanitized",
        "traceparent": "00-ea7b563c843bb54689d0d7d57b15ef22-f0d39c58ebcf3a4d-00",
        "User-Agent": [
          "azsdk-net-Storage.Files.Shares/12.0.0-dev.20191209.1\u002B61bda4d1783b0e05dba0d434ff14b2840726d3b1",
          "(.NET Core 4.6.28008.01; Microsoft Windows 10.0.18363 )"
        ],
        "x-ms-client-request-id": "24440481-a354-ed95-b084-3f2c4a0d9c2f",
        "x-ms-date": "Tue, 10 Dec 2019 06:01:08 GMT",
>>>>>>> 1d9822e0
        "x-ms-return-client-request-id": "true",
        "x-ms-version": "2019-07-07"
      },
      "RequestBody": null,
      "StatusCode": 201,
      "ResponseHeaders": {
        "Content-Length": "0",
<<<<<<< HEAD
        "Date": "Tue, 10 Dec 2019 05:32:37 GMT",
        "ETag": "\u00220x8D77D325E87B263\u0022",
        "Last-Modified": "Tue, 10 Dec 2019 05:32:38 GMT",
=======
        "Date": "Tue, 10 Dec 2019 06:01:08 GMT",
        "ETag": "\u00220x8D77D3659D6C003\u0022",
        "Last-Modified": "Tue, 10 Dec 2019 06:01:08 GMT",
>>>>>>> 1d9822e0
        "Server": [
          "Windows-Azure-File/1.0",
          "Microsoft-HTTPAPI/2.0"
        ],
<<<<<<< HEAD
        "x-ms-client-request-id": "79fdecd9-9f34-8c14-5e31-d36aae8d8240",
        "x-ms-request-id": "0cb00969-501a-0046-281b-afa6bc000000",
=======
        "x-ms-client-request-id": "24440481-a354-ed95-b084-3f2c4a0d9c2f",
        "x-ms-request-id": "38a4f9c1-501a-0034-2e1f-afa1f3000000",
>>>>>>> 1d9822e0
        "x-ms-version": "2019-07-07"
      },
      "ResponseBody": []
    },
    {
<<<<<<< HEAD
      "RequestUri": "http://seanstagetest.file.core.windows.net/test-share-0b7ab909-bf0e-f2c0-71ea-c1a3e8139bea/test-directory-961d783b-6927-b901-8fe5-14ae572b65d9?restype=directory",
      "RequestMethod": "PUT",
      "RequestHeaders": {
        "Authorization": "Sanitized",
        "traceparent": "00-e6cd14739e8f5849a44cf456b5d70aa6-0b58c44cfed90246-00",
        "User-Agent": [
          "azsdk-net-Storage.Files.Shares/12.0.0-dev.20191209.1\u002Bb71b1fa965b15eccfc57e2c7781b8bf85cd4c766",
          "(.NET Core 4.6.28008.01; Microsoft Windows 10.0.18363 )"
        ],
        "x-ms-client-request-id": "145926dd-7f79-6f15-ea43-ea4e8b653433",
        "x-ms-date": "Tue, 10 Dec 2019 05:32:38 GMT",
=======
      "RequestUri": "http://seanstagetest.file.core.windows.net/test-share-2cc3c9fc-1a96-2064-054a-528eaa6d7177/test-directory-103d774c-c8e0-a429-8890-d0ac6ee69c31?restype=directory",
      "RequestMethod": "PUT",
      "RequestHeaders": {
        "Authorization": "Sanitized",
        "traceparent": "00-d31c6acb11dde149855947949e7d48c7-41968aa088866349-00",
        "User-Agent": [
          "azsdk-net-Storage.Files.Shares/12.0.0-dev.20191209.1\u002B61bda4d1783b0e05dba0d434ff14b2840726d3b1",
          "(.NET Core 4.6.28008.01; Microsoft Windows 10.0.18363 )"
        ],
        "x-ms-client-request-id": "0c317c4d-ca96-b974-db9f-9cc4d2e87ec9",
        "x-ms-date": "Tue, 10 Dec 2019 06:01:08 GMT",
>>>>>>> 1d9822e0
        "x-ms-file-attributes": "None",
        "x-ms-file-creation-time": "Now",
        "x-ms-file-last-write-time": "Now",
        "x-ms-file-permission": "Inherit",
        "x-ms-return-client-request-id": "true",
        "x-ms-version": "2019-07-07"
      },
      "RequestBody": null,
      "StatusCode": 201,
      "ResponseHeaders": {
        "Content-Length": "0",
<<<<<<< HEAD
        "Date": "Tue, 10 Dec 2019 05:32:37 GMT",
        "ETag": "\u00220x8D77D325E9577B8\u0022",
        "Last-Modified": "Tue, 10 Dec 2019 05:32:38 GMT",
=======
        "Date": "Tue, 10 Dec 2019 06:01:08 GMT",
        "ETag": "\u00220x8D77D3659E47FDF\u0022",
        "Last-Modified": "Tue, 10 Dec 2019 06:01:08 GMT",
>>>>>>> 1d9822e0
        "Server": [
          "Windows-Azure-File/1.0",
          "Microsoft-HTTPAPI/2.0"
        ],
<<<<<<< HEAD
        "x-ms-client-request-id": "145926dd-7f79-6f15-ea43-ea4e8b653433",
        "x-ms-file-attributes": "Directory",
        "x-ms-file-change-time": "2019-12-10T05:32:38.4905144Z",
        "x-ms-file-creation-time": "2019-12-10T05:32:38.4905144Z",
        "x-ms-file-id": "13835128424026341376",
        "x-ms-file-last-write-time": "2019-12-10T05:32:38.4905144Z",
        "x-ms-file-parent-id": "0",
        "x-ms-file-permission-key": "7855875120676328179*422928105932735866",
        "x-ms-request-id": "0cb0096b-501a-0046-291b-afa6bc000000",
=======
        "x-ms-client-request-id": "0c317c4d-ca96-b974-db9f-9cc4d2e87ec9",
        "x-ms-file-attributes": "Directory",
        "x-ms-file-change-time": "2019-12-10T06:01:08.6067679Z",
        "x-ms-file-creation-time": "2019-12-10T06:01:08.6067679Z",
        "x-ms-file-id": "13835128424026341376",
        "x-ms-file-last-write-time": "2019-12-10T06:01:08.6067679Z",
        "x-ms-file-parent-id": "0",
        "x-ms-file-permission-key": "7855875120676328179*422928105932735866",
        "x-ms-request-id": "38a4f9cb-501a-0034-2f1f-afa1f3000000",
>>>>>>> 1d9822e0
        "x-ms-request-server-encrypted": "true",
        "x-ms-version": "2019-07-07"
      },
      "ResponseBody": []
    },
    {
<<<<<<< HEAD
      "RequestUri": "http://seanstagetest.file.core.windows.net/test-share-0b7ab909-bf0e-f2c0-71ea-c1a3e8139bea/test-directory-961d783b-6927-b901-8fe5-14ae572b65d9/test-file-2a95f9cb-86c3-192a-c2b4-a691160b3ccf",
      "RequestMethod": "PUT",
      "RequestHeaders": {
        "Authorization": "Sanitized",
        "traceparent": "00-8ff8babae03aab4591a81ef4ae889472-7b2f84f24b082748-00",
        "User-Agent": [
          "azsdk-net-Storage.Files.Shares/12.0.0-dev.20191209.1\u002Bb71b1fa965b15eccfc57e2c7781b8bf85cd4c766",
          "(.NET Core 4.6.28008.01; Microsoft Windows 10.0.18363 )"
        ],
        "x-ms-client-request-id": "83292061-bb29-57a6-fc3f-51c5d98459df",
        "x-ms-content-length": "1048576",
        "x-ms-date": "Tue, 10 Dec 2019 05:32:38 GMT",
=======
      "RequestUri": "http://seanstagetest.file.core.windows.net/test-share-2cc3c9fc-1a96-2064-054a-528eaa6d7177/test-directory-103d774c-c8e0-a429-8890-d0ac6ee69c31/test-file-4cbc0ee7-f601-ff05-5446-6858bb8f8b74",
      "RequestMethod": "PUT",
      "RequestHeaders": {
        "Authorization": "Sanitized",
        "traceparent": "00-14cb1ebfd2c7da428dcef326bba96975-33e8cabf24efd540-00",
        "User-Agent": [
          "azsdk-net-Storage.Files.Shares/12.0.0-dev.20191209.1\u002B61bda4d1783b0e05dba0d434ff14b2840726d3b1",
          "(.NET Core 4.6.28008.01; Microsoft Windows 10.0.18363 )"
        ],
        "x-ms-client-request-id": "0ab24208-9b57-564c-7632-b750621cfd4c",
        "x-ms-content-length": "1048576",
        "x-ms-date": "Tue, 10 Dec 2019 06:01:08 GMT",
>>>>>>> 1d9822e0
        "x-ms-file-attributes": "None",
        "x-ms-file-creation-time": "Now",
        "x-ms-file-last-write-time": "Now",
        "x-ms-file-permission": "Inherit",
        "x-ms-return-client-request-id": "true",
        "x-ms-type": "file",
        "x-ms-version": "2019-07-07"
      },
      "RequestBody": null,
      "StatusCode": 201,
      "ResponseHeaders": {
        "Content-Length": "0",
<<<<<<< HEAD
        "Date": "Tue, 10 Dec 2019 05:32:38 GMT",
        "ETag": "\u00220x8D77D325EA26F94\u0022",
        "Last-Modified": "Tue, 10 Dec 2019 05:32:38 GMT",
=======
        "Date": "Tue, 10 Dec 2019 06:01:08 GMT",
        "ETag": "\u00220x8D77D3659F19F10\u0022",
        "Last-Modified": "Tue, 10 Dec 2019 06:01:08 GMT",
>>>>>>> 1d9822e0
        "Server": [
          "Windows-Azure-File/1.0",
          "Microsoft-HTTPAPI/2.0"
        ],
<<<<<<< HEAD
        "x-ms-client-request-id": "83292061-bb29-57a6-fc3f-51c5d98459df",
        "x-ms-file-attributes": "Archive",
        "x-ms-file-change-time": "2019-12-10T05:32:38.5755028Z",
        "x-ms-file-creation-time": "2019-12-10T05:32:38.5755028Z",
        "x-ms-file-id": "11529285414812647424",
        "x-ms-file-last-write-time": "2019-12-10T05:32:38.5755028Z",
        "x-ms-file-parent-id": "13835128424026341376",
        "x-ms-file-permission-key": "12501538048846835188*422928105932735866",
        "x-ms-request-id": "0cb0096c-501a-0046-2a1b-afa6bc000000",
=======
        "x-ms-client-request-id": "0ab24208-9b57-564c-7632-b750621cfd4c",
        "x-ms-file-attributes": "Archive",
        "x-ms-file-change-time": "2019-12-10T06:01:08.6927632Z",
        "x-ms-file-creation-time": "2019-12-10T06:01:08.6927632Z",
        "x-ms-file-id": "11529285414812647424",
        "x-ms-file-last-write-time": "2019-12-10T06:01:08.6927632Z",
        "x-ms-file-parent-id": "13835128424026341376",
        "x-ms-file-permission-key": "12501538048846835188*422928105932735866",
        "x-ms-request-id": "38a4f9cc-501a-0034-301f-afa1f3000000",
>>>>>>> 1d9822e0
        "x-ms-request-server-encrypted": "true",
        "x-ms-version": "2019-07-07"
      },
      "ResponseBody": []
    },
    {
<<<<<<< HEAD
      "RequestUri": "http://seanstagetest.file.core.windows.net/test-share-0b7ab909-bf0e-f2c0-71ea-c1a3e8139bea/test-directory-961d783b-6927-b901-8fe5-14ae572b65d9/test-file-2a95f9cb-86c3-192a-c2b4-a691160b3ccf?comp=forceclosehandles",
      "RequestMethod": "PUT",
      "RequestHeaders": {
        "Authorization": "Sanitized",
        "traceparent": "00-97bce3e75f8c6e4fb06d1bb8b066a2f0-3438efe09389b34e-00",
        "User-Agent": [
          "azsdk-net-Storage.Files.Shares/12.0.0-dev.20191209.1\u002Bb71b1fa965b15eccfc57e2c7781b8bf85cd4c766",
          "(.NET Core 4.6.28008.01; Microsoft Windows 10.0.18363 )"
        ],
        "x-ms-client-request-id": "f52f1dd6-b9e1-43a5-0379-3592ff9a7bea",
        "x-ms-date": "Tue, 10 Dec 2019 05:32:38 GMT",
=======
      "RequestUri": "http://seanstagetest.file.core.windows.net/test-share-2cc3c9fc-1a96-2064-054a-528eaa6d7177/test-directory-103d774c-c8e0-a429-8890-d0ac6ee69c31/test-file-4cbc0ee7-f601-ff05-5446-6858bb8f8b74?comp=forceclosehandles",
      "RequestMethod": "PUT",
      "RequestHeaders": {
        "Authorization": "Sanitized",
        "traceparent": "00-970bf89f28bbcd479dddab43bfe0aa5c-033b580a77dde04b-00",
        "User-Agent": [
          "azsdk-net-Storage.Files.Shares/12.0.0-dev.20191209.1\u002B61bda4d1783b0e05dba0d434ff14b2840726d3b1",
          "(.NET Core 4.6.28008.01; Microsoft Windows 10.0.18363 )"
        ],
        "x-ms-client-request-id": "7950a922-80dd-0b1c-3609-7c82d94a426c",
        "x-ms-date": "Tue, 10 Dec 2019 06:01:08 GMT",
>>>>>>> 1d9822e0
        "x-ms-handle-id": "*",
        "x-ms-return-client-request-id": "true",
        "x-ms-version": "2019-07-07"
      },
      "RequestBody": null,
      "StatusCode": 200,
      "ResponseHeaders": {
        "Content-Length": "0",
<<<<<<< HEAD
        "Date": "Tue, 10 Dec 2019 05:32:38 GMT",
=======
        "Date": "Tue, 10 Dec 2019 06:01:08 GMT",
>>>>>>> 1d9822e0
        "Server": [
          "Windows-Azure-File/1.0",
          "Microsoft-HTTPAPI/2.0"
        ],
<<<<<<< HEAD
        "x-ms-client-request-id": "f52f1dd6-b9e1-43a5-0379-3592ff9a7bea",
        "x-ms-number-of-handles-closed": "0",
        "x-ms-number-of-handles-failed": "0",
        "x-ms-request-id": "0cb0096d-501a-0046-2b1b-afa6bc000000",
=======
        "x-ms-client-request-id": "7950a922-80dd-0b1c-3609-7c82d94a426c",
        "x-ms-number-of-handles-closed": "0",
        "x-ms-number-of-handles-failed": "0",
        "x-ms-request-id": "38a4f9cd-501a-0034-311f-afa1f3000000",
>>>>>>> 1d9822e0
        "x-ms-version": "2019-07-07"
      },
      "ResponseBody": []
    },
    {
<<<<<<< HEAD
      "RequestUri": "http://seanstagetest.file.core.windows.net/test-share-0b7ab909-bf0e-f2c0-71ea-c1a3e8139bea?restype=share",
      "RequestMethod": "DELETE",
      "RequestHeaders": {
        "Authorization": "Sanitized",
        "traceparent": "00-bc0708987320f14f9b87b38bb72b0430-c8c1cd9e52e9f743-00",
        "User-Agent": [
          "azsdk-net-Storage.Files.Shares/12.0.0-dev.20191209.1\u002Bb71b1fa965b15eccfc57e2c7781b8bf85cd4c766",
          "(.NET Core 4.6.28008.01; Microsoft Windows 10.0.18363 )"
        ],
        "x-ms-client-request-id": "bceef75d-6354-4cfd-750b-dd1bcdce7aff",
        "x-ms-date": "Tue, 10 Dec 2019 05:32:38 GMT",
=======
      "RequestUri": "http://seanstagetest.file.core.windows.net/test-share-2cc3c9fc-1a96-2064-054a-528eaa6d7177?restype=share",
      "RequestMethod": "DELETE",
      "RequestHeaders": {
        "Authorization": "Sanitized",
        "traceparent": "00-5c028b1f05349648bcfdb0094c4aff63-090ea47296597a47-00",
        "User-Agent": [
          "azsdk-net-Storage.Files.Shares/12.0.0-dev.20191209.1\u002B61bda4d1783b0e05dba0d434ff14b2840726d3b1",
          "(.NET Core 4.6.28008.01; Microsoft Windows 10.0.18363 )"
        ],
        "x-ms-client-request-id": "b82dc0e4-84cb-946e-0b10-197f0f927d29",
        "x-ms-date": "Tue, 10 Dec 2019 06:01:08 GMT",
>>>>>>> 1d9822e0
        "x-ms-delete-snapshots": "include",
        "x-ms-return-client-request-id": "true",
        "x-ms-version": "2019-07-07"
      },
      "RequestBody": null,
      "StatusCode": 202,
      "ResponseHeaders": {
        "Content-Length": "0",
<<<<<<< HEAD
        "Date": "Tue, 10 Dec 2019 05:32:38 GMT",
=======
        "Date": "Tue, 10 Dec 2019 06:01:08 GMT",
>>>>>>> 1d9822e0
        "Server": [
          "Windows-Azure-File/1.0",
          "Microsoft-HTTPAPI/2.0"
        ],
<<<<<<< HEAD
        "x-ms-client-request-id": "bceef75d-6354-4cfd-750b-dd1bcdce7aff",
        "x-ms-request-id": "0cb0096e-501a-0046-2c1b-afa6bc000000",
=======
        "x-ms-client-request-id": "b82dc0e4-84cb-946e-0b10-197f0f927d29",
        "x-ms-request-id": "38a4f9ce-501a-0034-321f-afa1f3000000",
>>>>>>> 1d9822e0
        "x-ms-version": "2019-07-07"
      },
      "ResponseBody": []
    }
  ],
  "Variables": {
<<<<<<< HEAD
    "RandomSeed": "1660837555",
=======
    "RandomSeed": "604760785",
>>>>>>> 1d9822e0
    "Storage_TestConfigDefault": "ProductionTenant\nseanstagetest\nU2FuaXRpemVk\nhttp://seanstagetest.blob.core.windows.net\nhttp://seanstagetest.file.core.windows.net\nhttp://seanstagetest.queue.core.windows.net\nhttp://seanstagetest.table.core.windows.net\n\n\n\n\nhttp://seanstagetest-secondary.blob.core.windows.net\nhttp://seanstagetest-secondary.file.core.windows.net\nhttp://seanstagetest-secondary.queue.core.windows.net\nhttp://seanstagetest-secondary.table.core.windows.net\n\nSanitized\n\n\nCloud\nBlobEndpoint=http://seanstagetest.blob.core.windows.net/;QueueEndpoint=http://seanstagetest.queue.core.windows.net/;FileEndpoint=http://seanstagetest.file.core.windows.net/;BlobSecondaryEndpoint=http://seanstagetest-secondary.blob.core.windows.net/;QueueSecondaryEndpoint=http://seanstagetest-secondary.queue.core.windows.net/;FileSecondaryEndpoint=http://seanstagetest-secondary.file.core.windows.net/;AccountName=seanstagetest;AccountKey=Sanitized"
  }
}<|MERGE_RESOLUTION|>--- conflicted
+++ resolved
@@ -1,31 +1,17 @@
 {
   "Entries": [
     {
-<<<<<<< HEAD
-      "RequestUri": "http://seanstagetest.file.core.windows.net/test-share-0b7ab909-bf0e-f2c0-71ea-c1a3e8139bea?restype=share",
+      "RequestUri": "http://seanstagetest.file.core.windows.net/test-share-2d49d9ab-d10f-a8da-7d8b-db1937e478ff?restype=share",
       "RequestMethod": "PUT",
       "RequestHeaders": {
         "Authorization": "Sanitized",
-        "traceparent": "00-bb06e682e2487f40b2ea8ee043cfe50c-0f8b1f64f5ddf242-00",
+        "traceparent": "00-d1de26edae1fda4fb35d8f7191d6dc6b-b7a2cadfa1ae6d47-00",
         "User-Agent": [
-          "azsdk-net-Storage.Files.Shares/12.0.0-dev.20191209.1\u002Bb71b1fa965b15eccfc57e2c7781b8bf85cd4c766",
+          "azsdk-net-Storage.Files.Shares/12.0.0-dev.20191211.1\u002B899431c003876eb9b26cefd8e8a37e7f27f82ced",
           "(.NET Core 4.6.28008.01; Microsoft Windows 10.0.18363 )"
         ],
-        "x-ms-client-request-id": "79fdecd9-9f34-8c14-5e31-d36aae8d8240",
-        "x-ms-date": "Tue, 10 Dec 2019 05:32:38 GMT",
-=======
-      "RequestUri": "http://seanstagetest.file.core.windows.net/test-share-2cc3c9fc-1a96-2064-054a-528eaa6d7177?restype=share",
-      "RequestMethod": "PUT",
-      "RequestHeaders": {
-        "Authorization": "Sanitized",
-        "traceparent": "00-ea7b563c843bb54689d0d7d57b15ef22-f0d39c58ebcf3a4d-00",
-        "User-Agent": [
-          "azsdk-net-Storage.Files.Shares/12.0.0-dev.20191209.1\u002B61bda4d1783b0e05dba0d434ff14b2840726d3b1",
-          "(.NET Core 4.6.28008.01; Microsoft Windows 10.0.18363 )"
-        ],
-        "x-ms-client-request-id": "24440481-a354-ed95-b084-3f2c4a0d9c2f",
-        "x-ms-date": "Tue, 10 Dec 2019 06:01:08 GMT",
->>>>>>> 1d9822e0
+        "x-ms-client-request-id": "369a9247-7c7a-c9f8-4e2e-b8bd605eb306",
+        "x-ms-date": "Wed, 11 Dec 2019 20:39:43 GMT",
         "x-ms-return-client-request-id": "true",
         "x-ms-version": "2019-07-07"
       },
@@ -33,56 +19,31 @@
       "StatusCode": 201,
       "ResponseHeaders": {
         "Content-Length": "0",
-<<<<<<< HEAD
-        "Date": "Tue, 10 Dec 2019 05:32:37 GMT",
-        "ETag": "\u00220x8D77D325E87B263\u0022",
-        "Last-Modified": "Tue, 10 Dec 2019 05:32:38 GMT",
-=======
-        "Date": "Tue, 10 Dec 2019 06:01:08 GMT",
-        "ETag": "\u00220x8D77D3659D6C003\u0022",
-        "Last-Modified": "Tue, 10 Dec 2019 06:01:08 GMT",
->>>>>>> 1d9822e0
+        "Date": "Wed, 11 Dec 2019 20:39:43 GMT",
+        "ETag": "\u00220x8D77E7A40D82C70\u0022",
+        "Last-Modified": "Wed, 11 Dec 2019 20:39:43 GMT",
         "Server": [
           "Windows-Azure-File/1.0",
           "Microsoft-HTTPAPI/2.0"
         ],
-<<<<<<< HEAD
-        "x-ms-client-request-id": "79fdecd9-9f34-8c14-5e31-d36aae8d8240",
-        "x-ms-request-id": "0cb00969-501a-0046-281b-afa6bc000000",
-=======
-        "x-ms-client-request-id": "24440481-a354-ed95-b084-3f2c4a0d9c2f",
-        "x-ms-request-id": "38a4f9c1-501a-0034-2e1f-afa1f3000000",
->>>>>>> 1d9822e0
+        "x-ms-client-request-id": "369a9247-7c7a-c9f8-4e2e-b8bd605eb306",
+        "x-ms-request-id": "ef3e3f98-c01a-0019-3263-b01280000000",
         "x-ms-version": "2019-07-07"
       },
       "ResponseBody": []
     },
     {
-<<<<<<< HEAD
-      "RequestUri": "http://seanstagetest.file.core.windows.net/test-share-0b7ab909-bf0e-f2c0-71ea-c1a3e8139bea/test-directory-961d783b-6927-b901-8fe5-14ae572b65d9?restype=directory",
+      "RequestUri": "http://seanstagetest.file.core.windows.net/test-share-2d49d9ab-d10f-a8da-7d8b-db1937e478ff/test-directory-cf4b4c37-cd97-4de6-a12d-d09accbfcb3e?restype=directory",
       "RequestMethod": "PUT",
       "RequestHeaders": {
         "Authorization": "Sanitized",
-        "traceparent": "00-e6cd14739e8f5849a44cf456b5d70aa6-0b58c44cfed90246-00",
+        "traceparent": "00-b62b98a2b92c3f4fbbe0ac2f3dfc33b8-53402fa1c9568045-00",
         "User-Agent": [
-          "azsdk-net-Storage.Files.Shares/12.0.0-dev.20191209.1\u002Bb71b1fa965b15eccfc57e2c7781b8bf85cd4c766",
+          "azsdk-net-Storage.Files.Shares/12.0.0-dev.20191211.1\u002B899431c003876eb9b26cefd8e8a37e7f27f82ced",
           "(.NET Core 4.6.28008.01; Microsoft Windows 10.0.18363 )"
         ],
-        "x-ms-client-request-id": "145926dd-7f79-6f15-ea43-ea4e8b653433",
-        "x-ms-date": "Tue, 10 Dec 2019 05:32:38 GMT",
-=======
-      "RequestUri": "http://seanstagetest.file.core.windows.net/test-share-2cc3c9fc-1a96-2064-054a-528eaa6d7177/test-directory-103d774c-c8e0-a429-8890-d0ac6ee69c31?restype=directory",
-      "RequestMethod": "PUT",
-      "RequestHeaders": {
-        "Authorization": "Sanitized",
-        "traceparent": "00-d31c6acb11dde149855947949e7d48c7-41968aa088866349-00",
-        "User-Agent": [
-          "azsdk-net-Storage.Files.Shares/12.0.0-dev.20191209.1\u002B61bda4d1783b0e05dba0d434ff14b2840726d3b1",
-          "(.NET Core 4.6.28008.01; Microsoft Windows 10.0.18363 )"
-        ],
-        "x-ms-client-request-id": "0c317c4d-ca96-b974-db9f-9cc4d2e87ec9",
-        "x-ms-date": "Tue, 10 Dec 2019 06:01:08 GMT",
->>>>>>> 1d9822e0
+        "x-ms-client-request-id": "91e4fec1-86f3-7a9d-ab4d-944dab5dfd8f",
+        "x-ms-date": "Wed, 11 Dec 2019 20:39:43 GMT",
         "x-ms-file-attributes": "None",
         "x-ms-file-creation-time": "Now",
         "x-ms-file-last-write-time": "Now",
@@ -94,73 +55,40 @@
       "StatusCode": 201,
       "ResponseHeaders": {
         "Content-Length": "0",
-<<<<<<< HEAD
-        "Date": "Tue, 10 Dec 2019 05:32:37 GMT",
-        "ETag": "\u00220x8D77D325E9577B8\u0022",
-        "Last-Modified": "Tue, 10 Dec 2019 05:32:38 GMT",
-=======
-        "Date": "Tue, 10 Dec 2019 06:01:08 GMT",
-        "ETag": "\u00220x8D77D3659E47FDF\u0022",
-        "Last-Modified": "Tue, 10 Dec 2019 06:01:08 GMT",
->>>>>>> 1d9822e0
+        "Date": "Wed, 11 Dec 2019 20:39:43 GMT",
+        "ETag": "\u00220x8D77E7A40E5B237\u0022",
+        "Last-Modified": "Wed, 11 Dec 2019 20:39:43 GMT",
         "Server": [
           "Windows-Azure-File/1.0",
           "Microsoft-HTTPAPI/2.0"
         ],
-<<<<<<< HEAD
-        "x-ms-client-request-id": "145926dd-7f79-6f15-ea43-ea4e8b653433",
+        "x-ms-client-request-id": "91e4fec1-86f3-7a9d-ab4d-944dab5dfd8f",
         "x-ms-file-attributes": "Directory",
-        "x-ms-file-change-time": "2019-12-10T05:32:38.4905144Z",
-        "x-ms-file-creation-time": "2019-12-10T05:32:38.4905144Z",
+        "x-ms-file-change-time": "2019-12-11T20:39:43.6119607Z",
+        "x-ms-file-creation-time": "2019-12-11T20:39:43.6119607Z",
         "x-ms-file-id": "13835128424026341376",
-        "x-ms-file-last-write-time": "2019-12-10T05:32:38.4905144Z",
+        "x-ms-file-last-write-time": "2019-12-11T20:39:43.6119607Z",
         "x-ms-file-parent-id": "0",
         "x-ms-file-permission-key": "7855875120676328179*422928105932735866",
-        "x-ms-request-id": "0cb0096b-501a-0046-291b-afa6bc000000",
-=======
-        "x-ms-client-request-id": "0c317c4d-ca96-b974-db9f-9cc4d2e87ec9",
-        "x-ms-file-attributes": "Directory",
-        "x-ms-file-change-time": "2019-12-10T06:01:08.6067679Z",
-        "x-ms-file-creation-time": "2019-12-10T06:01:08.6067679Z",
-        "x-ms-file-id": "13835128424026341376",
-        "x-ms-file-last-write-time": "2019-12-10T06:01:08.6067679Z",
-        "x-ms-file-parent-id": "0",
-        "x-ms-file-permission-key": "7855875120676328179*422928105932735866",
-        "x-ms-request-id": "38a4f9cb-501a-0034-2f1f-afa1f3000000",
->>>>>>> 1d9822e0
+        "x-ms-request-id": "ef3e3f9a-c01a-0019-3363-b01280000000",
         "x-ms-request-server-encrypted": "true",
         "x-ms-version": "2019-07-07"
       },
       "ResponseBody": []
     },
     {
-<<<<<<< HEAD
-      "RequestUri": "http://seanstagetest.file.core.windows.net/test-share-0b7ab909-bf0e-f2c0-71ea-c1a3e8139bea/test-directory-961d783b-6927-b901-8fe5-14ae572b65d9/test-file-2a95f9cb-86c3-192a-c2b4-a691160b3ccf",
+      "RequestUri": "http://seanstagetest.file.core.windows.net/test-share-2d49d9ab-d10f-a8da-7d8b-db1937e478ff/test-directory-cf4b4c37-cd97-4de6-a12d-d09accbfcb3e/test-file-b9877a63-0e8c-f4bc-c760-bc8dff85a926",
       "RequestMethod": "PUT",
       "RequestHeaders": {
         "Authorization": "Sanitized",
-        "traceparent": "00-8ff8babae03aab4591a81ef4ae889472-7b2f84f24b082748-00",
+        "traceparent": "00-657d297f12c3ff4fb502f5d8101b8f3a-25dacff6ea9fe54f-00",
         "User-Agent": [
-          "azsdk-net-Storage.Files.Shares/12.0.0-dev.20191209.1\u002Bb71b1fa965b15eccfc57e2c7781b8bf85cd4c766",
+          "azsdk-net-Storage.Files.Shares/12.0.0-dev.20191211.1\u002B899431c003876eb9b26cefd8e8a37e7f27f82ced",
           "(.NET Core 4.6.28008.01; Microsoft Windows 10.0.18363 )"
         ],
-        "x-ms-client-request-id": "83292061-bb29-57a6-fc3f-51c5d98459df",
+        "x-ms-client-request-id": "2afe3e0c-02f3-b372-41ef-c993c90f7a26",
         "x-ms-content-length": "1048576",
-        "x-ms-date": "Tue, 10 Dec 2019 05:32:38 GMT",
-=======
-      "RequestUri": "http://seanstagetest.file.core.windows.net/test-share-2cc3c9fc-1a96-2064-054a-528eaa6d7177/test-directory-103d774c-c8e0-a429-8890-d0ac6ee69c31/test-file-4cbc0ee7-f601-ff05-5446-6858bb8f8b74",
-      "RequestMethod": "PUT",
-      "RequestHeaders": {
-        "Authorization": "Sanitized",
-        "traceparent": "00-14cb1ebfd2c7da428dcef326bba96975-33e8cabf24efd540-00",
-        "User-Agent": [
-          "azsdk-net-Storage.Files.Shares/12.0.0-dev.20191209.1\u002B61bda4d1783b0e05dba0d434ff14b2840726d3b1",
-          "(.NET Core 4.6.28008.01; Microsoft Windows 10.0.18363 )"
-        ],
-        "x-ms-client-request-id": "0ab24208-9b57-564c-7632-b750621cfd4c",
-        "x-ms-content-length": "1048576",
-        "x-ms-date": "Tue, 10 Dec 2019 06:01:08 GMT",
->>>>>>> 1d9822e0
+        "x-ms-date": "Wed, 11 Dec 2019 20:39:43 GMT",
         "x-ms-file-attributes": "None",
         "x-ms-file-creation-time": "Now",
         "x-ms-file-last-write-time": "Now",
@@ -173,71 +101,39 @@
       "StatusCode": 201,
       "ResponseHeaders": {
         "Content-Length": "0",
-<<<<<<< HEAD
-        "Date": "Tue, 10 Dec 2019 05:32:38 GMT",
-        "ETag": "\u00220x8D77D325EA26F94\u0022",
-        "Last-Modified": "Tue, 10 Dec 2019 05:32:38 GMT",
-=======
-        "Date": "Tue, 10 Dec 2019 06:01:08 GMT",
-        "ETag": "\u00220x8D77D3659F19F10\u0022",
-        "Last-Modified": "Tue, 10 Dec 2019 06:01:08 GMT",
->>>>>>> 1d9822e0
+        "Date": "Wed, 11 Dec 2019 20:39:43 GMT",
+        "ETag": "\u00220x8D77E7A40F2FB64\u0022",
+        "Last-Modified": "Wed, 11 Dec 2019 20:39:43 GMT",
         "Server": [
           "Windows-Azure-File/1.0",
           "Microsoft-HTTPAPI/2.0"
         ],
-<<<<<<< HEAD
-        "x-ms-client-request-id": "83292061-bb29-57a6-fc3f-51c5d98459df",
+        "x-ms-client-request-id": "2afe3e0c-02f3-b372-41ef-c993c90f7a26",
         "x-ms-file-attributes": "Archive",
-        "x-ms-file-change-time": "2019-12-10T05:32:38.5755028Z",
-        "x-ms-file-creation-time": "2019-12-10T05:32:38.5755028Z",
+        "x-ms-file-change-time": "2019-12-11T20:39:43.6990308Z",
+        "x-ms-file-creation-time": "2019-12-11T20:39:43.6990308Z",
         "x-ms-file-id": "11529285414812647424",
-        "x-ms-file-last-write-time": "2019-12-10T05:32:38.5755028Z",
+        "x-ms-file-last-write-time": "2019-12-11T20:39:43.6990308Z",
         "x-ms-file-parent-id": "13835128424026341376",
         "x-ms-file-permission-key": "12501538048846835188*422928105932735866",
-        "x-ms-request-id": "0cb0096c-501a-0046-2a1b-afa6bc000000",
-=======
-        "x-ms-client-request-id": "0ab24208-9b57-564c-7632-b750621cfd4c",
-        "x-ms-file-attributes": "Archive",
-        "x-ms-file-change-time": "2019-12-10T06:01:08.6927632Z",
-        "x-ms-file-creation-time": "2019-12-10T06:01:08.6927632Z",
-        "x-ms-file-id": "11529285414812647424",
-        "x-ms-file-last-write-time": "2019-12-10T06:01:08.6927632Z",
-        "x-ms-file-parent-id": "13835128424026341376",
-        "x-ms-file-permission-key": "12501538048846835188*422928105932735866",
-        "x-ms-request-id": "38a4f9cc-501a-0034-301f-afa1f3000000",
->>>>>>> 1d9822e0
+        "x-ms-request-id": "ef3e3f9b-c01a-0019-3463-b01280000000",
         "x-ms-request-server-encrypted": "true",
         "x-ms-version": "2019-07-07"
       },
       "ResponseBody": []
     },
     {
-<<<<<<< HEAD
-      "RequestUri": "http://seanstagetest.file.core.windows.net/test-share-0b7ab909-bf0e-f2c0-71ea-c1a3e8139bea/test-directory-961d783b-6927-b901-8fe5-14ae572b65d9/test-file-2a95f9cb-86c3-192a-c2b4-a691160b3ccf?comp=forceclosehandles",
+      "RequestUri": "http://seanstagetest.file.core.windows.net/test-share-2d49d9ab-d10f-a8da-7d8b-db1937e478ff/test-directory-cf4b4c37-cd97-4de6-a12d-d09accbfcb3e/test-file-b9877a63-0e8c-f4bc-c760-bc8dff85a926?comp=forceclosehandles",
       "RequestMethod": "PUT",
       "RequestHeaders": {
         "Authorization": "Sanitized",
-        "traceparent": "00-97bce3e75f8c6e4fb06d1bb8b066a2f0-3438efe09389b34e-00",
+        "traceparent": "00-a1de188e1029524d928dee0de921379a-8884ca0a3ffb2e4f-00",
         "User-Agent": [
-          "azsdk-net-Storage.Files.Shares/12.0.0-dev.20191209.1\u002Bb71b1fa965b15eccfc57e2c7781b8bf85cd4c766",
+          "azsdk-net-Storage.Files.Shares/12.0.0-dev.20191211.1\u002B899431c003876eb9b26cefd8e8a37e7f27f82ced",
           "(.NET Core 4.6.28008.01; Microsoft Windows 10.0.18363 )"
         ],
-        "x-ms-client-request-id": "f52f1dd6-b9e1-43a5-0379-3592ff9a7bea",
-        "x-ms-date": "Tue, 10 Dec 2019 05:32:38 GMT",
-=======
-      "RequestUri": "http://seanstagetest.file.core.windows.net/test-share-2cc3c9fc-1a96-2064-054a-528eaa6d7177/test-directory-103d774c-c8e0-a429-8890-d0ac6ee69c31/test-file-4cbc0ee7-f601-ff05-5446-6858bb8f8b74?comp=forceclosehandles",
-      "RequestMethod": "PUT",
-      "RequestHeaders": {
-        "Authorization": "Sanitized",
-        "traceparent": "00-970bf89f28bbcd479dddab43bfe0aa5c-033b580a77dde04b-00",
-        "User-Agent": [
-          "azsdk-net-Storage.Files.Shares/12.0.0-dev.20191209.1\u002B61bda4d1783b0e05dba0d434ff14b2840726d3b1",
-          "(.NET Core 4.6.28008.01; Microsoft Windows 10.0.18363 )"
-        ],
-        "x-ms-client-request-id": "7950a922-80dd-0b1c-3609-7c82d94a426c",
-        "x-ms-date": "Tue, 10 Dec 2019 06:01:08 GMT",
->>>>>>> 1d9822e0
+        "x-ms-client-request-id": "c1800721-7e86-7033-5f25-8ceb70b7e4fa",
+        "x-ms-date": "Wed, 11 Dec 2019 20:39:43 GMT",
         "x-ms-handle-id": "*",
         "x-ms-return-client-request-id": "true",
         "x-ms-version": "2019-07-07"
@@ -246,56 +142,31 @@
       "StatusCode": 200,
       "ResponseHeaders": {
         "Content-Length": "0",
-<<<<<<< HEAD
-        "Date": "Tue, 10 Dec 2019 05:32:38 GMT",
-=======
-        "Date": "Tue, 10 Dec 2019 06:01:08 GMT",
->>>>>>> 1d9822e0
+        "Date": "Wed, 11 Dec 2019 20:39:43 GMT",
         "Server": [
           "Windows-Azure-File/1.0",
           "Microsoft-HTTPAPI/2.0"
         ],
-<<<<<<< HEAD
-        "x-ms-client-request-id": "f52f1dd6-b9e1-43a5-0379-3592ff9a7bea",
+        "x-ms-client-request-id": "c1800721-7e86-7033-5f25-8ceb70b7e4fa",
         "x-ms-number-of-handles-closed": "0",
         "x-ms-number-of-handles-failed": "0",
-        "x-ms-request-id": "0cb0096d-501a-0046-2b1b-afa6bc000000",
-=======
-        "x-ms-client-request-id": "7950a922-80dd-0b1c-3609-7c82d94a426c",
-        "x-ms-number-of-handles-closed": "0",
-        "x-ms-number-of-handles-failed": "0",
-        "x-ms-request-id": "38a4f9cd-501a-0034-311f-afa1f3000000",
->>>>>>> 1d9822e0
+        "x-ms-request-id": "ef3e3f9c-c01a-0019-3563-b01280000000",
         "x-ms-version": "2019-07-07"
       },
       "ResponseBody": []
     },
     {
-<<<<<<< HEAD
-      "RequestUri": "http://seanstagetest.file.core.windows.net/test-share-0b7ab909-bf0e-f2c0-71ea-c1a3e8139bea?restype=share",
+      "RequestUri": "http://seanstagetest.file.core.windows.net/test-share-2d49d9ab-d10f-a8da-7d8b-db1937e478ff?restype=share",
       "RequestMethod": "DELETE",
       "RequestHeaders": {
         "Authorization": "Sanitized",
-        "traceparent": "00-bc0708987320f14f9b87b38bb72b0430-c8c1cd9e52e9f743-00",
+        "traceparent": "00-d3dd0d60d9eb334ea88bd786af576da3-58f756013dfb6b44-00",
         "User-Agent": [
-          "azsdk-net-Storage.Files.Shares/12.0.0-dev.20191209.1\u002Bb71b1fa965b15eccfc57e2c7781b8bf85cd4c766",
+          "azsdk-net-Storage.Files.Shares/12.0.0-dev.20191211.1\u002B899431c003876eb9b26cefd8e8a37e7f27f82ced",
           "(.NET Core 4.6.28008.01; Microsoft Windows 10.0.18363 )"
         ],
-        "x-ms-client-request-id": "bceef75d-6354-4cfd-750b-dd1bcdce7aff",
-        "x-ms-date": "Tue, 10 Dec 2019 05:32:38 GMT",
-=======
-      "RequestUri": "http://seanstagetest.file.core.windows.net/test-share-2cc3c9fc-1a96-2064-054a-528eaa6d7177?restype=share",
-      "RequestMethod": "DELETE",
-      "RequestHeaders": {
-        "Authorization": "Sanitized",
-        "traceparent": "00-5c028b1f05349648bcfdb0094c4aff63-090ea47296597a47-00",
-        "User-Agent": [
-          "azsdk-net-Storage.Files.Shares/12.0.0-dev.20191209.1\u002B61bda4d1783b0e05dba0d434ff14b2840726d3b1",
-          "(.NET Core 4.6.28008.01; Microsoft Windows 10.0.18363 )"
-        ],
-        "x-ms-client-request-id": "b82dc0e4-84cb-946e-0b10-197f0f927d29",
-        "x-ms-date": "Tue, 10 Dec 2019 06:01:08 GMT",
->>>>>>> 1d9822e0
+        "x-ms-client-request-id": "c27239a8-b98f-259f-3b6a-795ea2c8b977",
+        "x-ms-date": "Wed, 11 Dec 2019 20:39:43 GMT",
         "x-ms-delete-snapshots": "include",
         "x-ms-return-client-request-id": "true",
         "x-ms-version": "2019-07-07"
@@ -304,33 +175,20 @@
       "StatusCode": 202,
       "ResponseHeaders": {
         "Content-Length": "0",
-<<<<<<< HEAD
-        "Date": "Tue, 10 Dec 2019 05:32:38 GMT",
-=======
-        "Date": "Tue, 10 Dec 2019 06:01:08 GMT",
->>>>>>> 1d9822e0
+        "Date": "Wed, 11 Dec 2019 20:39:43 GMT",
         "Server": [
           "Windows-Azure-File/1.0",
           "Microsoft-HTTPAPI/2.0"
         ],
-<<<<<<< HEAD
-        "x-ms-client-request-id": "bceef75d-6354-4cfd-750b-dd1bcdce7aff",
-        "x-ms-request-id": "0cb0096e-501a-0046-2c1b-afa6bc000000",
-=======
-        "x-ms-client-request-id": "b82dc0e4-84cb-946e-0b10-197f0f927d29",
-        "x-ms-request-id": "38a4f9ce-501a-0034-321f-afa1f3000000",
->>>>>>> 1d9822e0
+        "x-ms-client-request-id": "c27239a8-b98f-259f-3b6a-795ea2c8b977",
+        "x-ms-request-id": "ef3e3f9d-c01a-0019-3663-b01280000000",
         "x-ms-version": "2019-07-07"
       },
       "ResponseBody": []
     }
   ],
   "Variables": {
-<<<<<<< HEAD
-    "RandomSeed": "1660837555",
-=======
-    "RandomSeed": "604760785",
->>>>>>> 1d9822e0
+    "RandomSeed": "1539561282",
     "Storage_TestConfigDefault": "ProductionTenant\nseanstagetest\nU2FuaXRpemVk\nhttp://seanstagetest.blob.core.windows.net\nhttp://seanstagetest.file.core.windows.net\nhttp://seanstagetest.queue.core.windows.net\nhttp://seanstagetest.table.core.windows.net\n\n\n\n\nhttp://seanstagetest-secondary.blob.core.windows.net\nhttp://seanstagetest-secondary.file.core.windows.net\nhttp://seanstagetest-secondary.queue.core.windows.net\nhttp://seanstagetest-secondary.table.core.windows.net\n\nSanitized\n\n\nCloud\nBlobEndpoint=http://seanstagetest.blob.core.windows.net/;QueueEndpoint=http://seanstagetest.queue.core.windows.net/;FileEndpoint=http://seanstagetest.file.core.windows.net/;BlobSecondaryEndpoint=http://seanstagetest-secondary.blob.core.windows.net/;QueueSecondaryEndpoint=http://seanstagetest-secondary.queue.core.windows.net/;FileSecondaryEndpoint=http://seanstagetest-secondary.file.core.windows.net/;AccountName=seanstagetest;AccountKey=Sanitized"
   }
 }