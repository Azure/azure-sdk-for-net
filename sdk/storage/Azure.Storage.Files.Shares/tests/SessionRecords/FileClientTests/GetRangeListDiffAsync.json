--- conflicted
+++ resolved
@@ -1,56 +1,51 @@
 {
   "Entries": [
     {
-      "RequestUri": "https://seanmcccanary3.file.core.windows.net/test-share-5e623d92-d03b-189d-2ec0-6de8f79bbcbf?restype=share",
-      "RequestMethod": "PUT",
-      "RequestHeaders": {
-        "Accept": "application/xml",
-        "Authorization": "Sanitized",
-        "traceparent": "00-d85333ecd5d4fd45a5b9a1efdbcf1690-6e4a52a353581440-00",
-        "User-Agent": [
-          "azsdk-net-Storage.Files.Shares/12.7.0-alpha.20210121.1",
-          "(.NET 5.0.2; Microsoft Windows 10.0.19042)"
-        ],
-        "x-ms-client-request-id": "bc37f06b-cf41-5286-7bbe-5df4acd66b95",
-        "x-ms-date": "Thu, 21 Jan 2021 20:39:08 GMT",
-        "x-ms-return-client-request-id": "true",
-        "x-ms-version": "2020-06-12"
-      },
-      "RequestBody": null,
-      "StatusCode": 201,
-      "ResponseHeaders": {
-        "Content-Length": "0",
-        "Date": "Thu, 21 Jan 2021 20:39:07 GMT",
-        "ETag": "\u00220x8D8BE4C99D38B4D\u0022",
-        "Last-Modified": "Thu, 21 Jan 2021 20:39:08 GMT",
-        "Server": [
-          "Windows-Azure-File/1.0",
-          "Microsoft-HTTPAPI/2.0"
-        ],
-        "x-ms-client-request-id": "bc37f06b-cf41-5286-7bbe-5df4acd66b95",
-<<<<<<< HEAD
-        "x-ms-request-id": "b45ba1b6-c01a-0092-5f1a-915e14000000",
-        "x-ms-version": "2020-06-12"
-=======
-        "x-ms-request-id": "3186b2d2-e01a-0013-5f35-f0fece000000",
-        "x-ms-version": "2020-04-08"
->>>>>>> ac24a13f
-      },
-      "ResponseBody": []
-    },
-    {
-      "RequestUri": "https://seanmcccanary3.file.core.windows.net/test-share-5e623d92-d03b-189d-2ec0-6de8f79bbcbf/test-directory-48e496ca-51e3-2169-6d1f-fe39abf9858f?restype=directory",
-      "RequestMethod": "PUT",
-      "RequestHeaders": {
-        "Accept": "application/xml",
-        "Authorization": "Sanitized",
-        "traceparent": "00-ab6458ee2366db429198f18d4cd9e850-3ecc44e2f10e8d4c-00",
-        "User-Agent": [
-          "azsdk-net-Storage.Files.Shares/12.7.0-alpha.20210121.1",
-          "(.NET 5.0.2; Microsoft Windows 10.0.19042)"
-        ],
-        "x-ms-client-request-id": "fdd99096-d4ba-19ea-8615-4f22d04da781",
-        "x-ms-date": "Thu, 21 Jan 2021 20:39:08 GMT",
+      "RequestUri": "https://seanmcccanary3.file.core.windows.net/test-share-c374ad4d-915f-8894-b919-2173bbdba752?restype=share",
+      "RequestMethod": "PUT",
+      "RequestHeaders": {
+        "Accept": "application/xml",
+        "Authorization": "Sanitized",
+        "traceparent": "00-45a79ffcf20d9a4f935e0c028ed67a65-961f92b4f88cda42-00",
+        "User-Agent": [
+          "azsdk-net-Storage.Files.Shares/12.7.0-alpha.20210126.1",
+          "(.NET 5.0.2; Microsoft Windows 10.0.19042)"
+        ],
+        "x-ms-client-request-id": "eed78742-3e2b-fe67-200f-d283298264ef",
+        "x-ms-date": "Tue, 26 Jan 2021 19:30:13 GMT",
+        "x-ms-return-client-request-id": "true",
+        "x-ms-version": "2020-06-12"
+      },
+      "RequestBody": null,
+      "StatusCode": 201,
+      "ResponseHeaders": {
+        "Content-Length": "0",
+        "Date": "Tue, 26 Jan 2021 19:30:12 GMT",
+        "ETag": "\u00220x8D8C230CCF3BB1B\u0022",
+        "Last-Modified": "Tue, 26 Jan 2021 19:30:12 GMT",
+        "Server": [
+          "Windows-Azure-File/1.0",
+          "Microsoft-HTTPAPI/2.0"
+        ],
+        "x-ms-client-request-id": "eed78742-3e2b-fe67-200f-d283298264ef",
+        "x-ms-request-id": "c24e1600-d01a-008e-4619-f40c74000000",
+        "x-ms-version": "2020-06-12"
+      },
+      "ResponseBody": []
+    },
+    {
+      "RequestUri": "https://seanmcccanary3.file.core.windows.net/test-share-c374ad4d-915f-8894-b919-2173bbdba752/test-directory-017888ae-1dcb-beb2-d981-cafdd305b2a7?restype=directory",
+      "RequestMethod": "PUT",
+      "RequestHeaders": {
+        "Accept": "application/xml",
+        "Authorization": "Sanitized",
+        "traceparent": "00-28478a9838df284a987e303e3eb1538b-d57fd4943674a14b-00",
+        "User-Agent": [
+          "azsdk-net-Storage.Files.Shares/12.7.0-alpha.20210126.1",
+          "(.NET 5.0.2; Microsoft Windows 10.0.19042)"
+        ],
+        "x-ms-client-request-id": "4de0cefd-3599-253f-d418-15a974692b1a",
+        "x-ms-date": "Tue, 26 Jan 2021 19:30:13 GMT",
         "x-ms-file-attributes": "None",
         "x-ms-file-creation-time": "Now",
         "x-ms-file-last-write-time": "Now",
@@ -62,41 +57,41 @@
       "StatusCode": 201,
       "ResponseHeaders": {
         "Content-Length": "0",
-        "Date": "Thu, 21 Jan 2021 20:39:07 GMT",
-        "ETag": "\u00220x8D8BE4C99DCD8CA\u0022",
-        "Last-Modified": "Thu, 21 Jan 2021 20:39:08 GMT",
-        "Server": [
-          "Windows-Azure-File/1.0",
-          "Microsoft-HTTPAPI/2.0"
-        ],
-        "x-ms-client-request-id": "fdd99096-d4ba-19ea-8615-4f22d04da781",
+        "Date": "Tue, 26 Jan 2021 19:30:12 GMT",
+        "ETag": "\u00220x8D8C230CD007761\u0022",
+        "Last-Modified": "Tue, 26 Jan 2021 19:30:12 GMT",
+        "Server": [
+          "Windows-Azure-File/1.0",
+          "Microsoft-HTTPAPI/2.0"
+        ],
+        "x-ms-client-request-id": "4de0cefd-3599-253f-d418-15a974692b1a",
         "x-ms-file-attributes": "Directory",
-        "x-ms-file-change-time": "2021-01-21T20:39:08.1104586Z",
-        "x-ms-file-creation-time": "2021-01-21T20:39:08.1104586Z",
+        "x-ms-file-change-time": "2021-01-26T19:30:12.6503777Z",
+        "x-ms-file-creation-time": "2021-01-26T19:30:12.6503777Z",
         "x-ms-file-id": "13835128424026341376",
-        "x-ms-file-last-write-time": "2021-01-21T20:39:08.1104586Z",
+        "x-ms-file-last-write-time": "2021-01-26T19:30:12.6503777Z",
         "x-ms-file-parent-id": "0",
         "x-ms-file-permission-key": "17860367565182308406*11459378189709739967",
-        "x-ms-request-id": "3186b2d4-e01a-0013-6035-f0fece000000",
+        "x-ms-request-id": "c24e1603-d01a-008e-4719-f40c74000000",
         "x-ms-request-server-encrypted": "true",
         "x-ms-version": "2020-06-12"
       },
       "ResponseBody": []
     },
     {
-      "RequestUri": "https://seanmcccanary3.file.core.windows.net/test-share-5e623d92-d03b-189d-2ec0-6de8f79bbcbf/test-directory-48e496ca-51e3-2169-6d1f-fe39abf9858f/test-file-0d50ce39-6458-ca31-18ed-4d491ffc0f91",
-      "RequestMethod": "PUT",
-      "RequestHeaders": {
-        "Accept": "application/xml",
-        "Authorization": "Sanitized",
-        "traceparent": "00-2941174e4f40304c93c2eebd726e950c-188396e9fa199946-00",
-        "User-Agent": [
-          "azsdk-net-Storage.Files.Shares/12.7.0-alpha.20210121.1",
-          "(.NET 5.0.2; Microsoft Windows 10.0.19042)"
-        ],
-        "x-ms-client-request-id": "4433b0f2-888b-3230-5e0e-e4cd87a0fa8a",
+      "RequestUri": "https://seanmcccanary3.file.core.windows.net/test-share-c374ad4d-915f-8894-b919-2173bbdba752/test-directory-017888ae-1dcb-beb2-d981-cafdd305b2a7/test-file-13a12b5d-2f50-f5eb-6102-9a1468810389",
+      "RequestMethod": "PUT",
+      "RequestHeaders": {
+        "Accept": "application/xml",
+        "Authorization": "Sanitized",
+        "traceparent": "00-5c9b40a0b5125b49b942cca4c7da6cf6-fa21f14f2159f241-00",
+        "User-Agent": [
+          "azsdk-net-Storage.Files.Shares/12.7.0-alpha.20210126.1",
+          "(.NET 5.0.2; Microsoft Windows 10.0.19042)"
+        ],
+        "x-ms-client-request-id": "90d3998c-b6ae-cd26-e3eb-ec969a2bbc53",
         "x-ms-content-length": "1048576",
-        "x-ms-date": "Thu, 21 Jan 2021 20:39:08 GMT",
+        "x-ms-date": "Tue, 26 Jan 2021 19:30:13 GMT",
         "x-ms-file-attributes": "None",
         "x-ms-file-creation-time": "Now",
         "x-ms-file-last-write-time": "Now",
@@ -109,160 +104,154 @@
       "StatusCode": 201,
       "ResponseHeaders": {
         "Content-Length": "0",
-        "Date": "Thu, 21 Jan 2021 20:39:07 GMT",
-        "ETag": "\u00220x8D8BE4C99E60236\u0022",
-        "Last-Modified": "Thu, 21 Jan 2021 20:39:08 GMT",
-        "Server": [
-          "Windows-Azure-File/1.0",
-          "Microsoft-HTTPAPI/2.0"
-        ],
-        "x-ms-client-request-id": "4433b0f2-888b-3230-5e0e-e4cd87a0fa8a",
+        "Date": "Tue, 26 Jan 2021 19:30:12 GMT",
+        "ETag": "\u00220x8D8C230CD092B89\u0022",
+        "Last-Modified": "Tue, 26 Jan 2021 19:30:12 GMT",
+        "Server": [
+          "Windows-Azure-File/1.0",
+          "Microsoft-HTTPAPI/2.0"
+        ],
+        "x-ms-client-request-id": "90d3998c-b6ae-cd26-e3eb-ec969a2bbc53",
         "x-ms-file-attributes": "Archive",
-        "x-ms-file-change-time": "2021-01-21T20:39:08.1705014Z",
-        "x-ms-file-creation-time": "2021-01-21T20:39:08.1705014Z",
+        "x-ms-file-change-time": "2021-01-26T19:30:12.7074185Z",
+        "x-ms-file-creation-time": "2021-01-26T19:30:12.7074185Z",
         "x-ms-file-id": "11529285414812647424",
-        "x-ms-file-last-write-time": "2021-01-21T20:39:08.1705014Z",
+        "x-ms-file-last-write-time": "2021-01-26T19:30:12.7074185Z",
         "x-ms-file-parent-id": "13835128424026341376",
         "x-ms-file-permission-key": "4010187179898695473*11459378189709739967",
-        "x-ms-request-id": "3186b2d5-e01a-0013-6135-f0fece000000",
+        "x-ms-request-id": "c24e1605-d01a-008e-4819-f40c74000000",
         "x-ms-request-server-encrypted": "true",
         "x-ms-version": "2020-06-12"
       },
       "ResponseBody": []
     },
     {
-      "RequestUri": "https://seanmcccanary3.file.core.windows.net/test-share-5e623d92-d03b-189d-2ec0-6de8f79bbcbf/test-directory-48e496ca-51e3-2169-6d1f-fe39abf9858f/test-file-0d50ce39-6458-ca31-18ed-4d491ffc0f91?comp=range",
+      "RequestUri": "https://seanmcccanary3.file.core.windows.net/test-share-c374ad4d-915f-8894-b919-2173bbdba752/test-directory-017888ae-1dcb-beb2-d981-cafdd305b2a7/test-file-13a12b5d-2f50-f5eb-6102-9a1468810389?comp=range",
       "RequestMethod": "PUT",
       "RequestHeaders": {
         "Accept": "application/xml",
         "Authorization": "Sanitized",
         "Content-Length": "1024",
         "Content-Type": "application/octet-stream",
-        "traceparent": "00-e4d08b5da7833d408f8c8405ecf2ebc1-7eebc654efbc724e-00",
-        "User-Agent": [
-          "azsdk-net-Storage.Files.Shares/12.7.0-alpha.20210121.1",
-          "(.NET 5.0.2; Microsoft Windows 10.0.19042)"
-        ],
-        "x-ms-client-request-id": "ca63b8c9-bfbf-d213-c19b-9c1befe52075",
-        "x-ms-date": "Thu, 21 Jan 2021 20:39:08 GMT",
+        "traceparent": "00-96b671091294f94f9e6109442ff7af5b-3e60a41321941c4c-00",
+        "User-Agent": [
+          "azsdk-net-Storage.Files.Shares/12.7.0-alpha.20210126.1",
+          "(.NET 5.0.2; Microsoft Windows 10.0.19042)"
+        ],
+        "x-ms-client-request-id": "53512ced-c7ea-8c77-d359-6560eb4ca5bb",
+        "x-ms-date": "Tue, 26 Jan 2021 19:30:13 GMT",
         "x-ms-range": "bytes=1024-2047",
         "x-ms-return-client-request-id": "true",
         "x-ms-version": "2020-06-12",
         "x-ms-write": "update"
       },
-      "RequestBody": "Br6XW6uMYrH4gln14uIavcegV2/IygYBRW\u002B8EKMHRxNp9kjxw8oBZk6BTAguOlB88yYF5kmLwTy3lRU7z1EN8DpGjOuaKPr8nvAhRn790gofPxx9AmHJ3jUMOi21xpb8dFvN6K5k4cosCEdYanu9usMKHI80kO7ZfK22je7MR9haJNIiL\u002Bpcu11RUPkZcXS5Tn9qqqoGx\u002BNs82wArVTcX8Fu/kWomorZrmAx40D1wAs5/T9vYpwuU13vtjt9Ww4JdfA4q3IuELP0kfxJ1OSidzNhx68UbP0kQKroueRPW1JSKG1QvRSYCuyLetCg5H94TD4HHJRe9QjyE2rIRlfPpTWq96x2UrofyLzDifIshFsrb22lRz\u002B\u002B8zNkXamq0MSUvNSb9e3SAvmE6FPYmmwWxo4PnNfqKV327AN5EfURdPj3LswdkY5uWWxzIV/s5VnGTpcamjPsqpN2pAnpWPADc3Na4Guf\u002BDQAoENqdgf\u002BCQaqssJe9trECoQ4puyEhAB7cK7rkQXtJ1ViGvnwgjSLd5oDPqYtpXyZldXnZlFIexxC7gVZE3gBvIts/Nvg1IhPrS5RgUVaTssxUvwvBsAEGp/drZMuMmQiAoEawKmhucFNl7kj9vrW6KA6J8F80bbLaOE8Aif0IHrKLn7EP40hkJg64m4G4SOkB8Tz9AqipjHLT1jHZLaaWHc/WMd7EqkTGJcoQe5IxIe\u002BmPpiASxvJ4dN\u002BO81WizioIr2x4hbKPUb39tzemVCgovQCcy7N1ZLzzE/Lhm53r1rRqBkUf3/Ym8FRyFQ\u002B60iC3ZkZFFgJmkzq/dXHPrcYQEdCDTF3TCN0KdctvA0\u002BtSDHSOiVXlsCh83MKYGp0V1KOYgM/N4XS1F1pOqA295/7Ei0/7WOguHsf0Uja2Khyhh544JFMbhC8D2XH7lwQewvTH049RHn\u002B7amIL1ZM9/u09rSRzhb\u002BrqQcg\u002B392Nou/2ZM98laNUGkigLntE66bwdqAuenjrzk5GCqILCL8QTfaT////AyasFi/UQEBuplUhTWk8Xid2CpWBNosBSBGIj\u002BGFseym8XN6gmRJF44N12NM6bpW0\u002B/OHPRqfcyaq80dS7Bf6fVoe1z1wdzDLfMHc18ntF5WMrzxt5T4PHOm4NaWK8vdru1u425eYBESCu8AYwltc/Zuxhj0bTFgcD7oTuEFLAEoKsVxuNHv\u002BNKq36yl\u002BNlqOGzgJ2Sz6EC8DnMwdREwDd7t2DhD/Lokfs5GSo6Fu3hlfhZ0JQWddEGFtKpev4LAedLOtx\u002BgJjyyu6iWbZ2xNlL6yvf7u\u002BfYUGP2vkcQxr9LhdG8tgNYxFjawmlcBgek031XY/SLxb3q9We8qWj0ofTpSw==",
-      "StatusCode": 201,
-      "ResponseHeaders": {
-        "Content-Length": "0",
-        "Content-MD5": "sH1sEarr7BwEQtGSSwu8xw==",
-        "Date": "Thu, 21 Jan 2021 20:39:07 GMT",
-        "ETag": "\u00220x8D8BE4C99EF2B9E\u0022",
-        "Last-Modified": "Thu, 21 Jan 2021 20:39:08 GMT",
-        "Server": [
-          "Windows-Azure-File/1.0",
-          "Microsoft-HTTPAPI/2.0"
-        ],
-        "x-ms-client-request-id": "ca63b8c9-bfbf-d213-c19b-9c1befe52075",
-        "x-ms-request-id": "3186b2d6-e01a-0013-6235-f0fece000000",
+      "RequestBody": "FYzyIGgm9fgc9D1EzwBR4wGciM\u002BtctoALTMhOXh4EapQDNUXi\u002BCUZaPac7p54f3jmQiU/qPspaOx8fM1BbyApOKT88IqOlchByIs0v4fh0s1PZ9w4xMGY2cxZZrtXmDmWs/X5e46uF\u002Bwc/aBv9KkkWqnAMccEMHOjI9b\u002BNS9M6jBRXgvR6Fd\u002B4VAv28dhaSUjdMwRV6ZykoNCVle38CL80BNv3ladUnISgRC21FRsQbrxmsAje1KKHstIT5H/hzEtcsv0MYqOheJZ/tZVu75vFdSchhUimZSA5b\u002BLFMLgEvofSaFIeFAwYtTdiXy8NKMNGXm9YwDcCpl3c0wKw3DfuawcdnHc5p2EbCMABRAYBLEcffuJIu/5Qz8IEQUEJZ\u002Bj/c/Qn/4xcHKcOPbdm8WJH26a7kV1Vpb8IzMy1JWYgEaDnAcAR2Ty6w2JLSn426d5fvGWaTcaLqd5FHzK/ludA3hwGj\u002B\u002BiNfJ6AN37Cmsw0dL\u002BVXjwhdPqa2fh3MoKCzyLCmxSMFnuvYZzIEzogJ9zBD1fwTF\u002BQEhIHBSHsGkob/WhcA/\u002B3pF5D6fyjWWXAerIfsiMqkn7DLokGhRFZv0dSrBHRxCPdCWr1rGJi8LisRo5v0Ggq8W7pmNV2sR9M6i61TKlT7rKOPqS4NOIYYDnMWkKG6erfK76i5C9OalhLpMI3qaAPWFvf3ZXDbriM0TSbplrcyfxD2iTusQaDQ9RMcIwj5LqZwP3qqwhVG7kGFhb6ssABat7B89N7HKtRWJ3Bcv4obOh\u002BAeFY9iL36r5v6JrviI0QSwWxXfDrHqBWmU5ul6i62akufLDipHS/zgkRDzQMYcwMsSf0ew77kuM9BlzQhVcVsRLxwQ/YLaKM9Y/r1hNsRjeCXeaAwl6aMunRoaIb60Sx/1olGpy8MIOBZ4WDE7zP0LwlUitslO6wW5ImCowAdQpHNdq5Ry\u002BWwilm/1rZFyMpAczl9pkdQWZrdMMOminzgPJ7P9niFomQjowCCZmT10By\u002BQS/GoJxKfB0TdJoiCf/c3poYdtFSu9HVWQJGzvM16GCn50hNGpwBhHpbcS7JAJkApofK3FlKbIZe8UaZA64p3Ys5eyK3jsT9F/JX9kmiC1lpRidrawsGXHvC7ylWZ4HLMpOij4V3SRfDzMVn83U8vOXtML2GvnJ/Mx\u002Bm9Z\u002Bap69wi8S1/3zT8f0Pp55Gn2kFhTJDaDfDRHMhI1xm0FN4KCUW9mexh7xpGT\u002B/dxbUOZO1oW9sVz93rUdQlNwfbSCpl355MKgBVP522k/4BM1dTenIsC/kC9HmnkkgYPLgSaseFt\u002BXWgnrtE1x9nzvf6h580fyVr3xxYutk5Fe4fMLlZCj2u3txg==",
+      "StatusCode": 201,
+      "ResponseHeaders": {
+        "Content-Length": "0",
+        "Content-MD5": "CTG8uT9N4EssgoUUtwl1Hw==",
+        "Date": "Tue, 26 Jan 2021 19:30:12 GMT",
+        "ETag": "\u00220x8D8C230CD133F83\u0022",
+        "Last-Modified": "Tue, 26 Jan 2021 19:30:12 GMT",
+        "Server": [
+          "Windows-Azure-File/1.0",
+          "Microsoft-HTTPAPI/2.0"
+        ],
+        "x-ms-client-request-id": "53512ced-c7ea-8c77-d359-6560eb4ca5bb",
+        "x-ms-request-id": "c24e1606-d01a-008e-4919-f40c74000000",
         "x-ms-request-server-encrypted": "true",
         "x-ms-version": "2020-06-12"
       },
       "ResponseBody": []
     },
     {
-      "RequestUri": "https://seanmcccanary3.file.core.windows.net/test-share-5e623d92-d03b-189d-2ec0-6de8f79bbcbf?restype=share\u0026comp=snapshot",
-      "RequestMethod": "PUT",
-      "RequestHeaders": {
-        "Accept": "application/xml",
-        "Authorization": "Sanitized",
-        "traceparent": "00-8d68daa954307a4b8e24336c2fb4c3b4-5003f0ed76e42b41-00",
-        "User-Agent": [
-          "azsdk-net-Storage.Files.Shares/12.7.0-alpha.20210121.1",
-          "(.NET 5.0.2; Microsoft Windows 10.0.19042)"
-        ],
-        "x-ms-client-request-id": "e82a7d56-1f91-288b-b823-beb306eaaf3b",
-        "x-ms-date": "Thu, 21 Jan 2021 20:39:08 GMT",
-        "x-ms-return-client-request-id": "true",
-        "x-ms-version": "2020-06-12"
-      },
-      "RequestBody": null,
-      "StatusCode": 201,
-      "ResponseHeaders": {
-        "Content-Length": "0",
-        "Date": "Thu, 21 Jan 2021 20:39:07 GMT",
-        "ETag": "\u00220x8D8BE4C99D38B4D\u0022",
-        "Last-Modified": "Thu, 21 Jan 2021 20:39:08 GMT",
-        "Server": [
-          "Windows-Azure-File/1.0",
-          "Microsoft-HTTPAPI/2.0"
-        ],
-        "x-ms-client-request-id": "e82a7d56-1f91-288b-b823-beb306eaaf3b",
-<<<<<<< HEAD
-        "x-ms-request-id": "b45ba1bf-c01a-0092-661a-915e14000000",
-        "x-ms-snapshot": "2020-09-22T19:55:49.0000000Z",
-        "x-ms-version": "2020-06-12"
-=======
-        "x-ms-request-id": "3186b2d7-e01a-0013-6335-f0fece000000",
-        "x-ms-snapshot": "2021-01-21T20:39:08.0000000Z",
-        "x-ms-version": "2020-04-08"
->>>>>>> ac24a13f
-      },
-      "ResponseBody": []
-    },
-    {
-      "RequestUri": "https://seanmcccanary3.file.core.windows.net/test-share-5e623d92-d03b-189d-2ec0-6de8f79bbcbf/test-directory-48e496ca-51e3-2169-6d1f-fe39abf9858f/test-file-0d50ce39-6458-ca31-18ed-4d491ffc0f91?comp=range",
+      "RequestUri": "https://seanmcccanary3.file.core.windows.net/test-share-c374ad4d-915f-8894-b919-2173bbdba752?restype=share\u0026comp=snapshot",
+      "RequestMethod": "PUT",
+      "RequestHeaders": {
+        "Accept": "application/xml",
+        "Authorization": "Sanitized",
+        "traceparent": "00-4a13288c80e41f44979ef775b202d1fa-284395eb81fe904b-00",
+        "User-Agent": [
+          "azsdk-net-Storage.Files.Shares/12.7.0-alpha.20210126.1",
+          "(.NET 5.0.2; Microsoft Windows 10.0.19042)"
+        ],
+        "x-ms-client-request-id": "adb59da8-9a9c-2adc-6950-28880db569a9",
+        "x-ms-date": "Tue, 26 Jan 2021 19:30:13 GMT",
+        "x-ms-return-client-request-id": "true",
+        "x-ms-version": "2020-06-12"
+      },
+      "RequestBody": null,
+      "StatusCode": 201,
+      "ResponseHeaders": {
+        "Content-Length": "0",
+        "Date": "Tue, 26 Jan 2021 19:30:12 GMT",
+        "ETag": "\u00220x8D8C230CCF3BB1B\u0022",
+        "Last-Modified": "Tue, 26 Jan 2021 19:30:12 GMT",
+        "Server": [
+          "Windows-Azure-File/1.0",
+          "Microsoft-HTTPAPI/2.0"
+        ],
+        "x-ms-client-request-id": "adb59da8-9a9c-2adc-6950-28880db569a9",
+        "x-ms-request-id": "c24e1607-d01a-008e-4a19-f40c74000000",
+        "x-ms-snapshot": "2021-01-26T19:30:12.0000000Z",
+        "x-ms-version": "2020-06-12"
+      },
+      "ResponseBody": []
+    },
+    {
+      "RequestUri": "https://seanmcccanary3.file.core.windows.net/test-share-c374ad4d-915f-8894-b919-2173bbdba752/test-directory-017888ae-1dcb-beb2-d981-cafdd305b2a7/test-file-13a12b5d-2f50-f5eb-6102-9a1468810389?comp=range",
       "RequestMethod": "PUT",
       "RequestHeaders": {
         "Accept": "application/xml",
         "Authorization": "Sanitized",
         "Content-Length": "1024",
         "Content-Type": "application/octet-stream",
-        "traceparent": "00-f8de3bed2eebf84fbac2834def1fbf7a-6073daa3b1a1584b-00",
-        "User-Agent": [
-          "azsdk-net-Storage.Files.Shares/12.7.0-alpha.20210121.1",
-          "(.NET 5.0.2; Microsoft Windows 10.0.19042)"
-        ],
-        "x-ms-client-request-id": "72c43b7e-37bb-53e3-2ff7-1fba3e54ba03",
-        "x-ms-date": "Thu, 21 Jan 2021 20:39:08 GMT",
+        "traceparent": "00-b0c46647e7777c4083d5b5587a7ec498-b88183a9e23cd64c-00",
+        "User-Agent": [
+          "azsdk-net-Storage.Files.Shares/12.7.0-alpha.20210126.1",
+          "(.NET 5.0.2; Microsoft Windows 10.0.19042)"
+        ],
+        "x-ms-client-request-id": "4eb804d4-f796-f11f-502a-a828998643c1",
+        "x-ms-date": "Tue, 26 Jan 2021 19:30:13 GMT",
         "x-ms-range": "bytes=3072-4095",
         "x-ms-return-client-request-id": "true",
         "x-ms-version": "2020-06-12",
         "x-ms-write": "update"
       },
-      "RequestBody": "Br6XW6uMYrH4gln14uIavcegV2/IygYBRW\u002B8EKMHRxNp9kjxw8oBZk6BTAguOlB88yYF5kmLwTy3lRU7z1EN8DpGjOuaKPr8nvAhRn790gofPxx9AmHJ3jUMOi21xpb8dFvN6K5k4cosCEdYanu9usMKHI80kO7ZfK22je7MR9haJNIiL\u002Bpcu11RUPkZcXS5Tn9qqqoGx\u002BNs82wArVTcX8Fu/kWomorZrmAx40D1wAs5/T9vYpwuU13vtjt9Ww4JdfA4q3IuELP0kfxJ1OSidzNhx68UbP0kQKroueRPW1JSKG1QvRSYCuyLetCg5H94TD4HHJRe9QjyE2rIRlfPpTWq96x2UrofyLzDifIshFsrb22lRz\u002B\u002B8zNkXamq0MSUvNSb9e3SAvmE6FPYmmwWxo4PnNfqKV327AN5EfURdPj3LswdkY5uWWxzIV/s5VnGTpcamjPsqpN2pAnpWPADc3Na4Guf\u002BDQAoENqdgf\u002BCQaqssJe9trECoQ4puyEhAB7cK7rkQXtJ1ViGvnwgjSLd5oDPqYtpXyZldXnZlFIexxC7gVZE3gBvIts/Nvg1IhPrS5RgUVaTssxUvwvBsAEGp/drZMuMmQiAoEawKmhucFNl7kj9vrW6KA6J8F80bbLaOE8Aif0IHrKLn7EP40hkJg64m4G4SOkB8Tz9AqipjHLT1jHZLaaWHc/WMd7EqkTGJcoQe5IxIe\u002BmPpiASxvJ4dN\u002BO81WizioIr2x4hbKPUb39tzemVCgovQCcy7N1ZLzzE/Lhm53r1rRqBkUf3/Ym8FRyFQ\u002B60iC3ZkZFFgJmkzq/dXHPrcYQEdCDTF3TCN0KdctvA0\u002BtSDHSOiVXlsCh83MKYGp0V1KOYgM/N4XS1F1pOqA295/7Ei0/7WOguHsf0Uja2Khyhh544JFMbhC8D2XH7lwQewvTH049RHn\u002B7amIL1ZM9/u09rSRzhb\u002BrqQcg\u002B392Nou/2ZM98laNUGkigLntE66bwdqAuenjrzk5GCqILCL8QTfaT////AyasFi/UQEBuplUhTWk8Xid2CpWBNosBSBGIj\u002BGFseym8XN6gmRJF44N12NM6bpW0\u002B/OHPRqfcyaq80dS7Bf6fVoe1z1wdzDLfMHc18ntF5WMrzxt5T4PHOm4NaWK8vdru1u425eYBESCu8AYwltc/Zuxhj0bTFgcD7oTuEFLAEoKsVxuNHv\u002BNKq36yl\u002BNlqOGzgJ2Sz6EC8DnMwdREwDd7t2DhD/Lokfs5GSo6Fu3hlfhZ0JQWddEGFtKpev4LAedLOtx\u002BgJjyyu6iWbZ2xNlL6yvf7u\u002BfYUGP2vkcQxr9LhdG8tgNYxFjawmlcBgek031XY/SLxb3q9We8qWj0ofTpSw==",
-      "StatusCode": 201,
-      "ResponseHeaders": {
-        "Content-Length": "0",
-        "Content-MD5": "sH1sEarr7BwEQtGSSwu8xw==",
-        "Date": "Thu, 21 Jan 2021 20:39:08 GMT",
-        "ETag": "\u00220x8D8BE4C9A1FE158\u0022",
-        "Last-Modified": "Thu, 21 Jan 2021 20:39:08 GMT",
-        "Server": [
-          "Windows-Azure-File/1.0",
-          "Microsoft-HTTPAPI/2.0"
-        ],
-        "x-ms-client-request-id": "72c43b7e-37bb-53e3-2ff7-1fba3e54ba03",
-        "x-ms-request-id": "3186b2da-e01a-0013-6535-f0fece000000",
+      "RequestBody": "FYzyIGgm9fgc9D1EzwBR4wGciM\u002BtctoALTMhOXh4EapQDNUXi\u002BCUZaPac7p54f3jmQiU/qPspaOx8fM1BbyApOKT88IqOlchByIs0v4fh0s1PZ9w4xMGY2cxZZrtXmDmWs/X5e46uF\u002Bwc/aBv9KkkWqnAMccEMHOjI9b\u002BNS9M6jBRXgvR6Fd\u002B4VAv28dhaSUjdMwRV6ZykoNCVle38CL80BNv3ladUnISgRC21FRsQbrxmsAje1KKHstIT5H/hzEtcsv0MYqOheJZ/tZVu75vFdSchhUimZSA5b\u002BLFMLgEvofSaFIeFAwYtTdiXy8NKMNGXm9YwDcCpl3c0wKw3DfuawcdnHc5p2EbCMABRAYBLEcffuJIu/5Qz8IEQUEJZ\u002Bj/c/Qn/4xcHKcOPbdm8WJH26a7kV1Vpb8IzMy1JWYgEaDnAcAR2Ty6w2JLSn426d5fvGWaTcaLqd5FHzK/ludA3hwGj\u002B\u002BiNfJ6AN37Cmsw0dL\u002BVXjwhdPqa2fh3MoKCzyLCmxSMFnuvYZzIEzogJ9zBD1fwTF\u002BQEhIHBSHsGkob/WhcA/\u002B3pF5D6fyjWWXAerIfsiMqkn7DLokGhRFZv0dSrBHRxCPdCWr1rGJi8LisRo5v0Ggq8W7pmNV2sR9M6i61TKlT7rKOPqS4NOIYYDnMWkKG6erfK76i5C9OalhLpMI3qaAPWFvf3ZXDbriM0TSbplrcyfxD2iTusQaDQ9RMcIwj5LqZwP3qqwhVG7kGFhb6ssABat7B89N7HKtRWJ3Bcv4obOh\u002BAeFY9iL36r5v6JrviI0QSwWxXfDrHqBWmU5ul6i62akufLDipHS/zgkRDzQMYcwMsSf0ew77kuM9BlzQhVcVsRLxwQ/YLaKM9Y/r1hNsRjeCXeaAwl6aMunRoaIb60Sx/1olGpy8MIOBZ4WDE7zP0LwlUitslO6wW5ImCowAdQpHNdq5Ry\u002BWwilm/1rZFyMpAczl9pkdQWZrdMMOminzgPJ7P9niFomQjowCCZmT10By\u002BQS/GoJxKfB0TdJoiCf/c3poYdtFSu9HVWQJGzvM16GCn50hNGpwBhHpbcS7JAJkApofK3FlKbIZe8UaZA64p3Ys5eyK3jsT9F/JX9kmiC1lpRidrawsGXHvC7ylWZ4HLMpOij4V3SRfDzMVn83U8vOXtML2GvnJ/Mx\u002Bm9Z\u002Bap69wi8S1/3zT8f0Pp55Gn2kFhTJDaDfDRHMhI1xm0FN4KCUW9mexh7xpGT\u002B/dxbUOZO1oW9sVz93rUdQlNwfbSCpl355MKgBVP522k/4BM1dTenIsC/kC9HmnkkgYPLgSaseFt\u002BXWgnrtE1x9nzvf6h580fyVr3xxYutk5Fe4fMLlZCj2u3txg==",
+      "StatusCode": 201,
+      "ResponseHeaders": {
+        "Content-Length": "0",
+        "Content-MD5": "CTG8uT9N4EssgoUUtwl1Hw==",
+        "Date": "Tue, 26 Jan 2021 19:30:12 GMT",
+        "ETag": "\u00220x8D8C230CD27DCC3\u0022",
+        "Last-Modified": "Tue, 26 Jan 2021 19:30:12 GMT",
+        "Server": [
+          "Windows-Azure-File/1.0",
+          "Microsoft-HTTPAPI/2.0"
+        ],
+        "x-ms-client-request-id": "4eb804d4-f796-f11f-502a-a828998643c1",
+        "x-ms-request-id": "c24e1609-d01a-008e-4c19-f40c74000000",
         "x-ms-request-server-encrypted": "true",
         "x-ms-version": "2020-06-12"
       },
       "ResponseBody": []
     },
     {
-      "RequestUri": "https://seanmcccanary3.file.core.windows.net/test-share-5e623d92-d03b-189d-2ec0-6de8f79bbcbf/test-directory-48e496ca-51e3-2169-6d1f-fe39abf9858f/test-file-0d50ce39-6458-ca31-18ed-4d491ffc0f91?comp=range",
+      "RequestUri": "https://seanmcccanary3.file.core.windows.net/test-share-c374ad4d-915f-8894-b919-2173bbdba752/test-directory-017888ae-1dcb-beb2-d981-cafdd305b2a7/test-file-13a12b5d-2f50-f5eb-6102-9a1468810389?comp=range",
       "RequestMethod": "PUT",
       "RequestHeaders": {
         "Accept": "application/xml",
         "Authorization": "Sanitized",
         "Content-Length": "0",
         "Content-Type": "application/octet-stream",
-        "traceparent": "00-a1d36b2121dc7540949554d699095e4c-cdb6b052c3c9e148-00",
-        "User-Agent": [
-          "azsdk-net-Storage.Files.Shares/12.7.0-alpha.20210121.1",
-          "(.NET 5.0.2; Microsoft Windows 10.0.19042)"
-        ],
-        "x-ms-client-request-id": "ca3576be-3d26-a080-24b7-5f435b518d5b",
-        "x-ms-date": "Thu, 21 Jan 2021 20:39:08 GMT",
+        "traceparent": "00-b464e34d2b881f4390e1a1be76c5ab9b-1bccc086e7f7a344-00",
+        "User-Agent": [
+          "azsdk-net-Storage.Files.Shares/12.7.0-alpha.20210126.1",
+          "(.NET 5.0.2; Microsoft Windows 10.0.19042)"
+        ],
+        "x-ms-client-request-id": "09b49082-1bfd-8212-c629-ef2c33509297",
+        "x-ms-date": "Tue, 26 Jan 2021 19:30:13 GMT",
         "x-ms-range": "bytes=0-511",
         "x-ms-return-client-request-id": "true",
         "x-ms-version": "2020-06-12",
@@ -272,77 +261,66 @@
       "StatusCode": 201,
       "ResponseHeaders": {
         "Content-Length": "0",
-        "Date": "Thu, 21 Jan 2021 20:39:08 GMT",
-        "ETag": "\u00220x8D8BE4C9A28E3A6\u0022",
-        "Last-Modified": "Thu, 21 Jan 2021 20:39:08 GMT",
-        "Server": [
-          "Windows-Azure-File/1.0",
-          "Microsoft-HTTPAPI/2.0"
-        ],
-        "x-ms-client-request-id": "ca3576be-3d26-a080-24b7-5f435b518d5b",
-<<<<<<< HEAD
-        "x-ms-request-id": "b45ba1c1-c01a-0092-681a-915e14000000",
-        "x-ms-version": "2020-06-12"
-=======
-        "x-ms-request-id": "3186b2db-e01a-0013-6635-f0fece000000",
-        "x-ms-version": "2020-04-08"
->>>>>>> ac24a13f
-      },
-      "ResponseBody": []
-    },
-    {
-      "RequestUri": "https://seanmcccanary3.file.core.windows.net/test-share-5e623d92-d03b-189d-2ec0-6de8f79bbcbf?restype=share\u0026comp=snapshot",
-      "RequestMethod": "PUT",
-      "RequestHeaders": {
-        "Accept": "application/xml",
-        "Authorization": "Sanitized",
-        "traceparent": "00-020c3931729c704e91cdfe9d5eef88a2-8bf16a5003684e45-00",
-        "User-Agent": [
-          "azsdk-net-Storage.Files.Shares/12.7.0-alpha.20210121.1",
-          "(.NET 5.0.2; Microsoft Windows 10.0.19042)"
-        ],
-        "x-ms-client-request-id": "c8fcb5eb-f01f-fedd-e74b-3fb72ee2811f",
-        "x-ms-date": "Thu, 21 Jan 2021 20:39:08 GMT",
-        "x-ms-return-client-request-id": "true",
-        "x-ms-version": "2020-06-12"
-      },
-      "RequestBody": null,
-      "StatusCode": 201,
-      "ResponseHeaders": {
-        "Content-Length": "0",
-        "Date": "Thu, 21 Jan 2021 20:39:08 GMT",
-        "ETag": "\u00220x8D8BE4C99D38B4D\u0022",
-        "Last-Modified": "Thu, 21 Jan 2021 20:39:08 GMT",
-        "Server": [
-          "Windows-Azure-File/1.0",
-          "Microsoft-HTTPAPI/2.0"
-        ],
-        "x-ms-client-request-id": "c8fcb5eb-f01f-fedd-e74b-3fb72ee2811f",
-<<<<<<< HEAD
-        "x-ms-request-id": "b45ba1c2-c01a-0092-691a-915e14000000",
-        "x-ms-snapshot": "2020-09-22T19:55:50.0000000Z",
-        "x-ms-version": "2020-06-12"
-=======
-        "x-ms-request-id": "3186b2dc-e01a-0013-6735-f0fece000000",
-        "x-ms-snapshot": "2021-01-21T20:39:09.0000000Z",
-        "x-ms-version": "2020-04-08"
->>>>>>> ac24a13f
-      },
-      "ResponseBody": []
-    },
-    {
-      "RequestUri": "https://seanmcccanary3.file.core.windows.net/test-share-5e623d92-d03b-189d-2ec0-6de8f79bbcbf/test-directory-48e496ca-51e3-2169-6d1f-fe39abf9858f/test-file-0d50ce39-6458-ca31-18ed-4d491ffc0f91?comp=rangelist\u0026sharesnapshot=2021-01-21T20%3A39%3A09.0000000Z\u0026prevsharesnapshot=2021-01-21T20%3A39%3A08.0000000Z",
+        "Date": "Tue, 26 Jan 2021 19:30:12 GMT",
+        "ETag": "\u00220x8D8C230CD30DF10\u0022",
+        "Last-Modified": "Tue, 26 Jan 2021 19:30:12 GMT",
+        "Server": [
+          "Windows-Azure-File/1.0",
+          "Microsoft-HTTPAPI/2.0"
+        ],
+        "x-ms-client-request-id": "09b49082-1bfd-8212-c629-ef2c33509297",
+        "x-ms-request-id": "c24e160a-d01a-008e-4d19-f40c74000000",
+        "x-ms-version": "2020-06-12"
+      },
+      "ResponseBody": []
+    },
+    {
+      "RequestUri": "https://seanmcccanary3.file.core.windows.net/test-share-c374ad4d-915f-8894-b919-2173bbdba752?restype=share\u0026comp=snapshot",
+      "RequestMethod": "PUT",
+      "RequestHeaders": {
+        "Accept": "application/xml",
+        "Authorization": "Sanitized",
+        "traceparent": "00-21ecb37d73b5fd4693a39da0ce4943dd-4863c5dc3ee7ba42-00",
+        "User-Agent": [
+          "azsdk-net-Storage.Files.Shares/12.7.0-alpha.20210126.1",
+          "(.NET 5.0.2; Microsoft Windows 10.0.19042)"
+        ],
+        "x-ms-client-request-id": "08a5442a-3ad2-d4c4-e074-12f655de98d3",
+        "x-ms-date": "Tue, 26 Jan 2021 19:30:13 GMT",
+        "x-ms-return-client-request-id": "true",
+        "x-ms-version": "2020-06-12"
+      },
+      "RequestBody": null,
+      "StatusCode": 201,
+      "ResponseHeaders": {
+        "Content-Length": "0",
+        "Date": "Tue, 26 Jan 2021 19:30:12 GMT",
+        "ETag": "\u00220x8D8C230CCF3BB1B\u0022",
+        "Last-Modified": "Tue, 26 Jan 2021 19:30:12 GMT",
+        "Server": [
+          "Windows-Azure-File/1.0",
+          "Microsoft-HTTPAPI/2.0"
+        ],
+        "x-ms-client-request-id": "08a5442a-3ad2-d4c4-e074-12f655de98d3",
+        "x-ms-request-id": "c24e160b-d01a-008e-4e19-f40c74000000",
+        "x-ms-snapshot": "2021-01-26T19:30:13.0000000Z",
+        "x-ms-version": "2020-06-12"
+      },
+      "ResponseBody": []
+    },
+    {
+      "RequestUri": "https://seanmcccanary3.file.core.windows.net/test-share-c374ad4d-915f-8894-b919-2173bbdba752/test-directory-017888ae-1dcb-beb2-d981-cafdd305b2a7/test-file-13a12b5d-2f50-f5eb-6102-9a1468810389?comp=rangelist\u0026sharesnapshot=2021-01-26T19%3A30%3A13.0000000Z\u0026prevsharesnapshot=2021-01-26T19%3A30%3A12.0000000Z",
       "RequestMethod": "GET",
       "RequestHeaders": {
         "Accept": "application/xml",
         "Authorization": "Sanitized",
-        "traceparent": "00-1a2a5ccedf2ef3449cbf2ea2dcddb7f5-40dfbbe05b426c40-00",
-        "User-Agent": [
-          "azsdk-net-Storage.Files.Shares/12.7.0-alpha.20210121.1",
-          "(.NET 5.0.2; Microsoft Windows 10.0.19042)"
-        ],
-        "x-ms-client-request-id": "a558e8a7-c455-f73b-fa99-cb17c223c133",
-        "x-ms-date": "Thu, 21 Jan 2021 20:39:08 GMT",
+        "traceparent": "00-400a1bed5302f14082bbfdbc169b5af0-c82e6492532e494b-00",
+        "User-Agent": [
+          "azsdk-net-Storage.Files.Shares/12.7.0-alpha.20210126.1",
+          "(.NET 5.0.2; Microsoft Windows 10.0.19042)"
+        ],
+        "x-ms-client-request-id": "ef01e9f4-89ab-81c5-57ce-5699e2823a1c",
+        "x-ms-date": "Tue, 26 Jan 2021 19:30:13 GMT",
         "x-ms-return-client-request-id": "true",
         "x-ms-version": "2020-06-12"
       },
@@ -350,40 +328,35 @@
       "StatusCode": 200,
       "ResponseHeaders": {
         "Content-Type": "application/xml",
-        "Date": "Thu, 21 Jan 2021 20:39:08 GMT",
-        "ETag": "\u00220x8D8BE4C9A28E3A6\u0022",
-        "Last-Modified": "Thu, 21 Jan 2021 20:39:08 GMT",
+        "Date": "Tue, 26 Jan 2021 19:30:12 GMT",
+        "ETag": "\u00220x8D8C230CD30DF10\u0022",
+        "Last-Modified": "Tue, 26 Jan 2021 19:30:12 GMT",
         "Server": [
           "Windows-Azure-File/1.0",
           "Microsoft-HTTPAPI/2.0"
         ],
         "Transfer-Encoding": "chunked",
         "Vary": "Origin",
-        "x-ms-client-request-id": "a558e8a7-c455-f73b-fa99-cb17c223c133",
+        "x-ms-client-request-id": "ef01e9f4-89ab-81c5-57ce-5699e2823a1c",
         "x-ms-content-length": "1048576",
-<<<<<<< HEAD
-        "x-ms-request-id": "b45ba1c3-c01a-0092-6a1a-915e14000000",
-        "x-ms-version": "2020-06-12"
-=======
-        "x-ms-request-id": "3186b2dd-e01a-0013-6835-f0fece000000",
-        "x-ms-version": "2020-04-08"
->>>>>>> ac24a13f
+        "x-ms-request-id": "c24e160c-d01a-008e-4f19-f40c74000000",
+        "x-ms-version": "2020-06-12"
       },
       "ResponseBody": "\uFEFF\u003C?xml version=\u00221.0\u0022 encoding=\u0022utf-8\u0022?\u003E\u003CRanges\u003E\u003CClearRange\u003E\u003CStart\u003E0\u003C/Start\u003E\u003CEnd\u003E511\u003C/End\u003E\u003C/ClearRange\u003E\u003CRange\u003E\u003CStart\u003E3072\u003C/Start\u003E\u003CEnd\u003E4095\u003C/End\u003E\u003C/Range\u003E\u003C/Ranges\u003E"
     },
     {
-      "RequestUri": "https://seanmcccanary3.file.core.windows.net/test-share-5e623d92-d03b-189d-2ec0-6de8f79bbcbf?restype=share",
+      "RequestUri": "https://seanmcccanary3.file.core.windows.net/test-share-c374ad4d-915f-8894-b919-2173bbdba752?restype=share",
       "RequestMethod": "DELETE",
       "RequestHeaders": {
         "Accept": "application/xml",
         "Authorization": "Sanitized",
-        "traceparent": "00-fa8d35ea382bc94b8a87f5c4e86a5dd8-08b042c9be7eee42-00",
-        "User-Agent": [
-          "azsdk-net-Storage.Files.Shares/12.7.0-alpha.20210121.1",
-          "(.NET 5.0.2; Microsoft Windows 10.0.19042)"
-        ],
-        "x-ms-client-request-id": "46100fa9-dc89-0cc9-a110-70868eeefa78",
-        "x-ms-date": "Thu, 21 Jan 2021 20:39:09 GMT",
+        "traceparent": "00-65631fcec3237b4788e6327fdce2e6e1-5cb55dc66415fc40-00",
+        "User-Agent": [
+          "azsdk-net-Storage.Files.Shares/12.7.0-alpha.20210126.1",
+          "(.NET 5.0.2; Microsoft Windows 10.0.19042)"
+        ],
+        "x-ms-client-request-id": "6b02cf5a-a8dc-6d28-325f-48d972bcab95",
+        "x-ms-date": "Tue, 26 Jan 2021 19:30:13 GMT",
         "x-ms-delete-snapshots": "include",
         "x-ms-return-client-request-id": "true",
         "x-ms-version": "2020-06-12"
@@ -392,25 +365,20 @@
       "StatusCode": 202,
       "ResponseHeaders": {
         "Content-Length": "0",
-        "Date": "Thu, 21 Jan 2021 20:39:08 GMT",
-        "Server": [
-          "Windows-Azure-File/1.0",
-          "Microsoft-HTTPAPI/2.0"
-        ],
-        "x-ms-client-request-id": "46100fa9-dc89-0cc9-a110-70868eeefa78",
-<<<<<<< HEAD
-        "x-ms-request-id": "b45ba1c6-c01a-0092-6b1a-915e14000000",
-        "x-ms-version": "2020-06-12"
-=======
-        "x-ms-request-id": "3186b2e0-e01a-0013-6935-f0fece000000",
-        "x-ms-version": "2020-04-08"
->>>>>>> ac24a13f
+        "Date": "Tue, 26 Jan 2021 19:30:13 GMT",
+        "Server": [
+          "Windows-Azure-File/1.0",
+          "Microsoft-HTTPAPI/2.0"
+        ],
+        "x-ms-client-request-id": "6b02cf5a-a8dc-6d28-325f-48d972bcab95",
+        "x-ms-request-id": "c24e1610-d01a-008e-5119-f40c74000000",
+        "x-ms-version": "2020-06-12"
       },
       "ResponseBody": []
     }
   ],
   "Variables": {
-    "RandomSeed": "1447869656",
+    "RandomSeed": "593105007",
     "Storage_TestConfigDefault": "ProductionTenant\nseanmcccanary3\nU2FuaXRpemVk\nhttps://seanmcccanary3.blob.core.windows.net\nhttps://seanmcccanary3.file.core.windows.net\nhttps://seanmcccanary3.queue.core.windows.net\nhttps://seanmcccanary3.table.core.windows.net\n\n\n\n\nhttps://seanmcccanary3-secondary.blob.core.windows.net\nhttps://seanmcccanary3-secondary.file.core.windows.net\nhttps://seanmcccanary3-secondary.queue.core.windows.net\nhttps://seanmcccanary3-secondary.table.core.windows.net\n\nSanitized\n\n\nCloud\nBlobEndpoint=https://seanmcccanary3.blob.core.windows.net/;QueueEndpoint=https://seanmcccanary3.queue.core.windows.net/;FileEndpoint=https://seanmcccanary3.file.core.windows.net/;BlobSecondaryEndpoint=https://seanmcccanary3-secondary.blob.core.windows.net/;QueueSecondaryEndpoint=https://seanmcccanary3-secondary.queue.core.windows.net/;FileSecondaryEndpoint=https://seanmcccanary3-secondary.file.core.windows.net/;AccountName=seanmcccanary3;AccountKey=Kg==;\nseanscope1"
   }
 }