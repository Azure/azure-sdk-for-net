﻿{
  "Entries": [
    {
      "RequestUri": "https://seanmcccanary3.file.core.windows.net/test-share-171b4a0f-e9ff-11fe-eaaa-cf7c6b71cc03?restype=share",
      "RequestMethod": "PUT",
      "RequestHeaders": {
        "Accept": "application/xml",
        "Authorization": "Sanitized",
        "traceparent": "00-65ad447de9572840bfe0e94b45cd0955-dd9169e7249afb40-00",
        "User-Agent": [
          "azsdk-net-Storage.Files.Shares/12.7.0-alpha.20210126.1",
          "(.NET 5.0.2; Microsoft Windows 10.0.19042)"
        ],
        "x-ms-client-request-id": "f753d481-ca18-cf03-8465-2b1d6fa67016",
        "x-ms-date": "Tue, 26 Jan 2021 19:29:33 GMT",
        "x-ms-return-client-request-id": "true",
<<<<<<< HEAD
        "x-ms-version": "2020-12-06"
=======
        "x-ms-version": "2021-02-12"
>>>>>>> 7e782c87
      },
      "RequestBody": null,
      "StatusCode": 201,
      "ResponseHeaders": {
        "Content-Length": "0",
        "Date": "Tue, 26 Jan 2021 19:29:32 GMT",
        "ETag": "\"0x8D8C230B56B5CCF\"",
        "Last-Modified": "Tue, 26 Jan 2021 19:29:33 GMT",
        "Server": [
          "Windows-Azure-File/1.0",
          "Microsoft-HTTPAPI/2.0"
        ],
        "x-ms-client-request-id": "f753d481-ca18-cf03-8465-2b1d6fa67016",
        "x-ms-request-id": "d9e29c7a-201a-0033-7719-f48569000000",
<<<<<<< HEAD
        "x-ms-version": "2020-12-06"
=======
        "x-ms-version": "2021-02-12"
>>>>>>> 7e782c87
      },
      "ResponseBody": []
    },
    {
      "RequestUri": "https://seanmcccanary3.file.core.windows.net/test-share-171b4a0f-e9ff-11fe-eaaa-cf7c6b71cc03/test-directory-1d6a26b9-0ecb-742e-846d-f894b8be4bd8?restype=directory",
      "RequestMethod": "PUT",
      "RequestHeaders": {
        "Accept": "application/xml",
        "Authorization": "Sanitized",
        "traceparent": "00-f567f71245395e4099b3428078689028-a883294cb4543049-00",
        "User-Agent": [
          "azsdk-net-Storage.Files.Shares/12.7.0-alpha.20210126.1",
          "(.NET 5.0.2; Microsoft Windows 10.0.19042)"
        ],
        "x-ms-client-request-id": "9f8619fa-5fa7-7341-a6df-73aad16e16c6",
        "x-ms-date": "Tue, 26 Jan 2021 19:29:33 GMT",
        "x-ms-file-attributes": "None",
        "x-ms-file-creation-time": "Now",
        "x-ms-file-last-write-time": "Now",
        "x-ms-file-permission": "Inherit",
        "x-ms-return-client-request-id": "true",
<<<<<<< HEAD
        "x-ms-version": "2020-12-06"
=======
        "x-ms-version": "2021-02-12"
>>>>>>> 7e782c87
      },
      "RequestBody": null,
      "StatusCode": 201,
      "ResponseHeaders": {
        "Content-Length": "0",
        "Date": "Tue, 26 Jan 2021 19:29:32 GMT",
        "ETag": "\"0x8D8C230B5753784\"",
        "Last-Modified": "Tue, 26 Jan 2021 19:29:33 GMT",
        "Server": [
          "Windows-Azure-File/1.0",
          "Microsoft-HTTPAPI/2.0"
        ],
        "x-ms-client-request-id": "9f8619fa-5fa7-7341-a6df-73aad16e16c6",
        "x-ms-file-attributes": "Directory",
        "x-ms-file-change-time": "2021-01-26T19:29:33.1501956Z",
        "x-ms-file-creation-time": "2021-01-26T19:29:33.1501956Z",
        "x-ms-file-id": "13835128424026341376",
        "x-ms-file-last-write-time": "2021-01-26T19:29:33.1501956Z",
        "x-ms-file-parent-id": "0",
        "x-ms-file-permission-key": "17860367565182308406*11459378189709739967",
        "x-ms-request-id": "d9e29c7e-201a-0033-7919-f48569000000",
        "x-ms-request-server-encrypted": "true",
<<<<<<< HEAD
        "x-ms-version": "2020-12-06"
=======
        "x-ms-version": "2021-02-12"
>>>>>>> 7e782c87
      },
      "ResponseBody": []
    },
    {
      "RequestUri": "https://seanmcccanary3.file.core.windows.net/test-share-171b4a0f-e9ff-11fe-eaaa-cf7c6b71cc03/test-directory-1d6a26b9-0ecb-742e-846d-f894b8be4bd8/test-file-acef521a-d9aa-e4f9-3c15-f884bd6804dc",
      "RequestMethod": "PUT",
      "RequestHeaders": {
        "Accept": "application/xml",
        "Authorization": "Sanitized",
        "traceparent": "00-7989ceb5ed018c43bc6f6794acaa23eb-a9071be2d242e94e-00",
        "User-Agent": [
          "azsdk-net-Storage.Files.Shares/12.7.0-alpha.20210126.1",
          "(.NET 5.0.2; Microsoft Windows 10.0.19042)"
        ],
        "x-ms-client-request-id": "1dab8931-92b8-21cd-20a1-639167bdb53d",
        "x-ms-content-length": "4398046511104",
        "x-ms-date": "Tue, 26 Jan 2021 19:29:33 GMT",
        "x-ms-file-attributes": "None",
        "x-ms-file-creation-time": "Now",
        "x-ms-file-last-write-time": "Now",
        "x-ms-file-permission": "Inherit",
        "x-ms-return-client-request-id": "true",
        "x-ms-type": "file",
<<<<<<< HEAD
        "x-ms-version": "2020-12-06"
=======
        "x-ms-version": "2021-02-12"
>>>>>>> 7e782c87
      },
      "RequestBody": null,
      "StatusCode": 201,
      "ResponseHeaders": {
        "Content-Length": "0",
        "Date": "Tue, 26 Jan 2021 19:29:32 GMT",
        "ETag": "\"0x8D8C230B57E60EA\"",
        "Last-Modified": "Tue, 26 Jan 2021 19:29:33 GMT",
        "Server": [
          "Windows-Azure-File/1.0",
          "Microsoft-HTTPAPI/2.0"
        ],
        "x-ms-client-request-id": "1dab8931-92b8-21cd-20a1-639167bdb53d",
        "x-ms-file-attributes": "Archive",
        "x-ms-file-change-time": "2021-01-26T19:29:33.2102378Z",
        "x-ms-file-creation-time": "2021-01-26T19:29:33.2102378Z",
        "x-ms-file-id": "11529285414812647424",
        "x-ms-file-last-write-time": "2021-01-26T19:29:33.2102378Z",
        "x-ms-file-parent-id": "13835128424026341376",
        "x-ms-file-permission-key": "4010187179898695473*11459378189709739967",
        "x-ms-request-id": "d9e29c81-201a-0033-7c19-f48569000000",
        "x-ms-request-server-encrypted": "true",
<<<<<<< HEAD
        "x-ms-version": "2020-12-06"
=======
        "x-ms-version": "2021-02-12"
>>>>>>> 7e782c87
      },
      "ResponseBody": []
    },
    {
      "RequestUri": "https://seanmcccanary3.file.core.windows.net/test-share-171b4a0f-e9ff-11fe-eaaa-cf7c6b71cc03?restype=share",
      "RequestMethod": "DELETE",
      "RequestHeaders": {
        "Accept": "application/xml",
        "Authorization": "Sanitized",
        "traceparent": "00-e2a28a0f000cb7469e67c3d2493dad78-36f29aae10f2f045-00",
        "User-Agent": [
          "azsdk-net-Storage.Files.Shares/12.7.0-alpha.20210126.1",
          "(.NET 5.0.2; Microsoft Windows 10.0.19042)"
        ],
        "x-ms-client-request-id": "34524193-e6bc-9d23-b378-7f9548a067c4",
        "x-ms-date": "Tue, 26 Jan 2021 19:29:34 GMT",
        "x-ms-delete-snapshots": "include",
        "x-ms-return-client-request-id": "true",
<<<<<<< HEAD
        "x-ms-version": "2020-12-06"
=======
        "x-ms-version": "2021-02-12"
>>>>>>> 7e782c87
      },
      "RequestBody": null,
      "StatusCode": 202,
      "ResponseHeaders": {
        "Content-Length": "0",
        "Date": "Tue, 26 Jan 2021 19:29:32 GMT",
        "Server": [
          "Windows-Azure-File/1.0",
          "Microsoft-HTTPAPI/2.0"
        ],
        "x-ms-client-request-id": "34524193-e6bc-9d23-b378-7f9548a067c4",
        "x-ms-request-id": "d9e29c82-201a-0033-7d19-f48569000000",
<<<<<<< HEAD
        "x-ms-version": "2020-12-06"
=======
        "x-ms-version": "2021-02-12"
>>>>>>> 7e782c87
      },
      "ResponseBody": []
    }
  ],
  "Variables": {
    "RandomSeed": "1297460988",
    "Storage_TestConfigDefault": "ProductionTenant\nseanmcccanary3\nU2FuaXRpemVk\nhttps://seanmcccanary3.blob.core.windows.net\nhttps://seanmcccanary3.file.core.windows.net\nhttps://seanmcccanary3.queue.core.windows.net\nhttps://seanmcccanary3.table.core.windows.net\n\n\n\n\nhttps://seanmcccanary3-secondary.blob.core.windows.net\nhttps://seanmcccanary3-secondary.file.core.windows.net\nhttps://seanmcccanary3-secondary.queue.core.windows.net\nhttps://seanmcccanary3-secondary.table.core.windows.net\n\nSanitized\n\n\nCloud\nBlobEndpoint=https://seanmcccanary3.blob.core.windows.net/;QueueEndpoint=https://seanmcccanary3.queue.core.windows.net/;FileEndpoint=https://seanmcccanary3.file.core.windows.net/;BlobSecondaryEndpoint=https://seanmcccanary3-secondary.blob.core.windows.net/;QueueSecondaryEndpoint=https://seanmcccanary3-secondary.queue.core.windows.net/;FileSecondaryEndpoint=https://seanmcccanary3-secondary.file.core.windows.net/;AccountName=seanmcccanary3;AccountKey=Kg==;\nseanscope1\n\n"
  }
}<|MERGE_RESOLUTION|>--- conflicted
+++ resolved
@@ -14,11 +14,7 @@
         "x-ms-client-request-id": "f753d481-ca18-cf03-8465-2b1d6fa67016",
         "x-ms-date": "Tue, 26 Jan 2021 19:29:33 GMT",
         "x-ms-return-client-request-id": "true",
-<<<<<<< HEAD
-        "x-ms-version": "2020-12-06"
-=======
         "x-ms-version": "2021-02-12"
->>>>>>> 7e782c87
       },
       "RequestBody": null,
       "StatusCode": 201,
@@ -33,11 +29,7 @@
         ],
         "x-ms-client-request-id": "f753d481-ca18-cf03-8465-2b1d6fa67016",
         "x-ms-request-id": "d9e29c7a-201a-0033-7719-f48569000000",
-<<<<<<< HEAD
-        "x-ms-version": "2020-12-06"
-=======
         "x-ms-version": "2021-02-12"
->>>>>>> 7e782c87
       },
       "ResponseBody": []
     },
@@ -59,11 +51,7 @@
         "x-ms-file-last-write-time": "Now",
         "x-ms-file-permission": "Inherit",
         "x-ms-return-client-request-id": "true",
-<<<<<<< HEAD
-        "x-ms-version": "2020-12-06"
-=======
         "x-ms-version": "2021-02-12"
->>>>>>> 7e782c87
       },
       "RequestBody": null,
       "StatusCode": 201,
@@ -86,11 +74,7 @@
         "x-ms-file-permission-key": "17860367565182308406*11459378189709739967",
         "x-ms-request-id": "d9e29c7e-201a-0033-7919-f48569000000",
         "x-ms-request-server-encrypted": "true",
-<<<<<<< HEAD
-        "x-ms-version": "2020-12-06"
-=======
         "x-ms-version": "2021-02-12"
->>>>>>> 7e782c87
       },
       "ResponseBody": []
     },
@@ -114,11 +98,7 @@
         "x-ms-file-permission": "Inherit",
         "x-ms-return-client-request-id": "true",
         "x-ms-type": "file",
-<<<<<<< HEAD
-        "x-ms-version": "2020-12-06"
-=======
         "x-ms-version": "2021-02-12"
->>>>>>> 7e782c87
       },
       "RequestBody": null,
       "StatusCode": 201,
@@ -141,11 +121,7 @@
         "x-ms-file-permission-key": "4010187179898695473*11459378189709739967",
         "x-ms-request-id": "d9e29c81-201a-0033-7c19-f48569000000",
         "x-ms-request-server-encrypted": "true",
-<<<<<<< HEAD
-        "x-ms-version": "2020-12-06"
-=======
         "x-ms-version": "2021-02-12"
->>>>>>> 7e782c87
       },
       "ResponseBody": []
     },
@@ -164,11 +140,7 @@
         "x-ms-date": "Tue, 26 Jan 2021 19:29:34 GMT",
         "x-ms-delete-snapshots": "include",
         "x-ms-return-client-request-id": "true",
-<<<<<<< HEAD
-        "x-ms-version": "2020-12-06"
-=======
         "x-ms-version": "2021-02-12"
->>>>>>> 7e782c87
       },
       "RequestBody": null,
       "StatusCode": 202,
@@ -181,11 +153,7 @@
         ],
         "x-ms-client-request-id": "34524193-e6bc-9d23-b378-7f9548a067c4",
         "x-ms-request-id": "d9e29c82-201a-0033-7d19-f48569000000",
-<<<<<<< HEAD
-        "x-ms-version": "2020-12-06"
-=======
         "x-ms-version": "2021-02-12"
->>>>>>> 7e782c87
       },
       "ResponseBody": []
     }
