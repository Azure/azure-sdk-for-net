{
  "Entries": [
    {
      "RequestUri": "https://seanmcccanary3.file.core.windows.net/test-share-8dcf955d-e606-cdab-8542-9d9ed9b7727b?restype=share",
      "RequestMethod": "PUT",
      "RequestHeaders": {
        "Accept": "application/xml",
        "Authorization": "Sanitized",
        "traceparent": "00-15a63d28b061054492d76105b5ed24a4-53df6e791899bd41-00",
        "User-Agent": [
          "azsdk-net-Storage.Files.Shares/12.7.0-alpha.20210121.1",
          "(.NET 5.0.2; Microsoft Windows 10.0.19042)"
        ],
        "x-ms-client-request-id": "4b60f912-f028-8d7e-4978-4a2946cb92a5",
        "x-ms-date": "Thu, 21 Jan 2021 20:38:43 GMT",
        "x-ms-return-client-request-id": "true",
        "x-ms-version": "2020-06-12"
      },
      "RequestBody": null,
      "StatusCode": 201,
      "ResponseHeaders": {
        "Content-Length": "0",
        "Date": "Thu, 21 Jan 2021 20:38:43 GMT",
        "ETag": "\u00220x8D8BE4C8B4A5D3E\u0022",
        "Last-Modified": "Thu, 21 Jan 2021 20:38:43 GMT",
        "Server": [
          "Windows-Azure-File/1.0",
          "Microsoft-HTTPAPI/2.0"
        ],
        "x-ms-client-request-id": "4b60f912-f028-8d7e-4978-4a2946cb92a5",
<<<<<<< HEAD
        "x-ms-request-id": "ab3606e5-401a-000f-0d8d-d5b905000000",
        "x-ms-version": "2020-06-12"
=======
        "x-ms-request-id": "96ac998b-701a-002e-0535-f088d5000000",
        "x-ms-version": "2020-04-08"
>>>>>>> ac24a13f
      },
      "ResponseBody": []
    },
    {
      "RequestUri": "https://seanmcccanary3.file.core.windows.net/test-share-8dcf955d-e606-cdab-8542-9d9ed9b7727b?restype=share",
      "RequestMethod": "DELETE",
      "RequestHeaders": {
        "Accept": "application/xml",
        "Authorization": "Sanitized",
        "traceparent": "00-4fd3b0f0f04b6d4ea9426bf31978f472-3f3a5713775af747-00",
        "User-Agent": [
          "azsdk-net-Storage.Files.Shares/12.7.0-alpha.20210121.1",
          "(.NET 5.0.2; Microsoft Windows 10.0.19042)"
        ],
        "x-ms-client-request-id": "47aa7280-b51c-f563-e1bf-9ee0298bbfcd",
        "x-ms-date": "Thu, 21 Jan 2021 20:38:43 GMT",
        "x-ms-delete-snapshots": "include",
        "x-ms-return-client-request-id": "true",
        "x-ms-version": "2020-06-12"
      },
      "RequestBody": null,
      "StatusCode": 202,
      "ResponseHeaders": {
        "Content-Length": "0",
        "Date": "Thu, 21 Jan 2021 20:38:43 GMT",
        "Server": [
          "Windows-Azure-File/1.0",
          "Microsoft-HTTPAPI/2.0"
        ],
        "x-ms-client-request-id": "47aa7280-b51c-f563-e1bf-9ee0298bbfcd",
<<<<<<< HEAD
        "x-ms-request-id": "ab3606eb-401a-000f-118d-d5b905000000",
        "x-ms-version": "2020-06-12"
=======
        "x-ms-request-id": "96ac998e-701a-002e-0635-f088d5000000",
        "x-ms-version": "2020-04-08"
>>>>>>> ac24a13f
      },
      "ResponseBody": []
    }
  ],
  "Variables": {
    "DateTimeOffsetNow": "2021-01-21T14:38:43.9908184-06:00",
    "RandomSeed": "828792014",
    "Storage_TestConfigDefault": "ProductionTenant\nseanmcccanary3\nU2FuaXRpemVk\nhttps://seanmcccanary3.blob.core.windows.net\nhttps://seanmcccanary3.file.core.windows.net\nhttps://seanmcccanary3.queue.core.windows.net\nhttps://seanmcccanary3.table.core.windows.net\n\n\n\n\nhttps://seanmcccanary3-secondary.blob.core.windows.net\nhttps://seanmcccanary3-secondary.file.core.windows.net\nhttps://seanmcccanary3-secondary.queue.core.windows.net\nhttps://seanmcccanary3-secondary.table.core.windows.net\n\nSanitized\n\n\nCloud\nBlobEndpoint=https://seanmcccanary3.blob.core.windows.net/;QueueEndpoint=https://seanmcccanary3.queue.core.windows.net/;FileEndpoint=https://seanmcccanary3.file.core.windows.net/;BlobSecondaryEndpoint=https://seanmcccanary3-secondary.blob.core.windows.net/;QueueSecondaryEndpoint=https://seanmcccanary3-secondary.queue.core.windows.net/;FileSecondaryEndpoint=https://seanmcccanary3-secondary.file.core.windows.net/;AccountName=seanmcccanary3;AccountKey=Kg==;\nseanscope1"
  }
}<|MERGE_RESOLUTION|>--- conflicted
+++ resolved
@@ -1,18 +1,18 @@
 {
   "Entries": [
     {
-      "RequestUri": "https://seanmcccanary3.file.core.windows.net/test-share-8dcf955d-e606-cdab-8542-9d9ed9b7727b?restype=share",
+      "RequestUri": "https://seanmcccanary3.file.core.windows.net/test-share-b43e54b0-bc15-cb08-d0c6-3332d01df660?restype=share",
       "RequestMethod": "PUT",
       "RequestHeaders": {
         "Accept": "application/xml",
         "Authorization": "Sanitized",
-        "traceparent": "00-15a63d28b061054492d76105b5ed24a4-53df6e791899bd41-00",
+        "traceparent": "00-001982189731ca40b7197f12adbbe5f9-38fe9daf2b35794c-00",
         "User-Agent": [
-          "azsdk-net-Storage.Files.Shares/12.7.0-alpha.20210121.1",
+          "azsdk-net-Storage.Files.Shares/12.7.0-alpha.20210126.1",
           "(.NET 5.0.2; Microsoft Windows 10.0.19042)"
         ],
-        "x-ms-client-request-id": "4b60f912-f028-8d7e-4978-4a2946cb92a5",
-        "x-ms-date": "Thu, 21 Jan 2021 20:38:43 GMT",
+        "x-ms-client-request-id": "354a7802-5dbc-1ffc-02e8-6e33ce270d3f",
+        "x-ms-date": "Tue, 26 Jan 2021 19:29:39 GMT",
         "x-ms-return-client-request-id": "true",
         "x-ms-version": "2020-06-12"
       },
@@ -20,37 +20,32 @@
       "StatusCode": 201,
       "ResponseHeaders": {
         "Content-Length": "0",
-        "Date": "Thu, 21 Jan 2021 20:38:43 GMT",
-        "ETag": "\u00220x8D8BE4C8B4A5D3E\u0022",
-        "Last-Modified": "Thu, 21 Jan 2021 20:38:43 GMT",
+        "Date": "Tue, 26 Jan 2021 19:29:37 GMT",
+        "ETag": "\u00220x8D8C230B8D6D805\u0022",
+        "Last-Modified": "Tue, 26 Jan 2021 19:29:38 GMT",
         "Server": [
           "Windows-Azure-File/1.0",
           "Microsoft-HTTPAPI/2.0"
         ],
-        "x-ms-client-request-id": "4b60f912-f028-8d7e-4978-4a2946cb92a5",
-<<<<<<< HEAD
-        "x-ms-request-id": "ab3606e5-401a-000f-0d8d-d5b905000000",
+        "x-ms-client-request-id": "354a7802-5dbc-1ffc-02e8-6e33ce270d3f",
+        "x-ms-request-id": "8d243f67-401a-0025-4919-f473be000000",
         "x-ms-version": "2020-06-12"
-=======
-        "x-ms-request-id": "96ac998b-701a-002e-0535-f088d5000000",
-        "x-ms-version": "2020-04-08"
->>>>>>> ac24a13f
       },
       "ResponseBody": []
     },
     {
-      "RequestUri": "https://seanmcccanary3.file.core.windows.net/test-share-8dcf955d-e606-cdab-8542-9d9ed9b7727b?restype=share",
+      "RequestUri": "https://seanmcccanary3.file.core.windows.net/test-share-b43e54b0-bc15-cb08-d0c6-3332d01df660?restype=share",
       "RequestMethod": "DELETE",
       "RequestHeaders": {
         "Accept": "application/xml",
         "Authorization": "Sanitized",
-        "traceparent": "00-4fd3b0f0f04b6d4ea9426bf31978f472-3f3a5713775af747-00",
+        "traceparent": "00-0f2a3215e00ab3469cb43f5aa5924114-f702500530742745-00",
         "User-Agent": [
-          "azsdk-net-Storage.Files.Shares/12.7.0-alpha.20210121.1",
+          "azsdk-net-Storage.Files.Shares/12.7.0-alpha.20210126.1",
           "(.NET 5.0.2; Microsoft Windows 10.0.19042)"
         ],
-        "x-ms-client-request-id": "47aa7280-b51c-f563-e1bf-9ee0298bbfcd",
-        "x-ms-date": "Thu, 21 Jan 2021 20:38:43 GMT",
+        "x-ms-client-request-id": "2e590ed2-4e14-09c5-d713-9a9473c7b1b5",
+        "x-ms-date": "Tue, 26 Jan 2021 19:29:39 GMT",
         "x-ms-delete-snapshots": "include",
         "x-ms-return-client-request-id": "true",
         "x-ms-version": "2020-06-12"
@@ -59,26 +54,21 @@
       "StatusCode": 202,
       "ResponseHeaders": {
         "Content-Length": "0",
-        "Date": "Thu, 21 Jan 2021 20:38:43 GMT",
+        "Date": "Tue, 26 Jan 2021 19:29:37 GMT",
         "Server": [
           "Windows-Azure-File/1.0",
           "Microsoft-HTTPAPI/2.0"
         ],
-        "x-ms-client-request-id": "47aa7280-b51c-f563-e1bf-9ee0298bbfcd",
-<<<<<<< HEAD
-        "x-ms-request-id": "ab3606eb-401a-000f-118d-d5b905000000",
+        "x-ms-client-request-id": "2e590ed2-4e14-09c5-d713-9a9473c7b1b5",
+        "x-ms-request-id": "8d243f6d-401a-0025-4d19-f473be000000",
         "x-ms-version": "2020-06-12"
-=======
-        "x-ms-request-id": "96ac998e-701a-002e-0635-f088d5000000",
-        "x-ms-version": "2020-04-08"
->>>>>>> ac24a13f
       },
       "ResponseBody": []
     }
   ],
   "Variables": {
-    "DateTimeOffsetNow": "2021-01-21T14:38:43.9908184-06:00",
-    "RandomSeed": "828792014",
+    "DateTimeOffsetNow": "2021-01-26T13:29:39.6659790-06:00",
+    "RandomSeed": "1227735548",
     "Storage_TestConfigDefault": "ProductionTenant\nseanmcccanary3\nU2FuaXRpemVk\nhttps://seanmcccanary3.blob.core.windows.net\nhttps://seanmcccanary3.file.core.windows.net\nhttps://seanmcccanary3.queue.core.windows.net\nhttps://seanmcccanary3.table.core.windows.net\n\n\n\n\nhttps://seanmcccanary3-secondary.blob.core.windows.net\nhttps://seanmcccanary3-secondary.file.core.windows.net\nhttps://seanmcccanary3-secondary.queue.core.windows.net\nhttps://seanmcccanary3-secondary.table.core.windows.net\n\nSanitized\n\n\nCloud\nBlobEndpoint=https://seanmcccanary3.blob.core.windows.net/;QueueEndpoint=https://seanmcccanary3.queue.core.windows.net/;FileEndpoint=https://seanmcccanary3.file.core.windows.net/;BlobSecondaryEndpoint=https://seanmcccanary3-secondary.blob.core.windows.net/;QueueSecondaryEndpoint=https://seanmcccanary3-secondary.queue.core.windows.net/;FileSecondaryEndpoint=https://seanmcccanary3-secondary.file.core.windows.net/;AccountName=seanmcccanary3;AccountKey=Kg==;\nseanscope1"
   }
 }