--- conflicted
+++ resolved
@@ -14,11 +14,7 @@
         "x-ms-client-request-id": "354a7802-5dbc-1ffc-02e8-6e33ce270d3f",
         "x-ms-date": "Tue, 26 Jan 2021 19:29:39 GMT",
         "x-ms-return-client-request-id": "true",
-<<<<<<< HEAD
-        "x-ms-version": "2020-12-06"
-=======
         "x-ms-version": "2021-02-12"
->>>>>>> 7e782c87
       },
       "RequestBody": null,
       "StatusCode": 201,
@@ -33,11 +29,7 @@
         ],
         "x-ms-client-request-id": "354a7802-5dbc-1ffc-02e8-6e33ce270d3f",
         "x-ms-request-id": "8d243f67-401a-0025-4919-f473be000000",
-<<<<<<< HEAD
-        "x-ms-version": "2020-12-06"
-=======
         "x-ms-version": "2021-02-12"
->>>>>>> 7e782c87
       },
       "ResponseBody": []
     },
@@ -56,11 +48,7 @@
         "x-ms-date": "Tue, 26 Jan 2021 19:29:39 GMT",
         "x-ms-delete-snapshots": "include",
         "x-ms-return-client-request-id": "true",
-<<<<<<< HEAD
-        "x-ms-version": "2020-12-06"
-=======
         "x-ms-version": "2021-02-12"
->>>>>>> 7e782c87
       },
       "RequestBody": null,
       "StatusCode": 202,
@@ -73,11 +61,7 @@
         ],
         "x-ms-client-request-id": "2e590ed2-4e14-09c5-d713-9a9473c7b1b5",
         "x-ms-request-id": "8d243f6d-401a-0025-4d19-f473be000000",
-<<<<<<< HEAD
-        "x-ms-version": "2020-12-06"
-=======
         "x-ms-version": "2021-02-12"
->>>>>>> 7e782c87
       },
       "ResponseBody": []
     }
