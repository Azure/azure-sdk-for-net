{
  "Entries": [
    {
      "RequestUri": "http://seanstagetest.file.core.windows.net/test-share-38f77269-c95c-0244-44f4-799c5b7790c8?restype=share",
      "RequestMethod": "PUT",
      "RequestHeaders": {
        "Authorization": "Sanitized",
        "traceparent": "00-c3f99e297116a64aaa1a1d8a27a97ad0-8f17d802e873b74c-00",
        "User-Agent": [
<<<<<<< HEAD
          "azsdk-net-Storage.Files.Shares/12.0.0-dev.20191205.1+4f14c4315f17fbbc59c93c6819467b6f15d7008f",
=======
          "azsdk-net-Storage.Files.Shares/12.0.0-dev.20191211.1\u002B899431c003876eb9b26cefd8e8a37e7f27f82ced",
>>>>>>> 5e20a7a1
          "(.NET Core 4.6.28008.01; Microsoft Windows 10.0.18363 )"
        ],
        "x-ms-client-request-id": "3d633c13-0dce-14fd-1332-5c8494aaa039",
        "x-ms-date": "Wed, 11 Dec 2019 20:38:16 GMT",
        "x-ms-return-client-request-id": "true",
        "x-ms-version": "2019-07-07"
      },
      "RequestBody": null,
      "StatusCode": 201,
      "ResponseHeaders": {
        "Content-Length": "0",
<<<<<<< HEAD
        "Date": "Fri, 06 Dec 2019 00:25:53 GMT",
        "ETag": "\"0x8D779E2DAAE8F69\"",
        "Last-Modified": "Fri, 06 Dec 2019 00:25:53 GMT",
=======
        "Date": "Wed, 11 Dec 2019 20:38:15 GMT",
        "ETag": "\u00220x8D77E7A0CEF059F\u0022",
        "Last-Modified": "Wed, 11 Dec 2019 20:38:16 GMT",
>>>>>>> 5e20a7a1
        "Server": [
          "Windows-Azure-File/1.0",
          "Microsoft-HTTPAPI/2.0"
        ],
        "x-ms-client-request-id": "3d633c13-0dce-14fd-1332-5c8494aaa039",
        "x-ms-request-id": "ef3e3ad7-c01a-0019-2562-b01280000000",
        "x-ms-version": "2019-07-07"
      },
      "ResponseBody": []
    },
    {
      "RequestUri": "http://seanstagetest.file.core.windows.net/test-share-38f77269-c95c-0244-44f4-799c5b7790c8/test-directory-6dd57b91-1b37-8fff-4cea-69b821f10b4d?restype=directory",
      "RequestMethod": "PUT",
      "RequestHeaders": {
        "Authorization": "Sanitized",
        "traceparent": "00-3dc80f3c12009d4db1bac8b10d182d51-63a1edbb8947674a-00",
        "User-Agent": [
<<<<<<< HEAD
          "azsdk-net-Storage.Files.Shares/12.0.0-dev.20191205.1+4f14c4315f17fbbc59c93c6819467b6f15d7008f",
=======
          "azsdk-net-Storage.Files.Shares/12.0.0-dev.20191211.1\u002B899431c003876eb9b26cefd8e8a37e7f27f82ced",
>>>>>>> 5e20a7a1
          "(.NET Core 4.6.28008.01; Microsoft Windows 10.0.18363 )"
        ],
        "x-ms-client-request-id": "7bc16f03-8f21-f809-3dd4-f0e3a344f222",
        "x-ms-date": "Wed, 11 Dec 2019 20:38:16 GMT",
        "x-ms-file-attributes": "None",
        "x-ms-file-creation-time": "Now",
        "x-ms-file-last-write-time": "Now",
        "x-ms-file-permission": "Inherit",
        "x-ms-return-client-request-id": "true",
        "x-ms-version": "2019-07-07"
      },
      "RequestBody": null,
      "StatusCode": 201,
      "ResponseHeaders": {
        "Content-Length": "0",
<<<<<<< HEAD
        "Date": "Fri, 06 Dec 2019 00:25:53 GMT",
        "ETag": "\"0x8D779E2DABC4D6D\"",
        "Last-Modified": "Fri, 06 Dec 2019 00:25:53 GMT",
=======
        "Date": "Wed, 11 Dec 2019 20:38:16 GMT",
        "ETag": "\u00220x8D77E7A0CFCA29D\u0022",
        "Last-Modified": "Wed, 11 Dec 2019 20:38:16 GMT",
>>>>>>> 5e20a7a1
        "Server": [
          "Windows-Azure-File/1.0",
          "Microsoft-HTTPAPI/2.0"
        ],
        "x-ms-client-request-id": "7bc16f03-8f21-f809-3dd4-f0e3a344f222",
        "x-ms-file-attributes": "Directory",
        "x-ms-file-change-time": "2019-12-11T20:38:16.5207709Z",
        "x-ms-file-creation-time": "2019-12-11T20:38:16.5207709Z",
        "x-ms-file-id": "13835128424026341376",
        "x-ms-file-last-write-time": "2019-12-11T20:38:16.5207709Z",
        "x-ms-file-parent-id": "0",
        "x-ms-file-permission-key": "7855875120676328179*422928105932735866",
        "x-ms-request-id": "ef3e3ad9-c01a-0019-2662-b01280000000",
        "x-ms-request-server-encrypted": "true",
        "x-ms-version": "2019-07-07"
      },
      "ResponseBody": []
    },
    {
      "RequestUri": "http://seanstagetest.file.core.windows.net/test-share-38f77269-c95c-0244-44f4-799c5b7790c8/test-directory-6dd57b91-1b37-8fff-4cea-69b821f10b4d/test-file-5b8d0f26-8122-3e25-8074-740ec63212aa?comp=metadata",
      "RequestMethod": "PUT",
      "RequestHeaders": {
        "Authorization": "Sanitized",
        "traceparent": "00-2bffc93132acff4fa19755a0b280e682-24979a8761cb7549-00",
        "User-Agent": [
<<<<<<< HEAD
          "azsdk-net-Storage.Files.Shares/12.0.0-dev.20191205.1+4f14c4315f17fbbc59c93c6819467b6f15d7008f",
=======
          "azsdk-net-Storage.Files.Shares/12.0.0-dev.20191211.1\u002B899431c003876eb9b26cefd8e8a37e7f27f82ced",
>>>>>>> 5e20a7a1
          "(.NET Core 4.6.28008.01; Microsoft Windows 10.0.18363 )"
        ],
        "x-ms-client-request-id": "6ca73236-1d14-8101-4983-fbad1bfa310b",
        "x-ms-date": "Wed, 11 Dec 2019 20:38:16 GMT",
        "x-ms-meta-Capital": "letter",
        "x-ms-meta-foo": "bar",
        "x-ms-meta-meta": "data",
        "x-ms-meta-UPPER": "case",
        "x-ms-return-client-request-id": "true",
        "x-ms-version": "2019-07-07"
      },
      "RequestBody": null,
      "StatusCode": 404,
      "ResponseHeaders": {
        "Content-Length": "223",
        "Content-Type": "application/xml",
        "Date": "Wed, 11 Dec 2019 20:38:16 GMT",
        "Server": [
          "Windows-Azure-File/1.0",
          "Microsoft-HTTPAPI/2.0"
        ],
        "x-ms-client-request-id": "6ca73236-1d14-8101-4983-fbad1bfa310b",
        "x-ms-error-code": "ResourceNotFound",
        "x-ms-request-id": "ef3e3ada-c01a-0019-2762-b01280000000",
        "x-ms-version": "2019-07-07"
      },
      "ResponseBody": [
<<<<<<< HEAD
        "﻿<?xml version=\"1.0\" encoding=\"utf-8\"?><Error><Code>ResourceNotFound</Code><Message>The specified resource does not exist.\n",
        "RequestId:a2d0f71d-501a-0034-1dcb-aba1f3000000\n",
        "Time:2019-12-06T00:25:53.6397402Z</Message></Error>"
=======
        "\uFEFF\u003C?xml version=\u00221.0\u0022 encoding=\u0022utf-8\u0022?\u003E\u003CError\u003E\u003CCode\u003EResourceNotFound\u003C/Code\u003E\u003CMessage\u003EThe specified resource does not exist.\n",
        "RequestId:ef3e3ada-c01a-0019-2762-b01280000000\n",
        "Time:2019-12-11T20:38:16.6015201Z\u003C/Message\u003E\u003C/Error\u003E"
>>>>>>> 5e20a7a1
      ]
    },
    {
      "RequestUri": "http://seanstagetest.file.core.windows.net/test-share-38f77269-c95c-0244-44f4-799c5b7790c8?restype=share",
      "RequestMethod": "DELETE",
      "RequestHeaders": {
        "Authorization": "Sanitized",
        "traceparent": "00-97df8c108805ec4b8a55d1befe1afd70-5c52671d6a23c14c-00",
        "User-Agent": [
<<<<<<< HEAD
          "azsdk-net-Storage.Files.Shares/12.0.0-dev.20191205.1+4f14c4315f17fbbc59c93c6819467b6f15d7008f",
=======
          "azsdk-net-Storage.Files.Shares/12.0.0-dev.20191211.1\u002B899431c003876eb9b26cefd8e8a37e7f27f82ced",
>>>>>>> 5e20a7a1
          "(.NET Core 4.6.28008.01; Microsoft Windows 10.0.18363 )"
        ],
        "x-ms-client-request-id": "94d8c0b6-a68a-5495-4434-68ab957d4b35",
        "x-ms-date": "Wed, 11 Dec 2019 20:38:16 GMT",
        "x-ms-delete-snapshots": "include",
        "x-ms-return-client-request-id": "true",
        "x-ms-version": "2019-07-07"
      },
      "RequestBody": null,
      "StatusCode": 202,
      "ResponseHeaders": {
        "Content-Length": "0",
        "Date": "Wed, 11 Dec 2019 20:38:16 GMT",
        "Server": [
          "Windows-Azure-File/1.0",
          "Microsoft-HTTPAPI/2.0"
        ],
        "x-ms-client-request-id": "94d8c0b6-a68a-5495-4434-68ab957d4b35",
        "x-ms-request-id": "ef3e3ade-c01a-0019-2a62-b01280000000",
        "x-ms-version": "2019-07-07"
      },
      "ResponseBody": []
    }
  ],
  "Variables": {
<<<<<<< HEAD
    "RandomSeed": "363061504",
    "Storage_TestConfigDefault": "ProductionTenant\nseanstagetest\nU2FuaXRpemVk\nhttp://seanstagetest.blob.core.windows.net\nhttp://seanstagetest.file.core.windows.net\nhttp://seanstagetest.queue.core.windows.net\nhttp://seanstagetest.table.core.windows.net\n\n\n\n\nhttp://seanstagetest-secondary.blob.core.windows.net\nhttp://seanstagetest-secondary.file.core.windows.net\nhttp://seanstagetest-secondary.queue.core.windows.net\nhttp://seanstagetest-secondary.table.core.windows.net\n\nSanitized\n\n\nCloud\nBlobEndpoint=http://seanstagetest.blob.core.windows.net/;QueueEndpoint=http://seanstagetest.queue.core.windows.net/;FileEndpoint=http://seanstagetest.file.core.windows.net/;BlobSecondaryEndpoint=http://seanstagetest-secondary.blob.core.windows.net/;QueueSecondaryEndpoint=http://seanstagetest-secondary.queue.core.windows.net/;FileSecondaryEndpoint=http://seanstagetest-secondary.file.core.windows.net/;AccountName=seanstagetest;AccountKey=Sanitized\nseanscope1"
=======
    "RandomSeed": "614933250",
    "Storage_TestConfigDefault": "ProductionTenant\nseanstagetest\nU2FuaXRpemVk\nhttp://seanstagetest.blob.core.windows.net\nhttp://seanstagetest.file.core.windows.net\nhttp://seanstagetest.queue.core.windows.net\nhttp://seanstagetest.table.core.windows.net\n\n\n\n\nhttp://seanstagetest-secondary.blob.core.windows.net\nhttp://seanstagetest-secondary.file.core.windows.net\nhttp://seanstagetest-secondary.queue.core.windows.net\nhttp://seanstagetest-secondary.table.core.windows.net\n\nSanitized\n\n\nCloud\nBlobEndpoint=http://seanstagetest.blob.core.windows.net/;QueueEndpoint=http://seanstagetest.queue.core.windows.net/;FileEndpoint=http://seanstagetest.file.core.windows.net/;BlobSecondaryEndpoint=http://seanstagetest-secondary.blob.core.windows.net/;QueueSecondaryEndpoint=http://seanstagetest-secondary.queue.core.windows.net/;FileSecondaryEndpoint=http://seanstagetest-secondary.file.core.windows.net/;AccountName=seanstagetest;AccountKey=Sanitized"
>>>>>>> 5e20a7a1
  }
}<|MERGE_RESOLUTION|>--- conflicted
+++ resolved
@@ -1,21 +1,17 @@
 {
   "Entries": [
     {
-      "RequestUri": "http://seanstagetest.file.core.windows.net/test-share-38f77269-c95c-0244-44f4-799c5b7790c8?restype=share",
+      "RequestUri": "http://seanstagetest.file.core.windows.net/test-share-aba36a4c-97b0-4091-1fef-9065c698f6c0?restype=share",
       "RequestMethod": "PUT",
       "RequestHeaders": {
         "Authorization": "Sanitized",
-        "traceparent": "00-c3f99e297116a64aaa1a1d8a27a97ad0-8f17d802e873b74c-00",
+        "traceparent": "00-24bd9f2238abe141ab5d9abab1feb145-556e8193f12a9545-00",
         "User-Agent": [
-<<<<<<< HEAD
-          "azsdk-net-Storage.Files.Shares/12.0.0-dev.20191205.1+4f14c4315f17fbbc59c93c6819467b6f15d7008f",
-=======
-          "azsdk-net-Storage.Files.Shares/12.0.0-dev.20191211.1\u002B899431c003876eb9b26cefd8e8a37e7f27f82ced",
->>>>>>> 5e20a7a1
+          "azsdk-net-Storage.Files.Shares/12.0.0-dev.20191211.1\u002B2accb37068f0a0c9382fa117525bb968c5397cf7",
           "(.NET Core 4.6.28008.01; Microsoft Windows 10.0.18363 )"
         ],
-        "x-ms-client-request-id": "3d633c13-0dce-14fd-1332-5c8494aaa039",
-        "x-ms-date": "Wed, 11 Dec 2019 20:38:16 GMT",
+        "x-ms-client-request-id": "6f1a45ea-99d6-5d36-ac80-a0c21bf9500e",
+        "x-ms-date": "Wed, 11 Dec 2019 23:05:49 GMT",
         "x-ms-return-client-request-id": "true",
         "x-ms-version": "2019-07-07"
       },
@@ -23,41 +19,31 @@
       "StatusCode": 201,
       "ResponseHeaders": {
         "Content-Length": "0",
-<<<<<<< HEAD
-        "Date": "Fri, 06 Dec 2019 00:25:53 GMT",
-        "ETag": "\"0x8D779E2DAAE8F69\"",
-        "Last-Modified": "Fri, 06 Dec 2019 00:25:53 GMT",
-=======
-        "Date": "Wed, 11 Dec 2019 20:38:15 GMT",
-        "ETag": "\u00220x8D77E7A0CEF059F\u0022",
-        "Last-Modified": "Wed, 11 Dec 2019 20:38:16 GMT",
->>>>>>> 5e20a7a1
+        "Date": "Wed, 11 Dec 2019 23:05:49 GMT",
+        "ETag": "\u00220x8D77E8EA9A81C4E\u0022",
+        "Last-Modified": "Wed, 11 Dec 2019 23:05:49 GMT",
         "Server": [
           "Windows-Azure-File/1.0",
           "Microsoft-HTTPAPI/2.0"
         ],
-        "x-ms-client-request-id": "3d633c13-0dce-14fd-1332-5c8494aaa039",
-        "x-ms-request-id": "ef3e3ad7-c01a-0019-2562-b01280000000",
+        "x-ms-client-request-id": "6f1a45ea-99d6-5d36-ac80-a0c21bf9500e",
+        "x-ms-request-id": "b65eb7a2-301a-0022-5477-b05724000000",
         "x-ms-version": "2019-07-07"
       },
       "ResponseBody": []
     },
     {
-      "RequestUri": "http://seanstagetest.file.core.windows.net/test-share-38f77269-c95c-0244-44f4-799c5b7790c8/test-directory-6dd57b91-1b37-8fff-4cea-69b821f10b4d?restype=directory",
+      "RequestUri": "http://seanstagetest.file.core.windows.net/test-share-aba36a4c-97b0-4091-1fef-9065c698f6c0/test-directory-bba4bed4-0fcb-f7ec-f05f-5a0c08ee03be?restype=directory",
       "RequestMethod": "PUT",
       "RequestHeaders": {
         "Authorization": "Sanitized",
-        "traceparent": "00-3dc80f3c12009d4db1bac8b10d182d51-63a1edbb8947674a-00",
+        "traceparent": "00-fdfba1b327f3b745a5a307780acde77d-d2a56f7bc280b24e-00",
         "User-Agent": [
-<<<<<<< HEAD
-          "azsdk-net-Storage.Files.Shares/12.0.0-dev.20191205.1+4f14c4315f17fbbc59c93c6819467b6f15d7008f",
-=======
-          "azsdk-net-Storage.Files.Shares/12.0.0-dev.20191211.1\u002B899431c003876eb9b26cefd8e8a37e7f27f82ced",
->>>>>>> 5e20a7a1
+          "azsdk-net-Storage.Files.Shares/12.0.0-dev.20191211.1\u002B2accb37068f0a0c9382fa117525bb968c5397cf7",
           "(.NET Core 4.6.28008.01; Microsoft Windows 10.0.18363 )"
         ],
-        "x-ms-client-request-id": "7bc16f03-8f21-f809-3dd4-f0e3a344f222",
-        "x-ms-date": "Wed, 11 Dec 2019 20:38:16 GMT",
+        "x-ms-client-request-id": "7ece8053-85bc-db4a-5922-7f773f2a54bd",
+        "x-ms-date": "Wed, 11 Dec 2019 23:05:49 GMT",
         "x-ms-file-attributes": "None",
         "x-ms-file-creation-time": "Now",
         "x-ms-file-last-write-time": "Now",
@@ -69,49 +55,39 @@
       "StatusCode": 201,
       "ResponseHeaders": {
         "Content-Length": "0",
-<<<<<<< HEAD
-        "Date": "Fri, 06 Dec 2019 00:25:53 GMT",
-        "ETag": "\"0x8D779E2DABC4D6D\"",
-        "Last-Modified": "Fri, 06 Dec 2019 00:25:53 GMT",
-=======
-        "Date": "Wed, 11 Dec 2019 20:38:16 GMT",
-        "ETag": "\u00220x8D77E7A0CFCA29D\u0022",
-        "Last-Modified": "Wed, 11 Dec 2019 20:38:16 GMT",
->>>>>>> 5e20a7a1
+        "Date": "Wed, 11 Dec 2019 23:05:49 GMT",
+        "ETag": "\u00220x8D77E8EA9B60F5E\u0022",
+        "Last-Modified": "Wed, 11 Dec 2019 23:05:49 GMT",
         "Server": [
           "Windows-Azure-File/1.0",
           "Microsoft-HTTPAPI/2.0"
         ],
-        "x-ms-client-request-id": "7bc16f03-8f21-f809-3dd4-f0e3a344f222",
+        "x-ms-client-request-id": "7ece8053-85bc-db4a-5922-7f773f2a54bd",
         "x-ms-file-attributes": "Directory",
-        "x-ms-file-change-time": "2019-12-11T20:38:16.5207709Z",
-        "x-ms-file-creation-time": "2019-12-11T20:38:16.5207709Z",
+        "x-ms-file-change-time": "2019-12-11T23:05:49.3951326Z",
+        "x-ms-file-creation-time": "2019-12-11T23:05:49.3951326Z",
         "x-ms-file-id": "13835128424026341376",
-        "x-ms-file-last-write-time": "2019-12-11T20:38:16.5207709Z",
+        "x-ms-file-last-write-time": "2019-12-11T23:05:49.3951326Z",
         "x-ms-file-parent-id": "0",
         "x-ms-file-permission-key": "7855875120676328179*422928105932735866",
-        "x-ms-request-id": "ef3e3ad9-c01a-0019-2662-b01280000000",
+        "x-ms-request-id": "b65eb7a7-301a-0022-5877-b05724000000",
         "x-ms-request-server-encrypted": "true",
         "x-ms-version": "2019-07-07"
       },
       "ResponseBody": []
     },
     {
-      "RequestUri": "http://seanstagetest.file.core.windows.net/test-share-38f77269-c95c-0244-44f4-799c5b7790c8/test-directory-6dd57b91-1b37-8fff-4cea-69b821f10b4d/test-file-5b8d0f26-8122-3e25-8074-740ec63212aa?comp=metadata",
+      "RequestUri": "http://seanstagetest.file.core.windows.net/test-share-aba36a4c-97b0-4091-1fef-9065c698f6c0/test-directory-bba4bed4-0fcb-f7ec-f05f-5a0c08ee03be/test-file-a015e17c-ce7e-4d8f-d423-ce0c9caf4238?comp=metadata",
       "RequestMethod": "PUT",
       "RequestHeaders": {
         "Authorization": "Sanitized",
-        "traceparent": "00-2bffc93132acff4fa19755a0b280e682-24979a8761cb7549-00",
+        "traceparent": "00-5a0938bea5de3445b512ba97b6cedd06-856dc12b3d100649-00",
         "User-Agent": [
-<<<<<<< HEAD
-          "azsdk-net-Storage.Files.Shares/12.0.0-dev.20191205.1+4f14c4315f17fbbc59c93c6819467b6f15d7008f",
-=======
-          "azsdk-net-Storage.Files.Shares/12.0.0-dev.20191211.1\u002B899431c003876eb9b26cefd8e8a37e7f27f82ced",
->>>>>>> 5e20a7a1
+          "azsdk-net-Storage.Files.Shares/12.0.0-dev.20191211.1\u002B2accb37068f0a0c9382fa117525bb968c5397cf7",
           "(.NET Core 4.6.28008.01; Microsoft Windows 10.0.18363 )"
         ],
-        "x-ms-client-request-id": "6ca73236-1d14-8101-4983-fbad1bfa310b",
-        "x-ms-date": "Wed, 11 Dec 2019 20:38:16 GMT",
+        "x-ms-client-request-id": "d3c0b46a-88a2-84d9-f081-a999b73e3ea9",
+        "x-ms-date": "Wed, 11 Dec 2019 23:05:49 GMT",
         "x-ms-meta-Capital": "letter",
         "x-ms-meta-foo": "bar",
         "x-ms-meta-meta": "data",
@@ -124,44 +100,34 @@
       "ResponseHeaders": {
         "Content-Length": "223",
         "Content-Type": "application/xml",
-        "Date": "Wed, 11 Dec 2019 20:38:16 GMT",
+        "Date": "Wed, 11 Dec 2019 23:05:49 GMT",
         "Server": [
           "Windows-Azure-File/1.0",
           "Microsoft-HTTPAPI/2.0"
         ],
-        "x-ms-client-request-id": "6ca73236-1d14-8101-4983-fbad1bfa310b",
+        "x-ms-client-request-id": "d3c0b46a-88a2-84d9-f081-a999b73e3ea9",
         "x-ms-error-code": "ResourceNotFound",
-        "x-ms-request-id": "ef3e3ada-c01a-0019-2762-b01280000000",
+        "x-ms-request-id": "b65eb7ac-301a-0022-5d77-b05724000000",
         "x-ms-version": "2019-07-07"
       },
       "ResponseBody": [
-<<<<<<< HEAD
-        "﻿<?xml version=\"1.0\" encoding=\"utf-8\"?><Error><Code>ResourceNotFound</Code><Message>The specified resource does not exist.\n",
-        "RequestId:a2d0f71d-501a-0034-1dcb-aba1f3000000\n",
-        "Time:2019-12-06T00:25:53.6397402Z</Message></Error>"
-=======
         "\uFEFF\u003C?xml version=\u00221.0\u0022 encoding=\u0022utf-8\u0022?\u003E\u003CError\u003E\u003CCode\u003EResourceNotFound\u003C/Code\u003E\u003CMessage\u003EThe specified resource does not exist.\n",
-        "RequestId:ef3e3ada-c01a-0019-2762-b01280000000\n",
-        "Time:2019-12-11T20:38:16.6015201Z\u003C/Message\u003E\u003C/Error\u003E"
->>>>>>> 5e20a7a1
+        "RequestId:b65eb7ac-301a-0022-5d77-b05724000000\n",
+        "Time:2019-12-11T23:05:49.4777169Z\u003C/Message\u003E\u003C/Error\u003E"
       ]
     },
     {
-      "RequestUri": "http://seanstagetest.file.core.windows.net/test-share-38f77269-c95c-0244-44f4-799c5b7790c8?restype=share",
+      "RequestUri": "http://seanstagetest.file.core.windows.net/test-share-aba36a4c-97b0-4091-1fef-9065c698f6c0?restype=share",
       "RequestMethod": "DELETE",
       "RequestHeaders": {
         "Authorization": "Sanitized",
-        "traceparent": "00-97df8c108805ec4b8a55d1befe1afd70-5c52671d6a23c14c-00",
+        "traceparent": "00-be21742864aafa4cbd99e0717c49e5e9-be3082fa922b534b-00",
         "User-Agent": [
-<<<<<<< HEAD
-          "azsdk-net-Storage.Files.Shares/12.0.0-dev.20191205.1+4f14c4315f17fbbc59c93c6819467b6f15d7008f",
-=======
-          "azsdk-net-Storage.Files.Shares/12.0.0-dev.20191211.1\u002B899431c003876eb9b26cefd8e8a37e7f27f82ced",
->>>>>>> 5e20a7a1
+          "azsdk-net-Storage.Files.Shares/12.0.0-dev.20191211.1\u002B2accb37068f0a0c9382fa117525bb968c5397cf7",
           "(.NET Core 4.6.28008.01; Microsoft Windows 10.0.18363 )"
         ],
-        "x-ms-client-request-id": "94d8c0b6-a68a-5495-4434-68ab957d4b35",
-        "x-ms-date": "Wed, 11 Dec 2019 20:38:16 GMT",
+        "x-ms-client-request-id": "e8a10be1-6fef-ae96-2835-979edb6770f1",
+        "x-ms-date": "Wed, 11 Dec 2019 23:05:49 GMT",
         "x-ms-delete-snapshots": "include",
         "x-ms-return-client-request-id": "true",
         "x-ms-version": "2019-07-07"
@@ -170,25 +136,20 @@
       "StatusCode": 202,
       "ResponseHeaders": {
         "Content-Length": "0",
-        "Date": "Wed, 11 Dec 2019 20:38:16 GMT",
+        "Date": "Wed, 11 Dec 2019 23:05:49 GMT",
         "Server": [
           "Windows-Azure-File/1.0",
           "Microsoft-HTTPAPI/2.0"
         ],
-        "x-ms-client-request-id": "94d8c0b6-a68a-5495-4434-68ab957d4b35",
-        "x-ms-request-id": "ef3e3ade-c01a-0019-2a62-b01280000000",
+        "x-ms-client-request-id": "e8a10be1-6fef-ae96-2835-979edb6770f1",
+        "x-ms-request-id": "b65eb7b0-301a-0022-6177-b05724000000",
         "x-ms-version": "2019-07-07"
       },
       "ResponseBody": []
     }
   ],
   "Variables": {
-<<<<<<< HEAD
-    "RandomSeed": "363061504",
+    "RandomSeed": "1350280987",
     "Storage_TestConfigDefault": "ProductionTenant\nseanstagetest\nU2FuaXRpemVk\nhttp://seanstagetest.blob.core.windows.net\nhttp://seanstagetest.file.core.windows.net\nhttp://seanstagetest.queue.core.windows.net\nhttp://seanstagetest.table.core.windows.net\n\n\n\n\nhttp://seanstagetest-secondary.blob.core.windows.net\nhttp://seanstagetest-secondary.file.core.windows.net\nhttp://seanstagetest-secondary.queue.core.windows.net\nhttp://seanstagetest-secondary.table.core.windows.net\n\nSanitized\n\n\nCloud\nBlobEndpoint=http://seanstagetest.blob.core.windows.net/;QueueEndpoint=http://seanstagetest.queue.core.windows.net/;FileEndpoint=http://seanstagetest.file.core.windows.net/;BlobSecondaryEndpoint=http://seanstagetest-secondary.blob.core.windows.net/;QueueSecondaryEndpoint=http://seanstagetest-secondary.queue.core.windows.net/;FileSecondaryEndpoint=http://seanstagetest-secondary.file.core.windows.net/;AccountName=seanstagetest;AccountKey=Sanitized\nseanscope1"
-=======
-    "RandomSeed": "614933250",
-    "Storage_TestConfigDefault": "ProductionTenant\nseanstagetest\nU2FuaXRpemVk\nhttp://seanstagetest.blob.core.windows.net\nhttp://seanstagetest.file.core.windows.net\nhttp://seanstagetest.queue.core.windows.net\nhttp://seanstagetest.table.core.windows.net\n\n\n\n\nhttp://seanstagetest-secondary.blob.core.windows.net\nhttp://seanstagetest-secondary.file.core.windows.net\nhttp://seanstagetest-secondary.queue.core.windows.net\nhttp://seanstagetest-secondary.table.core.windows.net\n\nSanitized\n\n\nCloud\nBlobEndpoint=http://seanstagetest.blob.core.windows.net/;QueueEndpoint=http://seanstagetest.queue.core.windows.net/;FileEndpoint=http://seanstagetest.file.core.windows.net/;BlobSecondaryEndpoint=http://seanstagetest-secondary.blob.core.windows.net/;QueueSecondaryEndpoint=http://seanstagetest-secondary.queue.core.windows.net/;FileSecondaryEndpoint=http://seanstagetest-secondary.file.core.windows.net/;AccountName=seanstagetest;AccountKey=Sanitized"
->>>>>>> 5e20a7a1
   }
 }