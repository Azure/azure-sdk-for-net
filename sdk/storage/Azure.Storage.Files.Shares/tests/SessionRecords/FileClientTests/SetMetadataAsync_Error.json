--- conflicted
+++ resolved
@@ -14,11 +14,7 @@
         "x-ms-client-request-id": "2f145c3a-0c03-811f-9349-5d3908d5cef8",
         "x-ms-date": "Tue, 26 Jan 2021 19:30:45 GMT",
         "x-ms-return-client-request-id": "true",
-<<<<<<< HEAD
-        "x-ms-version": "2020-12-06"
-=======
         "x-ms-version": "2021-02-12"
->>>>>>> 7e782c87
       },
       "RequestBody": null,
       "StatusCode": 201,
@@ -33,11 +29,7 @@
         ],
         "x-ms-client-request-id": "2f145c3a-0c03-811f-9349-5d3908d5cef8",
         "x-ms-request-id": "c2d9dbdd-801a-0048-6719-f4c7f5000000",
-<<<<<<< HEAD
-        "x-ms-version": "2020-12-06"
-=======
         "x-ms-version": "2021-02-12"
->>>>>>> 7e782c87
       },
       "ResponseBody": []
     },
@@ -59,11 +51,7 @@
         "x-ms-file-last-write-time": "Now",
         "x-ms-file-permission": "Inherit",
         "x-ms-return-client-request-id": "true",
-<<<<<<< HEAD
-        "x-ms-version": "2020-12-06"
-=======
         "x-ms-version": "2021-02-12"
->>>>>>> 7e782c87
       },
       "RequestBody": null,
       "StatusCode": 201,
@@ -86,11 +74,7 @@
         "x-ms-file-permission-key": "17860367565182308406*11459378189709739967",
         "x-ms-request-id": "c2d9dbe3-801a-0048-6b19-f4c7f5000000",
         "x-ms-request-server-encrypted": "true",
-<<<<<<< HEAD
-        "x-ms-version": "2020-12-06"
-=======
         "x-ms-version": "2021-02-12"
->>>>>>> 7e782c87
       },
       "ResponseBody": []
     },
@@ -112,11 +96,7 @@
         "x-ms-meta-meta": "data",
         "x-ms-meta-UPPER": "case",
         "x-ms-return-client-request-id": "true",
-<<<<<<< HEAD
-        "x-ms-version": "2020-12-06"
-=======
         "x-ms-version": "2021-02-12"
->>>>>>> 7e782c87
       },
       "RequestBody": null,
       "StatusCode": 404,
@@ -131,11 +111,7 @@
         "x-ms-client-request-id": "4cff74ac-47b3-bf9a-b4f2-265518a3e0b2",
         "x-ms-error-code": "ResourceNotFound",
         "x-ms-request-id": "c2d9dbe6-801a-0048-6e19-f4c7f5000000",
-<<<<<<< HEAD
-        "x-ms-version": "2020-12-06"
-=======
         "x-ms-version": "2021-02-12"
->>>>>>> 7e782c87
       },
       "ResponseBody": [
         "﻿<?xml version=\"1.0\" encoding=\"utf-8\"?><Error><Code>ResourceNotFound</Code><Message>The specified resource does not exist.\n",
@@ -158,11 +134,7 @@
         "x-ms-date": "Tue, 26 Jan 2021 19:30:45 GMT",
         "x-ms-delete-snapshots": "include",
         "x-ms-return-client-request-id": "true",
-<<<<<<< HEAD
-        "x-ms-version": "2020-12-06"
-=======
         "x-ms-version": "2021-02-12"
->>>>>>> 7e782c87
       },
       "RequestBody": null,
       "StatusCode": 202,
@@ -175,11 +147,7 @@
         ],
         "x-ms-client-request-id": "c0139980-4482-d89c-4c57-c7d20d8b03c8",
         "x-ms-request-id": "c2d9dbea-801a-0048-7119-f4c7f5000000",
-<<<<<<< HEAD
-        "x-ms-version": "2020-12-06"
-=======
         "x-ms-version": "2021-02-12"
->>>>>>> 7e782c87
       },
       "ResponseBody": []
     }
