--- conflicted
+++ resolved
@@ -1,18 +1,18 @@
 {
   "Entries": [
     {
-      "RequestUri": "https://seanmcccanary3.file.core.windows.net/test-share-aba36a4c-97b0-4091-1fef-9065c698f6c0?restype=share",
+      "RequestUri": "https://seanmcccanary3.file.core.windows.net/test-share-15271ae9-3e66-6b18-dbbd-c37d29dc7c13?restype=share",
       "RequestMethod": "PUT",
       "RequestHeaders": {
         "Accept": "application/xml",
         "Authorization": "Sanitized",
-        "traceparent": "00-57905d177f39e84298ebbc141e7d6ed0-a18d4da94a4be440-00",
+        "traceparent": "00-6c399f91ff467b43b785d051e4e8f2a7-873cffa530c51d45-00",
         "User-Agent": [
-          "azsdk-net-Storage.Files.Shares/12.7.0-alpha.20210121.1",
+          "azsdk-net-Storage.Files.Shares/12.7.0-alpha.20210126.1",
           "(.NET 5.0.2; Microsoft Windows 10.0.19042)"
         ],
-        "x-ms-client-request-id": "6f1a45ea-99d6-5d36-ac80-a0c21bf9500e",
-        "x-ms-date": "Thu, 21 Jan 2021 20:39:37 GMT",
+        "x-ms-client-request-id": "2f145c3a-0c03-811f-9349-5d3908d5cef8",
+        "x-ms-date": "Tue, 26 Jan 2021 19:30:45 GMT",
         "x-ms-return-client-request-id": "true",
         "x-ms-version": "2020-06-12"
       },
@@ -20,37 +20,32 @@
       "StatusCode": 201,
       "ResponseHeaders": {
         "Content-Length": "0",
-        "Date": "Thu, 21 Jan 2021 20:39:37 GMT",
-        "ETag": "\u00220x8D8BE4CAB76E844\u0022",
-        "Last-Modified": "Thu, 21 Jan 2021 20:39:37 GMT",
+        "Date": "Tue, 26 Jan 2021 19:30:43 GMT",
+        "ETag": "\u00220x8D8C230E01DFB7C\u0022",
+        "Last-Modified": "Tue, 26 Jan 2021 19:30:44 GMT",
         "Server": [
           "Windows-Azure-File/1.0",
           "Microsoft-HTTPAPI/2.0"
         ],
-        "x-ms-client-request-id": "6f1a45ea-99d6-5d36-ac80-a0c21bf9500e",
-<<<<<<< HEAD
-        "x-ms-request-id": "c9ef62fa-f01a-0012-0237-f3e9eb000000",
+        "x-ms-client-request-id": "2f145c3a-0c03-811f-9349-5d3908d5cef8",
+        "x-ms-request-id": "c2d9dbdd-801a-0048-6719-f4c7f5000000",
         "x-ms-version": "2020-06-12"
-=======
-        "x-ms-request-id": "1607c256-d01a-007a-5335-f0c782000000",
-        "x-ms-version": "2020-04-08"
->>>>>>> ac24a13f
       },
       "ResponseBody": []
     },
     {
-      "RequestUri": "https://seanmcccanary3.file.core.windows.net/test-share-aba36a4c-97b0-4091-1fef-9065c698f6c0/test-directory-bba4bed4-0fcb-f7ec-f05f-5a0c08ee03be?restype=directory",
+      "RequestUri": "https://seanmcccanary3.file.core.windows.net/test-share-15271ae9-3e66-6b18-dbbd-c37d29dc7c13/test-directory-8f6459ac-248e-0e28-189f-13d66018a22c?restype=directory",
       "RequestMethod": "PUT",
       "RequestHeaders": {
         "Accept": "application/xml",
         "Authorization": "Sanitized",
-        "traceparent": "00-ead1fe58d8997942a35268455ecd8715-ca94403ae04f3a40-00",
+        "traceparent": "00-2fbc1236024a69409296b7e6caed3f87-246ca5494cfbcc4a-00",
         "User-Agent": [
-          "azsdk-net-Storage.Files.Shares/12.7.0-alpha.20210121.1",
+          "azsdk-net-Storage.Files.Shares/12.7.0-alpha.20210126.1",
           "(.NET 5.0.2; Microsoft Windows 10.0.19042)"
         ],
-        "x-ms-client-request-id": "7ece8053-85bc-db4a-5922-7f773f2a54bd",
-        "x-ms-date": "Thu, 21 Jan 2021 20:39:37 GMT",
+        "x-ms-client-request-id": "6f53e4c0-084b-1564-3406-1664f948217b",
+        "x-ms-date": "Tue, 26 Jan 2021 19:30:45 GMT",
         "x-ms-file-attributes": "None",
         "x-ms-file-creation-time": "Now",
         "x-ms-file-last-write-time": "Now",
@@ -62,40 +57,40 @@
       "StatusCode": 201,
       "ResponseHeaders": {
         "Content-Length": "0",
-        "Date": "Thu, 21 Jan 2021 20:39:37 GMT",
-        "ETag": "\u00220x8D8BE4CAB80D1D0\u0022",
-        "Last-Modified": "Thu, 21 Jan 2021 20:39:37 GMT",
+        "Date": "Tue, 26 Jan 2021 19:30:43 GMT",
+        "ETag": "\u00220x8D8C230E028A17F\u0022",
+        "Last-Modified": "Tue, 26 Jan 2021 19:30:44 GMT",
         "Server": [
           "Windows-Azure-File/1.0",
           "Microsoft-HTTPAPI/2.0"
         ],
-        "x-ms-client-request-id": "7ece8053-85bc-db4a-5922-7f773f2a54bd",
+        "x-ms-client-request-id": "6f53e4c0-084b-1564-3406-1664f948217b",
         "x-ms-file-attributes": "Directory",
-        "x-ms-file-change-time": "2021-01-21T20:39:37.7063376Z",
-        "x-ms-file-creation-time": "2021-01-21T20:39:37.7063376Z",
+        "x-ms-file-change-time": "2021-01-26T19:30:44.7903103Z",
+        "x-ms-file-creation-time": "2021-01-26T19:30:44.7903103Z",
         "x-ms-file-id": "13835128424026341376",
-        "x-ms-file-last-write-time": "2021-01-21T20:39:37.7063376Z",
+        "x-ms-file-last-write-time": "2021-01-26T19:30:44.7903103Z",
         "x-ms-file-parent-id": "0",
         "x-ms-file-permission-key": "17860367565182308406*11459378189709739967",
-        "x-ms-request-id": "1607c25b-d01a-007a-5535-f0c782000000",
+        "x-ms-request-id": "c2d9dbe3-801a-0048-6b19-f4c7f5000000",
         "x-ms-request-server-encrypted": "true",
         "x-ms-version": "2020-06-12"
       },
       "ResponseBody": []
     },
     {
-      "RequestUri": "https://seanmcccanary3.file.core.windows.net/test-share-aba36a4c-97b0-4091-1fef-9065c698f6c0/test-directory-bba4bed4-0fcb-f7ec-f05f-5a0c08ee03be/test-file-a015e17c-ce7e-4d8f-d423-ce0c9caf4238?comp=metadata",
+      "RequestUri": "https://seanmcccanary3.file.core.windows.net/test-share-15271ae9-3e66-6b18-dbbd-c37d29dc7c13/test-directory-8f6459ac-248e-0e28-189f-13d66018a22c/test-file-381431a6-0192-6030-49f5-f0c034829050?comp=metadata",
       "RequestMethod": "PUT",
       "RequestHeaders": {
         "Accept": "application/xml",
         "Authorization": "Sanitized",
-        "traceparent": "00-6fe125c08cae3c4dafd455e26fedd04a-08f68a5d9833b44e-00",
+        "traceparent": "00-0afe58416816764aa9c0abff4ab72e19-f4c718a0043efa45-00",
         "User-Agent": [
-          "azsdk-net-Storage.Files.Shares/12.7.0-alpha.20210121.1",
+          "azsdk-net-Storage.Files.Shares/12.7.0-alpha.20210126.1",
           "(.NET 5.0.2; Microsoft Windows 10.0.19042)"
         ],
-        "x-ms-client-request-id": "d3c0b46a-88a2-84d9-f081-a999b73e3ea9",
-        "x-ms-date": "Thu, 21 Jan 2021 20:39:38 GMT",
+        "x-ms-client-request-id": "4cff74ac-47b3-bf9a-b4f2-265518a3e0b2",
+        "x-ms-date": "Tue, 26 Jan 2021 19:30:45 GMT",
         "x-ms-meta-Capital": "letter",
         "x-ms-meta-foo": "bar",
         "x-ms-meta-meta": "data",
@@ -108,40 +103,35 @@
       "ResponseHeaders": {
         "Content-Length": "223",
         "Content-Type": "application/xml",
-        "Date": "Thu, 21 Jan 2021 20:39:38 GMT",
+        "Date": "Tue, 26 Jan 2021 19:30:44 GMT",
         "Server": [
           "Windows-Azure-File/1.0",
           "Microsoft-HTTPAPI/2.0"
         ],
-        "x-ms-client-request-id": "d3c0b46a-88a2-84d9-f081-a999b73e3ea9",
+        "x-ms-client-request-id": "4cff74ac-47b3-bf9a-b4f2-265518a3e0b2",
         "x-ms-error-code": "ResourceNotFound",
-<<<<<<< HEAD
-        "x-ms-request-id": "c9ef62fd-f01a-0012-0437-f3e9eb000000",
+        "x-ms-request-id": "c2d9dbe6-801a-0048-6e19-f4c7f5000000",
         "x-ms-version": "2020-06-12"
-=======
-        "x-ms-request-id": "1607c25e-d01a-007a-5735-f0c782000000",
-        "x-ms-version": "2020-04-08"
->>>>>>> ac24a13f
       },
       "ResponseBody": [
         "\uFEFF\u003C?xml version=\u00221.0\u0022 encoding=\u0022utf-8\u0022?\u003E\u003CError\u003E\u003CCode\u003EResourceNotFound\u003C/Code\u003E\u003CMessage\u003EThe specified resource does not exist.\n",
-        "RequestId:1607c25e-d01a-007a-5735-f0c782000000\n",
-        "Time:2021-01-21T20:39:38.8021955Z\u003C/Message\u003E\u003C/Error\u003E"
+        "RequestId:c2d9dbe6-801a-0048-6e19-f4c7f5000000\n",
+        "Time:2021-01-26T19:30:44.8516173Z\u003C/Message\u003E\u003C/Error\u003E"
       ]
     },
     {
-      "RequestUri": "https://seanmcccanary3.file.core.windows.net/test-share-aba36a4c-97b0-4091-1fef-9065c698f6c0?restype=share",
+      "RequestUri": "https://seanmcccanary3.file.core.windows.net/test-share-15271ae9-3e66-6b18-dbbd-c37d29dc7c13?restype=share",
       "RequestMethod": "DELETE",
       "RequestHeaders": {
         "Accept": "application/xml",
         "Authorization": "Sanitized",
-        "traceparent": "00-a0960a82bd466d4689aa2cb9e9d5a5e9-e53ea7839ec1c341-00",
+        "traceparent": "00-e37308038e2c8a4eb2e280adeb2bf630-4abc3ddde47f334d-00",
         "User-Agent": [
-          "azsdk-net-Storage.Files.Shares/12.7.0-alpha.20210121.1",
+          "azsdk-net-Storage.Files.Shares/12.7.0-alpha.20210126.1",
           "(.NET 5.0.2; Microsoft Windows 10.0.19042)"
         ],
-        "x-ms-client-request-id": "e8a10be1-6fef-ae96-2835-979edb6770f1",
-        "x-ms-date": "Thu, 21 Jan 2021 20:39:39 GMT",
+        "x-ms-client-request-id": "c0139980-4482-d89c-4c57-c7d20d8b03c8",
+        "x-ms-date": "Tue, 26 Jan 2021 19:30:45 GMT",
         "x-ms-delete-snapshots": "include",
         "x-ms-return-client-request-id": "true",
         "x-ms-version": "2020-06-12"
@@ -150,25 +140,20 @@
       "StatusCode": 202,
       "ResponseHeaders": {
         "Content-Length": "0",
-        "Date": "Thu, 21 Jan 2021 20:39:38 GMT",
+        "Date": "Tue, 26 Jan 2021 19:30:44 GMT",
         "Server": [
           "Windows-Azure-File/1.0",
           "Microsoft-HTTPAPI/2.0"
         ],
-        "x-ms-client-request-id": "e8a10be1-6fef-ae96-2835-979edb6770f1",
-<<<<<<< HEAD
-        "x-ms-request-id": "c9ef62fe-f01a-0012-0537-f3e9eb000000",
+        "x-ms-client-request-id": "c0139980-4482-d89c-4c57-c7d20d8b03c8",
+        "x-ms-request-id": "c2d9dbea-801a-0048-7119-f4c7f5000000",
         "x-ms-version": "2020-06-12"
-=======
-        "x-ms-request-id": "1607c263-d01a-007a-5a35-f0c782000000",
-        "x-ms-version": "2020-04-08"
->>>>>>> ac24a13f
       },
       "ResponseBody": []
     }
   ],
   "Variables": {
-    "RandomSeed": "1350280987",
+    "RandomSeed": "526446096",
     "Storage_TestConfigDefault": "ProductionTenant\nseanmcccanary3\nU2FuaXRpemVk\nhttps://seanmcccanary3.blob.core.windows.net\nhttps://seanmcccanary3.file.core.windows.net\nhttps://seanmcccanary3.queue.core.windows.net\nhttps://seanmcccanary3.table.core.windows.net\n\n\n\n\nhttps://seanmcccanary3-secondary.blob.core.windows.net\nhttps://seanmcccanary3-secondary.file.core.windows.net\nhttps://seanmcccanary3-secondary.queue.core.windows.net\nhttps://seanmcccanary3-secondary.table.core.windows.net\n\nSanitized\n\n\nCloud\nBlobEndpoint=https://seanmcccanary3.blob.core.windows.net/;QueueEndpoint=https://seanmcccanary3.queue.core.windows.net/;FileEndpoint=https://seanmcccanary3.file.core.windows.net/;BlobSecondaryEndpoint=https://seanmcccanary3-secondary.blob.core.windows.net/;QueueSecondaryEndpoint=https://seanmcccanary3-secondary.queue.core.windows.net/;FileSecondaryEndpoint=https://seanmcccanary3-secondary.file.core.windows.net/;AccountName=seanmcccanary3;AccountKey=Kg==;\nseanscope1"
   }
 }