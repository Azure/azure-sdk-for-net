{
  "Entries": [
    {
      "RequestUri": "https://seanmcccanary3.file.core.windows.net/test-share-3a8ba357-a399-e198-3b74-1cf53bb0b5db?restype=share",
      "RequestMethod": "PUT",
      "RequestHeaders": {
        "Accept": "application/xml",
        "Authorization": "Sanitized",
        "traceparent": "00-fbe163a6eb730147bbc2b6af60705864-203c760cd72c5b41-00",
        "User-Agent": [
          "azsdk-net-Storage.Files.Shares/12.7.0-alpha.20210121.1",
          "(.NET 5.0.2; Microsoft Windows 10.0.19042)"
        ],
        "x-ms-client-request-id": "ab2fe686-7a6e-da42-0908-f882ef4d7686",
        "x-ms-date": "Thu, 21 Jan 2021 20:38:59 GMT",
        "x-ms-return-client-request-id": "true",
        "x-ms-version": "2020-06-12"
      },
      "RequestBody": null,
      "StatusCode": 201,
      "ResponseHeaders": {
        "Content-Length": "0",
        "Date": "Thu, 21 Jan 2021 20:38:59 GMT",
        "ETag": "\u00220x8D8BE4C94819042\u0022",
        "Last-Modified": "Thu, 21 Jan 2021 20:38:59 GMT",
        "Server": [
          "Windows-Azure-File/1.0",
          "Microsoft-HTTPAPI/2.0"
        ],
        "x-ms-client-request-id": "ab2fe686-7a6e-da42-0908-f882ef4d7686",
<<<<<<< HEAD
        "x-ms-request-id": "c9ef627a-f01a-0012-1d37-f3e9eb000000",
        "x-ms-version": "2020-06-12"
=======
        "x-ms-request-id": "f074154e-d01a-0018-0e35-f005a5000000",
        "x-ms-version": "2020-04-08"
>>>>>>> ac24a13f
      },
      "ResponseBody": []
    },
    {
      "RequestUri": "https://seanmcccanary3.file.core.windows.net/test-share-3a8ba357-a399-e198-3b74-1cf53bb0b5db/test-directory-1c9b0545-8546-f38f-46a5-c96c96228d6d?restype=directory",
      "RequestMethod": "PUT",
      "RequestHeaders": {
        "Accept": "application/xml",
        "Authorization": "Sanitized",
        "traceparent": "00-d80376f0f17f2d4f92ad2dc39df84082-689195bd50c6524d-00",
        "User-Agent": [
          "azsdk-net-Storage.Files.Shares/12.7.0-alpha.20210121.1",
          "(.NET 5.0.2; Microsoft Windows 10.0.19042)"
        ],
        "x-ms-client-request-id": "4f3086b6-6e32-00ac-573b-65c8b0d644e6",
        "x-ms-date": "Thu, 21 Jan 2021 20:38:59 GMT",
        "x-ms-file-attributes": "None",
        "x-ms-file-creation-time": "Now",
        "x-ms-file-last-write-time": "Now",
        "x-ms-file-permission": "Inherit",
        "x-ms-return-client-request-id": "true",
        "x-ms-version": "2020-06-12"
      },
      "RequestBody": null,
      "StatusCode": 201,
      "ResponseHeaders": {
        "Content-Length": "0",
        "Date": "Thu, 21 Jan 2021 20:38:59 GMT",
        "ETag": "\u00220x8D8BE4C948C057E\u0022",
        "Last-Modified": "Thu, 21 Jan 2021 20:38:59 GMT",
        "Server": [
          "Windows-Azure-File/1.0",
          "Microsoft-HTTPAPI/2.0"
        ],
        "x-ms-client-request-id": "4f3086b6-6e32-00ac-573b-65c8b0d644e6",
        "x-ms-file-attributes": "Directory",
        "x-ms-file-change-time": "2021-01-21T20:38:59.1921534Z",
        "x-ms-file-creation-time": "2021-01-21T20:38:59.1921534Z",
        "x-ms-file-id": "13835128424026341376",
        "x-ms-file-last-write-time": "2021-01-21T20:38:59.1921534Z",
        "x-ms-file-parent-id": "0",
        "x-ms-file-permission-key": "17860367565182308406*11459378189709739967",
        "x-ms-request-id": "f0741551-d01a-0018-0f35-f005a5000000",
        "x-ms-request-server-encrypted": "true",
        "x-ms-version": "2020-06-12"
      },
      "ResponseBody": []
    },
    {
      "RequestUri": "https://seanmcccanary3.file.core.windows.net/test-share-3a8ba357-a399-e198-3b74-1cf53bb0b5db/test-directory-1c9b0545-8546-f38f-46a5-c96c96228d6d/test-file-c6988a7b-21de-3b04-985c-552aba1a876b",
      "RequestMethod": "PUT",
      "RequestHeaders": {
        "Accept": "application/xml",
        "Authorization": "Sanitized",
        "traceparent": "00-480b71609e73cf44874a4134df313195-76cab1a25ca44b4c-00",
        "User-Agent": [
          "azsdk-net-Storage.Files.Shares/12.7.0-alpha.20210121.1",
          "(.NET 5.0.2; Microsoft Windows 10.0.19042)"
        ],
        "x-ms-client-request-id": "e1f8e4d7-2f42-9444-82f4-b6d51882463c",
        "x-ms-content-length": "1024",
        "x-ms-date": "Thu, 21 Jan 2021 20:38:59 GMT",
        "x-ms-file-attributes": "None",
        "x-ms-file-creation-time": "Now",
        "x-ms-file-last-write-time": "Now",
        "x-ms-file-permission": "Inherit",
        "x-ms-return-client-request-id": "true",
        "x-ms-type": "file",
        "x-ms-version": "2020-06-12"
      },
      "RequestBody": null,
      "StatusCode": 201,
      "ResponseHeaders": {
        "Content-Length": "0",
        "Date": "Thu, 21 Jan 2021 20:38:59 GMT",
        "ETag": "\u00220x8D8BE4C94952EE9\u0022",
        "Last-Modified": "Thu, 21 Jan 2021 20:38:59 GMT",
        "Server": [
          "Windows-Azure-File/1.0",
          "Microsoft-HTTPAPI/2.0"
        ],
        "x-ms-client-request-id": "e1f8e4d7-2f42-9444-82f4-b6d51882463c",
        "x-ms-file-attributes": "Archive",
        "x-ms-file-change-time": "2021-01-21T20:38:59.2521961Z",
        "x-ms-file-creation-time": "2021-01-21T20:38:59.2521961Z",
        "x-ms-file-id": "11529285414812647424",
        "x-ms-file-last-write-time": "2021-01-21T20:38:59.2521961Z",
        "x-ms-file-parent-id": "13835128424026341376",
        "x-ms-file-permission-key": "4010187179898695473*11459378189709739967",
        "x-ms-request-id": "f0741553-d01a-0018-1035-f005a5000000",
        "x-ms-request-server-encrypted": "true",
        "x-ms-version": "2020-06-12"
      },
      "ResponseBody": []
    },
    {
      "RequestUri": "https://seanmcccanary3.file.core.windows.net/test-share-3a8ba357-a399-e198-3b74-1cf53bb0b5db/test-directory-1c9b0545-8546-f38f-46a5-c96c96228d6d/test-file-c6988a7b-21de-3b04-985c-552aba1a876b",
      "RequestMethod": "HEAD",
      "RequestHeaders": {
        "Accept": "application/xml",
        "Authorization": "Sanitized",
        "traceparent": "00-eda0a3583ae7f948b542d145d79dbaf5-2486123885269940-00",
        "User-Agent": [
          "azsdk-net-Storage.Files.Shares/12.7.0-alpha.20210121.1",
          "(.NET 5.0.2; Microsoft Windows 10.0.19042)"
        ],
        "x-ms-client-request-id": "ab92c128-838a-a2cf-f0bb-9225e4d571c3",
        "x-ms-date": "Thu, 21 Jan 2021 20:38:59 GMT",
        "x-ms-lease-id": "0a19f9b3-3520-3df3-4f1c-4a6f23be96f5",
        "x-ms-return-client-request-id": "true",
        "x-ms-version": "2020-06-12"
      },
      "RequestBody": null,
      "StatusCode": 412,
      "ResponseHeaders": {
        "Date": "Thu, 21 Jan 2021 20:38:59 GMT",
        "Server": [
          "Windows-Azure-File/1.0",
          "Microsoft-HTTPAPI/2.0"
        ],
        "Transfer-Encoding": "chunked",
        "Vary": "Origin",
        "x-ms-client-request-id": "ab92c128-838a-a2cf-f0bb-9225e4d571c3",
        "x-ms-error-code": "LeaseNotPresentWithFileOperation",
<<<<<<< HEAD
        "x-ms-request-id": "c9ef627f-f01a-0012-2037-f3e9eb000000",
        "x-ms-version": "2020-06-12"
=======
        "x-ms-request-id": "f0741554-d01a-0018-1135-f005a5000000",
        "x-ms-version": "2020-04-08"
>>>>>>> ac24a13f
      },
      "ResponseBody": []
    },
    {
      "RequestUri": "https://seanmcccanary3.file.core.windows.net/test-share-3a8ba357-a399-e198-3b74-1cf53bb0b5db?restype=share",
      "RequestMethod": "DELETE",
      "RequestHeaders": {
        "Accept": "application/xml",
        "Authorization": "Sanitized",
        "traceparent": "00-08f83288d7f3164cb2d165ead28e50de-41e91232210c2648-00",
        "User-Agent": [
          "azsdk-net-Storage.Files.Shares/12.7.0-alpha.20210121.1",
          "(.NET 5.0.2; Microsoft Windows 10.0.19042)"
        ],
        "x-ms-client-request-id": "614650b8-ea2c-4b6a-95b0-e46713039b8c",
        "x-ms-date": "Thu, 21 Jan 2021 20:38:59 GMT",
        "x-ms-delete-snapshots": "include",
        "x-ms-return-client-request-id": "true",
        "x-ms-version": "2020-06-12"
      },
      "RequestBody": null,
      "StatusCode": 202,
      "ResponseHeaders": {
        "Content-Length": "0",
        "Date": "Thu, 21 Jan 2021 20:38:59 GMT",
        "Server": [
          "Windows-Azure-File/1.0",
          "Microsoft-HTTPAPI/2.0"
        ],
        "x-ms-client-request-id": "614650b8-ea2c-4b6a-95b0-e46713039b8c",
<<<<<<< HEAD
        "x-ms-request-id": "c9ef6280-f01a-0012-2137-f3e9eb000000",
        "x-ms-version": "2020-06-12"
=======
        "x-ms-request-id": "f0741555-d01a-0018-1235-f005a5000000",
        "x-ms-version": "2020-04-08"
>>>>>>> ac24a13f
      },
      "ResponseBody": []
    }
  ],
  "Variables": {
    "RandomSeed": "225830175",
    "Storage_TestConfigDefault": "ProductionTenant\nseanmcccanary3\nU2FuaXRpemVk\nhttps://seanmcccanary3.blob.core.windows.net\nhttps://seanmcccanary3.file.core.windows.net\nhttps://seanmcccanary3.queue.core.windows.net\nhttps://seanmcccanary3.table.core.windows.net\n\n\n\n\nhttps://seanmcccanary3-secondary.blob.core.windows.net\nhttps://seanmcccanary3-secondary.file.core.windows.net\nhttps://seanmcccanary3-secondary.queue.core.windows.net\nhttps://seanmcccanary3-secondary.table.core.windows.net\n\nSanitized\n\n\nCloud\nBlobEndpoint=https://seanmcccanary3.blob.core.windows.net/;QueueEndpoint=https://seanmcccanary3.queue.core.windows.net/;FileEndpoint=https://seanmcccanary3.file.core.windows.net/;BlobSecondaryEndpoint=https://seanmcccanary3-secondary.blob.core.windows.net/;QueueSecondaryEndpoint=https://seanmcccanary3-secondary.queue.core.windows.net/;FileSecondaryEndpoint=https://seanmcccanary3-secondary.file.core.windows.net/;AccountName=seanmcccanary3;AccountKey=Kg==;\nseanscope1"
  }
}<|MERGE_RESOLUTION|>--- conflicted
+++ resolved
@@ -1,18 +1,18 @@
 {
   "Entries": [
     {
-      "RequestUri": "https://seanmcccanary3.file.core.windows.net/test-share-3a8ba357-a399-e198-3b74-1cf53bb0b5db?restype=share",
+      "RequestUri": "https://seanmcccanary3.file.core.windows.net/test-share-975f73b8-6a4e-886d-4649-85b52a698a32?restype=share",
       "RequestMethod": "PUT",
       "RequestHeaders": {
         "Accept": "application/xml",
         "Authorization": "Sanitized",
-        "traceparent": "00-fbe163a6eb730147bbc2b6af60705864-203c760cd72c5b41-00",
+        "traceparent": "00-55ce0358eb48a744b8705584c4c84643-47397ff1ddaeec47-00",
         "User-Agent": [
-          "azsdk-net-Storage.Files.Shares/12.7.0-alpha.20210121.1",
+          "azsdk-net-Storage.Files.Shares/12.7.0-alpha.20210126.1",
           "(.NET 5.0.2; Microsoft Windows 10.0.19042)"
         ],
-        "x-ms-client-request-id": "ab2fe686-7a6e-da42-0908-f882ef4d7686",
-        "x-ms-date": "Thu, 21 Jan 2021 20:38:59 GMT",
+        "x-ms-client-request-id": "1bcb9bc3-cdcd-1637-e8bf-e07b84608655",
+        "x-ms-date": "Tue, 26 Jan 2021 19:30:01 GMT",
         "x-ms-return-client-request-id": "true",
         "x-ms-version": "2020-06-12"
       },
@@ -20,37 +20,32 @@
       "StatusCode": 201,
       "ResponseHeaders": {
         "Content-Length": "0",
-        "Date": "Thu, 21 Jan 2021 20:38:59 GMT",
-        "ETag": "\u00220x8D8BE4C94819042\u0022",
-        "Last-Modified": "Thu, 21 Jan 2021 20:38:59 GMT",
+        "Date": "Tue, 26 Jan 2021 19:30:00 GMT",
+        "ETag": "\u00220x8D8C230C5EB5BF4\u0022",
+        "Last-Modified": "Tue, 26 Jan 2021 19:30:00 GMT",
         "Server": [
           "Windows-Azure-File/1.0",
           "Microsoft-HTTPAPI/2.0"
         ],
-        "x-ms-client-request-id": "ab2fe686-7a6e-da42-0908-f882ef4d7686",
-<<<<<<< HEAD
-        "x-ms-request-id": "c9ef627a-f01a-0012-1d37-f3e9eb000000",
+        "x-ms-client-request-id": "1bcb9bc3-cdcd-1637-e8bf-e07b84608655",
+        "x-ms-request-id": "efd099ca-c01a-0014-0a19-f492ad000000",
         "x-ms-version": "2020-06-12"
-=======
-        "x-ms-request-id": "f074154e-d01a-0018-0e35-f005a5000000",
-        "x-ms-version": "2020-04-08"
->>>>>>> ac24a13f
       },
       "ResponseBody": []
     },
     {
-      "RequestUri": "https://seanmcccanary3.file.core.windows.net/test-share-3a8ba357-a399-e198-3b74-1cf53bb0b5db/test-directory-1c9b0545-8546-f38f-46a5-c96c96228d6d?restype=directory",
+      "RequestUri": "https://seanmcccanary3.file.core.windows.net/test-share-975f73b8-6a4e-886d-4649-85b52a698a32/test-directory-c2c3b9b1-261e-f56c-66a7-574818e927fe?restype=directory",
       "RequestMethod": "PUT",
       "RequestHeaders": {
         "Accept": "application/xml",
         "Authorization": "Sanitized",
-        "traceparent": "00-d80376f0f17f2d4f92ad2dc39df84082-689195bd50c6524d-00",
+        "traceparent": "00-a7ea7a4da8929c469f8cbc9134fca5be-c7d32b0e08f1af48-00",
         "User-Agent": [
-          "azsdk-net-Storage.Files.Shares/12.7.0-alpha.20210121.1",
+          "azsdk-net-Storage.Files.Shares/12.7.0-alpha.20210126.1",
           "(.NET 5.0.2; Microsoft Windows 10.0.19042)"
         ],
-        "x-ms-client-request-id": "4f3086b6-6e32-00ac-573b-65c8b0d644e6",
-        "x-ms-date": "Thu, 21 Jan 2021 20:38:59 GMT",
+        "x-ms-client-request-id": "a6d1fc7f-c484-9d52-2fd5-b52675effdfe",
+        "x-ms-date": "Tue, 26 Jan 2021 19:30:01 GMT",
         "x-ms-file-attributes": "None",
         "x-ms-file-creation-time": "Now",
         "x-ms-file-last-write-time": "Now",
@@ -62,41 +57,41 @@
       "StatusCode": 201,
       "ResponseHeaders": {
         "Content-Length": "0",
-        "Date": "Thu, 21 Jan 2021 20:38:59 GMT",
-        "ETag": "\u00220x8D8BE4C948C057E\u0022",
-        "Last-Modified": "Thu, 21 Jan 2021 20:38:59 GMT",
+        "Date": "Tue, 26 Jan 2021 19:30:00 GMT",
+        "ETag": "\u00220x8D8C230C5F60872\u0022",
+        "Last-Modified": "Tue, 26 Jan 2021 19:30:00 GMT",
         "Server": [
           "Windows-Azure-File/1.0",
           "Microsoft-HTTPAPI/2.0"
         ],
-        "x-ms-client-request-id": "4f3086b6-6e32-00ac-573b-65c8b0d644e6",
+        "x-ms-client-request-id": "a6d1fc7f-c484-9d52-2fd5-b52675effdfe",
         "x-ms-file-attributes": "Directory",
-        "x-ms-file-change-time": "2021-01-21T20:38:59.1921534Z",
-        "x-ms-file-creation-time": "2021-01-21T20:38:59.1921534Z",
+        "x-ms-file-change-time": "2021-01-26T19:30:00.8379506Z",
+        "x-ms-file-creation-time": "2021-01-26T19:30:00.8379506Z",
         "x-ms-file-id": "13835128424026341376",
-        "x-ms-file-last-write-time": "2021-01-21T20:38:59.1921534Z",
+        "x-ms-file-last-write-time": "2021-01-26T19:30:00.8379506Z",
         "x-ms-file-parent-id": "0",
         "x-ms-file-permission-key": "17860367565182308406*11459378189709739967",
-        "x-ms-request-id": "f0741551-d01a-0018-0f35-f005a5000000",
+        "x-ms-request-id": "efd099d3-c01a-0014-1019-f492ad000000",
         "x-ms-request-server-encrypted": "true",
         "x-ms-version": "2020-06-12"
       },
       "ResponseBody": []
     },
     {
-      "RequestUri": "https://seanmcccanary3.file.core.windows.net/test-share-3a8ba357-a399-e198-3b74-1cf53bb0b5db/test-directory-1c9b0545-8546-f38f-46a5-c96c96228d6d/test-file-c6988a7b-21de-3b04-985c-552aba1a876b",
+      "RequestUri": "https://seanmcccanary3.file.core.windows.net/test-share-975f73b8-6a4e-886d-4649-85b52a698a32/test-directory-c2c3b9b1-261e-f56c-66a7-574818e927fe/test-file-70b9e297-f76e-42b6-5595-2e3f97e812d5",
       "RequestMethod": "PUT",
       "RequestHeaders": {
         "Accept": "application/xml",
         "Authorization": "Sanitized",
-        "traceparent": "00-480b71609e73cf44874a4134df313195-76cab1a25ca44b4c-00",
+        "traceparent": "00-2ed595c4145593489423b2b9a415cc92-97731192f4990c4e-00",
         "User-Agent": [
-          "azsdk-net-Storage.Files.Shares/12.7.0-alpha.20210121.1",
+          "azsdk-net-Storage.Files.Shares/12.7.0-alpha.20210126.1",
           "(.NET 5.0.2; Microsoft Windows 10.0.19042)"
         ],
-        "x-ms-client-request-id": "e1f8e4d7-2f42-9444-82f4-b6d51882463c",
+        "x-ms-client-request-id": "00eb90e1-c3d7-8771-458f-50ee96120547",
         "x-ms-content-length": "1024",
-        "x-ms-date": "Thu, 21 Jan 2021 20:38:59 GMT",
+        "x-ms-date": "Tue, 26 Jan 2021 19:30:01 GMT",
         "x-ms-file-attributes": "None",
         "x-ms-file-creation-time": "Now",
         "x-ms-file-last-write-time": "Now",
@@ -109,79 +104,74 @@
       "StatusCode": 201,
       "ResponseHeaders": {
         "Content-Length": "0",
-        "Date": "Thu, 21 Jan 2021 20:38:59 GMT",
-        "ETag": "\u00220x8D8BE4C94952EE9\u0022",
-        "Last-Modified": "Thu, 21 Jan 2021 20:38:59 GMT",
+        "Date": "Tue, 26 Jan 2021 19:30:00 GMT",
+        "ETag": "\u00220x8D8C230C600B8C4\u0022",
+        "Last-Modified": "Tue, 26 Jan 2021 19:30:00 GMT",
         "Server": [
           "Windows-Azure-File/1.0",
           "Microsoft-HTTPAPI/2.0"
         ],
-        "x-ms-client-request-id": "e1f8e4d7-2f42-9444-82f4-b6d51882463c",
+        "x-ms-client-request-id": "00eb90e1-c3d7-8771-458f-50ee96120547",
         "x-ms-file-attributes": "Archive",
-        "x-ms-file-change-time": "2021-01-21T20:38:59.2521961Z",
-        "x-ms-file-creation-time": "2021-01-21T20:38:59.2521961Z",
+        "x-ms-file-change-time": "2021-01-26T19:30:00.9080004Z",
+        "x-ms-file-creation-time": "2021-01-26T19:30:00.9080004Z",
         "x-ms-file-id": "11529285414812647424",
-        "x-ms-file-last-write-time": "2021-01-21T20:38:59.2521961Z",
+        "x-ms-file-last-write-time": "2021-01-26T19:30:00.9080004Z",
         "x-ms-file-parent-id": "13835128424026341376",
         "x-ms-file-permission-key": "4010187179898695473*11459378189709739967",
-        "x-ms-request-id": "f0741553-d01a-0018-1035-f005a5000000",
+        "x-ms-request-id": "efd099d9-c01a-0014-1519-f492ad000000",
         "x-ms-request-server-encrypted": "true",
         "x-ms-version": "2020-06-12"
       },
       "ResponseBody": []
     },
     {
-      "RequestUri": "https://seanmcccanary3.file.core.windows.net/test-share-3a8ba357-a399-e198-3b74-1cf53bb0b5db/test-directory-1c9b0545-8546-f38f-46a5-c96c96228d6d/test-file-c6988a7b-21de-3b04-985c-552aba1a876b",
+      "RequestUri": "https://seanmcccanary3.file.core.windows.net/test-share-975f73b8-6a4e-886d-4649-85b52a698a32/test-directory-c2c3b9b1-261e-f56c-66a7-574818e927fe/test-file-70b9e297-f76e-42b6-5595-2e3f97e812d5",
       "RequestMethod": "HEAD",
       "RequestHeaders": {
         "Accept": "application/xml",
         "Authorization": "Sanitized",
-        "traceparent": "00-eda0a3583ae7f948b542d145d79dbaf5-2486123885269940-00",
+        "traceparent": "00-002f7d833fa2c04199da3d4ee71c7619-13dcc22ba1ecca43-00",
         "User-Agent": [
-          "azsdk-net-Storage.Files.Shares/12.7.0-alpha.20210121.1",
+          "azsdk-net-Storage.Files.Shares/12.7.0-alpha.20210126.1",
           "(.NET 5.0.2; Microsoft Windows 10.0.19042)"
         ],
-        "x-ms-client-request-id": "ab92c128-838a-a2cf-f0bb-9225e4d571c3",
-        "x-ms-date": "Thu, 21 Jan 2021 20:38:59 GMT",
-        "x-ms-lease-id": "0a19f9b3-3520-3df3-4f1c-4a6f23be96f5",
+        "x-ms-client-request-id": "da04184e-b98a-ff80-a9d5-971c1556ef57",
+        "x-ms-date": "Tue, 26 Jan 2021 19:30:01 GMT",
+        "x-ms-lease-id": "feb3dfc3-e125-16e6-68bb-ad1a98ee8818",
         "x-ms-return-client-request-id": "true",
         "x-ms-version": "2020-06-12"
       },
       "RequestBody": null,
       "StatusCode": 412,
       "ResponseHeaders": {
-        "Date": "Thu, 21 Jan 2021 20:38:59 GMT",
+        "Date": "Tue, 26 Jan 2021 19:30:00 GMT",
         "Server": [
           "Windows-Azure-File/1.0",
           "Microsoft-HTTPAPI/2.0"
         ],
         "Transfer-Encoding": "chunked",
         "Vary": "Origin",
-        "x-ms-client-request-id": "ab92c128-838a-a2cf-f0bb-9225e4d571c3",
+        "x-ms-client-request-id": "da04184e-b98a-ff80-a9d5-971c1556ef57",
         "x-ms-error-code": "LeaseNotPresentWithFileOperation",
-<<<<<<< HEAD
-        "x-ms-request-id": "c9ef627f-f01a-0012-2037-f3e9eb000000",
+        "x-ms-request-id": "efd099de-c01a-0014-1919-f492ad000000",
         "x-ms-version": "2020-06-12"
-=======
-        "x-ms-request-id": "f0741554-d01a-0018-1135-f005a5000000",
-        "x-ms-version": "2020-04-08"
->>>>>>> ac24a13f
       },
       "ResponseBody": []
     },
     {
-      "RequestUri": "https://seanmcccanary3.file.core.windows.net/test-share-3a8ba357-a399-e198-3b74-1cf53bb0b5db?restype=share",
+      "RequestUri": "https://seanmcccanary3.file.core.windows.net/test-share-975f73b8-6a4e-886d-4649-85b52a698a32?restype=share",
       "RequestMethod": "DELETE",
       "RequestHeaders": {
         "Accept": "application/xml",
         "Authorization": "Sanitized",
-        "traceparent": "00-08f83288d7f3164cb2d165ead28e50de-41e91232210c2648-00",
+        "traceparent": "00-25fa56dacfa8da46918bd89e36d16c83-785f70cce2d5ec48-00",
         "User-Agent": [
-          "azsdk-net-Storage.Files.Shares/12.7.0-alpha.20210121.1",
+          "azsdk-net-Storage.Files.Shares/12.7.0-alpha.20210126.1",
           "(.NET 5.0.2; Microsoft Windows 10.0.19042)"
         ],
-        "x-ms-client-request-id": "614650b8-ea2c-4b6a-95b0-e46713039b8c",
-        "x-ms-date": "Thu, 21 Jan 2021 20:38:59 GMT",
+        "x-ms-client-request-id": "80cbfe53-adea-238e-075f-5e277ae19baf",
+        "x-ms-date": "Tue, 26 Jan 2021 19:30:01 GMT",
         "x-ms-delete-snapshots": "include",
         "x-ms-return-client-request-id": "true",
         "x-ms-version": "2020-06-12"
@@ -190,25 +180,20 @@
       "StatusCode": 202,
       "ResponseHeaders": {
         "Content-Length": "0",
-        "Date": "Thu, 21 Jan 2021 20:38:59 GMT",
+        "Date": "Tue, 26 Jan 2021 19:30:00 GMT",
         "Server": [
           "Windows-Azure-File/1.0",
           "Microsoft-HTTPAPI/2.0"
         ],
-        "x-ms-client-request-id": "614650b8-ea2c-4b6a-95b0-e46713039b8c",
-<<<<<<< HEAD
-        "x-ms-request-id": "c9ef6280-f01a-0012-2137-f3e9eb000000",
+        "x-ms-client-request-id": "80cbfe53-adea-238e-075f-5e277ae19baf",
+        "x-ms-request-id": "efd099e0-c01a-0014-1b19-f492ad000000",
         "x-ms-version": "2020-06-12"
-=======
-        "x-ms-request-id": "f0741555-d01a-0018-1235-f005a5000000",
-        "x-ms-version": "2020-04-08"
->>>>>>> ac24a13f
       },
       "ResponseBody": []
     }
   ],
   "Variables": {
-    "RandomSeed": "225830175",
+    "RandomSeed": "751858080",
     "Storage_TestConfigDefault": "ProductionTenant\nseanmcccanary3\nU2FuaXRpemVk\nhttps://seanmcccanary3.blob.core.windows.net\nhttps://seanmcccanary3.file.core.windows.net\nhttps://seanmcccanary3.queue.core.windows.net\nhttps://seanmcccanary3.table.core.windows.net\n\n\n\n\nhttps://seanmcccanary3-secondary.blob.core.windows.net\nhttps://seanmcccanary3-secondary.file.core.windows.net\nhttps://seanmcccanary3-secondary.queue.core.windows.net\nhttps://seanmcccanary3-secondary.table.core.windows.net\n\nSanitized\n\n\nCloud\nBlobEndpoint=https://seanmcccanary3.blob.core.windows.net/;QueueEndpoint=https://seanmcccanary3.queue.core.windows.net/;FileEndpoint=https://seanmcccanary3.file.core.windows.net/;BlobSecondaryEndpoint=https://seanmcccanary3-secondary.blob.core.windows.net/;QueueSecondaryEndpoint=https://seanmcccanary3-secondary.queue.core.windows.net/;FileSecondaryEndpoint=https://seanmcccanary3-secondary.file.core.windows.net/;AccountName=seanmcccanary3;AccountKey=Kg==;\nseanscope1"
   }
 }