--- conflicted
+++ resolved
@@ -1,56 +1,51 @@
 {
   "Entries": [
     {
-      "RequestUri": "https://seanmcccanary3.file.core.windows.net/test-share-45fc0d30-550d-66b2-2e63-472a3e2fe63e?restype=share",
-      "RequestMethod": "PUT",
-      "RequestHeaders": {
-        "Accept": "application/xml",
-        "Authorization": "Sanitized",
-        "traceparent": "00-9508435484ffc342b28f0aa884ebc85a-54f44b4a9c112e41-00",
-        "User-Agent": [
-          "azsdk-net-Storage.Files.Shares/12.7.0-alpha.20210121.1",
-          "(.NET 5.0.2; Microsoft Windows 10.0.19042)"
-        ],
-        "x-ms-client-request-id": "f2c02ef0-7091-2e9c-5786-db051c9d0904",
-        "x-ms-date": "Thu, 21 Jan 2021 20:41:16 GMT",
-        "x-ms-return-client-request-id": "true",
-        "x-ms-version": "2020-06-12"
-      },
-      "RequestBody": null,
-      "StatusCode": 201,
-      "ResponseHeaders": {
-        "Content-Length": "0",
-        "Date": "Thu, 21 Jan 2021 20:41:15 GMT",
-        "ETag": "\u00220x8D8BE4CE638DC98\u0022",
-        "Last-Modified": "Thu, 21 Jan 2021 20:41:16 GMT",
-        "Server": [
-          "Windows-Azure-File/1.0",
-          "Microsoft-HTTPAPI/2.0"
-        ],
-        "x-ms-client-request-id": "f2c02ef0-7091-2e9c-5786-db051c9d0904",
-<<<<<<< HEAD
-        "x-ms-request-id": "c9ef6724-f01a-0012-1337-f3e9eb000000",
-        "x-ms-version": "2020-06-12"
-=======
-        "x-ms-request-id": "099127a7-f01a-006d-2135-f06e89000000",
-        "x-ms-version": "2020-04-08"
->>>>>>> ac24a13f
-      },
-      "ResponseBody": []
-    },
-    {
-      "RequestUri": "https://seanmcccanary3.file.core.windows.net/test-share-45fc0d30-550d-66b2-2e63-472a3e2fe63e/test-directory-b533a053-b662-1826-d33a-f12f96bf7ada?restype=directory",
-      "RequestMethod": "PUT",
-      "RequestHeaders": {
-        "Accept": "application/xml",
-        "Authorization": "Sanitized",
-        "traceparent": "00-d85467472229d049b4d6cc4bf734abf8-4f78a0f9537a3148-00",
-        "User-Agent": [
-          "azsdk-net-Storage.Files.Shares/12.7.0-alpha.20210121.1",
-          "(.NET 5.0.2; Microsoft Windows 10.0.19042)"
-        ],
-        "x-ms-client-request-id": "4b9fbad4-3120-3939-08a7-1f567f6c9897",
-        "x-ms-date": "Thu, 21 Jan 2021 20:41:16 GMT",
+      "RequestUri": "https://seanmcccanary3.file.core.windows.net/test-share-db5ceb3d-6322-c9a9-f4c5-18c138fc6102?restype=share",
+      "RequestMethod": "PUT",
+      "RequestHeaders": {
+        "Accept": "application/xml",
+        "Authorization": "Sanitized",
+        "traceparent": "00-af8ae91af15a354ba5d5589b3878d81e-e55f97f233ce4747-00",
+        "User-Agent": [
+          "azsdk-net-Storage.Files.Shares/12.7.0-alpha.20210126.1",
+          "(.NET 5.0.2; Microsoft Windows 10.0.19042)"
+        ],
+        "x-ms-client-request-id": "a4edf3e0-bf8d-ac07-9f8c-c4efc469023c",
+        "x-ms-date": "Tue, 26 Jan 2021 19:32:44 GMT",
+        "x-ms-return-client-request-id": "true",
+        "x-ms-version": "2020-06-12"
+      },
+      "RequestBody": null,
+      "StatusCode": 201,
+      "ResponseHeaders": {
+        "Content-Length": "0",
+        "Date": "Tue, 26 Jan 2021 19:32:43 GMT",
+        "ETag": "\u00220x8D8C23126FC4FD1\u0022",
+        "Last-Modified": "Tue, 26 Jan 2021 19:32:43 GMT",
+        "Server": [
+          "Windows-Azure-File/1.0",
+          "Microsoft-HTTPAPI/2.0"
+        ],
+        "x-ms-client-request-id": "a4edf3e0-bf8d-ac07-9f8c-c4efc469023c",
+        "x-ms-request-id": "352fb2a9-301a-0096-371a-f4d313000000",
+        "x-ms-version": "2020-06-12"
+      },
+      "ResponseBody": []
+    },
+    {
+      "RequestUri": "https://seanmcccanary3.file.core.windows.net/test-share-db5ceb3d-6322-c9a9-f4c5-18c138fc6102/test-directory-84b6f3b8-6def-c1f0-3e7c-ffb3b9ceed33?restype=directory",
+      "RequestMethod": "PUT",
+      "RequestHeaders": {
+        "Accept": "application/xml",
+        "Authorization": "Sanitized",
+        "traceparent": "00-462571ee70e31e499980091ce0c370a4-df1bb2d288e9e94a-00",
+        "User-Agent": [
+          "azsdk-net-Storage.Files.Shares/12.7.0-alpha.20210126.1",
+          "(.NET 5.0.2; Microsoft Windows 10.0.19042)"
+        ],
+        "x-ms-client-request-id": "e9216c6c-e90a-7252-032c-6611c054f2d1",
+        "x-ms-date": "Tue, 26 Jan 2021 19:32:44 GMT",
         "x-ms-file-attributes": "None",
         "x-ms-file-creation-time": "Now",
         "x-ms-file-last-write-time": "Now",
@@ -62,41 +57,41 @@
       "StatusCode": 201,
       "ResponseHeaders": {
         "Content-Length": "0",
-        "Date": "Thu, 21 Jan 2021 20:41:16 GMT",
-        "ETag": "\u00220x8D8BE4CE6438504\u0022",
-        "Last-Modified": "Thu, 21 Jan 2021 20:41:16 GMT",
-        "Server": [
-          "Windows-Azure-File/1.0",
-          "Microsoft-HTTPAPI/2.0"
-        ],
-        "x-ms-client-request-id": "4b9fbad4-3120-3939-08a7-1f567f6c9897",
+        "Date": "Tue, 26 Jan 2021 19:32:43 GMT",
+        "ETag": "\u00220x8D8C23127079C8C\u0022",
+        "Last-Modified": "Tue, 26 Jan 2021 19:32:43 GMT",
+        "Server": [
+          "Windows-Azure-File/1.0",
+          "Microsoft-HTTPAPI/2.0"
+        ],
+        "x-ms-client-request-id": "e9216c6c-e90a-7252-032c-6611c054f2d1",
         "x-ms-file-attributes": "Directory",
-        "x-ms-file-change-time": "2021-01-21T20:41:16.2901764Z",
-        "x-ms-file-creation-time": "2021-01-21T20:41:16.2901764Z",
+        "x-ms-file-change-time": "2021-01-26T19:32:43.6921484Z",
+        "x-ms-file-creation-time": "2021-01-26T19:32:43.6921484Z",
         "x-ms-file-id": "13835128424026341376",
-        "x-ms-file-last-write-time": "2021-01-21T20:41:16.2901764Z",
+        "x-ms-file-last-write-time": "2021-01-26T19:32:43.6921484Z",
         "x-ms-file-parent-id": "0",
         "x-ms-file-permission-key": "17860367565182308406*11459378189709739967",
-        "x-ms-request-id": "099127aa-f01a-006d-2235-f06e89000000",
+        "x-ms-request-id": "352fb2ab-301a-0096-381a-f4d313000000",
         "x-ms-request-server-encrypted": "true",
         "x-ms-version": "2020-06-12"
       },
       "ResponseBody": []
     },
     {
-      "RequestUri": "https://seanmcccanary3.file.core.windows.net/test-share-45fc0d30-550d-66b2-2e63-472a3e2fe63e/test-directory-b533a053-b662-1826-d33a-f12f96bf7ada/test-directory-7189010b-f864-6095-f211-5e0ba6d2dc9e",
-      "RequestMethod": "PUT",
-      "RequestHeaders": {
-        "Accept": "application/xml",
-        "Authorization": "Sanitized",
-        "traceparent": "00-192cf3c1fd22324ba1f6411b340fefc7-e3028a9c23cf8245-00",
-        "User-Agent": [
-          "azsdk-net-Storage.Files.Shares/12.7.0-alpha.20210121.1",
-          "(.NET 5.0.2; Microsoft Windows 10.0.19042)"
-        ],
-        "x-ms-client-request-id": "3a4778be-33ab-db52-253f-590fd32e9335",
+      "RequestUri": "https://seanmcccanary3.file.core.windows.net/test-share-db5ceb3d-6322-c9a9-f4c5-18c138fc6102/test-directory-84b6f3b8-6def-c1f0-3e7c-ffb3b9ceed33/test-directory-ee98919e-bd87-fb2d-7e8a-d982b6640981",
+      "RequestMethod": "PUT",
+      "RequestHeaders": {
+        "Accept": "application/xml",
+        "Authorization": "Sanitized",
+        "traceparent": "00-4a808b3ffc85d54ab401de94122a5a09-0b497d7320919543-00",
+        "User-Agent": [
+          "azsdk-net-Storage.Files.Shares/12.7.0-alpha.20210126.1",
+          "(.NET 5.0.2; Microsoft Windows 10.0.19042)"
+        ],
+        "x-ms-client-request-id": "26ece57a-2d25-afeb-3e25-6b800fcfbb9f",
         "x-ms-content-length": "1024",
-        "x-ms-date": "Thu, 21 Jan 2021 20:41:16 GMT",
+        "x-ms-date": "Tue, 26 Jan 2021 19:32:44 GMT",
         "x-ms-file-attributes": "None",
         "x-ms-file-creation-time": "Now",
         "x-ms-file-last-write-time": "Now",
@@ -109,124 +104,114 @@
       "StatusCode": 201,
       "ResponseHeaders": {
         "Content-Length": "0",
-        "Date": "Thu, 21 Jan 2021 20:41:16 GMT",
-        "ETag": "\u00220x8D8BE4CE64F9524\u0022",
-        "Last-Modified": "Thu, 21 Jan 2021 20:41:16 GMT",
-        "Server": [
-          "Windows-Azure-File/1.0",
-          "Microsoft-HTTPAPI/2.0"
-        ],
-        "x-ms-client-request-id": "3a4778be-33ab-db52-253f-590fd32e9335",
+        "Date": "Tue, 26 Jan 2021 19:32:43 GMT",
+        "ETag": "\u00220x8D8C23127131054\u0022",
+        "Last-Modified": "Tue, 26 Jan 2021 19:32:43 GMT",
+        "Server": [
+          "Windows-Azure-File/1.0",
+          "Microsoft-HTTPAPI/2.0"
+        ],
+        "x-ms-client-request-id": "26ece57a-2d25-afeb-3e25-6b800fcfbb9f",
         "x-ms-file-attributes": "Archive",
-        "x-ms-file-change-time": "2021-01-21T20:41:16.3692324Z",
-        "x-ms-file-creation-time": "2021-01-21T20:41:16.3692324Z",
+        "x-ms-file-change-time": "2021-01-26T19:32:43.7672020Z",
+        "x-ms-file-creation-time": "2021-01-26T19:32:43.7672020Z",
         "x-ms-file-id": "11529285414812647424",
-        "x-ms-file-last-write-time": "2021-01-21T20:41:16.3692324Z",
+        "x-ms-file-last-write-time": "2021-01-26T19:32:43.7672020Z",
         "x-ms-file-parent-id": "13835128424026341376",
         "x-ms-file-permission-key": "4010187179898695473*11459378189709739967",
-        "x-ms-request-id": "099127ab-f01a-006d-2335-f06e89000000",
+        "x-ms-request-id": "352fb2ad-301a-0096-391a-f4d313000000",
         "x-ms-request-server-encrypted": "true",
         "x-ms-version": "2020-06-12"
       },
       "ResponseBody": []
     },
     {
-      "RequestUri": "https://seanmcccanary3.file.core.windows.net/test-share-45fc0d30-550d-66b2-2e63-472a3e2fe63e/test-directory-b533a053-b662-1826-d33a-f12f96bf7ada/test-directory-7189010b-f864-6095-f211-5e0ba6d2dc9e?comp=lease",
-      "RequestMethod": "PUT",
-      "RequestHeaders": {
-        "Accept": "application/xml",
-        "Authorization": "Sanitized",
-        "traceparent": "00-bd04b2a67621444388f5a6f64f5c8f31-518c187b00f79f42-00",
-        "User-Agent": [
-          "azsdk-net-Storage.Files.Shares/12.7.0-alpha.20210121.1",
-          "(.NET 5.0.2; Microsoft Windows 10.0.19042)"
-        ],
-        "x-ms-client-request-id": "5f9fbcb2-64e1-28aa-8e5c-5a910697089d",
-        "x-ms-date": "Thu, 21 Jan 2021 20:41:16 GMT",
+      "RequestUri": "https://seanmcccanary3.file.core.windows.net/test-share-db5ceb3d-6322-c9a9-f4c5-18c138fc6102/test-directory-84b6f3b8-6def-c1f0-3e7c-ffb3b9ceed33/test-directory-ee98919e-bd87-fb2d-7e8a-d982b6640981?comp=lease",
+      "RequestMethod": "PUT",
+      "RequestHeaders": {
+        "Accept": "application/xml",
+        "Authorization": "Sanitized",
+        "traceparent": "00-1f6b36d7e6643943800258f880535b09-d11ca500c8f3f040-00",
+        "User-Agent": [
+          "azsdk-net-Storage.Files.Shares/12.7.0-alpha.20210126.1",
+          "(.NET 5.0.2; Microsoft Windows 10.0.19042)"
+        ],
+        "x-ms-client-request-id": "8c615081-eac7-4027-887c-9177959d03c1",
+        "x-ms-date": "Tue, 26 Jan 2021 19:32:44 GMT",
         "x-ms-lease-action": "acquire",
         "x-ms-lease-duration": "-1",
-        "x-ms-proposed-lease-id": "43bf81ca-bc11-dd77-483e-ff64f0cd8c9c",
-        "x-ms-return-client-request-id": "true",
-        "x-ms-version": "2020-06-12"
-      },
-      "RequestBody": null,
-      "StatusCode": 201,
-      "ResponseHeaders": {
-        "Date": "Thu, 21 Jan 2021 20:41:16 GMT",
-        "ETag": "\u00220x8D8BE4CE64F9524\u0022",
-        "Last-Modified": "Thu, 21 Jan 2021 20:41:16 GMT",
+        "x-ms-proposed-lease-id": "33b0e422-a40e-9b24-682a-6a187d4aa41a",
+        "x-ms-return-client-request-id": "true",
+        "x-ms-version": "2020-06-12"
+      },
+      "RequestBody": null,
+      "StatusCode": 201,
+      "ResponseHeaders": {
+        "Date": "Tue, 26 Jan 2021 19:32:43 GMT",
+        "ETag": "\u00220x8D8C23127131054\u0022",
+        "Last-Modified": "Tue, 26 Jan 2021 19:32:43 GMT",
         "Server": [
           "Windows-Azure-File/1.0",
           "Microsoft-HTTPAPI/2.0"
         ],
         "Transfer-Encoding": "chunked",
-        "x-ms-client-request-id": "5f9fbcb2-64e1-28aa-8e5c-5a910697089d",
-        "x-ms-lease-id": "43bf81ca-bc11-dd77-483e-ff64f0cd8c9c",
-<<<<<<< HEAD
-        "x-ms-request-id": "c9ef6728-f01a-0012-1637-f3e9eb000000",
-        "x-ms-version": "2020-06-12"
-=======
-        "x-ms-request-id": "099127ac-f01a-006d-2435-f06e89000000",
-        "x-ms-version": "2020-04-08"
->>>>>>> ac24a13f
-      },
-      "ResponseBody": []
-    },
-    {
-      "RequestUri": "https://seanmcccanary3.file.core.windows.net/test-share-45fc0d30-550d-66b2-2e63-472a3e2fe63e/test-directory-b533a053-b662-1826-d33a-f12f96bf7ada/test-directory-7189010b-f864-6095-f211-5e0ba6d2dc9e?comp=lease",
-      "RequestMethod": "PUT",
-      "RequestHeaders": {
-        "Accept": "application/xml",
-        "Authorization": "Sanitized",
-        "traceparent": "00-126267dbbcbad245977bddec3e44e6dc-ca92491417a8b54e-00",
-        "User-Agent": [
-          "azsdk-net-Storage.Files.Shares/12.7.0-alpha.20210121.1",
-          "(.NET 5.0.2; Microsoft Windows 10.0.19042)"
-        ],
-        "x-ms-client-request-id": "182d5e95-170a-0761-28d3-c33a0447fb69",
-        "x-ms-date": "Thu, 21 Jan 2021 20:41:16 GMT",
+        "x-ms-client-request-id": "8c615081-eac7-4027-887c-9177959d03c1",
+        "x-ms-lease-id": "33b0e422-a40e-9b24-682a-6a187d4aa41a",
+        "x-ms-request-id": "352fb2ae-301a-0096-3a1a-f4d313000000",
+        "x-ms-version": "2020-06-12"
+      },
+      "ResponseBody": []
+    },
+    {
+      "RequestUri": "https://seanmcccanary3.file.core.windows.net/test-share-db5ceb3d-6322-c9a9-f4c5-18c138fc6102/test-directory-84b6f3b8-6def-c1f0-3e7c-ffb3b9ceed33/test-directory-ee98919e-bd87-fb2d-7e8a-d982b6640981?comp=lease",
+      "RequestMethod": "PUT",
+      "RequestHeaders": {
+        "Accept": "application/xml",
+        "Authorization": "Sanitized",
+        "traceparent": "00-5d3c6532d51b5c4aa2b8dbe33ea08719-92d84d5a3d7aa640-00",
+        "User-Agent": [
+          "azsdk-net-Storage.Files.Shares/12.7.0-alpha.20210126.1",
+          "(.NET 5.0.2; Microsoft Windows 10.0.19042)"
+        ],
+        "x-ms-client-request-id": "47061a65-d145-c9ec-7a80-e936a6d03f23",
+        "x-ms-date": "Tue, 26 Jan 2021 19:32:44 GMT",
         "x-ms-lease-action": "change",
-        "x-ms-lease-id": "43bf81ca-bc11-dd77-483e-ff64f0cd8c9c",
-        "x-ms-proposed-lease-id": "2e4c746f-a18a-63f3-e97f-b6e0d5aa7743",
+        "x-ms-lease-id": "33b0e422-a40e-9b24-682a-6a187d4aa41a",
+        "x-ms-proposed-lease-id": "d108831e-e277-335c-a196-0e8798a75eb3",
         "x-ms-return-client-request-id": "true",
         "x-ms-version": "2020-06-12"
       },
       "RequestBody": null,
       "StatusCode": 200,
       "ResponseHeaders": {
-        "Date": "Thu, 21 Jan 2021 20:41:16 GMT",
-        "ETag": "\u00220x8D8BE4CE64F9524\u0022",
-        "Last-Modified": "Thu, 21 Jan 2021 20:41:16 GMT",
+        "Date": "Tue, 26 Jan 2021 19:32:43 GMT",
+        "ETag": "\u00220x8D8C23127131054\u0022",
+        "Last-Modified": "Tue, 26 Jan 2021 19:32:43 GMT",
         "Server": [
           "Windows-Azure-File/1.0",
           "Microsoft-HTTPAPI/2.0"
         ],
         "Transfer-Encoding": "chunked",
-        "x-ms-client-request-id": "182d5e95-170a-0761-28d3-c33a0447fb69",
-        "x-ms-lease-id": "2e4c746f-a18a-63f3-e97f-b6e0d5aa7743",
-<<<<<<< HEAD
-        "x-ms-request-id": "c9ef6729-f01a-0012-1737-f3e9eb000000",
-        "x-ms-version": "2020-06-12"
-=======
-        "x-ms-request-id": "099127ad-f01a-006d-2535-f06e89000000",
-        "x-ms-version": "2020-04-08"
->>>>>>> ac24a13f
-      },
-      "ResponseBody": []
-    },
-    {
-      "RequestUri": "https://seanmcccanary3.file.core.windows.net/test-share-45fc0d30-550d-66b2-2e63-472a3e2fe63e?restype=share",
+        "x-ms-client-request-id": "47061a65-d145-c9ec-7a80-e936a6d03f23",
+        "x-ms-lease-id": "d108831e-e277-335c-a196-0e8798a75eb3",
+        "x-ms-request-id": "352fb2af-301a-0096-3b1a-f4d313000000",
+        "x-ms-version": "2020-06-12"
+      },
+      "ResponseBody": []
+    },
+    {
+      "RequestUri": "https://seanmcccanary3.file.core.windows.net/test-share-db5ceb3d-6322-c9a9-f4c5-18c138fc6102?restype=share",
       "RequestMethod": "DELETE",
       "RequestHeaders": {
         "Accept": "application/xml",
         "Authorization": "Sanitized",
-        "traceparent": "00-57f109a8011beb4a8fff31c11e76d073-180f714225e8a941-00",
-        "User-Agent": [
-          "azsdk-net-Storage.Files.Shares/12.7.0-alpha.20210121.1",
-          "(.NET 5.0.2; Microsoft Windows 10.0.19042)"
-        ],
-        "x-ms-client-request-id": "a8fc5f2c-ef69-af92-5af0-f6fc76ca0c52",
-        "x-ms-date": "Thu, 21 Jan 2021 20:41:16 GMT",
+        "traceparent": "00-63ea2ff8d7700d4597cd2cdcdad4885d-9e93d9801745f543-00",
+        "User-Agent": [
+          "azsdk-net-Storage.Files.Shares/12.7.0-alpha.20210126.1",
+          "(.NET 5.0.2; Microsoft Windows 10.0.19042)"
+        ],
+        "x-ms-client-request-id": "7b12c30c-bb97-fa7b-ca9b-610948313f6a",
+        "x-ms-date": "Tue, 26 Jan 2021 19:32:44 GMT",
         "x-ms-delete-snapshots": "include",
         "x-ms-return-client-request-id": "true",
         "x-ms-version": "2020-06-12"
@@ -235,25 +220,20 @@
       "StatusCode": 202,
       "ResponseHeaders": {
         "Content-Length": "0",
-        "Date": "Thu, 21 Jan 2021 20:41:16 GMT",
-        "Server": [
-          "Windows-Azure-File/1.0",
-          "Microsoft-HTTPAPI/2.0"
-        ],
-        "x-ms-client-request-id": "a8fc5f2c-ef69-af92-5af0-f6fc76ca0c52",
-<<<<<<< HEAD
-        "x-ms-request-id": "c9ef672a-f01a-0012-1837-f3e9eb000000",
-        "x-ms-version": "2020-06-12"
-=======
-        "x-ms-request-id": "099127ae-f01a-006d-2635-f06e89000000",
-        "x-ms-version": "2020-04-08"
->>>>>>> ac24a13f
+        "Date": "Tue, 26 Jan 2021 19:32:43 GMT",
+        "Server": [
+          "Windows-Azure-File/1.0",
+          "Microsoft-HTTPAPI/2.0"
+        ],
+        "x-ms-client-request-id": "7b12c30c-bb97-fa7b-ca9b-610948313f6a",
+        "x-ms-request-id": "352fb2b0-301a-0096-3c1a-f4d313000000",
+        "x-ms-version": "2020-06-12"
       },
       "ResponseBody": []
     }
   ],
   "Variables": {
-    "RandomSeed": "2083307871",
+    "RandomSeed": "1594860733",
     "Storage_TestConfigDefault": "ProductionTenant\nseanmcccanary3\nU2FuaXRpemVk\nhttps://seanmcccanary3.blob.core.windows.net\nhttps://seanmcccanary3.file.core.windows.net\nhttps://seanmcccanary3.queue.core.windows.net\nhttps://seanmcccanary3.table.core.windows.net\n\n\n\n\nhttps://seanmcccanary3-secondary.blob.core.windows.net\nhttps://seanmcccanary3-secondary.file.core.windows.net\nhttps://seanmcccanary3-secondary.queue.core.windows.net\nhttps://seanmcccanary3-secondary.table.core.windows.net\n\nSanitized\n\n\nCloud\nBlobEndpoint=https://seanmcccanary3.blob.core.windows.net/;QueueEndpoint=https://seanmcccanary3.queue.core.windows.net/;FileEndpoint=https://seanmcccanary3.file.core.windows.net/;BlobSecondaryEndpoint=https://seanmcccanary3-secondary.blob.core.windows.net/;QueueSecondaryEndpoint=https://seanmcccanary3-secondary.queue.core.windows.net/;FileSecondaryEndpoint=https://seanmcccanary3-secondary.file.core.windows.net/;AccountName=seanmcccanary3;AccountKey=Kg==;\nseanscope1"
   }
 }