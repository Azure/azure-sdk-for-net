{
  "Entries": [
    {
      "RequestUri": "https://seanmcccanary3.file.core.windows.net/test-share-b482a749-bdd2-4835-ff3d-d92ca13a79bb?restype=share",
      "RequestMethod": "PUT",
      "RequestHeaders": {
        "Accept": "application/xml",
        "Authorization": "Sanitized",
        "traceparent": "00-2a10d5bf182d9d458db20b3736cf6a4e-ed4868e9c8c15243-00",
        "User-Agent": [
          "azsdk-net-Storage.Files.Shares/12.7.0-alpha.20210121.1",
          "(.NET 5.0.2; Microsoft Windows 10.0.19042)"
        ],
        "x-ms-client-request-id": "472ece6a-6ad4-b3a4-0bca-d32a1c25a6b3",
        "x-ms-date": "Thu, 21 Jan 2021 20:41:30 GMT",
        "x-ms-return-client-request-id": "true",
        "x-ms-version": "2020-06-12"
      },
      "RequestBody": null,
      "StatusCode": 201,
      "ResponseHeaders": {
        "Content-Length": "0",
        "Date": "Thu, 21 Jan 2021 20:41:29 GMT",
        "ETag": "\u00220x8D8BE4CEE6E42B2\u0022",
        "Last-Modified": "Thu, 21 Jan 2021 20:41:29 GMT",
        "Server": [
          "Windows-Azure-File/1.0",
          "Microsoft-HTTPAPI/2.0"
        ],
        "x-ms-client-request-id": "472ece6a-6ad4-b3a4-0bca-d32a1c25a6b3",
<<<<<<< HEAD
        "x-ms-request-id": "c9ef67a0-f01a-0012-7337-f3e9eb000000",
        "x-ms-version": "2020-06-12"
=======
        "x-ms-request-id": "f1fd6213-401a-008c-1c35-f0b2cc000000",
        "x-ms-version": "2020-04-08"
>>>>>>> ac24a13f
      },
      "ResponseBody": []
    },
    {
      "RequestUri": "https://seanmcccanary3.file.core.windows.net/test-share-b482a749-bdd2-4835-ff3d-d92ca13a79bb/test-directory-b4984f18-a340-708a-1f0d-9c3e776f1785?restype=directory",
      "RequestMethod": "PUT",
      "RequestHeaders": {
        "Accept": "application/xml",
        "Authorization": "Sanitized",
        "traceparent": "00-dfc2f2aeea9dc942af74d96aa6f9455e-0bfd89a7e5990940-00",
        "User-Agent": [
          "azsdk-net-Storage.Files.Shares/12.7.0-alpha.20210121.1",
          "(.NET 5.0.2; Microsoft Windows 10.0.19042)"
        ],
        "x-ms-client-request-id": "e1ad92ed-f9e1-c697-44bd-28c7ce653b9c",
        "x-ms-date": "Thu, 21 Jan 2021 20:41:30 GMT",
        "x-ms-file-attributes": "None",
        "x-ms-file-creation-time": "Now",
        "x-ms-file-last-write-time": "Now",
        "x-ms-file-permission": "Inherit",
        "x-ms-return-client-request-id": "true",
        "x-ms-version": "2020-06-12"
      },
      "RequestBody": null,
      "StatusCode": 201,
      "ResponseHeaders": {
        "Content-Length": "0",
        "Date": "Thu, 21 Jan 2021 20:41:29 GMT",
        "ETag": "\u00220x8D8BE4CEE785163\u0022",
        "Last-Modified": "Thu, 21 Jan 2021 20:41:30 GMT",
        "Server": [
          "Windows-Azure-File/1.0",
          "Microsoft-HTTPAPI/2.0"
        ],
        "x-ms-client-request-id": "e1ad92ed-f9e1-c697-44bd-28c7ce653b9c",
        "x-ms-file-attributes": "Directory",
        "x-ms-file-change-time": "2021-01-21T20:41:30.0579683Z",
        "x-ms-file-creation-time": "2021-01-21T20:41:30.0579683Z",
        "x-ms-file-id": "13835128424026341376",
        "x-ms-file-last-write-time": "2021-01-21T20:41:30.0579683Z",
        "x-ms-file-parent-id": "0",
        "x-ms-file-permission-key": "17860367565182308406*11459378189709739967",
        "x-ms-request-id": "f1fd6216-401a-008c-1d35-f0b2cc000000",
        "x-ms-request-server-encrypted": "true",
        "x-ms-version": "2020-06-12"
      },
      "ResponseBody": []
    },
    {
      "RequestUri": "https://seanmcccanary3.file.core.windows.net/test-share-b482a749-bdd2-4835-ff3d-d92ca13a79bb/test-directory-b4984f18-a340-708a-1f0d-9c3e776f1785/test-file-1a9a4db2-d462-e7a6-6834-f9ed7af86ac2",
      "RequestMethod": "PUT",
      "RequestHeaders": {
        "Accept": "application/xml",
        "Authorization": "Sanitized",
        "traceparent": "00-c8191cbfdbe42c4da8d7617877a955ba-80541e775f56e440-00",
        "User-Agent": [
          "azsdk-net-Storage.Files.Shares/12.7.0-alpha.20210121.1",
          "(.NET 5.0.2; Microsoft Windows 10.0.19042)"
        ],
        "x-ms-client-request-id": "b7df8c17-3ec2-1990-ebc6-78acffa94c4b",
        "x-ms-content-length": "1048576",
        "x-ms-date": "Thu, 21 Jan 2021 20:41:30 GMT",
        "x-ms-file-attributes": "None",
        "x-ms-file-creation-time": "Now",
        "x-ms-file-last-write-time": "Now",
        "x-ms-file-permission": "Inherit",
        "x-ms-return-client-request-id": "true",
        "x-ms-type": "file",
        "x-ms-version": "2020-06-12"
      },
      "RequestBody": null,
      "StatusCode": 201,
      "ResponseHeaders": {
        "Content-Length": "0",
        "Date": "Thu, 21 Jan 2021 20:41:29 GMT",
        "ETag": "\u00220x8D8BE4CEE8301BA\u0022",
        "Last-Modified": "Thu, 21 Jan 2021 20:41:30 GMT",
        "Server": [
          "Windows-Azure-File/1.0",
          "Microsoft-HTTPAPI/2.0"
        ],
        "x-ms-client-request-id": "b7df8c17-3ec2-1990-ebc6-78acffa94c4b",
        "x-ms-file-attributes": "Archive",
        "x-ms-file-change-time": "2021-01-21T20:41:30.1280186Z",
        "x-ms-file-creation-time": "2021-01-21T20:41:30.1280186Z",
        "x-ms-file-id": "11529285414812647424",
        "x-ms-file-last-write-time": "2021-01-21T20:41:30.1280186Z",
        "x-ms-file-parent-id": "13835128424026341376",
        "x-ms-file-permission-key": "4010187179898695473*11459378189709739967",
        "x-ms-request-id": "f1fd6218-401a-008c-1e35-f0b2cc000000",
        "x-ms-request-server-encrypted": "true",
        "x-ms-version": "2020-06-12"
      },
      "ResponseBody": []
    },
    {
      "RequestUri": "https://seanmcccanary3.file.core.windows.net/test-share-b482a749-bdd2-4835-ff3d-d92ca13a79bb/test-directory-b4984f18-a340-708a-1f0d-9c3e776f1785/test-file-1a9a4db2-d462-e7a6-6834-f9ed7af86ac2?comp=range",
      "RequestMethod": "PUT",
      "RequestHeaders": {
        "Accept": "application/xml",
        "Authorization": "Sanitized",
        "Content-Length": "1024",
        "Content-Type": "application/octet-stream",
        "traceparent": "00-4123cfc88096eb48aebdb268731b2baa-ed42546e232eed41-00",
        "User-Agent": [
          "azsdk-net-Storage.Files.Shares/12.7.0-alpha.20210121.1",
          "(.NET 5.0.2; Microsoft Windows 10.0.19042)"
        ],
        "x-ms-client-request-id": "eed5a39f-b319-7500-1938-f9fbbdf796c0",
        "x-ms-date": "Thu, 21 Jan 2021 20:41:30 GMT",
        "x-ms-range": "bytes=1024-2047",
        "x-ms-return-client-request-id": "true",
        "x-ms-version": "2020-06-12",
        "x-ms-write": "update"
      },
      "RequestBody": "FgjfEcBZRy8Ef4rYc5C9LJXZadoEnB0P1nyipDNNm509Yjg7AHSeMYxmc2ESMC6egJrLKI0bGnrr0DtEt6L7tuTsmxFXgSwhOjhOnSm7/KZNAyOZgXIQIUe\u002BUDA5Wnnpar19JpQdRv9uqu1UzX1QL9OV9rN/YjRx3HnJmTD75\u002BC/ZDNsPtYRML0kKtaEvFTKbSFdpGTGagiIC0kbU63OcsMNlWhK5PD8g8X2Wzdd7CAl/ysPnUN7\u002BPoq4zON9d0PVbgTdibrgIkxYSCezw/QKx4p9lSCv9R/kZxuHwC9b47o5gV/SXX5OX6h3jwj3SjqWbgUY/\u002BIjZXjlOWJfGGIc/GStukJUeGoMLzV4OGYW7RzhMVIqAyOX1hvnLSQb70dGWpLkSc/4AjWbDNDsq20SjgwFvibP8vlA1aQmbUtF8D/uMd2TMqMNKO9cjzYS6yrulF8X1nEgdmeZY3RrkdTqVRyQ/rlPv5uo\u002BFU3cyPDLip5N5jsLdmOjbt1\u002BY8u4VcasnnZQeyxXxTDbx3b6QND1nVJ8po7/icDAnE\u002BGYXMehc\u002BHMDp6aw9x5iEKP778qS4MeNZpS79HrRS1n97swVO9vUGncwCWiyJDCrBd9VoB0\u002BMRieictToQT5MVtNsglRTNTHJ9RTYtZf20FkEO6bfKo8v7y0d7IQgHlyN9cMZHEmWbkKjXhI689CP62J75EWXbWwEPNNndUitqda4Cr\u002BUnfPPbY0kO4y89PscTcEhpHoXNkiXFN\u002B2bvk6NbR7gqkQ\u002B02urHa4c3Hfh0gYCydHTAVcoNR3PYjUWT7UKcXYAXIRy1KzczgDXsLW902XXmPRsumu3uGU2f2E2hN35Emrx4XVxj\u002BU09jNWQIRoEY7PPrawrccKSJQfTGU7pkky7p5au/HgZgkPJ7Q4YXfgzl3iZ0YnOHST55jhUkNwCV/6I2HmDWWc3titsXYC0ecsPn4XWT7zG7YpttRZDwPFnx5kTj4V\u002BsD4RYhteYb\u002BkRWhtSPFaLAg9xervFaBQ9/E6BJnroOpBkO9LwOmhZIvOyW\u002Bp0nv8DZeM1cmaj5qZwG4qIFkluKCCL7QCEm8emF1fIEw0pyF5OfsCWs8cqwFQrgB7e0QyqQzLK6bD\u002Bf8ocjlsO2tOZRlIrOZeI2HVYYC2sWBqox0VLHs/aX9\u002BtUP/1eiRsG\u002BWAkjnMs5d1IWu8cYiDUiawc8cVw7wEvudzfumXkl1R7ERHK8Xg3BSu1fxkHe1WKf3YRQZdVlgpfNRSWDSu3Y4Na4VDPCZhz5ayZ\u002B2/n6D6HVTrvk1X9JbsHa/wjoPf//huV7JoEu3Xd3Vvq\u002B5qadwzWDvgwh5BtnfvVx53cEET0mf1UUjukQpmFEfX5w==",
      "StatusCode": 201,
      "ResponseHeaders": {
        "Content-Length": "0",
        "Content-MD5": "ZFNytlY54azlYoOJ\u002Bxfc7w==",
        "Date": "Thu, 21 Jan 2021 20:41:29 GMT",
        "ETag": "\u00220x8D8BE4CEE8BDCF3\u0022",
        "Last-Modified": "Thu, 21 Jan 2021 20:41:30 GMT",
        "Server": [
          "Windows-Azure-File/1.0",
          "Microsoft-HTTPAPI/2.0"
        ],
        "x-ms-client-request-id": "eed5a39f-b319-7500-1938-f9fbbdf796c0",
        "x-ms-request-id": "f1fd6219-401a-008c-1f35-f0b2cc000000",
        "x-ms-request-server-encrypted": "true",
        "x-ms-version": "2020-06-12"
      },
      "ResponseBody": []
    },
    {
      "RequestUri": "https://seanmcccanary3.file.core.windows.net/test-share-b482a749-bdd2-4835-ff3d-d92ca13a79bb/test-directory-b4984f18-a340-708a-1f0d-9c3e776f1785/test-file-1a9a4db2-d462-e7a6-6834-f9ed7af86ac2",
      "RequestMethod": "HEAD",
      "RequestHeaders": {
        "Accept": "application/xml",
        "Authorization": "Sanitized",
        "traceparent": "00-761fa2451bf71549a7c60aeace8fdbb5-e47576540143604c-00",
        "User-Agent": [
          "azsdk-net-Storage.Files.Shares/12.7.0-alpha.20210121.1",
          "(.NET 5.0.2; Microsoft Windows 10.0.19042)"
        ],
        "x-ms-client-request-id": "5c0c2ee8-5dd4-9f32-649d-0bdb5ddebeb2",
        "x-ms-date": "Thu, 21 Jan 2021 20:41:30 GMT",
        "x-ms-return-client-request-id": "true",
        "x-ms-version": "2020-06-12"
      },
      "RequestBody": null,
      "StatusCode": 200,
      "ResponseHeaders": {
        "Content-Length": "1048576",
        "Content-Type": "application/octet-stream",
        "Date": "Thu, 21 Jan 2021 20:41:29 GMT",
        "ETag": "\u00220x8D8BE4CEE8BDCF3\u0022",
        "Last-Modified": "Thu, 21 Jan 2021 20:41:30 GMT",
        "Server": [
          "Windows-Azure-File/1.0",
          "Microsoft-HTTPAPI/2.0"
        ],
        "Vary": "Origin",
        "x-ms-client-request-id": "5c0c2ee8-5dd4-9f32-649d-0bdb5ddebeb2",
        "x-ms-file-attributes": "Archive",
        "x-ms-file-change-time": "2021-01-21T20:41:30.1860595Z",
        "x-ms-file-creation-time": "2021-01-21T20:41:30.1280186Z",
        "x-ms-file-id": "11529285414812647424",
        "x-ms-file-last-write-time": "2021-01-21T20:41:30.1860595Z",
        "x-ms-file-parent-id": "13835128424026341376",
        "x-ms-file-permission-key": "4010187179898695473*11459378189709739967",
        "x-ms-lease-state": "available",
        "x-ms-lease-status": "unlocked",
        "x-ms-request-id": "f1fd621a-401a-008c-2035-f0b2cc000000",
        "x-ms-server-encrypted": "true",
        "x-ms-type": "File",
        "x-ms-version": "2020-06-12"
      },
      "ResponseBody": []
    },
    {
      "RequestUri": "https://seanmcccanary3.file.core.windows.net/test-share-b482a749-bdd2-4835-ff3d-d92ca13a79bb/test-directory-b4984f18-a340-708a-1f0d-9c3e776f1785/test-file-1a9a4db2-d462-e7a6-6834-f9ed7af86ac2",
      "RequestMethod": "GET",
      "RequestHeaders": {
        "Accept": "application/xml",
        "Authorization": "Sanitized",
        "traceparent": "00-ad7899747e55174ea4f2ba051f8ebcd7-dfce919454480a44-00",
        "User-Agent": [
          "azsdk-net-Storage.Files.Shares/12.7.0-alpha.20210121.1",
          "(.NET 5.0.2; Microsoft Windows 10.0.19042)"
        ],
        "x-ms-client-request-id": "8e136564-39ea-51ec-105c-3f6e646663d3",
        "x-ms-date": "Thu, 21 Jan 2021 20:41:30 GMT",
        "x-ms-range": "bytes=1024-2047",
        "x-ms-range-get-content-md5": "false",
        "x-ms-return-client-request-id": "true",
        "x-ms-version": "2020-06-12"
      },
      "RequestBody": null,
      "StatusCode": 206,
      "ResponseHeaders": {
        "Accept-Ranges": "bytes",
        "Content-Length": "1024",
        "Content-Range": "bytes 1024-2047/1048576",
        "Content-Type": "application/octet-stream",
        "Date": "Thu, 21 Jan 2021 20:41:29 GMT",
        "ETag": "\u00220x8D8BE4CEE8BDCF3\u0022",
        "Last-Modified": "Thu, 21 Jan 2021 20:41:30 GMT",
        "Server": [
          "Windows-Azure-File/1.0",
          "Microsoft-HTTPAPI/2.0"
        ],
        "Vary": "Origin",
        "x-ms-client-request-id": "8e136564-39ea-51ec-105c-3f6e646663d3",
        "x-ms-file-attributes": "Archive",
        "x-ms-file-change-time": "2021-01-21T20:41:30.1860595Z",
        "x-ms-file-creation-time": "2021-01-21T20:41:30.1280186Z",
        "x-ms-file-id": "11529285414812647424",
        "x-ms-file-last-write-time": "2021-01-21T20:41:30.1860595Z",
        "x-ms-file-parent-id": "13835128424026341376",
        "x-ms-file-permission-key": "4010187179898695473*11459378189709739967",
        "x-ms-lease-state": "available",
        "x-ms-lease-status": "unlocked",
        "x-ms-request-id": "f1fd621b-401a-008c-2135-f0b2cc000000",
        "x-ms-server-encrypted": "true",
        "x-ms-type": "File",
        "x-ms-version": "2020-06-12"
      },
      "ResponseBody": "FgjfEcBZRy8Ef4rYc5C9LJXZadoEnB0P1nyipDNNm509Yjg7AHSeMYxmc2ESMC6egJrLKI0bGnrr0DtEt6L7tuTsmxFXgSwhOjhOnSm7/KZNAyOZgXIQIUe\u002BUDA5Wnnpar19JpQdRv9uqu1UzX1QL9OV9rN/YjRx3HnJmTD75\u002BC/ZDNsPtYRML0kKtaEvFTKbSFdpGTGagiIC0kbU63OcsMNlWhK5PD8g8X2Wzdd7CAl/ysPnUN7\u002BPoq4zON9d0PVbgTdibrgIkxYSCezw/QKx4p9lSCv9R/kZxuHwC9b47o5gV/SXX5OX6h3jwj3SjqWbgUY/\u002BIjZXjlOWJfGGIc/GStukJUeGoMLzV4OGYW7RzhMVIqAyOX1hvnLSQb70dGWpLkSc/4AjWbDNDsq20SjgwFvibP8vlA1aQmbUtF8D/uMd2TMqMNKO9cjzYS6yrulF8X1nEgdmeZY3RrkdTqVRyQ/rlPv5uo\u002BFU3cyPDLip5N5jsLdmOjbt1\u002BY8u4VcasnnZQeyxXxTDbx3b6QND1nVJ8po7/icDAnE\u002BGYXMehc\u002BHMDp6aw9x5iEKP778qS4MeNZpS79HrRS1n97swVO9vUGncwCWiyJDCrBd9VoB0\u002BMRieictToQT5MVtNsglRTNTHJ9RTYtZf20FkEO6bfKo8v7y0d7IQgHlyN9cMZHEmWbkKjXhI689CP62J75EWXbWwEPNNndUitqda4Cr\u002BUnfPPbY0kO4y89PscTcEhpHoXNkiXFN\u002B2bvk6NbR7gqkQ\u002B02urHa4c3Hfh0gYCydHTAVcoNR3PYjUWT7UKcXYAXIRy1KzczgDXsLW902XXmPRsumu3uGU2f2E2hN35Emrx4XVxj\u002BU09jNWQIRoEY7PPrawrccKSJQfTGU7pkky7p5au/HgZgkPJ7Q4YXfgzl3iZ0YnOHST55jhUkNwCV/6I2HmDWWc3titsXYC0ecsPn4XWT7zG7YpttRZDwPFnx5kTj4V\u002BsD4RYhteYb\u002BkRWhtSPFaLAg9xervFaBQ9/E6BJnroOpBkO9LwOmhZIvOyW\u002Bp0nv8DZeM1cmaj5qZwG4qIFkluKCCL7QCEm8emF1fIEw0pyF5OfsCWs8cqwFQrgB7e0QyqQzLK6bD\u002Bf8ocjlsO2tOZRlIrOZeI2HVYYC2sWBqox0VLHs/aX9\u002BtUP/1eiRsG\u002BWAkjnMs5d1IWu8cYiDUiawc8cVw7wEvudzfumXkl1R7ERHK8Xg3BSu1fxkHe1WKf3YRQZdVlgpfNRSWDSu3Y4Na4VDPCZhz5ayZ\u002B2/n6D6HVTrvk1X9JbsHa/wjoPf//huV7JoEu3Xd3Vvq\u002B5qadwzWDvgwh5BtnfvVx53cEET0mf1UUjukQpmFEfX5w=="
    },
    {
      "RequestUri": "https://seanmcccanary3.file.core.windows.net/test-share-b482a749-bdd2-4835-ff3d-d92ca13a79bb?restype=share",
      "RequestMethod": "DELETE",
      "RequestHeaders": {
        "Accept": "application/xml",
        "Authorization": "Sanitized",
        "traceparent": "00-bb54c5e49279284ba474da97075c5950-a6fbbc0b860e3542-00",
        "User-Agent": [
          "azsdk-net-Storage.Files.Shares/12.7.0-alpha.20210121.1",
          "(.NET 5.0.2; Microsoft Windows 10.0.19042)"
        ],
        "x-ms-client-request-id": "f7761bb6-2fcb-34c7-0265-f1fff9cfcafa",
        "x-ms-date": "Thu, 21 Jan 2021 20:41:30 GMT",
        "x-ms-delete-snapshots": "include",
        "x-ms-return-client-request-id": "true",
        "x-ms-version": "2020-06-12"
      },
      "RequestBody": null,
      "StatusCode": 202,
      "ResponseHeaders": {
        "Content-Length": "0",
        "Date": "Thu, 21 Jan 2021 20:41:29 GMT",
        "Server": [
          "Windows-Azure-File/1.0",
          "Microsoft-HTTPAPI/2.0"
        ],
        "x-ms-client-request-id": "f7761bb6-2fcb-34c7-0265-f1fff9cfcafa",
<<<<<<< HEAD
        "x-ms-request-id": "c9ef67aa-f01a-0012-7a37-f3e9eb000000",
        "x-ms-version": "2020-06-12"
=======
        "x-ms-request-id": "f1fd621c-401a-008c-2235-f0b2cc000000",
        "x-ms-version": "2020-04-08"
>>>>>>> ac24a13f
      },
      "ResponseBody": []
    }
  ],
  "Variables": {
    "RandomSeed": "1521331271",
    "Storage_TestConfigDefault": "ProductionTenant\nseanmcccanary3\nU2FuaXRpemVk\nhttps://seanmcccanary3.blob.core.windows.net\nhttps://seanmcccanary3.file.core.windows.net\nhttps://seanmcccanary3.queue.core.windows.net\nhttps://seanmcccanary3.table.core.windows.net\n\n\n\n\nhttps://seanmcccanary3-secondary.blob.core.windows.net\nhttps://seanmcccanary3-secondary.file.core.windows.net\nhttps://seanmcccanary3-secondary.queue.core.windows.net\nhttps://seanmcccanary3-secondary.table.core.windows.net\n\nSanitized\n\n\nCloud\nBlobEndpoint=https://seanmcccanary3.blob.core.windows.net/;QueueEndpoint=https://seanmcccanary3.queue.core.windows.net/;FileEndpoint=https://seanmcccanary3.file.core.windows.net/;BlobSecondaryEndpoint=https://seanmcccanary3-secondary.blob.core.windows.net/;QueueSecondaryEndpoint=https://seanmcccanary3-secondary.queue.core.windows.net/;FileSecondaryEndpoint=https://seanmcccanary3-secondary.file.core.windows.net/;AccountName=seanmcccanary3;AccountKey=Kg==;\nseanscope1"
  }
}<|MERGE_RESOLUTION|>--- conflicted
+++ resolved
@@ -1,18 +1,18 @@
 {
   "Entries": [
     {
-      "RequestUri": "https://seanmcccanary3.file.core.windows.net/test-share-b482a749-bdd2-4835-ff3d-d92ca13a79bb?restype=share",
+      "RequestUri": "https://seanmcccanary3.file.core.windows.net/test-share-438c90f6-c346-e08d-1a0a-04fb85147a92?restype=share",
       "RequestMethod": "PUT",
       "RequestHeaders": {
         "Accept": "application/xml",
         "Authorization": "Sanitized",
-        "traceparent": "00-2a10d5bf182d9d458db20b3736cf6a4e-ed4868e9c8c15243-00",
-        "User-Agent": [
-          "azsdk-net-Storage.Files.Shares/12.7.0-alpha.20210121.1",
-          "(.NET 5.0.2; Microsoft Windows 10.0.19042)"
-        ],
-        "x-ms-client-request-id": "472ece6a-6ad4-b3a4-0bca-d32a1c25a6b3",
-        "x-ms-date": "Thu, 21 Jan 2021 20:41:30 GMT",
+        "traceparent": "00-51a74564a6ea4546b3d33735e848360f-f4d6fdcca0185c40-00",
+        "User-Agent": [
+          "azsdk-net-Storage.Files.Shares/12.7.0-alpha.20210126.1",
+          "(.NET 5.0.2; Microsoft Windows 10.0.19042)"
+        ],
+        "x-ms-client-request-id": "910698e6-eb10-e1dc-b6a5-7fd144276e84",
+        "x-ms-date": "Tue, 26 Jan 2021 19:32:58 GMT",
         "x-ms-return-client-request-id": "true",
         "x-ms-version": "2020-06-12"
       },
@@ -20,37 +20,32 @@
       "StatusCode": 201,
       "ResponseHeaders": {
         "Content-Length": "0",
-        "Date": "Thu, 21 Jan 2021 20:41:29 GMT",
-        "ETag": "\u00220x8D8BE4CEE6E42B2\u0022",
-        "Last-Modified": "Thu, 21 Jan 2021 20:41:29 GMT",
-        "Server": [
-          "Windows-Azure-File/1.0",
-          "Microsoft-HTTPAPI/2.0"
-        ],
-        "x-ms-client-request-id": "472ece6a-6ad4-b3a4-0bca-d32a1c25a6b3",
-<<<<<<< HEAD
-        "x-ms-request-id": "c9ef67a0-f01a-0012-7337-f3e9eb000000",
-        "x-ms-version": "2020-06-12"
-=======
-        "x-ms-request-id": "f1fd6213-401a-008c-1c35-f0b2cc000000",
-        "x-ms-version": "2020-04-08"
->>>>>>> ac24a13f
-      },
-      "ResponseBody": []
-    },
-    {
-      "RequestUri": "https://seanmcccanary3.file.core.windows.net/test-share-b482a749-bdd2-4835-ff3d-d92ca13a79bb/test-directory-b4984f18-a340-708a-1f0d-9c3e776f1785?restype=directory",
+        "Date": "Tue, 26 Jan 2021 19:32:56 GMT",
+        "ETag": "\u00220x8D8C2312F3838DE\u0022",
+        "Last-Modified": "Tue, 26 Jan 2021 19:32:57 GMT",
+        "Server": [
+          "Windows-Azure-File/1.0",
+          "Microsoft-HTTPAPI/2.0"
+        ],
+        "x-ms-client-request-id": "910698e6-eb10-e1dc-b6a5-7fd144276e84",
+        "x-ms-request-id": "0a0b9ec2-b01a-0031-801a-f43bd1000000",
+        "x-ms-version": "2020-06-12"
+      },
+      "ResponseBody": []
+    },
+    {
+      "RequestUri": "https://seanmcccanary3.file.core.windows.net/test-share-438c90f6-c346-e08d-1a0a-04fb85147a92/test-directory-9c4dcc07-86b7-950e-8a9c-bdac9bd599b9?restype=directory",
       "RequestMethod": "PUT",
       "RequestHeaders": {
         "Accept": "application/xml",
         "Authorization": "Sanitized",
-        "traceparent": "00-dfc2f2aeea9dc942af74d96aa6f9455e-0bfd89a7e5990940-00",
-        "User-Agent": [
-          "azsdk-net-Storage.Files.Shares/12.7.0-alpha.20210121.1",
-          "(.NET 5.0.2; Microsoft Windows 10.0.19042)"
-        ],
-        "x-ms-client-request-id": "e1ad92ed-f9e1-c697-44bd-28c7ce653b9c",
-        "x-ms-date": "Thu, 21 Jan 2021 20:41:30 GMT",
+        "traceparent": "00-022e3b5e8431704ba3e3759cc7405b65-7d786b5d395b5043-00",
+        "User-Agent": [
+          "azsdk-net-Storage.Files.Shares/12.7.0-alpha.20210126.1",
+          "(.NET 5.0.2; Microsoft Windows 10.0.19042)"
+        ],
+        "x-ms-client-request-id": "7ab0a32a-0e14-5fef-8a71-06742e2f45e1",
+        "x-ms-date": "Tue, 26 Jan 2021 19:32:58 GMT",
         "x-ms-file-attributes": "None",
         "x-ms-file-creation-time": "Now",
         "x-ms-file-last-write-time": "Now",
@@ -62,41 +57,41 @@
       "StatusCode": 201,
       "ResponseHeaders": {
         "Content-Length": "0",
-        "Date": "Thu, 21 Jan 2021 20:41:29 GMT",
-        "ETag": "\u00220x8D8BE4CEE785163\u0022",
-        "Last-Modified": "Thu, 21 Jan 2021 20:41:30 GMT",
-        "Server": [
-          "Windows-Azure-File/1.0",
-          "Microsoft-HTTPAPI/2.0"
-        ],
-        "x-ms-client-request-id": "e1ad92ed-f9e1-c697-44bd-28c7ce653b9c",
+        "Date": "Tue, 26 Jan 2021 19:32:56 GMT",
+        "ETag": "\u00220x8D8C2312F4285CC\u0022",
+        "Last-Modified": "Tue, 26 Jan 2021 19:32:57 GMT",
+        "Server": [
+          "Windows-Azure-File/1.0",
+          "Microsoft-HTTPAPI/2.0"
+        ],
+        "x-ms-client-request-id": "7ab0a32a-0e14-5fef-8a71-06742e2f45e1",
         "x-ms-file-attributes": "Directory",
-        "x-ms-file-change-time": "2021-01-21T20:41:30.0579683Z",
-        "x-ms-file-creation-time": "2021-01-21T20:41:30.0579683Z",
+        "x-ms-file-change-time": "2021-01-26T19:32:57.5000012Z",
+        "x-ms-file-creation-time": "2021-01-26T19:32:57.5000012Z",
         "x-ms-file-id": "13835128424026341376",
-        "x-ms-file-last-write-time": "2021-01-21T20:41:30.0579683Z",
+        "x-ms-file-last-write-time": "2021-01-26T19:32:57.5000012Z",
         "x-ms-file-parent-id": "0",
         "x-ms-file-permission-key": "17860367565182308406*11459378189709739967",
-        "x-ms-request-id": "f1fd6216-401a-008c-1d35-f0b2cc000000",
+        "x-ms-request-id": "0a0b9ec5-b01a-0031-011a-f43bd1000000",
         "x-ms-request-server-encrypted": "true",
         "x-ms-version": "2020-06-12"
       },
       "ResponseBody": []
     },
     {
-      "RequestUri": "https://seanmcccanary3.file.core.windows.net/test-share-b482a749-bdd2-4835-ff3d-d92ca13a79bb/test-directory-b4984f18-a340-708a-1f0d-9c3e776f1785/test-file-1a9a4db2-d462-e7a6-6834-f9ed7af86ac2",
+      "RequestUri": "https://seanmcccanary3.file.core.windows.net/test-share-438c90f6-c346-e08d-1a0a-04fb85147a92/test-directory-9c4dcc07-86b7-950e-8a9c-bdac9bd599b9/test-file-e671c60b-8211-1e77-4ad6-80be90b8b456",
       "RequestMethod": "PUT",
       "RequestHeaders": {
         "Accept": "application/xml",
         "Authorization": "Sanitized",
-        "traceparent": "00-c8191cbfdbe42c4da8d7617877a955ba-80541e775f56e440-00",
-        "User-Agent": [
-          "azsdk-net-Storage.Files.Shares/12.7.0-alpha.20210121.1",
-          "(.NET 5.0.2; Microsoft Windows 10.0.19042)"
-        ],
-        "x-ms-client-request-id": "b7df8c17-3ec2-1990-ebc6-78acffa94c4b",
+        "traceparent": "00-43bc05d9539e01408d456713f9708ac6-a899e5dbb64d2444-00",
+        "User-Agent": [
+          "azsdk-net-Storage.Files.Shares/12.7.0-alpha.20210126.1",
+          "(.NET 5.0.2; Microsoft Windows 10.0.19042)"
+        ],
+        "x-ms-client-request-id": "1a4914b2-c5c3-a84d-2b92-2f3d8d30cfd2",
         "x-ms-content-length": "1048576",
-        "x-ms-date": "Thu, 21 Jan 2021 20:41:30 GMT",
+        "x-ms-date": "Tue, 26 Jan 2021 19:32:58 GMT",
         "x-ms-file-attributes": "None",
         "x-ms-file-creation-time": "Now",
         "x-ms-file-last-write-time": "Now",
@@ -109,79 +104,79 @@
       "StatusCode": 201,
       "ResponseHeaders": {
         "Content-Length": "0",
-        "Date": "Thu, 21 Jan 2021 20:41:29 GMT",
-        "ETag": "\u00220x8D8BE4CEE8301BA\u0022",
-        "Last-Modified": "Thu, 21 Jan 2021 20:41:30 GMT",
-        "Server": [
-          "Windows-Azure-File/1.0",
-          "Microsoft-HTTPAPI/2.0"
-        ],
-        "x-ms-client-request-id": "b7df8c17-3ec2-1990-ebc6-78acffa94c4b",
+        "Date": "Tue, 26 Jan 2021 19:32:56 GMT",
+        "ETag": "\u00220x8D8C2312F4CE7F9\u0022",
+        "Last-Modified": "Tue, 26 Jan 2021 19:32:57 GMT",
+        "Server": [
+          "Windows-Azure-File/1.0",
+          "Microsoft-HTTPAPI/2.0"
+        ],
+        "x-ms-client-request-id": "1a4914b2-c5c3-a84d-2b92-2f3d8d30cfd2",
         "x-ms-file-attributes": "Archive",
-        "x-ms-file-change-time": "2021-01-21T20:41:30.1280186Z",
-        "x-ms-file-creation-time": "2021-01-21T20:41:30.1280186Z",
+        "x-ms-file-change-time": "2021-01-26T19:32:57.5680505Z",
+        "x-ms-file-creation-time": "2021-01-26T19:32:57.5680505Z",
         "x-ms-file-id": "11529285414812647424",
-        "x-ms-file-last-write-time": "2021-01-21T20:41:30.1280186Z",
+        "x-ms-file-last-write-time": "2021-01-26T19:32:57.5680505Z",
         "x-ms-file-parent-id": "13835128424026341376",
         "x-ms-file-permission-key": "4010187179898695473*11459378189709739967",
-        "x-ms-request-id": "f1fd6218-401a-008c-1e35-f0b2cc000000",
+        "x-ms-request-id": "0a0b9ec7-b01a-0031-021a-f43bd1000000",
         "x-ms-request-server-encrypted": "true",
         "x-ms-version": "2020-06-12"
       },
       "ResponseBody": []
     },
     {
-      "RequestUri": "https://seanmcccanary3.file.core.windows.net/test-share-b482a749-bdd2-4835-ff3d-d92ca13a79bb/test-directory-b4984f18-a340-708a-1f0d-9c3e776f1785/test-file-1a9a4db2-d462-e7a6-6834-f9ed7af86ac2?comp=range",
+      "RequestUri": "https://seanmcccanary3.file.core.windows.net/test-share-438c90f6-c346-e08d-1a0a-04fb85147a92/test-directory-9c4dcc07-86b7-950e-8a9c-bdac9bd599b9/test-file-e671c60b-8211-1e77-4ad6-80be90b8b456?comp=range",
       "RequestMethod": "PUT",
       "RequestHeaders": {
         "Accept": "application/xml",
         "Authorization": "Sanitized",
         "Content-Length": "1024",
         "Content-Type": "application/octet-stream",
-        "traceparent": "00-4123cfc88096eb48aebdb268731b2baa-ed42546e232eed41-00",
-        "User-Agent": [
-          "azsdk-net-Storage.Files.Shares/12.7.0-alpha.20210121.1",
-          "(.NET 5.0.2; Microsoft Windows 10.0.19042)"
-        ],
-        "x-ms-client-request-id": "eed5a39f-b319-7500-1938-f9fbbdf796c0",
-        "x-ms-date": "Thu, 21 Jan 2021 20:41:30 GMT",
+        "traceparent": "00-8ae8fb51c1e52441a0b77ab65fe7b711-9c7488d1ba308e47-00",
+        "User-Agent": [
+          "azsdk-net-Storage.Files.Shares/12.7.0-alpha.20210126.1",
+          "(.NET 5.0.2; Microsoft Windows 10.0.19042)"
+        ],
+        "x-ms-client-request-id": "7b0b958d-996e-2b93-0fd8-cc91ef67c53e",
+        "x-ms-date": "Tue, 26 Jan 2021 19:32:58 GMT",
         "x-ms-range": "bytes=1024-2047",
         "x-ms-return-client-request-id": "true",
         "x-ms-version": "2020-06-12",
         "x-ms-write": "update"
       },
-      "RequestBody": "FgjfEcBZRy8Ef4rYc5C9LJXZadoEnB0P1nyipDNNm509Yjg7AHSeMYxmc2ESMC6egJrLKI0bGnrr0DtEt6L7tuTsmxFXgSwhOjhOnSm7/KZNAyOZgXIQIUe\u002BUDA5Wnnpar19JpQdRv9uqu1UzX1QL9OV9rN/YjRx3HnJmTD75\u002BC/ZDNsPtYRML0kKtaEvFTKbSFdpGTGagiIC0kbU63OcsMNlWhK5PD8g8X2Wzdd7CAl/ysPnUN7\u002BPoq4zON9d0PVbgTdibrgIkxYSCezw/QKx4p9lSCv9R/kZxuHwC9b47o5gV/SXX5OX6h3jwj3SjqWbgUY/\u002BIjZXjlOWJfGGIc/GStukJUeGoMLzV4OGYW7RzhMVIqAyOX1hvnLSQb70dGWpLkSc/4AjWbDNDsq20SjgwFvibP8vlA1aQmbUtF8D/uMd2TMqMNKO9cjzYS6yrulF8X1nEgdmeZY3RrkdTqVRyQ/rlPv5uo\u002BFU3cyPDLip5N5jsLdmOjbt1\u002BY8u4VcasnnZQeyxXxTDbx3b6QND1nVJ8po7/icDAnE\u002BGYXMehc\u002BHMDp6aw9x5iEKP778qS4MeNZpS79HrRS1n97swVO9vUGncwCWiyJDCrBd9VoB0\u002BMRieictToQT5MVtNsglRTNTHJ9RTYtZf20FkEO6bfKo8v7y0d7IQgHlyN9cMZHEmWbkKjXhI689CP62J75EWXbWwEPNNndUitqda4Cr\u002BUnfPPbY0kO4y89PscTcEhpHoXNkiXFN\u002B2bvk6NbR7gqkQ\u002B02urHa4c3Hfh0gYCydHTAVcoNR3PYjUWT7UKcXYAXIRy1KzczgDXsLW902XXmPRsumu3uGU2f2E2hN35Emrx4XVxj\u002BU09jNWQIRoEY7PPrawrccKSJQfTGU7pkky7p5au/HgZgkPJ7Q4YXfgzl3iZ0YnOHST55jhUkNwCV/6I2HmDWWc3titsXYC0ecsPn4XWT7zG7YpttRZDwPFnx5kTj4V\u002BsD4RYhteYb\u002BkRWhtSPFaLAg9xervFaBQ9/E6BJnroOpBkO9LwOmhZIvOyW\u002Bp0nv8DZeM1cmaj5qZwG4qIFkluKCCL7QCEm8emF1fIEw0pyF5OfsCWs8cqwFQrgB7e0QyqQzLK6bD\u002Bf8ocjlsO2tOZRlIrOZeI2HVYYC2sWBqox0VLHs/aX9\u002BtUP/1eiRsG\u002BWAkjnMs5d1IWu8cYiDUiawc8cVw7wEvudzfumXkl1R7ERHK8Xg3BSu1fxkHe1WKf3YRQZdVlgpfNRSWDSu3Y4Na4VDPCZhz5ayZ\u002B2/n6D6HVTrvk1X9JbsHa/wjoPf//huV7JoEu3Xd3Vvq\u002B5qadwzWDvgwh5BtnfvVx53cEET0mf1UUjukQpmFEfX5w==",
+      "RequestBody": "kb\u002BKiW7VvuGw5Zvt\u002BwDil4gyhwV2BCu5umue7s00mSdHw4asc4XdYul6VRJyq9eDi962Jr1BX42T0c4CNs8Te0xzpjd6NiQCVSUb\u002B68ZRg\u002BTGmPvfnJpBmP5GKK32isaZ9nG/wSgCVW5s9CXJWTdeoq\u002BbhxsJP3ZCaDTgR2CS3v6AZPWU0cK8xEONcqh0eD/G54X\u002BGsPrkLb7PVkzIc3N2dVnSPQByZDtHsKXe8yNzi/1GV\u002BalMQ6lNR\u002BmZSpieJ1v5iTDO9LxR41ETwBFBTqLW8pPgiucwURbPQfwzA8Q1TgYfw0OsEAqRQBpYOH\u002BYC/VKwlQEvZxwxTgaA7K8It\u002BM2nIPJYtjKuKFT0bM2BSXMzYG5D1sMJBlqv4HkgxX0SE6z2INjOZp55txg3JZp\u002B0jhtB8uTqiHKnhpXqNW5jWLXohlgi2iaZPnQCh/q0iDAcM5A8/2xvmlLK0L\u002Bdv3IgCn1H4NA3gbPkqLRg5/B34w5l3fHeNmlZePwFZ/l3C48B0o2NfKdv5KHsSEa3/rJSQv2xJ9FwUdQT/mfkMim6fa0lbwVy\u002BmZnBflP8e4SkXo5oyULxdOtgYC5eY4/e6KIIcqpgp\u002Bs71iHSiHoIG/l8Vz9qo8EvrfZd92EyYDoJ4pGx8AjeR7qjMPMdHuhxWEQw3gxQdETg3MCwAqyKCXXryKnoWivwog\u002BEx3LODpMJ7J8Y/YItuW5IzRNIKkUKGSt9NVJChP4cQD/8y6zWFtItqhINcQvzug87o40UpHfKeq5LTNVAx2ug\u002BLlCLO29crpBGoAy\u002BKQfiXtHBuVxC5vEMlD\u002Bisn47OKqbHROsY0dfizW0433m34KL8NZ\u002BcCCM\u002B0hefqcwuvsRCmdiIwzzNvuJYi4mjgN0JrS9F8GovMiJDiHLTeSfL9E5otgVhLt1l7na9Q3yZW1F6lfzcqI6aU6f2BXqKOkW6TNd7esqXqL4R4AHzce6lqmzhmONrLwu/jmKdqumi2/QxAvZlXiCGou1\u002BysiMpuG5EFrNqGGiT13Lu6xn\u002Bj3UbwQNwm74AExMWvX17GRDMydBJJpO1TNSTrOYmaJ0HqjvqluEfqSywNAOgU2rrGL5SIiE5tWjRZnQ\u002B7O7H6bp2DxNBkHIvrRCziOKQBPl5qJQnxEZr3fTDCTB80MxN6FpZOkRHqYhMMnUQhix2QWF6xTRKkBVkCjEufpcxosxEZaCYRtq1Ig8b65HBW0fITMffAhuX80hE5SADKSrhCp\u002BozCCL7fqWtZM1PrRzor75VjHPYpCwvGJYU2G6ofjUKtECGJ8XPG7dSEx4UsSTwTJhGdL5IZf\u002B\u002BA\u002B\u002BI5qY3BOqURPjcYof0inS8ipUOFmtxJIvSYgl6vk5EyCA==",
       "StatusCode": 201,
       "ResponseHeaders": {
         "Content-Length": "0",
-        "Content-MD5": "ZFNytlY54azlYoOJ\u002Bxfc7w==",
-        "Date": "Thu, 21 Jan 2021 20:41:29 GMT",
-        "ETag": "\u00220x8D8BE4CEE8BDCF3\u0022",
-        "Last-Modified": "Thu, 21 Jan 2021 20:41:30 GMT",
-        "Server": [
-          "Windows-Azure-File/1.0",
-          "Microsoft-HTTPAPI/2.0"
-        ],
-        "x-ms-client-request-id": "eed5a39f-b319-7500-1938-f9fbbdf796c0",
-        "x-ms-request-id": "f1fd6219-401a-008c-1f35-f0b2cc000000",
+        "Content-MD5": "jU1XG3gQRelPk\u002B7RfbrNog==",
+        "Date": "Tue, 26 Jan 2021 19:32:56 GMT",
+        "ETag": "\u00220x8D8C2312F572304\u0022",
+        "Last-Modified": "Tue, 26 Jan 2021 19:32:57 GMT",
+        "Server": [
+          "Windows-Azure-File/1.0",
+          "Microsoft-HTTPAPI/2.0"
+        ],
+        "x-ms-client-request-id": "7b0b958d-996e-2b93-0fd8-cc91ef67c53e",
+        "x-ms-request-id": "0a0b9eca-b01a-0031-051a-f43bd1000000",
         "x-ms-request-server-encrypted": "true",
         "x-ms-version": "2020-06-12"
       },
       "ResponseBody": []
     },
     {
-      "RequestUri": "https://seanmcccanary3.file.core.windows.net/test-share-b482a749-bdd2-4835-ff3d-d92ca13a79bb/test-directory-b4984f18-a340-708a-1f0d-9c3e776f1785/test-file-1a9a4db2-d462-e7a6-6834-f9ed7af86ac2",
+      "RequestUri": "https://seanmcccanary3.file.core.windows.net/test-share-438c90f6-c346-e08d-1a0a-04fb85147a92/test-directory-9c4dcc07-86b7-950e-8a9c-bdac9bd599b9/test-file-e671c60b-8211-1e77-4ad6-80be90b8b456",
       "RequestMethod": "HEAD",
       "RequestHeaders": {
         "Accept": "application/xml",
         "Authorization": "Sanitized",
-        "traceparent": "00-761fa2451bf71549a7c60aeace8fdbb5-e47576540143604c-00",
-        "User-Agent": [
-          "azsdk-net-Storage.Files.Shares/12.7.0-alpha.20210121.1",
-          "(.NET 5.0.2; Microsoft Windows 10.0.19042)"
-        ],
-        "x-ms-client-request-id": "5c0c2ee8-5dd4-9f32-649d-0bdb5ddebeb2",
-        "x-ms-date": "Thu, 21 Jan 2021 20:41:30 GMT",
+        "traceparent": "00-cbd941a558ddd54480327c9a6a08cb7d-3b92b649fb5dd241-00",
+        "User-Agent": [
+          "azsdk-net-Storage.Files.Shares/12.7.0-alpha.20210126.1",
+          "(.NET 5.0.2; Microsoft Windows 10.0.19042)"
+        ],
+        "x-ms-client-request-id": "f8b0f257-5424-2363-1c58-c0d5812afcba",
+        "x-ms-date": "Tue, 26 Jan 2021 19:32:58 GMT",
         "x-ms-return-client-request-id": "true",
         "x-ms-version": "2020-06-12"
       },
@@ -190,25 +185,25 @@
       "ResponseHeaders": {
         "Content-Length": "1048576",
         "Content-Type": "application/octet-stream",
-        "Date": "Thu, 21 Jan 2021 20:41:29 GMT",
-        "ETag": "\u00220x8D8BE4CEE8BDCF3\u0022",
-        "Last-Modified": "Thu, 21 Jan 2021 20:41:30 GMT",
+        "Date": "Tue, 26 Jan 2021 19:32:56 GMT",
+        "ETag": "\u00220x8D8C2312F572304\u0022",
+        "Last-Modified": "Tue, 26 Jan 2021 19:32:57 GMT",
         "Server": [
           "Windows-Azure-File/1.0",
           "Microsoft-HTTPAPI/2.0"
         ],
         "Vary": "Origin",
-        "x-ms-client-request-id": "5c0c2ee8-5dd4-9f32-649d-0bdb5ddebeb2",
+        "x-ms-client-request-id": "f8b0f257-5424-2363-1c58-c0d5812afcba",
         "x-ms-file-attributes": "Archive",
-        "x-ms-file-change-time": "2021-01-21T20:41:30.1860595Z",
-        "x-ms-file-creation-time": "2021-01-21T20:41:30.1280186Z",
+        "x-ms-file-change-time": "2021-01-26T19:32:57.6350980Z",
+        "x-ms-file-creation-time": "2021-01-26T19:32:57.5680505Z",
         "x-ms-file-id": "11529285414812647424",
-        "x-ms-file-last-write-time": "2021-01-21T20:41:30.1860595Z",
+        "x-ms-file-last-write-time": "2021-01-26T19:32:57.6350980Z",
         "x-ms-file-parent-id": "13835128424026341376",
         "x-ms-file-permission-key": "4010187179898695473*11459378189709739967",
         "x-ms-lease-state": "available",
         "x-ms-lease-status": "unlocked",
-        "x-ms-request-id": "f1fd621a-401a-008c-2035-f0b2cc000000",
+        "x-ms-request-id": "0a0b9ecf-b01a-0031-0a1a-f43bd1000000",
         "x-ms-server-encrypted": "true",
         "x-ms-type": "File",
         "x-ms-version": "2020-06-12"
@@ -216,18 +211,18 @@
       "ResponseBody": []
     },
     {
-      "RequestUri": "https://seanmcccanary3.file.core.windows.net/test-share-b482a749-bdd2-4835-ff3d-d92ca13a79bb/test-directory-b4984f18-a340-708a-1f0d-9c3e776f1785/test-file-1a9a4db2-d462-e7a6-6834-f9ed7af86ac2",
+      "RequestUri": "https://seanmcccanary3.file.core.windows.net/test-share-438c90f6-c346-e08d-1a0a-04fb85147a92/test-directory-9c4dcc07-86b7-950e-8a9c-bdac9bd599b9/test-file-e671c60b-8211-1e77-4ad6-80be90b8b456",
       "RequestMethod": "GET",
       "RequestHeaders": {
         "Accept": "application/xml",
         "Authorization": "Sanitized",
-        "traceparent": "00-ad7899747e55174ea4f2ba051f8ebcd7-dfce919454480a44-00",
-        "User-Agent": [
-          "azsdk-net-Storage.Files.Shares/12.7.0-alpha.20210121.1",
-          "(.NET 5.0.2; Microsoft Windows 10.0.19042)"
-        ],
-        "x-ms-client-request-id": "8e136564-39ea-51ec-105c-3f6e646663d3",
-        "x-ms-date": "Thu, 21 Jan 2021 20:41:30 GMT",
+        "traceparent": "00-66ef47a153ecea43a852f545d14848d8-331e319b0d043a48-00",
+        "User-Agent": [
+          "azsdk-net-Storage.Files.Shares/12.7.0-alpha.20210126.1",
+          "(.NET 5.0.2; Microsoft Windows 10.0.19042)"
+        ],
+        "x-ms-client-request-id": "fd3a7c50-ccb6-9019-2bbb-1730b768e42d",
+        "x-ms-date": "Tue, 26 Jan 2021 19:32:58 GMT",
         "x-ms-range": "bytes=1024-2047",
         "x-ms-range-get-content-md5": "false",
         "x-ms-return-client-request-id": "true",
@@ -240,44 +235,44 @@
         "Content-Length": "1024",
         "Content-Range": "bytes 1024-2047/1048576",
         "Content-Type": "application/octet-stream",
-        "Date": "Thu, 21 Jan 2021 20:41:29 GMT",
-        "ETag": "\u00220x8D8BE4CEE8BDCF3\u0022",
-        "Last-Modified": "Thu, 21 Jan 2021 20:41:30 GMT",
+        "Date": "Tue, 26 Jan 2021 19:32:56 GMT",
+        "ETag": "\u00220x8D8C2312F572304\u0022",
+        "Last-Modified": "Tue, 26 Jan 2021 19:32:57 GMT",
         "Server": [
           "Windows-Azure-File/1.0",
           "Microsoft-HTTPAPI/2.0"
         ],
         "Vary": "Origin",
-        "x-ms-client-request-id": "8e136564-39ea-51ec-105c-3f6e646663d3",
+        "x-ms-client-request-id": "fd3a7c50-ccb6-9019-2bbb-1730b768e42d",
         "x-ms-file-attributes": "Archive",
-        "x-ms-file-change-time": "2021-01-21T20:41:30.1860595Z",
-        "x-ms-file-creation-time": "2021-01-21T20:41:30.1280186Z",
+        "x-ms-file-change-time": "2021-01-26T19:32:57.6350980Z",
+        "x-ms-file-creation-time": "2021-01-26T19:32:57.5680505Z",
         "x-ms-file-id": "11529285414812647424",
-        "x-ms-file-last-write-time": "2021-01-21T20:41:30.1860595Z",
+        "x-ms-file-last-write-time": "2021-01-26T19:32:57.6350980Z",
         "x-ms-file-parent-id": "13835128424026341376",
         "x-ms-file-permission-key": "4010187179898695473*11459378189709739967",
         "x-ms-lease-state": "available",
         "x-ms-lease-status": "unlocked",
-        "x-ms-request-id": "f1fd621b-401a-008c-2135-f0b2cc000000",
+        "x-ms-request-id": "0a0b9ed0-b01a-0031-0b1a-f43bd1000000",
         "x-ms-server-encrypted": "true",
         "x-ms-type": "File",
         "x-ms-version": "2020-06-12"
       },
-      "ResponseBody": "FgjfEcBZRy8Ef4rYc5C9LJXZadoEnB0P1nyipDNNm509Yjg7AHSeMYxmc2ESMC6egJrLKI0bGnrr0DtEt6L7tuTsmxFXgSwhOjhOnSm7/KZNAyOZgXIQIUe\u002BUDA5Wnnpar19JpQdRv9uqu1UzX1QL9OV9rN/YjRx3HnJmTD75\u002BC/ZDNsPtYRML0kKtaEvFTKbSFdpGTGagiIC0kbU63OcsMNlWhK5PD8g8X2Wzdd7CAl/ysPnUN7\u002BPoq4zON9d0PVbgTdibrgIkxYSCezw/QKx4p9lSCv9R/kZxuHwC9b47o5gV/SXX5OX6h3jwj3SjqWbgUY/\u002BIjZXjlOWJfGGIc/GStukJUeGoMLzV4OGYW7RzhMVIqAyOX1hvnLSQb70dGWpLkSc/4AjWbDNDsq20SjgwFvibP8vlA1aQmbUtF8D/uMd2TMqMNKO9cjzYS6yrulF8X1nEgdmeZY3RrkdTqVRyQ/rlPv5uo\u002BFU3cyPDLip5N5jsLdmOjbt1\u002BY8u4VcasnnZQeyxXxTDbx3b6QND1nVJ8po7/icDAnE\u002BGYXMehc\u002BHMDp6aw9x5iEKP778qS4MeNZpS79HrRS1n97swVO9vUGncwCWiyJDCrBd9VoB0\u002BMRieictToQT5MVtNsglRTNTHJ9RTYtZf20FkEO6bfKo8v7y0d7IQgHlyN9cMZHEmWbkKjXhI689CP62J75EWXbWwEPNNndUitqda4Cr\u002BUnfPPbY0kO4y89PscTcEhpHoXNkiXFN\u002B2bvk6NbR7gqkQ\u002B02urHa4c3Hfh0gYCydHTAVcoNR3PYjUWT7UKcXYAXIRy1KzczgDXsLW902XXmPRsumu3uGU2f2E2hN35Emrx4XVxj\u002BU09jNWQIRoEY7PPrawrccKSJQfTGU7pkky7p5au/HgZgkPJ7Q4YXfgzl3iZ0YnOHST55jhUkNwCV/6I2HmDWWc3titsXYC0ecsPn4XWT7zG7YpttRZDwPFnx5kTj4V\u002BsD4RYhteYb\u002BkRWhtSPFaLAg9xervFaBQ9/E6BJnroOpBkO9LwOmhZIvOyW\u002Bp0nv8DZeM1cmaj5qZwG4qIFkluKCCL7QCEm8emF1fIEw0pyF5OfsCWs8cqwFQrgB7e0QyqQzLK6bD\u002Bf8ocjlsO2tOZRlIrOZeI2HVYYC2sWBqox0VLHs/aX9\u002BtUP/1eiRsG\u002BWAkjnMs5d1IWu8cYiDUiawc8cVw7wEvudzfumXkl1R7ERHK8Xg3BSu1fxkHe1WKf3YRQZdVlgpfNRSWDSu3Y4Na4VDPCZhz5ayZ\u002B2/n6D6HVTrvk1X9JbsHa/wjoPf//huV7JoEu3Xd3Vvq\u002B5qadwzWDvgwh5BtnfvVx53cEET0mf1UUjukQpmFEfX5w=="
-    },
-    {
-      "RequestUri": "https://seanmcccanary3.file.core.windows.net/test-share-b482a749-bdd2-4835-ff3d-d92ca13a79bb?restype=share",
+      "ResponseBody": "kb\u002BKiW7VvuGw5Zvt\u002BwDil4gyhwV2BCu5umue7s00mSdHw4asc4XdYul6VRJyq9eDi962Jr1BX42T0c4CNs8Te0xzpjd6NiQCVSUb\u002B68ZRg\u002BTGmPvfnJpBmP5GKK32isaZ9nG/wSgCVW5s9CXJWTdeoq\u002BbhxsJP3ZCaDTgR2CS3v6AZPWU0cK8xEONcqh0eD/G54X\u002BGsPrkLb7PVkzIc3N2dVnSPQByZDtHsKXe8yNzi/1GV\u002BalMQ6lNR\u002BmZSpieJ1v5iTDO9LxR41ETwBFBTqLW8pPgiucwURbPQfwzA8Q1TgYfw0OsEAqRQBpYOH\u002BYC/VKwlQEvZxwxTgaA7K8It\u002BM2nIPJYtjKuKFT0bM2BSXMzYG5D1sMJBlqv4HkgxX0SE6z2INjOZp55txg3JZp\u002B0jhtB8uTqiHKnhpXqNW5jWLXohlgi2iaZPnQCh/q0iDAcM5A8/2xvmlLK0L\u002Bdv3IgCn1H4NA3gbPkqLRg5/B34w5l3fHeNmlZePwFZ/l3C48B0o2NfKdv5KHsSEa3/rJSQv2xJ9FwUdQT/mfkMim6fa0lbwVy\u002BmZnBflP8e4SkXo5oyULxdOtgYC5eY4/e6KIIcqpgp\u002Bs71iHSiHoIG/l8Vz9qo8EvrfZd92EyYDoJ4pGx8AjeR7qjMPMdHuhxWEQw3gxQdETg3MCwAqyKCXXryKnoWivwog\u002BEx3LODpMJ7J8Y/YItuW5IzRNIKkUKGSt9NVJChP4cQD/8y6zWFtItqhINcQvzug87o40UpHfKeq5LTNVAx2ug\u002BLlCLO29crpBGoAy\u002BKQfiXtHBuVxC5vEMlD\u002Bisn47OKqbHROsY0dfizW0433m34KL8NZ\u002BcCCM\u002B0hefqcwuvsRCmdiIwzzNvuJYi4mjgN0JrS9F8GovMiJDiHLTeSfL9E5otgVhLt1l7na9Q3yZW1F6lfzcqI6aU6f2BXqKOkW6TNd7esqXqL4R4AHzce6lqmzhmONrLwu/jmKdqumi2/QxAvZlXiCGou1\u002BysiMpuG5EFrNqGGiT13Lu6xn\u002Bj3UbwQNwm74AExMWvX17GRDMydBJJpO1TNSTrOYmaJ0HqjvqluEfqSywNAOgU2rrGL5SIiE5tWjRZnQ\u002B7O7H6bp2DxNBkHIvrRCziOKQBPl5qJQnxEZr3fTDCTB80MxN6FpZOkRHqYhMMnUQhix2QWF6xTRKkBVkCjEufpcxosxEZaCYRtq1Ig8b65HBW0fITMffAhuX80hE5SADKSrhCp\u002BozCCL7fqWtZM1PrRzor75VjHPYpCwvGJYU2G6ofjUKtECGJ8XPG7dSEx4UsSTwTJhGdL5IZf\u002B\u002BA\u002B\u002BI5qY3BOqURPjcYof0inS8ipUOFmtxJIvSYgl6vk5EyCA=="
+    },
+    {
+      "RequestUri": "https://seanmcccanary3.file.core.windows.net/test-share-438c90f6-c346-e08d-1a0a-04fb85147a92?restype=share",
       "RequestMethod": "DELETE",
       "RequestHeaders": {
         "Accept": "application/xml",
         "Authorization": "Sanitized",
-        "traceparent": "00-bb54c5e49279284ba474da97075c5950-a6fbbc0b860e3542-00",
-        "User-Agent": [
-          "azsdk-net-Storage.Files.Shares/12.7.0-alpha.20210121.1",
-          "(.NET 5.0.2; Microsoft Windows 10.0.19042)"
-        ],
-        "x-ms-client-request-id": "f7761bb6-2fcb-34c7-0265-f1fff9cfcafa",
-        "x-ms-date": "Thu, 21 Jan 2021 20:41:30 GMT",
+        "traceparent": "00-211bbfb8a62fe04cba86aaa89e5ca560-b3bcc4e3071e5544-00",
+        "User-Agent": [
+          "azsdk-net-Storage.Files.Shares/12.7.0-alpha.20210126.1",
+          "(.NET 5.0.2; Microsoft Windows 10.0.19042)"
+        ],
+        "x-ms-client-request-id": "0484a27a-fef0-8c03-1fe5-6542f0835def",
+        "x-ms-date": "Tue, 26 Jan 2021 19:32:58 GMT",
         "x-ms-delete-snapshots": "include",
         "x-ms-return-client-request-id": "true",
         "x-ms-version": "2020-06-12"
@@ -286,25 +281,20 @@
       "StatusCode": 202,
       "ResponseHeaders": {
         "Content-Length": "0",
-        "Date": "Thu, 21 Jan 2021 20:41:29 GMT",
-        "Server": [
-          "Windows-Azure-File/1.0",
-          "Microsoft-HTTPAPI/2.0"
-        ],
-        "x-ms-client-request-id": "f7761bb6-2fcb-34c7-0265-f1fff9cfcafa",
-<<<<<<< HEAD
-        "x-ms-request-id": "c9ef67aa-f01a-0012-7a37-f3e9eb000000",
-        "x-ms-version": "2020-06-12"
-=======
-        "x-ms-request-id": "f1fd621c-401a-008c-2235-f0b2cc000000",
-        "x-ms-version": "2020-04-08"
->>>>>>> ac24a13f
+        "Date": "Tue, 26 Jan 2021 19:32:57 GMT",
+        "Server": [
+          "Windows-Azure-File/1.0",
+          "Microsoft-HTTPAPI/2.0"
+        ],
+        "x-ms-client-request-id": "0484a27a-fef0-8c03-1fe5-6542f0835def",
+        "x-ms-request-id": "0a0b9ed1-b01a-0031-0c1a-f43bd1000000",
+        "x-ms-version": "2020-06-12"
       },
       "ResponseBody": []
     }
   ],
   "Variables": {
-    "RandomSeed": "1521331271",
+    "RandomSeed": "1815206573",
     "Storage_TestConfigDefault": "ProductionTenant\nseanmcccanary3\nU2FuaXRpemVk\nhttps://seanmcccanary3.blob.core.windows.net\nhttps://seanmcccanary3.file.core.windows.net\nhttps://seanmcccanary3.queue.core.windows.net\nhttps://seanmcccanary3.table.core.windows.net\n\n\n\n\nhttps://seanmcccanary3-secondary.blob.core.windows.net\nhttps://seanmcccanary3-secondary.file.core.windows.net\nhttps://seanmcccanary3-secondary.queue.core.windows.net\nhttps://seanmcccanary3-secondary.table.core.windows.net\n\nSanitized\n\n\nCloud\nBlobEndpoint=https://seanmcccanary3.blob.core.windows.net/;QueueEndpoint=https://seanmcccanary3.queue.core.windows.net/;FileEndpoint=https://seanmcccanary3.file.core.windows.net/;BlobSecondaryEndpoint=https://seanmcccanary3-secondary.blob.core.windows.net/;QueueSecondaryEndpoint=https://seanmcccanary3-secondary.queue.core.windows.net/;FileSecondaryEndpoint=https://seanmcccanary3-secondary.file.core.windows.net/;AccountName=seanmcccanary3;AccountKey=Kg==;\nseanscope1"
   }
 }