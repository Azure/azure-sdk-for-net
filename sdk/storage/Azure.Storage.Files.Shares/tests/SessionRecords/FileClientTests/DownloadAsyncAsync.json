{
  "Entries": [
    {
<<<<<<< HEAD
      "RequestUri": "http://seanstagetest.file.core.windows.net/test-share-cb9e877e-5aab-f5e3-2f9d-77969f1c20c8?restype=share",
      "RequestMethod": "PUT",
      "RequestHeaders": {
        "Authorization": "Sanitized",
        "traceparent": "00-4dc448f2e5629f42801a19107d77b0ef-b523f980a061f34f-00",
        "User-Agent": [
          "azsdk-net-Storage.Files.Shares/12.0.0-dev.20191209.1\u002Bb71b1fa965b15eccfc57e2c7781b8bf85cd4c766",
          "(.NET Core 4.6.28008.01; Microsoft Windows 10.0.18363 )"
        ],
        "x-ms-client-request-id": "3d79c140-0ce6-6ba7-b129-aa97b73ac65e",
        "x-ms-date": "Tue, 10 Dec 2019 05:32:33 GMT",
=======
      "RequestUri": "http://seanstagetest.file.core.windows.net/test-share-d6d53adb-eccb-1ef5-cbba-75117e3c431f?restype=share",
      "RequestMethod": "PUT",
      "RequestHeaders": {
        "Authorization": "Sanitized",
        "traceparent": "00-e8dc464b7069e8468c0ef083a649184d-dd5199423e2cbb45-00",
        "User-Agent": [
          "azsdk-net-Storage.Files.Shares/12.0.0-dev.20191209.1\u002B61bda4d1783b0e05dba0d434ff14b2840726d3b1",
          "(.NET Core 4.6.28008.01; Microsoft Windows 10.0.18363 )"
        ],
        "x-ms-client-request-id": "815b2df3-561e-886f-50de-36f09bbe59c6",
        "x-ms-date": "Tue, 10 Dec 2019 06:01:05 GMT",
>>>>>>> 1d9822e0
        "x-ms-return-client-request-id": "true",
        "x-ms-version": "2019-07-07"
      },
      "RequestBody": null,
      "StatusCode": 201,
      "ResponseHeaders": {
        "Content-Length": "0",
<<<<<<< HEAD
        "Date": "Tue, 10 Dec 2019 05:32:33 GMT",
        "ETag": "\u00220x8D77D325BAD1916\u0022",
        "Last-Modified": "Tue, 10 Dec 2019 05:32:33 GMT",
=======
        "Date": "Tue, 10 Dec 2019 06:01:05 GMT",
        "ETag": "\u00220x8D77D36580B00A1\u0022",
        "Last-Modified": "Tue, 10 Dec 2019 06:01:05 GMT",
>>>>>>> 1d9822e0
        "Server": [
          "Windows-Azure-File/1.0",
          "Microsoft-HTTPAPI/2.0"
        ],
<<<<<<< HEAD
        "x-ms-client-request-id": "3d79c140-0ce6-6ba7-b129-aa97b73ac65e",
        "x-ms-request-id": "0cb00930-501a-0046-7a1b-afa6bc000000",
=======
        "x-ms-client-request-id": "815b2df3-561e-886f-50de-36f09bbe59c6",
        "x-ms-request-id": "38a4f9a1-501a-0034-161f-afa1f3000000",
>>>>>>> 1d9822e0
        "x-ms-version": "2019-07-07"
      },
      "ResponseBody": []
    },
    {
<<<<<<< HEAD
      "RequestUri": "http://seanstagetest.file.core.windows.net/test-share-cb9e877e-5aab-f5e3-2f9d-77969f1c20c8/test-directory-de9e2167-bf35-3f13-f675-2e77659a35c3?restype=directory",
      "RequestMethod": "PUT",
      "RequestHeaders": {
        "Authorization": "Sanitized",
        "traceparent": "00-1f4b2ab31037e642bd8e05076b24e44f-e7e6c00fa9ac1a40-00",
        "User-Agent": [
          "azsdk-net-Storage.Files.Shares/12.0.0-dev.20191209.1\u002Bb71b1fa965b15eccfc57e2c7781b8bf85cd4c766",
          "(.NET Core 4.6.28008.01; Microsoft Windows 10.0.18363 )"
        ],
        "x-ms-client-request-id": "9de1966d-92cd-80e5-ae39-4670de2f0517",
        "x-ms-date": "Tue, 10 Dec 2019 05:32:33 GMT",
=======
      "RequestUri": "http://seanstagetest.file.core.windows.net/test-share-d6d53adb-eccb-1ef5-cbba-75117e3c431f/test-directory-6d32d55a-9d96-5feb-5791-af5356ed9079?restype=directory",
      "RequestMethod": "PUT",
      "RequestHeaders": {
        "Authorization": "Sanitized",
        "traceparent": "00-1d20d691e9fa4f4aa59f3de2e8c9add2-94c60ae7843b5a4a-00",
        "User-Agent": [
          "azsdk-net-Storage.Files.Shares/12.0.0-dev.20191209.1\u002B61bda4d1783b0e05dba0d434ff14b2840726d3b1",
          "(.NET Core 4.6.28008.01; Microsoft Windows 10.0.18363 )"
        ],
        "x-ms-client-request-id": "b9adcf1e-5c1f-561e-41fb-2a8da71b3262",
        "x-ms-date": "Tue, 10 Dec 2019 06:01:05 GMT",
>>>>>>> 1d9822e0
        "x-ms-file-attributes": "None",
        "x-ms-file-creation-time": "Now",
        "x-ms-file-last-write-time": "Now",
        "x-ms-file-permission": "Inherit",
        "x-ms-return-client-request-id": "true",
        "x-ms-version": "2019-07-07"
      },
      "RequestBody": null,
      "StatusCode": 201,
      "ResponseHeaders": {
        "Content-Length": "0",
<<<<<<< HEAD
        "Date": "Tue, 10 Dec 2019 05:32:33 GMT",
        "ETag": "\u00220x8D77D325BBA4391\u0022",
        "Last-Modified": "Tue, 10 Dec 2019 05:32:33 GMT",
=======
        "Date": "Tue, 10 Dec 2019 06:01:05 GMT",
        "ETag": "\u00220x8D77D365818E882\u0022",
        "Last-Modified": "Tue, 10 Dec 2019 06:01:05 GMT",
>>>>>>> 1d9822e0
        "Server": [
          "Windows-Azure-File/1.0",
          "Microsoft-HTTPAPI/2.0"
        ],
<<<<<<< HEAD
        "x-ms-client-request-id": "9de1966d-92cd-80e5-ae39-4670de2f0517",
        "x-ms-file-attributes": "Directory",
        "x-ms-file-change-time": "2019-12-10T05:32:33.6984977Z",
        "x-ms-file-creation-time": "2019-12-10T05:32:33.6984977Z",
        "x-ms-file-id": "13835128424026341376",
        "x-ms-file-last-write-time": "2019-12-10T05:32:33.6984977Z",
        "x-ms-file-parent-id": "0",
        "x-ms-file-permission-key": "7855875120676328179*422928105932735866",
        "x-ms-request-id": "0cb00932-501a-0046-7b1b-afa6bc000000",
=======
        "x-ms-client-request-id": "b9adcf1e-5c1f-561e-41fb-2a8da71b3262",
        "x-ms-file-attributes": "Directory",
        "x-ms-file-change-time": "2019-12-10T06:01:05.5947906Z",
        "x-ms-file-creation-time": "2019-12-10T06:01:05.5947906Z",
        "x-ms-file-id": "13835128424026341376",
        "x-ms-file-last-write-time": "2019-12-10T06:01:05.5947906Z",
        "x-ms-file-parent-id": "0",
        "x-ms-file-permission-key": "7855875120676328179*422928105932735866",
        "x-ms-request-id": "38a4f9a3-501a-0034-171f-afa1f3000000",
>>>>>>> 1d9822e0
        "x-ms-request-server-encrypted": "true",
        "x-ms-version": "2019-07-07"
      },
      "ResponseBody": []
    },
    {
<<<<<<< HEAD
      "RequestUri": "http://seanstagetest.file.core.windows.net/test-share-cb9e877e-5aab-f5e3-2f9d-77969f1c20c8/test-directory-de9e2167-bf35-3f13-f675-2e77659a35c3/test-file-5b6ce6f3-e8e4-84bb-3f65-c64e3860aafe",
      "RequestMethod": "PUT",
      "RequestHeaders": {
        "Authorization": "Sanitized",
        "traceparent": "00-f866a9cb1c17c648b8fda37e97ba795a-67e77844adb4db41-00",
        "User-Agent": [
          "azsdk-net-Storage.Files.Shares/12.0.0-dev.20191209.1\u002Bb71b1fa965b15eccfc57e2c7781b8bf85cd4c766",
          "(.NET Core 4.6.28008.01; Microsoft Windows 10.0.18363 )"
        ],
        "x-ms-client-request-id": "aebf70e1-158c-847d-db5d-5e67cc97484d",
        "x-ms-content-length": "1048576",
        "x-ms-date": "Tue, 10 Dec 2019 05:32:33 GMT",
=======
      "RequestUri": "http://seanstagetest.file.core.windows.net/test-share-d6d53adb-eccb-1ef5-cbba-75117e3c431f/test-directory-6d32d55a-9d96-5feb-5791-af5356ed9079/test-file-dbffbd4e-08a1-98e5-d4c5-a84bd2171965",
      "RequestMethod": "PUT",
      "RequestHeaders": {
        "Authorization": "Sanitized",
        "traceparent": "00-0d63fbfb910fec41859ab8d9df0f1a18-6b27846e932f774a-00",
        "User-Agent": [
          "azsdk-net-Storage.Files.Shares/12.0.0-dev.20191209.1\u002B61bda4d1783b0e05dba0d434ff14b2840726d3b1",
          "(.NET Core 4.6.28008.01; Microsoft Windows 10.0.18363 )"
        ],
        "x-ms-client-request-id": "88866718-cdf2-16c6-ea15-e45ab3d3832a",
        "x-ms-content-length": "1048576",
        "x-ms-date": "Tue, 10 Dec 2019 06:01:05 GMT",
>>>>>>> 1d9822e0
        "x-ms-file-attributes": "None",
        "x-ms-file-creation-time": "Now",
        "x-ms-file-last-write-time": "Now",
        "x-ms-file-permission": "Inherit",
        "x-ms-return-client-request-id": "true",
        "x-ms-type": "file",
        "x-ms-version": "2019-07-07"
      },
      "RequestBody": null,
      "StatusCode": 201,
      "ResponseHeaders": {
        "Content-Length": "0",
<<<<<<< HEAD
        "Date": "Tue, 10 Dec 2019 05:32:33 GMT",
        "ETag": "\u00220x8D77D325BC73BA3\u0022",
        "Last-Modified": "Tue, 10 Dec 2019 05:32:33 GMT",
=======
        "Date": "Tue, 10 Dec 2019 06:01:05 GMT",
        "ETag": "\u00220x8D77D3658260646\u0022",
        "Last-Modified": "Tue, 10 Dec 2019 06:01:05 GMT",
>>>>>>> 1d9822e0
        "Server": [
          "Windows-Azure-File/1.0",
          "Microsoft-HTTPAPI/2.0"
        ],
<<<<<<< HEAD
        "x-ms-client-request-id": "aebf70e1-158c-847d-db5d-5e67cc97484d",
        "x-ms-file-attributes": "Archive",
        "x-ms-file-change-time": "2019-12-10T05:32:33.7834915Z",
        "x-ms-file-creation-time": "2019-12-10T05:32:33.7834915Z",
        "x-ms-file-id": "11529285414812647424",
        "x-ms-file-last-write-time": "2019-12-10T05:32:33.7834915Z",
        "x-ms-file-parent-id": "13835128424026341376",
        "x-ms-file-permission-key": "12501538048846835188*422928105932735866",
        "x-ms-request-id": "0cb00933-501a-0046-7c1b-afa6bc000000",
=======
        "x-ms-client-request-id": "88866718-cdf2-16c6-ea15-e45ab3d3832a",
        "x-ms-file-attributes": "Archive",
        "x-ms-file-change-time": "2019-12-10T06:01:05.6807494Z",
        "x-ms-file-creation-time": "2019-12-10T06:01:05.6807494Z",
        "x-ms-file-id": "11529285414812647424",
        "x-ms-file-last-write-time": "2019-12-10T06:01:05.6807494Z",
        "x-ms-file-parent-id": "13835128424026341376",
        "x-ms-file-permission-key": "12501538048846835188*422928105932735866",
        "x-ms-request-id": "38a4f9a5-501a-0034-181f-afa1f3000000",
>>>>>>> 1d9822e0
        "x-ms-request-server-encrypted": "true",
        "x-ms-version": "2019-07-07"
      },
      "ResponseBody": []
    },
    {
<<<<<<< HEAD
      "RequestUri": "http://seanstagetest.file.core.windows.net/test-share-cb9e877e-5aab-f5e3-2f9d-77969f1c20c8/test-directory-de9e2167-bf35-3f13-f675-2e77659a35c3/test-file-5b6ce6f3-e8e4-84bb-3f65-c64e3860aafe?comp=range",
=======
      "RequestUri": "http://seanstagetest.file.core.windows.net/test-share-d6d53adb-eccb-1ef5-cbba-75117e3c431f/test-directory-6d32d55a-9d96-5feb-5791-af5356ed9079/test-file-dbffbd4e-08a1-98e5-d4c5-a84bd2171965?comp=range",
>>>>>>> 1d9822e0
      "RequestMethod": "PUT",
      "RequestHeaders": {
        "Authorization": "Sanitized",
        "Content-Length": "1024",
<<<<<<< HEAD
        "traceparent": "00-fc418b2e7a2ebc4ba97e44b87ba7a698-d3c7f0ed61845840-00",
        "User-Agent": [
          "azsdk-net-Storage.Files.Shares/12.0.0-dev.20191209.1\u002Bb71b1fa965b15eccfc57e2c7781b8bf85cd4c766",
          "(.NET Core 4.6.28008.01; Microsoft Windows 10.0.18363 )"
        ],
        "x-ms-client-request-id": "c76cde0a-fca1-ed72-4f85-f25b398fccde",
        "x-ms-date": "Tue, 10 Dec 2019 05:32:33 GMT",
=======
        "traceparent": "00-1cbf99c8cc31de449c623d68502808ad-dab6abde031d8747-00",
        "User-Agent": [
          "azsdk-net-Storage.Files.Shares/12.0.0-dev.20191209.1\u002B61bda4d1783b0e05dba0d434ff14b2840726d3b1",
          "(.NET Core 4.6.28008.01; Microsoft Windows 10.0.18363 )"
        ],
        "x-ms-client-request-id": "6b33fffe-9191-1b72-811e-9b2af2ffe1ce",
        "x-ms-date": "Tue, 10 Dec 2019 06:01:05 GMT",
>>>>>>> 1d9822e0
        "x-ms-range": "bytes=1024-2047",
        "x-ms-return-client-request-id": "true",
        "x-ms-version": "2019-07-07",
        "x-ms-write": "update"
      },
<<<<<<< HEAD
      "RequestBody": "T/rO/MS6FBENhDPdvynHzyqpuY7dkzH2teFeMTa9r9iBqfs3qxMbnpl38oMoHc9h9vUr7NL\u002BkbzJ10bjW\u002BLaT9VbWxUtjyMXjhv0ZqGuzZcR/DtAkcIGgxc/btPMOEK2nKKtzcK6NGfSE122CSsbGgqv0V6nmb0SVNj\u002B7SFQS1bYPsn\u002BAP/VV8jTbn5lT3nsJFPJHWbkDgPlm3nqvEZFgcgH3sthHBkK2XmW1Cs/rAVeEcnOhy3v9DDGGWSG6puBjuy1XnGuigc5vkPtTjrYpe9zi6p9d/qbF\u002BqamwO0hO/dFEU\u002Bik6UsIfBlMjpAqX27nN1El/xAxfxGkaHE\u002B4EhDlUDzn0mRug39sivOIysRREpK2PP3KQ7BEuTG8HDZ2ZvQ\u002BPlfNrAVRY1TKEz0c0v2kyQm5BdEXHxCMoxkyrmNI9if/Soxsg2KNYN2k/DBzK\u002BYwG1couV0jKx9DQQzoHrD1gRkVIYRxNEWnL6DzciLgGXs2/pcMIDzG2CNtKUJRoUIss38XWgZdwuMNgYm4M7T8YyuVtRwZ6WDYUkVhBAsHUYpexsKnyL9w1T\u002Bz/p6zCqhucMoav\u002BwmEsoaPwu8\u002BL7YCiwDWWj2VJZoIN/gaerCJUec9pNA7JWeOLf0iY2zs9yA2/Rus60/dBgzrpsMQaTfWBXEIAIrlxmaYSCw/c8IuHEDX5H2U3WWYYJ7EUH6kfcPGTF375PaVUDa1FKMinZNJvIqCOYW6QSgLcKDsIXbo88ppeSdlMjhKQZNG38jCdcILepPzIUQ9Cwo18HRWqS7AzSDZuSRr5IpSOPfxc2JfSfrd4afj9NKFK20dL0HD9JhlhhGo6Luen5YIoOlNTJin1qd5eMeH3NhOU422TrRIjkRejO1QtmA/P0ER2lPoON/VdVmaSnvQ3qk5WpUt51HhwBKl7r\u002BqVx9HOjmFdQKFZRuu4NlbrkTIja5DF1zLEVfwLxpBQ0kfKh06Uw9CS2intPR5fwd3hhHN3GERZ0DCfCnhlUbnQyHSjrW7IFo0hUJFm2NoUZFQeakIdGfoDsPdeNfmYbUiv3DTp/BRu2W3mFcey8zdWSqXkRuc38\u002B66YDy3qiDTiSMI9vylaqg/r1DUdsPyUL2AB6sTs\u002BaheChGL1wXt29M0oykajw6sSA95JeWY3zqiA\u002B/N6K1/9U8p77UHzsMKDfhh6R3DeaBhVZLFc8OyxSrW6dMmL/M1xK3p8K9ZlHlMfyftJvYs3opPXIMKqoF7ZyqKMOTv094FPBRv6YjxF7EZiPSbxZ40ugtY5sNgKxocbol0z2OUXJtJ5/rRzPTxTkTR4SGM75GMVYbplv0alQEKQ4sPjEhNhTxZUe2TUv0WV6h\u002Bnknoj47g==",
      "StatusCode": 201,
      "ResponseHeaders": {
        "Content-Length": "0",
        "Content-MD5": "ugDFPXc3gT0E62p3y6U2UQ==",
        "Date": "Tue, 10 Dec 2019 05:32:33 GMT",
        "ETag": "\u00220x8D77D325BD370E5\u0022",
        "Last-Modified": "Tue, 10 Dec 2019 05:32:33 GMT",
=======
      "RequestBody": "Qj6Y5yg\u002Ba7D1x29EBi7QWVAlcpTNZCkPxv9G3HzaEvDO9AdsXsZ\u002BE1TLfpeAjs3p0egR78gzb90ViCEo\u002BI80G7V\u002BdhInY/uJpl9AAeaRjjgyXAuTySIomoQpV9WlVhvEl2LiARe7wm7th0lp8273g/ro9puEoFKSVtuN/Qsm5FBDe2mDr40gd5qdpkHZvqcWMtPbvF\u002BAQPYQT6s8LcRix6L4JncEc9RtyH8A5/oQuZczdss3Syjwwztyc2Dh5EnVOt\u002Bf4JgwEr//bvTff1n8/5UTCLb5Knt6CGI7kf9zi\u002BQ1Kqwbcdn/A2QLON0zEEPhdnPKztuT3A9jJdg19IC/i\u002BIQqlSt4I68EwVR7fKeRvceWhuLqL0Iok6cuEsAyg7kTKz6I2bvNJXkDrrWQe8dxN/gFppkM\u002BIlBwcFEChDu0n2bKFGpCKQLyaGp5oDMmFffvNsH7N0gBjJ1Rxf6SNsoVNw39RN1x\u002B8UOd03YxIItWmppE01puVguyJfM8GMUUCGgVHklKMEafUsM/MAKKLgbJGuEORN8u32l3nxFpQth6hccOHAY\u002BCGZXqYCbMyYJJ/fscv3gCceI5j7j1pE1Ng/mwK47eBIAjxJ\u002Bup9al6xHansZeM/emnwDhTXHXjXRHnN0sG53za/l7\u002BPrZVMkLlKSmGgaG7k8CCoyO/bYOTDcqZgr5eM9z5jLN4jr8zUo21bnMMHJtwa2NKhARZW1DbKzDru6/EhvUMjPTuQsUBT1BVyj8QhvEvaRcbE6\u002BYoDFiXaOOB5cd8Oe9/0\u002BmQiieCTT0A5FRyqR/vBJYqXNFdCyDi\u002BVhswe5N9kXUodhiObuvMp65FygEJM/DktEhUd0eIti4vZDPFXtesu4Onfc3jNrqeyoyo\u002BQI7tSYmT8NLKR4xo8PuXwq4B0TamQ59YbInBYGRuay247kr97MNoxMQZZJlcd4N9Nev4sNLzmP3ulNwA0ZBtW9tfsAGwmtbrmQxxjd4F/PUFRCp4dbtbxFVNDljmZ/M0qwi\u002B/MeBzJsVDRbFggse6Zfn\u002Boxl9OYgBOysYot\u002BBDIZPeHVR/8uhHePY2eklkJKLyXA/mxmzrYinfja1WoPlgjkq0QpSKGXuXYV1ZB/e26qYTJmvQbFsm4rs6kHU64MgM1ev\u002Br9IOaDKEX2UfkloyKJMHM3qNgCH/jV/pX4j2bHCFXDILyDrEFL4pTAzmF1BRCHfSI71df0W6DxJyJRi5jfLkmjYoJmBoQy68ZDQlCXX/iEcBJDjDN9zsUbkYQe\u002Blb74aAY0aONIXedCOkRsBlPWsgqzRuGm6IVJpO9SnT/E/FvR2Cwfo1U9k\u002BapYNJax6rzDe89C07dUX9AqsQ0NcDnfT3oWi4ng==",
      "StatusCode": 201,
      "ResponseHeaders": {
        "Content-Length": "0",
        "Content-MD5": "3uC8veDV0elJLa8uTJPP6g==",
        "Date": "Tue, 10 Dec 2019 06:01:05 GMT",
        "ETag": "\u00220x8D77D365832AE5A\u0022",
        "Last-Modified": "Tue, 10 Dec 2019 06:01:05 GMT",
>>>>>>> 1d9822e0
        "Server": [
          "Windows-Azure-File/1.0",
          "Microsoft-HTTPAPI/2.0"
        ],
<<<<<<< HEAD
        "x-ms-client-request-id": "c76cde0a-fca1-ed72-4f85-f25b398fccde",
        "x-ms-request-id": "0cb00934-501a-0046-7d1b-afa6bc000000",
=======
        "x-ms-client-request-id": "6b33fffe-9191-1b72-811e-9b2af2ffe1ce",
        "x-ms-request-id": "38a4f9a6-501a-0034-191f-afa1f3000000",
>>>>>>> 1d9822e0
        "x-ms-request-server-encrypted": "true",
        "x-ms-version": "2019-07-07"
      },
      "ResponseBody": []
    },
    {
<<<<<<< HEAD
      "RequestUri": "http://seanstagetest.file.core.windows.net/test-share-cb9e877e-5aab-f5e3-2f9d-77969f1c20c8/test-directory-de9e2167-bf35-3f13-f675-2e77659a35c3/test-file-5b6ce6f3-e8e4-84bb-3f65-c64e3860aafe",
      "RequestMethod": "HEAD",
      "RequestHeaders": {
        "Authorization": "Sanitized",
        "traceparent": "00-184eab5553601e4597e943fee10868aa-96d6eee2f31e044e-00",
        "User-Agent": [
          "azsdk-net-Storage.Files.Shares/12.0.0-dev.20191209.1\u002Bb71b1fa965b15eccfc57e2c7781b8bf85cd4c766",
          "(.NET Core 4.6.28008.01; Microsoft Windows 10.0.18363 )"
        ],
        "x-ms-client-request-id": "ed5c8f75-802b-92ac-d47f-c19f44032260",
        "x-ms-date": "Tue, 10 Dec 2019 05:32:33 GMT",
=======
      "RequestUri": "http://seanstagetest.file.core.windows.net/test-share-d6d53adb-eccb-1ef5-cbba-75117e3c431f/test-directory-6d32d55a-9d96-5feb-5791-af5356ed9079/test-file-dbffbd4e-08a1-98e5-d4c5-a84bd2171965",
      "RequestMethod": "HEAD",
      "RequestHeaders": {
        "Authorization": "Sanitized",
        "traceparent": "00-2309470db9edb54cbefe91d67e76fed0-d1b3fb0e36f80e47-00",
        "User-Agent": [
          "azsdk-net-Storage.Files.Shares/12.0.0-dev.20191209.1\u002B61bda4d1783b0e05dba0d434ff14b2840726d3b1",
          "(.NET Core 4.6.28008.01; Microsoft Windows 10.0.18363 )"
        ],
        "x-ms-client-request-id": "b45b8213-189f-5099-5289-dcc710f78563",
        "x-ms-date": "Tue, 10 Dec 2019 06:01:05 GMT",
>>>>>>> 1d9822e0
        "x-ms-return-client-request-id": "true",
        "x-ms-version": "2019-07-07"
      },
      "RequestBody": null,
      "StatusCode": 200,
      "ResponseHeaders": {
        "Content-Length": "1048576",
        "Content-Type": "application/octet-stream",
<<<<<<< HEAD
        "Date": "Tue, 10 Dec 2019 05:32:33 GMT",
        "ETag": "\u00220x8D77D325BD370E5\u0022",
        "Last-Modified": "Tue, 10 Dec 2019 05:32:33 GMT",
=======
        "Date": "Tue, 10 Dec 2019 06:01:05 GMT",
        "ETag": "\u00220x8D77D365832AE5A\u0022",
        "Last-Modified": "Tue, 10 Dec 2019 06:01:05 GMT",
>>>>>>> 1d9822e0
        "Server": [
          "Windows-Azure-File/1.0",
          "Microsoft-HTTPAPI/2.0"
        ],
        "Vary": "Origin",
<<<<<<< HEAD
        "x-ms-client-request-id": "ed5c8f75-802b-92ac-d47f-c19f44032260",
        "x-ms-file-attributes": "Archive",
        "x-ms-file-change-time": "2019-12-10T05:32:33.7834915Z",
        "x-ms-file-creation-time": "2019-12-10T05:32:33.7834915Z",
        "x-ms-file-id": "11529285414812647424",
        "x-ms-file-last-write-time": "2019-12-10T05:32:33.7834915Z",
=======
        "x-ms-client-request-id": "b45b8213-189f-5099-5289-dcc710f78563",
        "x-ms-file-attributes": "Archive",
        "x-ms-file-change-time": "2019-12-10T06:01:05.6807494Z",
        "x-ms-file-creation-time": "2019-12-10T06:01:05.6807494Z",
        "x-ms-file-id": "11529285414812647424",
        "x-ms-file-last-write-time": "2019-12-10T06:01:05.6807494Z",
>>>>>>> 1d9822e0
        "x-ms-file-parent-id": "13835128424026341376",
        "x-ms-file-permission-key": "12501538048846835188*422928105932735866",
        "x-ms-lease-state": "available",
        "x-ms-lease-status": "unlocked",
<<<<<<< HEAD
        "x-ms-request-id": "0cb00935-501a-0046-7e1b-afa6bc000000",
=======
        "x-ms-request-id": "38a4f9a7-501a-0034-1a1f-afa1f3000000",
>>>>>>> 1d9822e0
        "x-ms-server-encrypted": "true",
        "x-ms-type": "File",
        "x-ms-version": "2019-07-07"
      },
      "ResponseBody": []
    },
    {
<<<<<<< HEAD
      "RequestUri": "http://seanstagetest.file.core.windows.net/test-share-cb9e877e-5aab-f5e3-2f9d-77969f1c20c8/test-directory-de9e2167-bf35-3f13-f675-2e77659a35c3/test-file-5b6ce6f3-e8e4-84bb-3f65-c64e3860aafe",
      "RequestMethod": "GET",
      "RequestHeaders": {
        "Authorization": "Sanitized",
        "traceparent": "00-5ecaa7cfe7280a4ba03fdf6cde247bc2-70d5294d03ebd349-00",
        "User-Agent": [
          "azsdk-net-Storage.Files.Shares/12.0.0-dev.20191209.1\u002Bb71b1fa965b15eccfc57e2c7781b8bf85cd4c766",
          "(.NET Core 4.6.28008.01; Microsoft Windows 10.0.18363 )"
        ],
        "x-ms-client-request-id": "aae569ba-de32-0cb3-3548-80848723650d",
        "x-ms-date": "Tue, 10 Dec 2019 05:32:34 GMT",
=======
      "RequestUri": "http://seanstagetest.file.core.windows.net/test-share-d6d53adb-eccb-1ef5-cbba-75117e3c431f/test-directory-6d32d55a-9d96-5feb-5791-af5356ed9079/test-file-dbffbd4e-08a1-98e5-d4c5-a84bd2171965",
      "RequestMethod": "GET",
      "RequestHeaders": {
        "Authorization": "Sanitized",
        "traceparent": "00-054cdb46b885224fa0abf1006db6f0de-2cf9109bf50be645-00",
        "User-Agent": [
          "azsdk-net-Storage.Files.Shares/12.0.0-dev.20191209.1\u002B61bda4d1783b0e05dba0d434ff14b2840726d3b1",
          "(.NET Core 4.6.28008.01; Microsoft Windows 10.0.18363 )"
        ],
        "x-ms-client-request-id": "6f17af01-2da3-2b2f-4bb3-80458afa5b4d",
        "x-ms-date": "Tue, 10 Dec 2019 06:01:05 GMT",
>>>>>>> 1d9822e0
        "x-ms-range": "bytes=1024-2047",
        "x-ms-return-client-request-id": "true",
        "x-ms-version": "2019-07-07"
      },
      "RequestBody": null,
      "StatusCode": 206,
      "ResponseHeaders": {
        "Accept-Ranges": "bytes",
        "Access-Control-Allow-Origin": "*",
        "Content-Length": "1024",
        "Content-Range": "bytes 1024-2047/1048576",
        "Content-Type": "application/octet-stream",
<<<<<<< HEAD
        "Date": "Tue, 10 Dec 2019 05:32:33 GMT",
        "ETag": "\u00220x8D77D325BD370E5\u0022",
        "Last-Modified": "Tue, 10 Dec 2019 05:32:33 GMT",
=======
        "Date": "Tue, 10 Dec 2019 06:01:05 GMT",
        "ETag": "\u00220x8D77D365832AE5A\u0022",
        "Last-Modified": "Tue, 10 Dec 2019 06:01:05 GMT",
>>>>>>> 1d9822e0
        "Server": [
          "Windows-Azure-File/1.0",
          "Microsoft-HTTPAPI/2.0"
        ],
<<<<<<< HEAD
        "x-ms-client-request-id": "aae569ba-de32-0cb3-3548-80848723650d",
        "x-ms-file-attributes": "Archive",
        "x-ms-file-change-time": "2019-12-10T05:32:33.7834915Z",
        "x-ms-file-creation-time": "2019-12-10T05:32:33.7834915Z",
        "x-ms-file-id": "11529285414812647424",
        "x-ms-file-last-write-time": "2019-12-10T05:32:33.7834915Z",
=======
        "x-ms-client-request-id": "6f17af01-2da3-2b2f-4bb3-80458afa5b4d",
        "x-ms-file-attributes": "Archive",
        "x-ms-file-change-time": "2019-12-10T06:01:05.6807494Z",
        "x-ms-file-creation-time": "2019-12-10T06:01:05.6807494Z",
        "x-ms-file-id": "11529285414812647424",
        "x-ms-file-last-write-time": "2019-12-10T06:01:05.6807494Z",
>>>>>>> 1d9822e0
        "x-ms-file-parent-id": "13835128424026341376",
        "x-ms-file-permission-key": "12501538048846835188*422928105932735866",
        "x-ms-lease-state": "available",
        "x-ms-lease-status": "unlocked",
<<<<<<< HEAD
        "x-ms-request-id": "0cb00936-501a-0046-7f1b-afa6bc000000",
=======
        "x-ms-request-id": "38a4f9a9-501a-0034-1b1f-afa1f3000000",
>>>>>>> 1d9822e0
        "x-ms-server-encrypted": "true",
        "x-ms-type": "File",
        "x-ms-version": "2019-07-07"
      },
<<<<<<< HEAD
      "ResponseBody": "T/rO/MS6FBENhDPdvynHzyqpuY7dkzH2teFeMTa9r9iBqfs3qxMbnpl38oMoHc9h9vUr7NL\u002BkbzJ10bjW\u002BLaT9VbWxUtjyMXjhv0ZqGuzZcR/DtAkcIGgxc/btPMOEK2nKKtzcK6NGfSE122CSsbGgqv0V6nmb0SVNj\u002B7SFQS1bYPsn\u002BAP/VV8jTbn5lT3nsJFPJHWbkDgPlm3nqvEZFgcgH3sthHBkK2XmW1Cs/rAVeEcnOhy3v9DDGGWSG6puBjuy1XnGuigc5vkPtTjrYpe9zi6p9d/qbF\u002BqamwO0hO/dFEU\u002Bik6UsIfBlMjpAqX27nN1El/xAxfxGkaHE\u002B4EhDlUDzn0mRug39sivOIysRREpK2PP3KQ7BEuTG8HDZ2ZvQ\u002BPlfNrAVRY1TKEz0c0v2kyQm5BdEXHxCMoxkyrmNI9if/Soxsg2KNYN2k/DBzK\u002BYwG1couV0jKx9DQQzoHrD1gRkVIYRxNEWnL6DzciLgGXs2/pcMIDzG2CNtKUJRoUIss38XWgZdwuMNgYm4M7T8YyuVtRwZ6WDYUkVhBAsHUYpexsKnyL9w1T\u002Bz/p6zCqhucMoav\u002BwmEsoaPwu8\u002BL7YCiwDWWj2VJZoIN/gaerCJUec9pNA7JWeOLf0iY2zs9yA2/Rus60/dBgzrpsMQaTfWBXEIAIrlxmaYSCw/c8IuHEDX5H2U3WWYYJ7EUH6kfcPGTF375PaVUDa1FKMinZNJvIqCOYW6QSgLcKDsIXbo88ppeSdlMjhKQZNG38jCdcILepPzIUQ9Cwo18HRWqS7AzSDZuSRr5IpSOPfxc2JfSfrd4afj9NKFK20dL0HD9JhlhhGo6Luen5YIoOlNTJin1qd5eMeH3NhOU422TrRIjkRejO1QtmA/P0ER2lPoON/VdVmaSnvQ3qk5WpUt51HhwBKl7r\u002BqVx9HOjmFdQKFZRuu4NlbrkTIja5DF1zLEVfwLxpBQ0kfKh06Uw9CS2intPR5fwd3hhHN3GERZ0DCfCnhlUbnQyHSjrW7IFo0hUJFm2NoUZFQeakIdGfoDsPdeNfmYbUiv3DTp/BRu2W3mFcey8zdWSqXkRuc38\u002B66YDy3qiDTiSMI9vylaqg/r1DUdsPyUL2AB6sTs\u002BaheChGL1wXt29M0oykajw6sSA95JeWY3zqiA\u002B/N6K1/9U8p77UHzsMKDfhh6R3DeaBhVZLFc8OyxSrW6dMmL/M1xK3p8K9ZlHlMfyftJvYs3opPXIMKqoF7ZyqKMOTv094FPBRv6YjxF7EZiPSbxZ40ugtY5sNgKxocbol0z2OUXJtJ5/rRzPTxTkTR4SGM75GMVYbplv0alQEKQ4sPjEhNhTxZUe2TUv0WV6h\u002Bnknoj47g=="
    },
    {
      "RequestUri": "http://seanstagetest.file.core.windows.net/test-share-cb9e877e-5aab-f5e3-2f9d-77969f1c20c8?restype=share",
      "RequestMethod": "DELETE",
      "RequestHeaders": {
        "Authorization": "Sanitized",
        "traceparent": "00-4179f59138eafb459731603d2a994e07-b2856ac6e4860140-00",
        "User-Agent": [
          "azsdk-net-Storage.Files.Shares/12.0.0-dev.20191209.1\u002Bb71b1fa965b15eccfc57e2c7781b8bf85cd4c766",
          "(.NET Core 4.6.28008.01; Microsoft Windows 10.0.18363 )"
        ],
        "x-ms-client-request-id": "dbe5e2c1-771e-282e-5373-a22e114739f8",
        "x-ms-date": "Tue, 10 Dec 2019 05:32:34 GMT",
=======
      "ResponseBody": "Qj6Y5yg\u002Ba7D1x29EBi7QWVAlcpTNZCkPxv9G3HzaEvDO9AdsXsZ\u002BE1TLfpeAjs3p0egR78gzb90ViCEo\u002BI80G7V\u002BdhInY/uJpl9AAeaRjjgyXAuTySIomoQpV9WlVhvEl2LiARe7wm7th0lp8273g/ro9puEoFKSVtuN/Qsm5FBDe2mDr40gd5qdpkHZvqcWMtPbvF\u002BAQPYQT6s8LcRix6L4JncEc9RtyH8A5/oQuZczdss3Syjwwztyc2Dh5EnVOt\u002Bf4JgwEr//bvTff1n8/5UTCLb5Knt6CGI7kf9zi\u002BQ1Kqwbcdn/A2QLON0zEEPhdnPKztuT3A9jJdg19IC/i\u002BIQqlSt4I68EwVR7fKeRvceWhuLqL0Iok6cuEsAyg7kTKz6I2bvNJXkDrrWQe8dxN/gFppkM\u002BIlBwcFEChDu0n2bKFGpCKQLyaGp5oDMmFffvNsH7N0gBjJ1Rxf6SNsoVNw39RN1x\u002B8UOd03YxIItWmppE01puVguyJfM8GMUUCGgVHklKMEafUsM/MAKKLgbJGuEORN8u32l3nxFpQth6hccOHAY\u002BCGZXqYCbMyYJJ/fscv3gCceI5j7j1pE1Ng/mwK47eBIAjxJ\u002Bup9al6xHansZeM/emnwDhTXHXjXRHnN0sG53za/l7\u002BPrZVMkLlKSmGgaG7k8CCoyO/bYOTDcqZgr5eM9z5jLN4jr8zUo21bnMMHJtwa2NKhARZW1DbKzDru6/EhvUMjPTuQsUBT1BVyj8QhvEvaRcbE6\u002BYoDFiXaOOB5cd8Oe9/0\u002BmQiieCTT0A5FRyqR/vBJYqXNFdCyDi\u002BVhswe5N9kXUodhiObuvMp65FygEJM/DktEhUd0eIti4vZDPFXtesu4Onfc3jNrqeyoyo\u002BQI7tSYmT8NLKR4xo8PuXwq4B0TamQ59YbInBYGRuay247kr97MNoxMQZZJlcd4N9Nev4sNLzmP3ulNwA0ZBtW9tfsAGwmtbrmQxxjd4F/PUFRCp4dbtbxFVNDljmZ/M0qwi\u002B/MeBzJsVDRbFggse6Zfn\u002Boxl9OYgBOysYot\u002BBDIZPeHVR/8uhHePY2eklkJKLyXA/mxmzrYinfja1WoPlgjkq0QpSKGXuXYV1ZB/e26qYTJmvQbFsm4rs6kHU64MgM1ev\u002Br9IOaDKEX2UfkloyKJMHM3qNgCH/jV/pX4j2bHCFXDILyDrEFL4pTAzmF1BRCHfSI71df0W6DxJyJRi5jfLkmjYoJmBoQy68ZDQlCXX/iEcBJDjDN9zsUbkYQe\u002Blb74aAY0aONIXedCOkRsBlPWsgqzRuGm6IVJpO9SnT/E/FvR2Cwfo1U9k\u002BapYNJax6rzDe89C07dUX9AqsQ0NcDnfT3oWi4ng=="
    },
    {
      "RequestUri": "http://seanstagetest.file.core.windows.net/test-share-d6d53adb-eccb-1ef5-cbba-75117e3c431f?restype=share",
      "RequestMethod": "DELETE",
      "RequestHeaders": {
        "Authorization": "Sanitized",
        "traceparent": "00-83e0c048ecec084ea70f6e2531fca1c9-d5c0f1b6eb68ce4f-00",
        "User-Agent": [
          "azsdk-net-Storage.Files.Shares/12.0.0-dev.20191209.1\u002B61bda4d1783b0e05dba0d434ff14b2840726d3b1",
          "(.NET Core 4.6.28008.01; Microsoft Windows 10.0.18363 )"
        ],
        "x-ms-client-request-id": "60c64701-16e0-5bc0-3c69-c947ad4d0b41",
        "x-ms-date": "Tue, 10 Dec 2019 06:01:06 GMT",
>>>>>>> 1d9822e0
        "x-ms-delete-snapshots": "include",
        "x-ms-return-client-request-id": "true",
        "x-ms-version": "2019-07-07"
      },
      "RequestBody": null,
      "StatusCode": 202,
      "ResponseHeaders": {
        "Content-Length": "0",
<<<<<<< HEAD
        "Date": "Tue, 10 Dec 2019 05:32:33 GMT",
=======
        "Date": "Tue, 10 Dec 2019 06:01:05 GMT",
>>>>>>> 1d9822e0
        "Server": [
          "Windows-Azure-File/1.0",
          "Microsoft-HTTPAPI/2.0"
        ],
<<<<<<< HEAD
        "x-ms-client-request-id": "dbe5e2c1-771e-282e-5373-a22e114739f8",
        "x-ms-request-id": "0cb00937-501a-0046-801b-afa6bc000000",
=======
        "x-ms-client-request-id": "60c64701-16e0-5bc0-3c69-c947ad4d0b41",
        "x-ms-request-id": "38a4f9aa-501a-0034-1c1f-afa1f3000000",
>>>>>>> 1d9822e0
        "x-ms-version": "2019-07-07"
      },
      "ResponseBody": []
    }
  ],
  "Variables": {
<<<<<<< HEAD
    "RandomSeed": "282429850",
=======
    "RandomSeed": "1633663206",
>>>>>>> 1d9822e0
    "Storage_TestConfigDefault": "ProductionTenant\nseanstagetest\nU2FuaXRpemVk\nhttp://seanstagetest.blob.core.windows.net\nhttp://seanstagetest.file.core.windows.net\nhttp://seanstagetest.queue.core.windows.net\nhttp://seanstagetest.table.core.windows.net\n\n\n\n\nhttp://seanstagetest-secondary.blob.core.windows.net\nhttp://seanstagetest-secondary.file.core.windows.net\nhttp://seanstagetest-secondary.queue.core.windows.net\nhttp://seanstagetest-secondary.table.core.windows.net\n\nSanitized\n\n\nCloud\nBlobEndpoint=http://seanstagetest.blob.core.windows.net/;QueueEndpoint=http://seanstagetest.queue.core.windows.net/;FileEndpoint=http://seanstagetest.file.core.windows.net/;BlobSecondaryEndpoint=http://seanstagetest-secondary.blob.core.windows.net/;QueueSecondaryEndpoint=http://seanstagetest-secondary.queue.core.windows.net/;FileSecondaryEndpoint=http://seanstagetest-secondary.file.core.windows.net/;AccountName=seanstagetest;AccountKey=Sanitized"
  }
}<|MERGE_RESOLUTION|>--- conflicted
+++ resolved
@@ -1,88 +1,49 @@
 {
   "Entries": [
     {
-<<<<<<< HEAD
-      "RequestUri": "http://seanstagetest.file.core.windows.net/test-share-cb9e877e-5aab-f5e3-2f9d-77969f1c20c8?restype=share",
-      "RequestMethod": "PUT",
-      "RequestHeaders": {
-        "Authorization": "Sanitized",
-        "traceparent": "00-4dc448f2e5629f42801a19107d77b0ef-b523f980a061f34f-00",
-        "User-Agent": [
-          "azsdk-net-Storage.Files.Shares/12.0.0-dev.20191209.1\u002Bb71b1fa965b15eccfc57e2c7781b8bf85cd4c766",
-          "(.NET Core 4.6.28008.01; Microsoft Windows 10.0.18363 )"
-        ],
-        "x-ms-client-request-id": "3d79c140-0ce6-6ba7-b129-aa97b73ac65e",
-        "x-ms-date": "Tue, 10 Dec 2019 05:32:33 GMT",
-=======
-      "RequestUri": "http://seanstagetest.file.core.windows.net/test-share-d6d53adb-eccb-1ef5-cbba-75117e3c431f?restype=share",
-      "RequestMethod": "PUT",
-      "RequestHeaders": {
-        "Authorization": "Sanitized",
-        "traceparent": "00-e8dc464b7069e8468c0ef083a649184d-dd5199423e2cbb45-00",
-        "User-Agent": [
-          "azsdk-net-Storage.Files.Shares/12.0.0-dev.20191209.1\u002B61bda4d1783b0e05dba0d434ff14b2840726d3b1",
-          "(.NET Core 4.6.28008.01; Microsoft Windows 10.0.18363 )"
-        ],
-        "x-ms-client-request-id": "815b2df3-561e-886f-50de-36f09bbe59c6",
-        "x-ms-date": "Tue, 10 Dec 2019 06:01:05 GMT",
->>>>>>> 1d9822e0
-        "x-ms-return-client-request-id": "true",
-        "x-ms-version": "2019-07-07"
-      },
-      "RequestBody": null,
-      "StatusCode": 201,
-      "ResponseHeaders": {
-        "Content-Length": "0",
-<<<<<<< HEAD
-        "Date": "Tue, 10 Dec 2019 05:32:33 GMT",
-        "ETag": "\u00220x8D77D325BAD1916\u0022",
-        "Last-Modified": "Tue, 10 Dec 2019 05:32:33 GMT",
-=======
-        "Date": "Tue, 10 Dec 2019 06:01:05 GMT",
-        "ETag": "\u00220x8D77D36580B00A1\u0022",
-        "Last-Modified": "Tue, 10 Dec 2019 06:01:05 GMT",
->>>>>>> 1d9822e0
-        "Server": [
-          "Windows-Azure-File/1.0",
-          "Microsoft-HTTPAPI/2.0"
-        ],
-<<<<<<< HEAD
-        "x-ms-client-request-id": "3d79c140-0ce6-6ba7-b129-aa97b73ac65e",
-        "x-ms-request-id": "0cb00930-501a-0046-7a1b-afa6bc000000",
-=======
-        "x-ms-client-request-id": "815b2df3-561e-886f-50de-36f09bbe59c6",
-        "x-ms-request-id": "38a4f9a1-501a-0034-161f-afa1f3000000",
->>>>>>> 1d9822e0
-        "x-ms-version": "2019-07-07"
-      },
-      "ResponseBody": []
-    },
-    {
-<<<<<<< HEAD
-      "RequestUri": "http://seanstagetest.file.core.windows.net/test-share-cb9e877e-5aab-f5e3-2f9d-77969f1c20c8/test-directory-de9e2167-bf35-3f13-f675-2e77659a35c3?restype=directory",
-      "RequestMethod": "PUT",
-      "RequestHeaders": {
-        "Authorization": "Sanitized",
-        "traceparent": "00-1f4b2ab31037e642bd8e05076b24e44f-e7e6c00fa9ac1a40-00",
-        "User-Agent": [
-          "azsdk-net-Storage.Files.Shares/12.0.0-dev.20191209.1\u002Bb71b1fa965b15eccfc57e2c7781b8bf85cd4c766",
-          "(.NET Core 4.6.28008.01; Microsoft Windows 10.0.18363 )"
-        ],
-        "x-ms-client-request-id": "9de1966d-92cd-80e5-ae39-4670de2f0517",
-        "x-ms-date": "Tue, 10 Dec 2019 05:32:33 GMT",
-=======
-      "RequestUri": "http://seanstagetest.file.core.windows.net/test-share-d6d53adb-eccb-1ef5-cbba-75117e3c431f/test-directory-6d32d55a-9d96-5feb-5791-af5356ed9079?restype=directory",
-      "RequestMethod": "PUT",
-      "RequestHeaders": {
-        "Authorization": "Sanitized",
-        "traceparent": "00-1d20d691e9fa4f4aa59f3de2e8c9add2-94c60ae7843b5a4a-00",
-        "User-Agent": [
-          "azsdk-net-Storage.Files.Shares/12.0.0-dev.20191209.1\u002B61bda4d1783b0e05dba0d434ff14b2840726d3b1",
-          "(.NET Core 4.6.28008.01; Microsoft Windows 10.0.18363 )"
-        ],
-        "x-ms-client-request-id": "b9adcf1e-5c1f-561e-41fb-2a8da71b3262",
-        "x-ms-date": "Tue, 10 Dec 2019 06:01:05 GMT",
->>>>>>> 1d9822e0
+      "RequestUri": "http://seanstagetest.file.core.windows.net/test-share-58c269c9-e40b-ec0c-5d7a-04198d4c8f50?restype=share",
+      "RequestMethod": "PUT",
+      "RequestHeaders": {
+        "Authorization": "Sanitized",
+        "traceparent": "00-96fa1e34e8ed8c4994b61c1c649ad52f-c325a0b0f8fe0d43-00",
+        "User-Agent": [
+          "azsdk-net-Storage.Files.Shares/12.0.0-dev.20191211.1\u002B899431c003876eb9b26cefd8e8a37e7f27f82ced",
+          "(.NET Core 4.6.28008.01; Microsoft Windows 10.0.18363 )"
+        ],
+        "x-ms-client-request-id": "bc2bbcfb-60c8-9805-3dbb-b2af7deb80d1",
+        "x-ms-date": "Wed, 11 Dec 2019 20:39:38 GMT",
+        "x-ms-return-client-request-id": "true",
+        "x-ms-version": "2019-07-07"
+      },
+      "RequestBody": null,
+      "StatusCode": 201,
+      "ResponseHeaders": {
+        "Content-Length": "0",
+        "Date": "Wed, 11 Dec 2019 20:39:38 GMT",
+        "ETag": "\u00220x8D77E7A3E225943\u0022",
+        "Last-Modified": "Wed, 11 Dec 2019 20:39:38 GMT",
+        "Server": [
+          "Windows-Azure-File/1.0",
+          "Microsoft-HTTPAPI/2.0"
+        ],
+        "x-ms-client-request-id": "bc2bbcfb-60c8-9805-3dbb-b2af7deb80d1",
+        "x-ms-request-id": "ef3e3f57-c01a-0019-0463-b01280000000",
+        "x-ms-version": "2019-07-07"
+      },
+      "ResponseBody": []
+    },
+    {
+      "RequestUri": "http://seanstagetest.file.core.windows.net/test-share-58c269c9-e40b-ec0c-5d7a-04198d4c8f50/test-directory-3ce1e423-8dc7-3421-b848-c925bec9b4a9?restype=directory",
+      "RequestMethod": "PUT",
+      "RequestHeaders": {
+        "Authorization": "Sanitized",
+        "traceparent": "00-ef775c36f314db45b083f8aa5af3ba2b-2ab67d2fb6955546-00",
+        "User-Agent": [
+          "azsdk-net-Storage.Files.Shares/12.0.0-dev.20191211.1\u002B899431c003876eb9b26cefd8e8a37e7f27f82ced",
+          "(.NET Core 4.6.28008.01; Microsoft Windows 10.0.18363 )"
+        ],
+        "x-ms-client-request-id": "53205565-0bd2-6e2a-9bf7-047f96e0da74",
+        "x-ms-date": "Wed, 11 Dec 2019 20:39:39 GMT",
         "x-ms-file-attributes": "None",
         "x-ms-file-creation-time": "Now",
         "x-ms-file-last-write-time": "Now",
@@ -94,73 +55,40 @@
       "StatusCode": 201,
       "ResponseHeaders": {
         "Content-Length": "0",
-<<<<<<< HEAD
-        "Date": "Tue, 10 Dec 2019 05:32:33 GMT",
-        "ETag": "\u00220x8D77D325BBA4391\u0022",
-        "Last-Modified": "Tue, 10 Dec 2019 05:32:33 GMT",
-=======
-        "Date": "Tue, 10 Dec 2019 06:01:05 GMT",
-        "ETag": "\u00220x8D77D365818E882\u0022",
-        "Last-Modified": "Tue, 10 Dec 2019 06:01:05 GMT",
->>>>>>> 1d9822e0
-        "Server": [
-          "Windows-Azure-File/1.0",
-          "Microsoft-HTTPAPI/2.0"
-        ],
-<<<<<<< HEAD
-        "x-ms-client-request-id": "9de1966d-92cd-80e5-ae39-4670de2f0517",
+        "Date": "Wed, 11 Dec 2019 20:39:38 GMT",
+        "ETag": "\u00220x8D77E7A3E31B5C1\u0022",
+        "Last-Modified": "Wed, 11 Dec 2019 20:39:39 GMT",
+        "Server": [
+          "Windows-Azure-File/1.0",
+          "Microsoft-HTTPAPI/2.0"
+        ],
+        "x-ms-client-request-id": "53205565-0bd2-6e2a-9bf7-047f96e0da74",
         "x-ms-file-attributes": "Directory",
-        "x-ms-file-change-time": "2019-12-10T05:32:33.6984977Z",
-        "x-ms-file-creation-time": "2019-12-10T05:32:33.6984977Z",
+        "x-ms-file-change-time": "2019-12-11T20:39:39.0769601Z",
+        "x-ms-file-creation-time": "2019-12-11T20:39:39.0769601Z",
         "x-ms-file-id": "13835128424026341376",
-        "x-ms-file-last-write-time": "2019-12-10T05:32:33.6984977Z",
+        "x-ms-file-last-write-time": "2019-12-11T20:39:39.0769601Z",
         "x-ms-file-parent-id": "0",
         "x-ms-file-permission-key": "7855875120676328179*422928105932735866",
-        "x-ms-request-id": "0cb00932-501a-0046-7b1b-afa6bc000000",
-=======
-        "x-ms-client-request-id": "b9adcf1e-5c1f-561e-41fb-2a8da71b3262",
-        "x-ms-file-attributes": "Directory",
-        "x-ms-file-change-time": "2019-12-10T06:01:05.5947906Z",
-        "x-ms-file-creation-time": "2019-12-10T06:01:05.5947906Z",
-        "x-ms-file-id": "13835128424026341376",
-        "x-ms-file-last-write-time": "2019-12-10T06:01:05.5947906Z",
-        "x-ms-file-parent-id": "0",
-        "x-ms-file-permission-key": "7855875120676328179*422928105932735866",
-        "x-ms-request-id": "38a4f9a3-501a-0034-171f-afa1f3000000",
->>>>>>> 1d9822e0
+        "x-ms-request-id": "ef3e3f59-c01a-0019-0563-b01280000000",
         "x-ms-request-server-encrypted": "true",
         "x-ms-version": "2019-07-07"
       },
       "ResponseBody": []
     },
     {
-<<<<<<< HEAD
-      "RequestUri": "http://seanstagetest.file.core.windows.net/test-share-cb9e877e-5aab-f5e3-2f9d-77969f1c20c8/test-directory-de9e2167-bf35-3f13-f675-2e77659a35c3/test-file-5b6ce6f3-e8e4-84bb-3f65-c64e3860aafe",
-      "RequestMethod": "PUT",
-      "RequestHeaders": {
-        "Authorization": "Sanitized",
-        "traceparent": "00-f866a9cb1c17c648b8fda37e97ba795a-67e77844adb4db41-00",
-        "User-Agent": [
-          "azsdk-net-Storage.Files.Shares/12.0.0-dev.20191209.1\u002Bb71b1fa965b15eccfc57e2c7781b8bf85cd4c766",
-          "(.NET Core 4.6.28008.01; Microsoft Windows 10.0.18363 )"
-        ],
-        "x-ms-client-request-id": "aebf70e1-158c-847d-db5d-5e67cc97484d",
+      "RequestUri": "http://seanstagetest.file.core.windows.net/test-share-58c269c9-e40b-ec0c-5d7a-04198d4c8f50/test-directory-3ce1e423-8dc7-3421-b848-c925bec9b4a9/test-file-6b7d0806-afce-51af-5c18-633e26e051b6",
+      "RequestMethod": "PUT",
+      "RequestHeaders": {
+        "Authorization": "Sanitized",
+        "traceparent": "00-4093b9c6fcc7744e832ec6125202d6d4-ad9af8a81d78f740-00",
+        "User-Agent": [
+          "azsdk-net-Storage.Files.Shares/12.0.0-dev.20191211.1\u002B899431c003876eb9b26cefd8e8a37e7f27f82ced",
+          "(.NET Core 4.6.28008.01; Microsoft Windows 10.0.18363 )"
+        ],
+        "x-ms-client-request-id": "da3af2af-9085-b5d4-a5cf-f6baa8ec48ba",
         "x-ms-content-length": "1048576",
-        "x-ms-date": "Tue, 10 Dec 2019 05:32:33 GMT",
-=======
-      "RequestUri": "http://seanstagetest.file.core.windows.net/test-share-d6d53adb-eccb-1ef5-cbba-75117e3c431f/test-directory-6d32d55a-9d96-5feb-5791-af5356ed9079/test-file-dbffbd4e-08a1-98e5-d4c5-a84bd2171965",
-      "RequestMethod": "PUT",
-      "RequestHeaders": {
-        "Authorization": "Sanitized",
-        "traceparent": "00-0d63fbfb910fec41859ab8d9df0f1a18-6b27846e932f774a-00",
-        "User-Agent": [
-          "azsdk-net-Storage.Files.Shares/12.0.0-dev.20191209.1\u002B61bda4d1783b0e05dba0d434ff14b2840726d3b1",
-          "(.NET Core 4.6.28008.01; Microsoft Windows 10.0.18363 )"
-        ],
-        "x-ms-client-request-id": "88866718-cdf2-16c6-ea15-e45ab3d3832a",
-        "x-ms-content-length": "1048576",
-        "x-ms-date": "Tue, 10 Dec 2019 06:01:05 GMT",
->>>>>>> 1d9822e0
+        "x-ms-date": "Wed, 11 Dec 2019 20:39:39 GMT",
         "x-ms-file-attributes": "None",
         "x-ms-file-creation-time": "Now",
         "x-ms-file-last-write-time": "Now",
@@ -173,138 +101,76 @@
       "StatusCode": 201,
       "ResponseHeaders": {
         "Content-Length": "0",
-<<<<<<< HEAD
-        "Date": "Tue, 10 Dec 2019 05:32:33 GMT",
-        "ETag": "\u00220x8D77D325BC73BA3\u0022",
-        "Last-Modified": "Tue, 10 Dec 2019 05:32:33 GMT",
-=======
-        "Date": "Tue, 10 Dec 2019 06:01:05 GMT",
-        "ETag": "\u00220x8D77D3658260646\u0022",
-        "Last-Modified": "Tue, 10 Dec 2019 06:01:05 GMT",
->>>>>>> 1d9822e0
-        "Server": [
-          "Windows-Azure-File/1.0",
-          "Microsoft-HTTPAPI/2.0"
-        ],
-<<<<<<< HEAD
-        "x-ms-client-request-id": "aebf70e1-158c-847d-db5d-5e67cc97484d",
+        "Date": "Wed, 11 Dec 2019 20:39:38 GMT",
+        "ETag": "\u00220x8D77E7A3E3E887D\u0022",
+        "Last-Modified": "Wed, 11 Dec 2019 20:39:39 GMT",
+        "Server": [
+          "Windows-Azure-File/1.0",
+          "Microsoft-HTTPAPI/2.0"
+        ],
+        "x-ms-client-request-id": "da3af2af-9085-b5d4-a5cf-f6baa8ec48ba",
         "x-ms-file-attributes": "Archive",
-        "x-ms-file-change-time": "2019-12-10T05:32:33.7834915Z",
-        "x-ms-file-creation-time": "2019-12-10T05:32:33.7834915Z",
+        "x-ms-file-change-time": "2019-12-11T20:39:39.1609981Z",
+        "x-ms-file-creation-time": "2019-12-11T20:39:39.1609981Z",
         "x-ms-file-id": "11529285414812647424",
-        "x-ms-file-last-write-time": "2019-12-10T05:32:33.7834915Z",
+        "x-ms-file-last-write-time": "2019-12-11T20:39:39.1609981Z",
         "x-ms-file-parent-id": "13835128424026341376",
         "x-ms-file-permission-key": "12501538048846835188*422928105932735866",
-        "x-ms-request-id": "0cb00933-501a-0046-7c1b-afa6bc000000",
-=======
-        "x-ms-client-request-id": "88866718-cdf2-16c6-ea15-e45ab3d3832a",
-        "x-ms-file-attributes": "Archive",
-        "x-ms-file-change-time": "2019-12-10T06:01:05.6807494Z",
-        "x-ms-file-creation-time": "2019-12-10T06:01:05.6807494Z",
-        "x-ms-file-id": "11529285414812647424",
-        "x-ms-file-last-write-time": "2019-12-10T06:01:05.6807494Z",
-        "x-ms-file-parent-id": "13835128424026341376",
-        "x-ms-file-permission-key": "12501538048846835188*422928105932735866",
-        "x-ms-request-id": "38a4f9a5-501a-0034-181f-afa1f3000000",
->>>>>>> 1d9822e0
+        "x-ms-request-id": "ef3e3f5a-c01a-0019-0663-b01280000000",
         "x-ms-request-server-encrypted": "true",
         "x-ms-version": "2019-07-07"
       },
       "ResponseBody": []
     },
     {
-<<<<<<< HEAD
-      "RequestUri": "http://seanstagetest.file.core.windows.net/test-share-cb9e877e-5aab-f5e3-2f9d-77969f1c20c8/test-directory-de9e2167-bf35-3f13-f675-2e77659a35c3/test-file-5b6ce6f3-e8e4-84bb-3f65-c64e3860aafe?comp=range",
-=======
-      "RequestUri": "http://seanstagetest.file.core.windows.net/test-share-d6d53adb-eccb-1ef5-cbba-75117e3c431f/test-directory-6d32d55a-9d96-5feb-5791-af5356ed9079/test-file-dbffbd4e-08a1-98e5-d4c5-a84bd2171965?comp=range",
->>>>>>> 1d9822e0
+      "RequestUri": "http://seanstagetest.file.core.windows.net/test-share-58c269c9-e40b-ec0c-5d7a-04198d4c8f50/test-directory-3ce1e423-8dc7-3421-b848-c925bec9b4a9/test-file-6b7d0806-afce-51af-5c18-633e26e051b6?comp=range",
       "RequestMethod": "PUT",
       "RequestHeaders": {
         "Authorization": "Sanitized",
         "Content-Length": "1024",
-<<<<<<< HEAD
-        "traceparent": "00-fc418b2e7a2ebc4ba97e44b87ba7a698-d3c7f0ed61845840-00",
-        "User-Agent": [
-          "azsdk-net-Storage.Files.Shares/12.0.0-dev.20191209.1\u002Bb71b1fa965b15eccfc57e2c7781b8bf85cd4c766",
-          "(.NET Core 4.6.28008.01; Microsoft Windows 10.0.18363 )"
-        ],
-        "x-ms-client-request-id": "c76cde0a-fca1-ed72-4f85-f25b398fccde",
-        "x-ms-date": "Tue, 10 Dec 2019 05:32:33 GMT",
-=======
-        "traceparent": "00-1cbf99c8cc31de449c623d68502808ad-dab6abde031d8747-00",
-        "User-Agent": [
-          "azsdk-net-Storage.Files.Shares/12.0.0-dev.20191209.1\u002B61bda4d1783b0e05dba0d434ff14b2840726d3b1",
-          "(.NET Core 4.6.28008.01; Microsoft Windows 10.0.18363 )"
-        ],
-        "x-ms-client-request-id": "6b33fffe-9191-1b72-811e-9b2af2ffe1ce",
-        "x-ms-date": "Tue, 10 Dec 2019 06:01:05 GMT",
->>>>>>> 1d9822e0
+        "traceparent": "00-00d4a0b2795f2844b940d87cf19e31ae-62335a1c3729ea4d-00",
+        "User-Agent": [
+          "azsdk-net-Storage.Files.Shares/12.0.0-dev.20191211.1\u002B899431c003876eb9b26cefd8e8a37e7f27f82ced",
+          "(.NET Core 4.6.28008.01; Microsoft Windows 10.0.18363 )"
+        ],
+        "x-ms-client-request-id": "348f6be5-76a5-bb31-530a-c2da6b1c7efa",
+        "x-ms-date": "Wed, 11 Dec 2019 20:39:39 GMT",
         "x-ms-range": "bytes=1024-2047",
         "x-ms-return-client-request-id": "true",
         "x-ms-version": "2019-07-07",
         "x-ms-write": "update"
       },
-<<<<<<< HEAD
-      "RequestBody": "T/rO/MS6FBENhDPdvynHzyqpuY7dkzH2teFeMTa9r9iBqfs3qxMbnpl38oMoHc9h9vUr7NL\u002BkbzJ10bjW\u002BLaT9VbWxUtjyMXjhv0ZqGuzZcR/DtAkcIGgxc/btPMOEK2nKKtzcK6NGfSE122CSsbGgqv0V6nmb0SVNj\u002B7SFQS1bYPsn\u002BAP/VV8jTbn5lT3nsJFPJHWbkDgPlm3nqvEZFgcgH3sthHBkK2XmW1Cs/rAVeEcnOhy3v9DDGGWSG6puBjuy1XnGuigc5vkPtTjrYpe9zi6p9d/qbF\u002BqamwO0hO/dFEU\u002Bik6UsIfBlMjpAqX27nN1El/xAxfxGkaHE\u002B4EhDlUDzn0mRug39sivOIysRREpK2PP3KQ7BEuTG8HDZ2ZvQ\u002BPlfNrAVRY1TKEz0c0v2kyQm5BdEXHxCMoxkyrmNI9if/Soxsg2KNYN2k/DBzK\u002BYwG1couV0jKx9DQQzoHrD1gRkVIYRxNEWnL6DzciLgGXs2/pcMIDzG2CNtKUJRoUIss38XWgZdwuMNgYm4M7T8YyuVtRwZ6WDYUkVhBAsHUYpexsKnyL9w1T\u002Bz/p6zCqhucMoav\u002BwmEsoaPwu8\u002BL7YCiwDWWj2VJZoIN/gaerCJUec9pNA7JWeOLf0iY2zs9yA2/Rus60/dBgzrpsMQaTfWBXEIAIrlxmaYSCw/c8IuHEDX5H2U3WWYYJ7EUH6kfcPGTF375PaVUDa1FKMinZNJvIqCOYW6QSgLcKDsIXbo88ppeSdlMjhKQZNG38jCdcILepPzIUQ9Cwo18HRWqS7AzSDZuSRr5IpSOPfxc2JfSfrd4afj9NKFK20dL0HD9JhlhhGo6Luen5YIoOlNTJin1qd5eMeH3NhOU422TrRIjkRejO1QtmA/P0ER2lPoON/VdVmaSnvQ3qk5WpUt51HhwBKl7r\u002BqVx9HOjmFdQKFZRuu4NlbrkTIja5DF1zLEVfwLxpBQ0kfKh06Uw9CS2intPR5fwd3hhHN3GERZ0DCfCnhlUbnQyHSjrW7IFo0hUJFm2NoUZFQeakIdGfoDsPdeNfmYbUiv3DTp/BRu2W3mFcey8zdWSqXkRuc38\u002B66YDy3qiDTiSMI9vylaqg/r1DUdsPyUL2AB6sTs\u002BaheChGL1wXt29M0oykajw6sSA95JeWY3zqiA\u002B/N6K1/9U8p77UHzsMKDfhh6R3DeaBhVZLFc8OyxSrW6dMmL/M1xK3p8K9ZlHlMfyftJvYs3opPXIMKqoF7ZyqKMOTv094FPBRv6YjxF7EZiPSbxZ40ugtY5sNgKxocbol0z2OUXJtJ5/rRzPTxTkTR4SGM75GMVYbplv0alQEKQ4sPjEhNhTxZUe2TUv0WV6h\u002Bnknoj47g==",
-      "StatusCode": 201,
-      "ResponseHeaders": {
-        "Content-Length": "0",
-        "Content-MD5": "ugDFPXc3gT0E62p3y6U2UQ==",
-        "Date": "Tue, 10 Dec 2019 05:32:33 GMT",
-        "ETag": "\u00220x8D77D325BD370E5\u0022",
-        "Last-Modified": "Tue, 10 Dec 2019 05:32:33 GMT",
-=======
-      "RequestBody": "Qj6Y5yg\u002Ba7D1x29EBi7QWVAlcpTNZCkPxv9G3HzaEvDO9AdsXsZ\u002BE1TLfpeAjs3p0egR78gzb90ViCEo\u002BI80G7V\u002BdhInY/uJpl9AAeaRjjgyXAuTySIomoQpV9WlVhvEl2LiARe7wm7th0lp8273g/ro9puEoFKSVtuN/Qsm5FBDe2mDr40gd5qdpkHZvqcWMtPbvF\u002BAQPYQT6s8LcRix6L4JncEc9RtyH8A5/oQuZczdss3Syjwwztyc2Dh5EnVOt\u002Bf4JgwEr//bvTff1n8/5UTCLb5Knt6CGI7kf9zi\u002BQ1Kqwbcdn/A2QLON0zEEPhdnPKztuT3A9jJdg19IC/i\u002BIQqlSt4I68EwVR7fKeRvceWhuLqL0Iok6cuEsAyg7kTKz6I2bvNJXkDrrWQe8dxN/gFppkM\u002BIlBwcFEChDu0n2bKFGpCKQLyaGp5oDMmFffvNsH7N0gBjJ1Rxf6SNsoVNw39RN1x\u002B8UOd03YxIItWmppE01puVguyJfM8GMUUCGgVHklKMEafUsM/MAKKLgbJGuEORN8u32l3nxFpQth6hccOHAY\u002BCGZXqYCbMyYJJ/fscv3gCceI5j7j1pE1Ng/mwK47eBIAjxJ\u002Bup9al6xHansZeM/emnwDhTXHXjXRHnN0sG53za/l7\u002BPrZVMkLlKSmGgaG7k8CCoyO/bYOTDcqZgr5eM9z5jLN4jr8zUo21bnMMHJtwa2NKhARZW1DbKzDru6/EhvUMjPTuQsUBT1BVyj8QhvEvaRcbE6\u002BYoDFiXaOOB5cd8Oe9/0\u002BmQiieCTT0A5FRyqR/vBJYqXNFdCyDi\u002BVhswe5N9kXUodhiObuvMp65FygEJM/DktEhUd0eIti4vZDPFXtesu4Onfc3jNrqeyoyo\u002BQI7tSYmT8NLKR4xo8PuXwq4B0TamQ59YbInBYGRuay247kr97MNoxMQZZJlcd4N9Nev4sNLzmP3ulNwA0ZBtW9tfsAGwmtbrmQxxjd4F/PUFRCp4dbtbxFVNDljmZ/M0qwi\u002B/MeBzJsVDRbFggse6Zfn\u002Boxl9OYgBOysYot\u002BBDIZPeHVR/8uhHePY2eklkJKLyXA/mxmzrYinfja1WoPlgjkq0QpSKGXuXYV1ZB/e26qYTJmvQbFsm4rs6kHU64MgM1ev\u002Br9IOaDKEX2UfkloyKJMHM3qNgCH/jV/pX4j2bHCFXDILyDrEFL4pTAzmF1BRCHfSI71df0W6DxJyJRi5jfLkmjYoJmBoQy68ZDQlCXX/iEcBJDjDN9zsUbkYQe\u002Blb74aAY0aONIXedCOkRsBlPWsgqzRuGm6IVJpO9SnT/E/FvR2Cwfo1U9k\u002BapYNJax6rzDe89C07dUX9AqsQ0NcDnfT3oWi4ng==",
-      "StatusCode": 201,
-      "ResponseHeaders": {
-        "Content-Length": "0",
-        "Content-MD5": "3uC8veDV0elJLa8uTJPP6g==",
-        "Date": "Tue, 10 Dec 2019 06:01:05 GMT",
-        "ETag": "\u00220x8D77D365832AE5A\u0022",
-        "Last-Modified": "Tue, 10 Dec 2019 06:01:05 GMT",
->>>>>>> 1d9822e0
-        "Server": [
-          "Windows-Azure-File/1.0",
-          "Microsoft-HTTPAPI/2.0"
-        ],
-<<<<<<< HEAD
-        "x-ms-client-request-id": "c76cde0a-fca1-ed72-4f85-f25b398fccde",
-        "x-ms-request-id": "0cb00934-501a-0046-7d1b-afa6bc000000",
-=======
-        "x-ms-client-request-id": "6b33fffe-9191-1b72-811e-9b2af2ffe1ce",
-        "x-ms-request-id": "38a4f9a6-501a-0034-191f-afa1f3000000",
->>>>>>> 1d9822e0
+      "RequestBody": "qmA5VF6GCOySLlDnl/QiGEREF2nwPIXCD3OOTeuOennrhi9w8uBVSGc5VjytAhVQTIv5N3zyqm7ad0Tq\u002BLoABLTW\u002BxHFsiZk7s8CtuZJFQxePQFglEL8\u002BNvAlXqba1CsOFKH1gcEippklUit7/SIkWI3jLq5oG9x2gI1BByryIN/VX2TwT4FWbNm\u002B/75TwnnOAQXY96V85jjFfsEzoV9uc3FLZp29M8kMjIHUqRweIv5TcwXlGSl6WLksKtCAYst6UIxNCFucEQ08zGrjqD0cp1wCoC5ZSRoH0Q3kkQk4TGn2WlhP0Rqit2H4qAz\u002BVrB8D4O0vYKc4MeyBTcN94AEBIABLU3kjJZBn\u002BjMoODNSbpdaEFFQ46nWXmQ3YvjVP/h9GOM/Wlil4Ltct2ZkEAmpPu8sE8\u002BvsDxWZPUU68KXkspKqx9QIwROtD\u002BmBCxDYk5qniQZqRwozWim2OVjgPTotSScKWTqWRva7W\u002BACawAEvK2ul2ejem\u002BEe2mqUou2yNKvU8Hp0jZcEUYPsu8qMPMlsXivNaXWjdK7geHQ6/BvAI8NUxdCGu53UoYdk8eAWkZ6gKEPC5co1MXvMkxQiyVVnK5gGN3b45aON\u002BcjtPoLOyefWmdPY/j35HpRVuieJsdcy/cZIEFkop0OfNOwCSPL4/cosTDCBjy1aDRnhoyp8A0jwu0G8hrmNrfGQOclR9taiXLxdXGSnsG2Y7QJARgQYIjGkEYywPHcQn58\u002B8VVkCRZCP0ZtH6bjSQrTI5i2TWbtdxeXreVJ8R9ETL3FaL8YNOTs/Qe9qgKKwMeB3RnfWVE4UXk\u002BzFww\u002BE0mKNLpHuBLu\u002B60yk9fL8wUDe0dyBQGZfNrjBdG2miHuwS6loIwoKHnNiEqKo4C2SKsKr5vEjA4IMLffpHIBOGGLA9LpJhK42xLNpHy3DtkabP1ma\u002BpGKjTgXa/UCIPHjJAo/1/tjSJYUZRI9yfRkOHexTe02ox3BNndyMhi5NKPBhfsjg95bJ/azdpWPXMMzszN9UNMUrHD8fqFz4QZ9azB\u002BbDQJMKSpZiXmcyyIQem0Po7lS\u002BPAvOl6NxU81zbgRhtVAOCPOnKO0\u002Bq9LjlEZCy3z6KHmB9cvb9ajwmPfI7u9j0RIzD5JQQMVnf5A56gNcLodReEaK38CFMxNKto/1dr3if8M0D7vpquezGnY7ogqklGpvd3Wp2PFRrtx/BYo2cQjSVmpAKB/LaM5e18VKSpEIpSIlhf5HOKbR4mDfaaRdfaltaEufZGxKpA\u002BnSwEsB2RLdl9oEOsKix7Db0W/7P4pAVkb3eFGaUG12\u002BHvoO2lpdv8k/NE9Wy9Yt0s2/Umi7gQfUmoECmCBQ0dsjUKGuowHg==",
+      "StatusCode": 201,
+      "ResponseHeaders": {
+        "Content-Length": "0",
+        "Content-MD5": "TqxHsiGbu9aiC3yMusCpkA==",
+        "Date": "Wed, 11 Dec 2019 20:39:38 GMT",
+        "ETag": "\u00220x8D77E7A3E4AE47B\u0022",
+        "Last-Modified": "Wed, 11 Dec 2019 20:39:39 GMT",
+        "Server": [
+          "Windows-Azure-File/1.0",
+          "Microsoft-HTTPAPI/2.0"
+        ],
+        "x-ms-client-request-id": "348f6be5-76a5-bb31-530a-c2da6b1c7efa",
+        "x-ms-request-id": "ef3e3f5b-c01a-0019-0763-b01280000000",
         "x-ms-request-server-encrypted": "true",
         "x-ms-version": "2019-07-07"
       },
       "ResponseBody": []
     },
     {
-<<<<<<< HEAD
-      "RequestUri": "http://seanstagetest.file.core.windows.net/test-share-cb9e877e-5aab-f5e3-2f9d-77969f1c20c8/test-directory-de9e2167-bf35-3f13-f675-2e77659a35c3/test-file-5b6ce6f3-e8e4-84bb-3f65-c64e3860aafe",
+      "RequestUri": "http://seanstagetest.file.core.windows.net/test-share-58c269c9-e40b-ec0c-5d7a-04198d4c8f50/test-directory-3ce1e423-8dc7-3421-b848-c925bec9b4a9/test-file-6b7d0806-afce-51af-5c18-633e26e051b6",
       "RequestMethod": "HEAD",
       "RequestHeaders": {
         "Authorization": "Sanitized",
-        "traceparent": "00-184eab5553601e4597e943fee10868aa-96d6eee2f31e044e-00",
-        "User-Agent": [
-          "azsdk-net-Storage.Files.Shares/12.0.0-dev.20191209.1\u002Bb71b1fa965b15eccfc57e2c7781b8bf85cd4c766",
-          "(.NET Core 4.6.28008.01; Microsoft Windows 10.0.18363 )"
-        ],
-        "x-ms-client-request-id": "ed5c8f75-802b-92ac-d47f-c19f44032260",
-        "x-ms-date": "Tue, 10 Dec 2019 05:32:33 GMT",
-=======
-      "RequestUri": "http://seanstagetest.file.core.windows.net/test-share-d6d53adb-eccb-1ef5-cbba-75117e3c431f/test-directory-6d32d55a-9d96-5feb-5791-af5356ed9079/test-file-dbffbd4e-08a1-98e5-d4c5-a84bd2171965",
-      "RequestMethod": "HEAD",
-      "RequestHeaders": {
-        "Authorization": "Sanitized",
-        "traceparent": "00-2309470db9edb54cbefe91d67e76fed0-d1b3fb0e36f80e47-00",
-        "User-Agent": [
-          "azsdk-net-Storage.Files.Shares/12.0.0-dev.20191209.1\u002B61bda4d1783b0e05dba0d434ff14b2840726d3b1",
-          "(.NET Core 4.6.28008.01; Microsoft Windows 10.0.18363 )"
-        ],
-        "x-ms-client-request-id": "b45b8213-189f-5099-5289-dcc710f78563",
-        "x-ms-date": "Tue, 10 Dec 2019 06:01:05 GMT",
->>>>>>> 1d9822e0
+        "traceparent": "00-4933ab66874a6e4b9505a56c9325cffc-865b7165a9ff6d4f-00",
+        "User-Agent": [
+          "azsdk-net-Storage.Files.Shares/12.0.0-dev.20191211.1\u002B899431c003876eb9b26cefd8e8a37e7f27f82ced",
+          "(.NET Core 4.6.28008.01; Microsoft Windows 10.0.18363 )"
+        ],
+        "x-ms-client-request-id": "3dd5a14b-135d-3014-1d77-1b16b0f03915",
+        "x-ms-date": "Wed, 11 Dec 2019 20:39:39 GMT",
         "x-ms-return-client-request-id": "true",
         "x-ms-version": "2019-07-07"
       },
@@ -313,44 +179,25 @@
       "ResponseHeaders": {
         "Content-Length": "1048576",
         "Content-Type": "application/octet-stream",
-<<<<<<< HEAD
-        "Date": "Tue, 10 Dec 2019 05:32:33 GMT",
-        "ETag": "\u00220x8D77D325BD370E5\u0022",
-        "Last-Modified": "Tue, 10 Dec 2019 05:32:33 GMT",
-=======
-        "Date": "Tue, 10 Dec 2019 06:01:05 GMT",
-        "ETag": "\u00220x8D77D365832AE5A\u0022",
-        "Last-Modified": "Tue, 10 Dec 2019 06:01:05 GMT",
->>>>>>> 1d9822e0
+        "Date": "Wed, 11 Dec 2019 20:39:38 GMT",
+        "ETag": "\u00220x8D77E7A3E4AE47B\u0022",
+        "Last-Modified": "Wed, 11 Dec 2019 20:39:39 GMT",
         "Server": [
           "Windows-Azure-File/1.0",
           "Microsoft-HTTPAPI/2.0"
         ],
         "Vary": "Origin",
-<<<<<<< HEAD
-        "x-ms-client-request-id": "ed5c8f75-802b-92ac-d47f-c19f44032260",
+        "x-ms-client-request-id": "3dd5a14b-135d-3014-1d77-1b16b0f03915",
         "x-ms-file-attributes": "Archive",
-        "x-ms-file-change-time": "2019-12-10T05:32:33.7834915Z",
-        "x-ms-file-creation-time": "2019-12-10T05:32:33.7834915Z",
+        "x-ms-file-change-time": "2019-12-11T20:39:39.1609981Z",
+        "x-ms-file-creation-time": "2019-12-11T20:39:39.1609981Z",
         "x-ms-file-id": "11529285414812647424",
-        "x-ms-file-last-write-time": "2019-12-10T05:32:33.7834915Z",
-=======
-        "x-ms-client-request-id": "b45b8213-189f-5099-5289-dcc710f78563",
-        "x-ms-file-attributes": "Archive",
-        "x-ms-file-change-time": "2019-12-10T06:01:05.6807494Z",
-        "x-ms-file-creation-time": "2019-12-10T06:01:05.6807494Z",
-        "x-ms-file-id": "11529285414812647424",
-        "x-ms-file-last-write-time": "2019-12-10T06:01:05.6807494Z",
->>>>>>> 1d9822e0
+        "x-ms-file-last-write-time": "2019-12-11T20:39:39.1609981Z",
         "x-ms-file-parent-id": "13835128424026341376",
         "x-ms-file-permission-key": "12501538048846835188*422928105932735866",
         "x-ms-lease-state": "available",
         "x-ms-lease-status": "unlocked",
-<<<<<<< HEAD
-        "x-ms-request-id": "0cb00935-501a-0046-7e1b-afa6bc000000",
-=======
-        "x-ms-request-id": "38a4f9a7-501a-0034-1a1f-afa1f3000000",
->>>>>>> 1d9822e0
+        "x-ms-request-id": "ef3e3f5c-c01a-0019-0863-b01280000000",
         "x-ms-server-encrypted": "true",
         "x-ms-type": "File",
         "x-ms-version": "2019-07-07"
@@ -358,31 +205,17 @@
       "ResponseBody": []
     },
     {
-<<<<<<< HEAD
-      "RequestUri": "http://seanstagetest.file.core.windows.net/test-share-cb9e877e-5aab-f5e3-2f9d-77969f1c20c8/test-directory-de9e2167-bf35-3f13-f675-2e77659a35c3/test-file-5b6ce6f3-e8e4-84bb-3f65-c64e3860aafe",
+      "RequestUri": "http://seanstagetest.file.core.windows.net/test-share-58c269c9-e40b-ec0c-5d7a-04198d4c8f50/test-directory-3ce1e423-8dc7-3421-b848-c925bec9b4a9/test-file-6b7d0806-afce-51af-5c18-633e26e051b6",
       "RequestMethod": "GET",
       "RequestHeaders": {
         "Authorization": "Sanitized",
-        "traceparent": "00-5ecaa7cfe7280a4ba03fdf6cde247bc2-70d5294d03ebd349-00",
-        "User-Agent": [
-          "azsdk-net-Storage.Files.Shares/12.0.0-dev.20191209.1\u002Bb71b1fa965b15eccfc57e2c7781b8bf85cd4c766",
-          "(.NET Core 4.6.28008.01; Microsoft Windows 10.0.18363 )"
-        ],
-        "x-ms-client-request-id": "aae569ba-de32-0cb3-3548-80848723650d",
-        "x-ms-date": "Tue, 10 Dec 2019 05:32:34 GMT",
-=======
-      "RequestUri": "http://seanstagetest.file.core.windows.net/test-share-d6d53adb-eccb-1ef5-cbba-75117e3c431f/test-directory-6d32d55a-9d96-5feb-5791-af5356ed9079/test-file-dbffbd4e-08a1-98e5-d4c5-a84bd2171965",
-      "RequestMethod": "GET",
-      "RequestHeaders": {
-        "Authorization": "Sanitized",
-        "traceparent": "00-054cdb46b885224fa0abf1006db6f0de-2cf9109bf50be645-00",
-        "User-Agent": [
-          "azsdk-net-Storage.Files.Shares/12.0.0-dev.20191209.1\u002B61bda4d1783b0e05dba0d434ff14b2840726d3b1",
-          "(.NET Core 4.6.28008.01; Microsoft Windows 10.0.18363 )"
-        ],
-        "x-ms-client-request-id": "6f17af01-2da3-2b2f-4bb3-80458afa5b4d",
-        "x-ms-date": "Tue, 10 Dec 2019 06:01:05 GMT",
->>>>>>> 1d9822e0
+        "traceparent": "00-1d45ff1bfd455d48ab26aea84eb66006-fc18b765b3121a41-00",
+        "User-Agent": [
+          "azsdk-net-Storage.Files.Shares/12.0.0-dev.20191211.1\u002B899431c003876eb9b26cefd8e8a37e7f27f82ced",
+          "(.NET Core 4.6.28008.01; Microsoft Windows 10.0.18363 )"
+        ],
+        "x-ms-client-request-id": "c98ea3ce-4147-529d-6552-615da7c28c36",
+        "x-ms-date": "Wed, 11 Dec 2019 20:39:39 GMT",
         "x-ms-range": "bytes=1024-2047",
         "x-ms-return-client-request-id": "true",
         "x-ms-version": "2019-07-07"
@@ -395,78 +228,42 @@
         "Content-Length": "1024",
         "Content-Range": "bytes 1024-2047/1048576",
         "Content-Type": "application/octet-stream",
-<<<<<<< HEAD
-        "Date": "Tue, 10 Dec 2019 05:32:33 GMT",
-        "ETag": "\u00220x8D77D325BD370E5\u0022",
-        "Last-Modified": "Tue, 10 Dec 2019 05:32:33 GMT",
-=======
-        "Date": "Tue, 10 Dec 2019 06:01:05 GMT",
-        "ETag": "\u00220x8D77D365832AE5A\u0022",
-        "Last-Modified": "Tue, 10 Dec 2019 06:01:05 GMT",
->>>>>>> 1d9822e0
-        "Server": [
-          "Windows-Azure-File/1.0",
-          "Microsoft-HTTPAPI/2.0"
-        ],
-<<<<<<< HEAD
-        "x-ms-client-request-id": "aae569ba-de32-0cb3-3548-80848723650d",
+        "Date": "Wed, 11 Dec 2019 20:39:39 GMT",
+        "ETag": "\u00220x8D77E7A3E4AE47B\u0022",
+        "Last-Modified": "Wed, 11 Dec 2019 20:39:39 GMT",
+        "Server": [
+          "Windows-Azure-File/1.0",
+          "Microsoft-HTTPAPI/2.0"
+        ],
+        "x-ms-client-request-id": "c98ea3ce-4147-529d-6552-615da7c28c36",
         "x-ms-file-attributes": "Archive",
-        "x-ms-file-change-time": "2019-12-10T05:32:33.7834915Z",
-        "x-ms-file-creation-time": "2019-12-10T05:32:33.7834915Z",
+        "x-ms-file-change-time": "2019-12-11T20:39:39.1609981Z",
+        "x-ms-file-creation-time": "2019-12-11T20:39:39.1609981Z",
         "x-ms-file-id": "11529285414812647424",
-        "x-ms-file-last-write-time": "2019-12-10T05:32:33.7834915Z",
-=======
-        "x-ms-client-request-id": "6f17af01-2da3-2b2f-4bb3-80458afa5b4d",
-        "x-ms-file-attributes": "Archive",
-        "x-ms-file-change-time": "2019-12-10T06:01:05.6807494Z",
-        "x-ms-file-creation-time": "2019-12-10T06:01:05.6807494Z",
-        "x-ms-file-id": "11529285414812647424",
-        "x-ms-file-last-write-time": "2019-12-10T06:01:05.6807494Z",
->>>>>>> 1d9822e0
+        "x-ms-file-last-write-time": "2019-12-11T20:39:39.1609981Z",
         "x-ms-file-parent-id": "13835128424026341376",
         "x-ms-file-permission-key": "12501538048846835188*422928105932735866",
         "x-ms-lease-state": "available",
         "x-ms-lease-status": "unlocked",
-<<<<<<< HEAD
-        "x-ms-request-id": "0cb00936-501a-0046-7f1b-afa6bc000000",
-=======
-        "x-ms-request-id": "38a4f9a9-501a-0034-1b1f-afa1f3000000",
->>>>>>> 1d9822e0
+        "x-ms-request-id": "ef3e3f5e-c01a-0019-0963-b01280000000",
         "x-ms-server-encrypted": "true",
         "x-ms-type": "File",
         "x-ms-version": "2019-07-07"
       },
-<<<<<<< HEAD
-      "ResponseBody": "T/rO/MS6FBENhDPdvynHzyqpuY7dkzH2teFeMTa9r9iBqfs3qxMbnpl38oMoHc9h9vUr7NL\u002BkbzJ10bjW\u002BLaT9VbWxUtjyMXjhv0ZqGuzZcR/DtAkcIGgxc/btPMOEK2nKKtzcK6NGfSE122CSsbGgqv0V6nmb0SVNj\u002B7SFQS1bYPsn\u002BAP/VV8jTbn5lT3nsJFPJHWbkDgPlm3nqvEZFgcgH3sthHBkK2XmW1Cs/rAVeEcnOhy3v9DDGGWSG6puBjuy1XnGuigc5vkPtTjrYpe9zi6p9d/qbF\u002BqamwO0hO/dFEU\u002Bik6UsIfBlMjpAqX27nN1El/xAxfxGkaHE\u002B4EhDlUDzn0mRug39sivOIysRREpK2PP3KQ7BEuTG8HDZ2ZvQ\u002BPlfNrAVRY1TKEz0c0v2kyQm5BdEXHxCMoxkyrmNI9if/Soxsg2KNYN2k/DBzK\u002BYwG1couV0jKx9DQQzoHrD1gRkVIYRxNEWnL6DzciLgGXs2/pcMIDzG2CNtKUJRoUIss38XWgZdwuMNgYm4M7T8YyuVtRwZ6WDYUkVhBAsHUYpexsKnyL9w1T\u002Bz/p6zCqhucMoav\u002BwmEsoaPwu8\u002BL7YCiwDWWj2VJZoIN/gaerCJUec9pNA7JWeOLf0iY2zs9yA2/Rus60/dBgzrpsMQaTfWBXEIAIrlxmaYSCw/c8IuHEDX5H2U3WWYYJ7EUH6kfcPGTF375PaVUDa1FKMinZNJvIqCOYW6QSgLcKDsIXbo88ppeSdlMjhKQZNG38jCdcILepPzIUQ9Cwo18HRWqS7AzSDZuSRr5IpSOPfxc2JfSfrd4afj9NKFK20dL0HD9JhlhhGo6Luen5YIoOlNTJin1qd5eMeH3NhOU422TrRIjkRejO1QtmA/P0ER2lPoON/VdVmaSnvQ3qk5WpUt51HhwBKl7r\u002BqVx9HOjmFdQKFZRuu4NlbrkTIja5DF1zLEVfwLxpBQ0kfKh06Uw9CS2intPR5fwd3hhHN3GERZ0DCfCnhlUbnQyHSjrW7IFo0hUJFm2NoUZFQeakIdGfoDsPdeNfmYbUiv3DTp/BRu2W3mFcey8zdWSqXkRuc38\u002B66YDy3qiDTiSMI9vylaqg/r1DUdsPyUL2AB6sTs\u002BaheChGL1wXt29M0oykajw6sSA95JeWY3zqiA\u002B/N6K1/9U8p77UHzsMKDfhh6R3DeaBhVZLFc8OyxSrW6dMmL/M1xK3p8K9ZlHlMfyftJvYs3opPXIMKqoF7ZyqKMOTv094FPBRv6YjxF7EZiPSbxZ40ugtY5sNgKxocbol0z2OUXJtJ5/rRzPTxTkTR4SGM75GMVYbplv0alQEKQ4sPjEhNhTxZUe2TUv0WV6h\u002Bnknoj47g=="
-    },
-    {
-      "RequestUri": "http://seanstagetest.file.core.windows.net/test-share-cb9e877e-5aab-f5e3-2f9d-77969f1c20c8?restype=share",
+      "ResponseBody": "qmA5VF6GCOySLlDnl/QiGEREF2nwPIXCD3OOTeuOennrhi9w8uBVSGc5VjytAhVQTIv5N3zyqm7ad0Tq\u002BLoABLTW\u002BxHFsiZk7s8CtuZJFQxePQFglEL8\u002BNvAlXqba1CsOFKH1gcEippklUit7/SIkWI3jLq5oG9x2gI1BByryIN/VX2TwT4FWbNm\u002B/75TwnnOAQXY96V85jjFfsEzoV9uc3FLZp29M8kMjIHUqRweIv5TcwXlGSl6WLksKtCAYst6UIxNCFucEQ08zGrjqD0cp1wCoC5ZSRoH0Q3kkQk4TGn2WlhP0Rqit2H4qAz\u002BVrB8D4O0vYKc4MeyBTcN94AEBIABLU3kjJZBn\u002BjMoODNSbpdaEFFQ46nWXmQ3YvjVP/h9GOM/Wlil4Ltct2ZkEAmpPu8sE8\u002BvsDxWZPUU68KXkspKqx9QIwROtD\u002BmBCxDYk5qniQZqRwozWim2OVjgPTotSScKWTqWRva7W\u002BACawAEvK2ul2ejem\u002BEe2mqUou2yNKvU8Hp0jZcEUYPsu8qMPMlsXivNaXWjdK7geHQ6/BvAI8NUxdCGu53UoYdk8eAWkZ6gKEPC5co1MXvMkxQiyVVnK5gGN3b45aON\u002BcjtPoLOyefWmdPY/j35HpRVuieJsdcy/cZIEFkop0OfNOwCSPL4/cosTDCBjy1aDRnhoyp8A0jwu0G8hrmNrfGQOclR9taiXLxdXGSnsG2Y7QJARgQYIjGkEYywPHcQn58\u002B8VVkCRZCP0ZtH6bjSQrTI5i2TWbtdxeXreVJ8R9ETL3FaL8YNOTs/Qe9qgKKwMeB3RnfWVE4UXk\u002BzFww\u002BE0mKNLpHuBLu\u002B60yk9fL8wUDe0dyBQGZfNrjBdG2miHuwS6loIwoKHnNiEqKo4C2SKsKr5vEjA4IMLffpHIBOGGLA9LpJhK42xLNpHy3DtkabP1ma\u002BpGKjTgXa/UCIPHjJAo/1/tjSJYUZRI9yfRkOHexTe02ox3BNndyMhi5NKPBhfsjg95bJ/azdpWPXMMzszN9UNMUrHD8fqFz4QZ9azB\u002BbDQJMKSpZiXmcyyIQem0Po7lS\u002BPAvOl6NxU81zbgRhtVAOCPOnKO0\u002Bq9LjlEZCy3z6KHmB9cvb9ajwmPfI7u9j0RIzD5JQQMVnf5A56gNcLodReEaK38CFMxNKto/1dr3if8M0D7vpquezGnY7ogqklGpvd3Wp2PFRrtx/BYo2cQjSVmpAKB/LaM5e18VKSpEIpSIlhf5HOKbR4mDfaaRdfaltaEufZGxKpA\u002BnSwEsB2RLdl9oEOsKix7Db0W/7P4pAVkb3eFGaUG12\u002BHvoO2lpdv8k/NE9Wy9Yt0s2/Umi7gQfUmoECmCBQ0dsjUKGuowHg=="
+    },
+    {
+      "RequestUri": "http://seanstagetest.file.core.windows.net/test-share-58c269c9-e40b-ec0c-5d7a-04198d4c8f50?restype=share",
       "RequestMethod": "DELETE",
       "RequestHeaders": {
         "Authorization": "Sanitized",
-        "traceparent": "00-4179f59138eafb459731603d2a994e07-b2856ac6e4860140-00",
-        "User-Agent": [
-          "azsdk-net-Storage.Files.Shares/12.0.0-dev.20191209.1\u002Bb71b1fa965b15eccfc57e2c7781b8bf85cd4c766",
-          "(.NET Core 4.6.28008.01; Microsoft Windows 10.0.18363 )"
-        ],
-        "x-ms-client-request-id": "dbe5e2c1-771e-282e-5373-a22e114739f8",
-        "x-ms-date": "Tue, 10 Dec 2019 05:32:34 GMT",
-=======
-      "ResponseBody": "Qj6Y5yg\u002Ba7D1x29EBi7QWVAlcpTNZCkPxv9G3HzaEvDO9AdsXsZ\u002BE1TLfpeAjs3p0egR78gzb90ViCEo\u002BI80G7V\u002BdhInY/uJpl9AAeaRjjgyXAuTySIomoQpV9WlVhvEl2LiARe7wm7th0lp8273g/ro9puEoFKSVtuN/Qsm5FBDe2mDr40gd5qdpkHZvqcWMtPbvF\u002BAQPYQT6s8LcRix6L4JncEc9RtyH8A5/oQuZczdss3Syjwwztyc2Dh5EnVOt\u002Bf4JgwEr//bvTff1n8/5UTCLb5Knt6CGI7kf9zi\u002BQ1Kqwbcdn/A2QLON0zEEPhdnPKztuT3A9jJdg19IC/i\u002BIQqlSt4I68EwVR7fKeRvceWhuLqL0Iok6cuEsAyg7kTKz6I2bvNJXkDrrWQe8dxN/gFppkM\u002BIlBwcFEChDu0n2bKFGpCKQLyaGp5oDMmFffvNsH7N0gBjJ1Rxf6SNsoVNw39RN1x\u002B8UOd03YxIItWmppE01puVguyJfM8GMUUCGgVHklKMEafUsM/MAKKLgbJGuEORN8u32l3nxFpQth6hccOHAY\u002BCGZXqYCbMyYJJ/fscv3gCceI5j7j1pE1Ng/mwK47eBIAjxJ\u002Bup9al6xHansZeM/emnwDhTXHXjXRHnN0sG53za/l7\u002BPrZVMkLlKSmGgaG7k8CCoyO/bYOTDcqZgr5eM9z5jLN4jr8zUo21bnMMHJtwa2NKhARZW1DbKzDru6/EhvUMjPTuQsUBT1BVyj8QhvEvaRcbE6\u002BYoDFiXaOOB5cd8Oe9/0\u002BmQiieCTT0A5FRyqR/vBJYqXNFdCyDi\u002BVhswe5N9kXUodhiObuvMp65FygEJM/DktEhUd0eIti4vZDPFXtesu4Onfc3jNrqeyoyo\u002BQI7tSYmT8NLKR4xo8PuXwq4B0TamQ59YbInBYGRuay247kr97MNoxMQZZJlcd4N9Nev4sNLzmP3ulNwA0ZBtW9tfsAGwmtbrmQxxjd4F/PUFRCp4dbtbxFVNDljmZ/M0qwi\u002B/MeBzJsVDRbFggse6Zfn\u002Boxl9OYgBOysYot\u002BBDIZPeHVR/8uhHePY2eklkJKLyXA/mxmzrYinfja1WoPlgjkq0QpSKGXuXYV1ZB/e26qYTJmvQbFsm4rs6kHU64MgM1ev\u002Br9IOaDKEX2UfkloyKJMHM3qNgCH/jV/pX4j2bHCFXDILyDrEFL4pTAzmF1BRCHfSI71df0W6DxJyJRi5jfLkmjYoJmBoQy68ZDQlCXX/iEcBJDjDN9zsUbkYQe\u002Blb74aAY0aONIXedCOkRsBlPWsgqzRuGm6IVJpO9SnT/E/FvR2Cwfo1U9k\u002BapYNJax6rzDe89C07dUX9AqsQ0NcDnfT3oWi4ng=="
-    },
-    {
-      "RequestUri": "http://seanstagetest.file.core.windows.net/test-share-d6d53adb-eccb-1ef5-cbba-75117e3c431f?restype=share",
-      "RequestMethod": "DELETE",
-      "RequestHeaders": {
-        "Authorization": "Sanitized",
-        "traceparent": "00-83e0c048ecec084ea70f6e2531fca1c9-d5c0f1b6eb68ce4f-00",
-        "User-Agent": [
-          "azsdk-net-Storage.Files.Shares/12.0.0-dev.20191209.1\u002B61bda4d1783b0e05dba0d434ff14b2840726d3b1",
-          "(.NET Core 4.6.28008.01; Microsoft Windows 10.0.18363 )"
-        ],
-        "x-ms-client-request-id": "60c64701-16e0-5bc0-3c69-c947ad4d0b41",
-        "x-ms-date": "Tue, 10 Dec 2019 06:01:06 GMT",
->>>>>>> 1d9822e0
+        "traceparent": "00-2b97ffd99649314ca2597ad2d2022c2f-c18bf65554f0c641-00",
+        "User-Agent": [
+          "azsdk-net-Storage.Files.Shares/12.0.0-dev.20191211.1\u002B899431c003876eb9b26cefd8e8a37e7f27f82ced",
+          "(.NET Core 4.6.28008.01; Microsoft Windows 10.0.18363 )"
+        ],
+        "x-ms-client-request-id": "0c477dc7-7062-96cd-ec66-99b0a2227ad0",
+        "x-ms-date": "Wed, 11 Dec 2019 20:39:39 GMT",
         "x-ms-delete-snapshots": "include",
         "x-ms-return-client-request-id": "true",
         "x-ms-version": "2019-07-07"
@@ -475,33 +272,20 @@
       "StatusCode": 202,
       "ResponseHeaders": {
         "Content-Length": "0",
-<<<<<<< HEAD
-        "Date": "Tue, 10 Dec 2019 05:32:33 GMT",
-=======
-        "Date": "Tue, 10 Dec 2019 06:01:05 GMT",
->>>>>>> 1d9822e0
-        "Server": [
-          "Windows-Azure-File/1.0",
-          "Microsoft-HTTPAPI/2.0"
-        ],
-<<<<<<< HEAD
-        "x-ms-client-request-id": "dbe5e2c1-771e-282e-5373-a22e114739f8",
-        "x-ms-request-id": "0cb00937-501a-0046-801b-afa6bc000000",
-=======
-        "x-ms-client-request-id": "60c64701-16e0-5bc0-3c69-c947ad4d0b41",
-        "x-ms-request-id": "38a4f9aa-501a-0034-1c1f-afa1f3000000",
->>>>>>> 1d9822e0
+        "Date": "Wed, 11 Dec 2019 20:39:39 GMT",
+        "Server": [
+          "Windows-Azure-File/1.0",
+          "Microsoft-HTTPAPI/2.0"
+        ],
+        "x-ms-client-request-id": "0c477dc7-7062-96cd-ec66-99b0a2227ad0",
+        "x-ms-request-id": "ef3e3f5f-c01a-0019-0a63-b01280000000",
         "x-ms-version": "2019-07-07"
       },
       "ResponseBody": []
     }
   ],
   "Variables": {
-<<<<<<< HEAD
-    "RandomSeed": "282429850",
-=======
-    "RandomSeed": "1633663206",
->>>>>>> 1d9822e0
+    "RandomSeed": "792616073",
     "Storage_TestConfigDefault": "ProductionTenant\nseanstagetest\nU2FuaXRpemVk\nhttp://seanstagetest.blob.core.windows.net\nhttp://seanstagetest.file.core.windows.net\nhttp://seanstagetest.queue.core.windows.net\nhttp://seanstagetest.table.core.windows.net\n\n\n\n\nhttp://seanstagetest-secondary.blob.core.windows.net\nhttp://seanstagetest-secondary.file.core.windows.net\nhttp://seanstagetest-secondary.queue.core.windows.net\nhttp://seanstagetest-secondary.table.core.windows.net\n\nSanitized\n\n\nCloud\nBlobEndpoint=http://seanstagetest.blob.core.windows.net/;QueueEndpoint=http://seanstagetest.queue.core.windows.net/;FileEndpoint=http://seanstagetest.file.core.windows.net/;BlobSecondaryEndpoint=http://seanstagetest-secondary.blob.core.windows.net/;QueueSecondaryEndpoint=http://seanstagetest-secondary.queue.core.windows.net/;FileSecondaryEndpoint=http://seanstagetest-secondary.file.core.windows.net/;AccountName=seanstagetest;AccountKey=Sanitized"
   }
 }