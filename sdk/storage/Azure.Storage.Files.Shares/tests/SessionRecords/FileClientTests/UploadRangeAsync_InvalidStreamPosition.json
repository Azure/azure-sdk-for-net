--- conflicted
+++ resolved
@@ -14,11 +14,7 @@
         "x-ms-client-request-id": "ef2baf1d-2eec-0b3b-56c9-816123e033e3",
         "x-ms-date": "Tue, 26 Jan 2021 19:31:14 GMT",
         "x-ms-return-client-request-id": "true",
-<<<<<<< HEAD
-        "x-ms-version": "2020-12-06"
-=======
         "x-ms-version": "2021-02-12"
->>>>>>> 7e782c87
       },
       "RequestBody": null,
       "StatusCode": 201,
@@ -33,11 +29,7 @@
         ],
         "x-ms-client-request-id": "ef2baf1d-2eec-0b3b-56c9-816123e033e3",
         "x-ms-request-id": "90aaf6e5-801a-0005-7419-f40819000000",
-<<<<<<< HEAD
-        "x-ms-version": "2020-12-06"
-=======
         "x-ms-version": "2021-02-12"
->>>>>>> 7e782c87
       },
       "ResponseBody": []
     },
@@ -59,11 +51,7 @@
         "x-ms-file-last-write-time": "Now",
         "x-ms-file-permission": "Inherit",
         "x-ms-return-client-request-id": "true",
-<<<<<<< HEAD
-        "x-ms-version": "2020-12-06"
-=======
         "x-ms-version": "2021-02-12"
->>>>>>> 7e782c87
       },
       "RequestBody": null,
       "StatusCode": 201,
@@ -86,11 +74,7 @@
         "x-ms-file-permission-key": "17860367565182308406*11459378189709739967",
         "x-ms-request-id": "90aaf6e8-801a-0005-7519-f40819000000",
         "x-ms-request-server-encrypted": "true",
-<<<<<<< HEAD
-        "x-ms-version": "2020-12-06"
-=======
         "x-ms-version": "2021-02-12"
->>>>>>> 7e782c87
       },
       "ResponseBody": []
     },
@@ -114,11 +98,7 @@
         "x-ms-file-permission": "Inherit",
         "x-ms-return-client-request-id": "true",
         "x-ms-type": "file",
-<<<<<<< HEAD
-        "x-ms-version": "2020-12-06"
-=======
         "x-ms-version": "2021-02-12"
->>>>>>> 7e782c87
       },
       "RequestBody": null,
       "StatusCode": 201,
@@ -141,11 +121,7 @@
         "x-ms-file-permission-key": "4010187179898695473*11459378189709739967",
         "x-ms-request-id": "90aaf6e9-801a-0005-7619-f40819000000",
         "x-ms-request-server-encrypted": "true",
-<<<<<<< HEAD
-        "x-ms-version": "2020-12-06"
-=======
         "x-ms-version": "2021-02-12"
->>>>>>> 7e782c87
       },
       "ResponseBody": []
     },
@@ -164,11 +140,7 @@
         "x-ms-date": "Tue, 26 Jan 2021 19:31:14 GMT",
         "x-ms-delete-snapshots": "include",
         "x-ms-return-client-request-id": "true",
-<<<<<<< HEAD
-        "x-ms-version": "2020-12-06"
-=======
         "x-ms-version": "2021-02-12"
->>>>>>> 7e782c87
       },
       "RequestBody": null,
       "StatusCode": 202,
@@ -181,11 +153,7 @@
         ],
         "x-ms-client-request-id": "cbb7e471-9d14-6109-0748-4149c8690c36",
         "x-ms-request-id": "90aaf6ea-801a-0005-7719-f40819000000",
-<<<<<<< HEAD
-        "x-ms-version": "2020-12-06"
-=======
         "x-ms-version": "2021-02-12"
->>>>>>> 7e782c87
       },
       "ResponseBody": []
     }
