--- conflicted
+++ resolved
@@ -1,18 +1,18 @@
 {
   "Entries": [
     {
-      "RequestUri": "https://seanmcccanary3.file.core.windows.net/test-share-036d52ba-03d1-49e0-785d-08a8485aab56?restype=share",
+      "RequestUri": "https://seanmcccanary3.file.core.windows.net/test-share-ce76ed9b-ee63-c886-f3e3-d22210d42fd6?restype=share",
       "RequestMethod": "PUT",
       "RequestHeaders": {
         "Accept": "application/xml",
         "Authorization": "Sanitized",
-        "traceparent": "00-146dde09e66b0d4bae2e1e93f4a9ae15-bdaff5cd2700d04c-00",
+        "traceparent": "00-a7035f6ffe11604b9bee1fd12a50e1e8-6a378065f7c3ac43-00",
         "User-Agent": [
-          "azsdk-net-Storage.Files.Shares/12.7.0-alpha.20210121.1",
+          "azsdk-net-Storage.Files.Shares/12.7.0-alpha.20210126.1",
           "(.NET 5.0.2; Microsoft Windows 10.0.19042)"
         ],
-        "x-ms-client-request-id": "7a2858b5-b5ad-3229-f763-1a9b9a6122fa",
-        "x-ms-date": "Thu, 21 Jan 2021 20:39:58 GMT",
+        "x-ms-client-request-id": "ef2baf1d-2eec-0b3b-56c9-816123e033e3",
+        "x-ms-date": "Tue, 26 Jan 2021 19:31:14 GMT",
         "x-ms-return-client-request-id": "true",
         "x-ms-version": "2020-06-12"
       },
@@ -20,37 +20,32 @@
       "StatusCode": 201,
       "ResponseHeaders": {
         "Content-Length": "0",
-        "Date": "Thu, 21 Jan 2021 20:39:58 GMT",
-        "ETag": "\u00220x8D8BE4CB80C02D6\u0022",
-        "Last-Modified": "Thu, 21 Jan 2021 20:39:58 GMT",
+        "Date": "Tue, 26 Jan 2021 19:31:13 GMT",
+        "ETag": "\u00220x8D8C230F1589147\u0022",
+        "Last-Modified": "Tue, 26 Jan 2021 19:31:13 GMT",
         "Server": [
           "Windows-Azure-File/1.0",
           "Microsoft-HTTPAPI/2.0"
         ],
-        "x-ms-client-request-id": "7a2858b5-b5ad-3229-f763-1a9b9a6122fa",
-<<<<<<< HEAD
-        "x-ms-request-id": "dcd578b0-d01a-0045-566b-7d0f21000000",
+        "x-ms-client-request-id": "ef2baf1d-2eec-0b3b-56c9-816123e033e3",
+        "x-ms-request-id": "90aaf6e5-801a-0005-7419-f40819000000",
         "x-ms-version": "2020-06-12"
-=======
-        "x-ms-request-id": "0650de53-501a-0074-2e35-f0ee32000000",
-        "x-ms-version": "2020-04-08"
->>>>>>> ac24a13f
       },
       "ResponseBody": []
     },
     {
-      "RequestUri": "https://seanmcccanary3.file.core.windows.net/test-share-036d52ba-03d1-49e0-785d-08a8485aab56/test-directory-f79b8d7d-736d-403c-bc79-e81858e3bac1?restype=directory",
+      "RequestUri": "https://seanmcccanary3.file.core.windows.net/test-share-ce76ed9b-ee63-c886-f3e3-d22210d42fd6/test-directory-37855b5a-c2ea-4fc4-a8ce-9025bd755435?restype=directory",
       "RequestMethod": "PUT",
       "RequestHeaders": {
         "Accept": "application/xml",
         "Authorization": "Sanitized",
-        "traceparent": "00-4a8b60677d29264d968f1fee30f77d04-9499ea47b7cfe24c-00",
+        "traceparent": "00-91fff4169b946e4c92e72cafb316b837-c0a0ce39de551441-00",
         "User-Agent": [
-          "azsdk-net-Storage.Files.Shares/12.7.0-alpha.20210121.1",
+          "azsdk-net-Storage.Files.Shares/12.7.0-alpha.20210126.1",
           "(.NET 5.0.2; Microsoft Windows 10.0.19042)"
         ],
-        "x-ms-client-request-id": "017fb096-641c-4247-1be8-bd33cc10d914",
-        "x-ms-date": "Thu, 21 Jan 2021 20:39:59 GMT",
+        "x-ms-client-request-id": "17b64d0a-fc38-5a60-ebdb-461d9d154de0",
+        "x-ms-date": "Tue, 26 Jan 2021 19:31:14 GMT",
         "x-ms-file-attributes": "None",
         "x-ms-file-creation-time": "Now",
         "x-ms-file-last-write-time": "Now",
@@ -62,41 +57,41 @@
       "StatusCode": 201,
       "ResponseHeaders": {
         "Content-Length": "0",
-        "Date": "Thu, 21 Jan 2021 20:39:58 GMT",
-        "ETag": "\u00220x8D8BE4CB816D983\u0022",
-        "Last-Modified": "Thu, 21 Jan 2021 20:39:58 GMT",
+        "Date": "Tue, 26 Jan 2021 19:31:13 GMT",
+        "ETag": "\u00220x8D8C230F1619991\u0022",
+        "Last-Modified": "Tue, 26 Jan 2021 19:31:13 GMT",
         "Server": [
           "Windows-Azure-File/1.0",
           "Microsoft-HTTPAPI/2.0"
         ],
-        "x-ms-client-request-id": "017fb096-641c-4247-1be8-bd33cc10d914",
+        "x-ms-client-request-id": "17b64d0a-fc38-5a60-ebdb-461d9d154de0",
         "x-ms-file-attributes": "Directory",
-        "x-ms-file-change-time": "2021-01-21T20:39:58.8222339Z",
-        "x-ms-file-creation-time": "2021-01-21T20:39:58.8222339Z",
+        "x-ms-file-change-time": "2021-01-26T19:31:13.6849297Z",
+        "x-ms-file-creation-time": "2021-01-26T19:31:13.6849297Z",
         "x-ms-file-id": "13835128424026341376",
-        "x-ms-file-last-write-time": "2021-01-21T20:39:58.8222339Z",
+        "x-ms-file-last-write-time": "2021-01-26T19:31:13.6849297Z",
         "x-ms-file-parent-id": "0",
         "x-ms-file-permission-key": "17860367565182308406*11459378189709739967",
-        "x-ms-request-id": "0650de56-501a-0074-2f35-f0ee32000000",
+        "x-ms-request-id": "90aaf6e8-801a-0005-7519-f40819000000",
         "x-ms-request-server-encrypted": "true",
         "x-ms-version": "2020-06-12"
       },
       "ResponseBody": []
     },
     {
-      "RequestUri": "https://seanmcccanary3.file.core.windows.net/test-share-036d52ba-03d1-49e0-785d-08a8485aab56/test-directory-f79b8d7d-736d-403c-bc79-e81858e3bac1/test-file-479859a8-326e-4cc7-e447-ad9927c0e0c2",
+      "RequestUri": "https://seanmcccanary3.file.core.windows.net/test-share-ce76ed9b-ee63-c886-f3e3-d22210d42fd6/test-directory-37855b5a-c2ea-4fc4-a8ce-9025bd755435/test-file-9bb24b74-d2db-1a3a-71eb-5770698e85c6",
       "RequestMethod": "PUT",
       "RequestHeaders": {
         "Accept": "application/xml",
         "Authorization": "Sanitized",
-        "traceparent": "00-570e937f0e43ec499a05ceb60bcbdf89-d97a202014060046-00",
+        "traceparent": "00-da9802a4d4289e41b8c189eb26b9de08-401c8d784502bf47-00",
         "User-Agent": [
-          "azsdk-net-Storage.Files.Shares/12.7.0-alpha.20210121.1",
+          "azsdk-net-Storage.Files.Shares/12.7.0-alpha.20210126.1",
           "(.NET 5.0.2; Microsoft Windows 10.0.19042)"
         ],
-        "x-ms-client-request-id": "07d338fa-1161-6449-e832-1dd4b6ae1b5b",
+        "x-ms-client-request-id": "7ec1782c-e92f-3781-139c-a64ca4eff15c",
         "x-ms-content-length": "1024",
-        "x-ms-date": "Thu, 21 Jan 2021 20:39:59 GMT",
+        "x-ms-date": "Tue, 26 Jan 2021 19:31:14 GMT",
         "x-ms-file-attributes": "None",
         "x-ms-file-creation-time": "Now",
         "x-ms-file-last-write-time": "Now",
@@ -109,40 +104,40 @@
       "StatusCode": 201,
       "ResponseHeaders": {
         "Content-Length": "0",
-        "Date": "Thu, 21 Jan 2021 20:39:58 GMT",
-        "ETag": "\u00220x8D8BE4CB82002EF\u0022",
-        "Last-Modified": "Thu, 21 Jan 2021 20:39:58 GMT",
+        "Date": "Tue, 26 Jan 2021 19:31:13 GMT",
+        "ETag": "\u00220x8D8C230F16A74D7\u0022",
+        "Last-Modified": "Tue, 26 Jan 2021 19:31:13 GMT",
         "Server": [
           "Windows-Azure-File/1.0",
           "Microsoft-HTTPAPI/2.0"
         ],
-        "x-ms-client-request-id": "07d338fa-1161-6449-e832-1dd4b6ae1b5b",
+        "x-ms-client-request-id": "7ec1782c-e92f-3781-139c-a64ca4eff15c",
         "x-ms-file-attributes": "Archive",
-        "x-ms-file-change-time": "2021-01-21T20:39:58.8822767Z",
-        "x-ms-file-creation-time": "2021-01-21T20:39:58.8822767Z",
+        "x-ms-file-change-time": "2021-01-26T19:31:13.7429719Z",
+        "x-ms-file-creation-time": "2021-01-26T19:31:13.7429719Z",
         "x-ms-file-id": "11529285414812647424",
-        "x-ms-file-last-write-time": "2021-01-21T20:39:58.8822767Z",
+        "x-ms-file-last-write-time": "2021-01-26T19:31:13.7429719Z",
         "x-ms-file-parent-id": "13835128424026341376",
         "x-ms-file-permission-key": "4010187179898695473*11459378189709739967",
-        "x-ms-request-id": "0650de57-501a-0074-3035-f0ee32000000",
+        "x-ms-request-id": "90aaf6e9-801a-0005-7619-f40819000000",
         "x-ms-request-server-encrypted": "true",
         "x-ms-version": "2020-06-12"
       },
       "ResponseBody": []
     },
     {
-      "RequestUri": "https://seanmcccanary3.file.core.windows.net/test-share-036d52ba-03d1-49e0-785d-08a8485aab56?restype=share",
+      "RequestUri": "https://seanmcccanary3.file.core.windows.net/test-share-ce76ed9b-ee63-c886-f3e3-d22210d42fd6?restype=share",
       "RequestMethod": "DELETE",
       "RequestHeaders": {
         "Accept": "application/xml",
         "Authorization": "Sanitized",
-        "traceparent": "00-1adf92c1bf165143abbc3d115311098d-3734f92b46762844-00",
+        "traceparent": "00-c26411994f007d45add9d5d2b2cb5624-766eb6f5ba83514d-00",
         "User-Agent": [
-          "azsdk-net-Storage.Files.Shares/12.7.0-alpha.20210121.1",
+          "azsdk-net-Storage.Files.Shares/12.7.0-alpha.20210126.1",
           "(.NET 5.0.2; Microsoft Windows 10.0.19042)"
         ],
-        "x-ms-client-request-id": "77a1e5a3-a9a3-e5e6-fd6b-e172bba4e635",
-        "x-ms-date": "Thu, 21 Jan 2021 20:39:59 GMT",
+        "x-ms-client-request-id": "cbb7e471-9d14-6109-0748-4149c8690c36",
+        "x-ms-date": "Tue, 26 Jan 2021 19:31:14 GMT",
         "x-ms-delete-snapshots": "include",
         "x-ms-return-client-request-id": "true",
         "x-ms-version": "2020-06-12"
@@ -151,25 +146,20 @@
       "StatusCode": 202,
       "ResponseHeaders": {
         "Content-Length": "0",
-        "Date": "Thu, 21 Jan 2021 20:39:58 GMT",
+        "Date": "Tue, 26 Jan 2021 19:31:13 GMT",
         "Server": [
           "Windows-Azure-File/1.0",
           "Microsoft-HTTPAPI/2.0"
         ],
-        "x-ms-client-request-id": "77a1e5a3-a9a3-e5e6-fd6b-e172bba4e635",
-<<<<<<< HEAD
-        "x-ms-request-id": "dcd578b5-d01a-0045-596b-7d0f21000000",
+        "x-ms-client-request-id": "cbb7e471-9d14-6109-0748-4149c8690c36",
+        "x-ms-request-id": "90aaf6ea-801a-0005-7719-f40819000000",
         "x-ms-version": "2020-06-12"
-=======
-        "x-ms-request-id": "0650de58-501a-0074-3135-f0ee32000000",
-        "x-ms-version": "2020-04-08"
->>>>>>> ac24a13f
       },
       "ResponseBody": []
     }
   ],
   "Variables": {
-    "RandomSeed": "1682147048",
+    "RandomSeed": "1032947544",
     "Storage_TestConfigDefault": "ProductionTenant\nseanmcccanary3\nU2FuaXRpemVk\nhttps://seanmcccanary3.blob.core.windows.net\nhttps://seanmcccanary3.file.core.windows.net\nhttps://seanmcccanary3.queue.core.windows.net\nhttps://seanmcccanary3.table.core.windows.net\n\n\n\n\nhttps://seanmcccanary3-secondary.blob.core.windows.net\nhttps://seanmcccanary3-secondary.file.core.windows.net\nhttps://seanmcccanary3-secondary.queue.core.windows.net\nhttps://seanmcccanary3-secondary.table.core.windows.net\n\nSanitized\n\n\nCloud\nBlobEndpoint=https://seanmcccanary3.blob.core.windows.net/;QueueEndpoint=https://seanmcccanary3.queue.core.windows.net/;FileEndpoint=https://seanmcccanary3.file.core.windows.net/;BlobSecondaryEndpoint=https://seanmcccanary3-secondary.blob.core.windows.net/;QueueSecondaryEndpoint=https://seanmcccanary3-secondary.queue.core.windows.net/;FileSecondaryEndpoint=https://seanmcccanary3-secondary.file.core.windows.net/;AccountName=seanmcccanary3;AccountKey=Kg==;\nseanscope1"
   }
 }