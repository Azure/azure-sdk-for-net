--- conflicted
+++ resolved
@@ -13,11 +13,7 @@
         "x-ms-client-request-id": "f5441e19-0fa0-078d-f099-1d4e1541b13b",
         "x-ms-date": "Mon, 03 Aug 2020 20:21:06 GMT",
         "x-ms-return-client-request-id": "true",
-<<<<<<< HEAD
-        "x-ms-version": "2020-12-06"
-=======
-        "x-ms-version": "2021-02-12"
->>>>>>> 7e782c87
+        "x-ms-version": "2021-02-12"
       },
       "RequestBody": null,
       "StatusCode": 201,
@@ -32,11 +28,7 @@
         ],
         "x-ms-client-request-id": "f5441e19-0fa0-078d-f099-1d4e1541b13b",
         "x-ms-request-id": "a71a257c-601a-0022-53d3-691fdd000000",
-<<<<<<< HEAD
-        "x-ms-version": "2020-12-06"
-=======
-        "x-ms-version": "2021-02-12"
->>>>>>> 7e782c87
+        "x-ms-version": "2021-02-12"
       },
       "ResponseBody": []
     },
@@ -57,11 +49,7 @@
         "x-ms-file-last-write-time": "Now",
         "x-ms-file-permission": "Inherit",
         "x-ms-return-client-request-id": "true",
-<<<<<<< HEAD
-        "x-ms-version": "2020-12-06"
-=======
-        "x-ms-version": "2021-02-12"
->>>>>>> 7e782c87
+        "x-ms-version": "2021-02-12"
       },
       "RequestBody": null,
       "StatusCode": 201,
@@ -84,11 +72,7 @@
         "x-ms-file-permission-key": "17860367565182308406*11459378189709739967",
         "x-ms-request-id": "a71a257f-601a-0022-54d3-691fdd000000",
         "x-ms-request-server-encrypted": "true",
-<<<<<<< HEAD
-        "x-ms-version": "2020-12-06"
-=======
-        "x-ms-version": "2021-02-12"
->>>>>>> 7e782c87
+        "x-ms-version": "2021-02-12"
       },
       "ResponseBody": []
     },
@@ -111,11 +95,7 @@
         "x-ms-file-permission": "Inherit",
         "x-ms-return-client-request-id": "true",
         "x-ms-type": "file",
-<<<<<<< HEAD
-        "x-ms-version": "2020-12-06"
-=======
-        "x-ms-version": "2021-02-12"
->>>>>>> 7e782c87
+        "x-ms-version": "2021-02-12"
       },
       "RequestBody": null,
       "StatusCode": 201,
@@ -138,11 +118,7 @@
         "x-ms-file-permission-key": "4010187179898695473*11459378189709739967",
         "x-ms-request-id": "a71a2580-601a-0022-55d3-691fdd000000",
         "x-ms-request-server-encrypted": "true",
-<<<<<<< HEAD
-        "x-ms-version": "2020-12-06"
-=======
-        "x-ms-version": "2021-02-12"
->>>>>>> 7e782c87
+        "x-ms-version": "2021-02-12"
       },
       "ResponseBody": []
     },
@@ -162,11 +138,7 @@
         "x-ms-lease-duration": "-1",
         "x-ms-proposed-lease-id": "5d92ba01-0716-61da-af4c-2d58d4ad109b",
         "x-ms-return-client-request-id": "true",
-<<<<<<< HEAD
-        "x-ms-version": "2020-12-06"
-=======
-        "x-ms-version": "2021-02-12"
->>>>>>> 7e782c87
+        "x-ms-version": "2021-02-12"
       },
       "RequestBody": null,
       "StatusCode": 201,
@@ -182,11 +154,7 @@
         "x-ms-client-request-id": "b44daea6-4a5f-2590-506f-1cc07fa6111f",
         "x-ms-lease-id": "5d92ba01-0716-61da-af4c-2d58d4ad109b",
         "x-ms-request-id": "a71a2581-601a-0022-56d3-691fdd000000",
-<<<<<<< HEAD
-        "x-ms-version": "2020-12-06"
-=======
-        "x-ms-version": "2021-02-12"
->>>>>>> 7e782c87
+        "x-ms-version": "2021-02-12"
       },
       "ResponseBody": []
     },
@@ -204,11 +172,7 @@
         "x-ms-date": "Mon, 03 Aug 2020 20:21:07 GMT",
         "x-ms-lease-id": "5d92ba01-0716-61da-af4c-2d58d4ad109b",
         "x-ms-return-client-request-id": "true",
-<<<<<<< HEAD
-        "x-ms-version": "2020-12-06"
-=======
-        "x-ms-version": "2021-02-12"
->>>>>>> 7e782c87
+        "x-ms-version": "2021-02-12"
       },
       "RequestBody": null,
       "StatusCode": 200,
@@ -236,11 +200,7 @@
         "x-ms-request-id": "a71a2583-601a-0022-58d3-691fdd000000",
         "x-ms-server-encrypted": "true",
         "x-ms-type": "File",
-<<<<<<< HEAD
-        "x-ms-version": "2020-12-06"
-=======
-        "x-ms-version": "2021-02-12"
->>>>>>> 7e782c87
+        "x-ms-version": "2021-02-12"
       },
       "ResponseBody": []
     },
@@ -259,11 +219,7 @@
         "x-ms-lease-id": "5d92ba01-0716-61da-af4c-2d58d4ad109b",
         "x-ms-range": "bytes=0-1023",
         "x-ms-return-client-request-id": "true",
-<<<<<<< HEAD
-        "x-ms-version": "2020-12-06",
-=======
         "x-ms-version": "2021-02-12",
->>>>>>> 7e782c87
         "x-ms-write": "update"
       },
       "RequestBody": "6vRlJhVW+r8pyN9OfIUYdXTD7v6ebI8KFri8AQOEy5GvO74FMTwkReOP4W9N+E0oiMw74T/qUX5lWxBcmfi8pf1Nn0DGEkM4n6gaD4ofvB1qlHk2SOlSxepAoNYsx6zq0jtxAFkNYXWJA0KXz0HzRZ/z8gV/hl0T+tlVhnJtC9f7MDxPrbvDXTMDrESnu/WoTFo3OdWmakveXgV/uNoCG/hrm54EpJfjL5TSe9kZaz7krDoYNdIBVcXwcE+1Q6VYAJBMPCBXpKfCVAlB1O9yxfLHmwuf6uUlaUXZEzRILevveXpJzC8ejQiSVeHIwIDWfqtc7qiZuBaqJtLafZBzeiYeUVt0KfjDqA4CDZUEXanFA5SI6z5DVsBknqZcQw94H9u7qm8lYVWymUWZlquBpskpFXr7647n2/uaEIpSZmX/iu66SLM6oKE/1VH4qb8V4/fdMy6VfDRM1M9zilHLYDPgmgu9xl4W7nXYvBU87jE7hSyTdTM2aQ66bXTjxhVPdHUeGA6zVxyZxkS5vMAeD+WdOAUlN+sAqjD9A1npMihfiUigHtYjiC0Q+a7ufa1Om12ORo4PKjyJHm7dtVTDr5QcWTN3fvEOeq/XFD09ESyDr2j7WuyZT14MFv9oRdLZTEoZ0iN61hxsf8veOBX+TA1BWgbsyFSoggnUa2jxpjXc/cjzIz4ICdhLjtoguxdIDcnyJuvL7YT1cVAapWu0etmWATpNCinOOFAuoDl5iMbxi12e/39JERBD/bLt7mNtlxMBibnd+wKfI+2anUxLfOiJKBoNFXtZTfAqCg134UrtwAkld/8NFJBb/tuRr3PD94DJY8ZJYIGYqDzIs/H1KEKjrdxDJgTpexOJsRafx559ZhKMrn2Eo2CHjM/CRWGfZtaZ7gGWf9F83+iyv65r+eCeSkzeaHrFHwl8u5k0Jjay6ktABdmc5udBEM6V0uOyHJPvJPoUwP1c1M/3GsQ4R7ix/9ViK/MGAWRlnVirL0wlyp8FRAE7nSlO4zEKpMwiCMgW49IOT/Gg6SOWryOlsKSC0lAkMgO2dWGrFEfC/F2XQpSPlUx5F3quZVvepe4GqDOMiNJ8/dbFX25wYjqp3ezF/m2OFRtYCLrVdsyn2NBzpWwUNXSKG0S9yjbeCbRABIhuGKeAd5MXNH8XpoYKHYed/b3Olah4O+Io0Erlev8GlXJEOL8o8i3Y/AH0c3W9s62vQAz2cW/f9d3EWKZIMrmAEREUxuTHdQqP9ZimhMdtah2dNjrzDyMDZEPhZJqHkMlHdGFjqezI58sBZnvWOXEVVu6Iqvx/jALuEGKh5RBvCGXOXg9mCsAw1U5v8ainLSrRyw2s/ubNyOdedZiKJg==",
@@ -281,11 +237,7 @@
         "x-ms-client-request-id": "79097636-ebf4-5bbe-0ff4-78f86bf6ea74",
         "x-ms-request-id": "a71a2584-601a-0022-59d3-691fdd000000",
         "x-ms-request-server-encrypted": "true",
-<<<<<<< HEAD
-        "x-ms-version": "2020-12-06"
-=======
-        "x-ms-version": "2021-02-12"
->>>>>>> 7e782c87
+        "x-ms-version": "2021-02-12"
       },
       "ResponseBody": []
     },
@@ -303,11 +255,7 @@
         "x-ms-date": "Mon, 03 Aug 2020 20:21:07 GMT",
         "x-ms-delete-snapshots": "include",
         "x-ms-return-client-request-id": "true",
-<<<<<<< HEAD
-        "x-ms-version": "2020-12-06"
-=======
-        "x-ms-version": "2021-02-12"
->>>>>>> 7e782c87
+        "x-ms-version": "2021-02-12"
       },
       "RequestBody": null,
       "StatusCode": 202,
@@ -320,11 +268,7 @@
         ],
         "x-ms-client-request-id": "8729db9d-ca39-8170-2382-cc0fed7ae762",
         "x-ms-request-id": "a71a2585-601a-0022-5ad3-691fdd000000",
-<<<<<<< HEAD
-        "x-ms-version": "2020-12-06"
-=======
-        "x-ms-version": "2021-02-12"
->>>>>>> 7e782c87
+        "x-ms-version": "2021-02-12"
       },
       "ResponseBody": []
     }
