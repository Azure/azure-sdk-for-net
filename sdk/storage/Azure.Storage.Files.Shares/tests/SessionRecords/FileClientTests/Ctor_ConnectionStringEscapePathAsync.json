--- conflicted
+++ resolved
@@ -1,18 +1,18 @@
 {
   "Entries": [
     {
-      "RequestUri": "https://seanmcccanary3.file.core.windows.net/test-share-b52ec37f-976e-d34c-6c66-64a71c25a110?restype=share",
+      "RequestUri": "https://seanmcccanary3.file.core.windows.net/test-share-749aa238-6dd8-f39a-af10-28d0a54dec34?restype=share",
       "RequestMethod": "PUT",
       "RequestHeaders": {
         "Accept": "application/xml",
         "Authorization": "Sanitized",
-        "traceparent": "00-adb38398305e974985d7480352712ad7-aef6c11b04921042-00",
-        "User-Agent": [
-          "azsdk-net-Storage.Files.Shares/12.7.0-alpha.20210121.1",
-          "(.NET 5.0.2; Microsoft Windows 10.0.19042)"
-        ],
-        "x-ms-client-request-id": "3e9d645d-4ccd-8bdc-adc4-17b9e937b627",
-        "x-ms-date": "Thu, 21 Jan 2021 20:41:25 GMT",
+        "traceparent": "00-220b00efc9e0ab48a45383de456fd608-f92900471fd39641-00",
+        "User-Agent": [
+          "azsdk-net-Storage.Files.Shares/12.7.0-alpha.20210126.1",
+          "(.NET 5.0.2; Microsoft Windows 10.0.19042)"
+        ],
+        "x-ms-client-request-id": "f1161962-a95f-7c36-1bb2-c6be3d5661b4",
+        "x-ms-date": "Tue, 26 Jan 2021 19:32:53 GMT",
         "x-ms-return-client-request-id": "true",
         "x-ms-version": "2020-06-12"
       },
@@ -20,37 +20,32 @@
       "StatusCode": 201,
       "ResponseHeaders": {
         "Content-Length": "0",
-        "Date": "Thu, 21 Jan 2021 20:41:25 GMT",
-        "ETag": "\u00220x8D8BE4CEBD3327D\u0022",
-        "Last-Modified": "Thu, 21 Jan 2021 20:41:25 GMT",
-        "Server": [
-          "Windows-Azure-File/1.0",
-          "Microsoft-HTTPAPI/2.0"
-        ],
-        "x-ms-client-request-id": "3e9d645d-4ccd-8bdc-adc4-17b9e937b627",
-<<<<<<< HEAD
-        "x-ms-request-id": "83556943-601a-005d-5ab4-504724000000",
-        "x-ms-version": "2020-06-12"
-=======
-        "x-ms-request-id": "adf63243-e01a-002c-7335-f0366d000000",
-        "x-ms-version": "2020-04-08"
->>>>>>> ac24a13f
-      },
-      "ResponseBody": []
-    },
-    {
-      "RequestUri": "https://seanmcccanary3.file.core.windows.net/test-share-b52ec37f-976e-d34c-6c66-64a71c25a110/%21%23%40%26%3D%3B\u00E4\u00C4?restype=directory",
+        "Date": "Tue, 26 Jan 2021 19:32:51 GMT",
+        "ETag": "\u00220x8D8C2312C42F4DC\u0022",
+        "Last-Modified": "Tue, 26 Jan 2021 19:32:52 GMT",
+        "Server": [
+          "Windows-Azure-File/1.0",
+          "Microsoft-HTTPAPI/2.0"
+        ],
+        "x-ms-client-request-id": "f1161962-a95f-7c36-1bb2-c6be3d5661b4",
+        "x-ms-request-id": "152ee973-e01a-003c-711a-f4f305000000",
+        "x-ms-version": "2020-06-12"
+      },
+      "ResponseBody": []
+    },
+    {
+      "RequestUri": "https://seanmcccanary3.file.core.windows.net/test-share-749aa238-6dd8-f39a-af10-28d0a54dec34/%21%23%40%26%3D%3B\u00E4\u00C4?restype=directory",
       "RequestMethod": "PUT",
       "RequestHeaders": {
         "Accept": "application/xml",
         "Authorization": "Sanitized",
-        "traceparent": "00-b17ee8a579472d438fe296317ab78361-0a373836f4100742-00",
-        "User-Agent": [
-          "azsdk-net-Storage.Files.Shares/12.7.0-alpha.20210121.1",
-          "(.NET 5.0.2; Microsoft Windows 10.0.19042)"
-        ],
-        "x-ms-client-request-id": "b8494254-6388-db42-11d0-5de67b0f318a",
-        "x-ms-date": "Thu, 21 Jan 2021 20:41:25 GMT",
+        "traceparent": "00-f3584784f8f3ad46a8f77da4cb2239d4-4a87a0f7ecf05547-00",
+        "User-Agent": [
+          "azsdk-net-Storage.Files.Shares/12.7.0-alpha.20210126.1",
+          "(.NET 5.0.2; Microsoft Windows 10.0.19042)"
+        ],
+        "x-ms-client-request-id": "8b6e86b7-fb37-86d5-0dfd-e5968b052d2b",
+        "x-ms-date": "Tue, 26 Jan 2021 19:32:53 GMT",
         "x-ms-file-attributes": "None",
         "x-ms-file-creation-time": "Now",
         "x-ms-file-last-write-time": "Now",
@@ -62,41 +57,41 @@
       "StatusCode": 201,
       "ResponseHeaders": {
         "Content-Length": "0",
-        "Date": "Thu, 21 Jan 2021 20:41:25 GMT",
-        "ETag": "\u00220x8D8BE4CEBDD2FCD\u0022",
-        "Last-Modified": "Thu, 21 Jan 2021 20:41:25 GMT",
-        "Server": [
-          "Windows-Azure-File/1.0",
-          "Microsoft-HTTPAPI/2.0"
-        ],
-        "x-ms-client-request-id": "b8494254-6388-db42-11d0-5de67b0f318a",
+        "Date": "Tue, 26 Jan 2021 19:32:51 GMT",
+        "ETag": "\u00220x8D8C2312C4E5E31\u0022",
+        "Last-Modified": "Tue, 26 Jan 2021 19:32:52 GMT",
+        "Server": [
+          "Windows-Azure-File/1.0",
+          "Microsoft-HTTPAPI/2.0"
+        ],
+        "x-ms-client-request-id": "8b6e86b7-fb37-86d5-0dfd-e5968b052d2b",
         "x-ms-file-attributes": "Directory",
-        "x-ms-file-change-time": "2021-01-21T20:41:25.6858573Z",
-        "x-ms-file-creation-time": "2021-01-21T20:41:25.6858573Z",
+        "x-ms-file-change-time": "2021-01-26T19:32:52.5444657Z",
+        "x-ms-file-creation-time": "2021-01-26T19:32:52.5444657Z",
         "x-ms-file-id": "13835128424026341376",
-        "x-ms-file-last-write-time": "2021-01-21T20:41:25.6858573Z",
+        "x-ms-file-last-write-time": "2021-01-26T19:32:52.5444657Z",
         "x-ms-file-parent-id": "0",
         "x-ms-file-permission-key": "17860367565182308406*11459378189709739967",
-        "x-ms-request-id": "adf63249-e01a-002c-7435-f0366d000000",
+        "x-ms-request-id": "152ee977-e01a-003c-721a-f4f305000000",
         "x-ms-request-server-encrypted": "true",
         "x-ms-version": "2020-06-12"
       },
       "ResponseBody": []
     },
     {
-      "RequestUri": "https://seanmcccanary3.file.core.windows.net/test-share-b52ec37f-976e-d34c-6c66-64a71c25a110/%21%23%40%26%3D%3B\u00E4\u00C4/%23%24%3D%3B%21\u00F6\u00D6",
+      "RequestUri": "https://seanmcccanary3.file.core.windows.net/test-share-749aa238-6dd8-f39a-af10-28d0a54dec34/%21%23%40%26%3D%3B\u00E4\u00C4/%23%24%3D%3B%21\u00F6\u00D6",
       "RequestMethod": "PUT",
       "RequestHeaders": {
         "Accept": "application/xml",
         "Authorization": "Sanitized",
-        "traceparent": "00-2d0df5404dc3a249938740b8a8af9067-90d3c604ee23f443-00",
-        "User-Agent": [
-          "azsdk-net-Storage.Files.Shares/12.7.0-alpha.20210121.1",
-          "(.NET 5.0.2; Microsoft Windows 10.0.19042)"
-        ],
-        "x-ms-client-request-id": "a7640f5a-feed-e59f-a81c-1e5cecf470eb",
+        "traceparent": "00-dfc0bf31f15c054f9aa5ff202676667a-4a5b5d1110273641-00",
+        "User-Agent": [
+          "azsdk-net-Storage.Files.Shares/12.7.0-alpha.20210126.1",
+          "(.NET 5.0.2; Microsoft Windows 10.0.19042)"
+        ],
+        "x-ms-client-request-id": "b7075cae-d5e7-797d-2011-0120d4f85bd9",
         "x-ms-content-length": "1024",
-        "x-ms-date": "Thu, 21 Jan 2021 20:41:26 GMT",
+        "x-ms-date": "Tue, 26 Jan 2021 19:32:53 GMT",
         "x-ms-file-attributes": "None",
         "x-ms-file-creation-time": "Now",
         "x-ms-file-last-write-time": "Now",
@@ -109,39 +104,39 @@
       "StatusCode": 201,
       "ResponseHeaders": {
         "Content-Length": "0",
-        "Date": "Thu, 21 Jan 2021 20:41:25 GMT",
-        "ETag": "\u00220x8D8BE4CEBE60B06\u0022",
-        "Last-Modified": "Thu, 21 Jan 2021 20:41:25 GMT",
-        "Server": [
-          "Windows-Azure-File/1.0",
-          "Microsoft-HTTPAPI/2.0"
-        ],
-        "x-ms-client-request-id": "a7640f5a-feed-e59f-a81c-1e5cecf470eb",
+        "Date": "Tue, 26 Jan 2021 19:32:51 GMT",
+        "ETag": "\u00220x8D8C2312C59AAD6\u0022",
+        "Last-Modified": "Tue, 26 Jan 2021 19:32:52 GMT",
+        "Server": [
+          "Windows-Azure-File/1.0",
+          "Microsoft-HTTPAPI/2.0"
+        ],
+        "x-ms-client-request-id": "b7075cae-d5e7-797d-2011-0120d4f85bd9",
         "x-ms-file-attributes": "Archive",
-        "x-ms-file-change-time": "2021-01-21T20:41:25.7438982Z",
-        "x-ms-file-creation-time": "2021-01-21T20:41:25.7438982Z",
+        "x-ms-file-change-time": "2021-01-26T19:32:52.6185174Z",
+        "x-ms-file-creation-time": "2021-01-26T19:32:52.6185174Z",
         "x-ms-file-id": "11529285414812647424",
-        "x-ms-file-last-write-time": "2021-01-21T20:41:25.7438982Z",
+        "x-ms-file-last-write-time": "2021-01-26T19:32:52.6185174Z",
         "x-ms-file-parent-id": "13835128424026341376",
         "x-ms-file-permission-key": "4010187179898695473*11459378189709739967",
-        "x-ms-request-id": "adf6324d-e01a-002c-7535-f0366d000000",
+        "x-ms-request-id": "152ee979-e01a-003c-741a-f4f305000000",
         "x-ms-request-server-encrypted": "true",
         "x-ms-version": "2020-06-12"
       },
       "ResponseBody": []
     },
     {
-      "RequestUri": "https://seanmcccanary3.file.core.windows.net/test-share-b52ec37f-976e-d34c-6c66-64a71c25a110/%21%23%40%26%3D%3B\u00E4\u00C4/%23%24%3D%3B%21\u00F6\u00D6",
+      "RequestUri": "https://seanmcccanary3.file.core.windows.net/test-share-749aa238-6dd8-f39a-af10-28d0a54dec34/%21%23%40%26%3D%3B\u00E4\u00C4/%23%24%3D%3B%21\u00F6\u00D6",
       "RequestMethod": "HEAD",
       "RequestHeaders": {
         "Accept": "application/xml",
         "Authorization": "Sanitized",
         "User-Agent": [
-          "azsdk-net-Storage.Files.Shares/12.7.0-alpha.20210121.1",
-          "(.NET 5.0.2; Microsoft Windows 10.0.19042)"
-        ],
-        "x-ms-client-request-id": "6c8be2f4-8aaa-429c-1feb-d650c3972694",
-        "x-ms-date": "Thu, 21 Jan 2021 20:41:26 GMT",
+          "azsdk-net-Storage.Files.Shares/12.7.0-alpha.20210126.1",
+          "(.NET 5.0.2; Microsoft Windows 10.0.19042)"
+        ],
+        "x-ms-client-request-id": "2ee81737-76fd-ff43-835e-d89c4862d391",
+        "x-ms-date": "Tue, 26 Jan 2021 19:32:53 GMT",
         "x-ms-return-client-request-id": "true",
         "x-ms-version": "2020-06-12"
       },
@@ -150,25 +145,25 @@
       "ResponseHeaders": {
         "Content-Length": "1024",
         "Content-Type": "application/octet-stream",
-        "Date": "Thu, 21 Jan 2021 20:41:25 GMT",
-        "ETag": "\u00220x8D8BE4CEBE60B06\u0022",
-        "Last-Modified": "Thu, 21 Jan 2021 20:41:25 GMT",
+        "Date": "Tue, 26 Jan 2021 19:32:52 GMT",
+        "ETag": "\u00220x8D8C2312C59AAD6\u0022",
+        "Last-Modified": "Tue, 26 Jan 2021 19:32:52 GMT",
         "Server": [
           "Windows-Azure-File/1.0",
           "Microsoft-HTTPAPI/2.0"
         ],
         "Vary": "Origin",
-        "x-ms-client-request-id": "6c8be2f4-8aaa-429c-1feb-d650c3972694",
+        "x-ms-client-request-id": "2ee81737-76fd-ff43-835e-d89c4862d391",
         "x-ms-file-attributes": "Archive",
-        "x-ms-file-change-time": "2021-01-21T20:41:25.7438982Z",
-        "x-ms-file-creation-time": "2021-01-21T20:41:25.7438982Z",
+        "x-ms-file-change-time": "2021-01-26T19:32:52.6185174Z",
+        "x-ms-file-creation-time": "2021-01-26T19:32:52.6185174Z",
         "x-ms-file-id": "11529285414812647424",
-        "x-ms-file-last-write-time": "2021-01-21T20:41:25.7438982Z",
+        "x-ms-file-last-write-time": "2021-01-26T19:32:52.6185174Z",
         "x-ms-file-parent-id": "13835128424026341376",
         "x-ms-file-permission-key": "4010187179898695473*11459378189709739967",
         "x-ms-lease-state": "available",
         "x-ms-lease-status": "unlocked",
-        "x-ms-request-id": "40bf2b27-c01a-002b-5035-f05a0e000000",
+        "x-ms-request-id": "011f5c82-d01a-0045-5b1a-f40f21000000",
         "x-ms-server-encrypted": "true",
         "x-ms-type": "File",
         "x-ms-version": "2020-06-12"
@@ -176,18 +171,18 @@
       "ResponseBody": []
     },
     {
-      "RequestUri": "https://seanmcccanary3.file.core.windows.net/test-share-b52ec37f-976e-d34c-6c66-64a71c25a110?restype=share",
+      "RequestUri": "https://seanmcccanary3.file.core.windows.net/test-share-749aa238-6dd8-f39a-af10-28d0a54dec34?restype=share",
       "RequestMethod": "DELETE",
       "RequestHeaders": {
         "Accept": "application/xml",
         "Authorization": "Sanitized",
-        "traceparent": "00-d3b346ed3f5db643b75ea94dce24cea3-24a6a8fd5b9d3245-00",
-        "User-Agent": [
-          "azsdk-net-Storage.Files.Shares/12.7.0-alpha.20210121.1",
-          "(.NET 5.0.2; Microsoft Windows 10.0.19042)"
-        ],
-        "x-ms-client-request-id": "0a68719a-0469-5640-ccf5-d0741449afb6",
-        "x-ms-date": "Thu, 21 Jan 2021 20:41:26 GMT",
+        "traceparent": "00-acd8eca386b2aa448149f4ea720973d9-0727aef4acc67645-00",
+        "User-Agent": [
+          "azsdk-net-Storage.Files.Shares/12.7.0-alpha.20210126.1",
+          "(.NET 5.0.2; Microsoft Windows 10.0.19042)"
+        ],
+        "x-ms-client-request-id": "bde88841-2d10-8adc-84ce-3217321e25a0",
+        "x-ms-date": "Tue, 26 Jan 2021 19:32:53 GMT",
         "x-ms-delete-snapshots": "include",
         "x-ms-return-client-request-id": "true",
         "x-ms-version": "2020-06-12"
@@ -196,25 +191,20 @@
       "StatusCode": 202,
       "ResponseHeaders": {
         "Content-Length": "0",
-        "Date": "Thu, 21 Jan 2021 20:41:25 GMT",
-        "Server": [
-          "Windows-Azure-File/1.0",
-          "Microsoft-HTTPAPI/2.0"
-        ],
-        "x-ms-client-request-id": "0a68719a-0469-5640-ccf5-d0741449afb6",
-<<<<<<< HEAD
-        "x-ms-request-id": "83556948-601a-005d-5db4-504724000000",
-        "x-ms-version": "2020-06-12"
-=======
-        "x-ms-request-id": "40bf2b2c-c01a-002b-5135-f05a0e000000",
-        "x-ms-version": "2020-04-08"
->>>>>>> ac24a13f
+        "Date": "Tue, 26 Jan 2021 19:32:52 GMT",
+        "Server": [
+          "Windows-Azure-File/1.0",
+          "Microsoft-HTTPAPI/2.0"
+        ],
+        "x-ms-client-request-id": "bde88841-2d10-8adc-84ce-3217321e25a0",
+        "x-ms-request-id": "011f5c85-d01a-0045-5c1a-f40f21000000",
+        "x-ms-version": "2020-06-12"
       },
       "ResponseBody": []
     }
   ],
   "Variables": {
-    "RandomSeed": "1669418356",
+    "RandomSeed": "2135525220",
     "Storage_TestConfigDefault": "ProductionTenant\nseanmcccanary3\nU2FuaXRpemVk\nhttps://seanmcccanary3.blob.core.windows.net\nhttps://seanmcccanary3.file.core.windows.net\nhttps://seanmcccanary3.queue.core.windows.net\nhttps://seanmcccanary3.table.core.windows.net\n\n\n\n\nhttps://seanmcccanary3-secondary.blob.core.windows.net\nhttps://seanmcccanary3-secondary.file.core.windows.net\nhttps://seanmcccanary3-secondary.queue.core.windows.net\nhttps://seanmcccanary3-secondary.table.core.windows.net\n\nSanitized\n\n\nCloud\nBlobEndpoint=https://seanmcccanary3.blob.core.windows.net/;QueueEndpoint=https://seanmcccanary3.queue.core.windows.net/;FileEndpoint=https://seanmcccanary3.file.core.windows.net/;BlobSecondaryEndpoint=https://seanmcccanary3-secondary.blob.core.windows.net/;QueueSecondaryEndpoint=https://seanmcccanary3-secondary.queue.core.windows.net/;FileSecondaryEndpoint=https://seanmcccanary3-secondary.file.core.windows.net/;AccountName=seanmcccanary3;AccountKey=Kg==;\nseanscope1"
   }
 }