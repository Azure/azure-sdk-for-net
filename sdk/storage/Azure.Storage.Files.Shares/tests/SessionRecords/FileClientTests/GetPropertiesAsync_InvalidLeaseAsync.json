﻿{
  "Entries": [
    {
      "RequestUri": "https://seanmcccanary3.file.core.windows.net/test-share-25927367-b3d3-639b-6f9a-d52bc14da7a1?restype=share",
      "RequestMethod": "PUT",
      "RequestHeaders": {
        "Accept": "application/xml",
        "Authorization": "Sanitized",
        "traceparent": "00-31504f79f62ca949b22a495aac8c9f04-e0694e3794efda46-00",
        "User-Agent": [
          "azsdk-net-Storage.Files.Shares/12.7.0-alpha.20210126.1",
          "(.NET 5.0.2; Microsoft Windows 10.0.19042)"
        ],
        "x-ms-client-request-id": "c17d7213-dcdb-d0b2-4adc-11b065d9fad7",
        "x-ms-date": "Tue, 26 Jan 2021 19:33:11 GMT",
        "x-ms-return-client-request-id": "true",
<<<<<<< HEAD
        "x-ms-version": "2020-12-06"
=======
        "x-ms-version": "2021-02-12"
>>>>>>> 7e782c87
      },
      "RequestBody": null,
      "StatusCode": 201,
      "ResponseHeaders": {
        "Content-Length": "0",
        "Date": "Tue, 26 Jan 2021 19:33:10 GMT",
        "ETag": "\"0x8D8C231373E8EBE\"",
        "Last-Modified": "Tue, 26 Jan 2021 19:33:10 GMT",
        "Server": [
          "Windows-Azure-File/1.0",
          "Microsoft-HTTPAPI/2.0"
        ],
        "x-ms-client-request-id": "c17d7213-dcdb-d0b2-4adc-11b065d9fad7",
        "x-ms-request-id": "486267b9-301a-002f-171a-f4d709000000",
<<<<<<< HEAD
        "x-ms-version": "2020-12-06"
=======
        "x-ms-version": "2021-02-12"
>>>>>>> 7e782c87
      },
      "ResponseBody": []
    },
    {
      "RequestUri": "https://seanmcccanary3.file.core.windows.net/test-share-25927367-b3d3-639b-6f9a-d52bc14da7a1/test-directory-2535163c-74d2-feea-fb56-ce5e3bfb8f13?restype=directory",
      "RequestMethod": "PUT",
      "RequestHeaders": {
        "Accept": "application/xml",
        "Authorization": "Sanitized",
        "traceparent": "00-fe18ac5d2543944283bbbf35e51f1ffc-2bc0e6b8882f1b47-00",
        "User-Agent": [
          "azsdk-net-Storage.Files.Shares/12.7.0-alpha.20210126.1",
          "(.NET 5.0.2; Microsoft Windows 10.0.19042)"
        ],
        "x-ms-client-request-id": "bd63a07a-9927-9f56-877e-c6840e53944f",
        "x-ms-date": "Tue, 26 Jan 2021 19:33:11 GMT",
        "x-ms-file-attributes": "None",
        "x-ms-file-creation-time": "Now",
        "x-ms-file-last-write-time": "Now",
        "x-ms-file-permission": "Inherit",
        "x-ms-return-client-request-id": "true",
<<<<<<< HEAD
        "x-ms-version": "2020-12-06"
=======
        "x-ms-version": "2021-02-12"
>>>>>>> 7e782c87
      },
      "RequestBody": null,
      "StatusCode": 201,
      "ResponseHeaders": {
        "Content-Length": "0",
        "Date": "Tue, 26 Jan 2021 19:33:10 GMT",
        "ETag": "\"0x8D8C231374A6EC0\"",
        "Last-Modified": "Tue, 26 Jan 2021 19:33:10 GMT",
        "Server": [
          "Windows-Azure-File/1.0",
          "Microsoft-HTTPAPI/2.0"
        ],
        "x-ms-client-request-id": "bd63a07a-9927-9f56-877e-c6840e53944f",
        "x-ms-file-attributes": "Directory",
        "x-ms-file-change-time": "2021-01-26T19:33:10.9736128Z",
        "x-ms-file-creation-time": "2021-01-26T19:33:10.9736128Z",
        "x-ms-file-id": "13835128424026341376",
        "x-ms-file-last-write-time": "2021-01-26T19:33:10.9736128Z",
        "x-ms-file-parent-id": "0",
        "x-ms-file-permission-key": "17860367565182308406*11459378189709739967",
        "x-ms-request-id": "486267bc-301a-002f-181a-f4d709000000",
        "x-ms-request-server-encrypted": "true",
<<<<<<< HEAD
        "x-ms-version": "2020-12-06"
=======
        "x-ms-version": "2021-02-12"
>>>>>>> 7e782c87
      },
      "ResponseBody": []
    },
    {
      "RequestUri": "https://seanmcccanary3.file.core.windows.net/test-share-25927367-b3d3-639b-6f9a-d52bc14da7a1/test-directory-2535163c-74d2-feea-fb56-ce5e3bfb8f13/test-file-b9d4fd4d-aac1-5706-51e4-08d534d7a632",
      "RequestMethod": "PUT",
      "RequestHeaders": {
        "Accept": "application/xml",
        "Authorization": "Sanitized",
        "traceparent": "00-8bc4d7c96fb778468125f5d88f80a37e-13699bf6da1cd241-00",
        "User-Agent": [
          "azsdk-net-Storage.Files.Shares/12.7.0-alpha.20210126.1",
          "(.NET 5.0.2; Microsoft Windows 10.0.19042)"
        ],
        "x-ms-client-request-id": "5ac6f168-1cf4-cfbb-990c-6c4290816bb0",
        "x-ms-content-length": "1024",
        "x-ms-date": "Tue, 26 Jan 2021 19:33:11 GMT",
        "x-ms-file-attributes": "None",
        "x-ms-file-creation-time": "Now",
        "x-ms-file-last-write-time": "Now",
        "x-ms-file-permission": "Inherit",
        "x-ms-return-client-request-id": "true",
        "x-ms-type": "file",
<<<<<<< HEAD
        "x-ms-version": "2020-12-06"
=======
        "x-ms-version": "2021-02-12"
>>>>>>> 7e782c87
      },
      "RequestBody": null,
      "StatusCode": 201,
      "ResponseHeaders": {
        "Content-Length": "0",
        "Date": "Tue, 26 Jan 2021 19:33:10 GMT",
        "ETag": "\"0x8D8C23137556D45\"",
        "Last-Modified": "Tue, 26 Jan 2021 19:33:11 GMT",
        "Server": [
          "Windows-Azure-File/1.0",
          "Microsoft-HTTPAPI/2.0"
        ],
        "x-ms-client-request-id": "5ac6f168-1cf4-cfbb-990c-6c4290816bb0",
        "x-ms-file-attributes": "Archive",
        "x-ms-file-change-time": "2021-01-26T19:33:11.0456645Z",
        "x-ms-file-creation-time": "2021-01-26T19:33:11.0456645Z",
        "x-ms-file-id": "11529285414812647424",
        "x-ms-file-last-write-time": "2021-01-26T19:33:11.0456645Z",
        "x-ms-file-parent-id": "13835128424026341376",
        "x-ms-file-permission-key": "4010187179898695473*11459378189709739967",
        "x-ms-request-id": "486267be-301a-002f-191a-f4d709000000",
        "x-ms-request-server-encrypted": "true",
<<<<<<< HEAD
        "x-ms-version": "2020-12-06"
=======
        "x-ms-version": "2021-02-12"
>>>>>>> 7e782c87
      },
      "ResponseBody": []
    },
    {
      "RequestUri": "https://seanmcccanary3.file.core.windows.net/test-share-25927367-b3d3-639b-6f9a-d52bc14da7a1/test-directory-2535163c-74d2-feea-fb56-ce5e3bfb8f13/test-file-b9d4fd4d-aac1-5706-51e4-08d534d7a632",
      "RequestMethod": "HEAD",
      "RequestHeaders": {
        "Accept": "application/xml",
        "Authorization": "Sanitized",
        "traceparent": "00-0cf60c2d8aef8345a37902a695084123-cf6a04b54159c04a-00",
        "User-Agent": [
          "azsdk-net-Storage.Files.Shares/12.7.0-alpha.20210126.1",
          "(.NET 5.0.2; Microsoft Windows 10.0.19042)"
        ],
        "x-ms-client-request-id": "8b7a180c-843d-6f59-3a4b-4861b871ede5",
        "x-ms-date": "Tue, 26 Jan 2021 19:33:11 GMT",
        "x-ms-lease-id": "bd0393d7-f96f-7bb7-1192-644ae2b43710",
        "x-ms-return-client-request-id": "true",
<<<<<<< HEAD
        "x-ms-version": "2020-12-06"
=======
        "x-ms-version": "2021-02-12"
>>>>>>> 7e782c87
      },
      "RequestBody": null,
      "StatusCode": 412,
      "ResponseHeaders": {
        "Date": "Tue, 26 Jan 2021 19:33:10 GMT",
        "Server": [
          "Windows-Azure-File/1.0",
          "Microsoft-HTTPAPI/2.0"
        ],
        "Transfer-Encoding": "chunked",
        "Vary": "Origin",
        "x-ms-client-request-id": "8b7a180c-843d-6f59-3a4b-4861b871ede5",
        "x-ms-error-code": "LeaseNotPresentWithFileOperation",
        "x-ms-request-id": "486267bf-301a-002f-1a1a-f4d709000000",
<<<<<<< HEAD
        "x-ms-version": "2020-12-06"
=======
        "x-ms-version": "2021-02-12"
>>>>>>> 7e782c87
      },
      "ResponseBody": []
    },
    {
      "RequestUri": "https://seanmcccanary3.file.core.windows.net/test-share-25927367-b3d3-639b-6f9a-d52bc14da7a1?restype=share",
      "RequestMethod": "DELETE",
      "RequestHeaders": {
        "Accept": "application/xml",
        "Authorization": "Sanitized",
        "traceparent": "00-c672e5c6d5e918469ac36118af54b4dd-fe49eaa029b83243-00",
        "User-Agent": [
          "azsdk-net-Storage.Files.Shares/12.7.0-alpha.20210126.1",
          "(.NET 5.0.2; Microsoft Windows 10.0.19042)"
        ],
        "x-ms-client-request-id": "c93d8fe0-ac39-1dd2-e5fd-08c504dcac23",
        "x-ms-date": "Tue, 26 Jan 2021 19:33:11 GMT",
        "x-ms-delete-snapshots": "include",
        "x-ms-return-client-request-id": "true",
<<<<<<< HEAD
        "x-ms-version": "2020-12-06"
=======
        "x-ms-version": "2021-02-12"
>>>>>>> 7e782c87
      },
      "RequestBody": null,
      "StatusCode": 202,
      "ResponseHeaders": {
        "Content-Length": "0",
        "Date": "Tue, 26 Jan 2021 19:33:10 GMT",
        "Server": [
          "Windows-Azure-File/1.0",
          "Microsoft-HTTPAPI/2.0"
        ],
        "x-ms-client-request-id": "c93d8fe0-ac39-1dd2-e5fd-08c504dcac23",
        "x-ms-request-id": "486267c0-301a-002f-1b1a-f4d709000000",
<<<<<<< HEAD
        "x-ms-version": "2020-12-06"
=======
        "x-ms-version": "2021-02-12"
>>>>>>> 7e782c87
      },
      "ResponseBody": []
    }
  ],
  "Variables": {
    "RandomSeed": "667743154",
    "Storage_TestConfigDefault": "ProductionTenant\nseanmcccanary3\nU2FuaXRpemVk\nhttps://seanmcccanary3.blob.core.windows.net\nhttps://seanmcccanary3.file.core.windows.net\nhttps://seanmcccanary3.queue.core.windows.net\nhttps://seanmcccanary3.table.core.windows.net\n\n\n\n\nhttps://seanmcccanary3-secondary.blob.core.windows.net\nhttps://seanmcccanary3-secondary.file.core.windows.net\nhttps://seanmcccanary3-secondary.queue.core.windows.net\nhttps://seanmcccanary3-secondary.table.core.windows.net\n\nSanitized\n\n\nCloud\nBlobEndpoint=https://seanmcccanary3.blob.core.windows.net/;QueueEndpoint=https://seanmcccanary3.queue.core.windows.net/;FileEndpoint=https://seanmcccanary3.file.core.windows.net/;BlobSecondaryEndpoint=https://seanmcccanary3-secondary.blob.core.windows.net/;QueueSecondaryEndpoint=https://seanmcccanary3-secondary.queue.core.windows.net/;FileSecondaryEndpoint=https://seanmcccanary3-secondary.file.core.windows.net/;AccountName=seanmcccanary3;AccountKey=Kg==;\nseanscope1\n\n"
  }
}<|MERGE_RESOLUTION|>--- conflicted
+++ resolved
@@ -14,11 +14,7 @@
         "x-ms-client-request-id": "c17d7213-dcdb-d0b2-4adc-11b065d9fad7",
         "x-ms-date": "Tue, 26 Jan 2021 19:33:11 GMT",
         "x-ms-return-client-request-id": "true",
-<<<<<<< HEAD
-        "x-ms-version": "2020-12-06"
-=======
         "x-ms-version": "2021-02-12"
->>>>>>> 7e782c87
       },
       "RequestBody": null,
       "StatusCode": 201,
@@ -33,11 +29,7 @@
         ],
         "x-ms-client-request-id": "c17d7213-dcdb-d0b2-4adc-11b065d9fad7",
         "x-ms-request-id": "486267b9-301a-002f-171a-f4d709000000",
-<<<<<<< HEAD
-        "x-ms-version": "2020-12-06"
-=======
         "x-ms-version": "2021-02-12"
->>>>>>> 7e782c87
       },
       "ResponseBody": []
     },
@@ -59,11 +51,7 @@
         "x-ms-file-last-write-time": "Now",
         "x-ms-file-permission": "Inherit",
         "x-ms-return-client-request-id": "true",
-<<<<<<< HEAD
-        "x-ms-version": "2020-12-06"
-=======
         "x-ms-version": "2021-02-12"
->>>>>>> 7e782c87
       },
       "RequestBody": null,
       "StatusCode": 201,
@@ -86,11 +74,7 @@
         "x-ms-file-permission-key": "17860367565182308406*11459378189709739967",
         "x-ms-request-id": "486267bc-301a-002f-181a-f4d709000000",
         "x-ms-request-server-encrypted": "true",
-<<<<<<< HEAD
-        "x-ms-version": "2020-12-06"
-=======
         "x-ms-version": "2021-02-12"
->>>>>>> 7e782c87
       },
       "ResponseBody": []
     },
@@ -114,11 +98,7 @@
         "x-ms-file-permission": "Inherit",
         "x-ms-return-client-request-id": "true",
         "x-ms-type": "file",
-<<<<<<< HEAD
-        "x-ms-version": "2020-12-06"
-=======
         "x-ms-version": "2021-02-12"
->>>>>>> 7e782c87
       },
       "RequestBody": null,
       "StatusCode": 201,
@@ -141,11 +121,7 @@
         "x-ms-file-permission-key": "4010187179898695473*11459378189709739967",
         "x-ms-request-id": "486267be-301a-002f-191a-f4d709000000",
         "x-ms-request-server-encrypted": "true",
-<<<<<<< HEAD
-        "x-ms-version": "2020-12-06"
-=======
         "x-ms-version": "2021-02-12"
->>>>>>> 7e782c87
       },
       "ResponseBody": []
     },
@@ -164,11 +140,7 @@
         "x-ms-date": "Tue, 26 Jan 2021 19:33:11 GMT",
         "x-ms-lease-id": "bd0393d7-f96f-7bb7-1192-644ae2b43710",
         "x-ms-return-client-request-id": "true",
-<<<<<<< HEAD
-        "x-ms-version": "2020-12-06"
-=======
         "x-ms-version": "2021-02-12"
->>>>>>> 7e782c87
       },
       "RequestBody": null,
       "StatusCode": 412,
@@ -183,11 +155,7 @@
         "x-ms-client-request-id": "8b7a180c-843d-6f59-3a4b-4861b871ede5",
         "x-ms-error-code": "LeaseNotPresentWithFileOperation",
         "x-ms-request-id": "486267bf-301a-002f-1a1a-f4d709000000",
-<<<<<<< HEAD
-        "x-ms-version": "2020-12-06"
-=======
         "x-ms-version": "2021-02-12"
->>>>>>> 7e782c87
       },
       "ResponseBody": []
     },
@@ -206,11 +174,7 @@
         "x-ms-date": "Tue, 26 Jan 2021 19:33:11 GMT",
         "x-ms-delete-snapshots": "include",
         "x-ms-return-client-request-id": "true",
-<<<<<<< HEAD
-        "x-ms-version": "2020-12-06"
-=======
         "x-ms-version": "2021-02-12"
->>>>>>> 7e782c87
       },
       "RequestBody": null,
       "StatusCode": 202,
@@ -223,11 +187,7 @@
         ],
         "x-ms-client-request-id": "c93d8fe0-ac39-1dd2-e5fd-08c504dcac23",
         "x-ms-request-id": "486267c0-301a-002f-1b1a-f4d709000000",
-<<<<<<< HEAD
-        "x-ms-version": "2020-12-06"
-=======
         "x-ms-version": "2021-02-12"
->>>>>>> 7e782c87
       },
       "ResponseBody": []
     }
