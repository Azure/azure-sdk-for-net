{
  "Entries": [
    {
<<<<<<< HEAD
      "RequestUri": "http://seanstagetest.file.core.windows.net/test-share-9d382c47-0829-f69a-91a4-341788593f87?restype=share",
      "RequestMethod": "PUT",
      "RequestHeaders": {
        "Authorization": "Sanitized",
        "traceparent": "00-d577017f6ad2b044926c0f022065da9e-fa6c220bcd3f1646-00",
        "User-Agent": [
          "azsdk-net-Storage.Files.Shares/12.0.0-dev.20191209.1\u002Bb71b1fa965b15eccfc57e2c7781b8bf85cd4c766",
          "(.NET Core 4.6.28008.01; Microsoft Windows 10.0.18363 )"
        ],
        "x-ms-client-request-id": "d05c84e4-ae4c-a523-b0aa-dc2209b00ed5",
        "x-ms-date": "Tue, 10 Dec 2019 05:31:26 GMT",
=======
      "RequestUri": "http://seanstagetest.file.core.windows.net/test-share-62d0674c-ba16-be67-fe9d-c03e485d6aa3?restype=share",
      "RequestMethod": "PUT",
      "RequestHeaders": {
        "Authorization": "Sanitized",
        "traceparent": "00-f189479e29cec946b6c3529089446854-670693830ba84146-00",
        "User-Agent": [
          "azsdk-net-Storage.Files.Shares/12.0.0-dev.20191209.1\u002B61bda4d1783b0e05dba0d434ff14b2840726d3b1",
          "(.NET Core 4.6.28008.01; Microsoft Windows 10.0.18363 )"
        ],
        "x-ms-client-request-id": "ae56a62f-905c-06a0-32d8-c2b7270db064",
        "x-ms-date": "Tue, 10 Dec 2019 06:00:05 GMT",
>>>>>>> 1d9822e0
        "x-ms-return-client-request-id": "true",
        "x-ms-version": "2019-07-07"
      },
      "RequestBody": null,
      "StatusCode": 201,
      "ResponseHeaders": {
        "Content-Length": "0",
<<<<<<< HEAD
        "Date": "Tue, 10 Dec 2019 05:31:26 GMT",
        "ETag": "\u00220x8D77D3233E5E2E0\u0022",
        "Last-Modified": "Tue, 10 Dec 2019 05:31:26 GMT",
=======
        "Date": "Tue, 10 Dec 2019 06:00:05 GMT",
        "ETag": "\u00220x8D77D36343E913E\u0022",
        "Last-Modified": "Tue, 10 Dec 2019 06:00:05 GMT",
>>>>>>> 1d9822e0
        "Server": [
          "Windows-Azure-File/1.0",
          "Microsoft-HTTPAPI/2.0"
        ],
<<<<<<< HEAD
        "x-ms-client-request-id": "d05c84e4-ae4c-a523-b0aa-dc2209b00ed5",
        "x-ms-request-id": "0cb005af-501a-0046-631b-afa6bc000000",
=======
        "x-ms-client-request-id": "ae56a62f-905c-06a0-32d8-c2b7270db064",
        "x-ms-request-id": "38a4f668-501a-0034-381f-afa1f3000000",
>>>>>>> 1d9822e0
        "x-ms-version": "2019-07-07"
      },
      "ResponseBody": []
    },
    {
<<<<<<< HEAD
      "RequestUri": "http://seanstagetest.file.core.windows.net/test-share-9d382c47-0829-f69a-91a4-341788593f87/test-file-d7d5ff50-6b9d-16a5-efc3-5098243d1bdc",
      "RequestMethod": "PUT",
      "RequestHeaders": {
        "Authorization": "Sanitized",
        "traceparent": "00-ee31c6e7c31f8c4db91eac89e5b0b8ff-71ba36579192b443-00",
        "User-Agent": [
          "azsdk-net-Storage.Files.Shares/12.0.0-dev.20191209.1\u002Bb71b1fa965b15eccfc57e2c7781b8bf85cd4c766",
          "(.NET Core 4.6.28008.01; Microsoft Windows 10.0.18363 )"
        ],
        "x-ms-client-request-id": "db0c0f82-25de-795d-de46-e0895d8b8072",
        "x-ms-content-length": "512",
        "x-ms-date": "Tue, 10 Dec 2019 05:31:27 GMT",
=======
      "RequestUri": "http://seanstagetest.file.core.windows.net/test-share-62d0674c-ba16-be67-fe9d-c03e485d6aa3/test-file-dfe008a3-ffd0-57b9-0c34-62c66a6795c8",
      "RequestMethod": "PUT",
      "RequestHeaders": {
        "Authorization": "Sanitized",
        "traceparent": "00-036d90ce6749c74aae41152f3aef91e6-f5aab2bfaaf9e842-00",
        "User-Agent": [
          "azsdk-net-Storage.Files.Shares/12.0.0-dev.20191209.1\u002B61bda4d1783b0e05dba0d434ff14b2840726d3b1",
          "(.NET Core 4.6.28008.01; Microsoft Windows 10.0.18363 )"
        ],
        "x-ms-client-request-id": "205cec9f-5c55-3070-ecfe-a1272dd99ccb",
        "x-ms-content-length": "512",
        "x-ms-date": "Tue, 10 Dec 2019 06:00:05 GMT",
>>>>>>> 1d9822e0
        "x-ms-file-attributes": "None",
        "x-ms-file-creation-time": "Now",
        "x-ms-file-last-write-time": "Now",
        "x-ms-file-permission": "Inherit",
        "x-ms-return-client-request-id": "true",
        "x-ms-type": "file",
        "x-ms-version": "2019-07-07"
      },
      "RequestBody": null,
      "StatusCode": 201,
      "ResponseHeaders": {
        "Content-Length": "0",
<<<<<<< HEAD
        "Date": "Tue, 10 Dec 2019 05:31:26 GMT",
        "ETag": "\u00220x8D77D3233FC23C3\u0022",
        "Last-Modified": "Tue, 10 Dec 2019 05:31:27 GMT",
=======
        "Date": "Tue, 10 Dec 2019 06:00:05 GMT",
        "ETag": "\u00220x8D77D36344CE8F2\u0022",
        "Last-Modified": "Tue, 10 Dec 2019 06:00:05 GMT",
>>>>>>> 1d9822e0
        "Server": [
          "Windows-Azure-File/1.0",
          "Microsoft-HTTPAPI/2.0"
        ],
<<<<<<< HEAD
        "x-ms-client-request-id": "db0c0f82-25de-795d-de46-e0895d8b8072",
        "x-ms-file-attributes": "Archive",
        "x-ms-file-change-time": "2019-12-10T05:31:27.0213571Z",
        "x-ms-file-creation-time": "2019-12-10T05:31:27.0213571Z",
        "x-ms-file-id": "13835128424026341376",
        "x-ms-file-last-write-time": "2019-12-10T05:31:27.0213571Z",
        "x-ms-file-parent-id": "0",
        "x-ms-file-permission-key": "12501538048846835188*422928105932735866",
        "x-ms-request-id": "0cb005b2-501a-0046-641b-afa6bc000000",
=======
        "x-ms-client-request-id": "205cec9f-5c55-3070-ecfe-a1272dd99ccb",
        "x-ms-file-attributes": "Archive",
        "x-ms-file-change-time": "2019-12-10T06:00:05.5376114Z",
        "x-ms-file-creation-time": "2019-12-10T06:00:05.5376114Z",
        "x-ms-file-id": "13835128424026341376",
        "x-ms-file-last-write-time": "2019-12-10T06:00:05.5376114Z",
        "x-ms-file-parent-id": "0",
        "x-ms-file-permission-key": "12501538048846835188*422928105932735866",
        "x-ms-request-id": "38a4f66a-501a-0034-391f-afa1f3000000",
>>>>>>> 1d9822e0
        "x-ms-request-server-encrypted": "true",
        "x-ms-version": "2019-07-07"
      },
      "ResponseBody": []
    },
    {
<<<<<<< HEAD
      "RequestUri": "http://seanstagetest.file.core.windows.net/test-share-9d382c47-0829-f69a-91a4-341788593f87/test-file-d7d5ff50-6b9d-16a5-efc3-5098243d1bdc?comp=range",
=======
      "RequestUri": "http://seanstagetest.file.core.windows.net/test-share-62d0674c-ba16-be67-fe9d-c03e485d6aa3/test-file-dfe008a3-ffd0-57b9-0c34-62c66a6795c8?comp=range",
>>>>>>> 1d9822e0
      "RequestMethod": "PUT",
      "RequestHeaders": {
        "Authorization": "Sanitized",
        "Content-Length": "512",
        "User-Agent": [
<<<<<<< HEAD
          "azsdk-net-Storage.Files.Shares/12.0.0-dev.20191209.1\u002Bb71b1fa965b15eccfc57e2c7781b8bf85cd4c766",
          "(.NET Core 4.6.28008.01; Microsoft Windows 10.0.18363 )"
        ],
        "x-ms-client-request-id": "1516b457-3f31-81fe-dcba-25b58db04631",
        "x-ms-date": "Tue, 10 Dec 2019 05:31:27 GMT",
=======
          "azsdk-net-Storage.Files.Shares/12.0.0-dev.20191209.1\u002B61bda4d1783b0e05dba0d434ff14b2840726d3b1",
          "(.NET Core 4.6.28008.01; Microsoft Windows 10.0.18363 )"
        ],
        "x-ms-client-request-id": "7d2771bf-750b-0473-0ede-b608191f55b6",
        "x-ms-date": "Tue, 10 Dec 2019 06:00:05 GMT",
>>>>>>> 1d9822e0
        "x-ms-range": "bytes=0-511",
        "x-ms-return-client-request-id": "true",
        "x-ms-version": "2019-07-07",
        "x-ms-write": "update"
      },
<<<<<<< HEAD
      "RequestBody": "Tk2qPW6F8aGKEvN83IKGDr7Xfyf4uMeHt9fE36\u002B9yM3w1oeQdmn0juJlncD0j9Je7A1me5cMQJaFIoaXwBLyzEoliwX69pdV4vBFkxoHkycFZvKhV0w25JXxClTiXc3Pc9F1zgPMY/Z1EZimxq17fY5ekVogUHX\u002B76dvCetDcoUjdR9JksUkOAL8LEWzjx3odYzGhMtyryNbdt5bXFoKMp8Tg1GOMevJOllYIyQvSmCKh5RffO66sMb87hvmyNyo8vmmoAvLWUOh/EpyGov\u002BKyx\u002B0dTFq7WwWNOLkUPP43F8sDEriapUvi5QvYCjR5Y6/cLvZ/cH4kdD9Uc4QMf/0hnY9Wla06KCKhKmde01DRE9UJOB33t6dM3q55NiG35mUOpmy1Es4CogbTzkYW1ZDeg2\u002B\u002B80fvOdXoCccOwOHw6TPyQDz0K/EHBpYXE\u002BlRNgkNmrKyCPMtL3yGzQj28\u002BEk0uUCFIVT6md\u002Bp\u002Byh2BX8ltO98SYvPuBA1RDAbV7oABK08jEETxFzqaBbQ1EGe1dWmiY1SQK69aP0sU9kk30IhpfZ/OXU6FfCSkeF0\u002BuPSlnJadMosscP\u002BfydH43CDxYjQszJPI5xcaHeYv67NSG4ZXblqzmp39PAyfLpR9jJ8DsxUoEuxh3bV\u002BghWk/YVMTa5KoG7GPsiXLo\u002BGKLiDnZE=",
      "StatusCode": 201,
      "ResponseHeaders": {
        "Content-Length": "0",
        "Content-MD5": "pjAIIT5Cn0hV8pelUPkv3A==",
        "Date": "Tue, 10 Dec 2019 05:31:26 GMT",
        "ETag": "\u00220x8D77D3234085776\u0022",
        "Last-Modified": "Tue, 10 Dec 2019 05:31:27 GMT",
=======
      "RequestBody": "zsgNGUN7ji5m6g6fJ\u002Byh7wo1haM43xD48pvjQHCMlDvxy1vrVLQbzFyP9elCzYK5bf5acG3Bye63FCeol02\u002B2lXSrVuQtptVGrlGqekntSQZKdNxMiPOMAJtMz\u002BNczQO0RuTbyAmKLZjBFa0eiAFkF4Cj256TKgxBH1ZI4NbyKaEN9fOk0YE8gAcDS3NGbXiaKLhi\u002BTGlIRyYWqizAUzCDywL0JINv0Y/ZxtXT56ZOvId7vgejzCvqNTWzLbYiX76AXwHelymjGlyI1HWDdF\u002BPx/2lVJUo4A7XGf9NrKPZt2cnQ5ikcBVd2JO7GuemVsDWM1W4fPsZZ38C940qVW2ovy0ebCDG21foR4vxfcUXMLM\u002Bd3leITpsDewZkYiYI3M2Emu6l/qQD1gNwDV/F\u002Bmp\u002B7bJ\u002B\u002B30Wp3yol40vTnPUBQYy2tpXJjInmgRUFEE/OXyb6XB3jeVMcfdx/WsW1IePnARZlyOQJ8uAV110vo8/aVoQk2UDYHsc4mjm4SjHDMF8xHQ45aZdC8Go8zaH17NkNpANBkEijD\u002BNOLC6qUaeuUqb\u002B/oXAoezs4ujVm1AlQ61fqqYtgaAWjg4q6j1ol5/Djnv79\u002B1TTQMXVa1fzXSTKemASqYBgNAG5293lbavhEtJEgzUKkvADF2jFizytsGal8FU50z5wg2r9A9\u002B3Lc=",
      "StatusCode": 201,
      "ResponseHeaders": {
        "Content-Length": "0",
        "Content-MD5": "8dtWBnYcl3k2VE7cuoPaLA==",
        "Date": "Tue, 10 Dec 2019 06:00:05 GMT",
        "ETag": "\u00220x8D77D36345992FC\u0022",
        "Last-Modified": "Tue, 10 Dec 2019 06:00:05 GMT",
>>>>>>> 1d9822e0
        "Server": [
          "Windows-Azure-File/1.0",
          "Microsoft-HTTPAPI/2.0"
        ],
<<<<<<< HEAD
        "x-ms-client-request-id": "1516b457-3f31-81fe-dcba-25b58db04631",
        "x-ms-request-id": "0cb005b3-501a-0046-651b-afa6bc000000",
=======
        "x-ms-client-request-id": "7d2771bf-750b-0473-0ede-b608191f55b6",
        "x-ms-request-id": "38a4f66b-501a-0034-3a1f-afa1f3000000",
>>>>>>> 1d9822e0
        "x-ms-request-server-encrypted": "true",
        "x-ms-version": "2019-07-07"
      },
      "ResponseBody": []
    },
    {
<<<<<<< HEAD
      "RequestUri": "http://seanstagetest.file.core.windows.net/test-share-9d382c47-0829-f69a-91a4-341788593f87/test-file-d7d5ff50-6b9d-16a5-efc3-5098243d1bdc",
      "RequestMethod": "GET",
      "RequestHeaders": {
        "Authorization": "Sanitized",
        "traceparent": "00-29fc69b7b53e364ab54797883d9b64a5-3202a735f7a2cf49-00",
        "User-Agent": [
          "azsdk-net-Storage.Files.Shares/12.0.0-dev.20191209.1\u002Bb71b1fa965b15eccfc57e2c7781b8bf85cd4c766",
          "(.NET Core 4.6.28008.01; Microsoft Windows 10.0.18363 )"
        ],
        "x-ms-client-request-id": "a9320b85-6b75-4f40-01fa-f3c2e5235413",
        "x-ms-date": "Tue, 10 Dec 2019 05:31:27 GMT",
=======
      "RequestUri": "http://seanstagetest.file.core.windows.net/test-share-62d0674c-ba16-be67-fe9d-c03e485d6aa3/test-file-dfe008a3-ffd0-57b9-0c34-62c66a6795c8",
      "RequestMethod": "GET",
      "RequestHeaders": {
        "Authorization": "Sanitized",
        "traceparent": "00-95d52468c363e04bbcee0df45235957d-c152a28b05dbf040-00",
        "User-Agent": [
          "azsdk-net-Storage.Files.Shares/12.0.0-dev.20191209.1\u002B61bda4d1783b0e05dba0d434ff14b2840726d3b1",
          "(.NET Core 4.6.28008.01; Microsoft Windows 10.0.18363 )"
        ],
        "x-ms-client-request-id": "bc6738d9-1eb2-cdbf-8650-9a205753cea1",
        "x-ms-date": "Tue, 10 Dec 2019 06:00:05 GMT",
>>>>>>> 1d9822e0
        "x-ms-range": "bytes=0-",
        "x-ms-return-client-request-id": "true",
        "x-ms-version": "2019-07-07"
      },
      "RequestBody": null,
      "StatusCode": 206,
      "ResponseHeaders": {
        "Accept-Ranges": "bytes",
        "Access-Control-Allow-Origin": "*",
        "Content-Length": "512",
        "Content-Range": "bytes 0-511/512",
        "Content-Type": "application/octet-stream",
<<<<<<< HEAD
        "Date": "Tue, 10 Dec 2019 05:31:26 GMT",
        "ETag": "\u00220x8D77D3234085776\u0022",
        "Last-Modified": "Tue, 10 Dec 2019 05:31:27 GMT",
=======
        "Date": "Tue, 10 Dec 2019 06:00:05 GMT",
        "ETag": "\u00220x8D77D36345992FC\u0022",
        "Last-Modified": "Tue, 10 Dec 2019 06:00:05 GMT",
>>>>>>> 1d9822e0
        "Server": [
          "Windows-Azure-File/1.0",
          "Microsoft-HTTPAPI/2.0"
        ],
<<<<<<< HEAD
        "x-ms-client-request-id": "a9320b85-6b75-4f40-01fa-f3c2e5235413",
        "x-ms-file-attributes": "Archive",
        "x-ms-file-change-time": "2019-12-10T05:31:27.0213571Z",
        "x-ms-file-creation-time": "2019-12-10T05:31:27.0213571Z",
        "x-ms-file-id": "13835128424026341376",
        "x-ms-file-last-write-time": "2019-12-10T05:31:27.0213571Z",
=======
        "x-ms-client-request-id": "bc6738d9-1eb2-cdbf-8650-9a205753cea1",
        "x-ms-file-attributes": "Archive",
        "x-ms-file-change-time": "2019-12-10T06:00:05.5376114Z",
        "x-ms-file-creation-time": "2019-12-10T06:00:05.5376114Z",
        "x-ms-file-id": "13835128424026341376",
        "x-ms-file-last-write-time": "2019-12-10T06:00:05.5376114Z",
>>>>>>> 1d9822e0
        "x-ms-file-parent-id": "0",
        "x-ms-file-permission-key": "12501538048846835188*422928105932735866",
        "x-ms-lease-state": "available",
        "x-ms-lease-status": "unlocked",
<<<<<<< HEAD
        "x-ms-request-id": "0cb005b4-501a-0046-661b-afa6bc000000",
=======
        "x-ms-request-id": "38a4f66c-501a-0034-3b1f-afa1f3000000",
>>>>>>> 1d9822e0
        "x-ms-server-encrypted": "true",
        "x-ms-type": "File",
        "x-ms-version": "2019-07-07"
      },
<<<<<<< HEAD
      "ResponseBody": "Tk2qPW6F8aGKEvN83IKGDr7Xfyf4uMeHt9fE36\u002B9yM3w1oeQdmn0juJlncD0j9Je7A1me5cMQJaFIoaXwBLyzEoliwX69pdV4vBFkxoHkycFZvKhV0w25JXxClTiXc3Pc9F1zgPMY/Z1EZimxq17fY5ekVogUHX\u002B76dvCetDcoUjdR9JksUkOAL8LEWzjx3odYzGhMtyryNbdt5bXFoKMp8Tg1GOMevJOllYIyQvSmCKh5RffO66sMb87hvmyNyo8vmmoAvLWUOh/EpyGov\u002BKyx\u002B0dTFq7WwWNOLkUPP43F8sDEriapUvi5QvYCjR5Y6/cLvZ/cH4kdD9Uc4QMf/0hnY9Wla06KCKhKmde01DRE9UJOB33t6dM3q55NiG35mUOpmy1Es4CogbTzkYW1ZDeg2\u002B\u002B80fvOdXoCccOwOHw6TPyQDz0K/EHBpYXE\u002BlRNgkNmrKyCPMtL3yGzQj28\u002BEk0uUCFIVT6md\u002Bp\u002Byh2BX8ltO98SYvPuBA1RDAbV7oABK08jEETxFzqaBbQ1EGe1dWmiY1SQK69aP0sU9kk30IhpfZ/OXU6FfCSkeF0\u002BuPSlnJadMosscP\u002BfydH43CDxYjQszJPI5xcaHeYv67NSG4ZXblqzmp39PAyfLpR9jJ8DsxUoEuxh3bV\u002BghWk/YVMTa5KoG7GPsiXLo\u002BGKLiDnZE="
    },
    {
      "RequestUri": "http://seanstagetest.file.core.windows.net/test-share-9d382c47-0829-f69a-91a4-341788593f87?restype=share",
      "RequestMethod": "DELETE",
      "RequestHeaders": {
        "Authorization": "Sanitized",
        "traceparent": "00-e87379e0c4f13d41abca45d13a52e3dd-6ce8fc512dece042-00",
        "User-Agent": [
          "azsdk-net-Storage.Files.Shares/12.0.0-dev.20191209.1\u002Bb71b1fa965b15eccfc57e2c7781b8bf85cd4c766",
          "(.NET Core 4.6.28008.01; Microsoft Windows 10.0.18363 )"
        ],
        "x-ms-client-request-id": "8230aa2a-9d7e-54bc-cf62-53a3a85d9213",
        "x-ms-date": "Tue, 10 Dec 2019 05:31:27 GMT",
=======
      "ResponseBody": "zsgNGUN7ji5m6g6fJ\u002Byh7wo1haM43xD48pvjQHCMlDvxy1vrVLQbzFyP9elCzYK5bf5acG3Bye63FCeol02\u002B2lXSrVuQtptVGrlGqekntSQZKdNxMiPOMAJtMz\u002BNczQO0RuTbyAmKLZjBFa0eiAFkF4Cj256TKgxBH1ZI4NbyKaEN9fOk0YE8gAcDS3NGbXiaKLhi\u002BTGlIRyYWqizAUzCDywL0JINv0Y/ZxtXT56ZOvId7vgejzCvqNTWzLbYiX76AXwHelymjGlyI1HWDdF\u002BPx/2lVJUo4A7XGf9NrKPZt2cnQ5ikcBVd2JO7GuemVsDWM1W4fPsZZ38C940qVW2ovy0ebCDG21foR4vxfcUXMLM\u002Bd3leITpsDewZkYiYI3M2Emu6l/qQD1gNwDV/F\u002Bmp\u002B7bJ\u002B\u002B30Wp3yol40vTnPUBQYy2tpXJjInmgRUFEE/OXyb6XB3jeVMcfdx/WsW1IePnARZlyOQJ8uAV110vo8/aVoQk2UDYHsc4mjm4SjHDMF8xHQ45aZdC8Go8zaH17NkNpANBkEijD\u002BNOLC6qUaeuUqb\u002B/oXAoezs4ujVm1AlQ61fqqYtgaAWjg4q6j1ol5/Djnv79\u002B1TTQMXVa1fzXSTKemASqYBgNAG5293lbavhEtJEgzUKkvADF2jFizytsGal8FU50z5wg2r9A9\u002B3Lc="
    },
    {
      "RequestUri": "http://seanstagetest.file.core.windows.net/test-share-62d0674c-ba16-be67-fe9d-c03e485d6aa3?restype=share",
      "RequestMethod": "DELETE",
      "RequestHeaders": {
        "Authorization": "Sanitized",
        "traceparent": "00-f25ce849ebf6e24ab8c2f816ecd6a003-500a864e081b5342-00",
        "User-Agent": [
          "azsdk-net-Storage.Files.Shares/12.0.0-dev.20191209.1\u002B61bda4d1783b0e05dba0d434ff14b2840726d3b1",
          "(.NET Core 4.6.28008.01; Microsoft Windows 10.0.18363 )"
        ],
        "x-ms-client-request-id": "e02f5f02-99b7-eb04-1f14-b1fd32d13a3b",
        "x-ms-date": "Tue, 10 Dec 2019 06:00:05 GMT",
>>>>>>> 1d9822e0
        "x-ms-delete-snapshots": "include",
        "x-ms-return-client-request-id": "true",
        "x-ms-version": "2019-07-07"
      },
      "RequestBody": null,
      "StatusCode": 202,
      "ResponseHeaders": {
        "Content-Length": "0",
<<<<<<< HEAD
        "Date": "Tue, 10 Dec 2019 05:31:26 GMT",
=======
        "Date": "Tue, 10 Dec 2019 06:00:05 GMT",
>>>>>>> 1d9822e0
        "Server": [
          "Windows-Azure-File/1.0",
          "Microsoft-HTTPAPI/2.0"
        ],
<<<<<<< HEAD
        "x-ms-client-request-id": "8230aa2a-9d7e-54bc-cf62-53a3a85d9213",
        "x-ms-request-id": "0cb005b5-501a-0046-671b-afa6bc000000",
=======
        "x-ms-client-request-id": "e02f5f02-99b7-eb04-1f14-b1fd32d13a3b",
        "x-ms-request-id": "38a4f66d-501a-0034-3c1f-afa1f3000000",
>>>>>>> 1d9822e0
        "x-ms-version": "2019-07-07"
      },
      "ResponseBody": []
    }
  ],
  "Variables": {
<<<<<<< HEAD
    "RandomSeed": "2016726541",
=======
    "RandomSeed": "235785070",
>>>>>>> 1d9822e0
    "Storage_TestConfigDefault": "ProductionTenant\nseanstagetest\nU2FuaXRpemVk\nhttp://seanstagetest.blob.core.windows.net\nhttp://seanstagetest.file.core.windows.net\nhttp://seanstagetest.queue.core.windows.net\nhttp://seanstagetest.table.core.windows.net\n\n\n\n\nhttp://seanstagetest-secondary.blob.core.windows.net\nhttp://seanstagetest-secondary.file.core.windows.net\nhttp://seanstagetest-secondary.queue.core.windows.net\nhttp://seanstagetest-secondary.table.core.windows.net\n\nSanitized\n\n\nCloud\nBlobEndpoint=http://seanstagetest.blob.core.windows.net/;QueueEndpoint=http://seanstagetest.queue.core.windows.net/;FileEndpoint=http://seanstagetest.file.core.windows.net/;BlobSecondaryEndpoint=http://seanstagetest-secondary.blob.core.windows.net/;QueueSecondaryEndpoint=http://seanstagetest-secondary.queue.core.windows.net/;FileSecondaryEndpoint=http://seanstagetest-secondary.file.core.windows.net/;AccountName=seanstagetest;AccountKey=Sanitized"
  }
}<|MERGE_RESOLUTION|>--- conflicted
+++ resolved
@@ -1,90 +1,50 @@
 {
   "Entries": [
     {
-<<<<<<< HEAD
-      "RequestUri": "http://seanstagetest.file.core.windows.net/test-share-9d382c47-0829-f69a-91a4-341788593f87?restype=share",
+      "RequestUri": "http://seanstagetest.file.core.windows.net/test-share-62825e7c-cc93-e036-0cb0-7b9debc29cb5?restype=share",
       "RequestMethod": "PUT",
       "RequestHeaders": {
         "Authorization": "Sanitized",
-        "traceparent": "00-d577017f6ad2b044926c0f022065da9e-fa6c220bcd3f1646-00",
-        "User-Agent": [
-          "azsdk-net-Storage.Files.Shares/12.0.0-dev.20191209.1\u002Bb71b1fa965b15eccfc57e2c7781b8bf85cd4c766",
-          "(.NET Core 4.6.28008.01; Microsoft Windows 10.0.18363 )"
-        ],
-        "x-ms-client-request-id": "d05c84e4-ae4c-a523-b0aa-dc2209b00ed5",
-        "x-ms-date": "Tue, 10 Dec 2019 05:31:26 GMT",
-=======
-      "RequestUri": "http://seanstagetest.file.core.windows.net/test-share-62d0674c-ba16-be67-fe9d-c03e485d6aa3?restype=share",
+        "traceparent": "00-b4c951579f4f5c4ab9a9210058b4cdd8-fd5ae525688ad941-00",
+        "User-Agent": [
+          "azsdk-net-Storage.Files.Shares/12.0.0-dev.20191211.1\u002B899431c003876eb9b26cefd8e8a37e7f27f82ced",
+          "(.NET Core 4.6.28008.01; Microsoft Windows 10.0.18363 )"
+        ],
+        "x-ms-client-request-id": "6efc25d9-5663-2de0-3597-f39b970a2311",
+        "x-ms-date": "Wed, 11 Dec 2019 20:38:33 GMT",
+        "x-ms-return-client-request-id": "true",
+        "x-ms-version": "2019-07-07"
+      },
+      "RequestBody": null,
+      "StatusCode": 201,
+      "ResponseHeaders": {
+        "Content-Length": "0",
+        "Date": "Wed, 11 Dec 2019 20:38:32 GMT",
+        "ETag": "\u00220x8D77E7A16EB5960\u0022",
+        "Last-Modified": "Wed, 11 Dec 2019 20:38:33 GMT",
+        "Server": [
+          "Windows-Azure-File/1.0",
+          "Microsoft-HTTPAPI/2.0"
+        ],
+        "x-ms-client-request-id": "6efc25d9-5663-2de0-3597-f39b970a2311",
+        "x-ms-request-id": "ef3e3bbc-c01a-0019-5a62-b01280000000",
+        "x-ms-version": "2019-07-07"
+      },
+      "ResponseBody": []
+    },
+    {
+      "RequestUri": "http://seanstagetest.file.core.windows.net/test-share-62825e7c-cc93-e036-0cb0-7b9debc29cb5/test-file-7979e62b-6501-2742-841c-a8ac4c51bc57",
       "RequestMethod": "PUT",
       "RequestHeaders": {
         "Authorization": "Sanitized",
-        "traceparent": "00-f189479e29cec946b6c3529089446854-670693830ba84146-00",
-        "User-Agent": [
-          "azsdk-net-Storage.Files.Shares/12.0.0-dev.20191209.1\u002B61bda4d1783b0e05dba0d434ff14b2840726d3b1",
-          "(.NET Core 4.6.28008.01; Microsoft Windows 10.0.18363 )"
-        ],
-        "x-ms-client-request-id": "ae56a62f-905c-06a0-32d8-c2b7270db064",
-        "x-ms-date": "Tue, 10 Dec 2019 06:00:05 GMT",
->>>>>>> 1d9822e0
-        "x-ms-return-client-request-id": "true",
-        "x-ms-version": "2019-07-07"
-      },
-      "RequestBody": null,
-      "StatusCode": 201,
-      "ResponseHeaders": {
-        "Content-Length": "0",
-<<<<<<< HEAD
-        "Date": "Tue, 10 Dec 2019 05:31:26 GMT",
-        "ETag": "\u00220x8D77D3233E5E2E0\u0022",
-        "Last-Modified": "Tue, 10 Dec 2019 05:31:26 GMT",
-=======
-        "Date": "Tue, 10 Dec 2019 06:00:05 GMT",
-        "ETag": "\u00220x8D77D36343E913E\u0022",
-        "Last-Modified": "Tue, 10 Dec 2019 06:00:05 GMT",
->>>>>>> 1d9822e0
-        "Server": [
-          "Windows-Azure-File/1.0",
-          "Microsoft-HTTPAPI/2.0"
-        ],
-<<<<<<< HEAD
-        "x-ms-client-request-id": "d05c84e4-ae4c-a523-b0aa-dc2209b00ed5",
-        "x-ms-request-id": "0cb005af-501a-0046-631b-afa6bc000000",
-=======
-        "x-ms-client-request-id": "ae56a62f-905c-06a0-32d8-c2b7270db064",
-        "x-ms-request-id": "38a4f668-501a-0034-381f-afa1f3000000",
->>>>>>> 1d9822e0
-        "x-ms-version": "2019-07-07"
-      },
-      "ResponseBody": []
-    },
-    {
-<<<<<<< HEAD
-      "RequestUri": "http://seanstagetest.file.core.windows.net/test-share-9d382c47-0829-f69a-91a4-341788593f87/test-file-d7d5ff50-6b9d-16a5-efc3-5098243d1bdc",
-      "RequestMethod": "PUT",
-      "RequestHeaders": {
-        "Authorization": "Sanitized",
-        "traceparent": "00-ee31c6e7c31f8c4db91eac89e5b0b8ff-71ba36579192b443-00",
-        "User-Agent": [
-          "azsdk-net-Storage.Files.Shares/12.0.0-dev.20191209.1\u002Bb71b1fa965b15eccfc57e2c7781b8bf85cd4c766",
-          "(.NET Core 4.6.28008.01; Microsoft Windows 10.0.18363 )"
-        ],
-        "x-ms-client-request-id": "db0c0f82-25de-795d-de46-e0895d8b8072",
+        "traceparent": "00-4bc3a3e82b60aa49ba279b90e37cea73-c22d5b86718e5341-00",
+        "User-Agent": [
+          "azsdk-net-Storage.Files.Shares/12.0.0-dev.20191211.1\u002B899431c003876eb9b26cefd8e8a37e7f27f82ced",
+          "(.NET Core 4.6.28008.01; Microsoft Windows 10.0.18363 )"
+        ],
+        "x-ms-client-request-id": "3db96ec3-c13b-73af-e2d5-ea47ad34e1e4",
         "x-ms-content-length": "512",
-        "x-ms-date": "Tue, 10 Dec 2019 05:31:27 GMT",
-=======
-      "RequestUri": "http://seanstagetest.file.core.windows.net/test-share-62d0674c-ba16-be67-fe9d-c03e485d6aa3/test-file-dfe008a3-ffd0-57b9-0c34-62c66a6795c8",
-      "RequestMethod": "PUT",
-      "RequestHeaders": {
-        "Authorization": "Sanitized",
-        "traceparent": "00-036d90ce6749c74aae41152f3aef91e6-f5aab2bfaaf9e842-00",
-        "User-Agent": [
-          "azsdk-net-Storage.Files.Shares/12.0.0-dev.20191209.1\u002B61bda4d1783b0e05dba0d434ff14b2840726d3b1",
-          "(.NET Core 4.6.28008.01; Microsoft Windows 10.0.18363 )"
-        ],
-        "x-ms-client-request-id": "205cec9f-5c55-3070-ecfe-a1272dd99ccb",
-        "x-ms-content-length": "512",
-        "x-ms-date": "Tue, 10 Dec 2019 06:00:05 GMT",
->>>>>>> 1d9822e0
+        "x-ms-date": "Wed, 11 Dec 2019 20:38:33 GMT",
         "x-ms-file-attributes": "None",
         "x-ms-file-creation-time": "Now",
         "x-ms-file-last-write-time": "Now",
@@ -97,135 +57,75 @@
       "StatusCode": 201,
       "ResponseHeaders": {
         "Content-Length": "0",
-<<<<<<< HEAD
-        "Date": "Tue, 10 Dec 2019 05:31:26 GMT",
-        "ETag": "\u00220x8D77D3233FC23C3\u0022",
-        "Last-Modified": "Tue, 10 Dec 2019 05:31:27 GMT",
-=======
-        "Date": "Tue, 10 Dec 2019 06:00:05 GMT",
-        "ETag": "\u00220x8D77D36344CE8F2\u0022",
-        "Last-Modified": "Tue, 10 Dec 2019 06:00:05 GMT",
->>>>>>> 1d9822e0
-        "Server": [
-          "Windows-Azure-File/1.0",
-          "Microsoft-HTTPAPI/2.0"
-        ],
-<<<<<<< HEAD
-        "x-ms-client-request-id": "db0c0f82-25de-795d-de46-e0895d8b8072",
+        "Date": "Wed, 11 Dec 2019 20:38:33 GMT",
+        "ETag": "\u00220x8D77E7A16F941DE\u0022",
+        "Last-Modified": "Wed, 11 Dec 2019 20:38:33 GMT",
+        "Server": [
+          "Windows-Azure-File/1.0",
+          "Microsoft-HTTPAPI/2.0"
+        ],
+        "x-ms-client-request-id": "3db96ec3-c13b-73af-e2d5-ea47ad34e1e4",
         "x-ms-file-attributes": "Archive",
-        "x-ms-file-change-time": "2019-12-10T05:31:27.0213571Z",
-        "x-ms-file-creation-time": "2019-12-10T05:31:27.0213571Z",
+        "x-ms-file-change-time": "2019-12-11T20:38:33.2758494Z",
+        "x-ms-file-creation-time": "2019-12-11T20:38:33.2758494Z",
         "x-ms-file-id": "13835128424026341376",
-        "x-ms-file-last-write-time": "2019-12-10T05:31:27.0213571Z",
+        "x-ms-file-last-write-time": "2019-12-11T20:38:33.2758494Z",
         "x-ms-file-parent-id": "0",
         "x-ms-file-permission-key": "12501538048846835188*422928105932735866",
-        "x-ms-request-id": "0cb005b2-501a-0046-641b-afa6bc000000",
-=======
-        "x-ms-client-request-id": "205cec9f-5c55-3070-ecfe-a1272dd99ccb",
-        "x-ms-file-attributes": "Archive",
-        "x-ms-file-change-time": "2019-12-10T06:00:05.5376114Z",
-        "x-ms-file-creation-time": "2019-12-10T06:00:05.5376114Z",
-        "x-ms-file-id": "13835128424026341376",
-        "x-ms-file-last-write-time": "2019-12-10T06:00:05.5376114Z",
-        "x-ms-file-parent-id": "0",
-        "x-ms-file-permission-key": "12501538048846835188*422928105932735866",
-        "x-ms-request-id": "38a4f66a-501a-0034-391f-afa1f3000000",
->>>>>>> 1d9822e0
+        "x-ms-request-id": "ef3e3bbf-c01a-0019-5b62-b01280000000",
         "x-ms-request-server-encrypted": "true",
         "x-ms-version": "2019-07-07"
       },
       "ResponseBody": []
     },
     {
-<<<<<<< HEAD
-      "RequestUri": "http://seanstagetest.file.core.windows.net/test-share-9d382c47-0829-f69a-91a4-341788593f87/test-file-d7d5ff50-6b9d-16a5-efc3-5098243d1bdc?comp=range",
-=======
-      "RequestUri": "http://seanstagetest.file.core.windows.net/test-share-62d0674c-ba16-be67-fe9d-c03e485d6aa3/test-file-dfe008a3-ffd0-57b9-0c34-62c66a6795c8?comp=range",
->>>>>>> 1d9822e0
+      "RequestUri": "http://seanstagetest.file.core.windows.net/test-share-62825e7c-cc93-e036-0cb0-7b9debc29cb5/test-file-7979e62b-6501-2742-841c-a8ac4c51bc57?comp=range",
       "RequestMethod": "PUT",
       "RequestHeaders": {
         "Authorization": "Sanitized",
         "Content-Length": "512",
         "User-Agent": [
-<<<<<<< HEAD
-          "azsdk-net-Storage.Files.Shares/12.0.0-dev.20191209.1\u002Bb71b1fa965b15eccfc57e2c7781b8bf85cd4c766",
-          "(.NET Core 4.6.28008.01; Microsoft Windows 10.0.18363 )"
-        ],
-        "x-ms-client-request-id": "1516b457-3f31-81fe-dcba-25b58db04631",
-        "x-ms-date": "Tue, 10 Dec 2019 05:31:27 GMT",
-=======
-          "azsdk-net-Storage.Files.Shares/12.0.0-dev.20191209.1\u002B61bda4d1783b0e05dba0d434ff14b2840726d3b1",
-          "(.NET Core 4.6.28008.01; Microsoft Windows 10.0.18363 )"
-        ],
-        "x-ms-client-request-id": "7d2771bf-750b-0473-0ede-b608191f55b6",
-        "x-ms-date": "Tue, 10 Dec 2019 06:00:05 GMT",
->>>>>>> 1d9822e0
+          "azsdk-net-Storage.Files.Shares/12.0.0-dev.20191211.1\u002B899431c003876eb9b26cefd8e8a37e7f27f82ced",
+          "(.NET Core 4.6.28008.01; Microsoft Windows 10.0.18363 )"
+        ],
+        "x-ms-client-request-id": "dde8f94d-7f97-b41b-1b4f-e3f0430a917c",
+        "x-ms-date": "Wed, 11 Dec 2019 20:38:33 GMT",
         "x-ms-range": "bytes=0-511",
         "x-ms-return-client-request-id": "true",
         "x-ms-version": "2019-07-07",
         "x-ms-write": "update"
       },
-<<<<<<< HEAD
-      "RequestBody": "Tk2qPW6F8aGKEvN83IKGDr7Xfyf4uMeHt9fE36\u002B9yM3w1oeQdmn0juJlncD0j9Je7A1me5cMQJaFIoaXwBLyzEoliwX69pdV4vBFkxoHkycFZvKhV0w25JXxClTiXc3Pc9F1zgPMY/Z1EZimxq17fY5ekVogUHX\u002B76dvCetDcoUjdR9JksUkOAL8LEWzjx3odYzGhMtyryNbdt5bXFoKMp8Tg1GOMevJOllYIyQvSmCKh5RffO66sMb87hvmyNyo8vmmoAvLWUOh/EpyGov\u002BKyx\u002B0dTFq7WwWNOLkUPP43F8sDEriapUvi5QvYCjR5Y6/cLvZ/cH4kdD9Uc4QMf/0hnY9Wla06KCKhKmde01DRE9UJOB33t6dM3q55NiG35mUOpmy1Es4CogbTzkYW1ZDeg2\u002B\u002B80fvOdXoCccOwOHw6TPyQDz0K/EHBpYXE\u002BlRNgkNmrKyCPMtL3yGzQj28\u002BEk0uUCFIVT6md\u002Bp\u002Byh2BX8ltO98SYvPuBA1RDAbV7oABK08jEETxFzqaBbQ1EGe1dWmiY1SQK69aP0sU9kk30IhpfZ/OXU6FfCSkeF0\u002BuPSlnJadMosscP\u002BfydH43CDxYjQszJPI5xcaHeYv67NSG4ZXblqzmp39PAyfLpR9jJ8DsxUoEuxh3bV\u002BghWk/YVMTa5KoG7GPsiXLo\u002BGKLiDnZE=",
+      "RequestBody": "ejXatwA\u002BE8UbM\u002BkbztYlN8eYzvWAZC71hMHA1cbCHFU8bXGWaVPg/3MO7qVk02Kp9\u002Bv2DEdPZBUH5TI/fT3\u002BWReU3mBlj85zuM\u002BBcXWJkbBeFt7ayxAN7AlbjoMgoIE2EJWO0PUCRGcdglN4zvKfflSB4GZfI40GhvFXCQBKUxdNS2Hg\u002B8G7XNJ2vUm8lB4WuxAvnsAa1uwIh0kDqzpn0i87KoKRv4OTxoSU6GZESvHTQE3vG7RXMnR02HN3uLGYDuoZgWqbhfyNm9g7hu6Gwz1XL2vseLd74/cOHOcPGw3T/Nl7KsiHN7pRYX/bG6yG7hQ2IIhFq5Yznp1yjWgVfoDLaIoUCpl00PiwmxY4n8dLhy3S2PuEjVBDSIwqFKlSPOP\u002BELMhcuR7wlCQlRCA\u002B//WJwU6QqaFRts50cINSrtOXl4zOY4UKRVJVxWr9PdAw02MVOyjF/o8ecrX56EhbXiUQjexTcFwwf7w8eqQ2lLj\u002BQ11gPXOqkZk9r/EPUF0J\u002BmdFrHAj3aLG5PusyYPrJ938\u002B6TrO2CxZfwTFYCrIS8fMkA88OgI2mX6WRi4PYgVUogTElS4Xv8GlEZz0MfiW8OMjddD7jc19CF\u002B8KIIOSgz/cM4WA7aZtOBNhxhlQmeGD1U66/w0aRRHV4zeW4c/pseP9MEqcO08ibDgrgalA=",
       "StatusCode": 201,
       "ResponseHeaders": {
         "Content-Length": "0",
-        "Content-MD5": "pjAIIT5Cn0hV8pelUPkv3A==",
-        "Date": "Tue, 10 Dec 2019 05:31:26 GMT",
-        "ETag": "\u00220x8D77D3234085776\u0022",
-        "Last-Modified": "Tue, 10 Dec 2019 05:31:27 GMT",
-=======
-      "RequestBody": "zsgNGUN7ji5m6g6fJ\u002Byh7wo1haM43xD48pvjQHCMlDvxy1vrVLQbzFyP9elCzYK5bf5acG3Bye63FCeol02\u002B2lXSrVuQtptVGrlGqekntSQZKdNxMiPOMAJtMz\u002BNczQO0RuTbyAmKLZjBFa0eiAFkF4Cj256TKgxBH1ZI4NbyKaEN9fOk0YE8gAcDS3NGbXiaKLhi\u002BTGlIRyYWqizAUzCDywL0JINv0Y/ZxtXT56ZOvId7vgejzCvqNTWzLbYiX76AXwHelymjGlyI1HWDdF\u002BPx/2lVJUo4A7XGf9NrKPZt2cnQ5ikcBVd2JO7GuemVsDWM1W4fPsZZ38C940qVW2ovy0ebCDG21foR4vxfcUXMLM\u002Bd3leITpsDewZkYiYI3M2Emu6l/qQD1gNwDV/F\u002Bmp\u002B7bJ\u002B\u002B30Wp3yol40vTnPUBQYy2tpXJjInmgRUFEE/OXyb6XB3jeVMcfdx/WsW1IePnARZlyOQJ8uAV110vo8/aVoQk2UDYHsc4mjm4SjHDMF8xHQ45aZdC8Go8zaH17NkNpANBkEijD\u002BNOLC6qUaeuUqb\u002B/oXAoezs4ujVm1AlQ61fqqYtgaAWjg4q6j1ol5/Djnv79\u002B1TTQMXVa1fzXSTKemASqYBgNAG5293lbavhEtJEgzUKkvADF2jFizytsGal8FU50z5wg2r9A9\u002B3Lc=",
-      "StatusCode": 201,
-      "ResponseHeaders": {
-        "Content-Length": "0",
-        "Content-MD5": "8dtWBnYcl3k2VE7cuoPaLA==",
-        "Date": "Tue, 10 Dec 2019 06:00:05 GMT",
-        "ETag": "\u00220x8D77D36345992FC\u0022",
-        "Last-Modified": "Tue, 10 Dec 2019 06:00:05 GMT",
->>>>>>> 1d9822e0
-        "Server": [
-          "Windows-Azure-File/1.0",
-          "Microsoft-HTTPAPI/2.0"
-        ],
-<<<<<<< HEAD
-        "x-ms-client-request-id": "1516b457-3f31-81fe-dcba-25b58db04631",
-        "x-ms-request-id": "0cb005b3-501a-0046-651b-afa6bc000000",
-=======
-        "x-ms-client-request-id": "7d2771bf-750b-0473-0ede-b608191f55b6",
-        "x-ms-request-id": "38a4f66b-501a-0034-3a1f-afa1f3000000",
->>>>>>> 1d9822e0
+        "Content-MD5": "w94u1clBxl13rE\u002Br8YRr7Q==",
+        "Date": "Wed, 11 Dec 2019 20:38:33 GMT",
+        "ETag": "\u00220x8D77E7A170577A7\u0022",
+        "Last-Modified": "Wed, 11 Dec 2019 20:38:33 GMT",
+        "Server": [
+          "Windows-Azure-File/1.0",
+          "Microsoft-HTTPAPI/2.0"
+        ],
+        "x-ms-client-request-id": "dde8f94d-7f97-b41b-1b4f-e3f0430a917c",
+        "x-ms-request-id": "ef3e3bc0-c01a-0019-5c62-b01280000000",
         "x-ms-request-server-encrypted": "true",
         "x-ms-version": "2019-07-07"
       },
       "ResponseBody": []
     },
     {
-<<<<<<< HEAD
-      "RequestUri": "http://seanstagetest.file.core.windows.net/test-share-9d382c47-0829-f69a-91a4-341788593f87/test-file-d7d5ff50-6b9d-16a5-efc3-5098243d1bdc",
+      "RequestUri": "http://seanstagetest.file.core.windows.net/test-share-62825e7c-cc93-e036-0cb0-7b9debc29cb5/test-file-7979e62b-6501-2742-841c-a8ac4c51bc57",
       "RequestMethod": "GET",
       "RequestHeaders": {
         "Authorization": "Sanitized",
-        "traceparent": "00-29fc69b7b53e364ab54797883d9b64a5-3202a735f7a2cf49-00",
-        "User-Agent": [
-          "azsdk-net-Storage.Files.Shares/12.0.0-dev.20191209.1\u002Bb71b1fa965b15eccfc57e2c7781b8bf85cd4c766",
-          "(.NET Core 4.6.28008.01; Microsoft Windows 10.0.18363 )"
-        ],
-        "x-ms-client-request-id": "a9320b85-6b75-4f40-01fa-f3c2e5235413",
-        "x-ms-date": "Tue, 10 Dec 2019 05:31:27 GMT",
-=======
-      "RequestUri": "http://seanstagetest.file.core.windows.net/test-share-62d0674c-ba16-be67-fe9d-c03e485d6aa3/test-file-dfe008a3-ffd0-57b9-0c34-62c66a6795c8",
-      "RequestMethod": "GET",
-      "RequestHeaders": {
-        "Authorization": "Sanitized",
-        "traceparent": "00-95d52468c363e04bbcee0df45235957d-c152a28b05dbf040-00",
-        "User-Agent": [
-          "azsdk-net-Storage.Files.Shares/12.0.0-dev.20191209.1\u002B61bda4d1783b0e05dba0d434ff14b2840726d3b1",
-          "(.NET Core 4.6.28008.01; Microsoft Windows 10.0.18363 )"
-        ],
-        "x-ms-client-request-id": "bc6738d9-1eb2-cdbf-8650-9a205753cea1",
-        "x-ms-date": "Tue, 10 Dec 2019 06:00:05 GMT",
->>>>>>> 1d9822e0
+        "traceparent": "00-2ef84403b638bf449861d6f814bcacd8-4f0965e419f01d45-00",
+        "User-Agent": [
+          "azsdk-net-Storage.Files.Shares/12.0.0-dev.20191211.1\u002B899431c003876eb9b26cefd8e8a37e7f27f82ced",
+          "(.NET Core 4.6.28008.01; Microsoft Windows 10.0.18363 )"
+        ],
+        "x-ms-client-request-id": "b4f9a50d-034b-5b4d-8071-b1f67a5bbb89",
+        "x-ms-date": "Wed, 11 Dec 2019 20:38:33 GMT",
         "x-ms-range": "bytes=0-",
         "x-ms-return-client-request-id": "true",
         "x-ms-version": "2019-07-07"
@@ -238,78 +138,42 @@
         "Content-Length": "512",
         "Content-Range": "bytes 0-511/512",
         "Content-Type": "application/octet-stream",
-<<<<<<< HEAD
-        "Date": "Tue, 10 Dec 2019 05:31:26 GMT",
-        "ETag": "\u00220x8D77D3234085776\u0022",
-        "Last-Modified": "Tue, 10 Dec 2019 05:31:27 GMT",
-=======
-        "Date": "Tue, 10 Dec 2019 06:00:05 GMT",
-        "ETag": "\u00220x8D77D36345992FC\u0022",
-        "Last-Modified": "Tue, 10 Dec 2019 06:00:05 GMT",
->>>>>>> 1d9822e0
-        "Server": [
-          "Windows-Azure-File/1.0",
-          "Microsoft-HTTPAPI/2.0"
-        ],
-<<<<<<< HEAD
-        "x-ms-client-request-id": "a9320b85-6b75-4f40-01fa-f3c2e5235413",
+        "Date": "Wed, 11 Dec 2019 20:38:33 GMT",
+        "ETag": "\u00220x8D77E7A170577A7\u0022",
+        "Last-Modified": "Wed, 11 Dec 2019 20:38:33 GMT",
+        "Server": [
+          "Windows-Azure-File/1.0",
+          "Microsoft-HTTPAPI/2.0"
+        ],
+        "x-ms-client-request-id": "b4f9a50d-034b-5b4d-8071-b1f67a5bbb89",
         "x-ms-file-attributes": "Archive",
-        "x-ms-file-change-time": "2019-12-10T05:31:27.0213571Z",
-        "x-ms-file-creation-time": "2019-12-10T05:31:27.0213571Z",
+        "x-ms-file-change-time": "2019-12-11T20:38:33.2758494Z",
+        "x-ms-file-creation-time": "2019-12-11T20:38:33.2758494Z",
         "x-ms-file-id": "13835128424026341376",
-        "x-ms-file-last-write-time": "2019-12-10T05:31:27.0213571Z",
-=======
-        "x-ms-client-request-id": "bc6738d9-1eb2-cdbf-8650-9a205753cea1",
-        "x-ms-file-attributes": "Archive",
-        "x-ms-file-change-time": "2019-12-10T06:00:05.5376114Z",
-        "x-ms-file-creation-time": "2019-12-10T06:00:05.5376114Z",
-        "x-ms-file-id": "13835128424026341376",
-        "x-ms-file-last-write-time": "2019-12-10T06:00:05.5376114Z",
->>>>>>> 1d9822e0
+        "x-ms-file-last-write-time": "2019-12-11T20:38:33.2758494Z",
         "x-ms-file-parent-id": "0",
         "x-ms-file-permission-key": "12501538048846835188*422928105932735866",
         "x-ms-lease-state": "available",
         "x-ms-lease-status": "unlocked",
-<<<<<<< HEAD
-        "x-ms-request-id": "0cb005b4-501a-0046-661b-afa6bc000000",
-=======
-        "x-ms-request-id": "38a4f66c-501a-0034-3b1f-afa1f3000000",
->>>>>>> 1d9822e0
+        "x-ms-request-id": "ef3e3bc1-c01a-0019-5d62-b01280000000",
         "x-ms-server-encrypted": "true",
         "x-ms-type": "File",
         "x-ms-version": "2019-07-07"
       },
-<<<<<<< HEAD
-      "ResponseBody": "Tk2qPW6F8aGKEvN83IKGDr7Xfyf4uMeHt9fE36\u002B9yM3w1oeQdmn0juJlncD0j9Je7A1me5cMQJaFIoaXwBLyzEoliwX69pdV4vBFkxoHkycFZvKhV0w25JXxClTiXc3Pc9F1zgPMY/Z1EZimxq17fY5ekVogUHX\u002B76dvCetDcoUjdR9JksUkOAL8LEWzjx3odYzGhMtyryNbdt5bXFoKMp8Tg1GOMevJOllYIyQvSmCKh5RffO66sMb87hvmyNyo8vmmoAvLWUOh/EpyGov\u002BKyx\u002B0dTFq7WwWNOLkUPP43F8sDEriapUvi5QvYCjR5Y6/cLvZ/cH4kdD9Uc4QMf/0hnY9Wla06KCKhKmde01DRE9UJOB33t6dM3q55NiG35mUOpmy1Es4CogbTzkYW1ZDeg2\u002B\u002B80fvOdXoCccOwOHw6TPyQDz0K/EHBpYXE\u002BlRNgkNmrKyCPMtL3yGzQj28\u002BEk0uUCFIVT6md\u002Bp\u002Byh2BX8ltO98SYvPuBA1RDAbV7oABK08jEETxFzqaBbQ1EGe1dWmiY1SQK69aP0sU9kk30IhpfZ/OXU6FfCSkeF0\u002BuPSlnJadMosscP\u002BfydH43CDxYjQszJPI5xcaHeYv67NSG4ZXblqzmp39PAyfLpR9jJ8DsxUoEuxh3bV\u002BghWk/YVMTa5KoG7GPsiXLo\u002BGKLiDnZE="
-    },
-    {
-      "RequestUri": "http://seanstagetest.file.core.windows.net/test-share-9d382c47-0829-f69a-91a4-341788593f87?restype=share",
+      "ResponseBody": "ejXatwA\u002BE8UbM\u002BkbztYlN8eYzvWAZC71hMHA1cbCHFU8bXGWaVPg/3MO7qVk02Kp9\u002Bv2DEdPZBUH5TI/fT3\u002BWReU3mBlj85zuM\u002BBcXWJkbBeFt7ayxAN7AlbjoMgoIE2EJWO0PUCRGcdglN4zvKfflSB4GZfI40GhvFXCQBKUxdNS2Hg\u002B8G7XNJ2vUm8lB4WuxAvnsAa1uwIh0kDqzpn0i87KoKRv4OTxoSU6GZESvHTQE3vG7RXMnR02HN3uLGYDuoZgWqbhfyNm9g7hu6Gwz1XL2vseLd74/cOHOcPGw3T/Nl7KsiHN7pRYX/bG6yG7hQ2IIhFq5Yznp1yjWgVfoDLaIoUCpl00PiwmxY4n8dLhy3S2PuEjVBDSIwqFKlSPOP\u002BELMhcuR7wlCQlRCA\u002B//WJwU6QqaFRts50cINSrtOXl4zOY4UKRVJVxWr9PdAw02MVOyjF/o8ecrX56EhbXiUQjexTcFwwf7w8eqQ2lLj\u002BQ11gPXOqkZk9r/EPUF0J\u002BmdFrHAj3aLG5PusyYPrJ938\u002B6TrO2CxZfwTFYCrIS8fMkA88OgI2mX6WRi4PYgVUogTElS4Xv8GlEZz0MfiW8OMjddD7jc19CF\u002B8KIIOSgz/cM4WA7aZtOBNhxhlQmeGD1U66/w0aRRHV4zeW4c/pseP9MEqcO08ibDgrgalA="
+    },
+    {
+      "RequestUri": "http://seanstagetest.file.core.windows.net/test-share-62825e7c-cc93-e036-0cb0-7b9debc29cb5?restype=share",
       "RequestMethod": "DELETE",
       "RequestHeaders": {
         "Authorization": "Sanitized",
-        "traceparent": "00-e87379e0c4f13d41abca45d13a52e3dd-6ce8fc512dece042-00",
-        "User-Agent": [
-          "azsdk-net-Storage.Files.Shares/12.0.0-dev.20191209.1\u002Bb71b1fa965b15eccfc57e2c7781b8bf85cd4c766",
-          "(.NET Core 4.6.28008.01; Microsoft Windows 10.0.18363 )"
-        ],
-        "x-ms-client-request-id": "8230aa2a-9d7e-54bc-cf62-53a3a85d9213",
-        "x-ms-date": "Tue, 10 Dec 2019 05:31:27 GMT",
-=======
-      "ResponseBody": "zsgNGUN7ji5m6g6fJ\u002Byh7wo1haM43xD48pvjQHCMlDvxy1vrVLQbzFyP9elCzYK5bf5acG3Bye63FCeol02\u002B2lXSrVuQtptVGrlGqekntSQZKdNxMiPOMAJtMz\u002BNczQO0RuTbyAmKLZjBFa0eiAFkF4Cj256TKgxBH1ZI4NbyKaEN9fOk0YE8gAcDS3NGbXiaKLhi\u002BTGlIRyYWqizAUzCDywL0JINv0Y/ZxtXT56ZOvId7vgejzCvqNTWzLbYiX76AXwHelymjGlyI1HWDdF\u002BPx/2lVJUo4A7XGf9NrKPZt2cnQ5ikcBVd2JO7GuemVsDWM1W4fPsZZ38C940qVW2ovy0ebCDG21foR4vxfcUXMLM\u002Bd3leITpsDewZkYiYI3M2Emu6l/qQD1gNwDV/F\u002Bmp\u002B7bJ\u002B\u002B30Wp3yol40vTnPUBQYy2tpXJjInmgRUFEE/OXyb6XB3jeVMcfdx/WsW1IePnARZlyOQJ8uAV110vo8/aVoQk2UDYHsc4mjm4SjHDMF8xHQ45aZdC8Go8zaH17NkNpANBkEijD\u002BNOLC6qUaeuUqb\u002B/oXAoezs4ujVm1AlQ61fqqYtgaAWjg4q6j1ol5/Djnv79\u002B1TTQMXVa1fzXSTKemASqYBgNAG5293lbavhEtJEgzUKkvADF2jFizytsGal8FU50z5wg2r9A9\u002B3Lc="
-    },
-    {
-      "RequestUri": "http://seanstagetest.file.core.windows.net/test-share-62d0674c-ba16-be67-fe9d-c03e485d6aa3?restype=share",
-      "RequestMethod": "DELETE",
-      "RequestHeaders": {
-        "Authorization": "Sanitized",
-        "traceparent": "00-f25ce849ebf6e24ab8c2f816ecd6a003-500a864e081b5342-00",
-        "User-Agent": [
-          "azsdk-net-Storage.Files.Shares/12.0.0-dev.20191209.1\u002B61bda4d1783b0e05dba0d434ff14b2840726d3b1",
-          "(.NET Core 4.6.28008.01; Microsoft Windows 10.0.18363 )"
-        ],
-        "x-ms-client-request-id": "e02f5f02-99b7-eb04-1f14-b1fd32d13a3b",
-        "x-ms-date": "Tue, 10 Dec 2019 06:00:05 GMT",
->>>>>>> 1d9822e0
+        "traceparent": "00-58b92dd86058144ea039a29556cd19d9-2ee0052a583a5043-00",
+        "User-Agent": [
+          "azsdk-net-Storage.Files.Shares/12.0.0-dev.20191211.1\u002B899431c003876eb9b26cefd8e8a37e7f27f82ced",
+          "(.NET Core 4.6.28008.01; Microsoft Windows 10.0.18363 )"
+        ],
+        "x-ms-client-request-id": "9de2cc73-dd11-cc30-9c3f-43a75071ebc6",
+        "x-ms-date": "Wed, 11 Dec 2019 20:38:33 GMT",
         "x-ms-delete-snapshots": "include",
         "x-ms-return-client-request-id": "true",
         "x-ms-version": "2019-07-07"
@@ -318,33 +182,20 @@
       "StatusCode": 202,
       "ResponseHeaders": {
         "Content-Length": "0",
-<<<<<<< HEAD
-        "Date": "Tue, 10 Dec 2019 05:31:26 GMT",
-=======
-        "Date": "Tue, 10 Dec 2019 06:00:05 GMT",
->>>>>>> 1d9822e0
-        "Server": [
-          "Windows-Azure-File/1.0",
-          "Microsoft-HTTPAPI/2.0"
-        ],
-<<<<<<< HEAD
-        "x-ms-client-request-id": "8230aa2a-9d7e-54bc-cf62-53a3a85d9213",
-        "x-ms-request-id": "0cb005b5-501a-0046-671b-afa6bc000000",
-=======
-        "x-ms-client-request-id": "e02f5f02-99b7-eb04-1f14-b1fd32d13a3b",
-        "x-ms-request-id": "38a4f66d-501a-0034-3c1f-afa1f3000000",
->>>>>>> 1d9822e0
+        "Date": "Wed, 11 Dec 2019 20:38:33 GMT",
+        "Server": [
+          "Windows-Azure-File/1.0",
+          "Microsoft-HTTPAPI/2.0"
+        ],
+        "x-ms-client-request-id": "9de2cc73-dd11-cc30-9c3f-43a75071ebc6",
+        "x-ms-request-id": "ef3e3bc2-c01a-0019-5e62-b01280000000",
         "x-ms-version": "2019-07-07"
       },
       "ResponseBody": []
     }
   ],
   "Variables": {
-<<<<<<< HEAD
-    "RandomSeed": "2016726541",
-=======
-    "RandomSeed": "235785070",
->>>>>>> 1d9822e0
+    "RandomSeed": "1851815397",
     "Storage_TestConfigDefault": "ProductionTenant\nseanstagetest\nU2FuaXRpemVk\nhttp://seanstagetest.blob.core.windows.net\nhttp://seanstagetest.file.core.windows.net\nhttp://seanstagetest.queue.core.windows.net\nhttp://seanstagetest.table.core.windows.net\n\n\n\n\nhttp://seanstagetest-secondary.blob.core.windows.net\nhttp://seanstagetest-secondary.file.core.windows.net\nhttp://seanstagetest-secondary.queue.core.windows.net\nhttp://seanstagetest-secondary.table.core.windows.net\n\nSanitized\n\n\nCloud\nBlobEndpoint=http://seanstagetest.blob.core.windows.net/;QueueEndpoint=http://seanstagetest.queue.core.windows.net/;FileEndpoint=http://seanstagetest.file.core.windows.net/;BlobSecondaryEndpoint=http://seanstagetest-secondary.blob.core.windows.net/;QueueSecondaryEndpoint=http://seanstagetest-secondary.queue.core.windows.net/;FileSecondaryEndpoint=http://seanstagetest-secondary.file.core.windows.net/;AccountName=seanstagetest;AccountKey=Sanitized"
   }
 }