--- conflicted
+++ resolved
@@ -1,21 +1,17 @@
 {
   "Entries": [
     {
-      "RequestUri": "http://seanstagetest.file.core.windows.net/test-share-62825e7c-cc93-e036-0cb0-7b9debc29cb5?restype=share",
+      "RequestUri": "http://seanstagetest.file.core.windows.net/test-share-f2dc9306-e1b9-9528-1812-5fb5a2190d53?restype=share",
       "RequestMethod": "PUT",
       "RequestHeaders": {
         "Authorization": "Sanitized",
-        "traceparent": "00-b4c951579f4f5c4ab9a9210058b4cdd8-fd5ae525688ad941-00",
-        "User-Agent": [
-<<<<<<< HEAD
-          "azsdk-net-Storage.Files.Shares/12.0.0-dev.20191205.1+4f14c4315f17fbbc59c93c6819467b6f15d7008f",
-=======
-          "azsdk-net-Storage.Files.Shares/12.0.0-dev.20191211.1\u002B899431c003876eb9b26cefd8e8a37e7f27f82ced",
->>>>>>> 5e20a7a1
-          "(.NET Core 4.6.28008.01; Microsoft Windows 10.0.18363 )"
-        ],
-        "x-ms-client-request-id": "6efc25d9-5663-2de0-3597-f39b970a2311",
-        "x-ms-date": "Wed, 11 Dec 2019 20:38:33 GMT",
+        "traceparent": "00-92d66fa1ba7a3b4aa3c865d16f42a2f9-53e3337e173fe745-00",
+        "User-Agent": [
+          "azsdk-net-Storage.Files.Shares/12.0.0-dev.20191211.1\u002B2accb37068f0a0c9382fa117525bb968c5397cf7",
+          "(.NET Core 4.6.28008.01; Microsoft Windows 10.0.18363 )"
+        ],
+        "x-ms-client-request-id": "67b483eb-957b-ec4d-9277-6181f1a959ae",
+        "x-ms-date": "Wed, 11 Dec 2019 23:06:07 GMT",
         "x-ms-return-client-request-id": "true",
         "x-ms-version": "2019-07-07"
       },
@@ -23,42 +19,32 @@
       "StatusCode": 201,
       "ResponseHeaders": {
         "Content-Length": "0",
-<<<<<<< HEAD
-        "Date": "Fri, 06 Dec 2019 00:26:02 GMT",
-        "ETag": "\"0x8D779E2E0752342\"",
-        "Last-Modified": "Fri, 06 Dec 2019 00:26:03 GMT",
-=======
-        "Date": "Wed, 11 Dec 2019 20:38:32 GMT",
-        "ETag": "\u00220x8D77E7A16EB5960\u0022",
-        "Last-Modified": "Wed, 11 Dec 2019 20:38:33 GMT",
->>>>>>> 5e20a7a1
-        "Server": [
-          "Windows-Azure-File/1.0",
-          "Microsoft-HTTPAPI/2.0"
-        ],
-        "x-ms-client-request-id": "6efc25d9-5663-2de0-3597-f39b970a2311",
-        "x-ms-request-id": "ef3e3bbc-c01a-0019-5a62-b01280000000",
-        "x-ms-version": "2019-07-07"
-      },
-      "ResponseBody": []
-    },
-    {
-      "RequestUri": "http://seanstagetest.file.core.windows.net/test-share-62825e7c-cc93-e036-0cb0-7b9debc29cb5/test-file-7979e62b-6501-2742-841c-a8ac4c51bc57",
+        "Date": "Wed, 11 Dec 2019 23:06:06 GMT",
+        "ETag": "\u00220x8D77E8EB449142B\u0022",
+        "Last-Modified": "Wed, 11 Dec 2019 23:06:07 GMT",
+        "Server": [
+          "Windows-Azure-File/1.0",
+          "Microsoft-HTTPAPI/2.0"
+        ],
+        "x-ms-client-request-id": "67b483eb-957b-ec4d-9277-6181f1a959ae",
+        "x-ms-request-id": "01eefeae-d01a-0015-5477-b08588000000",
+        "x-ms-version": "2019-07-07"
+      },
+      "ResponseBody": []
+    },
+    {
+      "RequestUri": "http://seanstagetest.file.core.windows.net/test-share-f2dc9306-e1b9-9528-1812-5fb5a2190d53/test-file-f3efd824-5206-662b-0036-6d1dc0af88fb",
       "RequestMethod": "PUT",
       "RequestHeaders": {
         "Authorization": "Sanitized",
-        "traceparent": "00-4bc3a3e82b60aa49ba279b90e37cea73-c22d5b86718e5341-00",
-        "User-Agent": [
-<<<<<<< HEAD
-          "azsdk-net-Storage.Files.Shares/12.0.0-dev.20191205.1+4f14c4315f17fbbc59c93c6819467b6f15d7008f",
-=======
-          "azsdk-net-Storage.Files.Shares/12.0.0-dev.20191211.1\u002B899431c003876eb9b26cefd8e8a37e7f27f82ced",
->>>>>>> 5e20a7a1
-          "(.NET Core 4.6.28008.01; Microsoft Windows 10.0.18363 )"
-        ],
-        "x-ms-client-request-id": "3db96ec3-c13b-73af-e2d5-ea47ad34e1e4",
+        "traceparent": "00-159388ce8970be4cb802d28f7555ccfe-b3b98acf2a7cd444-00",
+        "User-Agent": [
+          "azsdk-net-Storage.Files.Shares/12.0.0-dev.20191211.1\u002B2accb37068f0a0c9382fa117525bb968c5397cf7",
+          "(.NET Core 4.6.28008.01; Microsoft Windows 10.0.18363 )"
+        ],
+        "x-ms-client-request-id": "34547342-3b2c-9865-574d-6644272f2be2",
         "x-ms-content-length": "512",
-        "x-ms-date": "Wed, 11 Dec 2019 20:38:33 GMT",
+        "x-ms-date": "Wed, 11 Dec 2019 23:06:07 GMT",
         "x-ms-file-attributes": "None",
         "x-ms-file-creation-time": "Now",
         "x-ms-file-last-write-time": "Now",
@@ -71,100 +57,75 @@
       "StatusCode": 201,
       "ResponseHeaders": {
         "Content-Length": "0",
-<<<<<<< HEAD
-        "Date": "Fri, 06 Dec 2019 00:26:02 GMT",
-        "ETag": "\"0x8D779E2E083CC0F\"",
-        "Last-Modified": "Fri, 06 Dec 2019 00:26:03 GMT",
-=======
-        "Date": "Wed, 11 Dec 2019 20:38:33 GMT",
-        "ETag": "\u00220x8D77E7A16F941DE\u0022",
-        "Last-Modified": "Wed, 11 Dec 2019 20:38:33 GMT",
->>>>>>> 5e20a7a1
-        "Server": [
-          "Windows-Azure-File/1.0",
-          "Microsoft-HTTPAPI/2.0"
-        ],
-        "x-ms-client-request-id": "3db96ec3-c13b-73af-e2d5-ea47ad34e1e4",
+        "Date": "Wed, 11 Dec 2019 23:06:07 GMT",
+        "ETag": "\u00220x8D77E8EB458885D\u0022",
+        "Last-Modified": "Wed, 11 Dec 2019 23:06:07 GMT",
+        "Server": [
+          "Windows-Azure-File/1.0",
+          "Microsoft-HTTPAPI/2.0"
+        ],
+        "x-ms-client-request-id": "34547342-3b2c-9865-574d-6644272f2be2",
         "x-ms-file-attributes": "Archive",
-        "x-ms-file-change-time": "2019-12-11T20:38:33.2758494Z",
-        "x-ms-file-creation-time": "2019-12-11T20:38:33.2758494Z",
+        "x-ms-file-change-time": "2019-12-11T23:06:07.2371293Z",
+        "x-ms-file-creation-time": "2019-12-11T23:06:07.2371293Z",
         "x-ms-file-id": "13835128424026341376",
-        "x-ms-file-last-write-time": "2019-12-11T20:38:33.2758494Z",
+        "x-ms-file-last-write-time": "2019-12-11T23:06:07.2371293Z",
         "x-ms-file-parent-id": "0",
         "x-ms-file-permission-key": "12501538048846835188*422928105932735866",
-        "x-ms-request-id": "ef3e3bbf-c01a-0019-5b62-b01280000000",
+        "x-ms-request-id": "01eefeb4-d01a-0015-5977-b08588000000",
         "x-ms-request-server-encrypted": "true",
         "x-ms-version": "2019-07-07"
       },
       "ResponseBody": []
     },
     {
-      "RequestUri": "http://seanstagetest.file.core.windows.net/test-share-62825e7c-cc93-e036-0cb0-7b9debc29cb5/test-file-7979e62b-6501-2742-841c-a8ac4c51bc57?comp=range",
+      "RequestUri": "http://seanstagetest.file.core.windows.net/test-share-f2dc9306-e1b9-9528-1812-5fb5a2190d53/test-file-f3efd824-5206-662b-0036-6d1dc0af88fb?comp=range",
       "RequestMethod": "PUT",
       "RequestHeaders": {
         "Authorization": "Sanitized",
         "Content-Length": "512",
         "User-Agent": [
-<<<<<<< HEAD
-          "azsdk-net-Storage.Files.Shares/12.0.0-dev.20191205.1+4f14c4315f17fbbc59c93c6819467b6f15d7008f",
-=======
-          "azsdk-net-Storage.Files.Shares/12.0.0-dev.20191211.1\u002B899431c003876eb9b26cefd8e8a37e7f27f82ced",
->>>>>>> 5e20a7a1
-          "(.NET Core 4.6.28008.01; Microsoft Windows 10.0.18363 )"
-        ],
-        "x-ms-client-request-id": "dde8f94d-7f97-b41b-1b4f-e3f0430a917c",
-        "x-ms-date": "Wed, 11 Dec 2019 20:38:33 GMT",
+          "azsdk-net-Storage.Files.Shares/12.0.0-dev.20191211.1\u002B2accb37068f0a0c9382fa117525bb968c5397cf7",
+          "(.NET Core 4.6.28008.01; Microsoft Windows 10.0.18363 )"
+        ],
+        "x-ms-client-request-id": "4ddb9181-545b-a8ce-8d31-c7173f930617",
+        "x-ms-date": "Wed, 11 Dec 2019 23:06:07 GMT",
         "x-ms-range": "bytes=0-511",
         "x-ms-return-client-request-id": "true",
         "x-ms-version": "2019-07-07",
         "x-ms-write": "update"
       },
-<<<<<<< HEAD
-      "RequestBody": "/nNBkGMqNBwFaMAPHhlXQE/WdzoW/tcc/gWpS/AoK8TZilWj4XNZoIq+odIAIY5xybZbCM+MJQCcJZJegOks3Dz7NpTEs1/bfNewV1wFHNx2N4E5zCP1TGVUB7vh+h+gksSVBOv6rRVXf4v43M6jlgm16Elo8w8ZBukvb6yj+oK4D8WYcBfxfIlr4kyX/HCWsXCyKxLVOJ60e/4Byj5ps4UJP80JCiXxxGu//BHCggl5mL078c5v4tYm5PUZ77FLAi7HjbyjjaZLwWemFjuN8fj0iDKALcK2ml324yYw2NS6dPni+/RM1goX8C9nyMuamPL8JGd/ytVsEfJfrKqAGumS7KJBqvYDqLInaTyST9KSW0ozNLNtO6kkdukC7SlgltZG1NspWe38+Hy0V2GZ2cIgzVFgTOU1JbH5HTQMAbqJx9JlS3r2aQJcNjw3ueNIi5wn4SDX/0rwEa8qLzu58PbBK4+OM41HKmRPAxWp/mzNsZKX5CCasceIdTrLyznGokZGdY1TuVgP4La7iPw0RxNCXX6pIgvVJnrIBb1Te18qiGDPY4jeefc6iARq3ijLVC4niW66HYA6cE8Ti7Oau2RWkQCbZeSKY+OGbpoHakdR/LGPK/LxcGrglPI5y+1EoMyfE00oL+9JnCWKM6/mMwUHwY8BCo9xZSCVu9DxUZg=",
+      "RequestBody": "9Mdfh8tWXO5Bl0icerJoi1EQ4eLP0/6JMkRgrwbkqpcgfkBeENRdIIwzxflqJE1aLGzwJCHZ6SDJ1lSH9aznXe2we/tyCXp8s8FWmw4EHg72BoKZ84Z1RpUglTp/1SrfS2cMuqhR5yPydHBggk0RxLdGkO8pTmpmOjRmUnRA/N2Wd1Cm92RmpR5fp38WFcRHDtGCOUU7tf39pn9z65WvsneSygr9as1T4OvQyqfqTyVwHkOivcOYW8JSqVHl8rmIsPQHg0q5SaMDL1laaupWElZZAsxSDPWz\u002Bm9IqsF8be0xSBqy4svbt9Wfno1qPvDX/Jb6jPDtNqP/U4nbcZ7ih8JrKCLQpDCKfUv3sm1nSbx\u002BcK4rgeH9RBJ2so5CAEY2vRfL/hXOBlhmbw6k9YM2mArNXADwtgbgbuQQWvGhSH0FwfRWnEqmr2pVxBLTWE6OPxqEdKNFRQYQ6pAwvqxmxSaQnjSP4Pu/Jq2WmvLzDRWVgRvXHNTav3vtRbG6dvC97v/rQroa/l8exE32r6sUHd16mjyRj6hStt64oZpJBLC82KvyB8pbe4O8uFeG5BDQ2CjUQNu0LF9XmYzbYVzE1MCdOtf/IhUTHh\u002B51NZQy9LO6MhydcTVCKtMmm49gBkm\u002BOSX6ao40LYTwCG7\u002BleIBs66DHmUUV77yDErs4em1Z4=",
       "StatusCode": 201,
       "ResponseHeaders": {
         "Content-Length": "0",
-        "Content-MD5": "D0c5eArZoongN/HxRAK1cg==",
-        "Date": "Fri, 06 Dec 2019 00:26:02 GMT",
-        "ETag": "\"0x8D779E2E0902587\"",
-        "Last-Modified": "Fri, 06 Dec 2019 00:26:03 GMT",
-=======
-      "RequestBody": "ejXatwA\u002BE8UbM\u002BkbztYlN8eYzvWAZC71hMHA1cbCHFU8bXGWaVPg/3MO7qVk02Kp9\u002Bv2DEdPZBUH5TI/fT3\u002BWReU3mBlj85zuM\u002BBcXWJkbBeFt7ayxAN7AlbjoMgoIE2EJWO0PUCRGcdglN4zvKfflSB4GZfI40GhvFXCQBKUxdNS2Hg\u002B8G7XNJ2vUm8lB4WuxAvnsAa1uwIh0kDqzpn0i87KoKRv4OTxoSU6GZESvHTQE3vG7RXMnR02HN3uLGYDuoZgWqbhfyNm9g7hu6Gwz1XL2vseLd74/cOHOcPGw3T/Nl7KsiHN7pRYX/bG6yG7hQ2IIhFq5Yznp1yjWgVfoDLaIoUCpl00PiwmxY4n8dLhy3S2PuEjVBDSIwqFKlSPOP\u002BELMhcuR7wlCQlRCA\u002B//WJwU6QqaFRts50cINSrtOXl4zOY4UKRVJVxWr9PdAw02MVOyjF/o8ecrX56EhbXiUQjexTcFwwf7w8eqQ2lLj\u002BQ11gPXOqkZk9r/EPUF0J\u002BmdFrHAj3aLG5PusyYPrJ938\u002B6TrO2CxZfwTFYCrIS8fMkA88OgI2mX6WRi4PYgVUogTElS4Xv8GlEZz0MfiW8OMjddD7jc19CF\u002B8KIIOSgz/cM4WA7aZtOBNhxhlQmeGD1U66/w0aRRHV4zeW4c/pseP9MEqcO08ibDgrgalA=",
-      "StatusCode": 201,
-      "ResponseHeaders": {
-        "Content-Length": "0",
-        "Content-MD5": "w94u1clBxl13rE\u002Br8YRr7Q==",
-        "Date": "Wed, 11 Dec 2019 20:38:33 GMT",
-        "ETag": "\u00220x8D77E7A170577A7\u0022",
-        "Last-Modified": "Wed, 11 Dec 2019 20:38:33 GMT",
->>>>>>> 5e20a7a1
-        "Server": [
-          "Windows-Azure-File/1.0",
-          "Microsoft-HTTPAPI/2.0"
-        ],
-        "x-ms-client-request-id": "dde8f94d-7f97-b41b-1b4f-e3f0430a917c",
-        "x-ms-request-id": "ef3e3bc0-c01a-0019-5c62-b01280000000",
+        "Content-MD5": "qy7Gv1uEUzVo/UUyFXVhvw==",
+        "Date": "Wed, 11 Dec 2019 23:06:07 GMT",
+        "ETag": "\u00220x8D77E8EB4653294\u0022",
+        "Last-Modified": "Wed, 11 Dec 2019 23:06:07 GMT",
+        "Server": [
+          "Windows-Azure-File/1.0",
+          "Microsoft-HTTPAPI/2.0"
+        ],
+        "x-ms-client-request-id": "4ddb9181-545b-a8ce-8d31-c7173f930617",
+        "x-ms-request-id": "01eefeba-d01a-0015-5e77-b08588000000",
         "x-ms-request-server-encrypted": "true",
         "x-ms-version": "2019-07-07"
       },
       "ResponseBody": []
     },
     {
-      "RequestUri": "http://seanstagetest.file.core.windows.net/test-share-62825e7c-cc93-e036-0cb0-7b9debc29cb5/test-file-7979e62b-6501-2742-841c-a8ac4c51bc57",
+      "RequestUri": "http://seanstagetest.file.core.windows.net/test-share-f2dc9306-e1b9-9528-1812-5fb5a2190d53/test-file-f3efd824-5206-662b-0036-6d1dc0af88fb",
       "RequestMethod": "GET",
       "RequestHeaders": {
         "Authorization": "Sanitized",
-        "traceparent": "00-2ef84403b638bf449861d6f814bcacd8-4f0965e419f01d45-00",
-        "User-Agent": [
-<<<<<<< HEAD
-          "azsdk-net-Storage.Files.Shares/12.0.0-dev.20191205.1+4f14c4315f17fbbc59c93c6819467b6f15d7008f",
-=======
-          "azsdk-net-Storage.Files.Shares/12.0.0-dev.20191211.1\u002B899431c003876eb9b26cefd8e8a37e7f27f82ced",
->>>>>>> 5e20a7a1
-          "(.NET Core 4.6.28008.01; Microsoft Windows 10.0.18363 )"
-        ],
-        "x-ms-client-request-id": "b4f9a50d-034b-5b4d-8071-b1f67a5bbb89",
-        "x-ms-date": "Wed, 11 Dec 2019 20:38:33 GMT",
+        "traceparent": "00-8915a18116b6bb458f0e40b51d353352-6828f0a93e0baf44-00",
+        "User-Agent": [
+          "azsdk-net-Storage.Files.Shares/12.0.0-dev.20191211.1\u002B2accb37068f0a0c9382fa117525bb968c5397cf7",
+          "(.NET Core 4.6.28008.01; Microsoft Windows 10.0.18363 )"
+        ],
+        "x-ms-client-request-id": "96c37525-de54-9a86-96f5-70ad71323e6b",
+        "x-ms-date": "Wed, 11 Dec 2019 23:06:07 GMT",
         "x-ms-range": "bytes=0-",
         "x-ms-return-client-request-id": "true",
         "x-ms-version": "2019-07-07"
@@ -177,56 +138,42 @@
         "Content-Length": "512",
         "Content-Range": "bytes 0-511/512",
         "Content-Type": "application/octet-stream",
-<<<<<<< HEAD
-        "Date": "Fri, 06 Dec 2019 00:26:03 GMT",
-        "ETag": "\"0x8D779E2E0902587\"",
-        "Last-Modified": "Fri, 06 Dec 2019 00:26:03 GMT",
-=======
-        "Date": "Wed, 11 Dec 2019 20:38:33 GMT",
-        "ETag": "\u00220x8D77E7A170577A7\u0022",
-        "Last-Modified": "Wed, 11 Dec 2019 20:38:33 GMT",
->>>>>>> 5e20a7a1
-        "Server": [
-          "Windows-Azure-File/1.0",
-          "Microsoft-HTTPAPI/2.0"
-        ],
-        "x-ms-client-request-id": "b4f9a50d-034b-5b4d-8071-b1f67a5bbb89",
+        "Date": "Wed, 11 Dec 2019 23:06:07 GMT",
+        "ETag": "\u00220x8D77E8EB4653294\u0022",
+        "Last-Modified": "Wed, 11 Dec 2019 23:06:07 GMT",
+        "Server": [
+          "Windows-Azure-File/1.0",
+          "Microsoft-HTTPAPI/2.0"
+        ],
+        "x-ms-client-request-id": "96c37525-de54-9a86-96f5-70ad71323e6b",
         "x-ms-file-attributes": "Archive",
-        "x-ms-file-change-time": "2019-12-11T20:38:33.2758494Z",
-        "x-ms-file-creation-time": "2019-12-11T20:38:33.2758494Z",
+        "x-ms-file-change-time": "2019-12-11T23:06:07.2371293Z",
+        "x-ms-file-creation-time": "2019-12-11T23:06:07.2371293Z",
         "x-ms-file-id": "13835128424026341376",
-        "x-ms-file-last-write-time": "2019-12-11T20:38:33.2758494Z",
+        "x-ms-file-last-write-time": "2019-12-11T23:06:07.2371293Z",
         "x-ms-file-parent-id": "0",
         "x-ms-file-permission-key": "12501538048846835188*422928105932735866",
         "x-ms-lease-state": "available",
         "x-ms-lease-status": "unlocked",
-        "x-ms-request-id": "ef3e3bc1-c01a-0019-5d62-b01280000000",
+        "x-ms-request-id": "01eefebe-d01a-0015-6277-b08588000000",
         "x-ms-server-encrypted": "true",
         "x-ms-type": "File",
         "x-ms-version": "2019-07-07"
       },
-<<<<<<< HEAD
-      "ResponseBody": "/nNBkGMqNBwFaMAPHhlXQE/WdzoW/tcc/gWpS/AoK8TZilWj4XNZoIq+odIAIY5xybZbCM+MJQCcJZJegOks3Dz7NpTEs1/bfNewV1wFHNx2N4E5zCP1TGVUB7vh+h+gksSVBOv6rRVXf4v43M6jlgm16Elo8w8ZBukvb6yj+oK4D8WYcBfxfIlr4kyX/HCWsXCyKxLVOJ60e/4Byj5ps4UJP80JCiXxxGu//BHCggl5mL078c5v4tYm5PUZ77FLAi7HjbyjjaZLwWemFjuN8fj0iDKALcK2ml324yYw2NS6dPni+/RM1goX8C9nyMuamPL8JGd/ytVsEfJfrKqAGumS7KJBqvYDqLInaTyST9KSW0ozNLNtO6kkdukC7SlgltZG1NspWe38+Hy0V2GZ2cIgzVFgTOU1JbH5HTQMAbqJx9JlS3r2aQJcNjw3ueNIi5wn4SDX/0rwEa8qLzu58PbBK4+OM41HKmRPAxWp/mzNsZKX5CCasceIdTrLyznGokZGdY1TuVgP4La7iPw0RxNCXX6pIgvVJnrIBb1Te18qiGDPY4jeefc6iARq3ijLVC4niW66HYA6cE8Ti7Oau2RWkQCbZeSKY+OGbpoHakdR/LGPK/LxcGrglPI5y+1EoMyfE00oL+9JnCWKM6/mMwUHwY8BCo9xZSCVu9DxUZg="
-=======
-      "ResponseBody": "ejXatwA\u002BE8UbM\u002BkbztYlN8eYzvWAZC71hMHA1cbCHFU8bXGWaVPg/3MO7qVk02Kp9\u002Bv2DEdPZBUH5TI/fT3\u002BWReU3mBlj85zuM\u002BBcXWJkbBeFt7ayxAN7AlbjoMgoIE2EJWO0PUCRGcdglN4zvKfflSB4GZfI40GhvFXCQBKUxdNS2Hg\u002B8G7XNJ2vUm8lB4WuxAvnsAa1uwIh0kDqzpn0i87KoKRv4OTxoSU6GZESvHTQE3vG7RXMnR02HN3uLGYDuoZgWqbhfyNm9g7hu6Gwz1XL2vseLd74/cOHOcPGw3T/Nl7KsiHN7pRYX/bG6yG7hQ2IIhFq5Yznp1yjWgVfoDLaIoUCpl00PiwmxY4n8dLhy3S2PuEjVBDSIwqFKlSPOP\u002BELMhcuR7wlCQlRCA\u002B//WJwU6QqaFRts50cINSrtOXl4zOY4UKRVJVxWr9PdAw02MVOyjF/o8ecrX56EhbXiUQjexTcFwwf7w8eqQ2lLj\u002BQ11gPXOqkZk9r/EPUF0J\u002BmdFrHAj3aLG5PusyYPrJ938\u002B6TrO2CxZfwTFYCrIS8fMkA88OgI2mX6WRi4PYgVUogTElS4Xv8GlEZz0MfiW8OMjddD7jc19CF\u002B8KIIOSgz/cM4WA7aZtOBNhxhlQmeGD1U66/w0aRRHV4zeW4c/pseP9MEqcO08ibDgrgalA="
->>>>>>> 5e20a7a1
-    },
-    {
-      "RequestUri": "http://seanstagetest.file.core.windows.net/test-share-62825e7c-cc93-e036-0cb0-7b9debc29cb5?restype=share",
+      "ResponseBody": "9Mdfh8tWXO5Bl0icerJoi1EQ4eLP0/6JMkRgrwbkqpcgfkBeENRdIIwzxflqJE1aLGzwJCHZ6SDJ1lSH9aznXe2we/tyCXp8s8FWmw4EHg72BoKZ84Z1RpUglTp/1SrfS2cMuqhR5yPydHBggk0RxLdGkO8pTmpmOjRmUnRA/N2Wd1Cm92RmpR5fp38WFcRHDtGCOUU7tf39pn9z65WvsneSygr9as1T4OvQyqfqTyVwHkOivcOYW8JSqVHl8rmIsPQHg0q5SaMDL1laaupWElZZAsxSDPWz\u002Bm9IqsF8be0xSBqy4svbt9Wfno1qPvDX/Jb6jPDtNqP/U4nbcZ7ih8JrKCLQpDCKfUv3sm1nSbx\u002BcK4rgeH9RBJ2so5CAEY2vRfL/hXOBlhmbw6k9YM2mArNXADwtgbgbuQQWvGhSH0FwfRWnEqmr2pVxBLTWE6OPxqEdKNFRQYQ6pAwvqxmxSaQnjSP4Pu/Jq2WmvLzDRWVgRvXHNTav3vtRbG6dvC97v/rQroa/l8exE32r6sUHd16mjyRj6hStt64oZpJBLC82KvyB8pbe4O8uFeG5BDQ2CjUQNu0LF9XmYzbYVzE1MCdOtf/IhUTHh\u002B51NZQy9LO6MhydcTVCKtMmm49gBkm\u002BOSX6ao40LYTwCG7\u002BleIBs66DHmUUV77yDErs4em1Z4="
+    },
+    {
+      "RequestUri": "http://seanstagetest.file.core.windows.net/test-share-f2dc9306-e1b9-9528-1812-5fb5a2190d53?restype=share",
       "RequestMethod": "DELETE",
       "RequestHeaders": {
         "Authorization": "Sanitized",
-        "traceparent": "00-58b92dd86058144ea039a29556cd19d9-2ee0052a583a5043-00",
-        "User-Agent": [
-<<<<<<< HEAD
-          "azsdk-net-Storage.Files.Shares/12.0.0-dev.20191205.1+4f14c4315f17fbbc59c93c6819467b6f15d7008f",
-=======
-          "azsdk-net-Storage.Files.Shares/12.0.0-dev.20191211.1\u002B899431c003876eb9b26cefd8e8a37e7f27f82ced",
->>>>>>> 5e20a7a1
-          "(.NET Core 4.6.28008.01; Microsoft Windows 10.0.18363 )"
-        ],
-        "x-ms-client-request-id": "9de2cc73-dd11-cc30-9c3f-43a75071ebc6",
-        "x-ms-date": "Wed, 11 Dec 2019 20:38:33 GMT",
+        "traceparent": "00-a013ca5f172a3d43938ead5bc31e23a1-faf02ffb77d17348-00",
+        "User-Agent": [
+          "azsdk-net-Storage.Files.Shares/12.0.0-dev.20191211.1\u002B2accb37068f0a0c9382fa117525bb968c5397cf7",
+          "(.NET Core 4.6.28008.01; Microsoft Windows 10.0.18363 )"
+        ],
+        "x-ms-client-request-id": "c9f19ffb-70d0-aac3-8773-437c464e96f7",
+        "x-ms-date": "Wed, 11 Dec 2019 23:06:07 GMT",
         "x-ms-delete-snapshots": "include",
         "x-ms-return-client-request-id": "true",
         "x-ms-version": "2019-07-07"
@@ -235,25 +182,20 @@
       "StatusCode": 202,
       "ResponseHeaders": {
         "Content-Length": "0",
-        "Date": "Wed, 11 Dec 2019 20:38:33 GMT",
-        "Server": [
-          "Windows-Azure-File/1.0",
-          "Microsoft-HTTPAPI/2.0"
-        ],
-        "x-ms-client-request-id": "9de2cc73-dd11-cc30-9c3f-43a75071ebc6",
-        "x-ms-request-id": "ef3e3bc2-c01a-0019-5e62-b01280000000",
+        "Date": "Wed, 11 Dec 2019 23:06:07 GMT",
+        "Server": [
+          "Windows-Azure-File/1.0",
+          "Microsoft-HTTPAPI/2.0"
+        ],
+        "x-ms-client-request-id": "c9f19ffb-70d0-aac3-8773-437c464e96f7",
+        "x-ms-request-id": "01eefec2-d01a-0015-6677-b08588000000",
         "x-ms-version": "2019-07-07"
       },
       "ResponseBody": []
     }
   ],
   "Variables": {
-<<<<<<< HEAD
-    "RandomSeed": "954901878",
+    "RandomSeed": "2059555558",
     "Storage_TestConfigDefault": "ProductionTenant\nseanstagetest\nU2FuaXRpemVk\nhttp://seanstagetest.blob.core.windows.net\nhttp://seanstagetest.file.core.windows.net\nhttp://seanstagetest.queue.core.windows.net\nhttp://seanstagetest.table.core.windows.net\n\n\n\n\nhttp://seanstagetest-secondary.blob.core.windows.net\nhttp://seanstagetest-secondary.file.core.windows.net\nhttp://seanstagetest-secondary.queue.core.windows.net\nhttp://seanstagetest-secondary.table.core.windows.net\n\nSanitized\n\n\nCloud\nBlobEndpoint=http://seanstagetest.blob.core.windows.net/;QueueEndpoint=http://seanstagetest.queue.core.windows.net/;FileEndpoint=http://seanstagetest.file.core.windows.net/;BlobSecondaryEndpoint=http://seanstagetest-secondary.blob.core.windows.net/;QueueSecondaryEndpoint=http://seanstagetest-secondary.queue.core.windows.net/;FileSecondaryEndpoint=http://seanstagetest-secondary.file.core.windows.net/;AccountName=seanstagetest;AccountKey=Sanitized\nseanscope1"
-=======
-    "RandomSeed": "1851815397",
-    "Storage_TestConfigDefault": "ProductionTenant\nseanstagetest\nU2FuaXRpemVk\nhttp://seanstagetest.blob.core.windows.net\nhttp://seanstagetest.file.core.windows.net\nhttp://seanstagetest.queue.core.windows.net\nhttp://seanstagetest.table.core.windows.net\n\n\n\n\nhttp://seanstagetest-secondary.blob.core.windows.net\nhttp://seanstagetest-secondary.file.core.windows.net\nhttp://seanstagetest-secondary.queue.core.windows.net\nhttp://seanstagetest-secondary.table.core.windows.net\n\nSanitized\n\n\nCloud\nBlobEndpoint=http://seanstagetest.blob.core.windows.net/;QueueEndpoint=http://seanstagetest.queue.core.windows.net/;FileEndpoint=http://seanstagetest.file.core.windows.net/;BlobSecondaryEndpoint=http://seanstagetest-secondary.blob.core.windows.net/;QueueSecondaryEndpoint=http://seanstagetest-secondary.queue.core.windows.net/;FileSecondaryEndpoint=http://seanstagetest-secondary.file.core.windows.net/;AccountName=seanstagetest;AccountKey=Sanitized"
->>>>>>> 5e20a7a1
   }
 }