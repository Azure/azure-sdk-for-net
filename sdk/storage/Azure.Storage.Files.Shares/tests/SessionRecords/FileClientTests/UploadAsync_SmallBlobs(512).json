--- conflicted
+++ resolved
@@ -1,18 +1,18 @@
 {
   "Entries": [
     {
-      "RequestUri": "https://seanmcccanary3.file.core.windows.net/test-share-f2dc9306-e1b9-9528-1812-5fb5a2190d53?restype=share",
+      "RequestUri": "https://seanmcccanary3.file.core.windows.net/test-share-0e560194-9289-b0bc-548a-a7d9f17cbb92?restype=share",
       "RequestMethod": "PUT",
       "RequestHeaders": {
         "Accept": "application/xml",
         "Authorization": "Sanitized",
-        "traceparent": "00-764ce700ab8aff4fbc779b8b856c0214-d5cf8e2de95f7042-00",
-        "User-Agent": [
-          "azsdk-net-Storage.Files.Shares/12.7.0-alpha.20210121.1",
-          "(.NET 5.0.2; Microsoft Windows 10.0.19042)"
-        ],
-        "x-ms-client-request-id": "67b483eb-957b-ec4d-9277-6181f1a959ae",
-        "x-ms-date": "Thu, 21 Jan 2021 20:37:40 GMT",
+        "traceparent": "00-b0c3d24470be2647b56708299f86a40c-94eca37cef79e645-00",
+        "User-Agent": [
+          "azsdk-net-Storage.Files.Shares/12.7.0-alpha.20210126.1",
+          "(.NET 5.0.2; Microsoft Windows 10.0.19042)"
+        ],
+        "x-ms-client-request-id": "b9107ea0-36a4-e361-6a3f-d64647fc3b31",
+        "x-ms-date": "Tue, 26 Jan 2021 19:28:26 GMT",
         "x-ms-return-client-request-id": "true",
         "x-ms-version": "2020-06-12"
       },
@@ -20,38 +20,33 @@
       "StatusCode": 201,
       "ResponseHeaders": {
         "Content-Length": "0",
-        "Date": "Thu, 21 Jan 2021 20:37:39 GMT",
-        "ETag": "\u00220x8D8BE4C655EBE3A\u0022",
-        "Last-Modified": "Thu, 21 Jan 2021 20:37:40 GMT",
-        "Server": [
-          "Windows-Azure-File/1.0",
-          "Microsoft-HTTPAPI/2.0"
-        ],
-        "x-ms-client-request-id": "67b483eb-957b-ec4d-9277-6181f1a959ae",
-<<<<<<< HEAD
-        "x-ms-request-id": "c9ef63de-f01a-0012-2c37-f3e9eb000000",
-        "x-ms-version": "2020-06-12"
-=======
-        "x-ms-request-id": "09912135-f01a-006d-4035-f06e89000000",
-        "x-ms-version": "2020-04-08"
->>>>>>> ac24a13f
-      },
-      "ResponseBody": []
-    },
-    {
-      "RequestUri": "https://seanmcccanary3.file.core.windows.net/test-share-f2dc9306-e1b9-9528-1812-5fb5a2190d53/test-file-f3efd824-5206-662b-0036-6d1dc0af88fb",
+        "Date": "Tue, 26 Jan 2021 19:28:26 GMT",
+        "ETag": "\u00220x8D8C2308DA3FB4C\u0022",
+        "Last-Modified": "Tue, 26 Jan 2021 19:28:26 GMT",
+        "Server": [
+          "Windows-Azure-File/1.0",
+          "Microsoft-HTTPAPI/2.0"
+        ],
+        "x-ms-client-request-id": "b9107ea0-36a4-e361-6a3f-d64647fc3b31",
+        "x-ms-request-id": "48660e0c-401a-0068-4c19-f4bc52000000",
+        "x-ms-version": "2020-06-12"
+      },
+      "ResponseBody": []
+    },
+    {
+      "RequestUri": "https://seanmcccanary3.file.core.windows.net/test-share-0e560194-9289-b0bc-548a-a7d9f17cbb92/test-file-c2fb34c1-2684-dd84-6346-58b29bbba8b9",
       "RequestMethod": "PUT",
       "RequestHeaders": {
         "Accept": "application/xml",
         "Authorization": "Sanitized",
-        "traceparent": "00-39d294c86f349a4e9e6285e3ae96cbdf-849cb382b886624a-00",
-        "User-Agent": [
-          "azsdk-net-Storage.Files.Shares/12.7.0-alpha.20210121.1",
-          "(.NET 5.0.2; Microsoft Windows 10.0.19042)"
-        ],
-        "x-ms-client-request-id": "34547342-3b2c-9865-574d-6644272f2be2",
+        "traceparent": "00-628bdcab58712840a8f3458d9f8d375e-8398338e7bcbc345-00",
+        "User-Agent": [
+          "azsdk-net-Storage.Files.Shares/12.7.0-alpha.20210126.1",
+          "(.NET 5.0.2; Microsoft Windows 10.0.19042)"
+        ],
+        "x-ms-client-request-id": "d23ec59a-2d9e-791b-f932-555edeae47ae",
         "x-ms-content-length": "512",
-        "x-ms-date": "Thu, 21 Jan 2021 20:37:40 GMT",
+        "x-ms-date": "Tue, 26 Jan 2021 19:28:27 GMT",
         "x-ms-file-attributes": "None",
         "x-ms-file-creation-time": "Now",
         "x-ms-file-last-write-time": "Now",
@@ -64,29 +59,29 @@
       "StatusCode": 201,
       "ResponseHeaders": {
         "Content-Length": "0",
-        "Date": "Thu, 21 Jan 2021 20:37:40 GMT",
-        "ETag": "\u00220x8D8BE4C6568923B\u0022",
-        "Last-Modified": "Thu, 21 Jan 2021 20:37:40 GMT",
-        "Server": [
-          "Windows-Azure-File/1.0",
-          "Microsoft-HTTPAPI/2.0"
-        ],
-        "x-ms-client-request-id": "34547342-3b2c-9865-574d-6644272f2be2",
+        "Date": "Tue, 26 Jan 2021 19:28:26 GMT",
+        "ETag": "\u00220x8D8C2308DAE52B9\u0022",
+        "Last-Modified": "Tue, 26 Jan 2021 19:28:26 GMT",
+        "Server": [
+          "Windows-Azure-File/1.0",
+          "Microsoft-HTTPAPI/2.0"
+        ],
+        "x-ms-client-request-id": "d23ec59a-2d9e-791b-f932-555edeae47ae",
         "x-ms-file-attributes": "Archive",
-        "x-ms-file-change-time": "2021-01-21T20:37:40.1069115Z",
-        "x-ms-file-creation-time": "2021-01-21T20:37:40.1069115Z",
+        "x-ms-file-change-time": "2021-01-26T19:28:26.4155833Z",
+        "x-ms-file-creation-time": "2021-01-26T19:28:26.4155833Z",
         "x-ms-file-id": "13835128424026341376",
-        "x-ms-file-last-write-time": "2021-01-21T20:37:40.1069115Z",
+        "x-ms-file-last-write-time": "2021-01-26T19:28:26.4155833Z",
         "x-ms-file-parent-id": "0",
         "x-ms-file-permission-key": "4010187179898695473*11459378189709739967",
-        "x-ms-request-id": "09912138-f01a-006d-4135-f06e89000000",
+        "x-ms-request-id": "48660e0f-401a-0068-4d19-f4bc52000000",
         "x-ms-request-server-encrypted": "true",
         "x-ms-version": "2020-06-12"
       },
       "ResponseBody": []
     },
     {
-      "RequestUri": "https://seanmcccanary3.file.core.windows.net/test-share-f2dc9306-e1b9-9528-1812-5fb5a2190d53/test-file-f3efd824-5206-662b-0036-6d1dc0af88fb?comp=range",
+      "RequestUri": "https://seanmcccanary3.file.core.windows.net/test-share-0e560194-9289-b0bc-548a-a7d9f17cbb92/test-file-c2fb34c1-2684-dd84-6346-58b29bbba8b9?comp=range",
       "RequestMethod": "PUT",
       "RequestHeaders": {
         "Accept": "application/xml",
@@ -94,48 +89,48 @@
         "Content-Length": "512",
         "Content-Type": "application/octet-stream",
         "User-Agent": [
-          "azsdk-net-Storage.Files.Shares/12.7.0-alpha.20210121.1",
-          "(.NET 5.0.2; Microsoft Windows 10.0.19042)"
-        ],
-        "x-ms-client-request-id": "4ddb9181-545b-a8ce-8d31-c7173f930617",
-        "x-ms-date": "Thu, 21 Jan 2021 20:37:40 GMT",
+          "azsdk-net-Storage.Files.Shares/12.7.0-alpha.20210126.1",
+          "(.NET 5.0.2; Microsoft Windows 10.0.19042)"
+        ],
+        "x-ms-client-request-id": "d5179e7c-d57c-6c1a-ecbf-7a39ac90cde7",
+        "x-ms-date": "Tue, 26 Jan 2021 19:28:27 GMT",
         "x-ms-range": "bytes=0-511",
         "x-ms-return-client-request-id": "true",
         "x-ms-version": "2020-06-12",
         "x-ms-write": "update"
       },
-      "RequestBody": "9Mdfh8tWXO5Bl0icerJoi1EQ4eLP0/6JMkRgrwbkqpcgfkBeENRdIIwzxflqJE1aLGzwJCHZ6SDJ1lSH9aznXe2we/tyCXp8s8FWmw4EHg72BoKZ84Z1RpUglTp/1SrfS2cMuqhR5yPydHBggk0RxLdGkO8pTmpmOjRmUnRA/N2Wd1Cm92RmpR5fp38WFcRHDtGCOUU7tf39pn9z65WvsneSygr9as1T4OvQyqfqTyVwHkOivcOYW8JSqVHl8rmIsPQHg0q5SaMDL1laaupWElZZAsxSDPWz\u002Bm9IqsF8be0xSBqy4svbt9Wfno1qPvDX/Jb6jPDtNqP/U4nbcZ7ih8JrKCLQpDCKfUv3sm1nSbx\u002BcK4rgeH9RBJ2so5CAEY2vRfL/hXOBlhmbw6k9YM2mArNXADwtgbgbuQQWvGhSH0FwfRWnEqmr2pVxBLTWE6OPxqEdKNFRQYQ6pAwvqxmxSaQnjSP4Pu/Jq2WmvLzDRWVgRvXHNTav3vtRbG6dvC97v/rQroa/l8exE32r6sUHd16mjyRj6hStt64oZpJBLC82KvyB8pbe4O8uFeG5BDQ2CjUQNu0LF9XmYzbYVzE1MCdOtf/IhUTHh\u002B51NZQy9LO6MhydcTVCKtMmm49gBkm\u002BOSX6ao40LYTwCG7\u002BleIBs66DHmUUV77yDErs4em1Z4=",
+      "RequestBody": "4KlUqclOVEe2ba93aFQDkxxOshkEmA3VDM5a57HfledOcNac1ZFVHICLH7UrHO\u002BulpU0\u002B\u002Bg2Tkicfpz7822W19jHKfh\u002BZ76K\u002BZaZeHhYqfDeq1Abqpn/FyKNAFb1WSgT9EfcY/P3MC/XqgJSndXPQ9SsHEcceiw/yBHV8GZnlJ9uhoMxfEb853sgRACWrHpNvryBST3g9noanJvhIkDJbxVj4xZRnseOrzXM/DYsqBuWhzKp5Utijo8JFt\u002BqG8Q7V9XqM8lj/B/185kHFPpE7vR/SpoNH4nKAFWHR4jo45RwkKRhQXVSM4sStPKxWnqVxSfrK9AqLThLIDJz3LSWDQ8FloNV4qx\u002BLRcO\u002B2qWGabb8YJg/LjDRmJsFSFD31bXe6fjq8T2P\u002BJ6bP65GzLNtAeMl\u002BsyNhBWQk8h6c2LOk3AN3/Dsm3h5bGf5ZC6CSswnmAat0drpEWXjWh01VYV7zKw\u002BOOyCgKZqrI5k1CAmzgj8EpscYMGVZM6LCQFbBBbifZdChFIfZRegA2VMhH1FvIvUeQLqX6uqqJPeN3dlD2i3QlZIpAn2nO2DfB1cCOBRBUy1RsrUOB4rmBu\u002BAS2gezP81QHm/RhCHZwVZuNODl/zjPIqr4hdo0o4XMwueFu/4wEpn3Peakg0c2lu/pF6nYm7yrQ7tYtrnzH37mBME4=",
       "StatusCode": 201,
       "ResponseHeaders": {
         "Content-Length": "0",
-        "Content-MD5": "qy7Gv1uEUzVo/UUyFXVhvw==",
-        "Date": "Thu, 21 Jan 2021 20:37:40 GMT",
-        "ETag": "\u00220x8D8BE4C6570F82C\u0022",
-        "Last-Modified": "Thu, 21 Jan 2021 20:37:40 GMT",
-        "Server": [
-          "Windows-Azure-File/1.0",
-          "Microsoft-HTTPAPI/2.0"
-        ],
-        "x-ms-client-request-id": "4ddb9181-545b-a8ce-8d31-c7173f930617",
-        "x-ms-request-id": "0991213a-f01a-006d-4335-f06e89000000",
+        "Content-MD5": "fpKOhZoCd\u002B5mMgeiLOhyNQ==",
+        "Date": "Tue, 26 Jan 2021 19:28:26 GMT",
+        "ETag": "\u00220x8D8C2308DBAB103\u0022",
+        "Last-Modified": "Tue, 26 Jan 2021 19:28:26 GMT",
+        "Server": [
+          "Windows-Azure-File/1.0",
+          "Microsoft-HTTPAPI/2.0"
+        ],
+        "x-ms-client-request-id": "d5179e7c-d57c-6c1a-ecbf-7a39ac90cde7",
+        "x-ms-request-id": "48660e11-401a-0068-4e19-f4bc52000000",
         "x-ms-request-server-encrypted": "true",
         "x-ms-version": "2020-06-12"
       },
       "ResponseBody": []
     },
     {
-      "RequestUri": "https://seanmcccanary3.file.core.windows.net/test-share-f2dc9306-e1b9-9528-1812-5fb5a2190d53/test-file-f3efd824-5206-662b-0036-6d1dc0af88fb",
+      "RequestUri": "https://seanmcccanary3.file.core.windows.net/test-share-0e560194-9289-b0bc-548a-a7d9f17cbb92/test-file-c2fb34c1-2684-dd84-6346-58b29bbba8b9",
       "RequestMethod": "GET",
       "RequestHeaders": {
         "Accept": "application/xml",
         "Authorization": "Sanitized",
-        "traceparent": "00-25bcd6fef4077647a8c25adbf43b80da-8e32962fbce10244-00",
-        "User-Agent": [
-          "azsdk-net-Storage.Files.Shares/12.7.0-alpha.20210121.1",
-          "(.NET 5.0.2; Microsoft Windows 10.0.19042)"
-        ],
-        "x-ms-client-request-id": "96c37525-de54-9a86-96f5-70ad71323e6b",
-        "x-ms-date": "Thu, 21 Jan 2021 20:37:40 GMT",
+        "traceparent": "00-c2ed046bd921ef44bd745003d4221ff5-835c8a08a76c6847-00",
+        "User-Agent": [
+          "azsdk-net-Storage.Files.Shares/12.7.0-alpha.20210126.1",
+          "(.NET 5.0.2; Microsoft Windows 10.0.19042)"
+        ],
+        "x-ms-client-request-id": "40e14935-7296-c131-023f-52034e8c12b6",
+        "x-ms-date": "Tue, 26 Jan 2021 19:28:27 GMT",
         "x-ms-range": "bytes=0-",
         "x-ms-return-client-request-id": "true",
         "x-ms-version": "2020-06-12"
@@ -147,44 +142,44 @@
         "Content-Length": "512",
         "Content-Range": "bytes 0-511/512",
         "Content-Type": "application/octet-stream",
-        "Date": "Thu, 21 Jan 2021 20:37:40 GMT",
-        "ETag": "\u00220x8D8BE4C6570F82C\u0022",
-        "Last-Modified": "Thu, 21 Jan 2021 20:37:40 GMT",
+        "Date": "Tue, 26 Jan 2021 19:28:26 GMT",
+        "ETag": "\u00220x8D8C2308DBAB103\u0022",
+        "Last-Modified": "Tue, 26 Jan 2021 19:28:26 GMT",
         "Server": [
           "Windows-Azure-File/1.0",
           "Microsoft-HTTPAPI/2.0"
         ],
         "Vary": "Origin",
-        "x-ms-client-request-id": "96c37525-de54-9a86-96f5-70ad71323e6b",
+        "x-ms-client-request-id": "40e14935-7296-c131-023f-52034e8c12b6",
         "x-ms-file-attributes": "Archive",
-        "x-ms-file-change-time": "2021-01-21T20:37:40.1619500Z",
-        "x-ms-file-creation-time": "2021-01-21T20:37:40.1069115Z",
+        "x-ms-file-change-time": "2021-01-26T19:28:26.4966403Z",
+        "x-ms-file-creation-time": "2021-01-26T19:28:26.4155833Z",
         "x-ms-file-id": "13835128424026341376",
-        "x-ms-file-last-write-time": "2021-01-21T20:37:40.1619500Z",
+        "x-ms-file-last-write-time": "2021-01-26T19:28:26.4966403Z",
         "x-ms-file-parent-id": "0",
         "x-ms-file-permission-key": "4010187179898695473*11459378189709739967",
         "x-ms-lease-state": "available",
         "x-ms-lease-status": "unlocked",
-        "x-ms-request-id": "0991213b-f01a-006d-4435-f06e89000000",
+        "x-ms-request-id": "48660e13-401a-0068-5019-f4bc52000000",
         "x-ms-server-encrypted": "true",
         "x-ms-type": "File",
         "x-ms-version": "2020-06-12"
       },
-      "ResponseBody": "9Mdfh8tWXO5Bl0icerJoi1EQ4eLP0/6JMkRgrwbkqpcgfkBeENRdIIwzxflqJE1aLGzwJCHZ6SDJ1lSH9aznXe2we/tyCXp8s8FWmw4EHg72BoKZ84Z1RpUglTp/1SrfS2cMuqhR5yPydHBggk0RxLdGkO8pTmpmOjRmUnRA/N2Wd1Cm92RmpR5fp38WFcRHDtGCOUU7tf39pn9z65WvsneSygr9as1T4OvQyqfqTyVwHkOivcOYW8JSqVHl8rmIsPQHg0q5SaMDL1laaupWElZZAsxSDPWz\u002Bm9IqsF8be0xSBqy4svbt9Wfno1qPvDX/Jb6jPDtNqP/U4nbcZ7ih8JrKCLQpDCKfUv3sm1nSbx\u002BcK4rgeH9RBJ2so5CAEY2vRfL/hXOBlhmbw6k9YM2mArNXADwtgbgbuQQWvGhSH0FwfRWnEqmr2pVxBLTWE6OPxqEdKNFRQYQ6pAwvqxmxSaQnjSP4Pu/Jq2WmvLzDRWVgRvXHNTav3vtRbG6dvC97v/rQroa/l8exE32r6sUHd16mjyRj6hStt64oZpJBLC82KvyB8pbe4O8uFeG5BDQ2CjUQNu0LF9XmYzbYVzE1MCdOtf/IhUTHh\u002B51NZQy9LO6MhydcTVCKtMmm49gBkm\u002BOSX6ao40LYTwCG7\u002BleIBs66DHmUUV77yDErs4em1Z4="
-    },
-    {
-      "RequestUri": "https://seanmcccanary3.file.core.windows.net/test-share-f2dc9306-e1b9-9528-1812-5fb5a2190d53?restype=share",
+      "ResponseBody": "4KlUqclOVEe2ba93aFQDkxxOshkEmA3VDM5a57HfledOcNac1ZFVHICLH7UrHO\u002BulpU0\u002B\u002Bg2Tkicfpz7822W19jHKfh\u002BZ76K\u002BZaZeHhYqfDeq1Abqpn/FyKNAFb1WSgT9EfcY/P3MC/XqgJSndXPQ9SsHEcceiw/yBHV8GZnlJ9uhoMxfEb853sgRACWrHpNvryBST3g9noanJvhIkDJbxVj4xZRnseOrzXM/DYsqBuWhzKp5Utijo8JFt\u002BqG8Q7V9XqM8lj/B/185kHFPpE7vR/SpoNH4nKAFWHR4jo45RwkKRhQXVSM4sStPKxWnqVxSfrK9AqLThLIDJz3LSWDQ8FloNV4qx\u002BLRcO\u002B2qWGabb8YJg/LjDRmJsFSFD31bXe6fjq8T2P\u002BJ6bP65GzLNtAeMl\u002BsyNhBWQk8h6c2LOk3AN3/Dsm3h5bGf5ZC6CSswnmAat0drpEWXjWh01VYV7zKw\u002BOOyCgKZqrI5k1CAmzgj8EpscYMGVZM6LCQFbBBbifZdChFIfZRegA2VMhH1FvIvUeQLqX6uqqJPeN3dlD2i3QlZIpAn2nO2DfB1cCOBRBUy1RsrUOB4rmBu\u002BAS2gezP81QHm/RhCHZwVZuNODl/zjPIqr4hdo0o4XMwueFu/4wEpn3Peakg0c2lu/pF6nYm7yrQ7tYtrnzH37mBME4="
+    },
+    {
+      "RequestUri": "https://seanmcccanary3.file.core.windows.net/test-share-0e560194-9289-b0bc-548a-a7d9f17cbb92?restype=share",
       "RequestMethod": "DELETE",
       "RequestHeaders": {
         "Accept": "application/xml",
         "Authorization": "Sanitized",
-        "traceparent": "00-73cd56ace0357349bb06c0e6d7c00530-3d287d748926f24f-00",
-        "User-Agent": [
-          "azsdk-net-Storage.Files.Shares/12.7.0-alpha.20210121.1",
-          "(.NET 5.0.2; Microsoft Windows 10.0.19042)"
-        ],
-        "x-ms-client-request-id": "c9f19ffb-70d0-aac3-8773-437c464e96f7",
-        "x-ms-date": "Thu, 21 Jan 2021 20:37:40 GMT",
+        "traceparent": "00-a72610b04f658a438a0aa4410ffccd25-38e19b97cf646e43-00",
+        "User-Agent": [
+          "azsdk-net-Storage.Files.Shares/12.7.0-alpha.20210126.1",
+          "(.NET 5.0.2; Microsoft Windows 10.0.19042)"
+        ],
+        "x-ms-client-request-id": "63047acd-8caf-5f50-bf32-c16c37f38474",
+        "x-ms-date": "Tue, 26 Jan 2021 19:28:27 GMT",
         "x-ms-delete-snapshots": "include",
         "x-ms-return-client-request-id": "true",
         "x-ms-version": "2020-06-12"
@@ -193,25 +188,20 @@
       "StatusCode": 202,
       "ResponseHeaders": {
         "Content-Length": "0",
-        "Date": "Thu, 21 Jan 2021 20:37:40 GMT",
-        "Server": [
-          "Windows-Azure-File/1.0",
-          "Microsoft-HTTPAPI/2.0"
-        ],
-        "x-ms-client-request-id": "c9f19ffb-70d0-aac3-8773-437c464e96f7",
-<<<<<<< HEAD
-        "x-ms-request-id": "c9ef63e3-f01a-0012-3037-f3e9eb000000",
-        "x-ms-version": "2020-06-12"
-=======
-        "x-ms-request-id": "0991213c-f01a-006d-4535-f06e89000000",
-        "x-ms-version": "2020-04-08"
->>>>>>> ac24a13f
+        "Date": "Tue, 26 Jan 2021 19:28:26 GMT",
+        "Server": [
+          "Windows-Azure-File/1.0",
+          "Microsoft-HTTPAPI/2.0"
+        ],
+        "x-ms-client-request-id": "63047acd-8caf-5f50-bf32-c16c37f38474",
+        "x-ms-request-id": "48660e14-401a-0068-5119-f4bc52000000",
+        "x-ms-version": "2020-06-12"
       },
       "ResponseBody": []
     }
   ],
   "Variables": {
-    "RandomSeed": "2059555558",
+    "RandomSeed": "1807278299",
     "Storage_TestConfigDefault": "ProductionTenant\nseanmcccanary3\nU2FuaXRpemVk\nhttps://seanmcccanary3.blob.core.windows.net\nhttps://seanmcccanary3.file.core.windows.net\nhttps://seanmcccanary3.queue.core.windows.net\nhttps://seanmcccanary3.table.core.windows.net\n\n\n\n\nhttps://seanmcccanary3-secondary.blob.core.windows.net\nhttps://seanmcccanary3-secondary.file.core.windows.net\nhttps://seanmcccanary3-secondary.queue.core.windows.net\nhttps://seanmcccanary3-secondary.table.core.windows.net\n\nSanitized\n\n\nCloud\nBlobEndpoint=https://seanmcccanary3.blob.core.windows.net/;QueueEndpoint=https://seanmcccanary3.queue.core.windows.net/;FileEndpoint=https://seanmcccanary3.file.core.windows.net/;BlobSecondaryEndpoint=https://seanmcccanary3-secondary.blob.core.windows.net/;QueueSecondaryEndpoint=https://seanmcccanary3-secondary.queue.core.windows.net/;FileSecondaryEndpoint=https://seanmcccanary3-secondary.file.core.windows.net/;AccountName=seanmcccanary3;AccountKey=Kg==;\nseanscope1"
   }
 }