--- conflicted
+++ resolved
@@ -1,18 +1,18 @@
 {
   "Entries": [
     {
-      "RequestUri": "https://seanmcccanary3.file.core.windows.net/test-share-cd8a6569-c6ea-a928-92ca-85e4d2a70c1f?restype=share",
+      "RequestUri": "https://seanmcccanary3.file.core.windows.net/test-share-28ded8bf-9623-8488-7a56-f100644cc835?restype=share",
       "RequestMethod": "PUT",
       "RequestHeaders": {
         "Accept": "application/xml",
         "Authorization": "Sanitized",
-        "traceparent": "00-49a83c425edf144094a4ac4ad0f16ceb-e6754bf237209340-00",
+        "traceparent": "00-2a45e2f363467a45821b2689c42b8127-b6f93361acb00c4f-00",
         "User-Agent": [
-          "azsdk-net-Storage.Files.Shares/12.7.0-alpha.20210121.1",
+          "azsdk-net-Storage.Files.Shares/12.7.0-alpha.20210126.1",
           "(.NET 5.0.2; Microsoft Windows 10.0.19042)"
         ],
-        "x-ms-client-request-id": "29936333-7860-e41b-e1ff-42d6c31dca69",
-        "x-ms-date": "Thu, 21 Jan 2021 20:39:02 GMT",
+        "x-ms-client-request-id": "24815eb5-aa3f-1b37-8547-ca004609610b",
+        "x-ms-date": "Tue, 26 Jan 2021 19:30:04 GMT",
         "x-ms-return-client-request-id": "true",
         "x-ms-version": "2020-06-12"
       },
@@ -20,37 +20,32 @@
       "StatusCode": 201,
       "ResponseHeaders": {
         "Content-Length": "0",
-        "Date": "Thu, 21 Jan 2021 20:39:01 GMT",
-        "ETag": "\u00220x8D8BE4C9657DF31\u0022",
-        "Last-Modified": "Thu, 21 Jan 2021 20:39:02 GMT",
+        "Date": "Tue, 26 Jan 2021 19:30:03 GMT",
+        "ETag": "\u00220x8D8C230C7F81489\u0022",
+        "Last-Modified": "Tue, 26 Jan 2021 19:30:04 GMT",
         "Server": [
           "Windows-Azure-File/1.0",
           "Microsoft-HTTPAPI/2.0"
         ],
-        "x-ms-client-request-id": "29936333-7860-e41b-e1ff-42d6c31dca69",
-<<<<<<< HEAD
-        "x-ms-request-id": "873c34cb-701a-0051-4f5a-4bd02c000000",
+        "x-ms-client-request-id": "24815eb5-aa3f-1b37-8547-ca004609610b",
+        "x-ms-request-id": "97d0ea88-f01a-006d-5c19-f46e89000000",
         "x-ms-version": "2020-06-12"
-=======
-        "x-ms-request-id": "2e9f19e7-901a-0054-6635-f09595000000",
-        "x-ms-version": "2020-04-08"
->>>>>>> ac24a13f
       },
       "ResponseBody": []
     },
     {
-      "RequestUri": "https://seanmcccanary3.file.core.windows.net/test-share-cd8a6569-c6ea-a928-92ca-85e4d2a70c1f/test-directory-6fb816f1-81be-65d9-3560-5226495b5722?restype=directory",
+      "RequestUri": "https://seanmcccanary3.file.core.windows.net/test-share-28ded8bf-9623-8488-7a56-f100644cc835/test-directory-ef3ceef0-aa36-8ab7-7356-83c21441ec04?restype=directory",
       "RequestMethod": "PUT",
       "RequestHeaders": {
         "Accept": "application/xml",
         "Authorization": "Sanitized",
-        "traceparent": "00-5b35537a261d58458c1d90cee04c0a95-a299317411ed824d-00",
+        "traceparent": "00-faed6a3cc344df4b9a687c631eaa1d5f-90e0e729d1871f40-00",
         "User-Agent": [
-          "azsdk-net-Storage.Files.Shares/12.7.0-alpha.20210121.1",
+          "azsdk-net-Storage.Files.Shares/12.7.0-alpha.20210126.1",
           "(.NET 5.0.2; Microsoft Windows 10.0.19042)"
         ],
-        "x-ms-client-request-id": "3bdb13f9-04b7-b195-892e-f30026f49b85",
-        "x-ms-date": "Thu, 21 Jan 2021 20:39:02 GMT",
+        "x-ms-client-request-id": "a95676ff-c339-0b32-a6f7-b1e827750644",
+        "x-ms-date": "Tue, 26 Jan 2021 19:30:05 GMT",
         "x-ms-file-attributes": "None",
         "x-ms-file-creation-time": "Now",
         "x-ms-file-last-write-time": "Now",
@@ -62,41 +57,41 @@
       "StatusCode": 201,
       "ResponseHeaders": {
         "Content-Length": "0",
-        "Date": "Thu, 21 Jan 2021 20:39:01 GMT",
-        "ETag": "\u00220x8D8BE4C9662537B\u0022",
-        "Last-Modified": "Thu, 21 Jan 2021 20:39:02 GMT",
+        "Date": "Tue, 26 Jan 2021 19:30:03 GMT",
+        "ETag": "\u00220x8D8C230C8030144\u0022",
+        "Last-Modified": "Tue, 26 Jan 2021 19:30:04 GMT",
         "Server": [
           "Windows-Azure-File/1.0",
           "Microsoft-HTTPAPI/2.0"
         ],
-        "x-ms-client-request-id": "3bdb13f9-04b7-b195-892e-f30026f49b85",
+        "x-ms-client-request-id": "a95676ff-c339-0b32-a6f7-b1e827750644",
         "x-ms-file-attributes": "Directory",
-        "x-ms-file-change-time": "2021-01-21T20:39:02.2743419Z",
-        "x-ms-file-creation-time": "2021-01-21T20:39:02.2743419Z",
+        "x-ms-file-change-time": "2021-01-26T19:30:04.2784068Z",
+        "x-ms-file-creation-time": "2021-01-26T19:30:04.2784068Z",
         "x-ms-file-id": "13835128424026341376",
-        "x-ms-file-last-write-time": "2021-01-21T20:39:02.2743419Z",
+        "x-ms-file-last-write-time": "2021-01-26T19:30:04.2784068Z",
         "x-ms-file-parent-id": "0",
         "x-ms-file-permission-key": "17860367565182308406*11459378189709739967",
-        "x-ms-request-id": "2e9f19ea-901a-0054-6735-f09595000000",
+        "x-ms-request-id": "97d0ea8c-f01a-006d-5e19-f46e89000000",
         "x-ms-request-server-encrypted": "true",
         "x-ms-version": "2020-06-12"
       },
       "ResponseBody": []
     },
     {
-      "RequestUri": "https://seanmcccanary3.file.core.windows.net/test-share-cd8a6569-c6ea-a928-92ca-85e4d2a70c1f/test-directory-6fb816f1-81be-65d9-3560-5226495b5722/test-file-937f1fa8-5b6b-0d56-58e0-32f23c1ba3dc",
+      "RequestUri": "https://seanmcccanary3.file.core.windows.net/test-share-28ded8bf-9623-8488-7a56-f100644cc835/test-directory-ef3ceef0-aa36-8ab7-7356-83c21441ec04/test-file-bc5cc65a-5bbf-4c41-f897-5a34427e1f0d",
       "RequestMethod": "PUT",
       "RequestHeaders": {
         "Accept": "application/xml",
         "Authorization": "Sanitized",
-        "traceparent": "00-6f0b5f39c82acb4ca3dc62e852574715-c6ee0655a91a844d-00",
+        "traceparent": "00-57fb7a1408adce47901589411d4a1196-f44a13c8a719124c-00",
         "User-Agent": [
-          "azsdk-net-Storage.Files.Shares/12.7.0-alpha.20210121.1",
+          "azsdk-net-Storage.Files.Shares/12.7.0-alpha.20210126.1",
           "(.NET 5.0.2; Microsoft Windows 10.0.19042)"
         ],
-        "x-ms-client-request-id": "a116bf30-d2da-9df2-bdcd-e3d7d1a3746e",
+        "x-ms-client-request-id": "a4de23fb-8408-a4dd-3509-b0a268fdc928",
         "x-ms-content-length": "1024",
-        "x-ms-date": "Thu, 21 Jan 2021 20:39:02 GMT",
+        "x-ms-date": "Tue, 26 Jan 2021 19:30:05 GMT",
         "x-ms-file-attributes": "None",
         "x-ms-file-creation-time": "Now",
         "x-ms-file-last-write-time": "Now",
@@ -109,78 +104,73 @@
       "StatusCode": 201,
       "ResponseHeaders": {
         "Content-Length": "0",
-        "Date": "Thu, 21 Jan 2021 20:39:01 GMT",
-        "ETag": "\u00220x8D8BE4C966D2ADA\u0022",
-        "Last-Modified": "Thu, 21 Jan 2021 20:39:02 GMT",
+        "Date": "Tue, 26 Jan 2021 19:30:03 GMT",
+        "ETag": "\u00220x8D8C230C80E26E3\u0022",
+        "Last-Modified": "Tue, 26 Jan 2021 19:30:04 GMT",
         "Server": [
           "Windows-Azure-File/1.0",
           "Microsoft-HTTPAPI/2.0"
         ],
-        "x-ms-client-request-id": "a116bf30-d2da-9df2-bdcd-e3d7d1a3746e",
+        "x-ms-client-request-id": "a4de23fb-8408-a4dd-3509-b0a268fdc928",
         "x-ms-file-attributes": "Archive",
-        "x-ms-file-change-time": "2021-01-21T20:39:02.3453914Z",
-        "x-ms-file-creation-time": "2021-01-21T20:39:02.3453914Z",
+        "x-ms-file-change-time": "2021-01-26T19:30:04.3514595Z",
+        "x-ms-file-creation-time": "2021-01-26T19:30:04.3514595Z",
         "x-ms-file-id": "11529285414812647424",
-        "x-ms-file-last-write-time": "2021-01-21T20:39:02.3453914Z",
+        "x-ms-file-last-write-time": "2021-01-26T19:30:04.3514595Z",
         "x-ms-file-parent-id": "13835128424026341376",
         "x-ms-file-permission-key": "4010187179898695473*11459378189709739967",
-        "x-ms-request-id": "2e9f19ee-901a-0054-6835-f09595000000",
+        "x-ms-request-id": "97d0ea8f-f01a-006d-6119-f46e89000000",
         "x-ms-request-server-encrypted": "true",
         "x-ms-version": "2020-06-12"
       },
       "ResponseBody": []
     },
     {
-      "RequestUri": "https://seanmcccanary3.file.core.windows.net/test-share-cd8a6569-c6ea-a928-92ca-85e4d2a70c1f/test-directory-6fb816f1-81be-65d9-3560-5226495b5722/test-file-937f1fa8-5b6b-0d56-58e0-32f23c1ba3dc?sharesnapshot=2020-06-26T00:49:21.0000000Z",
+      "RequestUri": "https://seanmcccanary3.file.core.windows.net/test-share-28ded8bf-9623-8488-7a56-f100644cc835/test-directory-ef3ceef0-aa36-8ab7-7356-83c21441ec04/test-file-bc5cc65a-5bbf-4c41-f897-5a34427e1f0d?sharesnapshot=2020-06-26T00:49:21.0000000Z",
       "RequestMethod": "HEAD",
       "RequestHeaders": {
         "Accept": "application/xml",
         "Authorization": "Sanitized",
-        "traceparent": "00-b011e76513dda64ab5f4b12e122480aa-8070326b653ad34c-00",
+        "traceparent": "00-c54854d8aa0f374db05566ce9a8715a0-45e65151679a9541-00",
         "User-Agent": [
-          "azsdk-net-Storage.Files.Shares/12.7.0-alpha.20210121.1",
+          "azsdk-net-Storage.Files.Shares/12.7.0-alpha.20210126.1",
           "(.NET 5.0.2; Microsoft Windows 10.0.19042)"
         ],
-        "x-ms-client-request-id": "7dc1ea2e-0205-2702-018f-78b3379381f7",
-        "x-ms-date": "Thu, 21 Jan 2021 20:39:02 GMT",
+        "x-ms-client-request-id": "1e383b19-7a9f-8f04-091f-68e293287859",
+        "x-ms-date": "Tue, 26 Jan 2021 19:30:05 GMT",
         "x-ms-return-client-request-id": "true",
         "x-ms-version": "2020-06-12"
       },
       "RequestBody": null,
       "StatusCode": 404,
       "ResponseHeaders": {
-        "Date": "Thu, 21 Jan 2021 20:39:01 GMT",
+        "Date": "Tue, 26 Jan 2021 19:30:03 GMT",
         "Server": [
           "Windows-Azure-File/1.0",
           "Microsoft-HTTPAPI/2.0"
         ],
         "Transfer-Encoding": "chunked",
         "Vary": "Origin",
-        "x-ms-client-request-id": "7dc1ea2e-0205-2702-018f-78b3379381f7",
+        "x-ms-client-request-id": "1e383b19-7a9f-8f04-091f-68e293287859",
         "x-ms-error-code": "ShareNotFound",
-<<<<<<< HEAD
-        "x-ms-request-id": "873c34d0-701a-0051-525a-4bd02c000000",
+        "x-ms-request-id": "97d0ea92-f01a-006d-6419-f46e89000000",
         "x-ms-version": "2020-06-12"
-=======
-        "x-ms-request-id": "2e9f19f1-901a-0054-6935-f09595000000",
-        "x-ms-version": "2020-04-08"
->>>>>>> ac24a13f
       },
       "ResponseBody": []
     },
     {
-      "RequestUri": "https://seanmcccanary3.file.core.windows.net/test-share-cd8a6569-c6ea-a928-92ca-85e4d2a70c1f?restype=share",
+      "RequestUri": "https://seanmcccanary3.file.core.windows.net/test-share-28ded8bf-9623-8488-7a56-f100644cc835?restype=share",
       "RequestMethod": "DELETE",
       "RequestHeaders": {
         "Accept": "application/xml",
         "Authorization": "Sanitized",
-        "traceparent": "00-5265ecda96b5404fadacba4b856f9053-d0633fc67fc5b74c-00",
+        "traceparent": "00-8bdbfb8a8fa6ec458f595634611bf951-0159ae2e51276348-00",
         "User-Agent": [
-          "azsdk-net-Storage.Files.Shares/12.7.0-alpha.20210121.1",
+          "azsdk-net-Storage.Files.Shares/12.7.0-alpha.20210126.1",
           "(.NET 5.0.2; Microsoft Windows 10.0.19042)"
         ],
-        "x-ms-client-request-id": "e6a949af-f7e2-8869-13de-3037ed515520",
-        "x-ms-date": "Thu, 21 Jan 2021 20:39:02 GMT",
+        "x-ms-client-request-id": "2d88c5ae-abc5-5d88-9e43-3792ff7683d3",
+        "x-ms-date": "Tue, 26 Jan 2021 19:30:05 GMT",
         "x-ms-delete-snapshots": "include",
         "x-ms-return-client-request-id": "true",
         "x-ms-version": "2020-06-12"
@@ -189,25 +179,20 @@
       "StatusCode": 202,
       "ResponseHeaders": {
         "Content-Length": "0",
-        "Date": "Thu, 21 Jan 2021 20:39:01 GMT",
+        "Date": "Tue, 26 Jan 2021 19:30:03 GMT",
         "Server": [
           "Windows-Azure-File/1.0",
           "Microsoft-HTTPAPI/2.0"
         ],
-        "x-ms-client-request-id": "e6a949af-f7e2-8869-13de-3037ed515520",
-<<<<<<< HEAD
-        "x-ms-request-id": "873c34d2-701a-0051-535a-4bd02c000000",
+        "x-ms-client-request-id": "2d88c5ae-abc5-5d88-9e43-3792ff7683d3",
+        "x-ms-request-id": "97d0ea95-f01a-006d-6619-f46e89000000",
         "x-ms-version": "2020-06-12"
-=======
-        "x-ms-request-id": "2e9f19f4-901a-0054-6a35-f09595000000",
-        "x-ms-version": "2020-04-08"
->>>>>>> ac24a13f
       },
       "ResponseBody": []
     }
   ],
   "Variables": {
-    "RandomSeed": "459795278",
+    "RandomSeed": "255988432",
     "Storage_TestConfigDefault": "ProductionTenant\nseanmcccanary3\nU2FuaXRpemVk\nhttps://seanmcccanary3.blob.core.windows.net\nhttps://seanmcccanary3.file.core.windows.net\nhttps://seanmcccanary3.queue.core.windows.net\nhttps://seanmcccanary3.table.core.windows.net\n\n\n\n\nhttps://seanmcccanary3-secondary.blob.core.windows.net\nhttps://seanmcccanary3-secondary.file.core.windows.net\nhttps://seanmcccanary3-secondary.queue.core.windows.net\nhttps://seanmcccanary3-secondary.table.core.windows.net\n\nSanitized\n\n\nCloud\nBlobEndpoint=https://seanmcccanary3.blob.core.windows.net/;QueueEndpoint=https://seanmcccanary3.queue.core.windows.net/;FileEndpoint=https://seanmcccanary3.file.core.windows.net/;BlobSecondaryEndpoint=https://seanmcccanary3-secondary.blob.core.windows.net/;QueueSecondaryEndpoint=https://seanmcccanary3-secondary.queue.core.windows.net/;FileSecondaryEndpoint=https://seanmcccanary3-secondary.file.core.windows.net/;AccountName=seanmcccanary3;AccountKey=Kg==;\nseanscope1"
   }
 }