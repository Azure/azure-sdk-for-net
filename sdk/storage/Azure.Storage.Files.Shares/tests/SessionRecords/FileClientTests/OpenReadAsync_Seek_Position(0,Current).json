﻿{
  "Entries": [
    {
      "RequestUri": "https://seanmcccanary3.file.core.windows.net/test-share-6e4bed34-6650-592e-7e6a-55db5e140085?restype=share",
      "RequestMethod": "PUT",
      "RequestHeaders": {
        "Accept": "application/xml",
        "Authorization": "Sanitized",
        "traceparent": "00-f1596536fc8b8d42a131ceeb60929ba4-06651ffea8ab9f46-00",
        "User-Agent": [
          "azsdk-net-Storage.Files.Shares/12.7.0-alpha.20210126.1",
          "(.NET 5.0.2; Microsoft Windows 10.0.19042)"
        ],
        "x-ms-client-request-id": "ce56c470-60f7-6c02-3f29-9635404e3d74",
        "x-ms-date": "Tue, 26 Jan 2021 19:28:14 GMT",
        "x-ms-return-client-request-id": "true",
<<<<<<< HEAD
        "x-ms-version": "2020-12-06"
=======
        "x-ms-version": "2021-02-12"
>>>>>>> 7e782c87
      },
      "RequestBody": null,
      "StatusCode": 201,
      "ResponseHeaders": {
        "Content-Length": "0",
        "Date": "Tue, 26 Jan 2021 19:28:13 GMT",
        "ETag": "\"0x8D8C230862A2D4D\"",
        "Last-Modified": "Tue, 26 Jan 2021 19:28:13 GMT",
        "Server": [
          "Windows-Azure-File/1.0",
          "Microsoft-HTTPAPI/2.0"
        ],
        "x-ms-client-request-id": "ce56c470-60f7-6c02-3f29-9635404e3d74",
        "x-ms-request-id": "79865fef-a01a-002d-2119-f469b1000000",
<<<<<<< HEAD
        "x-ms-version": "2020-12-06"
=======
        "x-ms-version": "2021-02-12"
>>>>>>> 7e782c87
      },
      "ResponseBody": []
    },
    {
      "RequestUri": "https://seanmcccanary3.file.core.windows.net/test-share-6e4bed34-6650-592e-7e6a-55db5e140085/test-directory-bc5f9a45-855a-ddd9-beaf-5b0ba2df15ca?restype=directory",
      "RequestMethod": "PUT",
      "RequestHeaders": {
        "Accept": "application/xml",
        "Authorization": "Sanitized",
        "traceparent": "00-d1b0384586d2994b89c968c3df1b7d19-da2918fb469a1246-00",
        "User-Agent": [
          "azsdk-net-Storage.Files.Shares/12.7.0-alpha.20210126.1",
          "(.NET 5.0.2; Microsoft Windows 10.0.19042)"
        ],
        "x-ms-client-request-id": "aa094f07-6154-eb90-ea78-0f4704f7c95f",
        "x-ms-date": "Tue, 26 Jan 2021 19:28:14 GMT",
        "x-ms-file-attributes": "None",
        "x-ms-file-creation-time": "Now",
        "x-ms-file-last-write-time": "Now",
        "x-ms-file-permission": "Inherit",
        "x-ms-return-client-request-id": "true",
<<<<<<< HEAD
        "x-ms-version": "2020-12-06"
=======
        "x-ms-version": "2021-02-12"
>>>>>>> 7e782c87
      },
      "RequestBody": null,
      "StatusCode": 201,
      "ResponseHeaders": {
        "Content-Length": "0",
        "Date": "Tue, 26 Jan 2021 19:28:13 GMT",
        "ETag": "\"0x8D8C2308634B9F1\"",
        "Last-Modified": "Tue, 26 Jan 2021 19:28:13 GMT",
        "Server": [
          "Windows-Azure-File/1.0",
          "Microsoft-HTTPAPI/2.0"
        ],
        "x-ms-client-request-id": "aa094f07-6154-eb90-ea78-0f4704f7c95f",
        "x-ms-file-attributes": "Directory",
        "x-ms-file-change-time": "2021-01-26T19:28:13.8746353Z",
        "x-ms-file-creation-time": "2021-01-26T19:28:13.8746353Z",
        "x-ms-file-id": "13835128424026341376",
        "x-ms-file-last-write-time": "2021-01-26T19:28:13.8746353Z",
        "x-ms-file-parent-id": "0",
        "x-ms-file-permission-key": "17860367565182308406*11459378189709739967",
        "x-ms-request-id": "79865ff2-a01a-002d-2219-f469b1000000",
        "x-ms-request-server-encrypted": "true",
<<<<<<< HEAD
        "x-ms-version": "2020-12-06"
=======
        "x-ms-version": "2021-02-12"
>>>>>>> 7e782c87
      },
      "ResponseBody": []
    },
    {
      "RequestUri": "https://seanmcccanary3.file.core.windows.net/test-share-6e4bed34-6650-592e-7e6a-55db5e140085/test-directory-bc5f9a45-855a-ddd9-beaf-5b0ba2df15ca/test-file-2967983d-8817-165d-a293-0ccc555fa91d",
      "RequestMethod": "PUT",
      "RequestHeaders": {
        "Accept": "application/xml",
        "Authorization": "Sanitized",
        "traceparent": "00-a3d1f9f8fc74804ea22fd28b0a3db54e-48a4121a5c70bd47-00",
        "User-Agent": [
          "azsdk-net-Storage.Files.Shares/12.7.0-alpha.20210126.1",
          "(.NET 5.0.2; Microsoft Windows 10.0.19042)"
        ],
        "x-ms-client-request-id": "f5e4be52-01df-ae93-a840-77ecb0577998",
        "x-ms-content-length": "1024",
        "x-ms-date": "Tue, 26 Jan 2021 19:28:14 GMT",
        "x-ms-file-attributes": "None",
        "x-ms-file-creation-time": "Now",
        "x-ms-file-last-write-time": "Now",
        "x-ms-file-permission": "Inherit",
        "x-ms-return-client-request-id": "true",
        "x-ms-type": "file",
<<<<<<< HEAD
        "x-ms-version": "2020-12-06"
=======
        "x-ms-version": "2021-02-12"
>>>>>>> 7e782c87
      },
      "RequestBody": null,
      "StatusCode": 201,
      "ResponseHeaders": {
        "Content-Length": "0",
        "Date": "Tue, 26 Jan 2021 19:28:13 GMT",
        "ETag": "\"0x8D8C230863F4338\"",
        "Last-Modified": "Tue, 26 Jan 2021 19:28:13 GMT",
        "Server": [
          "Windows-Azure-File/1.0",
          "Microsoft-HTTPAPI/2.0"
        ],
        "x-ms-client-request-id": "f5e4be52-01df-ae93-a840-77ecb0577998",
        "x-ms-file-attributes": "Archive",
        "x-ms-file-change-time": "2021-01-26T19:28:13.9436856Z",
        "x-ms-file-creation-time": "2021-01-26T19:28:13.9436856Z",
        "x-ms-file-id": "11529285414812647424",
        "x-ms-file-last-write-time": "2021-01-26T19:28:13.9436856Z",
        "x-ms-file-parent-id": "13835128424026341376",
        "x-ms-file-permission-key": "4010187179898695473*11459378189709739967",
        "x-ms-request-id": "79865ff4-a01a-002d-2319-f469b1000000",
        "x-ms-request-server-encrypted": "true",
<<<<<<< HEAD
        "x-ms-version": "2020-12-06"
=======
        "x-ms-version": "2021-02-12"
>>>>>>> 7e782c87
      },
      "ResponseBody": []
    },
    {
      "RequestUri": "https://seanmcccanary3.file.core.windows.net/test-share-6e4bed34-6650-592e-7e6a-55db5e140085/test-directory-bc5f9a45-855a-ddd9-beaf-5b0ba2df15ca/test-file-2967983d-8817-165d-a293-0ccc555fa91d?comp=range",
      "RequestMethod": "PUT",
      "RequestHeaders": {
        "Accept": "application/xml",
        "Authorization": "Sanitized",
        "Content-Length": "1024",
        "Content-Type": "application/octet-stream",
        "traceparent": "00-b834f568d722a04797b4e5c155fed1e2-d35436c28e40bd46-00",
        "User-Agent": [
          "azsdk-net-Storage.Files.Shares/12.7.0-alpha.20210126.1",
          "(.NET 5.0.2; Microsoft Windows 10.0.19042)"
        ],
        "x-ms-client-request-id": "96798eba-b47b-eb3d-fe34-0f6af0a05d49",
        "x-ms-date": "Tue, 26 Jan 2021 19:28:14 GMT",
        "x-ms-range": "bytes=0-1023",
        "x-ms-return-client-request-id": "true",
<<<<<<< HEAD
        "x-ms-version": "2020-12-06",
=======
        "x-ms-version": "2021-02-12",
>>>>>>> 7e782c87
        "x-ms-write": "update"
      },
      "RequestBody": "E8zp1eOjtRML5g9iSfAcxlSWBFPWa3Xr2n+vRSJGc7Uv29T0D4XhY5n1nm1SLqL5XEnybvJ1iahW/ftj83DwxXJaM20bKLbPtKC64MwImazdtejZUwXDuVIsnRGJfnAoBdj6+Ps03TSTIrlRu6jcTmROhj2HF3Ftlnka74qkRjYwkdvzDaGxqNi0RTBLcf6pT06tOvcyoe1njWGBGe2p7tyDICnN6EDDnd1l0tFAIiR7cKA89ws//vDujIA/MI7qC1dUyFHU3GcN6Z0ZzM4bJms8BahNbfbRRCE53lvAg21Oe8d67FnTp5Q4Lg5tJTIh0mYVAyrlnJ5hgoQvmv0LTWUwylAHoTkRaV4UFT7oYx/vFwz1q4BCaN8pGGnVowyWLeCoPVrhGjEsBJrL0YdfeB9lP4LxFqLk7WJx3YjQO8VSfuhePybEDv3byKbmdpdYyZ9KcGSJpBY+xE/4bzyoW8jVeVOfATn4oDCFFk37/nbKGRTohstgyNnRH3vWzJ7BMmzeEfxEuchmUc8zBI7JQ8XYLVYowNX8dLF5zeG+IdOSxOTgHO15hV9LgjT7LcRLB9y1/p9HmHKX4pxLyuvnpy/8oUCq6SbYXqf23T2hAEftLsUFCSM0SitxSTpQLrp0ZNoE/4uEoR613J/3ULs09uJUXpwl4Z4MyFcUOKDshzDsgnhinAC7aI2nTyyEPPlvPFJX+9AeToI8+Dc0b2h+yVRvCs5C0lrhmPUPfpJxh4tdpPtNlItfzjP2JaPJh/kkKIbYFTIqLWr4dmLaD9Dvy3Cs18ttMTTIDzuaTKy2GBH86lUMmHJYMneQVB4ohb9jBloyHLAtt/dRDwb2kOG+Ql5R3iR74zL+U6RU3dwWoIp8N0VRhPthzjNduolsYqKV0RLA16ab5yInNMkL2doaO257elibbL5i7xDwHSmokfEBvgvKVcjk4U8iKk8xVvRZQn8a8OhJ+mRUXeiVq8n5fqPYChvOT+Wml5kJeUJuMJkcltqpjqAJuMOmdvjgTjWFKKusWUvYi/OZdFhPQIAi5SxPeBTvT/ACzlFXJ9ntxkljg1CWwtZNRAvnEBlHundDhJDLkNYhlti7qYv6gGMZrK0P67wwiyNVATQJBz/WuxTaFKJIITVyQex42xhLU8OnzWRrN866E/ltdY6hGI+Z5O52H2vA0Yp4narQt68LCa5wYTnba4NGHwGp26um0Sld3/Yq1TNX5/za85oj6ltJYmzgMbdWvXlqLwBqF/be0cuBcti54DR6GXo8AXfoIjSmX3g/xqByByF9v6Uz7c8G+yHOoneCkIE4ZRg8GbwBggzLw7h9ngsrDmu2OyGORyuqNgVWGoC9I873B2CINe1kfA==",
      "StatusCode": 201,
      "ResponseHeaders": {
        "Content-Length": "0",
        "Content-MD5": "9GZidqwKIDkvAWKPZ/Y3/A==",
        "Date": "Tue, 26 Jan 2021 19:28:13 GMT",
        "ETag": "\"0x8D8C230864A68C9\"",
        "Last-Modified": "Tue, 26 Jan 2021 19:28:14 GMT",
        "Server": [
          "Windows-Azure-File/1.0",
          "Microsoft-HTTPAPI/2.0"
        ],
        "x-ms-client-request-id": "96798eba-b47b-eb3d-fe34-0f6af0a05d49",
        "x-ms-request-id": "79865ff5-a01a-002d-2419-f469b1000000",
        "x-ms-request-server-encrypted": "true",
<<<<<<< HEAD
        "x-ms-version": "2020-12-06"
=======
        "x-ms-version": "2021-02-12"
>>>>>>> 7e782c87
      },
      "ResponseBody": []
    },
    {
      "RequestUri": "https://seanmcccanary3.file.core.windows.net/test-share-6e4bed34-6650-592e-7e6a-55db5e140085/test-directory-bc5f9a45-855a-ddd9-beaf-5b0ba2df15ca/test-file-2967983d-8817-165d-a293-0ccc555fa91d",
      "RequestMethod": "HEAD",
      "RequestHeaders": {
        "Accept": "application/xml",
        "Authorization": "Sanitized",
        "traceparent": "00-708fc728eb2bcc4ea3620013882c243c-8192beb2f2a1bc49-00",
        "User-Agent": [
          "azsdk-net-Storage.Files.Shares/12.7.0-alpha.20210126.1",
          "(.NET 5.0.2; Microsoft Windows 10.0.19042)"
        ],
        "x-ms-client-request-id": "223278d4-e2dd-a91c-04b0-a5d69d66e46b",
        "x-ms-date": "Tue, 26 Jan 2021 19:28:14 GMT",
        "x-ms-return-client-request-id": "true",
<<<<<<< HEAD
        "x-ms-version": "2020-12-06"
=======
        "x-ms-version": "2021-02-12"
>>>>>>> 7e782c87
      },
      "RequestBody": null,
      "StatusCode": 200,
      "ResponseHeaders": {
        "Content-Length": "1024",
        "Content-Type": "application/octet-stream",
        "Date": "Tue, 26 Jan 2021 19:28:13 GMT",
        "ETag": "\"0x8D8C230864A68C9\"",
        "Last-Modified": "Tue, 26 Jan 2021 19:28:14 GMT",
        "Server": [
          "Windows-Azure-File/1.0",
          "Microsoft-HTTPAPI/2.0"
        ],
        "Vary": "Origin",
        "x-ms-client-request-id": "223278d4-e2dd-a91c-04b0-a5d69d66e46b",
        "x-ms-file-attributes": "Archive",
        "x-ms-file-change-time": "2021-01-26T19:28:14.0167369Z",
        "x-ms-file-creation-time": "2021-01-26T19:28:13.9436856Z",
        "x-ms-file-id": "11529285414812647424",
        "x-ms-file-last-write-time": "2021-01-26T19:28:14.0167369Z",
        "x-ms-file-parent-id": "13835128424026341376",
        "x-ms-file-permission-key": "4010187179898695473*11459378189709739967",
        "x-ms-lease-state": "available",
        "x-ms-lease-status": "unlocked",
        "x-ms-request-id": "79865ff6-a01a-002d-2519-f469b1000000",
        "x-ms-server-encrypted": "true",
        "x-ms-type": "File",
<<<<<<< HEAD
        "x-ms-version": "2020-12-06"
=======
        "x-ms-version": "2021-02-12"
>>>>>>> 7e782c87
      },
      "ResponseBody": []
    },
    {
      "RequestUri": "https://seanmcccanary3.file.core.windows.net/test-share-6e4bed34-6650-592e-7e6a-55db5e140085/test-directory-bc5f9a45-855a-ddd9-beaf-5b0ba2df15ca/test-file-2967983d-8817-165d-a293-0ccc555fa91d",
      "RequestMethod": "GET",
      "RequestHeaders": {
        "Accept": "application/xml",
        "Authorization": "Sanitized",
        "User-Agent": [
          "azsdk-net-Storage.Files.Shares/12.7.0-alpha.20210126.1",
          "(.NET 5.0.2; Microsoft Windows 10.0.19042)"
        ],
        "x-ms-client-request-id": "78952d89-3a6d-8d6b-d08f-6258909c0786",
        "x-ms-date": "Tue, 26 Jan 2021 19:28:14 GMT",
        "x-ms-range": "bytes=0-4194303",
        "x-ms-range-get-content-md5": "false",
        "x-ms-return-client-request-id": "true",
<<<<<<< HEAD
        "x-ms-version": "2020-12-06"
=======
        "x-ms-version": "2021-02-12"
>>>>>>> 7e782c87
      },
      "RequestBody": null,
      "StatusCode": 206,
      "ResponseHeaders": {
        "Accept-Ranges": "bytes",
        "Content-Length": "1024",
        "Content-Range": "bytes 0-1023/1024",
        "Content-Type": "application/octet-stream",
        "Date": "Tue, 26 Jan 2021 19:28:13 GMT",
        "ETag": "\"0x8D8C230864A68C9\"",
        "Last-Modified": "Tue, 26 Jan 2021 19:28:14 GMT",
        "Server": [
          "Windows-Azure-File/1.0",
          "Microsoft-HTTPAPI/2.0"
        ],
        "Vary": "Origin",
        "x-ms-client-request-id": "78952d89-3a6d-8d6b-d08f-6258909c0786",
        "x-ms-file-attributes": "Archive",
        "x-ms-file-change-time": "2021-01-26T19:28:14.0167369Z",
        "x-ms-file-creation-time": "2021-01-26T19:28:13.9436856Z",
        "x-ms-file-id": "11529285414812647424",
        "x-ms-file-last-write-time": "2021-01-26T19:28:14.0167369Z",
        "x-ms-file-parent-id": "13835128424026341376",
        "x-ms-file-permission-key": "4010187179898695473*11459378189709739967",
        "x-ms-lease-state": "available",
        "x-ms-lease-status": "unlocked",
        "x-ms-request-id": "79865ff7-a01a-002d-2619-f469b1000000",
        "x-ms-server-encrypted": "true",
        "x-ms-type": "File",
<<<<<<< HEAD
        "x-ms-version": "2020-12-06"
=======
        "x-ms-version": "2021-02-12"
>>>>>>> 7e782c87
      },
      "ResponseBody": "E8zp1eOjtRML5g9iSfAcxlSWBFPWa3Xr2n+vRSJGc7Uv29T0D4XhY5n1nm1SLqL5XEnybvJ1iahW/ftj83DwxXJaM20bKLbPtKC64MwImazdtejZUwXDuVIsnRGJfnAoBdj6+Ps03TSTIrlRu6jcTmROhj2HF3Ftlnka74qkRjYwkdvzDaGxqNi0RTBLcf6pT06tOvcyoe1njWGBGe2p7tyDICnN6EDDnd1l0tFAIiR7cKA89ws//vDujIA/MI7qC1dUyFHU3GcN6Z0ZzM4bJms8BahNbfbRRCE53lvAg21Oe8d67FnTp5Q4Lg5tJTIh0mYVAyrlnJ5hgoQvmv0LTWUwylAHoTkRaV4UFT7oYx/vFwz1q4BCaN8pGGnVowyWLeCoPVrhGjEsBJrL0YdfeB9lP4LxFqLk7WJx3YjQO8VSfuhePybEDv3byKbmdpdYyZ9KcGSJpBY+xE/4bzyoW8jVeVOfATn4oDCFFk37/nbKGRTohstgyNnRH3vWzJ7BMmzeEfxEuchmUc8zBI7JQ8XYLVYowNX8dLF5zeG+IdOSxOTgHO15hV9LgjT7LcRLB9y1/p9HmHKX4pxLyuvnpy/8oUCq6SbYXqf23T2hAEftLsUFCSM0SitxSTpQLrp0ZNoE/4uEoR613J/3ULs09uJUXpwl4Z4MyFcUOKDshzDsgnhinAC7aI2nTyyEPPlvPFJX+9AeToI8+Dc0b2h+yVRvCs5C0lrhmPUPfpJxh4tdpPtNlItfzjP2JaPJh/kkKIbYFTIqLWr4dmLaD9Dvy3Cs18ttMTTIDzuaTKy2GBH86lUMmHJYMneQVB4ohb9jBloyHLAtt/dRDwb2kOG+Ql5R3iR74zL+U6RU3dwWoIp8N0VRhPthzjNduolsYqKV0RLA16ab5yInNMkL2doaO257elibbL5i7xDwHSmokfEBvgvKVcjk4U8iKk8xVvRZQn8a8OhJ+mRUXeiVq8n5fqPYChvOT+Wml5kJeUJuMJkcltqpjqAJuMOmdvjgTjWFKKusWUvYi/OZdFhPQIAi5SxPeBTvT/ACzlFXJ9ntxkljg1CWwtZNRAvnEBlHundDhJDLkNYhlti7qYv6gGMZrK0P67wwiyNVATQJBz/WuxTaFKJIITVyQex42xhLU8OnzWRrN866E/ltdY6hGI+Z5O52H2vA0Yp4narQt68LCa5wYTnba4NGHwGp26um0Sld3/Yq1TNX5/za85oj6ltJYmzgMbdWvXlqLwBqF/be0cuBcti54DR6GXo8AXfoIjSmX3g/xqByByF9v6Uz7c8G+yHOoneCkIE4ZRg8GbwBggzLw7h9ngsrDmu2OyGORyuqNgVWGoC9I873B2CINe1kfA=="
    },
    {
      "RequestUri": "https://seanmcccanary3.file.core.windows.net/test-share-6e4bed34-6650-592e-7e6a-55db5e140085?restype=share",
      "RequestMethod": "DELETE",
      "RequestHeaders": {
        "Accept": "application/xml",
        "Authorization": "Sanitized",
        "traceparent": "00-6a74ebcc0654c24a97a8dfeb3ea6fb6c-d9d60a746e6b2d40-00",
        "User-Agent": [
          "azsdk-net-Storage.Files.Shares/12.7.0-alpha.20210126.1",
          "(.NET 5.0.2; Microsoft Windows 10.0.19042)"
        ],
        "x-ms-client-request-id": "704d0c3d-6cd1-c1fd-d431-44fda09df27d",
        "x-ms-date": "Tue, 26 Jan 2021 19:28:14 GMT",
        "x-ms-delete-snapshots": "include",
        "x-ms-return-client-request-id": "true",
<<<<<<< HEAD
        "x-ms-version": "2020-12-06"
=======
        "x-ms-version": "2021-02-12"
>>>>>>> 7e782c87
      },
      "RequestBody": null,
      "StatusCode": 202,
      "ResponseHeaders": {
        "Content-Length": "0",
        "Date": "Tue, 26 Jan 2021 19:28:13 GMT",
        "Server": [
          "Windows-Azure-File/1.0",
          "Microsoft-HTTPAPI/2.0"
        ],
        "x-ms-client-request-id": "704d0c3d-6cd1-c1fd-d431-44fda09df27d",
        "x-ms-request-id": "79865ff8-a01a-002d-2719-f469b1000000",
<<<<<<< HEAD
        "x-ms-version": "2020-12-06"
=======
        "x-ms-version": "2021-02-12"
>>>>>>> 7e782c87
      },
      "ResponseBody": []
    }
  ],
  "Variables": {
    "RandomSeed": "1609356125",
    "Storage_TestConfigDefault": "ProductionTenant\nseanmcccanary3\nU2FuaXRpemVk\nhttps://seanmcccanary3.blob.core.windows.net\nhttps://seanmcccanary3.file.core.windows.net\nhttps://seanmcccanary3.queue.core.windows.net\nhttps://seanmcccanary3.table.core.windows.net\n\n\n\n\nhttps://seanmcccanary3-secondary.blob.core.windows.net\nhttps://seanmcccanary3-secondary.file.core.windows.net\nhttps://seanmcccanary3-secondary.queue.core.windows.net\nhttps://seanmcccanary3-secondary.table.core.windows.net\n\nSanitized\n\n\nCloud\nBlobEndpoint=https://seanmcccanary3.blob.core.windows.net/;QueueEndpoint=https://seanmcccanary3.queue.core.windows.net/;FileEndpoint=https://seanmcccanary3.file.core.windows.net/;BlobSecondaryEndpoint=https://seanmcccanary3-secondary.blob.core.windows.net/;QueueSecondaryEndpoint=https://seanmcccanary3-secondary.queue.core.windows.net/;FileSecondaryEndpoint=https://seanmcccanary3-secondary.file.core.windows.net/;AccountName=seanmcccanary3;AccountKey=Kg==;\nseanscope1\n\n"
  }
}<|MERGE_RESOLUTION|>--- conflicted
+++ resolved
@@ -14,11 +14,7 @@
         "x-ms-client-request-id": "ce56c470-60f7-6c02-3f29-9635404e3d74",
         "x-ms-date": "Tue, 26 Jan 2021 19:28:14 GMT",
         "x-ms-return-client-request-id": "true",
-<<<<<<< HEAD
-        "x-ms-version": "2020-12-06"
-=======
-        "x-ms-version": "2021-02-12"
->>>>>>> 7e782c87
+        "x-ms-version": "2021-02-12"
       },
       "RequestBody": null,
       "StatusCode": 201,
@@ -33,11 +29,7 @@
         ],
         "x-ms-client-request-id": "ce56c470-60f7-6c02-3f29-9635404e3d74",
         "x-ms-request-id": "79865fef-a01a-002d-2119-f469b1000000",
-<<<<<<< HEAD
-        "x-ms-version": "2020-12-06"
-=======
-        "x-ms-version": "2021-02-12"
->>>>>>> 7e782c87
+        "x-ms-version": "2021-02-12"
       },
       "ResponseBody": []
     },
@@ -59,11 +51,7 @@
         "x-ms-file-last-write-time": "Now",
         "x-ms-file-permission": "Inherit",
         "x-ms-return-client-request-id": "true",
-<<<<<<< HEAD
-        "x-ms-version": "2020-12-06"
-=======
-        "x-ms-version": "2021-02-12"
->>>>>>> 7e782c87
+        "x-ms-version": "2021-02-12"
       },
       "RequestBody": null,
       "StatusCode": 201,
@@ -86,11 +74,7 @@
         "x-ms-file-permission-key": "17860367565182308406*11459378189709739967",
         "x-ms-request-id": "79865ff2-a01a-002d-2219-f469b1000000",
         "x-ms-request-server-encrypted": "true",
-<<<<<<< HEAD
-        "x-ms-version": "2020-12-06"
-=======
-        "x-ms-version": "2021-02-12"
->>>>>>> 7e782c87
+        "x-ms-version": "2021-02-12"
       },
       "ResponseBody": []
     },
@@ -114,11 +98,7 @@
         "x-ms-file-permission": "Inherit",
         "x-ms-return-client-request-id": "true",
         "x-ms-type": "file",
-<<<<<<< HEAD
-        "x-ms-version": "2020-12-06"
-=======
-        "x-ms-version": "2021-02-12"
->>>>>>> 7e782c87
+        "x-ms-version": "2021-02-12"
       },
       "RequestBody": null,
       "StatusCode": 201,
@@ -141,11 +121,7 @@
         "x-ms-file-permission-key": "4010187179898695473*11459378189709739967",
         "x-ms-request-id": "79865ff4-a01a-002d-2319-f469b1000000",
         "x-ms-request-server-encrypted": "true",
-<<<<<<< HEAD
-        "x-ms-version": "2020-12-06"
-=======
-        "x-ms-version": "2021-02-12"
->>>>>>> 7e782c87
+        "x-ms-version": "2021-02-12"
       },
       "ResponseBody": []
     },
@@ -166,11 +142,7 @@
         "x-ms-date": "Tue, 26 Jan 2021 19:28:14 GMT",
         "x-ms-range": "bytes=0-1023",
         "x-ms-return-client-request-id": "true",
-<<<<<<< HEAD
-        "x-ms-version": "2020-12-06",
-=======
         "x-ms-version": "2021-02-12",
->>>>>>> 7e782c87
         "x-ms-write": "update"
       },
       "RequestBody": "E8zp1eOjtRML5g9iSfAcxlSWBFPWa3Xr2n+vRSJGc7Uv29T0D4XhY5n1nm1SLqL5XEnybvJ1iahW/ftj83DwxXJaM20bKLbPtKC64MwImazdtejZUwXDuVIsnRGJfnAoBdj6+Ps03TSTIrlRu6jcTmROhj2HF3Ftlnka74qkRjYwkdvzDaGxqNi0RTBLcf6pT06tOvcyoe1njWGBGe2p7tyDICnN6EDDnd1l0tFAIiR7cKA89ws//vDujIA/MI7qC1dUyFHU3GcN6Z0ZzM4bJms8BahNbfbRRCE53lvAg21Oe8d67FnTp5Q4Lg5tJTIh0mYVAyrlnJ5hgoQvmv0LTWUwylAHoTkRaV4UFT7oYx/vFwz1q4BCaN8pGGnVowyWLeCoPVrhGjEsBJrL0YdfeB9lP4LxFqLk7WJx3YjQO8VSfuhePybEDv3byKbmdpdYyZ9KcGSJpBY+xE/4bzyoW8jVeVOfATn4oDCFFk37/nbKGRTohstgyNnRH3vWzJ7BMmzeEfxEuchmUc8zBI7JQ8XYLVYowNX8dLF5zeG+IdOSxOTgHO15hV9LgjT7LcRLB9y1/p9HmHKX4pxLyuvnpy/8oUCq6SbYXqf23T2hAEftLsUFCSM0SitxSTpQLrp0ZNoE/4uEoR613J/3ULs09uJUXpwl4Z4MyFcUOKDshzDsgnhinAC7aI2nTyyEPPlvPFJX+9AeToI8+Dc0b2h+yVRvCs5C0lrhmPUPfpJxh4tdpPtNlItfzjP2JaPJh/kkKIbYFTIqLWr4dmLaD9Dvy3Cs18ttMTTIDzuaTKy2GBH86lUMmHJYMneQVB4ohb9jBloyHLAtt/dRDwb2kOG+Ql5R3iR74zL+U6RU3dwWoIp8N0VRhPthzjNduolsYqKV0RLA16ab5yInNMkL2doaO257elibbL5i7xDwHSmokfEBvgvKVcjk4U8iKk8xVvRZQn8a8OhJ+mRUXeiVq8n5fqPYChvOT+Wml5kJeUJuMJkcltqpjqAJuMOmdvjgTjWFKKusWUvYi/OZdFhPQIAi5SxPeBTvT/ACzlFXJ9ntxkljg1CWwtZNRAvnEBlHundDhJDLkNYhlti7qYv6gGMZrK0P67wwiyNVATQJBz/WuxTaFKJIITVyQex42xhLU8OnzWRrN866E/ltdY6hGI+Z5O52H2vA0Yp4narQt68LCa5wYTnba4NGHwGp26um0Sld3/Yq1TNX5/za85oj6ltJYmzgMbdWvXlqLwBqF/be0cuBcti54DR6GXo8AXfoIjSmX3g/xqByByF9v6Uz7c8G+yHOoneCkIE4ZRg8GbwBggzLw7h9ngsrDmu2OyGORyuqNgVWGoC9I873B2CINe1kfA==",
@@ -188,11 +160,7 @@
         "x-ms-client-request-id": "96798eba-b47b-eb3d-fe34-0f6af0a05d49",
         "x-ms-request-id": "79865ff5-a01a-002d-2419-f469b1000000",
         "x-ms-request-server-encrypted": "true",
-<<<<<<< HEAD
-        "x-ms-version": "2020-12-06"
-=======
-        "x-ms-version": "2021-02-12"
->>>>>>> 7e782c87
+        "x-ms-version": "2021-02-12"
       },
       "ResponseBody": []
     },
@@ -210,11 +178,7 @@
         "x-ms-client-request-id": "223278d4-e2dd-a91c-04b0-a5d69d66e46b",
         "x-ms-date": "Tue, 26 Jan 2021 19:28:14 GMT",
         "x-ms-return-client-request-id": "true",
-<<<<<<< HEAD
-        "x-ms-version": "2020-12-06"
-=======
-        "x-ms-version": "2021-02-12"
->>>>>>> 7e782c87
+        "x-ms-version": "2021-02-12"
       },
       "RequestBody": null,
       "StatusCode": 200,
@@ -242,11 +206,7 @@
         "x-ms-request-id": "79865ff6-a01a-002d-2519-f469b1000000",
         "x-ms-server-encrypted": "true",
         "x-ms-type": "File",
-<<<<<<< HEAD
-        "x-ms-version": "2020-12-06"
-=======
-        "x-ms-version": "2021-02-12"
->>>>>>> 7e782c87
+        "x-ms-version": "2021-02-12"
       },
       "ResponseBody": []
     },
@@ -265,11 +225,7 @@
         "x-ms-range": "bytes=0-4194303",
         "x-ms-range-get-content-md5": "false",
         "x-ms-return-client-request-id": "true",
-<<<<<<< HEAD
-        "x-ms-version": "2020-12-06"
-=======
-        "x-ms-version": "2021-02-12"
->>>>>>> 7e782c87
+        "x-ms-version": "2021-02-12"
       },
       "RequestBody": null,
       "StatusCode": 206,
@@ -299,11 +255,7 @@
         "x-ms-request-id": "79865ff7-a01a-002d-2619-f469b1000000",
         "x-ms-server-encrypted": "true",
         "x-ms-type": "File",
-<<<<<<< HEAD
-        "x-ms-version": "2020-12-06"
-=======
-        "x-ms-version": "2021-02-12"
->>>>>>> 7e782c87
+        "x-ms-version": "2021-02-12"
       },
       "ResponseBody": "E8zp1eOjtRML5g9iSfAcxlSWBFPWa3Xr2n+vRSJGc7Uv29T0D4XhY5n1nm1SLqL5XEnybvJ1iahW/ftj83DwxXJaM20bKLbPtKC64MwImazdtejZUwXDuVIsnRGJfnAoBdj6+Ps03TSTIrlRu6jcTmROhj2HF3Ftlnka74qkRjYwkdvzDaGxqNi0RTBLcf6pT06tOvcyoe1njWGBGe2p7tyDICnN6EDDnd1l0tFAIiR7cKA89ws//vDujIA/MI7qC1dUyFHU3GcN6Z0ZzM4bJms8BahNbfbRRCE53lvAg21Oe8d67FnTp5Q4Lg5tJTIh0mYVAyrlnJ5hgoQvmv0LTWUwylAHoTkRaV4UFT7oYx/vFwz1q4BCaN8pGGnVowyWLeCoPVrhGjEsBJrL0YdfeB9lP4LxFqLk7WJx3YjQO8VSfuhePybEDv3byKbmdpdYyZ9KcGSJpBY+xE/4bzyoW8jVeVOfATn4oDCFFk37/nbKGRTohstgyNnRH3vWzJ7BMmzeEfxEuchmUc8zBI7JQ8XYLVYowNX8dLF5zeG+IdOSxOTgHO15hV9LgjT7LcRLB9y1/p9HmHKX4pxLyuvnpy/8oUCq6SbYXqf23T2hAEftLsUFCSM0SitxSTpQLrp0ZNoE/4uEoR613J/3ULs09uJUXpwl4Z4MyFcUOKDshzDsgnhinAC7aI2nTyyEPPlvPFJX+9AeToI8+Dc0b2h+yVRvCs5C0lrhmPUPfpJxh4tdpPtNlItfzjP2JaPJh/kkKIbYFTIqLWr4dmLaD9Dvy3Cs18ttMTTIDzuaTKy2GBH86lUMmHJYMneQVB4ohb9jBloyHLAtt/dRDwb2kOG+Ql5R3iR74zL+U6RU3dwWoIp8N0VRhPthzjNduolsYqKV0RLA16ab5yInNMkL2doaO257elibbL5i7xDwHSmokfEBvgvKVcjk4U8iKk8xVvRZQn8a8OhJ+mRUXeiVq8n5fqPYChvOT+Wml5kJeUJuMJkcltqpjqAJuMOmdvjgTjWFKKusWUvYi/OZdFhPQIAi5SxPeBTvT/ACzlFXJ9ntxkljg1CWwtZNRAvnEBlHundDhJDLkNYhlti7qYv6gGMZrK0P67wwiyNVATQJBz/WuxTaFKJIITVyQex42xhLU8OnzWRrN866E/ltdY6hGI+Z5O52H2vA0Yp4narQt68LCa5wYTnba4NGHwGp26um0Sld3/Yq1TNX5/za85oj6ltJYmzgMbdWvXlqLwBqF/be0cuBcti54DR6GXo8AXfoIjSmX3g/xqByByF9v6Uz7c8G+yHOoneCkIE4ZRg8GbwBggzLw7h9ngsrDmu2OyGORyuqNgVWGoC9I873B2CINe1kfA=="
     },
@@ -322,11 +274,7 @@
         "x-ms-date": "Tue, 26 Jan 2021 19:28:14 GMT",
         "x-ms-delete-snapshots": "include",
         "x-ms-return-client-request-id": "true",
-<<<<<<< HEAD
-        "x-ms-version": "2020-12-06"
-=======
-        "x-ms-version": "2021-02-12"
->>>>>>> 7e782c87
+        "x-ms-version": "2021-02-12"
       },
       "RequestBody": null,
       "StatusCode": 202,
@@ -339,11 +287,7 @@
         ],
         "x-ms-client-request-id": "704d0c3d-6cd1-c1fd-d431-44fda09df27d",
         "x-ms-request-id": "79865ff8-a01a-002d-2719-f469b1000000",
-<<<<<<< HEAD
-        "x-ms-version": "2020-12-06"
-=======
-        "x-ms-version": "2021-02-12"
->>>>>>> 7e782c87
+        "x-ms-version": "2021-02-12"
       },
       "ResponseBody": []
     }
