--- conflicted
+++ resolved
@@ -1,56 +1,51 @@
 {
   "Entries": [
     {
-      "RequestUri": "https://seanmcccanary3.file.core.windows.net/test-share-a6f71939-4b65-845a-9a87-99543f3c1a7e?restype=share",
-      "RequestMethod": "PUT",
-      "RequestHeaders": {
-        "Accept": "application/xml",
-        "Authorization": "Sanitized",
-        "traceparent": "00-5edaccef990d6942ac2200b496ff6f0c-8750c4f4d96d5441-00",
-        "User-Agent": [
-          "azsdk-net-Storage.Files.Shares/12.7.0-alpha.20210121.1",
-          "(.NET 5.0.2; Microsoft Windows 10.0.19042)"
-        ],
-        "x-ms-client-request-id": "f9620675-bebf-3ea4-f75d-b4f64e4617de",
-        "x-ms-date": "Thu, 21 Jan 2021 20:37:28 GMT",
-        "x-ms-return-client-request-id": "true",
-        "x-ms-version": "2020-06-12"
-      },
-      "RequestBody": null,
-      "StatusCode": 201,
-      "ResponseHeaders": {
-        "Content-Length": "0",
-        "Date": "Thu, 21 Jan 2021 20:37:28 GMT",
-        "ETag": "\u00220x8D8BE4C5EBA5015\u0022",
-        "Last-Modified": "Thu, 21 Jan 2021 20:37:28 GMT",
-        "Server": [
-          "Windows-Azure-File/1.0",
-          "Microsoft-HTTPAPI/2.0"
-        ],
-        "x-ms-client-request-id": "f9620675-bebf-3ea4-f75d-b4f64e4617de",
-<<<<<<< HEAD
-        "x-ms-request-id": "7e91c9e8-701a-0097-49e2-9c8ccf000000",
-        "x-ms-version": "2020-06-12"
-=======
-        "x-ms-request-id": "0650d991-501a-0074-4f35-f0ee32000000",
-        "x-ms-version": "2020-04-08"
->>>>>>> ac24a13f
-      },
-      "ResponseBody": []
-    },
-    {
-      "RequestUri": "https://seanmcccanary3.file.core.windows.net/test-share-a6f71939-4b65-845a-9a87-99543f3c1a7e/test-directory-8829c05a-65b2-27f4-58cb-c2203f915740?restype=directory",
-      "RequestMethod": "PUT",
-      "RequestHeaders": {
-        "Accept": "application/xml",
-        "Authorization": "Sanitized",
-        "traceparent": "00-d48ec67ee2e85c4a90906d1e976819cc-2cce4c9e2c52c046-00",
-        "User-Agent": [
-          "azsdk-net-Storage.Files.Shares/12.7.0-alpha.20210121.1",
-          "(.NET 5.0.2; Microsoft Windows 10.0.19042)"
-        ],
-        "x-ms-client-request-id": "6c6e2c2d-e930-0ffb-123b-a1f3fc83fe65",
-        "x-ms-date": "Thu, 21 Jan 2021 20:37:29 GMT",
+      "RequestUri": "https://seanmcccanary3.file.core.windows.net/test-share-6e4bed34-6650-592e-7e6a-55db5e140085?restype=share",
+      "RequestMethod": "PUT",
+      "RequestHeaders": {
+        "Accept": "application/xml",
+        "Authorization": "Sanitized",
+        "traceparent": "00-f1596536fc8b8d42a131ceeb60929ba4-06651ffea8ab9f46-00",
+        "User-Agent": [
+          "azsdk-net-Storage.Files.Shares/12.7.0-alpha.20210126.1",
+          "(.NET 5.0.2; Microsoft Windows 10.0.19042)"
+        ],
+        "x-ms-client-request-id": "ce56c470-60f7-6c02-3f29-9635404e3d74",
+        "x-ms-date": "Tue, 26 Jan 2021 19:28:14 GMT",
+        "x-ms-return-client-request-id": "true",
+        "x-ms-version": "2020-06-12"
+      },
+      "RequestBody": null,
+      "StatusCode": 201,
+      "ResponseHeaders": {
+        "Content-Length": "0",
+        "Date": "Tue, 26 Jan 2021 19:28:13 GMT",
+        "ETag": "\u00220x8D8C230862A2D4D\u0022",
+        "Last-Modified": "Tue, 26 Jan 2021 19:28:13 GMT",
+        "Server": [
+          "Windows-Azure-File/1.0",
+          "Microsoft-HTTPAPI/2.0"
+        ],
+        "x-ms-client-request-id": "ce56c470-60f7-6c02-3f29-9635404e3d74",
+        "x-ms-request-id": "79865fef-a01a-002d-2119-f469b1000000",
+        "x-ms-version": "2020-06-12"
+      },
+      "ResponseBody": []
+    },
+    {
+      "RequestUri": "https://seanmcccanary3.file.core.windows.net/test-share-6e4bed34-6650-592e-7e6a-55db5e140085/test-directory-bc5f9a45-855a-ddd9-beaf-5b0ba2df15ca?restype=directory",
+      "RequestMethod": "PUT",
+      "RequestHeaders": {
+        "Accept": "application/xml",
+        "Authorization": "Sanitized",
+        "traceparent": "00-d1b0384586d2994b89c968c3df1b7d19-da2918fb469a1246-00",
+        "User-Agent": [
+          "azsdk-net-Storage.Files.Shares/12.7.0-alpha.20210126.1",
+          "(.NET 5.0.2; Microsoft Windows 10.0.19042)"
+        ],
+        "x-ms-client-request-id": "aa094f07-6154-eb90-ea78-0f4704f7c95f",
+        "x-ms-date": "Tue, 26 Jan 2021 19:28:14 GMT",
         "x-ms-file-attributes": "None",
         "x-ms-file-creation-time": "Now",
         "x-ms-file-last-write-time": "Now",
@@ -62,41 +57,41 @@
       "StatusCode": 201,
       "ResponseHeaders": {
         "Content-Length": "0",
-        "Date": "Thu, 21 Jan 2021 20:37:28 GMT",
-        "ETag": "\u00220x8D8BE4C5EC4C106\u0022",
-        "Last-Modified": "Thu, 21 Jan 2021 20:37:28 GMT",
-        "Server": [
-          "Windows-Azure-File/1.0",
-          "Microsoft-HTTPAPI/2.0"
-        ],
-        "x-ms-client-request-id": "6c6e2c2d-e930-0ffb-123b-a1f3fc83fe65",
+        "Date": "Tue, 26 Jan 2021 19:28:13 GMT",
+        "ETag": "\u00220x8D8C2308634B9F1\u0022",
+        "Last-Modified": "Tue, 26 Jan 2021 19:28:13 GMT",
+        "Server": [
+          "Windows-Azure-File/1.0",
+          "Microsoft-HTTPAPI/2.0"
+        ],
+        "x-ms-client-request-id": "aa094f07-6154-eb90-ea78-0f4704f7c95f",
         "x-ms-file-attributes": "Directory",
-        "x-ms-file-change-time": "2021-01-21T20:37:28.9669894Z",
-        "x-ms-file-creation-time": "2021-01-21T20:37:28.9669894Z",
+        "x-ms-file-change-time": "2021-01-26T19:28:13.8746353Z",
+        "x-ms-file-creation-time": "2021-01-26T19:28:13.8746353Z",
         "x-ms-file-id": "13835128424026341376",
-        "x-ms-file-last-write-time": "2021-01-21T20:37:28.9669894Z",
+        "x-ms-file-last-write-time": "2021-01-26T19:28:13.8746353Z",
         "x-ms-file-parent-id": "0",
         "x-ms-file-permission-key": "17860367565182308406*11459378189709739967",
-        "x-ms-request-id": "0650d994-501a-0074-5035-f0ee32000000",
+        "x-ms-request-id": "79865ff2-a01a-002d-2219-f469b1000000",
         "x-ms-request-server-encrypted": "true",
         "x-ms-version": "2020-06-12"
       },
       "ResponseBody": []
     },
     {
-      "RequestUri": "https://seanmcccanary3.file.core.windows.net/test-share-a6f71939-4b65-845a-9a87-99543f3c1a7e/test-directory-8829c05a-65b2-27f4-58cb-c2203f915740/test-file-8653827f-8b63-e7e3-f814-0671c4bbee19",
-      "RequestMethod": "PUT",
-      "RequestHeaders": {
-        "Accept": "application/xml",
-        "Authorization": "Sanitized",
-        "traceparent": "00-8f66d6ed184027499d75688238629630-c1009d8c7708bd44-00",
-        "User-Agent": [
-          "azsdk-net-Storage.Files.Shares/12.7.0-alpha.20210121.1",
-          "(.NET 5.0.2; Microsoft Windows 10.0.19042)"
-        ],
-        "x-ms-client-request-id": "9f48d3bd-dd1e-5c39-b19e-45c55526dc49",
+      "RequestUri": "https://seanmcccanary3.file.core.windows.net/test-share-6e4bed34-6650-592e-7e6a-55db5e140085/test-directory-bc5f9a45-855a-ddd9-beaf-5b0ba2df15ca/test-file-2967983d-8817-165d-a293-0ccc555fa91d",
+      "RequestMethod": "PUT",
+      "RequestHeaders": {
+        "Accept": "application/xml",
+        "Authorization": "Sanitized",
+        "traceparent": "00-a3d1f9f8fc74804ea22fd28b0a3db54e-48a4121a5c70bd47-00",
+        "User-Agent": [
+          "azsdk-net-Storage.Files.Shares/12.7.0-alpha.20210126.1",
+          "(.NET 5.0.2; Microsoft Windows 10.0.19042)"
+        ],
+        "x-ms-client-request-id": "f5e4be52-01df-ae93-a840-77ecb0577998",
         "x-ms-content-length": "1024",
-        "x-ms-date": "Thu, 21 Jan 2021 20:37:29 GMT",
+        "x-ms-date": "Tue, 26 Jan 2021 19:28:14 GMT",
         "x-ms-file-attributes": "None",
         "x-ms-file-creation-time": "Now",
         "x-ms-file-last-write-time": "Now",
@@ -109,79 +104,79 @@
       "StatusCode": 201,
       "ResponseHeaders": {
         "Content-Length": "0",
-        "Date": "Thu, 21 Jan 2021 20:37:28 GMT",
-        "ETag": "\u00220x8D8BE4C5ED082FC\u0022",
-        "Last-Modified": "Thu, 21 Jan 2021 20:37:29 GMT",
-        "Server": [
-          "Windows-Azure-File/1.0",
-          "Microsoft-HTTPAPI/2.0"
-        ],
-        "x-ms-client-request-id": "9f48d3bd-dd1e-5c39-b19e-45c55526dc49",
+        "Date": "Tue, 26 Jan 2021 19:28:13 GMT",
+        "ETag": "\u00220x8D8C230863F4338\u0022",
+        "Last-Modified": "Tue, 26 Jan 2021 19:28:13 GMT",
+        "Server": [
+          "Windows-Azure-File/1.0",
+          "Microsoft-HTTPAPI/2.0"
+        ],
+        "x-ms-client-request-id": "f5e4be52-01df-ae93-a840-77ecb0577998",
         "x-ms-file-attributes": "Archive",
-        "x-ms-file-change-time": "2021-01-21T20:37:29.0440444Z",
-        "x-ms-file-creation-time": "2021-01-21T20:37:29.0440444Z",
+        "x-ms-file-change-time": "2021-01-26T19:28:13.9436856Z",
+        "x-ms-file-creation-time": "2021-01-26T19:28:13.9436856Z",
         "x-ms-file-id": "11529285414812647424",
-        "x-ms-file-last-write-time": "2021-01-21T20:37:29.0440444Z",
+        "x-ms-file-last-write-time": "2021-01-26T19:28:13.9436856Z",
         "x-ms-file-parent-id": "13835128424026341376",
         "x-ms-file-permission-key": "4010187179898695473*11459378189709739967",
-        "x-ms-request-id": "0650d996-501a-0074-5235-f0ee32000000",
+        "x-ms-request-id": "79865ff4-a01a-002d-2319-f469b1000000",
         "x-ms-request-server-encrypted": "true",
         "x-ms-version": "2020-06-12"
       },
       "ResponseBody": []
     },
     {
-      "RequestUri": "https://seanmcccanary3.file.core.windows.net/test-share-a6f71939-4b65-845a-9a87-99543f3c1a7e/test-directory-8829c05a-65b2-27f4-58cb-c2203f915740/test-file-8653827f-8b63-e7e3-f814-0671c4bbee19?comp=range",
+      "RequestUri": "https://seanmcccanary3.file.core.windows.net/test-share-6e4bed34-6650-592e-7e6a-55db5e140085/test-directory-bc5f9a45-855a-ddd9-beaf-5b0ba2df15ca/test-file-2967983d-8817-165d-a293-0ccc555fa91d?comp=range",
       "RequestMethod": "PUT",
       "RequestHeaders": {
         "Accept": "application/xml",
         "Authorization": "Sanitized",
         "Content-Length": "1024",
         "Content-Type": "application/octet-stream",
-        "traceparent": "00-3b6694ac781df44fb9ff00db1c5b54fa-e541b22070df8d4f-00",
-        "User-Agent": [
-          "azsdk-net-Storage.Files.Shares/12.7.0-alpha.20210121.1",
-          "(.NET 5.0.2; Microsoft Windows 10.0.19042)"
-        ],
-        "x-ms-client-request-id": "f1b3eab5-4e73-45fb-01e8-73cab7f67883",
-        "x-ms-date": "Thu, 21 Jan 2021 20:37:29 GMT",
+        "traceparent": "00-b834f568d722a04797b4e5c155fed1e2-d35436c28e40bd46-00",
+        "User-Agent": [
+          "azsdk-net-Storage.Files.Shares/12.7.0-alpha.20210126.1",
+          "(.NET 5.0.2; Microsoft Windows 10.0.19042)"
+        ],
+        "x-ms-client-request-id": "96798eba-b47b-eb3d-fe34-0f6af0a05d49",
+        "x-ms-date": "Tue, 26 Jan 2021 19:28:14 GMT",
         "x-ms-range": "bytes=0-1023",
         "x-ms-return-client-request-id": "true",
         "x-ms-version": "2020-06-12",
         "x-ms-write": "update"
       },
-      "RequestBody": "BXPhY2fdBTkBQqYRUuDKjO4m8hIj6xAs788nnn/L616irQ7q6nk0UCc1a\u002B1C6bwxcBQE1ZDsQhpitHOYtma5NVZIb6XS36J18aLr7YAi6QUT9S1rxxXNtmrzhzUFnJnAezWX\u002BnoWX5Bxj\u002BTuAFSaP8tuhcE5Tm5Aerk73ldtb1QIKnJKi\u002B6L/JWc\u002BTcx37UWWUhplxfYhy3HVn/A24A5AyCP5dbiT7Tc4ogrnFQ2D5sEJYUPA9g9MKJEgzRuyiAVY/UXofneMwqTjLSOrOvYkEbkvLb7Kf9IUrQ0ncx/bhhoFjheH26hJfF7e3YjroO3bPPuig5qGTr1zk5FqpU9FB6cJpayeXDYQpbFgK2JJKMwfTHZkeMJ/vz\u002BaFAfXHtbPWdXh4jtBPKCFkh4pJmMbKqrFC1kZII7kiiZtBEfuOUaaUNFMZwbQ3g/VnuakVljcfumdEhO99jlHPVgVFDhYl1jXTtVRzsOj9C0JQ0HoADONUIVeUOczHJqYBSnuu8oXvQdNzQdDSrAmOR3mdHK3nv0kR4Oy\u002BkaxpDJ6\u002BYnZtXhjMcZ6WnMsScYVeFeJDKgoIKZsinQGpILAnCkVCJDmDEPlg0KsPQRKOD29XYHvKFeKEtkjbSsEHI0Dub4J1wF1LywTo4kle\u002BNh4lI2iQcA0bPRizX3gt9Y4Wb1qEOGQCD8SC5V20TOZJb1wYqYzZNGAufKeEwLfaxM\u002BsIib9Nf26JxegDYqzZvAyZewcFUgBPTb2Wbu8eU8MqCCSCCq/TDliXoZ5NSrVexm3VlrLvq\u002BDquTwBthB/anEk2VmIV7FdxmyvbbFiAgIIN6iCSbwRO1xDl1Fz0VhHGDYsKHFc1m67d9BFQD4uiLc5\u002BX5o/CC0E539RMBg6fQUZ1V7NdmRrGE5xtLrzPseFQ6aOtjZ3xsWdxXTX5GuWo7cMNjps1Ldp00cLzZOyUai3i\u002Bxxq8cO4g5Zb3EvU3PimtDD5siNWG8vJKKvK/lx67OMYBi/ZTfwPVQr06UGeoATKXKCrqrf6nO9QockX7YVJ0P9YzMbYzXZE6m0oYTJ6Koim8KGrz0I7HXkwiKwi92d1qwhSNdM98Y86VrBK0ju81ncwYOzjrgGtLb9dmETaIfL1srYqF\u002BS1aQ8iYWiB4DtNg6Ik8oZ6kgz2pRgj4FlKYDTNRS91gs6CivftsTypGz10ABSSpS9siyCpI2LcgYi11/EjxJsbyADjkneOnNDAXYnav9BEp8sVUMoOzG9btfl/J\u002BlLdVaSWEgDrwK37e5P6MXpAdGocTA2HmPRHPuRl\u002Bx\u002BD2T3hOgzOFeYMPi4bXLbvuOpcqQX1ra5BVbiwUtMchcWOd6JWFPdpcl6EEA3fbDxBW4A==",
-      "StatusCode": 201,
-      "ResponseHeaders": {
-        "Content-Length": "0",
-        "Content-MD5": "mGXo7AuX\u002Bx\u002BH59BeLhInfA==",
-        "Date": "Thu, 21 Jan 2021 20:37:28 GMT",
-        "ETag": "\u00220x8D8BE4C5EDB334A\u0022",
-        "Last-Modified": "Thu, 21 Jan 2021 20:37:29 GMT",
-        "Server": [
-          "Windows-Azure-File/1.0",
-          "Microsoft-HTTPAPI/2.0"
-        ],
-        "x-ms-client-request-id": "f1b3eab5-4e73-45fb-01e8-73cab7f67883",
-        "x-ms-request-id": "0650d998-501a-0074-5435-f0ee32000000",
+      "RequestBody": "E8zp1eOjtRML5g9iSfAcxlSWBFPWa3Xr2n\u002BvRSJGc7Uv29T0D4XhY5n1nm1SLqL5XEnybvJ1iahW/ftj83DwxXJaM20bKLbPtKC64MwImazdtejZUwXDuVIsnRGJfnAoBdj6\u002BPs03TSTIrlRu6jcTmROhj2HF3Ftlnka74qkRjYwkdvzDaGxqNi0RTBLcf6pT06tOvcyoe1njWGBGe2p7tyDICnN6EDDnd1l0tFAIiR7cKA89ws//vDujIA/MI7qC1dUyFHU3GcN6Z0ZzM4bJms8BahNbfbRRCE53lvAg21Oe8d67FnTp5Q4Lg5tJTIh0mYVAyrlnJ5hgoQvmv0LTWUwylAHoTkRaV4UFT7oYx/vFwz1q4BCaN8pGGnVowyWLeCoPVrhGjEsBJrL0YdfeB9lP4LxFqLk7WJx3YjQO8VSfuhePybEDv3byKbmdpdYyZ9KcGSJpBY\u002BxE/4bzyoW8jVeVOfATn4oDCFFk37/nbKGRTohstgyNnRH3vWzJ7BMmzeEfxEuchmUc8zBI7JQ8XYLVYowNX8dLF5zeG\u002BIdOSxOTgHO15hV9LgjT7LcRLB9y1/p9HmHKX4pxLyuvnpy/8oUCq6SbYXqf23T2hAEftLsUFCSM0SitxSTpQLrp0ZNoE/4uEoR613J/3ULs09uJUXpwl4Z4MyFcUOKDshzDsgnhinAC7aI2nTyyEPPlvPFJX\u002B9AeToI8\u002BDc0b2h\u002ByVRvCs5C0lrhmPUPfpJxh4tdpPtNlItfzjP2JaPJh/kkKIbYFTIqLWr4dmLaD9Dvy3Cs18ttMTTIDzuaTKy2GBH86lUMmHJYMneQVB4ohb9jBloyHLAtt/dRDwb2kOG\u002BQl5R3iR74zL\u002BU6RU3dwWoIp8N0VRhPthzjNduolsYqKV0RLA16ab5yInNMkL2doaO257elibbL5i7xDwHSmokfEBvgvKVcjk4U8iKk8xVvRZQn8a8OhJ\u002BmRUXeiVq8n5fqPYChvOT\u002BWml5kJeUJuMJkcltqpjqAJuMOmdvjgTjWFKKusWUvYi/OZdFhPQIAi5SxPeBTvT/ACzlFXJ9ntxkljg1CWwtZNRAvnEBlHundDhJDLkNYhlti7qYv6gGMZrK0P67wwiyNVATQJBz/WuxTaFKJIITVyQex42xhLU8OnzWRrN866E/ltdY6hGI\u002BZ5O52H2vA0Yp4narQt68LCa5wYTnba4NGHwGp26um0Sld3/Yq1TNX5/za85oj6ltJYmzgMbdWvXlqLwBqF/be0cuBcti54DR6GXo8AXfoIjSmX3g/xqByByF9v6Uz7c8G\u002ByHOoneCkIE4ZRg8GbwBggzLw7h9ngsrDmu2OyGORyuqNgVWGoC9I873B2CINe1kfA==",
+      "StatusCode": 201,
+      "ResponseHeaders": {
+        "Content-Length": "0",
+        "Content-MD5": "9GZidqwKIDkvAWKPZ/Y3/A==",
+        "Date": "Tue, 26 Jan 2021 19:28:13 GMT",
+        "ETag": "\u00220x8D8C230864A68C9\u0022",
+        "Last-Modified": "Tue, 26 Jan 2021 19:28:14 GMT",
+        "Server": [
+          "Windows-Azure-File/1.0",
+          "Microsoft-HTTPAPI/2.0"
+        ],
+        "x-ms-client-request-id": "96798eba-b47b-eb3d-fe34-0f6af0a05d49",
+        "x-ms-request-id": "79865ff5-a01a-002d-2419-f469b1000000",
         "x-ms-request-server-encrypted": "true",
         "x-ms-version": "2020-06-12"
       },
       "ResponseBody": []
     },
     {
-      "RequestUri": "https://seanmcccanary3.file.core.windows.net/test-share-a6f71939-4b65-845a-9a87-99543f3c1a7e/test-directory-8829c05a-65b2-27f4-58cb-c2203f915740/test-file-8653827f-8b63-e7e3-f814-0671c4bbee19",
+      "RequestUri": "https://seanmcccanary3.file.core.windows.net/test-share-6e4bed34-6650-592e-7e6a-55db5e140085/test-directory-bc5f9a45-855a-ddd9-beaf-5b0ba2df15ca/test-file-2967983d-8817-165d-a293-0ccc555fa91d",
       "RequestMethod": "HEAD",
       "RequestHeaders": {
         "Accept": "application/xml",
         "Authorization": "Sanitized",
-        "traceparent": "00-37c7a4ed3e17bc44bc7a231f6fe31c00-352db93423a9f942-00",
-        "User-Agent": [
-          "azsdk-net-Storage.Files.Shares/12.7.0-alpha.20210121.1",
-          "(.NET 5.0.2; Microsoft Windows 10.0.19042)"
-        ],
-        "x-ms-client-request-id": "6b10c6d0-eb72-c6d6-6273-d3e1bdadcbcf",
-        "x-ms-date": "Thu, 21 Jan 2021 20:37:29 GMT",
+        "traceparent": "00-708fc728eb2bcc4ea3620013882c243c-8192beb2f2a1bc49-00",
+        "User-Agent": [
+          "azsdk-net-Storage.Files.Shares/12.7.0-alpha.20210126.1",
+          "(.NET 5.0.2; Microsoft Windows 10.0.19042)"
+        ],
+        "x-ms-client-request-id": "223278d4-e2dd-a91c-04b0-a5d69d66e46b",
+        "x-ms-date": "Tue, 26 Jan 2021 19:28:14 GMT",
         "x-ms-return-client-request-id": "true",
         "x-ms-version": "2020-06-12"
       },
@@ -190,25 +185,25 @@
       "ResponseHeaders": {
         "Content-Length": "1024",
         "Content-Type": "application/octet-stream",
-        "Date": "Thu, 21 Jan 2021 20:37:28 GMT",
-        "ETag": "\u00220x8D8BE4C5EDB334A\u0022",
-        "Last-Modified": "Thu, 21 Jan 2021 20:37:29 GMT",
+        "Date": "Tue, 26 Jan 2021 19:28:13 GMT",
+        "ETag": "\u00220x8D8C230864A68C9\u0022",
+        "Last-Modified": "Tue, 26 Jan 2021 19:28:14 GMT",
         "Server": [
           "Windows-Azure-File/1.0",
           "Microsoft-HTTPAPI/2.0"
         ],
         "Vary": "Origin",
-        "x-ms-client-request-id": "6b10c6d0-eb72-c6d6-6273-d3e1bdadcbcf",
+        "x-ms-client-request-id": "223278d4-e2dd-a91c-04b0-a5d69d66e46b",
         "x-ms-file-attributes": "Archive",
-        "x-ms-file-change-time": "2021-01-21T20:37:29.1140938Z",
-        "x-ms-file-creation-time": "2021-01-21T20:37:29.0440444Z",
+        "x-ms-file-change-time": "2021-01-26T19:28:14.0167369Z",
+        "x-ms-file-creation-time": "2021-01-26T19:28:13.9436856Z",
         "x-ms-file-id": "11529285414812647424",
-        "x-ms-file-last-write-time": "2021-01-21T20:37:29.1140938Z",
+        "x-ms-file-last-write-time": "2021-01-26T19:28:14.0167369Z",
         "x-ms-file-parent-id": "13835128424026341376",
         "x-ms-file-permission-key": "4010187179898695473*11459378189709739967",
         "x-ms-lease-state": "available",
         "x-ms-lease-status": "unlocked",
-        "x-ms-request-id": "0650d99a-501a-0074-5635-f0ee32000000",
+        "x-ms-request-id": "79865ff6-a01a-002d-2519-f469b1000000",
         "x-ms-server-encrypted": "true",
         "x-ms-type": "File",
         "x-ms-version": "2020-06-12"
@@ -216,17 +211,17 @@
       "ResponseBody": []
     },
     {
-      "RequestUri": "https://seanmcccanary3.file.core.windows.net/test-share-a6f71939-4b65-845a-9a87-99543f3c1a7e/test-directory-8829c05a-65b2-27f4-58cb-c2203f915740/test-file-8653827f-8b63-e7e3-f814-0671c4bbee19",
+      "RequestUri": "https://seanmcccanary3.file.core.windows.net/test-share-6e4bed34-6650-592e-7e6a-55db5e140085/test-directory-bc5f9a45-855a-ddd9-beaf-5b0ba2df15ca/test-file-2967983d-8817-165d-a293-0ccc555fa91d",
       "RequestMethod": "GET",
       "RequestHeaders": {
         "Accept": "application/xml",
         "Authorization": "Sanitized",
         "User-Agent": [
-          "azsdk-net-Storage.Files.Shares/12.7.0-alpha.20210121.1",
-          "(.NET 5.0.2; Microsoft Windows 10.0.19042)"
-        ],
-        "x-ms-client-request-id": "f0fa3db1-0ce5-1410-478c-594eb76fcfae",
-        "x-ms-date": "Thu, 21 Jan 2021 20:37:29 GMT",
+          "azsdk-net-Storage.Files.Shares/12.7.0-alpha.20210126.1",
+          "(.NET 5.0.2; Microsoft Windows 10.0.19042)"
+        ],
+        "x-ms-client-request-id": "78952d89-3a6d-8d6b-d08f-6258909c0786",
+        "x-ms-date": "Tue, 26 Jan 2021 19:28:14 GMT",
         "x-ms-range": "bytes=0-4194303",
         "x-ms-range-get-content-md5": "false",
         "x-ms-return-client-request-id": "true",
@@ -239,44 +234,44 @@
         "Content-Length": "1024",
         "Content-Range": "bytes 0-1023/1024",
         "Content-Type": "application/octet-stream",
-        "Date": "Thu, 21 Jan 2021 20:37:28 GMT",
-        "ETag": "\u00220x8D8BE4C5EDB334A\u0022",
-        "Last-Modified": "Thu, 21 Jan 2021 20:37:29 GMT",
+        "Date": "Tue, 26 Jan 2021 19:28:13 GMT",
+        "ETag": "\u00220x8D8C230864A68C9\u0022",
+        "Last-Modified": "Tue, 26 Jan 2021 19:28:14 GMT",
         "Server": [
           "Windows-Azure-File/1.0",
           "Microsoft-HTTPAPI/2.0"
         ],
         "Vary": "Origin",
-        "x-ms-client-request-id": "f0fa3db1-0ce5-1410-478c-594eb76fcfae",
+        "x-ms-client-request-id": "78952d89-3a6d-8d6b-d08f-6258909c0786",
         "x-ms-file-attributes": "Archive",
-        "x-ms-file-change-time": "2021-01-21T20:37:29.1140938Z",
-        "x-ms-file-creation-time": "2021-01-21T20:37:29.0440444Z",
+        "x-ms-file-change-time": "2021-01-26T19:28:14.0167369Z",
+        "x-ms-file-creation-time": "2021-01-26T19:28:13.9436856Z",
         "x-ms-file-id": "11529285414812647424",
-        "x-ms-file-last-write-time": "2021-01-21T20:37:29.1140938Z",
+        "x-ms-file-last-write-time": "2021-01-26T19:28:14.0167369Z",
         "x-ms-file-parent-id": "13835128424026341376",
         "x-ms-file-permission-key": "4010187179898695473*11459378189709739967",
         "x-ms-lease-state": "available",
         "x-ms-lease-status": "unlocked",
-        "x-ms-request-id": "0650d99b-501a-0074-5735-f0ee32000000",
+        "x-ms-request-id": "79865ff7-a01a-002d-2619-f469b1000000",
         "x-ms-server-encrypted": "true",
         "x-ms-type": "File",
         "x-ms-version": "2020-06-12"
       },
-      "ResponseBody": "BXPhY2fdBTkBQqYRUuDKjO4m8hIj6xAs788nnn/L616irQ7q6nk0UCc1a\u002B1C6bwxcBQE1ZDsQhpitHOYtma5NVZIb6XS36J18aLr7YAi6QUT9S1rxxXNtmrzhzUFnJnAezWX\u002BnoWX5Bxj\u002BTuAFSaP8tuhcE5Tm5Aerk73ldtb1QIKnJKi\u002B6L/JWc\u002BTcx37UWWUhplxfYhy3HVn/A24A5AyCP5dbiT7Tc4ogrnFQ2D5sEJYUPA9g9MKJEgzRuyiAVY/UXofneMwqTjLSOrOvYkEbkvLb7Kf9IUrQ0ncx/bhhoFjheH26hJfF7e3YjroO3bPPuig5qGTr1zk5FqpU9FB6cJpayeXDYQpbFgK2JJKMwfTHZkeMJ/vz\u002BaFAfXHtbPWdXh4jtBPKCFkh4pJmMbKqrFC1kZII7kiiZtBEfuOUaaUNFMZwbQ3g/VnuakVljcfumdEhO99jlHPVgVFDhYl1jXTtVRzsOj9C0JQ0HoADONUIVeUOczHJqYBSnuu8oXvQdNzQdDSrAmOR3mdHK3nv0kR4Oy\u002BkaxpDJ6\u002BYnZtXhjMcZ6WnMsScYVeFeJDKgoIKZsinQGpILAnCkVCJDmDEPlg0KsPQRKOD29XYHvKFeKEtkjbSsEHI0Dub4J1wF1LywTo4kle\u002BNh4lI2iQcA0bPRizX3gt9Y4Wb1qEOGQCD8SC5V20TOZJb1wYqYzZNGAufKeEwLfaxM\u002BsIib9Nf26JxegDYqzZvAyZewcFUgBPTb2Wbu8eU8MqCCSCCq/TDliXoZ5NSrVexm3VlrLvq\u002BDquTwBthB/anEk2VmIV7FdxmyvbbFiAgIIN6iCSbwRO1xDl1Fz0VhHGDYsKHFc1m67d9BFQD4uiLc5\u002BX5o/CC0E539RMBg6fQUZ1V7NdmRrGE5xtLrzPseFQ6aOtjZ3xsWdxXTX5GuWo7cMNjps1Ldp00cLzZOyUai3i\u002Bxxq8cO4g5Zb3EvU3PimtDD5siNWG8vJKKvK/lx67OMYBi/ZTfwPVQr06UGeoATKXKCrqrf6nO9QockX7YVJ0P9YzMbYzXZE6m0oYTJ6Koim8KGrz0I7HXkwiKwi92d1qwhSNdM98Y86VrBK0ju81ncwYOzjrgGtLb9dmETaIfL1srYqF\u002BS1aQ8iYWiB4DtNg6Ik8oZ6kgz2pRgj4FlKYDTNRS91gs6CivftsTypGz10ABSSpS9siyCpI2LcgYi11/EjxJsbyADjkneOnNDAXYnav9BEp8sVUMoOzG9btfl/J\u002BlLdVaSWEgDrwK37e5P6MXpAdGocTA2HmPRHPuRl\u002Bx\u002BD2T3hOgzOFeYMPi4bXLbvuOpcqQX1ra5BVbiwUtMchcWOd6JWFPdpcl6EEA3fbDxBW4A=="
-    },
-    {
-      "RequestUri": "https://seanmcccanary3.file.core.windows.net/test-share-a6f71939-4b65-845a-9a87-99543f3c1a7e?restype=share",
+      "ResponseBody": "E8zp1eOjtRML5g9iSfAcxlSWBFPWa3Xr2n\u002BvRSJGc7Uv29T0D4XhY5n1nm1SLqL5XEnybvJ1iahW/ftj83DwxXJaM20bKLbPtKC64MwImazdtejZUwXDuVIsnRGJfnAoBdj6\u002BPs03TSTIrlRu6jcTmROhj2HF3Ftlnka74qkRjYwkdvzDaGxqNi0RTBLcf6pT06tOvcyoe1njWGBGe2p7tyDICnN6EDDnd1l0tFAIiR7cKA89ws//vDujIA/MI7qC1dUyFHU3GcN6Z0ZzM4bJms8BahNbfbRRCE53lvAg21Oe8d67FnTp5Q4Lg5tJTIh0mYVAyrlnJ5hgoQvmv0LTWUwylAHoTkRaV4UFT7oYx/vFwz1q4BCaN8pGGnVowyWLeCoPVrhGjEsBJrL0YdfeB9lP4LxFqLk7WJx3YjQO8VSfuhePybEDv3byKbmdpdYyZ9KcGSJpBY\u002BxE/4bzyoW8jVeVOfATn4oDCFFk37/nbKGRTohstgyNnRH3vWzJ7BMmzeEfxEuchmUc8zBI7JQ8XYLVYowNX8dLF5zeG\u002BIdOSxOTgHO15hV9LgjT7LcRLB9y1/p9HmHKX4pxLyuvnpy/8oUCq6SbYXqf23T2hAEftLsUFCSM0SitxSTpQLrp0ZNoE/4uEoR613J/3ULs09uJUXpwl4Z4MyFcUOKDshzDsgnhinAC7aI2nTyyEPPlvPFJX\u002B9AeToI8\u002BDc0b2h\u002ByVRvCs5C0lrhmPUPfpJxh4tdpPtNlItfzjP2JaPJh/kkKIbYFTIqLWr4dmLaD9Dvy3Cs18ttMTTIDzuaTKy2GBH86lUMmHJYMneQVB4ohb9jBloyHLAtt/dRDwb2kOG\u002BQl5R3iR74zL\u002BU6RU3dwWoIp8N0VRhPthzjNduolsYqKV0RLA16ab5yInNMkL2doaO257elibbL5i7xDwHSmokfEBvgvKVcjk4U8iKk8xVvRZQn8a8OhJ\u002BmRUXeiVq8n5fqPYChvOT\u002BWml5kJeUJuMJkcltqpjqAJuMOmdvjgTjWFKKusWUvYi/OZdFhPQIAi5SxPeBTvT/ACzlFXJ9ntxkljg1CWwtZNRAvnEBlHundDhJDLkNYhlti7qYv6gGMZrK0P67wwiyNVATQJBz/WuxTaFKJIITVyQex42xhLU8OnzWRrN866E/ltdY6hGI\u002BZ5O52H2vA0Yp4narQt68LCa5wYTnba4NGHwGp26um0Sld3/Yq1TNX5/za85oj6ltJYmzgMbdWvXlqLwBqF/be0cuBcti54DR6GXo8AXfoIjSmX3g/xqByByF9v6Uz7c8G\u002ByHOoneCkIE4ZRg8GbwBggzLw7h9ngsrDmu2OyGORyuqNgVWGoC9I873B2CINe1kfA=="
+    },
+    {
+      "RequestUri": "https://seanmcccanary3.file.core.windows.net/test-share-6e4bed34-6650-592e-7e6a-55db5e140085?restype=share",
       "RequestMethod": "DELETE",
       "RequestHeaders": {
         "Accept": "application/xml",
         "Authorization": "Sanitized",
-        "traceparent": "00-df2174c3fe308a4ba2a4bee412c8199c-0000bb6d1b49fe48-00",
-        "User-Agent": [
-          "azsdk-net-Storage.Files.Shares/12.7.0-alpha.20210121.1",
-          "(.NET 5.0.2; Microsoft Windows 10.0.19042)"
-        ],
-        "x-ms-client-request-id": "7f30842e-dab2-00e9-4773-c09cb86f7228",
-        "x-ms-date": "Thu, 21 Jan 2021 20:37:29 GMT",
+        "traceparent": "00-6a74ebcc0654c24a97a8dfeb3ea6fb6c-d9d60a746e6b2d40-00",
+        "User-Agent": [
+          "azsdk-net-Storage.Files.Shares/12.7.0-alpha.20210126.1",
+          "(.NET 5.0.2; Microsoft Windows 10.0.19042)"
+        ],
+        "x-ms-client-request-id": "704d0c3d-6cd1-c1fd-d431-44fda09df27d",
+        "x-ms-date": "Tue, 26 Jan 2021 19:28:14 GMT",
         "x-ms-delete-snapshots": "include",
         "x-ms-return-client-request-id": "true",
         "x-ms-version": "2020-06-12"
@@ -285,25 +280,20 @@
       "StatusCode": 202,
       "ResponseHeaders": {
         "Content-Length": "0",
-        "Date": "Thu, 21 Jan 2021 20:37:28 GMT",
-        "Server": [
-          "Windows-Azure-File/1.0",
-          "Microsoft-HTTPAPI/2.0"
-        ],
-        "x-ms-client-request-id": "7f30842e-dab2-00e9-4773-c09cb86f7228",
-<<<<<<< HEAD
-        "x-ms-request-id": "7e91c9f1-701a-0097-4fe2-9c8ccf000000",
-        "x-ms-version": "2020-06-12"
-=======
-        "x-ms-request-id": "0650d99c-501a-0074-5835-f0ee32000000",
-        "x-ms-version": "2020-04-08"
->>>>>>> ac24a13f
+        "Date": "Tue, 26 Jan 2021 19:28:13 GMT",
+        "Server": [
+          "Windows-Azure-File/1.0",
+          "Microsoft-HTTPAPI/2.0"
+        ],
+        "x-ms-client-request-id": "704d0c3d-6cd1-c1fd-d431-44fda09df27d",
+        "x-ms-request-id": "79865ff8-a01a-002d-2719-f469b1000000",
+        "x-ms-version": "2020-06-12"
       },
       "ResponseBody": []
     }
   ],
   "Variables": {
-    "RandomSeed": "1048990083",
+    "RandomSeed": "1609356125",
     "Storage_TestConfigDefault": "ProductionTenant\nseanmcccanary3\nU2FuaXRpemVk\nhttps://seanmcccanary3.blob.core.windows.net\nhttps://seanmcccanary3.file.core.windows.net\nhttps://seanmcccanary3.queue.core.windows.net\nhttps://seanmcccanary3.table.core.windows.net\n\n\n\n\nhttps://seanmcccanary3-secondary.blob.core.windows.net\nhttps://seanmcccanary3-secondary.file.core.windows.net\nhttps://seanmcccanary3-secondary.queue.core.windows.net\nhttps://seanmcccanary3-secondary.table.core.windows.net\n\nSanitized\n\n\nCloud\nBlobEndpoint=https://seanmcccanary3.blob.core.windows.net/;QueueEndpoint=https://seanmcccanary3.queue.core.windows.net/;FileEndpoint=https://seanmcccanary3.file.core.windows.net/;BlobSecondaryEndpoint=https://seanmcccanary3-secondary.blob.core.windows.net/;QueueSecondaryEndpoint=https://seanmcccanary3-secondary.queue.core.windows.net/;FileSecondaryEndpoint=https://seanmcccanary3-secondary.file.core.windows.net/;AccountName=seanmcccanary3;AccountKey=Kg==;\nseanscope1"
   }
 }