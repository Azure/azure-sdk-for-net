{
  "Entries": [
    {
      "RequestUri": "https://seanmcccanary3.file.core.windows.net/test-share-bdf9a4da-1824-dcb1-3729-35b4039fb606?restype=share",
      "RequestMethod": "PUT",
      "RequestHeaders": {
        "Accept": "application/xml",
        "Authorization": "Sanitized",
        "traceparent": "00-a75c10102123794d9e8b935ab8988522-9fb487b558c65440-00",
        "User-Agent": [
          "azsdk-net-Storage.Files.Shares/12.7.0-alpha.20210121.1",
          "(.NET 5.0.2; Microsoft Windows 10.0.19042)"
        ],
        "x-ms-client-request-id": "b5bd7efe-bb81-a414-5e7f-340c6b9dc901",
        "x-ms-date": "Thu, 21 Jan 2021 20:41:19 GMT",
        "x-ms-return-client-request-id": "true",
        "x-ms-version": "2020-06-12"
      },
      "RequestBody": null,
      "StatusCode": 201,
      "ResponseHeaders": {
        "Content-Length": "0",
        "Date": "Thu, 21 Jan 2021 20:41:19 GMT",
        "ETag": "\u00220x8D8BE4CE842BDF3\u0022",
        "Last-Modified": "Thu, 21 Jan 2021 20:41:19 GMT",
        "Server": [
          "Windows-Azure-File/1.0",
          "Microsoft-HTTPAPI/2.0"
        ],
        "x-ms-client-request-id": "b5bd7efe-bb81-a414-5e7f-340c6b9dc901",
<<<<<<< HEAD
        "x-ms-request-id": "d88d66a2-301a-000f-4ee1-820cbf000000",
        "x-ms-version": "2020-06-12"
=======
        "x-ms-request-id": "acbf37b2-d01a-0045-1d35-f00f21000000",
        "x-ms-version": "2020-04-08"
>>>>>>> ac24a13f
      },
      "ResponseBody": []
    },
    {
      "RequestUri": "https://seanmcccanary3.file.core.windows.net/test-share-bdf9a4da-1824-dcb1-3729-35b4039fb606/test-directory-b87814df-b51f-867c-6e6b-3d6cc0cc10b5?restype=directory",
      "RequestMethod": "PUT",
      "RequestHeaders": {
        "Accept": "application/xml",
        "Authorization": "Sanitized",
        "traceparent": "00-16cceaf5dccebf47854fd07c4fbb1fac-3449b4472141034f-00",
        "User-Agent": [
          "azsdk-net-Storage.Files.Shares/12.7.0-alpha.20210121.1",
          "(.NET 5.0.2; Microsoft Windows 10.0.19042)"
        ],
        "x-ms-client-request-id": "b80455ee-6f0a-490a-0236-47157da8e491",
        "x-ms-date": "Thu, 21 Jan 2021 20:41:19 GMT",
        "x-ms-file-attributes": "None",
        "x-ms-file-creation-time": "Now",
        "x-ms-file-last-write-time": "Now",
        "x-ms-file-permission": "Inherit",
        "x-ms-return-client-request-id": "true",
        "x-ms-version": "2020-06-12"
      },
      "RequestBody": null,
      "StatusCode": 201,
      "ResponseHeaders": {
        "Content-Length": "0",
        "Date": "Thu, 21 Jan 2021 20:41:19 GMT",
        "ETag": "\u00220x8D8BE4CE84F92FF\u0022",
        "Last-Modified": "Thu, 21 Jan 2021 20:41:19 GMT",
        "Server": [
          "Windows-Azure-File/1.0",
          "Microsoft-HTTPAPI/2.0"
        ],
        "x-ms-client-request-id": "b80455ee-6f0a-490a-0236-47157da8e491",
        "x-ms-file-attributes": "Directory",
        "x-ms-file-change-time": "2021-01-21T20:41:19.7246207Z",
        "x-ms-file-creation-time": "2021-01-21T20:41:19.7246207Z",
        "x-ms-file-id": "13835128424026341376",
        "x-ms-file-last-write-time": "2021-01-21T20:41:19.7246207Z",
        "x-ms-file-parent-id": "0",
        "x-ms-file-permission-key": "17860367565182308406*11459378189709739967",
        "x-ms-request-id": "acbf37b8-d01a-0045-1e35-f00f21000000",
        "x-ms-request-server-encrypted": "true",
        "x-ms-version": "2020-06-12"
      },
      "ResponseBody": []
    },
    {
      "RequestUri": "https://seanmcccanary3.file.core.windows.net/test-share-bdf9a4da-1824-dcb1-3729-35b4039fb606/test-directory-b87814df-b51f-867c-6e6b-3d6cc0cc10b5/test-file-5f0c7f6e-45e6-df20-8eae-e8a77a616744",
      "RequestMethod": "PUT",
      "RequestHeaders": {
        "Accept": "application/xml",
        "Authorization": "Sanitized",
        "traceparent": "00-d5df94a643d6ad49ad0d6dd6af78ab25-1474a9395b97a646-00",
        "User-Agent": [
          "azsdk-net-Storage.Files.Shares/12.7.0-alpha.20210121.1",
          "(.NET 5.0.2; Microsoft Windows 10.0.19042)"
        ],
        "x-ms-client-request-id": "9faca993-c21d-a9fc-3525-2a5c8762cea0",
        "x-ms-content-length": "4398046511104",
        "x-ms-date": "Thu, 21 Jan 2021 20:41:20 GMT",
        "x-ms-file-attributes": "None",
        "x-ms-file-creation-time": "Now",
        "x-ms-file-last-write-time": "Now",
        "x-ms-file-permission": "Inherit",
        "x-ms-return-client-request-id": "true",
        "x-ms-type": "file",
        "x-ms-version": "2020-06-12"
      },
      "RequestBody": null,
      "StatusCode": 201,
      "ResponseHeaders": {
        "Content-Length": "0",
        "Date": "Thu, 21 Jan 2021 20:41:19 GMT",
        "ETag": "\u00220x8D8BE4CE85B2DE1\u0022",
        "Last-Modified": "Thu, 21 Jan 2021 20:41:19 GMT",
        "Server": [
          "Windows-Azure-File/1.0",
          "Microsoft-HTTPAPI/2.0"
        ],
        "x-ms-client-request-id": "9faca993-c21d-a9fc-3525-2a5c8762cea0",
        "x-ms-file-attributes": "Archive",
        "x-ms-file-change-time": "2021-01-21T20:41:19.8006753Z",
        "x-ms-file-creation-time": "2021-01-21T20:41:19.8006753Z",
        "x-ms-file-id": "11529285414812647424",
        "x-ms-file-last-write-time": "2021-01-21T20:41:19.8006753Z",
        "x-ms-file-parent-id": "13835128424026341376",
        "x-ms-file-permission-key": "4010187179898695473*11459378189709739967",
        "x-ms-request-id": "acbf37bd-d01a-0045-1f35-f00f21000000",
        "x-ms-request-server-encrypted": "true",
        "x-ms-version": "2020-06-12"
      },
      "ResponseBody": []
    },
    {
      "RequestUri": "https://seanmcccanary3.file.core.windows.net/test-share-bdf9a4da-1824-dcb1-3729-35b4039fb606?restype=share",
      "RequestMethod": "DELETE",
      "RequestHeaders": {
        "Accept": "application/xml",
        "Authorization": "Sanitized",
        "traceparent": "00-25f9ac39feb82d49871a64acb0b3f9fb-90c736f711af254b-00",
        "User-Agent": [
          "azsdk-net-Storage.Files.Shares/12.7.0-alpha.20210121.1",
          "(.NET 5.0.2; Microsoft Windows 10.0.19042)"
        ],
        "x-ms-client-request-id": "d014bf61-c8b5-8627-5cd4-34a22e4e089f",
        "x-ms-date": "Thu, 21 Jan 2021 20:41:20 GMT",
        "x-ms-delete-snapshots": "include",
        "x-ms-return-client-request-id": "true",
        "x-ms-version": "2020-06-12"
      },
      "RequestBody": null,
      "StatusCode": 202,
      "ResponseHeaders": {
        "Content-Length": "0",
        "Date": "Thu, 21 Jan 2021 20:41:19 GMT",
        "Server": [
          "Windows-Azure-File/1.0",
          "Microsoft-HTTPAPI/2.0"
        ],
        "x-ms-client-request-id": "d014bf61-c8b5-8627-5cd4-34a22e4e089f",
<<<<<<< HEAD
        "x-ms-request-id": "d88d66a9-301a-000f-52e1-820cbf000000",
        "x-ms-version": "2020-06-12"
=======
        "x-ms-request-id": "acbf37c1-d01a-0045-2135-f00f21000000",
        "x-ms-version": "2020-04-08"
>>>>>>> ac24a13f
      },
      "ResponseBody": []
    }
  ],
  "Variables": {
    "RandomSeed": "2144513464",
    "Storage_TestConfigDefault": "ProductionTenant\nseanmcccanary3\nU2FuaXRpemVk\nhttps://seanmcccanary3.blob.core.windows.net\nhttps://seanmcccanary3.file.core.windows.net\nhttps://seanmcccanary3.queue.core.windows.net\nhttps://seanmcccanary3.table.core.windows.net\n\n\n\n\nhttps://seanmcccanary3-secondary.blob.core.windows.net\nhttps://seanmcccanary3-secondary.file.core.windows.net\nhttps://seanmcccanary3-secondary.queue.core.windows.net\nhttps://seanmcccanary3-secondary.table.core.windows.net\n\nSanitized\n\n\nCloud\nBlobEndpoint=https://seanmcccanary3.blob.core.windows.net/;QueueEndpoint=https://seanmcccanary3.queue.core.windows.net/;FileEndpoint=https://seanmcccanary3.file.core.windows.net/;BlobSecondaryEndpoint=https://seanmcccanary3-secondary.blob.core.windows.net/;QueueSecondaryEndpoint=https://seanmcccanary3-secondary.queue.core.windows.net/;FileSecondaryEndpoint=https://seanmcccanary3-secondary.file.core.windows.net/;AccountName=seanmcccanary3;AccountKey=Kg==;\nseanscope1"
  }
}<|MERGE_RESOLUTION|>--- conflicted
+++ resolved
@@ -1,18 +1,18 @@
 {
   "Entries": [
     {
-      "RequestUri": "https://seanmcccanary3.file.core.windows.net/test-share-bdf9a4da-1824-dcb1-3729-35b4039fb606?restype=share",
+      "RequestUri": "https://seanmcccanary3.file.core.windows.net/test-share-68690530-bfbc-ce25-c908-e74d1718d798?restype=share",
       "RequestMethod": "PUT",
       "RequestHeaders": {
         "Accept": "application/xml",
         "Authorization": "Sanitized",
-        "traceparent": "00-a75c10102123794d9e8b935ab8988522-9fb487b558c65440-00",
+        "traceparent": "00-ac457cf60218a64d984df8c545a61aed-365eaebdf36f4c4e-00",
         "User-Agent": [
-          "azsdk-net-Storage.Files.Shares/12.7.0-alpha.20210121.1",
+          "azsdk-net-Storage.Files.Shares/12.7.0-alpha.20210126.1",
           "(.NET 5.0.2; Microsoft Windows 10.0.19042)"
         ],
-        "x-ms-client-request-id": "b5bd7efe-bb81-a414-5e7f-340c6b9dc901",
-        "x-ms-date": "Thu, 21 Jan 2021 20:41:19 GMT",
+        "x-ms-client-request-id": "07ed9abb-b7b6-fc8d-621a-89104483fe9b",
+        "x-ms-date": "Tue, 26 Jan 2021 19:32:46 GMT",
         "x-ms-return-client-request-id": "true",
         "x-ms-version": "2020-06-12"
       },
@@ -20,37 +20,32 @@
       "StatusCode": 201,
       "ResponseHeaders": {
         "Content-Length": "0",
-        "Date": "Thu, 21 Jan 2021 20:41:19 GMT",
-        "ETag": "\u00220x8D8BE4CE842BDF3\u0022",
-        "Last-Modified": "Thu, 21 Jan 2021 20:41:19 GMT",
+        "Date": "Tue, 26 Jan 2021 19:32:45 GMT",
+        "ETag": "\u00220x8D8C23128A20D9A\u0022",
+        "Last-Modified": "Tue, 26 Jan 2021 19:32:46 GMT",
         "Server": [
           "Windows-Azure-File/1.0",
           "Microsoft-HTTPAPI/2.0"
         ],
-        "x-ms-client-request-id": "b5bd7efe-bb81-a414-5e7f-340c6b9dc901",
-<<<<<<< HEAD
-        "x-ms-request-id": "d88d66a2-301a-000f-4ee1-820cbf000000",
+        "x-ms-client-request-id": "07ed9abb-b7b6-fc8d-621a-89104483fe9b",
+        "x-ms-request-id": "fcde5a84-e01a-0085-081a-f4f71f000000",
         "x-ms-version": "2020-06-12"
-=======
-        "x-ms-request-id": "acbf37b2-d01a-0045-1d35-f00f21000000",
-        "x-ms-version": "2020-04-08"
->>>>>>> ac24a13f
       },
       "ResponseBody": []
     },
     {
-      "RequestUri": "https://seanmcccanary3.file.core.windows.net/test-share-bdf9a4da-1824-dcb1-3729-35b4039fb606/test-directory-b87814df-b51f-867c-6e6b-3d6cc0cc10b5?restype=directory",
+      "RequestUri": "https://seanmcccanary3.file.core.windows.net/test-share-68690530-bfbc-ce25-c908-e74d1718d798/test-directory-c22e6f46-56b6-2d2f-e5e6-abcba6734e59?restype=directory",
       "RequestMethod": "PUT",
       "RequestHeaders": {
         "Accept": "application/xml",
         "Authorization": "Sanitized",
-        "traceparent": "00-16cceaf5dccebf47854fd07c4fbb1fac-3449b4472141034f-00",
+        "traceparent": "00-83f55fa568bd2444ad3d9566e5bca6a7-24adc3ed67b64643-00",
         "User-Agent": [
-          "azsdk-net-Storage.Files.Shares/12.7.0-alpha.20210121.1",
+          "azsdk-net-Storage.Files.Shares/12.7.0-alpha.20210126.1",
           "(.NET 5.0.2; Microsoft Windows 10.0.19042)"
         ],
-        "x-ms-client-request-id": "b80455ee-6f0a-490a-0236-47157da8e491",
-        "x-ms-date": "Thu, 21 Jan 2021 20:41:19 GMT",
+        "x-ms-client-request-id": "116b7ef2-7441-657a-6ac0-21d00cc255ee",
+        "x-ms-date": "Tue, 26 Jan 2021 19:32:47 GMT",
         "x-ms-file-attributes": "None",
         "x-ms-file-creation-time": "Now",
         "x-ms-file-last-write-time": "Now",
@@ -62,41 +57,41 @@
       "StatusCode": 201,
       "ResponseHeaders": {
         "Content-Length": "0",
-        "Date": "Thu, 21 Jan 2021 20:41:19 GMT",
-        "ETag": "\u00220x8D8BE4CE84F92FF\u0022",
-        "Last-Modified": "Thu, 21 Jan 2021 20:41:19 GMT",
+        "Date": "Tue, 26 Jan 2021 19:32:45 GMT",
+        "ETag": "\u00220x8D8C23128AC71AF\u0022",
+        "Last-Modified": "Tue, 26 Jan 2021 19:32:46 GMT",
         "Server": [
           "Windows-Azure-File/1.0",
           "Microsoft-HTTPAPI/2.0"
         ],
-        "x-ms-client-request-id": "b80455ee-6f0a-490a-0236-47157da8e491",
+        "x-ms-client-request-id": "116b7ef2-7441-657a-6ac0-21d00cc255ee",
         "x-ms-file-attributes": "Directory",
-        "x-ms-file-change-time": "2021-01-21T20:41:19.7246207Z",
-        "x-ms-file-creation-time": "2021-01-21T20:41:19.7246207Z",
+        "x-ms-file-change-time": "2021-01-26T19:32:46.4501167Z",
+        "x-ms-file-creation-time": "2021-01-26T19:32:46.4501167Z",
         "x-ms-file-id": "13835128424026341376",
-        "x-ms-file-last-write-time": "2021-01-21T20:41:19.7246207Z",
+        "x-ms-file-last-write-time": "2021-01-26T19:32:46.4501167Z",
         "x-ms-file-parent-id": "0",
         "x-ms-file-permission-key": "17860367565182308406*11459378189709739967",
-        "x-ms-request-id": "acbf37b8-d01a-0045-1e35-f00f21000000",
+        "x-ms-request-id": "fcde5a87-e01a-0085-091a-f4f71f000000",
         "x-ms-request-server-encrypted": "true",
         "x-ms-version": "2020-06-12"
       },
       "ResponseBody": []
     },
     {
-      "RequestUri": "https://seanmcccanary3.file.core.windows.net/test-share-bdf9a4da-1824-dcb1-3729-35b4039fb606/test-directory-b87814df-b51f-867c-6e6b-3d6cc0cc10b5/test-file-5f0c7f6e-45e6-df20-8eae-e8a77a616744",
+      "RequestUri": "https://seanmcccanary3.file.core.windows.net/test-share-68690530-bfbc-ce25-c908-e74d1718d798/test-directory-c22e6f46-56b6-2d2f-e5e6-abcba6734e59/test-file-8d3f2fcb-82f2-7570-8d89-7dd28cfcb2d6",
       "RequestMethod": "PUT",
       "RequestHeaders": {
         "Accept": "application/xml",
         "Authorization": "Sanitized",
-        "traceparent": "00-d5df94a643d6ad49ad0d6dd6af78ab25-1474a9395b97a646-00",
+        "traceparent": "00-797e5a415731b540999f38eb5524b860-4b8442e245fdcc4f-00",
         "User-Agent": [
-          "azsdk-net-Storage.Files.Shares/12.7.0-alpha.20210121.1",
+          "azsdk-net-Storage.Files.Shares/12.7.0-alpha.20210126.1",
           "(.NET 5.0.2; Microsoft Windows 10.0.19042)"
         ],
-        "x-ms-client-request-id": "9faca993-c21d-a9fc-3525-2a5c8762cea0",
+        "x-ms-client-request-id": "4a67db8d-b1cf-7047-0df5-83b7f6a7d86e",
         "x-ms-content-length": "4398046511104",
-        "x-ms-date": "Thu, 21 Jan 2021 20:41:20 GMT",
+        "x-ms-date": "Tue, 26 Jan 2021 19:32:47 GMT",
         "x-ms-file-attributes": "None",
         "x-ms-file-creation-time": "Now",
         "x-ms-file-last-write-time": "Now",
@@ -109,40 +104,40 @@
       "StatusCode": 201,
       "ResponseHeaders": {
         "Content-Length": "0",
-        "Date": "Thu, 21 Jan 2021 20:41:19 GMT",
-        "ETag": "\u00220x8D8BE4CE85B2DE1\u0022",
-        "Last-Modified": "Thu, 21 Jan 2021 20:41:19 GMT",
+        "Date": "Tue, 26 Jan 2021 19:32:45 GMT",
+        "ETag": "\u00220x8D8C23128B7BE5E\u0022",
+        "Last-Modified": "Tue, 26 Jan 2021 19:32:46 GMT",
         "Server": [
           "Windows-Azure-File/1.0",
           "Microsoft-HTTPAPI/2.0"
         ],
-        "x-ms-client-request-id": "9faca993-c21d-a9fc-3525-2a5c8762cea0",
+        "x-ms-client-request-id": "4a67db8d-b1cf-7047-0df5-83b7f6a7d86e",
         "x-ms-file-attributes": "Archive",
-        "x-ms-file-change-time": "2021-01-21T20:41:19.8006753Z",
-        "x-ms-file-creation-time": "2021-01-21T20:41:19.8006753Z",
+        "x-ms-file-change-time": "2021-01-26T19:32:46.5241694Z",
+        "x-ms-file-creation-time": "2021-01-26T19:32:46.5241694Z",
         "x-ms-file-id": "11529285414812647424",
-        "x-ms-file-last-write-time": "2021-01-21T20:41:19.8006753Z",
+        "x-ms-file-last-write-time": "2021-01-26T19:32:46.5241694Z",
         "x-ms-file-parent-id": "13835128424026341376",
         "x-ms-file-permission-key": "4010187179898695473*11459378189709739967",
-        "x-ms-request-id": "acbf37bd-d01a-0045-1f35-f00f21000000",
+        "x-ms-request-id": "fcde5a89-e01a-0085-0a1a-f4f71f000000",
         "x-ms-request-server-encrypted": "true",
         "x-ms-version": "2020-06-12"
       },
       "ResponseBody": []
     },
     {
-      "RequestUri": "https://seanmcccanary3.file.core.windows.net/test-share-bdf9a4da-1824-dcb1-3729-35b4039fb606?restype=share",
+      "RequestUri": "https://seanmcccanary3.file.core.windows.net/test-share-68690530-bfbc-ce25-c908-e74d1718d798?restype=share",
       "RequestMethod": "DELETE",
       "RequestHeaders": {
         "Accept": "application/xml",
         "Authorization": "Sanitized",
-        "traceparent": "00-25f9ac39feb82d49871a64acb0b3f9fb-90c736f711af254b-00",
+        "traceparent": "00-0716ae3fa78f7f439f79ad0a1896eda4-af2eee2526dade4d-00",
         "User-Agent": [
-          "azsdk-net-Storage.Files.Shares/12.7.0-alpha.20210121.1",
+          "azsdk-net-Storage.Files.Shares/12.7.0-alpha.20210126.1",
           "(.NET 5.0.2; Microsoft Windows 10.0.19042)"
         ],
-        "x-ms-client-request-id": "d014bf61-c8b5-8627-5cd4-34a22e4e089f",
-        "x-ms-date": "Thu, 21 Jan 2021 20:41:20 GMT",
+        "x-ms-client-request-id": "b044fbf0-6895-f506-2a67-1a13b9606694",
+        "x-ms-date": "Tue, 26 Jan 2021 19:32:47 GMT",
         "x-ms-delete-snapshots": "include",
         "x-ms-return-client-request-id": "true",
         "x-ms-version": "2020-06-12"
@@ -151,25 +146,20 @@
       "StatusCode": 202,
       "ResponseHeaders": {
         "Content-Length": "0",
-        "Date": "Thu, 21 Jan 2021 20:41:19 GMT",
+        "Date": "Tue, 26 Jan 2021 19:32:45 GMT",
         "Server": [
           "Windows-Azure-File/1.0",
           "Microsoft-HTTPAPI/2.0"
         ],
-        "x-ms-client-request-id": "d014bf61-c8b5-8627-5cd4-34a22e4e089f",
-<<<<<<< HEAD
-        "x-ms-request-id": "d88d66a9-301a-000f-52e1-820cbf000000",
+        "x-ms-client-request-id": "b044fbf0-6895-f506-2a67-1a13b9606694",
+        "x-ms-request-id": "fcde5a8a-e01a-0085-0b1a-f4f71f000000",
         "x-ms-version": "2020-06-12"
-=======
-        "x-ms-request-id": "acbf37c1-d01a-0045-2135-f00f21000000",
-        "x-ms-version": "2020-04-08"
->>>>>>> ac24a13f
       },
       "ResponseBody": []
     }
   ],
   "Variables": {
-    "RandomSeed": "2144513464",
+    "RandomSeed": "808192808",
     "Storage_TestConfigDefault": "ProductionTenant\nseanmcccanary3\nU2FuaXRpemVk\nhttps://seanmcccanary3.blob.core.windows.net\nhttps://seanmcccanary3.file.core.windows.net\nhttps://seanmcccanary3.queue.core.windows.net\nhttps://seanmcccanary3.table.core.windows.net\n\n\n\n\nhttps://seanmcccanary3-secondary.blob.core.windows.net\nhttps://seanmcccanary3-secondary.file.core.windows.net\nhttps://seanmcccanary3-secondary.queue.core.windows.net\nhttps://seanmcccanary3-secondary.table.core.windows.net\n\nSanitized\n\n\nCloud\nBlobEndpoint=https://seanmcccanary3.blob.core.windows.net/;QueueEndpoint=https://seanmcccanary3.queue.core.windows.net/;FileEndpoint=https://seanmcccanary3.file.core.windows.net/;BlobSecondaryEndpoint=https://seanmcccanary3-secondary.blob.core.windows.net/;QueueSecondaryEndpoint=https://seanmcccanary3-secondary.queue.core.windows.net/;FileSecondaryEndpoint=https://seanmcccanary3-secondary.file.core.windows.net/;AccountName=seanmcccanary3;AccountKey=Kg==;\nseanscope1"
   }
 }