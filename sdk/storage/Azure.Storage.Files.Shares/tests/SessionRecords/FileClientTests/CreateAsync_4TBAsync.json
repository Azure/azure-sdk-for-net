--- conflicted
+++ resolved
@@ -14,11 +14,7 @@
         "x-ms-client-request-id": "07ed9abb-b7b6-fc8d-621a-89104483fe9b",
         "x-ms-date": "Tue, 26 Jan 2021 19:32:46 GMT",
         "x-ms-return-client-request-id": "true",
-<<<<<<< HEAD
-        "x-ms-version": "2020-12-06"
-=======
         "x-ms-version": "2021-02-12"
->>>>>>> 7e782c87
       },
       "RequestBody": null,
       "StatusCode": 201,
@@ -33,11 +29,7 @@
         ],
         "x-ms-client-request-id": "07ed9abb-b7b6-fc8d-621a-89104483fe9b",
         "x-ms-request-id": "fcde5a84-e01a-0085-081a-f4f71f000000",
-<<<<<<< HEAD
-        "x-ms-version": "2020-12-06"
-=======
         "x-ms-version": "2021-02-12"
->>>>>>> 7e782c87
       },
       "ResponseBody": []
     },
@@ -59,11 +51,7 @@
         "x-ms-file-last-write-time": "Now",
         "x-ms-file-permission": "Inherit",
         "x-ms-return-client-request-id": "true",
-<<<<<<< HEAD
-        "x-ms-version": "2020-12-06"
-=======
         "x-ms-version": "2021-02-12"
->>>>>>> 7e782c87
       },
       "RequestBody": null,
       "StatusCode": 201,
@@ -86,11 +74,7 @@
         "x-ms-file-permission-key": "17860367565182308406*11459378189709739967",
         "x-ms-request-id": "fcde5a87-e01a-0085-091a-f4f71f000000",
         "x-ms-request-server-encrypted": "true",
-<<<<<<< HEAD
-        "x-ms-version": "2020-12-06"
-=======
         "x-ms-version": "2021-02-12"
->>>>>>> 7e782c87
       },
       "ResponseBody": []
     },
@@ -114,11 +98,7 @@
         "x-ms-file-permission": "Inherit",
         "x-ms-return-client-request-id": "true",
         "x-ms-type": "file",
-<<<<<<< HEAD
-        "x-ms-version": "2020-12-06"
-=======
         "x-ms-version": "2021-02-12"
->>>>>>> 7e782c87
       },
       "RequestBody": null,
       "StatusCode": 201,
@@ -141,11 +121,7 @@
         "x-ms-file-permission-key": "4010187179898695473*11459378189709739967",
         "x-ms-request-id": "fcde5a89-e01a-0085-0a1a-f4f71f000000",
         "x-ms-request-server-encrypted": "true",
-<<<<<<< HEAD
-        "x-ms-version": "2020-12-06"
-=======
         "x-ms-version": "2021-02-12"
->>>>>>> 7e782c87
       },
       "ResponseBody": []
     },
@@ -164,11 +140,7 @@
         "x-ms-date": "Tue, 26 Jan 2021 19:32:47 GMT",
         "x-ms-delete-snapshots": "include",
         "x-ms-return-client-request-id": "true",
-<<<<<<< HEAD
-        "x-ms-version": "2020-12-06"
-=======
         "x-ms-version": "2021-02-12"
->>>>>>> 7e782c87
       },
       "RequestBody": null,
       "StatusCode": 202,
@@ -181,11 +153,7 @@
         ],
         "x-ms-client-request-id": "b044fbf0-6895-f506-2a67-1a13b9606694",
         "x-ms-request-id": "fcde5a8a-e01a-0085-0b1a-f4f71f000000",
-<<<<<<< HEAD
-        "x-ms-version": "2020-12-06"
-=======
         "x-ms-version": "2021-02-12"
->>>>>>> 7e782c87
       },
       "ResponseBody": []
     }
