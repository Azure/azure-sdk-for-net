--- conflicted
+++ resolved
@@ -1,18 +1,18 @@
 {
   "Entries": [
     {
-      "RequestUri": "https://seanmcccanary3.file.core.windows.net/test-share-f6594848-e7eb-4f7c-aac7-bce640541345?restype=share",
+      "RequestUri": "https://seanmcccanary3.file.core.windows.net/test-share-4ed62719-258b-195f-247d-70a4ae8e74da?restype=share",
       "RequestMethod": "PUT",
       "RequestHeaders": {
         "Accept": "application/xml",
         "Authorization": "Sanitized",
-        "traceparent": "00-fcfd36d316d95f4fa65154a190206684-35b2a019fd736c4d-00",
+        "traceparent": "00-cbba94664b1d8241a8bc93b806208260-d5e962baed0a074a-00",
         "User-Agent": [
-          "azsdk-net-Storage.Files.Shares/12.7.0-alpha.20210121.1",
+          "azsdk-net-Storage.Files.Shares/12.7.0-alpha.20210126.1",
           "(.NET 5.0.2; Microsoft Windows 10.0.19042)"
         ],
-        "x-ms-client-request-id": "a932913b-0752-4be4-f024-b2522435a698",
-        "x-ms-date": "Thu, 21 Jan 2021 20:42:20 GMT",
+        "x-ms-client-request-id": "62c243a0-77e2-ee90-16ab-92555a7f6172",
+        "x-ms-date": "Tue, 26 Jan 2021 19:33:53 GMT",
         "x-ms-return-client-request-id": "true",
         "x-ms-version": "2020-06-12"
       },
@@ -20,37 +20,32 @@
       "StatusCode": 201,
       "ResponseHeaders": {
         "Content-Length": "0",
-        "Date": "Thu, 21 Jan 2021 20:42:20 GMT",
-        "ETag": "\u00220x8D8BE4D0CB586C9\u0022",
-        "Last-Modified": "Thu, 21 Jan 2021 20:42:20 GMT",
+        "Date": "Tue, 26 Jan 2021 19:33:52 GMT",
+        "ETag": "\u00220x8D8C231501DDD08\u0022",
+        "Last-Modified": "Tue, 26 Jan 2021 19:33:52 GMT",
         "Server": [
           "Windows-Azure-File/1.0",
           "Microsoft-HTTPAPI/2.0"
         ],
-        "x-ms-client-request-id": "a932913b-0752-4be4-f024-b2522435a698",
-<<<<<<< HEAD
-        "x-ms-request-id": "c9ef6891-f01a-0012-2737-f3e9eb000000",
+        "x-ms-client-request-id": "62c243a0-77e2-ee90-16ab-92555a7f6172",
+        "x-ms-request-id": "2a993170-e01a-005e-071a-f43122000000",
         "x-ms-version": "2020-06-12"
-=======
-        "x-ms-request-id": "10988418-301a-003f-1435-f01261000000",
-        "x-ms-version": "2020-04-08"
->>>>>>> ac24a13f
       },
       "ResponseBody": []
     },
     {
-      "RequestUri": "https://seanmcccanary3.file.core.windows.net/test-share-f6594848-e7eb-4f7c-aac7-bce640541345/test-directory-38c99dc6-06f0-7796-68e2-c237f58bd94b?restype=directory",
+      "RequestUri": "https://seanmcccanary3.file.core.windows.net/test-share-4ed62719-258b-195f-247d-70a4ae8e74da/test-directory-3cde3e7c-df3e-d53f-017d-821189844966?restype=directory",
       "RequestMethod": "PUT",
       "RequestHeaders": {
         "Accept": "application/xml",
         "Authorization": "Sanitized",
-        "traceparent": "00-6de5c0b556e869479d38ff38b4547335-a40b6f8406d12a4a-00",
+        "traceparent": "00-8629a15fd2fd464bad14767a30b96d48-9d8f3f11edb97848-00",
         "User-Agent": [
-          "azsdk-net-Storage.Files.Shares/12.7.0-alpha.20210121.1",
+          "azsdk-net-Storage.Files.Shares/12.7.0-alpha.20210126.1",
           "(.NET 5.0.2; Microsoft Windows 10.0.19042)"
         ],
-        "x-ms-client-request-id": "d82a590d-ee95-3525-faba-406f44ac5664",
-        "x-ms-date": "Thu, 21 Jan 2021 20:42:21 GMT",
+        "x-ms-client-request-id": "925e2918-0ae0-c10f-03ed-6164f47f6591",
+        "x-ms-date": "Tue, 26 Jan 2021 19:33:53 GMT",
         "x-ms-file-attributes": "None",
         "x-ms-file-creation-time": "Now",
         "x-ms-file-last-write-time": "Now",
@@ -62,40 +57,40 @@
       "StatusCode": 201,
       "ResponseHeaders": {
         "Content-Length": "0",
-        "Date": "Thu, 21 Jan 2021 20:42:20 GMT",
-        "ETag": "\u00220x8D8BE4D0CBFA57C\u0022",
-        "Last-Modified": "Thu, 21 Jan 2021 20:42:20 GMT",
+        "Date": "Tue, 26 Jan 2021 19:33:52 GMT",
+        "ETag": "\u00220x8D8C2315027C0CD\u0022",
+        "Last-Modified": "Tue, 26 Jan 2021 19:33:52 GMT",
         "Server": [
           "Windows-Azure-File/1.0",
           "Microsoft-HTTPAPI/2.0"
         ],
-        "x-ms-client-request-id": "d82a590d-ee95-3525-faba-406f44ac5664",
+        "x-ms-client-request-id": "925e2918-0ae0-c10f-03ed-6164f47f6591",
         "x-ms-file-attributes": "Directory",
-        "x-ms-file-change-time": "2021-01-21T20:42:20.8570748Z",
-        "x-ms-file-creation-time": "2021-01-21T20:42:20.8570748Z",
+        "x-ms-file-change-time": "2021-01-26T19:33:52.6893773Z",
+        "x-ms-file-creation-time": "2021-01-26T19:33:52.6893773Z",
         "x-ms-file-id": "13835128424026341376",
-        "x-ms-file-last-write-time": "2021-01-21T20:42:20.8570748Z",
+        "x-ms-file-last-write-time": "2021-01-26T19:33:52.6893773Z",
         "x-ms-file-parent-id": "0",
         "x-ms-file-permission-key": "17860367565182308406*11459378189709739967",
-        "x-ms-request-id": "1098841e-301a-003f-1535-f01261000000",
+        "x-ms-request-id": "2a993173-e01a-005e-081a-f43122000000",
         "x-ms-request-server-encrypted": "true",
         "x-ms-version": "2020-06-12"
       },
       "ResponseBody": []
     },
     {
-      "RequestUri": "https://seanmcccanary3.file.core.windows.net/test-share-f6594848-e7eb-4f7c-aac7-bce640541345/test-directory-38c99dc6-06f0-7796-68e2-c237f58bd94b/test-file-7db2674a-f78b-5c77-aae5-522aff4a5adb?comp=metadata",
+      "RequestUri": "https://seanmcccanary3.file.core.windows.net/test-share-4ed62719-258b-195f-247d-70a4ae8e74da/test-directory-3cde3e7c-df3e-d53f-017d-821189844966/test-file-371f2c62-f57b-6ba6-46ec-054dcb652330?comp=metadata",
       "RequestMethod": "PUT",
       "RequestHeaders": {
         "Accept": "application/xml",
         "Authorization": "Sanitized",
-        "traceparent": "00-1302e721a26138419e57e22dcf9c9fdf-5a80053888dbf64c-00",
+        "traceparent": "00-3ffb55930e57034b8be2eee8a89db9b7-ab4317432162424e-00",
         "User-Agent": [
-          "azsdk-net-Storage.Files.Shares/12.7.0-alpha.20210121.1",
+          "azsdk-net-Storage.Files.Shares/12.7.0-alpha.20210126.1",
           "(.NET 5.0.2; Microsoft Windows 10.0.19042)"
         ],
-        "x-ms-client-request-id": "b601a16f-d4da-1571-e2ce-2eb09bfa35b0",
-        "x-ms-date": "Thu, 21 Jan 2021 20:42:21 GMT",
+        "x-ms-client-request-id": "8677818b-c7b0-23d0-82f3-4bf405c2f59e",
+        "x-ms-date": "Tue, 26 Jan 2021 19:33:53 GMT",
         "x-ms-meta-Capital": "letter",
         "x-ms-meta-foo": "bar",
         "x-ms-meta-meta": "data",
@@ -108,40 +103,35 @@
       "ResponseHeaders": {
         "Content-Length": "223",
         "Content-Type": "application/xml",
-        "Date": "Thu, 21 Jan 2021 20:42:20 GMT",
+        "Date": "Tue, 26 Jan 2021 19:33:52 GMT",
         "Server": [
           "Windows-Azure-File/1.0",
           "Microsoft-HTTPAPI/2.0"
         ],
-        "x-ms-client-request-id": "b601a16f-d4da-1571-e2ce-2eb09bfa35b0",
+        "x-ms-client-request-id": "8677818b-c7b0-23d0-82f3-4bf405c2f59e",
         "x-ms-error-code": "ResourceNotFound",
-<<<<<<< HEAD
-        "x-ms-request-id": "c9ef6894-f01a-0012-2937-f3e9eb000000",
+        "x-ms-request-id": "2a993175-e01a-005e-091a-f43122000000",
         "x-ms-version": "2020-06-12"
-=======
-        "x-ms-request-id": "10988422-301a-003f-1735-f01261000000",
-        "x-ms-version": "2020-04-08"
->>>>>>> ac24a13f
       },
       "ResponseBody": [
         "\uFEFF\u003C?xml version=\u00221.0\u0022 encoding=\u0022utf-8\u0022?\u003E\u003CError\u003E\u003CCode\u003EResourceNotFound\u003C/Code\u003E\u003CMessage\u003EThe specified resource does not exist.\n",
-        "RequestId:10988422-301a-003f-1735-f01261000000\n",
-        "Time:2021-01-21T20:42:20.9308528Z\u003C/Message\u003E\u003C/Error\u003E"
+        "RequestId:2a993175-e01a-005e-091a-f43122000000\n",
+        "Time:2021-01-26T19:33:52.8106958Z\u003C/Message\u003E\u003C/Error\u003E"
       ]
     },
     {
-      "RequestUri": "https://seanmcccanary3.file.core.windows.net/test-share-f6594848-e7eb-4f7c-aac7-bce640541345?restype=share",
+      "RequestUri": "https://seanmcccanary3.file.core.windows.net/test-share-4ed62719-258b-195f-247d-70a4ae8e74da?restype=share",
       "RequestMethod": "DELETE",
       "RequestHeaders": {
         "Accept": "application/xml",
         "Authorization": "Sanitized",
-        "traceparent": "00-dcbf947053edc04992ed7979f62478ed-763671c317085b46-00",
+        "traceparent": "00-d389eaa7b87a4f488122abe4da1f50a7-bb43c27cca64fe45-00",
         "User-Agent": [
-          "azsdk-net-Storage.Files.Shares/12.7.0-alpha.20210121.1",
+          "azsdk-net-Storage.Files.Shares/12.7.0-alpha.20210126.1",
           "(.NET 5.0.2; Microsoft Windows 10.0.19042)"
         ],
-        "x-ms-client-request-id": "5dbb1845-a349-bb01-5314-b992d3051687",
-        "x-ms-date": "Thu, 21 Jan 2021 20:42:21 GMT",
+        "x-ms-client-request-id": "4ac14cee-9cee-b780-65d5-dd326b912550",
+        "x-ms-date": "Tue, 26 Jan 2021 19:33:53 GMT",
         "x-ms-delete-snapshots": "include",
         "x-ms-return-client-request-id": "true",
         "x-ms-version": "2020-06-12"
@@ -150,25 +140,20 @@
       "StatusCode": 202,
       "ResponseHeaders": {
         "Content-Length": "0",
-        "Date": "Thu, 21 Jan 2021 20:42:20 GMT",
+        "Date": "Tue, 26 Jan 2021 19:33:52 GMT",
         "Server": [
           "Windows-Azure-File/1.0",
           "Microsoft-HTTPAPI/2.0"
         ],
-        "x-ms-client-request-id": "5dbb1845-a349-bb01-5314-b992d3051687",
-<<<<<<< HEAD
-        "x-ms-request-id": "c9ef6895-f01a-0012-2a37-f3e9eb000000",
+        "x-ms-client-request-id": "4ac14cee-9cee-b780-65d5-dd326b912550",
+        "x-ms-request-id": "2a993176-e01a-005e-0a1a-f43122000000",
         "x-ms-version": "2020-06-12"
-=======
-        "x-ms-request-id": "10988425-301a-003f-1935-f01261000000",
-        "x-ms-version": "2020-04-08"
->>>>>>> ac24a13f
       },
       "ResponseBody": []
     }
   ],
   "Variables": {
-    "RandomSeed": "1005772133",
+    "RandomSeed": "624478528",
     "Storage_TestConfigDefault": "ProductionTenant\nseanmcccanary3\nU2FuaXRpemVk\nhttps://seanmcccanary3.blob.core.windows.net\nhttps://seanmcccanary3.file.core.windows.net\nhttps://seanmcccanary3.queue.core.windows.net\nhttps://seanmcccanary3.table.core.windows.net\n\n\n\n\nhttps://seanmcccanary3-secondary.blob.core.windows.net\nhttps://seanmcccanary3-secondary.file.core.windows.net\nhttps://seanmcccanary3-secondary.queue.core.windows.net\nhttps://seanmcccanary3-secondary.table.core.windows.net\n\nSanitized\n\n\nCloud\nBlobEndpoint=https://seanmcccanary3.blob.core.windows.net/;QueueEndpoint=https://seanmcccanary3.queue.core.windows.net/;FileEndpoint=https://seanmcccanary3.file.core.windows.net/;BlobSecondaryEndpoint=https://seanmcccanary3-secondary.blob.core.windows.net/;QueueSecondaryEndpoint=https://seanmcccanary3-secondary.queue.core.windows.net/;FileSecondaryEndpoint=https://seanmcccanary3-secondary.file.core.windows.net/;AccountName=seanmcccanary3;AccountKey=Kg==;\nseanscope1"
   }
 }