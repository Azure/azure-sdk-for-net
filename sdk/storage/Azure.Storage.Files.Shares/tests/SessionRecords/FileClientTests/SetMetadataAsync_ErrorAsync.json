﻿{
  "Entries": [
    {
      "RequestUri": "https://seanmcccanary3.file.core.windows.net/test-share-4ed62719-258b-195f-247d-70a4ae8e74da?restype=share",
      "RequestMethod": "PUT",
      "RequestHeaders": {
        "Accept": "application/xml",
        "Authorization": "Sanitized",
        "traceparent": "00-cbba94664b1d8241a8bc93b806208260-d5e962baed0a074a-00",
        "User-Agent": [
          "azsdk-net-Storage.Files.Shares/12.7.0-alpha.20210126.1",
          "(.NET 5.0.2; Microsoft Windows 10.0.19042)"
        ],
        "x-ms-client-request-id": "62c243a0-77e2-ee90-16ab-92555a7f6172",
        "x-ms-date": "Tue, 26 Jan 2021 19:33:53 GMT",
        "x-ms-return-client-request-id": "true",
<<<<<<< HEAD
        "x-ms-version": "2020-12-06"
=======
        "x-ms-version": "2021-02-12"
>>>>>>> 7e782c87
      },
      "RequestBody": null,
      "StatusCode": 201,
      "ResponseHeaders": {
        "Content-Length": "0",
        "Date": "Tue, 26 Jan 2021 19:33:52 GMT",
        "ETag": "\"0x8D8C231501DDD08\"",
        "Last-Modified": "Tue, 26 Jan 2021 19:33:52 GMT",
        "Server": [
          "Windows-Azure-File/1.0",
          "Microsoft-HTTPAPI/2.0"
        ],
        "x-ms-client-request-id": "62c243a0-77e2-ee90-16ab-92555a7f6172",
        "x-ms-request-id": "2a993170-e01a-005e-071a-f43122000000",
<<<<<<< HEAD
        "x-ms-version": "2020-12-06"
=======
        "x-ms-version": "2021-02-12"
>>>>>>> 7e782c87
      },
      "ResponseBody": []
    },
    {
      "RequestUri": "https://seanmcccanary3.file.core.windows.net/test-share-4ed62719-258b-195f-247d-70a4ae8e74da/test-directory-3cde3e7c-df3e-d53f-017d-821189844966?restype=directory",
      "RequestMethod": "PUT",
      "RequestHeaders": {
        "Accept": "application/xml",
        "Authorization": "Sanitized",
        "traceparent": "00-8629a15fd2fd464bad14767a30b96d48-9d8f3f11edb97848-00",
        "User-Agent": [
          "azsdk-net-Storage.Files.Shares/12.7.0-alpha.20210126.1",
          "(.NET 5.0.2; Microsoft Windows 10.0.19042)"
        ],
        "x-ms-client-request-id": "925e2918-0ae0-c10f-03ed-6164f47f6591",
        "x-ms-date": "Tue, 26 Jan 2021 19:33:53 GMT",
        "x-ms-file-attributes": "None",
        "x-ms-file-creation-time": "Now",
        "x-ms-file-last-write-time": "Now",
        "x-ms-file-permission": "Inherit",
        "x-ms-return-client-request-id": "true",
<<<<<<< HEAD
        "x-ms-version": "2020-12-06"
=======
        "x-ms-version": "2021-02-12"
>>>>>>> 7e782c87
      },
      "RequestBody": null,
      "StatusCode": 201,
      "ResponseHeaders": {
        "Content-Length": "0",
        "Date": "Tue, 26 Jan 2021 19:33:52 GMT",
        "ETag": "\"0x8D8C2315027C0CD\"",
        "Last-Modified": "Tue, 26 Jan 2021 19:33:52 GMT",
        "Server": [
          "Windows-Azure-File/1.0",
          "Microsoft-HTTPAPI/2.0"
        ],
        "x-ms-client-request-id": "925e2918-0ae0-c10f-03ed-6164f47f6591",
        "x-ms-file-attributes": "Directory",
        "x-ms-file-change-time": "2021-01-26T19:33:52.6893773Z",
        "x-ms-file-creation-time": "2021-01-26T19:33:52.6893773Z",
        "x-ms-file-id": "13835128424026341376",
        "x-ms-file-last-write-time": "2021-01-26T19:33:52.6893773Z",
        "x-ms-file-parent-id": "0",
        "x-ms-file-permission-key": "17860367565182308406*11459378189709739967",
        "x-ms-request-id": "2a993173-e01a-005e-081a-f43122000000",
        "x-ms-request-server-encrypted": "true",
<<<<<<< HEAD
        "x-ms-version": "2020-12-06"
=======
        "x-ms-version": "2021-02-12"
>>>>>>> 7e782c87
      },
      "ResponseBody": []
    },
    {
      "RequestUri": "https://seanmcccanary3.file.core.windows.net/test-share-4ed62719-258b-195f-247d-70a4ae8e74da/test-directory-3cde3e7c-df3e-d53f-017d-821189844966/test-file-371f2c62-f57b-6ba6-46ec-054dcb652330?comp=metadata",
      "RequestMethod": "PUT",
      "RequestHeaders": {
        "Accept": "application/xml",
        "Authorization": "Sanitized",
        "traceparent": "00-3ffb55930e57034b8be2eee8a89db9b7-ab4317432162424e-00",
        "User-Agent": [
          "azsdk-net-Storage.Files.Shares/12.7.0-alpha.20210126.1",
          "(.NET 5.0.2; Microsoft Windows 10.0.19042)"
        ],
        "x-ms-client-request-id": "8677818b-c7b0-23d0-82f3-4bf405c2f59e",
        "x-ms-date": "Tue, 26 Jan 2021 19:33:53 GMT",
        "x-ms-meta-Capital": "letter",
        "x-ms-meta-foo": "bar",
        "x-ms-meta-meta": "data",
        "x-ms-meta-UPPER": "case",
        "x-ms-return-client-request-id": "true",
<<<<<<< HEAD
        "x-ms-version": "2020-12-06"
=======
        "x-ms-version": "2021-02-12"
>>>>>>> 7e782c87
      },
      "RequestBody": null,
      "StatusCode": 404,
      "ResponseHeaders": {
        "Content-Length": "223",
        "Content-Type": "application/xml",
        "Date": "Tue, 26 Jan 2021 19:33:52 GMT",
        "Server": [
          "Windows-Azure-File/1.0",
          "Microsoft-HTTPAPI/2.0"
        ],
        "x-ms-client-request-id": "8677818b-c7b0-23d0-82f3-4bf405c2f59e",
        "x-ms-error-code": "ResourceNotFound",
        "x-ms-request-id": "2a993175-e01a-005e-091a-f43122000000",
<<<<<<< HEAD
        "x-ms-version": "2020-12-06"
=======
        "x-ms-version": "2021-02-12"
>>>>>>> 7e782c87
      },
      "ResponseBody": [
        "﻿<?xml version=\"1.0\" encoding=\"utf-8\"?><Error><Code>ResourceNotFound</Code><Message>The specified resource does not exist.\n",
        "RequestId:2a993175-e01a-005e-091a-f43122000000\n",
        "Time:2021-01-26T19:33:52.8106958Z</Message></Error>"
      ]
    },
    {
      "RequestUri": "https://seanmcccanary3.file.core.windows.net/test-share-4ed62719-258b-195f-247d-70a4ae8e74da?restype=share",
      "RequestMethod": "DELETE",
      "RequestHeaders": {
        "Accept": "application/xml",
        "Authorization": "Sanitized",
        "traceparent": "00-d389eaa7b87a4f488122abe4da1f50a7-bb43c27cca64fe45-00",
        "User-Agent": [
          "azsdk-net-Storage.Files.Shares/12.7.0-alpha.20210126.1",
          "(.NET 5.0.2; Microsoft Windows 10.0.19042)"
        ],
        "x-ms-client-request-id": "4ac14cee-9cee-b780-65d5-dd326b912550",
        "x-ms-date": "Tue, 26 Jan 2021 19:33:53 GMT",
        "x-ms-delete-snapshots": "include",
        "x-ms-return-client-request-id": "true",
<<<<<<< HEAD
        "x-ms-version": "2020-12-06"
=======
        "x-ms-version": "2021-02-12"
>>>>>>> 7e782c87
      },
      "RequestBody": null,
      "StatusCode": 202,
      "ResponseHeaders": {
        "Content-Length": "0",
        "Date": "Tue, 26 Jan 2021 19:33:52 GMT",
        "Server": [
          "Windows-Azure-File/1.0",
          "Microsoft-HTTPAPI/2.0"
        ],
        "x-ms-client-request-id": "4ac14cee-9cee-b780-65d5-dd326b912550",
        "x-ms-request-id": "2a993176-e01a-005e-0a1a-f43122000000",
<<<<<<< HEAD
        "x-ms-version": "2020-12-06"
=======
        "x-ms-version": "2021-02-12"
>>>>>>> 7e782c87
      },
      "ResponseBody": []
    }
  ],
  "Variables": {
    "RandomSeed": "624478528",
    "Storage_TestConfigDefault": "ProductionTenant\nseanmcccanary3\nU2FuaXRpemVk\nhttps://seanmcccanary3.blob.core.windows.net\nhttps://seanmcccanary3.file.core.windows.net\nhttps://seanmcccanary3.queue.core.windows.net\nhttps://seanmcccanary3.table.core.windows.net\n\n\n\n\nhttps://seanmcccanary3-secondary.blob.core.windows.net\nhttps://seanmcccanary3-secondary.file.core.windows.net\nhttps://seanmcccanary3-secondary.queue.core.windows.net\nhttps://seanmcccanary3-secondary.table.core.windows.net\n\nSanitized\n\n\nCloud\nBlobEndpoint=https://seanmcccanary3.blob.core.windows.net/;QueueEndpoint=https://seanmcccanary3.queue.core.windows.net/;FileEndpoint=https://seanmcccanary3.file.core.windows.net/;BlobSecondaryEndpoint=https://seanmcccanary3-secondary.blob.core.windows.net/;QueueSecondaryEndpoint=https://seanmcccanary3-secondary.queue.core.windows.net/;FileSecondaryEndpoint=https://seanmcccanary3-secondary.file.core.windows.net/;AccountName=seanmcccanary3;AccountKey=Kg==;\nseanscope1\n\n"
  }
}<|MERGE_RESOLUTION|>--- conflicted
+++ resolved
@@ -14,11 +14,7 @@
         "x-ms-client-request-id": "62c243a0-77e2-ee90-16ab-92555a7f6172",
         "x-ms-date": "Tue, 26 Jan 2021 19:33:53 GMT",
         "x-ms-return-client-request-id": "true",
-<<<<<<< HEAD
-        "x-ms-version": "2020-12-06"
-=======
         "x-ms-version": "2021-02-12"
->>>>>>> 7e782c87
       },
       "RequestBody": null,
       "StatusCode": 201,
@@ -33,11 +29,7 @@
         ],
         "x-ms-client-request-id": "62c243a0-77e2-ee90-16ab-92555a7f6172",
         "x-ms-request-id": "2a993170-e01a-005e-071a-f43122000000",
-<<<<<<< HEAD
-        "x-ms-version": "2020-12-06"
-=======
         "x-ms-version": "2021-02-12"
->>>>>>> 7e782c87
       },
       "ResponseBody": []
     },
@@ -59,11 +51,7 @@
         "x-ms-file-last-write-time": "Now",
         "x-ms-file-permission": "Inherit",
         "x-ms-return-client-request-id": "true",
-<<<<<<< HEAD
-        "x-ms-version": "2020-12-06"
-=======
         "x-ms-version": "2021-02-12"
->>>>>>> 7e782c87
       },
       "RequestBody": null,
       "StatusCode": 201,
@@ -86,11 +74,7 @@
         "x-ms-file-permission-key": "17860367565182308406*11459378189709739967",
         "x-ms-request-id": "2a993173-e01a-005e-081a-f43122000000",
         "x-ms-request-server-encrypted": "true",
-<<<<<<< HEAD
-        "x-ms-version": "2020-12-06"
-=======
         "x-ms-version": "2021-02-12"
->>>>>>> 7e782c87
       },
       "ResponseBody": []
     },
@@ -112,11 +96,7 @@
         "x-ms-meta-meta": "data",
         "x-ms-meta-UPPER": "case",
         "x-ms-return-client-request-id": "true",
-<<<<<<< HEAD
-        "x-ms-version": "2020-12-06"
-=======
         "x-ms-version": "2021-02-12"
->>>>>>> 7e782c87
       },
       "RequestBody": null,
       "StatusCode": 404,
@@ -131,11 +111,7 @@
         "x-ms-client-request-id": "8677818b-c7b0-23d0-82f3-4bf405c2f59e",
         "x-ms-error-code": "ResourceNotFound",
         "x-ms-request-id": "2a993175-e01a-005e-091a-f43122000000",
-<<<<<<< HEAD
-        "x-ms-version": "2020-12-06"
-=======
         "x-ms-version": "2021-02-12"
->>>>>>> 7e782c87
       },
       "ResponseBody": [
         "﻿<?xml version=\"1.0\" encoding=\"utf-8\"?><Error><Code>ResourceNotFound</Code><Message>The specified resource does not exist.\n",
@@ -158,11 +134,7 @@
         "x-ms-date": "Tue, 26 Jan 2021 19:33:53 GMT",
         "x-ms-delete-snapshots": "include",
         "x-ms-return-client-request-id": "true",
-<<<<<<< HEAD
-        "x-ms-version": "2020-12-06"
-=======
         "x-ms-version": "2021-02-12"
->>>>>>> 7e782c87
       },
       "RequestBody": null,
       "StatusCode": 202,
@@ -175,11 +147,7 @@
         ],
         "x-ms-client-request-id": "4ac14cee-9cee-b780-65d5-dd326b912550",
         "x-ms-request-id": "2a993176-e01a-005e-0a1a-f43122000000",
-<<<<<<< HEAD
-        "x-ms-version": "2020-12-06"
-=======
         "x-ms-version": "2021-02-12"
->>>>>>> 7e782c87
       },
       "ResponseBody": []
     }
