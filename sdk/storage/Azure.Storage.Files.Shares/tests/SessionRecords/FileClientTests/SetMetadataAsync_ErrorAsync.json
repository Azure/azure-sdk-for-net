--- conflicted
+++ resolved
@@ -1,31 +1,17 @@
 {
   "Entries": [
     {
-<<<<<<< HEAD
-      "RequestUri": "http://seanstagetest.file.core.windows.net/test-share-674d31a0-e9e9-87f2-94f0-fbe5afd8d3fd?restype=share",
+      "RequestUri": "http://seanstagetest.file.core.windows.net/test-share-cce616d4-f462-be31-32c1-53fa7f9de54b?restype=share",
       "RequestMethod": "PUT",
       "RequestHeaders": {
         "Authorization": "Sanitized",
-        "traceparent": "00-ac4516cdd83d9a4b8b85dacef902d061-2b30a055d1d80f4d-00",
+        "traceparent": "00-052284573b60544e9a8fa58594a9d2e0-fb01e280febf074a-00",
         "User-Agent": [
-          "azsdk-net-Storage.Files.Shares/12.0.0-dev.20191209.1\u002Bb71b1fa965b15eccfc57e2c7781b8bf85cd4c766",
+          "azsdk-net-Storage.Files.Shares/12.0.0-dev.20191211.1\u002B899431c003876eb9b26cefd8e8a37e7f27f82ced",
           "(.NET Core 4.6.28008.01; Microsoft Windows 10.0.18363 )"
         ],
-        "x-ms-client-request-id": "1c23edc0-e526-5e9c-a99f-8b9b5f7176cf",
-        "x-ms-date": "Tue, 10 Dec 2019 05:32:48 GMT",
-=======
-      "RequestUri": "http://seanstagetest.file.core.windows.net/test-share-c2bf90c9-589a-cd95-cfc0-9eb8df7fce33?restype=share",
-      "RequestMethod": "PUT",
-      "RequestHeaders": {
-        "Authorization": "Sanitized",
-        "traceparent": "00-886f9df3277b924fb8420e9a261f2f8f-8bbf2c30ce0aa941-00",
-        "User-Agent": [
-          "azsdk-net-Storage.Files.Shares/12.0.0-dev.20191209.1\u002B61bda4d1783b0e05dba0d434ff14b2840726d3b1",
-          "(.NET Core 4.6.28008.01; Microsoft Windows 10.0.18363 )"
-        ],
-        "x-ms-client-request-id": "e5e9ba45-d413-fc55-59ab-ae95bcae6d3e",
-        "x-ms-date": "Tue, 10 Dec 2019 06:01:13 GMT",
->>>>>>> 1d9822e0
+        "x-ms-client-request-id": "942efe73-afba-4b41-ea53-ebb56e4e3b41",
+        "x-ms-date": "Wed, 11 Dec 2019 20:39:53 GMT",
         "x-ms-return-client-request-id": "true",
         "x-ms-version": "2019-07-07"
       },
@@ -33,56 +19,31 @@
       "StatusCode": 201,
       "ResponseHeaders": {
         "Content-Length": "0",
-<<<<<<< HEAD
-        "Date": "Tue, 10 Dec 2019 05:32:47 GMT",
-        "ETag": "\u00220x8D77D32648B04B7\u0022",
-        "Last-Modified": "Tue, 10 Dec 2019 05:32:48 GMT",
-=======
-        "Date": "Tue, 10 Dec 2019 06:01:13 GMT",
-        "ETag": "\u00220x8D77D365D112A95\u0022",
-        "Last-Modified": "Tue, 10 Dec 2019 06:01:13 GMT",
->>>>>>> 1d9822e0
+        "Date": "Wed, 11 Dec 2019 20:39:52 GMT",
+        "ETag": "\u00220x8D77E7A46AD1EA8\u0022",
+        "Last-Modified": "Wed, 11 Dec 2019 20:39:53 GMT",
         "Server": [
           "Windows-Azure-File/1.0",
           "Microsoft-HTTPAPI/2.0"
         ],
-<<<<<<< HEAD
-        "x-ms-client-request-id": "1c23edc0-e526-5e9c-a99f-8b9b5f7176cf",
-        "x-ms-request-id": "0cb00a05-501a-0046-1d1b-afa6bc000000",
-=======
-        "x-ms-client-request-id": "e5e9ba45-d413-fc55-59ab-ae95bcae6d3e",
-        "x-ms-request-id": "38a4fa18-501a-0034-6b1f-afa1f3000000",
->>>>>>> 1d9822e0
+        "x-ms-client-request-id": "942efe73-afba-4b41-ea53-ebb56e4e3b41",
+        "x-ms-request-id": "ef3e402b-c01a-0019-2763-b01280000000",
         "x-ms-version": "2019-07-07"
       },
       "ResponseBody": []
     },
     {
-<<<<<<< HEAD
-      "RequestUri": "http://seanstagetest.file.core.windows.net/test-share-674d31a0-e9e9-87f2-94f0-fbe5afd8d3fd/test-directory-8da9d4b4-a19e-3f8b-0fb5-784a1b027eed?restype=directory",
+      "RequestUri": "http://seanstagetest.file.core.windows.net/test-share-cce616d4-f462-be31-32c1-53fa7f9de54b/test-directory-fed94748-5524-7c8d-93c0-b06e7eb0c826?restype=directory",
       "RequestMethod": "PUT",
       "RequestHeaders": {
         "Authorization": "Sanitized",
-        "traceparent": "00-e304ede087333c4b899d652e8eb60983-4b25ca6859c5eb4a-00",
+        "traceparent": "00-c5c11eb10971574599b1c0ae7680eb35-68ef71edc5985f4c-00",
         "User-Agent": [
-          "azsdk-net-Storage.Files.Shares/12.0.0-dev.20191209.1\u002Bb71b1fa965b15eccfc57e2c7781b8bf85cd4c766",
+          "azsdk-net-Storage.Files.Shares/12.0.0-dev.20191211.1\u002B899431c003876eb9b26cefd8e8a37e7f27f82ced",
           "(.NET Core 4.6.28008.01; Microsoft Windows 10.0.18363 )"
         ],
-        "x-ms-client-request-id": "343bff28-24fc-1e07-61e3-0d706d5143a6",
-        "x-ms-date": "Tue, 10 Dec 2019 05:32:48 GMT",
-=======
-      "RequestUri": "http://seanstagetest.file.core.windows.net/test-share-c2bf90c9-589a-cd95-cfc0-9eb8df7fce33/test-directory-6effe065-71c0-d0c4-79a6-cfd2a952ac62?restype=directory",
-      "RequestMethod": "PUT",
-      "RequestHeaders": {
-        "Authorization": "Sanitized",
-        "traceparent": "00-4841a554047f2a4184dd96bcf8f587b6-811b912b60ebcc47-00",
-        "User-Agent": [
-          "azsdk-net-Storage.Files.Shares/12.0.0-dev.20191209.1\u002B61bda4d1783b0e05dba0d434ff14b2840726d3b1",
-          "(.NET Core 4.6.28008.01; Microsoft Windows 10.0.18363 )"
-        ],
-        "x-ms-client-request-id": "3fdd715a-c46d-d4de-f619-6b6d04825307",
-        "x-ms-date": "Tue, 10 Dec 2019 06:01:14 GMT",
->>>>>>> 1d9822e0
+        "x-ms-client-request-id": "ae3935b8-2a33-1d8e-71b2-01faffd3cd39",
+        "x-ms-date": "Wed, 11 Dec 2019 20:39:53 GMT",
         "x-ms-file-attributes": "None",
         "x-ms-file-creation-time": "Now",
         "x-ms-file-last-write-time": "Now",
@@ -94,71 +55,39 @@
       "StatusCode": 201,
       "ResponseHeaders": {
         "Content-Length": "0",
-<<<<<<< HEAD
-        "Date": "Tue, 10 Dec 2019 05:32:47 GMT",
-        "ETag": "\u00220x8D77D326498C627\u0022",
-        "Last-Modified": "Tue, 10 Dec 2019 05:32:48 GMT",
-=======
-        "Date": "Tue, 10 Dec 2019 06:01:13 GMT",
-        "ETag": "\u00220x8D77D365D1EC3FD\u0022",
-        "Last-Modified": "Tue, 10 Dec 2019 06:01:14 GMT",
->>>>>>> 1d9822e0
+        "Date": "Wed, 11 Dec 2019 20:39:52 GMT",
+        "ETag": "\u00220x8D77E7A46BD84BF\u0022",
+        "Last-Modified": "Wed, 11 Dec 2019 20:39:53 GMT",
         "Server": [
           "Windows-Azure-File/1.0",
           "Microsoft-HTTPAPI/2.0"
         ],
-<<<<<<< HEAD
-        "x-ms-client-request-id": "343bff28-24fc-1e07-61e3-0d706d5143a6",
+        "x-ms-client-request-id": "ae3935b8-2a33-1d8e-71b2-01faffd3cd39",
         "x-ms-file-attributes": "Directory",
-        "x-ms-file-change-time": "2019-12-10T05:32:48.5785127Z",
-        "x-ms-file-creation-time": "2019-12-10T05:32:48.5785127Z",
+        "x-ms-file-change-time": "2019-12-11T20:39:53.4149823Z",
+        "x-ms-file-creation-time": "2019-12-11T20:39:53.4149823Z",
         "x-ms-file-id": "13835128424026341376",
-        "x-ms-file-last-write-time": "2019-12-10T05:32:48.5785127Z",
+        "x-ms-file-last-write-time": "2019-12-11T20:39:53.4149823Z",
         "x-ms-file-parent-id": "0",
         "x-ms-file-permission-key": "7855875120676328179*422928105932735866",
-        "x-ms-request-id": "0cb00a07-501a-0046-1e1b-afa6bc000000",
-=======
-        "x-ms-client-request-id": "3fdd715a-c46d-d4de-f619-6b6d04825307",
-        "x-ms-file-attributes": "Directory",
-        "x-ms-file-change-time": "2019-12-10T06:01:14.0217853Z",
-        "x-ms-file-creation-time": "2019-12-10T06:01:14.0217853Z",
-        "x-ms-file-id": "13835128424026341376",
-        "x-ms-file-last-write-time": "2019-12-10T06:01:14.0217853Z",
-        "x-ms-file-parent-id": "0",
-        "x-ms-file-permission-key": "7855875120676328179*422928105932735866",
-        "x-ms-request-id": "38a4fa1a-501a-0034-6c1f-afa1f3000000",
->>>>>>> 1d9822e0
+        "x-ms-request-id": "ef3e402e-c01a-0019-2863-b01280000000",
         "x-ms-request-server-encrypted": "true",
         "x-ms-version": "2019-07-07"
       },
       "ResponseBody": []
     },
     {
-<<<<<<< HEAD
-      "RequestUri": "http://seanstagetest.file.core.windows.net/test-share-674d31a0-e9e9-87f2-94f0-fbe5afd8d3fd/test-directory-8da9d4b4-a19e-3f8b-0fb5-784a1b027eed/test-file-0a5d9e20-b44c-fe1a-fd8a-a7c849c46b89?comp=metadata",
+      "RequestUri": "http://seanstagetest.file.core.windows.net/test-share-cce616d4-f462-be31-32c1-53fa7f9de54b/test-directory-fed94748-5524-7c8d-93c0-b06e7eb0c826/test-file-ce1cc58a-bac6-f7d2-b769-def9f53010c6?comp=metadata",
       "RequestMethod": "PUT",
       "RequestHeaders": {
         "Authorization": "Sanitized",
-        "traceparent": "00-b5e42a4d15795143bc7bf8054dc76bd9-b59b0d7449b52f45-00",
+        "traceparent": "00-847fefff77ff8e4dbbce204af6fe47c2-debc8340ed425c4e-00",
         "User-Agent": [
-          "azsdk-net-Storage.Files.Shares/12.0.0-dev.20191209.1\u002Bb71b1fa965b15eccfc57e2c7781b8bf85cd4c766",
+          "azsdk-net-Storage.Files.Shares/12.0.0-dev.20191211.1\u002B899431c003876eb9b26cefd8e8a37e7f27f82ced",
           "(.NET Core 4.6.28008.01; Microsoft Windows 10.0.18363 )"
         ],
-        "x-ms-client-request-id": "36a7b192-2d29-7430-e53d-36727c3ed49c",
-        "x-ms-date": "Tue, 10 Dec 2019 05:32:48 GMT",
-=======
-      "RequestUri": "http://seanstagetest.file.core.windows.net/test-share-c2bf90c9-589a-cd95-cfc0-9eb8df7fce33/test-directory-6effe065-71c0-d0c4-79a6-cfd2a952ac62/test-file-bd074bfe-483b-7ca8-c1eb-b76a266185f8?comp=metadata",
-      "RequestMethod": "PUT",
-      "RequestHeaders": {
-        "Authorization": "Sanitized",
-        "traceparent": "00-827da15a68a5514e95d0e047a8d43c56-baa52e6dc0d61645-00",
-        "User-Agent": [
-          "azsdk-net-Storage.Files.Shares/12.0.0-dev.20191209.1\u002B61bda4d1783b0e05dba0d434ff14b2840726d3b1",
-          "(.NET Core 4.6.28008.01; Microsoft Windows 10.0.18363 )"
-        ],
-        "x-ms-client-request-id": "ff644402-9e79-1208-c961-7e820d74ad94",
-        "x-ms-date": "Tue, 10 Dec 2019 06:01:14 GMT",
->>>>>>> 1d9822e0
+        "x-ms-client-request-id": "a6d1265d-e9b0-fd06-6242-f7ca4b952741",
+        "x-ms-date": "Wed, 11 Dec 2019 20:39:53 GMT",
         "x-ms-meta-Capital": "letter",
         "x-ms-meta-foo": "bar",
         "x-ms-meta-meta": "data",
@@ -171,63 +100,34 @@
       "ResponseHeaders": {
         "Content-Length": "223",
         "Content-Type": "application/xml",
-<<<<<<< HEAD
-        "Date": "Tue, 10 Dec 2019 05:32:47 GMT",
-=======
-        "Date": "Tue, 10 Dec 2019 06:01:13 GMT",
->>>>>>> 1d9822e0
+        "Date": "Wed, 11 Dec 2019 20:39:52 GMT",
         "Server": [
           "Windows-Azure-File/1.0",
           "Microsoft-HTTPAPI/2.0"
         ],
-<<<<<<< HEAD
-        "x-ms-client-request-id": "36a7b192-2d29-7430-e53d-36727c3ed49c",
+        "x-ms-client-request-id": "a6d1265d-e9b0-fd06-6242-f7ca4b952741",
         "x-ms-error-code": "ResourceNotFound",
-        "x-ms-request-id": "0cb00a08-501a-0046-1f1b-afa6bc000000",
-=======
-        "x-ms-client-request-id": "ff644402-9e79-1208-c961-7e820d74ad94",
-        "x-ms-error-code": "ResourceNotFound",
-        "x-ms-request-id": "38a4fa1b-501a-0034-6d1f-afa1f3000000",
->>>>>>> 1d9822e0
+        "x-ms-request-id": "ef3e402f-c01a-0019-2963-b01280000000",
         "x-ms-version": "2019-07-07"
       },
       "ResponseBody": [
         "\uFEFF\u003C?xml version=\u00221.0\u0022 encoding=\u0022utf-8\u0022?\u003E\u003CError\u003E\u003CCode\u003EResourceNotFound\u003C/Code\u003E\u003CMessage\u003EThe specified resource does not exist.\n",
-<<<<<<< HEAD
-        "RequestId:0cb00a08-501a-0046-1f1b-afa6bc000000\n",
-        "Time:2019-12-10T05:32:48.6633727Z\u003C/Message\u003E\u003C/Error\u003E"
+        "RequestId:ef3e402f-c01a-0019-2963-b01280000000\n",
+        "Time:2019-12-11T20:39:53.4975110Z\u003C/Message\u003E\u003C/Error\u003E"
       ]
     },
     {
-      "RequestUri": "http://seanstagetest.file.core.windows.net/test-share-674d31a0-e9e9-87f2-94f0-fbe5afd8d3fd?restype=share",
+      "RequestUri": "http://seanstagetest.file.core.windows.net/test-share-cce616d4-f462-be31-32c1-53fa7f9de54b?restype=share",
       "RequestMethod": "DELETE",
       "RequestHeaders": {
         "Authorization": "Sanitized",
-        "traceparent": "00-7bf61d5da63fb34892a74f316ec80d21-060e08efea89c34e-00",
+        "traceparent": "00-0838faf08e02ae4db56cf6e2d62e6fda-a8416fc2f8e39c4c-00",
         "User-Agent": [
-          "azsdk-net-Storage.Files.Shares/12.0.0-dev.20191209.1\u002Bb71b1fa965b15eccfc57e2c7781b8bf85cd4c766",
+          "azsdk-net-Storage.Files.Shares/12.0.0-dev.20191211.1\u002B899431c003876eb9b26cefd8e8a37e7f27f82ced",
           "(.NET Core 4.6.28008.01; Microsoft Windows 10.0.18363 )"
         ],
-        "x-ms-client-request-id": "983612d8-341d-4f5f-cbad-3689137e9d0e",
-        "x-ms-date": "Tue, 10 Dec 2019 05:32:48 GMT",
-=======
-        "RequestId:38a4fa1b-501a-0034-6d1f-afa1f3000000\n",
-        "Time:2019-12-10T06:01:14.1196571Z\u003C/Message\u003E\u003C/Error\u003E"
-      ]
-    },
-    {
-      "RequestUri": "http://seanstagetest.file.core.windows.net/test-share-c2bf90c9-589a-cd95-cfc0-9eb8df7fce33?restype=share",
-      "RequestMethod": "DELETE",
-      "RequestHeaders": {
-        "Authorization": "Sanitized",
-        "traceparent": "00-16278d9706a0714496e8cff9baca5337-50c9970d2be8cd40-00",
-        "User-Agent": [
-          "azsdk-net-Storage.Files.Shares/12.0.0-dev.20191209.1\u002B61bda4d1783b0e05dba0d434ff14b2840726d3b1",
-          "(.NET Core 4.6.28008.01; Microsoft Windows 10.0.18363 )"
-        ],
-        "x-ms-client-request-id": "e16883dc-85fc-ab7f-8465-6e13ee72bbac",
-        "x-ms-date": "Tue, 10 Dec 2019 06:01:14 GMT",
->>>>>>> 1d9822e0
+        "x-ms-client-request-id": "cf9c92f8-6a5e-1f15-dcb8-e5342228227c",
+        "x-ms-date": "Wed, 11 Dec 2019 20:39:53 GMT",
         "x-ms-delete-snapshots": "include",
         "x-ms-return-client-request-id": "true",
         "x-ms-version": "2019-07-07"
@@ -236,33 +136,20 @@
       "StatusCode": 202,
       "ResponseHeaders": {
         "Content-Length": "0",
-<<<<<<< HEAD
-        "Date": "Tue, 10 Dec 2019 05:32:47 GMT",
-=======
-        "Date": "Tue, 10 Dec 2019 06:01:13 GMT",
->>>>>>> 1d9822e0
+        "Date": "Wed, 11 Dec 2019 20:39:52 GMT",
         "Server": [
           "Windows-Azure-File/1.0",
           "Microsoft-HTTPAPI/2.0"
         ],
-<<<<<<< HEAD
-        "x-ms-client-request-id": "983612d8-341d-4f5f-cbad-3689137e9d0e",
-        "x-ms-request-id": "0cb00a09-501a-0046-201b-afa6bc000000",
-=======
-        "x-ms-client-request-id": "e16883dc-85fc-ab7f-8465-6e13ee72bbac",
-        "x-ms-request-id": "38a4fa1c-501a-0034-6e1f-afa1f3000000",
->>>>>>> 1d9822e0
+        "x-ms-client-request-id": "cf9c92f8-6a5e-1f15-dcb8-e5342228227c",
+        "x-ms-request-id": "ef3e4030-c01a-0019-2a63-b01280000000",
         "x-ms-version": "2019-07-07"
       },
       "ResponseBody": []
     }
   ],
   "Variables": {
-<<<<<<< HEAD
-    "RandomSeed": "964993237",
-=======
-    "RandomSeed": "1511021432",
->>>>>>> 1d9822e0
+    "RandomSeed": "783978820",
     "Storage_TestConfigDefault": "ProductionTenant\nseanstagetest\nU2FuaXRpemVk\nhttp://seanstagetest.blob.core.windows.net\nhttp://seanstagetest.file.core.windows.net\nhttp://seanstagetest.queue.core.windows.net\nhttp://seanstagetest.table.core.windows.net\n\n\n\n\nhttp://seanstagetest-secondary.blob.core.windows.net\nhttp://seanstagetest-secondary.file.core.windows.net\nhttp://seanstagetest-secondary.queue.core.windows.net\nhttp://seanstagetest-secondary.table.core.windows.net\n\nSanitized\n\n\nCloud\nBlobEndpoint=http://seanstagetest.blob.core.windows.net/;QueueEndpoint=http://seanstagetest.queue.core.windows.net/;FileEndpoint=http://seanstagetest.file.core.windows.net/;BlobSecondaryEndpoint=http://seanstagetest-secondary.blob.core.windows.net/;QueueSecondaryEndpoint=http://seanstagetest-secondary.queue.core.windows.net/;FileSecondaryEndpoint=http://seanstagetest-secondary.file.core.windows.net/;AccountName=seanstagetest;AccountKey=Sanitized"
   }
 }