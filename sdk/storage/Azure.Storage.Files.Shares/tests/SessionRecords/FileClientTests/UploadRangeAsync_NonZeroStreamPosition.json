--- conflicted
+++ resolved
@@ -1,56 +1,51 @@
 {
   "Entries": [
     {
-      "RequestUri": "https://seanmcccanary3.file.core.windows.net/test-share-8fed9a3d-56e5-27c3-546a-aede677099a1?restype=share",
-      "RequestMethod": "PUT",
-      "RequestHeaders": {
-        "Accept": "application/xml",
-        "Authorization": "Sanitized",
-        "traceparent": "00-9b5bf43565056a469f8f002c2492d160-ad20bca187e52e41-00",
-        "User-Agent": [
-          "azsdk-net-Storage.Files.Shares/12.7.0-alpha.20210121.1",
-          "(.NET 5.0.2; Microsoft Windows 10.0.19042)"
-        ],
-        "x-ms-client-request-id": "15fa456b-3d9c-1546-0caf-a68ff848a858",
-        "x-ms-date": "Thu, 21 Jan 2021 20:39:59 GMT",
-        "x-ms-return-client-request-id": "true",
-        "x-ms-version": "2020-06-12"
-      },
-      "RequestBody": null,
-      "StatusCode": 201,
-      "ResponseHeaders": {
-        "Content-Length": "0",
-        "Date": "Thu, 21 Jan 2021 20:39:58 GMT",
-        "ETag": "\u00220x8D8BE4CB8AD1EC0\u0022",
-        "Last-Modified": "Thu, 21 Jan 2021 20:39:59 GMT",
-        "Server": [
-          "Windows-Azure-File/1.0",
-          "Microsoft-HTTPAPI/2.0"
-        ],
-        "x-ms-client-request-id": "15fa456b-3d9c-1546-0caf-a68ff848a858",
-<<<<<<< HEAD
-        "x-ms-request-id": "d7d924c1-801a-0083-166b-7dc4a0000000",
-        "x-ms-version": "2020-06-12"
-=======
-        "x-ms-request-id": "89ab068c-701a-0087-5335-f049a7000000",
-        "x-ms-version": "2020-04-08"
->>>>>>> ac24a13f
-      },
-      "ResponseBody": []
-    },
-    {
-      "RequestUri": "https://seanmcccanary3.file.core.windows.net/test-share-8fed9a3d-56e5-27c3-546a-aede677099a1/test-directory-0bddb327-82d8-c5f4-a10b-018d8d2d56f7?restype=directory",
-      "RequestMethod": "PUT",
-      "RequestHeaders": {
-        "Accept": "application/xml",
-        "Authorization": "Sanitized",
-        "traceparent": "00-61f48886047b3d40be595de2d9a07a5c-c1d895a0a681014f-00",
-        "User-Agent": [
-          "azsdk-net-Storage.Files.Shares/12.7.0-alpha.20210121.1",
-          "(.NET 5.0.2; Microsoft Windows 10.0.19042)"
-        ],
-        "x-ms-client-request-id": "1e6e71ae-f77f-e816-5134-73903bb887de",
-        "x-ms-date": "Thu, 21 Jan 2021 20:40:00 GMT",
+      "RequestUri": "https://seanmcccanary3.file.core.windows.net/test-share-80176fba-1192-46a6-493a-273ae9f9fbc3?restype=share",
+      "RequestMethod": "PUT",
+      "RequestHeaders": {
+        "Accept": "application/xml",
+        "Authorization": "Sanitized",
+        "traceparent": "00-29f24866174ce6499501b1ebd713f5b5-2dd988ae6bdc134b-00",
+        "User-Agent": [
+          "azsdk-net-Storage.Files.Shares/12.7.0-alpha.20210126.1",
+          "(.NET 5.0.2; Microsoft Windows 10.0.19042)"
+        ],
+        "x-ms-client-request-id": "4f765bae-0ca7-596f-adfa-ad3d33536a81",
+        "x-ms-date": "Tue, 26 Jan 2021 19:31:15 GMT",
+        "x-ms-return-client-request-id": "true",
+        "x-ms-version": "2020-06-12"
+      },
+      "RequestBody": null,
+      "StatusCode": 201,
+      "ResponseHeaders": {
+        "Content-Length": "0",
+        "Date": "Tue, 26 Jan 2021 19:31:14 GMT",
+        "ETag": "\u00220x8D8C230F1F31C21\u0022",
+        "Last-Modified": "Tue, 26 Jan 2021 19:31:14 GMT",
+        "Server": [
+          "Windows-Azure-File/1.0",
+          "Microsoft-HTTPAPI/2.0"
+        ],
+        "x-ms-client-request-id": "4f765bae-0ca7-596f-adfa-ad3d33536a81",
+        "x-ms-request-id": "a9ee3326-001a-009d-7a19-f42878000000",
+        "x-ms-version": "2020-06-12"
+      },
+      "ResponseBody": []
+    },
+    {
+      "RequestUri": "https://seanmcccanary3.file.core.windows.net/test-share-80176fba-1192-46a6-493a-273ae9f9fbc3/test-directory-158d4a5a-2dab-f648-ef32-8b279c9e62f9?restype=directory",
+      "RequestMethod": "PUT",
+      "RequestHeaders": {
+        "Accept": "application/xml",
+        "Authorization": "Sanitized",
+        "traceparent": "00-d2c6034fdfcc0e49aea165aabd78326c-4bd2baaf2c434342-00",
+        "User-Agent": [
+          "azsdk-net-Storage.Files.Shares/12.7.0-alpha.20210126.1",
+          "(.NET 5.0.2; Microsoft Windows 10.0.19042)"
+        ],
+        "x-ms-client-request-id": "99adf3ff-efc2-80fc-127f-5f758048bc0e",
+        "x-ms-date": "Tue, 26 Jan 2021 19:31:15 GMT",
         "x-ms-file-attributes": "None",
         "x-ms-file-creation-time": "Now",
         "x-ms-file-last-write-time": "Now",
@@ -62,41 +57,41 @@
       "StatusCode": 201,
       "ResponseHeaders": {
         "Content-Length": "0",
-        "Date": "Thu, 21 Jan 2021 20:39:59 GMT",
-        "ETag": "\u00220x8D8BE4CB8B9787D\u0022",
-        "Last-Modified": "Thu, 21 Jan 2021 20:39:59 GMT",
-        "Server": [
-          "Windows-Azure-File/1.0",
-          "Microsoft-HTTPAPI/2.0"
-        ],
-        "x-ms-client-request-id": "1e6e71ae-f77f-e816-5134-73903bb887de",
+        "Date": "Tue, 26 Jan 2021 19:31:14 GMT",
+        "ETag": "\u00220x8D8C230F1FE1D1A\u0022",
+        "Last-Modified": "Tue, 26 Jan 2021 19:31:14 GMT",
+        "Server": [
+          "Windows-Azure-File/1.0",
+          "Microsoft-HTTPAPI/2.0"
+        ],
+        "x-ms-client-request-id": "99adf3ff-efc2-80fc-127f-5f758048bc0e",
         "x-ms-file-attributes": "Directory",
-        "x-ms-file-change-time": "2021-01-21T20:39:59.8879869Z",
-        "x-ms-file-creation-time": "2021-01-21T20:39:59.8879869Z",
+        "x-ms-file-change-time": "2021-01-26T19:31:14.7106586Z",
+        "x-ms-file-creation-time": "2021-01-26T19:31:14.7106586Z",
         "x-ms-file-id": "13835128424026341376",
-        "x-ms-file-last-write-time": "2021-01-21T20:39:59.8879869Z",
+        "x-ms-file-last-write-time": "2021-01-26T19:31:14.7106586Z",
         "x-ms-file-parent-id": "0",
         "x-ms-file-permission-key": "17860367565182308406*11459378189709739967",
-        "x-ms-request-id": "89ab068f-701a-0087-5435-f049a7000000",
+        "x-ms-request-id": "a9ee3329-001a-009d-7b19-f42878000000",
         "x-ms-request-server-encrypted": "true",
         "x-ms-version": "2020-06-12"
       },
       "ResponseBody": []
     },
     {
-      "RequestUri": "https://seanmcccanary3.file.core.windows.net/test-share-8fed9a3d-56e5-27c3-546a-aede677099a1/test-directory-0bddb327-82d8-c5f4-a10b-018d8d2d56f7/test-file-3827af58-87d5-a3e1-ae10-e17ad380f538",
-      "RequestMethod": "PUT",
-      "RequestHeaders": {
-        "Accept": "application/xml",
-        "Authorization": "Sanitized",
-        "traceparent": "00-1088c6e61db3684fb39e0836ca135dd5-35ebe792b4651d4f-00",
-        "User-Agent": [
-          "azsdk-net-Storage.Files.Shares/12.7.0-alpha.20210121.1",
-          "(.NET 5.0.2; Microsoft Windows 10.0.19042)"
-        ],
-        "x-ms-client-request-id": "201bd0d6-b142-2770-8fca-6f6f159c15d0",
+      "RequestUri": "https://seanmcccanary3.file.core.windows.net/test-share-80176fba-1192-46a6-493a-273ae9f9fbc3/test-directory-158d4a5a-2dab-f648-ef32-8b279c9e62f9/test-file-b307b497-dcc6-aefd-2e9a-71840417dfad",
+      "RequestMethod": "PUT",
+      "RequestHeaders": {
+        "Accept": "application/xml",
+        "Authorization": "Sanitized",
+        "traceparent": "00-9228ae11494a3b45b67e35a095ec4b04-c739926cfeafd749-00",
+        "User-Agent": [
+          "azsdk-net-Storage.Files.Shares/12.7.0-alpha.20210126.1",
+          "(.NET 5.0.2; Microsoft Windows 10.0.19042)"
+        ],
+        "x-ms-client-request-id": "61991a6a-fe3a-23db-f5fe-6b287d777bfa",
         "x-ms-content-length": "512",
-        "x-ms-date": "Thu, 21 Jan 2021 20:40:00 GMT",
+        "x-ms-date": "Tue, 26 Jan 2021 19:31:15 GMT",
         "x-ms-file-attributes": "None",
         "x-ms-file-creation-time": "Now",
         "x-ms-file-last-write-time": "Now",
@@ -109,79 +104,79 @@
       "StatusCode": 201,
       "ResponseHeaders": {
         "Content-Length": "0",
-        "Date": "Thu, 21 Jan 2021 20:39:59 GMT",
-        "ETag": "\u00220x8D8BE4CB8C56176\u0022",
-        "Last-Modified": "Thu, 21 Jan 2021 20:39:59 GMT",
-        "Server": [
-          "Windows-Azure-File/1.0",
-          "Microsoft-HTTPAPI/2.0"
-        ],
-        "x-ms-client-request-id": "201bd0d6-b142-2770-8fca-6f6f159c15d0",
+        "Date": "Tue, 26 Jan 2021 19:31:14 GMT",
+        "ETag": "\u00220x8D8C230F20A5458\u0022",
+        "Last-Modified": "Tue, 26 Jan 2021 19:31:14 GMT",
+        "Server": [
+          "Windows-Azure-File/1.0",
+          "Microsoft-HTTPAPI/2.0"
+        ],
+        "x-ms-client-request-id": "61991a6a-fe3a-23db-f5fe-6b287d777bfa",
         "x-ms-file-attributes": "Archive",
-        "x-ms-file-change-time": "2021-01-21T20:39:59.9660406Z",
-        "x-ms-file-creation-time": "2021-01-21T20:39:59.9660406Z",
+        "x-ms-file-change-time": "2021-01-26T19:31:14.7907160Z",
+        "x-ms-file-creation-time": "2021-01-26T19:31:14.7907160Z",
         "x-ms-file-id": "11529285414812647424",
-        "x-ms-file-last-write-time": "2021-01-21T20:39:59.9660406Z",
+        "x-ms-file-last-write-time": "2021-01-26T19:31:14.7907160Z",
         "x-ms-file-parent-id": "13835128424026341376",
         "x-ms-file-permission-key": "4010187179898695473*11459378189709739967",
-        "x-ms-request-id": "89ab0690-701a-0087-5535-f049a7000000",
+        "x-ms-request-id": "a9ee332b-001a-009d-7c19-f42878000000",
         "x-ms-request-server-encrypted": "true",
         "x-ms-version": "2020-06-12"
       },
       "ResponseBody": []
     },
     {
-      "RequestUri": "https://seanmcccanary3.file.core.windows.net/test-share-8fed9a3d-56e5-27c3-546a-aede677099a1/test-directory-0bddb327-82d8-c5f4-a10b-018d8d2d56f7/test-file-3827af58-87d5-a3e1-ae10-e17ad380f538?comp=range",
+      "RequestUri": "https://seanmcccanary3.file.core.windows.net/test-share-80176fba-1192-46a6-493a-273ae9f9fbc3/test-directory-158d4a5a-2dab-f648-ef32-8b279c9e62f9/test-file-b307b497-dcc6-aefd-2e9a-71840417dfad?comp=range",
       "RequestMethod": "PUT",
       "RequestHeaders": {
         "Accept": "application/xml",
         "Authorization": "Sanitized",
         "Content-Length": "512",
         "Content-Type": "application/octet-stream",
-        "traceparent": "00-d4a9d3ed65c8bc418d3866e0517ddc5f-65948493dd20af43-00",
-        "User-Agent": [
-          "azsdk-net-Storage.Files.Shares/12.7.0-alpha.20210121.1",
-          "(.NET 5.0.2; Microsoft Windows 10.0.19042)"
-        ],
-        "x-ms-client-request-id": "1f23c3c7-62e5-38e1-5c9e-6f9e5923fb3d",
-        "x-ms-date": "Thu, 21 Jan 2021 20:40:00 GMT",
+        "traceparent": "00-44d0701748d0974c97db9498a2c97d61-7ac4c69dbc416d44-00",
+        "User-Agent": [
+          "azsdk-net-Storage.Files.Shares/12.7.0-alpha.20210126.1",
+          "(.NET 5.0.2; Microsoft Windows 10.0.19042)"
+        ],
+        "x-ms-client-request-id": "000820ee-e702-d19f-45a1-93dcb3d355b7",
+        "x-ms-date": "Tue, 26 Jan 2021 19:31:15 GMT",
         "x-ms-range": "bytes=0-511",
         "x-ms-return-client-request-id": "true",
         "x-ms-version": "2020-06-12",
         "x-ms-write": "update"
       },
-      "RequestBody": "HL4ZV8\u002Bv365MgJgQDcqmIUgiJyNEIbzOUMP8dmDzQjiOn2du3pmmNeibTdF6\u002BAfkkUlby/5alvoCSgYMs2hOWD1ggW5jOEOve/I6qdPqVFe7F\u002BUWl3c5MwhsbJOSmoF/TfWTGnaZgVkGrE8MH\u002B0mF/avUJyDN8HGJk5l9suwHOBwu1veVzrhIZaMEOsnLBMaRlSd40rl/BY0zfMoNIuNVY9vnGSSSMC7zi4F9yfVnvk6Sq93EzmWir5FqolHuO0L/rpbuJCvh/6U4RUb4AXuXi757unbFkJW2RGlTZ02dBVA\u002BvhseeZoi8Kx4jEjeqq5VktbTcoEL\u002Bh4Bd5/CTpgXm3/2uUMguVIkGImKTMQMl9m7PZR2yZLPMoQ83QH6YGIUYTDJJ/FrdRmErxn3Qa0Z9J/GBxDD4JGtJ4a\u002B45xQafhntivTQ6/oT8i6shq417EXIyhh9FkREEBfW8BqrFF9dAVhj8uBBrDwHbdISS63NE/Vp8Cz7rVfFmWrc\u002BfvveO3PX3VVwelldx3sZahyMdR6GewVMSQyUWPwrml1dKIwJ\u002BT0QuwoZ0IcBHkPHze/U1eWYuAfyke5jP4RVSN/4AJ7rE2zff7oUaKaCSyrM0I8QVsB7xGyIF2tOrXuFxIunCR2g2Lp\u002B9VovhFNhbEbHkm71RPIfgDwuXvwBkM4\u002BkqQY=",
-      "StatusCode": 201,
-      "ResponseHeaders": {
-        "Content-Length": "0",
-        "Content-MD5": "DiZcv1M9H6dgt/nSXBVIXQ==",
-        "Date": "Thu, 21 Jan 2021 20:39:59 GMT",
-        "ETag": "\u00220x8D8BE4CB8CFC39F\u0022",
-        "Last-Modified": "Thu, 21 Jan 2021 20:40:00 GMT",
-        "Server": [
-          "Windows-Azure-File/1.0",
-          "Microsoft-HTTPAPI/2.0"
-        ],
-        "x-ms-client-request-id": "1f23c3c7-62e5-38e1-5c9e-6f9e5923fb3d",
-        "x-ms-request-id": "89ab0691-701a-0087-5635-f049a7000000",
+      "RequestBody": "7mvUzMPe79h\u002Bm9mT8lp4wJeu4/\u002B795KqiBrcwGRh\u002B\u002BjMg3TTykK7ITMmBq1kwFyFGw6FPK\u002BnpfbZKkOoAS9zHKDwx2/lpfVU8sHLlPHkRsi\u002BVqVW3L45JN1\u002B\u002BaD/EyAEsukMdPntoHUYMErt3BEE9OR76aqJHUDit6KRZqtVVd6hx\u002BII19HP0bUwPqt0S0jMeQW8gyp1epWoKr1WWzrJwttrTBQu/B0SrBf0Wd6UbWtaxe2mmdG0LExMX6wUeHZ7ZnvQCP4znXznqdYSgCG2FLxR/JVNIykJth/I4p1w/TOhePJjw2VtJihwvu/6oqsqlUrvw3zhLkJSxlHfa7rfd6yjcQcuU1BX5NVs3GQ5DhR0nU1SgDm3v0qwEf0TjbptkEdDVzGj\u002B0H6l9\u002BndFHeGLc9as5tjfZy7LG9fkJTRFYa/0wd9rfj0KELV\u002BhaD0v40fhF1SPsAAJR0Gt/5n3/plOJjHUFwSEAWposYjUNGNxmxKxJDm4yLf5JyyZLY\u002BokC7GV0IPV8xDXRHuJv53NQ7ePGSHQtZjkVl92u/X6tPavCFaEd0hZkNGbcsnyqW1hfIduvErJU1UZsHojXzgb3JCF2bdHSMtvNYhQNEPO8qzxFT5tjPer5rQAa8fNNTGYgJU5bdC2GjO7/4bBeR4SSr7NMkn5rlCY2fMCRt0EoQA=",
+      "StatusCode": 201,
+      "ResponseHeaders": {
+        "Content-Length": "0",
+        "Content-MD5": "VC8N\u002BmnQ6khyhviokMF1Gw==",
+        "Date": "Tue, 26 Jan 2021 19:31:14 GMT",
+        "ETag": "\u00220x8D8C230F21356AE\u0022",
+        "Last-Modified": "Tue, 26 Jan 2021 19:31:14 GMT",
+        "Server": [
+          "Windows-Azure-File/1.0",
+          "Microsoft-HTTPAPI/2.0"
+        ],
+        "x-ms-client-request-id": "000820ee-e702-d19f-45a1-93dcb3d355b7",
+        "x-ms-request-id": "a9ee332c-001a-009d-7d19-f42878000000",
         "x-ms-request-server-encrypted": "true",
         "x-ms-version": "2020-06-12"
       },
       "ResponseBody": []
     },
     {
-      "RequestUri": "https://seanmcccanary3.file.core.windows.net/test-share-8fed9a3d-56e5-27c3-546a-aede677099a1/test-directory-0bddb327-82d8-c5f4-a10b-018d8d2d56f7/test-file-3827af58-87d5-a3e1-ae10-e17ad380f538",
+      "RequestUri": "https://seanmcccanary3.file.core.windows.net/test-share-80176fba-1192-46a6-493a-273ae9f9fbc3/test-directory-158d4a5a-2dab-f648-ef32-8b279c9e62f9/test-file-b307b497-dcc6-aefd-2e9a-71840417dfad",
       "RequestMethod": "GET",
       "RequestHeaders": {
         "Accept": "application/xml",
         "Authorization": "Sanitized",
-        "traceparent": "00-6cc0deff2ac8ca4194b98edc23fbcfc4-4aba89bbfb6a4c45-00",
-        "User-Agent": [
-          "azsdk-net-Storage.Files.Shares/12.7.0-alpha.20210121.1",
-          "(.NET 5.0.2; Microsoft Windows 10.0.19042)"
-        ],
-        "x-ms-client-request-id": "cb6b4137-8980-5521-ee4a-ee5f8586fe36",
-        "x-ms-date": "Thu, 21 Jan 2021 20:40:00 GMT",
+        "traceparent": "00-238757cbdcd1674e933685e504fd7078-8f201372a29be842-00",
+        "User-Agent": [
+          "azsdk-net-Storage.Files.Shares/12.7.0-alpha.20210126.1",
+          "(.NET 5.0.2; Microsoft Windows 10.0.19042)"
+        ],
+        "x-ms-client-request-id": "bd576c86-a0fc-70fe-18e3-68f3f1ff8727",
+        "x-ms-date": "Tue, 26 Jan 2021 19:31:15 GMT",
         "x-ms-range": "bytes=0-",
         "x-ms-return-client-request-id": "true",
         "x-ms-version": "2020-06-12"
@@ -193,44 +188,44 @@
         "Content-Length": "512",
         "Content-Range": "bytes 0-511/512",
         "Content-Type": "application/octet-stream",
-        "Date": "Thu, 21 Jan 2021 20:39:59 GMT",
-        "ETag": "\u00220x8D8BE4CB8CFC39F\u0022",
-        "Last-Modified": "Thu, 21 Jan 2021 20:40:00 GMT",
+        "Date": "Tue, 26 Jan 2021 19:31:14 GMT",
+        "ETag": "\u00220x8D8C230F21356AE\u0022",
+        "Last-Modified": "Tue, 26 Jan 2021 19:31:14 GMT",
         "Server": [
           "Windows-Azure-File/1.0",
           "Microsoft-HTTPAPI/2.0"
         ],
         "Vary": "Origin",
-        "x-ms-client-request-id": "cb6b4137-8980-5521-ee4a-ee5f8586fe36",
+        "x-ms-client-request-id": "bd576c86-a0fc-70fe-18e3-68f3f1ff8727",
         "x-ms-file-attributes": "Archive",
-        "x-ms-file-change-time": "2021-01-21T20:40:00.0340895Z",
-        "x-ms-file-creation-time": "2021-01-21T20:39:59.9660406Z",
+        "x-ms-file-change-time": "2021-01-26T19:31:14.8497582Z",
+        "x-ms-file-creation-time": "2021-01-26T19:31:14.7907160Z",
         "x-ms-file-id": "11529285414812647424",
-        "x-ms-file-last-write-time": "2021-01-21T20:40:00.0340895Z",
+        "x-ms-file-last-write-time": "2021-01-26T19:31:14.8497582Z",
         "x-ms-file-parent-id": "13835128424026341376",
         "x-ms-file-permission-key": "4010187179898695473*11459378189709739967",
         "x-ms-lease-state": "available",
         "x-ms-lease-status": "unlocked",
-        "x-ms-request-id": "89ab0692-701a-0087-5735-f049a7000000",
+        "x-ms-request-id": "a9ee332e-001a-009d-7f19-f42878000000",
         "x-ms-server-encrypted": "true",
         "x-ms-type": "File",
         "x-ms-version": "2020-06-12"
       },
-      "ResponseBody": "HL4ZV8\u002Bv365MgJgQDcqmIUgiJyNEIbzOUMP8dmDzQjiOn2du3pmmNeibTdF6\u002BAfkkUlby/5alvoCSgYMs2hOWD1ggW5jOEOve/I6qdPqVFe7F\u002BUWl3c5MwhsbJOSmoF/TfWTGnaZgVkGrE8MH\u002B0mF/avUJyDN8HGJk5l9suwHOBwu1veVzrhIZaMEOsnLBMaRlSd40rl/BY0zfMoNIuNVY9vnGSSSMC7zi4F9yfVnvk6Sq93EzmWir5FqolHuO0L/rpbuJCvh/6U4RUb4AXuXi757unbFkJW2RGlTZ02dBVA\u002BvhseeZoi8Kx4jEjeqq5VktbTcoEL\u002Bh4Bd5/CTpgXm3/2uUMguVIkGImKTMQMl9m7PZR2yZLPMoQ83QH6YGIUYTDJJ/FrdRmErxn3Qa0Z9J/GBxDD4JGtJ4a\u002B45xQafhntivTQ6/oT8i6shq417EXIyhh9FkREEBfW8BqrFF9dAVhj8uBBrDwHbdISS63NE/Vp8Cz7rVfFmWrc\u002BfvveO3PX3VVwelldx3sZahyMdR6GewVMSQyUWPwrml1dKIwJ\u002BT0QuwoZ0IcBHkPHze/U1eWYuAfyke5jP4RVSN/4AJ7rE2zff7oUaKaCSyrM0I8QVsB7xGyIF2tOrXuFxIunCR2g2Lp\u002B9VovhFNhbEbHkm71RPIfgDwuXvwBkM4\u002BkqQY="
-    },
-    {
-      "RequestUri": "https://seanmcccanary3.file.core.windows.net/test-share-8fed9a3d-56e5-27c3-546a-aede677099a1?restype=share",
+      "ResponseBody": "7mvUzMPe79h\u002Bm9mT8lp4wJeu4/\u002B795KqiBrcwGRh\u002B\u002BjMg3TTykK7ITMmBq1kwFyFGw6FPK\u002BnpfbZKkOoAS9zHKDwx2/lpfVU8sHLlPHkRsi\u002BVqVW3L45JN1\u002B\u002BaD/EyAEsukMdPntoHUYMErt3BEE9OR76aqJHUDit6KRZqtVVd6hx\u002BII19HP0bUwPqt0S0jMeQW8gyp1epWoKr1WWzrJwttrTBQu/B0SrBf0Wd6UbWtaxe2mmdG0LExMX6wUeHZ7ZnvQCP4znXznqdYSgCG2FLxR/JVNIykJth/I4p1w/TOhePJjw2VtJihwvu/6oqsqlUrvw3zhLkJSxlHfa7rfd6yjcQcuU1BX5NVs3GQ5DhR0nU1SgDm3v0qwEf0TjbptkEdDVzGj\u002B0H6l9\u002BndFHeGLc9as5tjfZy7LG9fkJTRFYa/0wd9rfj0KELV\u002BhaD0v40fhF1SPsAAJR0Gt/5n3/plOJjHUFwSEAWposYjUNGNxmxKxJDm4yLf5JyyZLY\u002BokC7GV0IPV8xDXRHuJv53NQ7ePGSHQtZjkVl92u/X6tPavCFaEd0hZkNGbcsnyqW1hfIduvErJU1UZsHojXzgb3JCF2bdHSMtvNYhQNEPO8qzxFT5tjPer5rQAa8fNNTGYgJU5bdC2GjO7/4bBeR4SSr7NMkn5rlCY2fMCRt0EoQA="
+    },
+    {
+      "RequestUri": "https://seanmcccanary3.file.core.windows.net/test-share-80176fba-1192-46a6-493a-273ae9f9fbc3?restype=share",
       "RequestMethod": "DELETE",
       "RequestHeaders": {
         "Accept": "application/xml",
         "Authorization": "Sanitized",
-        "traceparent": "00-35882f6dca731d428f1e9080d462efb0-e7c7afb7e108a749-00",
-        "User-Agent": [
-          "azsdk-net-Storage.Files.Shares/12.7.0-alpha.20210121.1",
-          "(.NET 5.0.2; Microsoft Windows 10.0.19042)"
-        ],
-        "x-ms-client-request-id": "17665951-30b7-e2bc-b04e-51e3aa3e43a6",
-        "x-ms-date": "Thu, 21 Jan 2021 20:40:00 GMT",
+        "traceparent": "00-b15a1f9ace7659459e1988e00af9f174-e6a7a0db0632734c-00",
+        "User-Agent": [
+          "azsdk-net-Storage.Files.Shares/12.7.0-alpha.20210126.1",
+          "(.NET 5.0.2; Microsoft Windows 10.0.19042)"
+        ],
+        "x-ms-client-request-id": "4656a37a-987b-bcba-88f9-a987fbc247f0",
+        "x-ms-date": "Tue, 26 Jan 2021 19:31:15 GMT",
         "x-ms-delete-snapshots": "include",
         "x-ms-return-client-request-id": "true",
         "x-ms-version": "2020-06-12"
@@ -239,25 +234,20 @@
       "StatusCode": 202,
       "ResponseHeaders": {
         "Content-Length": "0",
-        "Date": "Thu, 21 Jan 2021 20:39:59 GMT",
-        "Server": [
-          "Windows-Azure-File/1.0",
-          "Microsoft-HTTPAPI/2.0"
-        ],
-        "x-ms-client-request-id": "17665951-30b7-e2bc-b04e-51e3aa3e43a6",
-<<<<<<< HEAD
-        "x-ms-request-id": "d7d924c8-801a-0083-1b6b-7dc4a0000000",
-        "x-ms-version": "2020-06-12"
-=======
-        "x-ms-request-id": "89ab0693-701a-0087-5835-f049a7000000",
-        "x-ms-version": "2020-04-08"
->>>>>>> ac24a13f
+        "Date": "Tue, 26 Jan 2021 19:31:14 GMT",
+        "Server": [
+          "Windows-Azure-File/1.0",
+          "Microsoft-HTTPAPI/2.0"
+        ],
+        "x-ms-client-request-id": "4656a37a-987b-bcba-88f9-a987fbc247f0",
+        "x-ms-request-id": "a9ee332f-001a-009d-8019-f42878000000",
+        "x-ms-version": "2020-06-12"
       },
       "ResponseBody": []
     }
   ],
   "Variables": {
-    "RandomSeed": "69714351",
+    "RandomSeed": "1993186173",
     "Storage_TestConfigDefault": "ProductionTenant\nseanmcccanary3\nU2FuaXRpemVk\nhttps://seanmcccanary3.blob.core.windows.net\nhttps://seanmcccanary3.file.core.windows.net\nhttps://seanmcccanary3.queue.core.windows.net\nhttps://seanmcccanary3.table.core.windows.net\n\n\n\n\nhttps://seanmcccanary3-secondary.blob.core.windows.net\nhttps://seanmcccanary3-secondary.file.core.windows.net\nhttps://seanmcccanary3-secondary.queue.core.windows.net\nhttps://seanmcccanary3-secondary.table.core.windows.net\n\nSanitized\n\n\nCloud\nBlobEndpoint=https://seanmcccanary3.blob.core.windows.net/;QueueEndpoint=https://seanmcccanary3.queue.core.windows.net/;FileEndpoint=https://seanmcccanary3.file.core.windows.net/;BlobSecondaryEndpoint=https://seanmcccanary3-secondary.blob.core.windows.net/;QueueSecondaryEndpoint=https://seanmcccanary3-secondary.queue.core.windows.net/;FileSecondaryEndpoint=https://seanmcccanary3-secondary.file.core.windows.net/;AccountName=seanmcccanary3;AccountKey=Kg==;\nseanscope1"
   }
 }