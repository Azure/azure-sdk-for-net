﻿{
  "Entries": [
    {
      "RequestUri": "https://seanmcccanary3.file.core.windows.net/test-share-ff57e220-8aac-fd64-587c-4b9ca608aba6?restype=share",
      "RequestMethod": "PUT",
      "RequestHeaders": {
        "Accept": "application/xml",
        "Authorization": "Sanitized",
        "traceparent": "00-b107166f477aab499a615f68380e0039-0ebd13fa2ac59a4e-00",
        "User-Agent": [
          "azsdk-net-Storage.Files.Shares/12.7.0-alpha.20210126.1",
          "(.NET 5.0.2; Microsoft Windows 10.0.19042)"
        ],
        "x-ms-client-request-id": "c6e1b795-516c-b92f-a2d9-840dbe984642",
        "x-ms-date": "Tue, 26 Jan 2021 19:31:32 GMT",
        "x-ms-return-client-request-id": "true",
<<<<<<< HEAD
        "x-ms-version": "2020-12-06"
=======
        "x-ms-version": "2021-02-12"
>>>>>>> 7e782c87
      },
      "RequestBody": null,
      "StatusCode": 201,
      "ResponseHeaders": {
        "Content-Length": "0",
        "Date": "Tue, 26 Jan 2021 19:31:30 GMT",
        "ETag": "\"0x8D8C230FBFF0C50\"",
        "Last-Modified": "Tue, 26 Jan 2021 19:31:31 GMT",
        "Server": [
          "Windows-Azure-File/1.0",
          "Microsoft-HTTPAPI/2.0"
        ],
        "x-ms-client-request-id": "c6e1b795-516c-b92f-a2d9-840dbe984642",
        "x-ms-request-id": "33704021-801a-0067-2119-f4ca3e000000",
<<<<<<< HEAD
        "x-ms-version": "2020-12-06"
=======
        "x-ms-version": "2021-02-12"
>>>>>>> 7e782c87
      },
      "ResponseBody": []
    },
    {
      "RequestUri": "https://seanmcccanary3.file.core.windows.net/test-share-ff57e220-8aac-fd64-587c-4b9ca608aba6/test-directory-c111d451-4c89-10b6-5c16-dbce3e47ff2d?restype=directory",
      "RequestMethod": "PUT",
      "RequestHeaders": {
        "Accept": "application/xml",
        "Authorization": "Sanitized",
        "traceparent": "00-55f39d0ff53bba47ae9c26b68016ded1-58311e331318c945-00",
        "User-Agent": [
          "azsdk-net-Storage.Files.Shares/12.7.0-alpha.20210126.1",
          "(.NET 5.0.2; Microsoft Windows 10.0.19042)"
        ],
        "x-ms-client-request-id": "29cc0a97-fb1a-49d0-00d0-6a5575607b5b",
        "x-ms-date": "Tue, 26 Jan 2021 19:31:32 GMT",
        "x-ms-file-attributes": "None",
        "x-ms-file-creation-time": "Now",
        "x-ms-file-last-write-time": "Now",
        "x-ms-file-permission": "Inherit",
        "x-ms-return-client-request-id": "true",
<<<<<<< HEAD
        "x-ms-version": "2020-12-06"
=======
        "x-ms-version": "2021-02-12"
>>>>>>> 7e782c87
      },
      "RequestBody": null,
      "StatusCode": 201,
      "ResponseHeaders": {
        "Content-Length": "0",
        "Date": "Tue, 26 Jan 2021 19:31:31 GMT",
        "ETag": "\"0x8D8C230FC096044\"",
        "Last-Modified": "Tue, 26 Jan 2021 19:31:31 GMT",
        "Server": [
          "Windows-Azure-File/1.0",
          "Microsoft-HTTPAPI/2.0"
        ],
        "x-ms-client-request-id": "29cc0a97-fb1a-49d0-00d0-6a5575607b5b",
        "x-ms-file-attributes": "Directory",
        "x-ms-file-change-time": "2021-01-26T19:31:31.5616836Z",
        "x-ms-file-creation-time": "2021-01-26T19:31:31.5616836Z",
        "x-ms-file-id": "13835128424026341376",
        "x-ms-file-last-write-time": "2021-01-26T19:31:31.5616836Z",
        "x-ms-file-parent-id": "0",
        "x-ms-file-permission-key": "17860367565182308406*11459378189709739967",
        "x-ms-request-id": "33704029-801a-0067-2719-f4ca3e000000",
        "x-ms-request-server-encrypted": "true",
<<<<<<< HEAD
        "x-ms-version": "2020-12-06"
=======
        "x-ms-version": "2021-02-12"
>>>>>>> 7e782c87
      },
      "ResponseBody": []
    },
    {
      "RequestUri": "https://seanmcccanary3.file.core.windows.net/test-share-ff57e220-8aac-fd64-587c-4b9ca608aba6/test-directory-c111d451-4c89-10b6-5c16-dbce3e47ff2d/test-file-08616551-a12f-5594-da07-86e9281c8a8f",
      "RequestMethod": "PUT",
      "RequestHeaders": {
        "Accept": "application/xml",
        "Authorization": "Sanitized",
        "traceparent": "00-5cf2a26c0f997e409be1bead6be2a186-03da22d5b6658047-00",
        "User-Agent": [
          "azsdk-net-Storage.Files.Shares/12.7.0-alpha.20210126.1",
          "(.NET 5.0.2; Microsoft Windows 10.0.19042)"
        ],
        "x-ms-client-request-id": "637bf95b-024a-6fc0-c1cf-a8e8041fa093",
        "x-ms-content-length": "1024",
        "x-ms-date": "Tue, 26 Jan 2021 19:31:32 GMT",
        "x-ms-file-attributes": "None",
        "x-ms-file-creation-time": "Now",
        "x-ms-file-last-write-time": "Now",
        "x-ms-file-permission": "Inherit",
        "x-ms-return-client-request-id": "true",
        "x-ms-type": "file",
<<<<<<< HEAD
        "x-ms-version": "2020-12-06"
=======
        "x-ms-version": "2021-02-12"
>>>>>>> 7e782c87
      },
      "RequestBody": null,
      "StatusCode": 201,
      "ResponseHeaders": {
        "Content-Length": "0",
        "Date": "Tue, 26 Jan 2021 19:31:31 GMT",
        "ETag": "\"0x8D8C230FC13E982\"",
        "Last-Modified": "Tue, 26 Jan 2021 19:31:31 GMT",
        "Server": [
          "Windows-Azure-File/1.0",
          "Microsoft-HTTPAPI/2.0"
        ],
        "x-ms-client-request-id": "637bf95b-024a-6fc0-c1cf-a8e8041fa093",
        "x-ms-file-attributes": "Archive",
        "x-ms-file-change-time": "2021-01-26T19:31:31.630733Z",
        "x-ms-file-creation-time": "2021-01-26T19:31:31.630733Z",
        "x-ms-file-id": "11529285414812647424",
        "x-ms-file-last-write-time": "2021-01-26T19:31:31.630733Z",
        "x-ms-file-parent-id": "13835128424026341376",
        "x-ms-file-permission-key": "4010187179898695473*11459378189709739967",
        "x-ms-request-id": "3370402e-801a-0067-2b19-f4ca3e000000",
        "x-ms-request-server-encrypted": "true",
<<<<<<< HEAD
        "x-ms-version": "2020-12-06"
=======
        "x-ms-version": "2021-02-12"
>>>>>>> 7e782c87
      },
      "ResponseBody": []
    },
    {
      "RequestUri": "https://seanmcccanary3.file.core.windows.net/test-share-ff57e220-8aac-fd64-587c-4b9ca608aba6/test-directory-c111d451-4c89-10b6-5c16-dbce3e47ff2d/test-file-08616551-a12f-5594-da07-86e9281c8a8f?comp=range",
      "RequestMethod": "PUT",
      "RequestHeaders": {
        "Accept": "application/xml",
        "Authorization": "Sanitized",
        "Content-Length": "1024",
        "Content-Type": "application/octet-stream",
        "traceparent": "00-9bf90f86bc9cf74cab22d4b9183efe33-e1d4f531d97e724f-00",
        "User-Agent": [
          "azsdk-net-Storage.Files.Shares/12.7.0-alpha.20210126.1",
          "(.NET 5.0.2; Microsoft Windows 10.0.19042)"
        ],
        "x-ms-client-request-id": "2e8e101b-26a1-6c45-851a-37eef65b3b03",
        "x-ms-date": "Tue, 26 Jan 2021 19:31:32 GMT",
        "x-ms-range": "bytes=0-1023",
        "x-ms-return-client-request-id": "true",
<<<<<<< HEAD
        "x-ms-version": "2020-12-06",
=======
        "x-ms-version": "2021-02-12",
>>>>>>> 7e782c87
        "x-ms-write": "update"
      },
      "RequestBody": "2ldMzZFXG2yblJzLVzCF45RPNzN61RPFH7zuVXnjBsNCmKw0LLT6P+5fjoVeBfLQS4fBJihH4QREh63Vacbyt43Zib6DUbbgVPdEGkaNZxrJHQrxIuCa+7en8KQGJNYobdb4hHwzTPrR4dExAsa9tiCSC0u7AJWtPo0H3GES2TAhHK1vleKeltAQIEEOafjx6TmEcxiKbGxBSkbuLHCYvgehD+YYTiA99HV7q+BUn9WVFfInjWUXlq9BLkqcsGlfd2E5bFkR2JsZRn+iD8GM7atwWBZ9cTGiink31x/VoUMMGzR+GjJ7gz1XDkbldIbutUCfK1hS4gYwluLf2QB7Q6U8lvSMDdJ59NTZJmLqvBXySSLfNnXruTkuTYRPm6k928uhqd2SYadtJTaDebujRtrM7ZDenAwvUd26XsBOKVkqm0uXSBM3X+d7cRA/aD99igeqg64ZXz++clcA2APmH/zdWN1wDP3GlY2oYir88OmdPNO4pKaqETwL2da7NofklFETYQ9iDX4K4+0hcPwUwYJuY5svLntWM0agZDMnCl4Fw87Z6I7ZOi9VrsC4iKBA9xdTTNPstWXWvS7JwahK4tiPHKwuO9nzlShr2YC6naulYG0c076LGA5oAipgD3mGC8vnKWvzEbw9YLaqgdvlGx+DI2A7Lg8aBASexjiuk4Wv5M600nQ/sU+w3nMH4JcyguYL3ewYS9y7zSRnVUuDjs0w+5wNMEmqRHERilCcEyNsa0RRo7aZlpny+QVP11wDLU+m1uX6JVGdYJl6B8CMH7kB+ukHMeoXl2QCGzdDWmwVDV0A9jw9ckbytEMcHo7ZZtlLTtxy/Ptljj+A+AoZWQUsZfpijCh9w4ijFH2n+njWKbVd+AyPohBim2f9vXo72Fo+8LmUd9qwzopUzud9vZTGqs9Vu2H4ncLp//DBfwYOZzwiaQq/QbHbrSmBO9Mo5N3SNhKq5hz4RVP2q3fp706ERWerW1SKB2gdeg43dmHvwBsT7knzY4EfKiO2yJY68b3b/fVsfYmJRy6qjWwNwM7xBupb1QAFkOLmizAw0z/R4ohQXHlsg0ORiqYaSNYUEWlVxcGs3hu91WwShvFYWHTv2KrjvGNVhYOmyktZ60cM0XnH2w59JQRsk4cMWfxSOTEyKnArMFQF/0A9BRTQZOolBrR3kX1lcrKldyncSSuGVJAaJsDX4KAkwdvNPyDwnC+c5lJI26ezzLi9hbkrKLYUt7CDtT0pTSUTUs+imDOStdv6P2LYPnnpZ1kIGlvn+ZgluIhvbObyc5ksNIjYETSFKs/eMOlTPHg3mk7jITPKLFg2fN+qI0n0CMzJrArwEFUlgu+LCciv0XwPN9KYDg==",
      "StatusCode": 201,
      "ResponseHeaders": {
        "Content-Length": "0",
        "Content-MD5": "u81aLQqg2euktiomolZ+xA==",
        "Date": "Tue, 26 Jan 2021 19:31:31 GMT",
        "ETag": "\"0x8D8C230FC1E4BA9\"",
        "Last-Modified": "Tue, 26 Jan 2021 19:31:31 GMT",
        "Server": [
          "Windows-Azure-File/1.0",
          "Microsoft-HTTPAPI/2.0"
        ],
        "x-ms-client-request-id": "2e8e101b-26a1-6c45-851a-37eef65b3b03",
        "x-ms-request-id": "33704035-801a-0067-3219-f4ca3e000000",
        "x-ms-request-server-encrypted": "true",
<<<<<<< HEAD
        "x-ms-version": "2020-12-06"
=======
        "x-ms-version": "2021-02-12"
>>>>>>> 7e782c87
      },
      "ResponseBody": []
    },
    {
      "RequestUri": "https://seanmcccanary3.file.core.windows.net/test-share-ff57e220-8aac-fd64-587c-4b9ca608aba6/test-directory-c111d451-4c89-10b6-5c16-dbce3e47ff2d/test-file-08616551-a12f-5594-da07-86e9281c8a8f",
      "RequestMethod": "HEAD",
      "RequestHeaders": {
        "Accept": "application/xml",
        "Authorization": "Sanitized",
        "traceparent": "00-3bcd5d0e07dd234e8da26b9a33b8454d-0b2eb2ddfd3f8d43-00",
        "User-Agent": [
          "azsdk-net-Storage.Files.Shares/12.7.0-alpha.20210126.1",
          "(.NET 5.0.2; Microsoft Windows 10.0.19042)"
        ],
        "x-ms-client-request-id": "f4cc68dc-7190-20f2-a735-6b2d6961bcc5",
        "x-ms-date": "Tue, 26 Jan 2021 19:31:32 GMT",
        "x-ms-return-client-request-id": "true",
<<<<<<< HEAD
        "x-ms-version": "2020-12-06"
=======
        "x-ms-version": "2021-02-12"
>>>>>>> 7e782c87
      },
      "RequestBody": null,
      "StatusCode": 200,
      "ResponseHeaders": {
        "Content-Length": "1024",
        "Content-Type": "application/octet-stream",
        "Date": "Tue, 26 Jan 2021 19:31:31 GMT",
        "ETag": "\"0x8D8C230FC1E4BA9\"",
        "Last-Modified": "Tue, 26 Jan 2021 19:31:31 GMT",
        "Server": [
          "Windows-Azure-File/1.0",
          "Microsoft-HTTPAPI/2.0"
        ],
        "Vary": "Origin",
        "x-ms-client-request-id": "f4cc68dc-7190-20f2-a735-6b2d6961bcc5",
        "x-ms-file-attributes": "Archive",
        "x-ms-file-change-time": "2021-01-26T19:31:31.6987817Z",
        "x-ms-file-creation-time": "2021-01-26T19:31:31.630733Z",
        "x-ms-file-id": "11529285414812647424",
        "x-ms-file-last-write-time": "2021-01-26T19:31:31.6987817Z",
        "x-ms-file-parent-id": "13835128424026341376",
        "x-ms-file-permission-key": "4010187179898695473*11459378189709739967",
        "x-ms-lease-state": "available",
        "x-ms-lease-status": "unlocked",
        "x-ms-request-id": "3370403c-801a-0067-3919-f4ca3e000000",
        "x-ms-server-encrypted": "true",
        "x-ms-type": "File",
<<<<<<< HEAD
        "x-ms-version": "2020-12-06"
=======
        "x-ms-version": "2021-02-12"
>>>>>>> 7e782c87
      },
      "ResponseBody": []
    },
    {
      "RequestUri": "https://seanmcccanary3.file.core.windows.net/test-share-ff57e220-8aac-fd64-587c-4b9ca608aba6/test-directory-c111d451-4c89-10b6-5c16-dbce3e47ff2d/test-file-08616551-a12f-5594-da07-86e9281c8a8f",
      "RequestMethod": "GET",
      "RequestHeaders": {
        "Accept": "application/xml",
        "Authorization": "Sanitized",
        "User-Agent": [
          "azsdk-net-Storage.Files.Shares/12.7.0-alpha.20210126.1",
          "(.NET 5.0.2; Microsoft Windows 10.0.19042)"
        ],
        "x-ms-client-request-id": "8d125ec6-478e-7d72-0143-cec48e005247",
        "x-ms-date": "Tue, 26 Jan 2021 19:31:32 GMT",
        "x-ms-range": "bytes=0-127",
        "x-ms-range-get-content-md5": "false",
        "x-ms-return-client-request-id": "true",
<<<<<<< HEAD
        "x-ms-version": "2020-12-06"
=======
        "x-ms-version": "2021-02-12"
>>>>>>> 7e782c87
      },
      "RequestBody": null,
      "StatusCode": 206,
      "ResponseHeaders": {
        "Accept-Ranges": "bytes",
        "Content-Length": "128",
        "Content-Range": "bytes 0-127/1024",
        "Content-Type": "application/octet-stream",
        "Date": "Tue, 26 Jan 2021 19:31:31 GMT",
        "ETag": "\"0x8D8C230FC1E4BA9\"",
        "Last-Modified": "Tue, 26 Jan 2021 19:31:31 GMT",
        "Server": [
          "Windows-Azure-File/1.0",
          "Microsoft-HTTPAPI/2.0"
        ],
        "Vary": "Origin",
        "x-ms-client-request-id": "8d125ec6-478e-7d72-0143-cec48e005247",
        "x-ms-file-attributes": "Archive",
        "x-ms-file-change-time": "2021-01-26T19:31:31.6987817Z",
        "x-ms-file-creation-time": "2021-01-26T19:31:31.630733Z",
        "x-ms-file-id": "11529285414812647424",
        "x-ms-file-last-write-time": "2021-01-26T19:31:31.6987817Z",
        "x-ms-file-parent-id": "13835128424026341376",
        "x-ms-file-permission-key": "4010187179898695473*11459378189709739967",
        "x-ms-lease-state": "available",
        "x-ms-lease-status": "unlocked",
        "x-ms-request-id": "3370403e-801a-0067-3b19-f4ca3e000000",
        "x-ms-server-encrypted": "true",
        "x-ms-type": "File",
<<<<<<< HEAD
        "x-ms-version": "2020-12-06"
=======
        "x-ms-version": "2021-02-12"
>>>>>>> 7e782c87
      },
      "ResponseBody": "2ldMzZFXG2yblJzLVzCF45RPNzN61RPFH7zuVXnjBsNCmKw0LLT6P+5fjoVeBfLQS4fBJihH4QREh63Vacbyt43Zib6DUbbgVPdEGkaNZxrJHQrxIuCa+7en8KQGJNYobdb4hHwzTPrR4dExAsa9tiCSC0u7AJWtPo0H3GES2TA="
    },
    {
      "RequestUri": "https://seanmcccanary3.file.core.windows.net/test-share-ff57e220-8aac-fd64-587c-4b9ca608aba6/test-directory-c111d451-4c89-10b6-5c16-dbce3e47ff2d/test-file-08616551-a12f-5594-da07-86e9281c8a8f",
      "RequestMethod": "GET",
      "RequestHeaders": {
        "Accept": "application/xml",
        "Authorization": "Sanitized",
        "User-Agent": [
          "azsdk-net-Storage.Files.Shares/12.7.0-alpha.20210126.1",
          "(.NET 5.0.2; Microsoft Windows 10.0.19042)"
        ],
        "x-ms-client-request-id": "0a6707e5-2e4f-9e36-6e32-2541ae8192e1",
        "x-ms-date": "Tue, 26 Jan 2021 19:31:32 GMT",
        "x-ms-range": "bytes=128-255",
        "x-ms-range-get-content-md5": "false",
        "x-ms-return-client-request-id": "true",
<<<<<<< HEAD
        "x-ms-version": "2020-12-06"
=======
        "x-ms-version": "2021-02-12"
>>>>>>> 7e782c87
      },
      "RequestBody": null,
      "StatusCode": 206,
      "ResponseHeaders": {
        "Accept-Ranges": "bytes",
        "Content-Length": "128",
        "Content-Range": "bytes 128-255/1024",
        "Content-Type": "application/octet-stream",
        "Date": "Tue, 26 Jan 2021 19:31:31 GMT",
        "ETag": "\"0x8D8C230FC1E4BA9\"",
        "Last-Modified": "Tue, 26 Jan 2021 19:31:31 GMT",
        "Server": [
          "Windows-Azure-File/1.0",
          "Microsoft-HTTPAPI/2.0"
        ],
        "Vary": "Origin",
        "x-ms-client-request-id": "0a6707e5-2e4f-9e36-6e32-2541ae8192e1",
        "x-ms-file-attributes": "Archive",
        "x-ms-file-change-time": "2021-01-26T19:31:31.6987817Z",
        "x-ms-file-creation-time": "2021-01-26T19:31:31.630733Z",
        "x-ms-file-id": "11529285414812647424",
        "x-ms-file-last-write-time": "2021-01-26T19:31:31.6987817Z",
        "x-ms-file-parent-id": "13835128424026341376",
        "x-ms-file-permission-key": "4010187179898695473*11459378189709739967",
        "x-ms-lease-state": "available",
        "x-ms-lease-status": "unlocked",
        "x-ms-request-id": "3370403f-801a-0067-3c19-f4ca3e000000",
        "x-ms-server-encrypted": "true",
        "x-ms-type": "File",
<<<<<<< HEAD
        "x-ms-version": "2020-12-06"
=======
        "x-ms-version": "2021-02-12"
>>>>>>> 7e782c87
      },
      "ResponseBody": "IRytb5XinpbQECBBDmn48ek5hHMYimxsQUpG7ixwmL4HoQ/mGE4gPfR1e6vgVJ/VlRXyJ41lF5avQS5KnLBpX3dhOWxZEdibGUZ/og/BjO2rcFgWfXExoop5N9cf1aFDDBs0fhoye4M9Vw5G5XSG7rVAnytYUuIGMJbi39kAe0M="
    },
    {
      "RequestUri": "https://seanmcccanary3.file.core.windows.net/test-share-ff57e220-8aac-fd64-587c-4b9ca608aba6/test-directory-c111d451-4c89-10b6-5c16-dbce3e47ff2d/test-file-08616551-a12f-5594-da07-86e9281c8a8f",
      "RequestMethod": "GET",
      "RequestHeaders": {
        "Accept": "application/xml",
        "Authorization": "Sanitized",
        "User-Agent": [
          "azsdk-net-Storage.Files.Shares/12.7.0-alpha.20210126.1",
          "(.NET 5.0.2; Microsoft Windows 10.0.19042)"
        ],
        "x-ms-client-request-id": "86de4507-4898-ddf7-46a2-cd3d0711b0a1",
        "x-ms-date": "Tue, 26 Jan 2021 19:31:32 GMT",
        "x-ms-range": "bytes=256-383",
        "x-ms-range-get-content-md5": "false",
        "x-ms-return-client-request-id": "true",
<<<<<<< HEAD
        "x-ms-version": "2020-12-06"
=======
        "x-ms-version": "2021-02-12"
>>>>>>> 7e782c87
      },
      "RequestBody": null,
      "StatusCode": 206,
      "ResponseHeaders": {
        "Accept-Ranges": "bytes",
        "Content-Length": "128",
        "Content-Range": "bytes 256-383/1024",
        "Content-Type": "application/octet-stream",
        "Date": "Tue, 26 Jan 2021 19:31:31 GMT",
        "ETag": "\"0x8D8C230FC1E4BA9\"",
        "Last-Modified": "Tue, 26 Jan 2021 19:31:31 GMT",
        "Server": [
          "Windows-Azure-File/1.0",
          "Microsoft-HTTPAPI/2.0"
        ],
        "Vary": "Origin",
        "x-ms-client-request-id": "86de4507-4898-ddf7-46a2-cd3d0711b0a1",
        "x-ms-file-attributes": "Archive",
        "x-ms-file-change-time": "2021-01-26T19:31:31.6987817Z",
        "x-ms-file-creation-time": "2021-01-26T19:31:31.630733Z",
        "x-ms-file-id": "11529285414812647424",
        "x-ms-file-last-write-time": "2021-01-26T19:31:31.6987817Z",
        "x-ms-file-parent-id": "13835128424026341376",
        "x-ms-file-permission-key": "4010187179898695473*11459378189709739967",
        "x-ms-lease-state": "available",
        "x-ms-lease-status": "unlocked",
        "x-ms-request-id": "33704043-801a-0067-4019-f4ca3e000000",
        "x-ms-server-encrypted": "true",
        "x-ms-type": "File",
<<<<<<< HEAD
        "x-ms-version": "2020-12-06"
=======
        "x-ms-version": "2021-02-12"
>>>>>>> 7e782c87
      },
      "ResponseBody": "pTyW9IwN0nn01NkmYuq8FfJJIt82deu5OS5NhE+bqT3by6Gp3ZJhp20lNoN5u6NG2sztkN6cDC9R3bpewE4pWSqbS5dIEzdf53txED9oP32KB6qDrhlfP75yVwDYA+Yf/N1Y3XAM/caVjahiKvzw6Z0807ikpqoRPAvZ1rs2h+Q="
    },
    {
      "RequestUri": "https://seanmcccanary3.file.core.windows.net/test-share-ff57e220-8aac-fd64-587c-4b9ca608aba6/test-directory-c111d451-4c89-10b6-5c16-dbce3e47ff2d/test-file-08616551-a12f-5594-da07-86e9281c8a8f",
      "RequestMethod": "GET",
      "RequestHeaders": {
        "Accept": "application/xml",
        "Authorization": "Sanitized",
        "User-Agent": [
          "azsdk-net-Storage.Files.Shares/12.7.0-alpha.20210126.1",
          "(.NET 5.0.2; Microsoft Windows 10.0.19042)"
        ],
        "x-ms-client-request-id": "693a3ea1-0ba2-3848-45ee-213846b691fa",
        "x-ms-date": "Tue, 26 Jan 2021 19:31:32 GMT",
        "x-ms-range": "bytes=384-511",
        "x-ms-range-get-content-md5": "false",
        "x-ms-return-client-request-id": "true",
<<<<<<< HEAD
        "x-ms-version": "2020-12-06"
=======
        "x-ms-version": "2021-02-12"
>>>>>>> 7e782c87
      },
      "RequestBody": null,
      "StatusCode": 206,
      "ResponseHeaders": {
        "Accept-Ranges": "bytes",
        "Content-Length": "128",
        "Content-Range": "bytes 384-511/1024",
        "Content-Type": "application/octet-stream",
        "Date": "Tue, 26 Jan 2021 19:31:31 GMT",
        "ETag": "\"0x8D8C230FC1E4BA9\"",
        "Last-Modified": "Tue, 26 Jan 2021 19:31:31 GMT",
        "Server": [
          "Windows-Azure-File/1.0",
          "Microsoft-HTTPAPI/2.0"
        ],
        "Vary": "Origin",
        "x-ms-client-request-id": "693a3ea1-0ba2-3848-45ee-213846b691fa",
        "x-ms-file-attributes": "Archive",
        "x-ms-file-change-time": "2021-01-26T19:31:31.6987817Z",
        "x-ms-file-creation-time": "2021-01-26T19:31:31.630733Z",
        "x-ms-file-id": "11529285414812647424",
        "x-ms-file-last-write-time": "2021-01-26T19:31:31.6987817Z",
        "x-ms-file-parent-id": "13835128424026341376",
        "x-ms-file-permission-key": "4010187179898695473*11459378189709739967",
        "x-ms-lease-state": "available",
        "x-ms-lease-status": "unlocked",
        "x-ms-request-id": "3370404a-801a-0067-4619-f4ca3e000000",
        "x-ms-server-encrypted": "true",
        "x-ms-type": "File",
<<<<<<< HEAD
        "x-ms-version": "2020-12-06"
=======
        "x-ms-version": "2021-02-12"
>>>>>>> 7e782c87
      },
      "ResponseBody": "lFETYQ9iDX4K4+0hcPwUwYJuY5svLntWM0agZDMnCl4Fw87Z6I7ZOi9VrsC4iKBA9xdTTNPstWXWvS7JwahK4tiPHKwuO9nzlShr2YC6naulYG0c076LGA5oAipgD3mGC8vnKWvzEbw9YLaqgdvlGx+DI2A7Lg8aBASexjiuk4U="
    },
    {
      "RequestUri": "https://seanmcccanary3.file.core.windows.net/test-share-ff57e220-8aac-fd64-587c-4b9ca608aba6/test-directory-c111d451-4c89-10b6-5c16-dbce3e47ff2d/test-file-08616551-a12f-5594-da07-86e9281c8a8f",
      "RequestMethod": "GET",
      "RequestHeaders": {
        "Accept": "application/xml",
        "Authorization": "Sanitized",
        "User-Agent": [
          "azsdk-net-Storage.Files.Shares/12.7.0-alpha.20210126.1",
          "(.NET 5.0.2; Microsoft Windows 10.0.19042)"
        ],
        "x-ms-client-request-id": "c89b1338-46d7-0dfe-e904-695fb2758c5c",
        "x-ms-date": "Tue, 26 Jan 2021 19:31:32 GMT",
        "x-ms-range": "bytes=512-639",
        "x-ms-range-get-content-md5": "false",
        "x-ms-return-client-request-id": "true",
<<<<<<< HEAD
        "x-ms-version": "2020-12-06"
=======
        "x-ms-version": "2021-02-12"
>>>>>>> 7e782c87
      },
      "RequestBody": null,
      "StatusCode": 206,
      "ResponseHeaders": {
        "Accept-Ranges": "bytes",
        "Content-Length": "128",
        "Content-Range": "bytes 512-639/1024",
        "Content-Type": "application/octet-stream",
        "Date": "Tue, 26 Jan 2021 19:31:31 GMT",
        "ETag": "\"0x8D8C230FC1E4BA9\"",
        "Last-Modified": "Tue, 26 Jan 2021 19:31:31 GMT",
        "Server": [
          "Windows-Azure-File/1.0",
          "Microsoft-HTTPAPI/2.0"
        ],
        "Vary": "Origin",
        "x-ms-client-request-id": "c89b1338-46d7-0dfe-e904-695fb2758c5c",
        "x-ms-file-attributes": "Archive",
        "x-ms-file-change-time": "2021-01-26T19:31:31.6987817Z",
        "x-ms-file-creation-time": "2021-01-26T19:31:31.630733Z",
        "x-ms-file-id": "11529285414812647424",
        "x-ms-file-last-write-time": "2021-01-26T19:31:31.6987817Z",
        "x-ms-file-parent-id": "13835128424026341376",
        "x-ms-file-permission-key": "4010187179898695473*11459378189709739967",
        "x-ms-lease-state": "available",
        "x-ms-lease-status": "unlocked",
        "x-ms-request-id": "3370404f-801a-0067-4a19-f4ca3e000000",
        "x-ms-server-encrypted": "true",
        "x-ms-type": "File",
<<<<<<< HEAD
        "x-ms-version": "2020-12-06"
=======
        "x-ms-version": "2021-02-12"
>>>>>>> 7e782c87
      },
      "ResponseBody": "r+TOtNJ0P7FPsN5zB+CXMoLmC93sGEvcu80kZ1VLg47NMPucDTBJqkRxEYpQnBMjbGtEUaO2mZaZ8vkFT9dcAy1Pptbl+iVRnWCZegfAjB+5AfrpBzHqF5dkAhs3Q1psFQ1dAPY8PXJG8rRDHB6O2WbZS07ccvz7ZY4/gPgKGVk="
    },
    {
      "RequestUri": "https://seanmcccanary3.file.core.windows.net/test-share-ff57e220-8aac-fd64-587c-4b9ca608aba6/test-directory-c111d451-4c89-10b6-5c16-dbce3e47ff2d/test-file-08616551-a12f-5594-da07-86e9281c8a8f",
      "RequestMethod": "GET",
      "RequestHeaders": {
        "Accept": "application/xml",
        "Authorization": "Sanitized",
        "User-Agent": [
          "azsdk-net-Storage.Files.Shares/12.7.0-alpha.20210126.1",
          "(.NET 5.0.2; Microsoft Windows 10.0.19042)"
        ],
        "x-ms-client-request-id": "33ff2fd5-c81a-bb22-cabc-1a7379398021",
        "x-ms-date": "Tue, 26 Jan 2021 19:31:32 GMT",
        "x-ms-range": "bytes=640-767",
        "x-ms-range-get-content-md5": "false",
        "x-ms-return-client-request-id": "true",
<<<<<<< HEAD
        "x-ms-version": "2020-12-06"
=======
        "x-ms-version": "2021-02-12"
>>>>>>> 7e782c87
      },
      "RequestBody": null,
      "StatusCode": 206,
      "ResponseHeaders": {
        "Accept-Ranges": "bytes",
        "Content-Length": "128",
        "Content-Range": "bytes 640-767/1024",
        "Content-Type": "application/octet-stream",
        "Date": "Tue, 26 Jan 2021 19:31:31 GMT",
        "ETag": "\"0x8D8C230FC1E4BA9\"",
        "Last-Modified": "Tue, 26 Jan 2021 19:31:31 GMT",
        "Server": [
          "Windows-Azure-File/1.0",
          "Microsoft-HTTPAPI/2.0"
        ],
        "Vary": "Origin",
        "x-ms-client-request-id": "33ff2fd5-c81a-bb22-cabc-1a7379398021",
        "x-ms-file-attributes": "Archive",
        "x-ms-file-change-time": "2021-01-26T19:31:31.6987817Z",
        "x-ms-file-creation-time": "2021-01-26T19:31:31.630733Z",
        "x-ms-file-id": "11529285414812647424",
        "x-ms-file-last-write-time": "2021-01-26T19:31:31.6987817Z",
        "x-ms-file-parent-id": "13835128424026341376",
        "x-ms-file-permission-key": "4010187179898695473*11459378189709739967",
        "x-ms-lease-state": "available",
        "x-ms-lease-status": "unlocked",
        "x-ms-request-id": "33704054-801a-0067-4e19-f4ca3e000000",
        "x-ms-server-encrypted": "true",
        "x-ms-type": "File",
<<<<<<< HEAD
        "x-ms-version": "2020-12-06"
=======
        "x-ms-version": "2021-02-12"
>>>>>>> 7e782c87
      },
      "ResponseBody": "BSxl+mKMKH3DiKMUfaf6eNYptV34DI+iEGKbZ/29ejvYWj7wuZR32rDOilTO5329lMaqz1W7Yfidwun/8MF/Bg5nPCJpCr9BsdutKYE70yjk3dI2EqrmHPhFU/ard+nvToRFZ6tbVIoHaB16Djd2Ye/AGxPuSfNjgR8qI7bIljo="
    },
    {
      "RequestUri": "https://seanmcccanary3.file.core.windows.net/test-share-ff57e220-8aac-fd64-587c-4b9ca608aba6/test-directory-c111d451-4c89-10b6-5c16-dbce3e47ff2d/test-file-08616551-a12f-5594-da07-86e9281c8a8f",
      "RequestMethod": "GET",
      "RequestHeaders": {
        "Accept": "application/xml",
        "Authorization": "Sanitized",
        "User-Agent": [
          "azsdk-net-Storage.Files.Shares/12.7.0-alpha.20210126.1",
          "(.NET 5.0.2; Microsoft Windows 10.0.19042)"
        ],
        "x-ms-client-request-id": "83897e14-5975-7442-e1df-31cd4ccd466b",
        "x-ms-date": "Tue, 26 Jan 2021 19:31:32 GMT",
        "x-ms-range": "bytes=768-895",
        "x-ms-range-get-content-md5": "false",
        "x-ms-return-client-request-id": "true",
<<<<<<< HEAD
        "x-ms-version": "2020-12-06"
=======
        "x-ms-version": "2021-02-12"
>>>>>>> 7e782c87
      },
      "RequestBody": null,
      "StatusCode": 206,
      "ResponseHeaders": {
        "Accept-Ranges": "bytes",
        "Content-Length": "128",
        "Content-Range": "bytes 768-895/1024",
        "Content-Type": "application/octet-stream",
        "Date": "Tue, 26 Jan 2021 19:31:31 GMT",
        "ETag": "\"0x8D8C230FC1E4BA9\"",
        "Last-Modified": "Tue, 26 Jan 2021 19:31:31 GMT",
        "Server": [
          "Windows-Azure-File/1.0",
          "Microsoft-HTTPAPI/2.0"
        ],
        "Vary": "Origin",
        "x-ms-client-request-id": "83897e14-5975-7442-e1df-31cd4ccd466b",
        "x-ms-file-attributes": "Archive",
        "x-ms-file-change-time": "2021-01-26T19:31:31.6987817Z",
        "x-ms-file-creation-time": "2021-01-26T19:31:31.630733Z",
        "x-ms-file-id": "11529285414812647424",
        "x-ms-file-last-write-time": "2021-01-26T19:31:31.6987817Z",
        "x-ms-file-parent-id": "13835128424026341376",
        "x-ms-file-permission-key": "4010187179898695473*11459378189709739967",
        "x-ms-lease-state": "available",
        "x-ms-lease-status": "unlocked",
        "x-ms-request-id": "3370405c-801a-0067-5519-f4ca3e000000",
        "x-ms-server-encrypted": "true",
        "x-ms-type": "File",
<<<<<<< HEAD
        "x-ms-version": "2020-12-06"
=======
        "x-ms-version": "2021-02-12"
>>>>>>> 7e782c87
      },
      "ResponseBody": "8b3b/fVsfYmJRy6qjWwNwM7xBupb1QAFkOLmizAw0z/R4ohQXHlsg0ORiqYaSNYUEWlVxcGs3hu91WwShvFYWHTv2KrjvGNVhYOmyktZ60cM0XnH2w59JQRsk4cMWfxSOTEyKnArMFQF/0A9BRTQZOolBrR3kX1lcrKldyncSSs="
    },
    {
      "RequestUri": "https://seanmcccanary3.file.core.windows.net/test-share-ff57e220-8aac-fd64-587c-4b9ca608aba6/test-directory-c111d451-4c89-10b6-5c16-dbce3e47ff2d/test-file-08616551-a12f-5594-da07-86e9281c8a8f",
      "RequestMethod": "GET",
      "RequestHeaders": {
        "Accept": "application/xml",
        "Authorization": "Sanitized",
        "User-Agent": [
          "azsdk-net-Storage.Files.Shares/12.7.0-alpha.20210126.1",
          "(.NET 5.0.2; Microsoft Windows 10.0.19042)"
        ],
        "x-ms-client-request-id": "fb5faf47-fdb0-26ab-d419-63e0eb9b8503",
        "x-ms-date": "Tue, 26 Jan 2021 19:31:33 GMT",
        "x-ms-range": "bytes=896-1023",
        "x-ms-range-get-content-md5": "false",
        "x-ms-return-client-request-id": "true",
<<<<<<< HEAD
        "x-ms-version": "2020-12-06"
=======
        "x-ms-version": "2021-02-12"
>>>>>>> 7e782c87
      },
      "RequestBody": null,
      "StatusCode": 206,
      "ResponseHeaders": {
        "Accept-Ranges": "bytes",
        "Content-Length": "128",
        "Content-Range": "bytes 896-1023/1024",
        "Content-Type": "application/octet-stream",
        "Date": "Tue, 26 Jan 2021 19:31:31 GMT",
        "ETag": "\"0x8D8C230FC1E4BA9\"",
        "Last-Modified": "Tue, 26 Jan 2021 19:31:31 GMT",
        "Server": [
          "Windows-Azure-File/1.0",
          "Microsoft-HTTPAPI/2.0"
        ],
        "Vary": "Origin",
        "x-ms-client-request-id": "fb5faf47-fdb0-26ab-d419-63e0eb9b8503",
        "x-ms-file-attributes": "Archive",
        "x-ms-file-change-time": "2021-01-26T19:31:31.6987817Z",
        "x-ms-file-creation-time": "2021-01-26T19:31:31.630733Z",
        "x-ms-file-id": "11529285414812647424",
        "x-ms-file-last-write-time": "2021-01-26T19:31:31.6987817Z",
        "x-ms-file-parent-id": "13835128424026341376",
        "x-ms-file-permission-key": "4010187179898695473*11459378189709739967",
        "x-ms-lease-state": "available",
        "x-ms-lease-status": "unlocked",
        "x-ms-request-id": "33704060-801a-0067-5819-f4ca3e000000",
        "x-ms-server-encrypted": "true",
        "x-ms-type": "File",
<<<<<<< HEAD
        "x-ms-version": "2020-12-06"
=======
        "x-ms-version": "2021-02-12"
>>>>>>> 7e782c87
      },
      "ResponseBody": "hlSQGibA1+CgJMHbzT8g8JwvnOZSSNuns8y4vYW5Kyi2FLewg7U9KU0lE1LPopgzkrXb+j9i2D556WdZCBpb5/mYJbiIb2zm8nOZLDSI2BE0hSrP3jDpUzx4N5pO4yEzyixYNnzfqiNJ9AjMyawK8BBVJYLviwnIr9F8DzfSmA4="
    },
    {
      "RequestUri": "https://seanmcccanary3.file.core.windows.net/test-share-ff57e220-8aac-fd64-587c-4b9ca608aba6?restype=share",
      "RequestMethod": "DELETE",
      "RequestHeaders": {
        "Accept": "application/xml",
        "Authorization": "Sanitized",
        "traceparent": "00-b4d7beacb235464cb82a640fbc0a1d6c-467bd3f557d1e644-00",
        "User-Agent": [
          "azsdk-net-Storage.Files.Shares/12.7.0-alpha.20210126.1",
          "(.NET 5.0.2; Microsoft Windows 10.0.19042)"
        ],
        "x-ms-client-request-id": "9d85cf98-4a6e-88bb-05f0-add7464acc2a",
        "x-ms-date": "Tue, 26 Jan 2021 19:31:33 GMT",
        "x-ms-delete-snapshots": "include",
        "x-ms-return-client-request-id": "true",
<<<<<<< HEAD
        "x-ms-version": "2020-12-06"
=======
        "x-ms-version": "2021-02-12"
>>>>>>> 7e782c87
      },
      "RequestBody": null,
      "StatusCode": 202,
      "ResponseHeaders": {
        "Content-Length": "0",
        "Date": "Tue, 26 Jan 2021 19:31:31 GMT",
        "Server": [
          "Windows-Azure-File/1.0",
          "Microsoft-HTTPAPI/2.0"
        ],
        "x-ms-client-request-id": "9d85cf98-4a6e-88bb-05f0-add7464acc2a",
        "x-ms-request-id": "33704067-801a-0067-5e19-f4ca3e000000",
<<<<<<< HEAD
        "x-ms-version": "2020-12-06"
=======
        "x-ms-version": "2021-02-12"
>>>>>>> 7e782c87
      },
      "ResponseBody": []
    }
  ],
  "Variables": {
    "RandomSeed": "1780832886",
    "Storage_TestConfigDefault": "ProductionTenant\nseanmcccanary3\nU2FuaXRpemVk\nhttps://seanmcccanary3.blob.core.windows.net\nhttps://seanmcccanary3.file.core.windows.net\nhttps://seanmcccanary3.queue.core.windows.net\nhttps://seanmcccanary3.table.core.windows.net\n\n\n\n\nhttps://seanmcccanary3-secondary.blob.core.windows.net\nhttps://seanmcccanary3-secondary.file.core.windows.net\nhttps://seanmcccanary3-secondary.queue.core.windows.net\nhttps://seanmcccanary3-secondary.table.core.windows.net\n\nSanitized\n\n\nCloud\nBlobEndpoint=https://seanmcccanary3.blob.core.windows.net/;QueueEndpoint=https://seanmcccanary3.queue.core.windows.net/;FileEndpoint=https://seanmcccanary3.file.core.windows.net/;BlobSecondaryEndpoint=https://seanmcccanary3-secondary.blob.core.windows.net/;QueueSecondaryEndpoint=https://seanmcccanary3-secondary.queue.core.windows.net/;FileSecondaryEndpoint=https://seanmcccanary3-secondary.file.core.windows.net/;AccountName=seanmcccanary3;AccountKey=Kg==;\nseanscope1\n\n"
  }
}<|MERGE_RESOLUTION|>--- conflicted
+++ resolved
@@ -14,11 +14,7 @@
         "x-ms-client-request-id": "c6e1b795-516c-b92f-a2d9-840dbe984642",
         "x-ms-date": "Tue, 26 Jan 2021 19:31:32 GMT",
         "x-ms-return-client-request-id": "true",
-<<<<<<< HEAD
-        "x-ms-version": "2020-12-06"
-=======
-        "x-ms-version": "2021-02-12"
->>>>>>> 7e782c87
+        "x-ms-version": "2021-02-12"
       },
       "RequestBody": null,
       "StatusCode": 201,
@@ -33,11 +29,7 @@
         ],
         "x-ms-client-request-id": "c6e1b795-516c-b92f-a2d9-840dbe984642",
         "x-ms-request-id": "33704021-801a-0067-2119-f4ca3e000000",
-<<<<<<< HEAD
-        "x-ms-version": "2020-12-06"
-=======
-        "x-ms-version": "2021-02-12"
->>>>>>> 7e782c87
+        "x-ms-version": "2021-02-12"
       },
       "ResponseBody": []
     },
@@ -59,11 +51,7 @@
         "x-ms-file-last-write-time": "Now",
         "x-ms-file-permission": "Inherit",
         "x-ms-return-client-request-id": "true",
-<<<<<<< HEAD
-        "x-ms-version": "2020-12-06"
-=======
-        "x-ms-version": "2021-02-12"
->>>>>>> 7e782c87
+        "x-ms-version": "2021-02-12"
       },
       "RequestBody": null,
       "StatusCode": 201,
@@ -86,11 +74,7 @@
         "x-ms-file-permission-key": "17860367565182308406*11459378189709739967",
         "x-ms-request-id": "33704029-801a-0067-2719-f4ca3e000000",
         "x-ms-request-server-encrypted": "true",
-<<<<<<< HEAD
-        "x-ms-version": "2020-12-06"
-=======
-        "x-ms-version": "2021-02-12"
->>>>>>> 7e782c87
+        "x-ms-version": "2021-02-12"
       },
       "ResponseBody": []
     },
@@ -114,11 +98,7 @@
         "x-ms-file-permission": "Inherit",
         "x-ms-return-client-request-id": "true",
         "x-ms-type": "file",
-<<<<<<< HEAD
-        "x-ms-version": "2020-12-06"
-=======
-        "x-ms-version": "2021-02-12"
->>>>>>> 7e782c87
+        "x-ms-version": "2021-02-12"
       },
       "RequestBody": null,
       "StatusCode": 201,
@@ -141,11 +121,7 @@
         "x-ms-file-permission-key": "4010187179898695473*11459378189709739967",
         "x-ms-request-id": "3370402e-801a-0067-2b19-f4ca3e000000",
         "x-ms-request-server-encrypted": "true",
-<<<<<<< HEAD
-        "x-ms-version": "2020-12-06"
-=======
-        "x-ms-version": "2021-02-12"
->>>>>>> 7e782c87
+        "x-ms-version": "2021-02-12"
       },
       "ResponseBody": []
     },
@@ -166,11 +142,7 @@
         "x-ms-date": "Tue, 26 Jan 2021 19:31:32 GMT",
         "x-ms-range": "bytes=0-1023",
         "x-ms-return-client-request-id": "true",
-<<<<<<< HEAD
-        "x-ms-version": "2020-12-06",
-=======
         "x-ms-version": "2021-02-12",
->>>>>>> 7e782c87
         "x-ms-write": "update"
       },
       "RequestBody": "2ldMzZFXG2yblJzLVzCF45RPNzN61RPFH7zuVXnjBsNCmKw0LLT6P+5fjoVeBfLQS4fBJihH4QREh63Vacbyt43Zib6DUbbgVPdEGkaNZxrJHQrxIuCa+7en8KQGJNYobdb4hHwzTPrR4dExAsa9tiCSC0u7AJWtPo0H3GES2TAhHK1vleKeltAQIEEOafjx6TmEcxiKbGxBSkbuLHCYvgehD+YYTiA99HV7q+BUn9WVFfInjWUXlq9BLkqcsGlfd2E5bFkR2JsZRn+iD8GM7atwWBZ9cTGiink31x/VoUMMGzR+GjJ7gz1XDkbldIbutUCfK1hS4gYwluLf2QB7Q6U8lvSMDdJ59NTZJmLqvBXySSLfNnXruTkuTYRPm6k928uhqd2SYadtJTaDebujRtrM7ZDenAwvUd26XsBOKVkqm0uXSBM3X+d7cRA/aD99igeqg64ZXz++clcA2APmH/zdWN1wDP3GlY2oYir88OmdPNO4pKaqETwL2da7NofklFETYQ9iDX4K4+0hcPwUwYJuY5svLntWM0agZDMnCl4Fw87Z6I7ZOi9VrsC4iKBA9xdTTNPstWXWvS7JwahK4tiPHKwuO9nzlShr2YC6naulYG0c076LGA5oAipgD3mGC8vnKWvzEbw9YLaqgdvlGx+DI2A7Lg8aBASexjiuk4Wv5M600nQ/sU+w3nMH4JcyguYL3ewYS9y7zSRnVUuDjs0w+5wNMEmqRHERilCcEyNsa0RRo7aZlpny+QVP11wDLU+m1uX6JVGdYJl6B8CMH7kB+ukHMeoXl2QCGzdDWmwVDV0A9jw9ckbytEMcHo7ZZtlLTtxy/Ptljj+A+AoZWQUsZfpijCh9w4ijFH2n+njWKbVd+AyPohBim2f9vXo72Fo+8LmUd9qwzopUzud9vZTGqs9Vu2H4ncLp//DBfwYOZzwiaQq/QbHbrSmBO9Mo5N3SNhKq5hz4RVP2q3fp706ERWerW1SKB2gdeg43dmHvwBsT7knzY4EfKiO2yJY68b3b/fVsfYmJRy6qjWwNwM7xBupb1QAFkOLmizAw0z/R4ohQXHlsg0ORiqYaSNYUEWlVxcGs3hu91WwShvFYWHTv2KrjvGNVhYOmyktZ60cM0XnH2w59JQRsk4cMWfxSOTEyKnArMFQF/0A9BRTQZOolBrR3kX1lcrKldyncSSuGVJAaJsDX4KAkwdvNPyDwnC+c5lJI26ezzLi9hbkrKLYUt7CDtT0pTSUTUs+imDOStdv6P2LYPnnpZ1kIGlvn+ZgluIhvbObyc5ksNIjYETSFKs/eMOlTPHg3mk7jITPKLFg2fN+qI0n0CMzJrArwEFUlgu+LCciv0XwPN9KYDg==",
@@ -188,11 +160,7 @@
         "x-ms-client-request-id": "2e8e101b-26a1-6c45-851a-37eef65b3b03",
         "x-ms-request-id": "33704035-801a-0067-3219-f4ca3e000000",
         "x-ms-request-server-encrypted": "true",
-<<<<<<< HEAD
-        "x-ms-version": "2020-12-06"
-=======
-        "x-ms-version": "2021-02-12"
->>>>>>> 7e782c87
+        "x-ms-version": "2021-02-12"
       },
       "ResponseBody": []
     },
@@ -210,11 +178,7 @@
         "x-ms-client-request-id": "f4cc68dc-7190-20f2-a735-6b2d6961bcc5",
         "x-ms-date": "Tue, 26 Jan 2021 19:31:32 GMT",
         "x-ms-return-client-request-id": "true",
-<<<<<<< HEAD
-        "x-ms-version": "2020-12-06"
-=======
-        "x-ms-version": "2021-02-12"
->>>>>>> 7e782c87
+        "x-ms-version": "2021-02-12"
       },
       "RequestBody": null,
       "StatusCode": 200,
@@ -242,11 +206,7 @@
         "x-ms-request-id": "3370403c-801a-0067-3919-f4ca3e000000",
         "x-ms-server-encrypted": "true",
         "x-ms-type": "File",
-<<<<<<< HEAD
-        "x-ms-version": "2020-12-06"
-=======
-        "x-ms-version": "2021-02-12"
->>>>>>> 7e782c87
+        "x-ms-version": "2021-02-12"
       },
       "ResponseBody": []
     },
@@ -265,11 +225,7 @@
         "x-ms-range": "bytes=0-127",
         "x-ms-range-get-content-md5": "false",
         "x-ms-return-client-request-id": "true",
-<<<<<<< HEAD
-        "x-ms-version": "2020-12-06"
-=======
-        "x-ms-version": "2021-02-12"
->>>>>>> 7e782c87
+        "x-ms-version": "2021-02-12"
       },
       "RequestBody": null,
       "StatusCode": 206,
@@ -299,11 +255,7 @@
         "x-ms-request-id": "3370403e-801a-0067-3b19-f4ca3e000000",
         "x-ms-server-encrypted": "true",
         "x-ms-type": "File",
-<<<<<<< HEAD
-        "x-ms-version": "2020-12-06"
-=======
-        "x-ms-version": "2021-02-12"
->>>>>>> 7e782c87
+        "x-ms-version": "2021-02-12"
       },
       "ResponseBody": "2ldMzZFXG2yblJzLVzCF45RPNzN61RPFH7zuVXnjBsNCmKw0LLT6P+5fjoVeBfLQS4fBJihH4QREh63Vacbyt43Zib6DUbbgVPdEGkaNZxrJHQrxIuCa+7en8KQGJNYobdb4hHwzTPrR4dExAsa9tiCSC0u7AJWtPo0H3GES2TA="
     },
@@ -322,11 +274,7 @@
         "x-ms-range": "bytes=128-255",
         "x-ms-range-get-content-md5": "false",
         "x-ms-return-client-request-id": "true",
-<<<<<<< HEAD
-        "x-ms-version": "2020-12-06"
-=======
-        "x-ms-version": "2021-02-12"
->>>>>>> 7e782c87
+        "x-ms-version": "2021-02-12"
       },
       "RequestBody": null,
       "StatusCode": 206,
@@ -356,11 +304,7 @@
         "x-ms-request-id": "3370403f-801a-0067-3c19-f4ca3e000000",
         "x-ms-server-encrypted": "true",
         "x-ms-type": "File",
-<<<<<<< HEAD
-        "x-ms-version": "2020-12-06"
-=======
-        "x-ms-version": "2021-02-12"
->>>>>>> 7e782c87
+        "x-ms-version": "2021-02-12"
       },
       "ResponseBody": "IRytb5XinpbQECBBDmn48ek5hHMYimxsQUpG7ixwmL4HoQ/mGE4gPfR1e6vgVJ/VlRXyJ41lF5avQS5KnLBpX3dhOWxZEdibGUZ/og/BjO2rcFgWfXExoop5N9cf1aFDDBs0fhoye4M9Vw5G5XSG7rVAnytYUuIGMJbi39kAe0M="
     },
@@ -379,11 +323,7 @@
         "x-ms-range": "bytes=256-383",
         "x-ms-range-get-content-md5": "false",
         "x-ms-return-client-request-id": "true",
-<<<<<<< HEAD
-        "x-ms-version": "2020-12-06"
-=======
-        "x-ms-version": "2021-02-12"
->>>>>>> 7e782c87
+        "x-ms-version": "2021-02-12"
       },
       "RequestBody": null,
       "StatusCode": 206,
@@ -413,11 +353,7 @@
         "x-ms-request-id": "33704043-801a-0067-4019-f4ca3e000000",
         "x-ms-server-encrypted": "true",
         "x-ms-type": "File",
-<<<<<<< HEAD
-        "x-ms-version": "2020-12-06"
-=======
-        "x-ms-version": "2021-02-12"
->>>>>>> 7e782c87
+        "x-ms-version": "2021-02-12"
       },
       "ResponseBody": "pTyW9IwN0nn01NkmYuq8FfJJIt82deu5OS5NhE+bqT3by6Gp3ZJhp20lNoN5u6NG2sztkN6cDC9R3bpewE4pWSqbS5dIEzdf53txED9oP32KB6qDrhlfP75yVwDYA+Yf/N1Y3XAM/caVjahiKvzw6Z0807ikpqoRPAvZ1rs2h+Q="
     },
@@ -436,11 +372,7 @@
         "x-ms-range": "bytes=384-511",
         "x-ms-range-get-content-md5": "false",
         "x-ms-return-client-request-id": "true",
-<<<<<<< HEAD
-        "x-ms-version": "2020-12-06"
-=======
-        "x-ms-version": "2021-02-12"
->>>>>>> 7e782c87
+        "x-ms-version": "2021-02-12"
       },
       "RequestBody": null,
       "StatusCode": 206,
@@ -470,11 +402,7 @@
         "x-ms-request-id": "3370404a-801a-0067-4619-f4ca3e000000",
         "x-ms-server-encrypted": "true",
         "x-ms-type": "File",
-<<<<<<< HEAD
-        "x-ms-version": "2020-12-06"
-=======
-        "x-ms-version": "2021-02-12"
->>>>>>> 7e782c87
+        "x-ms-version": "2021-02-12"
       },
       "ResponseBody": "lFETYQ9iDX4K4+0hcPwUwYJuY5svLntWM0agZDMnCl4Fw87Z6I7ZOi9VrsC4iKBA9xdTTNPstWXWvS7JwahK4tiPHKwuO9nzlShr2YC6naulYG0c076LGA5oAipgD3mGC8vnKWvzEbw9YLaqgdvlGx+DI2A7Lg8aBASexjiuk4U="
     },
@@ -493,11 +421,7 @@
         "x-ms-range": "bytes=512-639",
         "x-ms-range-get-content-md5": "false",
         "x-ms-return-client-request-id": "true",
-<<<<<<< HEAD
-        "x-ms-version": "2020-12-06"
-=======
-        "x-ms-version": "2021-02-12"
->>>>>>> 7e782c87
+        "x-ms-version": "2021-02-12"
       },
       "RequestBody": null,
       "StatusCode": 206,
@@ -527,11 +451,7 @@
         "x-ms-request-id": "3370404f-801a-0067-4a19-f4ca3e000000",
         "x-ms-server-encrypted": "true",
         "x-ms-type": "File",
-<<<<<<< HEAD
-        "x-ms-version": "2020-12-06"
-=======
-        "x-ms-version": "2021-02-12"
->>>>>>> 7e782c87
+        "x-ms-version": "2021-02-12"
       },
       "ResponseBody": "r+TOtNJ0P7FPsN5zB+CXMoLmC93sGEvcu80kZ1VLg47NMPucDTBJqkRxEYpQnBMjbGtEUaO2mZaZ8vkFT9dcAy1Pptbl+iVRnWCZegfAjB+5AfrpBzHqF5dkAhs3Q1psFQ1dAPY8PXJG8rRDHB6O2WbZS07ccvz7ZY4/gPgKGVk="
     },
@@ -550,11 +470,7 @@
         "x-ms-range": "bytes=640-767",
         "x-ms-range-get-content-md5": "false",
         "x-ms-return-client-request-id": "true",
-<<<<<<< HEAD
-        "x-ms-version": "2020-12-06"
-=======
-        "x-ms-version": "2021-02-12"
->>>>>>> 7e782c87
+        "x-ms-version": "2021-02-12"
       },
       "RequestBody": null,
       "StatusCode": 206,
@@ -584,11 +500,7 @@
         "x-ms-request-id": "33704054-801a-0067-4e19-f4ca3e000000",
         "x-ms-server-encrypted": "true",
         "x-ms-type": "File",
-<<<<<<< HEAD
-        "x-ms-version": "2020-12-06"
-=======
-        "x-ms-version": "2021-02-12"
->>>>>>> 7e782c87
+        "x-ms-version": "2021-02-12"
       },
       "ResponseBody": "BSxl+mKMKH3DiKMUfaf6eNYptV34DI+iEGKbZ/29ejvYWj7wuZR32rDOilTO5329lMaqz1W7Yfidwun/8MF/Bg5nPCJpCr9BsdutKYE70yjk3dI2EqrmHPhFU/ard+nvToRFZ6tbVIoHaB16Djd2Ye/AGxPuSfNjgR8qI7bIljo="
     },
@@ -607,11 +519,7 @@
         "x-ms-range": "bytes=768-895",
         "x-ms-range-get-content-md5": "false",
         "x-ms-return-client-request-id": "true",
-<<<<<<< HEAD
-        "x-ms-version": "2020-12-06"
-=======
-        "x-ms-version": "2021-02-12"
->>>>>>> 7e782c87
+        "x-ms-version": "2021-02-12"
       },
       "RequestBody": null,
       "StatusCode": 206,
@@ -641,11 +549,7 @@
         "x-ms-request-id": "3370405c-801a-0067-5519-f4ca3e000000",
         "x-ms-server-encrypted": "true",
         "x-ms-type": "File",
-<<<<<<< HEAD
-        "x-ms-version": "2020-12-06"
-=======
-        "x-ms-version": "2021-02-12"
->>>>>>> 7e782c87
+        "x-ms-version": "2021-02-12"
       },
       "ResponseBody": "8b3b/fVsfYmJRy6qjWwNwM7xBupb1QAFkOLmizAw0z/R4ohQXHlsg0ORiqYaSNYUEWlVxcGs3hu91WwShvFYWHTv2KrjvGNVhYOmyktZ60cM0XnH2w59JQRsk4cMWfxSOTEyKnArMFQF/0A9BRTQZOolBrR3kX1lcrKldyncSSs="
     },
@@ -664,11 +568,7 @@
         "x-ms-range": "bytes=896-1023",
         "x-ms-range-get-content-md5": "false",
         "x-ms-return-client-request-id": "true",
-<<<<<<< HEAD
-        "x-ms-version": "2020-12-06"
-=======
-        "x-ms-version": "2021-02-12"
->>>>>>> 7e782c87
+        "x-ms-version": "2021-02-12"
       },
       "RequestBody": null,
       "StatusCode": 206,
@@ -698,11 +598,7 @@
         "x-ms-request-id": "33704060-801a-0067-5819-f4ca3e000000",
         "x-ms-server-encrypted": "true",
         "x-ms-type": "File",
-<<<<<<< HEAD
-        "x-ms-version": "2020-12-06"
-=======
-        "x-ms-version": "2021-02-12"
->>>>>>> 7e782c87
+        "x-ms-version": "2021-02-12"
       },
       "ResponseBody": "hlSQGibA1+CgJMHbzT8g8JwvnOZSSNuns8y4vYW5Kyi2FLewg7U9KU0lE1LPopgzkrXb+j9i2D556WdZCBpb5/mYJbiIb2zm8nOZLDSI2BE0hSrP3jDpUzx4N5pO4yEzyixYNnzfqiNJ9AjMyawK8BBVJYLviwnIr9F8DzfSmA4="
     },
@@ -721,11 +617,7 @@
         "x-ms-date": "Tue, 26 Jan 2021 19:31:33 GMT",
         "x-ms-delete-snapshots": "include",
         "x-ms-return-client-request-id": "true",
-<<<<<<< HEAD
-        "x-ms-version": "2020-12-06"
-=======
-        "x-ms-version": "2021-02-12"
->>>>>>> 7e782c87
+        "x-ms-version": "2021-02-12"
       },
       "RequestBody": null,
       "StatusCode": 202,
@@ -738,11 +630,7 @@
         ],
         "x-ms-client-request-id": "9d85cf98-4a6e-88bb-05f0-add7464acc2a",
         "x-ms-request-id": "33704067-801a-0067-5e19-f4ca3e000000",
-<<<<<<< HEAD
-        "x-ms-version": "2020-12-06"
-=======
-        "x-ms-version": "2021-02-12"
->>>>>>> 7e782c87
+        "x-ms-version": "2021-02-12"
       },
       "ResponseBody": []
     }
