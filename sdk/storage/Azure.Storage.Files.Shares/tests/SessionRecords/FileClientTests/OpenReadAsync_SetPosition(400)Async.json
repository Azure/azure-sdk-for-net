{
  "Entries": [
    {
      "RequestUri": "https://seanmcccanary3.file.core.windows.net/test-share-c170af4a-b469-4b54-c2c5-f2dd64e6f8e2?restype=share",
      "RequestMethod": "PUT",
      "RequestHeaders": {
        "Accept": "application/xml",
        "Authorization": "Sanitized",
        "traceparent": "00-b2e745e721dd3b40a529365c1d51f8d9-5f652487ee532441-00",
        "User-Agent": [
          "azsdk-net-Storage.Files.Shares/12.7.0-alpha.20210121.1",
          "(.NET 5.0.2; Microsoft Windows 10.0.19042)"
        ],
        "x-ms-client-request-id": "dae43261-d56b-16bc-8d51-2674e8e0cfee",
        "x-ms-date": "Thu, 21 Jan 2021 20:40:14 GMT",
        "x-ms-return-client-request-id": "true",
        "x-ms-version": "2020-06-12"
      },
      "RequestBody": null,
      "StatusCode": 201,
      "ResponseHeaders": {
        "Content-Length": "0",
        "Date": "Thu, 21 Jan 2021 20:40:13 GMT",
        "ETag": "\u00220x8D8BE4CC14E104C\u0022",
        "Last-Modified": "Thu, 21 Jan 2021 20:40:14 GMT",
        "Server": [
          "Windows-Azure-File/1.0",
          "Microsoft-HTTPAPI/2.0"
        ],
        "x-ms-client-request-id": "dae43261-d56b-16bc-8d51-2674e8e0cfee",
<<<<<<< HEAD
        "x-ms-request-id": "011c59c5-301a-000a-123d-a63535000000",
        "x-ms-version": "2020-06-12"
=======
        "x-ms-request-id": "4c945b19-e01a-003c-5835-f0f305000000",
        "x-ms-version": "2020-04-08"
>>>>>>> ac24a13f
      },
      "ResponseBody": []
    },
    {
      "RequestUri": "https://seanmcccanary3.file.core.windows.net/test-share-c170af4a-b469-4b54-c2c5-f2dd64e6f8e2/test-directory-9e74a1bc-e812-c1c7-b5f3-44b9a23f7152?restype=directory",
      "RequestMethod": "PUT",
      "RequestHeaders": {
        "Accept": "application/xml",
        "Authorization": "Sanitized",
        "traceparent": "00-58b4d22696dd7841922482b7f7362faf-97d824bbd5a4554c-00",
        "User-Agent": [
          "azsdk-net-Storage.Files.Shares/12.7.0-alpha.20210121.1",
          "(.NET 5.0.2; Microsoft Windows 10.0.19042)"
        ],
        "x-ms-client-request-id": "385923e0-00fb-79c8-6b23-24789103734d",
        "x-ms-date": "Thu, 21 Jan 2021 20:40:14 GMT",
        "x-ms-file-attributes": "None",
        "x-ms-file-creation-time": "Now",
        "x-ms-file-last-write-time": "Now",
        "x-ms-file-permission": "Inherit",
        "x-ms-return-client-request-id": "true",
        "x-ms-version": "2020-06-12"
      },
      "RequestBody": null,
      "StatusCode": 201,
      "ResponseHeaders": {
        "Content-Length": "0",
        "Date": "Thu, 21 Jan 2021 20:40:13 GMT",
        "ETag": "\u00220x8D8BE4CC1581324\u0022",
        "Last-Modified": "Thu, 21 Jan 2021 20:40:14 GMT",
        "Server": [
          "Windows-Azure-File/1.0",
          "Microsoft-HTTPAPI/2.0"
        ],
        "x-ms-client-request-id": "385923e0-00fb-79c8-6b23-24789103734d",
        "x-ms-file-attributes": "Directory",
        "x-ms-file-change-time": "2021-01-21T20:40:14.3491876Z",
        "x-ms-file-creation-time": "2021-01-21T20:40:14.3491876Z",
        "x-ms-file-id": "13835128424026341376",
        "x-ms-file-last-write-time": "2021-01-21T20:40:14.3491876Z",
        "x-ms-file-parent-id": "0",
        "x-ms-file-permission-key": "17860367565182308406*11459378189709739967",
        "x-ms-request-id": "4c945b1c-e01a-003c-5935-f0f305000000",
        "x-ms-request-server-encrypted": "true",
        "x-ms-version": "2020-06-12"
      },
      "ResponseBody": []
    },
    {
      "RequestUri": "https://seanmcccanary3.file.core.windows.net/test-share-c170af4a-b469-4b54-c2c5-f2dd64e6f8e2/test-directory-9e74a1bc-e812-c1c7-b5f3-44b9a23f7152/test-file-0c9ff8a3-1b37-667c-0e47-cb7d010bd127",
      "RequestMethod": "PUT",
      "RequestHeaders": {
        "Accept": "application/xml",
        "Authorization": "Sanitized",
        "traceparent": "00-f1367bc655adce45a056025f2daaf687-045b62126a4d7147-00",
        "User-Agent": [
          "azsdk-net-Storage.Files.Shares/12.7.0-alpha.20210121.1",
          "(.NET 5.0.2; Microsoft Windows 10.0.19042)"
        ],
        "x-ms-client-request-id": "3631b456-8f05-c46c-db46-3f94ab957646",
        "x-ms-content-length": "1024",
        "x-ms-date": "Thu, 21 Jan 2021 20:40:14 GMT",
        "x-ms-file-attributes": "None",
        "x-ms-file-creation-time": "Now",
        "x-ms-file-last-write-time": "Now",
        "x-ms-file-permission": "Inherit",
        "x-ms-return-client-request-id": "true",
        "x-ms-type": "file",
        "x-ms-version": "2020-06-12"
      },
      "RequestBody": null,
      "StatusCode": 201,
      "ResponseHeaders": {
        "Content-Length": "0",
        "Date": "Thu, 21 Jan 2021 20:40:13 GMT",
        "ETag": "\u00220x8D8BE4CC1622716\u0022",
        "Last-Modified": "Thu, 21 Jan 2021 20:40:14 GMT",
        "Server": [
          "Windows-Azure-File/1.0",
          "Microsoft-HTTPAPI/2.0"
        ],
        "x-ms-client-request-id": "3631b456-8f05-c46c-db46-3f94ab957646",
        "x-ms-file-attributes": "Archive",
        "x-ms-file-change-time": "2021-01-21T20:40:14.4152342Z",
        "x-ms-file-creation-time": "2021-01-21T20:40:14.4152342Z",
        "x-ms-file-id": "11529285414812647424",
        "x-ms-file-last-write-time": "2021-01-21T20:40:14.4152342Z",
        "x-ms-file-parent-id": "13835128424026341376",
        "x-ms-file-permission-key": "4010187179898695473*11459378189709739967",
        "x-ms-request-id": "4c945b1e-e01a-003c-5a35-f0f305000000",
        "x-ms-request-server-encrypted": "true",
        "x-ms-version": "2020-06-12"
      },
      "ResponseBody": []
    },
    {
      "RequestUri": "https://seanmcccanary3.file.core.windows.net/test-share-c170af4a-b469-4b54-c2c5-f2dd64e6f8e2/test-directory-9e74a1bc-e812-c1c7-b5f3-44b9a23f7152/test-file-0c9ff8a3-1b37-667c-0e47-cb7d010bd127?comp=range",
      "RequestMethod": "PUT",
      "RequestHeaders": {
        "Accept": "application/xml",
        "Authorization": "Sanitized",
        "Content-Length": "1024",
        "Content-Type": "application/octet-stream",
        "traceparent": "00-ae5feeb4ebcb5d4993f102792b144b59-f87eb0c086faa64b-00",
        "User-Agent": [
          "azsdk-net-Storage.Files.Shares/12.7.0-alpha.20210121.1",
          "(.NET 5.0.2; Microsoft Windows 10.0.19042)"
        ],
        "x-ms-client-request-id": "4c270cbb-9ad9-5321-7b9d-3801825018de",
        "x-ms-date": "Thu, 21 Jan 2021 20:40:14 GMT",
        "x-ms-range": "bytes=0-1023",
        "x-ms-return-client-request-id": "true",
        "x-ms-version": "2020-06-12",
        "x-ms-write": "update"
      },
      "RequestBody": "39RN0GSd7J4r\u002BUaZH6VfMF\u002Bn2H7mOFYlTwLG3/j\u002B6VQFe0KMN8M4Qje6DQG6LlrFw/QY6ir1Z6d\u002BJ4Fh1w2lLRDxk6Ni0vicbpVHKytUayCoABsE5f8qEBObDg9C1msqFeDxyZq2Y/D7e3uUrjx7KbxgudbxoUcQx4OQx8ToWpgqHBVKY6KG8p0rCGmElWHWH\u002BVT4hyVOHSY4AEWJZwsEiHiapEmMMYa2cc4xpjdjDIiuafelXd7lOShsoKgb8wB//VHoSvQsO4fOAhVXHLbu1TP9Gz0TX2pZtWshX5DeWr6N8ajleoHUQm4v1xvJThxxfcu0XtgDLF4njtVIytw27\u002BeWyWrOCVpyKJjPI0gOkCcO7\u002BHFajvmisUK/evsS3eSOSd0coTxY3RxAnY/c8kV2P6uOhr6MYWrsD5lg0tuhd1hPSpg2h2iXUytVCfF51b8NOTtPhFcl8ehyIJGS9/pAryYnjbetT7hC9zOTJ1d5cjnqY6mQUeLxKUi/tGbHBGshFFrbQlgHX\u002BmDDI0jksqA\u002BK5nqIRQoF0zNlRu/YtBi\u002BLIYgMMnj/h4wOwDUVVzYZ\u002BPsu4b1vW0HP9qAvzmGJuQYCqWzDHhGp\u002BdcWAoJMX3Wjd4M7PmRyW8ZGPDvYj/kqhQcu0u3JVtqpRSemGVi/g5dqTFbejnrhkE2mfOHVkSoeK717HUxH2eCoUbk8zAKthrhkrkNiC/aMTUKgIxo4k/Q9iC2bBGZK4nK2NjzBpMQK\u002BLYpsOKmu9\u002BG7s/Jp7bGr73FPwQU0oJSGYvQrBX5yuh\u002BlWpjzyLRVswOFFWWQXr774Z/PGXANiYz15dW1c/JzOPnixJMoqCa8\u002Bg3xv4su5hRFPyPes5Cvl9EMDeLukD8REdxrvYob0zl5Ai9iG9nxxv\u002BxcETelIVpMzzCHJpD3mnO0J2\u002BwziKKWvqVbFxTXv3CjbjLS/6Qn1XAnpdWcafNSPFkzs8QwPHJ0bo5D7T9/WwywJjUKE51I4QZ8C\u002BPN\u002BVSyCNu6owysczLAXZAV4\u002BcxqErI60O\u002BSCi869G\u002BtDCPp3Q6keVjxLf/A7MCSrYMM/0eS2OZBA4Q9L\u002Bz/rg67r4CMLUc21ICzeOTyOeQu/1xr7jTn2nM9qJmKZ0lsMX\u002BxRX0ABkB8FerG32ABTwmgDnCQU8AZ05VNjoTtrG13RwelAPSnLrkcL9gKITrS/BmP6ljY252/V3Gnsre7jmm9T1hYnE4VON\u002B3dGPoD7KaupKrHYHUXqtp5elDP7wBYKFuTJGiel\u002BLuvF5YWd5lwf\u002BzPfk0HCnqTDs7rZkkfljdhPCuYMhOEAy36LQmz1EME6hhDKEXFAwhuOgtUvpJuj31esTtx2EndR38fDN1w3zg==",
      "StatusCode": 201,
      "ResponseHeaders": {
        "Content-Length": "0",
        "Content-MD5": "kkhp5k26\u002BYBytV6kPHEVrA==",
        "Date": "Thu, 21 Jan 2021 20:40:13 GMT",
        "ETag": "\u00220x8D8BE4CC16A8D0C\u0022",
        "Last-Modified": "Thu, 21 Jan 2021 20:40:14 GMT",
        "Server": [
          "Windows-Azure-File/1.0",
          "Microsoft-HTTPAPI/2.0"
        ],
        "x-ms-client-request-id": "4c270cbb-9ad9-5321-7b9d-3801825018de",
        "x-ms-request-id": "4c945b1f-e01a-003c-5b35-f0f305000000",
        "x-ms-request-server-encrypted": "true",
        "x-ms-version": "2020-06-12"
      },
      "ResponseBody": []
    },
    {
      "RequestUri": "https://seanmcccanary3.file.core.windows.net/test-share-c170af4a-b469-4b54-c2c5-f2dd64e6f8e2/test-directory-9e74a1bc-e812-c1c7-b5f3-44b9a23f7152/test-file-0c9ff8a3-1b37-667c-0e47-cb7d010bd127",
      "RequestMethod": "HEAD",
      "RequestHeaders": {
        "Accept": "application/xml",
        "Authorization": "Sanitized",
        "traceparent": "00-c91e0857f205ee42a2760544f31a94ec-c77754cfde34194d-00",
        "User-Agent": [
          "azsdk-net-Storage.Files.Shares/12.7.0-alpha.20210121.1",
          "(.NET 5.0.2; Microsoft Windows 10.0.19042)"
        ],
        "x-ms-client-request-id": "9fd9ad89-296d-726c-7f8d-d35dea845fc3",
        "x-ms-date": "Thu, 21 Jan 2021 20:40:14 GMT",
        "x-ms-return-client-request-id": "true",
        "x-ms-version": "2020-06-12"
      },
      "RequestBody": null,
      "StatusCode": 200,
      "ResponseHeaders": {
        "Content-Length": "1024",
        "Content-Type": "application/octet-stream",
        "Date": "Thu, 21 Jan 2021 20:40:14 GMT",
        "ETag": "\u00220x8D8BE4CC16A8D0C\u0022",
        "Last-Modified": "Thu, 21 Jan 2021 20:40:14 GMT",
        "Server": [
          "Windows-Azure-File/1.0",
          "Microsoft-HTTPAPI/2.0"
        ],
        "Vary": "Origin",
        "x-ms-client-request-id": "9fd9ad89-296d-726c-7f8d-d35dea845fc3",
        "x-ms-file-attributes": "Archive",
        "x-ms-file-change-time": "2021-01-21T20:40:14.4702732Z",
        "x-ms-file-creation-time": "2021-01-21T20:40:14.4152342Z",
        "x-ms-file-id": "11529285414812647424",
        "x-ms-file-last-write-time": "2021-01-21T20:40:14.4702732Z",
        "x-ms-file-parent-id": "13835128424026341376",
        "x-ms-file-permission-key": "4010187179898695473*11459378189709739967",
        "x-ms-lease-state": "available",
        "x-ms-lease-status": "unlocked",
        "x-ms-request-id": "4c945b20-e01a-003c-5c35-f0f305000000",
        "x-ms-server-encrypted": "true",
        "x-ms-type": "File",
        "x-ms-version": "2020-06-12"
      },
      "ResponseBody": []
    },
    {
      "RequestUri": "https://seanmcccanary3.file.core.windows.net/test-share-c170af4a-b469-4b54-c2c5-f2dd64e6f8e2/test-directory-9e74a1bc-e812-c1c7-b5f3-44b9a23f7152/test-file-0c9ff8a3-1b37-667c-0e47-cb7d010bd127",
      "RequestMethod": "GET",
      "RequestHeaders": {
        "Accept": "application/xml",
        "Authorization": "Sanitized",
        "User-Agent": [
          "azsdk-net-Storage.Files.Shares/12.7.0-alpha.20210121.1",
          "(.NET 5.0.2; Microsoft Windows 10.0.19042)"
        ],
        "x-ms-client-request-id": "d578a87a-7976-f870-c5b1-890e696748aa",
        "x-ms-date": "Thu, 21 Jan 2021 20:40:14 GMT",
        "x-ms-range": "bytes=0-127",
        "x-ms-range-get-content-md5": "false",
        "x-ms-return-client-request-id": "true",
        "x-ms-version": "2020-06-12"
      },
      "RequestBody": null,
      "StatusCode": 206,
      "ResponseHeaders": {
        "Accept-Ranges": "bytes",
        "Content-Length": "128",
        "Content-Range": "bytes 0-127/1024",
        "Content-Type": "application/octet-stream",
        "Date": "Thu, 21 Jan 2021 20:40:14 GMT",
        "ETag": "\u00220x8D8BE4CC16A8D0C\u0022",
        "Last-Modified": "Thu, 21 Jan 2021 20:40:14 GMT",
        "Server": [
          "Windows-Azure-File/1.0",
          "Microsoft-HTTPAPI/2.0"
        ],
        "Vary": "Origin",
        "x-ms-client-request-id": "d578a87a-7976-f870-c5b1-890e696748aa",
        "x-ms-file-attributes": "Archive",
        "x-ms-file-change-time": "2021-01-21T20:40:14.4702732Z",
        "x-ms-file-creation-time": "2021-01-21T20:40:14.4152342Z",
        "x-ms-file-id": "11529285414812647424",
        "x-ms-file-last-write-time": "2021-01-21T20:40:14.4702732Z",
        "x-ms-file-parent-id": "13835128424026341376",
        "x-ms-file-permission-key": "4010187179898695473*11459378189709739967",
        "x-ms-lease-state": "available",
        "x-ms-lease-status": "unlocked",
        "x-ms-request-id": "4c945b21-e01a-003c-5d35-f0f305000000",
        "x-ms-server-encrypted": "true",
        "x-ms-type": "File",
        "x-ms-version": "2020-06-12"
      },
      "ResponseBody": "39RN0GSd7J4r\u002BUaZH6VfMF\u002Bn2H7mOFYlTwLG3/j\u002B6VQFe0KMN8M4Qje6DQG6LlrFw/QY6ir1Z6d\u002BJ4Fh1w2lLRDxk6Ni0vicbpVHKytUayCoABsE5f8qEBObDg9C1msqFeDxyZq2Y/D7e3uUrjx7KbxgudbxoUcQx4OQx8ToWpg="
    },
    {
      "RequestUri": "https://seanmcccanary3.file.core.windows.net/test-share-c170af4a-b469-4b54-c2c5-f2dd64e6f8e2/test-directory-9e74a1bc-e812-c1c7-b5f3-44b9a23f7152/test-file-0c9ff8a3-1b37-667c-0e47-cb7d010bd127",
      "RequestMethod": "GET",
      "RequestHeaders": {
        "Accept": "application/xml",
        "Authorization": "Sanitized",
        "User-Agent": [
          "azsdk-net-Storage.Files.Shares/12.7.0-alpha.20210121.1",
          "(.NET 5.0.2; Microsoft Windows 10.0.19042)"
        ],
        "x-ms-client-request-id": "42e22531-890b-494c-4884-aa7429e715df",
        "x-ms-date": "Thu, 21 Jan 2021 20:40:14 GMT",
        "x-ms-range": "bytes=128-255",
        "x-ms-range-get-content-md5": "false",
        "x-ms-return-client-request-id": "true",
        "x-ms-version": "2020-06-12"
      },
      "RequestBody": null,
      "StatusCode": 206,
      "ResponseHeaders": {
        "Accept-Ranges": "bytes",
        "Content-Length": "128",
        "Content-Range": "bytes 128-255/1024",
        "Content-Type": "application/octet-stream",
        "Date": "Thu, 21 Jan 2021 20:40:14 GMT",
        "ETag": "\u00220x8D8BE4CC16A8D0C\u0022",
        "Last-Modified": "Thu, 21 Jan 2021 20:40:14 GMT",
        "Server": [
          "Windows-Azure-File/1.0",
          "Microsoft-HTTPAPI/2.0"
        ],
        "Vary": "Origin",
        "x-ms-client-request-id": "42e22531-890b-494c-4884-aa7429e715df",
        "x-ms-file-attributes": "Archive",
        "x-ms-file-change-time": "2021-01-21T20:40:14.4702732Z",
        "x-ms-file-creation-time": "2021-01-21T20:40:14.4152342Z",
        "x-ms-file-id": "11529285414812647424",
        "x-ms-file-last-write-time": "2021-01-21T20:40:14.4702732Z",
        "x-ms-file-parent-id": "13835128424026341376",
        "x-ms-file-permission-key": "4010187179898695473*11459378189709739967",
        "x-ms-lease-state": "available",
        "x-ms-lease-status": "unlocked",
        "x-ms-request-id": "4c945b22-e01a-003c-5e35-f0f305000000",
        "x-ms-server-encrypted": "true",
        "x-ms-type": "File",
        "x-ms-version": "2020-06-12"
      },
      "ResponseBody": "KhwVSmOihvKdKwhphJVh1h/lU\u002BIclTh0mOABFiWcLBIh4mqRJjDGGtnHOMaY3YwyIrmn3pV3e5TkobKCoG/MAf/1R6Er0LDuHzgIVVxy27tUz/Rs9E19qWbVrIV\u002BQ3lq\u002BjfGo5XqB1EJuL9cbyU4ccX3LtF7YAyxeJ47VSMrcNs="
    },
    {
      "RequestUri": "https://seanmcccanary3.file.core.windows.net/test-share-c170af4a-b469-4b54-c2c5-f2dd64e6f8e2/test-directory-9e74a1bc-e812-c1c7-b5f3-44b9a23f7152/test-file-0c9ff8a3-1b37-667c-0e47-cb7d010bd127",
      "RequestMethod": "GET",
      "RequestHeaders": {
        "Accept": "application/xml",
        "Authorization": "Sanitized",
        "User-Agent": [
          "azsdk-net-Storage.Files.Shares/12.7.0-alpha.20210121.1",
          "(.NET 5.0.2; Microsoft Windows 10.0.19042)"
        ],
        "x-ms-client-request-id": "43dd02b6-0685-679e-131d-f4cc08f5abcf",
        "x-ms-date": "Thu, 21 Jan 2021 20:40:14 GMT",
        "x-ms-range": "bytes=256-383",
        "x-ms-range-get-content-md5": "false",
        "x-ms-return-client-request-id": "true",
        "x-ms-version": "2020-06-12"
      },
      "RequestBody": null,
      "StatusCode": 206,
      "ResponseHeaders": {
        "Accept-Ranges": "bytes",
        "Content-Length": "128",
        "Content-Range": "bytes 256-383/1024",
        "Content-Type": "application/octet-stream",
        "Date": "Thu, 21 Jan 2021 20:40:14 GMT",
        "ETag": "\u00220x8D8BE4CC16A8D0C\u0022",
        "Last-Modified": "Thu, 21 Jan 2021 20:40:14 GMT",
        "Server": [
          "Windows-Azure-File/1.0",
          "Microsoft-HTTPAPI/2.0"
        ],
        "Vary": "Origin",
        "x-ms-client-request-id": "43dd02b6-0685-679e-131d-f4cc08f5abcf",
        "x-ms-file-attributes": "Archive",
        "x-ms-file-change-time": "2021-01-21T20:40:14.4702732Z",
        "x-ms-file-creation-time": "2021-01-21T20:40:14.4152342Z",
        "x-ms-file-id": "11529285414812647424",
        "x-ms-file-last-write-time": "2021-01-21T20:40:14.4702732Z",
        "x-ms-file-parent-id": "13835128424026341376",
        "x-ms-file-permission-key": "4010187179898695473*11459378189709739967",
        "x-ms-lease-state": "available",
        "x-ms-lease-status": "unlocked",
        "x-ms-request-id": "4c945b23-e01a-003c-5f35-f0f305000000",
        "x-ms-server-encrypted": "true",
        "x-ms-type": "File",
        "x-ms-version": "2020-06-12"
      },
      "ResponseBody": "v55bJas4JWnIomM8jSA6QJw7v4cVqO\u002BaKxQr96\u002BxLd5I5J3RyhPFjdHECdj9zyRXY/q46GvoxhauwPmWDS26F3WE9KmDaHaJdTK1UJ8XnVvw05O0\u002BEVyXx6HIgkZL3\u002BkCvJieNt61PuEL3M5MnV3lyOepjqZBR4vEpSL\u002B0ZscEY="
    },
    {
      "RequestUri": "https://seanmcccanary3.file.core.windows.net/test-share-c170af4a-b469-4b54-c2c5-f2dd64e6f8e2/test-directory-9e74a1bc-e812-c1c7-b5f3-44b9a23f7152/test-file-0c9ff8a3-1b37-667c-0e47-cb7d010bd127",
      "RequestMethod": "GET",
      "RequestHeaders": {
        "Accept": "application/xml",
        "Authorization": "Sanitized",
        "User-Agent": [
          "azsdk-net-Storage.Files.Shares/12.7.0-alpha.20210121.1",
          "(.NET 5.0.2; Microsoft Windows 10.0.19042)"
        ],
        "x-ms-client-request-id": "27bec897-d10a-a55a-d630-04742b90bf47",
        "x-ms-date": "Thu, 21 Jan 2021 20:40:15 GMT",
        "x-ms-range": "bytes=384-511",
        "x-ms-range-get-content-md5": "false",
        "x-ms-return-client-request-id": "true",
        "x-ms-version": "2020-06-12"
      },
      "RequestBody": null,
      "StatusCode": 206,
      "ResponseHeaders": {
        "Accept-Ranges": "bytes",
        "Content-Length": "128",
        "Content-Range": "bytes 384-511/1024",
        "Content-Type": "application/octet-stream",
        "Date": "Thu, 21 Jan 2021 20:40:14 GMT",
        "ETag": "\u00220x8D8BE4CC16A8D0C\u0022",
        "Last-Modified": "Thu, 21 Jan 2021 20:40:14 GMT",
        "Server": [
          "Windows-Azure-File/1.0",
          "Microsoft-HTTPAPI/2.0"
        ],
        "Vary": "Origin",
        "x-ms-client-request-id": "27bec897-d10a-a55a-d630-04742b90bf47",
        "x-ms-file-attributes": "Archive",
        "x-ms-file-change-time": "2021-01-21T20:40:14.4702732Z",
        "x-ms-file-creation-time": "2021-01-21T20:40:14.4152342Z",
        "x-ms-file-id": "11529285414812647424",
        "x-ms-file-last-write-time": "2021-01-21T20:40:14.4702732Z",
        "x-ms-file-parent-id": "13835128424026341376",
        "x-ms-file-permission-key": "4010187179898695473*11459378189709739967",
        "x-ms-lease-state": "available",
        "x-ms-lease-status": "unlocked",
        "x-ms-request-id": "4c945b24-e01a-003c-6035-f0f305000000",
        "x-ms-server-encrypted": "true",
        "x-ms-type": "File",
        "x-ms-version": "2020-06-12"
      },
      "ResponseBody": "shFFrbQlgHX\u002BmDDI0jksqA\u002BK5nqIRQoF0zNlRu/YtBi\u002BLIYgMMnj/h4wOwDUVVzYZ\u002BPsu4b1vW0HP9qAvzmGJuQYCqWzDHhGp\u002BdcWAoJMX3Wjd4M7PmRyW8ZGPDvYj/kqhQcu0u3JVtqpRSemGVi/g5dqTFbejnrhkE2mfOHVkQ="
    },
    {
      "RequestUri": "https://seanmcccanary3.file.core.windows.net/test-share-c170af4a-b469-4b54-c2c5-f2dd64e6f8e2/test-directory-9e74a1bc-e812-c1c7-b5f3-44b9a23f7152/test-file-0c9ff8a3-1b37-667c-0e47-cb7d010bd127",
      "RequestMethod": "GET",
      "RequestHeaders": {
        "Accept": "application/xml",
        "Authorization": "Sanitized",
        "User-Agent": [
          "azsdk-net-Storage.Files.Shares/12.7.0-alpha.20210121.1",
          "(.NET 5.0.2; Microsoft Windows 10.0.19042)"
        ],
        "x-ms-client-request-id": "4035a2f5-8437-73c5-1d27-c01ade81e638",
        "x-ms-date": "Thu, 21 Jan 2021 20:40:15 GMT",
        "x-ms-range": "bytes=512-639",
        "x-ms-range-get-content-md5": "false",
        "x-ms-return-client-request-id": "true",
        "x-ms-version": "2020-06-12"
      },
      "RequestBody": null,
      "StatusCode": 206,
      "ResponseHeaders": {
        "Accept-Ranges": "bytes",
        "Content-Length": "128",
        "Content-Range": "bytes 512-639/1024",
        "Content-Type": "application/octet-stream",
        "Date": "Thu, 21 Jan 2021 20:40:14 GMT",
        "ETag": "\u00220x8D8BE4CC16A8D0C\u0022",
        "Last-Modified": "Thu, 21 Jan 2021 20:40:14 GMT",
        "Server": [
          "Windows-Azure-File/1.0",
          "Microsoft-HTTPAPI/2.0"
        ],
        "Vary": "Origin",
        "x-ms-client-request-id": "4035a2f5-8437-73c5-1d27-c01ade81e638",
        "x-ms-file-attributes": "Archive",
        "x-ms-file-change-time": "2021-01-21T20:40:14.4702732Z",
        "x-ms-file-creation-time": "2021-01-21T20:40:14.4152342Z",
        "x-ms-file-id": "11529285414812647424",
        "x-ms-file-last-write-time": "2021-01-21T20:40:14.4702732Z",
        "x-ms-file-parent-id": "13835128424026341376",
        "x-ms-file-permission-key": "4010187179898695473*11459378189709739967",
        "x-ms-lease-state": "available",
        "x-ms-lease-status": "unlocked",
        "x-ms-request-id": "4c945b25-e01a-003c-6135-f0f305000000",
        "x-ms-server-encrypted": "true",
        "x-ms-type": "File",
        "x-ms-version": "2020-06-12"
      },
      "ResponseBody": "qHiu9ex1MR9ngqFG5PMwCrYa4ZK5DYgv2jE1CoCMaOJP0PYgtmwRmSuJytjY8waTECvi2KbDiprvfhu7Pyae2xq\u002B9xT8EFNKCUhmL0KwV\u002BcrofpVqY88i0VbMDhRVlkF6\u002B\u002B\u002BGfzxlwDYmM9eXVtXPyczj54sSTKKgmvPoN8b\u002BLI="
    },
    {
      "RequestUri": "https://seanmcccanary3.file.core.windows.net/test-share-c170af4a-b469-4b54-c2c5-f2dd64e6f8e2/test-directory-9e74a1bc-e812-c1c7-b5f3-44b9a23f7152/test-file-0c9ff8a3-1b37-667c-0e47-cb7d010bd127",
      "RequestMethod": "GET",
      "RequestHeaders": {
        "Accept": "application/xml",
        "Authorization": "Sanitized",
        "User-Agent": [
          "azsdk-net-Storage.Files.Shares/12.7.0-alpha.20210121.1",
          "(.NET 5.0.2; Microsoft Windows 10.0.19042)"
        ],
        "x-ms-client-request-id": "887e2034-7e5a-7210-8863-8c02957cf48b",
        "x-ms-date": "Thu, 21 Jan 2021 20:40:15 GMT",
        "x-ms-range": "bytes=640-767",
        "x-ms-range-get-content-md5": "false",
        "x-ms-return-client-request-id": "true",
        "x-ms-version": "2020-06-12"
      },
      "RequestBody": null,
      "StatusCode": 206,
      "ResponseHeaders": {
        "Accept-Ranges": "bytes",
        "Content-Length": "128",
        "Content-Range": "bytes 640-767/1024",
        "Content-Type": "application/octet-stream",
        "Date": "Thu, 21 Jan 2021 20:40:14 GMT",
        "ETag": "\u00220x8D8BE4CC16A8D0C\u0022",
        "Last-Modified": "Thu, 21 Jan 2021 20:40:14 GMT",
        "Server": [
          "Windows-Azure-File/1.0",
          "Microsoft-HTTPAPI/2.0"
        ],
        "Vary": "Origin",
        "x-ms-client-request-id": "887e2034-7e5a-7210-8863-8c02957cf48b",
        "x-ms-file-attributes": "Archive",
        "x-ms-file-change-time": "2021-01-21T20:40:14.4702732Z",
        "x-ms-file-creation-time": "2021-01-21T20:40:14.4152342Z",
        "x-ms-file-id": "11529285414812647424",
        "x-ms-file-last-write-time": "2021-01-21T20:40:14.4702732Z",
        "x-ms-file-parent-id": "13835128424026341376",
        "x-ms-file-permission-key": "4010187179898695473*11459378189709739967",
        "x-ms-lease-state": "available",
        "x-ms-lease-status": "unlocked",
        "x-ms-request-id": "4c945b26-e01a-003c-6235-f0f305000000",
        "x-ms-server-encrypted": "true",
        "x-ms-type": "File",
        "x-ms-version": "2020-06-12"
      },
      "ResponseBody": "7mFEU/I96zkK\u002BX0QwN4u6QPxER3Gu9ihvTOXkCL2Ib2fHG/7FwRN6UhWkzPMIcmkPeac7Qnb7DOIopa\u002BpVsXFNe/cKNuMtL/pCfVcCel1Zxp81I8WTOzxDA8cnRujkPtP39bDLAmNQoTnUjhBnwL4835VLII27qjDKxzMsBdkBU="
    },
    {
      "RequestUri": "https://seanmcccanary3.file.core.windows.net/test-share-c170af4a-b469-4b54-c2c5-f2dd64e6f8e2/test-directory-9e74a1bc-e812-c1c7-b5f3-44b9a23f7152/test-file-0c9ff8a3-1b37-667c-0e47-cb7d010bd127",
      "RequestMethod": "GET",
      "RequestHeaders": {
        "Accept": "application/xml",
        "Authorization": "Sanitized",
        "User-Agent": [
          "azsdk-net-Storage.Files.Shares/12.7.0-alpha.20210121.1",
          "(.NET 5.0.2; Microsoft Windows 10.0.19042)"
        ],
        "x-ms-client-request-id": "bee51f83-5d03-ddde-ac00-94f5f025acb5",
        "x-ms-date": "Thu, 21 Jan 2021 20:40:15 GMT",
        "x-ms-range": "bytes=768-895",
        "x-ms-range-get-content-md5": "false",
        "x-ms-return-client-request-id": "true",
        "x-ms-version": "2020-06-12"
      },
      "RequestBody": null,
      "StatusCode": 206,
      "ResponseHeaders": {
        "Accept-Ranges": "bytes",
        "Content-Length": "128",
        "Content-Range": "bytes 768-895/1024",
        "Content-Type": "application/octet-stream",
        "Date": "Thu, 21 Jan 2021 20:40:14 GMT",
        "ETag": "\u00220x8D8BE4CC16A8D0C\u0022",
        "Last-Modified": "Thu, 21 Jan 2021 20:40:14 GMT",
        "Server": [
          "Windows-Azure-File/1.0",
          "Microsoft-HTTPAPI/2.0"
        ],
        "Vary": "Origin",
        "x-ms-client-request-id": "bee51f83-5d03-ddde-ac00-94f5f025acb5",
        "x-ms-file-attributes": "Archive",
        "x-ms-file-change-time": "2021-01-21T20:40:14.4702732Z",
        "x-ms-file-creation-time": "2021-01-21T20:40:14.4152342Z",
        "x-ms-file-id": "11529285414812647424",
        "x-ms-file-last-write-time": "2021-01-21T20:40:14.4702732Z",
        "x-ms-file-parent-id": "13835128424026341376",
        "x-ms-file-permission-key": "4010187179898695473*11459378189709739967",
        "x-ms-lease-state": "available",
        "x-ms-lease-status": "unlocked",
        "x-ms-request-id": "4c945b27-e01a-003c-6335-f0f305000000",
        "x-ms-server-encrypted": "true",
        "x-ms-type": "File",
        "x-ms-version": "2020-06-12"
      },
      "ResponseBody": "4\u002BcxqErI60O\u002BSCi869G\u002BtDCPp3Q6keVjxLf/A7MCSrYMM/0eS2OZBA4Q9L\u002Bz/rg67r4CMLUc21ICzeOTyOeQu/1xr7jTn2nM9qJmKZ0lsMX\u002BxRX0ABkB8FerG32ABTwmgDnCQU8AZ05VNjoTtrG13RwelAPSnLrkcL9gKITrS/A="
    },
    {
      "RequestUri": "https://seanmcccanary3.file.core.windows.net/test-share-c170af4a-b469-4b54-c2c5-f2dd64e6f8e2/test-directory-9e74a1bc-e812-c1c7-b5f3-44b9a23f7152/test-file-0c9ff8a3-1b37-667c-0e47-cb7d010bd127",
      "RequestMethod": "GET",
      "RequestHeaders": {
        "Accept": "application/xml",
        "Authorization": "Sanitized",
        "User-Agent": [
          "azsdk-net-Storage.Files.Shares/12.7.0-alpha.20210121.1",
          "(.NET 5.0.2; Microsoft Windows 10.0.19042)"
        ],
        "x-ms-client-request-id": "757e5f46-3696-8788-6431-98c249958755",
        "x-ms-date": "Thu, 21 Jan 2021 20:40:15 GMT",
        "x-ms-range": "bytes=896-1023",
        "x-ms-range-get-content-md5": "false",
        "x-ms-return-client-request-id": "true",
        "x-ms-version": "2020-06-12"
      },
      "RequestBody": null,
      "StatusCode": 206,
      "ResponseHeaders": {
        "Accept-Ranges": "bytes",
        "Content-Length": "128",
        "Content-Range": "bytes 896-1023/1024",
        "Content-Type": "application/octet-stream",
        "Date": "Thu, 21 Jan 2021 20:40:14 GMT",
        "ETag": "\u00220x8D8BE4CC16A8D0C\u0022",
        "Last-Modified": "Thu, 21 Jan 2021 20:40:14 GMT",
        "Server": [
          "Windows-Azure-File/1.0",
          "Microsoft-HTTPAPI/2.0"
        ],
        "Vary": "Origin",
        "x-ms-client-request-id": "757e5f46-3696-8788-6431-98c249958755",
        "x-ms-file-attributes": "Archive",
        "x-ms-file-change-time": "2021-01-21T20:40:14.4702732Z",
        "x-ms-file-creation-time": "2021-01-21T20:40:14.4152342Z",
        "x-ms-file-id": "11529285414812647424",
        "x-ms-file-last-write-time": "2021-01-21T20:40:14.4702732Z",
        "x-ms-file-parent-id": "13835128424026341376",
        "x-ms-file-permission-key": "4010187179898695473*11459378189709739967",
        "x-ms-lease-state": "available",
        "x-ms-lease-status": "unlocked",
        "x-ms-request-id": "4c945b28-e01a-003c-6435-f0f305000000",
        "x-ms-server-encrypted": "true",
        "x-ms-type": "File",
        "x-ms-version": "2020-06-12"
      },
      "ResponseBody": "Zj\u002BpY2Nudv1dxp7K3u45pvU9YWJxOFTjft3Rj6A\u002BymrqSqx2B1F6raeXpQz\u002B8AWChbkyRonpfi7rxeWFneZcH/sz35NBwp6kw7O62ZJH5Y3YTwrmDIThAMt\u002Bi0Js9RDBOoYQyhFxQMIbjoLVL6Sbo99XrE7cdhJ3Ud/HwzdcN84="
    },
    {
      "RequestUri": "https://seanmcccanary3.file.core.windows.net/test-share-c170af4a-b469-4b54-c2c5-f2dd64e6f8e2?restype=share",
      "RequestMethod": "DELETE",
      "RequestHeaders": {
        "Accept": "application/xml",
        "Authorization": "Sanitized",
        "traceparent": "00-979885cd1b7a8a49932c0c0980da6fad-a11c9db12e61b34d-00",
        "User-Agent": [
          "azsdk-net-Storage.Files.Shares/12.7.0-alpha.20210121.1",
          "(.NET 5.0.2; Microsoft Windows 10.0.19042)"
        ],
        "x-ms-client-request-id": "90af93f8-36a6-bf1e-06d2-afafc71c0cff",
        "x-ms-date": "Thu, 21 Jan 2021 20:40:15 GMT",
        "x-ms-delete-snapshots": "include",
        "x-ms-return-client-request-id": "true",
        "x-ms-version": "2020-06-12"
      },
      "RequestBody": null,
      "StatusCode": 202,
      "ResponseHeaders": {
        "Content-Length": "0",
        "Date": "Thu, 21 Jan 2021 20:40:14 GMT",
        "Server": [
          "Windows-Azure-File/1.0",
          "Microsoft-HTTPAPI/2.0"
        ],
        "x-ms-client-request-id": "90af93f8-36a6-bf1e-06d2-afafc71c0cff",
<<<<<<< HEAD
        "x-ms-request-id": "011c59d6-301a-000a-203d-a63535000000",
        "x-ms-version": "2020-06-12"
=======
        "x-ms-request-id": "4c945b29-e01a-003c-6535-f0f305000000",
        "x-ms-version": "2020-04-08"
>>>>>>> ac24a13f
      },
      "ResponseBody": []
    }
  ],
  "Variables": {
    "RandomSeed": "2098567580",
    "Storage_TestConfigDefault": "ProductionTenant\nseanmcccanary3\nU2FuaXRpemVk\nhttps://seanmcccanary3.blob.core.windows.net\nhttps://seanmcccanary3.file.core.windows.net\nhttps://seanmcccanary3.queue.core.windows.net\nhttps://seanmcccanary3.table.core.windows.net\n\n\n\n\nhttps://seanmcccanary3-secondary.blob.core.windows.net\nhttps://seanmcccanary3-secondary.file.core.windows.net\nhttps://seanmcccanary3-secondary.queue.core.windows.net\nhttps://seanmcccanary3-secondary.table.core.windows.net\n\nSanitized\n\n\nCloud\nBlobEndpoint=https://seanmcccanary3.blob.core.windows.net/;QueueEndpoint=https://seanmcccanary3.queue.core.windows.net/;FileEndpoint=https://seanmcccanary3.file.core.windows.net/;BlobSecondaryEndpoint=https://seanmcccanary3-secondary.blob.core.windows.net/;QueueSecondaryEndpoint=https://seanmcccanary3-secondary.queue.core.windows.net/;FileSecondaryEndpoint=https://seanmcccanary3-secondary.file.core.windows.net/;AccountName=seanmcccanary3;AccountKey=Kg==;\nseanscope1"
  }
}<|MERGE_RESOLUTION|>--- conflicted
+++ resolved
@@ -1,18 +1,18 @@
 {
   "Entries": [
     {
-      "RequestUri": "https://seanmcccanary3.file.core.windows.net/test-share-c170af4a-b469-4b54-c2c5-f2dd64e6f8e2?restype=share",
+      "RequestUri": "https://seanmcccanary3.file.core.windows.net/test-share-ff57e220-8aac-fd64-587c-4b9ca608aba6?restype=share",
       "RequestMethod": "PUT",
       "RequestHeaders": {
         "Accept": "application/xml",
         "Authorization": "Sanitized",
-        "traceparent": "00-b2e745e721dd3b40a529365c1d51f8d9-5f652487ee532441-00",
-        "User-Agent": [
-          "azsdk-net-Storage.Files.Shares/12.7.0-alpha.20210121.1",
-          "(.NET 5.0.2; Microsoft Windows 10.0.19042)"
-        ],
-        "x-ms-client-request-id": "dae43261-d56b-16bc-8d51-2674e8e0cfee",
-        "x-ms-date": "Thu, 21 Jan 2021 20:40:14 GMT",
+        "traceparent": "00-b107166f477aab499a615f68380e0039-0ebd13fa2ac59a4e-00",
+        "User-Agent": [
+          "azsdk-net-Storage.Files.Shares/12.7.0-alpha.20210126.1",
+          "(.NET 5.0.2; Microsoft Windows 10.0.19042)"
+        ],
+        "x-ms-client-request-id": "c6e1b795-516c-b92f-a2d9-840dbe984642",
+        "x-ms-date": "Tue, 26 Jan 2021 19:31:32 GMT",
         "x-ms-return-client-request-id": "true",
         "x-ms-version": "2020-06-12"
       },
@@ -20,37 +20,32 @@
       "StatusCode": 201,
       "ResponseHeaders": {
         "Content-Length": "0",
-        "Date": "Thu, 21 Jan 2021 20:40:13 GMT",
-        "ETag": "\u00220x8D8BE4CC14E104C\u0022",
-        "Last-Modified": "Thu, 21 Jan 2021 20:40:14 GMT",
-        "Server": [
-          "Windows-Azure-File/1.0",
-          "Microsoft-HTTPAPI/2.0"
-        ],
-        "x-ms-client-request-id": "dae43261-d56b-16bc-8d51-2674e8e0cfee",
-<<<<<<< HEAD
-        "x-ms-request-id": "011c59c5-301a-000a-123d-a63535000000",
-        "x-ms-version": "2020-06-12"
-=======
-        "x-ms-request-id": "4c945b19-e01a-003c-5835-f0f305000000",
-        "x-ms-version": "2020-04-08"
->>>>>>> ac24a13f
+        "Date": "Tue, 26 Jan 2021 19:31:30 GMT",
+        "ETag": "\u00220x8D8C230FBFF0C50\u0022",
+        "Last-Modified": "Tue, 26 Jan 2021 19:31:31 GMT",
+        "Server": [
+          "Windows-Azure-File/1.0",
+          "Microsoft-HTTPAPI/2.0"
+        ],
+        "x-ms-client-request-id": "c6e1b795-516c-b92f-a2d9-840dbe984642",
+        "x-ms-request-id": "33704021-801a-0067-2119-f4ca3e000000",
+        "x-ms-version": "2020-06-12"
       },
       "ResponseBody": []
     },
     {
-      "RequestUri": "https://seanmcccanary3.file.core.windows.net/test-share-c170af4a-b469-4b54-c2c5-f2dd64e6f8e2/test-directory-9e74a1bc-e812-c1c7-b5f3-44b9a23f7152?restype=directory",
+      "RequestUri": "https://seanmcccanary3.file.core.windows.net/test-share-ff57e220-8aac-fd64-587c-4b9ca608aba6/test-directory-c111d451-4c89-10b6-5c16-dbce3e47ff2d?restype=directory",
       "RequestMethod": "PUT",
       "RequestHeaders": {
         "Accept": "application/xml",
         "Authorization": "Sanitized",
-        "traceparent": "00-58b4d22696dd7841922482b7f7362faf-97d824bbd5a4554c-00",
-        "User-Agent": [
-          "azsdk-net-Storage.Files.Shares/12.7.0-alpha.20210121.1",
-          "(.NET 5.0.2; Microsoft Windows 10.0.19042)"
-        ],
-        "x-ms-client-request-id": "385923e0-00fb-79c8-6b23-24789103734d",
-        "x-ms-date": "Thu, 21 Jan 2021 20:40:14 GMT",
+        "traceparent": "00-55f39d0ff53bba47ae9c26b68016ded1-58311e331318c945-00",
+        "User-Agent": [
+          "azsdk-net-Storage.Files.Shares/12.7.0-alpha.20210126.1",
+          "(.NET 5.0.2; Microsoft Windows 10.0.19042)"
+        ],
+        "x-ms-client-request-id": "29cc0a97-fb1a-49d0-00d0-6a5575607b5b",
+        "x-ms-date": "Tue, 26 Jan 2021 19:31:32 GMT",
         "x-ms-file-attributes": "None",
         "x-ms-file-creation-time": "Now",
         "x-ms-file-last-write-time": "Now",
@@ -62,41 +57,41 @@
       "StatusCode": 201,
       "ResponseHeaders": {
         "Content-Length": "0",
-        "Date": "Thu, 21 Jan 2021 20:40:13 GMT",
-        "ETag": "\u00220x8D8BE4CC1581324\u0022",
-        "Last-Modified": "Thu, 21 Jan 2021 20:40:14 GMT",
-        "Server": [
-          "Windows-Azure-File/1.0",
-          "Microsoft-HTTPAPI/2.0"
-        ],
-        "x-ms-client-request-id": "385923e0-00fb-79c8-6b23-24789103734d",
+        "Date": "Tue, 26 Jan 2021 19:31:31 GMT",
+        "ETag": "\u00220x8D8C230FC096044\u0022",
+        "Last-Modified": "Tue, 26 Jan 2021 19:31:31 GMT",
+        "Server": [
+          "Windows-Azure-File/1.0",
+          "Microsoft-HTTPAPI/2.0"
+        ],
+        "x-ms-client-request-id": "29cc0a97-fb1a-49d0-00d0-6a5575607b5b",
         "x-ms-file-attributes": "Directory",
-        "x-ms-file-change-time": "2021-01-21T20:40:14.3491876Z",
-        "x-ms-file-creation-time": "2021-01-21T20:40:14.3491876Z",
+        "x-ms-file-change-time": "2021-01-26T19:31:31.5616836Z",
+        "x-ms-file-creation-time": "2021-01-26T19:31:31.5616836Z",
         "x-ms-file-id": "13835128424026341376",
-        "x-ms-file-last-write-time": "2021-01-21T20:40:14.3491876Z",
+        "x-ms-file-last-write-time": "2021-01-26T19:31:31.5616836Z",
         "x-ms-file-parent-id": "0",
         "x-ms-file-permission-key": "17860367565182308406*11459378189709739967",
-        "x-ms-request-id": "4c945b1c-e01a-003c-5935-f0f305000000",
+        "x-ms-request-id": "33704029-801a-0067-2719-f4ca3e000000",
         "x-ms-request-server-encrypted": "true",
         "x-ms-version": "2020-06-12"
       },
       "ResponseBody": []
     },
     {
-      "RequestUri": "https://seanmcccanary3.file.core.windows.net/test-share-c170af4a-b469-4b54-c2c5-f2dd64e6f8e2/test-directory-9e74a1bc-e812-c1c7-b5f3-44b9a23f7152/test-file-0c9ff8a3-1b37-667c-0e47-cb7d010bd127",
+      "RequestUri": "https://seanmcccanary3.file.core.windows.net/test-share-ff57e220-8aac-fd64-587c-4b9ca608aba6/test-directory-c111d451-4c89-10b6-5c16-dbce3e47ff2d/test-file-08616551-a12f-5594-da07-86e9281c8a8f",
       "RequestMethod": "PUT",
       "RequestHeaders": {
         "Accept": "application/xml",
         "Authorization": "Sanitized",
-        "traceparent": "00-f1367bc655adce45a056025f2daaf687-045b62126a4d7147-00",
-        "User-Agent": [
-          "azsdk-net-Storage.Files.Shares/12.7.0-alpha.20210121.1",
-          "(.NET 5.0.2; Microsoft Windows 10.0.19042)"
-        ],
-        "x-ms-client-request-id": "3631b456-8f05-c46c-db46-3f94ab957646",
+        "traceparent": "00-5cf2a26c0f997e409be1bead6be2a186-03da22d5b6658047-00",
+        "User-Agent": [
+          "azsdk-net-Storage.Files.Shares/12.7.0-alpha.20210126.1",
+          "(.NET 5.0.2; Microsoft Windows 10.0.19042)"
+        ],
+        "x-ms-client-request-id": "637bf95b-024a-6fc0-c1cf-a8e8041fa093",
         "x-ms-content-length": "1024",
-        "x-ms-date": "Thu, 21 Jan 2021 20:40:14 GMT",
+        "x-ms-date": "Tue, 26 Jan 2021 19:31:32 GMT",
         "x-ms-file-attributes": "None",
         "x-ms-file-creation-time": "Now",
         "x-ms-file-last-write-time": "Now",
@@ -109,79 +104,79 @@
       "StatusCode": 201,
       "ResponseHeaders": {
         "Content-Length": "0",
-        "Date": "Thu, 21 Jan 2021 20:40:13 GMT",
-        "ETag": "\u00220x8D8BE4CC1622716\u0022",
-        "Last-Modified": "Thu, 21 Jan 2021 20:40:14 GMT",
-        "Server": [
-          "Windows-Azure-File/1.0",
-          "Microsoft-HTTPAPI/2.0"
-        ],
-        "x-ms-client-request-id": "3631b456-8f05-c46c-db46-3f94ab957646",
-        "x-ms-file-attributes": "Archive",
-        "x-ms-file-change-time": "2021-01-21T20:40:14.4152342Z",
-        "x-ms-file-creation-time": "2021-01-21T20:40:14.4152342Z",
-        "x-ms-file-id": "11529285414812647424",
-        "x-ms-file-last-write-time": "2021-01-21T20:40:14.4152342Z",
-        "x-ms-file-parent-id": "13835128424026341376",
-        "x-ms-file-permission-key": "4010187179898695473*11459378189709739967",
-        "x-ms-request-id": "4c945b1e-e01a-003c-5a35-f0f305000000",
+        "Date": "Tue, 26 Jan 2021 19:31:31 GMT",
+        "ETag": "\u00220x8D8C230FC13E982\u0022",
+        "Last-Modified": "Tue, 26 Jan 2021 19:31:31 GMT",
+        "Server": [
+          "Windows-Azure-File/1.0",
+          "Microsoft-HTTPAPI/2.0"
+        ],
+        "x-ms-client-request-id": "637bf95b-024a-6fc0-c1cf-a8e8041fa093",
+        "x-ms-file-attributes": "Archive",
+        "x-ms-file-change-time": "2021-01-26T19:31:31.6307330Z",
+        "x-ms-file-creation-time": "2021-01-26T19:31:31.6307330Z",
+        "x-ms-file-id": "11529285414812647424",
+        "x-ms-file-last-write-time": "2021-01-26T19:31:31.6307330Z",
+        "x-ms-file-parent-id": "13835128424026341376",
+        "x-ms-file-permission-key": "4010187179898695473*11459378189709739967",
+        "x-ms-request-id": "3370402e-801a-0067-2b19-f4ca3e000000",
         "x-ms-request-server-encrypted": "true",
         "x-ms-version": "2020-06-12"
       },
       "ResponseBody": []
     },
     {
-      "RequestUri": "https://seanmcccanary3.file.core.windows.net/test-share-c170af4a-b469-4b54-c2c5-f2dd64e6f8e2/test-directory-9e74a1bc-e812-c1c7-b5f3-44b9a23f7152/test-file-0c9ff8a3-1b37-667c-0e47-cb7d010bd127?comp=range",
+      "RequestUri": "https://seanmcccanary3.file.core.windows.net/test-share-ff57e220-8aac-fd64-587c-4b9ca608aba6/test-directory-c111d451-4c89-10b6-5c16-dbce3e47ff2d/test-file-08616551-a12f-5594-da07-86e9281c8a8f?comp=range",
       "RequestMethod": "PUT",
       "RequestHeaders": {
         "Accept": "application/xml",
         "Authorization": "Sanitized",
         "Content-Length": "1024",
         "Content-Type": "application/octet-stream",
-        "traceparent": "00-ae5feeb4ebcb5d4993f102792b144b59-f87eb0c086faa64b-00",
-        "User-Agent": [
-          "azsdk-net-Storage.Files.Shares/12.7.0-alpha.20210121.1",
-          "(.NET 5.0.2; Microsoft Windows 10.0.19042)"
-        ],
-        "x-ms-client-request-id": "4c270cbb-9ad9-5321-7b9d-3801825018de",
-        "x-ms-date": "Thu, 21 Jan 2021 20:40:14 GMT",
+        "traceparent": "00-9bf90f86bc9cf74cab22d4b9183efe33-e1d4f531d97e724f-00",
+        "User-Agent": [
+          "azsdk-net-Storage.Files.Shares/12.7.0-alpha.20210126.1",
+          "(.NET 5.0.2; Microsoft Windows 10.0.19042)"
+        ],
+        "x-ms-client-request-id": "2e8e101b-26a1-6c45-851a-37eef65b3b03",
+        "x-ms-date": "Tue, 26 Jan 2021 19:31:32 GMT",
         "x-ms-range": "bytes=0-1023",
         "x-ms-return-client-request-id": "true",
         "x-ms-version": "2020-06-12",
         "x-ms-write": "update"
       },
-      "RequestBody": "39RN0GSd7J4r\u002BUaZH6VfMF\u002Bn2H7mOFYlTwLG3/j\u002B6VQFe0KMN8M4Qje6DQG6LlrFw/QY6ir1Z6d\u002BJ4Fh1w2lLRDxk6Ni0vicbpVHKytUayCoABsE5f8qEBObDg9C1msqFeDxyZq2Y/D7e3uUrjx7KbxgudbxoUcQx4OQx8ToWpgqHBVKY6KG8p0rCGmElWHWH\u002BVT4hyVOHSY4AEWJZwsEiHiapEmMMYa2cc4xpjdjDIiuafelXd7lOShsoKgb8wB//VHoSvQsO4fOAhVXHLbu1TP9Gz0TX2pZtWshX5DeWr6N8ajleoHUQm4v1xvJThxxfcu0XtgDLF4njtVIytw27\u002BeWyWrOCVpyKJjPI0gOkCcO7\u002BHFajvmisUK/evsS3eSOSd0coTxY3RxAnY/c8kV2P6uOhr6MYWrsD5lg0tuhd1hPSpg2h2iXUytVCfF51b8NOTtPhFcl8ehyIJGS9/pAryYnjbetT7hC9zOTJ1d5cjnqY6mQUeLxKUi/tGbHBGshFFrbQlgHX\u002BmDDI0jksqA\u002BK5nqIRQoF0zNlRu/YtBi\u002BLIYgMMnj/h4wOwDUVVzYZ\u002BPsu4b1vW0HP9qAvzmGJuQYCqWzDHhGp\u002BdcWAoJMX3Wjd4M7PmRyW8ZGPDvYj/kqhQcu0u3JVtqpRSemGVi/g5dqTFbejnrhkE2mfOHVkSoeK717HUxH2eCoUbk8zAKthrhkrkNiC/aMTUKgIxo4k/Q9iC2bBGZK4nK2NjzBpMQK\u002BLYpsOKmu9\u002BG7s/Jp7bGr73FPwQU0oJSGYvQrBX5yuh\u002BlWpjzyLRVswOFFWWQXr774Z/PGXANiYz15dW1c/JzOPnixJMoqCa8\u002Bg3xv4su5hRFPyPes5Cvl9EMDeLukD8REdxrvYob0zl5Ai9iG9nxxv\u002BxcETelIVpMzzCHJpD3mnO0J2\u002BwziKKWvqVbFxTXv3CjbjLS/6Qn1XAnpdWcafNSPFkzs8QwPHJ0bo5D7T9/WwywJjUKE51I4QZ8C\u002BPN\u002BVSyCNu6owysczLAXZAV4\u002BcxqErI60O\u002BSCi869G\u002BtDCPp3Q6keVjxLf/A7MCSrYMM/0eS2OZBA4Q9L\u002Bz/rg67r4CMLUc21ICzeOTyOeQu/1xr7jTn2nM9qJmKZ0lsMX\u002BxRX0ABkB8FerG32ABTwmgDnCQU8AZ05VNjoTtrG13RwelAPSnLrkcL9gKITrS/BmP6ljY252/V3Gnsre7jmm9T1hYnE4VON\u002B3dGPoD7KaupKrHYHUXqtp5elDP7wBYKFuTJGiel\u002BLuvF5YWd5lwf\u002BzPfk0HCnqTDs7rZkkfljdhPCuYMhOEAy36LQmz1EME6hhDKEXFAwhuOgtUvpJuj31esTtx2EndR38fDN1w3zg==",
+      "RequestBody": "2ldMzZFXG2yblJzLVzCF45RPNzN61RPFH7zuVXnjBsNCmKw0LLT6P\u002B5fjoVeBfLQS4fBJihH4QREh63Vacbyt43Zib6DUbbgVPdEGkaNZxrJHQrxIuCa\u002B7en8KQGJNYobdb4hHwzTPrR4dExAsa9tiCSC0u7AJWtPo0H3GES2TAhHK1vleKeltAQIEEOafjx6TmEcxiKbGxBSkbuLHCYvgehD\u002BYYTiA99HV7q\u002BBUn9WVFfInjWUXlq9BLkqcsGlfd2E5bFkR2JsZRn\u002BiD8GM7atwWBZ9cTGiink31x/VoUMMGzR\u002BGjJ7gz1XDkbldIbutUCfK1hS4gYwluLf2QB7Q6U8lvSMDdJ59NTZJmLqvBXySSLfNnXruTkuTYRPm6k928uhqd2SYadtJTaDebujRtrM7ZDenAwvUd26XsBOKVkqm0uXSBM3X\u002Bd7cRA/aD99igeqg64ZXz\u002B\u002BclcA2APmH/zdWN1wDP3GlY2oYir88OmdPNO4pKaqETwL2da7NofklFETYQ9iDX4K4\u002B0hcPwUwYJuY5svLntWM0agZDMnCl4Fw87Z6I7ZOi9VrsC4iKBA9xdTTNPstWXWvS7JwahK4tiPHKwuO9nzlShr2YC6naulYG0c076LGA5oAipgD3mGC8vnKWvzEbw9YLaqgdvlGx\u002BDI2A7Lg8aBASexjiuk4Wv5M600nQ/sU\u002Bw3nMH4JcyguYL3ewYS9y7zSRnVUuDjs0w\u002B5wNMEmqRHERilCcEyNsa0RRo7aZlpny\u002BQVP11wDLU\u002Bm1uX6JVGdYJl6B8CMH7kB\u002BukHMeoXl2QCGzdDWmwVDV0A9jw9ckbytEMcHo7ZZtlLTtxy/Ptljj\u002BA\u002BAoZWQUsZfpijCh9w4ijFH2n\u002BnjWKbVd\u002BAyPohBim2f9vXo72Fo\u002B8LmUd9qwzopUzud9vZTGqs9Vu2H4ncLp//DBfwYOZzwiaQq/QbHbrSmBO9Mo5N3SNhKq5hz4RVP2q3fp706ERWerW1SKB2gdeg43dmHvwBsT7knzY4EfKiO2yJY68b3b/fVsfYmJRy6qjWwNwM7xBupb1QAFkOLmizAw0z/R4ohQXHlsg0ORiqYaSNYUEWlVxcGs3hu91WwShvFYWHTv2KrjvGNVhYOmyktZ60cM0XnH2w59JQRsk4cMWfxSOTEyKnArMFQF/0A9BRTQZOolBrR3kX1lcrKldyncSSuGVJAaJsDX4KAkwdvNPyDwnC\u002Bc5lJI26ezzLi9hbkrKLYUt7CDtT0pTSUTUs\u002BimDOStdv6P2LYPnnpZ1kIGlvn\u002BZgluIhvbObyc5ksNIjYETSFKs/eMOlTPHg3mk7jITPKLFg2fN\u002BqI0n0CMzJrArwEFUlgu\u002BLCciv0XwPN9KYDg==",
       "StatusCode": 201,
       "ResponseHeaders": {
         "Content-Length": "0",
-        "Content-MD5": "kkhp5k26\u002BYBytV6kPHEVrA==",
-        "Date": "Thu, 21 Jan 2021 20:40:13 GMT",
-        "ETag": "\u00220x8D8BE4CC16A8D0C\u0022",
-        "Last-Modified": "Thu, 21 Jan 2021 20:40:14 GMT",
-        "Server": [
-          "Windows-Azure-File/1.0",
-          "Microsoft-HTTPAPI/2.0"
-        ],
-        "x-ms-client-request-id": "4c270cbb-9ad9-5321-7b9d-3801825018de",
-        "x-ms-request-id": "4c945b1f-e01a-003c-5b35-f0f305000000",
+        "Content-MD5": "u81aLQqg2euktiomolZ\u002BxA==",
+        "Date": "Tue, 26 Jan 2021 19:31:31 GMT",
+        "ETag": "\u00220x8D8C230FC1E4BA9\u0022",
+        "Last-Modified": "Tue, 26 Jan 2021 19:31:31 GMT",
+        "Server": [
+          "Windows-Azure-File/1.0",
+          "Microsoft-HTTPAPI/2.0"
+        ],
+        "x-ms-client-request-id": "2e8e101b-26a1-6c45-851a-37eef65b3b03",
+        "x-ms-request-id": "33704035-801a-0067-3219-f4ca3e000000",
         "x-ms-request-server-encrypted": "true",
         "x-ms-version": "2020-06-12"
       },
       "ResponseBody": []
     },
     {
-      "RequestUri": "https://seanmcccanary3.file.core.windows.net/test-share-c170af4a-b469-4b54-c2c5-f2dd64e6f8e2/test-directory-9e74a1bc-e812-c1c7-b5f3-44b9a23f7152/test-file-0c9ff8a3-1b37-667c-0e47-cb7d010bd127",
+      "RequestUri": "https://seanmcccanary3.file.core.windows.net/test-share-ff57e220-8aac-fd64-587c-4b9ca608aba6/test-directory-c111d451-4c89-10b6-5c16-dbce3e47ff2d/test-file-08616551-a12f-5594-da07-86e9281c8a8f",
       "RequestMethod": "HEAD",
       "RequestHeaders": {
         "Accept": "application/xml",
         "Authorization": "Sanitized",
-        "traceparent": "00-c91e0857f205ee42a2760544f31a94ec-c77754cfde34194d-00",
-        "User-Agent": [
-          "azsdk-net-Storage.Files.Shares/12.7.0-alpha.20210121.1",
-          "(.NET 5.0.2; Microsoft Windows 10.0.19042)"
-        ],
-        "x-ms-client-request-id": "9fd9ad89-296d-726c-7f8d-d35dea845fc3",
-        "x-ms-date": "Thu, 21 Jan 2021 20:40:14 GMT",
+        "traceparent": "00-3bcd5d0e07dd234e8da26b9a33b8454d-0b2eb2ddfd3f8d43-00",
+        "User-Agent": [
+          "azsdk-net-Storage.Files.Shares/12.7.0-alpha.20210126.1",
+          "(.NET 5.0.2; Microsoft Windows 10.0.19042)"
+        ],
+        "x-ms-client-request-id": "f4cc68dc-7190-20f2-a735-6b2d6961bcc5",
+        "x-ms-date": "Tue, 26 Jan 2021 19:31:32 GMT",
         "x-ms-return-client-request-id": "true",
         "x-ms-version": "2020-06-12"
       },
@@ -190,25 +185,25 @@
       "ResponseHeaders": {
         "Content-Length": "1024",
         "Content-Type": "application/octet-stream",
-        "Date": "Thu, 21 Jan 2021 20:40:14 GMT",
-        "ETag": "\u00220x8D8BE4CC16A8D0C\u0022",
-        "Last-Modified": "Thu, 21 Jan 2021 20:40:14 GMT",
-        "Server": [
-          "Windows-Azure-File/1.0",
-          "Microsoft-HTTPAPI/2.0"
-        ],
-        "Vary": "Origin",
-        "x-ms-client-request-id": "9fd9ad89-296d-726c-7f8d-d35dea845fc3",
-        "x-ms-file-attributes": "Archive",
-        "x-ms-file-change-time": "2021-01-21T20:40:14.4702732Z",
-        "x-ms-file-creation-time": "2021-01-21T20:40:14.4152342Z",
-        "x-ms-file-id": "11529285414812647424",
-        "x-ms-file-last-write-time": "2021-01-21T20:40:14.4702732Z",
-        "x-ms-file-parent-id": "13835128424026341376",
-        "x-ms-file-permission-key": "4010187179898695473*11459378189709739967",
-        "x-ms-lease-state": "available",
-        "x-ms-lease-status": "unlocked",
-        "x-ms-request-id": "4c945b20-e01a-003c-5c35-f0f305000000",
+        "Date": "Tue, 26 Jan 2021 19:31:31 GMT",
+        "ETag": "\u00220x8D8C230FC1E4BA9\u0022",
+        "Last-Modified": "Tue, 26 Jan 2021 19:31:31 GMT",
+        "Server": [
+          "Windows-Azure-File/1.0",
+          "Microsoft-HTTPAPI/2.0"
+        ],
+        "Vary": "Origin",
+        "x-ms-client-request-id": "f4cc68dc-7190-20f2-a735-6b2d6961bcc5",
+        "x-ms-file-attributes": "Archive",
+        "x-ms-file-change-time": "2021-01-26T19:31:31.6987817Z",
+        "x-ms-file-creation-time": "2021-01-26T19:31:31.6307330Z",
+        "x-ms-file-id": "11529285414812647424",
+        "x-ms-file-last-write-time": "2021-01-26T19:31:31.6987817Z",
+        "x-ms-file-parent-id": "13835128424026341376",
+        "x-ms-file-permission-key": "4010187179898695473*11459378189709739967",
+        "x-ms-lease-state": "available",
+        "x-ms-lease-status": "unlocked",
+        "x-ms-request-id": "3370403c-801a-0067-3919-f4ca3e000000",
         "x-ms-server-encrypted": "true",
         "x-ms-type": "File",
         "x-ms-version": "2020-06-12"
@@ -216,17 +211,17 @@
       "ResponseBody": []
     },
     {
-      "RequestUri": "https://seanmcccanary3.file.core.windows.net/test-share-c170af4a-b469-4b54-c2c5-f2dd64e6f8e2/test-directory-9e74a1bc-e812-c1c7-b5f3-44b9a23f7152/test-file-0c9ff8a3-1b37-667c-0e47-cb7d010bd127",
-      "RequestMethod": "GET",
-      "RequestHeaders": {
-        "Accept": "application/xml",
-        "Authorization": "Sanitized",
-        "User-Agent": [
-          "azsdk-net-Storage.Files.Shares/12.7.0-alpha.20210121.1",
-          "(.NET 5.0.2; Microsoft Windows 10.0.19042)"
-        ],
-        "x-ms-client-request-id": "d578a87a-7976-f870-c5b1-890e696748aa",
-        "x-ms-date": "Thu, 21 Jan 2021 20:40:14 GMT",
+      "RequestUri": "https://seanmcccanary3.file.core.windows.net/test-share-ff57e220-8aac-fd64-587c-4b9ca608aba6/test-directory-c111d451-4c89-10b6-5c16-dbce3e47ff2d/test-file-08616551-a12f-5594-da07-86e9281c8a8f",
+      "RequestMethod": "GET",
+      "RequestHeaders": {
+        "Accept": "application/xml",
+        "Authorization": "Sanitized",
+        "User-Agent": [
+          "azsdk-net-Storage.Files.Shares/12.7.0-alpha.20210126.1",
+          "(.NET 5.0.2; Microsoft Windows 10.0.19042)"
+        ],
+        "x-ms-client-request-id": "8d125ec6-478e-7d72-0143-cec48e005247",
+        "x-ms-date": "Tue, 26 Jan 2021 19:31:32 GMT",
         "x-ms-range": "bytes=0-127",
         "x-ms-range-get-content-md5": "false",
         "x-ms-return-client-request-id": "true",
@@ -239,43 +234,43 @@
         "Content-Length": "128",
         "Content-Range": "bytes 0-127/1024",
         "Content-Type": "application/octet-stream",
-        "Date": "Thu, 21 Jan 2021 20:40:14 GMT",
-        "ETag": "\u00220x8D8BE4CC16A8D0C\u0022",
-        "Last-Modified": "Thu, 21 Jan 2021 20:40:14 GMT",
-        "Server": [
-          "Windows-Azure-File/1.0",
-          "Microsoft-HTTPAPI/2.0"
-        ],
-        "Vary": "Origin",
-        "x-ms-client-request-id": "d578a87a-7976-f870-c5b1-890e696748aa",
-        "x-ms-file-attributes": "Archive",
-        "x-ms-file-change-time": "2021-01-21T20:40:14.4702732Z",
-        "x-ms-file-creation-time": "2021-01-21T20:40:14.4152342Z",
-        "x-ms-file-id": "11529285414812647424",
-        "x-ms-file-last-write-time": "2021-01-21T20:40:14.4702732Z",
-        "x-ms-file-parent-id": "13835128424026341376",
-        "x-ms-file-permission-key": "4010187179898695473*11459378189709739967",
-        "x-ms-lease-state": "available",
-        "x-ms-lease-status": "unlocked",
-        "x-ms-request-id": "4c945b21-e01a-003c-5d35-f0f305000000",
-        "x-ms-server-encrypted": "true",
-        "x-ms-type": "File",
-        "x-ms-version": "2020-06-12"
-      },
-      "ResponseBody": "39RN0GSd7J4r\u002BUaZH6VfMF\u002Bn2H7mOFYlTwLG3/j\u002B6VQFe0KMN8M4Qje6DQG6LlrFw/QY6ir1Z6d\u002BJ4Fh1w2lLRDxk6Ni0vicbpVHKytUayCoABsE5f8qEBObDg9C1msqFeDxyZq2Y/D7e3uUrjx7KbxgudbxoUcQx4OQx8ToWpg="
-    },
-    {
-      "RequestUri": "https://seanmcccanary3.file.core.windows.net/test-share-c170af4a-b469-4b54-c2c5-f2dd64e6f8e2/test-directory-9e74a1bc-e812-c1c7-b5f3-44b9a23f7152/test-file-0c9ff8a3-1b37-667c-0e47-cb7d010bd127",
-      "RequestMethod": "GET",
-      "RequestHeaders": {
-        "Accept": "application/xml",
-        "Authorization": "Sanitized",
-        "User-Agent": [
-          "azsdk-net-Storage.Files.Shares/12.7.0-alpha.20210121.1",
-          "(.NET 5.0.2; Microsoft Windows 10.0.19042)"
-        ],
-        "x-ms-client-request-id": "42e22531-890b-494c-4884-aa7429e715df",
-        "x-ms-date": "Thu, 21 Jan 2021 20:40:14 GMT",
+        "Date": "Tue, 26 Jan 2021 19:31:31 GMT",
+        "ETag": "\u00220x8D8C230FC1E4BA9\u0022",
+        "Last-Modified": "Tue, 26 Jan 2021 19:31:31 GMT",
+        "Server": [
+          "Windows-Azure-File/1.0",
+          "Microsoft-HTTPAPI/2.0"
+        ],
+        "Vary": "Origin",
+        "x-ms-client-request-id": "8d125ec6-478e-7d72-0143-cec48e005247",
+        "x-ms-file-attributes": "Archive",
+        "x-ms-file-change-time": "2021-01-26T19:31:31.6987817Z",
+        "x-ms-file-creation-time": "2021-01-26T19:31:31.6307330Z",
+        "x-ms-file-id": "11529285414812647424",
+        "x-ms-file-last-write-time": "2021-01-26T19:31:31.6987817Z",
+        "x-ms-file-parent-id": "13835128424026341376",
+        "x-ms-file-permission-key": "4010187179898695473*11459378189709739967",
+        "x-ms-lease-state": "available",
+        "x-ms-lease-status": "unlocked",
+        "x-ms-request-id": "3370403e-801a-0067-3b19-f4ca3e000000",
+        "x-ms-server-encrypted": "true",
+        "x-ms-type": "File",
+        "x-ms-version": "2020-06-12"
+      },
+      "ResponseBody": "2ldMzZFXG2yblJzLVzCF45RPNzN61RPFH7zuVXnjBsNCmKw0LLT6P\u002B5fjoVeBfLQS4fBJihH4QREh63Vacbyt43Zib6DUbbgVPdEGkaNZxrJHQrxIuCa\u002B7en8KQGJNYobdb4hHwzTPrR4dExAsa9tiCSC0u7AJWtPo0H3GES2TA="
+    },
+    {
+      "RequestUri": "https://seanmcccanary3.file.core.windows.net/test-share-ff57e220-8aac-fd64-587c-4b9ca608aba6/test-directory-c111d451-4c89-10b6-5c16-dbce3e47ff2d/test-file-08616551-a12f-5594-da07-86e9281c8a8f",
+      "RequestMethod": "GET",
+      "RequestHeaders": {
+        "Accept": "application/xml",
+        "Authorization": "Sanitized",
+        "User-Agent": [
+          "azsdk-net-Storage.Files.Shares/12.7.0-alpha.20210126.1",
+          "(.NET 5.0.2; Microsoft Windows 10.0.19042)"
+        ],
+        "x-ms-client-request-id": "0a6707e5-2e4f-9e36-6e32-2541ae8192e1",
+        "x-ms-date": "Tue, 26 Jan 2021 19:31:32 GMT",
         "x-ms-range": "bytes=128-255",
         "x-ms-range-get-content-md5": "false",
         "x-ms-return-client-request-id": "true",
@@ -288,43 +283,43 @@
         "Content-Length": "128",
         "Content-Range": "bytes 128-255/1024",
         "Content-Type": "application/octet-stream",
-        "Date": "Thu, 21 Jan 2021 20:40:14 GMT",
-        "ETag": "\u00220x8D8BE4CC16A8D0C\u0022",
-        "Last-Modified": "Thu, 21 Jan 2021 20:40:14 GMT",
-        "Server": [
-          "Windows-Azure-File/1.0",
-          "Microsoft-HTTPAPI/2.0"
-        ],
-        "Vary": "Origin",
-        "x-ms-client-request-id": "42e22531-890b-494c-4884-aa7429e715df",
-        "x-ms-file-attributes": "Archive",
-        "x-ms-file-change-time": "2021-01-21T20:40:14.4702732Z",
-        "x-ms-file-creation-time": "2021-01-21T20:40:14.4152342Z",
-        "x-ms-file-id": "11529285414812647424",
-        "x-ms-file-last-write-time": "2021-01-21T20:40:14.4702732Z",
-        "x-ms-file-parent-id": "13835128424026341376",
-        "x-ms-file-permission-key": "4010187179898695473*11459378189709739967",
-        "x-ms-lease-state": "available",
-        "x-ms-lease-status": "unlocked",
-        "x-ms-request-id": "4c945b22-e01a-003c-5e35-f0f305000000",
-        "x-ms-server-encrypted": "true",
-        "x-ms-type": "File",
-        "x-ms-version": "2020-06-12"
-      },
-      "ResponseBody": "KhwVSmOihvKdKwhphJVh1h/lU\u002BIclTh0mOABFiWcLBIh4mqRJjDGGtnHOMaY3YwyIrmn3pV3e5TkobKCoG/MAf/1R6Er0LDuHzgIVVxy27tUz/Rs9E19qWbVrIV\u002BQ3lq\u002BjfGo5XqB1EJuL9cbyU4ccX3LtF7YAyxeJ47VSMrcNs="
-    },
-    {
-      "RequestUri": "https://seanmcccanary3.file.core.windows.net/test-share-c170af4a-b469-4b54-c2c5-f2dd64e6f8e2/test-directory-9e74a1bc-e812-c1c7-b5f3-44b9a23f7152/test-file-0c9ff8a3-1b37-667c-0e47-cb7d010bd127",
-      "RequestMethod": "GET",
-      "RequestHeaders": {
-        "Accept": "application/xml",
-        "Authorization": "Sanitized",
-        "User-Agent": [
-          "azsdk-net-Storage.Files.Shares/12.7.0-alpha.20210121.1",
-          "(.NET 5.0.2; Microsoft Windows 10.0.19042)"
-        ],
-        "x-ms-client-request-id": "43dd02b6-0685-679e-131d-f4cc08f5abcf",
-        "x-ms-date": "Thu, 21 Jan 2021 20:40:14 GMT",
+        "Date": "Tue, 26 Jan 2021 19:31:31 GMT",
+        "ETag": "\u00220x8D8C230FC1E4BA9\u0022",
+        "Last-Modified": "Tue, 26 Jan 2021 19:31:31 GMT",
+        "Server": [
+          "Windows-Azure-File/1.0",
+          "Microsoft-HTTPAPI/2.0"
+        ],
+        "Vary": "Origin",
+        "x-ms-client-request-id": "0a6707e5-2e4f-9e36-6e32-2541ae8192e1",
+        "x-ms-file-attributes": "Archive",
+        "x-ms-file-change-time": "2021-01-26T19:31:31.6987817Z",
+        "x-ms-file-creation-time": "2021-01-26T19:31:31.6307330Z",
+        "x-ms-file-id": "11529285414812647424",
+        "x-ms-file-last-write-time": "2021-01-26T19:31:31.6987817Z",
+        "x-ms-file-parent-id": "13835128424026341376",
+        "x-ms-file-permission-key": "4010187179898695473*11459378189709739967",
+        "x-ms-lease-state": "available",
+        "x-ms-lease-status": "unlocked",
+        "x-ms-request-id": "3370403f-801a-0067-3c19-f4ca3e000000",
+        "x-ms-server-encrypted": "true",
+        "x-ms-type": "File",
+        "x-ms-version": "2020-06-12"
+      },
+      "ResponseBody": "IRytb5XinpbQECBBDmn48ek5hHMYimxsQUpG7ixwmL4HoQ/mGE4gPfR1e6vgVJ/VlRXyJ41lF5avQS5KnLBpX3dhOWxZEdibGUZ/og/BjO2rcFgWfXExoop5N9cf1aFDDBs0fhoye4M9Vw5G5XSG7rVAnytYUuIGMJbi39kAe0M="
+    },
+    {
+      "RequestUri": "https://seanmcccanary3.file.core.windows.net/test-share-ff57e220-8aac-fd64-587c-4b9ca608aba6/test-directory-c111d451-4c89-10b6-5c16-dbce3e47ff2d/test-file-08616551-a12f-5594-da07-86e9281c8a8f",
+      "RequestMethod": "GET",
+      "RequestHeaders": {
+        "Accept": "application/xml",
+        "Authorization": "Sanitized",
+        "User-Agent": [
+          "azsdk-net-Storage.Files.Shares/12.7.0-alpha.20210126.1",
+          "(.NET 5.0.2; Microsoft Windows 10.0.19042)"
+        ],
+        "x-ms-client-request-id": "86de4507-4898-ddf7-46a2-cd3d0711b0a1",
+        "x-ms-date": "Tue, 26 Jan 2021 19:31:32 GMT",
         "x-ms-range": "bytes=256-383",
         "x-ms-range-get-content-md5": "false",
         "x-ms-return-client-request-id": "true",
@@ -337,43 +332,43 @@
         "Content-Length": "128",
         "Content-Range": "bytes 256-383/1024",
         "Content-Type": "application/octet-stream",
-        "Date": "Thu, 21 Jan 2021 20:40:14 GMT",
-        "ETag": "\u00220x8D8BE4CC16A8D0C\u0022",
-        "Last-Modified": "Thu, 21 Jan 2021 20:40:14 GMT",
-        "Server": [
-          "Windows-Azure-File/1.0",
-          "Microsoft-HTTPAPI/2.0"
-        ],
-        "Vary": "Origin",
-        "x-ms-client-request-id": "43dd02b6-0685-679e-131d-f4cc08f5abcf",
-        "x-ms-file-attributes": "Archive",
-        "x-ms-file-change-time": "2021-01-21T20:40:14.4702732Z",
-        "x-ms-file-creation-time": "2021-01-21T20:40:14.4152342Z",
-        "x-ms-file-id": "11529285414812647424",
-        "x-ms-file-last-write-time": "2021-01-21T20:40:14.4702732Z",
-        "x-ms-file-parent-id": "13835128424026341376",
-        "x-ms-file-permission-key": "4010187179898695473*11459378189709739967",
-        "x-ms-lease-state": "available",
-        "x-ms-lease-status": "unlocked",
-        "x-ms-request-id": "4c945b23-e01a-003c-5f35-f0f305000000",
-        "x-ms-server-encrypted": "true",
-        "x-ms-type": "File",
-        "x-ms-version": "2020-06-12"
-      },
-      "ResponseBody": "v55bJas4JWnIomM8jSA6QJw7v4cVqO\u002BaKxQr96\u002BxLd5I5J3RyhPFjdHECdj9zyRXY/q46GvoxhauwPmWDS26F3WE9KmDaHaJdTK1UJ8XnVvw05O0\u002BEVyXx6HIgkZL3\u002BkCvJieNt61PuEL3M5MnV3lyOepjqZBR4vEpSL\u002B0ZscEY="
-    },
-    {
-      "RequestUri": "https://seanmcccanary3.file.core.windows.net/test-share-c170af4a-b469-4b54-c2c5-f2dd64e6f8e2/test-directory-9e74a1bc-e812-c1c7-b5f3-44b9a23f7152/test-file-0c9ff8a3-1b37-667c-0e47-cb7d010bd127",
-      "RequestMethod": "GET",
-      "RequestHeaders": {
-        "Accept": "application/xml",
-        "Authorization": "Sanitized",
-        "User-Agent": [
-          "azsdk-net-Storage.Files.Shares/12.7.0-alpha.20210121.1",
-          "(.NET 5.0.2; Microsoft Windows 10.0.19042)"
-        ],
-        "x-ms-client-request-id": "27bec897-d10a-a55a-d630-04742b90bf47",
-        "x-ms-date": "Thu, 21 Jan 2021 20:40:15 GMT",
+        "Date": "Tue, 26 Jan 2021 19:31:31 GMT",
+        "ETag": "\u00220x8D8C230FC1E4BA9\u0022",
+        "Last-Modified": "Tue, 26 Jan 2021 19:31:31 GMT",
+        "Server": [
+          "Windows-Azure-File/1.0",
+          "Microsoft-HTTPAPI/2.0"
+        ],
+        "Vary": "Origin",
+        "x-ms-client-request-id": "86de4507-4898-ddf7-46a2-cd3d0711b0a1",
+        "x-ms-file-attributes": "Archive",
+        "x-ms-file-change-time": "2021-01-26T19:31:31.6987817Z",
+        "x-ms-file-creation-time": "2021-01-26T19:31:31.6307330Z",
+        "x-ms-file-id": "11529285414812647424",
+        "x-ms-file-last-write-time": "2021-01-26T19:31:31.6987817Z",
+        "x-ms-file-parent-id": "13835128424026341376",
+        "x-ms-file-permission-key": "4010187179898695473*11459378189709739967",
+        "x-ms-lease-state": "available",
+        "x-ms-lease-status": "unlocked",
+        "x-ms-request-id": "33704043-801a-0067-4019-f4ca3e000000",
+        "x-ms-server-encrypted": "true",
+        "x-ms-type": "File",
+        "x-ms-version": "2020-06-12"
+      },
+      "ResponseBody": "pTyW9IwN0nn01NkmYuq8FfJJIt82deu5OS5NhE\u002BbqT3by6Gp3ZJhp20lNoN5u6NG2sztkN6cDC9R3bpewE4pWSqbS5dIEzdf53txED9oP32KB6qDrhlfP75yVwDYA\u002BYf/N1Y3XAM/caVjahiKvzw6Z0807ikpqoRPAvZ1rs2h\u002BQ="
+    },
+    {
+      "RequestUri": "https://seanmcccanary3.file.core.windows.net/test-share-ff57e220-8aac-fd64-587c-4b9ca608aba6/test-directory-c111d451-4c89-10b6-5c16-dbce3e47ff2d/test-file-08616551-a12f-5594-da07-86e9281c8a8f",
+      "RequestMethod": "GET",
+      "RequestHeaders": {
+        "Accept": "application/xml",
+        "Authorization": "Sanitized",
+        "User-Agent": [
+          "azsdk-net-Storage.Files.Shares/12.7.0-alpha.20210126.1",
+          "(.NET 5.0.2; Microsoft Windows 10.0.19042)"
+        ],
+        "x-ms-client-request-id": "693a3ea1-0ba2-3848-45ee-213846b691fa",
+        "x-ms-date": "Tue, 26 Jan 2021 19:31:32 GMT",
         "x-ms-range": "bytes=384-511",
         "x-ms-range-get-content-md5": "false",
         "x-ms-return-client-request-id": "true",
@@ -386,43 +381,43 @@
         "Content-Length": "128",
         "Content-Range": "bytes 384-511/1024",
         "Content-Type": "application/octet-stream",
-        "Date": "Thu, 21 Jan 2021 20:40:14 GMT",
-        "ETag": "\u00220x8D8BE4CC16A8D0C\u0022",
-        "Last-Modified": "Thu, 21 Jan 2021 20:40:14 GMT",
-        "Server": [
-          "Windows-Azure-File/1.0",
-          "Microsoft-HTTPAPI/2.0"
-        ],
-        "Vary": "Origin",
-        "x-ms-client-request-id": "27bec897-d10a-a55a-d630-04742b90bf47",
-        "x-ms-file-attributes": "Archive",
-        "x-ms-file-change-time": "2021-01-21T20:40:14.4702732Z",
-        "x-ms-file-creation-time": "2021-01-21T20:40:14.4152342Z",
-        "x-ms-file-id": "11529285414812647424",
-        "x-ms-file-last-write-time": "2021-01-21T20:40:14.4702732Z",
-        "x-ms-file-parent-id": "13835128424026341376",
-        "x-ms-file-permission-key": "4010187179898695473*11459378189709739967",
-        "x-ms-lease-state": "available",
-        "x-ms-lease-status": "unlocked",
-        "x-ms-request-id": "4c945b24-e01a-003c-6035-f0f305000000",
-        "x-ms-server-encrypted": "true",
-        "x-ms-type": "File",
-        "x-ms-version": "2020-06-12"
-      },
-      "ResponseBody": "shFFrbQlgHX\u002BmDDI0jksqA\u002BK5nqIRQoF0zNlRu/YtBi\u002BLIYgMMnj/h4wOwDUVVzYZ\u002BPsu4b1vW0HP9qAvzmGJuQYCqWzDHhGp\u002BdcWAoJMX3Wjd4M7PmRyW8ZGPDvYj/kqhQcu0u3JVtqpRSemGVi/g5dqTFbejnrhkE2mfOHVkQ="
-    },
-    {
-      "RequestUri": "https://seanmcccanary3.file.core.windows.net/test-share-c170af4a-b469-4b54-c2c5-f2dd64e6f8e2/test-directory-9e74a1bc-e812-c1c7-b5f3-44b9a23f7152/test-file-0c9ff8a3-1b37-667c-0e47-cb7d010bd127",
-      "RequestMethod": "GET",
-      "RequestHeaders": {
-        "Accept": "application/xml",
-        "Authorization": "Sanitized",
-        "User-Agent": [
-          "azsdk-net-Storage.Files.Shares/12.7.0-alpha.20210121.1",
-          "(.NET 5.0.2; Microsoft Windows 10.0.19042)"
-        ],
-        "x-ms-client-request-id": "4035a2f5-8437-73c5-1d27-c01ade81e638",
-        "x-ms-date": "Thu, 21 Jan 2021 20:40:15 GMT",
+        "Date": "Tue, 26 Jan 2021 19:31:31 GMT",
+        "ETag": "\u00220x8D8C230FC1E4BA9\u0022",
+        "Last-Modified": "Tue, 26 Jan 2021 19:31:31 GMT",
+        "Server": [
+          "Windows-Azure-File/1.0",
+          "Microsoft-HTTPAPI/2.0"
+        ],
+        "Vary": "Origin",
+        "x-ms-client-request-id": "693a3ea1-0ba2-3848-45ee-213846b691fa",
+        "x-ms-file-attributes": "Archive",
+        "x-ms-file-change-time": "2021-01-26T19:31:31.6987817Z",
+        "x-ms-file-creation-time": "2021-01-26T19:31:31.6307330Z",
+        "x-ms-file-id": "11529285414812647424",
+        "x-ms-file-last-write-time": "2021-01-26T19:31:31.6987817Z",
+        "x-ms-file-parent-id": "13835128424026341376",
+        "x-ms-file-permission-key": "4010187179898695473*11459378189709739967",
+        "x-ms-lease-state": "available",
+        "x-ms-lease-status": "unlocked",
+        "x-ms-request-id": "3370404a-801a-0067-4619-f4ca3e000000",
+        "x-ms-server-encrypted": "true",
+        "x-ms-type": "File",
+        "x-ms-version": "2020-06-12"
+      },
+      "ResponseBody": "lFETYQ9iDX4K4\u002B0hcPwUwYJuY5svLntWM0agZDMnCl4Fw87Z6I7ZOi9VrsC4iKBA9xdTTNPstWXWvS7JwahK4tiPHKwuO9nzlShr2YC6naulYG0c076LGA5oAipgD3mGC8vnKWvzEbw9YLaqgdvlGx\u002BDI2A7Lg8aBASexjiuk4U="
+    },
+    {
+      "RequestUri": "https://seanmcccanary3.file.core.windows.net/test-share-ff57e220-8aac-fd64-587c-4b9ca608aba6/test-directory-c111d451-4c89-10b6-5c16-dbce3e47ff2d/test-file-08616551-a12f-5594-da07-86e9281c8a8f",
+      "RequestMethod": "GET",
+      "RequestHeaders": {
+        "Accept": "application/xml",
+        "Authorization": "Sanitized",
+        "User-Agent": [
+          "azsdk-net-Storage.Files.Shares/12.7.0-alpha.20210126.1",
+          "(.NET 5.0.2; Microsoft Windows 10.0.19042)"
+        ],
+        "x-ms-client-request-id": "c89b1338-46d7-0dfe-e904-695fb2758c5c",
+        "x-ms-date": "Tue, 26 Jan 2021 19:31:32 GMT",
         "x-ms-range": "bytes=512-639",
         "x-ms-range-get-content-md5": "false",
         "x-ms-return-client-request-id": "true",
@@ -435,43 +430,43 @@
         "Content-Length": "128",
         "Content-Range": "bytes 512-639/1024",
         "Content-Type": "application/octet-stream",
-        "Date": "Thu, 21 Jan 2021 20:40:14 GMT",
-        "ETag": "\u00220x8D8BE4CC16A8D0C\u0022",
-        "Last-Modified": "Thu, 21 Jan 2021 20:40:14 GMT",
-        "Server": [
-          "Windows-Azure-File/1.0",
-          "Microsoft-HTTPAPI/2.0"
-        ],
-        "Vary": "Origin",
-        "x-ms-client-request-id": "4035a2f5-8437-73c5-1d27-c01ade81e638",
-        "x-ms-file-attributes": "Archive",
-        "x-ms-file-change-time": "2021-01-21T20:40:14.4702732Z",
-        "x-ms-file-creation-time": "2021-01-21T20:40:14.4152342Z",
-        "x-ms-file-id": "11529285414812647424",
-        "x-ms-file-last-write-time": "2021-01-21T20:40:14.4702732Z",
-        "x-ms-file-parent-id": "13835128424026341376",
-        "x-ms-file-permission-key": "4010187179898695473*11459378189709739967",
-        "x-ms-lease-state": "available",
-        "x-ms-lease-status": "unlocked",
-        "x-ms-request-id": "4c945b25-e01a-003c-6135-f0f305000000",
-        "x-ms-server-encrypted": "true",
-        "x-ms-type": "File",
-        "x-ms-version": "2020-06-12"
-      },
-      "ResponseBody": "qHiu9ex1MR9ngqFG5PMwCrYa4ZK5DYgv2jE1CoCMaOJP0PYgtmwRmSuJytjY8waTECvi2KbDiprvfhu7Pyae2xq\u002B9xT8EFNKCUhmL0KwV\u002BcrofpVqY88i0VbMDhRVlkF6\u002B\u002B\u002BGfzxlwDYmM9eXVtXPyczj54sSTKKgmvPoN8b\u002BLI="
-    },
-    {
-      "RequestUri": "https://seanmcccanary3.file.core.windows.net/test-share-c170af4a-b469-4b54-c2c5-f2dd64e6f8e2/test-directory-9e74a1bc-e812-c1c7-b5f3-44b9a23f7152/test-file-0c9ff8a3-1b37-667c-0e47-cb7d010bd127",
-      "RequestMethod": "GET",
-      "RequestHeaders": {
-        "Accept": "application/xml",
-        "Authorization": "Sanitized",
-        "User-Agent": [
-          "azsdk-net-Storage.Files.Shares/12.7.0-alpha.20210121.1",
-          "(.NET 5.0.2; Microsoft Windows 10.0.19042)"
-        ],
-        "x-ms-client-request-id": "887e2034-7e5a-7210-8863-8c02957cf48b",
-        "x-ms-date": "Thu, 21 Jan 2021 20:40:15 GMT",
+        "Date": "Tue, 26 Jan 2021 19:31:31 GMT",
+        "ETag": "\u00220x8D8C230FC1E4BA9\u0022",
+        "Last-Modified": "Tue, 26 Jan 2021 19:31:31 GMT",
+        "Server": [
+          "Windows-Azure-File/1.0",
+          "Microsoft-HTTPAPI/2.0"
+        ],
+        "Vary": "Origin",
+        "x-ms-client-request-id": "c89b1338-46d7-0dfe-e904-695fb2758c5c",
+        "x-ms-file-attributes": "Archive",
+        "x-ms-file-change-time": "2021-01-26T19:31:31.6987817Z",
+        "x-ms-file-creation-time": "2021-01-26T19:31:31.6307330Z",
+        "x-ms-file-id": "11529285414812647424",
+        "x-ms-file-last-write-time": "2021-01-26T19:31:31.6987817Z",
+        "x-ms-file-parent-id": "13835128424026341376",
+        "x-ms-file-permission-key": "4010187179898695473*11459378189709739967",
+        "x-ms-lease-state": "available",
+        "x-ms-lease-status": "unlocked",
+        "x-ms-request-id": "3370404f-801a-0067-4a19-f4ca3e000000",
+        "x-ms-server-encrypted": "true",
+        "x-ms-type": "File",
+        "x-ms-version": "2020-06-12"
+      },
+      "ResponseBody": "r\u002BTOtNJ0P7FPsN5zB\u002BCXMoLmC93sGEvcu80kZ1VLg47NMPucDTBJqkRxEYpQnBMjbGtEUaO2mZaZ8vkFT9dcAy1Pptbl\u002BiVRnWCZegfAjB\u002B5AfrpBzHqF5dkAhs3Q1psFQ1dAPY8PXJG8rRDHB6O2WbZS07ccvz7ZY4/gPgKGVk="
+    },
+    {
+      "RequestUri": "https://seanmcccanary3.file.core.windows.net/test-share-ff57e220-8aac-fd64-587c-4b9ca608aba6/test-directory-c111d451-4c89-10b6-5c16-dbce3e47ff2d/test-file-08616551-a12f-5594-da07-86e9281c8a8f",
+      "RequestMethod": "GET",
+      "RequestHeaders": {
+        "Accept": "application/xml",
+        "Authorization": "Sanitized",
+        "User-Agent": [
+          "azsdk-net-Storage.Files.Shares/12.7.0-alpha.20210126.1",
+          "(.NET 5.0.2; Microsoft Windows 10.0.19042)"
+        ],
+        "x-ms-client-request-id": "33ff2fd5-c81a-bb22-cabc-1a7379398021",
+        "x-ms-date": "Tue, 26 Jan 2021 19:31:32 GMT",
         "x-ms-range": "bytes=640-767",
         "x-ms-range-get-content-md5": "false",
         "x-ms-return-client-request-id": "true",
@@ -484,43 +479,43 @@
         "Content-Length": "128",
         "Content-Range": "bytes 640-767/1024",
         "Content-Type": "application/octet-stream",
-        "Date": "Thu, 21 Jan 2021 20:40:14 GMT",
-        "ETag": "\u00220x8D8BE4CC16A8D0C\u0022",
-        "Last-Modified": "Thu, 21 Jan 2021 20:40:14 GMT",
-        "Server": [
-          "Windows-Azure-File/1.0",
-          "Microsoft-HTTPAPI/2.0"
-        ],
-        "Vary": "Origin",
-        "x-ms-client-request-id": "887e2034-7e5a-7210-8863-8c02957cf48b",
-        "x-ms-file-attributes": "Archive",
-        "x-ms-file-change-time": "2021-01-21T20:40:14.4702732Z",
-        "x-ms-file-creation-time": "2021-01-21T20:40:14.4152342Z",
-        "x-ms-file-id": "11529285414812647424",
-        "x-ms-file-last-write-time": "2021-01-21T20:40:14.4702732Z",
-        "x-ms-file-parent-id": "13835128424026341376",
-        "x-ms-file-permission-key": "4010187179898695473*11459378189709739967",
-        "x-ms-lease-state": "available",
-        "x-ms-lease-status": "unlocked",
-        "x-ms-request-id": "4c945b26-e01a-003c-6235-f0f305000000",
-        "x-ms-server-encrypted": "true",
-        "x-ms-type": "File",
-        "x-ms-version": "2020-06-12"
-      },
-      "ResponseBody": "7mFEU/I96zkK\u002BX0QwN4u6QPxER3Gu9ihvTOXkCL2Ib2fHG/7FwRN6UhWkzPMIcmkPeac7Qnb7DOIopa\u002BpVsXFNe/cKNuMtL/pCfVcCel1Zxp81I8WTOzxDA8cnRujkPtP39bDLAmNQoTnUjhBnwL4835VLII27qjDKxzMsBdkBU="
-    },
-    {
-      "RequestUri": "https://seanmcccanary3.file.core.windows.net/test-share-c170af4a-b469-4b54-c2c5-f2dd64e6f8e2/test-directory-9e74a1bc-e812-c1c7-b5f3-44b9a23f7152/test-file-0c9ff8a3-1b37-667c-0e47-cb7d010bd127",
-      "RequestMethod": "GET",
-      "RequestHeaders": {
-        "Accept": "application/xml",
-        "Authorization": "Sanitized",
-        "User-Agent": [
-          "azsdk-net-Storage.Files.Shares/12.7.0-alpha.20210121.1",
-          "(.NET 5.0.2; Microsoft Windows 10.0.19042)"
-        ],
-        "x-ms-client-request-id": "bee51f83-5d03-ddde-ac00-94f5f025acb5",
-        "x-ms-date": "Thu, 21 Jan 2021 20:40:15 GMT",
+        "Date": "Tue, 26 Jan 2021 19:31:31 GMT",
+        "ETag": "\u00220x8D8C230FC1E4BA9\u0022",
+        "Last-Modified": "Tue, 26 Jan 2021 19:31:31 GMT",
+        "Server": [
+          "Windows-Azure-File/1.0",
+          "Microsoft-HTTPAPI/2.0"
+        ],
+        "Vary": "Origin",
+        "x-ms-client-request-id": "33ff2fd5-c81a-bb22-cabc-1a7379398021",
+        "x-ms-file-attributes": "Archive",
+        "x-ms-file-change-time": "2021-01-26T19:31:31.6987817Z",
+        "x-ms-file-creation-time": "2021-01-26T19:31:31.6307330Z",
+        "x-ms-file-id": "11529285414812647424",
+        "x-ms-file-last-write-time": "2021-01-26T19:31:31.6987817Z",
+        "x-ms-file-parent-id": "13835128424026341376",
+        "x-ms-file-permission-key": "4010187179898695473*11459378189709739967",
+        "x-ms-lease-state": "available",
+        "x-ms-lease-status": "unlocked",
+        "x-ms-request-id": "33704054-801a-0067-4e19-f4ca3e000000",
+        "x-ms-server-encrypted": "true",
+        "x-ms-type": "File",
+        "x-ms-version": "2020-06-12"
+      },
+      "ResponseBody": "BSxl\u002BmKMKH3DiKMUfaf6eNYptV34DI\u002BiEGKbZ/29ejvYWj7wuZR32rDOilTO5329lMaqz1W7Yfidwun/8MF/Bg5nPCJpCr9BsdutKYE70yjk3dI2EqrmHPhFU/ard\u002BnvToRFZ6tbVIoHaB16Djd2Ye/AGxPuSfNjgR8qI7bIljo="
+    },
+    {
+      "RequestUri": "https://seanmcccanary3.file.core.windows.net/test-share-ff57e220-8aac-fd64-587c-4b9ca608aba6/test-directory-c111d451-4c89-10b6-5c16-dbce3e47ff2d/test-file-08616551-a12f-5594-da07-86e9281c8a8f",
+      "RequestMethod": "GET",
+      "RequestHeaders": {
+        "Accept": "application/xml",
+        "Authorization": "Sanitized",
+        "User-Agent": [
+          "azsdk-net-Storage.Files.Shares/12.7.0-alpha.20210126.1",
+          "(.NET 5.0.2; Microsoft Windows 10.0.19042)"
+        ],
+        "x-ms-client-request-id": "83897e14-5975-7442-e1df-31cd4ccd466b",
+        "x-ms-date": "Tue, 26 Jan 2021 19:31:32 GMT",
         "x-ms-range": "bytes=768-895",
         "x-ms-range-get-content-md5": "false",
         "x-ms-return-client-request-id": "true",
@@ -533,43 +528,43 @@
         "Content-Length": "128",
         "Content-Range": "bytes 768-895/1024",
         "Content-Type": "application/octet-stream",
-        "Date": "Thu, 21 Jan 2021 20:40:14 GMT",
-        "ETag": "\u00220x8D8BE4CC16A8D0C\u0022",
-        "Last-Modified": "Thu, 21 Jan 2021 20:40:14 GMT",
-        "Server": [
-          "Windows-Azure-File/1.0",
-          "Microsoft-HTTPAPI/2.0"
-        ],
-        "Vary": "Origin",
-        "x-ms-client-request-id": "bee51f83-5d03-ddde-ac00-94f5f025acb5",
-        "x-ms-file-attributes": "Archive",
-        "x-ms-file-change-time": "2021-01-21T20:40:14.4702732Z",
-        "x-ms-file-creation-time": "2021-01-21T20:40:14.4152342Z",
-        "x-ms-file-id": "11529285414812647424",
-        "x-ms-file-last-write-time": "2021-01-21T20:40:14.4702732Z",
-        "x-ms-file-parent-id": "13835128424026341376",
-        "x-ms-file-permission-key": "4010187179898695473*11459378189709739967",
-        "x-ms-lease-state": "available",
-        "x-ms-lease-status": "unlocked",
-        "x-ms-request-id": "4c945b27-e01a-003c-6335-f0f305000000",
-        "x-ms-server-encrypted": "true",
-        "x-ms-type": "File",
-        "x-ms-version": "2020-06-12"
-      },
-      "ResponseBody": "4\u002BcxqErI60O\u002BSCi869G\u002BtDCPp3Q6keVjxLf/A7MCSrYMM/0eS2OZBA4Q9L\u002Bz/rg67r4CMLUc21ICzeOTyOeQu/1xr7jTn2nM9qJmKZ0lsMX\u002BxRX0ABkB8FerG32ABTwmgDnCQU8AZ05VNjoTtrG13RwelAPSnLrkcL9gKITrS/A="
-    },
-    {
-      "RequestUri": "https://seanmcccanary3.file.core.windows.net/test-share-c170af4a-b469-4b54-c2c5-f2dd64e6f8e2/test-directory-9e74a1bc-e812-c1c7-b5f3-44b9a23f7152/test-file-0c9ff8a3-1b37-667c-0e47-cb7d010bd127",
-      "RequestMethod": "GET",
-      "RequestHeaders": {
-        "Accept": "application/xml",
-        "Authorization": "Sanitized",
-        "User-Agent": [
-          "azsdk-net-Storage.Files.Shares/12.7.0-alpha.20210121.1",
-          "(.NET 5.0.2; Microsoft Windows 10.0.19042)"
-        ],
-        "x-ms-client-request-id": "757e5f46-3696-8788-6431-98c249958755",
-        "x-ms-date": "Thu, 21 Jan 2021 20:40:15 GMT",
+        "Date": "Tue, 26 Jan 2021 19:31:31 GMT",
+        "ETag": "\u00220x8D8C230FC1E4BA9\u0022",
+        "Last-Modified": "Tue, 26 Jan 2021 19:31:31 GMT",
+        "Server": [
+          "Windows-Azure-File/1.0",
+          "Microsoft-HTTPAPI/2.0"
+        ],
+        "Vary": "Origin",
+        "x-ms-client-request-id": "83897e14-5975-7442-e1df-31cd4ccd466b",
+        "x-ms-file-attributes": "Archive",
+        "x-ms-file-change-time": "2021-01-26T19:31:31.6987817Z",
+        "x-ms-file-creation-time": "2021-01-26T19:31:31.6307330Z",
+        "x-ms-file-id": "11529285414812647424",
+        "x-ms-file-last-write-time": "2021-01-26T19:31:31.6987817Z",
+        "x-ms-file-parent-id": "13835128424026341376",
+        "x-ms-file-permission-key": "4010187179898695473*11459378189709739967",
+        "x-ms-lease-state": "available",
+        "x-ms-lease-status": "unlocked",
+        "x-ms-request-id": "3370405c-801a-0067-5519-f4ca3e000000",
+        "x-ms-server-encrypted": "true",
+        "x-ms-type": "File",
+        "x-ms-version": "2020-06-12"
+      },
+      "ResponseBody": "8b3b/fVsfYmJRy6qjWwNwM7xBupb1QAFkOLmizAw0z/R4ohQXHlsg0ORiqYaSNYUEWlVxcGs3hu91WwShvFYWHTv2KrjvGNVhYOmyktZ60cM0XnH2w59JQRsk4cMWfxSOTEyKnArMFQF/0A9BRTQZOolBrR3kX1lcrKldyncSSs="
+    },
+    {
+      "RequestUri": "https://seanmcccanary3.file.core.windows.net/test-share-ff57e220-8aac-fd64-587c-4b9ca608aba6/test-directory-c111d451-4c89-10b6-5c16-dbce3e47ff2d/test-file-08616551-a12f-5594-da07-86e9281c8a8f",
+      "RequestMethod": "GET",
+      "RequestHeaders": {
+        "Accept": "application/xml",
+        "Authorization": "Sanitized",
+        "User-Agent": [
+          "azsdk-net-Storage.Files.Shares/12.7.0-alpha.20210126.1",
+          "(.NET 5.0.2; Microsoft Windows 10.0.19042)"
+        ],
+        "x-ms-client-request-id": "fb5faf47-fdb0-26ab-d419-63e0eb9b8503",
+        "x-ms-date": "Tue, 26 Jan 2021 19:31:33 GMT",
         "x-ms-range": "bytes=896-1023",
         "x-ms-range-get-content-md5": "false",
         "x-ms-return-client-request-id": "true",
@@ -582,44 +577,44 @@
         "Content-Length": "128",
         "Content-Range": "bytes 896-1023/1024",
         "Content-Type": "application/octet-stream",
-        "Date": "Thu, 21 Jan 2021 20:40:14 GMT",
-        "ETag": "\u00220x8D8BE4CC16A8D0C\u0022",
-        "Last-Modified": "Thu, 21 Jan 2021 20:40:14 GMT",
-        "Server": [
-          "Windows-Azure-File/1.0",
-          "Microsoft-HTTPAPI/2.0"
-        ],
-        "Vary": "Origin",
-        "x-ms-client-request-id": "757e5f46-3696-8788-6431-98c249958755",
-        "x-ms-file-attributes": "Archive",
-        "x-ms-file-change-time": "2021-01-21T20:40:14.4702732Z",
-        "x-ms-file-creation-time": "2021-01-21T20:40:14.4152342Z",
-        "x-ms-file-id": "11529285414812647424",
-        "x-ms-file-last-write-time": "2021-01-21T20:40:14.4702732Z",
-        "x-ms-file-parent-id": "13835128424026341376",
-        "x-ms-file-permission-key": "4010187179898695473*11459378189709739967",
-        "x-ms-lease-state": "available",
-        "x-ms-lease-status": "unlocked",
-        "x-ms-request-id": "4c945b28-e01a-003c-6435-f0f305000000",
-        "x-ms-server-encrypted": "true",
-        "x-ms-type": "File",
-        "x-ms-version": "2020-06-12"
-      },
-      "ResponseBody": "Zj\u002BpY2Nudv1dxp7K3u45pvU9YWJxOFTjft3Rj6A\u002BymrqSqx2B1F6raeXpQz\u002B8AWChbkyRonpfi7rxeWFneZcH/sz35NBwp6kw7O62ZJH5Y3YTwrmDIThAMt\u002Bi0Js9RDBOoYQyhFxQMIbjoLVL6Sbo99XrE7cdhJ3Ud/HwzdcN84="
-    },
-    {
-      "RequestUri": "https://seanmcccanary3.file.core.windows.net/test-share-c170af4a-b469-4b54-c2c5-f2dd64e6f8e2?restype=share",
+        "Date": "Tue, 26 Jan 2021 19:31:31 GMT",
+        "ETag": "\u00220x8D8C230FC1E4BA9\u0022",
+        "Last-Modified": "Tue, 26 Jan 2021 19:31:31 GMT",
+        "Server": [
+          "Windows-Azure-File/1.0",
+          "Microsoft-HTTPAPI/2.0"
+        ],
+        "Vary": "Origin",
+        "x-ms-client-request-id": "fb5faf47-fdb0-26ab-d419-63e0eb9b8503",
+        "x-ms-file-attributes": "Archive",
+        "x-ms-file-change-time": "2021-01-26T19:31:31.6987817Z",
+        "x-ms-file-creation-time": "2021-01-26T19:31:31.6307330Z",
+        "x-ms-file-id": "11529285414812647424",
+        "x-ms-file-last-write-time": "2021-01-26T19:31:31.6987817Z",
+        "x-ms-file-parent-id": "13835128424026341376",
+        "x-ms-file-permission-key": "4010187179898695473*11459378189709739967",
+        "x-ms-lease-state": "available",
+        "x-ms-lease-status": "unlocked",
+        "x-ms-request-id": "33704060-801a-0067-5819-f4ca3e000000",
+        "x-ms-server-encrypted": "true",
+        "x-ms-type": "File",
+        "x-ms-version": "2020-06-12"
+      },
+      "ResponseBody": "hlSQGibA1\u002BCgJMHbzT8g8JwvnOZSSNuns8y4vYW5Kyi2FLewg7U9KU0lE1LPopgzkrXb\u002Bj9i2D556WdZCBpb5/mYJbiIb2zm8nOZLDSI2BE0hSrP3jDpUzx4N5pO4yEzyixYNnzfqiNJ9AjMyawK8BBVJYLviwnIr9F8DzfSmA4="
+    },
+    {
+      "RequestUri": "https://seanmcccanary3.file.core.windows.net/test-share-ff57e220-8aac-fd64-587c-4b9ca608aba6?restype=share",
       "RequestMethod": "DELETE",
       "RequestHeaders": {
         "Accept": "application/xml",
         "Authorization": "Sanitized",
-        "traceparent": "00-979885cd1b7a8a49932c0c0980da6fad-a11c9db12e61b34d-00",
-        "User-Agent": [
-          "azsdk-net-Storage.Files.Shares/12.7.0-alpha.20210121.1",
-          "(.NET 5.0.2; Microsoft Windows 10.0.19042)"
-        ],
-        "x-ms-client-request-id": "90af93f8-36a6-bf1e-06d2-afafc71c0cff",
-        "x-ms-date": "Thu, 21 Jan 2021 20:40:15 GMT",
+        "traceparent": "00-b4d7beacb235464cb82a640fbc0a1d6c-467bd3f557d1e644-00",
+        "User-Agent": [
+          "azsdk-net-Storage.Files.Shares/12.7.0-alpha.20210126.1",
+          "(.NET 5.0.2; Microsoft Windows 10.0.19042)"
+        ],
+        "x-ms-client-request-id": "9d85cf98-4a6e-88bb-05f0-add7464acc2a",
+        "x-ms-date": "Tue, 26 Jan 2021 19:31:33 GMT",
         "x-ms-delete-snapshots": "include",
         "x-ms-return-client-request-id": "true",
         "x-ms-version": "2020-06-12"
@@ -628,25 +623,20 @@
       "StatusCode": 202,
       "ResponseHeaders": {
         "Content-Length": "0",
-        "Date": "Thu, 21 Jan 2021 20:40:14 GMT",
-        "Server": [
-          "Windows-Azure-File/1.0",
-          "Microsoft-HTTPAPI/2.0"
-        ],
-        "x-ms-client-request-id": "90af93f8-36a6-bf1e-06d2-afafc71c0cff",
-<<<<<<< HEAD
-        "x-ms-request-id": "011c59d6-301a-000a-203d-a63535000000",
-        "x-ms-version": "2020-06-12"
-=======
-        "x-ms-request-id": "4c945b29-e01a-003c-6535-f0f305000000",
-        "x-ms-version": "2020-04-08"
->>>>>>> ac24a13f
+        "Date": "Tue, 26 Jan 2021 19:31:31 GMT",
+        "Server": [
+          "Windows-Azure-File/1.0",
+          "Microsoft-HTTPAPI/2.0"
+        ],
+        "x-ms-client-request-id": "9d85cf98-4a6e-88bb-05f0-add7464acc2a",
+        "x-ms-request-id": "33704067-801a-0067-5e19-f4ca3e000000",
+        "x-ms-version": "2020-06-12"
       },
       "ResponseBody": []
     }
   ],
   "Variables": {
-    "RandomSeed": "2098567580",
+    "RandomSeed": "1780832886",
     "Storage_TestConfigDefault": "ProductionTenant\nseanmcccanary3\nU2FuaXRpemVk\nhttps://seanmcccanary3.blob.core.windows.net\nhttps://seanmcccanary3.file.core.windows.net\nhttps://seanmcccanary3.queue.core.windows.net\nhttps://seanmcccanary3.table.core.windows.net\n\n\n\n\nhttps://seanmcccanary3-secondary.blob.core.windows.net\nhttps://seanmcccanary3-secondary.file.core.windows.net\nhttps://seanmcccanary3-secondary.queue.core.windows.net\nhttps://seanmcccanary3-secondary.table.core.windows.net\n\nSanitized\n\n\nCloud\nBlobEndpoint=https://seanmcccanary3.blob.core.windows.net/;QueueEndpoint=https://seanmcccanary3.queue.core.windows.net/;FileEndpoint=https://seanmcccanary3.file.core.windows.net/;BlobSecondaryEndpoint=https://seanmcccanary3-secondary.blob.core.windows.net/;QueueSecondaryEndpoint=https://seanmcccanary3-secondary.queue.core.windows.net/;FileSecondaryEndpoint=https://seanmcccanary3-secondary.file.core.windows.net/;AccountName=seanmcccanary3;AccountKey=Kg==;\nseanscope1"
   }
 }