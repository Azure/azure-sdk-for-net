--- conflicted
+++ resolved
@@ -1,56 +1,51 @@
 {
   "Entries": [
     {
-      "RequestUri": "https://seanmcccanary3.file.core.windows.net/test-share-92ff5058-e15b-c661-44b2-69add1d2f1c3?restype=share",
-      "RequestMethod": "PUT",
-      "RequestHeaders": {
-        "Accept": "application/xml",
-        "Authorization": "Sanitized",
-        "traceparent": "00-f30601fe9ea0dd4792a82c9314b6e228-a9ad0f9355bfbf4e-00",
-        "User-Agent": [
-          "azsdk-net-Storage.Files.Shares/12.7.0-alpha.20210121.1",
-          "(.NET 5.0.2; Microsoft Windows 10.0.19042)"
-        ],
-        "x-ms-client-request-id": "ecc69757-36ea-6a45-dd76-29a894aefbee",
-        "x-ms-date": "Thu, 21 Jan 2021 20:40:09 GMT",
-        "x-ms-return-client-request-id": "true",
-        "x-ms-version": "2020-06-12"
-      },
-      "RequestBody": null,
-      "StatusCode": 201,
-      "ResponseHeaders": {
-        "Content-Length": "0",
-        "Date": "Thu, 21 Jan 2021 20:40:09 GMT",
-        "ETag": "\u00220x8D8BE4CBE972944\u0022",
-        "Last-Modified": "Thu, 21 Jan 2021 20:40:09 GMT",
-        "Server": [
-          "Windows-Azure-File/1.0",
-          "Microsoft-HTTPAPI/2.0"
-        ],
-        "x-ms-client-request-id": "ecc69757-36ea-6a45-dd76-29a894aefbee",
-<<<<<<< HEAD
-        "x-ms-request-id": "fe499831-601a-0022-0ce2-9c1fdd000000",
-        "x-ms-version": "2020-06-12"
-=======
-        "x-ms-request-id": "2f6125c6-201a-006e-7a35-f08fed000000",
-        "x-ms-version": "2020-04-08"
->>>>>>> ac24a13f
-      },
-      "ResponseBody": []
-    },
-    {
-      "RequestUri": "https://seanmcccanary3.file.core.windows.net/test-share-92ff5058-e15b-c661-44b2-69add1d2f1c3/test-directory-9c0c7e03-de4e-b43c-e026-735624243da8?restype=directory",
-      "RequestMethod": "PUT",
-      "RequestHeaders": {
-        "Accept": "application/xml",
-        "Authorization": "Sanitized",
-        "traceparent": "00-48d2c1392313c4458cc0142d101f6f2d-d22b237c9a8f5c41-00",
-        "User-Agent": [
-          "azsdk-net-Storage.Files.Shares/12.7.0-alpha.20210121.1",
-          "(.NET 5.0.2; Microsoft Windows 10.0.19042)"
-        ],
-        "x-ms-client-request-id": "0a39cd08-898e-785c-5b12-0bc3c3ee46b8",
-        "x-ms-date": "Thu, 21 Jan 2021 20:40:10 GMT",
+      "RequestUri": "https://seanmcccanary3.file.core.windows.net/test-share-60168be5-a6c0-456c-c9e9-d9595d88d5c6?restype=share",
+      "RequestMethod": "PUT",
+      "RequestHeaders": {
+        "Accept": "application/xml",
+        "Authorization": "Sanitized",
+        "traceparent": "00-4fef8d21e3c1864dba0e817147e5cebb-1eeb5df232597c46-00",
+        "User-Agent": [
+          "azsdk-net-Storage.Files.Shares/12.7.0-alpha.20210126.1",
+          "(.NET 5.0.2; Microsoft Windows 10.0.19042)"
+        ],
+        "x-ms-client-request-id": "fc83c1f2-5ac7-a242-9b8a-5537cfbdf152",
+        "x-ms-date": "Tue, 26 Jan 2021 19:31:26 GMT",
+        "x-ms-return-client-request-id": "true",
+        "x-ms-version": "2020-06-12"
+      },
+      "RequestBody": null,
+      "StatusCode": 201,
+      "ResponseHeaders": {
+        "Content-Length": "0",
+        "Date": "Tue, 26 Jan 2021 19:31:25 GMT",
+        "ETag": "\u00220x8D8C230F8E0EF6C\u0022",
+        "Last-Modified": "Tue, 26 Jan 2021 19:31:26 GMT",
+        "Server": [
+          "Windows-Azure-File/1.0",
+          "Microsoft-HTTPAPI/2.0"
+        ],
+        "x-ms-client-request-id": "fc83c1f2-5ac7-a242-9b8a-5537cfbdf152",
+        "x-ms-request-id": "57a000e1-401a-0047-0f19-f4b199000000",
+        "x-ms-version": "2020-06-12"
+      },
+      "ResponseBody": []
+    },
+    {
+      "RequestUri": "https://seanmcccanary3.file.core.windows.net/test-share-60168be5-a6c0-456c-c9e9-d9595d88d5c6/test-directory-27457bfc-dfc2-765d-aa6d-37eb3e7b6653?restype=directory",
+      "RequestMethod": "PUT",
+      "RequestHeaders": {
+        "Accept": "application/xml",
+        "Authorization": "Sanitized",
+        "traceparent": "00-bbc199c771465d4fa259690ada0ef2b5-8af97f4c60e8854a-00",
+        "User-Agent": [
+          "azsdk-net-Storage.Files.Shares/12.7.0-alpha.20210126.1",
+          "(.NET 5.0.2; Microsoft Windows 10.0.19042)"
+        ],
+        "x-ms-client-request-id": "63f415e3-e131-1381-640c-525922576420",
+        "x-ms-date": "Tue, 26 Jan 2021 19:31:27 GMT",
         "x-ms-file-attributes": "None",
         "x-ms-file-creation-time": "Now",
         "x-ms-file-last-write-time": "Now",
@@ -62,41 +57,41 @@
       "StatusCode": 201,
       "ResponseHeaders": {
         "Content-Length": "0",
-        "Date": "Thu, 21 Jan 2021 20:40:09 GMT",
-        "ETag": "\u00220x8D8BE4CBEA12836\u0022",
-        "Last-Modified": "Thu, 21 Jan 2021 20:40:09 GMT",
-        "Server": [
-          "Windows-Azure-File/1.0",
-          "Microsoft-HTTPAPI/2.0"
-        ],
-        "x-ms-client-request-id": "0a39cd08-898e-785c-5b12-0bc3c3ee46b8",
+        "Date": "Tue, 26 Jan 2021 19:31:25 GMT",
+        "ETag": "\u00220x8D8C230F8EF0C00\u0022",
+        "Last-Modified": "Tue, 26 Jan 2021 19:31:26 GMT",
+        "Server": [
+          "Windows-Azure-File/1.0",
+          "Microsoft-HTTPAPI/2.0"
+        ],
+        "x-ms-client-request-id": "63f415e3-e131-1381-640c-525922576420",
         "x-ms-file-attributes": "Directory",
-        "x-ms-file-change-time": "2021-01-21T20:40:09.7949750Z",
-        "x-ms-file-creation-time": "2021-01-21T20:40:09.7949750Z",
+        "x-ms-file-change-time": "2021-01-26T19:31:26.3559680Z",
+        "x-ms-file-creation-time": "2021-01-26T19:31:26.3559680Z",
         "x-ms-file-id": "13835128424026341376",
-        "x-ms-file-last-write-time": "2021-01-21T20:40:09.7949750Z",
+        "x-ms-file-last-write-time": "2021-01-26T19:31:26.3559680Z",
         "x-ms-file-parent-id": "0",
         "x-ms-file-permission-key": "17860367565182308406*11459378189709739967",
-        "x-ms-request-id": "2f6125c9-201a-006e-7b35-f08fed000000",
+        "x-ms-request-id": "57a000e4-401a-0047-1019-f4b199000000",
         "x-ms-request-server-encrypted": "true",
         "x-ms-version": "2020-06-12"
       },
       "ResponseBody": []
     },
     {
-      "RequestUri": "https://seanmcccanary3.file.core.windows.net/test-share-92ff5058-e15b-c661-44b2-69add1d2f1c3/test-directory-9c0c7e03-de4e-b43c-e026-735624243da8/test-file-814364d8-50a8-959d-8a88-f0a867b1c69d",
-      "RequestMethod": "PUT",
-      "RequestHeaders": {
-        "Accept": "application/xml",
-        "Authorization": "Sanitized",
-        "traceparent": "00-b34941780b7b294198d9d6dd83d9a2c1-bb3f7f18adcb374c-00",
-        "User-Agent": [
-          "azsdk-net-Storage.Files.Shares/12.7.0-alpha.20210121.1",
-          "(.NET 5.0.2; Microsoft Windows 10.0.19042)"
-        ],
-        "x-ms-client-request-id": "06e32d95-947a-a223-2c39-74d996182d05",
+      "RequestUri": "https://seanmcccanary3.file.core.windows.net/test-share-60168be5-a6c0-456c-c9e9-d9595d88d5c6/test-directory-27457bfc-dfc2-765d-aa6d-37eb3e7b6653/test-file-fcbdda78-7627-6f15-dd3b-d3cea33c59ce",
+      "RequestMethod": "PUT",
+      "RequestHeaders": {
+        "Accept": "application/xml",
+        "Authorization": "Sanitized",
+        "traceparent": "00-d8d1deae18564e49ad5271298747e0dc-9a2ad7d576879f4f-00",
+        "User-Agent": [
+          "azsdk-net-Storage.Files.Shares/12.7.0-alpha.20210126.1",
+          "(.NET 5.0.2; Microsoft Windows 10.0.19042)"
+        ],
+        "x-ms-client-request-id": "1d03c01f-7171-9cca-59f5-1b2f5cde76cf",
         "x-ms-content-length": "1024",
-        "x-ms-date": "Thu, 21 Jan 2021 20:40:10 GMT",
+        "x-ms-date": "Tue, 26 Jan 2021 19:31:27 GMT",
         "x-ms-file-attributes": "None",
         "x-ms-file-creation-time": "Now",
         "x-ms-file-last-write-time": "Now",
@@ -109,79 +104,79 @@
       "StatusCode": 201,
       "ResponseHeaders": {
         "Content-Length": "0",
-        "Date": "Thu, 21 Jan 2021 20:40:09 GMT",
-        "ETag": "\u00220x8D8BE4CBEAA51A2\u0022",
-        "Last-Modified": "Thu, 21 Jan 2021 20:40:09 GMT",
-        "Server": [
-          "Windows-Azure-File/1.0",
-          "Microsoft-HTTPAPI/2.0"
-        ],
-        "x-ms-client-request-id": "06e32d95-947a-a223-2c39-74d996182d05",
+        "Date": "Tue, 26 Jan 2021 19:31:25 GMT",
+        "ETag": "\u00220x8D8C230F8FDDBC0\u0022",
+        "Last-Modified": "Tue, 26 Jan 2021 19:31:26 GMT",
+        "Server": [
+          "Windows-Azure-File/1.0",
+          "Microsoft-HTTPAPI/2.0"
+        ],
+        "x-ms-client-request-id": "1d03c01f-7171-9cca-59f5-1b2f5cde76cf",
         "x-ms-file-attributes": "Archive",
-        "x-ms-file-change-time": "2021-01-21T20:40:09.8550178Z",
-        "x-ms-file-creation-time": "2021-01-21T20:40:09.8550178Z",
+        "x-ms-file-change-time": "2021-01-26T19:31:26.4530368Z",
+        "x-ms-file-creation-time": "2021-01-26T19:31:26.4530368Z",
         "x-ms-file-id": "11529285414812647424",
-        "x-ms-file-last-write-time": "2021-01-21T20:40:09.8550178Z",
+        "x-ms-file-last-write-time": "2021-01-26T19:31:26.4530368Z",
         "x-ms-file-parent-id": "13835128424026341376",
         "x-ms-file-permission-key": "4010187179898695473*11459378189709739967",
-        "x-ms-request-id": "2f6125cb-201a-006e-7c35-f08fed000000",
+        "x-ms-request-id": "57a000e6-401a-0047-1119-f4b199000000",
         "x-ms-request-server-encrypted": "true",
         "x-ms-version": "2020-06-12"
       },
       "ResponseBody": []
     },
     {
-      "RequestUri": "https://seanmcccanary3.file.core.windows.net/test-share-92ff5058-e15b-c661-44b2-69add1d2f1c3/test-directory-9c0c7e03-de4e-b43c-e026-735624243da8/test-file-814364d8-50a8-959d-8a88-f0a867b1c69d?comp=range",
+      "RequestUri": "https://seanmcccanary3.file.core.windows.net/test-share-60168be5-a6c0-456c-c9e9-d9595d88d5c6/test-directory-27457bfc-dfc2-765d-aa6d-37eb3e7b6653/test-file-fcbdda78-7627-6f15-dd3b-d3cea33c59ce?comp=range",
       "RequestMethod": "PUT",
       "RequestHeaders": {
         "Accept": "application/xml",
         "Authorization": "Sanitized",
         "Content-Length": "1024",
         "Content-Type": "application/octet-stream",
-        "traceparent": "00-5dd1cfc34cd0b443b3a3867f9a19c127-33b24b049af18748-00",
-        "User-Agent": [
-          "azsdk-net-Storage.Files.Shares/12.7.0-alpha.20210121.1",
-          "(.NET 5.0.2; Microsoft Windows 10.0.19042)"
-        ],
-        "x-ms-client-request-id": "391340d2-c0cd-ea22-8a3e-993240f5bfc4",
-        "x-ms-date": "Thu, 21 Jan 2021 20:40:10 GMT",
+        "traceparent": "00-c74ebab568936d4bbdd2521ab5b5974d-b37daa1177856d46-00",
+        "User-Agent": [
+          "azsdk-net-Storage.Files.Shares/12.7.0-alpha.20210126.1",
+          "(.NET 5.0.2; Microsoft Windows 10.0.19042)"
+        ],
+        "x-ms-client-request-id": "e3af17a6-3c39-3c5d-78cc-8b0ae40ed59b",
+        "x-ms-date": "Tue, 26 Jan 2021 19:31:27 GMT",
         "x-ms-range": "bytes=0-1023",
         "x-ms-return-client-request-id": "true",
         "x-ms-version": "2020-06-12",
         "x-ms-write": "update"
       },
-      "RequestBody": "OIAb1ljB4/2k5eiLh445GeIBTVbqMxoCYd3e\u002BfoVY8V8nnX6q24ZR\u002Bo8Zqmg0fHM2PLgwaDwzgRmGHR74\u002BoDjoEjDukYP2106AZsrs1wYpDrESAINaEljNBwlJP5nmP/ONcnfcMHs5mEbNmZhB839bbkj9HK\u002B1ng/oEZp6rZekmibHX1SOTN5F6Gg8jHiwiwOZ7dFQ6SNT19R35B7QvuqvGQ9hepQazRFqpzQ3eQGXJ5aG4L/GU7EDY4eAFmjPZSmNjXN5XwB/fyDP5jHvLF7S4Mx4Wc466MVOXhccmra4q0IKufueHdiGF3GfBm1/FEcovTWsRxtbQqS\u002BKvD5UtRqB0r/5HJjNMLj4jJcm\u002BJX3znf4\u002B1xHGQ2r2dW3/LXnMStJP8ifz/ExXhiuFTZDrayVku3KW7m\u002BPrWyTULHGTQHFV9v3bzNWAKCy51DlQPXZCwlImnEHNVtjv0S6X6ubkDkqwPa19PzxDrvR5AYeqWx3uUWnfrKPviJ/k6/vm6D0F1YXu4D\u002BJBYNVoy1NVBURBXXQ6Vl8xKGmgLUNmBMAnIb3MywB\u002B3seJUumigm2YjRKk\u002BaF1j6jiNDkCF\u002BKu62wFMZmliEpD0n68oQNlnqYMB5AwsRsusaIE6obHfMbk6neNrUDD4wTYYRciuN6lfKWTBgBCfipQ1n/3oK2zjGW317aL5\u002BFVOCSbWF/0C/jDX23hNHa2knxNLMbQ3EJnFNSxeuEYGZS0Pc3rtxXabNp3NEFP0lf\u002B8UVKTssqhGvSJDN7MoEXq0XJLPao2ttWYs/8aafxF0KMwnmr3crZmaliCYLSbypJX4kLdrVRRiZp89v7Liqz0Rzw7mAXe916/4NNNsFIhAOVswoe9aCdO3xTMdn\u002B3nuOrjh14XC6MeO7gHciBB9lIW/YVXsgpOtsU7LjxDnzjCEHzoiYwqKC24EWY3U5ayds7gB6FokAbglNGY291m2pt/RWGkWG3F7NRXn6CkFmMuibdtY5iXWoB1CPS7kU1QUTbKtw00DR5hGhrMEPFlPH1talIl\u002BXcD6OvhLk95CluHB01p2V9V\u002BXuZDEh\u002BykmPD8x2TSf7K1i/x84iU9/P5xC\u002BRQmj/GIeF3DWjOwvhB6hUR6DAr00jNz1qhGRM6acySQ3v4RA7BNpWDW2JJ5rj0KvgAHATOVTirktrVFRjOTKOsLI98SaYGUKGaqHfWc9ihvO4rKk230/5DXLEz7CGMtR6\u002Bncopd9FR\u002BbtjI6ywxR7yM2gqoxJl9EiROPz00nSAHfNpF9YOiDUM2TCCVKBBgpeSMai5YhH8WKlxmE7kXSdG0xW5V60487szHdnh06\u002BoT6ZVUpDLxrvhbM88nO/mKHwJS3GamCr6WU3w==",
-      "StatusCode": 201,
-      "ResponseHeaders": {
-        "Content-Length": "0",
-        "Content-MD5": "SIxTjhVYUybbuuLcymPyTQ==",
-        "Date": "Thu, 21 Jan 2021 20:40:09 GMT",
-        "ETag": "\u00220x8D8BE4CBEB48CA4\u0022",
-        "Last-Modified": "Thu, 21 Jan 2021 20:40:09 GMT",
-        "Server": [
-          "Windows-Azure-File/1.0",
-          "Microsoft-HTTPAPI/2.0"
-        ],
-        "x-ms-client-request-id": "391340d2-c0cd-ea22-8a3e-993240f5bfc4",
-        "x-ms-request-id": "2f6125cc-201a-006e-7d35-f08fed000000",
+      "RequestBody": "JAFWOVZWTSN7OyidPDhdApTMBymGAiL/E1M2\u002BIal56e/gv8XUZ8UjcfQ5/W55Ncsr0/FVU87mSHfVyYCH1Wd1lOA3bk4RbD0uHphthssRi98Ckg235JXhOneN/l5EW5yMxGiOAYd82qf0Z3V2eMGsxH2hhQMZvbBKVnQWg22eqYM7oIJiQ0pXhfelg70gqoF14Tog4tZZcwb4Q6sTZlc6Vf3yetg/CkDzCf8Ls/ozKauyoKJzvYasoi27qj\u002BfBB\u002Bga22/bi/pdta5LZjXDb8MhVo/oMW0hpg3Bdiqg6ABVAWfqwiMc7u7iWnLupAt1VSubuTln2NZ66SViGhXfrM2t9mTN6K2gFGeRBeb6QwICXBEPFS7W7SiRb9j9usTJEq2lQK2Wp3x966TB1tLvgKYTX8300JeuxwlMPHjEslmSx/NJRPJUe6SkgSmKBRZFod8y2msG1DIGBomkSnrzuTlLLw7vpkujvuQZUE9\u002BFLHy9oqZgdf\u002Bm/OxMz54sCE5sMfwPtYHVfuTjxt2/XPyh\u002BHHoUPgWidRTJMLPmMNOv6y35\u002BHjdXb\u002B6CO9gLMd55/zqtcsR7dWVaQrvJDDCeYllQcxB3kawob66WjUVQklNUEi3\u002B3sHnv5YZI5t7jmP949m\u002B\u002Br7OAm1OhMMVpKfgCfBotPnC30OXaPN6Xm4QrKFK2Olr0ZeURg/AcFn\u002B0druONmrExlp\u002BsSV55GLU6P/Pdhhiou\u002BtHgYlC7pwm7p2FcYjGVUZZmIIR3k1eoFyTJrwTKBXQcPL4Shkr7qQDiVrA86ssc\u002Bath\u002B2amt2Z5OEos8vgE8KHsPyVzg8tLanaDlTymbC1YrLVZaQoOdYVXmU3/z7cH3WYPT6qmqXbfFZHwIiIq08sd00VCqoeW3sqfHOp9S5u\u002BfLfWlxyCsgM\u002BeVR5HVJjLcWC4vtyxDLfeHHgBo2MYsn2MaZqUzuvmiFBBDEyHcB3PO4k\u002B2mfTLeE9x6roax1sReKg\u002Bys\u002BNmJ0kfaMMABrFuwacmeaGZgVuXv5VwdBPl0y1IZqJrTykMVmighxRv2g0rD\u002Bjji10ixKSwHvRJ8bM5OZWRu6APB3J\u002BFiM4\u002BPpHJ\u002BGIRWgnBkfQJaH5tzA0wmS1Z01\u002B2iJpHAh2YXE56c\u002BubPcWvahLEjdNwZH\u002BEUxCSVO\u002Bg5GoxEm/HyljsKDWlj/WT0Y9HgS4blEaLRiMbwq4MBgde2Y6AaipV6KC62GSeytWK8YGBStPBhU8kpcxLrAep3yEtR7VmEmdk8pmOYbzh7XtOkdEti7wznVM/XMRdCTuYEPhDcYMfI94ZHFc6MiSSQrhR/Rs2fFNl\u002BalhJrajBuhd9lDEnnv3Lm3yE29k\u002BWsvrRoMCwwgYZSk3g==",
+      "StatusCode": 201,
+      "ResponseHeaders": {
+        "Content-Length": "0",
+        "Content-MD5": "D\u002Bcgbn6ng9OcemAhgUesVA==",
+        "Date": "Tue, 26 Jan 2021 19:31:25 GMT",
+        "ETag": "\u00220x8D8C230F907C8A5\u0022",
+        "Last-Modified": "Tue, 26 Jan 2021 19:31:26 GMT",
+        "Server": [
+          "Windows-Azure-File/1.0",
+          "Microsoft-HTTPAPI/2.0"
+        ],
+        "x-ms-client-request-id": "e3af17a6-3c39-3c5d-78cc-8b0ae40ed59b",
+        "x-ms-request-id": "57a000e7-401a-0047-1219-f4b199000000",
         "x-ms-request-server-encrypted": "true",
         "x-ms-version": "2020-06-12"
       },
       "ResponseBody": []
     },
     {
-      "RequestUri": "https://seanmcccanary3.file.core.windows.net/test-share-92ff5058-e15b-c661-44b2-69add1d2f1c3/test-directory-9c0c7e03-de4e-b43c-e026-735624243da8/test-file-814364d8-50a8-959d-8a88-f0a867b1c69d",
+      "RequestUri": "https://seanmcccanary3.file.core.windows.net/test-share-60168be5-a6c0-456c-c9e9-d9595d88d5c6/test-directory-27457bfc-dfc2-765d-aa6d-37eb3e7b6653/test-file-fcbdda78-7627-6f15-dd3b-d3cea33c59ce",
       "RequestMethod": "HEAD",
       "RequestHeaders": {
         "Accept": "application/xml",
         "Authorization": "Sanitized",
-        "traceparent": "00-e1ca0f022c56f14a8ad275835fd56d1c-3abc46f5d4e8904f-00",
-        "User-Agent": [
-          "azsdk-net-Storage.Files.Shares/12.7.0-alpha.20210121.1",
-          "(.NET 5.0.2; Microsoft Windows 10.0.19042)"
-        ],
-        "x-ms-client-request-id": "5607617e-f305-9238-ea18-77863440e3a0",
-        "x-ms-date": "Thu, 21 Jan 2021 20:40:10 GMT",
+        "traceparent": "00-45f45f1a6b8156418d204162a32ea909-cb80f5a6c829b14d-00",
+        "User-Agent": [
+          "azsdk-net-Storage.Files.Shares/12.7.0-alpha.20210126.1",
+          "(.NET 5.0.2; Microsoft Windows 10.0.19042)"
+        ],
+        "x-ms-client-request-id": "45897b62-932f-7596-e036-a45f34d2938d",
+        "x-ms-date": "Tue, 26 Jan 2021 19:31:27 GMT",
         "x-ms-return-client-request-id": "true",
         "x-ms-version": "2020-06-12"
       },
@@ -190,25 +185,25 @@
       "ResponseHeaders": {
         "Content-Length": "1024",
         "Content-Type": "application/octet-stream",
-        "Date": "Thu, 21 Jan 2021 20:40:09 GMT",
-        "ETag": "\u00220x8D8BE4CBEB48CA4\u0022",
-        "Last-Modified": "Thu, 21 Jan 2021 20:40:09 GMT",
+        "Date": "Tue, 26 Jan 2021 19:31:25 GMT",
+        "ETag": "\u00220x8D8C230F907C8A5\u0022",
+        "Last-Modified": "Tue, 26 Jan 2021 19:31:26 GMT",
         "Server": [
           "Windows-Azure-File/1.0",
           "Microsoft-HTTPAPI/2.0"
         ],
         "Vary": "Origin",
-        "x-ms-client-request-id": "5607617e-f305-9238-ea18-77863440e3a0",
+        "x-ms-client-request-id": "45897b62-932f-7596-e036-a45f34d2938d",
         "x-ms-file-attributes": "Archive",
-        "x-ms-file-change-time": "2021-01-21T20:40:09.9220644Z",
-        "x-ms-file-creation-time": "2021-01-21T20:40:09.8550178Z",
+        "x-ms-file-change-time": "2021-01-26T19:31:26.5180837Z",
+        "x-ms-file-creation-time": "2021-01-26T19:31:26.4530368Z",
         "x-ms-file-id": "11529285414812647424",
-        "x-ms-file-last-write-time": "2021-01-21T20:40:09.9220644Z",
+        "x-ms-file-last-write-time": "2021-01-26T19:31:26.5180837Z",
         "x-ms-file-parent-id": "13835128424026341376",
         "x-ms-file-permission-key": "4010187179898695473*11459378189709739967",
         "x-ms-lease-state": "available",
         "x-ms-lease-status": "unlocked",
-        "x-ms-request-id": "2f6125cd-201a-006e-7e35-f08fed000000",
+        "x-ms-request-id": "57a000e8-401a-0047-1319-f4b199000000",
         "x-ms-server-encrypted": "true",
         "x-ms-type": "File",
         "x-ms-version": "2020-06-12"
@@ -216,17 +211,17 @@
       "ResponseBody": []
     },
     {
-      "RequestUri": "https://seanmcccanary3.file.core.windows.net/test-share-92ff5058-e15b-c661-44b2-69add1d2f1c3/test-directory-9c0c7e03-de4e-b43c-e026-735624243da8/test-file-814364d8-50a8-959d-8a88-f0a867b1c69d",
+      "RequestUri": "https://seanmcccanary3.file.core.windows.net/test-share-60168be5-a6c0-456c-c9e9-d9595d88d5c6/test-directory-27457bfc-dfc2-765d-aa6d-37eb3e7b6653/test-file-fcbdda78-7627-6f15-dd3b-d3cea33c59ce",
       "RequestMethod": "GET",
       "RequestHeaders": {
         "Accept": "application/xml",
         "Authorization": "Sanitized",
         "User-Agent": [
-          "azsdk-net-Storage.Files.Shares/12.7.0-alpha.20210121.1",
-          "(.NET 5.0.2; Microsoft Windows 10.0.19042)"
-        ],
-        "x-ms-client-request-id": "deb32a69-68ee-68bf-44fc-e35b3e65917a",
-        "x-ms-date": "Thu, 21 Jan 2021 20:40:10 GMT",
+          "azsdk-net-Storage.Files.Shares/12.7.0-alpha.20210126.1",
+          "(.NET 5.0.2; Microsoft Windows 10.0.19042)"
+        ],
+        "x-ms-client-request-id": "69a84d0f-9085-916b-31d3-bd93d3312a0f",
+        "x-ms-date": "Tue, 26 Jan 2021 19:31:27 GMT",
         "x-ms-range": "bytes=0-4194303",
         "x-ms-range-get-content-md5": "false",
         "x-ms-return-client-request-id": "true",
@@ -239,44 +234,44 @@
         "Content-Length": "1024",
         "Content-Range": "bytes 0-1023/1024",
         "Content-Type": "application/octet-stream",
-        "Date": "Thu, 21 Jan 2021 20:40:09 GMT",
-        "ETag": "\u00220x8D8BE4CBEB48CA4\u0022",
-        "Last-Modified": "Thu, 21 Jan 2021 20:40:09 GMT",
+        "Date": "Tue, 26 Jan 2021 19:31:25 GMT",
+        "ETag": "\u00220x8D8C230F907C8A5\u0022",
+        "Last-Modified": "Tue, 26 Jan 2021 19:31:26 GMT",
         "Server": [
           "Windows-Azure-File/1.0",
           "Microsoft-HTTPAPI/2.0"
         ],
         "Vary": "Origin",
-        "x-ms-client-request-id": "deb32a69-68ee-68bf-44fc-e35b3e65917a",
+        "x-ms-client-request-id": "69a84d0f-9085-916b-31d3-bd93d3312a0f",
         "x-ms-file-attributes": "Archive",
-        "x-ms-file-change-time": "2021-01-21T20:40:09.9220644Z",
-        "x-ms-file-creation-time": "2021-01-21T20:40:09.8550178Z",
+        "x-ms-file-change-time": "2021-01-26T19:31:26.5180837Z",
+        "x-ms-file-creation-time": "2021-01-26T19:31:26.4530368Z",
         "x-ms-file-id": "11529285414812647424",
-        "x-ms-file-last-write-time": "2021-01-21T20:40:09.9220644Z",
+        "x-ms-file-last-write-time": "2021-01-26T19:31:26.5180837Z",
         "x-ms-file-parent-id": "13835128424026341376",
         "x-ms-file-permission-key": "4010187179898695473*11459378189709739967",
         "x-ms-lease-state": "available",
         "x-ms-lease-status": "unlocked",
-        "x-ms-request-id": "2f6125ce-201a-006e-7f35-f08fed000000",
+        "x-ms-request-id": "57a000e9-401a-0047-1419-f4b199000000",
         "x-ms-server-encrypted": "true",
         "x-ms-type": "File",
         "x-ms-version": "2020-06-12"
       },
-      "ResponseBody": "OIAb1ljB4/2k5eiLh445GeIBTVbqMxoCYd3e\u002BfoVY8V8nnX6q24ZR\u002Bo8Zqmg0fHM2PLgwaDwzgRmGHR74\u002BoDjoEjDukYP2106AZsrs1wYpDrESAINaEljNBwlJP5nmP/ONcnfcMHs5mEbNmZhB839bbkj9HK\u002B1ng/oEZp6rZekmibHX1SOTN5F6Gg8jHiwiwOZ7dFQ6SNT19R35B7QvuqvGQ9hepQazRFqpzQ3eQGXJ5aG4L/GU7EDY4eAFmjPZSmNjXN5XwB/fyDP5jHvLF7S4Mx4Wc466MVOXhccmra4q0IKufueHdiGF3GfBm1/FEcovTWsRxtbQqS\u002BKvD5UtRqB0r/5HJjNMLj4jJcm\u002BJX3znf4\u002B1xHGQ2r2dW3/LXnMStJP8ifz/ExXhiuFTZDrayVku3KW7m\u002BPrWyTULHGTQHFV9v3bzNWAKCy51DlQPXZCwlImnEHNVtjv0S6X6ubkDkqwPa19PzxDrvR5AYeqWx3uUWnfrKPviJ/k6/vm6D0F1YXu4D\u002BJBYNVoy1NVBURBXXQ6Vl8xKGmgLUNmBMAnIb3MywB\u002B3seJUumigm2YjRKk\u002BaF1j6jiNDkCF\u002BKu62wFMZmliEpD0n68oQNlnqYMB5AwsRsusaIE6obHfMbk6neNrUDD4wTYYRciuN6lfKWTBgBCfipQ1n/3oK2zjGW317aL5\u002BFVOCSbWF/0C/jDX23hNHa2knxNLMbQ3EJnFNSxeuEYGZS0Pc3rtxXabNp3NEFP0lf\u002B8UVKTssqhGvSJDN7MoEXq0XJLPao2ttWYs/8aafxF0KMwnmr3crZmaliCYLSbypJX4kLdrVRRiZp89v7Liqz0Rzw7mAXe916/4NNNsFIhAOVswoe9aCdO3xTMdn\u002B3nuOrjh14XC6MeO7gHciBB9lIW/YVXsgpOtsU7LjxDnzjCEHzoiYwqKC24EWY3U5ayds7gB6FokAbglNGY291m2pt/RWGkWG3F7NRXn6CkFmMuibdtY5iXWoB1CPS7kU1QUTbKtw00DR5hGhrMEPFlPH1talIl\u002BXcD6OvhLk95CluHB01p2V9V\u002BXuZDEh\u002BykmPD8x2TSf7K1i/x84iU9/P5xC\u002BRQmj/GIeF3DWjOwvhB6hUR6DAr00jNz1qhGRM6acySQ3v4RA7BNpWDW2JJ5rj0KvgAHATOVTirktrVFRjOTKOsLI98SaYGUKGaqHfWc9ihvO4rKk230/5DXLEz7CGMtR6\u002Bncopd9FR\u002BbtjI6ywxR7yM2gqoxJl9EiROPz00nSAHfNpF9YOiDUM2TCCVKBBgpeSMai5YhH8WKlxmE7kXSdG0xW5V60487szHdnh06\u002BoT6ZVUpDLxrvhbM88nO/mKHwJS3GamCr6WU3w=="
-    },
-    {
-      "RequestUri": "https://seanmcccanary3.file.core.windows.net/test-share-92ff5058-e15b-c661-44b2-69add1d2f1c3?restype=share",
+      "ResponseBody": "JAFWOVZWTSN7OyidPDhdApTMBymGAiL/E1M2\u002BIal56e/gv8XUZ8UjcfQ5/W55Ncsr0/FVU87mSHfVyYCH1Wd1lOA3bk4RbD0uHphthssRi98Ckg235JXhOneN/l5EW5yMxGiOAYd82qf0Z3V2eMGsxH2hhQMZvbBKVnQWg22eqYM7oIJiQ0pXhfelg70gqoF14Tog4tZZcwb4Q6sTZlc6Vf3yetg/CkDzCf8Ls/ozKauyoKJzvYasoi27qj\u002BfBB\u002Bga22/bi/pdta5LZjXDb8MhVo/oMW0hpg3Bdiqg6ABVAWfqwiMc7u7iWnLupAt1VSubuTln2NZ66SViGhXfrM2t9mTN6K2gFGeRBeb6QwICXBEPFS7W7SiRb9j9usTJEq2lQK2Wp3x966TB1tLvgKYTX8300JeuxwlMPHjEslmSx/NJRPJUe6SkgSmKBRZFod8y2msG1DIGBomkSnrzuTlLLw7vpkujvuQZUE9\u002BFLHy9oqZgdf\u002Bm/OxMz54sCE5sMfwPtYHVfuTjxt2/XPyh\u002BHHoUPgWidRTJMLPmMNOv6y35\u002BHjdXb\u002B6CO9gLMd55/zqtcsR7dWVaQrvJDDCeYllQcxB3kawob66WjUVQklNUEi3\u002B3sHnv5YZI5t7jmP949m\u002B\u002Br7OAm1OhMMVpKfgCfBotPnC30OXaPN6Xm4QrKFK2Olr0ZeURg/AcFn\u002B0druONmrExlp\u002BsSV55GLU6P/Pdhhiou\u002BtHgYlC7pwm7p2FcYjGVUZZmIIR3k1eoFyTJrwTKBXQcPL4Shkr7qQDiVrA86ssc\u002Bath\u002B2amt2Z5OEos8vgE8KHsPyVzg8tLanaDlTymbC1YrLVZaQoOdYVXmU3/z7cH3WYPT6qmqXbfFZHwIiIq08sd00VCqoeW3sqfHOp9S5u\u002BfLfWlxyCsgM\u002BeVR5HVJjLcWC4vtyxDLfeHHgBo2MYsn2MaZqUzuvmiFBBDEyHcB3PO4k\u002B2mfTLeE9x6roax1sReKg\u002Bys\u002BNmJ0kfaMMABrFuwacmeaGZgVuXv5VwdBPl0y1IZqJrTykMVmighxRv2g0rD\u002Bjji10ixKSwHvRJ8bM5OZWRu6APB3J\u002BFiM4\u002BPpHJ\u002BGIRWgnBkfQJaH5tzA0wmS1Z01\u002B2iJpHAh2YXE56c\u002BubPcWvahLEjdNwZH\u002BEUxCSVO\u002Bg5GoxEm/HyljsKDWlj/WT0Y9HgS4blEaLRiMbwq4MBgde2Y6AaipV6KC62GSeytWK8YGBStPBhU8kpcxLrAep3yEtR7VmEmdk8pmOYbzh7XtOkdEti7wznVM/XMRdCTuYEPhDcYMfI94ZHFc6MiSSQrhR/Rs2fFNl\u002BalhJrajBuhd9lDEnnv3Lm3yE29k\u002BWsvrRoMCwwgYZSk3g=="
+    },
+    {
+      "RequestUri": "https://seanmcccanary3.file.core.windows.net/test-share-60168be5-a6c0-456c-c9e9-d9595d88d5c6?restype=share",
       "RequestMethod": "DELETE",
       "RequestHeaders": {
         "Accept": "application/xml",
         "Authorization": "Sanitized",
-        "traceparent": "00-0117f6d613207a499e088cdfa6b12136-0a5dc77ed3b26449-00",
-        "User-Agent": [
-          "azsdk-net-Storage.Files.Shares/12.7.0-alpha.20210121.1",
-          "(.NET 5.0.2; Microsoft Windows 10.0.19042)"
-        ],
-        "x-ms-client-request-id": "0a1cf11e-048c-c5b2-1f5b-0c310942dfee",
-        "x-ms-date": "Thu, 21 Jan 2021 20:40:10 GMT",
+        "traceparent": "00-c3c5c99d67f59842bcaa29f3bae69f83-d2fdfef9c7a0664b-00",
+        "User-Agent": [
+          "azsdk-net-Storage.Files.Shares/12.7.0-alpha.20210126.1",
+          "(.NET 5.0.2; Microsoft Windows 10.0.19042)"
+        ],
+        "x-ms-client-request-id": "e74f6ae8-2a2a-2508-7bd4-e7fe37415b55",
+        "x-ms-date": "Tue, 26 Jan 2021 19:31:27 GMT",
         "x-ms-delete-snapshots": "include",
         "x-ms-return-client-request-id": "true",
         "x-ms-version": "2020-06-12"
@@ -285,25 +280,20 @@
       "StatusCode": 202,
       "ResponseHeaders": {
         "Content-Length": "0",
-        "Date": "Thu, 21 Jan 2021 20:40:09 GMT",
-        "Server": [
-          "Windows-Azure-File/1.0",
-          "Microsoft-HTTPAPI/2.0"
-        ],
-        "x-ms-client-request-id": "0a1cf11e-048c-c5b2-1f5b-0c310942dfee",
-<<<<<<< HEAD
-        "x-ms-request-id": "fe49983f-601a-0022-16e2-9c1fdd000000",
-        "x-ms-version": "2020-06-12"
-=======
-        "x-ms-request-id": "2f6125cf-201a-006e-8035-f08fed000000",
-        "x-ms-version": "2020-04-08"
->>>>>>> ac24a13f
+        "Date": "Tue, 26 Jan 2021 19:31:25 GMT",
+        "Server": [
+          "Windows-Azure-File/1.0",
+          "Microsoft-HTTPAPI/2.0"
+        ],
+        "x-ms-client-request-id": "e74f6ae8-2a2a-2508-7bd4-e7fe37415b55",
+        "x-ms-request-id": "57a000ea-401a-0047-1519-f4b199000000",
+        "x-ms-version": "2020-06-12"
       },
       "ResponseBody": []
     }
   ],
   "Variables": {
-    "RandomSeed": "961029268",
+    "RandomSeed": "1140870096",
     "Storage_TestConfigDefault": "ProductionTenant\nseanmcccanary3\nU2FuaXRpemVk\nhttps://seanmcccanary3.blob.core.windows.net\nhttps://seanmcccanary3.file.core.windows.net\nhttps://seanmcccanary3.queue.core.windows.net\nhttps://seanmcccanary3.table.core.windows.net\n\n\n\n\nhttps://seanmcccanary3-secondary.blob.core.windows.net\nhttps://seanmcccanary3-secondary.file.core.windows.net\nhttps://seanmcccanary3-secondary.queue.core.windows.net\nhttps://seanmcccanary3-secondary.table.core.windows.net\n\nSanitized\n\n\nCloud\nBlobEndpoint=https://seanmcccanary3.blob.core.windows.net/;QueueEndpoint=https://seanmcccanary3.queue.core.windows.net/;FileEndpoint=https://seanmcccanary3.file.core.windows.net/;BlobSecondaryEndpoint=https://seanmcccanary3-secondary.blob.core.windows.net/;QueueSecondaryEndpoint=https://seanmcccanary3-secondary.queue.core.windows.net/;FileSecondaryEndpoint=https://seanmcccanary3-secondary.file.core.windows.net/;AccountName=seanmcccanary3;AccountKey=Kg==;\nseanscope1"
   }
 }