{
  "Entries": [
    {
      "RequestUri": "http://seanmcccanary3.file.core.windows.net/test-share-60168be5-a6c0-456c-c9e9-d9595d88d5c6?restype=share",
      "RequestMethod": "PUT",
      "RequestHeaders": {
        "Accept": "application/xml",
        "Authorization": "Sanitized",
        "traceparent": "00-eacbe9d7f0f7ac43957e0b5dc1378e02-646a1432934b9848-00",
        "User-Agent": [
          "azsdk-net-Storage.Files.Shares/12.8.0-alpha.20210820.1",
          "(.NET Core 3.1.18; Microsoft Windows 10.0.19043)"
        ],
        "x-ms-client-request-id": "fc83c1f2-5ac7-a242-9b8a-5537cfbdf152",
        "x-ms-date": "Mon, 23 Aug 2021 18:39:10 GMT",
        "x-ms-return-client-request-id": "true",
        "x-ms-version": "2020-12-06"
      },
      "RequestBody": null,
      "StatusCode": 201,
      "ResponseHeaders": {
        "Content-Length": "0",
        "Date": "Mon, 23 Aug 2021 18:39:10 GMT",
        "ETag": "\u00220x8D966654C368BE8\u0022",
        "Last-Modified": "Mon, 23 Aug 2021 18:39:10 GMT",
        "Server": [
          "Windows-Azure-File/1.0",
          "Microsoft-HTTPAPI/2.0"
        ],
        "x-ms-client-request-id": "fc83c1f2-5ac7-a242-9b8a-5537cfbdf152",
<<<<<<< HEAD
        "x-ms-request-id": "051659c9-901a-0009-7a4e-989f11000000",
        "x-ms-version": "2020-10-02"
=======
        "x-ms-request-id": "57a000e1-401a-0047-0f19-f4b199000000",
        "x-ms-version": "2020-12-06"
>>>>>>> 76e66c80
      },
      "ResponseBody": []
    },
    {
      "RequestUri": "http://seanmcccanary3.file.core.windows.net/test-share-60168be5-a6c0-456c-c9e9-d9595d88d5c6/test-directory-27457bfc-dfc2-765d-aa6d-37eb3e7b6653?restype=directory",
      "RequestMethod": "PUT",
      "RequestHeaders": {
        "Accept": "application/xml",
        "Authorization": "Sanitized",
        "traceparent": "00-73a1eea964212e4f948fa6280dec24ce-db26e7a71ae36b49-00",
        "User-Agent": [
          "azsdk-net-Storage.Files.Shares/12.8.0-alpha.20210820.1",
          "(.NET Core 3.1.18; Microsoft Windows 10.0.19043)"
        ],
        "x-ms-client-request-id": "63f415e3-e131-1381-640c-525922576420",
        "x-ms-date": "Mon, 23 Aug 2021 18:39:10 GMT",
        "x-ms-file-attributes": "None",
        "x-ms-file-creation-time": "Now",
        "x-ms-file-last-write-time": "Now",
        "x-ms-file-permission": "Inherit",
        "x-ms-return-client-request-id": "true",
        "x-ms-version": "2020-12-06"
      },
      "RequestBody": null,
      "StatusCode": 201,
      "ResponseHeaders": {
        "Content-Length": "0",
        "Date": "Mon, 23 Aug 2021 18:39:10 GMT",
        "ETag": "\u00220x8D966654C405A72\u0022",
        "Last-Modified": "Mon, 23 Aug 2021 18:39:10 GMT",
        "Server": [
          "Windows-Azure-File/1.0",
          "Microsoft-HTTPAPI/2.0"
        ],
        "x-ms-client-request-id": "63f415e3-e131-1381-640c-525922576420",
        "x-ms-file-attributes": "Directory",
        "x-ms-file-change-time": "2021-08-23T18:39:10.6651762Z",
        "x-ms-file-creation-time": "2021-08-23T18:39:10.6651762Z",
        "x-ms-file-id": "13835128424026341376",
        "x-ms-file-last-write-time": "2021-08-23T18:39:10.6651762Z",
        "x-ms-file-parent-id": "0",
        "x-ms-file-permission-key": "17860367565182308406*11459378189709739967",
        "x-ms-request-id": "051659cf-901a-0009-7f4e-989f11000000",
        "x-ms-request-server-encrypted": "true",
        "x-ms-version": "2020-12-06"
      },
      "ResponseBody": []
    },
    {
      "RequestUri": "http://seanmcccanary3.file.core.windows.net/test-share-60168be5-a6c0-456c-c9e9-d9595d88d5c6/test-directory-27457bfc-dfc2-765d-aa6d-37eb3e7b6653/test-file-fcbdda78-7627-6f15-dd3b-d3cea33c59ce",
      "RequestMethod": "PUT",
      "RequestHeaders": {
        "Accept": "application/xml",
        "Authorization": "Sanitized",
        "traceparent": "00-f71344ae414b3b48b73dcee025de5508-1062c99a532f7844-00",
        "User-Agent": [
          "azsdk-net-Storage.Files.Shares/12.8.0-alpha.20210820.1",
          "(.NET Core 3.1.18; Microsoft Windows 10.0.19043)"
        ],
        "x-ms-client-request-id": "1d03c01f-7171-9cca-59f5-1b2f5cde76cf",
        "x-ms-content-length": "1024",
        "x-ms-date": "Mon, 23 Aug 2021 18:39:10 GMT",
        "x-ms-file-attributes": "None",
        "x-ms-file-creation-time": "Now",
        "x-ms-file-last-write-time": "Now",
        "x-ms-file-permission": "Inherit",
        "x-ms-return-client-request-id": "true",
        "x-ms-type": "file",
        "x-ms-version": "2020-12-06"
      },
      "RequestBody": null,
      "StatusCode": 201,
      "ResponseHeaders": {
        "Content-Length": "0",
        "Date": "Mon, 23 Aug 2021 18:39:10 GMT",
        "ETag": "\u00220x8D966654C4D77EB\u0022",
        "Last-Modified": "Mon, 23 Aug 2021 18:39:10 GMT",
        "Server": [
          "Windows-Azure-File/1.0",
          "Microsoft-HTTPAPI/2.0"
        ],
        "x-ms-client-request-id": "1d03c01f-7171-9cca-59f5-1b2f5cde76cf",
        "x-ms-file-attributes": "Archive",
        "x-ms-file-change-time": "2021-08-23T18:39:10.7511275Z",
        "x-ms-file-creation-time": "2021-08-23T18:39:10.7511275Z",
        "x-ms-file-id": "11529285414812647424",
        "x-ms-file-last-write-time": "2021-08-23T18:39:10.7511275Z",
        "x-ms-file-parent-id": "13835128424026341376",
        "x-ms-file-permission-key": "4010187179898695473*11459378189709739967",
        "x-ms-request-id": "051659d6-901a-0009-064e-989f11000000",
        "x-ms-request-server-encrypted": "true",
        "x-ms-version": "2020-12-06"
      },
      "ResponseBody": []
    },
    {
      "RequestUri": "http://seanmcccanary3.file.core.windows.net/test-share-60168be5-a6c0-456c-c9e9-d9595d88d5c6/test-directory-27457bfc-dfc2-765d-aa6d-37eb3e7b6653/test-file-fcbdda78-7627-6f15-dd3b-d3cea33c59ce?comp=range",
      "RequestMethod": "PUT",
      "RequestHeaders": {
        "Accept": "application/xml",
        "Authorization": "Sanitized",
        "Content-Length": "1024",
        "Content-Type": "application/octet-stream",
        "traceparent": "00-792df44a67b97047a800c3fbfe7f44cd-583bc4ec1e10334b-00",
        "User-Agent": [
          "azsdk-net-Storage.Files.Shares/12.8.0-alpha.20210820.1",
          "(.NET Core 3.1.18; Microsoft Windows 10.0.19043)"
        ],
        "x-ms-client-request-id": "e3af17a6-3c39-3c5d-78cc-8b0ae40ed59b",
        "x-ms-date": "Mon, 23 Aug 2021 18:39:10 GMT",
        "x-ms-range": "bytes=0-1023",
        "x-ms-return-client-request-id": "true",
        "x-ms-version": "2020-12-06",
        "x-ms-write": "update"
      },
      "RequestBody": "JAFWOVZWTSN7OyidPDhdApTMBymGAiL/E1M2\u002BIal56e/gv8XUZ8UjcfQ5/W55Ncsr0/FVU87mSHfVyYCH1Wd1lOA3bk4RbD0uHphthssRi98Ckg235JXhOneN/l5EW5yMxGiOAYd82qf0Z3V2eMGsxH2hhQMZvbBKVnQWg22eqYM7oIJiQ0pXhfelg70gqoF14Tog4tZZcwb4Q6sTZlc6Vf3yetg/CkDzCf8Ls/ozKauyoKJzvYasoi27qj\u002BfBB\u002Bga22/bi/pdta5LZjXDb8MhVo/oMW0hpg3Bdiqg6ABVAWfqwiMc7u7iWnLupAt1VSubuTln2NZ66SViGhXfrM2t9mTN6K2gFGeRBeb6QwICXBEPFS7W7SiRb9j9usTJEq2lQK2Wp3x966TB1tLvgKYTX8300JeuxwlMPHjEslmSx/NJRPJUe6SkgSmKBRZFod8y2msG1DIGBomkSnrzuTlLLw7vpkujvuQZUE9\u002BFLHy9oqZgdf\u002Bm/OxMz54sCE5sMfwPtYHVfuTjxt2/XPyh\u002BHHoUPgWidRTJMLPmMNOv6y35\u002BHjdXb\u002B6CO9gLMd55/zqtcsR7dWVaQrvJDDCeYllQcxB3kawob66WjUVQklNUEi3\u002B3sHnv5YZI5t7jmP949m\u002B\u002Br7OAm1OhMMVpKfgCfBotPnC30OXaPN6Xm4QrKFK2Olr0ZeURg/AcFn\u002B0druONmrExlp\u002BsSV55GLU6P/Pdhhiou\u002BtHgYlC7pwm7p2FcYjGVUZZmIIR3k1eoFyTJrwTKBXQcPL4Shkr7qQDiVrA86ssc\u002Bath\u002B2amt2Z5OEos8vgE8KHsPyVzg8tLanaDlTymbC1YrLVZaQoOdYVXmU3/z7cH3WYPT6qmqXbfFZHwIiIq08sd00VCqoeW3sqfHOp9S5u\u002BfLfWlxyCsgM\u002BeVR5HVJjLcWC4vtyxDLfeHHgBo2MYsn2MaZqUzuvmiFBBDEyHcB3PO4k\u002B2mfTLeE9x6roax1sReKg\u002Bys\u002BNmJ0kfaMMABrFuwacmeaGZgVuXv5VwdBPl0y1IZqJrTykMVmighxRv2g0rD\u002Bjji10ixKSwHvRJ8bM5OZWRu6APB3J\u002BFiM4\u002BPpHJ\u002BGIRWgnBkfQJaH5tzA0wmS1Z01\u002B2iJpHAh2YXE56c\u002BubPcWvahLEjdNwZH\u002BEUxCSVO\u002Bg5GoxEm/HyljsKDWlj/WT0Y9HgS4blEaLRiMbwq4MBgde2Y6AaipV6KC62GSeytWK8YGBStPBhU8kpcxLrAep3yEtR7VmEmdk8pmOYbzh7XtOkdEti7wznVM/XMRdCTuYEPhDcYMfI94ZHFc6MiSSQrhR/Rs2fFNl\u002BalhJrajBuhd9lDEnnv3Lm3yE29k\u002BWsvrRoMCwwgYZSk3g==",
      "StatusCode": 201,
      "ResponseHeaders": {
        "Content-Length": "0",
        "Content-MD5": "D\u002Bcgbn6ng9OcemAhgUesVA==",
        "Date": "Mon, 23 Aug 2021 18:39:10 GMT",
        "ETag": "\u00220x8D966654C571375\u0022",
        "Last-Modified": "Mon, 23 Aug 2021 18:39:10 GMT",
        "Server": [
          "Windows-Azure-File/1.0",
          "Microsoft-HTTPAPI/2.0"
        ],
        "x-ms-client-request-id": "e3af17a6-3c39-3c5d-78cc-8b0ae40ed59b",
        "x-ms-request-id": "051659d9-901a-0009-094e-989f11000000",
        "x-ms-request-server-encrypted": "true",
        "x-ms-version": "2020-12-06"
      },
      "ResponseBody": []
    },
    {
      "RequestUri": "http://seanmcccanary3.file.core.windows.net/test-share-60168be5-a6c0-456c-c9e9-d9595d88d5c6/test-directory-27457bfc-dfc2-765d-aa6d-37eb3e7b6653/test-file-fcbdda78-7627-6f15-dd3b-d3cea33c59ce",
      "RequestMethod": "HEAD",
      "RequestHeaders": {
        "Accept": "application/xml",
        "Authorization": "Sanitized",
        "traceparent": "00-578708b679e51f47996965481b4e1574-7d3fea3eca15bb4b-00",
        "User-Agent": [
          "azsdk-net-Storage.Files.Shares/12.8.0-alpha.20210820.1",
          "(.NET Core 3.1.18; Microsoft Windows 10.0.19043)"
        ],
        "x-ms-client-request-id": "45897b62-932f-7596-e036-a45f34d2938d",
        "x-ms-date": "Mon, 23 Aug 2021 18:39:10 GMT",
        "x-ms-return-client-request-id": "true",
        "x-ms-version": "2020-12-06"
      },
      "RequestBody": null,
      "StatusCode": 200,
      "ResponseHeaders": {
        "Content-Length": "1024",
        "Content-Type": "application/octet-stream",
        "Date": "Mon, 23 Aug 2021 18:39:10 GMT",
        "ETag": "\u00220x8D966654C571375\u0022",
        "Last-Modified": "Mon, 23 Aug 2021 18:39:10 GMT",
        "Server": [
          "Windows-Azure-File/1.0",
          "Microsoft-HTTPAPI/2.0"
        ],
        "x-ms-client-request-id": "45897b62-932f-7596-e036-a45f34d2938d",
        "x-ms-file-attributes": "Archive",
        "x-ms-file-change-time": "2021-08-23T18:39:10.7511275Z",
        "x-ms-file-creation-time": "2021-08-23T18:39:10.7511275Z",
        "x-ms-file-id": "11529285414812647424",
        "x-ms-file-last-write-time": "2021-08-23T18:39:10.7511275Z",
        "x-ms-file-parent-id": "13835128424026341376",
        "x-ms-file-permission-key": "4010187179898695473*11459378189709739967",
        "x-ms-lease-state": "available",
        "x-ms-lease-status": "unlocked",
        "x-ms-request-id": "051659e0-901a-0009-104e-989f11000000",
        "x-ms-server-encrypted": "true",
        "x-ms-type": "File",
        "x-ms-version": "2020-12-06"
      },
      "ResponseBody": []
    },
    {
      "RequestUri": "http://seanmcccanary3.file.core.windows.net/test-share-60168be5-a6c0-456c-c9e9-d9595d88d5c6/test-directory-27457bfc-dfc2-765d-aa6d-37eb3e7b6653/test-file-fcbdda78-7627-6f15-dd3b-d3cea33c59ce",
      "RequestMethod": "GET",
      "RequestHeaders": {
        "Accept": "application/xml",
        "Authorization": "Sanitized",
        "User-Agent": [
          "azsdk-net-Storage.Files.Shares/12.8.0-alpha.20210820.1",
          "(.NET Core 3.1.18; Microsoft Windows 10.0.19043)"
        ],
        "x-ms-client-request-id": "69a84d0f-9085-916b-31d3-bd93d3312a0f",
        "x-ms-date": "Mon, 23 Aug 2021 18:39:10 GMT",
        "x-ms-range": "bytes=0-4194303",
        "x-ms-return-client-request-id": "true",
        "x-ms-version": "2020-12-06"
      },
      "RequestBody": null,
      "StatusCode": 206,
      "ResponseHeaders": {
        "Accept-Ranges": "bytes",
        "Content-Length": "1024",
        "Content-Range": "bytes 0-1023/1024",
        "Content-Type": "application/octet-stream",
        "Date": "Mon, 23 Aug 2021 18:39:10 GMT",
        "ETag": "\u00220x8D966654C571375\u0022",
        "Last-Modified": "Mon, 23 Aug 2021 18:39:10 GMT",
        "Server": [
          "Windows-Azure-File/1.0",
          "Microsoft-HTTPAPI/2.0"
        ],
        "x-ms-client-request-id": "69a84d0f-9085-916b-31d3-bd93d3312a0f",
        "x-ms-file-attributes": "Archive",
        "x-ms-file-change-time": "2021-08-23T18:39:10.7511275Z",
        "x-ms-file-creation-time": "2021-08-23T18:39:10.7511275Z",
        "x-ms-file-id": "11529285414812647424",
        "x-ms-file-last-write-time": "2021-08-23T18:39:10.7511275Z",
        "x-ms-file-parent-id": "13835128424026341376",
        "x-ms-file-permission-key": "4010187179898695473*11459378189709739967",
        "x-ms-lease-state": "available",
        "x-ms-lease-status": "unlocked",
        "x-ms-request-id": "051659e3-901a-0009-134e-989f11000000",
        "x-ms-server-encrypted": "true",
        "x-ms-type": "File",
        "x-ms-version": "2020-12-06"
      },
      "ResponseBody": "JAFWOVZWTSN7OyidPDhdApTMBymGAiL/E1M2\u002BIal56e/gv8XUZ8UjcfQ5/W55Ncsr0/FVU87mSHfVyYCH1Wd1lOA3bk4RbD0uHphthssRi98Ckg235JXhOneN/l5EW5yMxGiOAYd82qf0Z3V2eMGsxH2hhQMZvbBKVnQWg22eqYM7oIJiQ0pXhfelg70gqoF14Tog4tZZcwb4Q6sTZlc6Vf3yetg/CkDzCf8Ls/ozKauyoKJzvYasoi27qj\u002BfBB\u002Bga22/bi/pdta5LZjXDb8MhVo/oMW0hpg3Bdiqg6ABVAWfqwiMc7u7iWnLupAt1VSubuTln2NZ66SViGhXfrM2t9mTN6K2gFGeRBeb6QwICXBEPFS7W7SiRb9j9usTJEq2lQK2Wp3x966TB1tLvgKYTX8300JeuxwlMPHjEslmSx/NJRPJUe6SkgSmKBRZFod8y2msG1DIGBomkSnrzuTlLLw7vpkujvuQZUE9\u002BFLHy9oqZgdf\u002Bm/OxMz54sCE5sMfwPtYHVfuTjxt2/XPyh\u002BHHoUPgWidRTJMLPmMNOv6y35\u002BHjdXb\u002B6CO9gLMd55/zqtcsR7dWVaQrvJDDCeYllQcxB3kawob66WjUVQklNUEi3\u002B3sHnv5YZI5t7jmP949m\u002B\u002Br7OAm1OhMMVpKfgCfBotPnC30OXaPN6Xm4QrKFK2Olr0ZeURg/AcFn\u002B0druONmrExlp\u002BsSV55GLU6P/Pdhhiou\u002BtHgYlC7pwm7p2FcYjGVUZZmIIR3k1eoFyTJrwTKBXQcPL4Shkr7qQDiVrA86ssc\u002Bath\u002B2amt2Z5OEos8vgE8KHsPyVzg8tLanaDlTymbC1YrLVZaQoOdYVXmU3/z7cH3WYPT6qmqXbfFZHwIiIq08sd00VCqoeW3sqfHOp9S5u\u002BfLfWlxyCsgM\u002BeVR5HVJjLcWC4vtyxDLfeHHgBo2MYsn2MaZqUzuvmiFBBDEyHcB3PO4k\u002B2mfTLeE9x6roax1sReKg\u002Bys\u002BNmJ0kfaMMABrFuwacmeaGZgVuXv5VwdBPl0y1IZqJrTykMVmighxRv2g0rD\u002Bjji10ixKSwHvRJ8bM5OZWRu6APB3J\u002BFiM4\u002BPpHJ\u002BGIRWgnBkfQJaH5tzA0wmS1Z01\u002B2iJpHAh2YXE56c\u002BubPcWvahLEjdNwZH\u002BEUxCSVO\u002Bg5GoxEm/HyljsKDWlj/WT0Y9HgS4blEaLRiMbwq4MBgde2Y6AaipV6KC62GSeytWK8YGBStPBhU8kpcxLrAep3yEtR7VmEmdk8pmOYbzh7XtOkdEti7wznVM/XMRdCTuYEPhDcYMfI94ZHFc6MiSSQrhR/Rs2fFNl\u002BalhJrajBuhd9lDEnnv3Lm3yE29k\u002BWsvrRoMCwwgYZSk3g=="
    },
    {
      "RequestUri": "http://seanmcccanary3.file.core.windows.net/test-share-60168be5-a6c0-456c-c9e9-d9595d88d5c6?restype=share",
      "RequestMethod": "DELETE",
      "RequestHeaders": {
        "Accept": "application/xml",
        "Authorization": "Sanitized",
        "traceparent": "00-cc9d1428bf3e1a43a02034cf4de706e3-d6ed89d62d41fe40-00",
        "User-Agent": [
          "azsdk-net-Storage.Files.Shares/12.8.0-alpha.20210820.1",
          "(.NET Core 3.1.18; Microsoft Windows 10.0.19043)"
        ],
        "x-ms-client-request-id": "e74f6ae8-2a2a-2508-7bd4-e7fe37415b55",
        "x-ms-date": "Mon, 23 Aug 2021 18:39:10 GMT",
        "x-ms-delete-snapshots": "include",
        "x-ms-return-client-request-id": "true",
        "x-ms-version": "2020-12-06"
      },
      "RequestBody": null,
      "StatusCode": 202,
      "ResponseHeaders": {
        "Content-Length": "0",
        "Date": "Mon, 23 Aug 2021 18:39:10 GMT",
        "Server": [
          "Windows-Azure-File/1.0",
          "Microsoft-HTTPAPI/2.0"
        ],
        "x-ms-client-request-id": "e74f6ae8-2a2a-2508-7bd4-e7fe37415b55",
<<<<<<< HEAD
        "x-ms-request-id": "051659e8-901a-0009-184e-989f11000000",
        "x-ms-version": "2020-10-02"
=======
        "x-ms-request-id": "57a000ea-401a-0047-1519-f4b199000000",
        "x-ms-version": "2020-12-06"
>>>>>>> 76e66c80
      },
      "ResponseBody": []
    }
  ],
  "Variables": {
    "RandomSeed": "1140870096",
    "Storage_TestConfigDefault": "ProductionTenant\nseanmcccanary3\nU2FuaXRpemVk\nhttp://seanmcccanary3.blob.core.windows.net\nhttp://seanmcccanary3.file.core.windows.net\nhttp://seanmcccanary3.queue.core.windows.net\nhttp://seanmcccanary3.table.core.windows.net\n\n\n\n\nhttp://seanmcccanary3-secondary.blob.core.windows.net\nhttp://seanmcccanary3-secondary.file.core.windows.net\nhttp://seanmcccanary3-secondary.queue.core.windows.net\nhttp://seanmcccanary3-secondary.table.core.windows.net\n\nSanitized\n\n\nCloud\nBlobEndpoint=http://seanmcccanary3.blob.core.windows.net/;QueueEndpoint=http://seanmcccanary3.queue.core.windows.net/;FileEndpoint=http://seanmcccanary3.file.core.windows.net/;BlobSecondaryEndpoint=http://seanmcccanary3-secondary.blob.core.windows.net/;QueueSecondaryEndpoint=http://seanmcccanary3-secondary.queue.core.windows.net/;FileSecondaryEndpoint=http://seanmcccanary3-secondary.file.core.windows.net/;AccountName=seanmcccanary3;AccountKey=Kg==;\n[encryption scope]\n\n"
  }
}<|MERGE_RESOLUTION|>--- conflicted
+++ resolved
@@ -1,56 +1,51 @@
-{
+﻿{
   "Entries": [
     {
-      "RequestUri": "http://seanmcccanary3.file.core.windows.net/test-share-60168be5-a6c0-456c-c9e9-d9595d88d5c6?restype=share",
-      "RequestMethod": "PUT",
-      "RequestHeaders": {
-        "Accept": "application/xml",
-        "Authorization": "Sanitized",
-        "traceparent": "00-eacbe9d7f0f7ac43957e0b5dc1378e02-646a1432934b9848-00",
-        "User-Agent": [
-          "azsdk-net-Storage.Files.Shares/12.8.0-alpha.20210820.1",
-          "(.NET Core 3.1.18; Microsoft Windows 10.0.19043)"
+      "RequestUri": "https://seanmcccanary3.file.core.windows.net/test-share-60168be5-a6c0-456c-c9e9-d9595d88d5c6?restype=share",
+      "RequestMethod": "PUT",
+      "RequestHeaders": {
+        "Accept": "application/xml",
+        "Authorization": "Sanitized",
+        "traceparent": "00-4fef8d21e3c1864dba0e817147e5cebb-1eeb5df232597c46-00",
+        "User-Agent": [
+          "azsdk-net-Storage.Files.Shares/12.7.0-alpha.20210126.1",
+          "(.NET 5.0.2; Microsoft Windows 10.0.19042)"
         ],
         "x-ms-client-request-id": "fc83c1f2-5ac7-a242-9b8a-5537cfbdf152",
-        "x-ms-date": "Mon, 23 Aug 2021 18:39:10 GMT",
-        "x-ms-return-client-request-id": "true",
-        "x-ms-version": "2020-12-06"
-      },
-      "RequestBody": null,
-      "StatusCode": 201,
-      "ResponseHeaders": {
-        "Content-Length": "0",
-        "Date": "Mon, 23 Aug 2021 18:39:10 GMT",
-        "ETag": "\u00220x8D966654C368BE8\u0022",
-        "Last-Modified": "Mon, 23 Aug 2021 18:39:10 GMT",
+        "x-ms-date": "Tue, 26 Jan 2021 19:31:26 GMT",
+        "x-ms-return-client-request-id": "true",
+        "x-ms-version": "2020-12-06"
+      },
+      "RequestBody": null,
+      "StatusCode": 201,
+      "ResponseHeaders": {
+        "Content-Length": "0",
+        "Date": "Tue, 26 Jan 2021 19:31:25 GMT",
+        "ETag": "\"0x8D8C230F8E0EF6C\"",
+        "Last-Modified": "Tue, 26 Jan 2021 19:31:26 GMT",
         "Server": [
           "Windows-Azure-File/1.0",
           "Microsoft-HTTPAPI/2.0"
         ],
         "x-ms-client-request-id": "fc83c1f2-5ac7-a242-9b8a-5537cfbdf152",
-<<<<<<< HEAD
-        "x-ms-request-id": "051659c9-901a-0009-7a4e-989f11000000",
-        "x-ms-version": "2020-10-02"
-=======
         "x-ms-request-id": "57a000e1-401a-0047-0f19-f4b199000000",
         "x-ms-version": "2020-12-06"
->>>>>>> 76e66c80
-      },
-      "ResponseBody": []
-    },
-    {
-      "RequestUri": "http://seanmcccanary3.file.core.windows.net/test-share-60168be5-a6c0-456c-c9e9-d9595d88d5c6/test-directory-27457bfc-dfc2-765d-aa6d-37eb3e7b6653?restype=directory",
-      "RequestMethod": "PUT",
-      "RequestHeaders": {
-        "Accept": "application/xml",
-        "Authorization": "Sanitized",
-        "traceparent": "00-73a1eea964212e4f948fa6280dec24ce-db26e7a71ae36b49-00",
-        "User-Agent": [
-          "azsdk-net-Storage.Files.Shares/12.8.0-alpha.20210820.1",
-          "(.NET Core 3.1.18; Microsoft Windows 10.0.19043)"
+      },
+      "ResponseBody": []
+    },
+    {
+      "RequestUri": "https://seanmcccanary3.file.core.windows.net/test-share-60168be5-a6c0-456c-c9e9-d9595d88d5c6/test-directory-27457bfc-dfc2-765d-aa6d-37eb3e7b6653?restype=directory",
+      "RequestMethod": "PUT",
+      "RequestHeaders": {
+        "Accept": "application/xml",
+        "Authorization": "Sanitized",
+        "traceparent": "00-bbc199c771465d4fa259690ada0ef2b5-8af97f4c60e8854a-00",
+        "User-Agent": [
+          "azsdk-net-Storage.Files.Shares/12.7.0-alpha.20210126.1",
+          "(.NET 5.0.2; Microsoft Windows 10.0.19042)"
         ],
         "x-ms-client-request-id": "63f415e3-e131-1381-640c-525922576420",
-        "x-ms-date": "Mon, 23 Aug 2021 18:39:10 GMT",
+        "x-ms-date": "Tue, 26 Jan 2021 19:31:27 GMT",
         "x-ms-file-attributes": "None",
         "x-ms-file-creation-time": "Now",
         "x-ms-file-last-write-time": "Now",
@@ -62,41 +57,41 @@
       "StatusCode": 201,
       "ResponseHeaders": {
         "Content-Length": "0",
-        "Date": "Mon, 23 Aug 2021 18:39:10 GMT",
-        "ETag": "\u00220x8D966654C405A72\u0022",
-        "Last-Modified": "Mon, 23 Aug 2021 18:39:10 GMT",
+        "Date": "Tue, 26 Jan 2021 19:31:25 GMT",
+        "ETag": "\"0x8D8C230F8EF0C00\"",
+        "Last-Modified": "Tue, 26 Jan 2021 19:31:26 GMT",
         "Server": [
           "Windows-Azure-File/1.0",
           "Microsoft-HTTPAPI/2.0"
         ],
         "x-ms-client-request-id": "63f415e3-e131-1381-640c-525922576420",
         "x-ms-file-attributes": "Directory",
-        "x-ms-file-change-time": "2021-08-23T18:39:10.6651762Z",
-        "x-ms-file-creation-time": "2021-08-23T18:39:10.6651762Z",
+        "x-ms-file-change-time": "2021-01-26T19:31:26.355968Z",
+        "x-ms-file-creation-time": "2021-01-26T19:31:26.355968Z",
         "x-ms-file-id": "13835128424026341376",
-        "x-ms-file-last-write-time": "2021-08-23T18:39:10.6651762Z",
+        "x-ms-file-last-write-time": "2021-01-26T19:31:26.355968Z",
         "x-ms-file-parent-id": "0",
         "x-ms-file-permission-key": "17860367565182308406*11459378189709739967",
-        "x-ms-request-id": "051659cf-901a-0009-7f4e-989f11000000",
+        "x-ms-request-id": "57a000e4-401a-0047-1019-f4b199000000",
         "x-ms-request-server-encrypted": "true",
         "x-ms-version": "2020-12-06"
       },
       "ResponseBody": []
     },
     {
-      "RequestUri": "http://seanmcccanary3.file.core.windows.net/test-share-60168be5-a6c0-456c-c9e9-d9595d88d5c6/test-directory-27457bfc-dfc2-765d-aa6d-37eb3e7b6653/test-file-fcbdda78-7627-6f15-dd3b-d3cea33c59ce",
-      "RequestMethod": "PUT",
-      "RequestHeaders": {
-        "Accept": "application/xml",
-        "Authorization": "Sanitized",
-        "traceparent": "00-f71344ae414b3b48b73dcee025de5508-1062c99a532f7844-00",
-        "User-Agent": [
-          "azsdk-net-Storage.Files.Shares/12.8.0-alpha.20210820.1",
-          "(.NET Core 3.1.18; Microsoft Windows 10.0.19043)"
+      "RequestUri": "https://seanmcccanary3.file.core.windows.net/test-share-60168be5-a6c0-456c-c9e9-d9595d88d5c6/test-directory-27457bfc-dfc2-765d-aa6d-37eb3e7b6653/test-file-fcbdda78-7627-6f15-dd3b-d3cea33c59ce",
+      "RequestMethod": "PUT",
+      "RequestHeaders": {
+        "Accept": "application/xml",
+        "Authorization": "Sanitized",
+        "traceparent": "00-d8d1deae18564e49ad5271298747e0dc-9a2ad7d576879f4f-00",
+        "User-Agent": [
+          "azsdk-net-Storage.Files.Shares/12.7.0-alpha.20210126.1",
+          "(.NET 5.0.2; Microsoft Windows 10.0.19042)"
         ],
         "x-ms-client-request-id": "1d03c01f-7171-9cca-59f5-1b2f5cde76cf",
         "x-ms-content-length": "1024",
-        "x-ms-date": "Mon, 23 Aug 2021 18:39:10 GMT",
+        "x-ms-date": "Tue, 26 Jan 2021 19:31:27 GMT",
         "x-ms-file-attributes": "None",
         "x-ms-file-creation-time": "Now",
         "x-ms-file-last-write-time": "Now",
@@ -109,79 +104,79 @@
       "StatusCode": 201,
       "ResponseHeaders": {
         "Content-Length": "0",
-        "Date": "Mon, 23 Aug 2021 18:39:10 GMT",
-        "ETag": "\u00220x8D966654C4D77EB\u0022",
-        "Last-Modified": "Mon, 23 Aug 2021 18:39:10 GMT",
+        "Date": "Tue, 26 Jan 2021 19:31:25 GMT",
+        "ETag": "\"0x8D8C230F8FDDBC0\"",
+        "Last-Modified": "Tue, 26 Jan 2021 19:31:26 GMT",
         "Server": [
           "Windows-Azure-File/1.0",
           "Microsoft-HTTPAPI/2.0"
         ],
         "x-ms-client-request-id": "1d03c01f-7171-9cca-59f5-1b2f5cde76cf",
         "x-ms-file-attributes": "Archive",
-        "x-ms-file-change-time": "2021-08-23T18:39:10.7511275Z",
-        "x-ms-file-creation-time": "2021-08-23T18:39:10.7511275Z",
+        "x-ms-file-change-time": "2021-01-26T19:31:26.4530368Z",
+        "x-ms-file-creation-time": "2021-01-26T19:31:26.4530368Z",
         "x-ms-file-id": "11529285414812647424",
-        "x-ms-file-last-write-time": "2021-08-23T18:39:10.7511275Z",
+        "x-ms-file-last-write-time": "2021-01-26T19:31:26.4530368Z",
         "x-ms-file-parent-id": "13835128424026341376",
         "x-ms-file-permission-key": "4010187179898695473*11459378189709739967",
-        "x-ms-request-id": "051659d6-901a-0009-064e-989f11000000",
+        "x-ms-request-id": "57a000e6-401a-0047-1119-f4b199000000",
         "x-ms-request-server-encrypted": "true",
         "x-ms-version": "2020-12-06"
       },
       "ResponseBody": []
     },
     {
-      "RequestUri": "http://seanmcccanary3.file.core.windows.net/test-share-60168be5-a6c0-456c-c9e9-d9595d88d5c6/test-directory-27457bfc-dfc2-765d-aa6d-37eb3e7b6653/test-file-fcbdda78-7627-6f15-dd3b-d3cea33c59ce?comp=range",
+      "RequestUri": "https://seanmcccanary3.file.core.windows.net/test-share-60168be5-a6c0-456c-c9e9-d9595d88d5c6/test-directory-27457bfc-dfc2-765d-aa6d-37eb3e7b6653/test-file-fcbdda78-7627-6f15-dd3b-d3cea33c59ce?comp=range",
       "RequestMethod": "PUT",
       "RequestHeaders": {
         "Accept": "application/xml",
         "Authorization": "Sanitized",
         "Content-Length": "1024",
         "Content-Type": "application/octet-stream",
-        "traceparent": "00-792df44a67b97047a800c3fbfe7f44cd-583bc4ec1e10334b-00",
-        "User-Agent": [
-          "azsdk-net-Storage.Files.Shares/12.8.0-alpha.20210820.1",
-          "(.NET Core 3.1.18; Microsoft Windows 10.0.19043)"
+        "traceparent": "00-c74ebab568936d4bbdd2521ab5b5974d-b37daa1177856d46-00",
+        "User-Agent": [
+          "azsdk-net-Storage.Files.Shares/12.7.0-alpha.20210126.1",
+          "(.NET 5.0.2; Microsoft Windows 10.0.19042)"
         ],
         "x-ms-client-request-id": "e3af17a6-3c39-3c5d-78cc-8b0ae40ed59b",
-        "x-ms-date": "Mon, 23 Aug 2021 18:39:10 GMT",
+        "x-ms-date": "Tue, 26 Jan 2021 19:31:27 GMT",
         "x-ms-range": "bytes=0-1023",
         "x-ms-return-client-request-id": "true",
         "x-ms-version": "2020-12-06",
         "x-ms-write": "update"
       },
-      "RequestBody": "JAFWOVZWTSN7OyidPDhdApTMBymGAiL/E1M2\u002BIal56e/gv8XUZ8UjcfQ5/W55Ncsr0/FVU87mSHfVyYCH1Wd1lOA3bk4RbD0uHphthssRi98Ckg235JXhOneN/l5EW5yMxGiOAYd82qf0Z3V2eMGsxH2hhQMZvbBKVnQWg22eqYM7oIJiQ0pXhfelg70gqoF14Tog4tZZcwb4Q6sTZlc6Vf3yetg/CkDzCf8Ls/ozKauyoKJzvYasoi27qj\u002BfBB\u002Bga22/bi/pdta5LZjXDb8MhVo/oMW0hpg3Bdiqg6ABVAWfqwiMc7u7iWnLupAt1VSubuTln2NZ66SViGhXfrM2t9mTN6K2gFGeRBeb6QwICXBEPFS7W7SiRb9j9usTJEq2lQK2Wp3x966TB1tLvgKYTX8300JeuxwlMPHjEslmSx/NJRPJUe6SkgSmKBRZFod8y2msG1DIGBomkSnrzuTlLLw7vpkujvuQZUE9\u002BFLHy9oqZgdf\u002Bm/OxMz54sCE5sMfwPtYHVfuTjxt2/XPyh\u002BHHoUPgWidRTJMLPmMNOv6y35\u002BHjdXb\u002B6CO9gLMd55/zqtcsR7dWVaQrvJDDCeYllQcxB3kawob66WjUVQklNUEi3\u002B3sHnv5YZI5t7jmP949m\u002B\u002Br7OAm1OhMMVpKfgCfBotPnC30OXaPN6Xm4QrKFK2Olr0ZeURg/AcFn\u002B0druONmrExlp\u002BsSV55GLU6P/Pdhhiou\u002BtHgYlC7pwm7p2FcYjGVUZZmIIR3k1eoFyTJrwTKBXQcPL4Shkr7qQDiVrA86ssc\u002Bath\u002B2amt2Z5OEos8vgE8KHsPyVzg8tLanaDlTymbC1YrLVZaQoOdYVXmU3/z7cH3WYPT6qmqXbfFZHwIiIq08sd00VCqoeW3sqfHOp9S5u\u002BfLfWlxyCsgM\u002BeVR5HVJjLcWC4vtyxDLfeHHgBo2MYsn2MaZqUzuvmiFBBDEyHcB3PO4k\u002B2mfTLeE9x6roax1sReKg\u002Bys\u002BNmJ0kfaMMABrFuwacmeaGZgVuXv5VwdBPl0y1IZqJrTykMVmighxRv2g0rD\u002Bjji10ixKSwHvRJ8bM5OZWRu6APB3J\u002BFiM4\u002BPpHJ\u002BGIRWgnBkfQJaH5tzA0wmS1Z01\u002B2iJpHAh2YXE56c\u002BubPcWvahLEjdNwZH\u002BEUxCSVO\u002Bg5GoxEm/HyljsKDWlj/WT0Y9HgS4blEaLRiMbwq4MBgde2Y6AaipV6KC62GSeytWK8YGBStPBhU8kpcxLrAep3yEtR7VmEmdk8pmOYbzh7XtOkdEti7wznVM/XMRdCTuYEPhDcYMfI94ZHFc6MiSSQrhR/Rs2fFNl\u002BalhJrajBuhd9lDEnnv3Lm3yE29k\u002BWsvrRoMCwwgYZSk3g==",
-      "StatusCode": 201,
-      "ResponseHeaders": {
-        "Content-Length": "0",
-        "Content-MD5": "D\u002Bcgbn6ng9OcemAhgUesVA==",
-        "Date": "Mon, 23 Aug 2021 18:39:10 GMT",
-        "ETag": "\u00220x8D966654C571375\u0022",
-        "Last-Modified": "Mon, 23 Aug 2021 18:39:10 GMT",
+      "RequestBody": "JAFWOVZWTSN7OyidPDhdApTMBymGAiL/E1M2+Ial56e/gv8XUZ8UjcfQ5/W55Ncsr0/FVU87mSHfVyYCH1Wd1lOA3bk4RbD0uHphthssRi98Ckg235JXhOneN/l5EW5yMxGiOAYd82qf0Z3V2eMGsxH2hhQMZvbBKVnQWg22eqYM7oIJiQ0pXhfelg70gqoF14Tog4tZZcwb4Q6sTZlc6Vf3yetg/CkDzCf8Ls/ozKauyoKJzvYasoi27qj+fBB+ga22/bi/pdta5LZjXDb8MhVo/oMW0hpg3Bdiqg6ABVAWfqwiMc7u7iWnLupAt1VSubuTln2NZ66SViGhXfrM2t9mTN6K2gFGeRBeb6QwICXBEPFS7W7SiRb9j9usTJEq2lQK2Wp3x966TB1tLvgKYTX8300JeuxwlMPHjEslmSx/NJRPJUe6SkgSmKBRZFod8y2msG1DIGBomkSnrzuTlLLw7vpkujvuQZUE9+FLHy9oqZgdf+m/OxMz54sCE5sMfwPtYHVfuTjxt2/XPyh+HHoUPgWidRTJMLPmMNOv6y35+HjdXb+6CO9gLMd55/zqtcsR7dWVaQrvJDDCeYllQcxB3kawob66WjUVQklNUEi3+3sHnv5YZI5t7jmP949m++r7OAm1OhMMVpKfgCfBotPnC30OXaPN6Xm4QrKFK2Olr0ZeURg/AcFn+0druONmrExlp+sSV55GLU6P/Pdhhiou+tHgYlC7pwm7p2FcYjGVUZZmIIR3k1eoFyTJrwTKBXQcPL4Shkr7qQDiVrA86ssc+ath+2amt2Z5OEos8vgE8KHsPyVzg8tLanaDlTymbC1YrLVZaQoOdYVXmU3/z7cH3WYPT6qmqXbfFZHwIiIq08sd00VCqoeW3sqfHOp9S5u+fLfWlxyCsgM+eVR5HVJjLcWC4vtyxDLfeHHgBo2MYsn2MaZqUzuvmiFBBDEyHcB3PO4k+2mfTLeE9x6roax1sReKg+ys+NmJ0kfaMMABrFuwacmeaGZgVuXv5VwdBPl0y1IZqJrTykMVmighxRv2g0rD+jji10ixKSwHvRJ8bM5OZWRu6APB3J+FiM4+PpHJ+GIRWgnBkfQJaH5tzA0wmS1Z01+2iJpHAh2YXE56c+ubPcWvahLEjdNwZH+EUxCSVO+g5GoxEm/HyljsKDWlj/WT0Y9HgS4blEaLRiMbwq4MBgde2Y6AaipV6KC62GSeytWK8YGBStPBhU8kpcxLrAep3yEtR7VmEmdk8pmOYbzh7XtOkdEti7wznVM/XMRdCTuYEPhDcYMfI94ZHFc6MiSSQrhR/Rs2fFNl+alhJrajBuhd9lDEnnv3Lm3yE29k+WsvrRoMCwwgYZSk3g==",
+      "StatusCode": 201,
+      "ResponseHeaders": {
+        "Content-Length": "0",
+        "Content-MD5": "D+cgbn6ng9OcemAhgUesVA==",
+        "Date": "Tue, 26 Jan 2021 19:31:25 GMT",
+        "ETag": "\"0x8D8C230F907C8A5\"",
+        "Last-Modified": "Tue, 26 Jan 2021 19:31:26 GMT",
         "Server": [
           "Windows-Azure-File/1.0",
           "Microsoft-HTTPAPI/2.0"
         ],
         "x-ms-client-request-id": "e3af17a6-3c39-3c5d-78cc-8b0ae40ed59b",
-        "x-ms-request-id": "051659d9-901a-0009-094e-989f11000000",
+        "x-ms-request-id": "57a000e7-401a-0047-1219-f4b199000000",
         "x-ms-request-server-encrypted": "true",
         "x-ms-version": "2020-12-06"
       },
       "ResponseBody": []
     },
     {
-      "RequestUri": "http://seanmcccanary3.file.core.windows.net/test-share-60168be5-a6c0-456c-c9e9-d9595d88d5c6/test-directory-27457bfc-dfc2-765d-aa6d-37eb3e7b6653/test-file-fcbdda78-7627-6f15-dd3b-d3cea33c59ce",
+      "RequestUri": "https://seanmcccanary3.file.core.windows.net/test-share-60168be5-a6c0-456c-c9e9-d9595d88d5c6/test-directory-27457bfc-dfc2-765d-aa6d-37eb3e7b6653/test-file-fcbdda78-7627-6f15-dd3b-d3cea33c59ce",
       "RequestMethod": "HEAD",
       "RequestHeaders": {
         "Accept": "application/xml",
         "Authorization": "Sanitized",
-        "traceparent": "00-578708b679e51f47996965481b4e1574-7d3fea3eca15bb4b-00",
-        "User-Agent": [
-          "azsdk-net-Storage.Files.Shares/12.8.0-alpha.20210820.1",
-          "(.NET Core 3.1.18; Microsoft Windows 10.0.19043)"
+        "traceparent": "00-45f45f1a6b8156418d204162a32ea909-cb80f5a6c829b14d-00",
+        "User-Agent": [
+          "azsdk-net-Storage.Files.Shares/12.7.0-alpha.20210126.1",
+          "(.NET 5.0.2; Microsoft Windows 10.0.19042)"
         ],
         "x-ms-client-request-id": "45897b62-932f-7596-e036-a45f34d2938d",
-        "x-ms-date": "Mon, 23 Aug 2021 18:39:10 GMT",
+        "x-ms-date": "Tue, 26 Jan 2021 19:31:27 GMT",
         "x-ms-return-client-request-id": "true",
         "x-ms-version": "2020-12-06"
       },
@@ -190,24 +185,25 @@
       "ResponseHeaders": {
         "Content-Length": "1024",
         "Content-Type": "application/octet-stream",
-        "Date": "Mon, 23 Aug 2021 18:39:10 GMT",
-        "ETag": "\u00220x8D966654C571375\u0022",
-        "Last-Modified": "Mon, 23 Aug 2021 18:39:10 GMT",
-        "Server": [
-          "Windows-Azure-File/1.0",
-          "Microsoft-HTTPAPI/2.0"
-        ],
+        "Date": "Tue, 26 Jan 2021 19:31:25 GMT",
+        "ETag": "\"0x8D8C230F907C8A5\"",
+        "Last-Modified": "Tue, 26 Jan 2021 19:31:26 GMT",
+        "Server": [
+          "Windows-Azure-File/1.0",
+          "Microsoft-HTTPAPI/2.0"
+        ],
+        "Vary": "Origin",
         "x-ms-client-request-id": "45897b62-932f-7596-e036-a45f34d2938d",
         "x-ms-file-attributes": "Archive",
-        "x-ms-file-change-time": "2021-08-23T18:39:10.7511275Z",
-        "x-ms-file-creation-time": "2021-08-23T18:39:10.7511275Z",
+        "x-ms-file-change-time": "2021-01-26T19:31:26.5180837Z",
+        "x-ms-file-creation-time": "2021-01-26T19:31:26.4530368Z",
         "x-ms-file-id": "11529285414812647424",
-        "x-ms-file-last-write-time": "2021-08-23T18:39:10.7511275Z",
+        "x-ms-file-last-write-time": "2021-01-26T19:31:26.5180837Z",
         "x-ms-file-parent-id": "13835128424026341376",
         "x-ms-file-permission-key": "4010187179898695473*11459378189709739967",
         "x-ms-lease-state": "available",
         "x-ms-lease-status": "unlocked",
-        "x-ms-request-id": "051659e0-901a-0009-104e-989f11000000",
+        "x-ms-request-id": "57a000e8-401a-0047-1319-f4b199000000",
         "x-ms-server-encrypted": "true",
         "x-ms-type": "File",
         "x-ms-version": "2020-12-06"
@@ -215,18 +211,19 @@
       "ResponseBody": []
     },
     {
-      "RequestUri": "http://seanmcccanary3.file.core.windows.net/test-share-60168be5-a6c0-456c-c9e9-d9595d88d5c6/test-directory-27457bfc-dfc2-765d-aa6d-37eb3e7b6653/test-file-fcbdda78-7627-6f15-dd3b-d3cea33c59ce",
+      "RequestUri": "https://seanmcccanary3.file.core.windows.net/test-share-60168be5-a6c0-456c-c9e9-d9595d88d5c6/test-directory-27457bfc-dfc2-765d-aa6d-37eb3e7b6653/test-file-fcbdda78-7627-6f15-dd3b-d3cea33c59ce",
       "RequestMethod": "GET",
       "RequestHeaders": {
         "Accept": "application/xml",
         "Authorization": "Sanitized",
         "User-Agent": [
-          "azsdk-net-Storage.Files.Shares/12.8.0-alpha.20210820.1",
-          "(.NET Core 3.1.18; Microsoft Windows 10.0.19043)"
+          "azsdk-net-Storage.Files.Shares/12.7.0-alpha.20210126.1",
+          "(.NET 5.0.2; Microsoft Windows 10.0.19042)"
         ],
         "x-ms-client-request-id": "69a84d0f-9085-916b-31d3-bd93d3312a0f",
-        "x-ms-date": "Mon, 23 Aug 2021 18:39:10 GMT",
+        "x-ms-date": "Tue, 26 Jan 2021 19:31:27 GMT",
         "x-ms-range": "bytes=0-4194303",
+        "x-ms-range-get-content-md5": "false",
         "x-ms-return-client-request-id": "true",
         "x-ms-version": "2020-12-06"
       },
@@ -237,43 +234,44 @@
         "Content-Length": "1024",
         "Content-Range": "bytes 0-1023/1024",
         "Content-Type": "application/octet-stream",
-        "Date": "Mon, 23 Aug 2021 18:39:10 GMT",
-        "ETag": "\u00220x8D966654C571375\u0022",
-        "Last-Modified": "Mon, 23 Aug 2021 18:39:10 GMT",
-        "Server": [
-          "Windows-Azure-File/1.0",
-          "Microsoft-HTTPAPI/2.0"
-        ],
+        "Date": "Tue, 26 Jan 2021 19:31:25 GMT",
+        "ETag": "\"0x8D8C230F907C8A5\"",
+        "Last-Modified": "Tue, 26 Jan 2021 19:31:26 GMT",
+        "Server": [
+          "Windows-Azure-File/1.0",
+          "Microsoft-HTTPAPI/2.0"
+        ],
+        "Vary": "Origin",
         "x-ms-client-request-id": "69a84d0f-9085-916b-31d3-bd93d3312a0f",
         "x-ms-file-attributes": "Archive",
-        "x-ms-file-change-time": "2021-08-23T18:39:10.7511275Z",
-        "x-ms-file-creation-time": "2021-08-23T18:39:10.7511275Z",
+        "x-ms-file-change-time": "2021-01-26T19:31:26.5180837Z",
+        "x-ms-file-creation-time": "2021-01-26T19:31:26.4530368Z",
         "x-ms-file-id": "11529285414812647424",
-        "x-ms-file-last-write-time": "2021-08-23T18:39:10.7511275Z",
+        "x-ms-file-last-write-time": "2021-01-26T19:31:26.5180837Z",
         "x-ms-file-parent-id": "13835128424026341376",
         "x-ms-file-permission-key": "4010187179898695473*11459378189709739967",
         "x-ms-lease-state": "available",
         "x-ms-lease-status": "unlocked",
-        "x-ms-request-id": "051659e3-901a-0009-134e-989f11000000",
+        "x-ms-request-id": "57a000e9-401a-0047-1419-f4b199000000",
         "x-ms-server-encrypted": "true",
         "x-ms-type": "File",
         "x-ms-version": "2020-12-06"
       },
-      "ResponseBody": "JAFWOVZWTSN7OyidPDhdApTMBymGAiL/E1M2\u002BIal56e/gv8XUZ8UjcfQ5/W55Ncsr0/FVU87mSHfVyYCH1Wd1lOA3bk4RbD0uHphthssRi98Ckg235JXhOneN/l5EW5yMxGiOAYd82qf0Z3V2eMGsxH2hhQMZvbBKVnQWg22eqYM7oIJiQ0pXhfelg70gqoF14Tog4tZZcwb4Q6sTZlc6Vf3yetg/CkDzCf8Ls/ozKauyoKJzvYasoi27qj\u002BfBB\u002Bga22/bi/pdta5LZjXDb8MhVo/oMW0hpg3Bdiqg6ABVAWfqwiMc7u7iWnLupAt1VSubuTln2NZ66SViGhXfrM2t9mTN6K2gFGeRBeb6QwICXBEPFS7W7SiRb9j9usTJEq2lQK2Wp3x966TB1tLvgKYTX8300JeuxwlMPHjEslmSx/NJRPJUe6SkgSmKBRZFod8y2msG1DIGBomkSnrzuTlLLw7vpkujvuQZUE9\u002BFLHy9oqZgdf\u002Bm/OxMz54sCE5sMfwPtYHVfuTjxt2/XPyh\u002BHHoUPgWidRTJMLPmMNOv6y35\u002BHjdXb\u002B6CO9gLMd55/zqtcsR7dWVaQrvJDDCeYllQcxB3kawob66WjUVQklNUEi3\u002B3sHnv5YZI5t7jmP949m\u002B\u002Br7OAm1OhMMVpKfgCfBotPnC30OXaPN6Xm4QrKFK2Olr0ZeURg/AcFn\u002B0druONmrExlp\u002BsSV55GLU6P/Pdhhiou\u002BtHgYlC7pwm7p2FcYjGVUZZmIIR3k1eoFyTJrwTKBXQcPL4Shkr7qQDiVrA86ssc\u002Bath\u002B2amt2Z5OEos8vgE8KHsPyVzg8tLanaDlTymbC1YrLVZaQoOdYVXmU3/z7cH3WYPT6qmqXbfFZHwIiIq08sd00VCqoeW3sqfHOp9S5u\u002BfLfWlxyCsgM\u002BeVR5HVJjLcWC4vtyxDLfeHHgBo2MYsn2MaZqUzuvmiFBBDEyHcB3PO4k\u002B2mfTLeE9x6roax1sReKg\u002Bys\u002BNmJ0kfaMMABrFuwacmeaGZgVuXv5VwdBPl0y1IZqJrTykMVmighxRv2g0rD\u002Bjji10ixKSwHvRJ8bM5OZWRu6APB3J\u002BFiM4\u002BPpHJ\u002BGIRWgnBkfQJaH5tzA0wmS1Z01\u002B2iJpHAh2YXE56c\u002BubPcWvahLEjdNwZH\u002BEUxCSVO\u002Bg5GoxEm/HyljsKDWlj/WT0Y9HgS4blEaLRiMbwq4MBgde2Y6AaipV6KC62GSeytWK8YGBStPBhU8kpcxLrAep3yEtR7VmEmdk8pmOYbzh7XtOkdEti7wznVM/XMRdCTuYEPhDcYMfI94ZHFc6MiSSQrhR/Rs2fFNl\u002BalhJrajBuhd9lDEnnv3Lm3yE29k\u002BWsvrRoMCwwgYZSk3g=="
-    },
-    {
-      "RequestUri": "http://seanmcccanary3.file.core.windows.net/test-share-60168be5-a6c0-456c-c9e9-d9595d88d5c6?restype=share",
+      "ResponseBody": "JAFWOVZWTSN7OyidPDhdApTMBymGAiL/E1M2+Ial56e/gv8XUZ8UjcfQ5/W55Ncsr0/FVU87mSHfVyYCH1Wd1lOA3bk4RbD0uHphthssRi98Ckg235JXhOneN/l5EW5yMxGiOAYd82qf0Z3V2eMGsxH2hhQMZvbBKVnQWg22eqYM7oIJiQ0pXhfelg70gqoF14Tog4tZZcwb4Q6sTZlc6Vf3yetg/CkDzCf8Ls/ozKauyoKJzvYasoi27qj+fBB+ga22/bi/pdta5LZjXDb8MhVo/oMW0hpg3Bdiqg6ABVAWfqwiMc7u7iWnLupAt1VSubuTln2NZ66SViGhXfrM2t9mTN6K2gFGeRBeb6QwICXBEPFS7W7SiRb9j9usTJEq2lQK2Wp3x966TB1tLvgKYTX8300JeuxwlMPHjEslmSx/NJRPJUe6SkgSmKBRZFod8y2msG1DIGBomkSnrzuTlLLw7vpkujvuQZUE9+FLHy9oqZgdf+m/OxMz54sCE5sMfwPtYHVfuTjxt2/XPyh+HHoUPgWidRTJMLPmMNOv6y35+HjdXb+6CO9gLMd55/zqtcsR7dWVaQrvJDDCeYllQcxB3kawob66WjUVQklNUEi3+3sHnv5YZI5t7jmP949m++r7OAm1OhMMVpKfgCfBotPnC30OXaPN6Xm4QrKFK2Olr0ZeURg/AcFn+0druONmrExlp+sSV55GLU6P/Pdhhiou+tHgYlC7pwm7p2FcYjGVUZZmIIR3k1eoFyTJrwTKBXQcPL4Shkr7qQDiVrA86ssc+ath+2amt2Z5OEos8vgE8KHsPyVzg8tLanaDlTymbC1YrLVZaQoOdYVXmU3/z7cH3WYPT6qmqXbfFZHwIiIq08sd00VCqoeW3sqfHOp9S5u+fLfWlxyCsgM+eVR5HVJjLcWC4vtyxDLfeHHgBo2MYsn2MaZqUzuvmiFBBDEyHcB3PO4k+2mfTLeE9x6roax1sReKg+ys+NmJ0kfaMMABrFuwacmeaGZgVuXv5VwdBPl0y1IZqJrTykMVmighxRv2g0rD+jji10ixKSwHvRJ8bM5OZWRu6APB3J+FiM4+PpHJ+GIRWgnBkfQJaH5tzA0wmS1Z01+2iJpHAh2YXE56c+ubPcWvahLEjdNwZH+EUxCSVO+g5GoxEm/HyljsKDWlj/WT0Y9HgS4blEaLRiMbwq4MBgde2Y6AaipV6KC62GSeytWK8YGBStPBhU8kpcxLrAep3yEtR7VmEmdk8pmOYbzh7XtOkdEti7wznVM/XMRdCTuYEPhDcYMfI94ZHFc6MiSSQrhR/Rs2fFNl+alhJrajBuhd9lDEnnv3Lm3yE29k+WsvrRoMCwwgYZSk3g=="
+    },
+    {
+      "RequestUri": "https://seanmcccanary3.file.core.windows.net/test-share-60168be5-a6c0-456c-c9e9-d9595d88d5c6?restype=share",
       "RequestMethod": "DELETE",
       "RequestHeaders": {
         "Accept": "application/xml",
         "Authorization": "Sanitized",
-        "traceparent": "00-cc9d1428bf3e1a43a02034cf4de706e3-d6ed89d62d41fe40-00",
-        "User-Agent": [
-          "azsdk-net-Storage.Files.Shares/12.8.0-alpha.20210820.1",
-          "(.NET Core 3.1.18; Microsoft Windows 10.0.19043)"
+        "traceparent": "00-c3c5c99d67f59842bcaa29f3bae69f83-d2fdfef9c7a0664b-00",
+        "User-Agent": [
+          "azsdk-net-Storage.Files.Shares/12.7.0-alpha.20210126.1",
+          "(.NET 5.0.2; Microsoft Windows 10.0.19042)"
         ],
         "x-ms-client-request-id": "e74f6ae8-2a2a-2508-7bd4-e7fe37415b55",
-        "x-ms-date": "Mon, 23 Aug 2021 18:39:10 GMT",
+        "x-ms-date": "Tue, 26 Jan 2021 19:31:27 GMT",
         "x-ms-delete-snapshots": "include",
         "x-ms-return-client-request-id": "true",
         "x-ms-version": "2020-12-06"
@@ -282,25 +280,20 @@
       "StatusCode": 202,
       "ResponseHeaders": {
         "Content-Length": "0",
-        "Date": "Mon, 23 Aug 2021 18:39:10 GMT",
+        "Date": "Tue, 26 Jan 2021 19:31:25 GMT",
         "Server": [
           "Windows-Azure-File/1.0",
           "Microsoft-HTTPAPI/2.0"
         ],
         "x-ms-client-request-id": "e74f6ae8-2a2a-2508-7bd4-e7fe37415b55",
-<<<<<<< HEAD
-        "x-ms-request-id": "051659e8-901a-0009-184e-989f11000000",
-        "x-ms-version": "2020-10-02"
-=======
         "x-ms-request-id": "57a000ea-401a-0047-1519-f4b199000000",
         "x-ms-version": "2020-12-06"
->>>>>>> 76e66c80
       },
       "ResponseBody": []
     }
   ],
   "Variables": {
     "RandomSeed": "1140870096",
-    "Storage_TestConfigDefault": "ProductionTenant\nseanmcccanary3\nU2FuaXRpemVk\nhttp://seanmcccanary3.blob.core.windows.net\nhttp://seanmcccanary3.file.core.windows.net\nhttp://seanmcccanary3.queue.core.windows.net\nhttp://seanmcccanary3.table.core.windows.net\n\n\n\n\nhttp://seanmcccanary3-secondary.blob.core.windows.net\nhttp://seanmcccanary3-secondary.file.core.windows.net\nhttp://seanmcccanary3-secondary.queue.core.windows.net\nhttp://seanmcccanary3-secondary.table.core.windows.net\n\nSanitized\n\n\nCloud\nBlobEndpoint=http://seanmcccanary3.blob.core.windows.net/;QueueEndpoint=http://seanmcccanary3.queue.core.windows.net/;FileEndpoint=http://seanmcccanary3.file.core.windows.net/;BlobSecondaryEndpoint=http://seanmcccanary3-secondary.blob.core.windows.net/;QueueSecondaryEndpoint=http://seanmcccanary3-secondary.queue.core.windows.net/;FileSecondaryEndpoint=http://seanmcccanary3-secondary.file.core.windows.net/;AccountName=seanmcccanary3;AccountKey=Kg==;\n[encryption scope]\n\n"
+    "Storage_TestConfigDefault": "ProductionTenant\nseanmcccanary3\nU2FuaXRpemVk\nhttps://seanmcccanary3.blob.core.windows.net\nhttps://seanmcccanary3.file.core.windows.net\nhttps://seanmcccanary3.queue.core.windows.net\nhttps://seanmcccanary3.table.core.windows.net\n\n\n\n\nhttps://seanmcccanary3-secondary.blob.core.windows.net\nhttps://seanmcccanary3-secondary.file.core.windows.net\nhttps://seanmcccanary3-secondary.queue.core.windows.net\nhttps://seanmcccanary3-secondary.table.core.windows.net\n\nSanitized\n\n\nCloud\nBlobEndpoint=https://seanmcccanary3.blob.core.windows.net/;QueueEndpoint=https://seanmcccanary3.queue.core.windows.net/;FileEndpoint=https://seanmcccanary3.file.core.windows.net/;BlobSecondaryEndpoint=https://seanmcccanary3-secondary.blob.core.windows.net/;QueueSecondaryEndpoint=https://seanmcccanary3-secondary.queue.core.windows.net/;FileSecondaryEndpoint=https://seanmcccanary3-secondary.file.core.windows.net/;AccountName=seanmcccanary3;AccountKey=Kg==;\nseanscope1\n\n"
   }
 }