﻿{
  "Entries": [
    {
      "RequestUri": "https://seanmcccanary3.file.core.windows.net/test-share-25735905-38a7-e1be-e430-3e1ebe9a70b8?restype=share",
      "RequestMethod": "PUT",
      "RequestHeaders": {
        "Accept": "application/xml",
        "Authorization": "Sanitized",
        "traceparent": "00-7b6af2ebea8ef449a148ee8ea30c2a6b-85a92cbc97edad40-00",
        "User-Agent": [
          "azsdk-net-Storage.Files.Shares/12.7.0-alpha.20210126.1",
          "(.NET 5.0.2; Microsoft Windows 10.0.19042)"
        ],
        "x-ms-client-request-id": "54cc9ff3-a5b3-de8c-d815-aedd968f370d",
        "x-ms-date": "Tue, 26 Jan 2021 19:32:50 GMT",
        "x-ms-return-client-request-id": "true",
<<<<<<< HEAD
        "x-ms-version": "2020-12-06"
=======
        "x-ms-version": "2021-02-12"
>>>>>>> 7e782c87
      },
      "RequestBody": null,
      "StatusCode": 201,
      "ResponseHeaders": {
        "Content-Length": "0",
        "Date": "Tue, 26 Jan 2021 19:32:49 GMT",
        "ETag": "\"0x8D8C2312B079F6B\"",
        "Last-Modified": "Tue, 26 Jan 2021 19:32:50 GMT",
        "Server": [
          "Windows-Azure-File/1.0",
          "Microsoft-HTTPAPI/2.0"
        ],
        "x-ms-client-request-id": "54cc9ff3-a5b3-de8c-d815-aedd968f370d",
        "x-ms-request-id": "142111bd-a01a-004f-7c1a-f4ab96000000",
<<<<<<< HEAD
        "x-ms-version": "2020-12-06"
=======
        "x-ms-version": "2021-02-12"
>>>>>>> 7e782c87
      },
      "ResponseBody": []
    },
    {
      "RequestUri": "https://seanmcccanary3.file.core.windows.net/test-share-25735905-38a7-e1be-e430-3e1ebe9a70b8/test-directory-339372db-75a4-cf43-d54c-05cd8b7aeb25?restype=directory",
      "RequestMethod": "PUT",
      "RequestHeaders": {
        "Accept": "application/xml",
        "Authorization": "Sanitized",
        "traceparent": "00-28bfdf0d55d84742857cc10f94ed4032-ccb0072c06ccb348-00",
        "User-Agent": [
          "azsdk-net-Storage.Files.Shares/12.7.0-alpha.20210126.1",
          "(.NET 5.0.2; Microsoft Windows 10.0.19042)"
        ],
        "x-ms-client-request-id": "82679fa1-ac2c-7d9d-5cfc-7e67a0be525d",
        "x-ms-date": "Tue, 26 Jan 2021 19:32:51 GMT",
        "x-ms-file-attributes": "None",
        "x-ms-file-creation-time": "Now",
        "x-ms-file-last-write-time": "Now",
        "x-ms-file-permission": "Inherit",
        "x-ms-return-client-request-id": "true",
<<<<<<< HEAD
        "x-ms-version": "2020-12-06"
=======
        "x-ms-version": "2021-02-12"
>>>>>>> 7e782c87
      },
      "RequestBody": null,
      "StatusCode": 201,
      "ResponseHeaders": {
        "Content-Length": "0",
        "Date": "Tue, 26 Jan 2021 19:32:49 GMT",
        "ETag": "\"0x8D8C2312B129725\"",
        "Last-Modified": "Tue, 26 Jan 2021 19:32:50 GMT",
        "Server": [
          "Windows-Azure-File/1.0",
          "Microsoft-HTTPAPI/2.0"
        ],
        "x-ms-client-request-id": "82679fa1-ac2c-7d9d-5cfc-7e67a0be525d",
        "x-ms-file-attributes": "Directory",
        "x-ms-file-change-time": "2021-01-26T19:32:50.4749861Z",
        "x-ms-file-creation-time": "2021-01-26T19:32:50.4749861Z",
        "x-ms-file-id": "13835128424026341376",
        "x-ms-file-last-write-time": "2021-01-26T19:32:50.4749861Z",
        "x-ms-file-parent-id": "0",
        "x-ms-file-permission-key": "17860367565182308406*11459378189709739967",
        "x-ms-request-id": "142111c4-a01a-004f-011a-f4ab96000000",
        "x-ms-request-server-encrypted": "true",
<<<<<<< HEAD
        "x-ms-version": "2020-12-06"
=======
        "x-ms-version": "2021-02-12"
>>>>>>> 7e782c87
      },
      "ResponseBody": []
    },
    {
      "RequestUri": "https://seanmcccanary3.file.core.windows.net/test-share-25735905-38a7-e1be-e430-3e1ebe9a70b8/test-directory-339372db-75a4-cf43-d54c-05cd8b7aeb25/test-file-9a8c8929-1964-c03f-6d3b-6978e944482e",
      "RequestMethod": "PUT",
      "RequestHeaders": {
        "Accept": "application/xml",
        "Authorization": "Sanitized",
        "traceparent": "00-510730a05bd736499e3535f633473dbf-38050c5c27a65d4a-00",
        "User-Agent": [
          "azsdk-net-Storage.Files.Shares/12.7.0-alpha.20210126.1",
          "(.NET 5.0.2; Microsoft Windows 10.0.19042)"
        ],
        "x-ms-client-request-id": "fdd52ed8-f61a-882b-60a7-15f042249417",
        "x-ms-content-length": "1048576",
        "x-ms-date": "Tue, 26 Jan 2021 19:32:51 GMT",
        "x-ms-file-attributes": "None",
        "x-ms-file-creation-time": "Now",
        "x-ms-file-last-write-time": "Now",
        "x-ms-file-permission": "Inherit",
        "x-ms-meta-Capital": "letter",
        "x-ms-meta-foo": "bar",
        "x-ms-meta-meta": "data",
        "x-ms-meta-UPPER": "case",
        "x-ms-return-client-request-id": "true",
        "x-ms-type": "file",
<<<<<<< HEAD
        "x-ms-version": "2020-12-06"
=======
        "x-ms-version": "2021-02-12"
>>>>>>> 7e782c87
      },
      "RequestBody": null,
      "StatusCode": 201,
      "ResponseHeaders": {
        "Content-Length": "0",
        "Date": "Tue, 26 Jan 2021 19:32:49 GMT",
        "ETag": "\"0x8D8C2312B1F91D0\"",
        "Last-Modified": "Tue, 26 Jan 2021 19:32:50 GMT",
        "Server": [
          "Windows-Azure-File/1.0",
          "Microsoft-HTTPAPI/2.0"
        ],
        "x-ms-client-request-id": "fdd52ed8-f61a-882b-60a7-15f042249417",
        "x-ms-file-attributes": "Archive",
        "x-ms-file-change-time": "2021-01-26T19:32:50.5600464Z",
        "x-ms-file-creation-time": "2021-01-26T19:32:50.5600464Z",
        "x-ms-file-id": "11529285414812647424",
        "x-ms-file-last-write-time": "2021-01-26T19:32:50.5600464Z",
        "x-ms-file-parent-id": "13835128424026341376",
        "x-ms-file-permission-key": "4010187179898695473*11459378189709739967",
        "x-ms-request-id": "142111c6-a01a-004f-021a-f4ab96000000",
        "x-ms-request-server-encrypted": "true",
<<<<<<< HEAD
        "x-ms-version": "2020-12-06"
=======
        "x-ms-version": "2021-02-12"
>>>>>>> 7e782c87
      },
      "ResponseBody": []
    },
    {
      "RequestUri": "https://seanmcccanary3.file.core.windows.net/test-share-25735905-38a7-e1be-e430-3e1ebe9a70b8/test-directory-339372db-75a4-cf43-d54c-05cd8b7aeb25/test-file-9a8c8929-1964-c03f-6d3b-6978e944482e",
      "RequestMethod": "HEAD",
      "RequestHeaders": {
        "Accept": "application/xml",
        "Authorization": "Sanitized",
        "traceparent": "00-fc64450ca9e4004b8525b8d6fdb900fb-ae1858e38f9a0940-00",
        "User-Agent": [
          "azsdk-net-Storage.Files.Shares/12.7.0-alpha.20210126.1",
          "(.NET 5.0.2; Microsoft Windows 10.0.19042)"
        ],
        "x-ms-client-request-id": "baa05f84-4a6e-c514-49a3-8b6a54076039",
        "x-ms-date": "Tue, 26 Jan 2021 19:32:51 GMT",
        "x-ms-return-client-request-id": "true",
<<<<<<< HEAD
        "x-ms-version": "2020-12-06"
=======
        "x-ms-version": "2021-02-12"
>>>>>>> 7e782c87
      },
      "RequestBody": null,
      "StatusCode": 200,
      "ResponseHeaders": {
        "Content-Length": "1048576",
        "Content-Type": "application/octet-stream",
        "Date": "Tue, 26 Jan 2021 19:32:50 GMT",
        "ETag": "\"0x8D8C2312B1F91D0\"",
        "Last-Modified": "Tue, 26 Jan 2021 19:32:50 GMT",
        "Server": [
          "Windows-Azure-File/1.0",
          "Microsoft-HTTPAPI/2.0"
        ],
        "Vary": "Origin",
        "x-ms-client-request-id": "baa05f84-4a6e-c514-49a3-8b6a54076039",
        "x-ms-file-attributes": "Archive",
        "x-ms-file-change-time": "2021-01-26T19:32:50.5600464Z",
        "x-ms-file-creation-time": "2021-01-26T19:32:50.5600464Z",
        "x-ms-file-id": "11529285414812647424",
        "x-ms-file-last-write-time": "2021-01-26T19:32:50.5600464Z",
        "x-ms-file-parent-id": "13835128424026341376",
        "x-ms-file-permission-key": "4010187179898695473*11459378189709739967",
        "x-ms-lease-state": "available",
        "x-ms-lease-status": "unlocked",
        "x-ms-meta-Capital": "letter",
        "x-ms-meta-foo": "bar",
        "x-ms-meta-meta": "data",
        "x-ms-meta-UPPER": "case",
        "x-ms-request-id": "142111c7-a01a-004f-031a-f4ab96000000",
        "x-ms-server-encrypted": "true",
        "x-ms-type": "File",
<<<<<<< HEAD
        "x-ms-version": "2020-12-06"
=======
        "x-ms-version": "2021-02-12"
>>>>>>> 7e782c87
      },
      "ResponseBody": []
    },
    {
      "RequestUri": "https://seanmcccanary3.file.core.windows.net/test-share-25735905-38a7-e1be-e430-3e1ebe9a70b8?restype=share",
      "RequestMethod": "DELETE",
      "RequestHeaders": {
        "Accept": "application/xml",
        "Authorization": "Sanitized",
        "traceparent": "00-202dfccc57a9d447a2079bb1128084e1-3b6388abe0d13c41-00",
        "User-Agent": [
          "azsdk-net-Storage.Files.Shares/12.7.0-alpha.20210126.1",
          "(.NET 5.0.2; Microsoft Windows 10.0.19042)"
        ],
        "x-ms-client-request-id": "e36c4584-da84-6aa9-3be6-e2efdae06b88",
        "x-ms-date": "Tue, 26 Jan 2021 19:32:51 GMT",
        "x-ms-delete-snapshots": "include",
        "x-ms-return-client-request-id": "true",
<<<<<<< HEAD
        "x-ms-version": "2020-12-06"
=======
        "x-ms-version": "2021-02-12"
>>>>>>> 7e782c87
      },
      "RequestBody": null,
      "StatusCode": 202,
      "ResponseHeaders": {
        "Content-Length": "0",
        "Date": "Tue, 26 Jan 2021 19:32:50 GMT",
        "Server": [
          "Windows-Azure-File/1.0",
          "Microsoft-HTTPAPI/2.0"
        ],
        "x-ms-client-request-id": "e36c4584-da84-6aa9-3be6-e2efdae06b88",
        "x-ms-request-id": "142111c8-a01a-004f-041a-f4ab96000000",
<<<<<<< HEAD
        "x-ms-version": "2020-12-06"
=======
        "x-ms-version": "2021-02-12"
>>>>>>> 7e782c87
      },
      "ResponseBody": []
    }
  ],
  "Variables": {
    "RandomSeed": "260780943",
    "Storage_TestConfigDefault": "ProductionTenant\nseanmcccanary3\nU2FuaXRpemVk\nhttps://seanmcccanary3.blob.core.windows.net\nhttps://seanmcccanary3.file.core.windows.net\nhttps://seanmcccanary3.queue.core.windows.net\nhttps://seanmcccanary3.table.core.windows.net\n\n\n\n\nhttps://seanmcccanary3-secondary.blob.core.windows.net\nhttps://seanmcccanary3-secondary.file.core.windows.net\nhttps://seanmcccanary3-secondary.queue.core.windows.net\nhttps://seanmcccanary3-secondary.table.core.windows.net\n\nSanitized\n\n\nCloud\nBlobEndpoint=https://seanmcccanary3.blob.core.windows.net/;QueueEndpoint=https://seanmcccanary3.queue.core.windows.net/;FileEndpoint=https://seanmcccanary3.file.core.windows.net/;BlobSecondaryEndpoint=https://seanmcccanary3-secondary.blob.core.windows.net/;QueueSecondaryEndpoint=https://seanmcccanary3-secondary.queue.core.windows.net/;FileSecondaryEndpoint=https://seanmcccanary3-secondary.file.core.windows.net/;AccountName=seanmcccanary3;AccountKey=Kg==;\nseanscope1\n\n"
  }
}<|MERGE_RESOLUTION|>--- conflicted
+++ resolved
@@ -14,11 +14,7 @@
         "x-ms-client-request-id": "54cc9ff3-a5b3-de8c-d815-aedd968f370d",
         "x-ms-date": "Tue, 26 Jan 2021 19:32:50 GMT",
         "x-ms-return-client-request-id": "true",
-<<<<<<< HEAD
-        "x-ms-version": "2020-12-06"
-=======
-        "x-ms-version": "2021-02-12"
->>>>>>> 7e782c87
+        "x-ms-version": "2021-02-12"
       },
       "RequestBody": null,
       "StatusCode": 201,
@@ -33,11 +29,7 @@
         ],
         "x-ms-client-request-id": "54cc9ff3-a5b3-de8c-d815-aedd968f370d",
         "x-ms-request-id": "142111bd-a01a-004f-7c1a-f4ab96000000",
-<<<<<<< HEAD
-        "x-ms-version": "2020-12-06"
-=======
-        "x-ms-version": "2021-02-12"
->>>>>>> 7e782c87
+        "x-ms-version": "2021-02-12"
       },
       "ResponseBody": []
     },
@@ -59,11 +51,7 @@
         "x-ms-file-last-write-time": "Now",
         "x-ms-file-permission": "Inherit",
         "x-ms-return-client-request-id": "true",
-<<<<<<< HEAD
-        "x-ms-version": "2020-12-06"
-=======
-        "x-ms-version": "2021-02-12"
->>>>>>> 7e782c87
+        "x-ms-version": "2021-02-12"
       },
       "RequestBody": null,
       "StatusCode": 201,
@@ -86,11 +74,7 @@
         "x-ms-file-permission-key": "17860367565182308406*11459378189709739967",
         "x-ms-request-id": "142111c4-a01a-004f-011a-f4ab96000000",
         "x-ms-request-server-encrypted": "true",
-<<<<<<< HEAD
-        "x-ms-version": "2020-12-06"
-=======
-        "x-ms-version": "2021-02-12"
->>>>>>> 7e782c87
+        "x-ms-version": "2021-02-12"
       },
       "ResponseBody": []
     },
@@ -118,11 +102,7 @@
         "x-ms-meta-UPPER": "case",
         "x-ms-return-client-request-id": "true",
         "x-ms-type": "file",
-<<<<<<< HEAD
-        "x-ms-version": "2020-12-06"
-=======
-        "x-ms-version": "2021-02-12"
->>>>>>> 7e782c87
+        "x-ms-version": "2021-02-12"
       },
       "RequestBody": null,
       "StatusCode": 201,
@@ -145,11 +125,7 @@
         "x-ms-file-permission-key": "4010187179898695473*11459378189709739967",
         "x-ms-request-id": "142111c6-a01a-004f-021a-f4ab96000000",
         "x-ms-request-server-encrypted": "true",
-<<<<<<< HEAD
-        "x-ms-version": "2020-12-06"
-=======
-        "x-ms-version": "2021-02-12"
->>>>>>> 7e782c87
+        "x-ms-version": "2021-02-12"
       },
       "ResponseBody": []
     },
@@ -167,11 +143,7 @@
         "x-ms-client-request-id": "baa05f84-4a6e-c514-49a3-8b6a54076039",
         "x-ms-date": "Tue, 26 Jan 2021 19:32:51 GMT",
         "x-ms-return-client-request-id": "true",
-<<<<<<< HEAD
-        "x-ms-version": "2020-12-06"
-=======
-        "x-ms-version": "2021-02-12"
->>>>>>> 7e782c87
+        "x-ms-version": "2021-02-12"
       },
       "RequestBody": null,
       "StatusCode": 200,
@@ -203,11 +175,7 @@
         "x-ms-request-id": "142111c7-a01a-004f-031a-f4ab96000000",
         "x-ms-server-encrypted": "true",
         "x-ms-type": "File",
-<<<<<<< HEAD
-        "x-ms-version": "2020-12-06"
-=======
-        "x-ms-version": "2021-02-12"
->>>>>>> 7e782c87
+        "x-ms-version": "2021-02-12"
       },
       "ResponseBody": []
     },
@@ -226,11 +194,7 @@
         "x-ms-date": "Tue, 26 Jan 2021 19:32:51 GMT",
         "x-ms-delete-snapshots": "include",
         "x-ms-return-client-request-id": "true",
-<<<<<<< HEAD
-        "x-ms-version": "2020-12-06"
-=======
-        "x-ms-version": "2021-02-12"
->>>>>>> 7e782c87
+        "x-ms-version": "2021-02-12"
       },
       "RequestBody": null,
       "StatusCode": 202,
@@ -243,11 +207,7 @@
         ],
         "x-ms-client-request-id": "e36c4584-da84-6aa9-3be6-e2efdae06b88",
         "x-ms-request-id": "142111c8-a01a-004f-041a-f4ab96000000",
-<<<<<<< HEAD
-        "x-ms-version": "2020-12-06"
-=======
-        "x-ms-version": "2021-02-12"
->>>>>>> 7e782c87
+        "x-ms-version": "2021-02-12"
       },
       "ResponseBody": []
     }
