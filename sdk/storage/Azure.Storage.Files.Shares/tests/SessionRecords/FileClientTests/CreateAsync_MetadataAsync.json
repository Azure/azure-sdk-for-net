{
  "Entries": [
    {
      "RequestUri": "http://seanstagetest.file.core.windows.net/test-share-2b7ffcf8-3bb3-cac2-e4d8-51c7d9a52a67?restype=share",
      "RequestMethod": "PUT",
      "RequestHeaders": {
        "Authorization": "Sanitized",
        "traceparent": "00-82ac0f2c3c917249a2882baf51aaef02-ca80611d743f264d-00",
        "User-Agent": [
<<<<<<< HEAD
          "azsdk-net-Storage.Files.Shares/12.0.0-dev.20191205.1+4f14c4315f17fbbc59c93c6819467b6f15d7008f",
=======
          "azsdk-net-Storage.Files.Shares/12.0.0-dev.20191211.1\u002B899431c003876eb9b26cefd8e8a37e7f27f82ced",
>>>>>>> 5e20a7a1
          "(.NET Core 4.6.28008.01; Microsoft Windows 10.0.18363 )"
        ],
        "x-ms-client-request-id": "fe92494e-3595-b647-3f63-51af7589ac31",
        "x-ms-date": "Wed, 11 Dec 2019 20:39:36 GMT",
        "x-ms-return-client-request-id": "true",
        "x-ms-version": "2019-07-07"
      },
      "RequestBody": null,
      "StatusCode": 201,
      "ResponseHeaders": {
        "Content-Length": "0",
<<<<<<< HEAD
        "Date": "Fri, 06 Dec 2019 00:27:03 GMT",
        "ETag": "\"0x8D779E304B76D42\"",
        "Last-Modified": "Fri, 06 Dec 2019 00:27:03 GMT",
=======
        "Date": "Wed, 11 Dec 2019 20:39:36 GMT",
        "ETag": "\u00220x8D77E7A3C9D1915\u0022",
        "Last-Modified": "Wed, 11 Dec 2019 20:39:36 GMT",
>>>>>>> 5e20a7a1
        "Server": [
          "Windows-Azure-File/1.0",
          "Microsoft-HTTPAPI/2.0"
        ],
        "x-ms-client-request-id": "fe92494e-3595-b647-3f63-51af7589ac31",
        "x-ms-request-id": "ef3e3f31-c01a-0019-6663-b01280000000",
        "x-ms-version": "2019-07-07"
      },
      "ResponseBody": []
    },
    {
      "RequestUri": "http://seanstagetest.file.core.windows.net/test-share-2b7ffcf8-3bb3-cac2-e4d8-51c7d9a52a67/test-directory-74ddddfd-524e-1aa8-9ef0-a32ffaa88282?restype=directory",
      "RequestMethod": "PUT",
      "RequestHeaders": {
        "Authorization": "Sanitized",
        "traceparent": "00-9af0ad094bb06a4a814535e165fc2c30-00750c5d81a3de48-00",
        "User-Agent": [
<<<<<<< HEAD
          "azsdk-net-Storage.Files.Shares/12.0.0-dev.20191205.1+4f14c4315f17fbbc59c93c6819467b6f15d7008f",
=======
          "azsdk-net-Storage.Files.Shares/12.0.0-dev.20191211.1\u002B899431c003876eb9b26cefd8e8a37e7f27f82ced",
>>>>>>> 5e20a7a1
          "(.NET Core 4.6.28008.01; Microsoft Windows 10.0.18363 )"
        ],
        "x-ms-client-request-id": "6a1c0fd8-e884-fbc8-a177-5fa49117bc97",
        "x-ms-date": "Wed, 11 Dec 2019 20:39:36 GMT",
        "x-ms-file-attributes": "None",
        "x-ms-file-creation-time": "Now",
        "x-ms-file-last-write-time": "Now",
        "x-ms-file-permission": "Inherit",
        "x-ms-return-client-request-id": "true",
        "x-ms-version": "2019-07-07"
      },
      "RequestBody": null,
      "StatusCode": 201,
      "ResponseHeaders": {
        "Content-Length": "0",
<<<<<<< HEAD
        "Date": "Fri, 06 Dec 2019 00:27:03 GMT",
        "ETag": "\"0x8D779E304C51F94\"",
        "Last-Modified": "Fri, 06 Dec 2019 00:27:04 GMT",
=======
        "Date": "Wed, 11 Dec 2019 20:39:36 GMT",
        "ETag": "\u00220x8D77E7A3CAB65B0\u0022",
        "Last-Modified": "Wed, 11 Dec 2019 20:39:36 GMT",
>>>>>>> 5e20a7a1
        "Server": [
          "Windows-Azure-File/1.0",
          "Microsoft-HTTPAPI/2.0"
        ],
        "x-ms-client-request-id": "6a1c0fd8-e884-fbc8-a177-5fa49117bc97",
        "x-ms-file-attributes": "Directory",
        "x-ms-file-change-time": "2019-12-11T20:39:36.5190064Z",
        "x-ms-file-creation-time": "2019-12-11T20:39:36.5190064Z",
        "x-ms-file-id": "13835128424026341376",
        "x-ms-file-last-write-time": "2019-12-11T20:39:36.5190064Z",
        "x-ms-file-parent-id": "0",
        "x-ms-file-permission-key": "7855875120676328179*422928105932735866",
        "x-ms-request-id": "ef3e3f33-c01a-0019-6763-b01280000000",
        "x-ms-request-server-encrypted": "true",
        "x-ms-version": "2019-07-07"
      },
      "ResponseBody": []
    },
    {
      "RequestUri": "http://seanstagetest.file.core.windows.net/test-share-2b7ffcf8-3bb3-cac2-e4d8-51c7d9a52a67/test-directory-74ddddfd-524e-1aa8-9ef0-a32ffaa88282/test-file-3934cfe0-1c0f-d11f-0b0c-f1781b3f8ef0",
      "RequestMethod": "PUT",
      "RequestHeaders": {
        "Authorization": "Sanitized",
        "traceparent": "00-d32e045c9c420341909aa51efc4d1d29-922ed7ff6163b340-00",
        "User-Agent": [
<<<<<<< HEAD
          "azsdk-net-Storage.Files.Shares/12.0.0-dev.20191205.1+4f14c4315f17fbbc59c93c6819467b6f15d7008f",
=======
          "azsdk-net-Storage.Files.Shares/12.0.0-dev.20191211.1\u002B899431c003876eb9b26cefd8e8a37e7f27f82ced",
>>>>>>> 5e20a7a1
          "(.NET Core 4.6.28008.01; Microsoft Windows 10.0.18363 )"
        ],
        "x-ms-client-request-id": "bc889f18-df79-bbef-f04b-5f78f750e062",
        "x-ms-content-length": "1048576",
        "x-ms-date": "Wed, 11 Dec 2019 20:39:36 GMT",
        "x-ms-file-attributes": "None",
        "x-ms-file-creation-time": "Now",
        "x-ms-file-last-write-time": "Now",
        "x-ms-file-permission": "Inherit",
        "x-ms-meta-Capital": "letter",
        "x-ms-meta-foo": "bar",
        "x-ms-meta-meta": "data",
        "x-ms-meta-UPPER": "case",
        "x-ms-return-client-request-id": "true",
        "x-ms-type": "file",
        "x-ms-version": "2019-07-07"
      },
      "RequestBody": null,
      "StatusCode": 201,
      "ResponseHeaders": {
        "Content-Length": "0",
<<<<<<< HEAD
        "Date": "Fri, 06 Dec 2019 00:27:03 GMT",
        "ETag": "\"0x8D779E304D2646A\"",
        "Last-Modified": "Fri, 06 Dec 2019 00:27:04 GMT",
=======
        "Date": "Wed, 11 Dec 2019 20:39:36 GMT",
        "ETag": "\u00220x8D77E7A3CB8847B\u0022",
        "Last-Modified": "Wed, 11 Dec 2019 20:39:36 GMT",
>>>>>>> 5e20a7a1
        "Server": [
          "Windows-Azure-File/1.0",
          "Microsoft-HTTPAPI/2.0"
        ],
        "x-ms-client-request-id": "bc889f18-df79-bbef-f04b-5f78f750e062",
        "x-ms-file-attributes": "Archive",
        "x-ms-file-change-time": "2019-12-11T20:39:36.6049915Z",
        "x-ms-file-creation-time": "2019-12-11T20:39:36.6049915Z",
        "x-ms-file-id": "11529285414812647424",
        "x-ms-file-last-write-time": "2019-12-11T20:39:36.6049915Z",
        "x-ms-file-parent-id": "13835128424026341376",
        "x-ms-file-permission-key": "12501538048846835188*422928105932735866",
        "x-ms-request-id": "ef3e3f34-c01a-0019-6863-b01280000000",
        "x-ms-request-server-encrypted": "true",
        "x-ms-version": "2019-07-07"
      },
      "ResponseBody": []
    },
    {
      "RequestUri": "http://seanstagetest.file.core.windows.net/test-share-2b7ffcf8-3bb3-cac2-e4d8-51c7d9a52a67/test-directory-74ddddfd-524e-1aa8-9ef0-a32ffaa88282/test-file-3934cfe0-1c0f-d11f-0b0c-f1781b3f8ef0",
      "RequestMethod": "HEAD",
      "RequestHeaders": {
        "Authorization": "Sanitized",
        "traceparent": "00-a954e88a46589e4cac4726871dc5564f-a7f0873e9753ff48-00",
        "User-Agent": [
<<<<<<< HEAD
          "azsdk-net-Storage.Files.Shares/12.0.0-dev.20191205.1+4f14c4315f17fbbc59c93c6819467b6f15d7008f",
=======
          "azsdk-net-Storage.Files.Shares/12.0.0-dev.20191211.1\u002B899431c003876eb9b26cefd8e8a37e7f27f82ced",
>>>>>>> 5e20a7a1
          "(.NET Core 4.6.28008.01; Microsoft Windows 10.0.18363 )"
        ],
        "x-ms-client-request-id": "7b5f85cc-d1b7-f876-b59b-f93fb8859b22",
        "x-ms-date": "Wed, 11 Dec 2019 20:39:36 GMT",
        "x-ms-return-client-request-id": "true",
        "x-ms-version": "2019-07-07"
      },
      "RequestBody": null,
      "StatusCode": 200,
      "ResponseHeaders": {
        "Content-Length": "1048576",
        "Content-Type": "application/octet-stream",
<<<<<<< HEAD
        "Date": "Fri, 06 Dec 2019 00:27:04 GMT",
        "ETag": "\"0x8D779E304D2646A\"",
        "Last-Modified": "Fri, 06 Dec 2019 00:27:04 GMT",
=======
        "Date": "Wed, 11 Dec 2019 20:39:36 GMT",
        "ETag": "\u00220x8D77E7A3CB8847B\u0022",
        "Last-Modified": "Wed, 11 Dec 2019 20:39:36 GMT",
>>>>>>> 5e20a7a1
        "Server": [
          "Windows-Azure-File/1.0",
          "Microsoft-HTTPAPI/2.0"
        ],
        "Vary": "Origin",
        "x-ms-client-request-id": "7b5f85cc-d1b7-f876-b59b-f93fb8859b22",
        "x-ms-file-attributes": "Archive",
        "x-ms-file-change-time": "2019-12-11T20:39:36.6049915Z",
        "x-ms-file-creation-time": "2019-12-11T20:39:36.6049915Z",
        "x-ms-file-id": "11529285414812647424",
        "x-ms-file-last-write-time": "2019-12-11T20:39:36.6049915Z",
        "x-ms-file-parent-id": "13835128424026341376",
        "x-ms-file-permission-key": "12501538048846835188*422928105932735866",
        "x-ms-lease-state": "available",
        "x-ms-lease-status": "unlocked",
        "x-ms-meta-Capital": "letter",
        "x-ms-meta-foo": "bar",
        "x-ms-meta-meta": "data",
        "x-ms-meta-UPPER": "case",
        "x-ms-request-id": "ef3e3f35-c01a-0019-6963-b01280000000",
        "x-ms-server-encrypted": "true",
        "x-ms-type": "File",
        "x-ms-version": "2019-07-07"
      },
      "ResponseBody": []
    },
    {
      "RequestUri": "http://seanstagetest.file.core.windows.net/test-share-2b7ffcf8-3bb3-cac2-e4d8-51c7d9a52a67?restype=share",
      "RequestMethod": "DELETE",
      "RequestHeaders": {
        "Authorization": "Sanitized",
        "traceparent": "00-46ec126a09f98e4d9c65df08b4a4cf59-3c4f3b2b8acc7145-00",
        "User-Agent": [
<<<<<<< HEAD
          "azsdk-net-Storage.Files.Shares/12.0.0-dev.20191205.1+4f14c4315f17fbbc59c93c6819467b6f15d7008f",
=======
          "azsdk-net-Storage.Files.Shares/12.0.0-dev.20191211.1\u002B899431c003876eb9b26cefd8e8a37e7f27f82ced",
>>>>>>> 5e20a7a1
          "(.NET Core 4.6.28008.01; Microsoft Windows 10.0.18363 )"
        ],
        "x-ms-client-request-id": "71ab8146-64f0-16ab-f8d4-3825d8cc104c",
        "x-ms-date": "Wed, 11 Dec 2019 20:39:36 GMT",
        "x-ms-delete-snapshots": "include",
        "x-ms-return-client-request-id": "true",
        "x-ms-version": "2019-07-07"
      },
      "RequestBody": null,
      "StatusCode": 202,
      "ResponseHeaders": {
        "Content-Length": "0",
        "Date": "Wed, 11 Dec 2019 20:39:36 GMT",
        "Server": [
          "Windows-Azure-File/1.0",
          "Microsoft-HTTPAPI/2.0"
        ],
        "x-ms-client-request-id": "71ab8146-64f0-16ab-f8d4-3825d8cc104c",
        "x-ms-request-id": "ef3e3f36-c01a-0019-6a63-b01280000000",
        "x-ms-version": "2019-07-07"
      },
      "ResponseBody": []
    }
  ],
  "Variables": {
<<<<<<< HEAD
    "RandomSeed": "1638011510",
    "Storage_TestConfigDefault": "ProductionTenant\nseanstagetest\nU2FuaXRpemVk\nhttp://seanstagetest.blob.core.windows.net\nhttp://seanstagetest.file.core.windows.net\nhttp://seanstagetest.queue.core.windows.net\nhttp://seanstagetest.table.core.windows.net\n\n\n\n\nhttp://seanstagetest-secondary.blob.core.windows.net\nhttp://seanstagetest-secondary.file.core.windows.net\nhttp://seanstagetest-secondary.queue.core.windows.net\nhttp://seanstagetest-secondary.table.core.windows.net\n\nSanitized\n\n\nCloud\nBlobEndpoint=http://seanstagetest.blob.core.windows.net/;QueueEndpoint=http://seanstagetest.queue.core.windows.net/;FileEndpoint=http://seanstagetest.file.core.windows.net/;BlobSecondaryEndpoint=http://seanstagetest-secondary.blob.core.windows.net/;QueueSecondaryEndpoint=http://seanstagetest-secondary.queue.core.windows.net/;FileSecondaryEndpoint=http://seanstagetest-secondary.file.core.windows.net/;AccountName=seanstagetest;AccountKey=Sanitized\nseanscope1"
=======
    "RandomSeed": "1369838154",
    "Storage_TestConfigDefault": "ProductionTenant\nseanstagetest\nU2FuaXRpemVk\nhttp://seanstagetest.blob.core.windows.net\nhttp://seanstagetest.file.core.windows.net\nhttp://seanstagetest.queue.core.windows.net\nhttp://seanstagetest.table.core.windows.net\n\n\n\n\nhttp://seanstagetest-secondary.blob.core.windows.net\nhttp://seanstagetest-secondary.file.core.windows.net\nhttp://seanstagetest-secondary.queue.core.windows.net\nhttp://seanstagetest-secondary.table.core.windows.net\n\nSanitized\n\n\nCloud\nBlobEndpoint=http://seanstagetest.blob.core.windows.net/;QueueEndpoint=http://seanstagetest.queue.core.windows.net/;FileEndpoint=http://seanstagetest.file.core.windows.net/;BlobSecondaryEndpoint=http://seanstagetest-secondary.blob.core.windows.net/;QueueSecondaryEndpoint=http://seanstagetest-secondary.queue.core.windows.net/;FileSecondaryEndpoint=http://seanstagetest-secondary.file.core.windows.net/;AccountName=seanstagetest;AccountKey=Sanitized"
>>>>>>> 5e20a7a1
  }
}<|MERGE_RESOLUTION|>--- conflicted
+++ resolved
@@ -1,21 +1,17 @@
 {
   "Entries": [
     {
-      "RequestUri": "http://seanstagetest.file.core.windows.net/test-share-2b7ffcf8-3bb3-cac2-e4d8-51c7d9a52a67?restype=share",
+      "RequestUri": "http://seanstagetest.file.core.windows.net/test-share-bdcdea02-4640-7004-9a8e-c75e647f8ad2?restype=share",
       "RequestMethod": "PUT",
       "RequestHeaders": {
         "Authorization": "Sanitized",
-        "traceparent": "00-82ac0f2c3c917249a2882baf51aaef02-ca80611d743f264d-00",
-        "User-Agent": [
-<<<<<<< HEAD
-          "azsdk-net-Storage.Files.Shares/12.0.0-dev.20191205.1+4f14c4315f17fbbc59c93c6819467b6f15d7008f",
-=======
-          "azsdk-net-Storage.Files.Shares/12.0.0-dev.20191211.1\u002B899431c003876eb9b26cefd8e8a37e7f27f82ced",
->>>>>>> 5e20a7a1
-          "(.NET Core 4.6.28008.01; Microsoft Windows 10.0.18363 )"
-        ],
-        "x-ms-client-request-id": "fe92494e-3595-b647-3f63-51af7589ac31",
-        "x-ms-date": "Wed, 11 Dec 2019 20:39:36 GMT",
+        "traceparent": "00-4dcc30950515e74190cdb1de02c53bbd-77aa3b1419b03c45-00",
+        "User-Agent": [
+          "azsdk-net-Storage.Files.Shares/12.0.0-dev.20191211.1\u002B2accb37068f0a0c9382fa117525bb968c5397cf7",
+          "(.NET Core 4.6.28008.01; Microsoft Windows 10.0.18363 )"
+        ],
+        "x-ms-client-request-id": "a38433c3-be96-77b8-3e95-3bf1f016c1a4",
+        "x-ms-date": "Wed, 11 Dec 2019 23:07:12 GMT",
         "x-ms-return-client-request-id": "true",
         "x-ms-version": "2019-07-07"
       },
@@ -23,41 +19,31 @@
       "StatusCode": 201,
       "ResponseHeaders": {
         "Content-Length": "0",
-<<<<<<< HEAD
-        "Date": "Fri, 06 Dec 2019 00:27:03 GMT",
-        "ETag": "\"0x8D779E304B76D42\"",
-        "Last-Modified": "Fri, 06 Dec 2019 00:27:03 GMT",
-=======
-        "Date": "Wed, 11 Dec 2019 20:39:36 GMT",
-        "ETag": "\u00220x8D77E7A3C9D1915\u0022",
-        "Last-Modified": "Wed, 11 Dec 2019 20:39:36 GMT",
->>>>>>> 5e20a7a1
-        "Server": [
-          "Windows-Azure-File/1.0",
-          "Microsoft-HTTPAPI/2.0"
-        ],
-        "x-ms-client-request-id": "fe92494e-3595-b647-3f63-51af7589ac31",
-        "x-ms-request-id": "ef3e3f31-c01a-0019-6663-b01280000000",
-        "x-ms-version": "2019-07-07"
-      },
-      "ResponseBody": []
-    },
-    {
-      "RequestUri": "http://seanstagetest.file.core.windows.net/test-share-2b7ffcf8-3bb3-cac2-e4d8-51c7d9a52a67/test-directory-74ddddfd-524e-1aa8-9ef0-a32ffaa88282?restype=directory",
+        "Date": "Wed, 11 Dec 2019 23:07:11 GMT",
+        "ETag": "\u00220x8D77E8EDAF825B5\u0022",
+        "Last-Modified": "Wed, 11 Dec 2019 23:07:12 GMT",
+        "Server": [
+          "Windows-Azure-File/1.0",
+          "Microsoft-HTTPAPI/2.0"
+        ],
+        "x-ms-client-request-id": "a38433c3-be96-77b8-3e95-3bf1f016c1a4",
+        "x-ms-request-id": "01ef0fee-d01a-0015-6f77-b08588000000",
+        "x-ms-version": "2019-07-07"
+      },
+      "ResponseBody": []
+    },
+    {
+      "RequestUri": "http://seanstagetest.file.core.windows.net/test-share-bdcdea02-4640-7004-9a8e-c75e647f8ad2/test-directory-5144760a-24b2-a191-cf4a-b2625d5a94fd?restype=directory",
       "RequestMethod": "PUT",
       "RequestHeaders": {
         "Authorization": "Sanitized",
-        "traceparent": "00-9af0ad094bb06a4a814535e165fc2c30-00750c5d81a3de48-00",
-        "User-Agent": [
-<<<<<<< HEAD
-          "azsdk-net-Storage.Files.Shares/12.0.0-dev.20191205.1+4f14c4315f17fbbc59c93c6819467b6f15d7008f",
-=======
-          "azsdk-net-Storage.Files.Shares/12.0.0-dev.20191211.1\u002B899431c003876eb9b26cefd8e8a37e7f27f82ced",
->>>>>>> 5e20a7a1
-          "(.NET Core 4.6.28008.01; Microsoft Windows 10.0.18363 )"
-        ],
-        "x-ms-client-request-id": "6a1c0fd8-e884-fbc8-a177-5fa49117bc97",
-        "x-ms-date": "Wed, 11 Dec 2019 20:39:36 GMT",
+        "traceparent": "00-cced70f9e7e0774491d01928996962b4-ec4379eeb314cd40-00",
+        "User-Agent": [
+          "azsdk-net-Storage.Files.Shares/12.0.0-dev.20191211.1\u002B2accb37068f0a0c9382fa117525bb968c5397cf7",
+          "(.NET Core 4.6.28008.01; Microsoft Windows 10.0.18363 )"
+        ],
+        "x-ms-client-request-id": "659f441c-5558-9f0c-a1e3-d34b0c5619e3",
+        "x-ms-date": "Wed, 11 Dec 2019 23:07:12 GMT",
         "x-ms-file-attributes": "None",
         "x-ms-file-creation-time": "Now",
         "x-ms-file-last-write-time": "Now",
@@ -69,50 +55,40 @@
       "StatusCode": 201,
       "ResponseHeaders": {
         "Content-Length": "0",
-<<<<<<< HEAD
-        "Date": "Fri, 06 Dec 2019 00:27:03 GMT",
-        "ETag": "\"0x8D779E304C51F94\"",
-        "Last-Modified": "Fri, 06 Dec 2019 00:27:04 GMT",
-=======
-        "Date": "Wed, 11 Dec 2019 20:39:36 GMT",
-        "ETag": "\u00220x8D77E7A3CAB65B0\u0022",
-        "Last-Modified": "Wed, 11 Dec 2019 20:39:36 GMT",
->>>>>>> 5e20a7a1
-        "Server": [
-          "Windows-Azure-File/1.0",
-          "Microsoft-HTTPAPI/2.0"
-        ],
-        "x-ms-client-request-id": "6a1c0fd8-e884-fbc8-a177-5fa49117bc97",
+        "Date": "Wed, 11 Dec 2019 23:07:11 GMT",
+        "ETag": "\u00220x8D77E8EDB070FF6\u0022",
+        "Last-Modified": "Wed, 11 Dec 2019 23:07:12 GMT",
+        "Server": [
+          "Windows-Azure-File/1.0",
+          "Microsoft-HTTPAPI/2.0"
+        ],
+        "x-ms-client-request-id": "659f441c-5558-9f0c-a1e3-d34b0c5619e3",
         "x-ms-file-attributes": "Directory",
-        "x-ms-file-change-time": "2019-12-11T20:39:36.5190064Z",
-        "x-ms-file-creation-time": "2019-12-11T20:39:36.5190064Z",
+        "x-ms-file-change-time": "2019-12-11T23:07:12.1343478Z",
+        "x-ms-file-creation-time": "2019-12-11T23:07:12.1343478Z",
         "x-ms-file-id": "13835128424026341376",
-        "x-ms-file-last-write-time": "2019-12-11T20:39:36.5190064Z",
+        "x-ms-file-last-write-time": "2019-12-11T23:07:12.1343478Z",
         "x-ms-file-parent-id": "0",
         "x-ms-file-permission-key": "7855875120676328179*422928105932735866",
-        "x-ms-request-id": "ef3e3f33-c01a-0019-6763-b01280000000",
+        "x-ms-request-id": "01ef0ff6-d01a-0015-7677-b08588000000",
         "x-ms-request-server-encrypted": "true",
         "x-ms-version": "2019-07-07"
       },
       "ResponseBody": []
     },
     {
-      "RequestUri": "http://seanstagetest.file.core.windows.net/test-share-2b7ffcf8-3bb3-cac2-e4d8-51c7d9a52a67/test-directory-74ddddfd-524e-1aa8-9ef0-a32ffaa88282/test-file-3934cfe0-1c0f-d11f-0b0c-f1781b3f8ef0",
+      "RequestUri": "http://seanstagetest.file.core.windows.net/test-share-bdcdea02-4640-7004-9a8e-c75e647f8ad2/test-directory-5144760a-24b2-a191-cf4a-b2625d5a94fd/test-file-e80a3d00-8f7b-23a8-3984-d624da4e7ca6",
       "RequestMethod": "PUT",
       "RequestHeaders": {
         "Authorization": "Sanitized",
-        "traceparent": "00-d32e045c9c420341909aa51efc4d1d29-922ed7ff6163b340-00",
-        "User-Agent": [
-<<<<<<< HEAD
-          "azsdk-net-Storage.Files.Shares/12.0.0-dev.20191205.1+4f14c4315f17fbbc59c93c6819467b6f15d7008f",
-=======
-          "azsdk-net-Storage.Files.Shares/12.0.0-dev.20191211.1\u002B899431c003876eb9b26cefd8e8a37e7f27f82ced",
->>>>>>> 5e20a7a1
-          "(.NET Core 4.6.28008.01; Microsoft Windows 10.0.18363 )"
-        ],
-        "x-ms-client-request-id": "bc889f18-df79-bbef-f04b-5f78f750e062",
+        "traceparent": "00-9b743078d56f36429e8e964230efb90e-1345099bf83b014b-00",
+        "User-Agent": [
+          "azsdk-net-Storage.Files.Shares/12.0.0-dev.20191211.1\u002B2accb37068f0a0c9382fa117525bb968c5397cf7",
+          "(.NET Core 4.6.28008.01; Microsoft Windows 10.0.18363 )"
+        ],
+        "x-ms-client-request-id": "e7426673-aa1e-8c78-9b7c-2bd37ee7c553",
         "x-ms-content-length": "1048576",
-        "x-ms-date": "Wed, 11 Dec 2019 20:39:36 GMT",
+        "x-ms-date": "Wed, 11 Dec 2019 23:07:12 GMT",
         "x-ms-file-attributes": "None",
         "x-ms-file-creation-time": "Now",
         "x-ms-file-last-write-time": "Now",
@@ -129,49 +105,39 @@
       "StatusCode": 201,
       "ResponseHeaders": {
         "Content-Length": "0",
-<<<<<<< HEAD
-        "Date": "Fri, 06 Dec 2019 00:27:03 GMT",
-        "ETag": "\"0x8D779E304D2646A\"",
-        "Last-Modified": "Fri, 06 Dec 2019 00:27:04 GMT",
-=======
-        "Date": "Wed, 11 Dec 2019 20:39:36 GMT",
-        "ETag": "\u00220x8D77E7A3CB8847B\u0022",
-        "Last-Modified": "Wed, 11 Dec 2019 20:39:36 GMT",
->>>>>>> 5e20a7a1
-        "Server": [
-          "Windows-Azure-File/1.0",
-          "Microsoft-HTTPAPI/2.0"
-        ],
-        "x-ms-client-request-id": "bc889f18-df79-bbef-f04b-5f78f750e062",
+        "Date": "Wed, 11 Dec 2019 23:07:11 GMT",
+        "ETag": "\u00220x8D77E8EDB158DA8\u0022",
+        "Last-Modified": "Wed, 11 Dec 2019 23:07:12 GMT",
+        "Server": [
+          "Windows-Azure-File/1.0",
+          "Microsoft-HTTPAPI/2.0"
+        ],
+        "x-ms-client-request-id": "e7426673-aa1e-8c78-9b7c-2bd37ee7c553",
         "x-ms-file-attributes": "Archive",
-        "x-ms-file-change-time": "2019-12-11T20:39:36.6049915Z",
-        "x-ms-file-creation-time": "2019-12-11T20:39:36.6049915Z",
+        "x-ms-file-change-time": "2019-12-11T23:07:12.2293160Z",
+        "x-ms-file-creation-time": "2019-12-11T23:07:12.2293160Z",
         "x-ms-file-id": "11529285414812647424",
-        "x-ms-file-last-write-time": "2019-12-11T20:39:36.6049915Z",
+        "x-ms-file-last-write-time": "2019-12-11T23:07:12.2293160Z",
         "x-ms-file-parent-id": "13835128424026341376",
         "x-ms-file-permission-key": "12501538048846835188*422928105932735866",
-        "x-ms-request-id": "ef3e3f34-c01a-0019-6863-b01280000000",
+        "x-ms-request-id": "01ef0ffd-d01a-0015-7d77-b08588000000",
         "x-ms-request-server-encrypted": "true",
         "x-ms-version": "2019-07-07"
       },
       "ResponseBody": []
     },
     {
-      "RequestUri": "http://seanstagetest.file.core.windows.net/test-share-2b7ffcf8-3bb3-cac2-e4d8-51c7d9a52a67/test-directory-74ddddfd-524e-1aa8-9ef0-a32ffaa88282/test-file-3934cfe0-1c0f-d11f-0b0c-f1781b3f8ef0",
+      "RequestUri": "http://seanstagetest.file.core.windows.net/test-share-bdcdea02-4640-7004-9a8e-c75e647f8ad2/test-directory-5144760a-24b2-a191-cf4a-b2625d5a94fd/test-file-e80a3d00-8f7b-23a8-3984-d624da4e7ca6",
       "RequestMethod": "HEAD",
       "RequestHeaders": {
         "Authorization": "Sanitized",
-        "traceparent": "00-a954e88a46589e4cac4726871dc5564f-a7f0873e9753ff48-00",
-        "User-Agent": [
-<<<<<<< HEAD
-          "azsdk-net-Storage.Files.Shares/12.0.0-dev.20191205.1+4f14c4315f17fbbc59c93c6819467b6f15d7008f",
-=======
-          "azsdk-net-Storage.Files.Shares/12.0.0-dev.20191211.1\u002B899431c003876eb9b26cefd8e8a37e7f27f82ced",
->>>>>>> 5e20a7a1
-          "(.NET Core 4.6.28008.01; Microsoft Windows 10.0.18363 )"
-        ],
-        "x-ms-client-request-id": "7b5f85cc-d1b7-f876-b59b-f93fb8859b22",
-        "x-ms-date": "Wed, 11 Dec 2019 20:39:36 GMT",
+        "traceparent": "00-557b0d1fe7781d44b0c88c302c72c561-c1c607fbf296434a-00",
+        "User-Agent": [
+          "azsdk-net-Storage.Files.Shares/12.0.0-dev.20191211.1\u002B2accb37068f0a0c9382fa117525bb968c5397cf7",
+          "(.NET Core 4.6.28008.01; Microsoft Windows 10.0.18363 )"
+        ],
+        "x-ms-client-request-id": "73b1b2d0-940c-0e88-44b9-7c3f04d11114",
+        "x-ms-date": "Wed, 11 Dec 2019 23:07:12 GMT",
         "x-ms-return-client-request-id": "true",
         "x-ms-version": "2019-07-07"
       },
@@ -180,26 +146,20 @@
       "ResponseHeaders": {
         "Content-Length": "1048576",
         "Content-Type": "application/octet-stream",
-<<<<<<< HEAD
-        "Date": "Fri, 06 Dec 2019 00:27:04 GMT",
-        "ETag": "\"0x8D779E304D2646A\"",
-        "Last-Modified": "Fri, 06 Dec 2019 00:27:04 GMT",
-=======
-        "Date": "Wed, 11 Dec 2019 20:39:36 GMT",
-        "ETag": "\u00220x8D77E7A3CB8847B\u0022",
-        "Last-Modified": "Wed, 11 Dec 2019 20:39:36 GMT",
->>>>>>> 5e20a7a1
+        "Date": "Wed, 11 Dec 2019 23:07:11 GMT",
+        "ETag": "\u00220x8D77E8EDB158DA8\u0022",
+        "Last-Modified": "Wed, 11 Dec 2019 23:07:12 GMT",
         "Server": [
           "Windows-Azure-File/1.0",
           "Microsoft-HTTPAPI/2.0"
         ],
         "Vary": "Origin",
-        "x-ms-client-request-id": "7b5f85cc-d1b7-f876-b59b-f93fb8859b22",
+        "x-ms-client-request-id": "73b1b2d0-940c-0e88-44b9-7c3f04d11114",
         "x-ms-file-attributes": "Archive",
-        "x-ms-file-change-time": "2019-12-11T20:39:36.6049915Z",
-        "x-ms-file-creation-time": "2019-12-11T20:39:36.6049915Z",
+        "x-ms-file-change-time": "2019-12-11T23:07:12.2293160Z",
+        "x-ms-file-creation-time": "2019-12-11T23:07:12.2293160Z",
         "x-ms-file-id": "11529285414812647424",
-        "x-ms-file-last-write-time": "2019-12-11T20:39:36.6049915Z",
+        "x-ms-file-last-write-time": "2019-12-11T23:07:12.2293160Z",
         "x-ms-file-parent-id": "13835128424026341376",
         "x-ms-file-permission-key": "12501538048846835188*422928105932735866",
         "x-ms-lease-state": "available",
@@ -208,7 +168,7 @@
         "x-ms-meta-foo": "bar",
         "x-ms-meta-meta": "data",
         "x-ms-meta-UPPER": "case",
-        "x-ms-request-id": "ef3e3f35-c01a-0019-6963-b01280000000",
+        "x-ms-request-id": "01ef1000-d01a-0015-8077-b08588000000",
         "x-ms-server-encrypted": "true",
         "x-ms-type": "File",
         "x-ms-version": "2019-07-07"
@@ -216,21 +176,17 @@
       "ResponseBody": []
     },
     {
-      "RequestUri": "http://seanstagetest.file.core.windows.net/test-share-2b7ffcf8-3bb3-cac2-e4d8-51c7d9a52a67?restype=share",
+      "RequestUri": "http://seanstagetest.file.core.windows.net/test-share-bdcdea02-4640-7004-9a8e-c75e647f8ad2?restype=share",
       "RequestMethod": "DELETE",
       "RequestHeaders": {
         "Authorization": "Sanitized",
-        "traceparent": "00-46ec126a09f98e4d9c65df08b4a4cf59-3c4f3b2b8acc7145-00",
-        "User-Agent": [
-<<<<<<< HEAD
-          "azsdk-net-Storage.Files.Shares/12.0.0-dev.20191205.1+4f14c4315f17fbbc59c93c6819467b6f15d7008f",
-=======
-          "azsdk-net-Storage.Files.Shares/12.0.0-dev.20191211.1\u002B899431c003876eb9b26cefd8e8a37e7f27f82ced",
->>>>>>> 5e20a7a1
-          "(.NET Core 4.6.28008.01; Microsoft Windows 10.0.18363 )"
-        ],
-        "x-ms-client-request-id": "71ab8146-64f0-16ab-f8d4-3825d8cc104c",
-        "x-ms-date": "Wed, 11 Dec 2019 20:39:36 GMT",
+        "traceparent": "00-0f4f744d7356f640a421823edd477b24-63becb31fdb7be40-00",
+        "User-Agent": [
+          "azsdk-net-Storage.Files.Shares/12.0.0-dev.20191211.1\u002B2accb37068f0a0c9382fa117525bb968c5397cf7",
+          "(.NET Core 4.6.28008.01; Microsoft Windows 10.0.18363 )"
+        ],
+        "x-ms-client-request-id": "cc03e26c-5135-d246-a484-095684e8ccc7",
+        "x-ms-date": "Wed, 11 Dec 2019 23:07:12 GMT",
         "x-ms-delete-snapshots": "include",
         "x-ms-return-client-request-id": "true",
         "x-ms-version": "2019-07-07"
@@ -239,25 +195,20 @@
       "StatusCode": 202,
       "ResponseHeaders": {
         "Content-Length": "0",
-        "Date": "Wed, 11 Dec 2019 20:39:36 GMT",
-        "Server": [
-          "Windows-Azure-File/1.0",
-          "Microsoft-HTTPAPI/2.0"
-        ],
-        "x-ms-client-request-id": "71ab8146-64f0-16ab-f8d4-3825d8cc104c",
-        "x-ms-request-id": "ef3e3f36-c01a-0019-6a63-b01280000000",
+        "Date": "Wed, 11 Dec 2019 23:07:11 GMT",
+        "Server": [
+          "Windows-Azure-File/1.0",
+          "Microsoft-HTTPAPI/2.0"
+        ],
+        "x-ms-client-request-id": "cc03e26c-5135-d246-a484-095684e8ccc7",
+        "x-ms-request-id": "01ef1009-d01a-0015-0877-b08588000000",
         "x-ms-version": "2019-07-07"
       },
       "ResponseBody": []
     }
   ],
   "Variables": {
-<<<<<<< HEAD
-    "RandomSeed": "1638011510",
+    "RandomSeed": "2087717683",
     "Storage_TestConfigDefault": "ProductionTenant\nseanstagetest\nU2FuaXRpemVk\nhttp://seanstagetest.blob.core.windows.net\nhttp://seanstagetest.file.core.windows.net\nhttp://seanstagetest.queue.core.windows.net\nhttp://seanstagetest.table.core.windows.net\n\n\n\n\nhttp://seanstagetest-secondary.blob.core.windows.net\nhttp://seanstagetest-secondary.file.core.windows.net\nhttp://seanstagetest-secondary.queue.core.windows.net\nhttp://seanstagetest-secondary.table.core.windows.net\n\nSanitized\n\n\nCloud\nBlobEndpoint=http://seanstagetest.blob.core.windows.net/;QueueEndpoint=http://seanstagetest.queue.core.windows.net/;FileEndpoint=http://seanstagetest.file.core.windows.net/;BlobSecondaryEndpoint=http://seanstagetest-secondary.blob.core.windows.net/;QueueSecondaryEndpoint=http://seanstagetest-secondary.queue.core.windows.net/;FileSecondaryEndpoint=http://seanstagetest-secondary.file.core.windows.net/;AccountName=seanstagetest;AccountKey=Sanitized\nseanscope1"
-=======
-    "RandomSeed": "1369838154",
-    "Storage_TestConfigDefault": "ProductionTenant\nseanstagetest\nU2FuaXRpemVk\nhttp://seanstagetest.blob.core.windows.net\nhttp://seanstagetest.file.core.windows.net\nhttp://seanstagetest.queue.core.windows.net\nhttp://seanstagetest.table.core.windows.net\n\n\n\n\nhttp://seanstagetest-secondary.blob.core.windows.net\nhttp://seanstagetest-secondary.file.core.windows.net\nhttp://seanstagetest-secondary.queue.core.windows.net\nhttp://seanstagetest-secondary.table.core.windows.net\n\nSanitized\n\n\nCloud\nBlobEndpoint=http://seanstagetest.blob.core.windows.net/;QueueEndpoint=http://seanstagetest.queue.core.windows.net/;FileEndpoint=http://seanstagetest.file.core.windows.net/;BlobSecondaryEndpoint=http://seanstagetest-secondary.blob.core.windows.net/;QueueSecondaryEndpoint=http://seanstagetest-secondary.queue.core.windows.net/;FileSecondaryEndpoint=http://seanstagetest-secondary.file.core.windows.net/;AccountName=seanstagetest;AccountKey=Sanitized"
->>>>>>> 5e20a7a1
   }
 }