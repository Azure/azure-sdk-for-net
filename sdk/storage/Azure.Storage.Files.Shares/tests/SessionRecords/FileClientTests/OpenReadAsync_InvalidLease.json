--- conflicted
+++ resolved
@@ -1,18 +1,18 @@
 {
   "Entries": [
     {
-      "RequestUri": "https://seanmcccanary3.file.core.windows.net/test-share-a1c0655c-16c4-69c9-f2c1-3fc60f5b74fd?restype=share",
+      "RequestUri": "https://seanmcccanary3.file.core.windows.net/test-share-a8d1e79d-d230-792f-13cd-cdeaf144e831?restype=share",
       "RequestMethod": "PUT",
       "RequestHeaders": {
         "Accept": "application/xml",
         "Authorization": "Sanitized",
-        "traceparent": "00-8f4308a7c669a646831ba2ef118c826a-c6948c09e6ace540-00",
+        "traceparent": "00-00b73c83d3c96a4aa95fadd7cf57c3bd-62bb9ddef903f94e-00",
         "User-Agent": [
-          "azsdk-net-Storage.Files.Shares/12.7.0-alpha.20210121.1",
+          "azsdk-net-Storage.Files.Shares/12.7.0-alpha.20210126.1",
           "(.NET 5.0.2; Microsoft Windows 10.0.19042)"
         ],
-        "x-ms-client-request-id": "6b15131a-b686-ca6a-248d-57955335cedb",
-        "x-ms-date": "Thu, 21 Jan 2021 20:39:19 GMT",
+        "x-ms-client-request-id": "00e79e79-3c02-a098-7169-25b9edff62b6",
+        "x-ms-date": "Tue, 26 Jan 2021 19:30:23 GMT",
         "x-ms-return-client-request-id": "true",
         "x-ms-version": "2020-06-12"
       },
@@ -20,37 +20,32 @@
       "StatusCode": 201,
       "ResponseHeaders": {
         "Content-Length": "0",
-        "Date": "Thu, 21 Jan 2021 20:39:18 GMT",
-        "ETag": "\u00220x8D8BE4CA07B8795\u0022",
-        "Last-Modified": "Thu, 21 Jan 2021 20:39:19 GMT",
+        "Date": "Tue, 26 Jan 2021 19:30:23 GMT",
+        "ETag": "\u00220x8D8C230D34D6101\u0022",
+        "Last-Modified": "Tue, 26 Jan 2021 19:30:23 GMT",
         "Server": [
           "Windows-Azure-File/1.0",
           "Microsoft-HTTPAPI/2.0"
         ],
-        "x-ms-client-request-id": "6b15131a-b686-ca6a-248d-57955335cedb",
-<<<<<<< HEAD
-        "x-ms-request-id": "97c0e3b8-e01a-004d-2426-829c18000000",
+        "x-ms-client-request-id": "00e79e79-3c02-a098-7169-25b9edff62b6",
+        "x-ms-request-id": "915303df-401a-001a-2619-f4bb1d000000",
         "x-ms-version": "2020-06-12"
-=======
-        "x-ms-request-id": "f27466d4-201a-0023-3335-f04001000000",
-        "x-ms-version": "2020-04-08"
->>>>>>> ac24a13f
       },
       "ResponseBody": []
     },
     {
-      "RequestUri": "https://seanmcccanary3.file.core.windows.net/test-share-a1c0655c-16c4-69c9-f2c1-3fc60f5b74fd/test-directory-8624a8d4-ed6d-c35e-3943-d40090a4333e?restype=directory",
+      "RequestUri": "https://seanmcccanary3.file.core.windows.net/test-share-a8d1e79d-d230-792f-13cd-cdeaf144e831/test-directory-edcc8001-c2a7-d958-f5af-50b18baa665d?restype=directory",
       "RequestMethod": "PUT",
       "RequestHeaders": {
         "Accept": "application/xml",
         "Authorization": "Sanitized",
-        "traceparent": "00-f5da463a03b5934d89349da2e3f6e348-0763bb367d487641-00",
+        "traceparent": "00-eef02a243580344cab35e9091c869294-bacd8a7d0e275642-00",
         "User-Agent": [
-          "azsdk-net-Storage.Files.Shares/12.7.0-alpha.20210121.1",
+          "azsdk-net-Storage.Files.Shares/12.7.0-alpha.20210126.1",
           "(.NET 5.0.2; Microsoft Windows 10.0.19042)"
         ],
-        "x-ms-client-request-id": "8e50aaf5-668e-2d6f-b551-3142e1693a80",
-        "x-ms-date": "Thu, 21 Jan 2021 20:39:19 GMT",
+        "x-ms-client-request-id": "9283901c-6aea-b783-460e-0b52ece615c7",
+        "x-ms-date": "Tue, 26 Jan 2021 19:30:24 GMT",
         "x-ms-file-attributes": "None",
         "x-ms-file-creation-time": "Now",
         "x-ms-file-last-write-time": "Now",
@@ -62,41 +57,41 @@
       "StatusCode": 201,
       "ResponseHeaders": {
         "Content-Length": "0",
-        "Date": "Thu, 21 Jan 2021 20:39:18 GMT",
-        "ETag": "\u00220x8D8BE4CA085635C\u0022",
-        "Last-Modified": "Thu, 21 Jan 2021 20:39:19 GMT",
+        "Date": "Tue, 26 Jan 2021 19:30:23 GMT",
+        "ETag": "\u00220x8D8C230D3581796\u0022",
+        "Last-Modified": "Tue, 26 Jan 2021 19:30:23 GMT",
         "Server": [
           "Windows-Azure-File/1.0",
           "Microsoft-HTTPAPI/2.0"
         ],
-        "x-ms-client-request-id": "8e50aaf5-668e-2d6f-b551-3142e1693a80",
+        "x-ms-client-request-id": "9283901c-6aea-b783-460e-0b52ece615c7",
         "x-ms-file-attributes": "Directory",
-        "x-ms-file-change-time": "2021-01-21T20:39:19.2813404Z",
-        "x-ms-file-creation-time": "2021-01-21T20:39:19.2813404Z",
+        "x-ms-file-change-time": "2021-01-26T19:30:23.2909718Z",
+        "x-ms-file-creation-time": "2021-01-26T19:30:23.2909718Z",
         "x-ms-file-id": "13835128424026341376",
-        "x-ms-file-last-write-time": "2021-01-21T20:39:19.2813404Z",
+        "x-ms-file-last-write-time": "2021-01-26T19:30:23.2909718Z",
         "x-ms-file-parent-id": "0",
         "x-ms-file-permission-key": "17860367565182308406*11459378189709739967",
-        "x-ms-request-id": "f27466d7-201a-0023-3435-f04001000000",
+        "x-ms-request-id": "915303e2-401a-001a-2719-f4bb1d000000",
         "x-ms-request-server-encrypted": "true",
         "x-ms-version": "2020-06-12"
       },
       "ResponseBody": []
     },
     {
-      "RequestUri": "https://seanmcccanary3.file.core.windows.net/test-share-a1c0655c-16c4-69c9-f2c1-3fc60f5b74fd/test-directory-8624a8d4-ed6d-c35e-3943-d40090a4333e/test-file-e4bce587-e253-a597-feab-95edcd68f23a",
+      "RequestUri": "https://seanmcccanary3.file.core.windows.net/test-share-a8d1e79d-d230-792f-13cd-cdeaf144e831/test-directory-edcc8001-c2a7-d958-f5af-50b18baa665d/test-file-7e9d2ac7-ba2c-d355-43e4-bd4115c02953",
       "RequestMethod": "PUT",
       "RequestHeaders": {
         "Accept": "application/xml",
         "Authorization": "Sanitized",
-        "traceparent": "00-2e52546e3f12a6408f20c5f2a7c6d90e-e8986ad3d1c2b644-00",
+        "traceparent": "00-827c02517677594385df3c9a5b3565a4-cd973731a501bf44-00",
         "User-Agent": [
-          "azsdk-net-Storage.Files.Shares/12.7.0-alpha.20210121.1",
+          "azsdk-net-Storage.Files.Shares/12.7.0-alpha.20210126.1",
           "(.NET 5.0.2; Microsoft Windows 10.0.19042)"
         ],
-        "x-ms-client-request-id": "a8959c6e-d742-02e2-23d0-11737c0dee84",
+        "x-ms-client-request-id": "9a255187-1d4d-328d-3d00-120fe872efae",
         "x-ms-content-length": "1024",
-        "x-ms-date": "Thu, 21 Jan 2021 20:39:19 GMT",
+        "x-ms-date": "Tue, 26 Jan 2021 19:30:24 GMT",
         "x-ms-file-attributes": "None",
         "x-ms-file-creation-time": "Now",
         "x-ms-file-last-write-time": "Now",
@@ -109,78 +104,73 @@
       "StatusCode": 201,
       "ResponseHeaders": {
         "Content-Length": "0",
-        "Date": "Thu, 21 Jan 2021 20:39:18 GMT",
-        "ETag": "\u00220x8D8BE4CA08E176F\u0022",
-        "Last-Modified": "Thu, 21 Jan 2021 20:39:19 GMT",
+        "Date": "Tue, 26 Jan 2021 19:30:23 GMT",
+        "ETag": "\u00220x8D8C230D360CBC3\u0022",
+        "Last-Modified": "Tue, 26 Jan 2021 19:30:23 GMT",
         "Server": [
           "Windows-Azure-File/1.0",
           "Microsoft-HTTPAPI/2.0"
         ],
-        "x-ms-client-request-id": "a8959c6e-d742-02e2-23d0-11737c0dee84",
+        "x-ms-client-request-id": "9a255187-1d4d-328d-3d00-120fe872efae",
         "x-ms-file-attributes": "Archive",
-        "x-ms-file-change-time": "2021-01-21T20:39:19.3383791Z",
-        "x-ms-file-creation-time": "2021-01-21T20:39:19.3383791Z",
+        "x-ms-file-change-time": "2021-01-26T19:30:23.3480131Z",
+        "x-ms-file-creation-time": "2021-01-26T19:30:23.3480131Z",
         "x-ms-file-id": "11529285414812647424",
-        "x-ms-file-last-write-time": "2021-01-21T20:39:19.3383791Z",
+        "x-ms-file-last-write-time": "2021-01-26T19:30:23.3480131Z",
         "x-ms-file-parent-id": "13835128424026341376",
         "x-ms-file-permission-key": "4010187179898695473*11459378189709739967",
-        "x-ms-request-id": "f27466d9-201a-0023-3535-f04001000000",
+        "x-ms-request-id": "915303e4-401a-001a-2819-f4bb1d000000",
         "x-ms-request-server-encrypted": "true",
         "x-ms-version": "2020-06-12"
       },
       "ResponseBody": []
     },
     {
-      "RequestUri": "https://seanmcccanary3.file.core.windows.net/test-share-a1c0655c-16c4-69c9-f2c1-3fc60f5b74fd/test-directory-8624a8d4-ed6d-c35e-3943-d40090a4333e/test-file-e4bce587-e253-a597-feab-95edcd68f23a",
+      "RequestUri": "https://seanmcccanary3.file.core.windows.net/test-share-a8d1e79d-d230-792f-13cd-cdeaf144e831/test-directory-edcc8001-c2a7-d958-f5af-50b18baa665d/test-file-7e9d2ac7-ba2c-d355-43e4-bd4115c02953",
       "RequestMethod": "HEAD",
       "RequestHeaders": {
         "Accept": "application/xml",
         "Authorization": "Sanitized",
         "User-Agent": [
-          "azsdk-net-Storage.Files.Shares/12.7.0-alpha.20210121.1",
+          "azsdk-net-Storage.Files.Shares/12.7.0-alpha.20210126.1",
           "(.NET 5.0.2; Microsoft Windows 10.0.19042)"
         ],
-        "x-ms-client-request-id": "99a015e4-bbec-bb79-6366-10c5ca62bb09",
-        "x-ms-date": "Thu, 21 Jan 2021 20:39:19 GMT",
-        "x-ms-lease-id": "891ea7dc-b32d-2e38-977c-0d7f471a65f4",
+        "x-ms-client-request-id": "65c2bb95-d22e-1b0a-c9af-10b874e5e2a1",
+        "x-ms-date": "Tue, 26 Jan 2021 19:30:24 GMT",
+        "x-ms-lease-id": "c789f9f7-6b4c-7588-8994-a9a7509c748a",
         "x-ms-return-client-request-id": "true",
         "x-ms-version": "2020-06-12"
       },
       "RequestBody": null,
       "StatusCode": 412,
       "ResponseHeaders": {
-        "Date": "Thu, 21 Jan 2021 20:39:18 GMT",
+        "Date": "Tue, 26 Jan 2021 19:30:23 GMT",
         "Server": [
           "Windows-Azure-File/1.0",
           "Microsoft-HTTPAPI/2.0"
         ],
         "Transfer-Encoding": "chunked",
         "Vary": "Origin",
-        "x-ms-client-request-id": "99a015e4-bbec-bb79-6366-10c5ca62bb09",
+        "x-ms-client-request-id": "65c2bb95-d22e-1b0a-c9af-10b874e5e2a1",
         "x-ms-error-code": "LeaseNotPresentWithFileOperation",
-<<<<<<< HEAD
-        "x-ms-request-id": "97c0e3be-e01a-004d-2726-829c18000000",
+        "x-ms-request-id": "915303e5-401a-001a-2919-f4bb1d000000",
         "x-ms-version": "2020-06-12"
-=======
-        "x-ms-request-id": "f27466da-201a-0023-3635-f04001000000",
-        "x-ms-version": "2020-04-08"
->>>>>>> ac24a13f
       },
       "ResponseBody": []
     },
     {
-      "RequestUri": "https://seanmcccanary3.file.core.windows.net/test-share-a1c0655c-16c4-69c9-f2c1-3fc60f5b74fd?restype=share",
+      "RequestUri": "https://seanmcccanary3.file.core.windows.net/test-share-a8d1e79d-d230-792f-13cd-cdeaf144e831?restype=share",
       "RequestMethod": "DELETE",
       "RequestHeaders": {
         "Accept": "application/xml",
         "Authorization": "Sanitized",
-        "traceparent": "00-c41fb861b2b31940a0f7fda38d9cd6ac-fed7113cd9ebba40-00",
+        "traceparent": "00-0d093fe0d9a52c43b5aa8a360d56f898-c563bf4ee6605d4d-00",
         "User-Agent": [
-          "azsdk-net-Storage.Files.Shares/12.7.0-alpha.20210121.1",
+          "azsdk-net-Storage.Files.Shares/12.7.0-alpha.20210126.1",
           "(.NET 5.0.2; Microsoft Windows 10.0.19042)"
         ],
-        "x-ms-client-request-id": "329b43b9-cb79-a907-74c3-cd6d3932cf8c",
-        "x-ms-date": "Thu, 21 Jan 2021 20:39:19 GMT",
+        "x-ms-client-request-id": "95114774-0ed9-785c-5b9e-faeb7f4d9a93",
+        "x-ms-date": "Tue, 26 Jan 2021 19:30:24 GMT",
         "x-ms-delete-snapshots": "include",
         "x-ms-return-client-request-id": "true",
         "x-ms-version": "2020-06-12"
@@ -189,25 +179,20 @@
       "StatusCode": 202,
       "ResponseHeaders": {
         "Content-Length": "0",
-        "Date": "Thu, 21 Jan 2021 20:39:18 GMT",
+        "Date": "Tue, 26 Jan 2021 19:30:23 GMT",
         "Server": [
           "Windows-Azure-File/1.0",
           "Microsoft-HTTPAPI/2.0"
         ],
-        "x-ms-client-request-id": "329b43b9-cb79-a907-74c3-cd6d3932cf8c",
-<<<<<<< HEAD
-        "x-ms-request-id": "97c0e3c0-e01a-004d-2826-829c18000000",
+        "x-ms-client-request-id": "95114774-0ed9-785c-5b9e-faeb7f4d9a93",
+        "x-ms-request-id": "915303e6-401a-001a-2a19-f4bb1d000000",
         "x-ms-version": "2020-06-12"
-=======
-        "x-ms-request-id": "f27466db-201a-0023-3735-f04001000000",
-        "x-ms-version": "2020-04-08"
->>>>>>> ac24a13f
       },
       "ResponseBody": []
     }
   ],
   "Variables": {
-    "RandomSeed": "1972899272",
+    "RandomSeed": "2062813945",
     "Storage_TestConfigDefault": "ProductionTenant\nseanmcccanary3\nU2FuaXRpemVk\nhttps://seanmcccanary3.blob.core.windows.net\nhttps://seanmcccanary3.file.core.windows.net\nhttps://seanmcccanary3.queue.core.windows.net\nhttps://seanmcccanary3.table.core.windows.net\n\n\n\n\nhttps://seanmcccanary3-secondary.blob.core.windows.net\nhttps://seanmcccanary3-secondary.file.core.windows.net\nhttps://seanmcccanary3-secondary.queue.core.windows.net\nhttps://seanmcccanary3-secondary.table.core.windows.net\n\nSanitized\n\n\nCloud\nBlobEndpoint=https://seanmcccanary3.blob.core.windows.net/;QueueEndpoint=https://seanmcccanary3.queue.core.windows.net/;FileEndpoint=https://seanmcccanary3.file.core.windows.net/;BlobSecondaryEndpoint=https://seanmcccanary3-secondary.blob.core.windows.net/;QueueSecondaryEndpoint=https://seanmcccanary3-secondary.queue.core.windows.net/;FileSecondaryEndpoint=https://seanmcccanary3-secondary.file.core.windows.net/;AccountName=seanmcccanary3;AccountKey=Kg==;\nseanscope1"
   }
 }