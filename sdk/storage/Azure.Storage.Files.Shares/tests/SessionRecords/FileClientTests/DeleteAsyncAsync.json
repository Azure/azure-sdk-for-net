--- conflicted
+++ resolved
@@ -1,21 +1,17 @@
 {
   "Entries": [
     {
-      "RequestUri": "http://seanstagetest.file.core.windows.net/test-share-1c6a2cd1-9bcc-b538-306f-447db73ee10b?restype=share",
+      "RequestUri": "http://seanstagetest.file.core.windows.net/test-share-c13bff48-514f-16ea-e61f-c712c7bb65c5?restype=share",
       "RequestMethod": "PUT",
       "RequestHeaders": {
         "Authorization": "Sanitized",
-        "traceparent": "00-e284a9433e80454997366c7193eb761b-77445bde4ab66946-00",
+        "traceparent": "00-826e8f1d3afa424fa3408f839c61dd33-5fed43064a10114e-00",
         "User-Agent": [
-<<<<<<< HEAD
-          "azsdk-net-Storage.Files.Shares/12.0.0-dev.20191205.1+4f14c4315f17fbbc59c93c6819467b6f15d7008f",
-=======
-          "azsdk-net-Storage.Files.Shares/12.0.0-dev.20191211.1\u002B899431c003876eb9b26cefd8e8a37e7f27f82ced",
->>>>>>> 5e20a7a1
+          "azsdk-net-Storage.Files.Shares/12.0.0-dev.20191211.1\u002B2accb37068f0a0c9382fa117525bb968c5397cf7",
           "(.NET Core 4.6.28008.01; Microsoft Windows 10.0.18363 )"
         ],
-        "x-ms-client-request-id": "e9af592f-0c45-4a87-cbc9-4d2a1197ecb7",
-        "x-ms-date": "Wed, 11 Dec 2019 20:39:37 GMT",
+        "x-ms-client-request-id": "e32633ac-1465-71b3-1fdf-ed0d939653c9",
+        "x-ms-date": "Wed, 11 Dec 2019 23:07:12 GMT",
         "x-ms-return-client-request-id": "true",
         "x-ms-version": "2019-07-07"
       },
@@ -23,41 +19,31 @@
       "StatusCode": 201,
       "ResponseHeaders": {
         "Content-Length": "0",
-<<<<<<< HEAD
-        "Date": "Fri, 06 Dec 2019 00:27:04 GMT",
-        "ETag": "\"0x8D779E3053ACDDB\"",
-        "Last-Modified": "Fri, 06 Dec 2019 00:27:04 GMT",
-=======
-        "Date": "Wed, 11 Dec 2019 20:39:36 GMT",
-        "ETag": "\u00220x8D77E7A3D1F68BA\u0022",
-        "Last-Modified": "Wed, 11 Dec 2019 20:39:37 GMT",
->>>>>>> 5e20a7a1
+        "Date": "Wed, 11 Dec 2019 23:07:12 GMT",
+        "ETag": "\u00220x8D77E8EDB7F8823\u0022",
+        "Last-Modified": "Wed, 11 Dec 2019 23:07:12 GMT",
         "Server": [
           "Windows-Azure-File/1.0",
           "Microsoft-HTTPAPI/2.0"
         ],
-        "x-ms-client-request-id": "e9af592f-0c45-4a87-cbc9-4d2a1197ecb7",
-        "x-ms-request-id": "ef3e3f3d-c01a-0019-7063-b01280000000",
+        "x-ms-client-request-id": "e32633ac-1465-71b3-1fdf-ed0d939653c9",
+        "x-ms-request-id": "01ef102b-d01a-0015-2877-b08588000000",
         "x-ms-version": "2019-07-07"
       },
       "ResponseBody": []
     },
     {
-      "RequestUri": "http://seanstagetest.file.core.windows.net/test-share-1c6a2cd1-9bcc-b538-306f-447db73ee10b/test-directory-96043e78-fdb4-c92d-e029-5156da3d1c20?restype=directory",
+      "RequestUri": "http://seanstagetest.file.core.windows.net/test-share-c13bff48-514f-16ea-e61f-c712c7bb65c5/test-directory-ad1cf363-bc8e-9e5d-9f6d-43d903cdf57a?restype=directory",
       "RequestMethod": "PUT",
       "RequestHeaders": {
         "Authorization": "Sanitized",
-        "traceparent": "00-e72aa79128bccc4aa37078e46bb3df60-5f3fec4c8da78a4b-00",
+        "traceparent": "00-b27ab9ab0660fd418756d8cc41385d22-a8693a7a014ba04e-00",
         "User-Agent": [
-<<<<<<< HEAD
-          "azsdk-net-Storage.Files.Shares/12.0.0-dev.20191205.1+4f14c4315f17fbbc59c93c6819467b6f15d7008f",
-=======
-          "azsdk-net-Storage.Files.Shares/12.0.0-dev.20191211.1\u002B899431c003876eb9b26cefd8e8a37e7f27f82ced",
->>>>>>> 5e20a7a1
+          "azsdk-net-Storage.Files.Shares/12.0.0-dev.20191211.1\u002B2accb37068f0a0c9382fa117525bb968c5397cf7",
           "(.NET Core 4.6.28008.01; Microsoft Windows 10.0.18363 )"
         ],
-        "x-ms-client-request-id": "5a810989-c90b-32fe-2be5-081bbb30708e",
-        "x-ms-date": "Wed, 11 Dec 2019 20:39:37 GMT",
+        "x-ms-client-request-id": "2eba8422-ba4e-f040-d688-43f8d1da6e52",
+        "x-ms-date": "Wed, 11 Dec 2019 23:07:12 GMT",
         "x-ms-file-attributes": "None",
         "x-ms-file-creation-time": "Now",
         "x-ms-file-last-write-time": "Now",
@@ -69,50 +55,40 @@
       "StatusCode": 201,
       "ResponseHeaders": {
         "Content-Length": "0",
-<<<<<<< HEAD
-        "Date": "Fri, 06 Dec 2019 00:27:04 GMT",
-        "ETag": "\"0x8D779E30548F3CE\"",
-        "Last-Modified": "Fri, 06 Dec 2019 00:27:04 GMT",
-=======
-        "Date": "Wed, 11 Dec 2019 20:39:37 GMT",
-        "ETag": "\u00220x8D77E7A3D2E02EA\u0022",
-        "Last-Modified": "Wed, 11 Dec 2019 20:39:37 GMT",
->>>>>>> 5e20a7a1
+        "Date": "Wed, 11 Dec 2019 23:07:12 GMT",
+        "ETag": "\u00220x8D77E8EDB8D2D94\u0022",
+        "Last-Modified": "Wed, 11 Dec 2019 23:07:13 GMT",
         "Server": [
           "Windows-Azure-File/1.0",
           "Microsoft-HTTPAPI/2.0"
         ],
-        "x-ms-client-request-id": "5a810989-c90b-32fe-2be5-081bbb30708e",
+        "x-ms-client-request-id": "2eba8422-ba4e-f040-d688-43f8d1da6e52",
         "x-ms-file-attributes": "Directory",
-        "x-ms-file-change-time": "2019-12-11T20:39:37.3749994Z",
-        "x-ms-file-creation-time": "2019-12-11T20:39:37.3749994Z",
+        "x-ms-file-change-time": "2019-12-11T23:07:13.0132884Z",
+        "x-ms-file-creation-time": "2019-12-11T23:07:13.0132884Z",
         "x-ms-file-id": "13835128424026341376",
-        "x-ms-file-last-write-time": "2019-12-11T20:39:37.3749994Z",
+        "x-ms-file-last-write-time": "2019-12-11T23:07:13.0132884Z",
         "x-ms-file-parent-id": "0",
         "x-ms-file-permission-key": "7855875120676328179*422928105932735866",
-        "x-ms-request-id": "ef3e3f3f-c01a-0019-7163-b01280000000",
+        "x-ms-request-id": "01ef1035-d01a-0015-3077-b08588000000",
         "x-ms-request-server-encrypted": "true",
         "x-ms-version": "2019-07-07"
       },
       "ResponseBody": []
     },
     {
-      "RequestUri": "http://seanstagetest.file.core.windows.net/test-share-1c6a2cd1-9bcc-b538-306f-447db73ee10b/test-directory-96043e78-fdb4-c92d-e029-5156da3d1c20/test-file-801a2dac-8e48-8028-78af-c4a25b570fbe",
+      "RequestUri": "http://seanstagetest.file.core.windows.net/test-share-c13bff48-514f-16ea-e61f-c712c7bb65c5/test-directory-ad1cf363-bc8e-9e5d-9f6d-43d903cdf57a/test-file-9b5572ea-bf2f-e035-9352-0f15701fe34d",
       "RequestMethod": "PUT",
       "RequestHeaders": {
         "Authorization": "Sanitized",
-        "traceparent": "00-679ca8769f979a4bbc7fcd0a21c111a0-b9256b5a44d6024e-00",
+        "traceparent": "00-b4160b9ff29618488a157251e7adee8f-9d804941b62ed741-00",
         "User-Agent": [
-<<<<<<< HEAD
-          "azsdk-net-Storage.Files.Shares/12.0.0-dev.20191205.1+4f14c4315f17fbbc59c93c6819467b6f15d7008f",
-=======
-          "azsdk-net-Storage.Files.Shares/12.0.0-dev.20191211.1\u002B899431c003876eb9b26cefd8e8a37e7f27f82ced",
->>>>>>> 5e20a7a1
+          "azsdk-net-Storage.Files.Shares/12.0.0-dev.20191211.1\u002B2accb37068f0a0c9382fa117525bb968c5397cf7",
           "(.NET Core 4.6.28008.01; Microsoft Windows 10.0.18363 )"
         ],
-        "x-ms-client-request-id": "8d2913a2-af08-fbeb-e101-e25b055cd7d4",
+        "x-ms-client-request-id": "4953f90b-9ffd-63b8-4fd9-9afcaa2b7fb6",
         "x-ms-content-length": "1048576",
-        "x-ms-date": "Wed, 11 Dec 2019 20:39:37 GMT",
+        "x-ms-date": "Wed, 11 Dec 2019 23:07:13 GMT",
         "x-ms-file-attributes": "None",
         "x-ms-file-creation-time": "Now",
         "x-ms-file-last-write-time": "Now",
@@ -125,49 +101,39 @@
       "StatusCode": 201,
       "ResponseHeaders": {
         "Content-Length": "0",
-<<<<<<< HEAD
-        "Date": "Fri, 06 Dec 2019 00:27:04 GMT",
-        "ETag": "\"0x8D779E305561355\"",
-        "Last-Modified": "Fri, 06 Dec 2019 00:27:05 GMT",
-=======
-        "Date": "Wed, 11 Dec 2019 20:39:37 GMT",
-        "ETag": "\u00220x8D77E7A3D3B6E60\u0022",
-        "Last-Modified": "Wed, 11 Dec 2019 20:39:37 GMT",
->>>>>>> 5e20a7a1
+        "Date": "Wed, 11 Dec 2019 23:07:12 GMT",
+        "ETag": "\u00220x8D77E8EDB9EE0E7\u0022",
+        "Last-Modified": "Wed, 11 Dec 2019 23:07:13 GMT",
         "Server": [
           "Windows-Azure-File/1.0",
           "Microsoft-HTTPAPI/2.0"
         ],
-        "x-ms-client-request-id": "8d2913a2-af08-fbeb-e101-e25b055cd7d4",
+        "x-ms-client-request-id": "4953f90b-9ffd-63b8-4fd9-9afcaa2b7fb6",
         "x-ms-file-attributes": "Archive",
-        "x-ms-file-change-time": "2019-12-11T20:39:37.4629472Z",
-        "x-ms-file-creation-time": "2019-12-11T20:39:37.4629472Z",
+        "x-ms-file-change-time": "2019-12-11T23:07:13.1292903Z",
+        "x-ms-file-creation-time": "2019-12-11T23:07:13.1292903Z",
         "x-ms-file-id": "11529285414812647424",
-        "x-ms-file-last-write-time": "2019-12-11T20:39:37.4629472Z",
+        "x-ms-file-last-write-time": "2019-12-11T23:07:13.1292903Z",
         "x-ms-file-parent-id": "13835128424026341376",
         "x-ms-file-permission-key": "12501538048846835188*422928105932735866",
-        "x-ms-request-id": "ef3e3f40-c01a-0019-7263-b01280000000",
+        "x-ms-request-id": "01ef103e-d01a-0015-3977-b08588000000",
         "x-ms-request-server-encrypted": "true",
         "x-ms-version": "2019-07-07"
       },
       "ResponseBody": []
     },
     {
-      "RequestUri": "http://seanstagetest.file.core.windows.net/test-share-1c6a2cd1-9bcc-b538-306f-447db73ee10b/test-directory-96043e78-fdb4-c92d-e029-5156da3d1c20/test-file-801a2dac-8e48-8028-78af-c4a25b570fbe",
+      "RequestUri": "http://seanstagetest.file.core.windows.net/test-share-c13bff48-514f-16ea-e61f-c712c7bb65c5/test-directory-ad1cf363-bc8e-9e5d-9f6d-43d903cdf57a/test-file-9b5572ea-bf2f-e035-9352-0f15701fe34d",
       "RequestMethod": "DELETE",
       "RequestHeaders": {
         "Authorization": "Sanitized",
-        "traceparent": "00-ef0f319ec543aa4fac70a76b41d5f6ea-9c72fd8e54547641-00",
+        "traceparent": "00-5e3d6b0f8cba0d4091baa8e7fbf1738b-3b001de07c70914f-00",
         "User-Agent": [
-<<<<<<< HEAD
-          "azsdk-net-Storage.Files.Shares/12.0.0-dev.20191205.1+4f14c4315f17fbbc59c93c6819467b6f15d7008f",
-=======
-          "azsdk-net-Storage.Files.Shares/12.0.0-dev.20191211.1\u002B899431c003876eb9b26cefd8e8a37e7f27f82ced",
->>>>>>> 5e20a7a1
+          "azsdk-net-Storage.Files.Shares/12.0.0-dev.20191211.1\u002B2accb37068f0a0c9382fa117525bb968c5397cf7",
           "(.NET Core 4.6.28008.01; Microsoft Windows 10.0.18363 )"
         ],
-        "x-ms-client-request-id": "47ff2216-812d-4bb5-30d1-efbadfb94036",
-        "x-ms-date": "Wed, 11 Dec 2019 20:39:37 GMT",
+        "x-ms-client-request-id": "77094c58-9acc-9150-a354-2e382c2f528b",
+        "x-ms-date": "Wed, 11 Dec 2019 23:07:13 GMT",
         "x-ms-return-client-request-id": "true",
         "x-ms-version": "2019-07-07"
       },
@@ -175,33 +141,29 @@
       "StatusCode": 202,
       "ResponseHeaders": {
         "Content-Length": "0",
-        "Date": "Wed, 11 Dec 2019 20:39:37 GMT",
+        "Date": "Wed, 11 Dec 2019 23:07:12 GMT",
         "Server": [
           "Windows-Azure-File/1.0",
           "Microsoft-HTTPAPI/2.0"
         ],
-        "x-ms-client-request-id": "47ff2216-812d-4bb5-30d1-efbadfb94036",
-        "x-ms-request-id": "ef3e3f41-c01a-0019-7363-b01280000000",
+        "x-ms-client-request-id": "77094c58-9acc-9150-a354-2e382c2f528b",
+        "x-ms-request-id": "01ef1044-d01a-0015-3f77-b08588000000",
         "x-ms-version": "2019-07-07"
       },
       "ResponseBody": []
     },
     {
-      "RequestUri": "http://seanstagetest.file.core.windows.net/test-share-1c6a2cd1-9bcc-b538-306f-447db73ee10b?restype=share",
+      "RequestUri": "http://seanstagetest.file.core.windows.net/test-share-c13bff48-514f-16ea-e61f-c712c7bb65c5?restype=share",
       "RequestMethod": "DELETE",
       "RequestHeaders": {
         "Authorization": "Sanitized",
-        "traceparent": "00-88e1e614008f6c4f9fc71a3b9040e505-d05fc1c6ea4ae840-00",
+        "traceparent": "00-2701850f9b7b38428aa6b77f32d5135e-6fe8e0682fb9fc43-00",
         "User-Agent": [
-<<<<<<< HEAD
-          "azsdk-net-Storage.Files.Shares/12.0.0-dev.20191205.1+4f14c4315f17fbbc59c93c6819467b6f15d7008f",
-=======
-          "azsdk-net-Storage.Files.Shares/12.0.0-dev.20191211.1\u002B899431c003876eb9b26cefd8e8a37e7f27f82ced",
->>>>>>> 5e20a7a1
+          "azsdk-net-Storage.Files.Shares/12.0.0-dev.20191211.1\u002B2accb37068f0a0c9382fa117525bb968c5397cf7",
           "(.NET Core 4.6.28008.01; Microsoft Windows 10.0.18363 )"
         ],
-        "x-ms-client-request-id": "e3451471-8f5c-54a6-94d6-6e91af180b5e",
-        "x-ms-date": "Wed, 11 Dec 2019 20:39:37 GMT",
+        "x-ms-client-request-id": "5ea36c39-0721-0ae9-a535-d2cfc106f616",
+        "x-ms-date": "Wed, 11 Dec 2019 23:07:13 GMT",
         "x-ms-delete-snapshots": "include",
         "x-ms-return-client-request-id": "true",
         "x-ms-version": "2019-07-07"
@@ -210,25 +172,20 @@
       "StatusCode": 202,
       "ResponseHeaders": {
         "Content-Length": "0",
-        "Date": "Wed, 11 Dec 2019 20:39:37 GMT",
+        "Date": "Wed, 11 Dec 2019 23:07:12 GMT",
         "Server": [
           "Windows-Azure-File/1.0",
           "Microsoft-HTTPAPI/2.0"
         ],
-        "x-ms-client-request-id": "e3451471-8f5c-54a6-94d6-6e91af180b5e",
-        "x-ms-request-id": "ef3e3f42-c01a-0019-7463-b01280000000",
+        "x-ms-client-request-id": "5ea36c39-0721-0ae9-a535-d2cfc106f616",
+        "x-ms-request-id": "01ef104a-d01a-0015-4577-b08588000000",
         "x-ms-version": "2019-07-07"
       },
       "ResponseBody": []
     }
   ],
   "Variables": {
-<<<<<<< HEAD
-    "RandomSeed": "1118291757",
+    "RandomSeed": "689539568",
     "Storage_TestConfigDefault": "ProductionTenant\nseanstagetest\nU2FuaXRpemVk\nhttp://seanstagetest.blob.core.windows.net\nhttp://seanstagetest.file.core.windows.net\nhttp://seanstagetest.queue.core.windows.net\nhttp://seanstagetest.table.core.windows.net\n\n\n\n\nhttp://seanstagetest-secondary.blob.core.windows.net\nhttp://seanstagetest-secondary.file.core.windows.net\nhttp://seanstagetest-secondary.queue.core.windows.net\nhttp://seanstagetest-secondary.table.core.windows.net\n\nSanitized\n\n\nCloud\nBlobEndpoint=http://seanstagetest.blob.core.windows.net/;QueueEndpoint=http://seanstagetest.queue.core.windows.net/;FileEndpoint=http://seanstagetest.file.core.windows.net/;BlobSecondaryEndpoint=http://seanstagetest-secondary.blob.core.windows.net/;QueueSecondaryEndpoint=http://seanstagetest-secondary.queue.core.windows.net/;FileSecondaryEndpoint=http://seanstagetest-secondary.file.core.windows.net/;AccountName=seanstagetest;AccountKey=Sanitized\nseanscope1"
-=======
-    "RandomSeed": "1091432533",
-    "Storage_TestConfigDefault": "ProductionTenant\nseanstagetest\nU2FuaXRpemVk\nhttp://seanstagetest.blob.core.windows.net\nhttp://seanstagetest.file.core.windows.net\nhttp://seanstagetest.queue.core.windows.net\nhttp://seanstagetest.table.core.windows.net\n\n\n\n\nhttp://seanstagetest-secondary.blob.core.windows.net\nhttp://seanstagetest-secondary.file.core.windows.net\nhttp://seanstagetest-secondary.queue.core.windows.net\nhttp://seanstagetest-secondary.table.core.windows.net\n\nSanitized\n\n\nCloud\nBlobEndpoint=http://seanstagetest.blob.core.windows.net/;QueueEndpoint=http://seanstagetest.queue.core.windows.net/;FileEndpoint=http://seanstagetest.file.core.windows.net/;BlobSecondaryEndpoint=http://seanstagetest-secondary.blob.core.windows.net/;QueueSecondaryEndpoint=http://seanstagetest-secondary.queue.core.windows.net/;FileSecondaryEndpoint=http://seanstagetest-secondary.file.core.windows.net/;AccountName=seanstagetest;AccountKey=Sanitized"
->>>>>>> 5e20a7a1
   }
 }