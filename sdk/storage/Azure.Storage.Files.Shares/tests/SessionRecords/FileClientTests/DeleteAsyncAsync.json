{
  "Entries": [
    {
<<<<<<< HEAD
      "RequestUri": "http://seanstagetest.file.core.windows.net/test-share-e764008a-2c6d-8f34-5dd2-9c4beca88f55?restype=share",
      "RequestMethod": "PUT",
      "RequestHeaders": {
        "Authorization": "Sanitized",
        "traceparent": "00-64c688dca3440549925378e22c4696b5-9f180141a422c84a-00",
        "User-Agent": [
          "azsdk-net-Storage.Files.Shares/12.0.0-dev.20191209.1\u002Bb71b1fa965b15eccfc57e2c7781b8bf85cd4c766",
          "(.NET Core 4.6.28008.01; Microsoft Windows 10.0.18363 )"
        ],
        "x-ms-client-request-id": "b8df98e3-d8a1-a990-1cdb-b3c494356da3",
        "x-ms-date": "Tue, 10 Dec 2019 05:32:31 GMT",
=======
      "RequestUri": "http://seanstagetest.file.core.windows.net/test-share-3c062dbe-ea4e-40aa-7814-078ed236eb12?restype=share",
      "RequestMethod": "PUT",
      "RequestHeaders": {
        "Authorization": "Sanitized",
        "traceparent": "00-fa6113f278612c4d82b0e00aad3d7115-d6dddd153857554b-00",
        "User-Agent": [
          "azsdk-net-Storage.Files.Shares/12.0.0-dev.20191209.1\u002B61bda4d1783b0e05dba0d434ff14b2840726d3b1",
          "(.NET Core 4.6.28008.01; Microsoft Windows 10.0.18363 )"
        ],
        "x-ms-client-request-id": "9a9d011a-eb14-360c-5ff4-6531f94564a0",
        "x-ms-date": "Tue, 10 Dec 2019 06:01:04 GMT",
>>>>>>> 1d9822e0
        "x-ms-return-client-request-id": "true",
        "x-ms-version": "2019-07-07"
      },
      "RequestBody": null,
      "StatusCode": 201,
      "ResponseHeaders": {
        "Content-Length": "0",
<<<<<<< HEAD
        "Date": "Tue, 10 Dec 2019 05:32:31 GMT",
        "ETag": "\u00220x8D77D325AA433E7\u0022",
        "Last-Modified": "Tue, 10 Dec 2019 05:32:31 GMT",
=======
        "Date": "Tue, 10 Dec 2019 06:01:04 GMT",
        "ETag": "\u00220x8D77D36579868B2\u0022",
        "Last-Modified": "Tue, 10 Dec 2019 06:01:04 GMT",
>>>>>>> 1d9822e0
        "Server": [
          "Windows-Azure-File/1.0",
          "Microsoft-HTTPAPI/2.0"
        ],
<<<<<<< HEAD
        "x-ms-client-request-id": "b8df98e3-d8a1-a990-1cdb-b3c494356da3",
        "x-ms-request-id": "0cb00915-501a-0046-661b-afa6bc000000",
=======
        "x-ms-client-request-id": "9a9d011a-eb14-360c-5ff4-6531f94564a0",
        "x-ms-request-id": "38a4f996-501a-0034-0d1f-afa1f3000000",
>>>>>>> 1d9822e0
        "x-ms-version": "2019-07-07"
      },
      "ResponseBody": []
    },
    {
<<<<<<< HEAD
      "RequestUri": "http://seanstagetest.file.core.windows.net/test-share-e764008a-2c6d-8f34-5dd2-9c4beca88f55/test-directory-8941d11d-a5aa-a7a5-9f93-fc9d3065665e?restype=directory",
      "RequestMethod": "PUT",
      "RequestHeaders": {
        "Authorization": "Sanitized",
        "traceparent": "00-8974c3cd51c2bf4a82bdf90b74ea940e-7a20f9ca370f894b-00",
        "User-Agent": [
          "azsdk-net-Storage.Files.Shares/12.0.0-dev.20191209.1\u002Bb71b1fa965b15eccfc57e2c7781b8bf85cd4c766",
          "(.NET Core 4.6.28008.01; Microsoft Windows 10.0.18363 )"
        ],
        "x-ms-client-request-id": "58b15862-78be-3e68-f338-180ddcf278b6",
        "x-ms-date": "Tue, 10 Dec 2019 05:32:31 GMT",
=======
      "RequestUri": "http://seanstagetest.file.core.windows.net/test-share-3c062dbe-ea4e-40aa-7814-078ed236eb12/test-directory-8245070a-4ccc-adce-ceaf-e66923084127?restype=directory",
      "RequestMethod": "PUT",
      "RequestHeaders": {
        "Authorization": "Sanitized",
        "traceparent": "00-66d5c6a80d0a67498dde7b88946e6ac3-60ad5ecf99fa9748-00",
        "User-Agent": [
          "azsdk-net-Storage.Files.Shares/12.0.0-dev.20191209.1\u002B61bda4d1783b0e05dba0d434ff14b2840726d3b1",
          "(.NET Core 4.6.28008.01; Microsoft Windows 10.0.18363 )"
        ],
        "x-ms-client-request-id": "f8972680-9b0b-cd92-33f0-cb6404a21257",
        "x-ms-date": "Tue, 10 Dec 2019 06:01:04 GMT",
>>>>>>> 1d9822e0
        "x-ms-file-attributes": "None",
        "x-ms-file-creation-time": "Now",
        "x-ms-file-last-write-time": "Now",
        "x-ms-file-permission": "Inherit",
        "x-ms-return-client-request-id": "true",
        "x-ms-version": "2019-07-07"
      },
      "RequestBody": null,
      "StatusCode": 201,
      "ResponseHeaders": {
        "Content-Length": "0",
<<<<<<< HEAD
        "Date": "Tue, 10 Dec 2019 05:32:31 GMT",
        "ETag": "\u00220x8D77D325AB1D2BA\u0022",
        "Last-Modified": "Tue, 10 Dec 2019 05:32:31 GMT",
=======
        "Date": "Tue, 10 Dec 2019 06:01:04 GMT",
        "ETag": "\u00220x8D77D3657A675D1\u0022",
        "Last-Modified": "Tue, 10 Dec 2019 06:01:04 GMT",
>>>>>>> 1d9822e0
        "Server": [
          "Windows-Azure-File/1.0",
          "Microsoft-HTTPAPI/2.0"
        ],
<<<<<<< HEAD
        "x-ms-client-request-id": "58b15862-78be-3e68-f338-180ddcf278b6",
        "x-ms-file-attributes": "Directory",
        "x-ms-file-change-time": "2019-12-10T05:32:31.9654586Z",
        "x-ms-file-creation-time": "2019-12-10T05:32:31.9654586Z",
        "x-ms-file-id": "13835128424026341376",
        "x-ms-file-last-write-time": "2019-12-10T05:32:31.9654586Z",
        "x-ms-file-parent-id": "0",
        "x-ms-file-permission-key": "7855875120676328179*422928105932735866",
        "x-ms-request-id": "0cb00918-501a-0046-671b-afa6bc000000",
=======
        "x-ms-client-request-id": "f8972680-9b0b-cd92-33f0-cb6404a21257",
        "x-ms-file-attributes": "Directory",
        "x-ms-file-change-time": "2019-12-10T06:01:04.8447441Z",
        "x-ms-file-creation-time": "2019-12-10T06:01:04.8447441Z",
        "x-ms-file-id": "13835128424026341376",
        "x-ms-file-last-write-time": "2019-12-10T06:01:04.8447441Z",
        "x-ms-file-parent-id": "0",
        "x-ms-file-permission-key": "7855875120676328179*422928105932735866",
        "x-ms-request-id": "38a4f998-501a-0034-0e1f-afa1f3000000",
>>>>>>> 1d9822e0
        "x-ms-request-server-encrypted": "true",
        "x-ms-version": "2019-07-07"
      },
      "ResponseBody": []
    },
    {
<<<<<<< HEAD
      "RequestUri": "http://seanstagetest.file.core.windows.net/test-share-e764008a-2c6d-8f34-5dd2-9c4beca88f55/test-directory-8941d11d-a5aa-a7a5-9f93-fc9d3065665e/test-file-0bf45475-1acd-45da-1dfe-f9c386d37603",
      "RequestMethod": "PUT",
      "RequestHeaders": {
        "Authorization": "Sanitized",
        "traceparent": "00-f36b2fcd0a27714a90faf0aa29059a75-6c613c10c73f7c41-00",
        "User-Agent": [
          "azsdk-net-Storage.Files.Shares/12.0.0-dev.20191209.1\u002Bb71b1fa965b15eccfc57e2c7781b8bf85cd4c766",
          "(.NET Core 4.6.28008.01; Microsoft Windows 10.0.18363 )"
        ],
        "x-ms-client-request-id": "db5c686d-2fa7-48e8-7d6c-3bbf7fa4b820",
        "x-ms-content-length": "1048576",
        "x-ms-date": "Tue, 10 Dec 2019 05:32:32 GMT",
=======
      "RequestUri": "http://seanstagetest.file.core.windows.net/test-share-3c062dbe-ea4e-40aa-7814-078ed236eb12/test-directory-8245070a-4ccc-adce-ceaf-e66923084127/test-file-503b3db3-93d1-b907-0871-cf6b28c700a1",
      "RequestMethod": "PUT",
      "RequestHeaders": {
        "Authorization": "Sanitized",
        "traceparent": "00-b487c31d6f68b24fb8a38528468e8bf3-8278c9af84ef4d46-00",
        "User-Agent": [
          "azsdk-net-Storage.Files.Shares/12.0.0-dev.20191209.1\u002B61bda4d1783b0e05dba0d434ff14b2840726d3b1",
          "(.NET Core 4.6.28008.01; Microsoft Windows 10.0.18363 )"
        ],
        "x-ms-client-request-id": "6e53cd4e-0cf1-ec3e-1fdd-ef99cc27a46b",
        "x-ms-content-length": "1048576",
        "x-ms-date": "Tue, 10 Dec 2019 06:01:04 GMT",
>>>>>>> 1d9822e0
        "x-ms-file-attributes": "None",
        "x-ms-file-creation-time": "Now",
        "x-ms-file-last-write-time": "Now",
        "x-ms-file-permission": "Inherit",
        "x-ms-return-client-request-id": "true",
        "x-ms-type": "file",
        "x-ms-version": "2019-07-07"
      },
      "RequestBody": null,
      "StatusCode": 201,
      "ResponseHeaders": {
        "Content-Length": "0",
<<<<<<< HEAD
        "Date": "Tue, 10 Dec 2019 05:32:31 GMT",
        "ETag": "\u00220x8D77D325ABF1938\u0022",
        "Last-Modified": "Tue, 10 Dec 2019 05:32:32 GMT",
=======
        "Date": "Tue, 10 Dec 2019 06:01:04 GMT",
        "ETag": "\u00220x8D77D3657B3E479\u0022",
        "Last-Modified": "Tue, 10 Dec 2019 06:01:04 GMT",
>>>>>>> 1d9822e0
        "Server": [
          "Windows-Azure-File/1.0",
          "Microsoft-HTTPAPI/2.0"
        ],
<<<<<<< HEAD
        "x-ms-client-request-id": "db5c686d-2fa7-48e8-7d6c-3bbf7fa4b820",
        "x-ms-file-attributes": "Archive",
        "x-ms-file-change-time": "2019-12-10T05:32:32.0524600Z",
        "x-ms-file-creation-time": "2019-12-10T05:32:32.0524600Z",
        "x-ms-file-id": "11529285414812647424",
        "x-ms-file-last-write-time": "2019-12-10T05:32:32.0524600Z",
        "x-ms-file-parent-id": "13835128424026341376",
        "x-ms-file-permission-key": "12501538048846835188*422928105932735866",
        "x-ms-request-id": "0cb00919-501a-0046-681b-afa6bc000000",
=======
        "x-ms-client-request-id": "6e53cd4e-0cf1-ec3e-1fdd-ef99cc27a46b",
        "x-ms-file-attributes": "Archive",
        "x-ms-file-change-time": "2019-12-10T06:01:04.9327737Z",
        "x-ms-file-creation-time": "2019-12-10T06:01:04.9327737Z",
        "x-ms-file-id": "11529285414812647424",
        "x-ms-file-last-write-time": "2019-12-10T06:01:04.9327737Z",
        "x-ms-file-parent-id": "13835128424026341376",
        "x-ms-file-permission-key": "12501538048846835188*422928105932735866",
        "x-ms-request-id": "38a4f999-501a-0034-0f1f-afa1f3000000",
>>>>>>> 1d9822e0
        "x-ms-request-server-encrypted": "true",
        "x-ms-version": "2019-07-07"
      },
      "ResponseBody": []
    },
    {
<<<<<<< HEAD
      "RequestUri": "http://seanstagetest.file.core.windows.net/test-share-e764008a-2c6d-8f34-5dd2-9c4beca88f55/test-directory-8941d11d-a5aa-a7a5-9f93-fc9d3065665e/test-file-0bf45475-1acd-45da-1dfe-f9c386d37603",
      "RequestMethod": "DELETE",
      "RequestHeaders": {
        "Authorization": "Sanitized",
        "traceparent": "00-0200243e671fcf4c9e4cf9ec7624bbe2-2bde1215c4e24249-00",
        "User-Agent": [
          "azsdk-net-Storage.Files.Shares/12.0.0-dev.20191209.1\u002Bb71b1fa965b15eccfc57e2c7781b8bf85cd4c766",
          "(.NET Core 4.6.28008.01; Microsoft Windows 10.0.18363 )"
        ],
        "x-ms-client-request-id": "1d565b99-9b76-285c-5df3-5a47d2e0d77b",
        "x-ms-date": "Tue, 10 Dec 2019 05:32:32 GMT",
=======
      "RequestUri": "http://seanstagetest.file.core.windows.net/test-share-3c062dbe-ea4e-40aa-7814-078ed236eb12/test-directory-8245070a-4ccc-adce-ceaf-e66923084127/test-file-503b3db3-93d1-b907-0871-cf6b28c700a1",
      "RequestMethod": "DELETE",
      "RequestHeaders": {
        "Authorization": "Sanitized",
        "traceparent": "00-7ba4d6fcd56cff44ba33e1828794e9f0-fa712dfa03d8d742-00",
        "User-Agent": [
          "azsdk-net-Storage.Files.Shares/12.0.0-dev.20191209.1\u002B61bda4d1783b0e05dba0d434ff14b2840726d3b1",
          "(.NET Core 4.6.28008.01; Microsoft Windows 10.0.18363 )"
        ],
        "x-ms-client-request-id": "5b1cbfa1-9273-46b0-97fd-de9459828def",
        "x-ms-date": "Tue, 10 Dec 2019 06:01:05 GMT",
>>>>>>> 1d9822e0
        "x-ms-return-client-request-id": "true",
        "x-ms-version": "2019-07-07"
      },
      "RequestBody": null,
      "StatusCode": 202,
      "ResponseHeaders": {
        "Content-Length": "0",
<<<<<<< HEAD
        "Date": "Tue, 10 Dec 2019 05:32:31 GMT",
=======
        "Date": "Tue, 10 Dec 2019 06:01:04 GMT",
>>>>>>> 1d9822e0
        "Server": [
          "Windows-Azure-File/1.0",
          "Microsoft-HTTPAPI/2.0"
        ],
<<<<<<< HEAD
        "x-ms-client-request-id": "1d565b99-9b76-285c-5df3-5a47d2e0d77b",
        "x-ms-request-id": "0cb0091b-501a-0046-691b-afa6bc000000",
=======
        "x-ms-client-request-id": "5b1cbfa1-9273-46b0-97fd-de9459828def",
        "x-ms-request-id": "38a4f99a-501a-0034-101f-afa1f3000000",
>>>>>>> 1d9822e0
        "x-ms-version": "2019-07-07"
      },
      "ResponseBody": []
    },
    {
<<<<<<< HEAD
      "RequestUri": "http://seanstagetest.file.core.windows.net/test-share-e764008a-2c6d-8f34-5dd2-9c4beca88f55?restype=share",
      "RequestMethod": "DELETE",
      "RequestHeaders": {
        "Authorization": "Sanitized",
        "traceparent": "00-6b6f2a052bc0b5478f7ff3b3126fcc73-dcc2a56f3ec3f24d-00",
        "User-Agent": [
          "azsdk-net-Storage.Files.Shares/12.0.0-dev.20191209.1\u002Bb71b1fa965b15eccfc57e2c7781b8bf85cd4c766",
          "(.NET Core 4.6.28008.01; Microsoft Windows 10.0.18363 )"
        ],
        "x-ms-client-request-id": "2426c3e5-9a4e-26a9-b78d-39c445bb95d4",
        "x-ms-date": "Tue, 10 Dec 2019 05:32:32 GMT",
=======
      "RequestUri": "http://seanstagetest.file.core.windows.net/test-share-3c062dbe-ea4e-40aa-7814-078ed236eb12?restype=share",
      "RequestMethod": "DELETE",
      "RequestHeaders": {
        "Authorization": "Sanitized",
        "traceparent": "00-5c48a22cfa4954449f6858e41286ab6c-c1aa891a8f70244a-00",
        "User-Agent": [
          "azsdk-net-Storage.Files.Shares/12.0.0-dev.20191209.1\u002B61bda4d1783b0e05dba0d434ff14b2840726d3b1",
          "(.NET Core 4.6.28008.01; Microsoft Windows 10.0.18363 )"
        ],
        "x-ms-client-request-id": "0cf780a8-490a-5cf8-79cb-96bb3651119f",
        "x-ms-date": "Tue, 10 Dec 2019 06:01:05 GMT",
>>>>>>> 1d9822e0
        "x-ms-delete-snapshots": "include",
        "x-ms-return-client-request-id": "true",
        "x-ms-version": "2019-07-07"
      },
      "RequestBody": null,
      "StatusCode": 202,
      "ResponseHeaders": {
        "Content-Length": "0",
<<<<<<< HEAD
        "Date": "Tue, 10 Dec 2019 05:32:32 GMT",
=======
        "Date": "Tue, 10 Dec 2019 06:01:04 GMT",
>>>>>>> 1d9822e0
        "Server": [
          "Windows-Azure-File/1.0",
          "Microsoft-HTTPAPI/2.0"
        ],
<<<<<<< HEAD
        "x-ms-client-request-id": "2426c3e5-9a4e-26a9-b78d-39c445bb95d4",
        "x-ms-request-id": "0cb0091c-501a-0046-6a1b-afa6bc000000",
=======
        "x-ms-client-request-id": "0cf780a8-490a-5cf8-79cb-96bb3651119f",
        "x-ms-request-id": "38a4f99b-501a-0034-111f-afa1f3000000",
>>>>>>> 1d9822e0
        "x-ms-version": "2019-07-07"
      },
      "ResponseBody": []
    }
  ],
  "Variables": {
<<<<<<< HEAD
    "RandomSeed": "1223901102",
=======
    "RandomSeed": "1147714049",
>>>>>>> 1d9822e0
    "Storage_TestConfigDefault": "ProductionTenant\nseanstagetest\nU2FuaXRpemVk\nhttp://seanstagetest.blob.core.windows.net\nhttp://seanstagetest.file.core.windows.net\nhttp://seanstagetest.queue.core.windows.net\nhttp://seanstagetest.table.core.windows.net\n\n\n\n\nhttp://seanstagetest-secondary.blob.core.windows.net\nhttp://seanstagetest-secondary.file.core.windows.net\nhttp://seanstagetest-secondary.queue.core.windows.net\nhttp://seanstagetest-secondary.table.core.windows.net\n\nSanitized\n\n\nCloud\nBlobEndpoint=http://seanstagetest.blob.core.windows.net/;QueueEndpoint=http://seanstagetest.queue.core.windows.net/;FileEndpoint=http://seanstagetest.file.core.windows.net/;BlobSecondaryEndpoint=http://seanstagetest-secondary.blob.core.windows.net/;QueueSecondaryEndpoint=http://seanstagetest-secondary.queue.core.windows.net/;FileSecondaryEndpoint=http://seanstagetest-secondary.file.core.windows.net/;AccountName=seanstagetest;AccountKey=Sanitized"
  }
}<|MERGE_RESOLUTION|>--- conflicted
+++ resolved
@@ -1,31 +1,17 @@
 {
   "Entries": [
     {
-<<<<<<< HEAD
-      "RequestUri": "http://seanstagetest.file.core.windows.net/test-share-e764008a-2c6d-8f34-5dd2-9c4beca88f55?restype=share",
+      "RequestUri": "http://seanstagetest.file.core.windows.net/test-share-1c6a2cd1-9bcc-b538-306f-447db73ee10b?restype=share",
       "RequestMethod": "PUT",
       "RequestHeaders": {
         "Authorization": "Sanitized",
-        "traceparent": "00-64c688dca3440549925378e22c4696b5-9f180141a422c84a-00",
+        "traceparent": "00-e284a9433e80454997366c7193eb761b-77445bde4ab66946-00",
         "User-Agent": [
-          "azsdk-net-Storage.Files.Shares/12.0.0-dev.20191209.1\u002Bb71b1fa965b15eccfc57e2c7781b8bf85cd4c766",
+          "azsdk-net-Storage.Files.Shares/12.0.0-dev.20191211.1\u002B899431c003876eb9b26cefd8e8a37e7f27f82ced",
           "(.NET Core 4.6.28008.01; Microsoft Windows 10.0.18363 )"
         ],
-        "x-ms-client-request-id": "b8df98e3-d8a1-a990-1cdb-b3c494356da3",
-        "x-ms-date": "Tue, 10 Dec 2019 05:32:31 GMT",
-=======
-      "RequestUri": "http://seanstagetest.file.core.windows.net/test-share-3c062dbe-ea4e-40aa-7814-078ed236eb12?restype=share",
-      "RequestMethod": "PUT",
-      "RequestHeaders": {
-        "Authorization": "Sanitized",
-        "traceparent": "00-fa6113f278612c4d82b0e00aad3d7115-d6dddd153857554b-00",
-        "User-Agent": [
-          "azsdk-net-Storage.Files.Shares/12.0.0-dev.20191209.1\u002B61bda4d1783b0e05dba0d434ff14b2840726d3b1",
-          "(.NET Core 4.6.28008.01; Microsoft Windows 10.0.18363 )"
-        ],
-        "x-ms-client-request-id": "9a9d011a-eb14-360c-5ff4-6531f94564a0",
-        "x-ms-date": "Tue, 10 Dec 2019 06:01:04 GMT",
->>>>>>> 1d9822e0
+        "x-ms-client-request-id": "e9af592f-0c45-4a87-cbc9-4d2a1197ecb7",
+        "x-ms-date": "Wed, 11 Dec 2019 20:39:37 GMT",
         "x-ms-return-client-request-id": "true",
         "x-ms-version": "2019-07-07"
       },
@@ -33,56 +19,31 @@
       "StatusCode": 201,
       "ResponseHeaders": {
         "Content-Length": "0",
-<<<<<<< HEAD
-        "Date": "Tue, 10 Dec 2019 05:32:31 GMT",
-        "ETag": "\u00220x8D77D325AA433E7\u0022",
-        "Last-Modified": "Tue, 10 Dec 2019 05:32:31 GMT",
-=======
-        "Date": "Tue, 10 Dec 2019 06:01:04 GMT",
-        "ETag": "\u00220x8D77D36579868B2\u0022",
-        "Last-Modified": "Tue, 10 Dec 2019 06:01:04 GMT",
->>>>>>> 1d9822e0
+        "Date": "Wed, 11 Dec 2019 20:39:36 GMT",
+        "ETag": "\u00220x8D77E7A3D1F68BA\u0022",
+        "Last-Modified": "Wed, 11 Dec 2019 20:39:37 GMT",
         "Server": [
           "Windows-Azure-File/1.0",
           "Microsoft-HTTPAPI/2.0"
         ],
-<<<<<<< HEAD
-        "x-ms-client-request-id": "b8df98e3-d8a1-a990-1cdb-b3c494356da3",
-        "x-ms-request-id": "0cb00915-501a-0046-661b-afa6bc000000",
-=======
-        "x-ms-client-request-id": "9a9d011a-eb14-360c-5ff4-6531f94564a0",
-        "x-ms-request-id": "38a4f996-501a-0034-0d1f-afa1f3000000",
->>>>>>> 1d9822e0
+        "x-ms-client-request-id": "e9af592f-0c45-4a87-cbc9-4d2a1197ecb7",
+        "x-ms-request-id": "ef3e3f3d-c01a-0019-7063-b01280000000",
         "x-ms-version": "2019-07-07"
       },
       "ResponseBody": []
     },
     {
-<<<<<<< HEAD
-      "RequestUri": "http://seanstagetest.file.core.windows.net/test-share-e764008a-2c6d-8f34-5dd2-9c4beca88f55/test-directory-8941d11d-a5aa-a7a5-9f93-fc9d3065665e?restype=directory",
+      "RequestUri": "http://seanstagetest.file.core.windows.net/test-share-1c6a2cd1-9bcc-b538-306f-447db73ee10b/test-directory-96043e78-fdb4-c92d-e029-5156da3d1c20?restype=directory",
       "RequestMethod": "PUT",
       "RequestHeaders": {
         "Authorization": "Sanitized",
-        "traceparent": "00-8974c3cd51c2bf4a82bdf90b74ea940e-7a20f9ca370f894b-00",
+        "traceparent": "00-e72aa79128bccc4aa37078e46bb3df60-5f3fec4c8da78a4b-00",
         "User-Agent": [
-          "azsdk-net-Storage.Files.Shares/12.0.0-dev.20191209.1\u002Bb71b1fa965b15eccfc57e2c7781b8bf85cd4c766",
+          "azsdk-net-Storage.Files.Shares/12.0.0-dev.20191211.1\u002B899431c003876eb9b26cefd8e8a37e7f27f82ced",
           "(.NET Core 4.6.28008.01; Microsoft Windows 10.0.18363 )"
         ],
-        "x-ms-client-request-id": "58b15862-78be-3e68-f338-180ddcf278b6",
-        "x-ms-date": "Tue, 10 Dec 2019 05:32:31 GMT",
-=======
-      "RequestUri": "http://seanstagetest.file.core.windows.net/test-share-3c062dbe-ea4e-40aa-7814-078ed236eb12/test-directory-8245070a-4ccc-adce-ceaf-e66923084127?restype=directory",
-      "RequestMethod": "PUT",
-      "RequestHeaders": {
-        "Authorization": "Sanitized",
-        "traceparent": "00-66d5c6a80d0a67498dde7b88946e6ac3-60ad5ecf99fa9748-00",
-        "User-Agent": [
-          "azsdk-net-Storage.Files.Shares/12.0.0-dev.20191209.1\u002B61bda4d1783b0e05dba0d434ff14b2840726d3b1",
-          "(.NET Core 4.6.28008.01; Microsoft Windows 10.0.18363 )"
-        ],
-        "x-ms-client-request-id": "f8972680-9b0b-cd92-33f0-cb6404a21257",
-        "x-ms-date": "Tue, 10 Dec 2019 06:01:04 GMT",
->>>>>>> 1d9822e0
+        "x-ms-client-request-id": "5a810989-c90b-32fe-2be5-081bbb30708e",
+        "x-ms-date": "Wed, 11 Dec 2019 20:39:37 GMT",
         "x-ms-file-attributes": "None",
         "x-ms-file-creation-time": "Now",
         "x-ms-file-last-write-time": "Now",
@@ -94,73 +55,40 @@
       "StatusCode": 201,
       "ResponseHeaders": {
         "Content-Length": "0",
-<<<<<<< HEAD
-        "Date": "Tue, 10 Dec 2019 05:32:31 GMT",
-        "ETag": "\u00220x8D77D325AB1D2BA\u0022",
-        "Last-Modified": "Tue, 10 Dec 2019 05:32:31 GMT",
-=======
-        "Date": "Tue, 10 Dec 2019 06:01:04 GMT",
-        "ETag": "\u00220x8D77D3657A675D1\u0022",
-        "Last-Modified": "Tue, 10 Dec 2019 06:01:04 GMT",
->>>>>>> 1d9822e0
+        "Date": "Wed, 11 Dec 2019 20:39:37 GMT",
+        "ETag": "\u00220x8D77E7A3D2E02EA\u0022",
+        "Last-Modified": "Wed, 11 Dec 2019 20:39:37 GMT",
         "Server": [
           "Windows-Azure-File/1.0",
           "Microsoft-HTTPAPI/2.0"
         ],
-<<<<<<< HEAD
-        "x-ms-client-request-id": "58b15862-78be-3e68-f338-180ddcf278b6",
+        "x-ms-client-request-id": "5a810989-c90b-32fe-2be5-081bbb30708e",
         "x-ms-file-attributes": "Directory",
-        "x-ms-file-change-time": "2019-12-10T05:32:31.9654586Z",
-        "x-ms-file-creation-time": "2019-12-10T05:32:31.9654586Z",
+        "x-ms-file-change-time": "2019-12-11T20:39:37.3749994Z",
+        "x-ms-file-creation-time": "2019-12-11T20:39:37.3749994Z",
         "x-ms-file-id": "13835128424026341376",
-        "x-ms-file-last-write-time": "2019-12-10T05:32:31.9654586Z",
+        "x-ms-file-last-write-time": "2019-12-11T20:39:37.3749994Z",
         "x-ms-file-parent-id": "0",
         "x-ms-file-permission-key": "7855875120676328179*422928105932735866",
-        "x-ms-request-id": "0cb00918-501a-0046-671b-afa6bc000000",
-=======
-        "x-ms-client-request-id": "f8972680-9b0b-cd92-33f0-cb6404a21257",
-        "x-ms-file-attributes": "Directory",
-        "x-ms-file-change-time": "2019-12-10T06:01:04.8447441Z",
-        "x-ms-file-creation-time": "2019-12-10T06:01:04.8447441Z",
-        "x-ms-file-id": "13835128424026341376",
-        "x-ms-file-last-write-time": "2019-12-10T06:01:04.8447441Z",
-        "x-ms-file-parent-id": "0",
-        "x-ms-file-permission-key": "7855875120676328179*422928105932735866",
-        "x-ms-request-id": "38a4f998-501a-0034-0e1f-afa1f3000000",
->>>>>>> 1d9822e0
+        "x-ms-request-id": "ef3e3f3f-c01a-0019-7163-b01280000000",
         "x-ms-request-server-encrypted": "true",
         "x-ms-version": "2019-07-07"
       },
       "ResponseBody": []
     },
     {
-<<<<<<< HEAD
-      "RequestUri": "http://seanstagetest.file.core.windows.net/test-share-e764008a-2c6d-8f34-5dd2-9c4beca88f55/test-directory-8941d11d-a5aa-a7a5-9f93-fc9d3065665e/test-file-0bf45475-1acd-45da-1dfe-f9c386d37603",
+      "RequestUri": "http://seanstagetest.file.core.windows.net/test-share-1c6a2cd1-9bcc-b538-306f-447db73ee10b/test-directory-96043e78-fdb4-c92d-e029-5156da3d1c20/test-file-801a2dac-8e48-8028-78af-c4a25b570fbe",
       "RequestMethod": "PUT",
       "RequestHeaders": {
         "Authorization": "Sanitized",
-        "traceparent": "00-f36b2fcd0a27714a90faf0aa29059a75-6c613c10c73f7c41-00",
+        "traceparent": "00-679ca8769f979a4bbc7fcd0a21c111a0-b9256b5a44d6024e-00",
         "User-Agent": [
-          "azsdk-net-Storage.Files.Shares/12.0.0-dev.20191209.1\u002Bb71b1fa965b15eccfc57e2c7781b8bf85cd4c766",
+          "azsdk-net-Storage.Files.Shares/12.0.0-dev.20191211.1\u002B899431c003876eb9b26cefd8e8a37e7f27f82ced",
           "(.NET Core 4.6.28008.01; Microsoft Windows 10.0.18363 )"
         ],
-        "x-ms-client-request-id": "db5c686d-2fa7-48e8-7d6c-3bbf7fa4b820",
+        "x-ms-client-request-id": "8d2913a2-af08-fbeb-e101-e25b055cd7d4",
         "x-ms-content-length": "1048576",
-        "x-ms-date": "Tue, 10 Dec 2019 05:32:32 GMT",
-=======
-      "RequestUri": "http://seanstagetest.file.core.windows.net/test-share-3c062dbe-ea4e-40aa-7814-078ed236eb12/test-directory-8245070a-4ccc-adce-ceaf-e66923084127/test-file-503b3db3-93d1-b907-0871-cf6b28c700a1",
-      "RequestMethod": "PUT",
-      "RequestHeaders": {
-        "Authorization": "Sanitized",
-        "traceparent": "00-b487c31d6f68b24fb8a38528468e8bf3-8278c9af84ef4d46-00",
-        "User-Agent": [
-          "azsdk-net-Storage.Files.Shares/12.0.0-dev.20191209.1\u002B61bda4d1783b0e05dba0d434ff14b2840726d3b1",
-          "(.NET Core 4.6.28008.01; Microsoft Windows 10.0.18363 )"
-        ],
-        "x-ms-client-request-id": "6e53cd4e-0cf1-ec3e-1fdd-ef99cc27a46b",
-        "x-ms-content-length": "1048576",
-        "x-ms-date": "Tue, 10 Dec 2019 06:01:04 GMT",
->>>>>>> 1d9822e0
+        "x-ms-date": "Wed, 11 Dec 2019 20:39:37 GMT",
         "x-ms-file-attributes": "None",
         "x-ms-file-creation-time": "Now",
         "x-ms-file-last-write-time": "Now",
@@ -173,71 +101,39 @@
       "StatusCode": 201,
       "ResponseHeaders": {
         "Content-Length": "0",
-<<<<<<< HEAD
-        "Date": "Tue, 10 Dec 2019 05:32:31 GMT",
-        "ETag": "\u00220x8D77D325ABF1938\u0022",
-        "Last-Modified": "Tue, 10 Dec 2019 05:32:32 GMT",
-=======
-        "Date": "Tue, 10 Dec 2019 06:01:04 GMT",
-        "ETag": "\u00220x8D77D3657B3E479\u0022",
-        "Last-Modified": "Tue, 10 Dec 2019 06:01:04 GMT",
->>>>>>> 1d9822e0
+        "Date": "Wed, 11 Dec 2019 20:39:37 GMT",
+        "ETag": "\u00220x8D77E7A3D3B6E60\u0022",
+        "Last-Modified": "Wed, 11 Dec 2019 20:39:37 GMT",
         "Server": [
           "Windows-Azure-File/1.0",
           "Microsoft-HTTPAPI/2.0"
         ],
-<<<<<<< HEAD
-        "x-ms-client-request-id": "db5c686d-2fa7-48e8-7d6c-3bbf7fa4b820",
+        "x-ms-client-request-id": "8d2913a2-af08-fbeb-e101-e25b055cd7d4",
         "x-ms-file-attributes": "Archive",
-        "x-ms-file-change-time": "2019-12-10T05:32:32.0524600Z",
-        "x-ms-file-creation-time": "2019-12-10T05:32:32.0524600Z",
+        "x-ms-file-change-time": "2019-12-11T20:39:37.4629472Z",
+        "x-ms-file-creation-time": "2019-12-11T20:39:37.4629472Z",
         "x-ms-file-id": "11529285414812647424",
-        "x-ms-file-last-write-time": "2019-12-10T05:32:32.0524600Z",
+        "x-ms-file-last-write-time": "2019-12-11T20:39:37.4629472Z",
         "x-ms-file-parent-id": "13835128424026341376",
         "x-ms-file-permission-key": "12501538048846835188*422928105932735866",
-        "x-ms-request-id": "0cb00919-501a-0046-681b-afa6bc000000",
-=======
-        "x-ms-client-request-id": "6e53cd4e-0cf1-ec3e-1fdd-ef99cc27a46b",
-        "x-ms-file-attributes": "Archive",
-        "x-ms-file-change-time": "2019-12-10T06:01:04.9327737Z",
-        "x-ms-file-creation-time": "2019-12-10T06:01:04.9327737Z",
-        "x-ms-file-id": "11529285414812647424",
-        "x-ms-file-last-write-time": "2019-12-10T06:01:04.9327737Z",
-        "x-ms-file-parent-id": "13835128424026341376",
-        "x-ms-file-permission-key": "12501538048846835188*422928105932735866",
-        "x-ms-request-id": "38a4f999-501a-0034-0f1f-afa1f3000000",
->>>>>>> 1d9822e0
+        "x-ms-request-id": "ef3e3f40-c01a-0019-7263-b01280000000",
         "x-ms-request-server-encrypted": "true",
         "x-ms-version": "2019-07-07"
       },
       "ResponseBody": []
     },
     {
-<<<<<<< HEAD
-      "RequestUri": "http://seanstagetest.file.core.windows.net/test-share-e764008a-2c6d-8f34-5dd2-9c4beca88f55/test-directory-8941d11d-a5aa-a7a5-9f93-fc9d3065665e/test-file-0bf45475-1acd-45da-1dfe-f9c386d37603",
+      "RequestUri": "http://seanstagetest.file.core.windows.net/test-share-1c6a2cd1-9bcc-b538-306f-447db73ee10b/test-directory-96043e78-fdb4-c92d-e029-5156da3d1c20/test-file-801a2dac-8e48-8028-78af-c4a25b570fbe",
       "RequestMethod": "DELETE",
       "RequestHeaders": {
         "Authorization": "Sanitized",
-        "traceparent": "00-0200243e671fcf4c9e4cf9ec7624bbe2-2bde1215c4e24249-00",
+        "traceparent": "00-ef0f319ec543aa4fac70a76b41d5f6ea-9c72fd8e54547641-00",
         "User-Agent": [
-          "azsdk-net-Storage.Files.Shares/12.0.0-dev.20191209.1\u002Bb71b1fa965b15eccfc57e2c7781b8bf85cd4c766",
+          "azsdk-net-Storage.Files.Shares/12.0.0-dev.20191211.1\u002B899431c003876eb9b26cefd8e8a37e7f27f82ced",
           "(.NET Core 4.6.28008.01; Microsoft Windows 10.0.18363 )"
         ],
-        "x-ms-client-request-id": "1d565b99-9b76-285c-5df3-5a47d2e0d77b",
-        "x-ms-date": "Tue, 10 Dec 2019 05:32:32 GMT",
-=======
-      "RequestUri": "http://seanstagetest.file.core.windows.net/test-share-3c062dbe-ea4e-40aa-7814-078ed236eb12/test-directory-8245070a-4ccc-adce-ceaf-e66923084127/test-file-503b3db3-93d1-b907-0871-cf6b28c700a1",
-      "RequestMethod": "DELETE",
-      "RequestHeaders": {
-        "Authorization": "Sanitized",
-        "traceparent": "00-7ba4d6fcd56cff44ba33e1828794e9f0-fa712dfa03d8d742-00",
-        "User-Agent": [
-          "azsdk-net-Storage.Files.Shares/12.0.0-dev.20191209.1\u002B61bda4d1783b0e05dba0d434ff14b2840726d3b1",
-          "(.NET Core 4.6.28008.01; Microsoft Windows 10.0.18363 )"
-        ],
-        "x-ms-client-request-id": "5b1cbfa1-9273-46b0-97fd-de9459828def",
-        "x-ms-date": "Tue, 10 Dec 2019 06:01:05 GMT",
->>>>>>> 1d9822e0
+        "x-ms-client-request-id": "47ff2216-812d-4bb5-30d1-efbadfb94036",
+        "x-ms-date": "Wed, 11 Dec 2019 20:39:37 GMT",
         "x-ms-return-client-request-id": "true",
         "x-ms-version": "2019-07-07"
       },
@@ -245,52 +141,29 @@
       "StatusCode": 202,
       "ResponseHeaders": {
         "Content-Length": "0",
-<<<<<<< HEAD
-        "Date": "Tue, 10 Dec 2019 05:32:31 GMT",
-=======
-        "Date": "Tue, 10 Dec 2019 06:01:04 GMT",
->>>>>>> 1d9822e0
+        "Date": "Wed, 11 Dec 2019 20:39:37 GMT",
         "Server": [
           "Windows-Azure-File/1.0",
           "Microsoft-HTTPAPI/2.0"
         ],
-<<<<<<< HEAD
-        "x-ms-client-request-id": "1d565b99-9b76-285c-5df3-5a47d2e0d77b",
-        "x-ms-request-id": "0cb0091b-501a-0046-691b-afa6bc000000",
-=======
-        "x-ms-client-request-id": "5b1cbfa1-9273-46b0-97fd-de9459828def",
-        "x-ms-request-id": "38a4f99a-501a-0034-101f-afa1f3000000",
->>>>>>> 1d9822e0
+        "x-ms-client-request-id": "47ff2216-812d-4bb5-30d1-efbadfb94036",
+        "x-ms-request-id": "ef3e3f41-c01a-0019-7363-b01280000000",
         "x-ms-version": "2019-07-07"
       },
       "ResponseBody": []
     },
     {
-<<<<<<< HEAD
-      "RequestUri": "http://seanstagetest.file.core.windows.net/test-share-e764008a-2c6d-8f34-5dd2-9c4beca88f55?restype=share",
+      "RequestUri": "http://seanstagetest.file.core.windows.net/test-share-1c6a2cd1-9bcc-b538-306f-447db73ee10b?restype=share",
       "RequestMethod": "DELETE",
       "RequestHeaders": {
         "Authorization": "Sanitized",
-        "traceparent": "00-6b6f2a052bc0b5478f7ff3b3126fcc73-dcc2a56f3ec3f24d-00",
+        "traceparent": "00-88e1e614008f6c4f9fc71a3b9040e505-d05fc1c6ea4ae840-00",
         "User-Agent": [
-          "azsdk-net-Storage.Files.Shares/12.0.0-dev.20191209.1\u002Bb71b1fa965b15eccfc57e2c7781b8bf85cd4c766",
+          "azsdk-net-Storage.Files.Shares/12.0.0-dev.20191211.1\u002B899431c003876eb9b26cefd8e8a37e7f27f82ced",
           "(.NET Core 4.6.28008.01; Microsoft Windows 10.0.18363 )"
         ],
-        "x-ms-client-request-id": "2426c3e5-9a4e-26a9-b78d-39c445bb95d4",
-        "x-ms-date": "Tue, 10 Dec 2019 05:32:32 GMT",
-=======
-      "RequestUri": "http://seanstagetest.file.core.windows.net/test-share-3c062dbe-ea4e-40aa-7814-078ed236eb12?restype=share",
-      "RequestMethod": "DELETE",
-      "RequestHeaders": {
-        "Authorization": "Sanitized",
-        "traceparent": "00-5c48a22cfa4954449f6858e41286ab6c-c1aa891a8f70244a-00",
-        "User-Agent": [
-          "azsdk-net-Storage.Files.Shares/12.0.0-dev.20191209.1\u002B61bda4d1783b0e05dba0d434ff14b2840726d3b1",
-          "(.NET Core 4.6.28008.01; Microsoft Windows 10.0.18363 )"
-        ],
-        "x-ms-client-request-id": "0cf780a8-490a-5cf8-79cb-96bb3651119f",
-        "x-ms-date": "Tue, 10 Dec 2019 06:01:05 GMT",
->>>>>>> 1d9822e0
+        "x-ms-client-request-id": "e3451471-8f5c-54a6-94d6-6e91af180b5e",
+        "x-ms-date": "Wed, 11 Dec 2019 20:39:37 GMT",
         "x-ms-delete-snapshots": "include",
         "x-ms-return-client-request-id": "true",
         "x-ms-version": "2019-07-07"
@@ -299,33 +172,20 @@
       "StatusCode": 202,
       "ResponseHeaders": {
         "Content-Length": "0",
-<<<<<<< HEAD
-        "Date": "Tue, 10 Dec 2019 05:32:32 GMT",
-=======
-        "Date": "Tue, 10 Dec 2019 06:01:04 GMT",
->>>>>>> 1d9822e0
+        "Date": "Wed, 11 Dec 2019 20:39:37 GMT",
         "Server": [
           "Windows-Azure-File/1.0",
           "Microsoft-HTTPAPI/2.0"
         ],
-<<<<<<< HEAD
-        "x-ms-client-request-id": "2426c3e5-9a4e-26a9-b78d-39c445bb95d4",
-        "x-ms-request-id": "0cb0091c-501a-0046-6a1b-afa6bc000000",
-=======
-        "x-ms-client-request-id": "0cf780a8-490a-5cf8-79cb-96bb3651119f",
-        "x-ms-request-id": "38a4f99b-501a-0034-111f-afa1f3000000",
->>>>>>> 1d9822e0
+        "x-ms-client-request-id": "e3451471-8f5c-54a6-94d6-6e91af180b5e",
+        "x-ms-request-id": "ef3e3f42-c01a-0019-7463-b01280000000",
         "x-ms-version": "2019-07-07"
       },
       "ResponseBody": []
     }
   ],
   "Variables": {
-<<<<<<< HEAD
-    "RandomSeed": "1223901102",
-=======
-    "RandomSeed": "1147714049",
->>>>>>> 1d9822e0
+    "RandomSeed": "1091432533",
     "Storage_TestConfigDefault": "ProductionTenant\nseanstagetest\nU2FuaXRpemVk\nhttp://seanstagetest.blob.core.windows.net\nhttp://seanstagetest.file.core.windows.net\nhttp://seanstagetest.queue.core.windows.net\nhttp://seanstagetest.table.core.windows.net\n\n\n\n\nhttp://seanstagetest-secondary.blob.core.windows.net\nhttp://seanstagetest-secondary.file.core.windows.net\nhttp://seanstagetest-secondary.queue.core.windows.net\nhttp://seanstagetest-secondary.table.core.windows.net\n\nSanitized\n\n\nCloud\nBlobEndpoint=http://seanstagetest.blob.core.windows.net/;QueueEndpoint=http://seanstagetest.queue.core.windows.net/;FileEndpoint=http://seanstagetest.file.core.windows.net/;BlobSecondaryEndpoint=http://seanstagetest-secondary.blob.core.windows.net/;QueueSecondaryEndpoint=http://seanstagetest-secondary.queue.core.windows.net/;FileSecondaryEndpoint=http://seanstagetest-secondary.file.core.windows.net/;AccountName=seanstagetest;AccountKey=Sanitized"
   }
 }