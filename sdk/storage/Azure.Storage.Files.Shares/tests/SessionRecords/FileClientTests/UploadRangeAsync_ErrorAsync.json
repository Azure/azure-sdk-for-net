{
  "Entries": [
    {
      "RequestUri": "https://seanmcccanary3.file.core.windows.net/test-share-d7b683c4-b5f9-abef-bab0-ad81c385476b?restype=share",
      "RequestMethod": "PUT",
      "RequestHeaders": {
        "Accept": "application/xml",
        "Authorization": "Sanitized",
        "traceparent": "00-64755dfcbf8f854eaaedde5712febfd8-7154ab257a24054b-00",
        "User-Agent": [
          "azsdk-net-Storage.Files.Shares/12.7.0-alpha.20210121.1",
          "(.NET 5.0.2; Microsoft Windows 10.0.19042)"
        ],
        "x-ms-client-request-id": "e5fdef67-796e-3374-51fb-eecf14231b35",
        "x-ms-date": "Thu, 21 Jan 2021 20:42:45 GMT",
        "x-ms-return-client-request-id": "true",
        "x-ms-version": "2020-06-12"
      },
      "RequestBody": null,
      "StatusCode": 201,
      "ResponseHeaders": {
        "Content-Length": "0",
        "Date": "Thu, 21 Jan 2021 20:42:44 GMT",
        "ETag": "\u00220x8D8BE4D1B4A4693\u0022",
        "Last-Modified": "Thu, 21 Jan 2021 20:42:45 GMT",
        "Server": [
          "Windows-Azure-File/1.0",
          "Microsoft-HTTPAPI/2.0"
        ],
        "x-ms-client-request-id": "e5fdef67-796e-3374-51fb-eecf14231b35",
<<<<<<< HEAD
        "x-ms-request-id": "c9ef694c-f01a-0012-3b37-f3e9eb000000",
        "x-ms-version": "2020-06-12"
=======
        "x-ms-request-id": "8ba07ab9-a01a-0002-6635-f0647a000000",
        "x-ms-version": "2020-04-08"
>>>>>>> ac24a13f
      },
      "ResponseBody": []
    },
    {
      "RequestUri": "https://seanmcccanary3.file.core.windows.net/test-share-d7b683c4-b5f9-abef-bab0-ad81c385476b/test-directory-72ccc9a3-bb16-c959-8e8a-5f9dc1a44648?restype=directory",
      "RequestMethod": "PUT",
      "RequestHeaders": {
        "Accept": "application/xml",
        "Authorization": "Sanitized",
        "traceparent": "00-1c48cdebde7ad241a615aaffe412e592-8c700a182055544b-00",
        "User-Agent": [
          "azsdk-net-Storage.Files.Shares/12.7.0-alpha.20210121.1",
          "(.NET 5.0.2; Microsoft Windows 10.0.19042)"
        ],
        "x-ms-client-request-id": "9ba7be41-1aa5-ab18-9534-56e319d771ac",
        "x-ms-date": "Thu, 21 Jan 2021 20:42:45 GMT",
        "x-ms-file-attributes": "None",
        "x-ms-file-creation-time": "Now",
        "x-ms-file-last-write-time": "Now",
        "x-ms-file-permission": "Inherit",
        "x-ms-return-client-request-id": "true",
        "x-ms-version": "2020-06-12"
      },
      "RequestBody": null,
      "StatusCode": 201,
      "ResponseHeaders": {
        "Content-Length": "0",
        "Date": "Thu, 21 Jan 2021 20:42:45 GMT",
        "ETag": "\u00220x8D8BE4D1B54E6C7\u0022",
        "Last-Modified": "Thu, 21 Jan 2021 20:42:45 GMT",
        "Server": [
          "Windows-Azure-File/1.0",
          "Microsoft-HTTPAPI/2.0"
        ],
        "x-ms-client-request-id": "9ba7be41-1aa5-ab18-9534-56e319d771ac",
        "x-ms-file-attributes": "Directory",
        "x-ms-file-change-time": "2021-01-21T20:42:45.3233351Z",
        "x-ms-file-creation-time": "2021-01-21T20:42:45.3233351Z",
        "x-ms-file-id": "13835128424026341376",
        "x-ms-file-last-write-time": "2021-01-21T20:42:45.3233351Z",
        "x-ms-file-parent-id": "0",
        "x-ms-file-permission-key": "17860367565182308406*11459378189709739967",
        "x-ms-request-id": "8ba07abf-a01a-0002-6a35-f0647a000000",
        "x-ms-request-server-encrypted": "true",
        "x-ms-version": "2020-06-12"
      },
      "ResponseBody": []
    },
    {
      "RequestUri": "https://seanmcccanary3.file.core.windows.net/test-share-d7b683c4-b5f9-abef-bab0-ad81c385476b/test-directory-72ccc9a3-bb16-c959-8e8a-5f9dc1a44648/test-file-95aba6b4-4709-41ae-cccd-d98908c9bc69?comp=range",
      "RequestMethod": "PUT",
      "RequestHeaders": {
        "Accept": "application/xml",
        "Authorization": "Sanitized",
        "Content-Length": "1024",
        "Content-Type": "application/octet-stream",
        "traceparent": "00-3349943f2911f94b91a64b3a1bc110fd-581de4ef756cac4c-00",
        "User-Agent": [
          "azsdk-net-Storage.Files.Shares/12.7.0-alpha.20210121.1",
          "(.NET 5.0.2; Microsoft Windows 10.0.19042)"
        ],
        "x-ms-client-request-id": "356f94aa-79ce-859b-f3a4-5b13c929a0a6",
        "x-ms-date": "Thu, 21 Jan 2021 20:42:45 GMT",
        "x-ms-range": "bytes=1024-2047",
        "x-ms-return-client-request-id": "true",
        "x-ms-version": "2020-06-12",
        "x-ms-write": "update"
      },
      "RequestBody": "cgxcA/2qowlmbj1SCxnmwRsF22Z5gUr5D2XP10COo8x47HENe22vCQKiLpsJWzWz5hduA\u002B1V8PDBYvOX28vI2Mpw2h6o2UatVtJk11Ou8LQwHPEoIKDfIvyASxh5Fy422VbQmIAWCw3QwKwb8RmdE3I/Z7/an7gqkbgiJ44uMz6jLf393VczGRHkWF/zxDDj4jemOrBvXDmdpQfI9ON\u002Boo1ud8QboDUbC02t9UdYN8yHPkRWiPiNM9DEXzdPaiQtZbXShUxsyEIBii9iwWbxRG46QbWeKBqU4EPzV0H\u002By6ApgJCRhrJ/GnYCVP3JK3Jp0hrJFClujz2bPqQJeHAAA76OOUHWX767uyY/m9McyrXRioQnNLd2uvFT9kgNdqIFAVE\u002BO/ExknJbDVkDL/Npf3PvN\u002B7s2c4HF39Qg2l1rUSEOZqC3o7EoPcRyyZdc4r96XfUHj\u002B0GSeCNiNx4A8J5mAUf/VY56DlK5f22g6oqaP0UpnyoI4Fzx9y/6dqUr/nCOTGSfSVpQLW7/OnvT8Z2o2AfY51F0bRD6/V5uj5etjXDtEp4mCvX62XHLCbXRLgWCUZ6tUwcvGe9DlFv74a3HUa0K5t8Pgs0B3h3vuVNrKc9Y3C348Dppzgiu0naqDufT86gI1kcmgt7Rm3T5P2Cb6HqMkxV/zlFykRjWUKBWZ982C7WrUkOIIklfJ1TFcI6oEuoMHWvCZDVGlkUuUDIuizOlwzOq4JYm9GDcEKcMrRCaPk3GSkpjY6eAVMwOadIXMKwhL61a/SJT1Rj69kOOSekkhCHkWDDpMl\u002BMKpvKGJqexOAK241zPzErcmUxaH1j8gri6dWgIthrR\u002B1NztKGicyOXCFTg25bsVTwyOXLt8niKCiA1z60/qIHn5OQJXBulOioowxMAG6chyiAv1nyr5Aja5aqBbKNyW2PS/Pau5vUgiP9EwS9lie55FAGND9IFPADfLnZtJ82KumuzLR6wcucrC0l9YyLZdV\u002B8BFSd5U\u002BNzbzx07SCt2UxvgrHsljPyKEeYgSEh9jeAbUWrSN06NUcIWNdvqMuqFPkT6EYEcMG7D\u002B3g4NHCUXgF83/aAZFuNU1q5D1cgn977mwoDg7we/2E8DnvWVR1RgdearRL0BJnpLP5moyDX4xuZfJlmUNqFHeCVRFYf9v49Z42/RjKLx5ZwGla9\u002BFxAZGsgfRiD6zD9FU8yXoBDyXXAaXuTGFzozXUDNjZEB2WEVN/q/3nluXxcgnDjmajV7FDgvY8g7UvOd6/jgPU6eQ4prcngWMn8Gq//NlYsBXOMLQmlo0nWo6eUHEfJwjiHIgliueufNVNHJKLfIbb1onJ8F1OrVNWEUwpiDHyCMhi3N9QMw==",
      "StatusCode": 404,
      "ResponseHeaders": {
        "Content-Length": "223",
        "Content-Type": "application/xml",
        "Date": "Thu, 21 Jan 2021 20:42:45 GMT",
        "Server": [
          "Windows-Azure-File/1.0",
          "Microsoft-HTTPAPI/2.0"
        ],
        "x-ms-client-request-id": "356f94aa-79ce-859b-f3a4-5b13c929a0a6",
        "x-ms-error-code": "ResourceNotFound",
<<<<<<< HEAD
        "x-ms-request-id": "c9ef694f-f01a-0012-3d37-f3e9eb000000",
        "x-ms-version": "2020-06-12"
=======
        "x-ms-request-id": "8ba07ac5-a01a-0002-6e35-f0647a000000",
        "x-ms-version": "2020-04-08"
>>>>>>> ac24a13f
      },
      "ResponseBody": [
        "\uFEFF\u003C?xml version=\u00221.0\u0022 encoding=\u0022utf-8\u0022?\u003E\u003CError\u003E\u003CCode\u003EResourceNotFound\u003C/Code\u003E\u003CMessage\u003EThe specified resource does not exist.\n",
        "RequestId:8ba07ac5-a01a-0002-6e35-f0647a000000\n",
        "Time:2021-01-21T20:42:45.3937976Z\u003C/Message\u003E\u003C/Error\u003E"
      ]
    },
    {
      "RequestUri": "https://seanmcccanary3.file.core.windows.net/test-share-d7b683c4-b5f9-abef-bab0-ad81c385476b?restype=share",
      "RequestMethod": "DELETE",
      "RequestHeaders": {
        "Accept": "application/xml",
        "Authorization": "Sanitized",
        "traceparent": "00-d69d5c2f99eb904e96604ee60dc00579-03ddf1e4bb9b0b4b-00",
        "User-Agent": [
          "azsdk-net-Storage.Files.Shares/12.7.0-alpha.20210121.1",
          "(.NET 5.0.2; Microsoft Windows 10.0.19042)"
        ],
        "x-ms-client-request-id": "48b791b1-1b70-ac65-929a-c03a7d663172",
        "x-ms-date": "Thu, 21 Jan 2021 20:42:45 GMT",
        "x-ms-delete-snapshots": "include",
        "x-ms-return-client-request-id": "true",
        "x-ms-version": "2020-06-12"
      },
      "RequestBody": null,
      "StatusCode": 202,
      "ResponseHeaders": {
        "Content-Length": "0",
        "Date": "Thu, 21 Jan 2021 20:42:45 GMT",
        "Server": [
          "Windows-Azure-File/1.0",
          "Microsoft-HTTPAPI/2.0"
        ],
        "x-ms-client-request-id": "48b791b1-1b70-ac65-929a-c03a7d663172",
<<<<<<< HEAD
        "x-ms-request-id": "c9ef6950-f01a-0012-3e37-f3e9eb000000",
        "x-ms-version": "2020-06-12"
=======
        "x-ms-request-id": "8ba07ac9-a01a-0002-7035-f0647a000000",
        "x-ms-version": "2020-04-08"
>>>>>>> ac24a13f
      },
      "ResponseBody": []
    }
  ],
  "Variables": {
    "RandomSeed": "1348638446",
    "Storage_TestConfigDefault": "ProductionTenant\nseanmcccanary3\nU2FuaXRpemVk\nhttps://seanmcccanary3.blob.core.windows.net\nhttps://seanmcccanary3.file.core.windows.net\nhttps://seanmcccanary3.queue.core.windows.net\nhttps://seanmcccanary3.table.core.windows.net\n\n\n\n\nhttps://seanmcccanary3-secondary.blob.core.windows.net\nhttps://seanmcccanary3-secondary.file.core.windows.net\nhttps://seanmcccanary3-secondary.queue.core.windows.net\nhttps://seanmcccanary3-secondary.table.core.windows.net\n\nSanitized\n\n\nCloud\nBlobEndpoint=https://seanmcccanary3.blob.core.windows.net/;QueueEndpoint=https://seanmcccanary3.queue.core.windows.net/;FileEndpoint=https://seanmcccanary3.file.core.windows.net/;BlobSecondaryEndpoint=https://seanmcccanary3-secondary.blob.core.windows.net/;QueueSecondaryEndpoint=https://seanmcccanary3-secondary.queue.core.windows.net/;FileSecondaryEndpoint=https://seanmcccanary3-secondary.file.core.windows.net/;AccountName=seanmcccanary3;AccountKey=Kg==;\nseanscope1"
  }
}<|MERGE_RESOLUTION|>--- conflicted
+++ resolved
@@ -1,18 +1,18 @@
 {
   "Entries": [
     {
-      "RequestUri": "https://seanmcccanary3.file.core.windows.net/test-share-d7b683c4-b5f9-abef-bab0-ad81c385476b?restype=share",
+      "RequestUri": "https://seanmcccanary3.file.core.windows.net/test-share-63ae414f-2d85-e732-4b32-4b2ffbb02a0c?restype=share",
       "RequestMethod": "PUT",
       "RequestHeaders": {
         "Accept": "application/xml",
         "Authorization": "Sanitized",
-        "traceparent": "00-64755dfcbf8f854eaaedde5712febfd8-7154ab257a24054b-00",
+        "traceparent": "00-2f3f95efd17d0a4987671f7e5a54e355-c99a21e436919943-00",
         "User-Agent": [
-          "azsdk-net-Storage.Files.Shares/12.7.0-alpha.20210121.1",
+          "azsdk-net-Storage.Files.Shares/12.7.0-alpha.20210126.1",
           "(.NET 5.0.2; Microsoft Windows 10.0.19042)"
         ],
-        "x-ms-client-request-id": "e5fdef67-796e-3374-51fb-eecf14231b35",
-        "x-ms-date": "Thu, 21 Jan 2021 20:42:45 GMT",
+        "x-ms-client-request-id": "bfbe142a-b112-e347-dbb7-1852e846b24d",
+        "x-ms-date": "Tue, 26 Jan 2021 19:34:22 GMT",
         "x-ms-return-client-request-id": "true",
         "x-ms-version": "2020-06-12"
       },
@@ -20,37 +20,32 @@
       "StatusCode": 201,
       "ResponseHeaders": {
         "Content-Length": "0",
-        "Date": "Thu, 21 Jan 2021 20:42:44 GMT",
-        "ETag": "\u00220x8D8BE4D1B4A4693\u0022",
-        "Last-Modified": "Thu, 21 Jan 2021 20:42:45 GMT",
+        "Date": "Tue, 26 Jan 2021 19:34:21 GMT",
+        "ETag": "\u00220x8D8C231618DB964\u0022",
+        "Last-Modified": "Tue, 26 Jan 2021 19:34:21 GMT",
         "Server": [
           "Windows-Azure-File/1.0",
           "Microsoft-HTTPAPI/2.0"
         ],
-        "x-ms-client-request-id": "e5fdef67-796e-3374-51fb-eecf14231b35",
-<<<<<<< HEAD
-        "x-ms-request-id": "c9ef694c-f01a-0012-3b37-f3e9eb000000",
+        "x-ms-client-request-id": "bfbe142a-b112-e347-dbb7-1852e846b24d",
+        "x-ms-request-id": "ed2cf581-901a-0054-801a-f49595000000",
         "x-ms-version": "2020-06-12"
-=======
-        "x-ms-request-id": "8ba07ab9-a01a-0002-6635-f0647a000000",
-        "x-ms-version": "2020-04-08"
->>>>>>> ac24a13f
       },
       "ResponseBody": []
     },
     {
-      "RequestUri": "https://seanmcccanary3.file.core.windows.net/test-share-d7b683c4-b5f9-abef-bab0-ad81c385476b/test-directory-72ccc9a3-bb16-c959-8e8a-5f9dc1a44648?restype=directory",
+      "RequestUri": "https://seanmcccanary3.file.core.windows.net/test-share-63ae414f-2d85-e732-4b32-4b2ffbb02a0c/test-directory-7b9bee8c-a23d-86ce-4d05-24e8ac521568?restype=directory",
       "RequestMethod": "PUT",
       "RequestHeaders": {
         "Accept": "application/xml",
         "Authorization": "Sanitized",
-        "traceparent": "00-1c48cdebde7ad241a615aaffe412e592-8c700a182055544b-00",
+        "traceparent": "00-1316b7e654d3e24cb7789fa53dcf0031-e70f5fdf4f8cb740-00",
         "User-Agent": [
-          "azsdk-net-Storage.Files.Shares/12.7.0-alpha.20210121.1",
+          "azsdk-net-Storage.Files.Shares/12.7.0-alpha.20210126.1",
           "(.NET 5.0.2; Microsoft Windows 10.0.19042)"
         ],
-        "x-ms-client-request-id": "9ba7be41-1aa5-ab18-9534-56e319d771ac",
-        "x-ms-date": "Thu, 21 Jan 2021 20:42:45 GMT",
+        "x-ms-client-request-id": "e35333e9-9a47-88c8-4538-720d8c5f3789",
+        "x-ms-date": "Tue, 26 Jan 2021 19:34:22 GMT",
         "x-ms-file-attributes": "None",
         "x-ms-file-creation-time": "Now",
         "x-ms-file-last-write-time": "Now",
@@ -62,86 +57,81 @@
       "StatusCode": 201,
       "ResponseHeaders": {
         "Content-Length": "0",
-        "Date": "Thu, 21 Jan 2021 20:42:45 GMT",
-        "ETag": "\u00220x8D8BE4D1B54E6C7\u0022",
-        "Last-Modified": "Thu, 21 Jan 2021 20:42:45 GMT",
+        "Date": "Tue, 26 Jan 2021 19:34:21 GMT",
+        "ETag": "\u00220x8D8C2316198C2FD\u0022",
+        "Last-Modified": "Tue, 26 Jan 2021 19:34:21 GMT",
         "Server": [
           "Windows-Azure-File/1.0",
           "Microsoft-HTTPAPI/2.0"
         ],
-        "x-ms-client-request-id": "9ba7be41-1aa5-ab18-9534-56e319d771ac",
+        "x-ms-client-request-id": "e35333e9-9a47-88c8-4538-720d8c5f3789",
         "x-ms-file-attributes": "Directory",
-        "x-ms-file-change-time": "2021-01-21T20:42:45.3233351Z",
-        "x-ms-file-creation-time": "2021-01-21T20:42:45.3233351Z",
+        "x-ms-file-change-time": "2021-01-26T19:34:21.9512573Z",
+        "x-ms-file-creation-time": "2021-01-26T19:34:21.9512573Z",
         "x-ms-file-id": "13835128424026341376",
-        "x-ms-file-last-write-time": "2021-01-21T20:42:45.3233351Z",
+        "x-ms-file-last-write-time": "2021-01-26T19:34:21.9512573Z",
         "x-ms-file-parent-id": "0",
         "x-ms-file-permission-key": "17860367565182308406*11459378189709739967",
-        "x-ms-request-id": "8ba07abf-a01a-0002-6a35-f0647a000000",
+        "x-ms-request-id": "ed2cf584-901a-0054-011a-f49595000000",
         "x-ms-request-server-encrypted": "true",
         "x-ms-version": "2020-06-12"
       },
       "ResponseBody": []
     },
     {
-      "RequestUri": "https://seanmcccanary3.file.core.windows.net/test-share-d7b683c4-b5f9-abef-bab0-ad81c385476b/test-directory-72ccc9a3-bb16-c959-8e8a-5f9dc1a44648/test-file-95aba6b4-4709-41ae-cccd-d98908c9bc69?comp=range",
+      "RequestUri": "https://seanmcccanary3.file.core.windows.net/test-share-63ae414f-2d85-e732-4b32-4b2ffbb02a0c/test-directory-7b9bee8c-a23d-86ce-4d05-24e8ac521568/test-file-a336b0a1-cc42-215c-f3f6-379e00d5d6aa?comp=range",
       "RequestMethod": "PUT",
       "RequestHeaders": {
         "Accept": "application/xml",
         "Authorization": "Sanitized",
         "Content-Length": "1024",
         "Content-Type": "application/octet-stream",
-        "traceparent": "00-3349943f2911f94b91a64b3a1bc110fd-581de4ef756cac4c-00",
+        "traceparent": "00-fb4b4e1aeeb53d4f9b134291e3dde1e1-523690f11b355249-00",
         "User-Agent": [
-          "azsdk-net-Storage.Files.Shares/12.7.0-alpha.20210121.1",
+          "azsdk-net-Storage.Files.Shares/12.7.0-alpha.20210126.1",
           "(.NET 5.0.2; Microsoft Windows 10.0.19042)"
         ],
-        "x-ms-client-request-id": "356f94aa-79ce-859b-f3a4-5b13c929a0a6",
-        "x-ms-date": "Thu, 21 Jan 2021 20:42:45 GMT",
+        "x-ms-client-request-id": "43bb3513-46e1-65cd-204d-83f540c25c1b",
+        "x-ms-date": "Tue, 26 Jan 2021 19:34:22 GMT",
         "x-ms-range": "bytes=1024-2047",
         "x-ms-return-client-request-id": "true",
         "x-ms-version": "2020-06-12",
         "x-ms-write": "update"
       },
-      "RequestBody": "cgxcA/2qowlmbj1SCxnmwRsF22Z5gUr5D2XP10COo8x47HENe22vCQKiLpsJWzWz5hduA\u002B1V8PDBYvOX28vI2Mpw2h6o2UatVtJk11Ou8LQwHPEoIKDfIvyASxh5Fy422VbQmIAWCw3QwKwb8RmdE3I/Z7/an7gqkbgiJ44uMz6jLf393VczGRHkWF/zxDDj4jemOrBvXDmdpQfI9ON\u002Boo1ud8QboDUbC02t9UdYN8yHPkRWiPiNM9DEXzdPaiQtZbXShUxsyEIBii9iwWbxRG46QbWeKBqU4EPzV0H\u002By6ApgJCRhrJ/GnYCVP3JK3Jp0hrJFClujz2bPqQJeHAAA76OOUHWX767uyY/m9McyrXRioQnNLd2uvFT9kgNdqIFAVE\u002BO/ExknJbDVkDL/Npf3PvN\u002B7s2c4HF39Qg2l1rUSEOZqC3o7EoPcRyyZdc4r96XfUHj\u002B0GSeCNiNx4A8J5mAUf/VY56DlK5f22g6oqaP0UpnyoI4Fzx9y/6dqUr/nCOTGSfSVpQLW7/OnvT8Z2o2AfY51F0bRD6/V5uj5etjXDtEp4mCvX62XHLCbXRLgWCUZ6tUwcvGe9DlFv74a3HUa0K5t8Pgs0B3h3vuVNrKc9Y3C348Dppzgiu0naqDufT86gI1kcmgt7Rm3T5P2Cb6HqMkxV/zlFykRjWUKBWZ982C7WrUkOIIklfJ1TFcI6oEuoMHWvCZDVGlkUuUDIuizOlwzOq4JYm9GDcEKcMrRCaPk3GSkpjY6eAVMwOadIXMKwhL61a/SJT1Rj69kOOSekkhCHkWDDpMl\u002BMKpvKGJqexOAK241zPzErcmUxaH1j8gri6dWgIthrR\u002B1NztKGicyOXCFTg25bsVTwyOXLt8niKCiA1z60/qIHn5OQJXBulOioowxMAG6chyiAv1nyr5Aja5aqBbKNyW2PS/Pau5vUgiP9EwS9lie55FAGND9IFPADfLnZtJ82KumuzLR6wcucrC0l9YyLZdV\u002B8BFSd5U\u002BNzbzx07SCt2UxvgrHsljPyKEeYgSEh9jeAbUWrSN06NUcIWNdvqMuqFPkT6EYEcMG7D\u002B3g4NHCUXgF83/aAZFuNU1q5D1cgn977mwoDg7we/2E8DnvWVR1RgdearRL0BJnpLP5moyDX4xuZfJlmUNqFHeCVRFYf9v49Z42/RjKLx5ZwGla9\u002BFxAZGsgfRiD6zD9FU8yXoBDyXXAaXuTGFzozXUDNjZEB2WEVN/q/3nluXxcgnDjmajV7FDgvY8g7UvOd6/jgPU6eQ4prcngWMn8Gq//NlYsBXOMLQmlo0nWo6eUHEfJwjiHIgliueufNVNHJKLfIbb1onJ8F1OrVNWEUwpiDHyCMhi3N9QMw==",
+      "RequestBody": "RC3\u002Bef4yIYF8fKC5\u002BewY5WcZWP9sHLUd1jHvUGIqiHBhx8hfYL6Kb4\u002B0J8UroigH3lI25nzXPih34KLMQtAfUfQvWDEkuYSpjuhwt/Tw8jQJ6HIQ9KHziYif538cvS2\u002BldXR\u002B0n24iTNjViUZoczh\u002B5tw1peDl1TPM6phNEFjNC7siIfHvbqEgVNQmZIXyMBbGCQrvrSYIZ4fb97TV5SyACH2LRkFGj3g7BUEMz2CtyrqBhxdN7W6FKcp6E3b8Wn\u002B3lmwIZunFf3mStJfk\u002B5gXLiz6RF4FQhsfBhx23HwBPrrRRSj0lWPAvAetqyjGoC4iUuVZ8hYRolRA\u002BWDdXpMNkXXtE6ZvEoi5KZhGZ5byWGX\u002BVImGp0ykv6LUo6wC8210oBmy6ZyHszBckNh9y0rNXqEK7voZduo5SFQDmm7stjYq0cd9P27JdpFJOhZkJuRYF1ULCBRjWyk/eZE4dCjRf9qSUumDQB8yMXho0EzDxRFvu3MZ0b4Rt4aeTcXNkPJoZ7pL0cP6xMc12MasCnrca7SPyMilt64sgJti9QJZZJB18GiCh/NdZOa74/jndb0LsdIBTcg5wrAcL0E4l9/E3HQ2JgoCSeOxIlPh\u002BdOlNQreVzMwSBbYTC24dmiiFN0G5wd0sU\u002BjCWfuUBtkR9jcZupGWjCshJRtbencWdOLHw2G2wLcIIPLK13LQff7Y/RU7B9\u002Ba8qcalJzF1Nl1r\u002BUYzEd7XzF8DZmiy7i0UKcYfnlh220DLNC6nCgaRkwVVSuNu627XaHnuvpF9CruZkf1qVZcF9B0FaNywMMFZcdJiXKRJpT1YSDbeiB2uTSpzDXkIJj1uUFbFaIKRJzi3lEy/G60WT\u002By/EQ1gJmsAVxuyPCJIUUuU9AxOgzy7xyH\u002BJ/TR7zF8XL6NSBQwDSrqxRFm3\u002BoVbkMBKiehyMuvBErrYv53L2jqNd9kuwg2ZObhY74rVOc26Lix0MUK25Ty3UPJRKorc5aofKoKsbM6ysZAv2QNg7BjtXlGxl6j4FlKcd3EbB87tfAngtg9KzcFdgX/yRsw5FmTZo8x5aw3BZxQvz/VdV2mBAlz5gHYJYpCQE9ZpBY\u002BGo2EMAaQCtBD73077Wv3LwGnWMQRvP1Yu0AE7qRd3mGFEaWyUURXFvk5L/aDnDgeShBOsUtRLF2PK3XFixsr5hEbttvFRd68T0HK2I0H1B8I5qOUDiwWM\u002BVIIiXPkoveDknkaOZcWAUykmIJhlPQh1ZVvaR3l9flBYL2fSK47L227MpDImw5q42dYXzKDKyRd5rOetXmZnZy/2JjZtvjeaWkU5qJjWXqHBIX2jVaGvnVZAaH6XLoz4ZT0SIJ1USyuejXJbgSCOo15A==",
       "StatusCode": 404,
       "ResponseHeaders": {
         "Content-Length": "223",
         "Content-Type": "application/xml",
-        "Date": "Thu, 21 Jan 2021 20:42:45 GMT",
+        "Date": "Tue, 26 Jan 2021 19:34:21 GMT",
         "Server": [
           "Windows-Azure-File/1.0",
           "Microsoft-HTTPAPI/2.0"
         ],
-        "x-ms-client-request-id": "356f94aa-79ce-859b-f3a4-5b13c929a0a6",
+        "x-ms-client-request-id": "43bb3513-46e1-65cd-204d-83f540c25c1b",
         "x-ms-error-code": "ResourceNotFound",
-<<<<<<< HEAD
-        "x-ms-request-id": "c9ef694f-f01a-0012-3d37-f3e9eb000000",
+        "x-ms-request-id": "ed2cf586-901a-0054-021a-f49595000000",
         "x-ms-version": "2020-06-12"
-=======
-        "x-ms-request-id": "8ba07ac5-a01a-0002-6e35-f0647a000000",
-        "x-ms-version": "2020-04-08"
->>>>>>> ac24a13f
       },
       "ResponseBody": [
         "\uFEFF\u003C?xml version=\u00221.0\u0022 encoding=\u0022utf-8\u0022?\u003E\u003CError\u003E\u003CCode\u003EResourceNotFound\u003C/Code\u003E\u003CMessage\u003EThe specified resource does not exist.\n",
-        "RequestId:8ba07ac5-a01a-0002-6e35-f0647a000000\n",
-        "Time:2021-01-21T20:42:45.3937976Z\u003C/Message\u003E\u003C/Error\u003E"
+        "RequestId:ed2cf586-901a-0054-021a-f49595000000\n",
+        "Time:2021-01-26T19:34:22.0180205Z\u003C/Message\u003E\u003C/Error\u003E"
       ]
     },
     {
-      "RequestUri": "https://seanmcccanary3.file.core.windows.net/test-share-d7b683c4-b5f9-abef-bab0-ad81c385476b?restype=share",
+      "RequestUri": "https://seanmcccanary3.file.core.windows.net/test-share-63ae414f-2d85-e732-4b32-4b2ffbb02a0c?restype=share",
       "RequestMethod": "DELETE",
       "RequestHeaders": {
         "Accept": "application/xml",
         "Authorization": "Sanitized",
-        "traceparent": "00-d69d5c2f99eb904e96604ee60dc00579-03ddf1e4bb9b0b4b-00",
+        "traceparent": "00-1507fbaa928dca47b7b042adbfc34988-f692dccaa6643044-00",
         "User-Agent": [
-          "azsdk-net-Storage.Files.Shares/12.7.0-alpha.20210121.1",
+          "azsdk-net-Storage.Files.Shares/12.7.0-alpha.20210126.1",
           "(.NET 5.0.2; Microsoft Windows 10.0.19042)"
         ],
-        "x-ms-client-request-id": "48b791b1-1b70-ac65-929a-c03a7d663172",
-        "x-ms-date": "Thu, 21 Jan 2021 20:42:45 GMT",
+        "x-ms-client-request-id": "d2ff3468-f22e-1703-f56a-6cf393ef29cb",
+        "x-ms-date": "Tue, 26 Jan 2021 19:34:22 GMT",
         "x-ms-delete-snapshots": "include",
         "x-ms-return-client-request-id": "true",
         "x-ms-version": "2020-06-12"
@@ -150,25 +140,20 @@
       "StatusCode": 202,
       "ResponseHeaders": {
         "Content-Length": "0",
-        "Date": "Thu, 21 Jan 2021 20:42:45 GMT",
+        "Date": "Tue, 26 Jan 2021 19:34:21 GMT",
         "Server": [
           "Windows-Azure-File/1.0",
           "Microsoft-HTTPAPI/2.0"
         ],
-        "x-ms-client-request-id": "48b791b1-1b70-ac65-929a-c03a7d663172",
-<<<<<<< HEAD
-        "x-ms-request-id": "c9ef6950-f01a-0012-3e37-f3e9eb000000",
+        "x-ms-client-request-id": "d2ff3468-f22e-1703-f56a-6cf393ef29cb",
+        "x-ms-request-id": "ed2cf587-901a-0054-031a-f49595000000",
         "x-ms-version": "2020-06-12"
-=======
-        "x-ms-request-id": "8ba07ac9-a01a-0002-7035-f0647a000000",
-        "x-ms-version": "2020-04-08"
->>>>>>> ac24a13f
       },
       "ResponseBody": []
     }
   ],
   "Variables": {
-    "RandomSeed": "1348638446",
+    "RandomSeed": "989327679",
     "Storage_TestConfigDefault": "ProductionTenant\nseanmcccanary3\nU2FuaXRpemVk\nhttps://seanmcccanary3.blob.core.windows.net\nhttps://seanmcccanary3.file.core.windows.net\nhttps://seanmcccanary3.queue.core.windows.net\nhttps://seanmcccanary3.table.core.windows.net\n\n\n\n\nhttps://seanmcccanary3-secondary.blob.core.windows.net\nhttps://seanmcccanary3-secondary.file.core.windows.net\nhttps://seanmcccanary3-secondary.queue.core.windows.net\nhttps://seanmcccanary3-secondary.table.core.windows.net\n\nSanitized\n\n\nCloud\nBlobEndpoint=https://seanmcccanary3.blob.core.windows.net/;QueueEndpoint=https://seanmcccanary3.queue.core.windows.net/;FileEndpoint=https://seanmcccanary3.file.core.windows.net/;BlobSecondaryEndpoint=https://seanmcccanary3-secondary.blob.core.windows.net/;QueueSecondaryEndpoint=https://seanmcccanary3-secondary.queue.core.windows.net/;FileSecondaryEndpoint=https://seanmcccanary3-secondary.file.core.windows.net/;AccountName=seanmcccanary3;AccountKey=Kg==;\nseanscope1"
   }
 }