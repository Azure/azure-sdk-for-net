{
  "Entries": [
    {
      "RequestUri": "https://seanmcccanary3.file.core.windows.net/test-share-ec7b9ebf-0fd5-d136-16d0-dd984300e364?restype=share",
      "RequestMethod": "PUT",
      "RequestHeaders": {
        "Accept": "application/xml",
        "Authorization": "Sanitized",
        "traceparent": "00-58f22ab09dce7643ae5e517b2904156c-1fed67221c2bcc48-00",
        "User-Agent": [
          "azsdk-net-Storage.Files.Shares/12.7.0-alpha.20210121.1",
          "(.NET 5.0.2; Microsoft Windows 10.0.19042)"
        ],
        "x-ms-client-request-id": "7a36a10d-3bef-1cd8-0f66-2828d4af9704",
        "x-ms-date": "Thu, 21 Jan 2021 20:40:24 GMT",
        "x-ms-return-client-request-id": "true",
        "x-ms-version": "2020-06-12"
      },
      "RequestBody": null,
      "StatusCode": 201,
      "ResponseHeaders": {
        "Content-Length": "0",
        "Date": "Thu, 21 Jan 2021 20:40:23 GMT",
        "ETag": "\u00220x8D8BE4CC71A2AC1\u0022",
        "Last-Modified": "Thu, 21 Jan 2021 20:40:24 GMT",
        "Server": [
          "Windows-Azure-File/1.0",
          "Microsoft-HTTPAPI/2.0"
        ],
        "x-ms-client-request-id": "7a36a10d-3bef-1cd8-0f66-2828d4af9704",
<<<<<<< HEAD
        "x-ms-request-id": "c9ef6989-f01a-0012-6937-f3e9eb000000",
        "x-ms-version": "2020-06-12"
=======
        "x-ms-request-id": "fba4ef9c-f01a-000f-4635-f0acae000000",
        "x-ms-version": "2020-04-08"
>>>>>>> ac24a13f
      },
      "ResponseBody": []
    },
    {
      "RequestUri": "https://seanmcccanary3.file.core.windows.net/test-share-ec7b9ebf-0fd5-d136-16d0-dd984300e364/test-file-cca13ebb-c7a2-b9c5-aa12-8bdce5105e3b",
      "RequestMethod": "PUT",
      "RequestHeaders": {
        "Accept": "application/xml",
        "Authorization": "Sanitized",
        "traceparent": "00-b24f3bd92d0f844fb0270dc532179e17-25d408e760e3ec47-00",
        "User-Agent": [
          "azsdk-net-Storage.Files.Shares/12.7.0-alpha.20210121.1",
          "(.NET 5.0.2; Microsoft Windows 10.0.19042)"
        ],
        "x-ms-client-request-id": "336b2561-2339-4543-db7d-d0ddb0fb37fe",
        "x-ms-content-length": "4096",
        "x-ms-date": "Thu, 21 Jan 2021 20:40:24 GMT",
        "x-ms-file-attributes": "None",
        "x-ms-file-creation-time": "Now",
        "x-ms-file-last-write-time": "Now",
        "x-ms-file-permission": "Inherit",
        "x-ms-return-client-request-id": "true",
        "x-ms-type": "file",
        "x-ms-version": "2020-06-12"
      },
      "RequestBody": null,
      "StatusCode": 201,
      "ResponseHeaders": {
        "Content-Length": "0",
        "Date": "Thu, 21 Jan 2021 20:40:23 GMT",
        "ETag": "\u00220x8D8BE4CC7270653\u0022",
        "Last-Modified": "Thu, 21 Jan 2021 20:40:24 GMT",
        "Server": [
          "Windows-Azure-File/1.0",
          "Microsoft-HTTPAPI/2.0"
        ],
        "x-ms-client-request-id": "336b2561-2339-4543-db7d-d0ddb0fb37fe",
        "x-ms-file-attributes": "Archive",
        "x-ms-file-change-time": "2021-01-21T20:40:24.0940627Z",
        "x-ms-file-creation-time": "2021-01-21T20:40:24.0940627Z",
        "x-ms-file-id": "13835128424026341376",
        "x-ms-file-last-write-time": "2021-01-21T20:40:24.0940627Z",
        "x-ms-file-parent-id": "0",
        "x-ms-file-permission-key": "4010187179898695473*11459378189709739967",
        "x-ms-request-id": "fba4ef9f-f01a-000f-4735-f0acae000000",
        "x-ms-request-server-encrypted": "true",
        "x-ms-version": "2020-06-12"
      },
      "ResponseBody": []
    },
    {
      "RequestUri": "https://seanmcccanary3.file.core.windows.net/test-share-ec7b9ebf-0fd5-d136-16d0-dd984300e364/test-file-cca13ebb-c7a2-b9c5-aa12-8bdce5105e3b?comp=range",
      "RequestMethod": "PUT",
      "RequestHeaders": {
        "Accept": "application/xml",
        "Authorization": "Sanitized",
        "Content-Length": "1024",
        "Content-Type": "application/octet-stream",
        "User-Agent": [
          "azsdk-net-Storage.Files.Shares/12.7.0-alpha.20210121.1",
          "(.NET 5.0.2; Microsoft Windows 10.0.19042)"
        ],
        "x-ms-client-request-id": "c07bda7d-2aa5-bd01-b345-c74c979758bb",
        "x-ms-date": "Thu, 21 Jan 2021 20:40:24 GMT",
        "x-ms-range": "bytes=0-1023",
        "x-ms-return-client-request-id": "true",
        "x-ms-version": "2020-06-12",
        "x-ms-write": "update"
      },
      "RequestBody": "9BcwgC2Mzv5ffqdULR70wgTPwHcUeOkgLygROjmFTJOcmBH68JtfVOSFLS9lOOcJP6JCBOkrhXstD1AFe5PF2TIUuJUN\u002BtFpcGySj0u6u/dBCPuWQ0epcBKVzOBKWthQwFT8UH9S\u002B0XR2JR9mPYwc1RZw3KYLpbra0iCdy3xHhaTQc72vWp37wy1xWqyK9gcZVmM8ZZmuJG\u002BEeU3z4MX37p96lYnObbq4dRl4mkrOEBwZhLTZSx/LYk9OKuFPyCJneWwNUGB9CyjoRDCANUnktmlx2lxQ3qN/b3N6QEKZaG03ESEewL\u002B7nHmMMMcvS20FqXR33i2F1lqIjeDswoqmDxuDiOQohbXptj3ixO3cECQGNNcOYUp/cTqGlnLezpmu5iHrq4JI3OO\u002Bjmfv4xGs7L385s2zl\u002B2RRFepYi9Cyudkc97L8KRhvRgzT5LiT43pGam1IefL\u002B040Gidqn7q0e4OAi69y4PvZWym1gEgarvSJwEhFjej/WHiQl9Z89x2dftQPYcQetjjt24b\u002BVnsGGWsyoN9yLq2awTM2okklXGPL2EFzy00wqwoPl/JiAQI9Sn5rShZ\u002BaxBmtKDQ6BOviH8i8n45kg3eAjXVIpb7eP/xORgKuhJNja0xDVbsX8M2n8\u002BzPw6EA7gwTUggaUi5azvg3\u002B77pQ4s1SSQyIT3MaJy3oKHSDmxLTVf2izKLWRkt6Iay0AUOvrBRioqMzszeVul7YrF8iLCb7K5W8shYufAbFEinGZiXqOHxcIPRzo6bGDRJH\u002BZXoV/GJuNWt7v3\u002BNCaYap0N01A48nPiwg8ui4vu9qED5oJs3Lo0OKlMOE2CYejR2zUFuD3CDwsmBZHmXzFNvvRY\u002BlGgK43i1Zaq6LYiYGAmWLBW5T5nQdt7RtcoUdl4An1VKWebMa\u002BnIuanFyJRA6UtwAaA\u002BtW58bh2JOC6uoe5Luo4zTr8iycAr8ZbvCq1Jkcx\u002Bo3W\u002BwunmzevIQjK7Ghe6eQ4GDZqMTTffEsTYjGNwP6dhMP15jfelTIDTWoeOb9d\u002BNZCeQ4Qx8VY\u002B368kDkCIWAKKWekZQewWYcEaufKwUKLtWVfS0fwjMD\u002BmOq5IgD0/SwKEAxbtZfOkiOHCFzhjjo4MNrTptoYGZymqcgY9zuCD2m3wK0yMAPRjLUkaYBkGQqwgO0qJVpV7fpzsQ/LsZroBPzzKc2JBgDa/hYg96wYPoy9aHZKW\u002BYPXdK2wn70CdseOGSDcO89K3rsTydANPpKV3Z/Ckkgnaka58v\u002B0keB5vQ7BrtHmM2dgDz/Xgi\u002BzyjYaGsIdP\u002BN\u002BZ67aI0jQlUzamgzBTI/Br6k3YoMJT\u002BcWBijImnceW30rQkciCxAfj3nz/egj8Q==",
      "StatusCode": 201,
      "ResponseHeaders": {
        "Content-Length": "0",
        "Content-MD5": "iIBFeGQF54fjTVfm8z4rGw==",
        "Date": "Thu, 21 Jan 2021 20:40:23 GMT",
        "ETag": "\u00220x8D8BE4CC73056CB\u0022",
        "Last-Modified": "Thu, 21 Jan 2021 20:40:24 GMT",
        "Server": [
          "Windows-Azure-File/1.0",
          "Microsoft-HTTPAPI/2.0"
        ],
        "x-ms-client-request-id": "c07bda7d-2aa5-bd01-b345-c74c979758bb",
        "x-ms-request-id": "fba4efa1-f01a-000f-4835-f0acae000000",
        "x-ms-request-server-encrypted": "true",
        "x-ms-version": "2020-06-12"
      },
      "ResponseBody": []
    },
    {
      "RequestUri": "https://seanmcccanary3.file.core.windows.net/test-share-ec7b9ebf-0fd5-d136-16d0-dd984300e364/test-file-cca13ebb-c7a2-b9c5-aa12-8bdce5105e3b?comp=range",
      "RequestMethod": "PUT",
      "RequestHeaders": {
        "Accept": "application/xml",
        "Authorization": "Sanitized",
        "Content-Length": "1024",
        "Content-Type": "application/octet-stream",
        "User-Agent": [
          "azsdk-net-Storage.Files.Shares/12.7.0-alpha.20210121.1",
          "(.NET 5.0.2; Microsoft Windows 10.0.19042)"
        ],
        "x-ms-client-request-id": "d560f1a1-767f-dd59-eb8a-29df2dedba33",
        "x-ms-date": "Thu, 21 Jan 2021 20:40:24 GMT",
        "x-ms-range": "bytes=1024-2047",
        "x-ms-return-client-request-id": "true",
        "x-ms-version": "2020-06-12",
        "x-ms-write": "update"
      },
      "RequestBody": "fqZZahjl3GB1GMbDHSAH\u002B9S8Po6WCUieo5kY0gkVUf/zFKkhQAwFdqHKzS5bSPL\u002BiH4eQamUWnVeusZ/zQpXX8bH0Ah35brHtsjtyzsZQ1umGkqL9xBWXrkzw4ZGhqmWc21olHfqh6LDVorhp445RHdq2LO/y2i1cXJOQyI0gTAfVljOsa7kvJKnx6GGdLcr\u002Bn4O26311qcFsiMFnESAjtRZwlA2a5PIhhwgGATHL/y6I0mjJaaDKX\u002BwyP6L3iBOJzjMLLJm9I7qRlSQ1b6jPoMmSnj73Gku1pjQhqOVPaj80vDL\u002BgNKVC\u002B6uN9R8lTADYl6ZZOnU0vPnVYZlW7rVQmslAPO10SA3PZJQCOJ3eNEEHgZGtgUVX6l\u002B1ysML7Az2PWpF5Q8jVF\u002BoidXhInRcBz1YX10TowmD6EKdvn06w3iHC/sziE8x1D0yBPdvdsfbabOVo5y/4ppQwgzMlZXifcZdWiaJKI7uFosf4a4SFHGKwlS5lR/rxylg0rZCZU6nX4cxAhyRQjE0p50RkADsPr2LQcMxKNimcYL9GEXIq6E8eIIW4QJU6XAjhO1y2jcohJQItyN7Zia\u002BipCJlDnrfAvr1Sd\u002B1V2rJmhTDaPrM6db1JOxv/SNsRJbaGZxy0VGOBjhhvUfqb9GXZC7KFiCw0bpPc\u002BmObwXbhQFE2znOVsjHNWa\u002BayiTCrka1JTwpi52KUfiJ2FkA5c2ijhCpZCXxQ1mBuC98mqRuGUsc5Zs5uLW0rH17C9nXzHPi9zwUGUkhw\u002BLjqNJtDbZTGr4O4/8yadZa9Liodjd/quy7mqNnWv8C\u002ByK5Vg/iRp7GJ/Eayehzr45muiSReU2qY/3msXMT68C\u002BC\u002BfdeRLGd60Z4U5GZOEDSOoUAaDbcILUDvIS\u002B5UrszswW70BljZ7n0J2d5f/Y/4c42mJ/uog45tkCWogtHsY7i0SFQkkAbG0mWJdZPjq1ar09RgrorRREHginI3LW\u002BvGXolq7E71\u002BOG31GWHwn\u002BieTPAK75j7Ex4wAWRAmUk6D12lwZvgOhc/v02dM1PyU34fyJZCy8tYnE98StIZPZ8kusnESp5MvlKYyzBLXh\u002BKfa3mIJDy90OSTWUMo\u002B9FJoHuuHhKLgjf00pDqcCbDX4vsg0kMt0OccOGcf15ABpjU\u002BSunOXnQE\u002BlBk0Gr02C90AnHTGiIPOkoAZ0w7wLZpNv4BYcLLBYCDH9vyyPx8K1w7q9UeLogXLwyfyfsnyTWd/51o83ZorPjxT/5GHHFNhD/sABThSwRx6jK2Kz\u002BJW1KiUM1fEzfp0v7YLOKN0RKbTkG7O8kcvLCY\u002BwVHsoG9Z/Cro8un7nUEBi0aBRol5BkcHtz5ziOJgZQYxhQ==",
      "StatusCode": 201,
      "ResponseHeaders": {
        "Content-Length": "0",
        "Content-MD5": "hs9hVPn2zpF8RuxJp5BoAQ==",
        "Date": "Thu, 21 Jan 2021 20:40:23 GMT",
        "ETag": "\u00220x8D8BE4CC73A43A8\u0022",
        "Last-Modified": "Thu, 21 Jan 2021 20:40:24 GMT",
        "Server": [
          "Windows-Azure-File/1.0",
          "Microsoft-HTTPAPI/2.0"
        ],
        "x-ms-client-request-id": "d560f1a1-767f-dd59-eb8a-29df2dedba33",
        "x-ms-request-id": "fba4efa2-f01a-000f-4935-f0acae000000",
        "x-ms-request-server-encrypted": "true",
        "x-ms-version": "2020-06-12"
      },
      "ResponseBody": []
    },
    {
      "RequestUri": "https://seanmcccanary3.file.core.windows.net/test-share-ec7b9ebf-0fd5-d136-16d0-dd984300e364/test-file-cca13ebb-c7a2-b9c5-aa12-8bdce5105e3b?comp=range",
      "RequestMethod": "PUT",
      "RequestHeaders": {
        "Accept": "application/xml",
        "Authorization": "Sanitized",
        "Content-Length": "1024",
        "Content-Type": "application/octet-stream",
        "User-Agent": [
          "azsdk-net-Storage.Files.Shares/12.7.0-alpha.20210121.1",
          "(.NET 5.0.2; Microsoft Windows 10.0.19042)"
        ],
        "x-ms-client-request-id": "a6aa6d3f-8336-683b-2f5e-05f98eac3ffc",
        "x-ms-date": "Thu, 21 Jan 2021 20:40:24 GMT",
        "x-ms-range": "bytes=2048-3071",
        "x-ms-return-client-request-id": "true",
        "x-ms-version": "2020-06-12",
        "x-ms-write": "update"
      },
      "RequestBody": "C6iHH0eyO3iLUbzX8izNZgGu5ZzFuwnl6DHldEiHjePKFzVYBCY5lE4Ae/ZK30tHu3tetyCUwFCfojYWzMYvA8TZDdr3dGLbdFFOxD8TmwnlnrnNKdXCNlfkuWLvI8iH0XcxcNJwT0YZg0PPRfsRiwYtMC0NYtruF9aDErr/61CJx/PH4So3dU5ys6WS8vBc0y1bwvKaem6dQln77T2LGZfyRn4HSanc9rvem640XCTmJj6NpCld7k2EKp/QO4cR5poNn6tyVIqDfsw3u96/aOU0FMb\u002B/nVulFgxgh8KC7ozzbUUJrx5dNK0CSVcJjNuxcG5nCbBEuclnwpTQNFqeXISBO0pq0Epu6D0SvVPEm4kwr1dUG\u002BTcrrN74exJTMASZCzSiFFRBl/kOGGzMjy1Y2cLn4UDSgDf5IyXLu6d5Vt9ABlnMdM332j3sCNDKXy2xn6Ffa17Dxnr8uPEuhexBlLGNjHjTnFT08AcC5ndXLsQIGhwGGeuAfE/ez8vcyVRRmnQfPMKk3fNMamtXwN/zlYotJnvAS3rWDQA49NyJGDayoVwDR\u002BIBUzwoua\u002BAKLtv2zoxr6LYgU75SS\u002Bye\u002Bkms1I0lR\u002BD8F2oK8NPp4HbRdREyRmiV3iD2hANGf6yTtdS8gZdS5Or6\u002BrcmYPfiOnNHfNbbaLPhGvZoLr/htZe9dzr/KWLjgpAqO0\u002Bxb30tFE2T/v7ZtE0g32ac5rYvFUEjZOm44xEMZ/5CsS1kM6t5PxpyUbqU577t2kn8Qpvd\u002ByYKjgqTcDE4g5cAmwcfvK\u002B7J6ubvMeKioEqywjHECVmYLoLXaGg5crpNc4jlEy70h2eQR7sQj5efAeFaKkocW9xmjZNEGMOGj3gsob1ZvI0cvjrKNMGdiJ7rN2aG30hvMBesf4War26kCbhD4\u002B3ZRkRUPWsPUicayAX0WeFcAK8vvHGlrT0HgQ7MJSoJWqSxEfEiMaLcYN3wkbaAplaNSAkIEyd8NJgHTbtcQi38EW5hQ0fvOs4NUlyTtRuHhtu4P90hAUd9Nd1YGuTmgB2w84BIH2MOnQ46\u002BsDK6H59gMbgpANQ2w8n5A1qlx/pJ9I\u002B48KaP2d3qqHO5gaGsk1e2poeBdwZXxdwIDtVowbuUdPujAS840BfafligfQJoDHADLyEyyL1JISqKR4rIgab4JUzmCVIovdZv5zit90jZ38JlZdJaYWx\u002BGeAErkiM0fzxqFf1QgLeGrFKwyGE2ymh8GeIoxuUnYPgqC\u002Bx489N4tU7vE8w5J3/RwthD55KuT62ov3hBG6hHQrUFNoTbDah/OAMSR7acMvJiRwQc43lVe7w\u002BwERrJ6mmp9EXI/D7BrU/xK\u002BfnAf3DHyF3tSkOl8w==",
      "StatusCode": 201,
      "ResponseHeaders": {
        "Content-Length": "0",
        "Content-MD5": "SSzXVJV52XjsKXBN80Edpw==",
        "Date": "Thu, 21 Jan 2021 20:40:23 GMT",
        "ETag": "\u00220x8D8BE4CC746059E\u0022",
        "Last-Modified": "Thu, 21 Jan 2021 20:40:24 GMT",
        "Server": [
          "Windows-Azure-File/1.0",
          "Microsoft-HTTPAPI/2.0"
        ],
        "x-ms-client-request-id": "a6aa6d3f-8336-683b-2f5e-05f98eac3ffc",
        "x-ms-request-id": "fba4efa3-f01a-000f-4a35-f0acae000000",
        "x-ms-request-server-encrypted": "true",
        "x-ms-version": "2020-06-12"
      },
      "ResponseBody": []
    },
    {
      "RequestUri": "https://seanmcccanary3.file.core.windows.net/test-share-ec7b9ebf-0fd5-d136-16d0-dd984300e364/test-file-cca13ebb-c7a2-b9c5-aa12-8bdce5105e3b?comp=range",
      "RequestMethod": "PUT",
      "RequestHeaders": {
        "Accept": "application/xml",
        "Authorization": "Sanitized",
        "Content-Length": "1024",
        "Content-Type": "application/octet-stream",
        "User-Agent": [
          "azsdk-net-Storage.Files.Shares/12.7.0-alpha.20210121.1",
          "(.NET 5.0.2; Microsoft Windows 10.0.19042)"
        ],
        "x-ms-client-request-id": "bfa02dd9-1442-bdfc-1e44-87e6e46236a1",
        "x-ms-date": "Thu, 21 Jan 2021 20:40:24 GMT",
        "x-ms-range": "bytes=3072-4095",
        "x-ms-return-client-request-id": "true",
        "x-ms-version": "2020-06-12",
        "x-ms-write": "update"
      },
      "RequestBody": "u/usisPVQUEGlrr\u002BWFHwF3QE7tHsnF37Q3w9fVWNUCbXHrdDYiWofbsJ8mMFgRh12EV4RVXUBh6dsUZHl8PreUWTJzmZrLVOXHAW46n69cJjx6UQFArRAxeYpbDeYOb4HngdcVne3CuPKenkviJ0o7yE5M8e22U7wiQiAQYFcPuKHsUx3YNohOt5gOog7ET0IwL0WnsW2UIT4q81vNolirnuWqBdQ8Y4G2DkpVt6GtXfLd0EEBV/c0SCHfvTMscQU/UwMpGkl\u002BA8vD8bMjTnmcfaVo/9IXmkbudb2ybKZOiZ01FlSedDOpb9x1TVZEEQmoMz\u002Bdw3EzJ7jMSqSLu5cVdWgl7igk/glxv5AFklzgmlS0Cil2sMYb8e6b0imPHaQ1X9fuLiLRg0U2HAPhPYVr27Bf17FtrrSiCfxJiRvf4pH7wDJ08mwh4nbkMJSyOsRpL/Z5P0Xix7ETTBQ2mAopVjlh9W1C5ulELeVKiW4f/98n0FklZrNMCPiBYbZX61psuuprQDVXFkkdJQFgqD5C80xFHrexA/\u002BGFfxkwYUi/EKK3d6DtK\u002BZwMoQCDGh61DKPm5qAtyiu7bq5SpI8lSz\u002BjjO1dpvz06cq03tkPu91DqbqoMWuOll6BIXmM91QN51XB4I4wV2Wm8vzWeetRq7PRD/rUfBrTFPWP3ISDZ/J1pveETttOElJVAj9uuBxzL3bGu\u002BhaOWs77suYoXvgI4sKYNPzzVzXg/yof3rbZFzZG6wOvKsJG2yMSWAPtXDXdN6zZFdJf2IZ7jjrsbrwYIlvv4XO0mbfAUVmZ4T8yM2M0QqbJwAEkJxK9M5zHmmym\u002BjWn/bqCKJ302IR4hjdHSVrX\u002BCwVTiJai/phN2YbOPbtMubJSjWoclnI1Od8q2DbNeoB76JAUavTDXHAYTF32d/Ni1NQvf8lL4XSDHl7HeBZhcF72QkUrKE7NjzD6BEoUTsHbyANirfq3MAcrgVymC9Rppsv/ACW\u002BR6yFYeCYQd0qbt\u002BM66AC/tJkPxI9/6byF4NskF2OJT6cLYBW3UwaLv4qARKNGSAkVrf5mtETcEgFk0ptK6GPnEmQ4M4vvCGGSgAUE/6EdQ5jOEmllIptiK1IUToBrPNMmmTY7ChSBKqGY0DA/2xZgS48CfNn6ge/M2gQ11rnhK0c13mZq4jWATOvHyFJnIlA/tAbxaMP1LBdGajAQS1Prt6jtBfyv9WVVgi/yMrmdZbe3\u002BiKy876DQK5PJHgFbAGb3BClehxXj76dm\u002BaQBvldqQR4WFEtNMfqacVOYNDtUBIuWlak\u002B\u002BubYG5kEVvX8z208Xt3jROwbqdMuxBXBS7tsEvUZaiitLEY4PvixSNsEnqLmW9VecA==",
      "StatusCode": 201,
      "ResponseHeaders": {
        "Content-Length": "0",
        "Content-MD5": "fixHqjkHkZS8j5IpVMPdXg==",
        "Date": "Thu, 21 Jan 2021 20:40:23 GMT",
        "ETag": "\u00220x8D8BE4CC74FCB59\u0022",
        "Last-Modified": "Thu, 21 Jan 2021 20:40:24 GMT",
        "Server": [
          "Windows-Azure-File/1.0",
          "Microsoft-HTTPAPI/2.0"
        ],
        "x-ms-client-request-id": "bfa02dd9-1442-bdfc-1e44-87e6e46236a1",
        "x-ms-request-id": "fba4efa5-f01a-000f-4b35-f0acae000000",
        "x-ms-request-server-encrypted": "true",
        "x-ms-version": "2020-06-12"
      },
      "ResponseBody": []
    },
    {
      "RequestUri": "https://seanmcccanary3.file.core.windows.net/test-share-ec7b9ebf-0fd5-d136-16d0-dd984300e364/test-file-cca13ebb-c7a2-b9c5-aa12-8bdce5105e3b",
      "RequestMethod": "GET",
      "RequestHeaders": {
        "Accept": "application/xml",
        "Authorization": "Sanitized",
        "traceparent": "00-3a200cfa3c8cab42b640a3768b66d6d7-4bff2de464a4d34f-00",
        "User-Agent": [
          "azsdk-net-Storage.Files.Shares/12.7.0-alpha.20210121.1",
          "(.NET 5.0.2; Microsoft Windows 10.0.19042)"
        ],
        "x-ms-client-request-id": "601f7c43-7f0c-49b9-3aa1-94c6c72cd333",
        "x-ms-date": "Thu, 21 Jan 2021 20:40:24 GMT",
        "x-ms-range": "bytes=0-",
        "x-ms-return-client-request-id": "true",
        "x-ms-version": "2020-06-12"
      },
      "RequestBody": null,
      "StatusCode": 206,
      "ResponseHeaders": {
        "Accept-Ranges": "bytes",
        "Content-Length": "4096",
        "Content-Range": "bytes 0-4095/4096",
        "Content-Type": "application/octet-stream",
        "Date": "Thu, 21 Jan 2021 20:40:23 GMT",
        "ETag": "\u00220x8D8BE4CC74FCB59\u0022",
        "Last-Modified": "Thu, 21 Jan 2021 20:40:24 GMT",
        "Server": [
          "Windows-Azure-File/1.0",
          "Microsoft-HTTPAPI/2.0"
        ],
        "Vary": "Origin",
        "x-ms-client-request-id": "601f7c43-7f0c-49b9-3aa1-94c6c72cd333",
        "x-ms-file-attributes": "Archive",
        "x-ms-file-change-time": "2021-01-21T20:40:24.3612505Z",
        "x-ms-file-creation-time": "2021-01-21T20:40:24.0940627Z",
        "x-ms-file-id": "13835128424026341376",
        "x-ms-file-last-write-time": "2021-01-21T20:40:24.3612505Z",
        "x-ms-file-parent-id": "0",
        "x-ms-file-permission-key": "4010187179898695473*11459378189709739967",
        "x-ms-lease-state": "available",
        "x-ms-lease-status": "unlocked",
        "x-ms-request-id": "fba4efa6-f01a-000f-4c35-f0acae000000",
        "x-ms-server-encrypted": "true",
        "x-ms-type": "File",
        "x-ms-version": "2020-06-12"
      },
      "ResponseBody": "9BcwgC2Mzv5ffqdULR70wgTPwHcUeOkgLygROjmFTJOcmBH68JtfVOSFLS9lOOcJP6JCBOkrhXstD1AFe5PF2TIUuJUN\u002BtFpcGySj0u6u/dBCPuWQ0epcBKVzOBKWthQwFT8UH9S\u002B0XR2JR9mPYwc1RZw3KYLpbra0iCdy3xHhaTQc72vWp37wy1xWqyK9gcZVmM8ZZmuJG\u002BEeU3z4MX37p96lYnObbq4dRl4mkrOEBwZhLTZSx/LYk9OKuFPyCJneWwNUGB9CyjoRDCANUnktmlx2lxQ3qN/b3N6QEKZaG03ESEewL\u002B7nHmMMMcvS20FqXR33i2F1lqIjeDswoqmDxuDiOQohbXptj3ixO3cECQGNNcOYUp/cTqGlnLezpmu5iHrq4JI3OO\u002Bjmfv4xGs7L385s2zl\u002B2RRFepYi9Cyudkc97L8KRhvRgzT5LiT43pGam1IefL\u002B040Gidqn7q0e4OAi69y4PvZWym1gEgarvSJwEhFjej/WHiQl9Z89x2dftQPYcQetjjt24b\u002BVnsGGWsyoN9yLq2awTM2okklXGPL2EFzy00wqwoPl/JiAQI9Sn5rShZ\u002BaxBmtKDQ6BOviH8i8n45kg3eAjXVIpb7eP/xORgKuhJNja0xDVbsX8M2n8\u002BzPw6EA7gwTUggaUi5azvg3\u002B77pQ4s1SSQyIT3MaJy3oKHSDmxLTVf2izKLWRkt6Iay0AUOvrBRioqMzszeVul7YrF8iLCb7K5W8shYufAbFEinGZiXqOHxcIPRzo6bGDRJH\u002BZXoV/GJuNWt7v3\u002BNCaYap0N01A48nPiwg8ui4vu9qED5oJs3Lo0OKlMOE2CYejR2zUFuD3CDwsmBZHmXzFNvvRY\u002BlGgK43i1Zaq6LYiYGAmWLBW5T5nQdt7RtcoUdl4An1VKWebMa\u002BnIuanFyJRA6UtwAaA\u002BtW58bh2JOC6uoe5Luo4zTr8iycAr8ZbvCq1Jkcx\u002Bo3W\u002BwunmzevIQjK7Ghe6eQ4GDZqMTTffEsTYjGNwP6dhMP15jfelTIDTWoeOb9d\u002BNZCeQ4Qx8VY\u002B368kDkCIWAKKWekZQewWYcEaufKwUKLtWVfS0fwjMD\u002BmOq5IgD0/SwKEAxbtZfOkiOHCFzhjjo4MNrTptoYGZymqcgY9zuCD2m3wK0yMAPRjLUkaYBkGQqwgO0qJVpV7fpzsQ/LsZroBPzzKc2JBgDa/hYg96wYPoy9aHZKW\u002BYPXdK2wn70CdseOGSDcO89K3rsTydANPpKV3Z/Ckkgnaka58v\u002B0keB5vQ7BrtHmM2dgDz/Xgi\u002BzyjYaGsIdP\u002BN\u002BZ67aI0jQlUzamgzBTI/Br6k3YoMJT\u002BcWBijImnceW30rQkciCxAfj3nz/egj8X6mWWoY5dxgdRjGwx0gB/vUvD6OlglInqOZGNIJFVH/8xSpIUAMBXahys0uW0jy/oh\u002BHkGplFp1XrrGf80KV1/Gx9AId\u002BW6x7bI7cs7GUNbphpKi/cQVl65M8OGRoaplnNtaJR36oeiw1aK4aeOOUR3atizv8totXFyTkMiNIEwH1ZYzrGu5LySp8ehhnS3K/p\u002BDtut9danBbIjBZxEgI7UWcJQNmuTyIYcIBgExy/8uiNJoyWmgyl/sMj\u002Bi94gTic4zCyyZvSO6kZUkNW\u002Boz6DJkp4\u002B9xpLtaY0IajlT2o/NLwy/oDSlQvurjfUfJUwA2JemWTp1NLz51WGZVu61UJrJQDztdEgNz2SUAjid3jRBB4GRrYFFV\u002BpftcrDC\u002BwM9j1qReUPI1RfqInV4SJ0XAc9WF9dE6MJg\u002BhCnb59OsN4hwv7M4hPMdQ9MgT3b3bH22mzlaOcv\u002BKaUMIMzJWV4n3GXVomiSiO7haLH\u002BGuEhRxisJUuZUf68cpYNK2QmVOp1\u002BHMQIckUIxNKedEZAA7D69i0HDMSjYpnGC/RhFyKuhPHiCFuECVOlwI4Ttcto3KISUCLcje2YmvoqQiZQ563wL69UnftVdqyZoUw2j6zOnW9STsb/0jbESW2hmcctFRjgY4Yb1H6m/Rl2QuyhYgsNG6T3Ppjm8F24UBRNs5zlbIxzVmvmsokwq5GtSU8KYudilH4idhZAOXNoo4QqWQl8UNZgbgvfJqkbhlLHOWbObi1tKx9ewvZ18xz4vc8FBlJIcPi46jSbQ22Uxq\u002BDuP/MmnWWvS4qHY3f6rsu5qjZ1r/AvsiuVYP4kaexifxGsnoc6\u002BOZrokkXlNqmP95rFzE\u002BvAvgvn3XkSxnetGeFORmThA0jqFAGg23CC1A7yEvuVK7M7MFu9AZY2e59CdneX/2P\u002BHONpif7qIOObZAlqILR7GO4tEhUJJAGxtJliXWT46tWq9PUYK6K0URB4IpyNy1vrxl6JauxO9fjht9Rlh8J/onkzwCu\u002BY\u002BxMeMAFkQJlJOg9dpcGb4DoXP79NnTNT8lN\u002BH8iWQsvLWJxPfErSGT2fJLrJxEqeTL5SmMswS14fin2t5iCQ8vdDkk1lDKPvRSaB7rh4Si4I39NKQ6nAmw1\u002BL7INJDLdDnHDhnH9eQAaY1Pkrpzl50BPpQZNBq9NgvdAJx0xoiDzpKAGdMO8C2aTb\u002BAWHCywWAgx/b8sj8fCtcO6vVHi6IFy8Mn8n7J8k1nf\u002BdaPN2aKz48U/\u002BRhxxTYQ/7AAU4UsEceoytis/iVtSolDNXxM36dL\u002B2CzijdESm05BuzvJHLywmPsFR7KBvWfwq6PLp\u002B51BAYtGgUaJeQZHB7c\u002Bc4jiYGUGMYULqIcfR7I7eItRvNfyLM1mAa7lnMW7CeXoMeV0SIeN48oXNVgEJjmUTgB79krfS0e7e163IJTAUJ\u002BiNhbMxi8DxNkN2vd0Ytt0UU7EPxObCeWeuc0p1cI2V\u002BS5Yu8jyIfRdzFw0nBPRhmDQ89F\u002BxGLBi0wLQ1i2u4X1oMSuv/rUInH88fhKjd1TnKzpZLy8FzTLVvC8pp6bp1CWfvtPYsZl/JGfgdJqdz2u96brjRcJOYmPo2kKV3uTYQqn9A7hxHmmg2fq3JUioN\u002BzDe73r9o5TQUxv7\u002BdW6UWDGCHwoLujPNtRQmvHl00rQJJVwmM27FwbmcJsES5yWfClNA0Wp5chIE7SmrQSm7oPRK9U8SbiTCvV1Qb5Nyus3vh7ElMwBJkLNKIUVEGX\u002BQ4YbMyPLVjZwufhQNKAN/kjJcu7p3lW30AGWcx0zffaPewI0MpfLbGfoV9rXsPGevy48S6F7EGUsY2MeNOcVPTwBwLmd1cuxAgaHAYZ64B8T97Py9zJVFGadB88wqTd80xqa1fA3/OVii0me8BLetYNADj03IkYNrKhXANH4gFTPCi5r4Aou2/bOjGvotiBTvlJL7J76SazUjSVH4PwXagrw0\u002BngdtF1ETJGaJXeIPaEA0Z/rJO11LyBl1Lk6vr6tyZg9\u002BI6c0d81ttos\u002BEa9mguv\u002BG1l713Ov8pYuOCkCo7T7FvfS0UTZP\u002B/tm0TSDfZpzmti8VQSNk6bjjEQxn/kKxLWQzq3k/GnJRupTnvu3aSfxCm937JgqOCpNwMTiDlwCbBx\u002B8r7snq5u8x4qKgSrLCMcQJWZgugtdoaDlyuk1ziOUTLvSHZ5BHuxCPl58B4VoqShxb3GaNk0QYw4aPeCyhvVm8jRy\u002BOso0wZ2Inus3ZobfSG8wF6x/hZqvbqQJuEPj7dlGRFQ9aw9SJxrIBfRZ4VwAry\u002B8caWtPQeBDswlKglapLER8SIxotxg3fCRtoCmVo1ICQgTJ3w0mAdNu1xCLfwRbmFDR\u002B86zg1SXJO1G4eG27g/3SEBR3013Vga5OaAHbDzgEgfYw6dDjr6wMrofn2AxuCkA1DbDyfkDWqXH\u002Bkn0j7jwpo/Z3eqoc7mBoayTV7amh4F3BlfF3AgO1WjBu5R0\u002B6MBLzjQF9p\u002BWKB9AmgMcAMvITLIvUkhKopHisiBpvglTOYJUii91m/nOK33SNnfwmVl0lphbH4Z4ASuSIzR/PGoV/VCAt4asUrDIYTbKaHwZ4ijG5Sdg\u002BCoL7Hjz03i1Tu8TzDknf9HC2EPnkq5Prai/eEEbqEdCtQU2hNsNqH84AxJHtpwy8mJHBBzjeVV7vD7ARGsnqaan0Rcj8PsGtT/Er5\u002BcB/cMfIXe1KQ6Xzu/usisPVQUEGlrr\u002BWFHwF3QE7tHsnF37Q3w9fVWNUCbXHrdDYiWofbsJ8mMFgRh12EV4RVXUBh6dsUZHl8PreUWTJzmZrLVOXHAW46n69cJjx6UQFArRAxeYpbDeYOb4HngdcVne3CuPKenkviJ0o7yE5M8e22U7wiQiAQYFcPuKHsUx3YNohOt5gOog7ET0IwL0WnsW2UIT4q81vNolirnuWqBdQ8Y4G2DkpVt6GtXfLd0EEBV/c0SCHfvTMscQU/UwMpGkl\u002BA8vD8bMjTnmcfaVo/9IXmkbudb2ybKZOiZ01FlSedDOpb9x1TVZEEQmoMz\u002Bdw3EzJ7jMSqSLu5cVdWgl7igk/glxv5AFklzgmlS0Cil2sMYb8e6b0imPHaQ1X9fuLiLRg0U2HAPhPYVr27Bf17FtrrSiCfxJiRvf4pH7wDJ08mwh4nbkMJSyOsRpL/Z5P0Xix7ETTBQ2mAopVjlh9W1C5ulELeVKiW4f/98n0FklZrNMCPiBYbZX61psuuprQDVXFkkdJQFgqD5C80xFHrexA/\u002BGFfxkwYUi/EKK3d6DtK\u002BZwMoQCDGh61DKPm5qAtyiu7bq5SpI8lSz\u002BjjO1dpvz06cq03tkPu91DqbqoMWuOll6BIXmM91QN51XB4I4wV2Wm8vzWeetRq7PRD/rUfBrTFPWP3ISDZ/J1pveETttOElJVAj9uuBxzL3bGu\u002BhaOWs77suYoXvgI4sKYNPzzVzXg/yof3rbZFzZG6wOvKsJG2yMSWAPtXDXdN6zZFdJf2IZ7jjrsbrwYIlvv4XO0mbfAUVmZ4T8yM2M0QqbJwAEkJxK9M5zHmmym\u002BjWn/bqCKJ302IR4hjdHSVrX\u002BCwVTiJai/phN2YbOPbtMubJSjWoclnI1Od8q2DbNeoB76JAUavTDXHAYTF32d/Ni1NQvf8lL4XSDHl7HeBZhcF72QkUrKE7NjzD6BEoUTsHbyANirfq3MAcrgVymC9Rppsv/ACW\u002BR6yFYeCYQd0qbt\u002BM66AC/tJkPxI9/6byF4NskF2OJT6cLYBW3UwaLv4qARKNGSAkVrf5mtETcEgFk0ptK6GPnEmQ4M4vvCGGSgAUE/6EdQ5jOEmllIptiK1IUToBrPNMmmTY7ChSBKqGY0DA/2xZgS48CfNn6ge/M2gQ11rnhK0c13mZq4jWATOvHyFJnIlA/tAbxaMP1LBdGajAQS1Prt6jtBfyv9WVVgi/yMrmdZbe3\u002BiKy876DQK5PJHgFbAGb3BClehxXj76dm\u002BaQBvldqQR4WFEtNMfqacVOYNDtUBIuWlak\u002B\u002BubYG5kEVvX8z208Xt3jROwbqdMuxBXBS7tsEvUZaiitLEY4PvixSNsEnqLmW9VecA=="
    },
    {
      "RequestUri": "https://seanmcccanary3.file.core.windows.net/test-share-ec7b9ebf-0fd5-d136-16d0-dd984300e364?restype=share",
      "RequestMethod": "DELETE",
      "RequestHeaders": {
        "Accept": "application/xml",
        "Authorization": "Sanitized",
        "traceparent": "00-86ecfc6d5a98584989897f87d9d5d23d-bfccf5b2cfdafd49-00",
        "User-Agent": [
          "azsdk-net-Storage.Files.Shares/12.7.0-alpha.20210121.1",
          "(.NET 5.0.2; Microsoft Windows 10.0.19042)"
        ],
        "x-ms-client-request-id": "67a3227c-d542-4f95-1fe6-4f5f682b282d",
        "x-ms-date": "Thu, 21 Jan 2021 20:40:24 GMT",
        "x-ms-delete-snapshots": "include",
        "x-ms-return-client-request-id": "true",
        "x-ms-version": "2020-06-12"
      },
      "RequestBody": null,
      "StatusCode": 202,
      "ResponseHeaders": {
        "Content-Length": "0",
        "Date": "Thu, 21 Jan 2021 20:40:23 GMT",
        "Server": [
          "Windows-Azure-File/1.0",
          "Microsoft-HTTPAPI/2.0"
        ],
        "x-ms-client-request-id": "67a3227c-d542-4f95-1fe6-4f5f682b282d",
<<<<<<< HEAD
        "x-ms-request-id": "c9ef6991-f01a-0012-7037-f3e9eb000000",
        "x-ms-version": "2020-06-12"
=======
        "x-ms-request-id": "fba4efa7-f01a-000f-4d35-f0acae000000",
        "x-ms-version": "2020-04-08"
>>>>>>> ac24a13f
      },
      "ResponseBody": []
    }
  ],
  "Variables": {
    "RandomSeed": "1438880818",
    "Storage_TestConfigDefault": "ProductionTenant\nseanmcccanary3\nU2FuaXRpemVk\nhttps://seanmcccanary3.blob.core.windows.net\nhttps://seanmcccanary3.file.core.windows.net\nhttps://seanmcccanary3.queue.core.windows.net\nhttps://seanmcccanary3.table.core.windows.net\n\n\n\n\nhttps://seanmcccanary3-secondary.blob.core.windows.net\nhttps://seanmcccanary3-secondary.file.core.windows.net\nhttps://seanmcccanary3-secondary.queue.core.windows.net\nhttps://seanmcccanary3-secondary.table.core.windows.net\n\nSanitized\n\n\nCloud\nBlobEndpoint=https://seanmcccanary3.blob.core.windows.net/;QueueEndpoint=https://seanmcccanary3.queue.core.windows.net/;FileEndpoint=https://seanmcccanary3.file.core.windows.net/;BlobSecondaryEndpoint=https://seanmcccanary3-secondary.blob.core.windows.net/;QueueSecondaryEndpoint=https://seanmcccanary3-secondary.queue.core.windows.net/;FileSecondaryEndpoint=https://seanmcccanary3-secondary.file.core.windows.net/;AccountName=seanmcccanary3;AccountKey=Kg==;\nseanscope1"
  }
}<|MERGE_RESOLUTION|>--- conflicted
+++ resolved
@@ -1,18 +1,18 @@
 {
   "Entries": [
     {
-      "RequestUri": "https://seanmcccanary3.file.core.windows.net/test-share-ec7b9ebf-0fd5-d136-16d0-dd984300e364?restype=share",
-      "RequestMethod": "PUT",
-      "RequestHeaders": {
-        "Accept": "application/xml",
-        "Authorization": "Sanitized",
-        "traceparent": "00-58f22ab09dce7643ae5e517b2904156c-1fed67221c2bcc48-00",
-        "User-Agent": [
-          "azsdk-net-Storage.Files.Shares/12.7.0-alpha.20210121.1",
-          "(.NET 5.0.2; Microsoft Windows 10.0.19042)"
-        ],
-        "x-ms-client-request-id": "7a36a10d-3bef-1cd8-0f66-2828d4af9704",
-        "x-ms-date": "Thu, 21 Jan 2021 20:40:24 GMT",
+      "RequestUri": "https://seanmcccanary3.file.core.windows.net/test-share-978f43c6-bfe4-3a2b-f370-c62f53ce54ff?restype=share",
+      "RequestMethod": "PUT",
+      "RequestHeaders": {
+        "Accept": "application/xml",
+        "Authorization": "Sanitized",
+        "traceparent": "00-2ce0fff5d049794fb9c2cd47e36b519c-aa7b42dca6401440-00",
+        "User-Agent": [
+          "azsdk-net-Storage.Files.Shares/12.7.0-alpha.20210126.1",
+          "(.NET 5.0.2; Microsoft Windows 10.0.19042)"
+        ],
+        "x-ms-client-request-id": "65eeb9db-a758-2e6d-0eb9-f449c766e0e7",
+        "x-ms-date": "Tue, 26 Jan 2021 19:31:42 GMT",
         "x-ms-return-client-request-id": "true",
         "x-ms-version": "2020-06-12"
       },
@@ -20,38 +20,33 @@
       "StatusCode": 201,
       "ResponseHeaders": {
         "Content-Length": "0",
-        "Date": "Thu, 21 Jan 2021 20:40:23 GMT",
-        "ETag": "\u00220x8D8BE4CC71A2AC1\u0022",
-        "Last-Modified": "Thu, 21 Jan 2021 20:40:24 GMT",
-        "Server": [
-          "Windows-Azure-File/1.0",
-          "Microsoft-HTTPAPI/2.0"
-        ],
-        "x-ms-client-request-id": "7a36a10d-3bef-1cd8-0f66-2828d4af9704",
-<<<<<<< HEAD
-        "x-ms-request-id": "c9ef6989-f01a-0012-6937-f3e9eb000000",
-        "x-ms-version": "2020-06-12"
-=======
-        "x-ms-request-id": "fba4ef9c-f01a-000f-4635-f0acae000000",
-        "x-ms-version": "2020-04-08"
->>>>>>> ac24a13f
-      },
-      "ResponseBody": []
-    },
-    {
-      "RequestUri": "https://seanmcccanary3.file.core.windows.net/test-share-ec7b9ebf-0fd5-d136-16d0-dd984300e364/test-file-cca13ebb-c7a2-b9c5-aa12-8bdce5105e3b",
-      "RequestMethod": "PUT",
-      "RequestHeaders": {
-        "Accept": "application/xml",
-        "Authorization": "Sanitized",
-        "traceparent": "00-b24f3bd92d0f844fb0270dc532179e17-25d408e760e3ec47-00",
-        "User-Agent": [
-          "azsdk-net-Storage.Files.Shares/12.7.0-alpha.20210121.1",
-          "(.NET 5.0.2; Microsoft Windows 10.0.19042)"
-        ],
-        "x-ms-client-request-id": "336b2561-2339-4543-db7d-d0ddb0fb37fe",
+        "Date": "Tue, 26 Jan 2021 19:31:40 GMT",
+        "ETag": "\u00220x8D8C23101EB8664\u0022",
+        "Last-Modified": "Tue, 26 Jan 2021 19:31:41 GMT",
+        "Server": [
+          "Windows-Azure-File/1.0",
+          "Microsoft-HTTPAPI/2.0"
+        ],
+        "x-ms-client-request-id": "65eeb9db-a758-2e6d-0eb9-f449c766e0e7",
+        "x-ms-request-id": "52e07245-901a-0009-0919-f49f11000000",
+        "x-ms-version": "2020-06-12"
+      },
+      "ResponseBody": []
+    },
+    {
+      "RequestUri": "https://seanmcccanary3.file.core.windows.net/test-share-978f43c6-bfe4-3a2b-f370-c62f53ce54ff/test-file-2cc04a68-0b89-178a-7701-3ac7c3e5c7fc",
+      "RequestMethod": "PUT",
+      "RequestHeaders": {
+        "Accept": "application/xml",
+        "Authorization": "Sanitized",
+        "traceparent": "00-efa643a4f1239942b2b3d194c9525a13-28b8ac564fa5bc4e-00",
+        "User-Agent": [
+          "azsdk-net-Storage.Files.Shares/12.7.0-alpha.20210126.1",
+          "(.NET 5.0.2; Microsoft Windows 10.0.19042)"
+        ],
+        "x-ms-client-request-id": "28dd133c-9936-cf9e-2fd6-ed566da66a29",
         "x-ms-content-length": "4096",
-        "x-ms-date": "Thu, 21 Jan 2021 20:40:24 GMT",
+        "x-ms-date": "Tue, 26 Jan 2021 19:31:42 GMT",
         "x-ms-file-attributes": "None",
         "x-ms-file-creation-time": "Now",
         "x-ms-file-last-write-time": "Now",
@@ -64,29 +59,29 @@
       "StatusCode": 201,
       "ResponseHeaders": {
         "Content-Length": "0",
-        "Date": "Thu, 21 Jan 2021 20:40:23 GMT",
-        "ETag": "\u00220x8D8BE4CC7270653\u0022",
-        "Last-Modified": "Thu, 21 Jan 2021 20:40:24 GMT",
-        "Server": [
-          "Windows-Azure-File/1.0",
-          "Microsoft-HTTPAPI/2.0"
-        ],
-        "x-ms-client-request-id": "336b2561-2339-4543-db7d-d0ddb0fb37fe",
+        "Date": "Tue, 26 Jan 2021 19:31:40 GMT",
+        "ETag": "\u00220x8D8C23101F6B979\u0022",
+        "Last-Modified": "Tue, 26 Jan 2021 19:31:41 GMT",
+        "Server": [
+          "Windows-Azure-File/1.0",
+          "Microsoft-HTTPAPI/2.0"
+        ],
+        "x-ms-client-request-id": "28dd133c-9936-cf9e-2fd6-ed566da66a29",
         "x-ms-file-attributes": "Archive",
-        "x-ms-file-change-time": "2021-01-21T20:40:24.0940627Z",
-        "x-ms-file-creation-time": "2021-01-21T20:40:24.0940627Z",
+        "x-ms-file-change-time": "2021-01-26T19:31:41.5057785Z",
+        "x-ms-file-creation-time": "2021-01-26T19:31:41.5057785Z",
         "x-ms-file-id": "13835128424026341376",
-        "x-ms-file-last-write-time": "2021-01-21T20:40:24.0940627Z",
+        "x-ms-file-last-write-time": "2021-01-26T19:31:41.5057785Z",
         "x-ms-file-parent-id": "0",
         "x-ms-file-permission-key": "4010187179898695473*11459378189709739967",
-        "x-ms-request-id": "fba4ef9f-f01a-000f-4735-f0acae000000",
-        "x-ms-request-server-encrypted": "true",
-        "x-ms-version": "2020-06-12"
-      },
-      "ResponseBody": []
-    },
-    {
-      "RequestUri": "https://seanmcccanary3.file.core.windows.net/test-share-ec7b9ebf-0fd5-d136-16d0-dd984300e364/test-file-cca13ebb-c7a2-b9c5-aa12-8bdce5105e3b?comp=range",
+        "x-ms-request-id": "52e07248-901a-0009-0a19-f49f11000000",
+        "x-ms-request-server-encrypted": "true",
+        "x-ms-version": "2020-06-12"
+      },
+      "ResponseBody": []
+    },
+    {
+      "RequestUri": "https://seanmcccanary3.file.core.windows.net/test-share-978f43c6-bfe4-3a2b-f370-c62f53ce54ff/test-file-2cc04a68-0b89-178a-7701-3ac7c3e5c7fc?comp=range",
       "RequestMethod": "PUT",
       "RequestHeaders": {
         "Accept": "application/xml",
@@ -94,37 +89,37 @@
         "Content-Length": "1024",
         "Content-Type": "application/octet-stream",
         "User-Agent": [
-          "azsdk-net-Storage.Files.Shares/12.7.0-alpha.20210121.1",
-          "(.NET 5.0.2; Microsoft Windows 10.0.19042)"
-        ],
-        "x-ms-client-request-id": "c07bda7d-2aa5-bd01-b345-c74c979758bb",
-        "x-ms-date": "Thu, 21 Jan 2021 20:40:24 GMT",
+          "azsdk-net-Storage.Files.Shares/12.7.0-alpha.20210126.1",
+          "(.NET 5.0.2; Microsoft Windows 10.0.19042)"
+        ],
+        "x-ms-client-request-id": "b08b433a-9f07-10c5-ff84-6a0800515071",
+        "x-ms-date": "Tue, 26 Jan 2021 19:31:42 GMT",
         "x-ms-range": "bytes=0-1023",
         "x-ms-return-client-request-id": "true",
         "x-ms-version": "2020-06-12",
         "x-ms-write": "update"
       },
-      "RequestBody": "9BcwgC2Mzv5ffqdULR70wgTPwHcUeOkgLygROjmFTJOcmBH68JtfVOSFLS9lOOcJP6JCBOkrhXstD1AFe5PF2TIUuJUN\u002BtFpcGySj0u6u/dBCPuWQ0epcBKVzOBKWthQwFT8UH9S\u002B0XR2JR9mPYwc1RZw3KYLpbra0iCdy3xHhaTQc72vWp37wy1xWqyK9gcZVmM8ZZmuJG\u002BEeU3z4MX37p96lYnObbq4dRl4mkrOEBwZhLTZSx/LYk9OKuFPyCJneWwNUGB9CyjoRDCANUnktmlx2lxQ3qN/b3N6QEKZaG03ESEewL\u002B7nHmMMMcvS20FqXR33i2F1lqIjeDswoqmDxuDiOQohbXptj3ixO3cECQGNNcOYUp/cTqGlnLezpmu5iHrq4JI3OO\u002Bjmfv4xGs7L385s2zl\u002B2RRFepYi9Cyudkc97L8KRhvRgzT5LiT43pGam1IefL\u002B040Gidqn7q0e4OAi69y4PvZWym1gEgarvSJwEhFjej/WHiQl9Z89x2dftQPYcQetjjt24b\u002BVnsGGWsyoN9yLq2awTM2okklXGPL2EFzy00wqwoPl/JiAQI9Sn5rShZ\u002BaxBmtKDQ6BOviH8i8n45kg3eAjXVIpb7eP/xORgKuhJNja0xDVbsX8M2n8\u002BzPw6EA7gwTUggaUi5azvg3\u002B77pQ4s1SSQyIT3MaJy3oKHSDmxLTVf2izKLWRkt6Iay0AUOvrBRioqMzszeVul7YrF8iLCb7K5W8shYufAbFEinGZiXqOHxcIPRzo6bGDRJH\u002BZXoV/GJuNWt7v3\u002BNCaYap0N01A48nPiwg8ui4vu9qED5oJs3Lo0OKlMOE2CYejR2zUFuD3CDwsmBZHmXzFNvvRY\u002BlGgK43i1Zaq6LYiYGAmWLBW5T5nQdt7RtcoUdl4An1VKWebMa\u002BnIuanFyJRA6UtwAaA\u002BtW58bh2JOC6uoe5Luo4zTr8iycAr8ZbvCq1Jkcx\u002Bo3W\u002BwunmzevIQjK7Ghe6eQ4GDZqMTTffEsTYjGNwP6dhMP15jfelTIDTWoeOb9d\u002BNZCeQ4Qx8VY\u002B368kDkCIWAKKWekZQewWYcEaufKwUKLtWVfS0fwjMD\u002BmOq5IgD0/SwKEAxbtZfOkiOHCFzhjjo4MNrTptoYGZymqcgY9zuCD2m3wK0yMAPRjLUkaYBkGQqwgO0qJVpV7fpzsQ/LsZroBPzzKc2JBgDa/hYg96wYPoy9aHZKW\u002BYPXdK2wn70CdseOGSDcO89K3rsTydANPpKV3Z/Ckkgnaka58v\u002B0keB5vQ7BrtHmM2dgDz/Xgi\u002BzyjYaGsIdP\u002BN\u002BZ67aI0jQlUzamgzBTI/Br6k3YoMJT\u002BcWBijImnceW30rQkciCxAfj3nz/egj8Q==",
-      "StatusCode": 201,
-      "ResponseHeaders": {
-        "Content-Length": "0",
-        "Content-MD5": "iIBFeGQF54fjTVfm8z4rGw==",
-        "Date": "Thu, 21 Jan 2021 20:40:23 GMT",
-        "ETag": "\u00220x8D8BE4CC73056CB\u0022",
-        "Last-Modified": "Thu, 21 Jan 2021 20:40:24 GMT",
-        "Server": [
-          "Windows-Azure-File/1.0",
-          "Microsoft-HTTPAPI/2.0"
-        ],
-        "x-ms-client-request-id": "c07bda7d-2aa5-bd01-b345-c74c979758bb",
-        "x-ms-request-id": "fba4efa1-f01a-000f-4835-f0acae000000",
-        "x-ms-request-server-encrypted": "true",
-        "x-ms-version": "2020-06-12"
-      },
-      "ResponseBody": []
-    },
-    {
-      "RequestUri": "https://seanmcccanary3.file.core.windows.net/test-share-ec7b9ebf-0fd5-d136-16d0-dd984300e364/test-file-cca13ebb-c7a2-b9c5-aa12-8bdce5105e3b?comp=range",
+      "RequestBody": "U\u002B0zh8D6qttx7L4fMDi3bkmqUAvJNBVphjOBAaZKx8IbjYW3Q9HtDxx\u002BjkApItBbXMMwJEv4XR/XyQGMeag1JiT7BKOy/yp4vEDuSqbVQGNjJaXiGqN3IjBl33rPYZV0SGccLR4tqVyYuGcKChJ5AoidKVMCUgyAhOFzTCCwqFuregI/uRJFNXxJSmI8bBgd7N3xMjdCcfVam6g8ulw86A8LX48QOkl2WPPWuQiqQxjJVWBCvnUkaQkM5B1pCHsgDWFSMA2JDbGUe9pDa7jtr1eQc2X8\u002BSma5/aGA1UrDU94tqunWBMLQEeurkOb4P1RHzXG2JUWJBQ3t0kWAwlbaG2Ky7UMRVZEhTMdTUrm/gf4NOQgZTS6YpGXb6DJ9D09U0bVEBVIRNnegVNi\u002BNfJUblCHs4lOgI50Ggjdda2epH13/oEEO7xsPAKQuThV2m6zR7nh9ZvGBhDnD\u002BsJM8DJwbCbBncxUDKUG3eG/geWHn/aKi3zvO7hsfhwHSuRYsgBxrdHutP3QfeHDdokP0gJUTGrbsnS1gTB\u002BVS\u002BwXMHArivRPdQTmNr4qg2bK7UvXKwZsw55fP\u002BbvCyhcF/eIBEQAshtPpQ\u002BMKOP4xhnGmV7TvhzpqnDRzEsNYG3Yhh7Gonsexj8wi4X23Ja6ZnnNJG3JjFnWol3XLuXMPkChs6bFMiOeq9Mjnzaa8snaF2XNQDv8EvnE7/wZR5tZYElBVSjz9TBaLnyaqe0jP7OX/Rt8Av4IoaCo/EYjhWA7yjrpWZmg6h4xdxW7YWUIobBMhUp/2WFPNLOERvjuNqkcYuOyOeYV9xL9SovkTTw7nFqR1vwVv\u002BzZmiDmGKMhQzxsmwKFWmvOOpI7go7VautzSKqiXGOpCqby2KPBL95v2AdLe7I9tkXux5ht2jleADM1cs/4gubcw5Bfkn3ECQq3y6qHie81NZZgs5THPyxpkNhwi7kOc1Ugbrgh3ifIJr6RuhKS2nZAAD05m89SGYBj9f2hV31NpVRRZx83F1tumIjaMYUd1rpmLIt/1NuJzlU3vegqJtNBQBC6QXNXDOzlywNGe\u002Bf/Rh9DPyrx0cx8x5jJ/1VvRHG5lPFwZ5VLDyOemg3YR1ZtNHvM5uekT3JEOXnaiQ2XdoKNiOLyjt6F\u002BCwLVzfCpIBGWMrdomGKEUl/LCofcIIWCyeLSrpzfqmZRu63nPg6gZT1lDBGtdAhA3eZd2K0aout9UgQN1nF0t4dRF920nRRRKqRJdhR01FTakdG2gtK4NxjCausKko7M8FSJXF0rjEDSC60I0CvWCX6wM0WgvjW1mODE8jIoR5cVfYW/6nf2rwWR5HYksGbt62FsWV9JKzIf1MR9ZpoNqcQV8g==",
+      "StatusCode": 201,
+      "ResponseHeaders": {
+        "Content-Length": "0",
+        "Content-MD5": "cW3QJ1C/jXKxX\u002BPhRBQ09g==",
+        "Date": "Tue, 26 Jan 2021 19:31:40 GMT",
+        "ETag": "\u00220x8D8C23102033ED3\u0022",
+        "Last-Modified": "Tue, 26 Jan 2021 19:31:41 GMT",
+        "Server": [
+          "Windows-Azure-File/1.0",
+          "Microsoft-HTTPAPI/2.0"
+        ],
+        "x-ms-client-request-id": "b08b433a-9f07-10c5-ff84-6a0800515071",
+        "x-ms-request-id": "52e0724a-901a-0009-0b19-f49f11000000",
+        "x-ms-request-server-encrypted": "true",
+        "x-ms-version": "2020-06-12"
+      },
+      "ResponseBody": []
+    },
+    {
+      "RequestUri": "https://seanmcccanary3.file.core.windows.net/test-share-978f43c6-bfe4-3a2b-f370-c62f53ce54ff/test-file-2cc04a68-0b89-178a-7701-3ac7c3e5c7fc?comp=range",
       "RequestMethod": "PUT",
       "RequestHeaders": {
         "Accept": "application/xml",
@@ -132,37 +127,37 @@
         "Content-Length": "1024",
         "Content-Type": "application/octet-stream",
         "User-Agent": [
-          "azsdk-net-Storage.Files.Shares/12.7.0-alpha.20210121.1",
-          "(.NET 5.0.2; Microsoft Windows 10.0.19042)"
-        ],
-        "x-ms-client-request-id": "d560f1a1-767f-dd59-eb8a-29df2dedba33",
-        "x-ms-date": "Thu, 21 Jan 2021 20:40:24 GMT",
+          "azsdk-net-Storage.Files.Shares/12.7.0-alpha.20210126.1",
+          "(.NET 5.0.2; Microsoft Windows 10.0.19042)"
+        ],
+        "x-ms-client-request-id": "291bf778-ba1a-5221-3290-2a8edcfe7a51",
+        "x-ms-date": "Tue, 26 Jan 2021 19:31:42 GMT",
         "x-ms-range": "bytes=1024-2047",
         "x-ms-return-client-request-id": "true",
         "x-ms-version": "2020-06-12",
         "x-ms-write": "update"
       },
-      "RequestBody": "fqZZahjl3GB1GMbDHSAH\u002B9S8Po6WCUieo5kY0gkVUf/zFKkhQAwFdqHKzS5bSPL\u002BiH4eQamUWnVeusZ/zQpXX8bH0Ah35brHtsjtyzsZQ1umGkqL9xBWXrkzw4ZGhqmWc21olHfqh6LDVorhp445RHdq2LO/y2i1cXJOQyI0gTAfVljOsa7kvJKnx6GGdLcr\u002Bn4O26311qcFsiMFnESAjtRZwlA2a5PIhhwgGATHL/y6I0mjJaaDKX\u002BwyP6L3iBOJzjMLLJm9I7qRlSQ1b6jPoMmSnj73Gku1pjQhqOVPaj80vDL\u002BgNKVC\u002B6uN9R8lTADYl6ZZOnU0vPnVYZlW7rVQmslAPO10SA3PZJQCOJ3eNEEHgZGtgUVX6l\u002B1ysML7Az2PWpF5Q8jVF\u002BoidXhInRcBz1YX10TowmD6EKdvn06w3iHC/sziE8x1D0yBPdvdsfbabOVo5y/4ppQwgzMlZXifcZdWiaJKI7uFosf4a4SFHGKwlS5lR/rxylg0rZCZU6nX4cxAhyRQjE0p50RkADsPr2LQcMxKNimcYL9GEXIq6E8eIIW4QJU6XAjhO1y2jcohJQItyN7Zia\u002BipCJlDnrfAvr1Sd\u002B1V2rJmhTDaPrM6db1JOxv/SNsRJbaGZxy0VGOBjhhvUfqb9GXZC7KFiCw0bpPc\u002BmObwXbhQFE2znOVsjHNWa\u002BayiTCrka1JTwpi52KUfiJ2FkA5c2ijhCpZCXxQ1mBuC98mqRuGUsc5Zs5uLW0rH17C9nXzHPi9zwUGUkhw\u002BLjqNJtDbZTGr4O4/8yadZa9Liodjd/quy7mqNnWv8C\u002ByK5Vg/iRp7GJ/Eayehzr45muiSReU2qY/3msXMT68C\u002BC\u002BfdeRLGd60Z4U5GZOEDSOoUAaDbcILUDvIS\u002B5UrszswW70BljZ7n0J2d5f/Y/4c42mJ/uog45tkCWogtHsY7i0SFQkkAbG0mWJdZPjq1ar09RgrorRREHginI3LW\u002BvGXolq7E71\u002BOG31GWHwn\u002BieTPAK75j7Ex4wAWRAmUk6D12lwZvgOhc/v02dM1PyU34fyJZCy8tYnE98StIZPZ8kusnESp5MvlKYyzBLXh\u002BKfa3mIJDy90OSTWUMo\u002B9FJoHuuHhKLgjf00pDqcCbDX4vsg0kMt0OccOGcf15ABpjU\u002BSunOXnQE\u002BlBk0Gr02C90AnHTGiIPOkoAZ0w7wLZpNv4BYcLLBYCDH9vyyPx8K1w7q9UeLogXLwyfyfsnyTWd/51o83ZorPjxT/5GHHFNhD/sABThSwRx6jK2Kz\u002BJW1KiUM1fEzfp0v7YLOKN0RKbTkG7O8kcvLCY\u002BwVHsoG9Z/Cro8un7nUEBi0aBRol5BkcHtz5ziOJgZQYxhQ==",
-      "StatusCode": 201,
-      "ResponseHeaders": {
-        "Content-Length": "0",
-        "Content-MD5": "hs9hVPn2zpF8RuxJp5BoAQ==",
-        "Date": "Thu, 21 Jan 2021 20:40:23 GMT",
-        "ETag": "\u00220x8D8BE4CC73A43A8\u0022",
-        "Last-Modified": "Thu, 21 Jan 2021 20:40:24 GMT",
-        "Server": [
-          "Windows-Azure-File/1.0",
-          "Microsoft-HTTPAPI/2.0"
-        ],
-        "x-ms-client-request-id": "d560f1a1-767f-dd59-eb8a-29df2dedba33",
-        "x-ms-request-id": "fba4efa2-f01a-000f-4935-f0acae000000",
-        "x-ms-request-server-encrypted": "true",
-        "x-ms-version": "2020-06-12"
-      },
-      "ResponseBody": []
-    },
-    {
-      "RequestUri": "https://seanmcccanary3.file.core.windows.net/test-share-ec7b9ebf-0fd5-d136-16d0-dd984300e364/test-file-cca13ebb-c7a2-b9c5-aa12-8bdce5105e3b?comp=range",
+      "RequestBody": "U6UXHge5hD8P2b\u002BQ6HnXBtG87TjLUVOgFrN5SGuDO7EPvRJH1ENloNsKHFhfQ9wDj5M77dfdJgJSdgdUQDvUi54NgSpnjzGOVk1cwTT6QNLWdbjXR07aMZYQ9V07EWCfNZG6UsKxnP9irZaKgGXNWDU0fcqC/UNQM0\u002BUVprUUkXtvYyjQO4QJdm4dZq3T7AxQ50nBpOVHDdNaR5yHUVljVpQnMPYKhdHJFfwyYipmOOfYhP9rEyxV6BUVdbQnQiUU\u002Bc/Z7LtWBiF4OE7pFOvpNA607oxaOEOnkUihNRBdodPXHahaTEwsgn6d8tqdrJNpbAGlclNYuoFMchtytRERGla7EjcDTqfCSGwNvAWoyiS1N8jO\u002BC9AvmLnDhow\u002Bc1tjNhEIpqcZd2ZoyonCz5742g2vX1IAmInOlPUHEBNkY6e3\u002B9tJKeKGNHrdRUFWXNkayryOjxQJYq2HSgGiAldDBGbiGsPDr6ArGSrXI0NIeEgr/EVm5dSDvpk9se/Q1DIjmjDqdEIFVxsMU3X5Mj9aTsHJhgYB3B6CXmwqhf2wSjToo4kSXgQGFpU6WoJumoxp42MuF14sEb4iWBXV2sEtXBkxEI6mR\u002BDNs39w14GcI7PvwKKKkiLmvIHa7/XuIDvUDQ55PYn9s6tyUFPeu0o8ljRR9hoekrnmSlP821f675NDnMpzEuY54g0HCDHPF/FHnlmxjCoRtXpEguMmAOhDh3DAmy5/yXNOKBQdF4p4FzJipUz\u002BOVN5IedQLpADA9Eks4DBDnzS19TmY1QGBK3v3Guww1urVV4tV3k3H5rjSxQy6FQJtxi1j914F8X/Yx05cFIkQkCFiW4io7cDm7g6AyhP0xxZ1iVTCzN\u002BMz2YLeRcDa9IzwjTvW7l5xNRofQlPhStv5/w75o8wUcNB1YgmnXCp54I8TQfbBW9Y/8CAVlPWPUo\u002Bn5UWx4FG/3BxrYYtVydjwpWLEzQjkN6Q3urKs/tzb5RB5AHflx/8\u002BU2TaVvpK6SdHJe6Ty4WGwq2heSaeE91AkHt728lhCt1ihnmjCeGq7NCLZdntRxqK8z3JQ07Zn0CHmsV\u002Bzw5e5RoQMEUL4rnM94xVE64EUkhh8OiLl8ePieY4HG8bKx3BLH\u002B/3BfVfxCE/UzBg4uSg0h9Hd4m0k5Sgade0sZJsMtvk\u002BYuRHUwi3HXB5p7zgVappknnQ4/m1kxbFtwdqxKOkyAUe\u002BkYz7STJFsTsu017OhBCwtIhK8L/iN/dcZwBXFjcxN\u002BnwWtUNaVFB90kyOfZWoznKAHRg5xCH3F2ZmuIx8psH/Zt02i07p0s7CP12r/oBCcfGiRXC0EzZaHp3c85vEACyLjha3cUMklkpJd4TESw==",
+      "StatusCode": 201,
+      "ResponseHeaders": {
+        "Content-Length": "0",
+        "Content-MD5": "ADvq1QFcaICNAQAsHSfXyg==",
+        "Date": "Tue, 26 Jan 2021 19:31:40 GMT",
+        "ETag": "\u00220x8D8C231020BA4D1\u0022",
+        "Last-Modified": "Tue, 26 Jan 2021 19:31:41 GMT",
+        "Server": [
+          "Windows-Azure-File/1.0",
+          "Microsoft-HTTPAPI/2.0"
+        ],
+        "x-ms-client-request-id": "291bf778-ba1a-5221-3290-2a8edcfe7a51",
+        "x-ms-request-id": "52e07253-901a-0009-0c19-f49f11000000",
+        "x-ms-request-server-encrypted": "true",
+        "x-ms-version": "2020-06-12"
+      },
+      "ResponseBody": []
+    },
+    {
+      "RequestUri": "https://seanmcccanary3.file.core.windows.net/test-share-978f43c6-bfe4-3a2b-f370-c62f53ce54ff/test-file-2cc04a68-0b89-178a-7701-3ac7c3e5c7fc?comp=range",
       "RequestMethod": "PUT",
       "RequestHeaders": {
         "Accept": "application/xml",
@@ -170,37 +165,37 @@
         "Content-Length": "1024",
         "Content-Type": "application/octet-stream",
         "User-Agent": [
-          "azsdk-net-Storage.Files.Shares/12.7.0-alpha.20210121.1",
-          "(.NET 5.0.2; Microsoft Windows 10.0.19042)"
-        ],
-        "x-ms-client-request-id": "a6aa6d3f-8336-683b-2f5e-05f98eac3ffc",
-        "x-ms-date": "Thu, 21 Jan 2021 20:40:24 GMT",
+          "azsdk-net-Storage.Files.Shares/12.7.0-alpha.20210126.1",
+          "(.NET 5.0.2; Microsoft Windows 10.0.19042)"
+        ],
+        "x-ms-client-request-id": "099043c4-2635-b557-b03c-8e517255180d",
+        "x-ms-date": "Tue, 26 Jan 2021 19:31:42 GMT",
         "x-ms-range": "bytes=2048-3071",
         "x-ms-return-client-request-id": "true",
         "x-ms-version": "2020-06-12",
         "x-ms-write": "update"
       },
-      "RequestBody": "C6iHH0eyO3iLUbzX8izNZgGu5ZzFuwnl6DHldEiHjePKFzVYBCY5lE4Ae/ZK30tHu3tetyCUwFCfojYWzMYvA8TZDdr3dGLbdFFOxD8TmwnlnrnNKdXCNlfkuWLvI8iH0XcxcNJwT0YZg0PPRfsRiwYtMC0NYtruF9aDErr/61CJx/PH4So3dU5ys6WS8vBc0y1bwvKaem6dQln77T2LGZfyRn4HSanc9rvem640XCTmJj6NpCld7k2EKp/QO4cR5poNn6tyVIqDfsw3u96/aOU0FMb\u002B/nVulFgxgh8KC7ozzbUUJrx5dNK0CSVcJjNuxcG5nCbBEuclnwpTQNFqeXISBO0pq0Epu6D0SvVPEm4kwr1dUG\u002BTcrrN74exJTMASZCzSiFFRBl/kOGGzMjy1Y2cLn4UDSgDf5IyXLu6d5Vt9ABlnMdM332j3sCNDKXy2xn6Ffa17Dxnr8uPEuhexBlLGNjHjTnFT08AcC5ndXLsQIGhwGGeuAfE/ez8vcyVRRmnQfPMKk3fNMamtXwN/zlYotJnvAS3rWDQA49NyJGDayoVwDR\u002BIBUzwoua\u002BAKLtv2zoxr6LYgU75SS\u002Bye\u002Bkms1I0lR\u002BD8F2oK8NPp4HbRdREyRmiV3iD2hANGf6yTtdS8gZdS5Or6\u002BrcmYPfiOnNHfNbbaLPhGvZoLr/htZe9dzr/KWLjgpAqO0\u002Bxb30tFE2T/v7ZtE0g32ac5rYvFUEjZOm44xEMZ/5CsS1kM6t5PxpyUbqU577t2kn8Qpvd\u002ByYKjgqTcDE4g5cAmwcfvK\u002B7J6ubvMeKioEqywjHECVmYLoLXaGg5crpNc4jlEy70h2eQR7sQj5efAeFaKkocW9xmjZNEGMOGj3gsob1ZvI0cvjrKNMGdiJ7rN2aG30hvMBesf4War26kCbhD4\u002B3ZRkRUPWsPUicayAX0WeFcAK8vvHGlrT0HgQ7MJSoJWqSxEfEiMaLcYN3wkbaAplaNSAkIEyd8NJgHTbtcQi38EW5hQ0fvOs4NUlyTtRuHhtu4P90hAUd9Nd1YGuTmgB2w84BIH2MOnQ46\u002BsDK6H59gMbgpANQ2w8n5A1qlx/pJ9I\u002B48KaP2d3qqHO5gaGsk1e2poeBdwZXxdwIDtVowbuUdPujAS840BfafligfQJoDHADLyEyyL1JISqKR4rIgab4JUzmCVIovdZv5zit90jZ38JlZdJaYWx\u002BGeAErkiM0fzxqFf1QgLeGrFKwyGE2ymh8GeIoxuUnYPgqC\u002Bx489N4tU7vE8w5J3/RwthD55KuT62ov3hBG6hHQrUFNoTbDah/OAMSR7acMvJiRwQc43lVe7w\u002BwERrJ6mmp9EXI/D7BrU/xK\u002BfnAf3DHyF3tSkOl8w==",
-      "StatusCode": 201,
-      "ResponseHeaders": {
-        "Content-Length": "0",
-        "Content-MD5": "SSzXVJV52XjsKXBN80Edpw==",
-        "Date": "Thu, 21 Jan 2021 20:40:23 GMT",
-        "ETag": "\u00220x8D8BE4CC746059E\u0022",
-        "Last-Modified": "Thu, 21 Jan 2021 20:40:24 GMT",
-        "Server": [
-          "Windows-Azure-File/1.0",
-          "Microsoft-HTTPAPI/2.0"
-        ],
-        "x-ms-client-request-id": "a6aa6d3f-8336-683b-2f5e-05f98eac3ffc",
-        "x-ms-request-id": "fba4efa3-f01a-000f-4a35-f0acae000000",
-        "x-ms-request-server-encrypted": "true",
-        "x-ms-version": "2020-06-12"
-      },
-      "ResponseBody": []
-    },
-    {
-      "RequestUri": "https://seanmcccanary3.file.core.windows.net/test-share-ec7b9ebf-0fd5-d136-16d0-dd984300e364/test-file-cca13ebb-c7a2-b9c5-aa12-8bdce5105e3b?comp=range",
+      "RequestBody": "GeYjR5vaYVBLU6fcbLAM3jL9PjEfcGmKAK1\u002BriVqm7GV0oT20FQpJso6Q8IQlNdzimwWeUWTLKh8mEbtXLIr4bj1R5krFQ7e1Bhm5SynemzVCiS5UyFrAabbejcNO8oYD2IKG00\u002BR3ReOKUtLUd81R7aF1GOco2WiUXyUJvW0JlNTdXKnF4el8KvWxt8PtRfX6UYMyR4ipzUdJEIS/fZh2cL4N9xsji/u3\u002BP3hdyGUtwk/D2vp111MM49SjNFkvL1tOzcF307q1sWHek6auFYlpFl7gG4sjKlgsbOLwQ8qUzxAdDvqnte6VDimUl0esXs5POh36TxPML6dpS2bXwW2bRcCWkQqOwVxsTw1hipMUgA4UpQWonoP8TONTPm6LvUi7/VGDFc3HvHTBigAGbqEUUMtUwxxn7qs8lkAnO4bx5I3AqYlBkWpATOSQ6xCD\u002BeJCPumnNv4sUBKmRn\u002BNnIDt06VyRcUX1r9dFHI71weWvJxd5PydTrGTlFV6m07usrBjpxtvEbQdKmQqRh6L8H0PE4XjL7uETID33q1vmT9wcmHB1C/sJ67oQLqYdwSTC6PYb4fFC4L031aWezMGrZEoude4xhhNIu/a\u002Bu7879l8YNMNly23q2biyPjZVax74ZMpb7ks1kGHi0yb7hCX9/N5FhZj\u002BRpjcQ5w2fkjc8k/YxVf13wcT46NhgvhH71SStUJYEOaG\u002Bh0xfquv/hIZBuDWI7/NCBzWMaL0ncSglVRHo8kFhOJpUco5xGFcZOSRR3wXcMuVxKwmgd5Dkl1ZkOlWaFtIFIH\u002BbdH0lEO7es2\u002BYlZIiCSIst4c3wMDJb9t3zN3BfyISDL6GQP6oDBpagcRhS8HEQfEzrV8LDR\u002B\u002BkcShrQPQ3TRNRojTW8hjhGus3T88qCQZs4sszdGDBz9fB685xl7WSeSP1AV48SXo0CkzXjAggimgiDm45A9iyj9JdFRZKb4M1pNabJQe4IJlA/3oj\u002BjPfoVFWX5lHaWVbQnF77yRT\u002BZrJoechhVVged3E6ARunpWefXPE5A/p7jthT\u002BKGPEFk7QXfWkhcvhwL9eXLcnFg7LPr3WGwnwWK38OrsDVy6j2MX/r\u002BjzRNQc9XuP4qLmvKAGM\u002Bmm7ftE4AVIqEoP3WiQuoPxJ2Yl2PnouiaNYHULFX4b/SRF/erKus/jqpyKDBcS/yce9ZQ54FrwvTPUt3\u002BPPZPM9OBES72ZJmyXQS1cXq0PemFO7CDp4R3JVD\u002B39gNPVG0JvRg3zrNphc4nop4tk16FxTwdQFBy4hLCe/Z\u002B4TBpR\u002B3AU6CV16yu5GdRwj9\u002Bm8HgMTHHMhMdltsFdFK966OevlqxbT\u002B\u002B8O2Pb1voICDTQ980nbD\u002BoQ==",
+      "StatusCode": 201,
+      "ResponseHeaders": {
+        "Content-Length": "0",
+        "Content-MD5": "EDEQvydyXUbyg5gdZO7hww==",
+        "Date": "Tue, 26 Jan 2021 19:31:40 GMT",
+        "ETag": "\u00220x8D8C23102140ACB\u0022",
+        "Last-Modified": "Tue, 26 Jan 2021 19:31:41 GMT",
+        "Server": [
+          "Windows-Azure-File/1.0",
+          "Microsoft-HTTPAPI/2.0"
+        ],
+        "x-ms-client-request-id": "099043c4-2635-b557-b03c-8e517255180d",
+        "x-ms-request-id": "52e07254-901a-0009-0d19-f49f11000000",
+        "x-ms-request-server-encrypted": "true",
+        "x-ms-version": "2020-06-12"
+      },
+      "ResponseBody": []
+    },
+    {
+      "RequestUri": "https://seanmcccanary3.file.core.windows.net/test-share-978f43c6-bfe4-3a2b-f370-c62f53ce54ff/test-file-2cc04a68-0b89-178a-7701-3ac7c3e5c7fc?comp=range",
       "RequestMethod": "PUT",
       "RequestHeaders": {
         "Accept": "application/xml",
@@ -208,48 +203,48 @@
         "Content-Length": "1024",
         "Content-Type": "application/octet-stream",
         "User-Agent": [
-          "azsdk-net-Storage.Files.Shares/12.7.0-alpha.20210121.1",
-          "(.NET 5.0.2; Microsoft Windows 10.0.19042)"
-        ],
-        "x-ms-client-request-id": "bfa02dd9-1442-bdfc-1e44-87e6e46236a1",
-        "x-ms-date": "Thu, 21 Jan 2021 20:40:24 GMT",
+          "azsdk-net-Storage.Files.Shares/12.7.0-alpha.20210126.1",
+          "(.NET 5.0.2; Microsoft Windows 10.0.19042)"
+        ],
+        "x-ms-client-request-id": "98c91a05-706e-8b1c-4b8a-8e3c0dc42a0a",
+        "x-ms-date": "Tue, 26 Jan 2021 19:31:42 GMT",
         "x-ms-range": "bytes=3072-4095",
         "x-ms-return-client-request-id": "true",
         "x-ms-version": "2020-06-12",
         "x-ms-write": "update"
       },
-      "RequestBody": "u/usisPVQUEGlrr\u002BWFHwF3QE7tHsnF37Q3w9fVWNUCbXHrdDYiWofbsJ8mMFgRh12EV4RVXUBh6dsUZHl8PreUWTJzmZrLVOXHAW46n69cJjx6UQFArRAxeYpbDeYOb4HngdcVne3CuPKenkviJ0o7yE5M8e22U7wiQiAQYFcPuKHsUx3YNohOt5gOog7ET0IwL0WnsW2UIT4q81vNolirnuWqBdQ8Y4G2DkpVt6GtXfLd0EEBV/c0SCHfvTMscQU/UwMpGkl\u002BA8vD8bMjTnmcfaVo/9IXmkbudb2ybKZOiZ01FlSedDOpb9x1TVZEEQmoMz\u002Bdw3EzJ7jMSqSLu5cVdWgl7igk/glxv5AFklzgmlS0Cil2sMYb8e6b0imPHaQ1X9fuLiLRg0U2HAPhPYVr27Bf17FtrrSiCfxJiRvf4pH7wDJ08mwh4nbkMJSyOsRpL/Z5P0Xix7ETTBQ2mAopVjlh9W1C5ulELeVKiW4f/98n0FklZrNMCPiBYbZX61psuuprQDVXFkkdJQFgqD5C80xFHrexA/\u002BGFfxkwYUi/EKK3d6DtK\u002BZwMoQCDGh61DKPm5qAtyiu7bq5SpI8lSz\u002BjjO1dpvz06cq03tkPu91DqbqoMWuOll6BIXmM91QN51XB4I4wV2Wm8vzWeetRq7PRD/rUfBrTFPWP3ISDZ/J1pveETttOElJVAj9uuBxzL3bGu\u002BhaOWs77suYoXvgI4sKYNPzzVzXg/yof3rbZFzZG6wOvKsJG2yMSWAPtXDXdN6zZFdJf2IZ7jjrsbrwYIlvv4XO0mbfAUVmZ4T8yM2M0QqbJwAEkJxK9M5zHmmym\u002BjWn/bqCKJ302IR4hjdHSVrX\u002BCwVTiJai/phN2YbOPbtMubJSjWoclnI1Od8q2DbNeoB76JAUavTDXHAYTF32d/Ni1NQvf8lL4XSDHl7HeBZhcF72QkUrKE7NjzD6BEoUTsHbyANirfq3MAcrgVymC9Rppsv/ACW\u002BR6yFYeCYQd0qbt\u002BM66AC/tJkPxI9/6byF4NskF2OJT6cLYBW3UwaLv4qARKNGSAkVrf5mtETcEgFk0ptK6GPnEmQ4M4vvCGGSgAUE/6EdQ5jOEmllIptiK1IUToBrPNMmmTY7ChSBKqGY0DA/2xZgS48CfNn6ge/M2gQ11rnhK0c13mZq4jWATOvHyFJnIlA/tAbxaMP1LBdGajAQS1Prt6jtBfyv9WVVgi/yMrmdZbe3\u002BiKy876DQK5PJHgFbAGb3BClehxXj76dm\u002BaQBvldqQR4WFEtNMfqacVOYNDtUBIuWlak\u002B\u002BubYG5kEVvX8z208Xt3jROwbqdMuxBXBS7tsEvUZaiitLEY4PvixSNsEnqLmW9VecA==",
-      "StatusCode": 201,
-      "ResponseHeaders": {
-        "Content-Length": "0",
-        "Content-MD5": "fixHqjkHkZS8j5IpVMPdXg==",
-        "Date": "Thu, 21 Jan 2021 20:40:23 GMT",
-        "ETag": "\u00220x8D8BE4CC74FCB59\u0022",
-        "Last-Modified": "Thu, 21 Jan 2021 20:40:24 GMT",
-        "Server": [
-          "Windows-Azure-File/1.0",
-          "Microsoft-HTTPAPI/2.0"
-        ],
-        "x-ms-client-request-id": "bfa02dd9-1442-bdfc-1e44-87e6e46236a1",
-        "x-ms-request-id": "fba4efa5-f01a-000f-4b35-f0acae000000",
-        "x-ms-request-server-encrypted": "true",
-        "x-ms-version": "2020-06-12"
-      },
-      "ResponseBody": []
-    },
-    {
-      "RequestUri": "https://seanmcccanary3.file.core.windows.net/test-share-ec7b9ebf-0fd5-d136-16d0-dd984300e364/test-file-cca13ebb-c7a2-b9c5-aa12-8bdce5105e3b",
+      "RequestBody": "FdmivMSQYlrw\u002BcSzA\u002BTNLoEiQUM4wrg0drsxMHOITfOfHUXYyoP5X4o1fmIkbRzudrCze267aFIhbkYJXjLmaKvRFOaf9WT\u002BKOG4A0RVDwmeQ7rC1dKE47Tytls97wFYThW2U1g2ToFMtVKNAmUOy149axp3JJPZTDAxrT4IwDnfYLQunrywZ/U5dSB/9\u002BFO5Ov9AITm4CqC3QYnBKFCRPQZraGx4C2hjAMlPq5zWlVP48lTCsC0\u002BH\u002BKrMG2iGJT9jArZkk/nQS\u002BW3OAwaJ7DoOw2CHX7zkzZLQiJjRr6wOg0Ud9R/MMD0bFlK9NMzfcDp0\u002BBrBBfAf3\u002BAGVHXbQUnBv4O9b/sePpMnbElqK5jB8RRiWLeVTX1VAhk/ydvLP9UI/3VNIgRDVrmHnZmmsbBLQGNdeOSWKG4CZGnd3nC3WCx0YSwjdNMMHwX6DbPnskxo9IV4bcbwdtMHTrmeZXhI0EFpLkyEJ8\u002BQTVnimB6\u002BHrYZdOnrPu5lh\u002B5ZGCYVcbmNsTlueoP/4My56BxtDdq0SSwHgOyOXZVXA6piKwulet\u002BcUOrhT6A2GZAZMVLN\u002BHYToNL2EfDM/1ekG3rVnbXFEHFAzLzz1vmPzWdYdShChQc0Too4r2Tq01WTOTQpXH/eVBzhjS\u002B5I83ZakCJcIorZZJzoU8viGUIVflnXJnBZnDnfh0LXPvbey64Y0UgXWLPa9elubssrsu72TcyUcMwFAfTpfJpHASalCogcykf6/Sam/TGH6i1us9VU4fAqSVvhEtBULtsYkvPCyGRDDuim\u002B1Cm7nKbfRbGesjF8yA2e8AsOrd3ps5LjWs9xSLJKqXtreWfhFvoRpW5jbQSU57TjE2kFtMwL1WBW2AHXbj0/E8j2EY6lvdlRPQivhgaODrMajjUJRTRvH6QHin64OncxZFk7npYmPVWP9LfDnE8ZiIlO/J/H9c7UhvIqnjOamMKRfiHtkm/dNJDfuZC8a4MU7gG1KX3XKa5KJxfj\u002B19h9Ru1ch4ta/ZZccfPKDx\u002BWFsu1e/x5W\u002BE\u002BhRzY6sYOTkxfcR0xvmlJ0ILW/e1yAGyC878tSWvb8/sMLfJ\u002BchLAXiO3ep3yVFhie5t5om4DvISwVecW0QTQc30iNZBmy25wBp\u002B5yoXOgK9mys3QYkGNCGF9vhwruY0u1vcg0B63\u002B6AtCavOWfH\u002B4dVHoAY3AAErlT0u\u002BR1CRF0SivOOrbCArt8ts2ilvq5/ftxG1Al258bl9TrRiPKS2rVeu87\u002BYDQkxvE3GVyoddaOv4oxC3BDq5MsqKh1ryXcitizVwLvcQ6YEh0IT956TY9UQtl4Ud81CxAr0cebrxfbWo5z9S7Trz6LqOljO2vEolspIWxA==",
+      "StatusCode": 201,
+      "ResponseHeaders": {
+        "Content-Length": "0",
+        "Content-MD5": "F79k\u002B4YfelTeoyLnS85xoA==",
+        "Date": "Tue, 26 Jan 2021 19:31:40 GMT",
+        "ETag": "\u00220x8D8C231021C97D1\u0022",
+        "Last-Modified": "Tue, 26 Jan 2021 19:31:41 GMT",
+        "Server": [
+          "Windows-Azure-File/1.0",
+          "Microsoft-HTTPAPI/2.0"
+        ],
+        "x-ms-client-request-id": "98c91a05-706e-8b1c-4b8a-8e3c0dc42a0a",
+        "x-ms-request-id": "52e07255-901a-0009-0e19-f49f11000000",
+        "x-ms-request-server-encrypted": "true",
+        "x-ms-version": "2020-06-12"
+      },
+      "ResponseBody": []
+    },
+    {
+      "RequestUri": "https://seanmcccanary3.file.core.windows.net/test-share-978f43c6-bfe4-3a2b-f370-c62f53ce54ff/test-file-2cc04a68-0b89-178a-7701-3ac7c3e5c7fc",
       "RequestMethod": "GET",
       "RequestHeaders": {
         "Accept": "application/xml",
         "Authorization": "Sanitized",
-        "traceparent": "00-3a200cfa3c8cab42b640a3768b66d6d7-4bff2de464a4d34f-00",
-        "User-Agent": [
-          "azsdk-net-Storage.Files.Shares/12.7.0-alpha.20210121.1",
-          "(.NET 5.0.2; Microsoft Windows 10.0.19042)"
-        ],
-        "x-ms-client-request-id": "601f7c43-7f0c-49b9-3aa1-94c6c72cd333",
-        "x-ms-date": "Thu, 21 Jan 2021 20:40:24 GMT",
+        "traceparent": "00-d79e69c6beca85459d66b745f35ceea4-40012ce52cfa5343-00",
+        "User-Agent": [
+          "azsdk-net-Storage.Files.Shares/12.7.0-alpha.20210126.1",
+          "(.NET 5.0.2; Microsoft Windows 10.0.19042)"
+        ],
+        "x-ms-client-request-id": "584cee03-7f8c-789e-17f4-9625f270ce1d",
+        "x-ms-date": "Tue, 26 Jan 2021 19:31:42 GMT",
         "x-ms-range": "bytes=0-",
         "x-ms-return-client-request-id": "true",
         "x-ms-version": "2020-06-12"
@@ -261,44 +256,44 @@
         "Content-Length": "4096",
         "Content-Range": "bytes 0-4095/4096",
         "Content-Type": "application/octet-stream",
-        "Date": "Thu, 21 Jan 2021 20:40:23 GMT",
-        "ETag": "\u00220x8D8BE4CC74FCB59\u0022",
-        "Last-Modified": "Thu, 21 Jan 2021 20:40:24 GMT",
+        "Date": "Tue, 26 Jan 2021 19:31:40 GMT",
+        "ETag": "\u00220x8D8C231021C97D1\u0022",
+        "Last-Modified": "Tue, 26 Jan 2021 19:31:41 GMT",
         "Server": [
           "Windows-Azure-File/1.0",
           "Microsoft-HTTPAPI/2.0"
         ],
         "Vary": "Origin",
-        "x-ms-client-request-id": "601f7c43-7f0c-49b9-3aa1-94c6c72cd333",
+        "x-ms-client-request-id": "584cee03-7f8c-789e-17f4-9625f270ce1d",
         "x-ms-file-attributes": "Archive",
-        "x-ms-file-change-time": "2021-01-21T20:40:24.3612505Z",
-        "x-ms-file-creation-time": "2021-01-21T20:40:24.0940627Z",
+        "x-ms-file-change-time": "2021-01-26T19:31:41.7539537Z",
+        "x-ms-file-creation-time": "2021-01-26T19:31:41.5057785Z",
         "x-ms-file-id": "13835128424026341376",
-        "x-ms-file-last-write-time": "2021-01-21T20:40:24.3612505Z",
+        "x-ms-file-last-write-time": "2021-01-26T19:31:41.7539537Z",
         "x-ms-file-parent-id": "0",
         "x-ms-file-permission-key": "4010187179898695473*11459378189709739967",
         "x-ms-lease-state": "available",
         "x-ms-lease-status": "unlocked",
-        "x-ms-request-id": "fba4efa6-f01a-000f-4c35-f0acae000000",
+        "x-ms-request-id": "52e07256-901a-0009-0f19-f49f11000000",
         "x-ms-server-encrypted": "true",
         "x-ms-type": "File",
         "x-ms-version": "2020-06-12"
       },
-      "ResponseBody": "9BcwgC2Mzv5ffqdULR70wgTPwHcUeOkgLygROjmFTJOcmBH68JtfVOSFLS9lOOcJP6JCBOkrhXstD1AFe5PF2TIUuJUN\u002BtFpcGySj0u6u/dBCPuWQ0epcBKVzOBKWthQwFT8UH9S\u002B0XR2JR9mPYwc1RZw3KYLpbra0iCdy3xHhaTQc72vWp37wy1xWqyK9gcZVmM8ZZmuJG\u002BEeU3z4MX37p96lYnObbq4dRl4mkrOEBwZhLTZSx/LYk9OKuFPyCJneWwNUGB9CyjoRDCANUnktmlx2lxQ3qN/b3N6QEKZaG03ESEewL\u002B7nHmMMMcvS20FqXR33i2F1lqIjeDswoqmDxuDiOQohbXptj3ixO3cECQGNNcOYUp/cTqGlnLezpmu5iHrq4JI3OO\u002Bjmfv4xGs7L385s2zl\u002B2RRFepYi9Cyudkc97L8KRhvRgzT5LiT43pGam1IefL\u002B040Gidqn7q0e4OAi69y4PvZWym1gEgarvSJwEhFjej/WHiQl9Z89x2dftQPYcQetjjt24b\u002BVnsGGWsyoN9yLq2awTM2okklXGPL2EFzy00wqwoPl/JiAQI9Sn5rShZ\u002BaxBmtKDQ6BOviH8i8n45kg3eAjXVIpb7eP/xORgKuhJNja0xDVbsX8M2n8\u002BzPw6EA7gwTUggaUi5azvg3\u002B77pQ4s1SSQyIT3MaJy3oKHSDmxLTVf2izKLWRkt6Iay0AUOvrBRioqMzszeVul7YrF8iLCb7K5W8shYufAbFEinGZiXqOHxcIPRzo6bGDRJH\u002BZXoV/GJuNWt7v3\u002BNCaYap0N01A48nPiwg8ui4vu9qED5oJs3Lo0OKlMOE2CYejR2zUFuD3CDwsmBZHmXzFNvvRY\u002BlGgK43i1Zaq6LYiYGAmWLBW5T5nQdt7RtcoUdl4An1VKWebMa\u002BnIuanFyJRA6UtwAaA\u002BtW58bh2JOC6uoe5Luo4zTr8iycAr8ZbvCq1Jkcx\u002Bo3W\u002BwunmzevIQjK7Ghe6eQ4GDZqMTTffEsTYjGNwP6dhMP15jfelTIDTWoeOb9d\u002BNZCeQ4Qx8VY\u002B368kDkCIWAKKWekZQewWYcEaufKwUKLtWVfS0fwjMD\u002BmOq5IgD0/SwKEAxbtZfOkiOHCFzhjjo4MNrTptoYGZymqcgY9zuCD2m3wK0yMAPRjLUkaYBkGQqwgO0qJVpV7fpzsQ/LsZroBPzzKc2JBgDa/hYg96wYPoy9aHZKW\u002BYPXdK2wn70CdseOGSDcO89K3rsTydANPpKV3Z/Ckkgnaka58v\u002B0keB5vQ7BrtHmM2dgDz/Xgi\u002BzyjYaGsIdP\u002BN\u002BZ67aI0jQlUzamgzBTI/Br6k3YoMJT\u002BcWBijImnceW30rQkciCxAfj3nz/egj8X6mWWoY5dxgdRjGwx0gB/vUvD6OlglInqOZGNIJFVH/8xSpIUAMBXahys0uW0jy/oh\u002BHkGplFp1XrrGf80KV1/Gx9AId\u002BW6x7bI7cs7GUNbphpKi/cQVl65M8OGRoaplnNtaJR36oeiw1aK4aeOOUR3atizv8totXFyTkMiNIEwH1ZYzrGu5LySp8ehhnS3K/p\u002BDtut9danBbIjBZxEgI7UWcJQNmuTyIYcIBgExy/8uiNJoyWmgyl/sMj\u002Bi94gTic4zCyyZvSO6kZUkNW\u002Boz6DJkp4\u002B9xpLtaY0IajlT2o/NLwy/oDSlQvurjfUfJUwA2JemWTp1NLz51WGZVu61UJrJQDztdEgNz2SUAjid3jRBB4GRrYFFV\u002BpftcrDC\u002BwM9j1qReUPI1RfqInV4SJ0XAc9WF9dE6MJg\u002BhCnb59OsN4hwv7M4hPMdQ9MgT3b3bH22mzlaOcv\u002BKaUMIMzJWV4n3GXVomiSiO7haLH\u002BGuEhRxisJUuZUf68cpYNK2QmVOp1\u002BHMQIckUIxNKedEZAA7D69i0HDMSjYpnGC/RhFyKuhPHiCFuECVOlwI4Ttcto3KISUCLcje2YmvoqQiZQ563wL69UnftVdqyZoUw2j6zOnW9STsb/0jbESW2hmcctFRjgY4Yb1H6m/Rl2QuyhYgsNG6T3Ppjm8F24UBRNs5zlbIxzVmvmsokwq5GtSU8KYudilH4idhZAOXNoo4QqWQl8UNZgbgvfJqkbhlLHOWbObi1tKx9ewvZ18xz4vc8FBlJIcPi46jSbQ22Uxq\u002BDuP/MmnWWvS4qHY3f6rsu5qjZ1r/AvsiuVYP4kaexifxGsnoc6\u002BOZrokkXlNqmP95rFzE\u002BvAvgvn3XkSxnetGeFORmThA0jqFAGg23CC1A7yEvuVK7M7MFu9AZY2e59CdneX/2P\u002BHONpif7qIOObZAlqILR7GO4tEhUJJAGxtJliXWT46tWq9PUYK6K0URB4IpyNy1vrxl6JauxO9fjht9Rlh8J/onkzwCu\u002BY\u002BxMeMAFkQJlJOg9dpcGb4DoXP79NnTNT8lN\u002BH8iWQsvLWJxPfErSGT2fJLrJxEqeTL5SmMswS14fin2t5iCQ8vdDkk1lDKPvRSaB7rh4Si4I39NKQ6nAmw1\u002BL7INJDLdDnHDhnH9eQAaY1Pkrpzl50BPpQZNBq9NgvdAJx0xoiDzpKAGdMO8C2aTb\u002BAWHCywWAgx/b8sj8fCtcO6vVHi6IFy8Mn8n7J8k1nf\u002BdaPN2aKz48U/\u002BRhxxTYQ/7AAU4UsEceoytis/iVtSolDNXxM36dL\u002B2CzijdESm05BuzvJHLywmPsFR7KBvWfwq6PLp\u002B51BAYtGgUaJeQZHB7c\u002Bc4jiYGUGMYULqIcfR7I7eItRvNfyLM1mAa7lnMW7CeXoMeV0SIeN48oXNVgEJjmUTgB79krfS0e7e163IJTAUJ\u002BiNhbMxi8DxNkN2vd0Ytt0UU7EPxObCeWeuc0p1cI2V\u002BS5Yu8jyIfRdzFw0nBPRhmDQ89F\u002BxGLBi0wLQ1i2u4X1oMSuv/rUInH88fhKjd1TnKzpZLy8FzTLVvC8pp6bp1CWfvtPYsZl/JGfgdJqdz2u96brjRcJOYmPo2kKV3uTYQqn9A7hxHmmg2fq3JUioN\u002BzDe73r9o5TQUxv7\u002BdW6UWDGCHwoLujPNtRQmvHl00rQJJVwmM27FwbmcJsES5yWfClNA0Wp5chIE7SmrQSm7oPRK9U8SbiTCvV1Qb5Nyus3vh7ElMwBJkLNKIUVEGX\u002BQ4YbMyPLVjZwufhQNKAN/kjJcu7p3lW30AGWcx0zffaPewI0MpfLbGfoV9rXsPGevy48S6F7EGUsY2MeNOcVPTwBwLmd1cuxAgaHAYZ64B8T97Py9zJVFGadB88wqTd80xqa1fA3/OVii0me8BLetYNADj03IkYNrKhXANH4gFTPCi5r4Aou2/bOjGvotiBTvlJL7J76SazUjSVH4PwXagrw0\u002BngdtF1ETJGaJXeIPaEA0Z/rJO11LyBl1Lk6vr6tyZg9\u002BI6c0d81ttos\u002BEa9mguv\u002BG1l713Ov8pYuOCkCo7T7FvfS0UTZP\u002B/tm0TSDfZpzmti8VQSNk6bjjEQxn/kKxLWQzq3k/GnJRupTnvu3aSfxCm937JgqOCpNwMTiDlwCbBx\u002B8r7snq5u8x4qKgSrLCMcQJWZgugtdoaDlyuk1ziOUTLvSHZ5BHuxCPl58B4VoqShxb3GaNk0QYw4aPeCyhvVm8jRy\u002BOso0wZ2Inus3ZobfSG8wF6x/hZqvbqQJuEPj7dlGRFQ9aw9SJxrIBfRZ4VwAry\u002B8caWtPQeBDswlKglapLER8SIxotxg3fCRtoCmVo1ICQgTJ3w0mAdNu1xCLfwRbmFDR\u002B86zg1SXJO1G4eG27g/3SEBR3013Vga5OaAHbDzgEgfYw6dDjr6wMrofn2AxuCkA1DbDyfkDWqXH\u002Bkn0j7jwpo/Z3eqoc7mBoayTV7amh4F3BlfF3AgO1WjBu5R0\u002B6MBLzjQF9p\u002BWKB9AmgMcAMvITLIvUkhKopHisiBpvglTOYJUii91m/nOK33SNnfwmVl0lphbH4Z4ASuSIzR/PGoV/VCAt4asUrDIYTbKaHwZ4ijG5Sdg\u002BCoL7Hjz03i1Tu8TzDknf9HC2EPnkq5Prai/eEEbqEdCtQU2hNsNqH84AxJHtpwy8mJHBBzjeVV7vD7ARGsnqaan0Rcj8PsGtT/Er5\u002BcB/cMfIXe1KQ6Xzu/usisPVQUEGlrr\u002BWFHwF3QE7tHsnF37Q3w9fVWNUCbXHrdDYiWofbsJ8mMFgRh12EV4RVXUBh6dsUZHl8PreUWTJzmZrLVOXHAW46n69cJjx6UQFArRAxeYpbDeYOb4HngdcVne3CuPKenkviJ0o7yE5M8e22U7wiQiAQYFcPuKHsUx3YNohOt5gOog7ET0IwL0WnsW2UIT4q81vNolirnuWqBdQ8Y4G2DkpVt6GtXfLd0EEBV/c0SCHfvTMscQU/UwMpGkl\u002BA8vD8bMjTnmcfaVo/9IXmkbudb2ybKZOiZ01FlSedDOpb9x1TVZEEQmoMz\u002Bdw3EzJ7jMSqSLu5cVdWgl7igk/glxv5AFklzgmlS0Cil2sMYb8e6b0imPHaQ1X9fuLiLRg0U2HAPhPYVr27Bf17FtrrSiCfxJiRvf4pH7wDJ08mwh4nbkMJSyOsRpL/Z5P0Xix7ETTBQ2mAopVjlh9W1C5ulELeVKiW4f/98n0FklZrNMCPiBYbZX61psuuprQDVXFkkdJQFgqD5C80xFHrexA/\u002BGFfxkwYUi/EKK3d6DtK\u002BZwMoQCDGh61DKPm5qAtyiu7bq5SpI8lSz\u002BjjO1dpvz06cq03tkPu91DqbqoMWuOll6BIXmM91QN51XB4I4wV2Wm8vzWeetRq7PRD/rUfBrTFPWP3ISDZ/J1pveETttOElJVAj9uuBxzL3bGu\u002BhaOWs77suYoXvgI4sKYNPzzVzXg/yof3rbZFzZG6wOvKsJG2yMSWAPtXDXdN6zZFdJf2IZ7jjrsbrwYIlvv4XO0mbfAUVmZ4T8yM2M0QqbJwAEkJxK9M5zHmmym\u002BjWn/bqCKJ302IR4hjdHSVrX\u002BCwVTiJai/phN2YbOPbtMubJSjWoclnI1Od8q2DbNeoB76JAUavTDXHAYTF32d/Ni1NQvf8lL4XSDHl7HeBZhcF72QkUrKE7NjzD6BEoUTsHbyANirfq3MAcrgVymC9Rppsv/ACW\u002BR6yFYeCYQd0qbt\u002BM66AC/tJkPxI9/6byF4NskF2OJT6cLYBW3UwaLv4qARKNGSAkVrf5mtETcEgFk0ptK6GPnEmQ4M4vvCGGSgAUE/6EdQ5jOEmllIptiK1IUToBrPNMmmTY7ChSBKqGY0DA/2xZgS48CfNn6ge/M2gQ11rnhK0c13mZq4jWATOvHyFJnIlA/tAbxaMP1LBdGajAQS1Prt6jtBfyv9WVVgi/yMrmdZbe3\u002BiKy876DQK5PJHgFbAGb3BClehxXj76dm\u002BaQBvldqQR4WFEtNMfqacVOYNDtUBIuWlak\u002B\u002BubYG5kEVvX8z208Xt3jROwbqdMuxBXBS7tsEvUZaiitLEY4PvixSNsEnqLmW9VecA=="
-    },
-    {
-      "RequestUri": "https://seanmcccanary3.file.core.windows.net/test-share-ec7b9ebf-0fd5-d136-16d0-dd984300e364?restype=share",
+      "ResponseBody": "U\u002B0zh8D6qttx7L4fMDi3bkmqUAvJNBVphjOBAaZKx8IbjYW3Q9HtDxx\u002BjkApItBbXMMwJEv4XR/XyQGMeag1JiT7BKOy/yp4vEDuSqbVQGNjJaXiGqN3IjBl33rPYZV0SGccLR4tqVyYuGcKChJ5AoidKVMCUgyAhOFzTCCwqFuregI/uRJFNXxJSmI8bBgd7N3xMjdCcfVam6g8ulw86A8LX48QOkl2WPPWuQiqQxjJVWBCvnUkaQkM5B1pCHsgDWFSMA2JDbGUe9pDa7jtr1eQc2X8\u002BSma5/aGA1UrDU94tqunWBMLQEeurkOb4P1RHzXG2JUWJBQ3t0kWAwlbaG2Ky7UMRVZEhTMdTUrm/gf4NOQgZTS6YpGXb6DJ9D09U0bVEBVIRNnegVNi\u002BNfJUblCHs4lOgI50Ggjdda2epH13/oEEO7xsPAKQuThV2m6zR7nh9ZvGBhDnD\u002BsJM8DJwbCbBncxUDKUG3eG/geWHn/aKi3zvO7hsfhwHSuRYsgBxrdHutP3QfeHDdokP0gJUTGrbsnS1gTB\u002BVS\u002BwXMHArivRPdQTmNr4qg2bK7UvXKwZsw55fP\u002BbvCyhcF/eIBEQAshtPpQ\u002BMKOP4xhnGmV7TvhzpqnDRzEsNYG3Yhh7Gonsexj8wi4X23Ja6ZnnNJG3JjFnWol3XLuXMPkChs6bFMiOeq9Mjnzaa8snaF2XNQDv8EvnE7/wZR5tZYElBVSjz9TBaLnyaqe0jP7OX/Rt8Av4IoaCo/EYjhWA7yjrpWZmg6h4xdxW7YWUIobBMhUp/2WFPNLOERvjuNqkcYuOyOeYV9xL9SovkTTw7nFqR1vwVv\u002BzZmiDmGKMhQzxsmwKFWmvOOpI7go7VautzSKqiXGOpCqby2KPBL95v2AdLe7I9tkXux5ht2jleADM1cs/4gubcw5Bfkn3ECQq3y6qHie81NZZgs5THPyxpkNhwi7kOc1Ugbrgh3ifIJr6RuhKS2nZAAD05m89SGYBj9f2hV31NpVRRZx83F1tumIjaMYUd1rpmLIt/1NuJzlU3vegqJtNBQBC6QXNXDOzlywNGe\u002Bf/Rh9DPyrx0cx8x5jJ/1VvRHG5lPFwZ5VLDyOemg3YR1ZtNHvM5uekT3JEOXnaiQ2XdoKNiOLyjt6F\u002BCwLVzfCpIBGWMrdomGKEUl/LCofcIIWCyeLSrpzfqmZRu63nPg6gZT1lDBGtdAhA3eZd2K0aout9UgQN1nF0t4dRF920nRRRKqRJdhR01FTakdG2gtK4NxjCausKko7M8FSJXF0rjEDSC60I0CvWCX6wM0WgvjW1mODE8jIoR5cVfYW/6nf2rwWR5HYksGbt62FsWV9JKzIf1MR9ZpoNqcQV8lOlFx4HuYQ/D9m/kOh51wbRvO04y1FToBazeUhrgzuxD70SR9RDZaDbChxYX0PcA4\u002BTO\u002B3X3SYCUnYHVEA71IueDYEqZ48xjlZNXME0\u002BkDS1nW410dO2jGWEPVdOxFgnzWRulLCsZz/Yq2WioBlzVg1NH3Kgv1DUDNPlFaa1FJF7b2Mo0DuECXZuHWat0\u002BwMUOdJwaTlRw3TWkech1FZY1aUJzD2CoXRyRX8MmIqZjjn2IT/axMsVegVFXW0J0IlFPnP2ey7VgYheDhO6RTr6TQOtO6MWjhDp5FIoTUQXaHT1x2oWkxMLIJ\u002BnfLanayTaWwBpXJTWLqBTHIbcrURERpWuxI3A06nwkhsDbwFqMoktTfIzvgvQL5i5w4aMPnNbYzYRCKanGXdmaMqJws\u002Be\u002BNoNr19SAJiJzpT1BxATZGOnt/vbSSnihjR63UVBVlzZGsq8jo8UCWKth0oBogJXQwRm4hrDw6\u002BgKxkq1yNDSHhIK/xFZuXUg76ZPbHv0NQyI5ow6nRCBVcbDFN1\u002BTI/Wk7ByYYGAdwegl5sKoX9sEo06KOJEl4EBhaVOlqCbpqMaeNjLhdeLBG\u002BIlgV1drBLVwZMRCOpkfgzbN/cNeBnCOz78CiipIi5ryB2u/17iA71A0OeT2J/bOrclBT3rtKPJY0UfYaHpK55kpT/NtX\u002Bu\u002BTQ5zKcxLmOeINBwgxzxfxR55ZsYwqEbV6RILjJgDoQ4dwwJsuf8lzTigUHReKeBcyYqVM/jlTeSHnUC6QAwPRJLOAwQ580tfU5mNUBgSt79xrsMNbq1VeLVd5Nx\u002Ba40sUMuhUCbcYtY/deBfF/2MdOXBSJEJAhYluIqO3A5u4OgMoT9McWdYlUwszfjM9mC3kXA2vSM8I071u5ecTUaH0JT4Urb\u002Bf8O\u002BaPMFHDQdWIJp1wqeeCPE0H2wVvWP/AgFZT1j1KPp\u002BVFseBRv9wca2GLVcnY8KVixM0I5DekN7qyrP7c2\u002BUQeQB35cf/PlNk2lb6SuknRyXuk8uFhsKtoXkmnhPdQJB7e9vJYQrdYoZ5ownhquzQi2XZ7UcaivM9yUNO2Z9Ah5rFfs8OXuUaEDBFC\u002BK5zPeMVROuBFJIYfDoi5fHj4nmOBxvGysdwSx/v9wX1X8QhP1MwYOLkoNIfR3eJtJOUoGnXtLGSbDLb5PmLkR1MItx1weae84FWqaZJ50OP5tZMWxbcHasSjpMgFHvpGM\u002B0kyRbE7LtNezoQQsLSISvC/4jf3XGcAVxY3MTfp8FrVDWlRQfdJMjn2VqM5ygB0YOcQh9xdmZriMfKbB/2bdNotO6dLOwj9dq/6AQnHxokVwtBM2Wh6d3PObxAAsi44Wt3FDJJZKSXeExEsZ5iNHm9phUEtTp9xssAzeMv0\u002BMR9waYoArX6uJWqbsZXShPbQVCkmyjpDwhCU13OKbBZ5RZMsqHyYRu1csivhuPVHmSsVDt7UGGblLKd6bNUKJLlTIWsBptt6Nw07yhgPYgobTT5HdF44pS0tR3zVHtoXUY5yjZaJRfJQm9bQmU1N1cqcXh6Xwq9bG3w\u002B1F9fpRgzJHiKnNR0kQhL99mHZwvg33GyOL\u002B7f4/eF3IZS3CT8Pa\u002BnXXUwzj1KM0WS8vW07NwXfTurWxYd6Tpq4ViWkWXuAbiyMqWCxs4vBDypTPEB0O\u002Bqe17pUOKZSXR6xezk86HfpPE8wvp2lLZtfBbZtFwJaRCo7BXGxPDWGKkxSADhSlBaieg/xM41M\u002Bbou9SLv9UYMVzce8dMGKAAZuoRRQy1TDHGfuqzyWQCc7hvHkjcCpiUGRakBM5JDrEIP54kI\u002B6ac2/ixQEqZGf42cgO3TpXJFxRfWv10UcjvXB5a8nF3k/J1OsZOUVXqbTu6ysGOnG28RtB0qZCpGHovwfQ8TheMvu4RMgPferW\u002BZP3ByYcHUL\u002BwnruhAuph3BJMLo9hvh8ULgvTfVpZ7MwatkSi517jGGE0i79r67vzv2Xxg0w2XLberZuLI\u002BNlVrHvhkylvuSzWQYeLTJvuEJf383kWFmP5GmNxDnDZ\u002BSNzyT9jFV/XfBxPjo2GC\u002BEfvVJK1QlgQ5ob6HTF\u002Bq6/\u002BEhkG4NYjv80IHNYxovSdxKCVVEejyQWE4mlRyjnEYVxk5JFHfBdwy5XErCaB3kOSXVmQ6VZoW0gUgf5t0fSUQ7t6zb5iVkiIJIiy3hzfAwMlv23fM3cF/IhIMvoZA/qgMGlqBxGFLwcRB8TOtXwsNH76RxKGtA9DdNE1GiNNbyGOEa6zdPzyoJBmziyzN0YMHP18HrznGXtZJ5I/UBXjxJejQKTNeMCCCKaCIObjkD2LKP0l0VFkpvgzWk1pslB7ggmUD/eiP6M9\u002BhUVZfmUdpZVtCcXvvJFP5msmh5yGFVWB53cToBG6elZ59c8TkD\u002BnuO2FP4oY8QWTtBd9aSFy\u002BHAv15ctycWDss\u002BvdYbCfBYrfw6uwNXLqPYxf\u002Bv6PNE1Bz1e4/ioua8oAYz6abt\u002B0TgBUioSg/daJC6g/EnZiXY\u002Bei6Jo1gdQsVfhv9JEX96sq6z\u002BOqnIoMFxL/Jx71lDngWvC9M9S3f489k8z04ERLvZkmbJdBLVxerQ96YU7sIOnhHclUP7f2A09UbQm9GDfOs2mFzieini2TXoXFPB1AUHLiEsJ79n7hMGlH7cBToJXXrK7kZ1HCP36bweAxMccyEx2W2wV0Ur3ro56\u002BWrFtP77w7Y9vW\u002BggINND3zSdsP6hFdmivMSQYlrw\u002BcSzA\u002BTNLoEiQUM4wrg0drsxMHOITfOfHUXYyoP5X4o1fmIkbRzudrCze267aFIhbkYJXjLmaKvRFOaf9WT\u002BKOG4A0RVDwmeQ7rC1dKE47Tytls97wFYThW2U1g2ToFMtVKNAmUOy149axp3JJPZTDAxrT4IwDnfYLQunrywZ/U5dSB/9\u002BFO5Ov9AITm4CqC3QYnBKFCRPQZraGx4C2hjAMlPq5zWlVP48lTCsC0\u002BH\u002BKrMG2iGJT9jArZkk/nQS\u002BW3OAwaJ7DoOw2CHX7zkzZLQiJjRr6wOg0Ud9R/MMD0bFlK9NMzfcDp0\u002BBrBBfAf3\u002BAGVHXbQUnBv4O9b/sePpMnbElqK5jB8RRiWLeVTX1VAhk/ydvLP9UI/3VNIgRDVrmHnZmmsbBLQGNdeOSWKG4CZGnd3nC3WCx0YSwjdNMMHwX6DbPnskxo9IV4bcbwdtMHTrmeZXhI0EFpLkyEJ8\u002BQTVnimB6\u002BHrYZdOnrPu5lh\u002B5ZGCYVcbmNsTlueoP/4My56BxtDdq0SSwHgOyOXZVXA6piKwulet\u002BcUOrhT6A2GZAZMVLN\u002BHYToNL2EfDM/1ekG3rVnbXFEHFAzLzz1vmPzWdYdShChQc0Too4r2Tq01WTOTQpXH/eVBzhjS\u002B5I83ZakCJcIorZZJzoU8viGUIVflnXJnBZnDnfh0LXPvbey64Y0UgXWLPa9elubssrsu72TcyUcMwFAfTpfJpHASalCogcykf6/Sam/TGH6i1us9VU4fAqSVvhEtBULtsYkvPCyGRDDuim\u002B1Cm7nKbfRbGesjF8yA2e8AsOrd3ps5LjWs9xSLJKqXtreWfhFvoRpW5jbQSU57TjE2kFtMwL1WBW2AHXbj0/E8j2EY6lvdlRPQivhgaODrMajjUJRTRvH6QHin64OncxZFk7npYmPVWP9LfDnE8ZiIlO/J/H9c7UhvIqnjOamMKRfiHtkm/dNJDfuZC8a4MU7gG1KX3XKa5KJxfj\u002B19h9Ru1ch4ta/ZZccfPKDx\u002BWFsu1e/x5W\u002BE\u002BhRzY6sYOTkxfcR0xvmlJ0ILW/e1yAGyC878tSWvb8/sMLfJ\u002BchLAXiO3ep3yVFhie5t5om4DvISwVecW0QTQc30iNZBmy25wBp\u002B5yoXOgK9mys3QYkGNCGF9vhwruY0u1vcg0B63\u002B6AtCavOWfH\u002B4dVHoAY3AAErlT0u\u002BR1CRF0SivOOrbCArt8ts2ilvq5/ftxG1Al258bl9TrRiPKS2rVeu87\u002BYDQkxvE3GVyoddaOv4oxC3BDq5MsqKh1ryXcitizVwLvcQ6YEh0IT956TY9UQtl4Ud81CxAr0cebrxfbWo5z9S7Trz6LqOljO2vEolspIWxA=="
+    },
+    {
+      "RequestUri": "https://seanmcccanary3.file.core.windows.net/test-share-978f43c6-bfe4-3a2b-f370-c62f53ce54ff?restype=share",
       "RequestMethod": "DELETE",
       "RequestHeaders": {
         "Accept": "application/xml",
         "Authorization": "Sanitized",
-        "traceparent": "00-86ecfc6d5a98584989897f87d9d5d23d-bfccf5b2cfdafd49-00",
-        "User-Agent": [
-          "azsdk-net-Storage.Files.Shares/12.7.0-alpha.20210121.1",
-          "(.NET 5.0.2; Microsoft Windows 10.0.19042)"
-        ],
-        "x-ms-client-request-id": "67a3227c-d542-4f95-1fe6-4f5f682b282d",
-        "x-ms-date": "Thu, 21 Jan 2021 20:40:24 GMT",
+        "traceparent": "00-b29e6b7909fffd468d5e849e4aac43dc-36ac00cb73c75446-00",
+        "User-Agent": [
+          "azsdk-net-Storage.Files.Shares/12.7.0-alpha.20210126.1",
+          "(.NET 5.0.2; Microsoft Windows 10.0.19042)"
+        ],
+        "x-ms-client-request-id": "1f385aea-d278-fe7e-f843-ce1c123b5125",
+        "x-ms-date": "Tue, 26 Jan 2021 19:31:42 GMT",
         "x-ms-delete-snapshots": "include",
         "x-ms-return-client-request-id": "true",
         "x-ms-version": "2020-06-12"
@@ -307,25 +302,20 @@
       "StatusCode": 202,
       "ResponseHeaders": {
         "Content-Length": "0",
-        "Date": "Thu, 21 Jan 2021 20:40:23 GMT",
-        "Server": [
-          "Windows-Azure-File/1.0",
-          "Microsoft-HTTPAPI/2.0"
-        ],
-        "x-ms-client-request-id": "67a3227c-d542-4f95-1fe6-4f5f682b282d",
-<<<<<<< HEAD
-        "x-ms-request-id": "c9ef6991-f01a-0012-7037-f3e9eb000000",
-        "x-ms-version": "2020-06-12"
-=======
-        "x-ms-request-id": "fba4efa7-f01a-000f-4d35-f0acae000000",
-        "x-ms-version": "2020-04-08"
->>>>>>> ac24a13f
+        "Date": "Tue, 26 Jan 2021 19:31:40 GMT",
+        "Server": [
+          "Windows-Azure-File/1.0",
+          "Microsoft-HTTPAPI/2.0"
+        ],
+        "x-ms-client-request-id": "1f385aea-d278-fe7e-f843-ce1c123b5125",
+        "x-ms-request-id": "52e07257-901a-0009-1019-f49f11000000",
+        "x-ms-version": "2020-06-12"
       },
       "ResponseBody": []
     }
   ],
   "Variables": {
-    "RandomSeed": "1438880818",
+    "RandomSeed": "1008688059",
     "Storage_TestConfigDefault": "ProductionTenant\nseanmcccanary3\nU2FuaXRpemVk\nhttps://seanmcccanary3.blob.core.windows.net\nhttps://seanmcccanary3.file.core.windows.net\nhttps://seanmcccanary3.queue.core.windows.net\nhttps://seanmcccanary3.table.core.windows.net\n\n\n\n\nhttps://seanmcccanary3-secondary.blob.core.windows.net\nhttps://seanmcccanary3-secondary.file.core.windows.net\nhttps://seanmcccanary3-secondary.queue.core.windows.net\nhttps://seanmcccanary3-secondary.table.core.windows.net\n\nSanitized\n\n\nCloud\nBlobEndpoint=https://seanmcccanary3.blob.core.windows.net/;QueueEndpoint=https://seanmcccanary3.queue.core.windows.net/;FileEndpoint=https://seanmcccanary3.file.core.windows.net/;BlobSecondaryEndpoint=https://seanmcccanary3-secondary.blob.core.windows.net/;QueueSecondaryEndpoint=https://seanmcccanary3-secondary.queue.core.windows.net/;FileSecondaryEndpoint=https://seanmcccanary3-secondary.file.core.windows.net/;AccountName=seanmcccanary3;AccountKey=Kg==;\nseanscope1"
   }
 }