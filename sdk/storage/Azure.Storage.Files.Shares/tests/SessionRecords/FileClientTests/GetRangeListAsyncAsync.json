--- conflicted
+++ resolved
@@ -1,18 +1,18 @@
 {
   "Entries": [
     {
-      "RequestUri": "https://seanmcccanary3.file.core.windows.net/test-share-a39e6854-d6e9-d8b5-502a-91067af32057?restype=share",
+      "RequestUri": "https://seanmcccanary3.file.core.windows.net/test-share-42d251bf-6066-81fd-5234-eafcb6169427?restype=share",
       "RequestMethod": "PUT",
       "RequestHeaders": {
         "Accept": "application/xml",
         "Authorization": "Sanitized",
-        "traceparent": "00-5f03e7f1f712f644aded56cf37124df1-72f2cd8d2e234d41-00",
-        "User-Agent": [
-          "azsdk-net-Storage.Files.Shares/12.7.0-alpha.20210121.1",
-          "(.NET 5.0.2; Microsoft Windows 10.0.19042)"
-        ],
-        "x-ms-client-request-id": "bf5d9bb6-3665-5ed5-7747-3fa43a15afdd",
-        "x-ms-date": "Thu, 21 Jan 2021 20:41:44 GMT",
+        "traceparent": "00-254fa9f8ef280743b6b87731dff99acf-3f42aba7c8eef04b-00",
+        "User-Agent": [
+          "azsdk-net-Storage.Files.Shares/12.7.0-alpha.20210126.1",
+          "(.NET 5.0.2; Microsoft Windows 10.0.19042)"
+        ],
+        "x-ms-client-request-id": "bc97ab9c-ac92-18e0-781b-a9dcdeffd4ff",
+        "x-ms-date": "Tue, 26 Jan 2021 19:33:15 GMT",
         "x-ms-return-client-request-id": "true",
         "x-ms-version": "2020-06-12"
       },
@@ -20,37 +20,32 @@
       "StatusCode": 201,
       "ResponseHeaders": {
         "Content-Length": "0",
-        "Date": "Thu, 21 Jan 2021 20:41:43 GMT",
-        "ETag": "\u00220x8D8BE4CF70DC51C\u0022",
-        "Last-Modified": "Thu, 21 Jan 2021 20:41:44 GMT",
-        "Server": [
-          "Windows-Azure-File/1.0",
-          "Microsoft-HTTPAPI/2.0"
-        ],
-        "x-ms-client-request-id": "bf5d9bb6-3665-5ed5-7747-3fa43a15afdd",
-<<<<<<< HEAD
-        "x-ms-request-id": "c9ef682d-f01a-0012-5b37-f3e9eb000000",
-        "x-ms-version": "2020-06-12"
-=======
-        "x-ms-request-id": "01d10315-201a-000c-3135-f04dca000000",
-        "x-ms-version": "2020-04-08"
->>>>>>> ac24a13f
-      },
-      "ResponseBody": []
-    },
-    {
-      "RequestUri": "https://seanmcccanary3.file.core.windows.net/test-share-a39e6854-d6e9-d8b5-502a-91067af32057/test-directory-703b9d51-47bd-6c11-05bb-2784f333df53?restype=directory",
+        "Date": "Tue, 26 Jan 2021 19:33:14 GMT",
+        "ETag": "\u00220x8D8C23139BAFAE6\u0022",
+        "Last-Modified": "Tue, 26 Jan 2021 19:33:15 GMT",
+        "Server": [
+          "Windows-Azure-File/1.0",
+          "Microsoft-HTTPAPI/2.0"
+        ],
+        "x-ms-client-request-id": "bc97ab9c-ac92-18e0-781b-a9dcdeffd4ff",
+        "x-ms-request-id": "152ee996-e01a-003c-7c1a-f4f305000000",
+        "x-ms-version": "2020-06-12"
+      },
+      "ResponseBody": []
+    },
+    {
+      "RequestUri": "https://seanmcccanary3.file.core.windows.net/test-share-42d251bf-6066-81fd-5234-eafcb6169427/test-directory-5c1b595f-991b-a52f-f595-0660fb4a7d9a?restype=directory",
       "RequestMethod": "PUT",
       "RequestHeaders": {
         "Accept": "application/xml",
         "Authorization": "Sanitized",
-        "traceparent": "00-376f6b03ed3c7b48bb1a0596ec51cc72-0ef5e77db0e4274e-00",
-        "User-Agent": [
-          "azsdk-net-Storage.Files.Shares/12.7.0-alpha.20210121.1",
-          "(.NET 5.0.2; Microsoft Windows 10.0.19042)"
-        ],
-        "x-ms-client-request-id": "5b2f06b4-13c1-6fe0-89f0-b9a90f516a44",
-        "x-ms-date": "Thu, 21 Jan 2021 20:41:44 GMT",
+        "traceparent": "00-8432d8b9857d994f9cc96d00fc74cc18-42ddc9f728c04046-00",
+        "User-Agent": [
+          "azsdk-net-Storage.Files.Shares/12.7.0-alpha.20210126.1",
+          "(.NET 5.0.2; Microsoft Windows 10.0.19042)"
+        ],
+        "x-ms-client-request-id": "aa526531-069c-035f-7cf2-c6fca5801d2d",
+        "x-ms-date": "Tue, 26 Jan 2021 19:33:15 GMT",
         "x-ms-file-attributes": "None",
         "x-ms-file-creation-time": "Now",
         "x-ms-file-last-write-time": "Now",
@@ -62,41 +57,41 @@
       "StatusCode": 201,
       "ResponseHeaders": {
         "Content-Length": "0",
-        "Date": "Thu, 21 Jan 2021 20:41:43 GMT",
-        "ETag": "\u00220x8D8BE4CF71800C2\u0022",
-        "Last-Modified": "Thu, 21 Jan 2021 20:41:44 GMT",
-        "Server": [
-          "Windows-Azure-File/1.0",
-          "Microsoft-HTTPAPI/2.0"
-        ],
-        "x-ms-client-request-id": "5b2f06b4-13c1-6fe0-89f0-b9a90f516a44",
+        "Date": "Tue, 26 Jan 2021 19:33:14 GMT",
+        "ETag": "\u00220x8D8C23139C66A3C\u0022",
+        "Last-Modified": "Tue, 26 Jan 2021 19:33:15 GMT",
+        "Server": [
+          "Windows-Azure-File/1.0",
+          "Microsoft-HTTPAPI/2.0"
+        ],
+        "x-ms-client-request-id": "aa526531-069c-035f-7cf2-c6fca5801d2d",
         "x-ms-file-attributes": "Directory",
-        "x-ms-file-change-time": "2021-01-21T20:41:44.5262530Z",
-        "x-ms-file-creation-time": "2021-01-21T20:41:44.5262530Z",
+        "x-ms-file-change-time": "2021-01-26T19:33:15.1415868Z",
+        "x-ms-file-creation-time": "2021-01-26T19:33:15.1415868Z",
         "x-ms-file-id": "13835128424026341376",
-        "x-ms-file-last-write-time": "2021-01-21T20:41:44.5262530Z",
+        "x-ms-file-last-write-time": "2021-01-26T19:33:15.1415868Z",
         "x-ms-file-parent-id": "0",
         "x-ms-file-permission-key": "17860367565182308406*11459378189709739967",
-        "x-ms-request-id": "01d10318-201a-000c-3235-f04dca000000",
+        "x-ms-request-id": "152ee999-e01a-003c-7d1a-f4f305000000",
         "x-ms-request-server-encrypted": "true",
         "x-ms-version": "2020-06-12"
       },
       "ResponseBody": []
     },
     {
-      "RequestUri": "https://seanmcccanary3.file.core.windows.net/test-share-a39e6854-d6e9-d8b5-502a-91067af32057/test-directory-703b9d51-47bd-6c11-05bb-2784f333df53/test-file-46feeb68-d1c5-f046-ab67-324ac939c446",
+      "RequestUri": "https://seanmcccanary3.file.core.windows.net/test-share-42d251bf-6066-81fd-5234-eafcb6169427/test-directory-5c1b595f-991b-a52f-f595-0660fb4a7d9a/test-file-6f0b0e9d-c9a0-8781-c47b-984dc9cc3477",
       "RequestMethod": "PUT",
       "RequestHeaders": {
         "Accept": "application/xml",
         "Authorization": "Sanitized",
-        "traceparent": "00-c64022248b278945941695ac4200cc3d-5cc03ad38e774c41-00",
-        "User-Agent": [
-          "azsdk-net-Storage.Files.Shares/12.7.0-alpha.20210121.1",
-          "(.NET 5.0.2; Microsoft Windows 10.0.19042)"
-        ],
-        "x-ms-client-request-id": "bc6f3807-62c0-e3a0-bf3e-b05ae195a550",
+        "traceparent": "00-4c5babcda29e104dbdf988356fc70ad1-8ccb6575fe772f4c-00",
+        "User-Agent": [
+          "azsdk-net-Storage.Files.Shares/12.7.0-alpha.20210126.1",
+          "(.NET 5.0.2; Microsoft Windows 10.0.19042)"
+        ],
+        "x-ms-client-request-id": "62c4a2af-ef72-679c-e4ca-e6206e123aaf",
         "x-ms-content-length": "1048576",
-        "x-ms-date": "Thu, 21 Jan 2021 20:41:44 GMT",
+        "x-ms-date": "Tue, 26 Jan 2021 19:33:15 GMT",
         "x-ms-file-attributes": "None",
         "x-ms-file-creation-time": "Now",
         "x-ms-file-last-write-time": "Now",
@@ -109,40 +104,40 @@
       "StatusCode": 201,
       "ResponseHeaders": {
         "Content-Length": "0",
-        "Date": "Thu, 21 Jan 2021 20:41:44 GMT",
-        "ETag": "\u00220x8D8BE4CF72262E6\u0022",
-        "Last-Modified": "Thu, 21 Jan 2021 20:41:44 GMT",
-        "Server": [
-          "Windows-Azure-File/1.0",
-          "Microsoft-HTTPAPI/2.0"
-        ],
-        "x-ms-client-request-id": "bc6f3807-62c0-e3a0-bf3e-b05ae195a550",
+        "Date": "Tue, 26 Jan 2021 19:33:14 GMT",
+        "ETag": "\u00220x8D8C23139D008F3\u0022",
+        "Last-Modified": "Tue, 26 Jan 2021 19:33:15 GMT",
+        "Server": [
+          "Windows-Azure-File/1.0",
+          "Microsoft-HTTPAPI/2.0"
+        ],
+        "x-ms-client-request-id": "62c4a2af-ef72-679c-e4ca-e6206e123aaf",
         "x-ms-file-attributes": "Archive",
-        "x-ms-file-change-time": "2021-01-21T20:41:44.5943014Z",
-        "x-ms-file-creation-time": "2021-01-21T20:41:44.5943014Z",
+        "x-ms-file-change-time": "2021-01-26T19:33:15.2046323Z",
+        "x-ms-file-creation-time": "2021-01-26T19:33:15.2046323Z",
         "x-ms-file-id": "11529285414812647424",
-        "x-ms-file-last-write-time": "2021-01-21T20:41:44.5943014Z",
+        "x-ms-file-last-write-time": "2021-01-26T19:33:15.2046323Z",
         "x-ms-file-parent-id": "13835128424026341376",
         "x-ms-file-permission-key": "4010187179898695473*11459378189709739967",
-        "x-ms-request-id": "01d10319-201a-000c-3335-f04dca000000",
+        "x-ms-request-id": "152ee99b-e01a-003c-7e1a-f4f305000000",
         "x-ms-request-server-encrypted": "true",
         "x-ms-version": "2020-06-12"
       },
       "ResponseBody": []
     },
     {
-      "RequestUri": "https://seanmcccanary3.file.core.windows.net/test-share-a39e6854-d6e9-d8b5-502a-91067af32057/test-directory-703b9d51-47bd-6c11-05bb-2784f333df53/test-file-46feeb68-d1c5-f046-ab67-324ac939c446?comp=rangelist",
+      "RequestUri": "https://seanmcccanary3.file.core.windows.net/test-share-42d251bf-6066-81fd-5234-eafcb6169427/test-directory-5c1b595f-991b-a52f-f595-0660fb4a7d9a/test-file-6f0b0e9d-c9a0-8781-c47b-984dc9cc3477?comp=rangelist",
       "RequestMethod": "GET",
       "RequestHeaders": {
         "Accept": "application/xml",
         "Authorization": "Sanitized",
-        "traceparent": "00-c0c6c4c5b382854bb242d42cc980e306-e8c7a99989c30f43-00",
-        "User-Agent": [
-          "azsdk-net-Storage.Files.Shares/12.7.0-alpha.20210121.1",
-          "(.NET 5.0.2; Microsoft Windows 10.0.19042)"
-        ],
-        "x-ms-client-request-id": "904245a2-07c9-af86-20ec-2dc5d237b17d",
-        "x-ms-date": "Thu, 21 Jan 2021 20:41:44 GMT",
+        "traceparent": "00-7c67e7d4cd2eb74990065465f0c2074f-c5cb17acf9caae41-00",
+        "User-Agent": [
+          "azsdk-net-Storage.Files.Shares/12.7.0-alpha.20210126.1",
+          "(.NET 5.0.2; Microsoft Windows 10.0.19042)"
+        ],
+        "x-ms-client-request-id": "269e5481-d108-4804-2dc7-b02debdd5cfd",
+        "x-ms-date": "Tue, 26 Jan 2021 19:33:16 GMT",
         "x-ms-range": "bytes=0-1048575",
         "x-ms-return-client-request-id": "true",
         "x-ms-version": "2020-06-12"
@@ -151,40 +146,35 @@
       "StatusCode": 200,
       "ResponseHeaders": {
         "Content-Type": "application/xml",
-        "Date": "Thu, 21 Jan 2021 20:41:44 GMT",
-        "ETag": "\u00220x8D8BE4CF72262E6\u0022",
-        "Last-Modified": "Thu, 21 Jan 2021 20:41:44 GMT",
+        "Date": "Tue, 26 Jan 2021 19:33:14 GMT",
+        "ETag": "\u00220x8D8C23139D008F3\u0022",
+        "Last-Modified": "Tue, 26 Jan 2021 19:33:15 GMT",
         "Server": [
           "Windows-Azure-File/1.0",
           "Microsoft-HTTPAPI/2.0"
         ],
         "Transfer-Encoding": "chunked",
         "Vary": "Origin",
-        "x-ms-client-request-id": "904245a2-07c9-af86-20ec-2dc5d237b17d",
+        "x-ms-client-request-id": "269e5481-d108-4804-2dc7-b02debdd5cfd",
         "x-ms-content-length": "1048576",
-<<<<<<< HEAD
-        "x-ms-request-id": "c9ef6831-f01a-0012-5e37-f3e9eb000000",
-        "x-ms-version": "2020-06-12"
-=======
-        "x-ms-request-id": "01d1031a-201a-000c-3435-f04dca000000",
-        "x-ms-version": "2020-04-08"
->>>>>>> ac24a13f
+        "x-ms-request-id": "152ee99c-e01a-003c-7f1a-f4f305000000",
+        "x-ms-version": "2020-06-12"
       },
       "ResponseBody": "\uFEFF\u003C?xml version=\u00221.0\u0022 encoding=\u0022utf-8\u0022?\u003E\u003CRanges /\u003E"
     },
     {
-      "RequestUri": "https://seanmcccanary3.file.core.windows.net/test-share-a39e6854-d6e9-d8b5-502a-91067af32057?restype=share",
+      "RequestUri": "https://seanmcccanary3.file.core.windows.net/test-share-42d251bf-6066-81fd-5234-eafcb6169427?restype=share",
       "RequestMethod": "DELETE",
       "RequestHeaders": {
         "Accept": "application/xml",
         "Authorization": "Sanitized",
-        "traceparent": "00-21ec0950514ac3409bc1484dd3c2f6fb-ffc664bfeeb46c43-00",
-        "User-Agent": [
-          "azsdk-net-Storage.Files.Shares/12.7.0-alpha.20210121.1",
-          "(.NET 5.0.2; Microsoft Windows 10.0.19042)"
-        ],
-        "x-ms-client-request-id": "9bb74df5-1552-2386-ece8-2e95507b1222",
-        "x-ms-date": "Thu, 21 Jan 2021 20:41:45 GMT",
+        "traceparent": "00-66cb72967ce57c4f87804e44862dfa21-987c690453bb9845-00",
+        "User-Agent": [
+          "azsdk-net-Storage.Files.Shares/12.7.0-alpha.20210126.1",
+          "(.NET 5.0.2; Microsoft Windows 10.0.19042)"
+        ],
+        "x-ms-client-request-id": "1a9fbb54-1473-eba7-4b7b-ad8ad707df32",
+        "x-ms-date": "Tue, 26 Jan 2021 19:33:16 GMT",
         "x-ms-delete-snapshots": "include",
         "x-ms-return-client-request-id": "true",
         "x-ms-version": "2020-06-12"
@@ -193,25 +183,20 @@
       "StatusCode": 202,
       "ResponseHeaders": {
         "Content-Length": "0",
-        "Date": "Thu, 21 Jan 2021 20:41:44 GMT",
-        "Server": [
-          "Windows-Azure-File/1.0",
-          "Microsoft-HTTPAPI/2.0"
-        ],
-        "x-ms-client-request-id": "9bb74df5-1552-2386-ece8-2e95507b1222",
-<<<<<<< HEAD
-        "x-ms-request-id": "c9ef6832-f01a-0012-5f37-f3e9eb000000",
-        "x-ms-version": "2020-06-12"
-=======
-        "x-ms-request-id": "01d1031b-201a-000c-3535-f04dca000000",
-        "x-ms-version": "2020-04-08"
->>>>>>> ac24a13f
+        "Date": "Tue, 26 Jan 2021 19:33:14 GMT",
+        "Server": [
+          "Windows-Azure-File/1.0",
+          "Microsoft-HTTPAPI/2.0"
+        ],
+        "x-ms-client-request-id": "1a9fbb54-1473-eba7-4b7b-ad8ad707df32",
+        "x-ms-request-id": "152ee99d-e01a-003c-801a-f4f305000000",
+        "x-ms-version": "2020-06-12"
       },
       "ResponseBody": []
     }
   ],
   "Variables": {
-    "RandomSeed": "1827136395",
+    "RandomSeed": "629775019",
     "Storage_TestConfigDefault": "ProductionTenant\nseanmcccanary3\nU2FuaXRpemVk\nhttps://seanmcccanary3.blob.core.windows.net\nhttps://seanmcccanary3.file.core.windows.net\nhttps://seanmcccanary3.queue.core.windows.net\nhttps://seanmcccanary3.table.core.windows.net\n\n\n\n\nhttps://seanmcccanary3-secondary.blob.core.windows.net\nhttps://seanmcccanary3-secondary.file.core.windows.net\nhttps://seanmcccanary3-secondary.queue.core.windows.net\nhttps://seanmcccanary3-secondary.table.core.windows.net\n\nSanitized\n\n\nCloud\nBlobEndpoint=https://seanmcccanary3.blob.core.windows.net/;QueueEndpoint=https://seanmcccanary3.queue.core.windows.net/;FileEndpoint=https://seanmcccanary3.file.core.windows.net/;BlobSecondaryEndpoint=https://seanmcccanary3-secondary.blob.core.windows.net/;QueueSecondaryEndpoint=https://seanmcccanary3-secondary.queue.core.windows.net/;FileSecondaryEndpoint=https://seanmcccanary3-secondary.file.core.windows.net/;AccountName=seanmcccanary3;AccountKey=Kg==;\nseanscope1"
   }
 }