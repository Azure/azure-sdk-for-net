{
  "Entries": [
    {
      "RequestUri": "http://seanstagetest.file.core.windows.net/test-share-832c4b30-6ea5-d614-38ac-ec531af7dd54?restype=share",
      "RequestMethod": "PUT",
      "RequestHeaders": {
        "Authorization": "Sanitized",
        "traceparent": "00-e8a73953d08537498aba2b76c272473f-46a6e062941ad647-00",
        "User-Agent": [
<<<<<<< HEAD
          "azsdk-net-Storage.Files.Shares/12.0.0-dev.20191205.1+4f14c4315f17fbbc59c93c6819467b6f15d7008f",
=======
          "azsdk-net-Storage.Files.Shares/12.0.0-dev.20191211.1\u002B899431c003876eb9b26cefd8e8a37e7f27f82ced",
>>>>>>> 5e20a7a1
          "(.NET Core 4.6.28008.01; Microsoft Windows 10.0.18363 )"
        ],
        "x-ms-client-request-id": "96b2e013-48d9-a3c1-f527-1e5e2f2e844d",
        "x-ms-date": "Wed, 11 Dec 2019 20:39:46 GMT",
        "x-ms-return-client-request-id": "true",
        "x-ms-version": "2019-07-07"
      },
      "RequestBody": null,
      "StatusCode": 201,
      "ResponseHeaders": {
        "Content-Length": "0",
<<<<<<< HEAD
        "Date": "Fri, 06 Dec 2019 00:27:10 GMT",
        "ETag": "\"0x8D779E308BD8DBA\"",
        "Last-Modified": "Fri, 06 Dec 2019 00:27:10 GMT",
=======
        "Date": "Wed, 11 Dec 2019 20:39:46 GMT",
        "ETag": "\u00220x8D77E7A42E8717E\u0022",
        "Last-Modified": "Wed, 11 Dec 2019 20:39:46 GMT",
>>>>>>> 5e20a7a1
        "Server": [
          "Windows-Azure-File/1.0",
          "Microsoft-HTTPAPI/2.0"
        ],
        "x-ms-client-request-id": "96b2e013-48d9-a3c1-f527-1e5e2f2e844d",
        "x-ms-request-id": "ef3e3fcd-c01a-0019-5b63-b01280000000",
        "x-ms-version": "2019-07-07"
      },
      "ResponseBody": []
    },
    {
      "RequestUri": "http://seanstagetest.file.core.windows.net/test-share-832c4b30-6ea5-d614-38ac-ec531af7dd54/test-directory-64d7e611-65c6-b53b-7c80-5a4f25227295?restype=directory",
      "RequestMethod": "PUT",
      "RequestHeaders": {
        "Authorization": "Sanitized",
        "traceparent": "00-a7148ed7913a004a9e37c453ce14538b-01802513695e164e-00",
        "User-Agent": [
<<<<<<< HEAD
          "azsdk-net-Storage.Files.Shares/12.0.0-dev.20191205.1+4f14c4315f17fbbc59c93c6819467b6f15d7008f",
=======
          "azsdk-net-Storage.Files.Shares/12.0.0-dev.20191211.1\u002B899431c003876eb9b26cefd8e8a37e7f27f82ced",
>>>>>>> 5e20a7a1
          "(.NET Core 4.6.28008.01; Microsoft Windows 10.0.18363 )"
        ],
        "x-ms-client-request-id": "7de0fbd0-a2ca-ae42-a4fd-1959ed717dd2",
        "x-ms-date": "Wed, 11 Dec 2019 20:39:47 GMT",
        "x-ms-file-attributes": "None",
        "x-ms-file-creation-time": "Now",
        "x-ms-file-last-write-time": "Now",
        "x-ms-file-permission": "Inherit",
        "x-ms-return-client-request-id": "true",
        "x-ms-version": "2019-07-07"
      },
      "RequestBody": null,
      "StatusCode": 201,
      "ResponseHeaders": {
        "Content-Length": "0",
<<<<<<< HEAD
        "Date": "Fri, 06 Dec 2019 00:27:10 GMT",
        "ETag": "\"0x8D779E308CB3EEE\"",
        "Last-Modified": "Fri, 06 Dec 2019 00:27:10 GMT",
=======
        "Date": "Wed, 11 Dec 2019 20:39:46 GMT",
        "ETag": "\u00220x8D77E7A42F73018\u0022",
        "Last-Modified": "Wed, 11 Dec 2019 20:39:47 GMT",
>>>>>>> 5e20a7a1
        "Server": [
          "Windows-Azure-File/1.0",
          "Microsoft-HTTPAPI/2.0"
        ],
        "x-ms-client-request-id": "7de0fbd0-a2ca-ae42-a4fd-1959ed717dd2",
        "x-ms-file-attributes": "Directory",
        "x-ms-file-change-time": "2019-12-11T20:39:47.0820376Z",
        "x-ms-file-creation-time": "2019-12-11T20:39:47.0820376Z",
        "x-ms-file-id": "13835128424026341376",
        "x-ms-file-last-write-time": "2019-12-11T20:39:47.0820376Z",
        "x-ms-file-parent-id": "0",
        "x-ms-file-permission-key": "7855875120676328179*422928105932735866",
        "x-ms-request-id": "ef3e3fcf-c01a-0019-5c63-b01280000000",
        "x-ms-request-server-encrypted": "true",
        "x-ms-version": "2019-07-07"
      },
      "ResponseBody": []
    },
    {
      "RequestUri": "http://seanstagetest.file.core.windows.net/test-share-832c4b30-6ea5-d614-38ac-ec531af7dd54/test-directory-64d7e611-65c6-b53b-7c80-5a4f25227295/test-file-4bb788b4-4aee-cb08-6c2e-5ab00707580c",
      "RequestMethod": "PUT",
      "RequestHeaders": {
        "Authorization": "Sanitized",
        "traceparent": "00-724e2f5416930d43a4b9be737c39f80f-35d82367081d3d4e-00",
        "User-Agent": [
<<<<<<< HEAD
          "azsdk-net-Storage.Files.Shares/12.0.0-dev.20191205.1+4f14c4315f17fbbc59c93c6819467b6f15d7008f",
=======
          "azsdk-net-Storage.Files.Shares/12.0.0-dev.20191211.1\u002B899431c003876eb9b26cefd8e8a37e7f27f82ced",
>>>>>>> 5e20a7a1
          "(.NET Core 4.6.28008.01; Microsoft Windows 10.0.18363 )"
        ],
        "x-ms-client-request-id": "d47f8b98-31b8-850a-f215-119c4791a79d",
        "x-ms-content-length": "1048576",
        "x-ms-date": "Wed, 11 Dec 2019 20:39:47 GMT",
        "x-ms-file-attributes": "None",
        "x-ms-file-creation-time": "Now",
        "x-ms-file-last-write-time": "Now",
        "x-ms-file-permission": "Inherit",
        "x-ms-return-client-request-id": "true",
        "x-ms-type": "file",
        "x-ms-version": "2019-07-07"
      },
      "RequestBody": null,
      "StatusCode": 201,
      "ResponseHeaders": {
        "Content-Length": "0",
<<<<<<< HEAD
        "Date": "Fri, 06 Dec 2019 00:27:10 GMT",
        "ETag": "\"0x8D779E308D8D1C3\"",
        "Last-Modified": "Fri, 06 Dec 2019 00:27:10 GMT",
=======
        "Date": "Wed, 11 Dec 2019 20:39:46 GMT",
        "ETag": "\u00220x8D77E7A43049DF9\u0022",
        "Last-Modified": "Wed, 11 Dec 2019 20:39:47 GMT",
>>>>>>> 5e20a7a1
        "Server": [
          "Windows-Azure-File/1.0",
          "Microsoft-HTTPAPI/2.0"
        ],
        "x-ms-client-request-id": "d47f8b98-31b8-850a-f215-119c4791a79d",
        "x-ms-file-attributes": "Archive",
        "x-ms-file-change-time": "2019-12-11T20:39:47.1700473Z",
        "x-ms-file-creation-time": "2019-12-11T20:39:47.1700473Z",
        "x-ms-file-id": "11529285414812647424",
        "x-ms-file-last-write-time": "2019-12-11T20:39:47.1700473Z",
        "x-ms-file-parent-id": "13835128424026341376",
        "x-ms-file-permission-key": "12501538048846835188*422928105932735866",
        "x-ms-request-id": "ef3e3fd0-c01a-0019-5d63-b01280000000",
        "x-ms-request-server-encrypted": "true",
        "x-ms-version": "2019-07-07"
      },
      "ResponseBody": []
    },
    {
      "RequestUri": "http://seanstagetest.file.core.windows.net/test-share-832c4b30-6ea5-d614-38ac-ec531af7dd54/test-directory-64d7e611-65c6-b53b-7c80-5a4f25227295/test-file-4bb788b4-4aee-cb08-6c2e-5ab00707580c?comp=rangelist",
      "RequestMethod": "GET",
      "RequestHeaders": {
        "Authorization": "Sanitized",
        "traceparent": "00-db9363cc3b082946a5aaeddc88f13125-6f94a53cbf27704c-00",
        "User-Agent": [
<<<<<<< HEAD
          "azsdk-net-Storage.Files.Shares/12.0.0-dev.20191205.1+4f14c4315f17fbbc59c93c6819467b6f15d7008f",
=======
          "azsdk-net-Storage.Files.Shares/12.0.0-dev.20191211.1\u002B899431c003876eb9b26cefd8e8a37e7f27f82ced",
>>>>>>> 5e20a7a1
          "(.NET Core 4.6.28008.01; Microsoft Windows 10.0.18363 )"
        ],
        "x-ms-client-request-id": "7c18c371-8388-d253-56f9-372ce32ebc10",
        "x-ms-date": "Wed, 11 Dec 2019 20:39:47 GMT",
        "x-ms-range": "bytes=0-1048575",
        "x-ms-return-client-request-id": "true",
        "x-ms-version": "2019-07-07"
      },
      "RequestBody": null,
      "StatusCode": 200,
      "ResponseHeaders": {
        "Access-Control-Allow-Origin": "*",
        "Content-Type": "application/xml",
<<<<<<< HEAD
        "Date": "Fri, 06 Dec 2019 00:27:10 GMT",
        "ETag": "\"0x8D779E308D8D1C3\"",
        "Last-Modified": "Fri, 06 Dec 2019 00:27:10 GMT",
=======
        "Date": "Wed, 11 Dec 2019 20:39:46 GMT",
        "ETag": "\u00220x8D77E7A43049DF9\u0022",
        "Last-Modified": "Wed, 11 Dec 2019 20:39:47 GMT",
>>>>>>> 5e20a7a1
        "Server": [
          "Windows-Azure-File/1.0",
          "Microsoft-HTTPAPI/2.0"
        ],
        "Transfer-Encoding": "chunked",
        "x-ms-client-request-id": "7c18c371-8388-d253-56f9-372ce32ebc10",
        "x-ms-content-length": "1048576",
        "x-ms-request-id": "ef3e3fd1-c01a-0019-5e63-b01280000000",
        "x-ms-version": "2019-07-07"
      },
      "ResponseBody": "﻿<?xml version=\"1.0\" encoding=\"utf-8\"?><Ranges />"
    },
    {
      "RequestUri": "http://seanstagetest.file.core.windows.net/test-share-832c4b30-6ea5-d614-38ac-ec531af7dd54?restype=share",
      "RequestMethod": "DELETE",
      "RequestHeaders": {
        "Authorization": "Sanitized",
        "traceparent": "00-c01b4dbc9a54c74fbb1ecdb94087d0ab-c8c6bbf60807b045-00",
        "User-Agent": [
<<<<<<< HEAD
          "azsdk-net-Storage.Files.Shares/12.0.0-dev.20191205.1+4f14c4315f17fbbc59c93c6819467b6f15d7008f",
=======
          "azsdk-net-Storage.Files.Shares/12.0.0-dev.20191211.1\u002B899431c003876eb9b26cefd8e8a37e7f27f82ced",
>>>>>>> 5e20a7a1
          "(.NET Core 4.6.28008.01; Microsoft Windows 10.0.18363 )"
        ],
        "x-ms-client-request-id": "832ac676-2b79-2114-b983-35f91b64dc8f",
        "x-ms-date": "Wed, 11 Dec 2019 20:39:47 GMT",
        "x-ms-delete-snapshots": "include",
        "x-ms-return-client-request-id": "true",
        "x-ms-version": "2019-07-07"
      },
      "RequestBody": null,
      "StatusCode": 202,
      "ResponseHeaders": {
        "Content-Length": "0",
        "Date": "Wed, 11 Dec 2019 20:39:46 GMT",
        "Server": [
          "Windows-Azure-File/1.0",
          "Microsoft-HTTPAPI/2.0"
        ],
        "x-ms-client-request-id": "832ac676-2b79-2114-b983-35f91b64dc8f",
        "x-ms-request-id": "ef3e3fd2-c01a-0019-5f63-b01280000000",
        "x-ms-version": "2019-07-07"
      },
      "ResponseBody": []
    }
  ],
  "Variables": {
<<<<<<< HEAD
    "RandomSeed": "1195835459",
    "Storage_TestConfigDefault": "ProductionTenant\nseanstagetest\nU2FuaXRpemVk\nhttp://seanstagetest.blob.core.windows.net\nhttp://seanstagetest.file.core.windows.net\nhttp://seanstagetest.queue.core.windows.net\nhttp://seanstagetest.table.core.windows.net\n\n\n\n\nhttp://seanstagetest-secondary.blob.core.windows.net\nhttp://seanstagetest-secondary.file.core.windows.net\nhttp://seanstagetest-secondary.queue.core.windows.net\nhttp://seanstagetest-secondary.table.core.windows.net\n\nSanitized\n\n\nCloud\nBlobEndpoint=http://seanstagetest.blob.core.windows.net/;QueueEndpoint=http://seanstagetest.queue.core.windows.net/;FileEndpoint=http://seanstagetest.file.core.windows.net/;BlobSecondaryEndpoint=http://seanstagetest-secondary.blob.core.windows.net/;QueueSecondaryEndpoint=http://seanstagetest-secondary.queue.core.windows.net/;FileSecondaryEndpoint=http://seanstagetest-secondary.file.core.windows.net/;AccountName=seanstagetest;AccountKey=Sanitized\nseanscope1"
=======
    "RandomSeed": "1425515376",
    "Storage_TestConfigDefault": "ProductionTenant\nseanstagetest\nU2FuaXRpemVk\nhttp://seanstagetest.blob.core.windows.net\nhttp://seanstagetest.file.core.windows.net\nhttp://seanstagetest.queue.core.windows.net\nhttp://seanstagetest.table.core.windows.net\n\n\n\n\nhttp://seanstagetest-secondary.blob.core.windows.net\nhttp://seanstagetest-secondary.file.core.windows.net\nhttp://seanstagetest-secondary.queue.core.windows.net\nhttp://seanstagetest-secondary.table.core.windows.net\n\nSanitized\n\n\nCloud\nBlobEndpoint=http://seanstagetest.blob.core.windows.net/;QueueEndpoint=http://seanstagetest.queue.core.windows.net/;FileEndpoint=http://seanstagetest.file.core.windows.net/;BlobSecondaryEndpoint=http://seanstagetest-secondary.blob.core.windows.net/;QueueSecondaryEndpoint=http://seanstagetest-secondary.queue.core.windows.net/;FileSecondaryEndpoint=http://seanstagetest-secondary.file.core.windows.net/;AccountName=seanstagetest;AccountKey=Sanitized"
>>>>>>> 5e20a7a1
  }
}<|MERGE_RESOLUTION|>--- conflicted
+++ resolved
@@ -1,21 +1,17 @@
 {
   "Entries": [
     {
-      "RequestUri": "http://seanstagetest.file.core.windows.net/test-share-832c4b30-6ea5-d614-38ac-ec531af7dd54?restype=share",
+      "RequestUri": "http://seanstagetest.file.core.windows.net/test-share-a39e6854-d6e9-d8b5-502a-91067af32057?restype=share",
       "RequestMethod": "PUT",
       "RequestHeaders": {
         "Authorization": "Sanitized",
-        "traceparent": "00-e8a73953d08537498aba2b76c272473f-46a6e062941ad647-00",
+        "traceparent": "00-a3633f5dd4fbf24c956c5bda747c8181-8eb25faab64b4c4b-00",
         "User-Agent": [
-<<<<<<< HEAD
-          "azsdk-net-Storage.Files.Shares/12.0.0-dev.20191205.1+4f14c4315f17fbbc59c93c6819467b6f15d7008f",
-=======
-          "azsdk-net-Storage.Files.Shares/12.0.0-dev.20191211.1\u002B899431c003876eb9b26cefd8e8a37e7f27f82ced",
->>>>>>> 5e20a7a1
+          "azsdk-net-Storage.Files.Shares/12.0.0-dev.20191211.1\u002B2accb37068f0a0c9382fa117525bb968c5397cf7",
           "(.NET Core 4.6.28008.01; Microsoft Windows 10.0.18363 )"
         ],
-        "x-ms-client-request-id": "96b2e013-48d9-a3c1-f527-1e5e2f2e844d",
-        "x-ms-date": "Wed, 11 Dec 2019 20:39:46 GMT",
+        "x-ms-client-request-id": "bf5d9bb6-3665-5ed5-7747-3fa43a15afdd",
+        "x-ms-date": "Wed, 11 Dec 2019 23:07:22 GMT",
         "x-ms-return-client-request-id": "true",
         "x-ms-version": "2019-07-07"
       },
@@ -23,41 +19,31 @@
       "StatusCode": 201,
       "ResponseHeaders": {
         "Content-Length": "0",
-<<<<<<< HEAD
-        "Date": "Fri, 06 Dec 2019 00:27:10 GMT",
-        "ETag": "\"0x8D779E308BD8DBA\"",
-        "Last-Modified": "Fri, 06 Dec 2019 00:27:10 GMT",
-=======
-        "Date": "Wed, 11 Dec 2019 20:39:46 GMT",
-        "ETag": "\u00220x8D77E7A42E8717E\u0022",
-        "Last-Modified": "Wed, 11 Dec 2019 20:39:46 GMT",
->>>>>>> 5e20a7a1
+        "Date": "Wed, 11 Dec 2019 23:07:22 GMT",
+        "ETag": "\u00220x8D77E8EE15E589E\u0022",
+        "Last-Modified": "Wed, 11 Dec 2019 23:07:22 GMT",
         "Server": [
           "Windows-Azure-File/1.0",
           "Microsoft-HTTPAPI/2.0"
         ],
-        "x-ms-client-request-id": "96b2e013-48d9-a3c1-f527-1e5e2f2e844d",
-        "x-ms-request-id": "ef3e3fcd-c01a-0019-5b63-b01280000000",
+        "x-ms-client-request-id": "bf5d9bb6-3665-5ed5-7747-3fa43a15afdd",
+        "x-ms-request-id": "01ef12de-d01a-0015-2f77-b08588000000",
         "x-ms-version": "2019-07-07"
       },
       "ResponseBody": []
     },
     {
-      "RequestUri": "http://seanstagetest.file.core.windows.net/test-share-832c4b30-6ea5-d614-38ac-ec531af7dd54/test-directory-64d7e611-65c6-b53b-7c80-5a4f25227295?restype=directory",
+      "RequestUri": "http://seanstagetest.file.core.windows.net/test-share-a39e6854-d6e9-d8b5-502a-91067af32057/test-directory-703b9d51-47bd-6c11-05bb-2784f333df53?restype=directory",
       "RequestMethod": "PUT",
       "RequestHeaders": {
         "Authorization": "Sanitized",
-        "traceparent": "00-a7148ed7913a004a9e37c453ce14538b-01802513695e164e-00",
+        "traceparent": "00-44ab8225c366e143a4d454ac4f329d47-ba46a4bcab77fc49-00",
         "User-Agent": [
-<<<<<<< HEAD
-          "azsdk-net-Storage.Files.Shares/12.0.0-dev.20191205.1+4f14c4315f17fbbc59c93c6819467b6f15d7008f",
-=======
-          "azsdk-net-Storage.Files.Shares/12.0.0-dev.20191211.1\u002B899431c003876eb9b26cefd8e8a37e7f27f82ced",
->>>>>>> 5e20a7a1
+          "azsdk-net-Storage.Files.Shares/12.0.0-dev.20191211.1\u002B2accb37068f0a0c9382fa117525bb968c5397cf7",
           "(.NET Core 4.6.28008.01; Microsoft Windows 10.0.18363 )"
         ],
-        "x-ms-client-request-id": "7de0fbd0-a2ca-ae42-a4fd-1959ed717dd2",
-        "x-ms-date": "Wed, 11 Dec 2019 20:39:47 GMT",
+        "x-ms-client-request-id": "5b2f06b4-13c1-6fe0-89f0-b9a90f516a44",
+        "x-ms-date": "Wed, 11 Dec 2019 23:07:22 GMT",
         "x-ms-file-attributes": "None",
         "x-ms-file-creation-time": "Now",
         "x-ms-file-last-write-time": "Now",
@@ -69,50 +55,40 @@
       "StatusCode": 201,
       "ResponseHeaders": {
         "Content-Length": "0",
-<<<<<<< HEAD
-        "Date": "Fri, 06 Dec 2019 00:27:10 GMT",
-        "ETag": "\"0x8D779E308CB3EEE\"",
-        "Last-Modified": "Fri, 06 Dec 2019 00:27:10 GMT",
-=======
-        "Date": "Wed, 11 Dec 2019 20:39:46 GMT",
-        "ETag": "\u00220x8D77E7A42F73018\u0022",
-        "Last-Modified": "Wed, 11 Dec 2019 20:39:47 GMT",
->>>>>>> 5e20a7a1
+        "Date": "Wed, 11 Dec 2019 23:07:22 GMT",
+        "ETag": "\u00220x8D77E8EE16BB6BD\u0022",
+        "Last-Modified": "Wed, 11 Dec 2019 23:07:22 GMT",
         "Server": [
           "Windows-Azure-File/1.0",
           "Microsoft-HTTPAPI/2.0"
         ],
-        "x-ms-client-request-id": "7de0fbd0-a2ca-ae42-a4fd-1959ed717dd2",
+        "x-ms-client-request-id": "5b2f06b4-13c1-6fe0-89f0-b9a90f516a44",
         "x-ms-file-attributes": "Directory",
-        "x-ms-file-change-time": "2019-12-11T20:39:47.0820376Z",
-        "x-ms-file-creation-time": "2019-12-11T20:39:47.0820376Z",
+        "x-ms-file-change-time": "2019-12-11T23:07:22.8603069Z",
+        "x-ms-file-creation-time": "2019-12-11T23:07:22.8603069Z",
         "x-ms-file-id": "13835128424026341376",
-        "x-ms-file-last-write-time": "2019-12-11T20:39:47.0820376Z",
+        "x-ms-file-last-write-time": "2019-12-11T23:07:22.8603069Z",
         "x-ms-file-parent-id": "0",
         "x-ms-file-permission-key": "7855875120676328179*422928105932735866",
-        "x-ms-request-id": "ef3e3fcf-c01a-0019-5c63-b01280000000",
+        "x-ms-request-id": "01ef12e6-d01a-0015-3677-b08588000000",
         "x-ms-request-server-encrypted": "true",
         "x-ms-version": "2019-07-07"
       },
       "ResponseBody": []
     },
     {
-      "RequestUri": "http://seanstagetest.file.core.windows.net/test-share-832c4b30-6ea5-d614-38ac-ec531af7dd54/test-directory-64d7e611-65c6-b53b-7c80-5a4f25227295/test-file-4bb788b4-4aee-cb08-6c2e-5ab00707580c",
+      "RequestUri": "http://seanstagetest.file.core.windows.net/test-share-a39e6854-d6e9-d8b5-502a-91067af32057/test-directory-703b9d51-47bd-6c11-05bb-2784f333df53/test-file-46feeb68-d1c5-f046-ab67-324ac939c446",
       "RequestMethod": "PUT",
       "RequestHeaders": {
         "Authorization": "Sanitized",
-        "traceparent": "00-724e2f5416930d43a4b9be737c39f80f-35d82367081d3d4e-00",
+        "traceparent": "00-a823380c7011024ba8ca80fa50238032-3338bd3f6b3dbc45-00",
         "User-Agent": [
-<<<<<<< HEAD
-          "azsdk-net-Storage.Files.Shares/12.0.0-dev.20191205.1+4f14c4315f17fbbc59c93c6819467b6f15d7008f",
-=======
-          "azsdk-net-Storage.Files.Shares/12.0.0-dev.20191211.1\u002B899431c003876eb9b26cefd8e8a37e7f27f82ced",
->>>>>>> 5e20a7a1
+          "azsdk-net-Storage.Files.Shares/12.0.0-dev.20191211.1\u002B2accb37068f0a0c9382fa117525bb968c5397cf7",
           "(.NET Core 4.6.28008.01; Microsoft Windows 10.0.18363 )"
         ],
-        "x-ms-client-request-id": "d47f8b98-31b8-850a-f215-119c4791a79d",
+        "x-ms-client-request-id": "bc6f3807-62c0-e3a0-bf3e-b05ae195a550",
         "x-ms-content-length": "1048576",
-        "x-ms-date": "Wed, 11 Dec 2019 20:39:47 GMT",
+        "x-ms-date": "Wed, 11 Dec 2019 23:07:22 GMT",
         "x-ms-file-attributes": "None",
         "x-ms-file-creation-time": "Now",
         "x-ms-file-last-write-time": "Now",
@@ -125,49 +101,39 @@
       "StatusCode": 201,
       "ResponseHeaders": {
         "Content-Length": "0",
-<<<<<<< HEAD
-        "Date": "Fri, 06 Dec 2019 00:27:10 GMT",
-        "ETag": "\"0x8D779E308D8D1C3\"",
-        "Last-Modified": "Fri, 06 Dec 2019 00:27:10 GMT",
-=======
-        "Date": "Wed, 11 Dec 2019 20:39:46 GMT",
-        "ETag": "\u00220x8D77E7A43049DF9\u0022",
-        "Last-Modified": "Wed, 11 Dec 2019 20:39:47 GMT",
->>>>>>> 5e20a7a1
+        "Date": "Wed, 11 Dec 2019 23:07:22 GMT",
+        "ETag": "\u00220x8D77E8EE17926BC\u0022",
+        "Last-Modified": "Wed, 11 Dec 2019 23:07:22 GMT",
         "Server": [
           "Windows-Azure-File/1.0",
           "Microsoft-HTTPAPI/2.0"
         ],
-        "x-ms-client-request-id": "d47f8b98-31b8-850a-f215-119c4791a79d",
+        "x-ms-client-request-id": "bc6f3807-62c0-e3a0-bf3e-b05ae195a550",
         "x-ms-file-attributes": "Archive",
-        "x-ms-file-change-time": "2019-12-11T20:39:47.1700473Z",
-        "x-ms-file-creation-time": "2019-12-11T20:39:47.1700473Z",
+        "x-ms-file-change-time": "2019-12-11T23:07:22.9483708Z",
+        "x-ms-file-creation-time": "2019-12-11T23:07:22.9483708Z",
         "x-ms-file-id": "11529285414812647424",
-        "x-ms-file-last-write-time": "2019-12-11T20:39:47.1700473Z",
+        "x-ms-file-last-write-time": "2019-12-11T23:07:22.9483708Z",
         "x-ms-file-parent-id": "13835128424026341376",
         "x-ms-file-permission-key": "12501538048846835188*422928105932735866",
-        "x-ms-request-id": "ef3e3fd0-c01a-0019-5d63-b01280000000",
+        "x-ms-request-id": "01ef12e9-d01a-0015-3977-b08588000000",
         "x-ms-request-server-encrypted": "true",
         "x-ms-version": "2019-07-07"
       },
       "ResponseBody": []
     },
     {
-      "RequestUri": "http://seanstagetest.file.core.windows.net/test-share-832c4b30-6ea5-d614-38ac-ec531af7dd54/test-directory-64d7e611-65c6-b53b-7c80-5a4f25227295/test-file-4bb788b4-4aee-cb08-6c2e-5ab00707580c?comp=rangelist",
+      "RequestUri": "http://seanstagetest.file.core.windows.net/test-share-a39e6854-d6e9-d8b5-502a-91067af32057/test-directory-703b9d51-47bd-6c11-05bb-2784f333df53/test-file-46feeb68-d1c5-f046-ab67-324ac939c446?comp=rangelist",
       "RequestMethod": "GET",
       "RequestHeaders": {
         "Authorization": "Sanitized",
-        "traceparent": "00-db9363cc3b082946a5aaeddc88f13125-6f94a53cbf27704c-00",
+        "traceparent": "00-b6f20fcf991ee047944a2df012dd6b27-47c0e2999d624d44-00",
         "User-Agent": [
-<<<<<<< HEAD
-          "azsdk-net-Storage.Files.Shares/12.0.0-dev.20191205.1+4f14c4315f17fbbc59c93c6819467b6f15d7008f",
-=======
-          "azsdk-net-Storage.Files.Shares/12.0.0-dev.20191211.1\u002B899431c003876eb9b26cefd8e8a37e7f27f82ced",
->>>>>>> 5e20a7a1
+          "azsdk-net-Storage.Files.Shares/12.0.0-dev.20191211.1\u002B2accb37068f0a0c9382fa117525bb968c5397cf7",
           "(.NET Core 4.6.28008.01; Microsoft Windows 10.0.18363 )"
         ],
-        "x-ms-client-request-id": "7c18c371-8388-d253-56f9-372ce32ebc10",
-        "x-ms-date": "Wed, 11 Dec 2019 20:39:47 GMT",
+        "x-ms-client-request-id": "904245a2-07c9-af86-20ec-2dc5d237b17d",
+        "x-ms-date": "Wed, 11 Dec 2019 23:07:23 GMT",
         "x-ms-range": "bytes=0-1048575",
         "x-ms-return-client-request-id": "true",
         "x-ms-version": "2019-07-07"
@@ -177,43 +143,33 @@
       "ResponseHeaders": {
         "Access-Control-Allow-Origin": "*",
         "Content-Type": "application/xml",
-<<<<<<< HEAD
-        "Date": "Fri, 06 Dec 2019 00:27:10 GMT",
-        "ETag": "\"0x8D779E308D8D1C3\"",
-        "Last-Modified": "Fri, 06 Dec 2019 00:27:10 GMT",
-=======
-        "Date": "Wed, 11 Dec 2019 20:39:46 GMT",
-        "ETag": "\u00220x8D77E7A43049DF9\u0022",
-        "Last-Modified": "Wed, 11 Dec 2019 20:39:47 GMT",
->>>>>>> 5e20a7a1
+        "Date": "Wed, 11 Dec 2019 23:07:22 GMT",
+        "ETag": "\u00220x8D77E8EE17926BC\u0022",
+        "Last-Modified": "Wed, 11 Dec 2019 23:07:22 GMT",
         "Server": [
           "Windows-Azure-File/1.0",
           "Microsoft-HTTPAPI/2.0"
         ],
         "Transfer-Encoding": "chunked",
-        "x-ms-client-request-id": "7c18c371-8388-d253-56f9-372ce32ebc10",
+        "x-ms-client-request-id": "904245a2-07c9-af86-20ec-2dc5d237b17d",
         "x-ms-content-length": "1048576",
-        "x-ms-request-id": "ef3e3fd1-c01a-0019-5e63-b01280000000",
+        "x-ms-request-id": "01ef12ee-d01a-0015-3e77-b08588000000",
         "x-ms-version": "2019-07-07"
       },
-      "ResponseBody": "﻿<?xml version=\"1.0\" encoding=\"utf-8\"?><Ranges />"
+      "ResponseBody": "\uFEFF\u003C?xml version=\u00221.0\u0022 encoding=\u0022utf-8\u0022?\u003E\u003CRanges /\u003E"
     },
     {
-      "RequestUri": "http://seanstagetest.file.core.windows.net/test-share-832c4b30-6ea5-d614-38ac-ec531af7dd54?restype=share",
+      "RequestUri": "http://seanstagetest.file.core.windows.net/test-share-a39e6854-d6e9-d8b5-502a-91067af32057?restype=share",
       "RequestMethod": "DELETE",
       "RequestHeaders": {
         "Authorization": "Sanitized",
-        "traceparent": "00-c01b4dbc9a54c74fbb1ecdb94087d0ab-c8c6bbf60807b045-00",
+        "traceparent": "00-e72d214a4f91fb49be89e4b1cf65c6d6-c8d8424e4666d74f-00",
         "User-Agent": [
-<<<<<<< HEAD
-          "azsdk-net-Storage.Files.Shares/12.0.0-dev.20191205.1+4f14c4315f17fbbc59c93c6819467b6f15d7008f",
-=======
-          "azsdk-net-Storage.Files.Shares/12.0.0-dev.20191211.1\u002B899431c003876eb9b26cefd8e8a37e7f27f82ced",
->>>>>>> 5e20a7a1
+          "azsdk-net-Storage.Files.Shares/12.0.0-dev.20191211.1\u002B2accb37068f0a0c9382fa117525bb968c5397cf7",
           "(.NET Core 4.6.28008.01; Microsoft Windows 10.0.18363 )"
         ],
-        "x-ms-client-request-id": "832ac676-2b79-2114-b983-35f91b64dc8f",
-        "x-ms-date": "Wed, 11 Dec 2019 20:39:47 GMT",
+        "x-ms-client-request-id": "9bb74df5-1552-2386-ece8-2e95507b1222",
+        "x-ms-date": "Wed, 11 Dec 2019 23:07:23 GMT",
         "x-ms-delete-snapshots": "include",
         "x-ms-return-client-request-id": "true",
         "x-ms-version": "2019-07-07"
@@ -222,25 +178,20 @@
       "StatusCode": 202,
       "ResponseHeaders": {
         "Content-Length": "0",
-        "Date": "Wed, 11 Dec 2019 20:39:46 GMT",
+        "Date": "Wed, 11 Dec 2019 23:07:22 GMT",
         "Server": [
           "Windows-Azure-File/1.0",
           "Microsoft-HTTPAPI/2.0"
         ],
-        "x-ms-client-request-id": "832ac676-2b79-2114-b983-35f91b64dc8f",
-        "x-ms-request-id": "ef3e3fd2-c01a-0019-5f63-b01280000000",
+        "x-ms-client-request-id": "9bb74df5-1552-2386-ece8-2e95507b1222",
+        "x-ms-request-id": "01ef12f3-d01a-0015-4377-b08588000000",
         "x-ms-version": "2019-07-07"
       },
       "ResponseBody": []
     }
   ],
   "Variables": {
-<<<<<<< HEAD
-    "RandomSeed": "1195835459",
+    "RandomSeed": "1827136395",
     "Storage_TestConfigDefault": "ProductionTenant\nseanstagetest\nU2FuaXRpemVk\nhttp://seanstagetest.blob.core.windows.net\nhttp://seanstagetest.file.core.windows.net\nhttp://seanstagetest.queue.core.windows.net\nhttp://seanstagetest.table.core.windows.net\n\n\n\n\nhttp://seanstagetest-secondary.blob.core.windows.net\nhttp://seanstagetest-secondary.file.core.windows.net\nhttp://seanstagetest-secondary.queue.core.windows.net\nhttp://seanstagetest-secondary.table.core.windows.net\n\nSanitized\n\n\nCloud\nBlobEndpoint=http://seanstagetest.blob.core.windows.net/;QueueEndpoint=http://seanstagetest.queue.core.windows.net/;FileEndpoint=http://seanstagetest.file.core.windows.net/;BlobSecondaryEndpoint=http://seanstagetest-secondary.blob.core.windows.net/;QueueSecondaryEndpoint=http://seanstagetest-secondary.queue.core.windows.net/;FileSecondaryEndpoint=http://seanstagetest-secondary.file.core.windows.net/;AccountName=seanstagetest;AccountKey=Sanitized\nseanscope1"
-=======
-    "RandomSeed": "1425515376",
-    "Storage_TestConfigDefault": "ProductionTenant\nseanstagetest\nU2FuaXRpemVk\nhttp://seanstagetest.blob.core.windows.net\nhttp://seanstagetest.file.core.windows.net\nhttp://seanstagetest.queue.core.windows.net\nhttp://seanstagetest.table.core.windows.net\n\n\n\n\nhttp://seanstagetest-secondary.blob.core.windows.net\nhttp://seanstagetest-secondary.file.core.windows.net\nhttp://seanstagetest-secondary.queue.core.windows.net\nhttp://seanstagetest-secondary.table.core.windows.net\n\nSanitized\n\n\nCloud\nBlobEndpoint=http://seanstagetest.blob.core.windows.net/;QueueEndpoint=http://seanstagetest.queue.core.windows.net/;FileEndpoint=http://seanstagetest.file.core.windows.net/;BlobSecondaryEndpoint=http://seanstagetest-secondary.blob.core.windows.net/;QueueSecondaryEndpoint=http://seanstagetest-secondary.queue.core.windows.net/;FileSecondaryEndpoint=http://seanstagetest-secondary.file.core.windows.net/;AccountName=seanstagetest;AccountKey=Sanitized"
->>>>>>> 5e20a7a1
   }
 }