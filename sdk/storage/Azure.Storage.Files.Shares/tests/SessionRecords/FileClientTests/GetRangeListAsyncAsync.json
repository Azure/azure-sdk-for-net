{
  "Entries": [
    {
<<<<<<< HEAD
      "RequestUri": "http://seanstagetest.file.core.windows.net/test-share-03b10914-1033-6a43-f328-357a0b1a0463?restype=share",
      "RequestMethod": "PUT",
      "RequestHeaders": {
        "Authorization": "Sanitized",
        "traceparent": "00-1448f002e2e20046bb6039be1f6501d3-336d5a01e3853542-00",
        "User-Agent": [
          "azsdk-net-Storage.Files.Shares/12.0.0-dev.20191209.1\u002Bb71b1fa965b15eccfc57e2c7781b8bf85cd4c766",
          "(.NET Core 4.6.28008.01; Microsoft Windows 10.0.18363 )"
        ],
        "x-ms-client-request-id": "fd4572af-417f-42df-6369-13d09d8f1361",
        "x-ms-date": "Tue, 10 Dec 2019 05:32:41 GMT",
=======
      "RequestUri": "http://seanstagetest.file.core.windows.net/test-share-fd82a7e4-6cda-2f52-d086-11aac7926fa9?restype=share",
      "RequestMethod": "PUT",
      "RequestHeaders": {
        "Authorization": "Sanitized",
        "traceparent": "00-d30cb85353d6c44abf411ea6325dff05-24a9e1d3b6ebe642-00",
        "User-Agent": [
          "azsdk-net-Storage.Files.Shares/12.0.0-dev.20191209.1\u002B61bda4d1783b0e05dba0d434ff14b2840726d3b1",
          "(.NET Core 4.6.28008.01; Microsoft Windows 10.0.18363 )"
        ],
        "x-ms-client-request-id": "035c2c7b-9337-fc76-0785-49f575599505",
        "x-ms-date": "Tue, 10 Dec 2019 06:01:10 GMT",
>>>>>>> 1d9822e0
        "x-ms-return-client-request-id": "true",
        "x-ms-version": "2019-07-07"
      },
      "RequestBody": null,
      "StatusCode": 201,
      "ResponseHeaders": {
        "Content-Length": "0",
<<<<<<< HEAD
        "Date": "Tue, 10 Dec 2019 05:32:41 GMT",
        "ETag": "\u00220x8D77D32609F4914\u0022",
        "Last-Modified": "Tue, 10 Dec 2019 05:32:41 GMT",
=======
        "Date": "Tue, 10 Dec 2019 06:01:10 GMT",
        "ETag": "\u00220x8D77D365B122635\u0022",
        "Last-Modified": "Tue, 10 Dec 2019 06:01:10 GMT",
>>>>>>> 1d9822e0
        "Server": [
          "Windows-Azure-File/1.0",
          "Microsoft-HTTPAPI/2.0"
        ],
<<<<<<< HEAD
        "x-ms-client-request-id": "fd4572af-417f-42df-6369-13d09d8f1361",
        "x-ms-request-id": "0cb0099c-501a-0046-511b-afa6bc000000",
=======
        "x-ms-client-request-id": "035c2c7b-9337-fc76-0785-49f575599505",
        "x-ms-request-id": "38a4f9e6-501a-0034-461f-afa1f3000000",
>>>>>>> 1d9822e0
        "x-ms-version": "2019-07-07"
      },
      "ResponseBody": []
    },
    {
<<<<<<< HEAD
      "RequestUri": "http://seanstagetest.file.core.windows.net/test-share-03b10914-1033-6a43-f328-357a0b1a0463/test-directory-199e26c1-550e-77fa-71da-ac26cdbb48c6?restype=directory",
      "RequestMethod": "PUT",
      "RequestHeaders": {
        "Authorization": "Sanitized",
        "traceparent": "00-fd4b10398d2ad448a4cf343bf758941f-5c027d37e257a14d-00",
        "User-Agent": [
          "azsdk-net-Storage.Files.Shares/12.0.0-dev.20191209.1\u002Bb71b1fa965b15eccfc57e2c7781b8bf85cd4c766",
          "(.NET Core 4.6.28008.01; Microsoft Windows 10.0.18363 )"
        ],
        "x-ms-client-request-id": "fbc7e1f9-0d8d-59e8-77ce-8ca594b874a8",
        "x-ms-date": "Tue, 10 Dec 2019 05:32:42 GMT",
=======
      "RequestUri": "http://seanstagetest.file.core.windows.net/test-share-fd82a7e4-6cda-2f52-d086-11aac7926fa9/test-directory-7f10c16b-da2d-7a42-5148-365daabcfbec?restype=directory",
      "RequestMethod": "PUT",
      "RequestHeaders": {
        "Authorization": "Sanitized",
        "traceparent": "00-3ddc70cb295a5b4f90c5711637896fe6-1dad1e1ad0f4c94d-00",
        "User-Agent": [
          "azsdk-net-Storage.Files.Shares/12.0.0-dev.20191209.1\u002B61bda4d1783b0e05dba0d434ff14b2840726d3b1",
          "(.NET Core 4.6.28008.01; Microsoft Windows 10.0.18363 )"
        ],
        "x-ms-client-request-id": "722abce7-1cd3-a151-e9e2-b2ee5d18514a",
        "x-ms-date": "Tue, 10 Dec 2019 06:01:10 GMT",
>>>>>>> 1d9822e0
        "x-ms-file-attributes": "None",
        "x-ms-file-creation-time": "Now",
        "x-ms-file-last-write-time": "Now",
        "x-ms-file-permission": "Inherit",
        "x-ms-return-client-request-id": "true",
        "x-ms-version": "2019-07-07"
      },
      "RequestBody": null,
      "StatusCode": 201,
      "ResponseHeaders": {
        "Content-Length": "0",
<<<<<<< HEAD
        "Date": "Tue, 10 Dec 2019 05:32:41 GMT",
        "ETag": "\u00220x8D77D3260BA2AE8\u0022",
        "Last-Modified": "Tue, 10 Dec 2019 05:32:42 GMT",
=======
        "Date": "Tue, 10 Dec 2019 06:01:10 GMT",
        "ETag": "\u00220x8D77D365B203511\u0022",
        "Last-Modified": "Tue, 10 Dec 2019 06:01:10 GMT",
>>>>>>> 1d9822e0
        "Server": [
          "Windows-Azure-File/1.0",
          "Microsoft-HTTPAPI/2.0"
        ],
<<<<<<< HEAD
        "x-ms-client-request-id": "fbc7e1f9-0d8d-59e8-77ce-8ca594b874a8",
        "x-ms-file-attributes": "Directory",
        "x-ms-file-change-time": "2019-12-10T05:32:42.0864744Z",
        "x-ms-file-creation-time": "2019-12-10T05:32:42.0864744Z",
        "x-ms-file-id": "13835128424026341376",
        "x-ms-file-last-write-time": "2019-12-10T05:32:42.0864744Z",
        "x-ms-file-parent-id": "0",
        "x-ms-file-permission-key": "7855875120676328179*422928105932735866",
        "x-ms-request-id": "0cb0099e-501a-0046-521b-afa6bc000000",
=======
        "x-ms-client-request-id": "722abce7-1cd3-a151-e9e2-b2ee5d18514a",
        "x-ms-file-attributes": "Directory",
        "x-ms-file-change-time": "2019-12-10T06:01:10.6757905Z",
        "x-ms-file-creation-time": "2019-12-10T06:01:10.6757905Z",
        "x-ms-file-id": "13835128424026341376",
        "x-ms-file-last-write-time": "2019-12-10T06:01:10.6757905Z",
        "x-ms-file-parent-id": "0",
        "x-ms-file-permission-key": "7855875120676328179*422928105932735866",
        "x-ms-request-id": "38a4f9e8-501a-0034-471f-afa1f3000000",
>>>>>>> 1d9822e0
        "x-ms-request-server-encrypted": "true",
        "x-ms-version": "2019-07-07"
      },
      "ResponseBody": []
    },
    {
<<<<<<< HEAD
      "RequestUri": "http://seanstagetest.file.core.windows.net/test-share-03b10914-1033-6a43-f328-357a0b1a0463/test-directory-199e26c1-550e-77fa-71da-ac26cdbb48c6/test-file-5fce4c21-7ac5-ba8c-42d4-b58b7995edaa",
      "RequestMethod": "PUT",
      "RequestHeaders": {
        "Authorization": "Sanitized",
        "traceparent": "00-8e9109327ed20f4b906f5a56ed56338c-1bfd1ecbc03ae24d-00",
        "User-Agent": [
          "azsdk-net-Storage.Files.Shares/12.0.0-dev.20191209.1\u002Bb71b1fa965b15eccfc57e2c7781b8bf85cd4c766",
          "(.NET Core 4.6.28008.01; Microsoft Windows 10.0.18363 )"
        ],
        "x-ms-client-request-id": "3d43320e-daf9-7f01-550d-b9b9585ce0e2",
        "x-ms-content-length": "1048576",
        "x-ms-date": "Tue, 10 Dec 2019 05:32:42 GMT",
=======
      "RequestUri": "http://seanstagetest.file.core.windows.net/test-share-fd82a7e4-6cda-2f52-d086-11aac7926fa9/test-directory-7f10c16b-da2d-7a42-5148-365daabcfbec/test-file-e30a5d8a-f929-ffcf-507c-b520f4ef59ef",
      "RequestMethod": "PUT",
      "RequestHeaders": {
        "Authorization": "Sanitized",
        "traceparent": "00-7dccee5948bb194b98b7aaec16eb6353-89c67ab5575d3544-00",
        "User-Agent": [
          "azsdk-net-Storage.Files.Shares/12.0.0-dev.20191209.1\u002B61bda4d1783b0e05dba0d434ff14b2840726d3b1",
          "(.NET Core 4.6.28008.01; Microsoft Windows 10.0.18363 )"
        ],
        "x-ms-client-request-id": "c3c89abb-e056-ed43-ed2a-22576731acfa",
        "x-ms-content-length": "1048576",
        "x-ms-date": "Tue, 10 Dec 2019 06:01:10 GMT",
>>>>>>> 1d9822e0
        "x-ms-file-attributes": "None",
        "x-ms-file-creation-time": "Now",
        "x-ms-file-last-write-time": "Now",
        "x-ms-file-permission": "Inherit",
        "x-ms-return-client-request-id": "true",
        "x-ms-type": "file",
        "x-ms-version": "2019-07-07"
      },
      "RequestBody": null,
      "StatusCode": 201,
      "ResponseHeaders": {
        "Content-Length": "0",
<<<<<<< HEAD
        "Date": "Tue, 10 Dec 2019 05:32:41 GMT",
        "ETag": "\u00220x8D77D3260C773C4\u0022",
        "Last-Modified": "Tue, 10 Dec 2019 05:32:42 GMT",
=======
        "Date": "Tue, 10 Dec 2019 06:01:10 GMT",
        "ETag": "\u00220x8D77D365B2D7B11\u0022",
        "Last-Modified": "Tue, 10 Dec 2019 06:01:10 GMT",
>>>>>>> 1d9822e0
        "Server": [
          "Windows-Azure-File/1.0",
          "Microsoft-HTTPAPI/2.0"
        ],
<<<<<<< HEAD
        "x-ms-client-request-id": "3d43320e-daf9-7f01-550d-b9b9585ce0e2",
        "x-ms-file-attributes": "Archive",
        "x-ms-file-change-time": "2019-12-10T05:32:42.1735364Z",
        "x-ms-file-creation-time": "2019-12-10T05:32:42.1735364Z",
        "x-ms-file-id": "11529285414812647424",
        "x-ms-file-last-write-time": "2019-12-10T05:32:42.1735364Z",
        "x-ms-file-parent-id": "13835128424026341376",
        "x-ms-file-permission-key": "12501538048846835188*422928105932735866",
        "x-ms-request-id": "0cb009a0-501a-0046-531b-afa6bc000000",
=======
        "x-ms-client-request-id": "c3c89abb-e056-ed43-ed2a-22576731acfa",
        "x-ms-file-attributes": "Archive",
        "x-ms-file-change-time": "2019-12-10T06:01:10.7627793Z",
        "x-ms-file-creation-time": "2019-12-10T06:01:10.7627793Z",
        "x-ms-file-id": "11529285414812647424",
        "x-ms-file-last-write-time": "2019-12-10T06:01:10.7627793Z",
        "x-ms-file-parent-id": "13835128424026341376",
        "x-ms-file-permission-key": "12501538048846835188*422928105932735866",
        "x-ms-request-id": "38a4f9e9-501a-0034-481f-afa1f3000000",
>>>>>>> 1d9822e0
        "x-ms-request-server-encrypted": "true",
        "x-ms-version": "2019-07-07"
      },
      "ResponseBody": []
    },
    {
<<<<<<< HEAD
      "RequestUri": "http://seanstagetest.file.core.windows.net/test-share-03b10914-1033-6a43-f328-357a0b1a0463/test-directory-199e26c1-550e-77fa-71da-ac26cdbb48c6/test-file-5fce4c21-7ac5-ba8c-42d4-b58b7995edaa?comp=rangelist",
      "RequestMethod": "GET",
      "RequestHeaders": {
        "Authorization": "Sanitized",
        "traceparent": "00-bf06b2067dcf0d43a966ff87e5c64480-0192a0fd2f37c34b-00",
        "User-Agent": [
          "azsdk-net-Storage.Files.Shares/12.0.0-dev.20191209.1\u002Bb71b1fa965b15eccfc57e2c7781b8bf85cd4c766",
          "(.NET Core 4.6.28008.01; Microsoft Windows 10.0.18363 )"
        ],
        "x-ms-client-request-id": "467d0a9e-af51-c6b0-e3ae-97e6937f9cf8",
        "x-ms-date": "Tue, 10 Dec 2019 05:32:42 GMT",
=======
      "RequestUri": "http://seanstagetest.file.core.windows.net/test-share-fd82a7e4-6cda-2f52-d086-11aac7926fa9/test-directory-7f10c16b-da2d-7a42-5148-365daabcfbec/test-file-e30a5d8a-f929-ffcf-507c-b520f4ef59ef?comp=rangelist",
      "RequestMethod": "GET",
      "RequestHeaders": {
        "Authorization": "Sanitized",
        "traceparent": "00-a94573f84ebc894a801ef86bfe14d84b-ef30189e9f69bb45-00",
        "User-Agent": [
          "azsdk-net-Storage.Files.Shares/12.0.0-dev.20191209.1\u002B61bda4d1783b0e05dba0d434ff14b2840726d3b1",
          "(.NET Core 4.6.28008.01; Microsoft Windows 10.0.18363 )"
        ],
        "x-ms-client-request-id": "5a640344-9526-a599-8589-006765c06610",
        "x-ms-date": "Tue, 10 Dec 2019 06:01:10 GMT",
>>>>>>> 1d9822e0
        "x-ms-range": "bytes=0-1048575",
        "x-ms-return-client-request-id": "true",
        "x-ms-version": "2019-07-07"
      },
      "RequestBody": null,
      "StatusCode": 200,
      "ResponseHeaders": {
        "Access-Control-Allow-Origin": "*",
        "Content-Type": "application/xml",
<<<<<<< HEAD
        "Date": "Tue, 10 Dec 2019 05:32:41 GMT",
        "ETag": "\u00220x8D77D3260C773C4\u0022",
        "Last-Modified": "Tue, 10 Dec 2019 05:32:42 GMT",
=======
        "Date": "Tue, 10 Dec 2019 06:01:10 GMT",
        "ETag": "\u00220x8D77D365B2D7B11\u0022",
        "Last-Modified": "Tue, 10 Dec 2019 06:01:10 GMT",
>>>>>>> 1d9822e0
        "Server": [
          "Windows-Azure-File/1.0",
          "Microsoft-HTTPAPI/2.0"
        ],
        "Transfer-Encoding": "chunked",
<<<<<<< HEAD
        "x-ms-client-request-id": "467d0a9e-af51-c6b0-e3ae-97e6937f9cf8",
        "x-ms-content-length": "1048576",
        "x-ms-request-id": "0cb009a1-501a-0046-541b-afa6bc000000",
=======
        "x-ms-client-request-id": "5a640344-9526-a599-8589-006765c06610",
        "x-ms-content-length": "1048576",
        "x-ms-request-id": "38a4f9ea-501a-0034-491f-afa1f3000000",
>>>>>>> 1d9822e0
        "x-ms-version": "2019-07-07"
      },
      "ResponseBody": "\uFEFF\u003C?xml version=\u00221.0\u0022 encoding=\u0022utf-8\u0022?\u003E\u003CRanges /\u003E"
    },
    {
<<<<<<< HEAD
      "RequestUri": "http://seanstagetest.file.core.windows.net/test-share-03b10914-1033-6a43-f328-357a0b1a0463?restype=share",
      "RequestMethod": "DELETE",
      "RequestHeaders": {
        "Authorization": "Sanitized",
        "traceparent": "00-18639d57c8748e459c7db3d8f8ad83c0-824d8587b766034c-00",
        "User-Agent": [
          "azsdk-net-Storage.Files.Shares/12.0.0-dev.20191209.1\u002Bb71b1fa965b15eccfc57e2c7781b8bf85cd4c766",
          "(.NET Core 4.6.28008.01; Microsoft Windows 10.0.18363 )"
        ],
        "x-ms-client-request-id": "4d1bb4cd-99de-3190-313e-cbddf0ce4194",
        "x-ms-date": "Tue, 10 Dec 2019 05:32:42 GMT",
=======
      "RequestUri": "http://seanstagetest.file.core.windows.net/test-share-fd82a7e4-6cda-2f52-d086-11aac7926fa9?restype=share",
      "RequestMethod": "DELETE",
      "RequestHeaders": {
        "Authorization": "Sanitized",
        "traceparent": "00-895bd89dd1a8f641badde0c02b236146-8dbecb547cc74c4f-00",
        "User-Agent": [
          "azsdk-net-Storage.Files.Shares/12.0.0-dev.20191209.1\u002B61bda4d1783b0e05dba0d434ff14b2840726d3b1",
          "(.NET Core 4.6.28008.01; Microsoft Windows 10.0.18363 )"
        ],
        "x-ms-client-request-id": "641356e5-51cc-f3d3-28c4-0f1763509c83",
        "x-ms-date": "Tue, 10 Dec 2019 06:01:10 GMT",
>>>>>>> 1d9822e0
        "x-ms-delete-snapshots": "include",
        "x-ms-return-client-request-id": "true",
        "x-ms-version": "2019-07-07"
      },
      "RequestBody": null,
      "StatusCode": 202,
      "ResponseHeaders": {
        "Content-Length": "0",
<<<<<<< HEAD
        "Date": "Tue, 10 Dec 2019 05:32:41 GMT",
=======
        "Date": "Tue, 10 Dec 2019 06:01:10 GMT",
>>>>>>> 1d9822e0
        "Server": [
          "Windows-Azure-File/1.0",
          "Microsoft-HTTPAPI/2.0"
        ],
<<<<<<< HEAD
        "x-ms-client-request-id": "4d1bb4cd-99de-3190-313e-cbddf0ce4194",
        "x-ms-request-id": "0cb009a2-501a-0046-551b-afa6bc000000",
=======
        "x-ms-client-request-id": "641356e5-51cc-f3d3-28c4-0f1763509c83",
        "x-ms-request-id": "38a4f9eb-501a-0034-4a1f-afa1f3000000",
>>>>>>> 1d9822e0
        "x-ms-version": "2019-07-07"
      },
      "ResponseBody": []
    }
  ],
  "Variables": {
<<<<<<< HEAD
    "RandomSeed": "1212233326",
=======
    "RandomSeed": "948998377",
>>>>>>> 1d9822e0
    "Storage_TestConfigDefault": "ProductionTenant\nseanstagetest\nU2FuaXRpemVk\nhttp://seanstagetest.blob.core.windows.net\nhttp://seanstagetest.file.core.windows.net\nhttp://seanstagetest.queue.core.windows.net\nhttp://seanstagetest.table.core.windows.net\n\n\n\n\nhttp://seanstagetest-secondary.blob.core.windows.net\nhttp://seanstagetest-secondary.file.core.windows.net\nhttp://seanstagetest-secondary.queue.core.windows.net\nhttp://seanstagetest-secondary.table.core.windows.net\n\nSanitized\n\n\nCloud\nBlobEndpoint=http://seanstagetest.blob.core.windows.net/;QueueEndpoint=http://seanstagetest.queue.core.windows.net/;FileEndpoint=http://seanstagetest.file.core.windows.net/;BlobSecondaryEndpoint=http://seanstagetest-secondary.blob.core.windows.net/;QueueSecondaryEndpoint=http://seanstagetest-secondary.queue.core.windows.net/;FileSecondaryEndpoint=http://seanstagetest-secondary.file.core.windows.net/;AccountName=seanstagetest;AccountKey=Sanitized"
  }
}<|MERGE_RESOLUTION|>--- conflicted
+++ resolved
@@ -1,31 +1,17 @@
 {
   "Entries": [
     {
-<<<<<<< HEAD
-      "RequestUri": "http://seanstagetest.file.core.windows.net/test-share-03b10914-1033-6a43-f328-357a0b1a0463?restype=share",
+      "RequestUri": "http://seanstagetest.file.core.windows.net/test-share-832c4b30-6ea5-d614-38ac-ec531af7dd54?restype=share",
       "RequestMethod": "PUT",
       "RequestHeaders": {
         "Authorization": "Sanitized",
-        "traceparent": "00-1448f002e2e20046bb6039be1f6501d3-336d5a01e3853542-00",
+        "traceparent": "00-e8a73953d08537498aba2b76c272473f-46a6e062941ad647-00",
         "User-Agent": [
-          "azsdk-net-Storage.Files.Shares/12.0.0-dev.20191209.1\u002Bb71b1fa965b15eccfc57e2c7781b8bf85cd4c766",
+          "azsdk-net-Storage.Files.Shares/12.0.0-dev.20191211.1\u002B899431c003876eb9b26cefd8e8a37e7f27f82ced",
           "(.NET Core 4.6.28008.01; Microsoft Windows 10.0.18363 )"
         ],
-        "x-ms-client-request-id": "fd4572af-417f-42df-6369-13d09d8f1361",
-        "x-ms-date": "Tue, 10 Dec 2019 05:32:41 GMT",
-=======
-      "RequestUri": "http://seanstagetest.file.core.windows.net/test-share-fd82a7e4-6cda-2f52-d086-11aac7926fa9?restype=share",
-      "RequestMethod": "PUT",
-      "RequestHeaders": {
-        "Authorization": "Sanitized",
-        "traceparent": "00-d30cb85353d6c44abf411ea6325dff05-24a9e1d3b6ebe642-00",
-        "User-Agent": [
-          "azsdk-net-Storage.Files.Shares/12.0.0-dev.20191209.1\u002B61bda4d1783b0e05dba0d434ff14b2840726d3b1",
-          "(.NET Core 4.6.28008.01; Microsoft Windows 10.0.18363 )"
-        ],
-        "x-ms-client-request-id": "035c2c7b-9337-fc76-0785-49f575599505",
-        "x-ms-date": "Tue, 10 Dec 2019 06:01:10 GMT",
->>>>>>> 1d9822e0
+        "x-ms-client-request-id": "96b2e013-48d9-a3c1-f527-1e5e2f2e844d",
+        "x-ms-date": "Wed, 11 Dec 2019 20:39:46 GMT",
         "x-ms-return-client-request-id": "true",
         "x-ms-version": "2019-07-07"
       },
@@ -33,56 +19,31 @@
       "StatusCode": 201,
       "ResponseHeaders": {
         "Content-Length": "0",
-<<<<<<< HEAD
-        "Date": "Tue, 10 Dec 2019 05:32:41 GMT",
-        "ETag": "\u00220x8D77D32609F4914\u0022",
-        "Last-Modified": "Tue, 10 Dec 2019 05:32:41 GMT",
-=======
-        "Date": "Tue, 10 Dec 2019 06:01:10 GMT",
-        "ETag": "\u00220x8D77D365B122635\u0022",
-        "Last-Modified": "Tue, 10 Dec 2019 06:01:10 GMT",
->>>>>>> 1d9822e0
+        "Date": "Wed, 11 Dec 2019 20:39:46 GMT",
+        "ETag": "\u00220x8D77E7A42E8717E\u0022",
+        "Last-Modified": "Wed, 11 Dec 2019 20:39:46 GMT",
         "Server": [
           "Windows-Azure-File/1.0",
           "Microsoft-HTTPAPI/2.0"
         ],
-<<<<<<< HEAD
-        "x-ms-client-request-id": "fd4572af-417f-42df-6369-13d09d8f1361",
-        "x-ms-request-id": "0cb0099c-501a-0046-511b-afa6bc000000",
-=======
-        "x-ms-client-request-id": "035c2c7b-9337-fc76-0785-49f575599505",
-        "x-ms-request-id": "38a4f9e6-501a-0034-461f-afa1f3000000",
->>>>>>> 1d9822e0
+        "x-ms-client-request-id": "96b2e013-48d9-a3c1-f527-1e5e2f2e844d",
+        "x-ms-request-id": "ef3e3fcd-c01a-0019-5b63-b01280000000",
         "x-ms-version": "2019-07-07"
       },
       "ResponseBody": []
     },
     {
-<<<<<<< HEAD
-      "RequestUri": "http://seanstagetest.file.core.windows.net/test-share-03b10914-1033-6a43-f328-357a0b1a0463/test-directory-199e26c1-550e-77fa-71da-ac26cdbb48c6?restype=directory",
+      "RequestUri": "http://seanstagetest.file.core.windows.net/test-share-832c4b30-6ea5-d614-38ac-ec531af7dd54/test-directory-64d7e611-65c6-b53b-7c80-5a4f25227295?restype=directory",
       "RequestMethod": "PUT",
       "RequestHeaders": {
         "Authorization": "Sanitized",
-        "traceparent": "00-fd4b10398d2ad448a4cf343bf758941f-5c027d37e257a14d-00",
+        "traceparent": "00-a7148ed7913a004a9e37c453ce14538b-01802513695e164e-00",
         "User-Agent": [
-          "azsdk-net-Storage.Files.Shares/12.0.0-dev.20191209.1\u002Bb71b1fa965b15eccfc57e2c7781b8bf85cd4c766",
+          "azsdk-net-Storage.Files.Shares/12.0.0-dev.20191211.1\u002B899431c003876eb9b26cefd8e8a37e7f27f82ced",
           "(.NET Core 4.6.28008.01; Microsoft Windows 10.0.18363 )"
         ],
-        "x-ms-client-request-id": "fbc7e1f9-0d8d-59e8-77ce-8ca594b874a8",
-        "x-ms-date": "Tue, 10 Dec 2019 05:32:42 GMT",
-=======
-      "RequestUri": "http://seanstagetest.file.core.windows.net/test-share-fd82a7e4-6cda-2f52-d086-11aac7926fa9/test-directory-7f10c16b-da2d-7a42-5148-365daabcfbec?restype=directory",
-      "RequestMethod": "PUT",
-      "RequestHeaders": {
-        "Authorization": "Sanitized",
-        "traceparent": "00-3ddc70cb295a5b4f90c5711637896fe6-1dad1e1ad0f4c94d-00",
-        "User-Agent": [
-          "azsdk-net-Storage.Files.Shares/12.0.0-dev.20191209.1\u002B61bda4d1783b0e05dba0d434ff14b2840726d3b1",
-          "(.NET Core 4.6.28008.01; Microsoft Windows 10.0.18363 )"
-        ],
-        "x-ms-client-request-id": "722abce7-1cd3-a151-e9e2-b2ee5d18514a",
-        "x-ms-date": "Tue, 10 Dec 2019 06:01:10 GMT",
->>>>>>> 1d9822e0
+        "x-ms-client-request-id": "7de0fbd0-a2ca-ae42-a4fd-1959ed717dd2",
+        "x-ms-date": "Wed, 11 Dec 2019 20:39:47 GMT",
         "x-ms-file-attributes": "None",
         "x-ms-file-creation-time": "Now",
         "x-ms-file-last-write-time": "Now",
@@ -94,73 +55,40 @@
       "StatusCode": 201,
       "ResponseHeaders": {
         "Content-Length": "0",
-<<<<<<< HEAD
-        "Date": "Tue, 10 Dec 2019 05:32:41 GMT",
-        "ETag": "\u00220x8D77D3260BA2AE8\u0022",
-        "Last-Modified": "Tue, 10 Dec 2019 05:32:42 GMT",
-=======
-        "Date": "Tue, 10 Dec 2019 06:01:10 GMT",
-        "ETag": "\u00220x8D77D365B203511\u0022",
-        "Last-Modified": "Tue, 10 Dec 2019 06:01:10 GMT",
->>>>>>> 1d9822e0
+        "Date": "Wed, 11 Dec 2019 20:39:46 GMT",
+        "ETag": "\u00220x8D77E7A42F73018\u0022",
+        "Last-Modified": "Wed, 11 Dec 2019 20:39:47 GMT",
         "Server": [
           "Windows-Azure-File/1.0",
           "Microsoft-HTTPAPI/2.0"
         ],
-<<<<<<< HEAD
-        "x-ms-client-request-id": "fbc7e1f9-0d8d-59e8-77ce-8ca594b874a8",
+        "x-ms-client-request-id": "7de0fbd0-a2ca-ae42-a4fd-1959ed717dd2",
         "x-ms-file-attributes": "Directory",
-        "x-ms-file-change-time": "2019-12-10T05:32:42.0864744Z",
-        "x-ms-file-creation-time": "2019-12-10T05:32:42.0864744Z",
+        "x-ms-file-change-time": "2019-12-11T20:39:47.0820376Z",
+        "x-ms-file-creation-time": "2019-12-11T20:39:47.0820376Z",
         "x-ms-file-id": "13835128424026341376",
-        "x-ms-file-last-write-time": "2019-12-10T05:32:42.0864744Z",
+        "x-ms-file-last-write-time": "2019-12-11T20:39:47.0820376Z",
         "x-ms-file-parent-id": "0",
         "x-ms-file-permission-key": "7855875120676328179*422928105932735866",
-        "x-ms-request-id": "0cb0099e-501a-0046-521b-afa6bc000000",
-=======
-        "x-ms-client-request-id": "722abce7-1cd3-a151-e9e2-b2ee5d18514a",
-        "x-ms-file-attributes": "Directory",
-        "x-ms-file-change-time": "2019-12-10T06:01:10.6757905Z",
-        "x-ms-file-creation-time": "2019-12-10T06:01:10.6757905Z",
-        "x-ms-file-id": "13835128424026341376",
-        "x-ms-file-last-write-time": "2019-12-10T06:01:10.6757905Z",
-        "x-ms-file-parent-id": "0",
-        "x-ms-file-permission-key": "7855875120676328179*422928105932735866",
-        "x-ms-request-id": "38a4f9e8-501a-0034-471f-afa1f3000000",
->>>>>>> 1d9822e0
+        "x-ms-request-id": "ef3e3fcf-c01a-0019-5c63-b01280000000",
         "x-ms-request-server-encrypted": "true",
         "x-ms-version": "2019-07-07"
       },
       "ResponseBody": []
     },
     {
-<<<<<<< HEAD
-      "RequestUri": "http://seanstagetest.file.core.windows.net/test-share-03b10914-1033-6a43-f328-357a0b1a0463/test-directory-199e26c1-550e-77fa-71da-ac26cdbb48c6/test-file-5fce4c21-7ac5-ba8c-42d4-b58b7995edaa",
+      "RequestUri": "http://seanstagetest.file.core.windows.net/test-share-832c4b30-6ea5-d614-38ac-ec531af7dd54/test-directory-64d7e611-65c6-b53b-7c80-5a4f25227295/test-file-4bb788b4-4aee-cb08-6c2e-5ab00707580c",
       "RequestMethod": "PUT",
       "RequestHeaders": {
         "Authorization": "Sanitized",
-        "traceparent": "00-8e9109327ed20f4b906f5a56ed56338c-1bfd1ecbc03ae24d-00",
+        "traceparent": "00-724e2f5416930d43a4b9be737c39f80f-35d82367081d3d4e-00",
         "User-Agent": [
-          "azsdk-net-Storage.Files.Shares/12.0.0-dev.20191209.1\u002Bb71b1fa965b15eccfc57e2c7781b8bf85cd4c766",
+          "azsdk-net-Storage.Files.Shares/12.0.0-dev.20191211.1\u002B899431c003876eb9b26cefd8e8a37e7f27f82ced",
           "(.NET Core 4.6.28008.01; Microsoft Windows 10.0.18363 )"
         ],
-        "x-ms-client-request-id": "3d43320e-daf9-7f01-550d-b9b9585ce0e2",
+        "x-ms-client-request-id": "d47f8b98-31b8-850a-f215-119c4791a79d",
         "x-ms-content-length": "1048576",
-        "x-ms-date": "Tue, 10 Dec 2019 05:32:42 GMT",
-=======
-      "RequestUri": "http://seanstagetest.file.core.windows.net/test-share-fd82a7e4-6cda-2f52-d086-11aac7926fa9/test-directory-7f10c16b-da2d-7a42-5148-365daabcfbec/test-file-e30a5d8a-f929-ffcf-507c-b520f4ef59ef",
-      "RequestMethod": "PUT",
-      "RequestHeaders": {
-        "Authorization": "Sanitized",
-        "traceparent": "00-7dccee5948bb194b98b7aaec16eb6353-89c67ab5575d3544-00",
-        "User-Agent": [
-          "azsdk-net-Storage.Files.Shares/12.0.0-dev.20191209.1\u002B61bda4d1783b0e05dba0d434ff14b2840726d3b1",
-          "(.NET Core 4.6.28008.01; Microsoft Windows 10.0.18363 )"
-        ],
-        "x-ms-client-request-id": "c3c89abb-e056-ed43-ed2a-22576731acfa",
-        "x-ms-content-length": "1048576",
-        "x-ms-date": "Tue, 10 Dec 2019 06:01:10 GMT",
->>>>>>> 1d9822e0
+        "x-ms-date": "Wed, 11 Dec 2019 20:39:47 GMT",
         "x-ms-file-attributes": "None",
         "x-ms-file-creation-time": "Now",
         "x-ms-file-last-write-time": "Now",
@@ -173,71 +101,39 @@
       "StatusCode": 201,
       "ResponseHeaders": {
         "Content-Length": "0",
-<<<<<<< HEAD
-        "Date": "Tue, 10 Dec 2019 05:32:41 GMT",
-        "ETag": "\u00220x8D77D3260C773C4\u0022",
-        "Last-Modified": "Tue, 10 Dec 2019 05:32:42 GMT",
-=======
-        "Date": "Tue, 10 Dec 2019 06:01:10 GMT",
-        "ETag": "\u00220x8D77D365B2D7B11\u0022",
-        "Last-Modified": "Tue, 10 Dec 2019 06:01:10 GMT",
->>>>>>> 1d9822e0
+        "Date": "Wed, 11 Dec 2019 20:39:46 GMT",
+        "ETag": "\u00220x8D77E7A43049DF9\u0022",
+        "Last-Modified": "Wed, 11 Dec 2019 20:39:47 GMT",
         "Server": [
           "Windows-Azure-File/1.0",
           "Microsoft-HTTPAPI/2.0"
         ],
-<<<<<<< HEAD
-        "x-ms-client-request-id": "3d43320e-daf9-7f01-550d-b9b9585ce0e2",
+        "x-ms-client-request-id": "d47f8b98-31b8-850a-f215-119c4791a79d",
         "x-ms-file-attributes": "Archive",
-        "x-ms-file-change-time": "2019-12-10T05:32:42.1735364Z",
-        "x-ms-file-creation-time": "2019-12-10T05:32:42.1735364Z",
+        "x-ms-file-change-time": "2019-12-11T20:39:47.1700473Z",
+        "x-ms-file-creation-time": "2019-12-11T20:39:47.1700473Z",
         "x-ms-file-id": "11529285414812647424",
-        "x-ms-file-last-write-time": "2019-12-10T05:32:42.1735364Z",
+        "x-ms-file-last-write-time": "2019-12-11T20:39:47.1700473Z",
         "x-ms-file-parent-id": "13835128424026341376",
         "x-ms-file-permission-key": "12501538048846835188*422928105932735866",
-        "x-ms-request-id": "0cb009a0-501a-0046-531b-afa6bc000000",
-=======
-        "x-ms-client-request-id": "c3c89abb-e056-ed43-ed2a-22576731acfa",
-        "x-ms-file-attributes": "Archive",
-        "x-ms-file-change-time": "2019-12-10T06:01:10.7627793Z",
-        "x-ms-file-creation-time": "2019-12-10T06:01:10.7627793Z",
-        "x-ms-file-id": "11529285414812647424",
-        "x-ms-file-last-write-time": "2019-12-10T06:01:10.7627793Z",
-        "x-ms-file-parent-id": "13835128424026341376",
-        "x-ms-file-permission-key": "12501538048846835188*422928105932735866",
-        "x-ms-request-id": "38a4f9e9-501a-0034-481f-afa1f3000000",
->>>>>>> 1d9822e0
+        "x-ms-request-id": "ef3e3fd0-c01a-0019-5d63-b01280000000",
         "x-ms-request-server-encrypted": "true",
         "x-ms-version": "2019-07-07"
       },
       "ResponseBody": []
     },
     {
-<<<<<<< HEAD
-      "RequestUri": "http://seanstagetest.file.core.windows.net/test-share-03b10914-1033-6a43-f328-357a0b1a0463/test-directory-199e26c1-550e-77fa-71da-ac26cdbb48c6/test-file-5fce4c21-7ac5-ba8c-42d4-b58b7995edaa?comp=rangelist",
+      "RequestUri": "http://seanstagetest.file.core.windows.net/test-share-832c4b30-6ea5-d614-38ac-ec531af7dd54/test-directory-64d7e611-65c6-b53b-7c80-5a4f25227295/test-file-4bb788b4-4aee-cb08-6c2e-5ab00707580c?comp=rangelist",
       "RequestMethod": "GET",
       "RequestHeaders": {
         "Authorization": "Sanitized",
-        "traceparent": "00-bf06b2067dcf0d43a966ff87e5c64480-0192a0fd2f37c34b-00",
+        "traceparent": "00-db9363cc3b082946a5aaeddc88f13125-6f94a53cbf27704c-00",
         "User-Agent": [
-          "azsdk-net-Storage.Files.Shares/12.0.0-dev.20191209.1\u002Bb71b1fa965b15eccfc57e2c7781b8bf85cd4c766",
+          "azsdk-net-Storage.Files.Shares/12.0.0-dev.20191211.1\u002B899431c003876eb9b26cefd8e8a37e7f27f82ced",
           "(.NET Core 4.6.28008.01; Microsoft Windows 10.0.18363 )"
         ],
-        "x-ms-client-request-id": "467d0a9e-af51-c6b0-e3ae-97e6937f9cf8",
-        "x-ms-date": "Tue, 10 Dec 2019 05:32:42 GMT",
-=======
-      "RequestUri": "http://seanstagetest.file.core.windows.net/test-share-fd82a7e4-6cda-2f52-d086-11aac7926fa9/test-directory-7f10c16b-da2d-7a42-5148-365daabcfbec/test-file-e30a5d8a-f929-ffcf-507c-b520f4ef59ef?comp=rangelist",
-      "RequestMethod": "GET",
-      "RequestHeaders": {
-        "Authorization": "Sanitized",
-        "traceparent": "00-a94573f84ebc894a801ef86bfe14d84b-ef30189e9f69bb45-00",
-        "User-Agent": [
-          "azsdk-net-Storage.Files.Shares/12.0.0-dev.20191209.1\u002B61bda4d1783b0e05dba0d434ff14b2840726d3b1",
-          "(.NET Core 4.6.28008.01; Microsoft Windows 10.0.18363 )"
-        ],
-        "x-ms-client-request-id": "5a640344-9526-a599-8589-006765c06610",
-        "x-ms-date": "Tue, 10 Dec 2019 06:01:10 GMT",
->>>>>>> 1d9822e0
+        "x-ms-client-request-id": "7c18c371-8388-d253-56f9-372ce32ebc10",
+        "x-ms-date": "Wed, 11 Dec 2019 20:39:47 GMT",
         "x-ms-range": "bytes=0-1048575",
         "x-ms-return-client-request-id": "true",
         "x-ms-version": "2019-07-07"
@@ -247,59 +143,33 @@
       "ResponseHeaders": {
         "Access-Control-Allow-Origin": "*",
         "Content-Type": "application/xml",
-<<<<<<< HEAD
-        "Date": "Tue, 10 Dec 2019 05:32:41 GMT",
-        "ETag": "\u00220x8D77D3260C773C4\u0022",
-        "Last-Modified": "Tue, 10 Dec 2019 05:32:42 GMT",
-=======
-        "Date": "Tue, 10 Dec 2019 06:01:10 GMT",
-        "ETag": "\u00220x8D77D365B2D7B11\u0022",
-        "Last-Modified": "Tue, 10 Dec 2019 06:01:10 GMT",
->>>>>>> 1d9822e0
+        "Date": "Wed, 11 Dec 2019 20:39:46 GMT",
+        "ETag": "\u00220x8D77E7A43049DF9\u0022",
+        "Last-Modified": "Wed, 11 Dec 2019 20:39:47 GMT",
         "Server": [
           "Windows-Azure-File/1.0",
           "Microsoft-HTTPAPI/2.0"
         ],
         "Transfer-Encoding": "chunked",
-<<<<<<< HEAD
-        "x-ms-client-request-id": "467d0a9e-af51-c6b0-e3ae-97e6937f9cf8",
+        "x-ms-client-request-id": "7c18c371-8388-d253-56f9-372ce32ebc10",
         "x-ms-content-length": "1048576",
-        "x-ms-request-id": "0cb009a1-501a-0046-541b-afa6bc000000",
-=======
-        "x-ms-client-request-id": "5a640344-9526-a599-8589-006765c06610",
-        "x-ms-content-length": "1048576",
-        "x-ms-request-id": "38a4f9ea-501a-0034-491f-afa1f3000000",
->>>>>>> 1d9822e0
+        "x-ms-request-id": "ef3e3fd1-c01a-0019-5e63-b01280000000",
         "x-ms-version": "2019-07-07"
       },
       "ResponseBody": "\uFEFF\u003C?xml version=\u00221.0\u0022 encoding=\u0022utf-8\u0022?\u003E\u003CRanges /\u003E"
     },
     {
-<<<<<<< HEAD
-      "RequestUri": "http://seanstagetest.file.core.windows.net/test-share-03b10914-1033-6a43-f328-357a0b1a0463?restype=share",
+      "RequestUri": "http://seanstagetest.file.core.windows.net/test-share-832c4b30-6ea5-d614-38ac-ec531af7dd54?restype=share",
       "RequestMethod": "DELETE",
       "RequestHeaders": {
         "Authorization": "Sanitized",
-        "traceparent": "00-18639d57c8748e459c7db3d8f8ad83c0-824d8587b766034c-00",
+        "traceparent": "00-c01b4dbc9a54c74fbb1ecdb94087d0ab-c8c6bbf60807b045-00",
         "User-Agent": [
-          "azsdk-net-Storage.Files.Shares/12.0.0-dev.20191209.1\u002Bb71b1fa965b15eccfc57e2c7781b8bf85cd4c766",
+          "azsdk-net-Storage.Files.Shares/12.0.0-dev.20191211.1\u002B899431c003876eb9b26cefd8e8a37e7f27f82ced",
           "(.NET Core 4.6.28008.01; Microsoft Windows 10.0.18363 )"
         ],
-        "x-ms-client-request-id": "4d1bb4cd-99de-3190-313e-cbddf0ce4194",
-        "x-ms-date": "Tue, 10 Dec 2019 05:32:42 GMT",
-=======
-      "RequestUri": "http://seanstagetest.file.core.windows.net/test-share-fd82a7e4-6cda-2f52-d086-11aac7926fa9?restype=share",
-      "RequestMethod": "DELETE",
-      "RequestHeaders": {
-        "Authorization": "Sanitized",
-        "traceparent": "00-895bd89dd1a8f641badde0c02b236146-8dbecb547cc74c4f-00",
-        "User-Agent": [
-          "azsdk-net-Storage.Files.Shares/12.0.0-dev.20191209.1\u002B61bda4d1783b0e05dba0d434ff14b2840726d3b1",
-          "(.NET Core 4.6.28008.01; Microsoft Windows 10.0.18363 )"
-        ],
-        "x-ms-client-request-id": "641356e5-51cc-f3d3-28c4-0f1763509c83",
-        "x-ms-date": "Tue, 10 Dec 2019 06:01:10 GMT",
->>>>>>> 1d9822e0
+        "x-ms-client-request-id": "832ac676-2b79-2114-b983-35f91b64dc8f",
+        "x-ms-date": "Wed, 11 Dec 2019 20:39:47 GMT",
         "x-ms-delete-snapshots": "include",
         "x-ms-return-client-request-id": "true",
         "x-ms-version": "2019-07-07"
@@ -308,33 +178,20 @@
       "StatusCode": 202,
       "ResponseHeaders": {
         "Content-Length": "0",
-<<<<<<< HEAD
-        "Date": "Tue, 10 Dec 2019 05:32:41 GMT",
-=======
-        "Date": "Tue, 10 Dec 2019 06:01:10 GMT",
->>>>>>> 1d9822e0
+        "Date": "Wed, 11 Dec 2019 20:39:46 GMT",
         "Server": [
           "Windows-Azure-File/1.0",
           "Microsoft-HTTPAPI/2.0"
         ],
-<<<<<<< HEAD
-        "x-ms-client-request-id": "4d1bb4cd-99de-3190-313e-cbddf0ce4194",
-        "x-ms-request-id": "0cb009a2-501a-0046-551b-afa6bc000000",
-=======
-        "x-ms-client-request-id": "641356e5-51cc-f3d3-28c4-0f1763509c83",
-        "x-ms-request-id": "38a4f9eb-501a-0034-4a1f-afa1f3000000",
->>>>>>> 1d9822e0
+        "x-ms-client-request-id": "832ac676-2b79-2114-b983-35f91b64dc8f",
+        "x-ms-request-id": "ef3e3fd2-c01a-0019-5f63-b01280000000",
         "x-ms-version": "2019-07-07"
       },
       "ResponseBody": []
     }
   ],
   "Variables": {
-<<<<<<< HEAD
-    "RandomSeed": "1212233326",
-=======
-    "RandomSeed": "948998377",
->>>>>>> 1d9822e0
+    "RandomSeed": "1425515376",
     "Storage_TestConfigDefault": "ProductionTenant\nseanstagetest\nU2FuaXRpemVk\nhttp://seanstagetest.blob.core.windows.net\nhttp://seanstagetest.file.core.windows.net\nhttp://seanstagetest.queue.core.windows.net\nhttp://seanstagetest.table.core.windows.net\n\n\n\n\nhttp://seanstagetest-secondary.blob.core.windows.net\nhttp://seanstagetest-secondary.file.core.windows.net\nhttp://seanstagetest-secondary.queue.core.windows.net\nhttp://seanstagetest-secondary.table.core.windows.net\n\nSanitized\n\n\nCloud\nBlobEndpoint=http://seanstagetest.blob.core.windows.net/;QueueEndpoint=http://seanstagetest.queue.core.windows.net/;FileEndpoint=http://seanstagetest.file.core.windows.net/;BlobSecondaryEndpoint=http://seanstagetest-secondary.blob.core.windows.net/;QueueSecondaryEndpoint=http://seanstagetest-secondary.queue.core.windows.net/;FileSecondaryEndpoint=http://seanstagetest-secondary.file.core.windows.net/;AccountName=seanstagetest;AccountKey=Sanitized"
   }
 }