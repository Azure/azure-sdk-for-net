﻿{
  "Entries": [
    {
      "RequestUri": "https://seanmcccanary3.file.core.windows.net/test-share-6129c172-8332-46d7-94fa-8b41e2ddb1a4?restype=share",
      "RequestMethod": "PUT",
      "RequestHeaders": {
        "Accept": "application/xml",
        "Authorization": "Sanitized",
        "traceparent": "00-bed6718ea0a20748a4a17a5614aa8ea9-984af1a733c79a42-00",
        "User-Agent": [
          "azsdk-net-Storage.Files.Shares/12.7.0-alpha.20210126.1",
          "(.NET 5.0.2; Microsoft Windows 10.0.19042)"
        ],
        "x-ms-client-request-id": "ab5593d8-cfce-c557-9f39-824a32b48465",
        "x-ms-date": "Tue, 26 Jan 2021 19:27:45 GMT",
        "x-ms-return-client-request-id": "true",
<<<<<<< HEAD
        "x-ms-version": "2020-12-06"
=======
        "x-ms-version": "2021-02-12"
>>>>>>> 7e782c87
      },
      "RequestBody": null,
      "StatusCode": 201,
      "ResponseHeaders": {
        "Content-Length": "0",
        "Date": "Tue, 26 Jan 2021 19:27:44 GMT",
        "ETag": "\"0x8D8C23074A647BA\"",
        "Last-Modified": "Tue, 26 Jan 2021 19:27:44 GMT",
        "Server": [
          "Windows-Azure-File/1.0",
          "Microsoft-HTTPAPI/2.0"
        ],
        "x-ms-client-request-id": "ab5593d8-cfce-c557-9f39-824a32b48465",
        "x-ms-request-id": "241205b6-101a-004a-5d19-f4794d000000",
<<<<<<< HEAD
        "x-ms-version": "2020-12-06"
=======
        "x-ms-version": "2021-02-12"
>>>>>>> 7e782c87
      },
      "ResponseBody": []
    },
    {
      "RequestUri": "https://seanmcccanary3.file.core.windows.net/test-share-6129c172-8332-46d7-94fa-8b41e2ddb1a4/test-directory-c4a25725-73ca-5135-fe92-8791e254edaf?restype=directory",
      "RequestMethod": "PUT",
      "RequestHeaders": {
        "Accept": "application/xml",
        "Authorization": "Sanitized",
        "traceparent": "00-388597f5a3240e4883cf683633903710-bd673aad2959c04a-00",
        "User-Agent": [
          "azsdk-net-Storage.Files.Shares/12.7.0-alpha.20210126.1",
          "(.NET 5.0.2; Microsoft Windows 10.0.19042)"
        ],
        "x-ms-client-request-id": "015d3b1b-2c42-655a-5d03-ac3b47c5e34a",
        "x-ms-date": "Tue, 26 Jan 2021 19:27:45 GMT",
        "x-ms-file-attributes": "None",
        "x-ms-file-creation-time": "Now",
        "x-ms-file-last-write-time": "Now",
        "x-ms-file-permission": "Inherit",
        "x-ms-return-client-request-id": "true",
<<<<<<< HEAD
        "x-ms-version": "2020-12-06"
=======
        "x-ms-version": "2021-02-12"
>>>>>>> 7e782c87
      },
      "RequestBody": null,
      "StatusCode": 201,
      "ResponseHeaders": {
        "Content-Length": "0",
        "Date": "Tue, 26 Jan 2021 19:27:44 GMT",
        "ETag": "\"0x8D8C23074B0A182\"",
        "Last-Modified": "Tue, 26 Jan 2021 19:27:44 GMT",
        "Server": [
          "Windows-Azure-File/1.0",
          "Microsoft-HTTPAPI/2.0"
        ],
        "x-ms-client-request-id": "015d3b1b-2c42-655a-5d03-ac3b47c5e34a",
        "x-ms-file-attributes": "Directory",
        "x-ms-file-change-time": "2021-01-26T19:27:44.4876674Z",
        "x-ms-file-creation-time": "2021-01-26T19:27:44.4876674Z",
        "x-ms-file-id": "13835128424026341376",
        "x-ms-file-last-write-time": "2021-01-26T19:27:44.4876674Z",
        "x-ms-file-parent-id": "0",
        "x-ms-file-permission-key": "17860367565182308406*11459378189709739967",
        "x-ms-request-id": "241205c0-101a-004a-6519-f4794d000000",
        "x-ms-request-server-encrypted": "true",
<<<<<<< HEAD
        "x-ms-version": "2020-12-06"
=======
        "x-ms-version": "2021-02-12"
>>>>>>> 7e782c87
      },
      "ResponseBody": []
    },
    {
      "RequestUri": "https://seanmcccanary3.file.core.windows.net/test-share-6129c172-8332-46d7-94fa-8b41e2ddb1a4/test-directory-c4a25725-73ca-5135-fe92-8791e254edaf/test-file-6e1db313-2e61-e0b1-35bc-a9ef9de44fc3",
      "RequestMethod": "PUT",
      "RequestHeaders": {
        "Accept": "application/xml",
        "Authorization": "Sanitized",
        "traceparent": "00-8af774b61824e34791555e0653eb9e2b-6c02e97058530c45-00",
        "User-Agent": [
          "azsdk-net-Storage.Files.Shares/12.7.0-alpha.20210126.1",
          "(.NET 5.0.2; Microsoft Windows 10.0.19042)"
        ],
        "x-ms-client-request-id": "9193feed-a7da-086b-a953-e6372aee1d5a",
        "x-ms-content-length": "1024",
        "x-ms-date": "Tue, 26 Jan 2021 19:27:45 GMT",
        "x-ms-file-attributes": "None",
        "x-ms-file-creation-time": "Now",
        "x-ms-file-last-write-time": "Now",
        "x-ms-file-permission": "Inherit",
        "x-ms-return-client-request-id": "true",
        "x-ms-type": "file",
<<<<<<< HEAD
        "x-ms-version": "2020-12-06"
=======
        "x-ms-version": "2021-02-12"
>>>>>>> 7e782c87
      },
      "RequestBody": null,
      "StatusCode": 201,
      "ResponseHeaders": {
        "Content-Length": "0",
        "Date": "Tue, 26 Jan 2021 19:27:44 GMT",
        "ETag": "\"0x8D8C23074BA674F\"",
        "Last-Modified": "Tue, 26 Jan 2021 19:27:44 GMT",
        "Server": [
          "Windows-Azure-File/1.0",
          "Microsoft-HTTPAPI/2.0"
        ],
        "x-ms-client-request-id": "9193feed-a7da-086b-a953-e6372aee1d5a",
        "x-ms-file-attributes": "Archive",
        "x-ms-file-change-time": "2021-01-26T19:27:44.5517135Z",
        "x-ms-file-creation-time": "2021-01-26T19:27:44.5517135Z",
        "x-ms-file-id": "11529285414812647424",
        "x-ms-file-last-write-time": "2021-01-26T19:27:44.5517135Z",
        "x-ms-file-parent-id": "13835128424026341376",
        "x-ms-file-permission-key": "4010187179898695473*11459378189709739967",
        "x-ms-request-id": "241205c9-101a-004a-6e19-f4794d000000",
        "x-ms-request-server-encrypted": "true",
<<<<<<< HEAD
        "x-ms-version": "2020-12-06"
=======
        "x-ms-version": "2021-02-12"
>>>>>>> 7e782c87
      },
      "ResponseBody": []
    },
    {
      "RequestUri": "https://seanmcccanary3.file.core.windows.net/test-share-6129c172-8332-46d7-94fa-8b41e2ddb1a4/test-directory-c4a25725-73ca-5135-fe92-8791e254edaf/test-file-6e1db313-2e61-e0b1-35bc-a9ef9de44fc3?comp=range",
      "RequestMethod": "PUT",
      "RequestHeaders": {
        "Accept": "application/xml",
        "Authorization": "Sanitized",
        "Content-Length": "1024",
        "Content-Type": "application/octet-stream",
        "traceparent": "00-c2ce99b279af914cbd817ecc855d40cb-d082dd378e64d44d-00",
        "User-Agent": [
          "azsdk-net-Storage.Files.Shares/12.7.0-alpha.20210126.1",
          "(.NET 5.0.2; Microsoft Windows 10.0.19042)"
        ],
        "x-ms-client-request-id": "9e019711-be50-dce8-e20b-2d1c2bb3aa6d",
        "x-ms-date": "Tue, 26 Jan 2021 19:27:45 GMT",
        "x-ms-range": "bytes=0-1023",
        "x-ms-return-client-request-id": "true",
<<<<<<< HEAD
        "x-ms-version": "2020-12-06",
=======
        "x-ms-version": "2021-02-12",
>>>>>>> 7e782c87
        "x-ms-write": "update"
      },
      "RequestBody": "TNNBzEw23R+BNREfbhq0hy5jdqb27GzdDAPwhFqZJe7Huc7JNZfY5V4+fw0bOvZDTyQN4049VGBnZL9IRVjF6A8jWLVL6lGWi5FHt2xfwdIMrTQ1jEKfiWVuYdHYj58FeZf9+OFB92TSdle99Z3zCKLsPJgkj1vNg85Q3Ih/vvzxQj7UYcnxy7XPYhbq4ZTIelkv7FMH4ek8MHQS8RvcUrhbzLJeH6fY+3DjVCxF4qI6iGEvUNGp6WBUmDFV3tqa8xBejxThaVuyVvHiJI29903R2Gm5rALmseJRCoZ1gxyWSWAc51KOWB4Gffngx8XTl6HjgwZw4EcOd94xj1/VPNLUS9ssoA/7Q4BKsy8IBeocfnLkkgAVJWgZDm90XMi/MEAnC3vqp/aR50CGJi0YBXHzFRHs8KrSvyZyEpKgh+e3ioLu4fpvMtZ7U6rAj/86AQj+gEa200CWVExUd5Vk8WBYzpurKSR3hOM7cJ0AEi8nOBCJogegALdCV4ytGrpBFmFKZ8Bjjtfkhvxje2KilkIcLT+E205ZuM7jadKXyWko+Vk7tqpvw6k4pBsLPIRVn8FKkex7vDsT8K/yfyUFTL2SO4EIZ+CXrWqVSzYzTntJjskQTTh9rT0eKMX7fUODMlheeAECTDjhsuOB5XAE36IzqPBc9f+EFI1E6T4bnDAmERje1dV6RkKQL5pU+8fMGkgiyNRSJz1Y2WNzvmL5xhazW9RYJgrNuGGuy8ZlMBnGeM/2+NRb1OrbhftxB4jfl2iDoaDzc/Q9VA9ypFt386lKrUWTAs1CWIbpfKAOXLHZzjRd4Y550wTbuaTF6C+PY5JSJ1lDTJSbQUkZCfdULvhdmdUmGhEa0NlAuEkpfW9XWhkNvDRXlYKgwaBFX8oNh4qrZ09aaUmAOFaAA5NKcsPZwa/dRnLDBQNShVhx1HAPMjG/fRUg/fHPjYPe15LuVk/ca50bL0AX6GJLB+PwDmPlcNBiivStucS9Dbju5S1wYy8IlGnT9ALwp5Wy1PUN334g+GfCjMtbLrLZXSGIKAI12qO053r6EnvNcuJf++TPsC46zuzGrtdjrWW2+ZfgaH+SffpRWfcEJebr9Bnp+zPOCazzTVkWbizMUToUQxjk7ApjzX3qfVc2NqkG27m+ebIx6PDq7Rolew7NhQe97+HNBgcOhS225IxVvBewEJNyDdeH41so+f/wPlFuHPhPeUfHONSyr/OEewNjlTECdGt6W3cwNQyFpQ0IHkfcR8eTBULQ6de/wF3jA2dXxGTN7cnl88GAH0M6QZPHqZGspzM8z4/uMouTu5oZTDKkLeCpOzB99lMGEub/ladE+BbMN1szG/TU3ro+UTgmZ9MRlg==",
      "StatusCode": 201,
      "ResponseHeaders": {
        "Content-Length": "0",
        "Content-MD5": "zLEDK+NLXRImNkfusnkSfA==",
        "Date": "Tue, 26 Jan 2021 19:27:44 GMT",
        "ETag": "\"0x8D8C23074C565CB\"",
        "Last-Modified": "Tue, 26 Jan 2021 19:27:44 GMT",
        "Server": [
          "Windows-Azure-File/1.0",
          "Microsoft-HTTPAPI/2.0"
        ],
        "x-ms-client-request-id": "9e019711-be50-dce8-e20b-2d1c2bb3aa6d",
        "x-ms-request-id": "241205d1-101a-004a-7619-f4794d000000",
        "x-ms-request-server-encrypted": "true",
<<<<<<< HEAD
        "x-ms-version": "2020-12-06"
=======
        "x-ms-version": "2021-02-12"
>>>>>>> 7e782c87
      },
      "ResponseBody": []
    },
    {
      "RequestUri": "https://seanmcccanary3.file.core.windows.net/test-share-6129c172-8332-46d7-94fa-8b41e2ddb1a4/test-directory-c4a25725-73ca-5135-fe92-8791e254edaf/test-file-6e1db313-2e61-e0b1-35bc-a9ef9de44fc3",
      "RequestMethod": "HEAD",
      "RequestHeaders": {
        "Accept": "application/xml",
        "Authorization": "Sanitized",
        "traceparent": "00-4ecc71aa7a83f3478ad0b65051e3d31e-ab1b8f73af0e1341-00",
        "User-Agent": [
          "azsdk-net-Storage.Files.Shares/12.7.0-alpha.20210126.1",
          "(.NET 5.0.2; Microsoft Windows 10.0.19042)"
        ],
        "x-ms-client-request-id": "9326908f-7fed-4309-8cc5-38b20c09d614",
        "x-ms-date": "Tue, 26 Jan 2021 19:27:45 GMT",
        "x-ms-return-client-request-id": "true",
<<<<<<< HEAD
        "x-ms-version": "2020-12-06"
=======
        "x-ms-version": "2021-02-12"
>>>>>>> 7e782c87
      },
      "RequestBody": null,
      "StatusCode": 200,
      "ResponseHeaders": {
        "Content-Length": "1024",
        "Content-Type": "application/octet-stream",
        "Date": "Tue, 26 Jan 2021 19:27:44 GMT",
        "ETag": "\"0x8D8C23074C565CB\"",
        "Last-Modified": "Tue, 26 Jan 2021 19:27:44 GMT",
        "Server": [
          "Windows-Azure-File/1.0",
          "Microsoft-HTTPAPI/2.0"
        ],
        "Vary": "Origin",
        "x-ms-client-request-id": "9326908f-7fed-4309-8cc5-38b20c09d614",
        "x-ms-file-attributes": "Archive",
        "x-ms-file-change-time": "2021-01-26T19:27:44.6237643Z",
        "x-ms-file-creation-time": "2021-01-26T19:27:44.5517135Z",
        "x-ms-file-id": "11529285414812647424",
        "x-ms-file-last-write-time": "2021-01-26T19:27:44.6237643Z",
        "x-ms-file-parent-id": "13835128424026341376",
        "x-ms-file-permission-key": "4010187179898695473*11459378189709739967",
        "x-ms-lease-state": "available",
        "x-ms-lease-status": "unlocked",
        "x-ms-request-id": "241205d4-101a-004a-7919-f4794d000000",
        "x-ms-server-encrypted": "true",
        "x-ms-type": "File",
<<<<<<< HEAD
        "x-ms-version": "2020-12-06"
=======
        "x-ms-version": "2021-02-12"
>>>>>>> 7e782c87
      },
      "ResponseBody": []
    },
    {
      "RequestUri": "https://seanmcccanary3.file.core.windows.net/test-share-6129c172-8332-46d7-94fa-8b41e2ddb1a4/test-directory-c4a25725-73ca-5135-fe92-8791e254edaf/test-file-6e1db313-2e61-e0b1-35bc-a9ef9de44fc3",
      "RequestMethod": "GET",
      "RequestHeaders": {
        "Accept": "application/xml",
        "Authorization": "Sanitized",
        "User-Agent": [
          "azsdk-net-Storage.Files.Shares/12.7.0-alpha.20210126.1",
          "(.NET 5.0.2; Microsoft Windows 10.0.19042)"
        ],
        "x-ms-client-request-id": "9a8d90f3-178c-d880-db5e-197959a1a6cf",
        "x-ms-date": "Tue, 26 Jan 2021 19:27:45 GMT",
        "x-ms-range": "bytes=0-127",
        "x-ms-range-get-content-md5": "false",
        "x-ms-return-client-request-id": "true",
<<<<<<< HEAD
        "x-ms-version": "2020-12-06"
=======
        "x-ms-version": "2021-02-12"
>>>>>>> 7e782c87
      },
      "RequestBody": null,
      "StatusCode": 206,
      "ResponseHeaders": {
        "Accept-Ranges": "bytes",
        "Content-Length": "128",
        "Content-Range": "bytes 0-127/1024",
        "Content-Type": "application/octet-stream",
        "Date": "Tue, 26 Jan 2021 19:27:44 GMT",
        "ETag": "\"0x8D8C23074C565CB\"",
        "Last-Modified": "Tue, 26 Jan 2021 19:27:44 GMT",
        "Server": [
          "Windows-Azure-File/1.0",
          "Microsoft-HTTPAPI/2.0"
        ],
        "Vary": "Origin",
        "x-ms-client-request-id": "9a8d90f3-178c-d880-db5e-197959a1a6cf",
        "x-ms-file-attributes": "Archive",
        "x-ms-file-change-time": "2021-01-26T19:27:44.6237643Z",
        "x-ms-file-creation-time": "2021-01-26T19:27:44.5517135Z",
        "x-ms-file-id": "11529285414812647424",
        "x-ms-file-last-write-time": "2021-01-26T19:27:44.6237643Z",
        "x-ms-file-parent-id": "13835128424026341376",
        "x-ms-file-permission-key": "4010187179898695473*11459378189709739967",
        "x-ms-lease-state": "available",
        "x-ms-lease-status": "unlocked",
        "x-ms-request-id": "241205d9-101a-004a-7e19-f4794d000000",
        "x-ms-server-encrypted": "true",
        "x-ms-type": "File",
<<<<<<< HEAD
        "x-ms-version": "2020-12-06"
=======
        "x-ms-version": "2021-02-12"
>>>>>>> 7e782c87
      },
      "ResponseBody": "TNNBzEw23R+BNREfbhq0hy5jdqb27GzdDAPwhFqZJe7Huc7JNZfY5V4+fw0bOvZDTyQN4049VGBnZL9IRVjF6A8jWLVL6lGWi5FHt2xfwdIMrTQ1jEKfiWVuYdHYj58FeZf9+OFB92TSdle99Z3zCKLsPJgkj1vNg85Q3Ih/vvw="
    },
    {
      "RequestUri": "https://seanmcccanary3.file.core.windows.net/test-share-6129c172-8332-46d7-94fa-8b41e2ddb1a4/test-directory-c4a25725-73ca-5135-fe92-8791e254edaf/test-file-6e1db313-2e61-e0b1-35bc-a9ef9de44fc3",
      "RequestMethod": "GET",
      "RequestHeaders": {
        "Accept": "application/xml",
        "Authorization": "Sanitized",
        "User-Agent": [
          "azsdk-net-Storage.Files.Shares/12.7.0-alpha.20210126.1",
          "(.NET 5.0.2; Microsoft Windows 10.0.19042)"
        ],
        "x-ms-client-request-id": "7cbfd57d-3b7c-8687-24bb-300c059e26a1",
        "x-ms-date": "Tue, 26 Jan 2021 19:27:45 GMT",
        "x-ms-range": "bytes=128-255",
        "x-ms-range-get-content-md5": "false",
        "x-ms-return-client-request-id": "true",
<<<<<<< HEAD
        "x-ms-version": "2020-12-06"
=======
        "x-ms-version": "2021-02-12"
>>>>>>> 7e782c87
      },
      "RequestBody": null,
      "StatusCode": 206,
      "ResponseHeaders": {
        "Accept-Ranges": "bytes",
        "Content-Length": "128",
        "Content-Range": "bytes 128-255/1024",
        "Content-Type": "application/octet-stream",
        "Date": "Tue, 26 Jan 2021 19:27:44 GMT",
        "ETag": "\"0x8D8C23074C565CB\"",
        "Last-Modified": "Tue, 26 Jan 2021 19:27:44 GMT",
        "Server": [
          "Windows-Azure-File/1.0",
          "Microsoft-HTTPAPI/2.0"
        ],
        "Vary": "Origin",
        "x-ms-client-request-id": "7cbfd57d-3b7c-8687-24bb-300c059e26a1",
        "x-ms-file-attributes": "Archive",
        "x-ms-file-change-time": "2021-01-26T19:27:44.6237643Z",
        "x-ms-file-creation-time": "2021-01-26T19:27:44.5517135Z",
        "x-ms-file-id": "11529285414812647424",
        "x-ms-file-last-write-time": "2021-01-26T19:27:44.6237643Z",
        "x-ms-file-parent-id": "13835128424026341376",
        "x-ms-file-permission-key": "4010187179898695473*11459378189709739967",
        "x-ms-lease-state": "available",
        "x-ms-lease-status": "unlocked",
        "x-ms-request-id": "241205db-101a-004a-8019-f4794d000000",
        "x-ms-server-encrypted": "true",
        "x-ms-type": "File",
<<<<<<< HEAD
        "x-ms-version": "2020-12-06"
=======
        "x-ms-version": "2021-02-12"
>>>>>>> 7e782c87
      },
      "ResponseBody": "8UI+1GHJ8cu1z2IW6uGUyHpZL+xTB+HpPDB0EvEb3FK4W8yyXh+n2Ptw41QsReKiOohhL1DRqelgVJgxVd7amvMQXo8U4Wlbslbx4iSNvfdN0dhpuawC5rHiUQqGdYMclklgHOdSjlgeBn354MfF05eh44MGcOBHDnfeMY9f1Tw="
    },
    {
      "RequestUri": "https://seanmcccanary3.file.core.windows.net/test-share-6129c172-8332-46d7-94fa-8b41e2ddb1a4/test-directory-c4a25725-73ca-5135-fe92-8791e254edaf/test-file-6e1db313-2e61-e0b1-35bc-a9ef9de44fc3",
      "RequestMethod": "GET",
      "RequestHeaders": {
        "Accept": "application/xml",
        "Authorization": "Sanitized",
        "User-Agent": [
          "azsdk-net-Storage.Files.Shares/12.7.0-alpha.20210126.1",
          "(.NET 5.0.2; Microsoft Windows 10.0.19042)"
        ],
        "x-ms-client-request-id": "83fbe40f-2ae1-7e52-2e6d-cd30dd246bdb",
        "x-ms-date": "Tue, 26 Jan 2021 19:27:45 GMT",
        "x-ms-range": "bytes=256-383",
        "x-ms-range-get-content-md5": "false",
        "x-ms-return-client-request-id": "true",
<<<<<<< HEAD
        "x-ms-version": "2020-12-06"
=======
        "x-ms-version": "2021-02-12"
>>>>>>> 7e782c87
      },
      "RequestBody": null,
      "StatusCode": 206,
      "ResponseHeaders": {
        "Accept-Ranges": "bytes",
        "Content-Length": "128",
        "Content-Range": "bytes 256-383/1024",
        "Content-Type": "application/octet-stream",
        "Date": "Tue, 26 Jan 2021 19:27:44 GMT",
        "ETag": "\"0x8D8C23074C565CB\"",
        "Last-Modified": "Tue, 26 Jan 2021 19:27:44 GMT",
        "Server": [
          "Windows-Azure-File/1.0",
          "Microsoft-HTTPAPI/2.0"
        ],
        "Vary": "Origin",
        "x-ms-client-request-id": "83fbe40f-2ae1-7e52-2e6d-cd30dd246bdb",
        "x-ms-file-attributes": "Archive",
        "x-ms-file-change-time": "2021-01-26T19:27:44.6237643Z",
        "x-ms-file-creation-time": "2021-01-26T19:27:44.5517135Z",
        "x-ms-file-id": "11529285414812647424",
        "x-ms-file-last-write-time": "2021-01-26T19:27:44.6237643Z",
        "x-ms-file-parent-id": "13835128424026341376",
        "x-ms-file-permission-key": "4010187179898695473*11459378189709739967",
        "x-ms-lease-state": "available",
        "x-ms-lease-status": "unlocked",
        "x-ms-request-id": "241205e1-101a-004a-0519-f4794d000000",
        "x-ms-server-encrypted": "true",
        "x-ms-type": "File",
<<<<<<< HEAD
        "x-ms-version": "2020-12-06"
=======
        "x-ms-version": "2021-02-12"
>>>>>>> 7e782c87
      },
      "ResponseBody": "0tRL2yygD/tDgEqzLwgF6hx+cuSSABUlaBkOb3RcyL8wQCcLe+qn9pHnQIYmLRgFcfMVEezwqtK/JnISkqCH57eKgu7h+m8y1ntTqsCP/zoBCP6ARrbTQJZUTFR3lWTxYFjOm6spJHeE4ztwnQASLyc4EImiB6AAt0JXjK0aukE="
    },
    {
      "RequestUri": "https://seanmcccanary3.file.core.windows.net/test-share-6129c172-8332-46d7-94fa-8b41e2ddb1a4/test-directory-c4a25725-73ca-5135-fe92-8791e254edaf/test-file-6e1db313-2e61-e0b1-35bc-a9ef9de44fc3",
      "RequestMethod": "GET",
      "RequestHeaders": {
        "Accept": "application/xml",
        "Authorization": "Sanitized",
        "User-Agent": [
          "azsdk-net-Storage.Files.Shares/12.7.0-alpha.20210126.1",
          "(.NET 5.0.2; Microsoft Windows 10.0.19042)"
        ],
        "x-ms-client-request-id": "21fd9e9c-a3a2-7cbf-a486-11f68946073a",
        "x-ms-date": "Tue, 26 Jan 2021 19:27:45 GMT",
        "x-ms-range": "bytes=384-511",
        "x-ms-range-get-content-md5": "false",
        "x-ms-return-client-request-id": "true",
<<<<<<< HEAD
        "x-ms-version": "2020-12-06"
=======
        "x-ms-version": "2021-02-12"
>>>>>>> 7e782c87
      },
      "RequestBody": null,
      "StatusCode": 206,
      "ResponseHeaders": {
        "Accept-Ranges": "bytes",
        "Content-Length": "128",
        "Content-Range": "bytes 384-511/1024",
        "Content-Type": "application/octet-stream",
        "Date": "Tue, 26 Jan 2021 19:27:44 GMT",
        "ETag": "\"0x8D8C23074C565CB\"",
        "Last-Modified": "Tue, 26 Jan 2021 19:27:44 GMT",
        "Server": [
          "Windows-Azure-File/1.0",
          "Microsoft-HTTPAPI/2.0"
        ],
        "Vary": "Origin",
        "x-ms-client-request-id": "21fd9e9c-a3a2-7cbf-a486-11f68946073a",
        "x-ms-file-attributes": "Archive",
        "x-ms-file-change-time": "2021-01-26T19:27:44.6237643Z",
        "x-ms-file-creation-time": "2021-01-26T19:27:44.5517135Z",
        "x-ms-file-id": "11529285414812647424",
        "x-ms-file-last-write-time": "2021-01-26T19:27:44.6237643Z",
        "x-ms-file-parent-id": "13835128424026341376",
        "x-ms-file-permission-key": "4010187179898695473*11459378189709739967",
        "x-ms-lease-state": "available",
        "x-ms-lease-status": "unlocked",
        "x-ms-request-id": "241205e4-101a-004a-0819-f4794d000000",
        "x-ms-server-encrypted": "true",
        "x-ms-type": "File",
<<<<<<< HEAD
        "x-ms-version": "2020-12-06"
=======
        "x-ms-version": "2021-02-12"
>>>>>>> 7e782c87
      },
      "ResponseBody": "FmFKZ8Bjjtfkhvxje2KilkIcLT+E205ZuM7jadKXyWko+Vk7tqpvw6k4pBsLPIRVn8FKkex7vDsT8K/yfyUFTL2SO4EIZ+CXrWqVSzYzTntJjskQTTh9rT0eKMX7fUODMlheeAECTDjhsuOB5XAE36IzqPBc9f+EFI1E6T4bnDA="
    },
    {
      "RequestUri": "https://seanmcccanary3.file.core.windows.net/test-share-6129c172-8332-46d7-94fa-8b41e2ddb1a4/test-directory-c4a25725-73ca-5135-fe92-8791e254edaf/test-file-6e1db313-2e61-e0b1-35bc-a9ef9de44fc3",
      "RequestMethod": "GET",
      "RequestHeaders": {
        "Accept": "application/xml",
        "Authorization": "Sanitized",
        "User-Agent": [
          "azsdk-net-Storage.Files.Shares/12.7.0-alpha.20210126.1",
          "(.NET 5.0.2; Microsoft Windows 10.0.19042)"
        ],
        "x-ms-client-request-id": "3e938aaf-4a27-dc39-ee7b-1fbefdda9e18",
        "x-ms-date": "Tue, 26 Jan 2021 19:27:45 GMT",
        "x-ms-range": "bytes=512-639",
        "x-ms-range-get-content-md5": "false",
        "x-ms-return-client-request-id": "true",
<<<<<<< HEAD
        "x-ms-version": "2020-12-06"
=======
        "x-ms-version": "2021-02-12"
>>>>>>> 7e782c87
      },
      "RequestBody": null,
      "StatusCode": 206,
      "ResponseHeaders": {
        "Accept-Ranges": "bytes",
        "Content-Length": "128",
        "Content-Range": "bytes 512-639/1024",
        "Content-Type": "application/octet-stream",
        "Date": "Tue, 26 Jan 2021 19:27:44 GMT",
        "ETag": "\"0x8D8C23074C565CB\"",
        "Last-Modified": "Tue, 26 Jan 2021 19:27:44 GMT",
        "Server": [
          "Windows-Azure-File/1.0",
          "Microsoft-HTTPAPI/2.0"
        ],
        "Vary": "Origin",
        "x-ms-client-request-id": "3e938aaf-4a27-dc39-ee7b-1fbefdda9e18",
        "x-ms-file-attributes": "Archive",
        "x-ms-file-change-time": "2021-01-26T19:27:44.6237643Z",
        "x-ms-file-creation-time": "2021-01-26T19:27:44.5517135Z",
        "x-ms-file-id": "11529285414812647424",
        "x-ms-file-last-write-time": "2021-01-26T19:27:44.6237643Z",
        "x-ms-file-parent-id": "13835128424026341376",
        "x-ms-file-permission-key": "4010187179898695473*11459378189709739967",
        "x-ms-lease-state": "available",
        "x-ms-lease-status": "unlocked",
        "x-ms-request-id": "241205e6-101a-004a-0a19-f4794d000000",
        "x-ms-server-encrypted": "true",
        "x-ms-type": "File",
<<<<<<< HEAD
        "x-ms-version": "2020-12-06"
=======
        "x-ms-version": "2021-02-12"
>>>>>>> 7e782c87
      },
      "ResponseBody": "JhEY3tXVekZCkC+aVPvHzBpIIsjUUic9WNljc75i+cYWs1vUWCYKzbhhrsvGZTAZxnjP9vjUW9Tq24X7cQeI35dog6Gg83P0PVQPcqRbd/OpSq1FkwLNQliG6XygDlyx2c40XeGOedME27mkxegvj2OSUidZQ0yUm0FJGQn3VC4="
    },
    {
      "RequestUri": "https://seanmcccanary3.file.core.windows.net/test-share-6129c172-8332-46d7-94fa-8b41e2ddb1a4/test-directory-c4a25725-73ca-5135-fe92-8791e254edaf/test-file-6e1db313-2e61-e0b1-35bc-a9ef9de44fc3",
      "RequestMethod": "GET",
      "RequestHeaders": {
        "Accept": "application/xml",
        "Authorization": "Sanitized",
        "User-Agent": [
          "azsdk-net-Storage.Files.Shares/12.7.0-alpha.20210126.1",
          "(.NET 5.0.2; Microsoft Windows 10.0.19042)"
        ],
        "x-ms-client-request-id": "fe478422-c8b2-6712-0c89-2a6e3b8d0237",
        "x-ms-date": "Tue, 26 Jan 2021 19:27:45 GMT",
        "x-ms-range": "bytes=640-767",
        "x-ms-range-get-content-md5": "false",
        "x-ms-return-client-request-id": "true",
<<<<<<< HEAD
        "x-ms-version": "2020-12-06"
=======
        "x-ms-version": "2021-02-12"
>>>>>>> 7e782c87
      },
      "RequestBody": null,
      "StatusCode": 206,
      "ResponseHeaders": {
        "Accept-Ranges": "bytes",
        "Content-Length": "128",
        "Content-Range": "bytes 640-767/1024",
        "Content-Type": "application/octet-stream",
        "Date": "Tue, 26 Jan 2021 19:27:45 GMT",
        "ETag": "\"0x8D8C23074C565CB\"",
        "Last-Modified": "Tue, 26 Jan 2021 19:27:44 GMT",
        "Server": [
          "Windows-Azure-File/1.0",
          "Microsoft-HTTPAPI/2.0"
        ],
        "Vary": "Origin",
        "x-ms-client-request-id": "fe478422-c8b2-6712-0c89-2a6e3b8d0237",
        "x-ms-file-attributes": "Archive",
        "x-ms-file-change-time": "2021-01-26T19:27:44.6237643Z",
        "x-ms-file-creation-time": "2021-01-26T19:27:44.5517135Z",
        "x-ms-file-id": "11529285414812647424",
        "x-ms-file-last-write-time": "2021-01-26T19:27:44.6237643Z",
        "x-ms-file-parent-id": "13835128424026341376",
        "x-ms-file-permission-key": "4010187179898695473*11459378189709739967",
        "x-ms-lease-state": "available",
        "x-ms-lease-status": "unlocked",
        "x-ms-request-id": "241205ec-101a-004a-1019-f4794d000000",
        "x-ms-server-encrypted": "true",
        "x-ms-type": "File",
<<<<<<< HEAD
        "x-ms-version": "2020-12-06"
=======
        "x-ms-version": "2021-02-12"
>>>>>>> 7e782c87
      },
      "ResponseBody": "+F2Z1SYaERrQ2UC4SSl9b1daGQ28NFeVgqDBoEVfyg2HiqtnT1ppSYA4VoADk0pyw9nBr91GcsMFA1KFWHHUcA8yMb99FSD98c+Ng97Xku5WT9xrnRsvQBfoYksH4/AOY+Vw0GKK9K25xL0NuO7lLXBjLwiUadP0AvCnlbLU9Q0="
    },
    {
      "RequestUri": "https://seanmcccanary3.file.core.windows.net/test-share-6129c172-8332-46d7-94fa-8b41e2ddb1a4/test-directory-c4a25725-73ca-5135-fe92-8791e254edaf/test-file-6e1db313-2e61-e0b1-35bc-a9ef9de44fc3",
      "RequestMethod": "GET",
      "RequestHeaders": {
        "Accept": "application/xml",
        "Authorization": "Sanitized",
        "User-Agent": [
          "azsdk-net-Storage.Files.Shares/12.7.0-alpha.20210126.1",
          "(.NET 5.0.2; Microsoft Windows 10.0.19042)"
        ],
        "x-ms-client-request-id": "799c6d0b-9f93-0966-d047-c9b179ea05c4",
        "x-ms-date": "Tue, 26 Jan 2021 19:27:45 GMT",
        "x-ms-range": "bytes=768-895",
        "x-ms-range-get-content-md5": "false",
        "x-ms-return-client-request-id": "true",
<<<<<<< HEAD
        "x-ms-version": "2020-12-06"
=======
        "x-ms-version": "2021-02-12"
>>>>>>> 7e782c87
      },
      "RequestBody": null,
      "StatusCode": 206,
      "ResponseHeaders": {
        "Accept-Ranges": "bytes",
        "Content-Length": "128",
        "Content-Range": "bytes 768-895/1024",
        "Content-Type": "application/octet-stream",
        "Date": "Tue, 26 Jan 2021 19:27:45 GMT",
        "ETag": "\"0x8D8C23074C565CB\"",
        "Last-Modified": "Tue, 26 Jan 2021 19:27:44 GMT",
        "Server": [
          "Windows-Azure-File/1.0",
          "Microsoft-HTTPAPI/2.0"
        ],
        "Vary": "Origin",
        "x-ms-client-request-id": "799c6d0b-9f93-0966-d047-c9b179ea05c4",
        "x-ms-file-attributes": "Archive",
        "x-ms-file-change-time": "2021-01-26T19:27:44.6237643Z",
        "x-ms-file-creation-time": "2021-01-26T19:27:44.5517135Z",
        "x-ms-file-id": "11529285414812647424",
        "x-ms-file-last-write-time": "2021-01-26T19:27:44.6237643Z",
        "x-ms-file-parent-id": "13835128424026341376",
        "x-ms-file-permission-key": "4010187179898695473*11459378189709739967",
        "x-ms-lease-state": "available",
        "x-ms-lease-status": "unlocked",
        "x-ms-request-id": "241205ed-101a-004a-1119-f4794d000000",
        "x-ms-server-encrypted": "true",
        "x-ms-type": "File",
<<<<<<< HEAD
        "x-ms-version": "2020-12-06"
=======
        "x-ms-version": "2021-02-12"
>>>>>>> 7e782c87
      },
      "ResponseBody": "334g+GfCjMtbLrLZXSGIKAI12qO053r6EnvNcuJf++TPsC46zuzGrtdjrWW2+ZfgaH+SffpRWfcEJebr9Bnp+zPOCazzTVkWbizMUToUQxjk7ApjzX3qfVc2NqkG27m+ebIx6PDq7Rolew7NhQe97+HNBgcOhS225IxVvBewEJM="
    },
    {
      "RequestUri": "https://seanmcccanary3.file.core.windows.net/test-share-6129c172-8332-46d7-94fa-8b41e2ddb1a4/test-directory-c4a25725-73ca-5135-fe92-8791e254edaf/test-file-6e1db313-2e61-e0b1-35bc-a9ef9de44fc3",
      "RequestMethod": "GET",
      "RequestHeaders": {
        "Accept": "application/xml",
        "Authorization": "Sanitized",
        "User-Agent": [
          "azsdk-net-Storage.Files.Shares/12.7.0-alpha.20210126.1",
          "(.NET 5.0.2; Microsoft Windows 10.0.19042)"
        ],
        "x-ms-client-request-id": "cd62f32a-89f1-95a4-a52b-5afcc4a19046",
        "x-ms-date": "Tue, 26 Jan 2021 19:27:45 GMT",
        "x-ms-range": "bytes=896-1023",
        "x-ms-range-get-content-md5": "false",
        "x-ms-return-client-request-id": "true",
<<<<<<< HEAD
        "x-ms-version": "2020-12-06"
=======
        "x-ms-version": "2021-02-12"
>>>>>>> 7e782c87
      },
      "RequestBody": null,
      "StatusCode": 206,
      "ResponseHeaders": {
        "Accept-Ranges": "bytes",
        "Content-Length": "128",
        "Content-Range": "bytes 896-1023/1024",
        "Content-Type": "application/octet-stream",
        "Date": "Tue, 26 Jan 2021 19:27:45 GMT",
        "ETag": "\"0x8D8C23074C565CB\"",
        "Last-Modified": "Tue, 26 Jan 2021 19:27:44 GMT",
        "Server": [
          "Windows-Azure-File/1.0",
          "Microsoft-HTTPAPI/2.0"
        ],
        "Vary": "Origin",
        "x-ms-client-request-id": "cd62f32a-89f1-95a4-a52b-5afcc4a19046",
        "x-ms-file-attributes": "Archive",
        "x-ms-file-change-time": "2021-01-26T19:27:44.6237643Z",
        "x-ms-file-creation-time": "2021-01-26T19:27:44.5517135Z",
        "x-ms-file-id": "11529285414812647424",
        "x-ms-file-last-write-time": "2021-01-26T19:27:44.6237643Z",
        "x-ms-file-parent-id": "13835128424026341376",
        "x-ms-file-permission-key": "4010187179898695473*11459378189709739967",
        "x-ms-lease-state": "available",
        "x-ms-lease-status": "unlocked",
        "x-ms-request-id": "241205f1-101a-004a-1519-f4794d000000",
        "x-ms-server-encrypted": "true",
        "x-ms-type": "File",
<<<<<<< HEAD
        "x-ms-version": "2020-12-06"
=======
        "x-ms-version": "2021-02-12"
>>>>>>> 7e782c87
      },
      "ResponseBody": "cg3Xh+NbKPn/8D5Rbhz4T3lHxzjUsq/zhHsDY5UxAnRrelt3MDUMhaUNCB5H3EfHkwVC0OnXv8Bd4wNnV8Rkze3J5fPBgB9DOkGTx6mRrKczPM+P7jKLk7uaGUwypC3gqTswffZTBhLm/5WnRPgWzDdbMxv01N66PlE4JmfTEZY="
    },
    {
      "RequestUri": "https://seanmcccanary3.file.core.windows.net/test-share-6129c172-8332-46d7-94fa-8b41e2ddb1a4?restype=share",
      "RequestMethod": "DELETE",
      "RequestHeaders": {
        "Accept": "application/xml",
        "Authorization": "Sanitized",
        "traceparent": "00-6c9608057ff8694a8f5ef0516755c5c7-0ad5f0985965bf40-00",
        "User-Agent": [
          "azsdk-net-Storage.Files.Shares/12.7.0-alpha.20210126.1",
          "(.NET 5.0.2; Microsoft Windows 10.0.19042)"
        ],
        "x-ms-client-request-id": "8686271c-3787-71d2-3204-cc57ea70d090",
        "x-ms-date": "Tue, 26 Jan 2021 19:27:45 GMT",
        "x-ms-delete-snapshots": "include",
        "x-ms-return-client-request-id": "true",
<<<<<<< HEAD
        "x-ms-version": "2020-12-06"
=======
        "x-ms-version": "2021-02-12"
>>>>>>> 7e782c87
      },
      "RequestBody": null,
      "StatusCode": 202,
      "ResponseHeaders": {
        "Content-Length": "0",
        "Date": "Tue, 26 Jan 2021 19:27:45 GMT",
        "Server": [
          "Windows-Azure-File/1.0",
          "Microsoft-HTTPAPI/2.0"
        ],
        "x-ms-client-request-id": "8686271c-3787-71d2-3204-cc57ea70d090",
        "x-ms-request-id": "241205f5-101a-004a-1919-f4794d000000",
<<<<<<< HEAD
        "x-ms-version": "2020-12-06"
=======
        "x-ms-version": "2021-02-12"
>>>>>>> 7e782c87
      },
      "ResponseBody": []
    }
  ],
  "Variables": {
    "RandomSeed": "1759784255",
    "Storage_TestConfigDefault": "ProductionTenant\nseanmcccanary3\nU2FuaXRpemVk\nhttps://seanmcccanary3.blob.core.windows.net\nhttps://seanmcccanary3.file.core.windows.net\nhttps://seanmcccanary3.queue.core.windows.net\nhttps://seanmcccanary3.table.core.windows.net\n\n\n\n\nhttps://seanmcccanary3-secondary.blob.core.windows.net\nhttps://seanmcccanary3-secondary.file.core.windows.net\nhttps://seanmcccanary3-secondary.queue.core.windows.net\nhttps://seanmcccanary3-secondary.table.core.windows.net\n\nSanitized\n\n\nCloud\nBlobEndpoint=https://seanmcccanary3.blob.core.windows.net/;QueueEndpoint=https://seanmcccanary3.queue.core.windows.net/;FileEndpoint=https://seanmcccanary3.file.core.windows.net/;BlobSecondaryEndpoint=https://seanmcccanary3-secondary.blob.core.windows.net/;QueueSecondaryEndpoint=https://seanmcccanary3-secondary.queue.core.windows.net/;FileSecondaryEndpoint=https://seanmcccanary3-secondary.file.core.windows.net/;AccountName=seanmcccanary3;AccountKey=Kg==;\nseanscope1\n\n"
  }
}<|MERGE_RESOLUTION|>--- conflicted
+++ resolved
@@ -14,11 +14,7 @@
         "x-ms-client-request-id": "ab5593d8-cfce-c557-9f39-824a32b48465",
         "x-ms-date": "Tue, 26 Jan 2021 19:27:45 GMT",
         "x-ms-return-client-request-id": "true",
-<<<<<<< HEAD
-        "x-ms-version": "2020-12-06"
-=======
-        "x-ms-version": "2021-02-12"
->>>>>>> 7e782c87
+        "x-ms-version": "2021-02-12"
       },
       "RequestBody": null,
       "StatusCode": 201,
@@ -33,11 +29,7 @@
         ],
         "x-ms-client-request-id": "ab5593d8-cfce-c557-9f39-824a32b48465",
         "x-ms-request-id": "241205b6-101a-004a-5d19-f4794d000000",
-<<<<<<< HEAD
-        "x-ms-version": "2020-12-06"
-=======
-        "x-ms-version": "2021-02-12"
->>>>>>> 7e782c87
+        "x-ms-version": "2021-02-12"
       },
       "ResponseBody": []
     },
@@ -59,11 +51,7 @@
         "x-ms-file-last-write-time": "Now",
         "x-ms-file-permission": "Inherit",
         "x-ms-return-client-request-id": "true",
-<<<<<<< HEAD
-        "x-ms-version": "2020-12-06"
-=======
-        "x-ms-version": "2021-02-12"
->>>>>>> 7e782c87
+        "x-ms-version": "2021-02-12"
       },
       "RequestBody": null,
       "StatusCode": 201,
@@ -86,11 +74,7 @@
         "x-ms-file-permission-key": "17860367565182308406*11459378189709739967",
         "x-ms-request-id": "241205c0-101a-004a-6519-f4794d000000",
         "x-ms-request-server-encrypted": "true",
-<<<<<<< HEAD
-        "x-ms-version": "2020-12-06"
-=======
-        "x-ms-version": "2021-02-12"
->>>>>>> 7e782c87
+        "x-ms-version": "2021-02-12"
       },
       "ResponseBody": []
     },
@@ -114,11 +98,7 @@
         "x-ms-file-permission": "Inherit",
         "x-ms-return-client-request-id": "true",
         "x-ms-type": "file",
-<<<<<<< HEAD
-        "x-ms-version": "2020-12-06"
-=======
-        "x-ms-version": "2021-02-12"
->>>>>>> 7e782c87
+        "x-ms-version": "2021-02-12"
       },
       "RequestBody": null,
       "StatusCode": 201,
@@ -141,11 +121,7 @@
         "x-ms-file-permission-key": "4010187179898695473*11459378189709739967",
         "x-ms-request-id": "241205c9-101a-004a-6e19-f4794d000000",
         "x-ms-request-server-encrypted": "true",
-<<<<<<< HEAD
-        "x-ms-version": "2020-12-06"
-=======
-        "x-ms-version": "2021-02-12"
->>>>>>> 7e782c87
+        "x-ms-version": "2021-02-12"
       },
       "ResponseBody": []
     },
@@ -166,11 +142,7 @@
         "x-ms-date": "Tue, 26 Jan 2021 19:27:45 GMT",
         "x-ms-range": "bytes=0-1023",
         "x-ms-return-client-request-id": "true",
-<<<<<<< HEAD
-        "x-ms-version": "2020-12-06",
-=======
         "x-ms-version": "2021-02-12",
->>>>>>> 7e782c87
         "x-ms-write": "update"
       },
       "RequestBody": "TNNBzEw23R+BNREfbhq0hy5jdqb27GzdDAPwhFqZJe7Huc7JNZfY5V4+fw0bOvZDTyQN4049VGBnZL9IRVjF6A8jWLVL6lGWi5FHt2xfwdIMrTQ1jEKfiWVuYdHYj58FeZf9+OFB92TSdle99Z3zCKLsPJgkj1vNg85Q3Ih/vvzxQj7UYcnxy7XPYhbq4ZTIelkv7FMH4ek8MHQS8RvcUrhbzLJeH6fY+3DjVCxF4qI6iGEvUNGp6WBUmDFV3tqa8xBejxThaVuyVvHiJI29903R2Gm5rALmseJRCoZ1gxyWSWAc51KOWB4Gffngx8XTl6HjgwZw4EcOd94xj1/VPNLUS9ssoA/7Q4BKsy8IBeocfnLkkgAVJWgZDm90XMi/MEAnC3vqp/aR50CGJi0YBXHzFRHs8KrSvyZyEpKgh+e3ioLu4fpvMtZ7U6rAj/86AQj+gEa200CWVExUd5Vk8WBYzpurKSR3hOM7cJ0AEi8nOBCJogegALdCV4ytGrpBFmFKZ8Bjjtfkhvxje2KilkIcLT+E205ZuM7jadKXyWko+Vk7tqpvw6k4pBsLPIRVn8FKkex7vDsT8K/yfyUFTL2SO4EIZ+CXrWqVSzYzTntJjskQTTh9rT0eKMX7fUODMlheeAECTDjhsuOB5XAE36IzqPBc9f+EFI1E6T4bnDAmERje1dV6RkKQL5pU+8fMGkgiyNRSJz1Y2WNzvmL5xhazW9RYJgrNuGGuy8ZlMBnGeM/2+NRb1OrbhftxB4jfl2iDoaDzc/Q9VA9ypFt386lKrUWTAs1CWIbpfKAOXLHZzjRd4Y550wTbuaTF6C+PY5JSJ1lDTJSbQUkZCfdULvhdmdUmGhEa0NlAuEkpfW9XWhkNvDRXlYKgwaBFX8oNh4qrZ09aaUmAOFaAA5NKcsPZwa/dRnLDBQNShVhx1HAPMjG/fRUg/fHPjYPe15LuVk/ca50bL0AX6GJLB+PwDmPlcNBiivStucS9Dbju5S1wYy8IlGnT9ALwp5Wy1PUN334g+GfCjMtbLrLZXSGIKAI12qO053r6EnvNcuJf++TPsC46zuzGrtdjrWW2+ZfgaH+SffpRWfcEJebr9Bnp+zPOCazzTVkWbizMUToUQxjk7ApjzX3qfVc2NqkG27m+ebIx6PDq7Rolew7NhQe97+HNBgcOhS225IxVvBewEJNyDdeH41so+f/wPlFuHPhPeUfHONSyr/OEewNjlTECdGt6W3cwNQyFpQ0IHkfcR8eTBULQ6de/wF3jA2dXxGTN7cnl88GAH0M6QZPHqZGspzM8z4/uMouTu5oZTDKkLeCpOzB99lMGEub/ladE+BbMN1szG/TU3ro+UTgmZ9MRlg==",
@@ -188,11 +160,7 @@
         "x-ms-client-request-id": "9e019711-be50-dce8-e20b-2d1c2bb3aa6d",
         "x-ms-request-id": "241205d1-101a-004a-7619-f4794d000000",
         "x-ms-request-server-encrypted": "true",
-<<<<<<< HEAD
-        "x-ms-version": "2020-12-06"
-=======
-        "x-ms-version": "2021-02-12"
->>>>>>> 7e782c87
+        "x-ms-version": "2021-02-12"
       },
       "ResponseBody": []
     },
@@ -210,11 +178,7 @@
         "x-ms-client-request-id": "9326908f-7fed-4309-8cc5-38b20c09d614",
         "x-ms-date": "Tue, 26 Jan 2021 19:27:45 GMT",
         "x-ms-return-client-request-id": "true",
-<<<<<<< HEAD
-        "x-ms-version": "2020-12-06"
-=======
-        "x-ms-version": "2021-02-12"
->>>>>>> 7e782c87
+        "x-ms-version": "2021-02-12"
       },
       "RequestBody": null,
       "StatusCode": 200,
@@ -242,11 +206,7 @@
         "x-ms-request-id": "241205d4-101a-004a-7919-f4794d000000",
         "x-ms-server-encrypted": "true",
         "x-ms-type": "File",
-<<<<<<< HEAD
-        "x-ms-version": "2020-12-06"
-=======
-        "x-ms-version": "2021-02-12"
->>>>>>> 7e782c87
+        "x-ms-version": "2021-02-12"
       },
       "ResponseBody": []
     },
@@ -265,11 +225,7 @@
         "x-ms-range": "bytes=0-127",
         "x-ms-range-get-content-md5": "false",
         "x-ms-return-client-request-id": "true",
-<<<<<<< HEAD
-        "x-ms-version": "2020-12-06"
-=======
-        "x-ms-version": "2021-02-12"
->>>>>>> 7e782c87
+        "x-ms-version": "2021-02-12"
       },
       "RequestBody": null,
       "StatusCode": 206,
@@ -299,11 +255,7 @@
         "x-ms-request-id": "241205d9-101a-004a-7e19-f4794d000000",
         "x-ms-server-encrypted": "true",
         "x-ms-type": "File",
-<<<<<<< HEAD
-        "x-ms-version": "2020-12-06"
-=======
-        "x-ms-version": "2021-02-12"
->>>>>>> 7e782c87
+        "x-ms-version": "2021-02-12"
       },
       "ResponseBody": "TNNBzEw23R+BNREfbhq0hy5jdqb27GzdDAPwhFqZJe7Huc7JNZfY5V4+fw0bOvZDTyQN4049VGBnZL9IRVjF6A8jWLVL6lGWi5FHt2xfwdIMrTQ1jEKfiWVuYdHYj58FeZf9+OFB92TSdle99Z3zCKLsPJgkj1vNg85Q3Ih/vvw="
     },
@@ -322,11 +274,7 @@
         "x-ms-range": "bytes=128-255",
         "x-ms-range-get-content-md5": "false",
         "x-ms-return-client-request-id": "true",
-<<<<<<< HEAD
-        "x-ms-version": "2020-12-06"
-=======
-        "x-ms-version": "2021-02-12"
->>>>>>> 7e782c87
+        "x-ms-version": "2021-02-12"
       },
       "RequestBody": null,
       "StatusCode": 206,
@@ -356,11 +304,7 @@
         "x-ms-request-id": "241205db-101a-004a-8019-f4794d000000",
         "x-ms-server-encrypted": "true",
         "x-ms-type": "File",
-<<<<<<< HEAD
-        "x-ms-version": "2020-12-06"
-=======
-        "x-ms-version": "2021-02-12"
->>>>>>> 7e782c87
+        "x-ms-version": "2021-02-12"
       },
       "ResponseBody": "8UI+1GHJ8cu1z2IW6uGUyHpZL+xTB+HpPDB0EvEb3FK4W8yyXh+n2Ptw41QsReKiOohhL1DRqelgVJgxVd7amvMQXo8U4Wlbslbx4iSNvfdN0dhpuawC5rHiUQqGdYMclklgHOdSjlgeBn354MfF05eh44MGcOBHDnfeMY9f1Tw="
     },
@@ -379,11 +323,7 @@
         "x-ms-range": "bytes=256-383",
         "x-ms-range-get-content-md5": "false",
         "x-ms-return-client-request-id": "true",
-<<<<<<< HEAD
-        "x-ms-version": "2020-12-06"
-=======
-        "x-ms-version": "2021-02-12"
->>>>>>> 7e782c87
+        "x-ms-version": "2021-02-12"
       },
       "RequestBody": null,
       "StatusCode": 206,
@@ -413,11 +353,7 @@
         "x-ms-request-id": "241205e1-101a-004a-0519-f4794d000000",
         "x-ms-server-encrypted": "true",
         "x-ms-type": "File",
-<<<<<<< HEAD
-        "x-ms-version": "2020-12-06"
-=======
-        "x-ms-version": "2021-02-12"
->>>>>>> 7e782c87
+        "x-ms-version": "2021-02-12"
       },
       "ResponseBody": "0tRL2yygD/tDgEqzLwgF6hx+cuSSABUlaBkOb3RcyL8wQCcLe+qn9pHnQIYmLRgFcfMVEezwqtK/JnISkqCH57eKgu7h+m8y1ntTqsCP/zoBCP6ARrbTQJZUTFR3lWTxYFjOm6spJHeE4ztwnQASLyc4EImiB6AAt0JXjK0aukE="
     },
@@ -436,11 +372,7 @@
         "x-ms-range": "bytes=384-511",
         "x-ms-range-get-content-md5": "false",
         "x-ms-return-client-request-id": "true",
-<<<<<<< HEAD
-        "x-ms-version": "2020-12-06"
-=======
-        "x-ms-version": "2021-02-12"
->>>>>>> 7e782c87
+        "x-ms-version": "2021-02-12"
       },
       "RequestBody": null,
       "StatusCode": 206,
@@ -470,11 +402,7 @@
         "x-ms-request-id": "241205e4-101a-004a-0819-f4794d000000",
         "x-ms-server-encrypted": "true",
         "x-ms-type": "File",
-<<<<<<< HEAD
-        "x-ms-version": "2020-12-06"
-=======
-        "x-ms-version": "2021-02-12"
->>>>>>> 7e782c87
+        "x-ms-version": "2021-02-12"
       },
       "ResponseBody": "FmFKZ8Bjjtfkhvxje2KilkIcLT+E205ZuM7jadKXyWko+Vk7tqpvw6k4pBsLPIRVn8FKkex7vDsT8K/yfyUFTL2SO4EIZ+CXrWqVSzYzTntJjskQTTh9rT0eKMX7fUODMlheeAECTDjhsuOB5XAE36IzqPBc9f+EFI1E6T4bnDA="
     },
@@ -493,11 +421,7 @@
         "x-ms-range": "bytes=512-639",
         "x-ms-range-get-content-md5": "false",
         "x-ms-return-client-request-id": "true",
-<<<<<<< HEAD
-        "x-ms-version": "2020-12-06"
-=======
-        "x-ms-version": "2021-02-12"
->>>>>>> 7e782c87
+        "x-ms-version": "2021-02-12"
       },
       "RequestBody": null,
       "StatusCode": 206,
@@ -527,11 +451,7 @@
         "x-ms-request-id": "241205e6-101a-004a-0a19-f4794d000000",
         "x-ms-server-encrypted": "true",
         "x-ms-type": "File",
-<<<<<<< HEAD
-        "x-ms-version": "2020-12-06"
-=======
-        "x-ms-version": "2021-02-12"
->>>>>>> 7e782c87
+        "x-ms-version": "2021-02-12"
       },
       "ResponseBody": "JhEY3tXVekZCkC+aVPvHzBpIIsjUUic9WNljc75i+cYWs1vUWCYKzbhhrsvGZTAZxnjP9vjUW9Tq24X7cQeI35dog6Gg83P0PVQPcqRbd/OpSq1FkwLNQliG6XygDlyx2c40XeGOedME27mkxegvj2OSUidZQ0yUm0FJGQn3VC4="
     },
@@ -550,11 +470,7 @@
         "x-ms-range": "bytes=640-767",
         "x-ms-range-get-content-md5": "false",
         "x-ms-return-client-request-id": "true",
-<<<<<<< HEAD
-        "x-ms-version": "2020-12-06"
-=======
-        "x-ms-version": "2021-02-12"
->>>>>>> 7e782c87
+        "x-ms-version": "2021-02-12"
       },
       "RequestBody": null,
       "StatusCode": 206,
@@ -584,11 +500,7 @@
         "x-ms-request-id": "241205ec-101a-004a-1019-f4794d000000",
         "x-ms-server-encrypted": "true",
         "x-ms-type": "File",
-<<<<<<< HEAD
-        "x-ms-version": "2020-12-06"
-=======
-        "x-ms-version": "2021-02-12"
->>>>>>> 7e782c87
+        "x-ms-version": "2021-02-12"
       },
       "ResponseBody": "+F2Z1SYaERrQ2UC4SSl9b1daGQ28NFeVgqDBoEVfyg2HiqtnT1ppSYA4VoADk0pyw9nBr91GcsMFA1KFWHHUcA8yMb99FSD98c+Ng97Xku5WT9xrnRsvQBfoYksH4/AOY+Vw0GKK9K25xL0NuO7lLXBjLwiUadP0AvCnlbLU9Q0="
     },
@@ -607,11 +519,7 @@
         "x-ms-range": "bytes=768-895",
         "x-ms-range-get-content-md5": "false",
         "x-ms-return-client-request-id": "true",
-<<<<<<< HEAD
-        "x-ms-version": "2020-12-06"
-=======
-        "x-ms-version": "2021-02-12"
->>>>>>> 7e782c87
+        "x-ms-version": "2021-02-12"
       },
       "RequestBody": null,
       "StatusCode": 206,
@@ -641,11 +549,7 @@
         "x-ms-request-id": "241205ed-101a-004a-1119-f4794d000000",
         "x-ms-server-encrypted": "true",
         "x-ms-type": "File",
-<<<<<<< HEAD
-        "x-ms-version": "2020-12-06"
-=======
-        "x-ms-version": "2021-02-12"
->>>>>>> 7e782c87
+        "x-ms-version": "2021-02-12"
       },
       "ResponseBody": "334g+GfCjMtbLrLZXSGIKAI12qO053r6EnvNcuJf++TPsC46zuzGrtdjrWW2+ZfgaH+SffpRWfcEJebr9Bnp+zPOCazzTVkWbizMUToUQxjk7ApjzX3qfVc2NqkG27m+ebIx6PDq7Rolew7NhQe97+HNBgcOhS225IxVvBewEJM="
     },
@@ -664,11 +568,7 @@
         "x-ms-range": "bytes=896-1023",
         "x-ms-range-get-content-md5": "false",
         "x-ms-return-client-request-id": "true",
-<<<<<<< HEAD
-        "x-ms-version": "2020-12-06"
-=======
-        "x-ms-version": "2021-02-12"
->>>>>>> 7e782c87
+        "x-ms-version": "2021-02-12"
       },
       "RequestBody": null,
       "StatusCode": 206,
@@ -698,11 +598,7 @@
         "x-ms-request-id": "241205f1-101a-004a-1519-f4794d000000",
         "x-ms-server-encrypted": "true",
         "x-ms-type": "File",
-<<<<<<< HEAD
-        "x-ms-version": "2020-12-06"
-=======
-        "x-ms-version": "2021-02-12"
->>>>>>> 7e782c87
+        "x-ms-version": "2021-02-12"
       },
       "ResponseBody": "cg3Xh+NbKPn/8D5Rbhz4T3lHxzjUsq/zhHsDY5UxAnRrelt3MDUMhaUNCB5H3EfHkwVC0OnXv8Bd4wNnV8Rkze3J5fPBgB9DOkGTx6mRrKczPM+P7jKLk7uaGUwypC3gqTswffZTBhLm/5WnRPgWzDdbMxv01N66PlE4JmfTEZY="
     },
@@ -721,11 +617,7 @@
         "x-ms-date": "Tue, 26 Jan 2021 19:27:45 GMT",
         "x-ms-delete-snapshots": "include",
         "x-ms-return-client-request-id": "true",
-<<<<<<< HEAD
-        "x-ms-version": "2020-12-06"
-=======
-        "x-ms-version": "2021-02-12"
->>>>>>> 7e782c87
+        "x-ms-version": "2021-02-12"
       },
       "RequestBody": null,
       "StatusCode": 202,
@@ -738,11 +630,7 @@
         ],
         "x-ms-client-request-id": "8686271c-3787-71d2-3204-cc57ea70d090",
         "x-ms-request-id": "241205f5-101a-004a-1919-f4794d000000",
-<<<<<<< HEAD
-        "x-ms-version": "2020-12-06"
-=======
-        "x-ms-version": "2021-02-12"
->>>>>>> 7e782c87
+        "x-ms-version": "2021-02-12"
       },
       "ResponseBody": []
     }
