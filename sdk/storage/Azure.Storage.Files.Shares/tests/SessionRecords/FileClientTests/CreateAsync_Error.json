--- conflicted
+++ resolved
@@ -1,18 +1,18 @@
 {
   "Entries": [
     {
-      "RequestUri": "https://seanmcccanary3.file.core.windows.net/test-share-75293cc6-8700-b413-aaba-151100bc0ba8?restype=share",
+      "RequestUri": "https://seanmcccanary3.file.core.windows.net/test-share-38c1ce20-2f5a-ca67-5615-6ea6a2e128c5?restype=share",
       "RequestMethod": "PUT",
       "RequestHeaders": {
         "Accept": "application/xml",
         "Authorization": "Sanitized",
-        "traceparent": "00-3df441773f9fd64b9f33197ee74a34b2-dad87561cc0d154a-00",
+        "traceparent": "00-86af7362dcd08649bed696bdd42ab925-1458b4bd8319644c-00",
         "User-Agent": [
-          "azsdk-net-Storage.Files.Shares/12.7.0-alpha.20210121.1",
+          "azsdk-net-Storage.Files.Shares/12.7.0-alpha.20210126.1",
           "(.NET 5.0.2; Microsoft Windows 10.0.19042)"
         ],
-        "x-ms-client-request-id": "10bbd620-6e77-dafc-fc3b-c3dbe18096f1",
-        "x-ms-date": "Thu, 21 Jan 2021 20:38:38 GMT",
+        "x-ms-client-request-id": "1fd3d7a2-0c19-c77d-a5aa-3d101d22d9e8",
+        "x-ms-date": "Tue, 26 Jan 2021 19:29:34 GMT",
         "x-ms-return-client-request-id": "true",
         "x-ms-version": "2020-06-12"
       },
@@ -20,38 +20,33 @@
       "StatusCode": 201,
       "ResponseHeaders": {
         "Content-Length": "0",
-        "Date": "Thu, 21 Jan 2021 20:38:37 GMT",
-        "ETag": "\u00220x8D8BE4C88612BD3\u0022",
-        "Last-Modified": "Thu, 21 Jan 2021 20:38:38 GMT",
+        "Date": "Tue, 26 Jan 2021 19:29:33 GMT",
+        "ETag": "\u00220x8D8C230B5AD3F56\u0022",
+        "Last-Modified": "Tue, 26 Jan 2021 19:29:33 GMT",
         "Server": [
           "Windows-Azure-File/1.0",
           "Microsoft-HTTPAPI/2.0"
         ],
-        "x-ms-client-request-id": "10bbd620-6e77-dafc-fc3b-c3dbe18096f1",
-<<<<<<< HEAD
-        "x-ms-request-id": "c9ef61b4-f01a-0012-0537-f3e9eb000000",
+        "x-ms-client-request-id": "1fd3d7a2-0c19-c77d-a5aa-3d101d22d9e8",
+        "x-ms-request-id": "78ac1ffd-801a-0058-5f19-f4029d000000",
         "x-ms-version": "2020-06-12"
-=======
-        "x-ms-request-id": "91818d87-d01a-008e-0a35-f00c74000000",
-        "x-ms-version": "2020-04-08"
->>>>>>> ac24a13f
       },
       "ResponseBody": []
     },
     {
-      "RequestUri": "https://seanmcccanary3.file.core.windows.net/test-share-75293cc6-8700-b413-aaba-151100bc0ba8/test-directory-18af654e-3105-6331-2434-f90709652ad4/test-file-29f19d04-fa01-0631-7a57-01a89e3d13fb",
+      "RequestUri": "https://seanmcccanary3.file.core.windows.net/test-share-38c1ce20-2f5a-ca67-5615-6ea6a2e128c5/test-directory-a54b931f-7655-365c-88ad-23282e705075/test-file-cb04cc15-080e-5dab-2b76-13d2ad35f6f2",
       "RequestMethod": "PUT",
       "RequestHeaders": {
         "Accept": "application/xml",
         "Authorization": "Sanitized",
-        "traceparent": "00-0c3d677fbca4e24b95faee99c1c10e0c-54684f42d2a58d44-00",
+        "traceparent": "00-4d1617a8baf6c3418797f41318000316-f3dd50e4da73fb4f-00",
         "User-Agent": [
-          "azsdk-net-Storage.Files.Shares/12.7.0-alpha.20210121.1",
+          "azsdk-net-Storage.Files.Shares/12.7.0-alpha.20210126.1",
           "(.NET 5.0.2; Microsoft Windows 10.0.19042)"
         ],
-        "x-ms-client-request-id": "43d7ee11-6c8e-53ef-34a9-9dae2f88c5e6",
+        "x-ms-client-request-id": "50fbc759-0e1e-16d9-e7ee-7ade638a8852",
         "x-ms-content-length": "1024",
-        "x-ms-date": "Thu, 21 Jan 2021 20:38:39 GMT",
+        "x-ms-date": "Tue, 26 Jan 2021 19:29:34 GMT",
         "x-ms-file-attributes": "None",
         "x-ms-file-creation-time": "Now",
         "x-ms-file-last-write-time": "Now",
@@ -65,40 +60,35 @@
       "ResponseHeaders": {
         "Content-Length": "224",
         "Content-Type": "application/xml",
-        "Date": "Thu, 21 Jan 2021 20:38:37 GMT",
+        "Date": "Tue, 26 Jan 2021 19:29:33 GMT",
         "Server": [
           "Windows-Azure-File/1.0",
           "Microsoft-HTTPAPI/2.0"
         ],
-        "x-ms-client-request-id": "43d7ee11-6c8e-53ef-34a9-9dae2f88c5e6",
+        "x-ms-client-request-id": "50fbc759-0e1e-16d9-e7ee-7ade638a8852",
         "x-ms-error-code": "ParentNotFound",
-<<<<<<< HEAD
-        "x-ms-request-id": "c9ef61b6-f01a-0012-0637-f3e9eb000000",
+        "x-ms-request-id": "78ac2000-801a-0058-6019-f4029d000000",
         "x-ms-version": "2020-06-12"
-=======
-        "x-ms-request-id": "91818d8d-d01a-008e-0e35-f00c74000000",
-        "x-ms-version": "2020-04-08"
->>>>>>> ac24a13f
       },
       "ResponseBody": [
         "\uFEFF\u003C?xml version=\u00221.0\u0022 encoding=\u0022utf-8\u0022?\u003E\u003CError\u003E\u003CCode\u003EParentNotFound\u003C/Code\u003E\u003CMessage\u003EThe specified parent path does not exist.\n",
-        "RequestId:91818d8d-d01a-008e-0e35-f00c74000000\n",
-        "Time:2021-01-21T20:38:38.8437169Z\u003C/Message\u003E\u003C/Error\u003E"
+        "RequestId:78ac2000-801a-0058-6019-f4029d000000\n",
+        "Time:2021-01-26T19:29:33.7555657Z\u003C/Message\u003E\u003C/Error\u003E"
       ]
     },
     {
-      "RequestUri": "https://seanmcccanary3.file.core.windows.net/test-share-75293cc6-8700-b413-aaba-151100bc0ba8?restype=share",
+      "RequestUri": "https://seanmcccanary3.file.core.windows.net/test-share-38c1ce20-2f5a-ca67-5615-6ea6a2e128c5?restype=share",
       "RequestMethod": "DELETE",
       "RequestHeaders": {
         "Accept": "application/xml",
         "Authorization": "Sanitized",
-        "traceparent": "00-e729092caa461840a4d01f5340d2d7da-8bda558dc14a8c4b-00",
+        "traceparent": "00-bc9009bf3e5e8244ac07a41b3707f7ec-42de7bc3629a5b44-00",
         "User-Agent": [
-          "azsdk-net-Storage.Files.Shares/12.7.0-alpha.20210121.1",
+          "azsdk-net-Storage.Files.Shares/12.7.0-alpha.20210126.1",
           "(.NET 5.0.2; Microsoft Windows 10.0.19042)"
         ],
-        "x-ms-client-request-id": "b0976a86-cf65-f56c-9c0b-ef7c00c3bf1c",
-        "x-ms-date": "Thu, 21 Jan 2021 20:38:39 GMT",
+        "x-ms-client-request-id": "e578dedc-a53a-4ad4-3fc2-ffa5df6dc8f0",
+        "x-ms-date": "Tue, 26 Jan 2021 19:29:34 GMT",
         "x-ms-delete-snapshots": "include",
         "x-ms-return-client-request-id": "true",
         "x-ms-version": "2020-06-12"
@@ -107,25 +97,20 @@
       "StatusCode": 202,
       "ResponseHeaders": {
         "Content-Length": "0",
-        "Date": "Thu, 21 Jan 2021 20:38:37 GMT",
+        "Date": "Tue, 26 Jan 2021 19:29:33 GMT",
         "Server": [
           "Windows-Azure-File/1.0",
           "Microsoft-HTTPAPI/2.0"
         ],
-        "x-ms-client-request-id": "b0976a86-cf65-f56c-9c0b-ef7c00c3bf1c",
-<<<<<<< HEAD
-        "x-ms-request-id": "c9ef61b7-f01a-0012-0737-f3e9eb000000",
+        "x-ms-client-request-id": "e578dedc-a53a-4ad4-3fc2-ffa5df6dc8f0",
+        "x-ms-request-id": "78ac2004-801a-0058-6319-f4029d000000",
         "x-ms-version": "2020-06-12"
-=======
-        "x-ms-request-id": "91818d8f-d01a-008e-1035-f00c74000000",
-        "x-ms-version": "2020-04-08"
->>>>>>> ac24a13f
       },
       "ResponseBody": []
     }
   ],
   "Variables": {
-    "RandomSeed": "1652382507",
+    "RandomSeed": "1196029394",
     "Storage_TestConfigDefault": "ProductionTenant\nseanmcccanary3\nU2FuaXRpemVk\nhttps://seanmcccanary3.blob.core.windows.net\nhttps://seanmcccanary3.file.core.windows.net\nhttps://seanmcccanary3.queue.core.windows.net\nhttps://seanmcccanary3.table.core.windows.net\n\n\n\n\nhttps://seanmcccanary3-secondary.blob.core.windows.net\nhttps://seanmcccanary3-secondary.file.core.windows.net\nhttps://seanmcccanary3-secondary.queue.core.windows.net\nhttps://seanmcccanary3-secondary.table.core.windows.net\n\nSanitized\n\n\nCloud\nBlobEndpoint=https://seanmcccanary3.blob.core.windows.net/;QueueEndpoint=https://seanmcccanary3.queue.core.windows.net/;FileEndpoint=https://seanmcccanary3.file.core.windows.net/;BlobSecondaryEndpoint=https://seanmcccanary3-secondary.blob.core.windows.net/;QueueSecondaryEndpoint=https://seanmcccanary3-secondary.queue.core.windows.net/;FileSecondaryEndpoint=https://seanmcccanary3-secondary.file.core.windows.net/;AccountName=seanmcccanary3;AccountKey=Kg==;\nseanscope1"
   }
 }