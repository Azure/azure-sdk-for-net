{
  "Entries": [
    {
      "RequestUri": "http://seanstagetest.file.core.windows.net/test-share-193febe8-c81e-ee91-b735-bb1e56b0b5db?restype=share",
      "RequestMethod": "PUT",
      "RequestHeaders": {
        "Authorization": "Sanitized",
        "traceparent": "00-631fdcbacc0dc14e8ca7c70d479a778e-8072319b16c5834d-00",
        "User-Agent": [
<<<<<<< HEAD
          "azsdk-net-Storage.Files.Shares/12.0.0-dev.20191205.1+4f14c4315f17fbbc59c93c6819467b6f15d7008f",
=======
          "azsdk-net-Storage.Files.Shares/12.0.0-dev.20191211.1\u002B899431c003876eb9b26cefd8e8a37e7f27f82ced",
>>>>>>> 5e20a7a1
          "(.NET Core 4.6.28008.01; Microsoft Windows 10.0.18363 )"
        ],
        "x-ms-client-request-id": "468d552f-54d4-9433-625c-fb6ddae46d57",
        "x-ms-date": "Wed, 11 Dec 2019 20:37:56 GMT",
        "x-ms-return-client-request-id": "true",
        "x-ms-version": "2019-07-07"
      },
      "RequestBody": null,
      "StatusCode": 201,
      "ResponseHeaders": {
        "Content-Length": "0",
<<<<<<< HEAD
        "Date": "Fri, 06 Dec 2019 00:25:41 GMT",
        "ETag": "\"0x8D779E2D40563DA\"",
        "Last-Modified": "Fri, 06 Dec 2019 00:25:42 GMT",
=======
        "Date": "Wed, 11 Dec 2019 20:37:56 GMT",
        "ETag": "\u00220x8D77E7A0133C110\u0022",
        "Last-Modified": "Wed, 11 Dec 2019 20:37:56 GMT",
>>>>>>> 5e20a7a1
        "Server": [
          "Windows-Azure-File/1.0",
          "Microsoft-HTTPAPI/2.0"
        ],
        "x-ms-client-request-id": "468d552f-54d4-9433-625c-fb6ddae46d57",
        "x-ms-request-id": "ef3e39ad-c01a-0019-4262-b01280000000",
        "x-ms-version": "2019-07-07"
      },
      "ResponseBody": []
    },
    {
      "RequestUri": "http://seanstagetest.file.core.windows.net/test-share-193febe8-c81e-ee91-b735-bb1e56b0b5db/test-directory-6093ea58-1a26-17c7-a303-eb9460197e63/test-file-00ee45a6-6e23-6907-b2cd-52f5d5da6249",
      "RequestMethod": "PUT",
      "RequestHeaders": {
        "Authorization": "Sanitized",
        "traceparent": "00-83c5b7945f6b2e47865a3b58e11e1519-a9be6d23294a4b43-00",
        "User-Agent": [
<<<<<<< HEAD
          "azsdk-net-Storage.Files.Shares/12.0.0-dev.20191205.1+4f14c4315f17fbbc59c93c6819467b6f15d7008f",
=======
          "azsdk-net-Storage.Files.Shares/12.0.0-dev.20191211.1\u002B899431c003876eb9b26cefd8e8a37e7f27f82ced",
>>>>>>> 5e20a7a1
          "(.NET Core 4.6.28008.01; Microsoft Windows 10.0.18363 )"
        ],
        "x-ms-client-request-id": "94c697de-6df6-e933-e329-ad59c7d141c8",
        "x-ms-content-length": "1024",
        "x-ms-date": "Wed, 11 Dec 2019 20:37:56 GMT",
        "x-ms-file-attributes": "None",
        "x-ms-file-creation-time": "Now",
        "x-ms-file-last-write-time": "Now",
        "x-ms-file-permission": "Inherit",
        "x-ms-return-client-request-id": "true",
        "x-ms-type": "file",
        "x-ms-version": "2019-07-07"
      },
      "RequestBody": null,
      "StatusCode": 404,
      "ResponseHeaders": {
        "Content-Length": "224",
        "Content-Type": "application/xml",
        "Date": "Wed, 11 Dec 2019 20:37:56 GMT",
        "Server": [
          "Windows-Azure-File/1.0",
          "Microsoft-HTTPAPI/2.0"
        ],
        "x-ms-client-request-id": "94c697de-6df6-e933-e329-ad59c7d141c8",
        "x-ms-error-code": "ParentNotFound",
        "x-ms-request-id": "ef3e39af-c01a-0019-4362-b01280000000",
        "x-ms-version": "2019-07-07"
      },
      "ResponseBody": [
<<<<<<< HEAD
        "﻿<?xml version=\"1.0\" encoding=\"utf-8\"?><Error><Code>ParentNotFound</Code><Message>The specified parent path does not exist.\n",
        "RequestId:a2d0f60a-501a-0034-33cb-aba1f3000000\n",
        "Time:2019-12-06T00:25:42.3787360Z</Message></Error>"
=======
        "\uFEFF\u003C?xml version=\u00221.0\u0022 encoding=\u0022utf-8\u0022?\u003E\u003CError\u003E\u003CCode\u003EParentNotFound\u003C/Code\u003E\u003CMessage\u003EThe specified parent path does not exist.\n",
        "RequestId:ef3e39af-c01a-0019-4362-b01280000000\n",
        "Time:2019-12-11T20:37:56.8682889Z\u003C/Message\u003E\u003C/Error\u003E"
>>>>>>> 5e20a7a1
      ]
    },
    {
      "RequestUri": "http://seanstagetest.file.core.windows.net/test-share-193febe8-c81e-ee91-b735-bb1e56b0b5db?restype=share",
      "RequestMethod": "DELETE",
      "RequestHeaders": {
        "Authorization": "Sanitized",
        "traceparent": "00-85ffaaede738034c8945c589c7daec24-337d2dc45e3cd647-00",
        "User-Agent": [
<<<<<<< HEAD
          "azsdk-net-Storage.Files.Shares/12.0.0-dev.20191205.1+4f14c4315f17fbbc59c93c6819467b6f15d7008f",
=======
          "azsdk-net-Storage.Files.Shares/12.0.0-dev.20191211.1\u002B899431c003876eb9b26cefd8e8a37e7f27f82ced",
>>>>>>> 5e20a7a1
          "(.NET Core 4.6.28008.01; Microsoft Windows 10.0.18363 )"
        ],
        "x-ms-client-request-id": "3e170999-cd14-ae53-dd36-a29680f54dbb",
        "x-ms-date": "Wed, 11 Dec 2019 20:37:56 GMT",
        "x-ms-delete-snapshots": "include",
        "x-ms-return-client-request-id": "true",
        "x-ms-version": "2019-07-07"
      },
      "RequestBody": null,
      "StatusCode": 202,
      "ResponseHeaders": {
        "Content-Length": "0",
        "Date": "Wed, 11 Dec 2019 20:37:56 GMT",
        "Server": [
          "Windows-Azure-File/1.0",
          "Microsoft-HTTPAPI/2.0"
        ],
        "x-ms-client-request-id": "3e170999-cd14-ae53-dd36-a29680f54dbb",
        "x-ms-request-id": "ef3e39b0-c01a-0019-4462-b01280000000",
        "x-ms-version": "2019-07-07"
      },
      "ResponseBody": []
    }
  ],
  "Variables": {
<<<<<<< HEAD
    "RandomSeed": "553798284",
    "Storage_TestConfigDefault": "ProductionTenant\nseanstagetest\nU2FuaXRpemVk\nhttp://seanstagetest.blob.core.windows.net\nhttp://seanstagetest.file.core.windows.net\nhttp://seanstagetest.queue.core.windows.net\nhttp://seanstagetest.table.core.windows.net\n\n\n\n\nhttp://seanstagetest-secondary.blob.core.windows.net\nhttp://seanstagetest-secondary.file.core.windows.net\nhttp://seanstagetest-secondary.queue.core.windows.net\nhttp://seanstagetest-secondary.table.core.windows.net\n\nSanitized\n\n\nCloud\nBlobEndpoint=http://seanstagetest.blob.core.windows.net/;QueueEndpoint=http://seanstagetest.queue.core.windows.net/;FileEndpoint=http://seanstagetest.file.core.windows.net/;BlobSecondaryEndpoint=http://seanstagetest-secondary.blob.core.windows.net/;QueueSecondaryEndpoint=http://seanstagetest-secondary.queue.core.windows.net/;FileSecondaryEndpoint=http://seanstagetest-secondary.file.core.windows.net/;AccountName=seanstagetest;AccountKey=Sanitized\nseanscope1"
=======
    "RandomSeed": "411939042",
    "Storage_TestConfigDefault": "ProductionTenant\nseanstagetest\nU2FuaXRpemVk\nhttp://seanstagetest.blob.core.windows.net\nhttp://seanstagetest.file.core.windows.net\nhttp://seanstagetest.queue.core.windows.net\nhttp://seanstagetest.table.core.windows.net\n\n\n\n\nhttp://seanstagetest-secondary.blob.core.windows.net\nhttp://seanstagetest-secondary.file.core.windows.net\nhttp://seanstagetest-secondary.queue.core.windows.net\nhttp://seanstagetest-secondary.table.core.windows.net\n\nSanitized\n\n\nCloud\nBlobEndpoint=http://seanstagetest.blob.core.windows.net/;QueueEndpoint=http://seanstagetest.queue.core.windows.net/;FileEndpoint=http://seanstagetest.file.core.windows.net/;BlobSecondaryEndpoint=http://seanstagetest-secondary.blob.core.windows.net/;QueueSecondaryEndpoint=http://seanstagetest-secondary.queue.core.windows.net/;FileSecondaryEndpoint=http://seanstagetest-secondary.file.core.windows.net/;AccountName=seanstagetest;AccountKey=Sanitized"
>>>>>>> 5e20a7a1
  }
}<|MERGE_RESOLUTION|>--- conflicted
+++ resolved
@@ -1,21 +1,17 @@
 {
   "Entries": [
     {
-      "RequestUri": "http://seanstagetest.file.core.windows.net/test-share-193febe8-c81e-ee91-b735-bb1e56b0b5db?restype=share",
+      "RequestUri": "http://seanstagetest.file.core.windows.net/test-share-75293cc6-8700-b413-aaba-151100bc0ba8?restype=share",
       "RequestMethod": "PUT",
       "RequestHeaders": {
         "Authorization": "Sanitized",
-        "traceparent": "00-631fdcbacc0dc14e8ca7c70d479a778e-8072319b16c5834d-00",
+        "traceparent": "00-5f8d2163f7c39f4dbcf70a5e1ecc5319-6107da1ad5b0c541-00",
         "User-Agent": [
-<<<<<<< HEAD
-          "azsdk-net-Storage.Files.Shares/12.0.0-dev.20191205.1+4f14c4315f17fbbc59c93c6819467b6f15d7008f",
-=======
-          "azsdk-net-Storage.Files.Shares/12.0.0-dev.20191211.1\u002B899431c003876eb9b26cefd8e8a37e7f27f82ced",
->>>>>>> 5e20a7a1
+          "azsdk-net-Storage.Files.Shares/12.0.0-dev.20191211.1\u002B2accb37068f0a0c9382fa117525bb968c5397cf7",
           "(.NET Core 4.6.28008.01; Microsoft Windows 10.0.18363 )"
         ],
-        "x-ms-client-request-id": "468d552f-54d4-9433-625c-fb6ddae46d57",
-        "x-ms-date": "Wed, 11 Dec 2019 20:37:56 GMT",
+        "x-ms-client-request-id": "10bbd620-6e77-dafc-fc3b-c3dbe18096f1",
+        "x-ms-date": "Wed, 11 Dec 2019 23:05:29 GMT",
         "x-ms-return-client-request-id": "true",
         "x-ms-version": "2019-07-07"
       },
@@ -23,42 +19,32 @@
       "StatusCode": 201,
       "ResponseHeaders": {
         "Content-Length": "0",
-<<<<<<< HEAD
-        "Date": "Fri, 06 Dec 2019 00:25:41 GMT",
-        "ETag": "\"0x8D779E2D40563DA\"",
-        "Last-Modified": "Fri, 06 Dec 2019 00:25:42 GMT",
-=======
-        "Date": "Wed, 11 Dec 2019 20:37:56 GMT",
-        "ETag": "\u00220x8D77E7A0133C110\u0022",
-        "Last-Modified": "Wed, 11 Dec 2019 20:37:56 GMT",
->>>>>>> 5e20a7a1
+        "Date": "Wed, 11 Dec 2019 23:05:29 GMT",
+        "ETag": "\u00220x8D77E8E9DB7E7BC\u0022",
+        "Last-Modified": "Wed, 11 Dec 2019 23:05:29 GMT",
         "Server": [
           "Windows-Azure-File/1.0",
           "Microsoft-HTTPAPI/2.0"
         ],
-        "x-ms-client-request-id": "468d552f-54d4-9433-625c-fb6ddae46d57",
-        "x-ms-request-id": "ef3e39ad-c01a-0019-4262-b01280000000",
+        "x-ms-client-request-id": "10bbd620-6e77-dafc-fc3b-c3dbe18096f1",
+        "x-ms-request-id": "b65eb383-301a-0022-0677-b05724000000",
         "x-ms-version": "2019-07-07"
       },
       "ResponseBody": []
     },
     {
-      "RequestUri": "http://seanstagetest.file.core.windows.net/test-share-193febe8-c81e-ee91-b735-bb1e56b0b5db/test-directory-6093ea58-1a26-17c7-a303-eb9460197e63/test-file-00ee45a6-6e23-6907-b2cd-52f5d5da6249",
+      "RequestUri": "http://seanstagetest.file.core.windows.net/test-share-75293cc6-8700-b413-aaba-151100bc0ba8/test-directory-18af654e-3105-6331-2434-f90709652ad4/test-file-29f19d04-fa01-0631-7a57-01a89e3d13fb",
       "RequestMethod": "PUT",
       "RequestHeaders": {
         "Authorization": "Sanitized",
-        "traceparent": "00-83c5b7945f6b2e47865a3b58e11e1519-a9be6d23294a4b43-00",
+        "traceparent": "00-f4540c04298c3048b08700a1fb40aa2e-13346cc62a5b9947-00",
         "User-Agent": [
-<<<<<<< HEAD
-          "azsdk-net-Storage.Files.Shares/12.0.0-dev.20191205.1+4f14c4315f17fbbc59c93c6819467b6f15d7008f",
-=======
-          "azsdk-net-Storage.Files.Shares/12.0.0-dev.20191211.1\u002B899431c003876eb9b26cefd8e8a37e7f27f82ced",
->>>>>>> 5e20a7a1
+          "azsdk-net-Storage.Files.Shares/12.0.0-dev.20191211.1\u002B2accb37068f0a0c9382fa117525bb968c5397cf7",
           "(.NET Core 4.6.28008.01; Microsoft Windows 10.0.18363 )"
         ],
-        "x-ms-client-request-id": "94c697de-6df6-e933-e329-ad59c7d141c8",
+        "x-ms-client-request-id": "43d7ee11-6c8e-53ef-34a9-9dae2f88c5e6",
         "x-ms-content-length": "1024",
-        "x-ms-date": "Wed, 11 Dec 2019 20:37:56 GMT",
+        "x-ms-date": "Wed, 11 Dec 2019 23:05:29 GMT",
         "x-ms-file-attributes": "None",
         "x-ms-file-creation-time": "Now",
         "x-ms-file-last-write-time": "Now",
@@ -72,44 +58,34 @@
       "ResponseHeaders": {
         "Content-Length": "224",
         "Content-Type": "application/xml",
-        "Date": "Wed, 11 Dec 2019 20:37:56 GMT",
+        "Date": "Wed, 11 Dec 2019 23:05:29 GMT",
         "Server": [
           "Windows-Azure-File/1.0",
           "Microsoft-HTTPAPI/2.0"
         ],
-        "x-ms-client-request-id": "94c697de-6df6-e933-e329-ad59c7d141c8",
+        "x-ms-client-request-id": "43d7ee11-6c8e-53ef-34a9-9dae2f88c5e6",
         "x-ms-error-code": "ParentNotFound",
-        "x-ms-request-id": "ef3e39af-c01a-0019-4362-b01280000000",
+        "x-ms-request-id": "b65eb388-301a-0022-0a77-b05724000000",
         "x-ms-version": "2019-07-07"
       },
       "ResponseBody": [
-<<<<<<< HEAD
-        "﻿<?xml version=\"1.0\" encoding=\"utf-8\"?><Error><Code>ParentNotFound</Code><Message>The specified parent path does not exist.\n",
-        "RequestId:a2d0f60a-501a-0034-33cb-aba1f3000000\n",
-        "Time:2019-12-06T00:25:42.3787360Z</Message></Error>"
-=======
         "\uFEFF\u003C?xml version=\u00221.0\u0022 encoding=\u0022utf-8\u0022?\u003E\u003CError\u003E\u003CCode\u003EParentNotFound\u003C/Code\u003E\u003CMessage\u003EThe specified parent path does not exist.\n",
-        "RequestId:ef3e39af-c01a-0019-4362-b01280000000\n",
-        "Time:2019-12-11T20:37:56.8682889Z\u003C/Message\u003E\u003C/Error\u003E"
->>>>>>> 5e20a7a1
+        "RequestId:b65eb388-301a-0022-0a77-b05724000000\n",
+        "Time:2019-12-11T23:05:29.3705683Z\u003C/Message\u003E\u003C/Error\u003E"
       ]
     },
     {
-      "RequestUri": "http://seanstagetest.file.core.windows.net/test-share-193febe8-c81e-ee91-b735-bb1e56b0b5db?restype=share",
+      "RequestUri": "http://seanstagetest.file.core.windows.net/test-share-75293cc6-8700-b413-aaba-151100bc0ba8?restype=share",
       "RequestMethod": "DELETE",
       "RequestHeaders": {
         "Authorization": "Sanitized",
-        "traceparent": "00-85ffaaede738034c8945c589c7daec24-337d2dc45e3cd647-00",
+        "traceparent": "00-136785615ece2a41bc181fd0a2382b2c-661da3a3a581154c-00",
         "User-Agent": [
-<<<<<<< HEAD
-          "azsdk-net-Storage.Files.Shares/12.0.0-dev.20191205.1+4f14c4315f17fbbc59c93c6819467b6f15d7008f",
-=======
-          "azsdk-net-Storage.Files.Shares/12.0.0-dev.20191211.1\u002B899431c003876eb9b26cefd8e8a37e7f27f82ced",
->>>>>>> 5e20a7a1
+          "azsdk-net-Storage.Files.Shares/12.0.0-dev.20191211.1\u002B2accb37068f0a0c9382fa117525bb968c5397cf7",
           "(.NET Core 4.6.28008.01; Microsoft Windows 10.0.18363 )"
         ],
-        "x-ms-client-request-id": "3e170999-cd14-ae53-dd36-a29680f54dbb",
-        "x-ms-date": "Wed, 11 Dec 2019 20:37:56 GMT",
+        "x-ms-client-request-id": "b0976a86-cf65-f56c-9c0b-ef7c00c3bf1c",
+        "x-ms-date": "Wed, 11 Dec 2019 23:05:29 GMT",
         "x-ms-delete-snapshots": "include",
         "x-ms-return-client-request-id": "true",
         "x-ms-version": "2019-07-07"
@@ -118,25 +94,20 @@
       "StatusCode": 202,
       "ResponseHeaders": {
         "Content-Length": "0",
-        "Date": "Wed, 11 Dec 2019 20:37:56 GMT",
+        "Date": "Wed, 11 Dec 2019 23:05:29 GMT",
         "Server": [
           "Windows-Azure-File/1.0",
           "Microsoft-HTTPAPI/2.0"
         ],
-        "x-ms-client-request-id": "3e170999-cd14-ae53-dd36-a29680f54dbb",
-        "x-ms-request-id": "ef3e39b0-c01a-0019-4462-b01280000000",
+        "x-ms-client-request-id": "b0976a86-cf65-f56c-9c0b-ef7c00c3bf1c",
+        "x-ms-request-id": "b65eb38b-301a-0022-0d77-b05724000000",
         "x-ms-version": "2019-07-07"
       },
       "ResponseBody": []
     }
   ],
   "Variables": {
-<<<<<<< HEAD
-    "RandomSeed": "553798284",
+    "RandomSeed": "1652382507",
     "Storage_TestConfigDefault": "ProductionTenant\nseanstagetest\nU2FuaXRpemVk\nhttp://seanstagetest.blob.core.windows.net\nhttp://seanstagetest.file.core.windows.net\nhttp://seanstagetest.queue.core.windows.net\nhttp://seanstagetest.table.core.windows.net\n\n\n\n\nhttp://seanstagetest-secondary.blob.core.windows.net\nhttp://seanstagetest-secondary.file.core.windows.net\nhttp://seanstagetest-secondary.queue.core.windows.net\nhttp://seanstagetest-secondary.table.core.windows.net\n\nSanitized\n\n\nCloud\nBlobEndpoint=http://seanstagetest.blob.core.windows.net/;QueueEndpoint=http://seanstagetest.queue.core.windows.net/;FileEndpoint=http://seanstagetest.file.core.windows.net/;BlobSecondaryEndpoint=http://seanstagetest-secondary.blob.core.windows.net/;QueueSecondaryEndpoint=http://seanstagetest-secondary.queue.core.windows.net/;FileSecondaryEndpoint=http://seanstagetest-secondary.file.core.windows.net/;AccountName=seanstagetest;AccountKey=Sanitized\nseanscope1"
-=======
-    "RandomSeed": "411939042",
-    "Storage_TestConfigDefault": "ProductionTenant\nseanstagetest\nU2FuaXRpemVk\nhttp://seanstagetest.blob.core.windows.net\nhttp://seanstagetest.file.core.windows.net\nhttp://seanstagetest.queue.core.windows.net\nhttp://seanstagetest.table.core.windows.net\n\n\n\n\nhttp://seanstagetest-secondary.blob.core.windows.net\nhttp://seanstagetest-secondary.file.core.windows.net\nhttp://seanstagetest-secondary.queue.core.windows.net\nhttp://seanstagetest-secondary.table.core.windows.net\n\nSanitized\n\n\nCloud\nBlobEndpoint=http://seanstagetest.blob.core.windows.net/;QueueEndpoint=http://seanstagetest.queue.core.windows.net/;FileEndpoint=http://seanstagetest.file.core.windows.net/;BlobSecondaryEndpoint=http://seanstagetest-secondary.blob.core.windows.net/;QueueSecondaryEndpoint=http://seanstagetest-secondary.queue.core.windows.net/;FileSecondaryEndpoint=http://seanstagetest-secondary.file.core.windows.net/;AccountName=seanstagetest;AccountKey=Sanitized"
->>>>>>> 5e20a7a1
   }
 }