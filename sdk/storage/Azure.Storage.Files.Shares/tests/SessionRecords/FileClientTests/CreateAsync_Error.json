--- conflicted
+++ resolved
@@ -14,11 +14,7 @@
         "x-ms-client-request-id": "1fd3d7a2-0c19-c77d-a5aa-3d101d22d9e8",
         "x-ms-date": "Tue, 26 Jan 2021 19:29:34 GMT",
         "x-ms-return-client-request-id": "true",
-<<<<<<< HEAD
-        "x-ms-version": "2020-12-06"
-=======
         "x-ms-version": "2021-02-12"
->>>>>>> 7e782c87
       },
       "RequestBody": null,
       "StatusCode": 201,
@@ -33,11 +29,7 @@
         ],
         "x-ms-client-request-id": "1fd3d7a2-0c19-c77d-a5aa-3d101d22d9e8",
         "x-ms-request-id": "78ac1ffd-801a-0058-5f19-f4029d000000",
-<<<<<<< HEAD
-        "x-ms-version": "2020-12-06"
-=======
         "x-ms-version": "2021-02-12"
->>>>>>> 7e782c87
       },
       "ResponseBody": []
     },
@@ -61,11 +53,7 @@
         "x-ms-file-permission": "Inherit",
         "x-ms-return-client-request-id": "true",
         "x-ms-type": "file",
-<<<<<<< HEAD
-        "x-ms-version": "2020-12-06"
-=======
         "x-ms-version": "2021-02-12"
->>>>>>> 7e782c87
       },
       "RequestBody": null,
       "StatusCode": 404,
@@ -80,11 +68,7 @@
         "x-ms-client-request-id": "50fbc759-0e1e-16d9-e7ee-7ade638a8852",
         "x-ms-error-code": "ParentNotFound",
         "x-ms-request-id": "78ac2000-801a-0058-6019-f4029d000000",
-<<<<<<< HEAD
-        "x-ms-version": "2020-12-06"
-=======
         "x-ms-version": "2021-02-12"
->>>>>>> 7e782c87
       },
       "ResponseBody": [
         "﻿<?xml version=\"1.0\" encoding=\"utf-8\"?><Error><Code>ParentNotFound</Code><Message>The specified parent path does not exist.\n",
@@ -107,11 +91,7 @@
         "x-ms-date": "Tue, 26 Jan 2021 19:29:34 GMT",
         "x-ms-delete-snapshots": "include",
         "x-ms-return-client-request-id": "true",
-<<<<<<< HEAD
-        "x-ms-version": "2020-12-06"
-=======
         "x-ms-version": "2021-02-12"
->>>>>>> 7e782c87
       },
       "RequestBody": null,
       "StatusCode": 202,
@@ -124,11 +104,7 @@
         ],
         "x-ms-client-request-id": "e578dedc-a53a-4ad4-3fc2-ffa5df6dc8f0",
         "x-ms-request-id": "78ac2004-801a-0058-6319-f4029d000000",
-<<<<<<< HEAD
-        "x-ms-version": "2020-12-06"
-=======
         "x-ms-version": "2021-02-12"
->>>>>>> 7e782c87
       },
       "ResponseBody": []
     }
