--- conflicted
+++ resolved
@@ -13,11 +13,7 @@
         "x-ms-client-request-id": "47e1ad45-1e3b-7a49-2e1b-e13dbd61f408",
         "x-ms-date": "Thu, 05 Mar 2020 21:43:54 GMT",
         "x-ms-return-client-request-id": "true",
-<<<<<<< HEAD
-        "x-ms-version": "2019-12-12"
-=======
-        "x-ms-version": "2020-02-10"
->>>>>>> 60f4876e
+        "x-ms-version": "2020-02-10"
       },
       "RequestBody": null,
       "StatusCode": 201,
@@ -32,11 +28,7 @@
         ],
         "x-ms-client-request-id": "47e1ad45-1e3b-7a49-2e1b-e13dbd61f408",
         "x-ms-request-id": "c9ef62ff-f01a-0012-0637-f3e9eb000000",
-<<<<<<< HEAD
-        "x-ms-version": "2019-12-12"
-=======
-        "x-ms-version": "2020-02-10"
->>>>>>> 60f4876e
+        "x-ms-version": "2020-02-10"
       },
       "ResponseBody": []
     },
@@ -57,11 +49,7 @@
         "x-ms-file-last-write-time": "Now",
         "x-ms-file-permission": "Inherit",
         "x-ms-return-client-request-id": "true",
-<<<<<<< HEAD
-        "x-ms-version": "2019-12-12"
-=======
-        "x-ms-version": "2020-02-10"
->>>>>>> 60f4876e
+        "x-ms-version": "2020-02-10"
       },
       "RequestBody": null,
       "StatusCode": 201,
@@ -84,11 +72,7 @@
         "x-ms-file-permission-key": "7855875120676328179*422928105932735866",
         "x-ms-request-id": "c9ef6301-f01a-0012-0737-f3e9eb000000",
         "x-ms-request-server-encrypted": "true",
-<<<<<<< HEAD
-        "x-ms-version": "2019-12-12"
-=======
-        "x-ms-version": "2020-02-10"
->>>>>>> 60f4876e
+        "x-ms-version": "2020-02-10"
       },
       "ResponseBody": []
     },
@@ -111,11 +95,7 @@
         "x-ms-file-permission": "Inherit",
         "x-ms-return-client-request-id": "true",
         "x-ms-type": "file",
-<<<<<<< HEAD
-        "x-ms-version": "2019-12-12"
-=======
-        "x-ms-version": "2020-02-10"
->>>>>>> 60f4876e
+        "x-ms-version": "2020-02-10"
       },
       "RequestBody": null,
       "StatusCode": 201,
@@ -138,11 +118,7 @@
         "x-ms-file-permission-key": "12501538048846835188*422928105932735866",
         "x-ms-request-id": "c9ef6302-f01a-0012-0837-f3e9eb000000",
         "x-ms-request-server-encrypted": "true",
-<<<<<<< HEAD
-        "x-ms-version": "2019-12-12"
-=======
-        "x-ms-version": "2020-02-10"
->>>>>>> 60f4876e
+        "x-ms-version": "2020-02-10"
       },
       "ResponseBody": []
     },
@@ -164,11 +140,7 @@
         "x-ms-meta-meta": "data",
         "x-ms-meta-UPPER": "case",
         "x-ms-return-client-request-id": "true",
-<<<<<<< HEAD
-        "x-ms-version": "2019-12-12"
-=======
-        "x-ms-version": "2020-02-10"
->>>>>>> 60f4876e
+        "x-ms-version": "2020-02-10"
       },
       "RequestBody": null,
       "StatusCode": 412,
@@ -183,11 +155,7 @@
         "x-ms-client-request-id": "becd87ca-ed11-1f0d-20f1-18be4beb4d34",
         "x-ms-error-code": "LeaseNotPresentWithFileOperation",
         "x-ms-request-id": "c9ef6303-f01a-0012-0937-f3e9eb000000",
-<<<<<<< HEAD
-        "x-ms-version": "2019-12-12"
-=======
-        "x-ms-version": "2020-02-10"
->>>>>>> 60f4876e
+        "x-ms-version": "2020-02-10"
       },
       "ResponseBody": [
         "\uFEFF\u003C?xml version=\u00221.0\u0022 encoding=\u0022utf-8\u0022?\u003E\u003CError\u003E\u003CCode\u003ELeaseNotPresentWithFileOperation\u003C/Code\u003E\u003CMessage\u003EThere is currently no lease on the file.\n",
@@ -209,11 +177,7 @@
         "x-ms-date": "Thu, 05 Mar 2020 21:43:54 GMT",
         "x-ms-delete-snapshots": "include",
         "x-ms-return-client-request-id": "true",
-<<<<<<< HEAD
-        "x-ms-version": "2019-12-12"
-=======
-        "x-ms-version": "2020-02-10"
->>>>>>> 60f4876e
+        "x-ms-version": "2020-02-10"
       },
       "RequestBody": null,
       "StatusCode": 202,
@@ -226,11 +190,7 @@
         ],
         "x-ms-client-request-id": "a6103deb-ff71-ecdc-0260-fa0cae1c244e",
         "x-ms-request-id": "c9ef6304-f01a-0012-0a37-f3e9eb000000",
-<<<<<<< HEAD
-        "x-ms-version": "2019-12-12"
-=======
-        "x-ms-version": "2020-02-10"
->>>>>>> 60f4876e
+        "x-ms-version": "2020-02-10"
       },
       "ResponseBody": []
     }
