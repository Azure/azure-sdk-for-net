{
  "Entries": [
    {
      "RequestUri": "https://seanmcccanary3.file.core.windows.net/test-share-c060e952-e765-3d79-791c-8c3e3daf983c?restype=share",
      "RequestMethod": "PUT",
      "RequestHeaders": {
        "Accept": "application/xml",
        "Authorization": "Sanitized",
        "traceparent": "00-47ba4ae72c08c84c93c1dfae4b0f2597-5dec821d93b38b46-00",
        "User-Agent": [
          "azsdk-net-Storage.Files.Shares/12.7.0-alpha.20210121.1",
          "(.NET 5.0.2; Microsoft Windows 10.0.19042)"
        ],
        "x-ms-client-request-id": "47e1ad45-1e3b-7a49-2e1b-e13dbd61f408",
        "x-ms-date": "Thu, 21 Jan 2021 20:39:39 GMT",
        "x-ms-return-client-request-id": "true",
        "x-ms-version": "2020-06-12"
      },
      "RequestBody": null,
      "StatusCode": 201,
      "ResponseHeaders": {
        "Content-Length": "0",
        "Date": "Thu, 21 Jan 2021 20:39:39 GMT",
        "ETag": "\u00220x8D8BE4CACF20773\u0022",
        "Last-Modified": "Thu, 21 Jan 2021 20:39:40 GMT",
        "Server": [
          "Windows-Azure-File/1.0",
          "Microsoft-HTTPAPI/2.0"
        ],
        "x-ms-client-request-id": "47e1ad45-1e3b-7a49-2e1b-e13dbd61f408",
<<<<<<< HEAD
        "x-ms-request-id": "c9ef62ff-f01a-0012-0637-f3e9eb000000",
        "x-ms-version": "2020-06-12"
=======
        "x-ms-request-id": "505a9afe-401a-001a-7035-f0bb1d000000",
        "x-ms-version": "2020-04-08"
>>>>>>> ac24a13f
      },
      "ResponseBody": []
    },
    {
      "RequestUri": "https://seanmcccanary3.file.core.windows.net/test-share-c060e952-e765-3d79-791c-8c3e3daf983c/test-directory-ed7b3f81-d898-0c53-6a8a-309130911f5d?restype=directory",
      "RequestMethod": "PUT",
      "RequestHeaders": {
        "Accept": "application/xml",
        "Authorization": "Sanitized",
        "traceparent": "00-af7a458906955e449314938ac784a4cf-222aff8ff2e1864b-00",
        "User-Agent": [
          "azsdk-net-Storage.Files.Shares/12.7.0-alpha.20210121.1",
          "(.NET 5.0.2; Microsoft Windows 10.0.19042)"
        ],
        "x-ms-client-request-id": "de66addf-e4a1-6c4b-59d4-ddb1edb74a9c",
        "x-ms-date": "Thu, 21 Jan 2021 20:39:40 GMT",
        "x-ms-file-attributes": "None",
        "x-ms-file-creation-time": "Now",
        "x-ms-file-last-write-time": "Now",
        "x-ms-file-permission": "Inherit",
        "x-ms-return-client-request-id": "true",
        "x-ms-version": "2020-06-12"
      },
      "RequestBody": null,
      "StatusCode": 201,
      "ResponseHeaders": {
        "Content-Length": "0",
        "Date": "Thu, 21 Jan 2021 20:39:39 GMT",
        "ETag": "\u00220x8D8BE4CACFC1D90\u0022",
        "Last-Modified": "Thu, 21 Jan 2021 20:39:40 GMT",
        "Server": [
          "Windows-Azure-File/1.0",
          "Microsoft-HTTPAPI/2.0"
        ],
        "x-ms-client-request-id": "de66addf-e4a1-6c4b-59d4-ddb1edb74a9c",
        "x-ms-file-attributes": "Directory",
        "x-ms-file-change-time": "2021-01-21T20:39:40.1920912Z",
        "x-ms-file-creation-time": "2021-01-21T20:39:40.1920912Z",
        "x-ms-file-id": "13835128424026341376",
        "x-ms-file-last-write-time": "2021-01-21T20:39:40.1920912Z",
        "x-ms-file-parent-id": "0",
        "x-ms-file-permission-key": "17860367565182308406*11459378189709739967",
        "x-ms-request-id": "505a9b04-401a-001a-7435-f0bb1d000000",
        "x-ms-request-server-encrypted": "true",
        "x-ms-version": "2020-06-12"
      },
      "ResponseBody": []
    },
    {
      "RequestUri": "https://seanmcccanary3.file.core.windows.net/test-share-c060e952-e765-3d79-791c-8c3e3daf983c/test-directory-ed7b3f81-d898-0c53-6a8a-309130911f5d/test-file-14f384fc-6467-3139-3eb4-2367abaaa728",
      "RequestMethod": "PUT",
      "RequestHeaders": {
        "Accept": "application/xml",
        "Authorization": "Sanitized",
        "traceparent": "00-9c0022b3a93716468efb0cd1853c9812-7ac8492cd3c49843-00",
        "User-Agent": [
          "azsdk-net-Storage.Files.Shares/12.7.0-alpha.20210121.1",
          "(.NET 5.0.2; Microsoft Windows 10.0.19042)"
        ],
        "x-ms-client-request-id": "e0ac90e7-024d-7ac7-7434-9fecc1e4c1af",
        "x-ms-content-length": "1048576",
        "x-ms-date": "Thu, 21 Jan 2021 20:39:40 GMT",
        "x-ms-file-attributes": "None",
        "x-ms-file-creation-time": "Now",
        "x-ms-file-last-write-time": "Now",
        "x-ms-file-permission": "Inherit",
        "x-ms-return-client-request-id": "true",
        "x-ms-type": "file",
        "x-ms-version": "2020-06-12"
      },
      "RequestBody": null,
      "StatusCode": 201,
      "ResponseHeaders": {
        "Content-Length": "0",
        "Date": "Thu, 21 Jan 2021 20:39:39 GMT",
        "ETag": "\u00220x8D8BE4CAD076A3B\u0022",
        "Last-Modified": "Thu, 21 Jan 2021 20:39:40 GMT",
        "Server": [
          "Windows-Azure-File/1.0",
          "Microsoft-HTTPAPI/2.0"
        ],
        "x-ms-client-request-id": "e0ac90e7-024d-7ac7-7434-9fecc1e4c1af",
        "x-ms-file-attributes": "Archive",
        "x-ms-file-change-time": "2021-01-21T20:39:40.2661435Z",
        "x-ms-file-creation-time": "2021-01-21T20:39:40.2661435Z",
        "x-ms-file-id": "11529285414812647424",
        "x-ms-file-last-write-time": "2021-01-21T20:39:40.2661435Z",
        "x-ms-file-parent-id": "13835128424026341376",
        "x-ms-file-permission-key": "4010187179898695473*11459378189709739967",
        "x-ms-request-id": "505a9b05-401a-001a-7535-f0bb1d000000",
        "x-ms-request-server-encrypted": "true",
        "x-ms-version": "2020-06-12"
      },
      "ResponseBody": []
    },
    {
      "RequestUri": "https://seanmcccanary3.file.core.windows.net/test-share-c060e952-e765-3d79-791c-8c3e3daf983c/test-directory-ed7b3f81-d898-0c53-6a8a-309130911f5d/test-file-14f384fc-6467-3139-3eb4-2367abaaa728?comp=metadata",
      "RequestMethod": "PUT",
      "RequestHeaders": {
        "Accept": "application/xml",
        "Authorization": "Sanitized",
        "traceparent": "00-568be1a7ae982448bba2de64a5481c7a-8999c448f8f8d94a-00",
        "User-Agent": [
          "azsdk-net-Storage.Files.Shares/12.7.0-alpha.20210121.1",
          "(.NET 5.0.2; Microsoft Windows 10.0.19042)"
        ],
        "x-ms-client-request-id": "becd87ca-ed11-1f0d-20f1-18be4beb4d34",
        "x-ms-date": "Thu, 21 Jan 2021 20:39:40 GMT",
        "x-ms-lease-id": "ec3eb42c-c705-bb70-c78f-b7db2d3fbeee",
        "x-ms-meta-Capital": "letter",
        "x-ms-meta-foo": "bar",
        "x-ms-meta-meta": "data",
        "x-ms-meta-UPPER": "case",
        "x-ms-return-client-request-id": "true",
        "x-ms-version": "2020-06-12"
      },
      "RequestBody": null,
      "StatusCode": 412,
      "ResponseHeaders": {
        "Content-Length": "241",
        "Content-Type": "application/xml",
        "Date": "Thu, 21 Jan 2021 20:39:39 GMT",
        "Server": [
          "Windows-Azure-File/1.0",
          "Microsoft-HTTPAPI/2.0"
        ],
        "x-ms-client-request-id": "becd87ca-ed11-1f0d-20f1-18be4beb4d34",
        "x-ms-error-code": "LeaseNotPresentWithFileOperation",
<<<<<<< HEAD
        "x-ms-request-id": "c9ef6303-f01a-0012-0937-f3e9eb000000",
        "x-ms-version": "2020-06-12"
=======
        "x-ms-request-id": "505a9b07-401a-001a-7635-f0bb1d000000",
        "x-ms-version": "2020-04-08"
>>>>>>> ac24a13f
      },
      "ResponseBody": [
        "\uFEFF\u003C?xml version=\u00221.0\u0022 encoding=\u0022utf-8\u0022?\u003E\u003CError\u003E\u003CCode\u003ELeaseNotPresentWithFileOperation\u003C/Code\u003E\u003CMessage\u003EThere is currently no lease on the file.\n",
        "RequestId:505a9b07-401a-001a-7635-f0bb1d000000\n",
        "Time:2021-01-21T20:39:40.3551508Z\u003C/Message\u003E\u003C/Error\u003E"
      ]
    },
    {
      "RequestUri": "https://seanmcccanary3.file.core.windows.net/test-share-c060e952-e765-3d79-791c-8c3e3daf983c?restype=share",
      "RequestMethod": "DELETE",
      "RequestHeaders": {
        "Accept": "application/xml",
        "Authorization": "Sanitized",
        "traceparent": "00-9386542dfcc228408f8b2caa2df67dae-dbeb5d3a322b6a42-00",
        "User-Agent": [
          "azsdk-net-Storage.Files.Shares/12.7.0-alpha.20210121.1",
          "(.NET 5.0.2; Microsoft Windows 10.0.19042)"
        ],
        "x-ms-client-request-id": "a6103deb-ff71-ecdc-0260-fa0cae1c244e",
        "x-ms-date": "Thu, 21 Jan 2021 20:39:40 GMT",
        "x-ms-delete-snapshots": "include",
        "x-ms-return-client-request-id": "true",
        "x-ms-version": "2020-06-12"
      },
      "RequestBody": null,
      "StatusCode": 202,
      "ResponseHeaders": {
        "Content-Length": "0",
        "Date": "Thu, 21 Jan 2021 20:39:39 GMT",
        "Server": [
          "Windows-Azure-File/1.0",
          "Microsoft-HTTPAPI/2.0"
        ],
        "x-ms-client-request-id": "a6103deb-ff71-ecdc-0260-fa0cae1c244e",
<<<<<<< HEAD
        "x-ms-request-id": "c9ef6304-f01a-0012-0a37-f3e9eb000000",
        "x-ms-version": "2020-06-12"
=======
        "x-ms-request-id": "505a9b08-401a-001a-7735-f0bb1d000000",
        "x-ms-version": "2020-04-08"
>>>>>>> ac24a13f
      },
      "ResponseBody": []
    }
  ],
  "Variables": {
    "RandomSeed": "1439388386",
    "Storage_TestConfigDefault": "ProductionTenant\nseanmcccanary3\nU2FuaXRpemVk\nhttps://seanmcccanary3.blob.core.windows.net\nhttps://seanmcccanary3.file.core.windows.net\nhttps://seanmcccanary3.queue.core.windows.net\nhttps://seanmcccanary3.table.core.windows.net\n\n\n\n\nhttps://seanmcccanary3-secondary.blob.core.windows.net\nhttps://seanmcccanary3-secondary.file.core.windows.net\nhttps://seanmcccanary3-secondary.queue.core.windows.net\nhttps://seanmcccanary3-secondary.table.core.windows.net\n\nSanitized\n\n\nCloud\nBlobEndpoint=https://seanmcccanary3.blob.core.windows.net/;QueueEndpoint=https://seanmcccanary3.queue.core.windows.net/;FileEndpoint=https://seanmcccanary3.file.core.windows.net/;BlobSecondaryEndpoint=https://seanmcccanary3-secondary.blob.core.windows.net/;QueueSecondaryEndpoint=https://seanmcccanary3-secondary.queue.core.windows.net/;FileSecondaryEndpoint=https://seanmcccanary3-secondary.file.core.windows.net/;AccountName=seanmcccanary3;AccountKey=Kg==;\nseanscope1"
  }
}<|MERGE_RESOLUTION|>--- conflicted
+++ resolved
@@ -1,18 +1,18 @@
 {
   "Entries": [
     {
-      "RequestUri": "https://seanmcccanary3.file.core.windows.net/test-share-c060e952-e765-3d79-791c-8c3e3daf983c?restype=share",
-      "RequestMethod": "PUT",
-      "RequestHeaders": {
-        "Accept": "application/xml",
-        "Authorization": "Sanitized",
-        "traceparent": "00-47ba4ae72c08c84c93c1dfae4b0f2597-5dec821d93b38b46-00",
-        "User-Agent": [
-          "azsdk-net-Storage.Files.Shares/12.7.0-alpha.20210121.1",
-          "(.NET 5.0.2; Microsoft Windows 10.0.19042)"
-        ],
-        "x-ms-client-request-id": "47e1ad45-1e3b-7a49-2e1b-e13dbd61f408",
-        "x-ms-date": "Thu, 21 Jan 2021 20:39:39 GMT",
+      "RequestUri": "https://seanmcccanary3.file.core.windows.net/test-share-cadec6ba-2d21-c5b2-3a82-c1c98774c512?restype=share",
+      "RequestMethod": "PUT",
+      "RequestHeaders": {
+        "Accept": "application/xml",
+        "Authorization": "Sanitized",
+        "traceparent": "00-fd3035c47c815947b839298775a7f8a5-214fbc805b9aed4a-00",
+        "User-Agent": [
+          "azsdk-net-Storage.Files.Shares/12.7.0-alpha.20210126.1",
+          "(.NET 5.0.2; Microsoft Windows 10.0.19042)"
+        ],
+        "x-ms-client-request-id": "984bc11c-33f3-ba66-45fe-a84e760e0e92",
+        "x-ms-date": "Tue, 26 Jan 2021 19:30:45 GMT",
         "x-ms-return-client-request-id": "true",
         "x-ms-version": "2020-06-12"
       },
@@ -20,37 +20,32 @@
       "StatusCode": 201,
       "ResponseHeaders": {
         "Content-Length": "0",
-        "Date": "Thu, 21 Jan 2021 20:39:39 GMT",
-        "ETag": "\u00220x8D8BE4CACF20773\u0022",
-        "Last-Modified": "Thu, 21 Jan 2021 20:39:40 GMT",
-        "Server": [
-          "Windows-Azure-File/1.0",
-          "Microsoft-HTTPAPI/2.0"
-        ],
-        "x-ms-client-request-id": "47e1ad45-1e3b-7a49-2e1b-e13dbd61f408",
-<<<<<<< HEAD
-        "x-ms-request-id": "c9ef62ff-f01a-0012-0637-f3e9eb000000",
-        "x-ms-version": "2020-06-12"
-=======
-        "x-ms-request-id": "505a9afe-401a-001a-7035-f0bb1d000000",
-        "x-ms-version": "2020-04-08"
->>>>>>> ac24a13f
-      },
-      "ResponseBody": []
-    },
-    {
-      "RequestUri": "https://seanmcccanary3.file.core.windows.net/test-share-c060e952-e765-3d79-791c-8c3e3daf983c/test-directory-ed7b3f81-d898-0c53-6a8a-309130911f5d?restype=directory",
-      "RequestMethod": "PUT",
-      "RequestHeaders": {
-        "Accept": "application/xml",
-        "Authorization": "Sanitized",
-        "traceparent": "00-af7a458906955e449314938ac784a4cf-222aff8ff2e1864b-00",
-        "User-Agent": [
-          "azsdk-net-Storage.Files.Shares/12.7.0-alpha.20210121.1",
-          "(.NET 5.0.2; Microsoft Windows 10.0.19042)"
-        ],
-        "x-ms-client-request-id": "de66addf-e4a1-6c4b-59d4-ddb1edb74a9c",
-        "x-ms-date": "Thu, 21 Jan 2021 20:39:40 GMT",
+        "Date": "Tue, 26 Jan 2021 19:30:44 GMT",
+        "ETag": "\u00220x8D8C230E0648828\u0022",
+        "Last-Modified": "Tue, 26 Jan 2021 19:30:45 GMT",
+        "Server": [
+          "Windows-Azure-File/1.0",
+          "Microsoft-HTTPAPI/2.0"
+        ],
+        "x-ms-client-request-id": "984bc11c-33f3-ba66-45fe-a84e760e0e92",
+        "x-ms-request-id": "b0a23878-401a-009c-3019-f477a4000000",
+        "x-ms-version": "2020-06-12"
+      },
+      "ResponseBody": []
+    },
+    {
+      "RequestUri": "https://seanmcccanary3.file.core.windows.net/test-share-cadec6ba-2d21-c5b2-3a82-c1c98774c512/test-directory-07f3d201-c357-6613-bb05-88edd179d4a7?restype=directory",
+      "RequestMethod": "PUT",
+      "RequestHeaders": {
+        "Accept": "application/xml",
+        "Authorization": "Sanitized",
+        "traceparent": "00-9ceebf2d7971f147bbbbb91d9c0e072a-a289524a81f4e847-00",
+        "User-Agent": [
+          "azsdk-net-Storage.Files.Shares/12.7.0-alpha.20210126.1",
+          "(.NET 5.0.2; Microsoft Windows 10.0.19042)"
+        ],
+        "x-ms-client-request-id": "1f37c925-e7a0-58f6-aee4-dceeab78e9cc",
+        "x-ms-date": "Tue, 26 Jan 2021 19:30:46 GMT",
         "x-ms-file-attributes": "None",
         "x-ms-file-creation-time": "Now",
         "x-ms-file-last-write-time": "Now",
@@ -62,41 +57,41 @@
       "StatusCode": 201,
       "ResponseHeaders": {
         "Content-Length": "0",
-        "Date": "Thu, 21 Jan 2021 20:39:39 GMT",
-        "ETag": "\u00220x8D8BE4CACFC1D90\u0022",
-        "Last-Modified": "Thu, 21 Jan 2021 20:39:40 GMT",
-        "Server": [
-          "Windows-Azure-File/1.0",
-          "Microsoft-HTTPAPI/2.0"
-        ],
-        "x-ms-client-request-id": "de66addf-e4a1-6c4b-59d4-ddb1edb74a9c",
+        "Date": "Tue, 26 Jan 2021 19:30:44 GMT",
+        "ETag": "\u00220x8D8C230E06F2D37\u0022",
+        "Last-Modified": "Tue, 26 Jan 2021 19:30:45 GMT",
+        "Server": [
+          "Windows-Azure-File/1.0",
+          "Microsoft-HTTPAPI/2.0"
+        ],
+        "x-ms-client-request-id": "1f37c925-e7a0-58f6-aee4-dceeab78e9cc",
         "x-ms-file-attributes": "Directory",
-        "x-ms-file-change-time": "2021-01-21T20:39:40.1920912Z",
-        "x-ms-file-creation-time": "2021-01-21T20:39:40.1920912Z",
+        "x-ms-file-change-time": "2021-01-26T19:30:45.2526391Z",
+        "x-ms-file-creation-time": "2021-01-26T19:30:45.2526391Z",
         "x-ms-file-id": "13835128424026341376",
-        "x-ms-file-last-write-time": "2021-01-21T20:39:40.1920912Z",
+        "x-ms-file-last-write-time": "2021-01-26T19:30:45.2526391Z",
         "x-ms-file-parent-id": "0",
         "x-ms-file-permission-key": "17860367565182308406*11459378189709739967",
-        "x-ms-request-id": "505a9b04-401a-001a-7435-f0bb1d000000",
+        "x-ms-request-id": "b0a23883-401a-009c-3819-f477a4000000",
         "x-ms-request-server-encrypted": "true",
         "x-ms-version": "2020-06-12"
       },
       "ResponseBody": []
     },
     {
-      "RequestUri": "https://seanmcccanary3.file.core.windows.net/test-share-c060e952-e765-3d79-791c-8c3e3daf983c/test-directory-ed7b3f81-d898-0c53-6a8a-309130911f5d/test-file-14f384fc-6467-3139-3eb4-2367abaaa728",
-      "RequestMethod": "PUT",
-      "RequestHeaders": {
-        "Accept": "application/xml",
-        "Authorization": "Sanitized",
-        "traceparent": "00-9c0022b3a93716468efb0cd1853c9812-7ac8492cd3c49843-00",
-        "User-Agent": [
-          "azsdk-net-Storage.Files.Shares/12.7.0-alpha.20210121.1",
-          "(.NET 5.0.2; Microsoft Windows 10.0.19042)"
-        ],
-        "x-ms-client-request-id": "e0ac90e7-024d-7ac7-7434-9fecc1e4c1af",
+      "RequestUri": "https://seanmcccanary3.file.core.windows.net/test-share-cadec6ba-2d21-c5b2-3a82-c1c98774c512/test-directory-07f3d201-c357-6613-bb05-88edd179d4a7/test-file-02bb012a-4761-d468-b326-36ce8e63bbff",
+      "RequestMethod": "PUT",
+      "RequestHeaders": {
+        "Accept": "application/xml",
+        "Authorization": "Sanitized",
+        "traceparent": "00-adedcd8adb1c2d41914da5c2d615d46f-1be2b364470bf846-00",
+        "User-Agent": [
+          "azsdk-net-Storage.Files.Shares/12.7.0-alpha.20210126.1",
+          "(.NET 5.0.2; Microsoft Windows 10.0.19042)"
+        ],
+        "x-ms-client-request-id": "a985689f-6000-ded0-6063-6b7ab028c94a",
         "x-ms-content-length": "1048576",
-        "x-ms-date": "Thu, 21 Jan 2021 20:39:40 GMT",
+        "x-ms-date": "Tue, 26 Jan 2021 19:30:46 GMT",
         "x-ms-file-attributes": "None",
         "x-ms-file-creation-time": "Now",
         "x-ms-file-last-write-time": "Now",
@@ -109,41 +104,41 @@
       "StatusCode": 201,
       "ResponseHeaders": {
         "Content-Length": "0",
-        "Date": "Thu, 21 Jan 2021 20:39:39 GMT",
-        "ETag": "\u00220x8D8BE4CAD076A3B\u0022",
-        "Last-Modified": "Thu, 21 Jan 2021 20:39:40 GMT",
-        "Server": [
-          "Windows-Azure-File/1.0",
-          "Microsoft-HTTPAPI/2.0"
-        ],
-        "x-ms-client-request-id": "e0ac90e7-024d-7ac7-7434-9fecc1e4c1af",
+        "Date": "Tue, 26 Jan 2021 19:30:44 GMT",
+        "ETag": "\u00220x8D8C230E07B6475\u0022",
+        "Last-Modified": "Tue, 26 Jan 2021 19:30:45 GMT",
+        "Server": [
+          "Windows-Azure-File/1.0",
+          "Microsoft-HTTPAPI/2.0"
+        ],
+        "x-ms-client-request-id": "a985689f-6000-ded0-6063-6b7ab028c94a",
         "x-ms-file-attributes": "Archive",
-        "x-ms-file-change-time": "2021-01-21T20:39:40.2661435Z",
-        "x-ms-file-creation-time": "2021-01-21T20:39:40.2661435Z",
+        "x-ms-file-change-time": "2021-01-26T19:30:45.3326965Z",
+        "x-ms-file-creation-time": "2021-01-26T19:30:45.3326965Z",
         "x-ms-file-id": "11529285414812647424",
-        "x-ms-file-last-write-time": "2021-01-21T20:39:40.2661435Z",
+        "x-ms-file-last-write-time": "2021-01-26T19:30:45.3326965Z",
         "x-ms-file-parent-id": "13835128424026341376",
         "x-ms-file-permission-key": "4010187179898695473*11459378189709739967",
-        "x-ms-request-id": "505a9b05-401a-001a-7535-f0bb1d000000",
+        "x-ms-request-id": "b0a2388c-401a-009c-3f19-f477a4000000",
         "x-ms-request-server-encrypted": "true",
         "x-ms-version": "2020-06-12"
       },
       "ResponseBody": []
     },
     {
-      "RequestUri": "https://seanmcccanary3.file.core.windows.net/test-share-c060e952-e765-3d79-791c-8c3e3daf983c/test-directory-ed7b3f81-d898-0c53-6a8a-309130911f5d/test-file-14f384fc-6467-3139-3eb4-2367abaaa728?comp=metadata",
-      "RequestMethod": "PUT",
-      "RequestHeaders": {
-        "Accept": "application/xml",
-        "Authorization": "Sanitized",
-        "traceparent": "00-568be1a7ae982448bba2de64a5481c7a-8999c448f8f8d94a-00",
-        "User-Agent": [
-          "azsdk-net-Storage.Files.Shares/12.7.0-alpha.20210121.1",
-          "(.NET 5.0.2; Microsoft Windows 10.0.19042)"
-        ],
-        "x-ms-client-request-id": "becd87ca-ed11-1f0d-20f1-18be4beb4d34",
-        "x-ms-date": "Thu, 21 Jan 2021 20:39:40 GMT",
-        "x-ms-lease-id": "ec3eb42c-c705-bb70-c78f-b7db2d3fbeee",
+      "RequestUri": "https://seanmcccanary3.file.core.windows.net/test-share-cadec6ba-2d21-c5b2-3a82-c1c98774c512/test-directory-07f3d201-c357-6613-bb05-88edd179d4a7/test-file-02bb012a-4761-d468-b326-36ce8e63bbff?comp=metadata",
+      "RequestMethod": "PUT",
+      "RequestHeaders": {
+        "Accept": "application/xml",
+        "Authorization": "Sanitized",
+        "traceparent": "00-ffb776d4382238438d6c522b333231d6-5cf2a7c1871ae842-00",
+        "User-Agent": [
+          "azsdk-net-Storage.Files.Shares/12.7.0-alpha.20210126.1",
+          "(.NET 5.0.2; Microsoft Windows 10.0.19042)"
+        ],
+        "x-ms-client-request-id": "731ccd8a-cce3-bea6-de11-adf1dac3af3c",
+        "x-ms-date": "Tue, 26 Jan 2021 19:30:46 GMT",
+        "x-ms-lease-id": "554cdd28-e1b0-748a-fb0f-860d2e238383",
         "x-ms-meta-Capital": "letter",
         "x-ms-meta-foo": "bar",
         "x-ms-meta-meta": "data",
@@ -156,40 +151,35 @@
       "ResponseHeaders": {
         "Content-Length": "241",
         "Content-Type": "application/xml",
-        "Date": "Thu, 21 Jan 2021 20:39:39 GMT",
-        "Server": [
-          "Windows-Azure-File/1.0",
-          "Microsoft-HTTPAPI/2.0"
-        ],
-        "x-ms-client-request-id": "becd87ca-ed11-1f0d-20f1-18be4beb4d34",
+        "Date": "Tue, 26 Jan 2021 19:30:45 GMT",
+        "Server": [
+          "Windows-Azure-File/1.0",
+          "Microsoft-HTTPAPI/2.0"
+        ],
+        "x-ms-client-request-id": "731ccd8a-cce3-bea6-de11-adf1dac3af3c",
         "x-ms-error-code": "LeaseNotPresentWithFileOperation",
-<<<<<<< HEAD
-        "x-ms-request-id": "c9ef6303-f01a-0012-0937-f3e9eb000000",
-        "x-ms-version": "2020-06-12"
-=======
-        "x-ms-request-id": "505a9b07-401a-001a-7635-f0bb1d000000",
-        "x-ms-version": "2020-04-08"
->>>>>>> ac24a13f
+        "x-ms-request-id": "b0a23892-401a-009c-4419-f477a4000000",
+        "x-ms-version": "2020-06-12"
       },
       "ResponseBody": [
         "\uFEFF\u003C?xml version=\u00221.0\u0022 encoding=\u0022utf-8\u0022?\u003E\u003CError\u003E\u003CCode\u003ELeaseNotPresentWithFileOperation\u003C/Code\u003E\u003CMessage\u003EThere is currently no lease on the file.\n",
-        "RequestId:505a9b07-401a-001a-7635-f0bb1d000000\n",
-        "Time:2021-01-21T20:39:40.3551508Z\u003C/Message\u003E\u003C/Error\u003E"
+        "RequestId:b0a23892-401a-009c-4419-f477a4000000\n",
+        "Time:2021-01-26T19:30:45.9284046Z\u003C/Message\u003E\u003C/Error\u003E"
       ]
     },
     {
-      "RequestUri": "https://seanmcccanary3.file.core.windows.net/test-share-c060e952-e765-3d79-791c-8c3e3daf983c?restype=share",
+      "RequestUri": "https://seanmcccanary3.file.core.windows.net/test-share-cadec6ba-2d21-c5b2-3a82-c1c98774c512?restype=share",
       "RequestMethod": "DELETE",
       "RequestHeaders": {
         "Accept": "application/xml",
         "Authorization": "Sanitized",
-        "traceparent": "00-9386542dfcc228408f8b2caa2df67dae-dbeb5d3a322b6a42-00",
-        "User-Agent": [
-          "azsdk-net-Storage.Files.Shares/12.7.0-alpha.20210121.1",
-          "(.NET 5.0.2; Microsoft Windows 10.0.19042)"
-        ],
-        "x-ms-client-request-id": "a6103deb-ff71-ecdc-0260-fa0cae1c244e",
-        "x-ms-date": "Thu, 21 Jan 2021 20:39:40 GMT",
+        "traceparent": "00-801a7b44fa7aa647ad3b1cba4f073149-638aa8c1815e8d40-00",
+        "User-Agent": [
+          "azsdk-net-Storage.Files.Shares/12.7.0-alpha.20210126.1",
+          "(.NET 5.0.2; Microsoft Windows 10.0.19042)"
+        ],
+        "x-ms-client-request-id": "61823213-0f07-399f-386f-47cc640d67c2",
+        "x-ms-date": "Tue, 26 Jan 2021 19:30:46 GMT",
         "x-ms-delete-snapshots": "include",
         "x-ms-return-client-request-id": "true",
         "x-ms-version": "2020-06-12"
@@ -198,25 +188,20 @@
       "StatusCode": 202,
       "ResponseHeaders": {
         "Content-Length": "0",
-        "Date": "Thu, 21 Jan 2021 20:39:39 GMT",
-        "Server": [
-          "Windows-Azure-File/1.0",
-          "Microsoft-HTTPAPI/2.0"
-        ],
-        "x-ms-client-request-id": "a6103deb-ff71-ecdc-0260-fa0cae1c244e",
-<<<<<<< HEAD
-        "x-ms-request-id": "c9ef6304-f01a-0012-0a37-f3e9eb000000",
-        "x-ms-version": "2020-06-12"
-=======
-        "x-ms-request-id": "505a9b08-401a-001a-7735-f0bb1d000000",
-        "x-ms-version": "2020-04-08"
->>>>>>> ac24a13f
+        "Date": "Tue, 26 Jan 2021 19:30:45 GMT",
+        "Server": [
+          "Windows-Azure-File/1.0",
+          "Microsoft-HTTPAPI/2.0"
+        ],
+        "x-ms-client-request-id": "61823213-0f07-399f-386f-47cc640d67c2",
+        "x-ms-request-id": "b0a238b6-401a-009c-6619-f477a4000000",
+        "x-ms-version": "2020-06-12"
       },
       "ResponseBody": []
     }
   ],
   "Variables": {
-    "RandomSeed": "1439388386",
+    "RandomSeed": "573505490",
     "Storage_TestConfigDefault": "ProductionTenant\nseanmcccanary3\nU2FuaXRpemVk\nhttps://seanmcccanary3.blob.core.windows.net\nhttps://seanmcccanary3.file.core.windows.net\nhttps://seanmcccanary3.queue.core.windows.net\nhttps://seanmcccanary3.table.core.windows.net\n\n\n\n\nhttps://seanmcccanary3-secondary.blob.core.windows.net\nhttps://seanmcccanary3-secondary.file.core.windows.net\nhttps://seanmcccanary3-secondary.queue.core.windows.net\nhttps://seanmcccanary3-secondary.table.core.windows.net\n\nSanitized\n\n\nCloud\nBlobEndpoint=https://seanmcccanary3.blob.core.windows.net/;QueueEndpoint=https://seanmcccanary3.queue.core.windows.net/;FileEndpoint=https://seanmcccanary3.file.core.windows.net/;BlobSecondaryEndpoint=https://seanmcccanary3-secondary.blob.core.windows.net/;QueueSecondaryEndpoint=https://seanmcccanary3-secondary.queue.core.windows.net/;FileSecondaryEndpoint=https://seanmcccanary3-secondary.file.core.windows.net/;AccountName=seanmcccanary3;AccountKey=Kg==;\nseanscope1"
   }
 }