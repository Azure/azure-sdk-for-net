﻿{
  "Entries": [
    {
      "RequestUri": "https://seanmcccanary3.file.core.windows.net/test-share-ddba053b-10e2-4e47-54d0-1817bdab25a3?restype=share",
      "RequestMethod": "PUT",
      "RequestHeaders": {
        "Accept": "application/xml",
        "Authorization": "Sanitized",
        "traceparent": "00-2f3275a4c6d73d4cb9eed7f60cb5e0ee-7558b80b790a8b45-00",
        "User-Agent": [
          "azsdk-net-Storage.Files.Shares/12.7.0-alpha.20210126.1",
          "(.NET 5.0.2; Microsoft Windows 10.0.19042)"
        ],
        "x-ms-client-request-id": "67e32e8a-2074-d30a-c301-affd19b7af77",
        "x-ms-date": "Tue, 26 Jan 2021 19:33:03 GMT",
        "x-ms-return-client-request-id": "true",
<<<<<<< HEAD
        "x-ms-version": "2020-12-06"
=======
        "x-ms-version": "2021-02-12"
>>>>>>> 7e782c87
      },
      "RequestBody": null,
      "StatusCode": 201,
      "ResponseHeaders": {
        "Content-Length": "0",
        "Date": "Tue, 26 Jan 2021 19:33:02 GMT",
        "ETag": "\"0x8D8C23132BAD6EB\"",
        "Last-Modified": "Tue, 26 Jan 2021 19:33:03 GMT",
        "Server": [
          "Windows-Azure-File/1.0",
          "Microsoft-HTTPAPI/2.0"
        ],
        "x-ms-client-request-id": "67e32e8a-2074-d30a-c301-affd19b7af77",
        "x-ms-request-id": "83a34ec4-101a-0038-681a-f47e02000000",
<<<<<<< HEAD
        "x-ms-version": "2020-12-06"
=======
        "x-ms-version": "2021-02-12"
>>>>>>> 7e782c87
      },
      "ResponseBody": []
    },
    {
      "RequestUri": "https://seanmcccanary3.file.core.windows.net/test-share-ddba053b-10e2-4e47-54d0-1817bdab25a3/test-file-d7e0b487-dd33-377a-b872-898419e48c73",
      "RequestMethod": "PUT",
      "RequestHeaders": {
        "Accept": "application/xml",
        "Authorization": "Sanitized",
        "traceparent": "00-a88b129b6765d7459b52d0698af3dbb9-d2df0d2bf668a54b-00",
        "User-Agent": [
          "azsdk-net-Storage.Files.Shares/12.7.0-alpha.20210126.1",
          "(.NET 5.0.2; Microsoft Windows 10.0.19042)"
        ],
        "x-ms-client-request-id": "0ddb7fae-8700-ad08-b4ab-ae029685b9de",
        "x-ms-content-length": "1024",
        "x-ms-date": "Tue, 26 Jan 2021 19:33:04 GMT",
        "x-ms-file-attributes": "None",
        "x-ms-file-creation-time": "Now",
        "x-ms-file-last-write-time": "Now",
        "x-ms-file-permission": "Inherit",
        "x-ms-return-client-request-id": "true",
        "x-ms-type": "file",
<<<<<<< HEAD
        "x-ms-version": "2020-12-06"
=======
        "x-ms-version": "2021-02-12"
>>>>>>> 7e782c87
      },
      "RequestBody": null,
      "StatusCode": 201,
      "ResponseHeaders": {
        "Content-Length": "0",
        "Date": "Tue, 26 Jan 2021 19:33:02 GMT",
        "ETag": "\"0x8D8C23132C79641\"",
        "Last-Modified": "Tue, 26 Jan 2021 19:33:03 GMT",
        "Server": [
          "Windows-Azure-File/1.0",
          "Microsoft-HTTPAPI/2.0"
        ],
        "x-ms-client-request-id": "0ddb7fae-8700-ad08-b4ab-ae029685b9de",
        "x-ms-file-attributes": "Archive",
        "x-ms-file-change-time": "2021-01-26T19:33:03.4052161Z",
        "x-ms-file-creation-time": "2021-01-26T19:33:03.4052161Z",
        "x-ms-file-id": "13835128424026341376",
        "x-ms-file-last-write-time": "2021-01-26T19:33:03.4052161Z",
        "x-ms-file-parent-id": "0",
        "x-ms-file-permission-key": "4010187179898695473*11459378189709739967",
        "x-ms-request-id": "83a34ec7-101a-0038-691a-f47e02000000",
        "x-ms-request-server-encrypted": "true",
<<<<<<< HEAD
        "x-ms-version": "2020-12-06"
=======
        "x-ms-version": "2021-02-12"
>>>>>>> 7e782c87
      },
      "ResponseBody": []
    },
    {
      "RequestUri": "https://seanmcccanary3.file.core.windows.net/test-share-ddba053b-10e2-4e47-54d0-1817bdab25a3/test-file-d7e0b487-dd33-377a-b872-898419e48c73",
      "RequestMethod": "HEAD",
      "RequestHeaders": {
        "Accept": "application/xml",
        "Authorization": "Sanitized",
        "traceparent": "00-163ce0bc4ee541448515ed5b87674762-69a8e0a69b6a8847-00",
        "User-Agent": [
          "azsdk-net-Storage.Files.Shares/12.7.0-alpha.20210126.1",
          "(.NET 5.0.2; Microsoft Windows 10.0.19042)"
        ],
        "x-ms-client-request-id": "9ad5ee43-7f08-e972-d3de-db1c0f2c3572",
        "x-ms-date": "Tue, 26 Jan 2021 19:33:04 GMT",
        "x-ms-return-client-request-id": "true",
<<<<<<< HEAD
        "x-ms-version": "2020-12-06"
=======
        "x-ms-version": "2021-02-12"
>>>>>>> 7e782c87
      },
      "RequestBody": null,
      "StatusCode": 200,
      "ResponseHeaders": {
        "Content-Length": "1024",
        "Content-Type": "application/octet-stream",
        "Date": "Tue, 26 Jan 2021 19:33:02 GMT",
        "ETag": "\"0x8D8C23132C79641\"",
        "Last-Modified": "Tue, 26 Jan 2021 19:33:03 GMT",
        "Server": [
          "Windows-Azure-File/1.0",
          "Microsoft-HTTPAPI/2.0"
        ],
        "Vary": "Origin",
        "x-ms-client-request-id": "9ad5ee43-7f08-e972-d3de-db1c0f2c3572",
        "x-ms-file-attributes": "Archive",
        "x-ms-file-change-time": "2021-01-26T19:33:03.4052161Z",
        "x-ms-file-creation-time": "2021-01-26T19:33:03.4052161Z",
        "x-ms-file-id": "13835128424026341376",
        "x-ms-file-last-write-time": "2021-01-26T19:33:03.4052161Z",
        "x-ms-file-parent-id": "0",
        "x-ms-file-permission-key": "4010187179898695473*11459378189709739967",
        "x-ms-lease-state": "available",
        "x-ms-lease-status": "unlocked",
        "x-ms-request-id": "83a34ec9-101a-0038-6a1a-f47e02000000",
        "x-ms-server-encrypted": "true",
        "x-ms-type": "File",
<<<<<<< HEAD
        "x-ms-version": "2020-12-06"
=======
        "x-ms-version": "2021-02-12"
>>>>>>> 7e782c87
      },
      "ResponseBody": []
    },
    {
      "RequestUri": "https://seanmcccanary3.file.core.windows.net/test-share-ddba053b-10e2-4e47-54d0-1817bdab25a3?restype=share",
      "RequestMethod": "DELETE",
      "RequestHeaders": {
        "Accept": "application/xml",
        "Authorization": "Sanitized",
        "traceparent": "00-b60f2cff81028d46b73b1cacd1758af0-2485df4e23ca0840-00",
        "User-Agent": [
          "azsdk-net-Storage.Files.Shares/12.7.0-alpha.20210126.1",
          "(.NET 5.0.2; Microsoft Windows 10.0.19042)"
        ],
        "x-ms-client-request-id": "a8bf46c8-1eb0-f4d6-c9a2-694d4592b958",
        "x-ms-date": "Tue, 26 Jan 2021 19:33:04 GMT",
        "x-ms-delete-snapshots": "include",
        "x-ms-return-client-request-id": "true",
<<<<<<< HEAD
        "x-ms-version": "2020-12-06"
=======
        "x-ms-version": "2021-02-12"
>>>>>>> 7e782c87
      },
      "RequestBody": null,
      "StatusCode": 202,
      "ResponseHeaders": {
        "Content-Length": "0",
        "Date": "Tue, 26 Jan 2021 19:33:02 GMT",
        "Server": [
          "Windows-Azure-File/1.0",
          "Microsoft-HTTPAPI/2.0"
        ],
        "x-ms-client-request-id": "a8bf46c8-1eb0-f4d6-c9a2-694d4592b958",
        "x-ms-request-id": "83a34eca-101a-0038-6b1a-f47e02000000",
<<<<<<< HEAD
        "x-ms-version": "2020-12-06"
=======
        "x-ms-version": "2021-02-12"
>>>>>>> 7e782c87
      },
      "ResponseBody": []
    }
  ],
  "Variables": {
    "RandomSeed": "1559609521",
    "Storage_TestConfigDefault": "ProductionTenant\nseanmcccanary3\nU2FuaXRpemVk\nhttps://seanmcccanary3.blob.core.windows.net\nhttps://seanmcccanary3.file.core.windows.net\nhttps://seanmcccanary3.queue.core.windows.net\nhttps://seanmcccanary3.table.core.windows.net\n\n\n\n\nhttps://seanmcccanary3-secondary.blob.core.windows.net\nhttps://seanmcccanary3-secondary.file.core.windows.net\nhttps://seanmcccanary3-secondary.queue.core.windows.net\nhttps://seanmcccanary3-secondary.table.core.windows.net\n\nSanitized\n\n\nCloud\nBlobEndpoint=https://seanmcccanary3.blob.core.windows.net/;QueueEndpoint=https://seanmcccanary3.queue.core.windows.net/;FileEndpoint=https://seanmcccanary3.file.core.windows.net/;BlobSecondaryEndpoint=https://seanmcccanary3-secondary.blob.core.windows.net/;QueueSecondaryEndpoint=https://seanmcccanary3-secondary.queue.core.windows.net/;FileSecondaryEndpoint=https://seanmcccanary3-secondary.file.core.windows.net/;AccountName=seanmcccanary3;AccountKey=Kg==;\nseanscope1\n\n"
  }
}<|MERGE_RESOLUTION|>--- conflicted
+++ resolved
@@ -14,11 +14,7 @@
         "x-ms-client-request-id": "67e32e8a-2074-d30a-c301-affd19b7af77",
         "x-ms-date": "Tue, 26 Jan 2021 19:33:03 GMT",
         "x-ms-return-client-request-id": "true",
-<<<<<<< HEAD
-        "x-ms-version": "2020-12-06"
-=======
         "x-ms-version": "2021-02-12"
->>>>>>> 7e782c87
       },
       "RequestBody": null,
       "StatusCode": 201,
@@ -33,11 +29,7 @@
         ],
         "x-ms-client-request-id": "67e32e8a-2074-d30a-c301-affd19b7af77",
         "x-ms-request-id": "83a34ec4-101a-0038-681a-f47e02000000",
-<<<<<<< HEAD
-        "x-ms-version": "2020-12-06"
-=======
         "x-ms-version": "2021-02-12"
->>>>>>> 7e782c87
       },
       "ResponseBody": []
     },
@@ -61,11 +53,7 @@
         "x-ms-file-permission": "Inherit",
         "x-ms-return-client-request-id": "true",
         "x-ms-type": "file",
-<<<<<<< HEAD
-        "x-ms-version": "2020-12-06"
-=======
         "x-ms-version": "2021-02-12"
->>>>>>> 7e782c87
       },
       "RequestBody": null,
       "StatusCode": 201,
@@ -88,11 +76,7 @@
         "x-ms-file-permission-key": "4010187179898695473*11459378189709739967",
         "x-ms-request-id": "83a34ec7-101a-0038-691a-f47e02000000",
         "x-ms-request-server-encrypted": "true",
-<<<<<<< HEAD
-        "x-ms-version": "2020-12-06"
-=======
         "x-ms-version": "2021-02-12"
->>>>>>> 7e782c87
       },
       "ResponseBody": []
     },
@@ -110,11 +94,7 @@
         "x-ms-client-request-id": "9ad5ee43-7f08-e972-d3de-db1c0f2c3572",
         "x-ms-date": "Tue, 26 Jan 2021 19:33:04 GMT",
         "x-ms-return-client-request-id": "true",
-<<<<<<< HEAD
-        "x-ms-version": "2020-12-06"
-=======
         "x-ms-version": "2021-02-12"
->>>>>>> 7e782c87
       },
       "RequestBody": null,
       "StatusCode": 200,
@@ -142,11 +122,7 @@
         "x-ms-request-id": "83a34ec9-101a-0038-6a1a-f47e02000000",
         "x-ms-server-encrypted": "true",
         "x-ms-type": "File",
-<<<<<<< HEAD
-        "x-ms-version": "2020-12-06"
-=======
         "x-ms-version": "2021-02-12"
->>>>>>> 7e782c87
       },
       "ResponseBody": []
     },
@@ -165,11 +141,7 @@
         "x-ms-date": "Tue, 26 Jan 2021 19:33:04 GMT",
         "x-ms-delete-snapshots": "include",
         "x-ms-return-client-request-id": "true",
-<<<<<<< HEAD
-        "x-ms-version": "2020-12-06"
-=======
         "x-ms-version": "2021-02-12"
->>>>>>> 7e782c87
       },
       "RequestBody": null,
       "StatusCode": 202,
@@ -182,11 +154,7 @@
         ],
         "x-ms-client-request-id": "a8bf46c8-1eb0-f4d6-c9a2-694d4592b958",
         "x-ms-request-id": "83a34eca-101a-0038-6b1a-f47e02000000",
-<<<<<<< HEAD
-        "x-ms-version": "2020-12-06"
-=======
         "x-ms-version": "2021-02-12"
->>>>>>> 7e782c87
       },
       "ResponseBody": []
     }
