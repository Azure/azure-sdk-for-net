--- conflicted
+++ resolved
@@ -1,18 +1,18 @@
 {
   "Entries": [
     {
-      "RequestUri": "https://seanmcccanary3.file.core.windows.net/test-share-53eebebc-b58f-a3b4-273f-f2364f4703a9?restype=share",
+      "RequestUri": "https://seanmcccanary3.file.core.windows.net/test-share-ddba053b-10e2-4e47-54d0-1817bdab25a3?restype=share",
       "RequestMethod": "PUT",
       "RequestHeaders": {
         "Accept": "application/xml",
         "Authorization": "Sanitized",
-        "traceparent": "00-b7a8b47067a64b4e92c731553dff7525-171a3db7b1170e42-00",
+        "traceparent": "00-2f3275a4c6d73d4cb9eed7f60cb5e0ee-7558b80b790a8b45-00",
         "User-Agent": [
-          "azsdk-net-Storage.Files.Shares/12.7.0-alpha.20210121.1",
+          "azsdk-net-Storage.Files.Shares/12.7.0-alpha.20210126.1",
           "(.NET 5.0.2; Microsoft Windows 10.0.19042)"
         ],
-        "x-ms-client-request-id": "778fb8ae-bcc8-9f7b-ff00-271af2918b6a",
-        "x-ms-date": "Thu, 21 Jan 2021 20:41:34 GMT",
+        "x-ms-client-request-id": "67e32e8a-2074-d30a-c301-affd19b7af77",
+        "x-ms-date": "Tue, 26 Jan 2021 19:33:03 GMT",
         "x-ms-return-client-request-id": "true",
         "x-ms-version": "2020-06-12"
       },
@@ -20,38 +20,33 @@
       "StatusCode": 201,
       "ResponseHeaders": {
         "Content-Length": "0",
-        "Date": "Thu, 21 Jan 2021 20:41:33 GMT",
-        "ETag": "\u00220x8D8BE4CF13C77A0\u0022",
-        "Last-Modified": "Thu, 21 Jan 2021 20:41:34 GMT",
+        "Date": "Tue, 26 Jan 2021 19:33:02 GMT",
+        "ETag": "\u00220x8D8C23132BAD6EB\u0022",
+        "Last-Modified": "Tue, 26 Jan 2021 19:33:03 GMT",
         "Server": [
           "Windows-Azure-File/1.0",
           "Microsoft-HTTPAPI/2.0"
         ],
-        "x-ms-client-request-id": "778fb8ae-bcc8-9f7b-ff00-271af2918b6a",
-<<<<<<< HEAD
-        "x-ms-request-id": "c9ef67d5-f01a-0012-1c37-f3e9eb000000",
+        "x-ms-client-request-id": "67e32e8a-2074-d30a-c301-affd19b7af77",
+        "x-ms-request-id": "83a34ec4-101a-0038-681a-f47e02000000",
         "x-ms-version": "2020-06-12"
-=======
-        "x-ms-request-id": "c0690ad3-f01a-0020-1435-f0a165000000",
-        "x-ms-version": "2020-04-08"
->>>>>>> ac24a13f
       },
       "ResponseBody": []
     },
     {
-      "RequestUri": "https://seanmcccanary3.file.core.windows.net/test-share-53eebebc-b58f-a3b4-273f-f2364f4703a9/test-file-e5ab1cd5-42a9-1d4f-2f75-730b79635f43",
+      "RequestUri": "https://seanmcccanary3.file.core.windows.net/test-share-ddba053b-10e2-4e47-54d0-1817bdab25a3/test-file-d7e0b487-dd33-377a-b872-898419e48c73",
       "RequestMethod": "PUT",
       "RequestHeaders": {
         "Accept": "application/xml",
         "Authorization": "Sanitized",
-        "traceparent": "00-e598047e30498e42a0732089f4d8d358-72f9c121ff68264a-00",
+        "traceparent": "00-a88b129b6765d7459b52d0698af3dbb9-d2df0d2bf668a54b-00",
         "User-Agent": [
-          "azsdk-net-Storage.Files.Shares/12.7.0-alpha.20210121.1",
+          "azsdk-net-Storage.Files.Shares/12.7.0-alpha.20210126.1",
           "(.NET 5.0.2; Microsoft Windows 10.0.19042)"
         ],
-        "x-ms-client-request-id": "277bd1f8-7a38-6c18-6972-4853496f259b",
+        "x-ms-client-request-id": "0ddb7fae-8700-ad08-b4ab-ae029685b9de",
         "x-ms-content-length": "1024",
-        "x-ms-date": "Thu, 21 Jan 2021 20:41:35 GMT",
+        "x-ms-date": "Tue, 26 Jan 2021 19:33:04 GMT",
         "x-ms-file-attributes": "None",
         "x-ms-file-creation-time": "Now",
         "x-ms-file-last-write-time": "Now",
@@ -64,40 +59,40 @@
       "StatusCode": 201,
       "ResponseHeaders": {
         "Content-Length": "0",
-        "Date": "Thu, 21 Jan 2021 20:41:33 GMT",
-        "ETag": "\u00220x8D8BE4CF146E83A\u0022",
-        "Last-Modified": "Thu, 21 Jan 2021 20:41:34 GMT",
+        "Date": "Tue, 26 Jan 2021 19:33:02 GMT",
+        "ETag": "\u00220x8D8C23132C79641\u0022",
+        "Last-Modified": "Tue, 26 Jan 2021 19:33:03 GMT",
         "Server": [
           "Windows-Azure-File/1.0",
           "Microsoft-HTTPAPI/2.0"
         ],
-        "x-ms-client-request-id": "277bd1f8-7a38-6c18-6972-4853496f259b",
+        "x-ms-client-request-id": "0ddb7fae-8700-ad08-b4ab-ae029685b9de",
         "x-ms-file-attributes": "Archive",
-        "x-ms-file-change-time": "2021-01-21T20:41:34.7673146Z",
-        "x-ms-file-creation-time": "2021-01-21T20:41:34.7673146Z",
+        "x-ms-file-change-time": "2021-01-26T19:33:03.4052161Z",
+        "x-ms-file-creation-time": "2021-01-26T19:33:03.4052161Z",
         "x-ms-file-id": "13835128424026341376",
-        "x-ms-file-last-write-time": "2021-01-21T20:41:34.7673146Z",
+        "x-ms-file-last-write-time": "2021-01-26T19:33:03.4052161Z",
         "x-ms-file-parent-id": "0",
         "x-ms-file-permission-key": "4010187179898695473*11459378189709739967",
-        "x-ms-request-id": "c0690ad6-f01a-0020-1535-f0a165000000",
+        "x-ms-request-id": "83a34ec7-101a-0038-691a-f47e02000000",
         "x-ms-request-server-encrypted": "true",
         "x-ms-version": "2020-06-12"
       },
       "ResponseBody": []
     },
     {
-      "RequestUri": "https://seanmcccanary3.file.core.windows.net/test-share-53eebebc-b58f-a3b4-273f-f2364f4703a9/test-file-e5ab1cd5-42a9-1d4f-2f75-730b79635f43",
+      "RequestUri": "https://seanmcccanary3.file.core.windows.net/test-share-ddba053b-10e2-4e47-54d0-1817bdab25a3/test-file-d7e0b487-dd33-377a-b872-898419e48c73",
       "RequestMethod": "HEAD",
       "RequestHeaders": {
         "Accept": "application/xml",
         "Authorization": "Sanitized",
-        "traceparent": "00-790b97c42a1a3745a21a28a6de15db39-72adace1963fea4f-00",
+        "traceparent": "00-163ce0bc4ee541448515ed5b87674762-69a8e0a69b6a8847-00",
         "User-Agent": [
-          "azsdk-net-Storage.Files.Shares/12.7.0-alpha.20210121.1",
+          "azsdk-net-Storage.Files.Shares/12.7.0-alpha.20210126.1",
           "(.NET 5.0.2; Microsoft Windows 10.0.19042)"
         ],
-        "x-ms-client-request-id": "a81325ee-38e8-650b-171c-2c45438d5f13",
-        "x-ms-date": "Thu, 21 Jan 2021 20:41:35 GMT",
+        "x-ms-client-request-id": "9ad5ee43-7f08-e972-d3de-db1c0f2c3572",
+        "x-ms-date": "Tue, 26 Jan 2021 19:33:04 GMT",
         "x-ms-return-client-request-id": "true",
         "x-ms-version": "2020-06-12"
       },
@@ -106,25 +101,25 @@
       "ResponseHeaders": {
         "Content-Length": "1024",
         "Content-Type": "application/octet-stream",
-        "Date": "Thu, 21 Jan 2021 20:41:33 GMT",
-        "ETag": "\u00220x8D8BE4CF146E83A\u0022",
-        "Last-Modified": "Thu, 21 Jan 2021 20:41:34 GMT",
+        "Date": "Tue, 26 Jan 2021 19:33:02 GMT",
+        "ETag": "\u00220x8D8C23132C79641\u0022",
+        "Last-Modified": "Tue, 26 Jan 2021 19:33:03 GMT",
         "Server": [
           "Windows-Azure-File/1.0",
           "Microsoft-HTTPAPI/2.0"
         ],
         "Vary": "Origin",
-        "x-ms-client-request-id": "a81325ee-38e8-650b-171c-2c45438d5f13",
+        "x-ms-client-request-id": "9ad5ee43-7f08-e972-d3de-db1c0f2c3572",
         "x-ms-file-attributes": "Archive",
-        "x-ms-file-change-time": "2021-01-21T20:41:34.7673146Z",
-        "x-ms-file-creation-time": "2021-01-21T20:41:34.7673146Z",
+        "x-ms-file-change-time": "2021-01-26T19:33:03.4052161Z",
+        "x-ms-file-creation-time": "2021-01-26T19:33:03.4052161Z",
         "x-ms-file-id": "13835128424026341376",
-        "x-ms-file-last-write-time": "2021-01-21T20:41:34.7673146Z",
+        "x-ms-file-last-write-time": "2021-01-26T19:33:03.4052161Z",
         "x-ms-file-parent-id": "0",
         "x-ms-file-permission-key": "4010187179898695473*11459378189709739967",
         "x-ms-lease-state": "available",
         "x-ms-lease-status": "unlocked",
-        "x-ms-request-id": "c0690ad9-f01a-0020-1635-f0a165000000",
+        "x-ms-request-id": "83a34ec9-101a-0038-6a1a-f47e02000000",
         "x-ms-server-encrypted": "true",
         "x-ms-type": "File",
         "x-ms-version": "2020-06-12"
@@ -132,18 +127,18 @@
       "ResponseBody": []
     },
     {
-      "RequestUri": "https://seanmcccanary3.file.core.windows.net/test-share-53eebebc-b58f-a3b4-273f-f2364f4703a9?restype=share",
+      "RequestUri": "https://seanmcccanary3.file.core.windows.net/test-share-ddba053b-10e2-4e47-54d0-1817bdab25a3?restype=share",
       "RequestMethod": "DELETE",
       "RequestHeaders": {
         "Accept": "application/xml",
         "Authorization": "Sanitized",
-        "traceparent": "00-089a677ea078c14daca882221b89cde5-c1877e5bf395b847-00",
+        "traceparent": "00-b60f2cff81028d46b73b1cacd1758af0-2485df4e23ca0840-00",
         "User-Agent": [
-          "azsdk-net-Storage.Files.Shares/12.7.0-alpha.20210121.1",
+          "azsdk-net-Storage.Files.Shares/12.7.0-alpha.20210126.1",
           "(.NET 5.0.2; Microsoft Windows 10.0.19042)"
         ],
-        "x-ms-client-request-id": "23658dcc-7d5c-67b3-d8d5-a9edc86c06ae",
-        "x-ms-date": "Thu, 21 Jan 2021 20:41:35 GMT",
+        "x-ms-client-request-id": "a8bf46c8-1eb0-f4d6-c9a2-694d4592b958",
+        "x-ms-date": "Tue, 26 Jan 2021 19:33:04 GMT",
         "x-ms-delete-snapshots": "include",
         "x-ms-return-client-request-id": "true",
         "x-ms-version": "2020-06-12"
@@ -152,25 +147,20 @@
       "StatusCode": 202,
       "ResponseHeaders": {
         "Content-Length": "0",
-        "Date": "Thu, 21 Jan 2021 20:41:34 GMT",
+        "Date": "Tue, 26 Jan 2021 19:33:02 GMT",
         "Server": [
           "Windows-Azure-File/1.0",
           "Microsoft-HTTPAPI/2.0"
         ],
-        "x-ms-client-request-id": "23658dcc-7d5c-67b3-d8d5-a9edc86c06ae",
-<<<<<<< HEAD
-        "x-ms-request-id": "c9ef67d9-f01a-0012-1f37-f3e9eb000000",
+        "x-ms-client-request-id": "a8bf46c8-1eb0-f4d6-c9a2-694d4592b958",
+        "x-ms-request-id": "83a34eca-101a-0038-6b1a-f47e02000000",
         "x-ms-version": "2020-06-12"
-=======
-        "x-ms-request-id": "c0690ada-f01a-0020-1735-f0a165000000",
-        "x-ms-version": "2020-04-08"
->>>>>>> ac24a13f
       },
       "ResponseBody": []
     }
   ],
   "Variables": {
-    "RandomSeed": "1257221858",
+    "RandomSeed": "1559609521",
     "Storage_TestConfigDefault": "ProductionTenant\nseanmcccanary3\nU2FuaXRpemVk\nhttps://seanmcccanary3.blob.core.windows.net\nhttps://seanmcccanary3.file.core.windows.net\nhttps://seanmcccanary3.queue.core.windows.net\nhttps://seanmcccanary3.table.core.windows.net\n\n\n\n\nhttps://seanmcccanary3-secondary.blob.core.windows.net\nhttps://seanmcccanary3-secondary.file.core.windows.net\nhttps://seanmcccanary3-secondary.queue.core.windows.net\nhttps://seanmcccanary3-secondary.table.core.windows.net\n\nSanitized\n\n\nCloud\nBlobEndpoint=https://seanmcccanary3.blob.core.windows.net/;QueueEndpoint=https://seanmcccanary3.queue.core.windows.net/;FileEndpoint=https://seanmcccanary3.file.core.windows.net/;BlobSecondaryEndpoint=https://seanmcccanary3-secondary.blob.core.windows.net/;QueueSecondaryEndpoint=https://seanmcccanary3-secondary.queue.core.windows.net/;FileSecondaryEndpoint=https://seanmcccanary3-secondary.file.core.windows.net/;AccountName=seanmcccanary3;AccountKey=Kg==;\nseanscope1"
   }
 }