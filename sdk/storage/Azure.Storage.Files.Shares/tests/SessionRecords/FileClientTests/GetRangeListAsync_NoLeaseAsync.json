{
  "Entries": [
    {
      "RequestUri": "https://seanmcccanary3.file.core.windows.net/test-share-62940dc9-1bfe-af83-bc14-e094b873cf7a?restype=share",
      "RequestMethod": "PUT",
      "RequestHeaders": {
        "Accept": "application/xml",
        "Authorization": "Sanitized",
        "traceparent": "00-04c81ac91895324fb8aff5dd3d5801fa-67feab0ec8427248-00",
        "User-Agent": [
          "azsdk-net-Storage.Files.Shares/12.7.0-alpha.20210121.1",
          "(.NET 5.0.2; Microsoft Windows 10.0.19042)"
        ],
        "x-ms-client-request-id": "6c0edeb0-701b-1a0c-f80e-76dd598e60cc",
        "x-ms-date": "Thu, 21 Jan 2021 20:41:47 GMT",
        "x-ms-return-client-request-id": "true",
        "x-ms-version": "2020-06-12"
      },
      "RequestBody": null,
      "StatusCode": 201,
      "ResponseHeaders": {
        "Content-Length": "0",
        "Date": "Thu, 21 Jan 2021 20:41:47 GMT",
        "ETag": "\u00220x8D8BE4CF8BF8A0F\u0022",
        "Last-Modified": "Thu, 21 Jan 2021 20:41:47 GMT",
        "Server": [
          "Windows-Azure-File/1.0",
          "Microsoft-HTTPAPI/2.0"
        ],
        "x-ms-client-request-id": "6c0edeb0-701b-1a0c-f80e-76dd598e60cc",
<<<<<<< HEAD
        "x-ms-request-id": "c9ef6849-f01a-0012-6f37-f3e9eb000000",
        "x-ms-version": "2020-06-12"
=======
        "x-ms-request-id": "8760f665-401a-0025-0335-f073be000000",
        "x-ms-version": "2020-04-08"
>>>>>>> ac24a13f
      },
      "ResponseBody": []
    },
    {
      "RequestUri": "https://seanmcccanary3.file.core.windows.net/test-share-62940dc9-1bfe-af83-bc14-e094b873cf7a/test-directory-74e72ad1-f441-0037-08d3-57649e2e0471?restype=directory",
      "RequestMethod": "PUT",
      "RequestHeaders": {
        "Accept": "application/xml",
        "Authorization": "Sanitized",
        "traceparent": "00-e9c6386472059144bae590d3ce07a18c-ac5adf4bd65fd145-00",
        "User-Agent": [
          "azsdk-net-Storage.Files.Shares/12.7.0-alpha.20210121.1",
          "(.NET 5.0.2; Microsoft Windows 10.0.19042)"
        ],
        "x-ms-client-request-id": "8083b039-6463-bc36-a70e-644719a77cc9",
        "x-ms-date": "Thu, 21 Jan 2021 20:41:47 GMT",
        "x-ms-file-attributes": "None",
        "x-ms-file-creation-time": "Now",
        "x-ms-file-last-write-time": "Now",
        "x-ms-file-permission": "Inherit",
        "x-ms-return-client-request-id": "true",
        "x-ms-version": "2020-06-12"
      },
      "RequestBody": null,
      "StatusCode": 201,
      "ResponseHeaders": {
        "Content-Length": "0",
        "Date": "Thu, 21 Jan 2021 20:41:47 GMT",
        "ETag": "\u00220x8D8BE4CF8CA93CF\u0022",
        "Last-Modified": "Thu, 21 Jan 2021 20:41:47 GMT",
        "Server": [
          "Windows-Azure-File/1.0",
          "Microsoft-HTTPAPI/2.0"
        ],
        "x-ms-client-request-id": "8083b039-6463-bc36-a70e-644719a77cc9",
        "x-ms-file-attributes": "Directory",
        "x-ms-file-change-time": "2021-01-21T20:41:47.3742799Z",
        "x-ms-file-creation-time": "2021-01-21T20:41:47.3742799Z",
        "x-ms-file-id": "13835128424026341376",
        "x-ms-file-last-write-time": "2021-01-21T20:41:47.3742799Z",
        "x-ms-file-parent-id": "0",
        "x-ms-file-permission-key": "17860367565182308406*11459378189709739967",
        "x-ms-request-id": "8760f66b-401a-0025-0435-f073be000000",
        "x-ms-request-server-encrypted": "true",
        "x-ms-version": "2020-06-12"
      },
      "ResponseBody": []
    },
    {
      "RequestUri": "https://seanmcccanary3.file.core.windows.net/test-share-62940dc9-1bfe-af83-bc14-e094b873cf7a/test-directory-74e72ad1-f441-0037-08d3-57649e2e0471/test-file-f0a00409-87aa-6e68-cb7e-d764c1c3afe1",
      "RequestMethod": "PUT",
      "RequestHeaders": {
        "Accept": "application/xml",
        "Authorization": "Sanitized",
        "traceparent": "00-cdb13023de09a04491d2039761d3c1c0-1a8e420edbc2954a-00",
        "User-Agent": [
          "azsdk-net-Storage.Files.Shares/12.7.0-alpha.20210121.1",
          "(.NET 5.0.2; Microsoft Windows 10.0.19042)"
        ],
        "x-ms-client-request-id": "4c6a6860-7686-b2d2-4814-b4e48cd2fae3",
        "x-ms-content-length": "1048576",
        "x-ms-date": "Thu, 21 Jan 2021 20:41:47 GMT",
        "x-ms-file-attributes": "None",
        "x-ms-file-creation-time": "Now",
        "x-ms-file-last-write-time": "Now",
        "x-ms-file-permission": "Inherit",
        "x-ms-return-client-request-id": "true",
        "x-ms-type": "file",
        "x-ms-version": "2020-06-12"
      },
      "RequestBody": null,
      "StatusCode": 201,
      "ResponseHeaders": {
        "Content-Length": "0",
        "Date": "Thu, 21 Jan 2021 20:41:47 GMT",
        "ETag": "\u00220x8D8BE4CF8D607A1\u0022",
        "Last-Modified": "Thu, 21 Jan 2021 20:41:47 GMT",
        "Server": [
          "Windows-Azure-File/1.0",
          "Microsoft-HTTPAPI/2.0"
        ],
        "x-ms-client-request-id": "4c6a6860-7686-b2d2-4814-b4e48cd2fae3",
        "x-ms-file-attributes": "Archive",
        "x-ms-file-change-time": "2021-01-21T20:41:47.4493345Z",
        "x-ms-file-creation-time": "2021-01-21T20:41:47.4493345Z",
        "x-ms-file-id": "11529285414812647424",
        "x-ms-file-last-write-time": "2021-01-21T20:41:47.4493345Z",
        "x-ms-file-parent-id": "13835128424026341376",
        "x-ms-file-permission-key": "4010187179898695473*11459378189709739967",
        "x-ms-request-id": "8760f670-401a-0025-0535-f073be000000",
        "x-ms-request-server-encrypted": "true",
        "x-ms-version": "2020-06-12"
      },
      "ResponseBody": []
    },
    {
      "RequestUri": "https://seanmcccanary3.file.core.windows.net/test-share-62940dc9-1bfe-af83-bc14-e094b873cf7a/test-directory-74e72ad1-f441-0037-08d3-57649e2e0471/test-file-f0a00409-87aa-6e68-cb7e-d764c1c3afe1?comp=lease",
      "RequestMethod": "PUT",
      "RequestHeaders": {
        "Accept": "application/xml",
        "Authorization": "Sanitized",
        "traceparent": "00-d4651cd6809fb343b5811fdee86356de-dacf5d125151324d-00",
        "User-Agent": [
          "azsdk-net-Storage.Files.Shares/12.7.0-alpha.20210121.1",
          "(.NET 5.0.2; Microsoft Windows 10.0.19042)"
        ],
        "x-ms-client-request-id": "7bf74f2d-113a-d17a-4ae5-56beb7505d36",
        "x-ms-date": "Thu, 21 Jan 2021 20:41:47 GMT",
        "x-ms-lease-action": "acquire",
        "x-ms-lease-duration": "-1",
        "x-ms-proposed-lease-id": "3edc825f-8f7b-841e-f6c8-be82541270b4",
        "x-ms-return-client-request-id": "true",
        "x-ms-version": "2020-06-12"
      },
      "RequestBody": null,
      "StatusCode": 201,
      "ResponseHeaders": {
        "Date": "Thu, 21 Jan 2021 20:41:47 GMT",
        "ETag": "\u00220x8D8BE4CF8D607A1\u0022",
        "Last-Modified": "Thu, 21 Jan 2021 20:41:47 GMT",
        "Server": [
          "Windows-Azure-File/1.0",
          "Microsoft-HTTPAPI/2.0"
        ],
        "Transfer-Encoding": "chunked",
        "x-ms-client-request-id": "7bf74f2d-113a-d17a-4ae5-56beb7505d36",
        "x-ms-lease-id": "3edc825f-8f7b-841e-f6c8-be82541270b4",
<<<<<<< HEAD
        "x-ms-request-id": "c9ef684d-f01a-0012-7237-f3e9eb000000",
        "x-ms-version": "2020-06-12"
=======
        "x-ms-request-id": "8760f673-401a-0025-0635-f073be000000",
        "x-ms-version": "2020-04-08"
>>>>>>> ac24a13f
      },
      "ResponseBody": []
    },
    {
      "RequestUri": "https://seanmcccanary3.file.core.windows.net/test-share-62940dc9-1bfe-af83-bc14-e094b873cf7a/test-directory-74e72ad1-f441-0037-08d3-57649e2e0471/test-file-f0a00409-87aa-6e68-cb7e-d764c1c3afe1?comp=rangelist",
      "RequestMethod": "GET",
      "RequestHeaders": {
        "Accept": "application/xml",
        "Authorization": "Sanitized",
        "traceparent": "00-f826e31902c79d45bd35ce9bd4008c45-2d5aae326847b341-00",
        "User-Agent": [
          "azsdk-net-Storage.Files.Shares/12.7.0-alpha.20210121.1",
          "(.NET 5.0.2; Microsoft Windows 10.0.19042)"
        ],
        "x-ms-client-request-id": "05545f7c-f41a-1e79-6733-0e730b9d3cb8",
        "x-ms-date": "Thu, 21 Jan 2021 20:41:47 GMT",
        "x-ms-range": "bytes=0-1048575",
        "x-ms-return-client-request-id": "true",
        "x-ms-version": "2020-06-12"
      },
      "RequestBody": null,
      "StatusCode": 200,
      "ResponseHeaders": {
        "Content-Type": "application/xml",
        "Date": "Thu, 21 Jan 2021 20:41:47 GMT",
        "ETag": "\u00220x8D8BE4CF8D607A1\u0022",
        "Last-Modified": "Thu, 21 Jan 2021 20:41:47 GMT",
        "Server": [
          "Windows-Azure-File/1.0",
          "Microsoft-HTTPAPI/2.0"
        ],
        "Transfer-Encoding": "chunked",
        "Vary": "Origin",
        "x-ms-client-request-id": "05545f7c-f41a-1e79-6733-0e730b9d3cb8",
        "x-ms-content-length": "1048576",
<<<<<<< HEAD
        "x-ms-request-id": "c9ef684f-f01a-0012-7337-f3e9eb000000",
        "x-ms-version": "2020-06-12"
=======
        "x-ms-request-id": "8760f676-401a-0025-0735-f073be000000",
        "x-ms-version": "2020-04-08"
>>>>>>> ac24a13f
      },
      "ResponseBody": "\uFEFF\u003C?xml version=\u00221.0\u0022 encoding=\u0022utf-8\u0022?\u003E\u003CRanges /\u003E"
    },
    {
      "RequestUri": "https://seanmcccanary3.file.core.windows.net/test-share-62940dc9-1bfe-af83-bc14-e094b873cf7a?restype=share",
      "RequestMethod": "DELETE",
      "RequestHeaders": {
        "Accept": "application/xml",
        "Authorization": "Sanitized",
        "traceparent": "00-549d496b98208e41867004cc4b9f3461-55db90362b71cb42-00",
        "User-Agent": [
          "azsdk-net-Storage.Files.Shares/12.7.0-alpha.20210121.1",
          "(.NET 5.0.2; Microsoft Windows 10.0.19042)"
        ],
        "x-ms-client-request-id": "58418931-58fb-af1b-8796-439a9216f18a",
        "x-ms-date": "Thu, 21 Jan 2021 20:41:47 GMT",
        "x-ms-delete-snapshots": "include",
        "x-ms-return-client-request-id": "true",
        "x-ms-version": "2020-06-12"
      },
      "RequestBody": null,
      "StatusCode": 202,
      "ResponseHeaders": {
        "Content-Length": "0",
        "Date": "Thu, 21 Jan 2021 20:41:47 GMT",
        "Server": [
          "Windows-Azure-File/1.0",
          "Microsoft-HTTPAPI/2.0"
        ],
        "x-ms-client-request-id": "58418931-58fb-af1b-8796-439a9216f18a",
<<<<<<< HEAD
        "x-ms-request-id": "c9ef6850-f01a-0012-7437-f3e9eb000000",
        "x-ms-version": "2020-06-12"
=======
        "x-ms-request-id": "8760f678-401a-0025-0835-f073be000000",
        "x-ms-version": "2020-04-08"
>>>>>>> ac24a13f
      },
      "ResponseBody": []
    }
  ],
  "Variables": {
    "RandomSeed": "1495779552",
    "Storage_TestConfigDefault": "ProductionTenant\nseanmcccanary3\nU2FuaXRpemVk\nhttps://seanmcccanary3.blob.core.windows.net\nhttps://seanmcccanary3.file.core.windows.net\nhttps://seanmcccanary3.queue.core.windows.net\nhttps://seanmcccanary3.table.core.windows.net\n\n\n\n\nhttps://seanmcccanary3-secondary.blob.core.windows.net\nhttps://seanmcccanary3-secondary.file.core.windows.net\nhttps://seanmcccanary3-secondary.queue.core.windows.net\nhttps://seanmcccanary3-secondary.table.core.windows.net\n\nSanitized\n\n\nCloud\nBlobEndpoint=https://seanmcccanary3.blob.core.windows.net/;QueueEndpoint=https://seanmcccanary3.queue.core.windows.net/;FileEndpoint=https://seanmcccanary3.file.core.windows.net/;BlobSecondaryEndpoint=https://seanmcccanary3-secondary.blob.core.windows.net/;QueueSecondaryEndpoint=https://seanmcccanary3-secondary.queue.core.windows.net/;FileSecondaryEndpoint=https://seanmcccanary3-secondary.file.core.windows.net/;AccountName=seanmcccanary3;AccountKey=Kg==;\nseanscope1"
  }
}<|MERGE_RESOLUTION|>--- conflicted
+++ resolved
@@ -1,56 +1,51 @@
 {
   "Entries": [
     {
-      "RequestUri": "https://seanmcccanary3.file.core.windows.net/test-share-62940dc9-1bfe-af83-bc14-e094b873cf7a?restype=share",
-      "RequestMethod": "PUT",
-      "RequestHeaders": {
-        "Accept": "application/xml",
-        "Authorization": "Sanitized",
-        "traceparent": "00-04c81ac91895324fb8aff5dd3d5801fa-67feab0ec8427248-00",
-        "User-Agent": [
-          "azsdk-net-Storage.Files.Shares/12.7.0-alpha.20210121.1",
-          "(.NET 5.0.2; Microsoft Windows 10.0.19042)"
-        ],
-        "x-ms-client-request-id": "6c0edeb0-701b-1a0c-f80e-76dd598e60cc",
-        "x-ms-date": "Thu, 21 Jan 2021 20:41:47 GMT",
-        "x-ms-return-client-request-id": "true",
-        "x-ms-version": "2020-06-12"
-      },
-      "RequestBody": null,
-      "StatusCode": 201,
-      "ResponseHeaders": {
-        "Content-Length": "0",
-        "Date": "Thu, 21 Jan 2021 20:41:47 GMT",
-        "ETag": "\u00220x8D8BE4CF8BF8A0F\u0022",
-        "Last-Modified": "Thu, 21 Jan 2021 20:41:47 GMT",
-        "Server": [
-          "Windows-Azure-File/1.0",
-          "Microsoft-HTTPAPI/2.0"
-        ],
-        "x-ms-client-request-id": "6c0edeb0-701b-1a0c-f80e-76dd598e60cc",
-<<<<<<< HEAD
-        "x-ms-request-id": "c9ef6849-f01a-0012-6f37-f3e9eb000000",
-        "x-ms-version": "2020-06-12"
-=======
-        "x-ms-request-id": "8760f665-401a-0025-0335-f073be000000",
-        "x-ms-version": "2020-04-08"
->>>>>>> ac24a13f
-      },
-      "ResponseBody": []
-    },
-    {
-      "RequestUri": "https://seanmcccanary3.file.core.windows.net/test-share-62940dc9-1bfe-af83-bc14-e094b873cf7a/test-directory-74e72ad1-f441-0037-08d3-57649e2e0471?restype=directory",
-      "RequestMethod": "PUT",
-      "RequestHeaders": {
-        "Accept": "application/xml",
-        "Authorization": "Sanitized",
-        "traceparent": "00-e9c6386472059144bae590d3ce07a18c-ac5adf4bd65fd145-00",
-        "User-Agent": [
-          "azsdk-net-Storage.Files.Shares/12.7.0-alpha.20210121.1",
-          "(.NET 5.0.2; Microsoft Windows 10.0.19042)"
-        ],
-        "x-ms-client-request-id": "8083b039-6463-bc36-a70e-644719a77cc9",
-        "x-ms-date": "Thu, 21 Jan 2021 20:41:47 GMT",
+      "RequestUri": "https://seanmcccanary3.file.core.windows.net/test-share-a9605847-6653-a2db-f9de-ce7b2878c1e5?restype=share",
+      "RequestMethod": "PUT",
+      "RequestHeaders": {
+        "Accept": "application/xml",
+        "Authorization": "Sanitized",
+        "traceparent": "00-d44b37ae58107e4db4561d572788c969-557893a727ffbc43-00",
+        "User-Agent": [
+          "azsdk-net-Storage.Files.Shares/12.7.0-alpha.20210126.1",
+          "(.NET 5.0.2; Microsoft Windows 10.0.19042)"
+        ],
+        "x-ms-client-request-id": "5779d5d2-c7a1-daa7-9e9e-1df1b0feaefc",
+        "x-ms-date": "Tue, 26 Jan 2021 19:33:19 GMT",
+        "x-ms-return-client-request-id": "true",
+        "x-ms-version": "2020-06-12"
+      },
+      "RequestBody": null,
+      "StatusCode": 201,
+      "ResponseHeaders": {
+        "Content-Length": "0",
+        "Date": "Tue, 26 Jan 2021 19:33:18 GMT",
+        "ETag": "\u00220x8D8C2313C317926\u0022",
+        "Last-Modified": "Tue, 26 Jan 2021 19:33:19 GMT",
+        "Server": [
+          "Windows-Azure-File/1.0",
+          "Microsoft-HTTPAPI/2.0"
+        ],
+        "x-ms-client-request-id": "5779d5d2-c7a1-daa7-9e9e-1df1b0feaefc",
+        "x-ms-request-id": "628adaff-501a-0080-281a-f425c4000000",
+        "x-ms-version": "2020-06-12"
+      },
+      "ResponseBody": []
+    },
+    {
+      "RequestUri": "https://seanmcccanary3.file.core.windows.net/test-share-a9605847-6653-a2db-f9de-ce7b2878c1e5/test-directory-8d07f7e4-5fc6-798f-5a01-0cd7bc9e8038?restype=directory",
+      "RequestMethod": "PUT",
+      "RequestHeaders": {
+        "Accept": "application/xml",
+        "Authorization": "Sanitized",
+        "traceparent": "00-c2ce923656f27742bcf8c7d381782fdd-1faa6debbd23b845-00",
+        "User-Agent": [
+          "azsdk-net-Storage.Files.Shares/12.7.0-alpha.20210126.1",
+          "(.NET 5.0.2; Microsoft Windows 10.0.19042)"
+        ],
+        "x-ms-client-request-id": "2a57adcd-55ba-7272-4600-fc9fbacf1dff",
+        "x-ms-date": "Tue, 26 Jan 2021 19:33:20 GMT",
         "x-ms-file-attributes": "None",
         "x-ms-file-creation-time": "Now",
         "x-ms-file-last-write-time": "Now",
@@ -62,41 +57,41 @@
       "StatusCode": 201,
       "ResponseHeaders": {
         "Content-Length": "0",
-        "Date": "Thu, 21 Jan 2021 20:41:47 GMT",
-        "ETag": "\u00220x8D8BE4CF8CA93CF\u0022",
-        "Last-Modified": "Thu, 21 Jan 2021 20:41:47 GMT",
-        "Server": [
-          "Windows-Azure-File/1.0",
-          "Microsoft-HTTPAPI/2.0"
-        ],
-        "x-ms-client-request-id": "8083b039-6463-bc36-a70e-644719a77cc9",
+        "Date": "Tue, 26 Jan 2021 19:33:18 GMT",
+        "ETag": "\u00220x8D8C2313C3AEA59\u0022",
+        "Last-Modified": "Tue, 26 Jan 2021 19:33:19 GMT",
+        "Server": [
+          "Windows-Azure-File/1.0",
+          "Microsoft-HTTPAPI/2.0"
+        ],
+        "x-ms-client-request-id": "2a57adcd-55ba-7272-4600-fc9fbacf1dff",
         "x-ms-file-attributes": "Directory",
-        "x-ms-file-change-time": "2021-01-21T20:41:47.3742799Z",
-        "x-ms-file-creation-time": "2021-01-21T20:41:47.3742799Z",
+        "x-ms-file-change-time": "2021-01-26T19:33:19.2605273Z",
+        "x-ms-file-creation-time": "2021-01-26T19:33:19.2605273Z",
         "x-ms-file-id": "13835128424026341376",
-        "x-ms-file-last-write-time": "2021-01-21T20:41:47.3742799Z",
+        "x-ms-file-last-write-time": "2021-01-26T19:33:19.2605273Z",
         "x-ms-file-parent-id": "0",
         "x-ms-file-permission-key": "17860367565182308406*11459378189709739967",
-        "x-ms-request-id": "8760f66b-401a-0025-0435-f073be000000",
+        "x-ms-request-id": "628adb02-501a-0080-291a-f425c4000000",
         "x-ms-request-server-encrypted": "true",
         "x-ms-version": "2020-06-12"
       },
       "ResponseBody": []
     },
     {
-      "RequestUri": "https://seanmcccanary3.file.core.windows.net/test-share-62940dc9-1bfe-af83-bc14-e094b873cf7a/test-directory-74e72ad1-f441-0037-08d3-57649e2e0471/test-file-f0a00409-87aa-6e68-cb7e-d764c1c3afe1",
-      "RequestMethod": "PUT",
-      "RequestHeaders": {
-        "Accept": "application/xml",
-        "Authorization": "Sanitized",
-        "traceparent": "00-cdb13023de09a04491d2039761d3c1c0-1a8e420edbc2954a-00",
-        "User-Agent": [
-          "azsdk-net-Storage.Files.Shares/12.7.0-alpha.20210121.1",
-          "(.NET 5.0.2; Microsoft Windows 10.0.19042)"
-        ],
-        "x-ms-client-request-id": "4c6a6860-7686-b2d2-4814-b4e48cd2fae3",
+      "RequestUri": "https://seanmcccanary3.file.core.windows.net/test-share-a9605847-6653-a2db-f9de-ce7b2878c1e5/test-directory-8d07f7e4-5fc6-798f-5a01-0cd7bc9e8038/test-file-1bf6e51d-5b55-79fd-b200-5e617d88c84e",
+      "RequestMethod": "PUT",
+      "RequestHeaders": {
+        "Accept": "application/xml",
+        "Authorization": "Sanitized",
+        "traceparent": "00-0b60bd674838284384652a875498eb40-dba14c5237d0bd41-00",
+        "User-Agent": [
+          "azsdk-net-Storage.Files.Shares/12.7.0-alpha.20210126.1",
+          "(.NET 5.0.2; Microsoft Windows 10.0.19042)"
+        ],
+        "x-ms-client-request-id": "cae9e147-9216-7148-b0de-77b9f711f5bd",
         "x-ms-content-length": "1048576",
-        "x-ms-date": "Thu, 21 Jan 2021 20:41:47 GMT",
+        "x-ms-date": "Tue, 26 Jan 2021 19:33:20 GMT",
         "x-ms-file-attributes": "None",
         "x-ms-file-creation-time": "Now",
         "x-ms-file-last-write-time": "Now",
@@ -109,82 +104,77 @@
       "StatusCode": 201,
       "ResponseHeaders": {
         "Content-Length": "0",
-        "Date": "Thu, 21 Jan 2021 20:41:47 GMT",
-        "ETag": "\u00220x8D8BE4CF8D607A1\u0022",
-        "Last-Modified": "Thu, 21 Jan 2021 20:41:47 GMT",
-        "Server": [
-          "Windows-Azure-File/1.0",
-          "Microsoft-HTTPAPI/2.0"
-        ],
-        "x-ms-client-request-id": "4c6a6860-7686-b2d2-4814-b4e48cd2fae3",
+        "Date": "Tue, 26 Jan 2021 19:33:19 GMT",
+        "ETag": "\u00220x8D8C2313C452568\u0022",
+        "Last-Modified": "Tue, 26 Jan 2021 19:33:19 GMT",
+        "Server": [
+          "Windows-Azure-File/1.0",
+          "Microsoft-HTTPAPI/2.0"
+        ],
+        "x-ms-client-request-id": "cae9e147-9216-7148-b0de-77b9f711f5bd",
         "x-ms-file-attributes": "Archive",
-        "x-ms-file-change-time": "2021-01-21T20:41:47.4493345Z",
-        "x-ms-file-creation-time": "2021-01-21T20:41:47.4493345Z",
+        "x-ms-file-change-time": "2021-01-26T19:33:19.3275752Z",
+        "x-ms-file-creation-time": "2021-01-26T19:33:19.3275752Z",
         "x-ms-file-id": "11529285414812647424",
-        "x-ms-file-last-write-time": "2021-01-21T20:41:47.4493345Z",
+        "x-ms-file-last-write-time": "2021-01-26T19:33:19.3275752Z",
         "x-ms-file-parent-id": "13835128424026341376",
         "x-ms-file-permission-key": "4010187179898695473*11459378189709739967",
-        "x-ms-request-id": "8760f670-401a-0025-0535-f073be000000",
+        "x-ms-request-id": "628adb04-501a-0080-2a1a-f425c4000000",
         "x-ms-request-server-encrypted": "true",
         "x-ms-version": "2020-06-12"
       },
       "ResponseBody": []
     },
     {
-      "RequestUri": "https://seanmcccanary3.file.core.windows.net/test-share-62940dc9-1bfe-af83-bc14-e094b873cf7a/test-directory-74e72ad1-f441-0037-08d3-57649e2e0471/test-file-f0a00409-87aa-6e68-cb7e-d764c1c3afe1?comp=lease",
-      "RequestMethod": "PUT",
-      "RequestHeaders": {
-        "Accept": "application/xml",
-        "Authorization": "Sanitized",
-        "traceparent": "00-d4651cd6809fb343b5811fdee86356de-dacf5d125151324d-00",
-        "User-Agent": [
-          "azsdk-net-Storage.Files.Shares/12.7.0-alpha.20210121.1",
-          "(.NET 5.0.2; Microsoft Windows 10.0.19042)"
-        ],
-        "x-ms-client-request-id": "7bf74f2d-113a-d17a-4ae5-56beb7505d36",
-        "x-ms-date": "Thu, 21 Jan 2021 20:41:47 GMT",
+      "RequestUri": "https://seanmcccanary3.file.core.windows.net/test-share-a9605847-6653-a2db-f9de-ce7b2878c1e5/test-directory-8d07f7e4-5fc6-798f-5a01-0cd7bc9e8038/test-file-1bf6e51d-5b55-79fd-b200-5e617d88c84e?comp=lease",
+      "RequestMethod": "PUT",
+      "RequestHeaders": {
+        "Accept": "application/xml",
+        "Authorization": "Sanitized",
+        "traceparent": "00-9f65c44eaf89c2428d2c138874320330-9641d77ae3005f42-00",
+        "User-Agent": [
+          "azsdk-net-Storage.Files.Shares/12.7.0-alpha.20210126.1",
+          "(.NET 5.0.2; Microsoft Windows 10.0.19042)"
+        ],
+        "x-ms-client-request-id": "c0c74d40-ff59-3799-2823-63c49a2921b0",
+        "x-ms-date": "Tue, 26 Jan 2021 19:33:20 GMT",
         "x-ms-lease-action": "acquire",
         "x-ms-lease-duration": "-1",
-        "x-ms-proposed-lease-id": "3edc825f-8f7b-841e-f6c8-be82541270b4",
-        "x-ms-return-client-request-id": "true",
-        "x-ms-version": "2020-06-12"
-      },
-      "RequestBody": null,
-      "StatusCode": 201,
-      "ResponseHeaders": {
-        "Date": "Thu, 21 Jan 2021 20:41:47 GMT",
-        "ETag": "\u00220x8D8BE4CF8D607A1\u0022",
-        "Last-Modified": "Thu, 21 Jan 2021 20:41:47 GMT",
+        "x-ms-proposed-lease-id": "4c4bad37-0fc6-c6b9-6751-f81f50ff0b0d",
+        "x-ms-return-client-request-id": "true",
+        "x-ms-version": "2020-06-12"
+      },
+      "RequestBody": null,
+      "StatusCode": 201,
+      "ResponseHeaders": {
+        "Date": "Tue, 26 Jan 2021 19:33:19 GMT",
+        "ETag": "\u00220x8D8C2313C452568\u0022",
+        "Last-Modified": "Tue, 26 Jan 2021 19:33:19 GMT",
         "Server": [
           "Windows-Azure-File/1.0",
           "Microsoft-HTTPAPI/2.0"
         ],
         "Transfer-Encoding": "chunked",
-        "x-ms-client-request-id": "7bf74f2d-113a-d17a-4ae5-56beb7505d36",
-        "x-ms-lease-id": "3edc825f-8f7b-841e-f6c8-be82541270b4",
-<<<<<<< HEAD
-        "x-ms-request-id": "c9ef684d-f01a-0012-7237-f3e9eb000000",
-        "x-ms-version": "2020-06-12"
-=======
-        "x-ms-request-id": "8760f673-401a-0025-0635-f073be000000",
-        "x-ms-version": "2020-04-08"
->>>>>>> ac24a13f
-      },
-      "ResponseBody": []
-    },
-    {
-      "RequestUri": "https://seanmcccanary3.file.core.windows.net/test-share-62940dc9-1bfe-af83-bc14-e094b873cf7a/test-directory-74e72ad1-f441-0037-08d3-57649e2e0471/test-file-f0a00409-87aa-6e68-cb7e-d764c1c3afe1?comp=rangelist",
+        "x-ms-client-request-id": "c0c74d40-ff59-3799-2823-63c49a2921b0",
+        "x-ms-lease-id": "4c4bad37-0fc6-c6b9-6751-f81f50ff0b0d",
+        "x-ms-request-id": "628adb14-501a-0080-391a-f425c4000000",
+        "x-ms-version": "2020-06-12"
+      },
+      "ResponseBody": []
+    },
+    {
+      "RequestUri": "https://seanmcccanary3.file.core.windows.net/test-share-a9605847-6653-a2db-f9de-ce7b2878c1e5/test-directory-8d07f7e4-5fc6-798f-5a01-0cd7bc9e8038/test-file-1bf6e51d-5b55-79fd-b200-5e617d88c84e?comp=rangelist",
       "RequestMethod": "GET",
       "RequestHeaders": {
         "Accept": "application/xml",
         "Authorization": "Sanitized",
-        "traceparent": "00-f826e31902c79d45bd35ce9bd4008c45-2d5aae326847b341-00",
-        "User-Agent": [
-          "azsdk-net-Storage.Files.Shares/12.7.0-alpha.20210121.1",
-          "(.NET 5.0.2; Microsoft Windows 10.0.19042)"
-        ],
-        "x-ms-client-request-id": "05545f7c-f41a-1e79-6733-0e730b9d3cb8",
-        "x-ms-date": "Thu, 21 Jan 2021 20:41:47 GMT",
+        "traceparent": "00-fc6cc8ab757bbe41bb551dce1e8cf7b2-ff4c645aeaf5f742-00",
+        "User-Agent": [
+          "azsdk-net-Storage.Files.Shares/12.7.0-alpha.20210126.1",
+          "(.NET 5.0.2; Microsoft Windows 10.0.19042)"
+        ],
+        "x-ms-client-request-id": "02dfe6a4-4b38-b3b3-65e2-727b9a7326fb",
+        "x-ms-date": "Tue, 26 Jan 2021 19:33:20 GMT",
         "x-ms-range": "bytes=0-1048575",
         "x-ms-return-client-request-id": "true",
         "x-ms-version": "2020-06-12"
@@ -193,40 +183,35 @@
       "StatusCode": 200,
       "ResponseHeaders": {
         "Content-Type": "application/xml",
-        "Date": "Thu, 21 Jan 2021 20:41:47 GMT",
-        "ETag": "\u00220x8D8BE4CF8D607A1\u0022",
-        "Last-Modified": "Thu, 21 Jan 2021 20:41:47 GMT",
+        "Date": "Tue, 26 Jan 2021 19:33:19 GMT",
+        "ETag": "\u00220x8D8C2313C452568\u0022",
+        "Last-Modified": "Tue, 26 Jan 2021 19:33:19 GMT",
         "Server": [
           "Windows-Azure-File/1.0",
           "Microsoft-HTTPAPI/2.0"
         ],
         "Transfer-Encoding": "chunked",
         "Vary": "Origin",
-        "x-ms-client-request-id": "05545f7c-f41a-1e79-6733-0e730b9d3cb8",
+        "x-ms-client-request-id": "02dfe6a4-4b38-b3b3-65e2-727b9a7326fb",
         "x-ms-content-length": "1048576",
-<<<<<<< HEAD
-        "x-ms-request-id": "c9ef684f-f01a-0012-7337-f3e9eb000000",
-        "x-ms-version": "2020-06-12"
-=======
-        "x-ms-request-id": "8760f676-401a-0025-0735-f073be000000",
-        "x-ms-version": "2020-04-08"
->>>>>>> ac24a13f
+        "x-ms-request-id": "628adb15-501a-0080-3a1a-f425c4000000",
+        "x-ms-version": "2020-06-12"
       },
       "ResponseBody": "\uFEFF\u003C?xml version=\u00221.0\u0022 encoding=\u0022utf-8\u0022?\u003E\u003CRanges /\u003E"
     },
     {
-      "RequestUri": "https://seanmcccanary3.file.core.windows.net/test-share-62940dc9-1bfe-af83-bc14-e094b873cf7a?restype=share",
+      "RequestUri": "https://seanmcccanary3.file.core.windows.net/test-share-a9605847-6653-a2db-f9de-ce7b2878c1e5?restype=share",
       "RequestMethod": "DELETE",
       "RequestHeaders": {
         "Accept": "application/xml",
         "Authorization": "Sanitized",
-        "traceparent": "00-549d496b98208e41867004cc4b9f3461-55db90362b71cb42-00",
-        "User-Agent": [
-          "azsdk-net-Storage.Files.Shares/12.7.0-alpha.20210121.1",
-          "(.NET 5.0.2; Microsoft Windows 10.0.19042)"
-        ],
-        "x-ms-client-request-id": "58418931-58fb-af1b-8796-439a9216f18a",
-        "x-ms-date": "Thu, 21 Jan 2021 20:41:47 GMT",
+        "traceparent": "00-3f8072b286a3d04da8ab7719a5f8a2a7-629cb901839a9746-00",
+        "User-Agent": [
+          "azsdk-net-Storage.Files.Shares/12.7.0-alpha.20210126.1",
+          "(.NET 5.0.2; Microsoft Windows 10.0.19042)"
+        ],
+        "x-ms-client-request-id": "b320c03b-1f4a-8778-b652-9314e6a39f02",
+        "x-ms-date": "Tue, 26 Jan 2021 19:33:20 GMT",
         "x-ms-delete-snapshots": "include",
         "x-ms-return-client-request-id": "true",
         "x-ms-version": "2020-06-12"
@@ -235,25 +220,20 @@
       "StatusCode": 202,
       "ResponseHeaders": {
         "Content-Length": "0",
-        "Date": "Thu, 21 Jan 2021 20:41:47 GMT",
-        "Server": [
-          "Windows-Azure-File/1.0",
-          "Microsoft-HTTPAPI/2.0"
-        ],
-        "x-ms-client-request-id": "58418931-58fb-af1b-8796-439a9216f18a",
-<<<<<<< HEAD
-        "x-ms-request-id": "c9ef6850-f01a-0012-7437-f3e9eb000000",
-        "x-ms-version": "2020-06-12"
-=======
-        "x-ms-request-id": "8760f678-401a-0025-0835-f073be000000",
-        "x-ms-version": "2020-04-08"
->>>>>>> ac24a13f
+        "Date": "Tue, 26 Jan 2021 19:33:19 GMT",
+        "Server": [
+          "Windows-Azure-File/1.0",
+          "Microsoft-HTTPAPI/2.0"
+        ],
+        "x-ms-client-request-id": "b320c03b-1f4a-8778-b652-9314e6a39f02",
+        "x-ms-request-id": "628adb16-501a-0080-3b1a-f425c4000000",
+        "x-ms-version": "2020-06-12"
       },
       "ResponseBody": []
     }
   ],
   "Variables": {
-    "RandomSeed": "1495779552",
+    "RandomSeed": "985681782",
     "Storage_TestConfigDefault": "ProductionTenant\nseanmcccanary3\nU2FuaXRpemVk\nhttps://seanmcccanary3.blob.core.windows.net\nhttps://seanmcccanary3.file.core.windows.net\nhttps://seanmcccanary3.queue.core.windows.net\nhttps://seanmcccanary3.table.core.windows.net\n\n\n\n\nhttps://seanmcccanary3-secondary.blob.core.windows.net\nhttps://seanmcccanary3-secondary.file.core.windows.net\nhttps://seanmcccanary3-secondary.queue.core.windows.net\nhttps://seanmcccanary3-secondary.table.core.windows.net\n\nSanitized\n\n\nCloud\nBlobEndpoint=https://seanmcccanary3.blob.core.windows.net/;QueueEndpoint=https://seanmcccanary3.queue.core.windows.net/;FileEndpoint=https://seanmcccanary3.file.core.windows.net/;BlobSecondaryEndpoint=https://seanmcccanary3-secondary.blob.core.windows.net/;QueueSecondaryEndpoint=https://seanmcccanary3-secondary.queue.core.windows.net/;FileSecondaryEndpoint=https://seanmcccanary3-secondary.file.core.windows.net/;AccountName=seanmcccanary3;AccountKey=Kg==;\nseanscope1"
   }
 }