--- conflicted
+++ resolved
@@ -1,64 +1,50 @@
 {
   "Entries": [
     {
-      "RequestUri": "http://seanstagetest.file.core.windows.net/test-share-5c4b94cf-3443-ffda-215c-6e1236dba3f6?restype=share",
-      "RequestMethod": "PUT",
-      "RequestHeaders": {
-        "Authorization": "Sanitized",
-        "traceparent": "00-3c2eb14b6ff6c44ba73bddd0751c99a3-f0cc3b1189110145-00",
-        "User-Agent": [
-<<<<<<< HEAD
-          "azsdk-net-Storage.Files.Shares/12.0.0-dev.20191205.1+4f14c4315f17fbbc59c93c6819467b6f15d7008f",
-=======
-          "azsdk-net-Storage.Files.Shares/12.0.0-dev.20191211.1\u002B899431c003876eb9b26cefd8e8a37e7f27f82ced",
->>>>>>> 5e20a7a1
-          "(.NET Core 4.6.28008.01; Microsoft Windows 10.0.18363 )"
-        ],
-        "x-ms-client-request-id": "9ebbdd92-f5d2-5fb9-7693-9a39cab010c8",
-        "x-ms-date": "Wed, 11 Dec 2019 20:40:10 GMT",
-        "x-ms-return-client-request-id": "true",
-        "x-ms-version": "2019-07-07"
-      },
-      "RequestBody": null,
-      "StatusCode": 201,
-      "ResponseHeaders": {
-        "Content-Length": "0",
-<<<<<<< HEAD
-        "Date": "Fri, 06 Dec 2019 00:27:27 GMT",
-        "ETag": "\"0x8D779E312E564C4\"",
-        "Last-Modified": "Fri, 06 Dec 2019 00:27:27 GMT",
-=======
-        "Date": "Wed, 11 Dec 2019 20:40:09 GMT",
-        "ETag": "\u00220x8D77E7A50C0F1DD\u0022",
-        "Last-Modified": "Wed, 11 Dec 2019 20:40:10 GMT",
->>>>>>> 5e20a7a1
-        "Server": [
-          "Windows-Azure-File/1.0",
-          "Microsoft-HTTPAPI/2.0"
-        ],
-        "x-ms-client-request-id": "9ebbdd92-f5d2-5fb9-7693-9a39cab010c8",
-        "x-ms-request-id": "ef3e4114-c01a-0019-5c63-b01280000000",
-        "x-ms-version": "2019-07-07"
-      },
-      "ResponseBody": []
-    },
-    {
-      "RequestUri": "http://seanstagetest.file.core.windows.net/test-share-5c4b94cf-3443-ffda-215c-6e1236dba3f6/test-file-ba94c0ed-61fe-4285-daa5-90154673e829",
-      "RequestMethod": "PUT",
-      "RequestHeaders": {
-        "Authorization": "Sanitized",
-        "traceparent": "00-29aa3f0dfb786542b3ee15b8224f4e29-fbd65d2247a9e94d-00",
-        "User-Agent": [
-<<<<<<< HEAD
-          "azsdk-net-Storage.Files.Shares/12.0.0-dev.20191205.1+4f14c4315f17fbbc59c93c6819467b6f15d7008f",
-=======
-          "azsdk-net-Storage.Files.Shares/12.0.0-dev.20191211.1\u002B899431c003876eb9b26cefd8e8a37e7f27f82ced",
->>>>>>> 5e20a7a1
-          "(.NET Core 4.6.28008.01; Microsoft Windows 10.0.18363 )"
-        ],
-        "x-ms-client-request-id": "5779251d-ca63-316d-5879-c32c64a41902",
+      "RequestUri": "http://seanstagetest.file.core.windows.net/test-share-5aaf3e50-d16a-7219-7e5b-1af341e30686?restype=share",
+      "RequestMethod": "PUT",
+      "RequestHeaders": {
+        "Authorization": "Sanitized",
+        "traceparent": "00-a59cf9564131a54eb4e0ada9907fd090-f511dd568f1d8a41-00",
+        "User-Agent": [
+          "azsdk-net-Storage.Files.Shares/12.0.0-dev.20191211.1\u002B2accb37068f0a0c9382fa117525bb968c5397cf7",
+          "(.NET Core 4.6.28008.01; Microsoft Windows 10.0.18363 )"
+        ],
+        "x-ms-client-request-id": "82e686c3-c804-5a80-5659-fe4ee691f998",
+        "x-ms-date": "Wed, 11 Dec 2019 23:07:47 GMT",
+        "x-ms-return-client-request-id": "true",
+        "x-ms-version": "2019-07-07"
+      },
+      "RequestBody": null,
+      "StatusCode": 201,
+      "ResponseHeaders": {
+        "Content-Length": "0",
+        "Date": "Wed, 11 Dec 2019 23:07:47 GMT",
+        "ETag": "\u00220x8D77E8EF035AA0F\u0022",
+        "Last-Modified": "Wed, 11 Dec 2019 23:07:47 GMT",
+        "Server": [
+          "Windows-Azure-File/1.0",
+          "Microsoft-HTTPAPI/2.0"
+        ],
+        "x-ms-client-request-id": "82e686c3-c804-5a80-5659-fe4ee691f998",
+        "x-ms-request-id": "ef44a80f-c01a-0019-5c77-b01280000000",
+        "x-ms-version": "2019-07-07"
+      },
+      "ResponseBody": []
+    },
+    {
+      "RequestUri": "http://seanstagetest.file.core.windows.net/test-share-5aaf3e50-d16a-7219-7e5b-1af341e30686/test-file-30573454-ebce-1c46-c1d1-927bba6ee0df",
+      "RequestMethod": "PUT",
+      "RequestHeaders": {
+        "Authorization": "Sanitized",
+        "traceparent": "00-3309a679f4ead34681a88b83b8e8666a-8988ef4c371ff640-00",
+        "User-Agent": [
+          "azsdk-net-Storage.Files.Shares/12.0.0-dev.20191211.1\u002B2accb37068f0a0c9382fa117525bb968c5397cf7",
+          "(.NET Core 4.6.28008.01; Microsoft Windows 10.0.18363 )"
+        ],
+        "x-ms-client-request-id": "5e567ef5-d048-d71e-3fc9-c13236059fe8",
         "x-ms-content-length": "2048",
-        "x-ms-date": "Wed, 11 Dec 2019 20:40:10 GMT",
+        "x-ms-date": "Wed, 11 Dec 2019 23:07:47 GMT",
         "x-ms-file-attributes": "None",
         "x-ms-file-creation-time": "Now",
         "x-ms-file-last-write-time": "Now",
@@ -71,151 +57,111 @@
       "StatusCode": 201,
       "ResponseHeaders": {
         "Content-Length": "0",
-<<<<<<< HEAD
-        "Date": "Fri, 06 Dec 2019 00:27:27 GMT",
-        "ETag": "\"0x8D779E312F3F3D7\"",
-        "Last-Modified": "Fri, 06 Dec 2019 00:27:27 GMT",
-=======
-        "Date": "Wed, 11 Dec 2019 20:40:10 GMT",
-        "ETag": "\u00220x8D77E7A50CFF480\u0022",
-        "Last-Modified": "Wed, 11 Dec 2019 20:40:10 GMT",
->>>>>>> 5e20a7a1
-        "Server": [
-          "Windows-Azure-File/1.0",
-          "Microsoft-HTTPAPI/2.0"
-        ],
-        "x-ms-client-request-id": "5779251d-ca63-316d-5879-c32c64a41902",
+        "Date": "Wed, 11 Dec 2019 23:07:47 GMT",
+        "ETag": "\u00220x8D77E8EF046F9F6\u0022",
+        "Last-Modified": "Wed, 11 Dec 2019 23:07:47 GMT",
+        "Server": [
+          "Windows-Azure-File/1.0",
+          "Microsoft-HTTPAPI/2.0"
+        ],
+        "x-ms-client-request-id": "5e567ef5-d048-d71e-3fc9-c13236059fe8",
         "x-ms-file-attributes": "Archive",
-        "x-ms-file-change-time": "2019-12-11T20:40:10.3130240Z",
-        "x-ms-file-creation-time": "2019-12-11T20:40:10.3130240Z",
+        "x-ms-file-change-time": "2019-12-11T23:07:47.7853686Z",
+        "x-ms-file-creation-time": "2019-12-11T23:07:47.7853686Z",
         "x-ms-file-id": "13835128424026341376",
-        "x-ms-file-last-write-time": "2019-12-11T20:40:10.3130240Z",
+        "x-ms-file-last-write-time": "2019-12-11T23:07:47.7853686Z",
         "x-ms-file-parent-id": "0",
         "x-ms-file-permission-key": "12501538048846835188*422928105932735866",
-        "x-ms-request-id": "ef3e4118-c01a-0019-5f63-b01280000000",
+        "x-ms-request-id": "ef44a815-c01a-0019-6177-b01280000000",
         "x-ms-request-server-encrypted": "true",
         "x-ms-version": "2019-07-07"
       },
       "ResponseBody": []
     },
     {
-      "RequestUri": "http://seanstagetest.file.core.windows.net/test-share-5c4b94cf-3443-ffda-215c-6e1236dba3f6/test-file-ba94c0ed-61fe-4285-daa5-90154673e829?comp=range",
+      "RequestUri": "http://seanstagetest.file.core.windows.net/test-share-5aaf3e50-d16a-7219-7e5b-1af341e30686/test-file-30573454-ebce-1c46-c1d1-927bba6ee0df?comp=range",
       "RequestMethod": "PUT",
       "RequestHeaders": {
         "Authorization": "Sanitized",
         "Content-Length": "1024",
         "User-Agent": [
-<<<<<<< HEAD
-          "azsdk-net-Storage.Files.Shares/12.0.0-dev.20191205.1+4f14c4315f17fbbc59c93c6819467b6f15d7008f",
-=======
-          "azsdk-net-Storage.Files.Shares/12.0.0-dev.20191211.1\u002B899431c003876eb9b26cefd8e8a37e7f27f82ced",
->>>>>>> 5e20a7a1
-          "(.NET Core 4.6.28008.01; Microsoft Windows 10.0.18363 )"
-        ],
-        "x-ms-client-request-id": "20f876ca-90fa-0cc5-954d-01a741f613d4",
-        "x-ms-date": "Wed, 11 Dec 2019 20:40:10 GMT",
+          "azsdk-net-Storage.Files.Shares/12.0.0-dev.20191211.1\u002B2accb37068f0a0c9382fa117525bb968c5397cf7",
+          "(.NET Core 4.6.28008.01; Microsoft Windows 10.0.18363 )"
+        ],
+        "x-ms-client-request-id": "3c855ada-8117-8996-0f57-7b34c24f983d",
+        "x-ms-date": "Wed, 11 Dec 2019 23:07:47 GMT",
         "x-ms-range": "bytes=0-1023",
         "x-ms-return-client-request-id": "true",
         "x-ms-version": "2019-07-07",
         "x-ms-write": "update"
       },
-<<<<<<< HEAD
-      "RequestBody": "UBw4xMAebdElB4p5lUvfiFfJspuAFUTpOwPOeqaN7spPEitDC8YMBivDcQhbirETvociLgWU1zrXT4m8UPIqmBm/KoMfm3yQvKxvvaM7jbBRurwfa7/FujvwbLw9T7Y5mNnvm2Au8yIKkXJZJRmXnMHZa5U1Ci1a+nBILy/AU2z1NiTKTPJQIseaFdpMa5UhWc/7Y+QhA42rlKHw5sTzSj0GY+/0zVDOiUjNm/VTDY7aJtZgxO+I1DKXHrdRXzwDpsucRgimLIt+LNqbU2eYWIcSFb/tk4VNfY+8Xa+YfSkLyfUptsaGNPlK4ZcV7IHL/sUwPkp9FRNFT8h46s/c5q+xkIlyb6HAi+DFo7HuOJEO8F7paD7ejrTh42f9DUoqbfroY1z3WI8jcLNqt3JhVxY3avlw8n1w0wHVkYs6wn2VmjW2BdU1FpjPxviLc9ZBf4xRxqJRunp8eI9aIccE6a011B08qlFBAVRgoSyF5F8rkxH/6fvaQ+C6Oo1F2vTQyt1KVp65BNQ6D8RO8BhO9pMvL461BP+xWpA8gnDE+yZfj9ZPO47AcY49xNk3jFPHbEP6FatmG8bdmPsNfIJjdhSd72BC/rsFbr3/eEAmes49dBUtyeV7+XQQcqOSs/QM2U7FmZzyhW2H9abtZ6KFth4tzwhtNqwuIvbsMYwYcrvJ85/xYeExS+6nptQ+jpHSiruEZOPsnqOilnemBVPhb4LrJHQDlFU8/IMZxY/X75NkGqfQkw7Y3FT8T8pqikWbxTZSU2odzvZmSGhf0tgTyqfjQuusENx0EkcfB0SK0nE9fgBZhZwpRkuxakqmeQp76IQjhkha7rRa3kAj/sex23b2IVTYukULuvug+6aRzpk8ox6/Z0sp45BL/qZbBUiD/47Ur1e2oy4/GMxMufMOyRCm5lqo8XQqzD3Ejbuer7SzHfsYvB5ChgDvgE5+3SqcPDSWtB/t2g4ZqeIa8hVyoWgYmJz39Q3xZF9ZuXElrO8SJ1CGB/uVxULt/hI7J5TrfN7mZkSOpEYnpFC/kyGd8/3zB8rE7JltgtJZCvf6tjzLbjySP0WqhIIJX2Oq1TEgTwoUSCDJJpBEeeNxNJlPLO4T9CXlCrS4SIJIu4w2wq2gObrs5m0cAUirTcZhOVDoujJ0l+AMO0VWXACdgWoDDrY20PveYkaA9/LcObzuVg4yXwBawSrMlP11lopsfoDdpz8PK2hVCVfr86DtMAGJZwXxayFpqUyLaTz9acy8FHhy/pJ93yum3VWpbs6K3mT87C+FexNedP7yg8IrV6CLL98nezFvDIfZSo3MwDp+AYrYAH2cN5hlFIqUilxpeoW1Hj/uY2MyjeCnqzCFkbPDdA==",
-      "StatusCode": 201,
-      "ResponseHeaders": {
-        "Content-Length": "0",
-        "Content-MD5": "Voyu4pfQdrsO1HRiFrkW7A==",
-        "Date": "Fri, 06 Dec 2019 00:27:27 GMT",
-        "ETag": "\"0x8D779E313011608\"",
-        "Last-Modified": "Fri, 06 Dec 2019 00:27:27 GMT",
-=======
-      "RequestBody": "kQu0BlsA5prET8BnCRn6Mo6oVnI4DWhmfjIAEaibSSpOjxdG0wzoaV8bpWfOte\u002BZzUw7rmYyM4OjTocpANTyKQaVGHkBs1\u002BBwO0THWgAmMlCZkRcX5rDHFyUo4WEvmmKKHthOJ11mBnsuu55HhYaorW\u002B5pmQlspr0fwdbBDa/AGEifTtn2ArzM4qb6WsSv1GeQDPxtjP\u002BpGw9WahWCsJEr3t9JUhLQNVkxnKZSYlv4f\u002B1/MPCjYotI9iPKn5inSiIVznvlVoJUv8eTK\u002BBJRrizbfooE4\u002BQeGxEAGvvBaWwmlKETJPQAxlrKnE5ADaq/697FyGufyaidVYfoVYmZboh4pGNxQoU02rQzPkOZ2glqRC8Y\u002B50Ahsr0ddNwFHDRLTHBy2lHSqlZkPGzbI9pA3t6gg1agHLrdCGUfMyxxMJHXg0R1BKgIv2Fv2qvURo/j3Jb9ZZjdqi\u002B2ldLrsnYq8wvbA5\u002BVyto2l8T0MEIPCcHWPFaWc8v5\u002BtkVv27WHQzqReaf\u002BUPwTRK7xs3T6Hrsp4wQFXYgk39A4QjGgAprYHq4CutbbxB\u002B5u5E2q39JRFfKBjixQiVyrFnXhc6Kc0HT2VTG96OkTd7kS\u002BI3LnSQ7z3Z1jyiZtyIz869BH4RLwhPIpHqQky0JfgZjTZDe73lRtaQsJ1FMbK4fieU50mg0xyZp8uipmyxJbBEiJmmRVRQl72nQL6rCjDfcgRlH35uePnZqZPyQuBqH4rtAKkY0jiTRA\u002BMOVKeLp3ag3RoDAZx1g\u002BfzJvAnlTdPWDzvgmHxmALkZsu4j\u002BnO3r2F/9sAdNEuypZuQVc0uX67vvxqrCUEvzUHLprAvPQOJEgyoaVcTtNbsLfLk0arv71M/NDtVDKYcTCV\u002BVY2Xh2SUC0PAgfZX3AZDuttORv\u002Ba27tg7AjEMAVmjBktlWNFWKqOTMprL2lc61QxEVHKzgkp53nWNpdb09c\u002BWfXdKkqm/mIww/oxL6xSAAS0kx6zm74QA63pcyYTMnj3LNFzg70NjhbzmgoO\u002BLfNgDKOpzy0ir43ySaYvYs8HY19PgLa4oBLpwUHvAG0AQr6H/LzhI84PqIXO7aWcNCPt3h8kbqw8qGyRvw7sMq8g8gfoqGYSJkCQQNgx6bJtTIweAiJN3NMRSlNQT2PAI3XVrfqdtIy92rffky7UC765JHKBzjCN0xYz1l0Swtbc0BxiWzy4z5gAYCdqbkmlPT\u002BUlivwPlVFSNrkat0uqhjgAsIRcbCCAVXagW0JImTNjZkefSur65LHHBJh02S60bYOimyGk8uPEpXWFr3nPCZ1F9xEECztNRYwSVSdIC3wIK\u002B3\u002Bpj4RvrNj2uW1NXV3\u002BDr67uHdcGJIVRVVg==",
-      "StatusCode": 201,
-      "ResponseHeaders": {
-        "Content-Length": "0",
-        "Content-MD5": "TJeDv0sAzDQxEa8JSwqSsQ==",
-        "Date": "Wed, 11 Dec 2019 20:40:10 GMT",
-        "ETag": "\u00220x8D77E7A50DC04C0\u0022",
-        "Last-Modified": "Wed, 11 Dec 2019 20:40:10 GMT",
->>>>>>> 5e20a7a1
-        "Server": [
-          "Windows-Azure-File/1.0",
-          "Microsoft-HTTPAPI/2.0"
-        ],
-        "x-ms-client-request-id": "20f876ca-90fa-0cc5-954d-01a741f613d4",
-        "x-ms-request-id": "ef3e4119-c01a-0019-6063-b01280000000",
+      "RequestBody": "XKpx9bZEE6/i5HkEN53QxAc\u002Bfh2UsEQO1ESI1QTuP/yf7RUb0xgR1jtnNu61NEKiKpRn/y1yx6tmYiBxvD6r86V9ZEqHtfHuLafiLXpVWZ8B5qpwhj/PLCVptHD3nxn8vEJJOND4GnWieNKFj5oxEAmBcNaTO2xlrTgkHQCA946N5XE4CyDPCMs1zQ5tSZyLOKNndi5CaYDV5IuY1Px0IoFD\u002BKop\u002BQXpsWcLXW1e92SbmeVcGIFgSnzwYieVNzTOwKuNKlHyYj6efsTHNwwTduwm/DoXGAkA460uOJbdVHoyPJzC0c0SqDenvZq8mBNv3ew7bjr6t6iijUekxCmnwSpKlPpvUKUeFFQDb1puQ0qavluqoeY/OIX0IESGbuQN//twcQQYAIxGHFnm9kdNM0n8CQbO/CBEC1t1ejBhmKVv9XBf/tJFgr3OY4SMWEI9p\u002Bz6iWTdPwLbLGWoooZb5YS0dgDX7jV2t4dI/5mbt7IZN9JEZg5AkrZtg9FsnN83c34A2OFBZrm2g9LdlEBpQHSzj2qzF391c\u002BRKaWtjChqoEYwamt/R19EZjeI8Y/12A0JduQ11g1v/imT89/xOUnm4NYO0TqaU4beZmYmcOQ/n1GUoBVAMMo4wGw971ODUyzpphC55wbScyddW3OnSYlFUFSOWJU0oqwL1hDOWGA3WxM5OM7ThbRKxjDx5tlakXbi\u002BJr\u002B8PaXtQNgshD2BBrDKfxcbgy\u002Bcc6cR5ZgQr/WrUSZ62PJOGoYoYPLctenUL4aMrjc/iNqJIbMXq1gN3ZHjgDMXBi2\u002BfGWR8iI8wL6\u002BPLYShAC\u002BbMhL8bc\u002BNm4uG4Nh\u002BDS1vShYzTLRrZW3TGD1WW\u002Bh\u002BliQJRRryxV2f0b2Y9ef28eJCH6NubbN7L4ylKRWSdz\u002BjCAq0NMfSvES4U7s2kq\u002BGHGYa1DwFECiwjlWOTdxIDZp\u002BNa2dAr0ar6Metho4RFzc3syvd2MDnfgiA2ayBC6ocEYg\u002BJzB6NnpAGRY5loOuEn4sW7PmNY3ele1uz8WqGt0tkWUF4uAGzYyxjc\u002Bqred04scuZL/2Jdv6X5FDG3akpf45HAUemC\u002BeJZ43NKfOI\u002BgF\u002Bez\u002Bi7YtJ3uJC4Nes7IWDOfBYZHSVkqXgD8hzuE0PCupTRGJpipIG\u002BSZhZycT3HcESe//MJWI5OiZvt2\u002B2iKVN9XpXaQjGbNiVW9SMCuC0DNRa3JdE9pUxmN508uwRB8HzC9NJn7S4TA8mNsqNrC9FuqqaXKsNCf/lJdEqUXnrg1MTmf8Ma2wgoY\u002BIHb/Ko\u002BuuLjhCd6sV5QLUY3rjjvqVOrN2ehMwOU49erobhes/GoLleyJBqQun/rP8NwjyPBOV8uIMUynYfg==",
+      "StatusCode": 201,
+      "ResponseHeaders": {
+        "Content-Length": "0",
+        "Content-MD5": "Rk0LCl8ocveO1QwfEJYcKA==",
+        "Date": "Wed, 11 Dec 2019 23:07:47 GMT",
+        "ETag": "\u00220x8D77E8EF053CCA4\u0022",
+        "Last-Modified": "Wed, 11 Dec 2019 23:07:47 GMT",
+        "Server": [
+          "Windows-Azure-File/1.0",
+          "Microsoft-HTTPAPI/2.0"
+        ],
+        "x-ms-client-request-id": "3c855ada-8117-8996-0f57-7b34c24f983d",
+        "x-ms-request-id": "ef44a81c-c01a-0019-6877-b01280000000",
         "x-ms-request-server-encrypted": "true",
         "x-ms-version": "2019-07-07"
       },
       "ResponseBody": []
     },
     {
-      "RequestUri": "http://seanstagetest.file.core.windows.net/test-share-5c4b94cf-3443-ffda-215c-6e1236dba3f6/test-file-ba94c0ed-61fe-4285-daa5-90154673e829?comp=range",
+      "RequestUri": "http://seanstagetest.file.core.windows.net/test-share-5aaf3e50-d16a-7219-7e5b-1af341e30686/test-file-30573454-ebce-1c46-c1d1-927bba6ee0df?comp=range",
       "RequestMethod": "PUT",
       "RequestHeaders": {
         "Authorization": "Sanitized",
         "Content-Length": "1024",
         "User-Agent": [
-<<<<<<< HEAD
-          "azsdk-net-Storage.Files.Shares/12.0.0-dev.20191205.1+4f14c4315f17fbbc59c93c6819467b6f15d7008f",
-=======
-          "azsdk-net-Storage.Files.Shares/12.0.0-dev.20191211.1\u002B899431c003876eb9b26cefd8e8a37e7f27f82ced",
->>>>>>> 5e20a7a1
-          "(.NET Core 4.6.28008.01; Microsoft Windows 10.0.18363 )"
-        ],
-        "x-ms-client-request-id": "ee626929-f8ac-1907-ab55-31e3b500a6a5",
-        "x-ms-date": "Wed, 11 Dec 2019 20:40:10 GMT",
+          "azsdk-net-Storage.Files.Shares/12.0.0-dev.20191211.1\u002B2accb37068f0a0c9382fa117525bb968c5397cf7",
+          "(.NET Core 4.6.28008.01; Microsoft Windows 10.0.18363 )"
+        ],
+        "x-ms-client-request-id": "dc572ee1-637f-f7d0-886b-a909c1670d62",
+        "x-ms-date": "Wed, 11 Dec 2019 23:07:47 GMT",
         "x-ms-range": "bytes=1024-2047",
         "x-ms-return-client-request-id": "true",
         "x-ms-version": "2019-07-07",
         "x-ms-write": "update"
       },
-<<<<<<< HEAD
-      "RequestBody": "gjdTVyPu90bBZqbbgStwzwgXofuPnSelc531jGjfgtbQFdoyJy6SL0enovyLsl57O2B9ehHI5eQQruOG+Wve4eTPCmxRPqjZhXKz5/sqGcE+eVAIYgfFCDD1IXlLDDbcycAYu6fxKv23o/WfFP3p5pQhR38a1n/cCgE7Wxwvjnk71h47EV0aTE9TUL4SJfMzDDvkKcS3wfNAPLGltc7giBV8ZD7frtU2B/owx4bByuUOCE/hSmS0gxUq+tWsdJaAcseplcC1VF5mrSLKh/ptfnHLl61+/z6wyOAotLP/ipNjr1S+GDUkWbTxe5xC6vwavXxj4dzpAXOJ+M3gjJ+rZiOOZtelrmY8pj74jYShbd3jDvc2nKm2ea3hNR9nRMwVRhV4tIMldQ4WJjqe8XTv54vv/H6odMl62OwqxHlG1GJx4kdvKLlavpnpIHZuF4g58k6UeEhObdFL/tuX+7CUz1HYLQ4sf77SlT3kvlNSC8Bk8NErslwaInV1Iyrdw8PoVFEllup5DHKPweMKaa5++PMaMgrfaR31vQqYt1yU9NJ5/GoCLXTW6uRfm/B4D7nH9yo2wpC5Ces0MNjf4FQW+80RkWxEfMt+REgmgM0sfK5R0cAxXTFBwPN+zv2b9gmPSKAiZ35Mg3pft35Ik4geB7Mqjg+U5Z2bz9B5xa7N400+lzcsCRUwBE5F0aWz+SxqYMZJcWj6+mMCh5et073MktQwCfxR8f2e+onATxP46NajDmTng3LlQ5zUKoJ9gjGQeD/RgvAwGW7Iq3feOqtPCp7BCcRY5Q5iS8VffMd7IHdXL9bTJ2blc/T2Htj7BwnxhB/jvHlsN5MxbjYq0ZymTYr/hgrUfOI425bQYsY1Z0S8bvinl2T+6/hDorgvu6FXT9FO+4D/HAg9q+HinNXM/AfybWOk/rUmAJsSkdkpCB/0eBL15mvDvVHwauyCG04idqaxPU0+s1EbKPrk7IsuE6LB7SPC1xWbLrARs5TJo+VM7xozeMvStsXB2b5x3tDGwVdJwC4rX56QFg+cLf+9UYQVmPxw+prX7zddAf5WKk/fSvE8gOK2IY98omK8NYnGBIc6W0bTVse8ctH2zV6gOuy/vOINgNGhXnZt81g4Grqtl/x2HM4IDPMqfw0RwFQw22h1/HinuIO2mPzQZmJug1cWSTViKR0dt7Du4gDDkJ4hPBfvwh5CBt54wIPRN6WRvPy2+ncfzrJKWEXHuNaD8gheripKfsA51EJW6WmZS38LXSYEDZYnAm1lpWrYek4I9c17c4l6Rj07fSU0yOVJsA3GvFuvfuVyNqy95dlWYFn0TvObHtf2kBbpyI9w8jmHHPRdEr7yWHboCT3cvWFj5A==",
-      "StatusCode": 201,
-      "ResponseHeaders": {
-        "Content-Length": "0",
-        "Content-MD5": "G4+vYvIX9abRQI8lfdBfYA==",
-        "Date": "Fri, 06 Dec 2019 00:27:27 GMT",
-        "ETag": "\"0x8D779E3130D2126\"",
-        "Last-Modified": "Fri, 06 Dec 2019 00:27:28 GMT",
-=======
-      "RequestBody": "Snbx8Wfl9g0wQo590eJ2gcBXYEFbaXSxNHJoqu0t2EOj8K9XnXou7t/Hr55dbuql/0DIyvMU\u002B\u002BACP7z1fEsfAmlK2eAyH\u002BNGKHFhk7rWU8aHw6utZQ1Pj/XPVV6\u002BOHKUp6w0E5QKct9dgqGCsmclLOv1brmgcp1b\u002BkrrYsqEh\u002B//zewOoUAxfVDLUONrzdyNqilyyMq48zUO2RhJHg8V2PqyguV7FoqrxPBo1CG67y1uXbihEr8lRtm3AMgn515BtnjpuUr2EpOexwTZUB8TVOnr28FXc8Y6jDwLwxbBg9ySJx2p0TXid0okAkq7S/a6pKvfOwyd6kOxri0O60993EQnRykBaYOzCWN2MnB7f0BFUR9q4kfQ9Dza9yII04z7pyYGlATMuDooKzKoJ7jSNi/syJkvEvn8VlLsJ3FgqzbWeopKdes8eZnkQrcVJ82ECMHzGwrzzJUsCT2x35DJx4D80qwth8FDsE8AStBC5y\u002BFaB\u002BvbY8r4671HWuuipkIG3o2GFUgVoAAr2u68oHE6iINLHdxGVrx0O79OGpVlSa2\u002BC9WDM7aZBGfr70kcPEtMDNIoF0hlgEfRUdnIx4VqhpEBPpSbt1UM8dm0mqczV/90Ag2DfTIlGEtNseGc0HyiQSj32z228FV9G2WusOXg3fnaVIW350lfG\u002BZJDgWzcCFdEll\u002Be3zBvVG4BiHMtqdlrNPngnu3KlnfmP8XbeIPiesEEZ6MYmJ9GJdz/6EnUmV\u002B42Fxy63l5ig/nuK9qk\u002BvaHx2iGUI2UpxaqmkQyq4uAZZ2EpA3f49Xmu2TIO//25HxJcksInAdcoXAKEEQaL9RuacY9IFLoq\u002BeWo5UkyGsWs7HH5Tk8d8WaJAKZ0c\u002BRzIuQXc45ucQpYMpndfxuO9kE81ySUkafLfH8ovhQTtoUBNcNkG6c3PntmoRu2QHJL\u002BwplN5zA3pA9S/YORbP2RHwU20lXKduaBZioLvCLFTwM3cIJrn7oQVczJ9CwKPnIb1yfomQp89IvyjIDF6\u002BgsjW6Amfw7Jb9K5rxJAIK6t2f37\u002BT63PX4\u002Bnv2uNM5Smok3Sa9SaR14LGoXbKN8/QJOBVZDjwDMbB4x59ARKzsUZwSZGNb/S2DQc8zUn9DKwaHrYC94Dxt4at2RIIFNZwEvAwWe0\u002BQ7TsnlYwsz99xNZxY\u002BJbsbrFf5EK35bhrvkxzLpZzLO\u002B3NsBFVgpwQNGMBQ8lrDzFGE1atpbM2MdC\u002B9d/ueEI/cisoYHWpthm72Nw6\u002BBpBdIPrdZJGLZY6h44wppzMIcwg0dGeQp67rF088czW\u002B0m2bXFcAvK/6VSU/ej3aR\u002BM/6cQGhZIszHlL9k1GTvJU4w0ejkbcC7JYOhw==",
-      "StatusCode": 201,
-      "ResponseHeaders": {
-        "Content-Length": "0",
-        "Content-MD5": "OfS2G14ez993i/8z0gK6jA==",
-        "Date": "Wed, 11 Dec 2019 20:40:10 GMT",
-        "ETag": "\u00220x8D77E7A50E83AA8\u0022",
-        "Last-Modified": "Wed, 11 Dec 2019 20:40:10 GMT",
->>>>>>> 5e20a7a1
-        "Server": [
-          "Windows-Azure-File/1.0",
-          "Microsoft-HTTPAPI/2.0"
-        ],
-        "x-ms-client-request-id": "ee626929-f8ac-1907-ab55-31e3b500a6a5",
-        "x-ms-request-id": "ef3e411a-c01a-0019-6163-b01280000000",
+      "RequestBody": "9ekE/PH5XxaVSPj9EtdUkKfPfF8zAkZLPaeGkwkzxlkN/C1XpQ\u002B2BFTmor/6PwC9nVFkhK15S/KjuL9KcswNYYGf8Bap/euYGXcLTV\u002BHUP6nyfa3zkKrk7E6tOxPbJKH2UA9W07pE59my2s1bv6TG2jBo6nVVpI/81xkbkn\u002BSKzlg3QfSvWvvbVWUAPWdiWzp5iEjsnosoKt/WjyhaRWaIO\u002BUOuKc9FyEebzfgWPaH02scewebnj/NDxcUyMvDcRAOh/GCU6KDPGEX3j9TN9HZXru9Pdpe7J21QamQKF5lWu4X4dD1BX/IiT6Wg8AAeddFO3oQBkNFr5tjzRII8xQSsnNRO0Xw1Ek79KSbuGjdtMfCSuzkRUSa0jI1kUhtv5Yqg8FMv06RRFcg1AGuqfcyhhhKNqgnPn0\u002BtlkTuzMA3jUecTSXgQWJMQaVs2Ey/DhLAxsgE4jt80VUHfjljZkUIAXcgCjCmwUSsQWhkYsL\u002B7oQ2Kgn0Lq8II3vQ2MMo7N9cYNbZmwfeGgGHWJzTGHKSBI\u002BxLTg7E9bEG\u002Bq41eSBh1SNB/3oJVeAVBAIcNISOQcFPtQzd8OjIUz8EYMZJUAdAdFEQhRwpeM4LNUkMqMAtd7js5sQUhOU6eKw7BPQZy7P73MAyfbykJT0\u002B0bqfvKt/1\u002BgOXGpCLPBs1gxw7nPZ8WqWEcsA\u002Bvr8SMGH1bIrm7wAvC0MC25JuLDQxaevMzbJZN9QCKrgftzuEhSou1Y9QTpPcDJGzeb7TFkaMDVSTBSLvXDS25ISHz1QHvlZofxakoRsYMMDgpf5VLxQxU6nm8YAHf3lamaoPVD19q7soatcwJ2w5exRhzrY2YbVwVruqIIzWYP/dCcexCJyDYzoDLMR9ASx9rbZr5XCDJHf0nz2Bk0suUcnXUx1kiDJ3nmu8MzTxM1VPbHMWartPGeWPvKmfAc/vFJr6Za4PGSVENAcFBzFDA2voMmbYGCdOSDk3lQuI2JybjN5aNo2nABNNknZ0ShL0DLk9ts9o1vyzbB11F0QZ\u002BxuqaXoS6MzeAPITSoXxGf4mA4hSSyGNcvYh5oqwMijPc9caiiCYoWOsX7YdFYx2ghIfTtP7h6/6HTaEMQICbc7JQ9aulk/dTaIk5eursB0p6yS4UOMVE\u002BxnYKzqFLAhajGnE5G1iCuCAcFxlqGEDqzZWkXdid0rtHAqRzXi83jxw7v6BFyLtCM49k8h430KoxIAEPpqQ6BUu59hS0D13w6If5MlygoQTaYi5NOOCZDy36Qj4uJ\u002Bh7/bZUi9KijiAtcAWWPqJNkH78MUB17MxrHOrquc0fxsCffTSmSBkyN9QKH8TbBtCPrK2/MfakBhDp7W7ru9BXDaw==",
+      "StatusCode": 201,
+      "ResponseHeaders": {
+        "Content-Length": "0",
+        "Content-MD5": "OdtXOl/W4WLeGPQ7MQt5xQ==",
+        "Date": "Wed, 11 Dec 2019 23:07:47 GMT",
+        "ETag": "\u00220x8D77E8EF060C5EB\u0022",
+        "Last-Modified": "Wed, 11 Dec 2019 23:07:47 GMT",
+        "Server": [
+          "Windows-Azure-File/1.0",
+          "Microsoft-HTTPAPI/2.0"
+        ],
+        "x-ms-client-request-id": "dc572ee1-637f-f7d0-886b-a909c1670d62",
+        "x-ms-request-id": "ef44a821-c01a-0019-6d77-b01280000000",
         "x-ms-request-server-encrypted": "true",
         "x-ms-version": "2019-07-07"
       },
       "ResponseBody": []
     },
     {
-      "RequestUri": "http://seanstagetest.file.core.windows.net/test-share-5c4b94cf-3443-ffda-215c-6e1236dba3f6/test-file-ba94c0ed-61fe-4285-daa5-90154673e829",
+      "RequestUri": "http://seanstagetest.file.core.windows.net/test-share-5aaf3e50-d16a-7219-7e5b-1af341e30686/test-file-30573454-ebce-1c46-c1d1-927bba6ee0df",
       "RequestMethod": "GET",
       "RequestHeaders": {
         "Authorization": "Sanitized",
-        "traceparent": "00-1728124152ee6e40b6dee4cb82baa84e-4d45ca48bc6bc04d-00",
-        "User-Agent": [
-<<<<<<< HEAD
-          "azsdk-net-Storage.Files.Shares/12.0.0-dev.20191205.1+4f14c4315f17fbbc59c93c6819467b6f15d7008f",
-=======
-          "azsdk-net-Storage.Files.Shares/12.0.0-dev.20191211.1\u002B899431c003876eb9b26cefd8e8a37e7f27f82ced",
->>>>>>> 5e20a7a1
-          "(.NET Core 4.6.28008.01; Microsoft Windows 10.0.18363 )"
-        ],
-        "x-ms-client-request-id": "d87dbf45-2594-2627-2caa-d4c8e206b07d",
-        "x-ms-date": "Wed, 11 Dec 2019 20:40:10 GMT",
+        "traceparent": "00-9413daac1adaf94382356be5c882fb1d-3273311dfe3b564b-00",
+        "User-Agent": [
+          "azsdk-net-Storage.Files.Shares/12.0.0-dev.20191211.1\u002B2accb37068f0a0c9382fa117525bb968c5397cf7",
+          "(.NET Core 4.6.28008.01; Microsoft Windows 10.0.18363 )"
+        ],
+        "x-ms-client-request-id": "9452b6ea-bcf7-eabd-c85a-8ccd94ccf67b",
+        "x-ms-date": "Wed, 11 Dec 2019 23:07:48 GMT",
         "x-ms-range": "bytes=0-",
         "x-ms-return-client-request-id": "true",
         "x-ms-version": "2019-07-07"
@@ -228,56 +174,42 @@
         "Content-Length": "2048",
         "Content-Range": "bytes 0-2047/2048",
         "Content-Type": "application/octet-stream",
-<<<<<<< HEAD
-        "Date": "Fri, 06 Dec 2019 00:27:27 GMT",
-        "ETag": "\"0x8D779E3130D2126\"",
-        "Last-Modified": "Fri, 06 Dec 2019 00:27:28 GMT",
-=======
-        "Date": "Wed, 11 Dec 2019 20:40:10 GMT",
-        "ETag": "\u00220x8D77E7A50E83AA8\u0022",
-        "Last-Modified": "Wed, 11 Dec 2019 20:40:10 GMT",
->>>>>>> 5e20a7a1
-        "Server": [
-          "Windows-Azure-File/1.0",
-          "Microsoft-HTTPAPI/2.0"
-        ],
-        "x-ms-client-request-id": "d87dbf45-2594-2627-2caa-d4c8e206b07d",
+        "Date": "Wed, 11 Dec 2019 23:07:47 GMT",
+        "ETag": "\u00220x8D77E8EF060C5EB\u0022",
+        "Last-Modified": "Wed, 11 Dec 2019 23:07:47 GMT",
+        "Server": [
+          "Windows-Azure-File/1.0",
+          "Microsoft-HTTPAPI/2.0"
+        ],
+        "x-ms-client-request-id": "9452b6ea-bcf7-eabd-c85a-8ccd94ccf67b",
         "x-ms-file-attributes": "Archive",
-        "x-ms-file-change-time": "2019-12-11T20:40:10.3130240Z",
-        "x-ms-file-creation-time": "2019-12-11T20:40:10.3130240Z",
+        "x-ms-file-change-time": "2019-12-11T23:07:47.7853686Z",
+        "x-ms-file-creation-time": "2019-12-11T23:07:47.7853686Z",
         "x-ms-file-id": "13835128424026341376",
-        "x-ms-file-last-write-time": "2019-12-11T20:40:10.3130240Z",
+        "x-ms-file-last-write-time": "2019-12-11T23:07:47.7853686Z",
         "x-ms-file-parent-id": "0",
         "x-ms-file-permission-key": "12501538048846835188*422928105932735866",
         "x-ms-lease-state": "available",
         "x-ms-lease-status": "unlocked",
-        "x-ms-request-id": "ef3e411b-c01a-0019-6263-b01280000000",
+        "x-ms-request-id": "ef44a825-c01a-0019-7177-b01280000000",
         "x-ms-server-encrypted": "true",
         "x-ms-type": "File",
         "x-ms-version": "2019-07-07"
       },
-<<<<<<< HEAD
-      "ResponseBody": "UBw4xMAebdElB4p5lUvfiFfJspuAFUTpOwPOeqaN7spPEitDC8YMBivDcQhbirETvociLgWU1zrXT4m8UPIqmBm/KoMfm3yQvKxvvaM7jbBRurwfa7/FujvwbLw9T7Y5mNnvm2Au8yIKkXJZJRmXnMHZa5U1Ci1a+nBILy/AU2z1NiTKTPJQIseaFdpMa5UhWc/7Y+QhA42rlKHw5sTzSj0GY+/0zVDOiUjNm/VTDY7aJtZgxO+I1DKXHrdRXzwDpsucRgimLIt+LNqbU2eYWIcSFb/tk4VNfY+8Xa+YfSkLyfUptsaGNPlK4ZcV7IHL/sUwPkp9FRNFT8h46s/c5q+xkIlyb6HAi+DFo7HuOJEO8F7paD7ejrTh42f9DUoqbfroY1z3WI8jcLNqt3JhVxY3avlw8n1w0wHVkYs6wn2VmjW2BdU1FpjPxviLc9ZBf4xRxqJRunp8eI9aIccE6a011B08qlFBAVRgoSyF5F8rkxH/6fvaQ+C6Oo1F2vTQyt1KVp65BNQ6D8RO8BhO9pMvL461BP+xWpA8gnDE+yZfj9ZPO47AcY49xNk3jFPHbEP6FatmG8bdmPsNfIJjdhSd72BC/rsFbr3/eEAmes49dBUtyeV7+XQQcqOSs/QM2U7FmZzyhW2H9abtZ6KFth4tzwhtNqwuIvbsMYwYcrvJ85/xYeExS+6nptQ+jpHSiruEZOPsnqOilnemBVPhb4LrJHQDlFU8/IMZxY/X75NkGqfQkw7Y3FT8T8pqikWbxTZSU2odzvZmSGhf0tgTyqfjQuusENx0EkcfB0SK0nE9fgBZhZwpRkuxakqmeQp76IQjhkha7rRa3kAj/sex23b2IVTYukULuvug+6aRzpk8ox6/Z0sp45BL/qZbBUiD/47Ur1e2oy4/GMxMufMOyRCm5lqo8XQqzD3Ejbuer7SzHfsYvB5ChgDvgE5+3SqcPDSWtB/t2g4ZqeIa8hVyoWgYmJz39Q3xZF9ZuXElrO8SJ1CGB/uVxULt/hI7J5TrfN7mZkSOpEYnpFC/kyGd8/3zB8rE7JltgtJZCvf6tjzLbjySP0WqhIIJX2Oq1TEgTwoUSCDJJpBEeeNxNJlPLO4T9CXlCrS4SIJIu4w2wq2gObrs5m0cAUirTcZhOVDoujJ0l+AMO0VWXACdgWoDDrY20PveYkaA9/LcObzuVg4yXwBawSrMlP11lopsfoDdpz8PK2hVCVfr86DtMAGJZwXxayFpqUyLaTz9acy8FHhy/pJ93yum3VWpbs6K3mT87C+FexNedP7yg8IrV6CLL98nezFvDIfZSo3MwDp+AYrYAH2cN5hlFIqUilxpeoW1Hj/uY2MyjeCnqzCFkbPDdII3U1cj7vdGwWam24ErcM8IF6H7j50npXOd9Yxo34LW0BXaMicuki9Hp6L8i7JeeztgfXoRyOXkEK7jhvlr3uHkzwpsUT6o2YVys+f7KhnBPnlQCGIHxQgw9SF5Sww23MnAGLun8Sr9t6P1nxT96eaUIUd/GtZ/3AoBO1scL455O9YeOxFdGkxPU1C+EiXzMww75CnEt8HzQDyxpbXO4IgVfGQ+367VNgf6MMeGwcrlDghP4UpktIMVKvrVrHSWgHLHqZXAtVReZq0iyof6bX5xy5etfv8+sMjgKLSz/4qTY69Uvhg1JFm08XucQur8Gr18Y+Hc6QFzifjN4Iyfq2YjjmbXpa5mPKY++I2EoW3d4w73Npyptnmt4TUfZ0TMFUYVeLSDJXUOFiY6nvF07+eL7/x+qHTJetjsKsR5RtRiceJHbyi5Wr6Z6SB2bheIOfJOlHhITm3RS/7bl/uwlM9R2C0OLH++0pU95L5TUgvAZPDRK7JcGiJ1dSMq3cPD6FRRJZbqeQxyj8HjCmmufvjzGjIK32kd9b0KmLdclPTSefxqAi101urkX5vweA+5x/cqNsKQuQnrNDDY3+BUFvvNEZFsRHzLfkRIJoDNLHyuUdHAMV0xQcDzfs79m/YJj0igImd+TIN6X7d+SJOIHgezKo4PlOWdm8/QecWuzeNNPpc3LAkVMARORdGls/ksamDGSXFo+vpjAoeXrdO9zJLUMAn8UfH9nvqJwE8T+OjWow5k54Ny5UOc1CqCfYIxkHg/0YLwMBluyKt33jqrTwqewQnEWOUOYkvFX3zHeyB3Vy/W0ydm5XP09h7Y+wcJ8YQf47x5bDeTMW42KtGcpk2K/4YK1HziONuW0GLGNWdEvG74p5dk/uv4Q6K4L7uhV0/RTvuA/xwIPavh4pzVzPwH8m1jpP61JgCbEpHZKQgf9HgS9eZrw71R8GrsghtOInamsT1NPrNRGyj65OyLLhOiwe0jwtcVmy6wEbOUyaPlTO8aM3jL0rbFwdm+cd7QxsFXScAuK1+ekBYPnC3/vVGEFZj8cPqa1+83XQH+VipP30rxPIDitiGPfKJivDWJxgSHOltG01bHvHLR9s1eoDrsv7ziDYDRoV52bfNYOBq6rZf8dhzOCAzzKn8NEcBUMNtodfx4p7iDtpj80GZiboNXFkk1YikdHbew7uIAw5CeITwX78IeQgbeeMCD0Telkbz8tvp3H86ySlhFx7jWg/IIXq4qSn7AOdRCVulpmUt/C10mBA2WJwJtZaVq2HpOCPXNe3OJekY9O30lNMjlSbANxrxbr37lcjasveXZVmBZ9E7zmx7X9pAW6ciPcPI5hxz0XRK+8lh26Ak93L1hY+Q="
-=======
-      "ResponseBody": "kQu0BlsA5prET8BnCRn6Mo6oVnI4DWhmfjIAEaibSSpOjxdG0wzoaV8bpWfOte\u002BZzUw7rmYyM4OjTocpANTyKQaVGHkBs1\u002BBwO0THWgAmMlCZkRcX5rDHFyUo4WEvmmKKHthOJ11mBnsuu55HhYaorW\u002B5pmQlspr0fwdbBDa/AGEifTtn2ArzM4qb6WsSv1GeQDPxtjP\u002BpGw9WahWCsJEr3t9JUhLQNVkxnKZSYlv4f\u002B1/MPCjYotI9iPKn5inSiIVznvlVoJUv8eTK\u002BBJRrizbfooE4\u002BQeGxEAGvvBaWwmlKETJPQAxlrKnE5ADaq/697FyGufyaidVYfoVYmZboh4pGNxQoU02rQzPkOZ2glqRC8Y\u002B50Ahsr0ddNwFHDRLTHBy2lHSqlZkPGzbI9pA3t6gg1agHLrdCGUfMyxxMJHXg0R1BKgIv2Fv2qvURo/j3Jb9ZZjdqi\u002B2ldLrsnYq8wvbA5\u002BVyto2l8T0MEIPCcHWPFaWc8v5\u002BtkVv27WHQzqReaf\u002BUPwTRK7xs3T6Hrsp4wQFXYgk39A4QjGgAprYHq4CutbbxB\u002B5u5E2q39JRFfKBjixQiVyrFnXhc6Kc0HT2VTG96OkTd7kS\u002BI3LnSQ7z3Z1jyiZtyIz869BH4RLwhPIpHqQky0JfgZjTZDe73lRtaQsJ1FMbK4fieU50mg0xyZp8uipmyxJbBEiJmmRVRQl72nQL6rCjDfcgRlH35uePnZqZPyQuBqH4rtAKkY0jiTRA\u002BMOVKeLp3ag3RoDAZx1g\u002BfzJvAnlTdPWDzvgmHxmALkZsu4j\u002BnO3r2F/9sAdNEuypZuQVc0uX67vvxqrCUEvzUHLprAvPQOJEgyoaVcTtNbsLfLk0arv71M/NDtVDKYcTCV\u002BVY2Xh2SUC0PAgfZX3AZDuttORv\u002Ba27tg7AjEMAVmjBktlWNFWKqOTMprL2lc61QxEVHKzgkp53nWNpdb09c\u002BWfXdKkqm/mIww/oxL6xSAAS0kx6zm74QA63pcyYTMnj3LNFzg70NjhbzmgoO\u002BLfNgDKOpzy0ir43ySaYvYs8HY19PgLa4oBLpwUHvAG0AQr6H/LzhI84PqIXO7aWcNCPt3h8kbqw8qGyRvw7sMq8g8gfoqGYSJkCQQNgx6bJtTIweAiJN3NMRSlNQT2PAI3XVrfqdtIy92rffky7UC765JHKBzjCN0xYz1l0Swtbc0BxiWzy4z5gAYCdqbkmlPT\u002BUlivwPlVFSNrkat0uqhjgAsIRcbCCAVXagW0JImTNjZkefSur65LHHBJh02S60bYOimyGk8uPEpXWFr3nPCZ1F9xEECztNRYwSVSdIC3wIK\u002B3\u002Bpj4RvrNj2uW1NXV3\u002BDr67uHdcGJIVRVVkp28fFn5fYNMEKOfdHidoHAV2BBW2l0sTRyaKrtLdhDo/CvV516Lu7fx6\u002BeXW7qpf9AyMrzFPvgAj\u002B89XxLHwJpStngMh/jRihxYZO61lPGh8OrrWUNT4/1z1VevjhylKesNBOUCnLfXYKhgrJnJSzr9W65oHKdW/pK62LKhIfv/83sDqFAMX1Qy1Dja83cjaopcsjKuPM1DtkYSR4PFdj6soLlexaKq8TwaNQhuu8tbl24oRK/JUbZtwDIJ\u002BdeQbZ46blK9hKTnscE2VAfE1Tp69vBV3PGOow8C8MWwYPckicdqdE14ndKJAJKu0v2uqSr3zsMnepDsa4tDutPfdxEJ0cpAWmDswljdjJwe39ARVEfauJH0PQ82vciCNOM\u002B6cmBpQEzLg6KCsyqCe40jYv7MiZLxL5/FZS7CdxYKs21nqKSnXrPHmZ5EK3FSfNhAjB8xsK88yVLAk9sd\u002BQyceA/NKsLYfBQ7BPAErQQucvhWgfr22PK\u002BOu9R1rroqZCBt6NhhVIFaAAK9ruvKBxOoiDSx3cRla8dDu/ThqVZUmtvgvVgzO2mQRn6\u002B9JHDxLTAzSKBdIZYBH0VHZyMeFaoaRAT6Um7dVDPHZtJqnM1f/dAINg30yJRhLTbHhnNB8okEo99s9tvBVfRtlrrDl4N352lSFt\u002BdJXxvmSQ4Fs3AhXRJZfnt8wb1RuAYhzLanZazT54J7typZ35j/F23iD4nrBBGejGJifRiXc/\u002BhJ1JlfuNhccut5eYoP57ivapPr2h8dohlCNlKcWqppEMquLgGWdhKQN3\u002BPV5rtkyDv/9uR8SXJLCJwHXKFwChBEGi/UbmnGPSBS6KvnlqOVJMhrFrOxx\u002BU5PHfFmiQCmdHPkcyLkF3OObnEKWDKZ3X8bjvZBPNcklJGny3x/KL4UE7aFATXDZBunNz57ZqEbtkByS/sKZTecwN6QPUv2DkWz9kR8FNtJVynbmgWYqC7wixU8DN3CCa5\u002B6EFXMyfQsCj5yG9cn6JkKfPSL8oyAxevoLI1ugJn8OyW/Sua8SQCCurdn9\u002B/k\u002Btz1\u002BPp79rjTOUpqJN0mvUmkdeCxqF2yjfP0CTgVWQ48AzGweMefQESs7FGcEmRjW/0tg0HPM1J/QysGh62AveA8beGrdkSCBTWcBLwMFntPkO07J5WMLM/fcTWcWPiW7G6xX\u002BRCt\u002BW4a75Mcy6WcyzvtzbARVYKcEDRjAUPJaw8xRhNWraWzNjHQvvXf7nhCP3IrKGB1qbYZu9jcOvgaQXSD63WSRi2WOoeOMKaczCHMINHRnkKeu6xdPPHM1vtJtm1xXALyv\u002BlUlP3o92kfjP\u002BnEBoWSLMx5S/ZNRk7yVOMNHo5G3AuyWDoc="
->>>>>>> 5e20a7a1
-    },
-    {
-      "RequestUri": "http://seanstagetest.file.core.windows.net/test-share-5c4b94cf-3443-ffda-215c-6e1236dba3f6?restype=share",
+      "ResponseBody": "XKpx9bZEE6/i5HkEN53QxAc\u002Bfh2UsEQO1ESI1QTuP/yf7RUb0xgR1jtnNu61NEKiKpRn/y1yx6tmYiBxvD6r86V9ZEqHtfHuLafiLXpVWZ8B5qpwhj/PLCVptHD3nxn8vEJJOND4GnWieNKFj5oxEAmBcNaTO2xlrTgkHQCA946N5XE4CyDPCMs1zQ5tSZyLOKNndi5CaYDV5IuY1Px0IoFD\u002BKop\u002BQXpsWcLXW1e92SbmeVcGIFgSnzwYieVNzTOwKuNKlHyYj6efsTHNwwTduwm/DoXGAkA460uOJbdVHoyPJzC0c0SqDenvZq8mBNv3ew7bjr6t6iijUekxCmnwSpKlPpvUKUeFFQDb1puQ0qavluqoeY/OIX0IESGbuQN//twcQQYAIxGHFnm9kdNM0n8CQbO/CBEC1t1ejBhmKVv9XBf/tJFgr3OY4SMWEI9p\u002Bz6iWTdPwLbLGWoooZb5YS0dgDX7jV2t4dI/5mbt7IZN9JEZg5AkrZtg9FsnN83c34A2OFBZrm2g9LdlEBpQHSzj2qzF391c\u002BRKaWtjChqoEYwamt/R19EZjeI8Y/12A0JduQ11g1v/imT89/xOUnm4NYO0TqaU4beZmYmcOQ/n1GUoBVAMMo4wGw971ODUyzpphC55wbScyddW3OnSYlFUFSOWJU0oqwL1hDOWGA3WxM5OM7ThbRKxjDx5tlakXbi\u002BJr\u002B8PaXtQNgshD2BBrDKfxcbgy\u002Bcc6cR5ZgQr/WrUSZ62PJOGoYoYPLctenUL4aMrjc/iNqJIbMXq1gN3ZHjgDMXBi2\u002BfGWR8iI8wL6\u002BPLYShAC\u002BbMhL8bc\u002BNm4uG4Nh\u002BDS1vShYzTLRrZW3TGD1WW\u002Bh\u002BliQJRRryxV2f0b2Y9ef28eJCH6NubbN7L4ylKRWSdz\u002BjCAq0NMfSvES4U7s2kq\u002BGHGYa1DwFECiwjlWOTdxIDZp\u002BNa2dAr0ar6Metho4RFzc3syvd2MDnfgiA2ayBC6ocEYg\u002BJzB6NnpAGRY5loOuEn4sW7PmNY3ele1uz8WqGt0tkWUF4uAGzYyxjc\u002Bqred04scuZL/2Jdv6X5FDG3akpf45HAUemC\u002BeJZ43NKfOI\u002BgF\u002Bez\u002Bi7YtJ3uJC4Nes7IWDOfBYZHSVkqXgD8hzuE0PCupTRGJpipIG\u002BSZhZycT3HcESe//MJWI5OiZvt2\u002B2iKVN9XpXaQjGbNiVW9SMCuC0DNRa3JdE9pUxmN508uwRB8HzC9NJn7S4TA8mNsqNrC9FuqqaXKsNCf/lJdEqUXnrg1MTmf8Ma2wgoY\u002BIHb/Ko\u002BuuLjhCd6sV5QLUY3rjjvqVOrN2ehMwOU49erobhes/GoLleyJBqQun/rP8NwjyPBOV8uIMUynYfvXpBPzx\u002BV8WlUj4/RLXVJCnz3xfMwJGSz2nhpMJM8ZZDfwtV6UPtgRU5qK/\u002Bj8AvZ1RZISteUvyo7i/SnLMDWGBn/AWqf3rmBl3C01fh1D\u002Bp8n2t85Cq5OxOrTsT2ySh9lAPVtO6ROfZstrNW7\u002BkxtowaOp1VaSP/NcZG5J/kis5YN0H0r1r721VlAD1nYls6eYhI7J6LKCrf1o8oWkVmiDvlDrinPRchHm834Fj2h9NrHHsHm54/zQ8XFMjLw3EQDofxglOigzxhF94/UzfR2V67vT3aXuydtUGpkCheZVruF\u002BHQ9QV/yIk\u002BloPAAHnXRTt6EAZDRa\u002BbY80SCPMUErJzUTtF8NRJO/Skm7ho3bTHwkrs5EVEmtIyNZFIbb\u002BWKoPBTL9OkURXINQBrqn3MoYYSjaoJz59PrZZE7szAN41HnE0l4EFiTEGlbNhMvw4SwMbIBOI7fNFVB345Y2ZFCAF3IAowpsFErEFoZGLC/u6ENioJ9C6vCCN70NjDKOzfXGDW2ZsH3hoBh1ic0xhykgSPsS04OxPWxBvquNXkgYdUjQf96CVXgFQQCHDSEjkHBT7UM3fDoyFM/BGDGSVAHQHRREIUcKXjOCzVJDKjALXe47ObEFITlOnisOwT0Gcuz\u002B9zAMn28pCU9PtG6n7yrf9foDlxqQizwbNYMcO5z2fFqlhHLAPr6/EjBh9WyK5u8ALwtDAtuSbiw0MWnrzM2yWTfUAiq4H7c7hIUqLtWPUE6T3AyRs3m\u002B0xZGjA1UkwUi71w0tuSEh89UB75WaH8WpKEbGDDA4KX\u002BVS8UMVOp5vGAB395WpmqD1Q9fau7KGrXMCdsOXsUYc62NmG1cFa7qiCM1mD/3QnHsQicg2M6AyzEfQEsfa22a\u002BVwgyR39J89gZNLLlHJ11MdZIgyd55rvDM08TNVT2xzFmq7Txnlj7ypnwHP7xSa\u002BmWuDxklRDQHBQcxQwNr6DJm2BgnTkg5N5ULiNicm4zeWjaNpwATTZJ2dEoS9Ay5PbbPaNb8s2wddRdEGfsbqml6EujM3gDyE0qF8Rn\u002BJgOIUkshjXL2IeaKsDIoz3PXGoogmKFjrF\u002B2HRWMdoISH07T\u002B4ev\u002Bh02hDECAm3OyUPWrpZP3U2iJOXrq7AdKeskuFDjFRPsZ2Cs6hSwIWoxpxORtYgrggHBcZahhA6s2VpF3YndK7RwKkc14vN48cO7\u002BgRci7QjOPZPIeN9CqMSABD6akOgVLufYUtA9d8OiH\u002BTJcoKEE2mIuTTjgmQ8t\u002BkI\u002BLifoe/22VIvSoo4gLXAFlj6iTZB\u002B/DFAdezMaxzq6rnNH8bAn300pkgZMjfUCh/E2wbQj6ytvzH2pAYQ6e1u67vQVw2s="
+    },
+    {
+      "RequestUri": "http://seanstagetest.file.core.windows.net/test-share-5aaf3e50-d16a-7219-7e5b-1af341e30686?restype=share",
       "RequestMethod": "DELETE",
       "RequestHeaders": {
         "Authorization": "Sanitized",
-        "traceparent": "00-14699bdf0304d44aa6b8970ac4eadef3-e93f21eb52d90847-00",
-        "User-Agent": [
-<<<<<<< HEAD
-          "azsdk-net-Storage.Files.Shares/12.0.0-dev.20191205.1+4f14c4315f17fbbc59c93c6819467b6f15d7008f",
-=======
-          "azsdk-net-Storage.Files.Shares/12.0.0-dev.20191211.1\u002B899431c003876eb9b26cefd8e8a37e7f27f82ced",
->>>>>>> 5e20a7a1
-          "(.NET Core 4.6.28008.01; Microsoft Windows 10.0.18363 )"
-        ],
-        "x-ms-client-request-id": "f69d43d2-ce82-e311-457f-c8a7fa72d486",
-        "x-ms-date": "Wed, 11 Dec 2019 20:40:10 GMT",
+        "traceparent": "00-7055425ac79c3c4f8dd62de166f19e24-3ce660e120781c49-00",
+        "User-Agent": [
+          "azsdk-net-Storage.Files.Shares/12.0.0-dev.20191211.1\u002B2accb37068f0a0c9382fa117525bb968c5397cf7",
+          "(.NET Core 4.6.28008.01; Microsoft Windows 10.0.18363 )"
+        ],
+        "x-ms-client-request-id": "0a1ed7c4-7814-336a-f3aa-09ce458b07b7",
+        "x-ms-date": "Wed, 11 Dec 2019 23:07:48 GMT",
         "x-ms-delete-snapshots": "include",
         "x-ms-return-client-request-id": "true",
         "x-ms-version": "2019-07-07"
@@ -286,25 +218,20 @@
       "StatusCode": 202,
       "ResponseHeaders": {
         "Content-Length": "0",
-        "Date": "Wed, 11 Dec 2019 20:40:10 GMT",
-        "Server": [
-          "Windows-Azure-File/1.0",
-          "Microsoft-HTTPAPI/2.0"
-        ],
-        "x-ms-client-request-id": "f69d43d2-ce82-e311-457f-c8a7fa72d486",
-        "x-ms-request-id": "ef3e411c-c01a-0019-6363-b01280000000",
+        "Date": "Wed, 11 Dec 2019 23:07:48 GMT",
+        "Server": [
+          "Windows-Azure-File/1.0",
+          "Microsoft-HTTPAPI/2.0"
+        ],
+        "x-ms-client-request-id": "0a1ed7c4-7814-336a-f3aa-09ce458b07b7",
+        "x-ms-request-id": "ef44a82b-c01a-0019-7777-b01280000000",
         "x-ms-version": "2019-07-07"
       },
       "ResponseBody": []
     }
   ],
   "Variables": {
-<<<<<<< HEAD
-    "RandomSeed": "239373673",
+    "RandomSeed": "1802317443",
     "Storage_TestConfigDefault": "ProductionTenant\nseanstagetest\nU2FuaXRpemVk\nhttp://seanstagetest.blob.core.windows.net\nhttp://seanstagetest.file.core.windows.net\nhttp://seanstagetest.queue.core.windows.net\nhttp://seanstagetest.table.core.windows.net\n\n\n\n\nhttp://seanstagetest-secondary.blob.core.windows.net\nhttp://seanstagetest-secondary.file.core.windows.net\nhttp://seanstagetest-secondary.queue.core.windows.net\nhttp://seanstagetest-secondary.table.core.windows.net\n\nSanitized\n\n\nCloud\nBlobEndpoint=http://seanstagetest.blob.core.windows.net/;QueueEndpoint=http://seanstagetest.queue.core.windows.net/;FileEndpoint=http://seanstagetest.file.core.windows.net/;BlobSecondaryEndpoint=http://seanstagetest-secondary.blob.core.windows.net/;QueueSecondaryEndpoint=http://seanstagetest-secondary.queue.core.windows.net/;FileSecondaryEndpoint=http://seanstagetest-secondary.file.core.windows.net/;AccountName=seanstagetest;AccountKey=Sanitized\nseanscope1"
-=======
-    "RandomSeed": "498794882",
-    "Storage_TestConfigDefault": "ProductionTenant\nseanstagetest\nU2FuaXRpemVk\nhttp://seanstagetest.blob.core.windows.net\nhttp://seanstagetest.file.core.windows.net\nhttp://seanstagetest.queue.core.windows.net\nhttp://seanstagetest.table.core.windows.net\n\n\n\n\nhttp://seanstagetest-secondary.blob.core.windows.net\nhttp://seanstagetest-secondary.file.core.windows.net\nhttp://seanstagetest-secondary.queue.core.windows.net\nhttp://seanstagetest-secondary.table.core.windows.net\n\nSanitized\n\n\nCloud\nBlobEndpoint=http://seanstagetest.blob.core.windows.net/;QueueEndpoint=http://seanstagetest.queue.core.windows.net/;FileEndpoint=http://seanstagetest.file.core.windows.net/;BlobSecondaryEndpoint=http://seanstagetest-secondary.blob.core.windows.net/;QueueSecondaryEndpoint=http://seanstagetest-secondary.queue.core.windows.net/;FileSecondaryEndpoint=http://seanstagetest-secondary.file.core.windows.net/;AccountName=seanstagetest;AccountKey=Sanitized"
->>>>>>> 5e20a7a1
   }
 }