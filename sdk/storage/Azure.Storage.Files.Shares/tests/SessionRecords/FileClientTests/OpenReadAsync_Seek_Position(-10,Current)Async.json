--- conflicted
+++ resolved
@@ -1,56 +1,51 @@
 {
   "Entries": [
     {
-      "RequestUri": "https://seanmcccanary3.file.core.windows.net/test-share-7893221d-4617-ec6d-ead4-1d58d1f1505c?restype=share",
-      "RequestMethod": "PUT",
-      "RequestHeaders": {
-        "Accept": "application/xml",
-        "Authorization": "Sanitized",
-        "traceparent": "00-92dc25e09d138e45a48606a3e058f565-3972c615464ef64b-00",
-        "User-Agent": [
-          "azsdk-net-Storage.Files.Shares/12.7.0-alpha.20210121.1",
-          "(.NET 5.0.2; Microsoft Windows 10.0.19042)"
-        ],
-        "x-ms-client-request-id": "7a03a85b-8dc9-e5bb-139c-09eb771d3d34",
-        "x-ms-date": "Thu, 21 Jan 2021 20:40:11 GMT",
-        "x-ms-return-client-request-id": "true",
-        "x-ms-version": "2020-06-12"
-      },
-      "RequestBody": null,
-      "StatusCode": 201,
-      "ResponseHeaders": {
-        "Content-Length": "0",
-        "Date": "Thu, 21 Jan 2021 20:40:10 GMT",
-        "ETag": "\u00220x8D8BE4CBF5A1F29\u0022",
-        "Last-Modified": "Thu, 21 Jan 2021 20:40:11 GMT",
-        "Server": [
-          "Windows-Azure-File/1.0",
-          "Microsoft-HTTPAPI/2.0"
-        ],
-        "x-ms-client-request-id": "7a03a85b-8dc9-e5bb-139c-09eb771d3d34",
-<<<<<<< HEAD
-        "x-ms-request-id": "dd3b9d64-201a-009a-77e2-9c441b000000",
-        "x-ms-version": "2020-06-12"
-=======
-        "x-ms-request-id": "452c8b57-101a-0028-1935-f0bb6a000000",
-        "x-ms-version": "2020-04-08"
->>>>>>> ac24a13f
-      },
-      "ResponseBody": []
-    },
-    {
-      "RequestUri": "https://seanmcccanary3.file.core.windows.net/test-share-7893221d-4617-ec6d-ead4-1d58d1f1505c/test-directory-a0483f5f-a888-ba69-408d-6bd8f6190e62?restype=directory",
-      "RequestMethod": "PUT",
-      "RequestHeaders": {
-        "Accept": "application/xml",
-        "Authorization": "Sanitized",
-        "traceparent": "00-cbdecb98f1ceac46834af0cdcfe87f11-08ed729d63d4164f-00",
-        "User-Agent": [
-          "azsdk-net-Storage.Files.Shares/12.7.0-alpha.20210121.1",
-          "(.NET 5.0.2; Microsoft Windows 10.0.19042)"
-        ],
-        "x-ms-client-request-id": "9df31b02-4a3f-b382-3e48-3a3b21e3eef9",
-        "x-ms-date": "Thu, 21 Jan 2021 20:40:11 GMT",
+      "RequestUri": "https://seanmcccanary3.file.core.windows.net/test-share-e5360cf1-977f-28aa-9c1c-79671ec65df1?restype=share",
+      "RequestMethod": "PUT",
+      "RequestHeaders": {
+        "Accept": "application/xml",
+        "Authorization": "Sanitized",
+        "traceparent": "00-ec816e05b080b44b8ccb12527a898cbb-9d1c52d1a285b749-00",
+        "User-Agent": [
+          "azsdk-net-Storage.Files.Shares/12.7.0-alpha.20210126.1",
+          "(.NET 5.0.2; Microsoft Windows 10.0.19042)"
+        ],
+        "x-ms-client-request-id": "7a505a5a-fda9-ec68-d124-3cb2bccc229e",
+        "x-ms-date": "Tue, 26 Jan 2021 19:31:28 GMT",
+        "x-ms-return-client-request-id": "true",
+        "x-ms-version": "2020-06-12"
+      },
+      "RequestBody": null,
+      "StatusCode": 201,
+      "ResponseHeaders": {
+        "Content-Length": "0",
+        "Date": "Tue, 26 Jan 2021 19:31:27 GMT",
+        "ETag": "\u00220x8D8C230F9B97CA5\u0022",
+        "Last-Modified": "Tue, 26 Jan 2021 19:31:27 GMT",
+        "Server": [
+          "Windows-Azure-File/1.0",
+          "Microsoft-HTTPAPI/2.0"
+        ],
+        "x-ms-client-request-id": "7a505a5a-fda9-ec68-d124-3cb2bccc229e",
+        "x-ms-request-id": "9dee1f53-501a-0064-5c19-f42b5a000000",
+        "x-ms-version": "2020-06-12"
+      },
+      "ResponseBody": []
+    },
+    {
+      "RequestUri": "https://seanmcccanary3.file.core.windows.net/test-share-e5360cf1-977f-28aa-9c1c-79671ec65df1/test-directory-6eb68c83-2b68-5c2d-8f54-250135812f7b?restype=directory",
+      "RequestMethod": "PUT",
+      "RequestHeaders": {
+        "Accept": "application/xml",
+        "Authorization": "Sanitized",
+        "traceparent": "00-ecba79f92449a340ba5936da437800a0-6640f73aebac8e48-00",
+        "User-Agent": [
+          "azsdk-net-Storage.Files.Shares/12.7.0-alpha.20210126.1",
+          "(.NET 5.0.2; Microsoft Windows 10.0.19042)"
+        ],
+        "x-ms-client-request-id": "6ca5c45c-cf6a-2fac-2df3-ea54d767b74f",
+        "x-ms-date": "Tue, 26 Jan 2021 19:31:28 GMT",
         "x-ms-file-attributes": "None",
         "x-ms-file-creation-time": "Now",
         "x-ms-file-last-write-time": "Now",
@@ -62,41 +57,41 @@
       "StatusCode": 201,
       "ResponseHeaders": {
         "Content-Length": "0",
-        "Date": "Thu, 21 Jan 2021 20:40:10 GMT",
-        "ETag": "\u00220x8D8BE4CBF65AD2A\u0022",
-        "Last-Modified": "Thu, 21 Jan 2021 20:40:11 GMT",
-        "Server": [
-          "Windows-Azure-File/1.0",
-          "Microsoft-HTTPAPI/2.0"
-        ],
-        "x-ms-client-request-id": "9df31b02-4a3f-b382-3e48-3a3b21e3eef9",
+        "Date": "Tue, 26 Jan 2021 19:31:27 GMT",
+        "ETag": "\u00220x8D8C230F9C40F05\u0022",
+        "Last-Modified": "Tue, 26 Jan 2021 19:31:27 GMT",
+        "Server": [
+          "Windows-Azure-File/1.0",
+          "Microsoft-HTTPAPI/2.0"
+        ],
+        "x-ms-client-request-id": "6ca5c45c-cf6a-2fac-2df3-ea54d767b74f",
         "x-ms-file-attributes": "Directory",
-        "x-ms-file-change-time": "2021-01-21T20:40:11.0828842Z",
-        "x-ms-file-creation-time": "2021-01-21T20:40:11.0828842Z",
+        "x-ms-file-change-time": "2021-01-26T19:31:27.7519621Z",
+        "x-ms-file-creation-time": "2021-01-26T19:31:27.7519621Z",
         "x-ms-file-id": "13835128424026341376",
-        "x-ms-file-last-write-time": "2021-01-21T20:40:11.0828842Z",
+        "x-ms-file-last-write-time": "2021-01-26T19:31:27.7519621Z",
         "x-ms-file-parent-id": "0",
         "x-ms-file-permission-key": "17860367565182308406*11459378189709739967",
-        "x-ms-request-id": "452c8b5a-101a-0028-1a35-f0bb6a000000",
+        "x-ms-request-id": "9dee1f56-501a-0064-5d19-f42b5a000000",
         "x-ms-request-server-encrypted": "true",
         "x-ms-version": "2020-06-12"
       },
       "ResponseBody": []
     },
     {
-      "RequestUri": "https://seanmcccanary3.file.core.windows.net/test-share-7893221d-4617-ec6d-ead4-1d58d1f1505c/test-directory-a0483f5f-a888-ba69-408d-6bd8f6190e62/test-file-e4760d38-f46c-425c-1924-7578466a5d3d",
-      "RequestMethod": "PUT",
-      "RequestHeaders": {
-        "Accept": "application/xml",
-        "Authorization": "Sanitized",
-        "traceparent": "00-11826580c35e38478c7502d5080747c0-bec4f9fd1ca90145-00",
-        "User-Agent": [
-          "azsdk-net-Storage.Files.Shares/12.7.0-alpha.20210121.1",
-          "(.NET 5.0.2; Microsoft Windows 10.0.19042)"
-        ],
-        "x-ms-client-request-id": "168cd469-6c84-1e8d-16a0-7d088944b4f4",
+      "RequestUri": "https://seanmcccanary3.file.core.windows.net/test-share-e5360cf1-977f-28aa-9c1c-79671ec65df1/test-directory-6eb68c83-2b68-5c2d-8f54-250135812f7b/test-file-4ed00c98-7bf2-2342-2d72-5155bba401f0",
+      "RequestMethod": "PUT",
+      "RequestHeaders": {
+        "Accept": "application/xml",
+        "Authorization": "Sanitized",
+        "traceparent": "00-992693991aa18348b67cd5eeb8395116-df2a9564523bdb47-00",
+        "User-Agent": [
+          "azsdk-net-Storage.Files.Shares/12.7.0-alpha.20210126.1",
+          "(.NET 5.0.2; Microsoft Windows 10.0.19042)"
+        ],
+        "x-ms-client-request-id": "54f1f0e7-f2d0-8a30-20cc-cb36722d6dff",
         "x-ms-content-length": "1024",
-        "x-ms-date": "Thu, 21 Jan 2021 20:40:11 GMT",
+        "x-ms-date": "Tue, 26 Jan 2021 19:31:28 GMT",
         "x-ms-file-attributes": "None",
         "x-ms-file-creation-time": "Now",
         "x-ms-file-last-write-time": "Now",
@@ -109,79 +104,79 @@
       "StatusCode": 201,
       "ResponseHeaders": {
         "Content-Length": "0",
-        "Date": "Thu, 21 Jan 2021 20:40:10 GMT",
-        "ETag": "\u00220x8D8BE4CBF70ABA6\u0022",
-        "Last-Modified": "Thu, 21 Jan 2021 20:40:11 GMT",
-        "Server": [
-          "Windows-Azure-File/1.0",
-          "Microsoft-HTTPAPI/2.0"
-        ],
-        "x-ms-client-request-id": "168cd469-6c84-1e8d-16a0-7d088944b4f4",
+        "Date": "Tue, 26 Jan 2021 19:31:27 GMT",
+        "ETag": "\u00220x8D8C230F9CD869E\u0022",
+        "Last-Modified": "Tue, 26 Jan 2021 19:31:27 GMT",
+        "Server": [
+          "Windows-Azure-File/1.0",
+          "Microsoft-HTTPAPI/2.0"
+        ],
+        "x-ms-client-request-id": "54f1f0e7-f2d0-8a30-20cc-cb36722d6dff",
         "x-ms-file-attributes": "Archive",
-        "x-ms-file-change-time": "2021-01-21T20:40:11.1549350Z",
-        "x-ms-file-creation-time": "2021-01-21T20:40:11.1549350Z",
+        "x-ms-file-change-time": "2021-01-26T19:31:27.8140062Z",
+        "x-ms-file-creation-time": "2021-01-26T19:31:27.8140062Z",
         "x-ms-file-id": "11529285414812647424",
-        "x-ms-file-last-write-time": "2021-01-21T20:40:11.1549350Z",
+        "x-ms-file-last-write-time": "2021-01-26T19:31:27.8140062Z",
         "x-ms-file-parent-id": "13835128424026341376",
         "x-ms-file-permission-key": "4010187179898695473*11459378189709739967",
-        "x-ms-request-id": "452c8b5c-101a-0028-1b35-f0bb6a000000",
+        "x-ms-request-id": "9dee1f58-501a-0064-5e19-f42b5a000000",
         "x-ms-request-server-encrypted": "true",
         "x-ms-version": "2020-06-12"
       },
       "ResponseBody": []
     },
     {
-      "RequestUri": "https://seanmcccanary3.file.core.windows.net/test-share-7893221d-4617-ec6d-ead4-1d58d1f1505c/test-directory-a0483f5f-a888-ba69-408d-6bd8f6190e62/test-file-e4760d38-f46c-425c-1924-7578466a5d3d?comp=range",
+      "RequestUri": "https://seanmcccanary3.file.core.windows.net/test-share-e5360cf1-977f-28aa-9c1c-79671ec65df1/test-directory-6eb68c83-2b68-5c2d-8f54-250135812f7b/test-file-4ed00c98-7bf2-2342-2d72-5155bba401f0?comp=range",
       "RequestMethod": "PUT",
       "RequestHeaders": {
         "Accept": "application/xml",
         "Authorization": "Sanitized",
         "Content-Length": "1024",
         "Content-Type": "application/octet-stream",
-        "traceparent": "00-8d6963f3a9ca724aa024984b98cf4186-a19f508dad76d940-00",
-        "User-Agent": [
-          "azsdk-net-Storage.Files.Shares/12.7.0-alpha.20210121.1",
-          "(.NET 5.0.2; Microsoft Windows 10.0.19042)"
-        ],
-        "x-ms-client-request-id": "720e225e-47dd-d3b9-ed92-62a7d87611d4",
-        "x-ms-date": "Thu, 21 Jan 2021 20:40:11 GMT",
+        "traceparent": "00-11c3c07500c2ad40a6e86380b33fdae3-5644bab3c540a244-00",
+        "User-Agent": [
+          "azsdk-net-Storage.Files.Shares/12.7.0-alpha.20210126.1",
+          "(.NET 5.0.2; Microsoft Windows 10.0.19042)"
+        ],
+        "x-ms-client-request-id": "ca6e7770-adb2-881f-fe26-e3c64529c599",
+        "x-ms-date": "Tue, 26 Jan 2021 19:31:28 GMT",
         "x-ms-range": "bytes=0-1023",
         "x-ms-return-client-request-id": "true",
         "x-ms-version": "2020-06-12",
         "x-ms-write": "update"
       },
-      "RequestBody": "jacBZCAURYmsm3alkFpgSf971tsmcCKgkEnqpZtXi0X0HoGy9CnP7dVp8KTT3SLk6PA8pg0T0xyFYdPWKqDuVQ8xsHLZrlTVrOgFvH99zLMnBb2qG\u002BU44UtkLZNV\u002BMM1e5uUoiywCjqbZ/klDRacB5QgryTjQzoq\u002BM8mdIDBf7Mk0EDk6CqGdvqDDrTrE9M0xyb/NUifUjhhaqldiZa52udGAD3VuB5pmjgpYDSFP\u002BX78qxawUprhX0Ig36BKexkyTTMpRKVXw8HlZoPdvED2yrDYZfpXhmd2nq/zDWf53FMxJYAuZrSZpOcUyyvWw\u002BLBadUvsdVe2saL8qX1ZLaZ60pw7FbAyGQ8PsETAvt7X9rM8eNSymp9kkr5YrQOpAAwut\u002BhZddMAKFw83MUC5gLUFKLKHKTBuEgMxnMB2Xv7VqA4ofbmfoDQPFB4db3KYbyrdJhg7uNnXP\u002BQXK9gDk7gQXYk2kQL/ZYR6eBUWUKaMmTGVmTjmnfM0UT3ViHRcD4RmDQ3pYd4r4byTwTzAwO9Bho6mafZ/KcOV/j/BJdkMHmiQrEOUpztXbbd4Vtyyc4xSkAHptaGN5uNKU2OeZrvng6LQMBSrrN9XUvhDBtbm546vcpXbJmTHBsVcSlfXtQr/lNM53kN7pucikmKpSuAMZ2/U7vAmCFk\u002BCS1PT2KLg53xQ24DrQVLM8\u002ButJACHbvhT\u002Bbr/sYa1Yh5\u002B9ESKFuAmxLEtAdyDLpmjbskd1fFO\u002B91bf9/o4TX2m3libE0NQt0Lh2BOWmwb0MshXEK8mI0sL/lnL5YBPuJ8N2ZjIMFLlSzsEk6R/6BxP64Ux4XyOQLrNjxTphJGCUl90iMFuK8J1cYW0IY\u002Bmi9Y9vDo7XZdif1kd\u002BqF\u002BO4ZpQgFEy19bIf\u002BC/K\u002B3Gh8rZsM\u002B7AiXhzSIEgloEDFhN3X/Cp9OYcC24po6eGEn62U6MpPePw\u002B90fsM/PkWMtHOYYU5uA9/nMUCh8lunQ6TYCakLh1dgvgmQTjkQaTHYK/Ia9bb7jNVulXOm3dGT3TseVySccT0cN6NE3bWm1sgOycZpjE393HzTnOHjueA3/HEN8hINO7q1Ds4Dtr8vx86rmBQLKkDtIIqnyNRLOH3DHNE0qNS2AZ4bpI2P\u002BiXNo9UTOCHMPNIgENGXVXLWecZAMJnt\u002Bx759ZZ173XDXTZU6hUPKABb9u//BIfzLqwrNTq3P7mb37jGKTKLVk1cbMOrMntd10HF9Dmp7uaG9tb6WqpLDC18yQpsSQ7N0KCiopfEV\u002BwwzW348Ut/4fDCPzJrkPuTEWCWLnlg4Z4zCBOZBzxewq7quY1MUhrSDNcZmgncUj\u002B1D5E3Lily3\u002BvPtekn5uq0c3yA==",
-      "StatusCode": 201,
-      "ResponseHeaders": {
-        "Content-Length": "0",
-        "Content-MD5": "k60yeg90SJmis/ZXRAcjlg==",
-        "Date": "Thu, 21 Jan 2021 20:40:10 GMT",
-        "ETag": "\u00220x8D8BE4CBF7986D7\u0022",
-        "Last-Modified": "Thu, 21 Jan 2021 20:40:11 GMT",
-        "Server": [
-          "Windows-Azure-File/1.0",
-          "Microsoft-HTTPAPI/2.0"
-        ],
-        "x-ms-client-request-id": "720e225e-47dd-d3b9-ed92-62a7d87611d4",
-        "x-ms-request-id": "452c8b5d-101a-0028-1c35-f0bb6a000000",
+      "RequestBody": "9MDTWcBeKKBERAKRbj8FxTAypHHcwxEPt92WgvjzmgQfbPiX9ssy/ZsFJybMG8Dt7iUkpMJGczGvxKLjyKWnUan\u002BcQJHbc9k/6bV15zrQpscqJPTzvVB2fjH5zEpTzX2XtV8zqm\u002BpoBVv6QccJyUw4EGxiAR04K0vZcJgIadO7Bx33nGbnTyXgETfg9QJWlcMiOwIokV5IpTyBERtCb6uIT0qpEjzlQNFGge/lRzZJcurU1i7RgmW/ruc6Zi4KnbGMaLW3rXOGPOow4g9\u002BY132R54wbYl8trzk\u002BWNVuuqjO\u002BQuWO6AgdVnXqk0kKBWQUuJNC6f2jA4D6H40qQQMIIPjaYrUApvZbW4yR7gSBYMjrgnzHa8A2Gz5klMh78hVx4XJQL6OvExGc541xERV8eb7FP76GQbU4pEd2nBIu4Gh2HwyRMDEkPG5rKoMzxAkp5xoJtrNW66C9GIpbOHf/bgck\u002BvEI6kiNoANQGxcxBN89TbT3JCq1HzRs1BenyQP2bLt8DsoXIP3SfBWvBtCJixSqHevDB0rdb9q9nBYx5tcAWa9btfYVJiy3JacUBRlk40kD/KsXM2Rxn57vWoTmoZY\u002Br6wgLdYdlPe\u002BDOGiyWnBWbjMLeks6CZK6hVXJsuo0IQR1VZsQ7Vz5mezWSeDztY1LQHLGnOtEseG1kPAxm4rFjxckfMTVRUCWUeBeI//xxs/IvjK3LURZMKO5Wxysh/5h0LqJj3iIdjrycAsK5k3hw8ngKN1YTqGSy0whG\u002Boj6cnh/FMFKDeXQEg3hL15DgpVl5dSzF8hCUHZNoPsZxpQzkYBaSn63NuSCOiVIInkGf0By4RSkR1qwPLRbDFzqtkt5vZ3d\u002BUgWvq7gIO2S\u002Bi4NNzGqluWPj0o1qg3KbDqXp4PZ3nTrOHYIbCJlxCZ9HTKGTcUbQB9l6j5DmF86XFJ0WHlZyRu5Eg7LojqzGbsTyIzbNB51fGdkc\u002BRGl5Am3h/P4XutE1QW3Su2X53kotBzL9/CXxhEDtwR5UUncnpulNQa8zhPdrU4tFbivxzJj8ET03fAVH73i\u002BKfiy4O/2qhV7rJyb\u002BYI7kaiaqxUU\u002B/WGWEA58CnkBlE3dFv\u002BuHOcT8MWdiD8YBi6/OpcrENiqS0DLIeuvLrrl6ZKZIUnPdk1/VxR/oXVifgofvQ\u002Bh1kO1Mst\u002Bozr7pIJK955sfuSk78RJ6/nEKqoLqKPhT3GrBBMPI\u002B5\u002BkJMSQ/JSNOmW9f8les1LGCqJsQghMzqXGhUQ37OLHVs2Zl8xd2fHcjXAdLKku9SkH\u002BwohXLmHV1Yu2mdARU2C5ikLxSuGeCCgn7SYL6H8l4ArL/HYpgoEEjBmPv\u002BajDgiikaAIzANgYLQ==",
+      "StatusCode": 201,
+      "ResponseHeaders": {
+        "Content-Length": "0",
+        "Content-MD5": "ET2Wy\u002BUnHSoDwUncyj5MXQ==",
+        "Date": "Tue, 26 Jan 2021 19:31:27 GMT",
+        "ETag": "\u00220x8D8C230F9D7C1B1\u0022",
+        "Last-Modified": "Tue, 26 Jan 2021 19:31:27 GMT",
+        "Server": [
+          "Windows-Azure-File/1.0",
+          "Microsoft-HTTPAPI/2.0"
+        ],
+        "x-ms-client-request-id": "ca6e7770-adb2-881f-fe26-e3c64529c599",
+        "x-ms-request-id": "9dee1f59-501a-0064-5f19-f42b5a000000",
         "x-ms-request-server-encrypted": "true",
         "x-ms-version": "2020-06-12"
       },
       "ResponseBody": []
     },
     {
-      "RequestUri": "https://seanmcccanary3.file.core.windows.net/test-share-7893221d-4617-ec6d-ead4-1d58d1f1505c/test-directory-a0483f5f-a888-ba69-408d-6bd8f6190e62/test-file-e4760d38-f46c-425c-1924-7578466a5d3d",
+      "RequestUri": "https://seanmcccanary3.file.core.windows.net/test-share-e5360cf1-977f-28aa-9c1c-79671ec65df1/test-directory-6eb68c83-2b68-5c2d-8f54-250135812f7b/test-file-4ed00c98-7bf2-2342-2d72-5155bba401f0",
       "RequestMethod": "HEAD",
       "RequestHeaders": {
         "Accept": "application/xml",
         "Authorization": "Sanitized",
-        "traceparent": "00-9aa17b3a56e6a648af609084832950bc-46371ee3581d6948-00",
-        "User-Agent": [
-          "azsdk-net-Storage.Files.Shares/12.7.0-alpha.20210121.1",
-          "(.NET 5.0.2; Microsoft Windows 10.0.19042)"
-        ],
-        "x-ms-client-request-id": "66a9c4ff-4235-ed16-875b-43035bd90818",
-        "x-ms-date": "Thu, 21 Jan 2021 20:40:11 GMT",
+        "traceparent": "00-40e818e080ff1244be45243b40085949-420eda573704204a-00",
+        "User-Agent": [
+          "azsdk-net-Storage.Files.Shares/12.7.0-alpha.20210126.1",
+          "(.NET 5.0.2; Microsoft Windows 10.0.19042)"
+        ],
+        "x-ms-client-request-id": "fbc6e36f-a3be-b94c-f22f-d2ff30d44282",
+        "x-ms-date": "Tue, 26 Jan 2021 19:31:28 GMT",
         "x-ms-return-client-request-id": "true",
         "x-ms-version": "2020-06-12"
       },
@@ -190,25 +185,25 @@
       "ResponseHeaders": {
         "Content-Length": "1024",
         "Content-Type": "application/octet-stream",
-        "Date": "Thu, 21 Jan 2021 20:40:10 GMT",
-        "ETag": "\u00220x8D8BE4CBF7986D7\u0022",
-        "Last-Modified": "Thu, 21 Jan 2021 20:40:11 GMT",
+        "Date": "Tue, 26 Jan 2021 19:31:27 GMT",
+        "ETag": "\u00220x8D8C230F9D7C1B1\u0022",
+        "Last-Modified": "Tue, 26 Jan 2021 19:31:27 GMT",
         "Server": [
           "Windows-Azure-File/1.0",
           "Microsoft-HTTPAPI/2.0"
         ],
         "Vary": "Origin",
-        "x-ms-client-request-id": "66a9c4ff-4235-ed16-875b-43035bd90818",
+        "x-ms-client-request-id": "fbc6e36f-a3be-b94c-f22f-d2ff30d44282",
         "x-ms-file-attributes": "Archive",
-        "x-ms-file-change-time": "2021-01-21T20:40:11.2129751Z",
-        "x-ms-file-creation-time": "2021-01-21T20:40:11.1549350Z",
+        "x-ms-file-change-time": "2021-01-26T19:31:27.8810545Z",
+        "x-ms-file-creation-time": "2021-01-26T19:31:27.8140062Z",
         "x-ms-file-id": "11529285414812647424",
-        "x-ms-file-last-write-time": "2021-01-21T20:40:11.2129751Z",
+        "x-ms-file-last-write-time": "2021-01-26T19:31:27.8810545Z",
         "x-ms-file-parent-id": "13835128424026341376",
         "x-ms-file-permission-key": "4010187179898695473*11459378189709739967",
         "x-ms-lease-state": "available",
         "x-ms-lease-status": "unlocked",
-        "x-ms-request-id": "452c8b5e-101a-0028-1d35-f0bb6a000000",
+        "x-ms-request-id": "9dee1f5a-501a-0064-6019-f42b5a000000",
         "x-ms-server-encrypted": "true",
         "x-ms-type": "File",
         "x-ms-version": "2020-06-12"
@@ -216,17 +211,17 @@
       "ResponseBody": []
     },
     {
-      "RequestUri": "https://seanmcccanary3.file.core.windows.net/test-share-7893221d-4617-ec6d-ead4-1d58d1f1505c/test-directory-a0483f5f-a888-ba69-408d-6bd8f6190e62/test-file-e4760d38-f46c-425c-1924-7578466a5d3d",
+      "RequestUri": "https://seanmcccanary3.file.core.windows.net/test-share-e5360cf1-977f-28aa-9c1c-79671ec65df1/test-directory-6eb68c83-2b68-5c2d-8f54-250135812f7b/test-file-4ed00c98-7bf2-2342-2d72-5155bba401f0",
       "RequestMethod": "GET",
       "RequestHeaders": {
         "Accept": "application/xml",
         "Authorization": "Sanitized",
         "User-Agent": [
-          "azsdk-net-Storage.Files.Shares/12.7.0-alpha.20210121.1",
-          "(.NET 5.0.2; Microsoft Windows 10.0.19042)"
-        ],
-        "x-ms-client-request-id": "14a78ca6-aacc-d39e-b7f8-dad651b94f7a",
-        "x-ms-date": "Thu, 21 Jan 2021 20:40:11 GMT",
+          "azsdk-net-Storage.Files.Shares/12.7.0-alpha.20210126.1",
+          "(.NET 5.0.2; Microsoft Windows 10.0.19042)"
+        ],
+        "x-ms-client-request-id": "62564ec1-ca62-49da-0996-c15d5eb4a181",
+        "x-ms-date": "Tue, 26 Jan 2021 19:31:29 GMT",
         "x-ms-range": "bytes=0-4194303",
         "x-ms-range-get-content-md5": "false",
         "x-ms-return-client-request-id": "true",
@@ -239,44 +234,44 @@
         "Content-Length": "1024",
         "Content-Range": "bytes 0-1023/1024",
         "Content-Type": "application/octet-stream",
-        "Date": "Thu, 21 Jan 2021 20:40:10 GMT",
-        "ETag": "\u00220x8D8BE4CBF7986D7\u0022",
-        "Last-Modified": "Thu, 21 Jan 2021 20:40:11 GMT",
+        "Date": "Tue, 26 Jan 2021 19:31:27 GMT",
+        "ETag": "\u00220x8D8C230F9D7C1B1\u0022",
+        "Last-Modified": "Tue, 26 Jan 2021 19:31:27 GMT",
         "Server": [
           "Windows-Azure-File/1.0",
           "Microsoft-HTTPAPI/2.0"
         ],
         "Vary": "Origin",
-        "x-ms-client-request-id": "14a78ca6-aacc-d39e-b7f8-dad651b94f7a",
+        "x-ms-client-request-id": "62564ec1-ca62-49da-0996-c15d5eb4a181",
         "x-ms-file-attributes": "Archive",
-        "x-ms-file-change-time": "2021-01-21T20:40:11.2129751Z",
-        "x-ms-file-creation-time": "2021-01-21T20:40:11.1549350Z",
+        "x-ms-file-change-time": "2021-01-26T19:31:27.8810545Z",
+        "x-ms-file-creation-time": "2021-01-26T19:31:27.8140062Z",
         "x-ms-file-id": "11529285414812647424",
-        "x-ms-file-last-write-time": "2021-01-21T20:40:11.2129751Z",
+        "x-ms-file-last-write-time": "2021-01-26T19:31:27.8810545Z",
         "x-ms-file-parent-id": "13835128424026341376",
         "x-ms-file-permission-key": "4010187179898695473*11459378189709739967",
         "x-ms-lease-state": "available",
         "x-ms-lease-status": "unlocked",
-        "x-ms-request-id": "452c8b5f-101a-0028-1e35-f0bb6a000000",
+        "x-ms-request-id": "9dee1f5b-501a-0064-6119-f42b5a000000",
         "x-ms-server-encrypted": "true",
         "x-ms-type": "File",
         "x-ms-version": "2020-06-12"
       },
-      "ResponseBody": "jacBZCAURYmsm3alkFpgSf971tsmcCKgkEnqpZtXi0X0HoGy9CnP7dVp8KTT3SLk6PA8pg0T0xyFYdPWKqDuVQ8xsHLZrlTVrOgFvH99zLMnBb2qG\u002BU44UtkLZNV\u002BMM1e5uUoiywCjqbZ/klDRacB5QgryTjQzoq\u002BM8mdIDBf7Mk0EDk6CqGdvqDDrTrE9M0xyb/NUifUjhhaqldiZa52udGAD3VuB5pmjgpYDSFP\u002BX78qxawUprhX0Ig36BKexkyTTMpRKVXw8HlZoPdvED2yrDYZfpXhmd2nq/zDWf53FMxJYAuZrSZpOcUyyvWw\u002BLBadUvsdVe2saL8qX1ZLaZ60pw7FbAyGQ8PsETAvt7X9rM8eNSymp9kkr5YrQOpAAwut\u002BhZddMAKFw83MUC5gLUFKLKHKTBuEgMxnMB2Xv7VqA4ofbmfoDQPFB4db3KYbyrdJhg7uNnXP\u002BQXK9gDk7gQXYk2kQL/ZYR6eBUWUKaMmTGVmTjmnfM0UT3ViHRcD4RmDQ3pYd4r4byTwTzAwO9Bho6mafZ/KcOV/j/BJdkMHmiQrEOUpztXbbd4Vtyyc4xSkAHptaGN5uNKU2OeZrvng6LQMBSrrN9XUvhDBtbm546vcpXbJmTHBsVcSlfXtQr/lNM53kN7pucikmKpSuAMZ2/U7vAmCFk\u002BCS1PT2KLg53xQ24DrQVLM8\u002ButJACHbvhT\u002Bbr/sYa1Yh5\u002B9ESKFuAmxLEtAdyDLpmjbskd1fFO\u002B91bf9/o4TX2m3libE0NQt0Lh2BOWmwb0MshXEK8mI0sL/lnL5YBPuJ8N2ZjIMFLlSzsEk6R/6BxP64Ux4XyOQLrNjxTphJGCUl90iMFuK8J1cYW0IY\u002Bmi9Y9vDo7XZdif1kd\u002BqF\u002BO4ZpQgFEy19bIf\u002BC/K\u002B3Gh8rZsM\u002B7AiXhzSIEgloEDFhN3X/Cp9OYcC24po6eGEn62U6MpPePw\u002B90fsM/PkWMtHOYYU5uA9/nMUCh8lunQ6TYCakLh1dgvgmQTjkQaTHYK/Ia9bb7jNVulXOm3dGT3TseVySccT0cN6NE3bWm1sgOycZpjE393HzTnOHjueA3/HEN8hINO7q1Ds4Dtr8vx86rmBQLKkDtIIqnyNRLOH3DHNE0qNS2AZ4bpI2P\u002BiXNo9UTOCHMPNIgENGXVXLWecZAMJnt\u002Bx759ZZ173XDXTZU6hUPKABb9u//BIfzLqwrNTq3P7mb37jGKTKLVk1cbMOrMntd10HF9Dmp7uaG9tb6WqpLDC18yQpsSQ7N0KCiopfEV\u002BwwzW348Ut/4fDCPzJrkPuTEWCWLnlg4Z4zCBOZBzxewq7quY1MUhrSDNcZmgncUj\u002B1D5E3Lily3\u002BvPtekn5uq0c3yA=="
-    },
-    {
-      "RequestUri": "https://seanmcccanary3.file.core.windows.net/test-share-7893221d-4617-ec6d-ead4-1d58d1f1505c?restype=share",
+      "ResponseBody": "9MDTWcBeKKBERAKRbj8FxTAypHHcwxEPt92WgvjzmgQfbPiX9ssy/ZsFJybMG8Dt7iUkpMJGczGvxKLjyKWnUan\u002BcQJHbc9k/6bV15zrQpscqJPTzvVB2fjH5zEpTzX2XtV8zqm\u002BpoBVv6QccJyUw4EGxiAR04K0vZcJgIadO7Bx33nGbnTyXgETfg9QJWlcMiOwIokV5IpTyBERtCb6uIT0qpEjzlQNFGge/lRzZJcurU1i7RgmW/ruc6Zi4KnbGMaLW3rXOGPOow4g9\u002BY132R54wbYl8trzk\u002BWNVuuqjO\u002BQuWO6AgdVnXqk0kKBWQUuJNC6f2jA4D6H40qQQMIIPjaYrUApvZbW4yR7gSBYMjrgnzHa8A2Gz5klMh78hVx4XJQL6OvExGc541xERV8eb7FP76GQbU4pEd2nBIu4Gh2HwyRMDEkPG5rKoMzxAkp5xoJtrNW66C9GIpbOHf/bgck\u002BvEI6kiNoANQGxcxBN89TbT3JCq1HzRs1BenyQP2bLt8DsoXIP3SfBWvBtCJixSqHevDB0rdb9q9nBYx5tcAWa9btfYVJiy3JacUBRlk40kD/KsXM2Rxn57vWoTmoZY\u002Br6wgLdYdlPe\u002BDOGiyWnBWbjMLeks6CZK6hVXJsuo0IQR1VZsQ7Vz5mezWSeDztY1LQHLGnOtEseG1kPAxm4rFjxckfMTVRUCWUeBeI//xxs/IvjK3LURZMKO5Wxysh/5h0LqJj3iIdjrycAsK5k3hw8ngKN1YTqGSy0whG\u002Boj6cnh/FMFKDeXQEg3hL15DgpVl5dSzF8hCUHZNoPsZxpQzkYBaSn63NuSCOiVIInkGf0By4RSkR1qwPLRbDFzqtkt5vZ3d\u002BUgWvq7gIO2S\u002Bi4NNzGqluWPj0o1qg3KbDqXp4PZ3nTrOHYIbCJlxCZ9HTKGTcUbQB9l6j5DmF86XFJ0WHlZyRu5Eg7LojqzGbsTyIzbNB51fGdkc\u002BRGl5Am3h/P4XutE1QW3Su2X53kotBzL9/CXxhEDtwR5UUncnpulNQa8zhPdrU4tFbivxzJj8ET03fAVH73i\u002BKfiy4O/2qhV7rJyb\u002BYI7kaiaqxUU\u002B/WGWEA58CnkBlE3dFv\u002BuHOcT8MWdiD8YBi6/OpcrENiqS0DLIeuvLrrl6ZKZIUnPdk1/VxR/oXVifgofvQ\u002Bh1kO1Mst\u002Bozr7pIJK955sfuSk78RJ6/nEKqoLqKPhT3GrBBMPI\u002B5\u002BkJMSQ/JSNOmW9f8les1LGCqJsQghMzqXGhUQ37OLHVs2Zl8xd2fHcjXAdLKku9SkH\u002BwohXLmHV1Yu2mdARU2C5ikLxSuGeCCgn7SYL6H8l4ArL/HYpgoEEjBmPv\u002BajDgiikaAIzANgYLQ=="
+    },
+    {
+      "RequestUri": "https://seanmcccanary3.file.core.windows.net/test-share-e5360cf1-977f-28aa-9c1c-79671ec65df1?restype=share",
       "RequestMethod": "DELETE",
       "RequestHeaders": {
         "Accept": "application/xml",
         "Authorization": "Sanitized",
-        "traceparent": "00-8dd095854f8c6e47b37db56d3d01cba1-28e143afef2b1840-00",
-        "User-Agent": [
-          "azsdk-net-Storage.Files.Shares/12.7.0-alpha.20210121.1",
-          "(.NET 5.0.2; Microsoft Windows 10.0.19042)"
-        ],
-        "x-ms-client-request-id": "cf5c4127-f331-1f4c-59b9-ac6263b278ac",
-        "x-ms-date": "Thu, 21 Jan 2021 20:40:11 GMT",
+        "traceparent": "00-38ce3fca6e5bc64c92bcedd965630615-0d8d2a43edd4e143-00",
+        "User-Agent": [
+          "azsdk-net-Storage.Files.Shares/12.7.0-alpha.20210126.1",
+          "(.NET 5.0.2; Microsoft Windows 10.0.19042)"
+        ],
+        "x-ms-client-request-id": "e23d6a11-df7d-081f-1363-c5a5e6fee00e",
+        "x-ms-date": "Tue, 26 Jan 2021 19:31:29 GMT",
         "x-ms-delete-snapshots": "include",
         "x-ms-return-client-request-id": "true",
         "x-ms-version": "2020-06-12"
@@ -285,25 +280,20 @@
       "StatusCode": 202,
       "ResponseHeaders": {
         "Content-Length": "0",
-        "Date": "Thu, 21 Jan 2021 20:40:10 GMT",
-        "Server": [
-          "Windows-Azure-File/1.0",
-          "Microsoft-HTTPAPI/2.0"
-        ],
-        "x-ms-client-request-id": "cf5c4127-f331-1f4c-59b9-ac6263b278ac",
-<<<<<<< HEAD
-        "x-ms-request-id": "dd3b9d6d-201a-009a-7de2-9c441b000000",
-        "x-ms-version": "2020-06-12"
-=======
-        "x-ms-request-id": "452c8b60-101a-0028-1f35-f0bb6a000000",
-        "x-ms-version": "2020-04-08"
->>>>>>> ac24a13f
+        "Date": "Tue, 26 Jan 2021 19:31:27 GMT",
+        "Server": [
+          "Windows-Azure-File/1.0",
+          "Microsoft-HTTPAPI/2.0"
+        ],
+        "x-ms-client-request-id": "e23d6a11-df7d-081f-1363-c5a5e6fee00e",
+        "x-ms-request-id": "9dee1f5c-501a-0064-6219-f42b5a000000",
+        "x-ms-version": "2020-06-12"
       },
       "ResponseBody": []
     }
   ],
   "Variables": {
-    "RandomSeed": "854571470",
+    "RandomSeed": "88371386",
     "Storage_TestConfigDefault": "ProductionTenant\nseanmcccanary3\nU2FuaXRpemVk\nhttps://seanmcccanary3.blob.core.windows.net\nhttps://seanmcccanary3.file.core.windows.net\nhttps://seanmcccanary3.queue.core.windows.net\nhttps://seanmcccanary3.table.core.windows.net\n\n\n\n\nhttps://seanmcccanary3-secondary.blob.core.windows.net\nhttps://seanmcccanary3-secondary.file.core.windows.net\nhttps://seanmcccanary3-secondary.queue.core.windows.net\nhttps://seanmcccanary3-secondary.table.core.windows.net\n\nSanitized\n\n\nCloud\nBlobEndpoint=https://seanmcccanary3.blob.core.windows.net/;QueueEndpoint=https://seanmcccanary3.queue.core.windows.net/;FileEndpoint=https://seanmcccanary3.file.core.windows.net/;BlobSecondaryEndpoint=https://seanmcccanary3-secondary.blob.core.windows.net/;QueueSecondaryEndpoint=https://seanmcccanary3-secondary.queue.core.windows.net/;FileSecondaryEndpoint=https://seanmcccanary3-secondary.file.core.windows.net/;AccountName=seanmcccanary3;AccountKey=Kg==;\nseanscope1"
   }
 }