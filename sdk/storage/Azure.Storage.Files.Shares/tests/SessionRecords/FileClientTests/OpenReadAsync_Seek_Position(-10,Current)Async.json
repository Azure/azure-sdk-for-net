--- conflicted
+++ resolved
@@ -1,56 +1,51 @@
-{
+﻿{
   "Entries": [
     {
-      "RequestUri": "http://seanmcccanary3.file.core.windows.net/test-share-e5360cf1-977f-28aa-9c1c-79671ec65df1?restype=share",
-      "RequestMethod": "PUT",
-      "RequestHeaders": {
-        "Accept": "application/xml",
-        "Authorization": "Sanitized",
-        "traceparent": "00-79a39e1cfa7c934aa685704e0def21c2-d5b7ecb404981b42-00",
-        "User-Agent": [
-          "azsdk-net-Storage.Files.Shares/12.8.0-alpha.20210820.1",
-          "(.NET Core 3.1.18; Microsoft Windows 10.0.19043)"
+      "RequestUri": "https://seanmcccanary3.file.core.windows.net/test-share-e5360cf1-977f-28aa-9c1c-79671ec65df1?restype=share",
+      "RequestMethod": "PUT",
+      "RequestHeaders": {
+        "Accept": "application/xml",
+        "Authorization": "Sanitized",
+        "traceparent": "00-ec816e05b080b44b8ccb12527a898cbb-9d1c52d1a285b749-00",
+        "User-Agent": [
+          "azsdk-net-Storage.Files.Shares/12.7.0-alpha.20210126.1",
+          "(.NET 5.0.2; Microsoft Windows 10.0.19042)"
         ],
         "x-ms-client-request-id": "7a505a5a-fda9-ec68-d124-3cb2bccc229e",
-        "x-ms-date": "Mon, 23 Aug 2021 18:39:11 GMT",
-        "x-ms-return-client-request-id": "true",
-        "x-ms-version": "2020-12-06"
-      },
-      "RequestBody": null,
-      "StatusCode": 201,
-      "ResponseHeaders": {
-        "Content-Length": "0",
-        "Date": "Mon, 23 Aug 2021 18:39:11 GMT",
-        "ETag": "\u00220x8D966654CC55174\u0022",
-        "Last-Modified": "Mon, 23 Aug 2021 18:39:11 GMT",
+        "x-ms-date": "Tue, 26 Jan 2021 19:31:28 GMT",
+        "x-ms-return-client-request-id": "true",
+        "x-ms-version": "2020-12-06"
+      },
+      "RequestBody": null,
+      "StatusCode": 201,
+      "ResponseHeaders": {
+        "Content-Length": "0",
+        "Date": "Tue, 26 Jan 2021 19:31:27 GMT",
+        "ETag": "\"0x8D8C230F9B97CA5\"",
+        "Last-Modified": "Tue, 26 Jan 2021 19:31:27 GMT",
         "Server": [
           "Windows-Azure-File/1.0",
           "Microsoft-HTTPAPI/2.0"
         ],
         "x-ms-client-request-id": "7a505a5a-fda9-ec68-d124-3cb2bccc229e",
-<<<<<<< HEAD
-        "x-ms-request-id": "05165a0e-901a-0009-3d4e-989f11000000",
-        "x-ms-version": "2020-10-02"
-=======
         "x-ms-request-id": "9dee1f53-501a-0064-5c19-f42b5a000000",
         "x-ms-version": "2020-12-06"
->>>>>>> 76e66c80
-      },
-      "ResponseBody": []
-    },
-    {
-      "RequestUri": "http://seanmcccanary3.file.core.windows.net/test-share-e5360cf1-977f-28aa-9c1c-79671ec65df1/test-directory-6eb68c83-2b68-5c2d-8f54-250135812f7b?restype=directory",
-      "RequestMethod": "PUT",
-      "RequestHeaders": {
-        "Accept": "application/xml",
-        "Authorization": "Sanitized",
-        "traceparent": "00-f0fdcdb6760a2e428ba75e6fa73244a0-314b5c89d0c60d43-00",
-        "User-Agent": [
-          "azsdk-net-Storage.Files.Shares/12.8.0-alpha.20210820.1",
-          "(.NET Core 3.1.18; Microsoft Windows 10.0.19043)"
+      },
+      "ResponseBody": []
+    },
+    {
+      "RequestUri": "https://seanmcccanary3.file.core.windows.net/test-share-e5360cf1-977f-28aa-9c1c-79671ec65df1/test-directory-6eb68c83-2b68-5c2d-8f54-250135812f7b?restype=directory",
+      "RequestMethod": "PUT",
+      "RequestHeaders": {
+        "Accept": "application/xml",
+        "Authorization": "Sanitized",
+        "traceparent": "00-ecba79f92449a340ba5936da437800a0-6640f73aebac8e48-00",
+        "User-Agent": [
+          "azsdk-net-Storage.Files.Shares/12.7.0-alpha.20210126.1",
+          "(.NET 5.0.2; Microsoft Windows 10.0.19042)"
         ],
         "x-ms-client-request-id": "6ca5c45c-cf6a-2fac-2df3-ea54d767b74f",
-        "x-ms-date": "Mon, 23 Aug 2021 18:39:11 GMT",
+        "x-ms-date": "Tue, 26 Jan 2021 19:31:28 GMT",
         "x-ms-file-attributes": "None",
         "x-ms-file-creation-time": "Now",
         "x-ms-file-last-write-time": "Now",
@@ -62,41 +57,41 @@
       "StatusCode": 201,
       "ResponseHeaders": {
         "Content-Length": "0",
-        "Date": "Mon, 23 Aug 2021 18:39:11 GMT",
-        "ETag": "\u00220x8D966654CD0ECA8\u0022",
-        "Last-Modified": "Mon, 23 Aug 2021 18:39:11 GMT",
+        "Date": "Tue, 26 Jan 2021 19:31:27 GMT",
+        "ETag": "\"0x8D8C230F9C40F05\"",
+        "Last-Modified": "Tue, 26 Jan 2021 19:31:27 GMT",
         "Server": [
           "Windows-Azure-File/1.0",
           "Microsoft-HTTPAPI/2.0"
         ],
         "x-ms-client-request-id": "6ca5c45c-cf6a-2fac-2df3-ea54d767b74f",
         "x-ms-file-attributes": "Directory",
-        "x-ms-file-change-time": "2021-08-23T18:39:11.6126376Z",
-        "x-ms-file-creation-time": "2021-08-23T18:39:11.6126376Z",
+        "x-ms-file-change-time": "2021-01-26T19:31:27.7519621Z",
+        "x-ms-file-creation-time": "2021-01-26T19:31:27.7519621Z",
         "x-ms-file-id": "13835128424026341376",
-        "x-ms-file-last-write-time": "2021-08-23T18:39:11.6126376Z",
+        "x-ms-file-last-write-time": "2021-01-26T19:31:27.7519621Z",
         "x-ms-file-parent-id": "0",
         "x-ms-file-permission-key": "17860367565182308406*11459378189709739967",
-        "x-ms-request-id": "05165a13-901a-0009-414e-989f11000000",
+        "x-ms-request-id": "9dee1f56-501a-0064-5d19-f42b5a000000",
         "x-ms-request-server-encrypted": "true",
         "x-ms-version": "2020-12-06"
       },
       "ResponseBody": []
     },
     {
-      "RequestUri": "http://seanmcccanary3.file.core.windows.net/test-share-e5360cf1-977f-28aa-9c1c-79671ec65df1/test-directory-6eb68c83-2b68-5c2d-8f54-250135812f7b/test-file-4ed00c98-7bf2-2342-2d72-5155bba401f0",
-      "RequestMethod": "PUT",
-      "RequestHeaders": {
-        "Accept": "application/xml",
-        "Authorization": "Sanitized",
-        "traceparent": "00-7b7f7d1eea537142ba328ae4e1555139-a865f851d8755741-00",
-        "User-Agent": [
-          "azsdk-net-Storage.Files.Shares/12.8.0-alpha.20210820.1",
-          "(.NET Core 3.1.18; Microsoft Windows 10.0.19043)"
+      "RequestUri": "https://seanmcccanary3.file.core.windows.net/test-share-e5360cf1-977f-28aa-9c1c-79671ec65df1/test-directory-6eb68c83-2b68-5c2d-8f54-250135812f7b/test-file-4ed00c98-7bf2-2342-2d72-5155bba401f0",
+      "RequestMethod": "PUT",
+      "RequestHeaders": {
+        "Accept": "application/xml",
+        "Authorization": "Sanitized",
+        "traceparent": "00-992693991aa18348b67cd5eeb8395116-df2a9564523bdb47-00",
+        "User-Agent": [
+          "azsdk-net-Storage.Files.Shares/12.7.0-alpha.20210126.1",
+          "(.NET 5.0.2; Microsoft Windows 10.0.19042)"
         ],
         "x-ms-client-request-id": "54f1f0e7-f2d0-8a30-20cc-cb36722d6dff",
         "x-ms-content-length": "1024",
-        "x-ms-date": "Mon, 23 Aug 2021 18:39:11 GMT",
+        "x-ms-date": "Tue, 26 Jan 2021 19:31:28 GMT",
         "x-ms-file-attributes": "None",
         "x-ms-file-creation-time": "Now",
         "x-ms-file-last-write-time": "Now",
@@ -109,79 +104,79 @@
       "StatusCode": 201,
       "ResponseHeaders": {
         "Content-Length": "0",
-        "Date": "Mon, 23 Aug 2021 18:39:11 GMT",
-        "ETag": "\u00220x8D966654CDA6127\u0022",
-        "Last-Modified": "Mon, 23 Aug 2021 18:39:11 GMT",
+        "Date": "Tue, 26 Jan 2021 19:31:27 GMT",
+        "ETag": "\"0x8D8C230F9CD869E\"",
+        "Last-Modified": "Tue, 26 Jan 2021 19:31:27 GMT",
         "Server": [
           "Windows-Azure-File/1.0",
           "Microsoft-HTTPAPI/2.0"
         ],
         "x-ms-client-request-id": "54f1f0e7-f2d0-8a30-20cc-cb36722d6dff",
         "x-ms-file-attributes": "Archive",
-        "x-ms-file-change-time": "2021-08-23T18:39:11.6746023Z",
-        "x-ms-file-creation-time": "2021-08-23T18:39:11.6746023Z",
+        "x-ms-file-change-time": "2021-01-26T19:31:27.8140062Z",
+        "x-ms-file-creation-time": "2021-01-26T19:31:27.8140062Z",
         "x-ms-file-id": "11529285414812647424",
-        "x-ms-file-last-write-time": "2021-08-23T18:39:11.6746023Z",
+        "x-ms-file-last-write-time": "2021-01-26T19:31:27.8140062Z",
         "x-ms-file-parent-id": "13835128424026341376",
         "x-ms-file-permission-key": "4010187179898695473*11459378189709739967",
-        "x-ms-request-id": "05165a17-901a-0009-454e-989f11000000",
+        "x-ms-request-id": "9dee1f58-501a-0064-5e19-f42b5a000000",
         "x-ms-request-server-encrypted": "true",
         "x-ms-version": "2020-12-06"
       },
       "ResponseBody": []
     },
     {
-      "RequestUri": "http://seanmcccanary3.file.core.windows.net/test-share-e5360cf1-977f-28aa-9c1c-79671ec65df1/test-directory-6eb68c83-2b68-5c2d-8f54-250135812f7b/test-file-4ed00c98-7bf2-2342-2d72-5155bba401f0?comp=range",
+      "RequestUri": "https://seanmcccanary3.file.core.windows.net/test-share-e5360cf1-977f-28aa-9c1c-79671ec65df1/test-directory-6eb68c83-2b68-5c2d-8f54-250135812f7b/test-file-4ed00c98-7bf2-2342-2d72-5155bba401f0?comp=range",
       "RequestMethod": "PUT",
       "RequestHeaders": {
         "Accept": "application/xml",
         "Authorization": "Sanitized",
         "Content-Length": "1024",
         "Content-Type": "application/octet-stream",
-        "traceparent": "00-9396b62519762b49b97498e680e1a6dd-74915310f6829142-00",
-        "User-Agent": [
-          "azsdk-net-Storage.Files.Shares/12.8.0-alpha.20210820.1",
-          "(.NET Core 3.1.18; Microsoft Windows 10.0.19043)"
+        "traceparent": "00-11c3c07500c2ad40a6e86380b33fdae3-5644bab3c540a244-00",
+        "User-Agent": [
+          "azsdk-net-Storage.Files.Shares/12.7.0-alpha.20210126.1",
+          "(.NET 5.0.2; Microsoft Windows 10.0.19042)"
         ],
         "x-ms-client-request-id": "ca6e7770-adb2-881f-fe26-e3c64529c599",
-        "x-ms-date": "Mon, 23 Aug 2021 18:39:11 GMT",
+        "x-ms-date": "Tue, 26 Jan 2021 19:31:28 GMT",
         "x-ms-range": "bytes=0-1023",
         "x-ms-return-client-request-id": "true",
         "x-ms-version": "2020-12-06",
         "x-ms-write": "update"
       },
-      "RequestBody": "9MDTWcBeKKBERAKRbj8FxTAypHHcwxEPt92WgvjzmgQfbPiX9ssy/ZsFJybMG8Dt7iUkpMJGczGvxKLjyKWnUan\u002BcQJHbc9k/6bV15zrQpscqJPTzvVB2fjH5zEpTzX2XtV8zqm\u002BpoBVv6QccJyUw4EGxiAR04K0vZcJgIadO7Bx33nGbnTyXgETfg9QJWlcMiOwIokV5IpTyBERtCb6uIT0qpEjzlQNFGge/lRzZJcurU1i7RgmW/ruc6Zi4KnbGMaLW3rXOGPOow4g9\u002BY132R54wbYl8trzk\u002BWNVuuqjO\u002BQuWO6AgdVnXqk0kKBWQUuJNC6f2jA4D6H40qQQMIIPjaYrUApvZbW4yR7gSBYMjrgnzHa8A2Gz5klMh78hVx4XJQL6OvExGc541xERV8eb7FP76GQbU4pEd2nBIu4Gh2HwyRMDEkPG5rKoMzxAkp5xoJtrNW66C9GIpbOHf/bgck\u002BvEI6kiNoANQGxcxBN89TbT3JCq1HzRs1BenyQP2bLt8DsoXIP3SfBWvBtCJixSqHevDB0rdb9q9nBYx5tcAWa9btfYVJiy3JacUBRlk40kD/KsXM2Rxn57vWoTmoZY\u002Br6wgLdYdlPe\u002BDOGiyWnBWbjMLeks6CZK6hVXJsuo0IQR1VZsQ7Vz5mezWSeDztY1LQHLGnOtEseG1kPAxm4rFjxckfMTVRUCWUeBeI//xxs/IvjK3LURZMKO5Wxysh/5h0LqJj3iIdjrycAsK5k3hw8ngKN1YTqGSy0whG\u002Boj6cnh/FMFKDeXQEg3hL15DgpVl5dSzF8hCUHZNoPsZxpQzkYBaSn63NuSCOiVIInkGf0By4RSkR1qwPLRbDFzqtkt5vZ3d\u002BUgWvq7gIO2S\u002Bi4NNzGqluWPj0o1qg3KbDqXp4PZ3nTrOHYIbCJlxCZ9HTKGTcUbQB9l6j5DmF86XFJ0WHlZyRu5Eg7LojqzGbsTyIzbNB51fGdkc\u002BRGl5Am3h/P4XutE1QW3Su2X53kotBzL9/CXxhEDtwR5UUncnpulNQa8zhPdrU4tFbivxzJj8ET03fAVH73i\u002BKfiy4O/2qhV7rJyb\u002BYI7kaiaqxUU\u002B/WGWEA58CnkBlE3dFv\u002BuHOcT8MWdiD8YBi6/OpcrENiqS0DLIeuvLrrl6ZKZIUnPdk1/VxR/oXVifgofvQ\u002Bh1kO1Mst\u002Bozr7pIJK955sfuSk78RJ6/nEKqoLqKPhT3GrBBMPI\u002B5\u002BkJMSQ/JSNOmW9f8les1LGCqJsQghMzqXGhUQ37OLHVs2Zl8xd2fHcjXAdLKku9SkH\u002BwohXLmHV1Yu2mdARU2C5ikLxSuGeCCgn7SYL6H8l4ArL/HYpgoEEjBmPv\u002BajDgiikaAIzANgYLQ==",
-      "StatusCode": 201,
-      "ResponseHeaders": {
-        "Content-Length": "0",
-        "Content-MD5": "ET2Wy\u002BUnHSoDwUncyj5MXQ==",
-        "Date": "Mon, 23 Aug 2021 18:39:11 GMT",
-        "ETag": "\u00220x8D966654CE3D5A7\u0022",
-        "Last-Modified": "Mon, 23 Aug 2021 18:39:11 GMT",
+      "RequestBody": "9MDTWcBeKKBERAKRbj8FxTAypHHcwxEPt92WgvjzmgQfbPiX9ssy/ZsFJybMG8Dt7iUkpMJGczGvxKLjyKWnUan+cQJHbc9k/6bV15zrQpscqJPTzvVB2fjH5zEpTzX2XtV8zqm+poBVv6QccJyUw4EGxiAR04K0vZcJgIadO7Bx33nGbnTyXgETfg9QJWlcMiOwIokV5IpTyBERtCb6uIT0qpEjzlQNFGge/lRzZJcurU1i7RgmW/ruc6Zi4KnbGMaLW3rXOGPOow4g9+Y132R54wbYl8trzk+WNVuuqjO+QuWO6AgdVnXqk0kKBWQUuJNC6f2jA4D6H40qQQMIIPjaYrUApvZbW4yR7gSBYMjrgnzHa8A2Gz5klMh78hVx4XJQL6OvExGc541xERV8eb7FP76GQbU4pEd2nBIu4Gh2HwyRMDEkPG5rKoMzxAkp5xoJtrNW66C9GIpbOHf/bgck+vEI6kiNoANQGxcxBN89TbT3JCq1HzRs1BenyQP2bLt8DsoXIP3SfBWvBtCJixSqHevDB0rdb9q9nBYx5tcAWa9btfYVJiy3JacUBRlk40kD/KsXM2Rxn57vWoTmoZY+r6wgLdYdlPe+DOGiyWnBWbjMLeks6CZK6hVXJsuo0IQR1VZsQ7Vz5mezWSeDztY1LQHLGnOtEseG1kPAxm4rFjxckfMTVRUCWUeBeI//xxs/IvjK3LURZMKO5Wxysh/5h0LqJj3iIdjrycAsK5k3hw8ngKN1YTqGSy0whG+oj6cnh/FMFKDeXQEg3hL15DgpVl5dSzF8hCUHZNoPsZxpQzkYBaSn63NuSCOiVIInkGf0By4RSkR1qwPLRbDFzqtkt5vZ3d+UgWvq7gIO2S+i4NNzGqluWPj0o1qg3KbDqXp4PZ3nTrOHYIbCJlxCZ9HTKGTcUbQB9l6j5DmF86XFJ0WHlZyRu5Eg7LojqzGbsTyIzbNB51fGdkc+RGl5Am3h/P4XutE1QW3Su2X53kotBzL9/CXxhEDtwR5UUncnpulNQa8zhPdrU4tFbivxzJj8ET03fAVH73i+Kfiy4O/2qhV7rJyb+YI7kaiaqxUU+/WGWEA58CnkBlE3dFv+uHOcT8MWdiD8YBi6/OpcrENiqS0DLIeuvLrrl6ZKZIUnPdk1/VxR/oXVifgofvQ+h1kO1Mst+ozr7pIJK955sfuSk78RJ6/nEKqoLqKPhT3GrBBMPI+5+kJMSQ/JSNOmW9f8les1LGCqJsQghMzqXGhUQ37OLHVs2Zl8xd2fHcjXAdLKku9SkH+wohXLmHV1Yu2mdARU2C5ikLxSuGeCCgn7SYL6H8l4ArL/HYpgoEEjBmPv+ajDgiikaAIzANgYLQ==",
+      "StatusCode": 201,
+      "ResponseHeaders": {
+        "Content-Length": "0",
+        "Content-MD5": "ET2Wy+UnHSoDwUncyj5MXQ==",
+        "Date": "Tue, 26 Jan 2021 19:31:27 GMT",
+        "ETag": "\"0x8D8C230F9D7C1B1\"",
+        "Last-Modified": "Tue, 26 Jan 2021 19:31:27 GMT",
         "Server": [
           "Windows-Azure-File/1.0",
           "Microsoft-HTTPAPI/2.0"
         ],
         "x-ms-client-request-id": "ca6e7770-adb2-881f-fe26-e3c64529c599",
-        "x-ms-request-id": "05165a1e-901a-0009-4c4e-989f11000000",
+        "x-ms-request-id": "9dee1f59-501a-0064-5f19-f42b5a000000",
         "x-ms-request-server-encrypted": "true",
         "x-ms-version": "2020-12-06"
       },
       "ResponseBody": []
     },
     {
-      "RequestUri": "http://seanmcccanary3.file.core.windows.net/test-share-e5360cf1-977f-28aa-9c1c-79671ec65df1/test-directory-6eb68c83-2b68-5c2d-8f54-250135812f7b/test-file-4ed00c98-7bf2-2342-2d72-5155bba401f0",
+      "RequestUri": "https://seanmcccanary3.file.core.windows.net/test-share-e5360cf1-977f-28aa-9c1c-79671ec65df1/test-directory-6eb68c83-2b68-5c2d-8f54-250135812f7b/test-file-4ed00c98-7bf2-2342-2d72-5155bba401f0",
       "RequestMethod": "HEAD",
       "RequestHeaders": {
         "Accept": "application/xml",
         "Authorization": "Sanitized",
-        "traceparent": "00-1f824e6be9ea7e44bb57bca545bd87a2-dce28385b6e0bd42-00",
-        "User-Agent": [
-          "azsdk-net-Storage.Files.Shares/12.8.0-alpha.20210820.1",
-          "(.NET Core 3.1.18; Microsoft Windows 10.0.19043)"
+        "traceparent": "00-40e818e080ff1244be45243b40085949-420eda573704204a-00",
+        "User-Agent": [
+          "azsdk-net-Storage.Files.Shares/12.7.0-alpha.20210126.1",
+          "(.NET 5.0.2; Microsoft Windows 10.0.19042)"
         ],
         "x-ms-client-request-id": "fbc6e36f-a3be-b94c-f22f-d2ff30d44282",
-        "x-ms-date": "Mon, 23 Aug 2021 18:39:11 GMT",
+        "x-ms-date": "Tue, 26 Jan 2021 19:31:28 GMT",
         "x-ms-return-client-request-id": "true",
         "x-ms-version": "2020-12-06"
       },
@@ -190,24 +185,25 @@
       "ResponseHeaders": {
         "Content-Length": "1024",
         "Content-Type": "application/octet-stream",
-        "Date": "Mon, 23 Aug 2021 18:39:11 GMT",
-        "ETag": "\u00220x8D966654CE3D5A7\u0022",
-        "Last-Modified": "Mon, 23 Aug 2021 18:39:11 GMT",
-        "Server": [
-          "Windows-Azure-File/1.0",
-          "Microsoft-HTTPAPI/2.0"
-        ],
+        "Date": "Tue, 26 Jan 2021 19:31:27 GMT",
+        "ETag": "\"0x8D8C230F9D7C1B1\"",
+        "Last-Modified": "Tue, 26 Jan 2021 19:31:27 GMT",
+        "Server": [
+          "Windows-Azure-File/1.0",
+          "Microsoft-HTTPAPI/2.0"
+        ],
+        "Vary": "Origin",
         "x-ms-client-request-id": "fbc6e36f-a3be-b94c-f22f-d2ff30d44282",
         "x-ms-file-attributes": "Archive",
-        "x-ms-file-change-time": "2021-08-23T18:39:11.6746023Z",
-        "x-ms-file-creation-time": "2021-08-23T18:39:11.6746023Z",
+        "x-ms-file-change-time": "2021-01-26T19:31:27.8810545Z",
+        "x-ms-file-creation-time": "2021-01-26T19:31:27.8140062Z",
         "x-ms-file-id": "11529285414812647424",
-        "x-ms-file-last-write-time": "2021-08-23T18:39:11.6746023Z",
+        "x-ms-file-last-write-time": "2021-01-26T19:31:27.8810545Z",
         "x-ms-file-parent-id": "13835128424026341376",
         "x-ms-file-permission-key": "4010187179898695473*11459378189709739967",
         "x-ms-lease-state": "available",
         "x-ms-lease-status": "unlocked",
-        "x-ms-request-id": "05165a20-901a-0009-4e4e-989f11000000",
+        "x-ms-request-id": "9dee1f5a-501a-0064-6019-f42b5a000000",
         "x-ms-server-encrypted": "true",
         "x-ms-type": "File",
         "x-ms-version": "2020-12-06"
@@ -215,18 +211,19 @@
       "ResponseBody": []
     },
     {
-      "RequestUri": "http://seanmcccanary3.file.core.windows.net/test-share-e5360cf1-977f-28aa-9c1c-79671ec65df1/test-directory-6eb68c83-2b68-5c2d-8f54-250135812f7b/test-file-4ed00c98-7bf2-2342-2d72-5155bba401f0",
+      "RequestUri": "https://seanmcccanary3.file.core.windows.net/test-share-e5360cf1-977f-28aa-9c1c-79671ec65df1/test-directory-6eb68c83-2b68-5c2d-8f54-250135812f7b/test-file-4ed00c98-7bf2-2342-2d72-5155bba401f0",
       "RequestMethod": "GET",
       "RequestHeaders": {
         "Accept": "application/xml",
         "Authorization": "Sanitized",
         "User-Agent": [
-          "azsdk-net-Storage.Files.Shares/12.8.0-alpha.20210820.1",
-          "(.NET Core 3.1.18; Microsoft Windows 10.0.19043)"
+          "azsdk-net-Storage.Files.Shares/12.7.0-alpha.20210126.1",
+          "(.NET 5.0.2; Microsoft Windows 10.0.19042)"
         ],
         "x-ms-client-request-id": "62564ec1-ca62-49da-0996-c15d5eb4a181",
-        "x-ms-date": "Mon, 23 Aug 2021 18:39:11 GMT",
+        "x-ms-date": "Tue, 26 Jan 2021 19:31:29 GMT",
         "x-ms-range": "bytes=0-4194303",
+        "x-ms-range-get-content-md5": "false",
         "x-ms-return-client-request-id": "true",
         "x-ms-version": "2020-12-06"
       },
@@ -237,43 +234,44 @@
         "Content-Length": "1024",
         "Content-Range": "bytes 0-1023/1024",
         "Content-Type": "application/octet-stream",
-        "Date": "Mon, 23 Aug 2021 18:39:11 GMT",
-        "ETag": "\u00220x8D966654CE3D5A7\u0022",
-        "Last-Modified": "Mon, 23 Aug 2021 18:39:11 GMT",
-        "Server": [
-          "Windows-Azure-File/1.0",
-          "Microsoft-HTTPAPI/2.0"
-        ],
+        "Date": "Tue, 26 Jan 2021 19:31:27 GMT",
+        "ETag": "\"0x8D8C230F9D7C1B1\"",
+        "Last-Modified": "Tue, 26 Jan 2021 19:31:27 GMT",
+        "Server": [
+          "Windows-Azure-File/1.0",
+          "Microsoft-HTTPAPI/2.0"
+        ],
+        "Vary": "Origin",
         "x-ms-client-request-id": "62564ec1-ca62-49da-0996-c15d5eb4a181",
         "x-ms-file-attributes": "Archive",
-        "x-ms-file-change-time": "2021-08-23T18:39:11.6746023Z",
-        "x-ms-file-creation-time": "2021-08-23T18:39:11.6746023Z",
+        "x-ms-file-change-time": "2021-01-26T19:31:27.8810545Z",
+        "x-ms-file-creation-time": "2021-01-26T19:31:27.8140062Z",
         "x-ms-file-id": "11529285414812647424",
-        "x-ms-file-last-write-time": "2021-08-23T18:39:11.6746023Z",
+        "x-ms-file-last-write-time": "2021-01-26T19:31:27.8810545Z",
         "x-ms-file-parent-id": "13835128424026341376",
         "x-ms-file-permission-key": "4010187179898695473*11459378189709739967",
         "x-ms-lease-state": "available",
         "x-ms-lease-status": "unlocked",
-        "x-ms-request-id": "05165a26-901a-0009-544e-989f11000000",
+        "x-ms-request-id": "9dee1f5b-501a-0064-6119-f42b5a000000",
         "x-ms-server-encrypted": "true",
         "x-ms-type": "File",
         "x-ms-version": "2020-12-06"
       },
-      "ResponseBody": "9MDTWcBeKKBERAKRbj8FxTAypHHcwxEPt92WgvjzmgQfbPiX9ssy/ZsFJybMG8Dt7iUkpMJGczGvxKLjyKWnUan\u002BcQJHbc9k/6bV15zrQpscqJPTzvVB2fjH5zEpTzX2XtV8zqm\u002BpoBVv6QccJyUw4EGxiAR04K0vZcJgIadO7Bx33nGbnTyXgETfg9QJWlcMiOwIokV5IpTyBERtCb6uIT0qpEjzlQNFGge/lRzZJcurU1i7RgmW/ruc6Zi4KnbGMaLW3rXOGPOow4g9\u002BY132R54wbYl8trzk\u002BWNVuuqjO\u002BQuWO6AgdVnXqk0kKBWQUuJNC6f2jA4D6H40qQQMIIPjaYrUApvZbW4yR7gSBYMjrgnzHa8A2Gz5klMh78hVx4XJQL6OvExGc541xERV8eb7FP76GQbU4pEd2nBIu4Gh2HwyRMDEkPG5rKoMzxAkp5xoJtrNW66C9GIpbOHf/bgck\u002BvEI6kiNoANQGxcxBN89TbT3JCq1HzRs1BenyQP2bLt8DsoXIP3SfBWvBtCJixSqHevDB0rdb9q9nBYx5tcAWa9btfYVJiy3JacUBRlk40kD/KsXM2Rxn57vWoTmoZY\u002Br6wgLdYdlPe\u002BDOGiyWnBWbjMLeks6CZK6hVXJsuo0IQR1VZsQ7Vz5mezWSeDztY1LQHLGnOtEseG1kPAxm4rFjxckfMTVRUCWUeBeI//xxs/IvjK3LURZMKO5Wxysh/5h0LqJj3iIdjrycAsK5k3hw8ngKN1YTqGSy0whG\u002Boj6cnh/FMFKDeXQEg3hL15DgpVl5dSzF8hCUHZNoPsZxpQzkYBaSn63NuSCOiVIInkGf0By4RSkR1qwPLRbDFzqtkt5vZ3d\u002BUgWvq7gIO2S\u002Bi4NNzGqluWPj0o1qg3KbDqXp4PZ3nTrOHYIbCJlxCZ9HTKGTcUbQB9l6j5DmF86XFJ0WHlZyRu5Eg7LojqzGbsTyIzbNB51fGdkc\u002BRGl5Am3h/P4XutE1QW3Su2X53kotBzL9/CXxhEDtwR5UUncnpulNQa8zhPdrU4tFbivxzJj8ET03fAVH73i\u002BKfiy4O/2qhV7rJyb\u002BYI7kaiaqxUU\u002B/WGWEA58CnkBlE3dFv\u002BuHOcT8MWdiD8YBi6/OpcrENiqS0DLIeuvLrrl6ZKZIUnPdk1/VxR/oXVifgofvQ\u002Bh1kO1Mst\u002Bozr7pIJK955sfuSk78RJ6/nEKqoLqKPhT3GrBBMPI\u002B5\u002BkJMSQ/JSNOmW9f8les1LGCqJsQghMzqXGhUQ37OLHVs2Zl8xd2fHcjXAdLKku9SkH\u002BwohXLmHV1Yu2mdARU2C5ikLxSuGeCCgn7SYL6H8l4ArL/HYpgoEEjBmPv\u002BajDgiikaAIzANgYLQ=="
-    },
-    {
-      "RequestUri": "http://seanmcccanary3.file.core.windows.net/test-share-e5360cf1-977f-28aa-9c1c-79671ec65df1?restype=share",
+      "ResponseBody": "9MDTWcBeKKBERAKRbj8FxTAypHHcwxEPt92WgvjzmgQfbPiX9ssy/ZsFJybMG8Dt7iUkpMJGczGvxKLjyKWnUan+cQJHbc9k/6bV15zrQpscqJPTzvVB2fjH5zEpTzX2XtV8zqm+poBVv6QccJyUw4EGxiAR04K0vZcJgIadO7Bx33nGbnTyXgETfg9QJWlcMiOwIokV5IpTyBERtCb6uIT0qpEjzlQNFGge/lRzZJcurU1i7RgmW/ruc6Zi4KnbGMaLW3rXOGPOow4g9+Y132R54wbYl8trzk+WNVuuqjO+QuWO6AgdVnXqk0kKBWQUuJNC6f2jA4D6H40qQQMIIPjaYrUApvZbW4yR7gSBYMjrgnzHa8A2Gz5klMh78hVx4XJQL6OvExGc541xERV8eb7FP76GQbU4pEd2nBIu4Gh2HwyRMDEkPG5rKoMzxAkp5xoJtrNW66C9GIpbOHf/bgck+vEI6kiNoANQGxcxBN89TbT3JCq1HzRs1BenyQP2bLt8DsoXIP3SfBWvBtCJixSqHevDB0rdb9q9nBYx5tcAWa9btfYVJiy3JacUBRlk40kD/KsXM2Rxn57vWoTmoZY+r6wgLdYdlPe+DOGiyWnBWbjMLeks6CZK6hVXJsuo0IQR1VZsQ7Vz5mezWSeDztY1LQHLGnOtEseG1kPAxm4rFjxckfMTVRUCWUeBeI//xxs/IvjK3LURZMKO5Wxysh/5h0LqJj3iIdjrycAsK5k3hw8ngKN1YTqGSy0whG+oj6cnh/FMFKDeXQEg3hL15DgpVl5dSzF8hCUHZNoPsZxpQzkYBaSn63NuSCOiVIInkGf0By4RSkR1qwPLRbDFzqtkt5vZ3d+UgWvq7gIO2S+i4NNzGqluWPj0o1qg3KbDqXp4PZ3nTrOHYIbCJlxCZ9HTKGTcUbQB9l6j5DmF86XFJ0WHlZyRu5Eg7LojqzGbsTyIzbNB51fGdkc+RGl5Am3h/P4XutE1QW3Su2X53kotBzL9/CXxhEDtwR5UUncnpulNQa8zhPdrU4tFbivxzJj8ET03fAVH73i+Kfiy4O/2qhV7rJyb+YI7kaiaqxUU+/WGWEA58CnkBlE3dFv+uHOcT8MWdiD8YBi6/OpcrENiqS0DLIeuvLrrl6ZKZIUnPdk1/VxR/oXVifgofvQ+h1kO1Mst+ozr7pIJK955sfuSk78RJ6/nEKqoLqKPhT3GrBBMPI+5+kJMSQ/JSNOmW9f8les1LGCqJsQghMzqXGhUQ37OLHVs2Zl8xd2fHcjXAdLKku9SkH+wohXLmHV1Yu2mdARU2C5ikLxSuGeCCgn7SYL6H8l4ArL/HYpgoEEjBmPv+ajDgiikaAIzANgYLQ=="
+    },
+    {
+      "RequestUri": "https://seanmcccanary3.file.core.windows.net/test-share-e5360cf1-977f-28aa-9c1c-79671ec65df1?restype=share",
       "RequestMethod": "DELETE",
       "RequestHeaders": {
         "Accept": "application/xml",
         "Authorization": "Sanitized",
-        "traceparent": "00-c6ad8c394955694c9382be064b2885da-30adc8a32421e34f-00",
-        "User-Agent": [
-          "azsdk-net-Storage.Files.Shares/12.8.0-alpha.20210820.1",
-          "(.NET Core 3.1.18; Microsoft Windows 10.0.19043)"
+        "traceparent": "00-38ce3fca6e5bc64c92bcedd965630615-0d8d2a43edd4e143-00",
+        "User-Agent": [
+          "azsdk-net-Storage.Files.Shares/12.7.0-alpha.20210126.1",
+          "(.NET 5.0.2; Microsoft Windows 10.0.19042)"
         ],
         "x-ms-client-request-id": "e23d6a11-df7d-081f-1363-c5a5e6fee00e",
-        "x-ms-date": "Mon, 23 Aug 2021 18:39:11 GMT",
+        "x-ms-date": "Tue, 26 Jan 2021 19:31:29 GMT",
         "x-ms-delete-snapshots": "include",
         "x-ms-return-client-request-id": "true",
         "x-ms-version": "2020-12-06"
@@ -282,25 +280,20 @@
       "StatusCode": 202,
       "ResponseHeaders": {
         "Content-Length": "0",
-        "Date": "Mon, 23 Aug 2021 18:39:11 GMT",
+        "Date": "Tue, 26 Jan 2021 19:31:27 GMT",
         "Server": [
           "Windows-Azure-File/1.0",
           "Microsoft-HTTPAPI/2.0"
         ],
         "x-ms-client-request-id": "e23d6a11-df7d-081f-1363-c5a5e6fee00e",
-<<<<<<< HEAD
-        "x-ms-request-id": "05165a29-901a-0009-574e-989f11000000",
-        "x-ms-version": "2020-10-02"
-=======
         "x-ms-request-id": "9dee1f5c-501a-0064-6219-f42b5a000000",
         "x-ms-version": "2020-12-06"
->>>>>>> 76e66c80
       },
       "ResponseBody": []
     }
   ],
   "Variables": {
     "RandomSeed": "88371386",
-    "Storage_TestConfigDefault": "ProductionTenant\nseanmcccanary3\nU2FuaXRpemVk\nhttp://seanmcccanary3.blob.core.windows.net\nhttp://seanmcccanary3.file.core.windows.net\nhttp://seanmcccanary3.queue.core.windows.net\nhttp://seanmcccanary3.table.core.windows.net\n\n\n\n\nhttp://seanmcccanary3-secondary.blob.core.windows.net\nhttp://seanmcccanary3-secondary.file.core.windows.net\nhttp://seanmcccanary3-secondary.queue.core.windows.net\nhttp://seanmcccanary3-secondary.table.core.windows.net\n\nSanitized\n\n\nCloud\nBlobEndpoint=http://seanmcccanary3.blob.core.windows.net/;QueueEndpoint=http://seanmcccanary3.queue.core.windows.net/;FileEndpoint=http://seanmcccanary3.file.core.windows.net/;BlobSecondaryEndpoint=http://seanmcccanary3-secondary.blob.core.windows.net/;QueueSecondaryEndpoint=http://seanmcccanary3-secondary.queue.core.windows.net/;FileSecondaryEndpoint=http://seanmcccanary3-secondary.file.core.windows.net/;AccountName=seanmcccanary3;AccountKey=Kg==;\n[encryption scope]\n\n"
+    "Storage_TestConfigDefault": "ProductionTenant\nseanmcccanary3\nU2FuaXRpemVk\nhttps://seanmcccanary3.blob.core.windows.net\nhttps://seanmcccanary3.file.core.windows.net\nhttps://seanmcccanary3.queue.core.windows.net\nhttps://seanmcccanary3.table.core.windows.net\n\n\n\n\nhttps://seanmcccanary3-secondary.blob.core.windows.net\nhttps://seanmcccanary3-secondary.file.core.windows.net\nhttps://seanmcccanary3-secondary.queue.core.windows.net\nhttps://seanmcccanary3-secondary.table.core.windows.net\n\nSanitized\n\n\nCloud\nBlobEndpoint=https://seanmcccanary3.blob.core.windows.net/;QueueEndpoint=https://seanmcccanary3.queue.core.windows.net/;FileEndpoint=https://seanmcccanary3.file.core.windows.net/;BlobSecondaryEndpoint=https://seanmcccanary3-secondary.blob.core.windows.net/;QueueSecondaryEndpoint=https://seanmcccanary3-secondary.queue.core.windows.net/;FileSecondaryEndpoint=https://seanmcccanary3-secondary.file.core.windows.net/;AccountName=seanmcccanary3;AccountKey=Kg==;\nseanscope1\n\n"
   }
 }