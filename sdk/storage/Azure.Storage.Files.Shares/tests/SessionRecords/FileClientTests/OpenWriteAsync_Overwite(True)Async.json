--- conflicted
+++ resolved
@@ -1,56 +1,51 @@
 {
   "Entries": [
     {
-      "RequestUri": "https://seanmcccanary3.file.core.windows.net/test-share-aabb985b-3802-ecf0-4464-ecfdc515f3b2?restype=share",
-      "RequestMethod": "PUT",
-      "RequestHeaders": {
-        "Accept": "application/xml",
-        "Authorization": "Sanitized",
-        "traceparent": "00-4b6a9136fa8e36478cd14f8a3a189dfe-e533c4c23e3f194c-00",
-        "User-Agent": [
-          "azsdk-net-Storage.Files.Shares/12.7.0-alpha.20210121.1",
-          "(.NET 5.0.2; Microsoft Windows 10.0.19042)"
-        ],
-        "x-ms-client-request-id": "70e4a0f6-4d1b-c81a-0a52-7f5725e4f3b8",
-        "x-ms-date": "Thu, 21 Jan 2021 20:40:21 GMT",
-        "x-ms-return-client-request-id": "true",
-        "x-ms-version": "2020-06-12"
-      },
-      "RequestBody": null,
-      "StatusCode": 201,
-      "ResponseHeaders": {
-        "Content-Length": "0",
-        "Date": "Thu, 21 Jan 2021 20:40:20 GMT",
-        "ETag": "\u00220x8D8BE4CC5B447CA\u0022",
-        "Last-Modified": "Thu, 21 Jan 2021 20:40:21 GMT",
-        "Server": [
-          "Windows-Azure-File/1.0",
-          "Microsoft-HTTPAPI/2.0"
-        ],
-        "x-ms-client-request-id": "70e4a0f6-4d1b-c81a-0a52-7f5725e4f3b8",
-<<<<<<< HEAD
-        "x-ms-request-id": "f7f9738a-301a-0000-5a19-6ddac2000000",
-        "x-ms-version": "2020-06-12"
-=======
-        "x-ms-request-id": "7b48914b-301a-005d-2135-f0d046000000",
-        "x-ms-version": "2020-04-08"
->>>>>>> ac24a13f
-      },
-      "ResponseBody": []
-    },
-    {
-      "RequestUri": "https://seanmcccanary3.file.core.windows.net/test-share-aabb985b-3802-ecf0-4464-ecfdc515f3b2/test-directory-c2fe391a-fe5a-0b1e-eb0e-edfd5040826b?restype=directory",
-      "RequestMethod": "PUT",
-      "RequestHeaders": {
-        "Accept": "application/xml",
-        "Authorization": "Sanitized",
-        "traceparent": "00-9c67631d62831548b818a3d4ea23d924-a3fe3f227cc6fd4e-00",
-        "User-Agent": [
-          "azsdk-net-Storage.Files.Shares/12.7.0-alpha.20210121.1",
-          "(.NET 5.0.2; Microsoft Windows 10.0.19042)"
-        ],
-        "x-ms-client-request-id": "30952f11-4cdb-f754-81d9-840d5f1d77c9",
-        "x-ms-date": "Thu, 21 Jan 2021 20:40:21 GMT",
+      "RequestUri": "https://seanmcccanary3.file.core.windows.net/test-share-cae14b4d-4eb3-43e6-5a0d-190f266eaa7c?restype=share",
+      "RequestMethod": "PUT",
+      "RequestHeaders": {
+        "Accept": "application/xml",
+        "Authorization": "Sanitized",
+        "traceparent": "00-c823b330d1165e4f8c72db6b9af9383c-d9593c97d8e10246-00",
+        "User-Agent": [
+          "azsdk-net-Storage.Files.Shares/12.7.0-alpha.20210126.1",
+          "(.NET 5.0.2; Microsoft Windows 10.0.19042)"
+        ],
+        "x-ms-client-request-id": "4d5b9435-7681-e88c-116a-8610c855089e",
+        "x-ms-date": "Tue, 26 Jan 2021 19:31:39 GMT",
+        "x-ms-return-client-request-id": "true",
+        "x-ms-version": "2020-06-12"
+      },
+      "RequestBody": null,
+      "StatusCode": 201,
+      "ResponseHeaders": {
+        "Content-Length": "0",
+        "Date": "Tue, 26 Jan 2021 19:31:38 GMT",
+        "ETag": "\u00220x8D8C2310085E7E5\u0022",
+        "Last-Modified": "Tue, 26 Jan 2021 19:31:39 GMT",
+        "Server": [
+          "Windows-Azure-File/1.0",
+          "Microsoft-HTTPAPI/2.0"
+        ],
+        "x-ms-client-request-id": "4d5b9435-7681-e88c-116a-8610c855089e",
+        "x-ms-request-id": "07cc3350-d01a-007a-7919-f4c782000000",
+        "x-ms-version": "2020-06-12"
+      },
+      "ResponseBody": []
+    },
+    {
+      "RequestUri": "https://seanmcccanary3.file.core.windows.net/test-share-cae14b4d-4eb3-43e6-5a0d-190f266eaa7c/test-directory-7f0ae922-1d5f-45ae-5fc6-124d109ad61e?restype=directory",
+      "RequestMethod": "PUT",
+      "RequestHeaders": {
+        "Accept": "application/xml",
+        "Authorization": "Sanitized",
+        "traceparent": "00-28b0a7e93388984cb40ad5b3d07c6d2a-854c384812baf84c-00",
+        "User-Agent": [
+          "azsdk-net-Storage.Files.Shares/12.7.0-alpha.20210126.1",
+          "(.NET 5.0.2; Microsoft Windows 10.0.19042)"
+        ],
+        "x-ms-client-request-id": "83299f5d-6731-1846-e615-eeba633ed876",
+        "x-ms-date": "Tue, 26 Jan 2021 19:31:39 GMT",
         "x-ms-file-attributes": "None",
         "x-ms-file-creation-time": "Now",
         "x-ms-file-last-write-time": "Now",
@@ -62,41 +57,41 @@
       "StatusCode": 201,
       "ResponseHeaders": {
         "Content-Length": "0",
-        "Date": "Thu, 21 Jan 2021 20:40:20 GMT",
-        "ETag": "\u00220x8D8BE4CC5BEA9B5\u0022",
-        "Last-Modified": "Thu, 21 Jan 2021 20:40:21 GMT",
-        "Server": [
-          "Windows-Azure-File/1.0",
-          "Microsoft-HTTPAPI/2.0"
-        ],
-        "x-ms-client-request-id": "30952f11-4cdb-f754-81d9-840d5f1d77c9",
+        "Date": "Tue, 26 Jan 2021 19:31:38 GMT",
+        "ETag": "\u00220x8D8C231009190F7\u0022",
+        "Last-Modified": "Tue, 26 Jan 2021 19:31:39 GMT",
+        "Server": [
+          "Windows-Azure-File/1.0",
+          "Microsoft-HTTPAPI/2.0"
+        ],
+        "x-ms-client-request-id": "83299f5d-6731-1846-e615-eeba633ed876",
         "x-ms-file-attributes": "Directory",
-        "x-ms-file-change-time": "2021-01-21T20:40:21.7323957Z",
-        "x-ms-file-creation-time": "2021-01-21T20:40:21.7323957Z",
+        "x-ms-file-change-time": "2021-01-26T19:31:39.1651063Z",
+        "x-ms-file-creation-time": "2021-01-26T19:31:39.1651063Z",
         "x-ms-file-id": "13835128424026341376",
-        "x-ms-file-last-write-time": "2021-01-21T20:40:21.7323957Z",
+        "x-ms-file-last-write-time": "2021-01-26T19:31:39.1651063Z",
         "x-ms-file-parent-id": "0",
         "x-ms-file-permission-key": "17860367565182308406*11459378189709739967",
-        "x-ms-request-id": "7b48914e-301a-005d-2235-f0d046000000",
-        "x-ms-request-server-encrypted": "true",
-        "x-ms-version": "2020-06-12"
-      },
-      "ResponseBody": []
-    },
-    {
-      "RequestUri": "https://seanmcccanary3.file.core.windows.net/test-share-aabb985b-3802-ecf0-4464-ecfdc515f3b2/test-directory-c2fe391a-fe5a-0b1e-eb0e-edfd5040826b/test-file-e80114d0-cedd-9788-a3c9-57ccc20e3b95",
-      "RequestMethod": "PUT",
-      "RequestHeaders": {
-        "Accept": "application/xml",
-        "Authorization": "Sanitized",
-        "traceparent": "00-0aa9a6d3bb980a4ebf126197388bb858-130325c71eebc64f-00",
-        "User-Agent": [
-          "azsdk-net-Storage.Files.Shares/12.7.0-alpha.20210121.1",
-          "(.NET 5.0.2; Microsoft Windows 10.0.19042)"
-        ],
-        "x-ms-client-request-id": "bc3e7216-9f53-43fb-a6fe-8d12f4873572",
+        "x-ms-request-id": "07cc3353-d01a-007a-7a19-f4c782000000",
+        "x-ms-request-server-encrypted": "true",
+        "x-ms-version": "2020-06-12"
+      },
+      "ResponseBody": []
+    },
+    {
+      "RequestUri": "https://seanmcccanary3.file.core.windows.net/test-share-cae14b4d-4eb3-43e6-5a0d-190f266eaa7c/test-directory-7f0ae922-1d5f-45ae-5fc6-124d109ad61e/test-file-55ea6893-767b-c68c-ed8e-2c8d6c7fc584",
+      "RequestMethod": "PUT",
+      "RequestHeaders": {
+        "Accept": "application/xml",
+        "Authorization": "Sanitized",
+        "traceparent": "00-fcd4de25371ea843b0ec081a9ea5e683-e655c53d31101744-00",
+        "User-Agent": [
+          "azsdk-net-Storage.Files.Shares/12.7.0-alpha.20210126.1",
+          "(.NET 5.0.2; Microsoft Windows 10.0.19042)"
+        ],
+        "x-ms-client-request-id": "189b39fa-fcf0-e7e6-1363-96a23bb9ab66",
         "x-ms-content-length": "1024",
-        "x-ms-date": "Thu, 21 Jan 2021 20:40:22 GMT",
+        "x-ms-date": "Tue, 26 Jan 2021 19:31:40 GMT",
         "x-ms-file-attributes": "None",
         "x-ms-file-creation-time": "Now",
         "x-ms-file-last-write-time": "Now",
@@ -109,41 +104,41 @@
       "StatusCode": 201,
       "ResponseHeaders": {
         "Content-Length": "0",
-        "Date": "Thu, 21 Jan 2021 20:40:20 GMT",
-        "ETag": "\u00220x8D8BE4CC5C8214F\u0022",
-        "Last-Modified": "Thu, 21 Jan 2021 20:40:21 GMT",
-        "Server": [
-          "Windows-Azure-File/1.0",
-          "Microsoft-HTTPAPI/2.0"
-        ],
-        "x-ms-client-request-id": "bc3e7216-9f53-43fb-a6fe-8d12f4873572",
+        "Date": "Tue, 26 Jan 2021 19:31:38 GMT",
+        "ETag": "\u00220x8D8C231009BA4F1\u0022",
+        "Last-Modified": "Tue, 26 Jan 2021 19:31:39 GMT",
+        "Server": [
+          "Windows-Azure-File/1.0",
+          "Microsoft-HTTPAPI/2.0"
+        ],
+        "x-ms-client-request-id": "189b39fa-fcf0-e7e6-1363-96a23bb9ab66",
         "x-ms-file-attributes": "Archive",
-        "x-ms-file-change-time": "2021-01-21T20:40:21.7944399Z",
-        "x-ms-file-creation-time": "2021-01-21T20:40:21.7944399Z",
+        "x-ms-file-change-time": "2021-01-26T19:31:39.2311537Z",
+        "x-ms-file-creation-time": "2021-01-26T19:31:39.2311537Z",
         "x-ms-file-id": "11529285414812647424",
-        "x-ms-file-last-write-time": "2021-01-21T20:40:21.7944399Z",
+        "x-ms-file-last-write-time": "2021-01-26T19:31:39.2311537Z",
         "x-ms-file-parent-id": "13835128424026341376",
         "x-ms-file-permission-key": "4010187179898695473*11459378189709739967",
-        "x-ms-request-id": "7b489151-301a-005d-2335-f0d046000000",
-        "x-ms-request-server-encrypted": "true",
-        "x-ms-version": "2020-06-12"
-      },
-      "ResponseBody": []
-    },
-    {
-      "RequestUri": "https://seanmcccanary3.file.core.windows.net/test-share-aabb985b-3802-ecf0-4464-ecfdc515f3b2/test-directory-c2fe391a-fe5a-0b1e-eb0e-edfd5040826b/test-file-e80114d0-cedd-9788-a3c9-57ccc20e3b95",
-      "RequestMethod": "PUT",
-      "RequestHeaders": {
-        "Accept": "application/xml",
-        "Authorization": "Sanitized",
-        "traceparent": "00-a4d70a72fb935a428849d9ecc8e0e1cc-230007de5fbfbd40-00",
-        "User-Agent": [
-          "azsdk-net-Storage.Files.Shares/12.7.0-alpha.20210121.1",
-          "(.NET 5.0.2; Microsoft Windows 10.0.19042)"
-        ],
-        "x-ms-client-request-id": "1484111f-7eee-77f8-ad0b-d6ee18b84e2a",
+        "x-ms-request-id": "07cc3355-d01a-007a-7b19-f4c782000000",
+        "x-ms-request-server-encrypted": "true",
+        "x-ms-version": "2020-06-12"
+      },
+      "ResponseBody": []
+    },
+    {
+      "RequestUri": "https://seanmcccanary3.file.core.windows.net/test-share-cae14b4d-4eb3-43e6-5a0d-190f266eaa7c/test-directory-7f0ae922-1d5f-45ae-5fc6-124d109ad61e/test-file-55ea6893-767b-c68c-ed8e-2c8d6c7fc584",
+      "RequestMethod": "PUT",
+      "RequestHeaders": {
+        "Accept": "application/xml",
+        "Authorization": "Sanitized",
+        "traceparent": "00-3635abd11033f045a42ee2ecbe8732cf-8e493f02f2222446-00",
+        "User-Agent": [
+          "azsdk-net-Storage.Files.Shares/12.7.0-alpha.20210126.1",
+          "(.NET 5.0.2; Microsoft Windows 10.0.19042)"
+        ],
+        "x-ms-client-request-id": "e916e0de-0414-9bd9-203f-154ebdeeb118",
         "x-ms-content-length": "1024",
-        "x-ms-date": "Thu, 21 Jan 2021 20:40:22 GMT",
+        "x-ms-date": "Tue, 26 Jan 2021 19:31:40 GMT",
         "x-ms-file-attributes": "None",
         "x-ms-file-creation-time": "Now",
         "x-ms-file-last-write-time": "Now",
@@ -156,29 +151,29 @@
       "StatusCode": 201,
       "ResponseHeaders": {
         "Content-Length": "0",
-        "Date": "Thu, 21 Jan 2021 20:40:20 GMT",
-        "ETag": "\u00220x8D8BE4CC5D4CDCB\u0022",
-        "Last-Modified": "Thu, 21 Jan 2021 20:40:21 GMT",
-        "Server": [
-          "Windows-Azure-File/1.0",
-          "Microsoft-HTTPAPI/2.0"
-        ],
-        "x-ms-client-request-id": "1484111f-7eee-77f8-ad0b-d6ee18b84e2a",
+        "Date": "Tue, 26 Jan 2021 19:31:38 GMT",
+        "ETag": "\u00220x8D8C23100A62E2A\u0022",
+        "Last-Modified": "Tue, 26 Jan 2021 19:31:39 GMT",
+        "Server": [
+          "Windows-Azure-File/1.0",
+          "Microsoft-HTTPAPI/2.0"
+        ],
+        "x-ms-client-request-id": "e916e0de-0414-9bd9-203f-154ebdeeb118",
         "x-ms-file-attributes": "Archive",
-        "x-ms-file-change-time": "2021-01-21T20:40:21.8774987Z",
-        "x-ms-file-creation-time": "2021-01-21T20:40:21.8774987Z",
+        "x-ms-file-change-time": "2021-01-26T19:31:39.3002026Z",
+        "x-ms-file-creation-time": "2021-01-26T19:31:39.3002026Z",
         "x-ms-file-id": "11529285414812647424",
-        "x-ms-file-last-write-time": "2021-01-21T20:40:21.8774987Z",
+        "x-ms-file-last-write-time": "2021-01-26T19:31:39.3002026Z",
         "x-ms-file-parent-id": "13835128424026341376",
         "x-ms-file-permission-key": "4010187179898695473*11459378189709739967",
-        "x-ms-request-id": "7b489153-301a-005d-2435-f0d046000000",
-        "x-ms-request-server-encrypted": "true",
-        "x-ms-version": "2020-06-12"
-      },
-      "ResponseBody": []
-    },
-    {
-      "RequestUri": "https://seanmcccanary3.file.core.windows.net/test-share-aabb985b-3802-ecf0-4464-ecfdc515f3b2/test-directory-c2fe391a-fe5a-0b1e-eb0e-edfd5040826b/test-file-e80114d0-cedd-9788-a3c9-57ccc20e3b95?comp=range",
+        "x-ms-request-id": "07cc3359-d01a-007a-7f19-f4c782000000",
+        "x-ms-request-server-encrypted": "true",
+        "x-ms-version": "2020-06-12"
+      },
+      "ResponseBody": []
+    },
+    {
+      "RequestUri": "https://seanmcccanary3.file.core.windows.net/test-share-cae14b4d-4eb3-43e6-5a0d-190f266eaa7c/test-directory-7f0ae922-1d5f-45ae-5fc6-124d109ad61e/test-file-55ea6893-767b-c68c-ed8e-2c8d6c7fc584?comp=range",
       "RequestMethod": "PUT",
       "RequestHeaders": {
         "Accept": "application/xml",
@@ -186,48 +181,48 @@
         "Content-Length": "1024",
         "Content-Type": "application/octet-stream",
         "User-Agent": [
-          "azsdk-net-Storage.Files.Shares/12.7.0-alpha.20210121.1",
-          "(.NET 5.0.2; Microsoft Windows 10.0.19042)"
-        ],
-        "x-ms-client-request-id": "88aa9111-2383-c56d-d764-06a226d72df4",
-        "x-ms-date": "Thu, 21 Jan 2021 20:40:22 GMT",
+          "azsdk-net-Storage.Files.Shares/12.7.0-alpha.20210126.1",
+          "(.NET 5.0.2; Microsoft Windows 10.0.19042)"
+        ],
+        "x-ms-client-request-id": "db2f9c4f-47e3-206b-bcca-9499956a9819",
+        "x-ms-date": "Tue, 26 Jan 2021 19:31:40 GMT",
         "x-ms-range": "bytes=0-1023",
         "x-ms-return-client-request-id": "true",
         "x-ms-version": "2020-06-12",
         "x-ms-write": "update"
       },
-      "RequestBody": "nu\u002BHSzFWHX\u002BE\u002BADNKjCZGvMKtk/QfkHmGKh6rcR9FGDZMLkOAIkbwFS/OFueLhh1ZXIe6tHloh\u002BuoDKJ23C7BuOf8/l3ihpq7vb7EEblR\u002BqPBEhSXyqP9I2ZYF9WkuTkBDF3/zof/tpXtPva6pHZyFhI\u002BtYnaKe5EP9s3im6E1wRFgwUbkiwcAZt\u002BqovtQr7v5gGDpgOvZuKvu46siCxnaGeyNSFxVkPmInPuW78iVr1cB6QswTEA1hxibBadb3mvFwJkew2dvo/9nYOPgQsjjSTRUICIOqc2cV7EzuptSLM6PwS8vhuv/kjUbyOtcVURPt8xjB65JxxbbcnumO/lUFTQlUHGps7JYZJ3s4uDSMAJs5ALO/yUQRfoIVBRwSVZLt7OnNvTCpgQKCpMQXOQ1\u002BTJ5SVfmlRYfBRp3oW\u002Bt6Cs3oSs9OvkNmk4OxPSCD\u002BkVwlrh9wAOVSKtmDHqWwSUbCJ36Lu5CM45a68Z58ARnQUhYd8Eu\u002BErKUv4n5LHI085aljSChctXMmcqJtQ9G1SjAs8uPkln6AxXL9vwHkrYkhv0I13T4LuBAUVaANFyjTulgOXmnpWE8qokL1nvZxQcUZS8SPf6zx4TrTkECec\u002B4KKgSplg9fOCbyyzr7FhkZ4xPbM8tkBDrrHL0u1YgOjG6Uq7Txh6u1uhOdnLSyNosh\u002Be0sgz/i5eYJ/nmSMGKe5H7MJqqkKBtoZXm3hmeGeSXyDRua4gkusYWO58kyI4nw/vg1pdAgvZHRxF2GKx\u002B\u002BQ4VT4CMGw8J13bTlFUBSdgHvxsdvUJMVkU\u002BJyR2raEal0GQD3kOm6fs1/8hbe6gRf04b1mRYDzMyfg6TvTqkinUuPwUcDlf\u002BSRzMeVCK\u002BlXneImPj5IiTcFxEaB1EyzAUXWTbTyjNTE2XU1Hi9WiZ0O4rARxFTriy/FDqzz3iXXvy\u002BfbN01ZRANYmTIE2oHrjuocvGcoj3x6sGELH0o0PtQXl7/txzA2H2gBGHvI3jFvWBwS2s0OxzyroIcsTiS5ZJpd7QLCPYe6Jlz\u002B57bAsZIv28dt4SPHCNBDAmaoydFDh7PhavDubVqUmPSwD9\u002BFqu70/LJdS0N2luRyfvthERxLu1/DHwbhAW6s2UhvFvjw/Zd3880e5jxwqtQMu\u002B5fM0eYJFS/wouoE/sD8LI6x3/rgYFj6V0PbJUjUrRylIWADaXAlzJkcPsLj\u002BASGzWKdaNUIPotOwoqiPf/nG/XdX81g6LMOnBNR1DGWBm9PRGfWR0RHnOLUxJb1g46pNRLNFphHJdSvntzBtmpZuMwrYumIANSxhbLajCQsGQiEqK8eyP/G\u002BC6TJrh3heaIiwvayiClISROC5DlbKmgg3XA==",
-      "StatusCode": 201,
-      "ResponseHeaders": {
-        "Content-Length": "0",
-        "Content-MD5": "j45Iij1tcBrewvZPo6sx7A==",
-        "Date": "Thu, 21 Jan 2021 20:40:21 GMT",
-        "ETag": "\u00220x8D8BE4CC5DEE1B9\u0022",
-        "Last-Modified": "Thu, 21 Jan 2021 20:40:21 GMT",
-        "Server": [
-          "Windows-Azure-File/1.0",
-          "Microsoft-HTTPAPI/2.0"
-        ],
-        "x-ms-client-request-id": "88aa9111-2383-c56d-d764-06a226d72df4",
-        "x-ms-request-id": "7b489154-301a-005d-2535-f0d046000000",
-        "x-ms-request-server-encrypted": "true",
-        "x-ms-version": "2020-06-12"
-      },
-      "ResponseBody": []
-    },
-    {
-      "RequestUri": "https://seanmcccanary3.file.core.windows.net/test-share-aabb985b-3802-ecf0-4464-ecfdc515f3b2/test-directory-c2fe391a-fe5a-0b1e-eb0e-edfd5040826b/test-file-e80114d0-cedd-9788-a3c9-57ccc20e3b95",
+      "RequestBody": "UGpFsk5oBUB7LSi5yo9Yq3YXkjLjrJN4ywhcDbxLgXMWRasD/GXGkjNancLULB2ECuorJCZ4gqPWzedGC/iEL6u0o4XjVK8RUAD\u002BiQ/QpJ7r2APRH11NncIILC5\u002BgIY71m0XH4iXoLU6GdMlevmUBilIWzP0shBOZgbC2yiAk9B5wrOiuYQVUzdNlwWJKCPJdCYFNSVTRyNdyLiC1MWNuYYCq7dF8UykMgf7pxsKxD7j\u002BWcBe12rJnuQRfDMk35yv91\u002Bhnxrg4LaYQIdWJ8IUwR5ntpejD4pV4U7taxb15\u002BJiec\u002Biz3Cd3bkJhlbjs7ciPLsUvWjEzOeVS/2MM3Wfoljk864ycfGtydkeWUlzsm3Xy26boWp5nWzoDUOzEepDaiP9/r/I74qJpvOPprOeYdlPtGfHBAEua1ZBCmSt\u002Brgu2u9ldbPuDtvj0jp26fb5SatqI11CfGXiz1Nph\u002BUl26w7oMuEeOwloaWMIzHGt0FfR8C5A9carF6JQmYgRIb2vjZOe0jrdRD/REH39hk0HFgRyj/krNfVIPRs\u002BvaFxVzelWU7uDv4tBLv\u002Bf9VIrYFVWXODrqG0hFeuVqUfnoaOX8lGWD0OGQcGRXtNLLYf/5\u002BJ6WQt7aiV4NT3P7hZDXYlYBAcAlVURzB8jVkmd1eRnlcVhaUSYGIgoHdoBulOrUf1J8ymA\u002B06NZIjoWBPb2l9ZaFRQ3fBAv\u002B961Hd/EBXLeARMV\u002Ba\u002B5p521AS/r8B0UEN6qFH/VnANBTM6BibbDlR3INwPj4Z0noW53gnvhQwrBoQ0AGfHzCGUP063gNx7n8msRI7kaMS5Bg3IQXhmIXwjEwOeownss1C6d0w7vRmlQkJAP0CBRpm/ev5V\u002B4qpLh3SlG3Y2Pi/v5E6KfF0gUTwJwM2JeI/ncxl4yQPlrvKDUkuZSivyGlFgH\u002BvRxikSvm1ZdCLdwQ7lvahdvnUsCTZcBikShgcRFqZ7KFmjFqzvZgqVjDnPppE8tI2DlVvcNBW1db8AADhmSF58YZi1Qab7bVhqln39jGCY1dF5jYBKn/RD7aHt72bSLkTaU0X4h3LmiCgDcp2YuOhfZypm7LrdMcGkcVMFDn3yl2c4IjkaoE5ekwVYRi1WqzW4jYg7a0KK/SGDUxUf4HmrEdo1X5auRMfcCFm0heuUTcUeTID0tiwlriQXl0w4P7KLrDRSIEyfCUjBXmLo1Xg27gVPAJP5tluuELBxl616o8mmKNi2Qi14fkI3M1fJPNms4KhG6T4ekvbZpBCcLXKbRruZQqyfgKzY1oFQwYMD5NPXxbYEM7qKh5bi3J0c3FHQnOycL/osDGD8bRK9ztFz1r88xWi7lxMAD7oWvaMOvPowgA==",
+      "StatusCode": 201,
+      "ResponseHeaders": {
+        "Content-Length": "0",
+        "Content-MD5": "WOv9Hd8CgDF/pBvLkQCBuQ==",
+        "Date": "Tue, 26 Jan 2021 19:31:38 GMT",
+        "ETag": "\u00220x8D8C23100B39E13\u0022",
+        "Last-Modified": "Tue, 26 Jan 2021 19:31:39 GMT",
+        "Server": [
+          "Windows-Azure-File/1.0",
+          "Microsoft-HTTPAPI/2.0"
+        ],
+        "x-ms-client-request-id": "db2f9c4f-47e3-206b-bcca-9499956a9819",
+        "x-ms-request-id": "07cc335a-d01a-007a-8019-f4c782000000",
+        "x-ms-request-server-encrypted": "true",
+        "x-ms-version": "2020-06-12"
+      },
+      "ResponseBody": []
+    },
+    {
+      "RequestUri": "https://seanmcccanary3.file.core.windows.net/test-share-cae14b4d-4eb3-43e6-5a0d-190f266eaa7c/test-directory-7f0ae922-1d5f-45ae-5fc6-124d109ad61e/test-file-55ea6893-767b-c68c-ed8e-2c8d6c7fc584",
       "RequestMethod": "GET",
       "RequestHeaders": {
         "Accept": "application/xml",
         "Authorization": "Sanitized",
-        "traceparent": "00-ec4ad3b3753e0e43a76ca9984dcf3e66-c21152f215fb914d-00",
-        "User-Agent": [
-          "azsdk-net-Storage.Files.Shares/12.7.0-alpha.20210121.1",
-          "(.NET 5.0.2; Microsoft Windows 10.0.19042)"
-        ],
-        "x-ms-client-request-id": "86dcbdef-c50d-10a6-bd6f-b627cf5f990f",
-        "x-ms-date": "Thu, 21 Jan 2021 20:40:22 GMT",
+        "traceparent": "00-1702e8c87aeef849b28f701549c31091-39e083db7c14fa47-00",
+        "User-Agent": [
+          "azsdk-net-Storage.Files.Shares/12.7.0-alpha.20210126.1",
+          "(.NET 5.0.2; Microsoft Windows 10.0.19042)"
+        ],
+        "x-ms-client-request-id": "20ffc33e-d5be-4535-e18b-1fa576c98544",
+        "x-ms-date": "Tue, 26 Jan 2021 19:31:40 GMT",
         "x-ms-range": "bytes=0-",
         "x-ms-return-client-request-id": "true",
         "x-ms-version": "2020-06-12"
@@ -239,44 +234,44 @@
         "Content-Length": "1024",
         "Content-Range": "bytes 0-1023/1024",
         "Content-Type": "application/octet-stream",
-        "Date": "Thu, 21 Jan 2021 20:40:21 GMT",
-        "ETag": "\u00220x8D8BE4CC5DEE1B9\u0022",
-        "Last-Modified": "Thu, 21 Jan 2021 20:40:21 GMT",
+        "Date": "Tue, 26 Jan 2021 19:31:38 GMT",
+        "ETag": "\u00220x8D8C23100B39E13\u0022",
+        "Last-Modified": "Tue, 26 Jan 2021 19:31:39 GMT",
         "Server": [
           "Windows-Azure-File/1.0",
           "Microsoft-HTTPAPI/2.0"
         ],
         "Vary": "Origin",
-        "x-ms-client-request-id": "86dcbdef-c50d-10a6-bd6f-b627cf5f990f",
+        "x-ms-client-request-id": "20ffc33e-d5be-4535-e18b-1fa576c98544",
         "x-ms-file-attributes": "Archive",
-        "x-ms-file-change-time": "2021-01-21T20:40:21.9435449Z",
-        "x-ms-file-creation-time": "2021-01-21T20:40:21.8774987Z",
+        "x-ms-file-change-time": "2021-01-26T19:31:39.3882643Z",
+        "x-ms-file-creation-time": "2021-01-26T19:31:39.3002026Z",
         "x-ms-file-id": "11529285414812647424",
-        "x-ms-file-last-write-time": "2021-01-21T20:40:21.9435449Z",
+        "x-ms-file-last-write-time": "2021-01-26T19:31:39.3882643Z",
         "x-ms-file-parent-id": "13835128424026341376",
         "x-ms-file-permission-key": "4010187179898695473*11459378189709739967",
         "x-ms-lease-state": "available",
         "x-ms-lease-status": "unlocked",
-        "x-ms-request-id": "7b489155-301a-005d-2635-f0d046000000",
+        "x-ms-request-id": "07cc335b-d01a-007a-0119-f4c782000000",
         "x-ms-server-encrypted": "true",
         "x-ms-type": "File",
         "x-ms-version": "2020-06-12"
       },
-      "ResponseBody": "nu\u002BHSzFWHX\u002BE\u002BADNKjCZGvMKtk/QfkHmGKh6rcR9FGDZMLkOAIkbwFS/OFueLhh1ZXIe6tHloh\u002BuoDKJ23C7BuOf8/l3ihpq7vb7EEblR\u002BqPBEhSXyqP9I2ZYF9WkuTkBDF3/zof/tpXtPva6pHZyFhI\u002BtYnaKe5EP9s3im6E1wRFgwUbkiwcAZt\u002BqovtQr7v5gGDpgOvZuKvu46siCxnaGeyNSFxVkPmInPuW78iVr1cB6QswTEA1hxibBadb3mvFwJkew2dvo/9nYOPgQsjjSTRUICIOqc2cV7EzuptSLM6PwS8vhuv/kjUbyOtcVURPt8xjB65JxxbbcnumO/lUFTQlUHGps7JYZJ3s4uDSMAJs5ALO/yUQRfoIVBRwSVZLt7OnNvTCpgQKCpMQXOQ1\u002BTJ5SVfmlRYfBRp3oW\u002Bt6Cs3oSs9OvkNmk4OxPSCD\u002BkVwlrh9wAOVSKtmDHqWwSUbCJ36Lu5CM45a68Z58ARnQUhYd8Eu\u002BErKUv4n5LHI085aljSChctXMmcqJtQ9G1SjAs8uPkln6AxXL9vwHkrYkhv0I13T4LuBAUVaANFyjTulgOXmnpWE8qokL1nvZxQcUZS8SPf6zx4TrTkECec\u002B4KKgSplg9fOCbyyzr7FhkZ4xPbM8tkBDrrHL0u1YgOjG6Uq7Txh6u1uhOdnLSyNosh\u002Be0sgz/i5eYJ/nmSMGKe5H7MJqqkKBtoZXm3hmeGeSXyDRua4gkusYWO58kyI4nw/vg1pdAgvZHRxF2GKx\u002B\u002BQ4VT4CMGw8J13bTlFUBSdgHvxsdvUJMVkU\u002BJyR2raEal0GQD3kOm6fs1/8hbe6gRf04b1mRYDzMyfg6TvTqkinUuPwUcDlf\u002BSRzMeVCK\u002BlXneImPj5IiTcFxEaB1EyzAUXWTbTyjNTE2XU1Hi9WiZ0O4rARxFTriy/FDqzz3iXXvy\u002BfbN01ZRANYmTIE2oHrjuocvGcoj3x6sGELH0o0PtQXl7/txzA2H2gBGHvI3jFvWBwS2s0OxzyroIcsTiS5ZJpd7QLCPYe6Jlz\u002B57bAsZIv28dt4SPHCNBDAmaoydFDh7PhavDubVqUmPSwD9\u002BFqu70/LJdS0N2luRyfvthERxLu1/DHwbhAW6s2UhvFvjw/Zd3880e5jxwqtQMu\u002B5fM0eYJFS/wouoE/sD8LI6x3/rgYFj6V0PbJUjUrRylIWADaXAlzJkcPsLj\u002BASGzWKdaNUIPotOwoqiPf/nG/XdX81g6LMOnBNR1DGWBm9PRGfWR0RHnOLUxJb1g46pNRLNFphHJdSvntzBtmpZuMwrYumIANSxhbLajCQsGQiEqK8eyP/G\u002BC6TJrh3heaIiwvayiClISROC5DlbKmgg3XA=="
-    },
-    {
-      "RequestUri": "https://seanmcccanary3.file.core.windows.net/test-share-aabb985b-3802-ecf0-4464-ecfdc515f3b2?restype=share",
+      "ResponseBody": "UGpFsk5oBUB7LSi5yo9Yq3YXkjLjrJN4ywhcDbxLgXMWRasD/GXGkjNancLULB2ECuorJCZ4gqPWzedGC/iEL6u0o4XjVK8RUAD\u002BiQ/QpJ7r2APRH11NncIILC5\u002BgIY71m0XH4iXoLU6GdMlevmUBilIWzP0shBOZgbC2yiAk9B5wrOiuYQVUzdNlwWJKCPJdCYFNSVTRyNdyLiC1MWNuYYCq7dF8UykMgf7pxsKxD7j\u002BWcBe12rJnuQRfDMk35yv91\u002Bhnxrg4LaYQIdWJ8IUwR5ntpejD4pV4U7taxb15\u002BJiec\u002Biz3Cd3bkJhlbjs7ciPLsUvWjEzOeVS/2MM3Wfoljk864ycfGtydkeWUlzsm3Xy26boWp5nWzoDUOzEepDaiP9/r/I74qJpvOPprOeYdlPtGfHBAEua1ZBCmSt\u002Brgu2u9ldbPuDtvj0jp26fb5SatqI11CfGXiz1Nph\u002BUl26w7oMuEeOwloaWMIzHGt0FfR8C5A9carF6JQmYgRIb2vjZOe0jrdRD/REH39hk0HFgRyj/krNfVIPRs\u002BvaFxVzelWU7uDv4tBLv\u002Bf9VIrYFVWXODrqG0hFeuVqUfnoaOX8lGWD0OGQcGRXtNLLYf/5\u002BJ6WQt7aiV4NT3P7hZDXYlYBAcAlVURzB8jVkmd1eRnlcVhaUSYGIgoHdoBulOrUf1J8ymA\u002B06NZIjoWBPb2l9ZaFRQ3fBAv\u002B961Hd/EBXLeARMV\u002Ba\u002B5p521AS/r8B0UEN6qFH/VnANBTM6BibbDlR3INwPj4Z0noW53gnvhQwrBoQ0AGfHzCGUP063gNx7n8msRI7kaMS5Bg3IQXhmIXwjEwOeownss1C6d0w7vRmlQkJAP0CBRpm/ev5V\u002B4qpLh3SlG3Y2Pi/v5E6KfF0gUTwJwM2JeI/ncxl4yQPlrvKDUkuZSivyGlFgH\u002BvRxikSvm1ZdCLdwQ7lvahdvnUsCTZcBikShgcRFqZ7KFmjFqzvZgqVjDnPppE8tI2DlVvcNBW1db8AADhmSF58YZi1Qab7bVhqln39jGCY1dF5jYBKn/RD7aHt72bSLkTaU0X4h3LmiCgDcp2YuOhfZypm7LrdMcGkcVMFDn3yl2c4IjkaoE5ekwVYRi1WqzW4jYg7a0KK/SGDUxUf4HmrEdo1X5auRMfcCFm0heuUTcUeTID0tiwlriQXl0w4P7KLrDRSIEyfCUjBXmLo1Xg27gVPAJP5tluuELBxl616o8mmKNi2Qi14fkI3M1fJPNms4KhG6T4ekvbZpBCcLXKbRruZQqyfgKzY1oFQwYMD5NPXxbYEM7qKh5bi3J0c3FHQnOycL/osDGD8bRK9ztFz1r88xWi7lxMAD7oWvaMOvPowgA=="
+    },
+    {
+      "RequestUri": "https://seanmcccanary3.file.core.windows.net/test-share-cae14b4d-4eb3-43e6-5a0d-190f266eaa7c?restype=share",
       "RequestMethod": "DELETE",
       "RequestHeaders": {
         "Accept": "application/xml",
         "Authorization": "Sanitized",
-        "traceparent": "00-801989a1f8dd494f875e0f13c4c4c836-e854bdb1d877064e-00",
-        "User-Agent": [
-          "azsdk-net-Storage.Files.Shares/12.7.0-alpha.20210121.1",
-          "(.NET 5.0.2; Microsoft Windows 10.0.19042)"
-        ],
-        "x-ms-client-request-id": "69b2fab1-a6fb-9ae7-7d5e-dcfcb7107baf",
-        "x-ms-date": "Thu, 21 Jan 2021 20:40:22 GMT",
+        "traceparent": "00-d164ea615ca9634da08c652d6e5ac072-cfe8ac764011864c-00",
+        "User-Agent": [
+          "azsdk-net-Storage.Files.Shares/12.7.0-alpha.20210126.1",
+          "(.NET 5.0.2; Microsoft Windows 10.0.19042)"
+        ],
+        "x-ms-client-request-id": "d25bb687-776b-3d5a-5afb-8a8d71f15db3",
+        "x-ms-date": "Tue, 26 Jan 2021 19:31:40 GMT",
         "x-ms-delete-snapshots": "include",
         "x-ms-return-client-request-id": "true",
         "x-ms-version": "2020-06-12"
@@ -285,25 +280,20 @@
       "StatusCode": 202,
       "ResponseHeaders": {
         "Content-Length": "0",
-        "Date": "Thu, 21 Jan 2021 20:40:21 GMT",
-        "Server": [
-          "Windows-Azure-File/1.0",
-          "Microsoft-HTTPAPI/2.0"
-        ],
-        "x-ms-client-request-id": "69b2fab1-a6fb-9ae7-7d5e-dcfcb7107baf",
-<<<<<<< HEAD
-        "x-ms-request-id": "f7f97392-301a-0000-6019-6ddac2000000",
-        "x-ms-version": "2020-06-12"
-=======
-        "x-ms-request-id": "7b489156-301a-005d-2735-f0d046000000",
-        "x-ms-version": "2020-04-08"
->>>>>>> ac24a13f
+        "Date": "Tue, 26 Jan 2021 19:31:38 GMT",
+        "Server": [
+          "Windows-Azure-File/1.0",
+          "Microsoft-HTTPAPI/2.0"
+        ],
+        "x-ms-client-request-id": "d25bb687-776b-3d5a-5afb-8a8d71f15db3",
+        "x-ms-request-id": "07cc335c-d01a-007a-0219-f4c782000000",
+        "x-ms-version": "2020-06-12"
       },
       "ResponseBody": []
     }
   ],
   "Variables": {
-    "RandomSeed": "1443581529",
+    "RandomSeed": "1557150082",
     "Storage_TestConfigDefault": "ProductionTenant\nseanmcccanary3\nU2FuaXRpemVk\nhttps://seanmcccanary3.blob.core.windows.net\nhttps://seanmcccanary3.file.core.windows.net\nhttps://seanmcccanary3.queue.core.windows.net\nhttps://seanmcccanary3.table.core.windows.net\n\n\n\n\nhttps://seanmcccanary3-secondary.blob.core.windows.net\nhttps://seanmcccanary3-secondary.file.core.windows.net\nhttps://seanmcccanary3-secondary.queue.core.windows.net\nhttps://seanmcccanary3-secondary.table.core.windows.net\n\nSanitized\n\n\nCloud\nBlobEndpoint=https://seanmcccanary3.blob.core.windows.net/;QueueEndpoint=https://seanmcccanary3.queue.core.windows.net/;FileEndpoint=https://seanmcccanary3.file.core.windows.net/;BlobSecondaryEndpoint=https://seanmcccanary3-secondary.blob.core.windows.net/;QueueSecondaryEndpoint=https://seanmcccanary3-secondary.queue.core.windows.net/;FileSecondaryEndpoint=https://seanmcccanary3-secondary.file.core.windows.net/;AccountName=seanmcccanary3;AccountKey=Kg==;\nseanscope1"
   }
 }