--- conflicted
+++ resolved
@@ -14,11 +14,7 @@
         "x-ms-client-request-id": "cb7840d7-2646-1871-7d3c-ffee4d6f5221",
         "x-ms-date": "Tue, 26 Jan 2021 19:29:42 GMT",
         "x-ms-return-client-request-id": "true",
-<<<<<<< HEAD
-        "x-ms-version": "2020-12-06"
-=======
-        "x-ms-version": "2021-02-12"
->>>>>>> 7e782c87
+        "x-ms-version": "2021-02-12"
       },
       "RequestBody": null,
       "StatusCode": 201,
@@ -33,11 +29,7 @@
         ],
         "x-ms-client-request-id": "cb7840d7-2646-1871-7d3c-ffee4d6f5221",
         "x-ms-request-id": "884d815d-301a-0000-7e19-f4dac2000000",
-<<<<<<< HEAD
-        "x-ms-version": "2020-12-06"
-=======
-        "x-ms-version": "2021-02-12"
->>>>>>> 7e782c87
+        "x-ms-version": "2021-02-12"
       },
       "ResponseBody": []
     },
@@ -59,11 +51,7 @@
         "x-ms-file-last-write-time": "Now",
         "x-ms-file-permission": "Inherit",
         "x-ms-return-client-request-id": "true",
-<<<<<<< HEAD
-        "x-ms-version": "2020-12-06"
-=======
-        "x-ms-version": "2021-02-12"
->>>>>>> 7e782c87
+        "x-ms-version": "2021-02-12"
       },
       "RequestBody": null,
       "StatusCode": 201,
@@ -86,11 +74,7 @@
         "x-ms-file-permission-key": "17860367565182308406*11459378189709739967",
         "x-ms-request-id": "884d8160-301a-0000-7f19-f4dac2000000",
         "x-ms-request-server-encrypted": "true",
-<<<<<<< HEAD
-        "x-ms-version": "2020-12-06"
-=======
-        "x-ms-version": "2021-02-12"
->>>>>>> 7e782c87
+        "x-ms-version": "2021-02-12"
       },
       "ResponseBody": []
     },
@@ -114,11 +98,7 @@
         "x-ms-file-permission": "Inherit",
         "x-ms-return-client-request-id": "true",
         "x-ms-type": "file",
-<<<<<<< HEAD
-        "x-ms-version": "2020-12-06"
-=======
-        "x-ms-version": "2021-02-12"
->>>>>>> 7e782c87
+        "x-ms-version": "2021-02-12"
       },
       "RequestBody": null,
       "StatusCode": 201,
@@ -141,11 +121,7 @@
         "x-ms-file-permission-key": "4010187179898695473*11459378189709739967",
         "x-ms-request-id": "884d8162-301a-0000-8019-f4dac2000000",
         "x-ms-request-server-encrypted": "true",
-<<<<<<< HEAD
-        "x-ms-version": "2020-12-06"
-=======
-        "x-ms-version": "2021-02-12"
->>>>>>> 7e782c87
+        "x-ms-version": "2021-02-12"
       },
       "ResponseBody": []
     },
@@ -166,11 +142,7 @@
         "x-ms-lease-duration": "-1",
         "x-ms-proposed-lease-id": "1d453e88-781c-1130-c229-aa2f689f5d26",
         "x-ms-return-client-request-id": "true",
-<<<<<<< HEAD
-        "x-ms-version": "2020-12-06"
-=======
-        "x-ms-version": "2021-02-12"
->>>>>>> 7e782c87
+        "x-ms-version": "2021-02-12"
       },
       "RequestBody": null,
       "StatusCode": 201,
@@ -186,11 +158,7 @@
         "x-ms-client-request-id": "8184ce49-b7a9-53c3-ae19-cb4ef5a87efa",
         "x-ms-lease-id": "1d453e88-781c-1130-c229-aa2f689f5d26",
         "x-ms-request-id": "884d8163-301a-0000-0119-f4dac2000000",
-<<<<<<< HEAD
-        "x-ms-version": "2020-12-06"
-=======
-        "x-ms-version": "2021-02-12"
->>>>>>> 7e782c87
+        "x-ms-version": "2021-02-12"
       },
       "ResponseBody": []
     },
@@ -209,11 +177,7 @@
         "x-ms-date": "Tue, 26 Jan 2021 19:29:42 GMT",
         "x-ms-lease-id": "1d453e88-781c-1130-c229-aa2f689f5d26",
         "x-ms-return-client-request-id": "true",
-<<<<<<< HEAD
-        "x-ms-version": "2020-12-06"
-=======
-        "x-ms-version": "2021-02-12"
->>>>>>> 7e782c87
+        "x-ms-version": "2021-02-12"
       },
       "RequestBody": null,
       "StatusCode": 202,
@@ -226,11 +190,7 @@
         ],
         "x-ms-client-request-id": "9ae51db4-db1b-127c-ec0e-bf0d8712c4a1",
         "x-ms-request-id": "884d8164-301a-0000-0219-f4dac2000000",
-<<<<<<< HEAD
-        "x-ms-version": "2020-12-06"
-=======
-        "x-ms-version": "2021-02-12"
->>>>>>> 7e782c87
+        "x-ms-version": "2021-02-12"
       },
       "ResponseBody": []
     },
@@ -249,11 +209,7 @@
         "x-ms-date": "Tue, 26 Jan 2021 19:29:42 GMT",
         "x-ms-delete-snapshots": "include",
         "x-ms-return-client-request-id": "true",
-<<<<<<< HEAD
-        "x-ms-version": "2020-12-06"
-=======
-        "x-ms-version": "2021-02-12"
->>>>>>> 7e782c87
+        "x-ms-version": "2021-02-12"
       },
       "RequestBody": null,
       "StatusCode": 202,
@@ -266,11 +222,7 @@
         ],
         "x-ms-client-request-id": "d89a061e-e4c3-86df-0002-27024775adca",
         "x-ms-request-id": "884d8165-301a-0000-0319-f4dac2000000",
-<<<<<<< HEAD
-        "x-ms-version": "2020-12-06"
-=======
-        "x-ms-version": "2021-02-12"
->>>>>>> 7e782c87
+        "x-ms-version": "2021-02-12"
       },
       "ResponseBody": []
     }
