--- conflicted
+++ resolved
@@ -1,18 +1,18 @@
 {
   "Entries": [
     {
-      "RequestUri": "https://seanmcccanary3.file.core.windows.net/test-share-1578fd0a-344b-67ca-dc1b-8ef8faf8f85d/test-file-b071bf19-1110-9729-9e1b-89b5d65d2576",
+      "RequestUri": "https://seanmcccanary3.file.core.windows.net/test-share-c8d5e967-61fe-71e6-5a56-6e8790852610/test-file-5443dbd0-ea87-0e1b-4a0c-15ca7cbedfec",
       "RequestMethod": "DELETE",
       "RequestHeaders": {
         "Accept": "application/xml",
         "Authorization": "Sanitized",
-        "traceparent": "00-31b58830561a1848ac59652bdd5aa908-e9b23babdfe9474f-00",
+        "traceparent": "00-ed8c5a72d885a4459bb56648b08198e4-4ef08cfe55ee124f-00",
         "User-Agent": [
-          "azsdk-net-Storage.Files.Shares/12.7.0-alpha.20210121.1",
+          "azsdk-net-Storage.Files.Shares/12.7.0-alpha.20210126.1",
           "(.NET 5.0.2; Microsoft Windows 10.0.19042)"
         ],
-        "x-ms-client-request-id": "d123f2d3-766f-f9e0-d4e0-7630ab15907e",
-        "x-ms-date": "Thu, 21 Jan 2021 20:38:48 GMT",
+        "x-ms-client-request-id": "d295e213-2e27-7d2c-cec7-7df24b1cf59b",
+        "x-ms-date": "Tue, 26 Jan 2021 19:29:44 GMT",
         "x-ms-return-client-request-id": "true",
         "x-ms-version": "2020-06-12"
       },
@@ -21,30 +21,25 @@
       "ResponseHeaders": {
         "Content-Length": "217",
         "Content-Type": "application/xml",
-        "Date": "Thu, 21 Jan 2021 20:38:47 GMT",
+        "Date": "Tue, 26 Jan 2021 19:29:42 GMT",
         "Server": [
           "Windows-Azure-File/1.0",
           "Microsoft-HTTPAPI/2.0"
         ],
-        "x-ms-client-request-id": "d123f2d3-766f-f9e0-d4e0-7630ab15907e",
+        "x-ms-client-request-id": "d295e213-2e27-7d2c-cec7-7df24b1cf59b",
         "x-ms-error-code": "ShareNotFound",
-<<<<<<< HEAD
-        "x-ms-request-id": "97f2180a-301a-0051-1816-5a8cee000000",
+        "x-ms-request-id": "5e58d841-f01a-0020-4b19-f4a165000000",
         "x-ms-version": "2020-06-12"
-=======
-        "x-ms-request-id": "fadfef08-401a-009c-7035-f077a4000000",
-        "x-ms-version": "2020-04-08"
->>>>>>> ac24a13f
       },
       "ResponseBody": [
         "\uFEFF\u003C?xml version=\u00221.0\u0022 encoding=\u0022utf-8\u0022?\u003E\u003CError\u003E\u003CCode\u003EShareNotFound\u003C/Code\u003E\u003CMessage\u003EThe specified share does not exist.\n",
-        "RequestId:fadfef08-401a-009c-7035-f077a4000000\n",
-        "Time:2021-01-21T20:38:48.1909357Z\u003C/Message\u003E\u003C/Error\u003E"
+        "RequestId:5e58d841-f01a-0020-4b19-f4a165000000\n",
+        "Time:2021-01-26T19:29:43.6788788Z\u003C/Message\u003E\u003C/Error\u003E"
       ]
     }
   ],
   "Variables": {
-    "RandomSeed": "113391404",
+    "RandomSeed": "156380581",
     "Storage_TestConfigDefault": "ProductionTenant\nseanmcccanary3\nU2FuaXRpemVk\nhttps://seanmcccanary3.blob.core.windows.net\nhttps://seanmcccanary3.file.core.windows.net\nhttps://seanmcccanary3.queue.core.windows.net\nhttps://seanmcccanary3.table.core.windows.net\n\n\n\n\nhttps://seanmcccanary3-secondary.blob.core.windows.net\nhttps://seanmcccanary3-secondary.file.core.windows.net\nhttps://seanmcccanary3-secondary.queue.core.windows.net\nhttps://seanmcccanary3-secondary.table.core.windows.net\n\nSanitized\n\n\nCloud\nBlobEndpoint=https://seanmcccanary3.blob.core.windows.net/;QueueEndpoint=https://seanmcccanary3.queue.core.windows.net/;FileEndpoint=https://seanmcccanary3.file.core.windows.net/;BlobSecondaryEndpoint=https://seanmcccanary3-secondary.blob.core.windows.net/;QueueSecondaryEndpoint=https://seanmcccanary3-secondary.queue.core.windows.net/;FileSecondaryEndpoint=https://seanmcccanary3-secondary.file.core.windows.net/;AccountName=seanmcccanary3;AccountKey=Kg==;\nseanscope1"
   }
 }