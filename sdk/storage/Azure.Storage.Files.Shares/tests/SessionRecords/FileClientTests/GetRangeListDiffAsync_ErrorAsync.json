--- conflicted
+++ resolved
@@ -1,18 +1,18 @@
 {
   "Entries": [
     {
-      "RequestUri": "https://seanmcccanary3.file.core.windows.net/test-share-fbc7583b-0553-9762-10fa-3334c00f1147?restype=share",
+      "RequestUri": "https://seanmcccanary3.file.core.windows.net/test-share-8c5a8eb8-323f-5d09-062f-878baf5d0221?restype=share",
       "RequestMethod": "PUT",
       "RequestHeaders": {
         "Accept": "application/xml",
         "Authorization": "Sanitized",
-        "traceparent": "00-68b2bbcb350b5a4a84dffcd7b89ceb5a-e632f560127d2942-00",
-        "User-Agent": [
-          "azsdk-net-Storage.Files.Shares/12.7.0-alpha.20210121.1",
-          "(.NET 5.0.2; Microsoft Windows 10.0.19042)"
-        ],
-        "x-ms-client-request-id": "04883410-4030-ce29-c211-279c097edab2",
-        "x-ms-date": "Thu, 21 Jan 2021 20:41:54 GMT",
+        "traceparent": "00-ae19f9d3efd032499546d237cc35090e-c5cd4175bb2bf044-00",
+        "User-Agent": [
+          "azsdk-net-Storage.Files.Shares/12.7.0-alpha.20210126.1",
+          "(.NET 5.0.2; Microsoft Windows 10.0.19042)"
+        ],
+        "x-ms-client-request-id": "8f4e3558-eac8-0c85-f879-a8fdd6a09ff8",
+        "x-ms-date": "Tue, 26 Jan 2021 19:33:24 GMT",
         "x-ms-return-client-request-id": "true",
         "x-ms-version": "2020-06-12"
       },
@@ -20,37 +20,32 @@
       "StatusCode": 201,
       "ResponseHeaders": {
         "Content-Length": "0",
-        "Date": "Thu, 21 Jan 2021 20:41:53 GMT",
-        "ETag": "\u00220x8D8BE4CFCC696D4\u0022",
-        "Last-Modified": "Thu, 21 Jan 2021 20:41:54 GMT",
-        "Server": [
-          "Windows-Azure-File/1.0",
-          "Microsoft-HTTPAPI/2.0"
-        ],
-        "x-ms-client-request-id": "04883410-4030-ce29-c211-279c097edab2",
-<<<<<<< HEAD
-        "x-ms-request-id": "4cc7aafc-801a-0016-2de3-8220d7000000",
-        "x-ms-version": "2020-06-12"
-=======
-        "x-ms-request-id": "b0c057b7-c01a-0049-3b35-f09829000000",
-        "x-ms-version": "2020-04-08"
->>>>>>> ac24a13f
-      },
-      "ResponseBody": []
-    },
-    {
-      "RequestUri": "https://seanmcccanary3.file.core.windows.net/test-share-fbc7583b-0553-9762-10fa-3334c00f1147/test-directory-89c048f9-b42a-ec3e-896b-05509f01abf1?restype=directory",
+        "Date": "Tue, 26 Jan 2021 19:33:22 GMT",
+        "ETag": "\u00220x8D8C2313EF1B6A8\u0022",
+        "Last-Modified": "Tue, 26 Jan 2021 19:33:23 GMT",
+        "Server": [
+          "Windows-Azure-File/1.0",
+          "Microsoft-HTTPAPI/2.0"
+        ],
+        "x-ms-client-request-id": "8f4e3558-eac8-0c85-f879-a8fdd6a09ff8",
+        "x-ms-request-id": "e265bc4b-601a-007f-1d1a-f41559000000",
+        "x-ms-version": "2020-06-12"
+      },
+      "ResponseBody": []
+    },
+    {
+      "RequestUri": "https://seanmcccanary3.file.core.windows.net/test-share-8c5a8eb8-323f-5d09-062f-878baf5d0221/test-directory-f97d39b5-6d2d-92dd-5cb8-b0739187fda6?restype=directory",
       "RequestMethod": "PUT",
       "RequestHeaders": {
         "Accept": "application/xml",
         "Authorization": "Sanitized",
-        "traceparent": "00-f122f62cf93061499ede5a2c2e2edbd7-cc2ebd75f2a48047-00",
-        "User-Agent": [
-          "azsdk-net-Storage.Files.Shares/12.7.0-alpha.20210121.1",
-          "(.NET 5.0.2; Microsoft Windows 10.0.19042)"
-        ],
-        "x-ms-client-request-id": "a368b228-245e-5b86-f59b-7bc53bd82fc1",
-        "x-ms-date": "Thu, 21 Jan 2021 20:41:54 GMT",
+        "traceparent": "00-6316730be5753e489ec99059ca40a382-4da2ba02780dc444-00",
+        "User-Agent": [
+          "azsdk-net-Storage.Files.Shares/12.7.0-alpha.20210126.1",
+          "(.NET 5.0.2; Microsoft Windows 10.0.19042)"
+        ],
+        "x-ms-client-request-id": "26cca82d-e0e2-eb85-57bc-320f3a127a71",
+        "x-ms-date": "Tue, 26 Jan 2021 19:33:24 GMT",
         "x-ms-file-attributes": "None",
         "x-ms-file-creation-time": "Now",
         "x-ms-file-last-write-time": "Now",
@@ -62,41 +57,41 @@
       "StatusCode": 201,
       "ResponseHeaders": {
         "Content-Length": "0",
-        "Date": "Thu, 21 Jan 2021 20:41:54 GMT",
-        "ETag": "\u00220x8D8BE4CFCD0AADF\u0022",
-        "Last-Modified": "Thu, 21 Jan 2021 20:41:54 GMT",
-        "Server": [
-          "Windows-Azure-File/1.0",
-          "Microsoft-HTTPAPI/2.0"
-        ],
-        "x-ms-client-request-id": "a368b228-245e-5b86-f59b-7bc53bd82fc1",
+        "Date": "Tue, 26 Jan 2021 19:33:22 GMT",
+        "ETag": "\u00220x8D8C2313EFCFC39\u0022",
+        "Last-Modified": "Tue, 26 Jan 2021 19:33:23 GMT",
+        "Server": [
+          "Windows-Azure-File/1.0",
+          "Microsoft-HTTPAPI/2.0"
+        ],
+        "x-ms-client-request-id": "26cca82d-e0e2-eb85-57bc-320f3a127a71",
         "x-ms-file-attributes": "Directory",
-        "x-ms-file-change-time": "2021-01-21T20:41:54.1250783Z",
-        "x-ms-file-creation-time": "2021-01-21T20:41:54.1250783Z",
+        "x-ms-file-change-time": "2021-01-26T19:33:23.8878265Z",
+        "x-ms-file-creation-time": "2021-01-26T19:33:23.8878265Z",
         "x-ms-file-id": "13835128424026341376",
-        "x-ms-file-last-write-time": "2021-01-21T20:41:54.1250783Z",
+        "x-ms-file-last-write-time": "2021-01-26T19:33:23.8878265Z",
         "x-ms-file-parent-id": "0",
         "x-ms-file-permission-key": "17860367565182308406*11459378189709739967",
-        "x-ms-request-id": "b0c057bd-c01a-0049-3c35-f09829000000",
+        "x-ms-request-id": "e265bc4e-601a-007f-1e1a-f41559000000",
         "x-ms-request-server-encrypted": "true",
         "x-ms-version": "2020-06-12"
       },
       "ResponseBody": []
     },
     {
-      "RequestUri": "https://seanmcccanary3.file.core.windows.net/test-share-fbc7583b-0553-9762-10fa-3334c00f1147/test-directory-89c048f9-b42a-ec3e-896b-05509f01abf1/test-file-87503666-4e5a-ec2b-31d0-f614d636c457",
+      "RequestUri": "https://seanmcccanary3.file.core.windows.net/test-share-8c5a8eb8-323f-5d09-062f-878baf5d0221/test-directory-f97d39b5-6d2d-92dd-5cb8-b0739187fda6/test-file-01a6027c-246d-42e9-e092-f0a0aac61528",
       "RequestMethod": "PUT",
       "RequestHeaders": {
         "Accept": "application/xml",
         "Authorization": "Sanitized",
-        "traceparent": "00-c5d90fedb95feb46996795ce2aa4c0db-8a54e75238119943-00",
-        "User-Agent": [
-          "azsdk-net-Storage.Files.Shares/12.7.0-alpha.20210121.1",
-          "(.NET 5.0.2; Microsoft Windows 10.0.19042)"
-        ],
-        "x-ms-client-request-id": "f1a21de7-cbe1-da1c-877c-728e2d7285bf",
+        "traceparent": "00-5dbe567e5e678d439512d72920d95c22-a58c7f73d3a19a42-00",
+        "User-Agent": [
+          "azsdk-net-Storage.Files.Shares/12.7.0-alpha.20210126.1",
+          "(.NET 5.0.2; Microsoft Windows 10.0.19042)"
+        ],
+        "x-ms-client-request-id": "7a9a5113-c98d-08ce-be8a-4550efe54090",
         "x-ms-content-length": "1048576",
-        "x-ms-date": "Thu, 21 Jan 2021 20:41:54 GMT",
+        "x-ms-date": "Tue, 26 Jan 2021 19:33:24 GMT",
         "x-ms-file-attributes": "None",
         "x-ms-file-creation-time": "Now",
         "x-ms-file-last-write-time": "Now",
@@ -109,40 +104,40 @@
       "StatusCode": 201,
       "ResponseHeaders": {
         "Content-Length": "0",
-        "Date": "Thu, 21 Jan 2021 20:41:54 GMT",
-        "ETag": "\u00220x8D8BE4CFCDABED5\u0022",
-        "Last-Modified": "Thu, 21 Jan 2021 20:41:54 GMT",
-        "Server": [
-          "Windows-Azure-File/1.0",
-          "Microsoft-HTTPAPI/2.0"
-        ],
-        "x-ms-client-request-id": "f1a21de7-cbe1-da1c-877c-728e2d7285bf",
+        "Date": "Tue, 26 Jan 2021 19:33:23 GMT",
+        "ETag": "\u00220x8D8C2313F07FABA\u0022",
+        "Last-Modified": "Tue, 26 Jan 2021 19:33:23 GMT",
+        "Server": [
+          "Windows-Azure-File/1.0",
+          "Microsoft-HTTPAPI/2.0"
+        ],
+        "x-ms-client-request-id": "7a9a5113-c98d-08ce-be8a-4550efe54090",
         "x-ms-file-attributes": "Archive",
-        "x-ms-file-change-time": "2021-01-21T20:41:54.1911253Z",
-        "x-ms-file-creation-time": "2021-01-21T20:41:54.1911253Z",
+        "x-ms-file-change-time": "2021-01-26T19:33:23.9598778Z",
+        "x-ms-file-creation-time": "2021-01-26T19:33:23.9598778Z",
         "x-ms-file-id": "11529285414812647424",
-        "x-ms-file-last-write-time": "2021-01-21T20:41:54.1911253Z",
+        "x-ms-file-last-write-time": "2021-01-26T19:33:23.9598778Z",
         "x-ms-file-parent-id": "13835128424026341376",
         "x-ms-file-permission-key": "4010187179898695473*11459378189709739967",
-        "x-ms-request-id": "b0c057c2-c01a-0049-3d35-f09829000000",
+        "x-ms-request-id": "e265bc50-601a-007f-1f1a-f41559000000",
         "x-ms-request-server-encrypted": "true",
         "x-ms-version": "2020-06-12"
       },
       "ResponseBody": []
     },
     {
-      "RequestUri": "https://seanmcccanary3.file.core.windows.net/test-share-fbc7583b-0553-9762-10fa-3334c00f1147/test-directory-89c048f9-b42a-ec3e-896b-05509f01abf1/test-file-87503666-4e5a-ec2b-31d0-f614d636c457?comp=rangelist\u0026prevsharesnapshot=2020-08-07T16%3A58%3A02.0000000Z",
+      "RequestUri": "https://seanmcccanary3.file.core.windows.net/test-share-8c5a8eb8-323f-5d09-062f-878baf5d0221/test-directory-f97d39b5-6d2d-92dd-5cb8-b0739187fda6/test-file-01a6027c-246d-42e9-e092-f0a0aac61528?comp=rangelist\u0026prevsharesnapshot=2020-08-07T16%3A58%3A02.0000000Z",
       "RequestMethod": "GET",
       "RequestHeaders": {
         "Accept": "application/xml",
         "Authorization": "Sanitized",
-        "traceparent": "00-21f1189023637949a321b2584c794193-ff477182962f3948-00",
-        "User-Agent": [
-          "azsdk-net-Storage.Files.Shares/12.7.0-alpha.20210121.1",
-          "(.NET 5.0.2; Microsoft Windows 10.0.19042)"
-        ],
-        "x-ms-client-request-id": "b82c3d1b-d293-4d75-714d-651c9404fa89",
-        "x-ms-date": "Thu, 21 Jan 2021 20:41:54 GMT",
+        "traceparent": "00-ce9cb2bd0bee6248b02c5faa691585f1-306c209a27150842-00",
+        "User-Agent": [
+          "azsdk-net-Storage.Files.Shares/12.7.0-alpha.20210126.1",
+          "(.NET 5.0.2; Microsoft Windows 10.0.19042)"
+        ],
+        "x-ms-client-request-id": "598cfae1-9a2c-239a-a53d-2a319172866a",
+        "x-ms-date": "Tue, 26 Jan 2021 19:33:24 GMT",
         "x-ms-return-client-request-id": "true",
         "x-ms-version": "2020-06-12"
       },
@@ -151,41 +146,36 @@
       "ResponseHeaders": {
         "Content-Length": "217",
         "Content-Type": "application/xml",
-        "Date": "Thu, 21 Jan 2021 20:41:54 GMT",
+        "Date": "Tue, 26 Jan 2021 19:33:23 GMT",
         "Server": [
           "Windows-Azure-File/1.0",
           "Microsoft-HTTPAPI/2.0"
         ],
         "Vary": "Origin",
-        "x-ms-client-request-id": "b82c3d1b-d293-4d75-714d-651c9404fa89",
+        "x-ms-client-request-id": "598cfae1-9a2c-239a-a53d-2a319172866a",
         "x-ms-error-code": "ShareNotFound",
-<<<<<<< HEAD
-        "x-ms-request-id": "4cc7ab02-801a-0016-31e3-8220d7000000",
-        "x-ms-version": "2020-06-12"
-=======
-        "x-ms-request-id": "b0c057c5-c01a-0049-3e35-f09829000000",
-        "x-ms-version": "2020-04-08"
->>>>>>> ac24a13f
+        "x-ms-request-id": "e265bc51-601a-007f-201a-f41559000000",
+        "x-ms-version": "2020-06-12"
       },
       "ResponseBody": [
         "\uFEFF\u003C?xml version=\u00221.0\u0022 encoding=\u0022utf-8\u0022?\u003E\u003CError\u003E\u003CCode\u003EShareNotFound\u003C/Code\u003E\u003CMessage\u003EThe specified share does not exist.\n",
-        "RequestId:b0c057c5-c01a-0049-3e35-f09829000000\n",
-        "Time:2021-01-21T20:41:54.2461646Z\u003C/Message\u003E\u003C/Error\u003E"
+        "RequestId:e265bc51-601a-007f-201a-f41559000000\n",
+        "Time:2021-01-26T19:33:24.0321123Z\u003C/Message\u003E\u003C/Error\u003E"
       ]
     },
     {
-      "RequestUri": "https://seanmcccanary3.file.core.windows.net/test-share-fbc7583b-0553-9762-10fa-3334c00f1147?restype=share",
+      "RequestUri": "https://seanmcccanary3.file.core.windows.net/test-share-8c5a8eb8-323f-5d09-062f-878baf5d0221?restype=share",
       "RequestMethod": "DELETE",
       "RequestHeaders": {
         "Accept": "application/xml",
         "Authorization": "Sanitized",
-        "traceparent": "00-f9c70af3b6cd634a9267c3080edffb86-3d15074aba8cf341-00",
-        "User-Agent": [
-          "azsdk-net-Storage.Files.Shares/12.7.0-alpha.20210121.1",
-          "(.NET 5.0.2; Microsoft Windows 10.0.19042)"
-        ],
-        "x-ms-client-request-id": "f0729321-cd45-042b-ae5f-3c63dc0cca9f",
-        "x-ms-date": "Thu, 21 Jan 2021 20:41:54 GMT",
+        "traceparent": "00-4357a95eb9e4d4459717d80f9ffa6c1b-38401422348cd14b-00",
+        "User-Agent": [
+          "azsdk-net-Storage.Files.Shares/12.7.0-alpha.20210126.1",
+          "(.NET 5.0.2; Microsoft Windows 10.0.19042)"
+        ],
+        "x-ms-client-request-id": "f56fad88-e758-0c64-6ffe-208f668413cc",
+        "x-ms-date": "Tue, 26 Jan 2021 19:33:24 GMT",
         "x-ms-delete-snapshots": "include",
         "x-ms-return-client-request-id": "true",
         "x-ms-version": "2020-06-12"
@@ -194,25 +184,20 @@
       "StatusCode": 202,
       "ResponseHeaders": {
         "Content-Length": "0",
-        "Date": "Thu, 21 Jan 2021 20:41:54 GMT",
-        "Server": [
-          "Windows-Azure-File/1.0",
-          "Microsoft-HTTPAPI/2.0"
-        ],
-        "x-ms-client-request-id": "f0729321-cd45-042b-ae5f-3c63dc0cca9f",
-<<<<<<< HEAD
-        "x-ms-request-id": "4cc7ab04-801a-0016-32e3-8220d7000000",
-        "x-ms-version": "2020-06-12"
-=======
-        "x-ms-request-id": "b0c057c8-c01a-0049-3f35-f09829000000",
-        "x-ms-version": "2020-04-08"
->>>>>>> ac24a13f
+        "Date": "Tue, 26 Jan 2021 19:33:23 GMT",
+        "Server": [
+          "Windows-Azure-File/1.0",
+          "Microsoft-HTTPAPI/2.0"
+        ],
+        "x-ms-client-request-id": "f56fad88-e758-0c64-6ffe-208f668413cc",
+        "x-ms-request-id": "e265bc53-601a-007f-211a-f41559000000",
+        "x-ms-version": "2020-06-12"
       },
       "ResponseBody": []
     }
   ],
   "Variables": {
-    "RandomSeed": "1317846900",
+    "RandomSeed": "1624874075",
     "Storage_TestConfigDefault": "ProductionTenant\nseanmcccanary3\nU2FuaXRpemVk\nhttps://seanmcccanary3.blob.core.windows.net\nhttps://seanmcccanary3.file.core.windows.net\nhttps://seanmcccanary3.queue.core.windows.net\nhttps://seanmcccanary3.table.core.windows.net\n\n\n\n\nhttps://seanmcccanary3-secondary.blob.core.windows.net\nhttps://seanmcccanary3-secondary.file.core.windows.net\nhttps://seanmcccanary3-secondary.queue.core.windows.net\nhttps://seanmcccanary3-secondary.table.core.windows.net\n\nSanitized\n\n\nCloud\nBlobEndpoint=https://seanmcccanary3.blob.core.windows.net/;QueueEndpoint=https://seanmcccanary3.queue.core.windows.net/;FileEndpoint=https://seanmcccanary3.file.core.windows.net/;BlobSecondaryEndpoint=https://seanmcccanary3-secondary.blob.core.windows.net/;QueueSecondaryEndpoint=https://seanmcccanary3-secondary.queue.core.windows.net/;FileSecondaryEndpoint=https://seanmcccanary3-secondary.file.core.windows.net/;AccountName=seanmcccanary3;AccountKey=Kg==;\nseanscope1"
   }
 }