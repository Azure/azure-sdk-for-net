--- conflicted
+++ resolved
@@ -1,56 +1,51 @@
 {
   "Entries": [
     {
-      "RequestUri": "https://seanmcccanary3.file.core.windows.net/test-share-81ab4a29-828f-fa22-3740-08d8d70d4c54?restype=share",
-      "RequestMethod": "PUT",
-      "RequestHeaders": {
-        "Accept": "application/xml",
-        "Authorization": "Sanitized",
-        "traceparent": "00-06c9aec110971c419bb88e56e3940583-54112379ff14f043-00",
-        "User-Agent": [
-          "azsdk-net-Storage.Files.Shares/12.7.0-alpha.20210121.1",
-          "(.NET 5.0.2; Microsoft Windows 10.0.19042)"
-        ],
-        "x-ms-client-request-id": "ba5a8958-9c15-ba54-eaf9-513e69e5db38",
-        "x-ms-date": "Thu, 21 Jan 2021 20:41:43 GMT",
-        "x-ms-return-client-request-id": "true",
-        "x-ms-version": "2020-06-12"
-      },
-      "RequestBody": null,
-      "StatusCode": 201,
-      "ResponseHeaders": {
-        "Content-Length": "0",
-        "Date": "Thu, 21 Jan 2021 20:41:43 GMT",
-        "ETag": "\u00220x8D8BE4CF64A32C6\u0022",
-        "Last-Modified": "Thu, 21 Jan 2021 20:41:43 GMT",
-        "Server": [
-          "Windows-Azure-File/1.0",
-          "Microsoft-HTTPAPI/2.0"
-        ],
-        "x-ms-client-request-id": "ba5a8958-9c15-ba54-eaf9-513e69e5db38",
-<<<<<<< HEAD
-        "x-ms-request-id": "432c206d-801a-007a-145a-4b50e0000000",
-        "x-ms-version": "2020-06-12"
-=======
-        "x-ms-request-id": "06af862e-a01a-002d-3035-f069b1000000",
-        "x-ms-version": "2020-04-08"
->>>>>>> ac24a13f
-      },
-      "ResponseBody": []
-    },
-    {
-      "RequestUri": "https://seanmcccanary3.file.core.windows.net/test-share-81ab4a29-828f-fa22-3740-08d8d70d4c54/test-directory-2d6df8bf-169a-f4ae-428b-2d5c07b4832e?restype=directory",
-      "RequestMethod": "PUT",
-      "RequestHeaders": {
-        "Accept": "application/xml",
-        "Authorization": "Sanitized",
-        "traceparent": "00-5199f7cfd9b25644b7bda2ff6a5ddc2c-479bdf5e375a4947-00",
-        "User-Agent": [
-          "azsdk-net-Storage.Files.Shares/12.7.0-alpha.20210121.1",
-          "(.NET 5.0.2; Microsoft Windows 10.0.19042)"
-        ],
-        "x-ms-client-request-id": "7faf4358-6a9b-4100-db66-778a6ff8b336",
-        "x-ms-date": "Thu, 21 Jan 2021 20:41:43 GMT",
+      "RequestUri": "https://seanmcccanary3.file.core.windows.net/test-share-635b2123-2440-5f58-bcad-50bf656c69c8?restype=share",
+      "RequestMethod": "PUT",
+      "RequestHeaders": {
+        "Accept": "application/xml",
+        "Authorization": "Sanitized",
+        "traceparent": "00-33ea371d87b4d14e80b928ba69f632dd-963b7e9c06201144-00",
+        "User-Agent": [
+          "azsdk-net-Storage.Files.Shares/12.7.0-alpha.20210126.1",
+          "(.NET 5.0.2; Microsoft Windows 10.0.19042)"
+        ],
+        "x-ms-client-request-id": "ac9ab5da-84a6-df01-6f18-9e714ee695ec",
+        "x-ms-date": "Tue, 26 Jan 2021 19:33:13 GMT",
+        "x-ms-return-client-request-id": "true",
+        "x-ms-version": "2020-06-12"
+      },
+      "RequestBody": null,
+      "StatusCode": 201,
+      "ResponseHeaders": {
+        "Content-Length": "0",
+        "Date": "Tue, 26 Jan 2021 19:33:12 GMT",
+        "ETag": "\u00220x8D8C23138AB48E5\u0022",
+        "Last-Modified": "Tue, 26 Jan 2021 19:33:13 GMT",
+        "Server": [
+          "Windows-Azure-File/1.0",
+          "Microsoft-HTTPAPI/2.0"
+        ],
+        "x-ms-client-request-id": "ac9ab5da-84a6-df01-6f18-9e714ee695ec",
+        "x-ms-request-id": "1ceb67c0-d01a-0055-3c1a-f4ca49000000",
+        "x-ms-version": "2020-06-12"
+      },
+      "ResponseBody": []
+    },
+    {
+      "RequestUri": "https://seanmcccanary3.file.core.windows.net/test-share-635b2123-2440-5f58-bcad-50bf656c69c8/test-directory-e4fc5aae-a479-3084-3ae9-88eb428831ad?restype=directory",
+      "RequestMethod": "PUT",
+      "RequestHeaders": {
+        "Accept": "application/xml",
+        "Authorization": "Sanitized",
+        "traceparent": "00-e92ff1782bea9a4d9b908f436ac029d6-8ad8c0c3fd1d0e41-00",
+        "User-Agent": [
+          "azsdk-net-Storage.Files.Shares/12.7.0-alpha.20210126.1",
+          "(.NET 5.0.2; Microsoft Windows 10.0.19042)"
+        ],
+        "x-ms-client-request-id": "d320f6bf-5812-3588-306a-72bcfb169de6",
+        "x-ms-date": "Tue, 26 Jan 2021 19:33:14 GMT",
         "x-ms-file-attributes": "None",
         "x-ms-file-creation-time": "Now",
         "x-ms-file-last-write-time": "Now",
@@ -62,41 +57,41 @@
       "StatusCode": 201,
       "ResponseHeaders": {
         "Content-Length": "0",
-        "Date": "Thu, 21 Jan 2021 20:41:43 GMT",
-        "ETag": "\u00220x8D8BE4CF654DB5D\u0022",
-        "Last-Modified": "Thu, 21 Jan 2021 20:41:43 GMT",
-        "Server": [
-          "Windows-Azure-File/1.0",
-          "Microsoft-HTTPAPI/2.0"
-        ],
-        "x-ms-client-request-id": "7faf4358-6a9b-4100-db66-778a6ff8b336",
+        "Date": "Tue, 26 Jan 2021 19:33:12 GMT",
+        "ETag": "\u00220x8D8C23138B6C47A\u0022",
+        "Last-Modified": "Tue, 26 Jan 2021 19:33:13 GMT",
+        "Server": [
+          "Windows-Azure-File/1.0",
+          "Microsoft-HTTPAPI/2.0"
+        ],
+        "x-ms-client-request-id": "d320f6bf-5812-3588-306a-72bcfb169de6",
         "x-ms-file-attributes": "Directory",
-        "x-ms-file-change-time": "2021-01-21T20:41:43.2473437Z",
-        "x-ms-file-creation-time": "2021-01-21T20:41:43.2473437Z",
+        "x-ms-file-change-time": "2021-01-26T19:33:13.3613178Z",
+        "x-ms-file-creation-time": "2021-01-26T19:33:13.3613178Z",
         "x-ms-file-id": "13835128424026341376",
-        "x-ms-file-last-write-time": "2021-01-21T20:41:43.2473437Z",
+        "x-ms-file-last-write-time": "2021-01-26T19:33:13.3613178Z",
         "x-ms-file-parent-id": "0",
         "x-ms-file-permission-key": "17860367565182308406*11459378189709739967",
-        "x-ms-request-id": "06af8631-a01a-002d-3135-f069b1000000",
+        "x-ms-request-id": "1ceb67c3-d01a-0055-3d1a-f4ca49000000",
         "x-ms-request-server-encrypted": "true",
         "x-ms-version": "2020-06-12"
       },
       "ResponseBody": []
     },
     {
-      "RequestUri": "https://seanmcccanary3.file.core.windows.net/test-share-81ab4a29-828f-fa22-3740-08d8d70d4c54/test-directory-2d6df8bf-169a-f4ae-428b-2d5c07b4832e/test-file-fc962276-8d65-2c85-b987-2874aacd1179",
-      "RequestMethod": "PUT",
-      "RequestHeaders": {
-        "Accept": "application/xml",
-        "Authorization": "Sanitized",
-        "traceparent": "00-de647cbd5ef2ac4d8a5b42568547d6e0-cfa7f02b470cae4f-00",
-        "User-Agent": [
-          "azsdk-net-Storage.Files.Shares/12.7.0-alpha.20210121.1",
-          "(.NET 5.0.2; Microsoft Windows 10.0.19042)"
-        ],
-        "x-ms-client-request-id": "c06a3572-ba32-ca08-bd82-c513418c970e",
+      "RequestUri": "https://seanmcccanary3.file.core.windows.net/test-share-635b2123-2440-5f58-bcad-50bf656c69c8/test-directory-e4fc5aae-a479-3084-3ae9-88eb428831ad/test-file-0001f0e6-e601-f11a-3719-22197a44dbc4",
+      "RequestMethod": "PUT",
+      "RequestHeaders": {
+        "Accept": "application/xml",
+        "Authorization": "Sanitized",
+        "traceparent": "00-dbdfced9b9d8a548a0acdbd118e1a395-ed8dcdac9a914b44-00",
+        "User-Agent": [
+          "azsdk-net-Storage.Files.Shares/12.7.0-alpha.20210126.1",
+          "(.NET 5.0.2; Microsoft Windows 10.0.19042)"
+        ],
+        "x-ms-client-request-id": "635a43c2-2274-d9f2-db2e-9bf8356ebaec",
         "x-ms-content-length": "1024",
-        "x-ms-date": "Thu, 21 Jan 2021 20:41:43 GMT",
+        "x-ms-date": "Tue, 26 Jan 2021 19:33:14 GMT",
         "x-ms-file-attributes": "None",
         "x-ms-file-creation-time": "Now",
         "x-ms-file-last-write-time": "Now",
@@ -109,80 +104,74 @@
       "StatusCode": 201,
       "ResponseHeaders": {
         "Content-Length": "0",
-        "Date": "Thu, 21 Jan 2021 20:41:43 GMT",
-        "ETag": "\u00220x8D8BE4CF65F6496\u0022",
-        "Last-Modified": "Thu, 21 Jan 2021 20:41:43 GMT",
-        "Server": [
-          "Windows-Azure-File/1.0",
-          "Microsoft-HTTPAPI/2.0"
-        ],
-        "x-ms-client-request-id": "c06a3572-ba32-ca08-bd82-c513418c970e",
+        "Date": "Tue, 26 Jan 2021 19:33:13 GMT",
+        "ETag": "\u00220x8D8C23138C0B15B\u0022",
+        "Last-Modified": "Tue, 26 Jan 2021 19:33:13 GMT",
+        "Server": [
+          "Windows-Azure-File/1.0",
+          "Microsoft-HTTPAPI/2.0"
+        ],
+        "x-ms-client-request-id": "635a43c2-2274-d9f2-db2e-9bf8356ebaec",
         "x-ms-file-attributes": "Archive",
-        "x-ms-file-change-time": "2021-01-21T20:41:43.3163926Z",
-        "x-ms-file-creation-time": "2021-01-21T20:41:43.3163926Z",
+        "x-ms-file-change-time": "2021-01-26T19:33:13.4263643Z",
+        "x-ms-file-creation-time": "2021-01-26T19:33:13.4263643Z",
         "x-ms-file-id": "11529285414812647424",
-        "x-ms-file-last-write-time": "2021-01-21T20:41:43.3163926Z",
+        "x-ms-file-last-write-time": "2021-01-26T19:33:13.4263643Z",
         "x-ms-file-parent-id": "13835128424026341376",
         "x-ms-file-permission-key": "4010187179898695473*11459378189709739967",
-        "x-ms-request-id": "06af8632-a01a-002d-3235-f069b1000000",
+        "x-ms-request-id": "1ceb67c5-d01a-0055-3e1a-f4ca49000000",
         "x-ms-request-server-encrypted": "true",
         "x-ms-version": "2020-06-12"
       },
       "ResponseBody": []
     },
     {
-      "RequestUri": "https://seanmcccanary3.file.core.windows.net/test-share-81ab4a29-828f-fa22-3740-08d8d70d4c54?restype=share\u0026comp=snapshot",
-      "RequestMethod": "PUT",
-      "RequestHeaders": {
-        "Accept": "application/xml",
-        "Authorization": "Sanitized",
-        "traceparent": "00-87468a0bcb4298438c5c58da58a05523-79f90e42b8d36c47-00",
-        "User-Agent": [
-          "azsdk-net-Storage.Files.Shares/12.7.0-alpha.20210121.1",
-          "(.NET 5.0.2; Microsoft Windows 10.0.19042)"
-        ],
-        "x-ms-client-request-id": "74021b11-5062-1946-b639-06823e7ffce0",
-        "x-ms-date": "Thu, 21 Jan 2021 20:41:43 GMT",
-        "x-ms-return-client-request-id": "true",
-        "x-ms-version": "2020-06-12"
-      },
-      "RequestBody": null,
-      "StatusCode": 201,
-      "ResponseHeaders": {
-        "Content-Length": "0",
-        "Date": "Thu, 21 Jan 2021 20:41:43 GMT",
-        "ETag": "\u00220x8D8BE4CF64A32C6\u0022",
-        "Last-Modified": "Thu, 21 Jan 2021 20:41:43 GMT",
-        "Server": [
-          "Windows-Azure-File/1.0",
-          "Microsoft-HTTPAPI/2.0"
-        ],
-        "x-ms-client-request-id": "74021b11-5062-1946-b639-06823e7ffce0",
-<<<<<<< HEAD
-        "x-ms-request-id": "432c2072-801a-007a-175a-4b50e0000000",
-        "x-ms-snapshot": "2020-06-26T01:35:24.0000000Z",
-        "x-ms-version": "2020-06-12"
-=======
-        "x-ms-request-id": "06af8633-a01a-002d-3335-f069b1000000",
-        "x-ms-snapshot": "2021-01-21T20:41:43.0000000Z",
-        "x-ms-version": "2020-04-08"
->>>>>>> ac24a13f
-      },
-      "ResponseBody": []
-    },
-    {
-      "RequestUri": "https://seanmcccanary3.file.core.windows.net/test-share-81ab4a29-828f-fa22-3740-08d8d70d4c54/test-directory-2d6df8bf-169a-f4ae-428b-2d5c07b4832e/test-file-fc962276-8d65-2c85-b987-2874aacd1179?sharesnapshot=2021-01-21T20:41:43.0000000Z",
+      "RequestUri": "https://seanmcccanary3.file.core.windows.net/test-share-635b2123-2440-5f58-bcad-50bf656c69c8?restype=share\u0026comp=snapshot",
+      "RequestMethod": "PUT",
+      "RequestHeaders": {
+        "Accept": "application/xml",
+        "Authorization": "Sanitized",
+        "traceparent": "00-483338c79882484bb8ecaec45fcecaf4-8319d921d0c29448-00",
+        "User-Agent": [
+          "azsdk-net-Storage.Files.Shares/12.7.0-alpha.20210126.1",
+          "(.NET 5.0.2; Microsoft Windows 10.0.19042)"
+        ],
+        "x-ms-client-request-id": "36577532-77ea-a350-a251-7039c3a2e256",
+        "x-ms-date": "Tue, 26 Jan 2021 19:33:14 GMT",
+        "x-ms-return-client-request-id": "true",
+        "x-ms-version": "2020-06-12"
+      },
+      "RequestBody": null,
+      "StatusCode": 201,
+      "ResponseHeaders": {
+        "Content-Length": "0",
+        "Date": "Tue, 26 Jan 2021 19:33:13 GMT",
+        "ETag": "\u00220x8D8C23138AB48E5\u0022",
+        "Last-Modified": "Tue, 26 Jan 2021 19:33:13 GMT",
+        "Server": [
+          "Windows-Azure-File/1.0",
+          "Microsoft-HTTPAPI/2.0"
+        ],
+        "x-ms-client-request-id": "36577532-77ea-a350-a251-7039c3a2e256",
+        "x-ms-request-id": "1ceb67c6-d01a-0055-3f1a-f4ca49000000",
+        "x-ms-snapshot": "2021-01-26T19:33:13.0000000Z",
+        "x-ms-version": "2020-06-12"
+      },
+      "ResponseBody": []
+    },
+    {
+      "RequestUri": "https://seanmcccanary3.file.core.windows.net/test-share-635b2123-2440-5f58-bcad-50bf656c69c8/test-directory-e4fc5aae-a479-3084-3ae9-88eb428831ad/test-file-0001f0e6-e601-f11a-3719-22197a44dbc4?sharesnapshot=2021-01-26T19:33:13.0000000Z",
       "RequestMethod": "HEAD",
       "RequestHeaders": {
         "Accept": "application/xml",
         "Authorization": "Sanitized",
-        "traceparent": "00-3237028c3402ee40b409a65fb497baa3-197bf82de2455e4c-00",
-        "User-Agent": [
-          "azsdk-net-Storage.Files.Shares/12.7.0-alpha.20210121.1",
-          "(.NET 5.0.2; Microsoft Windows 10.0.19042)"
-        ],
-        "x-ms-client-request-id": "2602bf70-238a-03ab-b69c-fabae8af3410",
-        "x-ms-date": "Thu, 21 Jan 2021 20:41:43 GMT",
+        "traceparent": "00-3e428ce96970a5469661398ec0c0246c-fbd52682e4552d48-00",
+        "User-Agent": [
+          "azsdk-net-Storage.Files.Shares/12.7.0-alpha.20210126.1",
+          "(.NET 5.0.2; Microsoft Windows 10.0.19042)"
+        ],
+        "x-ms-client-request-id": "bfc6c888-8417-1602-5d52-c49ae144c4b2",
+        "x-ms-date": "Tue, 26 Jan 2021 19:33:15 GMT",
         "x-ms-return-client-request-id": "true",
         "x-ms-version": "2020-06-12"
       },
@@ -191,23 +180,23 @@
       "ResponseHeaders": {
         "Content-Length": "1024",
         "Content-Type": "application/octet-stream",
-        "Date": "Thu, 21 Jan 2021 20:41:43 GMT",
-        "ETag": "\u00220x8D8BE4CF65F6496\u0022",
-        "Last-Modified": "Thu, 21 Jan 2021 20:41:43 GMT",
+        "Date": "Tue, 26 Jan 2021 19:33:13 GMT",
+        "ETag": "\u00220x8D8C23138C0B15B\u0022",
+        "Last-Modified": "Tue, 26 Jan 2021 19:33:13 GMT",
         "Server": [
           "Windows-Azure-File/1.0",
           "Microsoft-HTTPAPI/2.0"
         ],
         "Vary": "Origin",
-        "x-ms-client-request-id": "2602bf70-238a-03ab-b69c-fabae8af3410",
+        "x-ms-client-request-id": "bfc6c888-8417-1602-5d52-c49ae144c4b2",
         "x-ms-file-attributes": "Archive",
-        "x-ms-file-change-time": "2021-01-21T20:41:43.3163926Z",
-        "x-ms-file-creation-time": "2021-01-21T20:41:43.3163926Z",
+        "x-ms-file-change-time": "2021-01-26T19:33:13.4263643Z",
+        "x-ms-file-creation-time": "2021-01-26T19:33:13.4263643Z",
         "x-ms-file-id": "11529285414812647424",
-        "x-ms-file-last-write-time": "2021-01-21T20:41:43.3163926Z",
+        "x-ms-file-last-write-time": "2021-01-26T19:33:13.4263643Z",
         "x-ms-file-parent-id": "13835128424026341376",
         "x-ms-file-permission-key": "4010187179898695473*11459378189709739967",
-        "x-ms-request-id": "06af8634-a01a-002d-3435-f069b1000000",
+        "x-ms-request-id": "1ceb67c7-d01a-0055-401a-f4ca49000000",
         "x-ms-server-encrypted": "true",
         "x-ms-type": "File",
         "x-ms-version": "2020-06-12"
@@ -215,18 +204,18 @@
       "ResponseBody": []
     },
     {
-      "RequestUri": "https://seanmcccanary3.file.core.windows.net/test-share-81ab4a29-828f-fa22-3740-08d8d70d4c54?restype=share",
+      "RequestUri": "https://seanmcccanary3.file.core.windows.net/test-share-635b2123-2440-5f58-bcad-50bf656c69c8?restype=share",
       "RequestMethod": "DELETE",
       "RequestHeaders": {
         "Accept": "application/xml",
         "Authorization": "Sanitized",
-        "traceparent": "00-5fe2a25633b4734f9f8a40ff3af0020c-0a17c57f45e27e43-00",
-        "User-Agent": [
-          "azsdk-net-Storage.Files.Shares/12.7.0-alpha.20210121.1",
-          "(.NET 5.0.2; Microsoft Windows 10.0.19042)"
-        ],
-        "x-ms-client-request-id": "7e118189-d57d-8255-b8f4-6660cb5e9a55",
-        "x-ms-date": "Thu, 21 Jan 2021 20:41:43 GMT",
+        "traceparent": "00-240ef2fd3412a34384c71bdb842e86a3-db1343b885d65c4e-00",
+        "User-Agent": [
+          "azsdk-net-Storage.Files.Shares/12.7.0-alpha.20210126.1",
+          "(.NET 5.0.2; Microsoft Windows 10.0.19042)"
+        ],
+        "x-ms-client-request-id": "fab048de-22dc-703f-8ec1-401cbc268f81",
+        "x-ms-date": "Tue, 26 Jan 2021 19:33:15 GMT",
         "x-ms-delete-snapshots": "include",
         "x-ms-return-client-request-id": "true",
         "x-ms-version": "2020-06-12"
@@ -235,25 +224,20 @@
       "StatusCode": 202,
       "ResponseHeaders": {
         "Content-Length": "0",
-        "Date": "Thu, 21 Jan 2021 20:41:43 GMT",
-        "Server": [
-          "Windows-Azure-File/1.0",
-          "Microsoft-HTTPAPI/2.0"
-        ],
-        "x-ms-client-request-id": "7e118189-d57d-8255-b8f4-6660cb5e9a55",
-<<<<<<< HEAD
-        "x-ms-request-id": "432c2075-801a-007a-195a-4b50e0000000",
-        "x-ms-version": "2020-06-12"
-=======
-        "x-ms-request-id": "06af8636-a01a-002d-3535-f069b1000000",
-        "x-ms-version": "2020-04-08"
->>>>>>> ac24a13f
+        "Date": "Tue, 26 Jan 2021 19:33:13 GMT",
+        "Server": [
+          "Windows-Azure-File/1.0",
+          "Microsoft-HTTPAPI/2.0"
+        ],
+        "x-ms-client-request-id": "fab048de-22dc-703f-8ec1-401cbc268f81",
+        "x-ms-request-id": "1ceb67c9-d01a-0055-411a-f4ca49000000",
+        "x-ms-version": "2020-06-12"
       },
       "ResponseBody": []
     }
   ],
   "Variables": {
-    "RandomSeed": "874364479",
+    "RandomSeed": "1784349096",
     "Storage_TestConfigDefault": "ProductionTenant\nseanmcccanary3\nU2FuaXRpemVk\nhttps://seanmcccanary3.blob.core.windows.net\nhttps://seanmcccanary3.file.core.windows.net\nhttps://seanmcccanary3.queue.core.windows.net\nhttps://seanmcccanary3.table.core.windows.net\n\n\n\n\nhttps://seanmcccanary3-secondary.blob.core.windows.net\nhttps://seanmcccanary3-secondary.file.core.windows.net\nhttps://seanmcccanary3-secondary.queue.core.windows.net\nhttps://seanmcccanary3-secondary.table.core.windows.net\n\nSanitized\n\n\nCloud\nBlobEndpoint=https://seanmcccanary3.blob.core.windows.net/;QueueEndpoint=https://seanmcccanary3.queue.core.windows.net/;FileEndpoint=https://seanmcccanary3.file.core.windows.net/;BlobSecondaryEndpoint=https://seanmcccanary3-secondary.blob.core.windows.net/;QueueSecondaryEndpoint=https://seanmcccanary3-secondary.queue.core.windows.net/;FileSecondaryEndpoint=https://seanmcccanary3-secondary.file.core.windows.net/;AccountName=seanmcccanary3;AccountKey=Kg==;\nseanscope1"
   }
 }