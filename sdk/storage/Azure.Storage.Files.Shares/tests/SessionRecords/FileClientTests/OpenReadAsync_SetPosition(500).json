--- conflicted
+++ resolved
@@ -1,18 +1,18 @@
 {
   "Entries": [
     {
-      "RequestUri": "https://seanmcccanary3.file.core.windows.net/test-share-ede432af-f069-67c7-4676-44a014222f87?restype=share",
+      "RequestUri": "https://seanmcccanary3.file.core.windows.net/test-share-c3299306-2483-8e2d-cb53-63630462f873?restype=share",
       "RequestMethod": "PUT",
       "RequestHeaders": {
         "Accept": "application/xml",
         "Authorization": "Sanitized",
-        "traceparent": "00-2e8de17475bddb43bfd81b13fcaaa498-98259189c8a31047-00",
-        "User-Agent": [
-          "azsdk-net-Storage.Files.Shares/12.7.0-alpha.20210121.1",
-          "(.NET 5.0.2; Microsoft Windows 10.0.19042)"
-        ],
-        "x-ms-client-request-id": "aa28c6fe-8a97-cb1e-3a4a-31f5ef68c0f2",
-        "x-ms-date": "Thu, 21 Jan 2021 20:37:32 GMT",
+        "traceparent": "00-89ccc4e26b713849a031be3c28a558ae-e4ef1a364aa81d4c-00",
+        "User-Agent": [
+          "azsdk-net-Storage.Files.Shares/12.7.0-alpha.20210126.1",
+          "(.NET 5.0.2; Microsoft Windows 10.0.19042)"
+        ],
+        "x-ms-client-request-id": "eb00481c-1c3c-da9e-2729-7226490ed45d",
+        "x-ms-date": "Tue, 26 Jan 2021 19:28:18 GMT",
         "x-ms-return-client-request-id": "true",
         "x-ms-version": "2020-06-12"
       },
@@ -20,37 +20,32 @@
       "StatusCode": 201,
       "ResponseHeaders": {
         "Content-Length": "0",
-        "Date": "Thu, 21 Jan 2021 20:37:32 GMT",
-        "ETag": "\u00220x8D8BE4C6107F1D2\u0022",
-        "Last-Modified": "Thu, 21 Jan 2021 20:37:32 GMT",
-        "Server": [
-          "Windows-Azure-File/1.0",
-          "Microsoft-HTTPAPI/2.0"
-        ],
-        "x-ms-client-request-id": "aa28c6fe-8a97-cb1e-3a4a-31f5ef68c0f2",
-<<<<<<< HEAD
-        "x-ms-request-id": "c5594187-001a-004c-553d-a601b2000000",
-        "x-ms-version": "2020-06-12"
-=======
-        "x-ms-request-id": "5c6d77a5-201a-0041-5035-f08226000000",
-        "x-ms-version": "2020-04-08"
->>>>>>> ac24a13f
+        "Date": "Tue, 26 Jan 2021 19:28:16 GMT",
+        "ETag": "\u00220x8D8C230885E74AE\u0022",
+        "Last-Modified": "Tue, 26 Jan 2021 19:28:17 GMT",
+        "Server": [
+          "Windows-Azure-File/1.0",
+          "Microsoft-HTTPAPI/2.0"
+        ],
+        "x-ms-client-request-id": "eb00481c-1c3c-da9e-2729-7226490ed45d",
+        "x-ms-request-id": "f571de73-601a-0050-0119-f41892000000",
+        "x-ms-version": "2020-06-12"
       },
       "ResponseBody": []
     },
     {
-      "RequestUri": "https://seanmcccanary3.file.core.windows.net/test-share-ede432af-f069-67c7-4676-44a014222f87/test-directory-3e1c3c8d-8683-5594-4547-3c5c7e4356d2?restype=directory",
+      "RequestUri": "https://seanmcccanary3.file.core.windows.net/test-share-c3299306-2483-8e2d-cb53-63630462f873/test-directory-891843ff-cb7c-1209-3368-abd705036b1b?restype=directory",
       "RequestMethod": "PUT",
       "RequestHeaders": {
         "Accept": "application/xml",
         "Authorization": "Sanitized",
-        "traceparent": "00-0e377dacb785794e829e09231c83f520-06e4e8555fecba4b-00",
-        "User-Agent": [
-          "azsdk-net-Storage.Files.Shares/12.7.0-alpha.20210121.1",
-          "(.NET 5.0.2; Microsoft Windows 10.0.19042)"
-        ],
-        "x-ms-client-request-id": "d4f77f4c-3957-772e-32d3-644f4dc24cf7",
-        "x-ms-date": "Thu, 21 Jan 2021 20:37:33 GMT",
+        "traceparent": "00-395337b65b93174fa169b02c7e7aad2c-e8cd5566a06f2e4a-00",
+        "User-Agent": [
+          "azsdk-net-Storage.Files.Shares/12.7.0-alpha.20210126.1",
+          "(.NET 5.0.2; Microsoft Windows 10.0.19042)"
+        ],
+        "x-ms-client-request-id": "df2bc0d7-f498-50ee-3fee-b8d370c7d423",
+        "x-ms-date": "Tue, 26 Jan 2021 19:28:18 GMT",
         "x-ms-file-attributes": "None",
         "x-ms-file-creation-time": "Now",
         "x-ms-file-last-write-time": "Now",
@@ -62,41 +57,41 @@
       "StatusCode": 201,
       "ResponseHeaders": {
         "Content-Length": "0",
-        "Date": "Thu, 21 Jan 2021 20:37:32 GMT",
-        "ETag": "\u00220x8D8BE4C611277D7\u0022",
-        "Last-Modified": "Thu, 21 Jan 2021 20:37:32 GMT",
-        "Server": [
-          "Windows-Azure-File/1.0",
-          "Microsoft-HTTPAPI/2.0"
-        ],
-        "x-ms-client-request-id": "d4f77f4c-3957-772e-32d3-644f4dc24cf7",
+        "Date": "Tue, 26 Jan 2021 19:28:16 GMT",
+        "ETag": "\u00220x8D8C23088687B9B\u0022",
+        "Last-Modified": "Tue, 26 Jan 2021 19:28:17 GMT",
+        "Server": [
+          "Windows-Azure-File/1.0",
+          "Microsoft-HTTPAPI/2.0"
+        ],
+        "x-ms-client-request-id": "df2bc0d7-f498-50ee-3fee-b8d370c7d423",
         "x-ms-file-attributes": "Directory",
-        "x-ms-file-change-time": "2021-01-21T20:37:32.8317399Z",
-        "x-ms-file-creation-time": "2021-01-21T20:37:32.8317399Z",
+        "x-ms-file-change-time": "2021-01-26T19:28:17.5692699Z",
+        "x-ms-file-creation-time": "2021-01-26T19:28:17.5692699Z",
         "x-ms-file-id": "13835128424026341376",
-        "x-ms-file-last-write-time": "2021-01-21T20:37:32.8317399Z",
+        "x-ms-file-last-write-time": "2021-01-26T19:28:17.5692699Z",
         "x-ms-file-parent-id": "0",
         "x-ms-file-permission-key": "17860367565182308406*11459378189709739967",
-        "x-ms-request-id": "5c6d77a8-201a-0041-5135-f08226000000",
+        "x-ms-request-id": "f571de76-601a-0050-0219-f41892000000",
         "x-ms-request-server-encrypted": "true",
         "x-ms-version": "2020-06-12"
       },
       "ResponseBody": []
     },
     {
-      "RequestUri": "https://seanmcccanary3.file.core.windows.net/test-share-ede432af-f069-67c7-4676-44a014222f87/test-directory-3e1c3c8d-8683-5594-4547-3c5c7e4356d2/test-file-83e2c1f4-affc-bdd1-5d98-195a1623a7ef",
+      "RequestUri": "https://seanmcccanary3.file.core.windows.net/test-share-c3299306-2483-8e2d-cb53-63630462f873/test-directory-891843ff-cb7c-1209-3368-abd705036b1b/test-file-fd98baf5-023b-5d26-fee2-94c41af0d948",
       "RequestMethod": "PUT",
       "RequestHeaders": {
         "Accept": "application/xml",
         "Authorization": "Sanitized",
-        "traceparent": "00-db9f15b437bb754888a3a5bbdfc3480d-91dc2a07a541e74c-00",
-        "User-Agent": [
-          "azsdk-net-Storage.Files.Shares/12.7.0-alpha.20210121.1",
-          "(.NET 5.0.2; Microsoft Windows 10.0.19042)"
-        ],
-        "x-ms-client-request-id": "6844b735-27ad-c744-820f-cc1378e45d82",
+        "traceparent": "00-136b55108b50f54ca998bac2767b0ffe-40ae57dfeca1b941-00",
+        "User-Agent": [
+          "azsdk-net-Storage.Files.Shares/12.7.0-alpha.20210126.1",
+          "(.NET 5.0.2; Microsoft Windows 10.0.19042)"
+        ],
+        "x-ms-client-request-id": "623fbbd4-8036-e9a0-9525-4154aac85b87",
         "x-ms-content-length": "1024",
-        "x-ms-date": "Thu, 21 Jan 2021 20:37:33 GMT",
+        "x-ms-date": "Tue, 26 Jan 2021 19:28:18 GMT",
         "x-ms-file-attributes": "None",
         "x-ms-file-creation-time": "Now",
         "x-ms-file-last-write-time": "Now",
@@ -109,79 +104,79 @@
       "StatusCode": 201,
       "ResponseHeaders": {
         "Content-Length": "0",
-        "Date": "Thu, 21 Jan 2021 20:37:32 GMT",
-        "ETag": "\u00220x8D8BE4C611C64B4\u0022",
-        "Last-Modified": "Thu, 21 Jan 2021 20:37:32 GMT",
-        "Server": [
-          "Windows-Azure-File/1.0",
-          "Microsoft-HTTPAPI/2.0"
-        ],
-        "x-ms-client-request-id": "6844b735-27ad-c744-820f-cc1378e45d82",
-        "x-ms-file-attributes": "Archive",
-        "x-ms-file-change-time": "2021-01-21T20:37:32.8967860Z",
-        "x-ms-file-creation-time": "2021-01-21T20:37:32.8967860Z",
-        "x-ms-file-id": "11529285414812647424",
-        "x-ms-file-last-write-time": "2021-01-21T20:37:32.8967860Z",
-        "x-ms-file-parent-id": "13835128424026341376",
-        "x-ms-file-permission-key": "4010187179898695473*11459378189709739967",
-        "x-ms-request-id": "5c6d77ab-201a-0041-5235-f08226000000",
+        "Date": "Tue, 26 Jan 2021 19:28:16 GMT",
+        "ETag": "\u00220x8D8C2308872B6B7\u0022",
+        "Last-Modified": "Tue, 26 Jan 2021 19:28:17 GMT",
+        "Server": [
+          "Windows-Azure-File/1.0",
+          "Microsoft-HTTPAPI/2.0"
+        ],
+        "x-ms-client-request-id": "623fbbd4-8036-e9a0-9525-4154aac85b87",
+        "x-ms-file-attributes": "Archive",
+        "x-ms-file-change-time": "2021-01-26T19:28:17.6363191Z",
+        "x-ms-file-creation-time": "2021-01-26T19:28:17.6363191Z",
+        "x-ms-file-id": "11529285414812647424",
+        "x-ms-file-last-write-time": "2021-01-26T19:28:17.6363191Z",
+        "x-ms-file-parent-id": "13835128424026341376",
+        "x-ms-file-permission-key": "4010187179898695473*11459378189709739967",
+        "x-ms-request-id": "f571de79-601a-0050-0319-f41892000000",
         "x-ms-request-server-encrypted": "true",
         "x-ms-version": "2020-06-12"
       },
       "ResponseBody": []
     },
     {
-      "RequestUri": "https://seanmcccanary3.file.core.windows.net/test-share-ede432af-f069-67c7-4676-44a014222f87/test-directory-3e1c3c8d-8683-5594-4547-3c5c7e4356d2/test-file-83e2c1f4-affc-bdd1-5d98-195a1623a7ef?comp=range",
+      "RequestUri": "https://seanmcccanary3.file.core.windows.net/test-share-c3299306-2483-8e2d-cb53-63630462f873/test-directory-891843ff-cb7c-1209-3368-abd705036b1b/test-file-fd98baf5-023b-5d26-fee2-94c41af0d948?comp=range",
       "RequestMethod": "PUT",
       "RequestHeaders": {
         "Accept": "application/xml",
         "Authorization": "Sanitized",
         "Content-Length": "1024",
         "Content-Type": "application/octet-stream",
-        "traceparent": "00-bab8a3ff1edf9841849519609eaeef00-c54d20cf3e2b204e-00",
-        "User-Agent": [
-          "azsdk-net-Storage.Files.Shares/12.7.0-alpha.20210121.1",
-          "(.NET 5.0.2; Microsoft Windows 10.0.19042)"
-        ],
-        "x-ms-client-request-id": "5f255143-3ede-6941-786d-053e1cf49771",
-        "x-ms-date": "Thu, 21 Jan 2021 20:37:33 GMT",
+        "traceparent": "00-8e73a58bb4c66544913f54e7b37a5ed1-ff4f20ba43ea054a-00",
+        "User-Agent": [
+          "azsdk-net-Storage.Files.Shares/12.7.0-alpha.20210126.1",
+          "(.NET 5.0.2; Microsoft Windows 10.0.19042)"
+        ],
+        "x-ms-client-request-id": "5eef1b46-77b0-5411-af49-1153ebb0b8ee",
+        "x-ms-date": "Tue, 26 Jan 2021 19:28:18 GMT",
         "x-ms-range": "bytes=0-1023",
         "x-ms-return-client-request-id": "true",
         "x-ms-version": "2020-06-12",
         "x-ms-write": "update"
       },
-      "RequestBody": "81/2XMVz\u002BAhMQaLkPxMtT5n0D/9MgnrFYyoaJx\u002BgjNlST43IAFGD2IbuiBWXSTgfpRW1WbJNqnHkMfibWNHpq7XIkvCGZU5IcTd5XvpkLRry\u002B4IJ6jImBaQb5M9Y54C1Bdxgz7dHmD/Gbeh700x3fwPeqF1P38CCoY1LaoF/74m3xFgdBF5iqmNCQ31JqzFXpGXMeT8iZSUc3i0q/C6\u002BR35fxA/zWXuke/76DJxDOPZb9MUbs3VKlF4zASUxOK40g/v\u002B6uYiY0vpJ/5AKFmJ2KY3zgdoopQIFTCxwFhVc0JPxYigRE4POZB6Mot3CWsFqSh/\u002BmqmzOFm9tS2caLzlLO78GPQ6JRYJ5V37nAIkAvFqxYv1nnYqfinOU55Wcjth53XvBgHNMGUJtLUL91wXmXI8MWMw7064kdqKK5F383NiWfSMdTzvXdVm6\u002BmA3kaN9vosGkCYcPgndnRnAwSTkcFB6Z2nSyR1TJONicNk97NT/HSXS5kyiej8pP6ISFrQ01oofzTpJmuV9o2tCuc0wn6BEwaP/EYoD1\u002B06uZlrQR4vLapfHi\u002BatXJAZULhX8Bx\u002BJ/x3UUARbTwC/VdHuFcAmJNE5wS0XGAqhwxvrxHIngsuMD5aWPZLuflXxI6TZaQ5FLQlDw0XxcecSMo3pcIqOl9MFYQYqj\u002BY/SkLYJvVmx1oMpZdo47\u002BGm52vgwoFBQ3LY4vR1AcIGp0jBHgCGUvyrGsy3MrzJbQTf8ZoewzbOUU0DMNplPNSBIv5Rd5Gg4JSvdaf0ihD1z3XvVRAn5\u002BRR8syzQyHiBh34Ng/\u002Bt/VzftEFr41PGYd8TWGkteeEWTrZ/4TFLZ1yzS\u002BKPJPA9xeAfBZ/InhXApkFdvWAfVA2M50U5PgwrhFzkqJdhN0ze5YKJHmRRXaCgrzr/7ansk/fU8j269JfT83Ey0/V\u002BX370ftftljWZO5mkmI7RK6ay\u002BASfjEUfI/DqtSrzHnm7Ik/L\u002B37SDw2yS8akBlwI8sfaj\u002Bvg7tM55Vrm8uEaph0f\u002BXZPBSAn0PkG7UB\u002Bax2U0bJTKJ6dykN8khYj\u002Bxwsl5W5hBzlyf2Xoq7i6gGCu3o9UhE\u002Bx31\u002Bci8iwnMaA\u002BXc2kWqxNcArwe0u3XvquBB6dab9qj6/dAoOwHtwweKja7JBg\u002B75/aTLKMJegwHntc\u002B4Oicfh1M4dx1gpnFItwAOj3XJpTghgHv\u002BMn14YPEIJw6rtIu7g\u002BBfCQzRlVszgnW\u002BT/eIHgyXmrWrIVDVvBYoWH9mnQJ4UwuRapwrT\u002BsgyrALuhD5fAkCFB3SEGKTiUj6pTzbzOFzRfzv9rdwaErKhlaczgIBMth2ZIjkqkKpAd1TMKauSP3OlHQUDYlRjag==",
+      "RequestBody": "vldPT8cY\u002B/IMrC8mASiQ\u002BfGiAETXjIPiC/V8c1Ri\u002B5KApiIp6idBvsU50uvEx04XXr7izsaPTDHUbUTRm4idqbGdplsFZg/JYUF/nrmXHUSmZRSVgCzL8FnxVXzjbyM8myg6JiDzEvevGW2EEK13PFAAKzVzBymE0bYCExCT5fEeQgORXfYjs1Md5ma/R\u002BCseRks40TtyZP/tVVq8P7mHDN7Zc2q5t5Z3HfiVSHCxIrWVZr3ZgGtMXlvkqihuMJVN8ozROESApM70gbNCnNyPPDLlJtk77UxzjRTOlQ2uCS0jR5Xj4Cow1MGu5P74CYG/VW31iQn8EcUAXWsvsc\u002BBBriGH1UG6xvItFHXTMhNu4NTT3\u002BfuIAjJzXQo4L\u002BwSLyLZ5GMeoseGpR7NS35MT8sqHn3GKP4Y44ozhfdgdZCbMu5R8qB4nZZtcVTYurawIw0/Eg1yTAYgwQDY6xzQIi\u002BONhiP\u002BlkqsYDnWLupPCjTf2bmIWeDJOboMTGfn7J5mU8pToSaICiwFGCMivdOe4TYBW\u002B57fzECw01p8krjxHObb9of\u002B2gOVs6Mg0G9pnzmbWow5ZGw6tOYUd3ZHxfiIlOvh034fubO8wQf7vzwRBzRgoTgst7i64QHh6qKNDe3qmHtDh8u7e\u002BDYvGNkfzXpwzBCJyTAW90zJvI8fc7Q7/MZ0SaAjb9opWVXFDtVVqIL9\u002BeySyaI6nyeUGDZfz3Rx4ywCm3PaXVxGUH/aQeh3dBQMEXnXmSMUSbp4n0eTyYnRQyupUx0PI6yAXGkyUE1PHKQiU64Kqkn47lHJUb4UspbmCP683hEG/P3dV0zJ4eltOYKTYXXr1qjRoHTLRdHua6nSXFdOgk6TK1agPVMNPvxoXBg7cUEQ\u002BjJV6y2sS6cr7uui95WSLrc0AEYfO6lV1HF4Uvm5svpYsVIU\u002BJcQ5u\u002B/hE53Wkdm1j1g93EK8b6ZABa8M\u002Bi9YjvxSjYzfSYQIxlWb7da7no6AXzMWLt5Xc\u002BTi/iAZLL28hICdhABI2kHQNRXpJIHTiGsciJ78RmAd/x2r/E9n75mb22VSGhqKO4TxQfXIbktnE3G4\u002BKQiwEIgg4TmoNnybEl8TUkYfXJMlk0aDwBqVYzSROzdqvLxeRsjLZaRo5qq/tWsSB0CSpIDaGZXBLVBuin4FFvtFMFWitQt\u002BU/bvvK2cwwuvglzz/5a2kKInnBl4XdomY8\u002BueoQVcFI0FFCK613nJWpEvwghERdkjqCyexjyBfYbyVje7UiHmRIJv\u002BtGK6RFP3euM57SBFK3SevjY/U6QQ5abyIFCTghvSb2GFEsHmP7bTuhRNJYSMQGJqNdozUcz33c67yCQDY\u002BjXV43OwAiyuI5w==",
       "StatusCode": 201,
       "ResponseHeaders": {
         "Content-Length": "0",
-        "Content-MD5": "xL1/\u002B/tQxcfb7xEdmkQdpQ==",
-        "Date": "Thu, 21 Jan 2021 20:37:32 GMT",
-        "ETag": "\u00220x8D8BE4C6124CAAE\u0022",
-        "Last-Modified": "Thu, 21 Jan 2021 20:37:32 GMT",
-        "Server": [
-          "Windows-Azure-File/1.0",
-          "Microsoft-HTTPAPI/2.0"
-        ],
-        "x-ms-client-request-id": "5f255143-3ede-6941-786d-053e1cf49771",
-        "x-ms-request-id": "5c6d77ac-201a-0041-5335-f08226000000",
+        "Content-MD5": "EyNB/FFWFI8Gaj2DxLI1tg==",
+        "Date": "Tue, 26 Jan 2021 19:28:17 GMT",
+        "ETag": "\u00220x8D8C230887CCAA4\u0022",
+        "Last-Modified": "Tue, 26 Jan 2021 19:28:17 GMT",
+        "Server": [
+          "Windows-Azure-File/1.0",
+          "Microsoft-HTTPAPI/2.0"
+        ],
+        "x-ms-client-request-id": "5eef1b46-77b0-5411-af49-1153ebb0b8ee",
+        "x-ms-request-id": "f571de7a-601a-0050-0419-f41892000000",
         "x-ms-request-server-encrypted": "true",
         "x-ms-version": "2020-06-12"
       },
       "ResponseBody": []
     },
     {
-      "RequestUri": "https://seanmcccanary3.file.core.windows.net/test-share-ede432af-f069-67c7-4676-44a014222f87/test-directory-3e1c3c8d-8683-5594-4547-3c5c7e4356d2/test-file-83e2c1f4-affc-bdd1-5d98-195a1623a7ef",
+      "RequestUri": "https://seanmcccanary3.file.core.windows.net/test-share-c3299306-2483-8e2d-cb53-63630462f873/test-directory-891843ff-cb7c-1209-3368-abd705036b1b/test-file-fd98baf5-023b-5d26-fee2-94c41af0d948",
       "RequestMethod": "HEAD",
       "RequestHeaders": {
         "Accept": "application/xml",
         "Authorization": "Sanitized",
-        "traceparent": "00-3e92ba38b3e25748959ca95fca4f2184-01b57abc384f994c-00",
-        "User-Agent": [
-          "azsdk-net-Storage.Files.Shares/12.7.0-alpha.20210121.1",
-          "(.NET 5.0.2; Microsoft Windows 10.0.19042)"
-        ],
-        "x-ms-client-request-id": "27cfb8cd-febf-37a3-d409-2db1d7deefc5",
-        "x-ms-date": "Thu, 21 Jan 2021 20:37:33 GMT",
+        "traceparent": "00-c85de638732c7741af92c091f404e38c-395ee27e8306d349-00",
+        "User-Agent": [
+          "azsdk-net-Storage.Files.Shares/12.7.0-alpha.20210126.1",
+          "(.NET 5.0.2; Microsoft Windows 10.0.19042)"
+        ],
+        "x-ms-client-request-id": "8e0d499f-fdd8-8bd7-91d7-8baed01adc04",
+        "x-ms-date": "Tue, 26 Jan 2021 19:28:18 GMT",
         "x-ms-return-client-request-id": "true",
         "x-ms-version": "2020-06-12"
       },
@@ -190,25 +185,25 @@
       "ResponseHeaders": {
         "Content-Length": "1024",
         "Content-Type": "application/octet-stream",
-        "Date": "Thu, 21 Jan 2021 20:37:32 GMT",
-        "ETag": "\u00220x8D8BE4C6124CAAE\u0022",
-        "Last-Modified": "Thu, 21 Jan 2021 20:37:32 GMT",
-        "Server": [
-          "Windows-Azure-File/1.0",
-          "Microsoft-HTTPAPI/2.0"
-        ],
-        "Vary": "Origin",
-        "x-ms-client-request-id": "27cfb8cd-febf-37a3-d409-2db1d7deefc5",
-        "x-ms-file-attributes": "Archive",
-        "x-ms-file-change-time": "2021-01-21T20:37:32.9518254Z",
-        "x-ms-file-creation-time": "2021-01-21T20:37:32.8967860Z",
-        "x-ms-file-id": "11529285414812647424",
-        "x-ms-file-last-write-time": "2021-01-21T20:37:32.9518254Z",
-        "x-ms-file-parent-id": "13835128424026341376",
-        "x-ms-file-permission-key": "4010187179898695473*11459378189709739967",
-        "x-ms-lease-state": "available",
-        "x-ms-lease-status": "unlocked",
-        "x-ms-request-id": "5c6d77ad-201a-0041-5435-f08226000000",
+        "Date": "Tue, 26 Jan 2021 19:28:17 GMT",
+        "ETag": "\u00220x8D8C230887CCAA4\u0022",
+        "Last-Modified": "Tue, 26 Jan 2021 19:28:17 GMT",
+        "Server": [
+          "Windows-Azure-File/1.0",
+          "Microsoft-HTTPAPI/2.0"
+        ],
+        "Vary": "Origin",
+        "x-ms-client-request-id": "8e0d499f-fdd8-8bd7-91d7-8baed01adc04",
+        "x-ms-file-attributes": "Archive",
+        "x-ms-file-change-time": "2021-01-26T19:28:17.7023652Z",
+        "x-ms-file-creation-time": "2021-01-26T19:28:17.6363191Z",
+        "x-ms-file-id": "11529285414812647424",
+        "x-ms-file-last-write-time": "2021-01-26T19:28:17.7023652Z",
+        "x-ms-file-parent-id": "13835128424026341376",
+        "x-ms-file-permission-key": "4010187179898695473*11459378189709739967",
+        "x-ms-lease-state": "available",
+        "x-ms-lease-status": "unlocked",
+        "x-ms-request-id": "f571de7b-601a-0050-0519-f41892000000",
         "x-ms-server-encrypted": "true",
         "x-ms-type": "File",
         "x-ms-version": "2020-06-12"
@@ -216,17 +211,17 @@
       "ResponseBody": []
     },
     {
-      "RequestUri": "https://seanmcccanary3.file.core.windows.net/test-share-ede432af-f069-67c7-4676-44a014222f87/test-directory-3e1c3c8d-8683-5594-4547-3c5c7e4356d2/test-file-83e2c1f4-affc-bdd1-5d98-195a1623a7ef",
-      "RequestMethod": "GET",
-      "RequestHeaders": {
-        "Accept": "application/xml",
-        "Authorization": "Sanitized",
-        "User-Agent": [
-          "azsdk-net-Storage.Files.Shares/12.7.0-alpha.20210121.1",
-          "(.NET 5.0.2; Microsoft Windows 10.0.19042)"
-        ],
-        "x-ms-client-request-id": "6370f1c8-7025-d8b2-67b4-91cd81f781bb",
-        "x-ms-date": "Thu, 21 Jan 2021 20:37:33 GMT",
+      "RequestUri": "https://seanmcccanary3.file.core.windows.net/test-share-c3299306-2483-8e2d-cb53-63630462f873/test-directory-891843ff-cb7c-1209-3368-abd705036b1b/test-file-fd98baf5-023b-5d26-fee2-94c41af0d948",
+      "RequestMethod": "GET",
+      "RequestHeaders": {
+        "Accept": "application/xml",
+        "Authorization": "Sanitized",
+        "User-Agent": [
+          "azsdk-net-Storage.Files.Shares/12.7.0-alpha.20210126.1",
+          "(.NET 5.0.2; Microsoft Windows 10.0.19042)"
+        ],
+        "x-ms-client-request-id": "a2b33683-29a2-0415-80dd-a302d4d22332",
+        "x-ms-date": "Tue, 26 Jan 2021 19:28:18 GMT",
         "x-ms-range": "bytes=0-127",
         "x-ms-range-get-content-md5": "false",
         "x-ms-return-client-request-id": "true",
@@ -239,43 +234,43 @@
         "Content-Length": "128",
         "Content-Range": "bytes 0-127/1024",
         "Content-Type": "application/octet-stream",
-        "Date": "Thu, 21 Jan 2021 20:37:32 GMT",
-        "ETag": "\u00220x8D8BE4C6124CAAE\u0022",
-        "Last-Modified": "Thu, 21 Jan 2021 20:37:32 GMT",
-        "Server": [
-          "Windows-Azure-File/1.0",
-          "Microsoft-HTTPAPI/2.0"
-        ],
-        "Vary": "Origin",
-        "x-ms-client-request-id": "6370f1c8-7025-d8b2-67b4-91cd81f781bb",
-        "x-ms-file-attributes": "Archive",
-        "x-ms-file-change-time": "2021-01-21T20:37:32.9518254Z",
-        "x-ms-file-creation-time": "2021-01-21T20:37:32.8967860Z",
-        "x-ms-file-id": "11529285414812647424",
-        "x-ms-file-last-write-time": "2021-01-21T20:37:32.9518254Z",
-        "x-ms-file-parent-id": "13835128424026341376",
-        "x-ms-file-permission-key": "4010187179898695473*11459378189709739967",
-        "x-ms-lease-state": "available",
-        "x-ms-lease-status": "unlocked",
-        "x-ms-request-id": "5c6d77ae-201a-0041-5535-f08226000000",
-        "x-ms-server-encrypted": "true",
-        "x-ms-type": "File",
-        "x-ms-version": "2020-06-12"
-      },
-      "ResponseBody": "81/2XMVz\u002BAhMQaLkPxMtT5n0D/9MgnrFYyoaJx\u002BgjNlST43IAFGD2IbuiBWXSTgfpRW1WbJNqnHkMfibWNHpq7XIkvCGZU5IcTd5XvpkLRry\u002B4IJ6jImBaQb5M9Y54C1Bdxgz7dHmD/Gbeh700x3fwPeqF1P38CCoY1LaoF/74k="
-    },
-    {
-      "RequestUri": "https://seanmcccanary3.file.core.windows.net/test-share-ede432af-f069-67c7-4676-44a014222f87/test-directory-3e1c3c8d-8683-5594-4547-3c5c7e4356d2/test-file-83e2c1f4-affc-bdd1-5d98-195a1623a7ef",
-      "RequestMethod": "GET",
-      "RequestHeaders": {
-        "Accept": "application/xml",
-        "Authorization": "Sanitized",
-        "User-Agent": [
-          "azsdk-net-Storage.Files.Shares/12.7.0-alpha.20210121.1",
-          "(.NET 5.0.2; Microsoft Windows 10.0.19042)"
-        ],
-        "x-ms-client-request-id": "e5e93199-8c6e-cba0-0918-afcd4b7113b1",
-        "x-ms-date": "Thu, 21 Jan 2021 20:37:33 GMT",
+        "Date": "Tue, 26 Jan 2021 19:28:17 GMT",
+        "ETag": "\u00220x8D8C230887CCAA4\u0022",
+        "Last-Modified": "Tue, 26 Jan 2021 19:28:17 GMT",
+        "Server": [
+          "Windows-Azure-File/1.0",
+          "Microsoft-HTTPAPI/2.0"
+        ],
+        "Vary": "Origin",
+        "x-ms-client-request-id": "a2b33683-29a2-0415-80dd-a302d4d22332",
+        "x-ms-file-attributes": "Archive",
+        "x-ms-file-change-time": "2021-01-26T19:28:17.7023652Z",
+        "x-ms-file-creation-time": "2021-01-26T19:28:17.6363191Z",
+        "x-ms-file-id": "11529285414812647424",
+        "x-ms-file-last-write-time": "2021-01-26T19:28:17.7023652Z",
+        "x-ms-file-parent-id": "13835128424026341376",
+        "x-ms-file-permission-key": "4010187179898695473*11459378189709739967",
+        "x-ms-lease-state": "available",
+        "x-ms-lease-status": "unlocked",
+        "x-ms-request-id": "f571de7c-601a-0050-0619-f41892000000",
+        "x-ms-server-encrypted": "true",
+        "x-ms-type": "File",
+        "x-ms-version": "2020-06-12"
+      },
+      "ResponseBody": "vldPT8cY\u002B/IMrC8mASiQ\u002BfGiAETXjIPiC/V8c1Ri\u002B5KApiIp6idBvsU50uvEx04XXr7izsaPTDHUbUTRm4idqbGdplsFZg/JYUF/nrmXHUSmZRSVgCzL8FnxVXzjbyM8myg6JiDzEvevGW2EEK13PFAAKzVzBymE0bYCExCT5fE="
+    },
+    {
+      "RequestUri": "https://seanmcccanary3.file.core.windows.net/test-share-c3299306-2483-8e2d-cb53-63630462f873/test-directory-891843ff-cb7c-1209-3368-abd705036b1b/test-file-fd98baf5-023b-5d26-fee2-94c41af0d948",
+      "RequestMethod": "GET",
+      "RequestHeaders": {
+        "Accept": "application/xml",
+        "Authorization": "Sanitized",
+        "User-Agent": [
+          "azsdk-net-Storage.Files.Shares/12.7.0-alpha.20210126.1",
+          "(.NET 5.0.2; Microsoft Windows 10.0.19042)"
+        ],
+        "x-ms-client-request-id": "992b9ebc-3a66-5461-42d9-4973ad1b10c9",
+        "x-ms-date": "Tue, 26 Jan 2021 19:28:18 GMT",
         "x-ms-range": "bytes=128-255",
         "x-ms-range-get-content-md5": "false",
         "x-ms-return-client-request-id": "true",
@@ -288,43 +283,43 @@
         "Content-Length": "128",
         "Content-Range": "bytes 128-255/1024",
         "Content-Type": "application/octet-stream",
-        "Date": "Thu, 21 Jan 2021 20:37:32 GMT",
-        "ETag": "\u00220x8D8BE4C6124CAAE\u0022",
-        "Last-Modified": "Thu, 21 Jan 2021 20:37:32 GMT",
-        "Server": [
-          "Windows-Azure-File/1.0",
-          "Microsoft-HTTPAPI/2.0"
-        ],
-        "Vary": "Origin",
-        "x-ms-client-request-id": "e5e93199-8c6e-cba0-0918-afcd4b7113b1",
-        "x-ms-file-attributes": "Archive",
-        "x-ms-file-change-time": "2021-01-21T20:37:32.9518254Z",
-        "x-ms-file-creation-time": "2021-01-21T20:37:32.8967860Z",
-        "x-ms-file-id": "11529285414812647424",
-        "x-ms-file-last-write-time": "2021-01-21T20:37:32.9518254Z",
-        "x-ms-file-parent-id": "13835128424026341376",
-        "x-ms-file-permission-key": "4010187179898695473*11459378189709739967",
-        "x-ms-lease-state": "available",
-        "x-ms-lease-status": "unlocked",
-        "x-ms-request-id": "5c6d77af-201a-0041-5635-f08226000000",
-        "x-ms-server-encrypted": "true",
-        "x-ms-type": "File",
-        "x-ms-version": "2020-06-12"
-      },
-      "ResponseBody": "t8RYHQReYqpjQkN9SasxV6RlzHk/ImUlHN4tKvwuvkd\u002BX8QP81l7pHv\u002B\u002BgycQzj2W/TFG7N1SpReMwElMTiuNIP7/urmImNL6Sf\u002BQChZidimN84HaKKUCBUwscBYVXNCT8WIoERODzmQejKLdwlrBakof/pqpszhZvbUtnGi85Q="
-    },
-    {
-      "RequestUri": "https://seanmcccanary3.file.core.windows.net/test-share-ede432af-f069-67c7-4676-44a014222f87/test-directory-3e1c3c8d-8683-5594-4547-3c5c7e4356d2/test-file-83e2c1f4-affc-bdd1-5d98-195a1623a7ef",
-      "RequestMethod": "GET",
-      "RequestHeaders": {
-        "Accept": "application/xml",
-        "Authorization": "Sanitized",
-        "User-Agent": [
-          "azsdk-net-Storage.Files.Shares/12.7.0-alpha.20210121.1",
-          "(.NET 5.0.2; Microsoft Windows 10.0.19042)"
-        ],
-        "x-ms-client-request-id": "5033250d-9b0e-bc4d-48d2-3571dfc4a608",
-        "x-ms-date": "Thu, 21 Jan 2021 20:37:33 GMT",
+        "Date": "Tue, 26 Jan 2021 19:28:17 GMT",
+        "ETag": "\u00220x8D8C230887CCAA4\u0022",
+        "Last-Modified": "Tue, 26 Jan 2021 19:28:17 GMT",
+        "Server": [
+          "Windows-Azure-File/1.0",
+          "Microsoft-HTTPAPI/2.0"
+        ],
+        "Vary": "Origin",
+        "x-ms-client-request-id": "992b9ebc-3a66-5461-42d9-4973ad1b10c9",
+        "x-ms-file-attributes": "Archive",
+        "x-ms-file-change-time": "2021-01-26T19:28:17.7023652Z",
+        "x-ms-file-creation-time": "2021-01-26T19:28:17.6363191Z",
+        "x-ms-file-id": "11529285414812647424",
+        "x-ms-file-last-write-time": "2021-01-26T19:28:17.7023652Z",
+        "x-ms-file-parent-id": "13835128424026341376",
+        "x-ms-file-permission-key": "4010187179898695473*11459378189709739967",
+        "x-ms-lease-state": "available",
+        "x-ms-lease-status": "unlocked",
+        "x-ms-request-id": "f571de7d-601a-0050-0719-f41892000000",
+        "x-ms-server-encrypted": "true",
+        "x-ms-type": "File",
+        "x-ms-version": "2020-06-12"
+      },
+      "ResponseBody": "HkIDkV32I7NTHeZmv0fgrHkZLONE7cmT/7VVavD\u002B5hwze2XNqubeWdx34lUhwsSK1lWa92YBrTF5b5KoobjCVTfKM0ThEgKTO9IGzQpzcjzwy5SbZO\u002B1Mc40UzpUNrgktI0eV4\u002BAqMNTBruT\u002B\u002BAmBv1Vt9YkJ/BHFAF1rL7HPgQ="
+    },
+    {
+      "RequestUri": "https://seanmcccanary3.file.core.windows.net/test-share-c3299306-2483-8e2d-cb53-63630462f873/test-directory-891843ff-cb7c-1209-3368-abd705036b1b/test-file-fd98baf5-023b-5d26-fee2-94c41af0d948",
+      "RequestMethod": "GET",
+      "RequestHeaders": {
+        "Accept": "application/xml",
+        "Authorization": "Sanitized",
+        "User-Agent": [
+          "azsdk-net-Storage.Files.Shares/12.7.0-alpha.20210126.1",
+          "(.NET 5.0.2; Microsoft Windows 10.0.19042)"
+        ],
+        "x-ms-client-request-id": "3645221c-89a7-60cb-462e-9e0ab216a10f",
+        "x-ms-date": "Tue, 26 Jan 2021 19:28:18 GMT",
         "x-ms-range": "bytes=256-383",
         "x-ms-range-get-content-md5": "false",
         "x-ms-return-client-request-id": "true",
@@ -337,43 +332,43 @@
         "Content-Length": "128",
         "Content-Range": "bytes 256-383/1024",
         "Content-Type": "application/octet-stream",
-        "Date": "Thu, 21 Jan 2021 20:37:32 GMT",
-        "ETag": "\u00220x8D8BE4C6124CAAE\u0022",
-        "Last-Modified": "Thu, 21 Jan 2021 20:37:32 GMT",
-        "Server": [
-          "Windows-Azure-File/1.0",
-          "Microsoft-HTTPAPI/2.0"
-        ],
-        "Vary": "Origin",
-        "x-ms-client-request-id": "5033250d-9b0e-bc4d-48d2-3571dfc4a608",
-        "x-ms-file-attributes": "Archive",
-        "x-ms-file-change-time": "2021-01-21T20:37:32.9518254Z",
-        "x-ms-file-creation-time": "2021-01-21T20:37:32.8967860Z",
-        "x-ms-file-id": "11529285414812647424",
-        "x-ms-file-last-write-time": "2021-01-21T20:37:32.9518254Z",
-        "x-ms-file-parent-id": "13835128424026341376",
-        "x-ms-file-permission-key": "4010187179898695473*11459378189709739967",
-        "x-ms-lease-state": "available",
-        "x-ms-lease-status": "unlocked",
-        "x-ms-request-id": "5c6d77b0-201a-0041-5735-f08226000000",
-        "x-ms-server-encrypted": "true",
-        "x-ms-type": "File",
-        "x-ms-version": "2020-06-12"
-      },
-      "ResponseBody": "s7vwY9DolFgnlXfucAiQC8WrFi/Wedip\u002BKc5TnlZyO2Hnde8GAc0wZQm0tQv3XBeZcjwxYzDvTriR2oorkXfzc2JZ9Ix1PO9d1Wbr6YDeRo32\u002BiwaQJhw\u002BCd2dGcDBJORwUHpnadLJHVMk42Jw2T3s1P8dJdLmTKJ6Pyk/ohIWs="
-    },
-    {
-      "RequestUri": "https://seanmcccanary3.file.core.windows.net/test-share-ede432af-f069-67c7-4676-44a014222f87/test-directory-3e1c3c8d-8683-5594-4547-3c5c7e4356d2/test-file-83e2c1f4-affc-bdd1-5d98-195a1623a7ef",
-      "RequestMethod": "GET",
-      "RequestHeaders": {
-        "Accept": "application/xml",
-        "Authorization": "Sanitized",
-        "User-Agent": [
-          "azsdk-net-Storage.Files.Shares/12.7.0-alpha.20210121.1",
-          "(.NET 5.0.2; Microsoft Windows 10.0.19042)"
-        ],
-        "x-ms-client-request-id": "25c0447a-c23d-afa2-baa1-5ef6fcff599b",
-        "x-ms-date": "Thu, 21 Jan 2021 20:37:33 GMT",
+        "Date": "Tue, 26 Jan 2021 19:28:17 GMT",
+        "ETag": "\u00220x8D8C230887CCAA4\u0022",
+        "Last-Modified": "Tue, 26 Jan 2021 19:28:17 GMT",
+        "Server": [
+          "Windows-Azure-File/1.0",
+          "Microsoft-HTTPAPI/2.0"
+        ],
+        "Vary": "Origin",
+        "x-ms-client-request-id": "3645221c-89a7-60cb-462e-9e0ab216a10f",
+        "x-ms-file-attributes": "Archive",
+        "x-ms-file-change-time": "2021-01-26T19:28:17.7023652Z",
+        "x-ms-file-creation-time": "2021-01-26T19:28:17.6363191Z",
+        "x-ms-file-id": "11529285414812647424",
+        "x-ms-file-last-write-time": "2021-01-26T19:28:17.7023652Z",
+        "x-ms-file-parent-id": "13835128424026341376",
+        "x-ms-file-permission-key": "4010187179898695473*11459378189709739967",
+        "x-ms-lease-state": "available",
+        "x-ms-lease-status": "unlocked",
+        "x-ms-request-id": "f571de7e-601a-0050-0819-f41892000000",
+        "x-ms-server-encrypted": "true",
+        "x-ms-type": "File",
+        "x-ms-version": "2020-06-12"
+      },
+      "ResponseBody": "GuIYfVQbrG8i0UddMyE27g1NPf5\u002B4gCMnNdCjgv7BIvItnkYx6ix4alHs1LfkxPyyoefcYo/hjjijOF92B1kJsy7lHyoHidlm1xVNi6trAjDT8SDXJMBiDBANjrHNAiL442GI/6WSqxgOdYu6k8KNN/ZuYhZ4Mk5ugxMZ\u002BfsnmY="
+    },
+    {
+      "RequestUri": "https://seanmcccanary3.file.core.windows.net/test-share-c3299306-2483-8e2d-cb53-63630462f873/test-directory-891843ff-cb7c-1209-3368-abd705036b1b/test-file-fd98baf5-023b-5d26-fee2-94c41af0d948",
+      "RequestMethod": "GET",
+      "RequestHeaders": {
+        "Accept": "application/xml",
+        "Authorization": "Sanitized",
+        "User-Agent": [
+          "azsdk-net-Storage.Files.Shares/12.7.0-alpha.20210126.1",
+          "(.NET 5.0.2; Microsoft Windows 10.0.19042)"
+        ],
+        "x-ms-client-request-id": "8b5667c1-dad5-4f21-133e-da5f9bfed496",
+        "x-ms-date": "Tue, 26 Jan 2021 19:28:18 GMT",
         "x-ms-range": "bytes=384-511",
         "x-ms-range-get-content-md5": "false",
         "x-ms-return-client-request-id": "true",
@@ -386,43 +381,43 @@
         "Content-Length": "128",
         "Content-Range": "bytes 384-511/1024",
         "Content-Type": "application/octet-stream",
-        "Date": "Thu, 21 Jan 2021 20:37:32 GMT",
-        "ETag": "\u00220x8D8BE4C6124CAAE\u0022",
-        "Last-Modified": "Thu, 21 Jan 2021 20:37:32 GMT",
-        "Server": [
-          "Windows-Azure-File/1.0",
-          "Microsoft-HTTPAPI/2.0"
-        ],
-        "Vary": "Origin",
-        "x-ms-client-request-id": "25c0447a-c23d-afa2-baa1-5ef6fcff599b",
-        "x-ms-file-attributes": "Archive",
-        "x-ms-file-change-time": "2021-01-21T20:37:32.9518254Z",
-        "x-ms-file-creation-time": "2021-01-21T20:37:32.8967860Z",
-        "x-ms-file-id": "11529285414812647424",
-        "x-ms-file-last-write-time": "2021-01-21T20:37:32.9518254Z",
-        "x-ms-file-parent-id": "13835128424026341376",
-        "x-ms-file-permission-key": "4010187179898695473*11459378189709739967",
-        "x-ms-lease-state": "available",
-        "x-ms-lease-status": "unlocked",
-        "x-ms-request-id": "5c6d77b1-201a-0041-5835-f08226000000",
-        "x-ms-server-encrypted": "true",
-        "x-ms-type": "File",
-        "x-ms-version": "2020-06-12"
-      },
-      "ResponseBody": "Q01oofzTpJmuV9o2tCuc0wn6BEwaP/EYoD1\u002B06uZlrQR4vLapfHi\u002BatXJAZULhX8Bx\u002BJ/x3UUARbTwC/VdHuFcAmJNE5wS0XGAqhwxvrxHIngsuMD5aWPZLuflXxI6TZaQ5FLQlDw0XxcecSMo3pcIqOl9MFYQYqj\u002BY/SkLYJvU="
-    },
-    {
-      "RequestUri": "https://seanmcccanary3.file.core.windows.net/test-share-ede432af-f069-67c7-4676-44a014222f87/test-directory-3e1c3c8d-8683-5594-4547-3c5c7e4356d2/test-file-83e2c1f4-affc-bdd1-5d98-195a1623a7ef",
-      "RequestMethod": "GET",
-      "RequestHeaders": {
-        "Accept": "application/xml",
-        "Authorization": "Sanitized",
-        "User-Agent": [
-          "azsdk-net-Storage.Files.Shares/12.7.0-alpha.20210121.1",
-          "(.NET 5.0.2; Microsoft Windows 10.0.19042)"
-        ],
-        "x-ms-client-request-id": "9af7ecf8-8004-64ca-2af7-77fea2ac6cc0",
-        "x-ms-date": "Thu, 21 Jan 2021 20:37:33 GMT",
+        "Date": "Tue, 26 Jan 2021 19:28:17 GMT",
+        "ETag": "\u00220x8D8C230887CCAA4\u0022",
+        "Last-Modified": "Tue, 26 Jan 2021 19:28:17 GMT",
+        "Server": [
+          "Windows-Azure-File/1.0",
+          "Microsoft-HTTPAPI/2.0"
+        ],
+        "Vary": "Origin",
+        "x-ms-client-request-id": "8b5667c1-dad5-4f21-133e-da5f9bfed496",
+        "x-ms-file-attributes": "Archive",
+        "x-ms-file-change-time": "2021-01-26T19:28:17.7023652Z",
+        "x-ms-file-creation-time": "2021-01-26T19:28:17.6363191Z",
+        "x-ms-file-id": "11529285414812647424",
+        "x-ms-file-last-write-time": "2021-01-26T19:28:17.7023652Z",
+        "x-ms-file-parent-id": "13835128424026341376",
+        "x-ms-file-permission-key": "4010187179898695473*11459378189709739967",
+        "x-ms-lease-state": "available",
+        "x-ms-lease-status": "unlocked",
+        "x-ms-request-id": "f571de7f-601a-0050-0919-f41892000000",
+        "x-ms-server-encrypted": "true",
+        "x-ms-type": "File",
+        "x-ms-version": "2020-06-12"
+      },
+      "ResponseBody": "U8pToSaICiwFGCMivdOe4TYBW\u002B57fzECw01p8krjxHObb9of\u002B2gOVs6Mg0G9pnzmbWow5ZGw6tOYUd3ZHxfiIlOvh034fubO8wQf7vzwRBzRgoTgst7i64QHh6qKNDe3qmHtDh8u7e\u002BDYvGNkfzXpwzBCJyTAW90zJvI8fc7Q78="
+    },
+    {
+      "RequestUri": "https://seanmcccanary3.file.core.windows.net/test-share-c3299306-2483-8e2d-cb53-63630462f873/test-directory-891843ff-cb7c-1209-3368-abd705036b1b/test-file-fd98baf5-023b-5d26-fee2-94c41af0d948",
+      "RequestMethod": "GET",
+      "RequestHeaders": {
+        "Accept": "application/xml",
+        "Authorization": "Sanitized",
+        "User-Agent": [
+          "azsdk-net-Storage.Files.Shares/12.7.0-alpha.20210126.1",
+          "(.NET 5.0.2; Microsoft Windows 10.0.19042)"
+        ],
+        "x-ms-client-request-id": "4b489511-16bf-3d3a-07b2-fac1c592e795",
+        "x-ms-date": "Tue, 26 Jan 2021 19:28:18 GMT",
         "x-ms-range": "bytes=512-639",
         "x-ms-range-get-content-md5": "false",
         "x-ms-return-client-request-id": "true",
@@ -435,43 +430,43 @@
         "Content-Length": "128",
         "Content-Range": "bytes 512-639/1024",
         "Content-Type": "application/octet-stream",
-        "Date": "Thu, 21 Jan 2021 20:37:32 GMT",
-        "ETag": "\u00220x8D8BE4C6124CAAE\u0022",
-        "Last-Modified": "Thu, 21 Jan 2021 20:37:32 GMT",
-        "Server": [
-          "Windows-Azure-File/1.0",
-          "Microsoft-HTTPAPI/2.0"
-        ],
-        "Vary": "Origin",
-        "x-ms-client-request-id": "9af7ecf8-8004-64ca-2af7-77fea2ac6cc0",
-        "x-ms-file-attributes": "Archive",
-        "x-ms-file-change-time": "2021-01-21T20:37:32.9518254Z",
-        "x-ms-file-creation-time": "2021-01-21T20:37:32.8967860Z",
-        "x-ms-file-id": "11529285414812647424",
-        "x-ms-file-last-write-time": "2021-01-21T20:37:32.9518254Z",
-        "x-ms-file-parent-id": "13835128424026341376",
-        "x-ms-file-permission-key": "4010187179898695473*11459378189709739967",
-        "x-ms-lease-state": "available",
-        "x-ms-lease-status": "unlocked",
-        "x-ms-request-id": "5c6d77b2-201a-0041-5935-f08226000000",
-        "x-ms-server-encrypted": "true",
-        "x-ms-type": "File",
-        "x-ms-version": "2020-06-12"
-      },
-      "ResponseBody": "ZsdaDKWXaOO/hpudr4MKBQUNy2OL0dQHCBqdIwR4AhlL8qxrMtzK8yW0E3/GaHsM2zlFNAzDaZTzUgSL\u002BUXeRoOCUr3Wn9IoQ9c9171UQJ\u002BfkUfLMs0Mh4gYd\u002BDYP/rf1c37RBa\u002BNTxmHfE1hpLXnhFk62f\u002BExS2dcs0vijyTwM="
-    },
-    {
-      "RequestUri": "https://seanmcccanary3.file.core.windows.net/test-share-ede432af-f069-67c7-4676-44a014222f87/test-directory-3e1c3c8d-8683-5594-4547-3c5c7e4356d2/test-file-83e2c1f4-affc-bdd1-5d98-195a1623a7ef",
-      "RequestMethod": "GET",
-      "RequestHeaders": {
-        "Accept": "application/xml",
-        "Authorization": "Sanitized",
-        "User-Agent": [
-          "azsdk-net-Storage.Files.Shares/12.7.0-alpha.20210121.1",
-          "(.NET 5.0.2; Microsoft Windows 10.0.19042)"
-        ],
-        "x-ms-client-request-id": "0ffeca86-be07-5996-175f-f921f6cc69d5",
-        "x-ms-date": "Thu, 21 Jan 2021 20:37:33 GMT",
+        "Date": "Tue, 26 Jan 2021 19:28:17 GMT",
+        "ETag": "\u00220x8D8C230887CCAA4\u0022",
+        "Last-Modified": "Tue, 26 Jan 2021 19:28:17 GMT",
+        "Server": [
+          "Windows-Azure-File/1.0",
+          "Microsoft-HTTPAPI/2.0"
+        ],
+        "Vary": "Origin",
+        "x-ms-client-request-id": "4b489511-16bf-3d3a-07b2-fac1c592e795",
+        "x-ms-file-attributes": "Archive",
+        "x-ms-file-change-time": "2021-01-26T19:28:17.7023652Z",
+        "x-ms-file-creation-time": "2021-01-26T19:28:17.6363191Z",
+        "x-ms-file-id": "11529285414812647424",
+        "x-ms-file-last-write-time": "2021-01-26T19:28:17.7023652Z",
+        "x-ms-file-parent-id": "13835128424026341376",
+        "x-ms-file-permission-key": "4010187179898695473*11459378189709739967",
+        "x-ms-lease-state": "available",
+        "x-ms-lease-status": "unlocked",
+        "x-ms-request-id": "f571de80-601a-0050-0a19-f41892000000",
+        "x-ms-server-encrypted": "true",
+        "x-ms-type": "File",
+        "x-ms-version": "2020-06-12"
+      },
+      "ResponseBody": "zGdEmgI2/aKVlVxQ7VVaiC/fnsksmiOp8nlBg2X890ceMsAptz2l1cRlB/2kHod3QUDBF515kjFEm6eJ9Hk8mJ0UMrqVMdDyOsgFxpMlBNTxykIlOuCqpJ\u002BO5RyVG\u002BFLKW5gj\u002BvN4RBvz93VdMyeHpbTmCk2F169ao0aB0y0XR4="
+    },
+    {
+      "RequestUri": "https://seanmcccanary3.file.core.windows.net/test-share-c3299306-2483-8e2d-cb53-63630462f873/test-directory-891843ff-cb7c-1209-3368-abd705036b1b/test-file-fd98baf5-023b-5d26-fee2-94c41af0d948",
+      "RequestMethod": "GET",
+      "RequestHeaders": {
+        "Accept": "application/xml",
+        "Authorization": "Sanitized",
+        "User-Agent": [
+          "azsdk-net-Storage.Files.Shares/12.7.0-alpha.20210126.1",
+          "(.NET 5.0.2; Microsoft Windows 10.0.19042)"
+        ],
+        "x-ms-client-request-id": "064d7ba0-89b6-acd7-2d24-05840e21b79d",
+        "x-ms-date": "Tue, 26 Jan 2021 19:28:18 GMT",
         "x-ms-range": "bytes=640-767",
         "x-ms-range-get-content-md5": "false",
         "x-ms-return-client-request-id": "true",
@@ -484,43 +479,43 @@
         "Content-Length": "128",
         "Content-Range": "bytes 640-767/1024",
         "Content-Type": "application/octet-stream",
-        "Date": "Thu, 21 Jan 2021 20:37:32 GMT",
-        "ETag": "\u00220x8D8BE4C6124CAAE\u0022",
-        "Last-Modified": "Thu, 21 Jan 2021 20:37:32 GMT",
-        "Server": [
-          "Windows-Azure-File/1.0",
-          "Microsoft-HTTPAPI/2.0"
-        ],
-        "Vary": "Origin",
-        "x-ms-client-request-id": "0ffeca86-be07-5996-175f-f921f6cc69d5",
-        "x-ms-file-attributes": "Archive",
-        "x-ms-file-change-time": "2021-01-21T20:37:32.9518254Z",
-        "x-ms-file-creation-time": "2021-01-21T20:37:32.8967860Z",
-        "x-ms-file-id": "11529285414812647424",
-        "x-ms-file-last-write-time": "2021-01-21T20:37:32.9518254Z",
-        "x-ms-file-parent-id": "13835128424026341376",
-        "x-ms-file-permission-key": "4010187179898695473*11459378189709739967",
-        "x-ms-lease-state": "available",
-        "x-ms-lease-status": "unlocked",
-        "x-ms-request-id": "5c6d77b3-201a-0041-5a35-f08226000000",
-        "x-ms-server-encrypted": "true",
-        "x-ms-type": "File",
-        "x-ms-version": "2020-06-12"
-      },
-      "ResponseBody": "3F4B8Fn8ieFcCmQV29YB9UDYznRTk\u002BDCuEXOSol2E3TN7lgokeZFFdoKCvOv/tqeyT99TyPbr0l9PzcTLT9X5ffvR\u002B1\u002B2WNZk7maSYjtErprL4BJ\u002BMRR8j8Oq1KvMeebsiT8v7ftIPDbJLxqQGXAjyx9qP6\u002BDu0znlWuby4RqmE="
-    },
-    {
-      "RequestUri": "https://seanmcccanary3.file.core.windows.net/test-share-ede432af-f069-67c7-4676-44a014222f87/test-directory-3e1c3c8d-8683-5594-4547-3c5c7e4356d2/test-file-83e2c1f4-affc-bdd1-5d98-195a1623a7ef",
-      "RequestMethod": "GET",
-      "RequestHeaders": {
-        "Accept": "application/xml",
-        "Authorization": "Sanitized",
-        "User-Agent": [
-          "azsdk-net-Storage.Files.Shares/12.7.0-alpha.20210121.1",
-          "(.NET 5.0.2; Microsoft Windows 10.0.19042)"
-        ],
-        "x-ms-client-request-id": "d7781b5e-5cae-98b8-54bb-a891bb0e16ae",
-        "x-ms-date": "Thu, 21 Jan 2021 20:37:33 GMT",
+        "Date": "Tue, 26 Jan 2021 19:28:17 GMT",
+        "ETag": "\u00220x8D8C230887CCAA4\u0022",
+        "Last-Modified": "Tue, 26 Jan 2021 19:28:17 GMT",
+        "Server": [
+          "Windows-Azure-File/1.0",
+          "Microsoft-HTTPAPI/2.0"
+        ],
+        "Vary": "Origin",
+        "x-ms-client-request-id": "064d7ba0-89b6-acd7-2d24-05840e21b79d",
+        "x-ms-file-attributes": "Archive",
+        "x-ms-file-change-time": "2021-01-26T19:28:17.7023652Z",
+        "x-ms-file-creation-time": "2021-01-26T19:28:17.6363191Z",
+        "x-ms-file-id": "11529285414812647424",
+        "x-ms-file-last-write-time": "2021-01-26T19:28:17.7023652Z",
+        "x-ms-file-parent-id": "13835128424026341376",
+        "x-ms-file-permission-key": "4010187179898695473*11459378189709739967",
+        "x-ms-lease-state": "available",
+        "x-ms-lease-status": "unlocked",
+        "x-ms-request-id": "f571de82-601a-0050-0c19-f41892000000",
+        "x-ms-server-encrypted": "true",
+        "x-ms-type": "File",
+        "x-ms-version": "2020-06-12"
+      },
+      "ResponseBody": "5rqdJcV06CTpMrVqA9Uw0\u002B/GhcGDtxQRD6MlXrLaxLpyvu66L3lZIutzQARh87qVXUcXhS\u002Bbmy\u002BlixUhT4lxDm77\u002BETndaR2bWPWD3cQrxvpkAFrwz6L1iO/FKNjN9JhAjGVZvt1ruejoBfMxYu3ldz5OL\u002BIBksvbyEgJ2EAEjY="
+    },
+    {
+      "RequestUri": "https://seanmcccanary3.file.core.windows.net/test-share-c3299306-2483-8e2d-cb53-63630462f873/test-directory-891843ff-cb7c-1209-3368-abd705036b1b/test-file-fd98baf5-023b-5d26-fee2-94c41af0d948",
+      "RequestMethod": "GET",
+      "RequestHeaders": {
+        "Accept": "application/xml",
+        "Authorization": "Sanitized",
+        "User-Agent": [
+          "azsdk-net-Storage.Files.Shares/12.7.0-alpha.20210126.1",
+          "(.NET 5.0.2; Microsoft Windows 10.0.19042)"
+        ],
+        "x-ms-client-request-id": "4920b1ff-e144-46df-7f91-2d5f0a4ea963",
+        "x-ms-date": "Tue, 26 Jan 2021 19:28:18 GMT",
         "x-ms-range": "bytes=768-895",
         "x-ms-range-get-content-md5": "false",
         "x-ms-return-client-request-id": "true",
@@ -533,43 +528,43 @@
         "Content-Length": "128",
         "Content-Range": "bytes 768-895/1024",
         "Content-Type": "application/octet-stream",
-        "Date": "Thu, 21 Jan 2021 20:37:32 GMT",
-        "ETag": "\u00220x8D8BE4C6124CAAE\u0022",
-        "Last-Modified": "Thu, 21 Jan 2021 20:37:32 GMT",
-        "Server": [
-          "Windows-Azure-File/1.0",
-          "Microsoft-HTTPAPI/2.0"
-        ],
-        "Vary": "Origin",
-        "x-ms-client-request-id": "d7781b5e-5cae-98b8-54bb-a891bb0e16ae",
-        "x-ms-file-attributes": "Archive",
-        "x-ms-file-change-time": "2021-01-21T20:37:32.9518254Z",
-        "x-ms-file-creation-time": "2021-01-21T20:37:32.8967860Z",
-        "x-ms-file-id": "11529285414812647424",
-        "x-ms-file-last-write-time": "2021-01-21T20:37:32.9518254Z",
-        "x-ms-file-parent-id": "13835128424026341376",
-        "x-ms-file-permission-key": "4010187179898695473*11459378189709739967",
-        "x-ms-lease-state": "available",
-        "x-ms-lease-status": "unlocked",
-        "x-ms-request-id": "5c6d77b4-201a-0041-5b35-f08226000000",
-        "x-ms-server-encrypted": "true",
-        "x-ms-type": "File",
-        "x-ms-version": "2020-06-12"
-      },
-      "ResponseBody": "0f\u002BXZPBSAn0PkG7UB\u002Bax2U0bJTKJ6dykN8khYj\u002Bxwsl5W5hBzlyf2Xoq7i6gGCu3o9UhE\u002Bx31\u002Bci8iwnMaA\u002BXc2kWqxNcArwe0u3XvquBB6dab9qj6/dAoOwHtwweKja7JBg\u002B75/aTLKMJegwHntc\u002B4Oicfh1M4dx1gpnFItwAM="
-    },
-    {
-      "RequestUri": "https://seanmcccanary3.file.core.windows.net/test-share-ede432af-f069-67c7-4676-44a014222f87/test-directory-3e1c3c8d-8683-5594-4547-3c5c7e4356d2/test-file-83e2c1f4-affc-bdd1-5d98-195a1623a7ef",
-      "RequestMethod": "GET",
-      "RequestHeaders": {
-        "Accept": "application/xml",
-        "Authorization": "Sanitized",
-        "User-Agent": [
-          "azsdk-net-Storage.Files.Shares/12.7.0-alpha.20210121.1",
-          "(.NET 5.0.2; Microsoft Windows 10.0.19042)"
-        ],
-        "x-ms-client-request-id": "dac2142c-9153-0127-186f-d78eb11086ad",
-        "x-ms-date": "Thu, 21 Jan 2021 20:37:33 GMT",
+        "Date": "Tue, 26 Jan 2021 19:28:17 GMT",
+        "ETag": "\u00220x8D8C230887CCAA4\u0022",
+        "Last-Modified": "Tue, 26 Jan 2021 19:28:17 GMT",
+        "Server": [
+          "Windows-Azure-File/1.0",
+          "Microsoft-HTTPAPI/2.0"
+        ],
+        "Vary": "Origin",
+        "x-ms-client-request-id": "4920b1ff-e144-46df-7f91-2d5f0a4ea963",
+        "x-ms-file-attributes": "Archive",
+        "x-ms-file-change-time": "2021-01-26T19:28:17.7023652Z",
+        "x-ms-file-creation-time": "2021-01-26T19:28:17.6363191Z",
+        "x-ms-file-id": "11529285414812647424",
+        "x-ms-file-last-write-time": "2021-01-26T19:28:17.7023652Z",
+        "x-ms-file-parent-id": "13835128424026341376",
+        "x-ms-file-permission-key": "4010187179898695473*11459378189709739967",
+        "x-ms-lease-state": "available",
+        "x-ms-lease-status": "unlocked",
+        "x-ms-request-id": "f571de84-601a-0050-0e19-f41892000000",
+        "x-ms-server-encrypted": "true",
+        "x-ms-type": "File",
+        "x-ms-version": "2020-06-12"
+      },
+      "ResponseBody": "kHQNRXpJIHTiGsciJ78RmAd/x2r/E9n75mb22VSGhqKO4TxQfXIbktnE3G4\u002BKQiwEIgg4TmoNnybEl8TUkYfXJMlk0aDwBqVYzSROzdqvLxeRsjLZaRo5qq/tWsSB0CSpIDaGZXBLVBuin4FFvtFMFWitQt\u002BU/bvvK2cwwuvglw="
+    },
+    {
+      "RequestUri": "https://seanmcccanary3.file.core.windows.net/test-share-c3299306-2483-8e2d-cb53-63630462f873/test-directory-891843ff-cb7c-1209-3368-abd705036b1b/test-file-fd98baf5-023b-5d26-fee2-94c41af0d948",
+      "RequestMethod": "GET",
+      "RequestHeaders": {
+        "Accept": "application/xml",
+        "Authorization": "Sanitized",
+        "User-Agent": [
+          "azsdk-net-Storage.Files.Shares/12.7.0-alpha.20210126.1",
+          "(.NET 5.0.2; Microsoft Windows 10.0.19042)"
+        ],
+        "x-ms-client-request-id": "5d841c1f-6d00-f958-2cec-c7f8157af774",
+        "x-ms-date": "Tue, 26 Jan 2021 19:28:19 GMT",
         "x-ms-range": "bytes=896-1023",
         "x-ms-range-get-content-md5": "false",
         "x-ms-return-client-request-id": "true",
@@ -582,44 +577,44 @@
         "Content-Length": "128",
         "Content-Range": "bytes 896-1023/1024",
         "Content-Type": "application/octet-stream",
-        "Date": "Thu, 21 Jan 2021 20:37:32 GMT",
-        "ETag": "\u00220x8D8BE4C6124CAAE\u0022",
-        "Last-Modified": "Thu, 21 Jan 2021 20:37:32 GMT",
-        "Server": [
-          "Windows-Azure-File/1.0",
-          "Microsoft-HTTPAPI/2.0"
-        ],
-        "Vary": "Origin",
-        "x-ms-client-request-id": "dac2142c-9153-0127-186f-d78eb11086ad",
-        "x-ms-file-attributes": "Archive",
-        "x-ms-file-change-time": "2021-01-21T20:37:32.9518254Z",
-        "x-ms-file-creation-time": "2021-01-21T20:37:32.8967860Z",
-        "x-ms-file-id": "11529285414812647424",
-        "x-ms-file-last-write-time": "2021-01-21T20:37:32.9518254Z",
-        "x-ms-file-parent-id": "13835128424026341376",
-        "x-ms-file-permission-key": "4010187179898695473*11459378189709739967",
-        "x-ms-lease-state": "available",
-        "x-ms-lease-status": "unlocked",
-        "x-ms-request-id": "5c6d77b5-201a-0041-5c35-f08226000000",
-        "x-ms-server-encrypted": "true",
-        "x-ms-type": "File",
-        "x-ms-version": "2020-06-12"
-      },
-      "ResponseBody": "o91yaU4IYB7/jJ9eGDxCCcOq7SLu4PgXwkM0ZVbM4J1vk/3iB4Ml5q1qyFQ1bwWKFh/Zp0CeFMLkWqcK0/rIMqwC7oQ\u002BXwJAhQd0hBik4lI\u002BqU828zhc0X87/a3cGhKyoZWnM4CATLYdmSI5KpCqQHdUzCmrkj9zpR0FA2JUY2o="
-    },
-    {
-      "RequestUri": "https://seanmcccanary3.file.core.windows.net/test-share-ede432af-f069-67c7-4676-44a014222f87?restype=share",
+        "Date": "Tue, 26 Jan 2021 19:28:17 GMT",
+        "ETag": "\u00220x8D8C230887CCAA4\u0022",
+        "Last-Modified": "Tue, 26 Jan 2021 19:28:17 GMT",
+        "Server": [
+          "Windows-Azure-File/1.0",
+          "Microsoft-HTTPAPI/2.0"
+        ],
+        "Vary": "Origin",
+        "x-ms-client-request-id": "5d841c1f-6d00-f958-2cec-c7f8157af774",
+        "x-ms-file-attributes": "Archive",
+        "x-ms-file-change-time": "2021-01-26T19:28:17.7023652Z",
+        "x-ms-file-creation-time": "2021-01-26T19:28:17.6363191Z",
+        "x-ms-file-id": "11529285414812647424",
+        "x-ms-file-last-write-time": "2021-01-26T19:28:17.7023652Z",
+        "x-ms-file-parent-id": "13835128424026341376",
+        "x-ms-file-permission-key": "4010187179898695473*11459378189709739967",
+        "x-ms-lease-state": "available",
+        "x-ms-lease-status": "unlocked",
+        "x-ms-request-id": "f571de85-601a-0050-0f19-f41892000000",
+        "x-ms-server-encrypted": "true",
+        "x-ms-type": "File",
+        "x-ms-version": "2020-06-12"
+      },
+      "ResponseBody": "8/\u002BWtpCiJ5wZeF3aJmPPrnqEFXBSNBRQiutd5yVqRL8IIREXZI6gsnsY8gX2G8lY3u1Ih5kSCb/rRiukRT93rjOe0gRSt0nr42P1OkEOWm8iBQk4Ib0m9hhRLB5j\u002B207oUTSWEjEBiajXaM1HM993Ou8gkA2Po11eNzsAIsriOc="
+    },
+    {
+      "RequestUri": "https://seanmcccanary3.file.core.windows.net/test-share-c3299306-2483-8e2d-cb53-63630462f873?restype=share",
       "RequestMethod": "DELETE",
       "RequestHeaders": {
         "Accept": "application/xml",
         "Authorization": "Sanitized",
-        "traceparent": "00-433b4c495bd90d49ac2c002092a95a3b-0020cec926a8ac44-00",
-        "User-Agent": [
-          "azsdk-net-Storage.Files.Shares/12.7.0-alpha.20210121.1",
-          "(.NET 5.0.2; Microsoft Windows 10.0.19042)"
-        ],
-        "x-ms-client-request-id": "a765e93e-3b4c-b95a-a612-48ce96827918",
-        "x-ms-date": "Thu, 21 Jan 2021 20:37:33 GMT",
+        "traceparent": "00-bf3fc98cd23c2e45aef49df0055a9928-c760b9066f35bc40-00",
+        "User-Agent": [
+          "azsdk-net-Storage.Files.Shares/12.7.0-alpha.20210126.1",
+          "(.NET 5.0.2; Microsoft Windows 10.0.19042)"
+        ],
+        "x-ms-client-request-id": "ee4026a0-4cc9-b462-643f-00ffa5c64726",
+        "x-ms-date": "Tue, 26 Jan 2021 19:28:19 GMT",
         "x-ms-delete-snapshots": "include",
         "x-ms-return-client-request-id": "true",
         "x-ms-version": "2020-06-12"
@@ -628,25 +623,20 @@
       "StatusCode": 202,
       "ResponseHeaders": {
         "Content-Length": "0",
-        "Date": "Thu, 21 Jan 2021 20:37:32 GMT",
-        "Server": [
-          "Windows-Azure-File/1.0",
-          "Microsoft-HTTPAPI/2.0"
-        ],
-        "x-ms-client-request-id": "a765e93e-3b4c-b95a-a612-48ce96827918",
-<<<<<<< HEAD
-        "x-ms-request-id": "c5594199-001a-004c-643d-a601b2000000",
-        "x-ms-version": "2020-06-12"
-=======
-        "x-ms-request-id": "5c6d77b6-201a-0041-5d35-f08226000000",
-        "x-ms-version": "2020-04-08"
->>>>>>> ac24a13f
+        "Date": "Tue, 26 Jan 2021 19:28:17 GMT",
+        "Server": [
+          "Windows-Azure-File/1.0",
+          "Microsoft-HTTPAPI/2.0"
+        ],
+        "x-ms-client-request-id": "ee4026a0-4cc9-b462-643f-00ffa5c64726",
+        "x-ms-request-id": "f571de87-601a-0050-1019-f41892000000",
+        "x-ms-version": "2020-06-12"
       },
       "ResponseBody": []
     }
   ],
   "Variables": {
-    "RandomSeed": "189549493",
+    "RandomSeed": "949990546",
     "Storage_TestConfigDefault": "ProductionTenant\nseanmcccanary3\nU2FuaXRpemVk\nhttps://seanmcccanary3.blob.core.windows.net\nhttps://seanmcccanary3.file.core.windows.net\nhttps://seanmcccanary3.queue.core.windows.net\nhttps://seanmcccanary3.table.core.windows.net\n\n\n\n\nhttps://seanmcccanary3-secondary.blob.core.windows.net\nhttps://seanmcccanary3-secondary.file.core.windows.net\nhttps://seanmcccanary3-secondary.queue.core.windows.net\nhttps://seanmcccanary3-secondary.table.core.windows.net\n\nSanitized\n\n\nCloud\nBlobEndpoint=https://seanmcccanary3.blob.core.windows.net/;QueueEndpoint=https://seanmcccanary3.queue.core.windows.net/;FileEndpoint=https://seanmcccanary3.file.core.windows.net/;BlobSecondaryEndpoint=https://seanmcccanary3-secondary.blob.core.windows.net/;QueueSecondaryEndpoint=https://seanmcccanary3-secondary.queue.core.windows.net/;FileSecondaryEndpoint=https://seanmcccanary3-secondary.file.core.windows.net/;AccountName=seanmcccanary3;AccountKey=Kg==;\nseanscope1"
   }
 }