--- conflicted
+++ resolved
@@ -1,27 +1,17 @@
 {
   "Entries": [
     {
-      "RequestUri": "http://seanstagetest.file.core.windows.net/test-share-1e0eb934-e65b-95ae-6bf9-3dfa895c57ad?restype=share",
+      "RequestUri": "http://seanstagetest.file.core.windows.net/test-share-1e892691-27e3-c180-bfbc-069fe9a1bd61?restype=share",
       "RequestMethod": "PUT",
       "RequestHeaders": {
         "Authorization": "Sanitized",
-<<<<<<< HEAD
-        "traceparent": "00-f99c99e49c88bd40ad0111265614e39f-136d5777e445cf45-00",
+        "traceparent": "00-217745919c11544580892d5b2db87ed4-e673cbed10c65c47-00",
         "User-Agent": [
-          "azsdk-net-Storage.Files.Shares/12.0.0-dev.20191210.1\u002B5758cdf8298d3305c897cb7ba843ddd732c229c1",
+          "azsdk-net-Storage.Files.Shares/12.0.0-dev.20191211.1\u002B2accb37068f0a0c9382fa117525bb968c5397cf7",
           "(.NET Core 4.6.28008.01; Microsoft Windows 10.0.18363 )"
         ],
-        "x-ms-client-request-id": "08870ca1-0c08-2222-289a-d954ccdd088e",
-        "x-ms-date": "Wed, 11 Dec 2019 05:57:58 GMT",
-=======
-        "traceparent": "00-8fdeb87d95b4a140853a437dd7623299-195d63fb00b51747-00",
-        "User-Agent": [
-          "azsdk-net-Storage.Files.Shares/12.0.0-dev.20191211.1\u002B899431c003876eb9b26cefd8e8a37e7f27f82ced",
-          "(.NET Core 4.6.28008.01; Microsoft Windows 10.0.18363 )"
-        ],
-        "x-ms-client-request-id": "0b852cc8-9420-d633-5507-9183e8a97b66",
-        "x-ms-date": "Wed, 11 Dec 2019 20:37:59 GMT",
->>>>>>> 5e20a7a1
+        "x-ms-client-request-id": "8996cea1-edbe-9ccb-07c6-cd17860d1521",
+        "x-ms-date": "Wed, 11 Dec 2019 23:05:32 GMT",
         "x-ms-return-client-request-id": "true",
         "x-ms-version": "2019-07-07"
       },
@@ -29,54 +19,33 @@
       "StatusCode": 201,
       "ResponseHeaders": {
         "Content-Length": "0",
-<<<<<<< HEAD
-        "Date": "Wed, 11 Dec 2019 05:57:59 GMT",
-        "ETag": "\u00220x8D77DFF1370FB22\u0022",
-        "Last-Modified": "Wed, 11 Dec 2019 05:57:59 GMT",
-=======
-        "Date": "Wed, 11 Dec 2019 20:37:59 GMT",
-        "ETag": "\u00220x8D77E7A0303ECB2\u0022",
-        "Last-Modified": "Wed, 11 Dec 2019 20:37:59 GMT",
->>>>>>> 5e20a7a1
+        "Date": "Wed, 11 Dec 2019 23:05:32 GMT",
+        "ETag": "\u00220x8D77E8E9F8814C5\u0022",
+        "Last-Modified": "Wed, 11 Dec 2019 23:05:32 GMT",
         "Server": [
           "Windows-Azure-File/1.0",
           "Microsoft-HTTPAPI/2.0"
         ],
-<<<<<<< HEAD
-        "x-ms-client-request-id": "08870ca1-0c08-2222-289a-d954ccdd088e",
-        "x-ms-request-id": "d5ada4f4-601a-003f-25e7-af5a98000000",
-=======
-        "x-ms-client-request-id": "0b852cc8-9420-d633-5507-9183e8a97b66",
-        "x-ms-request-id": "ef3e39dc-c01a-0019-6462-b01280000000",
->>>>>>> 5e20a7a1
+        "x-ms-client-request-id": "8996cea1-edbe-9ccb-07c6-cd17860d1521",
+        "x-ms-request-id": "b65eb436-301a-0022-2a77-b05724000000",
         "x-ms-version": "2019-07-07"
       },
       "ResponseBody": []
     },
     {
-      "RequestUri": "http://seanstagetest.file.core.windows.net/test-share-1e0eb934-e65b-95ae-6bf9-3dfa895c57ad?restype=share\u0026comp=filepermission",
+      "RequestUri": "http://seanstagetest.file.core.windows.net/test-share-1e892691-27e3-c180-bfbc-069fe9a1bd61?restype=share\u0026comp=filepermission",
       "RequestMethod": "PUT",
       "RequestHeaders": {
         "Authorization": "Sanitized",
         "Content-Length": "206",
         "Content-Type": "application/json",
-<<<<<<< HEAD
-        "traceparent": "00-8c04cdb14a6cfd47ac272bc23a1c700e-948546609941c743-00",
+        "traceparent": "00-4180d22c3dddff46b565105fd11c1de3-0f2c40e80c21f740-00",
         "User-Agent": [
-          "azsdk-net-Storage.Files.Shares/12.0.0-dev.20191210.1\u002B5758cdf8298d3305c897cb7ba843ddd732c229c1",
+          "azsdk-net-Storage.Files.Shares/12.0.0-dev.20191211.1\u002B2accb37068f0a0c9382fa117525bb968c5397cf7",
           "(.NET Core 4.6.28008.01; Microsoft Windows 10.0.18363 )"
         ],
-        "x-ms-client-request-id": "0d6ba826-d933-1a68-e623-a96855fbe9c7",
-        "x-ms-date": "Wed, 11 Dec 2019 05:57:59 GMT",
-=======
-        "traceparent": "00-78d09b03f3bbef41ba40eb4ae9dd724f-360509ec77450148-00",
-        "User-Agent": [
-          "azsdk-net-Storage.Files.Shares/12.0.0-dev.20191211.1\u002B899431c003876eb9b26cefd8e8a37e7f27f82ced",
-          "(.NET Core 4.6.28008.01; Microsoft Windows 10.0.18363 )"
-        ],
-        "x-ms-client-request-id": "5c329b88-4bd7-bd8d-e18a-118f0162fb82",
-        "x-ms-date": "Wed, 11 Dec 2019 20:37:59 GMT",
->>>>>>> 5e20a7a1
+        "x-ms-client-request-id": "1afd6ecf-340a-7ea3-949d-1401fe07e961",
+        "x-ms-date": "Wed, 11 Dec 2019 23:05:32 GMT",
         "x-ms-return-client-request-id": "true",
         "x-ms-version": "2019-07-07"
       },
@@ -85,49 +54,31 @@
       },
       "StatusCode": 201,
       "ResponseHeaders": {
-<<<<<<< HEAD
-        "Date": "Wed, 11 Dec 2019 05:57:59 GMT",
-=======
-        "Date": "Wed, 11 Dec 2019 20:37:59 GMT",
->>>>>>> 5e20a7a1
+        "Date": "Wed, 11 Dec 2019 23:05:32 GMT",
         "Server": [
           "Windows-Azure-File/1.0",
           "Microsoft-HTTPAPI/2.0"
         ],
         "Transfer-Encoding": "chunked",
-        "x-ms-client-request-id": "5c329b88-4bd7-bd8d-e18a-118f0162fb82",
+        "x-ms-client-request-id": "1afd6ecf-340a-7ea3-949d-1401fe07e961",
         "x-ms-file-permission-key": "11680444563946999947*422928105932735866",
-<<<<<<< HEAD
-        "x-ms-request-id": "d5ada4f7-601a-003f-26e7-af5a98000000",
-=======
-        "x-ms-request-id": "ef3e39de-c01a-0019-6562-b01280000000",
->>>>>>> 5e20a7a1
+        "x-ms-request-id": "b65eb43c-301a-0022-2e77-b05724000000",
         "x-ms-version": "2019-07-07"
       },
       "ResponseBody": []
     },
     {
-      "RequestUri": "http://seanstagetest.file.core.windows.net/test-share-1e0eb934-e65b-95ae-6bf9-3dfa895c57ad/test-directory-f5152569-5ef8-1dc7-e2e2-37f5a1bd7c4a?restype=directory",
+      "RequestUri": "http://seanstagetest.file.core.windows.net/test-share-1e892691-27e3-c180-bfbc-069fe9a1bd61/test-directory-e716013d-fe78-b458-60d1-82a53e3a9704?restype=directory",
       "RequestMethod": "PUT",
       "RequestHeaders": {
         "Authorization": "Sanitized",
-<<<<<<< HEAD
-        "traceparent": "00-33907f7b4a6e2f43b6f914af457e64cf-2ded1fbe43bfa14c-00",
+        "traceparent": "00-49d71a812f5f2f4abadcfe10f5c7fad4-447959db124cad4e-00",
         "User-Agent": [
-          "azsdk-net-Storage.Files.Shares/12.0.0-dev.20191210.1\u002B5758cdf8298d3305c897cb7ba843ddd732c229c1",
+          "azsdk-net-Storage.Files.Shares/12.0.0-dev.20191211.1\u002B2accb37068f0a0c9382fa117525bb968c5397cf7",
           "(.NET Core 4.6.28008.01; Microsoft Windows 10.0.18363 )"
         ],
-        "x-ms-client-request-id": "60e975b2-8273-7a70-479f-b5d523fc4b9b",
-        "x-ms-date": "Wed, 11 Dec 2019 05:57:59 GMT",
-=======
-        "traceparent": "00-3a4cc1b29308f14a95c9dd873f37ba7c-ac635fbdaa105846-00",
-        "User-Agent": [
-          "azsdk-net-Storage.Files.Shares/12.0.0-dev.20191211.1\u002B899431c003876eb9b26cefd8e8a37e7f27f82ced",
-          "(.NET Core 4.6.28008.01; Microsoft Windows 10.0.18363 )"
-        ],
-        "x-ms-client-request-id": "340d702e-e4f5-298c-d415-7af413971c24",
-        "x-ms-date": "Wed, 11 Dec 2019 20:37:59 GMT",
->>>>>>> 5e20a7a1
+        "x-ms-client-request-id": "02534d2f-30ec-d01b-1649-ba39b2fd4059",
+        "x-ms-date": "Wed, 11 Dec 2019 23:05:32 GMT",
         "x-ms-file-attributes": "None",
         "x-ms-file-creation-time": "Now",
         "x-ms-file-last-write-time": "Now",
@@ -139,66 +90,40 @@
       "StatusCode": 201,
       "ResponseHeaders": {
         "Content-Length": "0",
-<<<<<<< HEAD
-        "Date": "Wed, 11 Dec 2019 05:57:59 GMT",
-        "ETag": "\u00220x8D77DFF13AB26E2\u0022",
-        "Last-Modified": "Wed, 11 Dec 2019 05:57:59 GMT",
-=======
-        "Date": "Wed, 11 Dec 2019 20:37:59 GMT",
-        "ETag": "\u00220x8D77E7A031F2821\u0022",
-        "Last-Modified": "Wed, 11 Dec 2019 20:37:59 GMT",
->>>>>>> 5e20a7a1
+        "Date": "Wed, 11 Dec 2019 23:05:32 GMT",
+        "ETag": "\u00220x8D77E8E9FA3C6FA\u0022",
+        "Last-Modified": "Wed, 11 Dec 2019 23:05:32 GMT",
         "Server": [
           "Windows-Azure-File/1.0",
           "Microsoft-HTTPAPI/2.0"
         ],
-        "x-ms-client-request-id": "340d702e-e4f5-298c-d415-7af413971c24",
+        "x-ms-client-request-id": "02534d2f-30ec-d01b-1649-ba39b2fd4059",
         "x-ms-file-attributes": "Directory",
-<<<<<<< HEAD
-        "x-ms-file-change-time": "2019-12-11T05:57:59.6330722Z",
-        "x-ms-file-creation-time": "2019-12-11T05:57:59.6330722Z",
+        "x-ms-file-change-time": "2019-12-11T23:05:32.4980986Z",
+        "x-ms-file-creation-time": "2019-12-11T23:05:32.4980986Z",
         "x-ms-file-id": "13835128424026341376",
-        "x-ms-file-last-write-time": "2019-12-11T05:57:59.6330722Z",
+        "x-ms-file-last-write-time": "2019-12-11T23:05:32.4980986Z",
         "x-ms-file-parent-id": "0",
         "x-ms-file-permission-key": "7855875120676328179*422928105932735866",
-        "x-ms-request-id": "d5ada4f8-601a-003f-27e7-af5a98000000",
-=======
-        "x-ms-file-change-time": "2019-12-11T20:37:59.9697953Z",
-        "x-ms-file-creation-time": "2019-12-11T20:37:59.9697953Z",
-        "x-ms-file-id": "13835128424026341376",
-        "x-ms-file-last-write-time": "2019-12-11T20:37:59.9697953Z",
-        "x-ms-file-parent-id": "0",
-        "x-ms-file-permission-key": "7855875120676328179*422928105932735866",
-        "x-ms-request-id": "ef3e39df-c01a-0019-6662-b01280000000",
->>>>>>> 5e20a7a1
+        "x-ms-request-id": "b65eb440-301a-0022-3277-b05724000000",
         "x-ms-request-server-encrypted": "true",
         "x-ms-version": "2019-07-07"
       },
       "ResponseBody": []
     },
     {
-      "RequestUri": "http://seanstagetest.file.core.windows.net/test-share-1e0eb934-e65b-95ae-6bf9-3dfa895c57ad/test-directory-f5152569-5ef8-1dc7-e2e2-37f5a1bd7c4a/test-file-f662c70d-ae67-4a0a-96d3-bcc92d778428",
+      "RequestUri": "http://seanstagetest.file.core.windows.net/test-share-1e892691-27e3-c180-bfbc-069fe9a1bd61/test-directory-e716013d-fe78-b458-60d1-82a53e3a9704/test-file-c5531006-d1c0-4352-ebe3-ca44a4b6dbf3",
       "RequestMethod": "PUT",
       "RequestHeaders": {
         "Authorization": "Sanitized",
-<<<<<<< HEAD
-        "traceparent": "00-92327233cc121e459e534f5442977ba3-1e5d4c4d1210494f-00",
+        "traceparent": "00-ad31f049da405148890d276a725da176-cd2dc5d5471bc44d-00",
         "User-Agent": [
-          "azsdk-net-Storage.Files.Shares/12.0.0-dev.20191210.1\u002B5758cdf8298d3305c897cb7ba843ddd732c229c1",
-=======
-        "traceparent": "00-4cf18bbed1c6844290b12d74bd350add-ee5a69a14f95f44f-00",
-        "User-Agent": [
-          "azsdk-net-Storage.Files.Shares/12.0.0-dev.20191211.1\u002B899431c003876eb9b26cefd8e8a37e7f27f82ced",
->>>>>>> 5e20a7a1
+          "azsdk-net-Storage.Files.Shares/12.0.0-dev.20191211.1\u002B2accb37068f0a0c9382fa117525bb968c5397cf7",
           "(.NET Core 4.6.28008.01; Microsoft Windows 10.0.18363 )"
         ],
-        "x-ms-client-request-id": "d1410d12-aa57-7f09-65c3-9d2127c2fc5c",
+        "x-ms-client-request-id": "c89bfff3-0019-5e3e-fb10-170966d72b5f",
         "x-ms-content-length": "1024",
-<<<<<<< HEAD
-        "x-ms-date": "Wed, 11 Dec 2019 05:57:59 GMT",
-=======
-        "x-ms-date": "Wed, 11 Dec 2019 20:38:00 GMT",
->>>>>>> 5e20a7a1
+        "x-ms-date": "Wed, 11 Dec 2019 23:05:32 GMT",
         "x-ms-file-attributes": "ReadOnly|Archive",
         "x-ms-file-creation-time": "2019-08-15T05:15:25.0600000Z",
         "x-ms-file-last-write-time": "2019-08-26T05:15:25.0600000Z",
@@ -211,18 +136,14 @@
       "StatusCode": 201,
       "ResponseHeaders": {
         "Content-Length": "0",
-<<<<<<< HEAD
-        "Date": "Wed, 11 Dec 2019 05:57:59 GMT",
-=======
-        "Date": "Wed, 11 Dec 2019 20:37:59 GMT",
->>>>>>> 5e20a7a1
+        "Date": "Wed, 11 Dec 2019 23:05:32 GMT",
         "ETag": "\u00220x8D7213F9447BC40\u0022",
         "Last-Modified": "Thu, 15 Aug 2019 05:15:25 GMT",
         "Server": [
           "Windows-Azure-File/1.0",
           "Microsoft-HTTPAPI/2.0"
         ],
-        "x-ms-client-request-id": "d1410d12-aa57-7f09-65c3-9d2127c2fc5c",
+        "x-ms-client-request-id": "c89bfff3-0019-5e3e-fb10-170966d72b5f",
         "x-ms-file-attributes": "ReadOnly | Archive",
         "x-ms-file-change-time": "2019-08-15T05:15:25.0600000Z",
         "x-ms-file-creation-time": "2019-08-15T05:15:25.0600000Z",
@@ -230,38 +151,24 @@
         "x-ms-file-last-write-time": "2019-08-26T05:15:25.0600000Z",
         "x-ms-file-parent-id": "13835128424026341376",
         "x-ms-file-permission-key": "16713728419002454479*422928105932735866",
-<<<<<<< HEAD
-        "x-ms-request-id": "d5ada4fa-601a-003f-28e7-af5a98000000",
-=======
-        "x-ms-request-id": "ef3e39e0-c01a-0019-6762-b01280000000",
->>>>>>> 5e20a7a1
+        "x-ms-request-id": "b65eb44c-301a-0022-3e77-b05724000000",
         "x-ms-request-server-encrypted": "true",
         "x-ms-version": "2019-07-07"
       },
       "ResponseBody": []
     },
     {
-      "RequestUri": "http://seanstagetest.file.core.windows.net/test-share-1e0eb934-e65b-95ae-6bf9-3dfa895c57ad?restype=share",
+      "RequestUri": "http://seanstagetest.file.core.windows.net/test-share-1e892691-27e3-c180-bfbc-069fe9a1bd61?restype=share",
       "RequestMethod": "DELETE",
       "RequestHeaders": {
         "Authorization": "Sanitized",
-<<<<<<< HEAD
-        "traceparent": "00-0559e48fcb502641a408f7e8b58dd31e-704b8ad58e7e9340-00",
+        "traceparent": "00-4d6df9a9f49d0044bf5c4a6e35e14bc6-64a960acd3d8194b-00",
         "User-Agent": [
-          "azsdk-net-Storage.Files.Shares/12.0.0-dev.20191210.1\u002B5758cdf8298d3305c897cb7ba843ddd732c229c1",
+          "azsdk-net-Storage.Files.Shares/12.0.0-dev.20191211.1\u002B2accb37068f0a0c9382fa117525bb968c5397cf7",
           "(.NET Core 4.6.28008.01; Microsoft Windows 10.0.18363 )"
         ],
-        "x-ms-client-request-id": "7ba0cdb9-bc32-a409-d7cc-396aa4efffb1",
-        "x-ms-date": "Wed, 11 Dec 2019 05:57:59 GMT",
-=======
-        "traceparent": "00-222bd6272a7cf04bac8029f182a90caf-3a1cbe50b406f947-00",
-        "User-Agent": [
-          "azsdk-net-Storage.Files.Shares/12.0.0-dev.20191211.1\u002B899431c003876eb9b26cefd8e8a37e7f27f82ced",
-          "(.NET Core 4.6.28008.01; Microsoft Windows 10.0.18363 )"
-        ],
-        "x-ms-client-request-id": "20b71ba5-b235-97d0-bc47-cbecab3421bc",
-        "x-ms-date": "Wed, 11 Dec 2019 20:38:00 GMT",
->>>>>>> 5e20a7a1
+        "x-ms-client-request-id": "a450aa62-131b-0ada-4418-f5d67e0d1746",
+        "x-ms-date": "Wed, 11 Dec 2019 23:05:32 GMT",
         "x-ms-delete-snapshots": "include",
         "x-ms-return-client-request-id": "true",
         "x-ms-version": "2019-07-07"
@@ -270,34 +177,20 @@
       "StatusCode": 202,
       "ResponseHeaders": {
         "Content-Length": "0",
-<<<<<<< HEAD
-        "Date": "Wed, 11 Dec 2019 05:57:59 GMT",
-=======
-        "Date": "Wed, 11 Dec 2019 20:37:59 GMT",
->>>>>>> 5e20a7a1
+        "Date": "Wed, 11 Dec 2019 23:05:32 GMT",
         "Server": [
           "Windows-Azure-File/1.0",
           "Microsoft-HTTPAPI/2.0"
         ],
-<<<<<<< HEAD
-        "x-ms-client-request-id": "7ba0cdb9-bc32-a409-d7cc-396aa4efffb1",
-        "x-ms-request-id": "d5ada4fb-601a-003f-29e7-af5a98000000",
-=======
-        "x-ms-client-request-id": "20b71ba5-b235-97d0-bc47-cbecab3421bc",
-        "x-ms-request-id": "ef3e39e1-c01a-0019-6862-b01280000000",
->>>>>>> 5e20a7a1
+        "x-ms-client-request-id": "a450aa62-131b-0ada-4418-f5d67e0d1746",
+        "x-ms-request-id": "b65eb453-301a-0022-4577-b05724000000",
         "x-ms-version": "2019-07-07"
       },
       "ResponseBody": []
     }
   ],
   "Variables": {
-<<<<<<< HEAD
-    "RandomSeed": "499317181",
+    "RandomSeed": "471635872",
     "Storage_TestConfigDefault": "ProductionTenant\nseanstagetest\nU2FuaXRpemVk\nhttp://seanstagetest.blob.core.windows.net\nhttp://seanstagetest.file.core.windows.net\nhttp://seanstagetest.queue.core.windows.net\nhttp://seanstagetest.table.core.windows.net\n\n\n\n\nhttp://seanstagetest-secondary.blob.core.windows.net\nhttp://seanstagetest-secondary.file.core.windows.net\nhttp://seanstagetest-secondary.queue.core.windows.net\nhttp://seanstagetest-secondary.table.core.windows.net\n\nSanitized\n\n\nCloud\nBlobEndpoint=http://seanstagetest.blob.core.windows.net/;QueueEndpoint=http://seanstagetest.queue.core.windows.net/;FileEndpoint=http://seanstagetest.file.core.windows.net/;BlobSecondaryEndpoint=http://seanstagetest-secondary.blob.core.windows.net/;QueueSecondaryEndpoint=http://seanstagetest-secondary.queue.core.windows.net/;FileSecondaryEndpoint=http://seanstagetest-secondary.file.core.windows.net/;AccountName=seanstagetest;AccountKey=Sanitized\nseanscope1"
-=======
-    "RandomSeed": "1848097632",
-    "Storage_TestConfigDefault": "ProductionTenant\nseanstagetest\nU2FuaXRpemVk\nhttp://seanstagetest.blob.core.windows.net\nhttp://seanstagetest.file.core.windows.net\nhttp://seanstagetest.queue.core.windows.net\nhttp://seanstagetest.table.core.windows.net\n\n\n\n\nhttp://seanstagetest-secondary.blob.core.windows.net\nhttp://seanstagetest-secondary.file.core.windows.net\nhttp://seanstagetest-secondary.queue.core.windows.net\nhttp://seanstagetest-secondary.table.core.windows.net\n\nSanitized\n\n\nCloud\nBlobEndpoint=http://seanstagetest.blob.core.windows.net/;QueueEndpoint=http://seanstagetest.queue.core.windows.net/;FileEndpoint=http://seanstagetest.file.core.windows.net/;BlobSecondaryEndpoint=http://seanstagetest-secondary.blob.core.windows.net/;QueueSecondaryEndpoint=http://seanstagetest-secondary.queue.core.windows.net/;FileSecondaryEndpoint=http://seanstagetest-secondary.file.core.windows.net/;AccountName=seanstagetest;AccountKey=Sanitized"
->>>>>>> 5e20a7a1
   }
 }