{
  "Entries": [
    {
      "RequestUri": "https://seanmcccanary3.file.core.windows.net/test-share-1e892691-27e3-c180-bfbc-069fe9a1bd61?restype=share",
      "RequestMethod": "PUT",
      "RequestHeaders": {
        "Accept": "application/xml",
        "Authorization": "Sanitized",
        "traceparent": "00-3320f16835827b41a24bdf7647baa0bd-a42141e4e8094241-00",
        "User-Agent": [
          "azsdk-net-Storage.Files.Shares/12.7.0-alpha.20210121.1",
          "(.NET 5.0.2; Microsoft Windows 10.0.19042)"
        ],
        "x-ms-client-request-id": "8996cea1-edbe-9ccb-07c6-cd17860d1521",
        "x-ms-date": "Thu, 21 Jan 2021 20:38:42 GMT",
        "x-ms-return-client-request-id": "true",
        "x-ms-version": "2020-06-12"
      },
      "RequestBody": null,
      "StatusCode": 201,
      "ResponseHeaders": {
        "Content-Length": "0",
        "Date": "Thu, 21 Jan 2021 20:38:42 GMT",
        "ETag": "\u00220x8D8BE4C8A98F1AB\u0022",
        "Last-Modified": "Thu, 21 Jan 2021 20:38:42 GMT",
        "Server": [
          "Windows-Azure-File/1.0",
          "Microsoft-HTTPAPI/2.0"
        ],
        "x-ms-client-request-id": "8996cea1-edbe-9ccb-07c6-cd17860d1521",
<<<<<<< HEAD
        "x-ms-request-id": "c9ef61df-f01a-0012-2737-f3e9eb000000",
        "x-ms-version": "2020-06-12"
=======
        "x-ms-request-id": "e9c06e34-001a-000b-2b35-f021a9000000",
        "x-ms-version": "2020-04-08"
>>>>>>> ac24a13f
      },
      "ResponseBody": []
    },
    {
      "RequestUri": "https://seanmcccanary3.file.core.windows.net/test-share-1e892691-27e3-c180-bfbc-069fe9a1bd61?restype=share\u0026comp=filepermission",
      "RequestMethod": "PUT",
      "RequestHeaders": {
        "Accept": "application/xml",
        "Authorization": "Sanitized",
        "Content-Length": "206",
        "Content-Type": "application/json",
        "traceparent": "00-33c07b999871f143b2f9a7db352d2b68-db51c7918a54a341-00",
        "User-Agent": [
          "azsdk-net-Storage.Files.Shares/12.7.0-alpha.20210121.1",
          "(.NET 5.0.2; Microsoft Windows 10.0.19042)"
        ],
        "x-ms-client-request-id": "1afd6ecf-340a-7ea3-949d-1401fe07e961",
        "x-ms-date": "Thu, 21 Jan 2021 20:38:42 GMT",
        "x-ms-return-client-request-id": "true",
        "x-ms-version": "2020-06-12"
      },
      "RequestBody": {
        "permission": "O:S-1-5-21-2127521184-1604012920-1887927527-21560751G:S-1-5-21-2127521184-1604012920-1887927527-513D:AI(A;;FA;;;SY)(A;;FA;;;BA)(A;;0x1200a9;;;S-1-5-21-397955417-626881126-188441444-3053964)"
      },
      "StatusCode": 201,
      "ResponseHeaders": {
        "Date": "Thu, 21 Jan 2021 20:38:42 GMT",
        "Server": [
          "Windows-Azure-File/1.0",
          "Microsoft-HTTPAPI/2.0"
        ],
        "Transfer-Encoding": "chunked",
        "x-ms-client-request-id": "1afd6ecf-340a-7ea3-949d-1401fe07e961",
<<<<<<< HEAD
        "x-ms-file-permission-key": "11680444563946999947*422928105932735866",
        "x-ms-request-id": "c9ef61e2-f01a-0012-2837-f3e9eb000000",
        "x-ms-version": "2020-06-12"
=======
        "x-ms-file-permission-key": "4089320212444238414*11459378189709739967",
        "x-ms-request-id": "e9c06e39-001a-000b-2e35-f021a9000000",
        "x-ms-version": "2020-04-08"
>>>>>>> ac24a13f
      },
      "ResponseBody": []
    },
    {
      "RequestUri": "https://seanmcccanary3.file.core.windows.net/test-share-1e892691-27e3-c180-bfbc-069fe9a1bd61/test-directory-e716013d-fe78-b458-60d1-82a53e3a9704?restype=directory",
      "RequestMethod": "PUT",
      "RequestHeaders": {
        "Accept": "application/xml",
        "Authorization": "Sanitized",
        "traceparent": "00-b950e49096ec1f478f5ab7b2f049cd8e-403b4bdbe0e4364c-00",
        "User-Agent": [
          "azsdk-net-Storage.Files.Shares/12.7.0-alpha.20210121.1",
          "(.NET 5.0.2; Microsoft Windows 10.0.19042)"
        ],
        "x-ms-client-request-id": "02534d2f-30ec-d01b-1649-ba39b2fd4059",
        "x-ms-date": "Thu, 21 Jan 2021 20:38:42 GMT",
        "x-ms-file-attributes": "None",
        "x-ms-file-creation-time": "Now",
        "x-ms-file-last-write-time": "Now",
        "x-ms-file-permission": "Inherit",
        "x-ms-return-client-request-id": "true",
        "x-ms-version": "2020-06-12"
      },
      "RequestBody": null,
      "StatusCode": 201,
      "ResponseHeaders": {
        "Content-Length": "0",
        "Date": "Thu, 21 Jan 2021 20:38:42 GMT",
        "ETag": "\u00220x8D8BE4C8AAD814E\u0022",
        "Last-Modified": "Thu, 21 Jan 2021 20:38:42 GMT",
        "Server": [
          "Windows-Azure-File/1.0",
          "Microsoft-HTTPAPI/2.0"
        ],
        "x-ms-client-request-id": "02534d2f-30ec-d01b-1649-ba39b2fd4059",
        "x-ms-file-attributes": "Directory",
        "x-ms-file-change-time": "2021-01-21T20:38:42.6343758Z",
        "x-ms-file-creation-time": "2021-01-21T20:38:42.6343758Z",
        "x-ms-file-id": "13835128424026341376",
        "x-ms-file-last-write-time": "2021-01-21T20:38:42.6343758Z",
        "x-ms-file-parent-id": "0",
        "x-ms-file-permission-key": "17860367565182308406*11459378189709739967",
        "x-ms-request-id": "e9c06e3e-001a-000b-3335-f021a9000000",
        "x-ms-request-server-encrypted": "true",
        "x-ms-version": "2020-06-12"
      },
      "ResponseBody": []
    },
    {
      "RequestUri": "https://seanmcccanary3.file.core.windows.net/test-share-1e892691-27e3-c180-bfbc-069fe9a1bd61/test-directory-e716013d-fe78-b458-60d1-82a53e3a9704/test-file-c5531006-d1c0-4352-ebe3-ca44a4b6dbf3",
      "RequestMethod": "PUT",
      "RequestHeaders": {
        "Accept": "application/xml",
        "Authorization": "Sanitized",
        "traceparent": "00-155556306d935f4d98b3ad50db27a5e2-1cb192ed8aa8b44f-00",
        "User-Agent": [
          "azsdk-net-Storage.Files.Shares/12.7.0-alpha.20210121.1",
          "(.NET 5.0.2; Microsoft Windows 10.0.19042)"
        ],
        "x-ms-client-request-id": "c89bfff3-0019-5e3e-fb10-170966d72b5f",
        "x-ms-content-length": "1024",
        "x-ms-date": "Thu, 21 Jan 2021 20:38:42 GMT",
        "x-ms-file-attributes": "ReadOnly|Archive",
        "x-ms-file-creation-time": "2019-08-15T05:15:25.0600000Z",
        "x-ms-file-last-write-time": "2019-08-26T05:15:25.0600000Z",
        "x-ms-file-permission-key": "4089320212444238414*11459378189709739967",
        "x-ms-return-client-request-id": "true",
        "x-ms-type": "file",
        "x-ms-version": "2020-06-12"
      },
      "RequestBody": null,
      "StatusCode": 201,
      "ResponseHeaders": {
        "Content-Length": "0",
        "Date": "Thu, 21 Jan 2021 20:38:42 GMT",
        "ETag": "\u00220x8D7213F9447BC40\u0022",
        "Last-Modified": "Thu, 15 Aug 2019 05:15:25 GMT",
        "Server": [
          "Windows-Azure-File/1.0",
          "Microsoft-HTTPAPI/2.0"
        ],
        "x-ms-client-request-id": "c89bfff3-0019-5e3e-fb10-170966d72b5f",
        "x-ms-file-attributes": "ReadOnly | Archive",
        "x-ms-file-change-time": "2019-08-15T05:15:25.0600000Z",
        "x-ms-file-creation-time": "2019-08-15T05:15:25.0600000Z",
        "x-ms-file-id": "11529285414812647424",
        "x-ms-file-last-write-time": "2019-08-26T05:15:25.0600000Z",
        "x-ms-file-parent-id": "13835128424026341376",
        "x-ms-file-permission-key": "9019159817152516874*11459378189709739967",
        "x-ms-request-id": "e9c06e42-001a-000b-3635-f021a9000000",
        "x-ms-request-server-encrypted": "true",
        "x-ms-version": "2020-06-12"
      },
      "ResponseBody": []
    },
    {
      "RequestUri": "https://seanmcccanary3.file.core.windows.net/test-share-1e892691-27e3-c180-bfbc-069fe9a1bd61?restype=share",
      "RequestMethod": "DELETE",
      "RequestHeaders": {
        "Accept": "application/xml",
        "Authorization": "Sanitized",
        "traceparent": "00-850e10a92b4eb648b8705f24bb2dcf8c-e834822f0aff524d-00",
        "User-Agent": [
          "azsdk-net-Storage.Files.Shares/12.7.0-alpha.20210121.1",
          "(.NET 5.0.2; Microsoft Windows 10.0.19042)"
        ],
        "x-ms-client-request-id": "a450aa62-131b-0ada-4418-f5d67e0d1746",
        "x-ms-date": "Thu, 21 Jan 2021 20:38:43 GMT",
        "x-ms-delete-snapshots": "include",
        "x-ms-return-client-request-id": "true",
        "x-ms-version": "2020-06-12"
      },
      "RequestBody": null,
      "StatusCode": 202,
      "ResponseHeaders": {
        "Content-Length": "0",
        "Date": "Thu, 21 Jan 2021 20:38:42 GMT",
        "Server": [
          "Windows-Azure-File/1.0",
          "Microsoft-HTTPAPI/2.0"
        ],
        "x-ms-client-request-id": "a450aa62-131b-0ada-4418-f5d67e0d1746",
<<<<<<< HEAD
        "x-ms-request-id": "c9ef61e5-f01a-0012-2b37-f3e9eb000000",
        "x-ms-version": "2020-06-12"
=======
        "x-ms-request-id": "e9c06e43-001a-000b-3735-f021a9000000",
        "x-ms-version": "2020-04-08"
>>>>>>> ac24a13f
      },
      "ResponseBody": []
    }
  ],
  "Variables": {
    "RandomSeed": "471635872",
    "Storage_TestConfigDefault": "ProductionTenant\nseanmcccanary3\nU2FuaXRpemVk\nhttps://seanmcccanary3.blob.core.windows.net\nhttps://seanmcccanary3.file.core.windows.net\nhttps://seanmcccanary3.queue.core.windows.net\nhttps://seanmcccanary3.table.core.windows.net\n\n\n\n\nhttps://seanmcccanary3-secondary.blob.core.windows.net\nhttps://seanmcccanary3-secondary.file.core.windows.net\nhttps://seanmcccanary3-secondary.queue.core.windows.net\nhttps://seanmcccanary3-secondary.table.core.windows.net\n\nSanitized\n\n\nCloud\nBlobEndpoint=https://seanmcccanary3.blob.core.windows.net/;QueueEndpoint=https://seanmcccanary3.queue.core.windows.net/;FileEndpoint=https://seanmcccanary3.file.core.windows.net/;BlobSecondaryEndpoint=https://seanmcccanary3-secondary.blob.core.windows.net/;QueueSecondaryEndpoint=https://seanmcccanary3-secondary.queue.core.windows.net/;FileSecondaryEndpoint=https://seanmcccanary3-secondary.file.core.windows.net/;AccountName=seanmcccanary3;AccountKey=Kg==;\nseanscope1"
  }
}<|MERGE_RESOLUTION|>--- conflicted
+++ resolved
@@ -1,58 +1,53 @@
 {
   "Entries": [
     {
-      "RequestUri": "https://seanmcccanary3.file.core.windows.net/test-share-1e892691-27e3-c180-bfbc-069fe9a1bd61?restype=share",
-      "RequestMethod": "PUT",
-      "RequestHeaders": {
-        "Accept": "application/xml",
-        "Authorization": "Sanitized",
-        "traceparent": "00-3320f16835827b41a24bdf7647baa0bd-a42141e4e8094241-00",
-        "User-Agent": [
-          "azsdk-net-Storage.Files.Shares/12.7.0-alpha.20210121.1",
-          "(.NET 5.0.2; Microsoft Windows 10.0.19042)"
-        ],
-        "x-ms-client-request-id": "8996cea1-edbe-9ccb-07c6-cd17860d1521",
-        "x-ms-date": "Thu, 21 Jan 2021 20:38:42 GMT",
-        "x-ms-return-client-request-id": "true",
-        "x-ms-version": "2020-06-12"
-      },
-      "RequestBody": null,
-      "StatusCode": 201,
-      "ResponseHeaders": {
-        "Content-Length": "0",
-        "Date": "Thu, 21 Jan 2021 20:38:42 GMT",
-        "ETag": "\u00220x8D8BE4C8A98F1AB\u0022",
-        "Last-Modified": "Thu, 21 Jan 2021 20:38:42 GMT",
-        "Server": [
-          "Windows-Azure-File/1.0",
-          "Microsoft-HTTPAPI/2.0"
-        ],
-        "x-ms-client-request-id": "8996cea1-edbe-9ccb-07c6-cd17860d1521",
-<<<<<<< HEAD
-        "x-ms-request-id": "c9ef61df-f01a-0012-2737-f3e9eb000000",
-        "x-ms-version": "2020-06-12"
-=======
-        "x-ms-request-id": "e9c06e34-001a-000b-2b35-f021a9000000",
-        "x-ms-version": "2020-04-08"
->>>>>>> ac24a13f
-      },
-      "ResponseBody": []
-    },
-    {
-      "RequestUri": "https://seanmcccanary3.file.core.windows.net/test-share-1e892691-27e3-c180-bfbc-069fe9a1bd61?restype=share\u0026comp=filepermission",
+      "RequestUri": "https://seanmcccanary3.file.core.windows.net/test-share-d90ab4ac-4513-c446-8ff1-dd68362bf2b1?restype=share",
+      "RequestMethod": "PUT",
+      "RequestHeaders": {
+        "Accept": "application/xml",
+        "Authorization": "Sanitized",
+        "traceparent": "00-3eebf0eefddd0742a1f6739e5a6e754c-950cc933d062244d-00",
+        "User-Agent": [
+          "azsdk-net-Storage.Files.Shares/12.7.0-alpha.20210126.1",
+          "(.NET 5.0.2; Microsoft Windows 10.0.19042)"
+        ],
+        "x-ms-client-request-id": "71051a4b-cc18-e678-9f03-523de7dcdf09",
+        "x-ms-date": "Tue, 26 Jan 2021 19:29:38 GMT",
+        "x-ms-return-client-request-id": "true",
+        "x-ms-version": "2020-06-12"
+      },
+      "RequestBody": null,
+      "StatusCode": 201,
+      "ResponseHeaders": {
+        "Content-Length": "0",
+        "Date": "Tue, 26 Jan 2021 19:29:37 GMT",
+        "ETag": "\u00220x8D8C230B834DB54\u0022",
+        "Last-Modified": "Tue, 26 Jan 2021 19:29:37 GMT",
+        "Server": [
+          "Windows-Azure-File/1.0",
+          "Microsoft-HTTPAPI/2.0"
+        ],
+        "x-ms-client-request-id": "71051a4b-cc18-e678-9f03-523de7dcdf09",
+        "x-ms-request-id": "57a00012-401a-0047-4319-f4b199000000",
+        "x-ms-version": "2020-06-12"
+      },
+      "ResponseBody": []
+    },
+    {
+      "RequestUri": "https://seanmcccanary3.file.core.windows.net/test-share-d90ab4ac-4513-c446-8ff1-dd68362bf2b1?restype=share\u0026comp=filepermission",
       "RequestMethod": "PUT",
       "RequestHeaders": {
         "Accept": "application/xml",
         "Authorization": "Sanitized",
         "Content-Length": "206",
         "Content-Type": "application/json",
-        "traceparent": "00-33c07b999871f143b2f9a7db352d2b68-db51c7918a54a341-00",
-        "User-Agent": [
-          "azsdk-net-Storage.Files.Shares/12.7.0-alpha.20210121.1",
-          "(.NET 5.0.2; Microsoft Windows 10.0.19042)"
-        ],
-        "x-ms-client-request-id": "1afd6ecf-340a-7ea3-949d-1401fe07e961",
-        "x-ms-date": "Thu, 21 Jan 2021 20:38:42 GMT",
+        "traceparent": "00-e2a21d2b9507cc4ea2670136f60539eb-fb2e50f9e5f88145-00",
+        "User-Agent": [
+          "azsdk-net-Storage.Files.Shares/12.7.0-alpha.20210126.1",
+          "(.NET 5.0.2; Microsoft Windows 10.0.19042)"
+        ],
+        "x-ms-client-request-id": "1b1d12f7-8126-ee99-6550-bdc4d046caf7",
+        "x-ms-date": "Tue, 26 Jan 2021 19:29:38 GMT",
         "x-ms-return-client-request-id": "true",
         "x-ms-version": "2020-06-12"
       },
@@ -61,38 +56,32 @@
       },
       "StatusCode": 201,
       "ResponseHeaders": {
-        "Date": "Thu, 21 Jan 2021 20:38:42 GMT",
+        "Date": "Tue, 26 Jan 2021 19:29:37 GMT",
         "Server": [
           "Windows-Azure-File/1.0",
           "Microsoft-HTTPAPI/2.0"
         ],
         "Transfer-Encoding": "chunked",
-        "x-ms-client-request-id": "1afd6ecf-340a-7ea3-949d-1401fe07e961",
-<<<<<<< HEAD
-        "x-ms-file-permission-key": "11680444563946999947*422928105932735866",
-        "x-ms-request-id": "c9ef61e2-f01a-0012-2837-f3e9eb000000",
-        "x-ms-version": "2020-06-12"
-=======
+        "x-ms-client-request-id": "1b1d12f7-8126-ee99-6550-bdc4d046caf7",
         "x-ms-file-permission-key": "4089320212444238414*11459378189709739967",
-        "x-ms-request-id": "e9c06e39-001a-000b-2e35-f021a9000000",
-        "x-ms-version": "2020-04-08"
->>>>>>> ac24a13f
-      },
-      "ResponseBody": []
-    },
-    {
-      "RequestUri": "https://seanmcccanary3.file.core.windows.net/test-share-1e892691-27e3-c180-bfbc-069fe9a1bd61/test-directory-e716013d-fe78-b458-60d1-82a53e3a9704?restype=directory",
-      "RequestMethod": "PUT",
-      "RequestHeaders": {
-        "Accept": "application/xml",
-        "Authorization": "Sanitized",
-        "traceparent": "00-b950e49096ec1f478f5ab7b2f049cd8e-403b4bdbe0e4364c-00",
-        "User-Agent": [
-          "azsdk-net-Storage.Files.Shares/12.7.0-alpha.20210121.1",
-          "(.NET 5.0.2; Microsoft Windows 10.0.19042)"
-        ],
-        "x-ms-client-request-id": "02534d2f-30ec-d01b-1649-ba39b2fd4059",
-        "x-ms-date": "Thu, 21 Jan 2021 20:38:42 GMT",
+        "x-ms-request-id": "57a00015-401a-0047-4419-f4b199000000",
+        "x-ms-version": "2020-06-12"
+      },
+      "ResponseBody": []
+    },
+    {
+      "RequestUri": "https://seanmcccanary3.file.core.windows.net/test-share-d90ab4ac-4513-c446-8ff1-dd68362bf2b1/test-directory-b7819260-b382-b158-447c-40bfc5a53c5e?restype=directory",
+      "RequestMethod": "PUT",
+      "RequestHeaders": {
+        "Accept": "application/xml",
+        "Authorization": "Sanitized",
+        "traceparent": "00-6159392ef88f0b42bda986b6447f061d-5e9de6c4d03dc84c-00",
+        "User-Agent": [
+          "azsdk-net-Storage.Files.Shares/12.7.0-alpha.20210126.1",
+          "(.NET 5.0.2; Microsoft Windows 10.0.19042)"
+        ],
+        "x-ms-client-request-id": "17730f8e-7dbf-4327-ba6c-d6a940d929c0",
+        "x-ms-date": "Tue, 26 Jan 2021 19:29:38 GMT",
         "x-ms-file-attributes": "None",
         "x-ms-file-creation-time": "Now",
         "x-ms-file-last-write-time": "Now",
@@ -104,41 +93,41 @@
       "StatusCode": 201,
       "ResponseHeaders": {
         "Content-Length": "0",
-        "Date": "Thu, 21 Jan 2021 20:38:42 GMT",
-        "ETag": "\u00220x8D8BE4C8AAD814E\u0022",
-        "Last-Modified": "Thu, 21 Jan 2021 20:38:42 GMT",
-        "Server": [
-          "Windows-Azure-File/1.0",
-          "Microsoft-HTTPAPI/2.0"
-        ],
-        "x-ms-client-request-id": "02534d2f-30ec-d01b-1649-ba39b2fd4059",
+        "Date": "Tue, 26 Jan 2021 19:29:37 GMT",
+        "ETag": "\u00220x8D8C230B847EE6F\u0022",
+        "Last-Modified": "Tue, 26 Jan 2021 19:29:37 GMT",
+        "Server": [
+          "Windows-Azure-File/1.0",
+          "Microsoft-HTTPAPI/2.0"
+        ],
+        "x-ms-client-request-id": "17730f8e-7dbf-4327-ba6c-d6a940d929c0",
         "x-ms-file-attributes": "Directory",
-        "x-ms-file-change-time": "2021-01-21T20:38:42.6343758Z",
-        "x-ms-file-creation-time": "2021-01-21T20:38:42.6343758Z",
+        "x-ms-file-change-time": "2021-01-26T19:29:37.8865775Z",
+        "x-ms-file-creation-time": "2021-01-26T19:29:37.8865775Z",
         "x-ms-file-id": "13835128424026341376",
-        "x-ms-file-last-write-time": "2021-01-21T20:38:42.6343758Z",
+        "x-ms-file-last-write-time": "2021-01-26T19:29:37.8865775Z",
         "x-ms-file-parent-id": "0",
         "x-ms-file-permission-key": "17860367565182308406*11459378189709739967",
-        "x-ms-request-id": "e9c06e3e-001a-000b-3335-f021a9000000",
+        "x-ms-request-id": "57a00018-401a-0047-4519-f4b199000000",
         "x-ms-request-server-encrypted": "true",
         "x-ms-version": "2020-06-12"
       },
       "ResponseBody": []
     },
     {
-      "RequestUri": "https://seanmcccanary3.file.core.windows.net/test-share-1e892691-27e3-c180-bfbc-069fe9a1bd61/test-directory-e716013d-fe78-b458-60d1-82a53e3a9704/test-file-c5531006-d1c0-4352-ebe3-ca44a4b6dbf3",
-      "RequestMethod": "PUT",
-      "RequestHeaders": {
-        "Accept": "application/xml",
-        "Authorization": "Sanitized",
-        "traceparent": "00-155556306d935f4d98b3ad50db27a5e2-1cb192ed8aa8b44f-00",
-        "User-Agent": [
-          "azsdk-net-Storage.Files.Shares/12.7.0-alpha.20210121.1",
-          "(.NET 5.0.2; Microsoft Windows 10.0.19042)"
-        ],
-        "x-ms-client-request-id": "c89bfff3-0019-5e3e-fb10-170966d72b5f",
+      "RequestUri": "https://seanmcccanary3.file.core.windows.net/test-share-d90ab4ac-4513-c446-8ff1-dd68362bf2b1/test-directory-b7819260-b382-b158-447c-40bfc5a53c5e/test-file-27f55e13-f4ff-9c38-af7f-770dd235d433",
+      "RequestMethod": "PUT",
+      "RequestHeaders": {
+        "Accept": "application/xml",
+        "Authorization": "Sanitized",
+        "traceparent": "00-43508ad03b2fb343b6b8d159efc5ce86-4eafa60fdd864847-00",
+        "User-Agent": [
+          "azsdk-net-Storage.Files.Shares/12.7.0-alpha.20210126.1",
+          "(.NET 5.0.2; Microsoft Windows 10.0.19042)"
+        ],
+        "x-ms-client-request-id": "7d0f204b-901b-99e9-d7d6-683f061a7084",
         "x-ms-content-length": "1024",
-        "x-ms-date": "Thu, 21 Jan 2021 20:38:42 GMT",
+        "x-ms-date": "Tue, 26 Jan 2021 19:29:38 GMT",
         "x-ms-file-attributes": "ReadOnly|Archive",
         "x-ms-file-creation-time": "2019-08-15T05:15:25.0600000Z",
         "x-ms-file-last-write-time": "2019-08-26T05:15:25.0600000Z",
@@ -151,14 +140,14 @@
       "StatusCode": 201,
       "ResponseHeaders": {
         "Content-Length": "0",
-        "Date": "Thu, 21 Jan 2021 20:38:42 GMT",
+        "Date": "Tue, 26 Jan 2021 19:29:37 GMT",
         "ETag": "\u00220x8D7213F9447BC40\u0022",
         "Last-Modified": "Thu, 15 Aug 2019 05:15:25 GMT",
         "Server": [
           "Windows-Azure-File/1.0",
           "Microsoft-HTTPAPI/2.0"
         ],
-        "x-ms-client-request-id": "c89bfff3-0019-5e3e-fb10-170966d72b5f",
+        "x-ms-client-request-id": "7d0f204b-901b-99e9-d7d6-683f061a7084",
         "x-ms-file-attributes": "ReadOnly | Archive",
         "x-ms-file-change-time": "2019-08-15T05:15:25.0600000Z",
         "x-ms-file-creation-time": "2019-08-15T05:15:25.0600000Z",
@@ -166,25 +155,25 @@
         "x-ms-file-last-write-time": "2019-08-26T05:15:25.0600000Z",
         "x-ms-file-parent-id": "13835128424026341376",
         "x-ms-file-permission-key": "9019159817152516874*11459378189709739967",
-        "x-ms-request-id": "e9c06e42-001a-000b-3635-f021a9000000",
+        "x-ms-request-id": "57a00019-401a-0047-4619-f4b199000000",
         "x-ms-request-server-encrypted": "true",
         "x-ms-version": "2020-06-12"
       },
       "ResponseBody": []
     },
     {
-      "RequestUri": "https://seanmcccanary3.file.core.windows.net/test-share-1e892691-27e3-c180-bfbc-069fe9a1bd61?restype=share",
+      "RequestUri": "https://seanmcccanary3.file.core.windows.net/test-share-d90ab4ac-4513-c446-8ff1-dd68362bf2b1?restype=share",
       "RequestMethod": "DELETE",
       "RequestHeaders": {
         "Accept": "application/xml",
         "Authorization": "Sanitized",
-        "traceparent": "00-850e10a92b4eb648b8705f24bb2dcf8c-e834822f0aff524d-00",
-        "User-Agent": [
-          "azsdk-net-Storage.Files.Shares/12.7.0-alpha.20210121.1",
-          "(.NET 5.0.2; Microsoft Windows 10.0.19042)"
-        ],
-        "x-ms-client-request-id": "a450aa62-131b-0ada-4418-f5d67e0d1746",
-        "x-ms-date": "Thu, 21 Jan 2021 20:38:43 GMT",
+        "traceparent": "00-90c9488d84f34a4eb3258a5a4eea45f7-5be39c4ac3adc445-00",
+        "User-Agent": [
+          "azsdk-net-Storage.Files.Shares/12.7.0-alpha.20210126.1",
+          "(.NET 5.0.2; Microsoft Windows 10.0.19042)"
+        ],
+        "x-ms-client-request-id": "b2c211bc-5626-3217-6d97-de5bbd5e4a66",
+        "x-ms-date": "Tue, 26 Jan 2021 19:29:38 GMT",
         "x-ms-delete-snapshots": "include",
         "x-ms-return-client-request-id": "true",
         "x-ms-version": "2020-06-12"
@@ -193,25 +182,20 @@
       "StatusCode": 202,
       "ResponseHeaders": {
         "Content-Length": "0",
-        "Date": "Thu, 21 Jan 2021 20:38:42 GMT",
-        "Server": [
-          "Windows-Azure-File/1.0",
-          "Microsoft-HTTPAPI/2.0"
-        ],
-        "x-ms-client-request-id": "a450aa62-131b-0ada-4418-f5d67e0d1746",
-<<<<<<< HEAD
-        "x-ms-request-id": "c9ef61e5-f01a-0012-2b37-f3e9eb000000",
-        "x-ms-version": "2020-06-12"
-=======
-        "x-ms-request-id": "e9c06e43-001a-000b-3735-f021a9000000",
-        "x-ms-version": "2020-04-08"
->>>>>>> ac24a13f
+        "Date": "Tue, 26 Jan 2021 19:29:37 GMT",
+        "Server": [
+          "Windows-Azure-File/1.0",
+          "Microsoft-HTTPAPI/2.0"
+        ],
+        "x-ms-client-request-id": "b2c211bc-5626-3217-6d97-de5bbd5e4a66",
+        "x-ms-request-id": "57a0001a-401a-0047-4719-f4b199000000",
+        "x-ms-version": "2020-06-12"
       },
       "ResponseBody": []
     }
   ],
   "Variables": {
-    "RandomSeed": "471635872",
+    "RandomSeed": "1024498327",
     "Storage_TestConfigDefault": "ProductionTenant\nseanmcccanary3\nU2FuaXRpemVk\nhttps://seanmcccanary3.blob.core.windows.net\nhttps://seanmcccanary3.file.core.windows.net\nhttps://seanmcccanary3.queue.core.windows.net\nhttps://seanmcccanary3.table.core.windows.net\n\n\n\n\nhttps://seanmcccanary3-secondary.blob.core.windows.net\nhttps://seanmcccanary3-secondary.file.core.windows.net\nhttps://seanmcccanary3-secondary.queue.core.windows.net\nhttps://seanmcccanary3-secondary.table.core.windows.net\n\nSanitized\n\n\nCloud\nBlobEndpoint=https://seanmcccanary3.blob.core.windows.net/;QueueEndpoint=https://seanmcccanary3.queue.core.windows.net/;FileEndpoint=https://seanmcccanary3.file.core.windows.net/;BlobSecondaryEndpoint=https://seanmcccanary3-secondary.blob.core.windows.net/;QueueSecondaryEndpoint=https://seanmcccanary3-secondary.queue.core.windows.net/;FileSecondaryEndpoint=https://seanmcccanary3-secondary.file.core.windows.net/;AccountName=seanmcccanary3;AccountKey=Kg==;\nseanscope1"
   }
 }