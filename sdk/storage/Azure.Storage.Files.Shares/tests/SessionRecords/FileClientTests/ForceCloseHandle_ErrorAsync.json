{
  "Entries": [
    {
      "RequestUri": "http://seanstagetest.file.core.windows.net/test-share-196e9101-b38c-de5e-e9e2-7c4914b1eb88?restype=share",
      "RequestMethod": "PUT",
      "RequestHeaders": {
        "Authorization": "Sanitized",
        "traceparent": "00-114c1365d55a1244badb1b7c2bf18c49-d28f1a3a1f580b47-00",
        "User-Agent": [
<<<<<<< HEAD
          "azsdk-net-Storage.Files.Shares/12.0.0-dev.20191205.1+4f14c4315f17fbbc59c93c6819467b6f15d7008f",
=======
          "azsdk-net-Storage.Files.Shares/12.0.0-dev.20191211.1\u002B899431c003876eb9b26cefd8e8a37e7f27f82ced",
>>>>>>> 5e20a7a1
          "(.NET Core 4.6.28008.01; Microsoft Windows 10.0.18363 )"
        ],
        "x-ms-client-request-id": "7f608f61-a314-3f8f-6108-de2cd07dc82f",
        "x-ms-date": "Wed, 11 Dec 2019 20:39:42 GMT",
        "x-ms-return-client-request-id": "true",
        "x-ms-version": "2019-07-07"
      },
      "RequestBody": null,
      "StatusCode": 201,
      "ResponseHeaders": {
        "Content-Length": "0",
<<<<<<< HEAD
        "Date": "Fri, 06 Dec 2019 00:27:07 GMT",
        "ETag": "\"0x8D779E3070BE55B\"",
        "Last-Modified": "Fri, 06 Dec 2019 00:27:07 GMT",
=======
        "Date": "Wed, 11 Dec 2019 20:39:42 GMT",
        "ETag": "\u00220x8D77E7A40735124\u0022",
        "Last-Modified": "Wed, 11 Dec 2019 20:39:42 GMT",
>>>>>>> 5e20a7a1
        "Server": [
          "Windows-Azure-File/1.0",
          "Microsoft-HTTPAPI/2.0"
        ],
        "x-ms-client-request-id": "7f608f61-a314-3f8f-6108-de2cd07dc82f",
        "x-ms-request-id": "ef3e3f8b-c01a-0019-2863-b01280000000",
        "x-ms-version": "2019-07-07"
      },
      "ResponseBody": []
    },
    {
      "RequestUri": "http://seanstagetest.file.core.windows.net/test-share-196e9101-b38c-de5e-e9e2-7c4914b1eb88/test-directory-66bb62f1-e82f-0fa3-42a7-f0ef20d4bb70?restype=directory",
      "RequestMethod": "PUT",
      "RequestHeaders": {
        "Authorization": "Sanitized",
        "traceparent": "00-b8356bac3471d3469cfc47e9a408db8b-9cf377d0990cc64e-00",
        "User-Agent": [
<<<<<<< HEAD
          "azsdk-net-Storage.Files.Shares/12.0.0-dev.20191205.1+4f14c4315f17fbbc59c93c6819467b6f15d7008f",
=======
          "azsdk-net-Storage.Files.Shares/12.0.0-dev.20191211.1\u002B899431c003876eb9b26cefd8e8a37e7f27f82ced",
>>>>>>> 5e20a7a1
          "(.NET Core 4.6.28008.01; Microsoft Windows 10.0.18363 )"
        ],
        "x-ms-client-request-id": "c09863d4-a3bd-7920-eb50-3c6cb39f1f8c",
        "x-ms-date": "Wed, 11 Dec 2019 20:39:42 GMT",
        "x-ms-file-attributes": "None",
        "x-ms-file-creation-time": "Now",
        "x-ms-file-last-write-time": "Now",
        "x-ms-file-permission": "Inherit",
        "x-ms-return-client-request-id": "true",
        "x-ms-version": "2019-07-07"
      },
      "RequestBody": null,
      "StatusCode": 201,
      "ResponseHeaders": {
        "Content-Length": "0",
<<<<<<< HEAD
        "Date": "Fri, 06 Dec 2019 00:27:07 GMT",
        "ETag": "\"0x8D779E3071A31B2\"",
        "Last-Modified": "Fri, 06 Dec 2019 00:27:07 GMT",
=======
        "Date": "Wed, 11 Dec 2019 20:39:42 GMT",
        "ETag": "\u00220x8D77E7A4081265A\u0022",
        "Last-Modified": "Wed, 11 Dec 2019 20:39:42 GMT",
>>>>>>> 5e20a7a1
        "Server": [
          "Windows-Azure-File/1.0",
          "Microsoft-HTTPAPI/2.0"
        ],
        "x-ms-client-request-id": "c09863d4-a3bd-7920-eb50-3c6cb39f1f8c",
        "x-ms-file-attributes": "Directory",
        "x-ms-file-change-time": "2019-12-11T20:39:42.9530202Z",
        "x-ms-file-creation-time": "2019-12-11T20:39:42.9530202Z",
        "x-ms-file-id": "13835128424026341376",
        "x-ms-file-last-write-time": "2019-12-11T20:39:42.9530202Z",
        "x-ms-file-parent-id": "0",
        "x-ms-file-permission-key": "7855875120676328179*422928105932735866",
        "x-ms-request-id": "ef3e3f8d-c01a-0019-2963-b01280000000",
        "x-ms-request-server-encrypted": "true",
        "x-ms-version": "2019-07-07"
      },
      "ResponseBody": []
    },
    {
      "RequestUri": "http://seanstagetest.file.core.windows.net/test-share-196e9101-b38c-de5e-e9e2-7c4914b1eb88/test-directory-66bb62f1-e82f-0fa3-42a7-f0ef20d4bb70/test-directory-a3546e4c-4296-84de-ed99-ec37c8dcfa20?comp=forceclosehandles",
      "RequestMethod": "PUT",
      "RequestHeaders": {
        "Authorization": "Sanitized",
        "traceparent": "00-e9b29cd9f438784a8a3c07429af910d5-51f729065277974b-00",
        "User-Agent": [
<<<<<<< HEAD
          "azsdk-net-Storage.Files.Shares/12.0.0-dev.20191205.1+4f14c4315f17fbbc59c93c6819467b6f15d7008f",
=======
          "azsdk-net-Storage.Files.Shares/12.0.0-dev.20191211.1\u002B899431c003876eb9b26cefd8e8a37e7f27f82ced",
>>>>>>> 5e20a7a1
          "(.NET Core 4.6.28008.01; Microsoft Windows 10.0.18363 )"
        ],
        "x-ms-client-request-id": "a67993d9-52cd-9115-8514-d224b6e9b10f",
        "x-ms-date": "Wed, 11 Dec 2019 20:39:43 GMT",
        "x-ms-handle-id": "nonExistantHandleId",
        "x-ms-return-client-request-id": "true",
        "x-ms-version": "2019-07-07"
      },
      "RequestBody": null,
      "StatusCode": 400,
      "ResponseHeaders": {
        "Content-Length": "339",
        "Content-Type": "application/xml",
        "Date": "Wed, 11 Dec 2019 20:39:42 GMT",
        "Server": [
          "Windows-Azure-File/1.0",
          "Microsoft-HTTPAPI/2.0"
        ],
        "x-ms-client-request-id": "a67993d9-52cd-9115-8514-d224b6e9b10f",
        "x-ms-error-code": "InvalidHeaderValue",
        "x-ms-request-id": "ef3e3f8e-c01a-0019-2a63-b01280000000",
        "x-ms-version": "2019-07-07"
      },
      "ResponseBody": [
<<<<<<< HEAD
        "﻿<?xml version=\"1.0\" encoding=\"utf-8\"?><Error><Code>InvalidHeaderValue</Code><Message>The value for one of the HTTP headers is not in the correct format.\n",
        "RequestId:4376e4bc-b01a-003c-1bcb-abbbfc000000\n",
        "Time:2019-12-06T00:27:08.0951742Z</Message><HeaderName>x-ms-handle-id</HeaderName><HeaderValue>nonExistantHandleId</HeaderValue></Error>"
=======
        "\uFEFF\u003C?xml version=\u00221.0\u0022 encoding=\u0022utf-8\u0022?\u003E\u003CError\u003E\u003CCode\u003EInvalidHeaderValue\u003C/Code\u003E\u003CMessage\u003EThe value for one of the HTTP headers is not in the correct format.\n",
        "RequestId:ef3e3f8e-c01a-0019-2a63-b01280000000\n",
        "Time:2019-12-11T20:39:43.0323668Z\u003C/Message\u003E\u003CHeaderName\u003Ex-ms-handle-id\u003C/HeaderName\u003E\u003CHeaderValue\u003EnonExistantHandleId\u003C/HeaderValue\u003E\u003C/Error\u003E"
>>>>>>> 5e20a7a1
      ]
    },
    {
      "RequestUri": "http://seanstagetest.file.core.windows.net/test-share-196e9101-b38c-de5e-e9e2-7c4914b1eb88?restype=share",
      "RequestMethod": "DELETE",
      "RequestHeaders": {
        "Authorization": "Sanitized",
        "traceparent": "00-ed87bf103e00ea42822bb86ae1a91955-7b2a58ff80089643-00",
        "User-Agent": [
<<<<<<< HEAD
          "azsdk-net-Storage.Files.Shares/12.0.0-dev.20191205.1+4f14c4315f17fbbc59c93c6819467b6f15d7008f",
=======
          "azsdk-net-Storage.Files.Shares/12.0.0-dev.20191211.1\u002B899431c003876eb9b26cefd8e8a37e7f27f82ced",
>>>>>>> 5e20a7a1
          "(.NET Core 4.6.28008.01; Microsoft Windows 10.0.18363 )"
        ],
        "x-ms-client-request-id": "345e1129-5463-5f52-3089-3727288e7e22",
        "x-ms-date": "Wed, 11 Dec 2019 20:39:43 GMT",
        "x-ms-delete-snapshots": "include",
        "x-ms-return-client-request-id": "true",
        "x-ms-version": "2019-07-07"
      },
      "RequestBody": null,
      "StatusCode": 202,
      "ResponseHeaders": {
        "Content-Length": "0",
        "Date": "Wed, 11 Dec 2019 20:39:42 GMT",
        "Server": [
          "Windows-Azure-File/1.0",
          "Microsoft-HTTPAPI/2.0"
        ],
        "x-ms-client-request-id": "345e1129-5463-5f52-3089-3727288e7e22",
        "x-ms-request-id": "ef3e3f8f-c01a-0019-2b63-b01280000000",
        "x-ms-version": "2019-07-07"
      },
      "ResponseBody": []
    }
  ],
  "Variables": {
<<<<<<< HEAD
    "RandomSeed": "285229913",
    "Storage_TestConfigDefault": "ProductionTenant\nseanstagetest\nU2FuaXRpemVk\nhttp://seanstagetest.blob.core.windows.net\nhttp://seanstagetest.file.core.windows.net\nhttp://seanstagetest.queue.core.windows.net\nhttp://seanstagetest.table.core.windows.net\n\n\n\n\nhttp://seanstagetest-secondary.blob.core.windows.net\nhttp://seanstagetest-secondary.file.core.windows.net\nhttp://seanstagetest-secondary.queue.core.windows.net\nhttp://seanstagetest-secondary.table.core.windows.net\n\nSanitized\n\n\nCloud\nBlobEndpoint=http://seanstagetest.blob.core.windows.net/;QueueEndpoint=http://seanstagetest.queue.core.windows.net/;FileEndpoint=http://seanstagetest.file.core.windows.net/;BlobSecondaryEndpoint=http://seanstagetest-secondary.blob.core.windows.net/;QueueSecondaryEndpoint=http://seanstagetest-secondary.queue.core.windows.net/;FileSecondaryEndpoint=http://seanstagetest-secondary.file.core.windows.net/;AccountName=seanstagetest;AccountKey=Sanitized\nseanscope1"
=======
    "RandomSeed": "130537013",
    "Storage_TestConfigDefault": "ProductionTenant\nseanstagetest\nU2FuaXRpemVk\nhttp://seanstagetest.blob.core.windows.net\nhttp://seanstagetest.file.core.windows.net\nhttp://seanstagetest.queue.core.windows.net\nhttp://seanstagetest.table.core.windows.net\n\n\n\n\nhttp://seanstagetest-secondary.blob.core.windows.net\nhttp://seanstagetest-secondary.file.core.windows.net\nhttp://seanstagetest-secondary.queue.core.windows.net\nhttp://seanstagetest-secondary.table.core.windows.net\n\nSanitized\n\n\nCloud\nBlobEndpoint=http://seanstagetest.blob.core.windows.net/;QueueEndpoint=http://seanstagetest.queue.core.windows.net/;FileEndpoint=http://seanstagetest.file.core.windows.net/;BlobSecondaryEndpoint=http://seanstagetest-secondary.blob.core.windows.net/;QueueSecondaryEndpoint=http://seanstagetest-secondary.queue.core.windows.net/;FileSecondaryEndpoint=http://seanstagetest-secondary.file.core.windows.net/;AccountName=seanstagetest;AccountKey=Sanitized"
>>>>>>> 5e20a7a1
  }
}<|MERGE_RESOLUTION|>--- conflicted
+++ resolved
@@ -1,21 +1,17 @@
 {
   "Entries": [
     {
-      "RequestUri": "http://seanstagetest.file.core.windows.net/test-share-196e9101-b38c-de5e-e9e2-7c4914b1eb88?restype=share",
+      "RequestUri": "http://seanstagetest.file.core.windows.net/test-share-954f3e8f-d9d8-73ab-cd3d-113652d862f4?restype=share",
       "RequestMethod": "PUT",
       "RequestHeaders": {
         "Authorization": "Sanitized",
-        "traceparent": "00-114c1365d55a1244badb1b7c2bf18c49-d28f1a3a1f580b47-00",
+        "traceparent": "00-f5812dc85aff944aa43330e2f24968a9-d5787c2f98f17642-00",
         "User-Agent": [
-<<<<<<< HEAD
-          "azsdk-net-Storage.Files.Shares/12.0.0-dev.20191205.1+4f14c4315f17fbbc59c93c6819467b6f15d7008f",
-=======
-          "azsdk-net-Storage.Files.Shares/12.0.0-dev.20191211.1\u002B899431c003876eb9b26cefd8e8a37e7f27f82ced",
->>>>>>> 5e20a7a1
+          "azsdk-net-Storage.Files.Shares/12.0.0-dev.20191211.1\u002B2accb37068f0a0c9382fa117525bb968c5397cf7",
           "(.NET Core 4.6.28008.01; Microsoft Windows 10.0.18363 )"
         ],
-        "x-ms-client-request-id": "7f608f61-a314-3f8f-6108-de2cd07dc82f",
-        "x-ms-date": "Wed, 11 Dec 2019 20:39:42 GMT",
+        "x-ms-client-request-id": "4334b846-fe53-5f10-34a5-cb398726afa0",
+        "x-ms-date": "Wed, 11 Dec 2019 23:07:18 GMT",
         "x-ms-return-client-request-id": "true",
         "x-ms-version": "2019-07-07"
       },
@@ -23,41 +19,31 @@
       "StatusCode": 201,
       "ResponseHeaders": {
         "Content-Length": "0",
-<<<<<<< HEAD
-        "Date": "Fri, 06 Dec 2019 00:27:07 GMT",
-        "ETag": "\"0x8D779E3070BE55B\"",
-        "Last-Modified": "Fri, 06 Dec 2019 00:27:07 GMT",
-=======
-        "Date": "Wed, 11 Dec 2019 20:39:42 GMT",
-        "ETag": "\u00220x8D77E7A40735124\u0022",
-        "Last-Modified": "Wed, 11 Dec 2019 20:39:42 GMT",
->>>>>>> 5e20a7a1
+        "Date": "Wed, 11 Dec 2019 23:07:17 GMT",
+        "ETag": "\u00220x8D77E8EDEE0CD7B\u0022",
+        "Last-Modified": "Wed, 11 Dec 2019 23:07:18 GMT",
         "Server": [
           "Windows-Azure-File/1.0",
           "Microsoft-HTTPAPI/2.0"
         ],
-        "x-ms-client-request-id": "7f608f61-a314-3f8f-6108-de2cd07dc82f",
-        "x-ms-request-id": "ef3e3f8b-c01a-0019-2863-b01280000000",
+        "x-ms-client-request-id": "4334b846-fe53-5f10-34a5-cb398726afa0",
+        "x-ms-request-id": "01ef11bd-d01a-0015-1f77-b08588000000",
         "x-ms-version": "2019-07-07"
       },
       "ResponseBody": []
     },
     {
-      "RequestUri": "http://seanstagetest.file.core.windows.net/test-share-196e9101-b38c-de5e-e9e2-7c4914b1eb88/test-directory-66bb62f1-e82f-0fa3-42a7-f0ef20d4bb70?restype=directory",
+      "RequestUri": "http://seanstagetest.file.core.windows.net/test-share-954f3e8f-d9d8-73ab-cd3d-113652d862f4/test-directory-c5736984-f5e7-2ec4-b8a2-0afb0c7d2380?restype=directory",
       "RequestMethod": "PUT",
       "RequestHeaders": {
         "Authorization": "Sanitized",
-        "traceparent": "00-b8356bac3471d3469cfc47e9a408db8b-9cf377d0990cc64e-00",
+        "traceparent": "00-f3921257d199a04fa2e29201cfe771e8-24f5b42b2e7afb47-00",
         "User-Agent": [
-<<<<<<< HEAD
-          "azsdk-net-Storage.Files.Shares/12.0.0-dev.20191205.1+4f14c4315f17fbbc59c93c6819467b6f15d7008f",
-=======
-          "azsdk-net-Storage.Files.Shares/12.0.0-dev.20191211.1\u002B899431c003876eb9b26cefd8e8a37e7f27f82ced",
->>>>>>> 5e20a7a1
+          "azsdk-net-Storage.Files.Shares/12.0.0-dev.20191211.1\u002B2accb37068f0a0c9382fa117525bb968c5397cf7",
           "(.NET Core 4.6.28008.01; Microsoft Windows 10.0.18363 )"
         ],
-        "x-ms-client-request-id": "c09863d4-a3bd-7920-eb50-3c6cb39f1f8c",
-        "x-ms-date": "Wed, 11 Dec 2019 20:39:42 GMT",
+        "x-ms-client-request-id": "e7a82d2d-bcd9-5171-f305-8ab0f31552b6",
+        "x-ms-date": "Wed, 11 Dec 2019 23:07:18 GMT",
         "x-ms-file-attributes": "None",
         "x-ms-file-creation-time": "Now",
         "x-ms-file-last-write-time": "Now",
@@ -69,49 +55,39 @@
       "StatusCode": 201,
       "ResponseHeaders": {
         "Content-Length": "0",
-<<<<<<< HEAD
-        "Date": "Fri, 06 Dec 2019 00:27:07 GMT",
-        "ETag": "\"0x8D779E3071A31B2\"",
-        "Last-Modified": "Fri, 06 Dec 2019 00:27:07 GMT",
-=======
-        "Date": "Wed, 11 Dec 2019 20:39:42 GMT",
-        "ETag": "\u00220x8D77E7A4081265A\u0022",
-        "Last-Modified": "Wed, 11 Dec 2019 20:39:42 GMT",
->>>>>>> 5e20a7a1
+        "Date": "Wed, 11 Dec 2019 23:07:18 GMT",
+        "ETag": "\u00220x8D77E8EDEEE819E\u0022",
+        "Last-Modified": "Wed, 11 Dec 2019 23:07:18 GMT",
         "Server": [
           "Windows-Azure-File/1.0",
           "Microsoft-HTTPAPI/2.0"
         ],
-        "x-ms-client-request-id": "c09863d4-a3bd-7920-eb50-3c6cb39f1f8c",
+        "x-ms-client-request-id": "e7a82d2d-bcd9-5171-f305-8ab0f31552b6",
         "x-ms-file-attributes": "Directory",
-        "x-ms-file-change-time": "2019-12-11T20:39:42.9530202Z",
-        "x-ms-file-creation-time": "2019-12-11T20:39:42.9530202Z",
+        "x-ms-file-change-time": "2019-12-11T23:07:18.6843038Z",
+        "x-ms-file-creation-time": "2019-12-11T23:07:18.6843038Z",
         "x-ms-file-id": "13835128424026341376",
-        "x-ms-file-last-write-time": "2019-12-11T20:39:42.9530202Z",
+        "x-ms-file-last-write-time": "2019-12-11T23:07:18.6843038Z",
         "x-ms-file-parent-id": "0",
         "x-ms-file-permission-key": "7855875120676328179*422928105932735866",
-        "x-ms-request-id": "ef3e3f8d-c01a-0019-2963-b01280000000",
+        "x-ms-request-id": "01ef11c5-d01a-0015-2677-b08588000000",
         "x-ms-request-server-encrypted": "true",
         "x-ms-version": "2019-07-07"
       },
       "ResponseBody": []
     },
     {
-      "RequestUri": "http://seanstagetest.file.core.windows.net/test-share-196e9101-b38c-de5e-e9e2-7c4914b1eb88/test-directory-66bb62f1-e82f-0fa3-42a7-f0ef20d4bb70/test-directory-a3546e4c-4296-84de-ed99-ec37c8dcfa20?comp=forceclosehandles",
+      "RequestUri": "http://seanstagetest.file.core.windows.net/test-share-954f3e8f-d9d8-73ab-cd3d-113652d862f4/test-directory-c5736984-f5e7-2ec4-b8a2-0afb0c7d2380/test-directory-ce7e4b81-1437-65fb-c797-f2a88333996b?comp=forceclosehandles",
       "RequestMethod": "PUT",
       "RequestHeaders": {
         "Authorization": "Sanitized",
-        "traceparent": "00-e9b29cd9f438784a8a3c07429af910d5-51f729065277974b-00",
+        "traceparent": "00-ba02b75b011bfb4080d4130ef2f4241e-16c3b278339bf24b-00",
         "User-Agent": [
-<<<<<<< HEAD
-          "azsdk-net-Storage.Files.Shares/12.0.0-dev.20191205.1+4f14c4315f17fbbc59c93c6819467b6f15d7008f",
-=======
-          "azsdk-net-Storage.Files.Shares/12.0.0-dev.20191211.1\u002B899431c003876eb9b26cefd8e8a37e7f27f82ced",
->>>>>>> 5e20a7a1
+          "azsdk-net-Storage.Files.Shares/12.0.0-dev.20191211.1\u002B2accb37068f0a0c9382fa117525bb968c5397cf7",
           "(.NET Core 4.6.28008.01; Microsoft Windows 10.0.18363 )"
         ],
-        "x-ms-client-request-id": "a67993d9-52cd-9115-8514-d224b6e9b10f",
-        "x-ms-date": "Wed, 11 Dec 2019 20:39:43 GMT",
+        "x-ms-client-request-id": "490ebbec-56cd-182c-3143-1f41cac9cdbf",
+        "x-ms-date": "Wed, 11 Dec 2019 23:07:18 GMT",
         "x-ms-handle-id": "nonExistantHandleId",
         "x-ms-return-client-request-id": "true",
         "x-ms-version": "2019-07-07"
@@ -121,44 +97,34 @@
       "ResponseHeaders": {
         "Content-Length": "339",
         "Content-Type": "application/xml",
-        "Date": "Wed, 11 Dec 2019 20:39:42 GMT",
+        "Date": "Wed, 11 Dec 2019 23:07:18 GMT",
         "Server": [
           "Windows-Azure-File/1.0",
           "Microsoft-HTTPAPI/2.0"
         ],
-        "x-ms-client-request-id": "a67993d9-52cd-9115-8514-d224b6e9b10f",
+        "x-ms-client-request-id": "490ebbec-56cd-182c-3143-1f41cac9cdbf",
         "x-ms-error-code": "InvalidHeaderValue",
-        "x-ms-request-id": "ef3e3f8e-c01a-0019-2a63-b01280000000",
+        "x-ms-request-id": "01ef11cd-d01a-0015-2d77-b08588000000",
         "x-ms-version": "2019-07-07"
       },
       "ResponseBody": [
-<<<<<<< HEAD
-        "﻿<?xml version=\"1.0\" encoding=\"utf-8\"?><Error><Code>InvalidHeaderValue</Code><Message>The value for one of the HTTP headers is not in the correct format.\n",
-        "RequestId:4376e4bc-b01a-003c-1bcb-abbbfc000000\n",
-        "Time:2019-12-06T00:27:08.0951742Z</Message><HeaderName>x-ms-handle-id</HeaderName><HeaderValue>nonExistantHandleId</HeaderValue></Error>"
-=======
         "\uFEFF\u003C?xml version=\u00221.0\u0022 encoding=\u0022utf-8\u0022?\u003E\u003CError\u003E\u003CCode\u003EInvalidHeaderValue\u003C/Code\u003E\u003CMessage\u003EThe value for one of the HTTP headers is not in the correct format.\n",
-        "RequestId:ef3e3f8e-c01a-0019-2a63-b01280000000\n",
-        "Time:2019-12-11T20:39:43.0323668Z\u003C/Message\u003E\u003CHeaderName\u003Ex-ms-handle-id\u003C/HeaderName\u003E\u003CHeaderValue\u003EnonExistantHandleId\u003C/HeaderValue\u003E\u003C/Error\u003E"
->>>>>>> 5e20a7a1
+        "RequestId:01ef11cd-d01a-0015-2d77-b08588000000\n",
+        "Time:2019-12-11T23:07:18.7665439Z\u003C/Message\u003E\u003CHeaderName\u003Ex-ms-handle-id\u003C/HeaderName\u003E\u003CHeaderValue\u003EnonExistantHandleId\u003C/HeaderValue\u003E\u003C/Error\u003E"
       ]
     },
     {
-      "RequestUri": "http://seanstagetest.file.core.windows.net/test-share-196e9101-b38c-de5e-e9e2-7c4914b1eb88?restype=share",
+      "RequestUri": "http://seanstagetest.file.core.windows.net/test-share-954f3e8f-d9d8-73ab-cd3d-113652d862f4?restype=share",
       "RequestMethod": "DELETE",
       "RequestHeaders": {
         "Authorization": "Sanitized",
-        "traceparent": "00-ed87bf103e00ea42822bb86ae1a91955-7b2a58ff80089643-00",
+        "traceparent": "00-74a8f33088072a4eb503621e6fdbc2b5-069e8676d884b94a-00",
         "User-Agent": [
-<<<<<<< HEAD
-          "azsdk-net-Storage.Files.Shares/12.0.0-dev.20191205.1+4f14c4315f17fbbc59c93c6819467b6f15d7008f",
-=======
-          "azsdk-net-Storage.Files.Shares/12.0.0-dev.20191211.1\u002B899431c003876eb9b26cefd8e8a37e7f27f82ced",
->>>>>>> 5e20a7a1
+          "azsdk-net-Storage.Files.Shares/12.0.0-dev.20191211.1\u002B2accb37068f0a0c9382fa117525bb968c5397cf7",
           "(.NET Core 4.6.28008.01; Microsoft Windows 10.0.18363 )"
         ],
-        "x-ms-client-request-id": "345e1129-5463-5f52-3089-3727288e7e22",
-        "x-ms-date": "Wed, 11 Dec 2019 20:39:43 GMT",
+        "x-ms-client-request-id": "c8bc33ad-5025-279d-7bb4-ad911c65337e",
+        "x-ms-date": "Wed, 11 Dec 2019 23:07:18 GMT",
         "x-ms-delete-snapshots": "include",
         "x-ms-return-client-request-id": "true",
         "x-ms-version": "2019-07-07"
@@ -167,25 +133,20 @@
       "StatusCode": 202,
       "ResponseHeaders": {
         "Content-Length": "0",
-        "Date": "Wed, 11 Dec 2019 20:39:42 GMT",
+        "Date": "Wed, 11 Dec 2019 23:07:18 GMT",
         "Server": [
           "Windows-Azure-File/1.0",
           "Microsoft-HTTPAPI/2.0"
         ],
-        "x-ms-client-request-id": "345e1129-5463-5f52-3089-3727288e7e22",
-        "x-ms-request-id": "ef3e3f8f-c01a-0019-2b63-b01280000000",
+        "x-ms-client-request-id": "c8bc33ad-5025-279d-7bb4-ad911c65337e",
+        "x-ms-request-id": "01ef11d6-d01a-0015-3677-b08588000000",
         "x-ms-version": "2019-07-07"
       },
       "ResponseBody": []
     }
   ],
   "Variables": {
-<<<<<<< HEAD
-    "RandomSeed": "285229913",
+    "RandomSeed": "757240085",
     "Storage_TestConfigDefault": "ProductionTenant\nseanstagetest\nU2FuaXRpemVk\nhttp://seanstagetest.blob.core.windows.net\nhttp://seanstagetest.file.core.windows.net\nhttp://seanstagetest.queue.core.windows.net\nhttp://seanstagetest.table.core.windows.net\n\n\n\n\nhttp://seanstagetest-secondary.blob.core.windows.net\nhttp://seanstagetest-secondary.file.core.windows.net\nhttp://seanstagetest-secondary.queue.core.windows.net\nhttp://seanstagetest-secondary.table.core.windows.net\n\nSanitized\n\n\nCloud\nBlobEndpoint=http://seanstagetest.blob.core.windows.net/;QueueEndpoint=http://seanstagetest.queue.core.windows.net/;FileEndpoint=http://seanstagetest.file.core.windows.net/;BlobSecondaryEndpoint=http://seanstagetest-secondary.blob.core.windows.net/;QueueSecondaryEndpoint=http://seanstagetest-secondary.queue.core.windows.net/;FileSecondaryEndpoint=http://seanstagetest-secondary.file.core.windows.net/;AccountName=seanstagetest;AccountKey=Sanitized\nseanscope1"
-=======
-    "RandomSeed": "130537013",
-    "Storage_TestConfigDefault": "ProductionTenant\nseanstagetest\nU2FuaXRpemVk\nhttp://seanstagetest.blob.core.windows.net\nhttp://seanstagetest.file.core.windows.net\nhttp://seanstagetest.queue.core.windows.net\nhttp://seanstagetest.table.core.windows.net\n\n\n\n\nhttp://seanstagetest-secondary.blob.core.windows.net\nhttp://seanstagetest-secondary.file.core.windows.net\nhttp://seanstagetest-secondary.queue.core.windows.net\nhttp://seanstagetest-secondary.table.core.windows.net\n\nSanitized\n\n\nCloud\nBlobEndpoint=http://seanstagetest.blob.core.windows.net/;QueueEndpoint=http://seanstagetest.queue.core.windows.net/;FileEndpoint=http://seanstagetest.file.core.windows.net/;BlobSecondaryEndpoint=http://seanstagetest-secondary.blob.core.windows.net/;QueueSecondaryEndpoint=http://seanstagetest-secondary.queue.core.windows.net/;FileSecondaryEndpoint=http://seanstagetest-secondary.file.core.windows.net/;AccountName=seanstagetest;AccountKey=Sanitized"
->>>>>>> 5e20a7a1
   }
 }