--- conflicted
+++ resolved
@@ -1,46 +1,41 @@
 {
   "Entries": [
     {
-      "RequestUri": "https://seanmcccanary3.file.core.windows.net/test-share-090da860-3422-aea0-f022-3e3145d7672f/test-file-a5b7b134-c73f-a86c-05ae-46b034d9e24a",
+      "RequestUri": "https://seanmcccanary3.file.core.windows.net/test-share-ed217925-6c9e-71be-fec1-97ce791c57a2/test-file-fcb92c8d-62f1-3fb5-ed37-b331b7949be7",
       "RequestMethod": "HEAD",
       "RequestHeaders": {
         "Accept": "application/xml",
         "Authorization": "Sanitized",
-        "traceparent": "00-e743284a7ad3314fb2bd10849dc5a0e2-70f66c4e5553cd4f-00",
+        "traceparent": "00-06482d11faf4cf449c3116a6a112f607-7f6999b72fed9b43-00",
         "User-Agent": [
-          "azsdk-net-Storage.Files.Shares/12.7.0-alpha.20210121.1",
+          "azsdk-net-Storage.Files.Shares/12.7.0-alpha.20210126.1",
           "(.NET 5.0.2; Microsoft Windows 10.0.19042)"
         ],
-        "x-ms-client-request-id": "05c94b83-68f7-98c6-3c65-0473edef7916",
-        "x-ms-date": "Thu, 21 Jan 2021 20:38:54 GMT",
+        "x-ms-client-request-id": "7805ff02-35f9-c20f-c4e1-ff67b88cb96a",
+        "x-ms-date": "Tue, 26 Jan 2021 19:29:50 GMT",
         "x-ms-return-client-request-id": "true",
         "x-ms-version": "2020-06-12"
       },
       "RequestBody": null,
       "StatusCode": 404,
       "ResponseHeaders": {
-        "Date": "Thu, 21 Jan 2021 20:38:54 GMT",
+        "Date": "Tue, 26 Jan 2021 19:29:50 GMT",
         "Server": [
           "Windows-Azure-File/1.0",
           "Microsoft-HTTPAPI/2.0"
         ],
         "Transfer-Encoding": "chunked",
         "Vary": "Origin",
-        "x-ms-client-request-id": "05c94b83-68f7-98c6-3c65-0473edef7916",
+        "x-ms-client-request-id": "7805ff02-35f9-c20f-c4e1-ff67b88cb96a",
         "x-ms-error-code": "ShareNotFound",
-<<<<<<< HEAD
-        "x-ms-request-id": "8ef0f660-101a-012f-3916-5a5574000000",
+        "x-ms-request-id": "38e0341b-b01a-000e-3219-f4f372000000",
         "x-ms-version": "2020-06-12"
-=======
-        "x-ms-request-id": "e1106fc0-101a-0091-7a35-f0bf70000000",
-        "x-ms-version": "2020-04-08"
->>>>>>> ac24a13f
       },
       "ResponseBody": []
     }
   ],
   "Variables": {
-    "RandomSeed": "312361947",
+    "RandomSeed": "1901678528",
     "Storage_TestConfigDefault": "ProductionTenant\nseanmcccanary3\nU2FuaXRpemVk\nhttps://seanmcccanary3.blob.core.windows.net\nhttps://seanmcccanary3.file.core.windows.net\nhttps://seanmcccanary3.queue.core.windows.net\nhttps://seanmcccanary3.table.core.windows.net\n\n\n\n\nhttps://seanmcccanary3-secondary.blob.core.windows.net\nhttps://seanmcccanary3-secondary.file.core.windows.net\nhttps://seanmcccanary3-secondary.queue.core.windows.net\nhttps://seanmcccanary3-secondary.table.core.windows.net\n\nSanitized\n\n\nCloud\nBlobEndpoint=https://seanmcccanary3.blob.core.windows.net/;QueueEndpoint=https://seanmcccanary3.queue.core.windows.net/;FileEndpoint=https://seanmcccanary3.file.core.windows.net/;BlobSecondaryEndpoint=https://seanmcccanary3-secondary.blob.core.windows.net/;QueueSecondaryEndpoint=https://seanmcccanary3-secondary.queue.core.windows.net/;FileSecondaryEndpoint=https://seanmcccanary3-secondary.file.core.windows.net/;AccountName=seanmcccanary3;AccountKey=Kg==;\nseanscope1"
   }
 }