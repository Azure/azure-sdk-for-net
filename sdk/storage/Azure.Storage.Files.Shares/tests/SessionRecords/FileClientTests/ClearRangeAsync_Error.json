{
  "Entries": [
    {
      "RequestUri": "https://seanmcccanary3.file.core.windows.net/test-share-22a6c3bf-f452-d9c0-14d9-fe0fdb8ca20b?restype=share",
      "RequestMethod": "PUT",
      "RequestHeaders": {
        "Accept": "application/xml",
        "Authorization": "Sanitized",
        "traceparent": "00-55c949fd8c6d6740a1aec4f991cc9dc0-d30ab4333d5b1345-00",
        "User-Agent": [
          "azsdk-net-Storage.Files.Shares/12.7.0-alpha.20210121.1",
          "(.NET 5.0.2; Microsoft Windows 10.0.19042)"
        ],
        "x-ms-client-request-id": "87c93101-e0e5-1086-c546-d5e621a00e40",
        "x-ms-date": "Thu, 21 Jan 2021 20:38:37 GMT",
        "x-ms-return-client-request-id": "true",
        "x-ms-version": "2020-06-12"
      },
      "RequestBody": null,
      "StatusCode": 201,
      "ResponseHeaders": {
        "Content-Length": "0",
        "Date": "Thu, 21 Jan 2021 20:38:36 GMT",
        "ETag": "\u00220x8D8BE4C874ACD7F\u0022",
        "Last-Modified": "Thu, 21 Jan 2021 20:38:36 GMT",
        "Server": [
          "Windows-Azure-File/1.0",
          "Microsoft-HTTPAPI/2.0"
        ],
        "x-ms-client-request-id": "87c93101-e0e5-1086-c546-d5e621a00e40",
<<<<<<< HEAD
        "x-ms-request-id": "c9ef61a3-f01a-0012-7837-f3e9eb000000",
        "x-ms-version": "2020-06-12"
=======
        "x-ms-request-id": "2f61250e-201a-006e-3535-f08fed000000",
        "x-ms-version": "2020-04-08"
>>>>>>> ac24a13f
      },
      "ResponseBody": []
    },
    {
      "RequestUri": "https://seanmcccanary3.file.core.windows.net/test-share-22a6c3bf-f452-d9c0-14d9-fe0fdb8ca20b/test-directory-942fea92-1863-d972-3ad2-c44b57bee7f1?restype=directory",
      "RequestMethod": "PUT",
      "RequestHeaders": {
        "Accept": "application/xml",
        "Authorization": "Sanitized",
        "traceparent": "00-eb06aa89bf5f5047b5184d3a43f9ed92-e397aec7007f8a4e-00",
        "User-Agent": [
          "azsdk-net-Storage.Files.Shares/12.7.0-alpha.20210121.1",
          "(.NET 5.0.2; Microsoft Windows 10.0.19042)"
        ],
        "x-ms-client-request-id": "076f5df7-e0f3-e9c0-beef-4d131c3bb907",
        "x-ms-date": "Thu, 21 Jan 2021 20:38:37 GMT",
        "x-ms-file-attributes": "None",
        "x-ms-file-creation-time": "Now",
        "x-ms-file-last-write-time": "Now",
        "x-ms-file-permission": "Inherit",
        "x-ms-return-client-request-id": "true",
        "x-ms-version": "2020-06-12"
      },
      "RequestBody": null,
      "StatusCode": 201,
      "ResponseHeaders": {
        "Content-Length": "0",
        "Date": "Thu, 21 Jan 2021 20:38:36 GMT",
        "ETag": "\u00220x8D8BE4C87572B29\u0022",
        "Last-Modified": "Thu, 21 Jan 2021 20:38:37 GMT",
        "Server": [
          "Windows-Azure-File/1.0",
          "Microsoft-HTTPAPI/2.0"
        ],
        "x-ms-client-request-id": "076f5df7-e0f3-e9c0-beef-4d131c3bb907",
        "x-ms-file-attributes": "Directory",
        "x-ms-file-change-time": "2021-01-21T20:38:37.0353961Z",
        "x-ms-file-creation-time": "2021-01-21T20:38:37.0353961Z",
        "x-ms-file-id": "13835128424026341376",
        "x-ms-file-last-write-time": "2021-01-21T20:38:37.0353961Z",
        "x-ms-file-parent-id": "0",
        "x-ms-file-permission-key": "17860367565182308406*11459378189709739967",
        "x-ms-request-id": "2f612511-201a-006e-3635-f08fed000000",
        "x-ms-request-server-encrypted": "true",
        "x-ms-version": "2020-06-12"
      },
      "ResponseBody": []
    },
    {
      "RequestUri": "https://seanmcccanary3.file.core.windows.net/test-share-22a6c3bf-f452-d9c0-14d9-fe0fdb8ca20b/test-directory-942fea92-1863-d972-3ad2-c44b57bee7f1/test-file-4781e35f-6492-787d-c331-4a773917c899?comp=range",
      "RequestMethod": "PUT",
      "RequestHeaders": {
        "Accept": "application/xml",
        "Authorization": "Sanitized",
        "Content-Length": "0",
        "Content-Type": "application/octet-stream",
        "traceparent": "00-dea4511ecb8eb54f841d91800f7fc5c8-04f76d329bc60b4b-00",
        "User-Agent": [
          "azsdk-net-Storage.Files.Shares/12.7.0-alpha.20210121.1",
          "(.NET 5.0.2; Microsoft Windows 10.0.19042)"
        ],
        "x-ms-client-request-id": "2cfcd832-6b1f-932a-dff7-44c19649afa7",
        "x-ms-date": "Thu, 21 Jan 2021 20:38:37 GMT",
        "x-ms-range": "bytes=1024-2047",
        "x-ms-return-client-request-id": "true",
        "x-ms-version": "2020-06-12",
        "x-ms-write": "clear"
      },
      "RequestBody": [],
      "StatusCode": 404,
      "ResponseHeaders": {
        "Content-Length": "223",
        "Content-Type": "application/xml",
        "Date": "Thu, 21 Jan 2021 20:38:36 GMT",
        "Server": [
          "Windows-Azure-File/1.0",
          "Microsoft-HTTPAPI/2.0"
        ],
        "x-ms-client-request-id": "2cfcd832-6b1f-932a-dff7-44c19649afa7",
        "x-ms-error-code": "ResourceNotFound",
<<<<<<< HEAD
        "x-ms-request-id": "c9ef61a6-f01a-0012-7a37-f3e9eb000000",
        "x-ms-version": "2020-06-12"
=======
        "x-ms-request-id": "2f612513-201a-006e-3735-f08fed000000",
        "x-ms-version": "2020-04-08"
>>>>>>> ac24a13f
      },
      "ResponseBody": [
        "\uFEFF\u003C?xml version=\u00221.0\u0022 encoding=\u0022utf-8\u0022?\u003E\u003CError\u003E\u003CCode\u003EResourceNotFound\u003C/Code\u003E\u003CMessage\u003EThe specified resource does not exist.\n",
        "RequestId:2f612513-201a-006e-3735-f08fed000000\n",
        "Time:2021-01-21T20:38:37.1034612Z\u003C/Message\u003E\u003C/Error\u003E"
      ]
    },
    {
      "RequestUri": "https://seanmcccanary3.file.core.windows.net/test-share-22a6c3bf-f452-d9c0-14d9-fe0fdb8ca20b?restype=share",
      "RequestMethod": "DELETE",
      "RequestHeaders": {
        "Accept": "application/xml",
        "Authorization": "Sanitized",
        "traceparent": "00-16fd4d2783264345a63aa7079c2c3e61-b4bcf055822c4c4c-00",
        "User-Agent": [
          "azsdk-net-Storage.Files.Shares/12.7.0-alpha.20210121.1",
          "(.NET 5.0.2; Microsoft Windows 10.0.19042)"
        ],
        "x-ms-client-request-id": "60443a4f-9c1a-b479-ddc0-1a569b3ceed0",
        "x-ms-date": "Thu, 21 Jan 2021 20:38:37 GMT",
        "x-ms-delete-snapshots": "include",
        "x-ms-return-client-request-id": "true",
        "x-ms-version": "2020-06-12"
      },
      "RequestBody": null,
      "StatusCode": 202,
      "ResponseHeaders": {
        "Content-Length": "0",
        "Date": "Thu, 21 Jan 2021 20:38:36 GMT",
        "Server": [
          "Windows-Azure-File/1.0",
          "Microsoft-HTTPAPI/2.0"
        ],
        "x-ms-client-request-id": "60443a4f-9c1a-b479-ddc0-1a569b3ceed0",
<<<<<<< HEAD
        "x-ms-request-id": "c9ef61a7-f01a-0012-7b37-f3e9eb000000",
        "x-ms-version": "2020-06-12"
=======
        "x-ms-request-id": "2f612514-201a-006e-3835-f08fed000000",
        "x-ms-version": "2020-04-08"
>>>>>>> ac24a13f
      },
      "ResponseBody": []
    }
  ],
  "Variables": {
    "RandomSeed": "696233433",
    "Storage_TestConfigDefault": "ProductionTenant\nseanmcccanary3\nU2FuaXRpemVk\nhttps://seanmcccanary3.blob.core.windows.net\nhttps://seanmcccanary3.file.core.windows.net\nhttps://seanmcccanary3.queue.core.windows.net\nhttps://seanmcccanary3.table.core.windows.net\n\n\n\n\nhttps://seanmcccanary3-secondary.blob.core.windows.net\nhttps://seanmcccanary3-secondary.file.core.windows.net\nhttps://seanmcccanary3-secondary.queue.core.windows.net\nhttps://seanmcccanary3-secondary.table.core.windows.net\n\nSanitized\n\n\nCloud\nBlobEndpoint=https://seanmcccanary3.blob.core.windows.net/;QueueEndpoint=https://seanmcccanary3.queue.core.windows.net/;FileEndpoint=https://seanmcccanary3.file.core.windows.net/;BlobSecondaryEndpoint=https://seanmcccanary3-secondary.blob.core.windows.net/;QueueSecondaryEndpoint=https://seanmcccanary3-secondary.queue.core.windows.net/;FileSecondaryEndpoint=https://seanmcccanary3-secondary.file.core.windows.net/;AccountName=seanmcccanary3;AccountKey=Kg==;\nseanscope1"
  }
}<|MERGE_RESOLUTION|>--- conflicted
+++ resolved
@@ -1,18 +1,18 @@
 {
   "Entries": [
     {
-      "RequestUri": "https://seanmcccanary3.file.core.windows.net/test-share-22a6c3bf-f452-d9c0-14d9-fe0fdb8ca20b?restype=share",
+      "RequestUri": "https://seanmcccanary3.file.core.windows.net/test-share-d44c1071-6682-02a7-e17d-4a5683cffd11?restype=share",
       "RequestMethod": "PUT",
       "RequestHeaders": {
         "Accept": "application/xml",
         "Authorization": "Sanitized",
-        "traceparent": "00-55c949fd8c6d6740a1aec4f991cc9dc0-d30ab4333d5b1345-00",
+        "traceparent": "00-0022bc7a02e8ec4d949db717bb0dd2ea-4413ab59ae202d49-00",
         "User-Agent": [
-          "azsdk-net-Storage.Files.Shares/12.7.0-alpha.20210121.1",
+          "azsdk-net-Storage.Files.Shares/12.7.0-alpha.20210126.1",
           "(.NET 5.0.2; Microsoft Windows 10.0.19042)"
         ],
-        "x-ms-client-request-id": "87c93101-e0e5-1086-c546-d5e621a00e40",
-        "x-ms-date": "Thu, 21 Jan 2021 20:38:37 GMT",
+        "x-ms-client-request-id": "25e489d6-7ee5-e570-1629-4d188a2287a0",
+        "x-ms-date": "Tue, 26 Jan 2021 19:29:32 GMT",
         "x-ms-return-client-request-id": "true",
         "x-ms-version": "2020-06-12"
       },
@@ -20,37 +20,32 @@
       "StatusCode": 201,
       "ResponseHeaders": {
         "Content-Length": "0",
-        "Date": "Thu, 21 Jan 2021 20:38:36 GMT",
-        "ETag": "\u00220x8D8BE4C874ACD7F\u0022",
-        "Last-Modified": "Thu, 21 Jan 2021 20:38:36 GMT",
+        "Date": "Tue, 26 Jan 2021 19:29:30 GMT",
+        "ETag": "\u00220x8D8C230B48B5653\u0022",
+        "Last-Modified": "Tue, 26 Jan 2021 19:29:31 GMT",
         "Server": [
           "Windows-Azure-File/1.0",
           "Microsoft-HTTPAPI/2.0"
         ],
-        "x-ms-client-request-id": "87c93101-e0e5-1086-c546-d5e621a00e40",
-<<<<<<< HEAD
-        "x-ms-request-id": "c9ef61a3-f01a-0012-7837-f3e9eb000000",
+        "x-ms-client-request-id": "25e489d6-7ee5-e570-1629-4d188a2287a0",
+        "x-ms-request-id": "5e58d721-f01a-0020-3819-f4a165000000",
         "x-ms-version": "2020-06-12"
-=======
-        "x-ms-request-id": "2f61250e-201a-006e-3535-f08fed000000",
-        "x-ms-version": "2020-04-08"
->>>>>>> ac24a13f
       },
       "ResponseBody": []
     },
     {
-      "RequestUri": "https://seanmcccanary3.file.core.windows.net/test-share-22a6c3bf-f452-d9c0-14d9-fe0fdb8ca20b/test-directory-942fea92-1863-d972-3ad2-c44b57bee7f1?restype=directory",
+      "RequestUri": "https://seanmcccanary3.file.core.windows.net/test-share-d44c1071-6682-02a7-e17d-4a5683cffd11/test-directory-d3328e45-999a-4683-ba58-2e53ab55723a?restype=directory",
       "RequestMethod": "PUT",
       "RequestHeaders": {
         "Accept": "application/xml",
         "Authorization": "Sanitized",
-        "traceparent": "00-eb06aa89bf5f5047b5184d3a43f9ed92-e397aec7007f8a4e-00",
+        "traceparent": "00-493eb5168bc6554e8d9f6b58e110fa55-f4c98f993af6b049-00",
         "User-Agent": [
-          "azsdk-net-Storage.Files.Shares/12.7.0-alpha.20210121.1",
+          "azsdk-net-Storage.Files.Shares/12.7.0-alpha.20210126.1",
           "(.NET 5.0.2; Microsoft Windows 10.0.19042)"
         ],
-        "x-ms-client-request-id": "076f5df7-e0f3-e9c0-beef-4d131c3bb907",
-        "x-ms-date": "Thu, 21 Jan 2021 20:38:37 GMT",
+        "x-ms-client-request-id": "020c1aa7-2975-3cff-069d-6b8c501c3ac0",
+        "x-ms-date": "Tue, 26 Jan 2021 19:29:32 GMT",
         "x-ms-file-attributes": "None",
         "x-ms-file-creation-time": "Now",
         "x-ms-file-last-write-time": "Now",
@@ -62,42 +57,42 @@
       "StatusCode": 201,
       "ResponseHeaders": {
         "Content-Length": "0",
-        "Date": "Thu, 21 Jan 2021 20:38:36 GMT",
-        "ETag": "\u00220x8D8BE4C87572B29\u0022",
-        "Last-Modified": "Thu, 21 Jan 2021 20:38:37 GMT",
+        "Date": "Tue, 26 Jan 2021 19:29:31 GMT",
+        "ETag": "\u00220x8D8C230B4947292\u0022",
+        "Last-Modified": "Tue, 26 Jan 2021 19:29:31 GMT",
         "Server": [
           "Windows-Azure-File/1.0",
           "Microsoft-HTTPAPI/2.0"
         ],
-        "x-ms-client-request-id": "076f5df7-e0f3-e9c0-beef-4d131c3bb907",
+        "x-ms-client-request-id": "020c1aa7-2975-3cff-069d-6b8c501c3ac0",
         "x-ms-file-attributes": "Directory",
-        "x-ms-file-change-time": "2021-01-21T20:38:37.0353961Z",
-        "x-ms-file-creation-time": "2021-01-21T20:38:37.0353961Z",
+        "x-ms-file-change-time": "2021-01-26T19:29:31.6771474Z",
+        "x-ms-file-creation-time": "2021-01-26T19:29:31.6771474Z",
         "x-ms-file-id": "13835128424026341376",
-        "x-ms-file-last-write-time": "2021-01-21T20:38:37.0353961Z",
+        "x-ms-file-last-write-time": "2021-01-26T19:29:31.6771474Z",
         "x-ms-file-parent-id": "0",
         "x-ms-file-permission-key": "17860367565182308406*11459378189709739967",
-        "x-ms-request-id": "2f612511-201a-006e-3635-f08fed000000",
+        "x-ms-request-id": "5e58d725-f01a-0020-3919-f4a165000000",
         "x-ms-request-server-encrypted": "true",
         "x-ms-version": "2020-06-12"
       },
       "ResponseBody": []
     },
     {
-      "RequestUri": "https://seanmcccanary3.file.core.windows.net/test-share-22a6c3bf-f452-d9c0-14d9-fe0fdb8ca20b/test-directory-942fea92-1863-d972-3ad2-c44b57bee7f1/test-file-4781e35f-6492-787d-c331-4a773917c899?comp=range",
+      "RequestUri": "https://seanmcccanary3.file.core.windows.net/test-share-d44c1071-6682-02a7-e17d-4a5683cffd11/test-directory-d3328e45-999a-4683-ba58-2e53ab55723a/test-file-d89712b7-8da2-6db5-6191-44099ffc687c?comp=range",
       "RequestMethod": "PUT",
       "RequestHeaders": {
         "Accept": "application/xml",
         "Authorization": "Sanitized",
         "Content-Length": "0",
         "Content-Type": "application/octet-stream",
-        "traceparent": "00-dea4511ecb8eb54f841d91800f7fc5c8-04f76d329bc60b4b-00",
+        "traceparent": "00-62af0b414a24444b9e164701746bd58a-879270b654cb154f-00",
         "User-Agent": [
-          "azsdk-net-Storage.Files.Shares/12.7.0-alpha.20210121.1",
+          "azsdk-net-Storage.Files.Shares/12.7.0-alpha.20210126.1",
           "(.NET 5.0.2; Microsoft Windows 10.0.19042)"
         ],
-        "x-ms-client-request-id": "2cfcd832-6b1f-932a-dff7-44c19649afa7",
-        "x-ms-date": "Thu, 21 Jan 2021 20:38:37 GMT",
+        "x-ms-client-request-id": "cace3856-91a6-19e1-659f-a1e3e5f59c09",
+        "x-ms-date": "Tue, 26 Jan 2021 19:29:32 GMT",
         "x-ms-range": "bytes=1024-2047",
         "x-ms-return-client-request-id": "true",
         "x-ms-version": "2020-06-12",
@@ -108,40 +103,35 @@
       "ResponseHeaders": {
         "Content-Length": "223",
         "Content-Type": "application/xml",
-        "Date": "Thu, 21 Jan 2021 20:38:36 GMT",
+        "Date": "Tue, 26 Jan 2021 19:29:31 GMT",
         "Server": [
           "Windows-Azure-File/1.0",
           "Microsoft-HTTPAPI/2.0"
         ],
-        "x-ms-client-request-id": "2cfcd832-6b1f-932a-dff7-44c19649afa7",
+        "x-ms-client-request-id": "cace3856-91a6-19e1-659f-a1e3e5f59c09",
         "x-ms-error-code": "ResourceNotFound",
-<<<<<<< HEAD
-        "x-ms-request-id": "c9ef61a6-f01a-0012-7a37-f3e9eb000000",
+        "x-ms-request-id": "5e58d727-f01a-0020-3a19-f4a165000000",
         "x-ms-version": "2020-06-12"
-=======
-        "x-ms-request-id": "2f612513-201a-006e-3735-f08fed000000",
-        "x-ms-version": "2020-04-08"
->>>>>>> ac24a13f
       },
       "ResponseBody": [
         "\uFEFF\u003C?xml version=\u00221.0\u0022 encoding=\u0022utf-8\u0022?\u003E\u003CError\u003E\u003CCode\u003EResourceNotFound\u003C/Code\u003E\u003CMessage\u003EThe specified resource does not exist.\n",
-        "RequestId:2f612513-201a-006e-3735-f08fed000000\n",
-        "Time:2021-01-21T20:38:37.1034612Z\u003C/Message\u003E\u003C/Error\u003E"
+        "RequestId:5e58d727-f01a-0020-3a19-f4a165000000\n",
+        "Time:2021-01-26T19:29:31.7735506Z\u003C/Message\u003E\u003C/Error\u003E"
       ]
     },
     {
-      "RequestUri": "https://seanmcccanary3.file.core.windows.net/test-share-22a6c3bf-f452-d9c0-14d9-fe0fdb8ca20b?restype=share",
+      "RequestUri": "https://seanmcccanary3.file.core.windows.net/test-share-d44c1071-6682-02a7-e17d-4a5683cffd11?restype=share",
       "RequestMethod": "DELETE",
       "RequestHeaders": {
         "Accept": "application/xml",
         "Authorization": "Sanitized",
-        "traceparent": "00-16fd4d2783264345a63aa7079c2c3e61-b4bcf055822c4c4c-00",
+        "traceparent": "00-f31a32e26e4a1340b688810a11856b2a-bb296ffb0da0164d-00",
         "User-Agent": [
-          "azsdk-net-Storage.Files.Shares/12.7.0-alpha.20210121.1",
+          "azsdk-net-Storage.Files.Shares/12.7.0-alpha.20210126.1",
           "(.NET 5.0.2; Microsoft Windows 10.0.19042)"
         ],
-        "x-ms-client-request-id": "60443a4f-9c1a-b479-ddc0-1a569b3ceed0",
-        "x-ms-date": "Thu, 21 Jan 2021 20:38:37 GMT",
+        "x-ms-client-request-id": "67b2d140-9e2d-5dd6-c991-2baacee171bb",
+        "x-ms-date": "Tue, 26 Jan 2021 19:29:32 GMT",
         "x-ms-delete-snapshots": "include",
         "x-ms-return-client-request-id": "true",
         "x-ms-version": "2020-06-12"
@@ -150,25 +140,20 @@
       "StatusCode": 202,
       "ResponseHeaders": {
         "Content-Length": "0",
-        "Date": "Thu, 21 Jan 2021 20:38:36 GMT",
+        "Date": "Tue, 26 Jan 2021 19:29:31 GMT",
         "Server": [
           "Windows-Azure-File/1.0",
           "Microsoft-HTTPAPI/2.0"
         ],
-        "x-ms-client-request-id": "60443a4f-9c1a-b479-ddc0-1a569b3ceed0",
-<<<<<<< HEAD
-        "x-ms-request-id": "c9ef61a7-f01a-0012-7b37-f3e9eb000000",
+        "x-ms-client-request-id": "67b2d140-9e2d-5dd6-c991-2baacee171bb",
+        "x-ms-request-id": "5e58d728-f01a-0020-3b19-f4a165000000",
         "x-ms-version": "2020-06-12"
-=======
-        "x-ms-request-id": "2f612514-201a-006e-3835-f08fed000000",
-        "x-ms-version": "2020-04-08"
->>>>>>> ac24a13f
       },
       "ResponseBody": []
     }
   ],
   "Variables": {
-    "RandomSeed": "696233433",
+    "RandomSeed": "1945029108",
     "Storage_TestConfigDefault": "ProductionTenant\nseanmcccanary3\nU2FuaXRpemVk\nhttps://seanmcccanary3.blob.core.windows.net\nhttps://seanmcccanary3.file.core.windows.net\nhttps://seanmcccanary3.queue.core.windows.net\nhttps://seanmcccanary3.table.core.windows.net\n\n\n\n\nhttps://seanmcccanary3-secondary.blob.core.windows.net\nhttps://seanmcccanary3-secondary.file.core.windows.net\nhttps://seanmcccanary3-secondary.queue.core.windows.net\nhttps://seanmcccanary3-secondary.table.core.windows.net\n\nSanitized\n\n\nCloud\nBlobEndpoint=https://seanmcccanary3.blob.core.windows.net/;QueueEndpoint=https://seanmcccanary3.queue.core.windows.net/;FileEndpoint=https://seanmcccanary3.file.core.windows.net/;BlobSecondaryEndpoint=https://seanmcccanary3-secondary.blob.core.windows.net/;QueueSecondaryEndpoint=https://seanmcccanary3-secondary.queue.core.windows.net/;FileSecondaryEndpoint=https://seanmcccanary3-secondary.file.core.windows.net/;AccountName=seanmcccanary3;AccountKey=Kg==;\nseanscope1"
   }
 }