--- conflicted
+++ resolved
@@ -14,11 +14,7 @@
         "x-ms-client-request-id": "25e489d6-7ee5-e570-1629-4d188a2287a0",
         "x-ms-date": "Tue, 26 Jan 2021 19:29:32 GMT",
         "x-ms-return-client-request-id": "true",
-<<<<<<< HEAD
-        "x-ms-version": "2020-12-06"
-=======
         "x-ms-version": "2021-02-12"
->>>>>>> 7e782c87
       },
       "RequestBody": null,
       "StatusCode": 201,
@@ -33,11 +29,7 @@
         ],
         "x-ms-client-request-id": "25e489d6-7ee5-e570-1629-4d188a2287a0",
         "x-ms-request-id": "5e58d721-f01a-0020-3819-f4a165000000",
-<<<<<<< HEAD
-        "x-ms-version": "2020-12-06"
-=======
         "x-ms-version": "2021-02-12"
->>>>>>> 7e782c87
       },
       "ResponseBody": []
     },
@@ -59,11 +51,7 @@
         "x-ms-file-last-write-time": "Now",
         "x-ms-file-permission": "Inherit",
         "x-ms-return-client-request-id": "true",
-<<<<<<< HEAD
-        "x-ms-version": "2020-12-06"
-=======
         "x-ms-version": "2021-02-12"
->>>>>>> 7e782c87
       },
       "RequestBody": null,
       "StatusCode": 201,
@@ -86,11 +74,7 @@
         "x-ms-file-permission-key": "17860367565182308406*11459378189709739967",
         "x-ms-request-id": "5e58d725-f01a-0020-3919-f4a165000000",
         "x-ms-request-server-encrypted": "true",
-<<<<<<< HEAD
-        "x-ms-version": "2020-12-06"
-=======
         "x-ms-version": "2021-02-12"
->>>>>>> 7e782c87
       },
       "ResponseBody": []
     },
@@ -111,11 +95,7 @@
         "x-ms-date": "Tue, 26 Jan 2021 19:29:32 GMT",
         "x-ms-range": "bytes=1024-2047",
         "x-ms-return-client-request-id": "true",
-<<<<<<< HEAD
-        "x-ms-version": "2020-12-06",
-=======
         "x-ms-version": "2021-02-12",
->>>>>>> 7e782c87
         "x-ms-write": "clear"
       },
       "RequestBody": [],
@@ -131,11 +111,7 @@
         "x-ms-client-request-id": "cace3856-91a6-19e1-659f-a1e3e5f59c09",
         "x-ms-error-code": "ResourceNotFound",
         "x-ms-request-id": "5e58d727-f01a-0020-3a19-f4a165000000",
-<<<<<<< HEAD
-        "x-ms-version": "2020-12-06"
-=======
         "x-ms-version": "2021-02-12"
->>>>>>> 7e782c87
       },
       "ResponseBody": [
         "﻿<?xml version=\"1.0\" encoding=\"utf-8\"?><Error><Code>ResourceNotFound</Code><Message>The specified resource does not exist.\n",
@@ -158,11 +134,7 @@
         "x-ms-date": "Tue, 26 Jan 2021 19:29:32 GMT",
         "x-ms-delete-snapshots": "include",
         "x-ms-return-client-request-id": "true",
-<<<<<<< HEAD
-        "x-ms-version": "2020-12-06"
-=======
         "x-ms-version": "2021-02-12"
->>>>>>> 7e782c87
       },
       "RequestBody": null,
       "StatusCode": 202,
@@ -175,11 +147,7 @@
         ],
         "x-ms-client-request-id": "67b2d140-9e2d-5dd6-c991-2baacee171bb",
         "x-ms-request-id": "5e58d728-f01a-0020-3b19-f4a165000000",
-<<<<<<< HEAD
-        "x-ms-version": "2020-12-06"
-=======
         "x-ms-version": "2021-02-12"
->>>>>>> 7e782c87
       },
       "ResponseBody": []
     }
