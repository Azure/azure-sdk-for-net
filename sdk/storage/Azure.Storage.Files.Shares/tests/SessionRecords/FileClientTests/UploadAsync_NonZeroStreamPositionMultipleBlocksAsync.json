--- conflicted
+++ resolved
@@ -11,11 +11,7 @@
         "x-ms-client-request-id": "6453503d-41df-6d49-1b0a-8e344b95684d",
         "x-ms-date": "Mon, 19 Jul 2021 15:54:57 GMT",
         "x-ms-return-client-request-id": "true",
-<<<<<<< HEAD
-        "x-ms-version": "2020-12-06"
-=======
-        "x-ms-version": "2021-02-12"
->>>>>>> 7e782c87
+        "x-ms-version": "2021-02-12"
       },
       "RequestBody": null,
       "StatusCode": 201,
@@ -27,11 +23,7 @@
         "Server": "Windows-Azure-File/1.0 Microsoft-HTTPAPI/2.0",
         "x-ms-client-request-id": "6453503d-41df-6d49-1b0a-8e344b95684d",
         "x-ms-request-id": "9ce127d1-201a-005e-73b6-7c2151000000",
-<<<<<<< HEAD
-        "x-ms-version": "2020-12-06"
-=======
-        "x-ms-version": "2021-02-12"
->>>>>>> 7e782c87
+        "x-ms-version": "2021-02-12"
       },
       "ResponseBody": []
     },
@@ -50,11 +42,7 @@
         "x-ms-file-last-write-time": "Now",
         "x-ms-file-permission": "Inherit",
         "x-ms-return-client-request-id": "true",
-<<<<<<< HEAD
-        "x-ms-version": "2020-12-06"
-=======
-        "x-ms-version": "2021-02-12"
->>>>>>> 7e782c87
+        "x-ms-version": "2021-02-12"
       },
       "RequestBody": null,
       "StatusCode": 201,
@@ -74,11 +62,7 @@
         "x-ms-file-permission-key": "3917056552249722909*6811422022089678740",
         "x-ms-request-id": "9ce127d4-201a-005e-74b6-7c2151000000",
         "x-ms-request-server-encrypted": "true",
-<<<<<<< HEAD
-        "x-ms-version": "2020-12-06"
-=======
-        "x-ms-version": "2021-02-12"
->>>>>>> 7e782c87
+        "x-ms-version": "2021-02-12"
       },
       "ResponseBody": []
     },
@@ -99,11 +83,7 @@
         "x-ms-file-permission": "Inherit",
         "x-ms-return-client-request-id": "true",
         "x-ms-type": "file",
-<<<<<<< HEAD
-        "x-ms-version": "2020-12-06"
-=======
-        "x-ms-version": "2021-02-12"
->>>>>>> 7e782c87
+        "x-ms-version": "2021-02-12"
       },
       "RequestBody": null,
       "StatusCode": 201,
@@ -123,11 +103,7 @@
         "x-ms-file-permission-key": "17737392480967489306*6811422022089678740",
         "x-ms-request-id": "9ce127d5-201a-005e-75b6-7c2151000000",
         "x-ms-request-server-encrypted": "true",
-<<<<<<< HEAD
-        "x-ms-version": "2020-12-06"
-=======
-        "x-ms-version": "2021-02-12"
->>>>>>> 7e782c87
+        "x-ms-version": "2021-02-12"
       },
       "ResponseBody": []
     },
@@ -144,11 +120,7 @@
         "x-ms-date": "Mon, 19 Jul 2021 15:54:57 GMT",
         "x-ms-range": "bytes=0-511",
         "x-ms-return-client-request-id": "true",
-<<<<<<< HEAD
-        "x-ms-version": "2020-12-06",
-=======
         "x-ms-version": "2021-02-12",
->>>>>>> 7e782c87
         "x-ms-write": "update"
       },
       "RequestBody": "LELmDkYriaKyrZOcczexGf8rdNH5KnhHot6rR8B59KU8Xxzi3ggPDlSG21tkkLunYHOuz25FpgLJn2tngELiObjuXxMazjv2G2Z8c04c4hIjA\u002BZMyyU297kaGT6dqI4SpKKjdjCnjZE4t7MIyDKzrL1YQ31clW2St2daALX8WXPYas\u002BseWvifHZUFBNyLi\u002BGZmyBRGQQtQ40Eb7ITIzcO14/L15jBjNRdscHCIBaH4k405lJehQPx7TAeGetGS/peNi0M/7QImA4MM2cCa2O2fI1kHnyksFJL2iqo47MpF2XHY\u002BopeuKaLA5EEpGcr0GMZ51d4m29uUXagSVJX/RbIxwBewd5jMGqifIuYF2A7yro3HwVizT4CapkDrm9EIxaKS\u002B1W3R6Etqb81h7T1koGdI6oEN4BZfnCTFc1X4H7Xll1DduC1O2rslhedfcvPoRfDTngrAI4eOXjhJC3T2cU8XfFbthuc6\u002BRDG51suACox3S5lJYCrJHPJT1n0Bc5GLxSXR/ad\u002B78ImKX5\u002BTssX14OGC1GkUzObFfiJDeORvRBgLhHl7g0k\u002BFuXIzbsis3nO/65e2hAJ3IyNufuteHelKwt3mD5cim2oRL1zS/87krqodHk2AGoIAaf87dlNkK5uI6KvuxtLcnVAtpVShoCNUhcxBPQObyqhb5aGb5yEU=",
@@ -163,11 +135,7 @@
         "x-ms-client-request-id": "0684e8e7-db39-60bb-5f37-dfafe2641f12",
         "x-ms-request-id": "9ce127d6-201a-005e-76b6-7c2151000000",
         "x-ms-request-server-encrypted": "true",
-<<<<<<< HEAD
-        "x-ms-version": "2020-12-06"
-=======
-        "x-ms-version": "2021-02-12"
->>>>>>> 7e782c87
+        "x-ms-version": "2021-02-12"
       },
       "ResponseBody": []
     },
@@ -184,11 +152,7 @@
         "x-ms-date": "Mon, 19 Jul 2021 15:54:57 GMT",
         "x-ms-range": "bytes=512-1023",
         "x-ms-return-client-request-id": "true",
-<<<<<<< HEAD
-        "x-ms-version": "2020-12-06",
-=======
         "x-ms-version": "2021-02-12",
->>>>>>> 7e782c87
         "x-ms-write": "update"
       },
       "RequestBody": "q0HwUoXIvnr1zyA\u002BVJ1LV7F2\u002BbshyLqm/EeA5LhLUS2Mxr4TNxaDDGP4GoAgqJ0My6G37wANI\u002BKGSVY9SNnCqn7yso7fNyCa8uxYKK06hlOpcxkWlGEtfqLbje3ARsSJNm8BLfUPLZOBHP0TtPo0TMMCk9TAqxYcxTPsA6oy2awoz/I9OFldmkaFlHdkGcqnp0AqvrLvyIpZ5GfCIinpT0JR6\u002BUI9hNppPiOOhefuKxpRFxpBxv5OAZn5FPxm3ccnEQ0Ei3knrAswBq5YY1zuiy7WN7Nf0cnV7LeoRHAeAiAcZ7SaqV\u002BhaarPEcBP9d49ConNUKZTh39Dbt7Bf2ebEgROe/voFCGPdM4IkIAJhfbZaznmELF5iKA1VzqA3\u002BoDM//7wbniVPZofhvYSza/Oekn59QttQFS1LMbsvznDpUjxVyATYQ9NxYDfZKVoX2pth0RWPfV1X7\u002BqS0GhqI5gW9GtIXZ/uxk6rD\u002BKjduvTN1sjzflbWdDi/dweSXNrC0CfxjDyz3j7cw7K4HF\u002BtHT\u002Bv50NSlWev56WZWPD0HzfQACeB6y24GviKFrujHVjYElnH4nSWcDvAQqWWGYVN6KN66Bs3KzES981KyH\u002BrC8lNwEaXLD3COZDswKmIIQByPC0XKTU8oOYnteqnTKi8FTbbSFg/trtmt66LS2uIitU=",
@@ -203,11 +167,7 @@
         "x-ms-client-request-id": "4865ae41-8fae-595a-0d6a-f29a0e88be4e",
         "x-ms-request-id": "9ce127d7-201a-005e-77b6-7c2151000000",
         "x-ms-request-server-encrypted": "true",
-<<<<<<< HEAD
-        "x-ms-version": "2020-12-06"
-=======
-        "x-ms-version": "2021-02-12"
->>>>>>> 7e782c87
+        "x-ms-version": "2021-02-12"
       },
       "ResponseBody": []
     },
@@ -224,11 +184,7 @@
         "x-ms-date": "Mon, 19 Jul 2021 15:54:58 GMT",
         "x-ms-range": "bytes=1024-1535",
         "x-ms-return-client-request-id": "true",
-<<<<<<< HEAD
-        "x-ms-version": "2020-12-06",
-=======
         "x-ms-version": "2021-02-12",
->>>>>>> 7e782c87
         "x-ms-write": "update"
       },
       "RequestBody": "zNiLUZPikxEgX293Uhvt6C\u002BrcqzYqDKGcrBxh7FUep8rFdp0HGqBVEc3ON9GQxScwKIcwBXd/CSlBd/jcQxfy\u002BTQTDxBeczEKh5koXBSPy6b1MYOOLqJTRi2zxaLnuM72G36dffYW0fWV5b3eFuzUsWwR5xGUZIqR/4jiqm1OYs6KcgDWMo3w3l\u002BOOEkktS9AnxR2ldH9Iba0C74tNCeIB0KvE\u002BSsPr7eYMixxiwBbQpZocsZF408zRCKIebPg\u002Bp4BfDGtaFKlKCVWHTJC1uKst6zk5Icby/1cgaUIhyYDp0eecB7OrdpDs1qg79YM4H0/27IXDAYG9aBEUNa9rJD/UmX6tGbD3gnCoTE8euwnT5E3yKtz/Ksxl3puil0Dhga5oZ1gEjwWbA24RFrUyorELQFFddP1i2W6uSzsZVOszxsqcslOtz1lIVytu6hAbMz/qm1bvhAixBY3tVkfKgaqC4VPqlexdWXT4FSHV9\u002B9alxf7Mr2UQEK966zFvHURfdF87ATALJlPiT3h927q3xGelsMvz1Ls6p0RLK5Dm5z/5ptMVQfqlmZ\u002Br6mDtkzT1wifKym15a6CkAFnswPvD\u002B2c4gzXnooJt/xYrSOpbTRQPVmhpHBzRfzozcUCgudmk5\u002B74tA//DSCkXctXTSK1SbNF3WqSWt9LZgP6tDBCzEU=",
@@ -243,11 +199,7 @@
         "x-ms-client-request-id": "336ebe09-d7ff-f664-13cb-b73cf0fcca83",
         "x-ms-request-id": "9ce127d8-201a-005e-78b6-7c2151000000",
         "x-ms-request-server-encrypted": "true",
-<<<<<<< HEAD
-        "x-ms-version": "2020-12-06"
-=======
-        "x-ms-version": "2021-02-12"
->>>>>>> 7e782c87
+        "x-ms-version": "2021-02-12"
       },
       "ResponseBody": []
     },
@@ -264,11 +216,7 @@
         "x-ms-date": "Mon, 19 Jul 2021 15:54:58 GMT",
         "x-ms-range": "bytes=1536-1747",
         "x-ms-return-client-request-id": "true",
-<<<<<<< HEAD
-        "x-ms-version": "2020-12-06",
-=======
         "x-ms-version": "2021-02-12",
->>>>>>> 7e782c87
         "x-ms-write": "update"
       },
       "RequestBody": "PIdh/GKYBQ9IR8S/UXoyF30njVrcbxGMDqxOCwVZ72KQhRrFwbnmG0DNIUuVIPrs0eI2CbRxac121O22SfkK7ldiLstfbFbDQXEaDk3G9\u002B6yYToiI\u002BatHhxNT\u002B3MMNFGwzPzM/EvjGSMc8dDV1p/sN3/A\u002Be/58twtRCuEh1o9xGf00sa0sP8g9XVlq8facbCzp8QzSzph9xogn7ggHlHI3u2o4MPZd0ZAoAS6lAbUUtK7ER\u002BWCrktkxusVBFHAJbjXI0acZDsmjC98us152MTDAzlpQ=",
@@ -283,11 +231,7 @@
         "x-ms-client-request-id": "4f90782d-8a1a-954f-5d69-fcc4e0fa1354",
         "x-ms-request-id": "9ce127d9-201a-005e-79b6-7c2151000000",
         "x-ms-request-server-encrypted": "true",
-<<<<<<< HEAD
-        "x-ms-version": "2020-12-06"
-=======
-        "x-ms-version": "2021-02-12"
->>>>>>> 7e782c87
+        "x-ms-version": "2021-02-12"
       },
       "ResponseBody": []
     },
@@ -302,11 +246,7 @@
         "x-ms-client-request-id": "770f3098-7b6c-c769-1632-041c21cbc87d",
         "x-ms-date": "Mon, 19 Jul 2021 15:54:58 GMT",
         "x-ms-return-client-request-id": "true",
-<<<<<<< HEAD
-        "x-ms-version": "2020-12-06"
-=======
-        "x-ms-version": "2021-02-12"
->>>>>>> 7e782c87
+        "x-ms-version": "2021-02-12"
       },
       "RequestBody": null,
       "StatusCode": 200,
@@ -331,11 +271,7 @@
         "x-ms-request-id": "9ce127da-201a-005e-7ab6-7c2151000000",
         "x-ms-server-encrypted": "true",
         "x-ms-type": "File",
-<<<<<<< HEAD
-        "x-ms-version": "2020-12-06"
-=======
-        "x-ms-version": "2021-02-12"
->>>>>>> 7e782c87
+        "x-ms-version": "2021-02-12"
       },
       "ResponseBody": "LELmDkYriaKyrZOcczexGf8rdNH5KnhHot6rR8B59KU8Xxzi3ggPDlSG21tkkLunYHOuz25FpgLJn2tngELiObjuXxMazjv2G2Z8c04c4hIjA\u002BZMyyU297kaGT6dqI4SpKKjdjCnjZE4t7MIyDKzrL1YQ31clW2St2daALX8WXPYas\u002BseWvifHZUFBNyLi\u002BGZmyBRGQQtQ40Eb7ITIzcO14/L15jBjNRdscHCIBaH4k405lJehQPx7TAeGetGS/peNi0M/7QImA4MM2cCa2O2fI1kHnyksFJL2iqo47MpF2XHY\u002BopeuKaLA5EEpGcr0GMZ51d4m29uUXagSVJX/RbIxwBewd5jMGqifIuYF2A7yro3HwVizT4CapkDrm9EIxaKS\u002B1W3R6Etqb81h7T1koGdI6oEN4BZfnCTFc1X4H7Xll1DduC1O2rslhedfcvPoRfDTngrAI4eOXjhJC3T2cU8XfFbthuc6\u002BRDG51suACox3S5lJYCrJHPJT1n0Bc5GLxSXR/ad\u002B78ImKX5\u002BTssX14OGC1GkUzObFfiJDeORvRBgLhHl7g0k\u002BFuXIzbsis3nO/65e2hAJ3IyNufuteHelKwt3mD5cim2oRL1zS/87krqodHk2AGoIAaf87dlNkK5uI6KvuxtLcnVAtpVShoCNUhcxBPQObyqhb5aGb5yEWrQfBShci\u002BevXPID5UnUtXsXb5uyHIuqb8R4DkuEtRLYzGvhM3FoMMY/gagCConQzLobfvAA0j4oZJVj1I2cKqfvKyjt83IJry7FgorTqGU6lzGRaUYS1\u002BotuN7cBGxIk2bwEt9Q8tk4Ec/RO0\u002BjRMwwKT1MCrFhzFM\u002BwDqjLZrCjP8j04WV2aRoWUd2QZyqenQCq\u002Bsu/IilnkZ8IiKelPQlHr5Qj2E2mk\u002BI46F5\u002B4rGlEXGkHG/k4BmfkU/GbdxycRDQSLeSesCzAGrlhjXO6LLtY3s1/RydXst6hEcB4CIBxntJqpX6Fpqs8RwE/13j0Kic1QplOHf0Nu3sF/Z5sSBE57\u002B\u002BgUIY90zgiQgAmF9tlrOeYQsXmIoDVXOoDf6gMz//vBueJU9mh\u002BG9hLNr856Sfn1C21AVLUsxuy/OcOlSPFXIBNhD03FgN9kpWhfam2HRFY99XVfv6pLQaGojmBb0a0hdn\u002B7GTqsP4qN269M3WyPN\u002BVtZ0OL93B5Jc2sLQJ/GMPLPePtzDsrgcX60dP6/nQ1KVZ6/npZlY8PQfN9AAJ4HrLbga\u002BIoWu6MdWNgSWcfidJZwO8BCpZYZhU3oo3roGzcrMRL3zUrIf6sLyU3ARpcsPcI5kOzAqYghAHI8LRcpNTyg5ie16qdMqLwVNttIWD\u002B2u2a3rotLa4iK1czYi1GT4pMRIF9vd1Ib7egvq3Ks2KgyhnKwcYexVHqfKxXadBxqgVRHNzjfRkMUnMCiHMAV3fwkpQXf43EMX8vk0Ew8QXnMxCoeZKFwUj8um9TGDji6iU0Yts8Wi57jO9ht\u002BnX32FtH1leW93hbs1LFsEecRlGSKkf\u002BI4qptTmLOinIA1jKN8N5fjjhJJLUvQJ8UdpXR/SG2tAu\u002BLTQniAdCrxPkrD6\u002B3mDIscYsAW0KWaHLGReNPM0QiiHmz4PqeAXwxrWhSpSglVh0yQtbirLes5OSHG8v9XIGlCIcmA6dHnnAezq3aQ7NaoO/WDOB9P9uyFwwGBvWgRFDWvayQ/1Jl\u002BrRmw94JwqExPHrsJ0\u002BRN8irc/yrMZd6bopdA4YGuaGdYBI8FmwNuERa1MqKxC0BRXXT9Ytlurks7GVTrM8bKnLJTrc9ZSFcrbuoQGzM/6ptW74QIsQWN7VZHyoGqguFT6pXsXVl0\u002BBUh1ffvWpcX\u002BzK9lEBCveusxbx1EX3RfOwEwCyZT4k94fdu6t8RnpbDL89S7OqdESyuQ5uc/\u002BabTFUH6pZmfq\u002Bpg7ZM09cInyspteWugpABZ7MD7w/tnOIM156KCbf8WK0jqW00UD1ZoaRwc0X86M3FAoLnZpOfu\u002BLQP/w0gpF3LV00itUmzRd1qklrfS2YD\u002BrQwQsxFPIdh/GKYBQ9IR8S/UXoyF30njVrcbxGMDqxOCwVZ72KQhRrFwbnmG0DNIUuVIPrs0eI2CbRxac121O22SfkK7ldiLstfbFbDQXEaDk3G9\u002B6yYToiI\u002BatHhxNT\u002B3MMNFGwzPzM/EvjGSMc8dDV1p/sN3/A\u002Be/58twtRCuEh1o9xGf00sa0sP8g9XVlq8facbCzp8QzSzph9xogn7ggHlHI3u2o4MPZd0ZAoAS6lAbUUtK7ER\u002BWCrktkxusVBFHAJbjXI0acZDsmjC98us152MTDAzlpQ="
     },
@@ -351,11 +287,7 @@
         "x-ms-date": "Mon, 19 Jul 2021 15:54:58 GMT",
         "x-ms-delete-snapshots": "include",
         "x-ms-return-client-request-id": "true",
-<<<<<<< HEAD
-        "x-ms-version": "2020-12-06"
-=======
-        "x-ms-version": "2021-02-12"
->>>>>>> 7e782c87
+        "x-ms-version": "2021-02-12"
       },
       "RequestBody": null,
       "StatusCode": 202,
@@ -365,11 +297,7 @@
         "Server": "Windows-Azure-File/1.0 Microsoft-HTTPAPI/2.0",
         "x-ms-client-request-id": "b02b1b08-9cea-65e8-0d0e-aa8bd6d7c962",
         "x-ms-request-id": "9ce127db-201a-005e-7bb6-7c2151000000",
-<<<<<<< HEAD
-        "x-ms-version": "2020-12-06"
-=======
-        "x-ms-version": "2021-02-12"
->>>>>>> 7e782c87
+        "x-ms-version": "2021-02-12"
       },
       "ResponseBody": []
     }
