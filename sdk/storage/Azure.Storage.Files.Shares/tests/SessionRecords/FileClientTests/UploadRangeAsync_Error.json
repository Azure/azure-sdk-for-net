--- conflicted
+++ resolved
@@ -1,18 +1,18 @@
 {
   "Entries": [
     {
-      "RequestUri": "https://seanmcccanary3.file.core.windows.net/test-share-d0a1b938-cab1-3cb8-92fd-b97ee1b0971b?restype=share",
+      "RequestUri": "https://seanmcccanary3.file.core.windows.net/test-share-87003864-4403-d092-2ccf-b6edf316f27f?restype=share",
       "RequestMethod": "PUT",
       "RequestHeaders": {
         "Accept": "application/xml",
         "Authorization": "Sanitized",
-        "traceparent": "00-0d8298a5e9bbf0489120c69d07d93ec2-f4897924361a004b-00",
+        "traceparent": "00-9cc48223ef17e040bf57134d0ba7365a-cbb2f186c0fd6247-00",
         "User-Agent": [
-          "azsdk-net-Storage.Files.Shares/12.7.0-alpha.20210121.1",
+          "azsdk-net-Storage.Files.Shares/12.7.0-alpha.20210126.1",
           "(.NET 5.0.2; Microsoft Windows 10.0.19042)"
         ],
-        "x-ms-client-request-id": "9abd0300-0a51-1bb8-0afb-ec5e4fb089ae",
-        "x-ms-date": "Thu, 21 Jan 2021 20:39:57 GMT",
+        "x-ms-client-request-id": "c61ac08e-bb8a-1c3a-d507-813a21a9514f",
+        "x-ms-date": "Tue, 26 Jan 2021 19:31:11 GMT",
         "x-ms-return-client-request-id": "true",
         "x-ms-version": "2020-06-12"
       },
@@ -20,37 +20,32 @@
       "StatusCode": 201,
       "ResponseHeaders": {
         "Content-Length": "0",
-        "Date": "Thu, 21 Jan 2021 20:39:57 GMT",
-        "ETag": "\u00220x8D8BE4CB778F008\u0022",
-        "Last-Modified": "Thu, 21 Jan 2021 20:39:57 GMT",
+        "Date": "Tue, 26 Jan 2021 19:31:11 GMT",
+        "ETag": "\u00220x8D8C230EFFCEF7F\u0022",
+        "Last-Modified": "Tue, 26 Jan 2021 19:31:11 GMT",
         "Server": [
           "Windows-Azure-File/1.0",
           "Microsoft-HTTPAPI/2.0"
         ],
-        "x-ms-client-request-id": "9abd0300-0a51-1bb8-0afb-ec5e4fb089ae",
-<<<<<<< HEAD
-        "x-ms-request-id": "c9ef63b8-f01a-0012-1037-f3e9eb000000",
+        "x-ms-client-request-id": "c61ac08e-bb8a-1c3a-d507-813a21a9514f",
+        "x-ms-request-id": "70de3013-c01a-002b-1919-f45a0e000000",
         "x-ms-version": "2020-06-12"
-=======
-        "x-ms-request-id": "6510ce12-801a-0067-1a35-f0ca3e000000",
-        "x-ms-version": "2020-04-08"
->>>>>>> ac24a13f
       },
       "ResponseBody": []
     },
     {
-      "RequestUri": "https://seanmcccanary3.file.core.windows.net/test-share-d0a1b938-cab1-3cb8-92fd-b97ee1b0971b/test-directory-8a2c2b0f-8e50-cb90-d43e-a9ae526695ae?restype=directory",
+      "RequestUri": "https://seanmcccanary3.file.core.windows.net/test-share-87003864-4403-d092-2ccf-b6edf316f27f/test-directory-18b9e657-35fa-390e-0734-db98c42ab901?restype=directory",
       "RequestMethod": "PUT",
       "RequestHeaders": {
         "Accept": "application/xml",
         "Authorization": "Sanitized",
-        "traceparent": "00-7c0010c2b3c81d49b5853efeee302ac8-6d9a9553509ab745-00",
+        "traceparent": "00-50e3a23506e06643b18b274e328fabca-3773edd4d439f343-00",
         "User-Agent": [
-          "azsdk-net-Storage.Files.Shares/12.7.0-alpha.20210121.1",
+          "azsdk-net-Storage.Files.Shares/12.7.0-alpha.20210126.1",
           "(.NET 5.0.2; Microsoft Windows 10.0.19042)"
         ],
-        "x-ms-client-request-id": "7c41ca79-f4b6-72b2-73f2-c612600ac8a4",
-        "x-ms-date": "Thu, 21 Jan 2021 20:39:58 GMT",
+        "x-ms-client-request-id": "2f10301a-7d71-5997-b2e1-be56dfa257ab",
+        "x-ms-date": "Tue, 26 Jan 2021 19:31:12 GMT",
         "x-ms-file-attributes": "None",
         "x-ms-file-creation-time": "Now",
         "x-ms-file-last-write-time": "Now",
@@ -62,86 +57,81 @@
       "StatusCode": 201,
       "ResponseHeaders": {
         "Content-Length": "0",
-        "Date": "Thu, 21 Jan 2021 20:39:57 GMT",
-        "ETag": "\u00220x8D8BE4CB7826DF0\u0022",
-        "Last-Modified": "Thu, 21 Jan 2021 20:39:57 GMT",
+        "Date": "Tue, 26 Jan 2021 19:31:11 GMT",
+        "ETag": "\u00220x8D8C230F008CF5E\u0022",
+        "Last-Modified": "Tue, 26 Jan 2021 19:31:11 GMT",
         "Server": [
           "Windows-Azure-File/1.0",
           "Microsoft-HTTPAPI/2.0"
         ],
-        "x-ms-client-request-id": "7c41ca79-f4b6-72b2-73f2-c612600ac8a4",
+        "x-ms-client-request-id": "2f10301a-7d71-5997-b2e1-be56dfa257ab",
         "x-ms-file-attributes": "Directory",
-        "x-ms-file-change-time": "2021-01-21T20:39:57.8495472Z",
-        "x-ms-file-creation-time": "2021-01-21T20:39:57.8495472Z",
+        "x-ms-file-change-time": "2021-01-26T19:31:11.4253150Z",
+        "x-ms-file-creation-time": "2021-01-26T19:31:11.4253150Z",
         "x-ms-file-id": "13835128424026341376",
-        "x-ms-file-last-write-time": "2021-01-21T20:39:57.8495472Z",
+        "x-ms-file-last-write-time": "2021-01-26T19:31:11.4253150Z",
         "x-ms-file-parent-id": "0",
         "x-ms-file-permission-key": "17860367565182308406*11459378189709739967",
-        "x-ms-request-id": "6510ce15-801a-0067-1b35-f0ca3e000000",
+        "x-ms-request-id": "70de301b-c01a-002b-1f19-f45a0e000000",
         "x-ms-request-server-encrypted": "true",
         "x-ms-version": "2020-06-12"
       },
       "ResponseBody": []
     },
     {
-      "RequestUri": "https://seanmcccanary3.file.core.windows.net/test-share-d0a1b938-cab1-3cb8-92fd-b97ee1b0971b/test-directory-8a2c2b0f-8e50-cb90-d43e-a9ae526695ae/test-file-99df3d66-ab32-12ba-6050-3b17ab164a4e?comp=range",
+      "RequestUri": "https://seanmcccanary3.file.core.windows.net/test-share-87003864-4403-d092-2ccf-b6edf316f27f/test-directory-18b9e657-35fa-390e-0734-db98c42ab901/test-file-fd017f4d-1e4a-2c54-f1f4-b017e27f8e11?comp=range",
       "RequestMethod": "PUT",
       "RequestHeaders": {
         "Accept": "application/xml",
         "Authorization": "Sanitized",
         "Content-Length": "1024",
         "Content-Type": "application/octet-stream",
-        "traceparent": "00-a53bea519678a747afd9b783aebc4449-57c62d33cdb5484b-00",
+        "traceparent": "00-f0de9d29e5a9bc459ad486e7cd6bb10c-dbbefb05527f7540-00",
         "User-Agent": [
-          "azsdk-net-Storage.Files.Shares/12.7.0-alpha.20210121.1",
+          "azsdk-net-Storage.Files.Shares/12.7.0-alpha.20210126.1",
           "(.NET 5.0.2; Microsoft Windows 10.0.19042)"
         ],
-        "x-ms-client-request-id": "5944f23e-b185-2b89-f283-89c7da822116",
-        "x-ms-date": "Thu, 21 Jan 2021 20:39:58 GMT",
+        "x-ms-client-request-id": "cc59830d-9e02-f742-917e-a9e2ae2792f8",
+        "x-ms-date": "Tue, 26 Jan 2021 19:31:12 GMT",
         "x-ms-range": "bytes=1024-2047",
         "x-ms-return-client-request-id": "true",
         "x-ms-version": "2020-06-12",
         "x-ms-write": "update"
       },
-      "RequestBody": "KjI1hyQY94oDC2oBNrd7RW8\u002BE0OmekTODy4bZrmbxl2nd\u002Bgu1EGATUVVlSZAudyo1PWobQMGqLDuZ3j1/JHRaEUNWb/PTXAuvcX\u002BUOQdjVVSc5LD8lhZoc83P23IilC0hC3hM18c2YaEea89B1fM0dkioon/DXXss7jvmA0DZTJ0Ssu2O1n2NpkLPnioHJl3a26TpujHtXa49YCnLUF4gRR9yL2MFZV/LGzv88/8Q5cedyyfb79KrZVU/kbZTghYkr1kK1Pb61XZE3p818Gnu7HoibUU2RFUMhsoNxdOpt1jlmESlxhDQozXxVxFzdXTrUKV8MRTRLirEPg3s7Q9im2cGUBglSOYpUYpPBS1D2VFVInUubUZD1KoZocfC4/XmTvuqbSUcxce/Et\u002BKgek9gCT8V4qadC4gwnuty6ceJm3UqLYxmawseFxtbxpmuVKA3CHjBoxrDBqNiarprvpgoOyx9hlyzCa4kB9uLMUTugjpLS\u002BFex/haVybo8/BAoliDM4t9MN5Tc/7KnZtPN9Vug9iAIHKm2XM0Ey8l2hWt42VzCA25cUFb58fihDpdGx9BemAnwIHV3FoYSS2/LanpLLolzD/XpRKXNDi6xEVI1vgf5G\u002BlhhLjnSujoSgjrMouCWdwJ17fecVdgIxJKxgE33Iln0k6Q5aXQj8EJAPqY5dunLrtyK\u002BpMGqaR/WGmnITnsG1/g2A48XA6OUvy1XBcyz02o5dFwbCjG7ur/uhAKe88JUyJGWZ7bj1LO\u002B6iWUU2MTIkc/jtnfK43GeojPKH9g9Ytqwj163avzVZ/onGAL5ydc22H7n2UoddzDz\u002Bzt1Kw0HjRaaVEl2ESbDDk6Nk9tulNhsk0dpRYmAowgtw2\u002BxUEztL4rsb3WNsMdIFMr7n9NVhVZjGIfFnjeNCaFBSE23Eb4BkHRQcjVS3tKAISC\u002BlQMkyD4ZTje1J4FDX1XUTHh5gQMc6g9u9QMRAEmlRX0W3nSeHHAfrcN2XGjjHRLvjpJqBpAtobsDxdMq\u002BE3\u002BD\u002BIUPIDhNj/4WdM/po2We\u002BfwMYGnSz7c6SzJmkas9KWFeFyG3tCR/lhicazM/fstbVnrOsbMRrSzN0NUJ5vpS2U9qj4xH60HXjMpRMmCH/sxnCz8wbnuySGXw5edPda8eSY3j0PM7F2809yDkwH7ISdYIot\u002B/Im7TuEMqUwFeiBsfMujSoCndL/PT\u002B3dazYvrKJgNRtLTYysjEBSwEMBp1m8FxY2V\u002BamoL3br6yr3dO67QyplUUVIT8\u002B9r4wVLRsvZiEIVQf6VS7yZRtb53QAL5sp9NGaAIUpuXm91EoZlwJbuIUF6yPmvOn7duwt7GRbvYPw6zRJlWWb4puOOHw==",
+      "RequestBody": "ith9kxqJkLqMBYAabZ3kxYunQSr1rLf73OQ\u002BfM2AdjJSrcwGJMSRw\u002B9GcEWeOr5UD\u002BuLOj5kHN0ggbc1SxPtDI5Nx8DR3qDHFn06rjxxXaEl6Wzh9Tv07ZDu5qMMW3fbWGS3UHL\u002BgjFLxCTAKW6hriQVEGKnDBdSWdov4/j8uroFX1XXugwvJmc6lTEXNMMiTDd/90oVNExNZfeYz585TglpusoYyfQX5un6bHbmOyUWDJbAfcNw8CoJilUVllfIAUcnrXn4CoJCZxFhGsjWZynRgsIIeNBG\u002BcqgDz\u002BfAU\u002BRMmsvvo6sHQITfhaxDtVhMyMrQxSVv4h24LOuWPtDomXBz\u002BhdpqibJWS/9fq6lOv1PtwcdL47/HPiud3a/cUHz9uw8D/sBIx6jx2v1cqOu0vIuRkeJy6nhtN0eu3KwCifuCUeCaSrCDpPoeWgiyapVP2REkSr6KitCWlseImfr871Dx2kb7GnHLDez4VJBvusyybvOK7k9M98cQA6PpCxsPEWq3sIBOVM6vWTzBkiYwNuv61jsHcgEBtOKP6xbd0gLR6UMlp/pMZAo064USe1WQ38y3/iTQB69ptgutznmnwXc576jjGo7xvmIgwoZ7/zmM7wtaFePd8eGTy/H\u002BnpWQjRod2Iu8vcVNxj/CvzUo/bbCIO9uXbuTW/3HX06c8x/cgDVsbha9wDFGDF\u002BkG0K8et47PH22Mj9uioyd9W52oMMv5j7/vJ\u002BgBFC\u002BKEFr70CrGtRwUcaSFl4GDeOaH9rCz2uMhCUTvM5OmygtCAn98ps74tqKBl8Mjd/Q\u002Ba6sFeR162jl71sbl14WMcaeZR5ECAtIXj0ASMkcf/ZVMsMfkoVDtyyhGBNAEFuMc8SIfhixjOGTY7e3dZKvyW9UxlSa9q9BWr3xov/4CD3Rc9T0hAHdk6XRjC7NjEGJ8U6j61n28X0lRxNqv\u002Bnhq2uJ1fHNu0VtdyK\u002BuXpwc85sd6GxRBzT6oJX3zzucuPL79DDQ6ZfvEYJRmQ3ODgCpNNE/kg4MFdepetvZdwIjwRO8smZvTAYHLtruA2orKJKVSppmXSbg6\u002BJdK3K4EZp8Mdv6EVuaOejPOGc3IhZpflJFRCxnuWfs28aAEiCXTxk8bdGSLRs6\u002BwyxmyDDrcnP86kgcsluFHRwDTmVGivEN\u002BlJ9rRA1003Dk0fth5DLSn8tB53dtxP0lVZHiPhpeDk7Wc7dbsVixxf6WB8TmJWMOAPlGIJTL0M\u002BiRe57UtVWhsOsS7C7dy6ykCG41704P3Buk/1g1\u002B36CmKn\u002BStqNnMpP0DBeZmyksmK01BzEvkSagZ\u002BDL7YNa7V8kEN074DCJnuj5g8NsWWvAEzlgSdRvdpVU8lA==",
       "StatusCode": 404,
       "ResponseHeaders": {
         "Content-Length": "223",
         "Content-Type": "application/xml",
-        "Date": "Thu, 21 Jan 2021 20:39:57 GMT",
+        "Date": "Tue, 26 Jan 2021 19:31:11 GMT",
         "Server": [
           "Windows-Azure-File/1.0",
           "Microsoft-HTTPAPI/2.0"
         ],
-        "x-ms-client-request-id": "5944f23e-b185-2b89-f283-89c7da822116",
+        "x-ms-client-request-id": "cc59830d-9e02-f742-917e-a9e2ae2792f8",
         "x-ms-error-code": "ResourceNotFound",
-<<<<<<< HEAD
-        "x-ms-request-id": "c9ef63bc-f01a-0012-1237-f3e9eb000000",
+        "x-ms-request-id": "70de3021-c01a-002b-2419-f45a0e000000",
         "x-ms-version": "2020-06-12"
-=======
-        "x-ms-request-id": "6510ce16-801a-0067-1c35-f0ca3e000000",
-        "x-ms-version": "2020-04-08"
->>>>>>> ac24a13f
       },
       "ResponseBody": [
         "\uFEFF\u003C?xml version=\u00221.0\u0022 encoding=\u0022utf-8\u0022?\u003E\u003CError\u003E\u003CCode\u003EResourceNotFound\u003C/Code\u003E\u003CMessage\u003EThe specified resource does not exist.\n",
-        "RequestId:6510ce16-801a-0067-1c35-f0ca3e000000\n",
-        "Time:2021-01-21T20:39:57.9064257Z\u003C/Message\u003E\u003C/Error\u003E"
+        "RequestId:70de3021-c01a-002b-2419-f45a0e000000\n",
+        "Time:2021-01-26T19:31:11.8288359Z\u003C/Message\u003E\u003C/Error\u003E"
       ]
     },
     {
-      "RequestUri": "https://seanmcccanary3.file.core.windows.net/test-share-d0a1b938-cab1-3cb8-92fd-b97ee1b0971b?restype=share",
+      "RequestUri": "https://seanmcccanary3.file.core.windows.net/test-share-87003864-4403-d092-2ccf-b6edf316f27f?restype=share",
       "RequestMethod": "DELETE",
       "RequestHeaders": {
         "Accept": "application/xml",
         "Authorization": "Sanitized",
-        "traceparent": "00-027cf41d2c7f4944a8ccc34e569e808a-902f71024a995244-00",
+        "traceparent": "00-e5f27d0be9376447b97f653ff72c7aac-8e4adc161fd7574c-00",
         "User-Agent": [
-          "azsdk-net-Storage.Files.Shares/12.7.0-alpha.20210121.1",
+          "azsdk-net-Storage.Files.Shares/12.7.0-alpha.20210126.1",
           "(.NET 5.0.2; Microsoft Windows 10.0.19042)"
         ],
-        "x-ms-client-request-id": "b3b9ffb6-349e-879a-ac08-93bc81f4e30d",
-        "x-ms-date": "Thu, 21 Jan 2021 20:39:58 GMT",
+        "x-ms-client-request-id": "21d0099a-6ffc-1091-63d9-b3a89ecb6e3a",
+        "x-ms-date": "Tue, 26 Jan 2021 19:31:12 GMT",
         "x-ms-delete-snapshots": "include",
         "x-ms-return-client-request-id": "true",
         "x-ms-version": "2020-06-12"
@@ -150,25 +140,20 @@
       "StatusCode": 202,
       "ResponseHeaders": {
         "Content-Length": "0",
-        "Date": "Thu, 21 Jan 2021 20:39:57 GMT",
+        "Date": "Tue, 26 Jan 2021 19:31:11 GMT",
         "Server": [
           "Windows-Azure-File/1.0",
           "Microsoft-HTTPAPI/2.0"
         ],
-        "x-ms-client-request-id": "b3b9ffb6-349e-879a-ac08-93bc81f4e30d",
-<<<<<<< HEAD
-        "x-ms-request-id": "c9ef63bd-f01a-0012-1337-f3e9eb000000",
+        "x-ms-client-request-id": "21d0099a-6ffc-1091-63d9-b3a89ecb6e3a",
+        "x-ms-request-id": "70de303c-c01a-002b-3c19-f45a0e000000",
         "x-ms-version": "2020-06-12"
-=======
-        "x-ms-request-id": "6510ce17-801a-0067-1d35-f0ca3e000000",
-        "x-ms-version": "2020-04-08"
->>>>>>> ac24a13f
       },
       "ResponseBody": []
     }
   ],
   "Variables": {
-    "RandomSeed": "1771745193",
+    "RandomSeed": "906874051",
     "Storage_TestConfigDefault": "ProductionTenant\nseanmcccanary3\nU2FuaXRpemVk\nhttps://seanmcccanary3.blob.core.windows.net\nhttps://seanmcccanary3.file.core.windows.net\nhttps://seanmcccanary3.queue.core.windows.net\nhttps://seanmcccanary3.table.core.windows.net\n\n\n\n\nhttps://seanmcccanary3-secondary.blob.core.windows.net\nhttps://seanmcccanary3-secondary.file.core.windows.net\nhttps://seanmcccanary3-secondary.queue.core.windows.net\nhttps://seanmcccanary3-secondary.table.core.windows.net\n\nSanitized\n\n\nCloud\nBlobEndpoint=https://seanmcccanary3.blob.core.windows.net/;QueueEndpoint=https://seanmcccanary3.queue.core.windows.net/;FileEndpoint=https://seanmcccanary3.file.core.windows.net/;BlobSecondaryEndpoint=https://seanmcccanary3-secondary.blob.core.windows.net/;QueueSecondaryEndpoint=https://seanmcccanary3-secondary.queue.core.windows.net/;FileSecondaryEndpoint=https://seanmcccanary3-secondary.file.core.windows.net/;AccountName=seanmcccanary3;AccountKey=Kg==;\nseanscope1"
   }
 }