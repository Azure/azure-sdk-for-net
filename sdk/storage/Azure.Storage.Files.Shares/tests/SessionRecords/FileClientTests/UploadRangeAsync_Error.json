{
  "Entries": [
    {
<<<<<<< HEAD
      "RequestUri": "http://seanstagetest.file.core.windows.net/test-share-8e588b43-afeb-38db-dd12-9d68154b8031?restype=share",
      "RequestMethod": "PUT",
      "RequestHeaders": {
        "Authorization": "Sanitized",
        "traceparent": "00-09c0ed751bd7294891eb7aee841f5e32-3cd95de439e13d4c-00",
        "User-Agent": [
          "azsdk-net-Storage.Files.Shares/12.0.0-dev.20191209.1\u002Bb71b1fa965b15eccfc57e2c7781b8bf85cd4c766",
          "(.NET Core 4.6.28008.01; Microsoft Windows 10.0.18363 )"
        ],
        "x-ms-client-request-id": "7b8ab73a-4795-7ec1-6cd9-b66495e203b1",
        "x-ms-date": "Tue, 10 Dec 2019 05:31:21 GMT",
=======
      "RequestUri": "http://seanstagetest.file.core.windows.net/test-share-851260ec-f6d2-59bc-c0cb-9c58029e0d2d?restype=share",
      "RequestMethod": "PUT",
      "RequestHeaders": {
        "Authorization": "Sanitized",
        "traceparent": "00-d1e7ac9d30fbac4a853ad3aa7bd721d3-e90ca22f5b5ac547-00",
        "User-Agent": [
          "azsdk-net-Storage.Files.Shares/12.0.0-dev.20191209.1\u002B61bda4d1783b0e05dba0d434ff14b2840726d3b1",
          "(.NET Core 4.6.28008.01; Microsoft Windows 10.0.18363 )"
        ],
        "x-ms-client-request-id": "b4741f78-5894-38e1-2709-fffea09efa77",
        "x-ms-date": "Tue, 10 Dec 2019 05:59:46 GMT",
>>>>>>> 1d9822e0
        "x-ms-return-client-request-id": "true",
        "x-ms-version": "2019-07-07"
      },
      "RequestBody": null,
      "StatusCode": 201,
      "ResponseHeaders": {
        "Content-Length": "0",
<<<<<<< HEAD
        "Date": "Tue, 10 Dec 2019 05:31:21 GMT",
        "ETag": "\u00220x8D77D3230F41F1D\u0022",
        "Last-Modified": "Tue, 10 Dec 2019 05:31:21 GMT",
=======
        "Date": "Tue, 10 Dec 2019 05:59:45 GMT",
        "ETag": "\u00220x8D77D3628F1878C\u0022",
        "Last-Modified": "Tue, 10 Dec 2019 05:59:46 GMT",
>>>>>>> 1d9822e0
        "Server": [
          "Windows-Azure-File/1.0",
          "Microsoft-HTTPAPI/2.0"
        ],
<<<<<<< HEAD
        "x-ms-client-request-id": "7b8ab73a-4795-7ec1-6cd9-b66495e203b1",
        "x-ms-request-id": "3e8dac12-201a-003e-1f1b-af0544000000",
=======
        "x-ms-client-request-id": "b4741f78-5894-38e1-2709-fffea09efa77",
        "x-ms-request-id": "8749bfbd-c01a-0019-291f-af1280000000",
>>>>>>> 1d9822e0
        "x-ms-version": "2019-07-07"
      },
      "ResponseBody": []
    },
    {
<<<<<<< HEAD
      "RequestUri": "http://seanstagetest.file.core.windows.net/test-share-8e588b43-afeb-38db-dd12-9d68154b8031/test-directory-74ac7539-6c00-4b43-2ca8-e7f61d704e0e?restype=directory",
      "RequestMethod": "PUT",
      "RequestHeaders": {
        "Authorization": "Sanitized",
        "traceparent": "00-ae9756164e91f048984a2565650527de-e9fbf3b30e0e9b42-00",
        "User-Agent": [
          "azsdk-net-Storage.Files.Shares/12.0.0-dev.20191209.1\u002Bb71b1fa965b15eccfc57e2c7781b8bf85cd4c766",
          "(.NET Core 4.6.28008.01; Microsoft Windows 10.0.18363 )"
        ],
        "x-ms-client-request-id": "7430dff0-2423-ce2f-743e-4eec60ca60fb",
        "x-ms-date": "Tue, 10 Dec 2019 05:31:22 GMT",
=======
      "RequestUri": "http://seanstagetest.file.core.windows.net/test-share-851260ec-f6d2-59bc-c0cb-9c58029e0d2d/test-directory-5dbea717-4d9f-2ba6-bc15-f4c7c317df13?restype=directory",
      "RequestMethod": "PUT",
      "RequestHeaders": {
        "Authorization": "Sanitized",
        "traceparent": "00-193a6c7b7fcafd4d9faa984ac93d9e4a-103887529d253c43-00",
        "User-Agent": [
          "azsdk-net-Storage.Files.Shares/12.0.0-dev.20191209.1\u002B61bda4d1783b0e05dba0d434ff14b2840726d3b1",
          "(.NET Core 4.6.28008.01; Microsoft Windows 10.0.18363 )"
        ],
        "x-ms-client-request-id": "d18dbb10-beef-2b18-7949-f87e63197510",
        "x-ms-date": "Tue, 10 Dec 2019 05:59:46 GMT",
>>>>>>> 1d9822e0
        "x-ms-file-attributes": "None",
        "x-ms-file-creation-time": "Now",
        "x-ms-file-last-write-time": "Now",
        "x-ms-file-permission": "Inherit",
        "x-ms-return-client-request-id": "true",
        "x-ms-version": "2019-07-07"
      },
      "RequestBody": null,
      "StatusCode": 201,
      "ResponseHeaders": {
        "Content-Length": "0",
<<<<<<< HEAD
        "Date": "Tue, 10 Dec 2019 05:31:21 GMT",
        "ETag": "\u00220x8D77D323102E169\u0022",
        "Last-Modified": "Tue, 10 Dec 2019 05:31:22 GMT",
=======
        "Date": "Tue, 10 Dec 2019 05:59:46 GMT",
        "ETag": "\u00220x8D77D3628FF8860\u0022",
        "Last-Modified": "Tue, 10 Dec 2019 05:59:46 GMT",
>>>>>>> 1d9822e0
        "Server": [
          "Windows-Azure-File/1.0",
          "Microsoft-HTTPAPI/2.0"
        ],
<<<<<<< HEAD
        "x-ms-client-request-id": "7430dff0-2423-ce2f-743e-4eec60ca60fb",
        "x-ms-file-attributes": "Directory",
        "x-ms-file-change-time": "2019-12-10T05:31:22.0323689Z",
        "x-ms-file-creation-time": "2019-12-10T05:31:22.0323689Z",
        "x-ms-file-id": "13835128424026341376",
        "x-ms-file-last-write-time": "2019-12-10T05:31:22.0323689Z",
        "x-ms-file-parent-id": "0",
        "x-ms-file-permission-key": "7855875120676328179*422928105932735866",
        "x-ms-request-id": "3e8dac15-201a-003e-201b-af0544000000",
=======
        "x-ms-client-request-id": "d18dbb10-beef-2b18-7949-f87e63197510",
        "x-ms-file-attributes": "Directory",
        "x-ms-file-change-time": "2019-12-10T05:59:46.5755744Z",
        "x-ms-file-creation-time": "2019-12-10T05:59:46.5755744Z",
        "x-ms-file-id": "13835128424026341376",
        "x-ms-file-last-write-time": "2019-12-10T05:59:46.5755744Z",
        "x-ms-file-parent-id": "0",
        "x-ms-file-permission-key": "7855875120676328179*422928105932735866",
        "x-ms-request-id": "8749bfbf-c01a-0019-2a1f-af1280000000",
>>>>>>> 1d9822e0
        "x-ms-request-server-encrypted": "true",
        "x-ms-version": "2019-07-07"
      },
      "ResponseBody": []
    },
    {
<<<<<<< HEAD
      "RequestUri": "http://seanstagetest.file.core.windows.net/test-share-8e588b43-afeb-38db-dd12-9d68154b8031/test-directory-74ac7539-6c00-4b43-2ca8-e7f61d704e0e/test-file-26eba88b-a6b4-34f0-d9ce-125c748a0a31?comp=range",
=======
      "RequestUri": "http://seanstagetest.file.core.windows.net/test-share-851260ec-f6d2-59bc-c0cb-9c58029e0d2d/test-directory-5dbea717-4d9f-2ba6-bc15-f4c7c317df13/test-file-bc4fec2a-17bf-be4d-0ed6-0f6cfb186917?comp=range",
>>>>>>> 1d9822e0
      "RequestMethod": "PUT",
      "RequestHeaders": {
        "Authorization": "Sanitized",
        "Content-Length": "1024",
<<<<<<< HEAD
        "traceparent": "00-dde868653b87e148a6c77f4dc15e8ad1-582610afd1e73847-00",
        "User-Agent": [
          "azsdk-net-Storage.Files.Shares/12.0.0-dev.20191209.1\u002Bb71b1fa965b15eccfc57e2c7781b8bf85cd4c766",
          "(.NET Core 4.6.28008.01; Microsoft Windows 10.0.18363 )"
        ],
        "x-ms-client-request-id": "a72a74c6-7bd5-d376-3dda-fa7fa3def86c",
        "x-ms-date": "Tue, 10 Dec 2019 05:31:22 GMT",
=======
        "traceparent": "00-cb8296bb0611334bb9293b161028ad83-1172be44af98ec4a-00",
        "User-Agent": [
          "azsdk-net-Storage.Files.Shares/12.0.0-dev.20191209.1\u002B61bda4d1783b0e05dba0d434ff14b2840726d3b1",
          "(.NET Core 4.6.28008.01; Microsoft Windows 10.0.18363 )"
        ],
        "x-ms-client-request-id": "55a8a88f-984b-7005-abdc-04428403df93",
        "x-ms-date": "Tue, 10 Dec 2019 05:59:46 GMT",
>>>>>>> 1d9822e0
        "x-ms-range": "bytes=1024-2047",
        "x-ms-return-client-request-id": "true",
        "x-ms-version": "2019-07-07",
        "x-ms-write": "update"
      },
<<<<<<< HEAD
      "RequestBody": "jSIGPj/Z6lQ\u002BXuiCtq99l0P7LJgO8xBJ7/ybVRLTWek0HV4\u002BxCK8sr2X6Fa9bX4pUHoYeV5xI5oRvE5DPZVCawT/TplQP9MhPnradwu6jIJ9cQSXuuCLw/nELAjTeHQoVXxRvh/l2BCm9zrjlqyOVzDMxcyQqrAkdIqfjBPLTcYFsiGPac1imJj08MOlpyxNNtTYB7Ool6rLLEmURUz926p03uOK/\u002B5iaSwznLntf8xeUVY\u002B80YSXBt3wzyDzlNM9hUZMMlIwzbmdZ2Hdfvw3ax9NfP2v\u002BhjYoLIEjux3prZ5qak1E8DFY4fWH2oi\u002BYfhuaQBphfVTcstc5GgLD7NJcCrY9VTAldeSBl12ZrutabqIxVIdcCepBudx\u002BAvJXdIyPlpt1XyjrcMox4\u002BX7Qwfr3q9ckphPAADP\u002B5tTp3L2LiLNDhRT5RN1ReO5KiYASnrYliRG9uX0PJaapWeRm81XP7XHKjDvl/mf60i0ldXaz7EcdxFOrzs41NGBuT\u002Bv564WYepwPRxJ6P4upw\u002BZQ6a8v9mydSC4CIx6ilVfbd658AeeojfrapKQ1o4XIAQro5UqwPll\u002BW6NWllZ9bLK6n8fcLcL/p1y1VVLIZ6WoOSIUua8NKjlV/qVEUfajXDfyewO\u002B7NRI6T7u\u002B\u002BgHtfT9rVw0abIDrHSNhy8dulVlEfka1uyh6k1Ny9BwHy9QTkiwRqOZbvOE7s6OMGWkKy7oiOrv7N8IW8MP5p3iko1FPTjnbHSyzKIFlecdE7roqaChiJdFYWFoqOrgiodVolxASPMsvb66NrxH6Vb460gIJj39QAn2ANzWfsSJ0UEasPOK3MrHvOzh51La/XcLcLyh2GNKWGFSSkgWVT76MWR6LDljbQ5\u002BQWpQG1m3GwNlyw0H5/ndz1eSN5KBsGat57XtYNA9pwOuI5f4\u002BT0Hmy5FsYkx8klrnFzh0TV8/JAEozOjybsyJyMJWcRi5NYaipxjPP7dfPVsgsNzW9bNMSYG9FYJY9FzEoplJ5mFCbiGx0aZGcCRJic\u002BN0f4vstMPCeeW/B/ESbK7yp0d1Rc53kL7ZSQNBhmdM0vyyyJe1S\u002BGOtx5q3HB7UgzimVHa/S4VDO7NE3vAcPN\u002BYiUEX5QHTVtV5p6gDLQ\u002BbecGXu0FceXOncu46Dh1zjYq7GpbZvJo61v2dQafZPAqnqWEyiIGePA/NcHYXlUi4ChYhRBZ0vbknXORDwzvLzjLjlmC4PQUJHN6HCEwgJz204TuRu/v0Lu\u002BkCy\u002BZXnjUAaZDMALoA8kNGCs37bFpBzWqjt38OhI662d1EDXZc8Jhrwap3PM\u002ByN1ugKPQvD06Pwf18s\u002Ba18uQCESfdvOTN6hk1kKqwyZGb8A==",
=======
      "RequestBody": "uQG2B4oNJPDLs2ngYBqDM71BY9VWoDP5bs7CGK6sMGHf4MViY26GHche8AuubF70U9uvubSTwRnNvZi7SgtBH4MHAIBUINBPu0YN968oSgFvzsXT/XesTB\u002BrlaXVytO8HNCHpmzeoDILYP1uhclppHKWTHxGbiIMW7RgqYsqefFzUdvfoaSVkS2Sx515PsZVQfEzPn5Wda2ue0u3ffen4OYM\u002BzTuigPOALpOtKeFkhztCmeZ9ztyHNstMCZZ3hQ26ua2bUOSZ7ftZT3ECMEGKeguynKPDemrmd5YwFrddCKmF8nAziXZWqOvrJL9rhMZJwc9KhOhpt39C9RkOaZcEPAbHvH4RVrCVG/O4GFWrurLPphTn0oPBHDswsNRdSD8Upui4pAiIeGse9Wk0sZ7pl3pmfsOCXGlDBmBDIKXcd9O0o3GtMxZqBy3piN0azGpcBxmZ9wl7kkp/NZ2oRVeFAn2VQA5tfKRkPDeVmNNMKDo15tmMQkDKeREnLj24gcHWJEZfhUwb7oq1NfrR5fl28s1jsl69\u002BP/8iwc9Rk5mq3o1/7RM7KLt2jhPFwyGOFMXsDswFQ\u002BjWCuGYzpFHmh8DopAnCZE6cZqtZgmLuGzdpKz5dYTdpZqkmdIxkmoaLuP0wiCBVxs0oZ0xZ93fSlJ0yxn0TiSaNf0Fgm\u002B\u002B\u002BN8ggzclluZMTF2RxMP3nD28xV\u002BPzNdAFeDPapwji9Srhai\u002BANSWuaNsKI7MUolQopnPWL0ALywH4H1WVjxaGMCI9k8bOZtZFhu8I6RIg7NnbrgCVDMXm1Z8piBnQFN3Eg/OM2w6NWj\u002BdjKhVAuHv1y5/vd0R8SNYVronpN64dW4NQGUikBHLTlfA\u002B3wdkda9ObDvUFr8spLMNIRQZbVg4Rc6R758yUMYsHOFUPWnPsTnamspzSUXDJHSVl\u002BNeuSiXBZo40oYQHBx0p/re12ZKPXDbP9KOxfyIzcoqnbjjzmK5vDjOlt6yyn6t/qFK5UwNS1pygnpVCUCerwW75X5jkdiXJBsue6aSKHRU4MZaPed9HFFecEvoZLP3MOfY9\u002BT/Sm3Is8Ex38\u002B04FoFACh6Q3EdPsktBSCNr8BnN0u/uTGPVZZYkoomTD2BqZDx4mOKfex1u7kb0kRNOwQByaiE9SYpdquSIbHn9/KMq1uPm8xd3bleSf54c4JSC1aGJIKV/bRqx2y3\u002BFw7jsPGjybovZ83o\u002BzuJasosQIoQBVaYNJv966nJdRfpeVdI7s7seRcaU63ToCWptcJQRZqjrhG4C7wV5h4QZfL2P4GkQLw7QAdzNbHoxFR2VDWneO\u002B9RctF0KMSlpL5Ci27HaCjxXVGFQVTMHhfj0cnn1HoaOzDeLm2Q==",
>>>>>>> 1d9822e0
      "StatusCode": 404,
      "ResponseHeaders": {
        "Content-Length": "223",
        "Content-Type": "application/xml",
<<<<<<< HEAD
        "Date": "Tue, 10 Dec 2019 05:31:21 GMT",
=======
        "Date": "Tue, 10 Dec 2019 05:59:46 GMT",
>>>>>>> 1d9822e0
        "Server": [
          "Windows-Azure-File/1.0",
          "Microsoft-HTTPAPI/2.0"
        ],
<<<<<<< HEAD
        "x-ms-client-request-id": "a72a74c6-7bd5-d376-3dda-fa7fa3def86c",
        "x-ms-error-code": "ResourceNotFound",
        "x-ms-request-id": "3e8dac16-201a-003e-211b-af0544000000",
=======
        "x-ms-client-request-id": "55a8a88f-984b-7005-abdc-04428403df93",
        "x-ms-error-code": "ResourceNotFound",
        "x-ms-request-id": "8749bfc0-c01a-0019-2b1f-af1280000000",
>>>>>>> 1d9822e0
        "x-ms-version": "2019-07-07"
      },
      "ResponseBody": [
        "\uFEFF\u003C?xml version=\u00221.0\u0022 encoding=\u0022utf-8\u0022?\u003E\u003CError\u003E\u003CCode\u003EResourceNotFound\u003C/Code\u003E\u003CMessage\u003EThe specified resource does not exist.\n",
<<<<<<< HEAD
        "RequestId:3e8dac16-201a-003e-211b-af0544000000\n",
        "Time:2019-12-10T05:31:22.1236045Z\u003C/Message\u003E\u003C/Error\u003E"
      ]
    },
    {
      "RequestUri": "http://seanstagetest.file.core.windows.net/test-share-8e588b43-afeb-38db-dd12-9d68154b8031?restype=share",
      "RequestMethod": "DELETE",
      "RequestHeaders": {
        "Authorization": "Sanitized",
        "traceparent": "00-0bdf840a53f98c4ba6b29d7a4a673879-3ba34fadf2775c45-00",
        "User-Agent": [
          "azsdk-net-Storage.Files.Shares/12.0.0-dev.20191209.1\u002Bb71b1fa965b15eccfc57e2c7781b8bf85cd4c766",
          "(.NET Core 4.6.28008.01; Microsoft Windows 10.0.18363 )"
        ],
        "x-ms-client-request-id": "54e9dbd9-f366-041b-ad9a-1ebf9049ebd6",
        "x-ms-date": "Tue, 10 Dec 2019 05:31:22 GMT",
=======
        "RequestId:8749bfc0-c01a-0019-2b1f-af1280000000\n",
        "Time:2019-12-10T05:59:46.6988457Z\u003C/Message\u003E\u003C/Error\u003E"
      ]
    },
    {
      "RequestUri": "http://seanstagetest.file.core.windows.net/test-share-851260ec-f6d2-59bc-c0cb-9c58029e0d2d?restype=share",
      "RequestMethod": "DELETE",
      "RequestHeaders": {
        "Authorization": "Sanitized",
        "traceparent": "00-ee883fd1b3982a46a69875b0513a3085-62a5f03129ca4346-00",
        "User-Agent": [
          "azsdk-net-Storage.Files.Shares/12.0.0-dev.20191209.1\u002B61bda4d1783b0e05dba0d434ff14b2840726d3b1",
          "(.NET Core 4.6.28008.01; Microsoft Windows 10.0.18363 )"
        ],
        "x-ms-client-request-id": "64241d9f-903a-e18d-b9f3-f6c9cda5290d",
        "x-ms-date": "Tue, 10 Dec 2019 05:59:46 GMT",
>>>>>>> 1d9822e0
        "x-ms-delete-snapshots": "include",
        "x-ms-return-client-request-id": "true",
        "x-ms-version": "2019-07-07"
      },
      "RequestBody": null,
      "StatusCode": 202,
      "ResponseHeaders": {
        "Content-Length": "0",
<<<<<<< HEAD
        "Date": "Tue, 10 Dec 2019 05:31:21 GMT",
=======
        "Date": "Tue, 10 Dec 2019 05:59:46 GMT",
>>>>>>> 1d9822e0
        "Server": [
          "Windows-Azure-File/1.0",
          "Microsoft-HTTPAPI/2.0"
        ],
<<<<<<< HEAD
        "x-ms-client-request-id": "54e9dbd9-f366-041b-ad9a-1ebf9049ebd6",
        "x-ms-request-id": "3e8dac18-201a-003e-221b-af0544000000",
=======
        "x-ms-client-request-id": "64241d9f-903a-e18d-b9f3-f6c9cda5290d",
        "x-ms-request-id": "8749bfc1-c01a-0019-2c1f-af1280000000",
>>>>>>> 1d9822e0
        "x-ms-version": "2019-07-07"
      },
      "ResponseBody": []
    }
  ],
  "Variables": {
<<<<<<< HEAD
    "RandomSeed": "1903941432",
=======
    "RandomSeed": "1121324756",
>>>>>>> 1d9822e0
    "Storage_TestConfigDefault": "ProductionTenant\nseanstagetest\nU2FuaXRpemVk\nhttp://seanstagetest.blob.core.windows.net\nhttp://seanstagetest.file.core.windows.net\nhttp://seanstagetest.queue.core.windows.net\nhttp://seanstagetest.table.core.windows.net\n\n\n\n\nhttp://seanstagetest-secondary.blob.core.windows.net\nhttp://seanstagetest-secondary.file.core.windows.net\nhttp://seanstagetest-secondary.queue.core.windows.net\nhttp://seanstagetest-secondary.table.core.windows.net\n\nSanitized\n\n\nCloud\nBlobEndpoint=http://seanstagetest.blob.core.windows.net/;QueueEndpoint=http://seanstagetest.queue.core.windows.net/;FileEndpoint=http://seanstagetest.file.core.windows.net/;BlobSecondaryEndpoint=http://seanstagetest-secondary.blob.core.windows.net/;QueueSecondaryEndpoint=http://seanstagetest-secondary.queue.core.windows.net/;FileSecondaryEndpoint=http://seanstagetest-secondary.file.core.windows.net/;AccountName=seanstagetest;AccountKey=Sanitized"
  }
}<|MERGE_RESOLUTION|>--- conflicted
+++ resolved
@@ -1,31 +1,17 @@
 {
   "Entries": [
     {
-<<<<<<< HEAD
-      "RequestUri": "http://seanstagetest.file.core.windows.net/test-share-8e588b43-afeb-38db-dd12-9d68154b8031?restype=share",
+      "RequestUri": "http://seanstagetest.file.core.windows.net/test-share-e2d8fb0c-f8f6-242b-507d-7552919f752d?restype=share",
       "RequestMethod": "PUT",
       "RequestHeaders": {
         "Authorization": "Sanitized",
-        "traceparent": "00-09c0ed751bd7294891eb7aee841f5e32-3cd95de439e13d4c-00",
+        "traceparent": "00-2d7aba6b14a5a142934d4484397d23cc-2146c3dcb156fd45-00",
         "User-Agent": [
-          "azsdk-net-Storage.Files.Shares/12.0.0-dev.20191209.1\u002Bb71b1fa965b15eccfc57e2c7781b8bf85cd4c766",
+          "azsdk-net-Storage.Files.Shares/12.0.0-dev.20191211.1\u002B899431c003876eb9b26cefd8e8a37e7f27f82ced",
           "(.NET Core 4.6.28008.01; Microsoft Windows 10.0.18363 )"
         ],
-        "x-ms-client-request-id": "7b8ab73a-4795-7ec1-6cd9-b66495e203b1",
-        "x-ms-date": "Tue, 10 Dec 2019 05:31:21 GMT",
-=======
-      "RequestUri": "http://seanstagetest.file.core.windows.net/test-share-851260ec-f6d2-59bc-c0cb-9c58029e0d2d?restype=share",
-      "RequestMethod": "PUT",
-      "RequestHeaders": {
-        "Authorization": "Sanitized",
-        "traceparent": "00-d1e7ac9d30fbac4a853ad3aa7bd721d3-e90ca22f5b5ac547-00",
-        "User-Agent": [
-          "azsdk-net-Storage.Files.Shares/12.0.0-dev.20191209.1\u002B61bda4d1783b0e05dba0d434ff14b2840726d3b1",
-          "(.NET Core 4.6.28008.01; Microsoft Windows 10.0.18363 )"
-        ],
-        "x-ms-client-request-id": "b4741f78-5894-38e1-2709-fffea09efa77",
-        "x-ms-date": "Tue, 10 Dec 2019 05:59:46 GMT",
->>>>>>> 1d9822e0
+        "x-ms-client-request-id": "b9cd7b38-d0d5-0a55-4978-f4502613dc40",
+        "x-ms-date": "Wed, 11 Dec 2019 20:38:29 GMT",
         "x-ms-return-client-request-id": "true",
         "x-ms-version": "2019-07-07"
       },
@@ -33,56 +19,31 @@
       "StatusCode": 201,
       "ResponseHeaders": {
         "Content-Length": "0",
-<<<<<<< HEAD
-        "Date": "Tue, 10 Dec 2019 05:31:21 GMT",
-        "ETag": "\u00220x8D77D3230F41F1D\u0022",
-        "Last-Modified": "Tue, 10 Dec 2019 05:31:21 GMT",
-=======
-        "Date": "Tue, 10 Dec 2019 05:59:45 GMT",
-        "ETag": "\u00220x8D77D3628F1878C\u0022",
-        "Last-Modified": "Tue, 10 Dec 2019 05:59:46 GMT",
->>>>>>> 1d9822e0
+        "Date": "Wed, 11 Dec 2019 20:38:28 GMT",
+        "ETag": "\u00220x8D77E7A14D14F5E\u0022",
+        "Last-Modified": "Wed, 11 Dec 2019 20:38:29 GMT",
         "Server": [
           "Windows-Azure-File/1.0",
           "Microsoft-HTTPAPI/2.0"
         ],
-<<<<<<< HEAD
-        "x-ms-client-request-id": "7b8ab73a-4795-7ec1-6cd9-b66495e203b1",
-        "x-ms-request-id": "3e8dac12-201a-003e-1f1b-af0544000000",
-=======
-        "x-ms-client-request-id": "b4741f78-5894-38e1-2709-fffea09efa77",
-        "x-ms-request-id": "8749bfbd-c01a-0019-291f-af1280000000",
->>>>>>> 1d9822e0
+        "x-ms-client-request-id": "b9cd7b38-d0d5-0a55-4978-f4502613dc40",
+        "x-ms-request-id": "ef3e3b95-c01a-0019-3c62-b01280000000",
         "x-ms-version": "2019-07-07"
       },
       "ResponseBody": []
     },
     {
-<<<<<<< HEAD
-      "RequestUri": "http://seanstagetest.file.core.windows.net/test-share-8e588b43-afeb-38db-dd12-9d68154b8031/test-directory-74ac7539-6c00-4b43-2ca8-e7f61d704e0e?restype=directory",
+      "RequestUri": "http://seanstagetest.file.core.windows.net/test-share-e2d8fb0c-f8f6-242b-507d-7552919f752d/test-directory-c98cab9e-08f6-d628-b5ef-68259d4b16bc?restype=directory",
       "RequestMethod": "PUT",
       "RequestHeaders": {
         "Authorization": "Sanitized",
-        "traceparent": "00-ae9756164e91f048984a2565650527de-e9fbf3b30e0e9b42-00",
+        "traceparent": "00-9f3ae657260a3f4c9552c694e4669818-571baea555e21c41-00",
         "User-Agent": [
-          "azsdk-net-Storage.Files.Shares/12.0.0-dev.20191209.1\u002Bb71b1fa965b15eccfc57e2c7781b8bf85cd4c766",
+          "azsdk-net-Storage.Files.Shares/12.0.0-dev.20191211.1\u002B899431c003876eb9b26cefd8e8a37e7f27f82ced",
           "(.NET Core 4.6.28008.01; Microsoft Windows 10.0.18363 )"
         ],
-        "x-ms-client-request-id": "7430dff0-2423-ce2f-743e-4eec60ca60fb",
-        "x-ms-date": "Tue, 10 Dec 2019 05:31:22 GMT",
-=======
-      "RequestUri": "http://seanstagetest.file.core.windows.net/test-share-851260ec-f6d2-59bc-c0cb-9c58029e0d2d/test-directory-5dbea717-4d9f-2ba6-bc15-f4c7c317df13?restype=directory",
-      "RequestMethod": "PUT",
-      "RequestHeaders": {
-        "Authorization": "Sanitized",
-        "traceparent": "00-193a6c7b7fcafd4d9faa984ac93d9e4a-103887529d253c43-00",
-        "User-Agent": [
-          "azsdk-net-Storage.Files.Shares/12.0.0-dev.20191209.1\u002B61bda4d1783b0e05dba0d434ff14b2840726d3b1",
-          "(.NET Core 4.6.28008.01; Microsoft Windows 10.0.18363 )"
-        ],
-        "x-ms-client-request-id": "d18dbb10-beef-2b18-7949-f87e63197510",
-        "x-ms-date": "Tue, 10 Dec 2019 05:59:46 GMT",
->>>>>>> 1d9822e0
+        "x-ms-client-request-id": "63411af4-4107-30f9-53f7-04e5672f6dfe",
+        "x-ms-date": "Wed, 11 Dec 2019 20:38:29 GMT",
         "x-ms-file-attributes": "None",
         "x-ms-file-creation-time": "Now",
         "x-ms-file-last-write-time": "Now",
@@ -94,143 +55,78 @@
       "StatusCode": 201,
       "ResponseHeaders": {
         "Content-Length": "0",
-<<<<<<< HEAD
-        "Date": "Tue, 10 Dec 2019 05:31:21 GMT",
-        "ETag": "\u00220x8D77D323102E169\u0022",
-        "Last-Modified": "Tue, 10 Dec 2019 05:31:22 GMT",
-=======
-        "Date": "Tue, 10 Dec 2019 05:59:46 GMT",
-        "ETag": "\u00220x8D77D3628FF8860\u0022",
-        "Last-Modified": "Tue, 10 Dec 2019 05:59:46 GMT",
->>>>>>> 1d9822e0
+        "Date": "Wed, 11 Dec 2019 20:38:28 GMT",
+        "ETag": "\u00220x8D77E7A14E074C6\u0022",
+        "Last-Modified": "Wed, 11 Dec 2019 20:38:29 GMT",
         "Server": [
           "Windows-Azure-File/1.0",
           "Microsoft-HTTPAPI/2.0"
         ],
-<<<<<<< HEAD
-        "x-ms-client-request-id": "7430dff0-2423-ce2f-743e-4eec60ca60fb",
+        "x-ms-client-request-id": "63411af4-4107-30f9-53f7-04e5672f6dfe",
         "x-ms-file-attributes": "Directory",
-        "x-ms-file-change-time": "2019-12-10T05:31:22.0323689Z",
-        "x-ms-file-creation-time": "2019-12-10T05:31:22.0323689Z",
+        "x-ms-file-change-time": "2019-12-11T20:38:29.7578694Z",
+        "x-ms-file-creation-time": "2019-12-11T20:38:29.7578694Z",
         "x-ms-file-id": "13835128424026341376",
-        "x-ms-file-last-write-time": "2019-12-10T05:31:22.0323689Z",
+        "x-ms-file-last-write-time": "2019-12-11T20:38:29.7578694Z",
         "x-ms-file-parent-id": "0",
         "x-ms-file-permission-key": "7855875120676328179*422928105932735866",
-        "x-ms-request-id": "3e8dac15-201a-003e-201b-af0544000000",
-=======
-        "x-ms-client-request-id": "d18dbb10-beef-2b18-7949-f87e63197510",
-        "x-ms-file-attributes": "Directory",
-        "x-ms-file-change-time": "2019-12-10T05:59:46.5755744Z",
-        "x-ms-file-creation-time": "2019-12-10T05:59:46.5755744Z",
-        "x-ms-file-id": "13835128424026341376",
-        "x-ms-file-last-write-time": "2019-12-10T05:59:46.5755744Z",
-        "x-ms-file-parent-id": "0",
-        "x-ms-file-permission-key": "7855875120676328179*422928105932735866",
-        "x-ms-request-id": "8749bfbf-c01a-0019-2a1f-af1280000000",
->>>>>>> 1d9822e0
+        "x-ms-request-id": "ef3e3b97-c01a-0019-3d62-b01280000000",
         "x-ms-request-server-encrypted": "true",
         "x-ms-version": "2019-07-07"
       },
       "ResponseBody": []
     },
     {
-<<<<<<< HEAD
-      "RequestUri": "http://seanstagetest.file.core.windows.net/test-share-8e588b43-afeb-38db-dd12-9d68154b8031/test-directory-74ac7539-6c00-4b43-2ca8-e7f61d704e0e/test-file-26eba88b-a6b4-34f0-d9ce-125c748a0a31?comp=range",
-=======
-      "RequestUri": "http://seanstagetest.file.core.windows.net/test-share-851260ec-f6d2-59bc-c0cb-9c58029e0d2d/test-directory-5dbea717-4d9f-2ba6-bc15-f4c7c317df13/test-file-bc4fec2a-17bf-be4d-0ed6-0f6cfb186917?comp=range",
->>>>>>> 1d9822e0
+      "RequestUri": "http://seanstagetest.file.core.windows.net/test-share-e2d8fb0c-f8f6-242b-507d-7552919f752d/test-directory-c98cab9e-08f6-d628-b5ef-68259d4b16bc/test-file-a1dd3762-c6f9-e26f-532a-53e4d48e94bf?comp=range",
       "RequestMethod": "PUT",
       "RequestHeaders": {
         "Authorization": "Sanitized",
         "Content-Length": "1024",
-<<<<<<< HEAD
-        "traceparent": "00-dde868653b87e148a6c77f4dc15e8ad1-582610afd1e73847-00",
+        "traceparent": "00-1cafa55c8833604697b2dc797e21b4e0-6c39650ddd0e274c-00",
         "User-Agent": [
-          "azsdk-net-Storage.Files.Shares/12.0.0-dev.20191209.1\u002Bb71b1fa965b15eccfc57e2c7781b8bf85cd4c766",
+          "azsdk-net-Storage.Files.Shares/12.0.0-dev.20191211.1\u002B899431c003876eb9b26cefd8e8a37e7f27f82ced",
           "(.NET Core 4.6.28008.01; Microsoft Windows 10.0.18363 )"
         ],
-        "x-ms-client-request-id": "a72a74c6-7bd5-d376-3dda-fa7fa3def86c",
-        "x-ms-date": "Tue, 10 Dec 2019 05:31:22 GMT",
-=======
-        "traceparent": "00-cb8296bb0611334bb9293b161028ad83-1172be44af98ec4a-00",
-        "User-Agent": [
-          "azsdk-net-Storage.Files.Shares/12.0.0-dev.20191209.1\u002B61bda4d1783b0e05dba0d434ff14b2840726d3b1",
-          "(.NET Core 4.6.28008.01; Microsoft Windows 10.0.18363 )"
-        ],
-        "x-ms-client-request-id": "55a8a88f-984b-7005-abdc-04428403df93",
-        "x-ms-date": "Tue, 10 Dec 2019 05:59:46 GMT",
->>>>>>> 1d9822e0
+        "x-ms-client-request-id": "b56c7110-1d3a-1fed-b37c-f77385fccbbd",
+        "x-ms-date": "Wed, 11 Dec 2019 20:38:29 GMT",
         "x-ms-range": "bytes=1024-2047",
         "x-ms-return-client-request-id": "true",
         "x-ms-version": "2019-07-07",
         "x-ms-write": "update"
       },
-<<<<<<< HEAD
-      "RequestBody": "jSIGPj/Z6lQ\u002BXuiCtq99l0P7LJgO8xBJ7/ybVRLTWek0HV4\u002BxCK8sr2X6Fa9bX4pUHoYeV5xI5oRvE5DPZVCawT/TplQP9MhPnradwu6jIJ9cQSXuuCLw/nELAjTeHQoVXxRvh/l2BCm9zrjlqyOVzDMxcyQqrAkdIqfjBPLTcYFsiGPac1imJj08MOlpyxNNtTYB7Ool6rLLEmURUz926p03uOK/\u002B5iaSwznLntf8xeUVY\u002B80YSXBt3wzyDzlNM9hUZMMlIwzbmdZ2Hdfvw3ax9NfP2v\u002BhjYoLIEjux3prZ5qak1E8DFY4fWH2oi\u002BYfhuaQBphfVTcstc5GgLD7NJcCrY9VTAldeSBl12ZrutabqIxVIdcCepBudx\u002BAvJXdIyPlpt1XyjrcMox4\u002BX7Qwfr3q9ckphPAADP\u002B5tTp3L2LiLNDhRT5RN1ReO5KiYASnrYliRG9uX0PJaapWeRm81XP7XHKjDvl/mf60i0ldXaz7EcdxFOrzs41NGBuT\u002Bv564WYepwPRxJ6P4upw\u002BZQ6a8v9mydSC4CIx6ilVfbd658AeeojfrapKQ1o4XIAQro5UqwPll\u002BW6NWllZ9bLK6n8fcLcL/p1y1VVLIZ6WoOSIUua8NKjlV/qVEUfajXDfyewO\u002B7NRI6T7u\u002B\u002BgHtfT9rVw0abIDrHSNhy8dulVlEfka1uyh6k1Ny9BwHy9QTkiwRqOZbvOE7s6OMGWkKy7oiOrv7N8IW8MP5p3iko1FPTjnbHSyzKIFlecdE7roqaChiJdFYWFoqOrgiodVolxASPMsvb66NrxH6Vb460gIJj39QAn2ANzWfsSJ0UEasPOK3MrHvOzh51La/XcLcLyh2GNKWGFSSkgWVT76MWR6LDljbQ5\u002BQWpQG1m3GwNlyw0H5/ndz1eSN5KBsGat57XtYNA9pwOuI5f4\u002BT0Hmy5FsYkx8klrnFzh0TV8/JAEozOjybsyJyMJWcRi5NYaipxjPP7dfPVsgsNzW9bNMSYG9FYJY9FzEoplJ5mFCbiGx0aZGcCRJic\u002BN0f4vstMPCeeW/B/ESbK7yp0d1Rc53kL7ZSQNBhmdM0vyyyJe1S\u002BGOtx5q3HB7UgzimVHa/S4VDO7NE3vAcPN\u002BYiUEX5QHTVtV5p6gDLQ\u002BbecGXu0FceXOncu46Dh1zjYq7GpbZvJo61v2dQafZPAqnqWEyiIGePA/NcHYXlUi4ChYhRBZ0vbknXORDwzvLzjLjlmC4PQUJHN6HCEwgJz204TuRu/v0Lu\u002BkCy\u002BZXnjUAaZDMALoA8kNGCs37bFpBzWqjt38OhI662d1EDXZc8Jhrwap3PM\u002ByN1ugKPQvD06Pwf18s\u002Ba18uQCESfdvOTN6hk1kKqwyZGb8A==",
-=======
-      "RequestBody": "uQG2B4oNJPDLs2ngYBqDM71BY9VWoDP5bs7CGK6sMGHf4MViY26GHche8AuubF70U9uvubSTwRnNvZi7SgtBH4MHAIBUINBPu0YN968oSgFvzsXT/XesTB\u002BrlaXVytO8HNCHpmzeoDILYP1uhclppHKWTHxGbiIMW7RgqYsqefFzUdvfoaSVkS2Sx515PsZVQfEzPn5Wda2ue0u3ffen4OYM\u002BzTuigPOALpOtKeFkhztCmeZ9ztyHNstMCZZ3hQ26ua2bUOSZ7ftZT3ECMEGKeguynKPDemrmd5YwFrddCKmF8nAziXZWqOvrJL9rhMZJwc9KhOhpt39C9RkOaZcEPAbHvH4RVrCVG/O4GFWrurLPphTn0oPBHDswsNRdSD8Upui4pAiIeGse9Wk0sZ7pl3pmfsOCXGlDBmBDIKXcd9O0o3GtMxZqBy3piN0azGpcBxmZ9wl7kkp/NZ2oRVeFAn2VQA5tfKRkPDeVmNNMKDo15tmMQkDKeREnLj24gcHWJEZfhUwb7oq1NfrR5fl28s1jsl69\u002BP/8iwc9Rk5mq3o1/7RM7KLt2jhPFwyGOFMXsDswFQ\u002BjWCuGYzpFHmh8DopAnCZE6cZqtZgmLuGzdpKz5dYTdpZqkmdIxkmoaLuP0wiCBVxs0oZ0xZ93fSlJ0yxn0TiSaNf0Fgm\u002B\u002B\u002BN8ggzclluZMTF2RxMP3nD28xV\u002BPzNdAFeDPapwji9Srhai\u002BANSWuaNsKI7MUolQopnPWL0ALywH4H1WVjxaGMCI9k8bOZtZFhu8I6RIg7NnbrgCVDMXm1Z8piBnQFN3Eg/OM2w6NWj\u002BdjKhVAuHv1y5/vd0R8SNYVronpN64dW4NQGUikBHLTlfA\u002B3wdkda9ObDvUFr8spLMNIRQZbVg4Rc6R758yUMYsHOFUPWnPsTnamspzSUXDJHSVl\u002BNeuSiXBZo40oYQHBx0p/re12ZKPXDbP9KOxfyIzcoqnbjjzmK5vDjOlt6yyn6t/qFK5UwNS1pygnpVCUCerwW75X5jkdiXJBsue6aSKHRU4MZaPed9HFFecEvoZLP3MOfY9\u002BT/Sm3Is8Ex38\u002B04FoFACh6Q3EdPsktBSCNr8BnN0u/uTGPVZZYkoomTD2BqZDx4mOKfex1u7kb0kRNOwQByaiE9SYpdquSIbHn9/KMq1uPm8xd3bleSf54c4JSC1aGJIKV/bRqx2y3\u002BFw7jsPGjybovZ83o\u002BzuJasosQIoQBVaYNJv966nJdRfpeVdI7s7seRcaU63ToCWptcJQRZqjrhG4C7wV5h4QZfL2P4GkQLw7QAdzNbHoxFR2VDWneO\u002B9RctF0KMSlpL5Ci27HaCjxXVGFQVTMHhfj0cnn1HoaOzDeLm2Q==",
->>>>>>> 1d9822e0
+      "RequestBody": "LQExggqytTCK6cLZt3L6RqU2NgoXIG0uql4P3O4VXMRiRLdm/er0r4KsFhADlSrgLww/nliKqA2TA9ero9hCdY3\u002Bd3O6lEm6QoaIaglcKhUzL63i1b1s2Jyq0voTSAypaqCDBB63JZvChVzRAj0DNtjCeHMrX5/Pkp7WEMFPp/l53gBo2SX2ewkRH1Bhm9Zfp5shUM\u002BYfQsBtHJ/4RXac91iVyM9ml2yy/xqGT9ObfbId2klLVYq4GD0ZySydprzN6xz/0OyIgw9boTSLmTLskd7t2mstEWHN3bCSDI5/1Vid\u002BKT222zFVVc57/RV7L8KbXdNr8wRoNm7MjN79naBG4vcLaBN9bZyKEUUMyGteDDxh59W8iVMjBeLe\u002Bl5SV7geJQouf8evHfA24eG/a33zboCSm7Xamlmj6FIgrmNOJ7mc7pNhL4x0ssnldadxY6p024vdz8vyQ5qgepdljn\u002BM6LooInzakj70Hejr9RSyInS3q8LXcGf9mqr4sLTlHzRaWIz9STEtqklM2aHTFl51/lgSrdKspXhCOofR0dGKDw60kZyXtOkzmgGJmqa2GoRMgsJs0mFRrbMUuw65W8hnwsqjLoSx7klu3xPBExrBjCADhV8fLTydUuPZcwnqij5JIdfcEvwPipSI/fNdkJqoQy7utcZpWJWOBcuQ6Hs/hFTVh/FC5Xkz9ArKhj9JT8JJMT/a\u002B9R338kyXh0gbqIpSXmueBiZVV21urG7rsJWRMYJV6dLVIhwXagoAJdcA5VYkUy1msepr9vSJUEivCD27AlHJxcK7eTxLipgcVS2WaccYw2FoKn\u002BX6fLaT83XZGHMSSeBOyOXbNXxHytOT6HG9uqBlkTYUtfWMdvP3S1udCI6TAwKETKjhVaLdw9USZpRE1TnUdIY8/pPrwlHx5OohqcJFAORvOG73hDyUNvIfeRBfsnUiyJQHVwVvmIpX8HC4vBkTzGav1Z3K3O9KqMegy0hBkTF1/uEtPajf/5/koJTL23rYDK2pr9zYV\u002Bukva89zsxBFV4/Q7045Y\u002B90NX95jxbfsxMyL\u002Bbl\u002BFUnKb1iX/5oTHToos1jJi9oCcd7N8H23GvST/i8QUNpn186qYWQlsQwy6kKkSxJfIzjyeYfasBTcE1RkA/F7ArxfsNuKHxpl3LDSixY7Es/iNMrmHedSnSe53l4fwb0Kx9eGRIpGxQQenKzHCCUOoQCEcc82hOTVDSOj0EDMVgrz18M\u002BpM5Fq3/Gx4FKi5UCuy1Ni1/t1DLioUdmkuTDUjaRwyBhz/wyTtZfb71jmoGeoSUjjsq7FgOATAOG3wiK83VKuLhkoOshCzx5nmSFjxbFx/G/r9N71r0s0XP4u2/NxHxA==",
       "StatusCode": 404,
       "ResponseHeaders": {
         "Content-Length": "223",
         "Content-Type": "application/xml",
-<<<<<<< HEAD
-        "Date": "Tue, 10 Dec 2019 05:31:21 GMT",
-=======
-        "Date": "Tue, 10 Dec 2019 05:59:46 GMT",
->>>>>>> 1d9822e0
+        "Date": "Wed, 11 Dec 2019 20:38:28 GMT",
         "Server": [
           "Windows-Azure-File/1.0",
           "Microsoft-HTTPAPI/2.0"
         ],
-<<<<<<< HEAD
-        "x-ms-client-request-id": "a72a74c6-7bd5-d376-3dda-fa7fa3def86c",
+        "x-ms-client-request-id": "b56c7110-1d3a-1fed-b37c-f77385fccbbd",
         "x-ms-error-code": "ResourceNotFound",
-        "x-ms-request-id": "3e8dac16-201a-003e-211b-af0544000000",
-=======
-        "x-ms-client-request-id": "55a8a88f-984b-7005-abdc-04428403df93",
-        "x-ms-error-code": "ResourceNotFound",
-        "x-ms-request-id": "8749bfc0-c01a-0019-2b1f-af1280000000",
->>>>>>> 1d9822e0
+        "x-ms-request-id": "ef3e3b98-c01a-0019-3e62-b01280000000",
         "x-ms-version": "2019-07-07"
       },
       "ResponseBody": [
         "\uFEFF\u003C?xml version=\u00221.0\u0022 encoding=\u0022utf-8\u0022?\u003E\u003CError\u003E\u003CCode\u003EResourceNotFound\u003C/Code\u003E\u003CMessage\u003EThe specified resource does not exist.\n",
-<<<<<<< HEAD
-        "RequestId:3e8dac16-201a-003e-211b-af0544000000\n",
-        "Time:2019-12-10T05:31:22.1236045Z\u003C/Message\u003E\u003C/Error\u003E"
+        "RequestId:ef3e3b98-c01a-0019-3e62-b01280000000\n",
+        "Time:2019-12-11T20:38:29.8396681Z\u003C/Message\u003E\u003C/Error\u003E"
       ]
     },
     {
-      "RequestUri": "http://seanstagetest.file.core.windows.net/test-share-8e588b43-afeb-38db-dd12-9d68154b8031?restype=share",
+      "RequestUri": "http://seanstagetest.file.core.windows.net/test-share-e2d8fb0c-f8f6-242b-507d-7552919f752d?restype=share",
       "RequestMethod": "DELETE",
       "RequestHeaders": {
         "Authorization": "Sanitized",
-        "traceparent": "00-0bdf840a53f98c4ba6b29d7a4a673879-3ba34fadf2775c45-00",
+        "traceparent": "00-4d8b6329faa3604b87e6d7896bf42c9f-3c094316df2fc54b-00",
         "User-Agent": [
-          "azsdk-net-Storage.Files.Shares/12.0.0-dev.20191209.1\u002Bb71b1fa965b15eccfc57e2c7781b8bf85cd4c766",
+          "azsdk-net-Storage.Files.Shares/12.0.0-dev.20191211.1\u002B899431c003876eb9b26cefd8e8a37e7f27f82ced",
           "(.NET Core 4.6.28008.01; Microsoft Windows 10.0.18363 )"
         ],
-        "x-ms-client-request-id": "54e9dbd9-f366-041b-ad9a-1ebf9049ebd6",
-        "x-ms-date": "Tue, 10 Dec 2019 05:31:22 GMT",
-=======
-        "RequestId:8749bfc0-c01a-0019-2b1f-af1280000000\n",
-        "Time:2019-12-10T05:59:46.6988457Z\u003C/Message\u003E\u003C/Error\u003E"
-      ]
-    },
-    {
-      "RequestUri": "http://seanstagetest.file.core.windows.net/test-share-851260ec-f6d2-59bc-c0cb-9c58029e0d2d?restype=share",
-      "RequestMethod": "DELETE",
-      "RequestHeaders": {
-        "Authorization": "Sanitized",
-        "traceparent": "00-ee883fd1b3982a46a69875b0513a3085-62a5f03129ca4346-00",
-        "User-Agent": [
-          "azsdk-net-Storage.Files.Shares/12.0.0-dev.20191209.1\u002B61bda4d1783b0e05dba0d434ff14b2840726d3b1",
-          "(.NET Core 4.6.28008.01; Microsoft Windows 10.0.18363 )"
-        ],
-        "x-ms-client-request-id": "64241d9f-903a-e18d-b9f3-f6c9cda5290d",
-        "x-ms-date": "Tue, 10 Dec 2019 05:59:46 GMT",
->>>>>>> 1d9822e0
+        "x-ms-client-request-id": "8ba6bf70-916f-6389-a0fc-df230d2ca23c",
+        "x-ms-date": "Wed, 11 Dec 2019 20:38:29 GMT",
         "x-ms-delete-snapshots": "include",
         "x-ms-return-client-request-id": "true",
         "x-ms-version": "2019-07-07"
@@ -239,33 +135,20 @@
       "StatusCode": 202,
       "ResponseHeaders": {
         "Content-Length": "0",
-<<<<<<< HEAD
-        "Date": "Tue, 10 Dec 2019 05:31:21 GMT",
-=======
-        "Date": "Tue, 10 Dec 2019 05:59:46 GMT",
->>>>>>> 1d9822e0
+        "Date": "Wed, 11 Dec 2019 20:38:29 GMT",
         "Server": [
           "Windows-Azure-File/1.0",
           "Microsoft-HTTPAPI/2.0"
         ],
-<<<<<<< HEAD
-        "x-ms-client-request-id": "54e9dbd9-f366-041b-ad9a-1ebf9049ebd6",
-        "x-ms-request-id": "3e8dac18-201a-003e-221b-af0544000000",
-=======
-        "x-ms-client-request-id": "64241d9f-903a-e18d-b9f3-f6c9cda5290d",
-        "x-ms-request-id": "8749bfc1-c01a-0019-2c1f-af1280000000",
->>>>>>> 1d9822e0
+        "x-ms-client-request-id": "8ba6bf70-916f-6389-a0fc-df230d2ca23c",
+        "x-ms-request-id": "ef3e3b99-c01a-0019-3f62-b01280000000",
         "x-ms-version": "2019-07-07"
       },
       "ResponseBody": []
     }
   ],
   "Variables": {
-<<<<<<< HEAD
-    "RandomSeed": "1903941432",
-=======
-    "RandomSeed": "1121324756",
->>>>>>> 1d9822e0
+    "RandomSeed": "345572759",
     "Storage_TestConfigDefault": "ProductionTenant\nseanstagetest\nU2FuaXRpemVk\nhttp://seanstagetest.blob.core.windows.net\nhttp://seanstagetest.file.core.windows.net\nhttp://seanstagetest.queue.core.windows.net\nhttp://seanstagetest.table.core.windows.net\n\n\n\n\nhttp://seanstagetest-secondary.blob.core.windows.net\nhttp://seanstagetest-secondary.file.core.windows.net\nhttp://seanstagetest-secondary.queue.core.windows.net\nhttp://seanstagetest-secondary.table.core.windows.net\n\nSanitized\n\n\nCloud\nBlobEndpoint=http://seanstagetest.blob.core.windows.net/;QueueEndpoint=http://seanstagetest.queue.core.windows.net/;FileEndpoint=http://seanstagetest.file.core.windows.net/;BlobSecondaryEndpoint=http://seanstagetest-secondary.blob.core.windows.net/;QueueSecondaryEndpoint=http://seanstagetest-secondary.queue.core.windows.net/;FileSecondaryEndpoint=http://seanstagetest-secondary.file.core.windows.net/;AccountName=seanstagetest;AccountKey=Sanitized"
   }
 }