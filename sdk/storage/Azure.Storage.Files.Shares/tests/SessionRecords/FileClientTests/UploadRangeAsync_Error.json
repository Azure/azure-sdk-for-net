--- conflicted
+++ resolved
@@ -14,11 +14,7 @@
         "x-ms-client-request-id": "c61ac08e-bb8a-1c3a-d507-813a21a9514f",
         "x-ms-date": "Tue, 26 Jan 2021 19:31:11 GMT",
         "x-ms-return-client-request-id": "true",
-<<<<<<< HEAD
-        "x-ms-version": "2020-12-06"
-=======
         "x-ms-version": "2021-02-12"
->>>>>>> 7e782c87
       },
       "RequestBody": null,
       "StatusCode": 201,
@@ -33,11 +29,7 @@
         ],
         "x-ms-client-request-id": "c61ac08e-bb8a-1c3a-d507-813a21a9514f",
         "x-ms-request-id": "70de3013-c01a-002b-1919-f45a0e000000",
-<<<<<<< HEAD
-        "x-ms-version": "2020-12-06"
-=======
         "x-ms-version": "2021-02-12"
->>>>>>> 7e782c87
       },
       "ResponseBody": []
     },
@@ -59,11 +51,7 @@
         "x-ms-file-last-write-time": "Now",
         "x-ms-file-permission": "Inherit",
         "x-ms-return-client-request-id": "true",
-<<<<<<< HEAD
-        "x-ms-version": "2020-12-06"
-=======
         "x-ms-version": "2021-02-12"
->>>>>>> 7e782c87
       },
       "RequestBody": null,
       "StatusCode": 201,
@@ -86,11 +74,7 @@
         "x-ms-file-permission-key": "17860367565182308406*11459378189709739967",
         "x-ms-request-id": "70de301b-c01a-002b-1f19-f45a0e000000",
         "x-ms-request-server-encrypted": "true",
-<<<<<<< HEAD
-        "x-ms-version": "2020-12-06"
-=======
         "x-ms-version": "2021-02-12"
->>>>>>> 7e782c87
       },
       "ResponseBody": []
     },
@@ -111,11 +95,7 @@
         "x-ms-date": "Tue, 26 Jan 2021 19:31:12 GMT",
         "x-ms-range": "bytes=1024-2047",
         "x-ms-return-client-request-id": "true",
-<<<<<<< HEAD
-        "x-ms-version": "2020-12-06",
-=======
         "x-ms-version": "2021-02-12",
->>>>>>> 7e782c87
         "x-ms-write": "update"
       },
       "RequestBody": "ith9kxqJkLqMBYAabZ3kxYunQSr1rLf73OQ+fM2AdjJSrcwGJMSRw+9GcEWeOr5UD+uLOj5kHN0ggbc1SxPtDI5Nx8DR3qDHFn06rjxxXaEl6Wzh9Tv07ZDu5qMMW3fbWGS3UHL+gjFLxCTAKW6hriQVEGKnDBdSWdov4/j8uroFX1XXugwvJmc6lTEXNMMiTDd/90oVNExNZfeYz585TglpusoYyfQX5un6bHbmOyUWDJbAfcNw8CoJilUVllfIAUcnrXn4CoJCZxFhGsjWZynRgsIIeNBG+cqgDz+fAU+RMmsvvo6sHQITfhaxDtVhMyMrQxSVv4h24LOuWPtDomXBz+hdpqibJWS/9fq6lOv1PtwcdL47/HPiud3a/cUHz9uw8D/sBIx6jx2v1cqOu0vIuRkeJy6nhtN0eu3KwCifuCUeCaSrCDpPoeWgiyapVP2REkSr6KitCWlseImfr871Dx2kb7GnHLDez4VJBvusyybvOK7k9M98cQA6PpCxsPEWq3sIBOVM6vWTzBkiYwNuv61jsHcgEBtOKP6xbd0gLR6UMlp/pMZAo064USe1WQ38y3/iTQB69ptgutznmnwXc576jjGo7xvmIgwoZ7/zmM7wtaFePd8eGTy/H+npWQjRod2Iu8vcVNxj/CvzUo/bbCIO9uXbuTW/3HX06c8x/cgDVsbha9wDFGDF+kG0K8et47PH22Mj9uioyd9W52oMMv5j7/vJ+gBFC+KEFr70CrGtRwUcaSFl4GDeOaH9rCz2uMhCUTvM5OmygtCAn98ps74tqKBl8Mjd/Q+a6sFeR162jl71sbl14WMcaeZR5ECAtIXj0ASMkcf/ZVMsMfkoVDtyyhGBNAEFuMc8SIfhixjOGTY7e3dZKvyW9UxlSa9q9BWr3xov/4CD3Rc9T0hAHdk6XRjC7NjEGJ8U6j61n28X0lRxNqv+nhq2uJ1fHNu0VtdyK+uXpwc85sd6GxRBzT6oJX3zzucuPL79DDQ6ZfvEYJRmQ3ODgCpNNE/kg4MFdepetvZdwIjwRO8smZvTAYHLtruA2orKJKVSppmXSbg6+JdK3K4EZp8Mdv6EVuaOejPOGc3IhZpflJFRCxnuWfs28aAEiCXTxk8bdGSLRs6+wyxmyDDrcnP86kgcsluFHRwDTmVGivEN+lJ9rRA1003Dk0fth5DLSn8tB53dtxP0lVZHiPhpeDk7Wc7dbsVixxf6WB8TmJWMOAPlGIJTL0M+iRe57UtVWhsOsS7C7dy6ykCG41704P3Buk/1g1+36CmKn+StqNnMpP0DBeZmyksmK01BzEvkSagZ+DL7YNa7V8kEN074DCJnuj5g8NsWWvAEzlgSdRvdpVU8lA==",
@@ -131,11 +111,7 @@
         "x-ms-client-request-id": "cc59830d-9e02-f742-917e-a9e2ae2792f8",
         "x-ms-error-code": "ResourceNotFound",
         "x-ms-request-id": "70de3021-c01a-002b-2419-f45a0e000000",
-<<<<<<< HEAD
-        "x-ms-version": "2020-12-06"
-=======
         "x-ms-version": "2021-02-12"
->>>>>>> 7e782c87
       },
       "ResponseBody": [
         "﻿<?xml version=\"1.0\" encoding=\"utf-8\"?><Error><Code>ResourceNotFound</Code><Message>The specified resource does not exist.\n",
@@ -158,11 +134,7 @@
         "x-ms-date": "Tue, 26 Jan 2021 19:31:12 GMT",
         "x-ms-delete-snapshots": "include",
         "x-ms-return-client-request-id": "true",
-<<<<<<< HEAD
-        "x-ms-version": "2020-12-06"
-=======
         "x-ms-version": "2021-02-12"
->>>>>>> 7e782c87
       },
       "RequestBody": null,
       "StatusCode": 202,
@@ -175,11 +147,7 @@
         ],
         "x-ms-client-request-id": "21d0099a-6ffc-1091-63d9-b3a89ecb6e3a",
         "x-ms-request-id": "70de303c-c01a-002b-3c19-f45a0e000000",
-<<<<<<< HEAD
-        "x-ms-version": "2020-12-06"
-=======
         "x-ms-version": "2021-02-12"
->>>>>>> 7e782c87
       },
       "ResponseBody": []
     }
