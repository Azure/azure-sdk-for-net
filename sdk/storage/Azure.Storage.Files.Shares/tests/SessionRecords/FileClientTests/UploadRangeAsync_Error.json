{
  "Entries": [
    {
      "RequestUri": "http://seanstagetest.file.core.windows.net/test-share-e2d8fb0c-f8f6-242b-507d-7552919f752d?restype=share",
      "RequestMethod": "PUT",
      "RequestHeaders": {
        "Authorization": "Sanitized",
        "traceparent": "00-2d7aba6b14a5a142934d4484397d23cc-2146c3dcb156fd45-00",
        "User-Agent": [
<<<<<<< HEAD
          "azsdk-net-Storage.Files.Shares/12.0.0-dev.20191205.1+4f14c4315f17fbbc59c93c6819467b6f15d7008f",
=======
          "azsdk-net-Storage.Files.Shares/12.0.0-dev.20191211.1\u002B899431c003876eb9b26cefd8e8a37e7f27f82ced",
>>>>>>> 5e20a7a1
          "(.NET Core 4.6.28008.01; Microsoft Windows 10.0.18363 )"
        ],
        "x-ms-client-request-id": "b9cd7b38-d0d5-0a55-4978-f4502613dc40",
        "x-ms-date": "Wed, 11 Dec 2019 20:38:29 GMT",
        "x-ms-return-client-request-id": "true",
        "x-ms-version": "2019-07-07"
      },
      "RequestBody": null,
      "StatusCode": 201,
      "ResponseHeaders": {
        "Content-Length": "0",
<<<<<<< HEAD
        "Date": "Fri, 06 Dec 2019 00:25:59 GMT",
        "ETag": "\"0x8D779E2DE70C7E2\"",
        "Last-Modified": "Fri, 06 Dec 2019 00:25:59 GMT",
=======
        "Date": "Wed, 11 Dec 2019 20:38:28 GMT",
        "ETag": "\u00220x8D77E7A14D14F5E\u0022",
        "Last-Modified": "Wed, 11 Dec 2019 20:38:29 GMT",
>>>>>>> 5e20a7a1
        "Server": [
          "Windows-Azure-File/1.0",
          "Microsoft-HTTPAPI/2.0"
        ],
        "x-ms-client-request-id": "b9cd7b38-d0d5-0a55-4978-f4502613dc40",
        "x-ms-request-id": "ef3e3b95-c01a-0019-3c62-b01280000000",
        "x-ms-version": "2019-07-07"
      },
      "ResponseBody": []
    },
    {
      "RequestUri": "http://seanstagetest.file.core.windows.net/test-share-e2d8fb0c-f8f6-242b-507d-7552919f752d/test-directory-c98cab9e-08f6-d628-b5ef-68259d4b16bc?restype=directory",
      "RequestMethod": "PUT",
      "RequestHeaders": {
        "Authorization": "Sanitized",
        "traceparent": "00-9f3ae657260a3f4c9552c694e4669818-571baea555e21c41-00",
        "User-Agent": [
<<<<<<< HEAD
          "azsdk-net-Storage.Files.Shares/12.0.0-dev.20191205.1+4f14c4315f17fbbc59c93c6819467b6f15d7008f",
=======
          "azsdk-net-Storage.Files.Shares/12.0.0-dev.20191211.1\u002B899431c003876eb9b26cefd8e8a37e7f27f82ced",
>>>>>>> 5e20a7a1
          "(.NET Core 4.6.28008.01; Microsoft Windows 10.0.18363 )"
        ],
        "x-ms-client-request-id": "63411af4-4107-30f9-53f7-04e5672f6dfe",
        "x-ms-date": "Wed, 11 Dec 2019 20:38:29 GMT",
        "x-ms-file-attributes": "None",
        "x-ms-file-creation-time": "Now",
        "x-ms-file-last-write-time": "Now",
        "x-ms-file-permission": "Inherit",
        "x-ms-return-client-request-id": "true",
        "x-ms-version": "2019-07-07"
      },
      "RequestBody": null,
      "StatusCode": 201,
      "ResponseHeaders": {
        "Content-Length": "0",
<<<<<<< HEAD
        "Date": "Fri, 06 Dec 2019 00:25:59 GMT",
        "ETag": "\"0x8D779E2DE7E0DC8\"",
        "Last-Modified": "Fri, 06 Dec 2019 00:25:59 GMT",
=======
        "Date": "Wed, 11 Dec 2019 20:38:28 GMT",
        "ETag": "\u00220x8D77E7A14E074C6\u0022",
        "Last-Modified": "Wed, 11 Dec 2019 20:38:29 GMT",
>>>>>>> 5e20a7a1
        "Server": [
          "Windows-Azure-File/1.0",
          "Microsoft-HTTPAPI/2.0"
        ],
        "x-ms-client-request-id": "63411af4-4107-30f9-53f7-04e5672f6dfe",
        "x-ms-file-attributes": "Directory",
        "x-ms-file-change-time": "2019-12-11T20:38:29.7578694Z",
        "x-ms-file-creation-time": "2019-12-11T20:38:29.7578694Z",
        "x-ms-file-id": "13835128424026341376",
        "x-ms-file-last-write-time": "2019-12-11T20:38:29.7578694Z",
        "x-ms-file-parent-id": "0",
        "x-ms-file-permission-key": "7855875120676328179*422928105932735866",
        "x-ms-request-id": "ef3e3b97-c01a-0019-3d62-b01280000000",
        "x-ms-request-server-encrypted": "true",
        "x-ms-version": "2019-07-07"
      },
      "ResponseBody": []
    },
    {
      "RequestUri": "http://seanstagetest.file.core.windows.net/test-share-e2d8fb0c-f8f6-242b-507d-7552919f752d/test-directory-c98cab9e-08f6-d628-b5ef-68259d4b16bc/test-file-a1dd3762-c6f9-e26f-532a-53e4d48e94bf?comp=range",
      "RequestMethod": "PUT",
      "RequestHeaders": {
        "Authorization": "Sanitized",
        "Content-Length": "1024",
        "traceparent": "00-1cafa55c8833604697b2dc797e21b4e0-6c39650ddd0e274c-00",
        "User-Agent": [
<<<<<<< HEAD
          "azsdk-net-Storage.Files.Shares/12.0.0-dev.20191205.1+4f14c4315f17fbbc59c93c6819467b6f15d7008f",
=======
          "azsdk-net-Storage.Files.Shares/12.0.0-dev.20191211.1\u002B899431c003876eb9b26cefd8e8a37e7f27f82ced",
>>>>>>> 5e20a7a1
          "(.NET Core 4.6.28008.01; Microsoft Windows 10.0.18363 )"
        ],
        "x-ms-client-request-id": "b56c7110-1d3a-1fed-b37c-f77385fccbbd",
        "x-ms-date": "Wed, 11 Dec 2019 20:38:29 GMT",
        "x-ms-range": "bytes=1024-2047",
        "x-ms-return-client-request-id": "true",
        "x-ms-version": "2019-07-07",
        "x-ms-write": "update"
      },
<<<<<<< HEAD
      "RequestBody": "JCU0qUWiyu8qjIqTk9Ud0j1OQuep7b3G3NxZPoxuuhIsdFirOVJvNAiXA/Q7N2JJGJ1QGXlR+zdnbcxoSItivNF3Zx59cpnr3w7fEerJi6R5ECbvHaCY23kgQ8yFBut8NUcjw9BEzKUDZTprcupNnuIn7zhlc54x34ylXC7NZdgiY9yipcfUNUSA67hlLWiO06XpXheyFsGp8uREn293Nv9iSA4OqvgaU7r05Ijly7EjFomI4wfBcEwa+bPjj5bUCbS5A+VagCitzwpcvjI4xCYyIIjm7lP3odfC87BENsMkINrTK8fMyZVg2xP8ZLIZ4TWMsG4N7RtgwWINl413aJhHOJ5XZJhfZlfyhhNA+jwlqRF7t4VUFzK/c2pkvjII6HJ6tSsTwnydLUoXGmcIIMYl5+57/LAT8iFrmPEu+qgl6p2gxUUREueU3oo7PfzKt1KjPtZEjOzBZ8MKqCmLbjKi8TDJZ1qBFNUG5x4m17UkoOCfirvR4V2x3l6BB2m9CW9XmUvMAE/3ISoBPaXNm5AO5QdJ6+N30BDSGIn8/w1rSd6vzz1pWKCRp2mRz6S440LOcyJicx2L4Mg6+ejF+yEclfPHHsxSpIxnuEN65QFsGjRGLozrCNbAI+50L163y6xHdDqw8MV2e86V+7vaEPrHzt+zfs2VMYwdBvvd3XUur+yWM3HHuylv0LK9Vg0a5hPzrWB/A0zfskKtk+rKmZ1ZZ0vOQ92JABK1RK4a19t/AiDn6TAUrqygt4EuGSc/pTYUZO/BS6I1aqxNyr+dxNpnLZDJ4q9sRLifLoxbW+brdZ93BnLsvrd+sn+ExuTtAvKmxuyWdsOHpx82IR0W2Q7FYlQfJb5oem7ZSzAw6H7TsiuatZT6VP/c8F5StZ2ZaNhxvmSQzd0zPkt9vCuTVr+hYm7yeyR5yw1UQzRgFcXRQOJXvyoaQ+VNZndIfJjUSZmfsVIup+yz9/JWO4mo0iiGq3xIO5eUhx+JpBWtME91gPqawWRyo5j2pMc3xAdbpZNOwtAbjA0BCikzpQPXBsaj4LuPDRHEFAjjUZbQXcMXLf+BX25+WvPsmLY6P/2VH54AlONMzJeCia3HNzp2Ma1mG3cEVaZXJIbHonRaitULTjL4z8nfy2Fn/9XAtiK5dWcJ0yOFkcn3qG9dhCkiJ//YvOkIfmHjhk8WnFbRl25jDiwNUbaxhbxoASZagUc3RNfW6Po4sfcFJkzTb/VyJREB+nb9FdVIJzYtn3w7iQUI3ld/+65zK100Bytq3RbH9dsVWYfROi8BjcHDCxF7ypxHy5Cd8ypijc4YyA2q3kkgZqmgJTB9N6QofW3trx9LuT2OIhKFKQKxssu5uHEhVw==",
=======
      "RequestBody": "LQExggqytTCK6cLZt3L6RqU2NgoXIG0uql4P3O4VXMRiRLdm/er0r4KsFhADlSrgLww/nliKqA2TA9ero9hCdY3\u002Bd3O6lEm6QoaIaglcKhUzL63i1b1s2Jyq0voTSAypaqCDBB63JZvChVzRAj0DNtjCeHMrX5/Pkp7WEMFPp/l53gBo2SX2ewkRH1Bhm9Zfp5shUM\u002BYfQsBtHJ/4RXac91iVyM9ml2yy/xqGT9ObfbId2klLVYq4GD0ZySydprzN6xz/0OyIgw9boTSLmTLskd7t2mstEWHN3bCSDI5/1Vid\u002BKT222zFVVc57/RV7L8KbXdNr8wRoNm7MjN79naBG4vcLaBN9bZyKEUUMyGteDDxh59W8iVMjBeLe\u002Bl5SV7geJQouf8evHfA24eG/a33zboCSm7Xamlmj6FIgrmNOJ7mc7pNhL4x0ssnldadxY6p024vdz8vyQ5qgepdljn\u002BM6LooInzakj70Hejr9RSyInS3q8LXcGf9mqr4sLTlHzRaWIz9STEtqklM2aHTFl51/lgSrdKspXhCOofR0dGKDw60kZyXtOkzmgGJmqa2GoRMgsJs0mFRrbMUuw65W8hnwsqjLoSx7klu3xPBExrBjCADhV8fLTydUuPZcwnqij5JIdfcEvwPipSI/fNdkJqoQy7utcZpWJWOBcuQ6Hs/hFTVh/FC5Xkz9ArKhj9JT8JJMT/a\u002B9R338kyXh0gbqIpSXmueBiZVV21urG7rsJWRMYJV6dLVIhwXagoAJdcA5VYkUy1msepr9vSJUEivCD27AlHJxcK7eTxLipgcVS2WaccYw2FoKn\u002BX6fLaT83XZGHMSSeBOyOXbNXxHytOT6HG9uqBlkTYUtfWMdvP3S1udCI6TAwKETKjhVaLdw9USZpRE1TnUdIY8/pPrwlHx5OohqcJFAORvOG73hDyUNvIfeRBfsnUiyJQHVwVvmIpX8HC4vBkTzGav1Z3K3O9KqMegy0hBkTF1/uEtPajf/5/koJTL23rYDK2pr9zYV\u002Bukva89zsxBFV4/Q7045Y\u002B90NX95jxbfsxMyL\u002Bbl\u002BFUnKb1iX/5oTHToos1jJi9oCcd7N8H23GvST/i8QUNpn186qYWQlsQwy6kKkSxJfIzjyeYfasBTcE1RkA/F7ArxfsNuKHxpl3LDSixY7Es/iNMrmHedSnSe53l4fwb0Kx9eGRIpGxQQenKzHCCUOoQCEcc82hOTVDSOj0EDMVgrz18M\u002BpM5Fq3/Gx4FKi5UCuy1Ni1/t1DLioUdmkuTDUjaRwyBhz/wyTtZfb71jmoGeoSUjjsq7FgOATAOG3wiK83VKuLhkoOshCzx5nmSFjxbFx/G/r9N71r0s0XP4u2/NxHxA==",
>>>>>>> 5e20a7a1
      "StatusCode": 404,
      "ResponseHeaders": {
        "Content-Length": "223",
        "Content-Type": "application/xml",
        "Date": "Wed, 11 Dec 2019 20:38:28 GMT",
        "Server": [
          "Windows-Azure-File/1.0",
          "Microsoft-HTTPAPI/2.0"
        ],
        "x-ms-client-request-id": "b56c7110-1d3a-1fed-b37c-f77385fccbbd",
        "x-ms-error-code": "ResourceNotFound",
        "x-ms-request-id": "ef3e3b98-c01a-0019-3e62-b01280000000",
        "x-ms-version": "2019-07-07"
      },
      "ResponseBody": [
<<<<<<< HEAD
        "﻿<?xml version=\"1.0\" encoding=\"utf-8\"?><Error><Code>ResourceNotFound</Code><Message>The specified resource does not exist.\n",
        "RequestId:a2d0f79c-501a-0034-7ccb-aba1f3000000\n",
        "Time:2019-12-06T00:25:59.9427501Z</Message></Error>"
=======
        "\uFEFF\u003C?xml version=\u00221.0\u0022 encoding=\u0022utf-8\u0022?\u003E\u003CError\u003E\u003CCode\u003EResourceNotFound\u003C/Code\u003E\u003CMessage\u003EThe specified resource does not exist.\n",
        "RequestId:ef3e3b98-c01a-0019-3e62-b01280000000\n",
        "Time:2019-12-11T20:38:29.8396681Z\u003C/Message\u003E\u003C/Error\u003E"
>>>>>>> 5e20a7a1
      ]
    },
    {
      "RequestUri": "http://seanstagetest.file.core.windows.net/test-share-e2d8fb0c-f8f6-242b-507d-7552919f752d?restype=share",
      "RequestMethod": "DELETE",
      "RequestHeaders": {
        "Authorization": "Sanitized",
        "traceparent": "00-4d8b6329faa3604b87e6d7896bf42c9f-3c094316df2fc54b-00",
        "User-Agent": [
<<<<<<< HEAD
          "azsdk-net-Storage.Files.Shares/12.0.0-dev.20191205.1+4f14c4315f17fbbc59c93c6819467b6f15d7008f",
=======
          "azsdk-net-Storage.Files.Shares/12.0.0-dev.20191211.1\u002B899431c003876eb9b26cefd8e8a37e7f27f82ced",
>>>>>>> 5e20a7a1
          "(.NET Core 4.6.28008.01; Microsoft Windows 10.0.18363 )"
        ],
        "x-ms-client-request-id": "8ba6bf70-916f-6389-a0fc-df230d2ca23c",
        "x-ms-date": "Wed, 11 Dec 2019 20:38:29 GMT",
        "x-ms-delete-snapshots": "include",
        "x-ms-return-client-request-id": "true",
        "x-ms-version": "2019-07-07"
      },
      "RequestBody": null,
      "StatusCode": 202,
      "ResponseHeaders": {
        "Content-Length": "0",
        "Date": "Wed, 11 Dec 2019 20:38:29 GMT",
        "Server": [
          "Windows-Azure-File/1.0",
          "Microsoft-HTTPAPI/2.0"
        ],
        "x-ms-client-request-id": "8ba6bf70-916f-6389-a0fc-df230d2ca23c",
        "x-ms-request-id": "ef3e3b99-c01a-0019-3f62-b01280000000",
        "x-ms-version": "2019-07-07"
      },
      "ResponseBody": []
    }
  ],
  "Variables": {
<<<<<<< HEAD
    "RandomSeed": "1265483880",
    "Storage_TestConfigDefault": "ProductionTenant\nseanstagetest\nU2FuaXRpemVk\nhttp://seanstagetest.blob.core.windows.net\nhttp://seanstagetest.file.core.windows.net\nhttp://seanstagetest.queue.core.windows.net\nhttp://seanstagetest.table.core.windows.net\n\n\n\n\nhttp://seanstagetest-secondary.blob.core.windows.net\nhttp://seanstagetest-secondary.file.core.windows.net\nhttp://seanstagetest-secondary.queue.core.windows.net\nhttp://seanstagetest-secondary.table.core.windows.net\n\nSanitized\n\n\nCloud\nBlobEndpoint=http://seanstagetest.blob.core.windows.net/;QueueEndpoint=http://seanstagetest.queue.core.windows.net/;FileEndpoint=http://seanstagetest.file.core.windows.net/;BlobSecondaryEndpoint=http://seanstagetest-secondary.blob.core.windows.net/;QueueSecondaryEndpoint=http://seanstagetest-secondary.queue.core.windows.net/;FileSecondaryEndpoint=http://seanstagetest-secondary.file.core.windows.net/;AccountName=seanstagetest;AccountKey=Sanitized\nseanscope1"
=======
    "RandomSeed": "345572759",
    "Storage_TestConfigDefault": "ProductionTenant\nseanstagetest\nU2FuaXRpemVk\nhttp://seanstagetest.blob.core.windows.net\nhttp://seanstagetest.file.core.windows.net\nhttp://seanstagetest.queue.core.windows.net\nhttp://seanstagetest.table.core.windows.net\n\n\n\n\nhttp://seanstagetest-secondary.blob.core.windows.net\nhttp://seanstagetest-secondary.file.core.windows.net\nhttp://seanstagetest-secondary.queue.core.windows.net\nhttp://seanstagetest-secondary.table.core.windows.net\n\nSanitized\n\n\nCloud\nBlobEndpoint=http://seanstagetest.blob.core.windows.net/;QueueEndpoint=http://seanstagetest.queue.core.windows.net/;FileEndpoint=http://seanstagetest.file.core.windows.net/;BlobSecondaryEndpoint=http://seanstagetest-secondary.blob.core.windows.net/;QueueSecondaryEndpoint=http://seanstagetest-secondary.queue.core.windows.net/;FileSecondaryEndpoint=http://seanstagetest-secondary.file.core.windows.net/;AccountName=seanstagetest;AccountKey=Sanitized"
>>>>>>> 5e20a7a1
  }
}<|MERGE_RESOLUTION|>--- conflicted
+++ resolved
@@ -1,21 +1,17 @@
 {
   "Entries": [
     {
-      "RequestUri": "http://seanstagetest.file.core.windows.net/test-share-e2d8fb0c-f8f6-242b-507d-7552919f752d?restype=share",
+      "RequestUri": "http://seanstagetest.file.core.windows.net/test-share-d0a1b938-cab1-3cb8-92fd-b97ee1b0971b?restype=share",
       "RequestMethod": "PUT",
       "RequestHeaders": {
         "Authorization": "Sanitized",
-        "traceparent": "00-2d7aba6b14a5a142934d4484397d23cc-2146c3dcb156fd45-00",
+        "traceparent": "00-c3fe4e66739e014bbe8bbd40aef7e754-4e0ba38ee9a2a841-00",
         "User-Agent": [
-<<<<<<< HEAD
-          "azsdk-net-Storage.Files.Shares/12.0.0-dev.20191205.1+4f14c4315f17fbbc59c93c6819467b6f15d7008f",
-=======
-          "azsdk-net-Storage.Files.Shares/12.0.0-dev.20191211.1\u002B899431c003876eb9b26cefd8e8a37e7f27f82ced",
->>>>>>> 5e20a7a1
+          "azsdk-net-Storage.Files.Shares/12.0.0-dev.20191211.1\u002B2accb37068f0a0c9382fa117525bb968c5397cf7",
           "(.NET Core 4.6.28008.01; Microsoft Windows 10.0.18363 )"
         ],
-        "x-ms-client-request-id": "b9cd7b38-d0d5-0a55-4978-f4502613dc40",
-        "x-ms-date": "Wed, 11 Dec 2019 20:38:29 GMT",
+        "x-ms-client-request-id": "9abd0300-0a51-1bb8-0afb-ec5e4fb089ae",
+        "x-ms-date": "Wed, 11 Dec 2019 23:06:02 GMT",
         "x-ms-return-client-request-id": "true",
         "x-ms-version": "2019-07-07"
       },
@@ -23,41 +19,31 @@
       "StatusCode": 201,
       "ResponseHeaders": {
         "Content-Length": "0",
-<<<<<<< HEAD
-        "Date": "Fri, 06 Dec 2019 00:25:59 GMT",
-        "ETag": "\"0x8D779E2DE70C7E2\"",
-        "Last-Modified": "Fri, 06 Dec 2019 00:25:59 GMT",
-=======
-        "Date": "Wed, 11 Dec 2019 20:38:28 GMT",
-        "ETag": "\u00220x8D77E7A14D14F5E\u0022",
-        "Last-Modified": "Wed, 11 Dec 2019 20:38:29 GMT",
->>>>>>> 5e20a7a1
+        "Date": "Wed, 11 Dec 2019 23:06:02 GMT",
+        "ETag": "\u00220x8D77E8EB1B39A5E\u0022",
+        "Last-Modified": "Wed, 11 Dec 2019 23:06:02 GMT",
         "Server": [
           "Windows-Azure-File/1.0",
           "Microsoft-HTTPAPI/2.0"
         ],
-        "x-ms-client-request-id": "b9cd7b38-d0d5-0a55-4978-f4502613dc40",
-        "x-ms-request-id": "ef3e3b95-c01a-0019-3c62-b01280000000",
+        "x-ms-client-request-id": "9abd0300-0a51-1bb8-0afb-ec5e4fb089ae",
+        "x-ms-request-id": "b65eba6e-301a-0022-7077-b05724000000",
         "x-ms-version": "2019-07-07"
       },
       "ResponseBody": []
     },
     {
-      "RequestUri": "http://seanstagetest.file.core.windows.net/test-share-e2d8fb0c-f8f6-242b-507d-7552919f752d/test-directory-c98cab9e-08f6-d628-b5ef-68259d4b16bc?restype=directory",
+      "RequestUri": "http://seanstagetest.file.core.windows.net/test-share-d0a1b938-cab1-3cb8-92fd-b97ee1b0971b/test-directory-8a2c2b0f-8e50-cb90-d43e-a9ae526695ae?restype=directory",
       "RequestMethod": "PUT",
       "RequestHeaders": {
         "Authorization": "Sanitized",
-        "traceparent": "00-9f3ae657260a3f4c9552c694e4669818-571baea555e21c41-00",
+        "traceparent": "00-b602d9b0cc65d743b5cdab6e88dc7cff-73b7781dc47b6f46-00",
         "User-Agent": [
-<<<<<<< HEAD
-          "azsdk-net-Storage.Files.Shares/12.0.0-dev.20191205.1+4f14c4315f17fbbc59c93c6819467b6f15d7008f",
-=======
-          "azsdk-net-Storage.Files.Shares/12.0.0-dev.20191211.1\u002B899431c003876eb9b26cefd8e8a37e7f27f82ced",
->>>>>>> 5e20a7a1
+          "azsdk-net-Storage.Files.Shares/12.0.0-dev.20191211.1\u002B2accb37068f0a0c9382fa117525bb968c5397cf7",
           "(.NET Core 4.6.28008.01; Microsoft Windows 10.0.18363 )"
         ],
-        "x-ms-client-request-id": "63411af4-4107-30f9-53f7-04e5672f6dfe",
-        "x-ms-date": "Wed, 11 Dec 2019 20:38:29 GMT",
+        "x-ms-client-request-id": "7c41ca79-f4b6-72b2-73f2-c612600ac8a4",
+        "x-ms-date": "Wed, 11 Dec 2019 23:06:02 GMT",
         "x-ms-file-attributes": "None",
         "x-ms-file-creation-time": "Now",
         "x-ms-file-last-write-time": "Now",
@@ -69,102 +55,78 @@
       "StatusCode": 201,
       "ResponseHeaders": {
         "Content-Length": "0",
-<<<<<<< HEAD
-        "Date": "Fri, 06 Dec 2019 00:25:59 GMT",
-        "ETag": "\"0x8D779E2DE7E0DC8\"",
-        "Last-Modified": "Fri, 06 Dec 2019 00:25:59 GMT",
-=======
-        "Date": "Wed, 11 Dec 2019 20:38:28 GMT",
-        "ETag": "\u00220x8D77E7A14E074C6\u0022",
-        "Last-Modified": "Wed, 11 Dec 2019 20:38:29 GMT",
->>>>>>> 5e20a7a1
+        "Date": "Wed, 11 Dec 2019 23:06:02 GMT",
+        "ETag": "\u00220x8D77E8EB1C189BA\u0022",
+        "Last-Modified": "Wed, 11 Dec 2019 23:06:02 GMT",
         "Server": [
           "Windows-Azure-File/1.0",
           "Microsoft-HTTPAPI/2.0"
         ],
-        "x-ms-client-request-id": "63411af4-4107-30f9-53f7-04e5672f6dfe",
+        "x-ms-client-request-id": "7c41ca79-f4b6-72b2-73f2-c612600ac8a4",
         "x-ms-file-attributes": "Directory",
-        "x-ms-file-change-time": "2019-12-11T20:38:29.7578694Z",
-        "x-ms-file-creation-time": "2019-12-11T20:38:29.7578694Z",
+        "x-ms-file-change-time": "2019-12-11T23:06:02.8921274Z",
+        "x-ms-file-creation-time": "2019-12-11T23:06:02.8921274Z",
         "x-ms-file-id": "13835128424026341376",
-        "x-ms-file-last-write-time": "2019-12-11T20:38:29.7578694Z",
+        "x-ms-file-last-write-time": "2019-12-11T23:06:02.8921274Z",
         "x-ms-file-parent-id": "0",
         "x-ms-file-permission-key": "7855875120676328179*422928105932735866",
-        "x-ms-request-id": "ef3e3b97-c01a-0019-3d62-b01280000000",
+        "x-ms-request-id": "b65eba76-301a-0022-7777-b05724000000",
         "x-ms-request-server-encrypted": "true",
         "x-ms-version": "2019-07-07"
       },
       "ResponseBody": []
     },
     {
-      "RequestUri": "http://seanstagetest.file.core.windows.net/test-share-e2d8fb0c-f8f6-242b-507d-7552919f752d/test-directory-c98cab9e-08f6-d628-b5ef-68259d4b16bc/test-file-a1dd3762-c6f9-e26f-532a-53e4d48e94bf?comp=range",
+      "RequestUri": "http://seanstagetest.file.core.windows.net/test-share-d0a1b938-cab1-3cb8-92fd-b97ee1b0971b/test-directory-8a2c2b0f-8e50-cb90-d43e-a9ae526695ae/test-file-99df3d66-ab32-12ba-6050-3b17ab164a4e?comp=range",
       "RequestMethod": "PUT",
       "RequestHeaders": {
         "Authorization": "Sanitized",
         "Content-Length": "1024",
-        "traceparent": "00-1cafa55c8833604697b2dc797e21b4e0-6c39650ddd0e274c-00",
+        "traceparent": "00-ce407bdaa9cd9f4bb26d00f7836d3606-7975a61e0aba5a4d-00",
         "User-Agent": [
-<<<<<<< HEAD
-          "azsdk-net-Storage.Files.Shares/12.0.0-dev.20191205.1+4f14c4315f17fbbc59c93c6819467b6f15d7008f",
-=======
-          "azsdk-net-Storage.Files.Shares/12.0.0-dev.20191211.1\u002B899431c003876eb9b26cefd8e8a37e7f27f82ced",
->>>>>>> 5e20a7a1
+          "azsdk-net-Storage.Files.Shares/12.0.0-dev.20191211.1\u002B2accb37068f0a0c9382fa117525bb968c5397cf7",
           "(.NET Core 4.6.28008.01; Microsoft Windows 10.0.18363 )"
         ],
-        "x-ms-client-request-id": "b56c7110-1d3a-1fed-b37c-f77385fccbbd",
-        "x-ms-date": "Wed, 11 Dec 2019 20:38:29 GMT",
+        "x-ms-client-request-id": "5944f23e-b185-2b89-f283-89c7da822116",
+        "x-ms-date": "Wed, 11 Dec 2019 23:06:02 GMT",
         "x-ms-range": "bytes=1024-2047",
         "x-ms-return-client-request-id": "true",
         "x-ms-version": "2019-07-07",
         "x-ms-write": "update"
       },
-<<<<<<< HEAD
-      "RequestBody": "JCU0qUWiyu8qjIqTk9Ud0j1OQuep7b3G3NxZPoxuuhIsdFirOVJvNAiXA/Q7N2JJGJ1QGXlR+zdnbcxoSItivNF3Zx59cpnr3w7fEerJi6R5ECbvHaCY23kgQ8yFBut8NUcjw9BEzKUDZTprcupNnuIn7zhlc54x34ylXC7NZdgiY9yipcfUNUSA67hlLWiO06XpXheyFsGp8uREn293Nv9iSA4OqvgaU7r05Ijly7EjFomI4wfBcEwa+bPjj5bUCbS5A+VagCitzwpcvjI4xCYyIIjm7lP3odfC87BENsMkINrTK8fMyZVg2xP8ZLIZ4TWMsG4N7RtgwWINl413aJhHOJ5XZJhfZlfyhhNA+jwlqRF7t4VUFzK/c2pkvjII6HJ6tSsTwnydLUoXGmcIIMYl5+57/LAT8iFrmPEu+qgl6p2gxUUREueU3oo7PfzKt1KjPtZEjOzBZ8MKqCmLbjKi8TDJZ1qBFNUG5x4m17UkoOCfirvR4V2x3l6BB2m9CW9XmUvMAE/3ISoBPaXNm5AO5QdJ6+N30BDSGIn8/w1rSd6vzz1pWKCRp2mRz6S440LOcyJicx2L4Mg6+ejF+yEclfPHHsxSpIxnuEN65QFsGjRGLozrCNbAI+50L163y6xHdDqw8MV2e86V+7vaEPrHzt+zfs2VMYwdBvvd3XUur+yWM3HHuylv0LK9Vg0a5hPzrWB/A0zfskKtk+rKmZ1ZZ0vOQ92JABK1RK4a19t/AiDn6TAUrqygt4EuGSc/pTYUZO/BS6I1aqxNyr+dxNpnLZDJ4q9sRLifLoxbW+brdZ93BnLsvrd+sn+ExuTtAvKmxuyWdsOHpx82IR0W2Q7FYlQfJb5oem7ZSzAw6H7TsiuatZT6VP/c8F5StZ2ZaNhxvmSQzd0zPkt9vCuTVr+hYm7yeyR5yw1UQzRgFcXRQOJXvyoaQ+VNZndIfJjUSZmfsVIup+yz9/JWO4mo0iiGq3xIO5eUhx+JpBWtME91gPqawWRyo5j2pMc3xAdbpZNOwtAbjA0BCikzpQPXBsaj4LuPDRHEFAjjUZbQXcMXLf+BX25+WvPsmLY6P/2VH54AlONMzJeCia3HNzp2Ma1mG3cEVaZXJIbHonRaitULTjL4z8nfy2Fn/9XAtiK5dWcJ0yOFkcn3qG9dhCkiJ//YvOkIfmHjhk8WnFbRl25jDiwNUbaxhbxoASZagUc3RNfW6Po4sfcFJkzTb/VyJREB+nb9FdVIJzYtn3w7iQUI3ld/+65zK100Bytq3RbH9dsVWYfROi8BjcHDCxF7ypxHy5Cd8ypijc4YyA2q3kkgZqmgJTB9N6QofW3trx9LuT2OIhKFKQKxssu5uHEhVw==",
-=======
-      "RequestBody": "LQExggqytTCK6cLZt3L6RqU2NgoXIG0uql4P3O4VXMRiRLdm/er0r4KsFhADlSrgLww/nliKqA2TA9ero9hCdY3\u002Bd3O6lEm6QoaIaglcKhUzL63i1b1s2Jyq0voTSAypaqCDBB63JZvChVzRAj0DNtjCeHMrX5/Pkp7WEMFPp/l53gBo2SX2ewkRH1Bhm9Zfp5shUM\u002BYfQsBtHJ/4RXac91iVyM9ml2yy/xqGT9ObfbId2klLVYq4GD0ZySydprzN6xz/0OyIgw9boTSLmTLskd7t2mstEWHN3bCSDI5/1Vid\u002BKT222zFVVc57/RV7L8KbXdNr8wRoNm7MjN79naBG4vcLaBN9bZyKEUUMyGteDDxh59W8iVMjBeLe\u002Bl5SV7geJQouf8evHfA24eG/a33zboCSm7Xamlmj6FIgrmNOJ7mc7pNhL4x0ssnldadxY6p024vdz8vyQ5qgepdljn\u002BM6LooInzakj70Hejr9RSyInS3q8LXcGf9mqr4sLTlHzRaWIz9STEtqklM2aHTFl51/lgSrdKspXhCOofR0dGKDw60kZyXtOkzmgGJmqa2GoRMgsJs0mFRrbMUuw65W8hnwsqjLoSx7klu3xPBExrBjCADhV8fLTydUuPZcwnqij5JIdfcEvwPipSI/fNdkJqoQy7utcZpWJWOBcuQ6Hs/hFTVh/FC5Xkz9ArKhj9JT8JJMT/a\u002B9R338kyXh0gbqIpSXmueBiZVV21urG7rsJWRMYJV6dLVIhwXagoAJdcA5VYkUy1msepr9vSJUEivCD27AlHJxcK7eTxLipgcVS2WaccYw2FoKn\u002BX6fLaT83XZGHMSSeBOyOXbNXxHytOT6HG9uqBlkTYUtfWMdvP3S1udCI6TAwKETKjhVaLdw9USZpRE1TnUdIY8/pPrwlHx5OohqcJFAORvOG73hDyUNvIfeRBfsnUiyJQHVwVvmIpX8HC4vBkTzGav1Z3K3O9KqMegy0hBkTF1/uEtPajf/5/koJTL23rYDK2pr9zYV\u002Bukva89zsxBFV4/Q7045Y\u002B90NX95jxbfsxMyL\u002Bbl\u002BFUnKb1iX/5oTHToos1jJi9oCcd7N8H23GvST/i8QUNpn186qYWQlsQwy6kKkSxJfIzjyeYfasBTcE1RkA/F7ArxfsNuKHxpl3LDSixY7Es/iNMrmHedSnSe53l4fwb0Kx9eGRIpGxQQenKzHCCUOoQCEcc82hOTVDSOj0EDMVgrz18M\u002BpM5Fq3/Gx4FKi5UCuy1Ni1/t1DLioUdmkuTDUjaRwyBhz/wyTtZfb71jmoGeoSUjjsq7FgOATAOG3wiK83VKuLhkoOshCzx5nmSFjxbFx/G/r9N71r0s0XP4u2/NxHxA==",
->>>>>>> 5e20a7a1
+      "RequestBody": "KjI1hyQY94oDC2oBNrd7RW8\u002BE0OmekTODy4bZrmbxl2nd\u002Bgu1EGATUVVlSZAudyo1PWobQMGqLDuZ3j1/JHRaEUNWb/PTXAuvcX\u002BUOQdjVVSc5LD8lhZoc83P23IilC0hC3hM18c2YaEea89B1fM0dkioon/DXXss7jvmA0DZTJ0Ssu2O1n2NpkLPnioHJl3a26TpujHtXa49YCnLUF4gRR9yL2MFZV/LGzv88/8Q5cedyyfb79KrZVU/kbZTghYkr1kK1Pb61XZE3p818Gnu7HoibUU2RFUMhsoNxdOpt1jlmESlxhDQozXxVxFzdXTrUKV8MRTRLirEPg3s7Q9im2cGUBglSOYpUYpPBS1D2VFVInUubUZD1KoZocfC4/XmTvuqbSUcxce/Et\u002BKgek9gCT8V4qadC4gwnuty6ceJm3UqLYxmawseFxtbxpmuVKA3CHjBoxrDBqNiarprvpgoOyx9hlyzCa4kB9uLMUTugjpLS\u002BFex/haVybo8/BAoliDM4t9MN5Tc/7KnZtPN9Vug9iAIHKm2XM0Ey8l2hWt42VzCA25cUFb58fihDpdGx9BemAnwIHV3FoYSS2/LanpLLolzD/XpRKXNDi6xEVI1vgf5G\u002BlhhLjnSujoSgjrMouCWdwJ17fecVdgIxJKxgE33Iln0k6Q5aXQj8EJAPqY5dunLrtyK\u002BpMGqaR/WGmnITnsG1/g2A48XA6OUvy1XBcyz02o5dFwbCjG7ur/uhAKe88JUyJGWZ7bj1LO\u002B6iWUU2MTIkc/jtnfK43GeojPKH9g9Ytqwj163avzVZ/onGAL5ydc22H7n2UoddzDz\u002Bzt1Kw0HjRaaVEl2ESbDDk6Nk9tulNhsk0dpRYmAowgtw2\u002BxUEztL4rsb3WNsMdIFMr7n9NVhVZjGIfFnjeNCaFBSE23Eb4BkHRQcjVS3tKAISC\u002BlQMkyD4ZTje1J4FDX1XUTHh5gQMc6g9u9QMRAEmlRX0W3nSeHHAfrcN2XGjjHRLvjpJqBpAtobsDxdMq\u002BE3\u002BD\u002BIUPIDhNj/4WdM/po2We\u002BfwMYGnSz7c6SzJmkas9KWFeFyG3tCR/lhicazM/fstbVnrOsbMRrSzN0NUJ5vpS2U9qj4xH60HXjMpRMmCH/sxnCz8wbnuySGXw5edPda8eSY3j0PM7F2809yDkwH7ISdYIot\u002B/Im7TuEMqUwFeiBsfMujSoCndL/PT\u002B3dazYvrKJgNRtLTYysjEBSwEMBp1m8FxY2V\u002BamoL3br6yr3dO67QyplUUVIT8\u002B9r4wVLRsvZiEIVQf6VS7yZRtb53QAL5sp9NGaAIUpuXm91EoZlwJbuIUF6yPmvOn7duwt7GRbvYPw6zRJlWWb4puOOHw==",
       "StatusCode": 404,
       "ResponseHeaders": {
         "Content-Length": "223",
         "Content-Type": "application/xml",
-        "Date": "Wed, 11 Dec 2019 20:38:28 GMT",
+        "Date": "Wed, 11 Dec 2019 23:06:02 GMT",
         "Server": [
           "Windows-Azure-File/1.0",
           "Microsoft-HTTPAPI/2.0"
         ],
-        "x-ms-client-request-id": "b56c7110-1d3a-1fed-b37c-f77385fccbbd",
+        "x-ms-client-request-id": "5944f23e-b185-2b89-f283-89c7da822116",
         "x-ms-error-code": "ResourceNotFound",
-        "x-ms-request-id": "ef3e3b98-c01a-0019-3e62-b01280000000",
+        "x-ms-request-id": "b65eba79-301a-0022-7a77-b05724000000",
         "x-ms-version": "2019-07-07"
       },
       "ResponseBody": [
-<<<<<<< HEAD
-        "﻿<?xml version=\"1.0\" encoding=\"utf-8\"?><Error><Code>ResourceNotFound</Code><Message>The specified resource does not exist.\n",
-        "RequestId:a2d0f79c-501a-0034-7ccb-aba1f3000000\n",
-        "Time:2019-12-06T00:25:59.9427501Z</Message></Error>"
-=======
         "\uFEFF\u003C?xml version=\u00221.0\u0022 encoding=\u0022utf-8\u0022?\u003E\u003CError\u003E\u003CCode\u003EResourceNotFound\u003C/Code\u003E\u003CMessage\u003EThe specified resource does not exist.\n",
-        "RequestId:ef3e3b98-c01a-0019-3e62-b01280000000\n",
-        "Time:2019-12-11T20:38:29.8396681Z\u003C/Message\u003E\u003C/Error\u003E"
->>>>>>> 5e20a7a1
+        "RequestId:b65eba79-301a-0022-7a77-b05724000000\n",
+        "Time:2019-12-11T23:06:02.9708083Z\u003C/Message\u003E\u003C/Error\u003E"
       ]
     },
     {
-      "RequestUri": "http://seanstagetest.file.core.windows.net/test-share-e2d8fb0c-f8f6-242b-507d-7552919f752d?restype=share",
+      "RequestUri": "http://seanstagetest.file.core.windows.net/test-share-d0a1b938-cab1-3cb8-92fd-b97ee1b0971b?restype=share",
       "RequestMethod": "DELETE",
       "RequestHeaders": {
         "Authorization": "Sanitized",
-        "traceparent": "00-4d8b6329faa3604b87e6d7896bf42c9f-3c094316df2fc54b-00",
+        "traceparent": "00-d9a33e3b2181ce46b934e64ef8434eb4-522de196c188344c-00",
         "User-Agent": [
-<<<<<<< HEAD
-          "azsdk-net-Storage.Files.Shares/12.0.0-dev.20191205.1+4f14c4315f17fbbc59c93c6819467b6f15d7008f",
-=======
-          "azsdk-net-Storage.Files.Shares/12.0.0-dev.20191211.1\u002B899431c003876eb9b26cefd8e8a37e7f27f82ced",
->>>>>>> 5e20a7a1
+          "azsdk-net-Storage.Files.Shares/12.0.0-dev.20191211.1\u002B2accb37068f0a0c9382fa117525bb968c5397cf7",
           "(.NET Core 4.6.28008.01; Microsoft Windows 10.0.18363 )"
         ],
-        "x-ms-client-request-id": "8ba6bf70-916f-6389-a0fc-df230d2ca23c",
-        "x-ms-date": "Wed, 11 Dec 2019 20:38:29 GMT",
+        "x-ms-client-request-id": "b3b9ffb6-349e-879a-ac08-93bc81f4e30d",
+        "x-ms-date": "Wed, 11 Dec 2019 23:06:03 GMT",
         "x-ms-delete-snapshots": "include",
         "x-ms-return-client-request-id": "true",
         "x-ms-version": "2019-07-07"
@@ -173,25 +135,20 @@
       "StatusCode": 202,
       "ResponseHeaders": {
         "Content-Length": "0",
-        "Date": "Wed, 11 Dec 2019 20:38:29 GMT",
+        "Date": "Wed, 11 Dec 2019 23:06:02 GMT",
         "Server": [
           "Windows-Azure-File/1.0",
           "Microsoft-HTTPAPI/2.0"
         ],
-        "x-ms-client-request-id": "8ba6bf70-916f-6389-a0fc-df230d2ca23c",
-        "x-ms-request-id": "ef3e3b99-c01a-0019-3f62-b01280000000",
+        "x-ms-client-request-id": "b3b9ffb6-349e-879a-ac08-93bc81f4e30d",
+        "x-ms-request-id": "b65eba7f-301a-0022-8077-b05724000000",
         "x-ms-version": "2019-07-07"
       },
       "ResponseBody": []
     }
   ],
   "Variables": {
-<<<<<<< HEAD
-    "RandomSeed": "1265483880",
+    "RandomSeed": "1771745193",
     "Storage_TestConfigDefault": "ProductionTenant\nseanstagetest\nU2FuaXRpemVk\nhttp://seanstagetest.blob.core.windows.net\nhttp://seanstagetest.file.core.windows.net\nhttp://seanstagetest.queue.core.windows.net\nhttp://seanstagetest.table.core.windows.net\n\n\n\n\nhttp://seanstagetest-secondary.blob.core.windows.net\nhttp://seanstagetest-secondary.file.core.windows.net\nhttp://seanstagetest-secondary.queue.core.windows.net\nhttp://seanstagetest-secondary.table.core.windows.net\n\nSanitized\n\n\nCloud\nBlobEndpoint=http://seanstagetest.blob.core.windows.net/;QueueEndpoint=http://seanstagetest.queue.core.windows.net/;FileEndpoint=http://seanstagetest.file.core.windows.net/;BlobSecondaryEndpoint=http://seanstagetest-secondary.blob.core.windows.net/;QueueSecondaryEndpoint=http://seanstagetest-secondary.queue.core.windows.net/;FileSecondaryEndpoint=http://seanstagetest-secondary.file.core.windows.net/;AccountName=seanstagetest;AccountKey=Sanitized\nseanscope1"
-=======
-    "RandomSeed": "345572759",
-    "Storage_TestConfigDefault": "ProductionTenant\nseanstagetest\nU2FuaXRpemVk\nhttp://seanstagetest.blob.core.windows.net\nhttp://seanstagetest.file.core.windows.net\nhttp://seanstagetest.queue.core.windows.net\nhttp://seanstagetest.table.core.windows.net\n\n\n\n\nhttp://seanstagetest-secondary.blob.core.windows.net\nhttp://seanstagetest-secondary.file.core.windows.net\nhttp://seanstagetest-secondary.queue.core.windows.net\nhttp://seanstagetest-secondary.table.core.windows.net\n\nSanitized\n\n\nCloud\nBlobEndpoint=http://seanstagetest.blob.core.windows.net/;QueueEndpoint=http://seanstagetest.queue.core.windows.net/;FileEndpoint=http://seanstagetest.file.core.windows.net/;BlobSecondaryEndpoint=http://seanstagetest-secondary.blob.core.windows.net/;QueueSecondaryEndpoint=http://seanstagetest-secondary.queue.core.windows.net/;FileSecondaryEndpoint=http://seanstagetest-secondary.file.core.windows.net/;AccountName=seanstagetest;AccountKey=Sanitized"
->>>>>>> 5e20a7a1
   }
 }