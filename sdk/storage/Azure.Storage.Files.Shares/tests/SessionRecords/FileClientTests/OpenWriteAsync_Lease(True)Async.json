--- conflicted
+++ resolved
@@ -1,56 +1,51 @@
 {
   "Entries": [
     {
-      "RequestUri": "https://seanmcccanary3.file.core.windows.net/test-share-aba30a14-f98e-bc95-7a42-26e014556f59?restype=share",
-      "RequestMethod": "PUT",
-      "RequestHeaders": {
-        "Accept": "application/xml",
-        "Authorization": "Sanitized",
-        "traceparent": "00-ac3dcd6d9a8b154b8510991a849d52be-057097ad8bb5ef4f-00",
-        "User-Agent": [
-          "azsdk-net-Storage.Files.Shares/12.7.0-alpha.20210121.1",
-          "(.NET 5.0.2; Microsoft Windows 10.0.19042)"
-        ],
-        "x-ms-client-request-id": "e0d87f62-40cc-28b5-cf2f-f7110e0af343",
-        "x-ms-date": "Thu, 21 Jan 2021 20:40:20 GMT",
-        "x-ms-return-client-request-id": "true",
-        "x-ms-version": "2020-06-12"
-      },
-      "RequestBody": null,
-      "StatusCode": 201,
-      "ResponseHeaders": {
-        "Content-Length": "0",
-        "Date": "Thu, 21 Jan 2021 20:40:20 GMT",
-        "ETag": "\u00220x8D8BE4CC4F26347\u0022",
-        "Last-Modified": "Thu, 21 Jan 2021 20:40:20 GMT",
-        "Server": [
-          "Windows-Azure-File/1.0",
-          "Microsoft-HTTPAPI/2.0"
-        ],
-        "x-ms-client-request-id": "e0d87f62-40cc-28b5-cf2f-f7110e0af343",
-<<<<<<< HEAD
-        "x-ms-request-id": "55e30aa7-101a-005a-0419-6dbc25000000",
-        "x-ms-version": "2020-06-12"
-=======
-        "x-ms-request-id": "8ba06b0a-a01a-0002-1635-f0647a000000",
-        "x-ms-version": "2020-04-08"
->>>>>>> ac24a13f
-      },
-      "ResponseBody": []
-    },
-    {
-      "RequestUri": "https://seanmcccanary3.file.core.windows.net/test-share-aba30a14-f98e-bc95-7a42-26e014556f59/test-directory-a899d1c3-fe03-e9b7-ed76-92254bd2162c?restype=directory",
-      "RequestMethod": "PUT",
-      "RequestHeaders": {
-        "Accept": "application/xml",
-        "Authorization": "Sanitized",
-        "traceparent": "00-c5f9f79c05024f4085dcc44fd2063732-9d7f895b717c3046-00",
-        "User-Agent": [
-          "azsdk-net-Storage.Files.Shares/12.7.0-alpha.20210121.1",
-          "(.NET 5.0.2; Microsoft Windows 10.0.19042)"
-        ],
-        "x-ms-client-request-id": "d4fe6975-04b4-63e4-c7ee-f355ae8fdcfd",
-        "x-ms-date": "Thu, 21 Jan 2021 20:40:20 GMT",
+      "RequestUri": "https://seanmcccanary3.file.core.windows.net/test-share-cd4d9b74-997c-95cd-a50c-f96310b8ed8d?restype=share",
+      "RequestMethod": "PUT",
+      "RequestHeaders": {
+        "Accept": "application/xml",
+        "Authorization": "Sanitized",
+        "traceparent": "00-b3538096152ad946858f7d09695f9ff2-c4722c708894c448-00",
+        "User-Agent": [
+          "azsdk-net-Storage.Files.Shares/12.7.0-alpha.20210126.1",
+          "(.NET 5.0.2; Microsoft Windows 10.0.19042)"
+        ],
+        "x-ms-client-request-id": "32d806b5-4b96-a1c7-a02d-49731373af63",
+        "x-ms-date": "Tue, 26 Jan 2021 19:31:38 GMT",
+        "x-ms-return-client-request-id": "true",
+        "x-ms-version": "2020-06-12"
+      },
+      "RequestBody": null,
+      "StatusCode": 201,
+      "ResponseHeaders": {
+        "Content-Length": "0",
+        "Date": "Tue, 26 Jan 2021 19:31:37 GMT",
+        "ETag": "\u00220x8D8C230FFCAE546\u0022",
+        "Last-Modified": "Tue, 26 Jan 2021 19:31:37 GMT",
+        "Server": [
+          "Windows-Azure-File/1.0",
+          "Microsoft-HTTPAPI/2.0"
+        ],
+        "x-ms-client-request-id": "32d806b5-4b96-a1c7-a02d-49731373af63",
+        "x-ms-request-id": "dc9fb857-f01a-001f-2519-f469c6000000",
+        "x-ms-version": "2020-06-12"
+      },
+      "ResponseBody": []
+    },
+    {
+      "RequestUri": "https://seanmcccanary3.file.core.windows.net/test-share-cd4d9b74-997c-95cd-a50c-f96310b8ed8d/test-directory-25b4b5b1-0d84-c402-d1e0-dbbeb2f37537?restype=directory",
+      "RequestMethod": "PUT",
+      "RequestHeaders": {
+        "Accept": "application/xml",
+        "Authorization": "Sanitized",
+        "traceparent": "00-d04e5739c9011d41a5bbfe0e8ae77051-8e8452a251215747-00",
+        "User-Agent": [
+          "azsdk-net-Storage.Files.Shares/12.7.0-alpha.20210126.1",
+          "(.NET 5.0.2; Microsoft Windows 10.0.19042)"
+        ],
+        "x-ms-client-request-id": "6928830e-c3b9-a8a1-0414-61b56f09efad",
+        "x-ms-date": "Tue, 26 Jan 2021 19:31:38 GMT",
         "x-ms-file-attributes": "None",
         "x-ms-file-creation-time": "Now",
         "x-ms-file-last-write-time": "Now",
@@ -62,41 +57,41 @@
       "StatusCode": 201,
       "ResponseHeaders": {
         "Content-Length": "0",
-        "Date": "Thu, 21 Jan 2021 20:40:20 GMT",
-        "ETag": "\u00220x8D8BE4CC4FCBD4F\u0022",
-        "Last-Modified": "Thu, 21 Jan 2021 20:40:20 GMT",
-        "Server": [
-          "Windows-Azure-File/1.0",
-          "Microsoft-HTTPAPI/2.0"
-        ],
-        "x-ms-client-request-id": "d4fe6975-04b4-63e4-c7ee-f355ae8fdcfd",
+        "Date": "Tue, 26 Jan 2021 19:31:37 GMT",
+        "ETag": "\u00220x8D8C230FFD65C41\u0022",
+        "Last-Modified": "Tue, 26 Jan 2021 19:31:37 GMT",
+        "Server": [
+          "Windows-Azure-File/1.0",
+          "Microsoft-HTTPAPI/2.0"
+        ],
+        "x-ms-client-request-id": "6928830e-c3b9-a8a1-0414-61b56f09efad",
         "x-ms-file-attributes": "Directory",
-        "x-ms-file-change-time": "2021-01-21T20:40:20.4614991Z",
-        "x-ms-file-creation-time": "2021-01-21T20:40:20.4614991Z",
+        "x-ms-file-change-time": "2021-01-26T19:31:37.9382337Z",
+        "x-ms-file-creation-time": "2021-01-26T19:31:37.9382337Z",
         "x-ms-file-id": "13835128424026341376",
-        "x-ms-file-last-write-time": "2021-01-21T20:40:20.4614991Z",
+        "x-ms-file-last-write-time": "2021-01-26T19:31:37.9382337Z",
         "x-ms-file-parent-id": "0",
         "x-ms-file-permission-key": "17860367565182308406*11459378189709739967",
-        "x-ms-request-id": "8ba06b0e-a01a-0002-1735-f0647a000000",
-        "x-ms-request-server-encrypted": "true",
-        "x-ms-version": "2020-06-12"
-      },
-      "ResponseBody": []
-    },
-    {
-      "RequestUri": "https://seanmcccanary3.file.core.windows.net/test-share-aba30a14-f98e-bc95-7a42-26e014556f59/test-directory-a899d1c3-fe03-e9b7-ed76-92254bd2162c/test-file-cf7cca19-5d8c-34c6-4412-e21c08edb6e2",
-      "RequestMethod": "PUT",
-      "RequestHeaders": {
-        "Accept": "application/xml",
-        "Authorization": "Sanitized",
-        "traceparent": "00-f660b8d2d487974eb9b0e03aa4cae03d-24d180da344c634c-00",
-        "User-Agent": [
-          "azsdk-net-Storage.Files.Shares/12.7.0-alpha.20210121.1",
-          "(.NET 5.0.2; Microsoft Windows 10.0.19042)"
-        ],
-        "x-ms-client-request-id": "68b0f80a-4d8e-1882-a3ca-8fa221c85ad9",
+        "x-ms-request-id": "dc9fb85a-f01a-001f-2619-f469c6000000",
+        "x-ms-request-server-encrypted": "true",
+        "x-ms-version": "2020-06-12"
+      },
+      "ResponseBody": []
+    },
+    {
+      "RequestUri": "https://seanmcccanary3.file.core.windows.net/test-share-cd4d9b74-997c-95cd-a50c-f96310b8ed8d/test-directory-25b4b5b1-0d84-c402-d1e0-dbbeb2f37537/test-file-404f12b7-a5c5-f783-beee-90401f9e5d7a",
+      "RequestMethod": "PUT",
+      "RequestHeaders": {
+        "Accept": "application/xml",
+        "Authorization": "Sanitized",
+        "traceparent": "00-edfdc37f53dbdd46a56285986192cd7e-2919caddca87174b-00",
+        "User-Agent": [
+          "azsdk-net-Storage.Files.Shares/12.7.0-alpha.20210126.1",
+          "(.NET 5.0.2; Microsoft Windows 10.0.19042)"
+        ],
+        "x-ms-client-request-id": "54ac4154-1907-69b8-0030-abcb32608965",
         "x-ms-content-length": "1024",
-        "x-ms-date": "Thu, 21 Jan 2021 20:40:20 GMT",
+        "x-ms-date": "Tue, 26 Jan 2021 19:31:38 GMT",
         "x-ms-file-attributes": "None",
         "x-ms-file-creation-time": "Now",
         "x-ms-file-last-write-time": "Now",
@@ -109,88 +104,83 @@
       "StatusCode": 201,
       "ResponseHeaders": {
         "Content-Length": "0",
-        "Date": "Thu, 21 Jan 2021 20:40:20 GMT",
-        "ETag": "\u00220x8D8BE4CC5068318\u0022",
-        "Last-Modified": "Thu, 21 Jan 2021 20:40:20 GMT",
-        "Server": [
-          "Windows-Azure-File/1.0",
-          "Microsoft-HTTPAPI/2.0"
-        ],
-        "x-ms-client-request-id": "68b0f80a-4d8e-1882-a3ca-8fa221c85ad9",
+        "Date": "Tue, 26 Jan 2021 19:31:37 GMT",
+        "ETag": "\u00220x8D8C230FFE21E2E\u0022",
+        "Last-Modified": "Tue, 26 Jan 2021 19:31:38 GMT",
+        "Server": [
+          "Windows-Azure-File/1.0",
+          "Microsoft-HTTPAPI/2.0"
+        ],
+        "x-ms-client-request-id": "54ac4154-1907-69b8-0030-abcb32608965",
         "x-ms-file-attributes": "Archive",
-        "x-ms-file-change-time": "2021-01-21T20:40:20.5255448Z",
-        "x-ms-file-creation-time": "2021-01-21T20:40:20.5255448Z",
+        "x-ms-file-change-time": "2021-01-26T19:31:38.0152878Z",
+        "x-ms-file-creation-time": "2021-01-26T19:31:38.0152878Z",
         "x-ms-file-id": "11529285414812647424",
-        "x-ms-file-last-write-time": "2021-01-21T20:40:20.5255448Z",
+        "x-ms-file-last-write-time": "2021-01-26T19:31:38.0152878Z",
         "x-ms-file-parent-id": "13835128424026341376",
         "x-ms-file-permission-key": "4010187179898695473*11459378189709739967",
-        "x-ms-request-id": "8ba06b10-a01a-0002-1835-f0647a000000",
-        "x-ms-request-server-encrypted": "true",
-        "x-ms-version": "2020-06-12"
-      },
-      "ResponseBody": []
-    },
-    {
-      "RequestUri": "https://seanmcccanary3.file.core.windows.net/test-share-aba30a14-f98e-bc95-7a42-26e014556f59/test-directory-a899d1c3-fe03-e9b7-ed76-92254bd2162c/test-file-cf7cca19-5d8c-34c6-4412-e21c08edb6e2?comp=lease",
-      "RequestMethod": "PUT",
-      "RequestHeaders": {
-        "Accept": "application/xml",
-        "Authorization": "Sanitized",
-        "traceparent": "00-755c82935d237742b6888bbe11f1e443-1cd84b2125499349-00",
-        "User-Agent": [
-          "azsdk-net-Storage.Files.Shares/12.7.0-alpha.20210121.1",
-          "(.NET 5.0.2; Microsoft Windows 10.0.19042)"
-        ],
-        "x-ms-client-request-id": "de8bc63b-4df0-47d2-fc6f-78754d28db7e",
-        "x-ms-date": "Thu, 21 Jan 2021 20:40:20 GMT",
+        "x-ms-request-id": "dc9fb85c-f01a-001f-2719-f469c6000000",
+        "x-ms-request-server-encrypted": "true",
+        "x-ms-version": "2020-06-12"
+      },
+      "ResponseBody": []
+    },
+    {
+      "RequestUri": "https://seanmcccanary3.file.core.windows.net/test-share-cd4d9b74-997c-95cd-a50c-f96310b8ed8d/test-directory-25b4b5b1-0d84-c402-d1e0-dbbeb2f37537/test-file-404f12b7-a5c5-f783-beee-90401f9e5d7a?comp=lease",
+      "RequestMethod": "PUT",
+      "RequestHeaders": {
+        "Accept": "application/xml",
+        "Authorization": "Sanitized",
+        "traceparent": "00-140623ca66fcca48ad1a6b36ced0a40f-8179653b54f92f47-00",
+        "User-Agent": [
+          "azsdk-net-Storage.Files.Shares/12.7.0-alpha.20210126.1",
+          "(.NET 5.0.2; Microsoft Windows 10.0.19042)"
+        ],
+        "x-ms-client-request-id": "00052aa7-e8c4-1f96-0cef-7b5cd2fe26be",
+        "x-ms-date": "Tue, 26 Jan 2021 19:31:38 GMT",
         "x-ms-lease-action": "acquire",
         "x-ms-lease-duration": "-1",
-        "x-ms-proposed-lease-id": "553ac8be-b536-8048-c1f7-574468e8b5a7",
-        "x-ms-return-client-request-id": "true",
-        "x-ms-version": "2020-06-12"
-      },
-      "RequestBody": null,
-      "StatusCode": 201,
-      "ResponseHeaders": {
-        "Date": "Thu, 21 Jan 2021 20:40:20 GMT",
-        "ETag": "\u00220x8D8BE4CC5068318\u0022",
-        "Last-Modified": "Thu, 21 Jan 2021 20:40:20 GMT",
+        "x-ms-proposed-lease-id": "882670da-fe9f-5e78-4524-234aec0e14f1",
+        "x-ms-return-client-request-id": "true",
+        "x-ms-version": "2020-06-12"
+      },
+      "RequestBody": null,
+      "StatusCode": 201,
+      "ResponseHeaders": {
+        "Date": "Tue, 26 Jan 2021 19:31:37 GMT",
+        "ETag": "\u00220x8D8C230FFE21E2E\u0022",
+        "Last-Modified": "Tue, 26 Jan 2021 19:31:38 GMT",
         "Server": [
           "Windows-Azure-File/1.0",
           "Microsoft-HTTPAPI/2.0"
         ],
         "Transfer-Encoding": "chunked",
-        "x-ms-client-request-id": "de8bc63b-4df0-47d2-fc6f-78754d28db7e",
-        "x-ms-lease-id": "553ac8be-b536-8048-c1f7-574468e8b5a7",
-<<<<<<< HEAD
-        "x-ms-request-id": "55e30aae-101a-005a-0919-6dbc25000000",
-        "x-ms-version": "2020-06-12"
-=======
-        "x-ms-request-id": "8ba06b11-a01a-0002-1935-f0647a000000",
-        "x-ms-version": "2020-04-08"
->>>>>>> ac24a13f
-      },
-      "ResponseBody": []
-    },
-    {
-      "RequestUri": "https://seanmcccanary3.file.core.windows.net/test-share-aba30a14-f98e-bc95-7a42-26e014556f59/test-directory-a899d1c3-fe03-e9b7-ed76-92254bd2162c/test-file-cf7cca19-5d8c-34c6-4412-e21c08edb6e2",
-      "RequestMethod": "PUT",
-      "RequestHeaders": {
-        "Accept": "application/xml",
-        "Authorization": "Sanitized",
-        "traceparent": "00-4faa2e5dd4d0e540b933cecb5bc9bc15-5103cbd303a38343-00",
-        "User-Agent": [
-          "azsdk-net-Storage.Files.Shares/12.7.0-alpha.20210121.1",
-          "(.NET 5.0.2; Microsoft Windows 10.0.19042)"
-        ],
-        "x-ms-client-request-id": "a108ee95-d65c-7eb7-ae0b-cf9f1a02323e",
+        "x-ms-client-request-id": "00052aa7-e8c4-1f96-0cef-7b5cd2fe26be",
+        "x-ms-lease-id": "882670da-fe9f-5e78-4524-234aec0e14f1",
+        "x-ms-request-id": "dc9fb85d-f01a-001f-2819-f469c6000000",
+        "x-ms-version": "2020-06-12"
+      },
+      "ResponseBody": []
+    },
+    {
+      "RequestUri": "https://seanmcccanary3.file.core.windows.net/test-share-cd4d9b74-997c-95cd-a50c-f96310b8ed8d/test-directory-25b4b5b1-0d84-c402-d1e0-dbbeb2f37537/test-file-404f12b7-a5c5-f783-beee-90401f9e5d7a",
+      "RequestMethod": "PUT",
+      "RequestHeaders": {
+        "Accept": "application/xml",
+        "Authorization": "Sanitized",
+        "traceparent": "00-e007c5c91573cf44b12234dafe37d1b0-fad0453ff8748946-00",
+        "User-Agent": [
+          "azsdk-net-Storage.Files.Shares/12.7.0-alpha.20210126.1",
+          "(.NET 5.0.2; Microsoft Windows 10.0.19042)"
+        ],
+        "x-ms-client-request-id": "c1a3fa49-1309-522c-df76-cf5a1dff88a7",
         "x-ms-content-length": "1024",
-        "x-ms-date": "Thu, 21 Jan 2021 20:40:20 GMT",
+        "x-ms-date": "Tue, 26 Jan 2021 19:31:38 GMT",
         "x-ms-file-attributes": "None",
         "x-ms-file-creation-time": "Now",
         "x-ms-file-last-write-time": "Now",
         "x-ms-file-permission": "Inherit",
-        "x-ms-lease-id": "553ac8be-b536-8048-c1f7-574468e8b5a7",
+        "x-ms-lease-id": "882670da-fe9f-5e78-4524-234aec0e14f1",
         "x-ms-return-client-request-id": "true",
         "x-ms-type": "file",
         "x-ms-version": "2020-06-12"
@@ -199,29 +189,29 @@
       "StatusCode": 201,
       "ResponseHeaders": {
         "Content-Length": "0",
-        "Date": "Thu, 21 Jan 2021 20:40:20 GMT",
-        "ETag": "\u00220x8D8BE4CC51A35BD\u0022",
-        "Last-Modified": "Thu, 21 Jan 2021 20:40:20 GMT",
-        "Server": [
-          "Windows-Azure-File/1.0",
-          "Microsoft-HTTPAPI/2.0"
-        ],
-        "x-ms-client-request-id": "a108ee95-d65c-7eb7-ae0b-cf9f1a02323e",
+        "Date": "Tue, 26 Jan 2021 19:31:37 GMT",
+        "ETag": "\u00220x8D8C230FFF6BB5D\u0022",
+        "Last-Modified": "Tue, 26 Jan 2021 19:31:38 GMT",
+        "Server": [
+          "Windows-Azure-File/1.0",
+          "Microsoft-HTTPAPI/2.0"
+        ],
+        "x-ms-client-request-id": "c1a3fa49-1309-522c-df76-cf5a1dff88a7",
         "x-ms-file-attributes": "Archive",
-        "x-ms-file-change-time": "2021-01-21T20:40:20.6546365Z",
-        "x-ms-file-creation-time": "2021-01-21T20:40:20.6546365Z",
+        "x-ms-file-change-time": "2021-01-26T19:31:38.1503837Z",
+        "x-ms-file-creation-time": "2021-01-26T19:31:38.1503837Z",
         "x-ms-file-id": "11529285414812647424",
-        "x-ms-file-last-write-time": "2021-01-21T20:40:20.6546365Z",
+        "x-ms-file-last-write-time": "2021-01-26T19:31:38.1503837Z",
         "x-ms-file-parent-id": "13835128424026341376",
         "x-ms-file-permission-key": "4010187179898695473*11459378189709739967",
-        "x-ms-request-id": "8ba06b12-a01a-0002-1a35-f0647a000000",
-        "x-ms-request-server-encrypted": "true",
-        "x-ms-version": "2020-06-12"
-      },
-      "ResponseBody": []
-    },
-    {
-      "RequestUri": "https://seanmcccanary3.file.core.windows.net/test-share-aba30a14-f98e-bc95-7a42-26e014556f59/test-directory-a899d1c3-fe03-e9b7-ed76-92254bd2162c/test-file-cf7cca19-5d8c-34c6-4412-e21c08edb6e2?comp=range",
+        "x-ms-request-id": "dc9fb85e-f01a-001f-2919-f469c6000000",
+        "x-ms-request-server-encrypted": "true",
+        "x-ms-version": "2020-06-12"
+      },
+      "ResponseBody": []
+    },
+    {
+      "RequestUri": "https://seanmcccanary3.file.core.windows.net/test-share-cd4d9b74-997c-95cd-a50c-f96310b8ed8d/test-directory-25b4b5b1-0d84-c402-d1e0-dbbeb2f37537/test-file-404f12b7-a5c5-f783-beee-90401f9e5d7a?comp=range",
       "RequestMethod": "PUT",
       "RequestHeaders": {
         "Accept": "application/xml",
@@ -229,49 +219,49 @@
         "Content-Length": "1024",
         "Content-Type": "application/octet-stream",
         "User-Agent": [
-          "azsdk-net-Storage.Files.Shares/12.7.0-alpha.20210121.1",
-          "(.NET 5.0.2; Microsoft Windows 10.0.19042)"
-        ],
-        "x-ms-client-request-id": "5fdffe7d-3a1f-e021-5920-66016bc3104e",
-        "x-ms-date": "Thu, 21 Jan 2021 20:40:21 GMT",
-        "x-ms-lease-id": "553ac8be-b536-8048-c1f7-574468e8b5a7",
+          "azsdk-net-Storage.Files.Shares/12.7.0-alpha.20210126.1",
+          "(.NET 5.0.2; Microsoft Windows 10.0.19042)"
+        ],
+        "x-ms-client-request-id": "d712ec79-645a-20b5-f691-e6910c602315",
+        "x-ms-date": "Tue, 26 Jan 2021 19:31:38 GMT",
+        "x-ms-lease-id": "882670da-fe9f-5e78-4524-234aec0e14f1",
         "x-ms-range": "bytes=0-1023",
         "x-ms-return-client-request-id": "true",
         "x-ms-version": "2020-06-12",
         "x-ms-write": "update"
       },
-      "RequestBody": "OBD7K9/6KdZT6nVxjjeYDTqsERA9TlMMAJc\u002BCbLVcJLA9FWLO6xXEM7ZFKTXEYlsMYJodLZKnOq97ypHux8kfXrisZrhDNGNVQFCYzmuNO8N0tgwbfvcdlhrzUyCD1SvtZYp9V/viiWw2h\u002B1CDmxDro7OelH9BB\u002BBjtCdj6EC0Wskq6ihD\u002BPHkizf5LbJ20eur\u002BRR9VrZ8CGq\u002B4krRTmK8/ZCHWLDol7qxuglHV9ot/NI7t/88NwQSvtG9lQanEzzFPDAh/4k6s1FZu6ytNLCAgPV4lYZjgLacZKnfKvK0CqbMciuqDA1I8QSd0otnZXohPRQBPn22Yat5hYrvW4hupbEF0MKU1nT4L6Rxxb47NP8vvf3uotwpFhBwIHZyWZWMPzzaYZS3jFavGQ7ZNJv9TlCbz62Kf/Lk3MqyFLX\u002BddYO9ZZxYNNqeCGXT5nNX9F0ctIl5pn38b855YTKBWegoJM4yk71e\u002B2NIVd74zBpF3zpPaHT2J9MFwPXR3tOkGK59p72lIWSfvb0qLUyfA5\u002B0N4X4MfFzMfz/LM7LjRyPoDkwfyhYoLnRr6q7z/aCar1WGadNr\u002Bq5DnG8pfSV1CycmokXaoR3W5LIJoZKt2YKfMYRcXd1QfRSd2y2m/rFP9t6HzFpavw44r4UhYVgclcLtikyhGK5J1iUxPcXwMOYAuquzJg0nRHF1JK1YLhu7gUZquHNlrd0vPfY1KIJJR3\u002BeIKetaW61xkbaK/MB8KcJdrx/hXdymwzNg\u002BkX8hvvLNwtuQ5zDRjXtfItioHpLkxOK7LGycIILISb4OWFntQq6/8X0zeYlWmjp9CERBGL41WdyMZpKGIaJYyJ2CwyUhYeA5\u002BC0loVtZVJIiLyg\u002BhzEPyQ6NUNwcKc/K6qD7w8cVS5ZkFyCBD6hxMwHwZAKKGkFsgvompAEEHd5dWsa6bYDLHNOB2nAQfslmDC3KG7XNQMBfj0DM7qeFX/lSM6TRxsWBJVcu\u002BE/RXBQwwKfjOfIYgBn2Wt5ADi47/Hp2zksUhDVoSPZurkiAjjMsjC4PoiYHOaOa63vnMSc44wvFWp3ZLExiiuELueHBZcyrI3HwPEpUf4SXeZjJcRfPJbtMuzOVQ2/hrSc0\u002B4\u002BxyXW/TB2lOLaxcOsJMaKjqQnJPIQ2hKqJBdACHo8jL3QE1aAjCjUKKez0i0pYnAHNPfQda877i0TLJjY9kyonjlFnBGvygJ7UzxKXMflgMHnORNCbBbO1CVprV9QOzIbCzPz44Yelyr1lSKy8ZElLavW8f15ZnIidsgsBlyjK1fKL1HT8Z07yGIoTJc0W\u002BKUBH/zuQl04eSB0ay98lDOUqnKqII/UXvOmylbENma7hrlmAHcg==",
-      "StatusCode": 201,
-      "ResponseHeaders": {
-        "Content-Length": "0",
-        "Content-MD5": "ZITqdCuO9R2bkg2h2\u002Byg5g==",
-        "Date": "Thu, 21 Jan 2021 20:40:20 GMT",
-        "ETag": "\u00220x8D8BE4CC5286917\u0022",
-        "Last-Modified": "Thu, 21 Jan 2021 20:40:20 GMT",
-        "Server": [
-          "Windows-Azure-File/1.0",
-          "Microsoft-HTTPAPI/2.0"
-        ],
-        "x-ms-client-request-id": "5fdffe7d-3a1f-e021-5920-66016bc3104e",
-        "x-ms-request-id": "8ba06b13-a01a-0002-1b35-f0647a000000",
-        "x-ms-request-server-encrypted": "true",
-        "x-ms-version": "2020-06-12"
-      },
-      "ResponseBody": []
-    },
-    {
-      "RequestUri": "https://seanmcccanary3.file.core.windows.net/test-share-aba30a14-f98e-bc95-7a42-26e014556f59?restype=share",
+      "RequestBody": "tuYuEFnB4auU7g7An7eefpcE7N3xCXJtpkYummCyLdF8nxVxEUYykl8BwBkK\u002BMlIki00LnSrdKx0wGoTkkdK4cA9RP\u002BhLGxQ0ll98ElZY6585Qczff9c0Ctp/VDbHv8Ytt5YzbPJpmbA41waLoNjGl28l60/F2PB4HPUOC4bdbRZZTpqAZX6sj6hcpqjQqKnBePzHodS2Z96lu1A9W03pW6nwMhJ\u002BBjIwuRunqTJHp3RLDNLKFYsB4yb72unur3Rac0s\u002B4HZXgzKKlyi5Dv7sHdPbsg67H0Xe7k8rQitIAgnnTTWnSMc\u002BM0mgP36iiNQoD/zWEv0lnxPFIDHnLADHApUe0YGJBNUM3b7FGyAHfCW6w3Jusi8Mge3hoijVFscImPypg/cSnssnyXV\u002BYIQz/ePMLCjOmJCl0g/Tp2Ksd4a3vEIjXfhuqGRnRuj5zmFp7eREyOqeegBsA7HnPveoe1GuhuQCEGArnYPEZxHn68Puqfm\u002BJ26cGQJB91oGR2ms/stXC0d9J91EGStm2dLuRBft\u002BJU96lQjEq2hgBjGJRZaF2gGkKB8cUIcec5DdT8vU3NCWI6UrxS3dDjZ26eEfjPUzIJq5/N3cYdTIbBF351ucizlg4yHhahTj1ynopWaV/vabmh8hKu/yucHQU1kcVRba2l63rpnTQcaF1iWz87xuIm0q7E1Ma1BJfjlgEQbLx3IDDcsX7lBcuEhYq1S6PsYFcjD74XjZnm7\u002BbiBgczC/ug6zsPXhVkQc3iQE87ALn09jWq7V3\u002BX5OW9sGXAv7EUXmPFWBn3QFBv83xNU1Kqu8t7hDRiR2eoouoeGhUzD7OHu7VrOpYjBg0aC6PDCpFS0vRahTt88db8HPUv2WY7fKPIhdedf4E1GH3nCHvD5VhYiwdgmIq4Ssnebx3g82znHo7/\u002BkS59ZMzJWy9VambODdclw4emuPZEHrNvxBjVGTRACmsw\u002BrTnpW0bXNd\u002BvUgAzbmRFweyEPq5uoJ7DaCj9EH7FV/7jRMSPh4qm1wu1WF7bvZvM/I8jflgh0AyfKfMZ1iFg5foBUCmftjph3WuitUg/66qRMBPvpdmmwXC77F2bjPzmUHJk1mluLUpQwZzwfxrEYz5EhKYRcUAcXpK458XcylBquGTV2xU9JwbFnuA8skJZ940jUwRa1OMyRHfatUWAd/dMicK17ogpB2GfT9Zf46xMXvA4vXdIE\u002BeBo5ahZm29QSrs8CiDoAUE\u002Bk\u002Bmu4kM1mDHilZVS7qAAHnbME7xh5zz4gqrbvOHzL7rN8MrpVRedM0x2dwbZ/lwbO\u002BupHO6E3KustV\u002BYWdxQ7mbahf3VF8hfL99w63A2HoROwID1SRLMSBQfPJ\u002B3BA==",
+      "StatusCode": 201,
+      "ResponseHeaders": {
+        "Content-Length": "0",
+        "Content-MD5": "Hs3FG3N0k7rvW1xw/C59bQ==",
+        "Date": "Tue, 26 Jan 2021 19:31:37 GMT",
+        "ETag": "\u00220x8D8C2310001E0F6\u0022",
+        "Last-Modified": "Tue, 26 Jan 2021 19:31:38 GMT",
+        "Server": [
+          "Windows-Azure-File/1.0",
+          "Microsoft-HTTPAPI/2.0"
+        ],
+        "x-ms-client-request-id": "d712ec79-645a-20b5-f691-e6910c602315",
+        "x-ms-request-id": "dc9fb85f-f01a-001f-2a19-f469c6000000",
+        "x-ms-request-server-encrypted": "true",
+        "x-ms-version": "2020-06-12"
+      },
+      "ResponseBody": []
+    },
+    {
+      "RequestUri": "https://seanmcccanary3.file.core.windows.net/test-share-cd4d9b74-997c-95cd-a50c-f96310b8ed8d?restype=share",
       "RequestMethod": "DELETE",
       "RequestHeaders": {
         "Accept": "application/xml",
         "Authorization": "Sanitized",
-        "traceparent": "00-f26b1da67946c34689ee4f66cd89ebce-53599ef03347b54c-00",
-        "User-Agent": [
-          "azsdk-net-Storage.Files.Shares/12.7.0-alpha.20210121.1",
-          "(.NET 5.0.2; Microsoft Windows 10.0.19042)"
-        ],
-        "x-ms-client-request-id": "1c217e4d-d322-2d1e-8c05-2387e55b94a0",
-        "x-ms-date": "Thu, 21 Jan 2021 20:40:21 GMT",
+        "traceparent": "00-cddfa086d216cf45be27744fb8c9edb7-24c00e94aa872b45-00",
+        "User-Agent": [
+          "azsdk-net-Storage.Files.Shares/12.7.0-alpha.20210126.1",
+          "(.NET 5.0.2; Microsoft Windows 10.0.19042)"
+        ],
+        "x-ms-client-request-id": "31e1fe47-b0ec-c84c-9ae7-ce412d8ebe10",
+        "x-ms-date": "Tue, 26 Jan 2021 19:31:39 GMT",
         "x-ms-delete-snapshots": "include",
         "x-ms-return-client-request-id": "true",
         "x-ms-version": "2020-06-12"
@@ -280,25 +270,20 @@
       "StatusCode": 202,
       "ResponseHeaders": {
         "Content-Length": "0",
-        "Date": "Thu, 21 Jan 2021 20:40:20 GMT",
-        "Server": [
-          "Windows-Azure-File/1.0",
-          "Microsoft-HTTPAPI/2.0"
-        ],
-        "x-ms-client-request-id": "1c217e4d-d322-2d1e-8c05-2387e55b94a0",
-<<<<<<< HEAD
-        "x-ms-request-id": "55e30ab2-101a-005a-0d19-6dbc25000000",
-        "x-ms-version": "2020-06-12"
-=======
-        "x-ms-request-id": "8ba06b14-a01a-0002-1c35-f0647a000000",
-        "x-ms-version": "2020-04-08"
->>>>>>> ac24a13f
+        "Date": "Tue, 26 Jan 2021 19:31:38 GMT",
+        "Server": [
+          "Windows-Azure-File/1.0",
+          "Microsoft-HTTPAPI/2.0"
+        ],
+        "x-ms-client-request-id": "31e1fe47-b0ec-c84c-9ae7-ce412d8ebe10",
+        "x-ms-request-id": "dc9fb860-f01a-001f-2b19-f469c6000000",
+        "x-ms-version": "2020-06-12"
       },
       "ResponseBody": []
     }
   ],
   "Variables": {
-    "RandomSeed": "322885947",
+    "RandomSeed": "451686089",
     "Storage_TestConfigDefault": "ProductionTenant\nseanmcccanary3\nU2FuaXRpemVk\nhttps://seanmcccanary3.blob.core.windows.net\nhttps://seanmcccanary3.file.core.windows.net\nhttps://seanmcccanary3.queue.core.windows.net\nhttps://seanmcccanary3.table.core.windows.net\n\n\n\n\nhttps://seanmcccanary3-secondary.blob.core.windows.net\nhttps://seanmcccanary3-secondary.file.core.windows.net\nhttps://seanmcccanary3-secondary.queue.core.windows.net\nhttps://seanmcccanary3-secondary.table.core.windows.net\n\nSanitized\n\n\nCloud\nBlobEndpoint=https://seanmcccanary3.blob.core.windows.net/;QueueEndpoint=https://seanmcccanary3.queue.core.windows.net/;FileEndpoint=https://seanmcccanary3.file.core.windows.net/;BlobSecondaryEndpoint=https://seanmcccanary3-secondary.blob.core.windows.net/;QueueSecondaryEndpoint=https://seanmcccanary3-secondary.queue.core.windows.net/;FileSecondaryEndpoint=https://seanmcccanary3-secondary.file.core.windows.net/;AccountName=seanmcccanary3;AccountKey=Kg==;\nseanscope1"
   }
 }