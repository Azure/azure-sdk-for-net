--- conflicted
+++ resolved
@@ -14,11 +14,7 @@
         "x-ms-client-request-id": "1f5d2bc2-c66e-099d-bdaf-5526dd1724e3",
         "x-ms-date": "Tue, 26 Jan 2021 19:30:00 GMT",
         "x-ms-return-client-request-id": "true",
-<<<<<<< HEAD
-        "x-ms-version": "2020-12-06"
-=======
-        "x-ms-version": "2021-02-12"
->>>>>>> 7e782c87
+        "x-ms-version": "2021-02-12"
       },
       "RequestBody": null,
       "StatusCode": 201,
@@ -33,11 +29,7 @@
         ],
         "x-ms-client-request-id": "1f5d2bc2-c66e-099d-bdaf-5526dd1724e3",
         "x-ms-request-id": "553b0129-301a-003f-6719-f41261000000",
-<<<<<<< HEAD
-        "x-ms-version": "2020-12-06"
-=======
-        "x-ms-version": "2021-02-12"
->>>>>>> 7e782c87
+        "x-ms-version": "2021-02-12"
       },
       "ResponseBody": []
     },
@@ -61,11 +53,7 @@
         "x-ms-file-permission": "Inherit",
         "x-ms-return-client-request-id": "true",
         "x-ms-type": "file",
-<<<<<<< HEAD
-        "x-ms-version": "2020-12-06"
-=======
-        "x-ms-version": "2021-02-12"
->>>>>>> 7e782c87
+        "x-ms-version": "2021-02-12"
       },
       "RequestBody": null,
       "StatusCode": 201,
@@ -88,11 +76,7 @@
         "x-ms-file-permission-key": "4010187179898695473*11459378189709739967",
         "x-ms-request-id": "553b012c-301a-003f-6819-f41261000000",
         "x-ms-request-server-encrypted": "true",
-<<<<<<< HEAD
-        "x-ms-version": "2020-12-06"
-=======
-        "x-ms-version": "2021-02-12"
->>>>>>> 7e782c87
+        "x-ms-version": "2021-02-12"
       },
       "ResponseBody": []
     },
@@ -112,11 +96,7 @@
         "x-ms-client-request-id": "79e94b57-acd0-0048-53bc-5e36a9c4f9d8",
         "x-ms-date": "Tue, 26 Jan 2021 19:30:00 GMT",
         "x-ms-return-client-request-id": "true",
-<<<<<<< HEAD
-        "x-ms-version": "2020-12-06"
-=======
-        "x-ms-version": "2021-02-12"
->>>>>>> 7e782c87
+        "x-ms-version": "2021-02-12"
       },
       "RequestBody": "﻿<SignedIdentifiers><SignedIdentifier><Id>wdkbtpydlancjiplwekr</Id><AccessPolicy><Start>2021-01-26T18:30:00.9808753Z</Start><Expiry>2021-01-26T20:30:00.9808753Z</Expiry><Permission>rw</Permission></AccessPolicy></SignedIdentifier></SignedIdentifiers>",
       "StatusCode": 200,
@@ -131,20 +111,12 @@
         ],
         "x-ms-client-request-id": "79e94b57-acd0-0048-53bc-5e36a9c4f9d8",
         "x-ms-request-id": "553b012e-301a-003f-6919-f41261000000",
-<<<<<<< HEAD
-        "x-ms-version": "2020-12-06"
-=======
-        "x-ms-version": "2021-02-12"
->>>>>>> 7e782c87
-      },
-      "ResponseBody": []
-    },
-    {
-<<<<<<< HEAD
-      "RequestUri": "https://seanmcccanary3.file.core.windows.net/test-share-95f571d7-6ec4-104e-500d-4192749f4299/test-file-8c55aaf7-5e8d-28f0-8173-20c8dac72378?sv=2020-12-06&si=wdkbtpydlancjiplwekr&sr=s&sig=Sanitized",
-=======
+        "x-ms-version": "2021-02-12"
+      },
+      "ResponseBody": []
+    },
+    {
       "RequestUri": "https://seanmcccanary3.file.core.windows.net/test-share-95f571d7-6ec4-104e-500d-4192749f4299/test-file-8c55aaf7-5e8d-28f0-8173-20c8dac72378?sv=2021-02-12&si=wdkbtpydlancjiplwekr&sr=s&sig=Sanitized",
->>>>>>> 7e782c87
       "RequestMethod": "HEAD",
       "RequestHeaders": {
         "Accept": "application/xml",
@@ -155,11 +127,7 @@
         ],
         "x-ms-client-request-id": "2b7a1745-fa03-b466-0a34-915524c4b3d1",
         "x-ms-return-client-request-id": "true",
-<<<<<<< HEAD
-        "x-ms-version": "2020-12-06"
-=======
-        "x-ms-version": "2021-02-12"
->>>>>>> 7e782c87
+        "x-ms-version": "2021-02-12"
       },
       "RequestBody": null,
       "StatusCode": 200,
@@ -187,11 +155,7 @@
         "x-ms-request-id": "38e0342e-b01a-000e-3719-f4f372000000",
         "x-ms-server-encrypted": "true",
         "x-ms-type": "File",
-<<<<<<< HEAD
-        "x-ms-version": "2020-12-06"
-=======
-        "x-ms-version": "2021-02-12"
->>>>>>> 7e782c87
+        "x-ms-version": "2021-02-12"
       },
       "ResponseBody": []
     },
@@ -210,11 +174,7 @@
         "x-ms-date": "Tue, 26 Jan 2021 19:30:01 GMT",
         "x-ms-delete-snapshots": "include",
         "x-ms-return-client-request-id": "true",
-<<<<<<< HEAD
-        "x-ms-version": "2020-12-06"
-=======
-        "x-ms-version": "2021-02-12"
->>>>>>> 7e782c87
+        "x-ms-version": "2021-02-12"
       },
       "RequestBody": null,
       "StatusCode": 202,
@@ -227,11 +187,7 @@
         ],
         "x-ms-client-request-id": "92f15546-ce49-7ed4-a453-efb0e0a196a4",
         "x-ms-request-id": "38e03430-b01a-000e-3819-f4f372000000",
-<<<<<<< HEAD
-        "x-ms-version": "2020-12-06"
-=======
-        "x-ms-version": "2021-02-12"
->>>>>>> 7e782c87
+        "x-ms-version": "2021-02-12"
       },
       "ResponseBody": []
     }
