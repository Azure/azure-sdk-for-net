{
  "Entries": [
    {
      "RequestUri": "http://seanmcccanary3.file.core.windows.net/test-share-1ca6cdd3-08b2-c925-d659-fff1fc8c3094?restype=share",
      "RequestMethod": "PUT",
      "RequestHeaders": {
        "Accept": "application/xml",
        "Authorization": "Sanitized",
        "traceparent": "00-fc11a6b7a20d0c40b64e81866489453c-92976d68475eb143-00",
        "User-Agent": "azsdk-net-Storage.Files.Shares/12.9.0-alpha.20210921.1 (.NET Framework 4.8.4300.0; Microsoft Windows 10.0.19043 )",
        "x-ms-client-request-id": "8395a16c-73ba-91bf-5f13-e0bedf4925c9",
        "x-ms-date": "Tue, 21 Sep 2021 19:49:29 GMT",
        "x-ms-return-client-request-id": "true",
        "x-ms-version": "2021-02-12"
      },
      "RequestBody": null,
      "StatusCode": 201,
      "ResponseHeaders": {
        "Content-Length": "0",
        "Date": "Tue, 21 Sep 2021 19:49:29 GMT",
        "ETag": "\u00220x8D97D38ED033345\u0022",
        "Last-Modified": "Tue, 21 Sep 2021 19:49:29 GMT",
        "Server": "Windows-Azure-File/1.0 Microsoft-HTTPAPI/2.0",
        "x-ms-client-request-id": "8395a16c-73ba-91bf-5f13-e0bedf4925c9",
<<<<<<< HEAD
        "x-ms-request-id": "45cba9a1-a01a-0012-4c19-f4a112000000",
        "x-ms-version": "2021-02-12"
=======
        "x-ms-request-id": "9739a476-301a-0010-6421-af1faa000000",
        "x-ms-version": "2020-12-06"
>>>>>>> 73d5f10e
      },
      "ResponseBody": []
    },
    {
      "RequestUri": "http://seanmcccanary3.file.core.windows.net/test-share-1ca6cdd3-08b2-c925-d659-fff1fc8c3094/test-directory-31280514-244a-b6f3-5a9b-47d94dcd571c?restype=directory",
      "RequestMethod": "PUT",
      "RequestHeaders": {
        "Accept": "application/xml",
        "Authorization": "Sanitized",
        "traceparent": "00-2c05a380b350874f89a144e84ee72a7a-785ebb8d5df8c14a-00",
        "User-Agent": "azsdk-net-Storage.Files.Shares/12.9.0-alpha.20210921.1 (.NET Framework 4.8.4300.0; Microsoft Windows 10.0.19043 )",
        "x-ms-client-request-id": "6b43f1b3-de91-4770-adde-281e2ce64392",
        "x-ms-date": "Tue, 21 Sep 2021 19:49:29 GMT",
        "x-ms-file-attributes": "None",
        "x-ms-file-creation-time": "Now",
        "x-ms-file-last-write-time": "Now",
        "x-ms-file-permission": "Inherit",
        "x-ms-return-client-request-id": "true",
        "x-ms-version": "2021-02-12"
      },
      "RequestBody": null,
      "StatusCode": 201,
      "ResponseHeaders": {
        "Content-Length": "0",
        "Date": "Tue, 21 Sep 2021 19:49:29 GMT",
        "ETag": "\u00220x8D97D38ED0D569E\u0022",
        "Last-Modified": "Tue, 21 Sep 2021 19:49:29 GMT",
        "Server": "Windows-Azure-File/1.0 Microsoft-HTTPAPI/2.0",
        "x-ms-client-request-id": "6b43f1b3-de91-4770-adde-281e2ce64392",
        "x-ms-file-attributes": "Directory",
        "x-ms-file-change-time": "2021-09-21T19:49:29.8350750Z",
        "x-ms-file-creation-time": "2021-09-21T19:49:29.8350750Z",
        "x-ms-file-id": "13835128424026341376",
        "x-ms-file-last-write-time": "2021-09-21T19:49:29.8350750Z",
        "x-ms-file-parent-id": "0",
        "x-ms-file-permission-key": "17860367565182308406*11459378189709739967",
        "x-ms-request-id": "9739a478-301a-0010-6521-af1faa000000",
        "x-ms-request-server-encrypted": "true",
        "x-ms-version": "2021-02-12"
      },
      "ResponseBody": []
    },
    {
      "RequestUri": "http://seanmcccanary3.file.core.windows.net/test-share-1ca6cdd3-08b2-c925-d659-fff1fc8c3094/test-directory-31280514-244a-b6f3-5a9b-47d94dcd571c/test-file-5127e0c5-68e0-4bfd-3c4d-1fba210aba93",
      "RequestMethod": "PUT",
      "RequestHeaders": {
        "Accept": "application/xml",
        "Authorization": "Sanitized",
        "traceparent": "00-19af9f35aa310a498ea717cc2d671a3c-2223a5b299ee8346-00",
        "User-Agent": "azsdk-net-Storage.Files.Shares/12.9.0-alpha.20210921.1 (.NET Framework 4.8.4300.0; Microsoft Windows 10.0.19043 )",
        "x-ms-client-request-id": "3c05825f-d730-fd5a-daa2-fefc3f7cde40",
        "x-ms-content-length": "1024",
        "x-ms-date": "Tue, 21 Sep 2021 19:49:29 GMT",
        "x-ms-file-attributes": "None",
        "x-ms-file-creation-time": "Now",
        "x-ms-file-last-write-time": "Now",
        "x-ms-file-permission": "Inherit",
        "x-ms-return-client-request-id": "true",
        "x-ms-type": "file",
        "x-ms-version": "2021-02-12"
      },
      "RequestBody": null,
      "StatusCode": 201,
      "ResponseHeaders": {
        "Content-Length": "0",
        "Date": "Tue, 21 Sep 2021 19:49:29 GMT",
        "ETag": "\u00220x8D97D38ED171934\u0022",
        "Last-Modified": "Tue, 21 Sep 2021 19:49:29 GMT",
        "Server": "Windows-Azure-File/1.0 Microsoft-HTTPAPI/2.0",
        "x-ms-client-request-id": "3c05825f-d730-fd5a-daa2-fefc3f7cde40",
        "x-ms-file-attributes": "Archive",
        "x-ms-file-change-time": "2021-09-21T19:49:29.8990388Z",
        "x-ms-file-creation-time": "2021-09-21T19:49:29.8990388Z",
        "x-ms-file-id": "11529285414812647424",
        "x-ms-file-last-write-time": "2021-09-21T19:49:29.8990388Z",
        "x-ms-file-parent-id": "13835128424026341376",
        "x-ms-file-permission-key": "4010187179898695473*11459378189709739967",
        "x-ms-request-id": "9739a479-301a-0010-6621-af1faa000000",
        "x-ms-request-server-encrypted": "true",
        "x-ms-version": "2021-02-12"
      },
      "ResponseBody": []
    },
    {
      "RequestUri": "http://seanmcccanary3.file.core.windows.net/test-share-1ca6cdd3-08b2-c925-d659-fff1fc8c3094/test-directory-31280514-244a-b6f3-5a9b-47d94dcd571c/test-file-5127e0c5-68e0-4bfd-3c4d-1fba210aba93?comp=range",
      "RequestMethod": "PUT",
      "RequestHeaders": {
        "Accept": "application/xml",
        "Authorization": "Sanitized",
        "Content-Length": "1024",
        "Content-Type": "application/octet-stream",
        "traceparent": "00-f0ad32d4e1ba3647beef088b6ae311c2-1293bae4a796f147-00",
        "User-Agent": "azsdk-net-Storage.Files.Shares/12.9.0-alpha.20210921.1 (.NET Framework 4.8.4300.0; Microsoft Windows 10.0.19043 )",
        "x-ms-client-request-id": "9e5be36c-7d05-8c63-e8da-a50e755624b5",
        "x-ms-date": "Tue, 21 Sep 2021 19:49:29 GMT",
        "x-ms-range": "bytes=0-1023",
        "x-ms-return-client-request-id": "true",
        "x-ms-version": "2021-02-12",
        "x-ms-write": "update"
      },
      "RequestBody": "u8R1m8PJ0mYqKBbMNaF6pnC6JVuJ64pp0z2uGIS70zU6XZZ3P4/I6R/cQGnIoxILZIKtccDoCM85C8iGG7rib1ThktcLAmbh8js8rKshoS8qorQBDmJ0UVTGPjTHQc5k\u002BtEU5xE6AGEczH\u002BErFwkF2mYXHkF4WDybECDRcQyGrBt17HZDbke76JS5ELj8KX4oSbKLuVVXhlwIXvRt7qc6rHOFtWqSwqweWzWs/weD3yai6OeZ\u002BvKGHiYaOs\u002BTDjntfqQFNnQTVYbGrR5fqscUhL\u002BNiwX/oLFA/5cEeMecS007/0Bjvqiyj1Ngk02UZrMexbYPxULz7Z4yxHbczxy/aiHRY\u002BuG8QYXGvvynw0jrFjkJXNRjIXKB9GiMLox1cB2oWlrwwLHWBRwOOpHAU6RDxfd\u002BKmpbZ1cBxvaJIBL5QU7fD3jt\u002BlWHI1e4VPbQwaDESGiU91WjTOLz7wm7XOUJFOlS4VQrVduh5vcSoxJgIQVVxNe6ZFn5K7KV6gtb29Zir0ANfdBcmPKM8wBekKnAk830VZgNXqCfabWRhWvARhsgr/PCYrMlCSvVLWFJmpsIxVZNV3ZOZVCfbhQauxOWvKz1PfC1/iEK31xsODFPVc8qiLAFgv6U0kqjMvSfGk4YTmDERGyaUtc1Mogp0i0vUBhU8DJTgTmuUFu2Ass8e8UOU\u002BnAewFSgCXo0FB2ewAdg9LsShobtL03FfQQ5FAL\u002BLazK34zXtUG8mAMarDZN\u002BVLmI74UCGq4q88mWUdQavV7NeZs1\u002BR2iT91Ue6H0oMXe4OxVvBA6iFGDjPBsV/\u002BbDENo3ZT3SVuc5Z\u002Bnrp4NNVMEuHDnxABNkvBJsWwsNvfduW9ejMIw5peRudZwk9qydVedaJ\u002BOs0dCGkqkrZfub6\u002BoyfQvr6mQ09HYVgsq3P8VlzwVj85YTgYnG3F3jDgAokknyMnmg8WuDJTNtlw7GD1KjhZa2d/gT3rtB5M3GEeZ2LTBAhM2LhR2ZoM5ipip7AM0LP0hpchqRnhO\u002BHsxd/NNM92oeRUpFGAC5HNcpsXiRBuQAutJeDLrV7ua5zaYRO\u002BP7Fa6AHLuChidHsFVDqCzbLRfoXQHA7urvSJZjiwqaZ\u002BDzLpuJ0OpofjTrFlwlkkb53uBOaJ7h\u002BmbD0NQlHvrc7Qi0kHlREVwtgB7NFZhOibYPaexqDD8B0TR0xcAWAx85zmkTsQHNaI1EIKi/1OSOdUcd1fUOsqEJcr8FHEtcF7z/0wdvOti0QcEe5etWgjxP5lC4\u002BG1p61uICn5CyExB6AkrgAHdHzpuqZP0L4z1srCC9XX6418Plefr5zCacXm0nP3iasH6sodWCk6ZtfuOkleN/9LWhwSp3CoZw==",
      "StatusCode": 201,
      "ResponseHeaders": {
        "Content-Length": "0",
        "Content-MD5": "tsZy33XvCKJNZ/0etI0fwQ==",
        "Date": "Tue, 21 Sep 2021 19:49:29 GMT",
        "ETag": "\u00220x8D97D38ED2B889C\u0022",
        "Last-Modified": "Tue, 21 Sep 2021 19:49:30 GMT",
        "Server": "Windows-Azure-File/1.0 Microsoft-HTTPAPI/2.0",
        "x-ms-client-request-id": "9e5be36c-7d05-8c63-e8da-a50e755624b5",
        "x-ms-request-id": "9739a47a-301a-0010-6721-af1faa000000",
        "x-ms-request-server-encrypted": "true",
        "x-ms-version": "2021-02-12"
      },
      "ResponseBody": []
    },
    {
      "RequestUri": "http://seanmcccanary3.file.core.windows.net/test-share-1ca6cdd3-08b2-c925-d659-fff1fc8c3094/test-directory-31280514-244a-b6f3-5a9b-47d94dcd571c/test-file-5127e0c5-68e0-4bfd-3c4d-1fba210aba93",
      "RequestMethod": "HEAD",
      "RequestHeaders": {
        "Accept": "application/xml",
        "Authorization": "Sanitized",
        "traceparent": "00-114046d9f444b54d8865366409049dca-952f097b16350745-00",
        "User-Agent": "azsdk-net-Storage.Files.Shares/12.9.0-alpha.20210921.1 (.NET Framework 4.8.4300.0; Microsoft Windows 10.0.19043 )",
        "x-ms-client-request-id": "5b90a6ae-3f21-223b-2521-7dbd83a6db38",
        "x-ms-date": "Tue, 21 Sep 2021 19:49:30 GMT",
        "x-ms-return-client-request-id": "true",
        "x-ms-version": "2021-02-12"
      },
      "RequestBody": null,
      "StatusCode": 200,
      "ResponseHeaders": {
        "Content-Length": "1024",
        "Content-Type": "application/octet-stream",
        "Date": "Tue, 21 Sep 2021 19:49:29 GMT",
        "ETag": "\u00220x8D97D38ED2B889C\u0022",
        "Last-Modified": "Tue, 21 Sep 2021 19:49:30 GMT",
        "Server": "Windows-Azure-File/1.0 Microsoft-HTTPAPI/2.0",
        "x-ms-client-request-id": "5b90a6ae-3f21-223b-2521-7dbd83a6db38",
        "x-ms-file-attributes": "Archive",
        "x-ms-file-change-time": "2021-09-21T19:49:29.8990388Z",
        "x-ms-file-creation-time": "2021-09-21T19:49:29.8990388Z",
        "x-ms-file-id": "11529285414812647424",
        "x-ms-file-last-write-time": "2021-09-21T19:49:29.8990388Z",
        "x-ms-file-parent-id": "13835128424026341376",
        "x-ms-file-permission-key": "4010187179898695473*11459378189709739967",
        "x-ms-lease-state": "available",
        "x-ms-lease-status": "unlocked",
        "x-ms-request-id": "9739a47b-301a-0010-6821-af1faa000000",
        "x-ms-server-encrypted": "true",
        "x-ms-type": "File",
        "x-ms-version": "2021-02-12"
      },
      "ResponseBody": []
    },
    {
      "RequestUri": "http://seanmcccanary3.file.core.windows.net/test-share-1ca6cdd3-08b2-c925-d659-fff1fc8c3094/test-directory-31280514-244a-b6f3-5a9b-47d94dcd571c/test-file-5127e0c5-68e0-4bfd-3c4d-1fba210aba93",
      "RequestMethod": "GET",
      "RequestHeaders": {
        "Accept": "application/xml",
        "Authorization": "Sanitized",
        "User-Agent": "azsdk-net-Storage.Files.Shares/12.9.0-alpha.20210921.1 (.NET Framework 4.8.4300.0; Microsoft Windows 10.0.19043 )",
        "x-ms-client-request-id": "cf604faa-c8c5-a893-1fb4-a914fee5b225",
        "x-ms-date": "Tue, 21 Sep 2021 19:49:30 GMT",
        "x-ms-range": "bytes=0-127",
        "x-ms-return-client-request-id": "true",
        "x-ms-version": "2021-02-12"
      },
      "RequestBody": null,
      "StatusCode": 206,
      "ResponseHeaders": {
        "Accept-Ranges": "bytes",
        "Content-Length": "128",
        "Content-Range": "bytes 0-127/1024",
        "Content-Type": "application/octet-stream",
        "Date": "Tue, 21 Sep 2021 19:49:29 GMT",
        "ETag": "\u00220x8D97D38ED2B889C\u0022",
        "Last-Modified": "Tue, 21 Sep 2021 19:49:30 GMT",
        "Server": "Windows-Azure-File/1.0 Microsoft-HTTPAPI/2.0",
        "x-ms-client-request-id": "cf604faa-c8c5-a893-1fb4-a914fee5b225",
        "x-ms-file-attributes": "Archive",
        "x-ms-file-change-time": "2021-09-21T19:49:29.8990388Z",
        "x-ms-file-creation-time": "2021-09-21T19:49:29.8990388Z",
        "x-ms-file-id": "11529285414812647424",
        "x-ms-file-last-write-time": "2021-09-21T19:49:29.8990388Z",
        "x-ms-file-parent-id": "13835128424026341376",
        "x-ms-file-permission-key": "4010187179898695473*11459378189709739967",
        "x-ms-lease-state": "available",
        "x-ms-lease-status": "unlocked",
        "x-ms-request-id": "9739a47c-301a-0010-6921-af1faa000000",
        "x-ms-server-encrypted": "true",
        "x-ms-type": "File",
        "x-ms-version": "2021-02-12"
      },
      "ResponseBody": "u8R1m8PJ0mYqKBbMNaF6pnC6JVuJ64pp0z2uGIS70zU6XZZ3P4/I6R/cQGnIoxILZIKtccDoCM85C8iGG7rib1ThktcLAmbh8js8rKshoS8qorQBDmJ0UVTGPjTHQc5k\u002BtEU5xE6AGEczH\u002BErFwkF2mYXHkF4WDybECDRcQyGrA="
    },
    {
      "RequestUri": "http://seanmcccanary3.file.core.windows.net/test-share-1ca6cdd3-08b2-c925-d659-fff1fc8c3094/test-directory-31280514-244a-b6f3-5a9b-47d94dcd571c/test-file-5127e0c5-68e0-4bfd-3c4d-1fba210aba93",
      "RequestMethod": "GET",
      "RequestHeaders": {
        "Accept": "application/xml",
        "Authorization": "Sanitized",
        "User-Agent": "azsdk-net-Storage.Files.Shares/12.9.0-alpha.20210921.1 (.NET Framework 4.8.4300.0; Microsoft Windows 10.0.19043 )",
        "x-ms-client-request-id": "3413d44d-0b46-d772-d68a-53f87b0df15a",
        "x-ms-date": "Tue, 21 Sep 2021 19:49:30 GMT",
        "x-ms-range": "bytes=128-255",
        "x-ms-return-client-request-id": "true",
        "x-ms-version": "2021-02-12"
      },
      "RequestBody": null,
      "StatusCode": 206,
      "ResponseHeaders": {
        "Accept-Ranges": "bytes",
        "Content-Length": "128",
        "Content-Range": "bytes 128-255/1024",
        "Content-Type": "application/octet-stream",
        "Date": "Tue, 21 Sep 2021 19:49:29 GMT",
        "ETag": "\u00220x8D97D38ED2B889C\u0022",
        "Last-Modified": "Tue, 21 Sep 2021 19:49:30 GMT",
        "Server": "Windows-Azure-File/1.0 Microsoft-HTTPAPI/2.0",
        "x-ms-client-request-id": "3413d44d-0b46-d772-d68a-53f87b0df15a",
        "x-ms-file-attributes": "Archive",
        "x-ms-file-change-time": "2021-09-21T19:49:29.8990388Z",
        "x-ms-file-creation-time": "2021-09-21T19:49:29.8990388Z",
        "x-ms-file-id": "11529285414812647424",
        "x-ms-file-last-write-time": "2021-09-21T19:49:29.8990388Z",
        "x-ms-file-parent-id": "13835128424026341376",
        "x-ms-file-permission-key": "4010187179898695473*11459378189709739967",
        "x-ms-lease-state": "available",
        "x-ms-lease-status": "unlocked",
        "x-ms-request-id": "9739a47d-301a-0010-6a21-af1faa000000",
        "x-ms-server-encrypted": "true",
        "x-ms-type": "File",
        "x-ms-version": "2021-02-12"
      },
      "ResponseBody": "bdex2Q25Hu\u002BiUuRC4/Cl\u002BKEmyi7lVV4ZcCF70be6nOqxzhbVqksKsHls1rP8Hg98moujnmfryhh4mGjrPkw457X6kBTZ0E1WGxq0eX6rHFIS/jYsF/6CxQP\u002BXBHjHnEtNO/9AY76oso9TYJNNlGazHsW2D8VC8\u002B2eMsR23M8cv0="
    },
    {
      "RequestUri": "http://seanmcccanary3.file.core.windows.net/test-share-1ca6cdd3-08b2-c925-d659-fff1fc8c3094/test-directory-31280514-244a-b6f3-5a9b-47d94dcd571c/test-file-5127e0c5-68e0-4bfd-3c4d-1fba210aba93",
      "RequestMethod": "GET",
      "RequestHeaders": {
        "Accept": "application/xml",
        "Authorization": "Sanitized",
        "User-Agent": "azsdk-net-Storage.Files.Shares/12.9.0-alpha.20210921.1 (.NET Framework 4.8.4300.0; Microsoft Windows 10.0.19043 )",
        "x-ms-client-request-id": "2ac67c61-7ed2-cdde-03f4-78826aae0e76",
        "x-ms-date": "Tue, 21 Sep 2021 19:49:30 GMT",
        "x-ms-range": "bytes=256-383",
        "x-ms-return-client-request-id": "true",
        "x-ms-version": "2021-02-12"
      },
      "RequestBody": null,
      "StatusCode": 206,
      "ResponseHeaders": {
        "Accept-Ranges": "bytes",
        "Content-Length": "128",
        "Content-Range": "bytes 256-383/1024",
        "Content-Type": "application/octet-stream",
        "Date": "Tue, 21 Sep 2021 19:49:29 GMT",
        "ETag": "\u00220x8D97D38ED2B889C\u0022",
        "Last-Modified": "Tue, 21 Sep 2021 19:49:30 GMT",
        "Server": "Windows-Azure-File/1.0 Microsoft-HTTPAPI/2.0",
        "x-ms-client-request-id": "2ac67c61-7ed2-cdde-03f4-78826aae0e76",
        "x-ms-file-attributes": "Archive",
        "x-ms-file-change-time": "2021-09-21T19:49:29.8990388Z",
        "x-ms-file-creation-time": "2021-09-21T19:49:29.8990388Z",
        "x-ms-file-id": "11529285414812647424",
        "x-ms-file-last-write-time": "2021-09-21T19:49:29.8990388Z",
        "x-ms-file-parent-id": "13835128424026341376",
        "x-ms-file-permission-key": "4010187179898695473*11459378189709739967",
        "x-ms-lease-state": "available",
        "x-ms-lease-status": "unlocked",
        "x-ms-request-id": "9739a47e-301a-0010-6b21-af1faa000000",
        "x-ms-server-encrypted": "true",
        "x-ms-type": "File",
        "x-ms-version": "2021-02-12"
      },
      "ResponseBody": "qIdFj64bxBhca\u002B/KfDSOsWOQlc1GMhcoH0aIwujHVwHahaWvDAsdYFHA46kcBTpEPF934qaltnVwHG9okgEvlBTt8PeO36VYcjV7hU9tDBoMRIaJT3VaNM4vPvCbtc5QkU6VLhVCtV26Hm9xKjEmAhBVXE17pkWfkrspXqC1vb0="
    },
    {
      "RequestUri": "http://seanmcccanary3.file.core.windows.net/test-share-1ca6cdd3-08b2-c925-d659-fff1fc8c3094/test-directory-31280514-244a-b6f3-5a9b-47d94dcd571c/test-file-5127e0c5-68e0-4bfd-3c4d-1fba210aba93",
      "RequestMethod": "GET",
      "RequestHeaders": {
        "Accept": "application/xml",
        "Authorization": "Sanitized",
        "User-Agent": "azsdk-net-Storage.Files.Shares/12.9.0-alpha.20210921.1 (.NET Framework 4.8.4300.0; Microsoft Windows 10.0.19043 )",
        "x-ms-client-request-id": "fe971d4e-c746-f387-cdaa-55360c1982f8",
        "x-ms-date": "Tue, 21 Sep 2021 19:49:30 GMT",
        "x-ms-range": "bytes=384-511",
        "x-ms-return-client-request-id": "true",
        "x-ms-version": "2021-02-12"
      },
      "RequestBody": null,
      "StatusCode": 206,
      "ResponseHeaders": {
        "Accept-Ranges": "bytes",
        "Content-Length": "128",
        "Content-Range": "bytes 384-511/1024",
        "Content-Type": "application/octet-stream",
        "Date": "Tue, 21 Sep 2021 19:49:29 GMT",
        "ETag": "\u00220x8D97D38ED2B889C\u0022",
        "Last-Modified": "Tue, 21 Sep 2021 19:49:30 GMT",
        "Server": "Windows-Azure-File/1.0 Microsoft-HTTPAPI/2.0",
        "x-ms-client-request-id": "fe971d4e-c746-f387-cdaa-55360c1982f8",
        "x-ms-file-attributes": "Archive",
        "x-ms-file-change-time": "2021-09-21T19:49:29.8990388Z",
        "x-ms-file-creation-time": "2021-09-21T19:49:29.8990388Z",
        "x-ms-file-id": "11529285414812647424",
        "x-ms-file-last-write-time": "2021-09-21T19:49:29.8990388Z",
        "x-ms-file-parent-id": "13835128424026341376",
        "x-ms-file-permission-key": "4010187179898695473*11459378189709739967",
        "x-ms-lease-state": "available",
        "x-ms-lease-status": "unlocked",
        "x-ms-request-id": "9739a47f-301a-0010-6c21-af1faa000000",
        "x-ms-server-encrypted": "true",
        "x-ms-type": "File",
        "x-ms-version": "2021-02-12"
      },
      "ResponseBody": "Zir0ANfdBcmPKM8wBekKnAk830VZgNXqCfabWRhWvARhsgr/PCYrMlCSvVLWFJmpsIxVZNV3ZOZVCfbhQauxOWvKz1PfC1/iEK31xsODFPVc8qiLAFgv6U0kqjMvSfGk4YTmDERGyaUtc1Mogp0i0vUBhU8DJTgTmuUFu2Ass8c="
    },
    {
      "RequestUri": "http://seanmcccanary3.file.core.windows.net/test-share-1ca6cdd3-08b2-c925-d659-fff1fc8c3094/test-directory-31280514-244a-b6f3-5a9b-47d94dcd571c/test-file-5127e0c5-68e0-4bfd-3c4d-1fba210aba93",
      "RequestMethod": "GET",
      "RequestHeaders": {
        "Accept": "application/xml",
        "Authorization": "Sanitized",
        "traceparent": "00-043a48500b74ed4d95c254021e73d56a-721a90797a46a542-00",
        "User-Agent": "azsdk-net-Storage.Files.Shares/12.9.0-alpha.20210921.1 (.NET Framework 4.8.4300.0; Microsoft Windows 10.0.19043 )",
        "x-ms-client-request-id": "4c3438ca-0f17-e630-3997-f2c7a4ccbc1f",
        "x-ms-date": "Tue, 21 Sep 2021 19:49:30 GMT",
        "x-ms-range": "bytes=550-677",
        "x-ms-return-client-request-id": "true",
        "x-ms-version": "2021-02-12"
      },
      "RequestBody": null,
      "StatusCode": 206,
      "ResponseHeaders": {
        "Accept-Ranges": "bytes",
        "Content-Length": "128",
        "Content-Range": "bytes 550-677/1024",
        "Content-Type": "application/octet-stream",
        "Date": "Tue, 21 Sep 2021 19:49:30 GMT",
        "ETag": "\u00220x8D97D38ED2B889C\u0022",
        "Last-Modified": "Tue, 21 Sep 2021 19:49:30 GMT",
        "Server": "Windows-Azure-File/1.0 Microsoft-HTTPAPI/2.0",
        "x-ms-client-request-id": "4c3438ca-0f17-e630-3997-f2c7a4ccbc1f",
        "x-ms-file-attributes": "Archive",
        "x-ms-file-change-time": "2021-09-21T19:49:29.8990388Z",
        "x-ms-file-creation-time": "2021-09-21T19:49:29.8990388Z",
        "x-ms-file-id": "11529285414812647424",
        "x-ms-file-last-write-time": "2021-09-21T19:49:29.8990388Z",
        "x-ms-file-parent-id": "13835128424026341376",
        "x-ms-file-permission-key": "4010187179898695473*11459378189709739967",
        "x-ms-lease-state": "available",
        "x-ms-lease-status": "unlocked",
        "x-ms-request-id": "9739a480-301a-0010-6d21-af1faa000000",
        "x-ms-server-encrypted": "true",
        "x-ms-type": "File",
        "x-ms-version": "2021-02-12"
      },
      "ResponseBody": "Ne1QbyYAxqsNk35UuYjvhQIarirzyZZR1Bq9Xs15mzX5HaJP3VR7ofSgxd7g7FW8EDqIUYOM8GxX/5sMQ2jdlPdJW5zln6eung01UwS4cOfEAE2S8EmxbCw29925b16MwjDml5G51nCT2rJ1V51on46zR0IaSqStl\u002B5vr6jJ9C8="
    },
    {
      "RequestUri": "http://seanmcccanary3.file.core.windows.net/test-share-1ca6cdd3-08b2-c925-d659-fff1fc8c3094/test-directory-31280514-244a-b6f3-5a9b-47d94dcd571c/test-file-5127e0c5-68e0-4bfd-3c4d-1fba210aba93",
      "RequestMethod": "GET",
      "RequestHeaders": {
        "Accept": "application/xml",
        "Authorization": "Sanitized",
        "User-Agent": "azsdk-net-Storage.Files.Shares/12.9.0-alpha.20210921.1 (.NET Framework 4.8.4300.0; Microsoft Windows 10.0.19043 )",
        "x-ms-client-request-id": "d36b9e9d-36e4-b9e1-a490-b37388fcc3ad",
        "x-ms-date": "Tue, 21 Sep 2021 19:49:30 GMT",
        "x-ms-range": "bytes=678-805",
        "x-ms-return-client-request-id": "true",
        "x-ms-version": "2021-02-12"
      },
      "RequestBody": null,
      "StatusCode": 206,
      "ResponseHeaders": {
        "Accept-Ranges": "bytes",
        "Content-Length": "128",
        "Content-Range": "bytes 678-805/1024",
        "Content-Type": "application/octet-stream",
        "Date": "Tue, 21 Sep 2021 19:49:30 GMT",
        "ETag": "\u00220x8D97D38ED2B889C\u0022",
        "Last-Modified": "Tue, 21 Sep 2021 19:49:30 GMT",
        "Server": "Windows-Azure-File/1.0 Microsoft-HTTPAPI/2.0",
        "x-ms-client-request-id": "d36b9e9d-36e4-b9e1-a490-b37388fcc3ad",
        "x-ms-file-attributes": "Archive",
        "x-ms-file-change-time": "2021-09-21T19:49:29.8990388Z",
        "x-ms-file-creation-time": "2021-09-21T19:49:29.8990388Z",
        "x-ms-file-id": "11529285414812647424",
        "x-ms-file-last-write-time": "2021-09-21T19:49:29.8990388Z",
        "x-ms-file-parent-id": "13835128424026341376",
        "x-ms-file-permission-key": "4010187179898695473*11459378189709739967",
        "x-ms-lease-state": "available",
        "x-ms-lease-status": "unlocked",
        "x-ms-request-id": "289009c8-201a-009a-2a21-af441b000000",
        "x-ms-server-encrypted": "true",
        "x-ms-type": "File",
        "x-ms-version": "2021-02-12"
      },
      "ResponseBody": "r6mQ09HYVgsq3P8VlzwVj85YTgYnG3F3jDgAokknyMnmg8WuDJTNtlw7GD1KjhZa2d/gT3rtB5M3GEeZ2LTBAhM2LhR2ZoM5ipip7AM0LP0hpchqRnhO\u002BHsxd/NNM92oeRUpFGAC5HNcpsXiRBuQAutJeDLrV7ua5zaYRO\u002BP7FY="
    },
    {
      "RequestUri": "http://seanmcccanary3.file.core.windows.net/test-share-1ca6cdd3-08b2-c925-d659-fff1fc8c3094/test-directory-31280514-244a-b6f3-5a9b-47d94dcd571c/test-file-5127e0c5-68e0-4bfd-3c4d-1fba210aba93",
      "RequestMethod": "GET",
      "RequestHeaders": {
        "Accept": "application/xml",
        "Authorization": "Sanitized",
        "User-Agent": "azsdk-net-Storage.Files.Shares/12.9.0-alpha.20210921.1 (.NET Framework 4.8.4300.0; Microsoft Windows 10.0.19043 )",
        "x-ms-client-request-id": "06299496-e960-6d3a-b2ee-46438ac14b5d",
        "x-ms-date": "Tue, 21 Sep 2021 19:49:30 GMT",
        "x-ms-range": "bytes=806-933",
        "x-ms-return-client-request-id": "true",
        "x-ms-version": "2021-02-12"
      },
      "RequestBody": null,
      "StatusCode": 206,
      "ResponseHeaders": {
        "Accept-Ranges": "bytes",
        "Content-Length": "128",
        "Content-Range": "bytes 806-933/1024",
        "Content-Type": "application/octet-stream",
        "Date": "Tue, 21 Sep 2021 19:49:30 GMT",
        "ETag": "\u00220x8D97D38ED2B889C\u0022",
        "Last-Modified": "Tue, 21 Sep 2021 19:49:30 GMT",
        "Server": "Windows-Azure-File/1.0 Microsoft-HTTPAPI/2.0",
        "x-ms-client-request-id": "06299496-e960-6d3a-b2ee-46438ac14b5d",
        "x-ms-file-attributes": "Archive",
        "x-ms-file-change-time": "2021-09-21T19:49:29.8990388Z",
        "x-ms-file-creation-time": "2021-09-21T19:49:29.8990388Z",
        "x-ms-file-id": "11529285414812647424",
        "x-ms-file-last-write-time": "2021-09-21T19:49:29.8990388Z",
        "x-ms-file-parent-id": "13835128424026341376",
        "x-ms-file-permission-key": "4010187179898695473*11459378189709739967",
        "x-ms-lease-state": "available",
        "x-ms-lease-status": "unlocked",
        "x-ms-request-id": "289009ca-201a-009a-2b21-af441b000000",
        "x-ms-server-encrypted": "true",
        "x-ms-type": "File",
        "x-ms-version": "2021-02-12"
      },
      "ResponseBody": "ugBy7goYnR7BVQ6gs2y0X6F0BwO7q70iWY4sKmmfg8y6bidDqaH406xZcJZJG\u002Bd7gTmie4fpmw9DUJR763O0ItJB5URFcLYAezRWYTom2D2nsagw/AdE0dMXAFgMfOc5pE7EBzWiNRCCov9TkjnVHHdX1DrKhCXK/BRxLXBe8/8="
    },
    {
      "RequestUri": "http://seanmcccanary3.file.core.windows.net/test-share-1ca6cdd3-08b2-c925-d659-fff1fc8c3094/test-directory-31280514-244a-b6f3-5a9b-47d94dcd571c/test-file-5127e0c5-68e0-4bfd-3c4d-1fba210aba93",
      "RequestMethod": "GET",
      "RequestHeaders": {
        "Accept": "application/xml",
        "Authorization": "Sanitized",
        "User-Agent": "azsdk-net-Storage.Files.Shares/12.9.0-alpha.20210921.1 (.NET Framework 4.8.4300.0; Microsoft Windows 10.0.19043 )",
        "x-ms-client-request-id": "f3dc557f-bcd2-584c-979b-acd9da9e0243",
        "x-ms-date": "Tue, 21 Sep 2021 19:49:30 GMT",
        "x-ms-range": "bytes=934-1061",
        "x-ms-return-client-request-id": "true",
        "x-ms-version": "2021-02-12"
      },
      "RequestBody": null,
      "StatusCode": 206,
      "ResponseHeaders": {
        "Accept-Ranges": "bytes",
        "Content-Length": "90",
        "Content-Range": "bytes 934-1023/1024",
        "Content-Type": "application/octet-stream",
        "Date": "Tue, 21 Sep 2021 19:49:30 GMT",
        "ETag": "\u00220x8D97D38ED2B889C\u0022",
        "Last-Modified": "Tue, 21 Sep 2021 19:49:30 GMT",
        "Server": "Windows-Azure-File/1.0 Microsoft-HTTPAPI/2.0",
        "x-ms-client-request-id": "f3dc557f-bcd2-584c-979b-acd9da9e0243",
        "x-ms-file-attributes": "Archive",
        "x-ms-file-change-time": "2021-09-21T19:49:29.8990388Z",
        "x-ms-file-creation-time": "2021-09-21T19:49:29.8990388Z",
        "x-ms-file-id": "11529285414812647424",
        "x-ms-file-last-write-time": "2021-09-21T19:49:29.8990388Z",
        "x-ms-file-parent-id": "13835128424026341376",
        "x-ms-file-permission-key": "4010187179898695473*11459378189709739967",
        "x-ms-lease-state": "available",
        "x-ms-lease-status": "unlocked",
        "x-ms-request-id": "289009cb-201a-009a-2c21-af441b000000",
        "x-ms-server-encrypted": "true",
        "x-ms-type": "File",
        "x-ms-version": "2021-02-12"
      },
      "ResponseBody": "TB2862LRBwR7l61aCPE/mULj4bWnrW4gKfkLITEHoCSuAAd0fOm6pk/QvjPWysIL1dfrjXw\u002BV5\u002BvnMJpxebSc/eJqwfqyh1YKTpm1\u002B46SV43/0taHBKncKhn"
    },
    {
      "RequestUri": "http://seanmcccanary3.file.core.windows.net/test-share-1ca6cdd3-08b2-c925-d659-fff1fc8c3094?restype=share",
      "RequestMethod": "DELETE",
      "RequestHeaders": {
        "Accept": "application/xml",
        "Authorization": "Sanitized",
        "traceparent": "00-3e83d614506db542833b1056c91d171e-5322e6273e4ce549-00",
        "User-Agent": "azsdk-net-Storage.Files.Shares/12.9.0-alpha.20210921.1 (.NET Framework 4.8.4300.0; Microsoft Windows 10.0.19043 )",
        "x-ms-client-request-id": "35c389bf-57e4-af8b-8baf-6c36f6bda11c",
        "x-ms-date": "Tue, 21 Sep 2021 19:49:30 GMT",
        "x-ms-delete-snapshots": "include",
        "x-ms-return-client-request-id": "true",
        "x-ms-version": "2021-02-12"
      },
      "RequestBody": null,
      "StatusCode": 202,
      "ResponseHeaders": {
        "Content-Length": "0",
        "Date": "Tue, 21 Sep 2021 19:49:30 GMT",
        "Server": "Windows-Azure-File/1.0 Microsoft-HTTPAPI/2.0",
        "x-ms-client-request-id": "35c389bf-57e4-af8b-8baf-6c36f6bda11c",
<<<<<<< HEAD
        "x-ms-request-id": "45cba9b1-a01a-0012-5919-f4a112000000",
        "x-ms-version": "2021-02-12"
=======
        "x-ms-request-id": "289009cc-201a-009a-2d21-af441b000000",
        "x-ms-version": "2020-12-06"
>>>>>>> 73d5f10e
      },
      "ResponseBody": []
    }
  ],
  "Variables": {
    "RandomSeed": "1841903622",
    "Storage_TestConfigDefault": "ProductionTenant\nseanmcccanary3\nU2FuaXRpemVk\nhttp://seanmcccanary3.blob.core.windows.net\nhttp://seanmcccanary3.file.core.windows.net\nhttp://seanmcccanary3.queue.core.windows.net\nhttp://seanmcccanary3.table.core.windows.net\n\n\n\n\nhttp://seanmcccanary3-secondary.blob.core.windows.net\nhttp://seanmcccanary3-secondary.file.core.windows.net\nhttp://seanmcccanary3-secondary.queue.core.windows.net\nhttp://seanmcccanary3-secondary.table.core.windows.net\n\nSanitized\n\n\nCloud\nBlobEndpoint=http://seanmcccanary3.blob.core.windows.net/;QueueEndpoint=http://seanmcccanary3.queue.core.windows.net/;FileEndpoint=http://seanmcccanary3.file.core.windows.net/;BlobSecondaryEndpoint=http://seanmcccanary3-secondary.blob.core.windows.net/;QueueSecondaryEndpoint=http://seanmcccanary3-secondary.queue.core.windows.net/;FileSecondaryEndpoint=http://seanmcccanary3-secondary.file.core.windows.net/;AccountName=seanmcccanary3;AccountKey=Kg==;\n[encryption scope]\n\n"
  }
}<|MERGE_RESOLUTION|>--- conflicted
+++ resolved
@@ -22,13 +22,8 @@
         "Last-Modified": "Tue, 21 Sep 2021 19:49:29 GMT",
         "Server": "Windows-Azure-File/1.0 Microsoft-HTTPAPI/2.0",
         "x-ms-client-request-id": "8395a16c-73ba-91bf-5f13-e0bedf4925c9",
-<<<<<<< HEAD
-        "x-ms-request-id": "45cba9a1-a01a-0012-4c19-f4a112000000",
-        "x-ms-version": "2021-02-12"
-=======
         "x-ms-request-id": "9739a476-301a-0010-6421-af1faa000000",
-        "x-ms-version": "2020-12-06"
->>>>>>> 73d5f10e
+        "x-ms-version": "2021-02-12"
       },
       "ResponseBody": []
     },
@@ -534,13 +529,8 @@
         "Date": "Tue, 21 Sep 2021 19:49:30 GMT",
         "Server": "Windows-Azure-File/1.0 Microsoft-HTTPAPI/2.0",
         "x-ms-client-request-id": "35c389bf-57e4-af8b-8baf-6c36f6bda11c",
-<<<<<<< HEAD
-        "x-ms-request-id": "45cba9b1-a01a-0012-5919-f4a112000000",
-        "x-ms-version": "2021-02-12"
-=======
         "x-ms-request-id": "289009cc-201a-009a-2d21-af441b000000",
-        "x-ms-version": "2020-12-06"
->>>>>>> 73d5f10e
+        "x-ms-version": "2021-02-12"
       },
       "ResponseBody": []
     }
