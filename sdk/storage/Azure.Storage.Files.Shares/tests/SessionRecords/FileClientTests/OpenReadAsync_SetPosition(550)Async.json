{
  "Entries": [
    {
      "RequestUri": "http://seanmcccanary3.file.core.windows.net/test-share-1ca6cdd3-08b2-c925-d659-fff1fc8c3094?restype=share",
      "RequestMethod": "PUT",
      "RequestHeaders": {
        "Accept": "application/xml",
        "Authorization": "Sanitized",
        "traceparent": "00-88780110519e1942b36c30cc5d90e0d7-7025f37eb3101844-00",
        "User-Agent": [
          "azsdk-net-Storage.Files.Shares/12.8.0-alpha.20210820.1",
          "(.NET Core 3.1.18; Microsoft Windows 10.0.19043)"
        ],
        "x-ms-client-request-id": "8395a16c-73ba-91bf-5f13-e0bedf4925c9",
        "x-ms-date": "Mon, 23 Aug 2021 18:39:16 GMT",
        "x-ms-return-client-request-id": "true",
        "x-ms-version": "2020-12-06"
      },
      "RequestBody": null,
      "StatusCode": 201,
      "ResponseHeaders": {
        "Content-Length": "0",
        "Date": "Mon, 23 Aug 2021 18:39:16 GMT",
        "ETag": "\u00220x8D966654FD346E1\u0022",
        "Last-Modified": "Mon, 23 Aug 2021 18:39:16 GMT",
        "Server": [
          "Windows-Azure-File/1.0",
          "Microsoft-HTTPAPI/2.0"
        ],
        "x-ms-client-request-id": "8395a16c-73ba-91bf-5f13-e0bedf4925c9",
<<<<<<< HEAD
        "x-ms-request-id": "05165b5c-901a-0009-7e4e-989f11000000",
        "x-ms-version": "2020-10-02"
=======
        "x-ms-request-id": "45cba9a1-a01a-0012-4c19-f4a112000000",
        "x-ms-version": "2020-12-06"
>>>>>>> 76e66c80
      },
      "ResponseBody": []
    },
    {
      "RequestUri": "http://seanmcccanary3.file.core.windows.net/test-share-1ca6cdd3-08b2-c925-d659-fff1fc8c3094/test-directory-31280514-244a-b6f3-5a9b-47d94dcd571c?restype=directory",
      "RequestMethod": "PUT",
      "RequestHeaders": {
        "Accept": "application/xml",
        "Authorization": "Sanitized",
        "traceparent": "00-f5327bad85b09e4f94c35fa579c70ead-32bf714a960fc04b-00",
        "User-Agent": [
          "azsdk-net-Storage.Files.Shares/12.8.0-alpha.20210820.1",
          "(.NET Core 3.1.18; Microsoft Windows 10.0.19043)"
        ],
        "x-ms-client-request-id": "6b43f1b3-de91-4770-adde-281e2ce64392",
        "x-ms-date": "Mon, 23 Aug 2021 18:39:16 GMT",
        "x-ms-file-attributes": "None",
        "x-ms-file-creation-time": "Now",
        "x-ms-file-last-write-time": "Now",
        "x-ms-file-permission": "Inherit",
        "x-ms-return-client-request-id": "true",
        "x-ms-version": "2020-12-06"
      },
      "RequestBody": null,
      "StatusCode": 201,
      "ResponseHeaders": {
        "Content-Length": "0",
        "Date": "Mon, 23 Aug 2021 18:39:16 GMT",
        "ETag": "\u00220x8D966654FDD6CE9\u0022",
        "Last-Modified": "Mon, 23 Aug 2021 18:39:16 GMT",
        "Server": [
          "Windows-Azure-File/1.0",
          "Microsoft-HTTPAPI/2.0"
        ],
        "x-ms-client-request-id": "6b43f1b3-de91-4770-adde-281e2ce64392",
        "x-ms-file-attributes": "Directory",
        "x-ms-file-change-time": "2021-08-23T18:39:16.7277289Z",
        "x-ms-file-creation-time": "2021-08-23T18:39:16.7277289Z",
        "x-ms-file-id": "13835128424026341376",
        "x-ms-file-last-write-time": "2021-08-23T18:39:16.7277289Z",
        "x-ms-file-parent-id": "0",
        "x-ms-file-permission-key": "17860367565182308406*11459378189709739967",
        "x-ms-request-id": "05165b60-901a-0009-014e-989f11000000",
        "x-ms-request-server-encrypted": "true",
        "x-ms-version": "2020-12-06"
      },
      "ResponseBody": []
    },
    {
      "RequestUri": "http://seanmcccanary3.file.core.windows.net/test-share-1ca6cdd3-08b2-c925-d659-fff1fc8c3094/test-directory-31280514-244a-b6f3-5a9b-47d94dcd571c/test-file-5127e0c5-68e0-4bfd-3c4d-1fba210aba93",
      "RequestMethod": "PUT",
      "RequestHeaders": {
        "Accept": "application/xml",
        "Authorization": "Sanitized",
        "traceparent": "00-396ea00513ae354e901cc5020735a6de-0dc0b1ed53c38349-00",
        "User-Agent": [
          "azsdk-net-Storage.Files.Shares/12.8.0-alpha.20210820.1",
          "(.NET Core 3.1.18; Microsoft Windows 10.0.19043)"
        ],
        "x-ms-client-request-id": "3c05825f-d730-fd5a-daa2-fefc3f7cde40",
        "x-ms-content-length": "1024",
        "x-ms-date": "Mon, 23 Aug 2021 18:39:16 GMT",
        "x-ms-file-attributes": "None",
        "x-ms-file-creation-time": "Now",
        "x-ms-file-last-write-time": "Now",
        "x-ms-file-permission": "Inherit",
        "x-ms-return-client-request-id": "true",
        "x-ms-type": "file",
        "x-ms-version": "2020-12-06"
      },
      "RequestBody": null,
      "StatusCode": 201,
      "ResponseHeaders": {
        "Content-Length": "0",
        "Date": "Mon, 23 Aug 2021 18:39:16 GMT",
        "ETag": "\u00220x8D966654FE66C4F\u0022",
        "Last-Modified": "Mon, 23 Aug 2021 18:39:16 GMT",
        "Server": [
          "Windows-Azure-File/1.0",
          "Microsoft-HTTPAPI/2.0"
        ],
        "x-ms-client-request-id": "3c05825f-d730-fd5a-daa2-fefc3f7cde40",
        "x-ms-file-attributes": "Archive",
        "x-ms-file-change-time": "2021-08-23T18:39:16.7866959Z",
        "x-ms-file-creation-time": "2021-08-23T18:39:16.7866959Z",
        "x-ms-file-id": "11529285414812647424",
        "x-ms-file-last-write-time": "2021-08-23T18:39:16.7866959Z",
        "x-ms-file-parent-id": "13835128424026341376",
        "x-ms-file-permission-key": "4010187179898695473*11459378189709739967",
        "x-ms-request-id": "05165b66-901a-0009-074e-989f11000000",
        "x-ms-request-server-encrypted": "true",
        "x-ms-version": "2020-12-06"
      },
      "ResponseBody": []
    },
    {
      "RequestUri": "http://seanmcccanary3.file.core.windows.net/test-share-1ca6cdd3-08b2-c925-d659-fff1fc8c3094/test-directory-31280514-244a-b6f3-5a9b-47d94dcd571c/test-file-5127e0c5-68e0-4bfd-3c4d-1fba210aba93?comp=range",
      "RequestMethod": "PUT",
      "RequestHeaders": {
        "Accept": "application/xml",
        "Authorization": "Sanitized",
        "Content-Length": "1024",
        "Content-Type": "application/octet-stream",
        "traceparent": "00-8754446d21aa384ca47fab9e12f620a7-5ba4877150876847-00",
        "User-Agent": [
          "azsdk-net-Storage.Files.Shares/12.8.0-alpha.20210820.1",
          "(.NET Core 3.1.18; Microsoft Windows 10.0.19043)"
        ],
        "x-ms-client-request-id": "9e5be36c-7d05-8c63-e8da-a50e755624b5",
        "x-ms-date": "Mon, 23 Aug 2021 18:39:16 GMT",
        "x-ms-range": "bytes=0-1023",
        "x-ms-return-client-request-id": "true",
        "x-ms-version": "2020-12-06",
        "x-ms-write": "update"
      },
      "RequestBody": "u8R1m8PJ0mYqKBbMNaF6pnC6JVuJ64pp0z2uGIS70zU6XZZ3P4/I6R/cQGnIoxILZIKtccDoCM85C8iGG7rib1ThktcLAmbh8js8rKshoS8qorQBDmJ0UVTGPjTHQc5k\u002BtEU5xE6AGEczH\u002BErFwkF2mYXHkF4WDybECDRcQyGrBt17HZDbke76JS5ELj8KX4oSbKLuVVXhlwIXvRt7qc6rHOFtWqSwqweWzWs/weD3yai6OeZ\u002BvKGHiYaOs\u002BTDjntfqQFNnQTVYbGrR5fqscUhL\u002BNiwX/oLFA/5cEeMecS007/0Bjvqiyj1Ngk02UZrMexbYPxULz7Z4yxHbczxy/aiHRY\u002BuG8QYXGvvynw0jrFjkJXNRjIXKB9GiMLox1cB2oWlrwwLHWBRwOOpHAU6RDxfd\u002BKmpbZ1cBxvaJIBL5QU7fD3jt\u002BlWHI1e4VPbQwaDESGiU91WjTOLz7wm7XOUJFOlS4VQrVduh5vcSoxJgIQVVxNe6ZFn5K7KV6gtb29Zir0ANfdBcmPKM8wBekKnAk830VZgNXqCfabWRhWvARhsgr/PCYrMlCSvVLWFJmpsIxVZNV3ZOZVCfbhQauxOWvKz1PfC1/iEK31xsODFPVc8qiLAFgv6U0kqjMvSfGk4YTmDERGyaUtc1Mogp0i0vUBhU8DJTgTmuUFu2Ass8e8UOU\u002BnAewFSgCXo0FB2ewAdg9LsShobtL03FfQQ5FAL\u002BLazK34zXtUG8mAMarDZN\u002BVLmI74UCGq4q88mWUdQavV7NeZs1\u002BR2iT91Ue6H0oMXe4OxVvBA6iFGDjPBsV/\u002BbDENo3ZT3SVuc5Z\u002Bnrp4NNVMEuHDnxABNkvBJsWwsNvfduW9ejMIw5peRudZwk9qydVedaJ\u002BOs0dCGkqkrZfub6\u002BoyfQvr6mQ09HYVgsq3P8VlzwVj85YTgYnG3F3jDgAokknyMnmg8WuDJTNtlw7GD1KjhZa2d/gT3rtB5M3GEeZ2LTBAhM2LhR2ZoM5ipip7AM0LP0hpchqRnhO\u002BHsxd/NNM92oeRUpFGAC5HNcpsXiRBuQAutJeDLrV7ua5zaYRO\u002BP7Fa6AHLuChidHsFVDqCzbLRfoXQHA7urvSJZjiwqaZ\u002BDzLpuJ0OpofjTrFlwlkkb53uBOaJ7h\u002BmbD0NQlHvrc7Qi0kHlREVwtgB7NFZhOibYPaexqDD8B0TR0xcAWAx85zmkTsQHNaI1EIKi/1OSOdUcd1fUOsqEJcr8FHEtcF7z/0wdvOti0QcEe5etWgjxP5lC4\u002BG1p61uICn5CyExB6AkrgAHdHzpuqZP0L4z1srCC9XX6418Plefr5zCacXm0nP3iasH6sodWCk6ZtfuOkleN/9LWhwSp3CoZw==",
      "StatusCode": 201,
      "ResponseHeaders": {
        "Content-Length": "0",
        "Content-MD5": "tsZy33XvCKJNZ/0etI0fwQ==",
        "Date": "Mon, 23 Aug 2021 18:39:16 GMT",
        "ETag": "\u00220x8D966654FEFB9BE\u0022",
        "Last-Modified": "Mon, 23 Aug 2021 18:39:16 GMT",
        "Server": [
          "Windows-Azure-File/1.0",
          "Microsoft-HTTPAPI/2.0"
        ],
        "x-ms-client-request-id": "9e5be36c-7d05-8c63-e8da-a50e755624b5",
        "x-ms-request-id": "05165b6b-901a-0009-0c4e-989f11000000",
        "x-ms-request-server-encrypted": "true",
        "x-ms-version": "2020-12-06"
      },
      "ResponseBody": []
    },
    {
      "RequestUri": "http://seanmcccanary3.file.core.windows.net/test-share-1ca6cdd3-08b2-c925-d659-fff1fc8c3094/test-directory-31280514-244a-b6f3-5a9b-47d94dcd571c/test-file-5127e0c5-68e0-4bfd-3c4d-1fba210aba93",
      "RequestMethod": "HEAD",
      "RequestHeaders": {
        "Accept": "application/xml",
        "Authorization": "Sanitized",
        "traceparent": "00-2ef76c016818fd41a244e67ee4223d5b-c38dd807aa73f24c-00",
        "User-Agent": [
          "azsdk-net-Storage.Files.Shares/12.8.0-alpha.20210820.1",
          "(.NET Core 3.1.18; Microsoft Windows 10.0.19043)"
        ],
        "x-ms-client-request-id": "5b90a6ae-3f21-223b-2521-7dbd83a6db38",
        "x-ms-date": "Mon, 23 Aug 2021 18:39:16 GMT",
        "x-ms-return-client-request-id": "true",
        "x-ms-version": "2020-12-06"
      },
      "RequestBody": null,
      "StatusCode": 200,
      "ResponseHeaders": {
        "Content-Length": "1024",
        "Content-Type": "application/octet-stream",
        "Date": "Mon, 23 Aug 2021 18:39:16 GMT",
        "ETag": "\u00220x8D966654FEFB9BE\u0022",
        "Last-Modified": "Mon, 23 Aug 2021 18:39:16 GMT",
        "Server": [
          "Windows-Azure-File/1.0",
          "Microsoft-HTTPAPI/2.0"
        ],
        "x-ms-client-request-id": "5b90a6ae-3f21-223b-2521-7dbd83a6db38",
        "x-ms-file-attributes": "Archive",
        "x-ms-file-change-time": "2021-08-23T18:39:16.7866959Z",
        "x-ms-file-creation-time": "2021-08-23T18:39:16.7866959Z",
        "x-ms-file-id": "11529285414812647424",
        "x-ms-file-last-write-time": "2021-08-23T18:39:16.7866959Z",
        "x-ms-file-parent-id": "13835128424026341376",
        "x-ms-file-permission-key": "4010187179898695473*11459378189709739967",
        "x-ms-lease-state": "available",
        "x-ms-lease-status": "unlocked",
        "x-ms-request-id": "05165b70-901a-0009-114e-989f11000000",
        "x-ms-server-encrypted": "true",
        "x-ms-type": "File",
        "x-ms-version": "2020-12-06"
      },
      "ResponseBody": []
    },
    {
      "RequestUri": "http://seanmcccanary3.file.core.windows.net/test-share-1ca6cdd3-08b2-c925-d659-fff1fc8c3094/test-directory-31280514-244a-b6f3-5a9b-47d94dcd571c/test-file-5127e0c5-68e0-4bfd-3c4d-1fba210aba93",
      "RequestMethod": "GET",
      "RequestHeaders": {
        "Accept": "application/xml",
        "Authorization": "Sanitized",
        "User-Agent": [
          "azsdk-net-Storage.Files.Shares/12.8.0-alpha.20210820.1",
          "(.NET Core 3.1.18; Microsoft Windows 10.0.19043)"
        ],
        "x-ms-client-request-id": "cf604faa-c8c5-a893-1fb4-a914fee5b225",
        "x-ms-date": "Mon, 23 Aug 2021 18:39:16 GMT",
        "x-ms-range": "bytes=0-127",
        "x-ms-return-client-request-id": "true",
        "x-ms-version": "2020-12-06"
      },
      "RequestBody": null,
      "StatusCode": 206,
      "ResponseHeaders": {
        "Accept-Ranges": "bytes",
        "Content-Length": "128",
        "Content-Range": "bytes 0-127/1024",
        "Content-Type": "application/octet-stream",
        "Date": "Mon, 23 Aug 2021 18:39:16 GMT",
        "ETag": "\u00220x8D966654FEFB9BE\u0022",
        "Last-Modified": "Mon, 23 Aug 2021 18:39:16 GMT",
        "Server": [
          "Windows-Azure-File/1.0",
          "Microsoft-HTTPAPI/2.0"
        ],
        "x-ms-client-request-id": "cf604faa-c8c5-a893-1fb4-a914fee5b225",
        "x-ms-file-attributes": "Archive",
        "x-ms-file-change-time": "2021-08-23T18:39:16.7866959Z",
        "x-ms-file-creation-time": "2021-08-23T18:39:16.7866959Z",
        "x-ms-file-id": "11529285414812647424",
        "x-ms-file-last-write-time": "2021-08-23T18:39:16.7866959Z",
        "x-ms-file-parent-id": "13835128424026341376",
        "x-ms-file-permission-key": "4010187179898695473*11459378189709739967",
        "x-ms-lease-state": "available",
        "x-ms-lease-status": "unlocked",
        "x-ms-request-id": "05165b72-901a-0009-134e-989f11000000",
        "x-ms-server-encrypted": "true",
        "x-ms-type": "File",
        "x-ms-version": "2020-12-06"
      },
      "ResponseBody": "u8R1m8PJ0mYqKBbMNaF6pnC6JVuJ64pp0z2uGIS70zU6XZZ3P4/I6R/cQGnIoxILZIKtccDoCM85C8iGG7rib1ThktcLAmbh8js8rKshoS8qorQBDmJ0UVTGPjTHQc5k\u002BtEU5xE6AGEczH\u002BErFwkF2mYXHkF4WDybECDRcQyGrA="
    },
    {
      "RequestUri": "http://seanmcccanary3.file.core.windows.net/test-share-1ca6cdd3-08b2-c925-d659-fff1fc8c3094/test-directory-31280514-244a-b6f3-5a9b-47d94dcd571c/test-file-5127e0c5-68e0-4bfd-3c4d-1fba210aba93",
      "RequestMethod": "GET",
      "RequestHeaders": {
        "Accept": "application/xml",
        "Authorization": "Sanitized",
        "User-Agent": [
          "azsdk-net-Storage.Files.Shares/12.8.0-alpha.20210820.1",
          "(.NET Core 3.1.18; Microsoft Windows 10.0.19043)"
        ],
        "x-ms-client-request-id": "3413d44d-0b46-d772-d68a-53f87b0df15a",
        "x-ms-date": "Mon, 23 Aug 2021 18:39:16 GMT",
        "x-ms-range": "bytes=128-255",
        "x-ms-return-client-request-id": "true",
        "x-ms-version": "2020-12-06"
      },
      "RequestBody": null,
      "StatusCode": 206,
      "ResponseHeaders": {
        "Accept-Ranges": "bytes",
        "Content-Length": "128",
        "Content-Range": "bytes 128-255/1024",
        "Content-Type": "application/octet-stream",
        "Date": "Mon, 23 Aug 2021 18:39:16 GMT",
        "ETag": "\u00220x8D966654FEFB9BE\u0022",
        "Last-Modified": "Mon, 23 Aug 2021 18:39:16 GMT",
        "Server": [
          "Windows-Azure-File/1.0",
          "Microsoft-HTTPAPI/2.0"
        ],
        "x-ms-client-request-id": "3413d44d-0b46-d772-d68a-53f87b0df15a",
        "x-ms-file-attributes": "Archive",
        "x-ms-file-change-time": "2021-08-23T18:39:16.7866959Z",
        "x-ms-file-creation-time": "2021-08-23T18:39:16.7866959Z",
        "x-ms-file-id": "11529285414812647424",
        "x-ms-file-last-write-time": "2021-08-23T18:39:16.7866959Z",
        "x-ms-file-parent-id": "13835128424026341376",
        "x-ms-file-permission-key": "4010187179898695473*11459378189709739967",
        "x-ms-lease-state": "available",
        "x-ms-lease-status": "unlocked",
        "x-ms-request-id": "05165b78-901a-0009-194e-989f11000000",
        "x-ms-server-encrypted": "true",
        "x-ms-type": "File",
        "x-ms-version": "2020-12-06"
      },
      "ResponseBody": "bdex2Q25Hu\u002BiUuRC4/Cl\u002BKEmyi7lVV4ZcCF70be6nOqxzhbVqksKsHls1rP8Hg98moujnmfryhh4mGjrPkw457X6kBTZ0E1WGxq0eX6rHFIS/jYsF/6CxQP\u002BXBHjHnEtNO/9AY76oso9TYJNNlGazHsW2D8VC8\u002B2eMsR23M8cv0="
    },
    {
      "RequestUri": "http://seanmcccanary3.file.core.windows.net/test-share-1ca6cdd3-08b2-c925-d659-fff1fc8c3094/test-directory-31280514-244a-b6f3-5a9b-47d94dcd571c/test-file-5127e0c5-68e0-4bfd-3c4d-1fba210aba93",
      "RequestMethod": "GET",
      "RequestHeaders": {
        "Accept": "application/xml",
        "Authorization": "Sanitized",
        "User-Agent": [
          "azsdk-net-Storage.Files.Shares/12.8.0-alpha.20210820.1",
          "(.NET Core 3.1.18; Microsoft Windows 10.0.19043)"
        ],
        "x-ms-client-request-id": "2ac67c61-7ed2-cdde-03f4-78826aae0e76",
        "x-ms-date": "Mon, 23 Aug 2021 18:39:17 GMT",
        "x-ms-range": "bytes=256-383",
        "x-ms-return-client-request-id": "true",
        "x-ms-version": "2020-12-06"
      },
      "RequestBody": null,
      "StatusCode": 206,
      "ResponseHeaders": {
        "Accept-Ranges": "bytes",
        "Content-Length": "128",
        "Content-Range": "bytes 256-383/1024",
        "Content-Type": "application/octet-stream",
        "Date": "Mon, 23 Aug 2021 18:39:16 GMT",
        "ETag": "\u00220x8D966654FEFB9BE\u0022",
        "Last-Modified": "Mon, 23 Aug 2021 18:39:16 GMT",
        "Server": [
          "Windows-Azure-File/1.0",
          "Microsoft-HTTPAPI/2.0"
        ],
        "x-ms-client-request-id": "2ac67c61-7ed2-cdde-03f4-78826aae0e76",
        "x-ms-file-attributes": "Archive",
        "x-ms-file-change-time": "2021-08-23T18:39:16.7866959Z",
        "x-ms-file-creation-time": "2021-08-23T18:39:16.7866959Z",
        "x-ms-file-id": "11529285414812647424",
        "x-ms-file-last-write-time": "2021-08-23T18:39:16.7866959Z",
        "x-ms-file-parent-id": "13835128424026341376",
        "x-ms-file-permission-key": "4010187179898695473*11459378189709739967",
        "x-ms-lease-state": "available",
        "x-ms-lease-status": "unlocked",
        "x-ms-request-id": "05165b7b-901a-0009-1c4e-989f11000000",
        "x-ms-server-encrypted": "true",
        "x-ms-type": "File",
        "x-ms-version": "2020-12-06"
      },
      "ResponseBody": "qIdFj64bxBhca\u002B/KfDSOsWOQlc1GMhcoH0aIwujHVwHahaWvDAsdYFHA46kcBTpEPF934qaltnVwHG9okgEvlBTt8PeO36VYcjV7hU9tDBoMRIaJT3VaNM4vPvCbtc5QkU6VLhVCtV26Hm9xKjEmAhBVXE17pkWfkrspXqC1vb0="
    },
    {
      "RequestUri": "http://seanmcccanary3.file.core.windows.net/test-share-1ca6cdd3-08b2-c925-d659-fff1fc8c3094/test-directory-31280514-244a-b6f3-5a9b-47d94dcd571c/test-file-5127e0c5-68e0-4bfd-3c4d-1fba210aba93",
      "RequestMethod": "GET",
      "RequestHeaders": {
        "Accept": "application/xml",
        "Authorization": "Sanitized",
        "User-Agent": [
          "azsdk-net-Storage.Files.Shares/12.8.0-alpha.20210820.1",
          "(.NET Core 3.1.18; Microsoft Windows 10.0.19043)"
        ],
        "x-ms-client-request-id": "fe971d4e-c746-f387-cdaa-55360c1982f8",
        "x-ms-date": "Mon, 23 Aug 2021 18:39:17 GMT",
        "x-ms-range": "bytes=384-511",
        "x-ms-return-client-request-id": "true",
        "x-ms-version": "2020-12-06"
      },
      "RequestBody": null,
      "StatusCode": 206,
      "ResponseHeaders": {
        "Accept-Ranges": "bytes",
        "Content-Length": "128",
        "Content-Range": "bytes 384-511/1024",
        "Content-Type": "application/octet-stream",
        "Date": "Mon, 23 Aug 2021 18:39:17 GMT",
        "ETag": "\u00220x8D966654FEFB9BE\u0022",
        "Last-Modified": "Mon, 23 Aug 2021 18:39:16 GMT",
        "Server": [
          "Windows-Azure-File/1.0",
          "Microsoft-HTTPAPI/2.0"
        ],
        "x-ms-client-request-id": "fe971d4e-c746-f387-cdaa-55360c1982f8",
        "x-ms-file-attributes": "Archive",
        "x-ms-file-change-time": "2021-08-23T18:39:16.7866959Z",
        "x-ms-file-creation-time": "2021-08-23T18:39:16.7866959Z",
        "x-ms-file-id": "11529285414812647424",
        "x-ms-file-last-write-time": "2021-08-23T18:39:16.7866959Z",
        "x-ms-file-parent-id": "13835128424026341376",
        "x-ms-file-permission-key": "4010187179898695473*11459378189709739967",
        "x-ms-lease-state": "available",
        "x-ms-lease-status": "unlocked",
        "x-ms-request-id": "05165b80-901a-0009-214e-989f11000000",
        "x-ms-server-encrypted": "true",
        "x-ms-type": "File",
        "x-ms-version": "2020-12-06"
      },
      "ResponseBody": "Zir0ANfdBcmPKM8wBekKnAk830VZgNXqCfabWRhWvARhsgr/PCYrMlCSvVLWFJmpsIxVZNV3ZOZVCfbhQauxOWvKz1PfC1/iEK31xsODFPVc8qiLAFgv6U0kqjMvSfGk4YTmDERGyaUtc1Mogp0i0vUBhU8DJTgTmuUFu2Ass8c="
    },
    {
      "RequestUri": "http://seanmcccanary3.file.core.windows.net/test-share-1ca6cdd3-08b2-c925-d659-fff1fc8c3094/test-directory-31280514-244a-b6f3-5a9b-47d94dcd571c/test-file-5127e0c5-68e0-4bfd-3c4d-1fba210aba93",
      "RequestMethod": "GET",
      "RequestHeaders": {
        "Accept": "application/xml",
        "Authorization": "Sanitized",
        "User-Agent": [
          "azsdk-net-Storage.Files.Shares/12.8.0-alpha.20210820.1",
          "(.NET Core 3.1.18; Microsoft Windows 10.0.19043)"
        ],
        "x-ms-client-request-id": "4c3438ca-0f17-e630-3997-f2c7a4ccbc1f",
        "x-ms-date": "Mon, 23 Aug 2021 18:39:17 GMT",
        "x-ms-range": "bytes=550-677",
        "x-ms-return-client-request-id": "true",
        "x-ms-version": "2020-12-06"
      },
      "RequestBody": null,
      "StatusCode": 206,
      "ResponseHeaders": {
        "Accept-Ranges": "bytes",
        "Content-Length": "128",
        "Content-Range": "bytes 550-677/1024",
        "Content-Type": "application/octet-stream",
        "Date": "Mon, 23 Aug 2021 18:39:17 GMT",
        "ETag": "\u00220x8D966654FEFB9BE\u0022",
        "Last-Modified": "Mon, 23 Aug 2021 18:39:16 GMT",
        "Server": [
          "Windows-Azure-File/1.0",
          "Microsoft-HTTPAPI/2.0"
        ],
        "x-ms-client-request-id": "4c3438ca-0f17-e630-3997-f2c7a4ccbc1f",
        "x-ms-file-attributes": "Archive",
        "x-ms-file-change-time": "2021-08-23T18:39:16.7866959Z",
        "x-ms-file-creation-time": "2021-08-23T18:39:16.7866959Z",
        "x-ms-file-id": "11529285414812647424",
        "x-ms-file-last-write-time": "2021-08-23T18:39:16.7866959Z",
        "x-ms-file-parent-id": "13835128424026341376",
        "x-ms-file-permission-key": "4010187179898695473*11459378189709739967",
        "x-ms-lease-state": "available",
        "x-ms-lease-status": "unlocked",
        "x-ms-request-id": "05165b82-901a-0009-234e-989f11000000",
        "x-ms-server-encrypted": "true",
        "x-ms-type": "File",
        "x-ms-version": "2020-12-06"
      },
      "ResponseBody": "Ne1QbyYAxqsNk35UuYjvhQIarirzyZZR1Bq9Xs15mzX5HaJP3VR7ofSgxd7g7FW8EDqIUYOM8GxX/5sMQ2jdlPdJW5zln6eung01UwS4cOfEAE2S8EmxbCw29925b16MwjDml5G51nCT2rJ1V51on46zR0IaSqStl\u002B5vr6jJ9C8="
    },
    {
      "RequestUri": "http://seanmcccanary3.file.core.windows.net/test-share-1ca6cdd3-08b2-c925-d659-fff1fc8c3094/test-directory-31280514-244a-b6f3-5a9b-47d94dcd571c/test-file-5127e0c5-68e0-4bfd-3c4d-1fba210aba93",
      "RequestMethod": "GET",
      "RequestHeaders": {
        "Accept": "application/xml",
        "Authorization": "Sanitized",
        "User-Agent": [
          "azsdk-net-Storage.Files.Shares/12.8.0-alpha.20210820.1",
          "(.NET Core 3.1.18; Microsoft Windows 10.0.19043)"
        ],
        "x-ms-client-request-id": "d36b9e9d-36e4-b9e1-a490-b37388fcc3ad",
        "x-ms-date": "Mon, 23 Aug 2021 18:39:17 GMT",
        "x-ms-range": "bytes=678-805",
        "x-ms-return-client-request-id": "true",
        "x-ms-version": "2020-12-06"
      },
      "RequestBody": null,
      "StatusCode": 206,
      "ResponseHeaders": {
        "Accept-Ranges": "bytes",
        "Content-Length": "128",
        "Content-Range": "bytes 678-805/1024",
        "Content-Type": "application/octet-stream",
        "Date": "Mon, 23 Aug 2021 18:39:17 GMT",
        "ETag": "\u00220x8D966654FEFB9BE\u0022",
        "Last-Modified": "Mon, 23 Aug 2021 18:39:16 GMT",
        "Server": [
          "Windows-Azure-File/1.0",
          "Microsoft-HTTPAPI/2.0"
        ],
        "x-ms-client-request-id": "d36b9e9d-36e4-b9e1-a490-b37388fcc3ad",
        "x-ms-file-attributes": "Archive",
        "x-ms-file-change-time": "2021-08-23T18:39:16.7866959Z",
        "x-ms-file-creation-time": "2021-08-23T18:39:16.7866959Z",
        "x-ms-file-id": "11529285414812647424",
        "x-ms-file-last-write-time": "2021-08-23T18:39:16.7866959Z",
        "x-ms-file-parent-id": "13835128424026341376",
        "x-ms-file-permission-key": "4010187179898695473*11459378189709739967",
        "x-ms-lease-state": "available",
        "x-ms-lease-status": "unlocked",
        "x-ms-request-id": "05165b88-901a-0009-294e-989f11000000",
        "x-ms-server-encrypted": "true",
        "x-ms-type": "File",
        "x-ms-version": "2020-12-06"
      },
      "ResponseBody": "r6mQ09HYVgsq3P8VlzwVj85YTgYnG3F3jDgAokknyMnmg8WuDJTNtlw7GD1KjhZa2d/gT3rtB5M3GEeZ2LTBAhM2LhR2ZoM5ipip7AM0LP0hpchqRnhO\u002BHsxd/NNM92oeRUpFGAC5HNcpsXiRBuQAutJeDLrV7ua5zaYRO\u002BP7FY="
    },
    {
      "RequestUri": "http://seanmcccanary3.file.core.windows.net/test-share-1ca6cdd3-08b2-c925-d659-fff1fc8c3094/test-directory-31280514-244a-b6f3-5a9b-47d94dcd571c/test-file-5127e0c5-68e0-4bfd-3c4d-1fba210aba93",
      "RequestMethod": "GET",
      "RequestHeaders": {
        "Accept": "application/xml",
        "Authorization": "Sanitized",
        "User-Agent": [
          "azsdk-net-Storage.Files.Shares/12.8.0-alpha.20210820.1",
          "(.NET Core 3.1.18; Microsoft Windows 10.0.19043)"
        ],
        "x-ms-client-request-id": "06299496-e960-6d3a-b2ee-46438ac14b5d",
        "x-ms-date": "Mon, 23 Aug 2021 18:39:17 GMT",
        "x-ms-range": "bytes=806-933",
        "x-ms-return-client-request-id": "true",
        "x-ms-version": "2020-12-06"
      },
      "RequestBody": null,
      "StatusCode": 206,
      "ResponseHeaders": {
        "Accept-Ranges": "bytes",
        "Content-Length": "128",
        "Content-Range": "bytes 806-933/1024",
        "Content-Type": "application/octet-stream",
        "Date": "Mon, 23 Aug 2021 18:39:17 GMT",
        "ETag": "\u00220x8D966654FEFB9BE\u0022",
        "Last-Modified": "Mon, 23 Aug 2021 18:39:16 GMT",
        "Server": [
          "Windows-Azure-File/1.0",
          "Microsoft-HTTPAPI/2.0"
        ],
        "x-ms-client-request-id": "06299496-e960-6d3a-b2ee-46438ac14b5d",
        "x-ms-file-attributes": "Archive",
        "x-ms-file-change-time": "2021-08-23T18:39:16.7866959Z",
        "x-ms-file-creation-time": "2021-08-23T18:39:16.7866959Z",
        "x-ms-file-id": "11529285414812647424",
        "x-ms-file-last-write-time": "2021-08-23T18:39:16.7866959Z",
        "x-ms-file-parent-id": "13835128424026341376",
        "x-ms-file-permission-key": "4010187179898695473*11459378189709739967",
        "x-ms-lease-state": "available",
        "x-ms-lease-status": "unlocked",
        "x-ms-request-id": "05165b8d-901a-0009-2e4e-989f11000000",
        "x-ms-server-encrypted": "true",
        "x-ms-type": "File",
        "x-ms-version": "2020-12-06"
      },
      "ResponseBody": "ugBy7goYnR7BVQ6gs2y0X6F0BwO7q70iWY4sKmmfg8y6bidDqaH406xZcJZJG\u002Bd7gTmie4fpmw9DUJR763O0ItJB5URFcLYAezRWYTom2D2nsagw/AdE0dMXAFgMfOc5pE7EBzWiNRCCov9TkjnVHHdX1DrKhCXK/BRxLXBe8/8="
    },
    {
      "RequestUri": "http://seanmcccanary3.file.core.windows.net/test-share-1ca6cdd3-08b2-c925-d659-fff1fc8c3094/test-directory-31280514-244a-b6f3-5a9b-47d94dcd571c/test-file-5127e0c5-68e0-4bfd-3c4d-1fba210aba93",
      "RequestMethod": "GET",
      "RequestHeaders": {
        "Accept": "application/xml",
        "Authorization": "Sanitized",
        "User-Agent": [
          "azsdk-net-Storage.Files.Shares/12.8.0-alpha.20210820.1",
          "(.NET Core 3.1.18; Microsoft Windows 10.0.19043)"
        ],
        "x-ms-client-request-id": "f3dc557f-bcd2-584c-979b-acd9da9e0243",
        "x-ms-date": "Mon, 23 Aug 2021 18:39:17 GMT",
        "x-ms-range": "bytes=934-1061",
        "x-ms-return-client-request-id": "true",
        "x-ms-version": "2020-12-06"
      },
      "RequestBody": null,
      "StatusCode": 206,
      "ResponseHeaders": {
        "Accept-Ranges": "bytes",
        "Content-Length": "90",
        "Content-Range": "bytes 934-1023/1024",
        "Content-Type": "application/octet-stream",
        "Date": "Mon, 23 Aug 2021 18:39:17 GMT",
        "ETag": "\u00220x8D966654FEFB9BE\u0022",
        "Last-Modified": "Mon, 23 Aug 2021 18:39:16 GMT",
        "Server": [
          "Windows-Azure-File/1.0",
          "Microsoft-HTTPAPI/2.0"
        ],
        "x-ms-client-request-id": "f3dc557f-bcd2-584c-979b-acd9da9e0243",
        "x-ms-file-attributes": "Archive",
        "x-ms-file-change-time": "2021-08-23T18:39:16.7866959Z",
        "x-ms-file-creation-time": "2021-08-23T18:39:16.7866959Z",
        "x-ms-file-id": "11529285414812647424",
        "x-ms-file-last-write-time": "2021-08-23T18:39:16.7866959Z",
        "x-ms-file-parent-id": "13835128424026341376",
        "x-ms-file-permission-key": "4010187179898695473*11459378189709739967",
        "x-ms-lease-state": "available",
        "x-ms-lease-status": "unlocked",
        "x-ms-request-id": "05165b92-901a-0009-334e-989f11000000",
        "x-ms-server-encrypted": "true",
        "x-ms-type": "File",
        "x-ms-version": "2020-12-06"
      },
      "ResponseBody": "TB2862LRBwR7l61aCPE/mULj4bWnrW4gKfkLITEHoCSuAAd0fOm6pk/QvjPWysIL1dfrjXw\u002BV5\u002BvnMJpxebSc/eJqwfqyh1YKTpm1\u002B46SV43/0taHBKncKhn"
    },
    {
      "RequestUri": "http://seanmcccanary3.file.core.windows.net/test-share-1ca6cdd3-08b2-c925-d659-fff1fc8c3094?restype=share",
      "RequestMethod": "DELETE",
      "RequestHeaders": {
        "Accept": "application/xml",
        "Authorization": "Sanitized",
        "traceparent": "00-2b1283e718c7e04b8131084fe72276c0-47cdce4770f81240-00",
        "User-Agent": [
          "azsdk-net-Storage.Files.Shares/12.8.0-alpha.20210820.1",
          "(.NET Core 3.1.18; Microsoft Windows 10.0.19043)"
        ],
        "x-ms-client-request-id": "35c389bf-57e4-af8b-8baf-6c36f6bda11c",
        "x-ms-date": "Mon, 23 Aug 2021 18:39:17 GMT",
        "x-ms-delete-snapshots": "include",
        "x-ms-return-client-request-id": "true",
        "x-ms-version": "2020-12-06"
      },
      "RequestBody": null,
      "StatusCode": 202,
      "ResponseHeaders": {
        "Content-Length": "0",
        "Date": "Mon, 23 Aug 2021 18:39:17 GMT",
        "Server": [
          "Windows-Azure-File/1.0",
          "Microsoft-HTTPAPI/2.0"
        ],
        "x-ms-client-request-id": "35c389bf-57e4-af8b-8baf-6c36f6bda11c",
<<<<<<< HEAD
        "x-ms-request-id": "05165b95-901a-0009-364e-989f11000000",
        "x-ms-version": "2020-10-02"
=======
        "x-ms-request-id": "45cba9b1-a01a-0012-5919-f4a112000000",
        "x-ms-version": "2020-12-06"
>>>>>>> 76e66c80
      },
      "ResponseBody": []
    }
  ],
  "Variables": {
    "RandomSeed": "1841903622",
    "Storage_TestConfigDefault": "ProductionTenant\nseanmcccanary3\nU2FuaXRpemVk\nhttp://seanmcccanary3.blob.core.windows.net\nhttp://seanmcccanary3.file.core.windows.net\nhttp://seanmcccanary3.queue.core.windows.net\nhttp://seanmcccanary3.table.core.windows.net\n\n\n\n\nhttp://seanmcccanary3-secondary.blob.core.windows.net\nhttp://seanmcccanary3-secondary.file.core.windows.net\nhttp://seanmcccanary3-secondary.queue.core.windows.net\nhttp://seanmcccanary3-secondary.table.core.windows.net\n\nSanitized\n\n\nCloud\nBlobEndpoint=http://seanmcccanary3.blob.core.windows.net/;QueueEndpoint=http://seanmcccanary3.queue.core.windows.net/;FileEndpoint=http://seanmcccanary3.file.core.windows.net/;BlobSecondaryEndpoint=http://seanmcccanary3-secondary.blob.core.windows.net/;QueueSecondaryEndpoint=http://seanmcccanary3-secondary.queue.core.windows.net/;FileSecondaryEndpoint=http://seanmcccanary3-secondary.file.core.windows.net/;AccountName=seanmcccanary3;AccountKey=Kg==;\n[encryption scope]\n\n"
  }
}<|MERGE_RESOLUTION|>--- conflicted
+++ resolved
@@ -1,18 +1,18 @@
-{
+﻿{
   "Entries": [
     {
-      "RequestUri": "http://seanmcccanary3.file.core.windows.net/test-share-1ca6cdd3-08b2-c925-d659-fff1fc8c3094?restype=share",
+      "RequestUri": "https://seanmcccanary3.file.core.windows.net/test-share-1ca6cdd3-08b2-c925-d659-fff1fc8c3094?restype=share",
       "RequestMethod": "PUT",
       "RequestHeaders": {
         "Accept": "application/xml",
         "Authorization": "Sanitized",
-        "traceparent": "00-88780110519e1942b36c30cc5d90e0d7-7025f37eb3101844-00",
-        "User-Agent": [
-          "azsdk-net-Storage.Files.Shares/12.8.0-alpha.20210820.1",
-          "(.NET Core 3.1.18; Microsoft Windows 10.0.19043)"
+        "traceparent": "00-e73da64057feb94a96ea55f1320ba734-706bb8b4b6e98249-00",
+        "User-Agent": [
+          "azsdk-net-Storage.Files.Shares/12.7.0-alpha.20210126.1",
+          "(.NET 5.0.2; Microsoft Windows 10.0.19042)"
         ],
         "x-ms-client-request-id": "8395a16c-73ba-91bf-5f13-e0bedf4925c9",
-        "x-ms-date": "Mon, 23 Aug 2021 18:39:16 GMT",
+        "x-ms-date": "Tue, 26 Jan 2021 19:31:35 GMT",
         "x-ms-return-client-request-id": "true",
         "x-ms-version": "2020-12-06"
       },
@@ -20,37 +20,32 @@
       "StatusCode": 201,
       "ResponseHeaders": {
         "Content-Length": "0",
-        "Date": "Mon, 23 Aug 2021 18:39:16 GMT",
-        "ETag": "\u00220x8D966654FD346E1\u0022",
-        "Last-Modified": "Mon, 23 Aug 2021 18:39:16 GMT",
+        "Date": "Tue, 26 Jan 2021 19:31:34 GMT",
+        "ETag": "\"0x8D8C230FE05FFE8\"",
+        "Last-Modified": "Tue, 26 Jan 2021 19:31:34 GMT",
         "Server": [
           "Windows-Azure-File/1.0",
           "Microsoft-HTTPAPI/2.0"
         ],
         "x-ms-client-request-id": "8395a16c-73ba-91bf-5f13-e0bedf4925c9",
-<<<<<<< HEAD
-        "x-ms-request-id": "05165b5c-901a-0009-7e4e-989f11000000",
-        "x-ms-version": "2020-10-02"
-=======
         "x-ms-request-id": "45cba9a1-a01a-0012-4c19-f4a112000000",
         "x-ms-version": "2020-12-06"
->>>>>>> 76e66c80
       },
       "ResponseBody": []
     },
     {
-      "RequestUri": "http://seanmcccanary3.file.core.windows.net/test-share-1ca6cdd3-08b2-c925-d659-fff1fc8c3094/test-directory-31280514-244a-b6f3-5a9b-47d94dcd571c?restype=directory",
+      "RequestUri": "https://seanmcccanary3.file.core.windows.net/test-share-1ca6cdd3-08b2-c925-d659-fff1fc8c3094/test-directory-31280514-244a-b6f3-5a9b-47d94dcd571c?restype=directory",
       "RequestMethod": "PUT",
       "RequestHeaders": {
         "Accept": "application/xml",
         "Authorization": "Sanitized",
-        "traceparent": "00-f5327bad85b09e4f94c35fa579c70ead-32bf714a960fc04b-00",
-        "User-Agent": [
-          "azsdk-net-Storage.Files.Shares/12.8.0-alpha.20210820.1",
-          "(.NET Core 3.1.18; Microsoft Windows 10.0.19043)"
+        "traceparent": "00-5070004dfca1c844878ef6a9e2276e5c-6f75ee59d241a24d-00",
+        "User-Agent": [
+          "azsdk-net-Storage.Files.Shares/12.7.0-alpha.20210126.1",
+          "(.NET 5.0.2; Microsoft Windows 10.0.19042)"
         ],
         "x-ms-client-request-id": "6b43f1b3-de91-4770-adde-281e2ce64392",
-        "x-ms-date": "Mon, 23 Aug 2021 18:39:16 GMT",
+        "x-ms-date": "Tue, 26 Jan 2021 19:31:35 GMT",
         "x-ms-file-attributes": "None",
         "x-ms-file-creation-time": "Now",
         "x-ms-file-last-write-time": "Now",
@@ -62,41 +57,41 @@
       "StatusCode": 201,
       "ResponseHeaders": {
         "Content-Length": "0",
-        "Date": "Mon, 23 Aug 2021 18:39:16 GMT",
-        "ETag": "\u00220x8D966654FDD6CE9\u0022",
-        "Last-Modified": "Mon, 23 Aug 2021 18:39:16 GMT",
+        "Date": "Tue, 26 Jan 2021 19:31:34 GMT",
+        "ETag": "\"0x8D8C230FE1127F8\"",
+        "Last-Modified": "Tue, 26 Jan 2021 19:31:34 GMT",
         "Server": [
           "Windows-Azure-File/1.0",
           "Microsoft-HTTPAPI/2.0"
         ],
         "x-ms-client-request-id": "6b43f1b3-de91-4770-adde-281e2ce64392",
         "x-ms-file-attributes": "Directory",
-        "x-ms-file-change-time": "2021-08-23T18:39:16.7277289Z",
-        "x-ms-file-creation-time": "2021-08-23T18:39:16.7277289Z",
+        "x-ms-file-change-time": "2021-01-26T19:31:34.9681144Z",
+        "x-ms-file-creation-time": "2021-01-26T19:31:34.9681144Z",
         "x-ms-file-id": "13835128424026341376",
-        "x-ms-file-last-write-time": "2021-08-23T18:39:16.7277289Z",
+        "x-ms-file-last-write-time": "2021-01-26T19:31:34.9681144Z",
         "x-ms-file-parent-id": "0",
         "x-ms-file-permission-key": "17860367565182308406*11459378189709739967",
-        "x-ms-request-id": "05165b60-901a-0009-014e-989f11000000",
+        "x-ms-request-id": "45cba9a5-a01a-0012-4d19-f4a112000000",
         "x-ms-request-server-encrypted": "true",
         "x-ms-version": "2020-12-06"
       },
       "ResponseBody": []
     },
     {
-      "RequestUri": "http://seanmcccanary3.file.core.windows.net/test-share-1ca6cdd3-08b2-c925-d659-fff1fc8c3094/test-directory-31280514-244a-b6f3-5a9b-47d94dcd571c/test-file-5127e0c5-68e0-4bfd-3c4d-1fba210aba93",
+      "RequestUri": "https://seanmcccanary3.file.core.windows.net/test-share-1ca6cdd3-08b2-c925-d659-fff1fc8c3094/test-directory-31280514-244a-b6f3-5a9b-47d94dcd571c/test-file-5127e0c5-68e0-4bfd-3c4d-1fba210aba93",
       "RequestMethod": "PUT",
       "RequestHeaders": {
         "Accept": "application/xml",
         "Authorization": "Sanitized",
-        "traceparent": "00-396ea00513ae354e901cc5020735a6de-0dc0b1ed53c38349-00",
-        "User-Agent": [
-          "azsdk-net-Storage.Files.Shares/12.8.0-alpha.20210820.1",
-          "(.NET Core 3.1.18; Microsoft Windows 10.0.19043)"
+        "traceparent": "00-304a45063032aa468ead899710555953-877fa84311c5d74f-00",
+        "User-Agent": [
+          "azsdk-net-Storage.Files.Shares/12.7.0-alpha.20210126.1",
+          "(.NET 5.0.2; Microsoft Windows 10.0.19042)"
         ],
         "x-ms-client-request-id": "3c05825f-d730-fd5a-daa2-fefc3f7cde40",
         "x-ms-content-length": "1024",
-        "x-ms-date": "Mon, 23 Aug 2021 18:39:16 GMT",
+        "x-ms-date": "Tue, 26 Jan 2021 19:31:35 GMT",
         "x-ms-file-attributes": "None",
         "x-ms-file-creation-time": "Now",
         "x-ms-file-last-write-time": "Now",
@@ -109,79 +104,79 @@
       "StatusCode": 201,
       "ResponseHeaders": {
         "Content-Length": "0",
-        "Date": "Mon, 23 Aug 2021 18:39:16 GMT",
-        "ETag": "\u00220x8D966654FE66C4F\u0022",
-        "Last-Modified": "Mon, 23 Aug 2021 18:39:16 GMT",
+        "Date": "Tue, 26 Jan 2021 19:31:34 GMT",
+        "ETag": "\"0x8D8C230FE1C4D8E\"",
+        "Last-Modified": "Tue, 26 Jan 2021 19:31:35 GMT",
         "Server": [
           "Windows-Azure-File/1.0",
           "Microsoft-HTTPAPI/2.0"
         ],
         "x-ms-client-request-id": "3c05825f-d730-fd5a-daa2-fefc3f7cde40",
         "x-ms-file-attributes": "Archive",
-        "x-ms-file-change-time": "2021-08-23T18:39:16.7866959Z",
-        "x-ms-file-creation-time": "2021-08-23T18:39:16.7866959Z",
-        "x-ms-file-id": "11529285414812647424",
-        "x-ms-file-last-write-time": "2021-08-23T18:39:16.7866959Z",
-        "x-ms-file-parent-id": "13835128424026341376",
-        "x-ms-file-permission-key": "4010187179898695473*11459378189709739967",
-        "x-ms-request-id": "05165b66-901a-0009-074e-989f11000000",
+        "x-ms-file-change-time": "2021-01-26T19:31:35.0411662Z",
+        "x-ms-file-creation-time": "2021-01-26T19:31:35.0411662Z",
+        "x-ms-file-id": "11529285414812647424",
+        "x-ms-file-last-write-time": "2021-01-26T19:31:35.0411662Z",
+        "x-ms-file-parent-id": "13835128424026341376",
+        "x-ms-file-permission-key": "4010187179898695473*11459378189709739967",
+        "x-ms-request-id": "45cba9a6-a01a-0012-4e19-f4a112000000",
         "x-ms-request-server-encrypted": "true",
         "x-ms-version": "2020-12-06"
       },
       "ResponseBody": []
     },
     {
-      "RequestUri": "http://seanmcccanary3.file.core.windows.net/test-share-1ca6cdd3-08b2-c925-d659-fff1fc8c3094/test-directory-31280514-244a-b6f3-5a9b-47d94dcd571c/test-file-5127e0c5-68e0-4bfd-3c4d-1fba210aba93?comp=range",
+      "RequestUri": "https://seanmcccanary3.file.core.windows.net/test-share-1ca6cdd3-08b2-c925-d659-fff1fc8c3094/test-directory-31280514-244a-b6f3-5a9b-47d94dcd571c/test-file-5127e0c5-68e0-4bfd-3c4d-1fba210aba93?comp=range",
       "RequestMethod": "PUT",
       "RequestHeaders": {
         "Accept": "application/xml",
         "Authorization": "Sanitized",
         "Content-Length": "1024",
         "Content-Type": "application/octet-stream",
-        "traceparent": "00-8754446d21aa384ca47fab9e12f620a7-5ba4877150876847-00",
-        "User-Agent": [
-          "azsdk-net-Storage.Files.Shares/12.8.0-alpha.20210820.1",
-          "(.NET Core 3.1.18; Microsoft Windows 10.0.19043)"
+        "traceparent": "00-d029e00f35d8f548a4fa380b7bd5d131-2a7980941043664c-00",
+        "User-Agent": [
+          "azsdk-net-Storage.Files.Shares/12.7.0-alpha.20210126.1",
+          "(.NET 5.0.2; Microsoft Windows 10.0.19042)"
         ],
         "x-ms-client-request-id": "9e5be36c-7d05-8c63-e8da-a50e755624b5",
-        "x-ms-date": "Mon, 23 Aug 2021 18:39:16 GMT",
+        "x-ms-date": "Tue, 26 Jan 2021 19:31:35 GMT",
         "x-ms-range": "bytes=0-1023",
         "x-ms-return-client-request-id": "true",
         "x-ms-version": "2020-12-06",
         "x-ms-write": "update"
       },
-      "RequestBody": "u8R1m8PJ0mYqKBbMNaF6pnC6JVuJ64pp0z2uGIS70zU6XZZ3P4/I6R/cQGnIoxILZIKtccDoCM85C8iGG7rib1ThktcLAmbh8js8rKshoS8qorQBDmJ0UVTGPjTHQc5k\u002BtEU5xE6AGEczH\u002BErFwkF2mYXHkF4WDybECDRcQyGrBt17HZDbke76JS5ELj8KX4oSbKLuVVXhlwIXvRt7qc6rHOFtWqSwqweWzWs/weD3yai6OeZ\u002BvKGHiYaOs\u002BTDjntfqQFNnQTVYbGrR5fqscUhL\u002BNiwX/oLFA/5cEeMecS007/0Bjvqiyj1Ngk02UZrMexbYPxULz7Z4yxHbczxy/aiHRY\u002BuG8QYXGvvynw0jrFjkJXNRjIXKB9GiMLox1cB2oWlrwwLHWBRwOOpHAU6RDxfd\u002BKmpbZ1cBxvaJIBL5QU7fD3jt\u002BlWHI1e4VPbQwaDESGiU91WjTOLz7wm7XOUJFOlS4VQrVduh5vcSoxJgIQVVxNe6ZFn5K7KV6gtb29Zir0ANfdBcmPKM8wBekKnAk830VZgNXqCfabWRhWvARhsgr/PCYrMlCSvVLWFJmpsIxVZNV3ZOZVCfbhQauxOWvKz1PfC1/iEK31xsODFPVc8qiLAFgv6U0kqjMvSfGk4YTmDERGyaUtc1Mogp0i0vUBhU8DJTgTmuUFu2Ass8e8UOU\u002BnAewFSgCXo0FB2ewAdg9LsShobtL03FfQQ5FAL\u002BLazK34zXtUG8mAMarDZN\u002BVLmI74UCGq4q88mWUdQavV7NeZs1\u002BR2iT91Ue6H0oMXe4OxVvBA6iFGDjPBsV/\u002BbDENo3ZT3SVuc5Z\u002Bnrp4NNVMEuHDnxABNkvBJsWwsNvfduW9ejMIw5peRudZwk9qydVedaJ\u002BOs0dCGkqkrZfub6\u002BoyfQvr6mQ09HYVgsq3P8VlzwVj85YTgYnG3F3jDgAokknyMnmg8WuDJTNtlw7GD1KjhZa2d/gT3rtB5M3GEeZ2LTBAhM2LhR2ZoM5ipip7AM0LP0hpchqRnhO\u002BHsxd/NNM92oeRUpFGAC5HNcpsXiRBuQAutJeDLrV7ua5zaYRO\u002BP7Fa6AHLuChidHsFVDqCzbLRfoXQHA7urvSJZjiwqaZ\u002BDzLpuJ0OpofjTrFlwlkkb53uBOaJ7h\u002BmbD0NQlHvrc7Qi0kHlREVwtgB7NFZhOibYPaexqDD8B0TR0xcAWAx85zmkTsQHNaI1EIKi/1OSOdUcd1fUOsqEJcr8FHEtcF7z/0wdvOti0QcEe5etWgjxP5lC4\u002BG1p61uICn5CyExB6AkrgAHdHzpuqZP0L4z1srCC9XX6418Plefr5zCacXm0nP3iasH6sodWCk6ZtfuOkleN/9LWhwSp3CoZw==",
+      "RequestBody": "u8R1m8PJ0mYqKBbMNaF6pnC6JVuJ64pp0z2uGIS70zU6XZZ3P4/I6R/cQGnIoxILZIKtccDoCM85C8iGG7rib1ThktcLAmbh8js8rKshoS8qorQBDmJ0UVTGPjTHQc5k+tEU5xE6AGEczH+ErFwkF2mYXHkF4WDybECDRcQyGrBt17HZDbke76JS5ELj8KX4oSbKLuVVXhlwIXvRt7qc6rHOFtWqSwqweWzWs/weD3yai6OeZ+vKGHiYaOs+TDjntfqQFNnQTVYbGrR5fqscUhL+NiwX/oLFA/5cEeMecS007/0Bjvqiyj1Ngk02UZrMexbYPxULz7Z4yxHbczxy/aiHRY+uG8QYXGvvynw0jrFjkJXNRjIXKB9GiMLox1cB2oWlrwwLHWBRwOOpHAU6RDxfd+KmpbZ1cBxvaJIBL5QU7fD3jt+lWHI1e4VPbQwaDESGiU91WjTOLz7wm7XOUJFOlS4VQrVduh5vcSoxJgIQVVxNe6ZFn5K7KV6gtb29Zir0ANfdBcmPKM8wBekKnAk830VZgNXqCfabWRhWvARhsgr/PCYrMlCSvVLWFJmpsIxVZNV3ZOZVCfbhQauxOWvKz1PfC1/iEK31xsODFPVc8qiLAFgv6U0kqjMvSfGk4YTmDERGyaUtc1Mogp0i0vUBhU8DJTgTmuUFu2Ass8e8UOU+nAewFSgCXo0FB2ewAdg9LsShobtL03FfQQ5FAL+LazK34zXtUG8mAMarDZN+VLmI74UCGq4q88mWUdQavV7NeZs1+R2iT91Ue6H0oMXe4OxVvBA6iFGDjPBsV/+bDENo3ZT3SVuc5Z+nrp4NNVMEuHDnxABNkvBJsWwsNvfduW9ejMIw5peRudZwk9qydVedaJ+Os0dCGkqkrZfub6+oyfQvr6mQ09HYVgsq3P8VlzwVj85YTgYnG3F3jDgAokknyMnmg8WuDJTNtlw7GD1KjhZa2d/gT3rtB5M3GEeZ2LTBAhM2LhR2ZoM5ipip7AM0LP0hpchqRnhO+Hsxd/NNM92oeRUpFGAC5HNcpsXiRBuQAutJeDLrV7ua5zaYRO+P7Fa6AHLuChidHsFVDqCzbLRfoXQHA7urvSJZjiwqaZ+DzLpuJ0OpofjTrFlwlkkb53uBOaJ7h+mbD0NQlHvrc7Qi0kHlREVwtgB7NFZhOibYPaexqDD8B0TR0xcAWAx85zmkTsQHNaI1EIKi/1OSOdUcd1fUOsqEJcr8FHEtcF7z/0wdvOti0QcEe5etWgjxP5lC4+G1p61uICn5CyExB6AkrgAHdHzpuqZP0L4z1srCC9XX6418Plefr5zCacXm0nP3iasH6sodWCk6ZtfuOkleN/9LWhwSp3CoZw==",
       "StatusCode": 201,
       "ResponseHeaders": {
         "Content-Length": "0",
         "Content-MD5": "tsZy33XvCKJNZ/0etI0fwQ==",
-        "Date": "Mon, 23 Aug 2021 18:39:16 GMT",
-        "ETag": "\u00220x8D966654FEFB9BE\u0022",
-        "Last-Modified": "Mon, 23 Aug 2021 18:39:16 GMT",
+        "Date": "Tue, 26 Jan 2021 19:31:34 GMT",
+        "ETag": "\"0x8D8C230FE31FC5C\"",
+        "Last-Modified": "Tue, 26 Jan 2021 19:31:35 GMT",
         "Server": [
           "Windows-Azure-File/1.0",
           "Microsoft-HTTPAPI/2.0"
         ],
         "x-ms-client-request-id": "9e5be36c-7d05-8c63-e8da-a50e755624b5",
-        "x-ms-request-id": "05165b6b-901a-0009-0c4e-989f11000000",
+        "x-ms-request-id": "45cba9a7-a01a-0012-4f19-f4a112000000",
         "x-ms-request-server-encrypted": "true",
         "x-ms-version": "2020-12-06"
       },
       "ResponseBody": []
     },
     {
-      "RequestUri": "http://seanmcccanary3.file.core.windows.net/test-share-1ca6cdd3-08b2-c925-d659-fff1fc8c3094/test-directory-31280514-244a-b6f3-5a9b-47d94dcd571c/test-file-5127e0c5-68e0-4bfd-3c4d-1fba210aba93",
+      "RequestUri": "https://seanmcccanary3.file.core.windows.net/test-share-1ca6cdd3-08b2-c925-d659-fff1fc8c3094/test-directory-31280514-244a-b6f3-5a9b-47d94dcd571c/test-file-5127e0c5-68e0-4bfd-3c4d-1fba210aba93",
       "RequestMethod": "HEAD",
       "RequestHeaders": {
         "Accept": "application/xml",
         "Authorization": "Sanitized",
-        "traceparent": "00-2ef76c016818fd41a244e67ee4223d5b-c38dd807aa73f24c-00",
-        "User-Agent": [
-          "azsdk-net-Storage.Files.Shares/12.8.0-alpha.20210820.1",
-          "(.NET Core 3.1.18; Microsoft Windows 10.0.19043)"
+        "traceparent": "00-3027c271035e444db5ae28de1add5b81-7929b71877e6aa4d-00",
+        "User-Agent": [
+          "azsdk-net-Storage.Files.Shares/12.7.0-alpha.20210126.1",
+          "(.NET 5.0.2; Microsoft Windows 10.0.19042)"
         ],
         "x-ms-client-request-id": "5b90a6ae-3f21-223b-2521-7dbd83a6db38",
-        "x-ms-date": "Mon, 23 Aug 2021 18:39:16 GMT",
+        "x-ms-date": "Tue, 26 Jan 2021 19:31:36 GMT",
         "x-ms-return-client-request-id": "true",
         "x-ms-version": "2020-12-06"
       },
@@ -190,24 +185,25 @@
       "ResponseHeaders": {
         "Content-Length": "1024",
         "Content-Type": "application/octet-stream",
-        "Date": "Mon, 23 Aug 2021 18:39:16 GMT",
-        "ETag": "\u00220x8D966654FEFB9BE\u0022",
-        "Last-Modified": "Mon, 23 Aug 2021 18:39:16 GMT",
-        "Server": [
-          "Windows-Azure-File/1.0",
-          "Microsoft-HTTPAPI/2.0"
-        ],
+        "Date": "Tue, 26 Jan 2021 19:31:34 GMT",
+        "ETag": "\"0x8D8C230FE31FC5C\"",
+        "Last-Modified": "Tue, 26 Jan 2021 19:31:35 GMT",
+        "Server": [
+          "Windows-Azure-File/1.0",
+          "Microsoft-HTTPAPI/2.0"
+        ],
+        "Vary": "Origin",
         "x-ms-client-request-id": "5b90a6ae-3f21-223b-2521-7dbd83a6db38",
         "x-ms-file-attributes": "Archive",
-        "x-ms-file-change-time": "2021-08-23T18:39:16.7866959Z",
-        "x-ms-file-creation-time": "2021-08-23T18:39:16.7866959Z",
-        "x-ms-file-id": "11529285414812647424",
-        "x-ms-file-last-write-time": "2021-08-23T18:39:16.7866959Z",
-        "x-ms-file-parent-id": "13835128424026341376",
-        "x-ms-file-permission-key": "4010187179898695473*11459378189709739967",
-        "x-ms-lease-state": "available",
-        "x-ms-lease-status": "unlocked",
-        "x-ms-request-id": "05165b70-901a-0009-114e-989f11000000",
+        "x-ms-file-change-time": "2021-01-26T19:31:35.1832668Z",
+        "x-ms-file-creation-time": "2021-01-26T19:31:35.0411662Z",
+        "x-ms-file-id": "11529285414812647424",
+        "x-ms-file-last-write-time": "2021-01-26T19:31:35.1832668Z",
+        "x-ms-file-parent-id": "13835128424026341376",
+        "x-ms-file-permission-key": "4010187179898695473*11459378189709739967",
+        "x-ms-lease-state": "available",
+        "x-ms-lease-status": "unlocked",
+        "x-ms-request-id": "45cba9a8-a01a-0012-5019-f4a112000000",
         "x-ms-server-encrypted": "true",
         "x-ms-type": "File",
         "x-ms-version": "2020-12-06"
@@ -215,18 +211,19 @@
       "ResponseBody": []
     },
     {
-      "RequestUri": "http://seanmcccanary3.file.core.windows.net/test-share-1ca6cdd3-08b2-c925-d659-fff1fc8c3094/test-directory-31280514-244a-b6f3-5a9b-47d94dcd571c/test-file-5127e0c5-68e0-4bfd-3c4d-1fba210aba93",
-      "RequestMethod": "GET",
-      "RequestHeaders": {
-        "Accept": "application/xml",
-        "Authorization": "Sanitized",
-        "User-Agent": [
-          "azsdk-net-Storage.Files.Shares/12.8.0-alpha.20210820.1",
-          "(.NET Core 3.1.18; Microsoft Windows 10.0.19043)"
+      "RequestUri": "https://seanmcccanary3.file.core.windows.net/test-share-1ca6cdd3-08b2-c925-d659-fff1fc8c3094/test-directory-31280514-244a-b6f3-5a9b-47d94dcd571c/test-file-5127e0c5-68e0-4bfd-3c4d-1fba210aba93",
+      "RequestMethod": "GET",
+      "RequestHeaders": {
+        "Accept": "application/xml",
+        "Authorization": "Sanitized",
+        "User-Agent": [
+          "azsdk-net-Storage.Files.Shares/12.7.0-alpha.20210126.1",
+          "(.NET 5.0.2; Microsoft Windows 10.0.19042)"
         ],
         "x-ms-client-request-id": "cf604faa-c8c5-a893-1fb4-a914fee5b225",
-        "x-ms-date": "Mon, 23 Aug 2021 18:39:16 GMT",
+        "x-ms-date": "Tue, 26 Jan 2021 19:31:36 GMT",
         "x-ms-range": "bytes=0-127",
+        "x-ms-range-get-content-md5": "false",
         "x-ms-return-client-request-id": "true",
         "x-ms-version": "2020-12-06"
       },
@@ -237,43 +234,45 @@
         "Content-Length": "128",
         "Content-Range": "bytes 0-127/1024",
         "Content-Type": "application/octet-stream",
-        "Date": "Mon, 23 Aug 2021 18:39:16 GMT",
-        "ETag": "\u00220x8D966654FEFB9BE\u0022",
-        "Last-Modified": "Mon, 23 Aug 2021 18:39:16 GMT",
-        "Server": [
-          "Windows-Azure-File/1.0",
-          "Microsoft-HTTPAPI/2.0"
-        ],
+        "Date": "Tue, 26 Jan 2021 19:31:35 GMT",
+        "ETag": "\"0x8D8C230FE31FC5C\"",
+        "Last-Modified": "Tue, 26 Jan 2021 19:31:35 GMT",
+        "Server": [
+          "Windows-Azure-File/1.0",
+          "Microsoft-HTTPAPI/2.0"
+        ],
+        "Vary": "Origin",
         "x-ms-client-request-id": "cf604faa-c8c5-a893-1fb4-a914fee5b225",
         "x-ms-file-attributes": "Archive",
-        "x-ms-file-change-time": "2021-08-23T18:39:16.7866959Z",
-        "x-ms-file-creation-time": "2021-08-23T18:39:16.7866959Z",
-        "x-ms-file-id": "11529285414812647424",
-        "x-ms-file-last-write-time": "2021-08-23T18:39:16.7866959Z",
-        "x-ms-file-parent-id": "13835128424026341376",
-        "x-ms-file-permission-key": "4010187179898695473*11459378189709739967",
-        "x-ms-lease-state": "available",
-        "x-ms-lease-status": "unlocked",
-        "x-ms-request-id": "05165b72-901a-0009-134e-989f11000000",
-        "x-ms-server-encrypted": "true",
-        "x-ms-type": "File",
-        "x-ms-version": "2020-12-06"
-      },
-      "ResponseBody": "u8R1m8PJ0mYqKBbMNaF6pnC6JVuJ64pp0z2uGIS70zU6XZZ3P4/I6R/cQGnIoxILZIKtccDoCM85C8iGG7rib1ThktcLAmbh8js8rKshoS8qorQBDmJ0UVTGPjTHQc5k\u002BtEU5xE6AGEczH\u002BErFwkF2mYXHkF4WDybECDRcQyGrA="
-    },
-    {
-      "RequestUri": "http://seanmcccanary3.file.core.windows.net/test-share-1ca6cdd3-08b2-c925-d659-fff1fc8c3094/test-directory-31280514-244a-b6f3-5a9b-47d94dcd571c/test-file-5127e0c5-68e0-4bfd-3c4d-1fba210aba93",
-      "RequestMethod": "GET",
-      "RequestHeaders": {
-        "Accept": "application/xml",
-        "Authorization": "Sanitized",
-        "User-Agent": [
-          "azsdk-net-Storage.Files.Shares/12.8.0-alpha.20210820.1",
-          "(.NET Core 3.1.18; Microsoft Windows 10.0.19043)"
+        "x-ms-file-change-time": "2021-01-26T19:31:35.1832668Z",
+        "x-ms-file-creation-time": "2021-01-26T19:31:35.0411662Z",
+        "x-ms-file-id": "11529285414812647424",
+        "x-ms-file-last-write-time": "2021-01-26T19:31:35.1832668Z",
+        "x-ms-file-parent-id": "13835128424026341376",
+        "x-ms-file-permission-key": "4010187179898695473*11459378189709739967",
+        "x-ms-lease-state": "available",
+        "x-ms-lease-status": "unlocked",
+        "x-ms-request-id": "45cba9a9-a01a-0012-5119-f4a112000000",
+        "x-ms-server-encrypted": "true",
+        "x-ms-type": "File",
+        "x-ms-version": "2020-12-06"
+      },
+      "ResponseBody": "u8R1m8PJ0mYqKBbMNaF6pnC6JVuJ64pp0z2uGIS70zU6XZZ3P4/I6R/cQGnIoxILZIKtccDoCM85C8iGG7rib1ThktcLAmbh8js8rKshoS8qorQBDmJ0UVTGPjTHQc5k+tEU5xE6AGEczH+ErFwkF2mYXHkF4WDybECDRcQyGrA="
+    },
+    {
+      "RequestUri": "https://seanmcccanary3.file.core.windows.net/test-share-1ca6cdd3-08b2-c925-d659-fff1fc8c3094/test-directory-31280514-244a-b6f3-5a9b-47d94dcd571c/test-file-5127e0c5-68e0-4bfd-3c4d-1fba210aba93",
+      "RequestMethod": "GET",
+      "RequestHeaders": {
+        "Accept": "application/xml",
+        "Authorization": "Sanitized",
+        "User-Agent": [
+          "azsdk-net-Storage.Files.Shares/12.7.0-alpha.20210126.1",
+          "(.NET 5.0.2; Microsoft Windows 10.0.19042)"
         ],
         "x-ms-client-request-id": "3413d44d-0b46-d772-d68a-53f87b0df15a",
-        "x-ms-date": "Mon, 23 Aug 2021 18:39:16 GMT",
+        "x-ms-date": "Tue, 26 Jan 2021 19:31:36 GMT",
         "x-ms-range": "bytes=128-255",
+        "x-ms-range-get-content-md5": "false",
         "x-ms-return-client-request-id": "true",
         "x-ms-version": "2020-12-06"
       },
@@ -284,43 +283,45 @@
         "Content-Length": "128",
         "Content-Range": "bytes 128-255/1024",
         "Content-Type": "application/octet-stream",
-        "Date": "Mon, 23 Aug 2021 18:39:16 GMT",
-        "ETag": "\u00220x8D966654FEFB9BE\u0022",
-        "Last-Modified": "Mon, 23 Aug 2021 18:39:16 GMT",
-        "Server": [
-          "Windows-Azure-File/1.0",
-          "Microsoft-HTTPAPI/2.0"
-        ],
+        "Date": "Tue, 26 Jan 2021 19:31:35 GMT",
+        "ETag": "\"0x8D8C230FE31FC5C\"",
+        "Last-Modified": "Tue, 26 Jan 2021 19:31:35 GMT",
+        "Server": [
+          "Windows-Azure-File/1.0",
+          "Microsoft-HTTPAPI/2.0"
+        ],
+        "Vary": "Origin",
         "x-ms-client-request-id": "3413d44d-0b46-d772-d68a-53f87b0df15a",
         "x-ms-file-attributes": "Archive",
-        "x-ms-file-change-time": "2021-08-23T18:39:16.7866959Z",
-        "x-ms-file-creation-time": "2021-08-23T18:39:16.7866959Z",
-        "x-ms-file-id": "11529285414812647424",
-        "x-ms-file-last-write-time": "2021-08-23T18:39:16.7866959Z",
-        "x-ms-file-parent-id": "13835128424026341376",
-        "x-ms-file-permission-key": "4010187179898695473*11459378189709739967",
-        "x-ms-lease-state": "available",
-        "x-ms-lease-status": "unlocked",
-        "x-ms-request-id": "05165b78-901a-0009-194e-989f11000000",
-        "x-ms-server-encrypted": "true",
-        "x-ms-type": "File",
-        "x-ms-version": "2020-12-06"
-      },
-      "ResponseBody": "bdex2Q25Hu\u002BiUuRC4/Cl\u002BKEmyi7lVV4ZcCF70be6nOqxzhbVqksKsHls1rP8Hg98moujnmfryhh4mGjrPkw457X6kBTZ0E1WGxq0eX6rHFIS/jYsF/6CxQP\u002BXBHjHnEtNO/9AY76oso9TYJNNlGazHsW2D8VC8\u002B2eMsR23M8cv0="
-    },
-    {
-      "RequestUri": "http://seanmcccanary3.file.core.windows.net/test-share-1ca6cdd3-08b2-c925-d659-fff1fc8c3094/test-directory-31280514-244a-b6f3-5a9b-47d94dcd571c/test-file-5127e0c5-68e0-4bfd-3c4d-1fba210aba93",
-      "RequestMethod": "GET",
-      "RequestHeaders": {
-        "Accept": "application/xml",
-        "Authorization": "Sanitized",
-        "User-Agent": [
-          "azsdk-net-Storage.Files.Shares/12.8.0-alpha.20210820.1",
-          "(.NET Core 3.1.18; Microsoft Windows 10.0.19043)"
+        "x-ms-file-change-time": "2021-01-26T19:31:35.1832668Z",
+        "x-ms-file-creation-time": "2021-01-26T19:31:35.0411662Z",
+        "x-ms-file-id": "11529285414812647424",
+        "x-ms-file-last-write-time": "2021-01-26T19:31:35.1832668Z",
+        "x-ms-file-parent-id": "13835128424026341376",
+        "x-ms-file-permission-key": "4010187179898695473*11459378189709739967",
+        "x-ms-lease-state": "available",
+        "x-ms-lease-status": "unlocked",
+        "x-ms-request-id": "45cba9aa-a01a-0012-5219-f4a112000000",
+        "x-ms-server-encrypted": "true",
+        "x-ms-type": "File",
+        "x-ms-version": "2020-12-06"
+      },
+      "ResponseBody": "bdex2Q25Hu+iUuRC4/Cl+KEmyi7lVV4ZcCF70be6nOqxzhbVqksKsHls1rP8Hg98moujnmfryhh4mGjrPkw457X6kBTZ0E1WGxq0eX6rHFIS/jYsF/6CxQP+XBHjHnEtNO/9AY76oso9TYJNNlGazHsW2D8VC8+2eMsR23M8cv0="
+    },
+    {
+      "RequestUri": "https://seanmcccanary3.file.core.windows.net/test-share-1ca6cdd3-08b2-c925-d659-fff1fc8c3094/test-directory-31280514-244a-b6f3-5a9b-47d94dcd571c/test-file-5127e0c5-68e0-4bfd-3c4d-1fba210aba93",
+      "RequestMethod": "GET",
+      "RequestHeaders": {
+        "Accept": "application/xml",
+        "Authorization": "Sanitized",
+        "User-Agent": [
+          "azsdk-net-Storage.Files.Shares/12.7.0-alpha.20210126.1",
+          "(.NET 5.0.2; Microsoft Windows 10.0.19042)"
         ],
         "x-ms-client-request-id": "2ac67c61-7ed2-cdde-03f4-78826aae0e76",
-        "x-ms-date": "Mon, 23 Aug 2021 18:39:17 GMT",
+        "x-ms-date": "Tue, 26 Jan 2021 19:31:36 GMT",
         "x-ms-range": "bytes=256-383",
+        "x-ms-range-get-content-md5": "false",
         "x-ms-return-client-request-id": "true",
         "x-ms-version": "2020-12-06"
       },
@@ -331,43 +332,45 @@
         "Content-Length": "128",
         "Content-Range": "bytes 256-383/1024",
         "Content-Type": "application/octet-stream",
-        "Date": "Mon, 23 Aug 2021 18:39:16 GMT",
-        "ETag": "\u00220x8D966654FEFB9BE\u0022",
-        "Last-Modified": "Mon, 23 Aug 2021 18:39:16 GMT",
-        "Server": [
-          "Windows-Azure-File/1.0",
-          "Microsoft-HTTPAPI/2.0"
-        ],
+        "Date": "Tue, 26 Jan 2021 19:31:35 GMT",
+        "ETag": "\"0x8D8C230FE31FC5C\"",
+        "Last-Modified": "Tue, 26 Jan 2021 19:31:35 GMT",
+        "Server": [
+          "Windows-Azure-File/1.0",
+          "Microsoft-HTTPAPI/2.0"
+        ],
+        "Vary": "Origin",
         "x-ms-client-request-id": "2ac67c61-7ed2-cdde-03f4-78826aae0e76",
         "x-ms-file-attributes": "Archive",
-        "x-ms-file-change-time": "2021-08-23T18:39:16.7866959Z",
-        "x-ms-file-creation-time": "2021-08-23T18:39:16.7866959Z",
-        "x-ms-file-id": "11529285414812647424",
-        "x-ms-file-last-write-time": "2021-08-23T18:39:16.7866959Z",
-        "x-ms-file-parent-id": "13835128424026341376",
-        "x-ms-file-permission-key": "4010187179898695473*11459378189709739967",
-        "x-ms-lease-state": "available",
-        "x-ms-lease-status": "unlocked",
-        "x-ms-request-id": "05165b7b-901a-0009-1c4e-989f11000000",
-        "x-ms-server-encrypted": "true",
-        "x-ms-type": "File",
-        "x-ms-version": "2020-12-06"
-      },
-      "ResponseBody": "qIdFj64bxBhca\u002B/KfDSOsWOQlc1GMhcoH0aIwujHVwHahaWvDAsdYFHA46kcBTpEPF934qaltnVwHG9okgEvlBTt8PeO36VYcjV7hU9tDBoMRIaJT3VaNM4vPvCbtc5QkU6VLhVCtV26Hm9xKjEmAhBVXE17pkWfkrspXqC1vb0="
-    },
-    {
-      "RequestUri": "http://seanmcccanary3.file.core.windows.net/test-share-1ca6cdd3-08b2-c925-d659-fff1fc8c3094/test-directory-31280514-244a-b6f3-5a9b-47d94dcd571c/test-file-5127e0c5-68e0-4bfd-3c4d-1fba210aba93",
-      "RequestMethod": "GET",
-      "RequestHeaders": {
-        "Accept": "application/xml",
-        "Authorization": "Sanitized",
-        "User-Agent": [
-          "azsdk-net-Storage.Files.Shares/12.8.0-alpha.20210820.1",
-          "(.NET Core 3.1.18; Microsoft Windows 10.0.19043)"
+        "x-ms-file-change-time": "2021-01-26T19:31:35.1832668Z",
+        "x-ms-file-creation-time": "2021-01-26T19:31:35.0411662Z",
+        "x-ms-file-id": "11529285414812647424",
+        "x-ms-file-last-write-time": "2021-01-26T19:31:35.1832668Z",
+        "x-ms-file-parent-id": "13835128424026341376",
+        "x-ms-file-permission-key": "4010187179898695473*11459378189709739967",
+        "x-ms-lease-state": "available",
+        "x-ms-lease-status": "unlocked",
+        "x-ms-request-id": "45cba9ab-a01a-0012-5319-f4a112000000",
+        "x-ms-server-encrypted": "true",
+        "x-ms-type": "File",
+        "x-ms-version": "2020-12-06"
+      },
+      "ResponseBody": "qIdFj64bxBhca+/KfDSOsWOQlc1GMhcoH0aIwujHVwHahaWvDAsdYFHA46kcBTpEPF934qaltnVwHG9okgEvlBTt8PeO36VYcjV7hU9tDBoMRIaJT3VaNM4vPvCbtc5QkU6VLhVCtV26Hm9xKjEmAhBVXE17pkWfkrspXqC1vb0="
+    },
+    {
+      "RequestUri": "https://seanmcccanary3.file.core.windows.net/test-share-1ca6cdd3-08b2-c925-d659-fff1fc8c3094/test-directory-31280514-244a-b6f3-5a9b-47d94dcd571c/test-file-5127e0c5-68e0-4bfd-3c4d-1fba210aba93",
+      "RequestMethod": "GET",
+      "RequestHeaders": {
+        "Accept": "application/xml",
+        "Authorization": "Sanitized",
+        "User-Agent": [
+          "azsdk-net-Storage.Files.Shares/12.7.0-alpha.20210126.1",
+          "(.NET 5.0.2; Microsoft Windows 10.0.19042)"
         ],
         "x-ms-client-request-id": "fe971d4e-c746-f387-cdaa-55360c1982f8",
-        "x-ms-date": "Mon, 23 Aug 2021 18:39:17 GMT",
+        "x-ms-date": "Tue, 26 Jan 2021 19:31:36 GMT",
         "x-ms-range": "bytes=384-511",
+        "x-ms-range-get-content-md5": "false",
         "x-ms-return-client-request-id": "true",
         "x-ms-version": "2020-12-06"
       },
@@ -378,24 +381,25 @@
         "Content-Length": "128",
         "Content-Range": "bytes 384-511/1024",
         "Content-Type": "application/octet-stream",
-        "Date": "Mon, 23 Aug 2021 18:39:17 GMT",
-        "ETag": "\u00220x8D966654FEFB9BE\u0022",
-        "Last-Modified": "Mon, 23 Aug 2021 18:39:16 GMT",
-        "Server": [
-          "Windows-Azure-File/1.0",
-          "Microsoft-HTTPAPI/2.0"
-        ],
+        "Date": "Tue, 26 Jan 2021 19:31:35 GMT",
+        "ETag": "\"0x8D8C230FE31FC5C\"",
+        "Last-Modified": "Tue, 26 Jan 2021 19:31:35 GMT",
+        "Server": [
+          "Windows-Azure-File/1.0",
+          "Microsoft-HTTPAPI/2.0"
+        ],
+        "Vary": "Origin",
         "x-ms-client-request-id": "fe971d4e-c746-f387-cdaa-55360c1982f8",
         "x-ms-file-attributes": "Archive",
-        "x-ms-file-change-time": "2021-08-23T18:39:16.7866959Z",
-        "x-ms-file-creation-time": "2021-08-23T18:39:16.7866959Z",
-        "x-ms-file-id": "11529285414812647424",
-        "x-ms-file-last-write-time": "2021-08-23T18:39:16.7866959Z",
-        "x-ms-file-parent-id": "13835128424026341376",
-        "x-ms-file-permission-key": "4010187179898695473*11459378189709739967",
-        "x-ms-lease-state": "available",
-        "x-ms-lease-status": "unlocked",
-        "x-ms-request-id": "05165b80-901a-0009-214e-989f11000000",
+        "x-ms-file-change-time": "2021-01-26T19:31:35.1832668Z",
+        "x-ms-file-creation-time": "2021-01-26T19:31:35.0411662Z",
+        "x-ms-file-id": "11529285414812647424",
+        "x-ms-file-last-write-time": "2021-01-26T19:31:35.1832668Z",
+        "x-ms-file-parent-id": "13835128424026341376",
+        "x-ms-file-permission-key": "4010187179898695473*11459378189709739967",
+        "x-ms-lease-state": "available",
+        "x-ms-lease-status": "unlocked",
+        "x-ms-request-id": "45cba9ac-a01a-0012-5419-f4a112000000",
         "x-ms-server-encrypted": "true",
         "x-ms-type": "File",
         "x-ms-version": "2020-12-06"
@@ -403,18 +407,19 @@
       "ResponseBody": "Zir0ANfdBcmPKM8wBekKnAk830VZgNXqCfabWRhWvARhsgr/PCYrMlCSvVLWFJmpsIxVZNV3ZOZVCfbhQauxOWvKz1PfC1/iEK31xsODFPVc8qiLAFgv6U0kqjMvSfGk4YTmDERGyaUtc1Mogp0i0vUBhU8DJTgTmuUFu2Ass8c="
     },
     {
-      "RequestUri": "http://seanmcccanary3.file.core.windows.net/test-share-1ca6cdd3-08b2-c925-d659-fff1fc8c3094/test-directory-31280514-244a-b6f3-5a9b-47d94dcd571c/test-file-5127e0c5-68e0-4bfd-3c4d-1fba210aba93",
-      "RequestMethod": "GET",
-      "RequestHeaders": {
-        "Accept": "application/xml",
-        "Authorization": "Sanitized",
-        "User-Agent": [
-          "azsdk-net-Storage.Files.Shares/12.8.0-alpha.20210820.1",
-          "(.NET Core 3.1.18; Microsoft Windows 10.0.19043)"
+      "RequestUri": "https://seanmcccanary3.file.core.windows.net/test-share-1ca6cdd3-08b2-c925-d659-fff1fc8c3094/test-directory-31280514-244a-b6f3-5a9b-47d94dcd571c/test-file-5127e0c5-68e0-4bfd-3c4d-1fba210aba93",
+      "RequestMethod": "GET",
+      "RequestHeaders": {
+        "Accept": "application/xml",
+        "Authorization": "Sanitized",
+        "User-Agent": [
+          "azsdk-net-Storage.Files.Shares/12.7.0-alpha.20210126.1",
+          "(.NET 5.0.2; Microsoft Windows 10.0.19042)"
         ],
         "x-ms-client-request-id": "4c3438ca-0f17-e630-3997-f2c7a4ccbc1f",
-        "x-ms-date": "Mon, 23 Aug 2021 18:39:17 GMT",
+        "x-ms-date": "Tue, 26 Jan 2021 19:31:36 GMT",
         "x-ms-range": "bytes=550-677",
+        "x-ms-range-get-content-md5": "false",
         "x-ms-return-client-request-id": "true",
         "x-ms-version": "2020-12-06"
       },
@@ -425,43 +430,45 @@
         "Content-Length": "128",
         "Content-Range": "bytes 550-677/1024",
         "Content-Type": "application/octet-stream",
-        "Date": "Mon, 23 Aug 2021 18:39:17 GMT",
-        "ETag": "\u00220x8D966654FEFB9BE\u0022",
-        "Last-Modified": "Mon, 23 Aug 2021 18:39:16 GMT",
-        "Server": [
-          "Windows-Azure-File/1.0",
-          "Microsoft-HTTPAPI/2.0"
-        ],
+        "Date": "Tue, 26 Jan 2021 19:31:35 GMT",
+        "ETag": "\"0x8D8C230FE31FC5C\"",
+        "Last-Modified": "Tue, 26 Jan 2021 19:31:35 GMT",
+        "Server": [
+          "Windows-Azure-File/1.0",
+          "Microsoft-HTTPAPI/2.0"
+        ],
+        "Vary": "Origin",
         "x-ms-client-request-id": "4c3438ca-0f17-e630-3997-f2c7a4ccbc1f",
         "x-ms-file-attributes": "Archive",
-        "x-ms-file-change-time": "2021-08-23T18:39:16.7866959Z",
-        "x-ms-file-creation-time": "2021-08-23T18:39:16.7866959Z",
-        "x-ms-file-id": "11529285414812647424",
-        "x-ms-file-last-write-time": "2021-08-23T18:39:16.7866959Z",
-        "x-ms-file-parent-id": "13835128424026341376",
-        "x-ms-file-permission-key": "4010187179898695473*11459378189709739967",
-        "x-ms-lease-state": "available",
-        "x-ms-lease-status": "unlocked",
-        "x-ms-request-id": "05165b82-901a-0009-234e-989f11000000",
-        "x-ms-server-encrypted": "true",
-        "x-ms-type": "File",
-        "x-ms-version": "2020-12-06"
-      },
-      "ResponseBody": "Ne1QbyYAxqsNk35UuYjvhQIarirzyZZR1Bq9Xs15mzX5HaJP3VR7ofSgxd7g7FW8EDqIUYOM8GxX/5sMQ2jdlPdJW5zln6eung01UwS4cOfEAE2S8EmxbCw29925b16MwjDml5G51nCT2rJ1V51on46zR0IaSqStl\u002B5vr6jJ9C8="
-    },
-    {
-      "RequestUri": "http://seanmcccanary3.file.core.windows.net/test-share-1ca6cdd3-08b2-c925-d659-fff1fc8c3094/test-directory-31280514-244a-b6f3-5a9b-47d94dcd571c/test-file-5127e0c5-68e0-4bfd-3c4d-1fba210aba93",
-      "RequestMethod": "GET",
-      "RequestHeaders": {
-        "Accept": "application/xml",
-        "Authorization": "Sanitized",
-        "User-Agent": [
-          "azsdk-net-Storage.Files.Shares/12.8.0-alpha.20210820.1",
-          "(.NET Core 3.1.18; Microsoft Windows 10.0.19043)"
+        "x-ms-file-change-time": "2021-01-26T19:31:35.1832668Z",
+        "x-ms-file-creation-time": "2021-01-26T19:31:35.0411662Z",
+        "x-ms-file-id": "11529285414812647424",
+        "x-ms-file-last-write-time": "2021-01-26T19:31:35.1832668Z",
+        "x-ms-file-parent-id": "13835128424026341376",
+        "x-ms-file-permission-key": "4010187179898695473*11459378189709739967",
+        "x-ms-lease-state": "available",
+        "x-ms-lease-status": "unlocked",
+        "x-ms-request-id": "45cba9ad-a01a-0012-5519-f4a112000000",
+        "x-ms-server-encrypted": "true",
+        "x-ms-type": "File",
+        "x-ms-version": "2020-12-06"
+      },
+      "ResponseBody": "Ne1QbyYAxqsNk35UuYjvhQIarirzyZZR1Bq9Xs15mzX5HaJP3VR7ofSgxd7g7FW8EDqIUYOM8GxX/5sMQ2jdlPdJW5zln6eung01UwS4cOfEAE2S8EmxbCw29925b16MwjDml5G51nCT2rJ1V51on46zR0IaSqStl+5vr6jJ9C8="
+    },
+    {
+      "RequestUri": "https://seanmcccanary3.file.core.windows.net/test-share-1ca6cdd3-08b2-c925-d659-fff1fc8c3094/test-directory-31280514-244a-b6f3-5a9b-47d94dcd571c/test-file-5127e0c5-68e0-4bfd-3c4d-1fba210aba93",
+      "RequestMethod": "GET",
+      "RequestHeaders": {
+        "Accept": "application/xml",
+        "Authorization": "Sanitized",
+        "User-Agent": [
+          "azsdk-net-Storage.Files.Shares/12.7.0-alpha.20210126.1",
+          "(.NET 5.0.2; Microsoft Windows 10.0.19042)"
         ],
         "x-ms-client-request-id": "d36b9e9d-36e4-b9e1-a490-b37388fcc3ad",
-        "x-ms-date": "Mon, 23 Aug 2021 18:39:17 GMT",
+        "x-ms-date": "Tue, 26 Jan 2021 19:31:36 GMT",
         "x-ms-range": "bytes=678-805",
+        "x-ms-range-get-content-md5": "false",
         "x-ms-return-client-request-id": "true",
         "x-ms-version": "2020-12-06"
       },
@@ -472,43 +479,45 @@
         "Content-Length": "128",
         "Content-Range": "bytes 678-805/1024",
         "Content-Type": "application/octet-stream",
-        "Date": "Mon, 23 Aug 2021 18:39:17 GMT",
-        "ETag": "\u00220x8D966654FEFB9BE\u0022",
-        "Last-Modified": "Mon, 23 Aug 2021 18:39:16 GMT",
-        "Server": [
-          "Windows-Azure-File/1.0",
-          "Microsoft-HTTPAPI/2.0"
-        ],
+        "Date": "Tue, 26 Jan 2021 19:31:35 GMT",
+        "ETag": "\"0x8D8C230FE31FC5C\"",
+        "Last-Modified": "Tue, 26 Jan 2021 19:31:35 GMT",
+        "Server": [
+          "Windows-Azure-File/1.0",
+          "Microsoft-HTTPAPI/2.0"
+        ],
+        "Vary": "Origin",
         "x-ms-client-request-id": "d36b9e9d-36e4-b9e1-a490-b37388fcc3ad",
         "x-ms-file-attributes": "Archive",
-        "x-ms-file-change-time": "2021-08-23T18:39:16.7866959Z",
-        "x-ms-file-creation-time": "2021-08-23T18:39:16.7866959Z",
-        "x-ms-file-id": "11529285414812647424",
-        "x-ms-file-last-write-time": "2021-08-23T18:39:16.7866959Z",
-        "x-ms-file-parent-id": "13835128424026341376",
-        "x-ms-file-permission-key": "4010187179898695473*11459378189709739967",
-        "x-ms-lease-state": "available",
-        "x-ms-lease-status": "unlocked",
-        "x-ms-request-id": "05165b88-901a-0009-294e-989f11000000",
-        "x-ms-server-encrypted": "true",
-        "x-ms-type": "File",
-        "x-ms-version": "2020-12-06"
-      },
-      "ResponseBody": "r6mQ09HYVgsq3P8VlzwVj85YTgYnG3F3jDgAokknyMnmg8WuDJTNtlw7GD1KjhZa2d/gT3rtB5M3GEeZ2LTBAhM2LhR2ZoM5ipip7AM0LP0hpchqRnhO\u002BHsxd/NNM92oeRUpFGAC5HNcpsXiRBuQAutJeDLrV7ua5zaYRO\u002BP7FY="
-    },
-    {
-      "RequestUri": "http://seanmcccanary3.file.core.windows.net/test-share-1ca6cdd3-08b2-c925-d659-fff1fc8c3094/test-directory-31280514-244a-b6f3-5a9b-47d94dcd571c/test-file-5127e0c5-68e0-4bfd-3c4d-1fba210aba93",
-      "RequestMethod": "GET",
-      "RequestHeaders": {
-        "Accept": "application/xml",
-        "Authorization": "Sanitized",
-        "User-Agent": [
-          "azsdk-net-Storage.Files.Shares/12.8.0-alpha.20210820.1",
-          "(.NET Core 3.1.18; Microsoft Windows 10.0.19043)"
+        "x-ms-file-change-time": "2021-01-26T19:31:35.1832668Z",
+        "x-ms-file-creation-time": "2021-01-26T19:31:35.0411662Z",
+        "x-ms-file-id": "11529285414812647424",
+        "x-ms-file-last-write-time": "2021-01-26T19:31:35.1832668Z",
+        "x-ms-file-parent-id": "13835128424026341376",
+        "x-ms-file-permission-key": "4010187179898695473*11459378189709739967",
+        "x-ms-lease-state": "available",
+        "x-ms-lease-status": "unlocked",
+        "x-ms-request-id": "45cba9ae-a01a-0012-5619-f4a112000000",
+        "x-ms-server-encrypted": "true",
+        "x-ms-type": "File",
+        "x-ms-version": "2020-12-06"
+      },
+      "ResponseBody": "r6mQ09HYVgsq3P8VlzwVj85YTgYnG3F3jDgAokknyMnmg8WuDJTNtlw7GD1KjhZa2d/gT3rtB5M3GEeZ2LTBAhM2LhR2ZoM5ipip7AM0LP0hpchqRnhO+Hsxd/NNM92oeRUpFGAC5HNcpsXiRBuQAutJeDLrV7ua5zaYRO+P7FY="
+    },
+    {
+      "RequestUri": "https://seanmcccanary3.file.core.windows.net/test-share-1ca6cdd3-08b2-c925-d659-fff1fc8c3094/test-directory-31280514-244a-b6f3-5a9b-47d94dcd571c/test-file-5127e0c5-68e0-4bfd-3c4d-1fba210aba93",
+      "RequestMethod": "GET",
+      "RequestHeaders": {
+        "Accept": "application/xml",
+        "Authorization": "Sanitized",
+        "User-Agent": [
+          "azsdk-net-Storage.Files.Shares/12.7.0-alpha.20210126.1",
+          "(.NET 5.0.2; Microsoft Windows 10.0.19042)"
         ],
         "x-ms-client-request-id": "06299496-e960-6d3a-b2ee-46438ac14b5d",
-        "x-ms-date": "Mon, 23 Aug 2021 18:39:17 GMT",
+        "x-ms-date": "Tue, 26 Jan 2021 19:31:36 GMT",
         "x-ms-range": "bytes=806-933",
+        "x-ms-range-get-content-md5": "false",
         "x-ms-return-client-request-id": "true",
         "x-ms-version": "2020-12-06"
       },
@@ -519,43 +528,45 @@
         "Content-Length": "128",
         "Content-Range": "bytes 806-933/1024",
         "Content-Type": "application/octet-stream",
-        "Date": "Mon, 23 Aug 2021 18:39:17 GMT",
-        "ETag": "\u00220x8D966654FEFB9BE\u0022",
-        "Last-Modified": "Mon, 23 Aug 2021 18:39:16 GMT",
-        "Server": [
-          "Windows-Azure-File/1.0",
-          "Microsoft-HTTPAPI/2.0"
-        ],
+        "Date": "Tue, 26 Jan 2021 19:31:35 GMT",
+        "ETag": "\"0x8D8C230FE31FC5C\"",
+        "Last-Modified": "Tue, 26 Jan 2021 19:31:35 GMT",
+        "Server": [
+          "Windows-Azure-File/1.0",
+          "Microsoft-HTTPAPI/2.0"
+        ],
+        "Vary": "Origin",
         "x-ms-client-request-id": "06299496-e960-6d3a-b2ee-46438ac14b5d",
         "x-ms-file-attributes": "Archive",
-        "x-ms-file-change-time": "2021-08-23T18:39:16.7866959Z",
-        "x-ms-file-creation-time": "2021-08-23T18:39:16.7866959Z",
-        "x-ms-file-id": "11529285414812647424",
-        "x-ms-file-last-write-time": "2021-08-23T18:39:16.7866959Z",
-        "x-ms-file-parent-id": "13835128424026341376",
-        "x-ms-file-permission-key": "4010187179898695473*11459378189709739967",
-        "x-ms-lease-state": "available",
-        "x-ms-lease-status": "unlocked",
-        "x-ms-request-id": "05165b8d-901a-0009-2e4e-989f11000000",
-        "x-ms-server-encrypted": "true",
-        "x-ms-type": "File",
-        "x-ms-version": "2020-12-06"
-      },
-      "ResponseBody": "ugBy7goYnR7BVQ6gs2y0X6F0BwO7q70iWY4sKmmfg8y6bidDqaH406xZcJZJG\u002Bd7gTmie4fpmw9DUJR763O0ItJB5URFcLYAezRWYTom2D2nsagw/AdE0dMXAFgMfOc5pE7EBzWiNRCCov9TkjnVHHdX1DrKhCXK/BRxLXBe8/8="
-    },
-    {
-      "RequestUri": "http://seanmcccanary3.file.core.windows.net/test-share-1ca6cdd3-08b2-c925-d659-fff1fc8c3094/test-directory-31280514-244a-b6f3-5a9b-47d94dcd571c/test-file-5127e0c5-68e0-4bfd-3c4d-1fba210aba93",
-      "RequestMethod": "GET",
-      "RequestHeaders": {
-        "Accept": "application/xml",
-        "Authorization": "Sanitized",
-        "User-Agent": [
-          "azsdk-net-Storage.Files.Shares/12.8.0-alpha.20210820.1",
-          "(.NET Core 3.1.18; Microsoft Windows 10.0.19043)"
+        "x-ms-file-change-time": "2021-01-26T19:31:35.1832668Z",
+        "x-ms-file-creation-time": "2021-01-26T19:31:35.0411662Z",
+        "x-ms-file-id": "11529285414812647424",
+        "x-ms-file-last-write-time": "2021-01-26T19:31:35.1832668Z",
+        "x-ms-file-parent-id": "13835128424026341376",
+        "x-ms-file-permission-key": "4010187179898695473*11459378189709739967",
+        "x-ms-lease-state": "available",
+        "x-ms-lease-status": "unlocked",
+        "x-ms-request-id": "45cba9af-a01a-0012-5719-f4a112000000",
+        "x-ms-server-encrypted": "true",
+        "x-ms-type": "File",
+        "x-ms-version": "2020-12-06"
+      },
+      "ResponseBody": "ugBy7goYnR7BVQ6gs2y0X6F0BwO7q70iWY4sKmmfg8y6bidDqaH406xZcJZJG+d7gTmie4fpmw9DUJR763O0ItJB5URFcLYAezRWYTom2D2nsagw/AdE0dMXAFgMfOc5pE7EBzWiNRCCov9TkjnVHHdX1DrKhCXK/BRxLXBe8/8="
+    },
+    {
+      "RequestUri": "https://seanmcccanary3.file.core.windows.net/test-share-1ca6cdd3-08b2-c925-d659-fff1fc8c3094/test-directory-31280514-244a-b6f3-5a9b-47d94dcd571c/test-file-5127e0c5-68e0-4bfd-3c4d-1fba210aba93",
+      "RequestMethod": "GET",
+      "RequestHeaders": {
+        "Accept": "application/xml",
+        "Authorization": "Sanitized",
+        "User-Agent": [
+          "azsdk-net-Storage.Files.Shares/12.7.0-alpha.20210126.1",
+          "(.NET 5.0.2; Microsoft Windows 10.0.19042)"
         ],
         "x-ms-client-request-id": "f3dc557f-bcd2-584c-979b-acd9da9e0243",
-        "x-ms-date": "Mon, 23 Aug 2021 18:39:17 GMT",
+        "x-ms-date": "Tue, 26 Jan 2021 19:31:36 GMT",
         "x-ms-range": "bytes=934-1061",
+        "x-ms-range-get-content-md5": "false",
         "x-ms-return-client-request-id": "true",
         "x-ms-version": "2020-12-06"
       },
@@ -566,43 +577,44 @@
         "Content-Length": "90",
         "Content-Range": "bytes 934-1023/1024",
         "Content-Type": "application/octet-stream",
-        "Date": "Mon, 23 Aug 2021 18:39:17 GMT",
-        "ETag": "\u00220x8D966654FEFB9BE\u0022",
-        "Last-Modified": "Mon, 23 Aug 2021 18:39:16 GMT",
-        "Server": [
-          "Windows-Azure-File/1.0",
-          "Microsoft-HTTPAPI/2.0"
-        ],
+        "Date": "Tue, 26 Jan 2021 19:31:35 GMT",
+        "ETag": "\"0x8D8C230FE31FC5C\"",
+        "Last-Modified": "Tue, 26 Jan 2021 19:31:35 GMT",
+        "Server": [
+          "Windows-Azure-File/1.0",
+          "Microsoft-HTTPAPI/2.0"
+        ],
+        "Vary": "Origin",
         "x-ms-client-request-id": "f3dc557f-bcd2-584c-979b-acd9da9e0243",
         "x-ms-file-attributes": "Archive",
-        "x-ms-file-change-time": "2021-08-23T18:39:16.7866959Z",
-        "x-ms-file-creation-time": "2021-08-23T18:39:16.7866959Z",
-        "x-ms-file-id": "11529285414812647424",
-        "x-ms-file-last-write-time": "2021-08-23T18:39:16.7866959Z",
-        "x-ms-file-parent-id": "13835128424026341376",
-        "x-ms-file-permission-key": "4010187179898695473*11459378189709739967",
-        "x-ms-lease-state": "available",
-        "x-ms-lease-status": "unlocked",
-        "x-ms-request-id": "05165b92-901a-0009-334e-989f11000000",
-        "x-ms-server-encrypted": "true",
-        "x-ms-type": "File",
-        "x-ms-version": "2020-12-06"
-      },
-      "ResponseBody": "TB2862LRBwR7l61aCPE/mULj4bWnrW4gKfkLITEHoCSuAAd0fOm6pk/QvjPWysIL1dfrjXw\u002BV5\u002BvnMJpxebSc/eJqwfqyh1YKTpm1\u002B46SV43/0taHBKncKhn"
-    },
-    {
-      "RequestUri": "http://seanmcccanary3.file.core.windows.net/test-share-1ca6cdd3-08b2-c925-d659-fff1fc8c3094?restype=share",
+        "x-ms-file-change-time": "2021-01-26T19:31:35.1832668Z",
+        "x-ms-file-creation-time": "2021-01-26T19:31:35.0411662Z",
+        "x-ms-file-id": "11529285414812647424",
+        "x-ms-file-last-write-time": "2021-01-26T19:31:35.1832668Z",
+        "x-ms-file-parent-id": "13835128424026341376",
+        "x-ms-file-permission-key": "4010187179898695473*11459378189709739967",
+        "x-ms-lease-state": "available",
+        "x-ms-lease-status": "unlocked",
+        "x-ms-request-id": "45cba9b0-a01a-0012-5819-f4a112000000",
+        "x-ms-server-encrypted": "true",
+        "x-ms-type": "File",
+        "x-ms-version": "2020-12-06"
+      },
+      "ResponseBody": "TB2862LRBwR7l61aCPE/mULj4bWnrW4gKfkLITEHoCSuAAd0fOm6pk/QvjPWysIL1dfrjXw+V5+vnMJpxebSc/eJqwfqyh1YKTpm1+46SV43/0taHBKncKhn"
+    },
+    {
+      "RequestUri": "https://seanmcccanary3.file.core.windows.net/test-share-1ca6cdd3-08b2-c925-d659-fff1fc8c3094?restype=share",
       "RequestMethod": "DELETE",
       "RequestHeaders": {
         "Accept": "application/xml",
         "Authorization": "Sanitized",
-        "traceparent": "00-2b1283e718c7e04b8131084fe72276c0-47cdce4770f81240-00",
-        "User-Agent": [
-          "azsdk-net-Storage.Files.Shares/12.8.0-alpha.20210820.1",
-          "(.NET Core 3.1.18; Microsoft Windows 10.0.19043)"
+        "traceparent": "00-702ef9952f958948bdefc25a09fa1982-73ab1812fbaf6646-00",
+        "User-Agent": [
+          "azsdk-net-Storage.Files.Shares/12.7.0-alpha.20210126.1",
+          "(.NET 5.0.2; Microsoft Windows 10.0.19042)"
         ],
         "x-ms-client-request-id": "35c389bf-57e4-af8b-8baf-6c36f6bda11c",
-        "x-ms-date": "Mon, 23 Aug 2021 18:39:17 GMT",
+        "x-ms-date": "Tue, 26 Jan 2021 19:31:36 GMT",
         "x-ms-delete-snapshots": "include",
         "x-ms-return-client-request-id": "true",
         "x-ms-version": "2020-12-06"
@@ -611,25 +623,20 @@
       "StatusCode": 202,
       "ResponseHeaders": {
         "Content-Length": "0",
-        "Date": "Mon, 23 Aug 2021 18:39:17 GMT",
+        "Date": "Tue, 26 Jan 2021 19:31:35 GMT",
         "Server": [
           "Windows-Azure-File/1.0",
           "Microsoft-HTTPAPI/2.0"
         ],
         "x-ms-client-request-id": "35c389bf-57e4-af8b-8baf-6c36f6bda11c",
-<<<<<<< HEAD
-        "x-ms-request-id": "05165b95-901a-0009-364e-989f11000000",
-        "x-ms-version": "2020-10-02"
-=======
         "x-ms-request-id": "45cba9b1-a01a-0012-5919-f4a112000000",
         "x-ms-version": "2020-12-06"
->>>>>>> 76e66c80
       },
       "ResponseBody": []
     }
   ],
   "Variables": {
     "RandomSeed": "1841903622",
-    "Storage_TestConfigDefault": "ProductionTenant\nseanmcccanary3\nU2FuaXRpemVk\nhttp://seanmcccanary3.blob.core.windows.net\nhttp://seanmcccanary3.file.core.windows.net\nhttp://seanmcccanary3.queue.core.windows.net\nhttp://seanmcccanary3.table.core.windows.net\n\n\n\n\nhttp://seanmcccanary3-secondary.blob.core.windows.net\nhttp://seanmcccanary3-secondary.file.core.windows.net\nhttp://seanmcccanary3-secondary.queue.core.windows.net\nhttp://seanmcccanary3-secondary.table.core.windows.net\n\nSanitized\n\n\nCloud\nBlobEndpoint=http://seanmcccanary3.blob.core.windows.net/;QueueEndpoint=http://seanmcccanary3.queue.core.windows.net/;FileEndpoint=http://seanmcccanary3.file.core.windows.net/;BlobSecondaryEndpoint=http://seanmcccanary3-secondary.blob.core.windows.net/;QueueSecondaryEndpoint=http://seanmcccanary3-secondary.queue.core.windows.net/;FileSecondaryEndpoint=http://seanmcccanary3-secondary.file.core.windows.net/;AccountName=seanmcccanary3;AccountKey=Kg==;\n[encryption scope]\n\n"
+    "Storage_TestConfigDefault": "ProductionTenant\nseanmcccanary3\nU2FuaXRpemVk\nhttps://seanmcccanary3.blob.core.windows.net\nhttps://seanmcccanary3.file.core.windows.net\nhttps://seanmcccanary3.queue.core.windows.net\nhttps://seanmcccanary3.table.core.windows.net\n\n\n\n\nhttps://seanmcccanary3-secondary.blob.core.windows.net\nhttps://seanmcccanary3-secondary.file.core.windows.net\nhttps://seanmcccanary3-secondary.queue.core.windows.net\nhttps://seanmcccanary3-secondary.table.core.windows.net\n\nSanitized\n\n\nCloud\nBlobEndpoint=https://seanmcccanary3.blob.core.windows.net/;QueueEndpoint=https://seanmcccanary3.queue.core.windows.net/;FileEndpoint=https://seanmcccanary3.file.core.windows.net/;BlobSecondaryEndpoint=https://seanmcccanary3-secondary.blob.core.windows.net/;QueueSecondaryEndpoint=https://seanmcccanary3-secondary.queue.core.windows.net/;FileSecondaryEndpoint=https://seanmcccanary3-secondary.file.core.windows.net/;AccountName=seanmcccanary3;AccountKey=Kg==;\nseanscope1\n\n"
   }
 }