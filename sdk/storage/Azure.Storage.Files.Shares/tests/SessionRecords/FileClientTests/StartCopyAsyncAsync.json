--- conflicted
+++ resolved
@@ -14,11 +14,7 @@
         "x-ms-client-request-id": "c414100f-c26a-2fe2-f27c-26553d300659",
         "x-ms-date": "Tue, 26 Jan 2021 19:33:57 GMT",
         "x-ms-return-client-request-id": "true",
-<<<<<<< HEAD
-        "x-ms-version": "2020-12-06"
-=======
-        "x-ms-version": "2021-02-12"
->>>>>>> 7e782c87
+        "x-ms-version": "2021-02-12"
       },
       "RequestBody": null,
       "StatusCode": 201,
@@ -33,11 +29,7 @@
         ],
         "x-ms-client-request-id": "c414100f-c26a-2fe2-f27c-26553d300659",
         "x-ms-request-id": "55f6f436-201a-007e-7e1a-f44a85000000",
-<<<<<<< HEAD
-        "x-ms-version": "2020-12-06"
-=======
-        "x-ms-version": "2021-02-12"
->>>>>>> 7e782c87
+        "x-ms-version": "2021-02-12"
       },
       "ResponseBody": []
     },
@@ -59,11 +51,7 @@
         "x-ms-file-last-write-time": "Now",
         "x-ms-file-permission": "Inherit",
         "x-ms-return-client-request-id": "true",
-<<<<<<< HEAD
-        "x-ms-version": "2020-12-06"
-=======
-        "x-ms-version": "2021-02-12"
->>>>>>> 7e782c87
+        "x-ms-version": "2021-02-12"
       },
       "RequestBody": null,
       "StatusCode": 201,
@@ -86,11 +74,7 @@
         "x-ms-file-permission-key": "17860367565182308406*11459378189709739967",
         "x-ms-request-id": "55f6f439-201a-007e-7f1a-f44a85000000",
         "x-ms-request-server-encrypted": "true",
-<<<<<<< HEAD
-        "x-ms-version": "2020-12-06"
-=======
-        "x-ms-version": "2021-02-12"
->>>>>>> 7e782c87
+        "x-ms-version": "2021-02-12"
       },
       "ResponseBody": []
     },
@@ -114,11 +98,7 @@
         "x-ms-file-permission": "Inherit",
         "x-ms-return-client-request-id": "true",
         "x-ms-type": "file",
-<<<<<<< HEAD
-        "x-ms-version": "2020-12-06"
-=======
-        "x-ms-version": "2021-02-12"
->>>>>>> 7e782c87
+        "x-ms-version": "2021-02-12"
       },
       "RequestBody": null,
       "StatusCode": 201,
@@ -141,11 +121,7 @@
         "x-ms-file-permission-key": "4010187179898695473*11459378189709739967",
         "x-ms-request-id": "55f6f43c-201a-007e-011a-f44a85000000",
         "x-ms-request-server-encrypted": "true",
-<<<<<<< HEAD
-        "x-ms-version": "2020-12-06"
-=======
-        "x-ms-version": "2021-02-12"
->>>>>>> 7e782c87
+        "x-ms-version": "2021-02-12"
       },
       "ResponseBody": []
     },
@@ -163,11 +139,7 @@
         "x-ms-client-request-id": "a0eb4723-b75d-8a7c-74ae-0d7a48fad005",
         "x-ms-date": "Tue, 26 Jan 2021 19:33:57 GMT",
         "x-ms-return-client-request-id": "true",
-<<<<<<< HEAD
-        "x-ms-version": "2020-12-06"
-=======
-        "x-ms-version": "2021-02-12"
->>>>>>> 7e782c87
+        "x-ms-version": "2021-02-12"
       },
       "RequestBody": null,
       "StatusCode": 201,
@@ -182,11 +154,7 @@
         ],
         "x-ms-client-request-id": "a0eb4723-b75d-8a7c-74ae-0d7a48fad005",
         "x-ms-request-id": "dc9fb945-f01a-001f-751a-f469c6000000",
-<<<<<<< HEAD
-        "x-ms-version": "2020-12-06"
-=======
-        "x-ms-version": "2021-02-12"
->>>>>>> 7e782c87
+        "x-ms-version": "2021-02-12"
       },
       "ResponseBody": []
     },
@@ -208,11 +176,7 @@
         "x-ms-file-last-write-time": "Now",
         "x-ms-file-permission": "Inherit",
         "x-ms-return-client-request-id": "true",
-<<<<<<< HEAD
-        "x-ms-version": "2020-12-06"
-=======
-        "x-ms-version": "2021-02-12"
->>>>>>> 7e782c87
+        "x-ms-version": "2021-02-12"
       },
       "RequestBody": null,
       "StatusCode": 201,
@@ -235,11 +199,7 @@
         "x-ms-file-permission-key": "17860367565182308406*11459378189709739967",
         "x-ms-request-id": "dc9fb948-f01a-001f-761a-f469c6000000",
         "x-ms-request-server-encrypted": "true",
-<<<<<<< HEAD
-        "x-ms-version": "2020-12-06"
-=======
-        "x-ms-version": "2021-02-12"
->>>>>>> 7e782c87
+        "x-ms-version": "2021-02-12"
       },
       "ResponseBody": []
     },
@@ -263,11 +223,7 @@
         "x-ms-file-permission": "Inherit",
         "x-ms-return-client-request-id": "true",
         "x-ms-type": "file",
-<<<<<<< HEAD
-        "x-ms-version": "2020-12-06"
-=======
-        "x-ms-version": "2021-02-12"
->>>>>>> 7e782c87
+        "x-ms-version": "2021-02-12"
       },
       "RequestBody": null,
       "StatusCode": 201,
@@ -290,11 +246,7 @@
         "x-ms-file-permission-key": "4010187179898695473*11459378189709739967",
         "x-ms-request-id": "dc9fb94a-f01a-001f-771a-f469c6000000",
         "x-ms-request-server-encrypted": "true",
-<<<<<<< HEAD
-        "x-ms-version": "2020-12-06"
-=======
-        "x-ms-version": "2021-02-12"
->>>>>>> 7e782c87
+        "x-ms-version": "2021-02-12"
       },
       "ResponseBody": []
     },
@@ -315,11 +267,7 @@
         "x-ms-date": "Tue, 26 Jan 2021 19:33:58 GMT",
         "x-ms-range": "bytes=0-1023",
         "x-ms-return-client-request-id": "true",
-<<<<<<< HEAD
-        "x-ms-version": "2020-12-06",
-=======
         "x-ms-version": "2021-02-12",
->>>>>>> 7e782c87
         "x-ms-write": "update"
       },
       "RequestBody": "Am17qg/PdIwBO4J4hVL12q8bJiwVro6qOenHz0Xt/1Mcxdi9xJkuczIqSJ77JpYBdk4OMBb65lTe0XAmB6RGEzsuXMB6NxUW7bP66mbvrhNSxln33s89Id6E3vMpB2uO5DRjzcrWhz44+ENiAPzt7iNd1EFLTjRs8Drh9Vgi7OVHbAYyjOBJfD4av+WL2yHil/DQzDMqQpX/9t2P9JHlFgxeGpT1u2FCFFcCMY9O4BUY/15oUiCxHSlxMpYDuYetNKnZLcCN7NuOjbjcJxAFsRXHd/UyfcPrrP1qhInLPlrQVfzmdbNUixKC2cRo1fUYa4GAPEKSerfl7oDDImhSw05dC9IUHzticuvisKT/g9cHURkISgIYPdpFAIcykWiqLxV1C8kjBExFHslWr8oS5mupu9FPSnlMRc33zh60L+GDOICOiXcN5E3Nwiw5wY4QMhobidaWWuWcKcX7KzUtkO7o03ZKhFzzm9eEgodNEoM/55wDmKYK7N2b8mCyErgXnzI9Ue4Yxa69KO7/EthdTxZCvESZKvdI3eaYr5L8QIgebOJVD8GVJiHtRXC3C9kFPqJJb1V0fXU69HMHfxYcwedl4ab2Bz9VrZUirOSHkNINk3Hvs9Eyqe5tGhtNjacK0YSIUiozDjZi88LAUtGQs2Oh+uylLA4WMje3iO0kBx/uF9pg/z6n2oQ6jL8Oclcc3Ga4q5K7ZaR2cSDye4ZJPuuj0jr2MLQl+SBnap9OCL/gmqyGa1yMMrI26Y0dtV7+8U7Tap8dJquyk7JyU/oFJ2lgEuDZw9OPFp+HwEYnB0TBaHlRe50gwnQA09ipGt+4McIkvaN+JC56Q1QAlWVki4xtsOqAs6zLQE9s2e/65fzAz4+EAkmhQ0NL1jdJHy0Om0hMO2n0N30VWH1TEUs+gF5XQMbW4IhCzGymNd11giAiXT2mrqmSy5cRbqrMTTH4DFbZ8d9mOLrACW/8TQKgoNVcMbQNl9G0xHQvxHLddn86rimGnJBBuyWD5qU6ln6Vcc3Ubxt96nSFJCxrN3NI4pPvwp/ZGQREG3aPirAreS71mlKkCQZkvcO0AXdk1YSxOgQSS9Pfu1fJj1Sl7WDDWav+dZ0hpNiMiwTbJBiM4EXx3lCsGS1aFt772nmyv89j8KfLZmDnj5YshcDPA5c+PK4Osw8QF0B9o16+Jcle2ss1dzRxwHrlCk65f5NtixJHvJ3Kowu/U9lmTcIBKGrMzav0mYxjzXs0KKjBVpetEBdLd2krkza/dSRaC3O34+Lk7LLnePGG4+4hlnpj/v1BuD2qtbAAoTl0NCRnCMIIfEXG3GnkxZgmxZR7Cf28XHcnGVI2DS4x5Et5c0TNH9ssGQ==",
@@ -337,11 +285,7 @@
         "x-ms-client-request-id": "70ef40ad-6ed2-9417-f81e-6b525459a6b8",
         "x-ms-request-id": "dc9fb94b-f01a-001f-781a-f469c6000000",
         "x-ms-request-server-encrypted": "true",
-<<<<<<< HEAD
-        "x-ms-version": "2020-12-06"
-=======
-        "x-ms-version": "2021-02-12"
->>>>>>> 7e782c87
+        "x-ms-version": "2021-02-12"
       },
       "ResponseBody": []
     },
@@ -360,11 +304,7 @@
         "x-ms-copy-source": "https://seanmcccanary3.file.core.windows.net/test-share-8c37b2bc-7b14-b935-e60f-8fc71ecb517e/test-directory-703e4675-6f93-3c2b-7e46-8772b816fdaa/test-file-fa1b7c7f-f978-e8a1-32c1-e76aad06e29f",
         "x-ms-date": "Tue, 26 Jan 2021 19:33:58 GMT",
         "x-ms-return-client-request-id": "true",
-<<<<<<< HEAD
-        "x-ms-version": "2020-12-06"
-=======
-        "x-ms-version": "2021-02-12"
->>>>>>> 7e782c87
+        "x-ms-version": "2021-02-12"
       },
       "RequestBody": null,
       "StatusCode": 202,
@@ -381,11 +321,7 @@
         "x-ms-copy-id": "71184dee-5cda-436f-affa-844d24200adb",
         "x-ms-copy-status": "success",
         "x-ms-request-id": "dc9fb94d-f01a-001f-791a-f469c6000000",
-<<<<<<< HEAD
-        "x-ms-version": "2020-12-06"
-=======
-        "x-ms-version": "2021-02-12"
->>>>>>> 7e782c87
+        "x-ms-version": "2021-02-12"
       },
       "ResponseBody": []
     },
@@ -404,11 +340,7 @@
         "x-ms-date": "Tue, 26 Jan 2021 19:33:58 GMT",
         "x-ms-delete-snapshots": "include",
         "x-ms-return-client-request-id": "true",
-<<<<<<< HEAD
-        "x-ms-version": "2020-12-06"
-=======
-        "x-ms-version": "2021-02-12"
->>>>>>> 7e782c87
+        "x-ms-version": "2021-02-12"
       },
       "RequestBody": null,
       "StatusCode": 202,
@@ -421,11 +353,7 @@
         ],
         "x-ms-client-request-id": "e8972e6a-c739-92cc-aa36-68b52c1ecabe",
         "x-ms-request-id": "dc9fb94e-f01a-001f-7a1a-f469c6000000",
-<<<<<<< HEAD
-        "x-ms-version": "2020-12-06"
-=======
-        "x-ms-version": "2021-02-12"
->>>>>>> 7e782c87
+        "x-ms-version": "2021-02-12"
       },
       "ResponseBody": []
     },
@@ -444,11 +372,7 @@
         "x-ms-date": "Tue, 26 Jan 2021 19:33:58 GMT",
         "x-ms-delete-snapshots": "include",
         "x-ms-return-client-request-id": "true",
-<<<<<<< HEAD
-        "x-ms-version": "2020-12-06"
-=======
-        "x-ms-version": "2021-02-12"
->>>>>>> 7e782c87
+        "x-ms-version": "2021-02-12"
       },
       "RequestBody": null,
       "StatusCode": 202,
@@ -461,11 +385,7 @@
         ],
         "x-ms-client-request-id": "c30b8f8a-6809-82f1-97a3-fc22c9632b8e",
         "x-ms-request-id": "dc9fb950-f01a-001f-7b1a-f469c6000000",
-<<<<<<< HEAD
-        "x-ms-version": "2020-12-06"
-=======
-        "x-ms-version": "2021-02-12"
->>>>>>> 7e782c87
+        "x-ms-version": "2021-02-12"
       },
       "ResponseBody": []
     }
