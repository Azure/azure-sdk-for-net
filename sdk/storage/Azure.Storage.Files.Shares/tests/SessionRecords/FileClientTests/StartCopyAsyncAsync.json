{
  "Entries": [
    {
      "RequestUri": "http://seanstagetest.file.core.windows.net/test-share-d1b64e75-aa55-d844-e5a5-57dd89230d19?restype=share",
      "RequestMethod": "PUT",
      "RequestHeaders": {
        "Authorization": "Sanitized",
        "traceparent": "00-87c0b2a1ea8c7f4cae52d7fd5859b5e4-365e2eff269e8e45-00",
        "User-Agent": [
<<<<<<< HEAD
          "azsdk-net-Storage.Files.Shares/12.0.0-dev.20191205.1+4f14c4315f17fbbc59c93c6819467b6f15d7008f",
=======
          "azsdk-net-Storage.Files.Shares/12.0.0-dev.20191211.1\u002B899431c003876eb9b26cefd8e8a37e7f27f82ced",
>>>>>>> 5e20a7a1
          "(.NET Core 4.6.28008.01; Microsoft Windows 10.0.18363 )"
        ],
        "x-ms-client-request-id": "ceb5d5bc-7f40-a58d-d361-e224462744f6",
        "x-ms-date": "Wed, 11 Dec 2019 20:39:56 GMT",
        "x-ms-return-client-request-id": "true",
        "x-ms-version": "2019-07-07"
      },
      "RequestBody": null,
      "StatusCode": 201,
      "ResponseHeaders": {
        "Content-Length": "0",
<<<<<<< HEAD
        "Date": "Fri, 06 Dec 2019 00:27:17 GMT",
        "ETag": "\"0x8D779E30CC02BD1\"",
        "Last-Modified": "Fri, 06 Dec 2019 00:27:17 GMT",
=======
        "Date": "Wed, 11 Dec 2019 20:39:55 GMT",
        "ETag": "\u00220x8D77E7A48AFF426\u0022",
        "Last-Modified": "Wed, 11 Dec 2019 20:39:56 GMT",
>>>>>>> 5e20a7a1
        "Server": [
          "Windows-Azure-File/1.0",
          "Microsoft-HTTPAPI/2.0"
        ],
        "x-ms-client-request-id": "ceb5d5bc-7f40-a58d-d361-e224462744f6",
        "x-ms-request-id": "ef3e4060-c01a-0019-5063-b01280000000",
        "x-ms-version": "2019-07-07"
      },
      "ResponseBody": []
    },
    {
      "RequestUri": "http://seanstagetest.file.core.windows.net/test-share-d1b64e75-aa55-d844-e5a5-57dd89230d19/test-directory-fc2118d6-b3bb-032c-34e9-aff417a2e43c?restype=directory",
      "RequestMethod": "PUT",
      "RequestHeaders": {
        "Authorization": "Sanitized",
        "traceparent": "00-9b9b8825de2c6749a6440904477bd010-77a7cbcd34d21744-00",
        "User-Agent": [
<<<<<<< HEAD
          "azsdk-net-Storage.Files.Shares/12.0.0-dev.20191205.1+4f14c4315f17fbbc59c93c6819467b6f15d7008f",
=======
          "azsdk-net-Storage.Files.Shares/12.0.0-dev.20191211.1\u002B899431c003876eb9b26cefd8e8a37e7f27f82ced",
>>>>>>> 5e20a7a1
          "(.NET Core 4.6.28008.01; Microsoft Windows 10.0.18363 )"
        ],
        "x-ms-client-request-id": "dbcb9b1c-b386-085c-a8b1-9956d0998d31",
        "x-ms-date": "Wed, 11 Dec 2019 20:39:56 GMT",
        "x-ms-file-attributes": "None",
        "x-ms-file-creation-time": "Now",
        "x-ms-file-last-write-time": "Now",
        "x-ms-file-permission": "Inherit",
        "x-ms-return-client-request-id": "true",
        "x-ms-version": "2019-07-07"
      },
      "RequestBody": null,
      "StatusCode": 201,
      "ResponseHeaders": {
        "Content-Length": "0",
<<<<<<< HEAD
        "Date": "Fri, 06 Dec 2019 00:27:17 GMT",
        "ETag": "\"0x8D779E30CCDDA55\"",
        "Last-Modified": "Fri, 06 Dec 2019 00:27:17 GMT",
=======
        "Date": "Wed, 11 Dec 2019 20:39:55 GMT",
        "ETag": "\u00220x8D77E7A48BDEBA8\u0022",
        "Last-Modified": "Wed, 11 Dec 2019 20:39:56 GMT",
>>>>>>> 5e20a7a1
        "Server": [
          "Windows-Azure-File/1.0",
          "Microsoft-HTTPAPI/2.0"
        ],
        "x-ms-client-request-id": "dbcb9b1c-b386-085c-a8b1-9956d0998d31",
        "x-ms-file-attributes": "Directory",
        "x-ms-file-change-time": "2019-12-11T20:39:56.7730600Z",
        "x-ms-file-creation-time": "2019-12-11T20:39:56.7730600Z",
        "x-ms-file-id": "13835128424026341376",
        "x-ms-file-last-write-time": "2019-12-11T20:39:56.7730600Z",
        "x-ms-file-parent-id": "0",
        "x-ms-file-permission-key": "7855875120676328179*422928105932735866",
        "x-ms-request-id": "ef3e4062-c01a-0019-5163-b01280000000",
        "x-ms-request-server-encrypted": "true",
        "x-ms-version": "2019-07-07"
      },
      "ResponseBody": []
    },
    {
      "RequestUri": "http://seanstagetest.file.core.windows.net/test-share-d1b64e75-aa55-d844-e5a5-57dd89230d19/test-directory-fc2118d6-b3bb-032c-34e9-aff417a2e43c/test-file-072fa57d-9006-9688-3e3a-25fa9907753f",
      "RequestMethod": "PUT",
      "RequestHeaders": {
        "Authorization": "Sanitized",
        "traceparent": "00-f1e1801552d58c49a5953c4bec1578bf-122700d9f407ef41-00",
        "User-Agent": [
<<<<<<< HEAD
          "azsdk-net-Storage.Files.Shares/12.0.0-dev.20191205.1+4f14c4315f17fbbc59c93c6819467b6f15d7008f",
=======
          "azsdk-net-Storage.Files.Shares/12.0.0-dev.20191211.1\u002B899431c003876eb9b26cefd8e8a37e7f27f82ced",
>>>>>>> 5e20a7a1
          "(.NET Core 4.6.28008.01; Microsoft Windows 10.0.18363 )"
        ],
        "x-ms-client-request-id": "e8a7e933-7ec6-8bf4-1335-9c4c8e616ea0",
        "x-ms-content-length": "1048576",
        "x-ms-date": "Wed, 11 Dec 2019 20:39:56 GMT",
        "x-ms-file-attributes": "None",
        "x-ms-file-creation-time": "Now",
        "x-ms-file-last-write-time": "Now",
        "x-ms-file-permission": "Inherit",
        "x-ms-return-client-request-id": "true",
        "x-ms-type": "file",
        "x-ms-version": "2019-07-07"
      },
      "RequestBody": null,
      "StatusCode": 201,
      "ResponseHeaders": {
        "Content-Length": "0",
<<<<<<< HEAD
        "Date": "Fri, 06 Dec 2019 00:27:17 GMT",
        "ETag": "\"0x8D779E30CDAD421\"",
        "Last-Modified": "Fri, 06 Dec 2019 00:27:17 GMT",
=======
        "Date": "Wed, 11 Dec 2019 20:39:56 GMT",
        "ETag": "\u00220x8D77E7A48CAE134\u0022",
        "Last-Modified": "Wed, 11 Dec 2019 20:39:56 GMT",
>>>>>>> 5e20a7a1
        "Server": [
          "Windows-Azure-File/1.0",
          "Microsoft-HTTPAPI/2.0"
        ],
        "x-ms-client-request-id": "e8a7e933-7ec6-8bf4-1335-9c4c8e616ea0",
        "x-ms-file-attributes": "Archive",
        "x-ms-file-change-time": "2019-12-11T20:39:56.8579892Z",
        "x-ms-file-creation-time": "2019-12-11T20:39:56.8579892Z",
        "x-ms-file-id": "11529285414812647424",
        "x-ms-file-last-write-time": "2019-12-11T20:39:56.8579892Z",
        "x-ms-file-parent-id": "13835128424026341376",
        "x-ms-file-permission-key": "12501538048846835188*422928105932735866",
        "x-ms-request-id": "ef3e4063-c01a-0019-5263-b01280000000",
        "x-ms-request-server-encrypted": "true",
        "x-ms-version": "2019-07-07"
      },
      "ResponseBody": []
    },
    {
      "RequestUri": "http://seanstagetest.file.core.windows.net/test-share-1af35a3b-12c0-745a-f0ed-24ec84cbf0bc?restype=share",
      "RequestMethod": "PUT",
      "RequestHeaders": {
        "Authorization": "Sanitized",
        "traceparent": "00-10edc4f85f53c744a27cfb22122a5e7b-e42b9d8e9bf9ab43-00",
        "User-Agent": [
<<<<<<< HEAD
          "azsdk-net-Storage.Files.Shares/12.0.0-dev.20191205.1+4f14c4315f17fbbc59c93c6819467b6f15d7008f",
=======
          "azsdk-net-Storage.Files.Shares/12.0.0-dev.20191211.1\u002B899431c003876eb9b26cefd8e8a37e7f27f82ced",
>>>>>>> 5e20a7a1
          "(.NET Core 4.6.28008.01; Microsoft Windows 10.0.18363 )"
        ],
        "x-ms-client-request-id": "4c806aaa-fb8f-217d-8e33-f8d959070747",
        "x-ms-date": "Wed, 11 Dec 2019 20:39:56 GMT",
        "x-ms-return-client-request-id": "true",
        "x-ms-version": "2019-07-07"
      },
      "RequestBody": null,
      "StatusCode": 201,
      "ResponseHeaders": {
        "Content-Length": "0",
<<<<<<< HEAD
        "Date": "Fri, 06 Dec 2019 00:27:17 GMT",
        "ETag": "\"0x8D779E30CE73C0E\"",
        "Last-Modified": "Fri, 06 Dec 2019 00:27:17 GMT",
=======
        "Date": "Wed, 11 Dec 2019 20:39:56 GMT",
        "ETag": "\u00220x8D77E7A48D72C4A\u0022",
        "Last-Modified": "Wed, 11 Dec 2019 20:39:56 GMT",
>>>>>>> 5e20a7a1
        "Server": [
          "Windows-Azure-File/1.0",
          "Microsoft-HTTPAPI/2.0"
        ],
        "x-ms-client-request-id": "4c806aaa-fb8f-217d-8e33-f8d959070747",
        "x-ms-request-id": "ef3e4064-c01a-0019-5363-b01280000000",
        "x-ms-version": "2019-07-07"
      },
      "ResponseBody": []
    },
    {
      "RequestUri": "http://seanstagetest.file.core.windows.net/test-share-1af35a3b-12c0-745a-f0ed-24ec84cbf0bc/test-directory-a727e044-be9a-af40-e00d-5974a9ba0886?restype=directory",
      "RequestMethod": "PUT",
      "RequestHeaders": {
        "Authorization": "Sanitized",
        "traceparent": "00-900633194eb4804a93f64f7f9eb280e6-1f18c3429b324745-00",
        "User-Agent": [
<<<<<<< HEAD
          "azsdk-net-Storage.Files.Shares/12.0.0-dev.20191205.1+4f14c4315f17fbbc59c93c6819467b6f15d7008f",
=======
          "azsdk-net-Storage.Files.Shares/12.0.0-dev.20191211.1\u002B899431c003876eb9b26cefd8e8a37e7f27f82ced",
>>>>>>> 5e20a7a1
          "(.NET Core 4.6.28008.01; Microsoft Windows 10.0.18363 )"
        ],
        "x-ms-client-request-id": "8b5b2145-0c41-ebe7-29d1-6b81a20977d4",
        "x-ms-date": "Wed, 11 Dec 2019 20:39:57 GMT",
        "x-ms-file-attributes": "None",
        "x-ms-file-creation-time": "Now",
        "x-ms-file-last-write-time": "Now",
        "x-ms-file-permission": "Inherit",
        "x-ms-return-client-request-id": "true",
        "x-ms-version": "2019-07-07"
      },
      "RequestBody": null,
      "StatusCode": 201,
      "ResponseHeaders": {
        "Content-Length": "0",
<<<<<<< HEAD
        "Date": "Fri, 06 Dec 2019 00:27:17 GMT",
        "ETag": "\"0x8D779E30CF4C38C\"",
        "Last-Modified": "Fri, 06 Dec 2019 00:27:17 GMT",
=======
        "Date": "Wed, 11 Dec 2019 20:39:56 GMT",
        "ETag": "\u00220x8D77E7A48E51FF6\u0022",
        "Last-Modified": "Wed, 11 Dec 2019 20:39:57 GMT",
>>>>>>> 5e20a7a1
        "Server": [
          "Windows-Azure-File/1.0",
          "Microsoft-HTTPAPI/2.0"
        ],
        "x-ms-client-request-id": "8b5b2145-0c41-ebe7-29d1-6b81a20977d4",
        "x-ms-file-attributes": "Directory",
        "x-ms-file-change-time": "2019-12-11T20:39:57.0299894Z",
        "x-ms-file-creation-time": "2019-12-11T20:39:57.0299894Z",
        "x-ms-file-id": "13835128424026341376",
        "x-ms-file-last-write-time": "2019-12-11T20:39:57.0299894Z",
        "x-ms-file-parent-id": "0",
        "x-ms-file-permission-key": "7855875120676328179*422928105932735866",
        "x-ms-request-id": "ef3e4066-c01a-0019-5463-b01280000000",
        "x-ms-request-server-encrypted": "true",
        "x-ms-version": "2019-07-07"
      },
      "ResponseBody": []
    },
    {
      "RequestUri": "http://seanstagetest.file.core.windows.net/test-share-1af35a3b-12c0-745a-f0ed-24ec84cbf0bc/test-directory-a727e044-be9a-af40-e00d-5974a9ba0886/test-file-b7a0722a-edc5-a0fc-b3ff-3ef49c141b40",
      "RequestMethod": "PUT",
      "RequestHeaders": {
        "Authorization": "Sanitized",
        "traceparent": "00-0f394946b282764f9e8fc0668e3d346f-ba1106ed30e4064d-00",
        "User-Agent": [
<<<<<<< HEAD
          "azsdk-net-Storage.Files.Shares/12.0.0-dev.20191205.1+4f14c4315f17fbbc59c93c6819467b6f15d7008f",
=======
          "azsdk-net-Storage.Files.Shares/12.0.0-dev.20191211.1\u002B899431c003876eb9b26cefd8e8a37e7f27f82ced",
>>>>>>> 5e20a7a1
          "(.NET Core 4.6.28008.01; Microsoft Windows 10.0.18363 )"
        ],
        "x-ms-client-request-id": "21024d2d-d400-58f4-24bb-d842cef24f15",
        "x-ms-content-length": "1048576",
        "x-ms-date": "Wed, 11 Dec 2019 20:39:57 GMT",
        "x-ms-file-attributes": "None",
        "x-ms-file-creation-time": "Now",
        "x-ms-file-last-write-time": "Now",
        "x-ms-file-permission": "Inherit",
        "x-ms-return-client-request-id": "true",
        "x-ms-type": "file",
        "x-ms-version": "2019-07-07"
      },
      "RequestBody": null,
      "StatusCode": 201,
      "ResponseHeaders": {
        "Content-Length": "0",
<<<<<<< HEAD
        "Date": "Fri, 06 Dec 2019 00:27:17 GMT",
        "ETag": "\"0x8D779E30D020AA4\"",
        "Last-Modified": "Fri, 06 Dec 2019 00:27:17 GMT",
=======
        "Date": "Wed, 11 Dec 2019 20:39:56 GMT",
        "ETag": "\u00220x8D77E7A48F29015\u0022",
        "Last-Modified": "Wed, 11 Dec 2019 20:39:57 GMT",
>>>>>>> 5e20a7a1
        "Server": [
          "Windows-Azure-File/1.0",
          "Microsoft-HTTPAPI/2.0"
        ],
        "x-ms-client-request-id": "21024d2d-d400-58f4-24bb-d842cef24f15",
        "x-ms-file-attributes": "Archive",
<<<<<<< HEAD
        "x-ms-file-change-time": "2019-12-06T00:27:17.898922Z",
        "x-ms-file-creation-time": "2019-12-06T00:27:17.898922Z",
        "x-ms-file-id": "11529285414812647424",
        "x-ms-file-last-write-time": "2019-12-06T00:27:17.898922Z",
=======
        "x-ms-file-change-time": "2019-12-11T20:39:57.1180565Z",
        "x-ms-file-creation-time": "2019-12-11T20:39:57.1180565Z",
        "x-ms-file-id": "11529285414812647424",
        "x-ms-file-last-write-time": "2019-12-11T20:39:57.1180565Z",
>>>>>>> 5e20a7a1
        "x-ms-file-parent-id": "13835128424026341376",
        "x-ms-file-permission-key": "12501538048846835188*422928105932735866",
        "x-ms-request-id": "ef3e4067-c01a-0019-5563-b01280000000",
        "x-ms-request-server-encrypted": "true",
        "x-ms-version": "2019-07-07"
      },
      "ResponseBody": []
    },
    {
      "RequestUri": "http://seanstagetest.file.core.windows.net/test-share-d1b64e75-aa55-d844-e5a5-57dd89230d19/test-directory-fc2118d6-b3bb-032c-34e9-aff417a2e43c/test-file-072fa57d-9006-9688-3e3a-25fa9907753f?comp=range",
      "RequestMethod": "PUT",
      "RequestHeaders": {
        "Authorization": "Sanitized",
        "Content-Length": "1024",
        "traceparent": "00-5b5a976377b1004197a87f564de2c07b-cfdeaf683f5d654c-00",
        "User-Agent": [
<<<<<<< HEAD
          "azsdk-net-Storage.Files.Shares/12.0.0-dev.20191205.1+4f14c4315f17fbbc59c93c6819467b6f15d7008f",
=======
          "azsdk-net-Storage.Files.Shares/12.0.0-dev.20191211.1\u002B899431c003876eb9b26cefd8e8a37e7f27f82ced",
>>>>>>> 5e20a7a1
          "(.NET Core 4.6.28008.01; Microsoft Windows 10.0.18363 )"
        ],
        "x-ms-client-request-id": "f401c6f5-f083-79e6-4f5f-8071b768eeb0",
        "x-ms-date": "Wed, 11 Dec 2019 20:39:57 GMT",
        "x-ms-range": "bytes=0-1023",
        "x-ms-return-client-request-id": "true",
        "x-ms-version": "2019-07-07",
        "x-ms-write": "update"
      },
<<<<<<< HEAD
      "RequestBody": "GhxLTx49dDgM51sMcgDy5mEEvEbX2tYDmEJhq45ccKMPHyfwoiPN9h2rSdMwfpkcoWD3UMnSZ0BGR7bc3MmqsHa3/FPYAUQ+N8YpK5AC0hmoRAktZB/aPbjmqlpt8BlTAZlceYJGQ58cuRkDqTuvQ3ScM5fAfEtX3b6a8lbp0Eas1Sr2pVmXYgFpEaoF1pR9N2fl0b2Ck4RNBZvDq1FIMujTV9MQuJ0bBNGVVmugUgcqHbrvBP+IKUKmqaC+07awIN7CMX/BbX7Kyszs7DwYrbKUmI6WWS3pSi2QaQ/8XDAa5TWM3iCHaa88JToynD0FjfvuKTooGsaw2OZRMANuzW2b0gcHjM6SDC/eWTTztq7vi9wUDjP28cpu2wY5NTiszlfMl8o2/gEtWx0LScGSvSE4YqUmWr46peA8mLDIWNb2MYrcJh/kuYzb57IV6qgJ3B7kAdOThnSZkvHp+mZQZANGFBc2tZYBVKkYS3IMJLo3MruS41cDY6sWQ5Mu+r4mioKvz9aQ0iaH4q0qejoBjW42sseqvoCsQ7FrIHIC01nq8sHwXFXkp2CVCgCp2OhxFLYl90j3e8wBAoslJLK0hQ9TP4h5EDAZUgpnFbN/AmrI+gy73dsR83b071nJv4Ku4YXxVplf+AOGC6U9kGYYgQAgXCql+Kc0QUwRhCHWT5KIuTQujqzRaQIINdE11GIQ3G1ZqWNYCOndvBRMTXThr7wTtdcx6fJUTvInnMLW/m3pAae0fKYvL7BLUdKXhRuOJ4UVIh+L3vN6BVpwMGsmBr2mYkzMLTMW44Um5pggvMjXmXU8wdxOXiK0OXdLvv9FJEoU8SPOwfpS/z6ZZfhaWUmSmZb16UXhVwQqF/O7yiWF4cFNDMqlCNh76sGdtPkpWd8tuSRoTzoEMpkfpKkHljQYE4M2DU1+7JC+ev+EQ6MKAL4TjhEAHZGHSNkxhmQuc1ONhaB180ySr82UqdQ7gO72FKPr8wgiGPbyr8RzTWUskAes9r4ClQ1ygN5EbHO9TMfrOnLAQn9Kamyqg0SHH2FnZxnNjoow83+WeXMp3quDNWP9iBLza02HYYxRWBLJ62F93QVZ7709ukfzKskMIYzBJk7giZZPdPvLRi393ptszI0RrAGmKUWlv83L/0CEekD/kDHE6GHLLWgJjqmPP9yrhl07+3SLGv0IOsrJg3S7R8vt/U1qqOQsRn6YnZubFn/xIHniSH7LdHUzu62XAarzTUbdokKOQN15D7X18n1ibSRK12P72P5MIYjYNu03lUTUpE9UvXM9Y9+baTnJ1oL30U6ITCpG93RIkIG5tQrwQXlwIE0uDa+wDHSEYG/Fg0oG4GWfrkgZjq3aDC3yhA==",
      "StatusCode": 201,
      "ResponseHeaders": {
        "Content-Length": "0",
        "Content-MD5": "hvjR/HI5xC6Hzyb6ofeS2w==",
        "Date": "Fri, 06 Dec 2019 00:27:17 GMT",
        "ETag": "\"0x8D779E30D0E8EAB\"",
        "Last-Modified": "Fri, 06 Dec 2019 00:27:17 GMT",
=======
      "RequestBody": "tir\u002BA9rvda0tc/tu/INoB3nexk4R\u002BkCuqtZjoqUCXckG2sMNrYKEPtdU84zYhVuhUtDI7ysAA7vqUFgEi9IHKxUyaCLAWlr3Woh2vQaz1SR7wlDUOW6dBtYHIlwqgLIETMd2ph044fh20ZWjiUa0NnozicmCM/KnlGFLuDf9zNnWcnA/PS8HQuBXXmfY\u002BnyPUuzi9vfogRnUzhK77CjAeAS7zRfWdflLLEboK9WKzpnlvGZLG9Xi7fBWam4cS1W3l\u002BVjHS1kudzzl8qw/1ZESv941jDCdV0u2N8nfwuKLuDxMJPvJ7FrgAKJWIQLMu2ZEiBvpHUk9SKINERNPTnRaGjqv87CVSNNDFUuOBzZI6byjW3rG4lqzDtxZ/JtHkPJuO8bIHMe1r38IZcf9rwFrhCdW6/L5k3ef/KTUO0w4O4SZYAtvgIz1Lew7vnyS9Z\u002BbLjhz8OT/dGhPKGAioXPzECpDZE81/AOaob4G/hT7DQcFeQ1ThErfmeui4Fhskkx4SG5ST1EQpTH02Q8m\u002BLZTU9sZHWhmn4vfY4pjUxurLc9xjnWmqP219JPbXqs7\u002BOF1D0y9E7UkEajisuvG7RIWSet/9SoA7OsdoyiUS0Dgo6qpLgOPLdpaDbzMw/XR7weBxRT/\u002B8P3dGKhX7BMT8Znwg8BHf7ORxvQ5adtc\u002Bj1C7PhEkZr4KemsbnhLY5pzf32ZMHm0JFIs735LtZcigB5rFQ8q31AO\u002BFnmmwFLVlNZxfpts8mznrimF6IcvGRSie5Z0F6bWJAdikgvzZlQ4Zka4f\u002BstMxUt3ZGdMet8kvlhAES4XYEzm1aQDlxg8EvRSYZAcp0tdUiBSjYRNPIf5gMSkmIPgATFiOCQnSC0yO1Fz\u002BRlOBxcN478NxNLHmZgdChdUmHpxcl9fum4mNQnyIFIy2kNuqnitlrTD0j1emp\u002BLCj4W3aPXAYa5702p5q61GqSAlL9Vr1\u002BepwHFraAiAB/OmyrL3EKvW9i8tLoqBK8GDbeY3gXgNVvedzahElTmlu4u2kuE6j5h0DnmmPqkc6JSv5/oiiIZ7mXO7GUMDkiE1h7M/ClkgiN5Nw3M\u002BZxhOQOTT1O0/gzLFOvltf7YVcLxYsLc2Hd47Tx8blIVTfXJbbNheL71z9cRAOg\u002Bf8wloOFK25bZhWCMGmEWN4\u002B5tsf2HEhKdtwD\u002B5PqytiPOm5vV81xy3Jf7\u002BdS1V1d3pdIWEohSGKE2ikERt8D7ruI/eDypuDBSOtUli1g\u002BKF/ph37onKObfIM632jbISTWwAsydh9aji3hw9ezLE1JOGIhaDCCExJ\u002Bo/t5rtiHdtnwTosMy7JATvkQxpiL6FA1sacG\u002Bfj0FOz489IkIR8VWo09w==",
      "StatusCode": 201,
      "ResponseHeaders": {
        "Content-Length": "0",
        "Content-MD5": "HDKI4f8pKWsRrm8AhSAXZQ==",
        "Date": "Wed, 11 Dec 2019 20:39:56 GMT",
        "ETag": "\u00220x8D77E7A48FEEAE7\u0022",
        "Last-Modified": "Wed, 11 Dec 2019 20:39:57 GMT",
>>>>>>> 5e20a7a1
        "Server": [
          "Windows-Azure-File/1.0",
          "Microsoft-HTTPAPI/2.0"
        ],
        "x-ms-client-request-id": "f401c6f5-f083-79e6-4f5f-8071b768eeb0",
        "x-ms-request-id": "ef3e4068-c01a-0019-5663-b01280000000",
        "x-ms-request-server-encrypted": "true",
        "x-ms-version": "2019-07-07"
      },
      "ResponseBody": []
    },
    {
      "RequestUri": "http://seanstagetest.file.core.windows.net/test-share-1af35a3b-12c0-745a-f0ed-24ec84cbf0bc/test-directory-a727e044-be9a-af40-e00d-5974a9ba0886/test-file-b7a0722a-edc5-a0fc-b3ff-3ef49c141b40",
      "RequestMethod": "PUT",
      "RequestHeaders": {
        "Authorization": "Sanitized",
        "traceparent": "00-6fa8f51f4ed58247a49f6d3943df39cd-5968d302517d1f4a-00",
        "User-Agent": [
<<<<<<< HEAD
          "azsdk-net-Storage.Files.Shares/12.0.0-dev.20191205.1+4f14c4315f17fbbc59c93c6819467b6f15d7008f",
=======
          "azsdk-net-Storage.Files.Shares/12.0.0-dev.20191211.1\u002B899431c003876eb9b26cefd8e8a37e7f27f82ced",
>>>>>>> 5e20a7a1
          "(.NET Core 4.6.28008.01; Microsoft Windows 10.0.18363 )"
        ],
        "x-ms-client-request-id": "8e8773e3-3f68-1a74-8f8f-a1533e12ad74",
        "x-ms-copy-source": "http://seanstagetest.file.core.windows.net/test-share-d1b64e75-aa55-d844-e5a5-57dd89230d19/test-directory-fc2118d6-b3bb-032c-34e9-aff417a2e43c/test-file-072fa57d-9006-9688-3e3a-25fa9907753f",
        "x-ms-date": "Wed, 11 Dec 2019 20:39:57 GMT",
        "x-ms-return-client-request-id": "true",
        "x-ms-version": "2019-07-07"
      },
      "RequestBody": null,
      "StatusCode": 202,
      "ResponseHeaders": {
        "Content-Length": "0",
<<<<<<< HEAD
        "Date": "Fri, 06 Dec 2019 00:27:17 GMT",
        "ETag": "\"0x8D779E30D2AA05E\"",
        "Last-Modified": "Fri, 06 Dec 2019 00:27:18 GMT",
=======
        "Date": "Wed, 11 Dec 2019 20:39:56 GMT",
        "ETag": "\u00220x8D77E7A4918DD33\u0022",
        "Last-Modified": "Wed, 11 Dec 2019 20:39:57 GMT",
>>>>>>> 5e20a7a1
        "Server": [
          "Windows-Azure-File/1.0",
          "Microsoft-HTTPAPI/2.0"
        ],
        "x-ms-client-request-id": "8e8773e3-3f68-1a74-8f8f-a1533e12ad74",
        "x-ms-copy-id": "02956d14-0170-4f74-8982-f2b25b11f7a9",
        "x-ms-copy-status": "success",
        "x-ms-request-id": "ef3e4069-c01a-0019-5763-b01280000000",
        "x-ms-version": "2019-07-07"
      },
      "ResponseBody": []
    },
    {
      "RequestUri": "http://seanstagetest.file.core.windows.net/test-share-1af35a3b-12c0-745a-f0ed-24ec84cbf0bc?restype=share",
      "RequestMethod": "DELETE",
      "RequestHeaders": {
        "Authorization": "Sanitized",
        "traceparent": "00-8ddaa42db8ca3e4eba08400ac5bc2dbb-a0be16b9b3cef647-00",
        "User-Agent": [
<<<<<<< HEAD
          "azsdk-net-Storage.Files.Shares/12.0.0-dev.20191205.1+4f14c4315f17fbbc59c93c6819467b6f15d7008f",
=======
          "azsdk-net-Storage.Files.Shares/12.0.0-dev.20191211.1\u002B899431c003876eb9b26cefd8e8a37e7f27f82ced",
>>>>>>> 5e20a7a1
          "(.NET Core 4.6.28008.01; Microsoft Windows 10.0.18363 )"
        ],
        "x-ms-client-request-id": "438e255a-60e0-ee48-c37c-3a3d33961e50",
        "x-ms-date": "Wed, 11 Dec 2019 20:39:57 GMT",
        "x-ms-delete-snapshots": "include",
        "x-ms-return-client-request-id": "true",
        "x-ms-version": "2019-07-07"
      },
      "RequestBody": null,
      "StatusCode": 202,
      "ResponseHeaders": {
        "Content-Length": "0",
        "Date": "Wed, 11 Dec 2019 20:39:56 GMT",
        "Server": [
          "Windows-Azure-File/1.0",
          "Microsoft-HTTPAPI/2.0"
        ],
        "x-ms-client-request-id": "438e255a-60e0-ee48-c37c-3a3d33961e50",
        "x-ms-request-id": "ef3e406a-c01a-0019-5863-b01280000000",
        "x-ms-version": "2019-07-07"
      },
      "ResponseBody": []
    },
    {
      "RequestUri": "http://seanstagetest.file.core.windows.net/test-share-d1b64e75-aa55-d844-e5a5-57dd89230d19?restype=share",
      "RequestMethod": "DELETE",
      "RequestHeaders": {
        "Authorization": "Sanitized",
        "traceparent": "00-c773c03fd296a54baf4db2cca937bae3-fa6248479160704a-00",
        "User-Agent": [
<<<<<<< HEAD
          "azsdk-net-Storage.Files.Shares/12.0.0-dev.20191205.1+4f14c4315f17fbbc59c93c6819467b6f15d7008f",
=======
          "azsdk-net-Storage.Files.Shares/12.0.0-dev.20191211.1\u002B899431c003876eb9b26cefd8e8a37e7f27f82ced",
>>>>>>> 5e20a7a1
          "(.NET Core 4.6.28008.01; Microsoft Windows 10.0.18363 )"
        ],
        "x-ms-client-request-id": "18f94e98-6a84-7594-39ca-cedba704ed46",
        "x-ms-date": "Wed, 11 Dec 2019 20:39:57 GMT",
        "x-ms-delete-snapshots": "include",
        "x-ms-return-client-request-id": "true",
        "x-ms-version": "2019-07-07"
      },
      "RequestBody": null,
      "StatusCode": 202,
      "ResponseHeaders": {
        "Content-Length": "0",
        "Date": "Wed, 11 Dec 2019 20:39:56 GMT",
        "Server": [
          "Windows-Azure-File/1.0",
          "Microsoft-HTTPAPI/2.0"
        ],
        "x-ms-client-request-id": "18f94e98-6a84-7594-39ca-cedba704ed46",
        "x-ms-request-id": "ef3e406b-c01a-0019-5963-b01280000000",
        "x-ms-version": "2019-07-07"
      },
      "ResponseBody": []
    }
  ],
  "Variables": {
<<<<<<< HEAD
    "RandomSeed": "1345978276",
    "Storage_TestConfigDefault": "ProductionTenant\nseanstagetest\nU2FuaXRpemVk\nhttp://seanstagetest.blob.core.windows.net\nhttp://seanstagetest.file.core.windows.net\nhttp://seanstagetest.queue.core.windows.net\nhttp://seanstagetest.table.core.windows.net\n\n\n\n\nhttp://seanstagetest-secondary.blob.core.windows.net\nhttp://seanstagetest-secondary.file.core.windows.net\nhttp://seanstagetest-secondary.queue.core.windows.net\nhttp://seanstagetest-secondary.table.core.windows.net\n\nSanitized\n\n\nCloud\nBlobEndpoint=http://seanstagetest.blob.core.windows.net/;QueueEndpoint=http://seanstagetest.queue.core.windows.net/;FileEndpoint=http://seanstagetest.file.core.windows.net/;BlobSecondaryEndpoint=http://seanstagetest-secondary.blob.core.windows.net/;QueueSecondaryEndpoint=http://seanstagetest-secondary.queue.core.windows.net/;FileSecondaryEndpoint=http://seanstagetest-secondary.file.core.windows.net/;AccountName=seanstagetest;AccountKey=Sanitized\nseanscope1"
=======
    "RandomSeed": "676874916",
    "Storage_TestConfigDefault": "ProductionTenant\nseanstagetest\nU2FuaXRpemVk\nhttp://seanstagetest.blob.core.windows.net\nhttp://seanstagetest.file.core.windows.net\nhttp://seanstagetest.queue.core.windows.net\nhttp://seanstagetest.table.core.windows.net\n\n\n\n\nhttp://seanstagetest-secondary.blob.core.windows.net\nhttp://seanstagetest-secondary.file.core.windows.net\nhttp://seanstagetest-secondary.queue.core.windows.net\nhttp://seanstagetest-secondary.table.core.windows.net\n\nSanitized\n\n\nCloud\nBlobEndpoint=http://seanstagetest.blob.core.windows.net/;QueueEndpoint=http://seanstagetest.queue.core.windows.net/;FileEndpoint=http://seanstagetest.file.core.windows.net/;BlobSecondaryEndpoint=http://seanstagetest-secondary.blob.core.windows.net/;QueueSecondaryEndpoint=http://seanstagetest-secondary.queue.core.windows.net/;FileSecondaryEndpoint=http://seanstagetest-secondary.file.core.windows.net/;AccountName=seanstagetest;AccountKey=Sanitized"
>>>>>>> 5e20a7a1
  }
}<|MERGE_RESOLUTION|>--- conflicted
+++ resolved
@@ -1,63 +1,49 @@
 {
   "Entries": [
     {
-      "RequestUri": "http://seanstagetest.file.core.windows.net/test-share-d1b64e75-aa55-d844-e5a5-57dd89230d19?restype=share",
-      "RequestMethod": "PUT",
-      "RequestHeaders": {
-        "Authorization": "Sanitized",
-        "traceparent": "00-87c0b2a1ea8c7f4cae52d7fd5859b5e4-365e2eff269e8e45-00",
-        "User-Agent": [
-<<<<<<< HEAD
-          "azsdk-net-Storage.Files.Shares/12.0.0-dev.20191205.1+4f14c4315f17fbbc59c93c6819467b6f15d7008f",
-=======
-          "azsdk-net-Storage.Files.Shares/12.0.0-dev.20191211.1\u002B899431c003876eb9b26cefd8e8a37e7f27f82ced",
->>>>>>> 5e20a7a1
-          "(.NET Core 4.6.28008.01; Microsoft Windows 10.0.18363 )"
-        ],
-        "x-ms-client-request-id": "ceb5d5bc-7f40-a58d-d361-e224462744f6",
-        "x-ms-date": "Wed, 11 Dec 2019 20:39:56 GMT",
-        "x-ms-return-client-request-id": "true",
-        "x-ms-version": "2019-07-07"
-      },
-      "RequestBody": null,
-      "StatusCode": 201,
-      "ResponseHeaders": {
-        "Content-Length": "0",
-<<<<<<< HEAD
-        "Date": "Fri, 06 Dec 2019 00:27:17 GMT",
-        "ETag": "\"0x8D779E30CC02BD1\"",
-        "Last-Modified": "Fri, 06 Dec 2019 00:27:17 GMT",
-=======
-        "Date": "Wed, 11 Dec 2019 20:39:55 GMT",
-        "ETag": "\u00220x8D77E7A48AFF426\u0022",
-        "Last-Modified": "Wed, 11 Dec 2019 20:39:56 GMT",
->>>>>>> 5e20a7a1
-        "Server": [
-          "Windows-Azure-File/1.0",
-          "Microsoft-HTTPAPI/2.0"
-        ],
-        "x-ms-client-request-id": "ceb5d5bc-7f40-a58d-d361-e224462744f6",
-        "x-ms-request-id": "ef3e4060-c01a-0019-5063-b01280000000",
-        "x-ms-version": "2019-07-07"
-      },
-      "ResponseBody": []
-    },
-    {
-      "RequestUri": "http://seanstagetest.file.core.windows.net/test-share-d1b64e75-aa55-d844-e5a5-57dd89230d19/test-directory-fc2118d6-b3bb-032c-34e9-aff417a2e43c?restype=directory",
-      "RequestMethod": "PUT",
-      "RequestHeaders": {
-        "Authorization": "Sanitized",
-        "traceparent": "00-9b9b8825de2c6749a6440904477bd010-77a7cbcd34d21744-00",
-        "User-Agent": [
-<<<<<<< HEAD
-          "azsdk-net-Storage.Files.Shares/12.0.0-dev.20191205.1+4f14c4315f17fbbc59c93c6819467b6f15d7008f",
-=======
-          "azsdk-net-Storage.Files.Shares/12.0.0-dev.20191211.1\u002B899431c003876eb9b26cefd8e8a37e7f27f82ced",
->>>>>>> 5e20a7a1
-          "(.NET Core 4.6.28008.01; Microsoft Windows 10.0.18363 )"
-        ],
-        "x-ms-client-request-id": "dbcb9b1c-b386-085c-a8b1-9956d0998d31",
-        "x-ms-date": "Wed, 11 Dec 2019 20:39:56 GMT",
+      "RequestUri": "http://seanstagetest.file.core.windows.net/test-share-7693b159-074d-3dfc-d24d-2032daf10406?restype=share",
+      "RequestMethod": "PUT",
+      "RequestHeaders": {
+        "Authorization": "Sanitized",
+        "traceparent": "00-06845375b969594b82a40c2cfa1e8300-036335e7dc491e48-00",
+        "User-Agent": [
+          "azsdk-net-Storage.Files.Shares/12.0.0-dev.20191211.1\u002B2accb37068f0a0c9382fa117525bb968c5397cf7",
+          "(.NET Core 4.6.28008.01; Microsoft Windows 10.0.18363 )"
+        ],
+        "x-ms-client-request-id": "a18590c9-b3c4-60d4-42cf-137f2e30b325",
+        "x-ms-date": "Wed, 11 Dec 2019 23:07:32 GMT",
+        "x-ms-return-client-request-id": "true",
+        "x-ms-version": "2019-07-07"
+      },
+      "RequestBody": null,
+      "StatusCode": 201,
+      "ResponseHeaders": {
+        "Content-Length": "0",
+        "Date": "Wed, 11 Dec 2019 23:07:31 GMT",
+        "ETag": "\u00220x8D77E8EE72ED04B\u0022",
+        "Last-Modified": "Wed, 11 Dec 2019 23:07:32 GMT",
+        "Server": [
+          "Windows-Azure-File/1.0",
+          "Microsoft-HTTPAPI/2.0"
+        ],
+        "x-ms-client-request-id": "a18590c9-b3c4-60d4-42cf-137f2e30b325",
+        "x-ms-request-id": "01ef1541-d01a-0015-6a77-b08588000000",
+        "x-ms-version": "2019-07-07"
+      },
+      "ResponseBody": []
+    },
+    {
+      "RequestUri": "http://seanstagetest.file.core.windows.net/test-share-7693b159-074d-3dfc-d24d-2032daf10406/test-directory-66ef7722-0da6-805d-2423-c7247593e033?restype=directory",
+      "RequestMethod": "PUT",
+      "RequestHeaders": {
+        "Authorization": "Sanitized",
+        "traceparent": "00-66933ceb7b54ae4ebe2aa43ad9d414b1-966762758ffff845-00",
+        "User-Agent": [
+          "azsdk-net-Storage.Files.Shares/12.0.0-dev.20191211.1\u002B2accb37068f0a0c9382fa117525bb968c5397cf7",
+          "(.NET Core 4.6.28008.01; Microsoft Windows 10.0.18363 )"
+        ],
+        "x-ms-client-request-id": "e5456c74-e5af-bbb4-3205-7da0ecb0ebaf",
+        "x-ms-date": "Wed, 11 Dec 2019 23:07:32 GMT",
         "x-ms-file-attributes": "None",
         "x-ms-file-creation-time": "Now",
         "x-ms-file-last-write-time": "Now",
@@ -69,50 +55,40 @@
       "StatusCode": 201,
       "ResponseHeaders": {
         "Content-Length": "0",
-<<<<<<< HEAD
-        "Date": "Fri, 06 Dec 2019 00:27:17 GMT",
-        "ETag": "\"0x8D779E30CCDDA55\"",
-        "Last-Modified": "Fri, 06 Dec 2019 00:27:17 GMT",
-=======
-        "Date": "Wed, 11 Dec 2019 20:39:55 GMT",
-        "ETag": "\u00220x8D77E7A48BDEBA8\u0022",
-        "Last-Modified": "Wed, 11 Dec 2019 20:39:56 GMT",
->>>>>>> 5e20a7a1
-        "Server": [
-          "Windows-Azure-File/1.0",
-          "Microsoft-HTTPAPI/2.0"
-        ],
-        "x-ms-client-request-id": "dbcb9b1c-b386-085c-a8b1-9956d0998d31",
+        "Date": "Wed, 11 Dec 2019 23:07:31 GMT",
+        "ETag": "\u00220x8D77E8EE73D231D\u0022",
+        "Last-Modified": "Wed, 11 Dec 2019 23:07:32 GMT",
+        "Server": [
+          "Windows-Azure-File/1.0",
+          "Microsoft-HTTPAPI/2.0"
+        ],
+        "x-ms-client-request-id": "e5456c74-e5af-bbb4-3205-7da0ecb0ebaf",
         "x-ms-file-attributes": "Directory",
-        "x-ms-file-change-time": "2019-12-11T20:39:56.7730600Z",
-        "x-ms-file-creation-time": "2019-12-11T20:39:56.7730600Z",
+        "x-ms-file-change-time": "2019-12-11T23:07:32.6213917Z",
+        "x-ms-file-creation-time": "2019-12-11T23:07:32.6213917Z",
         "x-ms-file-id": "13835128424026341376",
-        "x-ms-file-last-write-time": "2019-12-11T20:39:56.7730600Z",
+        "x-ms-file-last-write-time": "2019-12-11T23:07:32.6213917Z",
         "x-ms-file-parent-id": "0",
         "x-ms-file-permission-key": "7855875120676328179*422928105932735866",
-        "x-ms-request-id": "ef3e4062-c01a-0019-5163-b01280000000",
-        "x-ms-request-server-encrypted": "true",
-        "x-ms-version": "2019-07-07"
-      },
-      "ResponseBody": []
-    },
-    {
-      "RequestUri": "http://seanstagetest.file.core.windows.net/test-share-d1b64e75-aa55-d844-e5a5-57dd89230d19/test-directory-fc2118d6-b3bb-032c-34e9-aff417a2e43c/test-file-072fa57d-9006-9688-3e3a-25fa9907753f",
-      "RequestMethod": "PUT",
-      "RequestHeaders": {
-        "Authorization": "Sanitized",
-        "traceparent": "00-f1e1801552d58c49a5953c4bec1578bf-122700d9f407ef41-00",
-        "User-Agent": [
-<<<<<<< HEAD
-          "azsdk-net-Storage.Files.Shares/12.0.0-dev.20191205.1+4f14c4315f17fbbc59c93c6819467b6f15d7008f",
-=======
-          "azsdk-net-Storage.Files.Shares/12.0.0-dev.20191211.1\u002B899431c003876eb9b26cefd8e8a37e7f27f82ced",
->>>>>>> 5e20a7a1
-          "(.NET Core 4.6.28008.01; Microsoft Windows 10.0.18363 )"
-        ],
-        "x-ms-client-request-id": "e8a7e933-7ec6-8bf4-1335-9c4c8e616ea0",
+        "x-ms-request-id": "01ef1548-d01a-0015-7077-b08588000000",
+        "x-ms-request-server-encrypted": "true",
+        "x-ms-version": "2019-07-07"
+      },
+      "ResponseBody": []
+    },
+    {
+      "RequestUri": "http://seanstagetest.file.core.windows.net/test-share-7693b159-074d-3dfc-d24d-2032daf10406/test-directory-66ef7722-0da6-805d-2423-c7247593e033/test-file-687cdfee-69c7-bfba-35fd-1f318aa2b917",
+      "RequestMethod": "PUT",
+      "RequestHeaders": {
+        "Authorization": "Sanitized",
+        "traceparent": "00-e2ca4427a22c144294958cf6a0fb6a49-3c68719059191b45-00",
+        "User-Agent": [
+          "azsdk-net-Storage.Files.Shares/12.0.0-dev.20191211.1\u002B2accb37068f0a0c9382fa117525bb968c5397cf7",
+          "(.NET Core 4.6.28008.01; Microsoft Windows 10.0.18363 )"
+        ],
+        "x-ms-client-request-id": "e6cbd389-d890-0bb7-b285-b0b1c583308f",
         "x-ms-content-length": "1048576",
-        "x-ms-date": "Wed, 11 Dec 2019 20:39:56 GMT",
+        "x-ms-date": "Wed, 11 Dec 2019 23:07:32 GMT",
         "x-ms-file-attributes": "None",
         "x-ms-file-creation-time": "Now",
         "x-ms-file-last-write-time": "Now",
@@ -125,91 +101,71 @@
       "StatusCode": 201,
       "ResponseHeaders": {
         "Content-Length": "0",
-<<<<<<< HEAD
-        "Date": "Fri, 06 Dec 2019 00:27:17 GMT",
-        "ETag": "\"0x8D779E30CDAD421\"",
-        "Last-Modified": "Fri, 06 Dec 2019 00:27:17 GMT",
-=======
-        "Date": "Wed, 11 Dec 2019 20:39:56 GMT",
-        "ETag": "\u00220x8D77E7A48CAE134\u0022",
-        "Last-Modified": "Wed, 11 Dec 2019 20:39:56 GMT",
->>>>>>> 5e20a7a1
-        "Server": [
-          "Windows-Azure-File/1.0",
-          "Microsoft-HTTPAPI/2.0"
-        ],
-        "x-ms-client-request-id": "e8a7e933-7ec6-8bf4-1335-9c4c8e616ea0",
+        "Date": "Wed, 11 Dec 2019 23:07:31 GMT",
+        "ETag": "\u00220x8D77E8EE749F1B4\u0022",
+        "Last-Modified": "Wed, 11 Dec 2019 23:07:32 GMT",
+        "Server": [
+          "Windows-Azure-File/1.0",
+          "Microsoft-HTTPAPI/2.0"
+        ],
+        "x-ms-client-request-id": "e6cbd389-d890-0bb7-b285-b0b1c583308f",
         "x-ms-file-attributes": "Archive",
-        "x-ms-file-change-time": "2019-12-11T20:39:56.8579892Z",
-        "x-ms-file-creation-time": "2019-12-11T20:39:56.8579892Z",
+        "x-ms-file-change-time": "2019-12-11T23:07:32.7053236Z",
+        "x-ms-file-creation-time": "2019-12-11T23:07:32.7053236Z",
         "x-ms-file-id": "11529285414812647424",
-        "x-ms-file-last-write-time": "2019-12-11T20:39:56.8579892Z",
+        "x-ms-file-last-write-time": "2019-12-11T23:07:32.7053236Z",
         "x-ms-file-parent-id": "13835128424026341376",
         "x-ms-file-permission-key": "12501538048846835188*422928105932735866",
-        "x-ms-request-id": "ef3e4063-c01a-0019-5263-b01280000000",
-        "x-ms-request-server-encrypted": "true",
-        "x-ms-version": "2019-07-07"
-      },
-      "ResponseBody": []
-    },
-    {
-      "RequestUri": "http://seanstagetest.file.core.windows.net/test-share-1af35a3b-12c0-745a-f0ed-24ec84cbf0bc?restype=share",
-      "RequestMethod": "PUT",
-      "RequestHeaders": {
-        "Authorization": "Sanitized",
-        "traceparent": "00-10edc4f85f53c744a27cfb22122a5e7b-e42b9d8e9bf9ab43-00",
-        "User-Agent": [
-<<<<<<< HEAD
-          "azsdk-net-Storage.Files.Shares/12.0.0-dev.20191205.1+4f14c4315f17fbbc59c93c6819467b6f15d7008f",
-=======
-          "azsdk-net-Storage.Files.Shares/12.0.0-dev.20191211.1\u002B899431c003876eb9b26cefd8e8a37e7f27f82ced",
->>>>>>> 5e20a7a1
-          "(.NET Core 4.6.28008.01; Microsoft Windows 10.0.18363 )"
-        ],
-        "x-ms-client-request-id": "4c806aaa-fb8f-217d-8e33-f8d959070747",
-        "x-ms-date": "Wed, 11 Dec 2019 20:39:56 GMT",
-        "x-ms-return-client-request-id": "true",
-        "x-ms-version": "2019-07-07"
-      },
-      "RequestBody": null,
-      "StatusCode": 201,
-      "ResponseHeaders": {
-        "Content-Length": "0",
-<<<<<<< HEAD
-        "Date": "Fri, 06 Dec 2019 00:27:17 GMT",
-        "ETag": "\"0x8D779E30CE73C0E\"",
-        "Last-Modified": "Fri, 06 Dec 2019 00:27:17 GMT",
-=======
-        "Date": "Wed, 11 Dec 2019 20:39:56 GMT",
-        "ETag": "\u00220x8D77E7A48D72C4A\u0022",
-        "Last-Modified": "Wed, 11 Dec 2019 20:39:56 GMT",
->>>>>>> 5e20a7a1
-        "Server": [
-          "Windows-Azure-File/1.0",
-          "Microsoft-HTTPAPI/2.0"
-        ],
-        "x-ms-client-request-id": "4c806aaa-fb8f-217d-8e33-f8d959070747",
-        "x-ms-request-id": "ef3e4064-c01a-0019-5363-b01280000000",
-        "x-ms-version": "2019-07-07"
-      },
-      "ResponseBody": []
-    },
-    {
-      "RequestUri": "http://seanstagetest.file.core.windows.net/test-share-1af35a3b-12c0-745a-f0ed-24ec84cbf0bc/test-directory-a727e044-be9a-af40-e00d-5974a9ba0886?restype=directory",
-      "RequestMethod": "PUT",
-      "RequestHeaders": {
-        "Authorization": "Sanitized",
-        "traceparent": "00-900633194eb4804a93f64f7f9eb280e6-1f18c3429b324745-00",
-        "User-Agent": [
-<<<<<<< HEAD
-          "azsdk-net-Storage.Files.Shares/12.0.0-dev.20191205.1+4f14c4315f17fbbc59c93c6819467b6f15d7008f",
-=======
-          "azsdk-net-Storage.Files.Shares/12.0.0-dev.20191211.1\u002B899431c003876eb9b26cefd8e8a37e7f27f82ced",
->>>>>>> 5e20a7a1
-          "(.NET Core 4.6.28008.01; Microsoft Windows 10.0.18363 )"
-        ],
-        "x-ms-client-request-id": "8b5b2145-0c41-ebe7-29d1-6b81a20977d4",
-        "x-ms-date": "Wed, 11 Dec 2019 20:39:57 GMT",
+        "x-ms-request-id": "01ef154c-d01a-0015-7477-b08588000000",
+        "x-ms-request-server-encrypted": "true",
+        "x-ms-version": "2019-07-07"
+      },
+      "ResponseBody": []
+    },
+    {
+      "RequestUri": "http://seanstagetest.file.core.windows.net/test-share-a4be664b-e300-f361-5a5f-57195254da93?restype=share",
+      "RequestMethod": "PUT",
+      "RequestHeaders": {
+        "Authorization": "Sanitized",
+        "traceparent": "00-ee9bdc584895bd4ab73b592437aaee55-d7955076c087f44c-00",
+        "User-Agent": [
+          "azsdk-net-Storage.Files.Shares/12.0.0-dev.20191211.1\u002B2accb37068f0a0c9382fa117525bb968c5397cf7",
+          "(.NET Core 4.6.28008.01; Microsoft Windows 10.0.18363 )"
+        ],
+        "x-ms-client-request-id": "7f19877c-60e3-a596-72d7-8c31809db85d",
+        "x-ms-date": "Wed, 11 Dec 2019 23:07:32 GMT",
+        "x-ms-return-client-request-id": "true",
+        "x-ms-version": "2019-07-07"
+      },
+      "RequestBody": null,
+      "StatusCode": 201,
+      "ResponseHeaders": {
+        "Content-Length": "0",
+        "Date": "Wed, 11 Dec 2019 23:07:31 GMT",
+        "ETag": "\u00220x8D77E8EE7560A34\u0022",
+        "Last-Modified": "Wed, 11 Dec 2019 23:07:32 GMT",
+        "Server": [
+          "Windows-Azure-File/1.0",
+          "Microsoft-HTTPAPI/2.0"
+        ],
+        "x-ms-client-request-id": "7f19877c-60e3-a596-72d7-8c31809db85d",
+        "x-ms-request-id": "01ef1553-d01a-0015-7b77-b08588000000",
+        "x-ms-version": "2019-07-07"
+      },
+      "ResponseBody": []
+    },
+    {
+      "RequestUri": "http://seanstagetest.file.core.windows.net/test-share-a4be664b-e300-f361-5a5f-57195254da93/test-directory-3cb71dab-7ada-78b8-dfb3-135b8d98a987?restype=directory",
+      "RequestMethod": "PUT",
+      "RequestHeaders": {
+        "Authorization": "Sanitized",
+        "traceparent": "00-f277aab89b185a49a080425998a146e8-677c0b45cef9aa45-00",
+        "User-Agent": [
+          "azsdk-net-Storage.Files.Shares/12.0.0-dev.20191211.1\u002B2accb37068f0a0c9382fa117525bb968c5397cf7",
+          "(.NET Core 4.6.28008.01; Microsoft Windows 10.0.18363 )"
+        ],
+        "x-ms-client-request-id": "2d1cf8eb-1a1b-02b2-cea0-9f2f4c3a18da",
+        "x-ms-date": "Wed, 11 Dec 2019 23:07:32 GMT",
         "x-ms-file-attributes": "None",
         "x-ms-file-creation-time": "Now",
         "x-ms-file-last-write-time": "Now",
@@ -221,50 +177,40 @@
       "StatusCode": 201,
       "ResponseHeaders": {
         "Content-Length": "0",
-<<<<<<< HEAD
-        "Date": "Fri, 06 Dec 2019 00:27:17 GMT",
-        "ETag": "\"0x8D779E30CF4C38C\"",
-        "Last-Modified": "Fri, 06 Dec 2019 00:27:17 GMT",
-=======
-        "Date": "Wed, 11 Dec 2019 20:39:56 GMT",
-        "ETag": "\u00220x8D77E7A48E51FF6\u0022",
-        "Last-Modified": "Wed, 11 Dec 2019 20:39:57 GMT",
->>>>>>> 5e20a7a1
-        "Server": [
-          "Windows-Azure-File/1.0",
-          "Microsoft-HTTPAPI/2.0"
-        ],
-        "x-ms-client-request-id": "8b5b2145-0c41-ebe7-29d1-6b81a20977d4",
+        "Date": "Wed, 11 Dec 2019 23:07:32 GMT",
+        "ETag": "\u00220x8D77E8EE7639448\u0022",
+        "Last-Modified": "Wed, 11 Dec 2019 23:07:32 GMT",
+        "Server": [
+          "Windows-Azure-File/1.0",
+          "Microsoft-HTTPAPI/2.0"
+        ],
+        "x-ms-client-request-id": "2d1cf8eb-1a1b-02b2-cea0-9f2f4c3a18da",
         "x-ms-file-attributes": "Directory",
-        "x-ms-file-change-time": "2019-12-11T20:39:57.0299894Z",
-        "x-ms-file-creation-time": "2019-12-11T20:39:57.0299894Z",
+        "x-ms-file-change-time": "2019-12-11T23:07:32.8733256Z",
+        "x-ms-file-creation-time": "2019-12-11T23:07:32.8733256Z",
         "x-ms-file-id": "13835128424026341376",
-        "x-ms-file-last-write-time": "2019-12-11T20:39:57.0299894Z",
+        "x-ms-file-last-write-time": "2019-12-11T23:07:32.8733256Z",
         "x-ms-file-parent-id": "0",
         "x-ms-file-permission-key": "7855875120676328179*422928105932735866",
-        "x-ms-request-id": "ef3e4066-c01a-0019-5463-b01280000000",
-        "x-ms-request-server-encrypted": "true",
-        "x-ms-version": "2019-07-07"
-      },
-      "ResponseBody": []
-    },
-    {
-      "RequestUri": "http://seanstagetest.file.core.windows.net/test-share-1af35a3b-12c0-745a-f0ed-24ec84cbf0bc/test-directory-a727e044-be9a-af40-e00d-5974a9ba0886/test-file-b7a0722a-edc5-a0fc-b3ff-3ef49c141b40",
-      "RequestMethod": "PUT",
-      "RequestHeaders": {
-        "Authorization": "Sanitized",
-        "traceparent": "00-0f394946b282764f9e8fc0668e3d346f-ba1106ed30e4064d-00",
-        "User-Agent": [
-<<<<<<< HEAD
-          "azsdk-net-Storage.Files.Shares/12.0.0-dev.20191205.1+4f14c4315f17fbbc59c93c6819467b6f15d7008f",
-=======
-          "azsdk-net-Storage.Files.Shares/12.0.0-dev.20191211.1\u002B899431c003876eb9b26cefd8e8a37e7f27f82ced",
->>>>>>> 5e20a7a1
-          "(.NET Core 4.6.28008.01; Microsoft Windows 10.0.18363 )"
-        ],
-        "x-ms-client-request-id": "21024d2d-d400-58f4-24bb-d842cef24f15",
+        "x-ms-request-id": "01ef1558-d01a-0015-7f77-b08588000000",
+        "x-ms-request-server-encrypted": "true",
+        "x-ms-version": "2019-07-07"
+      },
+      "ResponseBody": []
+    },
+    {
+      "RequestUri": "http://seanstagetest.file.core.windows.net/test-share-a4be664b-e300-f361-5a5f-57195254da93/test-directory-3cb71dab-7ada-78b8-dfb3-135b8d98a987/test-file-b629042e-edff-5121-6c1e-4ad836b9328a",
+      "RequestMethod": "PUT",
+      "RequestHeaders": {
+        "Authorization": "Sanitized",
+        "traceparent": "00-3351f9df840e8d4a84a13efd0cbb03fb-4884241b50a04f49-00",
+        "User-Agent": [
+          "azsdk-net-Storage.Files.Shares/12.0.0-dev.20191211.1\u002B2accb37068f0a0c9382fa117525bb968c5397cf7",
+          "(.NET Core 4.6.28008.01; Microsoft Windows 10.0.18363 )"
+        ],
+        "x-ms-client-request-id": "41d169e9-d32b-fdf3-d6cb-c0fcd0dacb14",
         "x-ms-content-length": "1048576",
-        "x-ms-date": "Wed, 11 Dec 2019 20:39:57 GMT",
+        "x-ms-date": "Wed, 11 Dec 2019 23:07:32 GMT",
         "x-ms-file-attributes": "None",
         "x-ms-file-creation-time": "Now",
         "x-ms-file-last-write-time": "Now",
@@ -277,109 +223,77 @@
       "StatusCode": 201,
       "ResponseHeaders": {
         "Content-Length": "0",
-<<<<<<< HEAD
-        "Date": "Fri, 06 Dec 2019 00:27:17 GMT",
-        "ETag": "\"0x8D779E30D020AA4\"",
-        "Last-Modified": "Fri, 06 Dec 2019 00:27:17 GMT",
-=======
-        "Date": "Wed, 11 Dec 2019 20:39:56 GMT",
-        "ETag": "\u00220x8D77E7A48F29015\u0022",
-        "Last-Modified": "Wed, 11 Dec 2019 20:39:57 GMT",
->>>>>>> 5e20a7a1
-        "Server": [
-          "Windows-Azure-File/1.0",
-          "Microsoft-HTTPAPI/2.0"
-        ],
-        "x-ms-client-request-id": "21024d2d-d400-58f4-24bb-d842cef24f15",
+        "Date": "Wed, 11 Dec 2019 23:07:32 GMT",
+        "ETag": "\u00220x8D77E8EE771A124\u0022",
+        "Last-Modified": "Wed, 11 Dec 2019 23:07:32 GMT",
+        "Server": [
+          "Windows-Azure-File/1.0",
+          "Microsoft-HTTPAPI/2.0"
+        ],
+        "x-ms-client-request-id": "41d169e9-d32b-fdf3-d6cb-c0fcd0dacb14",
         "x-ms-file-attributes": "Archive",
-<<<<<<< HEAD
-        "x-ms-file-change-time": "2019-12-06T00:27:17.898922Z",
-        "x-ms-file-creation-time": "2019-12-06T00:27:17.898922Z",
+        "x-ms-file-change-time": "2019-12-11T23:07:32.9654052Z",
+        "x-ms-file-creation-time": "2019-12-11T23:07:32.9654052Z",
         "x-ms-file-id": "11529285414812647424",
-        "x-ms-file-last-write-time": "2019-12-06T00:27:17.898922Z",
-=======
-        "x-ms-file-change-time": "2019-12-11T20:39:57.1180565Z",
-        "x-ms-file-creation-time": "2019-12-11T20:39:57.1180565Z",
-        "x-ms-file-id": "11529285414812647424",
-        "x-ms-file-last-write-time": "2019-12-11T20:39:57.1180565Z",
->>>>>>> 5e20a7a1
+        "x-ms-file-last-write-time": "2019-12-11T23:07:32.9654052Z",
         "x-ms-file-parent-id": "13835128424026341376",
         "x-ms-file-permission-key": "12501538048846835188*422928105932735866",
-        "x-ms-request-id": "ef3e4067-c01a-0019-5563-b01280000000",
-        "x-ms-request-server-encrypted": "true",
-        "x-ms-version": "2019-07-07"
-      },
-      "ResponseBody": []
-    },
-    {
-      "RequestUri": "http://seanstagetest.file.core.windows.net/test-share-d1b64e75-aa55-d844-e5a5-57dd89230d19/test-directory-fc2118d6-b3bb-032c-34e9-aff417a2e43c/test-file-072fa57d-9006-9688-3e3a-25fa9907753f?comp=range",
+        "x-ms-request-id": "01ef155d-d01a-0015-0477-b08588000000",
+        "x-ms-request-server-encrypted": "true",
+        "x-ms-version": "2019-07-07"
+      },
+      "ResponseBody": []
+    },
+    {
+      "RequestUri": "http://seanstagetest.file.core.windows.net/test-share-7693b159-074d-3dfc-d24d-2032daf10406/test-directory-66ef7722-0da6-805d-2423-c7247593e033/test-file-687cdfee-69c7-bfba-35fd-1f318aa2b917?comp=range",
       "RequestMethod": "PUT",
       "RequestHeaders": {
         "Authorization": "Sanitized",
         "Content-Length": "1024",
-        "traceparent": "00-5b5a976377b1004197a87f564de2c07b-cfdeaf683f5d654c-00",
-        "User-Agent": [
-<<<<<<< HEAD
-          "azsdk-net-Storage.Files.Shares/12.0.0-dev.20191205.1+4f14c4315f17fbbc59c93c6819467b6f15d7008f",
-=======
-          "azsdk-net-Storage.Files.Shares/12.0.0-dev.20191211.1\u002B899431c003876eb9b26cefd8e8a37e7f27f82ced",
->>>>>>> 5e20a7a1
-          "(.NET Core 4.6.28008.01; Microsoft Windows 10.0.18363 )"
-        ],
-        "x-ms-client-request-id": "f401c6f5-f083-79e6-4f5f-8071b768eeb0",
-        "x-ms-date": "Wed, 11 Dec 2019 20:39:57 GMT",
+        "traceparent": "00-7423a0f08e1f3b44b428059a583a2976-57a14f26662b134c-00",
+        "User-Agent": [
+          "azsdk-net-Storage.Files.Shares/12.0.0-dev.20191211.1\u002B2accb37068f0a0c9382fa117525bb968c5397cf7",
+          "(.NET Core 4.6.28008.01; Microsoft Windows 10.0.18363 )"
+        ],
+        "x-ms-client-request-id": "9179fc5e-1cd9-b384-d904-7d5f8e001262",
+        "x-ms-date": "Wed, 11 Dec 2019 23:07:33 GMT",
         "x-ms-range": "bytes=0-1023",
         "x-ms-return-client-request-id": "true",
         "x-ms-version": "2019-07-07",
         "x-ms-write": "update"
       },
-<<<<<<< HEAD
-      "RequestBody": "GhxLTx49dDgM51sMcgDy5mEEvEbX2tYDmEJhq45ccKMPHyfwoiPN9h2rSdMwfpkcoWD3UMnSZ0BGR7bc3MmqsHa3/FPYAUQ+N8YpK5AC0hmoRAktZB/aPbjmqlpt8BlTAZlceYJGQ58cuRkDqTuvQ3ScM5fAfEtX3b6a8lbp0Eas1Sr2pVmXYgFpEaoF1pR9N2fl0b2Ck4RNBZvDq1FIMujTV9MQuJ0bBNGVVmugUgcqHbrvBP+IKUKmqaC+07awIN7CMX/BbX7Kyszs7DwYrbKUmI6WWS3pSi2QaQ/8XDAa5TWM3iCHaa88JToynD0FjfvuKTooGsaw2OZRMANuzW2b0gcHjM6SDC/eWTTztq7vi9wUDjP28cpu2wY5NTiszlfMl8o2/gEtWx0LScGSvSE4YqUmWr46peA8mLDIWNb2MYrcJh/kuYzb57IV6qgJ3B7kAdOThnSZkvHp+mZQZANGFBc2tZYBVKkYS3IMJLo3MruS41cDY6sWQ5Mu+r4mioKvz9aQ0iaH4q0qejoBjW42sseqvoCsQ7FrIHIC01nq8sHwXFXkp2CVCgCp2OhxFLYl90j3e8wBAoslJLK0hQ9TP4h5EDAZUgpnFbN/AmrI+gy73dsR83b071nJv4Ku4YXxVplf+AOGC6U9kGYYgQAgXCql+Kc0QUwRhCHWT5KIuTQujqzRaQIINdE11GIQ3G1ZqWNYCOndvBRMTXThr7wTtdcx6fJUTvInnMLW/m3pAae0fKYvL7BLUdKXhRuOJ4UVIh+L3vN6BVpwMGsmBr2mYkzMLTMW44Um5pggvMjXmXU8wdxOXiK0OXdLvv9FJEoU8SPOwfpS/z6ZZfhaWUmSmZb16UXhVwQqF/O7yiWF4cFNDMqlCNh76sGdtPkpWd8tuSRoTzoEMpkfpKkHljQYE4M2DU1+7JC+ev+EQ6MKAL4TjhEAHZGHSNkxhmQuc1ONhaB180ySr82UqdQ7gO72FKPr8wgiGPbyr8RzTWUskAes9r4ClQ1ygN5EbHO9TMfrOnLAQn9Kamyqg0SHH2FnZxnNjoow83+WeXMp3quDNWP9iBLza02HYYxRWBLJ62F93QVZ7709ukfzKskMIYzBJk7giZZPdPvLRi393ptszI0RrAGmKUWlv83L/0CEekD/kDHE6GHLLWgJjqmPP9yrhl07+3SLGv0IOsrJg3S7R8vt/U1qqOQsRn6YnZubFn/xIHniSH7LdHUzu62XAarzTUbdokKOQN15D7X18n1ibSRK12P72P5MIYjYNu03lUTUpE9UvXM9Y9+baTnJ1oL30U6ITCpG93RIkIG5tQrwQXlwIE0uDa+wDHSEYG/Fg0oG4GWfrkgZjq3aDC3yhA==",
-      "StatusCode": 201,
-      "ResponseHeaders": {
-        "Content-Length": "0",
-        "Content-MD5": "hvjR/HI5xC6Hzyb6ofeS2w==",
-        "Date": "Fri, 06 Dec 2019 00:27:17 GMT",
-        "ETag": "\"0x8D779E30D0E8EAB\"",
-        "Last-Modified": "Fri, 06 Dec 2019 00:27:17 GMT",
-=======
-      "RequestBody": "tir\u002BA9rvda0tc/tu/INoB3nexk4R\u002BkCuqtZjoqUCXckG2sMNrYKEPtdU84zYhVuhUtDI7ysAA7vqUFgEi9IHKxUyaCLAWlr3Woh2vQaz1SR7wlDUOW6dBtYHIlwqgLIETMd2ph044fh20ZWjiUa0NnozicmCM/KnlGFLuDf9zNnWcnA/PS8HQuBXXmfY\u002BnyPUuzi9vfogRnUzhK77CjAeAS7zRfWdflLLEboK9WKzpnlvGZLG9Xi7fBWam4cS1W3l\u002BVjHS1kudzzl8qw/1ZESv941jDCdV0u2N8nfwuKLuDxMJPvJ7FrgAKJWIQLMu2ZEiBvpHUk9SKINERNPTnRaGjqv87CVSNNDFUuOBzZI6byjW3rG4lqzDtxZ/JtHkPJuO8bIHMe1r38IZcf9rwFrhCdW6/L5k3ef/KTUO0w4O4SZYAtvgIz1Lew7vnyS9Z\u002BbLjhz8OT/dGhPKGAioXPzECpDZE81/AOaob4G/hT7DQcFeQ1ThErfmeui4Fhskkx4SG5ST1EQpTH02Q8m\u002BLZTU9sZHWhmn4vfY4pjUxurLc9xjnWmqP219JPbXqs7\u002BOF1D0y9E7UkEajisuvG7RIWSet/9SoA7OsdoyiUS0Dgo6qpLgOPLdpaDbzMw/XR7weBxRT/\u002B8P3dGKhX7BMT8Znwg8BHf7ORxvQ5adtc\u002Bj1C7PhEkZr4KemsbnhLY5pzf32ZMHm0JFIs735LtZcigB5rFQ8q31AO\u002BFnmmwFLVlNZxfpts8mznrimF6IcvGRSie5Z0F6bWJAdikgvzZlQ4Zka4f\u002BstMxUt3ZGdMet8kvlhAES4XYEzm1aQDlxg8EvRSYZAcp0tdUiBSjYRNPIf5gMSkmIPgATFiOCQnSC0yO1Fz\u002BRlOBxcN478NxNLHmZgdChdUmHpxcl9fum4mNQnyIFIy2kNuqnitlrTD0j1emp\u002BLCj4W3aPXAYa5702p5q61GqSAlL9Vr1\u002BepwHFraAiAB/OmyrL3EKvW9i8tLoqBK8GDbeY3gXgNVvedzahElTmlu4u2kuE6j5h0DnmmPqkc6JSv5/oiiIZ7mXO7GUMDkiE1h7M/ClkgiN5Nw3M\u002BZxhOQOTT1O0/gzLFOvltf7YVcLxYsLc2Hd47Tx8blIVTfXJbbNheL71z9cRAOg\u002Bf8wloOFK25bZhWCMGmEWN4\u002B5tsf2HEhKdtwD\u002B5PqytiPOm5vV81xy3Jf7\u002BdS1V1d3pdIWEohSGKE2ikERt8D7ruI/eDypuDBSOtUli1g\u002BKF/ph37onKObfIM632jbISTWwAsydh9aji3hw9ezLE1JOGIhaDCCExJ\u002Bo/t5rtiHdtnwTosMy7JATvkQxpiL6FA1sacG\u002Bfj0FOz489IkIR8VWo09w==",
-      "StatusCode": 201,
-      "ResponseHeaders": {
-        "Content-Length": "0",
-        "Content-MD5": "HDKI4f8pKWsRrm8AhSAXZQ==",
-        "Date": "Wed, 11 Dec 2019 20:39:56 GMT",
-        "ETag": "\u00220x8D77E7A48FEEAE7\u0022",
-        "Last-Modified": "Wed, 11 Dec 2019 20:39:57 GMT",
->>>>>>> 5e20a7a1
-        "Server": [
-          "Windows-Azure-File/1.0",
-          "Microsoft-HTTPAPI/2.0"
-        ],
-        "x-ms-client-request-id": "f401c6f5-f083-79e6-4f5f-8071b768eeb0",
-        "x-ms-request-id": "ef3e4068-c01a-0019-5663-b01280000000",
-        "x-ms-request-server-encrypted": "true",
-        "x-ms-version": "2019-07-07"
-      },
-      "ResponseBody": []
-    },
-    {
-      "RequestUri": "http://seanstagetest.file.core.windows.net/test-share-1af35a3b-12c0-745a-f0ed-24ec84cbf0bc/test-directory-a727e044-be9a-af40-e00d-5974a9ba0886/test-file-b7a0722a-edc5-a0fc-b3ff-3ef49c141b40",
-      "RequestMethod": "PUT",
-      "RequestHeaders": {
-        "Authorization": "Sanitized",
-        "traceparent": "00-6fa8f51f4ed58247a49f6d3943df39cd-5968d302517d1f4a-00",
-        "User-Agent": [
-<<<<<<< HEAD
-          "azsdk-net-Storage.Files.Shares/12.0.0-dev.20191205.1+4f14c4315f17fbbc59c93c6819467b6f15d7008f",
-=======
-          "azsdk-net-Storage.Files.Shares/12.0.0-dev.20191211.1\u002B899431c003876eb9b26cefd8e8a37e7f27f82ced",
->>>>>>> 5e20a7a1
-          "(.NET Core 4.6.28008.01; Microsoft Windows 10.0.18363 )"
-        ],
-        "x-ms-client-request-id": "8e8773e3-3f68-1a74-8f8f-a1533e12ad74",
-        "x-ms-copy-source": "http://seanstagetest.file.core.windows.net/test-share-d1b64e75-aa55-d844-e5a5-57dd89230d19/test-directory-fc2118d6-b3bb-032c-34e9-aff417a2e43c/test-file-072fa57d-9006-9688-3e3a-25fa9907753f",
-        "x-ms-date": "Wed, 11 Dec 2019 20:39:57 GMT",
+      "RequestBody": "bhQFLMuEXbGZPJ5k8YaW69GT7szo8F9VLHK9sLxuHD3P5yymex/sZQwfqO81jgxQNdQrPOv/LH61sABYxq31Kh9glQla8HCyp4nAyEdwIJ1lbXvnQ\u002BBSz7uu8Mofk59eKn7P1PkC9UVkeJViP2M3RY9i81gxDuY/DsVOq/\u002BlkhTpYZ7IoEujYng2gspK75BXd6s6vJ9HLRyYkMY0tEpFvuaBeN3EbqVEv5Dg\u002Bosb9B809zRUatV0ojOCLxCFb64u8MTkyXaykggG9v0PZzKQfZum/70V8VQQDdapQj6Uv1DhsgnHNiuogmQrTXTYZDsB8bJ03m/xGP9v07ygCFDJcTatLbQoyUZw/n1Y6aPfOKibqFCMIOHg8JkKV2NuCHkTYtw9KjeG2ChrA9/xmC5bkJoUBF8APVBVzDwbHnLjAfYERYfHog1wFdAoIBwB7lhqrsfIWgMZEySL5136arm2iALp7VOnlO2Mo\u002B\u002BP1xw0VN3ksHCqG6fy6jFiO7qwdaoXcZgaFwEEwxnZO7cTijsIV5J/FbpJC21a9gIhRFkz3C1Fd2aDGjzc4O1W0d/w32D1WuQnMGDvzWYrvyH\u002B4n7Apl6JzhLVhDxWozXN8zmNaheiK\u002Bp0C6zNVan/WFob3f1vlSuBZhBNINWn0Y0qItotnVQJXLaTTJuxvHhp1iviOsU4Xl4OCwQGVQsVzDkfojPP0roGEoFG20iQz6qY5EqpxZfH8cR8H5FPAgarfn9hkhlFmQNw2ydD8oIVfTxabnDBaweiV7FuUrMpthB6ml3JLj2QUkpGOelvhP9CZ6FV9ZOW6RJ4vzpo10dQRyUXyFckTE7/yRwmezIdMtOxLOsR08B85LFKUG8CKHsD9fHDV7uoHRpSVit3b27gWo1mtqtbPnRkm\u002BOm2fvf/KGgI4VBWdoYCQ7Qv32VBXVCavbim3HQqLZ9X7zXAUMfc1mJ1kzpnwCyTq2cin/2z5VuZG8E/WAw0HrOw/odQAfLsUsjCy8oWcv1L0zEMx03ho8naZ3UGnX4WQXRGtsFlA6l0dkz0sNmRQqjDs0UbJxdlz1r9tZq95bVK7EpVz7w8Js\u002BHmJEA7PLwSOSMAyo5O1odIOdmp43O9lCXqcSPO7Msx4y1U06GJSJnzWy18eKLUfEweK7UlX8BuKIAqUMuYU1xnztdQ6fLlzuFPpohGQSuDBgTnoMEGHINc9rsRbvfOawfRBKnLc4JJKGzD1blIF\u002BdUl0rGsKKLYbJUA\u002BNH1F/5gUuAdUyBx5JynnhUMjbaFO7DvMetB7plRaL3d3\u002Be8VQM2lRtt6Kq0t\u002B4VBIqNy97ef8EdBeITImRKy\u002BpmkAi060kR2fibF08KOn39KOYOx5ze/1w==",
+      "StatusCode": 201,
+      "ResponseHeaders": {
+        "Content-Length": "0",
+        "Content-MD5": "QLEeZ5krXwzpPV5zGoE\u002BXQ==",
+        "Date": "Wed, 11 Dec 2019 23:07:32 GMT",
+        "ETag": "\u00220x8D77E8EE77F83A7\u0022",
+        "Last-Modified": "Wed, 11 Dec 2019 23:07:33 GMT",
+        "Server": [
+          "Windows-Azure-File/1.0",
+          "Microsoft-HTTPAPI/2.0"
+        ],
+        "x-ms-client-request-id": "9179fc5e-1cd9-b384-d904-7d5f8e001262",
+        "x-ms-request-id": "01ef1561-d01a-0015-0877-b08588000000",
+        "x-ms-request-server-encrypted": "true",
+        "x-ms-version": "2019-07-07"
+      },
+      "ResponseBody": []
+    },
+    {
+      "RequestUri": "http://seanstagetest.file.core.windows.net/test-share-a4be664b-e300-f361-5a5f-57195254da93/test-directory-3cb71dab-7ada-78b8-dfb3-135b8d98a987/test-file-b629042e-edff-5121-6c1e-4ad836b9328a",
+      "RequestMethod": "PUT",
+      "RequestHeaders": {
+        "Authorization": "Sanitized",
+        "traceparent": "00-65d21c3221ee7240a413059c514e7ac5-28234e8f4781ad44-00",
+        "User-Agent": [
+          "azsdk-net-Storage.Files.Shares/12.0.0-dev.20191211.1\u002B2accb37068f0a0c9382fa117525bb968c5397cf7",
+          "(.NET Core 4.6.28008.01; Microsoft Windows 10.0.18363 )"
+        ],
+        "x-ms-client-request-id": "eb523333-2dbd-ecfe-2220-ee43604e3ac7",
+        "x-ms-copy-source": "http://seanstagetest.file.core.windows.net/test-share-7693b159-074d-3dfc-d24d-2032daf10406/test-directory-66ef7722-0da6-805d-2423-c7247593e033/test-file-687cdfee-69c7-bfba-35fd-1f318aa2b917",
+        "x-ms-date": "Wed, 11 Dec 2019 23:07:33 GMT",
         "x-ms-return-client-request-id": "true",
         "x-ms-version": "2019-07-07"
       },
@@ -387,43 +301,33 @@
       "StatusCode": 202,
       "ResponseHeaders": {
         "Content-Length": "0",
-<<<<<<< HEAD
-        "Date": "Fri, 06 Dec 2019 00:27:17 GMT",
-        "ETag": "\"0x8D779E30D2AA05E\"",
-        "Last-Modified": "Fri, 06 Dec 2019 00:27:18 GMT",
-=======
-        "Date": "Wed, 11 Dec 2019 20:39:56 GMT",
-        "ETag": "\u00220x8D77E7A4918DD33\u0022",
-        "Last-Modified": "Wed, 11 Dec 2019 20:39:57 GMT",
->>>>>>> 5e20a7a1
-        "Server": [
-          "Windows-Azure-File/1.0",
-          "Microsoft-HTTPAPI/2.0"
-        ],
-        "x-ms-client-request-id": "8e8773e3-3f68-1a74-8f8f-a1533e12ad74",
-        "x-ms-copy-id": "02956d14-0170-4f74-8982-f2b25b11f7a9",
+        "Date": "Wed, 11 Dec 2019 23:07:32 GMT",
+        "ETag": "\u00220x8D77E8EE79F6698\u0022",
+        "Last-Modified": "Wed, 11 Dec 2019 23:07:33 GMT",
+        "Server": [
+          "Windows-Azure-File/1.0",
+          "Microsoft-HTTPAPI/2.0"
+        ],
+        "x-ms-client-request-id": "eb523333-2dbd-ecfe-2220-ee43604e3ac7",
+        "x-ms-copy-id": "0bdf0618-dc86-4b92-ae98-feee80e67079",
         "x-ms-copy-status": "success",
-        "x-ms-request-id": "ef3e4069-c01a-0019-5763-b01280000000",
-        "x-ms-version": "2019-07-07"
-      },
-      "ResponseBody": []
-    },
-    {
-      "RequestUri": "http://seanstagetest.file.core.windows.net/test-share-1af35a3b-12c0-745a-f0ed-24ec84cbf0bc?restype=share",
+        "x-ms-request-id": "01ef1563-d01a-0015-0a77-b08588000000",
+        "x-ms-version": "2019-07-07"
+      },
+      "ResponseBody": []
+    },
+    {
+      "RequestUri": "http://seanstagetest.file.core.windows.net/test-share-a4be664b-e300-f361-5a5f-57195254da93?restype=share",
       "RequestMethod": "DELETE",
       "RequestHeaders": {
         "Authorization": "Sanitized",
-        "traceparent": "00-8ddaa42db8ca3e4eba08400ac5bc2dbb-a0be16b9b3cef647-00",
-        "User-Agent": [
-<<<<<<< HEAD
-          "azsdk-net-Storage.Files.Shares/12.0.0-dev.20191205.1+4f14c4315f17fbbc59c93c6819467b6f15d7008f",
-=======
-          "azsdk-net-Storage.Files.Shares/12.0.0-dev.20191211.1\u002B899431c003876eb9b26cefd8e8a37e7f27f82ced",
->>>>>>> 5e20a7a1
-          "(.NET Core 4.6.28008.01; Microsoft Windows 10.0.18363 )"
-        ],
-        "x-ms-client-request-id": "438e255a-60e0-ee48-c37c-3a3d33961e50",
-        "x-ms-date": "Wed, 11 Dec 2019 20:39:57 GMT",
+        "traceparent": "00-bdba30af198eeb42b62a4ddf9047b72d-de0496f9ac74b443-00",
+        "User-Agent": [
+          "azsdk-net-Storage.Files.Shares/12.0.0-dev.20191211.1\u002B2accb37068f0a0c9382fa117525bb968c5397cf7",
+          "(.NET Core 4.6.28008.01; Microsoft Windows 10.0.18363 )"
+        ],
+        "x-ms-client-request-id": "5b2b897d-26ad-b7a4-2b37-70de8dea3f2a",
+        "x-ms-date": "Wed, 11 Dec 2019 23:07:33 GMT",
         "x-ms-delete-snapshots": "include",
         "x-ms-return-client-request-id": "true",
         "x-ms-version": "2019-07-07"
@@ -432,33 +336,29 @@
       "StatusCode": 202,
       "ResponseHeaders": {
         "Content-Length": "0",
-        "Date": "Wed, 11 Dec 2019 20:39:56 GMT",
-        "Server": [
-          "Windows-Azure-File/1.0",
-          "Microsoft-HTTPAPI/2.0"
-        ],
-        "x-ms-client-request-id": "438e255a-60e0-ee48-c37c-3a3d33961e50",
-        "x-ms-request-id": "ef3e406a-c01a-0019-5863-b01280000000",
-        "x-ms-version": "2019-07-07"
-      },
-      "ResponseBody": []
-    },
-    {
-      "RequestUri": "http://seanstagetest.file.core.windows.net/test-share-d1b64e75-aa55-d844-e5a5-57dd89230d19?restype=share",
+        "Date": "Wed, 11 Dec 2019 23:07:32 GMT",
+        "Server": [
+          "Windows-Azure-File/1.0",
+          "Microsoft-HTTPAPI/2.0"
+        ],
+        "x-ms-client-request-id": "5b2b897d-26ad-b7a4-2b37-70de8dea3f2a",
+        "x-ms-request-id": "01ef156f-d01a-0015-1577-b08588000000",
+        "x-ms-version": "2019-07-07"
+      },
+      "ResponseBody": []
+    },
+    {
+      "RequestUri": "http://seanstagetest.file.core.windows.net/test-share-7693b159-074d-3dfc-d24d-2032daf10406?restype=share",
       "RequestMethod": "DELETE",
       "RequestHeaders": {
         "Authorization": "Sanitized",
-        "traceparent": "00-c773c03fd296a54baf4db2cca937bae3-fa6248479160704a-00",
-        "User-Agent": [
-<<<<<<< HEAD
-          "azsdk-net-Storage.Files.Shares/12.0.0-dev.20191205.1+4f14c4315f17fbbc59c93c6819467b6f15d7008f",
-=======
-          "azsdk-net-Storage.Files.Shares/12.0.0-dev.20191211.1\u002B899431c003876eb9b26cefd8e8a37e7f27f82ced",
->>>>>>> 5e20a7a1
-          "(.NET Core 4.6.28008.01; Microsoft Windows 10.0.18363 )"
-        ],
-        "x-ms-client-request-id": "18f94e98-6a84-7594-39ca-cedba704ed46",
-        "x-ms-date": "Wed, 11 Dec 2019 20:39:57 GMT",
+        "traceparent": "00-36834cda482f244cb31c4cea42691873-809b360fae14d74c-00",
+        "User-Agent": [
+          "azsdk-net-Storage.Files.Shares/12.0.0-dev.20191211.1\u002B2accb37068f0a0c9382fa117525bb968c5397cf7",
+          "(.NET Core 4.6.28008.01; Microsoft Windows 10.0.18363 )"
+        ],
+        "x-ms-client-request-id": "d6c52ce7-df22-f619-0deb-a2fc037354e3",
+        "x-ms-date": "Wed, 11 Dec 2019 23:07:33 GMT",
         "x-ms-delete-snapshots": "include",
         "x-ms-return-client-request-id": "true",
         "x-ms-version": "2019-07-07"
@@ -467,25 +367,20 @@
       "StatusCode": 202,
       "ResponseHeaders": {
         "Content-Length": "0",
-        "Date": "Wed, 11 Dec 2019 20:39:56 GMT",
-        "Server": [
-          "Windows-Azure-File/1.0",
-          "Microsoft-HTTPAPI/2.0"
-        ],
-        "x-ms-client-request-id": "18f94e98-6a84-7594-39ca-cedba704ed46",
-        "x-ms-request-id": "ef3e406b-c01a-0019-5963-b01280000000",
+        "Date": "Wed, 11 Dec 2019 23:07:32 GMT",
+        "Server": [
+          "Windows-Azure-File/1.0",
+          "Microsoft-HTTPAPI/2.0"
+        ],
+        "x-ms-client-request-id": "d6c52ce7-df22-f619-0deb-a2fc037354e3",
+        "x-ms-request-id": "01ef1574-d01a-0015-1a77-b08588000000",
         "x-ms-version": "2019-07-07"
       },
       "ResponseBody": []
     }
   ],
   "Variables": {
-<<<<<<< HEAD
-    "RandomSeed": "1345978276",
+    "RandomSeed": "357651070",
     "Storage_TestConfigDefault": "ProductionTenant\nseanstagetest\nU2FuaXRpemVk\nhttp://seanstagetest.blob.core.windows.net\nhttp://seanstagetest.file.core.windows.net\nhttp://seanstagetest.queue.core.windows.net\nhttp://seanstagetest.table.core.windows.net\n\n\n\n\nhttp://seanstagetest-secondary.blob.core.windows.net\nhttp://seanstagetest-secondary.file.core.windows.net\nhttp://seanstagetest-secondary.queue.core.windows.net\nhttp://seanstagetest-secondary.table.core.windows.net\n\nSanitized\n\n\nCloud\nBlobEndpoint=http://seanstagetest.blob.core.windows.net/;QueueEndpoint=http://seanstagetest.queue.core.windows.net/;FileEndpoint=http://seanstagetest.file.core.windows.net/;BlobSecondaryEndpoint=http://seanstagetest-secondary.blob.core.windows.net/;QueueSecondaryEndpoint=http://seanstagetest-secondary.queue.core.windows.net/;FileSecondaryEndpoint=http://seanstagetest-secondary.file.core.windows.net/;AccountName=seanstagetest;AccountKey=Sanitized\nseanscope1"
-=======
-    "RandomSeed": "676874916",
-    "Storage_TestConfigDefault": "ProductionTenant\nseanstagetest\nU2FuaXRpemVk\nhttp://seanstagetest.blob.core.windows.net\nhttp://seanstagetest.file.core.windows.net\nhttp://seanstagetest.queue.core.windows.net\nhttp://seanstagetest.table.core.windows.net\n\n\n\n\nhttp://seanstagetest-secondary.blob.core.windows.net\nhttp://seanstagetest-secondary.file.core.windows.net\nhttp://seanstagetest-secondary.queue.core.windows.net\nhttp://seanstagetest-secondary.table.core.windows.net\n\nSanitized\n\n\nCloud\nBlobEndpoint=http://seanstagetest.blob.core.windows.net/;QueueEndpoint=http://seanstagetest.queue.core.windows.net/;FileEndpoint=http://seanstagetest.file.core.windows.net/;BlobSecondaryEndpoint=http://seanstagetest-secondary.blob.core.windows.net/;QueueSecondaryEndpoint=http://seanstagetest-secondary.queue.core.windows.net/;FileSecondaryEndpoint=http://seanstagetest-secondary.file.core.windows.net/;AccountName=seanstagetest;AccountKey=Sanitized"
->>>>>>> 5e20a7a1
   }
 }