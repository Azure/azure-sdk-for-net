--- conflicted
+++ resolved
@@ -1,88 +1,49 @@
 {
   "Entries": [
     {
-<<<<<<< HEAD
-      "RequestUri": "http://seanstagetest.file.core.windows.net/test-share-8fa34d4f-3eb7-889e-90f8-42af3911c301?restype=share",
-      "RequestMethod": "PUT",
-      "RequestHeaders": {
-        "Authorization": "Sanitized",
-        "traceparent": "00-16acd620e1ed9c4ca6d5d67feb1eccc4-9ff9d25ab0c39e48-00",
-        "User-Agent": [
-          "azsdk-net-Storage.Files.Shares/12.0.0-dev.20191209.1\u002Bb71b1fa965b15eccfc57e2c7781b8bf85cd4c766",
-          "(.NET Core 4.6.28008.01; Microsoft Windows 10.0.18363 )"
-        ],
-        "x-ms-client-request-id": "1ef1c9a1-cf14-6a01-795c-777cc84c131c",
-        "x-ms-date": "Tue, 10 Dec 2019 05:32:51 GMT",
-=======
-      "RequestUri": "http://seanstagetest.file.core.windows.net/test-share-27297a5f-5ef6-ad70-1dd9-2367dec9f1f6?restype=share",
-      "RequestMethod": "PUT",
-      "RequestHeaders": {
-        "Authorization": "Sanitized",
-        "traceparent": "00-e07de4832d378d499d49b3e739986feb-8a13199b01766d4e-00",
-        "User-Agent": [
-          "azsdk-net-Storage.Files.Shares/12.0.0-dev.20191209.1\u002B61bda4d1783b0e05dba0d434ff14b2840726d3b1",
-          "(.NET Core 4.6.28008.01; Microsoft Windows 10.0.18363 )"
-        ],
-        "x-ms-client-request-id": "de27d469-2d37-8f0f-f63b-326fbad13935",
-        "x-ms-date": "Tue, 10 Dec 2019 06:01:16 GMT",
->>>>>>> 1d9822e0
-        "x-ms-return-client-request-id": "true",
-        "x-ms-version": "2019-07-07"
-      },
-      "RequestBody": null,
-      "StatusCode": 201,
-      "ResponseHeaders": {
-        "Content-Length": "0",
-<<<<<<< HEAD
-        "Date": "Tue, 10 Dec 2019 05:32:50 GMT",
-        "ETag": "\u00220x8D77D326688D209\u0022",
-        "Last-Modified": "Tue, 10 Dec 2019 05:32:51 GMT",
-=======
-        "Date": "Tue, 10 Dec 2019 06:01:15 GMT",
-        "ETag": "\u00220x8D77D365E7C2C8F\u0022",
-        "Last-Modified": "Tue, 10 Dec 2019 06:01:16 GMT",
->>>>>>> 1d9822e0
-        "Server": [
-          "Windows-Azure-File/1.0",
-          "Microsoft-HTTPAPI/2.0"
-        ],
-<<<<<<< HEAD
-        "x-ms-client-request-id": "1ef1c9a1-cf14-6a01-795c-777cc84c131c",
-        "x-ms-request-id": "0cb00a37-501a-0046-441b-afa6bc000000",
-=======
-        "x-ms-client-request-id": "de27d469-2d37-8f0f-f63b-326fbad13935",
-        "x-ms-request-id": "38a4fa3a-501a-0034-061f-afa1f3000000",
->>>>>>> 1d9822e0
-        "x-ms-version": "2019-07-07"
-      },
-      "ResponseBody": []
-    },
-    {
-<<<<<<< HEAD
-      "RequestUri": "http://seanstagetest.file.core.windows.net/test-share-8fa34d4f-3eb7-889e-90f8-42af3911c301/test-directory-7c20f845-fc0c-bdf8-d05b-6e8f4761912c?restype=directory",
-      "RequestMethod": "PUT",
-      "RequestHeaders": {
-        "Authorization": "Sanitized",
-        "traceparent": "00-d840ac350f51ff4e912ff6f17980d7b4-ad56f57019986240-00",
-        "User-Agent": [
-          "azsdk-net-Storage.Files.Shares/12.0.0-dev.20191209.1\u002Bb71b1fa965b15eccfc57e2c7781b8bf85cd4c766",
-          "(.NET Core 4.6.28008.01; Microsoft Windows 10.0.18363 )"
-        ],
-        "x-ms-client-request-id": "fdf8da14-2a43-a53b-d133-4db860722318",
-        "x-ms-date": "Tue, 10 Dec 2019 05:32:51 GMT",
-=======
-      "RequestUri": "http://seanstagetest.file.core.windows.net/test-share-27297a5f-5ef6-ad70-1dd9-2367dec9f1f6/test-directory-f59ac437-bc98-70c5-4261-04bffb592d3e?restype=directory",
-      "RequestMethod": "PUT",
-      "RequestHeaders": {
-        "Authorization": "Sanitized",
-        "traceparent": "00-579b81c7840a97418d05a7ae96ade161-ea15351248417344-00",
-        "User-Agent": [
-          "azsdk-net-Storage.Files.Shares/12.0.0-dev.20191209.1\u002B61bda4d1783b0e05dba0d434ff14b2840726d3b1",
-          "(.NET Core 4.6.28008.01; Microsoft Windows 10.0.18363 )"
-        ],
-        "x-ms-client-request-id": "bbdf2dfd-9845-ada8-0eb7-9bd6294f949c",
-        "x-ms-date": "Tue, 10 Dec 2019 06:01:16 GMT",
->>>>>>> 1d9822e0
+      "RequestUri": "http://seanstagetest.file.core.windows.net/test-share-d1b64e75-aa55-d844-e5a5-57dd89230d19?restype=share",
+      "RequestMethod": "PUT",
+      "RequestHeaders": {
+        "Authorization": "Sanitized",
+        "traceparent": "00-87c0b2a1ea8c7f4cae52d7fd5859b5e4-365e2eff269e8e45-00",
+        "User-Agent": [
+          "azsdk-net-Storage.Files.Shares/12.0.0-dev.20191211.1\u002B899431c003876eb9b26cefd8e8a37e7f27f82ced",
+          "(.NET Core 4.6.28008.01; Microsoft Windows 10.0.18363 )"
+        ],
+        "x-ms-client-request-id": "ceb5d5bc-7f40-a58d-d361-e224462744f6",
+        "x-ms-date": "Wed, 11 Dec 2019 20:39:56 GMT",
+        "x-ms-return-client-request-id": "true",
+        "x-ms-version": "2019-07-07"
+      },
+      "RequestBody": null,
+      "StatusCode": 201,
+      "ResponseHeaders": {
+        "Content-Length": "0",
+        "Date": "Wed, 11 Dec 2019 20:39:55 GMT",
+        "ETag": "\u00220x8D77E7A48AFF426\u0022",
+        "Last-Modified": "Wed, 11 Dec 2019 20:39:56 GMT",
+        "Server": [
+          "Windows-Azure-File/1.0",
+          "Microsoft-HTTPAPI/2.0"
+        ],
+        "x-ms-client-request-id": "ceb5d5bc-7f40-a58d-d361-e224462744f6",
+        "x-ms-request-id": "ef3e4060-c01a-0019-5063-b01280000000",
+        "x-ms-version": "2019-07-07"
+      },
+      "ResponseBody": []
+    },
+    {
+      "RequestUri": "http://seanstagetest.file.core.windows.net/test-share-d1b64e75-aa55-d844-e5a5-57dd89230d19/test-directory-fc2118d6-b3bb-032c-34e9-aff417a2e43c?restype=directory",
+      "RequestMethod": "PUT",
+      "RequestHeaders": {
+        "Authorization": "Sanitized",
+        "traceparent": "00-9b9b8825de2c6749a6440904477bd010-77a7cbcd34d21744-00",
+        "User-Agent": [
+          "azsdk-net-Storage.Files.Shares/12.0.0-dev.20191211.1\u002B899431c003876eb9b26cefd8e8a37e7f27f82ced",
+          "(.NET Core 4.6.28008.01; Microsoft Windows 10.0.18363 )"
+        ],
+        "x-ms-client-request-id": "dbcb9b1c-b386-085c-a8b1-9956d0998d31",
+        "x-ms-date": "Wed, 11 Dec 2019 20:39:56 GMT",
         "x-ms-file-attributes": "None",
         "x-ms-file-creation-time": "Now",
         "x-ms-file-last-write-time": "Now",
@@ -94,73 +55,40 @@
       "StatusCode": 201,
       "ResponseHeaders": {
         "Content-Length": "0",
-<<<<<<< HEAD
-        "Date": "Tue, 10 Dec 2019 05:32:50 GMT",
-        "ETag": "\u00220x8D77D326696443F\u0022",
-        "Last-Modified": "Tue, 10 Dec 2019 05:32:51 GMT",
-=======
-        "Date": "Tue, 10 Dec 2019 06:01:15 GMT",
-        "ETag": "\u00220x8D77D365E8AFE8C\u0022",
-        "Last-Modified": "Tue, 10 Dec 2019 06:01:16 GMT",
->>>>>>> 1d9822e0
-        "Server": [
-          "Windows-Azure-File/1.0",
-          "Microsoft-HTTPAPI/2.0"
-        ],
-<<<<<<< HEAD
-        "x-ms-client-request-id": "fdf8da14-2a43-a53b-d133-4db860722318",
+        "Date": "Wed, 11 Dec 2019 20:39:55 GMT",
+        "ETag": "\u00220x8D77E7A48BDEBA8\u0022",
+        "Last-Modified": "Wed, 11 Dec 2019 20:39:56 GMT",
+        "Server": [
+          "Windows-Azure-File/1.0",
+          "Microsoft-HTTPAPI/2.0"
+        ],
+        "x-ms-client-request-id": "dbcb9b1c-b386-085c-a8b1-9956d0998d31",
         "x-ms-file-attributes": "Directory",
-        "x-ms-file-change-time": "2019-12-10T05:32:51.9175231Z",
-        "x-ms-file-creation-time": "2019-12-10T05:32:51.9175231Z",
+        "x-ms-file-change-time": "2019-12-11T20:39:56.7730600Z",
+        "x-ms-file-creation-time": "2019-12-11T20:39:56.7730600Z",
         "x-ms-file-id": "13835128424026341376",
-        "x-ms-file-last-write-time": "2019-12-10T05:32:51.9175231Z",
+        "x-ms-file-last-write-time": "2019-12-11T20:39:56.7730600Z",
         "x-ms-file-parent-id": "0",
         "x-ms-file-permission-key": "7855875120676328179*422928105932735866",
-        "x-ms-request-id": "0cb00a39-501a-0046-451b-afa6bc000000",
-=======
-        "x-ms-client-request-id": "bbdf2dfd-9845-ada8-0eb7-9bd6294f949c",
-        "x-ms-file-attributes": "Directory",
-        "x-ms-file-change-time": "2019-12-10T06:01:16.4087948Z",
-        "x-ms-file-creation-time": "2019-12-10T06:01:16.4087948Z",
-        "x-ms-file-id": "13835128424026341376",
-        "x-ms-file-last-write-time": "2019-12-10T06:01:16.4087948Z",
-        "x-ms-file-parent-id": "0",
-        "x-ms-file-permission-key": "7855875120676328179*422928105932735866",
-        "x-ms-request-id": "38a4fa3c-501a-0034-071f-afa1f3000000",
->>>>>>> 1d9822e0
-        "x-ms-request-server-encrypted": "true",
-        "x-ms-version": "2019-07-07"
-      },
-      "ResponseBody": []
-    },
-    {
-<<<<<<< HEAD
-      "RequestUri": "http://seanstagetest.file.core.windows.net/test-share-8fa34d4f-3eb7-889e-90f8-42af3911c301/test-directory-7c20f845-fc0c-bdf8-d05b-6e8f4761912c/test-file-ce2b4bca-a33e-a0fc-0b4a-27ba122ea3d1",
-      "RequestMethod": "PUT",
-      "RequestHeaders": {
-        "Authorization": "Sanitized",
-        "traceparent": "00-01a9d726a195414a98324b1d97f71033-5f287ad0f5c4aa47-00",
-        "User-Agent": [
-          "azsdk-net-Storage.Files.Shares/12.0.0-dev.20191209.1\u002Bb71b1fa965b15eccfc57e2c7781b8bf85cd4c766",
-          "(.NET Core 4.6.28008.01; Microsoft Windows 10.0.18363 )"
-        ],
-        "x-ms-client-request-id": "cfffd12e-b1d3-7197-dd58-f1f9038093a3",
+        "x-ms-request-id": "ef3e4062-c01a-0019-5163-b01280000000",
+        "x-ms-request-server-encrypted": "true",
+        "x-ms-version": "2019-07-07"
+      },
+      "ResponseBody": []
+    },
+    {
+      "RequestUri": "http://seanstagetest.file.core.windows.net/test-share-d1b64e75-aa55-d844-e5a5-57dd89230d19/test-directory-fc2118d6-b3bb-032c-34e9-aff417a2e43c/test-file-072fa57d-9006-9688-3e3a-25fa9907753f",
+      "RequestMethod": "PUT",
+      "RequestHeaders": {
+        "Authorization": "Sanitized",
+        "traceparent": "00-f1e1801552d58c49a5953c4bec1578bf-122700d9f407ef41-00",
+        "User-Agent": [
+          "azsdk-net-Storage.Files.Shares/12.0.0-dev.20191211.1\u002B899431c003876eb9b26cefd8e8a37e7f27f82ced",
+          "(.NET Core 4.6.28008.01; Microsoft Windows 10.0.18363 )"
+        ],
+        "x-ms-client-request-id": "e8a7e933-7ec6-8bf4-1335-9c4c8e616ea0",
         "x-ms-content-length": "1048576",
-        "x-ms-date": "Tue, 10 Dec 2019 05:32:52 GMT",
-=======
-      "RequestUri": "http://seanstagetest.file.core.windows.net/test-share-27297a5f-5ef6-ad70-1dd9-2367dec9f1f6/test-directory-f59ac437-bc98-70c5-4261-04bffb592d3e/test-file-d724f40e-2ed4-2593-0687-5ba46359b37b",
-      "RequestMethod": "PUT",
-      "RequestHeaders": {
-        "Authorization": "Sanitized",
-        "traceparent": "00-5fda1dda6b75de47b9ac3d77ba950b69-67838a107d629d4e-00",
-        "User-Agent": [
-          "azsdk-net-Storage.Files.Shares/12.0.0-dev.20191209.1\u002B61bda4d1783b0e05dba0d434ff14b2840726d3b1",
-          "(.NET Core 4.6.28008.01; Microsoft Windows 10.0.18363 )"
-        ],
-        "x-ms-client-request-id": "c85cbb5f-36a3-ce7d-99ba-b5bd3d034ab4",
-        "x-ms-content-length": "1048576",
-        "x-ms-date": "Tue, 10 Dec 2019 06:01:16 GMT",
->>>>>>> 1d9822e0
+        "x-ms-date": "Wed, 11 Dec 2019 20:39:56 GMT",
         "x-ms-file-attributes": "None",
         "x-ms-file-creation-time": "Now",
         "x-ms-file-last-write-time": "Now",
@@ -173,128 +101,71 @@
       "StatusCode": 201,
       "ResponseHeaders": {
         "Content-Length": "0",
-<<<<<<< HEAD
-        "Date": "Tue, 10 Dec 2019 05:32:52 GMT",
-        "ETag": "\u00220x8D77D3266A38A04\u0022",
-        "Last-Modified": "Tue, 10 Dec 2019 05:32:52 GMT",
-=======
-        "Date": "Tue, 10 Dec 2019 06:01:15 GMT",
-        "ETag": "\u00220x8D77D365E97F68D\u0022",
-        "Last-Modified": "Tue, 10 Dec 2019 06:01:16 GMT",
->>>>>>> 1d9822e0
-        "Server": [
-          "Windows-Azure-File/1.0",
-          "Microsoft-HTTPAPI/2.0"
-        ],
-<<<<<<< HEAD
-        "x-ms-client-request-id": "cfffd12e-b1d3-7197-dd58-f1f9038093a3",
+        "Date": "Wed, 11 Dec 2019 20:39:56 GMT",
+        "ETag": "\u00220x8D77E7A48CAE134\u0022",
+        "Last-Modified": "Wed, 11 Dec 2019 20:39:56 GMT",
+        "Server": [
+          "Windows-Azure-File/1.0",
+          "Microsoft-HTTPAPI/2.0"
+        ],
+        "x-ms-client-request-id": "e8a7e933-7ec6-8bf4-1335-9c4c8e616ea0",
         "x-ms-file-attributes": "Archive",
-        "x-ms-file-change-time": "2019-12-10T05:32:52.0045060Z",
-        "x-ms-file-creation-time": "2019-12-10T05:32:52.0045060Z",
+        "x-ms-file-change-time": "2019-12-11T20:39:56.8579892Z",
+        "x-ms-file-creation-time": "2019-12-11T20:39:56.8579892Z",
         "x-ms-file-id": "11529285414812647424",
-        "x-ms-file-last-write-time": "2019-12-10T05:32:52.0045060Z",
+        "x-ms-file-last-write-time": "2019-12-11T20:39:56.8579892Z",
         "x-ms-file-parent-id": "13835128424026341376",
         "x-ms-file-permission-key": "12501538048846835188*422928105932735866",
-        "x-ms-request-id": "0cb00a3a-501a-0046-461b-afa6bc000000",
-=======
-        "x-ms-client-request-id": "c85cbb5f-36a3-ce7d-99ba-b5bd3d034ab4",
-        "x-ms-file-attributes": "Archive",
-        "x-ms-file-change-time": "2019-12-10T06:01:16.4937869Z",
-        "x-ms-file-creation-time": "2019-12-10T06:01:16.4937869Z",
-        "x-ms-file-id": "11529285414812647424",
-        "x-ms-file-last-write-time": "2019-12-10T06:01:16.4937869Z",
-        "x-ms-file-parent-id": "13835128424026341376",
-        "x-ms-file-permission-key": "12501538048846835188*422928105932735866",
-        "x-ms-request-id": "38a4fa3d-501a-0034-081f-afa1f3000000",
->>>>>>> 1d9822e0
-        "x-ms-request-server-encrypted": "true",
-        "x-ms-version": "2019-07-07"
-      },
-      "ResponseBody": []
-    },
-    {
-<<<<<<< HEAD
-      "RequestUri": "http://seanstagetest.file.core.windows.net/test-share-c8dd7c90-b5f8-36b0-6205-0fd5051048d7?restype=share",
-      "RequestMethod": "PUT",
-      "RequestHeaders": {
-        "Authorization": "Sanitized",
-        "traceparent": "00-6c886ba52919f84da8cd2fad1eadf68a-3c4611eb6f2e294e-00",
-        "User-Agent": [
-          "azsdk-net-Storage.Files.Shares/12.0.0-dev.20191209.1\u002Bb71b1fa965b15eccfc57e2c7781b8bf85cd4c766",
-          "(.NET Core 4.6.28008.01; Microsoft Windows 10.0.18363 )"
-        ],
-        "x-ms-client-request-id": "db5bfad5-ad56-78ea-21c8-6dcea1c16bcd",
-        "x-ms-date": "Tue, 10 Dec 2019 05:32:52 GMT",
-=======
-      "RequestUri": "http://seanstagetest.file.core.windows.net/test-share-77832004-c68d-9d23-fb71-9c8432a9ad1e?restype=share",
-      "RequestMethod": "PUT",
-      "RequestHeaders": {
-        "Authorization": "Sanitized",
-        "traceparent": "00-4b44b5d4e1978c438398394c8d6b3755-b62bdeb84d25564a-00",
-        "User-Agent": [
-          "azsdk-net-Storage.Files.Shares/12.0.0-dev.20191209.1\u002B61bda4d1783b0e05dba0d434ff14b2840726d3b1",
-          "(.NET Core 4.6.28008.01; Microsoft Windows 10.0.18363 )"
-        ],
-        "x-ms-client-request-id": "56e54705-7163-99bd-98bf-cc3199f89bef",
-        "x-ms-date": "Tue, 10 Dec 2019 06:01:16 GMT",
->>>>>>> 1d9822e0
-        "x-ms-return-client-request-id": "true",
-        "x-ms-version": "2019-07-07"
-      },
-      "RequestBody": null,
-      "StatusCode": 201,
-      "ResponseHeaders": {
-        "Content-Length": "0",
-<<<<<<< HEAD
-        "Date": "Tue, 10 Dec 2019 05:32:52 GMT",
-        "ETag": "\u00220x8D77D3266B008FC\u0022",
-        "Last-Modified": "Tue, 10 Dec 2019 05:32:52 GMT",
-=======
-        "Date": "Tue, 10 Dec 2019 06:01:15 GMT",
-        "ETag": "\u00220x8D77D365EA426F0\u0022",
-        "Last-Modified": "Tue, 10 Dec 2019 06:01:16 GMT",
->>>>>>> 1d9822e0
-        "Server": [
-          "Windows-Azure-File/1.0",
-          "Microsoft-HTTPAPI/2.0"
-        ],
-<<<<<<< HEAD
-        "x-ms-client-request-id": "db5bfad5-ad56-78ea-21c8-6dcea1c16bcd",
-        "x-ms-request-id": "0cb00a3b-501a-0046-471b-afa6bc000000",
-=======
-        "x-ms-client-request-id": "56e54705-7163-99bd-98bf-cc3199f89bef",
-        "x-ms-request-id": "38a4fa3e-501a-0034-091f-afa1f3000000",
->>>>>>> 1d9822e0
-        "x-ms-version": "2019-07-07"
-      },
-      "ResponseBody": []
-    },
-    {
-<<<<<<< HEAD
-      "RequestUri": "http://seanstagetest.file.core.windows.net/test-share-c8dd7c90-b5f8-36b0-6205-0fd5051048d7/test-directory-be241a0f-52f4-bc73-7eb2-c6ef259f9472?restype=directory",
-      "RequestMethod": "PUT",
-      "RequestHeaders": {
-        "Authorization": "Sanitized",
-        "traceparent": "00-8b99016d6ec032449d694cea34a809d2-871d4a711c153145-00",
-        "User-Agent": [
-          "azsdk-net-Storage.Files.Shares/12.0.0-dev.20191209.1\u002Bb71b1fa965b15eccfc57e2c7781b8bf85cd4c766",
-          "(.NET Core 4.6.28008.01; Microsoft Windows 10.0.18363 )"
-        ],
-        "x-ms-client-request-id": "8700c29d-63cb-8249-869e-5ca4e6fb5381",
-        "x-ms-date": "Tue, 10 Dec 2019 05:32:52 GMT",
-=======
-      "RequestUri": "http://seanstagetest.file.core.windows.net/test-share-77832004-c68d-9d23-fb71-9c8432a9ad1e/test-directory-2c1f970c-a3be-19b7-4866-42999263e1c0?restype=directory",
-      "RequestMethod": "PUT",
-      "RequestHeaders": {
-        "Authorization": "Sanitized",
-        "traceparent": "00-87bc83046d891a4a9e8531caefd7f830-7d0ee912b87f7740-00",
-        "User-Agent": [
-          "azsdk-net-Storage.Files.Shares/12.0.0-dev.20191209.1\u002B61bda4d1783b0e05dba0d434ff14b2840726d3b1",
-          "(.NET Core 4.6.28008.01; Microsoft Windows 10.0.18363 )"
-        ],
-        "x-ms-client-request-id": "24b34358-491b-6178-8fcb-0dfd2f230635",
-        "x-ms-date": "Tue, 10 Dec 2019 06:01:16 GMT",
->>>>>>> 1d9822e0
+        "x-ms-request-id": "ef3e4063-c01a-0019-5263-b01280000000",
+        "x-ms-request-server-encrypted": "true",
+        "x-ms-version": "2019-07-07"
+      },
+      "ResponseBody": []
+    },
+    {
+      "RequestUri": "http://seanstagetest.file.core.windows.net/test-share-1af35a3b-12c0-745a-f0ed-24ec84cbf0bc?restype=share",
+      "RequestMethod": "PUT",
+      "RequestHeaders": {
+        "Authorization": "Sanitized",
+        "traceparent": "00-10edc4f85f53c744a27cfb22122a5e7b-e42b9d8e9bf9ab43-00",
+        "User-Agent": [
+          "azsdk-net-Storage.Files.Shares/12.0.0-dev.20191211.1\u002B899431c003876eb9b26cefd8e8a37e7f27f82ced",
+          "(.NET Core 4.6.28008.01; Microsoft Windows 10.0.18363 )"
+        ],
+        "x-ms-client-request-id": "4c806aaa-fb8f-217d-8e33-f8d959070747",
+        "x-ms-date": "Wed, 11 Dec 2019 20:39:56 GMT",
+        "x-ms-return-client-request-id": "true",
+        "x-ms-version": "2019-07-07"
+      },
+      "RequestBody": null,
+      "StatusCode": 201,
+      "ResponseHeaders": {
+        "Content-Length": "0",
+        "Date": "Wed, 11 Dec 2019 20:39:56 GMT",
+        "ETag": "\u00220x8D77E7A48D72C4A\u0022",
+        "Last-Modified": "Wed, 11 Dec 2019 20:39:56 GMT",
+        "Server": [
+          "Windows-Azure-File/1.0",
+          "Microsoft-HTTPAPI/2.0"
+        ],
+        "x-ms-client-request-id": "4c806aaa-fb8f-217d-8e33-f8d959070747",
+        "x-ms-request-id": "ef3e4064-c01a-0019-5363-b01280000000",
+        "x-ms-version": "2019-07-07"
+      },
+      "ResponseBody": []
+    },
+    {
+      "RequestUri": "http://seanstagetest.file.core.windows.net/test-share-1af35a3b-12c0-745a-f0ed-24ec84cbf0bc/test-directory-a727e044-be9a-af40-e00d-5974a9ba0886?restype=directory",
+      "RequestMethod": "PUT",
+      "RequestHeaders": {
+        "Authorization": "Sanitized",
+        "traceparent": "00-900633194eb4804a93f64f7f9eb280e6-1f18c3429b324745-00",
+        "User-Agent": [
+          "azsdk-net-Storage.Files.Shares/12.0.0-dev.20191211.1\u002B899431c003876eb9b26cefd8e8a37e7f27f82ced",
+          "(.NET Core 4.6.28008.01; Microsoft Windows 10.0.18363 )"
+        ],
+        "x-ms-client-request-id": "8b5b2145-0c41-ebe7-29d1-6b81a20977d4",
+        "x-ms-date": "Wed, 11 Dec 2019 20:39:57 GMT",
         "x-ms-file-attributes": "None",
         "x-ms-file-creation-time": "Now",
         "x-ms-file-last-write-time": "Now",
@@ -306,73 +177,40 @@
       "StatusCode": 201,
       "ResponseHeaders": {
         "Content-Length": "0",
-<<<<<<< HEAD
-        "Date": "Tue, 10 Dec 2019 05:32:52 GMT",
-        "ETag": "\u00220x8D77D3266BDA16C\u0022",
-        "Last-Modified": "Tue, 10 Dec 2019 05:32:52 GMT",
-=======
-        "Date": "Tue, 10 Dec 2019 06:01:16 GMT",
-        "ETag": "\u00220x8D77D365EB20BED\u0022",
-        "Last-Modified": "Tue, 10 Dec 2019 06:01:16 GMT",
->>>>>>> 1d9822e0
-        "Server": [
-          "Windows-Azure-File/1.0",
-          "Microsoft-HTTPAPI/2.0"
-        ],
-<<<<<<< HEAD
-        "x-ms-client-request-id": "8700c29d-63cb-8249-869e-5ca4e6fb5381",
+        "Date": "Wed, 11 Dec 2019 20:39:56 GMT",
+        "ETag": "\u00220x8D77E7A48E51FF6\u0022",
+        "Last-Modified": "Wed, 11 Dec 2019 20:39:57 GMT",
+        "Server": [
+          "Windows-Azure-File/1.0",
+          "Microsoft-HTTPAPI/2.0"
+        ],
+        "x-ms-client-request-id": "8b5b2145-0c41-ebe7-29d1-6b81a20977d4",
         "x-ms-file-attributes": "Directory",
-        "x-ms-file-change-time": "2019-12-10T05:32:52.1754988Z",
-        "x-ms-file-creation-time": "2019-12-10T05:32:52.1754988Z",
+        "x-ms-file-change-time": "2019-12-11T20:39:57.0299894Z",
+        "x-ms-file-creation-time": "2019-12-11T20:39:57.0299894Z",
         "x-ms-file-id": "13835128424026341376",
-        "x-ms-file-last-write-time": "2019-12-10T05:32:52.1754988Z",
+        "x-ms-file-last-write-time": "2019-12-11T20:39:57.0299894Z",
         "x-ms-file-parent-id": "0",
         "x-ms-file-permission-key": "7855875120676328179*422928105932735866",
-        "x-ms-request-id": "0cb00a3e-501a-0046-481b-afa6bc000000",
-=======
-        "x-ms-client-request-id": "24b34358-491b-6178-8fcb-0dfd2f230635",
-        "x-ms-file-attributes": "Directory",
-        "x-ms-file-change-time": "2019-12-10T06:01:16.6647277Z",
-        "x-ms-file-creation-time": "2019-12-10T06:01:16.6647277Z",
-        "x-ms-file-id": "13835128424026341376",
-        "x-ms-file-last-write-time": "2019-12-10T06:01:16.6647277Z",
-        "x-ms-file-parent-id": "0",
-        "x-ms-file-permission-key": "7855875120676328179*422928105932735866",
-        "x-ms-request-id": "38a4fa40-501a-0034-0a1f-afa1f3000000",
->>>>>>> 1d9822e0
-        "x-ms-request-server-encrypted": "true",
-        "x-ms-version": "2019-07-07"
-      },
-      "ResponseBody": []
-    },
-    {
-<<<<<<< HEAD
-      "RequestUri": "http://seanstagetest.file.core.windows.net/test-share-c8dd7c90-b5f8-36b0-6205-0fd5051048d7/test-directory-be241a0f-52f4-bc73-7eb2-c6ef259f9472/test-file-cfecfa33-60c1-a218-9afc-65e1330c5650",
-      "RequestMethod": "PUT",
-      "RequestHeaders": {
-        "Authorization": "Sanitized",
-        "traceparent": "00-4dd5b195d77ab049918f805d9909b8fa-dcbd630d6e5ad94b-00",
-        "User-Agent": [
-          "azsdk-net-Storage.Files.Shares/12.0.0-dev.20191209.1\u002Bb71b1fa965b15eccfc57e2c7781b8bf85cd4c766",
-          "(.NET Core 4.6.28008.01; Microsoft Windows 10.0.18363 )"
-        ],
-        "x-ms-client-request-id": "6c339dbf-b942-3c7e-aa5e-edcffe684f7a",
+        "x-ms-request-id": "ef3e4066-c01a-0019-5463-b01280000000",
+        "x-ms-request-server-encrypted": "true",
+        "x-ms-version": "2019-07-07"
+      },
+      "ResponseBody": []
+    },
+    {
+      "RequestUri": "http://seanstagetest.file.core.windows.net/test-share-1af35a3b-12c0-745a-f0ed-24ec84cbf0bc/test-directory-a727e044-be9a-af40-e00d-5974a9ba0886/test-file-b7a0722a-edc5-a0fc-b3ff-3ef49c141b40",
+      "RequestMethod": "PUT",
+      "RequestHeaders": {
+        "Authorization": "Sanitized",
+        "traceparent": "00-0f394946b282764f9e8fc0668e3d346f-ba1106ed30e4064d-00",
+        "User-Agent": [
+          "azsdk-net-Storage.Files.Shares/12.0.0-dev.20191211.1\u002B899431c003876eb9b26cefd8e8a37e7f27f82ced",
+          "(.NET Core 4.6.28008.01; Microsoft Windows 10.0.18363 )"
+        ],
+        "x-ms-client-request-id": "21024d2d-d400-58f4-24bb-d842cef24f15",
         "x-ms-content-length": "1048576",
-        "x-ms-date": "Tue, 10 Dec 2019 05:32:52 GMT",
-=======
-      "RequestUri": "http://seanstagetest.file.core.windows.net/test-share-77832004-c68d-9d23-fb71-9c8432a9ad1e/test-directory-2c1f970c-a3be-19b7-4866-42999263e1c0/test-file-34360bde-b079-b42b-dcf3-d813957afaa2",
-      "RequestMethod": "PUT",
-      "RequestHeaders": {
-        "Authorization": "Sanitized",
-        "traceparent": "00-96bf7974f6d31c4ea96a1dc952d15562-595763b5e2b5a94b-00",
-        "User-Agent": [
-          "azsdk-net-Storage.Files.Shares/12.0.0-dev.20191209.1\u002B61bda4d1783b0e05dba0d434ff14b2840726d3b1",
-          "(.NET Core 4.6.28008.01; Microsoft Windows 10.0.18363 )"
-        ],
-        "x-ms-client-request-id": "125ed8a4-4f6f-a7c2-18fe-48277164cc14",
-        "x-ms-content-length": "1048576",
-        "x-ms-date": "Tue, 10 Dec 2019 06:01:16 GMT",
->>>>>>> 1d9822e0
+        "x-ms-date": "Wed, 11 Dec 2019 20:39:57 GMT",
         "x-ms-file-attributes": "None",
         "x-ms-file-creation-time": "Now",
         "x-ms-file-last-write-time": "Now",
@@ -385,140 +223,77 @@
       "StatusCode": 201,
       "ResponseHeaders": {
         "Content-Length": "0",
-<<<<<<< HEAD
-        "Date": "Tue, 10 Dec 2019 05:32:52 GMT",
-        "ETag": "\u00220x8D77D3266CAC0A2\u0022",
-        "Last-Modified": "Tue, 10 Dec 2019 05:32:52 GMT",
-=======
-        "Date": "Tue, 10 Dec 2019 06:01:16 GMT",
-        "ETag": "\u00220x8D77D365EBF05AE\u0022",
-        "Last-Modified": "Tue, 10 Dec 2019 06:01:16 GMT",
->>>>>>> 1d9822e0
-        "Server": [
-          "Windows-Azure-File/1.0",
-          "Microsoft-HTTPAPI/2.0"
-        ],
-<<<<<<< HEAD
-        "x-ms-client-request-id": "6c339dbf-b942-3c7e-aa5e-edcffe684f7a",
+        "Date": "Wed, 11 Dec 2019 20:39:56 GMT",
+        "ETag": "\u00220x8D77E7A48F29015\u0022",
+        "Last-Modified": "Wed, 11 Dec 2019 20:39:57 GMT",
+        "Server": [
+          "Windows-Azure-File/1.0",
+          "Microsoft-HTTPAPI/2.0"
+        ],
+        "x-ms-client-request-id": "21024d2d-d400-58f4-24bb-d842cef24f15",
         "x-ms-file-attributes": "Archive",
-        "x-ms-file-change-time": "2019-12-10T05:32:52.2614946Z",
-        "x-ms-file-creation-time": "2019-12-10T05:32:52.2614946Z",
+        "x-ms-file-change-time": "2019-12-11T20:39:57.1180565Z",
+        "x-ms-file-creation-time": "2019-12-11T20:39:57.1180565Z",
         "x-ms-file-id": "11529285414812647424",
-        "x-ms-file-last-write-time": "2019-12-10T05:32:52.2614946Z",
+        "x-ms-file-last-write-time": "2019-12-11T20:39:57.1180565Z",
         "x-ms-file-parent-id": "13835128424026341376",
         "x-ms-file-permission-key": "12501538048846835188*422928105932735866",
-        "x-ms-request-id": "0cb00a3f-501a-0046-491b-afa6bc000000",
-=======
-        "x-ms-client-request-id": "125ed8a4-4f6f-a7c2-18fe-48277164cc14",
-        "x-ms-file-attributes": "Archive",
-        "x-ms-file-change-time": "2019-12-10T06:01:16.7497646Z",
-        "x-ms-file-creation-time": "2019-12-10T06:01:16.7497646Z",
-        "x-ms-file-id": "11529285414812647424",
-        "x-ms-file-last-write-time": "2019-12-10T06:01:16.7497646Z",
-        "x-ms-file-parent-id": "13835128424026341376",
-        "x-ms-file-permission-key": "12501538048846835188*422928105932735866",
-        "x-ms-request-id": "38a4fa41-501a-0034-0b1f-afa1f3000000",
->>>>>>> 1d9822e0
-        "x-ms-request-server-encrypted": "true",
-        "x-ms-version": "2019-07-07"
-      },
-      "ResponseBody": []
-    },
-    {
-<<<<<<< HEAD
-      "RequestUri": "http://seanstagetest.file.core.windows.net/test-share-8fa34d4f-3eb7-889e-90f8-42af3911c301/test-directory-7c20f845-fc0c-bdf8-d05b-6e8f4761912c/test-file-ce2b4bca-a33e-a0fc-0b4a-27ba122ea3d1?comp=range",
-=======
-      "RequestUri": "http://seanstagetest.file.core.windows.net/test-share-27297a5f-5ef6-ad70-1dd9-2367dec9f1f6/test-directory-f59ac437-bc98-70c5-4261-04bffb592d3e/test-file-d724f40e-2ed4-2593-0687-5ba46359b37b?comp=range",
->>>>>>> 1d9822e0
+        "x-ms-request-id": "ef3e4067-c01a-0019-5563-b01280000000",
+        "x-ms-request-server-encrypted": "true",
+        "x-ms-version": "2019-07-07"
+      },
+      "ResponseBody": []
+    },
+    {
+      "RequestUri": "http://seanstagetest.file.core.windows.net/test-share-d1b64e75-aa55-d844-e5a5-57dd89230d19/test-directory-fc2118d6-b3bb-032c-34e9-aff417a2e43c/test-file-072fa57d-9006-9688-3e3a-25fa9907753f?comp=range",
       "RequestMethod": "PUT",
       "RequestHeaders": {
         "Authorization": "Sanitized",
         "Content-Length": "1024",
-<<<<<<< HEAD
-        "traceparent": "00-eb6684e897682844afc08faa7f7602ef-9e30d12f34a7c444-00",
-        "User-Agent": [
-          "azsdk-net-Storage.Files.Shares/12.0.0-dev.20191209.1\u002Bb71b1fa965b15eccfc57e2c7781b8bf85cd4c766",
-          "(.NET Core 4.6.28008.01; Microsoft Windows 10.0.18363 )"
-        ],
-        "x-ms-client-request-id": "a9d81587-818b-50f1-af4e-380bd1ea25db",
-        "x-ms-date": "Tue, 10 Dec 2019 05:32:52 GMT",
-=======
-        "traceparent": "00-1f14fd96d56ccd49a86dacc3adaf7c2b-e34ff009ed68e74a-00",
-        "User-Agent": [
-          "azsdk-net-Storage.Files.Shares/12.0.0-dev.20191209.1\u002B61bda4d1783b0e05dba0d434ff14b2840726d3b1",
-          "(.NET Core 4.6.28008.01; Microsoft Windows 10.0.18363 )"
-        ],
-        "x-ms-client-request-id": "a29d1551-873d-f800-fd0f-85f6c7156b50",
-        "x-ms-date": "Tue, 10 Dec 2019 06:01:16 GMT",
->>>>>>> 1d9822e0
+        "traceparent": "00-5b5a976377b1004197a87f564de2c07b-cfdeaf683f5d654c-00",
+        "User-Agent": [
+          "azsdk-net-Storage.Files.Shares/12.0.0-dev.20191211.1\u002B899431c003876eb9b26cefd8e8a37e7f27f82ced",
+          "(.NET Core 4.6.28008.01; Microsoft Windows 10.0.18363 )"
+        ],
+        "x-ms-client-request-id": "f401c6f5-f083-79e6-4f5f-8071b768eeb0",
+        "x-ms-date": "Wed, 11 Dec 2019 20:39:57 GMT",
         "x-ms-range": "bytes=0-1023",
         "x-ms-return-client-request-id": "true",
         "x-ms-version": "2019-07-07",
         "x-ms-write": "update"
       },
-<<<<<<< HEAD
-      "RequestBody": "SAx6X6nx4iZSbkdE3AOSvboGIZbZ6g5wCBW4QB/YfyAuCcwDYeK0zroNGdNyOmCnyy8U90a4oV7\u002BClaUOKEGeu4nFdI2jlvXUlLcy9A6/s61EXXww4fZdWhuBVeMIJUYBp7lSySNcT3TPaXz3NWNxAuH3ycsFbZmTZ9px4gDSzG9w8QxVLKqJ6A4HYbi5pmT4EFMBEFu7PHofv2EI6m0z/FzNhgQW29Z3beH9PgwhGcG1udHt0fwTtfTSdW1JQP2g02Vbq\u002BAgoTS8iaJ5vf4uPqWfk3BbReqg\u002BdBPBGZo7izkHGrmha3hVNidMQgZmfg25HbHqe2NRY16\u002BrHP0VzOE9u1VaGTR3j3vn5X/hSiRx/YWGAvYUR/Vtada8r70UN7zx1spERWY1090CuvNUd4mHNSN7k8nrKXdf6K9dtt\u002B6z7HC83deLbgfTC8VEYkCGPZNOXadnKfzBq1S5Fi62BkBR\u002BtBlYQWKQtrWEOe1hfqXdO5EH1pGS8J0\u002BzGC0lfZHQSF8mhwIdyNwxvNkBkUDCZaIqFAcuflC68N8GbTB3CC/fLiL5KSJlMRtls\u002BebupX\u002B8KKK\u002B1mKodn\u002Be4YjB1uburSpImMtyUx/tNLruLp5H0ZJF2yN/AzGRHxY\u002Bq2cQjm/yfky4ogiwSdmC0aGrukfhWxP2e//Dc6n4u3mxN6e43KZK/6xRjzOFlZFJ/C2T5WTSXVBXGhZwLw6iw\u002BaTAxYxyfT7YL6Xk8vgbOJqeXd8ZNIU4tZXZcKT1syhss9I9pJ7FDY4mISmOs2Ecq0wCbWbJlsUehw/3mQ2Z43x9eD4l3ZP72VBQ8xJbqgIzvMVX80bBoh0NHh2PznOBjD6tEDsj9s24BpQWeKOywt0Mw9xHQvA2u9UhGL92bArcz2bUrpnHEMX4nuyxqyp5WltAgguXOUpOd1RlAd4NQpmJOqk93hRDRbIXT6MDhBCqp75jNur/RJUchjdEYQ/n6lxSKHCBPHxH/DxYf\u002BmmSvJDu1kfqguvivUTIFfc/uOiMGVHsFyfKWtBGzqtpsWrdTtFAKa1xz9Ro557bRska/1Ztk\u002BEX5qWpJLu3o7RAuMwaKscl/097Wkl9Q2\u002BJLtPHLA8VPB1JxWhrlwUx\u002Biwf6G6SwVwCNP/G8jmXmmM2H/Wn8HelK3zukCVe\u002BihKSaAdXVsA9m13hTcPTknj8isFNbdPScn0uvzx5DE243rXvGiZunzINSmIMCsAlZ0yyt46WcSxOz\u002BWKOKeTtI8QOH8N9HhCnfuPMBNhxnes\u002BUfvtlTPEl2ZoFpA1GaaeYXS\u002B8JRF3LUYCmTBzEI3Plt3T9fpA46QRYRdFQeAbmE9LaNjsqlW\u002BHVC0YrPBssgMNg4wcnOsWA==",
-      "StatusCode": 201,
-      "ResponseHeaders": {
-        "Content-Length": "0",
-        "Content-MD5": "SWt\u002BK9mhq8OAqoBwuPJUjQ==",
-        "Date": "Tue, 10 Dec 2019 05:32:52 GMT",
-        "ETag": "\u00220x8D77D3266D74530\u0022",
-        "Last-Modified": "Tue, 10 Dec 2019 05:32:52 GMT",
-=======
-      "RequestBody": "0WsZKeK3hSJmhUdcVTJrH/aobrwc5zOURJo2sXR9QIhQRifeo9NN7FI8rOoHZVHlkykxyPUP\u002BOk4heVIgdSu6US\u002BDA8LjXsjWoFp3ztIjN5IUB1KTHeSQE09pR7uBWt\u002BjsKlSFlC2QatDW1zpRiu7/gG/zC2Y53NLMvBzuddNVUW61F4o0OFBXYXnT4JHpo1jrYl5wU6xysl2ByNgQseUNgYXbrGNky1gfq6n8Veww0wiz8wN01P3CQmUsom94Rr\u002BExm8MHgblhqb2ULgChlxxQOXPXL7hiKyYCVoOOBjop2TqZ5\u002BNJMUB3nxsfnQ1z8wYu1GJqOnwo03CdASs506OHblTGB689CwgzY5CdQooYkmd5Yy3bv56\u002BbRRyrCwVPct3mDK0qetW7c1aOtrri4zmgHLDvGx1r7K2C5aazlrYGiHJKapbY\u002BR8InFgfYTH0uWHiCu9VX1a/eh8AqJQvCNyfiC1Il3mjyCKR5n7FS4t8jSxF0IzGsSgbiu922FGK2ZR7f9gErCHoP0HNw3jX\u002Bi\u002BUhBpo6ThQ2dYELQ2JLPDQBg3qScuyd\u002BEKXJFK\u002BO2vQ5DA4VM2Iu9cK6YB/34UXhJR/bxr7LBj4gw5XY2mBeHpVOl9yUucmeQdjh4lsHhi9f5/\u002BfsxRFbfXP9H/cRitSXEGKqVl5TGtGPYTl6SPjGU1meOJgzmtxCTnW1MVZwfutn4YJfNzV5puEWXWPX4TR7NsiZc044Z3mCaAfknel7GuJSEmd2axwkJJG7GTl4bmlBPfqJ2wuZK34I2MstkQj3m0aBhc7RAM\u002BscU64gUo8Cfmap2Py7T/WtOrlbY5Q9pOIw332\u002BuiecDku3WW83KozyNLNkumpBKoGqszn65c9X3q7M73ISQ8Q/DcmwBPaGdhAtaC7g2ep477X8FAbuoSh7X3vAazoZ4PHuJa2gkCWLIz0pzHyhdgXEVAC9Fi\u002B\u002BUWuhNaV7xgrVFIg98bM92F6PcPDIxNWs2uh1\u002Bxc5W8nCMNRB/1uAD1wyU7jzY4VRh3uiLqU\u002B9YyW9Fq8BcrznLi/e8Hf\u002B9kDDmCUlXEcuHZjI3Sbly0khDpHqgoAxAqSPrf/NOjEcYuinyBEqV8beTzjWOFWWAWLm/aGmFHPAklWAle5HYOOn7Ho\u002BPcM39raLDDNHGwoO\u002Bayc5nxPdk605zW7qcIYVy4VbgvbV8NfrscrGsgAeXdLcZwB6nqnGLYriVaNvEy0crUFMez\u002Bc2GpPTd1ZFuGdG3\u002BMDhmFmyzrlWV786skfK6tqgTO0eKjT46mO0DMfRapRToz4wUTlxIUYNXKEOTPKsEuq2zc3kmM6L6K32/sHxhe0r5g4JmpihLyumEM2T6p5wB/rcGpzHbw==",
-      "StatusCode": 201,
-      "ResponseHeaders": {
-        "Content-Length": "0",
-        "Content-MD5": "eK8jA2Yr42FFLIRQZ9m7bg==",
-        "Date": "Tue, 10 Dec 2019 06:01:16 GMT",
-        "ETag": "\u00220x8D77D365ECB38FA\u0022",
-        "Last-Modified": "Tue, 10 Dec 2019 06:01:16 GMT",
->>>>>>> 1d9822e0
-        "Server": [
-          "Windows-Azure-File/1.0",
-          "Microsoft-HTTPAPI/2.0"
-        ],
-<<<<<<< HEAD
-        "x-ms-client-request-id": "a9d81587-818b-50f1-af4e-380bd1ea25db",
-        "x-ms-request-id": "0cb00a40-501a-0046-4a1b-afa6bc000000",
-=======
-        "x-ms-client-request-id": "a29d1551-873d-f800-fd0f-85f6c7156b50",
-        "x-ms-request-id": "38a4fa42-501a-0034-0c1f-afa1f3000000",
->>>>>>> 1d9822e0
-        "x-ms-request-server-encrypted": "true",
-        "x-ms-version": "2019-07-07"
-      },
-      "ResponseBody": []
-    },
-    {
-<<<<<<< HEAD
-      "RequestUri": "http://seanstagetest.file.core.windows.net/test-share-c8dd7c90-b5f8-36b0-6205-0fd5051048d7/test-directory-be241a0f-52f4-bc73-7eb2-c6ef259f9472/test-file-cfecfa33-60c1-a218-9afc-65e1330c5650",
-      "RequestMethod": "PUT",
-      "RequestHeaders": {
-        "Authorization": "Sanitized",
-        "traceparent": "00-94b3ca3306f1cf489c7b6ca2d06859a4-b6b9eb16bdf6794a-00",
-        "User-Agent": [
-          "azsdk-net-Storage.Files.Shares/12.0.0-dev.20191209.1\u002Bb71b1fa965b15eccfc57e2c7781b8bf85cd4c766",
-          "(.NET Core 4.6.28008.01; Microsoft Windows 10.0.18363 )"
-        ],
-        "x-ms-client-request-id": "5da82253-039b-f9cd-995a-14abf9e095fc",
-        "x-ms-copy-source": "http://seanstagetest.file.core.windows.net/test-share-8fa34d4f-3eb7-889e-90f8-42af3911c301/test-directory-7c20f845-fc0c-bdf8-d05b-6e8f4761912c/test-file-ce2b4bca-a33e-a0fc-0b4a-27ba122ea3d1",
-        "x-ms-date": "Tue, 10 Dec 2019 05:32:52 GMT",
-=======
-      "RequestUri": "http://seanstagetest.file.core.windows.net/test-share-27297a5f-5ef6-ad70-1dd9-2367dec9f1f6/test-directory-f59ac437-bc98-70c5-4261-04bffb592d3e/test-file-d724f40e-2ed4-2593-0687-5ba46359b37b",
-      "RequestMethod": "PUT",
-      "RequestHeaders": {
-        "Authorization": "Sanitized",
-        "traceparent": "00-2097dedf5a41ad43b77a59ef79436d59-e2fab3f8958fb14e-00",
-        "User-Agent": [
-          "azsdk-net-Storage.Files.Shares/12.0.0-dev.20191209.1\u002B61bda4d1783b0e05dba0d434ff14b2840726d3b1",
-          "(.NET Core 4.6.28008.01; Microsoft Windows 10.0.18363 )"
-        ],
-        "x-ms-client-request-id": "048a8164-25ff-8331-6fac-6a7bf52cbd06",
-        "x-ms-copy-source": "http://seanstagetest.file.core.windows.net/test-share-27297a5f-5ef6-ad70-1dd9-2367dec9f1f6/test-directory-f59ac437-bc98-70c5-4261-04bffb592d3e/test-file-d724f40e-2ed4-2593-0687-5ba46359b37b",
-        "x-ms-date": "Tue, 10 Dec 2019 06:01:16 GMT",
->>>>>>> 1d9822e0
+      "RequestBody": "tir\u002BA9rvda0tc/tu/INoB3nexk4R\u002BkCuqtZjoqUCXckG2sMNrYKEPtdU84zYhVuhUtDI7ysAA7vqUFgEi9IHKxUyaCLAWlr3Woh2vQaz1SR7wlDUOW6dBtYHIlwqgLIETMd2ph044fh20ZWjiUa0NnozicmCM/KnlGFLuDf9zNnWcnA/PS8HQuBXXmfY\u002BnyPUuzi9vfogRnUzhK77CjAeAS7zRfWdflLLEboK9WKzpnlvGZLG9Xi7fBWam4cS1W3l\u002BVjHS1kudzzl8qw/1ZESv941jDCdV0u2N8nfwuKLuDxMJPvJ7FrgAKJWIQLMu2ZEiBvpHUk9SKINERNPTnRaGjqv87CVSNNDFUuOBzZI6byjW3rG4lqzDtxZ/JtHkPJuO8bIHMe1r38IZcf9rwFrhCdW6/L5k3ef/KTUO0w4O4SZYAtvgIz1Lew7vnyS9Z\u002BbLjhz8OT/dGhPKGAioXPzECpDZE81/AOaob4G/hT7DQcFeQ1ThErfmeui4Fhskkx4SG5ST1EQpTH02Q8m\u002BLZTU9sZHWhmn4vfY4pjUxurLc9xjnWmqP219JPbXqs7\u002BOF1D0y9E7UkEajisuvG7RIWSet/9SoA7OsdoyiUS0Dgo6qpLgOPLdpaDbzMw/XR7weBxRT/\u002B8P3dGKhX7BMT8Znwg8BHf7ORxvQ5adtc\u002Bj1C7PhEkZr4KemsbnhLY5pzf32ZMHm0JFIs735LtZcigB5rFQ8q31AO\u002BFnmmwFLVlNZxfpts8mznrimF6IcvGRSie5Z0F6bWJAdikgvzZlQ4Zka4f\u002BstMxUt3ZGdMet8kvlhAES4XYEzm1aQDlxg8EvRSYZAcp0tdUiBSjYRNPIf5gMSkmIPgATFiOCQnSC0yO1Fz\u002BRlOBxcN478NxNLHmZgdChdUmHpxcl9fum4mNQnyIFIy2kNuqnitlrTD0j1emp\u002BLCj4W3aPXAYa5702p5q61GqSAlL9Vr1\u002BepwHFraAiAB/OmyrL3EKvW9i8tLoqBK8GDbeY3gXgNVvedzahElTmlu4u2kuE6j5h0DnmmPqkc6JSv5/oiiIZ7mXO7GUMDkiE1h7M/ClkgiN5Nw3M\u002BZxhOQOTT1O0/gzLFOvltf7YVcLxYsLc2Hd47Tx8blIVTfXJbbNheL71z9cRAOg\u002Bf8wloOFK25bZhWCMGmEWN4\u002B5tsf2HEhKdtwD\u002B5PqytiPOm5vV81xy3Jf7\u002BdS1V1d3pdIWEohSGKE2ikERt8D7ruI/eDypuDBSOtUli1g\u002BKF/ph37onKObfIM632jbISTWwAsydh9aji3hw9ezLE1JOGIhaDCCExJ\u002Bo/t5rtiHdtnwTosMy7JATvkQxpiL6FA1sacG\u002Bfj0FOz489IkIR8VWo09w==",
+      "StatusCode": 201,
+      "ResponseHeaders": {
+        "Content-Length": "0",
+        "Content-MD5": "HDKI4f8pKWsRrm8AhSAXZQ==",
+        "Date": "Wed, 11 Dec 2019 20:39:56 GMT",
+        "ETag": "\u00220x8D77E7A48FEEAE7\u0022",
+        "Last-Modified": "Wed, 11 Dec 2019 20:39:57 GMT",
+        "Server": [
+          "Windows-Azure-File/1.0",
+          "Microsoft-HTTPAPI/2.0"
+        ],
+        "x-ms-client-request-id": "f401c6f5-f083-79e6-4f5f-8071b768eeb0",
+        "x-ms-request-id": "ef3e4068-c01a-0019-5663-b01280000000",
+        "x-ms-request-server-encrypted": "true",
+        "x-ms-version": "2019-07-07"
+      },
+      "ResponseBody": []
+    },
+    {
+      "RequestUri": "http://seanstagetest.file.core.windows.net/test-share-1af35a3b-12c0-745a-f0ed-24ec84cbf0bc/test-directory-a727e044-be9a-af40-e00d-5974a9ba0886/test-file-b7a0722a-edc5-a0fc-b3ff-3ef49c141b40",
+      "RequestMethod": "PUT",
+      "RequestHeaders": {
+        "Authorization": "Sanitized",
+        "traceparent": "00-6fa8f51f4ed58247a49f6d3943df39cd-5968d302517d1f4a-00",
+        "User-Agent": [
+          "azsdk-net-Storage.Files.Shares/12.0.0-dev.20191211.1\u002B899431c003876eb9b26cefd8e8a37e7f27f82ced",
+          "(.NET Core 4.6.28008.01; Microsoft Windows 10.0.18363 )"
+        ],
+        "x-ms-client-request-id": "8e8773e3-3f68-1a74-8f8f-a1533e12ad74",
+        "x-ms-copy-source": "http://seanstagetest.file.core.windows.net/test-share-d1b64e75-aa55-d844-e5a5-57dd89230d19/test-directory-fc2118d6-b3bb-032c-34e9-aff417a2e43c/test-file-072fa57d-9006-9688-3e3a-25fa9907753f",
+        "x-ms-date": "Wed, 11 Dec 2019 20:39:57 GMT",
         "x-ms-return-client-request-id": "true",
         "x-ms-version": "2019-07-07"
       },
@@ -526,60 +301,64 @@
       "StatusCode": 202,
       "ResponseHeaders": {
         "Content-Length": "0",
-<<<<<<< HEAD
-        "Date": "Tue, 10 Dec 2019 05:32:52 GMT",
-        "ETag": "\u00220x8D77D3266F10F00\u0022",
-        "Last-Modified": "Tue, 10 Dec 2019 05:32:52 GMT",
-=======
-        "Date": "Tue, 10 Dec 2019 06:01:16 GMT",
-        "ETag": "\u00220x8D77D365EE3F182\u0022",
-        "Last-Modified": "Tue, 10 Dec 2019 06:01:16 GMT",
->>>>>>> 1d9822e0
-        "Server": [
-          "Windows-Azure-File/1.0",
-          "Microsoft-HTTPAPI/2.0"
-        ],
-<<<<<<< HEAD
-        "x-ms-client-request-id": "5da82253-039b-f9cd-995a-14abf9e095fc",
-        "x-ms-copy-id": "8262eac3-5e15-406c-b833-36f578d7145b",
+        "Date": "Wed, 11 Dec 2019 20:39:56 GMT",
+        "ETag": "\u00220x8D77E7A4918DD33\u0022",
+        "Last-Modified": "Wed, 11 Dec 2019 20:39:57 GMT",
+        "Server": [
+          "Windows-Azure-File/1.0",
+          "Microsoft-HTTPAPI/2.0"
+        ],
+        "x-ms-client-request-id": "8e8773e3-3f68-1a74-8f8f-a1533e12ad74",
+        "x-ms-copy-id": "02956d14-0170-4f74-8982-f2b25b11f7a9",
         "x-ms-copy-status": "success",
-        "x-ms-request-id": "0cb00a42-501a-0046-4b1b-afa6bc000000",
-=======
-        "x-ms-client-request-id": "048a8164-25ff-8331-6fac-6a7bf52cbd06",
-        "x-ms-copy-id": "4e692095-e349-4e08-8b98-d1a2e365c757",
-        "x-ms-copy-status": "success",
-        "x-ms-request-id": "38a4fa43-501a-0034-0d1f-afa1f3000000",
->>>>>>> 1d9822e0
-        "x-ms-version": "2019-07-07"
-      },
-      "ResponseBody": []
-    },
-    {
-<<<<<<< HEAD
-      "RequestUri": "http://seanstagetest.file.core.windows.net/test-share-c8dd7c90-b5f8-36b0-6205-0fd5051048d7?restype=share",
+        "x-ms-request-id": "ef3e4069-c01a-0019-5763-b01280000000",
+        "x-ms-version": "2019-07-07"
+      },
+      "ResponseBody": []
+    },
+    {
+      "RequestUri": "http://seanstagetest.file.core.windows.net/test-share-1af35a3b-12c0-745a-f0ed-24ec84cbf0bc?restype=share",
       "RequestMethod": "DELETE",
       "RequestHeaders": {
         "Authorization": "Sanitized",
-        "traceparent": "00-5b5575e4e393d64183644deec1e9fb16-ce81698446cdbd46-00",
-        "User-Agent": [
-          "azsdk-net-Storage.Files.Shares/12.0.0-dev.20191209.1\u002Bb71b1fa965b15eccfc57e2c7781b8bf85cd4c766",
-          "(.NET Core 4.6.28008.01; Microsoft Windows 10.0.18363 )"
-        ],
-        "x-ms-client-request-id": "afb7e12e-c842-9b40-4165-c8a57d19f084",
-        "x-ms-date": "Tue, 10 Dec 2019 05:32:52 GMT",
-=======
-      "RequestUri": "http://seanstagetest.file.core.windows.net/test-share-77832004-c68d-9d23-fb71-9c8432a9ad1e?restype=share",
+        "traceparent": "00-8ddaa42db8ca3e4eba08400ac5bc2dbb-a0be16b9b3cef647-00",
+        "User-Agent": [
+          "azsdk-net-Storage.Files.Shares/12.0.0-dev.20191211.1\u002B899431c003876eb9b26cefd8e8a37e7f27f82ced",
+          "(.NET Core 4.6.28008.01; Microsoft Windows 10.0.18363 )"
+        ],
+        "x-ms-client-request-id": "438e255a-60e0-ee48-c37c-3a3d33961e50",
+        "x-ms-date": "Wed, 11 Dec 2019 20:39:57 GMT",
+        "x-ms-delete-snapshots": "include",
+        "x-ms-return-client-request-id": "true",
+        "x-ms-version": "2019-07-07"
+      },
+      "RequestBody": null,
+      "StatusCode": 202,
+      "ResponseHeaders": {
+        "Content-Length": "0",
+        "Date": "Wed, 11 Dec 2019 20:39:56 GMT",
+        "Server": [
+          "Windows-Azure-File/1.0",
+          "Microsoft-HTTPAPI/2.0"
+        ],
+        "x-ms-client-request-id": "438e255a-60e0-ee48-c37c-3a3d33961e50",
+        "x-ms-request-id": "ef3e406a-c01a-0019-5863-b01280000000",
+        "x-ms-version": "2019-07-07"
+      },
+      "ResponseBody": []
+    },
+    {
+      "RequestUri": "http://seanstagetest.file.core.windows.net/test-share-d1b64e75-aa55-d844-e5a5-57dd89230d19?restype=share",
       "RequestMethod": "DELETE",
       "RequestHeaders": {
         "Authorization": "Sanitized",
-        "traceparent": "00-32ac984c88716047a092b56d5e3309bc-9f89d811ade85840-00",
-        "User-Agent": [
-          "azsdk-net-Storage.Files.Shares/12.0.0-dev.20191209.1\u002B61bda4d1783b0e05dba0d434ff14b2840726d3b1",
-          "(.NET Core 4.6.28008.01; Microsoft Windows 10.0.18363 )"
-        ],
-        "x-ms-client-request-id": "4592f7d7-668a-3e51-4480-2a49c599bfdb",
-        "x-ms-date": "Tue, 10 Dec 2019 06:01:17 GMT",
->>>>>>> 1d9822e0
+        "traceparent": "00-c773c03fd296a54baf4db2cca937bae3-fa6248479160704a-00",
+        "User-Agent": [
+          "azsdk-net-Storage.Files.Shares/12.0.0-dev.20191211.1\u002B899431c003876eb9b26cefd8e8a37e7f27f82ced",
+          "(.NET Core 4.6.28008.01; Microsoft Windows 10.0.18363 )"
+        ],
+        "x-ms-client-request-id": "18f94e98-6a84-7594-39ca-cedba704ed46",
+        "x-ms-date": "Wed, 11 Dec 2019 20:39:57 GMT",
         "x-ms-delete-snapshots": "include",
         "x-ms-return-client-request-id": "true",
         "x-ms-version": "2019-07-07"
@@ -588,87 +367,20 @@
       "StatusCode": 202,
       "ResponseHeaders": {
         "Content-Length": "0",
-<<<<<<< HEAD
-        "Date": "Tue, 10 Dec 2019 05:32:52 GMT",
-=======
-        "Date": "Tue, 10 Dec 2019 06:01:16 GMT",
->>>>>>> 1d9822e0
-        "Server": [
-          "Windows-Azure-File/1.0",
-          "Microsoft-HTTPAPI/2.0"
-        ],
-<<<<<<< HEAD
-        "x-ms-client-request-id": "afb7e12e-c842-9b40-4165-c8a57d19f084",
-        "x-ms-request-id": "0cb00a44-501a-0046-4c1b-afa6bc000000",
-=======
-        "x-ms-client-request-id": "4592f7d7-668a-3e51-4480-2a49c599bfdb",
-        "x-ms-request-id": "38a4fa44-501a-0034-0e1f-afa1f3000000",
->>>>>>> 1d9822e0
-        "x-ms-version": "2019-07-07"
-      },
-      "ResponseBody": []
-    },
-    {
-<<<<<<< HEAD
-      "RequestUri": "http://seanstagetest.file.core.windows.net/test-share-8fa34d4f-3eb7-889e-90f8-42af3911c301?restype=share",
-      "RequestMethod": "DELETE",
-      "RequestHeaders": {
-        "Authorization": "Sanitized",
-        "traceparent": "00-133c5726a42deb41b07ef2b8a055926b-03ce3d546d8f9449-00",
-        "User-Agent": [
-          "azsdk-net-Storage.Files.Shares/12.0.0-dev.20191209.1\u002Bb71b1fa965b15eccfc57e2c7781b8bf85cd4c766",
-          "(.NET Core 4.6.28008.01; Microsoft Windows 10.0.18363 )"
-        ],
-        "x-ms-client-request-id": "187cefe9-e529-12b9-c5ec-56f1b8457937",
-        "x-ms-date": "Tue, 10 Dec 2019 05:32:52 GMT",
-=======
-      "RequestUri": "http://seanstagetest.file.core.windows.net/test-share-27297a5f-5ef6-ad70-1dd9-2367dec9f1f6?restype=share",
-      "RequestMethod": "DELETE",
-      "RequestHeaders": {
-        "Authorization": "Sanitized",
-        "traceparent": "00-7b0700c7f780b047b492606a2f752638-d91b8909d3323d41-00",
-        "User-Agent": [
-          "azsdk-net-Storage.Files.Shares/12.0.0-dev.20191209.1\u002B61bda4d1783b0e05dba0d434ff14b2840726d3b1",
-          "(.NET Core 4.6.28008.01; Microsoft Windows 10.0.18363 )"
-        ],
-        "x-ms-client-request-id": "fda47492-779a-067c-1240-aa5edf3a5c66",
-        "x-ms-date": "Tue, 10 Dec 2019 06:01:17 GMT",
->>>>>>> 1d9822e0
-        "x-ms-delete-snapshots": "include",
-        "x-ms-return-client-request-id": "true",
-        "x-ms-version": "2019-07-07"
-      },
-      "RequestBody": null,
-      "StatusCode": 202,
-      "ResponseHeaders": {
-        "Content-Length": "0",
-<<<<<<< HEAD
-        "Date": "Tue, 10 Dec 2019 05:32:52 GMT",
-=======
-        "Date": "Tue, 10 Dec 2019 06:01:16 GMT",
->>>>>>> 1d9822e0
-        "Server": [
-          "Windows-Azure-File/1.0",
-          "Microsoft-HTTPAPI/2.0"
-        ],
-<<<<<<< HEAD
-        "x-ms-client-request-id": "187cefe9-e529-12b9-c5ec-56f1b8457937",
-        "x-ms-request-id": "0cb00a45-501a-0046-4d1b-afa6bc000000",
-=======
-        "x-ms-client-request-id": "fda47492-779a-067c-1240-aa5edf3a5c66",
-        "x-ms-request-id": "38a4fa45-501a-0034-0f1f-afa1f3000000",
->>>>>>> 1d9822e0
+        "Date": "Wed, 11 Dec 2019 20:39:56 GMT",
+        "Server": [
+          "Windows-Azure-File/1.0",
+          "Microsoft-HTTPAPI/2.0"
+        ],
+        "x-ms-client-request-id": "18f94e98-6a84-7594-39ca-cedba704ed46",
+        "x-ms-request-id": "ef3e406b-c01a-0019-5963-b01280000000",
         "x-ms-version": "2019-07-07"
       },
       "ResponseBody": []
     }
   ],
   "Variables": {
-<<<<<<< HEAD
-    "RandomSeed": "1233587702",
-=======
-    "RandomSeed": "850874854",
->>>>>>> 1d9822e0
+    "RandomSeed": "676874916",
     "Storage_TestConfigDefault": "ProductionTenant\nseanstagetest\nU2FuaXRpemVk\nhttp://seanstagetest.blob.core.windows.net\nhttp://seanstagetest.file.core.windows.net\nhttp://seanstagetest.queue.core.windows.net\nhttp://seanstagetest.table.core.windows.net\n\n\n\n\nhttp://seanstagetest-secondary.blob.core.windows.net\nhttp://seanstagetest-secondary.file.core.windows.net\nhttp://seanstagetest-secondary.queue.core.windows.net\nhttp://seanstagetest-secondary.table.core.windows.net\n\nSanitized\n\n\nCloud\nBlobEndpoint=http://seanstagetest.blob.core.windows.net/;QueueEndpoint=http://seanstagetest.queue.core.windows.net/;FileEndpoint=http://seanstagetest.file.core.windows.net/;BlobSecondaryEndpoint=http://seanstagetest-secondary.blob.core.windows.net/;QueueSecondaryEndpoint=http://seanstagetest-secondary.queue.core.windows.net/;FileSecondaryEndpoint=http://seanstagetest-secondary.file.core.windows.net/;AccountName=seanstagetest;AccountKey=Sanitized"
   }
 }