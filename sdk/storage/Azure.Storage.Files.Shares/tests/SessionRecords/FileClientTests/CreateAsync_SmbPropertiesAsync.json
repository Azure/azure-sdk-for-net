--- conflicted
+++ resolved
@@ -1,31 +1,17 @@
 {
   "Entries": [
     {
-<<<<<<< HEAD
-      "RequestUri": "http://seanstagetest.file.core.windows.net/test-share-b131c0d6-39f6-a883-af13-c66a6a2a094c?restype=share",
+      "RequestUri": "http://seanstagetest.file.core.windows.net/test-share-b452d9a2-29b1-b378-91eb-d47e673e59fc?restype=share",
       "RequestMethod": "PUT",
       "RequestHeaders": {
         "Authorization": "Sanitized",
-        "traceparent": "00-9b6956829ca7b04daa084eb4176d85ce-aec22a4fe280584e-00",
+        "traceparent": "00-48416541a76fd34ba1627fbe9cfb6305-12c4f0c9990aeb48-00",
         "User-Agent": [
-          "azsdk-net-Storage.Files.Shares/12.0.0-dev.20191209.1\u002Bb71b1fa965b15eccfc57e2c7781b8bf85cd4c766",
+          "azsdk-net-Storage.Files.Shares/12.0.0-dev.20191211.1\u002B899431c003876eb9b26cefd8e8a37e7f27f82ced",
           "(.NET Core 4.6.28008.01; Microsoft Windows 10.0.18363 )"
         ],
-        "x-ms-client-request-id": "6be1783c-9948-fceb-a3d7-47392392a2ba",
-        "x-ms-date": "Tue, 10 Dec 2019 05:32:31 GMT",
-=======
-      "RequestUri": "http://seanstagetest.file.core.windows.net/test-share-7b5122b6-9890-3f03-968c-2117b35d8fa3?restype=share",
-      "RequestMethod": "PUT",
-      "RequestHeaders": {
-        "Authorization": "Sanitized",
-        "traceparent": "00-3ab9954c7a610741ba06625e36b0127d-bf133ea98deeb349-00",
-        "User-Agent": [
-          "azsdk-net-Storage.Files.Shares/12.0.0-dev.20191209.1\u002B61bda4d1783b0e05dba0d434ff14b2840726d3b1",
-          "(.NET Core 4.6.28008.01; Microsoft Windows 10.0.18363 )"
-        ],
-        "x-ms-client-request-id": "2b487c42-889a-203b-5534-a62a4256632b",
-        "x-ms-date": "Tue, 10 Dec 2019 06:01:04 GMT",
->>>>>>> 1d9822e0
+        "x-ms-client-request-id": "783aed7f-535a-c7b2-110e-fb9a61e2bd4d",
+        "x-ms-date": "Wed, 11 Dec 2019 20:39:36 GMT",
         "x-ms-return-client-request-id": "true",
         "x-ms-version": "2019-07-07"
       },
@@ -33,58 +19,33 @@
       "StatusCode": 201,
       "ResponseHeaders": {
         "Content-Length": "0",
-<<<<<<< HEAD
-        "Date": "Tue, 10 Dec 2019 05:32:31 GMT",
-        "ETag": "\u00220x8D77D325A635A2F\u0022",
-        "Last-Modified": "Tue, 10 Dec 2019 05:32:31 GMT",
-=======
-        "Date": "Tue, 10 Dec 2019 06:01:03 GMT",
-        "ETag": "\u00220x8D77D3657585276\u0022",
-        "Last-Modified": "Tue, 10 Dec 2019 06:01:04 GMT",
->>>>>>> 1d9822e0
+        "Date": "Wed, 11 Dec 2019 20:39:36 GMT",
+        "ETag": "\u00220x8D77E7A3CDD7D2F\u0022",
+        "Last-Modified": "Wed, 11 Dec 2019 20:39:36 GMT",
         "Server": [
           "Windows-Azure-File/1.0",
           "Microsoft-HTTPAPI/2.0"
         ],
-<<<<<<< HEAD
-        "x-ms-client-request-id": "6be1783c-9948-fceb-a3d7-47392392a2ba",
-        "x-ms-request-id": "0cb0090f-501a-0046-611b-afa6bc000000",
-=======
-        "x-ms-client-request-id": "2b487c42-889a-203b-5534-a62a4256632b",
-        "x-ms-request-id": "38a4f98e-501a-0034-061f-afa1f3000000",
->>>>>>> 1d9822e0
+        "x-ms-client-request-id": "783aed7f-535a-c7b2-110e-fb9a61e2bd4d",
+        "x-ms-request-id": "ef3e3f37-c01a-0019-6b63-b01280000000",
         "x-ms-version": "2019-07-07"
       },
       "ResponseBody": []
     },
     {
-<<<<<<< HEAD
-      "RequestUri": "http://seanstagetest.file.core.windows.net/test-share-b131c0d6-39f6-a883-af13-c66a6a2a094c?restype=share\u0026comp=filepermission",
-=======
-      "RequestUri": "http://seanstagetest.file.core.windows.net/test-share-7b5122b6-9890-3f03-968c-2117b35d8fa3?restype=share\u0026comp=filepermission",
->>>>>>> 1d9822e0
+      "RequestUri": "http://seanstagetest.file.core.windows.net/test-share-b452d9a2-29b1-b378-91eb-d47e673e59fc?restype=share\u0026comp=filepermission",
       "RequestMethod": "PUT",
       "RequestHeaders": {
         "Authorization": "Sanitized",
         "Content-Length": "206",
         "Content-Type": "application/json",
-<<<<<<< HEAD
-        "traceparent": "00-179c9553db0d3d43845f09b4fba771f0-0cc78e3bf9518349-00",
+        "traceparent": "00-e4a71e60d5a2804fb7268571c8676f5e-576dee64d03c3643-00",
         "User-Agent": [
-          "azsdk-net-Storage.Files.Shares/12.0.0-dev.20191209.1\u002Bb71b1fa965b15eccfc57e2c7781b8bf85cd4c766",
+          "azsdk-net-Storage.Files.Shares/12.0.0-dev.20191211.1\u002B899431c003876eb9b26cefd8e8a37e7f27f82ced",
           "(.NET Core 4.6.28008.01; Microsoft Windows 10.0.18363 )"
         ],
-        "x-ms-client-request-id": "f22da6b9-9d48-2f04-037c-f3925d31d32e",
-        "x-ms-date": "Tue, 10 Dec 2019 05:32:31 GMT",
-=======
-        "traceparent": "00-c7e08d93d506e843911b83ff3ce43d2a-0e17017593c7c249-00",
-        "User-Agent": [
-          "azsdk-net-Storage.Files.Shares/12.0.0-dev.20191209.1\u002B61bda4d1783b0e05dba0d434ff14b2840726d3b1",
-          "(.NET Core 4.6.28008.01; Microsoft Windows 10.0.18363 )"
-        ],
-        "x-ms-client-request-id": "36d4d978-6315-6c08-29c8-7f15b4a5dc04",
-        "x-ms-date": "Tue, 10 Dec 2019 06:01:04 GMT",
->>>>>>> 1d9822e0
+        "x-ms-client-request-id": "7aff0c5d-e003-c0a2-6b79-b72993834429",
+        "x-ms-date": "Wed, 11 Dec 2019 20:39:36 GMT",
         "x-ms-return-client-request-id": "true",
         "x-ms-version": "2019-07-07"
       },
@@ -93,55 +54,31 @@
       },
       "StatusCode": 201,
       "ResponseHeaders": {
-<<<<<<< HEAD
-        "Date": "Tue, 10 Dec 2019 05:32:31 GMT",
-=======
-        "Date": "Tue, 10 Dec 2019 06:01:04 GMT",
->>>>>>> 1d9822e0
+        "Date": "Wed, 11 Dec 2019 20:39:36 GMT",
         "Server": [
           "Windows-Azure-File/1.0",
           "Microsoft-HTTPAPI/2.0"
         ],
         "Transfer-Encoding": "chunked",
-<<<<<<< HEAD
-        "x-ms-client-request-id": "f22da6b9-9d48-2f04-037c-f3925d31d32e",
+        "x-ms-client-request-id": "7aff0c5d-e003-c0a2-6b79-b72993834429",
         "x-ms-file-permission-key": "11680444563946999947*422928105932735866",
-        "x-ms-request-id": "0cb00911-501a-0046-621b-afa6bc000000",
-=======
-        "x-ms-client-request-id": "36d4d978-6315-6c08-29c8-7f15b4a5dc04",
-        "x-ms-file-permission-key": "11680444563946999947*422928105932735866",
-        "x-ms-request-id": "38a4f990-501a-0034-071f-afa1f3000000",
->>>>>>> 1d9822e0
+        "x-ms-request-id": "ef3e3f39-c01a-0019-6c63-b01280000000",
         "x-ms-version": "2019-07-07"
       },
       "ResponseBody": []
     },
     {
-<<<<<<< HEAD
-      "RequestUri": "http://seanstagetest.file.core.windows.net/test-share-b131c0d6-39f6-a883-af13-c66a6a2a094c/test-directory-b30a3ebf-3a31-89a9-bbb0-150ea756bcc1?restype=directory",
+      "RequestUri": "http://seanstagetest.file.core.windows.net/test-share-b452d9a2-29b1-b378-91eb-d47e673e59fc/test-directory-b1ca533d-c5c2-37c7-c328-bdadaafb3ebc?restype=directory",
       "RequestMethod": "PUT",
       "RequestHeaders": {
         "Authorization": "Sanitized",
-        "traceparent": "00-474f0fba2f8c3749a60f8071dcbac858-b9ad4946bca6304b-00",
+        "traceparent": "00-5779e0b9f75c8f47b6089dae86361993-0aacd76cf0ffea40-00",
         "User-Agent": [
-          "azsdk-net-Storage.Files.Shares/12.0.0-dev.20191209.1\u002Bb71b1fa965b15eccfc57e2c7781b8bf85cd4c766",
+          "azsdk-net-Storage.Files.Shares/12.0.0-dev.20191211.1\u002B899431c003876eb9b26cefd8e8a37e7f27f82ced",
           "(.NET Core 4.6.28008.01; Microsoft Windows 10.0.18363 )"
         ],
-        "x-ms-client-request-id": "01d5c366-45d7-7e7b-fda3-379788f587ad",
-        "x-ms-date": "Tue, 10 Dec 2019 05:32:31 GMT",
-=======
-      "RequestUri": "http://seanstagetest.file.core.windows.net/test-share-7b5122b6-9890-3f03-968c-2117b35d8fa3/test-directory-e22a4788-62e9-71cf-5ded-d9686897fa1d?restype=directory",
-      "RequestMethod": "PUT",
-      "RequestHeaders": {
-        "Authorization": "Sanitized",
-        "traceparent": "00-ff1638c072c80c47aa2f391dcb789af9-38fae5c9eadd3444-00",
-        "User-Agent": [
-          "azsdk-net-Storage.Files.Shares/12.0.0-dev.20191209.1\u002B61bda4d1783b0e05dba0d434ff14b2840726d3b1",
-          "(.NET Core 4.6.28008.01; Microsoft Windows 10.0.18363 )"
-        ],
-        "x-ms-client-request-id": "de1b1b56-7f0c-1512-0963-d8288aa00492",
-        "x-ms-date": "Tue, 10 Dec 2019 06:01:04 GMT",
->>>>>>> 1d9822e0
+        "x-ms-client-request-id": "34787f68-9289-971d-44c7-b6db23f4166f",
+        "x-ms-date": "Wed, 11 Dec 2019 20:39:36 GMT",
         "x-ms-file-attributes": "None",
         "x-ms-file-creation-time": "Now",
         "x-ms-file-last-write-time": "Now",
@@ -153,73 +90,40 @@
       "StatusCode": 201,
       "ResponseHeaders": {
         "Content-Length": "0",
-<<<<<<< HEAD
-        "Date": "Tue, 10 Dec 2019 05:32:31 GMT",
-        "ETag": "\u00220x8D77D325A7D2E37\u0022",
-        "Last-Modified": "Tue, 10 Dec 2019 05:32:31 GMT",
-=======
-        "Date": "Tue, 10 Dec 2019 06:01:04 GMT",
-        "ETag": "\u00220x8D77D365771F6C4\u0022",
-        "Last-Modified": "Tue, 10 Dec 2019 06:01:04 GMT",
->>>>>>> 1d9822e0
+        "Date": "Wed, 11 Dec 2019 20:39:36 GMT",
+        "ETag": "\u00220x8D77E7A3CF7B18F\u0022",
+        "Last-Modified": "Wed, 11 Dec 2019 20:39:37 GMT",
         "Server": [
           "Windows-Azure-File/1.0",
           "Microsoft-HTTPAPI/2.0"
         ],
-<<<<<<< HEAD
-        "x-ms-client-request-id": "01d5c366-45d7-7e7b-fda3-379788f587ad",
+        "x-ms-client-request-id": "34787f68-9289-971d-44c7-b6db23f4166f",
         "x-ms-file-attributes": "Directory",
-        "x-ms-file-change-time": "2019-12-10T05:32:31.6204599Z",
-        "x-ms-file-creation-time": "2019-12-10T05:32:31.6204599Z",
+        "x-ms-file-change-time": "2019-12-11T20:39:37.0190223Z",
+        "x-ms-file-creation-time": "2019-12-11T20:39:37.0190223Z",
         "x-ms-file-id": "13835128424026341376",
-        "x-ms-file-last-write-time": "2019-12-10T05:32:31.6204599Z",
+        "x-ms-file-last-write-time": "2019-12-11T20:39:37.0190223Z",
         "x-ms-file-parent-id": "0",
         "x-ms-file-permission-key": "7855875120676328179*422928105932735866",
-        "x-ms-request-id": "0cb00912-501a-0046-631b-afa6bc000000",
-=======
-        "x-ms-client-request-id": "de1b1b56-7f0c-1512-0963-d8288aa00492",
-        "x-ms-file-attributes": "Directory",
-        "x-ms-file-change-time": "2019-12-10T06:01:04.5007044Z",
-        "x-ms-file-creation-time": "2019-12-10T06:01:04.5007044Z",
-        "x-ms-file-id": "13835128424026341376",
-        "x-ms-file-last-write-time": "2019-12-10T06:01:04.5007044Z",
-        "x-ms-file-parent-id": "0",
-        "x-ms-file-permission-key": "7855875120676328179*422928105932735866",
-        "x-ms-request-id": "38a4f991-501a-0034-081f-afa1f3000000",
->>>>>>> 1d9822e0
+        "x-ms-request-id": "ef3e3f3a-c01a-0019-6d63-b01280000000",
         "x-ms-request-server-encrypted": "true",
         "x-ms-version": "2019-07-07"
       },
       "ResponseBody": []
     },
     {
-<<<<<<< HEAD
-      "RequestUri": "http://seanstagetest.file.core.windows.net/test-share-b131c0d6-39f6-a883-af13-c66a6a2a094c/test-directory-b30a3ebf-3a31-89a9-bbb0-150ea756bcc1/test-file-c2b432c0-56b1-0fc8-cc10-bc8e1eafca90",
+      "RequestUri": "http://seanstagetest.file.core.windows.net/test-share-b452d9a2-29b1-b378-91eb-d47e673e59fc/test-directory-b1ca533d-c5c2-37c7-c328-bdadaafb3ebc/test-file-785ffa3a-ef46-fa46-0a52-95936841a7c3",
       "RequestMethod": "PUT",
       "RequestHeaders": {
         "Authorization": "Sanitized",
-        "traceparent": "00-b12588658c535b49b4cd014ea2aaddfa-5bbd48138a3f634d-00",
+        "traceparent": "00-320b04f28cd5804b9498144ab9911303-dc0bcc136c10534a-00",
         "User-Agent": [
-          "azsdk-net-Storage.Files.Shares/12.0.0-dev.20191209.1\u002Bb71b1fa965b15eccfc57e2c7781b8bf85cd4c766",
+          "azsdk-net-Storage.Files.Shares/12.0.0-dev.20191211.1\u002B899431c003876eb9b26cefd8e8a37e7f27f82ced",
           "(.NET Core 4.6.28008.01; Microsoft Windows 10.0.18363 )"
         ],
-        "x-ms-client-request-id": "8d396f1b-1076-0f74-fac6-34c788ec604d",
+        "x-ms-client-request-id": "954bec18-06a1-79f1-397e-2a37fd8a2e03",
         "x-ms-content-length": "1024",
-        "x-ms-date": "Tue, 10 Dec 2019 05:32:31 GMT",
-=======
-      "RequestUri": "http://seanstagetest.file.core.windows.net/test-share-7b5122b6-9890-3f03-968c-2117b35d8fa3/test-directory-e22a4788-62e9-71cf-5ded-d9686897fa1d/test-file-0a4361cd-72f3-5b83-31ed-f1a6da1f1f53",
-      "RequestMethod": "PUT",
-      "RequestHeaders": {
-        "Authorization": "Sanitized",
-        "traceparent": "00-54ecfc0f41e0d847b92d33c141eaf45b-f05adf2e47f44542-00",
-        "User-Agent": [
-          "azsdk-net-Storage.Files.Shares/12.0.0-dev.20191209.1\u002B61bda4d1783b0e05dba0d434ff14b2840726d3b1",
-          "(.NET Core 4.6.28008.01; Microsoft Windows 10.0.18363 )"
-        ],
-        "x-ms-client-request-id": "f0e2f53e-9cc6-e3b8-98bf-ad1e8e6b3aea",
-        "x-ms-content-length": "1024",
-        "x-ms-date": "Tue, 10 Dec 2019 06:01:04 GMT",
->>>>>>> 1d9822e0
+        "x-ms-date": "Wed, 11 Dec 2019 20:39:37 GMT",
         "x-ms-file-attributes": "ReadOnly|Archive",
         "x-ms-file-creation-time": "2019-08-15T05:15:25.0600000Z",
         "x-ms-file-last-write-time": "2019-08-26T05:15:25.0600000Z",
@@ -232,22 +136,14 @@
       "StatusCode": 201,
       "ResponseHeaders": {
         "Content-Length": "0",
-<<<<<<< HEAD
-        "Date": "Tue, 10 Dec 2019 05:32:31 GMT",
-=======
-        "Date": "Tue, 10 Dec 2019 06:01:04 GMT",
->>>>>>> 1d9822e0
+        "Date": "Wed, 11 Dec 2019 20:39:36 GMT",
         "ETag": "\u00220x8D7213F9447BC40\u0022",
         "Last-Modified": "Thu, 15 Aug 2019 05:15:25 GMT",
         "Server": [
           "Windows-Azure-File/1.0",
           "Microsoft-HTTPAPI/2.0"
         ],
-<<<<<<< HEAD
-        "x-ms-client-request-id": "8d396f1b-1076-0f74-fac6-34c788ec604d",
-=======
-        "x-ms-client-request-id": "f0e2f53e-9cc6-e3b8-98bf-ad1e8e6b3aea",
->>>>>>> 1d9822e0
+        "x-ms-client-request-id": "954bec18-06a1-79f1-397e-2a37fd8a2e03",
         "x-ms-file-attributes": "ReadOnly | Archive",
         "x-ms-file-change-time": "2019-08-15T05:15:25.0600000Z",
         "x-ms-file-creation-time": "2019-08-15T05:15:25.0600000Z",
@@ -255,42 +151,24 @@
         "x-ms-file-last-write-time": "2019-08-26T05:15:25.0600000Z",
         "x-ms-file-parent-id": "13835128424026341376",
         "x-ms-file-permission-key": "16713728419002454479*422928105932735866",
-<<<<<<< HEAD
-        "x-ms-request-id": "0cb00913-501a-0046-641b-afa6bc000000",
-=======
-        "x-ms-request-id": "38a4f994-501a-0034-0b1f-afa1f3000000",
->>>>>>> 1d9822e0
+        "x-ms-request-id": "ef3e3f3b-c01a-0019-6e63-b01280000000",
         "x-ms-request-server-encrypted": "true",
         "x-ms-version": "2019-07-07"
       },
       "ResponseBody": []
     },
     {
-<<<<<<< HEAD
-      "RequestUri": "http://seanstagetest.file.core.windows.net/test-share-b131c0d6-39f6-a883-af13-c66a6a2a094c?restype=share",
+      "RequestUri": "http://seanstagetest.file.core.windows.net/test-share-b452d9a2-29b1-b378-91eb-d47e673e59fc?restype=share",
       "RequestMethod": "DELETE",
       "RequestHeaders": {
         "Authorization": "Sanitized",
-        "traceparent": "00-d81e96858c480e4681a3fd13983df321-99d4fc99663baf4c-00",
+        "traceparent": "00-35ef719be0dd3747891cf0cb7b9ed3d5-715199638d541e4e-00",
         "User-Agent": [
-          "azsdk-net-Storage.Files.Shares/12.0.0-dev.20191209.1\u002Bb71b1fa965b15eccfc57e2c7781b8bf85cd4c766",
+          "azsdk-net-Storage.Files.Shares/12.0.0-dev.20191211.1\u002B899431c003876eb9b26cefd8e8a37e7f27f82ced",
           "(.NET Core 4.6.28008.01; Microsoft Windows 10.0.18363 )"
         ],
-        "x-ms-client-request-id": "ae73ba9e-3c76-cc1a-7c98-eaba86221033",
-        "x-ms-date": "Tue, 10 Dec 2019 05:32:31 GMT",
-=======
-      "RequestUri": "http://seanstagetest.file.core.windows.net/test-share-7b5122b6-9890-3f03-968c-2117b35d8fa3?restype=share",
-      "RequestMethod": "DELETE",
-      "RequestHeaders": {
-        "Authorization": "Sanitized",
-        "traceparent": "00-9a842ecaf1f53044b8e00be850def181-40ec0c91e3cf0c4a-00",
-        "User-Agent": [
-          "azsdk-net-Storage.Files.Shares/12.0.0-dev.20191209.1\u002B61bda4d1783b0e05dba0d434ff14b2840726d3b1",
-          "(.NET Core 4.6.28008.01; Microsoft Windows 10.0.18363 )"
-        ],
-        "x-ms-client-request-id": "e467a03a-2f3d-aa8d-742e-b4bc6df2c42c",
-        "x-ms-date": "Tue, 10 Dec 2019 06:01:04 GMT",
->>>>>>> 1d9822e0
+        "x-ms-client-request-id": "7b7a6dfd-11f6-a221-94cc-f205dffc3a73",
+        "x-ms-date": "Wed, 11 Dec 2019 20:39:37 GMT",
         "x-ms-delete-snapshots": "include",
         "x-ms-return-client-request-id": "true",
         "x-ms-version": "2019-07-07"
@@ -299,33 +177,20 @@
       "StatusCode": 202,
       "ResponseHeaders": {
         "Content-Length": "0",
-<<<<<<< HEAD
-        "Date": "Tue, 10 Dec 2019 05:32:31 GMT",
-=======
-        "Date": "Tue, 10 Dec 2019 06:01:04 GMT",
->>>>>>> 1d9822e0
+        "Date": "Wed, 11 Dec 2019 20:39:36 GMT",
         "Server": [
           "Windows-Azure-File/1.0",
           "Microsoft-HTTPAPI/2.0"
         ],
-<<<<<<< HEAD
-        "x-ms-client-request-id": "ae73ba9e-3c76-cc1a-7c98-eaba86221033",
-        "x-ms-request-id": "0cb00914-501a-0046-651b-afa6bc000000",
-=======
-        "x-ms-client-request-id": "e467a03a-2f3d-aa8d-742e-b4bc6df2c42c",
-        "x-ms-request-id": "38a4f995-501a-0034-0c1f-afa1f3000000",
->>>>>>> 1d9822e0
+        "x-ms-client-request-id": "7b7a6dfd-11f6-a221-94cc-f205dffc3a73",
+        "x-ms-request-id": "ef3e3f3c-c01a-0019-6f63-b01280000000",
         "x-ms-version": "2019-07-07"
       },
       "ResponseBody": []
     }
   ],
   "Variables": {
-<<<<<<< HEAD
-    "RandomSeed": "959734696",
-=======
-    "RandomSeed": "1717777774",
->>>>>>> 1d9822e0
+    "RandomSeed": "631155112",
     "Storage_TestConfigDefault": "ProductionTenant\nseanstagetest\nU2FuaXRpemVk\nhttp://seanstagetest.blob.core.windows.net\nhttp://seanstagetest.file.core.windows.net\nhttp://seanstagetest.queue.core.windows.net\nhttp://seanstagetest.table.core.windows.net\n\n\n\n\nhttp://seanstagetest-secondary.blob.core.windows.net\nhttp://seanstagetest-secondary.file.core.windows.net\nhttp://seanstagetest-secondary.queue.core.windows.net\nhttp://seanstagetest-secondary.table.core.windows.net\n\nSanitized\n\n\nCloud\nBlobEndpoint=http://seanstagetest.blob.core.windows.net/;QueueEndpoint=http://seanstagetest.queue.core.windows.net/;FileEndpoint=http://seanstagetest.file.core.windows.net/;BlobSecondaryEndpoint=http://seanstagetest-secondary.blob.core.windows.net/;QueueSecondaryEndpoint=http://seanstagetest-secondary.queue.core.windows.net/;FileSecondaryEndpoint=http://seanstagetest-secondary.file.core.windows.net/;AccountName=seanstagetest;AccountKey=Sanitized"
   }
 }