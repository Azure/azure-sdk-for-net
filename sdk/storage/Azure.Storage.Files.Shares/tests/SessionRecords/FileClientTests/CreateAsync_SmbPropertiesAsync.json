{
  "Entries": [
    {
      "RequestUri": "http://seanstagetest.file.core.windows.net/test-share-b452d9a2-29b1-b378-91eb-d47e673e59fc?restype=share",
      "RequestMethod": "PUT",
      "RequestHeaders": {
        "Authorization": "Sanitized",
<<<<<<< HEAD
        "traceparent": "00-3b37cbda4c144740b008c73cd8c2bcd6-b50a63d6ade39846-00",
        "User-Agent": [
          "azsdk-net-Storage.Files.Shares/12.0.0-dev.20191210.1\u002B5758cdf8298d3305c897cb7ba843ddd732c229c1",
          "(.NET Core 4.6.28008.01; Microsoft Windows 10.0.18363 )"
        ],
        "x-ms-client-request-id": "0714d461-53ad-deb3-1499-b27267807017",
        "x-ms-date": "Wed, 11 Dec 2019 05:58:01 GMT",
=======
        "traceparent": "00-48416541a76fd34ba1627fbe9cfb6305-12c4f0c9990aeb48-00",
        "User-Agent": [
          "azsdk-net-Storage.Files.Shares/12.0.0-dev.20191211.1\u002B899431c003876eb9b26cefd8e8a37e7f27f82ced",
          "(.NET Core 4.6.28008.01; Microsoft Windows 10.0.18363 )"
        ],
        "x-ms-client-request-id": "783aed7f-535a-c7b2-110e-fb9a61e2bd4d",
        "x-ms-date": "Wed, 11 Dec 2019 20:39:36 GMT",
>>>>>>> 5e20a7a1
        "x-ms-return-client-request-id": "true",
        "x-ms-version": "2019-07-07"
      },
      "RequestBody": null,
      "StatusCode": 201,
      "ResponseHeaders": {
        "Content-Length": "0",
<<<<<<< HEAD
        "Date": "Wed, 11 Dec 2019 05:58:01 GMT",
        "ETag": "\u00220x8D77DFF14D969B6\u0022",
        "Last-Modified": "Wed, 11 Dec 2019 05:58:01 GMT",
=======
        "Date": "Wed, 11 Dec 2019 20:39:36 GMT",
        "ETag": "\u00220x8D77E7A3CDD7D2F\u0022",
        "Last-Modified": "Wed, 11 Dec 2019 20:39:36 GMT",
>>>>>>> 5e20a7a1
        "Server": [
          "Windows-Azure-File/1.0",
          "Microsoft-HTTPAPI/2.0"
        ],
<<<<<<< HEAD
        "x-ms-client-request-id": "0714d461-53ad-deb3-1499-b27267807017",
        "x-ms-request-id": "d5ada511-601a-003f-3ae7-af5a98000000",
=======
        "x-ms-client-request-id": "783aed7f-535a-c7b2-110e-fb9a61e2bd4d",
        "x-ms-request-id": "ef3e3f37-c01a-0019-6b63-b01280000000",
>>>>>>> 5e20a7a1
        "x-ms-version": "2019-07-07"
      },
      "ResponseBody": []
    },
    {
      "RequestUri": "http://seanstagetest.file.core.windows.net/test-share-b452d9a2-29b1-b378-91eb-d47e673e59fc?restype=share\u0026comp=filepermission",
      "RequestMethod": "PUT",
      "RequestHeaders": {
        "Authorization": "Sanitized",
        "Content-Length": "206",
        "Content-Type": "application/json",
<<<<<<< HEAD
        "traceparent": "00-51b956f0c5a35745ab50e5fdd23eff1e-dfe1f0eb4493904e-00",
        "User-Agent": [
          "azsdk-net-Storage.Files.Shares/12.0.0-dev.20191210.1\u002B5758cdf8298d3305c897cb7ba843ddd732c229c1",
          "(.NET Core 4.6.28008.01; Microsoft Windows 10.0.18363 )"
        ],
        "x-ms-client-request-id": "1677b091-f30e-646d-e8c4-e129d798e6c9",
        "x-ms-date": "Wed, 11 Dec 2019 05:58:01 GMT",
=======
        "traceparent": "00-e4a71e60d5a2804fb7268571c8676f5e-576dee64d03c3643-00",
        "User-Agent": [
          "azsdk-net-Storage.Files.Shares/12.0.0-dev.20191211.1\u002B899431c003876eb9b26cefd8e8a37e7f27f82ced",
          "(.NET Core 4.6.28008.01; Microsoft Windows 10.0.18363 )"
        ],
        "x-ms-client-request-id": "7aff0c5d-e003-c0a2-6b79-b72993834429",
        "x-ms-date": "Wed, 11 Dec 2019 20:39:36 GMT",
>>>>>>> 5e20a7a1
        "x-ms-return-client-request-id": "true",
        "x-ms-version": "2019-07-07"
      },
      "RequestBody": {
        "permission": "O:S-1-5-21-2127521184-1604012920-1887927527-21560751G:S-1-5-21-2127521184-1604012920-1887927527-513D:AI(A;;FA;;;SY)(A;;FA;;;BA)(A;;0x1200a9;;;S-1-5-21-397955417-626881126-188441444-3053964)"
      },
      "StatusCode": 201,
      "ResponseHeaders": {
<<<<<<< HEAD
        "Date": "Wed, 11 Dec 2019 05:58:01 GMT",
=======
        "Date": "Wed, 11 Dec 2019 20:39:36 GMT",
>>>>>>> 5e20a7a1
        "Server": [
          "Windows-Azure-File/1.0",
          "Microsoft-HTTPAPI/2.0"
        ],
        "Transfer-Encoding": "chunked",
        "x-ms-client-request-id": "7aff0c5d-e003-c0a2-6b79-b72993834429",
        "x-ms-file-permission-key": "11680444563946999947*422928105932735866",
<<<<<<< HEAD
        "x-ms-request-id": "d5ada513-601a-003f-3be7-af5a98000000",
=======
        "x-ms-request-id": "ef3e3f39-c01a-0019-6c63-b01280000000",
>>>>>>> 5e20a7a1
        "x-ms-version": "2019-07-07"
      },
      "ResponseBody": []
    },
    {
      "RequestUri": "http://seanstagetest.file.core.windows.net/test-share-b452d9a2-29b1-b378-91eb-d47e673e59fc/test-directory-b1ca533d-c5c2-37c7-c328-bdadaafb3ebc?restype=directory",
      "RequestMethod": "PUT",
      "RequestHeaders": {
        "Authorization": "Sanitized",
<<<<<<< HEAD
        "traceparent": "00-7e5fccbf063dd34986b44e80ff37ed67-14a3435ca5430743-00",
        "User-Agent": [
          "azsdk-net-Storage.Files.Shares/12.0.0-dev.20191210.1\u002B5758cdf8298d3305c897cb7ba843ddd732c229c1",
          "(.NET Core 4.6.28008.01; Microsoft Windows 10.0.18363 )"
        ],
        "x-ms-client-request-id": "c5a46464-f2db-ea44-23f0-2d384a0a3eb5",
        "x-ms-date": "Wed, 11 Dec 2019 05:58:01 GMT",
=======
        "traceparent": "00-5779e0b9f75c8f47b6089dae86361993-0aacd76cf0ffea40-00",
        "User-Agent": [
          "azsdk-net-Storage.Files.Shares/12.0.0-dev.20191211.1\u002B899431c003876eb9b26cefd8e8a37e7f27f82ced",
          "(.NET Core 4.6.28008.01; Microsoft Windows 10.0.18363 )"
        ],
        "x-ms-client-request-id": "34787f68-9289-971d-44c7-b6db23f4166f",
        "x-ms-date": "Wed, 11 Dec 2019 20:39:36 GMT",
>>>>>>> 5e20a7a1
        "x-ms-file-attributes": "None",
        "x-ms-file-creation-time": "Now",
        "x-ms-file-last-write-time": "Now",
        "x-ms-file-permission": "Inherit",
        "x-ms-return-client-request-id": "true",
        "x-ms-version": "2019-07-07"
      },
      "RequestBody": null,
      "StatusCode": 201,
      "ResponseHeaders": {
        "Content-Length": "0",
<<<<<<< HEAD
        "Date": "Wed, 11 Dec 2019 05:58:01 GMT",
        "ETag": "\u00220x8D77DFF14F77CFC\u0022",
        "Last-Modified": "Wed, 11 Dec 2019 05:58:01 GMT",
=======
        "Date": "Wed, 11 Dec 2019 20:39:36 GMT",
        "ETag": "\u00220x8D77E7A3CF7B18F\u0022",
        "Last-Modified": "Wed, 11 Dec 2019 20:39:37 GMT",
>>>>>>> 5e20a7a1
        "Server": [
          "Windows-Azure-File/1.0",
          "Microsoft-HTTPAPI/2.0"
        ],
        "x-ms-client-request-id": "34787f68-9289-971d-44c7-b6db23f4166f",
        "x-ms-file-attributes": "Directory",
<<<<<<< HEAD
        "x-ms-file-change-time": "2019-12-11T05:58:01.8110716Z",
        "x-ms-file-creation-time": "2019-12-11T05:58:01.8110716Z",
        "x-ms-file-id": "13835128424026341376",
        "x-ms-file-last-write-time": "2019-12-11T05:58:01.8110716Z",
        "x-ms-file-parent-id": "0",
        "x-ms-file-permission-key": "7855875120676328179*422928105932735866",
        "x-ms-request-id": "d5ada514-601a-003f-3ce7-af5a98000000",
=======
        "x-ms-file-change-time": "2019-12-11T20:39:37.0190223Z",
        "x-ms-file-creation-time": "2019-12-11T20:39:37.0190223Z",
        "x-ms-file-id": "13835128424026341376",
        "x-ms-file-last-write-time": "2019-12-11T20:39:37.0190223Z",
        "x-ms-file-parent-id": "0",
        "x-ms-file-permission-key": "7855875120676328179*422928105932735866",
        "x-ms-request-id": "ef3e3f3a-c01a-0019-6d63-b01280000000",
>>>>>>> 5e20a7a1
        "x-ms-request-server-encrypted": "true",
        "x-ms-version": "2019-07-07"
      },
      "ResponseBody": []
    },
    {
      "RequestUri": "http://seanstagetest.file.core.windows.net/test-share-b452d9a2-29b1-b378-91eb-d47e673e59fc/test-directory-b1ca533d-c5c2-37c7-c328-bdadaafb3ebc/test-file-785ffa3a-ef46-fa46-0a52-95936841a7c3",
      "RequestMethod": "PUT",
      "RequestHeaders": {
        "Authorization": "Sanitized",
<<<<<<< HEAD
        "traceparent": "00-973cd2e1f5bd234e949ebdd666ae70af-ba59cbb566f41548-00",
        "User-Agent": [
          "azsdk-net-Storage.Files.Shares/12.0.0-dev.20191210.1\u002B5758cdf8298d3305c897cb7ba843ddd732c229c1",
=======
        "traceparent": "00-320b04f28cd5804b9498144ab9911303-dc0bcc136c10534a-00",
        "User-Agent": [
          "azsdk-net-Storage.Files.Shares/12.0.0-dev.20191211.1\u002B899431c003876eb9b26cefd8e8a37e7f27f82ced",
>>>>>>> 5e20a7a1
          "(.NET Core 4.6.28008.01; Microsoft Windows 10.0.18363 )"
        ],
        "x-ms-client-request-id": "954bec18-06a1-79f1-397e-2a37fd8a2e03",
        "x-ms-content-length": "1024",
<<<<<<< HEAD
        "x-ms-date": "Wed, 11 Dec 2019 05:58:01 GMT",
=======
        "x-ms-date": "Wed, 11 Dec 2019 20:39:37 GMT",
>>>>>>> 5e20a7a1
        "x-ms-file-attributes": "ReadOnly|Archive",
        "x-ms-file-creation-time": "2019-08-15T05:15:25.0600000Z",
        "x-ms-file-last-write-time": "2019-08-26T05:15:25.0600000Z",
        "x-ms-file-permission-key": "11680444563946999947*422928105932735866",
        "x-ms-return-client-request-id": "true",
        "x-ms-type": "file",
        "x-ms-version": "2019-07-07"
      },
      "RequestBody": null,
      "StatusCode": 201,
      "ResponseHeaders": {
        "Content-Length": "0",
<<<<<<< HEAD
        "Date": "Wed, 11 Dec 2019 05:58:01 GMT",
=======
        "Date": "Wed, 11 Dec 2019 20:39:36 GMT",
>>>>>>> 5e20a7a1
        "ETag": "\u00220x8D7213F9447BC40\u0022",
        "Last-Modified": "Thu, 15 Aug 2019 05:15:25 GMT",
        "Server": [
          "Windows-Azure-File/1.0",
          "Microsoft-HTTPAPI/2.0"
        ],
        "x-ms-client-request-id": "954bec18-06a1-79f1-397e-2a37fd8a2e03",
        "x-ms-file-attributes": "ReadOnly | Archive",
        "x-ms-file-change-time": "2019-08-15T05:15:25.0600000Z",
        "x-ms-file-creation-time": "2019-08-15T05:15:25.0600000Z",
        "x-ms-file-id": "11529285414812647424",
        "x-ms-file-last-write-time": "2019-08-26T05:15:25.0600000Z",
        "x-ms-file-parent-id": "13835128424026341376",
        "x-ms-file-permission-key": "16713728419002454479*422928105932735866",
<<<<<<< HEAD
        "x-ms-request-id": "d5ada515-601a-003f-3de7-af5a98000000",
=======
        "x-ms-request-id": "ef3e3f3b-c01a-0019-6e63-b01280000000",
>>>>>>> 5e20a7a1
        "x-ms-request-server-encrypted": "true",
        "x-ms-version": "2019-07-07"
      },
      "ResponseBody": []
    },
    {
      "RequestUri": "http://seanstagetest.file.core.windows.net/test-share-b452d9a2-29b1-b378-91eb-d47e673e59fc?restype=share",
      "RequestMethod": "DELETE",
      "RequestHeaders": {
        "Authorization": "Sanitized",
<<<<<<< HEAD
        "traceparent": "00-42b4bca431b85d49934573d4d94fe4c1-c3adb4bbc2744540-00",
        "User-Agent": [
          "azsdk-net-Storage.Files.Shares/12.0.0-dev.20191210.1\u002B5758cdf8298d3305c897cb7ba843ddd732c229c1",
          "(.NET Core 4.6.28008.01; Microsoft Windows 10.0.18363 )"
        ],
        "x-ms-client-request-id": "78090433-9e00-d79c-d5c8-1e6d84c6e516",
        "x-ms-date": "Wed, 11 Dec 2019 05:58:01 GMT",
=======
        "traceparent": "00-35ef719be0dd3747891cf0cb7b9ed3d5-715199638d541e4e-00",
        "User-Agent": [
          "azsdk-net-Storage.Files.Shares/12.0.0-dev.20191211.1\u002B899431c003876eb9b26cefd8e8a37e7f27f82ced",
          "(.NET Core 4.6.28008.01; Microsoft Windows 10.0.18363 )"
        ],
        "x-ms-client-request-id": "7b7a6dfd-11f6-a221-94cc-f205dffc3a73",
        "x-ms-date": "Wed, 11 Dec 2019 20:39:37 GMT",
>>>>>>> 5e20a7a1
        "x-ms-delete-snapshots": "include",
        "x-ms-return-client-request-id": "true",
        "x-ms-version": "2019-07-07"
      },
      "RequestBody": null,
      "StatusCode": 202,
      "ResponseHeaders": {
        "Content-Length": "0",
<<<<<<< HEAD
        "Date": "Wed, 11 Dec 2019 05:58:01 GMT",
=======
        "Date": "Wed, 11 Dec 2019 20:39:36 GMT",
>>>>>>> 5e20a7a1
        "Server": [
          "Windows-Azure-File/1.0",
          "Microsoft-HTTPAPI/2.0"
        ],
<<<<<<< HEAD
        "x-ms-client-request-id": "78090433-9e00-d79c-d5c8-1e6d84c6e516",
        "x-ms-request-id": "d5ada516-601a-003f-3ee7-af5a98000000",
=======
        "x-ms-client-request-id": "7b7a6dfd-11f6-a221-94cc-f205dffc3a73",
        "x-ms-request-id": "ef3e3f3c-c01a-0019-6f63-b01280000000",
>>>>>>> 5e20a7a1
        "x-ms-version": "2019-07-07"
      },
      "ResponseBody": []
    }
  ],
  "Variables": {
<<<<<<< HEAD
    "RandomSeed": "1530473995",
    "Storage_TestConfigDefault": "ProductionTenant\nseanstagetest\nU2FuaXRpemVk\nhttp://seanstagetest.blob.core.windows.net\nhttp://seanstagetest.file.core.windows.net\nhttp://seanstagetest.queue.core.windows.net\nhttp://seanstagetest.table.core.windows.net\n\n\n\n\nhttp://seanstagetest-secondary.blob.core.windows.net\nhttp://seanstagetest-secondary.file.core.windows.net\nhttp://seanstagetest-secondary.queue.core.windows.net\nhttp://seanstagetest-secondary.table.core.windows.net\n\nSanitized\n\n\nCloud\nBlobEndpoint=http://seanstagetest.blob.core.windows.net/;QueueEndpoint=http://seanstagetest.queue.core.windows.net/;FileEndpoint=http://seanstagetest.file.core.windows.net/;BlobSecondaryEndpoint=http://seanstagetest-secondary.blob.core.windows.net/;QueueSecondaryEndpoint=http://seanstagetest-secondary.queue.core.windows.net/;FileSecondaryEndpoint=http://seanstagetest-secondary.file.core.windows.net/;AccountName=seanstagetest;AccountKey=Sanitized\nseanscope1"
=======
    "RandomSeed": "631155112",
    "Storage_TestConfigDefault": "ProductionTenant\nseanstagetest\nU2FuaXRpemVk\nhttp://seanstagetest.blob.core.windows.net\nhttp://seanstagetest.file.core.windows.net\nhttp://seanstagetest.queue.core.windows.net\nhttp://seanstagetest.table.core.windows.net\n\n\n\n\nhttp://seanstagetest-secondary.blob.core.windows.net\nhttp://seanstagetest-secondary.file.core.windows.net\nhttp://seanstagetest-secondary.queue.core.windows.net\nhttp://seanstagetest-secondary.table.core.windows.net\n\nSanitized\n\n\nCloud\nBlobEndpoint=http://seanstagetest.blob.core.windows.net/;QueueEndpoint=http://seanstagetest.queue.core.windows.net/;FileEndpoint=http://seanstagetest.file.core.windows.net/;BlobSecondaryEndpoint=http://seanstagetest-secondary.blob.core.windows.net/;QueueSecondaryEndpoint=http://seanstagetest-secondary.queue.core.windows.net/;FileSecondaryEndpoint=http://seanstagetest-secondary.file.core.windows.net/;AccountName=seanstagetest;AccountKey=Sanitized"
>>>>>>> 5e20a7a1
  }
}<|MERGE_RESOLUTION|>--- conflicted
+++ resolved
@@ -1,27 +1,17 @@
 {
   "Entries": [
     {
-      "RequestUri": "http://seanstagetest.file.core.windows.net/test-share-b452d9a2-29b1-b378-91eb-d47e673e59fc?restype=share",
+      "RequestUri": "http://seanstagetest.file.core.windows.net/test-share-77d403c9-91d0-9479-c74a-ec4088c14076?restype=share",
       "RequestMethod": "PUT",
       "RequestHeaders": {
         "Authorization": "Sanitized",
-<<<<<<< HEAD
-        "traceparent": "00-3b37cbda4c144740b008c73cd8c2bcd6-b50a63d6ade39846-00",
+        "traceparent": "00-12ed747b90336b4d84c9ef8ecf0da617-716abd5fa6a0e744-00",
         "User-Agent": [
-          "azsdk-net-Storage.Files.Shares/12.0.0-dev.20191210.1\u002B5758cdf8298d3305c897cb7ba843ddd732c229c1",
+          "azsdk-net-Storage.Files.Shares/12.0.0-dev.20191211.1\u002B2accb37068f0a0c9382fa117525bb968c5397cf7",
           "(.NET Core 4.6.28008.01; Microsoft Windows 10.0.18363 )"
         ],
-        "x-ms-client-request-id": "0714d461-53ad-deb3-1499-b27267807017",
-        "x-ms-date": "Wed, 11 Dec 2019 05:58:01 GMT",
-=======
-        "traceparent": "00-48416541a76fd34ba1627fbe9cfb6305-12c4f0c9990aeb48-00",
-        "User-Agent": [
-          "azsdk-net-Storage.Files.Shares/12.0.0-dev.20191211.1\u002B899431c003876eb9b26cefd8e8a37e7f27f82ced",
-          "(.NET Core 4.6.28008.01; Microsoft Windows 10.0.18363 )"
-        ],
-        "x-ms-client-request-id": "783aed7f-535a-c7b2-110e-fb9a61e2bd4d",
-        "x-ms-date": "Wed, 11 Dec 2019 20:39:36 GMT",
->>>>>>> 5e20a7a1
+        "x-ms-client-request-id": "9e3266b3-778c-950a-0d0d-eeda2daed573",
+        "x-ms-date": "Wed, 11 Dec 2019 23:07:12 GMT",
         "x-ms-return-client-request-id": "true",
         "x-ms-version": "2019-07-07"
       },
@@ -29,54 +19,33 @@
       "StatusCode": 201,
       "ResponseHeaders": {
         "Content-Length": "0",
-<<<<<<< HEAD
-        "Date": "Wed, 11 Dec 2019 05:58:01 GMT",
-        "ETag": "\u00220x8D77DFF14D969B6\u0022",
-        "Last-Modified": "Wed, 11 Dec 2019 05:58:01 GMT",
-=======
-        "Date": "Wed, 11 Dec 2019 20:39:36 GMT",
-        "ETag": "\u00220x8D77E7A3CDD7D2F\u0022",
-        "Last-Modified": "Wed, 11 Dec 2019 20:39:36 GMT",
->>>>>>> 5e20a7a1
+        "Date": "Wed, 11 Dec 2019 23:07:11 GMT",
+        "ETag": "\u00220x8D77E8EDB3AB1E8\u0022",
+        "Last-Modified": "Wed, 11 Dec 2019 23:07:12 GMT",
         "Server": [
           "Windows-Azure-File/1.0",
           "Microsoft-HTTPAPI/2.0"
         ],
-<<<<<<< HEAD
-        "x-ms-client-request-id": "0714d461-53ad-deb3-1499-b27267807017",
-        "x-ms-request-id": "d5ada511-601a-003f-3ae7-af5a98000000",
-=======
-        "x-ms-client-request-id": "783aed7f-535a-c7b2-110e-fb9a61e2bd4d",
-        "x-ms-request-id": "ef3e3f37-c01a-0019-6b63-b01280000000",
->>>>>>> 5e20a7a1
+        "x-ms-client-request-id": "9e3266b3-778c-950a-0d0d-eeda2daed573",
+        "x-ms-request-id": "01ef100d-d01a-0015-0c77-b08588000000",
         "x-ms-version": "2019-07-07"
       },
       "ResponseBody": []
     },
     {
-      "RequestUri": "http://seanstagetest.file.core.windows.net/test-share-b452d9a2-29b1-b378-91eb-d47e673e59fc?restype=share\u0026comp=filepermission",
+      "RequestUri": "http://seanstagetest.file.core.windows.net/test-share-77d403c9-91d0-9479-c74a-ec4088c14076?restype=share\u0026comp=filepermission",
       "RequestMethod": "PUT",
       "RequestHeaders": {
         "Authorization": "Sanitized",
         "Content-Length": "206",
         "Content-Type": "application/json",
-<<<<<<< HEAD
-        "traceparent": "00-51b956f0c5a35745ab50e5fdd23eff1e-dfe1f0eb4493904e-00",
+        "traceparent": "00-4a4f9975cc65f642ae39026d616ff8df-4f9e812c4563e94b-00",
         "User-Agent": [
-          "azsdk-net-Storage.Files.Shares/12.0.0-dev.20191210.1\u002B5758cdf8298d3305c897cb7ba843ddd732c229c1",
+          "azsdk-net-Storage.Files.Shares/12.0.0-dev.20191211.1\u002B2accb37068f0a0c9382fa117525bb968c5397cf7",
           "(.NET Core 4.6.28008.01; Microsoft Windows 10.0.18363 )"
         ],
-        "x-ms-client-request-id": "1677b091-f30e-646d-e8c4-e129d798e6c9",
-        "x-ms-date": "Wed, 11 Dec 2019 05:58:01 GMT",
-=======
-        "traceparent": "00-e4a71e60d5a2804fb7268571c8676f5e-576dee64d03c3643-00",
-        "User-Agent": [
-          "azsdk-net-Storage.Files.Shares/12.0.0-dev.20191211.1\u002B899431c003876eb9b26cefd8e8a37e7f27f82ced",
-          "(.NET Core 4.6.28008.01; Microsoft Windows 10.0.18363 )"
-        ],
-        "x-ms-client-request-id": "7aff0c5d-e003-c0a2-6b79-b72993834429",
-        "x-ms-date": "Wed, 11 Dec 2019 20:39:36 GMT",
->>>>>>> 5e20a7a1
+        "x-ms-client-request-id": "228dd62b-a28f-74e9-4027-fb9f32008141",
+        "x-ms-date": "Wed, 11 Dec 2019 23:07:12 GMT",
         "x-ms-return-client-request-id": "true",
         "x-ms-version": "2019-07-07"
       },
@@ -85,49 +54,31 @@
       },
       "StatusCode": 201,
       "ResponseHeaders": {
-<<<<<<< HEAD
-        "Date": "Wed, 11 Dec 2019 05:58:01 GMT",
-=======
-        "Date": "Wed, 11 Dec 2019 20:39:36 GMT",
->>>>>>> 5e20a7a1
+        "Date": "Wed, 11 Dec 2019 23:07:11 GMT",
         "Server": [
           "Windows-Azure-File/1.0",
           "Microsoft-HTTPAPI/2.0"
         ],
         "Transfer-Encoding": "chunked",
-        "x-ms-client-request-id": "7aff0c5d-e003-c0a2-6b79-b72993834429",
+        "x-ms-client-request-id": "228dd62b-a28f-74e9-4027-fb9f32008141",
         "x-ms-file-permission-key": "11680444563946999947*422928105932735866",
-<<<<<<< HEAD
-        "x-ms-request-id": "d5ada513-601a-003f-3be7-af5a98000000",
-=======
-        "x-ms-request-id": "ef3e3f39-c01a-0019-6c63-b01280000000",
->>>>>>> 5e20a7a1
+        "x-ms-request-id": "01ef1013-d01a-0015-1077-b08588000000",
         "x-ms-version": "2019-07-07"
       },
       "ResponseBody": []
     },
     {
-      "RequestUri": "http://seanstagetest.file.core.windows.net/test-share-b452d9a2-29b1-b378-91eb-d47e673e59fc/test-directory-b1ca533d-c5c2-37c7-c328-bdadaafb3ebc?restype=directory",
+      "RequestUri": "http://seanstagetest.file.core.windows.net/test-share-77d403c9-91d0-9479-c74a-ec4088c14076/test-directory-0ae5b9c4-e944-9567-5289-7667f0d43126?restype=directory",
       "RequestMethod": "PUT",
       "RequestHeaders": {
         "Authorization": "Sanitized",
-<<<<<<< HEAD
-        "traceparent": "00-7e5fccbf063dd34986b44e80ff37ed67-14a3435ca5430743-00",
+        "traceparent": "00-8b106f1d0b30d14c858a77cb9e30c5d0-e8dbe7ea10fb6c4e-00",
         "User-Agent": [
-          "azsdk-net-Storage.Files.Shares/12.0.0-dev.20191210.1\u002B5758cdf8298d3305c897cb7ba843ddd732c229c1",
+          "azsdk-net-Storage.Files.Shares/12.0.0-dev.20191211.1\u002B2accb37068f0a0c9382fa117525bb968c5397cf7",
           "(.NET Core 4.6.28008.01; Microsoft Windows 10.0.18363 )"
         ],
-        "x-ms-client-request-id": "c5a46464-f2db-ea44-23f0-2d384a0a3eb5",
-        "x-ms-date": "Wed, 11 Dec 2019 05:58:01 GMT",
-=======
-        "traceparent": "00-5779e0b9f75c8f47b6089dae86361993-0aacd76cf0ffea40-00",
-        "User-Agent": [
-          "azsdk-net-Storage.Files.Shares/12.0.0-dev.20191211.1\u002B899431c003876eb9b26cefd8e8a37e7f27f82ced",
-          "(.NET Core 4.6.28008.01; Microsoft Windows 10.0.18363 )"
-        ],
-        "x-ms-client-request-id": "34787f68-9289-971d-44c7-b6db23f4166f",
-        "x-ms-date": "Wed, 11 Dec 2019 20:39:36 GMT",
->>>>>>> 5e20a7a1
+        "x-ms-client-request-id": "aa7245a3-3002-41b7-6ff7-cf052c82836c",
+        "x-ms-date": "Wed, 11 Dec 2019 23:07:12 GMT",
         "x-ms-file-attributes": "None",
         "x-ms-file-creation-time": "Now",
         "x-ms-file-last-write-time": "Now",
@@ -139,66 +90,40 @@
       "StatusCode": 201,
       "ResponseHeaders": {
         "Content-Length": "0",
-<<<<<<< HEAD
-        "Date": "Wed, 11 Dec 2019 05:58:01 GMT",
-        "ETag": "\u00220x8D77DFF14F77CFC\u0022",
-        "Last-Modified": "Wed, 11 Dec 2019 05:58:01 GMT",
-=======
-        "Date": "Wed, 11 Dec 2019 20:39:36 GMT",
-        "ETag": "\u00220x8D77E7A3CF7B18F\u0022",
-        "Last-Modified": "Wed, 11 Dec 2019 20:39:37 GMT",
->>>>>>> 5e20a7a1
+        "Date": "Wed, 11 Dec 2019 23:07:12 GMT",
+        "ETag": "\u00220x8D77E8EDB546A01\u0022",
+        "Last-Modified": "Wed, 11 Dec 2019 23:07:12 GMT",
         "Server": [
           "Windows-Azure-File/1.0",
           "Microsoft-HTTPAPI/2.0"
         ],
-        "x-ms-client-request-id": "34787f68-9289-971d-44c7-b6db23f4166f",
+        "x-ms-client-request-id": "aa7245a3-3002-41b7-6ff7-cf052c82836c",
         "x-ms-file-attributes": "Directory",
-<<<<<<< HEAD
-        "x-ms-file-change-time": "2019-12-11T05:58:01.8110716Z",
-        "x-ms-file-creation-time": "2019-12-11T05:58:01.8110716Z",
+        "x-ms-file-change-time": "2019-12-11T23:07:12.6412801Z",
+        "x-ms-file-creation-time": "2019-12-11T23:07:12.6412801Z",
         "x-ms-file-id": "13835128424026341376",
-        "x-ms-file-last-write-time": "2019-12-11T05:58:01.8110716Z",
+        "x-ms-file-last-write-time": "2019-12-11T23:07:12.6412801Z",
         "x-ms-file-parent-id": "0",
         "x-ms-file-permission-key": "7855875120676328179*422928105932735866",
-        "x-ms-request-id": "d5ada514-601a-003f-3ce7-af5a98000000",
-=======
-        "x-ms-file-change-time": "2019-12-11T20:39:37.0190223Z",
-        "x-ms-file-creation-time": "2019-12-11T20:39:37.0190223Z",
-        "x-ms-file-id": "13835128424026341376",
-        "x-ms-file-last-write-time": "2019-12-11T20:39:37.0190223Z",
-        "x-ms-file-parent-id": "0",
-        "x-ms-file-permission-key": "7855875120676328179*422928105932735866",
-        "x-ms-request-id": "ef3e3f3a-c01a-0019-6d63-b01280000000",
->>>>>>> 5e20a7a1
+        "x-ms-request-id": "01ef1019-d01a-0015-1677-b08588000000",
         "x-ms-request-server-encrypted": "true",
         "x-ms-version": "2019-07-07"
       },
       "ResponseBody": []
     },
     {
-      "RequestUri": "http://seanstagetest.file.core.windows.net/test-share-b452d9a2-29b1-b378-91eb-d47e673e59fc/test-directory-b1ca533d-c5c2-37c7-c328-bdadaafb3ebc/test-file-785ffa3a-ef46-fa46-0a52-95936841a7c3",
+      "RequestUri": "http://seanstagetest.file.core.windows.net/test-share-77d403c9-91d0-9479-c74a-ec4088c14076/test-directory-0ae5b9c4-e944-9567-5289-7667f0d43126/test-file-3ecdd5f6-2a51-101f-d4db-a52ff4df73de",
       "RequestMethod": "PUT",
       "RequestHeaders": {
         "Authorization": "Sanitized",
-<<<<<<< HEAD
-        "traceparent": "00-973cd2e1f5bd234e949ebdd666ae70af-ba59cbb566f41548-00",
+        "traceparent": "00-eef53a8035d11f4fb77fef7ce275351a-b2d40f76a435bb4b-00",
         "User-Agent": [
-          "azsdk-net-Storage.Files.Shares/12.0.0-dev.20191210.1\u002B5758cdf8298d3305c897cb7ba843ddd732c229c1",
-=======
-        "traceparent": "00-320b04f28cd5804b9498144ab9911303-dc0bcc136c10534a-00",
-        "User-Agent": [
-          "azsdk-net-Storage.Files.Shares/12.0.0-dev.20191211.1\u002B899431c003876eb9b26cefd8e8a37e7f27f82ced",
->>>>>>> 5e20a7a1
+          "azsdk-net-Storage.Files.Shares/12.0.0-dev.20191211.1\u002B2accb37068f0a0c9382fa117525bb968c5397cf7",
           "(.NET Core 4.6.28008.01; Microsoft Windows 10.0.18363 )"
         ],
-        "x-ms-client-request-id": "954bec18-06a1-79f1-397e-2a37fd8a2e03",
+        "x-ms-client-request-id": "4d908891-38a7-79d6-2561-d5268b874d8f",
         "x-ms-content-length": "1024",
-<<<<<<< HEAD
-        "x-ms-date": "Wed, 11 Dec 2019 05:58:01 GMT",
-=======
-        "x-ms-date": "Wed, 11 Dec 2019 20:39:37 GMT",
->>>>>>> 5e20a7a1
+        "x-ms-date": "Wed, 11 Dec 2019 23:07:12 GMT",
         "x-ms-file-attributes": "ReadOnly|Archive",
         "x-ms-file-creation-time": "2019-08-15T05:15:25.0600000Z",
         "x-ms-file-last-write-time": "2019-08-26T05:15:25.0600000Z",
@@ -211,18 +136,14 @@
       "StatusCode": 201,
       "ResponseHeaders": {
         "Content-Length": "0",
-<<<<<<< HEAD
-        "Date": "Wed, 11 Dec 2019 05:58:01 GMT",
-=======
-        "Date": "Wed, 11 Dec 2019 20:39:36 GMT",
->>>>>>> 5e20a7a1
+        "Date": "Wed, 11 Dec 2019 23:07:12 GMT",
         "ETag": "\u00220x8D7213F9447BC40\u0022",
         "Last-Modified": "Thu, 15 Aug 2019 05:15:25 GMT",
         "Server": [
           "Windows-Azure-File/1.0",
           "Microsoft-HTTPAPI/2.0"
         ],
-        "x-ms-client-request-id": "954bec18-06a1-79f1-397e-2a37fd8a2e03",
+        "x-ms-client-request-id": "4d908891-38a7-79d6-2561-d5268b874d8f",
         "x-ms-file-attributes": "ReadOnly | Archive",
         "x-ms-file-change-time": "2019-08-15T05:15:25.0600000Z",
         "x-ms-file-creation-time": "2019-08-15T05:15:25.0600000Z",
@@ -230,38 +151,24 @@
         "x-ms-file-last-write-time": "2019-08-26T05:15:25.0600000Z",
         "x-ms-file-parent-id": "13835128424026341376",
         "x-ms-file-permission-key": "16713728419002454479*422928105932735866",
-<<<<<<< HEAD
-        "x-ms-request-id": "d5ada515-601a-003f-3de7-af5a98000000",
-=======
-        "x-ms-request-id": "ef3e3f3b-c01a-0019-6e63-b01280000000",
->>>>>>> 5e20a7a1
+        "x-ms-request-id": "01ef101d-d01a-0015-1a77-b08588000000",
         "x-ms-request-server-encrypted": "true",
         "x-ms-version": "2019-07-07"
       },
       "ResponseBody": []
     },
     {
-      "RequestUri": "http://seanstagetest.file.core.windows.net/test-share-b452d9a2-29b1-b378-91eb-d47e673e59fc?restype=share",
+      "RequestUri": "http://seanstagetest.file.core.windows.net/test-share-77d403c9-91d0-9479-c74a-ec4088c14076?restype=share",
       "RequestMethod": "DELETE",
       "RequestHeaders": {
         "Authorization": "Sanitized",
-<<<<<<< HEAD
-        "traceparent": "00-42b4bca431b85d49934573d4d94fe4c1-c3adb4bbc2744540-00",
+        "traceparent": "00-4256599d37eb024292d79f631fd6c443-0cc7c6f4d2a7a24b-00",
         "User-Agent": [
-          "azsdk-net-Storage.Files.Shares/12.0.0-dev.20191210.1\u002B5758cdf8298d3305c897cb7ba843ddd732c229c1",
+          "azsdk-net-Storage.Files.Shares/12.0.0-dev.20191211.1\u002B2accb37068f0a0c9382fa117525bb968c5397cf7",
           "(.NET Core 4.6.28008.01; Microsoft Windows 10.0.18363 )"
         ],
-        "x-ms-client-request-id": "78090433-9e00-d79c-d5c8-1e6d84c6e516",
-        "x-ms-date": "Wed, 11 Dec 2019 05:58:01 GMT",
-=======
-        "traceparent": "00-35ef719be0dd3747891cf0cb7b9ed3d5-715199638d541e4e-00",
-        "User-Agent": [
-          "azsdk-net-Storage.Files.Shares/12.0.0-dev.20191211.1\u002B899431c003876eb9b26cefd8e8a37e7f27f82ced",
-          "(.NET Core 4.6.28008.01; Microsoft Windows 10.0.18363 )"
-        ],
-        "x-ms-client-request-id": "7b7a6dfd-11f6-a221-94cc-f205dffc3a73",
-        "x-ms-date": "Wed, 11 Dec 2019 20:39:37 GMT",
->>>>>>> 5e20a7a1
+        "x-ms-client-request-id": "6b9ec2fe-264e-d936-774a-86ffb0fc15b4",
+        "x-ms-date": "Wed, 11 Dec 2019 23:07:12 GMT",
         "x-ms-delete-snapshots": "include",
         "x-ms-return-client-request-id": "true",
         "x-ms-version": "2019-07-07"
@@ -270,34 +177,20 @@
       "StatusCode": 202,
       "ResponseHeaders": {
         "Content-Length": "0",
-<<<<<<< HEAD
-        "Date": "Wed, 11 Dec 2019 05:58:01 GMT",
-=======
-        "Date": "Wed, 11 Dec 2019 20:39:36 GMT",
->>>>>>> 5e20a7a1
+        "Date": "Wed, 11 Dec 2019 23:07:12 GMT",
         "Server": [
           "Windows-Azure-File/1.0",
           "Microsoft-HTTPAPI/2.0"
         ],
-<<<<<<< HEAD
-        "x-ms-client-request-id": "78090433-9e00-d79c-d5c8-1e6d84c6e516",
-        "x-ms-request-id": "d5ada516-601a-003f-3ee7-af5a98000000",
-=======
-        "x-ms-client-request-id": "7b7a6dfd-11f6-a221-94cc-f205dffc3a73",
-        "x-ms-request-id": "ef3e3f3c-c01a-0019-6f63-b01280000000",
->>>>>>> 5e20a7a1
+        "x-ms-client-request-id": "6b9ec2fe-264e-d936-774a-86ffb0fc15b4",
+        "x-ms-request-id": "01ef1022-d01a-0015-1f77-b08588000000",
         "x-ms-version": "2019-07-07"
       },
       "ResponseBody": []
     }
   ],
   "Variables": {
-<<<<<<< HEAD
-    "RandomSeed": "1530473995",
+    "RandomSeed": "1311434143",
     "Storage_TestConfigDefault": "ProductionTenant\nseanstagetest\nU2FuaXRpemVk\nhttp://seanstagetest.blob.core.windows.net\nhttp://seanstagetest.file.core.windows.net\nhttp://seanstagetest.queue.core.windows.net\nhttp://seanstagetest.table.core.windows.net\n\n\n\n\nhttp://seanstagetest-secondary.blob.core.windows.net\nhttp://seanstagetest-secondary.file.core.windows.net\nhttp://seanstagetest-secondary.queue.core.windows.net\nhttp://seanstagetest-secondary.table.core.windows.net\n\nSanitized\n\n\nCloud\nBlobEndpoint=http://seanstagetest.blob.core.windows.net/;QueueEndpoint=http://seanstagetest.queue.core.windows.net/;FileEndpoint=http://seanstagetest.file.core.windows.net/;BlobSecondaryEndpoint=http://seanstagetest-secondary.blob.core.windows.net/;QueueSecondaryEndpoint=http://seanstagetest-secondary.queue.core.windows.net/;FileSecondaryEndpoint=http://seanstagetest-secondary.file.core.windows.net/;AccountName=seanstagetest;AccountKey=Sanitized\nseanscope1"
-=======
-    "RandomSeed": "631155112",
-    "Storage_TestConfigDefault": "ProductionTenant\nseanstagetest\nU2FuaXRpemVk\nhttp://seanstagetest.blob.core.windows.net\nhttp://seanstagetest.file.core.windows.net\nhttp://seanstagetest.queue.core.windows.net\nhttp://seanstagetest.table.core.windows.net\n\n\n\n\nhttp://seanstagetest-secondary.blob.core.windows.net\nhttp://seanstagetest-secondary.file.core.windows.net\nhttp://seanstagetest-secondary.queue.core.windows.net\nhttp://seanstagetest-secondary.table.core.windows.net\n\nSanitized\n\n\nCloud\nBlobEndpoint=http://seanstagetest.blob.core.windows.net/;QueueEndpoint=http://seanstagetest.queue.core.windows.net/;FileEndpoint=http://seanstagetest.file.core.windows.net/;BlobSecondaryEndpoint=http://seanstagetest-secondary.blob.core.windows.net/;QueueSecondaryEndpoint=http://seanstagetest-secondary.queue.core.windows.net/;FileSecondaryEndpoint=http://seanstagetest-secondary.file.core.windows.net/;AccountName=seanstagetest;AccountKey=Sanitized"
->>>>>>> 5e20a7a1
   }
 }