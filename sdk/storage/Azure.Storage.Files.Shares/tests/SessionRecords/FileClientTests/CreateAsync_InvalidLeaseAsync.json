{
  "Entries": [
    {
      "RequestUri": "https://seanmcccanary3.file.core.windows.net/test-share-75b88a4e-a3e2-ee63-5def-f3b57e9056a6?restype=share",
      "RequestMethod": "PUT",
      "RequestHeaders": {
        "Accept": "application/xml",
        "Authorization": "Sanitized",
        "traceparent": "00-d98a6730b4b8604294b7dcb89c2f0697-31f4cb2f2f7e1647-00",
        "User-Agent": [
          "azsdk-net-Storage.Files.Shares/12.7.0-alpha.20210121.1",
          "(.NET 5.0.2; Microsoft Windows 10.0.19042)"
        ],
        "x-ms-client-request-id": "0cb3da9c-bd8d-5f84-bd1e-71b45cdf7ba7",
        "x-ms-date": "Thu, 21 Jan 2021 20:41:22 GMT",
        "x-ms-return-client-request-id": "true",
        "x-ms-version": "2020-06-12"
      },
      "RequestBody": null,
      "StatusCode": 201,
      "ResponseHeaders": {
        "Content-Length": "0",
        "Date": "Thu, 21 Jan 2021 20:41:21 GMT",
        "ETag": "\u00220x8D8BE4CE9F1A2B0\u0022",
        "Last-Modified": "Thu, 21 Jan 2021 20:41:22 GMT",
        "Server": [
          "Windows-Azure-File/1.0",
          "Microsoft-HTTPAPI/2.0"
        ],
        "x-ms-client-request-id": "0cb3da9c-bd8d-5f84-bd1e-71b45cdf7ba7",
<<<<<<< HEAD
        "x-ms-request-id": "c9ef6761-f01a-0012-4237-f3e9eb000000",
        "x-ms-version": "2020-06-12"
=======
        "x-ms-request-id": "1607c3a9-d01a-007a-7735-f0c782000000",
        "x-ms-version": "2020-04-08"
>>>>>>> ac24a13f
      },
      "ResponseBody": []
    },
    {
      "RequestUri": "https://seanmcccanary3.file.core.windows.net/test-share-75b88a4e-a3e2-ee63-5def-f3b57e9056a6/test-directory-b8c67b4c-dac2-6ae5-b734-1976fe122799?restype=directory",
      "RequestMethod": "PUT",
      "RequestHeaders": {
        "Accept": "application/xml",
        "Authorization": "Sanitized",
        "traceparent": "00-a1c09365ef502d4aa4e17acccd316429-0d6182e2d4d8834c-00",
        "User-Agent": [
          "azsdk-net-Storage.Files.Shares/12.7.0-alpha.20210121.1",
          "(.NET 5.0.2; Microsoft Windows 10.0.19042)"
        ],
        "x-ms-client-request-id": "4b03fdf0-eafd-c177-f449-5558a30d61ab",
        "x-ms-date": "Thu, 21 Jan 2021 20:41:22 GMT",
        "x-ms-file-attributes": "None",
        "x-ms-file-creation-time": "Now",
        "x-ms-file-last-write-time": "Now",
        "x-ms-file-permission": "Inherit",
        "x-ms-return-client-request-id": "true",
        "x-ms-version": "2020-06-12"
      },
      "RequestBody": null,
      "StatusCode": 201,
      "ResponseHeaders": {
        "Content-Length": "0",
        "Date": "Thu, 21 Jan 2021 20:41:21 GMT",
        "ETag": "\u00220x8D8BE4CE9FDDF47\u0022",
        "Last-Modified": "Thu, 21 Jan 2021 20:41:22 GMT",
        "Server": [
          "Windows-Azure-File/1.0",
          "Microsoft-HTTPAPI/2.0"
        ],
        "x-ms-client-request-id": "4b03fdf0-eafd-c177-f449-5558a30d61ab",
        "x-ms-file-attributes": "Directory",
        "x-ms-file-change-time": "2021-01-21T20:41:22.5446215Z",
        "x-ms-file-creation-time": "2021-01-21T20:41:22.5446215Z",
        "x-ms-file-id": "13835128424026341376",
        "x-ms-file-last-write-time": "2021-01-21T20:41:22.5446215Z",
        "x-ms-file-parent-id": "0",
        "x-ms-file-permission-key": "17860367565182308406*11459378189709739967",
        "x-ms-request-id": "1607c3b0-d01a-007a-7935-f0c782000000",
        "x-ms-request-server-encrypted": "true",
        "x-ms-version": "2020-06-12"
      },
      "ResponseBody": []
    },
    {
      "RequestUri": "https://seanmcccanary3.file.core.windows.net/test-share-75b88a4e-a3e2-ee63-5def-f3b57e9056a6/test-directory-b8c67b4c-dac2-6ae5-b734-1976fe122799/test-file-a368d8f7-d6c5-02ca-617b-b3963c91f798",
      "RequestMethod": "PUT",
      "RequestHeaders": {
        "Accept": "application/xml",
        "Authorization": "Sanitized",
        "traceparent": "00-8e5f91c238c5a24485f731ed702b7568-5782d411348cfa43-00",
        "User-Agent": [
          "azsdk-net-Storage.Files.Shares/12.7.0-alpha.20210121.1",
          "(.NET 5.0.2; Microsoft Windows 10.0.19042)"
        ],
        "x-ms-client-request-id": "9a5cf3cb-84b6-1ab6-3201-e98137e18463",
        "x-ms-content-length": "1048576",
        "x-ms-date": "Thu, 21 Jan 2021 20:41:22 GMT",
        "x-ms-file-attributes": "None",
        "x-ms-file-creation-time": "Now",
        "x-ms-file-last-write-time": "Now",
        "x-ms-file-permission": "Inherit",
        "x-ms-return-client-request-id": "true",
        "x-ms-type": "file",
        "x-ms-version": "2020-06-12"
      },
      "RequestBody": null,
      "StatusCode": 201,
      "ResponseHeaders": {
        "Content-Length": "0",
        "Date": "Thu, 21 Jan 2021 20:41:21 GMT",
        "ETag": "\u00220x8D8BE4CEA0756E5\u0022",
        "Last-Modified": "Thu, 21 Jan 2021 20:41:22 GMT",
        "Server": [
          "Windows-Azure-File/1.0",
          "Microsoft-HTTPAPI/2.0"
        ],
        "x-ms-client-request-id": "9a5cf3cb-84b6-1ab6-3201-e98137e18463",
        "x-ms-file-attributes": "Archive",
        "x-ms-file-change-time": "2021-01-21T20:41:22.6066661Z",
        "x-ms-file-creation-time": "2021-01-21T20:41:22.6066661Z",
        "x-ms-file-id": "11529285414812647424",
        "x-ms-file-last-write-time": "2021-01-21T20:41:22.6066661Z",
        "x-ms-file-parent-id": "13835128424026341376",
        "x-ms-file-permission-key": "4010187179898695473*11459378189709739967",
        "x-ms-request-id": "1607c3b5-d01a-007a-7a35-f0c782000000",
        "x-ms-request-server-encrypted": "true",
        "x-ms-version": "2020-06-12"
      },
      "ResponseBody": []
    },
    {
      "RequestUri": "https://seanmcccanary3.file.core.windows.net/test-share-75b88a4e-a3e2-ee63-5def-f3b57e9056a6/test-directory-b8c67b4c-dac2-6ae5-b734-1976fe122799/test-file-a368d8f7-d6c5-02ca-617b-b3963c91f798",
      "RequestMethod": "PUT",
      "RequestHeaders": {
        "Accept": "application/xml",
        "Authorization": "Sanitized",
        "traceparent": "00-e1abf58ef5535e45a8a619bfd13cb6f9-e7b5e1ca73450e44-00",
        "User-Agent": [
          "azsdk-net-Storage.Files.Shares/12.7.0-alpha.20210121.1",
          "(.NET 5.0.2; Microsoft Windows 10.0.19042)"
        ],
        "x-ms-client-request-id": "37414cd2-a175-6a6f-5642-5ead2248f3fa",
        "x-ms-content-length": "1048576",
        "x-ms-date": "Thu, 21 Jan 2021 20:41:22 GMT",
        "x-ms-file-attributes": "None",
        "x-ms-file-creation-time": "Now",
        "x-ms-file-last-write-time": "Now",
        "x-ms-file-permission": "Inherit",
        "x-ms-lease-id": "064bbd51-6088-1a9c-3b08-616e26370da0",
        "x-ms-return-client-request-id": "true",
        "x-ms-type": "file",
        "x-ms-version": "2020-06-12"
      },
      "RequestBody": null,
      "StatusCode": 412,
      "ResponseHeaders": {
        "Content-Length": "241",
        "Content-Type": "application/xml",
        "Date": "Thu, 21 Jan 2021 20:41:22 GMT",
        "Server": [
          "Windows-Azure-File/1.0",
          "Microsoft-HTTPAPI/2.0"
        ],
        "x-ms-client-request-id": "37414cd2-a175-6a6f-5642-5ead2248f3fa",
        "x-ms-error-code": "LeaseNotPresentWithFileOperation",
<<<<<<< HEAD
        "x-ms-request-id": "c9ef6767-f01a-0012-4537-f3e9eb000000",
        "x-ms-version": "2020-06-12"
=======
        "x-ms-request-id": "1607c3b8-d01a-007a-7b35-f0c782000000",
        "x-ms-version": "2020-04-08"
>>>>>>> ac24a13f
      },
      "ResponseBody": [
        "\uFEFF\u003C?xml version=\u00221.0\u0022 encoding=\u0022utf-8\u0022?\u003E\u003CError\u003E\u003CCode\u003ELeaseNotPresentWithFileOperation\u003C/Code\u003E\u003CMessage\u003EThere is currently no lease on the file.\n",
        "RequestId:1607c3b8-d01a-007a-7b35-f0c782000000\n",
        "Time:2021-01-21T20:41:22.6755767Z\u003C/Message\u003E\u003C/Error\u003E"
      ]
    },
    {
      "RequestUri": "https://seanmcccanary3.file.core.windows.net/test-share-75b88a4e-a3e2-ee63-5def-f3b57e9056a6?restype=share",
      "RequestMethod": "DELETE",
      "RequestHeaders": {
        "Accept": "application/xml",
        "Authorization": "Sanitized",
        "traceparent": "00-8a52764c5767c74ebfbdc54f6196361f-2b9348fbdcd91543-00",
        "User-Agent": [
          "azsdk-net-Storage.Files.Shares/12.7.0-alpha.20210121.1",
          "(.NET 5.0.2; Microsoft Windows 10.0.19042)"
        ],
        "x-ms-client-request-id": "da9b01df-d5f6-332b-4c60-f3f1ff33669e",
        "x-ms-date": "Thu, 21 Jan 2021 20:41:23 GMT",
        "x-ms-delete-snapshots": "include",
        "x-ms-return-client-request-id": "true",
        "x-ms-version": "2020-06-12"
      },
      "RequestBody": null,
      "StatusCode": 202,
      "ResponseHeaders": {
        "Content-Length": "0",
        "Date": "Thu, 21 Jan 2021 20:41:22 GMT",
        "Server": [
          "Windows-Azure-File/1.0",
          "Microsoft-HTTPAPI/2.0"
        ],
        "x-ms-client-request-id": "da9b01df-d5f6-332b-4c60-f3f1ff33669e",
<<<<<<< HEAD
        "x-ms-request-id": "c9ef6768-f01a-0012-4637-f3e9eb000000",
        "x-ms-version": "2020-06-12"
=======
        "x-ms-request-id": "1607c3bc-d01a-007a-7d35-f0c782000000",
        "x-ms-version": "2020-04-08"
>>>>>>> ac24a13f
      },
      "ResponseBody": []
    }
  ],
  "Variables": {
    "RandomSeed": "1206314516",
    "Storage_TestConfigDefault": "ProductionTenant\nseanmcccanary3\nU2FuaXRpemVk\nhttps://seanmcccanary3.blob.core.windows.net\nhttps://seanmcccanary3.file.core.windows.net\nhttps://seanmcccanary3.queue.core.windows.net\nhttps://seanmcccanary3.table.core.windows.net\n\n\n\n\nhttps://seanmcccanary3-secondary.blob.core.windows.net\nhttps://seanmcccanary3-secondary.file.core.windows.net\nhttps://seanmcccanary3-secondary.queue.core.windows.net\nhttps://seanmcccanary3-secondary.table.core.windows.net\n\nSanitized\n\n\nCloud\nBlobEndpoint=https://seanmcccanary3.blob.core.windows.net/;QueueEndpoint=https://seanmcccanary3.queue.core.windows.net/;FileEndpoint=https://seanmcccanary3.file.core.windows.net/;BlobSecondaryEndpoint=https://seanmcccanary3-secondary.blob.core.windows.net/;QueueSecondaryEndpoint=https://seanmcccanary3-secondary.queue.core.windows.net/;FileSecondaryEndpoint=https://seanmcccanary3-secondary.file.core.windows.net/;AccountName=seanmcccanary3;AccountKey=Kg==;\nseanscope1"
  }
}<|MERGE_RESOLUTION|>--- conflicted
+++ resolved
@@ -1,18 +1,18 @@
 {
   "Entries": [
     {
-      "RequestUri": "https://seanmcccanary3.file.core.windows.net/test-share-75b88a4e-a3e2-ee63-5def-f3b57e9056a6?restype=share",
-      "RequestMethod": "PUT",
-      "RequestHeaders": {
-        "Accept": "application/xml",
-        "Authorization": "Sanitized",
-        "traceparent": "00-d98a6730b4b8604294b7dcb89c2f0697-31f4cb2f2f7e1647-00",
-        "User-Agent": [
-          "azsdk-net-Storage.Files.Shares/12.7.0-alpha.20210121.1",
-          "(.NET 5.0.2; Microsoft Windows 10.0.19042)"
-        ],
-        "x-ms-client-request-id": "0cb3da9c-bd8d-5f84-bd1e-71b45cdf7ba7",
-        "x-ms-date": "Thu, 21 Jan 2021 20:41:22 GMT",
+      "RequestUri": "https://seanmcccanary3.file.core.windows.net/test-share-15c4f3bc-e7cf-bcae-127e-a7246951a34f?restype=share",
+      "RequestMethod": "PUT",
+      "RequestHeaders": {
+        "Accept": "application/xml",
+        "Authorization": "Sanitized",
+        "traceparent": "00-ba5863cc367fcd45b05034d91ab13f5e-96867ad7f353884a-00",
+        "User-Agent": [
+          "azsdk-net-Storage.Files.Shares/12.7.0-alpha.20210126.1",
+          "(.NET 5.0.2; Microsoft Windows 10.0.19042)"
+        ],
+        "x-ms-client-request-id": "3ae14730-e1cb-adcf-a28b-87bbf8e807cb",
+        "x-ms-date": "Tue, 26 Jan 2021 19:32:49 GMT",
         "x-ms-return-client-request-id": "true",
         "x-ms-version": "2020-06-12"
       },
@@ -20,37 +20,32 @@
       "StatusCode": 201,
       "ResponseHeaders": {
         "Content-Length": "0",
-        "Date": "Thu, 21 Jan 2021 20:41:21 GMT",
-        "ETag": "\u00220x8D8BE4CE9F1A2B0\u0022",
-        "Last-Modified": "Thu, 21 Jan 2021 20:41:22 GMT",
-        "Server": [
-          "Windows-Azure-File/1.0",
-          "Microsoft-HTTPAPI/2.0"
-        ],
-        "x-ms-client-request-id": "0cb3da9c-bd8d-5f84-bd1e-71b45cdf7ba7",
-<<<<<<< HEAD
-        "x-ms-request-id": "c9ef6761-f01a-0012-4237-f3e9eb000000",
-        "x-ms-version": "2020-06-12"
-=======
-        "x-ms-request-id": "1607c3a9-d01a-007a-7735-f0c782000000",
-        "x-ms-version": "2020-04-08"
->>>>>>> ac24a13f
-      },
-      "ResponseBody": []
-    },
-    {
-      "RequestUri": "https://seanmcccanary3.file.core.windows.net/test-share-75b88a4e-a3e2-ee63-5def-f3b57e9056a6/test-directory-b8c67b4c-dac2-6ae5-b734-1976fe122799?restype=directory",
-      "RequestMethod": "PUT",
-      "RequestHeaders": {
-        "Accept": "application/xml",
-        "Authorization": "Sanitized",
-        "traceparent": "00-a1c09365ef502d4aa4e17acccd316429-0d6182e2d4d8834c-00",
-        "User-Agent": [
-          "azsdk-net-Storage.Files.Shares/12.7.0-alpha.20210121.1",
-          "(.NET 5.0.2; Microsoft Windows 10.0.19042)"
-        ],
-        "x-ms-client-request-id": "4b03fdf0-eafd-c177-f449-5558a30d61ab",
-        "x-ms-date": "Thu, 21 Jan 2021 20:41:22 GMT",
+        "Date": "Tue, 26 Jan 2021 19:32:48 GMT",
+        "ETag": "\u00220x8D8C2312A391202\u0022",
+        "Last-Modified": "Tue, 26 Jan 2021 19:32:49 GMT",
+        "Server": [
+          "Windows-Azure-File/1.0",
+          "Microsoft-HTTPAPI/2.0"
+        ],
+        "x-ms-client-request-id": "3ae14730-e1cb-adcf-a28b-87bbf8e807cb",
+        "x-ms-request-id": "08ebe807-501a-005b-251a-f4e3f9000000",
+        "x-ms-version": "2020-06-12"
+      },
+      "ResponseBody": []
+    },
+    {
+      "RequestUri": "https://seanmcccanary3.file.core.windows.net/test-share-15c4f3bc-e7cf-bcae-127e-a7246951a34f/test-directory-c2f5e14e-91d0-ec76-dfb5-58708a37dfbf?restype=directory",
+      "RequestMethod": "PUT",
+      "RequestHeaders": {
+        "Accept": "application/xml",
+        "Authorization": "Sanitized",
+        "traceparent": "00-cb4a49cf5b5ad94ca8e91d56e8649a60-22b68309c83e0b4d-00",
+        "User-Agent": [
+          "azsdk-net-Storage.Files.Shares/12.7.0-alpha.20210126.1",
+          "(.NET 5.0.2; Microsoft Windows 10.0.19042)"
+        ],
+        "x-ms-client-request-id": "fb289258-b05d-9f30-d0f5-5b15895e236a",
+        "x-ms-date": "Tue, 26 Jan 2021 19:32:49 GMT",
         "x-ms-file-attributes": "None",
         "x-ms-file-creation-time": "Now",
         "x-ms-file-last-write-time": "Now",
@@ -62,41 +57,41 @@
       "StatusCode": 201,
       "ResponseHeaders": {
         "Content-Length": "0",
-        "Date": "Thu, 21 Jan 2021 20:41:21 GMT",
-        "ETag": "\u00220x8D8BE4CE9FDDF47\u0022",
-        "Last-Modified": "Thu, 21 Jan 2021 20:41:22 GMT",
-        "Server": [
-          "Windows-Azure-File/1.0",
-          "Microsoft-HTTPAPI/2.0"
-        ],
-        "x-ms-client-request-id": "4b03fdf0-eafd-c177-f449-5558a30d61ab",
+        "Date": "Tue, 26 Jan 2021 19:32:48 GMT",
+        "ETag": "\u00220x8D8C2312A44250E\u0022",
+        "Last-Modified": "Tue, 26 Jan 2021 19:32:49 GMT",
+        "Server": [
+          "Windows-Azure-File/1.0",
+          "Microsoft-HTTPAPI/2.0"
+        ],
+        "x-ms-client-request-id": "fb289258-b05d-9f30-d0f5-5b15895e236a",
         "x-ms-file-attributes": "Directory",
-        "x-ms-file-change-time": "2021-01-21T20:41:22.5446215Z",
-        "x-ms-file-creation-time": "2021-01-21T20:41:22.5446215Z",
+        "x-ms-file-change-time": "2021-01-26T19:32:49.1220238Z",
+        "x-ms-file-creation-time": "2021-01-26T19:32:49.1220238Z",
         "x-ms-file-id": "13835128424026341376",
-        "x-ms-file-last-write-time": "2021-01-21T20:41:22.5446215Z",
+        "x-ms-file-last-write-time": "2021-01-26T19:32:49.1220238Z",
         "x-ms-file-parent-id": "0",
         "x-ms-file-permission-key": "17860367565182308406*11459378189709739967",
-        "x-ms-request-id": "1607c3b0-d01a-007a-7935-f0c782000000",
+        "x-ms-request-id": "08ebe80c-501a-005b-281a-f4e3f9000000",
         "x-ms-request-server-encrypted": "true",
         "x-ms-version": "2020-06-12"
       },
       "ResponseBody": []
     },
     {
-      "RequestUri": "https://seanmcccanary3.file.core.windows.net/test-share-75b88a4e-a3e2-ee63-5def-f3b57e9056a6/test-directory-b8c67b4c-dac2-6ae5-b734-1976fe122799/test-file-a368d8f7-d6c5-02ca-617b-b3963c91f798",
-      "RequestMethod": "PUT",
-      "RequestHeaders": {
-        "Accept": "application/xml",
-        "Authorization": "Sanitized",
-        "traceparent": "00-8e5f91c238c5a24485f731ed702b7568-5782d411348cfa43-00",
-        "User-Agent": [
-          "azsdk-net-Storage.Files.Shares/12.7.0-alpha.20210121.1",
-          "(.NET 5.0.2; Microsoft Windows 10.0.19042)"
-        ],
-        "x-ms-client-request-id": "9a5cf3cb-84b6-1ab6-3201-e98137e18463",
+      "RequestUri": "https://seanmcccanary3.file.core.windows.net/test-share-15c4f3bc-e7cf-bcae-127e-a7246951a34f/test-directory-c2f5e14e-91d0-ec76-dfb5-58708a37dfbf/test-file-50afc8ac-e5f4-e55c-5dc0-9fb30b6ca487",
+      "RequestMethod": "PUT",
+      "RequestHeaders": {
+        "Accept": "application/xml",
+        "Authorization": "Sanitized",
+        "traceparent": "00-be16e2d0d0635f4d80b29dfd7787cf64-d0dbcee22cb3c04c-00",
+        "User-Agent": [
+          "azsdk-net-Storage.Files.Shares/12.7.0-alpha.20210126.1",
+          "(.NET 5.0.2; Microsoft Windows 10.0.19042)"
+        ],
+        "x-ms-client-request-id": "7f5e1bf9-c5a9-72e0-3542-9d9c107c9464",
         "x-ms-content-length": "1048576",
-        "x-ms-date": "Thu, 21 Jan 2021 20:41:22 GMT",
+        "x-ms-date": "Tue, 26 Jan 2021 19:32:49 GMT",
         "x-ms-file-attributes": "None",
         "x-ms-file-creation-time": "Now",
         "x-ms-file-last-write-time": "Now",
@@ -109,46 +104,46 @@
       "StatusCode": 201,
       "ResponseHeaders": {
         "Content-Length": "0",
-        "Date": "Thu, 21 Jan 2021 20:41:21 GMT",
-        "ETag": "\u00220x8D8BE4CEA0756E5\u0022",
-        "Last-Modified": "Thu, 21 Jan 2021 20:41:22 GMT",
-        "Server": [
-          "Windows-Azure-File/1.0",
-          "Microsoft-HTTPAPI/2.0"
-        ],
-        "x-ms-client-request-id": "9a5cf3cb-84b6-1ab6-3201-e98137e18463",
+        "Date": "Tue, 26 Jan 2021 19:32:48 GMT",
+        "ETag": "\u00220x8D8C2312A4D4E7E\u0022",
+        "Last-Modified": "Tue, 26 Jan 2021 19:32:49 GMT",
+        "Server": [
+          "Windows-Azure-File/1.0",
+          "Microsoft-HTTPAPI/2.0"
+        ],
+        "x-ms-client-request-id": "7f5e1bf9-c5a9-72e0-3542-9d9c107c9464",
         "x-ms-file-attributes": "Archive",
-        "x-ms-file-change-time": "2021-01-21T20:41:22.6066661Z",
-        "x-ms-file-creation-time": "2021-01-21T20:41:22.6066661Z",
+        "x-ms-file-change-time": "2021-01-26T19:32:49.1820670Z",
+        "x-ms-file-creation-time": "2021-01-26T19:32:49.1820670Z",
         "x-ms-file-id": "11529285414812647424",
-        "x-ms-file-last-write-time": "2021-01-21T20:41:22.6066661Z",
+        "x-ms-file-last-write-time": "2021-01-26T19:32:49.1820670Z",
         "x-ms-file-parent-id": "13835128424026341376",
         "x-ms-file-permission-key": "4010187179898695473*11459378189709739967",
-        "x-ms-request-id": "1607c3b5-d01a-007a-7a35-f0c782000000",
+        "x-ms-request-id": "08ebe80d-501a-005b-291a-f4e3f9000000",
         "x-ms-request-server-encrypted": "true",
         "x-ms-version": "2020-06-12"
       },
       "ResponseBody": []
     },
     {
-      "RequestUri": "https://seanmcccanary3.file.core.windows.net/test-share-75b88a4e-a3e2-ee63-5def-f3b57e9056a6/test-directory-b8c67b4c-dac2-6ae5-b734-1976fe122799/test-file-a368d8f7-d6c5-02ca-617b-b3963c91f798",
-      "RequestMethod": "PUT",
-      "RequestHeaders": {
-        "Accept": "application/xml",
-        "Authorization": "Sanitized",
-        "traceparent": "00-e1abf58ef5535e45a8a619bfd13cb6f9-e7b5e1ca73450e44-00",
-        "User-Agent": [
-          "azsdk-net-Storage.Files.Shares/12.7.0-alpha.20210121.1",
-          "(.NET 5.0.2; Microsoft Windows 10.0.19042)"
-        ],
-        "x-ms-client-request-id": "37414cd2-a175-6a6f-5642-5ead2248f3fa",
+      "RequestUri": "https://seanmcccanary3.file.core.windows.net/test-share-15c4f3bc-e7cf-bcae-127e-a7246951a34f/test-directory-c2f5e14e-91d0-ec76-dfb5-58708a37dfbf/test-file-50afc8ac-e5f4-e55c-5dc0-9fb30b6ca487",
+      "RequestMethod": "PUT",
+      "RequestHeaders": {
+        "Accept": "application/xml",
+        "Authorization": "Sanitized",
+        "traceparent": "00-66c0a896e3e45540a1233adc55071ebb-4609d6e01f0b124c-00",
+        "User-Agent": [
+          "azsdk-net-Storage.Files.Shares/12.7.0-alpha.20210126.1",
+          "(.NET 5.0.2; Microsoft Windows 10.0.19042)"
+        ],
+        "x-ms-client-request-id": "3929ecbf-a6f7-cd7d-c096-1856eb3fdd53",
         "x-ms-content-length": "1048576",
-        "x-ms-date": "Thu, 21 Jan 2021 20:41:22 GMT",
+        "x-ms-date": "Tue, 26 Jan 2021 19:32:50 GMT",
         "x-ms-file-attributes": "None",
         "x-ms-file-creation-time": "Now",
         "x-ms-file-last-write-time": "Now",
         "x-ms-file-permission": "Inherit",
-        "x-ms-lease-id": "064bbd51-6088-1a9c-3b08-616e26370da0",
+        "x-ms-lease-id": "0576d350-2b46-c75a-6652-daa095e2d8ef",
         "x-ms-return-client-request-id": "true",
         "x-ms-type": "file",
         "x-ms-version": "2020-06-12"
@@ -158,40 +153,35 @@
       "ResponseHeaders": {
         "Content-Length": "241",
         "Content-Type": "application/xml",
-        "Date": "Thu, 21 Jan 2021 20:41:22 GMT",
-        "Server": [
-          "Windows-Azure-File/1.0",
-          "Microsoft-HTTPAPI/2.0"
-        ],
-        "x-ms-client-request-id": "37414cd2-a175-6a6f-5642-5ead2248f3fa",
+        "Date": "Tue, 26 Jan 2021 19:32:49 GMT",
+        "Server": [
+          "Windows-Azure-File/1.0",
+          "Microsoft-HTTPAPI/2.0"
+        ],
+        "x-ms-client-request-id": "3929ecbf-a6f7-cd7d-c096-1856eb3fdd53",
         "x-ms-error-code": "LeaseNotPresentWithFileOperation",
-<<<<<<< HEAD
-        "x-ms-request-id": "c9ef6767-f01a-0012-4537-f3e9eb000000",
-        "x-ms-version": "2020-06-12"
-=======
-        "x-ms-request-id": "1607c3b8-d01a-007a-7b35-f0c782000000",
-        "x-ms-version": "2020-04-08"
->>>>>>> ac24a13f
+        "x-ms-request-id": "08ebe810-501a-005b-2c1a-f4e3f9000000",
+        "x-ms-version": "2020-06-12"
       },
       "ResponseBody": [
         "\uFEFF\u003C?xml version=\u00221.0\u0022 encoding=\u0022utf-8\u0022?\u003E\u003CError\u003E\u003CCode\u003ELeaseNotPresentWithFileOperation\u003C/Code\u003E\u003CMessage\u003EThere is currently no lease on the file.\n",
-        "RequestId:1607c3b8-d01a-007a-7b35-f0c782000000\n",
-        "Time:2021-01-21T20:41:22.6755767Z\u003C/Message\u003E\u003C/Error\u003E"
+        "RequestId:08ebe810-501a-005b-2c1a-f4e3f9000000\n",
+        "Time:2021-01-26T19:32:49.4197095Z\u003C/Message\u003E\u003C/Error\u003E"
       ]
     },
     {
-      "RequestUri": "https://seanmcccanary3.file.core.windows.net/test-share-75b88a4e-a3e2-ee63-5def-f3b57e9056a6?restype=share",
+      "RequestUri": "https://seanmcccanary3.file.core.windows.net/test-share-15c4f3bc-e7cf-bcae-127e-a7246951a34f?restype=share",
       "RequestMethod": "DELETE",
       "RequestHeaders": {
         "Accept": "application/xml",
         "Authorization": "Sanitized",
-        "traceparent": "00-8a52764c5767c74ebfbdc54f6196361f-2b9348fbdcd91543-00",
-        "User-Agent": [
-          "azsdk-net-Storage.Files.Shares/12.7.0-alpha.20210121.1",
-          "(.NET 5.0.2; Microsoft Windows 10.0.19042)"
-        ],
-        "x-ms-client-request-id": "da9b01df-d5f6-332b-4c60-f3f1ff33669e",
-        "x-ms-date": "Thu, 21 Jan 2021 20:41:23 GMT",
+        "traceparent": "00-1754f00ad031474dbb2d8de219a5963a-43530dc4cc5ecd45-00",
+        "User-Agent": [
+          "azsdk-net-Storage.Files.Shares/12.7.0-alpha.20210126.1",
+          "(.NET 5.0.2; Microsoft Windows 10.0.19042)"
+        ],
+        "x-ms-client-request-id": "a8e1e007-9fb9-6ef7-5dec-2e760c87ed63",
+        "x-ms-date": "Tue, 26 Jan 2021 19:32:50 GMT",
         "x-ms-delete-snapshots": "include",
         "x-ms-return-client-request-id": "true",
         "x-ms-version": "2020-06-12"
@@ -200,25 +190,20 @@
       "StatusCode": 202,
       "ResponseHeaders": {
         "Content-Length": "0",
-        "Date": "Thu, 21 Jan 2021 20:41:22 GMT",
-        "Server": [
-          "Windows-Azure-File/1.0",
-          "Microsoft-HTTPAPI/2.0"
-        ],
-        "x-ms-client-request-id": "da9b01df-d5f6-332b-4c60-f3f1ff33669e",
-<<<<<<< HEAD
-        "x-ms-request-id": "c9ef6768-f01a-0012-4637-f3e9eb000000",
-        "x-ms-version": "2020-06-12"
-=======
-        "x-ms-request-id": "1607c3bc-d01a-007a-7d35-f0c782000000",
-        "x-ms-version": "2020-04-08"
->>>>>>> ac24a13f
+        "Date": "Tue, 26 Jan 2021 19:32:49 GMT",
+        "Server": [
+          "Windows-Azure-File/1.0",
+          "Microsoft-HTTPAPI/2.0"
+        ],
+        "x-ms-client-request-id": "a8e1e007-9fb9-6ef7-5dec-2e760c87ed63",
+        "x-ms-request-id": "08ebe816-501a-005b-321a-f4e3f9000000",
+        "x-ms-version": "2020-06-12"
       },
       "ResponseBody": []
     }
   ],
   "Variables": {
-    "RandomSeed": "1206314516",
+    "RandomSeed": "1592104266",
     "Storage_TestConfigDefault": "ProductionTenant\nseanmcccanary3\nU2FuaXRpemVk\nhttps://seanmcccanary3.blob.core.windows.net\nhttps://seanmcccanary3.file.core.windows.net\nhttps://seanmcccanary3.queue.core.windows.net\nhttps://seanmcccanary3.table.core.windows.net\n\n\n\n\nhttps://seanmcccanary3-secondary.blob.core.windows.net\nhttps://seanmcccanary3-secondary.file.core.windows.net\nhttps://seanmcccanary3-secondary.queue.core.windows.net\nhttps://seanmcccanary3-secondary.table.core.windows.net\n\nSanitized\n\n\nCloud\nBlobEndpoint=https://seanmcccanary3.blob.core.windows.net/;QueueEndpoint=https://seanmcccanary3.queue.core.windows.net/;FileEndpoint=https://seanmcccanary3.file.core.windows.net/;BlobSecondaryEndpoint=https://seanmcccanary3-secondary.blob.core.windows.net/;QueueSecondaryEndpoint=https://seanmcccanary3-secondary.queue.core.windows.net/;FileSecondaryEndpoint=https://seanmcccanary3-secondary.file.core.windows.net/;AccountName=seanmcccanary3;AccountKey=Kg==;\nseanscope1"
   }
 }