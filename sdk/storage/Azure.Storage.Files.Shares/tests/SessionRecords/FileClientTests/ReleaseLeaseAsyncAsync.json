--- conflicted
+++ resolved
@@ -14,11 +14,7 @@
         "x-ms-client-request-id": "77cf7e58-f5ac-9080-ed3d-1f0edd39b10a",
         "x-ms-date": "Tue, 26 Jan 2021 19:33:50 GMT",
         "x-ms-return-client-request-id": "true",
-<<<<<<< HEAD
-        "x-ms-version": "2020-12-06"
-=======
-        "x-ms-version": "2021-02-12"
->>>>>>> 7e782c87
+        "x-ms-version": "2021-02-12"
       },
       "RequestBody": null,
       "StatusCode": 201,
@@ -33,11 +29,7 @@
         ],
         "x-ms-client-request-id": "77cf7e58-f5ac-9080-ed3d-1f0edd39b10a",
         "x-ms-request-id": "a0b6f17b-501a-0029-651a-f4e4b6000000",
-<<<<<<< HEAD
-        "x-ms-version": "2020-12-06"
-=======
-        "x-ms-version": "2021-02-12"
->>>>>>> 7e782c87
+        "x-ms-version": "2021-02-12"
       },
       "ResponseBody": []
     },
@@ -59,11 +51,7 @@
         "x-ms-file-last-write-time": "Now",
         "x-ms-file-permission": "Inherit",
         "x-ms-return-client-request-id": "true",
-<<<<<<< HEAD
-        "x-ms-version": "2020-12-06"
-=======
-        "x-ms-version": "2021-02-12"
->>>>>>> 7e782c87
+        "x-ms-version": "2021-02-12"
       },
       "RequestBody": null,
       "StatusCode": 201,
@@ -86,11 +74,7 @@
         "x-ms-file-permission-key": "17860367565182308406*11459378189709739967",
         "x-ms-request-id": "a0b6f17e-501a-0029-661a-f4e4b6000000",
         "x-ms-request-server-encrypted": "true",
-<<<<<<< HEAD
-        "x-ms-version": "2020-12-06"
-=======
-        "x-ms-version": "2021-02-12"
->>>>>>> 7e782c87
+        "x-ms-version": "2021-02-12"
       },
       "ResponseBody": []
     },
@@ -114,11 +98,7 @@
         "x-ms-file-permission": "Inherit",
         "x-ms-return-client-request-id": "true",
         "x-ms-type": "file",
-<<<<<<< HEAD
-        "x-ms-version": "2020-12-06"
-=======
-        "x-ms-version": "2021-02-12"
->>>>>>> 7e782c87
+        "x-ms-version": "2021-02-12"
       },
       "RequestBody": null,
       "StatusCode": 201,
@@ -141,11 +121,7 @@
         "x-ms-file-permission-key": "4010187179898695473*11459378189709739967",
         "x-ms-request-id": "a0b6f180-501a-0029-671a-f4e4b6000000",
         "x-ms-request-server-encrypted": "true",
-<<<<<<< HEAD
-        "x-ms-version": "2020-12-06"
-=======
-        "x-ms-version": "2021-02-12"
->>>>>>> 7e782c87
+        "x-ms-version": "2021-02-12"
       },
       "ResponseBody": []
     },
@@ -166,11 +142,7 @@
         "x-ms-lease-duration": "-1",
         "x-ms-proposed-lease-id": "d6f2cfc7-99fe-eb9d-4186-3d93a51d096f",
         "x-ms-return-client-request-id": "true",
-<<<<<<< HEAD
-        "x-ms-version": "2020-12-06"
-=======
-        "x-ms-version": "2021-02-12"
->>>>>>> 7e782c87
+        "x-ms-version": "2021-02-12"
       },
       "RequestBody": null,
       "StatusCode": 201,
@@ -186,11 +158,7 @@
         "x-ms-client-request-id": "c95df5bc-8557-86fd-69f7-d921e22b9361",
         "x-ms-lease-id": "d6f2cfc7-99fe-eb9d-4186-3d93a51d096f",
         "x-ms-request-id": "a0b6f181-501a-0029-681a-f4e4b6000000",
-<<<<<<< HEAD
-        "x-ms-version": "2020-12-06"
-=======
-        "x-ms-version": "2021-02-12"
->>>>>>> 7e782c87
+        "x-ms-version": "2021-02-12"
       },
       "ResponseBody": []
     },
@@ -210,11 +178,7 @@
         "x-ms-lease-action": "release",
         "x-ms-lease-id": "d6f2cfc7-99fe-eb9d-4186-3d93a51d096f",
         "x-ms-return-client-request-id": "true",
-<<<<<<< HEAD
-        "x-ms-version": "2020-12-06"
-=======
-        "x-ms-version": "2021-02-12"
->>>>>>> 7e782c87
+        "x-ms-version": "2021-02-12"
       },
       "RequestBody": null,
       "StatusCode": 200,
@@ -229,11 +193,7 @@
         "Transfer-Encoding": "chunked",
         "x-ms-client-request-id": "afd6ac27-40c0-e518-8799-7df1e90b03bd",
         "x-ms-request-id": "a0b6f182-501a-0029-691a-f4e4b6000000",
-<<<<<<< HEAD
-        "x-ms-version": "2020-12-06"
-=======
-        "x-ms-version": "2021-02-12"
->>>>>>> 7e782c87
+        "x-ms-version": "2021-02-12"
       },
       "ResponseBody": []
     },
@@ -252,11 +212,7 @@
         "x-ms-date": "Tue, 26 Jan 2021 19:33:50 GMT",
         "x-ms-delete-snapshots": "include",
         "x-ms-return-client-request-id": "true",
-<<<<<<< HEAD
-        "x-ms-version": "2020-12-06"
-=======
-        "x-ms-version": "2021-02-12"
->>>>>>> 7e782c87
+        "x-ms-version": "2021-02-12"
       },
       "RequestBody": null,
       "StatusCode": 202,
@@ -269,11 +225,7 @@
         ],
         "x-ms-client-request-id": "35fa4c66-e354-37a1-c3e8-5f065b961a96",
         "x-ms-request-id": "a0b6f184-501a-0029-6a1a-f4e4b6000000",
-<<<<<<< HEAD
-        "x-ms-version": "2020-12-06"
-=======
-        "x-ms-version": "2021-02-12"
->>>>>>> 7e782c87
+        "x-ms-version": "2021-02-12"
       },
       "ResponseBody": []
     }
