--- conflicted
+++ resolved
@@ -1,56 +1,51 @@
 {
   "Entries": [
     {
-      "RequestUri": "https://seanmcccanary3.file.core.windows.net/test-share-7e5ea095-326b-954c-c80b-bee855d251d1?restype=share",
-      "RequestMethod": "PUT",
-      "RequestHeaders": {
-        "Accept": "application/xml",
-        "Authorization": "Sanitized",
-        "traceparent": "00-e377d6f403919f4aa3dd3f61dd2cd8eb-373d6aa0509a094d-00",
-        "User-Agent": [
-          "azsdk-net-Storage.Files.Shares/12.7.0-alpha.20210121.1",
-          "(.NET 5.0.2; Microsoft Windows 10.0.19042)"
-        ],
-        "x-ms-client-request-id": "d194a205-8ba3-66b5-2cf2-b2b7229b9393",
-        "x-ms-date": "Thu, 21 Jan 2021 20:42:17 GMT",
-        "x-ms-return-client-request-id": "true",
-        "x-ms-version": "2020-06-12"
-      },
-      "RequestBody": null,
-      "StatusCode": 201,
-      "ResponseHeaders": {
-        "Content-Length": "0",
-        "Date": "Thu, 21 Jan 2021 20:42:16 GMT",
-        "ETag": "\u00220x8D8BE4D0AAF788D\u0022",
-        "Last-Modified": "Thu, 21 Jan 2021 20:42:17 GMT",
-        "Server": [
-          "Windows-Azure-File/1.0",
-          "Microsoft-HTTPAPI/2.0"
-        ],
-        "x-ms-client-request-id": "d194a205-8ba3-66b5-2cf2-b2b7229b9393",
-<<<<<<< HEAD
-        "x-ms-request-id": "c9ef6865-f01a-0012-0537-f3e9eb000000",
-        "x-ms-version": "2020-06-12"
-=======
-        "x-ms-request-id": "96ac9af4-701a-002e-7335-f088d5000000",
-        "x-ms-version": "2020-04-08"
->>>>>>> ac24a13f
-      },
-      "ResponseBody": []
-    },
-    {
-      "RequestUri": "https://seanmcccanary3.file.core.windows.net/test-share-7e5ea095-326b-954c-c80b-bee855d251d1/test-directory-37a90d82-dac0-8c68-ad7b-a27f7af0a643?restype=directory",
-      "RequestMethod": "PUT",
-      "RequestHeaders": {
-        "Accept": "application/xml",
-        "Authorization": "Sanitized",
-        "traceparent": "00-ce39ab272b0fac47b9cbf30d86c5fbbd-e5ea64a451e0e447-00",
-        "User-Agent": [
-          "azsdk-net-Storage.Files.Shares/12.7.0-alpha.20210121.1",
-          "(.NET 5.0.2; Microsoft Windows 10.0.19042)"
-        ],
-        "x-ms-client-request-id": "e1d92458-2fda-2af4-3a07-2328e836ec3c",
-        "x-ms-date": "Thu, 21 Jan 2021 20:42:17 GMT",
+      "RequestUri": "https://seanmcccanary3.file.core.windows.net/test-share-7f40dd95-255a-ac3e-9241-e2822398b6ee?restype=share",
+      "RequestMethod": "PUT",
+      "RequestHeaders": {
+        "Accept": "application/xml",
+        "Authorization": "Sanitized",
+        "traceparent": "00-050db730587c0c4787d4543ea748ffee-9d03fc2632c92b44-00",
+        "User-Agent": [
+          "azsdk-net-Storage.Files.Shares/12.7.0-alpha.20210126.1",
+          "(.NET 5.0.2; Microsoft Windows 10.0.19042)"
+        ],
+        "x-ms-client-request-id": "77cf7e58-f5ac-9080-ed3d-1f0edd39b10a",
+        "x-ms-date": "Tue, 26 Jan 2021 19:33:50 GMT",
+        "x-ms-return-client-request-id": "true",
+        "x-ms-version": "2020-06-12"
+      },
+      "RequestBody": null,
+      "StatusCode": 201,
+      "ResponseHeaders": {
+        "Content-Length": "0",
+        "Date": "Tue, 26 Jan 2021 19:33:48 GMT",
+        "ETag": "\u00220x8D8C2314E318B80\u0022",
+        "Last-Modified": "Tue, 26 Jan 2021 19:33:49 GMT",
+        "Server": [
+          "Windows-Azure-File/1.0",
+          "Microsoft-HTTPAPI/2.0"
+        ],
+        "x-ms-client-request-id": "77cf7e58-f5ac-9080-ed3d-1f0edd39b10a",
+        "x-ms-request-id": "a0b6f17b-501a-0029-651a-f4e4b6000000",
+        "x-ms-version": "2020-06-12"
+      },
+      "ResponseBody": []
+    },
+    {
+      "RequestUri": "https://seanmcccanary3.file.core.windows.net/test-share-7f40dd95-255a-ac3e-9241-e2822398b6ee/test-directory-99a2fbe0-a994-2941-d2b4-76635a39abef?restype=directory",
+      "RequestMethod": "PUT",
+      "RequestHeaders": {
+        "Accept": "application/xml",
+        "Authorization": "Sanitized",
+        "traceparent": "00-49c9cd3b077bf449906a9dc07d2c2589-4c37d657cd1dff40-00",
+        "User-Agent": [
+          "azsdk-net-Storage.Files.Shares/12.7.0-alpha.20210126.1",
+          "(.NET 5.0.2; Microsoft Windows 10.0.19042)"
+        ],
+        "x-ms-client-request-id": "0524bf45-ed01-aefe-3da5-a5f87e1c35b3",
+        "x-ms-date": "Tue, 26 Jan 2021 19:33:50 GMT",
         "x-ms-file-attributes": "None",
         "x-ms-file-creation-time": "Now",
         "x-ms-file-last-write-time": "Now",
@@ -62,41 +57,41 @@
       "StatusCode": 201,
       "ResponseHeaders": {
         "Content-Length": "0",
-        "Date": "Thu, 21 Jan 2021 20:42:16 GMT",
-        "ETag": "\u00220x8D8BE4D0AB93E80\u0022",
-        "Last-Modified": "Thu, 21 Jan 2021 20:42:17 GMT",
-        "Server": [
-          "Windows-Azure-File/1.0",
-          "Microsoft-HTTPAPI/2.0"
-        ],
-        "x-ms-client-request-id": "e1d92458-2fda-2af4-3a07-2328e836ec3c",
+        "Date": "Tue, 26 Jan 2021 19:33:48 GMT",
+        "ETag": "\u00220x8D8C2314E3BC39E\u0022",
+        "Last-Modified": "Tue, 26 Jan 2021 19:33:49 GMT",
+        "Server": [
+          "Windows-Azure-File/1.0",
+          "Microsoft-HTTPAPI/2.0"
+        ],
+        "x-ms-client-request-id": "0524bf45-ed01-aefe-3da5-a5f87e1c35b3",
         "x-ms-file-attributes": "Directory",
-        "x-ms-file-change-time": "2021-01-21T20:42:17.4596736Z",
-        "x-ms-file-creation-time": "2021-01-21T20:42:17.4596736Z",
+        "x-ms-file-change-time": "2021-01-26T19:33:49.4650782Z",
+        "x-ms-file-creation-time": "2021-01-26T19:33:49.4650782Z",
         "x-ms-file-id": "13835128424026341376",
-        "x-ms-file-last-write-time": "2021-01-21T20:42:17.4596736Z",
+        "x-ms-file-last-write-time": "2021-01-26T19:33:49.4650782Z",
         "x-ms-file-parent-id": "0",
         "x-ms-file-permission-key": "17860367565182308406*11459378189709739967",
-        "x-ms-request-id": "96ac9afa-701a-002e-7435-f088d5000000",
+        "x-ms-request-id": "a0b6f17e-501a-0029-661a-f4e4b6000000",
         "x-ms-request-server-encrypted": "true",
         "x-ms-version": "2020-06-12"
       },
       "ResponseBody": []
     },
     {
-      "RequestUri": "https://seanmcccanary3.file.core.windows.net/test-share-7e5ea095-326b-954c-c80b-bee855d251d1/test-directory-37a90d82-dac0-8c68-ad7b-a27f7af0a643/test-directory-19146e4b-e0b7-0355-e088-82f2da5a3673",
-      "RequestMethod": "PUT",
-      "RequestHeaders": {
-        "Accept": "application/xml",
-        "Authorization": "Sanitized",
-        "traceparent": "00-9dfc492b8a73354bb556483045059f74-f12580228fb7094d-00",
-        "User-Agent": [
-          "azsdk-net-Storage.Files.Shares/12.7.0-alpha.20210121.1",
-          "(.NET 5.0.2; Microsoft Windows 10.0.19042)"
-        ],
-        "x-ms-client-request-id": "e7c1c3e1-a726-7889-ced5-0152ad014fdf",
+      "RequestUri": "https://seanmcccanary3.file.core.windows.net/test-share-7f40dd95-255a-ac3e-9241-e2822398b6ee/test-directory-99a2fbe0-a994-2941-d2b4-76635a39abef/test-directory-8e533092-0c0f-a241-b9c7-803feecbded6",
+      "RequestMethod": "PUT",
+      "RequestHeaders": {
+        "Accept": "application/xml",
+        "Authorization": "Sanitized",
+        "traceparent": "00-95531c029e88f94fb8eeedeae9608175-2feba82eb174e744-00",
+        "User-Agent": [
+          "azsdk-net-Storage.Files.Shares/12.7.0-alpha.20210126.1",
+          "(.NET 5.0.2; Microsoft Windows 10.0.19042)"
+        ],
+        "x-ms-client-request-id": "1be20720-20a8-39bf-7e82-4b396cbfbf71",
         "x-ms-content-length": "1024",
-        "x-ms-date": "Thu, 21 Jan 2021 20:42:17 GMT",
+        "x-ms-date": "Tue, 26 Jan 2021 19:33:50 GMT",
         "x-ms-file-attributes": "None",
         "x-ms-file-creation-time": "Now",
         "x-ms-file-last-write-time": "Now",
@@ -109,122 +104,112 @@
       "StatusCode": 201,
       "ResponseHeaders": {
         "Content-Length": "0",
-        "Date": "Thu, 21 Jan 2021 20:42:16 GMT",
-        "ETag": "\u00220x8D8BE4D0AC3EECE\u0022",
-        "Last-Modified": "Thu, 21 Jan 2021 20:42:17 GMT",
-        "Server": [
-          "Windows-Azure-File/1.0",
-          "Microsoft-HTTPAPI/2.0"
-        ],
-        "x-ms-client-request-id": "e7c1c3e1-a726-7889-ced5-0152ad014fdf",
+        "Date": "Tue, 26 Jan 2021 19:33:48 GMT",
+        "ETag": "\u00220x8D8C2314E449ED6\u0022",
+        "Last-Modified": "Tue, 26 Jan 2021 19:33:49 GMT",
+        "Server": [
+          "Windows-Azure-File/1.0",
+          "Microsoft-HTTPAPI/2.0"
+        ],
+        "x-ms-client-request-id": "1be20720-20a8-39bf-7e82-4b396cbfbf71",
         "x-ms-file-attributes": "Archive",
-        "x-ms-file-change-time": "2021-01-21T20:42:17.5297230Z",
-        "x-ms-file-creation-time": "2021-01-21T20:42:17.5297230Z",
+        "x-ms-file-change-time": "2021-01-26T19:33:49.5231190Z",
+        "x-ms-file-creation-time": "2021-01-26T19:33:49.5231190Z",
         "x-ms-file-id": "11529285414812647424",
-        "x-ms-file-last-write-time": "2021-01-21T20:42:17.5297230Z",
+        "x-ms-file-last-write-time": "2021-01-26T19:33:49.5231190Z",
         "x-ms-file-parent-id": "13835128424026341376",
         "x-ms-file-permission-key": "4010187179898695473*11459378189709739967",
-        "x-ms-request-id": "96ac9aff-701a-002e-7535-f088d5000000",
+        "x-ms-request-id": "a0b6f180-501a-0029-671a-f4e4b6000000",
         "x-ms-request-server-encrypted": "true",
         "x-ms-version": "2020-06-12"
       },
       "ResponseBody": []
     },
     {
-      "RequestUri": "https://seanmcccanary3.file.core.windows.net/test-share-7e5ea095-326b-954c-c80b-bee855d251d1/test-directory-37a90d82-dac0-8c68-ad7b-a27f7af0a643/test-directory-19146e4b-e0b7-0355-e088-82f2da5a3673?comp=lease",
-      "RequestMethod": "PUT",
-      "RequestHeaders": {
-        "Accept": "application/xml",
-        "Authorization": "Sanitized",
-        "traceparent": "00-58d1bfdbf4107b48b4327e6978edb5c7-00de298ad7ce9d47-00",
-        "User-Agent": [
-          "azsdk-net-Storage.Files.Shares/12.7.0-alpha.20210121.1",
-          "(.NET 5.0.2; Microsoft Windows 10.0.19042)"
-        ],
-        "x-ms-client-request-id": "aa659969-b198-4b6e-9f3a-e186a38a11b0",
-        "x-ms-date": "Thu, 21 Jan 2021 20:42:17 GMT",
+      "RequestUri": "https://seanmcccanary3.file.core.windows.net/test-share-7f40dd95-255a-ac3e-9241-e2822398b6ee/test-directory-99a2fbe0-a994-2941-d2b4-76635a39abef/test-directory-8e533092-0c0f-a241-b9c7-803feecbded6?comp=lease",
+      "RequestMethod": "PUT",
+      "RequestHeaders": {
+        "Accept": "application/xml",
+        "Authorization": "Sanitized",
+        "traceparent": "00-8b9127abbaedb6428cf9e05d5d8f829d-16893580d851654e-00",
+        "User-Agent": [
+          "azsdk-net-Storage.Files.Shares/12.7.0-alpha.20210126.1",
+          "(.NET 5.0.2; Microsoft Windows 10.0.19042)"
+        ],
+        "x-ms-client-request-id": "c95df5bc-8557-86fd-69f7-d921e22b9361",
+        "x-ms-date": "Tue, 26 Jan 2021 19:33:50 GMT",
         "x-ms-lease-action": "acquire",
         "x-ms-lease-duration": "-1",
-        "x-ms-proposed-lease-id": "866cb0d1-9510-8624-059f-03fe671ea8db",
-        "x-ms-return-client-request-id": "true",
-        "x-ms-version": "2020-06-12"
-      },
-      "RequestBody": null,
-      "StatusCode": 201,
-      "ResponseHeaders": {
-        "Date": "Thu, 21 Jan 2021 20:42:16 GMT",
-        "ETag": "\u00220x8D8BE4D0AC3EECE\u0022",
-        "Last-Modified": "Thu, 21 Jan 2021 20:42:17 GMT",
+        "x-ms-proposed-lease-id": "d6f2cfc7-99fe-eb9d-4186-3d93a51d096f",
+        "x-ms-return-client-request-id": "true",
+        "x-ms-version": "2020-06-12"
+      },
+      "RequestBody": null,
+      "StatusCode": 201,
+      "ResponseHeaders": {
+        "Date": "Tue, 26 Jan 2021 19:33:48 GMT",
+        "ETag": "\u00220x8D8C2314E449ED6\u0022",
+        "Last-Modified": "Tue, 26 Jan 2021 19:33:49 GMT",
         "Server": [
           "Windows-Azure-File/1.0",
           "Microsoft-HTTPAPI/2.0"
         ],
         "Transfer-Encoding": "chunked",
-        "x-ms-client-request-id": "aa659969-b198-4b6e-9f3a-e186a38a11b0",
-        "x-ms-lease-id": "866cb0d1-9510-8624-059f-03fe671ea8db",
-<<<<<<< HEAD
-        "x-ms-request-id": "c9ef6869-f01a-0012-0837-f3e9eb000000",
-        "x-ms-version": "2020-06-12"
-=======
-        "x-ms-request-id": "96ac9b02-701a-002e-7635-f088d5000000",
-        "x-ms-version": "2020-04-08"
->>>>>>> ac24a13f
-      },
-      "ResponseBody": []
-    },
-    {
-      "RequestUri": "https://seanmcccanary3.file.core.windows.net/test-share-7e5ea095-326b-954c-c80b-bee855d251d1/test-directory-37a90d82-dac0-8c68-ad7b-a27f7af0a643/test-directory-19146e4b-e0b7-0355-e088-82f2da5a3673?comp=lease",
-      "RequestMethod": "PUT",
-      "RequestHeaders": {
-        "Accept": "application/xml",
-        "Authorization": "Sanitized",
-        "traceparent": "00-e659cd825e00fe409f5a79015dbed569-0309eef653cb364b-00",
-        "User-Agent": [
-          "azsdk-net-Storage.Files.Shares/12.7.0-alpha.20210121.1",
-          "(.NET 5.0.2; Microsoft Windows 10.0.19042)"
-        ],
-        "x-ms-client-request-id": "cd94f0d8-fdb9-9d42-95c6-785d6cc5704e",
-        "x-ms-date": "Thu, 21 Jan 2021 20:42:17 GMT",
+        "x-ms-client-request-id": "c95df5bc-8557-86fd-69f7-d921e22b9361",
+        "x-ms-lease-id": "d6f2cfc7-99fe-eb9d-4186-3d93a51d096f",
+        "x-ms-request-id": "a0b6f181-501a-0029-681a-f4e4b6000000",
+        "x-ms-version": "2020-06-12"
+      },
+      "ResponseBody": []
+    },
+    {
+      "RequestUri": "https://seanmcccanary3.file.core.windows.net/test-share-7f40dd95-255a-ac3e-9241-e2822398b6ee/test-directory-99a2fbe0-a994-2941-d2b4-76635a39abef/test-directory-8e533092-0c0f-a241-b9c7-803feecbded6?comp=lease",
+      "RequestMethod": "PUT",
+      "RequestHeaders": {
+        "Accept": "application/xml",
+        "Authorization": "Sanitized",
+        "traceparent": "00-f1fb6def6c259a4a87f7aa99cfae157b-372c182d628f754b-00",
+        "User-Agent": [
+          "azsdk-net-Storage.Files.Shares/12.7.0-alpha.20210126.1",
+          "(.NET 5.0.2; Microsoft Windows 10.0.19042)"
+        ],
+        "x-ms-client-request-id": "afd6ac27-40c0-e518-8799-7df1e90b03bd",
+        "x-ms-date": "Tue, 26 Jan 2021 19:33:50 GMT",
         "x-ms-lease-action": "release",
-        "x-ms-lease-id": "866cb0d1-9510-8624-059f-03fe671ea8db",
+        "x-ms-lease-id": "d6f2cfc7-99fe-eb9d-4186-3d93a51d096f",
         "x-ms-return-client-request-id": "true",
         "x-ms-version": "2020-06-12"
       },
       "RequestBody": null,
       "StatusCode": 200,
       "ResponseHeaders": {
-        "Date": "Thu, 21 Jan 2021 20:42:17 GMT",
-        "ETag": "\u00220x8D8BE4D0AC3EECE\u0022",
-        "Last-Modified": "Thu, 21 Jan 2021 20:42:17 GMT",
+        "Date": "Tue, 26 Jan 2021 19:33:48 GMT",
+        "ETag": "\u00220x8D8C2314E449ED6\u0022",
+        "Last-Modified": "Tue, 26 Jan 2021 19:33:49 GMT",
         "Server": [
           "Windows-Azure-File/1.0",
           "Microsoft-HTTPAPI/2.0"
         ],
         "Transfer-Encoding": "chunked",
-        "x-ms-client-request-id": "cd94f0d8-fdb9-9d42-95c6-785d6cc5704e",
-<<<<<<< HEAD
-        "x-ms-request-id": "c9ef686a-f01a-0012-0937-f3e9eb000000",
-        "x-ms-version": "2020-06-12"
-=======
-        "x-ms-request-id": "96ac9b04-701a-002e-7735-f088d5000000",
-        "x-ms-version": "2020-04-08"
->>>>>>> ac24a13f
-      },
-      "ResponseBody": []
-    },
-    {
-      "RequestUri": "https://seanmcccanary3.file.core.windows.net/test-share-7e5ea095-326b-954c-c80b-bee855d251d1?restype=share",
+        "x-ms-client-request-id": "afd6ac27-40c0-e518-8799-7df1e90b03bd",
+        "x-ms-request-id": "a0b6f182-501a-0029-691a-f4e4b6000000",
+        "x-ms-version": "2020-06-12"
+      },
+      "ResponseBody": []
+    },
+    {
+      "RequestUri": "https://seanmcccanary3.file.core.windows.net/test-share-7f40dd95-255a-ac3e-9241-e2822398b6ee?restype=share",
       "RequestMethod": "DELETE",
       "RequestHeaders": {
         "Accept": "application/xml",
         "Authorization": "Sanitized",
-        "traceparent": "00-5be10a10f5be974b8094987b81e63e83-167f56122b22474d-00",
-        "User-Agent": [
-          "azsdk-net-Storage.Files.Shares/12.7.0-alpha.20210121.1",
-          "(.NET 5.0.2; Microsoft Windows 10.0.19042)"
-        ],
-        "x-ms-client-request-id": "b3aef277-44f5-30f6-e365-1429bfe8169f",
-        "x-ms-date": "Thu, 21 Jan 2021 20:42:17 GMT",
+        "traceparent": "00-a8a78fdfb65dea4daa7f5a9739ae1d0d-a1c73eef48f36542-00",
+        "User-Agent": [
+          "azsdk-net-Storage.Files.Shares/12.7.0-alpha.20210126.1",
+          "(.NET 5.0.2; Microsoft Windows 10.0.19042)"
+        ],
+        "x-ms-client-request-id": "35fa4c66-e354-37a1-c3e8-5f065b961a96",
+        "x-ms-date": "Tue, 26 Jan 2021 19:33:50 GMT",
         "x-ms-delete-snapshots": "include",
         "x-ms-return-client-request-id": "true",
         "x-ms-version": "2020-06-12"
@@ -233,25 +218,20 @@
       "StatusCode": 202,
       "ResponseHeaders": {
         "Content-Length": "0",
-        "Date": "Thu, 21 Jan 2021 20:42:17 GMT",
-        "Server": [
-          "Windows-Azure-File/1.0",
-          "Microsoft-HTTPAPI/2.0"
-        ],
-        "x-ms-client-request-id": "b3aef277-44f5-30f6-e365-1429bfe8169f",
-<<<<<<< HEAD
-        "x-ms-request-id": "c9ef686b-f01a-0012-0a37-f3e9eb000000",
-        "x-ms-version": "2020-06-12"
-=======
-        "x-ms-request-id": "96ac9b07-701a-002e-7835-f088d5000000",
-        "x-ms-version": "2020-04-08"
->>>>>>> ac24a13f
+        "Date": "Tue, 26 Jan 2021 19:33:48 GMT",
+        "Server": [
+          "Windows-Azure-File/1.0",
+          "Microsoft-HTTPAPI/2.0"
+        ],
+        "x-ms-client-request-id": "35fa4c66-e354-37a1-c3e8-5f065b961a96",
+        "x-ms-request-id": "a0b6f184-501a-0029-6a1a-f4e4b6000000",
+        "x-ms-version": "2020-06-12"
       },
       "ResponseBody": []
     }
   ],
   "Variables": {
-    "RandomSeed": "457152391",
+    "RandomSeed": "1150396028",
     "Storage_TestConfigDefault": "ProductionTenant\nseanmcccanary3\nU2FuaXRpemVk\nhttps://seanmcccanary3.blob.core.windows.net\nhttps://seanmcccanary3.file.core.windows.net\nhttps://seanmcccanary3.queue.core.windows.net\nhttps://seanmcccanary3.table.core.windows.net\n\n\n\n\nhttps://seanmcccanary3-secondary.blob.core.windows.net\nhttps://seanmcccanary3-secondary.file.core.windows.net\nhttps://seanmcccanary3-secondary.queue.core.windows.net\nhttps://seanmcccanary3-secondary.table.core.windows.net\n\nSanitized\n\n\nCloud\nBlobEndpoint=https://seanmcccanary3.blob.core.windows.net/;QueueEndpoint=https://seanmcccanary3.queue.core.windows.net/;FileEndpoint=https://seanmcccanary3.file.core.windows.net/;BlobSecondaryEndpoint=https://seanmcccanary3-secondary.blob.core.windows.net/;QueueSecondaryEndpoint=https://seanmcccanary3-secondary.queue.core.windows.net/;FileSecondaryEndpoint=https://seanmcccanary3-secondary.file.core.windows.net/;AccountName=seanmcccanary3;AccountKey=Kg==;\nseanscope1"
   }
 }