{
  "Entries": [
    {
      "RequestUri": "http://seanstagetest.file.core.windows.net/test-share-fa2141c8-8e7b-b98d-473c-e6c5651b9bde?restype=share",
      "RequestMethod": "PUT",
      "RequestHeaders": {
        "Authorization": "Sanitized",
        "traceparent": "00-b281000b97be6440b0c35bf87893350e-c435263e37765444-00",
        "User-Agent": [
          "azsdk-net-Storage.Files.Shares/12.2.0-dev.20200305.1",
          "(.NET Core 4.6.28325.01; Microsoft Windows 10.0.18363 )"
        ],
        "x-ms-client-request-id": "2165c01c-336a-b33e-6b09-c68cbf136d07",
        "x-ms-date": "Thu, 05 Mar 2020 21:45:21 GMT",
        "x-ms-return-client-request-id": "true",
<<<<<<< HEAD
        "x-ms-version": "2019-12-12"
=======
        "x-ms-version": "2020-02-10"
>>>>>>> 60f4876e
      },
      "RequestBody": null,
      "StatusCode": 201,
      "ResponseHeaders": {
        "Content-Length": "0",
        "Date": "Thu, 05 Mar 2020 21:45:21 GMT",
        "ETag": "\u00220x8D7C14E8155A0E0\u0022",
        "Last-Modified": "Thu, 05 Mar 2020 21:45:21 GMT",
        "Server": [
          "Windows-Azure-File/1.0",
          "Microsoft-HTTPAPI/2.0"
        ],
        "x-ms-client-request-id": "2165c01c-336a-b33e-6b09-c68cbf136d07",
        "x-ms-request-id": "c9ef67bb-f01a-0012-0837-f3e9eb000000",
<<<<<<< HEAD
        "x-ms-version": "2019-12-12"
=======
        "x-ms-version": "2020-02-10"
>>>>>>> 60f4876e
      },
      "ResponseBody": []
    },
    {
      "RequestUri": "http://seanstagetest.file.core.windows.net/test-share-fa2141c8-8e7b-b98d-473c-e6c5651b9bde/test-directory-4323e6b7-0bd5-05da-8598-4c3efc4dcb7b?restype=directory",
      "RequestMethod": "PUT",
      "RequestHeaders": {
        "Authorization": "Sanitized",
        "traceparent": "00-e59292a496237442b04c6cbc0062b96f-7d656e01f64ac043-00",
        "User-Agent": [
          "azsdk-net-Storage.Files.Shares/12.2.0-dev.20200305.1",
          "(.NET Core 4.6.28325.01; Microsoft Windows 10.0.18363 )"
        ],
        "x-ms-client-request-id": "07888acf-b1a7-10c9-e560-9bd2e6ffb71d",
        "x-ms-date": "Thu, 05 Mar 2020 21:45:21 GMT",
        "x-ms-file-attributes": "None",
        "x-ms-file-creation-time": "Now",
        "x-ms-file-last-write-time": "Now",
        "x-ms-file-permission": "Inherit",
        "x-ms-return-client-request-id": "true",
<<<<<<< HEAD
        "x-ms-version": "2019-12-12"
=======
        "x-ms-version": "2020-02-10"
>>>>>>> 60f4876e
      },
      "RequestBody": null,
      "StatusCode": 201,
      "ResponseHeaders": {
        "Content-Length": "0",
        "Date": "Thu, 05 Mar 2020 21:45:21 GMT",
        "ETag": "\u00220x8D7C14E8163EABB\u0022",
        "Last-Modified": "Thu, 05 Mar 2020 21:45:21 GMT",
        "Server": [
          "Windows-Azure-File/1.0",
          "Microsoft-HTTPAPI/2.0"
        ],
        "x-ms-client-request-id": "07888acf-b1a7-10c9-e560-9bd2e6ffb71d",
        "x-ms-file-attributes": "Directory",
        "x-ms-file-change-time": "2020-03-05T21:45:21.8633403Z",
        "x-ms-file-creation-time": "2020-03-05T21:45:21.8633403Z",
        "x-ms-file-id": "13835128424026341376",
        "x-ms-file-last-write-time": "2020-03-05T21:45:21.8633403Z",
        "x-ms-file-parent-id": "0",
        "x-ms-file-permission-key": "7855875120676328179*422928105932735866",
        "x-ms-request-id": "c9ef67bd-f01a-0012-0937-f3e9eb000000",
        "x-ms-request-server-encrypted": "true",
<<<<<<< HEAD
        "x-ms-version": "2019-12-12"
=======
        "x-ms-version": "2020-02-10"
>>>>>>> 60f4876e
      },
      "ResponseBody": []
    },
    {
      "RequestUri": "http://seanstagetest.file.core.windows.net/test-share-fa2141c8-8e7b-b98d-473c-e6c5651b9bde/test-directory-4323e6b7-0bd5-05da-8598-4c3efc4dcb7b/test-file-78454b3d-c86a-3d52-72fb-ebe3a4180856",
      "RequestMethod": "PUT",
      "RequestHeaders": {
        "Authorization": "Sanitized",
        "traceparent": "00-293ce2fd43aa9d49ba2088b84736acbf-6001057a8435ab40-00",
        "User-Agent": [
          "azsdk-net-Storage.Files.Shares/12.2.0-dev.20200305.1",
          "(.NET Core 4.6.28325.01; Microsoft Windows 10.0.18363 )"
        ],
        "x-ms-client-request-id": "b184493b-51e9-072f-374a-94acc6e66ccd",
        "x-ms-content-length": "1048576",
        "x-ms-date": "Thu, 05 Mar 2020 21:45:21 GMT",
        "x-ms-file-attributes": "None",
        "x-ms-file-creation-time": "Now",
        "x-ms-file-last-write-time": "Now",
        "x-ms-file-permission": "Inherit",
        "x-ms-return-client-request-id": "true",
        "x-ms-type": "file",
<<<<<<< HEAD
        "x-ms-version": "2019-12-12"
=======
        "x-ms-version": "2020-02-10"
>>>>>>> 60f4876e
      },
      "RequestBody": null,
      "StatusCode": 201,
      "ResponseHeaders": {
        "Content-Length": "0",
        "Date": "Thu, 05 Mar 2020 21:45:21 GMT",
        "ETag": "\u00220x8D7C14E8171CD6B\u0022",
        "Last-Modified": "Thu, 05 Mar 2020 21:45:21 GMT",
        "Server": [
          "Windows-Azure-File/1.0",
          "Microsoft-HTTPAPI/2.0"
        ],
        "x-ms-client-request-id": "b184493b-51e9-072f-374a-94acc6e66ccd",
        "x-ms-file-attributes": "Archive",
        "x-ms-file-change-time": "2020-03-05T21:45:21.9543403Z",
        "x-ms-file-creation-time": "2020-03-05T21:45:21.9543403Z",
        "x-ms-file-id": "11529285414812647424",
        "x-ms-file-last-write-time": "2020-03-05T21:45:21.9543403Z",
        "x-ms-file-parent-id": "13835128424026341376",
        "x-ms-file-permission-key": "12501538048846835188*422928105932735866",
        "x-ms-request-id": "c9ef67be-f01a-0012-0a37-f3e9eb000000",
        "x-ms-request-server-encrypted": "true",
<<<<<<< HEAD
        "x-ms-version": "2019-12-12"
=======
        "x-ms-version": "2020-02-10"
>>>>>>> 60f4876e
      },
      "ResponseBody": []
    },
    {
      "RequestUri": "http://seanstagetest.file.core.windows.net/test-share-fa2141c8-8e7b-b98d-473c-e6c5651b9bde/test-directory-4323e6b7-0bd5-05da-8598-4c3efc4dcb7b/test-file-78454b3d-c86a-3d52-72fb-ebe3a4180856?comp=range",
      "RequestMethod": "PUT",
      "RequestHeaders": {
        "Authorization": "Sanitized",
        "Content-Length": "1024",
        "traceparent": "00-1b3b5f85d598904cbe049b795ad370ae-24ad85b4ef576544-00",
        "User-Agent": [
          "azsdk-net-Storage.Files.Shares/12.2.0-dev.20200305.1",
          "(.NET Core 4.6.28325.01; Microsoft Windows 10.0.18363 )"
        ],
        "x-ms-client-request-id": "5ba793ba-5794-7c6c-8368-3a7a2f27cf96",
        "x-ms-date": "Thu, 05 Mar 2020 21:45:22 GMT",
        "x-ms-range": "bytes=1024-2047",
        "x-ms-return-client-request-id": "true",
<<<<<<< HEAD
        "x-ms-version": "2019-12-12",
=======
        "x-ms-version": "2020-02-10",
>>>>>>> 60f4876e
        "x-ms-write": "update"
      },
      "RequestBody": "YsoOEOHVH/6fxwOlxm8RBjWwJcGlW\u002BS9JpjAVUbh67WfZgTqi6Y3TpRIoupOOhpwtHx0z6BZkwfmUOlJFMq3vdtOBmBqJnuOeNctXbj5b\u002Bx\u002BUKHJbRsURdL9BDq97jnKkOQP/zO5BY0A5VfJKzZO7OH8y8Mo7lDAOcCObSJB0YqdY83U6m\u002B5xEoTyIfESxqbrhdZwCJ1oaGTTsZyK5hrvxTMLMhoeQJxQwZ4FSbI\u002B\u002B6m8r4K6BFnJ8EsQJupRpmyqAlz\u002BB9RMjQU53wc/Ix7ylPXzDjZYNYCZQQHPDhnx/1txmwcVQPPVb\u002BJ9gCUSyo1sHZH0nlg2EcycJIaSvb7rSB/rjYfXnVPCHd4T2rVbhna0YvCH/WDDe0k6eRwtAvJjUjgFZz0FVIA\u002BMoC54ndXQJ5QHhqOY0q\u002B6FJ\u002BnSR31Nsr8Ih9Fl85rw5wicrgSVkR4zi93SSX1S7tRn7qhrdbxh2ljjGvGip/Fq8MHZm/3p75LPnr\u002Bje2U9tZj8/gTuhW1MOtOrsnYokOfoa1i/dVbWfgMZn9r8wmLzpWVYpaXsfGtQjV0uPjkcow3btxAIgjxCJoAB0OWWT3hstA0M0\u002Bs9/\u002B7tauf1qEPF\u002BPjJJQ9O6yMlFoMl6quFvkHkvYYoD9MimbclHxdUSH5AO9fszSZpHczp671oGBFHa6ymEOq5me0pqo9UKcgLzMoA5a7TlPEfe6O1QiQRtoGh4bNqsjuXhp3qwyKbEPQE3hrzazZmc9K/hpVHAFvJF/AJtkgUoR6SbV8M5NXOgGqvsGAJIk9LP23gryuiTIZGHasyjV6r7Dz8YPnXVYr87QIum0/7v/WkvnbeN/Hy7CDYyssqn/cMA8QjDMFVd\u002Bni574pd7E2Sl21ic7nzbRLCXDU/orD0lEPIpuH1LM0U0qM\u002B1A3yXhzooBpdRIkKDYT1AdQfHVfHxFpGlUVrnGugTqEVtJgF0P0ZVwGVllC6vpldACr59LVLdw\u002Byq8nWfAOuvfXo9Fjr8DDWBcVWMS4KjNasDpxAp1nryT2IUyUzQtr959la0clAcQ/6Iu7v9UXhpx/yKm5nbhac/CobY5wLosPrWEpVsLoNbJyMRoRq\u002B9P4pqsFQRhrlnjCvtSfJA5z74ArBJ36jPdk5b7S2iiSMQFWI7zwBWGqf8HRkvLlbkeNGVYEP/Y2/Rq0oFtambtQMIzTSAFSgukfgIXbKPoEf3d2RMHRjvIKICWhPGQFUOYGgWFlEiVGO5Zt5b5wWtUfryHk41T5f6KayCjbsEaEGS\u002Bf1aeYn2xRMAkqZKg0mcVPgoxDIG2RDAG/y0n9aopQ6MuO0YQuhxC0k7NKzxv5ZS5iiy66QfjCDcml2dMjU8V/2nzdpQ==",
      "StatusCode": 201,
      "ResponseHeaders": {
        "Content-Length": "0",
        "Content-MD5": "coN8fRn1EQOBMo4Nqu/Vqg==",
        "Date": "Thu, 05 Mar 2020 21:45:21 GMT",
        "ETag": "\u00220x8D7C14E817F13DD\u0022",
        "Last-Modified": "Thu, 05 Mar 2020 21:45:22 GMT",
        "Server": [
          "Windows-Azure-File/1.0",
          "Microsoft-HTTPAPI/2.0"
        ],
        "x-ms-client-request-id": "5ba793ba-5794-7c6c-8368-3a7a2f27cf96",
        "x-ms-request-id": "c9ef67bf-f01a-0012-0b37-f3e9eb000000",
        "x-ms-request-server-encrypted": "true",
<<<<<<< HEAD
        "x-ms-version": "2019-12-12"
=======
        "x-ms-version": "2020-02-10"
>>>>>>> 60f4876e
      },
      "ResponseBody": []
    },
    {
      "RequestUri": "http://seanstagetest.file.core.windows.net/test-share-fa2141c8-8e7b-b98d-473c-e6c5651b9bde/test-directory-4323e6b7-0bd5-05da-8598-4c3efc4dcb7b/test-file-78454b3d-c86a-3d52-72fb-ebe3a4180856?comp=lease",
      "RequestMethod": "PUT",
      "RequestHeaders": {
        "Authorization": "Sanitized",
        "traceparent": "00-40d0079a6ffc56449ae5e53ef43316b2-40f17807c4ed344f-00",
        "User-Agent": [
          "azsdk-net-Storage.Files.Shares/12.2.0-dev.20200305.1",
          "(.NET Core 4.6.28325.01; Microsoft Windows 10.0.18363 )"
        ],
        "x-ms-client-request-id": "16a564e0-c3ff-ac33-cbb1-6a891d322625",
        "x-ms-date": "Thu, 05 Mar 2020 21:45:22 GMT",
        "x-ms-lease-action": "acquire",
        "x-ms-lease-duration": "-1",
        "x-ms-proposed-lease-id": "9afdf12c-0d9d-f6c8-f00a-3a3a565dfe3a",
        "x-ms-return-client-request-id": "true",
<<<<<<< HEAD
        "x-ms-version": "2019-12-12"
=======
        "x-ms-version": "2020-02-10"
>>>>>>> 60f4876e
      },
      "RequestBody": null,
      "StatusCode": 201,
      "ResponseHeaders": {
        "Date": "Thu, 05 Mar 2020 21:45:21 GMT",
        "ETag": "\u00220x8D7C14E817F13DD\u0022",
        "Last-Modified": "Thu, 05 Mar 2020 21:45:22 GMT",
        "Server": [
          "Windows-Azure-File/1.0",
          "Microsoft-HTTPAPI/2.0"
        ],
        "Transfer-Encoding": "chunked",
        "x-ms-client-request-id": "16a564e0-c3ff-ac33-cbb1-6a891d322625",
        "x-ms-lease-id": "9afdf12c-0d9d-f6c8-f00a-3a3a565dfe3a",
        "x-ms-request-id": "c9ef67c0-f01a-0012-0c37-f3e9eb000000",
<<<<<<< HEAD
        "x-ms-version": "2019-12-12"
=======
        "x-ms-version": "2020-02-10"
>>>>>>> 60f4876e
      },
      "ResponseBody": []
    },
    {
      "RequestUri": "http://seanstagetest.file.core.windows.net/test-share-fa2141c8-8e7b-b98d-473c-e6c5651b9bde/test-directory-4323e6b7-0bd5-05da-8598-4c3efc4dcb7b/test-file-78454b3d-c86a-3d52-72fb-ebe3a4180856",
      "RequestMethod": "GET",
      "RequestHeaders": {
        "Authorization": "Sanitized",
        "traceparent": "00-6a841320c3a64545b3aaec91eee5cb13-cd72f8003c530742-00",
        "User-Agent": [
          "azsdk-net-Storage.Files.Shares/12.2.0-dev.20200305.1",
          "(.NET Core 4.6.28325.01; Microsoft Windows 10.0.18363 )"
        ],
        "x-ms-client-request-id": "f25ae9c0-e7b8-293b-9045-678da6afe2a5",
        "x-ms-date": "Thu, 05 Mar 2020 21:45:22 GMT",
        "x-ms-range": "bytes=1024-2047",
        "x-ms-return-client-request-id": "true",
<<<<<<< HEAD
        "x-ms-version": "2019-12-12"
=======
        "x-ms-version": "2020-02-10"
>>>>>>> 60f4876e
      },
      "RequestBody": null,
      "StatusCode": 206,
      "ResponseHeaders": {
        "Accept-Ranges": "bytes",
        "Access-Control-Allow-Origin": "*",
        "Content-Length": "1024",
        "Content-Range": "bytes 1024-2047/1048576",
        "Content-Type": "application/octet-stream",
        "Date": "Thu, 05 Mar 2020 21:45:21 GMT",
        "ETag": "\u00220x8D7C14E817F13DD\u0022",
        "Last-Modified": "Thu, 05 Mar 2020 21:45:22 GMT",
        "Server": [
          "Windows-Azure-File/1.0",
          "Microsoft-HTTPAPI/2.0"
        ],
        "x-ms-client-request-id": "f25ae9c0-e7b8-293b-9045-678da6afe2a5",
        "x-ms-file-attributes": "Archive",
        "x-ms-file-change-time": "2020-03-05T21:45:21.9543403Z",
        "x-ms-file-creation-time": "2020-03-05T21:45:21.9543403Z",
        "x-ms-file-id": "11529285414812647424",
        "x-ms-file-last-write-time": "2020-03-05T21:45:21.9543403Z",
        "x-ms-file-parent-id": "13835128424026341376",
        "x-ms-file-permission-key": "12501538048846835188*422928105932735866",
        "x-ms-lease-duration": "infinite",
        "x-ms-lease-state": "leased",
        "x-ms-lease-status": "locked",
        "x-ms-request-id": "c9ef67c1-f01a-0012-0d37-f3e9eb000000",
        "x-ms-server-encrypted": "true",
        "x-ms-type": "File",
<<<<<<< HEAD
        "x-ms-version": "2019-12-12"
=======
        "x-ms-version": "2020-02-10"
>>>>>>> 60f4876e
      },
      "ResponseBody": "YsoOEOHVH/6fxwOlxm8RBjWwJcGlW\u002BS9JpjAVUbh67WfZgTqi6Y3TpRIoupOOhpwtHx0z6BZkwfmUOlJFMq3vdtOBmBqJnuOeNctXbj5b\u002Bx\u002BUKHJbRsURdL9BDq97jnKkOQP/zO5BY0A5VfJKzZO7OH8y8Mo7lDAOcCObSJB0YqdY83U6m\u002B5xEoTyIfESxqbrhdZwCJ1oaGTTsZyK5hrvxTMLMhoeQJxQwZ4FSbI\u002B\u002B6m8r4K6BFnJ8EsQJupRpmyqAlz\u002BB9RMjQU53wc/Ix7ylPXzDjZYNYCZQQHPDhnx/1txmwcVQPPVb\u002BJ9gCUSyo1sHZH0nlg2EcycJIaSvb7rSB/rjYfXnVPCHd4T2rVbhna0YvCH/WDDe0k6eRwtAvJjUjgFZz0FVIA\u002BMoC54ndXQJ5QHhqOY0q\u002B6FJ\u002BnSR31Nsr8Ih9Fl85rw5wicrgSVkR4zi93SSX1S7tRn7qhrdbxh2ljjGvGip/Fq8MHZm/3p75LPnr\u002Bje2U9tZj8/gTuhW1MOtOrsnYokOfoa1i/dVbWfgMZn9r8wmLzpWVYpaXsfGtQjV0uPjkcow3btxAIgjxCJoAB0OWWT3hstA0M0\u002Bs9/\u002B7tauf1qEPF\u002BPjJJQ9O6yMlFoMl6quFvkHkvYYoD9MimbclHxdUSH5AO9fszSZpHczp671oGBFHa6ymEOq5me0pqo9UKcgLzMoA5a7TlPEfe6O1QiQRtoGh4bNqsjuXhp3qwyKbEPQE3hrzazZmc9K/hpVHAFvJF/AJtkgUoR6SbV8M5NXOgGqvsGAJIk9LP23gryuiTIZGHasyjV6r7Dz8YPnXVYr87QIum0/7v/WkvnbeN/Hy7CDYyssqn/cMA8QjDMFVd\u002Bni574pd7E2Sl21ic7nzbRLCXDU/orD0lEPIpuH1LM0U0qM\u002B1A3yXhzooBpdRIkKDYT1AdQfHVfHxFpGlUVrnGugTqEVtJgF0P0ZVwGVllC6vpldACr59LVLdw\u002Byq8nWfAOuvfXo9Fjr8DDWBcVWMS4KjNasDpxAp1nryT2IUyUzQtr959la0clAcQ/6Iu7v9UXhpx/yKm5nbhac/CobY5wLosPrWEpVsLoNbJyMRoRq\u002B9P4pqsFQRhrlnjCvtSfJA5z74ArBJ36jPdk5b7S2iiSMQFWI7zwBWGqf8HRkvLlbkeNGVYEP/Y2/Rq0oFtambtQMIzTSAFSgukfgIXbKPoEf3d2RMHRjvIKICWhPGQFUOYGgWFlEiVGO5Zt5b5wWtUfryHk41T5f6KayCjbsEaEGS\u002Bf1aeYn2xRMAkqZKg0mcVPgoxDIG2RDAG/y0n9aopQ6MuO0YQuhxC0k7NKzxv5ZS5iiy66QfjCDcml2dMjU8V/2nzdpQ=="
    },
    {
      "RequestUri": "http://seanstagetest.file.core.windows.net/test-share-fa2141c8-8e7b-b98d-473c-e6c5651b9bde?restype=share",
      "RequestMethod": "DELETE",
      "RequestHeaders": {
        "Authorization": "Sanitized",
        "traceparent": "00-43607b1b8e3761439f6bced0b03dcbf1-d5af96234a2f1e45-00",
        "User-Agent": [
          "azsdk-net-Storage.Files.Shares/12.2.0-dev.20200305.1",
          "(.NET Core 4.6.28325.01; Microsoft Windows 10.0.18363 )"
        ],
        "x-ms-client-request-id": "33c956c5-33d7-826c-c463-dbee34cb7409",
        "x-ms-date": "Thu, 05 Mar 2020 21:45:22 GMT",
        "x-ms-delete-snapshots": "include",
        "x-ms-return-client-request-id": "true",
<<<<<<< HEAD
        "x-ms-version": "2019-12-12"
=======
        "x-ms-version": "2020-02-10"
>>>>>>> 60f4876e
      },
      "RequestBody": null,
      "StatusCode": 202,
      "ResponseHeaders": {
        "Content-Length": "0",
        "Date": "Thu, 05 Mar 2020 21:45:21 GMT",
        "Server": [
          "Windows-Azure-File/1.0",
          "Microsoft-HTTPAPI/2.0"
        ],
        "x-ms-client-request-id": "33c956c5-33d7-826c-c463-dbee34cb7409",
        "x-ms-request-id": "c9ef67c2-f01a-0012-0e37-f3e9eb000000",
<<<<<<< HEAD
        "x-ms-version": "2019-12-12"
=======
        "x-ms-version": "2020-02-10"
>>>>>>> 60f4876e
      },
      "ResponseBody": []
    }
  ],
  "Variables": {
    "RandomSeed": "742075882",
    "Storage_TestConfigDefault": "ProductionTenant\nseanstagetest\nU2FuaXRpemVk\nhttps://seanstagetest.blob.core.windows.net\nhttp://seanstagetest.file.core.windows.net\nhttp://seanstagetest.queue.core.windows.net\nhttp://seanstagetest.table.core.windows.net\n\n\n\n\nhttp://seanstagetest-secondary.blob.core.windows.net\nhttp://seanstagetest-secondary.file.core.windows.net\nhttp://seanstagetest-secondary.queue.core.windows.net\nhttp://seanstagetest-secondary.table.core.windows.net\n\nSanitized\n\n\nCloud\nBlobEndpoint=https://seanstagetest.blob.core.windows.net/;QueueEndpoint=http://seanstagetest.queue.core.windows.net/;FileEndpoint=http://seanstagetest.file.core.windows.net/;BlobSecondaryEndpoint=http://seanstagetest-secondary.blob.core.windows.net/;QueueSecondaryEndpoint=http://seanstagetest-secondary.queue.core.windows.net/;FileSecondaryEndpoint=http://seanstagetest-secondary.file.core.windows.net/;AccountName=seanstagetest;AccountKey=Sanitized\nseanscope1"
  }
}<|MERGE_RESOLUTION|>--- conflicted
+++ resolved
@@ -13,11 +13,7 @@
         "x-ms-client-request-id": "2165c01c-336a-b33e-6b09-c68cbf136d07",
         "x-ms-date": "Thu, 05 Mar 2020 21:45:21 GMT",
         "x-ms-return-client-request-id": "true",
-<<<<<<< HEAD
-        "x-ms-version": "2019-12-12"
-=======
-        "x-ms-version": "2020-02-10"
->>>>>>> 60f4876e
+        "x-ms-version": "2020-02-10"
       },
       "RequestBody": null,
       "StatusCode": 201,
@@ -32,11 +28,7 @@
         ],
         "x-ms-client-request-id": "2165c01c-336a-b33e-6b09-c68cbf136d07",
         "x-ms-request-id": "c9ef67bb-f01a-0012-0837-f3e9eb000000",
-<<<<<<< HEAD
-        "x-ms-version": "2019-12-12"
-=======
-        "x-ms-version": "2020-02-10"
->>>>>>> 60f4876e
+        "x-ms-version": "2020-02-10"
       },
       "ResponseBody": []
     },
@@ -57,11 +49,7 @@
         "x-ms-file-last-write-time": "Now",
         "x-ms-file-permission": "Inherit",
         "x-ms-return-client-request-id": "true",
-<<<<<<< HEAD
-        "x-ms-version": "2019-12-12"
-=======
-        "x-ms-version": "2020-02-10"
->>>>>>> 60f4876e
+        "x-ms-version": "2020-02-10"
       },
       "RequestBody": null,
       "StatusCode": 201,
@@ -84,11 +72,7 @@
         "x-ms-file-permission-key": "7855875120676328179*422928105932735866",
         "x-ms-request-id": "c9ef67bd-f01a-0012-0937-f3e9eb000000",
         "x-ms-request-server-encrypted": "true",
-<<<<<<< HEAD
-        "x-ms-version": "2019-12-12"
-=======
-        "x-ms-version": "2020-02-10"
->>>>>>> 60f4876e
+        "x-ms-version": "2020-02-10"
       },
       "ResponseBody": []
     },
@@ -111,11 +95,7 @@
         "x-ms-file-permission": "Inherit",
         "x-ms-return-client-request-id": "true",
         "x-ms-type": "file",
-<<<<<<< HEAD
-        "x-ms-version": "2019-12-12"
-=======
-        "x-ms-version": "2020-02-10"
->>>>>>> 60f4876e
+        "x-ms-version": "2020-02-10"
       },
       "RequestBody": null,
       "StatusCode": 201,
@@ -138,11 +118,7 @@
         "x-ms-file-permission-key": "12501538048846835188*422928105932735866",
         "x-ms-request-id": "c9ef67be-f01a-0012-0a37-f3e9eb000000",
         "x-ms-request-server-encrypted": "true",
-<<<<<<< HEAD
-        "x-ms-version": "2019-12-12"
-=======
-        "x-ms-version": "2020-02-10"
->>>>>>> 60f4876e
+        "x-ms-version": "2020-02-10"
       },
       "ResponseBody": []
     },
@@ -161,11 +137,7 @@
         "x-ms-date": "Thu, 05 Mar 2020 21:45:22 GMT",
         "x-ms-range": "bytes=1024-2047",
         "x-ms-return-client-request-id": "true",
-<<<<<<< HEAD
-        "x-ms-version": "2019-12-12",
-=======
         "x-ms-version": "2020-02-10",
->>>>>>> 60f4876e
         "x-ms-write": "update"
       },
       "RequestBody": "YsoOEOHVH/6fxwOlxm8RBjWwJcGlW\u002BS9JpjAVUbh67WfZgTqi6Y3TpRIoupOOhpwtHx0z6BZkwfmUOlJFMq3vdtOBmBqJnuOeNctXbj5b\u002Bx\u002BUKHJbRsURdL9BDq97jnKkOQP/zO5BY0A5VfJKzZO7OH8y8Mo7lDAOcCObSJB0YqdY83U6m\u002B5xEoTyIfESxqbrhdZwCJ1oaGTTsZyK5hrvxTMLMhoeQJxQwZ4FSbI\u002B\u002B6m8r4K6BFnJ8EsQJupRpmyqAlz\u002BB9RMjQU53wc/Ix7ylPXzDjZYNYCZQQHPDhnx/1txmwcVQPPVb\u002BJ9gCUSyo1sHZH0nlg2EcycJIaSvb7rSB/rjYfXnVPCHd4T2rVbhna0YvCH/WDDe0k6eRwtAvJjUjgFZz0FVIA\u002BMoC54ndXQJ5QHhqOY0q\u002B6FJ\u002BnSR31Nsr8Ih9Fl85rw5wicrgSVkR4zi93SSX1S7tRn7qhrdbxh2ljjGvGip/Fq8MHZm/3p75LPnr\u002Bje2U9tZj8/gTuhW1MOtOrsnYokOfoa1i/dVbWfgMZn9r8wmLzpWVYpaXsfGtQjV0uPjkcow3btxAIgjxCJoAB0OWWT3hstA0M0\u002Bs9/\u002B7tauf1qEPF\u002BPjJJQ9O6yMlFoMl6quFvkHkvYYoD9MimbclHxdUSH5AO9fszSZpHczp671oGBFHa6ymEOq5me0pqo9UKcgLzMoA5a7TlPEfe6O1QiQRtoGh4bNqsjuXhp3qwyKbEPQE3hrzazZmc9K/hpVHAFvJF/AJtkgUoR6SbV8M5NXOgGqvsGAJIk9LP23gryuiTIZGHasyjV6r7Dz8YPnXVYr87QIum0/7v/WkvnbeN/Hy7CDYyssqn/cMA8QjDMFVd\u002Bni574pd7E2Sl21ic7nzbRLCXDU/orD0lEPIpuH1LM0U0qM\u002B1A3yXhzooBpdRIkKDYT1AdQfHVfHxFpGlUVrnGugTqEVtJgF0P0ZVwGVllC6vpldACr59LVLdw\u002Byq8nWfAOuvfXo9Fjr8DDWBcVWMS4KjNasDpxAp1nryT2IUyUzQtr959la0clAcQ/6Iu7v9UXhpx/yKm5nbhac/CobY5wLosPrWEpVsLoNbJyMRoRq\u002B9P4pqsFQRhrlnjCvtSfJA5z74ArBJ36jPdk5b7S2iiSMQFWI7zwBWGqf8HRkvLlbkeNGVYEP/Y2/Rq0oFtambtQMIzTSAFSgukfgIXbKPoEf3d2RMHRjvIKICWhPGQFUOYGgWFlEiVGO5Zt5b5wWtUfryHk41T5f6KayCjbsEaEGS\u002Bf1aeYn2xRMAkqZKg0mcVPgoxDIG2RDAG/y0n9aopQ6MuO0YQuhxC0k7NKzxv5ZS5iiy66QfjCDcml2dMjU8V/2nzdpQ==",
@@ -183,11 +155,7 @@
         "x-ms-client-request-id": "5ba793ba-5794-7c6c-8368-3a7a2f27cf96",
         "x-ms-request-id": "c9ef67bf-f01a-0012-0b37-f3e9eb000000",
         "x-ms-request-server-encrypted": "true",
-<<<<<<< HEAD
-        "x-ms-version": "2019-12-12"
-=======
-        "x-ms-version": "2020-02-10"
->>>>>>> 60f4876e
+        "x-ms-version": "2020-02-10"
       },
       "ResponseBody": []
     },
@@ -207,11 +175,7 @@
         "x-ms-lease-duration": "-1",
         "x-ms-proposed-lease-id": "9afdf12c-0d9d-f6c8-f00a-3a3a565dfe3a",
         "x-ms-return-client-request-id": "true",
-<<<<<<< HEAD
-        "x-ms-version": "2019-12-12"
-=======
-        "x-ms-version": "2020-02-10"
->>>>>>> 60f4876e
+        "x-ms-version": "2020-02-10"
       },
       "RequestBody": null,
       "StatusCode": 201,
@@ -227,11 +191,7 @@
         "x-ms-client-request-id": "16a564e0-c3ff-ac33-cbb1-6a891d322625",
         "x-ms-lease-id": "9afdf12c-0d9d-f6c8-f00a-3a3a565dfe3a",
         "x-ms-request-id": "c9ef67c0-f01a-0012-0c37-f3e9eb000000",
-<<<<<<< HEAD
-        "x-ms-version": "2019-12-12"
-=======
-        "x-ms-version": "2020-02-10"
->>>>>>> 60f4876e
+        "x-ms-version": "2020-02-10"
       },
       "ResponseBody": []
     },
@@ -249,11 +209,7 @@
         "x-ms-date": "Thu, 05 Mar 2020 21:45:22 GMT",
         "x-ms-range": "bytes=1024-2047",
         "x-ms-return-client-request-id": "true",
-<<<<<<< HEAD
-        "x-ms-version": "2019-12-12"
-=======
-        "x-ms-version": "2020-02-10"
->>>>>>> 60f4876e
+        "x-ms-version": "2020-02-10"
       },
       "RequestBody": null,
       "StatusCode": 206,
@@ -284,11 +240,7 @@
         "x-ms-request-id": "c9ef67c1-f01a-0012-0d37-f3e9eb000000",
         "x-ms-server-encrypted": "true",
         "x-ms-type": "File",
-<<<<<<< HEAD
-        "x-ms-version": "2019-12-12"
-=======
-        "x-ms-version": "2020-02-10"
->>>>>>> 60f4876e
+        "x-ms-version": "2020-02-10"
       },
       "ResponseBody": "YsoOEOHVH/6fxwOlxm8RBjWwJcGlW\u002BS9JpjAVUbh67WfZgTqi6Y3TpRIoupOOhpwtHx0z6BZkwfmUOlJFMq3vdtOBmBqJnuOeNctXbj5b\u002Bx\u002BUKHJbRsURdL9BDq97jnKkOQP/zO5BY0A5VfJKzZO7OH8y8Mo7lDAOcCObSJB0YqdY83U6m\u002B5xEoTyIfESxqbrhdZwCJ1oaGTTsZyK5hrvxTMLMhoeQJxQwZ4FSbI\u002B\u002B6m8r4K6BFnJ8EsQJupRpmyqAlz\u002BB9RMjQU53wc/Ix7ylPXzDjZYNYCZQQHPDhnx/1txmwcVQPPVb\u002BJ9gCUSyo1sHZH0nlg2EcycJIaSvb7rSB/rjYfXnVPCHd4T2rVbhna0YvCH/WDDe0k6eRwtAvJjUjgFZz0FVIA\u002BMoC54ndXQJ5QHhqOY0q\u002B6FJ\u002BnSR31Nsr8Ih9Fl85rw5wicrgSVkR4zi93SSX1S7tRn7qhrdbxh2ljjGvGip/Fq8MHZm/3p75LPnr\u002Bje2U9tZj8/gTuhW1MOtOrsnYokOfoa1i/dVbWfgMZn9r8wmLzpWVYpaXsfGtQjV0uPjkcow3btxAIgjxCJoAB0OWWT3hstA0M0\u002Bs9/\u002B7tauf1qEPF\u002BPjJJQ9O6yMlFoMl6quFvkHkvYYoD9MimbclHxdUSH5AO9fszSZpHczp671oGBFHa6ymEOq5me0pqo9UKcgLzMoA5a7TlPEfe6O1QiQRtoGh4bNqsjuXhp3qwyKbEPQE3hrzazZmc9K/hpVHAFvJF/AJtkgUoR6SbV8M5NXOgGqvsGAJIk9LP23gryuiTIZGHasyjV6r7Dz8YPnXVYr87QIum0/7v/WkvnbeN/Hy7CDYyssqn/cMA8QjDMFVd\u002Bni574pd7E2Sl21ic7nzbRLCXDU/orD0lEPIpuH1LM0U0qM\u002B1A3yXhzooBpdRIkKDYT1AdQfHVfHxFpGlUVrnGugTqEVtJgF0P0ZVwGVllC6vpldACr59LVLdw\u002Byq8nWfAOuvfXo9Fjr8DDWBcVWMS4KjNasDpxAp1nryT2IUyUzQtr959la0clAcQ/6Iu7v9UXhpx/yKm5nbhac/CobY5wLosPrWEpVsLoNbJyMRoRq\u002B9P4pqsFQRhrlnjCvtSfJA5z74ArBJ36jPdk5b7S2iiSMQFWI7zwBWGqf8HRkvLlbkeNGVYEP/Y2/Rq0oFtambtQMIzTSAFSgukfgIXbKPoEf3d2RMHRjvIKICWhPGQFUOYGgWFlEiVGO5Zt5b5wWtUfryHk41T5f6KayCjbsEaEGS\u002Bf1aeYn2xRMAkqZKg0mcVPgoxDIG2RDAG/y0n9aopQ6MuO0YQuhxC0k7NKzxv5ZS5iiy66QfjCDcml2dMjU8V/2nzdpQ=="
     },
@@ -306,11 +258,7 @@
         "x-ms-date": "Thu, 05 Mar 2020 21:45:22 GMT",
         "x-ms-delete-snapshots": "include",
         "x-ms-return-client-request-id": "true",
-<<<<<<< HEAD
-        "x-ms-version": "2019-12-12"
-=======
-        "x-ms-version": "2020-02-10"
->>>>>>> 60f4876e
+        "x-ms-version": "2020-02-10"
       },
       "RequestBody": null,
       "StatusCode": 202,
@@ -323,11 +271,7 @@
         ],
         "x-ms-client-request-id": "33c956c5-33d7-826c-c463-dbee34cb7409",
         "x-ms-request-id": "c9ef67c2-f01a-0012-0e37-f3e9eb000000",
-<<<<<<< HEAD
-        "x-ms-version": "2019-12-12"
-=======
-        "x-ms-version": "2020-02-10"
->>>>>>> 60f4876e
+        "x-ms-version": "2020-02-10"
       },
       "ResponseBody": []
     }
