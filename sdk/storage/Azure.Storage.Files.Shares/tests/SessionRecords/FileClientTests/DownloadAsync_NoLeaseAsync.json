--- conflicted
+++ resolved
@@ -1,56 +1,51 @@
-{
+﻿{
   "Entries": [
     {
-      "RequestUri": "http://seanmcccanary3.file.core.windows.net/test-share-1dcf6840-71ae-a1b3-f1e1-ce91af67ed6a?restype=share",
-      "RequestMethod": "PUT",
-      "RequestHeaders": {
-        "Accept": "application/xml",
-        "Authorization": "Sanitized",
-        "traceparent": "00-6221e3c28cbbf44a92de953048774ec4-b0da080145842146-00",
-        "User-Agent": [
-          "azsdk-net-Storage.Files.Shares/12.8.0-alpha.20210820.1",
-          "(.NET Core 3.1.18; Microsoft Windows 10.0.19043)"
+      "RequestUri": "https://seanmcccanary3.file.core.windows.net/test-share-1dcf6840-71ae-a1b3-f1e1-ce91af67ed6a?restype=share",
+      "RequestMethod": "PUT",
+      "RequestHeaders": {
+        "Accept": "application/xml",
+        "Authorization": "Sanitized",
+        "traceparent": "00-998e7ec8c4fbb6479c47fef5bf8522d8-489530d684d65d4e-00",
+        "User-Agent": [
+          "azsdk-net-Storage.Files.Shares/12.7.0-alpha.20210126.1",
+          "(.NET 5.0.2; Microsoft Windows 10.0.19042)"
         ],
         "x-ms-client-request-id": "7488e8a9-df99-3f74-076f-c82796316844",
-        "x-ms-date": "Mon, 23 Aug 2021 18:31:39 GMT",
-        "x-ms-return-client-request-id": "true",
-        "x-ms-version": "2020-12-06"
-      },
-      "RequestBody": null,
-      "StatusCode": 201,
-      "ResponseHeaders": {
-        "Content-Length": "0",
-        "Date": "Mon, 23 Aug 2021 18:31:38 GMT",
-        "ETag": "\u00220x8D966643F296588\u0022",
-        "Last-Modified": "Mon, 23 Aug 2021 18:31:39 GMT",
+        "x-ms-date": "Tue, 26 Jan 2021 19:33:00 GMT",
+        "x-ms-return-client-request-id": "true",
+        "x-ms-version": "2020-12-06"
+      },
+      "RequestBody": null,
+      "StatusCode": 201,
+      "ResponseHeaders": {
+        "Content-Length": "0",
+        "Date": "Tue, 26 Jan 2021 19:32:59 GMT",
+        "ETag": "\"0x8D8C23130DEBCB5\"",
+        "Last-Modified": "Tue, 26 Jan 2021 19:33:00 GMT",
         "Server": [
           "Windows-Azure-File/1.0",
           "Microsoft-HTTPAPI/2.0"
         ],
         "x-ms-client-request-id": "7488e8a9-df99-3f74-076f-c82796316844",
-<<<<<<< HEAD
-        "x-ms-request-id": "69aefddb-101a-0075-344d-98b1ee000000",
-        "x-ms-version": "2020-10-02"
-=======
         "x-ms-request-id": "a2cb3237-601a-008b-311a-f4deaf000000",
         "x-ms-version": "2020-12-06"
->>>>>>> 76e66c80
-      },
-      "ResponseBody": []
-    },
-    {
-      "RequestUri": "http://seanmcccanary3.file.core.windows.net/test-share-1dcf6840-71ae-a1b3-f1e1-ce91af67ed6a/test-directory-9cae24e9-d8ff-7703-3bce-41ac1885a482?restype=directory",
-      "RequestMethod": "PUT",
-      "RequestHeaders": {
-        "Accept": "application/xml",
-        "Authorization": "Sanitized",
-        "traceparent": "00-3f1fa6f3fe952049a9d8d49429ed685a-eaa3eaa3318b4247-00",
-        "User-Agent": [
-          "azsdk-net-Storage.Files.Shares/12.8.0-alpha.20210820.1",
-          "(.NET Core 3.1.18; Microsoft Windows 10.0.19043)"
+      },
+      "ResponseBody": []
+    },
+    {
+      "RequestUri": "https://seanmcccanary3.file.core.windows.net/test-share-1dcf6840-71ae-a1b3-f1e1-ce91af67ed6a/test-directory-9cae24e9-d8ff-7703-3bce-41ac1885a482?restype=directory",
+      "RequestMethod": "PUT",
+      "RequestHeaders": {
+        "Accept": "application/xml",
+        "Authorization": "Sanitized",
+        "traceparent": "00-06a9ca7518aa6f45a0e75681488876ac-472122c75f36ba4b-00",
+        "User-Agent": [
+          "azsdk-net-Storage.Files.Shares/12.7.0-alpha.20210126.1",
+          "(.NET 5.0.2; Microsoft Windows 10.0.19042)"
         ],
         "x-ms-client-request-id": "d8441398-efc0-d0d7-e411-39cb9ec72681",
-        "x-ms-date": "Mon, 23 Aug 2021 18:31:39 GMT",
+        "x-ms-date": "Tue, 26 Jan 2021 19:33:01 GMT",
         "x-ms-file-attributes": "None",
         "x-ms-file-creation-time": "Now",
         "x-ms-file-last-write-time": "Now",
@@ -62,41 +57,41 @@
       "StatusCode": 201,
       "ResponseHeaders": {
         "Content-Length": "0",
-        "Date": "Mon, 23 Aug 2021 18:31:38 GMT",
-        "ETag": "\u00220x8D966643F3793D3\u0022",
-        "Last-Modified": "Mon, 23 Aug 2021 18:31:39 GMT",
+        "Date": "Tue, 26 Jan 2021 19:32:59 GMT",
+        "ETag": "\"0x8D8C23130E84573\"",
+        "Last-Modified": "Tue, 26 Jan 2021 19:33:00 GMT",
         "Server": [
           "Windows-Azure-File/1.0",
           "Microsoft-HTTPAPI/2.0"
         ],
         "x-ms-client-request-id": "d8441398-efc0-d0d7-e411-39cb9ec72681",
         "x-ms-file-attributes": "Directory",
-        "x-ms-file-change-time": "2021-08-23T18:31:39.3005523Z",
-        "x-ms-file-creation-time": "2021-08-23T18:31:39.3005523Z",
+        "x-ms-file-change-time": "2021-01-26T19:33:00.2639731Z",
+        "x-ms-file-creation-time": "2021-01-26T19:33:00.2639731Z",
         "x-ms-file-id": "13835128424026341376",
-        "x-ms-file-last-write-time": "2021-08-23T18:31:39.3005523Z",
+        "x-ms-file-last-write-time": "2021-01-26T19:33:00.2639731Z",
         "x-ms-file-parent-id": "0",
         "x-ms-file-permission-key": "17860367565182308406*11459378189709739967",
-        "x-ms-request-id": "69aefddd-101a-0075-354d-98b1ee000000",
+        "x-ms-request-id": "a2cb323b-601a-008b-331a-f4deaf000000",
         "x-ms-request-server-encrypted": "true",
         "x-ms-version": "2020-12-06"
       },
       "ResponseBody": []
     },
     {
-      "RequestUri": "http://seanmcccanary3.file.core.windows.net/test-share-1dcf6840-71ae-a1b3-f1e1-ce91af67ed6a/test-directory-9cae24e9-d8ff-7703-3bce-41ac1885a482/test-file-9fd245cb-a249-7165-5354-31f4f22d7636",
-      "RequestMethod": "PUT",
-      "RequestHeaders": {
-        "Accept": "application/xml",
-        "Authorization": "Sanitized",
-        "traceparent": "00-90b7223b3ba20844935714a8cc4433cc-7d7ad4fa1b0ad247-00",
-        "User-Agent": [
-          "azsdk-net-Storage.Files.Shares/12.8.0-alpha.20210820.1",
-          "(.NET Core 3.1.18; Microsoft Windows 10.0.19043)"
+      "RequestUri": "https://seanmcccanary3.file.core.windows.net/test-share-1dcf6840-71ae-a1b3-f1e1-ce91af67ed6a/test-directory-9cae24e9-d8ff-7703-3bce-41ac1885a482/test-file-9fd245cb-a249-7165-5354-31f4f22d7636",
+      "RequestMethod": "PUT",
+      "RequestHeaders": {
+        "Accept": "application/xml",
+        "Authorization": "Sanitized",
+        "traceparent": "00-d0303c5d23dfdb45a68b20b295b0772a-e307977b0e39b241-00",
+        "User-Agent": [
+          "azsdk-net-Storage.Files.Shares/12.7.0-alpha.20210126.1",
+          "(.NET 5.0.2; Microsoft Windows 10.0.19042)"
         ],
         "x-ms-client-request-id": "bb0a64e3-cc32-f661-aed3-856cbde3ddb7",
         "x-ms-content-length": "1048576",
-        "x-ms-date": "Mon, 23 Aug 2021 18:31:39 GMT",
+        "x-ms-date": "Tue, 26 Jan 2021 19:33:01 GMT",
         "x-ms-file-attributes": "None",
         "x-ms-file-creation-time": "Now",
         "x-ms-file-last-write-time": "Now",
@@ -109,79 +104,79 @@
       "StatusCode": 201,
       "ResponseHeaders": {
         "Content-Length": "0",
-        "Date": "Mon, 23 Aug 2021 18:31:38 GMT",
-        "ETag": "\u00220x8D966643F41F291\u0022",
-        "Last-Modified": "Mon, 23 Aug 2021 18:31:39 GMT",
+        "Date": "Tue, 26 Jan 2021 19:32:59 GMT",
+        "ETag": "\"0x8D8C23130F3E055\"",
+        "Last-Modified": "Tue, 26 Jan 2021 19:33:00 GMT",
         "Server": [
           "Windows-Azure-File/1.0",
           "Microsoft-HTTPAPI/2.0"
         ],
         "x-ms-client-request-id": "bb0a64e3-cc32-f661-aed3-856cbde3ddb7",
         "x-ms-file-attributes": "Archive",
-        "x-ms-file-change-time": "2021-08-23T18:31:39.3685137Z",
-        "x-ms-file-creation-time": "2021-08-23T18:31:39.3685137Z",
+        "x-ms-file-change-time": "2021-01-26T19:33:00.3400277Z",
+        "x-ms-file-creation-time": "2021-01-26T19:33:00.3400277Z",
         "x-ms-file-id": "11529285414812647424",
-        "x-ms-file-last-write-time": "2021-08-23T18:31:39.3685137Z",
+        "x-ms-file-last-write-time": "2021-01-26T19:33:00.3400277Z",
         "x-ms-file-parent-id": "13835128424026341376",
         "x-ms-file-permission-key": "4010187179898695473*11459378189709739967",
-        "x-ms-request-id": "69aefdde-101a-0075-364d-98b1ee000000",
+        "x-ms-request-id": "a2cb323c-601a-008b-341a-f4deaf000000",
         "x-ms-request-server-encrypted": "true",
         "x-ms-version": "2020-12-06"
       },
       "ResponseBody": []
     },
     {
-      "RequestUri": "http://seanmcccanary3.file.core.windows.net/test-share-1dcf6840-71ae-a1b3-f1e1-ce91af67ed6a/test-directory-9cae24e9-d8ff-7703-3bce-41ac1885a482/test-file-9fd245cb-a249-7165-5354-31f4f22d7636?comp=range",
+      "RequestUri": "https://seanmcccanary3.file.core.windows.net/test-share-1dcf6840-71ae-a1b3-f1e1-ce91af67ed6a/test-directory-9cae24e9-d8ff-7703-3bce-41ac1885a482/test-file-9fd245cb-a249-7165-5354-31f4f22d7636?comp=range",
       "RequestMethod": "PUT",
       "RequestHeaders": {
         "Accept": "application/xml",
         "Authorization": "Sanitized",
         "Content-Length": "1024",
         "Content-Type": "application/octet-stream",
-        "traceparent": "00-9808edc20e30db43a1cd3e0ad2609dd2-5572d06709416f43-00",
-        "User-Agent": [
-          "azsdk-net-Storage.Files.Shares/12.8.0-alpha.20210820.1",
-          "(.NET Core 3.1.18; Microsoft Windows 10.0.19043)"
+        "traceparent": "00-8d868247460d004880a60f968933ef5b-ab98e270f75f8042-00",
+        "User-Agent": [
+          "azsdk-net-Storage.Files.Shares/12.7.0-alpha.20210126.1",
+          "(.NET 5.0.2; Microsoft Windows 10.0.19042)"
         ],
         "x-ms-client-request-id": "8e108f99-bb22-9604-351c-566e4655a83c",
-        "x-ms-date": "Mon, 23 Aug 2021 18:31:39 GMT",
+        "x-ms-date": "Tue, 26 Jan 2021 19:33:01 GMT",
         "x-ms-range": "bytes=1024-2047",
         "x-ms-return-client-request-id": "true",
         "x-ms-version": "2020-12-06",
         "x-ms-write": "update"
       },
-      "RequestBody": "bRMWBuIZlhJy6Wdx8TEph5/jIPxe7cf2wxNKQYKg1njuIRjw/QTV6yiZLsbNjzLP52R4SjJohX9MIELPz1SQ0RPvgtAYOYqaDTTTxL8AKDTgeloeKItFhpuYo93BBhvUCVyz3gxitq3Z3Tz\u002BlMDATPcO71T5camHqvw0gJWs2AcY/7piTEkofcSsREpPR/La11flsxfH2piyKzQPLjUXLQQ15ZUGXv\u002Bt5XGQTC1eOGIJWak\u002BxyXvUSQiryAVGE\u002BPlBdFGmJd1HlXN86mNo1qVPPRBdSM2WXfRZNw467fmM0hALgVGB4ArIQw549WSRqWt1ssQxJ7A7uxZdTO7PHKeJ8BhDbVVDvV0FlPW/LVift42itSslS6pv38Y7JJMsCTZW7wVcXkwGIgV3O5K6fI3NzYVhLFd8VKRt042PGIi56ZvPaD5TM2kxnIMlvhAXtWNIfWcNutze6ppQ/orOdxl8vUH2\u002BxRfeposL4/URqaURi4aRpshvD6\u002B4I2j8jTeYxVpuPDOEMpe6QLM0YtNCpPjzKhstCCOSwETSAqWq4hlTcx6ap21xjVTu22IZNqjYeXpsCWccb70223/qti/yD2KZ5PO0pAGPfZzCPjDBeY2f9YkrOtSyNwNhZ8vthtso/Mv/f1G5J9F44I/GXjGIdV3yTrymytSN57HsV0A1nfbBmUFowfo/5tG3rlpI69TR1O5p/zgagjH3cZujyMyRQ0KVBMTsI7Nnsmvu7xh6RPvZHn5Rz56\u002BpxcPdVBimBoBJm8Xs\u002BcT4bU/BkjML5MZeSyfxqpSP3ej2l2t4K5jARpR7citZpEQyTjJFsVV8nuD9fgnwtVzsub3c9mJYgEK3AEyfkHKbBabjvlxhSiyTefiLeqyOz5A3j7lufK7i2s3wjrAI3Q5uYXljDfYAim\u002BRSXxpzAWVKDG8ZwG5LYj4AeSOcbt7i5zqHRkzK8KZNwRJ3DMxeA3HWmZ/THUNtDTwagwScRizFb7ff6/sYf1uIi/8b1BVxojWxhZV/D4m3GjkQ8C2h8brlcd1Uvle2vloESpGEUXkm6SDO6oCXhl/uKJHCB48uJppENmI33SPeOwd7OsU4Msj/6gbMkwb6Teu9plWFtHaK1mP3QFrXLsw9MK\u002B5HEuatjXJAl1IYVOTSai2unaOWEaQsCRhQPKt6Pt6z6JXQXFf4vBf/LIZQrTQI/ayYHRVrphpKGwnOXUDGxliDZGxe8g3VpeGLpvUd22vkRz7\u002B4hG5SDJ7ljFOOl7HKFY9zUjHqfuusncz0A8lLE\u002Bt6gYRx\u002BQ22hw502vMh2uCxH6e0A4jHK0zUC\u002BqdXgjVmnxoFBItVBx9vMsncaf0jsLoRuQlkwxis1o7me0nFSg==",
+      "RequestBody": "bRMWBuIZlhJy6Wdx8TEph5/jIPxe7cf2wxNKQYKg1njuIRjw/QTV6yiZLsbNjzLP52R4SjJohX9MIELPz1SQ0RPvgtAYOYqaDTTTxL8AKDTgeloeKItFhpuYo93BBhvUCVyz3gxitq3Z3Tz+lMDATPcO71T5camHqvw0gJWs2AcY/7piTEkofcSsREpPR/La11flsxfH2piyKzQPLjUXLQQ15ZUGXv+t5XGQTC1eOGIJWak+xyXvUSQiryAVGE+PlBdFGmJd1HlXN86mNo1qVPPRBdSM2WXfRZNw467fmM0hALgVGB4ArIQw549WSRqWt1ssQxJ7A7uxZdTO7PHKeJ8BhDbVVDvV0FlPW/LVift42itSslS6pv38Y7JJMsCTZW7wVcXkwGIgV3O5K6fI3NzYVhLFd8VKRt042PGIi56ZvPaD5TM2kxnIMlvhAXtWNIfWcNutze6ppQ/orOdxl8vUH2+xRfeposL4/URqaURi4aRpshvD6+4I2j8jTeYxVpuPDOEMpe6QLM0YtNCpPjzKhstCCOSwETSAqWq4hlTcx6ap21xjVTu22IZNqjYeXpsCWccb70223/qti/yD2KZ5PO0pAGPfZzCPjDBeY2f9YkrOtSyNwNhZ8vthtso/Mv/f1G5J9F44I/GXjGIdV3yTrymytSN57HsV0A1nfbBmUFowfo/5tG3rlpI69TR1O5p/zgagjH3cZujyMyRQ0KVBMTsI7Nnsmvu7xh6RPvZHn5Rz56+pxcPdVBimBoBJm8Xs+cT4bU/BkjML5MZeSyfxqpSP3ej2l2t4K5jARpR7citZpEQyTjJFsVV8nuD9fgnwtVzsub3c9mJYgEK3AEyfkHKbBabjvlxhSiyTefiLeqyOz5A3j7lufK7i2s3wjrAI3Q5uYXljDfYAim+RSXxpzAWVKDG8ZwG5LYj4AeSOcbt7i5zqHRkzK8KZNwRJ3DMxeA3HWmZ/THUNtDTwagwScRizFb7ff6/sYf1uIi/8b1BVxojWxhZV/D4m3GjkQ8C2h8brlcd1Uvle2vloESpGEUXkm6SDO6oCXhl/uKJHCB48uJppENmI33SPeOwd7OsU4Msj/6gbMkwb6Teu9plWFtHaK1mP3QFrXLsw9MK+5HEuatjXJAl1IYVOTSai2unaOWEaQsCRhQPKt6Pt6z6JXQXFf4vBf/LIZQrTQI/ayYHRVrphpKGwnOXUDGxliDZGxe8g3VpeGLpvUd22vkRz7+4hG5SDJ7ljFOOl7HKFY9zUjHqfuusncz0A8lLE+t6gYRx+Q22hw502vMh2uCxH6e0A4jHK0zUC+qdXgjVmnxoFBItVBx9vMsncaf0jsLoRuQlkwxis1o7me0nFSg==",
       "StatusCode": 201,
       "ResponseHeaders": {
         "Content-Length": "0",
         "Content-MD5": "bHOxNssMbzuUemRkxygW0A==",
-        "Date": "Mon, 23 Aug 2021 18:31:38 GMT",
-        "ETag": "\u00220x8D966643F4AF1F6\u0022",
-        "Last-Modified": "Mon, 23 Aug 2021 18:31:39 GMT",
+        "Date": "Tue, 26 Jan 2021 19:32:59 GMT",
+        "ETag": "\"0x8D8C23130FC4649\"",
+        "Last-Modified": "Tue, 26 Jan 2021 19:33:00 GMT",
         "Server": [
           "Windows-Azure-File/1.0",
           "Microsoft-HTTPAPI/2.0"
         ],
         "x-ms-client-request-id": "8e108f99-bb22-9604-351c-566e4655a83c",
-        "x-ms-request-id": "69aefddf-101a-0075-374d-98b1ee000000",
+        "x-ms-request-id": "a2cb323e-601a-008b-361a-f4deaf000000",
         "x-ms-request-server-encrypted": "true",
         "x-ms-version": "2020-12-06"
       },
       "ResponseBody": []
     },
     {
-      "RequestUri": "http://seanmcccanary3.file.core.windows.net/test-share-1dcf6840-71ae-a1b3-f1e1-ce91af67ed6a/test-directory-9cae24e9-d8ff-7703-3bce-41ac1885a482/test-file-9fd245cb-a249-7165-5354-31f4f22d7636?comp=lease",
-      "RequestMethod": "PUT",
-      "RequestHeaders": {
-        "Accept": "application/xml",
-        "Authorization": "Sanitized",
-        "traceparent": "00-fb1346041a536045ad99461d66a278a7-f87b301fa53f084c-00",
-        "User-Agent": [
-          "azsdk-net-Storage.Files.Shares/12.8.0-alpha.20210820.1",
-          "(.NET Core 3.1.18; Microsoft Windows 10.0.19043)"
+      "RequestUri": "https://seanmcccanary3.file.core.windows.net/test-share-1dcf6840-71ae-a1b3-f1e1-ce91af67ed6a/test-directory-9cae24e9-d8ff-7703-3bce-41ac1885a482/test-file-9fd245cb-a249-7165-5354-31f4f22d7636?comp=lease",
+      "RequestMethod": "PUT",
+      "RequestHeaders": {
+        "Accept": "application/xml",
+        "Authorization": "Sanitized",
+        "traceparent": "00-bf5feea6c7977a438f7d6ea5e1a7cb71-5cb72af5a765eb4e-00",
+        "User-Agent": [
+          "azsdk-net-Storage.Files.Shares/12.7.0-alpha.20210126.1",
+          "(.NET 5.0.2; Microsoft Windows 10.0.19042)"
         ],
         "x-ms-client-request-id": "94f843c3-f564-e6b1-a14e-6a18843e4a05",
-        "x-ms-date": "Mon, 23 Aug 2021 18:31:39 GMT",
+        "x-ms-date": "Tue, 26 Jan 2021 19:33:01 GMT",
         "x-ms-lease-action": "acquire",
         "x-ms-lease-duration": "-1",
         "x-ms-proposed-lease-id": "3c332b39-b39c-c1ee-240a-36c64c2f3716",
@@ -191,9 +186,9 @@
       "RequestBody": null,
       "StatusCode": 201,
       "ResponseHeaders": {
-        "Date": "Mon, 23 Aug 2021 18:31:38 GMT",
-        "ETag": "\u00220x8D966643F4AF1F6\u0022",
-        "Last-Modified": "Mon, 23 Aug 2021 18:31:39 GMT",
+        "Date": "Tue, 26 Jan 2021 19:32:59 GMT",
+        "ETag": "\"0x8D8C23130FC4649\"",
+        "Last-Modified": "Tue, 26 Jan 2021 19:33:00 GMT",
         "Server": [
           "Windows-Azure-File/1.0",
           "Microsoft-HTTPAPI/2.0"
@@ -201,30 +196,26 @@
         "Transfer-Encoding": "chunked",
         "x-ms-client-request-id": "94f843c3-f564-e6b1-a14e-6a18843e4a05",
         "x-ms-lease-id": "3c332b39-b39c-c1ee-240a-36c64c2f3716",
-<<<<<<< HEAD
-        "x-ms-request-id": "69aefde0-101a-0075-384d-98b1ee000000",
-        "x-ms-version": "2020-10-02"
-=======
         "x-ms-request-id": "a2cb3242-601a-008b-3a1a-f4deaf000000",
         "x-ms-version": "2020-12-06"
->>>>>>> 76e66c80
-      },
-      "ResponseBody": []
-    },
-    {
-      "RequestUri": "http://seanmcccanary3.file.core.windows.net/test-share-1dcf6840-71ae-a1b3-f1e1-ce91af67ed6a/test-directory-9cae24e9-d8ff-7703-3bce-41ac1885a482/test-file-9fd245cb-a249-7165-5354-31f4f22d7636",
+      },
+      "ResponseBody": []
+    },
+    {
+      "RequestUri": "https://seanmcccanary3.file.core.windows.net/test-share-1dcf6840-71ae-a1b3-f1e1-ce91af67ed6a/test-directory-9cae24e9-d8ff-7703-3bce-41ac1885a482/test-file-9fd245cb-a249-7165-5354-31f4f22d7636",
       "RequestMethod": "GET",
       "RequestHeaders": {
         "Accept": "application/xml",
         "Authorization": "Sanitized",
-        "traceparent": "00-e716fe4327b871449e7d037a626e5317-e013db09c7f53644-00",
-        "User-Agent": [
-          "azsdk-net-Storage.Files.Shares/12.8.0-alpha.20210820.1",
-          "(.NET Core 3.1.18; Microsoft Windows 10.0.19043)"
+        "traceparent": "00-9fffcf6cc6c29d41bc0631283d4086eb-658bcd9ba44aa044-00",
+        "User-Agent": [
+          "azsdk-net-Storage.Files.Shares/12.7.0-alpha.20210126.1",
+          "(.NET 5.0.2; Microsoft Windows 10.0.19042)"
         ],
         "x-ms-client-request-id": "0902074f-a237-abb2-85eb-8c83e47b5abf",
-        "x-ms-date": "Mon, 23 Aug 2021 18:31:39 GMT",
+        "x-ms-date": "Tue, 26 Jan 2021 19:33:01 GMT",
         "x-ms-range": "bytes=1024-2047",
+        "x-ms-range-get-content-md5": "false",
         "x-ms-return-client-request-id": "true",
         "x-ms-version": "2020-12-06"
       },
@@ -235,44 +226,45 @@
         "Content-Length": "1024",
         "Content-Range": "bytes 1024-2047/1048576",
         "Content-Type": "application/octet-stream",
-        "Date": "Mon, 23 Aug 2021 18:31:38 GMT",
-        "ETag": "\u00220x8D966643F4AF1F6\u0022",
-        "Last-Modified": "Mon, 23 Aug 2021 18:31:39 GMT",
-        "Server": [
-          "Windows-Azure-File/1.0",
-          "Microsoft-HTTPAPI/2.0"
-        ],
+        "Date": "Tue, 26 Jan 2021 19:32:59 GMT",
+        "ETag": "\"0x8D8C23130FC4649\"",
+        "Last-Modified": "Tue, 26 Jan 2021 19:33:00 GMT",
+        "Server": [
+          "Windows-Azure-File/1.0",
+          "Microsoft-HTTPAPI/2.0"
+        ],
+        "Vary": "Origin",
         "x-ms-client-request-id": "0902074f-a237-abb2-85eb-8c83e47b5abf",
         "x-ms-file-attributes": "Archive",
-        "x-ms-file-change-time": "2021-08-23T18:31:39.3685137Z",
-        "x-ms-file-creation-time": "2021-08-23T18:31:39.3685137Z",
+        "x-ms-file-change-time": "2021-01-26T19:33:00.3950665Z",
+        "x-ms-file-creation-time": "2021-01-26T19:33:00.3400277Z",
         "x-ms-file-id": "11529285414812647424",
-        "x-ms-file-last-write-time": "2021-08-23T18:31:39.3685137Z",
+        "x-ms-file-last-write-time": "2021-01-26T19:33:00.3950665Z",
         "x-ms-file-parent-id": "13835128424026341376",
         "x-ms-file-permission-key": "4010187179898695473*11459378189709739967",
         "x-ms-lease-duration": "infinite",
         "x-ms-lease-state": "leased",
         "x-ms-lease-status": "locked",
-        "x-ms-request-id": "69aefde1-101a-0075-394d-98b1ee000000",
+        "x-ms-request-id": "a2cb3243-601a-008b-3b1a-f4deaf000000",
         "x-ms-server-encrypted": "true",
         "x-ms-type": "File",
         "x-ms-version": "2020-12-06"
       },
-      "ResponseBody": "bRMWBuIZlhJy6Wdx8TEph5/jIPxe7cf2wxNKQYKg1njuIRjw/QTV6yiZLsbNjzLP52R4SjJohX9MIELPz1SQ0RPvgtAYOYqaDTTTxL8AKDTgeloeKItFhpuYo93BBhvUCVyz3gxitq3Z3Tz\u002BlMDATPcO71T5camHqvw0gJWs2AcY/7piTEkofcSsREpPR/La11flsxfH2piyKzQPLjUXLQQ15ZUGXv\u002Bt5XGQTC1eOGIJWak\u002BxyXvUSQiryAVGE\u002BPlBdFGmJd1HlXN86mNo1qVPPRBdSM2WXfRZNw467fmM0hALgVGB4ArIQw549WSRqWt1ssQxJ7A7uxZdTO7PHKeJ8BhDbVVDvV0FlPW/LVift42itSslS6pv38Y7JJMsCTZW7wVcXkwGIgV3O5K6fI3NzYVhLFd8VKRt042PGIi56ZvPaD5TM2kxnIMlvhAXtWNIfWcNutze6ppQ/orOdxl8vUH2\u002BxRfeposL4/URqaURi4aRpshvD6\u002B4I2j8jTeYxVpuPDOEMpe6QLM0YtNCpPjzKhstCCOSwETSAqWq4hlTcx6ap21xjVTu22IZNqjYeXpsCWccb70223/qti/yD2KZ5PO0pAGPfZzCPjDBeY2f9YkrOtSyNwNhZ8vthtso/Mv/f1G5J9F44I/GXjGIdV3yTrymytSN57HsV0A1nfbBmUFowfo/5tG3rlpI69TR1O5p/zgagjH3cZujyMyRQ0KVBMTsI7Nnsmvu7xh6RPvZHn5Rz56\u002BpxcPdVBimBoBJm8Xs\u002BcT4bU/BkjML5MZeSyfxqpSP3ej2l2t4K5jARpR7citZpEQyTjJFsVV8nuD9fgnwtVzsub3c9mJYgEK3AEyfkHKbBabjvlxhSiyTefiLeqyOz5A3j7lufK7i2s3wjrAI3Q5uYXljDfYAim\u002BRSXxpzAWVKDG8ZwG5LYj4AeSOcbt7i5zqHRkzK8KZNwRJ3DMxeA3HWmZ/THUNtDTwagwScRizFb7ff6/sYf1uIi/8b1BVxojWxhZV/D4m3GjkQ8C2h8brlcd1Uvle2vloESpGEUXkm6SDO6oCXhl/uKJHCB48uJppENmI33SPeOwd7OsU4Msj/6gbMkwb6Teu9plWFtHaK1mP3QFrXLsw9MK\u002B5HEuatjXJAl1IYVOTSai2unaOWEaQsCRhQPKt6Pt6z6JXQXFf4vBf/LIZQrTQI/ayYHRVrphpKGwnOXUDGxliDZGxe8g3VpeGLpvUd22vkRz7\u002B4hG5SDJ7ljFOOl7HKFY9zUjHqfuusncz0A8lLE\u002Bt6gYRx\u002BQ22hw502vMh2uCxH6e0A4jHK0zUC\u002BqdXgjVmnxoFBItVBx9vMsncaf0jsLoRuQlkwxis1o7me0nFSg=="
-    },
-    {
-      "RequestUri": "http://seanmcccanary3.file.core.windows.net/test-share-1dcf6840-71ae-a1b3-f1e1-ce91af67ed6a?restype=share",
+      "ResponseBody": "bRMWBuIZlhJy6Wdx8TEph5/jIPxe7cf2wxNKQYKg1njuIRjw/QTV6yiZLsbNjzLP52R4SjJohX9MIELPz1SQ0RPvgtAYOYqaDTTTxL8AKDTgeloeKItFhpuYo93BBhvUCVyz3gxitq3Z3Tz+lMDATPcO71T5camHqvw0gJWs2AcY/7piTEkofcSsREpPR/La11flsxfH2piyKzQPLjUXLQQ15ZUGXv+t5XGQTC1eOGIJWak+xyXvUSQiryAVGE+PlBdFGmJd1HlXN86mNo1qVPPRBdSM2WXfRZNw467fmM0hALgVGB4ArIQw549WSRqWt1ssQxJ7A7uxZdTO7PHKeJ8BhDbVVDvV0FlPW/LVift42itSslS6pv38Y7JJMsCTZW7wVcXkwGIgV3O5K6fI3NzYVhLFd8VKRt042PGIi56ZvPaD5TM2kxnIMlvhAXtWNIfWcNutze6ppQ/orOdxl8vUH2+xRfeposL4/URqaURi4aRpshvD6+4I2j8jTeYxVpuPDOEMpe6QLM0YtNCpPjzKhstCCOSwETSAqWq4hlTcx6ap21xjVTu22IZNqjYeXpsCWccb70223/qti/yD2KZ5PO0pAGPfZzCPjDBeY2f9YkrOtSyNwNhZ8vthtso/Mv/f1G5J9F44I/GXjGIdV3yTrymytSN57HsV0A1nfbBmUFowfo/5tG3rlpI69TR1O5p/zgagjH3cZujyMyRQ0KVBMTsI7Nnsmvu7xh6RPvZHn5Rz56+pxcPdVBimBoBJm8Xs+cT4bU/BkjML5MZeSyfxqpSP3ej2l2t4K5jARpR7citZpEQyTjJFsVV8nuD9fgnwtVzsub3c9mJYgEK3AEyfkHKbBabjvlxhSiyTefiLeqyOz5A3j7lufK7i2s3wjrAI3Q5uYXljDfYAim+RSXxpzAWVKDG8ZwG5LYj4AeSOcbt7i5zqHRkzK8KZNwRJ3DMxeA3HWmZ/THUNtDTwagwScRizFb7ff6/sYf1uIi/8b1BVxojWxhZV/D4m3GjkQ8C2h8brlcd1Uvle2vloESpGEUXkm6SDO6oCXhl/uKJHCB48uJppENmI33SPeOwd7OsU4Msj/6gbMkwb6Teu9plWFtHaK1mP3QFrXLsw9MK+5HEuatjXJAl1IYVOTSai2unaOWEaQsCRhQPKt6Pt6z6JXQXFf4vBf/LIZQrTQI/ayYHRVrphpKGwnOXUDGxliDZGxe8g3VpeGLpvUd22vkRz7+4hG5SDJ7ljFOOl7HKFY9zUjHqfuusncz0A8lLE+t6gYRx+Q22hw502vMh2uCxH6e0A4jHK0zUC+qdXgjVmnxoFBItVBx9vMsncaf0jsLoRuQlkwxis1o7me0nFSg=="
+    },
+    {
+      "RequestUri": "https://seanmcccanary3.file.core.windows.net/test-share-1dcf6840-71ae-a1b3-f1e1-ce91af67ed6a?restype=share",
       "RequestMethod": "DELETE",
       "RequestHeaders": {
         "Accept": "application/xml",
         "Authorization": "Sanitized",
-        "traceparent": "00-5c2f4a4c06568844aec0541d7131e495-7b12e5c4e30ccb45-00",
-        "User-Agent": [
-          "azsdk-net-Storage.Files.Shares/12.8.0-alpha.20210820.1",
-          "(.NET Core 3.1.18; Microsoft Windows 10.0.19043)"
+        "traceparent": "00-ee0e5db21e4f024f858b1b22b04ab007-bcd0f0640c9a9c47-00",
+        "User-Agent": [
+          "azsdk-net-Storage.Files.Shares/12.7.0-alpha.20210126.1",
+          "(.NET 5.0.2; Microsoft Windows 10.0.19042)"
         ],
         "x-ms-client-request-id": "7cc81859-403b-43ce-8d21-8a97ede5051b",
-        "x-ms-date": "Mon, 23 Aug 2021 18:31:39 GMT",
+        "x-ms-date": "Tue, 26 Jan 2021 19:33:01 GMT",
         "x-ms-delete-snapshots": "include",
         "x-ms-return-client-request-id": "true",
         "x-ms-version": "2020-12-06"
@@ -281,25 +273,20 @@
       "StatusCode": 202,
       "ResponseHeaders": {
         "Content-Length": "0",
-        "Date": "Mon, 23 Aug 2021 18:31:38 GMT",
+        "Date": "Tue, 26 Jan 2021 19:32:59 GMT",
         "Server": [
           "Windows-Azure-File/1.0",
           "Microsoft-HTTPAPI/2.0"
         ],
         "x-ms-client-request-id": "7cc81859-403b-43ce-8d21-8a97ede5051b",
-<<<<<<< HEAD
-        "x-ms-request-id": "69aefde2-101a-0075-3a4d-98b1ee000000",
-        "x-ms-version": "2020-10-02"
-=======
         "x-ms-request-id": "a2cb3244-601a-008b-3c1a-f4deaf000000",
         "x-ms-version": "2020-12-06"
->>>>>>> 76e66c80
       },
       "ResponseBody": []
     }
   ],
   "Variables": {
     "RandomSeed": "1530174239",
-    "Storage_TestConfigDefault": "ProductionTenant\nseanmcccanary3\nU2FuaXRpemVk\nhttp://seanmcccanary3.blob.core.windows.net\nhttp://seanmcccanary3.file.core.windows.net\nhttp://seanmcccanary3.queue.core.windows.net\nhttp://seanmcccanary3.table.core.windows.net\n\n\n\n\nhttp://seanmcccanary3-secondary.blob.core.windows.net\nhttp://seanmcccanary3-secondary.file.core.windows.net\nhttp://seanmcccanary3-secondary.queue.core.windows.net\nhttp://seanmcccanary3-secondary.table.core.windows.net\n\nSanitized\n\n\nCloud\nBlobEndpoint=http://seanmcccanary3.blob.core.windows.net/;QueueEndpoint=http://seanmcccanary3.queue.core.windows.net/;FileEndpoint=http://seanmcccanary3.file.core.windows.net/;BlobSecondaryEndpoint=http://seanmcccanary3-secondary.blob.core.windows.net/;QueueSecondaryEndpoint=http://seanmcccanary3-secondary.queue.core.windows.net/;FileSecondaryEndpoint=http://seanmcccanary3-secondary.file.core.windows.net/;AccountName=seanmcccanary3;AccountKey=Kg==;\n[encryption scope]\n\n"
+    "Storage_TestConfigDefault": "ProductionTenant\nseanmcccanary3\nU2FuaXRpemVk\nhttps://seanmcccanary3.blob.core.windows.net\nhttps://seanmcccanary3.file.core.windows.net\nhttps://seanmcccanary3.queue.core.windows.net\nhttps://seanmcccanary3.table.core.windows.net\n\n\n\n\nhttps://seanmcccanary3-secondary.blob.core.windows.net\nhttps://seanmcccanary3-secondary.file.core.windows.net\nhttps://seanmcccanary3-secondary.queue.core.windows.net\nhttps://seanmcccanary3-secondary.table.core.windows.net\n\nSanitized\n\n\nCloud\nBlobEndpoint=https://seanmcccanary3.blob.core.windows.net/;QueueEndpoint=https://seanmcccanary3.queue.core.windows.net/;FileEndpoint=https://seanmcccanary3.file.core.windows.net/;BlobSecondaryEndpoint=https://seanmcccanary3-secondary.blob.core.windows.net/;QueueSecondaryEndpoint=https://seanmcccanary3-secondary.queue.core.windows.net/;FileSecondaryEndpoint=https://seanmcccanary3-secondary.file.core.windows.net/;AccountName=seanmcccanary3;AccountKey=Kg==;\nseanscope1\n\n"
   }
 }