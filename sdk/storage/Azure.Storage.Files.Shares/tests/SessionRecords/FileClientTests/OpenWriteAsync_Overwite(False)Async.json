--- conflicted
+++ resolved
@@ -1,56 +1,51 @@
 {
   "Entries": [
     {
-      "RequestUri": "https://seanmcccanary3.file.core.windows.net/test-share-e8e6098f-cc6c-7a5a-d687-c8fd16adfbf0?restype=share",
-      "RequestMethod": "PUT",
-      "RequestHeaders": {
-        "Accept": "application/xml",
-        "Authorization": "Sanitized",
-        "traceparent": "00-98bc90c6b166c249a507b1f9e51aa06e-eb8738a0488ec84f-00",
-        "User-Agent": [
-          "azsdk-net-Storage.Files.Shares/12.7.0-alpha.20210121.1",
-          "(.NET 5.0.2; Microsoft Windows 10.0.19042)"
-        ],
-        "x-ms-client-request-id": "856cac7c-f84c-1157-93b0-31eedfee0ad9",
-        "x-ms-date": "Thu, 21 Jan 2021 20:40:21 GMT",
-        "x-ms-return-client-request-id": "true",
-        "x-ms-version": "2020-06-12"
-      },
-      "RequestBody": null,
-      "StatusCode": 201,
-      "ResponseHeaders": {
-        "Content-Length": "0",
-        "Date": "Thu, 21 Jan 2021 20:40:20 GMT",
-        "ETag": "\u00220x8D8BE4CC55ACA24\u0022",
-        "Last-Modified": "Thu, 21 Jan 2021 20:40:21 GMT",
-        "Server": [
-          "Windows-Azure-File/1.0",
-          "Microsoft-HTTPAPI/2.0"
-        ],
-        "x-ms-client-request-id": "856cac7c-f84c-1157-93b0-31eedfee0ad9",
-<<<<<<< HEAD
-        "x-ms-request-id": "0b632ec2-c01a-0092-1719-6d5e14000000",
-        "x-ms-version": "2020-06-12"
-=======
-        "x-ms-request-id": "62c72c78-001a-009d-7e35-f02878000000",
-        "x-ms-version": "2020-04-08"
->>>>>>> ac24a13f
-      },
-      "ResponseBody": []
-    },
-    {
-      "RequestUri": "https://seanmcccanary3.file.core.windows.net/test-share-e8e6098f-cc6c-7a5a-d687-c8fd16adfbf0/test-directory-cf5d8983-df06-a311-745c-7bc49e47651f?restype=directory",
-      "RequestMethod": "PUT",
-      "RequestHeaders": {
-        "Accept": "application/xml",
-        "Authorization": "Sanitized",
-        "traceparent": "00-cee59d1d7465884fb48a60d5902141b4-84bcaa94fe965348-00",
-        "User-Agent": [
-          "azsdk-net-Storage.Files.Shares/12.7.0-alpha.20210121.1",
-          "(.NET 5.0.2; Microsoft Windows 10.0.19042)"
-        ],
-        "x-ms-client-request-id": "8b8f539e-4b59-9d3a-9ac8-10ef7c93734c",
-        "x-ms-date": "Thu, 21 Jan 2021 20:40:21 GMT",
+      "RequestUri": "https://seanmcccanary3.file.core.windows.net/test-share-f1908848-b183-0301-58d3-b0b02164cc38?restype=share",
+      "RequestMethod": "PUT",
+      "RequestHeaders": {
+        "Accept": "application/xml",
+        "Authorization": "Sanitized",
+        "traceparent": "00-fcfaeabc906520408bbaec6ce8bf7fab-12e4f572dd332740-00",
+        "User-Agent": [
+          "azsdk-net-Storage.Files.Shares/12.7.0-alpha.20210126.1",
+          "(.NET 5.0.2; Microsoft Windows 10.0.19042)"
+        ],
+        "x-ms-client-request-id": "c4360dd2-aaab-c821-541b-c01821df1cc7",
+        "x-ms-date": "Tue, 26 Jan 2021 19:31:39 GMT",
+        "x-ms-return-client-request-id": "true",
+        "x-ms-version": "2020-06-12"
+      },
+      "RequestBody": null,
+      "StatusCode": 201,
+      "ResponseHeaders": {
+        "Content-Length": "0",
+        "Date": "Tue, 26 Jan 2021 19:31:37 GMT",
+        "ETag": "\u00220x8D8C23100301072\u0022",
+        "Last-Modified": "Tue, 26 Jan 2021 19:31:38 GMT",
+        "Server": [
+          "Windows-Azure-File/1.0",
+          "Microsoft-HTTPAPI/2.0"
+        ],
+        "x-ms-client-request-id": "c4360dd2-aaab-c821-541b-c01821df1cc7",
+        "x-ms-request-id": "fcde5a01-e01a-0085-5719-f4f71f000000",
+        "x-ms-version": "2020-06-12"
+      },
+      "ResponseBody": []
+    },
+    {
+      "RequestUri": "https://seanmcccanary3.file.core.windows.net/test-share-f1908848-b183-0301-58d3-b0b02164cc38/test-directory-e8e98fd6-710f-2251-d1d7-bf6a35032ceb?restype=directory",
+      "RequestMethod": "PUT",
+      "RequestHeaders": {
+        "Accept": "application/xml",
+        "Authorization": "Sanitized",
+        "traceparent": "00-f2341030acf82c48b82889e9aea0b78f-fdb578a6d649e24a-00",
+        "User-Agent": [
+          "azsdk-net-Storage.Files.Shares/12.7.0-alpha.20210126.1",
+          "(.NET 5.0.2; Microsoft Windows 10.0.19042)"
+        ],
+        "x-ms-client-request-id": "4727b4fb-8483-616a-bc13-f3d4ebb69250",
+        "x-ms-date": "Tue, 26 Jan 2021 19:31:39 GMT",
         "x-ms-file-attributes": "None",
         "x-ms-file-creation-time": "Now",
         "x-ms-file-last-write-time": "Now",
@@ -62,41 +57,41 @@
       "StatusCode": 201,
       "ResponseHeaders": {
         "Content-Length": "0",
-        "Date": "Thu, 21 Jan 2021 20:40:20 GMT",
-        "ETag": "\u00220x8D8BE4CC565A438\u0022",
-        "Last-Modified": "Thu, 21 Jan 2021 20:40:21 GMT",
-        "Server": [
-          "Windows-Azure-File/1.0",
-          "Microsoft-HTTPAPI/2.0"
-        ],
-        "x-ms-client-request-id": "8b8f539e-4b59-9d3a-9ac8-10ef7c93734c",
+        "Date": "Tue, 26 Jan 2021 19:31:37 GMT",
+        "ETag": "\u00220x8D8C23100399CEF\u0022",
+        "Last-Modified": "Tue, 26 Jan 2021 19:31:38 GMT",
+        "Server": [
+          "Windows-Azure-File/1.0",
+          "Microsoft-HTTPAPI/2.0"
+        ],
+        "x-ms-client-request-id": "4727b4fb-8483-616a-bc13-f3d4ebb69250",
         "x-ms-file-attributes": "Directory",
-        "x-ms-file-change-time": "2021-01-21T20:40:21.1489848Z",
-        "x-ms-file-creation-time": "2021-01-21T20:40:21.1489848Z",
+        "x-ms-file-change-time": "2021-01-26T19:31:38.5886959Z",
+        "x-ms-file-creation-time": "2021-01-26T19:31:38.5886959Z",
         "x-ms-file-id": "13835128424026341376",
-        "x-ms-file-last-write-time": "2021-01-21T20:40:21.1489848Z",
+        "x-ms-file-last-write-time": "2021-01-26T19:31:38.5886959Z",
         "x-ms-file-parent-id": "0",
         "x-ms-file-permission-key": "17860367565182308406*11459378189709739967",
-        "x-ms-request-id": "62c72c7b-001a-009d-7f35-f02878000000",
+        "x-ms-request-id": "fcde5a04-e01a-0085-5819-f4f71f000000",
         "x-ms-request-server-encrypted": "true",
         "x-ms-version": "2020-06-12"
       },
       "ResponseBody": []
     },
     {
-      "RequestUri": "https://seanmcccanary3.file.core.windows.net/test-share-e8e6098f-cc6c-7a5a-d687-c8fd16adfbf0/test-directory-cf5d8983-df06-a311-745c-7bc49e47651f/test-file-5881114a-9f6d-0d98-e526-6dc51047e8ce",
-      "RequestMethod": "PUT",
-      "RequestHeaders": {
-        "Accept": "application/xml",
-        "Authorization": "Sanitized",
-        "traceparent": "00-69c14fba1964af4a98e06a9f502d1ba4-905fd8f7e11d9843-00",
-        "User-Agent": [
-          "azsdk-net-Storage.Files.Shares/12.7.0-alpha.20210121.1",
-          "(.NET 5.0.2; Microsoft Windows 10.0.19042)"
-        ],
-        "x-ms-client-request-id": "89ede9b8-4e80-c256-38ca-8cc46e14425a",
+      "RequestUri": "https://seanmcccanary3.file.core.windows.net/test-share-f1908848-b183-0301-58d3-b0b02164cc38/test-directory-e8e98fd6-710f-2251-d1d7-bf6a35032ceb/test-file-ebb2d4ef-0802-ce99-02a8-fabc450fbd32",
+      "RequestMethod": "PUT",
+      "RequestHeaders": {
+        "Accept": "application/xml",
+        "Authorization": "Sanitized",
+        "traceparent": "00-1f6e894b49192c43b1ef986b6483d6a9-0235935cc20bca4c-00",
+        "User-Agent": [
+          "azsdk-net-Storage.Files.Shares/12.7.0-alpha.20210126.1",
+          "(.NET 5.0.2; Microsoft Windows 10.0.19042)"
+        ],
+        "x-ms-client-request-id": "dcb5ad82-ff9c-962a-67c7-65cee8012e8d",
         "x-ms-content-length": "1024",
-        "x-ms-date": "Thu, 21 Jan 2021 20:40:21 GMT",
+        "x-ms-date": "Tue, 26 Jan 2021 19:31:39 GMT",
         "x-ms-file-attributes": "None",
         "x-ms-file-creation-time": "Now",
         "x-ms-file-last-write-time": "Now",
@@ -109,29 +104,29 @@
       "StatusCode": 201,
       "ResponseHeaders": {
         "Content-Length": "0",
-        "Date": "Thu, 21 Jan 2021 20:40:20 GMT",
-        "ETag": "\u00220x8D8BE4CC56FB82E\u0022",
-        "Last-Modified": "Thu, 21 Jan 2021 20:40:21 GMT",
-        "Server": [
-          "Windows-Azure-File/1.0",
-          "Microsoft-HTTPAPI/2.0"
-        ],
-        "x-ms-client-request-id": "89ede9b8-4e80-c256-38ca-8cc46e14425a",
+        "Date": "Tue, 26 Jan 2021 19:31:37 GMT",
+        "ETag": "\u00220x8D8C2310042782B\u0022",
+        "Last-Modified": "Tue, 26 Jan 2021 19:31:38 GMT",
+        "Server": [
+          "Windows-Azure-File/1.0",
+          "Microsoft-HTTPAPI/2.0"
+        ],
+        "x-ms-client-request-id": "dcb5ad82-ff9c-962a-67c7-65cee8012e8d",
         "x-ms-file-attributes": "Archive",
-        "x-ms-file-change-time": "2021-01-21T20:40:21.2150318Z",
-        "x-ms-file-creation-time": "2021-01-21T20:40:21.2150318Z",
+        "x-ms-file-change-time": "2021-01-26T19:31:38.6467371Z",
+        "x-ms-file-creation-time": "2021-01-26T19:31:38.6467371Z",
         "x-ms-file-id": "11529285414812647424",
-        "x-ms-file-last-write-time": "2021-01-21T20:40:21.2150318Z",
+        "x-ms-file-last-write-time": "2021-01-26T19:31:38.6467371Z",
         "x-ms-file-parent-id": "13835128424026341376",
         "x-ms-file-permission-key": "4010187179898695473*11459378189709739967",
-        "x-ms-request-id": "62c72c7e-001a-009d-0135-f02878000000",
+        "x-ms-request-id": "fcde5a06-e01a-0085-5919-f4f71f000000",
         "x-ms-request-server-encrypted": "true",
         "x-ms-version": "2020-06-12"
       },
       "ResponseBody": []
     },
     {
-      "RequestUri": "https://seanmcccanary3.file.core.windows.net/test-share-e8e6098f-cc6c-7a5a-d687-c8fd16adfbf0/test-directory-cf5d8983-df06-a311-745c-7bc49e47651f/test-file-5881114a-9f6d-0d98-e526-6dc51047e8ce?comp=range",
+      "RequestUri": "https://seanmcccanary3.file.core.windows.net/test-share-f1908848-b183-0301-58d3-b0b02164cc38/test-directory-e8e98fd6-710f-2251-d1d7-bf6a35032ceb/test-file-ebb2d4ef-0802-ce99-02a8-fabc450fbd32?comp=range",
       "RequestMethod": "PUT",
       "RequestHeaders": {
         "Accept": "application/xml",
@@ -139,48 +134,48 @@
         "Content-Length": "1024",
         "Content-Type": "application/octet-stream",
         "User-Agent": [
-          "azsdk-net-Storage.Files.Shares/12.7.0-alpha.20210121.1",
-          "(.NET 5.0.2; Microsoft Windows 10.0.19042)"
-        ],
-        "x-ms-client-request-id": "88fd7d6d-798d-047e-9005-49013f36ec23",
-        "x-ms-date": "Thu, 21 Jan 2021 20:40:21 GMT",
+          "azsdk-net-Storage.Files.Shares/12.7.0-alpha.20210126.1",
+          "(.NET 5.0.2; Microsoft Windows 10.0.19042)"
+        ],
+        "x-ms-client-request-id": "5ceb9c90-c254-4c4e-1434-861e14487333",
+        "x-ms-date": "Tue, 26 Jan 2021 19:31:39 GMT",
         "x-ms-range": "bytes=0-1023",
         "x-ms-return-client-request-id": "true",
         "x-ms-version": "2020-06-12",
         "x-ms-write": "update"
       },
-      "RequestBody": "svwlSrfaxSFM4894ZbO6zs2Cf6kkUhH\u002Bu4KlM910jVPfQj1/bSiUcExgC4rPH6cybJ74jsg/qV/rJ481NZFD2FZ8mCJ1OmGk7Q9cw0eHL5vac8c/fP6KoJnelEaZXjq7HTI0UoaFvDE9U6C54uUYY/fzWsLKBFtX8fiIl6UbC4/UoaYUU9wVVbaVAShe0b2zxTFOpQR48BjX3GGO/CSMIUgR5EE\u002BBBAb3gULNQIz\u002BB861dF0zGWLXLCOPXZ7hliRCN/gTe17dMEgMsf\u002BbLoVpORBVCdTF1XihoiRsMeaoFiseSwiUqsyvmAQVJmejO/1eJiROjIxPvCK/sdk6sT6hZJuUvON81E5DpXHQsO7Q/mZnDguCGYlejs8l1TjztScFs4HLzr8Z4RHWCudavstz7rNyk6Ly3wsSde3UVv9VT/BKyz1sxO/nTS057A6iBA/D8iZFgOGEEpR2uZiRBUpSQLr3D/ONxumDS0Z1\u002BTM8cDGeEKTZD88Ohrio9gtXFgeip2uTqzRcNes8gjWbDllheklnMvSluXDr6Ek7JNCebDU\u002BkxGHqMU9Qhr5nE3Zs7gfB7vB8CNTPS4658LrINDanhXAXHtH2ZFEabDZ7BzjEnSRG91UnLwR65YjjMDCEmEKHv432Rc8123qfUayeRERV5WOGgUzhcGZ7rDlJEzQgldPz40eqzkdlASvah81X3JE0jUrdDhb1lk8niqmF7MhGfsvIqlEMqyccEXAhFuipE8\u002BoFIX5Q5fM/lz4g0Od7xRThAkBjzIwN\u002BITsOyW1I9mfmbp7dhCTTs0C6wEBBfTjjJbzYLfp4SNZ9yT1YKrJhnNkgTss/FMEUbdzYOWLDPKQDKqSxcMhtbSbHYLrneoiOWCRnIS9spBH7xL8doA90uo2ZVf8OsCwRs\u002BCld7MGLfNUSuA\u002BXBt0l4aStasIT8wWU6YtTSSIf6j4VW1Oxyxd9JfMyVYuNV1xJL55e/qACGMUjiMN2d/Oy8o4RgauJs9aNcAUPIZ16B1IuylmDwStd00JOjgIUBu3/f2M9u9Xw/7uHkY6a8vdnqYFxB22aLzGis64pOuWUeSkXD6I6fEu8PgqePC9cwyBK5uSAov\u002BAZVBxWwhnx4SV81ilQ6MVbS019Mli\u002B/LCBbCN3lPA09YplqpRiOFDFHZGCAjW9799Nbn3iq42Xaldb1VX2elwlN9Ce604w6RL8uBTHPPqK04xUKjaCUkoM3kA9BmL63pM1XMpVLvSRHHVa5fNo0D1c0QHZklAlkuWWkh0N8\u002BKv8dmBgdAwJbSHwx3BJ2xGlA4C0DVhITxDD7nkzoznkxiSuvQp505tLKtdQd9CZGt5T/4e\u002BxOtTtCdPnIWS2cnoD/w==",
-      "StatusCode": 201,
-      "ResponseHeaders": {
-        "Content-Length": "0",
-        "Content-MD5": "ylto3o/PIlf3rJp0lmlxqQ==",
-        "Date": "Thu, 21 Jan 2021 20:40:20 GMT",
-        "ETag": "\u00220x8D8BE4CC57956D0\u0022",
-        "Last-Modified": "Thu, 21 Jan 2021 20:40:21 GMT",
-        "Server": [
-          "Windows-Azure-File/1.0",
-          "Microsoft-HTTPAPI/2.0"
-        ],
-        "x-ms-client-request-id": "88fd7d6d-798d-047e-9005-49013f36ec23",
-        "x-ms-request-id": "62c72c7f-001a-009d-0235-f02878000000",
+      "RequestBody": "PmxugdzkaOHLfFcaFLhVN8DbUpDsrVDzGllF2oquHKxVwZZ/RxF0CmzQH4awf7lJU8L7abwtRZAce2aCn45WHWCqxFMi1vCvZ0cjG47KQpug\u002B4bIs7LwKHsFY8yr8mveegEmBbplJ33SSwF0CSkCUjnL4aQHjmqtupvYHXIkBHTcRaGMozzgO9QI9mewex9SAhGT4BDG1uuXeEsejQoKrkeMmMOHda786qbQ/pgD/D58hRphkCRkFW629Svxwq3K/kgfJONbyo1ilvVp9thTk3wMogfvqB0jKIJU0YCCCif5BQBQ49hbILqN/vku\u002Bx6WYmGu5R\u002Bm2lUq/PtgB/kM34zOcPDXAq\u002BksIJMYqkj9S1jvm4e1CQIUiurJefc\u002BhnBgB5tYIotv1\u002BxCjSdWXerBwbO/UiL7gtnxR3FLN3Ix7Zoi\u002BKLtZWiNf8ObMrwavmzAB3gDv3QNpITBZpsaJOC6UJ\u002BNM2VIFFxK8dJfIFBd1skESu/57m4mFVPd7D7Ns1ri4OHcTUrHt/Mb\u002BI2hrkQ0Y0\u002BSFdnwwGIxpx4RaihdvX53fD\u002BuQYl\u002BPJM83fWgRGcPqUivO11BMiB/qqZs9g3K/ntPKjIEhiHGU9kG8\u002BJsUSK3AYCfrkHhNkofLpbjEUaFMh\u002B6UVo0yyNm6OeEen5901mDtbRNKw/5rjPoJVdLIwKSQYHC8j/IgjadeMWaXLvL4Vt9H1uSOAbPwOMmTOWMG4Wk8fi8eyEZ\u002BzO97/JKHxF33EP7zcOmwEm7MzFconVQ0V0ANWrDT2Z6Y2RoFEhUhaGR7nChkA3B/jGvAUgv/Ri\u002BbN5VCenmtIzdgapffuvBZm1PivPErwEPPnd5VA4eSmZLqeep/7v36zmjxA5jor8FrdraoDJk\u002Bb2dBcuybWC\u002BvzcEE5TEV2bxl9\u002B6YOsy65v4M6YzA6pz5vApzLmwBX3ZJQTXH47qAVa0KQgS6piSqlpvunm6S3uM0Cyk2oqtAVKhoTvmG4vMzfJPvxqiIPxXVyJfQIsEHtmJSk9iRWbLxuf1sUlc7I7OYuxHaoxg6u9wDUNoTcDHXUJiHJF8qoiLg/hyrG\u002By\u002BmqTUN2evPQNaF9gMjgjY3jnLhQHOs/9Ubhj\u002B\u002BaT7n5/vVLYlPzjKKCOFLRx3HhQqCC/S74bq/\u002Ba1j8lesDNeXohIHTlCo57w8WzeOZbi3V/01PGFKKAJBFTff79/a3fgJs6EPvDq11SQ0f4qDLZPwqJ5aetB2TXoPxjUYzPfgZXk/hLIbq5fGf2c5Fax7weuj60M9fGcnk2YnA/oFnQgsUBYRQ6jh2QEKl/ttPTfNlABJdOGwpuUWF/FL8KeZvOJbCMGWan5Cwg5CMuhrulYuWW/1uCQmf6w==",
+      "StatusCode": 201,
+      "ResponseHeaders": {
+        "Content-Length": "0",
+        "Content-MD5": "oQ1R01VFWCPZSzvvEUHBBQ==",
+        "Date": "Tue, 26 Jan 2021 19:31:37 GMT",
+        "ETag": "\u00220x8D8C231004BA196\u0022",
+        "Last-Modified": "Tue, 26 Jan 2021 19:31:38 GMT",
+        "Server": [
+          "Windows-Azure-File/1.0",
+          "Microsoft-HTTPAPI/2.0"
+        ],
+        "x-ms-client-request-id": "5ceb9c90-c254-4c4e-1434-861e14487333",
+        "x-ms-request-id": "fcde5a07-e01a-0085-5a19-f4f71f000000",
         "x-ms-request-server-encrypted": "true",
         "x-ms-version": "2020-06-12"
       },
       "ResponseBody": []
     },
     {
-      "RequestUri": "https://seanmcccanary3.file.core.windows.net/test-share-e8e6098f-cc6c-7a5a-d687-c8fd16adfbf0/test-directory-cf5d8983-df06-a311-745c-7bc49e47651f/test-file-5881114a-9f6d-0d98-e526-6dc51047e8ce",
+      "RequestUri": "https://seanmcccanary3.file.core.windows.net/test-share-f1908848-b183-0301-58d3-b0b02164cc38/test-directory-e8e98fd6-710f-2251-d1d7-bf6a35032ceb/test-file-ebb2d4ef-0802-ce99-02a8-fabc450fbd32",
       "RequestMethod": "GET",
       "RequestHeaders": {
         "Accept": "application/xml",
         "Authorization": "Sanitized",
-        "traceparent": "00-d9b3a8cfaf31c04eb4936d60a59402c2-1efdb2a35a182540-00",
-        "User-Agent": [
-          "azsdk-net-Storage.Files.Shares/12.7.0-alpha.20210121.1",
-          "(.NET 5.0.2; Microsoft Windows 10.0.19042)"
-        ],
-        "x-ms-client-request-id": "f157afc5-ba16-a1cd-76ce-cee9c732d6be",
-        "x-ms-date": "Thu, 21 Jan 2021 20:40:21 GMT",
+        "traceparent": "00-f92beca2e350c64a824c8b49cfeb2d81-1773890357038a4b-00",
+        "User-Agent": [
+          "azsdk-net-Storage.Files.Shares/12.7.0-alpha.20210126.1",
+          "(.NET 5.0.2; Microsoft Windows 10.0.19042)"
+        ],
+        "x-ms-client-request-id": "4c3d5d58-d215-6038-f6cc-46a01cacf430",
+        "x-ms-date": "Tue, 26 Jan 2021 19:31:39 GMT",
         "x-ms-range": "bytes=0-",
         "x-ms-return-client-request-id": "true",
         "x-ms-version": "2020-06-12"
@@ -192,44 +187,44 @@
         "Content-Length": "1024",
         "Content-Range": "bytes 0-1023/1024",
         "Content-Type": "application/octet-stream",
-        "Date": "Thu, 21 Jan 2021 20:40:20 GMT",
-        "ETag": "\u00220x8D8BE4CC57956D0\u0022",
-        "Last-Modified": "Thu, 21 Jan 2021 20:40:21 GMT",
+        "Date": "Tue, 26 Jan 2021 19:31:37 GMT",
+        "ETag": "\u00220x8D8C231004BA196\u0022",
+        "Last-Modified": "Tue, 26 Jan 2021 19:31:38 GMT",
         "Server": [
           "Windows-Azure-File/1.0",
           "Microsoft-HTTPAPI/2.0"
         ],
         "Vary": "Origin",
-        "x-ms-client-request-id": "f157afc5-ba16-a1cd-76ce-cee9c732d6be",
+        "x-ms-client-request-id": "4c3d5d58-d215-6038-f6cc-46a01cacf430",
         "x-ms-file-attributes": "Archive",
-        "x-ms-file-change-time": "2021-01-21T20:40:21.2780752Z",
-        "x-ms-file-creation-time": "2021-01-21T20:40:21.2150318Z",
+        "x-ms-file-change-time": "2021-01-26T19:31:38.7067798Z",
+        "x-ms-file-creation-time": "2021-01-26T19:31:38.6467371Z",
         "x-ms-file-id": "11529285414812647424",
-        "x-ms-file-last-write-time": "2021-01-21T20:40:21.2780752Z",
+        "x-ms-file-last-write-time": "2021-01-26T19:31:38.7067798Z",
         "x-ms-file-parent-id": "13835128424026341376",
         "x-ms-file-permission-key": "4010187179898695473*11459378189709739967",
         "x-ms-lease-state": "available",
         "x-ms-lease-status": "unlocked",
-        "x-ms-request-id": "62c72c80-001a-009d-0335-f02878000000",
+        "x-ms-request-id": "fcde5a08-e01a-0085-5b19-f4f71f000000",
         "x-ms-server-encrypted": "true",
         "x-ms-type": "File",
         "x-ms-version": "2020-06-12"
       },
-      "ResponseBody": "svwlSrfaxSFM4894ZbO6zs2Cf6kkUhH\u002Bu4KlM910jVPfQj1/bSiUcExgC4rPH6cybJ74jsg/qV/rJ481NZFD2FZ8mCJ1OmGk7Q9cw0eHL5vac8c/fP6KoJnelEaZXjq7HTI0UoaFvDE9U6C54uUYY/fzWsLKBFtX8fiIl6UbC4/UoaYUU9wVVbaVAShe0b2zxTFOpQR48BjX3GGO/CSMIUgR5EE\u002BBBAb3gULNQIz\u002BB861dF0zGWLXLCOPXZ7hliRCN/gTe17dMEgMsf\u002BbLoVpORBVCdTF1XihoiRsMeaoFiseSwiUqsyvmAQVJmejO/1eJiROjIxPvCK/sdk6sT6hZJuUvON81E5DpXHQsO7Q/mZnDguCGYlejs8l1TjztScFs4HLzr8Z4RHWCudavstz7rNyk6Ly3wsSde3UVv9VT/BKyz1sxO/nTS057A6iBA/D8iZFgOGEEpR2uZiRBUpSQLr3D/ONxumDS0Z1\u002BTM8cDGeEKTZD88Ohrio9gtXFgeip2uTqzRcNes8gjWbDllheklnMvSluXDr6Ek7JNCebDU\u002BkxGHqMU9Qhr5nE3Zs7gfB7vB8CNTPS4658LrINDanhXAXHtH2ZFEabDZ7BzjEnSRG91UnLwR65YjjMDCEmEKHv432Rc8123qfUayeRERV5WOGgUzhcGZ7rDlJEzQgldPz40eqzkdlASvah81X3JE0jUrdDhb1lk8niqmF7MhGfsvIqlEMqyccEXAhFuipE8\u002BoFIX5Q5fM/lz4g0Od7xRThAkBjzIwN\u002BITsOyW1I9mfmbp7dhCTTs0C6wEBBfTjjJbzYLfp4SNZ9yT1YKrJhnNkgTss/FMEUbdzYOWLDPKQDKqSxcMhtbSbHYLrneoiOWCRnIS9spBH7xL8doA90uo2ZVf8OsCwRs\u002BCld7MGLfNUSuA\u002BXBt0l4aStasIT8wWU6YtTSSIf6j4VW1Oxyxd9JfMyVYuNV1xJL55e/qACGMUjiMN2d/Oy8o4RgauJs9aNcAUPIZ16B1IuylmDwStd00JOjgIUBu3/f2M9u9Xw/7uHkY6a8vdnqYFxB22aLzGis64pOuWUeSkXD6I6fEu8PgqePC9cwyBK5uSAov\u002BAZVBxWwhnx4SV81ilQ6MVbS019Mli\u002B/LCBbCN3lPA09YplqpRiOFDFHZGCAjW9799Nbn3iq42Xaldb1VX2elwlN9Ce604w6RL8uBTHPPqK04xUKjaCUkoM3kA9BmL63pM1XMpVLvSRHHVa5fNo0D1c0QHZklAlkuWWkh0N8\u002BKv8dmBgdAwJbSHwx3BJ2xGlA4C0DVhITxDD7nkzoznkxiSuvQp505tLKtdQd9CZGt5T/4e\u002BxOtTtCdPnIWS2cnoD/w=="
-    },
-    {
-      "RequestUri": "https://seanmcccanary3.file.core.windows.net/test-share-e8e6098f-cc6c-7a5a-d687-c8fd16adfbf0?restype=share",
+      "ResponseBody": "PmxugdzkaOHLfFcaFLhVN8DbUpDsrVDzGllF2oquHKxVwZZ/RxF0CmzQH4awf7lJU8L7abwtRZAce2aCn45WHWCqxFMi1vCvZ0cjG47KQpug\u002B4bIs7LwKHsFY8yr8mveegEmBbplJ33SSwF0CSkCUjnL4aQHjmqtupvYHXIkBHTcRaGMozzgO9QI9mewex9SAhGT4BDG1uuXeEsejQoKrkeMmMOHda786qbQ/pgD/D58hRphkCRkFW629Svxwq3K/kgfJONbyo1ilvVp9thTk3wMogfvqB0jKIJU0YCCCif5BQBQ49hbILqN/vku\u002Bx6WYmGu5R\u002Bm2lUq/PtgB/kM34zOcPDXAq\u002BksIJMYqkj9S1jvm4e1CQIUiurJefc\u002BhnBgB5tYIotv1\u002BxCjSdWXerBwbO/UiL7gtnxR3FLN3Ix7Zoi\u002BKLtZWiNf8ObMrwavmzAB3gDv3QNpITBZpsaJOC6UJ\u002BNM2VIFFxK8dJfIFBd1skESu/57m4mFVPd7D7Ns1ri4OHcTUrHt/Mb\u002BI2hrkQ0Y0\u002BSFdnwwGIxpx4RaihdvX53fD\u002BuQYl\u002BPJM83fWgRGcPqUivO11BMiB/qqZs9g3K/ntPKjIEhiHGU9kG8\u002BJsUSK3AYCfrkHhNkofLpbjEUaFMh\u002B6UVo0yyNm6OeEen5901mDtbRNKw/5rjPoJVdLIwKSQYHC8j/IgjadeMWaXLvL4Vt9H1uSOAbPwOMmTOWMG4Wk8fi8eyEZ\u002BzO97/JKHxF33EP7zcOmwEm7MzFconVQ0V0ANWrDT2Z6Y2RoFEhUhaGR7nChkA3B/jGvAUgv/Ri\u002BbN5VCenmtIzdgapffuvBZm1PivPErwEPPnd5VA4eSmZLqeep/7v36zmjxA5jor8FrdraoDJk\u002Bb2dBcuybWC\u002BvzcEE5TEV2bxl9\u002B6YOsy65v4M6YzA6pz5vApzLmwBX3ZJQTXH47qAVa0KQgS6piSqlpvunm6S3uM0Cyk2oqtAVKhoTvmG4vMzfJPvxqiIPxXVyJfQIsEHtmJSk9iRWbLxuf1sUlc7I7OYuxHaoxg6u9wDUNoTcDHXUJiHJF8qoiLg/hyrG\u002By\u002BmqTUN2evPQNaF9gMjgjY3jnLhQHOs/9Ubhj\u002B\u002BaT7n5/vVLYlPzjKKCOFLRx3HhQqCC/S74bq/\u002Ba1j8lesDNeXohIHTlCo57w8WzeOZbi3V/01PGFKKAJBFTff79/a3fgJs6EPvDq11SQ0f4qDLZPwqJ5aetB2TXoPxjUYzPfgZXk/hLIbq5fGf2c5Fax7weuj60M9fGcnk2YnA/oFnQgsUBYRQ6jh2QEKl/ttPTfNlABJdOGwpuUWF/FL8KeZvOJbCMGWan5Cwg5CMuhrulYuWW/1uCQmf6w=="
+    },
+    {
+      "RequestUri": "https://seanmcccanary3.file.core.windows.net/test-share-f1908848-b183-0301-58d3-b0b02164cc38?restype=share",
       "RequestMethod": "DELETE",
       "RequestHeaders": {
         "Accept": "application/xml",
         "Authorization": "Sanitized",
-        "traceparent": "00-69a918a6ecedf748b3fa205ab1ada95f-fb3eba6563d1c843-00",
-        "User-Agent": [
-          "azsdk-net-Storage.Files.Shares/12.7.0-alpha.20210121.1",
-          "(.NET 5.0.2; Microsoft Windows 10.0.19042)"
-        ],
-        "x-ms-client-request-id": "8f3b24f2-fbdf-a40c-163a-6468860ede83",
-        "x-ms-date": "Thu, 21 Jan 2021 20:40:21 GMT",
+        "traceparent": "00-d90b87f3f7003149be5294e6f225ea37-bea5a6aad843ce4b-00",
+        "User-Agent": [
+          "azsdk-net-Storage.Files.Shares/12.7.0-alpha.20210126.1",
+          "(.NET 5.0.2; Microsoft Windows 10.0.19042)"
+        ],
+        "x-ms-client-request-id": "b7c52747-260a-c51e-7e08-e0a729ecc336",
+        "x-ms-date": "Tue, 26 Jan 2021 19:31:39 GMT",
         "x-ms-delete-snapshots": "include",
         "x-ms-return-client-request-id": "true",
         "x-ms-version": "2020-06-12"
@@ -238,25 +233,20 @@
       "StatusCode": 202,
       "ResponseHeaders": {
         "Content-Length": "0",
-        "Date": "Thu, 21 Jan 2021 20:40:20 GMT",
-        "Server": [
-          "Windows-Azure-File/1.0",
-          "Microsoft-HTTPAPI/2.0"
-        ],
-        "x-ms-client-request-id": "8f3b24f2-fbdf-a40c-163a-6468860ede83",
-<<<<<<< HEAD
-        "x-ms-request-id": "0b632ec9-c01a-0092-1c19-6d5e14000000",
-        "x-ms-version": "2020-06-12"
-=======
-        "x-ms-request-id": "62c72c81-001a-009d-0435-f02878000000",
-        "x-ms-version": "2020-04-08"
->>>>>>> ac24a13f
+        "Date": "Tue, 26 Jan 2021 19:31:37 GMT",
+        "Server": [
+          "Windows-Azure-File/1.0",
+          "Microsoft-HTTPAPI/2.0"
+        ],
+        "x-ms-client-request-id": "b7c52747-260a-c51e-7e08-e0a729ecc336",
+        "x-ms-request-id": "fcde5a09-e01a-0085-5c19-f4f71f000000",
+        "x-ms-version": "2020-06-12"
       },
       "ResponseBody": []
     }
   ],
   "Variables": {
-    "RandomSeed": "1269835954",
+    "RandomSeed": "62705983",
     "Storage_TestConfigDefault": "ProductionTenant\nseanmcccanary3\nU2FuaXRpemVk\nhttps://seanmcccanary3.blob.core.windows.net\nhttps://seanmcccanary3.file.core.windows.net\nhttps://seanmcccanary3.queue.core.windows.net\nhttps://seanmcccanary3.table.core.windows.net\n\n\n\n\nhttps://seanmcccanary3-secondary.blob.core.windows.net\nhttps://seanmcccanary3-secondary.file.core.windows.net\nhttps://seanmcccanary3-secondary.queue.core.windows.net\nhttps://seanmcccanary3-secondary.table.core.windows.net\n\nSanitized\n\n\nCloud\nBlobEndpoint=https://seanmcccanary3.blob.core.windows.net/;QueueEndpoint=https://seanmcccanary3.queue.core.windows.net/;FileEndpoint=https://seanmcccanary3.file.core.windows.net/;BlobSecondaryEndpoint=https://seanmcccanary3-secondary.blob.core.windows.net/;QueueSecondaryEndpoint=https://seanmcccanary3-secondary.queue.core.windows.net/;FileSecondaryEndpoint=https://seanmcccanary3-secondary.file.core.windows.net/;AccountName=seanmcccanary3;AccountKey=Kg==;\nseanscope1"
   }
 }