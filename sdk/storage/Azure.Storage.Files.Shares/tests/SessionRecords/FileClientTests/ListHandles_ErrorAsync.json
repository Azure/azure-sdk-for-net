﻿{
  "Entries": [
    {
      "RequestUri": "https://seanmcccanary3.file.core.windows.net/test-share-50902f09-b702-b488-537e-be75e6eddb54?restype=share",
      "RequestMethod": "PUT",
      "RequestHeaders": {
        "Accept": "application/xml",
        "Authorization": "Sanitized",
        "traceparent": "00-4e0f1327e9617a479e7ff9f23141ba5a-60d716eddd0f5744-00",
        "User-Agent": [
          "azsdk-net-Storage.Files.Shares/12.7.0-alpha.20210126.1",
          "(.NET 5.0.2; Microsoft Windows 10.0.19042)"
        ],
        "x-ms-client-request-id": "0992509d-1baa-1e2e-bffe-8ac8d2f95136",
        "x-ms-date": "Tue, 26 Jan 2021 19:33:29 GMT",
        "x-ms-return-client-request-id": "true",
<<<<<<< HEAD
        "x-ms-version": "2020-12-06"
=======
        "x-ms-version": "2021-02-12"
>>>>>>> 7e782c87
      },
      "RequestBody": null,
      "StatusCode": 201,
      "ResponseHeaders": {
        "Content-Length": "0",
        "Date": "Tue, 26 Jan 2021 19:33:28 GMT",
        "ETag": "\"0x8D8C23141D61D8E\"",
        "Last-Modified": "Tue, 26 Jan 2021 19:33:28 GMT",
        "Server": [
          "Windows-Azure-File/1.0",
          "Microsoft-HTTPAPI/2.0"
        ],
        "x-ms-client-request-id": "0992509d-1baa-1e2e-bffe-8ac8d2f95136",
        "x-ms-request-id": "3370516f-801a-0067-241a-f4ca3e000000",
<<<<<<< HEAD
        "x-ms-version": "2020-12-06"
=======
        "x-ms-version": "2021-02-12"
>>>>>>> 7e782c87
      },
      "ResponseBody": []
    },
    {
      "RequestUri": "https://seanmcccanary3.file.core.windows.net/test-share-50902f09-b702-b488-537e-be75e6eddb54/test-directory-e502906b-6a58-ae14-12e0-b11fc7d45e23?restype=directory",
      "RequestMethod": "PUT",
      "RequestHeaders": {
        "Accept": "application/xml",
        "Authorization": "Sanitized",
        "traceparent": "00-efbe60fef7088d429fcba722eca0678a-ec89e209a9157f45-00",
        "User-Agent": [
          "azsdk-net-Storage.Files.Shares/12.7.0-alpha.20210126.1",
          "(.NET 5.0.2; Microsoft Windows 10.0.19042)"
        ],
        "x-ms-client-request-id": "c648b991-d62d-324c-3be3-f6c9690f57eb",
        "x-ms-date": "Tue, 26 Jan 2021 19:33:29 GMT",
        "x-ms-file-attributes": "None",
        "x-ms-file-creation-time": "Now",
        "x-ms-file-last-write-time": "Now",
        "x-ms-file-permission": "Inherit",
        "x-ms-return-client-request-id": "true",
<<<<<<< HEAD
        "x-ms-version": "2020-12-06"
=======
        "x-ms-version": "2021-02-12"
>>>>>>> 7e782c87
      },
      "RequestBody": null,
      "StatusCode": 201,
      "ResponseHeaders": {
        "Content-Length": "0",
        "Date": "Tue, 26 Jan 2021 19:33:28 GMT",
        "ETag": "\"0x8D8C23141E07F07\"",
        "Last-Modified": "Tue, 26 Jan 2021 19:33:28 GMT",
        "Server": [
          "Windows-Azure-File/1.0",
          "Microsoft-HTTPAPI/2.0"
        ],
        "x-ms-client-request-id": "c648b991-d62d-324c-3be3-f6c9690f57eb",
        "x-ms-file-attributes": "Directory",
        "x-ms-file-change-time": "2021-01-26T19:33:28.7342855Z",
        "x-ms-file-creation-time": "2021-01-26T19:33:28.7342855Z",
        "x-ms-file-id": "13835128424026341376",
        "x-ms-file-last-write-time": "2021-01-26T19:33:28.7342855Z",
        "x-ms-file-parent-id": "0",
        "x-ms-file-permission-key": "17860367565182308406*11459378189709739967",
        "x-ms-request-id": "33705172-801a-0067-251a-f4ca3e000000",
        "x-ms-request-server-encrypted": "true",
<<<<<<< HEAD
        "x-ms-version": "2020-12-06"
=======
        "x-ms-version": "2021-02-12"
>>>>>>> 7e782c87
      },
      "ResponseBody": []
    },
    {
      "RequestUri": "https://seanmcccanary3.file.core.windows.net/test-share-50902f09-b702-b488-537e-be75e6eddb54/test-directory-e502906b-6a58-ae14-12e0-b11fc7d45e23/test-directory-b90666a0-ba20-9adb-e6df-fd368d2adfbf?comp=listhandles",
      "RequestMethod": "GET",
      "RequestHeaders": {
        "Accept": "application/xml",
        "Authorization": "Sanitized",
        "User-Agent": [
          "azsdk-net-Storage.Files.Shares/12.7.0-alpha.20210126.1",
          "(.NET 5.0.2; Microsoft Windows 10.0.19042)"
        ],
        "x-ms-client-request-id": "6849f1cb-234d-d684-deae-e04dd916a511",
        "x-ms-date": "Tue, 26 Jan 2021 19:33:29 GMT",
        "x-ms-return-client-request-id": "true",
<<<<<<< HEAD
        "x-ms-version": "2020-12-06"
=======
        "x-ms-version": "2021-02-12"
>>>>>>> 7e782c87
      },
      "RequestBody": null,
      "StatusCode": 404,
      "ResponseHeaders": {
        "Content-Length": "223",
        "Content-Type": "application/xml",
        "Date": "Tue, 26 Jan 2021 19:33:28 GMT",
        "Server": [
          "Windows-Azure-File/1.0",
          "Microsoft-HTTPAPI/2.0"
        ],
        "Vary": "Origin",
        "x-ms-client-request-id": "6849f1cb-234d-d684-deae-e04dd916a511",
        "x-ms-error-code": "ResourceNotFound",
        "x-ms-request-id": "33705173-801a-0067-261a-f4ca3e000000",
<<<<<<< HEAD
        "x-ms-version": "2020-12-06"
=======
        "x-ms-version": "2021-02-12"
>>>>>>> 7e782c87
      },
      "ResponseBody": [
        "﻿<?xml version=\"1.0\" encoding=\"utf-8\"?><Error><Code>ResourceNotFound</Code><Message>The specified resource does not exist.\n",
        "RequestId:33705173-801a-0067-261a-f4ca3e000000\n",
        "Time:2021-01-26T19:33:28.7983475Z</Message></Error>"
      ]
    },
    {
      "RequestUri": "https://seanmcccanary3.file.core.windows.net/test-share-50902f09-b702-b488-537e-be75e6eddb54?restype=share",
      "RequestMethod": "DELETE",
      "RequestHeaders": {
        "Accept": "application/xml",
        "Authorization": "Sanitized",
        "traceparent": "00-b6d852b6624038438e2c741e54563296-c5edb20d4f5ec047-00",
        "User-Agent": [
          "azsdk-net-Storage.Files.Shares/12.7.0-alpha.20210126.1",
          "(.NET 5.0.2; Microsoft Windows 10.0.19042)"
        ],
        "x-ms-client-request-id": "9c6b2427-77e1-df71-87b7-2fddb7a812b5",
        "x-ms-date": "Tue, 26 Jan 2021 19:33:29 GMT",
        "x-ms-delete-snapshots": "include",
        "x-ms-return-client-request-id": "true",
<<<<<<< HEAD
        "x-ms-version": "2020-12-06"
=======
        "x-ms-version": "2021-02-12"
>>>>>>> 7e782c87
      },
      "RequestBody": null,
      "StatusCode": 202,
      "ResponseHeaders": {
        "Content-Length": "0",
        "Date": "Tue, 26 Jan 2021 19:33:28 GMT",
        "Server": [
          "Windows-Azure-File/1.0",
          "Microsoft-HTTPAPI/2.0"
        ],
        "x-ms-client-request-id": "9c6b2427-77e1-df71-87b7-2fddb7a812b5",
        "x-ms-request-id": "33705174-801a-0067-271a-f4ca3e000000",
<<<<<<< HEAD
        "x-ms-version": "2020-12-06"
=======
        "x-ms-version": "2021-02-12"
>>>>>>> 7e782c87
      },
      "ResponseBody": []
    }
  ],
  "Variables": {
    "RandomSeed": "1769140490",
    "Storage_TestConfigDefault": "ProductionTenant\nseanmcccanary3\nU2FuaXRpemVk\nhttps://seanmcccanary3.blob.core.windows.net\nhttps://seanmcccanary3.file.core.windows.net\nhttps://seanmcccanary3.queue.core.windows.net\nhttps://seanmcccanary3.table.core.windows.net\n\n\n\n\nhttps://seanmcccanary3-secondary.blob.core.windows.net\nhttps://seanmcccanary3-secondary.file.core.windows.net\nhttps://seanmcccanary3-secondary.queue.core.windows.net\nhttps://seanmcccanary3-secondary.table.core.windows.net\n\nSanitized\n\n\nCloud\nBlobEndpoint=https://seanmcccanary3.blob.core.windows.net/;QueueEndpoint=https://seanmcccanary3.queue.core.windows.net/;FileEndpoint=https://seanmcccanary3.file.core.windows.net/;BlobSecondaryEndpoint=https://seanmcccanary3-secondary.blob.core.windows.net/;QueueSecondaryEndpoint=https://seanmcccanary3-secondary.queue.core.windows.net/;FileSecondaryEndpoint=https://seanmcccanary3-secondary.file.core.windows.net/;AccountName=seanmcccanary3;AccountKey=Kg==;\nseanscope1\n\n"
  }
}<|MERGE_RESOLUTION|>--- conflicted
+++ resolved
@@ -14,11 +14,7 @@
         "x-ms-client-request-id": "0992509d-1baa-1e2e-bffe-8ac8d2f95136",
         "x-ms-date": "Tue, 26 Jan 2021 19:33:29 GMT",
         "x-ms-return-client-request-id": "true",
-<<<<<<< HEAD
-        "x-ms-version": "2020-12-06"
-=======
         "x-ms-version": "2021-02-12"
->>>>>>> 7e782c87
       },
       "RequestBody": null,
       "StatusCode": 201,
@@ -33,11 +29,7 @@
         ],
         "x-ms-client-request-id": "0992509d-1baa-1e2e-bffe-8ac8d2f95136",
         "x-ms-request-id": "3370516f-801a-0067-241a-f4ca3e000000",
-<<<<<<< HEAD
-        "x-ms-version": "2020-12-06"
-=======
         "x-ms-version": "2021-02-12"
->>>>>>> 7e782c87
       },
       "ResponseBody": []
     },
@@ -59,11 +51,7 @@
         "x-ms-file-last-write-time": "Now",
         "x-ms-file-permission": "Inherit",
         "x-ms-return-client-request-id": "true",
-<<<<<<< HEAD
-        "x-ms-version": "2020-12-06"
-=======
         "x-ms-version": "2021-02-12"
->>>>>>> 7e782c87
       },
       "RequestBody": null,
       "StatusCode": 201,
@@ -86,11 +74,7 @@
         "x-ms-file-permission-key": "17860367565182308406*11459378189709739967",
         "x-ms-request-id": "33705172-801a-0067-251a-f4ca3e000000",
         "x-ms-request-server-encrypted": "true",
-<<<<<<< HEAD
-        "x-ms-version": "2020-12-06"
-=======
         "x-ms-version": "2021-02-12"
->>>>>>> 7e782c87
       },
       "ResponseBody": []
     },
@@ -107,11 +91,7 @@
         "x-ms-client-request-id": "6849f1cb-234d-d684-deae-e04dd916a511",
         "x-ms-date": "Tue, 26 Jan 2021 19:33:29 GMT",
         "x-ms-return-client-request-id": "true",
-<<<<<<< HEAD
-        "x-ms-version": "2020-12-06"
-=======
         "x-ms-version": "2021-02-12"
->>>>>>> 7e782c87
       },
       "RequestBody": null,
       "StatusCode": 404,
@@ -127,11 +107,7 @@
         "x-ms-client-request-id": "6849f1cb-234d-d684-deae-e04dd916a511",
         "x-ms-error-code": "ResourceNotFound",
         "x-ms-request-id": "33705173-801a-0067-261a-f4ca3e000000",
-<<<<<<< HEAD
-        "x-ms-version": "2020-12-06"
-=======
         "x-ms-version": "2021-02-12"
->>>>>>> 7e782c87
       },
       "ResponseBody": [
         "﻿<?xml version=\"1.0\" encoding=\"utf-8\"?><Error><Code>ResourceNotFound</Code><Message>The specified resource does not exist.\n",
@@ -154,11 +130,7 @@
         "x-ms-date": "Tue, 26 Jan 2021 19:33:29 GMT",
         "x-ms-delete-snapshots": "include",
         "x-ms-return-client-request-id": "true",
-<<<<<<< HEAD
-        "x-ms-version": "2020-12-06"
-=======
         "x-ms-version": "2021-02-12"
->>>>>>> 7e782c87
       },
       "RequestBody": null,
       "StatusCode": 202,
@@ -171,11 +143,7 @@
         ],
         "x-ms-client-request-id": "9c6b2427-77e1-df71-87b7-2fddb7a812b5",
         "x-ms-request-id": "33705174-801a-0067-271a-f4ca3e000000",
-<<<<<<< HEAD
-        "x-ms-version": "2020-12-06"
-=======
         "x-ms-version": "2021-02-12"
->>>>>>> 7e782c87
       },
       "ResponseBody": []
     }
