--- conflicted
+++ resolved
@@ -1,18 +1,18 @@
 {
   "Entries": [
     {
-      "RequestUri": "https://seanmcccanary3.file.core.windows.net/test-share-a82f03a4-47e5-1d86-6700-267e3c748a21?restype=share",
+      "RequestUri": "https://seanmcccanary3.file.core.windows.net/test-share-2fa3283b-5914-346f-f440-4a87682e6c95?restype=share",
       "RequestMethod": "PUT",
       "RequestHeaders": {
         "Accept": "application/xml",
         "Authorization": "Sanitized",
-        "traceparent": "00-335559738092b54486b517c60aeb3e71-8ca7687cec95ed41-00",
+        "traceparent": "00-f2fa3efeb39e6c46b9b31b2d494cf1cf-f2ec3bdf0846cd47-00",
         "User-Agent": [
-          "azsdk-net-Storage.Files.Shares/12.7.0-alpha.20210121.1",
+          "azsdk-net-Storage.Files.Shares/12.7.0-alpha.20210126.1",
           "(.NET 5.0.2; Microsoft Windows 10.0.19042)"
         ],
-        "x-ms-client-request-id": "5c9a8f8a-529b-00c9-7023-b66622760b41",
-        "x-ms-date": "Thu, 21 Jan 2021 20:38:33 GMT",
+        "x-ms-client-request-id": "1a840305-52df-cb75-dd5e-86841b0a93ee",
+        "x-ms-date": "Tue, 26 Jan 2021 19:29:28 GMT",
         "x-ms-return-client-request-id": "true",
         "x-ms-version": "2020-06-12"
       },
@@ -20,37 +20,32 @@
       "StatusCode": 201,
       "ResponseHeaders": {
         "Content-Length": "0",
-        "Date": "Thu, 21 Jan 2021 20:38:32 GMT",
-        "ETag": "\u00220x8D8BE4C84FE8AC4\u0022",
-        "Last-Modified": "Thu, 21 Jan 2021 20:38:33 GMT",
+        "Date": "Tue, 26 Jan 2021 19:29:27 GMT",
+        "ETag": "\u00220x8D8C230B27880E6\u0022",
+        "Last-Modified": "Tue, 26 Jan 2021 19:29:28 GMT",
         "Server": [
           "Windows-Azure-File/1.0",
           "Microsoft-HTTPAPI/2.0"
         ],
-        "x-ms-client-request-id": "5c9a8f8a-529b-00c9-7023-b66622760b41",
-<<<<<<< HEAD
-        "x-ms-request-id": "c9ef6178-f01a-0012-5f37-f3e9eb000000",
+        "x-ms-client-request-id": "1a840305-52df-cb75-dd5e-86841b0a93ee",
+        "x-ms-request-id": "342adff4-401a-0057-6219-f474f1000000",
         "x-ms-version": "2020-06-12"
-=======
-        "x-ms-request-id": "40bf292a-c01a-002b-2b35-f05a0e000000",
-        "x-ms-version": "2020-04-08"
->>>>>>> ac24a13f
       },
       "ResponseBody": []
     },
     {
-      "RequestUri": "https://seanmcccanary3.file.core.windows.net/test-share-a82f03a4-47e5-1d86-6700-267e3c748a21/test-directory-f09c4e32-3adb-df1b-8e53-f683a501bc0a?restype=directory",
+      "RequestUri": "https://seanmcccanary3.file.core.windows.net/test-share-2fa3283b-5914-346f-f440-4a87682e6c95/test-directory-bc0a39c7-5f0d-2351-1703-3f889620e5f6?restype=directory",
       "RequestMethod": "PUT",
       "RequestHeaders": {
         "Accept": "application/xml",
         "Authorization": "Sanitized",
-        "traceparent": "00-088caaecbd7a6e4796d614f7f1142dc3-2769dfc7d6060144-00",
+        "traceparent": "00-1ed8b871b730da4d967ca9e6271ca0e7-24fcdfb111478541-00",
         "User-Agent": [
-          "azsdk-net-Storage.Files.Shares/12.7.0-alpha.20210121.1",
+          "azsdk-net-Storage.Files.Shares/12.7.0-alpha.20210126.1",
           "(.NET 5.0.2; Microsoft Windows 10.0.19042)"
         ],
-        "x-ms-client-request-id": "13516056-21c1-4f23-73bb-ce485b465b6e",
-        "x-ms-date": "Thu, 21 Jan 2021 20:38:33 GMT",
+        "x-ms-client-request-id": "1587d4f8-17f3-a6b1-b260-02dc12ed34bc",
+        "x-ms-date": "Tue, 26 Jan 2021 19:29:28 GMT",
         "x-ms-file-attributes": "None",
         "x-ms-file-creation-time": "Now",
         "x-ms-file-last-write-time": "Now",
@@ -62,43 +57,43 @@
       "StatusCode": 201,
       "ResponseHeaders": {
         "Content-Length": "0",
-        "Date": "Thu, 21 Jan 2021 20:38:33 GMT",
-        "ETag": "\u00220x8D8BE4C8509262E\u0022",
-        "Last-Modified": "Thu, 21 Jan 2021 20:38:33 GMT",
+        "Date": "Tue, 26 Jan 2021 19:29:27 GMT",
+        "ETag": "\u00220x8D8C230B2846BED\u0022",
+        "Last-Modified": "Tue, 26 Jan 2021 19:29:28 GMT",
         "Server": [
           "Windows-Azure-File/1.0",
           "Microsoft-HTTPAPI/2.0"
         ],
-        "x-ms-client-request-id": "13516056-21c1-4f23-73bb-ce485b465b6e",
+        "x-ms-client-request-id": "1587d4f8-17f3-a6b1-b260-02dc12ed34bc",
         "x-ms-file-attributes": "Directory",
-        "x-ms-file-change-time": "2021-01-21T20:38:33.1686446Z",
-        "x-ms-file-creation-time": "2021-01-21T20:38:33.1686446Z",
+        "x-ms-file-change-time": "2021-01-26T19:29:28.2166765Z",
+        "x-ms-file-creation-time": "2021-01-26T19:29:28.2166765Z",
         "x-ms-file-id": "13835128424026341376",
-        "x-ms-file-last-write-time": "2021-01-21T20:38:33.1686446Z",
+        "x-ms-file-last-write-time": "2021-01-26T19:29:28.2166765Z",
         "x-ms-file-parent-id": "0",
         "x-ms-file-permission-key": "17860367565182308406*11459378189709739967",
-        "x-ms-request-id": "40bf292d-c01a-002b-2c35-f05a0e000000",
+        "x-ms-request-id": "342adff7-401a-0057-6319-f474f1000000",
         "x-ms-request-server-encrypted": "true",
         "x-ms-version": "2020-06-12"
       },
       "ResponseBody": []
     },
     {
-      "RequestUri": "https://seanmcccanary3.file.core.windows.net/test-share-a82f03a4-47e5-1d86-6700-267e3c748a21/test-directory-f09c4e32-3adb-df1b-8e53-f683a501bc0a/test-directory-f978ac67-5e82-0467-c8b3-a469bb3fd080?comp=lease",
+      "RequestUri": "https://seanmcccanary3.file.core.windows.net/test-share-2fa3283b-5914-346f-f440-4a87682e6c95/test-directory-bc0a39c7-5f0d-2351-1703-3f889620e5f6/test-directory-90179078-2e88-7544-8313-601ba331928b?comp=lease",
       "RequestMethod": "PUT",
       "RequestHeaders": {
         "Accept": "application/xml",
         "Authorization": "Sanitized",
-        "traceparent": "00-12d8de11e7f6224b9ce1d10ceb7210ae-b7411733ea09a541-00",
+        "traceparent": "00-e31e4e02cfbcde4583ff25e8cfe01102-1b08ccefdf22404c-00",
         "User-Agent": [
-          "azsdk-net-Storage.Files.Shares/12.7.0-alpha.20210121.1",
+          "azsdk-net-Storage.Files.Shares/12.7.0-alpha.20210126.1",
           "(.NET 5.0.2; Microsoft Windows 10.0.19042)"
         ],
-        "x-ms-client-request-id": "9faf4eea-161a-bdbe-63ab-f4de2548a48a",
-        "x-ms-date": "Thu, 21 Jan 2021 20:38:33 GMT",
+        "x-ms-client-request-id": "b85d77ce-725d-a723-8dc2-b5ad7afb25a9",
+        "x-ms-date": "Tue, 26 Jan 2021 19:29:29 GMT",
         "x-ms-lease-action": "acquire",
         "x-ms-lease-duration": "-1",
-        "x-ms-proposed-lease-id": "442cbb98-a9b0-cc48-05a4-391e603d8d05",
+        "x-ms-proposed-lease-id": "c18f597e-d099-5403-dada-b3484fd9e46f",
         "x-ms-return-client-request-id": "true",
         "x-ms-version": "2020-06-12"
       },
@@ -107,40 +102,35 @@
       "ResponseHeaders": {
         "Content-Length": "223",
         "Content-Type": "application/xml",
-        "Date": "Thu, 21 Jan 2021 20:38:34 GMT",
+        "Date": "Tue, 26 Jan 2021 19:29:27 GMT",
         "Server": [
           "Windows-Azure-File/1.0",
           "Microsoft-HTTPAPI/2.0"
         ],
-        "x-ms-client-request-id": "9faf4eea-161a-bdbe-63ab-f4de2548a48a",
+        "x-ms-client-request-id": "b85d77ce-725d-a723-8dc2-b5ad7afb25a9",
         "x-ms-error-code": "ResourceNotFound",
-<<<<<<< HEAD
-        "x-ms-request-id": "c9ef617b-f01a-0012-6137-f3e9eb000000",
+        "x-ms-request-id": "342adff9-401a-0057-6419-f474f1000000",
         "x-ms-version": "2020-06-12"
-=======
-        "x-ms-request-id": "40bf292e-c01a-002b-2d35-f05a0e000000",
-        "x-ms-version": "2020-04-08"
->>>>>>> ac24a13f
       },
       "ResponseBody": [
         "\uFEFF\u003C?xml version=\u00221.0\u0022 encoding=\u0022utf-8\u0022?\u003E\u003CError\u003E\u003CCode\u003EResourceNotFound\u003C/Code\u003E\u003CMessage\u003EThe specified resource does not exist.\n",
-        "RequestId:40bf292e-c01a-002b-2d35-f05a0e000000\n",
-        "Time:2021-01-21T20:38:34.3059887Z\u003C/Message\u003E\u003C/Error\u003E"
+        "RequestId:342adff9-401a-0057-6419-f474f1000000\n",
+        "Time:2021-01-26T19:29:28.2746663Z\u003C/Message\u003E\u003C/Error\u003E"
       ]
     },
     {
-      "RequestUri": "https://seanmcccanary3.file.core.windows.net/test-share-a82f03a4-47e5-1d86-6700-267e3c748a21?restype=share",
+      "RequestUri": "https://seanmcccanary3.file.core.windows.net/test-share-2fa3283b-5914-346f-f440-4a87682e6c95?restype=share",
       "RequestMethod": "DELETE",
       "RequestHeaders": {
         "Accept": "application/xml",
         "Authorization": "Sanitized",
-        "traceparent": "00-cbcef63a9e84eb4fb4be379e1fbb4b12-92a2bb0f7400fa47-00",
+        "traceparent": "00-51bb53992e7439498dd67636ab405b65-72fa392f1f55514b-00",
         "User-Agent": [
-          "azsdk-net-Storage.Files.Shares/12.7.0-alpha.20210121.1",
+          "azsdk-net-Storage.Files.Shares/12.7.0-alpha.20210126.1",
           "(.NET 5.0.2; Microsoft Windows 10.0.19042)"
         ],
-        "x-ms-client-request-id": "11340410-ee8d-00eb-52b7-ffeaccdad2af",
-        "x-ms-date": "Thu, 21 Jan 2021 20:38:34 GMT",
+        "x-ms-client-request-id": "d77a32d7-2c7b-4a11-dbff-73b13eaf4f93",
+        "x-ms-date": "Tue, 26 Jan 2021 19:29:29 GMT",
         "x-ms-delete-snapshots": "include",
         "x-ms-return-client-request-id": "true",
         "x-ms-version": "2020-06-12"
@@ -149,25 +139,20 @@
       "StatusCode": 202,
       "ResponseHeaders": {
         "Content-Length": "0",
-        "Date": "Thu, 21 Jan 2021 20:38:34 GMT",
+        "Date": "Tue, 26 Jan 2021 19:29:27 GMT",
         "Server": [
           "Windows-Azure-File/1.0",
           "Microsoft-HTTPAPI/2.0"
         ],
-        "x-ms-client-request-id": "11340410-ee8d-00eb-52b7-ffeaccdad2af",
-<<<<<<< HEAD
-        "x-ms-request-id": "c9ef617c-f01a-0012-6237-f3e9eb000000",
+        "x-ms-client-request-id": "d77a32d7-2c7b-4a11-dbff-73b13eaf4f93",
+        "x-ms-request-id": "342adffa-401a-0057-6519-f474f1000000",
         "x-ms-version": "2020-06-12"
-=======
-        "x-ms-request-id": "40bf2939-c01a-002b-3735-f05a0e000000",
-        "x-ms-version": "2020-04-08"
->>>>>>> ac24a13f
       },
       "ResponseBody": []
     }
   ],
   "Variables": {
-    "RandomSeed": "1968098900",
+    "RandomSeed": "232000854",
     "Storage_TestConfigDefault": "ProductionTenant\nseanmcccanary3\nU2FuaXRpemVk\nhttps://seanmcccanary3.blob.core.windows.net\nhttps://seanmcccanary3.file.core.windows.net\nhttps://seanmcccanary3.queue.core.windows.net\nhttps://seanmcccanary3.table.core.windows.net\n\n\n\n\nhttps://seanmcccanary3-secondary.blob.core.windows.net\nhttps://seanmcccanary3-secondary.file.core.windows.net\nhttps://seanmcccanary3-secondary.queue.core.windows.net\nhttps://seanmcccanary3-secondary.table.core.windows.net\n\nSanitized\n\n\nCloud\nBlobEndpoint=https://seanmcccanary3.blob.core.windows.net/;QueueEndpoint=https://seanmcccanary3.queue.core.windows.net/;FileEndpoint=https://seanmcccanary3.file.core.windows.net/;BlobSecondaryEndpoint=https://seanmcccanary3-secondary.blob.core.windows.net/;QueueSecondaryEndpoint=https://seanmcccanary3-secondary.queue.core.windows.net/;FileSecondaryEndpoint=https://seanmcccanary3-secondary.file.core.windows.net/;AccountName=seanmcccanary3;AccountKey=Kg==;\nseanscope1"
   }
 }