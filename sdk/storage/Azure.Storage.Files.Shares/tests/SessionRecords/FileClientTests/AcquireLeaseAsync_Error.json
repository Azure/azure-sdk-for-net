--- conflicted
+++ resolved
@@ -14,11 +14,7 @@
         "x-ms-client-request-id": "1a840305-52df-cb75-dd5e-86841b0a93ee",
         "x-ms-date": "Tue, 26 Jan 2021 19:29:28 GMT",
         "x-ms-return-client-request-id": "true",
-<<<<<<< HEAD
-        "x-ms-version": "2020-12-06"
-=======
         "x-ms-version": "2021-02-12"
->>>>>>> 7e782c87
       },
       "RequestBody": null,
       "StatusCode": 201,
@@ -33,11 +29,7 @@
         ],
         "x-ms-client-request-id": "1a840305-52df-cb75-dd5e-86841b0a93ee",
         "x-ms-request-id": "342adff4-401a-0057-6219-f474f1000000",
-<<<<<<< HEAD
-        "x-ms-version": "2020-12-06"
-=======
         "x-ms-version": "2021-02-12"
->>>>>>> 7e782c87
       },
       "ResponseBody": []
     },
@@ -59,11 +51,7 @@
         "x-ms-file-last-write-time": "Now",
         "x-ms-file-permission": "Inherit",
         "x-ms-return-client-request-id": "true",
-<<<<<<< HEAD
-        "x-ms-version": "2020-12-06"
-=======
         "x-ms-version": "2021-02-12"
->>>>>>> 7e782c87
       },
       "RequestBody": null,
       "StatusCode": 201,
@@ -86,11 +74,7 @@
         "x-ms-file-permission-key": "17860367565182308406*11459378189709739967",
         "x-ms-request-id": "342adff7-401a-0057-6319-f474f1000000",
         "x-ms-request-server-encrypted": "true",
-<<<<<<< HEAD
-        "x-ms-version": "2020-12-06"
-=======
         "x-ms-version": "2021-02-12"
->>>>>>> 7e782c87
       },
       "ResponseBody": []
     },
@@ -111,11 +95,7 @@
         "x-ms-lease-duration": "-1",
         "x-ms-proposed-lease-id": "c18f597e-d099-5403-dada-b3484fd9e46f",
         "x-ms-return-client-request-id": "true",
-<<<<<<< HEAD
-        "x-ms-version": "2020-12-06"
-=======
         "x-ms-version": "2021-02-12"
->>>>>>> 7e782c87
       },
       "RequestBody": null,
       "StatusCode": 404,
@@ -130,11 +110,7 @@
         "x-ms-client-request-id": "b85d77ce-725d-a723-8dc2-b5ad7afb25a9",
         "x-ms-error-code": "ResourceNotFound",
         "x-ms-request-id": "342adff9-401a-0057-6419-f474f1000000",
-<<<<<<< HEAD
-        "x-ms-version": "2020-12-06"
-=======
         "x-ms-version": "2021-02-12"
->>>>>>> 7e782c87
       },
       "ResponseBody": [
         "﻿<?xml version=\"1.0\" encoding=\"utf-8\"?><Error><Code>ResourceNotFound</Code><Message>The specified resource does not exist.\n",
@@ -157,11 +133,7 @@
         "x-ms-date": "Tue, 26 Jan 2021 19:29:29 GMT",
         "x-ms-delete-snapshots": "include",
         "x-ms-return-client-request-id": "true",
-<<<<<<< HEAD
-        "x-ms-version": "2020-12-06"
-=======
         "x-ms-version": "2021-02-12"
->>>>>>> 7e782c87
       },
       "RequestBody": null,
       "StatusCode": 202,
@@ -174,11 +146,7 @@
         ],
         "x-ms-client-request-id": "d77a32d7-2c7b-4a11-dbff-73b13eaf4f93",
         "x-ms-request-id": "342adffa-401a-0057-6519-f474f1000000",
-<<<<<<< HEAD
-        "x-ms-version": "2020-12-06"
-=======
         "x-ms-version": "2021-02-12"
->>>>>>> 7e782c87
       },
       "ResponseBody": []
     }
