--- conflicted
+++ resolved
@@ -13,11 +13,7 @@
         "x-ms-client-request-id": "5c9a8f8a-529b-00c9-7023-b66622760b41",
         "x-ms-date": "Thu, 05 Mar 2020 21:43:28 GMT",
         "x-ms-return-client-request-id": "true",
-<<<<<<< HEAD
-        "x-ms-version": "2019-12-12"
-=======
         "x-ms-version": "2020-02-10"
->>>>>>> 60f4876e
       },
       "RequestBody": null,
       "StatusCode": 201,
@@ -32,11 +28,7 @@
         ],
         "x-ms-client-request-id": "5c9a8f8a-529b-00c9-7023-b66622760b41",
         "x-ms-request-id": "c9ef6178-f01a-0012-5f37-f3e9eb000000",
-<<<<<<< HEAD
-        "x-ms-version": "2019-12-12"
-=======
         "x-ms-version": "2020-02-10"
->>>>>>> 60f4876e
       },
       "ResponseBody": []
     },
@@ -57,11 +49,7 @@
         "x-ms-file-last-write-time": "Now",
         "x-ms-file-permission": "Inherit",
         "x-ms-return-client-request-id": "true",
-<<<<<<< HEAD
-        "x-ms-version": "2019-12-12"
-=======
         "x-ms-version": "2020-02-10"
->>>>>>> 60f4876e
       },
       "RequestBody": null,
       "StatusCode": 201,
@@ -84,11 +72,7 @@
         "x-ms-file-permission-key": "7855875120676328179*422928105932735866",
         "x-ms-request-id": "c9ef617a-f01a-0012-6037-f3e9eb000000",
         "x-ms-request-server-encrypted": "true",
-<<<<<<< HEAD
-        "x-ms-version": "2019-12-12"
-=======
         "x-ms-version": "2020-02-10"
->>>>>>> 60f4876e
       },
       "ResponseBody": []
     },
@@ -108,11 +92,7 @@
         "x-ms-lease-duration": "-1",
         "x-ms-proposed-lease-id": "442cbb98-a9b0-cc48-05a4-391e603d8d05",
         "x-ms-return-client-request-id": "true",
-<<<<<<< HEAD
-        "x-ms-version": "2019-12-12"
-=======
         "x-ms-version": "2020-02-10"
->>>>>>> 60f4876e
       },
       "RequestBody": null,
       "StatusCode": 404,
@@ -127,11 +107,7 @@
         "x-ms-client-request-id": "9faf4eea-161a-bdbe-63ab-f4de2548a48a",
         "x-ms-error-code": "ResourceNotFound",
         "x-ms-request-id": "c9ef617b-f01a-0012-6137-f3e9eb000000",
-<<<<<<< HEAD
-        "x-ms-version": "2019-12-12"
-=======
         "x-ms-version": "2020-02-10"
->>>>>>> 60f4876e
       },
       "ResponseBody": [
         "\uFEFF\u003C?xml version=\u00221.0\u0022 encoding=\u0022utf-8\u0022?\u003E\u003CError\u003E\u003CCode\u003EResourceNotFound\u003C/Code\u003E\u003CMessage\u003EThe specified resource does not exist.\n",
@@ -153,11 +129,7 @@
         "x-ms-date": "Thu, 05 Mar 2020 21:43:28 GMT",
         "x-ms-delete-snapshots": "include",
         "x-ms-return-client-request-id": "true",
-<<<<<<< HEAD
-        "x-ms-version": "2019-12-12"
-=======
         "x-ms-version": "2020-02-10"
->>>>>>> 60f4876e
       },
       "RequestBody": null,
       "StatusCode": 202,
@@ -170,11 +142,7 @@
         ],
         "x-ms-client-request-id": "11340410-ee8d-00eb-52b7-ffeaccdad2af",
         "x-ms-request-id": "c9ef617c-f01a-0012-6237-f3e9eb000000",
-<<<<<<< HEAD
-        "x-ms-version": "2019-12-12"
-=======
         "x-ms-version": "2020-02-10"
->>>>>>> 60f4876e
       },
       "ResponseBody": []
     }
