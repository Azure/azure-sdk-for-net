﻿{
  "Entries": [
    {
      "RequestUri": "https://seanmcccanary3.file.core.windows.net/test-share-ead35ec3-1e88-8ca7-cec5-fd52a31fd0a9?restype=share",
      "RequestMethod": "PUT",
      "RequestHeaders": {
        "Accept": "application/xml",
        "Authorization": "Sanitized",
        "traceparent": "00-7a8b6b89b4c4bf4a8766840575c13ed3-c3c33aa2e1608845-00",
        "User-Agent": [
          "azsdk-net-Storage.Files.Shares/12.7.0-alpha.20210126.1",
          "(.NET 5.0.2; Microsoft Windows 10.0.19042)"
        ],
        "x-ms-client-request-id": "ea172088-e794-df3a-a4f4-1636dcb5edb7",
        "x-ms-date": "Tue, 26 Jan 2021 19:33:17 GMT",
        "x-ms-return-client-request-id": "true",
<<<<<<< HEAD
        "x-ms-version": "2020-12-06"
=======
        "x-ms-version": "2021-02-12"
>>>>>>> 7e782c87
      },
      "RequestBody": null,
      "StatusCode": 201,
      "ResponseHeaders": {
        "Content-Length": "0",
        "Date": "Tue, 26 Jan 2021 19:33:16 GMT",
        "ETag": "\"0x8D8C2313ACDA9AC\"",
        "Last-Modified": "Tue, 26 Jan 2021 19:33:16 GMT",
        "Server": [
          "Windows-Azure-File/1.0",
          "Microsoft-HTTPAPI/2.0"
        ],
        "x-ms-client-request-id": "ea172088-e794-df3a-a4f4-1636dcb5edb7",
        "x-ms-request-id": "9dee20f8-501a-0064-6c1a-f42b5a000000",
<<<<<<< HEAD
        "x-ms-version": "2020-12-06"
=======
        "x-ms-version": "2021-02-12"
>>>>>>> 7e782c87
      },
      "ResponseBody": []
    },
    {
      "RequestUri": "https://seanmcccanary3.file.core.windows.net/test-share-ead35ec3-1e88-8ca7-cec5-fd52a31fd0a9/test-directory-f028916c-3a22-2d3b-8102-b60159f30f97?restype=directory",
      "RequestMethod": "PUT",
      "RequestHeaders": {
        "Accept": "application/xml",
        "Authorization": "Sanitized",
        "traceparent": "00-03105d3b7088354aac0d1323127d5878-4e3e20064bb3a64e-00",
        "User-Agent": [
          "azsdk-net-Storage.Files.Shares/12.7.0-alpha.20210126.1",
          "(.NET 5.0.2; Microsoft Windows 10.0.19042)"
        ],
        "x-ms-client-request-id": "eb470c99-f80f-4eaa-e4ea-6991303885b1",
        "x-ms-date": "Tue, 26 Jan 2021 19:33:17 GMT",
        "x-ms-file-attributes": "None",
        "x-ms-file-creation-time": "Now",
        "x-ms-file-last-write-time": "Now",
        "x-ms-file-permission": "Inherit",
        "x-ms-return-client-request-id": "true",
<<<<<<< HEAD
        "x-ms-version": "2020-12-06"
=======
        "x-ms-version": "2021-02-12"
>>>>>>> 7e782c87
      },
      "RequestBody": null,
      "StatusCode": 201,
      "ResponseHeaders": {
        "Content-Length": "0",
        "Date": "Tue, 26 Jan 2021 19:33:16 GMT",
        "ETag": "\"0x8D8C2313AD9BA3E\"",
        "Last-Modified": "Tue, 26 Jan 2021 19:33:16 GMT",
        "Server": [
          "Windows-Azure-File/1.0",
          "Microsoft-HTTPAPI/2.0"
        ],
        "x-ms-client-request-id": "eb470c99-f80f-4eaa-e4ea-6991303885b1",
        "x-ms-file-attributes": "Directory",
        "x-ms-file-change-time": "2021-01-26T19:33:16.945875Z",
        "x-ms-file-creation-time": "2021-01-26T19:33:16.945875Z",
        "x-ms-file-id": "13835128424026341376",
        "x-ms-file-last-write-time": "2021-01-26T19:33:16.945875Z",
        "x-ms-file-parent-id": "0",
        "x-ms-file-permission-key": "17860367565182308406*11459378189709739967",
        "x-ms-request-id": "9dee20fc-501a-0064-6d1a-f42b5a000000",
        "x-ms-request-server-encrypted": "true",
<<<<<<< HEAD
        "x-ms-version": "2020-12-06"
=======
        "x-ms-version": "2021-02-12"
>>>>>>> 7e782c87
      },
      "ResponseBody": []
    },
    {
      "RequestUri": "https://seanmcccanary3.file.core.windows.net/test-share-ead35ec3-1e88-8ca7-cec5-fd52a31fd0a9/test-directory-f028916c-3a22-2d3b-8102-b60159f30f97/test-file-ab5a7ee4-6aeb-87af-7de1-117fcbeaacd9",
      "RequestMethod": "PUT",
      "RequestHeaders": {
        "Accept": "application/xml",
        "Authorization": "Sanitized",
        "traceparent": "00-0c4520ecb42c7d4f9f8cb2e66d446b05-e8322ae2c5d2744b-00",
        "User-Agent": [
          "azsdk-net-Storage.Files.Shares/12.7.0-alpha.20210126.1",
          "(.NET 5.0.2; Microsoft Windows 10.0.19042)"
        ],
        "x-ms-client-request-id": "026cbd1c-484d-2e92-5dbf-6d2ee72a82f9",
        "x-ms-content-length": "1048576",
        "x-ms-date": "Tue, 26 Jan 2021 19:33:17 GMT",
        "x-ms-file-attributes": "None",
        "x-ms-file-creation-time": "Now",
        "x-ms-file-last-write-time": "Now",
        "x-ms-file-permission": "Inherit",
        "x-ms-return-client-request-id": "true",
        "x-ms-type": "file",
<<<<<<< HEAD
        "x-ms-version": "2020-12-06"
=======
        "x-ms-version": "2021-02-12"
>>>>>>> 7e782c87
      },
      "RequestBody": null,
      "StatusCode": 201,
      "ResponseHeaders": {
        "Content-Length": "0",
        "Date": "Tue, 26 Jan 2021 19:33:16 GMT",
        "ETag": "\"0x8D8C2313AE5A340\"",
        "Last-Modified": "Tue, 26 Jan 2021 19:33:17 GMT",
        "Server": [
          "Windows-Azure-File/1.0",
          "Microsoft-HTTPAPI/2.0"
        ],
        "x-ms-client-request-id": "026cbd1c-484d-2e92-5dbf-6d2ee72a82f9",
        "x-ms-file-attributes": "Archive",
        "x-ms-file-change-time": "2021-01-26T19:33:17.0239296Z",
        "x-ms-file-creation-time": "2021-01-26T19:33:17.0239296Z",
        "x-ms-file-id": "11529285414812647424",
        "x-ms-file-last-write-time": "2021-01-26T19:33:17.0239296Z",
        "x-ms-file-parent-id": "13835128424026341376",
        "x-ms-file-permission-key": "4010187179898695473*11459378189709739967",
        "x-ms-request-id": "9dee2100-501a-0064-6e1a-f42b5a000000",
        "x-ms-request-server-encrypted": "true",
<<<<<<< HEAD
        "x-ms-version": "2020-12-06"
=======
        "x-ms-version": "2021-02-12"
>>>>>>> 7e782c87
      },
      "ResponseBody": []
    },
    {
      "RequestUri": "https://seanmcccanary3.file.core.windows.net/test-share-ead35ec3-1e88-8ca7-cec5-fd52a31fd0a9/test-directory-f028916c-3a22-2d3b-8102-b60159f30f97/test-file-ab5a7ee4-6aeb-87af-7de1-117fcbeaacd9?comp=lease",
      "RequestMethod": "PUT",
      "RequestHeaders": {
        "Accept": "application/xml",
        "Authorization": "Sanitized",
        "traceparent": "00-3d11113a09f0794d8986e5595cefd833-4cc2e45d85d94647-00",
        "User-Agent": [
          "azsdk-net-Storage.Files.Shares/12.7.0-alpha.20210126.1",
          "(.NET 5.0.2; Microsoft Windows 10.0.19042)"
        ],
        "x-ms-client-request-id": "ebe0a4f9-1eff-e4d6-b8ab-0bd6232363cc",
        "x-ms-date": "Tue, 26 Jan 2021 19:33:17 GMT",
        "x-ms-lease-action": "acquire",
        "x-ms-lease-duration": "-1",
        "x-ms-proposed-lease-id": "f783903d-38cf-c005-f676-256fcb900cfa",
        "x-ms-return-client-request-id": "true",
<<<<<<< HEAD
        "x-ms-version": "2020-12-06"
=======
        "x-ms-version": "2021-02-12"
>>>>>>> 7e782c87
      },
      "RequestBody": null,
      "StatusCode": 201,
      "ResponseHeaders": {
        "Date": "Tue, 26 Jan 2021 19:33:17 GMT",
        "ETag": "\"0x8D8C2313AE5A340\"",
        "Last-Modified": "Tue, 26 Jan 2021 19:33:17 GMT",
        "Server": [
          "Windows-Azure-File/1.0",
          "Microsoft-HTTPAPI/2.0"
        ],
        "Transfer-Encoding": "chunked",
        "x-ms-client-request-id": "ebe0a4f9-1eff-e4d6-b8ab-0bd6232363cc",
        "x-ms-lease-id": "f783903d-38cf-c005-f676-256fcb900cfa",
        "x-ms-request-id": "9dee2103-501a-0064-6f1a-f42b5a000000",
<<<<<<< HEAD
        "x-ms-version": "2020-12-06"
=======
        "x-ms-version": "2021-02-12"
>>>>>>> 7e782c87
      },
      "ResponseBody": []
    },
    {
      "RequestUri": "https://seanmcccanary3.file.core.windows.net/test-share-ead35ec3-1e88-8ca7-cec5-fd52a31fd0a9/test-directory-f028916c-3a22-2d3b-8102-b60159f30f97/test-file-ab5a7ee4-6aeb-87af-7de1-117fcbeaacd9?comp=rangelist",
      "RequestMethod": "GET",
      "RequestHeaders": {
        "Accept": "application/xml",
        "Authorization": "Sanitized",
        "traceparent": "00-e06863d0d87f5141b457403e888819cc-24f61e973188d94c-00",
        "User-Agent": [
          "azsdk-net-Storage.Files.Shares/12.7.0-alpha.20210126.1",
          "(.NET 5.0.2; Microsoft Windows 10.0.19042)"
        ],
        "x-ms-client-request-id": "2776c97a-21af-abfa-957e-54d39eb6a182",
        "x-ms-date": "Tue, 26 Jan 2021 19:33:18 GMT",
        "x-ms-lease-id": "f783903d-38cf-c005-f676-256fcb900cfa",
        "x-ms-range": "bytes=0-1048575",
        "x-ms-return-client-request-id": "true",
<<<<<<< HEAD
        "x-ms-version": "2020-12-06"
=======
        "x-ms-version": "2021-02-12"
>>>>>>> 7e782c87
      },
      "RequestBody": null,
      "StatusCode": 200,
      "ResponseHeaders": {
        "Content-Type": "application/xml",
        "Date": "Tue, 26 Jan 2021 19:33:18 GMT",
        "ETag": "\"0x8D8C2313AE5A340\"",
        "Last-Modified": "Tue, 26 Jan 2021 19:33:17 GMT",
        "Server": [
          "Windows-Azure-File/1.0",
          "Microsoft-HTTPAPI/2.0"
        ],
        "Transfer-Encoding": "chunked",
        "Vary": "Origin",
        "x-ms-client-request-id": "2776c97a-21af-abfa-957e-54d39eb6a182",
        "x-ms-content-length": "1048576",
        "x-ms-request-id": "9dee211e-501a-0064-031a-f42b5a000000",
<<<<<<< HEAD
        "x-ms-version": "2020-12-06"
=======
        "x-ms-version": "2021-02-12"
>>>>>>> 7e782c87
      },
      "ResponseBody": "﻿<?xml version=\"1.0\" encoding=\"utf-8\"?><Ranges />"
    },
    {
      "RequestUri": "https://seanmcccanary3.file.core.windows.net/test-share-ead35ec3-1e88-8ca7-cec5-fd52a31fd0a9?restype=share",
      "RequestMethod": "DELETE",
      "RequestHeaders": {
        "Accept": "application/xml",
        "Authorization": "Sanitized",
        "traceparent": "00-a2f59b2be62bf045b27ea733f6d2a9c7-145191d1e1f7fd40-00",
        "User-Agent": [
          "azsdk-net-Storage.Files.Shares/12.7.0-alpha.20210126.1",
          "(.NET 5.0.2; Microsoft Windows 10.0.19042)"
        ],
        "x-ms-client-request-id": "595b6fa1-3bac-921d-78b7-e64820a8f54c",
        "x-ms-date": "Tue, 26 Jan 2021 19:33:19 GMT",
        "x-ms-delete-snapshots": "include",
        "x-ms-return-client-request-id": "true",
<<<<<<< HEAD
        "x-ms-version": "2020-12-06"
=======
        "x-ms-version": "2021-02-12"
>>>>>>> 7e782c87
      },
      "RequestBody": null,
      "StatusCode": 202,
      "ResponseHeaders": {
        "Content-Length": "0",
        "Date": "Tue, 26 Jan 2021 19:33:18 GMT",
        "Server": [
          "Windows-Azure-File/1.0",
          "Microsoft-HTTPAPI/2.0"
        ],
        "x-ms-client-request-id": "595b6fa1-3bac-921d-78b7-e64820a8f54c",
        "x-ms-request-id": "9dee212f-501a-0064-121a-f42b5a000000",
<<<<<<< HEAD
        "x-ms-version": "2020-12-06"
=======
        "x-ms-version": "2021-02-12"
>>>>>>> 7e782c87
      },
      "ResponseBody": []
    }
  ],
  "Variables": {
    "RandomSeed": "2049842657",
    "Storage_TestConfigDefault": "ProductionTenant\nseanmcccanary3\nU2FuaXRpemVk\nhttps://seanmcccanary3.blob.core.windows.net\nhttps://seanmcccanary3.file.core.windows.net\nhttps://seanmcccanary3.queue.core.windows.net\nhttps://seanmcccanary3.table.core.windows.net\n\n\n\n\nhttps://seanmcccanary3-secondary.blob.core.windows.net\nhttps://seanmcccanary3-secondary.file.core.windows.net\nhttps://seanmcccanary3-secondary.queue.core.windows.net\nhttps://seanmcccanary3-secondary.table.core.windows.net\n\nSanitized\n\n\nCloud\nBlobEndpoint=https://seanmcccanary3.blob.core.windows.net/;QueueEndpoint=https://seanmcccanary3.queue.core.windows.net/;FileEndpoint=https://seanmcccanary3.file.core.windows.net/;BlobSecondaryEndpoint=https://seanmcccanary3-secondary.blob.core.windows.net/;QueueSecondaryEndpoint=https://seanmcccanary3-secondary.queue.core.windows.net/;FileSecondaryEndpoint=https://seanmcccanary3-secondary.file.core.windows.net/;AccountName=seanmcccanary3;AccountKey=Kg==;\nseanscope1\n\n"
  }
}<|MERGE_RESOLUTION|>--- conflicted
+++ resolved
@@ -14,11 +14,7 @@
         "x-ms-client-request-id": "ea172088-e794-df3a-a4f4-1636dcb5edb7",
         "x-ms-date": "Tue, 26 Jan 2021 19:33:17 GMT",
         "x-ms-return-client-request-id": "true",
-<<<<<<< HEAD
-        "x-ms-version": "2020-12-06"
-=======
-        "x-ms-version": "2021-02-12"
->>>>>>> 7e782c87
+        "x-ms-version": "2021-02-12"
       },
       "RequestBody": null,
       "StatusCode": 201,
@@ -33,11 +29,7 @@
         ],
         "x-ms-client-request-id": "ea172088-e794-df3a-a4f4-1636dcb5edb7",
         "x-ms-request-id": "9dee20f8-501a-0064-6c1a-f42b5a000000",
-<<<<<<< HEAD
-        "x-ms-version": "2020-12-06"
-=======
-        "x-ms-version": "2021-02-12"
->>>>>>> 7e782c87
+        "x-ms-version": "2021-02-12"
       },
       "ResponseBody": []
     },
@@ -59,11 +51,7 @@
         "x-ms-file-last-write-time": "Now",
         "x-ms-file-permission": "Inherit",
         "x-ms-return-client-request-id": "true",
-<<<<<<< HEAD
-        "x-ms-version": "2020-12-06"
-=======
-        "x-ms-version": "2021-02-12"
->>>>>>> 7e782c87
+        "x-ms-version": "2021-02-12"
       },
       "RequestBody": null,
       "StatusCode": 201,
@@ -86,11 +74,7 @@
         "x-ms-file-permission-key": "17860367565182308406*11459378189709739967",
         "x-ms-request-id": "9dee20fc-501a-0064-6d1a-f42b5a000000",
         "x-ms-request-server-encrypted": "true",
-<<<<<<< HEAD
-        "x-ms-version": "2020-12-06"
-=======
-        "x-ms-version": "2021-02-12"
->>>>>>> 7e782c87
+        "x-ms-version": "2021-02-12"
       },
       "ResponseBody": []
     },
@@ -114,11 +98,7 @@
         "x-ms-file-permission": "Inherit",
         "x-ms-return-client-request-id": "true",
         "x-ms-type": "file",
-<<<<<<< HEAD
-        "x-ms-version": "2020-12-06"
-=======
-        "x-ms-version": "2021-02-12"
->>>>>>> 7e782c87
+        "x-ms-version": "2021-02-12"
       },
       "RequestBody": null,
       "StatusCode": 201,
@@ -141,11 +121,7 @@
         "x-ms-file-permission-key": "4010187179898695473*11459378189709739967",
         "x-ms-request-id": "9dee2100-501a-0064-6e1a-f42b5a000000",
         "x-ms-request-server-encrypted": "true",
-<<<<<<< HEAD
-        "x-ms-version": "2020-12-06"
-=======
-        "x-ms-version": "2021-02-12"
->>>>>>> 7e782c87
+        "x-ms-version": "2021-02-12"
       },
       "ResponseBody": []
     },
@@ -166,11 +142,7 @@
         "x-ms-lease-duration": "-1",
         "x-ms-proposed-lease-id": "f783903d-38cf-c005-f676-256fcb900cfa",
         "x-ms-return-client-request-id": "true",
-<<<<<<< HEAD
-        "x-ms-version": "2020-12-06"
-=======
-        "x-ms-version": "2021-02-12"
->>>>>>> 7e782c87
+        "x-ms-version": "2021-02-12"
       },
       "RequestBody": null,
       "StatusCode": 201,
@@ -186,11 +158,7 @@
         "x-ms-client-request-id": "ebe0a4f9-1eff-e4d6-b8ab-0bd6232363cc",
         "x-ms-lease-id": "f783903d-38cf-c005-f676-256fcb900cfa",
         "x-ms-request-id": "9dee2103-501a-0064-6f1a-f42b5a000000",
-<<<<<<< HEAD
-        "x-ms-version": "2020-12-06"
-=======
-        "x-ms-version": "2021-02-12"
->>>>>>> 7e782c87
+        "x-ms-version": "2021-02-12"
       },
       "ResponseBody": []
     },
@@ -210,11 +178,7 @@
         "x-ms-lease-id": "f783903d-38cf-c005-f676-256fcb900cfa",
         "x-ms-range": "bytes=0-1048575",
         "x-ms-return-client-request-id": "true",
-<<<<<<< HEAD
-        "x-ms-version": "2020-12-06"
-=======
-        "x-ms-version": "2021-02-12"
->>>>>>> 7e782c87
+        "x-ms-version": "2021-02-12"
       },
       "RequestBody": null,
       "StatusCode": 200,
@@ -232,11 +196,7 @@
         "x-ms-client-request-id": "2776c97a-21af-abfa-957e-54d39eb6a182",
         "x-ms-content-length": "1048576",
         "x-ms-request-id": "9dee211e-501a-0064-031a-f42b5a000000",
-<<<<<<< HEAD
-        "x-ms-version": "2020-12-06"
-=======
-        "x-ms-version": "2021-02-12"
->>>>>>> 7e782c87
+        "x-ms-version": "2021-02-12"
       },
       "ResponseBody": "﻿<?xml version=\"1.0\" encoding=\"utf-8\"?><Ranges />"
     },
@@ -255,11 +215,7 @@
         "x-ms-date": "Tue, 26 Jan 2021 19:33:19 GMT",
         "x-ms-delete-snapshots": "include",
         "x-ms-return-client-request-id": "true",
-<<<<<<< HEAD
-        "x-ms-version": "2020-12-06"
-=======
-        "x-ms-version": "2021-02-12"
->>>>>>> 7e782c87
+        "x-ms-version": "2021-02-12"
       },
       "RequestBody": null,
       "StatusCode": 202,
@@ -272,11 +228,7 @@
         ],
         "x-ms-client-request-id": "595b6fa1-3bac-921d-78b7-e64820a8f54c",
         "x-ms-request-id": "9dee212f-501a-0064-121a-f42b5a000000",
-<<<<<<< HEAD
-        "x-ms-version": "2020-12-06"
-=======
-        "x-ms-version": "2021-02-12"
->>>>>>> 7e782c87
+        "x-ms-version": "2021-02-12"
       },
       "ResponseBody": []
     }
