﻿{
  "Entries": [
    {
      "RequestUri": "https://seanmcccanary3.file.core.windows.net/test-share-a66bd412-cfe8-ed1f-8a7d-71640b0b9532?restype=share",
      "RequestMethod": "PUT",
      "RequestHeaders": {
        "Accept": "application/xml",
        "Authorization": "Sanitized",
        "traceparent": "00-4d652883cb029a48acc3b89e01ce922b-4ed67abfc11f1f41-00",
        "User-Agent": [
          "azsdk-net-Storage.Files.Shares/12.7.0-alpha.20210126.1",
          "(.NET 5.0.2; Microsoft Windows 10.0.19042)"
        ],
        "x-ms-client-request-id": "60f06736-c9fd-81a6-b69c-47a413853b98",
        "x-ms-date": "Tue, 26 Jan 2021 19:33:16 GMT",
        "x-ms-return-client-request-id": "true",
<<<<<<< HEAD
        "x-ms-version": "2020-12-06"
=======
        "x-ms-version": "2021-02-12"
>>>>>>> 7e782c87
      },
      "RequestBody": null,
      "StatusCode": 201,
      "ResponseHeaders": {
        "Content-Length": "0",
        "Date": "Tue, 26 Jan 2021 19:33:15 GMT",
        "ETag": "\"0x8D8C2313A6882D9\"",
        "Last-Modified": "Tue, 26 Jan 2021 19:33:16 GMT",
        "Server": [
          "Windows-Azure-File/1.0",
          "Microsoft-HTTPAPI/2.0"
        ],
        "x-ms-client-request-id": "60f06736-c9fd-81a6-b69c-47a413853b98",
        "x-ms-request-id": "c0b83a01-501a-0016-6d1a-f42c15000000",
<<<<<<< HEAD
        "x-ms-version": "2020-12-06"
=======
        "x-ms-version": "2021-02-12"
>>>>>>> 7e782c87
      },
      "ResponseBody": []
    },
    {
      "RequestUri": "https://seanmcccanary3.file.core.windows.net/test-share-a66bd412-cfe8-ed1f-8a7d-71640b0b9532/test-directory-dcb29c44-6c33-66ee-1a27-f8b63d6422c6?restype=directory",
      "RequestMethod": "PUT",
      "RequestHeaders": {
        "Accept": "application/xml",
        "Authorization": "Sanitized",
        "traceparent": "00-bb371289e692a247863a9710ca473386-52bc375b6ac75647-00",
        "User-Agent": [
          "azsdk-net-Storage.Files.Shares/12.7.0-alpha.20210126.1",
          "(.NET 5.0.2; Microsoft Windows 10.0.19042)"
        ],
        "x-ms-client-request-id": "2e76f9f6-3511-ca90-788a-46d6d1ef4451",
        "x-ms-date": "Tue, 26 Jan 2021 19:33:17 GMT",
        "x-ms-file-attributes": "None",
        "x-ms-file-creation-time": "Now",
        "x-ms-file-last-write-time": "Now",
        "x-ms-file-permission": "Inherit",
        "x-ms-return-client-request-id": "true",
<<<<<<< HEAD
        "x-ms-version": "2020-12-06"
=======
        "x-ms-version": "2021-02-12"
>>>>>>> 7e782c87
      },
      "RequestBody": null,
      "StatusCode": 201,
      "ResponseHeaders": {
        "Content-Length": "0",
        "Date": "Tue, 26 Jan 2021 19:33:15 GMT",
        "ETag": "\"0x8D8C2313A725A14\"",
        "Last-Modified": "Tue, 26 Jan 2021 19:33:16 GMT",
        "Server": [
          "Windows-Azure-File/1.0",
          "Microsoft-HTTPAPI/2.0"
        ],
        "x-ms-client-request-id": "2e76f9f6-3511-ca90-788a-46d6d1ef4451",
        "x-ms-file-attributes": "Directory",
        "x-ms-file-change-time": "2021-01-26T19:33:16.2683924Z",
        "x-ms-file-creation-time": "2021-01-26T19:33:16.2683924Z",
        "x-ms-file-id": "13835128424026341376",
        "x-ms-file-last-write-time": "2021-01-26T19:33:16.2683924Z",
        "x-ms-file-parent-id": "0",
        "x-ms-file-permission-key": "17860367565182308406*11459378189709739967",
        "x-ms-request-id": "c0b83a04-501a-0016-6e1a-f42c15000000",
        "x-ms-request-server-encrypted": "true",
<<<<<<< HEAD
        "x-ms-version": "2020-12-06"
=======
        "x-ms-version": "2021-02-12"
>>>>>>> 7e782c87
      },
      "ResponseBody": []
    },
    {
      "RequestUri": "https://seanmcccanary3.file.core.windows.net/test-share-a66bd412-cfe8-ed1f-8a7d-71640b0b9532/test-directory-dcb29c44-6c33-66ee-1a27-f8b63d6422c6/test-file-6538817a-9657-0f7d-6880-8723a7af0104",
      "RequestMethod": "PUT",
      "RequestHeaders": {
        "Accept": "application/xml",
        "Authorization": "Sanitized",
        "traceparent": "00-2ca3fbb9da79de41a2ff156ca76fe5dd-22dfe4ffc2cec74d-00",
        "User-Agent": [
          "azsdk-net-Storage.Files.Shares/12.7.0-alpha.20210126.1",
          "(.NET 5.0.2; Microsoft Windows 10.0.19042)"
        ],
        "x-ms-client-request-id": "e3c473cb-cadd-5fd0-7b67-c591ad6c23c9",
        "x-ms-content-length": "1048576",
        "x-ms-date": "Tue, 26 Jan 2021 19:33:17 GMT",
        "x-ms-file-attributes": "None",
        "x-ms-file-creation-time": "Now",
        "x-ms-file-last-write-time": "Now",
        "x-ms-file-permission": "Inherit",
        "x-ms-return-client-request-id": "true",
        "x-ms-type": "file",
<<<<<<< HEAD
        "x-ms-version": "2020-12-06"
=======
        "x-ms-version": "2021-02-12"
>>>>>>> 7e782c87
      },
      "RequestBody": null,
      "StatusCode": 201,
      "ResponseHeaders": {
        "Content-Length": "0",
        "Date": "Tue, 26 Jan 2021 19:33:15 GMT",
        "ETag": "\"0x8D8C2313A7C46F1\"",
        "Last-Modified": "Tue, 26 Jan 2021 19:33:16 GMT",
        "Server": [
          "Windows-Azure-File/1.0",
          "Microsoft-HTTPAPI/2.0"
        ],
        "x-ms-client-request-id": "e3c473cb-cadd-5fd0-7b67-c591ad6c23c9",
        "x-ms-file-attributes": "Archive",
        "x-ms-file-change-time": "2021-01-26T19:33:16.3334385Z",
        "x-ms-file-creation-time": "2021-01-26T19:33:16.3334385Z",
        "x-ms-file-id": "11529285414812647424",
        "x-ms-file-last-write-time": "2021-01-26T19:33:16.3334385Z",
        "x-ms-file-parent-id": "13835128424026341376",
        "x-ms-file-permission-key": "4010187179898695473*11459378189709739967",
        "x-ms-request-id": "c0b83a06-501a-0016-6f1a-f42c15000000",
        "x-ms-request-server-encrypted": "true",
<<<<<<< HEAD
        "x-ms-version": "2020-12-06"
=======
        "x-ms-version": "2021-02-12"
>>>>>>> 7e782c87
      },
      "ResponseBody": []
    },
    {
      "RequestUri": "https://seanmcccanary3.file.core.windows.net/test-share-a66bd412-cfe8-ed1f-8a7d-71640b0b9532/test-directory-dcb29c44-6c33-66ee-1a27-f8b63d6422c6/test-file-6538817a-9657-0f7d-6880-8723a7af0104?comp=rangelist",
      "RequestMethod": "GET",
      "RequestHeaders": {
        "Accept": "application/xml",
        "Authorization": "Sanitized",
        "traceparent": "00-414aae2e6ad59246a829c1fc9237053c-81523b9e5b96204b-00",
        "User-Agent": [
          "azsdk-net-Storage.Files.Shares/12.7.0-alpha.20210126.1",
          "(.NET 5.0.2; Microsoft Windows 10.0.19042)"
        ],
        "x-ms-client-request-id": "ad076240-617f-ca35-0f3f-17db81dbf58e",
        "x-ms-date": "Tue, 26 Jan 2021 19:33:17 GMT",
        "x-ms-lease-id": "00de4188-012f-8563-cc01-48f46aed200a",
        "x-ms-range": "bytes=0-1048575",
        "x-ms-return-client-request-id": "true",
<<<<<<< HEAD
        "x-ms-version": "2020-12-06"
=======
        "x-ms-version": "2021-02-12"
>>>>>>> 7e782c87
      },
      "RequestBody": null,
      "StatusCode": 412,
      "ResponseHeaders": {
        "Content-Length": "241",
        "Content-Type": "application/xml",
        "Date": "Tue, 26 Jan 2021 19:33:15 GMT",
        "Server": [
          "Windows-Azure-File/1.0",
          "Microsoft-HTTPAPI/2.0"
        ],
        "Vary": "Origin",
        "x-ms-client-request-id": "ad076240-617f-ca35-0f3f-17db81dbf58e",
        "x-ms-error-code": "LeaseNotPresentWithFileOperation",
        "x-ms-request-id": "c0b83a07-501a-0016-701a-f42c15000000",
<<<<<<< HEAD
        "x-ms-version": "2020-12-06"
=======
        "x-ms-version": "2021-02-12"
>>>>>>> 7e782c87
      },
      "ResponseBody": [
        "﻿<?xml version=\"1.0\" encoding=\"utf-8\"?><Error><Code>LeaseNotPresentWithFileOperation</Code><Message>There is currently no lease on the file.\n",
        "RequestId:c0b83a07-501a-0016-701a-f42c15000000\n",
        "Time:2021-01-26T19:33:16.5661590Z</Message></Error>"
      ]
    },
    {
      "RequestUri": "https://seanmcccanary3.file.core.windows.net/test-share-a66bd412-cfe8-ed1f-8a7d-71640b0b9532?restype=share",
      "RequestMethod": "DELETE",
      "RequestHeaders": {
        "Accept": "application/xml",
        "Authorization": "Sanitized",
        "traceparent": "00-981558e3522cb347b4b3c4256880b0f3-01550d9f1b72484e-00",
        "User-Agent": [
          "azsdk-net-Storage.Files.Shares/12.7.0-alpha.20210126.1",
          "(.NET 5.0.2; Microsoft Windows 10.0.19042)"
        ],
        "x-ms-client-request-id": "07b49777-72e5-bd8a-ec8c-24ab064bab25",
        "x-ms-date": "Tue, 26 Jan 2021 19:33:17 GMT",
        "x-ms-delete-snapshots": "include",
        "x-ms-return-client-request-id": "true",
<<<<<<< HEAD
        "x-ms-version": "2020-12-06"
=======
        "x-ms-version": "2021-02-12"
>>>>>>> 7e782c87
      },
      "RequestBody": null,
      "StatusCode": 202,
      "ResponseHeaders": {
        "Content-Length": "0",
        "Date": "Tue, 26 Jan 2021 19:33:15 GMT",
        "Server": [
          "Windows-Azure-File/1.0",
          "Microsoft-HTTPAPI/2.0"
        ],
        "x-ms-client-request-id": "07b49777-72e5-bd8a-ec8c-24ab064bab25",
        "x-ms-request-id": "c0b83a0b-501a-0016-721a-f42c15000000",
<<<<<<< HEAD
        "x-ms-version": "2020-12-06"
=======
        "x-ms-version": "2021-02-12"
>>>>>>> 7e782c87
      },
      "ResponseBody": []
    }
  ],
  "Variables": {
    "RandomSeed": "1182193900",
    "Storage_TestConfigDefault": "ProductionTenant\nseanmcccanary3\nU2FuaXRpemVk\nhttps://seanmcccanary3.blob.core.windows.net\nhttps://seanmcccanary3.file.core.windows.net\nhttps://seanmcccanary3.queue.core.windows.net\nhttps://seanmcccanary3.table.core.windows.net\n\n\n\n\nhttps://seanmcccanary3-secondary.blob.core.windows.net\nhttps://seanmcccanary3-secondary.file.core.windows.net\nhttps://seanmcccanary3-secondary.queue.core.windows.net\nhttps://seanmcccanary3-secondary.table.core.windows.net\n\nSanitized\n\n\nCloud\nBlobEndpoint=https://seanmcccanary3.blob.core.windows.net/;QueueEndpoint=https://seanmcccanary3.queue.core.windows.net/;FileEndpoint=https://seanmcccanary3.file.core.windows.net/;BlobSecondaryEndpoint=https://seanmcccanary3-secondary.blob.core.windows.net/;QueueSecondaryEndpoint=https://seanmcccanary3-secondary.queue.core.windows.net/;FileSecondaryEndpoint=https://seanmcccanary3-secondary.file.core.windows.net/;AccountName=seanmcccanary3;AccountKey=Kg==;\nseanscope1\n\n"
  }
}<|MERGE_RESOLUTION|>--- conflicted
+++ resolved
@@ -14,11 +14,7 @@
         "x-ms-client-request-id": "60f06736-c9fd-81a6-b69c-47a413853b98",
         "x-ms-date": "Tue, 26 Jan 2021 19:33:16 GMT",
         "x-ms-return-client-request-id": "true",
-<<<<<<< HEAD
-        "x-ms-version": "2020-12-06"
-=======
-        "x-ms-version": "2021-02-12"
->>>>>>> 7e782c87
+        "x-ms-version": "2021-02-12"
       },
       "RequestBody": null,
       "StatusCode": 201,
@@ -33,11 +29,7 @@
         ],
         "x-ms-client-request-id": "60f06736-c9fd-81a6-b69c-47a413853b98",
         "x-ms-request-id": "c0b83a01-501a-0016-6d1a-f42c15000000",
-<<<<<<< HEAD
-        "x-ms-version": "2020-12-06"
-=======
-        "x-ms-version": "2021-02-12"
->>>>>>> 7e782c87
+        "x-ms-version": "2021-02-12"
       },
       "ResponseBody": []
     },
@@ -59,11 +51,7 @@
         "x-ms-file-last-write-time": "Now",
         "x-ms-file-permission": "Inherit",
         "x-ms-return-client-request-id": "true",
-<<<<<<< HEAD
-        "x-ms-version": "2020-12-06"
-=======
-        "x-ms-version": "2021-02-12"
->>>>>>> 7e782c87
+        "x-ms-version": "2021-02-12"
       },
       "RequestBody": null,
       "StatusCode": 201,
@@ -86,11 +74,7 @@
         "x-ms-file-permission-key": "17860367565182308406*11459378189709739967",
         "x-ms-request-id": "c0b83a04-501a-0016-6e1a-f42c15000000",
         "x-ms-request-server-encrypted": "true",
-<<<<<<< HEAD
-        "x-ms-version": "2020-12-06"
-=======
-        "x-ms-version": "2021-02-12"
->>>>>>> 7e782c87
+        "x-ms-version": "2021-02-12"
       },
       "ResponseBody": []
     },
@@ -114,11 +98,7 @@
         "x-ms-file-permission": "Inherit",
         "x-ms-return-client-request-id": "true",
         "x-ms-type": "file",
-<<<<<<< HEAD
-        "x-ms-version": "2020-12-06"
-=======
-        "x-ms-version": "2021-02-12"
->>>>>>> 7e782c87
+        "x-ms-version": "2021-02-12"
       },
       "RequestBody": null,
       "StatusCode": 201,
@@ -141,11 +121,7 @@
         "x-ms-file-permission-key": "4010187179898695473*11459378189709739967",
         "x-ms-request-id": "c0b83a06-501a-0016-6f1a-f42c15000000",
         "x-ms-request-server-encrypted": "true",
-<<<<<<< HEAD
-        "x-ms-version": "2020-12-06"
-=======
-        "x-ms-version": "2021-02-12"
->>>>>>> 7e782c87
+        "x-ms-version": "2021-02-12"
       },
       "ResponseBody": []
     },
@@ -165,11 +141,7 @@
         "x-ms-lease-id": "00de4188-012f-8563-cc01-48f46aed200a",
         "x-ms-range": "bytes=0-1048575",
         "x-ms-return-client-request-id": "true",
-<<<<<<< HEAD
-        "x-ms-version": "2020-12-06"
-=======
-        "x-ms-version": "2021-02-12"
->>>>>>> 7e782c87
+        "x-ms-version": "2021-02-12"
       },
       "RequestBody": null,
       "StatusCode": 412,
@@ -185,11 +157,7 @@
         "x-ms-client-request-id": "ad076240-617f-ca35-0f3f-17db81dbf58e",
         "x-ms-error-code": "LeaseNotPresentWithFileOperation",
         "x-ms-request-id": "c0b83a07-501a-0016-701a-f42c15000000",
-<<<<<<< HEAD
-        "x-ms-version": "2020-12-06"
-=======
-        "x-ms-version": "2021-02-12"
->>>>>>> 7e782c87
+        "x-ms-version": "2021-02-12"
       },
       "ResponseBody": [
         "﻿<?xml version=\"1.0\" encoding=\"utf-8\"?><Error><Code>LeaseNotPresentWithFileOperation</Code><Message>There is currently no lease on the file.\n",
@@ -212,11 +180,7 @@
         "x-ms-date": "Tue, 26 Jan 2021 19:33:17 GMT",
         "x-ms-delete-snapshots": "include",
         "x-ms-return-client-request-id": "true",
-<<<<<<< HEAD
-        "x-ms-version": "2020-12-06"
-=======
-        "x-ms-version": "2021-02-12"
->>>>>>> 7e782c87
+        "x-ms-version": "2021-02-12"
       },
       "RequestBody": null,
       "StatusCode": 202,
@@ -229,11 +193,7 @@
         ],
         "x-ms-client-request-id": "07b49777-72e5-bd8a-ec8c-24ab064bab25",
         "x-ms-request-id": "c0b83a0b-501a-0016-721a-f42c15000000",
-<<<<<<< HEAD
-        "x-ms-version": "2020-12-06"
-=======
-        "x-ms-version": "2021-02-12"
->>>>>>> 7e782c87
+        "x-ms-version": "2021-02-12"
       },
       "ResponseBody": []
     }
