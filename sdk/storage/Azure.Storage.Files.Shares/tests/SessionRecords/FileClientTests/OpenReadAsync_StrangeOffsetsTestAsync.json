{
  "Entries": [
    {
      "RequestUri": "https://seanmcccanary3.file.core.windows.net/test-share-a9de1507-adc7-904e-990e-4ff424e89049?restype=share",
      "RequestMethod": "PUT",
      "RequestHeaders": {
        "Accept": "application/xml",
        "Authorization": "Sanitized",
        "traceparent": "00-9ee0849db3b20e41a6b43071ea17043d-a3f90331a04d0447-00",
        "User-Agent": [
          "azsdk-net-Storage.Files.Shares/12.7.0-alpha.20210121.1",
          "(.NET 5.0.2; Microsoft Windows 10.0.19042)"
        ],
        "x-ms-client-request-id": "3f6b9a7f-4a7c-4dea-d770-72875ff4b8dc",
        "x-ms-date": "Thu, 21 Jan 2021 20:42:09 GMT",
        "x-ms-return-client-request-id": "true",
        "x-ms-version": "2020-06-12"
      },
      "RequestBody": null,
      "StatusCode": 201,
      "ResponseHeaders": {
        "Content-Length": "0",
        "Date": "Thu, 21 Jan 2021 20:42:08 GMT",
        "ETag": "\u00220x8D8BE4D05FFE27E\u0022",
        "Last-Modified": "Thu, 21 Jan 2021 20:42:09 GMT",
        "Server": [
          "Windows-Azure-File/1.0",
          "Microsoft-HTTPAPI/2.0"
        ],
        "x-ms-client-request-id": "3f6b9a7f-4a7c-4dea-d770-72875ff4b8dc",
<<<<<<< HEAD
        "x-ms-request-id": "5889ee0b-001a-009e-14fb-85402a000000",
        "x-ms-version": "2020-06-12"
=======
        "x-ms-request-id": "cbe011a1-101a-0081-7c35-f07a18000000",
        "x-ms-version": "2020-04-08"
>>>>>>> ac24a13f
      },
      "ResponseBody": []
    },
    {
      "RequestUri": "https://seanmcccanary3.file.core.windows.net/test-share-a9de1507-adc7-904e-990e-4ff424e89049/test-directory-8bc301db-5901-be9a-7045-fb9580d0063f?restype=directory",
      "RequestMethod": "PUT",
      "RequestHeaders": {
        "Accept": "application/xml",
        "Authorization": "Sanitized",
        "traceparent": "00-98956e843355434fbab17c46ae327d6c-808bda9b2e00df43-00",
        "User-Agent": [
          "azsdk-net-Storage.Files.Shares/12.7.0-alpha.20210121.1",
          "(.NET 5.0.2; Microsoft Windows 10.0.19042)"
        ],
        "x-ms-client-request-id": "88a34f79-0a96-26d1-ffad-cf364f55cd07",
        "x-ms-date": "Thu, 21 Jan 2021 20:42:09 GMT",
        "x-ms-file-attributes": "None",
        "x-ms-file-creation-time": "Now",
        "x-ms-file-last-write-time": "Now",
        "x-ms-file-permission": "Inherit",
        "x-ms-return-client-request-id": "true",
        "x-ms-version": "2020-06-12"
      },
      "RequestBody": null,
      "StatusCode": 201,
      "ResponseHeaders": {
        "Content-Length": "0",
        "Date": "Thu, 21 Jan 2021 20:42:08 GMT",
        "ETag": "\u00220x8D8BE4D060ABACE\u0022",
        "Last-Modified": "Thu, 21 Jan 2021 20:42:09 GMT",
        "Server": [
          "Windows-Azure-File/1.0",
          "Microsoft-HTTPAPI/2.0"
        ],
        "x-ms-client-request-id": "88a34f79-0a96-26d1-ffad-cf364f55cd07",
        "x-ms-file-attributes": "Directory",
        "x-ms-file-change-time": "2021-01-21T20:42:09.6050894Z",
        "x-ms-file-creation-time": "2021-01-21T20:42:09.6050894Z",
        "x-ms-file-id": "13835128424026341376",
        "x-ms-file-last-write-time": "2021-01-21T20:42:09.6050894Z",
        "x-ms-file-parent-id": "0",
        "x-ms-file-permission-key": "17860367565182308406*11459378189709739967",
        "x-ms-request-id": "cbe011a4-101a-0081-7d35-f07a18000000",
        "x-ms-request-server-encrypted": "true",
        "x-ms-version": "2020-06-12"
      },
      "ResponseBody": []
    },
    {
      "RequestUri": "https://seanmcccanary3.file.core.windows.net/test-share-a9de1507-adc7-904e-990e-4ff424e89049/test-directory-8bc301db-5901-be9a-7045-fb9580d0063f/test-file-09ff908f-9fae-a2cb-f003-f6e116f6be80",
      "RequestMethod": "PUT",
      "RequestHeaders": {
        "Accept": "application/xml",
        "Authorization": "Sanitized",
        "traceparent": "00-ab89c2f67179a3458197cec445b6193e-0cd372a1e63bd047-00",
        "User-Agent": [
          "azsdk-net-Storage.Files.Shares/12.7.0-alpha.20210121.1",
          "(.NET 5.0.2; Microsoft Windows 10.0.19042)"
        ],
        "x-ms-client-request-id": "d1dad46f-9295-fff1-6d5f-64842ad11ab3",
        "x-ms-content-length": "1024",
        "x-ms-date": "Thu, 21 Jan 2021 20:42:09 GMT",
        "x-ms-file-attributes": "None",
        "x-ms-file-creation-time": "Now",
        "x-ms-file-last-write-time": "Now",
        "x-ms-file-permission": "Inherit",
        "x-ms-return-client-request-id": "true",
        "x-ms-type": "file",
        "x-ms-version": "2020-06-12"
      },
      "RequestBody": null,
      "StatusCode": 201,
      "ResponseHeaders": {
        "Content-Length": "0",
        "Date": "Thu, 21 Jan 2021 20:42:09 GMT",
        "ETag": "\u00220x8D8BE4D06198A8F\u0022",
        "Last-Modified": "Thu, 21 Jan 2021 20:42:09 GMT",
        "Server": [
          "Windows-Azure-File/1.0",
          "Microsoft-HTTPAPI/2.0"
        ],
        "x-ms-client-request-id": "d1dad46f-9295-fff1-6d5f-64842ad11ab3",
        "x-ms-file-attributes": "Archive",
        "x-ms-file-change-time": "2021-01-21T20:42:09.7021583Z",
        "x-ms-file-creation-time": "2021-01-21T20:42:09.7021583Z",
        "x-ms-file-id": "11529285414812647424",
        "x-ms-file-last-write-time": "2021-01-21T20:42:09.7021583Z",
        "x-ms-file-parent-id": "13835128424026341376",
        "x-ms-file-permission-key": "4010187179898695473*11459378189709739967",
        "x-ms-request-id": "cbe011a6-101a-0081-7e35-f07a18000000",
        "x-ms-request-server-encrypted": "true",
        "x-ms-version": "2020-06-12"
      },
      "ResponseBody": []
    },
    {
      "RequestUri": "https://seanmcccanary3.file.core.windows.net/test-share-a9de1507-adc7-904e-990e-4ff424e89049/test-directory-8bc301db-5901-be9a-7045-fb9580d0063f/test-file-09ff908f-9fae-a2cb-f003-f6e116f6be80?comp=range",
      "RequestMethod": "PUT",
      "RequestHeaders": {
        "Accept": "application/xml",
        "Authorization": "Sanitized",
        "Content-Length": "1024",
        "Content-Type": "application/octet-stream",
        "User-Agent": [
          "azsdk-net-Storage.Files.Shares/12.7.0-alpha.20210121.1",
          "(.NET 5.0.2; Microsoft Windows 10.0.19042)"
        ],
        "x-ms-client-request-id": "4172eb22-ec1b-69eb-4f15-1ee4308bb45f",
        "x-ms-date": "Thu, 21 Jan 2021 20:42:10 GMT",
        "x-ms-range": "bytes=0-1023",
        "x-ms-return-client-request-id": "true",
        "x-ms-version": "2020-06-12",
        "x-ms-write": "update"
      },
      "RequestBody": "ajMP434uYIo0pnPr9BnnUw1CGzEtfahtq0\u002BKz4KXzcNJXBaiDVU6S\u002B8YVO\u002BX5jHmxXsoDTmb2uyKoTgvo5AInNiwoZgCREW4CNBBFCm51sQepAkGbsCJrYIqGGwcCqdeELcW50SY5IA2cAVoWsbC0cpzEP\u002BHAS0YJvMV1yzZm/0o4gNxou\u002BAhb\u002BI0P67IVO8Z0ehqfqn1w\u002BJ/cFQgwxUXNQIP3fDUS7b84s//jAvXQSgWXDlN/IDgAvz6KUuLwKzNHMpsuHb\u002BBYYxbVuaNneWqC8rymcbiXiBL5sz2iJrcOIjMm9BaojxGBZzHE8lBgxFY0Ecn/ZF8ZOR60ibymtjxjy5tsPIVT1mOvIQqGzpXCmOrrahDtDr3UDbr78AVU3qzxZSq49IvM5D9mUENQkmqI9fDRv0gvdrjZmC7KV\u002BZeVkZZkWlrCaRjGoXVhr5\u002Bg39Mcv4Uhx9kxe5t31hZBpBVC/349v0BHehMbqTGWfP\u002BWxSzeeTkRdMm9M96\u002BSpIChPxfHq8gYyCT1ERxBR6nm/\u002Bc4BHpYircMIq0gIthiC\u002BAGSQ0N11PdmIMS6X1oG\u002BrFZjfImqBGSLSg\u002B0la\u002BOUMUsU8Ov6c2OiTGqv3BeF55AbCWrzgmbF/wACYbRvKgp/eBlZ4K\u002BDsKE0PNX/0TwKTZtdCWF4oa7kT/Hr\u002BBGvMiJgMGT9Kwbhl1nIvkWRxi3D9xQYEiCoBtdqdJG9l7iQhAmyn6HXDCKVe3EIr\u002BJpU4jDJwD8lyACtymNkrZ1IwCgODk83iaM7OrygpauoFf0ASEI\u002Bm\u002B4k\u002B3osOd4SnprH1dxZ3aoLXVhNzsVChSKUxfRmJGVbSmQ6KRMUy4\u002BE6JwhmM\u002BPDjgTNSrpsM0oonYXlzQp7Ho1rEu4X7SW9pHIyOZpYOxSxfe8Ey86cdlXEYbdPTRbWzwh7CxEFu5DvD6ZIOfmv0FJhNF8rZkLO3qyIQ4tufldbW3qB3S/zu7JOJcwYRDxsFIFU3gi3u1i1vDxkfWgVcIFO7O5/HfMyfYis7UCGpopgLD76GZBOk5AR3CDzjz5KKKU62Vdd7PaeImCAGs4YPwWyBFE5G2bw8FlOXUHSPu5aUrSbW90jEj84a\u002BcvzojSCa0bQYrdER0\u002BOdkOH4\u002B0u\u002BOCNcgZfNM4juIR8L9/wTHAfFOktv1TfTGnXRH0FQKvg6ADrYiwuIzJ4rKYyxBdzninTZM8AATmPsiGYh/BNHnvcn0PfCOpD7PG6tRKurIRSZ6ZXNdvc3OrHX7AOlZs\u002BK44qVijXlJE/j3vZSUgq3QWZSiBJ\u002BeSj/75VF602NVtWeImAgFZbftMVF6pgA5eemH6ucU968DGpilZufnzkBVYchszCqlivPctNNOA==",
      "StatusCode": 201,
      "ResponseHeaders": {
        "Content-Length": "0",
        "Content-MD5": "7\u002B4KDLXusYPhnBQ/wn80bw==",
        "Date": "Thu, 21 Jan 2021 20:42:09 GMT",
        "ETag": "\u00220x8D8BE4D06263710\u0022",
        "Last-Modified": "Thu, 21 Jan 2021 20:42:09 GMT",
        "Server": [
          "Windows-Azure-File/1.0",
          "Microsoft-HTTPAPI/2.0"
        ],
        "x-ms-client-request-id": "4172eb22-ec1b-69eb-4f15-1ee4308bb45f",
        "x-ms-request-id": "cbe011a7-101a-0081-7f35-f07a18000000",
        "x-ms-request-server-encrypted": "true",
        "x-ms-version": "2020-06-12"
      },
      "ResponseBody": []
    },
    {
      "RequestUri": "https://seanmcccanary3.file.core.windows.net/test-share-a9de1507-adc7-904e-990e-4ff424e89049/test-directory-8bc301db-5901-be9a-7045-fb9580d0063f/test-file-09ff908f-9fae-a2cb-f003-f6e116f6be80",
      "RequestMethod": "HEAD",
      "RequestHeaders": {
        "Accept": "application/xml",
        "Authorization": "Sanitized",
        "User-Agent": [
          "azsdk-net-Storage.Files.Shares/12.7.0-alpha.20210121.1",
          "(.NET 5.0.2; Microsoft Windows 10.0.19042)"
        ],
        "x-ms-client-request-id": "3e61413c-d85e-eb98-bf6b-e3a8a30fcaf4",
        "x-ms-date": "Thu, 21 Jan 2021 20:42:10 GMT",
        "x-ms-return-client-request-id": "true",
        "x-ms-version": "2020-06-12"
      },
      "RequestBody": null,
      "StatusCode": 200,
      "ResponseHeaders": {
        "Content-Length": "1024",
        "Content-Type": "application/octet-stream",
        "Date": "Thu, 21 Jan 2021 20:42:09 GMT",
        "ETag": "\u00220x8D8BE4D06263710\u0022",
        "Last-Modified": "Thu, 21 Jan 2021 20:42:09 GMT",
        "Server": [
          "Windows-Azure-File/1.0",
          "Microsoft-HTTPAPI/2.0"
        ],
        "Vary": "Origin",
        "x-ms-client-request-id": "3e61413c-d85e-eb98-bf6b-e3a8a30fcaf4",
        "x-ms-file-attributes": "Archive",
        "x-ms-file-change-time": "2021-01-21T20:42:09.7852176Z",
        "x-ms-file-creation-time": "2021-01-21T20:42:09.7021583Z",
        "x-ms-file-id": "11529285414812647424",
        "x-ms-file-last-write-time": "2021-01-21T20:42:09.7852176Z",
        "x-ms-file-parent-id": "13835128424026341376",
        "x-ms-file-permission-key": "4010187179898695473*11459378189709739967",
        "x-ms-lease-state": "available",
        "x-ms-lease-status": "unlocked",
        "x-ms-request-id": "cbe011a8-101a-0081-8035-f07a18000000",
        "x-ms-server-encrypted": "true",
        "x-ms-type": "File",
        "x-ms-version": "2020-06-12"
      },
      "ResponseBody": []
    },
    {
      "RequestUri": "https://seanmcccanary3.file.core.windows.net/test-share-a9de1507-adc7-904e-990e-4ff424e89049/test-directory-8bc301db-5901-be9a-7045-fb9580d0063f/test-file-09ff908f-9fae-a2cb-f003-f6e116f6be80",
      "RequestMethod": "GET",
      "RequestHeaders": {
        "Accept": "application/xml",
        "Authorization": "Sanitized",
        "User-Agent": [
          "azsdk-net-Storage.Files.Shares/12.7.0-alpha.20210121.1",
          "(.NET 5.0.2; Microsoft Windows 10.0.19042)"
        ],
        "x-ms-client-request-id": "eea8f3b8-762a-c500-b0c4-158dcaa509cf",
        "x-ms-date": "Thu, 21 Jan 2021 20:42:10 GMT",
        "x-ms-range": "bytes=0-156",
        "x-ms-range-get-content-md5": "false",
        "x-ms-return-client-request-id": "true",
        "x-ms-version": "2020-06-12"
      },
      "RequestBody": null,
      "StatusCode": 206,
      "ResponseHeaders": {
        "Accept-Ranges": "bytes",
        "Content-Length": "157",
        "Content-Range": "bytes 0-156/1024",
        "Content-Type": "application/octet-stream",
        "Date": "Thu, 21 Jan 2021 20:42:09 GMT",
        "ETag": "\u00220x8D8BE4D06263710\u0022",
        "Last-Modified": "Thu, 21 Jan 2021 20:42:09 GMT",
        "Server": [
          "Windows-Azure-File/1.0",
          "Microsoft-HTTPAPI/2.0"
        ],
        "Vary": "Origin",
        "x-ms-client-request-id": "eea8f3b8-762a-c500-b0c4-158dcaa509cf",
        "x-ms-file-attributes": "Archive",
        "x-ms-file-change-time": "2021-01-21T20:42:09.7852176Z",
        "x-ms-file-creation-time": "2021-01-21T20:42:09.7021583Z",
        "x-ms-file-id": "11529285414812647424",
        "x-ms-file-last-write-time": "2021-01-21T20:42:09.7852176Z",
        "x-ms-file-parent-id": "13835128424026341376",
        "x-ms-file-permission-key": "4010187179898695473*11459378189709739967",
        "x-ms-lease-state": "available",
        "x-ms-lease-status": "unlocked",
        "x-ms-request-id": "cbe011a9-101a-0081-0135-f07a18000000",
        "x-ms-server-encrypted": "true",
        "x-ms-type": "File",
        "x-ms-version": "2020-06-12"
      },
      "ResponseBody": "ajMP434uYIo0pnPr9BnnUw1CGzEtfahtq0\u002BKz4KXzcNJXBaiDVU6S\u002B8YVO\u002BX5jHmxXsoDTmb2uyKoTgvo5AInNiwoZgCREW4CNBBFCm51sQepAkGbsCJrYIqGGwcCqdeELcW50SY5IA2cAVoWsbC0cpzEP\u002BHAS0YJvMV1yzZm/0o4gNxou\u002BAhb\u002BI0P67IVO8Z0ehqfqn1w\u002BJ/cFQgw=="
    },
    {
      "RequestUri": "https://seanmcccanary3.file.core.windows.net/test-share-a9de1507-adc7-904e-990e-4ff424e89049/test-directory-8bc301db-5901-be9a-7045-fb9580d0063f/test-file-09ff908f-9fae-a2cb-f003-f6e116f6be80",
      "RequestMethod": "GET",
      "RequestHeaders": {
        "Accept": "application/xml",
        "Authorization": "Sanitized",
        "User-Agent": [
          "azsdk-net-Storage.Files.Shares/12.7.0-alpha.20210121.1",
          "(.NET 5.0.2; Microsoft Windows 10.0.19042)"
        ],
        "x-ms-client-request-id": "afef8ebc-db66-f5ca-7794-a9ce389daaf9",
        "x-ms-date": "Thu, 21 Jan 2021 20:42:10 GMT",
        "x-ms-range": "bytes=157-313",
        "x-ms-range-get-content-md5": "false",
        "x-ms-return-client-request-id": "true",
        "x-ms-version": "2020-06-12"
      },
      "RequestBody": null,
      "StatusCode": 206,
      "ResponseHeaders": {
        "Accept-Ranges": "bytes",
        "Content-Length": "157",
        "Content-Range": "bytes 157-313/1024",
        "Content-Type": "application/octet-stream",
        "Date": "Thu, 21 Jan 2021 20:42:09 GMT",
        "ETag": "\u00220x8D8BE4D06263710\u0022",
        "Last-Modified": "Thu, 21 Jan 2021 20:42:09 GMT",
        "Server": [
          "Windows-Azure-File/1.0",
          "Microsoft-HTTPAPI/2.0"
        ],
        "Vary": "Origin",
        "x-ms-client-request-id": "afef8ebc-db66-f5ca-7794-a9ce389daaf9",
        "x-ms-file-attributes": "Archive",
        "x-ms-file-change-time": "2021-01-21T20:42:09.7852176Z",
        "x-ms-file-creation-time": "2021-01-21T20:42:09.7021583Z",
        "x-ms-file-id": "11529285414812647424",
        "x-ms-file-last-write-time": "2021-01-21T20:42:09.7852176Z",
        "x-ms-file-parent-id": "13835128424026341376",
        "x-ms-file-permission-key": "4010187179898695473*11459378189709739967",
        "x-ms-lease-state": "available",
        "x-ms-lease-status": "unlocked",
        "x-ms-request-id": "cbe011aa-101a-0081-0235-f07a18000000",
        "x-ms-server-encrypted": "true",
        "x-ms-type": "File",
        "x-ms-version": "2020-06-12"
      },
      "ResponseBody": "DFRc1Ag/d8NRLtvziz/\u002BMC9dBKBZcOU38gOAC/PopS4vArM0cymy4dv4FhjFtW5o2d5aoLyvKZxuJeIEvmzPaImtw4iMyb0FqiPEYFnMcTyUGDEVjQRyf9kXxk5HrSJvKa2PGPLm2w8hVPWY68hCobOlcKY6utqEO0OvdQNuvvwBVTerPFlKrj0i8zkP2ZQQ1CSaoj18NG/SC92uNg=="
    },
    {
      "RequestUri": "https://seanmcccanary3.file.core.windows.net/test-share-a9de1507-adc7-904e-990e-4ff424e89049/test-directory-8bc301db-5901-be9a-7045-fb9580d0063f/test-file-09ff908f-9fae-a2cb-f003-f6e116f6be80",
      "RequestMethod": "GET",
      "RequestHeaders": {
        "Accept": "application/xml",
        "Authorization": "Sanitized",
        "User-Agent": [
          "azsdk-net-Storage.Files.Shares/12.7.0-alpha.20210121.1",
          "(.NET 5.0.2; Microsoft Windows 10.0.19042)"
        ],
        "x-ms-client-request-id": "3cd1cb73-5ab5-3a68-9214-ca0c59c8b679",
        "x-ms-date": "Thu, 21 Jan 2021 20:42:10 GMT",
        "x-ms-range": "bytes=314-470",
        "x-ms-range-get-content-md5": "false",
        "x-ms-return-client-request-id": "true",
        "x-ms-version": "2020-06-12"
      },
      "RequestBody": null,
      "StatusCode": 206,
      "ResponseHeaders": {
        "Accept-Ranges": "bytes",
        "Content-Length": "157",
        "Content-Range": "bytes 314-470/1024",
        "Content-Type": "application/octet-stream",
        "Date": "Thu, 21 Jan 2021 20:42:09 GMT",
        "ETag": "\u00220x8D8BE4D06263710\u0022",
        "Last-Modified": "Thu, 21 Jan 2021 20:42:09 GMT",
        "Server": [
          "Windows-Azure-File/1.0",
          "Microsoft-HTTPAPI/2.0"
        ],
        "Vary": "Origin",
        "x-ms-client-request-id": "3cd1cb73-5ab5-3a68-9214-ca0c59c8b679",
        "x-ms-file-attributes": "Archive",
        "x-ms-file-change-time": "2021-01-21T20:42:09.7852176Z",
        "x-ms-file-creation-time": "2021-01-21T20:42:09.7021583Z",
        "x-ms-file-id": "11529285414812647424",
        "x-ms-file-last-write-time": "2021-01-21T20:42:09.7852176Z",
        "x-ms-file-parent-id": "13835128424026341376",
        "x-ms-file-permission-key": "4010187179898695473*11459378189709739967",
        "x-ms-lease-state": "available",
        "x-ms-lease-status": "unlocked",
        "x-ms-request-id": "cbe011ab-101a-0081-0335-f07a18000000",
        "x-ms-server-encrypted": "true",
        "x-ms-type": "File",
        "x-ms-version": "2020-06-12"
      },
      "ResponseBody": "ZguylfmXlZGWZFpawmkYxqF1Ya\u002BfoN/THL\u002BFIcfZMXubd9YWQaQVQv9\u002BPb9AR3oTG6kxlnz/lsUs3nk5EXTJvTPevkqSAoT8Xx6vIGMgk9REcQUep5v/nOAR6WIq3DCKtICLYYgvgBkkNDddT3ZiDEul9aBvqxWY3yJqgRki0oPtJWvjlDFLFPDr\u002BnNjokxqr9wXheeQGwlq84JmxQ=="
    },
    {
      "RequestUri": "https://seanmcccanary3.file.core.windows.net/test-share-a9de1507-adc7-904e-990e-4ff424e89049/test-directory-8bc301db-5901-be9a-7045-fb9580d0063f/test-file-09ff908f-9fae-a2cb-f003-f6e116f6be80",
      "RequestMethod": "GET",
      "RequestHeaders": {
        "Accept": "application/xml",
        "Authorization": "Sanitized",
        "User-Agent": [
          "azsdk-net-Storage.Files.Shares/12.7.0-alpha.20210121.1",
          "(.NET 5.0.2; Microsoft Windows 10.0.19042)"
        ],
        "x-ms-client-request-id": "6c5a5644-6dcb-6043-29ea-ac57a3a65c93",
        "x-ms-date": "Thu, 21 Jan 2021 20:42:10 GMT",
        "x-ms-range": "bytes=471-627",
        "x-ms-range-get-content-md5": "false",
        "x-ms-return-client-request-id": "true",
        "x-ms-version": "2020-06-12"
      },
      "RequestBody": null,
      "StatusCode": 206,
      "ResponseHeaders": {
        "Accept-Ranges": "bytes",
        "Content-Length": "157",
        "Content-Range": "bytes 471-627/1024",
        "Content-Type": "application/octet-stream",
        "Date": "Thu, 21 Jan 2021 20:42:09 GMT",
        "ETag": "\u00220x8D8BE4D06263710\u0022",
        "Last-Modified": "Thu, 21 Jan 2021 20:42:09 GMT",
        "Server": [
          "Windows-Azure-File/1.0",
          "Microsoft-HTTPAPI/2.0"
        ],
        "Vary": "Origin",
        "x-ms-client-request-id": "6c5a5644-6dcb-6043-29ea-ac57a3a65c93",
        "x-ms-file-attributes": "Archive",
        "x-ms-file-change-time": "2021-01-21T20:42:09.7852176Z",
        "x-ms-file-creation-time": "2021-01-21T20:42:09.7021583Z",
        "x-ms-file-id": "11529285414812647424",
        "x-ms-file-last-write-time": "2021-01-21T20:42:09.7852176Z",
        "x-ms-file-parent-id": "13835128424026341376",
        "x-ms-file-permission-key": "4010187179898695473*11459378189709739967",
        "x-ms-lease-state": "available",
        "x-ms-lease-status": "unlocked",
        "x-ms-request-id": "cbe011ac-101a-0081-0435-f07a18000000",
        "x-ms-server-encrypted": "true",
        "x-ms-type": "File",
        "x-ms-version": "2020-06-12"
      },
      "ResponseBody": "/wACYbRvKgp/eBlZ4K\u002BDsKE0PNX/0TwKTZtdCWF4oa7kT/Hr\u002BBGvMiJgMGT9Kwbhl1nIvkWRxi3D9xQYEiCoBtdqdJG9l7iQhAmyn6HXDCKVe3EIr\u002BJpU4jDJwD8lyACtymNkrZ1IwCgODk83iaM7OrygpauoFf0ASEI\u002Bm\u002B4k\u002B3osOd4SnprH1dxZ3aoLXVhNzsVChSKUxfRmJGVbQ=="
    },
    {
      "RequestUri": "https://seanmcccanary3.file.core.windows.net/test-share-a9de1507-adc7-904e-990e-4ff424e89049/test-directory-8bc301db-5901-be9a-7045-fb9580d0063f/test-file-09ff908f-9fae-a2cb-f003-f6e116f6be80",
      "RequestMethod": "GET",
      "RequestHeaders": {
        "Accept": "application/xml",
        "Authorization": "Sanitized",
        "User-Agent": [
          "azsdk-net-Storage.Files.Shares/12.7.0-alpha.20210121.1",
          "(.NET 5.0.2; Microsoft Windows 10.0.19042)"
        ],
        "x-ms-client-request-id": "02c7baf5-496e-d4ae-647c-b94e6487ab33",
        "x-ms-date": "Thu, 21 Jan 2021 20:42:10 GMT",
        "x-ms-range": "bytes=628-784",
        "x-ms-range-get-content-md5": "false",
        "x-ms-return-client-request-id": "true",
        "x-ms-version": "2020-06-12"
      },
      "RequestBody": null,
      "StatusCode": 206,
      "ResponseHeaders": {
        "Accept-Ranges": "bytes",
        "Content-Length": "157",
        "Content-Range": "bytes 628-784/1024",
        "Content-Type": "application/octet-stream",
        "Date": "Thu, 21 Jan 2021 20:42:09 GMT",
        "ETag": "\u00220x8D8BE4D06263710\u0022",
        "Last-Modified": "Thu, 21 Jan 2021 20:42:09 GMT",
        "Server": [
          "Windows-Azure-File/1.0",
          "Microsoft-HTTPAPI/2.0"
        ],
        "Vary": "Origin",
        "x-ms-client-request-id": "02c7baf5-496e-d4ae-647c-b94e6487ab33",
        "x-ms-file-attributes": "Archive",
        "x-ms-file-change-time": "2021-01-21T20:42:09.7852176Z",
        "x-ms-file-creation-time": "2021-01-21T20:42:09.7021583Z",
        "x-ms-file-id": "11529285414812647424",
        "x-ms-file-last-write-time": "2021-01-21T20:42:09.7852176Z",
        "x-ms-file-parent-id": "13835128424026341376",
        "x-ms-file-permission-key": "4010187179898695473*11459378189709739967",
        "x-ms-lease-state": "available",
        "x-ms-lease-status": "unlocked",
        "x-ms-request-id": "cbe011ad-101a-0081-0535-f07a18000000",
        "x-ms-server-encrypted": "true",
        "x-ms-type": "File",
        "x-ms-version": "2020-06-12"
      },
      "ResponseBody": "KZDopExTLj4TonCGYz48OOBM1KumwzSiidheXNCnsejWsS7hftJb2kcjI5mlg7FLF97wTLzpx2VcRht09NFtbPCHsLEQW7kO8Ppkg5\u002Ba/QUmE0XytmQs7erIhDi25\u002BV1tbeoHdL/O7sk4lzBhEPGwUgVTeCLe7WLW8PGR9aBVwgU7s7n8d8zJ9iKztQIamimAsPvoZkE6TkBHcIPOA=="
    },
    {
      "RequestUri": "https://seanmcccanary3.file.core.windows.net/test-share-a9de1507-adc7-904e-990e-4ff424e89049/test-directory-8bc301db-5901-be9a-7045-fb9580d0063f/test-file-09ff908f-9fae-a2cb-f003-f6e116f6be80",
      "RequestMethod": "GET",
      "RequestHeaders": {
        "Accept": "application/xml",
        "Authorization": "Sanitized",
        "User-Agent": [
          "azsdk-net-Storage.Files.Shares/12.7.0-alpha.20210121.1",
          "(.NET 5.0.2; Microsoft Windows 10.0.19042)"
        ],
        "x-ms-client-request-id": "e961a7b3-59df-ba25-b026-ca0db2ccfd66",
        "x-ms-date": "Thu, 21 Jan 2021 20:42:10 GMT",
        "x-ms-range": "bytes=785-941",
        "x-ms-range-get-content-md5": "false",
        "x-ms-return-client-request-id": "true",
        "x-ms-version": "2020-06-12"
      },
      "RequestBody": null,
      "StatusCode": 206,
      "ResponseHeaders": {
        "Accept-Ranges": "bytes",
        "Content-Length": "157",
        "Content-Range": "bytes 785-941/1024",
        "Content-Type": "application/octet-stream",
        "Date": "Thu, 21 Jan 2021 20:42:09 GMT",
        "ETag": "\u00220x8D8BE4D06263710\u0022",
        "Last-Modified": "Thu, 21 Jan 2021 20:42:09 GMT",
        "Server": [
          "Windows-Azure-File/1.0",
          "Microsoft-HTTPAPI/2.0"
        ],
        "Vary": "Origin",
        "x-ms-client-request-id": "e961a7b3-59df-ba25-b026-ca0db2ccfd66",
        "x-ms-file-attributes": "Archive",
        "x-ms-file-change-time": "2021-01-21T20:42:09.7852176Z",
        "x-ms-file-creation-time": "2021-01-21T20:42:09.7021583Z",
        "x-ms-file-id": "11529285414812647424",
        "x-ms-file-last-write-time": "2021-01-21T20:42:09.7852176Z",
        "x-ms-file-parent-id": "13835128424026341376",
        "x-ms-file-permission-key": "4010187179898695473*11459378189709739967",
        "x-ms-lease-state": "available",
        "x-ms-lease-status": "unlocked",
        "x-ms-request-id": "cbe011ae-101a-0081-0635-f07a18000000",
        "x-ms-server-encrypted": "true",
        "x-ms-type": "File",
        "x-ms-version": "2020-06-12"
      },
      "ResponseBody": "8\u002BSiilOtlXXez2niJggBrOGD8FsgRRORtm8PBZTl1B0j7uWlK0m1vdIxI/OGvnL86I0gmtG0GK3REdPjnZDh\u002BPtLvjgjXIGXzTOI7iEfC/f8ExwHxTpLb9U30xp10R9BUCr4OgA62IsLiMyeKymMsQXc54p02TPAAE5j7IhmIfwTR573J9D3wjqQ\u002BzxurUSrqyEUmemVzXb3Nzqx1w=="
    },
    {
      "RequestUri": "https://seanmcccanary3.file.core.windows.net/test-share-a9de1507-adc7-904e-990e-4ff424e89049/test-directory-8bc301db-5901-be9a-7045-fb9580d0063f/test-file-09ff908f-9fae-a2cb-f003-f6e116f6be80",
      "RequestMethod": "GET",
      "RequestHeaders": {
        "Accept": "application/xml",
        "Authorization": "Sanitized",
        "User-Agent": [
          "azsdk-net-Storage.Files.Shares/12.7.0-alpha.20210121.1",
          "(.NET 5.0.2; Microsoft Windows 10.0.19042)"
        ],
        "x-ms-client-request-id": "bd9b4c23-c125-8354-99ee-f46a2678266f",
        "x-ms-date": "Thu, 21 Jan 2021 20:42:10 GMT",
        "x-ms-range": "bytes=942-1098",
        "x-ms-range-get-content-md5": "false",
        "x-ms-return-client-request-id": "true",
        "x-ms-version": "2020-06-12"
      },
      "RequestBody": null,
      "StatusCode": 206,
      "ResponseHeaders": {
        "Accept-Ranges": "bytes",
        "Content-Length": "82",
        "Content-Range": "bytes 942-1023/1024",
        "Content-Type": "application/octet-stream",
        "Date": "Thu, 21 Jan 2021 20:42:09 GMT",
        "ETag": "\u00220x8D8BE4D06263710\u0022",
        "Last-Modified": "Thu, 21 Jan 2021 20:42:09 GMT",
        "Server": [
          "Windows-Azure-File/1.0",
          "Microsoft-HTTPAPI/2.0"
        ],
        "Vary": "Origin",
        "x-ms-client-request-id": "bd9b4c23-c125-8354-99ee-f46a2678266f",
        "x-ms-file-attributes": "Archive",
        "x-ms-file-change-time": "2021-01-21T20:42:09.7852176Z",
        "x-ms-file-creation-time": "2021-01-21T20:42:09.7021583Z",
        "x-ms-file-id": "11529285414812647424",
        "x-ms-file-last-write-time": "2021-01-21T20:42:09.7852176Z",
        "x-ms-file-parent-id": "13835128424026341376",
        "x-ms-file-permission-key": "4010187179898695473*11459378189709739967",
        "x-ms-lease-state": "available",
        "x-ms-lease-status": "unlocked",
        "x-ms-request-id": "cbe011af-101a-0081-0735-f07a18000000",
        "x-ms-server-encrypted": "true",
        "x-ms-type": "File",
        "x-ms-version": "2020-06-12"
      },
      "ResponseBody": "7AOlZs\u002BK44qVijXlJE/j3vZSUgq3QWZSiBJ\u002BeSj/75VF602NVtWeImAgFZbftMVF6pgA5eemH6ucU968DGpilZufnzkBVYchszCqlivPctNNOA=="
    },
    {
<<<<<<< HEAD
      "RequestUri": "http://emilydevtest.file.core.windows.net/test-share-a9de1507-adc7-904e-990e-4ff424e89049/test-directory-8bc301db-5901-be9a-7045-fb9580d0063f/test-file-09ff908f-9fae-a2cb-f003-f6e116f6be80",
      "RequestMethod": "HEAD",
      "RequestHeaders": {
        "Authorization": "Sanitized",
        "User-Agent": [
          "azsdk-net-Storage.Files.Shares/12.5.0-alpha.20200908.1",
          "(.NET Core 4.6.29130.01; Microsoft Windows 10.0.19041 )"
        ],
        "x-ms-client-request-id": "65e92c5c-3f30-1540-da1b-ae259d09ddbb",
        "x-ms-date": "Tue, 08 Sep 2020 16:15:00 GMT",
        "x-ms-return-client-request-id": "true",
        "x-ms-version": "2020-06-12"
      },
      "RequestBody": null,
      "StatusCode": 200,
      "ResponseHeaders": {
        "Content-Length": "1024",
        "Content-Type": "application/octet-stream",
        "Date": "Tue, 08 Sep 2020 16:15:00 GMT",
        "ETag": "\u00220x8D8541256028028\u0022",
        "Last-Modified": "Tue, 08 Sep 2020 16:15:00 GMT",
        "Server": [
          "Windows-Azure-File/1.0",
          "Microsoft-HTTPAPI/2.0"
        ],
        "Vary": "Origin",
        "x-ms-client-request-id": "65e92c5c-3f30-1540-da1b-ae259d09ddbb",
        "x-ms-file-attributes": "Archive",
        "x-ms-file-change-time": "2020-09-08T16:15:00.1853992Z",
        "x-ms-file-creation-time": "2020-09-08T16:15:00.1853992Z",
        "x-ms-file-id": "11529285414812647424",
        "x-ms-file-last-write-time": "2020-09-08T16:15:00.1853992Z",
        "x-ms-file-parent-id": "13835128424026341376",
        "x-ms-file-permission-key": "4099112195243312672*10394889115079208622",
        "x-ms-lease-state": "available",
        "x-ms-lease-status": "unlocked",
        "x-ms-request-id": "5889ee19-001a-009e-20fb-85402a000000",
        "x-ms-server-encrypted": "true",
        "x-ms-type": "File",
        "x-ms-version": "2020-06-12"
      },
      "ResponseBody": []
    },
    {
      "RequestUri": "http://emilydevtest.file.core.windows.net/test-share-a9de1507-adc7-904e-990e-4ff424e89049?restype=share",
=======
      "RequestUri": "https://seanmcccanary3.file.core.windows.net/test-share-a9de1507-adc7-904e-990e-4ff424e89049?restype=share",
>>>>>>> ac24a13f
      "RequestMethod": "DELETE",
      "RequestHeaders": {
        "Accept": "application/xml",
        "Authorization": "Sanitized",
        "traceparent": "00-6ce796dccd31884fa73f3b95b42b5f9d-587cc5383ecedf48-00",
        "User-Agent": [
          "azsdk-net-Storage.Files.Shares/12.7.0-alpha.20210121.1",
          "(.NET 5.0.2; Microsoft Windows 10.0.19042)"
        ],
        "x-ms-client-request-id": "65e92c5c-3f30-1540-da1b-ae259d09ddbb",
        "x-ms-date": "Thu, 21 Jan 2021 20:42:10 GMT",
        "x-ms-delete-snapshots": "include",
        "x-ms-return-client-request-id": "true",
        "x-ms-version": "2020-06-12"
      },
      "RequestBody": null,
      "StatusCode": 202,
      "ResponseHeaders": {
        "Content-Length": "0",
        "Date": "Thu, 21 Jan 2021 20:42:09 GMT",
        "Server": [
          "Windows-Azure-File/1.0",
          "Microsoft-HTTPAPI/2.0"
        ],
<<<<<<< HEAD
        "x-ms-client-request-id": "f90ea9fe-c18f-bb3f-d75b-020c6233832a",
        "x-ms-request-id": "5889ee1a-001a-009e-21fb-85402a000000",
        "x-ms-version": "2020-06-12"
=======
        "x-ms-client-request-id": "65e92c5c-3f30-1540-da1b-ae259d09ddbb",
        "x-ms-request-id": "cbe011b0-101a-0081-0835-f07a18000000",
        "x-ms-version": "2020-04-08"
>>>>>>> ac24a13f
      },
      "ResponseBody": []
    }
  ],
  "Variables": {
    "RandomSeed": "1566089941",
    "Storage_TestConfigDefault": "ProductionTenant\nseanmcccanary3\nU2FuaXRpemVk\nhttps://seanmcccanary3.blob.core.windows.net\nhttps://seanmcccanary3.file.core.windows.net\nhttps://seanmcccanary3.queue.core.windows.net\nhttps://seanmcccanary3.table.core.windows.net\n\n\n\n\nhttps://seanmcccanary3-secondary.blob.core.windows.net\nhttps://seanmcccanary3-secondary.file.core.windows.net\nhttps://seanmcccanary3-secondary.queue.core.windows.net\nhttps://seanmcccanary3-secondary.table.core.windows.net\n\nSanitized\n\n\nCloud\nBlobEndpoint=https://seanmcccanary3.blob.core.windows.net/;QueueEndpoint=https://seanmcccanary3.queue.core.windows.net/;FileEndpoint=https://seanmcccanary3.file.core.windows.net/;BlobSecondaryEndpoint=https://seanmcccanary3-secondary.blob.core.windows.net/;QueueSecondaryEndpoint=https://seanmcccanary3-secondary.queue.core.windows.net/;FileSecondaryEndpoint=https://seanmcccanary3-secondary.file.core.windows.net/;AccountName=seanmcccanary3;AccountKey=Kg==;\nseanscope1"
  }
}<|MERGE_RESOLUTION|>--- conflicted
+++ resolved
@@ -1,18 +1,18 @@
 {
   "Entries": [
     {
-      "RequestUri": "https://seanmcccanary3.file.core.windows.net/test-share-a9de1507-adc7-904e-990e-4ff424e89049?restype=share",
+      "RequestUri": "https://seanmcccanary3.file.core.windows.net/test-share-b6951dac-0eb9-b67d-7ec6-f014a16aaf36?restype=share",
       "RequestMethod": "PUT",
       "RequestHeaders": {
         "Accept": "application/xml",
         "Authorization": "Sanitized",
-        "traceparent": "00-9ee0849db3b20e41a6b43071ea17043d-a3f90331a04d0447-00",
-        "User-Agent": [
-          "azsdk-net-Storage.Files.Shares/12.7.0-alpha.20210121.1",
-          "(.NET 5.0.2; Microsoft Windows 10.0.19042)"
-        ],
-        "x-ms-client-request-id": "3f6b9a7f-4a7c-4dea-d770-72875ff4b8dc",
-        "x-ms-date": "Thu, 21 Jan 2021 20:42:09 GMT",
+        "traceparent": "00-044ef259b440c546a7616d999c95ea21-942e4567dee2c14b-00",
+        "User-Agent": [
+          "azsdk-net-Storage.Files.Shares/12.7.0-alpha.20210126.1",
+          "(.NET 5.0.2; Microsoft Windows 10.0.19042)"
+        ],
+        "x-ms-client-request-id": "3298a656-26e0-72a6-987c-87be9f097718",
+        "x-ms-date": "Tue, 26 Jan 2021 19:33:42 GMT",
         "x-ms-return-client-request-id": "true",
         "x-ms-version": "2020-06-12"
       },
@@ -20,37 +20,32 @@
       "StatusCode": 201,
       "ResponseHeaders": {
         "Content-Length": "0",
-        "Date": "Thu, 21 Jan 2021 20:42:08 GMT",
-        "ETag": "\u00220x8D8BE4D05FFE27E\u0022",
-        "Last-Modified": "Thu, 21 Jan 2021 20:42:09 GMT",
-        "Server": [
-          "Windows-Azure-File/1.0",
-          "Microsoft-HTTPAPI/2.0"
-        ],
-        "x-ms-client-request-id": "3f6b9a7f-4a7c-4dea-d770-72875ff4b8dc",
-<<<<<<< HEAD
-        "x-ms-request-id": "5889ee0b-001a-009e-14fb-85402a000000",
-        "x-ms-version": "2020-06-12"
-=======
-        "x-ms-request-id": "cbe011a1-101a-0081-7c35-f07a18000000",
-        "x-ms-version": "2020-04-08"
->>>>>>> ac24a13f
+        "Date": "Tue, 26 Jan 2021 19:33:41 GMT",
+        "ETag": "\u00220x8D8C231499A3E70\u0022",
+        "Last-Modified": "Tue, 26 Jan 2021 19:33:41 GMT",
+        "Server": [
+          "Windows-Azure-File/1.0",
+          "Microsoft-HTTPAPI/2.0"
+        ],
+        "x-ms-client-request-id": "3298a656-26e0-72a6-987c-87be9f097718",
+        "x-ms-request-id": "8d24506a-401a-0025-2c1a-f473be000000",
+        "x-ms-version": "2020-06-12"
       },
       "ResponseBody": []
     },
     {
-      "RequestUri": "https://seanmcccanary3.file.core.windows.net/test-share-a9de1507-adc7-904e-990e-4ff424e89049/test-directory-8bc301db-5901-be9a-7045-fb9580d0063f?restype=directory",
+      "RequestUri": "https://seanmcccanary3.file.core.windows.net/test-share-b6951dac-0eb9-b67d-7ec6-f014a16aaf36/test-directory-5fe0ad20-7cdf-14cd-c691-bf08e61203b1?restype=directory",
       "RequestMethod": "PUT",
       "RequestHeaders": {
         "Accept": "application/xml",
         "Authorization": "Sanitized",
-        "traceparent": "00-98956e843355434fbab17c46ae327d6c-808bda9b2e00df43-00",
-        "User-Agent": [
-          "azsdk-net-Storage.Files.Shares/12.7.0-alpha.20210121.1",
-          "(.NET 5.0.2; Microsoft Windows 10.0.19042)"
-        ],
-        "x-ms-client-request-id": "88a34f79-0a96-26d1-ffad-cf364f55cd07",
-        "x-ms-date": "Thu, 21 Jan 2021 20:42:09 GMT",
+        "traceparent": "00-a0800a5fa69b2b468a69c572e026a222-1213374bd5e42c44-00",
+        "User-Agent": [
+          "azsdk-net-Storage.Files.Shares/12.7.0-alpha.20210126.1",
+          "(.NET 5.0.2; Microsoft Windows 10.0.19042)"
+        ],
+        "x-ms-client-request-id": "054a0e39-f1ec-dabe-d984-6b4e679d8c85",
+        "x-ms-date": "Tue, 26 Jan 2021 19:33:42 GMT",
         "x-ms-file-attributes": "None",
         "x-ms-file-creation-time": "Now",
         "x-ms-file-last-write-time": "Now",
@@ -62,41 +57,41 @@
       "StatusCode": 201,
       "ResponseHeaders": {
         "Content-Length": "0",
-        "Date": "Thu, 21 Jan 2021 20:42:08 GMT",
-        "ETag": "\u00220x8D8BE4D060ABACE\u0022",
-        "Last-Modified": "Thu, 21 Jan 2021 20:42:09 GMT",
-        "Server": [
-          "Windows-Azure-File/1.0",
-          "Microsoft-HTTPAPI/2.0"
-        ],
-        "x-ms-client-request-id": "88a34f79-0a96-26d1-ffad-cf364f55cd07",
+        "Date": "Tue, 26 Jan 2021 19:33:41 GMT",
+        "ETag": "\u00220x8D8C23149A474B9\u0022",
+        "Last-Modified": "Tue, 26 Jan 2021 19:33:41 GMT",
+        "Server": [
+          "Windows-Azure-File/1.0",
+          "Microsoft-HTTPAPI/2.0"
+        ],
+        "x-ms-client-request-id": "054a0e39-f1ec-dabe-d984-6b4e679d8c85",
         "x-ms-file-attributes": "Directory",
-        "x-ms-file-change-time": "2021-01-21T20:42:09.6050894Z",
-        "x-ms-file-creation-time": "2021-01-21T20:42:09.6050894Z",
+        "x-ms-file-change-time": "2021-01-26T19:33:41.7625785Z",
+        "x-ms-file-creation-time": "2021-01-26T19:33:41.7625785Z",
         "x-ms-file-id": "13835128424026341376",
-        "x-ms-file-last-write-time": "2021-01-21T20:42:09.6050894Z",
+        "x-ms-file-last-write-time": "2021-01-26T19:33:41.7625785Z",
         "x-ms-file-parent-id": "0",
         "x-ms-file-permission-key": "17860367565182308406*11459378189709739967",
-        "x-ms-request-id": "cbe011a4-101a-0081-7d35-f07a18000000",
+        "x-ms-request-id": "8d24506d-401a-0025-2d1a-f473be000000",
         "x-ms-request-server-encrypted": "true",
         "x-ms-version": "2020-06-12"
       },
       "ResponseBody": []
     },
     {
-      "RequestUri": "https://seanmcccanary3.file.core.windows.net/test-share-a9de1507-adc7-904e-990e-4ff424e89049/test-directory-8bc301db-5901-be9a-7045-fb9580d0063f/test-file-09ff908f-9fae-a2cb-f003-f6e116f6be80",
+      "RequestUri": "https://seanmcccanary3.file.core.windows.net/test-share-b6951dac-0eb9-b67d-7ec6-f014a16aaf36/test-directory-5fe0ad20-7cdf-14cd-c691-bf08e61203b1/test-file-d65c14e3-effb-9952-1abb-23c9ca9c91d1",
       "RequestMethod": "PUT",
       "RequestHeaders": {
         "Accept": "application/xml",
         "Authorization": "Sanitized",
-        "traceparent": "00-ab89c2f67179a3458197cec445b6193e-0cd372a1e63bd047-00",
-        "User-Agent": [
-          "azsdk-net-Storage.Files.Shares/12.7.0-alpha.20210121.1",
-          "(.NET 5.0.2; Microsoft Windows 10.0.19042)"
-        ],
-        "x-ms-client-request-id": "d1dad46f-9295-fff1-6d5f-64842ad11ab3",
+        "traceparent": "00-51dc678138e2214d83440efada620951-c7d161af97597547-00",
+        "User-Agent": [
+          "azsdk-net-Storage.Files.Shares/12.7.0-alpha.20210126.1",
+          "(.NET 5.0.2; Microsoft Windows 10.0.19042)"
+        ],
+        "x-ms-client-request-id": "9d7c71d9-4553-de27-5fb4-9a66f57d756d",
         "x-ms-content-length": "1024",
-        "x-ms-date": "Thu, 21 Jan 2021 20:42:09 GMT",
+        "x-ms-date": "Tue, 26 Jan 2021 19:33:42 GMT",
         "x-ms-file-attributes": "None",
         "x-ms-file-creation-time": "Now",
         "x-ms-file-last-write-time": "Now",
@@ -109,29 +104,29 @@
       "StatusCode": 201,
       "ResponseHeaders": {
         "Content-Length": "0",
-        "Date": "Thu, 21 Jan 2021 20:42:09 GMT",
-        "ETag": "\u00220x8D8BE4D06198A8F\u0022",
-        "Last-Modified": "Thu, 21 Jan 2021 20:42:09 GMT",
-        "Server": [
-          "Windows-Azure-File/1.0",
-          "Microsoft-HTTPAPI/2.0"
-        ],
-        "x-ms-client-request-id": "d1dad46f-9295-fff1-6d5f-64842ad11ab3",
-        "x-ms-file-attributes": "Archive",
-        "x-ms-file-change-time": "2021-01-21T20:42:09.7021583Z",
-        "x-ms-file-creation-time": "2021-01-21T20:42:09.7021583Z",
-        "x-ms-file-id": "11529285414812647424",
-        "x-ms-file-last-write-time": "2021-01-21T20:42:09.7021583Z",
-        "x-ms-file-parent-id": "13835128424026341376",
-        "x-ms-file-permission-key": "4010187179898695473*11459378189709739967",
-        "x-ms-request-id": "cbe011a6-101a-0081-7e35-f07a18000000",
+        "Date": "Tue, 26 Jan 2021 19:33:41 GMT",
+        "ETag": "\u00220x8D8C23149ADC545\u0022",
+        "Last-Modified": "Tue, 26 Jan 2021 19:33:41 GMT",
+        "Server": [
+          "Windows-Azure-File/1.0",
+          "Microsoft-HTTPAPI/2.0"
+        ],
+        "x-ms-client-request-id": "9d7c71d9-4553-de27-5fb4-9a66f57d756d",
+        "x-ms-file-attributes": "Archive",
+        "x-ms-file-change-time": "2021-01-26T19:33:41.8236229Z",
+        "x-ms-file-creation-time": "2021-01-26T19:33:41.8236229Z",
+        "x-ms-file-id": "11529285414812647424",
+        "x-ms-file-last-write-time": "2021-01-26T19:33:41.8236229Z",
+        "x-ms-file-parent-id": "13835128424026341376",
+        "x-ms-file-permission-key": "4010187179898695473*11459378189709739967",
+        "x-ms-request-id": "8d24506f-401a-0025-2e1a-f473be000000",
         "x-ms-request-server-encrypted": "true",
         "x-ms-version": "2020-06-12"
       },
       "ResponseBody": []
     },
     {
-      "RequestUri": "https://seanmcccanary3.file.core.windows.net/test-share-a9de1507-adc7-904e-990e-4ff424e89049/test-directory-8bc301db-5901-be9a-7045-fb9580d0063f/test-file-09ff908f-9fae-a2cb-f003-f6e116f6be80?comp=range",
+      "RequestUri": "https://seanmcccanary3.file.core.windows.net/test-share-b6951dac-0eb9-b67d-7ec6-f014a16aaf36/test-directory-5fe0ad20-7cdf-14cd-c691-bf08e61203b1/test-file-d65c14e3-effb-9952-1abb-23c9ca9c91d1?comp=range",
       "RequestMethod": "PUT",
       "RequestHeaders": {
         "Accept": "application/xml",
@@ -139,47 +134,47 @@
         "Content-Length": "1024",
         "Content-Type": "application/octet-stream",
         "User-Agent": [
-          "azsdk-net-Storage.Files.Shares/12.7.0-alpha.20210121.1",
-          "(.NET 5.0.2; Microsoft Windows 10.0.19042)"
-        ],
-        "x-ms-client-request-id": "4172eb22-ec1b-69eb-4f15-1ee4308bb45f",
-        "x-ms-date": "Thu, 21 Jan 2021 20:42:10 GMT",
+          "azsdk-net-Storage.Files.Shares/12.7.0-alpha.20210126.1",
+          "(.NET 5.0.2; Microsoft Windows 10.0.19042)"
+        ],
+        "x-ms-client-request-id": "59ef5301-f31f-e07d-35d7-f752d889b362",
+        "x-ms-date": "Tue, 26 Jan 2021 19:33:42 GMT",
         "x-ms-range": "bytes=0-1023",
         "x-ms-return-client-request-id": "true",
         "x-ms-version": "2020-06-12",
         "x-ms-write": "update"
       },
-      "RequestBody": "ajMP434uYIo0pnPr9BnnUw1CGzEtfahtq0\u002BKz4KXzcNJXBaiDVU6S\u002B8YVO\u002BX5jHmxXsoDTmb2uyKoTgvo5AInNiwoZgCREW4CNBBFCm51sQepAkGbsCJrYIqGGwcCqdeELcW50SY5IA2cAVoWsbC0cpzEP\u002BHAS0YJvMV1yzZm/0o4gNxou\u002BAhb\u002BI0P67IVO8Z0ehqfqn1w\u002BJ/cFQgwxUXNQIP3fDUS7b84s//jAvXQSgWXDlN/IDgAvz6KUuLwKzNHMpsuHb\u002BBYYxbVuaNneWqC8rymcbiXiBL5sz2iJrcOIjMm9BaojxGBZzHE8lBgxFY0Ecn/ZF8ZOR60ibymtjxjy5tsPIVT1mOvIQqGzpXCmOrrahDtDr3UDbr78AVU3qzxZSq49IvM5D9mUENQkmqI9fDRv0gvdrjZmC7KV\u002BZeVkZZkWlrCaRjGoXVhr5\u002Bg39Mcv4Uhx9kxe5t31hZBpBVC/349v0BHehMbqTGWfP\u002BWxSzeeTkRdMm9M96\u002BSpIChPxfHq8gYyCT1ERxBR6nm/\u002Bc4BHpYircMIq0gIthiC\u002BAGSQ0N11PdmIMS6X1oG\u002BrFZjfImqBGSLSg\u002B0la\u002BOUMUsU8Ov6c2OiTGqv3BeF55AbCWrzgmbF/wACYbRvKgp/eBlZ4K\u002BDsKE0PNX/0TwKTZtdCWF4oa7kT/Hr\u002BBGvMiJgMGT9Kwbhl1nIvkWRxi3D9xQYEiCoBtdqdJG9l7iQhAmyn6HXDCKVe3EIr\u002BJpU4jDJwD8lyACtymNkrZ1IwCgODk83iaM7OrygpauoFf0ASEI\u002Bm\u002B4k\u002B3osOd4SnprH1dxZ3aoLXVhNzsVChSKUxfRmJGVbSmQ6KRMUy4\u002BE6JwhmM\u002BPDjgTNSrpsM0oonYXlzQp7Ho1rEu4X7SW9pHIyOZpYOxSxfe8Ey86cdlXEYbdPTRbWzwh7CxEFu5DvD6ZIOfmv0FJhNF8rZkLO3qyIQ4tufldbW3qB3S/zu7JOJcwYRDxsFIFU3gi3u1i1vDxkfWgVcIFO7O5/HfMyfYis7UCGpopgLD76GZBOk5AR3CDzjz5KKKU62Vdd7PaeImCAGs4YPwWyBFE5G2bw8FlOXUHSPu5aUrSbW90jEj84a\u002BcvzojSCa0bQYrdER0\u002BOdkOH4\u002B0u\u002BOCNcgZfNM4juIR8L9/wTHAfFOktv1TfTGnXRH0FQKvg6ADrYiwuIzJ4rKYyxBdzninTZM8AATmPsiGYh/BNHnvcn0PfCOpD7PG6tRKurIRSZ6ZXNdvc3OrHX7AOlZs\u002BK44qVijXlJE/j3vZSUgq3QWZSiBJ\u002BeSj/75VF602NVtWeImAgFZbftMVF6pgA5eemH6ucU968DGpilZufnzkBVYchszCqlivPctNNOA==",
+      "RequestBody": "eNZIS0t8RqNXz4r\u002BVQ4ELS3Sz9fH/cSElOQiThEHqTdUoUU5UBihvcinrh1mv4TKgD4hlc60vXsSw7dnWveSUCVTqrTIyt0UMBEOIE6mHtRfV87S5hRpn\u002BPKJ41hOmPRFV74EhXQArVhDGS8pZ0sa6XiCAIpv2kQ6grQ/aNPs/auPQvwrQu/jlQYcdqwrPlGnbvofzJgp1b06CcK/wQSEVhtDmiRO72ZInmuEU2PXz4RimDnZzTETZa1/MXjtI5PBWCBQp6RtGH\u002BTly4sZUIZIjp\u002BXWkK6kkqcDR3D/3tW7rXwvsDR2ff9X\u002B6RjXDJwArJc9\u002BboYq9q3XZnev9ciBpnuzVKJG1ZrSnmfpUGQTZ0k0DCnuruz0rMxNbCEwcD\u002B3ON/6T5Jd5BA0q9AeQWYJg/7ue6mekvdOvueV\u002Bam5oi5ocleEGNe2lmfZ\u002BgLc1iumQ\u002BgiAfRV2KXoq9Dqh\u002Bqmusmh9g8ORWrnN6VBxJj0cai8L7WBV6B50lmxm60GjA69cz85eyAcV/59OsoPFBPNNDooblg05WNpZ\u002BO1XKn94GuWhFGZuzaIX5f3RByWKr4F5KezHl32SE3bz9M8ZzsUv1qeuE\u002BCc3jDYA6AfaFG030lb7gCSoIN4HvD/etji/icooSCN7IuQ7Fur75PNcrsVPyV1zdDEnSYUNgT/nVNn9QWI9rchNvLNuwGk5sD/qpxF2juzbTBWVBP6aaaGoU74M/qORIvz5AgyuALfH6ZlJItoqcMntIfVMqKjJs1MNwmyvLLGYWYQUeYjgLUtdzRtlUUrHgeLwI9iuRHZQM065nD5HGLznrMlSEfc9DPSp7tuNZGIIRjyNuwzY7hUNwEo\u002BJo0NGrRefaB9dXPrtxLkAFmexsrssVn9uV2wDsK0QE2pAupnnNQnMubBitDMogf58Om/cv2DUXE3D11WrnLhyTEmPrQofGeBd5fgKyqFMRdVuhnU\u002BNFMKbF1MI12zIBz372jqmNTzXCCOf9pnyZGrd5J/PBZDNBf1hEGt0/aDqcTcE9o5Yq0BeilUsLV5o6LLoazKNOQGtLtQ9BOTRokqCtUVi7W3cRTlfsLs7oRifOGe4TFJuHXg1V4f6W2ZbjSfKaXfYxjtFC\u002BY5bYhGcU27Xgy9GVX4VFfNbVWl4imSw\u002BNTMTeghjIscwCsdO/vruY6Pv1Z3nPR0hUgC1jln2m8ZmmlMwBWGtfaUOYVTB\u002BoHf5va6NseSVvgV8igLqZRtPW8A5GCrvl5CPlf02N/IY1eC2adjOGT\u002B1EdXHhc1pdAQoSPlvRIdMCiYe/RznX4cSY7QiNPtCgUKAhAdVJxLCJiD4De74qJBYaV\u002BxrxwjzbFNtCEZRkAJ5ce378B/9w==",
       "StatusCode": 201,
       "ResponseHeaders": {
         "Content-Length": "0",
-        "Content-MD5": "7\u002B4KDLXusYPhnBQ/wn80bw==",
-        "Date": "Thu, 21 Jan 2021 20:42:09 GMT",
-        "ETag": "\u00220x8D8BE4D06263710\u0022",
-        "Last-Modified": "Thu, 21 Jan 2021 20:42:09 GMT",
-        "Server": [
-          "Windows-Azure-File/1.0",
-          "Microsoft-HTTPAPI/2.0"
-        ],
-        "x-ms-client-request-id": "4172eb22-ec1b-69eb-4f15-1ee4308bb45f",
-        "x-ms-request-id": "cbe011a7-101a-0081-7f35-f07a18000000",
+        "Content-MD5": "78zK2acJtAMwr3VctlApug==",
+        "Date": "Tue, 26 Jan 2021 19:33:41 GMT",
+        "ETag": "\u00220x8D8C23149B78B0C\u0022",
+        "Last-Modified": "Tue, 26 Jan 2021 19:33:41 GMT",
+        "Server": [
+          "Windows-Azure-File/1.0",
+          "Microsoft-HTTPAPI/2.0"
+        ],
+        "x-ms-client-request-id": "59ef5301-f31f-e07d-35d7-f752d889b362",
+        "x-ms-request-id": "8d245070-401a-0025-2f1a-f473be000000",
         "x-ms-request-server-encrypted": "true",
         "x-ms-version": "2020-06-12"
       },
       "ResponseBody": []
     },
     {
-      "RequestUri": "https://seanmcccanary3.file.core.windows.net/test-share-a9de1507-adc7-904e-990e-4ff424e89049/test-directory-8bc301db-5901-be9a-7045-fb9580d0063f/test-file-09ff908f-9fae-a2cb-f003-f6e116f6be80",
+      "RequestUri": "https://seanmcccanary3.file.core.windows.net/test-share-b6951dac-0eb9-b67d-7ec6-f014a16aaf36/test-directory-5fe0ad20-7cdf-14cd-c691-bf08e61203b1/test-file-d65c14e3-effb-9952-1abb-23c9ca9c91d1",
       "RequestMethod": "HEAD",
       "RequestHeaders": {
         "Accept": "application/xml",
         "Authorization": "Sanitized",
         "User-Agent": [
-          "azsdk-net-Storage.Files.Shares/12.7.0-alpha.20210121.1",
-          "(.NET 5.0.2; Microsoft Windows 10.0.19042)"
-        ],
-        "x-ms-client-request-id": "3e61413c-d85e-eb98-bf6b-e3a8a30fcaf4",
-        "x-ms-date": "Thu, 21 Jan 2021 20:42:10 GMT",
+          "azsdk-net-Storage.Files.Shares/12.7.0-alpha.20210126.1",
+          "(.NET 5.0.2; Microsoft Windows 10.0.19042)"
+        ],
+        "x-ms-client-request-id": "a164bf41-1c8d-614d-79b1-5b32319e989a",
+        "x-ms-date": "Tue, 26 Jan 2021 19:33:42 GMT",
         "x-ms-return-client-request-id": "true",
         "x-ms-version": "2020-06-12"
       },
@@ -188,25 +183,25 @@
       "ResponseHeaders": {
         "Content-Length": "1024",
         "Content-Type": "application/octet-stream",
-        "Date": "Thu, 21 Jan 2021 20:42:09 GMT",
-        "ETag": "\u00220x8D8BE4D06263710\u0022",
-        "Last-Modified": "Thu, 21 Jan 2021 20:42:09 GMT",
-        "Server": [
-          "Windows-Azure-File/1.0",
-          "Microsoft-HTTPAPI/2.0"
-        ],
-        "Vary": "Origin",
-        "x-ms-client-request-id": "3e61413c-d85e-eb98-bf6b-e3a8a30fcaf4",
-        "x-ms-file-attributes": "Archive",
-        "x-ms-file-change-time": "2021-01-21T20:42:09.7852176Z",
-        "x-ms-file-creation-time": "2021-01-21T20:42:09.7021583Z",
-        "x-ms-file-id": "11529285414812647424",
-        "x-ms-file-last-write-time": "2021-01-21T20:42:09.7852176Z",
-        "x-ms-file-parent-id": "13835128424026341376",
-        "x-ms-file-permission-key": "4010187179898695473*11459378189709739967",
-        "x-ms-lease-state": "available",
-        "x-ms-lease-status": "unlocked",
-        "x-ms-request-id": "cbe011a8-101a-0081-8035-f07a18000000",
+        "Date": "Tue, 26 Jan 2021 19:33:41 GMT",
+        "ETag": "\u00220x8D8C23149B78B0C\u0022",
+        "Last-Modified": "Tue, 26 Jan 2021 19:33:41 GMT",
+        "Server": [
+          "Windows-Azure-File/1.0",
+          "Microsoft-HTTPAPI/2.0"
+        ],
+        "Vary": "Origin",
+        "x-ms-client-request-id": "a164bf41-1c8d-614d-79b1-5b32319e989a",
+        "x-ms-file-attributes": "Archive",
+        "x-ms-file-change-time": "2021-01-26T19:33:41.8876684Z",
+        "x-ms-file-creation-time": "2021-01-26T19:33:41.8236229Z",
+        "x-ms-file-id": "11529285414812647424",
+        "x-ms-file-last-write-time": "2021-01-26T19:33:41.8876684Z",
+        "x-ms-file-parent-id": "13835128424026341376",
+        "x-ms-file-permission-key": "4010187179898695473*11459378189709739967",
+        "x-ms-lease-state": "available",
+        "x-ms-lease-status": "unlocked",
+        "x-ms-request-id": "8d245071-401a-0025-301a-f473be000000",
         "x-ms-server-encrypted": "true",
         "x-ms-type": "File",
         "x-ms-version": "2020-06-12"
@@ -214,17 +209,17 @@
       "ResponseBody": []
     },
     {
-      "RequestUri": "https://seanmcccanary3.file.core.windows.net/test-share-a9de1507-adc7-904e-990e-4ff424e89049/test-directory-8bc301db-5901-be9a-7045-fb9580d0063f/test-file-09ff908f-9fae-a2cb-f003-f6e116f6be80",
-      "RequestMethod": "GET",
-      "RequestHeaders": {
-        "Accept": "application/xml",
-        "Authorization": "Sanitized",
-        "User-Agent": [
-          "azsdk-net-Storage.Files.Shares/12.7.0-alpha.20210121.1",
-          "(.NET 5.0.2; Microsoft Windows 10.0.19042)"
-        ],
-        "x-ms-client-request-id": "eea8f3b8-762a-c500-b0c4-158dcaa509cf",
-        "x-ms-date": "Thu, 21 Jan 2021 20:42:10 GMT",
+      "RequestUri": "https://seanmcccanary3.file.core.windows.net/test-share-b6951dac-0eb9-b67d-7ec6-f014a16aaf36/test-directory-5fe0ad20-7cdf-14cd-c691-bf08e61203b1/test-file-d65c14e3-effb-9952-1abb-23c9ca9c91d1",
+      "RequestMethod": "GET",
+      "RequestHeaders": {
+        "Accept": "application/xml",
+        "Authorization": "Sanitized",
+        "User-Agent": [
+          "azsdk-net-Storage.Files.Shares/12.7.0-alpha.20210126.1",
+          "(.NET 5.0.2; Microsoft Windows 10.0.19042)"
+        ],
+        "x-ms-client-request-id": "1811c2f9-1124-4dd5-3371-b6fccb927fe3",
+        "x-ms-date": "Tue, 26 Jan 2021 19:33:42 GMT",
         "x-ms-range": "bytes=0-156",
         "x-ms-range-get-content-md5": "false",
         "x-ms-return-client-request-id": "true",
@@ -237,43 +232,43 @@
         "Content-Length": "157",
         "Content-Range": "bytes 0-156/1024",
         "Content-Type": "application/octet-stream",
-        "Date": "Thu, 21 Jan 2021 20:42:09 GMT",
-        "ETag": "\u00220x8D8BE4D06263710\u0022",
-        "Last-Modified": "Thu, 21 Jan 2021 20:42:09 GMT",
-        "Server": [
-          "Windows-Azure-File/1.0",
-          "Microsoft-HTTPAPI/2.0"
-        ],
-        "Vary": "Origin",
-        "x-ms-client-request-id": "eea8f3b8-762a-c500-b0c4-158dcaa509cf",
-        "x-ms-file-attributes": "Archive",
-        "x-ms-file-change-time": "2021-01-21T20:42:09.7852176Z",
-        "x-ms-file-creation-time": "2021-01-21T20:42:09.7021583Z",
-        "x-ms-file-id": "11529285414812647424",
-        "x-ms-file-last-write-time": "2021-01-21T20:42:09.7852176Z",
-        "x-ms-file-parent-id": "13835128424026341376",
-        "x-ms-file-permission-key": "4010187179898695473*11459378189709739967",
-        "x-ms-lease-state": "available",
-        "x-ms-lease-status": "unlocked",
-        "x-ms-request-id": "cbe011a9-101a-0081-0135-f07a18000000",
-        "x-ms-server-encrypted": "true",
-        "x-ms-type": "File",
-        "x-ms-version": "2020-06-12"
-      },
-      "ResponseBody": "ajMP434uYIo0pnPr9BnnUw1CGzEtfahtq0\u002BKz4KXzcNJXBaiDVU6S\u002B8YVO\u002BX5jHmxXsoDTmb2uyKoTgvo5AInNiwoZgCREW4CNBBFCm51sQepAkGbsCJrYIqGGwcCqdeELcW50SY5IA2cAVoWsbC0cpzEP\u002BHAS0YJvMV1yzZm/0o4gNxou\u002BAhb\u002BI0P67IVO8Z0ehqfqn1w\u002BJ/cFQgw=="
-    },
-    {
-      "RequestUri": "https://seanmcccanary3.file.core.windows.net/test-share-a9de1507-adc7-904e-990e-4ff424e89049/test-directory-8bc301db-5901-be9a-7045-fb9580d0063f/test-file-09ff908f-9fae-a2cb-f003-f6e116f6be80",
-      "RequestMethod": "GET",
-      "RequestHeaders": {
-        "Accept": "application/xml",
-        "Authorization": "Sanitized",
-        "User-Agent": [
-          "azsdk-net-Storage.Files.Shares/12.7.0-alpha.20210121.1",
-          "(.NET 5.0.2; Microsoft Windows 10.0.19042)"
-        ],
-        "x-ms-client-request-id": "afef8ebc-db66-f5ca-7794-a9ce389daaf9",
-        "x-ms-date": "Thu, 21 Jan 2021 20:42:10 GMT",
+        "Date": "Tue, 26 Jan 2021 19:33:41 GMT",
+        "ETag": "\u00220x8D8C23149B78B0C\u0022",
+        "Last-Modified": "Tue, 26 Jan 2021 19:33:41 GMT",
+        "Server": [
+          "Windows-Azure-File/1.0",
+          "Microsoft-HTTPAPI/2.0"
+        ],
+        "Vary": "Origin",
+        "x-ms-client-request-id": "1811c2f9-1124-4dd5-3371-b6fccb927fe3",
+        "x-ms-file-attributes": "Archive",
+        "x-ms-file-change-time": "2021-01-26T19:33:41.8876684Z",
+        "x-ms-file-creation-time": "2021-01-26T19:33:41.8236229Z",
+        "x-ms-file-id": "11529285414812647424",
+        "x-ms-file-last-write-time": "2021-01-26T19:33:41.8876684Z",
+        "x-ms-file-parent-id": "13835128424026341376",
+        "x-ms-file-permission-key": "4010187179898695473*11459378189709739967",
+        "x-ms-lease-state": "available",
+        "x-ms-lease-status": "unlocked",
+        "x-ms-request-id": "8d245072-401a-0025-311a-f473be000000",
+        "x-ms-server-encrypted": "true",
+        "x-ms-type": "File",
+        "x-ms-version": "2020-06-12"
+      },
+      "ResponseBody": "eNZIS0t8RqNXz4r\u002BVQ4ELS3Sz9fH/cSElOQiThEHqTdUoUU5UBihvcinrh1mv4TKgD4hlc60vXsSw7dnWveSUCVTqrTIyt0UMBEOIE6mHtRfV87S5hRpn\u002BPKJ41hOmPRFV74EhXQArVhDGS8pZ0sa6XiCAIpv2kQ6grQ/aNPs/auPQvwrQu/jlQYcdqwrPlGnbvofzJgp1b06CcK/w=="
+    },
+    {
+      "RequestUri": "https://seanmcccanary3.file.core.windows.net/test-share-b6951dac-0eb9-b67d-7ec6-f014a16aaf36/test-directory-5fe0ad20-7cdf-14cd-c691-bf08e61203b1/test-file-d65c14e3-effb-9952-1abb-23c9ca9c91d1",
+      "RequestMethod": "GET",
+      "RequestHeaders": {
+        "Accept": "application/xml",
+        "Authorization": "Sanitized",
+        "User-Agent": [
+          "azsdk-net-Storage.Files.Shares/12.7.0-alpha.20210126.1",
+          "(.NET 5.0.2; Microsoft Windows 10.0.19042)"
+        ],
+        "x-ms-client-request-id": "6f393220-7f8d-ed75-bd63-4be68d2f0efb",
+        "x-ms-date": "Tue, 26 Jan 2021 19:33:42 GMT",
         "x-ms-range": "bytes=157-313",
         "x-ms-range-get-content-md5": "false",
         "x-ms-return-client-request-id": "true",
@@ -286,43 +281,43 @@
         "Content-Length": "157",
         "Content-Range": "bytes 157-313/1024",
         "Content-Type": "application/octet-stream",
-        "Date": "Thu, 21 Jan 2021 20:42:09 GMT",
-        "ETag": "\u00220x8D8BE4D06263710\u0022",
-        "Last-Modified": "Thu, 21 Jan 2021 20:42:09 GMT",
-        "Server": [
-          "Windows-Azure-File/1.0",
-          "Microsoft-HTTPAPI/2.0"
-        ],
-        "Vary": "Origin",
-        "x-ms-client-request-id": "afef8ebc-db66-f5ca-7794-a9ce389daaf9",
-        "x-ms-file-attributes": "Archive",
-        "x-ms-file-change-time": "2021-01-21T20:42:09.7852176Z",
-        "x-ms-file-creation-time": "2021-01-21T20:42:09.7021583Z",
-        "x-ms-file-id": "11529285414812647424",
-        "x-ms-file-last-write-time": "2021-01-21T20:42:09.7852176Z",
-        "x-ms-file-parent-id": "13835128424026341376",
-        "x-ms-file-permission-key": "4010187179898695473*11459378189709739967",
-        "x-ms-lease-state": "available",
-        "x-ms-lease-status": "unlocked",
-        "x-ms-request-id": "cbe011aa-101a-0081-0235-f07a18000000",
-        "x-ms-server-encrypted": "true",
-        "x-ms-type": "File",
-        "x-ms-version": "2020-06-12"
-      },
-      "ResponseBody": "DFRc1Ag/d8NRLtvziz/\u002BMC9dBKBZcOU38gOAC/PopS4vArM0cymy4dv4FhjFtW5o2d5aoLyvKZxuJeIEvmzPaImtw4iMyb0FqiPEYFnMcTyUGDEVjQRyf9kXxk5HrSJvKa2PGPLm2w8hVPWY68hCobOlcKY6utqEO0OvdQNuvvwBVTerPFlKrj0i8zkP2ZQQ1CSaoj18NG/SC92uNg=="
-    },
-    {
-      "RequestUri": "https://seanmcccanary3.file.core.windows.net/test-share-a9de1507-adc7-904e-990e-4ff424e89049/test-directory-8bc301db-5901-be9a-7045-fb9580d0063f/test-file-09ff908f-9fae-a2cb-f003-f6e116f6be80",
-      "RequestMethod": "GET",
-      "RequestHeaders": {
-        "Accept": "application/xml",
-        "Authorization": "Sanitized",
-        "User-Agent": [
-          "azsdk-net-Storage.Files.Shares/12.7.0-alpha.20210121.1",
-          "(.NET 5.0.2; Microsoft Windows 10.0.19042)"
-        ],
-        "x-ms-client-request-id": "3cd1cb73-5ab5-3a68-9214-ca0c59c8b679",
-        "x-ms-date": "Thu, 21 Jan 2021 20:42:10 GMT",
+        "Date": "Tue, 26 Jan 2021 19:33:41 GMT",
+        "ETag": "\u00220x8D8C23149B78B0C\u0022",
+        "Last-Modified": "Tue, 26 Jan 2021 19:33:41 GMT",
+        "Server": [
+          "Windows-Azure-File/1.0",
+          "Microsoft-HTTPAPI/2.0"
+        ],
+        "Vary": "Origin",
+        "x-ms-client-request-id": "6f393220-7f8d-ed75-bd63-4be68d2f0efb",
+        "x-ms-file-attributes": "Archive",
+        "x-ms-file-change-time": "2021-01-26T19:33:41.8876684Z",
+        "x-ms-file-creation-time": "2021-01-26T19:33:41.8236229Z",
+        "x-ms-file-id": "11529285414812647424",
+        "x-ms-file-last-write-time": "2021-01-26T19:33:41.8876684Z",
+        "x-ms-file-parent-id": "13835128424026341376",
+        "x-ms-file-permission-key": "4010187179898695473*11459378189709739967",
+        "x-ms-lease-state": "available",
+        "x-ms-lease-status": "unlocked",
+        "x-ms-request-id": "8d245073-401a-0025-321a-f473be000000",
+        "x-ms-server-encrypted": "true",
+        "x-ms-type": "File",
+        "x-ms-version": "2020-06-12"
+      },
+      "ResponseBody": "BBIRWG0OaJE7vZkiea4RTY9fPhGKYOdnNMRNlrX8xeO0jk8FYIFCnpG0Yf5OXLixlQhkiOn5daQrqSSpwNHcP/e1butfC\u002BwNHZ9/1f7pGNcMnACslz35uhir2rddmd6/1yIGme7NUokbVmtKeZ\u002BlQZBNnSTQMKe6u7PSszE1sITBwP7c43/pPkl3kEDSr0B5BZgmD/u57qZ6S906\u002Bw=="
+    },
+    {
+      "RequestUri": "https://seanmcccanary3.file.core.windows.net/test-share-b6951dac-0eb9-b67d-7ec6-f014a16aaf36/test-directory-5fe0ad20-7cdf-14cd-c691-bf08e61203b1/test-file-d65c14e3-effb-9952-1abb-23c9ca9c91d1",
+      "RequestMethod": "GET",
+      "RequestHeaders": {
+        "Accept": "application/xml",
+        "Authorization": "Sanitized",
+        "User-Agent": [
+          "azsdk-net-Storage.Files.Shares/12.7.0-alpha.20210126.1",
+          "(.NET 5.0.2; Microsoft Windows 10.0.19042)"
+        ],
+        "x-ms-client-request-id": "99db188a-0f59-f456-68b4-fdf714f77164",
+        "x-ms-date": "Tue, 26 Jan 2021 19:33:42 GMT",
         "x-ms-range": "bytes=314-470",
         "x-ms-range-get-content-md5": "false",
         "x-ms-return-client-request-id": "true",
@@ -335,43 +330,43 @@
         "Content-Length": "157",
         "Content-Range": "bytes 314-470/1024",
         "Content-Type": "application/octet-stream",
-        "Date": "Thu, 21 Jan 2021 20:42:09 GMT",
-        "ETag": "\u00220x8D8BE4D06263710\u0022",
-        "Last-Modified": "Thu, 21 Jan 2021 20:42:09 GMT",
-        "Server": [
-          "Windows-Azure-File/1.0",
-          "Microsoft-HTTPAPI/2.0"
-        ],
-        "Vary": "Origin",
-        "x-ms-client-request-id": "3cd1cb73-5ab5-3a68-9214-ca0c59c8b679",
-        "x-ms-file-attributes": "Archive",
-        "x-ms-file-change-time": "2021-01-21T20:42:09.7852176Z",
-        "x-ms-file-creation-time": "2021-01-21T20:42:09.7021583Z",
-        "x-ms-file-id": "11529285414812647424",
-        "x-ms-file-last-write-time": "2021-01-21T20:42:09.7852176Z",
-        "x-ms-file-parent-id": "13835128424026341376",
-        "x-ms-file-permission-key": "4010187179898695473*11459378189709739967",
-        "x-ms-lease-state": "available",
-        "x-ms-lease-status": "unlocked",
-        "x-ms-request-id": "cbe011ab-101a-0081-0335-f07a18000000",
-        "x-ms-server-encrypted": "true",
-        "x-ms-type": "File",
-        "x-ms-version": "2020-06-12"
-      },
-      "ResponseBody": "ZguylfmXlZGWZFpawmkYxqF1Ya\u002BfoN/THL\u002BFIcfZMXubd9YWQaQVQv9\u002BPb9AR3oTG6kxlnz/lsUs3nk5EXTJvTPevkqSAoT8Xx6vIGMgk9REcQUep5v/nOAR6WIq3DCKtICLYYgvgBkkNDddT3ZiDEul9aBvqxWY3yJqgRki0oPtJWvjlDFLFPDr\u002BnNjokxqr9wXheeQGwlq84JmxQ=="
-    },
-    {
-      "RequestUri": "https://seanmcccanary3.file.core.windows.net/test-share-a9de1507-adc7-904e-990e-4ff424e89049/test-directory-8bc301db-5901-be9a-7045-fb9580d0063f/test-file-09ff908f-9fae-a2cb-f003-f6e116f6be80",
-      "RequestMethod": "GET",
-      "RequestHeaders": {
-        "Accept": "application/xml",
-        "Authorization": "Sanitized",
-        "User-Agent": [
-          "azsdk-net-Storage.Files.Shares/12.7.0-alpha.20210121.1",
-          "(.NET 5.0.2; Microsoft Windows 10.0.19042)"
-        ],
-        "x-ms-client-request-id": "6c5a5644-6dcb-6043-29ea-ac57a3a65c93",
-        "x-ms-date": "Thu, 21 Jan 2021 20:42:10 GMT",
+        "Date": "Tue, 26 Jan 2021 19:33:41 GMT",
+        "ETag": "\u00220x8D8C23149B78B0C\u0022",
+        "Last-Modified": "Tue, 26 Jan 2021 19:33:41 GMT",
+        "Server": [
+          "Windows-Azure-File/1.0",
+          "Microsoft-HTTPAPI/2.0"
+        ],
+        "Vary": "Origin",
+        "x-ms-client-request-id": "99db188a-0f59-f456-68b4-fdf714f77164",
+        "x-ms-file-attributes": "Archive",
+        "x-ms-file-change-time": "2021-01-26T19:33:41.8876684Z",
+        "x-ms-file-creation-time": "2021-01-26T19:33:41.8236229Z",
+        "x-ms-file-id": "11529285414812647424",
+        "x-ms-file-last-write-time": "2021-01-26T19:33:41.8876684Z",
+        "x-ms-file-parent-id": "13835128424026341376",
+        "x-ms-file-permission-key": "4010187179898695473*11459378189709739967",
+        "x-ms-lease-state": "available",
+        "x-ms-lease-status": "unlocked",
+        "x-ms-request-id": "8d245074-401a-0025-331a-f473be000000",
+        "x-ms-server-encrypted": "true",
+        "x-ms-type": "File",
+        "x-ms-version": "2020-06-12"
+      },
+      "ResponseBody": "nlfmpuaIuaHJXhBjXtpZn2foC3NYrpkPoIgH0Vdil6KvQ6ofqprrJofYPDkVq5zelQcSY9HGovC\u002B1gVegedJZsZutBowOvXM/OXsgHFf\u002BfTrKDxQTzTQ6KG5YNOVjaWfjtVyp/eBrloRRmbs2iF\u002BX90Qcliq\u002BBeSnsx5d9khN28/TPGc7FL9anrhPgnN4w2AOgH2hRtN9JW\u002B4AkqCA=="
+    },
+    {
+      "RequestUri": "https://seanmcccanary3.file.core.windows.net/test-share-b6951dac-0eb9-b67d-7ec6-f014a16aaf36/test-directory-5fe0ad20-7cdf-14cd-c691-bf08e61203b1/test-file-d65c14e3-effb-9952-1abb-23c9ca9c91d1",
+      "RequestMethod": "GET",
+      "RequestHeaders": {
+        "Accept": "application/xml",
+        "Authorization": "Sanitized",
+        "User-Agent": [
+          "azsdk-net-Storage.Files.Shares/12.7.0-alpha.20210126.1",
+          "(.NET 5.0.2; Microsoft Windows 10.0.19042)"
+        ],
+        "x-ms-client-request-id": "745b505a-7553-b0a2-9eac-3285d7d886ee",
+        "x-ms-date": "Tue, 26 Jan 2021 19:33:42 GMT",
         "x-ms-range": "bytes=471-627",
         "x-ms-range-get-content-md5": "false",
         "x-ms-return-client-request-id": "true",
@@ -384,43 +379,43 @@
         "Content-Length": "157",
         "Content-Range": "bytes 471-627/1024",
         "Content-Type": "application/octet-stream",
-        "Date": "Thu, 21 Jan 2021 20:42:09 GMT",
-        "ETag": "\u00220x8D8BE4D06263710\u0022",
-        "Last-Modified": "Thu, 21 Jan 2021 20:42:09 GMT",
-        "Server": [
-          "Windows-Azure-File/1.0",
-          "Microsoft-HTTPAPI/2.0"
-        ],
-        "Vary": "Origin",
-        "x-ms-client-request-id": "6c5a5644-6dcb-6043-29ea-ac57a3a65c93",
-        "x-ms-file-attributes": "Archive",
-        "x-ms-file-change-time": "2021-01-21T20:42:09.7852176Z",
-        "x-ms-file-creation-time": "2021-01-21T20:42:09.7021583Z",
-        "x-ms-file-id": "11529285414812647424",
-        "x-ms-file-last-write-time": "2021-01-21T20:42:09.7852176Z",
-        "x-ms-file-parent-id": "13835128424026341376",
-        "x-ms-file-permission-key": "4010187179898695473*11459378189709739967",
-        "x-ms-lease-state": "available",
-        "x-ms-lease-status": "unlocked",
-        "x-ms-request-id": "cbe011ac-101a-0081-0435-f07a18000000",
-        "x-ms-server-encrypted": "true",
-        "x-ms-type": "File",
-        "x-ms-version": "2020-06-12"
-      },
-      "ResponseBody": "/wACYbRvKgp/eBlZ4K\u002BDsKE0PNX/0TwKTZtdCWF4oa7kT/Hr\u002BBGvMiJgMGT9Kwbhl1nIvkWRxi3D9xQYEiCoBtdqdJG9l7iQhAmyn6HXDCKVe3EIr\u002BJpU4jDJwD8lyACtymNkrZ1IwCgODk83iaM7OrygpauoFf0ASEI\u002Bm\u002B4k\u002B3osOd4SnprH1dxZ3aoLXVhNzsVChSKUxfRmJGVbQ=="
-    },
-    {
-      "RequestUri": "https://seanmcccanary3.file.core.windows.net/test-share-a9de1507-adc7-904e-990e-4ff424e89049/test-directory-8bc301db-5901-be9a-7045-fb9580d0063f/test-file-09ff908f-9fae-a2cb-f003-f6e116f6be80",
-      "RequestMethod": "GET",
-      "RequestHeaders": {
-        "Accept": "application/xml",
-        "Authorization": "Sanitized",
-        "User-Agent": [
-          "azsdk-net-Storage.Files.Shares/12.7.0-alpha.20210121.1",
-          "(.NET 5.0.2; Microsoft Windows 10.0.19042)"
-        ],
-        "x-ms-client-request-id": "02c7baf5-496e-d4ae-647c-b94e6487ab33",
-        "x-ms-date": "Thu, 21 Jan 2021 20:42:10 GMT",
+        "Date": "Tue, 26 Jan 2021 19:33:42 GMT",
+        "ETag": "\u00220x8D8C23149B78B0C\u0022",
+        "Last-Modified": "Tue, 26 Jan 2021 19:33:41 GMT",
+        "Server": [
+          "Windows-Azure-File/1.0",
+          "Microsoft-HTTPAPI/2.0"
+        ],
+        "Vary": "Origin",
+        "x-ms-client-request-id": "745b505a-7553-b0a2-9eac-3285d7d886ee",
+        "x-ms-file-attributes": "Archive",
+        "x-ms-file-change-time": "2021-01-26T19:33:41.8876684Z",
+        "x-ms-file-creation-time": "2021-01-26T19:33:41.8236229Z",
+        "x-ms-file-id": "11529285414812647424",
+        "x-ms-file-last-write-time": "2021-01-26T19:33:41.8876684Z",
+        "x-ms-file-parent-id": "13835128424026341376",
+        "x-ms-file-permission-key": "4010187179898695473*11459378189709739967",
+        "x-ms-lease-state": "available",
+        "x-ms-lease-status": "unlocked",
+        "x-ms-request-id": "8d245075-401a-0025-341a-f473be000000",
+        "x-ms-server-encrypted": "true",
+        "x-ms-type": "File",
+        "x-ms-version": "2020-06-12"
+      },
+      "ResponseBody": "N4HvD/etji/icooSCN7IuQ7Fur75PNcrsVPyV1zdDEnSYUNgT/nVNn9QWI9rchNvLNuwGk5sD/qpxF2juzbTBWVBP6aaaGoU74M/qORIvz5AgyuALfH6ZlJItoqcMntIfVMqKjJs1MNwmyvLLGYWYQUeYjgLUtdzRtlUUrHgeLwI9iuRHZQM065nD5HGLznrMlSEfc9DPSp7tuNZGA=="
+    },
+    {
+      "RequestUri": "https://seanmcccanary3.file.core.windows.net/test-share-b6951dac-0eb9-b67d-7ec6-f014a16aaf36/test-directory-5fe0ad20-7cdf-14cd-c691-bf08e61203b1/test-file-d65c14e3-effb-9952-1abb-23c9ca9c91d1",
+      "RequestMethod": "GET",
+      "RequestHeaders": {
+        "Accept": "application/xml",
+        "Authorization": "Sanitized",
+        "User-Agent": [
+          "azsdk-net-Storage.Files.Shares/12.7.0-alpha.20210126.1",
+          "(.NET 5.0.2; Microsoft Windows 10.0.19042)"
+        ],
+        "x-ms-client-request-id": "c39cc7c4-fc9b-0611-76dd-b1ec19dd748a",
+        "x-ms-date": "Tue, 26 Jan 2021 19:33:43 GMT",
         "x-ms-range": "bytes=628-784",
         "x-ms-range-get-content-md5": "false",
         "x-ms-return-client-request-id": "true",
@@ -433,43 +428,43 @@
         "Content-Length": "157",
         "Content-Range": "bytes 628-784/1024",
         "Content-Type": "application/octet-stream",
-        "Date": "Thu, 21 Jan 2021 20:42:09 GMT",
-        "ETag": "\u00220x8D8BE4D06263710\u0022",
-        "Last-Modified": "Thu, 21 Jan 2021 20:42:09 GMT",
-        "Server": [
-          "Windows-Azure-File/1.0",
-          "Microsoft-HTTPAPI/2.0"
-        ],
-        "Vary": "Origin",
-        "x-ms-client-request-id": "02c7baf5-496e-d4ae-647c-b94e6487ab33",
-        "x-ms-file-attributes": "Archive",
-        "x-ms-file-change-time": "2021-01-21T20:42:09.7852176Z",
-        "x-ms-file-creation-time": "2021-01-21T20:42:09.7021583Z",
-        "x-ms-file-id": "11529285414812647424",
-        "x-ms-file-last-write-time": "2021-01-21T20:42:09.7852176Z",
-        "x-ms-file-parent-id": "13835128424026341376",
-        "x-ms-file-permission-key": "4010187179898695473*11459378189709739967",
-        "x-ms-lease-state": "available",
-        "x-ms-lease-status": "unlocked",
-        "x-ms-request-id": "cbe011ad-101a-0081-0535-f07a18000000",
-        "x-ms-server-encrypted": "true",
-        "x-ms-type": "File",
-        "x-ms-version": "2020-06-12"
-      },
-      "ResponseBody": "KZDopExTLj4TonCGYz48OOBM1KumwzSiidheXNCnsejWsS7hftJb2kcjI5mlg7FLF97wTLzpx2VcRht09NFtbPCHsLEQW7kO8Ppkg5\u002Ba/QUmE0XytmQs7erIhDi25\u002BV1tbeoHdL/O7sk4lzBhEPGwUgVTeCLe7WLW8PGR9aBVwgU7s7n8d8zJ9iKztQIamimAsPvoZkE6TkBHcIPOA=="
-    },
-    {
-      "RequestUri": "https://seanmcccanary3.file.core.windows.net/test-share-a9de1507-adc7-904e-990e-4ff424e89049/test-directory-8bc301db-5901-be9a-7045-fb9580d0063f/test-file-09ff908f-9fae-a2cb-f003-f6e116f6be80",
-      "RequestMethod": "GET",
-      "RequestHeaders": {
-        "Accept": "application/xml",
-        "Authorization": "Sanitized",
-        "User-Agent": [
-          "azsdk-net-Storage.Files.Shares/12.7.0-alpha.20210121.1",
-          "(.NET 5.0.2; Microsoft Windows 10.0.19042)"
-        ],
-        "x-ms-client-request-id": "e961a7b3-59df-ba25-b026-ca0db2ccfd66",
-        "x-ms-date": "Thu, 21 Jan 2021 20:42:10 GMT",
+        "Date": "Tue, 26 Jan 2021 19:33:42 GMT",
+        "ETag": "\u00220x8D8C23149B78B0C\u0022",
+        "Last-Modified": "Tue, 26 Jan 2021 19:33:41 GMT",
+        "Server": [
+          "Windows-Azure-File/1.0",
+          "Microsoft-HTTPAPI/2.0"
+        ],
+        "Vary": "Origin",
+        "x-ms-client-request-id": "c39cc7c4-fc9b-0611-76dd-b1ec19dd748a",
+        "x-ms-file-attributes": "Archive",
+        "x-ms-file-change-time": "2021-01-26T19:33:41.8876684Z",
+        "x-ms-file-creation-time": "2021-01-26T19:33:41.8236229Z",
+        "x-ms-file-id": "11529285414812647424",
+        "x-ms-file-last-write-time": "2021-01-26T19:33:41.8876684Z",
+        "x-ms-file-parent-id": "13835128424026341376",
+        "x-ms-file-permission-key": "4010187179898695473*11459378189709739967",
+        "x-ms-lease-state": "available",
+        "x-ms-lease-status": "unlocked",
+        "x-ms-request-id": "8d245077-401a-0025-351a-f473be000000",
+        "x-ms-server-encrypted": "true",
+        "x-ms-type": "File",
+        "x-ms-version": "2020-06-12"
+      },
+      "ResponseBody": "ghGPI27DNjuFQ3ASj4mjQ0atF59oH11c\u002Bu3EuQAWZ7GyuyxWf25XbAOwrRATakC6mec1Ccy5sGK0MyiB/nw6b9y/YNRcTcPXVaucuHJMSY\u002BtCh8Z4F3l\u002BArKoUxF1W6GdT40UwpsXUwjXbMgHPfvaOqY1PNcII5/2mfJkat3kn88FkM0F/WEQa3T9oOpxNwT2jlirQF6KVSwtXmjog=="
+    },
+    {
+      "RequestUri": "https://seanmcccanary3.file.core.windows.net/test-share-b6951dac-0eb9-b67d-7ec6-f014a16aaf36/test-directory-5fe0ad20-7cdf-14cd-c691-bf08e61203b1/test-file-d65c14e3-effb-9952-1abb-23c9ca9c91d1",
+      "RequestMethod": "GET",
+      "RequestHeaders": {
+        "Accept": "application/xml",
+        "Authorization": "Sanitized",
+        "User-Agent": [
+          "azsdk-net-Storage.Files.Shares/12.7.0-alpha.20210126.1",
+          "(.NET 5.0.2; Microsoft Windows 10.0.19042)"
+        ],
+        "x-ms-client-request-id": "0fc0a5b3-c33b-a452-0e17-6f1c087424d7",
+        "x-ms-date": "Tue, 26 Jan 2021 19:33:43 GMT",
         "x-ms-range": "bytes=785-941",
         "x-ms-range-get-content-md5": "false",
         "x-ms-return-client-request-id": "true",
@@ -482,43 +477,43 @@
         "Content-Length": "157",
         "Content-Range": "bytes 785-941/1024",
         "Content-Type": "application/octet-stream",
-        "Date": "Thu, 21 Jan 2021 20:42:09 GMT",
-        "ETag": "\u00220x8D8BE4D06263710\u0022",
-        "Last-Modified": "Thu, 21 Jan 2021 20:42:09 GMT",
-        "Server": [
-          "Windows-Azure-File/1.0",
-          "Microsoft-HTTPAPI/2.0"
-        ],
-        "Vary": "Origin",
-        "x-ms-client-request-id": "e961a7b3-59df-ba25-b026-ca0db2ccfd66",
-        "x-ms-file-attributes": "Archive",
-        "x-ms-file-change-time": "2021-01-21T20:42:09.7852176Z",
-        "x-ms-file-creation-time": "2021-01-21T20:42:09.7021583Z",
-        "x-ms-file-id": "11529285414812647424",
-        "x-ms-file-last-write-time": "2021-01-21T20:42:09.7852176Z",
-        "x-ms-file-parent-id": "13835128424026341376",
-        "x-ms-file-permission-key": "4010187179898695473*11459378189709739967",
-        "x-ms-lease-state": "available",
-        "x-ms-lease-status": "unlocked",
-        "x-ms-request-id": "cbe011ae-101a-0081-0635-f07a18000000",
-        "x-ms-server-encrypted": "true",
-        "x-ms-type": "File",
-        "x-ms-version": "2020-06-12"
-      },
-      "ResponseBody": "8\u002BSiilOtlXXez2niJggBrOGD8FsgRRORtm8PBZTl1B0j7uWlK0m1vdIxI/OGvnL86I0gmtG0GK3REdPjnZDh\u002BPtLvjgjXIGXzTOI7iEfC/f8ExwHxTpLb9U30xp10R9BUCr4OgA62IsLiMyeKymMsQXc54p02TPAAE5j7IhmIfwTR573J9D3wjqQ\u002BzxurUSrqyEUmemVzXb3Nzqx1w=="
-    },
-    {
-      "RequestUri": "https://seanmcccanary3.file.core.windows.net/test-share-a9de1507-adc7-904e-990e-4ff424e89049/test-directory-8bc301db-5901-be9a-7045-fb9580d0063f/test-file-09ff908f-9fae-a2cb-f003-f6e116f6be80",
-      "RequestMethod": "GET",
-      "RequestHeaders": {
-        "Accept": "application/xml",
-        "Authorization": "Sanitized",
-        "User-Agent": [
-          "azsdk-net-Storage.Files.Shares/12.7.0-alpha.20210121.1",
-          "(.NET 5.0.2; Microsoft Windows 10.0.19042)"
-        ],
-        "x-ms-client-request-id": "bd9b4c23-c125-8354-99ee-f46a2678266f",
-        "x-ms-date": "Thu, 21 Jan 2021 20:42:10 GMT",
+        "Date": "Tue, 26 Jan 2021 19:33:42 GMT",
+        "ETag": "\u00220x8D8C23149B78B0C\u0022",
+        "Last-Modified": "Tue, 26 Jan 2021 19:33:41 GMT",
+        "Server": [
+          "Windows-Azure-File/1.0",
+          "Microsoft-HTTPAPI/2.0"
+        ],
+        "Vary": "Origin",
+        "x-ms-client-request-id": "0fc0a5b3-c33b-a452-0e17-6f1c087424d7",
+        "x-ms-file-attributes": "Archive",
+        "x-ms-file-change-time": "2021-01-26T19:33:41.8876684Z",
+        "x-ms-file-creation-time": "2021-01-26T19:33:41.8236229Z",
+        "x-ms-file-id": "11529285414812647424",
+        "x-ms-file-last-write-time": "2021-01-26T19:33:41.8876684Z",
+        "x-ms-file-parent-id": "13835128424026341376",
+        "x-ms-file-permission-key": "4010187179898695473*11459378189709739967",
+        "x-ms-lease-state": "available",
+        "x-ms-lease-status": "unlocked",
+        "x-ms-request-id": "8d245078-401a-0025-361a-f473be000000",
+        "x-ms-server-encrypted": "true",
+        "x-ms-type": "File",
+        "x-ms-version": "2020-06-12"
+      },
+      "ResponseBody": "y6GsyjTkBrS7UPQTk0aJKgrVFYu1t3EU5X7C7O6EYnzhnuExSbh14NVeH\u002BltmW40nyml32MY7RQvmOW2IRnFNu14MvRlV\u002BFRXzW1VpeIpksPjUzE3oIYyLHMArHTv767mOj79Wd5z0dIVIAtY5Z9pvGZppTMAVhrX2lDmFUwfqB3\u002Bb2ujbHklb4FfIoC6mUbT1vAORgq75eQj5X9Ng=="
+    },
+    {
+      "RequestUri": "https://seanmcccanary3.file.core.windows.net/test-share-b6951dac-0eb9-b67d-7ec6-f014a16aaf36/test-directory-5fe0ad20-7cdf-14cd-c691-bf08e61203b1/test-file-d65c14e3-effb-9952-1abb-23c9ca9c91d1",
+      "RequestMethod": "GET",
+      "RequestHeaders": {
+        "Accept": "application/xml",
+        "Authorization": "Sanitized",
+        "User-Agent": [
+          "azsdk-net-Storage.Files.Shares/12.7.0-alpha.20210126.1",
+          "(.NET 5.0.2; Microsoft Windows 10.0.19042)"
+        ],
+        "x-ms-client-request-id": "7439edb3-651c-554f-4835-cca69a1f997a",
+        "x-ms-date": "Tue, 26 Jan 2021 19:33:43 GMT",
         "x-ms-range": "bytes=942-1098",
         "x-ms-range-get-content-md5": "false",
         "x-ms-return-client-request-id": "true",
@@ -531,92 +526,44 @@
         "Content-Length": "82",
         "Content-Range": "bytes 942-1023/1024",
         "Content-Type": "application/octet-stream",
-        "Date": "Thu, 21 Jan 2021 20:42:09 GMT",
-        "ETag": "\u00220x8D8BE4D06263710\u0022",
-        "Last-Modified": "Thu, 21 Jan 2021 20:42:09 GMT",
-        "Server": [
-          "Windows-Azure-File/1.0",
-          "Microsoft-HTTPAPI/2.0"
-        ],
-        "Vary": "Origin",
-        "x-ms-client-request-id": "bd9b4c23-c125-8354-99ee-f46a2678266f",
-        "x-ms-file-attributes": "Archive",
-        "x-ms-file-change-time": "2021-01-21T20:42:09.7852176Z",
-        "x-ms-file-creation-time": "2021-01-21T20:42:09.7021583Z",
-        "x-ms-file-id": "11529285414812647424",
-        "x-ms-file-last-write-time": "2021-01-21T20:42:09.7852176Z",
-        "x-ms-file-parent-id": "13835128424026341376",
-        "x-ms-file-permission-key": "4010187179898695473*11459378189709739967",
-        "x-ms-lease-state": "available",
-        "x-ms-lease-status": "unlocked",
-        "x-ms-request-id": "cbe011af-101a-0081-0735-f07a18000000",
-        "x-ms-server-encrypted": "true",
-        "x-ms-type": "File",
-        "x-ms-version": "2020-06-12"
-      },
-      "ResponseBody": "7AOlZs\u002BK44qVijXlJE/j3vZSUgq3QWZSiBJ\u002BeSj/75VF602NVtWeImAgFZbftMVF6pgA5eemH6ucU968DGpilZufnzkBVYchszCqlivPctNNOA=="
-    },
-    {
-<<<<<<< HEAD
-      "RequestUri": "http://emilydevtest.file.core.windows.net/test-share-a9de1507-adc7-904e-990e-4ff424e89049/test-directory-8bc301db-5901-be9a-7045-fb9580d0063f/test-file-09ff908f-9fae-a2cb-f003-f6e116f6be80",
-      "RequestMethod": "HEAD",
-      "RequestHeaders": {
-        "Authorization": "Sanitized",
-        "User-Agent": [
-          "azsdk-net-Storage.Files.Shares/12.5.0-alpha.20200908.1",
-          "(.NET Core 4.6.29130.01; Microsoft Windows 10.0.19041 )"
-        ],
-        "x-ms-client-request-id": "65e92c5c-3f30-1540-da1b-ae259d09ddbb",
-        "x-ms-date": "Tue, 08 Sep 2020 16:15:00 GMT",
-        "x-ms-return-client-request-id": "true",
-        "x-ms-version": "2020-06-12"
-      },
-      "RequestBody": null,
-      "StatusCode": 200,
-      "ResponseHeaders": {
-        "Content-Length": "1024",
-        "Content-Type": "application/octet-stream",
-        "Date": "Tue, 08 Sep 2020 16:15:00 GMT",
-        "ETag": "\u00220x8D8541256028028\u0022",
-        "Last-Modified": "Tue, 08 Sep 2020 16:15:00 GMT",
-        "Server": [
-          "Windows-Azure-File/1.0",
-          "Microsoft-HTTPAPI/2.0"
-        ],
-        "Vary": "Origin",
-        "x-ms-client-request-id": "65e92c5c-3f30-1540-da1b-ae259d09ddbb",
-        "x-ms-file-attributes": "Archive",
-        "x-ms-file-change-time": "2020-09-08T16:15:00.1853992Z",
-        "x-ms-file-creation-time": "2020-09-08T16:15:00.1853992Z",
-        "x-ms-file-id": "11529285414812647424",
-        "x-ms-file-last-write-time": "2020-09-08T16:15:00.1853992Z",
-        "x-ms-file-parent-id": "13835128424026341376",
-        "x-ms-file-permission-key": "4099112195243312672*10394889115079208622",
-        "x-ms-lease-state": "available",
-        "x-ms-lease-status": "unlocked",
-        "x-ms-request-id": "5889ee19-001a-009e-20fb-85402a000000",
-        "x-ms-server-encrypted": "true",
-        "x-ms-type": "File",
-        "x-ms-version": "2020-06-12"
-      },
-      "ResponseBody": []
-    },
-    {
-      "RequestUri": "http://emilydevtest.file.core.windows.net/test-share-a9de1507-adc7-904e-990e-4ff424e89049?restype=share",
-=======
-      "RequestUri": "https://seanmcccanary3.file.core.windows.net/test-share-a9de1507-adc7-904e-990e-4ff424e89049?restype=share",
->>>>>>> ac24a13f
+        "Date": "Tue, 26 Jan 2021 19:33:42 GMT",
+        "ETag": "\u00220x8D8C23149B78B0C\u0022",
+        "Last-Modified": "Tue, 26 Jan 2021 19:33:41 GMT",
+        "Server": [
+          "Windows-Azure-File/1.0",
+          "Microsoft-HTTPAPI/2.0"
+        ],
+        "Vary": "Origin",
+        "x-ms-client-request-id": "7439edb3-651c-554f-4835-cca69a1f997a",
+        "x-ms-file-attributes": "Archive",
+        "x-ms-file-change-time": "2021-01-26T19:33:41.8876684Z",
+        "x-ms-file-creation-time": "2021-01-26T19:33:41.8236229Z",
+        "x-ms-file-id": "11529285414812647424",
+        "x-ms-file-last-write-time": "2021-01-26T19:33:41.8876684Z",
+        "x-ms-file-parent-id": "13835128424026341376",
+        "x-ms-file-permission-key": "4010187179898695473*11459378189709739967",
+        "x-ms-lease-state": "available",
+        "x-ms-lease-status": "unlocked",
+        "x-ms-request-id": "8d245079-401a-0025-371a-f473be000000",
+        "x-ms-server-encrypted": "true",
+        "x-ms-type": "File",
+        "x-ms-version": "2020-06-12"
+      },
+      "ResponseBody": "N/IY1eC2adjOGT\u002B1EdXHhc1pdAQoSPlvRIdMCiYe/RznX4cSY7QiNPtCgUKAhAdVJxLCJiD4De74qJBYaV\u002BxrxwjzbFNtCEZRkAJ5ce378B/9w=="
+    },
+    {
+      "RequestUri": "https://seanmcccanary3.file.core.windows.net/test-share-b6951dac-0eb9-b67d-7ec6-f014a16aaf36?restype=share",
       "RequestMethod": "DELETE",
       "RequestHeaders": {
         "Accept": "application/xml",
         "Authorization": "Sanitized",
-        "traceparent": "00-6ce796dccd31884fa73f3b95b42b5f9d-587cc5383ecedf48-00",
-        "User-Agent": [
-          "azsdk-net-Storage.Files.Shares/12.7.0-alpha.20210121.1",
-          "(.NET 5.0.2; Microsoft Windows 10.0.19042)"
-        ],
-        "x-ms-client-request-id": "65e92c5c-3f30-1540-da1b-ae259d09ddbb",
-        "x-ms-date": "Thu, 21 Jan 2021 20:42:10 GMT",
+        "traceparent": "00-4f1261d0a6a131499bf0ef4d7c2c7b60-f8857dc1279ec741-00",
+        "User-Agent": [
+          "azsdk-net-Storage.Files.Shares/12.7.0-alpha.20210126.1",
+          "(.NET 5.0.2; Microsoft Windows 10.0.19042)"
+        ],
+        "x-ms-client-request-id": "1a69e04f-af3b-b6ba-5c4b-a1cc50281f6b",
+        "x-ms-date": "Tue, 26 Jan 2021 19:33:43 GMT",
         "x-ms-delete-snapshots": "include",
         "x-ms-return-client-request-id": "true",
         "x-ms-version": "2020-06-12"
@@ -625,26 +572,20 @@
       "StatusCode": 202,
       "ResponseHeaders": {
         "Content-Length": "0",
-        "Date": "Thu, 21 Jan 2021 20:42:09 GMT",
-        "Server": [
-          "Windows-Azure-File/1.0",
-          "Microsoft-HTTPAPI/2.0"
-        ],
-<<<<<<< HEAD
-        "x-ms-client-request-id": "f90ea9fe-c18f-bb3f-d75b-020c6233832a",
-        "x-ms-request-id": "5889ee1a-001a-009e-21fb-85402a000000",
-        "x-ms-version": "2020-06-12"
-=======
-        "x-ms-client-request-id": "65e92c5c-3f30-1540-da1b-ae259d09ddbb",
-        "x-ms-request-id": "cbe011b0-101a-0081-0835-f07a18000000",
-        "x-ms-version": "2020-04-08"
->>>>>>> ac24a13f
+        "Date": "Tue, 26 Jan 2021 19:33:42 GMT",
+        "Server": [
+          "Windows-Azure-File/1.0",
+          "Microsoft-HTTPAPI/2.0"
+        ],
+        "x-ms-client-request-id": "1a69e04f-af3b-b6ba-5c4b-a1cc50281f6b",
+        "x-ms-request-id": "8d24507a-401a-0025-381a-f473be000000",
+        "x-ms-version": "2020-06-12"
       },
       "ResponseBody": []
     }
   ],
   "Variables": {
-    "RandomSeed": "1566089941",
+    "RandomSeed": "696166301",
     "Storage_TestConfigDefault": "ProductionTenant\nseanmcccanary3\nU2FuaXRpemVk\nhttps://seanmcccanary3.blob.core.windows.net\nhttps://seanmcccanary3.file.core.windows.net\nhttps://seanmcccanary3.queue.core.windows.net\nhttps://seanmcccanary3.table.core.windows.net\n\n\n\n\nhttps://seanmcccanary3-secondary.blob.core.windows.net\nhttps://seanmcccanary3-secondary.file.core.windows.net\nhttps://seanmcccanary3-secondary.queue.core.windows.net\nhttps://seanmcccanary3-secondary.table.core.windows.net\n\nSanitized\n\n\nCloud\nBlobEndpoint=https://seanmcccanary3.blob.core.windows.net/;QueueEndpoint=https://seanmcccanary3.queue.core.windows.net/;FileEndpoint=https://seanmcccanary3.file.core.windows.net/;BlobSecondaryEndpoint=https://seanmcccanary3-secondary.blob.core.windows.net/;QueueSecondaryEndpoint=https://seanmcccanary3-secondary.queue.core.windows.net/;FileSecondaryEndpoint=https://seanmcccanary3-secondary.file.core.windows.net/;AccountName=seanmcccanary3;AccountKey=Kg==;\nseanscope1"
   }
 }