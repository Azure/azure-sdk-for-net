{
  "Entries": [
    {
      "RequestUri": "https://seanmcccanary3.file.core.windows.net/test-share-b467e8fe-bd26-d54e-4b99-3e3f36c3be29?restype=share",
      "RequestMethod": "PUT",
      "RequestHeaders": {
        "Accept": "application/xml",
        "Authorization": "Sanitized",
        "traceparent": "00-7b0718620ee1c344becfc191c17637cd-5563ee428645b54b-00",
        "User-Agent": [
          "azsdk-net-Storage.Files.Shares/12.7.0-alpha.20210121.1",
          "(.NET 5.0.2; Microsoft Windows 10.0.19042)"
        ],
        "x-ms-client-request-id": "03357600-8044-a3c9-84a8-edc0cad3a66d",
        "x-ms-date": "Thu, 21 Jan 2021 20:37:30 GMT",
        "x-ms-return-client-request-id": "true",
        "x-ms-version": "2020-06-12"
      },
      "RequestBody": null,
      "StatusCode": 201,
      "ResponseHeaders": {
        "Content-Length": "0",
        "Date": "Thu, 21 Jan 2021 20:37:29 GMT",
        "ETag": "\u00220x8D8BE4C5F8D8060\u0022",
        "Last-Modified": "Thu, 21 Jan 2021 20:37:30 GMT",
        "Server": [
          "Windows-Azure-File/1.0",
          "Microsoft-HTTPAPI/2.0"
        ],
        "x-ms-client-request-id": "03357600-8044-a3c9-84a8-edc0cad3a66d",
<<<<<<< HEAD
        "x-ms-request-id": "2afc54b2-201a-0033-78e2-9c8569000000",
        "x-ms-version": "2020-06-12"
=======
        "x-ms-request-id": "fe85f440-f01a-001f-3635-f069c6000000",
        "x-ms-version": "2020-04-08"
>>>>>>> ac24a13f
      },
      "ResponseBody": []
    },
    {
      "RequestUri": "https://seanmcccanary3.file.core.windows.net/test-share-b467e8fe-bd26-d54e-4b99-3e3f36c3be29/test-directory-aa263ed4-7843-71bd-791b-78aefc2c1932?restype=directory",
      "RequestMethod": "PUT",
      "RequestHeaders": {
        "Accept": "application/xml",
        "Authorization": "Sanitized",
        "traceparent": "00-a06f031c1e593b4293cc0030735b496f-b3ba39098bf98745-00",
        "User-Agent": [
          "azsdk-net-Storage.Files.Shares/12.7.0-alpha.20210121.1",
          "(.NET 5.0.2; Microsoft Windows 10.0.19042)"
        ],
        "x-ms-client-request-id": "7d4c54d1-51f1-878d-b8c4-8a28081aa657",
        "x-ms-date": "Thu, 21 Jan 2021 20:37:30 GMT",
        "x-ms-file-attributes": "None",
        "x-ms-file-creation-time": "Now",
        "x-ms-file-last-write-time": "Now",
        "x-ms-file-permission": "Inherit",
        "x-ms-return-client-request-id": "true",
        "x-ms-version": "2020-06-12"
      },
      "RequestBody": null,
      "StatusCode": 201,
      "ResponseHeaders": {
        "Content-Length": "0",
        "Date": "Thu, 21 Jan 2021 20:37:29 GMT",
        "ETag": "\u00220x8D8BE4C5F98B268\u0022",
        "Last-Modified": "Thu, 21 Jan 2021 20:37:30 GMT",
        "Server": [
          "Windows-Azure-File/1.0",
          "Microsoft-HTTPAPI/2.0"
        ],
        "x-ms-client-request-id": "7d4c54d1-51f1-878d-b8c4-8a28081aa657",
        "x-ms-file-attributes": "Directory",
        "x-ms-file-change-time": "2021-01-21T20:37:30.3559784Z",
        "x-ms-file-creation-time": "2021-01-21T20:37:30.3559784Z",
        "x-ms-file-id": "13835128424026341376",
        "x-ms-file-last-write-time": "2021-01-21T20:37:30.3559784Z",
        "x-ms-file-parent-id": "0",
        "x-ms-file-permission-key": "17860367565182308406*11459378189709739967",
        "x-ms-request-id": "fe85f444-f01a-001f-3735-f069c6000000",
        "x-ms-request-server-encrypted": "true",
        "x-ms-version": "2020-06-12"
      },
      "ResponseBody": []
    },
    {
      "RequestUri": "https://seanmcccanary3.file.core.windows.net/test-share-b467e8fe-bd26-d54e-4b99-3e3f36c3be29/test-directory-aa263ed4-7843-71bd-791b-78aefc2c1932/test-file-0ee4e447-ed22-828d-a819-71e9ffb3b638",
      "RequestMethod": "PUT",
      "RequestHeaders": {
        "Accept": "application/xml",
        "Authorization": "Sanitized",
        "traceparent": "00-db42308e33be6e4b8ee1c675e743b200-2247fb1268c38948-00",
        "User-Agent": [
          "azsdk-net-Storage.Files.Shares/12.7.0-alpha.20210121.1",
          "(.NET 5.0.2; Microsoft Windows 10.0.19042)"
        ],
        "x-ms-client-request-id": "ead5c113-d3f4-d161-57c4-7805f18131bd",
        "x-ms-content-length": "1024",
        "x-ms-date": "Thu, 21 Jan 2021 20:37:30 GMT",
        "x-ms-file-attributes": "None",
        "x-ms-file-creation-time": "Now",
        "x-ms-file-last-write-time": "Now",
        "x-ms-file-permission": "Inherit",
        "x-ms-return-client-request-id": "true",
        "x-ms-type": "file",
        "x-ms-version": "2020-06-12"
      },
      "RequestBody": null,
      "StatusCode": 201,
      "ResponseHeaders": {
        "Content-Length": "0",
        "Date": "Thu, 21 Jan 2021 20:37:29 GMT",
        "ETag": "\u00220x8D8BE4C5FA29F37\u0022",
        "Last-Modified": "Thu, 21 Jan 2021 20:37:30 GMT",
        "Server": [
          "Windows-Azure-File/1.0",
          "Microsoft-HTTPAPI/2.0"
        ],
        "x-ms-client-request-id": "ead5c113-d3f4-d161-57c4-7805f18131bd",
        "x-ms-file-attributes": "Archive",
        "x-ms-file-change-time": "2021-01-21T20:37:30.4210231Z",
        "x-ms-file-creation-time": "2021-01-21T20:37:30.4210231Z",
        "x-ms-file-id": "11529285414812647424",
        "x-ms-file-last-write-time": "2021-01-21T20:37:30.4210231Z",
        "x-ms-file-parent-id": "13835128424026341376",
        "x-ms-file-permission-key": "4010187179898695473*11459378189709739967",
        "x-ms-request-id": "fe85f446-f01a-001f-3835-f069c6000000",
        "x-ms-request-server-encrypted": "true",
        "x-ms-version": "2020-06-12"
      },
      "ResponseBody": []
    },
    {
      "RequestUri": "https://seanmcccanary3.file.core.windows.net/test-share-b467e8fe-bd26-d54e-4b99-3e3f36c3be29/test-directory-aa263ed4-7843-71bd-791b-78aefc2c1932/test-file-0ee4e447-ed22-828d-a819-71e9ffb3b638?comp=range",
      "RequestMethod": "PUT",
      "RequestHeaders": {
        "Accept": "application/xml",
        "Authorization": "Sanitized",
        "Content-Length": "1024",
        "Content-Type": "application/octet-stream",
        "traceparent": "00-5b1b4d0cb02edc42a20b092c3080ff31-cf2bdd42fc552444-00",
        "User-Agent": [
          "azsdk-net-Storage.Files.Shares/12.7.0-alpha.20210121.1",
          "(.NET 5.0.2; Microsoft Windows 10.0.19042)"
        ],
        "x-ms-client-request-id": "3ed617f2-ccdd-b643-ae47-b7f2718a21d5",
        "x-ms-date": "Thu, 21 Jan 2021 20:37:30 GMT",
        "x-ms-range": "bytes=0-1023",
        "x-ms-return-client-request-id": "true",
        "x-ms-version": "2020-06-12",
        "x-ms-write": "update"
      },
      "RequestBody": "jrsjXpTm3xpZ\u002BlIOkuvSypkQ3ajgm0BL3rgHyTC8Iz2OjkPkiiPU6nQyJPf\u002Bf/TN8cCP\u002BD3\u002BdvJ62H/b3xXqnNcVfwSo7j92O/MzrndJTF7DOdhwLCv/jxhQarKj\u002BApeSIcg6f/wJQOAGbxKy8h7MIsgF6Y9enCrFfDsWISN0kPo1GbvKWNe0xTU7xNutcRP1Dkng\u002BBkIc4XdNMPBMx/80Z5YfZhjAcnwUSRaIpcPV8rnINKZU9ig7OY17SQT85HVfzM9VPN7kcx/8Gb07hDujdz42hJNI33Ft5DybRTl3J1SRONj0cLXq47GGaOxrD7VBx8HWtm/iFv1d91iiST3mhOJomktSrwZ4W5DRsmaU8uR3SX1nkHDkvyHrpnltOJqDr9P6AmVp7xjLXlrPEFSGyPR0Kv\u002BwjuRhc\u002BspdwiNCxMGThKSmvB/DVpUrEImJa7NZN2E\u002BQ2a0yD/iI6KQHgQTkM3yNJB9D4D9R2lW\u002BKiS15MXAIq\u002BBIFa2rhkwJh9MziRF3\u002B7lzMi3CvgPPv9YdOXU0wTeRl5UYxIl1nUFErkgBQsweEs2zxf9CRi3ceFXXjo0XFMabofG8Xvbv/ZSsfc\u002B7znzJ/uZnQPt4D1GnPExzng60bZmBZaEaobPWw8hqlcgeIKoYzY\u002Bmr5PLY1Jf1WKqvF9GOBB2Oqjbr11ykL0yzbmJSNviGpC/Db3F9cJO\u002BoxRLEeo5J23qCXBfR5ydB8W2FWY1kxGyGGOhyqScASmTPSRIWR1SikcEaC14N2yTJlert1stiQ/ymPl2l2y5XfhWvApoRL64U5svMSr0SdEHHpRc8EnOdbQUVcAT6\u002BLaSxolIYtSKuGo42PP/kfk/k8Yb3jIbF2uiDZGU/7upGeoROYAzyhVtPOipAzmDodsP1dw\u002B3x6Ed7MdplFC8byuk78F6lh1D8mwrp1FbhQyHm\u002B6iSXfbj7LjMHREiPALksv/nN6ebeCmsYSijB9PwWe74vhiGiWzyWAOlmWo/2p7IBWGXOgt6C4N\u002B5fzOAKTlG4NiKb4qHemS9N\u002BkNZ7/bIZJ2sKyWV\u002BjfnKVB\u002BNwJBdewL2mnbEg3ed3xEVr1hXkf3l2RCWiMsJj/qtLVNYGIpCIBTUhWM8VaT0belUaN6gcsMhqOeAxvI27At7F1UjRMeG045EgwyaqINsohvitSYcDLqQN3CjwlohnZhXwT5O0CgizZVQXO\u002B2hv9jEyTXVDflXwqbkw1W4xEzIuZzQ\u002BdFHtLzv\u002BeQy7DL2bFwP642SkhhcmIzsj0by\u002BqEHDoJQkIYHvRR5JRPVJNa0Llc5qNi/dedEtGFEWyU1/T9DK91wZZuWCG55GazEh3O2eKEv\u002BVGIR5iazBxkgyIvQygUQ==",
      "StatusCode": 201,
      "ResponseHeaders": {
        "Content-Length": "0",
        "Content-MD5": "2B5Q5UqswH\u002BPMrxiLEpmtg==",
        "Date": "Thu, 21 Jan 2021 20:37:29 GMT",
        "ETag": "\u00220x8D8BE4C5FAD4F92\u0022",
        "Last-Modified": "Thu, 21 Jan 2021 20:37:30 GMT",
        "Server": [
          "Windows-Azure-File/1.0",
          "Microsoft-HTTPAPI/2.0"
        ],
        "x-ms-client-request-id": "3ed617f2-ccdd-b643-ae47-b7f2718a21d5",
        "x-ms-request-id": "fe85f447-f01a-001f-3935-f069c6000000",
        "x-ms-request-server-encrypted": "true",
        "x-ms-version": "2020-06-12"
      },
      "ResponseBody": []
    },
    {
      "RequestUri": "https://seanmcccanary3.file.core.windows.net/test-share-b467e8fe-bd26-d54e-4b99-3e3f36c3be29/test-directory-aa263ed4-7843-71bd-791b-78aefc2c1932/test-file-0ee4e447-ed22-828d-a819-71e9ffb3b638",
      "RequestMethod": "HEAD",
      "RequestHeaders": {
        "Accept": "application/xml",
        "Authorization": "Sanitized",
        "traceparent": "00-60d667349168034294736b4424cb1a21-d4029cf19b6c0c4f-00",
        "User-Agent": [
          "azsdk-net-Storage.Files.Shares/12.7.0-alpha.20210121.1",
          "(.NET 5.0.2; Microsoft Windows 10.0.19042)"
        ],
        "x-ms-client-request-id": "da130156-f2aa-0fdf-9048-feacd9a7eac9",
        "x-ms-date": "Thu, 21 Jan 2021 20:37:30 GMT",
        "x-ms-return-client-request-id": "true",
        "x-ms-version": "2020-06-12"
      },
      "RequestBody": null,
      "StatusCode": 200,
      "ResponseHeaders": {
        "Content-Length": "1024",
        "Content-Type": "application/octet-stream",
        "Date": "Thu, 21 Jan 2021 20:37:29 GMT",
        "ETag": "\u00220x8D8BE4C5FAD4F92\u0022",
        "Last-Modified": "Thu, 21 Jan 2021 20:37:30 GMT",
        "Server": [
          "Windows-Azure-File/1.0",
          "Microsoft-HTTPAPI/2.0"
        ],
        "Vary": "Origin",
        "x-ms-client-request-id": "da130156-f2aa-0fdf-9048-feacd9a7eac9",
        "x-ms-file-attributes": "Archive",
        "x-ms-file-change-time": "2021-01-21T20:37:30.4910738Z",
        "x-ms-file-creation-time": "2021-01-21T20:37:30.4210231Z",
        "x-ms-file-id": "11529285414812647424",
        "x-ms-file-last-write-time": "2021-01-21T20:37:30.4910738Z",
        "x-ms-file-parent-id": "13835128424026341376",
        "x-ms-file-permission-key": "4010187179898695473*11459378189709739967",
        "x-ms-lease-state": "available",
        "x-ms-lease-status": "unlocked",
        "x-ms-request-id": "fe85f448-f01a-001f-3a35-f069c6000000",
        "x-ms-server-encrypted": "true",
        "x-ms-type": "File",
        "x-ms-version": "2020-06-12"
      },
      "ResponseBody": []
    },
    {
      "RequestUri": "https://seanmcccanary3.file.core.windows.net/test-share-b467e8fe-bd26-d54e-4b99-3e3f36c3be29/test-directory-aa263ed4-7843-71bd-791b-78aefc2c1932/test-file-0ee4e447-ed22-828d-a819-71e9ffb3b638",
      "RequestMethod": "GET",
      "RequestHeaders": {
        "Accept": "application/xml",
        "Authorization": "Sanitized",
        "User-Agent": [
          "azsdk-net-Storage.Files.Shares/12.7.0-alpha.20210121.1",
          "(.NET 5.0.2; Microsoft Windows 10.0.19042)"
        ],
        "x-ms-client-request-id": "709c2867-4677-422a-5edb-b0e97bb9a97f",
        "x-ms-date": "Thu, 21 Jan 2021 20:37:30 GMT",
        "x-ms-range": "bytes=0-4194303",
        "x-ms-range-get-content-md5": "false",
        "x-ms-return-client-request-id": "true",
        "x-ms-version": "2020-06-12"
      },
      "RequestBody": null,
      "StatusCode": 206,
      "ResponseHeaders": {
        "Accept-Ranges": "bytes",
        "Content-Length": "1024",
        "Content-Range": "bytes 0-1023/1024",
        "Content-Type": "application/octet-stream",
        "Date": "Thu, 21 Jan 2021 20:37:29 GMT",
        "ETag": "\u00220x8D8BE4C5FAD4F92\u0022",
        "Last-Modified": "Thu, 21 Jan 2021 20:37:30 GMT",
        "Server": [
          "Windows-Azure-File/1.0",
          "Microsoft-HTTPAPI/2.0"
        ],
        "Vary": "Origin",
        "x-ms-client-request-id": "709c2867-4677-422a-5edb-b0e97bb9a97f",
        "x-ms-file-attributes": "Archive",
        "x-ms-file-change-time": "2021-01-21T20:37:30.4910738Z",
        "x-ms-file-creation-time": "2021-01-21T20:37:30.4210231Z",
        "x-ms-file-id": "11529285414812647424",
        "x-ms-file-last-write-time": "2021-01-21T20:37:30.4910738Z",
        "x-ms-file-parent-id": "13835128424026341376",
        "x-ms-file-permission-key": "4010187179898695473*11459378189709739967",
        "x-ms-lease-state": "available",
        "x-ms-lease-status": "unlocked",
        "x-ms-request-id": "fe85f449-f01a-001f-3b35-f069c6000000",
        "x-ms-server-encrypted": "true",
        "x-ms-type": "File",
        "x-ms-version": "2020-06-12"
      },
      "ResponseBody": "jrsjXpTm3xpZ\u002BlIOkuvSypkQ3ajgm0BL3rgHyTC8Iz2OjkPkiiPU6nQyJPf\u002Bf/TN8cCP\u002BD3\u002BdvJ62H/b3xXqnNcVfwSo7j92O/MzrndJTF7DOdhwLCv/jxhQarKj\u002BApeSIcg6f/wJQOAGbxKy8h7MIsgF6Y9enCrFfDsWISN0kPo1GbvKWNe0xTU7xNutcRP1Dkng\u002BBkIc4XdNMPBMx/80Z5YfZhjAcnwUSRaIpcPV8rnINKZU9ig7OY17SQT85HVfzM9VPN7kcx/8Gb07hDujdz42hJNI33Ft5DybRTl3J1SRONj0cLXq47GGaOxrD7VBx8HWtm/iFv1d91iiST3mhOJomktSrwZ4W5DRsmaU8uR3SX1nkHDkvyHrpnltOJqDr9P6AmVp7xjLXlrPEFSGyPR0Kv\u002BwjuRhc\u002BspdwiNCxMGThKSmvB/DVpUrEImJa7NZN2E\u002BQ2a0yD/iI6KQHgQTkM3yNJB9D4D9R2lW\u002BKiS15MXAIq\u002BBIFa2rhkwJh9MziRF3\u002B7lzMi3CvgPPv9YdOXU0wTeRl5UYxIl1nUFErkgBQsweEs2zxf9CRi3ceFXXjo0XFMabofG8Xvbv/ZSsfc\u002B7znzJ/uZnQPt4D1GnPExzng60bZmBZaEaobPWw8hqlcgeIKoYzY\u002Bmr5PLY1Jf1WKqvF9GOBB2Oqjbr11ykL0yzbmJSNviGpC/Db3F9cJO\u002BoxRLEeo5J23qCXBfR5ydB8W2FWY1kxGyGGOhyqScASmTPSRIWR1SikcEaC14N2yTJlert1stiQ/ymPl2l2y5XfhWvApoRL64U5svMSr0SdEHHpRc8EnOdbQUVcAT6\u002BLaSxolIYtSKuGo42PP/kfk/k8Yb3jIbF2uiDZGU/7upGeoROYAzyhVtPOipAzmDodsP1dw\u002B3x6Ed7MdplFC8byuk78F6lh1D8mwrp1FbhQyHm\u002B6iSXfbj7LjMHREiPALksv/nN6ebeCmsYSijB9PwWe74vhiGiWzyWAOlmWo/2p7IBWGXOgt6C4N\u002B5fzOAKTlG4NiKb4qHemS9N\u002BkNZ7/bIZJ2sKyWV\u002BjfnKVB\u002BNwJBdewL2mnbEg3ed3xEVr1hXkf3l2RCWiMsJj/qtLVNYGIpCIBTUhWM8VaT0belUaN6gcsMhqOeAxvI27At7F1UjRMeG045EgwyaqINsohvitSYcDLqQN3CjwlohnZhXwT5O0CgizZVQXO\u002B2hv9jEyTXVDflXwqbkw1W4xEzIuZzQ\u002BdFHtLzv\u002BeQy7DL2bFwP642SkhhcmIzsj0by\u002BqEHDoJQkIYHvRR5JRPVJNa0Llc5qNi/dedEtGFEWyU1/T9DK91wZZuWCG55GazEh3O2eKEv\u002BVGIR5iazBxkgyIvQygUQ=="
    },
    {
      "RequestUri": "https://seanmcccanary3.file.core.windows.net/test-share-b467e8fe-bd26-d54e-4b99-3e3f36c3be29?restype=share",
      "RequestMethod": "DELETE",
      "RequestHeaders": {
        "Accept": "application/xml",
        "Authorization": "Sanitized",
        "traceparent": "00-c8a7b003a99e9e489dd7b5e291e33f6e-0bee18f7997f634f-00",
        "User-Agent": [
          "azsdk-net-Storage.Files.Shares/12.7.0-alpha.20210121.1",
          "(.NET 5.0.2; Microsoft Windows 10.0.19042)"
        ],
        "x-ms-client-request-id": "b045f5ad-7a0b-6952-b944-53017c5bfcf7",
        "x-ms-date": "Thu, 21 Jan 2021 20:37:31 GMT",
        "x-ms-delete-snapshots": "include",
        "x-ms-return-client-request-id": "true",
        "x-ms-version": "2020-06-12"
      },
      "RequestBody": null,
      "StatusCode": 202,
      "ResponseHeaders": {
        "Content-Length": "0",
        "Date": "Thu, 21 Jan 2021 20:37:29 GMT",
        "Server": [
          "Windows-Azure-File/1.0",
          "Microsoft-HTTPAPI/2.0"
        ],
        "x-ms-client-request-id": "b045f5ad-7a0b-6952-b944-53017c5bfcf7",
<<<<<<< HEAD
        "x-ms-request-id": "2afc54bb-201a-0033-7fe2-9c8569000000",
        "x-ms-version": "2020-06-12"
=======
        "x-ms-request-id": "fe85f44b-f01a-001f-3d35-f069c6000000",
        "x-ms-version": "2020-04-08"
>>>>>>> ac24a13f
      },
      "ResponseBody": []
    }
  ],
  "Variables": {
    "RandomSeed": "573375340",
    "Storage_TestConfigDefault": "ProductionTenant\nseanmcccanary3\nU2FuaXRpemVk\nhttps://seanmcccanary3.blob.core.windows.net\nhttps://seanmcccanary3.file.core.windows.net\nhttps://seanmcccanary3.queue.core.windows.net\nhttps://seanmcccanary3.table.core.windows.net\n\n\n\n\nhttps://seanmcccanary3-secondary.blob.core.windows.net\nhttps://seanmcccanary3-secondary.file.core.windows.net\nhttps://seanmcccanary3-secondary.queue.core.windows.net\nhttps://seanmcccanary3-secondary.table.core.windows.net\n\nSanitized\n\n\nCloud\nBlobEndpoint=https://seanmcccanary3.blob.core.windows.net/;QueueEndpoint=https://seanmcccanary3.queue.core.windows.net/;FileEndpoint=https://seanmcccanary3.file.core.windows.net/;BlobSecondaryEndpoint=https://seanmcccanary3-secondary.blob.core.windows.net/;QueueSecondaryEndpoint=https://seanmcccanary3-secondary.queue.core.windows.net/;FileSecondaryEndpoint=https://seanmcccanary3-secondary.file.core.windows.net/;AccountName=seanmcccanary3;AccountKey=Kg==;\nseanscope1"
  }
}<|MERGE_RESOLUTION|>--- conflicted
+++ resolved
@@ -1,56 +1,51 @@
 {
   "Entries": [
     {
-      "RequestUri": "https://seanmcccanary3.file.core.windows.net/test-share-b467e8fe-bd26-d54e-4b99-3e3f36c3be29?restype=share",
-      "RequestMethod": "PUT",
-      "RequestHeaders": {
-        "Accept": "application/xml",
-        "Authorization": "Sanitized",
-        "traceparent": "00-7b0718620ee1c344becfc191c17637cd-5563ee428645b54b-00",
-        "User-Agent": [
-          "azsdk-net-Storage.Files.Shares/12.7.0-alpha.20210121.1",
-          "(.NET 5.0.2; Microsoft Windows 10.0.19042)"
-        ],
-        "x-ms-client-request-id": "03357600-8044-a3c9-84a8-edc0cad3a66d",
-        "x-ms-date": "Thu, 21 Jan 2021 20:37:30 GMT",
-        "x-ms-return-client-request-id": "true",
-        "x-ms-version": "2020-06-12"
-      },
-      "RequestBody": null,
-      "StatusCode": 201,
-      "ResponseHeaders": {
-        "Content-Length": "0",
-        "Date": "Thu, 21 Jan 2021 20:37:29 GMT",
-        "ETag": "\u00220x8D8BE4C5F8D8060\u0022",
-        "Last-Modified": "Thu, 21 Jan 2021 20:37:30 GMT",
-        "Server": [
-          "Windows-Azure-File/1.0",
-          "Microsoft-HTTPAPI/2.0"
-        ],
-        "x-ms-client-request-id": "03357600-8044-a3c9-84a8-edc0cad3a66d",
-<<<<<<< HEAD
-        "x-ms-request-id": "2afc54b2-201a-0033-78e2-9c8569000000",
-        "x-ms-version": "2020-06-12"
-=======
-        "x-ms-request-id": "fe85f440-f01a-001f-3635-f069c6000000",
-        "x-ms-version": "2020-04-08"
->>>>>>> ac24a13f
-      },
-      "ResponseBody": []
-    },
-    {
-      "RequestUri": "https://seanmcccanary3.file.core.windows.net/test-share-b467e8fe-bd26-d54e-4b99-3e3f36c3be29/test-directory-aa263ed4-7843-71bd-791b-78aefc2c1932?restype=directory",
-      "RequestMethod": "PUT",
-      "RequestHeaders": {
-        "Accept": "application/xml",
-        "Authorization": "Sanitized",
-        "traceparent": "00-a06f031c1e593b4293cc0030735b496f-b3ba39098bf98745-00",
-        "User-Agent": [
-          "azsdk-net-Storage.Files.Shares/12.7.0-alpha.20210121.1",
-          "(.NET 5.0.2; Microsoft Windows 10.0.19042)"
-        ],
-        "x-ms-client-request-id": "7d4c54d1-51f1-878d-b8c4-8a28081aa657",
-        "x-ms-date": "Thu, 21 Jan 2021 20:37:30 GMT",
+      "RequestUri": "https://seanmcccanary3.file.core.windows.net/test-share-b62aeb9c-bee3-67a0-a932-6386294c8eb6?restype=share",
+      "RequestMethod": "PUT",
+      "RequestHeaders": {
+        "Accept": "application/xml",
+        "Authorization": "Sanitized",
+        "traceparent": "00-e37f093d95d1f54b8dfb7877997d81a6-2f472baddbc71e49-00",
+        "User-Agent": [
+          "azsdk-net-Storage.Files.Shares/12.7.0-alpha.20210126.1",
+          "(.NET 5.0.2; Microsoft Windows 10.0.19042)"
+        ],
+        "x-ms-client-request-id": "8b1b1d0c-d063-c3bd-cfca-137f788e314c",
+        "x-ms-date": "Tue, 26 Jan 2021 19:28:15 GMT",
+        "x-ms-return-client-request-id": "true",
+        "x-ms-version": "2020-06-12"
+      },
+      "RequestBody": null,
+      "StatusCode": 201,
+      "ResponseHeaders": {
+        "Content-Length": "0",
+        "Date": "Tue, 26 Jan 2021 19:28:15 GMT",
+        "ETag": "\u00220x8D8C23086F88CB0\u0022",
+        "Last-Modified": "Tue, 26 Jan 2021 19:28:15 GMT",
+        "Server": [
+          "Windows-Azure-File/1.0",
+          "Microsoft-HTTPAPI/2.0"
+        ],
+        "x-ms-client-request-id": "8b1b1d0c-d063-c3bd-cfca-137f788e314c",
+        "x-ms-request-id": "a5914b4e-001a-0079-0419-f426e6000000",
+        "x-ms-version": "2020-06-12"
+      },
+      "ResponseBody": []
+    },
+    {
+      "RequestUri": "https://seanmcccanary3.file.core.windows.net/test-share-b62aeb9c-bee3-67a0-a932-6386294c8eb6/test-directory-d3b7565e-26f7-260d-842b-b7c3f68668aa?restype=directory",
+      "RequestMethod": "PUT",
+      "RequestHeaders": {
+        "Accept": "application/xml",
+        "Authorization": "Sanitized",
+        "traceparent": "00-359d0b4ad8fbb347b44b5ef70d8d5fae-1d640374ffa52643-00",
+        "User-Agent": [
+          "azsdk-net-Storage.Files.Shares/12.7.0-alpha.20210126.1",
+          "(.NET 5.0.2; Microsoft Windows 10.0.19042)"
+        ],
+        "x-ms-client-request-id": "a8bb7cee-a347-e6c7-10f5-073718facc49",
+        "x-ms-date": "Tue, 26 Jan 2021 19:28:15 GMT",
         "x-ms-file-attributes": "None",
         "x-ms-file-creation-time": "Now",
         "x-ms-file-last-write-time": "Now",
@@ -62,41 +57,41 @@
       "StatusCode": 201,
       "ResponseHeaders": {
         "Content-Length": "0",
-        "Date": "Thu, 21 Jan 2021 20:37:29 GMT",
-        "ETag": "\u00220x8D8BE4C5F98B268\u0022",
-        "Last-Modified": "Thu, 21 Jan 2021 20:37:30 GMT",
-        "Server": [
-          "Windows-Azure-File/1.0",
-          "Microsoft-HTTPAPI/2.0"
-        ],
-        "x-ms-client-request-id": "7d4c54d1-51f1-878d-b8c4-8a28081aa657",
+        "Date": "Tue, 26 Jan 2021 19:28:15 GMT",
+        "ETag": "\u00220x8D8C2308702B6C1\u0022",
+        "Last-Modified": "Tue, 26 Jan 2021 19:28:15 GMT",
+        "Server": [
+          "Windows-Azure-File/1.0",
+          "Microsoft-HTTPAPI/2.0"
+        ],
+        "x-ms-client-request-id": "a8bb7cee-a347-e6c7-10f5-073718facc49",
         "x-ms-file-attributes": "Directory",
-        "x-ms-file-change-time": "2021-01-21T20:37:30.3559784Z",
-        "x-ms-file-creation-time": "2021-01-21T20:37:30.3559784Z",
+        "x-ms-file-change-time": "2021-01-26T19:28:15.2245953Z",
+        "x-ms-file-creation-time": "2021-01-26T19:28:15.2245953Z",
         "x-ms-file-id": "13835128424026341376",
-        "x-ms-file-last-write-time": "2021-01-21T20:37:30.3559784Z",
+        "x-ms-file-last-write-time": "2021-01-26T19:28:15.2245953Z",
         "x-ms-file-parent-id": "0",
         "x-ms-file-permission-key": "17860367565182308406*11459378189709739967",
-        "x-ms-request-id": "fe85f444-f01a-001f-3735-f069c6000000",
+        "x-ms-request-id": "a5914b51-001a-0079-0519-f426e6000000",
         "x-ms-request-server-encrypted": "true",
         "x-ms-version": "2020-06-12"
       },
       "ResponseBody": []
     },
     {
-      "RequestUri": "https://seanmcccanary3.file.core.windows.net/test-share-b467e8fe-bd26-d54e-4b99-3e3f36c3be29/test-directory-aa263ed4-7843-71bd-791b-78aefc2c1932/test-file-0ee4e447-ed22-828d-a819-71e9ffb3b638",
-      "RequestMethod": "PUT",
-      "RequestHeaders": {
-        "Accept": "application/xml",
-        "Authorization": "Sanitized",
-        "traceparent": "00-db42308e33be6e4b8ee1c675e743b200-2247fb1268c38948-00",
-        "User-Agent": [
-          "azsdk-net-Storage.Files.Shares/12.7.0-alpha.20210121.1",
-          "(.NET 5.0.2; Microsoft Windows 10.0.19042)"
-        ],
-        "x-ms-client-request-id": "ead5c113-d3f4-d161-57c4-7805f18131bd",
+      "RequestUri": "https://seanmcccanary3.file.core.windows.net/test-share-b62aeb9c-bee3-67a0-a932-6386294c8eb6/test-directory-d3b7565e-26f7-260d-842b-b7c3f68668aa/test-file-bba51b91-e576-980e-4cfc-6755ca81167d",
+      "RequestMethod": "PUT",
+      "RequestHeaders": {
+        "Accept": "application/xml",
+        "Authorization": "Sanitized",
+        "traceparent": "00-ac5d433ce3373648910d037504bdf0bb-870029dd0e647d4b-00",
+        "User-Agent": [
+          "azsdk-net-Storage.Files.Shares/12.7.0-alpha.20210126.1",
+          "(.NET 5.0.2; Microsoft Windows 10.0.19042)"
+        ],
+        "x-ms-client-request-id": "830cfde6-dbc1-61b2-fabb-2cb7f193b0d5",
         "x-ms-content-length": "1024",
-        "x-ms-date": "Thu, 21 Jan 2021 20:37:30 GMT",
+        "x-ms-date": "Tue, 26 Jan 2021 19:28:16 GMT",
         "x-ms-file-attributes": "None",
         "x-ms-file-creation-time": "Now",
         "x-ms-file-last-write-time": "Now",
@@ -109,79 +104,79 @@
       "StatusCode": 201,
       "ResponseHeaders": {
         "Content-Length": "0",
-        "Date": "Thu, 21 Jan 2021 20:37:29 GMT",
-        "ETag": "\u00220x8D8BE4C5FA29F37\u0022",
-        "Last-Modified": "Thu, 21 Jan 2021 20:37:30 GMT",
-        "Server": [
-          "Windows-Azure-File/1.0",
-          "Microsoft-HTTPAPI/2.0"
-        ],
-        "x-ms-client-request-id": "ead5c113-d3f4-d161-57c4-7805f18131bd",
+        "Date": "Tue, 26 Jan 2021 19:28:15 GMT",
+        "ETag": "\u00220x8D8C230870F1514\u0022",
+        "Last-Modified": "Tue, 26 Jan 2021 19:28:15 GMT",
+        "Server": [
+          "Windows-Azure-File/1.0",
+          "Microsoft-HTTPAPI/2.0"
+        ],
+        "x-ms-client-request-id": "830cfde6-dbc1-61b2-fabb-2cb7f193b0d5",
         "x-ms-file-attributes": "Archive",
-        "x-ms-file-change-time": "2021-01-21T20:37:30.4210231Z",
-        "x-ms-file-creation-time": "2021-01-21T20:37:30.4210231Z",
+        "x-ms-file-change-time": "2021-01-26T19:28:15.3056532Z",
+        "x-ms-file-creation-time": "2021-01-26T19:28:15.3056532Z",
         "x-ms-file-id": "11529285414812647424",
-        "x-ms-file-last-write-time": "2021-01-21T20:37:30.4210231Z",
+        "x-ms-file-last-write-time": "2021-01-26T19:28:15.3056532Z",
         "x-ms-file-parent-id": "13835128424026341376",
         "x-ms-file-permission-key": "4010187179898695473*11459378189709739967",
-        "x-ms-request-id": "fe85f446-f01a-001f-3835-f069c6000000",
+        "x-ms-request-id": "a5914b53-001a-0079-0619-f426e6000000",
         "x-ms-request-server-encrypted": "true",
         "x-ms-version": "2020-06-12"
       },
       "ResponseBody": []
     },
     {
-      "RequestUri": "https://seanmcccanary3.file.core.windows.net/test-share-b467e8fe-bd26-d54e-4b99-3e3f36c3be29/test-directory-aa263ed4-7843-71bd-791b-78aefc2c1932/test-file-0ee4e447-ed22-828d-a819-71e9ffb3b638?comp=range",
+      "RequestUri": "https://seanmcccanary3.file.core.windows.net/test-share-b62aeb9c-bee3-67a0-a932-6386294c8eb6/test-directory-d3b7565e-26f7-260d-842b-b7c3f68668aa/test-file-bba51b91-e576-980e-4cfc-6755ca81167d?comp=range",
       "RequestMethod": "PUT",
       "RequestHeaders": {
         "Accept": "application/xml",
         "Authorization": "Sanitized",
         "Content-Length": "1024",
         "Content-Type": "application/octet-stream",
-        "traceparent": "00-5b1b4d0cb02edc42a20b092c3080ff31-cf2bdd42fc552444-00",
-        "User-Agent": [
-          "azsdk-net-Storage.Files.Shares/12.7.0-alpha.20210121.1",
-          "(.NET 5.0.2; Microsoft Windows 10.0.19042)"
-        ],
-        "x-ms-client-request-id": "3ed617f2-ccdd-b643-ae47-b7f2718a21d5",
-        "x-ms-date": "Thu, 21 Jan 2021 20:37:30 GMT",
+        "traceparent": "00-52ebe62a6864874cac7308375c344da6-b82273b29465b84f-00",
+        "User-Agent": [
+          "azsdk-net-Storage.Files.Shares/12.7.0-alpha.20210126.1",
+          "(.NET 5.0.2; Microsoft Windows 10.0.19042)"
+        ],
+        "x-ms-client-request-id": "cc6f3e83-9374-0abc-01a4-fe419df48a59",
+        "x-ms-date": "Tue, 26 Jan 2021 19:28:16 GMT",
         "x-ms-range": "bytes=0-1023",
         "x-ms-return-client-request-id": "true",
         "x-ms-version": "2020-06-12",
         "x-ms-write": "update"
       },
-      "RequestBody": "jrsjXpTm3xpZ\u002BlIOkuvSypkQ3ajgm0BL3rgHyTC8Iz2OjkPkiiPU6nQyJPf\u002Bf/TN8cCP\u002BD3\u002BdvJ62H/b3xXqnNcVfwSo7j92O/MzrndJTF7DOdhwLCv/jxhQarKj\u002BApeSIcg6f/wJQOAGbxKy8h7MIsgF6Y9enCrFfDsWISN0kPo1GbvKWNe0xTU7xNutcRP1Dkng\u002BBkIc4XdNMPBMx/80Z5YfZhjAcnwUSRaIpcPV8rnINKZU9ig7OY17SQT85HVfzM9VPN7kcx/8Gb07hDujdz42hJNI33Ft5DybRTl3J1SRONj0cLXq47GGaOxrD7VBx8HWtm/iFv1d91iiST3mhOJomktSrwZ4W5DRsmaU8uR3SX1nkHDkvyHrpnltOJqDr9P6AmVp7xjLXlrPEFSGyPR0Kv\u002BwjuRhc\u002BspdwiNCxMGThKSmvB/DVpUrEImJa7NZN2E\u002BQ2a0yD/iI6KQHgQTkM3yNJB9D4D9R2lW\u002BKiS15MXAIq\u002BBIFa2rhkwJh9MziRF3\u002B7lzMi3CvgPPv9YdOXU0wTeRl5UYxIl1nUFErkgBQsweEs2zxf9CRi3ceFXXjo0XFMabofG8Xvbv/ZSsfc\u002B7znzJ/uZnQPt4D1GnPExzng60bZmBZaEaobPWw8hqlcgeIKoYzY\u002Bmr5PLY1Jf1WKqvF9GOBB2Oqjbr11ykL0yzbmJSNviGpC/Db3F9cJO\u002BoxRLEeo5J23qCXBfR5ydB8W2FWY1kxGyGGOhyqScASmTPSRIWR1SikcEaC14N2yTJlert1stiQ/ymPl2l2y5XfhWvApoRL64U5svMSr0SdEHHpRc8EnOdbQUVcAT6\u002BLaSxolIYtSKuGo42PP/kfk/k8Yb3jIbF2uiDZGU/7upGeoROYAzyhVtPOipAzmDodsP1dw\u002B3x6Ed7MdplFC8byuk78F6lh1D8mwrp1FbhQyHm\u002B6iSXfbj7LjMHREiPALksv/nN6ebeCmsYSijB9PwWe74vhiGiWzyWAOlmWo/2p7IBWGXOgt6C4N\u002B5fzOAKTlG4NiKb4qHemS9N\u002BkNZ7/bIZJ2sKyWV\u002BjfnKVB\u002BNwJBdewL2mnbEg3ed3xEVr1hXkf3l2RCWiMsJj/qtLVNYGIpCIBTUhWM8VaT0belUaN6gcsMhqOeAxvI27At7F1UjRMeG045EgwyaqINsohvitSYcDLqQN3CjwlohnZhXwT5O0CgizZVQXO\u002B2hv9jEyTXVDflXwqbkw1W4xEzIuZzQ\u002BdFHtLzv\u002BeQy7DL2bFwP642SkhhcmIzsj0by\u002BqEHDoJQkIYHvRR5JRPVJNa0Llc5qNi/dedEtGFEWyU1/T9DK91wZZuWCG55GazEh3O2eKEv\u002BVGIR5iazBxkgyIvQygUQ==",
-      "StatusCode": 201,
-      "ResponseHeaders": {
-        "Content-Length": "0",
-        "Content-MD5": "2B5Q5UqswH\u002BPMrxiLEpmtg==",
-        "Date": "Thu, 21 Jan 2021 20:37:29 GMT",
-        "ETag": "\u00220x8D8BE4C5FAD4F92\u0022",
-        "Last-Modified": "Thu, 21 Jan 2021 20:37:30 GMT",
-        "Server": [
-          "Windows-Azure-File/1.0",
-          "Microsoft-HTTPAPI/2.0"
-        ],
-        "x-ms-client-request-id": "3ed617f2-ccdd-b643-ae47-b7f2718a21d5",
-        "x-ms-request-id": "fe85f447-f01a-001f-3935-f069c6000000",
+      "RequestBody": "YmnE1BUlGlsDnJIhIhvEnKVH1XrLv2MX3JP7PPsbAkYJuo/4I7JayGFfpKoRpsP0MGqR0CRSfqIFrfeBKd5g6JpMGGiLy3nz7Q0YbBu5BjbQBwuRiTEitjzt83a72Z6C/7sPxY5aaGXwnuMXORKHTKfAsSLTzl9pKWEsntgDNxRulm1fqUGndZ6moepOC30pZqbP\u002Bih7rzBcppstLsmM7GbPqKOlJ6JlGTuELC11Gh7kAjgxND3r8uY8AwOlekbUGbSDfmLZhD4DaeHs94ID54t8SCyRWrcp47W8aCSfwJ70rxN48Zu7Cn35Lstc//tjORx3KDEaQr78WputHBwaZKhC90hvivXwwT6umCzszOO6WS8IKJds2mxVfJcADu1h3soiGQiz9K4mh2fza6qREI238sPsEjwR1h3bGg5e77JQTbliybLbB2WA4aAveG7Bw2sJSBwpdMyNEEPq19mfyJe0oh3xLkba3OpebDCb4V2uGVaiVKeWJ9ns1Lhv8C\u002BL4BkIe9ZQ0JQlLmwxywic8i/lPL6D/XPwHntEBVqNauu60osWkmaHXUnBfSU7ZFvRUOKJirRxB\u002BOmGFxaDMo6mMOBdvh8hV/IXd50wYBNtLkfc7R3A\u002BA2ScqncHkJLFF\u002Bh\u002BRiue1jVMuCwSzW/EZjWWOjO5kVwpXjSi0t1BTmvjGM9jqb6/vLvB7p9UK0YEyERBcVZvG4aMRPfm/ANYC2nAL7SQYLx21o2H57K81SLurhqI/90Fg/1I12TGyLC4adM1k/uRZGeH2prI1zPTz3/FCF3ozwuMupu3V4lXsB3cz33fhzEnXTmy8SVCPLzJZQfk8cBiz5rXuNlv2hzeMBp8/Ae2BEg\u002BnasUNc3WOo3u/fJxYs5dag/S995Xx3Ms1MEa1TClA2DPplQVXpnM8X5bgNwqXM1cL4IH0wx55tYn51EMy2VNOfqBscxqOBtmBgZQDDanAogDvqWunTBURc997WdIwCYJHkbhmKsA4ed2kc0GGdqfgOTZCQy/nqy6LWv87Fq0LUXQRv3/tXnc8tzON/tjXivk3mxyf8cpSX\u002BqJ2s/A/WcwnSHJcLsr8t6/AY/8WahVt8wCA3uMb2Otw1\u002BVY4Orf7XMXWG7Cho\u002BD6RB4PA6VgY\u002BNCb/vvnroDHCH7FflpNbE4HWL/hKmqm1x/fXTopzc2lVVy9cq7y/4Lkv\u002BO5k4nUU5s1uZCYJ95l5SfsCFFWnTqhEBkNj/mfFGk8/GqG/UOF\u002Bwmu5BQ9HT1\u002BR52HBucxnhKpCHNw1sOhlpUnaztz7vfkZh1Xp6kmdALrjzhsGA1x\u002B15H3eTAFSQ1/U1/BaHyCmiVoqDZ6eZ5cpRghUebRY6XtW/dLAETFEDw==",
+      "StatusCode": 201,
+      "ResponseHeaders": {
+        "Content-Length": "0",
+        "Content-MD5": "9W\u002BPALLAji7HdoXxEiDqzg==",
+        "Date": "Tue, 26 Jan 2021 19:28:15 GMT",
+        "ETag": "\u00220x8D8C2308717F04C\u0022",
+        "Last-Modified": "Tue, 26 Jan 2021 19:28:15 GMT",
+        "Server": [
+          "Windows-Azure-File/1.0",
+          "Microsoft-HTTPAPI/2.0"
+        ],
+        "x-ms-client-request-id": "cc6f3e83-9374-0abc-01a4-fe419df48a59",
+        "x-ms-request-id": "a5914b54-001a-0079-0719-f426e6000000",
         "x-ms-request-server-encrypted": "true",
         "x-ms-version": "2020-06-12"
       },
       "ResponseBody": []
     },
     {
-      "RequestUri": "https://seanmcccanary3.file.core.windows.net/test-share-b467e8fe-bd26-d54e-4b99-3e3f36c3be29/test-directory-aa263ed4-7843-71bd-791b-78aefc2c1932/test-file-0ee4e447-ed22-828d-a819-71e9ffb3b638",
+      "RequestUri": "https://seanmcccanary3.file.core.windows.net/test-share-b62aeb9c-bee3-67a0-a932-6386294c8eb6/test-directory-d3b7565e-26f7-260d-842b-b7c3f68668aa/test-file-bba51b91-e576-980e-4cfc-6755ca81167d",
       "RequestMethod": "HEAD",
       "RequestHeaders": {
         "Accept": "application/xml",
         "Authorization": "Sanitized",
-        "traceparent": "00-60d667349168034294736b4424cb1a21-d4029cf19b6c0c4f-00",
-        "User-Agent": [
-          "azsdk-net-Storage.Files.Shares/12.7.0-alpha.20210121.1",
-          "(.NET 5.0.2; Microsoft Windows 10.0.19042)"
-        ],
-        "x-ms-client-request-id": "da130156-f2aa-0fdf-9048-feacd9a7eac9",
-        "x-ms-date": "Thu, 21 Jan 2021 20:37:30 GMT",
+        "traceparent": "00-fd8b5eaa566c5d47ba5586568f58b787-5456e68fd0840545-00",
+        "User-Agent": [
+          "azsdk-net-Storage.Files.Shares/12.7.0-alpha.20210126.1",
+          "(.NET 5.0.2; Microsoft Windows 10.0.19042)"
+        ],
+        "x-ms-client-request-id": "b233c670-e324-5361-99cf-5a884cd02a7a",
+        "x-ms-date": "Tue, 26 Jan 2021 19:28:16 GMT",
         "x-ms-return-client-request-id": "true",
         "x-ms-version": "2020-06-12"
       },
@@ -190,25 +185,25 @@
       "ResponseHeaders": {
         "Content-Length": "1024",
         "Content-Type": "application/octet-stream",
-        "Date": "Thu, 21 Jan 2021 20:37:29 GMT",
-        "ETag": "\u00220x8D8BE4C5FAD4F92\u0022",
-        "Last-Modified": "Thu, 21 Jan 2021 20:37:30 GMT",
+        "Date": "Tue, 26 Jan 2021 19:28:15 GMT",
+        "ETag": "\u00220x8D8C2308717F04C\u0022",
+        "Last-Modified": "Tue, 26 Jan 2021 19:28:15 GMT",
         "Server": [
           "Windows-Azure-File/1.0",
           "Microsoft-HTTPAPI/2.0"
         ],
         "Vary": "Origin",
-        "x-ms-client-request-id": "da130156-f2aa-0fdf-9048-feacd9a7eac9",
+        "x-ms-client-request-id": "b233c670-e324-5361-99cf-5a884cd02a7a",
         "x-ms-file-attributes": "Archive",
-        "x-ms-file-change-time": "2021-01-21T20:37:30.4910738Z",
-        "x-ms-file-creation-time": "2021-01-21T20:37:30.4210231Z",
+        "x-ms-file-change-time": "2021-01-26T19:28:15.3636940Z",
+        "x-ms-file-creation-time": "2021-01-26T19:28:15.3056532Z",
         "x-ms-file-id": "11529285414812647424",
-        "x-ms-file-last-write-time": "2021-01-21T20:37:30.4910738Z",
+        "x-ms-file-last-write-time": "2021-01-26T19:28:15.3636940Z",
         "x-ms-file-parent-id": "13835128424026341376",
         "x-ms-file-permission-key": "4010187179898695473*11459378189709739967",
         "x-ms-lease-state": "available",
         "x-ms-lease-status": "unlocked",
-        "x-ms-request-id": "fe85f448-f01a-001f-3a35-f069c6000000",
+        "x-ms-request-id": "a5914b55-001a-0079-0819-f426e6000000",
         "x-ms-server-encrypted": "true",
         "x-ms-type": "File",
         "x-ms-version": "2020-06-12"
@@ -216,17 +211,17 @@
       "ResponseBody": []
     },
     {
-      "RequestUri": "https://seanmcccanary3.file.core.windows.net/test-share-b467e8fe-bd26-d54e-4b99-3e3f36c3be29/test-directory-aa263ed4-7843-71bd-791b-78aefc2c1932/test-file-0ee4e447-ed22-828d-a819-71e9ffb3b638",
+      "RequestUri": "https://seanmcccanary3.file.core.windows.net/test-share-b62aeb9c-bee3-67a0-a932-6386294c8eb6/test-directory-d3b7565e-26f7-260d-842b-b7c3f68668aa/test-file-bba51b91-e576-980e-4cfc-6755ca81167d",
       "RequestMethod": "GET",
       "RequestHeaders": {
         "Accept": "application/xml",
         "Authorization": "Sanitized",
         "User-Agent": [
-          "azsdk-net-Storage.Files.Shares/12.7.0-alpha.20210121.1",
-          "(.NET 5.0.2; Microsoft Windows 10.0.19042)"
-        ],
-        "x-ms-client-request-id": "709c2867-4677-422a-5edb-b0e97bb9a97f",
-        "x-ms-date": "Thu, 21 Jan 2021 20:37:30 GMT",
+          "azsdk-net-Storage.Files.Shares/12.7.0-alpha.20210126.1",
+          "(.NET 5.0.2; Microsoft Windows 10.0.19042)"
+        ],
+        "x-ms-client-request-id": "d6d0f024-d8c0-e135-cde9-5e3dc1734d1b",
+        "x-ms-date": "Tue, 26 Jan 2021 19:28:16 GMT",
         "x-ms-range": "bytes=0-4194303",
         "x-ms-range-get-content-md5": "false",
         "x-ms-return-client-request-id": "true",
@@ -239,44 +234,44 @@
         "Content-Length": "1024",
         "Content-Range": "bytes 0-1023/1024",
         "Content-Type": "application/octet-stream",
-        "Date": "Thu, 21 Jan 2021 20:37:29 GMT",
-        "ETag": "\u00220x8D8BE4C5FAD4F92\u0022",
-        "Last-Modified": "Thu, 21 Jan 2021 20:37:30 GMT",
+        "Date": "Tue, 26 Jan 2021 19:28:15 GMT",
+        "ETag": "\u00220x8D8C2308717F04C\u0022",
+        "Last-Modified": "Tue, 26 Jan 2021 19:28:15 GMT",
         "Server": [
           "Windows-Azure-File/1.0",
           "Microsoft-HTTPAPI/2.0"
         ],
         "Vary": "Origin",
-        "x-ms-client-request-id": "709c2867-4677-422a-5edb-b0e97bb9a97f",
+        "x-ms-client-request-id": "d6d0f024-d8c0-e135-cde9-5e3dc1734d1b",
         "x-ms-file-attributes": "Archive",
-        "x-ms-file-change-time": "2021-01-21T20:37:30.4910738Z",
-        "x-ms-file-creation-time": "2021-01-21T20:37:30.4210231Z",
+        "x-ms-file-change-time": "2021-01-26T19:28:15.3636940Z",
+        "x-ms-file-creation-time": "2021-01-26T19:28:15.3056532Z",
         "x-ms-file-id": "11529285414812647424",
-        "x-ms-file-last-write-time": "2021-01-21T20:37:30.4910738Z",
+        "x-ms-file-last-write-time": "2021-01-26T19:28:15.3636940Z",
         "x-ms-file-parent-id": "13835128424026341376",
         "x-ms-file-permission-key": "4010187179898695473*11459378189709739967",
         "x-ms-lease-state": "available",
         "x-ms-lease-status": "unlocked",
-        "x-ms-request-id": "fe85f449-f01a-001f-3b35-f069c6000000",
+        "x-ms-request-id": "a5914b56-001a-0079-0919-f426e6000000",
         "x-ms-server-encrypted": "true",
         "x-ms-type": "File",
         "x-ms-version": "2020-06-12"
       },
-      "ResponseBody": "jrsjXpTm3xpZ\u002BlIOkuvSypkQ3ajgm0BL3rgHyTC8Iz2OjkPkiiPU6nQyJPf\u002Bf/TN8cCP\u002BD3\u002BdvJ62H/b3xXqnNcVfwSo7j92O/MzrndJTF7DOdhwLCv/jxhQarKj\u002BApeSIcg6f/wJQOAGbxKy8h7MIsgF6Y9enCrFfDsWISN0kPo1GbvKWNe0xTU7xNutcRP1Dkng\u002BBkIc4XdNMPBMx/80Z5YfZhjAcnwUSRaIpcPV8rnINKZU9ig7OY17SQT85HVfzM9VPN7kcx/8Gb07hDujdz42hJNI33Ft5DybRTl3J1SRONj0cLXq47GGaOxrD7VBx8HWtm/iFv1d91iiST3mhOJomktSrwZ4W5DRsmaU8uR3SX1nkHDkvyHrpnltOJqDr9P6AmVp7xjLXlrPEFSGyPR0Kv\u002BwjuRhc\u002BspdwiNCxMGThKSmvB/DVpUrEImJa7NZN2E\u002BQ2a0yD/iI6KQHgQTkM3yNJB9D4D9R2lW\u002BKiS15MXAIq\u002BBIFa2rhkwJh9MziRF3\u002B7lzMi3CvgPPv9YdOXU0wTeRl5UYxIl1nUFErkgBQsweEs2zxf9CRi3ceFXXjo0XFMabofG8Xvbv/ZSsfc\u002B7znzJ/uZnQPt4D1GnPExzng60bZmBZaEaobPWw8hqlcgeIKoYzY\u002Bmr5PLY1Jf1WKqvF9GOBB2Oqjbr11ykL0yzbmJSNviGpC/Db3F9cJO\u002BoxRLEeo5J23qCXBfR5ydB8W2FWY1kxGyGGOhyqScASmTPSRIWR1SikcEaC14N2yTJlert1stiQ/ymPl2l2y5XfhWvApoRL64U5svMSr0SdEHHpRc8EnOdbQUVcAT6\u002BLaSxolIYtSKuGo42PP/kfk/k8Yb3jIbF2uiDZGU/7upGeoROYAzyhVtPOipAzmDodsP1dw\u002B3x6Ed7MdplFC8byuk78F6lh1D8mwrp1FbhQyHm\u002B6iSXfbj7LjMHREiPALksv/nN6ebeCmsYSijB9PwWe74vhiGiWzyWAOlmWo/2p7IBWGXOgt6C4N\u002B5fzOAKTlG4NiKb4qHemS9N\u002BkNZ7/bIZJ2sKyWV\u002BjfnKVB\u002BNwJBdewL2mnbEg3ed3xEVr1hXkf3l2RCWiMsJj/qtLVNYGIpCIBTUhWM8VaT0belUaN6gcsMhqOeAxvI27At7F1UjRMeG045EgwyaqINsohvitSYcDLqQN3CjwlohnZhXwT5O0CgizZVQXO\u002B2hv9jEyTXVDflXwqbkw1W4xEzIuZzQ\u002BdFHtLzv\u002BeQy7DL2bFwP642SkhhcmIzsj0by\u002BqEHDoJQkIYHvRR5JRPVJNa0Llc5qNi/dedEtGFEWyU1/T9DK91wZZuWCG55GazEh3O2eKEv\u002BVGIR5iazBxkgyIvQygUQ=="
-    },
-    {
-      "RequestUri": "https://seanmcccanary3.file.core.windows.net/test-share-b467e8fe-bd26-d54e-4b99-3e3f36c3be29?restype=share",
+      "ResponseBody": "YmnE1BUlGlsDnJIhIhvEnKVH1XrLv2MX3JP7PPsbAkYJuo/4I7JayGFfpKoRpsP0MGqR0CRSfqIFrfeBKd5g6JpMGGiLy3nz7Q0YbBu5BjbQBwuRiTEitjzt83a72Z6C/7sPxY5aaGXwnuMXORKHTKfAsSLTzl9pKWEsntgDNxRulm1fqUGndZ6moepOC30pZqbP\u002Bih7rzBcppstLsmM7GbPqKOlJ6JlGTuELC11Gh7kAjgxND3r8uY8AwOlekbUGbSDfmLZhD4DaeHs94ID54t8SCyRWrcp47W8aCSfwJ70rxN48Zu7Cn35Lstc//tjORx3KDEaQr78WputHBwaZKhC90hvivXwwT6umCzszOO6WS8IKJds2mxVfJcADu1h3soiGQiz9K4mh2fza6qREI238sPsEjwR1h3bGg5e77JQTbliybLbB2WA4aAveG7Bw2sJSBwpdMyNEEPq19mfyJe0oh3xLkba3OpebDCb4V2uGVaiVKeWJ9ns1Lhv8C\u002BL4BkIe9ZQ0JQlLmwxywic8i/lPL6D/XPwHntEBVqNauu60osWkmaHXUnBfSU7ZFvRUOKJirRxB\u002BOmGFxaDMo6mMOBdvh8hV/IXd50wYBNtLkfc7R3A\u002BA2ScqncHkJLFF\u002Bh\u002BRiue1jVMuCwSzW/EZjWWOjO5kVwpXjSi0t1BTmvjGM9jqb6/vLvB7p9UK0YEyERBcVZvG4aMRPfm/ANYC2nAL7SQYLx21o2H57K81SLurhqI/90Fg/1I12TGyLC4adM1k/uRZGeH2prI1zPTz3/FCF3ozwuMupu3V4lXsB3cz33fhzEnXTmy8SVCPLzJZQfk8cBiz5rXuNlv2hzeMBp8/Ae2BEg\u002BnasUNc3WOo3u/fJxYs5dag/S995Xx3Ms1MEa1TClA2DPplQVXpnM8X5bgNwqXM1cL4IH0wx55tYn51EMy2VNOfqBscxqOBtmBgZQDDanAogDvqWunTBURc997WdIwCYJHkbhmKsA4ed2kc0GGdqfgOTZCQy/nqy6LWv87Fq0LUXQRv3/tXnc8tzON/tjXivk3mxyf8cpSX\u002BqJ2s/A/WcwnSHJcLsr8t6/AY/8WahVt8wCA3uMb2Otw1\u002BVY4Orf7XMXWG7Cho\u002BD6RB4PA6VgY\u002BNCb/vvnroDHCH7FflpNbE4HWL/hKmqm1x/fXTopzc2lVVy9cq7y/4Lkv\u002BO5k4nUU5s1uZCYJ95l5SfsCFFWnTqhEBkNj/mfFGk8/GqG/UOF\u002Bwmu5BQ9HT1\u002BR52HBucxnhKpCHNw1sOhlpUnaztz7vfkZh1Xp6kmdALrjzhsGA1x\u002B15H3eTAFSQ1/U1/BaHyCmiVoqDZ6eZ5cpRghUebRY6XtW/dLAETFEDw=="
+    },
+    {
+      "RequestUri": "https://seanmcccanary3.file.core.windows.net/test-share-b62aeb9c-bee3-67a0-a932-6386294c8eb6?restype=share",
       "RequestMethod": "DELETE",
       "RequestHeaders": {
         "Accept": "application/xml",
         "Authorization": "Sanitized",
-        "traceparent": "00-c8a7b003a99e9e489dd7b5e291e33f6e-0bee18f7997f634f-00",
-        "User-Agent": [
-          "azsdk-net-Storage.Files.Shares/12.7.0-alpha.20210121.1",
-          "(.NET 5.0.2; Microsoft Windows 10.0.19042)"
-        ],
-        "x-ms-client-request-id": "b045f5ad-7a0b-6952-b944-53017c5bfcf7",
-        "x-ms-date": "Thu, 21 Jan 2021 20:37:31 GMT",
+        "traceparent": "00-cde7715343d0a846b3a82f77379984be-9550e464aeada447-00",
+        "User-Agent": [
+          "azsdk-net-Storage.Files.Shares/12.7.0-alpha.20210126.1",
+          "(.NET 5.0.2; Microsoft Windows 10.0.19042)"
+        ],
+        "x-ms-client-request-id": "5c630ad3-53ff-c6ba-3e5a-e5c5f51ba5ce",
+        "x-ms-date": "Tue, 26 Jan 2021 19:28:16 GMT",
         "x-ms-delete-snapshots": "include",
         "x-ms-return-client-request-id": "true",
         "x-ms-version": "2020-06-12"
@@ -285,25 +280,20 @@
       "StatusCode": 202,
       "ResponseHeaders": {
         "Content-Length": "0",
-        "Date": "Thu, 21 Jan 2021 20:37:29 GMT",
-        "Server": [
-          "Windows-Azure-File/1.0",
-          "Microsoft-HTTPAPI/2.0"
-        ],
-        "x-ms-client-request-id": "b045f5ad-7a0b-6952-b944-53017c5bfcf7",
-<<<<<<< HEAD
-        "x-ms-request-id": "2afc54bb-201a-0033-7fe2-9c8569000000",
-        "x-ms-version": "2020-06-12"
-=======
-        "x-ms-request-id": "fe85f44b-f01a-001f-3d35-f069c6000000",
-        "x-ms-version": "2020-04-08"
->>>>>>> ac24a13f
+        "Date": "Tue, 26 Jan 2021 19:28:15 GMT",
+        "Server": [
+          "Windows-Azure-File/1.0",
+          "Microsoft-HTTPAPI/2.0"
+        ],
+        "x-ms-client-request-id": "5c630ad3-53ff-c6ba-3e5a-e5c5f51ba5ce",
+        "x-ms-request-id": "a5914b57-001a-0079-0a19-f426e6000000",
+        "x-ms-version": "2020-06-12"
       },
       "ResponseBody": []
     }
   ],
   "Variables": {
-    "RandomSeed": "573375340",
+    "RandomSeed": "1666567592",
     "Storage_TestConfigDefault": "ProductionTenant\nseanmcccanary3\nU2FuaXRpemVk\nhttps://seanmcccanary3.blob.core.windows.net\nhttps://seanmcccanary3.file.core.windows.net\nhttps://seanmcccanary3.queue.core.windows.net\nhttps://seanmcccanary3.table.core.windows.net\n\n\n\n\nhttps://seanmcccanary3-secondary.blob.core.windows.net\nhttps://seanmcccanary3-secondary.file.core.windows.net\nhttps://seanmcccanary3-secondary.queue.core.windows.net\nhttps://seanmcccanary3-secondary.table.core.windows.net\n\nSanitized\n\n\nCloud\nBlobEndpoint=https://seanmcccanary3.blob.core.windows.net/;QueueEndpoint=https://seanmcccanary3.queue.core.windows.net/;FileEndpoint=https://seanmcccanary3.file.core.windows.net/;BlobSecondaryEndpoint=https://seanmcccanary3-secondary.blob.core.windows.net/;QueueSecondaryEndpoint=https://seanmcccanary3-secondary.queue.core.windows.net/;FileSecondaryEndpoint=https://seanmcccanary3-secondary.file.core.windows.net/;AccountName=seanmcccanary3;AccountKey=Kg==;\nseanscope1"
   }
 }