﻿{
  "Entries": [
    {
      "RequestUri": "https://seanmcccanary3.file.core.windows.net/test-share-ee10604c-46b6-e023-3083-ac85ec96932c?restype=share",
      "RequestMethod": "PUT",
      "RequestHeaders": {
        "Accept": "application/xml",
        "Authorization": "Sanitized",
        "traceparent": "00-5cba110357868c44840f81a4c3e67436-f70517f85a91bc42-00",
        "User-Agent": [
          "azsdk-net-Storage.Files.Shares/12.7.0-alpha.20210126.1",
          "(.NET 5.0.2; Microsoft Windows 10.0.19042)"
        ],
        "x-ms-client-request-id": "f405337b-ffc1-995f-7065-ab67be0ed33f",
        "x-ms-date": "Tue, 26 Jan 2021 19:29:43 GMT",
        "x-ms-return-client-request-id": "true",
<<<<<<< HEAD
        "x-ms-version": "2020-12-06"
=======
        "x-ms-version": "2021-02-12"
>>>>>>> 7e782c87
      },
      "RequestBody": null,
      "StatusCode": 201,
      "ResponseHeaders": {
        "Content-Length": "0",
        "Date": "Tue, 26 Jan 2021 19:29:42 GMT",
        "ETag": "\"0x8D8C230BB4D3FE0\"",
        "Last-Modified": "Tue, 26 Jan 2021 19:29:42 GMT",
        "Server": [
          "Windows-Azure-File/1.0",
          "Microsoft-HTTPAPI/2.0"
        ],
        "x-ms-client-request-id": "f405337b-ffc1-995f-7065-ab67be0ed33f",
        "x-ms-request-id": "924a3224-201a-0023-3119-f44001000000",
<<<<<<< HEAD
        "x-ms-version": "2020-12-06"
=======
        "x-ms-version": "2021-02-12"
>>>>>>> 7e782c87
      },
      "ResponseBody": []
    },
    {
      "RequestUri": "https://seanmcccanary3.file.core.windows.net/test-share-ee10604c-46b6-e023-3083-ac85ec96932c/test-file-50d9ea0a-5b7d-a7cf-5c68-b10197fd36d2",
      "RequestMethod": "DELETE",
      "RequestHeaders": {
        "Accept": "application/xml",
        "Authorization": "Sanitized",
        "traceparent": "00-8fa7162d84171f458006a42bcb8c3ebc-d231614c1b9fc644-00",
        "User-Agent": [
          "azsdk-net-Storage.Files.Shares/12.7.0-alpha.20210126.1",
          "(.NET 5.0.2; Microsoft Windows 10.0.19042)"
        ],
        "x-ms-client-request-id": "bf1b6fe2-0c84-20cb-645e-98584e5e0172",
        "x-ms-date": "Tue, 26 Jan 2021 19:29:43 GMT",
        "x-ms-return-client-request-id": "true",
<<<<<<< HEAD
        "x-ms-version": "2020-12-06"
=======
        "x-ms-version": "2021-02-12"
>>>>>>> 7e782c87
      },
      "RequestBody": null,
      "StatusCode": 404,
      "ResponseHeaders": {
        "Content-Length": "223",
        "Content-Type": "application/xml",
        "Date": "Tue, 26 Jan 2021 19:29:42 GMT",
        "Server": [
          "Windows-Azure-File/1.0",
          "Microsoft-HTTPAPI/2.0"
        ],
        "x-ms-client-request-id": "bf1b6fe2-0c84-20cb-645e-98584e5e0172",
        "x-ms-error-code": "ResourceNotFound",
        "x-ms-request-id": "924a3227-201a-0023-3219-f44001000000",
<<<<<<< HEAD
        "x-ms-version": "2020-12-06"
=======
        "x-ms-version": "2021-02-12"
>>>>>>> 7e782c87
      },
      "ResponseBody": [
        "﻿<?xml version=\"1.0\" encoding=\"utf-8\"?><Error><Code>ResourceNotFound</Code><Message>The specified resource does not exist.\n",
        "RequestId:924a3227-201a-0023-3219-f44001000000\n",
        "Time:2021-01-26T19:29:43.0356533Z</Message></Error>"
      ]
    },
    {
      "RequestUri": "https://seanmcccanary3.file.core.windows.net/test-share-ee10604c-46b6-e023-3083-ac85ec96932c?restype=share",
      "RequestMethod": "DELETE",
      "RequestHeaders": {
        "Accept": "application/xml",
        "Authorization": "Sanitized",
        "traceparent": "00-050a129765b0e846b687ac14cb1fdd22-2b94640ce1c27741-00",
        "User-Agent": [
          "azsdk-net-Storage.Files.Shares/12.7.0-alpha.20210126.1",
          "(.NET 5.0.2; Microsoft Windows 10.0.19042)"
        ],
        "x-ms-client-request-id": "281f837e-77e1-194e-97e8-543206120075",
        "x-ms-date": "Tue, 26 Jan 2021 19:29:43 GMT",
        "x-ms-delete-snapshots": "include",
        "x-ms-return-client-request-id": "true",
<<<<<<< HEAD
        "x-ms-version": "2020-12-06"
=======
        "x-ms-version": "2021-02-12"
>>>>>>> 7e782c87
      },
      "RequestBody": null,
      "StatusCode": 202,
      "ResponseHeaders": {
        "Content-Length": "0",
        "Date": "Tue, 26 Jan 2021 19:29:42 GMT",
        "Server": [
          "Windows-Azure-File/1.0",
          "Microsoft-HTTPAPI/2.0"
        ],
        "x-ms-client-request-id": "281f837e-77e1-194e-97e8-543206120075",
        "x-ms-request-id": "924a3228-201a-0023-3319-f44001000000",
<<<<<<< HEAD
        "x-ms-version": "2020-12-06"
=======
        "x-ms-version": "2021-02-12"
>>>>>>> 7e782c87
      },
      "ResponseBody": []
    }
  ],
  "Variables": {
    "RandomSeed": "1224890916",
    "Storage_TestConfigDefault": "ProductionTenant\nseanmcccanary3\nU2FuaXRpemVk\nhttps://seanmcccanary3.blob.core.windows.net\nhttps://seanmcccanary3.file.core.windows.net\nhttps://seanmcccanary3.queue.core.windows.net\nhttps://seanmcccanary3.table.core.windows.net\n\n\n\n\nhttps://seanmcccanary3-secondary.blob.core.windows.net\nhttps://seanmcccanary3-secondary.file.core.windows.net\nhttps://seanmcccanary3-secondary.queue.core.windows.net\nhttps://seanmcccanary3-secondary.table.core.windows.net\n\nSanitized\n\n\nCloud\nBlobEndpoint=https://seanmcccanary3.blob.core.windows.net/;QueueEndpoint=https://seanmcccanary3.queue.core.windows.net/;FileEndpoint=https://seanmcccanary3.file.core.windows.net/;BlobSecondaryEndpoint=https://seanmcccanary3-secondary.blob.core.windows.net/;QueueSecondaryEndpoint=https://seanmcccanary3-secondary.queue.core.windows.net/;FileSecondaryEndpoint=https://seanmcccanary3-secondary.file.core.windows.net/;AccountName=seanmcccanary3;AccountKey=Kg==;\nseanscope1\n\n"
  }
}<|MERGE_RESOLUTION|>--- conflicted
+++ resolved
@@ -14,11 +14,7 @@
         "x-ms-client-request-id": "f405337b-ffc1-995f-7065-ab67be0ed33f",
         "x-ms-date": "Tue, 26 Jan 2021 19:29:43 GMT",
         "x-ms-return-client-request-id": "true",
-<<<<<<< HEAD
-        "x-ms-version": "2020-12-06"
-=======
         "x-ms-version": "2021-02-12"
->>>>>>> 7e782c87
       },
       "RequestBody": null,
       "StatusCode": 201,
@@ -33,11 +29,7 @@
         ],
         "x-ms-client-request-id": "f405337b-ffc1-995f-7065-ab67be0ed33f",
         "x-ms-request-id": "924a3224-201a-0023-3119-f44001000000",
-<<<<<<< HEAD
-        "x-ms-version": "2020-12-06"
-=======
         "x-ms-version": "2021-02-12"
->>>>>>> 7e782c87
       },
       "ResponseBody": []
     },
@@ -55,11 +47,7 @@
         "x-ms-client-request-id": "bf1b6fe2-0c84-20cb-645e-98584e5e0172",
         "x-ms-date": "Tue, 26 Jan 2021 19:29:43 GMT",
         "x-ms-return-client-request-id": "true",
-<<<<<<< HEAD
-        "x-ms-version": "2020-12-06"
-=======
         "x-ms-version": "2021-02-12"
->>>>>>> 7e782c87
       },
       "RequestBody": null,
       "StatusCode": 404,
@@ -74,11 +62,7 @@
         "x-ms-client-request-id": "bf1b6fe2-0c84-20cb-645e-98584e5e0172",
         "x-ms-error-code": "ResourceNotFound",
         "x-ms-request-id": "924a3227-201a-0023-3219-f44001000000",
-<<<<<<< HEAD
-        "x-ms-version": "2020-12-06"
-=======
         "x-ms-version": "2021-02-12"
->>>>>>> 7e782c87
       },
       "ResponseBody": [
         "﻿<?xml version=\"1.0\" encoding=\"utf-8\"?><Error><Code>ResourceNotFound</Code><Message>The specified resource does not exist.\n",
@@ -101,11 +85,7 @@
         "x-ms-date": "Tue, 26 Jan 2021 19:29:43 GMT",
         "x-ms-delete-snapshots": "include",
         "x-ms-return-client-request-id": "true",
-<<<<<<< HEAD
-        "x-ms-version": "2020-12-06"
-=======
         "x-ms-version": "2021-02-12"
->>>>>>> 7e782c87
       },
       "RequestBody": null,
       "StatusCode": 202,
@@ -118,11 +98,7 @@
         ],
         "x-ms-client-request-id": "281f837e-77e1-194e-97e8-543206120075",
         "x-ms-request-id": "924a3228-201a-0023-3319-f44001000000",
-<<<<<<< HEAD
-        "x-ms-version": "2020-12-06"
-=======
         "x-ms-version": "2021-02-12"
->>>>>>> 7e782c87
       },
       "ResponseBody": []
     }
