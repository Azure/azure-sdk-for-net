--- conflicted
+++ resolved
@@ -1,56 +1,51 @@
-{
+﻿{
   "Entries": [
     {
-      "RequestUri": "http://seanmcccanary3.file.core.windows.net/test-share-7efb91d0-b8eb-2e83-43d8-a9f043bedc12?restype=share",
-      "RequestMethod": "PUT",
-      "RequestHeaders": {
-        "Accept": "application/xml",
-        "Authorization": "Sanitized",
-        "traceparent": "00-0871316b2d30b84b9b926e89c4efc48f-a0f6245daab89046-00",
-        "User-Agent": [
-          "azsdk-net-Storage.Files.Shares/12.8.0-alpha.20210820.1",
-          "(.NET Core 3.1.18; Microsoft Windows 10.0.19043)"
+      "RequestUri": "https://seanmcccanary3.file.core.windows.net/test-share-7efb91d0-b8eb-2e83-43d8-a9f043bedc12?restype=share",
+      "RequestMethod": "PUT",
+      "RequestHeaders": {
+        "Accept": "application/xml",
+        "Authorization": "Sanitized",
+        "traceparent": "00-51b4e33b59aecb4eb539ed93cd9db5a3-00b5889f2096194a-00",
+        "User-Agent": [
+          "azsdk-net-Storage.Files.Shares/12.7.0-alpha.20210126.1",
+          "(.NET 5.0.2; Microsoft Windows 10.0.19042)"
         ],
         "x-ms-client-request-id": "3c9a235a-7856-6790-b6b4-e12085a8c409",
-        "x-ms-date": "Mon, 23 Aug 2021 18:31:54 GMT",
-        "x-ms-return-client-request-id": "true",
-        "x-ms-version": "2020-12-06"
-      },
-      "RequestBody": null,
-      "StatusCode": 201,
-      "ResponseHeaders": {
-        "Content-Length": "0",
-        "Date": "Mon, 23 Aug 2021 18:31:53 GMT",
-        "ETag": "\u00220x8D9666448678476\u0022",
-        "Last-Modified": "Mon, 23 Aug 2021 18:31:54 GMT",
+        "x-ms-date": "Tue, 26 Jan 2021 19:33:44 GMT",
+        "x-ms-return-client-request-id": "true",
+        "x-ms-version": "2020-12-06"
+      },
+      "RequestBody": null,
+      "StatusCode": 201,
+      "ResponseHeaders": {
+        "Content-Length": "0",
+        "Date": "Tue, 26 Jan 2021 19:33:43 GMT",
+        "ETag": "\"0x8D8C2314ABC9370\"",
+        "Last-Modified": "Tue, 26 Jan 2021 19:33:43 GMT",
         "Server": [
           "Windows-Azure-File/1.0",
           "Microsoft-HTTPAPI/2.0"
         ],
         "x-ms-client-request-id": "3c9a235a-7856-6790-b6b4-e12085a8c409",
-<<<<<<< HEAD
-        "x-ms-request-id": "69aefe9f-101a-0075-3d4d-98b1ee000000",
-        "x-ms-version": "2020-10-02"
-=======
         "x-ms-request-id": "9ba536b8-401a-0078-7f1a-f4793a000000",
         "x-ms-version": "2020-12-06"
->>>>>>> 76e66c80
-      },
-      "ResponseBody": []
-    },
-    {
-      "RequestUri": "http://seanmcccanary3.file.core.windows.net/test-share-7efb91d0-b8eb-2e83-43d8-a9f043bedc12/test-directory-1f3fa403-4f62-1c70-6b17-d4c79cb2a36f?restype=directory",
-      "RequestMethod": "PUT",
-      "RequestHeaders": {
-        "Accept": "application/xml",
-        "Authorization": "Sanitized",
-        "traceparent": "00-e013eae34fd1d845939bba2fb5f9d24f-700880d05357f64f-00",
-        "User-Agent": [
-          "azsdk-net-Storage.Files.Shares/12.8.0-alpha.20210820.1",
-          "(.NET Core 3.1.18; Microsoft Windows 10.0.19043)"
+      },
+      "ResponseBody": []
+    },
+    {
+      "RequestUri": "https://seanmcccanary3.file.core.windows.net/test-share-7efb91d0-b8eb-2e83-43d8-a9f043bedc12/test-directory-1f3fa403-4f62-1c70-6b17-d4c79cb2a36f?restype=directory",
+      "RequestMethod": "PUT",
+      "RequestHeaders": {
+        "Accept": "application/xml",
+        "Authorization": "Sanitized",
+        "traceparent": "00-1df51e49b769814fab61176ece1f4cc6-822dde75671c7749-00",
+        "User-Agent": [
+          "azsdk-net-Storage.Files.Shares/12.7.0-alpha.20210126.1",
+          "(.NET 5.0.2; Microsoft Windows 10.0.19042)"
         ],
         "x-ms-client-request-id": "e6cc125f-8093-0ae4-b37e-d13fa4c9ca03",
-        "x-ms-date": "Mon, 23 Aug 2021 18:31:54 GMT",
+        "x-ms-date": "Tue, 26 Jan 2021 19:33:44 GMT",
         "x-ms-file-attributes": "None",
         "x-ms-file-creation-time": "Now",
         "x-ms-file-last-write-time": "Now",
@@ -62,41 +57,41 @@
       "StatusCode": 201,
       "ResponseHeaders": {
         "Content-Length": "0",
-        "Date": "Mon, 23 Aug 2021 18:31:53 GMT",
-        "ETag": "\u00220x8D96664487136E7\u0022",
-        "Last-Modified": "Mon, 23 Aug 2021 18:31:54 GMT",
+        "Date": "Tue, 26 Jan 2021 19:33:43 GMT",
+        "ETag": "\"0x8D8C2314AC7580A\"",
+        "Last-Modified": "Tue, 26 Jan 2021 19:33:43 GMT",
         "Server": [
           "Windows-Azure-File/1.0",
           "Microsoft-HTTPAPI/2.0"
         ],
         "x-ms-client-request-id": "e6cc125f-8093-0ae4-b37e-d13fa4c9ca03",
         "x-ms-file-attributes": "Directory",
-        "x-ms-file-change-time": "2021-08-23T18:31:54.7777767Z",
-        "x-ms-file-creation-time": "2021-08-23T18:31:54.7777767Z",
+        "x-ms-file-change-time": "2021-01-26T19:33:43.6689418Z",
+        "x-ms-file-creation-time": "2021-01-26T19:33:43.6689418Z",
         "x-ms-file-id": "13835128424026341376",
-        "x-ms-file-last-write-time": "2021-08-23T18:31:54.7777767Z",
+        "x-ms-file-last-write-time": "2021-01-26T19:33:43.6689418Z",
         "x-ms-file-parent-id": "0",
         "x-ms-file-permission-key": "17860367565182308406*11459378189709739967",
-        "x-ms-request-id": "69aefea1-101a-0075-3e4d-98b1ee000000",
+        "x-ms-request-id": "9ba536ba-401a-0078-801a-f4793a000000",
         "x-ms-request-server-encrypted": "true",
         "x-ms-version": "2020-12-06"
       },
       "ResponseBody": []
     },
     {
-      "RequestUri": "http://seanmcccanary3.file.core.windows.net/test-share-7efb91d0-b8eb-2e83-43d8-a9f043bedc12/test-directory-1f3fa403-4f62-1c70-6b17-d4c79cb2a36f/test-file-22e97110-a312-64e5-e80e-e1ce244f4a66",
-      "RequestMethod": "PUT",
-      "RequestHeaders": {
-        "Accept": "application/xml",
-        "Authorization": "Sanitized",
-        "traceparent": "00-7b7ac4d095b5e94cb8f269b9b1184d58-f058c98fcf06f640-00",
-        "User-Agent": [
-          "azsdk-net-Storage.Files.Shares/12.8.0-alpha.20210820.1",
-          "(.NET Core 3.1.18; Microsoft Windows 10.0.19043)"
+      "RequestUri": "https://seanmcccanary3.file.core.windows.net/test-share-7efb91d0-b8eb-2e83-43d8-a9f043bedc12/test-directory-1f3fa403-4f62-1c70-6b17-d4c79cb2a36f/test-file-22e97110-a312-64e5-e80e-e1ce244f4a66",
+      "RequestMethod": "PUT",
+      "RequestHeaders": {
+        "Accept": "application/xml",
+        "Authorization": "Sanitized",
+        "traceparent": "00-747c423a46281241a483d01d7266b001-a98341a265d6e44b-00",
+        "User-Agent": [
+          "azsdk-net-Storage.Files.Shares/12.7.0-alpha.20210126.1",
+          "(.NET 5.0.2; Microsoft Windows 10.0.19042)"
         ],
         "x-ms-client-request-id": "601027c9-3b1c-bbee-2c68-fd859e15e663",
         "x-ms-content-length": "2048",
-        "x-ms-date": "Mon, 23 Aug 2021 18:31:54 GMT",
+        "x-ms-date": "Tue, 26 Jan 2021 19:33:44 GMT",
         "x-ms-file-attributes": "None",
         "x-ms-file-creation-time": "Now",
         "x-ms-file-last-write-time": "Now",
@@ -109,79 +104,79 @@
       "StatusCode": 201,
       "ResponseHeaders": {
         "Content-Length": "0",
-        "Date": "Mon, 23 Aug 2021 18:31:53 GMT",
-        "ETag": "\u00220x8D96664487B95A8\u0022",
-        "Last-Modified": "Mon, 23 Aug 2021 18:31:54 GMT",
+        "Date": "Tue, 26 Jan 2021 19:33:43 GMT",
+        "ETag": "\"0x8D8C2314AD22F71\"",
+        "Last-Modified": "Tue, 26 Jan 2021 19:33:43 GMT",
         "Server": [
           "Windows-Azure-File/1.0",
           "Microsoft-HTTPAPI/2.0"
         ],
         "x-ms-client-request-id": "601027c9-3b1c-bbee-2c68-fd859e15e663",
         "x-ms-file-attributes": "Archive",
-        "x-ms-file-change-time": "2021-08-23T18:31:54.8457384Z",
-        "x-ms-file-creation-time": "2021-08-23T18:31:54.8457384Z",
+        "x-ms-file-change-time": "2021-01-26T19:33:43.7399921Z",
+        "x-ms-file-creation-time": "2021-01-26T19:33:43.7399921Z",
         "x-ms-file-id": "11529285414812647424",
-        "x-ms-file-last-write-time": "2021-08-23T18:31:54.8457384Z",
+        "x-ms-file-last-write-time": "2021-01-26T19:33:43.7399921Z",
         "x-ms-file-parent-id": "13835128424026341376",
         "x-ms-file-permission-key": "4010187179898695473*11459378189709739967",
-        "x-ms-request-id": "69aefea3-101a-0075-3f4d-98b1ee000000",
+        "x-ms-request-id": "9ba536bb-401a-0078-011a-f4793a000000",
         "x-ms-request-server-encrypted": "true",
         "x-ms-version": "2020-12-06"
       },
       "ResponseBody": []
     },
     {
-      "RequestUri": "http://seanmcccanary3.file.core.windows.net/test-share-7efb91d0-b8eb-2e83-43d8-a9f043bedc12/test-directory-1f3fa403-4f62-1c70-6b17-d4c79cb2a36f/test-file-22e97110-a312-64e5-e80e-e1ce244f4a66?comp=range",
+      "RequestUri": "https://seanmcccanary3.file.core.windows.net/test-share-7efb91d0-b8eb-2e83-43d8-a9f043bedc12/test-directory-1f3fa403-4f62-1c70-6b17-d4c79cb2a36f/test-file-22e97110-a312-64e5-e80e-e1ce244f4a66?comp=range",
       "RequestMethod": "PUT",
       "RequestHeaders": {
         "Accept": "application/xml",
         "Authorization": "Sanitized",
         "Content-Length": "1024",
         "Content-Type": "application/octet-stream",
-        "traceparent": "00-1860ad5ce74f2a44be0f34eb74c03b2d-f66e1e6c15e3194f-00",
-        "User-Agent": [
-          "azsdk-net-Storage.Files.Shares/12.8.0-alpha.20210820.1",
-          "(.NET Core 3.1.18; Microsoft Windows 10.0.19043)"
+        "traceparent": "00-88c9734248494e40ad93105468acda13-7a95cbdafa2f8146-00",
+        "User-Agent": [
+          "azsdk-net-Storage.Files.Shares/12.7.0-alpha.20210126.1",
+          "(.NET 5.0.2; Microsoft Windows 10.0.19042)"
         ],
         "x-ms-client-request-id": "d7470a63-7646-9773-9a2a-b41e741acca4",
-        "x-ms-date": "Mon, 23 Aug 2021 18:31:54 GMT",
+        "x-ms-date": "Tue, 26 Jan 2021 19:33:44 GMT",
         "x-ms-range": "bytes=0-1023",
         "x-ms-return-client-request-id": "true",
         "x-ms-version": "2020-12-06",
         "x-ms-write": "update"
       },
-      "RequestBody": "NGqG0GE/HVKVMqWHNkCVa4FtBfw\u002B6Up95axefb9WF2ekCXFj9rwTiQm9yumVZoXr0pEEMRDpJEogCOq14Z\u002BTPxs\u002B4yzPMXXEWnvzgR5g538mcqstUuVWuuUmQ\u002B7SXadqKovOV4JYG6AcP9eV9qMrvyFqjm/0Zew15yhHqO6H8fzTiFaTko/9zVYKERIOwcRB\u002B4PNaM44dcSemW9ZEXOylU3awW1Mly2RbcEY6lTZJiZkBa1quokumhOR9Pgfo7zjV3vENP9W9GNWO/oNIIpwxXJJ9QvFR9vErCZauqM0ccoENJLYFPImDRFKFH6OIHqIIS\u002BF1q2wHhCgAIfY/Dm/IcowCOv4mLCAIuf6ejJcNYus0ZlzrpocVBaCNxRqThHXivOzXhiOkIh/BbPGtaPdRMr8LCugS3IvFLPVdWGcFdTWI/A/qNdzHUAR9KnmVZ5zpfNJbiLlNz6Ag0pkuRon4vDf8JKznpvyiA7qj1fJSb4VYtBtUqay8OuxviSND2Ql6RG4B2UMvwdXVuYT\u002B6jntzqLTldKuZBJLf\u002BmAt92ZXmpxKVFEEFYCaLJFvvAnvRDyQbqAcAN2y\u002BBbtpmZb0n4fFtajYCoqb5M0W0gaOViY4KYjjYjGO4nOl1w6Fn8qPkojUJUzS9QSZg8M57WFmM6\u002BVLWwKFTlSNtM5NjN4EkkGh0N9uizVaTCEReJuVPUOP6de8G5ehX1Pge55lcLRHW16N2Yh6HmCv8Q7gc9a5\u002BHeKvqMHSHapAHCLjRCX9NxtyRw8CGS6FMp3DCmIwOt9J4Mn27EQQBPo49gY7pBQGPwxc6m5fPATz6nYjztMIT\u002BEDmaMcBkrXYkJVCWLoiU6J/QsV01Cw6qTEwsHN7HYm8KZk\u002BAqw6jjBhYgsCjKiCyDnmdHH8nyQkq8\u002BVwNIyXXMLhj8Q9FEGRMSVE2IROCyIvehJhJkXv4plGVbclM1uPwSH9vZ5YdPo4D\u002BtZ4uyA3OTHQLp\u002BMjp89aku\u002BsKKaAHJtRtmTE2D1wUUKRZalf\u002BoxXTSYe6dEY7nfMfxKX43safpjCnVGoybQ2mxZgkgJmOpgjVJuAoTLKeIftOFkqmK4HdybQXV16rkNx6A66\u002BBx1pkR6dE7fmZ2mOGSJu9FbDAKoWVsblZ166KYYDrjkD4Brt1HUsCQfJ92JKiT4sPJyFtwMEl7BWdDm/4voh0skwiikXgR/RpveSTF9Umt4gjfzpffcmD0hal2BLbCYdqBSZGg8VFLt8pBAbYltg8elbn1UNOGTCCnrgvOm/ljrRhJQ6y4DPG3lBfNnnGpzs\u002BaV278zBEH\u002B/1w\u002BUJGfBzR3VSe3HJjZojIPby8uK6v/t87NESLZuAGQkeuRxOucRf7\u002Bw==",
+      "RequestBody": "NGqG0GE/HVKVMqWHNkCVa4FtBfw+6Up95axefb9WF2ekCXFj9rwTiQm9yumVZoXr0pEEMRDpJEogCOq14Z+TPxs+4yzPMXXEWnvzgR5g538mcqstUuVWuuUmQ+7SXadqKovOV4JYG6AcP9eV9qMrvyFqjm/0Zew15yhHqO6H8fzTiFaTko/9zVYKERIOwcRB+4PNaM44dcSemW9ZEXOylU3awW1Mly2RbcEY6lTZJiZkBa1quokumhOR9Pgfo7zjV3vENP9W9GNWO/oNIIpwxXJJ9QvFR9vErCZauqM0ccoENJLYFPImDRFKFH6OIHqIIS+F1q2wHhCgAIfY/Dm/IcowCOv4mLCAIuf6ejJcNYus0ZlzrpocVBaCNxRqThHXivOzXhiOkIh/BbPGtaPdRMr8LCugS3IvFLPVdWGcFdTWI/A/qNdzHUAR9KnmVZ5zpfNJbiLlNz6Ag0pkuRon4vDf8JKznpvyiA7qj1fJSb4VYtBtUqay8OuxviSND2Ql6RG4B2UMvwdXVuYT+6jntzqLTldKuZBJLf+mAt92ZXmpxKVFEEFYCaLJFvvAnvRDyQbqAcAN2y+BbtpmZb0n4fFtajYCoqb5M0W0gaOViY4KYjjYjGO4nOl1w6Fn8qPkojUJUzS9QSZg8M57WFmM6+VLWwKFTlSNtM5NjN4EkkGh0N9uizVaTCEReJuVPUOP6de8G5ehX1Pge55lcLRHW16N2Yh6HmCv8Q7gc9a5+HeKvqMHSHapAHCLjRCX9NxtyRw8CGS6FMp3DCmIwOt9J4Mn27EQQBPo49gY7pBQGPwxc6m5fPATz6nYjztMIT+EDmaMcBkrXYkJVCWLoiU6J/QsV01Cw6qTEwsHN7HYm8KZk+Aqw6jjBhYgsCjKiCyDnmdHH8nyQkq8+VwNIyXXMLhj8Q9FEGRMSVE2IROCyIvehJhJkXv4plGVbclM1uPwSH9vZ5YdPo4D+tZ4uyA3OTHQLp+Mjp89aku+sKKaAHJtRtmTE2D1wUUKRZalf+oxXTSYe6dEY7nfMfxKX43safpjCnVGoybQ2mxZgkgJmOpgjVJuAoTLKeIftOFkqmK4HdybQXV16rkNx6A66+Bx1pkR6dE7fmZ2mOGSJu9FbDAKoWVsblZ166KYYDrjkD4Brt1HUsCQfJ92JKiT4sPJyFtwMEl7BWdDm/4voh0skwiikXgR/RpveSTF9Umt4gjfzpffcmD0hal2BLbCYdqBSZGg8VFLt8pBAbYltg8elbn1UNOGTCCnrgvOm/ljrRhJQ6y4DPG3lBfNnnGpzs+aV278zBEH+/1w+UJGfBzR3VSe3HJjZojIPby8uK6v/t87NESLZuAGQkeuRxOucRf7+w==",
       "StatusCode": 201,
       "ResponseHeaders": {
         "Content-Length": "0",
         "Content-MD5": "V0oRwE67H16GFJk9IXI3tg==",
-        "Date": "Mon, 23 Aug 2021 18:31:54 GMT",
-        "ETag": "\u00220x8D966644884BC14\u0022",
-        "Last-Modified": "Mon, 23 Aug 2021 18:31:54 GMT",
+        "Date": "Tue, 26 Jan 2021 19:33:43 GMT",
+        "ETag": "\"0x8D8C2314ADC4370\"",
+        "Last-Modified": "Tue, 26 Jan 2021 19:33:43 GMT",
         "Server": [
           "Windows-Azure-File/1.0",
           "Microsoft-HTTPAPI/2.0"
         ],
         "x-ms-client-request-id": "d7470a63-7646-9773-9a2a-b41e741acca4",
-        "x-ms-request-id": "69aefea5-101a-0075-404d-98b1ee000000",
+        "x-ms-request-id": "9ba536bc-401a-0078-021a-f4793a000000",
         "x-ms-request-server-encrypted": "true",
         "x-ms-version": "2020-12-06"
       },
       "ResponseBody": []
     },
     {
-      "RequestUri": "http://seanmcccanary3.file.core.windows.net/test-share-7efb91d0-b8eb-2e83-43d8-a9f043bedc12/test-directory-1f3fa403-4f62-1c70-6b17-d4c79cb2a36f/test-file-22e97110-a312-64e5-e80e-e1ce244f4a66",
+      "RequestUri": "https://seanmcccanary3.file.core.windows.net/test-share-7efb91d0-b8eb-2e83-43d8-a9f043bedc12/test-directory-1f3fa403-4f62-1c70-6b17-d4c79cb2a36f/test-file-22e97110-a312-64e5-e80e-e1ce244f4a66",
       "RequestMethod": "HEAD",
       "RequestHeaders": {
         "Accept": "application/xml",
         "Authorization": "Sanitized",
-        "traceparent": "00-4a993cfb30513f47aaaa9b19652ffe0e-cb10bff84179514c-00",
-        "User-Agent": [
-          "azsdk-net-Storage.Files.Shares/12.8.0-alpha.20210820.1",
-          "(.NET Core 3.1.18; Microsoft Windows 10.0.19043)"
+        "traceparent": "00-47e84c07df1c834c88ecc69ee0d9a0ed-31256c797e01d84a-00",
+        "User-Agent": [
+          "azsdk-net-Storage.Files.Shares/12.7.0-alpha.20210126.1",
+          "(.NET 5.0.2; Microsoft Windows 10.0.19042)"
         ],
         "x-ms-client-request-id": "f4d37fcd-64a1-a960-b33a-485505050f3c",
-        "x-ms-date": "Mon, 23 Aug 2021 18:31:54 GMT",
+        "x-ms-date": "Tue, 26 Jan 2021 19:33:44 GMT",
         "x-ms-return-client-request-id": "true",
         "x-ms-version": "2020-12-06"
       },
@@ -190,24 +185,25 @@
       "ResponseHeaders": {
         "Content-Length": "2048",
         "Content-Type": "application/octet-stream",
-        "Date": "Mon, 23 Aug 2021 18:31:54 GMT",
-        "ETag": "\u00220x8D966644884BC14\u0022",
-        "Last-Modified": "Mon, 23 Aug 2021 18:31:54 GMT",
-        "Server": [
-          "Windows-Azure-File/1.0",
-          "Microsoft-HTTPAPI/2.0"
-        ],
+        "Date": "Tue, 26 Jan 2021 19:33:43 GMT",
+        "ETag": "\"0x8D8C2314ADC4370\"",
+        "Last-Modified": "Tue, 26 Jan 2021 19:33:43 GMT",
+        "Server": [
+          "Windows-Azure-File/1.0",
+          "Microsoft-HTTPAPI/2.0"
+        ],
+        "Vary": "Origin",
         "x-ms-client-request-id": "f4d37fcd-64a1-a960-b33a-485505050f3c",
         "x-ms-file-attributes": "Archive",
-        "x-ms-file-change-time": "2021-08-23T18:31:54.8457384Z",
-        "x-ms-file-creation-time": "2021-08-23T18:31:54.8457384Z",
+        "x-ms-file-change-time": "2021-01-26T19:33:43.80604Z",
+        "x-ms-file-creation-time": "2021-01-26T19:33:43.7399921Z",
         "x-ms-file-id": "11529285414812647424",
-        "x-ms-file-last-write-time": "2021-08-23T18:31:54.8457384Z",
+        "x-ms-file-last-write-time": "2021-01-26T19:33:43.80604Z",
         "x-ms-file-parent-id": "13835128424026341376",
         "x-ms-file-permission-key": "4010187179898695473*11459378189709739967",
         "x-ms-lease-state": "available",
         "x-ms-lease-status": "unlocked",
-        "x-ms-request-id": "69aefea6-101a-0075-414d-98b1ee000000",
+        "x-ms-request-id": "9ba536bd-401a-0078-031a-f4793a000000",
         "x-ms-server-encrypted": "true",
         "x-ms-type": "File",
         "x-ms-version": "2020-12-06"
@@ -215,7 +211,7 @@
       "ResponseBody": []
     },
     {
-      "RequestUri": "http://seanmcccanary3.file.core.windows.net/test-share-7efb91d0-b8eb-2e83-43d8-a9f043bedc12/test-directory-1f3fa403-4f62-1c70-6b17-d4c79cb2a36f/test-file-22e97110-a312-64e5-e80e-e1ce244f4a66?comp=range",
+      "RequestUri": "https://seanmcccanary3.file.core.windows.net/test-share-7efb91d0-b8eb-2e83-43d8-a9f043bedc12/test-directory-1f3fa403-4f62-1c70-6b17-d4c79cb2a36f/test-file-22e97110-a312-64e5-e80e-e1ce244f4a66?comp=range",
       "RequestMethod": "PUT",
       "RequestHeaders": {
         "Accept": "application/xml",
@@ -223,49 +219,50 @@
         "Content-Length": "1024",
         "Content-Type": "application/octet-stream",
         "User-Agent": [
-          "azsdk-net-Storage.Files.Shares/12.8.0-alpha.20210820.1",
-          "(.NET Core 3.1.18; Microsoft Windows 10.0.19043)"
+          "azsdk-net-Storage.Files.Shares/12.7.0-alpha.20210126.1",
+          "(.NET 5.0.2; Microsoft Windows 10.0.19042)"
         ],
         "x-ms-client-request-id": "96ca83b1-84d1-69a5-fa14-b8a524ed5553",
-        "x-ms-date": "Mon, 23 Aug 2021 18:31:55 GMT",
+        "x-ms-date": "Tue, 26 Jan 2021 19:33:44 GMT",
         "x-ms-range": "bytes=1024-2047",
         "x-ms-return-client-request-id": "true",
         "x-ms-version": "2020-12-06",
         "x-ms-write": "update"
       },
-      "RequestBody": "wb3ukvPt3/1TpDJRsfcFYIYZS2fPI7VJqXNYMYPScRnCsImFYC4HdSpKhKFDIuaiJVOYW89l1J0HpOmAla15gTMZjwBtfwBYEtU8hZ4UBoaMtQsvORVKXNzrfrxEhuB80ANtKpLlNaZTP0n5KE//8p1i89\u002BiSkcezzIkgQBDE4v0v7Sbp9v0p39l2/nLUDSN7Iwe4ZIA2oa7T1pgwbSlDyy\u002BBGiaY0vBbkxgPG5NUn7\u002BlpR0JTH48\u002BUu31iBk\u002BbLv8zNDUzL8olAXHNGoJ0XbvzcYiofMOr6xRCDbIPyQNpmlH2if0QyMqMLNMi\u002BsVNHFnFbpDG7q47h00g7SIYFTRuZ4Asgde64qi\u002BGFPwhOxO9O1URl5yoqunuwaz89uodBeatJdFHJ6GDovoCNJaSv5c0fQww87Z/8DUiMrRBvLNEaQ8WdBZBdhS0jvWipXVSXAEUx3je7BEwLTScJPXsQeZGvsuHe0qB8gf3e2XB3Uq/0NayLfQ6Znz95kbhpVIfyEwOW\u002BeqyuC3k9Vx5nCsblDp3VQfOhTxDFdOipUDn0y12LMYsoJjFQX1\u002B5keyH8MUHf2\u002BMj\u002BAI04HE6PWz9Ls/SIvA68lLzOhsdOKT5600PYQjkdDaeEt9gm4JUz07nGqkellgxwT7y6J3EAsNZPvUkKtxgGLaZNBAQ2lrMnmrMOh3721Tw3Z/N8YuU1hAcB1yNLKRygv3yhWJIHOrkJk4y\u002B8ihXWOcN008licrAF4D9Nb\u002BQ23GXbcgBVXyqLy06c85ZdpHfqX47PlXMezax4UARCgX5eLgaJ4RfVgJrYqMh6xX8Z6HuHotAVJwcyvKRT3Q8mCUoQPoWPk8Nf1N80Nyxqo8gtXmfI\u002Bx5uCMc/l2RzgaOLsl\u002B\u002Basb5ilS4J44xITAah9jcZr6nHQ4rofW\u002Bj/xe7FN7aESM7HkBc9QTUNNQfSfW5Q9LlxrlJJVRkojROvpYGXt6tfirTduf2zKqk8x622TN56rtExU4VkPvexnwMDjZu3dX1YcvK1cz6/woelDI1rckA1NPqsYmAl\u002B0/BKBr6r5kNiU4sXdnrwTuSdZD9vy5qSijCzlihBxcZMnui9EsjwRLum4M/PxRmSXe/GezTJDwdWt3yO\u002BFAaII7EyteRMjscrB\u002BEyOvKw8QWIDk4ekqSg4/gZlpLYktri8BACvtCACqzqs4URUYci/S4d9gW4qZEMkdIscvh0EnTGT0rirjJ1B8OhdB7fT1IxNtlk\u002BtzVKkZ/Niz\u002BU9e0tmFQSsJ8QE87qO4B1zVybUJ/\u002BzwezxeX8WTEY3gFdrPsLL29jwSP9LZKaVIu0xMQzIiqvpibVecJuFldeBzW9jI6Feq39J59sAaF1GXFqR5Rw==",
+      "RequestBody": "wb3ukvPt3/1TpDJRsfcFYIYZS2fPI7VJqXNYMYPScRnCsImFYC4HdSpKhKFDIuaiJVOYW89l1J0HpOmAla15gTMZjwBtfwBYEtU8hZ4UBoaMtQsvORVKXNzrfrxEhuB80ANtKpLlNaZTP0n5KE//8p1i89+iSkcezzIkgQBDE4v0v7Sbp9v0p39l2/nLUDSN7Iwe4ZIA2oa7T1pgwbSlDyy+BGiaY0vBbkxgPG5NUn7+lpR0JTH48+Uu31iBk+bLv8zNDUzL8olAXHNGoJ0XbvzcYiofMOr6xRCDbIPyQNpmlH2if0QyMqMLNMi+sVNHFnFbpDG7q47h00g7SIYFTRuZ4Asgde64qi+GFPwhOxO9O1URl5yoqunuwaz89uodBeatJdFHJ6GDovoCNJaSv5c0fQww87Z/8DUiMrRBvLNEaQ8WdBZBdhS0jvWipXVSXAEUx3je7BEwLTScJPXsQeZGvsuHe0qB8gf3e2XB3Uq/0NayLfQ6Znz95kbhpVIfyEwOW+eqyuC3k9Vx5nCsblDp3VQfOhTxDFdOipUDn0y12LMYsoJjFQX1+5keyH8MUHf2+Mj+AI04HE6PWz9Ls/SIvA68lLzOhsdOKT5600PYQjkdDaeEt9gm4JUz07nGqkellgxwT7y6J3EAsNZPvUkKtxgGLaZNBAQ2lrMnmrMOh3721Tw3Z/N8YuU1hAcB1yNLKRygv3yhWJIHOrkJk4y+8ihXWOcN008licrAF4D9Nb+Q23GXbcgBVXyqLy06c85ZdpHfqX47PlXMezax4UARCgX5eLgaJ4RfVgJrYqMh6xX8Z6HuHotAVJwcyvKRT3Q8mCUoQPoWPk8Nf1N80Nyxqo8gtXmfI+x5uCMc/l2RzgaOLsl++asb5ilS4J44xITAah9jcZr6nHQ4rofW+j/xe7FN7aESM7HkBc9QTUNNQfSfW5Q9LlxrlJJVRkojROvpYGXt6tfirTduf2zKqk8x622TN56rtExU4VkPvexnwMDjZu3dX1YcvK1cz6/woelDI1rckA1NPqsYmAl+0/BKBr6r5kNiU4sXdnrwTuSdZD9vy5qSijCzlihBxcZMnui9EsjwRLum4M/PxRmSXe/GezTJDwdWt3yO+FAaII7EyteRMjscrB+EyOvKw8QWIDk4ekqSg4/gZlpLYktri8BACvtCACqzqs4URUYci/S4d9gW4qZEMkdIscvh0EnTGT0rirjJ1B8OhdB7fT1IxNtlk+tzVKkZ/Niz+U9e0tmFQSsJ8QE87qO4B1zVybUJ/+zwezxeX8WTEY3gFdrPsLL29jwSP9LZKaVIu0xMQzIiqvpibVecJuFldeBzW9jI6Feq39J59sAaF1GXFqR5Rw==",
       "StatusCode": 201,
       "ResponseHeaders": {
         "Content-Length": "0",
         "Content-MD5": "pJU0rYCnFXCIhHk1e0O6Sg==",
-        "Date": "Mon, 23 Aug 2021 18:31:54 GMT",
-        "ETag": "\u00220x8D9666448992B7F\u0022",
-        "Last-Modified": "Mon, 23 Aug 2021 18:31:55 GMT",
+        "Date": "Tue, 26 Jan 2021 19:33:43 GMT",
+        "ETag": "\"0x8D8C2314AEF59B3\"",
+        "Last-Modified": "Tue, 26 Jan 2021 19:33:43 GMT",
         "Server": [
           "Windows-Azure-File/1.0",
           "Microsoft-HTTPAPI/2.0"
         ],
         "x-ms-client-request-id": "96ca83b1-84d1-69a5-fa14-b8a524ed5553",
-        "x-ms-request-id": "69aefea7-101a-0075-424d-98b1ee000000",
+        "x-ms-request-id": "9ba536be-401a-0078-041a-f4793a000000",
         "x-ms-request-server-encrypted": "true",
         "x-ms-version": "2020-12-06"
       },
       "ResponseBody": []
     },
     {
-      "RequestUri": "http://seanmcccanary3.file.core.windows.net/test-share-7efb91d0-b8eb-2e83-43d8-a9f043bedc12/test-directory-1f3fa403-4f62-1c70-6b17-d4c79cb2a36f/test-file-22e97110-a312-64e5-e80e-e1ce244f4a66",
+      "RequestUri": "https://seanmcccanary3.file.core.windows.net/test-share-7efb91d0-b8eb-2e83-43d8-a9f043bedc12/test-directory-1f3fa403-4f62-1c70-6b17-d4c79cb2a36f/test-file-22e97110-a312-64e5-e80e-e1ce244f4a66",
       "RequestMethod": "GET",
       "RequestHeaders": {
         "Accept": "application/xml",
         "Authorization": "Sanitized",
-        "traceparent": "00-ea5da108036ea144a7fffa8450a78ab6-7d43700bf541c449-00",
-        "User-Agent": [
-          "azsdk-net-Storage.Files.Shares/12.8.0-alpha.20210820.1",
-          "(.NET Core 3.1.18; Microsoft Windows 10.0.19043)"
+        "traceparent": "00-5bfa1a821bf07d438c0fde223e4e117b-611de4daef606b47-00",
+        "User-Agent": [
+          "azsdk-net-Storage.Files.Shares/12.7.0-alpha.20210126.1",
+          "(.NET 5.0.2; Microsoft Windows 10.0.19042)"
         ],
         "x-ms-client-request-id": "82a42043-783b-676b-89a9-1e89b4425626",
-        "x-ms-date": "Mon, 23 Aug 2021 18:31:55 GMT",
+        "x-ms-date": "Tue, 26 Jan 2021 19:33:44 GMT",
         "x-ms-range": "bytes=0-2047",
+        "x-ms-range-get-content-md5": "false",
         "x-ms-return-client-request-id": "true",
         "x-ms-version": "2020-12-06"
       },
@@ -276,43 +273,44 @@
         "Content-Length": "2048",
         "Content-Range": "bytes 0-2047/2048",
         "Content-Type": "application/octet-stream",
-        "Date": "Mon, 23 Aug 2021 18:31:54 GMT",
-        "ETag": "\u00220x8D9666448992B7F\u0022",
-        "Last-Modified": "Mon, 23 Aug 2021 18:31:55 GMT",
-        "Server": [
-          "Windows-Azure-File/1.0",
-          "Microsoft-HTTPAPI/2.0"
-        ],
+        "Date": "Tue, 26 Jan 2021 19:33:43 GMT",
+        "ETag": "\"0x8D8C2314AEF59B3\"",
+        "Last-Modified": "Tue, 26 Jan 2021 19:33:43 GMT",
+        "Server": [
+          "Windows-Azure-File/1.0",
+          "Microsoft-HTTPAPI/2.0"
+        ],
+        "Vary": "Origin",
         "x-ms-client-request-id": "82a42043-783b-676b-89a9-1e89b4425626",
         "x-ms-file-attributes": "Archive",
-        "x-ms-file-change-time": "2021-08-23T18:31:54.8457384Z",
-        "x-ms-file-creation-time": "2021-08-23T18:31:54.8457384Z",
+        "x-ms-file-change-time": "2021-01-26T19:33:43.9311283Z",
+        "x-ms-file-creation-time": "2021-01-26T19:33:43.7399921Z",
         "x-ms-file-id": "11529285414812647424",
-        "x-ms-file-last-write-time": "2021-08-23T18:31:54.8457384Z",
+        "x-ms-file-last-write-time": "2021-01-26T19:33:43.9311283Z",
         "x-ms-file-parent-id": "13835128424026341376",
         "x-ms-file-permission-key": "4010187179898695473*11459378189709739967",
         "x-ms-lease-state": "available",
         "x-ms-lease-status": "unlocked",
-        "x-ms-request-id": "69aefea8-101a-0075-434d-98b1ee000000",
+        "x-ms-request-id": "9ba536bf-401a-0078-051a-f4793a000000",
         "x-ms-server-encrypted": "true",
         "x-ms-type": "File",
         "x-ms-version": "2020-12-06"
       },
-      "ResponseBody": "NGqG0GE/HVKVMqWHNkCVa4FtBfw\u002B6Up95axefb9WF2ekCXFj9rwTiQm9yumVZoXr0pEEMRDpJEogCOq14Z\u002BTPxs\u002B4yzPMXXEWnvzgR5g538mcqstUuVWuuUmQ\u002B7SXadqKovOV4JYG6AcP9eV9qMrvyFqjm/0Zew15yhHqO6H8fzTiFaTko/9zVYKERIOwcRB\u002B4PNaM44dcSemW9ZEXOylU3awW1Mly2RbcEY6lTZJiZkBa1quokumhOR9Pgfo7zjV3vENP9W9GNWO/oNIIpwxXJJ9QvFR9vErCZauqM0ccoENJLYFPImDRFKFH6OIHqIIS\u002BF1q2wHhCgAIfY/Dm/IcowCOv4mLCAIuf6ejJcNYus0ZlzrpocVBaCNxRqThHXivOzXhiOkIh/BbPGtaPdRMr8LCugS3IvFLPVdWGcFdTWI/A/qNdzHUAR9KnmVZ5zpfNJbiLlNz6Ag0pkuRon4vDf8JKznpvyiA7qj1fJSb4VYtBtUqay8OuxviSND2Ql6RG4B2UMvwdXVuYT\u002B6jntzqLTldKuZBJLf\u002BmAt92ZXmpxKVFEEFYCaLJFvvAnvRDyQbqAcAN2y\u002BBbtpmZb0n4fFtajYCoqb5M0W0gaOViY4KYjjYjGO4nOl1w6Fn8qPkojUJUzS9QSZg8M57WFmM6\u002BVLWwKFTlSNtM5NjN4EkkGh0N9uizVaTCEReJuVPUOP6de8G5ehX1Pge55lcLRHW16N2Yh6HmCv8Q7gc9a5\u002BHeKvqMHSHapAHCLjRCX9NxtyRw8CGS6FMp3DCmIwOt9J4Mn27EQQBPo49gY7pBQGPwxc6m5fPATz6nYjztMIT\u002BEDmaMcBkrXYkJVCWLoiU6J/QsV01Cw6qTEwsHN7HYm8KZk\u002BAqw6jjBhYgsCjKiCyDnmdHH8nyQkq8\u002BVwNIyXXMLhj8Q9FEGRMSVE2IROCyIvehJhJkXv4plGVbclM1uPwSH9vZ5YdPo4D\u002BtZ4uyA3OTHQLp\u002BMjp89aku\u002BsKKaAHJtRtmTE2D1wUUKRZalf\u002BoxXTSYe6dEY7nfMfxKX43safpjCnVGoybQ2mxZgkgJmOpgjVJuAoTLKeIftOFkqmK4HdybQXV16rkNx6A66\u002BBx1pkR6dE7fmZ2mOGSJu9FbDAKoWVsblZ166KYYDrjkD4Brt1HUsCQfJ92JKiT4sPJyFtwMEl7BWdDm/4voh0skwiikXgR/RpveSTF9Umt4gjfzpffcmD0hal2BLbCYdqBSZGg8VFLt8pBAbYltg8elbn1UNOGTCCnrgvOm/ljrRhJQ6y4DPG3lBfNnnGpzs\u002BaV278zBEH\u002B/1w\u002BUJGfBzR3VSe3HJjZojIPby8uK6v/t87NESLZuAGQkeuRxOucRf7\u002B8G97pLz7d/9U6QyUbH3BWCGGUtnzyO1SalzWDGD0nEZwrCJhWAuB3UqSoShQyLmoiVTmFvPZdSdB6TpgJWteYEzGY8AbX8AWBLVPIWeFAaGjLULLzkVSlzc6368RIbgfNADbSqS5TWmUz9J\u002BShP//KdYvPfokpHHs8yJIEAQxOL9L\u002B0m6fb9Kd/Zdv5y1A0jeyMHuGSANqGu09aYMG0pQ8svgRommNLwW5MYDxuTVJ\u002B/paUdCUx\u002BPPlLt9YgZPmy7/MzQ1My/KJQFxzRqCdF2783GIqHzDq\u002BsUQg2yD8kDaZpR9on9EMjKjCzTIvrFTRxZxW6Qxu6uO4dNIO0iGBU0bmeALIHXuuKovhhT8ITsTvTtVEZecqKrp7sGs/PbqHQXmrSXRRyehg6L6AjSWkr\u002BXNH0MMPO2f/A1IjK0QbyzRGkPFnQWQXYUtI71oqV1UlwBFMd43uwRMC00nCT17EHmRr7Lh3tKgfIH93tlwd1Kv9DWsi30OmZ8/eZG4aVSH8hMDlvnqsrgt5PVceZwrG5Q6d1UHzoU8QxXToqVA59MtdizGLKCYxUF9fuZHsh/DFB39vjI/gCNOBxOj1s/S7P0iLwOvJS8zobHTik\u002BetND2EI5HQ2nhLfYJuCVM9O5xqpHpZYMcE\u002B8uidxALDWT71JCrcYBi2mTQQENpazJ5qzDod\u002B9tU8N2fzfGLlNYQHAdcjSykcoL98oViSBzq5CZOMvvIoV1jnDdNPJYnKwBeA/TW/kNtxl23IAVV8qi8tOnPOWXaR36l\u002BOz5VzHs2seFAEQoF\u002BXi4GieEX1YCa2KjIesV/Geh7h6LQFScHMrykU90PJglKED6Fj5PDX9TfNDcsaqPILV5nyPsebgjHP5dkc4Gji7JfvmrG\u002BYpUuCeOMSEwGofY3Ga\u002Bpx0OK6H1vo/8XuxTe2hEjOx5AXPUE1DTUH0n1uUPS5ca5SSVUZKI0Tr6WBl7erX4q03bn9syqpPMettkzeeq7RMVOFZD73sZ8DA42bt3V9WHLytXM\u002Bv8KHpQyNa3JANTT6rGJgJftPwSga\u002Bq\u002BZDYlOLF3Z68E7knWQ/b8uakoows5YoQcXGTJ7ovRLI8ES7puDPz8UZkl3vxns0yQ8HVrd8jvhQGiCOxMrXkTI7HKwfhMjrysPEFiA5OHpKkoOP4GZaS2JLa4vAQAr7QgAqs6rOFEVGHIv0uHfYFuKmRDJHSLHL4dBJ0xk9K4q4ydQfDoXQe309SMTbZZPrc1SpGfzYs/lPXtLZhUErCfEBPO6juAdc1cm1Cf/s8Hs8Xl/FkxGN4BXaz7Cy9vY8Ej/S2SmlSLtMTEMyIqr6Ym1XnCbhZXXgc1vYyOhXqt/SefbAGhdRlxakeUc="
-    },
-    {
-      "RequestUri": "http://seanmcccanary3.file.core.windows.net/test-share-7efb91d0-b8eb-2e83-43d8-a9f043bedc12?restype=share",
+      "ResponseBody": "NGqG0GE/HVKVMqWHNkCVa4FtBfw+6Up95axefb9WF2ekCXFj9rwTiQm9yumVZoXr0pEEMRDpJEogCOq14Z+TPxs+4yzPMXXEWnvzgR5g538mcqstUuVWuuUmQ+7SXadqKovOV4JYG6AcP9eV9qMrvyFqjm/0Zew15yhHqO6H8fzTiFaTko/9zVYKERIOwcRB+4PNaM44dcSemW9ZEXOylU3awW1Mly2RbcEY6lTZJiZkBa1quokumhOR9Pgfo7zjV3vENP9W9GNWO/oNIIpwxXJJ9QvFR9vErCZauqM0ccoENJLYFPImDRFKFH6OIHqIIS+F1q2wHhCgAIfY/Dm/IcowCOv4mLCAIuf6ejJcNYus0ZlzrpocVBaCNxRqThHXivOzXhiOkIh/BbPGtaPdRMr8LCugS3IvFLPVdWGcFdTWI/A/qNdzHUAR9KnmVZ5zpfNJbiLlNz6Ag0pkuRon4vDf8JKznpvyiA7qj1fJSb4VYtBtUqay8OuxviSND2Ql6RG4B2UMvwdXVuYT+6jntzqLTldKuZBJLf+mAt92ZXmpxKVFEEFYCaLJFvvAnvRDyQbqAcAN2y+BbtpmZb0n4fFtajYCoqb5M0W0gaOViY4KYjjYjGO4nOl1w6Fn8qPkojUJUzS9QSZg8M57WFmM6+VLWwKFTlSNtM5NjN4EkkGh0N9uizVaTCEReJuVPUOP6de8G5ehX1Pge55lcLRHW16N2Yh6HmCv8Q7gc9a5+HeKvqMHSHapAHCLjRCX9NxtyRw8CGS6FMp3DCmIwOt9J4Mn27EQQBPo49gY7pBQGPwxc6m5fPATz6nYjztMIT+EDmaMcBkrXYkJVCWLoiU6J/QsV01Cw6qTEwsHN7HYm8KZk+Aqw6jjBhYgsCjKiCyDnmdHH8nyQkq8+VwNIyXXMLhj8Q9FEGRMSVE2IROCyIvehJhJkXv4plGVbclM1uPwSH9vZ5YdPo4D+tZ4uyA3OTHQLp+Mjp89aku+sKKaAHJtRtmTE2D1wUUKRZalf+oxXTSYe6dEY7nfMfxKX43safpjCnVGoybQ2mxZgkgJmOpgjVJuAoTLKeIftOFkqmK4HdybQXV16rkNx6A66+Bx1pkR6dE7fmZ2mOGSJu9FbDAKoWVsblZ166KYYDrjkD4Brt1HUsCQfJ92JKiT4sPJyFtwMEl7BWdDm/4voh0skwiikXgR/RpveSTF9Umt4gjfzpffcmD0hal2BLbCYdqBSZGg8VFLt8pBAbYltg8elbn1UNOGTCCnrgvOm/ljrRhJQ6y4DPG3lBfNnnGpzs+aV278zBEH+/1w+UJGfBzR3VSe3HJjZojIPby8uK6v/t87NESLZuAGQkeuRxOucRf7+8G97pLz7d/9U6QyUbH3BWCGGUtnzyO1SalzWDGD0nEZwrCJhWAuB3UqSoShQyLmoiVTmFvPZdSdB6TpgJWteYEzGY8AbX8AWBLVPIWeFAaGjLULLzkVSlzc6368RIbgfNADbSqS5TWmUz9J+ShP//KdYvPfokpHHs8yJIEAQxOL9L+0m6fb9Kd/Zdv5y1A0jeyMHuGSANqGu09aYMG0pQ8svgRommNLwW5MYDxuTVJ+/paUdCUx+PPlLt9YgZPmy7/MzQ1My/KJQFxzRqCdF2783GIqHzDq+sUQg2yD8kDaZpR9on9EMjKjCzTIvrFTRxZxW6Qxu6uO4dNIO0iGBU0bmeALIHXuuKovhhT8ITsTvTtVEZecqKrp7sGs/PbqHQXmrSXRRyehg6L6AjSWkr+XNH0MMPO2f/A1IjK0QbyzRGkPFnQWQXYUtI71oqV1UlwBFMd43uwRMC00nCT17EHmRr7Lh3tKgfIH93tlwd1Kv9DWsi30OmZ8/eZG4aVSH8hMDlvnqsrgt5PVceZwrG5Q6d1UHzoU8QxXToqVA59MtdizGLKCYxUF9fuZHsh/DFB39vjI/gCNOBxOj1s/S7P0iLwOvJS8zobHTik+etND2EI5HQ2nhLfYJuCVM9O5xqpHpZYMcE+8uidxALDWT71JCrcYBi2mTQQENpazJ5qzDod+9tU8N2fzfGLlNYQHAdcjSykcoL98oViSBzq5CZOMvvIoV1jnDdNPJYnKwBeA/TW/kNtxl23IAVV8qi8tOnPOWXaR36l+Oz5VzHs2seFAEQoF+Xi4GieEX1YCa2KjIesV/Geh7h6LQFScHMrykU90PJglKED6Fj5PDX9TfNDcsaqPILV5nyPsebgjHP5dkc4Gji7JfvmrG+YpUuCeOMSEwGofY3Ga+px0OK6H1vo/8XuxTe2hEjOx5AXPUE1DTUH0n1uUPS5ca5SSVUZKI0Tr6WBl7erX4q03bn9syqpPMettkzeeq7RMVOFZD73sZ8DA42bt3V9WHLytXM+v8KHpQyNa3JANTT6rGJgJftPwSga+q+ZDYlOLF3Z68E7knWQ/b8uakoows5YoQcXGTJ7ovRLI8ES7puDPz8UZkl3vxns0yQ8HVrd8jvhQGiCOxMrXkTI7HKwfhMjrysPEFiA5OHpKkoOP4GZaS2JLa4vAQAr7QgAqs6rOFEVGHIv0uHfYFuKmRDJHSLHL4dBJ0xk9K4q4ydQfDoXQe309SMTbZZPrc1SpGfzYs/lPXtLZhUErCfEBPO6juAdc1cm1Cf/s8Hs8Xl/FkxGN4BXaz7Cy9vY8Ej/S2SmlSLtMTEMyIqr6Ym1XnCbhZXXgc1vYyOhXqt/SefbAGhdRlxakeUc="
+    },
+    {
+      "RequestUri": "https://seanmcccanary3.file.core.windows.net/test-share-7efb91d0-b8eb-2e83-43d8-a9f043bedc12?restype=share",
       "RequestMethod": "DELETE",
       "RequestHeaders": {
         "Accept": "application/xml",
         "Authorization": "Sanitized",
-        "traceparent": "00-6ac2dde97c54534893d523bab081e907-399eca0cd0413245-00",
-        "User-Agent": [
-          "azsdk-net-Storage.Files.Shares/12.8.0-alpha.20210820.1",
-          "(.NET Core 3.1.18; Microsoft Windows 10.0.19043)"
+        "traceparent": "00-4d7bb5c15852114c824c5067d5946b01-bf50f9308dc4004a-00",
+        "User-Agent": [
+          "azsdk-net-Storage.Files.Shares/12.7.0-alpha.20210126.1",
+          "(.NET 5.0.2; Microsoft Windows 10.0.19042)"
         ],
         "x-ms-client-request-id": "03624f89-d249-4618-b158-12362ea7ac55",
-        "x-ms-date": "Mon, 23 Aug 2021 18:31:55 GMT",
+        "x-ms-date": "Tue, 26 Jan 2021 19:33:44 GMT",
         "x-ms-delete-snapshots": "include",
         "x-ms-return-client-request-id": "true",
         "x-ms-version": "2020-12-06"
@@ -321,25 +319,20 @@
       "StatusCode": 202,
       "ResponseHeaders": {
         "Content-Length": "0",
-        "Date": "Mon, 23 Aug 2021 18:31:54 GMT",
+        "Date": "Tue, 26 Jan 2021 19:33:43 GMT",
         "Server": [
           "Windows-Azure-File/1.0",
           "Microsoft-HTTPAPI/2.0"
         ],
         "x-ms-client-request-id": "03624f89-d249-4618-b158-12362ea7ac55",
-<<<<<<< HEAD
-        "x-ms-request-id": "69aefea9-101a-0075-444d-98b1ee000000",
-        "x-ms-version": "2020-10-02"
-=======
         "x-ms-request-id": "9ba536c0-401a-0078-061a-f4793a000000",
         "x-ms-version": "2020-12-06"
->>>>>>> 76e66c80
       },
       "ResponseBody": []
     }
   ],
   "Variables": {
     "RandomSeed": "1262285888",
-    "Storage_TestConfigDefault": "ProductionTenant\nseanmcccanary3\nU2FuaXRpemVk\nhttp://seanmcccanary3.blob.core.windows.net\nhttp://seanmcccanary3.file.core.windows.net\nhttp://seanmcccanary3.queue.core.windows.net\nhttp://seanmcccanary3.table.core.windows.net\n\n\n\n\nhttp://seanmcccanary3-secondary.blob.core.windows.net\nhttp://seanmcccanary3-secondary.file.core.windows.net\nhttp://seanmcccanary3-secondary.queue.core.windows.net\nhttp://seanmcccanary3-secondary.table.core.windows.net\n\nSanitized\n\n\nCloud\nBlobEndpoint=http://seanmcccanary3.blob.core.windows.net/;QueueEndpoint=http://seanmcccanary3.queue.core.windows.net/;FileEndpoint=http://seanmcccanary3.file.core.windows.net/;BlobSecondaryEndpoint=http://seanmcccanary3-secondary.blob.core.windows.net/;QueueSecondaryEndpoint=http://seanmcccanary3-secondary.queue.core.windows.net/;FileSecondaryEndpoint=http://seanmcccanary3-secondary.file.core.windows.net/;AccountName=seanmcccanary3;AccountKey=Kg==;\n[encryption scope]\n\n"
+    "Storage_TestConfigDefault": "ProductionTenant\nseanmcccanary3\nU2FuaXRpemVk\nhttps://seanmcccanary3.blob.core.windows.net\nhttps://seanmcccanary3.file.core.windows.net\nhttps://seanmcccanary3.queue.core.windows.net\nhttps://seanmcccanary3.table.core.windows.net\n\n\n\n\nhttps://seanmcccanary3-secondary.blob.core.windows.net\nhttps://seanmcccanary3-secondary.file.core.windows.net\nhttps://seanmcccanary3-secondary.queue.core.windows.net\nhttps://seanmcccanary3-secondary.table.core.windows.net\n\nSanitized\n\n\nCloud\nBlobEndpoint=https://seanmcccanary3.blob.core.windows.net/;QueueEndpoint=https://seanmcccanary3.queue.core.windows.net/;FileEndpoint=https://seanmcccanary3.file.core.windows.net/;BlobSecondaryEndpoint=https://seanmcccanary3-secondary.blob.core.windows.net/;QueueSecondaryEndpoint=https://seanmcccanary3-secondary.queue.core.windows.net/;FileSecondaryEndpoint=https://seanmcccanary3-secondary.file.core.windows.net/;AccountName=seanmcccanary3;AccountKey=Kg==;\nseanscope1\n\n"
   }
 }