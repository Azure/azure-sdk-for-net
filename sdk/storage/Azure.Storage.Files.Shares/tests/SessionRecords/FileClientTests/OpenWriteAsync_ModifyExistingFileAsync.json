--- conflicted
+++ resolved
@@ -1,56 +1,51 @@
 {
   "Entries": [
     {
-      "RequestUri": "https://seanmcccanary3.file.core.windows.net/test-share-ebecc4e6-20cf-59ad-cc67-a8077291348e?restype=share",
-      "RequestMethod": "PUT",
-      "RequestHeaders": {
-        "Accept": "application/xml",
-        "Authorization": "Sanitized",
-        "traceparent": "00-27875db7f753e4428561d25575c9673b-e4ab83dcbbf8ae45-00",
-        "User-Agent": [
-          "azsdk-net-Storage.Files.Shares/12.7.0-alpha.20210121.1",
-          "(.NET 5.0.2; Microsoft Windows 10.0.19042)"
-        ],
-        "x-ms-client-request-id": "428b7c6e-d2cf-469c-0ff9-9b2da5001d47",
-        "x-ms-date": "Thu, 21 Jan 2021 20:42:11 GMT",
-        "x-ms-return-client-request-id": "true",
-        "x-ms-version": "2020-06-12"
-      },
-      "RequestBody": null,
-      "StatusCode": 201,
-      "ResponseHeaders": {
-        "Content-Length": "0",
-        "Date": "Thu, 21 Jan 2021 20:42:11 GMT",
-        "ETag": "\u00220x8D8BE4D074129F0\u0022",
-        "Last-Modified": "Thu, 21 Jan 2021 20:42:11 GMT",
-        "Server": [
-          "Windows-Azure-File/1.0",
-          "Microsoft-HTTPAPI/2.0"
-        ],
-        "x-ms-client-request-id": "428b7c6e-d2cf-469c-0ff9-9b2da5001d47",
-<<<<<<< HEAD
-        "x-ms-request-id": "ad6fb94e-e01a-003c-38d3-69f305000000",
-        "x-ms-version": "2020-06-12"
-=======
-        "x-ms-request-id": "9764df98-501a-005b-4335-f0e3f9000000",
-        "x-ms-version": "2020-04-08"
->>>>>>> ac24a13f
-      },
-      "ResponseBody": []
-    },
-    {
-      "RequestUri": "https://seanmcccanary3.file.core.windows.net/test-share-ebecc4e6-20cf-59ad-cc67-a8077291348e/test-directory-82f7f572-ccca-6bb1-d72d-b45545f0157f?restype=directory",
-      "RequestMethod": "PUT",
-      "RequestHeaders": {
-        "Accept": "application/xml",
-        "Authorization": "Sanitized",
-        "traceparent": "00-955741e51410bd4faeb184717ad65ed8-4e0d61ec546e1844-00",
-        "User-Agent": [
-          "azsdk-net-Storage.Files.Shares/12.7.0-alpha.20210121.1",
-          "(.NET 5.0.2; Microsoft Windows 10.0.19042)"
-        ],
-        "x-ms-client-request-id": "4e4a935b-3955-a13a-ca1f-6aa21d46001e",
-        "x-ms-date": "Thu, 21 Jan 2021 20:42:11 GMT",
+      "RequestUri": "https://seanmcccanary3.file.core.windows.net/test-share-7efb91d0-b8eb-2e83-43d8-a9f043bedc12?restype=share",
+      "RequestMethod": "PUT",
+      "RequestHeaders": {
+        "Accept": "application/xml",
+        "Authorization": "Sanitized",
+        "traceparent": "00-51b4e33b59aecb4eb539ed93cd9db5a3-00b5889f2096194a-00",
+        "User-Agent": [
+          "azsdk-net-Storage.Files.Shares/12.7.0-alpha.20210126.1",
+          "(.NET 5.0.2; Microsoft Windows 10.0.19042)"
+        ],
+        "x-ms-client-request-id": "3c9a235a-7856-6790-b6b4-e12085a8c409",
+        "x-ms-date": "Tue, 26 Jan 2021 19:33:44 GMT",
+        "x-ms-return-client-request-id": "true",
+        "x-ms-version": "2020-06-12"
+      },
+      "RequestBody": null,
+      "StatusCode": 201,
+      "ResponseHeaders": {
+        "Content-Length": "0",
+        "Date": "Tue, 26 Jan 2021 19:33:43 GMT",
+        "ETag": "\u00220x8D8C2314ABC9370\u0022",
+        "Last-Modified": "Tue, 26 Jan 2021 19:33:43 GMT",
+        "Server": [
+          "Windows-Azure-File/1.0",
+          "Microsoft-HTTPAPI/2.0"
+        ],
+        "x-ms-client-request-id": "3c9a235a-7856-6790-b6b4-e12085a8c409",
+        "x-ms-request-id": "9ba536b8-401a-0078-7f1a-f4793a000000",
+        "x-ms-version": "2020-06-12"
+      },
+      "ResponseBody": []
+    },
+    {
+      "RequestUri": "https://seanmcccanary3.file.core.windows.net/test-share-7efb91d0-b8eb-2e83-43d8-a9f043bedc12/test-directory-1f3fa403-4f62-1c70-6b17-d4c79cb2a36f?restype=directory",
+      "RequestMethod": "PUT",
+      "RequestHeaders": {
+        "Accept": "application/xml",
+        "Authorization": "Sanitized",
+        "traceparent": "00-1df51e49b769814fab61176ece1f4cc6-822dde75671c7749-00",
+        "User-Agent": [
+          "azsdk-net-Storage.Files.Shares/12.7.0-alpha.20210126.1",
+          "(.NET 5.0.2; Microsoft Windows 10.0.19042)"
+        ],
+        "x-ms-client-request-id": "e6cc125f-8093-0ae4-b37e-d13fa4c9ca03",
+        "x-ms-date": "Tue, 26 Jan 2021 19:33:44 GMT",
         "x-ms-file-attributes": "None",
         "x-ms-file-creation-time": "Now",
         "x-ms-file-last-write-time": "Now",
@@ -62,41 +57,41 @@
       "StatusCode": 201,
       "ResponseHeaders": {
         "Content-Length": "0",
-        "Date": "Thu, 21 Jan 2021 20:42:11 GMT",
-        "ETag": "\u00220x8D8BE4D074C9D38\u0022",
-        "Last-Modified": "Thu, 21 Jan 2021 20:42:11 GMT",
-        "Server": [
-          "Windows-Azure-File/1.0",
-          "Microsoft-HTTPAPI/2.0"
-        ],
-        "x-ms-client-request-id": "4e4a935b-3955-a13a-ca1f-6aa21d46001e",
+        "Date": "Tue, 26 Jan 2021 19:33:43 GMT",
+        "ETag": "\u00220x8D8C2314AC7580A\u0022",
+        "Last-Modified": "Tue, 26 Jan 2021 19:33:43 GMT",
+        "Server": [
+          "Windows-Azure-File/1.0",
+          "Microsoft-HTTPAPI/2.0"
+        ],
+        "x-ms-client-request-id": "e6cc125f-8093-0ae4-b37e-d13fa4c9ca03",
         "x-ms-file-attributes": "Directory",
-        "x-ms-file-change-time": "2021-01-21T20:42:11.7145912Z",
-        "x-ms-file-creation-time": "2021-01-21T20:42:11.7145912Z",
+        "x-ms-file-change-time": "2021-01-26T19:33:43.6689418Z",
+        "x-ms-file-creation-time": "2021-01-26T19:33:43.6689418Z",
         "x-ms-file-id": "13835128424026341376",
-        "x-ms-file-last-write-time": "2021-01-21T20:42:11.7145912Z",
+        "x-ms-file-last-write-time": "2021-01-26T19:33:43.6689418Z",
         "x-ms-file-parent-id": "0",
         "x-ms-file-permission-key": "17860367565182308406*11459378189709739967",
-        "x-ms-request-id": "9764df9b-501a-005b-4435-f0e3f9000000",
+        "x-ms-request-id": "9ba536ba-401a-0078-801a-f4793a000000",
         "x-ms-request-server-encrypted": "true",
         "x-ms-version": "2020-06-12"
       },
       "ResponseBody": []
     },
     {
-      "RequestUri": "https://seanmcccanary3.file.core.windows.net/test-share-ebecc4e6-20cf-59ad-cc67-a8077291348e/test-directory-82f7f572-ccca-6bb1-d72d-b45545f0157f/test-file-01811ce3-2768-7f41-37ea-3773a09a8b18",
-      "RequestMethod": "PUT",
-      "RequestHeaders": {
-        "Accept": "application/xml",
-        "Authorization": "Sanitized",
-        "traceparent": "00-90d304f900a0b641b4f76576690d3c77-c473513cd19b7f4d-00",
-        "User-Agent": [
-          "azsdk-net-Storage.Files.Shares/12.7.0-alpha.20210121.1",
-          "(.NET 5.0.2; Microsoft Windows 10.0.19042)"
-        ],
-        "x-ms-client-request-id": "c3330d56-173d-34cd-52cb-176b01c70130",
+      "RequestUri": "https://seanmcccanary3.file.core.windows.net/test-share-7efb91d0-b8eb-2e83-43d8-a9f043bedc12/test-directory-1f3fa403-4f62-1c70-6b17-d4c79cb2a36f/test-file-22e97110-a312-64e5-e80e-e1ce244f4a66",
+      "RequestMethod": "PUT",
+      "RequestHeaders": {
+        "Accept": "application/xml",
+        "Authorization": "Sanitized",
+        "traceparent": "00-747c423a46281241a483d01d7266b001-a98341a265d6e44b-00",
+        "User-Agent": [
+          "azsdk-net-Storage.Files.Shares/12.7.0-alpha.20210126.1",
+          "(.NET 5.0.2; Microsoft Windows 10.0.19042)"
+        ],
+        "x-ms-client-request-id": "601027c9-3b1c-bbee-2c68-fd859e15e663",
         "x-ms-content-length": "2048",
-        "x-ms-date": "Thu, 21 Jan 2021 20:42:12 GMT",
+        "x-ms-date": "Tue, 26 Jan 2021 19:33:44 GMT",
         "x-ms-file-attributes": "None",
         "x-ms-file-creation-time": "Now",
         "x-ms-file-last-write-time": "Now",
@@ -109,79 +104,79 @@
       "StatusCode": 201,
       "ResponseHeaders": {
         "Content-Length": "0",
-        "Date": "Thu, 21 Jan 2021 20:42:11 GMT",
-        "ETag": "\u00220x8D8BE4D0757E9E3\u0022",
-        "Last-Modified": "Thu, 21 Jan 2021 20:42:11 GMT",
-        "Server": [
-          "Windows-Azure-File/1.0",
-          "Microsoft-HTTPAPI/2.0"
-        ],
-        "x-ms-client-request-id": "c3330d56-173d-34cd-52cb-176b01c70130",
+        "Date": "Tue, 26 Jan 2021 19:33:43 GMT",
+        "ETag": "\u00220x8D8C2314AD22F71\u0022",
+        "Last-Modified": "Tue, 26 Jan 2021 19:33:43 GMT",
+        "Server": [
+          "Windows-Azure-File/1.0",
+          "Microsoft-HTTPAPI/2.0"
+        ],
+        "x-ms-client-request-id": "601027c9-3b1c-bbee-2c68-fd859e15e663",
         "x-ms-file-attributes": "Archive",
-        "x-ms-file-change-time": "2021-01-21T20:42:11.7886435Z",
-        "x-ms-file-creation-time": "2021-01-21T20:42:11.7886435Z",
+        "x-ms-file-change-time": "2021-01-26T19:33:43.7399921Z",
+        "x-ms-file-creation-time": "2021-01-26T19:33:43.7399921Z",
         "x-ms-file-id": "11529285414812647424",
-        "x-ms-file-last-write-time": "2021-01-21T20:42:11.7886435Z",
+        "x-ms-file-last-write-time": "2021-01-26T19:33:43.7399921Z",
         "x-ms-file-parent-id": "13835128424026341376",
         "x-ms-file-permission-key": "4010187179898695473*11459378189709739967",
-        "x-ms-request-id": "9764df9d-501a-005b-4535-f0e3f9000000",
+        "x-ms-request-id": "9ba536bb-401a-0078-011a-f4793a000000",
         "x-ms-request-server-encrypted": "true",
         "x-ms-version": "2020-06-12"
       },
       "ResponseBody": []
     },
     {
-      "RequestUri": "https://seanmcccanary3.file.core.windows.net/test-share-ebecc4e6-20cf-59ad-cc67-a8077291348e/test-directory-82f7f572-ccca-6bb1-d72d-b45545f0157f/test-file-01811ce3-2768-7f41-37ea-3773a09a8b18?comp=range",
+      "RequestUri": "https://seanmcccanary3.file.core.windows.net/test-share-7efb91d0-b8eb-2e83-43d8-a9f043bedc12/test-directory-1f3fa403-4f62-1c70-6b17-d4c79cb2a36f/test-file-22e97110-a312-64e5-e80e-e1ce244f4a66?comp=range",
       "RequestMethod": "PUT",
       "RequestHeaders": {
         "Accept": "application/xml",
         "Authorization": "Sanitized",
         "Content-Length": "1024",
         "Content-Type": "application/octet-stream",
-        "traceparent": "00-f1a81a6c0e880f4d95d956de4b1309e0-5295f2188e50454c-00",
-        "User-Agent": [
-          "azsdk-net-Storage.Files.Shares/12.7.0-alpha.20210121.1",
-          "(.NET 5.0.2; Microsoft Windows 10.0.19042)"
-        ],
-        "x-ms-client-request-id": "f03ae992-f49e-0ca0-5d16-6875ccd072d1",
-        "x-ms-date": "Thu, 21 Jan 2021 20:42:12 GMT",
+        "traceparent": "00-88c9734248494e40ad93105468acda13-7a95cbdafa2f8146-00",
+        "User-Agent": [
+          "azsdk-net-Storage.Files.Shares/12.7.0-alpha.20210126.1",
+          "(.NET 5.0.2; Microsoft Windows 10.0.19042)"
+        ],
+        "x-ms-client-request-id": "d7470a63-7646-9773-9a2a-b41e741acca4",
+        "x-ms-date": "Tue, 26 Jan 2021 19:33:44 GMT",
         "x-ms-range": "bytes=0-1023",
         "x-ms-return-client-request-id": "true",
         "x-ms-version": "2020-06-12",
         "x-ms-write": "update"
       },
-      "RequestBody": "k1GOnUxPeR3yDphx/Fr3GvozHJJmyNv8ssVf2q6\u002BcKL1\u002BlI2jlG3B5QW0S5\u002BWzj30/1wzqpuyct1keuG759uNJ72ewEHwIypexX\u002BUPetflaNZwaxTaL3hjGHwPxmMRf1p5yQiN827xNwx1KUcHjUyBOU\u002BYiZveb7/vXPgP\u002BPQkr\u002BCalaHPV3VnfyQYZQYxa4s/jp0TePW\u002Bq1lYrqZm8T4IQHlmfPeawdHaIQpntgq5veF80HpnESb62\u002BpIdrjPAI3mACSMyv6DlMy7OVfrVuVenuC0\u002BiDDkS9Se5EdQkspGxCMcbXWLOLy6Tu9u9fPD3T0\u002BdfIChZdIm71Ol9ddkJxgi5HbtU/eHH9wgD1BeVXg3wcGFhjUQEKP19G4PKTpXL5PCm5h6CvxXFlyjgFaBx5rabjMW3qHjEdPT\u002BF6Jd/aiyd\u002B9nLnfvbfELm/YbJBMcyzUNLsGQFDy3onFphGdzp9mAbd2xCvg\u002B7F7UbAxCqRChoUxtEI7m4iPy70vGRamJl/QcmvZ1q8B8zkKi\u002B\u002BfwNTlgiCLbBlcK2Uu5vhtsOGa1CpRYJg5abDVMMEJMRCZ7wrpSpf2GrpFdEcGqu\u002B2k0NXb7bETl88qxhvtjtYUvlUlPfuhGVKpLpwC\u002BxQMr7BH5x9scJa1aGqrJ5\u002BhmR\u002B7CFNsRb4yA7dDcr8U0Jy63larpef2qE3\u002Bb9VQ9jGyx1V8R7LA4GoyVaOoKT3XoFfOMElJNjN3xKAFbdWooU2FkGspmIjp\u002Bf3seRAETr8QJs99goWoadFhxIMS\u002B7JUSbQV4pjSrcfO5DaLXLzjM7Yg9UbGax6IHWZZx5QFlz5Ll\u002B\u002BcLmvmfXkHbp6PHM0UftDNMcZrTh5VTcUyeKYzyQ04P8TNRwUKOrfN/vyAOMCZBYjDOKU4IAnRBqCm9ASTE6VRVtzIRvfLwzdOXY8h1VTEmTMdMNCoAB\u002B6/EBkowazOutXLqHjkL7RNzVt6YK6rzFLohrRteKU6Vb9DYq3Z1/wm2KjyuazIMh0DDmbOhZcwE0PGMEroUUIggVLJkM0GY/VvQ5gFqQKmIESnampOa8AYE09aA5exTndm0ihJ/qFADJphb0IPOmoxEA/2QPbX0iWCoY2NvFBdrfUgntbabDGjV23P3PyOGNjVGPOXuw1wjvACt00TwlA6E8FM3puTZrPeQumZGAUpBJi0qJNsxeL3oB/W16Tkn5Udhck7MTo9QbJPuXgT53b66bK0bxm83U3eRT6LvI8O\u002BbNUi4I77dNed2bRLRx647io6\u002B3yMCB7ULiLbOwLoYUjMM\u002B0v2vkvvvvVeey67AxU1F14sCRHMmC2TrZsIDnUsXRrfxctiRcxDzyEtpIyGT4WgmKhc60khQA==",
-      "StatusCode": 201,
-      "ResponseHeaders": {
-        "Content-Length": "0",
-        "Content-MD5": "RPVFwoOGG1x5W03BObdfFQ==",
-        "Date": "Thu, 21 Jan 2021 20:42:11 GMT",
-        "ETag": "\u00220x8D8BE4D076224EE\u0022",
-        "Last-Modified": "Thu, 21 Jan 2021 20:42:11 GMT",
-        "Server": [
-          "Windows-Azure-File/1.0",
-          "Microsoft-HTTPAPI/2.0"
-        ],
-        "x-ms-client-request-id": "f03ae992-f49e-0ca0-5d16-6875ccd072d1",
-        "x-ms-request-id": "9764df9e-501a-005b-4635-f0e3f9000000",
+      "RequestBody": "NGqG0GE/HVKVMqWHNkCVa4FtBfw\u002B6Up95axefb9WF2ekCXFj9rwTiQm9yumVZoXr0pEEMRDpJEogCOq14Z\u002BTPxs\u002B4yzPMXXEWnvzgR5g538mcqstUuVWuuUmQ\u002B7SXadqKovOV4JYG6AcP9eV9qMrvyFqjm/0Zew15yhHqO6H8fzTiFaTko/9zVYKERIOwcRB\u002B4PNaM44dcSemW9ZEXOylU3awW1Mly2RbcEY6lTZJiZkBa1quokumhOR9Pgfo7zjV3vENP9W9GNWO/oNIIpwxXJJ9QvFR9vErCZauqM0ccoENJLYFPImDRFKFH6OIHqIIS\u002BF1q2wHhCgAIfY/Dm/IcowCOv4mLCAIuf6ejJcNYus0ZlzrpocVBaCNxRqThHXivOzXhiOkIh/BbPGtaPdRMr8LCugS3IvFLPVdWGcFdTWI/A/qNdzHUAR9KnmVZ5zpfNJbiLlNz6Ag0pkuRon4vDf8JKznpvyiA7qj1fJSb4VYtBtUqay8OuxviSND2Ql6RG4B2UMvwdXVuYT\u002B6jntzqLTldKuZBJLf\u002BmAt92ZXmpxKVFEEFYCaLJFvvAnvRDyQbqAcAN2y\u002BBbtpmZb0n4fFtajYCoqb5M0W0gaOViY4KYjjYjGO4nOl1w6Fn8qPkojUJUzS9QSZg8M57WFmM6\u002BVLWwKFTlSNtM5NjN4EkkGh0N9uizVaTCEReJuVPUOP6de8G5ehX1Pge55lcLRHW16N2Yh6HmCv8Q7gc9a5\u002BHeKvqMHSHapAHCLjRCX9NxtyRw8CGS6FMp3DCmIwOt9J4Mn27EQQBPo49gY7pBQGPwxc6m5fPATz6nYjztMIT\u002BEDmaMcBkrXYkJVCWLoiU6J/QsV01Cw6qTEwsHN7HYm8KZk\u002BAqw6jjBhYgsCjKiCyDnmdHH8nyQkq8\u002BVwNIyXXMLhj8Q9FEGRMSVE2IROCyIvehJhJkXv4plGVbclM1uPwSH9vZ5YdPo4D\u002BtZ4uyA3OTHQLp\u002BMjp89aku\u002BsKKaAHJtRtmTE2D1wUUKRZalf\u002BoxXTSYe6dEY7nfMfxKX43safpjCnVGoybQ2mxZgkgJmOpgjVJuAoTLKeIftOFkqmK4HdybQXV16rkNx6A66\u002BBx1pkR6dE7fmZ2mOGSJu9FbDAKoWVsblZ166KYYDrjkD4Brt1HUsCQfJ92JKiT4sPJyFtwMEl7BWdDm/4voh0skwiikXgR/RpveSTF9Umt4gjfzpffcmD0hal2BLbCYdqBSZGg8VFLt8pBAbYltg8elbn1UNOGTCCnrgvOm/ljrRhJQ6y4DPG3lBfNnnGpzs\u002BaV278zBEH\u002B/1w\u002BUJGfBzR3VSe3HJjZojIPby8uK6v/t87NESLZuAGQkeuRxOucRf7\u002Bw==",
+      "StatusCode": 201,
+      "ResponseHeaders": {
+        "Content-Length": "0",
+        "Content-MD5": "V0oRwE67H16GFJk9IXI3tg==",
+        "Date": "Tue, 26 Jan 2021 19:33:43 GMT",
+        "ETag": "\u00220x8D8C2314ADC4370\u0022",
+        "Last-Modified": "Tue, 26 Jan 2021 19:33:43 GMT",
+        "Server": [
+          "Windows-Azure-File/1.0",
+          "Microsoft-HTTPAPI/2.0"
+        ],
+        "x-ms-client-request-id": "d7470a63-7646-9773-9a2a-b41e741acca4",
+        "x-ms-request-id": "9ba536bc-401a-0078-021a-f4793a000000",
         "x-ms-request-server-encrypted": "true",
         "x-ms-version": "2020-06-12"
       },
       "ResponseBody": []
     },
     {
-      "RequestUri": "https://seanmcccanary3.file.core.windows.net/test-share-ebecc4e6-20cf-59ad-cc67-a8077291348e/test-directory-82f7f572-ccca-6bb1-d72d-b45545f0157f/test-file-01811ce3-2768-7f41-37ea-3773a09a8b18",
+      "RequestUri": "https://seanmcccanary3.file.core.windows.net/test-share-7efb91d0-b8eb-2e83-43d8-a9f043bedc12/test-directory-1f3fa403-4f62-1c70-6b17-d4c79cb2a36f/test-file-22e97110-a312-64e5-e80e-e1ce244f4a66",
       "RequestMethod": "HEAD",
       "RequestHeaders": {
         "Accept": "application/xml",
         "Authorization": "Sanitized",
-        "traceparent": "00-4f849eaf41053f46ad54527b20d918cf-eb99f35d6c165848-00",
-        "User-Agent": [
-          "azsdk-net-Storage.Files.Shares/12.7.0-alpha.20210121.1",
-          "(.NET 5.0.2; Microsoft Windows 10.0.19042)"
-        ],
-        "x-ms-client-request-id": "96244ce3-1058-2c16-3998-b27517209f1a",
-        "x-ms-date": "Thu, 21 Jan 2021 20:42:12 GMT",
+        "traceparent": "00-47e84c07df1c834c88ecc69ee0d9a0ed-31256c797e01d84a-00",
+        "User-Agent": [
+          "azsdk-net-Storage.Files.Shares/12.7.0-alpha.20210126.1",
+          "(.NET 5.0.2; Microsoft Windows 10.0.19042)"
+        ],
+        "x-ms-client-request-id": "f4d37fcd-64a1-a960-b33a-485505050f3c",
+        "x-ms-date": "Tue, 26 Jan 2021 19:33:44 GMT",
         "x-ms-return-client-request-id": "true",
         "x-ms-version": "2020-06-12"
       },
@@ -190,25 +185,25 @@
       "ResponseHeaders": {
         "Content-Length": "2048",
         "Content-Type": "application/octet-stream",
-        "Date": "Thu, 21 Jan 2021 20:42:11 GMT",
-        "ETag": "\u00220x8D8BE4D076224EE\u0022",
-        "Last-Modified": "Thu, 21 Jan 2021 20:42:11 GMT",
+        "Date": "Tue, 26 Jan 2021 19:33:43 GMT",
+        "ETag": "\u00220x8D8C2314ADC4370\u0022",
+        "Last-Modified": "Tue, 26 Jan 2021 19:33:43 GMT",
         "Server": [
           "Windows-Azure-File/1.0",
           "Microsoft-HTTPAPI/2.0"
         ],
         "Vary": "Origin",
-        "x-ms-client-request-id": "96244ce3-1058-2c16-3998-b27517209f1a",
+        "x-ms-client-request-id": "f4d37fcd-64a1-a960-b33a-485505050f3c",
         "x-ms-file-attributes": "Archive",
-        "x-ms-file-change-time": "2021-01-21T20:42:11.8556910Z",
-        "x-ms-file-creation-time": "2021-01-21T20:42:11.7886435Z",
+        "x-ms-file-change-time": "2021-01-26T19:33:43.8060400Z",
+        "x-ms-file-creation-time": "2021-01-26T19:33:43.7399921Z",
         "x-ms-file-id": "11529285414812647424",
-        "x-ms-file-last-write-time": "2021-01-21T20:42:11.8556910Z",
+        "x-ms-file-last-write-time": "2021-01-26T19:33:43.8060400Z",
         "x-ms-file-parent-id": "13835128424026341376",
         "x-ms-file-permission-key": "4010187179898695473*11459378189709739967",
         "x-ms-lease-state": "available",
         "x-ms-lease-status": "unlocked",
-        "x-ms-request-id": "9764df9f-501a-005b-4735-f0e3f9000000",
+        "x-ms-request-id": "9ba536bd-401a-0078-031a-f4793a000000",
         "x-ms-server-encrypted": "true",
         "x-ms-type": "File",
         "x-ms-version": "2020-06-12"
@@ -216,7 +211,7 @@
       "ResponseBody": []
     },
     {
-      "RequestUri": "https://seanmcccanary3.file.core.windows.net/test-share-ebecc4e6-20cf-59ad-cc67-a8077291348e/test-directory-82f7f572-ccca-6bb1-d72d-b45545f0157f/test-file-01811ce3-2768-7f41-37ea-3773a09a8b18?comp=range",
+      "RequestUri": "https://seanmcccanary3.file.core.windows.net/test-share-7efb91d0-b8eb-2e83-43d8-a9f043bedc12/test-directory-1f3fa403-4f62-1c70-6b17-d4c79cb2a36f/test-file-22e97110-a312-64e5-e80e-e1ce244f4a66?comp=range",
       "RequestMethod": "PUT",
       "RequestHeaders": {
         "Accept": "application/xml",
@@ -224,48 +219,48 @@
         "Content-Length": "1024",
         "Content-Type": "application/octet-stream",
         "User-Agent": [
-          "azsdk-net-Storage.Files.Shares/12.7.0-alpha.20210121.1",
-          "(.NET 5.0.2; Microsoft Windows 10.0.19042)"
-        ],
-        "x-ms-client-request-id": "9fe97b71-64ea-f824-9029-c25e2a2c67b9",
-        "x-ms-date": "Thu, 21 Jan 2021 20:42:12 GMT",
+          "azsdk-net-Storage.Files.Shares/12.7.0-alpha.20210126.1",
+          "(.NET 5.0.2; Microsoft Windows 10.0.19042)"
+        ],
+        "x-ms-client-request-id": "96ca83b1-84d1-69a5-fa14-b8a524ed5553",
+        "x-ms-date": "Tue, 26 Jan 2021 19:33:44 GMT",
         "x-ms-range": "bytes=1024-2047",
         "x-ms-return-client-request-id": "true",
         "x-ms-version": "2020-06-12",
         "x-ms-write": "update"
       },
-      "RequestBody": "vYVoROK7lOlxrHJvcnNHVcXXygIOMKFvfVazmH06tGGqQh644o7u1lVRf/KBMZnpzxKv9AVwwo3j\u002BcaMCPtrNvcRxC9VjnM26POsvbGu7Uy8yclri79cOoCR1ejIYs5Z5Un6cGxqlEGeeAwRwwTbNQt6zz4yAKs4tImvxLmLboYlU9hos3zfUjWHzBKzSnd7tZ/dTZKPJuWewrvjus\u002BIEwmG7G8sc4GOm30JqzSYhWoSNA4ZrSDzlSzzyvHB/Jdl/7gILF4HTkEeTrIUhnuwBT1R0IbAbmXpklZDOamPzZ7mo6t7j1gMCuXN\u002B19u3w6wQsS0cCsQpZBSH5oHxBSYjoATLePQNXbkRMah83MGerJIkvfl211z1v4bKW\u002B\u002BBUbQNWzfWrEr4AxOzytlbrEcTKTnvjEcsrMioFfltAwGJj9/0L4HJiABHLLrlgsxDmdM/tzL1kYVtIK4vLpaRiwASKns5Z7zFSWE5qJ/MRyo8JLvmLUvO1D4ahw7TmplptaG6k5hRSjIWOm3RvCklYJmEMsoaq120AxZ9HuCt8e7Hj/L\u002BEbNRqtpJz/MePRfVNSZ1T2ePTwoDxpCCFGsRqAi/Cew2Jw7mckfvkNtqlgX\u002BZ\u002Bm6OKJHOEDo\u002Bksiz5avOCfqnzNr3s3Xjx0f3/4u2XBKg6xBl2\u002BmN9FrTWzDg6LxQFizgDbSkokb4qlFZ1iCuiDa2AvqbaC4BGchwJGg08u6bl9lexl5d/EjZbTGINC46JNMKOtWxxK3\u002B7uP8NH3es6dyzj5HX7HoWBahwfr8eOWaNf\u002BVOsgY2dM7X\u002BdqYcfK\u002BrmKFXX/4sUREeK/D/KjAmYOUf5\u002BSXjvaeRbG//ajeZO5sdBclN/qkM6dCjVWcnQiF1xXA/ZTKEwmruBlNbVRpP8cCk7YYACnrerQ9VQGhAaipOSaSHWdZomAOen7gV8VT2E2OmgpSbdbr1YPfjb4ICrZwpDMt1yJfqfBVCoaqCiLv6X2zE2edVsxPpkjkeRWiBXDIcLORJQErLvAZ/GJPQcpg8KNBVPdO0k1m3jDZey/bswQW4ppuXcR7h\u002BR2hFpp/2V9g4lyYbF4eZ1mKkfQUbLBPkleOV4w8ZLexc0S2E7z/d7LXPimaFJTnWj9CDJ8qjUytUURC8YGTZH2k5vkZqFOci1pBfW6GtX2Cpz1MuhgYhqX3yIJ4vEXxA5msNW2bzbHr5YEE6U/eJtvGgAqEBqolTGBTIZ/RJA8UUHnU2oAQJtlLoNSW050V2eHmsjw7bP0vRqkNCKwR2oFyMJkWCUwb9llxOKWVjriDPUf96rIS2ON8pVPWwt5teYZTZOMEP5CVivuiynRXWfgwigskFDAPHxf1mWP4RPN7A/7fQ==",
-      "StatusCode": 201,
-      "ResponseHeaders": {
-        "Content-Length": "0",
-        "Content-MD5": "8bu2nbspTAYJqVy1tG9JAw==",
-        "Date": "Thu, 21 Jan 2021 20:42:11 GMT",
-        "ETag": "\u00220x8D8BE4D0773B458\u0022",
-        "Last-Modified": "Thu, 21 Jan 2021 20:42:11 GMT",
-        "Server": [
-          "Windows-Azure-File/1.0",
-          "Microsoft-HTTPAPI/2.0"
-        ],
-        "x-ms-client-request-id": "9fe97b71-64ea-f824-9029-c25e2a2c67b9",
-        "x-ms-request-id": "9764dfa0-501a-005b-4835-f0e3f9000000",
+      "RequestBody": "wb3ukvPt3/1TpDJRsfcFYIYZS2fPI7VJqXNYMYPScRnCsImFYC4HdSpKhKFDIuaiJVOYW89l1J0HpOmAla15gTMZjwBtfwBYEtU8hZ4UBoaMtQsvORVKXNzrfrxEhuB80ANtKpLlNaZTP0n5KE//8p1i89\u002BiSkcezzIkgQBDE4v0v7Sbp9v0p39l2/nLUDSN7Iwe4ZIA2oa7T1pgwbSlDyy\u002BBGiaY0vBbkxgPG5NUn7\u002BlpR0JTH48\u002BUu31iBk\u002BbLv8zNDUzL8olAXHNGoJ0XbvzcYiofMOr6xRCDbIPyQNpmlH2if0QyMqMLNMi\u002BsVNHFnFbpDG7q47h00g7SIYFTRuZ4Asgde64qi\u002BGFPwhOxO9O1URl5yoqunuwaz89uodBeatJdFHJ6GDovoCNJaSv5c0fQww87Z/8DUiMrRBvLNEaQ8WdBZBdhS0jvWipXVSXAEUx3je7BEwLTScJPXsQeZGvsuHe0qB8gf3e2XB3Uq/0NayLfQ6Znz95kbhpVIfyEwOW\u002BeqyuC3k9Vx5nCsblDp3VQfOhTxDFdOipUDn0y12LMYsoJjFQX1\u002B5keyH8MUHf2\u002BMj\u002BAI04HE6PWz9Ls/SIvA68lLzOhsdOKT5600PYQjkdDaeEt9gm4JUz07nGqkellgxwT7y6J3EAsNZPvUkKtxgGLaZNBAQ2lrMnmrMOh3721Tw3Z/N8YuU1hAcB1yNLKRygv3yhWJIHOrkJk4y\u002B8ihXWOcN008licrAF4D9Nb\u002BQ23GXbcgBVXyqLy06c85ZdpHfqX47PlXMezax4UARCgX5eLgaJ4RfVgJrYqMh6xX8Z6HuHotAVJwcyvKRT3Q8mCUoQPoWPk8Nf1N80Nyxqo8gtXmfI\u002Bx5uCMc/l2RzgaOLsl\u002B\u002Basb5ilS4J44xITAah9jcZr6nHQ4rofW\u002Bj/xe7FN7aESM7HkBc9QTUNNQfSfW5Q9LlxrlJJVRkojROvpYGXt6tfirTduf2zKqk8x622TN56rtExU4VkPvexnwMDjZu3dX1YcvK1cz6/woelDI1rckA1NPqsYmAl\u002B0/BKBr6r5kNiU4sXdnrwTuSdZD9vy5qSijCzlihBxcZMnui9EsjwRLum4M/PxRmSXe/GezTJDwdWt3yO\u002BFAaII7EyteRMjscrB\u002BEyOvKw8QWIDk4ekqSg4/gZlpLYktri8BACvtCACqzqs4URUYci/S4d9gW4qZEMkdIscvh0EnTGT0rirjJ1B8OhdB7fT1IxNtlk\u002BtzVKkZ/Niz\u002BU9e0tmFQSsJ8QE87qO4B1zVybUJ/\u002BzwezxeX8WTEY3gFdrPsLL29jwSP9LZKaVIu0xMQzIiqvpibVecJuFldeBzW9jI6Feq39J59sAaF1GXFqR5Rw==",
+      "StatusCode": 201,
+      "ResponseHeaders": {
+        "Content-Length": "0",
+        "Content-MD5": "pJU0rYCnFXCIhHk1e0O6Sg==",
+        "Date": "Tue, 26 Jan 2021 19:33:43 GMT",
+        "ETag": "\u00220x8D8C2314AEF59B3\u0022",
+        "Last-Modified": "Tue, 26 Jan 2021 19:33:43 GMT",
+        "Server": [
+          "Windows-Azure-File/1.0",
+          "Microsoft-HTTPAPI/2.0"
+        ],
+        "x-ms-client-request-id": "96ca83b1-84d1-69a5-fa14-b8a524ed5553",
+        "x-ms-request-id": "9ba536be-401a-0078-041a-f4793a000000",
         "x-ms-request-server-encrypted": "true",
         "x-ms-version": "2020-06-12"
       },
       "ResponseBody": []
     },
     {
-      "RequestUri": "https://seanmcccanary3.file.core.windows.net/test-share-ebecc4e6-20cf-59ad-cc67-a8077291348e/test-directory-82f7f572-ccca-6bb1-d72d-b45545f0157f/test-file-01811ce3-2768-7f41-37ea-3773a09a8b18",
+      "RequestUri": "https://seanmcccanary3.file.core.windows.net/test-share-7efb91d0-b8eb-2e83-43d8-a9f043bedc12/test-directory-1f3fa403-4f62-1c70-6b17-d4c79cb2a36f/test-file-22e97110-a312-64e5-e80e-e1ce244f4a66",
       "RequestMethod": "GET",
       "RequestHeaders": {
         "Accept": "application/xml",
         "Authorization": "Sanitized",
-        "traceparent": "00-ac5ff9d4a2c5e24592bfc18e5f3eb739-6f8cba6bb9d7b04d-00",
-        "User-Agent": [
-          "azsdk-net-Storage.Files.Shares/12.7.0-alpha.20210121.1",
-          "(.NET 5.0.2; Microsoft Windows 10.0.19042)"
-        ],
-        "x-ms-client-request-id": "9c0351c7-ff37-7030-bb65-a84269d68882",
-        "x-ms-date": "Thu, 21 Jan 2021 20:42:12 GMT",
+        "traceparent": "00-5bfa1a821bf07d438c0fde223e4e117b-611de4daef606b47-00",
+        "User-Agent": [
+          "azsdk-net-Storage.Files.Shares/12.7.0-alpha.20210126.1",
+          "(.NET 5.0.2; Microsoft Windows 10.0.19042)"
+        ],
+        "x-ms-client-request-id": "82a42043-783b-676b-89a9-1e89b4425626",
+        "x-ms-date": "Tue, 26 Jan 2021 19:33:44 GMT",
         "x-ms-range": "bytes=0-2047",
         "x-ms-range-get-content-md5": "false",
         "x-ms-return-client-request-id": "true",
@@ -278,44 +273,44 @@
         "Content-Length": "2048",
         "Content-Range": "bytes 0-2047/2048",
         "Content-Type": "application/octet-stream",
-        "Date": "Thu, 21 Jan 2021 20:42:11 GMT",
-        "ETag": "\u00220x8D8BE4D0773B458\u0022",
-        "Last-Modified": "Thu, 21 Jan 2021 20:42:11 GMT",
+        "Date": "Tue, 26 Jan 2021 19:33:43 GMT",
+        "ETag": "\u00220x8D8C2314AEF59B3\u0022",
+        "Last-Modified": "Tue, 26 Jan 2021 19:33:43 GMT",
         "Server": [
           "Windows-Azure-File/1.0",
           "Microsoft-HTTPAPI/2.0"
         ],
         "Vary": "Origin",
-        "x-ms-client-request-id": "9c0351c7-ff37-7030-bb65-a84269d68882",
+        "x-ms-client-request-id": "82a42043-783b-676b-89a9-1e89b4425626",
         "x-ms-file-attributes": "Archive",
-        "x-ms-file-change-time": "2021-01-21T20:42:11.9707736Z",
-        "x-ms-file-creation-time": "2021-01-21T20:42:11.7886435Z",
+        "x-ms-file-change-time": "2021-01-26T19:33:43.9311283Z",
+        "x-ms-file-creation-time": "2021-01-26T19:33:43.7399921Z",
         "x-ms-file-id": "11529285414812647424",
-        "x-ms-file-last-write-time": "2021-01-21T20:42:11.9707736Z",
+        "x-ms-file-last-write-time": "2021-01-26T19:33:43.9311283Z",
         "x-ms-file-parent-id": "13835128424026341376",
         "x-ms-file-permission-key": "4010187179898695473*11459378189709739967",
         "x-ms-lease-state": "available",
         "x-ms-lease-status": "unlocked",
-        "x-ms-request-id": "9764dfa1-501a-005b-4935-f0e3f9000000",
+        "x-ms-request-id": "9ba536bf-401a-0078-051a-f4793a000000",
         "x-ms-server-encrypted": "true",
         "x-ms-type": "File",
         "x-ms-version": "2020-06-12"
       },
-      "ResponseBody": "k1GOnUxPeR3yDphx/Fr3GvozHJJmyNv8ssVf2q6\u002BcKL1\u002BlI2jlG3B5QW0S5\u002BWzj30/1wzqpuyct1keuG759uNJ72ewEHwIypexX\u002BUPetflaNZwaxTaL3hjGHwPxmMRf1p5yQiN827xNwx1KUcHjUyBOU\u002BYiZveb7/vXPgP\u002BPQkr\u002BCalaHPV3VnfyQYZQYxa4s/jp0TePW\u002Bq1lYrqZm8T4IQHlmfPeawdHaIQpntgq5veF80HpnESb62\u002BpIdrjPAI3mACSMyv6DlMy7OVfrVuVenuC0\u002BiDDkS9Se5EdQkspGxCMcbXWLOLy6Tu9u9fPD3T0\u002BdfIChZdIm71Ol9ddkJxgi5HbtU/eHH9wgD1BeVXg3wcGFhjUQEKP19G4PKTpXL5PCm5h6CvxXFlyjgFaBx5rabjMW3qHjEdPT\u002BF6Jd/aiyd\u002B9nLnfvbfELm/YbJBMcyzUNLsGQFDy3onFphGdzp9mAbd2xCvg\u002B7F7UbAxCqRChoUxtEI7m4iPy70vGRamJl/QcmvZ1q8B8zkKi\u002B\u002BfwNTlgiCLbBlcK2Uu5vhtsOGa1CpRYJg5abDVMMEJMRCZ7wrpSpf2GrpFdEcGqu\u002B2k0NXb7bETl88qxhvtjtYUvlUlPfuhGVKpLpwC\u002BxQMr7BH5x9scJa1aGqrJ5\u002BhmR\u002B7CFNsRb4yA7dDcr8U0Jy63larpef2qE3\u002Bb9VQ9jGyx1V8R7LA4GoyVaOoKT3XoFfOMElJNjN3xKAFbdWooU2FkGspmIjp\u002Bf3seRAETr8QJs99goWoadFhxIMS\u002B7JUSbQV4pjSrcfO5DaLXLzjM7Yg9UbGax6IHWZZx5QFlz5Ll\u002B\u002BcLmvmfXkHbp6PHM0UftDNMcZrTh5VTcUyeKYzyQ04P8TNRwUKOrfN/vyAOMCZBYjDOKU4IAnRBqCm9ASTE6VRVtzIRvfLwzdOXY8h1VTEmTMdMNCoAB\u002B6/EBkowazOutXLqHjkL7RNzVt6YK6rzFLohrRteKU6Vb9DYq3Z1/wm2KjyuazIMh0DDmbOhZcwE0PGMEroUUIggVLJkM0GY/VvQ5gFqQKmIESnampOa8AYE09aA5exTndm0ihJ/qFADJphb0IPOmoxEA/2QPbX0iWCoY2NvFBdrfUgntbabDGjV23P3PyOGNjVGPOXuw1wjvACt00TwlA6E8FM3puTZrPeQumZGAUpBJi0qJNsxeL3oB/W16Tkn5Udhck7MTo9QbJPuXgT53b66bK0bxm83U3eRT6LvI8O\u002BbNUi4I77dNed2bRLRx647io6\u002B3yMCB7ULiLbOwLoYUjMM\u002B0v2vkvvvvVeey67AxU1F14sCRHMmC2TrZsIDnUsXRrfxctiRcxDzyEtpIyGT4WgmKhc60khQL2FaETiu5Tpcaxyb3JzR1XF18oCDjChb31Ws5h9OrRhqkIeuOKO7tZVUX/ygTGZ6c8Sr/QFcMKN4/nGjAj7azb3EcQvVY5zNujzrL2xru1MvMnJa4u/XDqAkdXoyGLOWeVJ\u002BnBsapRBnngMEcME2zULes8\u002BMgCrOLSJr8S5i26GJVPYaLN831I1h8wSs0p3e7Wf3U2SjyblnsK747rPiBMJhuxvLHOBjpt9Cas0mIVqEjQOGa0g85Us88rxwfyXZf\u002B4CCxeB05BHk6yFIZ7sAU9UdCGwG5l6ZJWQzmpj82e5qOre49YDArlzftfbt8OsELEtHArEKWQUh\u002BaB8QUmI6AEy3j0DV25ETGofNzBnqySJL35dtdc9b\u002BGylvvgVG0DVs31qxK\u002BAMTs8rZW6xHEyk574xHLKzIqBX5bQMBiY/f9C\u002BByYgARyy65YLMQ5nTP7cy9ZGFbSCuLy6WkYsAEip7OWe8xUlhOaifzEcqPCS75i1LztQ\u002BGocO05qZabWhupOYUUoyFjpt0bwpJWCZhDLKGqtdtAMWfR7grfHux4/y/hGzUaraSc/zHj0X1TUmdU9nj08KA8aQghRrEagIvwnsNicO5nJH75DbapYF/mfpujiiRzhA6PpLIs\u002BWrzgn6p8za97N148dH9/\u002BLtlwSoOsQZdvpjfRa01sw4Oi8UBYs4A20pKJG\u002BKpRWdYgrog2tgL6m2guARnIcCRoNPLum5fZXsZeXfxI2W0xiDQuOiTTCjrVscSt/u7j/DR93rOncs4\u002BR1\u002Bx6FgWocH6/HjlmjX/lTrIGNnTO1/namHHyvq5ihV1/\u002BLFERHivw/yowJmDlH\u002Bfkl472nkWxv/2o3mTubHQXJTf6pDOnQo1VnJ0IhdcVwP2UyhMJq7gZTW1UaT/HApO2GAAp63q0PVUBoQGoqTkmkh1nWaJgDnp\u002B4FfFU9hNjpoKUm3W69WD342\u002BCAq2cKQzLdciX6nwVQqGqgoi7\u002Bl9sxNnnVbMT6ZI5HkVogVwyHCzkSUBKy7wGfxiT0HKYPCjQVT3TtJNZt4w2Xsv27MEFuKabl3Ee4fkdoRaaf9lfYOJcmGxeHmdZipH0FGywT5JXjleMPGS3sXNEthO8/3ey1z4pmhSU51o/QgyfKo1MrVFEQvGBk2R9pOb5GahTnItaQX1uhrV9gqc9TLoYGIal98iCeLxF8QOZrDVtm82x6\u002BWBBOlP3ibbxoAKhAaqJUxgUyGf0SQPFFB51NqAECbZS6DUltOdFdnh5rI8O2z9L0apDQisEdqBcjCZFglMG/ZZcTillY64gz1H/eqyEtjjfKVT1sLebXmGU2TjBD\u002BQlYr7osp0V1n4MIoLJBQwDx8X9Zlj\u002BETzewP\u002B30="
-    },
-    {
-      "RequestUri": "https://seanmcccanary3.file.core.windows.net/test-share-ebecc4e6-20cf-59ad-cc67-a8077291348e?restype=share",
+      "ResponseBody": "NGqG0GE/HVKVMqWHNkCVa4FtBfw\u002B6Up95axefb9WF2ekCXFj9rwTiQm9yumVZoXr0pEEMRDpJEogCOq14Z\u002BTPxs\u002B4yzPMXXEWnvzgR5g538mcqstUuVWuuUmQ\u002B7SXadqKovOV4JYG6AcP9eV9qMrvyFqjm/0Zew15yhHqO6H8fzTiFaTko/9zVYKERIOwcRB\u002B4PNaM44dcSemW9ZEXOylU3awW1Mly2RbcEY6lTZJiZkBa1quokumhOR9Pgfo7zjV3vENP9W9GNWO/oNIIpwxXJJ9QvFR9vErCZauqM0ccoENJLYFPImDRFKFH6OIHqIIS\u002BF1q2wHhCgAIfY/Dm/IcowCOv4mLCAIuf6ejJcNYus0ZlzrpocVBaCNxRqThHXivOzXhiOkIh/BbPGtaPdRMr8LCugS3IvFLPVdWGcFdTWI/A/qNdzHUAR9KnmVZ5zpfNJbiLlNz6Ag0pkuRon4vDf8JKznpvyiA7qj1fJSb4VYtBtUqay8OuxviSND2Ql6RG4B2UMvwdXVuYT\u002B6jntzqLTldKuZBJLf\u002BmAt92ZXmpxKVFEEFYCaLJFvvAnvRDyQbqAcAN2y\u002BBbtpmZb0n4fFtajYCoqb5M0W0gaOViY4KYjjYjGO4nOl1w6Fn8qPkojUJUzS9QSZg8M57WFmM6\u002BVLWwKFTlSNtM5NjN4EkkGh0N9uizVaTCEReJuVPUOP6de8G5ehX1Pge55lcLRHW16N2Yh6HmCv8Q7gc9a5\u002BHeKvqMHSHapAHCLjRCX9NxtyRw8CGS6FMp3DCmIwOt9J4Mn27EQQBPo49gY7pBQGPwxc6m5fPATz6nYjztMIT\u002BEDmaMcBkrXYkJVCWLoiU6J/QsV01Cw6qTEwsHN7HYm8KZk\u002BAqw6jjBhYgsCjKiCyDnmdHH8nyQkq8\u002BVwNIyXXMLhj8Q9FEGRMSVE2IROCyIvehJhJkXv4plGVbclM1uPwSH9vZ5YdPo4D\u002BtZ4uyA3OTHQLp\u002BMjp89aku\u002BsKKaAHJtRtmTE2D1wUUKRZalf\u002BoxXTSYe6dEY7nfMfxKX43safpjCnVGoybQ2mxZgkgJmOpgjVJuAoTLKeIftOFkqmK4HdybQXV16rkNx6A66\u002BBx1pkR6dE7fmZ2mOGSJu9FbDAKoWVsblZ166KYYDrjkD4Brt1HUsCQfJ92JKiT4sPJyFtwMEl7BWdDm/4voh0skwiikXgR/RpveSTF9Umt4gjfzpffcmD0hal2BLbCYdqBSZGg8VFLt8pBAbYltg8elbn1UNOGTCCnrgvOm/ljrRhJQ6y4DPG3lBfNnnGpzs\u002BaV278zBEH\u002B/1w\u002BUJGfBzR3VSe3HJjZojIPby8uK6v/t87NESLZuAGQkeuRxOucRf7\u002B8G97pLz7d/9U6QyUbH3BWCGGUtnzyO1SalzWDGD0nEZwrCJhWAuB3UqSoShQyLmoiVTmFvPZdSdB6TpgJWteYEzGY8AbX8AWBLVPIWeFAaGjLULLzkVSlzc6368RIbgfNADbSqS5TWmUz9J\u002BShP//KdYvPfokpHHs8yJIEAQxOL9L\u002B0m6fb9Kd/Zdv5y1A0jeyMHuGSANqGu09aYMG0pQ8svgRommNLwW5MYDxuTVJ\u002B/paUdCUx\u002BPPlLt9YgZPmy7/MzQ1My/KJQFxzRqCdF2783GIqHzDq\u002BsUQg2yD8kDaZpR9on9EMjKjCzTIvrFTRxZxW6Qxu6uO4dNIO0iGBU0bmeALIHXuuKovhhT8ITsTvTtVEZecqKrp7sGs/PbqHQXmrSXRRyehg6L6AjSWkr\u002BXNH0MMPO2f/A1IjK0QbyzRGkPFnQWQXYUtI71oqV1UlwBFMd43uwRMC00nCT17EHmRr7Lh3tKgfIH93tlwd1Kv9DWsi30OmZ8/eZG4aVSH8hMDlvnqsrgt5PVceZwrG5Q6d1UHzoU8QxXToqVA59MtdizGLKCYxUF9fuZHsh/DFB39vjI/gCNOBxOj1s/S7P0iLwOvJS8zobHTik\u002BetND2EI5HQ2nhLfYJuCVM9O5xqpHpZYMcE\u002B8uidxALDWT71JCrcYBi2mTQQENpazJ5qzDod\u002B9tU8N2fzfGLlNYQHAdcjSykcoL98oViSBzq5CZOMvvIoV1jnDdNPJYnKwBeA/TW/kNtxl23IAVV8qi8tOnPOWXaR36l\u002BOz5VzHs2seFAEQoF\u002BXi4GieEX1YCa2KjIesV/Geh7h6LQFScHMrykU90PJglKED6Fj5PDX9TfNDcsaqPILV5nyPsebgjHP5dkc4Gji7JfvmrG\u002BYpUuCeOMSEwGofY3Ga\u002Bpx0OK6H1vo/8XuxTe2hEjOx5AXPUE1DTUH0n1uUPS5ca5SSVUZKI0Tr6WBl7erX4q03bn9syqpPMettkzeeq7RMVOFZD73sZ8DA42bt3V9WHLytXM\u002Bv8KHpQyNa3JANTT6rGJgJftPwSga\u002Bq\u002BZDYlOLF3Z68E7knWQ/b8uakoows5YoQcXGTJ7ovRLI8ES7puDPz8UZkl3vxns0yQ8HVrd8jvhQGiCOxMrXkTI7HKwfhMjrysPEFiA5OHpKkoOP4GZaS2JLa4vAQAr7QgAqs6rOFEVGHIv0uHfYFuKmRDJHSLHL4dBJ0xk9K4q4ydQfDoXQe309SMTbZZPrc1SpGfzYs/lPXtLZhUErCfEBPO6juAdc1cm1Cf/s8Hs8Xl/FkxGN4BXaz7Cy9vY8Ej/S2SmlSLtMTEMyIqr6Ym1XnCbhZXXgc1vYyOhXqt/SefbAGhdRlxakeUc="
+    },
+    {
+      "RequestUri": "https://seanmcccanary3.file.core.windows.net/test-share-7efb91d0-b8eb-2e83-43d8-a9f043bedc12?restype=share",
       "RequestMethod": "DELETE",
       "RequestHeaders": {
         "Accept": "application/xml",
         "Authorization": "Sanitized",
-        "traceparent": "00-b85fa5a270bbb24183ca938b3612cce0-81453022ee44f445-00",
-        "User-Agent": [
-          "azsdk-net-Storage.Files.Shares/12.7.0-alpha.20210121.1",
-          "(.NET 5.0.2; Microsoft Windows 10.0.19042)"
-        ],
-        "x-ms-client-request-id": "d997a322-cb28-2181-ef75-f9698dea4e3f",
-        "x-ms-date": "Thu, 21 Jan 2021 20:42:12 GMT",
+        "traceparent": "00-4d7bb5c15852114c824c5067d5946b01-bf50f9308dc4004a-00",
+        "User-Agent": [
+          "azsdk-net-Storage.Files.Shares/12.7.0-alpha.20210126.1",
+          "(.NET 5.0.2; Microsoft Windows 10.0.19042)"
+        ],
+        "x-ms-client-request-id": "03624f89-d249-4618-b158-12362ea7ac55",
+        "x-ms-date": "Tue, 26 Jan 2021 19:33:44 GMT",
         "x-ms-delete-snapshots": "include",
         "x-ms-return-client-request-id": "true",
         "x-ms-version": "2020-06-12"
@@ -324,25 +319,20 @@
       "StatusCode": 202,
       "ResponseHeaders": {
         "Content-Length": "0",
-        "Date": "Thu, 21 Jan 2021 20:42:11 GMT",
-        "Server": [
-          "Windows-Azure-File/1.0",
-          "Microsoft-HTTPAPI/2.0"
-        ],
-        "x-ms-client-request-id": "d997a322-cb28-2181-ef75-f9698dea4e3f",
-<<<<<<< HEAD
-        "x-ms-request-id": "ad6fb957-e01a-003c-3fd3-69f305000000",
-        "x-ms-version": "2020-06-12"
-=======
-        "x-ms-request-id": "9764dfa2-501a-005b-4a35-f0e3f9000000",
-        "x-ms-version": "2020-04-08"
->>>>>>> ac24a13f
+        "Date": "Tue, 26 Jan 2021 19:33:43 GMT",
+        "Server": [
+          "Windows-Azure-File/1.0",
+          "Microsoft-HTTPAPI/2.0"
+        ],
+        "x-ms-client-request-id": "03624f89-d249-4618-b158-12362ea7ac55",
+        "x-ms-request-id": "9ba536c0-401a-0078-061a-f4793a000000",
+        "x-ms-version": "2020-06-12"
       },
       "ResponseBody": []
     }
   ],
   "Variables": {
-    "RandomSeed": "848054279",
+    "RandomSeed": "1262285888",
     "Storage_TestConfigDefault": "ProductionTenant\nseanmcccanary3\nU2FuaXRpemVk\nhttps://seanmcccanary3.blob.core.windows.net\nhttps://seanmcccanary3.file.core.windows.net\nhttps://seanmcccanary3.queue.core.windows.net\nhttps://seanmcccanary3.table.core.windows.net\n\n\n\n\nhttps://seanmcccanary3-secondary.blob.core.windows.net\nhttps://seanmcccanary3-secondary.file.core.windows.net\nhttps://seanmcccanary3-secondary.queue.core.windows.net\nhttps://seanmcccanary3-secondary.table.core.windows.net\n\nSanitized\n\n\nCloud\nBlobEndpoint=https://seanmcccanary3.blob.core.windows.net/;QueueEndpoint=https://seanmcccanary3.queue.core.windows.net/;FileEndpoint=https://seanmcccanary3.file.core.windows.net/;BlobSecondaryEndpoint=https://seanmcccanary3-secondary.blob.core.windows.net/;QueueSecondaryEndpoint=https://seanmcccanary3-secondary.queue.core.windows.net/;FileSecondaryEndpoint=https://seanmcccanary3-secondary.file.core.windows.net/;AccountName=seanmcccanary3;AccountKey=Kg==;\nseanscope1"
   }
 }