﻿{
  "Entries": [
    {
      "RequestUri": "https://seanmcccanary3.file.core.windows.net/test-share-7efb91d0-b8eb-2e83-43d8-a9f043bedc12?restype=share",
      "RequestMethod": "PUT",
      "RequestHeaders": {
        "Accept": "application/xml",
        "Authorization": "Sanitized",
        "traceparent": "00-51b4e33b59aecb4eb539ed93cd9db5a3-00b5889f2096194a-00",
        "User-Agent": [
          "azsdk-net-Storage.Files.Shares/12.7.0-alpha.20210126.1",
          "(.NET 5.0.2; Microsoft Windows 10.0.19042)"
        ],
        "x-ms-client-request-id": "3c9a235a-7856-6790-b6b4-e12085a8c409",
        "x-ms-date": "Tue, 26 Jan 2021 19:33:44 GMT",
        "x-ms-return-client-request-id": "true",
<<<<<<< HEAD
        "x-ms-version": "2020-12-06"
=======
        "x-ms-version": "2021-02-12"
>>>>>>> 7e782c87
      },
      "RequestBody": null,
      "StatusCode": 201,
      "ResponseHeaders": {
        "Content-Length": "0",
        "Date": "Tue, 26 Jan 2021 19:33:43 GMT",
        "ETag": "\"0x8D8C2314ABC9370\"",
        "Last-Modified": "Tue, 26 Jan 2021 19:33:43 GMT",
        "Server": [
          "Windows-Azure-File/1.0",
          "Microsoft-HTTPAPI/2.0"
        ],
        "x-ms-client-request-id": "3c9a235a-7856-6790-b6b4-e12085a8c409",
        "x-ms-request-id": "9ba536b8-401a-0078-7f1a-f4793a000000",
<<<<<<< HEAD
        "x-ms-version": "2020-12-06"
=======
        "x-ms-version": "2021-02-12"
>>>>>>> 7e782c87
      },
      "ResponseBody": []
    },
    {
      "RequestUri": "https://seanmcccanary3.file.core.windows.net/test-share-7efb91d0-b8eb-2e83-43d8-a9f043bedc12/test-directory-1f3fa403-4f62-1c70-6b17-d4c79cb2a36f?restype=directory",
      "RequestMethod": "PUT",
      "RequestHeaders": {
        "Accept": "application/xml",
        "Authorization": "Sanitized",
        "traceparent": "00-1df51e49b769814fab61176ece1f4cc6-822dde75671c7749-00",
        "User-Agent": [
          "azsdk-net-Storage.Files.Shares/12.7.0-alpha.20210126.1",
          "(.NET 5.0.2; Microsoft Windows 10.0.19042)"
        ],
        "x-ms-client-request-id": "e6cc125f-8093-0ae4-b37e-d13fa4c9ca03",
        "x-ms-date": "Tue, 26 Jan 2021 19:33:44 GMT",
        "x-ms-file-attributes": "None",
        "x-ms-file-creation-time": "Now",
        "x-ms-file-last-write-time": "Now",
        "x-ms-file-permission": "Inherit",
        "x-ms-return-client-request-id": "true",
<<<<<<< HEAD
        "x-ms-version": "2020-12-06"
=======
        "x-ms-version": "2021-02-12"
>>>>>>> 7e782c87
      },
      "RequestBody": null,
      "StatusCode": 201,
      "ResponseHeaders": {
        "Content-Length": "0",
        "Date": "Tue, 26 Jan 2021 19:33:43 GMT",
        "ETag": "\"0x8D8C2314AC7580A\"",
        "Last-Modified": "Tue, 26 Jan 2021 19:33:43 GMT",
        "Server": [
          "Windows-Azure-File/1.0",
          "Microsoft-HTTPAPI/2.0"
        ],
        "x-ms-client-request-id": "e6cc125f-8093-0ae4-b37e-d13fa4c9ca03",
        "x-ms-file-attributes": "Directory",
        "x-ms-file-change-time": "2021-01-26T19:33:43.6689418Z",
        "x-ms-file-creation-time": "2021-01-26T19:33:43.6689418Z",
        "x-ms-file-id": "13835128424026341376",
        "x-ms-file-last-write-time": "2021-01-26T19:33:43.6689418Z",
        "x-ms-file-parent-id": "0",
        "x-ms-file-permission-key": "17860367565182308406*11459378189709739967",
        "x-ms-request-id": "9ba536ba-401a-0078-801a-f4793a000000",
        "x-ms-request-server-encrypted": "true",
<<<<<<< HEAD
        "x-ms-version": "2020-12-06"
=======
        "x-ms-version": "2021-02-12"
>>>>>>> 7e782c87
      },
      "ResponseBody": []
    },
    {
      "RequestUri": "https://seanmcccanary3.file.core.windows.net/test-share-7efb91d0-b8eb-2e83-43d8-a9f043bedc12/test-directory-1f3fa403-4f62-1c70-6b17-d4c79cb2a36f/test-file-22e97110-a312-64e5-e80e-e1ce244f4a66",
      "RequestMethod": "PUT",
      "RequestHeaders": {
        "Accept": "application/xml",
        "Authorization": "Sanitized",
        "traceparent": "00-747c423a46281241a483d01d7266b001-a98341a265d6e44b-00",
        "User-Agent": [
          "azsdk-net-Storage.Files.Shares/12.7.0-alpha.20210126.1",
          "(.NET 5.0.2; Microsoft Windows 10.0.19042)"
        ],
        "x-ms-client-request-id": "601027c9-3b1c-bbee-2c68-fd859e15e663",
        "x-ms-content-length": "2048",
        "x-ms-date": "Tue, 26 Jan 2021 19:33:44 GMT",
        "x-ms-file-attributes": "None",
        "x-ms-file-creation-time": "Now",
        "x-ms-file-last-write-time": "Now",
        "x-ms-file-permission": "Inherit",
        "x-ms-return-client-request-id": "true",
        "x-ms-type": "file",
<<<<<<< HEAD
        "x-ms-version": "2020-12-06"
=======
        "x-ms-version": "2021-02-12"
>>>>>>> 7e782c87
      },
      "RequestBody": null,
      "StatusCode": 201,
      "ResponseHeaders": {
        "Content-Length": "0",
        "Date": "Tue, 26 Jan 2021 19:33:43 GMT",
        "ETag": "\"0x8D8C2314AD22F71\"",
        "Last-Modified": "Tue, 26 Jan 2021 19:33:43 GMT",
        "Server": [
          "Windows-Azure-File/1.0",
          "Microsoft-HTTPAPI/2.0"
        ],
        "x-ms-client-request-id": "601027c9-3b1c-bbee-2c68-fd859e15e663",
        "x-ms-file-attributes": "Archive",
        "x-ms-file-change-time": "2021-01-26T19:33:43.7399921Z",
        "x-ms-file-creation-time": "2021-01-26T19:33:43.7399921Z",
        "x-ms-file-id": "11529285414812647424",
        "x-ms-file-last-write-time": "2021-01-26T19:33:43.7399921Z",
        "x-ms-file-parent-id": "13835128424026341376",
        "x-ms-file-permission-key": "4010187179898695473*11459378189709739967",
        "x-ms-request-id": "9ba536bb-401a-0078-011a-f4793a000000",
        "x-ms-request-server-encrypted": "true",
<<<<<<< HEAD
        "x-ms-version": "2020-12-06"
=======
        "x-ms-version": "2021-02-12"
>>>>>>> 7e782c87
      },
      "ResponseBody": []
    },
    {
      "RequestUri": "https://seanmcccanary3.file.core.windows.net/test-share-7efb91d0-b8eb-2e83-43d8-a9f043bedc12/test-directory-1f3fa403-4f62-1c70-6b17-d4c79cb2a36f/test-file-22e97110-a312-64e5-e80e-e1ce244f4a66?comp=range",
      "RequestMethod": "PUT",
      "RequestHeaders": {
        "Accept": "application/xml",
        "Authorization": "Sanitized",
        "Content-Length": "1024",
        "Content-Type": "application/octet-stream",
        "traceparent": "00-88c9734248494e40ad93105468acda13-7a95cbdafa2f8146-00",
        "User-Agent": [
          "azsdk-net-Storage.Files.Shares/12.7.0-alpha.20210126.1",
          "(.NET 5.0.2; Microsoft Windows 10.0.19042)"
        ],
        "x-ms-client-request-id": "d7470a63-7646-9773-9a2a-b41e741acca4",
        "x-ms-date": "Tue, 26 Jan 2021 19:33:44 GMT",
        "x-ms-range": "bytes=0-1023",
        "x-ms-return-client-request-id": "true",
<<<<<<< HEAD
        "x-ms-version": "2020-12-06",
=======
        "x-ms-version": "2021-02-12",
>>>>>>> 7e782c87
        "x-ms-write": "update"
      },
      "RequestBody": "NGqG0GE/HVKVMqWHNkCVa4FtBfw+6Up95axefb9WF2ekCXFj9rwTiQm9yumVZoXr0pEEMRDpJEogCOq14Z+TPxs+4yzPMXXEWnvzgR5g538mcqstUuVWuuUmQ+7SXadqKovOV4JYG6AcP9eV9qMrvyFqjm/0Zew15yhHqO6H8fzTiFaTko/9zVYKERIOwcRB+4PNaM44dcSemW9ZEXOylU3awW1Mly2RbcEY6lTZJiZkBa1quokumhOR9Pgfo7zjV3vENP9W9GNWO/oNIIpwxXJJ9QvFR9vErCZauqM0ccoENJLYFPImDRFKFH6OIHqIIS+F1q2wHhCgAIfY/Dm/IcowCOv4mLCAIuf6ejJcNYus0ZlzrpocVBaCNxRqThHXivOzXhiOkIh/BbPGtaPdRMr8LCugS3IvFLPVdWGcFdTWI/A/qNdzHUAR9KnmVZ5zpfNJbiLlNz6Ag0pkuRon4vDf8JKznpvyiA7qj1fJSb4VYtBtUqay8OuxviSND2Ql6RG4B2UMvwdXVuYT+6jntzqLTldKuZBJLf+mAt92ZXmpxKVFEEFYCaLJFvvAnvRDyQbqAcAN2y+BbtpmZb0n4fFtajYCoqb5M0W0gaOViY4KYjjYjGO4nOl1w6Fn8qPkojUJUzS9QSZg8M57WFmM6+VLWwKFTlSNtM5NjN4EkkGh0N9uizVaTCEReJuVPUOP6de8G5ehX1Pge55lcLRHW16N2Yh6HmCv8Q7gc9a5+HeKvqMHSHapAHCLjRCX9NxtyRw8CGS6FMp3DCmIwOt9J4Mn27EQQBPo49gY7pBQGPwxc6m5fPATz6nYjztMIT+EDmaMcBkrXYkJVCWLoiU6J/QsV01Cw6qTEwsHN7HYm8KZk+Aqw6jjBhYgsCjKiCyDnmdHH8nyQkq8+VwNIyXXMLhj8Q9FEGRMSVE2IROCyIvehJhJkXv4plGVbclM1uPwSH9vZ5YdPo4D+tZ4uyA3OTHQLp+Mjp89aku+sKKaAHJtRtmTE2D1wUUKRZalf+oxXTSYe6dEY7nfMfxKX43safpjCnVGoybQ2mxZgkgJmOpgjVJuAoTLKeIftOFkqmK4HdybQXV16rkNx6A66+Bx1pkR6dE7fmZ2mOGSJu9FbDAKoWVsblZ166KYYDrjkD4Brt1HUsCQfJ92JKiT4sPJyFtwMEl7BWdDm/4voh0skwiikXgR/RpveSTF9Umt4gjfzpffcmD0hal2BLbCYdqBSZGg8VFLt8pBAbYltg8elbn1UNOGTCCnrgvOm/ljrRhJQ6y4DPG3lBfNnnGpzs+aV278zBEH+/1w+UJGfBzR3VSe3HJjZojIPby8uK6v/t87NESLZuAGQkeuRxOucRf7+w==",
      "StatusCode": 201,
      "ResponseHeaders": {
        "Content-Length": "0",
        "Content-MD5": "V0oRwE67H16GFJk9IXI3tg==",
        "Date": "Tue, 26 Jan 2021 19:33:43 GMT",
        "ETag": "\"0x8D8C2314ADC4370\"",
        "Last-Modified": "Tue, 26 Jan 2021 19:33:43 GMT",
        "Server": [
          "Windows-Azure-File/1.0",
          "Microsoft-HTTPAPI/2.0"
        ],
        "x-ms-client-request-id": "d7470a63-7646-9773-9a2a-b41e741acca4",
        "x-ms-request-id": "9ba536bc-401a-0078-021a-f4793a000000",
        "x-ms-request-server-encrypted": "true",
<<<<<<< HEAD
        "x-ms-version": "2020-12-06"
=======
        "x-ms-version": "2021-02-12"
>>>>>>> 7e782c87
      },
      "ResponseBody": []
    },
    {
      "RequestUri": "https://seanmcccanary3.file.core.windows.net/test-share-7efb91d0-b8eb-2e83-43d8-a9f043bedc12/test-directory-1f3fa403-4f62-1c70-6b17-d4c79cb2a36f/test-file-22e97110-a312-64e5-e80e-e1ce244f4a66",
      "RequestMethod": "HEAD",
      "RequestHeaders": {
        "Accept": "application/xml",
        "Authorization": "Sanitized",
        "traceparent": "00-47e84c07df1c834c88ecc69ee0d9a0ed-31256c797e01d84a-00",
        "User-Agent": [
          "azsdk-net-Storage.Files.Shares/12.7.0-alpha.20210126.1",
          "(.NET 5.0.2; Microsoft Windows 10.0.19042)"
        ],
        "x-ms-client-request-id": "f4d37fcd-64a1-a960-b33a-485505050f3c",
        "x-ms-date": "Tue, 26 Jan 2021 19:33:44 GMT",
        "x-ms-return-client-request-id": "true",
<<<<<<< HEAD
        "x-ms-version": "2020-12-06"
=======
        "x-ms-version": "2021-02-12"
>>>>>>> 7e782c87
      },
      "RequestBody": null,
      "StatusCode": 200,
      "ResponseHeaders": {
        "Content-Length": "2048",
        "Content-Type": "application/octet-stream",
        "Date": "Tue, 26 Jan 2021 19:33:43 GMT",
        "ETag": "\"0x8D8C2314ADC4370\"",
        "Last-Modified": "Tue, 26 Jan 2021 19:33:43 GMT",
        "Server": [
          "Windows-Azure-File/1.0",
          "Microsoft-HTTPAPI/2.0"
        ],
        "Vary": "Origin",
        "x-ms-client-request-id": "f4d37fcd-64a1-a960-b33a-485505050f3c",
        "x-ms-file-attributes": "Archive",
        "x-ms-file-change-time": "2021-01-26T19:33:43.80604Z",
        "x-ms-file-creation-time": "2021-01-26T19:33:43.7399921Z",
        "x-ms-file-id": "11529285414812647424",
        "x-ms-file-last-write-time": "2021-01-26T19:33:43.80604Z",
        "x-ms-file-parent-id": "13835128424026341376",
        "x-ms-file-permission-key": "4010187179898695473*11459378189709739967",
        "x-ms-lease-state": "available",
        "x-ms-lease-status": "unlocked",
        "x-ms-request-id": "9ba536bd-401a-0078-031a-f4793a000000",
        "x-ms-server-encrypted": "true",
        "x-ms-type": "File",
<<<<<<< HEAD
        "x-ms-version": "2020-12-06"
=======
        "x-ms-version": "2021-02-12"
>>>>>>> 7e782c87
      },
      "ResponseBody": []
    },
    {
      "RequestUri": "https://seanmcccanary3.file.core.windows.net/test-share-7efb91d0-b8eb-2e83-43d8-a9f043bedc12/test-directory-1f3fa403-4f62-1c70-6b17-d4c79cb2a36f/test-file-22e97110-a312-64e5-e80e-e1ce244f4a66?comp=range",
      "RequestMethod": "PUT",
      "RequestHeaders": {
        "Accept": "application/xml",
        "Authorization": "Sanitized",
        "Content-Length": "1024",
        "Content-Type": "application/octet-stream",
        "User-Agent": [
          "azsdk-net-Storage.Files.Shares/12.7.0-alpha.20210126.1",
          "(.NET 5.0.2; Microsoft Windows 10.0.19042)"
        ],
        "x-ms-client-request-id": "96ca83b1-84d1-69a5-fa14-b8a524ed5553",
        "x-ms-date": "Tue, 26 Jan 2021 19:33:44 GMT",
        "x-ms-range": "bytes=1024-2047",
        "x-ms-return-client-request-id": "true",
<<<<<<< HEAD
        "x-ms-version": "2020-12-06",
=======
        "x-ms-version": "2021-02-12",
>>>>>>> 7e782c87
        "x-ms-write": "update"
      },
      "RequestBody": "wb3ukvPt3/1TpDJRsfcFYIYZS2fPI7VJqXNYMYPScRnCsImFYC4HdSpKhKFDIuaiJVOYW89l1J0HpOmAla15gTMZjwBtfwBYEtU8hZ4UBoaMtQsvORVKXNzrfrxEhuB80ANtKpLlNaZTP0n5KE//8p1i89+iSkcezzIkgQBDE4v0v7Sbp9v0p39l2/nLUDSN7Iwe4ZIA2oa7T1pgwbSlDyy+BGiaY0vBbkxgPG5NUn7+lpR0JTH48+Uu31iBk+bLv8zNDUzL8olAXHNGoJ0XbvzcYiofMOr6xRCDbIPyQNpmlH2if0QyMqMLNMi+sVNHFnFbpDG7q47h00g7SIYFTRuZ4Asgde64qi+GFPwhOxO9O1URl5yoqunuwaz89uodBeatJdFHJ6GDovoCNJaSv5c0fQww87Z/8DUiMrRBvLNEaQ8WdBZBdhS0jvWipXVSXAEUx3je7BEwLTScJPXsQeZGvsuHe0qB8gf3e2XB3Uq/0NayLfQ6Znz95kbhpVIfyEwOW+eqyuC3k9Vx5nCsblDp3VQfOhTxDFdOipUDn0y12LMYsoJjFQX1+5keyH8MUHf2+Mj+AI04HE6PWz9Ls/SIvA68lLzOhsdOKT5600PYQjkdDaeEt9gm4JUz07nGqkellgxwT7y6J3EAsNZPvUkKtxgGLaZNBAQ2lrMnmrMOh3721Tw3Z/N8YuU1hAcB1yNLKRygv3yhWJIHOrkJk4y+8ihXWOcN008licrAF4D9Nb+Q23GXbcgBVXyqLy06c85ZdpHfqX47PlXMezax4UARCgX5eLgaJ4RfVgJrYqMh6xX8Z6HuHotAVJwcyvKRT3Q8mCUoQPoWPk8Nf1N80Nyxqo8gtXmfI+x5uCMc/l2RzgaOLsl++asb5ilS4J44xITAah9jcZr6nHQ4rofW+j/xe7FN7aESM7HkBc9QTUNNQfSfW5Q9LlxrlJJVRkojROvpYGXt6tfirTduf2zKqk8x622TN56rtExU4VkPvexnwMDjZu3dX1YcvK1cz6/woelDI1rckA1NPqsYmAl+0/BKBr6r5kNiU4sXdnrwTuSdZD9vy5qSijCzlihBxcZMnui9EsjwRLum4M/PxRmSXe/GezTJDwdWt3yO+FAaII7EyteRMjscrB+EyOvKw8QWIDk4ekqSg4/gZlpLYktri8BACvtCACqzqs4URUYci/S4d9gW4qZEMkdIscvh0EnTGT0rirjJ1B8OhdB7fT1IxNtlk+tzVKkZ/Niz+U9e0tmFQSsJ8QE87qO4B1zVybUJ/+zwezxeX8WTEY3gFdrPsLL29jwSP9LZKaVIu0xMQzIiqvpibVecJuFldeBzW9jI6Feq39J59sAaF1GXFqR5Rw==",
      "StatusCode": 201,
      "ResponseHeaders": {
        "Content-Length": "0",
        "Content-MD5": "pJU0rYCnFXCIhHk1e0O6Sg==",
        "Date": "Tue, 26 Jan 2021 19:33:43 GMT",
        "ETag": "\"0x8D8C2314AEF59B3\"",
        "Last-Modified": "Tue, 26 Jan 2021 19:33:43 GMT",
        "Server": [
          "Windows-Azure-File/1.0",
          "Microsoft-HTTPAPI/2.0"
        ],
        "x-ms-client-request-id": "96ca83b1-84d1-69a5-fa14-b8a524ed5553",
        "x-ms-request-id": "9ba536be-401a-0078-041a-f4793a000000",
        "x-ms-request-server-encrypted": "true",
<<<<<<< HEAD
        "x-ms-version": "2020-12-06"
=======
        "x-ms-version": "2021-02-12"
>>>>>>> 7e782c87
      },
      "ResponseBody": []
    },
    {
      "RequestUri": "https://seanmcccanary3.file.core.windows.net/test-share-7efb91d0-b8eb-2e83-43d8-a9f043bedc12/test-directory-1f3fa403-4f62-1c70-6b17-d4c79cb2a36f/test-file-22e97110-a312-64e5-e80e-e1ce244f4a66",
      "RequestMethod": "GET",
      "RequestHeaders": {
        "Accept": "application/xml",
        "Authorization": "Sanitized",
        "traceparent": "00-5bfa1a821bf07d438c0fde223e4e117b-611de4daef606b47-00",
        "User-Agent": [
          "azsdk-net-Storage.Files.Shares/12.7.0-alpha.20210126.1",
          "(.NET 5.0.2; Microsoft Windows 10.0.19042)"
        ],
        "x-ms-client-request-id": "82a42043-783b-676b-89a9-1e89b4425626",
        "x-ms-date": "Tue, 26 Jan 2021 19:33:44 GMT",
        "x-ms-range": "bytes=0-2047",
        "x-ms-range-get-content-md5": "false",
        "x-ms-return-client-request-id": "true",
<<<<<<< HEAD
        "x-ms-version": "2020-12-06"
=======
        "x-ms-version": "2021-02-12"
>>>>>>> 7e782c87
      },
      "RequestBody": null,
      "StatusCode": 206,
      "ResponseHeaders": {
        "Accept-Ranges": "bytes",
        "Content-Length": "2048",
        "Content-Range": "bytes 0-2047/2048",
        "Content-Type": "application/octet-stream",
        "Date": "Tue, 26 Jan 2021 19:33:43 GMT",
        "ETag": "\"0x8D8C2314AEF59B3\"",
        "Last-Modified": "Tue, 26 Jan 2021 19:33:43 GMT",
        "Server": [
          "Windows-Azure-File/1.0",
          "Microsoft-HTTPAPI/2.0"
        ],
        "Vary": "Origin",
        "x-ms-client-request-id": "82a42043-783b-676b-89a9-1e89b4425626",
        "x-ms-file-attributes": "Archive",
        "x-ms-file-change-time": "2021-01-26T19:33:43.9311283Z",
        "x-ms-file-creation-time": "2021-01-26T19:33:43.7399921Z",
        "x-ms-file-id": "11529285414812647424",
        "x-ms-file-last-write-time": "2021-01-26T19:33:43.9311283Z",
        "x-ms-file-parent-id": "13835128424026341376",
        "x-ms-file-permission-key": "4010187179898695473*11459378189709739967",
        "x-ms-lease-state": "available",
        "x-ms-lease-status": "unlocked",
        "x-ms-request-id": "9ba536bf-401a-0078-051a-f4793a000000",
        "x-ms-server-encrypted": "true",
        "x-ms-type": "File",
<<<<<<< HEAD
        "x-ms-version": "2020-12-06"
=======
        "x-ms-version": "2021-02-12"
>>>>>>> 7e782c87
      },
      "ResponseBody": "NGqG0GE/HVKVMqWHNkCVa4FtBfw+6Up95axefb9WF2ekCXFj9rwTiQm9yumVZoXr0pEEMRDpJEogCOq14Z+TPxs+4yzPMXXEWnvzgR5g538mcqstUuVWuuUmQ+7SXadqKovOV4JYG6AcP9eV9qMrvyFqjm/0Zew15yhHqO6H8fzTiFaTko/9zVYKERIOwcRB+4PNaM44dcSemW9ZEXOylU3awW1Mly2RbcEY6lTZJiZkBa1quokumhOR9Pgfo7zjV3vENP9W9GNWO/oNIIpwxXJJ9QvFR9vErCZauqM0ccoENJLYFPImDRFKFH6OIHqIIS+F1q2wHhCgAIfY/Dm/IcowCOv4mLCAIuf6ejJcNYus0ZlzrpocVBaCNxRqThHXivOzXhiOkIh/BbPGtaPdRMr8LCugS3IvFLPVdWGcFdTWI/A/qNdzHUAR9KnmVZ5zpfNJbiLlNz6Ag0pkuRon4vDf8JKznpvyiA7qj1fJSb4VYtBtUqay8OuxviSND2Ql6RG4B2UMvwdXVuYT+6jntzqLTldKuZBJLf+mAt92ZXmpxKVFEEFYCaLJFvvAnvRDyQbqAcAN2y+BbtpmZb0n4fFtajYCoqb5M0W0gaOViY4KYjjYjGO4nOl1w6Fn8qPkojUJUzS9QSZg8M57WFmM6+VLWwKFTlSNtM5NjN4EkkGh0N9uizVaTCEReJuVPUOP6de8G5ehX1Pge55lcLRHW16N2Yh6HmCv8Q7gc9a5+HeKvqMHSHapAHCLjRCX9NxtyRw8CGS6FMp3DCmIwOt9J4Mn27EQQBPo49gY7pBQGPwxc6m5fPATz6nYjztMIT+EDmaMcBkrXYkJVCWLoiU6J/QsV01Cw6qTEwsHN7HYm8KZk+Aqw6jjBhYgsCjKiCyDnmdHH8nyQkq8+VwNIyXXMLhj8Q9FEGRMSVE2IROCyIvehJhJkXv4plGVbclM1uPwSH9vZ5YdPo4D+tZ4uyA3OTHQLp+Mjp89aku+sKKaAHJtRtmTE2D1wUUKRZalf+oxXTSYe6dEY7nfMfxKX43safpjCnVGoybQ2mxZgkgJmOpgjVJuAoTLKeIftOFkqmK4HdybQXV16rkNx6A66+Bx1pkR6dE7fmZ2mOGSJu9FbDAKoWVsblZ166KYYDrjkD4Brt1HUsCQfJ92JKiT4sPJyFtwMEl7BWdDm/4voh0skwiikXgR/RpveSTF9Umt4gjfzpffcmD0hal2BLbCYdqBSZGg8VFLt8pBAbYltg8elbn1UNOGTCCnrgvOm/ljrRhJQ6y4DPG3lBfNnnGpzs+aV278zBEH+/1w+UJGfBzR3VSe3HJjZojIPby8uK6v/t87NESLZuAGQkeuRxOucRf7+8G97pLz7d/9U6QyUbH3BWCGGUtnzyO1SalzWDGD0nEZwrCJhWAuB3UqSoShQyLmoiVTmFvPZdSdB6TpgJWteYEzGY8AbX8AWBLVPIWeFAaGjLULLzkVSlzc6368RIbgfNADbSqS5TWmUz9J+ShP//KdYvPfokpHHs8yJIEAQxOL9L+0m6fb9Kd/Zdv5y1A0jeyMHuGSANqGu09aYMG0pQ8svgRommNLwW5MYDxuTVJ+/paUdCUx+PPlLt9YgZPmy7/MzQ1My/KJQFxzRqCdF2783GIqHzDq+sUQg2yD8kDaZpR9on9EMjKjCzTIvrFTRxZxW6Qxu6uO4dNIO0iGBU0bmeALIHXuuKovhhT8ITsTvTtVEZecqKrp7sGs/PbqHQXmrSXRRyehg6L6AjSWkr+XNH0MMPO2f/A1IjK0QbyzRGkPFnQWQXYUtI71oqV1UlwBFMd43uwRMC00nCT17EHmRr7Lh3tKgfIH93tlwd1Kv9DWsi30OmZ8/eZG4aVSH8hMDlvnqsrgt5PVceZwrG5Q6d1UHzoU8QxXToqVA59MtdizGLKCYxUF9fuZHsh/DFB39vjI/gCNOBxOj1s/S7P0iLwOvJS8zobHTik+etND2EI5HQ2nhLfYJuCVM9O5xqpHpZYMcE+8uidxALDWT71JCrcYBi2mTQQENpazJ5qzDod+9tU8N2fzfGLlNYQHAdcjSykcoL98oViSBzq5CZOMvvIoV1jnDdNPJYnKwBeA/TW/kNtxl23IAVV8qi8tOnPOWXaR36l+Oz5VzHs2seFAEQoF+Xi4GieEX1YCa2KjIesV/Geh7h6LQFScHMrykU90PJglKED6Fj5PDX9TfNDcsaqPILV5nyPsebgjHP5dkc4Gji7JfvmrG+YpUuCeOMSEwGofY3Ga+px0OK6H1vo/8XuxTe2hEjOx5AXPUE1DTUH0n1uUPS5ca5SSVUZKI0Tr6WBl7erX4q03bn9syqpPMettkzeeq7RMVOFZD73sZ8DA42bt3V9WHLytXM+v8KHpQyNa3JANTT6rGJgJftPwSga+q+ZDYlOLF3Z68E7knWQ/b8uakoows5YoQcXGTJ7ovRLI8ES7puDPz8UZkl3vxns0yQ8HVrd8jvhQGiCOxMrXkTI7HKwfhMjrysPEFiA5OHpKkoOP4GZaS2JLa4vAQAr7QgAqs6rOFEVGHIv0uHfYFuKmRDJHSLHL4dBJ0xk9K4q4ydQfDoXQe309SMTbZZPrc1SpGfzYs/lPXtLZhUErCfEBPO6juAdc1cm1Cf/s8Hs8Xl/FkxGN4BXaz7Cy9vY8Ej/S2SmlSLtMTEMyIqr6Ym1XnCbhZXXgc1vYyOhXqt/SefbAGhdRlxakeUc="
    },
    {
      "RequestUri": "https://seanmcccanary3.file.core.windows.net/test-share-7efb91d0-b8eb-2e83-43d8-a9f043bedc12?restype=share",
      "RequestMethod": "DELETE",
      "RequestHeaders": {
        "Accept": "application/xml",
        "Authorization": "Sanitized",
        "traceparent": "00-4d7bb5c15852114c824c5067d5946b01-bf50f9308dc4004a-00",
        "User-Agent": [
          "azsdk-net-Storage.Files.Shares/12.7.0-alpha.20210126.1",
          "(.NET 5.0.2; Microsoft Windows 10.0.19042)"
        ],
        "x-ms-client-request-id": "03624f89-d249-4618-b158-12362ea7ac55",
        "x-ms-date": "Tue, 26 Jan 2021 19:33:44 GMT",
        "x-ms-delete-snapshots": "include",
        "x-ms-return-client-request-id": "true",
<<<<<<< HEAD
        "x-ms-version": "2020-12-06"
=======
        "x-ms-version": "2021-02-12"
>>>>>>> 7e782c87
      },
      "RequestBody": null,
      "StatusCode": 202,
      "ResponseHeaders": {
        "Content-Length": "0",
        "Date": "Tue, 26 Jan 2021 19:33:43 GMT",
        "Server": [
          "Windows-Azure-File/1.0",
          "Microsoft-HTTPAPI/2.0"
        ],
        "x-ms-client-request-id": "03624f89-d249-4618-b158-12362ea7ac55",
        "x-ms-request-id": "9ba536c0-401a-0078-061a-f4793a000000",
<<<<<<< HEAD
        "x-ms-version": "2020-12-06"
=======
        "x-ms-version": "2021-02-12"
>>>>>>> 7e782c87
      },
      "ResponseBody": []
    }
  ],
  "Variables": {
    "RandomSeed": "1262285888",
    "Storage_TestConfigDefault": "ProductionTenant\nseanmcccanary3\nU2FuaXRpemVk\nhttps://seanmcccanary3.blob.core.windows.net\nhttps://seanmcccanary3.file.core.windows.net\nhttps://seanmcccanary3.queue.core.windows.net\nhttps://seanmcccanary3.table.core.windows.net\n\n\n\n\nhttps://seanmcccanary3-secondary.blob.core.windows.net\nhttps://seanmcccanary3-secondary.file.core.windows.net\nhttps://seanmcccanary3-secondary.queue.core.windows.net\nhttps://seanmcccanary3-secondary.table.core.windows.net\n\nSanitized\n\n\nCloud\nBlobEndpoint=https://seanmcccanary3.blob.core.windows.net/;QueueEndpoint=https://seanmcccanary3.queue.core.windows.net/;FileEndpoint=https://seanmcccanary3.file.core.windows.net/;BlobSecondaryEndpoint=https://seanmcccanary3-secondary.blob.core.windows.net/;QueueSecondaryEndpoint=https://seanmcccanary3-secondary.queue.core.windows.net/;FileSecondaryEndpoint=https://seanmcccanary3-secondary.file.core.windows.net/;AccountName=seanmcccanary3;AccountKey=Kg==;\nseanscope1\n\n"
  }
}<|MERGE_RESOLUTION|>--- conflicted
+++ resolved
@@ -14,11 +14,7 @@
         "x-ms-client-request-id": "3c9a235a-7856-6790-b6b4-e12085a8c409",
         "x-ms-date": "Tue, 26 Jan 2021 19:33:44 GMT",
         "x-ms-return-client-request-id": "true",
-<<<<<<< HEAD
-        "x-ms-version": "2020-12-06"
-=======
-        "x-ms-version": "2021-02-12"
->>>>>>> 7e782c87
+        "x-ms-version": "2021-02-12"
       },
       "RequestBody": null,
       "StatusCode": 201,
@@ -33,11 +29,7 @@
         ],
         "x-ms-client-request-id": "3c9a235a-7856-6790-b6b4-e12085a8c409",
         "x-ms-request-id": "9ba536b8-401a-0078-7f1a-f4793a000000",
-<<<<<<< HEAD
-        "x-ms-version": "2020-12-06"
-=======
-        "x-ms-version": "2021-02-12"
->>>>>>> 7e782c87
+        "x-ms-version": "2021-02-12"
       },
       "ResponseBody": []
     },
@@ -59,11 +51,7 @@
         "x-ms-file-last-write-time": "Now",
         "x-ms-file-permission": "Inherit",
         "x-ms-return-client-request-id": "true",
-<<<<<<< HEAD
-        "x-ms-version": "2020-12-06"
-=======
-        "x-ms-version": "2021-02-12"
->>>>>>> 7e782c87
+        "x-ms-version": "2021-02-12"
       },
       "RequestBody": null,
       "StatusCode": 201,
@@ -86,11 +74,7 @@
         "x-ms-file-permission-key": "17860367565182308406*11459378189709739967",
         "x-ms-request-id": "9ba536ba-401a-0078-801a-f4793a000000",
         "x-ms-request-server-encrypted": "true",
-<<<<<<< HEAD
-        "x-ms-version": "2020-12-06"
-=======
-        "x-ms-version": "2021-02-12"
->>>>>>> 7e782c87
+        "x-ms-version": "2021-02-12"
       },
       "ResponseBody": []
     },
@@ -114,11 +98,7 @@
         "x-ms-file-permission": "Inherit",
         "x-ms-return-client-request-id": "true",
         "x-ms-type": "file",
-<<<<<<< HEAD
-        "x-ms-version": "2020-12-06"
-=======
-        "x-ms-version": "2021-02-12"
->>>>>>> 7e782c87
+        "x-ms-version": "2021-02-12"
       },
       "RequestBody": null,
       "StatusCode": 201,
@@ -141,11 +121,7 @@
         "x-ms-file-permission-key": "4010187179898695473*11459378189709739967",
         "x-ms-request-id": "9ba536bb-401a-0078-011a-f4793a000000",
         "x-ms-request-server-encrypted": "true",
-<<<<<<< HEAD
-        "x-ms-version": "2020-12-06"
-=======
-        "x-ms-version": "2021-02-12"
->>>>>>> 7e782c87
+        "x-ms-version": "2021-02-12"
       },
       "ResponseBody": []
     },
@@ -166,11 +142,7 @@
         "x-ms-date": "Tue, 26 Jan 2021 19:33:44 GMT",
         "x-ms-range": "bytes=0-1023",
         "x-ms-return-client-request-id": "true",
-<<<<<<< HEAD
-        "x-ms-version": "2020-12-06",
-=======
         "x-ms-version": "2021-02-12",
->>>>>>> 7e782c87
         "x-ms-write": "update"
       },
       "RequestBody": "NGqG0GE/HVKVMqWHNkCVa4FtBfw+6Up95axefb9WF2ekCXFj9rwTiQm9yumVZoXr0pEEMRDpJEogCOq14Z+TPxs+4yzPMXXEWnvzgR5g538mcqstUuVWuuUmQ+7SXadqKovOV4JYG6AcP9eV9qMrvyFqjm/0Zew15yhHqO6H8fzTiFaTko/9zVYKERIOwcRB+4PNaM44dcSemW9ZEXOylU3awW1Mly2RbcEY6lTZJiZkBa1quokumhOR9Pgfo7zjV3vENP9W9GNWO/oNIIpwxXJJ9QvFR9vErCZauqM0ccoENJLYFPImDRFKFH6OIHqIIS+F1q2wHhCgAIfY/Dm/IcowCOv4mLCAIuf6ejJcNYus0ZlzrpocVBaCNxRqThHXivOzXhiOkIh/BbPGtaPdRMr8LCugS3IvFLPVdWGcFdTWI/A/qNdzHUAR9KnmVZ5zpfNJbiLlNz6Ag0pkuRon4vDf8JKznpvyiA7qj1fJSb4VYtBtUqay8OuxviSND2Ql6RG4B2UMvwdXVuYT+6jntzqLTldKuZBJLf+mAt92ZXmpxKVFEEFYCaLJFvvAnvRDyQbqAcAN2y+BbtpmZb0n4fFtajYCoqb5M0W0gaOViY4KYjjYjGO4nOl1w6Fn8qPkojUJUzS9QSZg8M57WFmM6+VLWwKFTlSNtM5NjN4EkkGh0N9uizVaTCEReJuVPUOP6de8G5ehX1Pge55lcLRHW16N2Yh6HmCv8Q7gc9a5+HeKvqMHSHapAHCLjRCX9NxtyRw8CGS6FMp3DCmIwOt9J4Mn27EQQBPo49gY7pBQGPwxc6m5fPATz6nYjztMIT+EDmaMcBkrXYkJVCWLoiU6J/QsV01Cw6qTEwsHN7HYm8KZk+Aqw6jjBhYgsCjKiCyDnmdHH8nyQkq8+VwNIyXXMLhj8Q9FEGRMSVE2IROCyIvehJhJkXv4plGVbclM1uPwSH9vZ5YdPo4D+tZ4uyA3OTHQLp+Mjp89aku+sKKaAHJtRtmTE2D1wUUKRZalf+oxXTSYe6dEY7nfMfxKX43safpjCnVGoybQ2mxZgkgJmOpgjVJuAoTLKeIftOFkqmK4HdybQXV16rkNx6A66+Bx1pkR6dE7fmZ2mOGSJu9FbDAKoWVsblZ166KYYDrjkD4Brt1HUsCQfJ92JKiT4sPJyFtwMEl7BWdDm/4voh0skwiikXgR/RpveSTF9Umt4gjfzpffcmD0hal2BLbCYdqBSZGg8VFLt8pBAbYltg8elbn1UNOGTCCnrgvOm/ljrRhJQ6y4DPG3lBfNnnGpzs+aV278zBEH+/1w+UJGfBzR3VSe3HJjZojIPby8uK6v/t87NESLZuAGQkeuRxOucRf7+w==",
@@ -188,11 +160,7 @@
         "x-ms-client-request-id": "d7470a63-7646-9773-9a2a-b41e741acca4",
         "x-ms-request-id": "9ba536bc-401a-0078-021a-f4793a000000",
         "x-ms-request-server-encrypted": "true",
-<<<<<<< HEAD
-        "x-ms-version": "2020-12-06"
-=======
-        "x-ms-version": "2021-02-12"
->>>>>>> 7e782c87
+        "x-ms-version": "2021-02-12"
       },
       "ResponseBody": []
     },
@@ -210,11 +178,7 @@
         "x-ms-client-request-id": "f4d37fcd-64a1-a960-b33a-485505050f3c",
         "x-ms-date": "Tue, 26 Jan 2021 19:33:44 GMT",
         "x-ms-return-client-request-id": "true",
-<<<<<<< HEAD
-        "x-ms-version": "2020-12-06"
-=======
-        "x-ms-version": "2021-02-12"
->>>>>>> 7e782c87
+        "x-ms-version": "2021-02-12"
       },
       "RequestBody": null,
       "StatusCode": 200,
@@ -242,11 +206,7 @@
         "x-ms-request-id": "9ba536bd-401a-0078-031a-f4793a000000",
         "x-ms-server-encrypted": "true",
         "x-ms-type": "File",
-<<<<<<< HEAD
-        "x-ms-version": "2020-12-06"
-=======
-        "x-ms-version": "2021-02-12"
->>>>>>> 7e782c87
+        "x-ms-version": "2021-02-12"
       },
       "ResponseBody": []
     },
@@ -266,11 +226,7 @@
         "x-ms-date": "Tue, 26 Jan 2021 19:33:44 GMT",
         "x-ms-range": "bytes=1024-2047",
         "x-ms-return-client-request-id": "true",
-<<<<<<< HEAD
-        "x-ms-version": "2020-12-06",
-=======
         "x-ms-version": "2021-02-12",
->>>>>>> 7e782c87
         "x-ms-write": "update"
       },
       "RequestBody": "wb3ukvPt3/1TpDJRsfcFYIYZS2fPI7VJqXNYMYPScRnCsImFYC4HdSpKhKFDIuaiJVOYW89l1J0HpOmAla15gTMZjwBtfwBYEtU8hZ4UBoaMtQsvORVKXNzrfrxEhuB80ANtKpLlNaZTP0n5KE//8p1i89+iSkcezzIkgQBDE4v0v7Sbp9v0p39l2/nLUDSN7Iwe4ZIA2oa7T1pgwbSlDyy+BGiaY0vBbkxgPG5NUn7+lpR0JTH48+Uu31iBk+bLv8zNDUzL8olAXHNGoJ0XbvzcYiofMOr6xRCDbIPyQNpmlH2if0QyMqMLNMi+sVNHFnFbpDG7q47h00g7SIYFTRuZ4Asgde64qi+GFPwhOxO9O1URl5yoqunuwaz89uodBeatJdFHJ6GDovoCNJaSv5c0fQww87Z/8DUiMrRBvLNEaQ8WdBZBdhS0jvWipXVSXAEUx3je7BEwLTScJPXsQeZGvsuHe0qB8gf3e2XB3Uq/0NayLfQ6Znz95kbhpVIfyEwOW+eqyuC3k9Vx5nCsblDp3VQfOhTxDFdOipUDn0y12LMYsoJjFQX1+5keyH8MUHf2+Mj+AI04HE6PWz9Ls/SIvA68lLzOhsdOKT5600PYQjkdDaeEt9gm4JUz07nGqkellgxwT7y6J3EAsNZPvUkKtxgGLaZNBAQ2lrMnmrMOh3721Tw3Z/N8YuU1hAcB1yNLKRygv3yhWJIHOrkJk4y+8ihXWOcN008licrAF4D9Nb+Q23GXbcgBVXyqLy06c85ZdpHfqX47PlXMezax4UARCgX5eLgaJ4RfVgJrYqMh6xX8Z6HuHotAVJwcyvKRT3Q8mCUoQPoWPk8Nf1N80Nyxqo8gtXmfI+x5uCMc/l2RzgaOLsl++asb5ilS4J44xITAah9jcZr6nHQ4rofW+j/xe7FN7aESM7HkBc9QTUNNQfSfW5Q9LlxrlJJVRkojROvpYGXt6tfirTduf2zKqk8x622TN56rtExU4VkPvexnwMDjZu3dX1YcvK1cz6/woelDI1rckA1NPqsYmAl+0/BKBr6r5kNiU4sXdnrwTuSdZD9vy5qSijCzlihBxcZMnui9EsjwRLum4M/PxRmSXe/GezTJDwdWt3yO+FAaII7EyteRMjscrB+EyOvKw8QWIDk4ekqSg4/gZlpLYktri8BACvtCACqzqs4URUYci/S4d9gW4qZEMkdIscvh0EnTGT0rirjJ1B8OhdB7fT1IxNtlk+tzVKkZ/Niz+U9e0tmFQSsJ8QE87qO4B1zVybUJ/+zwezxeX8WTEY3gFdrPsLL29jwSP9LZKaVIu0xMQzIiqvpibVecJuFldeBzW9jI6Feq39J59sAaF1GXFqR5Rw==",
@@ -288,11 +244,7 @@
         "x-ms-client-request-id": "96ca83b1-84d1-69a5-fa14-b8a524ed5553",
         "x-ms-request-id": "9ba536be-401a-0078-041a-f4793a000000",
         "x-ms-request-server-encrypted": "true",
-<<<<<<< HEAD
-        "x-ms-version": "2020-12-06"
-=======
-        "x-ms-version": "2021-02-12"
->>>>>>> 7e782c87
+        "x-ms-version": "2021-02-12"
       },
       "ResponseBody": []
     },
@@ -312,11 +264,7 @@
         "x-ms-range": "bytes=0-2047",
         "x-ms-range-get-content-md5": "false",
         "x-ms-return-client-request-id": "true",
-<<<<<<< HEAD
-        "x-ms-version": "2020-12-06"
-=======
-        "x-ms-version": "2021-02-12"
->>>>>>> 7e782c87
+        "x-ms-version": "2021-02-12"
       },
       "RequestBody": null,
       "StatusCode": 206,
@@ -346,11 +294,7 @@
         "x-ms-request-id": "9ba536bf-401a-0078-051a-f4793a000000",
         "x-ms-server-encrypted": "true",
         "x-ms-type": "File",
-<<<<<<< HEAD
-        "x-ms-version": "2020-12-06"
-=======
-        "x-ms-version": "2021-02-12"
->>>>>>> 7e782c87
+        "x-ms-version": "2021-02-12"
       },
       "ResponseBody": "NGqG0GE/HVKVMqWHNkCVa4FtBfw+6Up95axefb9WF2ekCXFj9rwTiQm9yumVZoXr0pEEMRDpJEogCOq14Z+TPxs+4yzPMXXEWnvzgR5g538mcqstUuVWuuUmQ+7SXadqKovOV4JYG6AcP9eV9qMrvyFqjm/0Zew15yhHqO6H8fzTiFaTko/9zVYKERIOwcRB+4PNaM44dcSemW9ZEXOylU3awW1Mly2RbcEY6lTZJiZkBa1quokumhOR9Pgfo7zjV3vENP9W9GNWO/oNIIpwxXJJ9QvFR9vErCZauqM0ccoENJLYFPImDRFKFH6OIHqIIS+F1q2wHhCgAIfY/Dm/IcowCOv4mLCAIuf6ejJcNYus0ZlzrpocVBaCNxRqThHXivOzXhiOkIh/BbPGtaPdRMr8LCugS3IvFLPVdWGcFdTWI/A/qNdzHUAR9KnmVZ5zpfNJbiLlNz6Ag0pkuRon4vDf8JKznpvyiA7qj1fJSb4VYtBtUqay8OuxviSND2Ql6RG4B2UMvwdXVuYT+6jntzqLTldKuZBJLf+mAt92ZXmpxKVFEEFYCaLJFvvAnvRDyQbqAcAN2y+BbtpmZb0n4fFtajYCoqb5M0W0gaOViY4KYjjYjGO4nOl1w6Fn8qPkojUJUzS9QSZg8M57WFmM6+VLWwKFTlSNtM5NjN4EkkGh0N9uizVaTCEReJuVPUOP6de8G5ehX1Pge55lcLRHW16N2Yh6HmCv8Q7gc9a5+HeKvqMHSHapAHCLjRCX9NxtyRw8CGS6FMp3DCmIwOt9J4Mn27EQQBPo49gY7pBQGPwxc6m5fPATz6nYjztMIT+EDmaMcBkrXYkJVCWLoiU6J/QsV01Cw6qTEwsHN7HYm8KZk+Aqw6jjBhYgsCjKiCyDnmdHH8nyQkq8+VwNIyXXMLhj8Q9FEGRMSVE2IROCyIvehJhJkXv4plGVbclM1uPwSH9vZ5YdPo4D+tZ4uyA3OTHQLp+Mjp89aku+sKKaAHJtRtmTE2D1wUUKRZalf+oxXTSYe6dEY7nfMfxKX43safpjCnVGoybQ2mxZgkgJmOpgjVJuAoTLKeIftOFkqmK4HdybQXV16rkNx6A66+Bx1pkR6dE7fmZ2mOGSJu9FbDAKoWVsblZ166KYYDrjkD4Brt1HUsCQfJ92JKiT4sPJyFtwMEl7BWdDm/4voh0skwiikXgR/RpveSTF9Umt4gjfzpffcmD0hal2BLbCYdqBSZGg8VFLt8pBAbYltg8elbn1UNOGTCCnrgvOm/ljrRhJQ6y4DPG3lBfNnnGpzs+aV278zBEH+/1w+UJGfBzR3VSe3HJjZojIPby8uK6v/t87NESLZuAGQkeuRxOucRf7+8G97pLz7d/9U6QyUbH3BWCGGUtnzyO1SalzWDGD0nEZwrCJhWAuB3UqSoShQyLmoiVTmFvPZdSdB6TpgJWteYEzGY8AbX8AWBLVPIWeFAaGjLULLzkVSlzc6368RIbgfNADbSqS5TWmUz9J+ShP//KdYvPfokpHHs8yJIEAQxOL9L+0m6fb9Kd/Zdv5y1A0jeyMHuGSANqGu09aYMG0pQ8svgRommNLwW5MYDxuTVJ+/paUdCUx+PPlLt9YgZPmy7/MzQ1My/KJQFxzRqCdF2783GIqHzDq+sUQg2yD8kDaZpR9on9EMjKjCzTIvrFTRxZxW6Qxu6uO4dNIO0iGBU0bmeALIHXuuKovhhT8ITsTvTtVEZecqKrp7sGs/PbqHQXmrSXRRyehg6L6AjSWkr+XNH0MMPO2f/A1IjK0QbyzRGkPFnQWQXYUtI71oqV1UlwBFMd43uwRMC00nCT17EHmRr7Lh3tKgfIH93tlwd1Kv9DWsi30OmZ8/eZG4aVSH8hMDlvnqsrgt5PVceZwrG5Q6d1UHzoU8QxXToqVA59MtdizGLKCYxUF9fuZHsh/DFB39vjI/gCNOBxOj1s/S7P0iLwOvJS8zobHTik+etND2EI5HQ2nhLfYJuCVM9O5xqpHpZYMcE+8uidxALDWT71JCrcYBi2mTQQENpazJ5qzDod+9tU8N2fzfGLlNYQHAdcjSykcoL98oViSBzq5CZOMvvIoV1jnDdNPJYnKwBeA/TW/kNtxl23IAVV8qi8tOnPOWXaR36l+Oz5VzHs2seFAEQoF+Xi4GieEX1YCa2KjIesV/Geh7h6LQFScHMrykU90PJglKED6Fj5PDX9TfNDcsaqPILV5nyPsebgjHP5dkc4Gji7JfvmrG+YpUuCeOMSEwGofY3Ga+px0OK6H1vo/8XuxTe2hEjOx5AXPUE1DTUH0n1uUPS5ca5SSVUZKI0Tr6WBl7erX4q03bn9syqpPMettkzeeq7RMVOFZD73sZ8DA42bt3V9WHLytXM+v8KHpQyNa3JANTT6rGJgJftPwSga+q+ZDYlOLF3Z68E7knWQ/b8uakoows5YoQcXGTJ7ovRLI8ES7puDPz8UZkl3vxns0yQ8HVrd8jvhQGiCOxMrXkTI7HKwfhMjrysPEFiA5OHpKkoOP4GZaS2JLa4vAQAr7QgAqs6rOFEVGHIv0uHfYFuKmRDJHSLHL4dBJ0xk9K4q4ydQfDoXQe309SMTbZZPrc1SpGfzYs/lPXtLZhUErCfEBPO6juAdc1cm1Cf/s8Hs8Xl/FkxGN4BXaz7Cy9vY8Ej/S2SmlSLtMTEMyIqr6Ym1XnCbhZXXgc1vYyOhXqt/SefbAGhdRlxakeUc="
     },
@@ -369,11 +313,7 @@
         "x-ms-date": "Tue, 26 Jan 2021 19:33:44 GMT",
         "x-ms-delete-snapshots": "include",
         "x-ms-return-client-request-id": "true",
-<<<<<<< HEAD
-        "x-ms-version": "2020-12-06"
-=======
-        "x-ms-version": "2021-02-12"
->>>>>>> 7e782c87
+        "x-ms-version": "2021-02-12"
       },
       "RequestBody": null,
       "StatusCode": 202,
@@ -386,11 +326,7 @@
         ],
         "x-ms-client-request-id": "03624f89-d249-4618-b158-12362ea7ac55",
         "x-ms-request-id": "9ba536c0-401a-0078-061a-f4793a000000",
-<<<<<<< HEAD
-        "x-ms-version": "2020-12-06"
-=======
-        "x-ms-version": "2021-02-12"
->>>>>>> 7e782c87
+        "x-ms-version": "2021-02-12"
       },
       "ResponseBody": []
     }
