--- conflicted
+++ resolved
@@ -1,21 +1,17 @@
 {
   "Entries": [
     {
-      "RequestUri": "http://seanstagetest.file.core.windows.net/test-share-3029bc83-f8bb-3dd4-179c-716ac8c213e3?restype=share",
-      "RequestMethod": "PUT",
-      "RequestHeaders": {
-        "Authorization": "Sanitized",
-        "traceparent": "00-362a864dcb6aa54fb84b5cca89703688-c9d86e0971e2de41-00",
-        "User-Agent": [
-<<<<<<< HEAD
-          "azsdk-net-Storage.Files.Shares/12.0.0-dev.20191205.1+4f14c4315f17fbbc59c93c6819467b6f15d7008f",
-=======
-          "azsdk-net-Storage.Files.Shares/12.0.0-dev.20191211.1\u002B899431c003876eb9b26cefd8e8a37e7f27f82ced",
->>>>>>> 5e20a7a1
-          "(.NET Core 4.6.28008.01; Microsoft Windows 10.0.18363 )"
-        ],
-        "x-ms-client-request-id": "4ecbfd4b-51fd-27b1-9772-7f7533399ff9",
-        "x-ms-date": "Wed, 11 Dec 2019 20:38:32 GMT",
+      "RequestUri": "http://seanstagetest.file.core.windows.net/test-share-e0fae3da-1bd5-b9fb-e4ec-cf8c3e6e14b5?restype=share",
+      "RequestMethod": "PUT",
+      "RequestHeaders": {
+        "Authorization": "Sanitized",
+        "traceparent": "00-bab7870ccc2186468a87af08863b9dab-1653e62c900ad841-00",
+        "User-Agent": [
+          "azsdk-net-Storage.Files.Shares/12.0.0-dev.20191211.1\u002B2accb37068f0a0c9382fa117525bb968c5397cf7",
+          "(.NET Core 4.6.28008.01; Microsoft Windows 10.0.18363 )"
+        ],
+        "x-ms-client-request-id": "b5faae88-f00f-9e61-4ff3-336c41d6c270",
+        "x-ms-date": "Wed, 11 Dec 2019 23:06:06 GMT",
         "x-ms-return-client-request-id": "true",
         "x-ms-version": "2019-07-07"
       },
@@ -23,41 +19,31 @@
       "StatusCode": 201,
       "ResponseHeaders": {
         "Content-Length": "0",
-<<<<<<< HEAD
-        "Date": "Fri, 06 Dec 2019 00:26:02 GMT",
-        "ETag": "\"0x8D779E2E01DB45A\"",
-        "Last-Modified": "Fri, 06 Dec 2019 00:26:02 GMT",
-=======
-        "Date": "Wed, 11 Dec 2019 20:38:32 GMT",
-        "ETag": "\u00220x8D77E7A1673B510\u0022",
-        "Last-Modified": "Wed, 11 Dec 2019 20:38:32 GMT",
->>>>>>> 5e20a7a1
-        "Server": [
-          "Windows-Azure-File/1.0",
-          "Microsoft-HTTPAPI/2.0"
-        ],
-        "x-ms-client-request-id": "4ecbfd4b-51fd-27b1-9772-7f7533399ff9",
-        "x-ms-request-id": "ef3e3bb4-c01a-0019-5462-b01280000000",
-        "x-ms-version": "2019-07-07"
-      },
-      "ResponseBody": []
-    },
-    {
-      "RequestUri": "http://seanstagetest.file.core.windows.net/test-share-3029bc83-f8bb-3dd4-179c-716ac8c213e3/test-directory-487f2bcf-52ac-1747-07d2-a7bfb922258c?restype=directory",
-      "RequestMethod": "PUT",
-      "RequestHeaders": {
-        "Authorization": "Sanitized",
-        "traceparent": "00-622642b7141fc743bc3a4429aef24454-1b87026a6c3d2d49-00",
-        "User-Agent": [
-<<<<<<< HEAD
-          "azsdk-net-Storage.Files.Shares/12.0.0-dev.20191205.1+4f14c4315f17fbbc59c93c6819467b6f15d7008f",
-=======
-          "azsdk-net-Storage.Files.Shares/12.0.0-dev.20191211.1\u002B899431c003876eb9b26cefd8e8a37e7f27f82ced",
->>>>>>> 5e20a7a1
-          "(.NET Core 4.6.28008.01; Microsoft Windows 10.0.18363 )"
-        ],
-        "x-ms-client-request-id": "ece2455c-f00b-f9c6-b6b3-462aaaf16d75",
-        "x-ms-date": "Wed, 11 Dec 2019 20:38:32 GMT",
+        "Date": "Wed, 11 Dec 2019 23:06:06 GMT",
+        "ETag": "\u00220x8D77E8EB3FA2B09\u0022",
+        "Last-Modified": "Wed, 11 Dec 2019 23:06:06 GMT",
+        "Server": [
+          "Windows-Azure-File/1.0",
+          "Microsoft-HTTPAPI/2.0"
+        ],
+        "x-ms-client-request-id": "b5faae88-f00f-9e61-4ff3-336c41d6c270",
+        "x-ms-request-id": "01eefe8e-d01a-0015-3577-b08588000000",
+        "x-ms-version": "2019-07-07"
+      },
+      "ResponseBody": []
+    },
+    {
+      "RequestUri": "http://seanstagetest.file.core.windows.net/test-share-e0fae3da-1bd5-b9fb-e4ec-cf8c3e6e14b5/test-directory-49d2d60d-9e74-0da0-63c6-25ba59c0c671?restype=directory",
+      "RequestMethod": "PUT",
+      "RequestHeaders": {
+        "Authorization": "Sanitized",
+        "traceparent": "00-77787124ccb35149ac72e534f19d5ea9-4bfb3b7a5a971b4f-00",
+        "User-Agent": [
+          "azsdk-net-Storage.Files.Shares/12.0.0-dev.20191211.1\u002B2accb37068f0a0c9382fa117525bb968c5397cf7",
+          "(.NET Core 4.6.28008.01; Microsoft Windows 10.0.18363 )"
+        ],
+        "x-ms-client-request-id": "1c2d5157-bba0-eaac-0ded-5249cba6448f",
+        "x-ms-date": "Wed, 11 Dec 2019 23:06:06 GMT",
         "x-ms-file-attributes": "None",
         "x-ms-file-creation-time": "Now",
         "x-ms-file-last-write-time": "Now",
@@ -69,49 +55,39 @@
       "StatusCode": 201,
       "ResponseHeaders": {
         "Content-Length": "0",
-<<<<<<< HEAD
-        "Date": "Fri, 06 Dec 2019 00:26:02 GMT",
-        "ETag": "\"0x8D779E2E02C33C1\"",
-        "Last-Modified": "Fri, 06 Dec 2019 00:26:02 GMT",
-=======
-        "Date": "Wed, 11 Dec 2019 20:38:32 GMT",
-        "ETag": "\u00220x8D77E7A16817B00\u0022",
-        "Last-Modified": "Wed, 11 Dec 2019 20:38:32 GMT",
->>>>>>> 5e20a7a1
-        "Server": [
-          "Windows-Azure-File/1.0",
-          "Microsoft-HTTPAPI/2.0"
-        ],
-        "x-ms-client-request-id": "ece2455c-f00b-f9c6-b6b3-462aaaf16d75",
+        "Date": "Wed, 11 Dec 2019 23:06:06 GMT",
+        "ETag": "\u00220x8D77E8EB4090903\u0022",
+        "Last-Modified": "Wed, 11 Dec 2019 23:06:06 GMT",
+        "Server": [
+          "Windows-Azure-File/1.0",
+          "Microsoft-HTTPAPI/2.0"
+        ],
+        "x-ms-client-request-id": "1c2d5157-bba0-eaac-0ded-5249cba6448f",
         "x-ms-file-attributes": "Directory",
-        "x-ms-file-change-time": "2019-12-11T20:38:32.4908800Z",
-        "x-ms-file-creation-time": "2019-12-11T20:38:32.4908800Z",
+        "x-ms-file-change-time": "2019-12-11T23:06:06.7161347Z",
+        "x-ms-file-creation-time": "2019-12-11T23:06:06.7161347Z",
         "x-ms-file-id": "13835128424026341376",
-        "x-ms-file-last-write-time": "2019-12-11T20:38:32.4908800Z",
+        "x-ms-file-last-write-time": "2019-12-11T23:06:06.7161347Z",
         "x-ms-file-parent-id": "0",
         "x-ms-file-permission-key": "7855875120676328179*422928105932735866",
-        "x-ms-request-id": "ef3e3bb6-c01a-0019-5562-b01280000000",
+        "x-ms-request-id": "01eefe93-d01a-0015-3977-b08588000000",
         "x-ms-request-server-encrypted": "true",
         "x-ms-version": "2019-07-07"
       },
       "ResponseBody": []
     },
     {
-      "RequestUri": "http://seanstagetest.file.core.windows.net/test-share-3029bc83-f8bb-3dd4-179c-716ac8c213e3/test-directory-487f2bcf-52ac-1747-07d2-a7bfb922258c/destFile",
-      "RequestMethod": "PUT",
-      "RequestHeaders": {
-        "Authorization": "Sanitized",
-        "User-Agent": [
-<<<<<<< HEAD
-          "azsdk-net-Storage.Files.Shares/12.0.0-dev.20191205.1+4f14c4315f17fbbc59c93c6819467b6f15d7008f",
-=======
-          "azsdk-net-Storage.Files.Shares/12.0.0-dev.20191211.1\u002B899431c003876eb9b26cefd8e8a37e7f27f82ced",
->>>>>>> 5e20a7a1
-          "(.NET Core 4.6.28008.01; Microsoft Windows 10.0.18363 )"
-        ],
-        "x-ms-client-request-id": "fab8502d-ee2d-8735-43d6-a72bafb46c75",
+      "RequestUri": "http://seanstagetest.file.core.windows.net/test-share-e0fae3da-1bd5-b9fb-e4ec-cf8c3e6e14b5/test-directory-49d2d60d-9e74-0da0-63c6-25ba59c0c671/destFile",
+      "RequestMethod": "PUT",
+      "RequestHeaders": {
+        "Authorization": "Sanitized",
+        "User-Agent": [
+          "azsdk-net-Storage.Files.Shares/12.0.0-dev.20191211.1\u002B2accb37068f0a0c9382fa117525bb968c5397cf7",
+          "(.NET Core 4.6.28008.01; Microsoft Windows 10.0.18363 )"
+        ],
+        "x-ms-client-request-id": "d8f53575-5f8e-2510-547e-eb93e0f2108f",
         "x-ms-content-length": "1024",
-        "x-ms-date": "Wed, 11 Dec 2019 20:38:32 GMT",
+        "x-ms-date": "Wed, 11 Dec 2019 23:06:06 GMT",
         "x-ms-file-attributes": "None",
         "x-ms-file-creation-time": "Now",
         "x-ms-file-last-write-time": "Now",
@@ -124,50 +100,40 @@
       "StatusCode": 201,
       "ResponseHeaders": {
         "Content-Length": "0",
-<<<<<<< HEAD
-        "Date": "Fri, 06 Dec 2019 00:26:02 GMT",
-        "ETag": "\"0x8D779E2E0392B95\"",
-        "Last-Modified": "Fri, 06 Dec 2019 00:26:02 GMT",
-=======
-        "Date": "Wed, 11 Dec 2019 20:38:32 GMT",
-        "ETag": "\u00220x8D77E7A168F8223\u0022",
-        "Last-Modified": "Wed, 11 Dec 2019 20:38:32 GMT",
->>>>>>> 5e20a7a1
-        "Server": [
-          "Windows-Azure-File/1.0",
-          "Microsoft-HTTPAPI/2.0"
-        ],
-        "x-ms-client-request-id": "fab8502d-ee2d-8735-43d6-a72bafb46c75",
+        "Date": "Wed, 11 Dec 2019 23:06:06 GMT",
+        "ETag": "\u00220x8D77E8EB418720C\u0022",
+        "Last-Modified": "Wed, 11 Dec 2019 23:06:06 GMT",
+        "Server": [
+          "Windows-Azure-File/1.0",
+          "Microsoft-HTTPAPI/2.0"
+        ],
+        "x-ms-client-request-id": "d8f53575-5f8e-2510-547e-eb93e0f2108f",
         "x-ms-file-attributes": "Archive",
-        "x-ms-file-change-time": "2019-12-11T20:38:32.5828131Z",
-        "x-ms-file-creation-time": "2019-12-11T20:38:32.5828131Z",
+        "x-ms-file-change-time": "2019-12-11T23:06:06.8171276Z",
+        "x-ms-file-creation-time": "2019-12-11T23:06:06.8171276Z",
         "x-ms-file-id": "11529285414812647424",
-        "x-ms-file-last-write-time": "2019-12-11T20:38:32.5828131Z",
+        "x-ms-file-last-write-time": "2019-12-11T23:06:06.8171276Z",
         "x-ms-file-parent-id": "13835128424026341376",
         "x-ms-file-permission-key": "12501538048846835188*422928105932735866",
-        "x-ms-request-id": "ef3e3bb7-c01a-0019-5662-b01280000000",
+        "x-ms-request-id": "01eefe9b-d01a-0015-4177-b08588000000",
         "x-ms-request-server-encrypted": "true",
         "x-ms-version": "2019-07-07"
       },
       "ResponseBody": []
     },
     {
-      "RequestUri": "http://seanstagetest.file.core.windows.net/test-share-3029bc83-f8bb-3dd4-179c-716ac8c213e3/test-directory-487f2bcf-52ac-1747-07d2-a7bfb922258c/destFile?comp=range",
-      "RequestMethod": "PUT",
-      "RequestHeaders": {
-        "Authorization": "Sanitized",
-        "Content-Length": "0",
-        "User-Agent": [
-<<<<<<< HEAD
-          "azsdk-net-Storage.Files.Shares/12.0.0-dev.20191205.1+4f14c4315f17fbbc59c93c6819467b6f15d7008f",
-=======
-          "azsdk-net-Storage.Files.Shares/12.0.0-dev.20191211.1\u002B899431c003876eb9b26cefd8e8a37e7f27f82ced",
->>>>>>> 5e20a7a1
-          "(.NET Core 4.6.28008.01; Microsoft Windows 10.0.18363 )"
-        ],
-        "x-ms-client-request-id": "3ce42bea-2f87-c09a-22dc-30699056c283",
-        "x-ms-copy-source": "http://seanstagetest.file.core.windows.net/test-share-3029bc83-f8bb-3dd4-179c-716ac8c213e3/test-directory-487f2bcf-52ac-1747-07d2-a7bfb922258c/destFile",
-        "x-ms-date": "Wed, 11 Dec 2019 20:38:32 GMT",
+      "RequestUri": "http://seanstagetest.file.core.windows.net/test-share-e0fae3da-1bd5-b9fb-e4ec-cf8c3e6e14b5/test-directory-49d2d60d-9e74-0da0-63c6-25ba59c0c671/destFile?comp=range",
+      "RequestMethod": "PUT",
+      "RequestHeaders": {
+        "Authorization": "Sanitized",
+        "Content-Length": "0",
+        "User-Agent": [
+          "azsdk-net-Storage.Files.Shares/12.0.0-dev.20191211.1\u002B2accb37068f0a0c9382fa117525bb968c5397cf7",
+          "(.NET Core 4.6.28008.01; Microsoft Windows 10.0.18363 )"
+        ],
+        "x-ms-client-request-id": "a4441411-9a88-74c2-303e-b314bd3d4b0e",
+        "x-ms-copy-source": "http://seanstagetest.file.core.windows.net/test-share-e0fae3da-1bd5-b9fb-e4ec-cf8c3e6e14b5/test-directory-49d2d60d-9e74-0da0-63c6-25ba59c0c671/destFile",
+        "x-ms-date": "Wed, 11 Dec 2019 23:06:06 GMT",
         "x-ms-range": "bytes=256-511",
         "x-ms-return-client-request-id": "true",
         "x-ms-source-range": "bytes=512-767",
@@ -179,44 +145,34 @@
       "ResponseHeaders": {
         "Content-Length": "229",
         "Content-Type": "application/xml",
-        "Date": "Wed, 11 Dec 2019 20:38:32 GMT",
-        "Server": [
-          "Windows-Azure-File/1.0",
-          "Microsoft-HTTPAPI/2.0"
-        ],
-        "x-ms-client-request-id": "3ce42bea-2f87-c09a-22dc-30699056c283",
+        "Date": "Wed, 11 Dec 2019 23:06:06 GMT",
+        "Server": [
+          "Windows-Azure-File/1.0",
+          "Microsoft-HTTPAPI/2.0"
+        ],
+        "x-ms-client-request-id": "a4441411-9a88-74c2-303e-b314bd3d4b0e",
         "x-ms-error-code": "CannotVerifyCopySource",
-        "x-ms-request-id": "ef3e3bb9-c01a-0019-5762-b01280000000",
+        "x-ms-request-id": "01eefea0-d01a-0015-4677-b08588000000",
         "x-ms-version": "2019-07-07"
       },
       "ResponseBody": [
-<<<<<<< HEAD
-        "﻿<?xml version=\"1.0\" encoding=\"utf-8\"?><Error><Code>CannotVerifyCopySource</Code><Message>The specified resource does not exist.\n",
-        "RequestId:4376df99-b01a-003c-65cb-abbbfc000000\n",
-        "Time:2019-12-06T00:26:02.9677421Z</Message></Error>"
-=======
         "\uFEFF\u003C?xml version=\u00221.0\u0022 encoding=\u0022utf-8\u0022?\u003E\u003CError\u003E\u003CCode\u003ECannotVerifyCopySource\u003C/Code\u003E\u003CMessage\u003EThe specified resource does not exist.\n",
-        "RequestId:ef3e3bb9-c01a-0019-5762-b01280000000\n",
-        "Time:2019-12-11T20:38:33.0106277Z\u003C/Message\u003E\u003C/Error\u003E"
->>>>>>> 5e20a7a1
+        "RequestId:01eefea0-d01a-0015-4677-b08588000000\n",
+        "Time:2019-12-11T23:06:06.9528384Z\u003C/Message\u003E\u003C/Error\u003E"
       ]
     },
     {
-      "RequestUri": "http://seanstagetest.file.core.windows.net/test-share-3029bc83-f8bb-3dd4-179c-716ac8c213e3?restype=share",
+      "RequestUri": "http://seanstagetest.file.core.windows.net/test-share-e0fae3da-1bd5-b9fb-e4ec-cf8c3e6e14b5?restype=share",
       "RequestMethod": "DELETE",
       "RequestHeaders": {
         "Authorization": "Sanitized",
-        "traceparent": "00-90e4400df02d46469d0132208b39234b-b6bbce3ebf8e9143-00",
-        "User-Agent": [
-<<<<<<< HEAD
-          "azsdk-net-Storage.Files.Shares/12.0.0-dev.20191205.1+4f14c4315f17fbbc59c93c6819467b6f15d7008f",
-=======
-          "azsdk-net-Storage.Files.Shares/12.0.0-dev.20191211.1\u002B899431c003876eb9b26cefd8e8a37e7f27f82ced",
->>>>>>> 5e20a7a1
-          "(.NET Core 4.6.28008.01; Microsoft Windows 10.0.18363 )"
-        ],
-        "x-ms-client-request-id": "84401e48-2fd0-59ed-e4bc-30b2c9cc841a",
-        "x-ms-date": "Wed, 11 Dec 2019 20:38:33 GMT",
+        "traceparent": "00-ed52e45fec55274d8e89c0a874d97587-fb51da3195c8ab41-00",
+        "User-Agent": [
+          "azsdk-net-Storage.Files.Shares/12.0.0-dev.20191211.1\u002B2accb37068f0a0c9382fa117525bb968c5397cf7",
+          "(.NET Core 4.6.28008.01; Microsoft Windows 10.0.18363 )"
+        ],
+        "x-ms-client-request-id": "cb8117db-6bad-e007-3f01-590488e8c6b2",
+        "x-ms-date": "Wed, 11 Dec 2019 23:06:07 GMT",
         "x-ms-delete-snapshots": "include",
         "x-ms-return-client-request-id": "true",
         "x-ms-version": "2019-07-07"
@@ -225,25 +181,20 @@
       "StatusCode": 202,
       "ResponseHeaders": {
         "Content-Length": "0",
-        "Date": "Wed, 11 Dec 2019 20:38:32 GMT",
-        "Server": [
-          "Windows-Azure-File/1.0",
-          "Microsoft-HTTPAPI/2.0"
-        ],
-        "x-ms-client-request-id": "84401e48-2fd0-59ed-e4bc-30b2c9cc841a",
-        "x-ms-request-id": "ef3e3bbb-c01a-0019-5962-b01280000000",
+        "Date": "Wed, 11 Dec 2019 23:06:06 GMT",
+        "Server": [
+          "Windows-Azure-File/1.0",
+          "Microsoft-HTTPAPI/2.0"
+        ],
+        "x-ms-client-request-id": "cb8117db-6bad-e007-3f01-590488e8c6b2",
+        "x-ms-request-id": "01eefea8-d01a-0015-4e77-b08588000000",
         "x-ms-version": "2019-07-07"
       },
       "ResponseBody": []
     }
   ],
   "Variables": {
-<<<<<<< HEAD
-    "RandomSeed": "881467485",
+    "RandomSeed": "1768584167",
     "Storage_TestConfigDefault": "ProductionTenant\nseanstagetest\nU2FuaXRpemVk\nhttp://seanstagetest.blob.core.windows.net\nhttp://seanstagetest.file.core.windows.net\nhttp://seanstagetest.queue.core.windows.net\nhttp://seanstagetest.table.core.windows.net\n\n\n\n\nhttp://seanstagetest-secondary.blob.core.windows.net\nhttp://seanstagetest-secondary.file.core.windows.net\nhttp://seanstagetest-secondary.queue.core.windows.net\nhttp://seanstagetest-secondary.table.core.windows.net\n\nSanitized\n\n\nCloud\nBlobEndpoint=http://seanstagetest.blob.core.windows.net/;QueueEndpoint=http://seanstagetest.queue.core.windows.net/;FileEndpoint=http://seanstagetest.file.core.windows.net/;BlobSecondaryEndpoint=http://seanstagetest-secondary.blob.core.windows.net/;QueueSecondaryEndpoint=http://seanstagetest-secondary.queue.core.windows.net/;FileSecondaryEndpoint=http://seanstagetest-secondary.file.core.windows.net/;AccountName=seanstagetest;AccountKey=Sanitized\nseanscope1"
-=======
-    "RandomSeed": "678253116",
-    "Storage_TestConfigDefault": "ProductionTenant\nseanstagetest\nU2FuaXRpemVk\nhttp://seanstagetest.blob.core.windows.net\nhttp://seanstagetest.file.core.windows.net\nhttp://seanstagetest.queue.core.windows.net\nhttp://seanstagetest.table.core.windows.net\n\n\n\n\nhttp://seanstagetest-secondary.blob.core.windows.net\nhttp://seanstagetest-secondary.file.core.windows.net\nhttp://seanstagetest-secondary.queue.core.windows.net\nhttp://seanstagetest-secondary.table.core.windows.net\n\nSanitized\n\n\nCloud\nBlobEndpoint=http://seanstagetest.blob.core.windows.net/;QueueEndpoint=http://seanstagetest.queue.core.windows.net/;FileEndpoint=http://seanstagetest.file.core.windows.net/;BlobSecondaryEndpoint=http://seanstagetest-secondary.blob.core.windows.net/;QueueSecondaryEndpoint=http://seanstagetest-secondary.queue.core.windows.net/;FileSecondaryEndpoint=http://seanstagetest-secondary.file.core.windows.net/;AccountName=seanstagetest;AccountKey=Sanitized"
->>>>>>> 5e20a7a1
   }
 }