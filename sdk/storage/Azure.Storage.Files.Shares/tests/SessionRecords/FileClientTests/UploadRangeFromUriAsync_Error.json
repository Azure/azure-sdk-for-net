{
  "Entries": [
    {
      "RequestUri": "https://seanmcccanary3.file.core.windows.net/test-share-e0fae3da-1bd5-b9fb-e4ec-cf8c3e6e14b5?restype=share",
      "RequestMethod": "PUT",
      "RequestHeaders": {
        "Accept": "application/xml",
        "Authorization": "Sanitized",
        "traceparent": "00-cff7b794fa17934c80949b0d2ba9a40a-6cd94473f3292543-00",
        "User-Agent": [
          "azsdk-net-Storage.Files.Shares/12.7.0-alpha.20210121.1",
          "(.NET 5.0.2; Microsoft Windows 10.0.19042)"
        ],
        "x-ms-client-request-id": "b5faae88-f00f-9e61-4ff3-336c41d6c270",
        "x-ms-date": "Thu, 21 Jan 2021 20:40:03 GMT",
        "x-ms-return-client-request-id": "true",
        "x-ms-version": "2020-06-12"
      },
      "RequestBody": null,
      "StatusCode": 201,
      "ResponseHeaders": {
        "Content-Length": "0",
        "Date": "Thu, 21 Jan 2021 20:40:02 GMT",
        "ETag": "\u00220x8D8BE4CBADF125A\u0022",
        "Last-Modified": "Thu, 21 Jan 2021 20:40:03 GMT",
        "Server": [
          "Windows-Azure-File/1.0",
          "Microsoft-HTTPAPI/2.0"
        ],
        "x-ms-client-request-id": "b5faae88-f00f-9e61-4ff3-336c41d6c270",
<<<<<<< HEAD
        "x-ms-request-id": "c9ef63d3-f01a-0012-2537-f3e9eb000000",
        "x-ms-version": "2020-06-12"
=======
        "x-ms-request-id": "39eba726-101a-0038-5a35-f07e02000000",
        "x-ms-version": "2020-04-08"
>>>>>>> ac24a13f
      },
      "ResponseBody": []
    },
    {
      "RequestUri": "https://seanmcccanary3.file.core.windows.net/test-share-e0fae3da-1bd5-b9fb-e4ec-cf8c3e6e14b5/test-directory-49d2d60d-9e74-0da0-63c6-25ba59c0c671?restype=directory",
      "RequestMethod": "PUT",
      "RequestHeaders": {
        "Accept": "application/xml",
        "Authorization": "Sanitized",
        "traceparent": "00-fc708e52f381e149ba94d96a2c63e663-58efbffbc0010a4c-00",
        "User-Agent": [
          "azsdk-net-Storage.Files.Shares/12.7.0-alpha.20210121.1",
          "(.NET 5.0.2; Microsoft Windows 10.0.19042)"
        ],
        "x-ms-client-request-id": "1c2d5157-bba0-eaac-0ded-5249cba6448f",
        "x-ms-date": "Thu, 21 Jan 2021 20:40:03 GMT",
        "x-ms-file-attributes": "None",
        "x-ms-file-creation-time": "Now",
        "x-ms-file-last-write-time": "Now",
        "x-ms-file-permission": "Inherit",
        "x-ms-return-client-request-id": "true",
        "x-ms-version": "2020-06-12"
      },
      "RequestBody": null,
      "StatusCode": 201,
      "ResponseHeaders": {
        "Content-Length": "0",
        "Date": "Thu, 21 Jan 2021 20:40:02 GMT",
        "ETag": "\u00220x8D8BE4CBAEA2B36\u0022",
        "Last-Modified": "Thu, 21 Jan 2021 20:40:03 GMT",
        "Server": [
          "Windows-Azure-File/1.0",
          "Microsoft-HTTPAPI/2.0"
        ],
        "x-ms-client-request-id": "1c2d5157-bba0-eaac-0ded-5249cba6448f",
        "x-ms-file-attributes": "Directory",
        "x-ms-file-change-time": "2021-01-21T20:40:03.5625782Z",
        "x-ms-file-creation-time": "2021-01-21T20:40:03.5625782Z",
        "x-ms-file-id": "13835128424026341376",
        "x-ms-file-last-write-time": "2021-01-21T20:40:03.5625782Z",
        "x-ms-file-parent-id": "0",
        "x-ms-file-permission-key": "17860367565182308406*11459378189709739967",
        "x-ms-request-id": "39eba729-101a-0038-5b35-f07e02000000",
        "x-ms-request-server-encrypted": "true",
        "x-ms-version": "2020-06-12"
      },
      "ResponseBody": []
    },
    {
      "RequestUri": "https://seanmcccanary3.file.core.windows.net/test-share-e0fae3da-1bd5-b9fb-e4ec-cf8c3e6e14b5/test-directory-49d2d60d-9e74-0da0-63c6-25ba59c0c671/destFile",
      "RequestMethod": "PUT",
      "RequestHeaders": {
        "Accept": "application/xml",
        "Authorization": "Sanitized",
        "traceparent": "00-5168ab688243c54aae163a726c3e556c-cc04f29727a89949-00",
        "User-Agent": [
          "azsdk-net-Storage.Files.Shares/12.7.0-alpha.20210121.1",
          "(.NET 5.0.2; Microsoft Windows 10.0.19042)"
        ],
        "x-ms-client-request-id": "d8f53575-5f8e-2510-547e-eb93e0f2108f",
        "x-ms-content-length": "1024",
        "x-ms-date": "Thu, 21 Jan 2021 20:40:03 GMT",
        "x-ms-file-attributes": "None",
        "x-ms-file-creation-time": "Now",
        "x-ms-file-last-write-time": "Now",
        "x-ms-file-permission": "Inherit",
        "x-ms-return-client-request-id": "true",
        "x-ms-type": "file",
        "x-ms-version": "2020-06-12"
      },
      "RequestBody": null,
      "StatusCode": 201,
      "ResponseHeaders": {
        "Content-Length": "0",
        "Date": "Thu, 21 Jan 2021 20:40:02 GMT",
        "ETag": "\u00220x8D8BE4CBAF8ACBE\u0022",
        "Last-Modified": "Thu, 21 Jan 2021 20:40:03 GMT",
        "Server": [
          "Windows-Azure-File/1.0",
          "Microsoft-HTTPAPI/2.0"
        ],
        "x-ms-client-request-id": "d8f53575-5f8e-2510-547e-eb93e0f2108f",
        "x-ms-file-attributes": "Archive",
        "x-ms-file-change-time": "2021-01-21T20:40:03.6576446Z",
        "x-ms-file-creation-time": "2021-01-21T20:40:03.6576446Z",
        "x-ms-file-id": "11529285414812647424",
        "x-ms-file-last-write-time": "2021-01-21T20:40:03.6576446Z",
        "x-ms-file-parent-id": "13835128424026341376",
        "x-ms-file-permission-key": "4010187179898695473*11459378189709739967",
        "x-ms-request-id": "39eba72b-101a-0038-5c35-f07e02000000",
        "x-ms-request-server-encrypted": "true",
        "x-ms-version": "2020-06-12"
      },
      "ResponseBody": []
    },
    {
      "RequestUri": "https://seanmcccanary3.file.core.windows.net/test-share-e0fae3da-1bd5-b9fb-e4ec-cf8c3e6e14b5/test-directory-49d2d60d-9e74-0da0-63c6-25ba59c0c671/destFile?comp=range",
      "RequestMethod": "PUT",
      "RequestHeaders": {
        "Accept": "application/xml",
        "Authorization": "Sanitized",
        "traceparent": "00-b21ce11cffe9794db5f9403329f83f8d-3916cd7ae57d114f-00",
        "User-Agent": [
          "azsdk-net-Storage.Files.Shares/12.7.0-alpha.20210121.1",
          "(.NET 5.0.2; Microsoft Windows 10.0.19042)"
        ],
        "x-ms-client-request-id": "a4441411-9a88-74c2-303e-b314bd3d4b0e",
        "x-ms-copy-source": "https://seanmcccanary3.file.core.windows.net/test-share-e0fae3da-1bd5-b9fb-e4ec-cf8c3e6e14b5/test-directory-49d2d60d-9e74-0da0-63c6-25ba59c0c671/destFile",
        "x-ms-date": "Thu, 21 Jan 2021 20:40:03 GMT",
        "x-ms-range": "bytes=256-511",
        "x-ms-return-client-request-id": "true",
        "x-ms-source-range": "bytes=512-767",
        "x-ms-version": "2020-06-12",
        "x-ms-write": "update"
      },
      "RequestBody": null,
      "StatusCode": 404,
      "ResponseHeaders": {
        "Content-Length": "229",
        "Content-Type": "application/xml",
        "Date": "Thu, 21 Jan 2021 20:40:03 GMT",
        "Server": [
          "Windows-Azure-File/1.0",
          "Microsoft-HTTPAPI/2.0"
        ],
        "x-ms-client-request-id": "a4441411-9a88-74c2-303e-b314bd3d4b0e",
        "x-ms-error-code": "CannotVerifyCopySource",
<<<<<<< HEAD
        "x-ms-request-id": "c9ef63da-f01a-0012-2937-f3e9eb000000",
        "x-ms-version": "2020-06-12"
=======
        "x-ms-request-id": "39eba72c-101a-0038-5d35-f07e02000000",
        "x-ms-version": "2020-04-08"
>>>>>>> ac24a13f
      },
      "ResponseBody": [
        "\uFEFF\u003C?xml version=\u00221.0\u0022 encoding=\u0022utf-8\u0022?\u003E\u003CError\u003E\u003CCode\u003ECannotVerifyCopySource\u003C/Code\u003E\u003CMessage\u003EThe specified resource does not exist.\n",
        "RequestId:39eba72c-101a-0038-5d35-f07e02000000\n",
        "Time:2021-01-21T20:40:04.0192257Z\u003C/Message\u003E\u003C/Error\u003E"
      ]
    },
    {
      "RequestUri": "https://seanmcccanary3.file.core.windows.net/test-share-e0fae3da-1bd5-b9fb-e4ec-cf8c3e6e14b5?restype=share",
      "RequestMethod": "DELETE",
      "RequestHeaders": {
        "Accept": "application/xml",
        "Authorization": "Sanitized",
        "traceparent": "00-e8e42bfe51942e478de8b27281ce4e48-12f9dcd8069dff42-00",
        "User-Agent": [
          "azsdk-net-Storage.Files.Shares/12.7.0-alpha.20210121.1",
          "(.NET 5.0.2; Microsoft Windows 10.0.19042)"
        ],
        "x-ms-client-request-id": "cb8117db-6bad-e007-3f01-590488e8c6b2",
        "x-ms-date": "Thu, 21 Jan 2021 20:40:04 GMT",
        "x-ms-delete-snapshots": "include",
        "x-ms-return-client-request-id": "true",
        "x-ms-version": "2020-06-12"
      },
      "RequestBody": null,
      "StatusCode": 202,
      "ResponseHeaders": {
        "Content-Length": "0",
        "Date": "Thu, 21 Jan 2021 20:40:03 GMT",
        "Server": [
          "Windows-Azure-File/1.0",
          "Microsoft-HTTPAPI/2.0"
        ],
        "x-ms-client-request-id": "cb8117db-6bad-e007-3f01-590488e8c6b2",
<<<<<<< HEAD
        "x-ms-request-id": "c9ef63dd-f01a-0012-2b37-f3e9eb000000",
        "x-ms-version": "2020-06-12"
=======
        "x-ms-request-id": "39eba731-101a-0038-6035-f07e02000000",
        "x-ms-version": "2020-04-08"
>>>>>>> ac24a13f
      },
      "ResponseBody": []
    }
  ],
  "Variables": {
    "RandomSeed": "1768584167",
    "Storage_TestConfigDefault": "ProductionTenant\nseanmcccanary3\nU2FuaXRpemVk\nhttps://seanmcccanary3.blob.core.windows.net\nhttps://seanmcccanary3.file.core.windows.net\nhttps://seanmcccanary3.queue.core.windows.net\nhttps://seanmcccanary3.table.core.windows.net\n\n\n\n\nhttps://seanmcccanary3-secondary.blob.core.windows.net\nhttps://seanmcccanary3-secondary.file.core.windows.net\nhttps://seanmcccanary3-secondary.queue.core.windows.net\nhttps://seanmcccanary3-secondary.table.core.windows.net\n\nSanitized\n\n\nCloud\nBlobEndpoint=https://seanmcccanary3.blob.core.windows.net/;QueueEndpoint=https://seanmcccanary3.queue.core.windows.net/;FileEndpoint=https://seanmcccanary3.file.core.windows.net/;BlobSecondaryEndpoint=https://seanmcccanary3-secondary.blob.core.windows.net/;QueueSecondaryEndpoint=https://seanmcccanary3-secondary.queue.core.windows.net/;FileSecondaryEndpoint=https://seanmcccanary3-secondary.file.core.windows.net/;AccountName=seanmcccanary3;AccountKey=Kg==;\nseanscope1"
  }
}<|MERGE_RESOLUTION|>--- conflicted
+++ resolved
@@ -1,18 +1,18 @@
 {
   "Entries": [
     {
-      "RequestUri": "https://seanmcccanary3.file.core.windows.net/test-share-e0fae3da-1bd5-b9fb-e4ec-cf8c3e6e14b5?restype=share",
-      "RequestMethod": "PUT",
-      "RequestHeaders": {
-        "Accept": "application/xml",
-        "Authorization": "Sanitized",
-        "traceparent": "00-cff7b794fa17934c80949b0d2ba9a40a-6cd94473f3292543-00",
-        "User-Agent": [
-          "azsdk-net-Storage.Files.Shares/12.7.0-alpha.20210121.1",
-          "(.NET 5.0.2; Microsoft Windows 10.0.19042)"
-        ],
-        "x-ms-client-request-id": "b5faae88-f00f-9e61-4ff3-336c41d6c270",
-        "x-ms-date": "Thu, 21 Jan 2021 20:40:03 GMT",
+      "RequestUri": "https://seanmcccanary3.file.core.windows.net/test-share-c6d24595-ff4e-7675-f330-00dd35c68251?restype=share",
+      "RequestMethod": "PUT",
+      "RequestHeaders": {
+        "Accept": "application/xml",
+        "Authorization": "Sanitized",
+        "traceparent": "00-d59844941847674794a3f826e7e73c22-d73f992bda1e3e44-00",
+        "User-Agent": [
+          "azsdk-net-Storage.Files.Shares/12.7.0-alpha.20210126.1",
+          "(.NET 5.0.2; Microsoft Windows 10.0.19042)"
+        ],
+        "x-ms-client-request-id": "9c282ac7-e9c2-ca2a-6f89-caf51ad4bb0e",
+        "x-ms-date": "Tue, 26 Jan 2021 19:31:19 GMT",
         "x-ms-return-client-request-id": "true",
         "x-ms-version": "2020-06-12"
       },
@@ -20,37 +20,32 @@
       "StatusCode": 201,
       "ResponseHeaders": {
         "Content-Length": "0",
-        "Date": "Thu, 21 Jan 2021 20:40:02 GMT",
-        "ETag": "\u00220x8D8BE4CBADF125A\u0022",
-        "Last-Modified": "Thu, 21 Jan 2021 20:40:03 GMT",
-        "Server": [
-          "Windows-Azure-File/1.0",
-          "Microsoft-HTTPAPI/2.0"
-        ],
-        "x-ms-client-request-id": "b5faae88-f00f-9e61-4ff3-336c41d6c270",
-<<<<<<< HEAD
-        "x-ms-request-id": "c9ef63d3-f01a-0012-2537-f3e9eb000000",
-        "x-ms-version": "2020-06-12"
-=======
-        "x-ms-request-id": "39eba726-101a-0038-5a35-f07e02000000",
-        "x-ms-version": "2020-04-08"
->>>>>>> ac24a13f
-      },
-      "ResponseBody": []
-    },
-    {
-      "RequestUri": "https://seanmcccanary3.file.core.windows.net/test-share-e0fae3da-1bd5-b9fb-e4ec-cf8c3e6e14b5/test-directory-49d2d60d-9e74-0da0-63c6-25ba59c0c671?restype=directory",
-      "RequestMethod": "PUT",
-      "RequestHeaders": {
-        "Accept": "application/xml",
-        "Authorization": "Sanitized",
-        "traceparent": "00-fc708e52f381e149ba94d96a2c63e663-58efbffbc0010a4c-00",
-        "User-Agent": [
-          "azsdk-net-Storage.Files.Shares/12.7.0-alpha.20210121.1",
-          "(.NET 5.0.2; Microsoft Windows 10.0.19042)"
-        ],
-        "x-ms-client-request-id": "1c2d5157-bba0-eaac-0ded-5249cba6448f",
-        "x-ms-date": "Thu, 21 Jan 2021 20:40:03 GMT",
+        "Date": "Tue, 26 Jan 2021 19:31:18 GMT",
+        "ETag": "\u00220x8D8C230F43558FF\u0022",
+        "Last-Modified": "Tue, 26 Jan 2021 19:31:18 GMT",
+        "Server": [
+          "Windows-Azure-File/1.0",
+          "Microsoft-HTTPAPI/2.0"
+        ],
+        "x-ms-client-request-id": "9c282ac7-e9c2-ca2a-6f89-caf51ad4bb0e",
+        "x-ms-request-id": "17341d6b-201a-009a-3619-f4441b000000",
+        "x-ms-version": "2020-06-12"
+      },
+      "ResponseBody": []
+    },
+    {
+      "RequestUri": "https://seanmcccanary3.file.core.windows.net/test-share-c6d24595-ff4e-7675-f330-00dd35c68251/test-directory-5d0b2c0f-597e-c2e3-4ff5-da81b3c98379?restype=directory",
+      "RequestMethod": "PUT",
+      "RequestHeaders": {
+        "Accept": "application/xml",
+        "Authorization": "Sanitized",
+        "traceparent": "00-63fed90864df1743bad87237fe50bfeb-813930bcf5a98b48-00",
+        "User-Agent": [
+          "azsdk-net-Storage.Files.Shares/12.7.0-alpha.20210126.1",
+          "(.NET 5.0.2; Microsoft Windows 10.0.19042)"
+        ],
+        "x-ms-client-request-id": "c69c3c11-976e-6e89-4666-4ccc0fa816a5",
+        "x-ms-date": "Tue, 26 Jan 2021 19:31:19 GMT",
         "x-ms-file-attributes": "None",
         "x-ms-file-creation-time": "Now",
         "x-ms-file-last-write-time": "Now",
@@ -62,41 +57,41 @@
       "StatusCode": 201,
       "ResponseHeaders": {
         "Content-Length": "0",
-        "Date": "Thu, 21 Jan 2021 20:40:02 GMT",
-        "ETag": "\u00220x8D8BE4CBAEA2B36\u0022",
-        "Last-Modified": "Thu, 21 Jan 2021 20:40:03 GMT",
-        "Server": [
-          "Windows-Azure-File/1.0",
-          "Microsoft-HTTPAPI/2.0"
-        ],
-        "x-ms-client-request-id": "1c2d5157-bba0-eaac-0ded-5249cba6448f",
+        "Date": "Tue, 26 Jan 2021 19:31:18 GMT",
+        "ETag": "\u00220x8D8C230F43F4EBA\u0022",
+        "Last-Modified": "Tue, 26 Jan 2021 19:31:18 GMT",
+        "Server": [
+          "Windows-Azure-File/1.0",
+          "Microsoft-HTTPAPI/2.0"
+        ],
+        "x-ms-client-request-id": "c69c3c11-976e-6e89-4666-4ccc0fa816a5",
         "x-ms-file-attributes": "Directory",
-        "x-ms-file-change-time": "2021-01-21T20:40:03.5625782Z",
-        "x-ms-file-creation-time": "2021-01-21T20:40:03.5625782Z",
+        "x-ms-file-change-time": "2021-01-26T19:31:18.4933562Z",
+        "x-ms-file-creation-time": "2021-01-26T19:31:18.4933562Z",
         "x-ms-file-id": "13835128424026341376",
-        "x-ms-file-last-write-time": "2021-01-21T20:40:03.5625782Z",
+        "x-ms-file-last-write-time": "2021-01-26T19:31:18.4933562Z",
         "x-ms-file-parent-id": "0",
         "x-ms-file-permission-key": "17860367565182308406*11459378189709739967",
-        "x-ms-request-id": "39eba729-101a-0038-5b35-f07e02000000",
+        "x-ms-request-id": "17341d6e-201a-009a-3719-f4441b000000",
         "x-ms-request-server-encrypted": "true",
         "x-ms-version": "2020-06-12"
       },
       "ResponseBody": []
     },
     {
-      "RequestUri": "https://seanmcccanary3.file.core.windows.net/test-share-e0fae3da-1bd5-b9fb-e4ec-cf8c3e6e14b5/test-directory-49d2d60d-9e74-0da0-63c6-25ba59c0c671/destFile",
-      "RequestMethod": "PUT",
-      "RequestHeaders": {
-        "Accept": "application/xml",
-        "Authorization": "Sanitized",
-        "traceparent": "00-5168ab688243c54aae163a726c3e556c-cc04f29727a89949-00",
-        "User-Agent": [
-          "azsdk-net-Storage.Files.Shares/12.7.0-alpha.20210121.1",
-          "(.NET 5.0.2; Microsoft Windows 10.0.19042)"
-        ],
-        "x-ms-client-request-id": "d8f53575-5f8e-2510-547e-eb93e0f2108f",
+      "RequestUri": "https://seanmcccanary3.file.core.windows.net/test-share-c6d24595-ff4e-7675-f330-00dd35c68251/test-directory-5d0b2c0f-597e-c2e3-4ff5-da81b3c98379/destFile",
+      "RequestMethod": "PUT",
+      "RequestHeaders": {
+        "Accept": "application/xml",
+        "Authorization": "Sanitized",
+        "traceparent": "00-6c51b8258db9d9459bacb57a4d05f90a-769703c61aef4d4a-00",
+        "User-Agent": [
+          "azsdk-net-Storage.Files.Shares/12.7.0-alpha.20210126.1",
+          "(.NET 5.0.2; Microsoft Windows 10.0.19042)"
+        ],
+        "x-ms-client-request-id": "b6808164-a045-6257-ca73-291f15863ce9",
         "x-ms-content-length": "1024",
-        "x-ms-date": "Thu, 21 Jan 2021 20:40:03 GMT",
+        "x-ms-date": "Tue, 26 Jan 2021 19:31:19 GMT",
         "x-ms-file-attributes": "None",
         "x-ms-file-creation-time": "Now",
         "x-ms-file-last-write-time": "Now",
@@ -109,41 +104,41 @@
       "StatusCode": 201,
       "ResponseHeaders": {
         "Content-Length": "0",
-        "Date": "Thu, 21 Jan 2021 20:40:02 GMT",
-        "ETag": "\u00220x8D8BE4CBAF8ACBE\u0022",
-        "Last-Modified": "Thu, 21 Jan 2021 20:40:03 GMT",
-        "Server": [
-          "Windows-Azure-File/1.0",
-          "Microsoft-HTTPAPI/2.0"
-        ],
-        "x-ms-client-request-id": "d8f53575-5f8e-2510-547e-eb93e0f2108f",
+        "Date": "Tue, 26 Jan 2021 19:31:18 GMT",
+        "ETag": "\u00220x8D8C230F449D7F3\u0022",
+        "Last-Modified": "Tue, 26 Jan 2021 19:31:18 GMT",
+        "Server": [
+          "Windows-Azure-File/1.0",
+          "Microsoft-HTTPAPI/2.0"
+        ],
+        "x-ms-client-request-id": "b6808164-a045-6257-ca73-291f15863ce9",
         "x-ms-file-attributes": "Archive",
-        "x-ms-file-change-time": "2021-01-21T20:40:03.6576446Z",
-        "x-ms-file-creation-time": "2021-01-21T20:40:03.6576446Z",
+        "x-ms-file-change-time": "2021-01-26T19:31:18.5624051Z",
+        "x-ms-file-creation-time": "2021-01-26T19:31:18.5624051Z",
         "x-ms-file-id": "11529285414812647424",
-        "x-ms-file-last-write-time": "2021-01-21T20:40:03.6576446Z",
+        "x-ms-file-last-write-time": "2021-01-26T19:31:18.5624051Z",
         "x-ms-file-parent-id": "13835128424026341376",
         "x-ms-file-permission-key": "4010187179898695473*11459378189709739967",
-        "x-ms-request-id": "39eba72b-101a-0038-5c35-f07e02000000",
+        "x-ms-request-id": "17341d70-201a-009a-3819-f4441b000000",
         "x-ms-request-server-encrypted": "true",
         "x-ms-version": "2020-06-12"
       },
       "ResponseBody": []
     },
     {
-      "RequestUri": "https://seanmcccanary3.file.core.windows.net/test-share-e0fae3da-1bd5-b9fb-e4ec-cf8c3e6e14b5/test-directory-49d2d60d-9e74-0da0-63c6-25ba59c0c671/destFile?comp=range",
-      "RequestMethod": "PUT",
-      "RequestHeaders": {
-        "Accept": "application/xml",
-        "Authorization": "Sanitized",
-        "traceparent": "00-b21ce11cffe9794db5f9403329f83f8d-3916cd7ae57d114f-00",
-        "User-Agent": [
-          "azsdk-net-Storage.Files.Shares/12.7.0-alpha.20210121.1",
-          "(.NET 5.0.2; Microsoft Windows 10.0.19042)"
-        ],
-        "x-ms-client-request-id": "a4441411-9a88-74c2-303e-b314bd3d4b0e",
-        "x-ms-copy-source": "https://seanmcccanary3.file.core.windows.net/test-share-e0fae3da-1bd5-b9fb-e4ec-cf8c3e6e14b5/test-directory-49d2d60d-9e74-0da0-63c6-25ba59c0c671/destFile",
-        "x-ms-date": "Thu, 21 Jan 2021 20:40:03 GMT",
+      "RequestUri": "https://seanmcccanary3.file.core.windows.net/test-share-c6d24595-ff4e-7675-f330-00dd35c68251/test-directory-5d0b2c0f-597e-c2e3-4ff5-da81b3c98379/destFile?comp=range",
+      "RequestMethod": "PUT",
+      "RequestHeaders": {
+        "Accept": "application/xml",
+        "Authorization": "Sanitized",
+        "traceparent": "00-7eb22ab2aeed3c41acbfa1c4bcbea9cb-d27d9062a3da6f41-00",
+        "User-Agent": [
+          "azsdk-net-Storage.Files.Shares/12.7.0-alpha.20210126.1",
+          "(.NET 5.0.2; Microsoft Windows 10.0.19042)"
+        ],
+        "x-ms-client-request-id": "af9e4da2-02dc-930a-6b0d-acb992ea8de8",
+        "x-ms-copy-source": "https://seanmcccanary3.file.core.windows.net/test-share-c6d24595-ff4e-7675-f330-00dd35c68251/test-directory-5d0b2c0f-597e-c2e3-4ff5-da81b3c98379/destFile",
+        "x-ms-date": "Tue, 26 Jan 2021 19:31:19 GMT",
         "x-ms-range": "bytes=256-511",
         "x-ms-return-client-request-id": "true",
         "x-ms-source-range": "bytes=512-767",
@@ -155,40 +150,35 @@
       "ResponseHeaders": {
         "Content-Length": "229",
         "Content-Type": "application/xml",
-        "Date": "Thu, 21 Jan 2021 20:40:03 GMT",
-        "Server": [
-          "Windows-Azure-File/1.0",
-          "Microsoft-HTTPAPI/2.0"
-        ],
-        "x-ms-client-request-id": "a4441411-9a88-74c2-303e-b314bd3d4b0e",
+        "Date": "Tue, 26 Jan 2021 19:31:19 GMT",
+        "Server": [
+          "Windows-Azure-File/1.0",
+          "Microsoft-HTTPAPI/2.0"
+        ],
+        "x-ms-client-request-id": "af9e4da2-02dc-930a-6b0d-acb992ea8de8",
         "x-ms-error-code": "CannotVerifyCopySource",
-<<<<<<< HEAD
-        "x-ms-request-id": "c9ef63da-f01a-0012-2937-f3e9eb000000",
-        "x-ms-version": "2020-06-12"
-=======
-        "x-ms-request-id": "39eba72c-101a-0038-5d35-f07e02000000",
-        "x-ms-version": "2020-04-08"
->>>>>>> ac24a13f
+        "x-ms-request-id": "17341d72-201a-009a-3a19-f4441b000000",
+        "x-ms-version": "2020-06-12"
       },
       "ResponseBody": [
         "\uFEFF\u003C?xml version=\u00221.0\u0022 encoding=\u0022utf-8\u0022?\u003E\u003CError\u003E\u003CCode\u003ECannotVerifyCopySource\u003C/Code\u003E\u003CMessage\u003EThe specified resource does not exist.\n",
-        "RequestId:39eba72c-101a-0038-5d35-f07e02000000\n",
-        "Time:2021-01-21T20:40:04.0192257Z\u003C/Message\u003E\u003C/Error\u003E"
+        "RequestId:17341d72-201a-009a-3a19-f4441b000000\n",
+        "Time:2021-01-26T19:31:19.4327924Z\u003C/Message\u003E\u003C/Error\u003E"
       ]
     },
     {
-      "RequestUri": "https://seanmcccanary3.file.core.windows.net/test-share-e0fae3da-1bd5-b9fb-e4ec-cf8c3e6e14b5?restype=share",
+      "RequestUri": "https://seanmcccanary3.file.core.windows.net/test-share-c6d24595-ff4e-7675-f330-00dd35c68251?restype=share",
       "RequestMethod": "DELETE",
       "RequestHeaders": {
         "Accept": "application/xml",
         "Authorization": "Sanitized",
-        "traceparent": "00-e8e42bfe51942e478de8b27281ce4e48-12f9dcd8069dff42-00",
-        "User-Agent": [
-          "azsdk-net-Storage.Files.Shares/12.7.0-alpha.20210121.1",
-          "(.NET 5.0.2; Microsoft Windows 10.0.19042)"
-        ],
-        "x-ms-client-request-id": "cb8117db-6bad-e007-3f01-590488e8c6b2",
-        "x-ms-date": "Thu, 21 Jan 2021 20:40:04 GMT",
+        "traceparent": "00-e1bb5031447ab74cb672b0fc09e11ea2-e33943e6181af941-00",
+        "User-Agent": [
+          "azsdk-net-Storage.Files.Shares/12.7.0-alpha.20210126.1",
+          "(.NET 5.0.2; Microsoft Windows 10.0.19042)"
+        ],
+        "x-ms-client-request-id": "c87c4ee2-8de8-aa0c-f106-e02af2bfb75c",
+        "x-ms-date": "Tue, 26 Jan 2021 19:31:20 GMT",
         "x-ms-delete-snapshots": "include",
         "x-ms-return-client-request-id": "true",
         "x-ms-version": "2020-06-12"
@@ -197,25 +187,20 @@
       "StatusCode": 202,
       "ResponseHeaders": {
         "Content-Length": "0",
-        "Date": "Thu, 21 Jan 2021 20:40:03 GMT",
-        "Server": [
-          "Windows-Azure-File/1.0",
-          "Microsoft-HTTPAPI/2.0"
-        ],
-        "x-ms-client-request-id": "cb8117db-6bad-e007-3f01-590488e8c6b2",
-<<<<<<< HEAD
-        "x-ms-request-id": "c9ef63dd-f01a-0012-2b37-f3e9eb000000",
-        "x-ms-version": "2020-06-12"
-=======
-        "x-ms-request-id": "39eba731-101a-0038-6035-f07e02000000",
-        "x-ms-version": "2020-04-08"
->>>>>>> ac24a13f
+        "Date": "Tue, 26 Jan 2021 19:31:19 GMT",
+        "Server": [
+          "Windows-Azure-File/1.0",
+          "Microsoft-HTTPAPI/2.0"
+        ],
+        "x-ms-client-request-id": "c87c4ee2-8de8-aa0c-f106-e02af2bfb75c",
+        "x-ms-request-id": "17341d77-201a-009a-3e19-f4441b000000",
+        "x-ms-version": "2020-06-12"
       },
       "ResponseBody": []
     }
   ],
   "Variables": {
-    "RandomSeed": "1768584167",
+    "RandomSeed": "369960056",
     "Storage_TestConfigDefault": "ProductionTenant\nseanmcccanary3\nU2FuaXRpemVk\nhttps://seanmcccanary3.blob.core.windows.net\nhttps://seanmcccanary3.file.core.windows.net\nhttps://seanmcccanary3.queue.core.windows.net\nhttps://seanmcccanary3.table.core.windows.net\n\n\n\n\nhttps://seanmcccanary3-secondary.blob.core.windows.net\nhttps://seanmcccanary3-secondary.file.core.windows.net\nhttps://seanmcccanary3-secondary.queue.core.windows.net\nhttps://seanmcccanary3-secondary.table.core.windows.net\n\nSanitized\n\n\nCloud\nBlobEndpoint=https://seanmcccanary3.blob.core.windows.net/;QueueEndpoint=https://seanmcccanary3.queue.core.windows.net/;FileEndpoint=https://seanmcccanary3.file.core.windows.net/;BlobSecondaryEndpoint=https://seanmcccanary3-secondary.blob.core.windows.net/;QueueSecondaryEndpoint=https://seanmcccanary3-secondary.queue.core.windows.net/;FileSecondaryEndpoint=https://seanmcccanary3-secondary.file.core.windows.net/;AccountName=seanmcccanary3;AccountKey=Kg==;\nseanscope1"
   }
 }