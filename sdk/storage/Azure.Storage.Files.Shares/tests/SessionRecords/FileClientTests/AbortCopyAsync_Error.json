﻿{
  "Entries": [
    {
      "RequestUri": "https://seanmcccanary3.file.core.windows.net/test-share-54904e04-a3ab-6a63-94e9-2e96ead0edb2?restype=share",
      "RequestMethod": "PUT",
      "RequestHeaders": {
        "Accept": "application/xml",
        "Authorization": "Sanitized",
        "traceparent": "00-68613a9c0e10a748994e879ac3bed259-2c34d83104b4914c-00",
        "User-Agent": [
          "azsdk-net-Storage.Files.Shares/12.7.0-alpha.20210126.1",
          "(.NET 5.0.2; Microsoft Windows 10.0.19042)"
        ],
        "x-ms-client-request-id": "6f20e240-c0c4-4b4b-d02c-d1dea9c67014",
        "x-ms-date": "Tue, 26 Jan 2021 19:29:23 GMT",
        "x-ms-return-client-request-id": "true",
<<<<<<< HEAD
        "x-ms-version": "2020-12-06"
=======
        "x-ms-version": "2021-02-12"
>>>>>>> 7e782c87
      },
      "RequestBody": null,
      "StatusCode": 201,
      "ResponseHeaders": {
        "Content-Length": "0",
        "Date": "Tue, 26 Jan 2021 19:29:22 GMT",
        "ETag": "\"0x8D8C230AFA113F8\"",
        "Last-Modified": "Tue, 26 Jan 2021 19:29:23 GMT",
        "Server": [
          "Windows-Azure-File/1.0",
          "Microsoft-HTTPAPI/2.0"
        ],
        "x-ms-client-request-id": "6f20e240-c0c4-4b4b-d02c-d1dea9c67014",
        "x-ms-request-id": "be94f9ce-601a-000d-1a19-f41216000000",
<<<<<<< HEAD
        "x-ms-version": "2020-12-06"
=======
        "x-ms-version": "2021-02-12"
>>>>>>> 7e782c87
      },
      "ResponseBody": []
    },
    {
      "RequestUri": "https://seanmcccanary3.file.core.windows.net/test-share-54904e04-a3ab-6a63-94e9-2e96ead0edb2/test-directory-353e37ae-8347-bd16-5bf0-becd7b1cad28?restype=directory",
      "RequestMethod": "PUT",
      "RequestHeaders": {
        "Accept": "application/xml",
        "Authorization": "Sanitized",
        "traceparent": "00-275fab345c1877408fcf6dd10144e0c1-d1e163661da3a844-00",
        "User-Agent": [
          "azsdk-net-Storage.Files.Shares/12.7.0-alpha.20210126.1",
          "(.NET 5.0.2; Microsoft Windows 10.0.19042)"
        ],
        "x-ms-client-request-id": "8598136c-e62d-bcf2-cc62-14d3017ed0b3",
        "x-ms-date": "Tue, 26 Jan 2021 19:29:24 GMT",
        "x-ms-file-attributes": "None",
        "x-ms-file-creation-time": "Now",
        "x-ms-file-last-write-time": "Now",
        "x-ms-file-permission": "Inherit",
        "x-ms-return-client-request-id": "true",
<<<<<<< HEAD
        "x-ms-version": "2020-12-06"
=======
        "x-ms-version": "2021-02-12"
>>>>>>> 7e782c87
      },
      "RequestBody": null,
      "StatusCode": 201,
      "ResponseHeaders": {
        "Content-Length": "0",
        "Date": "Tue, 26 Jan 2021 19:29:22 GMT",
        "ETag": "\"0x8D8C230AFABE7B5\"",
        "Last-Modified": "Tue, 26 Jan 2021 19:29:23 GMT",
        "Server": [
          "Windows-Azure-File/1.0",
          "Microsoft-HTTPAPI/2.0"
        ],
        "x-ms-client-request-id": "8598136c-e62d-bcf2-cc62-14d3017ed0b3",
        "x-ms-file-attributes": "Directory",
        "x-ms-file-change-time": "2021-01-26T19:29:23.4422709Z",
        "x-ms-file-creation-time": "2021-01-26T19:29:23.4422709Z",
        "x-ms-file-id": "13835128424026341376",
        "x-ms-file-last-write-time": "2021-01-26T19:29:23.4422709Z",
        "x-ms-file-parent-id": "0",
        "x-ms-file-permission-key": "17860367565182308406*11459378189709739967",
        "x-ms-request-id": "be94f9d3-601a-000d-1d19-f41216000000",
        "x-ms-request-server-encrypted": "true",
<<<<<<< HEAD
        "x-ms-version": "2020-12-06"
=======
        "x-ms-version": "2021-02-12"
>>>>>>> 7e782c87
      },
      "ResponseBody": []
    },
    {
      "RequestUri": "https://seanmcccanary3.file.core.windows.net/test-share-54904e04-a3ab-6a63-94e9-2e96ead0edb2/test-directory-353e37ae-8347-bd16-5bf0-becd7b1cad28/test-file-b510a87e-6970-3064-4955-9e3ed40f4846",
      "RequestMethod": "PUT",
      "RequestHeaders": {
        "Accept": "application/xml",
        "Authorization": "Sanitized",
        "traceparent": "00-2316f6f8ba81704e9723c884a6ecb27a-d73b696536eb754a-00",
        "User-Agent": [
          "azsdk-net-Storage.Files.Shares/12.7.0-alpha.20210126.1",
          "(.NET 5.0.2; Microsoft Windows 10.0.19042)"
        ],
        "x-ms-client-request-id": "cc87fb38-3f04-035d-ae67-3cd848b3e8bc",
        "x-ms-content-length": "1048576",
        "x-ms-date": "Tue, 26 Jan 2021 19:29:24 GMT",
        "x-ms-file-attributes": "None",
        "x-ms-file-creation-time": "Now",
        "x-ms-file-last-write-time": "Now",
        "x-ms-file-permission": "Inherit",
        "x-ms-return-client-request-id": "true",
        "x-ms-type": "file",
<<<<<<< HEAD
        "x-ms-version": "2020-12-06"
=======
        "x-ms-version": "2021-02-12"
>>>>>>> 7e782c87
      },
      "RequestBody": null,
      "StatusCode": 201,
      "ResponseHeaders": {
        "Content-Length": "0",
        "Date": "Tue, 26 Jan 2021 19:29:22 GMT",
        "ETag": "\"0x8D8C230AFB622BB\"",
        "Last-Modified": "Tue, 26 Jan 2021 19:29:23 GMT",
        "Server": [
          "Windows-Azure-File/1.0",
          "Microsoft-HTTPAPI/2.0"
        ],
        "x-ms-client-request-id": "cc87fb38-3f04-035d-ae67-3cd848b3e8bc",
        "x-ms-file-attributes": "Archive",
        "x-ms-file-change-time": "2021-01-26T19:29:23.5093179Z",
        "x-ms-file-creation-time": "2021-01-26T19:29:23.5093179Z",
        "x-ms-file-id": "11529285414812647424",
        "x-ms-file-last-write-time": "2021-01-26T19:29:23.5093179Z",
        "x-ms-file-parent-id": "13835128424026341376",
        "x-ms-file-permission-key": "4010187179898695473*11459378189709739967",
        "x-ms-request-id": "be94f9d6-601a-000d-1f19-f41216000000",
        "x-ms-request-server-encrypted": "true",
<<<<<<< HEAD
        "x-ms-version": "2020-12-06"
=======
        "x-ms-version": "2021-02-12"
>>>>>>> 7e782c87
      },
      "ResponseBody": []
    },
    {
      "RequestUri": "https://seanmcccanary3.file.core.windows.net/test-share-54904e04-a3ab-6a63-94e9-2e96ead0edb2/test-directory-353e37ae-8347-bd16-5bf0-becd7b1cad28/test-file-b510a87e-6970-3064-4955-9e3ed40f4846?comp=copy&copyid=id",
      "RequestMethod": "PUT",
      "RequestHeaders": {
        "Accept": "application/xml",
        "Authorization": "Sanitized",
        "traceparent": "00-85e671b2bce7da44aa40dc213b22e117-d3215841c9d4794e-00",
        "User-Agent": [
          "azsdk-net-Storage.Files.Shares/12.7.0-alpha.20210126.1",
          "(.NET 5.0.2; Microsoft Windows 10.0.19042)"
        ],
        "x-ms-client-request-id": "d806856c-7b88-bb41-925c-b91deb229e4d",
        "x-ms-copy-action": "abort",
        "x-ms-date": "Tue, 26 Jan 2021 19:29:24 GMT",
        "x-ms-return-client-request-id": "true",
<<<<<<< HEAD
        "x-ms-version": "2020-12-06"
=======
        "x-ms-version": "2021-02-12"
>>>>>>> 7e782c87
      },
      "RequestBody": null,
      "StatusCode": 400,
      "ResponseHeaders": {
        "Content-Length": "412",
        "Content-Type": "application/xml",
        "Date": "Tue, 26 Jan 2021 19:29:22 GMT",
        "Server": [
          "Windows-Azure-File/1.0",
          "Microsoft-HTTPAPI/2.0"
        ],
        "x-ms-client-request-id": "d806856c-7b88-bb41-925c-b91deb229e4d",
        "x-ms-error-code": "InvalidQueryParameterValue",
        "x-ms-request-id": "be94f9d9-601a-000d-2219-f41216000000",
<<<<<<< HEAD
        "x-ms-version": "2020-12-06"
=======
        "x-ms-version": "2021-02-12"
>>>>>>> 7e782c87
      },
      "ResponseBody": [
        "﻿<?xml version=\"1.0\" encoding=\"utf-8\"?><Error><Code>InvalidQueryParameterValue</Code><Message>Value for one of the query parameters specified in the request URI is invalid.\n",
        "RequestId:be94f9d9-601a-000d-2219-f41216000000\n",
        "Time:2021-01-26T19:29:23.6685256Z</Message><QueryParameterName>copyid</QueryParameterName><QueryParameterValue>id</QueryParameterValue><Reason>copyid needs to be valid Guid.</Reason></Error>"
      ]
    },
    {
      "RequestUri": "https://seanmcccanary3.file.core.windows.net/test-share-54904e04-a3ab-6a63-94e9-2e96ead0edb2?restype=share",
      "RequestMethod": "DELETE",
      "RequestHeaders": {
        "Accept": "application/xml",
        "Authorization": "Sanitized",
        "traceparent": "00-715bdb5086bbce44b8fdbff62ca1e23c-9c932766ff06d34e-00",
        "User-Agent": [
          "azsdk-net-Storage.Files.Shares/12.7.0-alpha.20210126.1",
          "(.NET 5.0.2; Microsoft Windows 10.0.19042)"
        ],
        "x-ms-client-request-id": "c26b0ea0-10ad-9e34-8c1c-7ec1ae126b8b",
        "x-ms-date": "Tue, 26 Jan 2021 19:29:24 GMT",
        "x-ms-delete-snapshots": "include",
        "x-ms-return-client-request-id": "true",
<<<<<<< HEAD
        "x-ms-version": "2020-12-06"
=======
        "x-ms-version": "2021-02-12"
>>>>>>> 7e782c87
      },
      "RequestBody": null,
      "StatusCode": 202,
      "ResponseHeaders": {
        "Content-Length": "0",
        "Date": "Tue, 26 Jan 2021 19:29:22 GMT",
        "Server": [
          "Windows-Azure-File/1.0",
          "Microsoft-HTTPAPI/2.0"
        ],
        "x-ms-client-request-id": "c26b0ea0-10ad-9e34-8c1c-7ec1ae126b8b",
        "x-ms-request-id": "be94f9df-601a-000d-2819-f41216000000",
<<<<<<< HEAD
        "x-ms-version": "2020-12-06"
=======
        "x-ms-version": "2021-02-12"
>>>>>>> 7e782c87
      },
      "ResponseBody": []
    }
  ],
  "Variables": {
    "RandomSeed": "875728908",
    "Storage_TestConfigDefault": "ProductionTenant\nseanmcccanary3\nU2FuaXRpemVk\nhttps://seanmcccanary3.blob.core.windows.net\nhttps://seanmcccanary3.file.core.windows.net\nhttps://seanmcccanary3.queue.core.windows.net\nhttps://seanmcccanary3.table.core.windows.net\n\n\n\n\nhttps://seanmcccanary3-secondary.blob.core.windows.net\nhttps://seanmcccanary3-secondary.file.core.windows.net\nhttps://seanmcccanary3-secondary.queue.core.windows.net\nhttps://seanmcccanary3-secondary.table.core.windows.net\n\nSanitized\n\n\nCloud\nBlobEndpoint=https://seanmcccanary3.blob.core.windows.net/;QueueEndpoint=https://seanmcccanary3.queue.core.windows.net/;FileEndpoint=https://seanmcccanary3.file.core.windows.net/;BlobSecondaryEndpoint=https://seanmcccanary3-secondary.blob.core.windows.net/;QueueSecondaryEndpoint=https://seanmcccanary3-secondary.queue.core.windows.net/;FileSecondaryEndpoint=https://seanmcccanary3-secondary.file.core.windows.net/;AccountName=seanmcccanary3;AccountKey=Kg==;\nseanscope1\n\n"
  }
}<|MERGE_RESOLUTION|>--- conflicted
+++ resolved
@@ -14,11 +14,7 @@
         "x-ms-client-request-id": "6f20e240-c0c4-4b4b-d02c-d1dea9c67014",
         "x-ms-date": "Tue, 26 Jan 2021 19:29:23 GMT",
         "x-ms-return-client-request-id": "true",
-<<<<<<< HEAD
-        "x-ms-version": "2020-12-06"
-=======
-        "x-ms-version": "2021-02-12"
->>>>>>> 7e782c87
+        "x-ms-version": "2021-02-12"
       },
       "RequestBody": null,
       "StatusCode": 201,
@@ -33,11 +29,7 @@
         ],
         "x-ms-client-request-id": "6f20e240-c0c4-4b4b-d02c-d1dea9c67014",
         "x-ms-request-id": "be94f9ce-601a-000d-1a19-f41216000000",
-<<<<<<< HEAD
-        "x-ms-version": "2020-12-06"
-=======
-        "x-ms-version": "2021-02-12"
->>>>>>> 7e782c87
+        "x-ms-version": "2021-02-12"
       },
       "ResponseBody": []
     },
@@ -59,11 +51,7 @@
         "x-ms-file-last-write-time": "Now",
         "x-ms-file-permission": "Inherit",
         "x-ms-return-client-request-id": "true",
-<<<<<<< HEAD
-        "x-ms-version": "2020-12-06"
-=======
-        "x-ms-version": "2021-02-12"
->>>>>>> 7e782c87
+        "x-ms-version": "2021-02-12"
       },
       "RequestBody": null,
       "StatusCode": 201,
@@ -86,11 +74,7 @@
         "x-ms-file-permission-key": "17860367565182308406*11459378189709739967",
         "x-ms-request-id": "be94f9d3-601a-000d-1d19-f41216000000",
         "x-ms-request-server-encrypted": "true",
-<<<<<<< HEAD
-        "x-ms-version": "2020-12-06"
-=======
-        "x-ms-version": "2021-02-12"
->>>>>>> 7e782c87
+        "x-ms-version": "2021-02-12"
       },
       "ResponseBody": []
     },
@@ -114,11 +98,7 @@
         "x-ms-file-permission": "Inherit",
         "x-ms-return-client-request-id": "true",
         "x-ms-type": "file",
-<<<<<<< HEAD
-        "x-ms-version": "2020-12-06"
-=======
-        "x-ms-version": "2021-02-12"
->>>>>>> 7e782c87
+        "x-ms-version": "2021-02-12"
       },
       "RequestBody": null,
       "StatusCode": 201,
@@ -141,11 +121,7 @@
         "x-ms-file-permission-key": "4010187179898695473*11459378189709739967",
         "x-ms-request-id": "be94f9d6-601a-000d-1f19-f41216000000",
         "x-ms-request-server-encrypted": "true",
-<<<<<<< HEAD
-        "x-ms-version": "2020-12-06"
-=======
-        "x-ms-version": "2021-02-12"
->>>>>>> 7e782c87
+        "x-ms-version": "2021-02-12"
       },
       "ResponseBody": []
     },
@@ -164,11 +140,7 @@
         "x-ms-copy-action": "abort",
         "x-ms-date": "Tue, 26 Jan 2021 19:29:24 GMT",
         "x-ms-return-client-request-id": "true",
-<<<<<<< HEAD
-        "x-ms-version": "2020-12-06"
-=======
-        "x-ms-version": "2021-02-12"
->>>>>>> 7e782c87
+        "x-ms-version": "2021-02-12"
       },
       "RequestBody": null,
       "StatusCode": 400,
@@ -183,11 +155,7 @@
         "x-ms-client-request-id": "d806856c-7b88-bb41-925c-b91deb229e4d",
         "x-ms-error-code": "InvalidQueryParameterValue",
         "x-ms-request-id": "be94f9d9-601a-000d-2219-f41216000000",
-<<<<<<< HEAD
-        "x-ms-version": "2020-12-06"
-=======
-        "x-ms-version": "2021-02-12"
->>>>>>> 7e782c87
+        "x-ms-version": "2021-02-12"
       },
       "ResponseBody": [
         "﻿<?xml version=\"1.0\" encoding=\"utf-8\"?><Error><Code>InvalidQueryParameterValue</Code><Message>Value for one of the query parameters specified in the request URI is invalid.\n",
@@ -210,11 +178,7 @@
         "x-ms-date": "Tue, 26 Jan 2021 19:29:24 GMT",
         "x-ms-delete-snapshots": "include",
         "x-ms-return-client-request-id": "true",
-<<<<<<< HEAD
-        "x-ms-version": "2020-12-06"
-=======
-        "x-ms-version": "2021-02-12"
->>>>>>> 7e782c87
+        "x-ms-version": "2021-02-12"
       },
       "RequestBody": null,
       "StatusCode": 202,
@@ -227,11 +191,7 @@
         ],
         "x-ms-client-request-id": "c26b0ea0-10ad-9e34-8c1c-7ec1ae126b8b",
         "x-ms-request-id": "be94f9df-601a-000d-2819-f41216000000",
-<<<<<<< HEAD
-        "x-ms-version": "2020-12-06"
-=======
-        "x-ms-version": "2021-02-12"
->>>>>>> 7e782c87
+        "x-ms-version": "2021-02-12"
       },
       "ResponseBody": []
     }
