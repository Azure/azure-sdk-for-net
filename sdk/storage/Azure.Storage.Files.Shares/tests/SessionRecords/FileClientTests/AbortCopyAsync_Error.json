--- conflicted
+++ resolved
@@ -13,11 +13,7 @@
         "x-ms-client-request-id": "1e915815-1651-f119-1683-bf74bb5acc90",
         "x-ms-date": "Thu, 05 Mar 2020 21:43:25 GMT",
         "x-ms-return-client-request-id": "true",
-<<<<<<< HEAD
-        "x-ms-version": "2019-12-12"
-=======
         "x-ms-version": "2020-02-10"
->>>>>>> 60f4876e
       },
       "RequestBody": null,
       "StatusCode": 201,
@@ -32,11 +28,7 @@
         ],
         "x-ms-client-request-id": "1e915815-1651-f119-1683-bf74bb5acc90",
         "x-ms-request-id": "c9ef6156-f01a-0012-4237-f3e9eb000000",
-<<<<<<< HEAD
-        "x-ms-version": "2019-12-12"
-=======
         "x-ms-version": "2020-02-10"
->>>>>>> 60f4876e
       },
       "ResponseBody": []
     },
@@ -57,11 +49,7 @@
         "x-ms-file-last-write-time": "Now",
         "x-ms-file-permission": "Inherit",
         "x-ms-return-client-request-id": "true",
-<<<<<<< HEAD
-        "x-ms-version": "2019-12-12"
-=======
         "x-ms-version": "2020-02-10"
->>>>>>> 60f4876e
       },
       "RequestBody": null,
       "StatusCode": 201,
@@ -84,11 +72,7 @@
         "x-ms-file-permission-key": "7855875120676328179*422928105932735866",
         "x-ms-request-id": "c9ef6158-f01a-0012-4337-f3e9eb000000",
         "x-ms-request-server-encrypted": "true",
-<<<<<<< HEAD
-        "x-ms-version": "2019-12-12"
-=======
         "x-ms-version": "2020-02-10"
->>>>>>> 60f4876e
       },
       "ResponseBody": []
     },
@@ -111,11 +95,7 @@
         "x-ms-file-permission": "Inherit",
         "x-ms-return-client-request-id": "true",
         "x-ms-type": "file",
-<<<<<<< HEAD
-        "x-ms-version": "2019-12-12"
-=======
         "x-ms-version": "2020-02-10"
->>>>>>> 60f4876e
       },
       "RequestBody": null,
       "StatusCode": 201,
@@ -138,11 +118,7 @@
         "x-ms-file-permission-key": "12501538048846835188*422928105932735866",
         "x-ms-request-id": "c9ef6159-f01a-0012-4437-f3e9eb000000",
         "x-ms-request-server-encrypted": "true",
-<<<<<<< HEAD
-        "x-ms-version": "2019-12-12"
-=======
         "x-ms-version": "2020-02-10"
->>>>>>> 60f4876e
       },
       "ResponseBody": []
     },
@@ -160,11 +136,7 @@
         "x-ms-copy-action": "abort",
         "x-ms-date": "Thu, 05 Mar 2020 21:43:26 GMT",
         "x-ms-return-client-request-id": "true",
-<<<<<<< HEAD
-        "x-ms-version": "2019-12-12"
-=======
         "x-ms-version": "2020-02-10"
->>>>>>> 60f4876e
       },
       "RequestBody": null,
       "StatusCode": 400,
@@ -179,11 +151,7 @@
         "x-ms-client-request-id": "2ebc06b4-9cfb-a324-13cb-d15678294e1e",
         "x-ms-error-code": "InvalidQueryParameterValue",
         "x-ms-request-id": "c9ef615a-f01a-0012-4537-f3e9eb000000",
-<<<<<<< HEAD
-        "x-ms-version": "2019-12-12"
-=======
         "x-ms-version": "2020-02-10"
->>>>>>> 60f4876e
       },
       "ResponseBody": [
         "\uFEFF\u003C?xml version=\u00221.0\u0022 encoding=\u0022utf-8\u0022?\u003E\u003CError\u003E\u003CCode\u003EInvalidQueryParameterValue\u003C/Code\u003E\u003CMessage\u003EValue for one of the query parameters specified in the request URI is invalid.\n",
@@ -205,11 +173,7 @@
         "x-ms-date": "Thu, 05 Mar 2020 21:43:26 GMT",
         "x-ms-delete-snapshots": "include",
         "x-ms-return-client-request-id": "true",
-<<<<<<< HEAD
-        "x-ms-version": "2019-12-12"
-=======
         "x-ms-version": "2020-02-10"
->>>>>>> 60f4876e
       },
       "RequestBody": null,
       "StatusCode": 202,
@@ -222,11 +186,7 @@
         ],
         "x-ms-client-request-id": "97b27835-8033-f23b-1db7-75173ea51926",
         "x-ms-request-id": "c9ef615b-f01a-0012-4637-f3e9eb000000",
-<<<<<<< HEAD
-        "x-ms-version": "2019-12-12"
-=======
         "x-ms-version": "2020-02-10"
->>>>>>> 60f4876e
       },
       "ResponseBody": []
     }
