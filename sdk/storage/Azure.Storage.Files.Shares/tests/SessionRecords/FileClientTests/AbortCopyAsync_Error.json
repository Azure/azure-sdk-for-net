{
  "Entries": [
    {
      "RequestUri": "https://seanmcccanary3.file.core.windows.net/test-share-b88e6003-c1d8-e11c-6a46-648c84fe3599?restype=share",
      "RequestMethod": "PUT",
      "RequestHeaders": {
        "Accept": "application/xml",
        "Authorization": "Sanitized",
        "traceparent": "00-f52d3fc3d0497f43b89325a529f9d5fa-b8fdfc7a4f43a14e-00",
        "User-Agent": [
          "azsdk-net-Storage.Files.Shares/12.7.0-alpha.20210121.1",
          "(.NET 5.0.2; Microsoft Windows 10.0.19042)"
        ],
        "x-ms-client-request-id": "1e915815-1651-f119-1683-bf74bb5acc90",
        "x-ms-date": "Thu, 21 Jan 2021 20:38:28 GMT",
        "x-ms-return-client-request-id": "true",
        "x-ms-version": "2020-06-12"
      },
      "RequestBody": null,
      "StatusCode": 201,
      "ResponseHeaders": {
        "Content-Length": "0",
        "Date": "Thu, 21 Jan 2021 20:38:27 GMT",
        "ETag": "\u00220x8D8BE4C827DDFFD\u0022",
        "Last-Modified": "Thu, 21 Jan 2021 20:38:28 GMT",
        "Server": [
          "Windows-Azure-File/1.0",
          "Microsoft-HTTPAPI/2.0"
        ],
        "x-ms-client-request-id": "1e915815-1651-f119-1683-bf74bb5acc90",
<<<<<<< HEAD
        "x-ms-request-id": "c9ef6156-f01a-0012-4237-f3e9eb000000",
        "x-ms-version": "2020-06-12"
=======
        "x-ms-request-id": "10987805-301a-003f-6435-f01261000000",
        "x-ms-version": "2020-04-08"
>>>>>>> ac24a13f
      },
      "ResponseBody": []
    },
    {
      "RequestUri": "https://seanmcccanary3.file.core.windows.net/test-share-b88e6003-c1d8-e11c-6a46-648c84fe3599/test-directory-b63bd8b7-f4fc-c1b5-ed43-f8c1b0d5a8df?restype=directory",
      "RequestMethod": "PUT",
      "RequestHeaders": {
        "Accept": "application/xml",
        "Authorization": "Sanitized",
        "traceparent": "00-3406def38451b840a3eaefb1fa1f88de-6b27366876b04240-00",
        "User-Agent": [
          "azsdk-net-Storage.Files.Shares/12.7.0-alpha.20210121.1",
          "(.NET 5.0.2; Microsoft Windows 10.0.19042)"
        ],
        "x-ms-client-request-id": "608f804b-514f-202c-a2cf-300e1d584041",
        "x-ms-date": "Thu, 21 Jan 2021 20:38:29 GMT",
        "x-ms-file-attributes": "None",
        "x-ms-file-creation-time": "Now",
        "x-ms-file-last-write-time": "Now",
        "x-ms-file-permission": "Inherit",
        "x-ms-return-client-request-id": "true",
        "x-ms-version": "2020-06-12"
      },
      "RequestBody": null,
      "StatusCode": 201,
      "ResponseHeaders": {
        "Content-Length": "0",
        "Date": "Thu, 21 Jan 2021 20:38:28 GMT",
        "ETag": "\u00220x8D8BE4C8286E884\u0022",
        "Last-Modified": "Thu, 21 Jan 2021 20:38:28 GMT",
        "Server": [
          "Windows-Azure-File/1.0",
          "Microsoft-HTTPAPI/2.0"
        ],
        "x-ms-client-request-id": "608f804b-514f-202c-a2cf-300e1d584041",
        "x-ms-file-attributes": "Directory",
        "x-ms-file-change-time": "2021-01-21T20:38:28.9596548Z",
        "x-ms-file-creation-time": "2021-01-21T20:38:28.9596548Z",
        "x-ms-file-id": "13835128424026341376",
        "x-ms-file-last-write-time": "2021-01-21T20:38:28.9596548Z",
        "x-ms-file-parent-id": "0",
        "x-ms-file-permission-key": "17860367565182308406*11459378189709739967",
        "x-ms-request-id": "10987808-301a-003f-6535-f01261000000",
        "x-ms-request-server-encrypted": "true",
        "x-ms-version": "2020-06-12"
      },
      "ResponseBody": []
    },
    {
      "RequestUri": "https://seanmcccanary3.file.core.windows.net/test-share-b88e6003-c1d8-e11c-6a46-648c84fe3599/test-directory-b63bd8b7-f4fc-c1b5-ed43-f8c1b0d5a8df/test-file-7f35dfda-a0e3-a022-90e9-b23c716b3fee",
      "RequestMethod": "PUT",
      "RequestHeaders": {
        "Accept": "application/xml",
        "Authorization": "Sanitized",
        "traceparent": "00-f7f1fa15f0d819408428eabd12f68a94-f74efb49f57e374a-00",
        "User-Agent": [
          "azsdk-net-Storage.Files.Shares/12.7.0-alpha.20210121.1",
          "(.NET 5.0.2; Microsoft Windows 10.0.19042)"
        ],
        "x-ms-client-request-id": "a26f427f-0fc9-aa80-5eef-cf669ef0af37",
        "x-ms-content-length": "1048576",
        "x-ms-date": "Thu, 21 Jan 2021 20:38:29 GMT",
        "x-ms-file-attributes": "None",
        "x-ms-file-creation-time": "Now",
        "x-ms-file-last-write-time": "Now",
        "x-ms-file-permission": "Inherit",
        "x-ms-return-client-request-id": "true",
        "x-ms-type": "file",
        "x-ms-version": "2020-06-12"
      },
      "RequestBody": null,
      "StatusCode": 201,
      "ResponseHeaders": {
        "Content-Length": "0",
        "Date": "Thu, 21 Jan 2021 20:38:28 GMT",
        "ETag": "\u00220x8D8BE4C828F7597\u0022",
        "Last-Modified": "Thu, 21 Jan 2021 20:38:29 GMT",
        "Server": [
          "Windows-Azure-File/1.0",
          "Microsoft-HTTPAPI/2.0"
        ],
        "x-ms-client-request-id": "a26f427f-0fc9-aa80-5eef-cf669ef0af37",
        "x-ms-file-attributes": "Archive",
        "x-ms-file-change-time": "2021-01-21T20:38:29.0156951Z",
        "x-ms-file-creation-time": "2021-01-21T20:38:29.0156951Z",
        "x-ms-file-id": "11529285414812647424",
        "x-ms-file-last-write-time": "2021-01-21T20:38:29.0156951Z",
        "x-ms-file-parent-id": "13835128424026341376",
        "x-ms-file-permission-key": "4010187179898695473*11459378189709739967",
        "x-ms-request-id": "1098780b-301a-003f-6735-f01261000000",
        "x-ms-request-server-encrypted": "true",
        "x-ms-version": "2020-06-12"
      },
      "ResponseBody": []
    },
    {
      "RequestUri": "https://seanmcccanary3.file.core.windows.net/test-share-b88e6003-c1d8-e11c-6a46-648c84fe3599/test-directory-b63bd8b7-f4fc-c1b5-ed43-f8c1b0d5a8df/test-file-7f35dfda-a0e3-a022-90e9-b23c716b3fee?comp=copy\u0026copyid=id",
      "RequestMethod": "PUT",
      "RequestHeaders": {
        "Accept": "application/xml",
        "Authorization": "Sanitized",
        "traceparent": "00-7b2afd0ffa0c754b9d1e77e0c78469ea-808c4acbfab11140-00",
        "User-Agent": [
          "azsdk-net-Storage.Files.Shares/12.7.0-alpha.20210121.1",
          "(.NET 5.0.2; Microsoft Windows 10.0.19042)"
        ],
        "x-ms-client-request-id": "2ebc06b4-9cfb-a324-13cb-d15678294e1e",
        "x-ms-copy-action": "abort",
        "x-ms-date": "Thu, 21 Jan 2021 20:38:29 GMT",
        "x-ms-return-client-request-id": "true",
        "x-ms-version": "2020-06-12"
      },
      "RequestBody": null,
      "StatusCode": 400,
      "ResponseHeaders": {
        "Content-Length": "412",
        "Content-Type": "application/xml",
        "Date": "Thu, 21 Jan 2021 20:38:28 GMT",
        "Server": [
          "Windows-Azure-File/1.0",
          "Microsoft-HTTPAPI/2.0"
        ],
        "x-ms-client-request-id": "2ebc06b4-9cfb-a324-13cb-d15678294e1e",
        "x-ms-error-code": "InvalidQueryParameterValue",
<<<<<<< HEAD
        "x-ms-request-id": "c9ef615a-f01a-0012-4537-f3e9eb000000",
        "x-ms-version": "2020-06-12"
=======
        "x-ms-request-id": "1098780c-301a-003f-6835-f01261000000",
        "x-ms-version": "2020-04-08"
>>>>>>> ac24a13f
      },
      "ResponseBody": [
        "\uFEFF\u003C?xml version=\u00221.0\u0022 encoding=\u0022utf-8\u0022?\u003E\u003CError\u003E\u003CCode\u003EInvalidQueryParameterValue\u003C/Code\u003E\u003CMessage\u003EValue for one of the query parameters specified in the request URI is invalid.\n",
        "RequestId:1098780c-301a-003f-6835-f01261000000\n",
        "Time:2021-01-21T20:38:29.1196087Z\u003C/Message\u003E\u003CQueryParameterName\u003Ecopyid\u003C/QueryParameterName\u003E\u003CQueryParameterValue\u003Eid\u003C/QueryParameterValue\u003E\u003CReason\u003Ecopyid needs to be valid Guid.\u003C/Reason\u003E\u003C/Error\u003E"
      ]
    },
    {
      "RequestUri": "https://seanmcccanary3.file.core.windows.net/test-share-b88e6003-c1d8-e11c-6a46-648c84fe3599?restype=share",
      "RequestMethod": "DELETE",
      "RequestHeaders": {
        "Accept": "application/xml",
        "Authorization": "Sanitized",
        "traceparent": "00-428e260062ca4143849ae60413c76eb7-59d5812429e91845-00",
        "User-Agent": [
          "azsdk-net-Storage.Files.Shares/12.7.0-alpha.20210121.1",
          "(.NET 5.0.2; Microsoft Windows 10.0.19042)"
        ],
        "x-ms-client-request-id": "97b27835-8033-f23b-1db7-75173ea51926",
        "x-ms-date": "Thu, 21 Jan 2021 20:38:29 GMT",
        "x-ms-delete-snapshots": "include",
        "x-ms-return-client-request-id": "true",
        "x-ms-version": "2020-06-12"
      },
      "RequestBody": null,
      "StatusCode": 202,
      "ResponseHeaders": {
        "Content-Length": "0",
        "Date": "Thu, 21 Jan 2021 20:38:28 GMT",
        "Server": [
          "Windows-Azure-File/1.0",
          "Microsoft-HTTPAPI/2.0"
        ],
        "x-ms-client-request-id": "97b27835-8033-f23b-1db7-75173ea51926",
<<<<<<< HEAD
        "x-ms-request-id": "c9ef615b-f01a-0012-4637-f3e9eb000000",
        "x-ms-version": "2020-06-12"
=======
        "x-ms-request-id": "1098780d-301a-003f-6935-f01261000000",
        "x-ms-version": "2020-04-08"
>>>>>>> ac24a13f
      },
      "ResponseBody": []
    }
  ],
  "Variables": {
    "RandomSeed": "383123772",
    "Storage_TestConfigDefault": "ProductionTenant\nseanmcccanary3\nU2FuaXRpemVk\nhttps://seanmcccanary3.blob.core.windows.net\nhttps://seanmcccanary3.file.core.windows.net\nhttps://seanmcccanary3.queue.core.windows.net\nhttps://seanmcccanary3.table.core.windows.net\n\n\n\n\nhttps://seanmcccanary3-secondary.blob.core.windows.net\nhttps://seanmcccanary3-secondary.file.core.windows.net\nhttps://seanmcccanary3-secondary.queue.core.windows.net\nhttps://seanmcccanary3-secondary.table.core.windows.net\n\nSanitized\n\n\nCloud\nBlobEndpoint=https://seanmcccanary3.blob.core.windows.net/;QueueEndpoint=https://seanmcccanary3.queue.core.windows.net/;FileEndpoint=https://seanmcccanary3.file.core.windows.net/;BlobSecondaryEndpoint=https://seanmcccanary3-secondary.blob.core.windows.net/;QueueSecondaryEndpoint=https://seanmcccanary3-secondary.queue.core.windows.net/;FileSecondaryEndpoint=https://seanmcccanary3-secondary.file.core.windows.net/;AccountName=seanmcccanary3;AccountKey=Kg==;\nseanscope1"
  }
}<|MERGE_RESOLUTION|>--- conflicted
+++ resolved
@@ -1,18 +1,18 @@
 {
   "Entries": [
     {
-      "RequestUri": "https://seanmcccanary3.file.core.windows.net/test-share-b88e6003-c1d8-e11c-6a46-648c84fe3599?restype=share",
-      "RequestMethod": "PUT",
-      "RequestHeaders": {
-        "Accept": "application/xml",
-        "Authorization": "Sanitized",
-        "traceparent": "00-f52d3fc3d0497f43b89325a529f9d5fa-b8fdfc7a4f43a14e-00",
-        "User-Agent": [
-          "azsdk-net-Storage.Files.Shares/12.7.0-alpha.20210121.1",
-          "(.NET 5.0.2; Microsoft Windows 10.0.19042)"
-        ],
-        "x-ms-client-request-id": "1e915815-1651-f119-1683-bf74bb5acc90",
-        "x-ms-date": "Thu, 21 Jan 2021 20:38:28 GMT",
+      "RequestUri": "https://seanmcccanary3.file.core.windows.net/test-share-54904e04-a3ab-6a63-94e9-2e96ead0edb2?restype=share",
+      "RequestMethod": "PUT",
+      "RequestHeaders": {
+        "Accept": "application/xml",
+        "Authorization": "Sanitized",
+        "traceparent": "00-68613a9c0e10a748994e879ac3bed259-2c34d83104b4914c-00",
+        "User-Agent": [
+          "azsdk-net-Storage.Files.Shares/12.7.0-alpha.20210126.1",
+          "(.NET 5.0.2; Microsoft Windows 10.0.19042)"
+        ],
+        "x-ms-client-request-id": "6f20e240-c0c4-4b4b-d02c-d1dea9c67014",
+        "x-ms-date": "Tue, 26 Jan 2021 19:29:23 GMT",
         "x-ms-return-client-request-id": "true",
         "x-ms-version": "2020-06-12"
       },
@@ -20,37 +20,32 @@
       "StatusCode": 201,
       "ResponseHeaders": {
         "Content-Length": "0",
-        "Date": "Thu, 21 Jan 2021 20:38:27 GMT",
-        "ETag": "\u00220x8D8BE4C827DDFFD\u0022",
-        "Last-Modified": "Thu, 21 Jan 2021 20:38:28 GMT",
-        "Server": [
-          "Windows-Azure-File/1.0",
-          "Microsoft-HTTPAPI/2.0"
-        ],
-        "x-ms-client-request-id": "1e915815-1651-f119-1683-bf74bb5acc90",
-<<<<<<< HEAD
-        "x-ms-request-id": "c9ef6156-f01a-0012-4237-f3e9eb000000",
-        "x-ms-version": "2020-06-12"
-=======
-        "x-ms-request-id": "10987805-301a-003f-6435-f01261000000",
-        "x-ms-version": "2020-04-08"
->>>>>>> ac24a13f
-      },
-      "ResponseBody": []
-    },
-    {
-      "RequestUri": "https://seanmcccanary3.file.core.windows.net/test-share-b88e6003-c1d8-e11c-6a46-648c84fe3599/test-directory-b63bd8b7-f4fc-c1b5-ed43-f8c1b0d5a8df?restype=directory",
-      "RequestMethod": "PUT",
-      "RequestHeaders": {
-        "Accept": "application/xml",
-        "Authorization": "Sanitized",
-        "traceparent": "00-3406def38451b840a3eaefb1fa1f88de-6b27366876b04240-00",
-        "User-Agent": [
-          "azsdk-net-Storage.Files.Shares/12.7.0-alpha.20210121.1",
-          "(.NET 5.0.2; Microsoft Windows 10.0.19042)"
-        ],
-        "x-ms-client-request-id": "608f804b-514f-202c-a2cf-300e1d584041",
-        "x-ms-date": "Thu, 21 Jan 2021 20:38:29 GMT",
+        "Date": "Tue, 26 Jan 2021 19:29:22 GMT",
+        "ETag": "\u00220x8D8C230AFA113F8\u0022",
+        "Last-Modified": "Tue, 26 Jan 2021 19:29:23 GMT",
+        "Server": [
+          "Windows-Azure-File/1.0",
+          "Microsoft-HTTPAPI/2.0"
+        ],
+        "x-ms-client-request-id": "6f20e240-c0c4-4b4b-d02c-d1dea9c67014",
+        "x-ms-request-id": "be94f9ce-601a-000d-1a19-f41216000000",
+        "x-ms-version": "2020-06-12"
+      },
+      "ResponseBody": []
+    },
+    {
+      "RequestUri": "https://seanmcccanary3.file.core.windows.net/test-share-54904e04-a3ab-6a63-94e9-2e96ead0edb2/test-directory-353e37ae-8347-bd16-5bf0-becd7b1cad28?restype=directory",
+      "RequestMethod": "PUT",
+      "RequestHeaders": {
+        "Accept": "application/xml",
+        "Authorization": "Sanitized",
+        "traceparent": "00-275fab345c1877408fcf6dd10144e0c1-d1e163661da3a844-00",
+        "User-Agent": [
+          "azsdk-net-Storage.Files.Shares/12.7.0-alpha.20210126.1",
+          "(.NET 5.0.2; Microsoft Windows 10.0.19042)"
+        ],
+        "x-ms-client-request-id": "8598136c-e62d-bcf2-cc62-14d3017ed0b3",
+        "x-ms-date": "Tue, 26 Jan 2021 19:29:24 GMT",
         "x-ms-file-attributes": "None",
         "x-ms-file-creation-time": "Now",
         "x-ms-file-last-write-time": "Now",
@@ -62,41 +57,41 @@
       "StatusCode": 201,
       "ResponseHeaders": {
         "Content-Length": "0",
-        "Date": "Thu, 21 Jan 2021 20:38:28 GMT",
-        "ETag": "\u00220x8D8BE4C8286E884\u0022",
-        "Last-Modified": "Thu, 21 Jan 2021 20:38:28 GMT",
-        "Server": [
-          "Windows-Azure-File/1.0",
-          "Microsoft-HTTPAPI/2.0"
-        ],
-        "x-ms-client-request-id": "608f804b-514f-202c-a2cf-300e1d584041",
+        "Date": "Tue, 26 Jan 2021 19:29:22 GMT",
+        "ETag": "\u00220x8D8C230AFABE7B5\u0022",
+        "Last-Modified": "Tue, 26 Jan 2021 19:29:23 GMT",
+        "Server": [
+          "Windows-Azure-File/1.0",
+          "Microsoft-HTTPAPI/2.0"
+        ],
+        "x-ms-client-request-id": "8598136c-e62d-bcf2-cc62-14d3017ed0b3",
         "x-ms-file-attributes": "Directory",
-        "x-ms-file-change-time": "2021-01-21T20:38:28.9596548Z",
-        "x-ms-file-creation-time": "2021-01-21T20:38:28.9596548Z",
+        "x-ms-file-change-time": "2021-01-26T19:29:23.4422709Z",
+        "x-ms-file-creation-time": "2021-01-26T19:29:23.4422709Z",
         "x-ms-file-id": "13835128424026341376",
-        "x-ms-file-last-write-time": "2021-01-21T20:38:28.9596548Z",
+        "x-ms-file-last-write-time": "2021-01-26T19:29:23.4422709Z",
         "x-ms-file-parent-id": "0",
         "x-ms-file-permission-key": "17860367565182308406*11459378189709739967",
-        "x-ms-request-id": "10987808-301a-003f-6535-f01261000000",
+        "x-ms-request-id": "be94f9d3-601a-000d-1d19-f41216000000",
         "x-ms-request-server-encrypted": "true",
         "x-ms-version": "2020-06-12"
       },
       "ResponseBody": []
     },
     {
-      "RequestUri": "https://seanmcccanary3.file.core.windows.net/test-share-b88e6003-c1d8-e11c-6a46-648c84fe3599/test-directory-b63bd8b7-f4fc-c1b5-ed43-f8c1b0d5a8df/test-file-7f35dfda-a0e3-a022-90e9-b23c716b3fee",
-      "RequestMethod": "PUT",
-      "RequestHeaders": {
-        "Accept": "application/xml",
-        "Authorization": "Sanitized",
-        "traceparent": "00-f7f1fa15f0d819408428eabd12f68a94-f74efb49f57e374a-00",
-        "User-Agent": [
-          "azsdk-net-Storage.Files.Shares/12.7.0-alpha.20210121.1",
-          "(.NET 5.0.2; Microsoft Windows 10.0.19042)"
-        ],
-        "x-ms-client-request-id": "a26f427f-0fc9-aa80-5eef-cf669ef0af37",
+      "RequestUri": "https://seanmcccanary3.file.core.windows.net/test-share-54904e04-a3ab-6a63-94e9-2e96ead0edb2/test-directory-353e37ae-8347-bd16-5bf0-becd7b1cad28/test-file-b510a87e-6970-3064-4955-9e3ed40f4846",
+      "RequestMethod": "PUT",
+      "RequestHeaders": {
+        "Accept": "application/xml",
+        "Authorization": "Sanitized",
+        "traceparent": "00-2316f6f8ba81704e9723c884a6ecb27a-d73b696536eb754a-00",
+        "User-Agent": [
+          "azsdk-net-Storage.Files.Shares/12.7.0-alpha.20210126.1",
+          "(.NET 5.0.2; Microsoft Windows 10.0.19042)"
+        ],
+        "x-ms-client-request-id": "cc87fb38-3f04-035d-ae67-3cd848b3e8bc",
         "x-ms-content-length": "1048576",
-        "x-ms-date": "Thu, 21 Jan 2021 20:38:29 GMT",
+        "x-ms-date": "Tue, 26 Jan 2021 19:29:24 GMT",
         "x-ms-file-attributes": "None",
         "x-ms-file-creation-time": "Now",
         "x-ms-file-last-write-time": "Now",
@@ -109,41 +104,41 @@
       "StatusCode": 201,
       "ResponseHeaders": {
         "Content-Length": "0",
-        "Date": "Thu, 21 Jan 2021 20:38:28 GMT",
-        "ETag": "\u00220x8D8BE4C828F7597\u0022",
-        "Last-Modified": "Thu, 21 Jan 2021 20:38:29 GMT",
-        "Server": [
-          "Windows-Azure-File/1.0",
-          "Microsoft-HTTPAPI/2.0"
-        ],
-        "x-ms-client-request-id": "a26f427f-0fc9-aa80-5eef-cf669ef0af37",
+        "Date": "Tue, 26 Jan 2021 19:29:22 GMT",
+        "ETag": "\u00220x8D8C230AFB622BB\u0022",
+        "Last-Modified": "Tue, 26 Jan 2021 19:29:23 GMT",
+        "Server": [
+          "Windows-Azure-File/1.0",
+          "Microsoft-HTTPAPI/2.0"
+        ],
+        "x-ms-client-request-id": "cc87fb38-3f04-035d-ae67-3cd848b3e8bc",
         "x-ms-file-attributes": "Archive",
-        "x-ms-file-change-time": "2021-01-21T20:38:29.0156951Z",
-        "x-ms-file-creation-time": "2021-01-21T20:38:29.0156951Z",
+        "x-ms-file-change-time": "2021-01-26T19:29:23.5093179Z",
+        "x-ms-file-creation-time": "2021-01-26T19:29:23.5093179Z",
         "x-ms-file-id": "11529285414812647424",
-        "x-ms-file-last-write-time": "2021-01-21T20:38:29.0156951Z",
+        "x-ms-file-last-write-time": "2021-01-26T19:29:23.5093179Z",
         "x-ms-file-parent-id": "13835128424026341376",
         "x-ms-file-permission-key": "4010187179898695473*11459378189709739967",
-        "x-ms-request-id": "1098780b-301a-003f-6735-f01261000000",
+        "x-ms-request-id": "be94f9d6-601a-000d-1f19-f41216000000",
         "x-ms-request-server-encrypted": "true",
         "x-ms-version": "2020-06-12"
       },
       "ResponseBody": []
     },
     {
-      "RequestUri": "https://seanmcccanary3.file.core.windows.net/test-share-b88e6003-c1d8-e11c-6a46-648c84fe3599/test-directory-b63bd8b7-f4fc-c1b5-ed43-f8c1b0d5a8df/test-file-7f35dfda-a0e3-a022-90e9-b23c716b3fee?comp=copy\u0026copyid=id",
-      "RequestMethod": "PUT",
-      "RequestHeaders": {
-        "Accept": "application/xml",
-        "Authorization": "Sanitized",
-        "traceparent": "00-7b2afd0ffa0c754b9d1e77e0c78469ea-808c4acbfab11140-00",
-        "User-Agent": [
-          "azsdk-net-Storage.Files.Shares/12.7.0-alpha.20210121.1",
-          "(.NET 5.0.2; Microsoft Windows 10.0.19042)"
-        ],
-        "x-ms-client-request-id": "2ebc06b4-9cfb-a324-13cb-d15678294e1e",
+      "RequestUri": "https://seanmcccanary3.file.core.windows.net/test-share-54904e04-a3ab-6a63-94e9-2e96ead0edb2/test-directory-353e37ae-8347-bd16-5bf0-becd7b1cad28/test-file-b510a87e-6970-3064-4955-9e3ed40f4846?comp=copy\u0026copyid=id",
+      "RequestMethod": "PUT",
+      "RequestHeaders": {
+        "Accept": "application/xml",
+        "Authorization": "Sanitized",
+        "traceparent": "00-85e671b2bce7da44aa40dc213b22e117-d3215841c9d4794e-00",
+        "User-Agent": [
+          "azsdk-net-Storage.Files.Shares/12.7.0-alpha.20210126.1",
+          "(.NET 5.0.2; Microsoft Windows 10.0.19042)"
+        ],
+        "x-ms-client-request-id": "d806856c-7b88-bb41-925c-b91deb229e4d",
         "x-ms-copy-action": "abort",
-        "x-ms-date": "Thu, 21 Jan 2021 20:38:29 GMT",
+        "x-ms-date": "Tue, 26 Jan 2021 19:29:24 GMT",
         "x-ms-return-client-request-id": "true",
         "x-ms-version": "2020-06-12"
       },
@@ -152,40 +147,35 @@
       "ResponseHeaders": {
         "Content-Length": "412",
         "Content-Type": "application/xml",
-        "Date": "Thu, 21 Jan 2021 20:38:28 GMT",
-        "Server": [
-          "Windows-Azure-File/1.0",
-          "Microsoft-HTTPAPI/2.0"
-        ],
-        "x-ms-client-request-id": "2ebc06b4-9cfb-a324-13cb-d15678294e1e",
+        "Date": "Tue, 26 Jan 2021 19:29:22 GMT",
+        "Server": [
+          "Windows-Azure-File/1.0",
+          "Microsoft-HTTPAPI/2.0"
+        ],
+        "x-ms-client-request-id": "d806856c-7b88-bb41-925c-b91deb229e4d",
         "x-ms-error-code": "InvalidQueryParameterValue",
-<<<<<<< HEAD
-        "x-ms-request-id": "c9ef615a-f01a-0012-4537-f3e9eb000000",
-        "x-ms-version": "2020-06-12"
-=======
-        "x-ms-request-id": "1098780c-301a-003f-6835-f01261000000",
-        "x-ms-version": "2020-04-08"
->>>>>>> ac24a13f
+        "x-ms-request-id": "be94f9d9-601a-000d-2219-f41216000000",
+        "x-ms-version": "2020-06-12"
       },
       "ResponseBody": [
         "\uFEFF\u003C?xml version=\u00221.0\u0022 encoding=\u0022utf-8\u0022?\u003E\u003CError\u003E\u003CCode\u003EInvalidQueryParameterValue\u003C/Code\u003E\u003CMessage\u003EValue for one of the query parameters specified in the request URI is invalid.\n",
-        "RequestId:1098780c-301a-003f-6835-f01261000000\n",
-        "Time:2021-01-21T20:38:29.1196087Z\u003C/Message\u003E\u003CQueryParameterName\u003Ecopyid\u003C/QueryParameterName\u003E\u003CQueryParameterValue\u003Eid\u003C/QueryParameterValue\u003E\u003CReason\u003Ecopyid needs to be valid Guid.\u003C/Reason\u003E\u003C/Error\u003E"
+        "RequestId:be94f9d9-601a-000d-2219-f41216000000\n",
+        "Time:2021-01-26T19:29:23.6685256Z\u003C/Message\u003E\u003CQueryParameterName\u003Ecopyid\u003C/QueryParameterName\u003E\u003CQueryParameterValue\u003Eid\u003C/QueryParameterValue\u003E\u003CReason\u003Ecopyid needs to be valid Guid.\u003C/Reason\u003E\u003C/Error\u003E"
       ]
     },
     {
-      "RequestUri": "https://seanmcccanary3.file.core.windows.net/test-share-b88e6003-c1d8-e11c-6a46-648c84fe3599?restype=share",
+      "RequestUri": "https://seanmcccanary3.file.core.windows.net/test-share-54904e04-a3ab-6a63-94e9-2e96ead0edb2?restype=share",
       "RequestMethod": "DELETE",
       "RequestHeaders": {
         "Accept": "application/xml",
         "Authorization": "Sanitized",
-        "traceparent": "00-428e260062ca4143849ae60413c76eb7-59d5812429e91845-00",
-        "User-Agent": [
-          "azsdk-net-Storage.Files.Shares/12.7.0-alpha.20210121.1",
-          "(.NET 5.0.2; Microsoft Windows 10.0.19042)"
-        ],
-        "x-ms-client-request-id": "97b27835-8033-f23b-1db7-75173ea51926",
-        "x-ms-date": "Thu, 21 Jan 2021 20:38:29 GMT",
+        "traceparent": "00-715bdb5086bbce44b8fdbff62ca1e23c-9c932766ff06d34e-00",
+        "User-Agent": [
+          "azsdk-net-Storage.Files.Shares/12.7.0-alpha.20210126.1",
+          "(.NET 5.0.2; Microsoft Windows 10.0.19042)"
+        ],
+        "x-ms-client-request-id": "c26b0ea0-10ad-9e34-8c1c-7ec1ae126b8b",
+        "x-ms-date": "Tue, 26 Jan 2021 19:29:24 GMT",
         "x-ms-delete-snapshots": "include",
         "x-ms-return-client-request-id": "true",
         "x-ms-version": "2020-06-12"
@@ -194,25 +184,20 @@
       "StatusCode": 202,
       "ResponseHeaders": {
         "Content-Length": "0",
-        "Date": "Thu, 21 Jan 2021 20:38:28 GMT",
-        "Server": [
-          "Windows-Azure-File/1.0",
-          "Microsoft-HTTPAPI/2.0"
-        ],
-        "x-ms-client-request-id": "97b27835-8033-f23b-1db7-75173ea51926",
-<<<<<<< HEAD
-        "x-ms-request-id": "c9ef615b-f01a-0012-4637-f3e9eb000000",
-        "x-ms-version": "2020-06-12"
-=======
-        "x-ms-request-id": "1098780d-301a-003f-6935-f01261000000",
-        "x-ms-version": "2020-04-08"
->>>>>>> ac24a13f
+        "Date": "Tue, 26 Jan 2021 19:29:22 GMT",
+        "Server": [
+          "Windows-Azure-File/1.0",
+          "Microsoft-HTTPAPI/2.0"
+        ],
+        "x-ms-client-request-id": "c26b0ea0-10ad-9e34-8c1c-7ec1ae126b8b",
+        "x-ms-request-id": "be94f9df-601a-000d-2819-f41216000000",
+        "x-ms-version": "2020-06-12"
       },
       "ResponseBody": []
     }
   ],
   "Variables": {
-    "RandomSeed": "383123772",
+    "RandomSeed": "875728908",
     "Storage_TestConfigDefault": "ProductionTenant\nseanmcccanary3\nU2FuaXRpemVk\nhttps://seanmcccanary3.blob.core.windows.net\nhttps://seanmcccanary3.file.core.windows.net\nhttps://seanmcccanary3.queue.core.windows.net\nhttps://seanmcccanary3.table.core.windows.net\n\n\n\n\nhttps://seanmcccanary3-secondary.blob.core.windows.net\nhttps://seanmcccanary3-secondary.file.core.windows.net\nhttps://seanmcccanary3-secondary.queue.core.windows.net\nhttps://seanmcccanary3-secondary.table.core.windows.net\n\nSanitized\n\n\nCloud\nBlobEndpoint=https://seanmcccanary3.blob.core.windows.net/;QueueEndpoint=https://seanmcccanary3.queue.core.windows.net/;FileEndpoint=https://seanmcccanary3.file.core.windows.net/;BlobSecondaryEndpoint=https://seanmcccanary3-secondary.blob.core.windows.net/;QueueSecondaryEndpoint=https://seanmcccanary3-secondary.queue.core.windows.net/;FileSecondaryEndpoint=https://seanmcccanary3-secondary.file.core.windows.net/;AccountName=seanmcccanary3;AccountKey=Kg==;\nseanscope1"
   }
 }