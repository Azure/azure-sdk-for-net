{
  "Entries": [
    {
      "RequestUri": "https://kasobolcanadacentral.file.core.windows.net/test-share-68cb6cc4-9c9c-f506-2205-3f6beb7c740b?restype=share",
      "RequestMethod": "PUT",
      "RequestHeaders": {
        "Accept": "application/xml",
        "Authorization": "Sanitized",
        "traceparent": "00-5b4cee5ca8ac714d98c2f729f32b62a1-5075a33cf08d1e44-00",
        "User-Agent": "azsdk-net-Storage.Files.Shares/12.8.0-alpha.20210719.1 (.NET Framework 4.8.4300.0; Microsoft Windows 10.0.19043 )",
        "x-ms-client-request-id": "1c8c317e-a461-bf65-2306-775b0426dd41",
        "x-ms-date": "Mon, 19 Jul 2021 15:55:02 GMT",
        "x-ms-return-client-request-id": "true",
<<<<<<< HEAD
        "x-ms-version": "2020-12-06"
=======
        "x-ms-version": "2021-02-12"
>>>>>>> 7e782c87
      },
      "RequestBody": null,
      "StatusCode": 201,
      "ResponseHeaders": {
        "Content-Length": "0",
        "Date": "Mon, 19 Jul 2021 15:55:02 GMT",
        "ETag": "\u00220x8D94ACD921854EA\u0022",
        "Last-Modified": "Mon, 19 Jul 2021 15:55:02 GMT",
        "Server": "Windows-Azure-File/1.0 Microsoft-HTTPAPI/2.0",
        "x-ms-client-request-id": "1c8c317e-a461-bf65-2306-775b0426dd41",
        "x-ms-request-id": "9ce12806-201a-005e-1bb6-7c2151000000",
<<<<<<< HEAD
        "x-ms-version": "2020-12-06"
=======
        "x-ms-version": "2021-02-12"
>>>>>>> 7e782c87
      },
      "ResponseBody": []
    },
    {
      "RequestUri": "https://kasobolcanadacentral.file.core.windows.net/test-share-68cb6cc4-9c9c-f506-2205-3f6beb7c740b/test-file-ebe1d5ed-efb1-121e-8064-f2b1184e2fe5",
      "RequestMethod": "PUT",
      "RequestHeaders": {
        "Accept": "application/xml",
        "Authorization": "Sanitized",
        "traceparent": "00-f4e244d853becd41bfa8d3450a4331bc-6fa5951755f55a4b-00",
        "User-Agent": "azsdk-net-Storage.Files.Shares/12.8.0-alpha.20210719.1 (.NET Framework 4.8.4300.0; Microsoft Windows 10.0.19043 )",
        "x-ms-client-request-id": "f1ca420d-545b-8fec-1379-9cfdb2b4a7d4",
        "x-ms-content-length": "1024",
        "x-ms-date": "Mon, 19 Jul 2021 15:55:03 GMT",
        "x-ms-file-attributes": "None",
        "x-ms-file-creation-time": "Now",
        "x-ms-file-last-write-time": "Now",
        "x-ms-file-permission": "Inherit",
        "x-ms-return-client-request-id": "true",
        "x-ms-type": "file",
<<<<<<< HEAD
        "x-ms-version": "2020-12-06"
=======
        "x-ms-version": "2021-02-12"
>>>>>>> 7e782c87
      },
      "RequestBody": null,
      "StatusCode": 201,
      "ResponseHeaders": {
        "Content-Length": "0",
        "Date": "Mon, 19 Jul 2021 15:55:02 GMT",
        "ETag": "\u00220x8D94ACD922666E4\u0022",
        "Last-Modified": "Mon, 19 Jul 2021 15:55:03 GMT",
        "Server": "Windows-Azure-File/1.0 Microsoft-HTTPAPI/2.0",
        "x-ms-client-request-id": "f1ca420d-545b-8fec-1379-9cfdb2b4a7d4",
        "x-ms-file-attributes": "Archive",
        "x-ms-file-change-time": "2021-07-19T15:55:03.0377188Z",
        "x-ms-file-creation-time": "2021-07-19T15:55:03.0377188Z",
        "x-ms-file-id": "13835128424026341376",
        "x-ms-file-last-write-time": "2021-07-19T15:55:03.0377188Z",
        "x-ms-file-parent-id": "0",
        "x-ms-file-permission-key": "17737392480967489306*6811422022089678740",
        "x-ms-request-id": "9ce12808-201a-005e-1cb6-7c2151000000",
        "x-ms-request-server-encrypted": "true",
<<<<<<< HEAD
        "x-ms-version": "2020-12-06"
=======
        "x-ms-version": "2021-02-12"
>>>>>>> 7e782c87
      },
      "ResponseBody": []
    },
    {
      "RequestUri": "https://kasobolcanadacentral.file.core.windows.net/test-share-68cb6cc4-9c9c-f506-2205-3f6beb7c740b/test-file-ebe1d5ed-efb1-121e-8064-f2b1184e2fe5?comp=range",
      "RequestMethod": "PUT",
      "RequestHeaders": {
        "Accept": "application/xml",
        "Authorization": "Sanitized",
        "Content-Length": "1024",
        "Content-Type": "application/octet-stream",
        "User-Agent": "azsdk-net-Storage.Files.Shares/12.8.0-alpha.20210719.1 (.NET Framework 4.8.4300.0; Microsoft Windows 10.0.19043 )",
        "x-ms-client-request-id": "d5a4a201-3e84-7189-b55d-a676baac9076",
        "x-ms-date": "Mon, 19 Jul 2021 15:55:03 GMT",
        "x-ms-range": "bytes=0-1023",
        "x-ms-return-client-request-id": "true",
<<<<<<< HEAD
        "x-ms-version": "2020-12-06",
=======
        "x-ms-version": "2021-02-12",
>>>>>>> 7e782c87
        "x-ms-write": "update"
      },
      "RequestBody": "7FDUXVBMOwCpMKQkT22o9Q3j3Ja9uPaClm1TzFOmnpN8AsC7dagxvrqPQmQeqkFxc8JqZSy1ZjNaUcbj\u002BG\u002BsA5EQqEyt7YBlsh7bLnaSZOwr4ViROzlnxpyMYCThTcVL4z7SDQH1xIZBBLMO2Ti9yO3auBcWG8dXqeGwIIxchGRYkEs4v1bqNR3STzeFWe1jz5g2BpWuNMh2e2QgRaP55YBPtUnshAiW8IP5RMuQ0lD0TFD0JX3OqluDwUTyyvB52Gm2NaOjdkqPoBYRtPD85agTK/hSBb8CgArtacPEpCaSgGxh2ZysUNUGZIVnvPZrhtub3p74JtKptLWZtg2HyvvwfzSDmgsMZtoiTKA6m8MUguLnKMaHmlmZtyXnE5rIfpmJdj3B5\u002BzPj3fD1dkybxjxhTMqn6I1aeXa6uLmJVNAWs4GsCWGUpr2F5lOw8R/Z0gM9Y1mnt73VA1Y5/0K6Wokg3sLK77zazKZM4gI56UgWoOZ2i/F2bvvDlwXLWud6y4uKj9JdDuJGIlazWpW7m1nOIx6cA86Xqm/HBxi2z3H\u002B0dZ2b1m1uZHD8GlawxRmCDusPXeI3sf9MuVilceJzxMk9Ei/RSwAWGlMmBNlfOdboT8cytI6djMOuXx0EyPKeiEWdc6LpoLPq\u002BTOPAa0V/Y\u002BBvSIbMRA6n5VcMvvjAVFgl4yTsbYj/p8TV7tLDnsmmGGNcwvAc0c1YuQdjX3H9\u002BfSLnoQcjvZXb6DB\u002BlU75EaNZqKZY5VoBRFXl7SFnEhW1/TaNABBhYltCVNPXtd0HNDA1fTPZJZjI5V2xPtBzdNYayZgXaxCS\u002BEVKFpCGKo543bjxMZTh29eexRuzrySLzt/8vOxF78gfooXujg4HQbrOOWAXgkJCOe3AeaX130khv0ixiW6iMu7w0o8P803IloRg5HXDdEuduoL\u002BhXUiKcM7zc/GVrdLLAdyJrCzMkag9\u002BMhlfrTXUv8FM7ro6x5zajM0yV9AUDMFLhtUU2b6Yg8Xo6SAZTJaHCEykLoX4hb\u002BVgH514gIvWiVIBBZgz9YCpGr0Ue5swUA2u1\u002BTf947UwElj0lAIpHDuY76wUhwFjhmoXorBCPRKM8\u002BTzayi\u002BpXHLEFOzCcwnHZIJhfYg/3tpUXPN5UEE7dVFaKAeNrES2ko6SXeusH2d8IUdObcba/NoiRm18b8vxiJ\u002BbqArCebh9qqs5bYEu6H1L/W75rQdKfyttayXXemKCoJUL0LccuaePEINb4U8ZM54wMHKdOBtYUSkfVM6SZnBIdo0r4xfGbwOHapyELp2cFHeH5wnwJai5s79OPSTY/KoS02rCLRBGKcFu1c2\u002B1GJLQ0CXCr8mWFDksm\u002BYeDIe7m3yQ==",
      "StatusCode": 201,
      "ResponseHeaders": {
        "Content-Length": "0",
        "Content-MD5": "SKlANEuSU1XSuD7POy3RhQ==",
        "Date": "Mon, 19 Jul 2021 15:55:02 GMT",
        "ETag": "\u00220x8D94ACD923D4E6A\u0022",
        "Last-Modified": "Mon, 19 Jul 2021 15:55:03 GMT",
        "Server": "Windows-Azure-File/1.0 Microsoft-HTTPAPI/2.0",
        "x-ms-client-request-id": "d5a4a201-3e84-7189-b55d-a676baac9076",
        "x-ms-request-id": "9ce12809-201a-005e-1db6-7c2151000000",
        "x-ms-request-server-encrypted": "true",
<<<<<<< HEAD
        "x-ms-version": "2020-12-06"
=======
        "x-ms-version": "2021-02-12"
>>>>>>> 7e782c87
      },
      "ResponseBody": []
    },
    {
      "RequestUri": "https://kasobolcanadacentral.file.core.windows.net/test-share-68cb6cc4-9c9c-f506-2205-3f6beb7c740b/test-file-ebe1d5ed-efb1-121e-8064-f2b1184e2fe5",
      "RequestMethod": "GET",
      "RequestHeaders": {
        "Accept": "application/xml",
        "Authorization": "Sanitized",
        "traceparent": "00-171708dcd5b92e4887032ce5ee596a3b-6515b64db471874a-00",
        "User-Agent": "azsdk-net-Storage.Files.Shares/12.8.0-alpha.20210719.1 (.NET Framework 4.8.4300.0; Microsoft Windows 10.0.19043 )",
        "x-ms-client-request-id": "10fbaca1-d10f-9950-0824-acdb7ddadb7e",
        "x-ms-date": "Mon, 19 Jul 2021 15:55:03 GMT",
        "x-ms-return-client-request-id": "true",
<<<<<<< HEAD
        "x-ms-version": "2020-12-06"
=======
        "x-ms-version": "2021-02-12"
>>>>>>> 7e782c87
      },
      "RequestBody": null,
      "StatusCode": 200,
      "ResponseHeaders": {
        "Accept-Ranges": "bytes",
        "Content-Length": "1024",
        "Content-Type": "application/octet-stream",
        "Date": "Mon, 19 Jul 2021 15:55:03 GMT",
        "ETag": "\u00220x8D94ACD923D4E6A\u0022",
        "Last-Modified": "Mon, 19 Jul 2021 15:55:03 GMT",
        "Server": "Windows-Azure-File/1.0 Microsoft-HTTPAPI/2.0",
        "x-ms-client-request-id": "10fbaca1-d10f-9950-0824-acdb7ddadb7e",
        "x-ms-file-attributes": "Archive",
        "x-ms-file-change-time": "2021-07-19T15:55:03.0377188Z",
        "x-ms-file-creation-time": "2021-07-19T15:55:03.0377188Z",
        "x-ms-file-id": "13835128424026341376",
        "x-ms-file-last-write-time": "2021-07-19T15:55:03.0377188Z",
        "x-ms-file-parent-id": "0",
        "x-ms-file-permission-key": "17737392480967489306*6811422022089678740",
        "x-ms-lease-state": "available",
        "x-ms-lease-status": "unlocked",
        "x-ms-request-id": "9ce1280a-201a-005e-1eb6-7c2151000000",
        "x-ms-server-encrypted": "true",
        "x-ms-type": "File",
<<<<<<< HEAD
        "x-ms-version": "2020-12-06"
=======
        "x-ms-version": "2021-02-12"
>>>>>>> 7e782c87
      },
      "ResponseBody": "7FDUXVBMOwCpMKQkT22o9Q3j3Ja9uPaClm1TzFOmnpN8AsC7dagxvrqPQmQeqkFxc8JqZSy1ZjNaUcbj\u002BG\u002BsA5EQqEyt7YBlsh7bLnaSZOwr4ViROzlnxpyMYCThTcVL4z7SDQH1xIZBBLMO2Ti9yO3auBcWG8dXqeGwIIxchGRYkEs4v1bqNR3STzeFWe1jz5g2BpWuNMh2e2QgRaP55YBPtUnshAiW8IP5RMuQ0lD0TFD0JX3OqluDwUTyyvB52Gm2NaOjdkqPoBYRtPD85agTK/hSBb8CgArtacPEpCaSgGxh2ZysUNUGZIVnvPZrhtub3p74JtKptLWZtg2HyvvwfzSDmgsMZtoiTKA6m8MUguLnKMaHmlmZtyXnE5rIfpmJdj3B5\u002BzPj3fD1dkybxjxhTMqn6I1aeXa6uLmJVNAWs4GsCWGUpr2F5lOw8R/Z0gM9Y1mnt73VA1Y5/0K6Wokg3sLK77zazKZM4gI56UgWoOZ2i/F2bvvDlwXLWud6y4uKj9JdDuJGIlazWpW7m1nOIx6cA86Xqm/HBxi2z3H\u002B0dZ2b1m1uZHD8GlawxRmCDusPXeI3sf9MuVilceJzxMk9Ei/RSwAWGlMmBNlfOdboT8cytI6djMOuXx0EyPKeiEWdc6LpoLPq\u002BTOPAa0V/Y\u002BBvSIbMRA6n5VcMvvjAVFgl4yTsbYj/p8TV7tLDnsmmGGNcwvAc0c1YuQdjX3H9\u002BfSLnoQcjvZXb6DB\u002BlU75EaNZqKZY5VoBRFXl7SFnEhW1/TaNABBhYltCVNPXtd0HNDA1fTPZJZjI5V2xPtBzdNYayZgXaxCS\u002BEVKFpCGKo543bjxMZTh29eexRuzrySLzt/8vOxF78gfooXujg4HQbrOOWAXgkJCOe3AeaX130khv0ixiW6iMu7w0o8P803IloRg5HXDdEuduoL\u002BhXUiKcM7zc/GVrdLLAdyJrCzMkag9\u002BMhlfrTXUv8FM7ro6x5zajM0yV9AUDMFLhtUU2b6Yg8Xo6SAZTJaHCEykLoX4hb\u002BVgH514gIvWiVIBBZgz9YCpGr0Ue5swUA2u1\u002BTf947UwElj0lAIpHDuY76wUhwFjhmoXorBCPRKM8\u002BTzayi\u002BpXHLEFOzCcwnHZIJhfYg/3tpUXPN5UEE7dVFaKAeNrES2ko6SXeusH2d8IUdObcba/NoiRm18b8vxiJ\u002BbqArCebh9qqs5bYEu6H1L/W75rQdKfyttayXXemKCoJUL0LccuaePEINb4U8ZM54wMHKdOBtYUSkfVM6SZnBIdo0r4xfGbwOHapyELp2cFHeH5wnwJai5s79OPSTY/KoS02rCLRBGKcFu1c2\u002B1GJLQ0CXCr8mWFDksm\u002BYeDIe7m3yQ=="
    },
    {
      "RequestUri": "https://kasobolcanadacentral.file.core.windows.net/test-share-68cb6cc4-9c9c-f506-2205-3f6beb7c740b?restype=share",
      "RequestMethod": "DELETE",
      "RequestHeaders": {
        "Accept": "application/xml",
        "Authorization": "Sanitized",
        "traceparent": "00-8af327ae6d7af944a2f09bfac6d644e4-dcc9740eead99f47-00",
        "User-Agent": "azsdk-net-Storage.Files.Shares/12.8.0-alpha.20210719.1 (.NET Framework 4.8.4300.0; Microsoft Windows 10.0.19043 )",
        "x-ms-client-request-id": "0dd40c19-7fb1-cf67-7f34-9ed6543a6b17",
        "x-ms-date": "Mon, 19 Jul 2021 15:55:03 GMT",
        "x-ms-delete-snapshots": "include",
        "x-ms-return-client-request-id": "true",
<<<<<<< HEAD
        "x-ms-version": "2020-12-06"
=======
        "x-ms-version": "2021-02-12"
>>>>>>> 7e782c87
      },
      "RequestBody": null,
      "StatusCode": 202,
      "ResponseHeaders": {
        "Content-Length": "0",
        "Date": "Mon, 19 Jul 2021 15:55:03 GMT",
        "Server": "Windows-Azure-File/1.0 Microsoft-HTTPAPI/2.0",
        "x-ms-client-request-id": "0dd40c19-7fb1-cf67-7f34-9ed6543a6b17",
        "x-ms-request-id": "9ce1280b-201a-005e-1fb6-7c2151000000",
<<<<<<< HEAD
        "x-ms-version": "2020-12-06"
=======
        "x-ms-version": "2021-02-12"
>>>>>>> 7e782c87
      },
      "ResponseBody": []
    }
  ],
  "Variables": {
    "RandomSeed": "1815806524",
    "Storage_TestConfigDefault": "ProductionTenant\nkasobolcanadacentral\nU2FuaXRpemVk\nhttps://kasobolcanadacentral.blob.core.windows.net\nhttps://kasobolcanadacentral.file.core.windows.net\nhttps://kasobolcanadacentral.queue.core.windows.net\nhttps://kasobolcanadacentral.table.core.windows.net\n\n\n\n\nhttps://kasobolcanadacentral-secondary.blob.core.windows.net\nhttps://kasobolcanadacentral-secondary.file.core.windows.net\nhttps://kasobolcanadacentral-secondary.queue.core.windows.net\nhttps://kasobolcanadacentral-secondary.table.core.windows.net\n\nSanitized\n\n\nCloud\nBlobEndpoint=https://kasobolcanadacentral.blob.core.windows.net/;QueueEndpoint=https://kasobolcanadacentral.queue.core.windows.net/;FileEndpoint=https://kasobolcanadacentral.file.core.windows.net/;BlobSecondaryEndpoint=https://kasobolcanadacentral-secondary.blob.core.windows.net/;QueueSecondaryEndpoint=https://kasobolcanadacentral-secondary.queue.core.windows.net/;FileSecondaryEndpoint=https://kasobolcanadacentral-secondary.file.core.windows.net/;AccountName=kasobolcanadacentral;AccountKey=Kg==;\nencryptionScope\n\n"
  }
}<|MERGE_RESOLUTION|>--- conflicted
+++ resolved
@@ -11,11 +11,7 @@
         "x-ms-client-request-id": "1c8c317e-a461-bf65-2306-775b0426dd41",
         "x-ms-date": "Mon, 19 Jul 2021 15:55:02 GMT",
         "x-ms-return-client-request-id": "true",
-<<<<<<< HEAD
-        "x-ms-version": "2020-12-06"
-=======
         "x-ms-version": "2021-02-12"
->>>>>>> 7e782c87
       },
       "RequestBody": null,
       "StatusCode": 201,
@@ -27,11 +23,7 @@
         "Server": "Windows-Azure-File/1.0 Microsoft-HTTPAPI/2.0",
         "x-ms-client-request-id": "1c8c317e-a461-bf65-2306-775b0426dd41",
         "x-ms-request-id": "9ce12806-201a-005e-1bb6-7c2151000000",
-<<<<<<< HEAD
-        "x-ms-version": "2020-12-06"
-=======
         "x-ms-version": "2021-02-12"
->>>>>>> 7e782c87
       },
       "ResponseBody": []
     },
@@ -52,11 +44,7 @@
         "x-ms-file-permission": "Inherit",
         "x-ms-return-client-request-id": "true",
         "x-ms-type": "file",
-<<<<<<< HEAD
-        "x-ms-version": "2020-12-06"
-=======
         "x-ms-version": "2021-02-12"
->>>>>>> 7e782c87
       },
       "RequestBody": null,
       "StatusCode": 201,
@@ -76,11 +64,7 @@
         "x-ms-file-permission-key": "17737392480967489306*6811422022089678740",
         "x-ms-request-id": "9ce12808-201a-005e-1cb6-7c2151000000",
         "x-ms-request-server-encrypted": "true",
-<<<<<<< HEAD
-        "x-ms-version": "2020-12-06"
-=======
         "x-ms-version": "2021-02-12"
->>>>>>> 7e782c87
       },
       "ResponseBody": []
     },
@@ -97,11 +81,7 @@
         "x-ms-date": "Mon, 19 Jul 2021 15:55:03 GMT",
         "x-ms-range": "bytes=0-1023",
         "x-ms-return-client-request-id": "true",
-<<<<<<< HEAD
-        "x-ms-version": "2020-12-06",
-=======
         "x-ms-version": "2021-02-12",
->>>>>>> 7e782c87
         "x-ms-write": "update"
       },
       "RequestBody": "7FDUXVBMOwCpMKQkT22o9Q3j3Ja9uPaClm1TzFOmnpN8AsC7dagxvrqPQmQeqkFxc8JqZSy1ZjNaUcbj\u002BG\u002BsA5EQqEyt7YBlsh7bLnaSZOwr4ViROzlnxpyMYCThTcVL4z7SDQH1xIZBBLMO2Ti9yO3auBcWG8dXqeGwIIxchGRYkEs4v1bqNR3STzeFWe1jz5g2BpWuNMh2e2QgRaP55YBPtUnshAiW8IP5RMuQ0lD0TFD0JX3OqluDwUTyyvB52Gm2NaOjdkqPoBYRtPD85agTK/hSBb8CgArtacPEpCaSgGxh2ZysUNUGZIVnvPZrhtub3p74JtKptLWZtg2HyvvwfzSDmgsMZtoiTKA6m8MUguLnKMaHmlmZtyXnE5rIfpmJdj3B5\u002BzPj3fD1dkybxjxhTMqn6I1aeXa6uLmJVNAWs4GsCWGUpr2F5lOw8R/Z0gM9Y1mnt73VA1Y5/0K6Wokg3sLK77zazKZM4gI56UgWoOZ2i/F2bvvDlwXLWud6y4uKj9JdDuJGIlazWpW7m1nOIx6cA86Xqm/HBxi2z3H\u002B0dZ2b1m1uZHD8GlawxRmCDusPXeI3sf9MuVilceJzxMk9Ei/RSwAWGlMmBNlfOdboT8cytI6djMOuXx0EyPKeiEWdc6LpoLPq\u002BTOPAa0V/Y\u002BBvSIbMRA6n5VcMvvjAVFgl4yTsbYj/p8TV7tLDnsmmGGNcwvAc0c1YuQdjX3H9\u002BfSLnoQcjvZXb6DB\u002BlU75EaNZqKZY5VoBRFXl7SFnEhW1/TaNABBhYltCVNPXtd0HNDA1fTPZJZjI5V2xPtBzdNYayZgXaxCS\u002BEVKFpCGKo543bjxMZTh29eexRuzrySLzt/8vOxF78gfooXujg4HQbrOOWAXgkJCOe3AeaX130khv0ixiW6iMu7w0o8P803IloRg5HXDdEuduoL\u002BhXUiKcM7zc/GVrdLLAdyJrCzMkag9\u002BMhlfrTXUv8FM7ro6x5zajM0yV9AUDMFLhtUU2b6Yg8Xo6SAZTJaHCEykLoX4hb\u002BVgH514gIvWiVIBBZgz9YCpGr0Ue5swUA2u1\u002BTf947UwElj0lAIpHDuY76wUhwFjhmoXorBCPRKM8\u002BTzayi\u002BpXHLEFOzCcwnHZIJhfYg/3tpUXPN5UEE7dVFaKAeNrES2ko6SXeusH2d8IUdObcba/NoiRm18b8vxiJ\u002BbqArCebh9qqs5bYEu6H1L/W75rQdKfyttayXXemKCoJUL0LccuaePEINb4U8ZM54wMHKdOBtYUSkfVM6SZnBIdo0r4xfGbwOHapyELp2cFHeH5wnwJai5s79OPSTY/KoS02rCLRBGKcFu1c2\u002B1GJLQ0CXCr8mWFDksm\u002BYeDIe7m3yQ==",
@@ -116,11 +96,7 @@
         "x-ms-client-request-id": "d5a4a201-3e84-7189-b55d-a676baac9076",
         "x-ms-request-id": "9ce12809-201a-005e-1db6-7c2151000000",
         "x-ms-request-server-encrypted": "true",
-<<<<<<< HEAD
-        "x-ms-version": "2020-12-06"
-=======
         "x-ms-version": "2021-02-12"
->>>>>>> 7e782c87
       },
       "ResponseBody": []
     },
@@ -135,11 +111,7 @@
         "x-ms-client-request-id": "10fbaca1-d10f-9950-0824-acdb7ddadb7e",
         "x-ms-date": "Mon, 19 Jul 2021 15:55:03 GMT",
         "x-ms-return-client-request-id": "true",
-<<<<<<< HEAD
-        "x-ms-version": "2020-12-06"
-=======
         "x-ms-version": "2021-02-12"
->>>>>>> 7e782c87
       },
       "RequestBody": null,
       "StatusCode": 200,
@@ -164,11 +136,7 @@
         "x-ms-request-id": "9ce1280a-201a-005e-1eb6-7c2151000000",
         "x-ms-server-encrypted": "true",
         "x-ms-type": "File",
-<<<<<<< HEAD
-        "x-ms-version": "2020-12-06"
-=======
         "x-ms-version": "2021-02-12"
->>>>>>> 7e782c87
       },
       "ResponseBody": "7FDUXVBMOwCpMKQkT22o9Q3j3Ja9uPaClm1TzFOmnpN8AsC7dagxvrqPQmQeqkFxc8JqZSy1ZjNaUcbj\u002BG\u002BsA5EQqEyt7YBlsh7bLnaSZOwr4ViROzlnxpyMYCThTcVL4z7SDQH1xIZBBLMO2Ti9yO3auBcWG8dXqeGwIIxchGRYkEs4v1bqNR3STzeFWe1jz5g2BpWuNMh2e2QgRaP55YBPtUnshAiW8IP5RMuQ0lD0TFD0JX3OqluDwUTyyvB52Gm2NaOjdkqPoBYRtPD85agTK/hSBb8CgArtacPEpCaSgGxh2ZysUNUGZIVnvPZrhtub3p74JtKptLWZtg2HyvvwfzSDmgsMZtoiTKA6m8MUguLnKMaHmlmZtyXnE5rIfpmJdj3B5\u002BzPj3fD1dkybxjxhTMqn6I1aeXa6uLmJVNAWs4GsCWGUpr2F5lOw8R/Z0gM9Y1mnt73VA1Y5/0K6Wokg3sLK77zazKZM4gI56UgWoOZ2i/F2bvvDlwXLWud6y4uKj9JdDuJGIlazWpW7m1nOIx6cA86Xqm/HBxi2z3H\u002B0dZ2b1m1uZHD8GlawxRmCDusPXeI3sf9MuVilceJzxMk9Ei/RSwAWGlMmBNlfOdboT8cytI6djMOuXx0EyPKeiEWdc6LpoLPq\u002BTOPAa0V/Y\u002BBvSIbMRA6n5VcMvvjAVFgl4yTsbYj/p8TV7tLDnsmmGGNcwvAc0c1YuQdjX3H9\u002BfSLnoQcjvZXb6DB\u002BlU75EaNZqKZY5VoBRFXl7SFnEhW1/TaNABBhYltCVNPXtd0HNDA1fTPZJZjI5V2xPtBzdNYayZgXaxCS\u002BEVKFpCGKo543bjxMZTh29eexRuzrySLzt/8vOxF78gfooXujg4HQbrOOWAXgkJCOe3AeaX130khv0ixiW6iMu7w0o8P803IloRg5HXDdEuduoL\u002BhXUiKcM7zc/GVrdLLAdyJrCzMkag9\u002BMhlfrTXUv8FM7ro6x5zajM0yV9AUDMFLhtUU2b6Yg8Xo6SAZTJaHCEykLoX4hb\u002BVgH514gIvWiVIBBZgz9YCpGr0Ue5swUA2u1\u002BTf947UwElj0lAIpHDuY76wUhwFjhmoXorBCPRKM8\u002BTzayi\u002BpXHLEFOzCcwnHZIJhfYg/3tpUXPN5UEE7dVFaKAeNrES2ko6SXeusH2d8IUdObcba/NoiRm18b8vxiJ\u002BbqArCebh9qqs5bYEu6H1L/W75rQdKfyttayXXemKCoJUL0LccuaePEINb4U8ZM54wMHKdOBtYUSkfVM6SZnBIdo0r4xfGbwOHapyELp2cFHeH5wnwJai5s79OPSTY/KoS02rCLRBGKcFu1c2\u002B1GJLQ0CXCr8mWFDksm\u002BYeDIe7m3yQ=="
     },
@@ -184,11 +152,7 @@
         "x-ms-date": "Mon, 19 Jul 2021 15:55:03 GMT",
         "x-ms-delete-snapshots": "include",
         "x-ms-return-client-request-id": "true",
-<<<<<<< HEAD
-        "x-ms-version": "2020-12-06"
-=======
         "x-ms-version": "2021-02-12"
->>>>>>> 7e782c87
       },
       "RequestBody": null,
       "StatusCode": 202,
@@ -198,11 +162,7 @@
         "Server": "Windows-Azure-File/1.0 Microsoft-HTTPAPI/2.0",
         "x-ms-client-request-id": "0dd40c19-7fb1-cf67-7f34-9ed6543a6b17",
         "x-ms-request-id": "9ce1280b-201a-005e-1fb6-7c2151000000",
-<<<<<<< HEAD
-        "x-ms-version": "2020-12-06"
-=======
         "x-ms-version": "2021-02-12"
->>>>>>> 7e782c87
       },
       "ResponseBody": []
     }
