{
  "Entries": [
    {
<<<<<<< HEAD
      "RequestUri": "http://seanstagetest.file.core.windows.net/test-share-f98a2f58-2891-5e33-d010-daa038887f6f?restype=share",
      "RequestMethod": "PUT",
      "RequestHeaders": {
        "Authorization": "Sanitized",
        "traceparent": "00-595653012fdb3a4aa26834f1923565e6-b00d3ce9f2c95643-00",
        "User-Agent": [
          "azsdk-net-Storage.Files.Shares/12.0.0-dev.20191209.1\u002Bb71b1fa965b15eccfc57e2c7781b8bf85cd4c766",
          "(.NET Core 4.6.28008.01; Microsoft Windows 10.0.18363 )"
        ],
        "x-ms-client-request-id": "cf49bfb2-a62a-ee3e-ea50-d86c2a6084f0",
        "x-ms-date": "Tue, 10 Dec 2019 05:33:03 GMT",
=======
      "RequestUri": "http://seanstagetest.file.core.windows.net/test-share-3a60e3be-7eb3-fca4-56de-679893ca819d?restype=share",
      "RequestMethod": "PUT",
      "RequestHeaders": {
        "Authorization": "Sanitized",
        "traceparent": "00-7d5c9db6bb48c94d8841323b0fb7294a-b36477d79f8ae04f-00",
        "User-Agent": [
          "azsdk-net-Storage.Files.Shares/12.0.0-dev.20191209.1\u002B61bda4d1783b0e05dba0d434ff14b2840726d3b1",
          "(.NET Core 4.6.28008.01; Microsoft Windows 10.0.18363 )"
        ],
        "x-ms-client-request-id": "3dfef9ee-06cc-fb22-1919-cdea9ac43ef5",
        "x-ms-date": "Tue, 10 Dec 2019 06:01:27 GMT",
>>>>>>> 1d9822e0
        "x-ms-return-client-request-id": "true",
        "x-ms-version": "2019-07-07"
      },
      "RequestBody": null,
      "StatusCode": 201,
      "ResponseHeaders": {
        "Content-Length": "0",
<<<<<<< HEAD
        "Date": "Tue, 10 Dec 2019 05:33:03 GMT",
        "ETag": "\u00220x8D77D326D7FE2D2\u0022",
        "Last-Modified": "Tue, 10 Dec 2019 05:33:03 GMT",
=======
        "Date": "Tue, 10 Dec 2019 06:01:27 GMT",
        "ETag": "\u00220x8D77D366524FA90\u0022",
        "Last-Modified": "Tue, 10 Dec 2019 06:01:27 GMT",
>>>>>>> 1d9822e0
        "Server": [
          "Windows-Azure-File/1.0",
          "Microsoft-HTTPAPI/2.0"
        ],
<<<<<<< HEAD
        "x-ms-client-request-id": "cf49bfb2-a62a-ee3e-ea50-d86c2a6084f0",
        "x-ms-request-id": "4fd8e0b2-701a-0023-701b-af08f8000000",
=======
        "x-ms-client-request-id": "3dfef9ee-06cc-fb22-1919-cdea9ac43ef5",
        "x-ms-request-id": "7dc095dc-e01a-001e-1b1f-af7ee3000000",
>>>>>>> 1d9822e0
        "x-ms-version": "2019-07-07"
      },
      "ResponseBody": []
    },
    {
<<<<<<< HEAD
      "RequestUri": "http://seanstagetest.file.core.windows.net/test-share-f98a2f58-2891-5e33-d010-daa038887f6f/test-file-ff57c28f-845f-e282-fcca-77cfb0de012f",
      "RequestMethod": "PUT",
      "RequestHeaders": {
        "Authorization": "Sanitized",
        "traceparent": "00-d5fa388855a40742be3018cdf24f2c59-10e941d7a27e3240-00",
        "User-Agent": [
          "azsdk-net-Storage.Files.Shares/12.0.0-dev.20191209.1\u002Bb71b1fa965b15eccfc57e2c7781b8bf85cd4c766",
          "(.NET Core 4.6.28008.01; Microsoft Windows 10.0.18363 )"
        ],
        "x-ms-client-request-id": "9ac6863c-f649-2d6e-3c67-d2602e6e3d0c",
        "x-ms-content-length": "1024",
        "x-ms-date": "Tue, 10 Dec 2019 05:33:03 GMT",
=======
      "RequestUri": "http://seanstagetest.file.core.windows.net/test-share-3a60e3be-7eb3-fca4-56de-679893ca819d/test-file-bd62b706-1d8b-91fa-4235-058833bf4203",
      "RequestMethod": "PUT",
      "RequestHeaders": {
        "Authorization": "Sanitized",
        "traceparent": "00-60d052a8edd3404488a9eb583b249f36-21b76662bd481f47-00",
        "User-Agent": [
          "azsdk-net-Storage.Files.Shares/12.0.0-dev.20191209.1\u002B61bda4d1783b0e05dba0d434ff14b2840726d3b1",
          "(.NET Core 4.6.28008.01; Microsoft Windows 10.0.18363 )"
        ],
        "x-ms-client-request-id": "02de56ec-61f0-d0aa-ff6d-fa97019ac75a",
        "x-ms-content-length": "1024",
        "x-ms-date": "Tue, 10 Dec 2019 06:01:27 GMT",
>>>>>>> 1d9822e0
        "x-ms-file-attributes": "None",
        "x-ms-file-creation-time": "Now",
        "x-ms-file-last-write-time": "Now",
        "x-ms-file-permission": "Inherit",
        "x-ms-return-client-request-id": "true",
        "x-ms-type": "file",
        "x-ms-version": "2019-07-07"
      },
      "RequestBody": null,
      "StatusCode": 201,
      "ResponseHeaders": {
        "Content-Length": "0",
<<<<<<< HEAD
        "Date": "Tue, 10 Dec 2019 05:33:03 GMT",
        "ETag": "\u00220x8D77D326D8DE05E\u0022",
        "Last-Modified": "Tue, 10 Dec 2019 05:33:03 GMT",
=======
        "Date": "Tue, 10 Dec 2019 06:01:27 GMT",
        "ETag": "\u00220x8D77D3665338C22\u0022",
        "Last-Modified": "Tue, 10 Dec 2019 06:01:27 GMT",
>>>>>>> 1d9822e0
        "Server": [
          "Windows-Azure-File/1.0",
          "Microsoft-HTTPAPI/2.0"
        ],
<<<<<<< HEAD
        "x-ms-client-request-id": "9ac6863c-f649-2d6e-3c67-d2602e6e3d0c",
        "x-ms-file-attributes": "Archive",
        "x-ms-file-change-time": "2019-12-10T05:33:03.6065886Z",
        "x-ms-file-creation-time": "2019-12-10T05:33:03.6065886Z",
        "x-ms-file-id": "13835128424026341376",
        "x-ms-file-last-write-time": "2019-12-10T05:33:03.6065886Z",
        "x-ms-file-parent-id": "0",
        "x-ms-file-permission-key": "12501538048846835188*422928105932735866",
        "x-ms-request-id": "4fd8e0b4-701a-0023-711b-af08f8000000",
=======
        "x-ms-client-request-id": "02de56ec-61f0-d0aa-ff6d-fa97019ac75a",
        "x-ms-file-attributes": "Archive",
        "x-ms-file-change-time": "2019-12-10T06:01:27.5797538Z",
        "x-ms-file-creation-time": "2019-12-10T06:01:27.5797538Z",
        "x-ms-file-id": "13835128424026341376",
        "x-ms-file-last-write-time": "2019-12-10T06:01:27.5797538Z",
        "x-ms-file-parent-id": "0",
        "x-ms-file-permission-key": "12501538048846835188*422928105932735866",
        "x-ms-request-id": "7dc095de-e01a-001e-1c1f-af7ee3000000",
>>>>>>> 1d9822e0
        "x-ms-request-server-encrypted": "true",
        "x-ms-version": "2019-07-07"
      },
      "ResponseBody": []
    },
    {
<<<<<<< HEAD
      "RequestUri": "http://seanstagetest.file.core.windows.net/test-share-f98a2f58-2891-5e33-d010-daa038887f6f/test-file-ff57c28f-845f-e282-fcca-77cfb0de012f?comp=range",
=======
      "RequestUri": "http://seanstagetest.file.core.windows.net/test-share-3a60e3be-7eb3-fca4-56de-679893ca819d/test-file-bd62b706-1d8b-91fa-4235-058833bf4203?comp=range",
>>>>>>> 1d9822e0
      "RequestMethod": "PUT",
      "RequestHeaders": {
        "Authorization": "Sanitized",
        "Content-Length": "1024",
        "User-Agent": [
<<<<<<< HEAD
          "azsdk-net-Storage.Files.Shares/12.0.0-dev.20191209.1\u002Bb71b1fa965b15eccfc57e2c7781b8bf85cd4c766",
          "(.NET Core 4.6.28008.01; Microsoft Windows 10.0.18363 )"
        ],
        "x-ms-client-request-id": "29925633-6717-24e6-9dc0-3cd7dce4d0ec",
        "x-ms-date": "Tue, 10 Dec 2019 05:33:03 GMT",
=======
          "azsdk-net-Storage.Files.Shares/12.0.0-dev.20191209.1\u002B61bda4d1783b0e05dba0d434ff14b2840726d3b1",
          "(.NET Core 4.6.28008.01; Microsoft Windows 10.0.18363 )"
        ],
        "x-ms-client-request-id": "dd9b93a4-3fe0-5e13-86da-9a5e4939462c",
        "x-ms-date": "Tue, 10 Dec 2019 06:01:27 GMT",
>>>>>>> 1d9822e0
        "x-ms-range": "bytes=0-1023",
        "x-ms-return-client-request-id": "true",
        "x-ms-version": "2019-07-07",
        "x-ms-write": "update"
      },
<<<<<<< HEAD
      "RequestBody": "rOWBAP1Pt2pM3TpJ4L6zxl6uZ7MVmGsb9sJvUOWeD5plFNcPXfE/BPtvdYKUV7/82cRdKA8y0BN5Zgo632aErc6f5Mvno2hsbmO4piLphp8CcnchQeeLMkPDlvfnBCSV6siz9XP0FTZb8LmseirxkN9rOGzvY2znFLGHIw1xhGk\u002BI7taNZErDl1BxVAt3rcZ0gUYfMy3podbzODBbPEo6WtQbVdullpNPykPrZ0bujX5blEHWQidhnw0/mmxaqFrGNzl3XBgqjyqyjyiqPjpQBKqx/6fIZBjs\u002BfaOpfxnNWHo5XBNtzFmcMVXI7L\u002Bt6ESr5WBqKjy/dLgimJhXCkuC5nGgRjKAk15S47isQBl7gIVu/ZmpYz5NeddbSzOxNTcaNgZN/aICK0ISBzaEEySupwgS\u002BAyx6XNDYsxbJVgqob5xkgoDPZLjXMJXl1v3yWayvJQrrj0qaFyC\u002BprVtwXp92WIAoEam3l1L6s6alInW5llqHjD/vNxRym9cEMIHZXMbZ/mf7bVmBEqtn6B8A4Ka67xYB6NJfhiBrtXbRs2bRIFbfyyMNvSkABXmUiE71croxSUFq2HTzeXhGkLfir15ElcfIIBWCrDHsAONYy/7RdkO8oGklZkji61Grxy1yHVUaT/KGLVKlrp0PfdeQm655dRl0Jg/1Hy5/5TTD1\u002BUDeuONPXsLSknxF/LLFelxUVCjMVIU/fdGJTDEB0cd4ta4DAP0A10ybirQgw8dKQlFDpPkH6WT733sRxhKR0MB1DQbEwnmfE7zcMMnRHrnKfwmfvm0OMIxJRyFCLxF6Cbnzq/aARUAX5FF8a/ha6sCBB0cJMlKTZty6e7sYHSRroidQHXLDSfmJh9nb0cST7lxgwOeKMRdnIETZxcnFP8ds0MnRCo1N/f2Nv2p4t5UYJo0e9xx84XEP6P0t6UPvhIfSrsE6wqPO0wLp/LGs7qivwd985kiq8C9YwSHQX9S53fripgiUHWPpT\u002BQZUuT/YzpUfiekcp4/Z77RogGB/rNucB62ikhf2\u002BS7U5ZkUZ1KmV4ne\u002BGtFWtcoz6JwnsiZ1Ew6uLGCNjx9GIC6N8H2xXhhsijmoLRgVqzWecJ1hlpWSxFc6a6RJBFdUd/aiyMFMgoqHuyvszOX2mIUu8xqB5I2Y/ywqevJwJ4XmU7UhcuJwTfIW2d9tpfdtQ9MjHhU41o9pCcmVJguUF5OiCn0s0SWmuqEkbwquL1U0uTcjTQlsqXkptGkU3yvqfsZLy596PHKtfGN0FGuEvtp0YGzUdMaKNV0ABxi4jd95PexEYmO5unjAcdCl\u002BJUNoPmOoH67Fgn/wZI\u002BdjlZ8O6H/tZ/PFh6uqXwEAL14DzL8mIfKew==",
      "StatusCode": 201,
      "ResponseHeaders": {
        "Content-Length": "0",
        "Content-MD5": "py3FoV4nsLO6QaSM/MMvlw==",
        "Date": "Tue, 10 Dec 2019 05:33:03 GMT",
        "ETag": "\u00220x8D77D326D99EB57\u0022",
        "Last-Modified": "Tue, 10 Dec 2019 05:33:03 GMT",
=======
      "RequestBody": "CsxwHfJcFbxUaBuffmnDgtpVGBUS\u002B8OppWl1KKS5WFUhu2PljUa8TrH\u002Bd/1cx7gjwW2Bm1DDuA4Jx3iJ5\u002B0Ymw/GfsMF3vSTmcpkFIPFTN2wUWY2N7wFXQJU3MbNMmfD5tztlUn0HeN57QKFXqSLQ3ub2ZWG4mNTwSDBsQIuxWZjoC2n2LaTuzODvUq5f/9dyZhLMlnRPAR4mtQpM2zhSiecIr5242vEBx1iAyQZmUEhY\u002Bdp45MNkmMpLj3iaYjGonIiHV1A5uUthio7bznfXwCSCM\u002BFd2eUjo9aTbQt4Z2Vm2Gy9nvk4H0BPFxo0SMqSs89T2G4QSoLjo7N5ZkxAKSNpdPXLGmFridSgzsKK71sMALl8JI83Fk2p2fsFvvj0Dy32ytPUh1muKE5Zr7vAGLRYLSXSw8SUMh5oIUBmJcsbrL/UlCRHd7kfjfxA3abR6YEG7ZGTIQspYpi1rGYZSAJDPcL8K4SP0PWsszXIU1S3Vnf/Hzh5iIt0q3FL0ctTBkX5/Z\u002Bj1f48txzcJm4VIM9EPhYuGijKCXV3R0ATBD7qWazvzpW1E0B5wmgbnaJdX4qhx9O1JOwdL/QqbI696bMd8czBJRJ5zuqVtFfArqvTGie1sTwrdTSAkt6hSqbx\u002B9j1PevVXDq4KDjpH3BUXEFIV1JmyHh28ryYAJIzmERDo/i\u002By7D//b3tPUjDQhWEbHZdWPNUizNgvksvPVuoRI\u002B0Zbu31VDQSFnUuYsvc3BnE9Rb1j9RLxjFHk1lkMAiRPj5TtyZzFbljNCZf9FocQrayCmHDK5QI3Zi8rbDaveZsnTSdiSTzQd9tgku968HXO1CSsiWWzhKaStmNxmf4iIY/82cljsmRvsiCZZlIWvHW1XJgSAuwxc8h805LZYtnZQnFffhasbyHAPNtFFh5Ue/XtuD1iEB6fy2n84uLRllNGwCfct0JfCO16TcYU7FmuJFeY76aYdy5Wv7Ksr4hC8qqH/lX2d8SzkrNT68JUitsQUr6LNKaorkj5ifePrllhN18fjPIDt6yS6Vz3SItr/jTbnFzNt7oD31AM/O3NJ\u002BBZ7rRnOPnlDJ8N\u002BE9JtWG9jYu\u002BtBH4k3\u002BhH7Gh9rbCwcV4nVnXBMU\u002B8o/Bw79utiXuT3NmEm/OXVs0wh1ERxXkSzqJzRgL6oTGf8GCOtPANmWPt6tHXK9Vrj/\u002Bokan\u002Bq952XSE4OUN5mDqn5KuSCKLdIu3uJNunO6LNCLYCUhCHoUWCF1bP1V8fc1GWL0cq2Iddym68EIYDzyJ\u002BazGMdkYqIEJlEPBLDk2OzrCJEQtaoi8vpIeiy5G/f0g0UGktk/0KbA8ExMeWEbwgLUHVeb4WI8gCXdG/h1SxppGoFw==",
      "StatusCode": 201,
      "ResponseHeaders": {
        "Content-Length": "0",
        "Content-MD5": "1HT2TOeeKhgu\u002BkU9NLs7og==",
        "Date": "Tue, 10 Dec 2019 06:01:27 GMT",
        "ETag": "\u00220x8D77D3665403743\u0022",
        "Last-Modified": "Tue, 10 Dec 2019 06:01:27 GMT",
>>>>>>> 1d9822e0
        "Server": [
          "Windows-Azure-File/1.0",
          "Microsoft-HTTPAPI/2.0"
        ],
<<<<<<< HEAD
        "x-ms-client-request-id": "29925633-6717-24e6-9dc0-3cd7dce4d0ec",
        "x-ms-request-id": "4fd8e0b5-701a-0023-721b-af08f8000000",
=======
        "x-ms-client-request-id": "dd9b93a4-3fe0-5e13-86da-9a5e4939462c",
        "x-ms-request-id": "7dc095df-e01a-001e-1d1f-af7ee3000000",
>>>>>>> 1d9822e0
        "x-ms-request-server-encrypted": "true",
        "x-ms-version": "2019-07-07"
      },
      "ResponseBody": []
    },
    {
<<<<<<< HEAD
      "RequestUri": "http://seanstagetest.file.core.windows.net/test-share-f98a2f58-2891-5e33-d010-daa038887f6f/test-file-ff57c28f-845f-e282-fcca-77cfb0de012f",
      "RequestMethod": "GET",
      "RequestHeaders": {
        "Authorization": "Sanitized",
        "traceparent": "00-d025b1ea1aaa0c46b889340a20cbf955-4d4da6f7d3e87541-00",
        "User-Agent": [
          "azsdk-net-Storage.Files.Shares/12.0.0-dev.20191209.1\u002Bb71b1fa965b15eccfc57e2c7781b8bf85cd4c766",
          "(.NET Core 4.6.28008.01; Microsoft Windows 10.0.18363 )"
        ],
        "x-ms-client-request-id": "d72c9c23-13db-e7f4-c22d-7fb1cfdb0399",
        "x-ms-date": "Tue, 10 Dec 2019 05:33:03 GMT",
=======
      "RequestUri": "http://seanstagetest.file.core.windows.net/test-share-3a60e3be-7eb3-fca4-56de-679893ca819d/test-file-bd62b706-1d8b-91fa-4235-058833bf4203",
      "RequestMethod": "GET",
      "RequestHeaders": {
        "Authorization": "Sanitized",
        "traceparent": "00-74807b940576ea438b2a9f46ccf2d7bb-82016381073e4e43-00",
        "User-Agent": [
          "azsdk-net-Storage.Files.Shares/12.0.0-dev.20191209.1\u002B61bda4d1783b0e05dba0d434ff14b2840726d3b1",
          "(.NET Core 4.6.28008.01; Microsoft Windows 10.0.18363 )"
        ],
        "x-ms-client-request-id": "6df36e3a-eafe-9779-b5cc-e23f0aca77ac",
        "x-ms-date": "Tue, 10 Dec 2019 06:01:27 GMT",
>>>>>>> 1d9822e0
        "x-ms-range": "bytes=0-",
        "x-ms-return-client-request-id": "true",
        "x-ms-version": "2019-07-07"
      },
      "RequestBody": null,
      "StatusCode": 206,
      "ResponseHeaders": {
        "Accept-Ranges": "bytes",
        "Access-Control-Allow-Origin": "*",
        "Content-Length": "1024",
        "Content-Range": "bytes 0-1023/1024",
        "Content-Type": "application/octet-stream",
<<<<<<< HEAD
        "Date": "Tue, 10 Dec 2019 05:33:03 GMT",
        "ETag": "\u00220x8D77D326D99EB57\u0022",
        "Last-Modified": "Tue, 10 Dec 2019 05:33:03 GMT",
=======
        "Date": "Tue, 10 Dec 2019 06:01:27 GMT",
        "ETag": "\u00220x8D77D3665403743\u0022",
        "Last-Modified": "Tue, 10 Dec 2019 06:01:27 GMT",
>>>>>>> 1d9822e0
        "Server": [
          "Windows-Azure-File/1.0",
          "Microsoft-HTTPAPI/2.0"
        ],
<<<<<<< HEAD
        "x-ms-client-request-id": "d72c9c23-13db-e7f4-c22d-7fb1cfdb0399",
        "x-ms-file-attributes": "Archive",
        "x-ms-file-change-time": "2019-12-10T05:33:03.6065886Z",
        "x-ms-file-creation-time": "2019-12-10T05:33:03.6065886Z",
        "x-ms-file-id": "13835128424026341376",
        "x-ms-file-last-write-time": "2019-12-10T05:33:03.6065886Z",
=======
        "x-ms-client-request-id": "6df36e3a-eafe-9779-b5cc-e23f0aca77ac",
        "x-ms-file-attributes": "Archive",
        "x-ms-file-change-time": "2019-12-10T06:01:27.5797538Z",
        "x-ms-file-creation-time": "2019-12-10T06:01:27.5797538Z",
        "x-ms-file-id": "13835128424026341376",
        "x-ms-file-last-write-time": "2019-12-10T06:01:27.5797538Z",
>>>>>>> 1d9822e0
        "x-ms-file-parent-id": "0",
        "x-ms-file-permission-key": "12501538048846835188*422928105932735866",
        "x-ms-lease-state": "available",
        "x-ms-lease-status": "unlocked",
<<<<<<< HEAD
        "x-ms-request-id": "4fd8e0b6-701a-0023-731b-af08f8000000",
=======
        "x-ms-request-id": "7dc095e0-e01a-001e-1e1f-af7ee3000000",
>>>>>>> 1d9822e0
        "x-ms-server-encrypted": "true",
        "x-ms-type": "File",
        "x-ms-version": "2019-07-07"
      },
<<<<<<< HEAD
      "ResponseBody": "rOWBAP1Pt2pM3TpJ4L6zxl6uZ7MVmGsb9sJvUOWeD5plFNcPXfE/BPtvdYKUV7/82cRdKA8y0BN5Zgo632aErc6f5Mvno2hsbmO4piLphp8CcnchQeeLMkPDlvfnBCSV6siz9XP0FTZb8LmseirxkN9rOGzvY2znFLGHIw1xhGk\u002BI7taNZErDl1BxVAt3rcZ0gUYfMy3podbzODBbPEo6WtQbVdullpNPykPrZ0bujX5blEHWQidhnw0/mmxaqFrGNzl3XBgqjyqyjyiqPjpQBKqx/6fIZBjs\u002BfaOpfxnNWHo5XBNtzFmcMVXI7L\u002Bt6ESr5WBqKjy/dLgimJhXCkuC5nGgRjKAk15S47isQBl7gIVu/ZmpYz5NeddbSzOxNTcaNgZN/aICK0ISBzaEEySupwgS\u002BAyx6XNDYsxbJVgqob5xkgoDPZLjXMJXl1v3yWayvJQrrj0qaFyC\u002BprVtwXp92WIAoEam3l1L6s6alInW5llqHjD/vNxRym9cEMIHZXMbZ/mf7bVmBEqtn6B8A4Ka67xYB6NJfhiBrtXbRs2bRIFbfyyMNvSkABXmUiE71croxSUFq2HTzeXhGkLfir15ElcfIIBWCrDHsAONYy/7RdkO8oGklZkji61Grxy1yHVUaT/KGLVKlrp0PfdeQm655dRl0Jg/1Hy5/5TTD1\u002BUDeuONPXsLSknxF/LLFelxUVCjMVIU/fdGJTDEB0cd4ta4DAP0A10ybirQgw8dKQlFDpPkH6WT733sRxhKR0MB1DQbEwnmfE7zcMMnRHrnKfwmfvm0OMIxJRyFCLxF6Cbnzq/aARUAX5FF8a/ha6sCBB0cJMlKTZty6e7sYHSRroidQHXLDSfmJh9nb0cST7lxgwOeKMRdnIETZxcnFP8ds0MnRCo1N/f2Nv2p4t5UYJo0e9xx84XEP6P0t6UPvhIfSrsE6wqPO0wLp/LGs7qivwd985kiq8C9YwSHQX9S53fripgiUHWPpT\u002BQZUuT/YzpUfiekcp4/Z77RogGB/rNucB62ikhf2\u002BS7U5ZkUZ1KmV4ne\u002BGtFWtcoz6JwnsiZ1Ew6uLGCNjx9GIC6N8H2xXhhsijmoLRgVqzWecJ1hlpWSxFc6a6RJBFdUd/aiyMFMgoqHuyvszOX2mIUu8xqB5I2Y/ywqevJwJ4XmU7UhcuJwTfIW2d9tpfdtQ9MjHhU41o9pCcmVJguUF5OiCn0s0SWmuqEkbwquL1U0uTcjTQlsqXkptGkU3yvqfsZLy596PHKtfGN0FGuEvtp0YGzUdMaKNV0ABxi4jd95PexEYmO5unjAcdCl\u002BJUNoPmOoH67Fgn/wZI\u002BdjlZ8O6H/tZ/PFh6uqXwEAL14DzL8mIfKew=="
    },
    {
      "RequestUri": "http://seanstagetest.file.core.windows.net/test-share-f98a2f58-2891-5e33-d010-daa038887f6f?restype=share",
      "RequestMethod": "DELETE",
      "RequestHeaders": {
        "Authorization": "Sanitized",
        "traceparent": "00-5a6360f97bb93e44b85f16bedc4a452a-b1398062d6a9d844-00",
        "User-Agent": [
          "azsdk-net-Storage.Files.Shares/12.0.0-dev.20191209.1\u002Bb71b1fa965b15eccfc57e2c7781b8bf85cd4c766",
          "(.NET Core 4.6.28008.01; Microsoft Windows 10.0.18363 )"
        ],
        "x-ms-client-request-id": "40b4d8bd-f8b7-e710-5b73-3346f9fc61f9",
        "x-ms-date": "Tue, 10 Dec 2019 05:33:03 GMT",
=======
      "ResponseBody": "CsxwHfJcFbxUaBuffmnDgtpVGBUS\u002B8OppWl1KKS5WFUhu2PljUa8TrH\u002Bd/1cx7gjwW2Bm1DDuA4Jx3iJ5\u002B0Ymw/GfsMF3vSTmcpkFIPFTN2wUWY2N7wFXQJU3MbNMmfD5tztlUn0HeN57QKFXqSLQ3ub2ZWG4mNTwSDBsQIuxWZjoC2n2LaTuzODvUq5f/9dyZhLMlnRPAR4mtQpM2zhSiecIr5242vEBx1iAyQZmUEhY\u002Bdp45MNkmMpLj3iaYjGonIiHV1A5uUthio7bznfXwCSCM\u002BFd2eUjo9aTbQt4Z2Vm2Gy9nvk4H0BPFxo0SMqSs89T2G4QSoLjo7N5ZkxAKSNpdPXLGmFridSgzsKK71sMALl8JI83Fk2p2fsFvvj0Dy32ytPUh1muKE5Zr7vAGLRYLSXSw8SUMh5oIUBmJcsbrL/UlCRHd7kfjfxA3abR6YEG7ZGTIQspYpi1rGYZSAJDPcL8K4SP0PWsszXIU1S3Vnf/Hzh5iIt0q3FL0ctTBkX5/Z\u002Bj1f48txzcJm4VIM9EPhYuGijKCXV3R0ATBD7qWazvzpW1E0B5wmgbnaJdX4qhx9O1JOwdL/QqbI696bMd8czBJRJ5zuqVtFfArqvTGie1sTwrdTSAkt6hSqbx\u002B9j1PevVXDq4KDjpH3BUXEFIV1JmyHh28ryYAJIzmERDo/i\u002By7D//b3tPUjDQhWEbHZdWPNUizNgvksvPVuoRI\u002B0Zbu31VDQSFnUuYsvc3BnE9Rb1j9RLxjFHk1lkMAiRPj5TtyZzFbljNCZf9FocQrayCmHDK5QI3Zi8rbDaveZsnTSdiSTzQd9tgku968HXO1CSsiWWzhKaStmNxmf4iIY/82cljsmRvsiCZZlIWvHW1XJgSAuwxc8h805LZYtnZQnFffhasbyHAPNtFFh5Ue/XtuD1iEB6fy2n84uLRllNGwCfct0JfCO16TcYU7FmuJFeY76aYdy5Wv7Ksr4hC8qqH/lX2d8SzkrNT68JUitsQUr6LNKaorkj5ifePrllhN18fjPIDt6yS6Vz3SItr/jTbnFzNt7oD31AM/O3NJ\u002BBZ7rRnOPnlDJ8N\u002BE9JtWG9jYu\u002BtBH4k3\u002BhH7Gh9rbCwcV4nVnXBMU\u002B8o/Bw79utiXuT3NmEm/OXVs0wh1ERxXkSzqJzRgL6oTGf8GCOtPANmWPt6tHXK9Vrj/\u002Bokan\u002Bq952XSE4OUN5mDqn5KuSCKLdIu3uJNunO6LNCLYCUhCHoUWCF1bP1V8fc1GWL0cq2Iddym68EIYDzyJ\u002BazGMdkYqIEJlEPBLDk2OzrCJEQtaoi8vpIeiy5G/f0g0UGktk/0KbA8ExMeWEbwgLUHVeb4WI8gCXdG/h1SxppGoFw=="
    },
    {
      "RequestUri": "http://seanstagetest.file.core.windows.net/test-share-3a60e3be-7eb3-fca4-56de-679893ca819d?restype=share",
      "RequestMethod": "DELETE",
      "RequestHeaders": {
        "Authorization": "Sanitized",
        "traceparent": "00-3aa9db6c5d21484cb034af71448c94c9-5abcb576135e494d-00",
        "User-Agent": [
          "azsdk-net-Storage.Files.Shares/12.0.0-dev.20191209.1\u002B61bda4d1783b0e05dba0d434ff14b2840726d3b1",
          "(.NET Core 4.6.28008.01; Microsoft Windows 10.0.18363 )"
        ],
        "x-ms-client-request-id": "db2390b7-d845-572d-9d95-e0bf45183d62",
        "x-ms-date": "Tue, 10 Dec 2019 06:01:27 GMT",
>>>>>>> 1d9822e0
        "x-ms-delete-snapshots": "include",
        "x-ms-return-client-request-id": "true",
        "x-ms-version": "2019-07-07"
      },
      "RequestBody": null,
      "StatusCode": 202,
      "ResponseHeaders": {
        "Content-Length": "0",
<<<<<<< HEAD
        "Date": "Tue, 10 Dec 2019 05:33:03 GMT",
=======
        "Date": "Tue, 10 Dec 2019 06:01:27 GMT",
>>>>>>> 1d9822e0
        "Server": [
          "Windows-Azure-File/1.0",
          "Microsoft-HTTPAPI/2.0"
        ],
<<<<<<< HEAD
        "x-ms-client-request-id": "40b4d8bd-f8b7-e710-5b73-3346f9fc61f9",
        "x-ms-request-id": "4fd8e0b7-701a-0023-741b-af08f8000000",
=======
        "x-ms-client-request-id": "db2390b7-d845-572d-9d95-e0bf45183d62",
        "x-ms-request-id": "7dc095e1-e01a-001e-1f1f-af7ee3000000",
>>>>>>> 1d9822e0
        "x-ms-version": "2019-07-07"
      },
      "ResponseBody": []
    }
  ],
  "Variables": {
<<<<<<< HEAD
    "RandomSeed": "467575993",
=======
    "RandomSeed": "1247431923",
>>>>>>> 1d9822e0
    "Storage_TestConfigDefault": "ProductionTenant\nseanstagetest\nU2FuaXRpemVk\nhttp://seanstagetest.blob.core.windows.net\nhttp://seanstagetest.file.core.windows.net\nhttp://seanstagetest.queue.core.windows.net\nhttp://seanstagetest.table.core.windows.net\n\n\n\n\nhttp://seanstagetest-secondary.blob.core.windows.net\nhttp://seanstagetest-secondary.file.core.windows.net\nhttp://seanstagetest-secondary.queue.core.windows.net\nhttp://seanstagetest-secondary.table.core.windows.net\n\nSanitized\n\n\nCloud\nBlobEndpoint=http://seanstagetest.blob.core.windows.net/;QueueEndpoint=http://seanstagetest.queue.core.windows.net/;FileEndpoint=http://seanstagetest.file.core.windows.net/;BlobSecondaryEndpoint=http://seanstagetest-secondary.blob.core.windows.net/;QueueSecondaryEndpoint=http://seanstagetest-secondary.queue.core.windows.net/;FileSecondaryEndpoint=http://seanstagetest-secondary.file.core.windows.net/;AccountName=seanstagetest;AccountKey=Sanitized"
  }
}<|MERGE_RESOLUTION|>--- conflicted
+++ resolved
@@ -1,90 +1,50 @@
 {
   "Entries": [
     {
-<<<<<<< HEAD
-      "RequestUri": "http://seanstagetest.file.core.windows.net/test-share-f98a2f58-2891-5e33-d010-daa038887f6f?restype=share",
+      "RequestUri": "http://seanstagetest.file.core.windows.net/test-share-7638411e-b17e-2b5c-8352-2b9473716653?restype=share",
       "RequestMethod": "PUT",
       "RequestHeaders": {
         "Authorization": "Sanitized",
-        "traceparent": "00-595653012fdb3a4aa26834f1923565e6-b00d3ce9f2c95643-00",
-        "User-Agent": [
-          "azsdk-net-Storage.Files.Shares/12.0.0-dev.20191209.1\u002Bb71b1fa965b15eccfc57e2c7781b8bf85cd4c766",
-          "(.NET Core 4.6.28008.01; Microsoft Windows 10.0.18363 )"
-        ],
-        "x-ms-client-request-id": "cf49bfb2-a62a-ee3e-ea50-d86c2a6084f0",
-        "x-ms-date": "Tue, 10 Dec 2019 05:33:03 GMT",
-=======
-      "RequestUri": "http://seanstagetest.file.core.windows.net/test-share-3a60e3be-7eb3-fca4-56de-679893ca819d?restype=share",
+        "traceparent": "00-20b543d9eb57c34fbc88e353147df3ce-555cdc6df6de1d44-00",
+        "User-Agent": [
+          "azsdk-net-Storage.Files.Shares/12.0.0-dev.20191211.1\u002B899431c003876eb9b26cefd8e8a37e7f27f82ced",
+          "(.NET Core 4.6.28008.01; Microsoft Windows 10.0.18363 )"
+        ],
+        "x-ms-client-request-id": "13e63e1b-6962-4208-ffc6-3b4ab20f362b",
+        "x-ms-date": "Wed, 11 Dec 2019 20:40:09 GMT",
+        "x-ms-return-client-request-id": "true",
+        "x-ms-version": "2019-07-07"
+      },
+      "RequestBody": null,
+      "StatusCode": 201,
+      "ResponseHeaders": {
+        "Content-Length": "0",
+        "Date": "Wed, 11 Dec 2019 20:40:09 GMT",
+        "ETag": "\u00220x8D77E7A50808FBD\u0022",
+        "Last-Modified": "Wed, 11 Dec 2019 20:40:09 GMT",
+        "Server": [
+          "Windows-Azure-File/1.0",
+          "Microsoft-HTTPAPI/2.0"
+        ],
+        "x-ms-client-request-id": "13e63e1b-6962-4208-ffc6-3b4ab20f362b",
+        "x-ms-request-id": "ef3e410e-c01a-0019-5763-b01280000000",
+        "x-ms-version": "2019-07-07"
+      },
+      "ResponseBody": []
+    },
+    {
+      "RequestUri": "http://seanstagetest.file.core.windows.net/test-share-7638411e-b17e-2b5c-8352-2b9473716653/test-file-30386bc6-c1fe-86fe-8942-2a09164e15f4",
       "RequestMethod": "PUT",
       "RequestHeaders": {
         "Authorization": "Sanitized",
-        "traceparent": "00-7d5c9db6bb48c94d8841323b0fb7294a-b36477d79f8ae04f-00",
-        "User-Agent": [
-          "azsdk-net-Storage.Files.Shares/12.0.0-dev.20191209.1\u002B61bda4d1783b0e05dba0d434ff14b2840726d3b1",
-          "(.NET Core 4.6.28008.01; Microsoft Windows 10.0.18363 )"
-        ],
-        "x-ms-client-request-id": "3dfef9ee-06cc-fb22-1919-cdea9ac43ef5",
-        "x-ms-date": "Tue, 10 Dec 2019 06:01:27 GMT",
->>>>>>> 1d9822e0
-        "x-ms-return-client-request-id": "true",
-        "x-ms-version": "2019-07-07"
-      },
-      "RequestBody": null,
-      "StatusCode": 201,
-      "ResponseHeaders": {
-        "Content-Length": "0",
-<<<<<<< HEAD
-        "Date": "Tue, 10 Dec 2019 05:33:03 GMT",
-        "ETag": "\u00220x8D77D326D7FE2D2\u0022",
-        "Last-Modified": "Tue, 10 Dec 2019 05:33:03 GMT",
-=======
-        "Date": "Tue, 10 Dec 2019 06:01:27 GMT",
-        "ETag": "\u00220x8D77D366524FA90\u0022",
-        "Last-Modified": "Tue, 10 Dec 2019 06:01:27 GMT",
->>>>>>> 1d9822e0
-        "Server": [
-          "Windows-Azure-File/1.0",
-          "Microsoft-HTTPAPI/2.0"
-        ],
-<<<<<<< HEAD
-        "x-ms-client-request-id": "cf49bfb2-a62a-ee3e-ea50-d86c2a6084f0",
-        "x-ms-request-id": "4fd8e0b2-701a-0023-701b-af08f8000000",
-=======
-        "x-ms-client-request-id": "3dfef9ee-06cc-fb22-1919-cdea9ac43ef5",
-        "x-ms-request-id": "7dc095dc-e01a-001e-1b1f-af7ee3000000",
->>>>>>> 1d9822e0
-        "x-ms-version": "2019-07-07"
-      },
-      "ResponseBody": []
-    },
-    {
-<<<<<<< HEAD
-      "RequestUri": "http://seanstagetest.file.core.windows.net/test-share-f98a2f58-2891-5e33-d010-daa038887f6f/test-file-ff57c28f-845f-e282-fcca-77cfb0de012f",
-      "RequestMethod": "PUT",
-      "RequestHeaders": {
-        "Authorization": "Sanitized",
-        "traceparent": "00-d5fa388855a40742be3018cdf24f2c59-10e941d7a27e3240-00",
-        "User-Agent": [
-          "azsdk-net-Storage.Files.Shares/12.0.0-dev.20191209.1\u002Bb71b1fa965b15eccfc57e2c7781b8bf85cd4c766",
-          "(.NET Core 4.6.28008.01; Microsoft Windows 10.0.18363 )"
-        ],
-        "x-ms-client-request-id": "9ac6863c-f649-2d6e-3c67-d2602e6e3d0c",
+        "traceparent": "00-4f3d4297b796ef4eadc292e67a811f39-a14d9fbfdea2bb46-00",
+        "User-Agent": [
+          "azsdk-net-Storage.Files.Shares/12.0.0-dev.20191211.1\u002B899431c003876eb9b26cefd8e8a37e7f27f82ced",
+          "(.NET Core 4.6.28008.01; Microsoft Windows 10.0.18363 )"
+        ],
+        "x-ms-client-request-id": "aa466f3e-cf56-5ac4-3f60-891f3efe2bb0",
         "x-ms-content-length": "1024",
-        "x-ms-date": "Tue, 10 Dec 2019 05:33:03 GMT",
-=======
-      "RequestUri": "http://seanstagetest.file.core.windows.net/test-share-3a60e3be-7eb3-fca4-56de-679893ca819d/test-file-bd62b706-1d8b-91fa-4235-058833bf4203",
-      "RequestMethod": "PUT",
-      "RequestHeaders": {
-        "Authorization": "Sanitized",
-        "traceparent": "00-60d052a8edd3404488a9eb583b249f36-21b76662bd481f47-00",
-        "User-Agent": [
-          "azsdk-net-Storage.Files.Shares/12.0.0-dev.20191209.1\u002B61bda4d1783b0e05dba0d434ff14b2840726d3b1",
-          "(.NET Core 4.6.28008.01; Microsoft Windows 10.0.18363 )"
-        ],
-        "x-ms-client-request-id": "02de56ec-61f0-d0aa-ff6d-fa97019ac75a",
-        "x-ms-content-length": "1024",
-        "x-ms-date": "Tue, 10 Dec 2019 06:01:27 GMT",
->>>>>>> 1d9822e0
+        "x-ms-date": "Wed, 11 Dec 2019 20:40:09 GMT",
         "x-ms-file-attributes": "None",
         "x-ms-file-creation-time": "Now",
         "x-ms-file-last-write-time": "Now",
@@ -97,135 +57,75 @@
       "StatusCode": 201,
       "ResponseHeaders": {
         "Content-Length": "0",
-<<<<<<< HEAD
-        "Date": "Tue, 10 Dec 2019 05:33:03 GMT",
-        "ETag": "\u00220x8D77D326D8DE05E\u0022",
-        "Last-Modified": "Tue, 10 Dec 2019 05:33:03 GMT",
-=======
-        "Date": "Tue, 10 Dec 2019 06:01:27 GMT",
-        "ETag": "\u00220x8D77D3665338C22\u0022",
-        "Last-Modified": "Tue, 10 Dec 2019 06:01:27 GMT",
->>>>>>> 1d9822e0
-        "Server": [
-          "Windows-Azure-File/1.0",
-          "Microsoft-HTTPAPI/2.0"
-        ],
-<<<<<<< HEAD
-        "x-ms-client-request-id": "9ac6863c-f649-2d6e-3c67-d2602e6e3d0c",
+        "Date": "Wed, 11 Dec 2019 20:40:09 GMT",
+        "ETag": "\u00220x8D77E7A508ECF35\u0022",
+        "Last-Modified": "Wed, 11 Dec 2019 20:40:09 GMT",
+        "Server": [
+          "Windows-Azure-File/1.0",
+          "Microsoft-HTTPAPI/2.0"
+        ],
+        "x-ms-client-request-id": "aa466f3e-cf56-5ac4-3f60-891f3efe2bb0",
         "x-ms-file-attributes": "Archive",
-        "x-ms-file-change-time": "2019-12-10T05:33:03.6065886Z",
-        "x-ms-file-creation-time": "2019-12-10T05:33:03.6065886Z",
+        "x-ms-file-change-time": "2019-12-11T20:40:09.8860853Z",
+        "x-ms-file-creation-time": "2019-12-11T20:40:09.8860853Z",
         "x-ms-file-id": "13835128424026341376",
-        "x-ms-file-last-write-time": "2019-12-10T05:33:03.6065886Z",
+        "x-ms-file-last-write-time": "2019-12-11T20:40:09.8860853Z",
         "x-ms-file-parent-id": "0",
         "x-ms-file-permission-key": "12501538048846835188*422928105932735866",
-        "x-ms-request-id": "4fd8e0b4-701a-0023-711b-af08f8000000",
-=======
-        "x-ms-client-request-id": "02de56ec-61f0-d0aa-ff6d-fa97019ac75a",
-        "x-ms-file-attributes": "Archive",
-        "x-ms-file-change-time": "2019-12-10T06:01:27.5797538Z",
-        "x-ms-file-creation-time": "2019-12-10T06:01:27.5797538Z",
-        "x-ms-file-id": "13835128424026341376",
-        "x-ms-file-last-write-time": "2019-12-10T06:01:27.5797538Z",
-        "x-ms-file-parent-id": "0",
-        "x-ms-file-permission-key": "12501538048846835188*422928105932735866",
-        "x-ms-request-id": "7dc095de-e01a-001e-1c1f-af7ee3000000",
->>>>>>> 1d9822e0
+        "x-ms-request-id": "ef3e4110-c01a-0019-5863-b01280000000",
         "x-ms-request-server-encrypted": "true",
         "x-ms-version": "2019-07-07"
       },
       "ResponseBody": []
     },
     {
-<<<<<<< HEAD
-      "RequestUri": "http://seanstagetest.file.core.windows.net/test-share-f98a2f58-2891-5e33-d010-daa038887f6f/test-file-ff57c28f-845f-e282-fcca-77cfb0de012f?comp=range",
-=======
-      "RequestUri": "http://seanstagetest.file.core.windows.net/test-share-3a60e3be-7eb3-fca4-56de-679893ca819d/test-file-bd62b706-1d8b-91fa-4235-058833bf4203?comp=range",
->>>>>>> 1d9822e0
+      "RequestUri": "http://seanstagetest.file.core.windows.net/test-share-7638411e-b17e-2b5c-8352-2b9473716653/test-file-30386bc6-c1fe-86fe-8942-2a09164e15f4?comp=range",
       "RequestMethod": "PUT",
       "RequestHeaders": {
         "Authorization": "Sanitized",
         "Content-Length": "1024",
         "User-Agent": [
-<<<<<<< HEAD
-          "azsdk-net-Storage.Files.Shares/12.0.0-dev.20191209.1\u002Bb71b1fa965b15eccfc57e2c7781b8bf85cd4c766",
-          "(.NET Core 4.6.28008.01; Microsoft Windows 10.0.18363 )"
-        ],
-        "x-ms-client-request-id": "29925633-6717-24e6-9dc0-3cd7dce4d0ec",
-        "x-ms-date": "Tue, 10 Dec 2019 05:33:03 GMT",
-=======
-          "azsdk-net-Storage.Files.Shares/12.0.0-dev.20191209.1\u002B61bda4d1783b0e05dba0d434ff14b2840726d3b1",
-          "(.NET Core 4.6.28008.01; Microsoft Windows 10.0.18363 )"
-        ],
-        "x-ms-client-request-id": "dd9b93a4-3fe0-5e13-86da-9a5e4939462c",
-        "x-ms-date": "Tue, 10 Dec 2019 06:01:27 GMT",
->>>>>>> 1d9822e0
+          "azsdk-net-Storage.Files.Shares/12.0.0-dev.20191211.1\u002B899431c003876eb9b26cefd8e8a37e7f27f82ced",
+          "(.NET Core 4.6.28008.01; Microsoft Windows 10.0.18363 )"
+        ],
+        "x-ms-client-request-id": "a7caedfe-6b08-839d-a41e-f52ac9d1d643",
+        "x-ms-date": "Wed, 11 Dec 2019 20:40:09 GMT",
         "x-ms-range": "bytes=0-1023",
         "x-ms-return-client-request-id": "true",
         "x-ms-version": "2019-07-07",
         "x-ms-write": "update"
       },
-<<<<<<< HEAD
-      "RequestBody": "rOWBAP1Pt2pM3TpJ4L6zxl6uZ7MVmGsb9sJvUOWeD5plFNcPXfE/BPtvdYKUV7/82cRdKA8y0BN5Zgo632aErc6f5Mvno2hsbmO4piLphp8CcnchQeeLMkPDlvfnBCSV6siz9XP0FTZb8LmseirxkN9rOGzvY2znFLGHIw1xhGk\u002BI7taNZErDl1BxVAt3rcZ0gUYfMy3podbzODBbPEo6WtQbVdullpNPykPrZ0bujX5blEHWQidhnw0/mmxaqFrGNzl3XBgqjyqyjyiqPjpQBKqx/6fIZBjs\u002BfaOpfxnNWHo5XBNtzFmcMVXI7L\u002Bt6ESr5WBqKjy/dLgimJhXCkuC5nGgRjKAk15S47isQBl7gIVu/ZmpYz5NeddbSzOxNTcaNgZN/aICK0ISBzaEEySupwgS\u002BAyx6XNDYsxbJVgqob5xkgoDPZLjXMJXl1v3yWayvJQrrj0qaFyC\u002BprVtwXp92WIAoEam3l1L6s6alInW5llqHjD/vNxRym9cEMIHZXMbZ/mf7bVmBEqtn6B8A4Ka67xYB6NJfhiBrtXbRs2bRIFbfyyMNvSkABXmUiE71croxSUFq2HTzeXhGkLfir15ElcfIIBWCrDHsAONYy/7RdkO8oGklZkji61Grxy1yHVUaT/KGLVKlrp0PfdeQm655dRl0Jg/1Hy5/5TTD1\u002BUDeuONPXsLSknxF/LLFelxUVCjMVIU/fdGJTDEB0cd4ta4DAP0A10ybirQgw8dKQlFDpPkH6WT733sRxhKR0MB1DQbEwnmfE7zcMMnRHrnKfwmfvm0OMIxJRyFCLxF6Cbnzq/aARUAX5FF8a/ha6sCBB0cJMlKTZty6e7sYHSRroidQHXLDSfmJh9nb0cST7lxgwOeKMRdnIETZxcnFP8ds0MnRCo1N/f2Nv2p4t5UYJo0e9xx84XEP6P0t6UPvhIfSrsE6wqPO0wLp/LGs7qivwd985kiq8C9YwSHQX9S53fripgiUHWPpT\u002BQZUuT/YzpUfiekcp4/Z77RogGB/rNucB62ikhf2\u002BS7U5ZkUZ1KmV4ne\u002BGtFWtcoz6JwnsiZ1Ew6uLGCNjx9GIC6N8H2xXhhsijmoLRgVqzWecJ1hlpWSxFc6a6RJBFdUd/aiyMFMgoqHuyvszOX2mIUu8xqB5I2Y/ywqevJwJ4XmU7UhcuJwTfIW2d9tpfdtQ9MjHhU41o9pCcmVJguUF5OiCn0s0SWmuqEkbwquL1U0uTcjTQlsqXkptGkU3yvqfsZLy596PHKtfGN0FGuEvtp0YGzUdMaKNV0ABxi4jd95PexEYmO5unjAcdCl\u002BJUNoPmOoH67Fgn/wZI\u002BdjlZ8O6H/tZ/PFh6uqXwEAL14DzL8mIfKew==",
+      "RequestBody": "/WDZRbkHE96Mn2B1s\u002BR7YwbFFTlSSxc5eFaqw/ezmYCcN4/lT\u002BOgoaZ1OP8/C9hQjD2F3r6bMLFJoMxjXVDm2AXf2HxUlRQiJHST3RMX\u002Bmx\u002BWje6LrvCAQbenK4WPERVjmD6XzJb\u002B/YpYrlJB1KeMaZg5QMZLKlKHdZ1dvhlDOgwPU6zHZo6Il5AkMwCefqzP2sItldBPGK2sEJb5oX9w1XRGckD6xQLJcKk2JvcSKTcwTaNXVaQ7wDr/GxY3jvYQs13MV8wsFRX/JCUnGTH2miefiROcGb\u002BQCrIGO6ns0aGzJbOZBdErBHhNmHG\u002B1OcJCIEumAXidFnefA1Z5dmr0lJDc/O\u002BXVQWdITbToFOETWLPPMovjmb0LEZ\u002BsmDkR5e4YXfO2Dziuts2CNBByXYkGsXjukmQ1QY56NCZKJKkuOmfG07btWU13IH\u002B6YWWsmLAWqeq8I1eF5xxlP9sSZI4kU/moq43SFVQvd3HoeuAkzZ92N3rCbhcQPOiWhBl2YL/tlg1oA\u002B0mQJCSkKvlnWg8PHI7nDEXZeHmmG6hO40\u002BtRax/uTSuM2yT/LmM91rLqOAWkerOsSO1jArhWeChQUHV9uVM6KHaYekiUw\u002BLTYEe23LIOFFk3pOJyS0qzdmL8rp4tgB0f8A\u002BOzABrF0TKj\u002BJwn1t2AnvcBhSwh5zsJMPlmFUEpaAqlyyifwgYjI2dp7uoAtcHhmxiUboIryhy4ud8hX7vxeoCBghuk8Nzg3lG0x/hQ\u002BIs3hIo4lPl4efEL5wg3AdOreHRZjyOmTJo7o4AwdwIkV7FT\u002BdsxuOWXCQgamRnEudyOGV\u002BEB3lXgUfv/OF5SAL\u002B549W0xgIab\u002BOwnYrm6OAZvmzsl2ykFA4DHiTUcwEHcEFK7GKfdbEda\u002BQBUUDO\u002BWkb4X3xZWlPFc/HtafdRfziqSlFn/h9fkS7zy\u002BEpsbNNCC/vI2HFg7X\u002B9qW18AJQCHrIqQXhV1snmc1NZY5xm8E\u002Bn2HIYlzX5MecaAh5qaAsosJnYQetbLHTx4mTdx0mjVrkd1ChiKYe8cU\u002BRe9Tre8tIcLMCjq6kDOv9JrSQ2ypddutlTFPihocSHBCbybCgBqZZlZaWoIfKecc8ZQMTK1YlM8TpRi\u002B3ZeosMHKeCAN7XOAON0WTxpYjWtJMpiGEPzC6dtXrtsB24i/sqrAVbHHDwQgixPPQkS1uxesdKr\u002BIp/FB45EtT6Yfl1UV5xwmDi5giKTZoTo8qaWofPDVGbewJAK\u002B00iglnGhw22e\u002BuoRCPe8vGHa7wb3BTorRRL1Cn2dZYMZZzql//Izd53Mne77l3Q5GJ1V1XT7x44OtRFerLjvwVUm9\u002BG9Fvxvp3do6mdLb\u002B2eu/HgQ==",
       "StatusCode": 201,
       "ResponseHeaders": {
         "Content-Length": "0",
-        "Content-MD5": "py3FoV4nsLO6QaSM/MMvlw==",
-        "Date": "Tue, 10 Dec 2019 05:33:03 GMT",
-        "ETag": "\u00220x8D77D326D99EB57\u0022",
-        "Last-Modified": "Tue, 10 Dec 2019 05:33:03 GMT",
-=======
-      "RequestBody": "CsxwHfJcFbxUaBuffmnDgtpVGBUS\u002B8OppWl1KKS5WFUhu2PljUa8TrH\u002Bd/1cx7gjwW2Bm1DDuA4Jx3iJ5\u002B0Ymw/GfsMF3vSTmcpkFIPFTN2wUWY2N7wFXQJU3MbNMmfD5tztlUn0HeN57QKFXqSLQ3ub2ZWG4mNTwSDBsQIuxWZjoC2n2LaTuzODvUq5f/9dyZhLMlnRPAR4mtQpM2zhSiecIr5242vEBx1iAyQZmUEhY\u002Bdp45MNkmMpLj3iaYjGonIiHV1A5uUthio7bznfXwCSCM\u002BFd2eUjo9aTbQt4Z2Vm2Gy9nvk4H0BPFxo0SMqSs89T2G4QSoLjo7N5ZkxAKSNpdPXLGmFridSgzsKK71sMALl8JI83Fk2p2fsFvvj0Dy32ytPUh1muKE5Zr7vAGLRYLSXSw8SUMh5oIUBmJcsbrL/UlCRHd7kfjfxA3abR6YEG7ZGTIQspYpi1rGYZSAJDPcL8K4SP0PWsszXIU1S3Vnf/Hzh5iIt0q3FL0ctTBkX5/Z\u002Bj1f48txzcJm4VIM9EPhYuGijKCXV3R0ATBD7qWazvzpW1E0B5wmgbnaJdX4qhx9O1JOwdL/QqbI696bMd8czBJRJ5zuqVtFfArqvTGie1sTwrdTSAkt6hSqbx\u002B9j1PevVXDq4KDjpH3BUXEFIV1JmyHh28ryYAJIzmERDo/i\u002By7D//b3tPUjDQhWEbHZdWPNUizNgvksvPVuoRI\u002B0Zbu31VDQSFnUuYsvc3BnE9Rb1j9RLxjFHk1lkMAiRPj5TtyZzFbljNCZf9FocQrayCmHDK5QI3Zi8rbDaveZsnTSdiSTzQd9tgku968HXO1CSsiWWzhKaStmNxmf4iIY/82cljsmRvsiCZZlIWvHW1XJgSAuwxc8h805LZYtnZQnFffhasbyHAPNtFFh5Ue/XtuD1iEB6fy2n84uLRllNGwCfct0JfCO16TcYU7FmuJFeY76aYdy5Wv7Ksr4hC8qqH/lX2d8SzkrNT68JUitsQUr6LNKaorkj5ifePrllhN18fjPIDt6yS6Vz3SItr/jTbnFzNt7oD31AM/O3NJ\u002BBZ7rRnOPnlDJ8N\u002BE9JtWG9jYu\u002BtBH4k3\u002BhH7Gh9rbCwcV4nVnXBMU\u002B8o/Bw79utiXuT3NmEm/OXVs0wh1ERxXkSzqJzRgL6oTGf8GCOtPANmWPt6tHXK9Vrj/\u002Bokan\u002Bq952XSE4OUN5mDqn5KuSCKLdIu3uJNunO6LNCLYCUhCHoUWCF1bP1V8fc1GWL0cq2Iddym68EIYDzyJ\u002BazGMdkYqIEJlEPBLDk2OzrCJEQtaoi8vpIeiy5G/f0g0UGktk/0KbA8ExMeWEbwgLUHVeb4WI8gCXdG/h1SxppGoFw==",
-      "StatusCode": 201,
-      "ResponseHeaders": {
-        "Content-Length": "0",
-        "Content-MD5": "1HT2TOeeKhgu\u002BkU9NLs7og==",
-        "Date": "Tue, 10 Dec 2019 06:01:27 GMT",
-        "ETag": "\u00220x8D77D3665403743\u0022",
-        "Last-Modified": "Tue, 10 Dec 2019 06:01:27 GMT",
->>>>>>> 1d9822e0
-        "Server": [
-          "Windows-Azure-File/1.0",
-          "Microsoft-HTTPAPI/2.0"
-        ],
-<<<<<<< HEAD
-        "x-ms-client-request-id": "29925633-6717-24e6-9dc0-3cd7dce4d0ec",
-        "x-ms-request-id": "4fd8e0b5-701a-0023-721b-af08f8000000",
-=======
-        "x-ms-client-request-id": "dd9b93a4-3fe0-5e13-86da-9a5e4939462c",
-        "x-ms-request-id": "7dc095df-e01a-001e-1d1f-af7ee3000000",
->>>>>>> 1d9822e0
+        "Content-MD5": "ddH4DLp8PkgMNL/G9MVR7A==",
+        "Date": "Wed, 11 Dec 2019 20:40:09 GMT",
+        "ETag": "\u00220x8D77E7A509BA055\u0022",
+        "Last-Modified": "Wed, 11 Dec 2019 20:40:09 GMT",
+        "Server": [
+          "Windows-Azure-File/1.0",
+          "Microsoft-HTTPAPI/2.0"
+        ],
+        "x-ms-client-request-id": "a7caedfe-6b08-839d-a41e-f52ac9d1d643",
+        "x-ms-request-id": "ef3e4111-c01a-0019-5963-b01280000000",
         "x-ms-request-server-encrypted": "true",
         "x-ms-version": "2019-07-07"
       },
       "ResponseBody": []
     },
     {
-<<<<<<< HEAD
-      "RequestUri": "http://seanstagetest.file.core.windows.net/test-share-f98a2f58-2891-5e33-d010-daa038887f6f/test-file-ff57c28f-845f-e282-fcca-77cfb0de012f",
+      "RequestUri": "http://seanstagetest.file.core.windows.net/test-share-7638411e-b17e-2b5c-8352-2b9473716653/test-file-30386bc6-c1fe-86fe-8942-2a09164e15f4",
       "RequestMethod": "GET",
       "RequestHeaders": {
         "Authorization": "Sanitized",
-        "traceparent": "00-d025b1ea1aaa0c46b889340a20cbf955-4d4da6f7d3e87541-00",
-        "User-Agent": [
-          "azsdk-net-Storage.Files.Shares/12.0.0-dev.20191209.1\u002Bb71b1fa965b15eccfc57e2c7781b8bf85cd4c766",
-          "(.NET Core 4.6.28008.01; Microsoft Windows 10.0.18363 )"
-        ],
-        "x-ms-client-request-id": "d72c9c23-13db-e7f4-c22d-7fb1cfdb0399",
-        "x-ms-date": "Tue, 10 Dec 2019 05:33:03 GMT",
-=======
-      "RequestUri": "http://seanstagetest.file.core.windows.net/test-share-3a60e3be-7eb3-fca4-56de-679893ca819d/test-file-bd62b706-1d8b-91fa-4235-058833bf4203",
-      "RequestMethod": "GET",
-      "RequestHeaders": {
-        "Authorization": "Sanitized",
-        "traceparent": "00-74807b940576ea438b2a9f46ccf2d7bb-82016381073e4e43-00",
-        "User-Agent": [
-          "azsdk-net-Storage.Files.Shares/12.0.0-dev.20191209.1\u002B61bda4d1783b0e05dba0d434ff14b2840726d3b1",
-          "(.NET Core 4.6.28008.01; Microsoft Windows 10.0.18363 )"
-        ],
-        "x-ms-client-request-id": "6df36e3a-eafe-9779-b5cc-e23f0aca77ac",
-        "x-ms-date": "Tue, 10 Dec 2019 06:01:27 GMT",
->>>>>>> 1d9822e0
+        "traceparent": "00-c37105f2cc1cc845bdb011e7fb685be2-d0d7c0e4a378ba4f-00",
+        "User-Agent": [
+          "azsdk-net-Storage.Files.Shares/12.0.0-dev.20191211.1\u002B899431c003876eb9b26cefd8e8a37e7f27f82ced",
+          "(.NET Core 4.6.28008.01; Microsoft Windows 10.0.18363 )"
+        ],
+        "x-ms-client-request-id": "50206d37-8434-46a7-a974-a5780c76a9a9",
+        "x-ms-date": "Wed, 11 Dec 2019 20:40:10 GMT",
         "x-ms-range": "bytes=0-",
         "x-ms-return-client-request-id": "true",
         "x-ms-version": "2019-07-07"
@@ -238,78 +138,42 @@
         "Content-Length": "1024",
         "Content-Range": "bytes 0-1023/1024",
         "Content-Type": "application/octet-stream",
-<<<<<<< HEAD
-        "Date": "Tue, 10 Dec 2019 05:33:03 GMT",
-        "ETag": "\u00220x8D77D326D99EB57\u0022",
-        "Last-Modified": "Tue, 10 Dec 2019 05:33:03 GMT",
-=======
-        "Date": "Tue, 10 Dec 2019 06:01:27 GMT",
-        "ETag": "\u00220x8D77D3665403743\u0022",
-        "Last-Modified": "Tue, 10 Dec 2019 06:01:27 GMT",
->>>>>>> 1d9822e0
-        "Server": [
-          "Windows-Azure-File/1.0",
-          "Microsoft-HTTPAPI/2.0"
-        ],
-<<<<<<< HEAD
-        "x-ms-client-request-id": "d72c9c23-13db-e7f4-c22d-7fb1cfdb0399",
+        "Date": "Wed, 11 Dec 2019 20:40:09 GMT",
+        "ETag": "\u00220x8D77E7A509BA055\u0022",
+        "Last-Modified": "Wed, 11 Dec 2019 20:40:09 GMT",
+        "Server": [
+          "Windows-Azure-File/1.0",
+          "Microsoft-HTTPAPI/2.0"
+        ],
+        "x-ms-client-request-id": "50206d37-8434-46a7-a974-a5780c76a9a9",
         "x-ms-file-attributes": "Archive",
-        "x-ms-file-change-time": "2019-12-10T05:33:03.6065886Z",
-        "x-ms-file-creation-time": "2019-12-10T05:33:03.6065886Z",
+        "x-ms-file-change-time": "2019-12-11T20:40:09.8860853Z",
+        "x-ms-file-creation-time": "2019-12-11T20:40:09.8860853Z",
         "x-ms-file-id": "13835128424026341376",
-        "x-ms-file-last-write-time": "2019-12-10T05:33:03.6065886Z",
-=======
-        "x-ms-client-request-id": "6df36e3a-eafe-9779-b5cc-e23f0aca77ac",
-        "x-ms-file-attributes": "Archive",
-        "x-ms-file-change-time": "2019-12-10T06:01:27.5797538Z",
-        "x-ms-file-creation-time": "2019-12-10T06:01:27.5797538Z",
-        "x-ms-file-id": "13835128424026341376",
-        "x-ms-file-last-write-time": "2019-12-10T06:01:27.5797538Z",
->>>>>>> 1d9822e0
+        "x-ms-file-last-write-time": "2019-12-11T20:40:09.8860853Z",
         "x-ms-file-parent-id": "0",
         "x-ms-file-permission-key": "12501538048846835188*422928105932735866",
         "x-ms-lease-state": "available",
         "x-ms-lease-status": "unlocked",
-<<<<<<< HEAD
-        "x-ms-request-id": "4fd8e0b6-701a-0023-731b-af08f8000000",
-=======
-        "x-ms-request-id": "7dc095e0-e01a-001e-1e1f-af7ee3000000",
->>>>>>> 1d9822e0
+        "x-ms-request-id": "ef3e4112-c01a-0019-5a63-b01280000000",
         "x-ms-server-encrypted": "true",
         "x-ms-type": "File",
         "x-ms-version": "2019-07-07"
       },
-<<<<<<< HEAD
-      "ResponseBody": "rOWBAP1Pt2pM3TpJ4L6zxl6uZ7MVmGsb9sJvUOWeD5plFNcPXfE/BPtvdYKUV7/82cRdKA8y0BN5Zgo632aErc6f5Mvno2hsbmO4piLphp8CcnchQeeLMkPDlvfnBCSV6siz9XP0FTZb8LmseirxkN9rOGzvY2znFLGHIw1xhGk\u002BI7taNZErDl1BxVAt3rcZ0gUYfMy3podbzODBbPEo6WtQbVdullpNPykPrZ0bujX5blEHWQidhnw0/mmxaqFrGNzl3XBgqjyqyjyiqPjpQBKqx/6fIZBjs\u002BfaOpfxnNWHo5XBNtzFmcMVXI7L\u002Bt6ESr5WBqKjy/dLgimJhXCkuC5nGgRjKAk15S47isQBl7gIVu/ZmpYz5NeddbSzOxNTcaNgZN/aICK0ISBzaEEySupwgS\u002BAyx6XNDYsxbJVgqob5xkgoDPZLjXMJXl1v3yWayvJQrrj0qaFyC\u002BprVtwXp92WIAoEam3l1L6s6alInW5llqHjD/vNxRym9cEMIHZXMbZ/mf7bVmBEqtn6B8A4Ka67xYB6NJfhiBrtXbRs2bRIFbfyyMNvSkABXmUiE71croxSUFq2HTzeXhGkLfir15ElcfIIBWCrDHsAONYy/7RdkO8oGklZkji61Grxy1yHVUaT/KGLVKlrp0PfdeQm655dRl0Jg/1Hy5/5TTD1\u002BUDeuONPXsLSknxF/LLFelxUVCjMVIU/fdGJTDEB0cd4ta4DAP0A10ybirQgw8dKQlFDpPkH6WT733sRxhKR0MB1DQbEwnmfE7zcMMnRHrnKfwmfvm0OMIxJRyFCLxF6Cbnzq/aARUAX5FF8a/ha6sCBB0cJMlKTZty6e7sYHSRroidQHXLDSfmJh9nb0cST7lxgwOeKMRdnIETZxcnFP8ds0MnRCo1N/f2Nv2p4t5UYJo0e9xx84XEP6P0t6UPvhIfSrsE6wqPO0wLp/LGs7qivwd985kiq8C9YwSHQX9S53fripgiUHWPpT\u002BQZUuT/YzpUfiekcp4/Z77RogGB/rNucB62ikhf2\u002BS7U5ZkUZ1KmV4ne\u002BGtFWtcoz6JwnsiZ1Ew6uLGCNjx9GIC6N8H2xXhhsijmoLRgVqzWecJ1hlpWSxFc6a6RJBFdUd/aiyMFMgoqHuyvszOX2mIUu8xqB5I2Y/ywqevJwJ4XmU7UhcuJwTfIW2d9tpfdtQ9MjHhU41o9pCcmVJguUF5OiCn0s0SWmuqEkbwquL1U0uTcjTQlsqXkptGkU3yvqfsZLy596PHKtfGN0FGuEvtp0YGzUdMaKNV0ABxi4jd95PexEYmO5unjAcdCl\u002BJUNoPmOoH67Fgn/wZI\u002BdjlZ8O6H/tZ/PFh6uqXwEAL14DzL8mIfKew=="
-    },
-    {
-      "RequestUri": "http://seanstagetest.file.core.windows.net/test-share-f98a2f58-2891-5e33-d010-daa038887f6f?restype=share",
+      "ResponseBody": "/WDZRbkHE96Mn2B1s\u002BR7YwbFFTlSSxc5eFaqw/ezmYCcN4/lT\u002BOgoaZ1OP8/C9hQjD2F3r6bMLFJoMxjXVDm2AXf2HxUlRQiJHST3RMX\u002Bmx\u002BWje6LrvCAQbenK4WPERVjmD6XzJb\u002B/YpYrlJB1KeMaZg5QMZLKlKHdZ1dvhlDOgwPU6zHZo6Il5AkMwCefqzP2sItldBPGK2sEJb5oX9w1XRGckD6xQLJcKk2JvcSKTcwTaNXVaQ7wDr/GxY3jvYQs13MV8wsFRX/JCUnGTH2miefiROcGb\u002BQCrIGO6ns0aGzJbOZBdErBHhNmHG\u002B1OcJCIEumAXidFnefA1Z5dmr0lJDc/O\u002BXVQWdITbToFOETWLPPMovjmb0LEZ\u002BsmDkR5e4YXfO2Dziuts2CNBByXYkGsXjukmQ1QY56NCZKJKkuOmfG07btWU13IH\u002B6YWWsmLAWqeq8I1eF5xxlP9sSZI4kU/moq43SFVQvd3HoeuAkzZ92N3rCbhcQPOiWhBl2YL/tlg1oA\u002B0mQJCSkKvlnWg8PHI7nDEXZeHmmG6hO40\u002BtRax/uTSuM2yT/LmM91rLqOAWkerOsSO1jArhWeChQUHV9uVM6KHaYekiUw\u002BLTYEe23LIOFFk3pOJyS0qzdmL8rp4tgB0f8A\u002BOzABrF0TKj\u002BJwn1t2AnvcBhSwh5zsJMPlmFUEpaAqlyyifwgYjI2dp7uoAtcHhmxiUboIryhy4ud8hX7vxeoCBghuk8Nzg3lG0x/hQ\u002BIs3hIo4lPl4efEL5wg3AdOreHRZjyOmTJo7o4AwdwIkV7FT\u002BdsxuOWXCQgamRnEudyOGV\u002BEB3lXgUfv/OF5SAL\u002B549W0xgIab\u002BOwnYrm6OAZvmzsl2ykFA4DHiTUcwEHcEFK7GKfdbEda\u002BQBUUDO\u002BWkb4X3xZWlPFc/HtafdRfziqSlFn/h9fkS7zy\u002BEpsbNNCC/vI2HFg7X\u002B9qW18AJQCHrIqQXhV1snmc1NZY5xm8E\u002Bn2HIYlzX5MecaAh5qaAsosJnYQetbLHTx4mTdx0mjVrkd1ChiKYe8cU\u002BRe9Tre8tIcLMCjq6kDOv9JrSQ2ypddutlTFPihocSHBCbybCgBqZZlZaWoIfKecc8ZQMTK1YlM8TpRi\u002B3ZeosMHKeCAN7XOAON0WTxpYjWtJMpiGEPzC6dtXrtsB24i/sqrAVbHHDwQgixPPQkS1uxesdKr\u002BIp/FB45EtT6Yfl1UV5xwmDi5giKTZoTo8qaWofPDVGbewJAK\u002B00iglnGhw22e\u002BuoRCPe8vGHa7wb3BTorRRL1Cn2dZYMZZzql//Izd53Mne77l3Q5GJ1V1XT7x44OtRFerLjvwVUm9\u002BG9Fvxvp3do6mdLb\u002B2eu/HgQ=="
+    },
+    {
+      "RequestUri": "http://seanstagetest.file.core.windows.net/test-share-7638411e-b17e-2b5c-8352-2b9473716653?restype=share",
       "RequestMethod": "DELETE",
       "RequestHeaders": {
         "Authorization": "Sanitized",
-        "traceparent": "00-5a6360f97bb93e44b85f16bedc4a452a-b1398062d6a9d844-00",
-        "User-Agent": [
-          "azsdk-net-Storage.Files.Shares/12.0.0-dev.20191209.1\u002Bb71b1fa965b15eccfc57e2c7781b8bf85cd4c766",
-          "(.NET Core 4.6.28008.01; Microsoft Windows 10.0.18363 )"
-        ],
-        "x-ms-client-request-id": "40b4d8bd-f8b7-e710-5b73-3346f9fc61f9",
-        "x-ms-date": "Tue, 10 Dec 2019 05:33:03 GMT",
-=======
-      "ResponseBody": "CsxwHfJcFbxUaBuffmnDgtpVGBUS\u002B8OppWl1KKS5WFUhu2PljUa8TrH\u002Bd/1cx7gjwW2Bm1DDuA4Jx3iJ5\u002B0Ymw/GfsMF3vSTmcpkFIPFTN2wUWY2N7wFXQJU3MbNMmfD5tztlUn0HeN57QKFXqSLQ3ub2ZWG4mNTwSDBsQIuxWZjoC2n2LaTuzODvUq5f/9dyZhLMlnRPAR4mtQpM2zhSiecIr5242vEBx1iAyQZmUEhY\u002Bdp45MNkmMpLj3iaYjGonIiHV1A5uUthio7bznfXwCSCM\u002BFd2eUjo9aTbQt4Z2Vm2Gy9nvk4H0BPFxo0SMqSs89T2G4QSoLjo7N5ZkxAKSNpdPXLGmFridSgzsKK71sMALl8JI83Fk2p2fsFvvj0Dy32ytPUh1muKE5Zr7vAGLRYLSXSw8SUMh5oIUBmJcsbrL/UlCRHd7kfjfxA3abR6YEG7ZGTIQspYpi1rGYZSAJDPcL8K4SP0PWsszXIU1S3Vnf/Hzh5iIt0q3FL0ctTBkX5/Z\u002Bj1f48txzcJm4VIM9EPhYuGijKCXV3R0ATBD7qWazvzpW1E0B5wmgbnaJdX4qhx9O1JOwdL/QqbI696bMd8czBJRJ5zuqVtFfArqvTGie1sTwrdTSAkt6hSqbx\u002B9j1PevVXDq4KDjpH3BUXEFIV1JmyHh28ryYAJIzmERDo/i\u002By7D//b3tPUjDQhWEbHZdWPNUizNgvksvPVuoRI\u002B0Zbu31VDQSFnUuYsvc3BnE9Rb1j9RLxjFHk1lkMAiRPj5TtyZzFbljNCZf9FocQrayCmHDK5QI3Zi8rbDaveZsnTSdiSTzQd9tgku968HXO1CSsiWWzhKaStmNxmf4iIY/82cljsmRvsiCZZlIWvHW1XJgSAuwxc8h805LZYtnZQnFffhasbyHAPNtFFh5Ue/XtuD1iEB6fy2n84uLRllNGwCfct0JfCO16TcYU7FmuJFeY76aYdy5Wv7Ksr4hC8qqH/lX2d8SzkrNT68JUitsQUr6LNKaorkj5ifePrllhN18fjPIDt6yS6Vz3SItr/jTbnFzNt7oD31AM/O3NJ\u002BBZ7rRnOPnlDJ8N\u002BE9JtWG9jYu\u002BtBH4k3\u002BhH7Gh9rbCwcV4nVnXBMU\u002B8o/Bw79utiXuT3NmEm/OXVs0wh1ERxXkSzqJzRgL6oTGf8GCOtPANmWPt6tHXK9Vrj/\u002Bokan\u002Bq952XSE4OUN5mDqn5KuSCKLdIu3uJNunO6LNCLYCUhCHoUWCF1bP1V8fc1GWL0cq2Iddym68EIYDzyJ\u002BazGMdkYqIEJlEPBLDk2OzrCJEQtaoi8vpIeiy5G/f0g0UGktk/0KbA8ExMeWEbwgLUHVeb4WI8gCXdG/h1SxppGoFw=="
-    },
-    {
-      "RequestUri": "http://seanstagetest.file.core.windows.net/test-share-3a60e3be-7eb3-fca4-56de-679893ca819d?restype=share",
-      "RequestMethod": "DELETE",
-      "RequestHeaders": {
-        "Authorization": "Sanitized",
-        "traceparent": "00-3aa9db6c5d21484cb034af71448c94c9-5abcb576135e494d-00",
-        "User-Agent": [
-          "azsdk-net-Storage.Files.Shares/12.0.0-dev.20191209.1\u002B61bda4d1783b0e05dba0d434ff14b2840726d3b1",
-          "(.NET Core 4.6.28008.01; Microsoft Windows 10.0.18363 )"
-        ],
-        "x-ms-client-request-id": "db2390b7-d845-572d-9d95-e0bf45183d62",
-        "x-ms-date": "Tue, 10 Dec 2019 06:01:27 GMT",
->>>>>>> 1d9822e0
+        "traceparent": "00-2dea158e3133c142bcb56bbc254b07ee-096af750a630dc48-00",
+        "User-Agent": [
+          "azsdk-net-Storage.Files.Shares/12.0.0-dev.20191211.1\u002B899431c003876eb9b26cefd8e8a37e7f27f82ced",
+          "(.NET Core 4.6.28008.01; Microsoft Windows 10.0.18363 )"
+        ],
+        "x-ms-client-request-id": "5cf2f77d-85b0-fe0e-aec4-6c01552c3158",
+        "x-ms-date": "Wed, 11 Dec 2019 20:40:10 GMT",
         "x-ms-delete-snapshots": "include",
         "x-ms-return-client-request-id": "true",
         "x-ms-version": "2019-07-07"
@@ -318,33 +182,20 @@
       "StatusCode": 202,
       "ResponseHeaders": {
         "Content-Length": "0",
-<<<<<<< HEAD
-        "Date": "Tue, 10 Dec 2019 05:33:03 GMT",
-=======
-        "Date": "Tue, 10 Dec 2019 06:01:27 GMT",
->>>>>>> 1d9822e0
-        "Server": [
-          "Windows-Azure-File/1.0",
-          "Microsoft-HTTPAPI/2.0"
-        ],
-<<<<<<< HEAD
-        "x-ms-client-request-id": "40b4d8bd-f8b7-e710-5b73-3346f9fc61f9",
-        "x-ms-request-id": "4fd8e0b7-701a-0023-741b-af08f8000000",
-=======
-        "x-ms-client-request-id": "db2390b7-d845-572d-9d95-e0bf45183d62",
-        "x-ms-request-id": "7dc095e1-e01a-001e-1f1f-af7ee3000000",
->>>>>>> 1d9822e0
+        "Date": "Wed, 11 Dec 2019 20:40:09 GMT",
+        "Server": [
+          "Windows-Azure-File/1.0",
+          "Microsoft-HTTPAPI/2.0"
+        ],
+        "x-ms-client-request-id": "5cf2f77d-85b0-fe0e-aec4-6c01552c3158",
+        "x-ms-request-id": "ef3e4113-c01a-0019-5b63-b01280000000",
         "x-ms-version": "2019-07-07"
       },
       "ResponseBody": []
     }
   ],
   "Variables": {
-<<<<<<< HEAD
-    "RandomSeed": "467575993",
-=======
-    "RandomSeed": "1247431923",
->>>>>>> 1d9822e0
+    "RandomSeed": "783209405",
     "Storage_TestConfigDefault": "ProductionTenant\nseanstagetest\nU2FuaXRpemVk\nhttp://seanstagetest.blob.core.windows.net\nhttp://seanstagetest.file.core.windows.net\nhttp://seanstagetest.queue.core.windows.net\nhttp://seanstagetest.table.core.windows.net\n\n\n\n\nhttp://seanstagetest-secondary.blob.core.windows.net\nhttp://seanstagetest-secondary.file.core.windows.net\nhttp://seanstagetest-secondary.queue.core.windows.net\nhttp://seanstagetest-secondary.table.core.windows.net\n\nSanitized\n\n\nCloud\nBlobEndpoint=http://seanstagetest.blob.core.windows.net/;QueueEndpoint=http://seanstagetest.queue.core.windows.net/;FileEndpoint=http://seanstagetest.file.core.windows.net/;BlobSecondaryEndpoint=http://seanstagetest-secondary.blob.core.windows.net/;QueueSecondaryEndpoint=http://seanstagetest-secondary.queue.core.windows.net/;FileSecondaryEndpoint=http://seanstagetest-secondary.file.core.windows.net/;AccountName=seanstagetest;AccountKey=Sanitized"
   }
 }