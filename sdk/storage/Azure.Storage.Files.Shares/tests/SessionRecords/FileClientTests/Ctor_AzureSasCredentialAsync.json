--- conflicted
+++ resolved
@@ -1,32 +1,18 @@
 {
   "Entries": [
     {
-<<<<<<< HEAD
-      "RequestUri": "https://seanmcccanary.file.core.windows.net/test-share-36d772f9-510e-b9f4-c9fe-845e515a9d54?restype=share",
-=======
-      "RequestUri": "https://seanmcccanary3.file.core.windows.net/test-share-36d772f9-510e-b9f4-c9fe-845e515a9d54?restype=share",
->>>>>>> ac24a13f
+      "RequestUri": "https://seanmcccanary3.file.core.windows.net/test-share-ffaedc74-ae44-a72c-9d47-4a2daaefa917?restype=share",
       "RequestMethod": "PUT",
       "RequestHeaders": {
         "Accept": "application/xml",
         "Authorization": "Sanitized",
-<<<<<<< HEAD
-        "traceparent": "00-42761e219f9ff04fa927f145f6252b03-7db22713e1685b44-00",
+        "traceparent": "00-6425c62981be534b9fdbc454a0c66a97-21531aea458e3c41-00",
         "User-Agent": [
-          "azsdk-net-Storage.Files.Shares/12.7.0-alpha.20210114.1",
+          "azsdk-net-Storage.Files.Shares/12.7.0-alpha.20210126.1",
           "(.NET 5.0.2; Microsoft Windows 10.0.19042)"
         ],
-        "x-ms-client-request-id": "62d048ee-dd7a-5f05-878e-f54adb02a701",
-        "x-ms-date": "Thu, 14 Jan 2021 17:45:36 GMT",
-=======
-        "traceparent": "00-91b625f3b21fce42aee7051df1a770b2-cbc0d72f6cb0ee40-00",
-        "User-Agent": [
-          "azsdk-net-Storage.Files.Shares/12.7.0-alpha.20210121.1",
-          "(.NET 5.0.2; Microsoft Windows 10.0.19042)"
-        ],
-        "x-ms-client-request-id": "62d048ee-dd7a-5f05-878e-f54adb02a701",
-        "x-ms-date": "Thu, 21 Jan 2021 20:41:24 GMT",
->>>>>>> ac24a13f
+        "x-ms-client-request-id": "4223eb51-96e7-5c04-f325-c00a6bf590bc",
+        "x-ms-date": "Tue, 26 Jan 2021 19:32:52 GMT",
         "x-ms-return-client-request-id": "true",
         "x-ms-version": "2020-06-12"
       },
@@ -34,58 +20,33 @@
       "StatusCode": 201,
       "ResponseHeaders": {
         "Content-Length": "0",
-<<<<<<< HEAD
-        "Date": "Thu, 14 Jan 2021 17:45:34 GMT",
-        "ETag": "\u00220x8D8B8B432AF5BD2\u0022",
-        "Last-Modified": "Thu, 14 Jan 2021 17:45:35 GMT",
-=======
-        "Date": "Thu, 21 Jan 2021 20:41:24 GMT",
-        "ETag": "\u00220x8D8BE4CEB33D525\u0022",
-        "Last-Modified": "Thu, 21 Jan 2021 20:41:24 GMT",
->>>>>>> ac24a13f
+        "Date": "Tue, 26 Jan 2021 19:32:50 GMT",
+        "ETag": "\u00220x8D8C2312BACE4DA\u0022",
+        "Last-Modified": "Tue, 26 Jan 2021 19:32:51 GMT",
         "Server": [
           "Windows-Azure-File/1.0",
           "Microsoft-HTTPAPI/2.0"
         ],
-        "x-ms-client-request-id": "62d048ee-dd7a-5f05-878e-f54adb02a701",
-<<<<<<< HEAD
-        "x-ms-request-id": "0f04bac2-f01a-0012-2c9d-ea3670000000",
+        "x-ms-client-request-id": "4223eb51-96e7-5c04-f325-c00a6bf590bc",
+        "x-ms-request-id": "efd0abf2-c01a-0014-651a-f492ad000000",
         "x-ms-version": "2020-06-12"
-=======
-        "x-ms-request-id": "2300d309-101a-0075-6735-f0b1ee000000",
-        "x-ms-version": "2020-04-08"
->>>>>>> ac24a13f
       },
       "ResponseBody": []
     },
     {
-<<<<<<< HEAD
-      "RequestUri": "https://seanmcccanary.file.core.windows.net/test-share-36d772f9-510e-b9f4-c9fe-845e515a9d54/test-file-312faa5a-4431-060c-1b96-b8acf90bf333",
-=======
-      "RequestUri": "https://seanmcccanary3.file.core.windows.net/test-share-36d772f9-510e-b9f4-c9fe-845e515a9d54/test-file-312faa5a-4431-060c-1b96-b8acf90bf333",
->>>>>>> ac24a13f
+      "RequestUri": "https://seanmcccanary3.file.core.windows.net/test-share-ffaedc74-ae44-a72c-9d47-4a2daaefa917/test-file-a461d78c-5cd1-3ad2-4f5d-9659c5a7d71b",
       "RequestMethod": "PUT",
       "RequestHeaders": {
         "Accept": "application/xml",
         "Authorization": "Sanitized",
-<<<<<<< HEAD
-        "traceparent": "00-8f475f8063cf6046830397246368e8ec-ad5994b0961e6b46-00",
+        "traceparent": "00-e9e00edc308c6c4d90976b135fff1eb8-7a0b4389b45e1642-00",
         "User-Agent": [
-          "azsdk-net-Storage.Files.Shares/12.7.0-alpha.20210114.1",
-=======
-        "traceparent": "00-6663f0de08142344873f8c561fb8209b-86a6d1aed438954b-00",
-        "User-Agent": [
-          "azsdk-net-Storage.Files.Shares/12.7.0-alpha.20210121.1",
->>>>>>> ac24a13f
+          "azsdk-net-Storage.Files.Shares/12.7.0-alpha.20210126.1",
           "(.NET 5.0.2; Microsoft Windows 10.0.19042)"
         ],
-        "x-ms-client-request-id": "1a8e56b9-7565-a958-3cca-46e32559657b",
+        "x-ms-client-request-id": "f9f92c59-0120-f516-19e9-f389ffaa964c",
         "x-ms-content-length": "1024",
-<<<<<<< HEAD
-        "x-ms-date": "Thu, 14 Jan 2021 17:45:36 GMT",
-=======
-        "x-ms-date": "Thu, 21 Jan 2021 20:41:24 GMT",
->>>>>>> ac24a13f
+        "x-ms-date": "Tue, 26 Jan 2021 19:32:52 GMT",
         "x-ms-file-attributes": "None",
         "x-ms-file-creation-time": "Now",
         "x-ms-file-last-write-time": "Now",
@@ -98,63 +59,38 @@
       "StatusCode": 201,
       "ResponseHeaders": {
         "Content-Length": "0",
-<<<<<<< HEAD
-        "Date": "Thu, 14 Jan 2021 17:45:34 GMT",
-        "ETag": "\u00220x8D8B8B432BAFA48\u0022",
-        "Last-Modified": "Thu, 14 Jan 2021 17:45:35 GMT",
-=======
-        "Date": "Thu, 21 Jan 2021 20:41:24 GMT",
-        "ETag": "\u00220x8D8BE4CEB3EB003\u0022",
-        "Last-Modified": "Thu, 21 Jan 2021 20:41:24 GMT",
->>>>>>> ac24a13f
+        "Date": "Tue, 26 Jan 2021 19:32:50 GMT",
+        "ETag": "\u00220x8D8C2312BB955FE\u0022",
+        "Last-Modified": "Tue, 26 Jan 2021 19:32:51 GMT",
         "Server": [
           "Windows-Azure-File/1.0",
           "Microsoft-HTTPAPI/2.0"
         ],
-        "x-ms-client-request-id": "1a8e56b9-7565-a958-3cca-46e32559657b",
+        "x-ms-client-request-id": "f9f92c59-0120-f516-19e9-f389ffaa964c",
         "x-ms-file-attributes": "Archive",
-<<<<<<< HEAD
-        "x-ms-file-change-time": "2021-01-14T17:45:35.7663816Z",
-        "x-ms-file-creation-time": "2021-01-14T17:45:35.7663816Z",
+        "x-ms-file-change-time": "2021-01-26T19:32:51.5677694Z",
+        "x-ms-file-creation-time": "2021-01-26T19:32:51.5677694Z",
         "x-ms-file-id": "13835128424026341376",
-        "x-ms-file-last-write-time": "2021-01-14T17:45:35.7663816Z",
-        "x-ms-file-parent-id": "0",
-        "x-ms-file-permission-key": "7175002341387128735*14641856446884751121",
-        "x-ms-request-id": "0f04bac5-f01a-0012-2d9d-ea3670000000",
-=======
-        "x-ms-file-change-time": "2021-01-21T20:41:24.6471171Z",
-        "x-ms-file-creation-time": "2021-01-21T20:41:24.6471171Z",
-        "x-ms-file-id": "13835128424026341376",
-        "x-ms-file-last-write-time": "2021-01-21T20:41:24.6471171Z",
+        "x-ms-file-last-write-time": "2021-01-26T19:32:51.5677694Z",
         "x-ms-file-parent-id": "0",
         "x-ms-file-permission-key": "4010187179898695473*11459378189709739967",
-        "x-ms-request-id": "2300d30f-101a-0075-6835-f0b1ee000000",
->>>>>>> ac24a13f
+        "x-ms-request-id": "efd0abf9-c01a-0014-6a1a-f492ad000000",
         "x-ms-request-server-encrypted": "true",
         "x-ms-version": "2020-06-12"
       },
       "ResponseBody": []
     },
     {
-<<<<<<< HEAD
-      "RequestUri": "https://seanmcccanary.file.core.windows.net/test-share-36d772f9-510e-b9f4-c9fe-845e515a9d54/test-file-312faa5a-4431-060c-1b96-b8acf90bf333?sv=2020-06-12\u0026st=2021-01-14T16%3A45%3A36Z\u0026se=2021-01-14T18%3A45%3A36Z\u0026sr=s\u0026sp=rcwdl\u0026sig=Sanitized",
-      "RequestMethod": "HEAD",
-      "RequestHeaders": {
-        "traceparent": "00-64598f280279e74dadaa12fca26a120e-9bc1f69bab936347-00",
-        "User-Agent": [
-          "azsdk-net-Storage.Files.Shares/12.7.0-alpha.20210114.1",
-=======
-      "RequestUri": "https://seanmcccanary3.file.core.windows.net/test-share-36d772f9-510e-b9f4-c9fe-845e515a9d54/test-file-312faa5a-4431-060c-1b96-b8acf90bf333?sv=2020-04-08\u0026st=2021-01-21T19%3A41%3A24Z\u0026se=2021-01-21T21%3A41%3A24Z\u0026sr=s\u0026sp=rcwdl\u0026sig=Sanitized",
+      "RequestUri": "https://seanmcccanary3.file.core.windows.net/test-share-ffaedc74-ae44-a72c-9d47-4a2daaefa917/test-file-a461d78c-5cd1-3ad2-4f5d-9659c5a7d71b?sv=2020-06-12\u0026st=2021-01-26T18%3A32%3A52Z\u0026se=2021-01-26T20%3A32%3A52Z\u0026sr=s\u0026sp=rcwdl\u0026sig=Sanitized",
       "RequestMethod": "HEAD",
       "RequestHeaders": {
         "Accept": "application/xml",
-        "traceparent": "00-10ec712b06d55b4a94601699b1e79e56-c31d8af06a0c644c-00",
+        "traceparent": "00-c78102b6019d9a4e82fa7bc515e39a81-adb6ae9f4e248343-00",
         "User-Agent": [
-          "azsdk-net-Storage.Files.Shares/12.7.0-alpha.20210121.1",
->>>>>>> ac24a13f
+          "azsdk-net-Storage.Files.Shares/12.7.0-alpha.20210126.1",
           "(.NET 5.0.2; Microsoft Windows 10.0.19042)"
         ],
-        "x-ms-client-request-id": "a3f23b30-d97d-e1ce-a1c6-cbbff4f726f2",
+        "x-ms-client-request-id": "99002377-ddad-a0fb-4de6-a6e273a6dbd1",
         "x-ms-return-client-request-id": "true",
         "x-ms-version": "2020-06-12"
       },
@@ -163,43 +99,25 @@
       "ResponseHeaders": {
         "Content-Length": "1024",
         "Content-Type": "application/octet-stream",
-<<<<<<< HEAD
-        "Date": "Thu, 14 Jan 2021 17:45:35 GMT",
-        "ETag": "\u00220x8D8B8B432BAFA48\u0022",
-        "Last-Modified": "Thu, 14 Jan 2021 17:45:35 GMT",
-=======
-        "Date": "Thu, 21 Jan 2021 20:41:23 GMT",
-        "ETag": "\u00220x8D8BE4CEB3EB003\u0022",
-        "Last-Modified": "Thu, 21 Jan 2021 20:41:24 GMT",
->>>>>>> ac24a13f
+        "Date": "Tue, 26 Jan 2021 19:32:50 GMT",
+        "ETag": "\u00220x8D8C2312BB955FE\u0022",
+        "Last-Modified": "Tue, 26 Jan 2021 19:32:51 GMT",
         "Server": [
           "Windows-Azure-File/1.0",
           "Microsoft-HTTPAPI/2.0"
         ],
         "Vary": "Origin",
-        "x-ms-client-request-id": "a3f23b30-d97d-e1ce-a1c6-cbbff4f726f2",
+        "x-ms-client-request-id": "99002377-ddad-a0fb-4de6-a6e273a6dbd1",
         "x-ms-file-attributes": "Archive",
-<<<<<<< HEAD
-        "x-ms-file-change-time": "2021-01-14T17:45:35.7663816Z",
-        "x-ms-file-creation-time": "2021-01-14T17:45:35.7663816Z",
+        "x-ms-file-change-time": "2021-01-26T19:32:51.5677694Z",
+        "x-ms-file-creation-time": "2021-01-26T19:32:51.5677694Z",
         "x-ms-file-id": "13835128424026341376",
-        "x-ms-file-last-write-time": "2021-01-14T17:45:35.7663816Z",
-        "x-ms-file-parent-id": "0",
-        "x-ms-file-permission-key": "7175002341387128735*14641856446884751121",
-        "x-ms-lease-state": "available",
-        "x-ms-lease-status": "unlocked",
-        "x-ms-request-id": "7c2a0346-e01a-0098-2f9d-ea6dc1000000",
-=======
-        "x-ms-file-change-time": "2021-01-21T20:41:24.6471171Z",
-        "x-ms-file-creation-time": "2021-01-21T20:41:24.6471171Z",
-        "x-ms-file-id": "13835128424026341376",
-        "x-ms-file-last-write-time": "2021-01-21T20:41:24.6471171Z",
+        "x-ms-file-last-write-time": "2021-01-26T19:32:51.5677694Z",
         "x-ms-file-parent-id": "0",
         "x-ms-file-permission-key": "4010187179898695473*11459378189709739967",
         "x-ms-lease-state": "available",
         "x-ms-lease-status": "unlocked",
-        "x-ms-request-id": "39eba8cf-101a-0038-6f35-f07e02000000",
->>>>>>> ac24a13f
+        "x-ms-request-id": "13bb6224-701a-005c-2e1a-f48f9a000000",
         "x-ms-server-encrypted": "true",
         "x-ms-type": "File",
         "x-ms-version": "2020-06-12"
@@ -207,32 +125,18 @@
       "ResponseBody": []
     },
     {
-<<<<<<< HEAD
-      "RequestUri": "https://seanmcccanary.file.core.windows.net/test-share-36d772f9-510e-b9f4-c9fe-845e515a9d54?restype=share",
-=======
-      "RequestUri": "https://seanmcccanary3.file.core.windows.net/test-share-36d772f9-510e-b9f4-c9fe-845e515a9d54?restype=share",
->>>>>>> ac24a13f
+      "RequestUri": "https://seanmcccanary3.file.core.windows.net/test-share-ffaedc74-ae44-a72c-9d47-4a2daaefa917?restype=share",
       "RequestMethod": "DELETE",
       "RequestHeaders": {
         "Accept": "application/xml",
         "Authorization": "Sanitized",
-<<<<<<< HEAD
-        "traceparent": "00-e38f74de86616d448c928e5f3c7d983f-c61a9db6f9a3b142-00",
+        "traceparent": "00-f67ab2e007dfec4380ca35894ded1d25-1aaf0c18822d474f-00",
         "User-Agent": [
-          "azsdk-net-Storage.Files.Shares/12.7.0-alpha.20210114.1",
+          "azsdk-net-Storage.Files.Shares/12.7.0-alpha.20210126.1",
           "(.NET 5.0.2; Microsoft Windows 10.0.19042)"
         ],
-        "x-ms-client-request-id": "e9b237c2-c266-c1fe-f310-3fccd4b82ad8",
-        "x-ms-date": "Thu, 14 Jan 2021 17:45:36 GMT",
-=======
-        "traceparent": "00-076f3a71cd0d164381f2a2f25c8cfb6e-277cda3f78dd7445-00",
-        "User-Agent": [
-          "azsdk-net-Storage.Files.Shares/12.7.0-alpha.20210121.1",
-          "(.NET 5.0.2; Microsoft Windows 10.0.19042)"
-        ],
-        "x-ms-client-request-id": "e9b237c2-c266-c1fe-f310-3fccd4b82ad8",
-        "x-ms-date": "Thu, 21 Jan 2021 20:41:25 GMT",
->>>>>>> ac24a13f
+        "x-ms-client-request-id": "db122528-fdaa-709e-a9c8-ba342b0eb2ff",
+        "x-ms-date": "Tue, 26 Jan 2021 19:32:52 GMT",
         "x-ms-delete-snapshots": "include",
         "x-ms-return-client-request-id": "true",
         "x-ms-version": "2020-06-12"
@@ -241,36 +145,21 @@
       "StatusCode": 202,
       "ResponseHeaders": {
         "Content-Length": "0",
-<<<<<<< HEAD
-        "Date": "Thu, 14 Jan 2021 17:45:36 GMT",
-=======
-        "Date": "Thu, 21 Jan 2021 20:41:23 GMT",
->>>>>>> ac24a13f
+        "Date": "Tue, 26 Jan 2021 19:32:50 GMT",
         "Server": [
           "Windows-Azure-File/1.0",
           "Microsoft-HTTPAPI/2.0"
         ],
-        "x-ms-client-request-id": "e9b237c2-c266-c1fe-f310-3fccd4b82ad8",
-<<<<<<< HEAD
-        "x-ms-request-id": "7c2a0349-e01a-0098-309d-ea6dc1000000",
+        "x-ms-client-request-id": "db122528-fdaa-709e-a9c8-ba342b0eb2ff",
+        "x-ms-request-id": "13bb6227-701a-005c-2f1a-f48f9a000000",
         "x-ms-version": "2020-06-12"
-=======
-        "x-ms-request-id": "39eba8d4-101a-0038-7035-f07e02000000",
-        "x-ms-version": "2020-04-08"
->>>>>>> ac24a13f
       },
       "ResponseBody": []
     }
   ],
   "Variables": {
-<<<<<<< HEAD
-    "DateTimeOffsetNow": "2021-01-14T11:45:36.3389155-06:00",
-    "RandomSeed": "1521250716",
-    "Storage_TestConfigDefault": "ProductionTenant\nseanmcccanary\nU2FuaXRpemVk\nhttps://seanmcccanary.blob.core.windows.net\nhttps://seanmcccanary.file.core.windows.net\nhttps://seanmcccanary.queue.core.windows.net\nhttps://seanmcccanary.table.core.windows.net\n\n\n\n\nhttps://seanmcccanary-secondary.blob.core.windows.net\nhttps://seanmcccanary-secondary.file.core.windows.net\nhttps://seanmcccanary-secondary.queue.core.windows.net\nhttps://seanmcccanary-secondary.table.core.windows.net\n\nSanitized\n\n\nCloud\nBlobEndpoint=https://seanmcccanary.blob.core.windows.net/;QueueEndpoint=https://seanmcccanary.queue.core.windows.net/;FileEndpoint=https://seanmcccanary.file.core.windows.net/;BlobSecondaryEndpoint=https://seanmcccanary-secondary.blob.core.windows.net/;QueueSecondaryEndpoint=https://seanmcccanary-secondary.queue.core.windows.net/;FileSecondaryEndpoint=https://seanmcccanary-secondary.file.core.windows.net/;AccountName=seanmcccanary;AccountKey=Kg==;\nseanscope1"
-=======
-    "DateTimeOffsetNow": "2021-01-21T14:41:24.9042856-06:00",
-    "RandomSeed": "1521250716",
+    "DateTimeOffsetNow": "2021-01-26T13:32:52.3295030-06:00",
+    "RandomSeed": "609570655",
     "Storage_TestConfigDefault": "ProductionTenant\nseanmcccanary3\nU2FuaXRpemVk\nhttps://seanmcccanary3.blob.core.windows.net\nhttps://seanmcccanary3.file.core.windows.net\nhttps://seanmcccanary3.queue.core.windows.net\nhttps://seanmcccanary3.table.core.windows.net\n\n\n\n\nhttps://seanmcccanary3-secondary.blob.core.windows.net\nhttps://seanmcccanary3-secondary.file.core.windows.net\nhttps://seanmcccanary3-secondary.queue.core.windows.net\nhttps://seanmcccanary3-secondary.table.core.windows.net\n\nSanitized\n\n\nCloud\nBlobEndpoint=https://seanmcccanary3.blob.core.windows.net/;QueueEndpoint=https://seanmcccanary3.queue.core.windows.net/;FileEndpoint=https://seanmcccanary3.file.core.windows.net/;BlobSecondaryEndpoint=https://seanmcccanary3-secondary.blob.core.windows.net/;QueueSecondaryEndpoint=https://seanmcccanary3-secondary.queue.core.windows.net/;FileSecondaryEndpoint=https://seanmcccanary3-secondary.file.core.windows.net/;AccountName=seanmcccanary3;AccountKey=Kg==;\nseanscope1"
->>>>>>> ac24a13f
   }
 }