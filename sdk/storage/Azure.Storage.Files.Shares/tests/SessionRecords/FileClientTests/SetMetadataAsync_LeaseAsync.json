--- conflicted
+++ resolved
@@ -1,56 +1,51 @@
 {
   "Entries": [
     {
-      "RequestUri": "https://seanmcccanary3.file.core.windows.net/test-share-bf2f6f36-b689-3fb2-d55d-0199626b26b9?restype=share",
-      "RequestMethod": "PUT",
-      "RequestHeaders": {
-        "Accept": "application/xml",
-        "Authorization": "Sanitized",
-        "traceparent": "00-7c1799d3f4df744ea019476a24b1b78c-304319b0868dba46-00",
-        "User-Agent": [
-          "azsdk-net-Storage.Files.Shares/12.7.0-alpha.20210121.1",
-          "(.NET 5.0.2; Microsoft Windows 10.0.19042)"
-        ],
-        "x-ms-client-request-id": "ce7370dd-de50-2560-f9e1-dce8aff670f8",
-        "x-ms-date": "Thu, 21 Jan 2021 20:42:21 GMT",
-        "x-ms-return-client-request-id": "true",
-        "x-ms-version": "2020-06-12"
-      },
-      "RequestBody": null,
-      "StatusCode": 201,
-      "ResponseHeaders": {
-        "Content-Length": "0",
-        "Date": "Thu, 21 Jan 2021 20:42:21 GMT",
-        "ETag": "\u00220x8D8BE4D0D42282D\u0022",
-        "Last-Modified": "Thu, 21 Jan 2021 20:42:21 GMT",
-        "Server": [
-          "Windows-Azure-File/1.0",
-          "Microsoft-HTTPAPI/2.0"
-        ],
-        "x-ms-client-request-id": "ce7370dd-de50-2560-f9e1-dce8aff670f8",
-<<<<<<< HEAD
-        "x-ms-request-id": "c9ef689c-f01a-0012-3037-f3e9eb000000",
-        "x-ms-version": "2020-06-12"
-=======
-        "x-ms-request-id": "cd494e15-501a-0080-7135-f025c4000000",
-        "x-ms-version": "2020-04-08"
->>>>>>> ac24a13f
-      },
-      "ResponseBody": []
-    },
-    {
-      "RequestUri": "https://seanmcccanary3.file.core.windows.net/test-share-bf2f6f36-b689-3fb2-d55d-0199626b26b9/test-directory-db922f58-a139-6b7f-b99e-04b8864f75eb?restype=directory",
-      "RequestMethod": "PUT",
-      "RequestHeaders": {
-        "Accept": "application/xml",
-        "Authorization": "Sanitized",
-        "traceparent": "00-091b9c5b181e624c84deb47f694b182e-60254e08ac935048-00",
-        "User-Agent": [
-          "azsdk-net-Storage.Files.Shares/12.7.0-alpha.20210121.1",
-          "(.NET 5.0.2; Microsoft Windows 10.0.19042)"
-        ],
-        "x-ms-client-request-id": "9a0a3760-a057-3b21-f108-14b2daa89fa9",
-        "x-ms-date": "Thu, 21 Jan 2021 20:42:22 GMT",
+      "RequestUri": "https://seanmcccanary3.file.core.windows.net/test-share-febae6bc-2978-a961-e556-25d1ac52bc6a?restype=share",
+      "RequestMethod": "PUT",
+      "RequestHeaders": {
+        "Accept": "application/xml",
+        "Authorization": "Sanitized",
+        "traceparent": "00-35ec3b3c1eac884aa894821bdab4efcd-071fb26e38702449-00",
+        "User-Agent": [
+          "azsdk-net-Storage.Files.Shares/12.7.0-alpha.20210126.1",
+          "(.NET 5.0.2; Microsoft Windows 10.0.19042)"
+        ],
+        "x-ms-client-request-id": "76093d8e-c8d7-f324-4e89-2cf78f8a7d05",
+        "x-ms-date": "Tue, 26 Jan 2021 19:33:54 GMT",
+        "x-ms-return-client-request-id": "true",
+        "x-ms-version": "2020-06-12"
+      },
+      "RequestBody": null,
+      "StatusCode": 201,
+      "ResponseHeaders": {
+        "Content-Length": "0",
+        "Date": "Tue, 26 Jan 2021 19:33:53 GMT",
+        "ETag": "\u00220x8D8C23150B4EF11\u0022",
+        "Last-Modified": "Tue, 26 Jan 2021 19:33:53 GMT",
+        "Server": [
+          "Windows-Azure-File/1.0",
+          "Microsoft-HTTPAPI/2.0"
+        ],
+        "x-ms-client-request-id": "76093d8e-c8d7-f324-4e89-2cf78f8a7d05",
+        "x-ms-request-id": "38e035e2-b01a-000e-551a-f4f372000000",
+        "x-ms-version": "2020-06-12"
+      },
+      "ResponseBody": []
+    },
+    {
+      "RequestUri": "https://seanmcccanary3.file.core.windows.net/test-share-febae6bc-2978-a961-e556-25d1ac52bc6a/test-directory-df6a5503-eccc-7d21-7506-a4c886172159?restype=directory",
+      "RequestMethod": "PUT",
+      "RequestHeaders": {
+        "Accept": "application/xml",
+        "Authorization": "Sanitized",
+        "traceparent": "00-6db2cee08f645e40ac799afc1c21cf49-0eb8461df1fb044b-00",
+        "User-Agent": [
+          "azsdk-net-Storage.Files.Shares/12.7.0-alpha.20210126.1",
+          "(.NET 5.0.2; Microsoft Windows 10.0.19042)"
+        ],
+        "x-ms-client-request-id": "32459c32-3a21-a1f2-1c8c-00d0245c6c36",
+        "x-ms-date": "Tue, 26 Jan 2021 19:33:54 GMT",
         "x-ms-file-attributes": "None",
         "x-ms-file-creation-time": "Now",
         "x-ms-file-last-write-time": "Now",
@@ -62,41 +57,41 @@
       "StatusCode": 201,
       "ResponseHeaders": {
         "Content-Length": "0",
-        "Date": "Thu, 21 Jan 2021 20:42:21 GMT",
-        "ETag": "\u00220x8D8BE4D0D4C4774\u0022",
-        "Last-Modified": "Thu, 21 Jan 2021 20:42:21 GMT",
-        "Server": [
-          "Windows-Azure-File/1.0",
-          "Microsoft-HTTPAPI/2.0"
-        ],
-        "x-ms-client-request-id": "9a0a3760-a057-3b21-f108-14b2daa89fa9",
+        "Date": "Tue, 26 Jan 2021 19:33:53 GMT",
+        "ETag": "\u00220x8D8C23150C0C156\u0022",
+        "Last-Modified": "Tue, 26 Jan 2021 19:33:53 GMT",
+        "Server": [
+          "Windows-Azure-File/1.0",
+          "Microsoft-HTTPAPI/2.0"
+        ],
+        "x-ms-client-request-id": "32459c32-3a21-a1f2-1c8c-00d0245c6c36",
         "x-ms-file-attributes": "Directory",
-        "x-ms-file-change-time": "2021-01-21T20:42:21.7787252Z",
-        "x-ms-file-creation-time": "2021-01-21T20:42:21.7787252Z",
+        "x-ms-file-change-time": "2021-01-26T19:33:53.6920918Z",
+        "x-ms-file-creation-time": "2021-01-26T19:33:53.6920918Z",
         "x-ms-file-id": "13835128424026341376",
-        "x-ms-file-last-write-time": "2021-01-21T20:42:21.7787252Z",
+        "x-ms-file-last-write-time": "2021-01-26T19:33:53.6920918Z",
         "x-ms-file-parent-id": "0",
         "x-ms-file-permission-key": "17860367565182308406*11459378189709739967",
-        "x-ms-request-id": "cd494e1a-501a-0080-7235-f025c4000000",
+        "x-ms-request-id": "38e035e5-b01a-000e-561a-f4f372000000",
         "x-ms-request-server-encrypted": "true",
         "x-ms-version": "2020-06-12"
       },
       "ResponseBody": []
     },
     {
-      "RequestUri": "https://seanmcccanary3.file.core.windows.net/test-share-bf2f6f36-b689-3fb2-d55d-0199626b26b9/test-directory-db922f58-a139-6b7f-b99e-04b8864f75eb/test-file-0807f06c-7e3a-0000-c6d2-d5d574487dec",
-      "RequestMethod": "PUT",
-      "RequestHeaders": {
-        "Accept": "application/xml",
-        "Authorization": "Sanitized",
-        "traceparent": "00-34f37c16f55060488353c737cd74661c-5ad15052a8c98d42-00",
-        "User-Agent": [
-          "azsdk-net-Storage.Files.Shares/12.7.0-alpha.20210121.1",
-          "(.NET 5.0.2; Microsoft Windows 10.0.19042)"
-        ],
-        "x-ms-client-request-id": "fdca83c4-d9c5-e289-3609-d385cb4cc7a9",
+      "RequestUri": "https://seanmcccanary3.file.core.windows.net/test-share-febae6bc-2978-a961-e556-25d1ac52bc6a/test-directory-df6a5503-eccc-7d21-7506-a4c886172159/test-file-28bad367-0e46-bcbd-c239-ef57db786afb",
+      "RequestMethod": "PUT",
+      "RequestHeaders": {
+        "Accept": "application/xml",
+        "Authorization": "Sanitized",
+        "traceparent": "00-c7584a7d80982540a89697ccc44d5c44-f4bf85a59c02ab49-00",
+        "User-Agent": [
+          "azsdk-net-Storage.Files.Shares/12.7.0-alpha.20210126.1",
+          "(.NET 5.0.2; Microsoft Windows 10.0.19042)"
+        ],
+        "x-ms-client-request-id": "3f41db08-fbbf-2389-df89-70e74a9ac6a4",
         "x-ms-content-length": "1048576",
-        "x-ms-date": "Thu, 21 Jan 2021 20:42:22 GMT",
+        "x-ms-date": "Tue, 26 Jan 2021 19:33:54 GMT",
         "x-ms-file-attributes": "None",
         "x-ms-file-creation-time": "Now",
         "x-ms-file-last-write-time": "Now",
@@ -109,83 +104,78 @@
       "StatusCode": 201,
       "ResponseHeaders": {
         "Content-Length": "0",
-        "Date": "Thu, 21 Jan 2021 20:42:21 GMT",
-        "ETag": "\u00220x8D8BE4D0D560D38\u0022",
-        "Last-Modified": "Thu, 21 Jan 2021 20:42:21 GMT",
-        "Server": [
-          "Windows-Azure-File/1.0",
-          "Microsoft-HTTPAPI/2.0"
-        ],
-        "x-ms-client-request-id": "fdca83c4-d9c5-e289-3609-d385cb4cc7a9",
+        "Date": "Tue, 26 Jan 2021 19:33:53 GMT",
+        "ETag": "\u00220x8D8C23150CCAA54\u0022",
+        "Last-Modified": "Tue, 26 Jan 2021 19:33:53 GMT",
+        "Server": [
+          "Windows-Azure-File/1.0",
+          "Microsoft-HTTPAPI/2.0"
+        ],
+        "x-ms-client-request-id": "3f41db08-fbbf-2389-df89-70e74a9ac6a4",
         "x-ms-file-attributes": "Archive",
-        "x-ms-file-change-time": "2021-01-21T20:42:21.8427704Z",
-        "x-ms-file-creation-time": "2021-01-21T20:42:21.8427704Z",
+        "x-ms-file-change-time": "2021-01-26T19:33:53.7701460Z",
+        "x-ms-file-creation-time": "2021-01-26T19:33:53.7701460Z",
         "x-ms-file-id": "11529285414812647424",
-        "x-ms-file-last-write-time": "2021-01-21T20:42:21.8427704Z",
+        "x-ms-file-last-write-time": "2021-01-26T19:33:53.7701460Z",
         "x-ms-file-parent-id": "13835128424026341376",
         "x-ms-file-permission-key": "4010187179898695473*11459378189709739967",
-        "x-ms-request-id": "cd494e1e-501a-0080-7335-f025c4000000",
+        "x-ms-request-id": "38e035e8-b01a-000e-581a-f4f372000000",
         "x-ms-request-server-encrypted": "true",
         "x-ms-version": "2020-06-12"
       },
       "ResponseBody": []
     },
     {
-      "RequestUri": "https://seanmcccanary3.file.core.windows.net/test-share-bf2f6f36-b689-3fb2-d55d-0199626b26b9/test-directory-db922f58-a139-6b7f-b99e-04b8864f75eb/test-file-0807f06c-7e3a-0000-c6d2-d5d574487dec?comp=lease",
-      "RequestMethod": "PUT",
-      "RequestHeaders": {
-        "Accept": "application/xml",
-        "Authorization": "Sanitized",
-        "traceparent": "00-59c083baa5f9c6419d5e14ec0b38cc80-a8fd2bb7f50f654d-00",
-        "User-Agent": [
-          "azsdk-net-Storage.Files.Shares/12.7.0-alpha.20210121.1",
-          "(.NET 5.0.2; Microsoft Windows 10.0.19042)"
-        ],
-        "x-ms-client-request-id": "1b6557b8-4bc1-740d-1f3a-a0fd54cf6425",
-        "x-ms-date": "Thu, 21 Jan 2021 20:42:22 GMT",
+      "RequestUri": "https://seanmcccanary3.file.core.windows.net/test-share-febae6bc-2978-a961-e556-25d1ac52bc6a/test-directory-df6a5503-eccc-7d21-7506-a4c886172159/test-file-28bad367-0e46-bcbd-c239-ef57db786afb?comp=lease",
+      "RequestMethod": "PUT",
+      "RequestHeaders": {
+        "Accept": "application/xml",
+        "Authorization": "Sanitized",
+        "traceparent": "00-4201ac12694af748b996a5c4973954c7-9ebae075ae602142-00",
+        "User-Agent": [
+          "azsdk-net-Storage.Files.Shares/12.7.0-alpha.20210126.1",
+          "(.NET 5.0.2; Microsoft Windows 10.0.19042)"
+        ],
+        "x-ms-client-request-id": "4199aedb-bad3-86cc-77c8-a30747e467de",
+        "x-ms-date": "Tue, 26 Jan 2021 19:33:54 GMT",
         "x-ms-lease-action": "acquire",
         "x-ms-lease-duration": "-1",
-        "x-ms-proposed-lease-id": "9af5288a-5050-9063-5cc7-84ba7e10bc0f",
-        "x-ms-return-client-request-id": "true",
-        "x-ms-version": "2020-06-12"
-      },
-      "RequestBody": null,
-      "StatusCode": 201,
-      "ResponseHeaders": {
-        "Date": "Thu, 21 Jan 2021 20:42:21 GMT",
-        "ETag": "\u00220x8D8BE4D0D560D38\u0022",
-        "Last-Modified": "Thu, 21 Jan 2021 20:42:21 GMT",
+        "x-ms-proposed-lease-id": "50ef0422-82c7-7963-9bb7-b4a4bc0176ff",
+        "x-ms-return-client-request-id": "true",
+        "x-ms-version": "2020-06-12"
+      },
+      "RequestBody": null,
+      "StatusCode": 201,
+      "ResponseHeaders": {
+        "Date": "Tue, 26 Jan 2021 19:33:53 GMT",
+        "ETag": "\u00220x8D8C23150CCAA54\u0022",
+        "Last-Modified": "Tue, 26 Jan 2021 19:33:53 GMT",
         "Server": [
           "Windows-Azure-File/1.0",
           "Microsoft-HTTPAPI/2.0"
         ],
         "Transfer-Encoding": "chunked",
-        "x-ms-client-request-id": "1b6557b8-4bc1-740d-1f3a-a0fd54cf6425",
-        "x-ms-lease-id": "9af5288a-5050-9063-5cc7-84ba7e10bc0f",
-<<<<<<< HEAD
-        "x-ms-request-id": "c9ef68a0-f01a-0012-3337-f3e9eb000000",
-        "x-ms-version": "2020-06-12"
-=======
-        "x-ms-request-id": "cd494e21-501a-0080-7435-f025c4000000",
-        "x-ms-version": "2020-04-08"
->>>>>>> ac24a13f
-      },
-      "ResponseBody": []
-    },
-    {
-      "RequestUri": "https://seanmcccanary3.file.core.windows.net/test-share-bf2f6f36-b689-3fb2-d55d-0199626b26b9/test-directory-db922f58-a139-6b7f-b99e-04b8864f75eb/test-file-0807f06c-7e3a-0000-c6d2-d5d574487dec?comp=metadata",
-      "RequestMethod": "PUT",
-      "RequestHeaders": {
-        "Accept": "application/xml",
-        "Authorization": "Sanitized",
-        "traceparent": "00-499fadd6dbfdf4409a853eed5f011666-ac76576f000eac4d-00",
-        "User-Agent": [
-          "azsdk-net-Storage.Files.Shares/12.7.0-alpha.20210121.1",
-          "(.NET 5.0.2; Microsoft Windows 10.0.19042)"
-        ],
-        "x-ms-client-request-id": "27014d53-a1ab-9f4d-689b-d043df298ee6",
-        "x-ms-date": "Thu, 21 Jan 2021 20:42:22 GMT",
-        "x-ms-lease-id": "9af5288a-5050-9063-5cc7-84ba7e10bc0f",
+        "x-ms-client-request-id": "4199aedb-bad3-86cc-77c8-a30747e467de",
+        "x-ms-lease-id": "50ef0422-82c7-7963-9bb7-b4a4bc0176ff",
+        "x-ms-request-id": "38e035e9-b01a-000e-591a-f4f372000000",
+        "x-ms-version": "2020-06-12"
+      },
+      "ResponseBody": []
+    },
+    {
+      "RequestUri": "https://seanmcccanary3.file.core.windows.net/test-share-febae6bc-2978-a961-e556-25d1ac52bc6a/test-directory-df6a5503-eccc-7d21-7506-a4c886172159/test-file-28bad367-0e46-bcbd-c239-ef57db786afb?comp=metadata",
+      "RequestMethod": "PUT",
+      "RequestHeaders": {
+        "Accept": "application/xml",
+        "Authorization": "Sanitized",
+        "traceparent": "00-1c1d39e81d0d8440b118a0ab6fb60c99-4af44e3f58c38347-00",
+        "User-Agent": [
+          "azsdk-net-Storage.Files.Shares/12.7.0-alpha.20210126.1",
+          "(.NET 5.0.2; Microsoft Windows 10.0.19042)"
+        ],
+        "x-ms-client-request-id": "0dc9d9ff-3467-732c-8ec9-896e86349e65",
+        "x-ms-date": "Tue, 26 Jan 2021 19:33:54 GMT",
+        "x-ms-lease-id": "50ef0422-82c7-7963-9bb7-b4a4bc0176ff",
         "x-ms-meta-Capital": "letter",
         "x-ms-meta-foo": "bar",
         "x-ms-meta-meta": "data",
@@ -197,33 +187,33 @@
       "StatusCode": 200,
       "ResponseHeaders": {
         "Content-Length": "0",
-        "Date": "Thu, 21 Jan 2021 20:42:21 GMT",
-        "ETag": "\u00220x8D8BE4D0D6998C0\u0022",
-        "Last-Modified": "Thu, 21 Jan 2021 20:42:21 GMT",
-        "Server": [
-          "Windows-Azure-File/1.0",
-          "Microsoft-HTTPAPI/2.0"
-        ],
-        "x-ms-client-request-id": "27014d53-a1ab-9f4d-689b-d043df298ee6",
-        "x-ms-request-id": "cd494e23-501a-0080-7535-f025c4000000",
+        "Date": "Tue, 26 Jan 2021 19:33:53 GMT",
+        "ETag": "\u00220x8D8C23150E5B52D\u0022",
+        "Last-Modified": "Tue, 26 Jan 2021 19:33:53 GMT",
+        "Server": [
+          "Windows-Azure-File/1.0",
+          "Microsoft-HTTPAPI/2.0"
+        ],
+        "x-ms-client-request-id": "0dc9d9ff-3467-732c-8ec9-896e86349e65",
+        "x-ms-request-id": "38e035ed-b01a-000e-5d1a-f4f372000000",
         "x-ms-request-server-encrypted": "true",
         "x-ms-version": "2020-06-12"
       },
       "ResponseBody": []
     },
     {
-      "RequestUri": "https://seanmcccanary3.file.core.windows.net/test-share-bf2f6f36-b689-3fb2-d55d-0199626b26b9/test-directory-db922f58-a139-6b7f-b99e-04b8864f75eb/test-file-0807f06c-7e3a-0000-c6d2-d5d574487dec",
+      "RequestUri": "https://seanmcccanary3.file.core.windows.net/test-share-febae6bc-2978-a961-e556-25d1ac52bc6a/test-directory-df6a5503-eccc-7d21-7506-a4c886172159/test-file-28bad367-0e46-bcbd-c239-ef57db786afb",
       "RequestMethod": "HEAD",
       "RequestHeaders": {
         "Accept": "application/xml",
         "Authorization": "Sanitized",
-        "traceparent": "00-d3bfbc4e4609f748be5708982c5beb62-2bc3ec03d631f647-00",
-        "User-Agent": [
-          "azsdk-net-Storage.Files.Shares/12.7.0-alpha.20210121.1",
-          "(.NET 5.0.2; Microsoft Windows 10.0.19042)"
-        ],
-        "x-ms-client-request-id": "07aa53b0-3dcd-ac79-77f9-eca106e92ad7",
-        "x-ms-date": "Thu, 21 Jan 2021 20:42:22 GMT",
+        "traceparent": "00-0afb85832be0734b908b3da009826037-4c7316235e158145-00",
+        "User-Agent": [
+          "azsdk-net-Storage.Files.Shares/12.7.0-alpha.20210126.1",
+          "(.NET 5.0.2; Microsoft Windows 10.0.19042)"
+        ],
+        "x-ms-client-request-id": "6e0857cd-591b-dd77-4346-60813dff7193",
+        "x-ms-date": "Tue, 26 Jan 2021 19:33:54 GMT",
         "x-ms-return-client-request-id": "true",
         "x-ms-version": "2020-06-12"
       },
@@ -232,20 +222,20 @@
       "ResponseHeaders": {
         "Content-Length": "1048576",
         "Content-Type": "application/octet-stream",
-        "Date": "Thu, 21 Jan 2021 20:42:21 GMT",
-        "ETag": "\u00220x8D8BE4D0D6998C0\u0022",
-        "Last-Modified": "Thu, 21 Jan 2021 20:42:21 GMT",
+        "Date": "Tue, 26 Jan 2021 19:33:53 GMT",
+        "ETag": "\u00220x8D8C23150E5B52D\u0022",
+        "Last-Modified": "Tue, 26 Jan 2021 19:33:53 GMT",
         "Server": [
           "Windows-Azure-File/1.0",
           "Microsoft-HTTPAPI/2.0"
         ],
         "Vary": "Origin",
-        "x-ms-client-request-id": "07aa53b0-3dcd-ac79-77f9-eca106e92ad7",
+        "x-ms-client-request-id": "6e0857cd-591b-dd77-4346-60813dff7193",
         "x-ms-file-attributes": "Archive",
-        "x-ms-file-change-time": "2021-01-21T20:42:21.9708608Z",
-        "x-ms-file-creation-time": "2021-01-21T20:42:21.8427704Z",
+        "x-ms-file-change-time": "2021-01-26T19:33:53.9342637Z",
+        "x-ms-file-creation-time": "2021-01-26T19:33:53.7701460Z",
         "x-ms-file-id": "11529285414812647424",
-        "x-ms-file-last-write-time": "2021-01-21T20:42:21.8427704Z",
+        "x-ms-file-last-write-time": "2021-01-26T19:33:53.7701460Z",
         "x-ms-file-parent-id": "13835128424026341376",
         "x-ms-file-permission-key": "4010187179898695473*11459378189709739967",
         "x-ms-lease-duration": "infinite",
@@ -255,7 +245,7 @@
         "x-ms-meta-foo": "bar",
         "x-ms-meta-meta": "data",
         "x-ms-meta-UPPER": "case",
-        "x-ms-request-id": "cd494e26-501a-0080-7635-f025c4000000",
+        "x-ms-request-id": "38e035f0-b01a-000e-5f1a-f4f372000000",
         "x-ms-server-encrypted": "true",
         "x-ms-type": "File",
         "x-ms-version": "2020-06-12"
@@ -263,18 +253,18 @@
       "ResponseBody": []
     },
     {
-      "RequestUri": "https://seanmcccanary3.file.core.windows.net/test-share-bf2f6f36-b689-3fb2-d55d-0199626b26b9?restype=share",
+      "RequestUri": "https://seanmcccanary3.file.core.windows.net/test-share-febae6bc-2978-a961-e556-25d1ac52bc6a?restype=share",
       "RequestMethod": "DELETE",
       "RequestHeaders": {
         "Accept": "application/xml",
         "Authorization": "Sanitized",
-        "traceparent": "00-613408be4efc3945a471cfbf623246df-ee20d54cc1256146-00",
-        "User-Agent": [
-          "azsdk-net-Storage.Files.Shares/12.7.0-alpha.20210121.1",
-          "(.NET 5.0.2; Microsoft Windows 10.0.19042)"
-        ],
-        "x-ms-client-request-id": "8c92d85e-877e-d419-7942-cb7b3359db41",
-        "x-ms-date": "Thu, 21 Jan 2021 20:42:22 GMT",
+        "traceparent": "00-cb1a64d4e893cf419f54d9746b72a26c-c129a4e6f29d4f46-00",
+        "User-Agent": [
+          "azsdk-net-Storage.Files.Shares/12.7.0-alpha.20210126.1",
+          "(.NET 5.0.2; Microsoft Windows 10.0.19042)"
+        ],
+        "x-ms-client-request-id": "2ea02cbb-302c-af4a-b459-c94f680dd740",
+        "x-ms-date": "Tue, 26 Jan 2021 19:33:54 GMT",
         "x-ms-delete-snapshots": "include",
         "x-ms-return-client-request-id": "true",
         "x-ms-version": "2020-06-12"
@@ -283,25 +273,20 @@
       "StatusCode": 202,
       "ResponseHeaders": {
         "Content-Length": "0",
-        "Date": "Thu, 21 Jan 2021 20:42:21 GMT",
-        "Server": [
-          "Windows-Azure-File/1.0",
-          "Microsoft-HTTPAPI/2.0"
-        ],
-        "x-ms-client-request-id": "8c92d85e-877e-d419-7942-cb7b3359db41",
-<<<<<<< HEAD
-        "x-ms-request-id": "c9ef68a4-f01a-0012-3737-f3e9eb000000",
-        "x-ms-version": "2020-06-12"
-=======
-        "x-ms-request-id": "cd494e28-501a-0080-7735-f025c4000000",
-        "x-ms-version": "2020-04-08"
->>>>>>> ac24a13f
+        "Date": "Tue, 26 Jan 2021 19:33:53 GMT",
+        "Server": [
+          "Windows-Azure-File/1.0",
+          "Microsoft-HTTPAPI/2.0"
+        ],
+        "x-ms-client-request-id": "2ea02cbb-302c-af4a-b459-c94f680dd740",
+        "x-ms-request-id": "38e035f2-b01a-000e-611a-f4f372000000",
+        "x-ms-version": "2020-06-12"
       },
       "ResponseBody": []
     }
   ],
   "Variables": {
-    "RandomSeed": "1240273570",
+    "RandomSeed": "198200770",
     "Storage_TestConfigDefault": "ProductionTenant\nseanmcccanary3\nU2FuaXRpemVk\nhttps://seanmcccanary3.blob.core.windows.net\nhttps://seanmcccanary3.file.core.windows.net\nhttps://seanmcccanary3.queue.core.windows.net\nhttps://seanmcccanary3.table.core.windows.net\n\n\n\n\nhttps://seanmcccanary3-secondary.blob.core.windows.net\nhttps://seanmcccanary3-secondary.file.core.windows.net\nhttps://seanmcccanary3-secondary.queue.core.windows.net\nhttps://seanmcccanary3-secondary.table.core.windows.net\n\nSanitized\n\n\nCloud\nBlobEndpoint=https://seanmcccanary3.blob.core.windows.net/;QueueEndpoint=https://seanmcccanary3.queue.core.windows.net/;FileEndpoint=https://seanmcccanary3.file.core.windows.net/;BlobSecondaryEndpoint=https://seanmcccanary3-secondary.blob.core.windows.net/;QueueSecondaryEndpoint=https://seanmcccanary3-secondary.queue.core.windows.net/;FileSecondaryEndpoint=https://seanmcccanary3-secondary.file.core.windows.net/;AccountName=seanmcccanary3;AccountKey=Kg==;\nseanscope1"
   }
 }