--- conflicted
+++ resolved
@@ -14,11 +14,7 @@
         "x-ms-client-request-id": "76093d8e-c8d7-f324-4e89-2cf78f8a7d05",
         "x-ms-date": "Tue, 26 Jan 2021 19:33:54 GMT",
         "x-ms-return-client-request-id": "true",
-<<<<<<< HEAD
-        "x-ms-version": "2020-12-06"
-=======
-        "x-ms-version": "2021-02-12"
->>>>>>> 7e782c87
+        "x-ms-version": "2021-02-12"
       },
       "RequestBody": null,
       "StatusCode": 201,
@@ -33,11 +29,7 @@
         ],
         "x-ms-client-request-id": "76093d8e-c8d7-f324-4e89-2cf78f8a7d05",
         "x-ms-request-id": "38e035e2-b01a-000e-551a-f4f372000000",
-<<<<<<< HEAD
-        "x-ms-version": "2020-12-06"
-=======
-        "x-ms-version": "2021-02-12"
->>>>>>> 7e782c87
+        "x-ms-version": "2021-02-12"
       },
       "ResponseBody": []
     },
@@ -59,11 +51,7 @@
         "x-ms-file-last-write-time": "Now",
         "x-ms-file-permission": "Inherit",
         "x-ms-return-client-request-id": "true",
-<<<<<<< HEAD
-        "x-ms-version": "2020-12-06"
-=======
-        "x-ms-version": "2021-02-12"
->>>>>>> 7e782c87
+        "x-ms-version": "2021-02-12"
       },
       "RequestBody": null,
       "StatusCode": 201,
@@ -86,11 +74,7 @@
         "x-ms-file-permission-key": "17860367565182308406*11459378189709739967",
         "x-ms-request-id": "38e035e5-b01a-000e-561a-f4f372000000",
         "x-ms-request-server-encrypted": "true",
-<<<<<<< HEAD
-        "x-ms-version": "2020-12-06"
-=======
-        "x-ms-version": "2021-02-12"
->>>>>>> 7e782c87
+        "x-ms-version": "2021-02-12"
       },
       "ResponseBody": []
     },
@@ -114,11 +98,7 @@
         "x-ms-file-permission": "Inherit",
         "x-ms-return-client-request-id": "true",
         "x-ms-type": "file",
-<<<<<<< HEAD
-        "x-ms-version": "2020-12-06"
-=======
-        "x-ms-version": "2021-02-12"
->>>>>>> 7e782c87
+        "x-ms-version": "2021-02-12"
       },
       "RequestBody": null,
       "StatusCode": 201,
@@ -141,11 +121,7 @@
         "x-ms-file-permission-key": "4010187179898695473*11459378189709739967",
         "x-ms-request-id": "38e035e8-b01a-000e-581a-f4f372000000",
         "x-ms-request-server-encrypted": "true",
-<<<<<<< HEAD
-        "x-ms-version": "2020-12-06"
-=======
-        "x-ms-version": "2021-02-12"
->>>>>>> 7e782c87
+        "x-ms-version": "2021-02-12"
       },
       "ResponseBody": []
     },
@@ -166,11 +142,7 @@
         "x-ms-lease-duration": "-1",
         "x-ms-proposed-lease-id": "50ef0422-82c7-7963-9bb7-b4a4bc0176ff",
         "x-ms-return-client-request-id": "true",
-<<<<<<< HEAD
-        "x-ms-version": "2020-12-06"
-=======
-        "x-ms-version": "2021-02-12"
->>>>>>> 7e782c87
+        "x-ms-version": "2021-02-12"
       },
       "RequestBody": null,
       "StatusCode": 201,
@@ -186,11 +158,7 @@
         "x-ms-client-request-id": "4199aedb-bad3-86cc-77c8-a30747e467de",
         "x-ms-lease-id": "50ef0422-82c7-7963-9bb7-b4a4bc0176ff",
         "x-ms-request-id": "38e035e9-b01a-000e-591a-f4f372000000",
-<<<<<<< HEAD
-        "x-ms-version": "2020-12-06"
-=======
-        "x-ms-version": "2021-02-12"
->>>>>>> 7e782c87
+        "x-ms-version": "2021-02-12"
       },
       "ResponseBody": []
     },
@@ -213,11 +181,7 @@
         "x-ms-meta-meta": "data",
         "x-ms-meta-UPPER": "case",
         "x-ms-return-client-request-id": "true",
-<<<<<<< HEAD
-        "x-ms-version": "2020-12-06"
-=======
-        "x-ms-version": "2021-02-12"
->>>>>>> 7e782c87
+        "x-ms-version": "2021-02-12"
       },
       "RequestBody": null,
       "StatusCode": 200,
@@ -233,11 +197,7 @@
         "x-ms-client-request-id": "0dc9d9ff-3467-732c-8ec9-896e86349e65",
         "x-ms-request-id": "38e035ed-b01a-000e-5d1a-f4f372000000",
         "x-ms-request-server-encrypted": "true",
-<<<<<<< HEAD
-        "x-ms-version": "2020-12-06"
-=======
-        "x-ms-version": "2021-02-12"
->>>>>>> 7e782c87
+        "x-ms-version": "2021-02-12"
       },
       "ResponseBody": []
     },
@@ -255,11 +215,7 @@
         "x-ms-client-request-id": "6e0857cd-591b-dd77-4346-60813dff7193",
         "x-ms-date": "Tue, 26 Jan 2021 19:33:54 GMT",
         "x-ms-return-client-request-id": "true",
-<<<<<<< HEAD
-        "x-ms-version": "2020-12-06"
-=======
-        "x-ms-version": "2021-02-12"
->>>>>>> 7e782c87
+        "x-ms-version": "2021-02-12"
       },
       "RequestBody": null,
       "StatusCode": 200,
@@ -292,11 +248,7 @@
         "x-ms-request-id": "38e035f0-b01a-000e-5f1a-f4f372000000",
         "x-ms-server-encrypted": "true",
         "x-ms-type": "File",
-<<<<<<< HEAD
-        "x-ms-version": "2020-12-06"
-=======
-        "x-ms-version": "2021-02-12"
->>>>>>> 7e782c87
+        "x-ms-version": "2021-02-12"
       },
       "ResponseBody": []
     },
@@ -315,11 +267,7 @@
         "x-ms-date": "Tue, 26 Jan 2021 19:33:54 GMT",
         "x-ms-delete-snapshots": "include",
         "x-ms-return-client-request-id": "true",
-<<<<<<< HEAD
-        "x-ms-version": "2020-12-06"
-=======
-        "x-ms-version": "2021-02-12"
->>>>>>> 7e782c87
+        "x-ms-version": "2021-02-12"
       },
       "RequestBody": null,
       "StatusCode": 202,
@@ -332,11 +280,7 @@
         ],
         "x-ms-client-request-id": "2ea02cbb-302c-af4a-b459-c94f680dd740",
         "x-ms-request-id": "38e035f2-b01a-000e-611a-f4f372000000",
-<<<<<<< HEAD
-        "x-ms-version": "2020-12-06"
-=======
-        "x-ms-version": "2021-02-12"
->>>>>>> 7e782c87
+        "x-ms-version": "2021-02-12"
       },
       "ResponseBody": []
     }
