--- conflicted
+++ resolved
@@ -1,56 +1,51 @@
 {
   "Entries": [
     {
-      "RequestUri": "https://seanmcccanary3.file.core.windows.net/test-share-caff6aa5-2ffb-b6e6-e213-c255c311e528?restype=share",
-      "RequestMethod": "PUT",
-      "RequestHeaders": {
-        "Accept": "application/xml",
-        "Authorization": "Sanitized",
-        "traceparent": "00-e0df63f4c5a28849b69bb9af82f2b7ac-485f91c482542346-00",
-        "User-Agent": [
-          "azsdk-net-Storage.Files.Shares/12.7.0-alpha.20210121.1",
-          "(.NET 5.0.2; Microsoft Windows 10.0.19042)"
-        ],
-        "x-ms-client-request-id": "bbf3bdcc-fd1c-154b-f650-557365090183",
-        "x-ms-date": "Thu, 21 Jan 2021 20:39:23 GMT",
-        "x-ms-return-client-request-id": "true",
-        "x-ms-version": "2020-06-12"
-      },
-      "RequestBody": null,
-      "StatusCode": 201,
-      "ResponseHeaders": {
-        "Content-Length": "0",
-        "Date": "Thu, 21 Jan 2021 20:39:23 GMT",
-        "ETag": "\u00220x8D8BE4CA3001654\u0022",
-        "Last-Modified": "Thu, 21 Jan 2021 20:39:23 GMT",
-        "Server": [
-          "Windows-Azure-File/1.0",
-          "Microsoft-HTTPAPI/2.0"
-        ],
-        "x-ms-client-request-id": "bbf3bdcc-fd1c-154b-f650-557365090183",
-<<<<<<< HEAD
-        "x-ms-request-id": "5b53a448-d01a-0045-34e2-9c0f21000000",
-        "x-ms-version": "2020-06-12"
-=======
-        "x-ms-request-id": "f96768fa-301a-0072-5235-f0dd8d000000",
-        "x-ms-version": "2020-04-08"
->>>>>>> ac24a13f
-      },
-      "ResponseBody": []
-    },
-    {
-      "RequestUri": "https://seanmcccanary3.file.core.windows.net/test-share-caff6aa5-2ffb-b6e6-e213-c255c311e528/test-directory-019c6283-5326-133d-22a5-eefd7218a644?restype=directory",
-      "RequestMethod": "PUT",
-      "RequestHeaders": {
-        "Accept": "application/xml",
-        "Authorization": "Sanitized",
-        "traceparent": "00-2d5ece232212e14ca6c769139ab7cc16-4a98fa26c454724f-00",
-        "User-Agent": [
-          "azsdk-net-Storage.Files.Shares/12.7.0-alpha.20210121.1",
-          "(.NET 5.0.2; Microsoft Windows 10.0.19042)"
-        ],
-        "x-ms-client-request-id": "ac4a3afc-b801-7827-7fdf-99770f4da3dd",
-        "x-ms-date": "Thu, 21 Jan 2021 20:39:23 GMT",
+      "RequestUri": "https://seanmcccanary3.file.core.windows.net/test-share-3cd9bfe8-69cd-3992-c7c2-6839bb835c10?restype=share",
+      "RequestMethod": "PUT",
+      "RequestHeaders": {
+        "Accept": "application/xml",
+        "Authorization": "Sanitized",
+        "traceparent": "00-5987ab22707c774da94ecea196db99c7-09ec1db81064c948-00",
+        "User-Agent": [
+          "azsdk-net-Storage.Files.Shares/12.7.0-alpha.20210126.1",
+          "(.NET 5.0.2; Microsoft Windows 10.0.19042)"
+        ],
+        "x-ms-client-request-id": "1718137f-e8ac-53fb-942b-7de4eea4a402",
+        "x-ms-date": "Tue, 26 Jan 2021 19:30:28 GMT",
+        "x-ms-return-client-request-id": "true",
+        "x-ms-version": "2020-06-12"
+      },
+      "RequestBody": null,
+      "StatusCode": 201,
+      "ResponseHeaders": {
+        "Content-Length": "0",
+        "Date": "Tue, 26 Jan 2021 19:30:26 GMT",
+        "ETag": "\u00220x8D8C230D5FEB097\u0022",
+        "Last-Modified": "Tue, 26 Jan 2021 19:30:27 GMT",
+        "Server": [
+          "Windows-Azure-File/1.0",
+          "Microsoft-HTTPAPI/2.0"
+        ],
+        "x-ms-client-request-id": "1718137f-e8ac-53fb-942b-7de4eea4a402",
+        "x-ms-request-id": "f571df61-601a-0050-4c19-f41892000000",
+        "x-ms-version": "2020-06-12"
+      },
+      "ResponseBody": []
+    },
+    {
+      "RequestUri": "https://seanmcccanary3.file.core.windows.net/test-share-3cd9bfe8-69cd-3992-c7c2-6839bb835c10/test-directory-172d4d28-6321-ed5b-c35d-edb77efd5a70?restype=directory",
+      "RequestMethod": "PUT",
+      "RequestHeaders": {
+        "Accept": "application/xml",
+        "Authorization": "Sanitized",
+        "traceparent": "00-5e9db97656010845954abed7530fae28-9af79d3a2eada140-00",
+        "User-Agent": [
+          "azsdk-net-Storage.Files.Shares/12.7.0-alpha.20210126.1",
+          "(.NET 5.0.2; Microsoft Windows 10.0.19042)"
+        ],
+        "x-ms-client-request-id": "926be772-f729-1c56-b82b-534efb44d497",
+        "x-ms-date": "Tue, 26 Jan 2021 19:30:28 GMT",
         "x-ms-file-attributes": "None",
         "x-ms-file-creation-time": "Now",
         "x-ms-file-last-write-time": "Now",
@@ -62,41 +57,41 @@
       "StatusCode": 201,
       "ResponseHeaders": {
         "Content-Length": "0",
-        "Date": "Thu, 21 Jan 2021 20:39:23 GMT",
-        "ETag": "\u00220x8D8BE4CA30A86E8\u0022",
-        "Last-Modified": "Thu, 21 Jan 2021 20:39:23 GMT",
-        "Server": [
-          "Windows-Azure-File/1.0",
-          "Microsoft-HTTPAPI/2.0"
-        ],
-        "x-ms-client-request-id": "ac4a3afc-b801-7827-7fdf-99770f4da3dd",
+        "Date": "Tue, 26 Jan 2021 19:30:26 GMT",
+        "ETag": "\u00220x8D8C230D6084BE2\u0022",
+        "Last-Modified": "Tue, 26 Jan 2021 19:30:27 GMT",
+        "Server": [
+          "Windows-Azure-File/1.0",
+          "Microsoft-HTTPAPI/2.0"
+        ],
+        "x-ms-client-request-id": "926be772-f729-1c56-b82b-534efb44d497",
         "x-ms-file-attributes": "Directory",
-        "x-ms-file-change-time": "2021-01-21T20:39:23.5093224Z",
-        "x-ms-file-creation-time": "2021-01-21T20:39:23.5093224Z",
+        "x-ms-file-change-time": "2021-01-26T19:30:27.8011874Z",
+        "x-ms-file-creation-time": "2021-01-26T19:30:27.8011874Z",
         "x-ms-file-id": "13835128424026341376",
-        "x-ms-file-last-write-time": "2021-01-21T20:39:23.5093224Z",
+        "x-ms-file-last-write-time": "2021-01-26T19:30:27.8011874Z",
         "x-ms-file-parent-id": "0",
         "x-ms-file-permission-key": "17860367565182308406*11459378189709739967",
-        "x-ms-request-id": "f96768fd-301a-0072-5335-f0dd8d000000",
+        "x-ms-request-id": "f571df63-601a-0050-4d19-f41892000000",
         "x-ms-request-server-encrypted": "true",
         "x-ms-version": "2020-06-12"
       },
       "ResponseBody": []
     },
     {
-      "RequestUri": "https://seanmcccanary3.file.core.windows.net/test-share-caff6aa5-2ffb-b6e6-e213-c255c311e528/test-directory-019c6283-5326-133d-22a5-eefd7218a644/test-file-79b8b566-8c18-b5e8-f158-18a2edc539f5",
-      "RequestMethod": "PUT",
-      "RequestHeaders": {
-        "Accept": "application/xml",
-        "Authorization": "Sanitized",
-        "traceparent": "00-d48404a1a76c354da32726eef60fc895-8610fb00d9583c4d-00",
-        "User-Agent": [
-          "azsdk-net-Storage.Files.Shares/12.7.0-alpha.20210121.1",
-          "(.NET 5.0.2; Microsoft Windows 10.0.19042)"
-        ],
-        "x-ms-client-request-id": "6ada6a17-11c5-c380-65dc-b682b3527c3e",
+      "RequestUri": "https://seanmcccanary3.file.core.windows.net/test-share-3cd9bfe8-69cd-3992-c7c2-6839bb835c10/test-directory-172d4d28-6321-ed5b-c35d-edb77efd5a70/test-file-4cdf57bc-cb4b-bc74-1a00-b6b824ee4056",
+      "RequestMethod": "PUT",
+      "RequestHeaders": {
+        "Accept": "application/xml",
+        "Authorization": "Sanitized",
+        "traceparent": "00-3ecc7b4f59298b49b89fffa65096b2e0-3ea599ed94317842-00",
+        "User-Agent": [
+          "azsdk-net-Storage.Files.Shares/12.7.0-alpha.20210126.1",
+          "(.NET 5.0.2; Microsoft Windows 10.0.19042)"
+        ],
+        "x-ms-client-request-id": "7b488274-c368-fb21-2a77-c9b964f397ec",
         "x-ms-content-length": "1024",
-        "x-ms-date": "Thu, 21 Jan 2021 20:39:23 GMT",
+        "x-ms-date": "Tue, 26 Jan 2021 19:30:28 GMT",
         "x-ms-file-attributes": "None",
         "x-ms-file-creation-time": "Now",
         "x-ms-file-last-write-time": "Now",
@@ -109,79 +104,79 @@
       "StatusCode": 201,
       "ResponseHeaders": {
         "Content-Length": "0",
-        "Date": "Thu, 21 Jan 2021 20:39:23 GMT",
-        "ETag": "\u00220x8D8BE4CA3158560\u0022",
-        "Last-Modified": "Thu, 21 Jan 2021 20:39:23 GMT",
-        "Server": [
-          "Windows-Azure-File/1.0",
-          "Microsoft-HTTPAPI/2.0"
-        ],
-        "x-ms-client-request-id": "6ada6a17-11c5-c380-65dc-b682b3527c3e",
+        "Date": "Tue, 26 Jan 2021 19:30:27 GMT",
+        "ETag": "\u00220x8D8C230D61211B2\u0022",
+        "Last-Modified": "Tue, 26 Jan 2021 19:30:27 GMT",
+        "Server": [
+          "Windows-Azure-File/1.0",
+          "Microsoft-HTTPAPI/2.0"
+        ],
+        "x-ms-client-request-id": "7b488274-c368-fb21-2a77-c9b964f397ec",
         "x-ms-file-attributes": "Archive",
-        "x-ms-file-change-time": "2021-01-21T20:39:23.5813728Z",
-        "x-ms-file-creation-time": "2021-01-21T20:39:23.5813728Z",
+        "x-ms-file-change-time": "2021-01-26T19:30:27.8652338Z",
+        "x-ms-file-creation-time": "2021-01-26T19:30:27.8652338Z",
         "x-ms-file-id": "11529285414812647424",
-        "x-ms-file-last-write-time": "2021-01-21T20:39:23.5813728Z",
+        "x-ms-file-last-write-time": "2021-01-26T19:30:27.8652338Z",
         "x-ms-file-parent-id": "13835128424026341376",
         "x-ms-file-permission-key": "4010187179898695473*11459378189709739967",
-        "x-ms-request-id": "f96768ff-301a-0072-5435-f0dd8d000000",
+        "x-ms-request-id": "f571df64-601a-0050-4e19-f41892000000",
         "x-ms-request-server-encrypted": "true",
         "x-ms-version": "2020-06-12"
       },
       "ResponseBody": []
     },
     {
-      "RequestUri": "https://seanmcccanary3.file.core.windows.net/test-share-caff6aa5-2ffb-b6e6-e213-c255c311e528/test-directory-019c6283-5326-133d-22a5-eefd7218a644/test-file-79b8b566-8c18-b5e8-f158-18a2edc539f5?comp=range",
+      "RequestUri": "https://seanmcccanary3.file.core.windows.net/test-share-3cd9bfe8-69cd-3992-c7c2-6839bb835c10/test-directory-172d4d28-6321-ed5b-c35d-edb77efd5a70/test-file-4cdf57bc-cb4b-bc74-1a00-b6b824ee4056?comp=range",
       "RequestMethod": "PUT",
       "RequestHeaders": {
         "Accept": "application/xml",
         "Authorization": "Sanitized",
         "Content-Length": "1024",
         "Content-Type": "application/octet-stream",
-        "traceparent": "00-81038b3f9233494bb3262bd24c6fabc3-b4bc942154f76e4e-00",
-        "User-Agent": [
-          "azsdk-net-Storage.Files.Shares/12.7.0-alpha.20210121.1",
-          "(.NET 5.0.2; Microsoft Windows 10.0.19042)"
-        ],
-        "x-ms-client-request-id": "828bb2df-ceeb-3530-230f-b07cf1fd70aa",
-        "x-ms-date": "Thu, 21 Jan 2021 20:39:23 GMT",
+        "traceparent": "00-810a53b99714024cb08eb195cfa3c99c-d34a715a26f9a547-00",
+        "User-Agent": [
+          "azsdk-net-Storage.Files.Shares/12.7.0-alpha.20210126.1",
+          "(.NET 5.0.2; Microsoft Windows 10.0.19042)"
+        ],
+        "x-ms-client-request-id": "a24432db-c4a5-bdee-0dff-e953c4381b05",
+        "x-ms-date": "Tue, 26 Jan 2021 19:30:28 GMT",
         "x-ms-range": "bytes=0-1023",
         "x-ms-return-client-request-id": "true",
         "x-ms-version": "2020-06-12",
         "x-ms-write": "update"
       },
-      "RequestBody": "qREZ8H/7ZVlWEVQ9p2HYTa8cATjO\u002BUOhTBGGPZCUfF9GzjIquwRSAdTwVu9k6tAeB0zH80xqD6/Nd6RudCjJwpT099gvrpGryQBj3qNUPWFAaDZEzIkS27\u002BCXUNf5IysJ5Rab/P47lm6GylMBjAMeTpCLgzxhPUL4RsYrFFNTOVzt7YO\u002Bc1uR3ndibBfxtSPdeMJHbZ/uqKfT47X30IHbc9E2E95/X9t0\u002BaTFPpErBtHiTZtRC4u9PwUb6o\u002Blmg31RzhGu2FFXhkm0nP7KanWqNzkFYLmiihFeRSZY7VLj1\u002BWz7eY5EtwXS\u002BCajkXgdWbBQGywURKzrzQAQJMrDpjmwLUZBnyfcRRc7iTJGAvLfc/Ph5zmM4bC8E6iKMJI/E1Ho72Qx37qIc9YU2L96pc4NNLTW3b78J0\u002BVgY97UhSE/HngWROOqZQ5WXdneATxRWneePvZaDGS7MgUnForER29j9xFmki6go8gnYRLlKtKoDwhnNUYq5BETWxHdgk6DkRVqegkr6shI/psuM6tR1QcyfgaBXBEoOBIAUzYdwiF5o8/9e7DIfSVAHzer/LFlwYYJqwNHATUDQUL3K5aRKjt5tY/cVFlXaQHhQD3afDxgmpKwFBcdMaGZ\u002Bjlu0VGOr/T8MUYiiGwssUEBZsH3KcUFlpAE4BYjXIPuQlof6ZewUpFJ3Ur1PhElg2LWG8vgotF0aDvAis/d2dXDM0YSDcipURMvrkt6D1d/3ly0TUG3DaCIqoBc78jBbAR1MgrLEnaaLMm4sPOF\u002BlnkQatyKIyUCyalimJHTWJKbkJGBNxMs8zlGiB3/12sArAneK0dT0N44SfkJYgUUt9mbUKxP/V8l43ejA5rHAvI\u002BIexH9W0LR/\u002BziO1Z45E0cdAEJIb\u002B8O6q\u002BAgPsI1DMUcHC0AYzMKsj8js3DSxy//mrtGKgt5rf3D9nP0lO9cycFemUtgQ26TNl5S90hT6OSwIKMH7uG5om4vPWy/Fh1QxumudC7jnldNsvStJrW1cA6PQ3NLVdrfpPbdMQUB0yBAAjBepHS2zYJMujzsDHy4esxdMNKqBHEPz883BmxRS97UbCSEV8ya2Xbx/5ud8ph6Jbc4pKNNlv2/TtWkfsYV\u002Bm5dGJ9XMyIAw1dcuAXWctw2veG1GKc7h9UmxQj39Vqv2wUsP9r4IvGUOOBL8d346dz4bcHlX\u002BHHIpDKMG0ZCc78rN3/qTIBPprvIODG75b3Ltws/oeZyXskZB1KLvKDei8STkQA\u002BD\u002Bp9y8m9j8AATL60gGR7QpGY\u002BNh20UUthCoa6awtKBS9zWcggZYc9I8I2LqUFvw8Y0ky\u002Btgnh35lUEffYuYT02RqNvL9WoE7u8QJbfiKg==",
-      "StatusCode": 201,
-      "ResponseHeaders": {
-        "Content-Length": "0",
-        "Content-MD5": "eHH4mUZ1zOkC/e604hnL6A==",
-        "Date": "Thu, 21 Jan 2021 20:39:23 GMT",
-        "ETag": "\u00220x8D8BE4CA31E87AE\u0022",
-        "Last-Modified": "Thu, 21 Jan 2021 20:39:23 GMT",
-        "Server": [
-          "Windows-Azure-File/1.0",
-          "Microsoft-HTTPAPI/2.0"
-        ],
-        "x-ms-client-request-id": "828bb2df-ceeb-3530-230f-b07cf1fd70aa",
-        "x-ms-request-id": "f9676900-301a-0072-5535-f0dd8d000000",
+      "RequestBody": "0Q0x/Or8mOToH8IN0qVvrM9BRJaRyEa7m53vP/AVERE\u002B\u002BeRx5ZHBdk\u002BHqQo1SEkSvKd/uv89BQjGdmFMDVjz0w2wztjB/cY\u002Bf85HCR88hVNT3INJlVcRAfPbqm8wdGj3lNX8hHlxUb7gQTox9vvpivAO\u002BDDUqj22n83k5VNXDQtlT3VJPwDZ4ovFaFQc4Ar48SB\u002BIns3IuqXRuWsjGtqiTMvy6aGoErwNBalD0Hpmb/D7PQy2OuPLS2LsvkaLFYgWt8g7RRjcVHWje1lkhKorqwm6Z92OLBHn515\u002Bu1R1Qe/hLViyKyrX3qiXEr\u002BKpsa4wRM9EO2qSIu2U126ndjhLjlpQ5dRuUAeokk1NtmSHUCXhfpBeHECdqSNO9eNHQDP9eSGYSNvZ0eS3m5kdVGx5DYc4xfeX/WIJwzyhH1okYVIZUD0y/xdaB6y7lnCncFTGxfhsDno8VYu/jnWvKLKKkzpHBAQvNg5v7s5a7GbxYlLX6llhyFLn7Pqxg2CRuu76IQM2YHxAl4/p/B\u002B70WkUziwix05pKMrnbxcJbbKd3jPfYMtTywHWl0LJh8wzLAuRrLVEfuOQgPg4TwFVRznNTC3r3HCdsPMqTDALn6D\u002BtDMbd8ENWW9ATt/DK3vwgUAJDDuuV0\u002Ba8\u002BuyKiKzlPFXOZrOSc9oz/K\u002Bm52Q2pWHKcrv8pN1UFzjgIPlSy9MnLnue/HRMjeAoDw477ux\u002BilWOwBX05Jt4elN2rlLg4TDcg7Tsl6jtfeDb1JXPGCRMZZajwAu5MkXcJoIk1d\u002BNRy3dX287jfKooUIxGRABrV4rKki4PR0pJ1FvDG0mxKQBSpFr7by5FNej9yLFhBU13nkj/auW0QYMsDQdyH2FhdieL86Clb\u002BhchV1FEX\u002BY584OTH0Asr8bnmLXz2Em0xaHnFGK1hGt0i9gouWIbi8DlCY4Y9PjYMNob1U9zaCHNbJGvXUtDhG9YHlOoA/Zky8z0zo77W9CpDuOIma7bwWP2WwyQbG51oUVewJZlcC0jtwmCvllTEhDAxk5n\u002ByrAfB0vseiplJ\u002Bef21JXFs6A572pOJlWULKo0k7z2XgDaZankR5db4EeeKp5D7rybW1xoLvsVYIWuLaJQ6frYU5/jHHLv4WgM3gsir/\u002B7UD3pmTRgijMJxQEkNhnxBvpIwdcCXNJNq3nwX0zv8rCF9tlga0zGe8ls2Vdty6tOG9cQ2e4otPNvm/G6bC7iHdJQnj9AjJ\u002BphkoNlYd649/Spkd12xjGXUHl9M9fCAueir\u002BFGSloDYs7a1OgHx9v8LgR68nnaEK5jkD9WpvMTnpCcw7H9cayapi4PnPFJj4iegQXTSA9tx54z47oarLzaxjVXagQp/w==",
+      "StatusCode": 201,
+      "ResponseHeaders": {
+        "Content-Length": "0",
+        "Content-MD5": "AJZJJju6FxBg68aALFLHfQ==",
+        "Date": "Tue, 26 Jan 2021 19:30:27 GMT",
+        "ETag": "\u00220x8D8C230D61EE549\u0022",
+        "Last-Modified": "Tue, 26 Jan 2021 19:30:27 GMT",
+        "Server": [
+          "Windows-Azure-File/1.0",
+          "Microsoft-HTTPAPI/2.0"
+        ],
+        "x-ms-client-request-id": "a24432db-c4a5-bdee-0dff-e953c4381b05",
+        "x-ms-request-id": "f571df66-601a-0050-4f19-f41892000000",
         "x-ms-request-server-encrypted": "true",
         "x-ms-version": "2020-06-12"
       },
       "ResponseBody": []
     },
     {
-      "RequestUri": "https://seanmcccanary3.file.core.windows.net/test-share-caff6aa5-2ffb-b6e6-e213-c255c311e528/test-directory-019c6283-5326-133d-22a5-eefd7218a644/test-file-79b8b566-8c18-b5e8-f158-18a2edc539f5",
+      "RequestUri": "https://seanmcccanary3.file.core.windows.net/test-share-3cd9bfe8-69cd-3992-c7c2-6839bb835c10/test-directory-172d4d28-6321-ed5b-c35d-edb77efd5a70/test-file-4cdf57bc-cb4b-bc74-1a00-b6b824ee4056",
       "RequestMethod": "HEAD",
       "RequestHeaders": {
         "Accept": "application/xml",
         "Authorization": "Sanitized",
-        "traceparent": "00-ca979d625f3bd047afe0bce3018082aa-b71b44f89b543641-00",
-        "User-Agent": [
-          "azsdk-net-Storage.Files.Shares/12.7.0-alpha.20210121.1",
-          "(.NET 5.0.2; Microsoft Windows 10.0.19042)"
-        ],
-        "x-ms-client-request-id": "01a31622-fac6-e653-ca92-5ed31c54cd38",
-        "x-ms-date": "Thu, 21 Jan 2021 20:39:23 GMT",
+        "traceparent": "00-7a0d7f8cd76d28438e1d1635500d0fef-267dc8211fe74c40-00",
+        "User-Agent": [
+          "azsdk-net-Storage.Files.Shares/12.7.0-alpha.20210126.1",
+          "(.NET 5.0.2; Microsoft Windows 10.0.19042)"
+        ],
+        "x-ms-client-request-id": "31dea077-f5af-c246-f119-2e092de1692c",
+        "x-ms-date": "Tue, 26 Jan 2021 19:30:28 GMT",
         "x-ms-return-client-request-id": "true",
         "x-ms-version": "2020-06-12"
       },
@@ -190,25 +185,25 @@
       "ResponseHeaders": {
         "Content-Length": "1024",
         "Content-Type": "application/octet-stream",
-        "Date": "Thu, 21 Jan 2021 20:39:23 GMT",
-        "ETag": "\u00220x8D8BE4CA31E87AE\u0022",
-        "Last-Modified": "Thu, 21 Jan 2021 20:39:23 GMT",
+        "Date": "Tue, 26 Jan 2021 19:30:27 GMT",
+        "ETag": "\u00220x8D8C230D61EE549\u0022",
+        "Last-Modified": "Tue, 26 Jan 2021 19:30:27 GMT",
         "Server": [
           "Windows-Azure-File/1.0",
           "Microsoft-HTTPAPI/2.0"
         ],
         "Vary": "Origin",
-        "x-ms-client-request-id": "01a31622-fac6-e653-ca92-5ed31c54cd38",
+        "x-ms-client-request-id": "31dea077-f5af-c246-f119-2e092de1692c",
         "x-ms-file-attributes": "Archive",
-        "x-ms-file-change-time": "2021-01-21T20:39:23.6404142Z",
-        "x-ms-file-creation-time": "2021-01-21T20:39:23.5813728Z",
+        "x-ms-file-change-time": "2021-01-26T19:30:27.9492937Z",
+        "x-ms-file-creation-time": "2021-01-26T19:30:27.8652338Z",
         "x-ms-file-id": "11529285414812647424",
-        "x-ms-file-last-write-time": "2021-01-21T20:39:23.6404142Z",
+        "x-ms-file-last-write-time": "2021-01-26T19:30:27.9492937Z",
         "x-ms-file-parent-id": "13835128424026341376",
         "x-ms-file-permission-key": "4010187179898695473*11459378189709739967",
         "x-ms-lease-state": "available",
         "x-ms-lease-status": "unlocked",
-        "x-ms-request-id": "f9676901-301a-0072-5635-f0dd8d000000",
+        "x-ms-request-id": "f571df67-601a-0050-5019-f41892000000",
         "x-ms-server-encrypted": "true",
         "x-ms-type": "File",
         "x-ms-version": "2020-06-12"
@@ -216,18 +211,18 @@
       "ResponseBody": []
     },
     {
-      "RequestUri": "https://seanmcccanary3.file.core.windows.net/test-share-caff6aa5-2ffb-b6e6-e213-c255c311e528?restype=share",
+      "RequestUri": "https://seanmcccanary3.file.core.windows.net/test-share-3cd9bfe8-69cd-3992-c7c2-6839bb835c10?restype=share",
       "RequestMethod": "DELETE",
       "RequestHeaders": {
         "Accept": "application/xml",
         "Authorization": "Sanitized",
-        "traceparent": "00-035311c940e28a48b56bca59abffa139-4e53af20d118bf49-00",
-        "User-Agent": [
-          "azsdk-net-Storage.Files.Shares/12.7.0-alpha.20210121.1",
-          "(.NET 5.0.2; Microsoft Windows 10.0.19042)"
-        ],
-        "x-ms-client-request-id": "da5a55b7-6f59-ace3-8e42-36f599ae2d44",
-        "x-ms-date": "Thu, 21 Jan 2021 20:39:24 GMT",
+        "traceparent": "00-df9abb4bfe38dc4ab543efbec197bf02-e4a2436ed86dfa48-00",
+        "User-Agent": [
+          "azsdk-net-Storage.Files.Shares/12.7.0-alpha.20210126.1",
+          "(.NET 5.0.2; Microsoft Windows 10.0.19042)"
+        ],
+        "x-ms-client-request-id": "23db5d9a-e95a-e456-018c-ec00ba70306b",
+        "x-ms-date": "Tue, 26 Jan 2021 19:30:28 GMT",
         "x-ms-delete-snapshots": "include",
         "x-ms-return-client-request-id": "true",
         "x-ms-version": "2020-06-12"
@@ -236,25 +231,20 @@
       "StatusCode": 202,
       "ResponseHeaders": {
         "Content-Length": "0",
-        "Date": "Thu, 21 Jan 2021 20:39:23 GMT",
-        "Server": [
-          "Windows-Azure-File/1.0",
-          "Microsoft-HTTPAPI/2.0"
-        ],
-        "x-ms-client-request-id": "da5a55b7-6f59-ace3-8e42-36f599ae2d44",
-<<<<<<< HEAD
-        "x-ms-request-id": "5b53a451-d01a-0045-39e2-9c0f21000000",
-        "x-ms-version": "2020-06-12"
-=======
-        "x-ms-request-id": "f9676902-301a-0072-5735-f0dd8d000000",
-        "x-ms-version": "2020-04-08"
->>>>>>> ac24a13f
+        "Date": "Tue, 26 Jan 2021 19:30:27 GMT",
+        "Server": [
+          "Windows-Azure-File/1.0",
+          "Microsoft-HTTPAPI/2.0"
+        ],
+        "x-ms-client-request-id": "23db5d9a-e95a-e456-018c-ec00ba70306b",
+        "x-ms-request-id": "f571df68-601a-0050-5119-f41892000000",
+        "x-ms-version": "2020-06-12"
       },
       "ResponseBody": []
     }
   ],
   "Variables": {
-    "RandomSeed": "82539721",
+    "RandomSeed": "396454552",
     "Storage_TestConfigDefault": "ProductionTenant\nseanmcccanary3\nU2FuaXRpemVk\nhttps://seanmcccanary3.blob.core.windows.net\nhttps://seanmcccanary3.file.core.windows.net\nhttps://seanmcccanary3.queue.core.windows.net\nhttps://seanmcccanary3.table.core.windows.net\n\n\n\n\nhttps://seanmcccanary3-secondary.blob.core.windows.net\nhttps://seanmcccanary3-secondary.file.core.windows.net\nhttps://seanmcccanary3-secondary.queue.core.windows.net\nhttps://seanmcccanary3-secondary.table.core.windows.net\n\nSanitized\n\n\nCloud\nBlobEndpoint=https://seanmcccanary3.blob.core.windows.net/;QueueEndpoint=https://seanmcccanary3.queue.core.windows.net/;FileEndpoint=https://seanmcccanary3.file.core.windows.net/;BlobSecondaryEndpoint=https://seanmcccanary3-secondary.blob.core.windows.net/;QueueSecondaryEndpoint=https://seanmcccanary3-secondary.queue.core.windows.net/;FileSecondaryEndpoint=https://seanmcccanary3-secondary.file.core.windows.net/;AccountName=seanmcccanary3;AccountKey=Kg==;\nseanscope1"
   }
 }