﻿{
  "Entries": [
    {
      "RequestUri": "https://seanmcccanary3.file.core.windows.net/test-share-3cd9bfe8-69cd-3992-c7c2-6839bb835c10?restype=share",
      "RequestMethod": "PUT",
      "RequestHeaders": {
        "Accept": "application/xml",
        "Authorization": "Sanitized",
        "traceparent": "00-5987ab22707c774da94ecea196db99c7-09ec1db81064c948-00",
        "User-Agent": [
          "azsdk-net-Storage.Files.Shares/12.7.0-alpha.20210126.1",
          "(.NET 5.0.2; Microsoft Windows 10.0.19042)"
        ],
        "x-ms-client-request-id": "1718137f-e8ac-53fb-942b-7de4eea4a402",
        "x-ms-date": "Tue, 26 Jan 2021 19:30:28 GMT",
        "x-ms-return-client-request-id": "true",
<<<<<<< HEAD
        "x-ms-version": "2020-12-06"
=======
        "x-ms-version": "2021-02-12"
>>>>>>> 7e782c87
      },
      "RequestBody": null,
      "StatusCode": 201,
      "ResponseHeaders": {
        "Content-Length": "0",
        "Date": "Tue, 26 Jan 2021 19:30:26 GMT",
        "ETag": "\"0x8D8C230D5FEB097\"",
        "Last-Modified": "Tue, 26 Jan 2021 19:30:27 GMT",
        "Server": [
          "Windows-Azure-File/1.0",
          "Microsoft-HTTPAPI/2.0"
        ],
        "x-ms-client-request-id": "1718137f-e8ac-53fb-942b-7de4eea4a402",
        "x-ms-request-id": "f571df61-601a-0050-4c19-f41892000000",
<<<<<<< HEAD
        "x-ms-version": "2020-12-06"
=======
        "x-ms-version": "2021-02-12"
>>>>>>> 7e782c87
      },
      "ResponseBody": []
    },
    {
      "RequestUri": "https://seanmcccanary3.file.core.windows.net/test-share-3cd9bfe8-69cd-3992-c7c2-6839bb835c10/test-directory-172d4d28-6321-ed5b-c35d-edb77efd5a70?restype=directory",
      "RequestMethod": "PUT",
      "RequestHeaders": {
        "Accept": "application/xml",
        "Authorization": "Sanitized",
        "traceparent": "00-5e9db97656010845954abed7530fae28-9af79d3a2eada140-00",
        "User-Agent": [
          "azsdk-net-Storage.Files.Shares/12.7.0-alpha.20210126.1",
          "(.NET 5.0.2; Microsoft Windows 10.0.19042)"
        ],
        "x-ms-client-request-id": "926be772-f729-1c56-b82b-534efb44d497",
        "x-ms-date": "Tue, 26 Jan 2021 19:30:28 GMT",
        "x-ms-file-attributes": "None",
        "x-ms-file-creation-time": "Now",
        "x-ms-file-last-write-time": "Now",
        "x-ms-file-permission": "Inherit",
        "x-ms-return-client-request-id": "true",
<<<<<<< HEAD
        "x-ms-version": "2020-12-06"
=======
        "x-ms-version": "2021-02-12"
>>>>>>> 7e782c87
      },
      "RequestBody": null,
      "StatusCode": 201,
      "ResponseHeaders": {
        "Content-Length": "0",
        "Date": "Tue, 26 Jan 2021 19:30:26 GMT",
        "ETag": "\"0x8D8C230D6084BE2\"",
        "Last-Modified": "Tue, 26 Jan 2021 19:30:27 GMT",
        "Server": [
          "Windows-Azure-File/1.0",
          "Microsoft-HTTPAPI/2.0"
        ],
        "x-ms-client-request-id": "926be772-f729-1c56-b82b-534efb44d497",
        "x-ms-file-attributes": "Directory",
        "x-ms-file-change-time": "2021-01-26T19:30:27.8011874Z",
        "x-ms-file-creation-time": "2021-01-26T19:30:27.8011874Z",
        "x-ms-file-id": "13835128424026341376",
        "x-ms-file-last-write-time": "2021-01-26T19:30:27.8011874Z",
        "x-ms-file-parent-id": "0",
        "x-ms-file-permission-key": "17860367565182308406*11459378189709739967",
        "x-ms-request-id": "f571df63-601a-0050-4d19-f41892000000",
        "x-ms-request-server-encrypted": "true",
<<<<<<< HEAD
        "x-ms-version": "2020-12-06"
=======
        "x-ms-version": "2021-02-12"
>>>>>>> 7e782c87
      },
      "ResponseBody": []
    },
    {
      "RequestUri": "https://seanmcccanary3.file.core.windows.net/test-share-3cd9bfe8-69cd-3992-c7c2-6839bb835c10/test-directory-172d4d28-6321-ed5b-c35d-edb77efd5a70/test-file-4cdf57bc-cb4b-bc74-1a00-b6b824ee4056",
      "RequestMethod": "PUT",
      "RequestHeaders": {
        "Accept": "application/xml",
        "Authorization": "Sanitized",
        "traceparent": "00-3ecc7b4f59298b49b89fffa65096b2e0-3ea599ed94317842-00",
        "User-Agent": [
          "azsdk-net-Storage.Files.Shares/12.7.0-alpha.20210126.1",
          "(.NET 5.0.2; Microsoft Windows 10.0.19042)"
        ],
        "x-ms-client-request-id": "7b488274-c368-fb21-2a77-c9b964f397ec",
        "x-ms-content-length": "1024",
        "x-ms-date": "Tue, 26 Jan 2021 19:30:28 GMT",
        "x-ms-file-attributes": "None",
        "x-ms-file-creation-time": "Now",
        "x-ms-file-last-write-time": "Now",
        "x-ms-file-permission": "Inherit",
        "x-ms-return-client-request-id": "true",
        "x-ms-type": "file",
<<<<<<< HEAD
        "x-ms-version": "2020-12-06"
=======
        "x-ms-version": "2021-02-12"
>>>>>>> 7e782c87
      },
      "RequestBody": null,
      "StatusCode": 201,
      "ResponseHeaders": {
        "Content-Length": "0",
        "Date": "Tue, 26 Jan 2021 19:30:27 GMT",
        "ETag": "\"0x8D8C230D61211B2\"",
        "Last-Modified": "Tue, 26 Jan 2021 19:30:27 GMT",
        "Server": [
          "Windows-Azure-File/1.0",
          "Microsoft-HTTPAPI/2.0"
        ],
        "x-ms-client-request-id": "7b488274-c368-fb21-2a77-c9b964f397ec",
        "x-ms-file-attributes": "Archive",
        "x-ms-file-change-time": "2021-01-26T19:30:27.8652338Z",
        "x-ms-file-creation-time": "2021-01-26T19:30:27.8652338Z",
        "x-ms-file-id": "11529285414812647424",
        "x-ms-file-last-write-time": "2021-01-26T19:30:27.8652338Z",
        "x-ms-file-parent-id": "13835128424026341376",
        "x-ms-file-permission-key": "4010187179898695473*11459378189709739967",
        "x-ms-request-id": "f571df64-601a-0050-4e19-f41892000000",
        "x-ms-request-server-encrypted": "true",
<<<<<<< HEAD
        "x-ms-version": "2020-12-06"
=======
        "x-ms-version": "2021-02-12"
>>>>>>> 7e782c87
      },
      "ResponseBody": []
    },
    {
      "RequestUri": "https://seanmcccanary3.file.core.windows.net/test-share-3cd9bfe8-69cd-3992-c7c2-6839bb835c10/test-directory-172d4d28-6321-ed5b-c35d-edb77efd5a70/test-file-4cdf57bc-cb4b-bc74-1a00-b6b824ee4056?comp=range",
      "RequestMethod": "PUT",
      "RequestHeaders": {
        "Accept": "application/xml",
        "Authorization": "Sanitized",
        "Content-Length": "1024",
        "Content-Type": "application/octet-stream",
        "traceparent": "00-810a53b99714024cb08eb195cfa3c99c-d34a715a26f9a547-00",
        "User-Agent": [
          "azsdk-net-Storage.Files.Shares/12.7.0-alpha.20210126.1",
          "(.NET 5.0.2; Microsoft Windows 10.0.19042)"
        ],
        "x-ms-client-request-id": "a24432db-c4a5-bdee-0dff-e953c4381b05",
        "x-ms-date": "Tue, 26 Jan 2021 19:30:28 GMT",
        "x-ms-range": "bytes=0-1023",
        "x-ms-return-client-request-id": "true",
<<<<<<< HEAD
        "x-ms-version": "2020-12-06",
=======
        "x-ms-version": "2021-02-12",
>>>>>>> 7e782c87
        "x-ms-write": "update"
      },
      "RequestBody": "0Q0x/Or8mOToH8IN0qVvrM9BRJaRyEa7m53vP/AVERE++eRx5ZHBdk+HqQo1SEkSvKd/uv89BQjGdmFMDVjz0w2wztjB/cY+f85HCR88hVNT3INJlVcRAfPbqm8wdGj3lNX8hHlxUb7gQTox9vvpivAO+DDUqj22n83k5VNXDQtlT3VJPwDZ4ovFaFQc4Ar48SB+Ins3IuqXRuWsjGtqiTMvy6aGoErwNBalD0Hpmb/D7PQy2OuPLS2LsvkaLFYgWt8g7RRjcVHWje1lkhKorqwm6Z92OLBHn515+u1R1Qe/hLViyKyrX3qiXEr+Kpsa4wRM9EO2qSIu2U126ndjhLjlpQ5dRuUAeokk1NtmSHUCXhfpBeHECdqSNO9eNHQDP9eSGYSNvZ0eS3m5kdVGx5DYc4xfeX/WIJwzyhH1okYVIZUD0y/xdaB6y7lnCncFTGxfhsDno8VYu/jnWvKLKKkzpHBAQvNg5v7s5a7GbxYlLX6llhyFLn7Pqxg2CRuu76IQM2YHxAl4/p/B+70WkUziwix05pKMrnbxcJbbKd3jPfYMtTywHWl0LJh8wzLAuRrLVEfuOQgPg4TwFVRznNTC3r3HCdsPMqTDALn6D+tDMbd8ENWW9ATt/DK3vwgUAJDDuuV0+a8+uyKiKzlPFXOZrOSc9oz/K+m52Q2pWHKcrv8pN1UFzjgIPlSy9MnLnue/HRMjeAoDw477ux+ilWOwBX05Jt4elN2rlLg4TDcg7Tsl6jtfeDb1JXPGCRMZZajwAu5MkXcJoIk1d+NRy3dX287jfKooUIxGRABrV4rKki4PR0pJ1FvDG0mxKQBSpFr7by5FNej9yLFhBU13nkj/auW0QYMsDQdyH2FhdieL86Clb+hchV1FEX+Y584OTH0Asr8bnmLXz2Em0xaHnFGK1hGt0i9gouWIbi8DlCY4Y9PjYMNob1U9zaCHNbJGvXUtDhG9YHlOoA/Zky8z0zo77W9CpDuOIma7bwWP2WwyQbG51oUVewJZlcC0jtwmCvllTEhDAxk5n+yrAfB0vseiplJ+ef21JXFs6A572pOJlWULKo0k7z2XgDaZankR5db4EeeKp5D7rybW1xoLvsVYIWuLaJQ6frYU5/jHHLv4WgM3gsir/+7UD3pmTRgijMJxQEkNhnxBvpIwdcCXNJNq3nwX0zv8rCF9tlga0zGe8ls2Vdty6tOG9cQ2e4otPNvm/G6bC7iHdJQnj9AjJ+phkoNlYd649/Spkd12xjGXUHl9M9fCAueir+FGSloDYs7a1OgHx9v8LgR68nnaEK5jkD9WpvMTnpCcw7H9cayapi4PnPFJj4iegQXTSA9tx54z47oarLzaxjVXagQp/w==",
      "StatusCode": 201,
      "ResponseHeaders": {
        "Content-Length": "0",
        "Content-MD5": "AJZJJju6FxBg68aALFLHfQ==",
        "Date": "Tue, 26 Jan 2021 19:30:27 GMT",
        "ETag": "\"0x8D8C230D61EE549\"",
        "Last-Modified": "Tue, 26 Jan 2021 19:30:27 GMT",
        "Server": [
          "Windows-Azure-File/1.0",
          "Microsoft-HTTPAPI/2.0"
        ],
        "x-ms-client-request-id": "a24432db-c4a5-bdee-0dff-e953c4381b05",
        "x-ms-request-id": "f571df66-601a-0050-4f19-f41892000000",
        "x-ms-request-server-encrypted": "true",
<<<<<<< HEAD
        "x-ms-version": "2020-12-06"
=======
        "x-ms-version": "2021-02-12"
>>>>>>> 7e782c87
      },
      "ResponseBody": []
    },
    {
      "RequestUri": "https://seanmcccanary3.file.core.windows.net/test-share-3cd9bfe8-69cd-3992-c7c2-6839bb835c10/test-directory-172d4d28-6321-ed5b-c35d-edb77efd5a70/test-file-4cdf57bc-cb4b-bc74-1a00-b6b824ee4056",
      "RequestMethod": "HEAD",
      "RequestHeaders": {
        "Accept": "application/xml",
        "Authorization": "Sanitized",
        "traceparent": "00-7a0d7f8cd76d28438e1d1635500d0fef-267dc8211fe74c40-00",
        "User-Agent": [
          "azsdk-net-Storage.Files.Shares/12.7.0-alpha.20210126.1",
          "(.NET 5.0.2; Microsoft Windows 10.0.19042)"
        ],
        "x-ms-client-request-id": "31dea077-f5af-c246-f119-2e092de1692c",
        "x-ms-date": "Tue, 26 Jan 2021 19:30:28 GMT",
        "x-ms-return-client-request-id": "true",
<<<<<<< HEAD
        "x-ms-version": "2020-12-06"
=======
        "x-ms-version": "2021-02-12"
>>>>>>> 7e782c87
      },
      "RequestBody": null,
      "StatusCode": 200,
      "ResponseHeaders": {
        "Content-Length": "1024",
        "Content-Type": "application/octet-stream",
        "Date": "Tue, 26 Jan 2021 19:30:27 GMT",
        "ETag": "\"0x8D8C230D61EE549\"",
        "Last-Modified": "Tue, 26 Jan 2021 19:30:27 GMT",
        "Server": [
          "Windows-Azure-File/1.0",
          "Microsoft-HTTPAPI/2.0"
        ],
        "Vary": "Origin",
        "x-ms-client-request-id": "31dea077-f5af-c246-f119-2e092de1692c",
        "x-ms-file-attributes": "Archive",
        "x-ms-file-change-time": "2021-01-26T19:30:27.9492937Z",
        "x-ms-file-creation-time": "2021-01-26T19:30:27.8652338Z",
        "x-ms-file-id": "11529285414812647424",
        "x-ms-file-last-write-time": "2021-01-26T19:30:27.9492937Z",
        "x-ms-file-parent-id": "13835128424026341376",
        "x-ms-file-permission-key": "4010187179898695473*11459378189709739967",
        "x-ms-lease-state": "available",
        "x-ms-lease-status": "unlocked",
        "x-ms-request-id": "f571df67-601a-0050-5019-f41892000000",
        "x-ms-server-encrypted": "true",
        "x-ms-type": "File",
<<<<<<< HEAD
        "x-ms-version": "2020-12-06"
=======
        "x-ms-version": "2021-02-12"
>>>>>>> 7e782c87
      },
      "ResponseBody": []
    },
    {
      "RequestUri": "https://seanmcccanary3.file.core.windows.net/test-share-3cd9bfe8-69cd-3992-c7c2-6839bb835c10?restype=share",
      "RequestMethod": "DELETE",
      "RequestHeaders": {
        "Accept": "application/xml",
        "Authorization": "Sanitized",
        "traceparent": "00-df9abb4bfe38dc4ab543efbec197bf02-e4a2436ed86dfa48-00",
        "User-Agent": [
          "azsdk-net-Storage.Files.Shares/12.7.0-alpha.20210126.1",
          "(.NET 5.0.2; Microsoft Windows 10.0.19042)"
        ],
        "x-ms-client-request-id": "23db5d9a-e95a-e456-018c-ec00ba70306b",
        "x-ms-date": "Tue, 26 Jan 2021 19:30:28 GMT",
        "x-ms-delete-snapshots": "include",
        "x-ms-return-client-request-id": "true",
<<<<<<< HEAD
        "x-ms-version": "2020-12-06"
=======
        "x-ms-version": "2021-02-12"
>>>>>>> 7e782c87
      },
      "RequestBody": null,
      "StatusCode": 202,
      "ResponseHeaders": {
        "Content-Length": "0",
        "Date": "Tue, 26 Jan 2021 19:30:27 GMT",
        "Server": [
          "Windows-Azure-File/1.0",
          "Microsoft-HTTPAPI/2.0"
        ],
        "x-ms-client-request-id": "23db5d9a-e95a-e456-018c-ec00ba70306b",
        "x-ms-request-id": "f571df68-601a-0050-5119-f41892000000",
<<<<<<< HEAD
        "x-ms-version": "2020-12-06"
=======
        "x-ms-version": "2021-02-12"
>>>>>>> 7e782c87
      },
      "ResponseBody": []
    }
  ],
  "Variables": {
    "RandomSeed": "396454552",
    "Storage_TestConfigDefault": "ProductionTenant\nseanmcccanary3\nU2FuaXRpemVk\nhttps://seanmcccanary3.blob.core.windows.net\nhttps://seanmcccanary3.file.core.windows.net\nhttps://seanmcccanary3.queue.core.windows.net\nhttps://seanmcccanary3.table.core.windows.net\n\n\n\n\nhttps://seanmcccanary3-secondary.blob.core.windows.net\nhttps://seanmcccanary3-secondary.file.core.windows.net\nhttps://seanmcccanary3-secondary.queue.core.windows.net\nhttps://seanmcccanary3-secondary.table.core.windows.net\n\nSanitized\n\n\nCloud\nBlobEndpoint=https://seanmcccanary3.blob.core.windows.net/;QueueEndpoint=https://seanmcccanary3.queue.core.windows.net/;FileEndpoint=https://seanmcccanary3.file.core.windows.net/;BlobSecondaryEndpoint=https://seanmcccanary3-secondary.blob.core.windows.net/;QueueSecondaryEndpoint=https://seanmcccanary3-secondary.queue.core.windows.net/;FileSecondaryEndpoint=https://seanmcccanary3-secondary.file.core.windows.net/;AccountName=seanmcccanary3;AccountKey=Kg==;\nseanscope1\n\n"
  }
}<|MERGE_RESOLUTION|>--- conflicted
+++ resolved
@@ -14,11 +14,7 @@
         "x-ms-client-request-id": "1718137f-e8ac-53fb-942b-7de4eea4a402",
         "x-ms-date": "Tue, 26 Jan 2021 19:30:28 GMT",
         "x-ms-return-client-request-id": "true",
-<<<<<<< HEAD
-        "x-ms-version": "2020-12-06"
-=======
-        "x-ms-version": "2021-02-12"
->>>>>>> 7e782c87
+        "x-ms-version": "2021-02-12"
       },
       "RequestBody": null,
       "StatusCode": 201,
@@ -33,11 +29,7 @@
         ],
         "x-ms-client-request-id": "1718137f-e8ac-53fb-942b-7de4eea4a402",
         "x-ms-request-id": "f571df61-601a-0050-4c19-f41892000000",
-<<<<<<< HEAD
-        "x-ms-version": "2020-12-06"
-=======
-        "x-ms-version": "2021-02-12"
->>>>>>> 7e782c87
+        "x-ms-version": "2021-02-12"
       },
       "ResponseBody": []
     },
@@ -59,11 +51,7 @@
         "x-ms-file-last-write-time": "Now",
         "x-ms-file-permission": "Inherit",
         "x-ms-return-client-request-id": "true",
-<<<<<<< HEAD
-        "x-ms-version": "2020-12-06"
-=======
-        "x-ms-version": "2021-02-12"
->>>>>>> 7e782c87
+        "x-ms-version": "2021-02-12"
       },
       "RequestBody": null,
       "StatusCode": 201,
@@ -86,11 +74,7 @@
         "x-ms-file-permission-key": "17860367565182308406*11459378189709739967",
         "x-ms-request-id": "f571df63-601a-0050-4d19-f41892000000",
         "x-ms-request-server-encrypted": "true",
-<<<<<<< HEAD
-        "x-ms-version": "2020-12-06"
-=======
-        "x-ms-version": "2021-02-12"
->>>>>>> 7e782c87
+        "x-ms-version": "2021-02-12"
       },
       "ResponseBody": []
     },
@@ -114,11 +98,7 @@
         "x-ms-file-permission": "Inherit",
         "x-ms-return-client-request-id": "true",
         "x-ms-type": "file",
-<<<<<<< HEAD
-        "x-ms-version": "2020-12-06"
-=======
-        "x-ms-version": "2021-02-12"
->>>>>>> 7e782c87
+        "x-ms-version": "2021-02-12"
       },
       "RequestBody": null,
       "StatusCode": 201,
@@ -141,11 +121,7 @@
         "x-ms-file-permission-key": "4010187179898695473*11459378189709739967",
         "x-ms-request-id": "f571df64-601a-0050-4e19-f41892000000",
         "x-ms-request-server-encrypted": "true",
-<<<<<<< HEAD
-        "x-ms-version": "2020-12-06"
-=======
-        "x-ms-version": "2021-02-12"
->>>>>>> 7e782c87
+        "x-ms-version": "2021-02-12"
       },
       "ResponseBody": []
     },
@@ -166,11 +142,7 @@
         "x-ms-date": "Tue, 26 Jan 2021 19:30:28 GMT",
         "x-ms-range": "bytes=0-1023",
         "x-ms-return-client-request-id": "true",
-<<<<<<< HEAD
-        "x-ms-version": "2020-12-06",
-=======
         "x-ms-version": "2021-02-12",
->>>>>>> 7e782c87
         "x-ms-write": "update"
       },
       "RequestBody": "0Q0x/Or8mOToH8IN0qVvrM9BRJaRyEa7m53vP/AVERE++eRx5ZHBdk+HqQo1SEkSvKd/uv89BQjGdmFMDVjz0w2wztjB/cY+f85HCR88hVNT3INJlVcRAfPbqm8wdGj3lNX8hHlxUb7gQTox9vvpivAO+DDUqj22n83k5VNXDQtlT3VJPwDZ4ovFaFQc4Ar48SB+Ins3IuqXRuWsjGtqiTMvy6aGoErwNBalD0Hpmb/D7PQy2OuPLS2LsvkaLFYgWt8g7RRjcVHWje1lkhKorqwm6Z92OLBHn515+u1R1Qe/hLViyKyrX3qiXEr+Kpsa4wRM9EO2qSIu2U126ndjhLjlpQ5dRuUAeokk1NtmSHUCXhfpBeHECdqSNO9eNHQDP9eSGYSNvZ0eS3m5kdVGx5DYc4xfeX/WIJwzyhH1okYVIZUD0y/xdaB6y7lnCncFTGxfhsDno8VYu/jnWvKLKKkzpHBAQvNg5v7s5a7GbxYlLX6llhyFLn7Pqxg2CRuu76IQM2YHxAl4/p/B+70WkUziwix05pKMrnbxcJbbKd3jPfYMtTywHWl0LJh8wzLAuRrLVEfuOQgPg4TwFVRznNTC3r3HCdsPMqTDALn6D+tDMbd8ENWW9ATt/DK3vwgUAJDDuuV0+a8+uyKiKzlPFXOZrOSc9oz/K+m52Q2pWHKcrv8pN1UFzjgIPlSy9MnLnue/HRMjeAoDw477ux+ilWOwBX05Jt4elN2rlLg4TDcg7Tsl6jtfeDb1JXPGCRMZZajwAu5MkXcJoIk1d+NRy3dX287jfKooUIxGRABrV4rKki4PR0pJ1FvDG0mxKQBSpFr7by5FNej9yLFhBU13nkj/auW0QYMsDQdyH2FhdieL86Clb+hchV1FEX+Y584OTH0Asr8bnmLXz2Em0xaHnFGK1hGt0i9gouWIbi8DlCY4Y9PjYMNob1U9zaCHNbJGvXUtDhG9YHlOoA/Zky8z0zo77W9CpDuOIma7bwWP2WwyQbG51oUVewJZlcC0jtwmCvllTEhDAxk5n+yrAfB0vseiplJ+ef21JXFs6A572pOJlWULKo0k7z2XgDaZankR5db4EeeKp5D7rybW1xoLvsVYIWuLaJQ6frYU5/jHHLv4WgM3gsir/+7UD3pmTRgijMJxQEkNhnxBvpIwdcCXNJNq3nwX0zv8rCF9tlga0zGe8ls2Vdty6tOG9cQ2e4otPNvm/G6bC7iHdJQnj9AjJ+phkoNlYd649/Spkd12xjGXUHl9M9fCAueir+FGSloDYs7a1OgHx9v8LgR68nnaEK5jkD9WpvMTnpCcw7H9cayapi4PnPFJj4iegQXTSA9tx54z47oarLzaxjVXagQp/w==",
@@ -188,11 +160,7 @@
         "x-ms-client-request-id": "a24432db-c4a5-bdee-0dff-e953c4381b05",
         "x-ms-request-id": "f571df66-601a-0050-4f19-f41892000000",
         "x-ms-request-server-encrypted": "true",
-<<<<<<< HEAD
-        "x-ms-version": "2020-12-06"
-=======
-        "x-ms-version": "2021-02-12"
->>>>>>> 7e782c87
+        "x-ms-version": "2021-02-12"
       },
       "ResponseBody": []
     },
@@ -210,11 +178,7 @@
         "x-ms-client-request-id": "31dea077-f5af-c246-f119-2e092de1692c",
         "x-ms-date": "Tue, 26 Jan 2021 19:30:28 GMT",
         "x-ms-return-client-request-id": "true",
-<<<<<<< HEAD
-        "x-ms-version": "2020-12-06"
-=======
-        "x-ms-version": "2021-02-12"
->>>>>>> 7e782c87
+        "x-ms-version": "2021-02-12"
       },
       "RequestBody": null,
       "StatusCode": 200,
@@ -242,11 +206,7 @@
         "x-ms-request-id": "f571df67-601a-0050-5019-f41892000000",
         "x-ms-server-encrypted": "true",
         "x-ms-type": "File",
-<<<<<<< HEAD
-        "x-ms-version": "2020-12-06"
-=======
-        "x-ms-version": "2021-02-12"
->>>>>>> 7e782c87
+        "x-ms-version": "2021-02-12"
       },
       "ResponseBody": []
     },
@@ -265,11 +225,7 @@
         "x-ms-date": "Tue, 26 Jan 2021 19:30:28 GMT",
         "x-ms-delete-snapshots": "include",
         "x-ms-return-client-request-id": "true",
-<<<<<<< HEAD
-        "x-ms-version": "2020-12-06"
-=======
-        "x-ms-version": "2021-02-12"
->>>>>>> 7e782c87
+        "x-ms-version": "2021-02-12"
       },
       "RequestBody": null,
       "StatusCode": 202,
@@ -282,11 +238,7 @@
         ],
         "x-ms-client-request-id": "23db5d9a-e95a-e456-018c-ec00ba70306b",
         "x-ms-request-id": "f571df68-601a-0050-5119-f41892000000",
-<<<<<<< HEAD
-        "x-ms-version": "2020-12-06"
-=======
-        "x-ms-version": "2021-02-12"
->>>>>>> 7e782c87
+        "x-ms-version": "2021-02-12"
       },
       "ResponseBody": []
     }
