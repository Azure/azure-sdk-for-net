--- conflicted
+++ resolved
@@ -1,18 +1,18 @@
 {
   "Entries": [
     {
-      "RequestUri": "https://seanmcccanary3.file.core.windows.net/test-share-950d7358-6f4f-9d78-1c85-aed3fd70b66b?restype=share",
+      "RequestUri": "https://seanmcccanary3.file.core.windows.net/test-share-dc2e3d6b-b04d-18b7-f236-8ac5649fac44?restype=share",
       "RequestMethod": "PUT",
       "RequestHeaders": {
         "Accept": "application/xml",
         "Authorization": "Sanitized",
-        "traceparent": "00-5284fad19ce15346abc4a9a7bf7c52db-f92934a685dccf47-00",
-        "User-Agent": [
-          "azsdk-net-Storage.Files.Shares/12.7.0-alpha.20210121.1",
-          "(.NET 5.0.2; Microsoft Windows 10.0.19042)"
-        ],
-        "x-ms-client-request-id": "6e831799-0d43-3ee6-b769-3fca69e2dcfb",
-        "x-ms-date": "Thu, 21 Jan 2021 20:41:22 GMT",
+        "traceparent": "00-95c20e58ea40414aab08ebd840405056-2932a90a6103f142-00",
+        "User-Agent": [
+          "azsdk-net-Storage.Files.Shares/12.7.0-alpha.20210126.1",
+          "(.NET 5.0.2; Microsoft Windows 10.0.19042)"
+        ],
+        "x-ms-client-request-id": "a02c67fa-fd18-04ad-55e3-9113587e2f0d",
+        "x-ms-date": "Tue, 26 Jan 2021 19:32:49 GMT",
         "x-ms-return-client-request-id": "true",
         "x-ms-version": "2020-06-12"
       },
@@ -20,37 +20,32 @@
       "StatusCode": 201,
       "ResponseHeaders": {
         "Content-Length": "0",
-        "Date": "Thu, 21 Jan 2021 20:41:21 GMT",
-        "ETag": "\u00220x8D8BE4CE99A5C68\u0022",
-        "Last-Modified": "Thu, 21 Jan 2021 20:41:21 GMT",
-        "Server": [
-          "Windows-Azure-File/1.0",
-          "Microsoft-HTTPAPI/2.0"
-        ],
-        "x-ms-client-request-id": "6e831799-0d43-3ee6-b769-3fca69e2dcfb",
-<<<<<<< HEAD
-        "x-ms-request-id": "c9ef675b-f01a-0012-3d37-f3e9eb000000",
-        "x-ms-version": "2020-06-12"
-=======
-        "x-ms-request-id": "4fdcd83b-c01a-0082-5235-f09b7c000000",
-        "x-ms-version": "2020-04-08"
->>>>>>> ac24a13f
-      },
-      "ResponseBody": []
-    },
-    {
-      "RequestUri": "https://seanmcccanary3.file.core.windows.net/test-share-950d7358-6f4f-9d78-1c85-aed3fd70b66b/test-directory-78b85689-c4ae-9af8-9d72-14b4a0243228?restype=directory",
+        "Date": "Tue, 26 Jan 2021 19:32:48 GMT",
+        "ETag": "\u00220x8D8C23129E856C0\u0022",
+        "Last-Modified": "Tue, 26 Jan 2021 19:32:48 GMT",
+        "Server": [
+          "Windows-Azure-File/1.0",
+          "Microsoft-HTTPAPI/2.0"
+        ],
+        "x-ms-client-request-id": "a02c67fa-fd18-04ad-55e3-9113587e2f0d",
+        "x-ms-request-id": "553b0237-301a-003f-3a1a-f41261000000",
+        "x-ms-version": "2020-06-12"
+      },
+      "ResponseBody": []
+    },
+    {
+      "RequestUri": "https://seanmcccanary3.file.core.windows.net/test-share-dc2e3d6b-b04d-18b7-f236-8ac5649fac44/test-directory-d937ed2a-9426-b033-dc8f-cd877b0a89fe?restype=directory",
       "RequestMethod": "PUT",
       "RequestHeaders": {
         "Accept": "application/xml",
         "Authorization": "Sanitized",
-        "traceparent": "00-0ba42e5744154d47b1b17939260f4d69-b4a3c413d2938741-00",
-        "User-Agent": [
-          "azsdk-net-Storage.Files.Shares/12.7.0-alpha.20210121.1",
-          "(.NET 5.0.2; Microsoft Windows 10.0.19042)"
-        ],
-        "x-ms-client-request-id": "14c9d4be-f73b-d4e4-1ee8-d0d0f9329e93",
-        "x-ms-date": "Thu, 21 Jan 2021 20:41:22 GMT",
+        "traceparent": "00-c90b624fbaa5ba4792a4dc16e2e7c786-7352df03cc43c04a-00",
+        "User-Agent": [
+          "azsdk-net-Storage.Files.Shares/12.7.0-alpha.20210126.1",
+          "(.NET 5.0.2; Microsoft Windows 10.0.19042)"
+        ],
+        "x-ms-client-request-id": "a1822796-d2bc-65be-347b-c3893025884a",
+        "x-ms-date": "Tue, 26 Jan 2021 19:32:49 GMT",
         "x-ms-file-attributes": "None",
         "x-ms-file-creation-time": "Now",
         "x-ms-file-last-write-time": "Now",
@@ -62,47 +57,47 @@
       "StatusCode": 201,
       "ResponseHeaders": {
         "Content-Length": "0",
-        "Date": "Thu, 21 Jan 2021 20:41:21 GMT",
-        "ETag": "\u00220x8D8BE4CE9A4162F\u0022",
-        "Last-Modified": "Thu, 21 Jan 2021 20:41:21 GMT",
-        "Server": [
-          "Windows-Azure-File/1.0",
-          "Microsoft-HTTPAPI/2.0"
-        ],
-        "x-ms-client-request-id": "14c9d4be-f73b-d4e4-1ee8-d0d0f9329e93",
+        "Date": "Tue, 26 Jan 2021 19:32:48 GMT",
+        "ETag": "\u00220x8D8C23129F2C1E5\u0022",
+        "Last-Modified": "Tue, 26 Jan 2021 19:32:48 GMT",
+        "Server": [
+          "Windows-Azure-File/1.0",
+          "Microsoft-HTTPAPI/2.0"
+        ],
+        "x-ms-client-request-id": "a1822796-d2bc-65be-347b-c3893025884a",
         "x-ms-file-attributes": "Directory",
-        "x-ms-file-change-time": "2021-01-21T20:41:21.9562031Z",
-        "x-ms-file-creation-time": "2021-01-21T20:41:21.9562031Z",
+        "x-ms-file-change-time": "2021-01-26T19:32:48.5886437Z",
+        "x-ms-file-creation-time": "2021-01-26T19:32:48.5886437Z",
         "x-ms-file-id": "13835128424026341376",
-        "x-ms-file-last-write-time": "2021-01-21T20:41:21.9562031Z",
+        "x-ms-file-last-write-time": "2021-01-26T19:32:48.5886437Z",
         "x-ms-file-parent-id": "0",
         "x-ms-file-permission-key": "17860367565182308406*11459378189709739967",
-        "x-ms-request-id": "4fdcd841-c01a-0082-5335-f09b7c000000",
+        "x-ms-request-id": "553b023a-301a-003f-3b1a-f41261000000",
         "x-ms-request-server-encrypted": "true",
         "x-ms-version": "2020-06-12"
       },
       "ResponseBody": []
     },
     {
-      "RequestUri": "https://seanmcccanary3.file.core.windows.net/test-share-950d7358-6f4f-9d78-1c85-aed3fd70b66b/test-directory-78b85689-c4ae-9af8-9d72-14b4a0243228/test-file-4fb61637-f6a8-410e-2eaa-660aaaeb1c93",
+      "RequestUri": "https://seanmcccanary3.file.core.windows.net/test-share-dc2e3d6b-b04d-18b7-f236-8ac5649fac44/test-directory-d937ed2a-9426-b033-dc8f-cd877b0a89fe/test-file-b3889259-31b2-1e9a-c112-a03745e0878d",
       "RequestMethod": "PUT",
       "RequestHeaders": {
         "Accept": "application/xml",
         "Authorization": "Sanitized",
-        "traceparent": "00-1a01f0600b45d14cb29f4d15b25ed77d-b5d492da0f036648-00",
-        "User-Agent": [
-          "azsdk-net-Storage.Files.Shares/12.7.0-alpha.20210121.1",
-          "(.NET 5.0.2; Microsoft Windows 10.0.19042)"
-        ],
-        "x-ms-cache-control": "lvkodyxcvaoxgrpjdvxd",
-        "x-ms-client-request-id": "67d68706-e154-c8f7-c688-e59190da2a33",
-        "x-ms-content-disposition": "aweljnynefmgxmossxld",
-        "x-ms-content-encoding": "nnofwpmlmffcfopnrxep",
-        "x-ms-content-language": "ykwpniysdvpfkupmiyos",
+        "traceparent": "00-352d814b0065b5419d1021656524f7fa-700c14a2c13f9542-00",
+        "User-Agent": [
+          "azsdk-net-Storage.Files.Shares/12.7.0-alpha.20210126.1",
+          "(.NET 5.0.2; Microsoft Windows 10.0.19042)"
+        ],
+        "x-ms-cache-control": "iixmwyhlmykwmceglhuc",
+        "x-ms-client-request-id": "97f80466-93c5-64de-8c64-dfa932872053",
+        "x-ms-content-disposition": "adbhkonafaoqodeumyuj",
+        "x-ms-content-encoding": "qwfoxehxokrriwrfhpbh",
+        "x-ms-content-language": "lggmjthixjsmlkkcwlig",
         "x-ms-content-length": "1048576",
-        "x-ms-content-md5": "haG7sczsom3R9pVUWbRCtg==",
-        "x-ms-content-type": "anaxakajwbbtsudcpxqn",
-        "x-ms-date": "Thu, 21 Jan 2021 20:41:22 GMT",
+        "x-ms-content-md5": "aAQV\u002BOkhCYytxWROvOCAVQ==",
+        "x-ms-content-type": "holtiwhrlxnwwnxkqsfe",
+        "x-ms-date": "Tue, 26 Jan 2021 19:32:49 GMT",
         "x-ms-file-attributes": "None",
         "x-ms-file-creation-time": "Now",
         "x-ms-file-last-write-time": "Now",
@@ -115,72 +110,72 @@
       "StatusCode": 201,
       "ResponseHeaders": {
         "Content-Length": "0",
-        "Date": "Thu, 21 Jan 2021 20:41:21 GMT",
-        "ETag": "\u00220x8D8BE4CE9AE9F5F\u0022",
-        "Last-Modified": "Thu, 21 Jan 2021 20:41:22 GMT",
-        "Server": [
-          "Windows-Azure-File/1.0",
-          "Microsoft-HTTPAPI/2.0"
-        ],
-        "x-ms-client-request-id": "67d68706-e154-c8f7-c688-e59190da2a33",
+        "Date": "Tue, 26 Jan 2021 19:32:48 GMT",
+        "ETag": "\u00220x8D8C23129FF2038\u0022",
+        "Last-Modified": "Tue, 26 Jan 2021 19:32:48 GMT",
+        "Server": [
+          "Windows-Azure-File/1.0",
+          "Microsoft-HTTPAPI/2.0"
+        ],
+        "x-ms-client-request-id": "97f80466-93c5-64de-8c64-dfa932872053",
         "x-ms-file-attributes": "Archive",
-        "x-ms-file-change-time": "2021-01-21T20:41:22.0252511Z",
-        "x-ms-file-creation-time": "2021-01-21T20:41:22.0252511Z",
+        "x-ms-file-change-time": "2021-01-26T19:32:48.6697016Z",
+        "x-ms-file-creation-time": "2021-01-26T19:32:48.6697016Z",
         "x-ms-file-id": "11529285414812647424",
-        "x-ms-file-last-write-time": "2021-01-21T20:41:22.0252511Z",
+        "x-ms-file-last-write-time": "2021-01-26T19:32:48.6697016Z",
         "x-ms-file-parent-id": "13835128424026341376",
         "x-ms-file-permission-key": "4010187179898695473*11459378189709739967",
-        "x-ms-request-id": "4fdcd845-c01a-0082-5435-f09b7c000000",
+        "x-ms-request-id": "553b023c-301a-003f-3c1a-f41261000000",
         "x-ms-request-server-encrypted": "true",
         "x-ms-version": "2020-06-12"
       },
       "ResponseBody": []
     },
     {
-      "RequestUri": "https://seanmcccanary3.file.core.windows.net/test-share-950d7358-6f4f-9d78-1c85-aed3fd70b66b/test-directory-78b85689-c4ae-9af8-9d72-14b4a0243228/test-file-4fb61637-f6a8-410e-2eaa-660aaaeb1c93",
+      "RequestUri": "https://seanmcccanary3.file.core.windows.net/test-share-dc2e3d6b-b04d-18b7-f236-8ac5649fac44/test-directory-d937ed2a-9426-b033-dc8f-cd877b0a89fe/test-file-b3889259-31b2-1e9a-c112-a03745e0878d",
       "RequestMethod": "HEAD",
       "RequestHeaders": {
         "Accept": "application/xml",
         "Authorization": "Sanitized",
-        "traceparent": "00-95403bc9a8f3ae4abcf0485330bb0aa6-432dab7e716f434a-00",
-        "User-Agent": [
-          "azsdk-net-Storage.Files.Shares/12.7.0-alpha.20210121.1",
-          "(.NET 5.0.2; Microsoft Windows 10.0.19042)"
-        ],
-        "x-ms-client-request-id": "22038795-b515-603e-7d2d-05d2385b8b5a",
-        "x-ms-date": "Thu, 21 Jan 2021 20:41:22 GMT",
+        "traceparent": "00-08b100583b55344a87ea7b840fa55c0a-95dae38bf6bc5240-00",
+        "User-Agent": [
+          "azsdk-net-Storage.Files.Shares/12.7.0-alpha.20210126.1",
+          "(.NET 5.0.2; Microsoft Windows 10.0.19042)"
+        ],
+        "x-ms-client-request-id": "40d08c1c-f0e8-b5c7-5e8b-c8240898855f",
+        "x-ms-date": "Tue, 26 Jan 2021 19:32:49 GMT",
         "x-ms-return-client-request-id": "true",
         "x-ms-version": "2020-06-12"
       },
       "RequestBody": null,
       "StatusCode": 200,
       "ResponseHeaders": {
-        "Cache-Control": "lvkodyxcvaoxgrpjdvxd",
-        "Content-Disposition": "aweljnynefmgxmossxld",
-        "Content-Encoding": "nnofwpmlmffcfopnrxep",
-        "Content-Language": "ykwpniysdvpfkupmiyos",
+        "Cache-Control": "iixmwyhlmykwmceglhuc",
+        "Content-Disposition": "adbhkonafaoqodeumyuj",
+        "Content-Encoding": "qwfoxehxokrriwrfhpbh",
+        "Content-Language": "lggmjthixjsmlkkcwlig",
         "Content-Length": "1048576",
-        "Content-MD5": "haG7sczsom3R9pVUWbRCtg==",
-        "Content-Type": "anaxakajwbbtsudcpxqn",
-        "Date": "Thu, 21 Jan 2021 20:41:21 GMT",
-        "ETag": "\u00220x8D8BE4CE9AE9F5F\u0022",
-        "Last-Modified": "Thu, 21 Jan 2021 20:41:22 GMT",
+        "Content-MD5": "aAQV\u002BOkhCYytxWROvOCAVQ==",
+        "Content-Type": "holtiwhrlxnwwnxkqsfe",
+        "Date": "Tue, 26 Jan 2021 19:32:48 GMT",
+        "ETag": "\u00220x8D8C23129FF2038\u0022",
+        "Last-Modified": "Tue, 26 Jan 2021 19:32:48 GMT",
         "Server": [
           "Windows-Azure-File/1.0",
           "Microsoft-HTTPAPI/2.0"
         ],
         "Vary": "Origin",
-        "x-ms-client-request-id": "22038795-b515-603e-7d2d-05d2385b8b5a",
+        "x-ms-client-request-id": "40d08c1c-f0e8-b5c7-5e8b-c8240898855f",
         "x-ms-file-attributes": "Archive",
-        "x-ms-file-change-time": "2021-01-21T20:41:22.0252511Z",
-        "x-ms-file-creation-time": "2021-01-21T20:41:22.0252511Z",
+        "x-ms-file-change-time": "2021-01-26T19:32:48.6697016Z",
+        "x-ms-file-creation-time": "2021-01-26T19:32:48.6697016Z",
         "x-ms-file-id": "11529285414812647424",
-        "x-ms-file-last-write-time": "2021-01-21T20:41:22.0252511Z",
+        "x-ms-file-last-write-time": "2021-01-26T19:32:48.6697016Z",
         "x-ms-file-parent-id": "13835128424026341376",
         "x-ms-file-permission-key": "4010187179898695473*11459378189709739967",
         "x-ms-lease-state": "available",
         "x-ms-lease-status": "unlocked",
-        "x-ms-request-id": "4fdcd849-c01a-0082-5535-f09b7c000000",
+        "x-ms-request-id": "553b023d-301a-003f-3d1a-f41261000000",
         "x-ms-server-encrypted": "true",
         "x-ms-type": "File",
         "x-ms-version": "2020-06-12"
@@ -188,18 +183,18 @@
       "ResponseBody": []
     },
     {
-      "RequestUri": "https://seanmcccanary3.file.core.windows.net/test-share-950d7358-6f4f-9d78-1c85-aed3fd70b66b?restype=share",
+      "RequestUri": "https://seanmcccanary3.file.core.windows.net/test-share-dc2e3d6b-b04d-18b7-f236-8ac5649fac44?restype=share",
       "RequestMethod": "DELETE",
       "RequestHeaders": {
         "Accept": "application/xml",
         "Authorization": "Sanitized",
-        "traceparent": "00-e0535b1f87c1154eafa6007f219f6f0f-ffd97f632f9b5a42-00",
-        "User-Agent": [
-          "azsdk-net-Storage.Files.Shares/12.7.0-alpha.20210121.1",
-          "(.NET 5.0.2; Microsoft Windows 10.0.19042)"
-        ],
-        "x-ms-client-request-id": "09fb0ebd-07d7-161e-ff2e-070fcd66e0ce",
-        "x-ms-date": "Thu, 21 Jan 2021 20:41:22 GMT",
+        "traceparent": "00-cfea3b1bca13d542a1f622a9dac90c8c-b43b2f7c6107e547-00",
+        "User-Agent": [
+          "azsdk-net-Storage.Files.Shares/12.7.0-alpha.20210126.1",
+          "(.NET 5.0.2; Microsoft Windows 10.0.19042)"
+        ],
+        "x-ms-client-request-id": "a68cc08d-dfb6-046a-6e8b-95aa6a9d68b7",
+        "x-ms-date": "Tue, 26 Jan 2021 19:32:49 GMT",
         "x-ms-delete-snapshots": "include",
         "x-ms-return-client-request-id": "true",
         "x-ms-version": "2020-06-12"
@@ -208,26 +203,21 @@
       "StatusCode": 202,
       "ResponseHeaders": {
         "Content-Length": "0",
-        "Date": "Thu, 21 Jan 2021 20:41:21 GMT",
-        "Server": [
-          "Windows-Azure-File/1.0",
-          "Microsoft-HTTPAPI/2.0"
-        ],
-        "x-ms-client-request-id": "09fb0ebd-07d7-161e-ff2e-070fcd66e0ce",
-<<<<<<< HEAD
-        "x-ms-request-id": "c9ef6760-f01a-0012-4137-f3e9eb000000",
-        "x-ms-version": "2020-06-12"
-=======
-        "x-ms-request-id": "4fdcd84c-c01a-0082-5635-f09b7c000000",
-        "x-ms-version": "2020-04-08"
->>>>>>> ac24a13f
+        "Date": "Tue, 26 Jan 2021 19:32:48 GMT",
+        "Server": [
+          "Windows-Azure-File/1.0",
+          "Microsoft-HTTPAPI/2.0"
+        ],
+        "x-ms-client-request-id": "a68cc08d-dfb6-046a-6e8b-95aa6a9d68b7",
+        "x-ms-request-id": "553b023e-301a-003f-3e1a-f41261000000",
+        "x-ms-version": "2020-06-12"
       },
       "ResponseBody": []
     }
   ],
   "Variables": {
-    "DateTimeOffsetNow": "2021-01-21T14:41:22.0048389-06:00",
-    "RandomSeed": "754452338",
+    "DateTimeOffsetNow": "2021-01-26T13:32:49.1197286-06:00",
+    "RandomSeed": "1511163181",
     "Storage_TestConfigDefault": "ProductionTenant\nseanmcccanary3\nU2FuaXRpemVk\nhttps://seanmcccanary3.blob.core.windows.net\nhttps://seanmcccanary3.file.core.windows.net\nhttps://seanmcccanary3.queue.core.windows.net\nhttps://seanmcccanary3.table.core.windows.net\n\n\n\n\nhttps://seanmcccanary3-secondary.blob.core.windows.net\nhttps://seanmcccanary3-secondary.file.core.windows.net\nhttps://seanmcccanary3-secondary.queue.core.windows.net\nhttps://seanmcccanary3-secondary.table.core.windows.net\n\nSanitized\n\n\nCloud\nBlobEndpoint=https://seanmcccanary3.blob.core.windows.net/;QueueEndpoint=https://seanmcccanary3.queue.core.windows.net/;FileEndpoint=https://seanmcccanary3.file.core.windows.net/;BlobSecondaryEndpoint=https://seanmcccanary3-secondary.blob.core.windows.net/;QueueSecondaryEndpoint=https://seanmcccanary3-secondary.queue.core.windows.net/;FileSecondaryEndpoint=https://seanmcccanary3-secondary.file.core.windows.net/;AccountName=seanmcccanary3;AccountKey=Kg==;\nseanscope1"
   }
 }