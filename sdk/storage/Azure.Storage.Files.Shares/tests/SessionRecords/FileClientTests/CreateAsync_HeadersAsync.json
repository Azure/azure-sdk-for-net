{
  "Entries": [
    {
      "RequestUri": "http://seanstagetest.file.core.windows.net/test-share-f7910d6a-226f-df7d-cfe6-4df2f0cce141?restype=share",
      "RequestMethod": "PUT",
      "RequestHeaders": {
        "Authorization": "Sanitized",
        "traceparent": "00-64bcd5b95cc2d441beab0a799e49f224-90e488cbf101f748-00",
        "User-Agent": [
<<<<<<< HEAD
          "azsdk-net-Storage.Files.Shares/12.0.0-dev.20191205.1+4f14c4315f17fbbc59c93c6819467b6f15d7008f",
=======
          "azsdk-net-Storage.Files.Shares/12.0.0-dev.20191211.1\u002B899431c003876eb9b26cefd8e8a37e7f27f82ced",
>>>>>>> 5e20a7a1
          "(.NET Core 4.6.28008.01; Microsoft Windows 10.0.18363 )"
        ],
        "x-ms-client-request-id": "bff93d38-20e6-484e-adc7-b5b0ab2c033a",
        "x-ms-date": "Wed, 11 Dec 2019 20:39:35 GMT",
        "x-ms-return-client-request-id": "true",
        "x-ms-version": "2019-07-07"
      },
      "RequestBody": null,
      "StatusCode": 201,
      "ResponseHeaders": {
        "Content-Length": "0",
<<<<<<< HEAD
        "Date": "Fri, 06 Dec 2019 00:27:03 GMT",
        "ETag": "\"0x8D779E30477CBFC\"",
        "Last-Modified": "Fri, 06 Dec 2019 00:27:03 GMT",
=======
        "Date": "Wed, 11 Dec 2019 20:39:34 GMT",
        "ETag": "\u00220x8D77E7A3BCB947C\u0022",
        "Last-Modified": "Wed, 11 Dec 2019 20:39:35 GMT",
>>>>>>> 5e20a7a1
        "Server": [
          "Windows-Azure-File/1.0",
          "Microsoft-HTTPAPI/2.0"
        ],
        "x-ms-client-request-id": "bff93d38-20e6-484e-adc7-b5b0ab2c033a",
        "x-ms-request-id": "ef3e3f1b-c01a-0019-5463-b01280000000",
        "x-ms-version": "2019-07-07"
      },
      "ResponseBody": []
    },
    {
      "RequestUri": "http://seanstagetest.file.core.windows.net/test-share-f7910d6a-226f-df7d-cfe6-4df2f0cce141/test-directory-7abb7e91-cf71-c18f-ecc6-a1b5109bb840?restype=directory",
      "RequestMethod": "PUT",
      "RequestHeaders": {
        "Authorization": "Sanitized",
        "traceparent": "00-5b79b908096d734e969d68ffcfa20f67-faf92143a5bb2441-00",
        "User-Agent": [
<<<<<<< HEAD
          "azsdk-net-Storage.Files.Shares/12.0.0-dev.20191205.1+4f14c4315f17fbbc59c93c6819467b6f15d7008f",
=======
          "azsdk-net-Storage.Files.Shares/12.0.0-dev.20191211.1\u002B899431c003876eb9b26cefd8e8a37e7f27f82ced",
>>>>>>> 5e20a7a1
          "(.NET Core 4.6.28008.01; Microsoft Windows 10.0.18363 )"
        ],
        "x-ms-client-request-id": "a950d7b6-65d4-6965-ae38-d31f7e983811",
        "x-ms-date": "Wed, 11 Dec 2019 20:39:35 GMT",
        "x-ms-file-attributes": "None",
        "x-ms-file-creation-time": "Now",
        "x-ms-file-last-write-time": "Now",
        "x-ms-file-permission": "Inherit",
        "x-ms-return-client-request-id": "true",
        "x-ms-version": "2019-07-07"
      },
      "RequestBody": null,
      "StatusCode": 201,
      "ResponseHeaders": {
        "Content-Length": "0",
<<<<<<< HEAD
        "Date": "Fri, 06 Dec 2019 00:27:03 GMT",
        "ETag": "\"0x8D779E30485A3CC\"",
        "Last-Modified": "Fri, 06 Dec 2019 00:27:03 GMT",
=======
        "Date": "Wed, 11 Dec 2019 20:39:34 GMT",
        "ETag": "\u00220x8D77E7A3BDB921D\u0022",
        "Last-Modified": "Wed, 11 Dec 2019 20:39:35 GMT",
>>>>>>> 5e20a7a1
        "Server": [
          "Windows-Azure-File/1.0",
          "Microsoft-HTTPAPI/2.0"
        ],
        "x-ms-client-request-id": "a950d7b6-65d4-6965-ae38-d31f7e983811",
        "x-ms-file-attributes": "Directory",
<<<<<<< HEAD
        "x-ms-file-change-time": "2019-12-06T00:27:03.66187Z",
        "x-ms-file-creation-time": "2019-12-06T00:27:03.66187Z",
        "x-ms-file-id": "13835128424026341376",
        "x-ms-file-last-write-time": "2019-12-06T00:27:03.66187Z",
=======
        "x-ms-file-change-time": "2019-12-11T20:39:35.1569949Z",
        "x-ms-file-creation-time": "2019-12-11T20:39:35.1569949Z",
        "x-ms-file-id": "13835128424026341376",
        "x-ms-file-last-write-time": "2019-12-11T20:39:35.1569949Z",
>>>>>>> 5e20a7a1
        "x-ms-file-parent-id": "0",
        "x-ms-file-permission-key": "7855875120676328179*422928105932735866",
        "x-ms-request-id": "ef3e3f1d-c01a-0019-5563-b01280000000",
        "x-ms-request-server-encrypted": "true",
        "x-ms-version": "2019-07-07"
      },
      "ResponseBody": []
    },
    {
      "RequestUri": "http://seanstagetest.file.core.windows.net/test-share-f7910d6a-226f-df7d-cfe6-4df2f0cce141/test-directory-7abb7e91-cf71-c18f-ecc6-a1b5109bb840/test-file-34aa740f-5072-6f68-2228-4b0c1727cd7a",
      "RequestMethod": "PUT",
      "RequestHeaders": {
        "Authorization": "Sanitized",
        "traceparent": "00-01e2cb56ad43ae449094eb5586a2f5a0-777e50076c85a94f-00",
        "User-Agent": [
<<<<<<< HEAD
          "azsdk-net-Storage.Files.Shares/12.0.0-dev.20191205.1+4f14c4315f17fbbc59c93c6819467b6f15d7008f",
=======
          "azsdk-net-Storage.Files.Shares/12.0.0-dev.20191211.1\u002B899431c003876eb9b26cefd8e8a37e7f27f82ced",
>>>>>>> 5e20a7a1
          "(.NET Core 4.6.28008.01; Microsoft Windows 10.0.18363 )"
        ],
        "x-ms-cache-control": "kigouwuishtiphesxccn",
        "x-ms-client-request-id": "7f58a62c-eac7-65b6-6fe0-86ab19585286",
        "x-ms-content-disposition": "sauplyilglrbkpolxowj",
        "x-ms-content-encoding": "krbmmsfcnhnikrukmqdu",
        "x-ms-content-language": "nichorxarsuiescbyicr",
        "x-ms-content-length": "1048576",
        "x-ms-content-md5": "RUdkZ6Zxble\u002BWFhjstGhQg==",
        "x-ms-content-type": "tgxxwjqrtexglbucoswt",
        "x-ms-date": "Wed, 11 Dec 2019 20:39:35 GMT",
        "x-ms-file-attributes": "None",
        "x-ms-file-creation-time": "Now",
        "x-ms-file-last-write-time": "Now",
        "x-ms-file-permission": "Inherit",
        "x-ms-return-client-request-id": "true",
        "x-ms-type": "file",
        "x-ms-version": "2019-07-07"
      },
      "RequestBody": null,
      "StatusCode": 201,
      "ResponseHeaders": {
        "Content-Length": "0",
<<<<<<< HEAD
        "Date": "Fri, 06 Dec 2019 00:27:03 GMT",
        "ETag": "\"0x8D779E30492C338\"",
        "Last-Modified": "Fri, 06 Dec 2019 00:27:03 GMT",
=======
        "Date": "Wed, 11 Dec 2019 20:39:34 GMT",
        "ETag": "\u00220x8D77E7A3BE863FF\u0022",
        "Last-Modified": "Wed, 11 Dec 2019 20:39:35 GMT",
>>>>>>> 5e20a7a1
        "Server": [
          "Windows-Azure-File/1.0",
          "Microsoft-HTTPAPI/2.0"
        ],
        "x-ms-client-request-id": "7f58a62c-eac7-65b6-6fe0-86ab19585286",
        "x-ms-file-attributes": "Archive",
        "x-ms-file-change-time": "2019-12-11T20:39:35.2410111Z",
        "x-ms-file-creation-time": "2019-12-11T20:39:35.2410111Z",
        "x-ms-file-id": "11529285414812647424",
        "x-ms-file-last-write-time": "2019-12-11T20:39:35.2410111Z",
        "x-ms-file-parent-id": "13835128424026341376",
        "x-ms-file-permission-key": "12501538048846835188*422928105932735866",
        "x-ms-request-id": "ef3e3f1e-c01a-0019-5663-b01280000000",
        "x-ms-request-server-encrypted": "true",
        "x-ms-version": "2019-07-07"
      },
      "ResponseBody": []
    },
    {
      "RequestUri": "http://seanstagetest.file.core.windows.net/test-share-f7910d6a-226f-df7d-cfe6-4df2f0cce141/test-directory-7abb7e91-cf71-c18f-ecc6-a1b5109bb840/test-file-34aa740f-5072-6f68-2228-4b0c1727cd7a",
      "RequestMethod": "HEAD",
      "RequestHeaders": {
        "Authorization": "Sanitized",
        "traceparent": "00-f7d4646fc62e3c43a3e77a2508f644dd-3b7993e74702e64b-00",
        "User-Agent": [
<<<<<<< HEAD
          "azsdk-net-Storage.Files.Shares/12.0.0-dev.20191205.1+4f14c4315f17fbbc59c93c6819467b6f15d7008f",
=======
          "azsdk-net-Storage.Files.Shares/12.0.0-dev.20191211.1\u002B899431c003876eb9b26cefd8e8a37e7f27f82ced",
>>>>>>> 5e20a7a1
          "(.NET Core 4.6.28008.01; Microsoft Windows 10.0.18363 )"
        ],
        "x-ms-client-request-id": "70e0b513-4dcf-bcb3-c29a-c96a88c086b9",
        "x-ms-date": "Wed, 11 Dec 2019 20:39:35 GMT",
        "x-ms-return-client-request-id": "true",
        "x-ms-version": "2019-07-07"
      },
      "RequestBody": null,
      "StatusCode": 200,
      "ResponseHeaders": {
        "Cache-Control": "kigouwuishtiphesxccn",
        "Content-Disposition": "sauplyilglrbkpolxowj",
        "Content-Encoding": "krbmmsfcnhnikrukmqdu",
        "Content-Language": "nichorxarsuiescbyicr",
        "Content-Length": "1048576",
<<<<<<< HEAD
        "Content-MD5": "jDRhbc6Qo0uVsW5lBgapBg==",
        "Content-Type": "anuabhiktbqnvjldtebg",
        "Date": "Fri, 06 Dec 2019 00:27:03 GMT",
        "ETag": "\"0x8D779E30492C338\"",
        "Last-Modified": "Fri, 06 Dec 2019 00:27:03 GMT",
=======
        "Content-MD5": "RUdkZ6Zxble\u002BWFhjstGhQg==",
        "Content-Type": "tgxxwjqrtexglbucoswt",
        "Date": "Wed, 11 Dec 2019 20:39:35 GMT",
        "ETag": "\u00220x8D77E7A3BE863FF\u0022",
        "Last-Modified": "Wed, 11 Dec 2019 20:39:35 GMT",
>>>>>>> 5e20a7a1
        "Server": [
          "Windows-Azure-File/1.0",
          "Microsoft-HTTPAPI/2.0"
        ],
        "Vary": "Origin",
        "x-ms-client-request-id": "70e0b513-4dcf-bcb3-c29a-c96a88c086b9",
        "x-ms-file-attributes": "Archive",
        "x-ms-file-change-time": "2019-12-11T20:39:35.2410111Z",
        "x-ms-file-creation-time": "2019-12-11T20:39:35.2410111Z",
        "x-ms-file-id": "11529285414812647424",
        "x-ms-file-last-write-time": "2019-12-11T20:39:35.2410111Z",
        "x-ms-file-parent-id": "13835128424026341376",
        "x-ms-file-permission-key": "12501538048846835188*422928105932735866",
        "x-ms-lease-state": "available",
        "x-ms-lease-status": "unlocked",
        "x-ms-request-id": "ef3e3f1f-c01a-0019-5763-b01280000000",
        "x-ms-server-encrypted": "true",
        "x-ms-type": "File",
        "x-ms-version": "2019-07-07"
      },
      "ResponseBody": []
    },
    {
      "RequestUri": "http://seanstagetest.file.core.windows.net/test-share-f7910d6a-226f-df7d-cfe6-4df2f0cce141?restype=share",
      "RequestMethod": "DELETE",
      "RequestHeaders": {
        "Authorization": "Sanitized",
        "traceparent": "00-2fe9a2d92e92544fa96248bbe17a4885-34761cbc99bedb4d-00",
        "User-Agent": [
<<<<<<< HEAD
          "azsdk-net-Storage.Files.Shares/12.0.0-dev.20191205.1+4f14c4315f17fbbc59c93c6819467b6f15d7008f",
=======
          "azsdk-net-Storage.Files.Shares/12.0.0-dev.20191211.1\u002B899431c003876eb9b26cefd8e8a37e7f27f82ced",
>>>>>>> 5e20a7a1
          "(.NET Core 4.6.28008.01; Microsoft Windows 10.0.18363 )"
        ],
        "x-ms-client-request-id": "6498a0be-e177-1db7-a4ba-42fd355b7747",
        "x-ms-date": "Wed, 11 Dec 2019 20:39:35 GMT",
        "x-ms-delete-snapshots": "include",
        "x-ms-return-client-request-id": "true",
        "x-ms-version": "2019-07-07"
      },
      "RequestBody": null,
      "StatusCode": 202,
      "ResponseHeaders": {
        "Content-Length": "0",
        "Date": "Wed, 11 Dec 2019 20:39:35 GMT",
        "Server": [
          "Windows-Azure-File/1.0",
          "Microsoft-HTTPAPI/2.0"
        ],
        "x-ms-client-request-id": "6498a0be-e177-1db7-a4ba-42fd355b7747",
        "x-ms-request-id": "ef3e3f20-c01a-0019-5863-b01280000000",
        "x-ms-version": "2019-07-07"
      },
      "ResponseBody": []
    }
  ],
  "Variables": {
<<<<<<< HEAD
    "DateTimeOffsetNow": "2019-12-05T16:27:03.5646587-08:00",
    "RandomSeed": "846739651",
    "Storage_TestConfigDefault": "ProductionTenant\nseanstagetest\nU2FuaXRpemVk\nhttp://seanstagetest.blob.core.windows.net\nhttp://seanstagetest.file.core.windows.net\nhttp://seanstagetest.queue.core.windows.net\nhttp://seanstagetest.table.core.windows.net\n\n\n\n\nhttp://seanstagetest-secondary.blob.core.windows.net\nhttp://seanstagetest-secondary.file.core.windows.net\nhttp://seanstagetest-secondary.queue.core.windows.net\nhttp://seanstagetest-secondary.table.core.windows.net\n\nSanitized\n\n\nCloud\nBlobEndpoint=http://seanstagetest.blob.core.windows.net/;QueueEndpoint=http://seanstagetest.queue.core.windows.net/;FileEndpoint=http://seanstagetest.file.core.windows.net/;BlobSecondaryEndpoint=http://seanstagetest-secondary.blob.core.windows.net/;QueueSecondaryEndpoint=http://seanstagetest-secondary.queue.core.windows.net/;FileSecondaryEndpoint=http://seanstagetest-secondary.file.core.windows.net/;AccountName=seanstagetest;AccountKey=Sanitized\nseanscope1"
=======
    "DateTimeOffsetNow": "2019-12-11T12:39:35.0320022-08:00",
    "RandomSeed": "1236971575",
    "Storage_TestConfigDefault": "ProductionTenant\nseanstagetest\nU2FuaXRpemVk\nhttp://seanstagetest.blob.core.windows.net\nhttp://seanstagetest.file.core.windows.net\nhttp://seanstagetest.queue.core.windows.net\nhttp://seanstagetest.table.core.windows.net\n\n\n\n\nhttp://seanstagetest-secondary.blob.core.windows.net\nhttp://seanstagetest-secondary.file.core.windows.net\nhttp://seanstagetest-secondary.queue.core.windows.net\nhttp://seanstagetest-secondary.table.core.windows.net\n\nSanitized\n\n\nCloud\nBlobEndpoint=http://seanstagetest.blob.core.windows.net/;QueueEndpoint=http://seanstagetest.queue.core.windows.net/;FileEndpoint=http://seanstagetest.file.core.windows.net/;BlobSecondaryEndpoint=http://seanstagetest-secondary.blob.core.windows.net/;QueueSecondaryEndpoint=http://seanstagetest-secondary.queue.core.windows.net/;FileSecondaryEndpoint=http://seanstagetest-secondary.file.core.windows.net/;AccountName=seanstagetest;AccountKey=Sanitized"
>>>>>>> 5e20a7a1
  }
}<|MERGE_RESOLUTION|>--- conflicted
+++ resolved
@@ -1,21 +1,17 @@
 {
   "Entries": [
     {
-      "RequestUri": "http://seanstagetest.file.core.windows.net/test-share-f7910d6a-226f-df7d-cfe6-4df2f0cce141?restype=share",
+      "RequestUri": "http://seanstagetest.file.core.windows.net/test-share-950d7358-6f4f-9d78-1c85-aed3fd70b66b?restype=share",
       "RequestMethod": "PUT",
       "RequestHeaders": {
         "Authorization": "Sanitized",
-        "traceparent": "00-64bcd5b95cc2d441beab0a799e49f224-90e488cbf101f748-00",
-        "User-Agent": [
-<<<<<<< HEAD
-          "azsdk-net-Storage.Files.Shares/12.0.0-dev.20191205.1+4f14c4315f17fbbc59c93c6819467b6f15d7008f",
-=======
-          "azsdk-net-Storage.Files.Shares/12.0.0-dev.20191211.1\u002B899431c003876eb9b26cefd8e8a37e7f27f82ced",
->>>>>>> 5e20a7a1
-          "(.NET Core 4.6.28008.01; Microsoft Windows 10.0.18363 )"
-        ],
-        "x-ms-client-request-id": "bff93d38-20e6-484e-adc7-b5b0ab2c033a",
-        "x-ms-date": "Wed, 11 Dec 2019 20:39:35 GMT",
+        "traceparent": "00-fa9b4e71a671d046ac93457cdb02c0f2-8bedbb416793b740-00",
+        "User-Agent": [
+          "azsdk-net-Storage.Files.Shares/12.0.0-dev.20191211.1\u002B2accb37068f0a0c9382fa117525bb968c5397cf7",
+          "(.NET Core 4.6.28008.01; Microsoft Windows 10.0.18363 )"
+        ],
+        "x-ms-client-request-id": "6e831799-0d43-3ee6-b769-3fca69e2dcfb",
+        "x-ms-date": "Wed, 11 Dec 2019 23:07:10 GMT",
         "x-ms-return-client-request-id": "true",
         "x-ms-version": "2019-07-07"
       },
@@ -23,41 +19,31 @@
       "StatusCode": 201,
       "ResponseHeaders": {
         "Content-Length": "0",
-<<<<<<< HEAD
-        "Date": "Fri, 06 Dec 2019 00:27:03 GMT",
-        "ETag": "\"0x8D779E30477CBFC\"",
-        "Last-Modified": "Fri, 06 Dec 2019 00:27:03 GMT",
-=======
-        "Date": "Wed, 11 Dec 2019 20:39:34 GMT",
-        "ETag": "\u00220x8D77E7A3BCB947C\u0022",
-        "Last-Modified": "Wed, 11 Dec 2019 20:39:35 GMT",
->>>>>>> 5e20a7a1
-        "Server": [
-          "Windows-Azure-File/1.0",
-          "Microsoft-HTTPAPI/2.0"
-        ],
-        "x-ms-client-request-id": "bff93d38-20e6-484e-adc7-b5b0ab2c033a",
-        "x-ms-request-id": "ef3e3f1b-c01a-0019-5463-b01280000000",
-        "x-ms-version": "2019-07-07"
-      },
-      "ResponseBody": []
-    },
-    {
-      "RequestUri": "http://seanstagetest.file.core.windows.net/test-share-f7910d6a-226f-df7d-cfe6-4df2f0cce141/test-directory-7abb7e91-cf71-c18f-ecc6-a1b5109bb840?restype=directory",
+        "Date": "Wed, 11 Dec 2019 23:07:09 GMT",
+        "ETag": "\u00220x8D77E8EDA1D1EE1\u0022",
+        "Last-Modified": "Wed, 11 Dec 2019 23:07:10 GMT",
+        "Server": [
+          "Windows-Azure-File/1.0",
+          "Microsoft-HTTPAPI/2.0"
+        ],
+        "x-ms-client-request-id": "6e831799-0d43-3ee6-b769-3fca69e2dcfb",
+        "x-ms-request-id": "01ef0f8c-d01a-0015-1b77-b08588000000",
+        "x-ms-version": "2019-07-07"
+      },
+      "ResponseBody": []
+    },
+    {
+      "RequestUri": "http://seanstagetest.file.core.windows.net/test-share-950d7358-6f4f-9d78-1c85-aed3fd70b66b/test-directory-78b85689-c4ae-9af8-9d72-14b4a0243228?restype=directory",
       "RequestMethod": "PUT",
       "RequestHeaders": {
         "Authorization": "Sanitized",
-        "traceparent": "00-5b79b908096d734e969d68ffcfa20f67-faf92143a5bb2441-00",
-        "User-Agent": [
-<<<<<<< HEAD
-          "azsdk-net-Storage.Files.Shares/12.0.0-dev.20191205.1+4f14c4315f17fbbc59c93c6819467b6f15d7008f",
-=======
-          "azsdk-net-Storage.Files.Shares/12.0.0-dev.20191211.1\u002B899431c003876eb9b26cefd8e8a37e7f27f82ced",
->>>>>>> 5e20a7a1
-          "(.NET Core 4.6.28008.01; Microsoft Windows 10.0.18363 )"
-        ],
-        "x-ms-client-request-id": "a950d7b6-65d4-6965-ae38-d31f7e983811",
-        "x-ms-date": "Wed, 11 Dec 2019 20:39:35 GMT",
+        "traceparent": "00-1519ed654de8064bbb8b4ceaa265a833-0c0a1af255c4b846-00",
+        "User-Agent": [
+          "azsdk-net-Storage.Files.Shares/12.0.0-dev.20191211.1\u002B2accb37068f0a0c9382fa117525bb968c5397cf7",
+          "(.NET Core 4.6.28008.01; Microsoft Windows 10.0.18363 )"
+        ],
+        "x-ms-client-request-id": "14c9d4be-f73b-d4e4-1ee8-d0d0f9329e93",
+        "x-ms-date": "Wed, 11 Dec 2019 23:07:10 GMT",
         "x-ms-file-attributes": "None",
         "x-ms-file-creation-time": "Now",
         "x-ms-file-last-write-time": "Now",
@@ -69,63 +55,46 @@
       "StatusCode": 201,
       "ResponseHeaders": {
         "Content-Length": "0",
-<<<<<<< HEAD
-        "Date": "Fri, 06 Dec 2019 00:27:03 GMT",
-        "ETag": "\"0x8D779E30485A3CC\"",
-        "Last-Modified": "Fri, 06 Dec 2019 00:27:03 GMT",
-=======
-        "Date": "Wed, 11 Dec 2019 20:39:34 GMT",
-        "ETag": "\u00220x8D77E7A3BDB921D\u0022",
-        "Last-Modified": "Wed, 11 Dec 2019 20:39:35 GMT",
->>>>>>> 5e20a7a1
-        "Server": [
-          "Windows-Azure-File/1.0",
-          "Microsoft-HTTPAPI/2.0"
-        ],
-        "x-ms-client-request-id": "a950d7b6-65d4-6965-ae38-d31f7e983811",
+        "Date": "Wed, 11 Dec 2019 23:07:10 GMT",
+        "ETag": "\u00220x8D77E8EDA2B5313\u0022",
+        "Last-Modified": "Wed, 11 Dec 2019 23:07:10 GMT",
+        "Server": [
+          "Windows-Azure-File/1.0",
+          "Microsoft-HTTPAPI/2.0"
+        ],
+        "x-ms-client-request-id": "14c9d4be-f73b-d4e4-1ee8-d0d0f9329e93",
         "x-ms-file-attributes": "Directory",
-<<<<<<< HEAD
-        "x-ms-file-change-time": "2019-12-06T00:27:03.66187Z",
-        "x-ms-file-creation-time": "2019-12-06T00:27:03.66187Z",
+        "x-ms-file-change-time": "2019-12-11T23:07:10.6942739Z",
+        "x-ms-file-creation-time": "2019-12-11T23:07:10.6942739Z",
         "x-ms-file-id": "13835128424026341376",
-        "x-ms-file-last-write-time": "2019-12-06T00:27:03.66187Z",
-=======
-        "x-ms-file-change-time": "2019-12-11T20:39:35.1569949Z",
-        "x-ms-file-creation-time": "2019-12-11T20:39:35.1569949Z",
-        "x-ms-file-id": "13835128424026341376",
-        "x-ms-file-last-write-time": "2019-12-11T20:39:35.1569949Z",
->>>>>>> 5e20a7a1
+        "x-ms-file-last-write-time": "2019-12-11T23:07:10.6942739Z",
         "x-ms-file-parent-id": "0",
         "x-ms-file-permission-key": "7855875120676328179*422928105932735866",
-        "x-ms-request-id": "ef3e3f1d-c01a-0019-5563-b01280000000",
+        "x-ms-request-id": "01ef0f93-d01a-0015-2177-b08588000000",
         "x-ms-request-server-encrypted": "true",
         "x-ms-version": "2019-07-07"
       },
       "ResponseBody": []
     },
     {
-      "RequestUri": "http://seanstagetest.file.core.windows.net/test-share-f7910d6a-226f-df7d-cfe6-4df2f0cce141/test-directory-7abb7e91-cf71-c18f-ecc6-a1b5109bb840/test-file-34aa740f-5072-6f68-2228-4b0c1727cd7a",
+      "RequestUri": "http://seanstagetest.file.core.windows.net/test-share-950d7358-6f4f-9d78-1c85-aed3fd70b66b/test-directory-78b85689-c4ae-9af8-9d72-14b4a0243228/test-file-4fb61637-f6a8-410e-2eaa-660aaaeb1c93",
       "RequestMethod": "PUT",
       "RequestHeaders": {
         "Authorization": "Sanitized",
-        "traceparent": "00-01e2cb56ad43ae449094eb5586a2f5a0-777e50076c85a94f-00",
-        "User-Agent": [
-<<<<<<< HEAD
-          "azsdk-net-Storage.Files.Shares/12.0.0-dev.20191205.1+4f14c4315f17fbbc59c93c6819467b6f15d7008f",
-=======
-          "azsdk-net-Storage.Files.Shares/12.0.0-dev.20191211.1\u002B899431c003876eb9b26cefd8e8a37e7f27f82ced",
->>>>>>> 5e20a7a1
-          "(.NET Core 4.6.28008.01; Microsoft Windows 10.0.18363 )"
-        ],
-        "x-ms-cache-control": "kigouwuishtiphesxccn",
-        "x-ms-client-request-id": "7f58a62c-eac7-65b6-6fe0-86ab19585286",
-        "x-ms-content-disposition": "sauplyilglrbkpolxowj",
-        "x-ms-content-encoding": "krbmmsfcnhnikrukmqdu",
-        "x-ms-content-language": "nichorxarsuiescbyicr",
+        "traceparent": "00-4eec34b25630b44480ade442b78f6cdf-ea7225ce4dac154b-00",
+        "User-Agent": [
+          "azsdk-net-Storage.Files.Shares/12.0.0-dev.20191211.1\u002B2accb37068f0a0c9382fa117525bb968c5397cf7",
+          "(.NET Core 4.6.28008.01; Microsoft Windows 10.0.18363 )"
+        ],
+        "x-ms-cache-control": "lvkodyxcvaoxgrpjdvxd",
+        "x-ms-client-request-id": "67d68706-e154-c8f7-c688-e59190da2a33",
+        "x-ms-content-disposition": "aweljnynefmgxmossxld",
+        "x-ms-content-encoding": "nnofwpmlmffcfopnrxep",
+        "x-ms-content-language": "ykwpniysdvpfkupmiyos",
         "x-ms-content-length": "1048576",
-        "x-ms-content-md5": "RUdkZ6Zxble\u002BWFhjstGhQg==",
-        "x-ms-content-type": "tgxxwjqrtexglbucoswt",
-        "x-ms-date": "Wed, 11 Dec 2019 20:39:35 GMT",
+        "x-ms-content-md5": "haG7sczsom3R9pVUWbRCtg==",
+        "x-ms-content-type": "anaxakajwbbtsudcpxqn",
+        "x-ms-date": "Wed, 11 Dec 2019 23:07:10 GMT",
         "x-ms-file-attributes": "None",
         "x-ms-file-creation-time": "Now",
         "x-ms-file-last-write-time": "Now",
@@ -138,89 +107,71 @@
       "StatusCode": 201,
       "ResponseHeaders": {
         "Content-Length": "0",
-<<<<<<< HEAD
-        "Date": "Fri, 06 Dec 2019 00:27:03 GMT",
-        "ETag": "\"0x8D779E30492C338\"",
-        "Last-Modified": "Fri, 06 Dec 2019 00:27:03 GMT",
-=======
-        "Date": "Wed, 11 Dec 2019 20:39:34 GMT",
-        "ETag": "\u00220x8D77E7A3BE863FF\u0022",
-        "Last-Modified": "Wed, 11 Dec 2019 20:39:35 GMT",
->>>>>>> 5e20a7a1
-        "Server": [
-          "Windows-Azure-File/1.0",
-          "Microsoft-HTTPAPI/2.0"
-        ],
-        "x-ms-client-request-id": "7f58a62c-eac7-65b6-6fe0-86ab19585286",
+        "Date": "Wed, 11 Dec 2019 23:07:10 GMT",
+        "ETag": "\u00220x8D77E8EDA39AAFA\u0022",
+        "Last-Modified": "Wed, 11 Dec 2019 23:07:10 GMT",
+        "Server": [
+          "Windows-Azure-File/1.0",
+          "Microsoft-HTTPAPI/2.0"
+        ],
+        "x-ms-client-request-id": "67d68706-e154-c8f7-c688-e59190da2a33",
         "x-ms-file-attributes": "Archive",
-        "x-ms-file-change-time": "2019-12-11T20:39:35.2410111Z",
-        "x-ms-file-creation-time": "2019-12-11T20:39:35.2410111Z",
+        "x-ms-file-change-time": "2019-12-11T23:07:10.7882746Z",
+        "x-ms-file-creation-time": "2019-12-11T23:07:10.7882746Z",
         "x-ms-file-id": "11529285414812647424",
-        "x-ms-file-last-write-time": "2019-12-11T20:39:35.2410111Z",
+        "x-ms-file-last-write-time": "2019-12-11T23:07:10.7882746Z",
         "x-ms-file-parent-id": "13835128424026341376",
         "x-ms-file-permission-key": "12501538048846835188*422928105932735866",
-        "x-ms-request-id": "ef3e3f1e-c01a-0019-5663-b01280000000",
+        "x-ms-request-id": "01ef0f96-d01a-0015-2477-b08588000000",
         "x-ms-request-server-encrypted": "true",
         "x-ms-version": "2019-07-07"
       },
       "ResponseBody": []
     },
     {
-      "RequestUri": "http://seanstagetest.file.core.windows.net/test-share-f7910d6a-226f-df7d-cfe6-4df2f0cce141/test-directory-7abb7e91-cf71-c18f-ecc6-a1b5109bb840/test-file-34aa740f-5072-6f68-2228-4b0c1727cd7a",
+      "RequestUri": "http://seanstagetest.file.core.windows.net/test-share-950d7358-6f4f-9d78-1c85-aed3fd70b66b/test-directory-78b85689-c4ae-9af8-9d72-14b4a0243228/test-file-4fb61637-f6a8-410e-2eaa-660aaaeb1c93",
       "RequestMethod": "HEAD",
       "RequestHeaders": {
         "Authorization": "Sanitized",
-        "traceparent": "00-f7d4646fc62e3c43a3e77a2508f644dd-3b7993e74702e64b-00",
-        "User-Agent": [
-<<<<<<< HEAD
-          "azsdk-net-Storage.Files.Shares/12.0.0-dev.20191205.1+4f14c4315f17fbbc59c93c6819467b6f15d7008f",
-=======
-          "azsdk-net-Storage.Files.Shares/12.0.0-dev.20191211.1\u002B899431c003876eb9b26cefd8e8a37e7f27f82ced",
->>>>>>> 5e20a7a1
-          "(.NET Core 4.6.28008.01; Microsoft Windows 10.0.18363 )"
-        ],
-        "x-ms-client-request-id": "70e0b513-4dcf-bcb3-c29a-c96a88c086b9",
-        "x-ms-date": "Wed, 11 Dec 2019 20:39:35 GMT",
+        "traceparent": "00-99a41d45d877a542acd8b7f6f1ae157b-d60a51f3dff46b48-00",
+        "User-Agent": [
+          "azsdk-net-Storage.Files.Shares/12.0.0-dev.20191211.1\u002B2accb37068f0a0c9382fa117525bb968c5397cf7",
+          "(.NET Core 4.6.28008.01; Microsoft Windows 10.0.18363 )"
+        ],
+        "x-ms-client-request-id": "22038795-b515-603e-7d2d-05d2385b8b5a",
+        "x-ms-date": "Wed, 11 Dec 2019 23:07:10 GMT",
         "x-ms-return-client-request-id": "true",
         "x-ms-version": "2019-07-07"
       },
       "RequestBody": null,
       "StatusCode": 200,
       "ResponseHeaders": {
-        "Cache-Control": "kigouwuishtiphesxccn",
-        "Content-Disposition": "sauplyilglrbkpolxowj",
-        "Content-Encoding": "krbmmsfcnhnikrukmqdu",
-        "Content-Language": "nichorxarsuiescbyicr",
+        "Cache-Control": "lvkodyxcvaoxgrpjdvxd",
+        "Content-Disposition": "aweljnynefmgxmossxld",
+        "Content-Encoding": "nnofwpmlmffcfopnrxep",
+        "Content-Language": "ykwpniysdvpfkupmiyos",
         "Content-Length": "1048576",
-<<<<<<< HEAD
-        "Content-MD5": "jDRhbc6Qo0uVsW5lBgapBg==",
-        "Content-Type": "anuabhiktbqnvjldtebg",
-        "Date": "Fri, 06 Dec 2019 00:27:03 GMT",
-        "ETag": "\"0x8D779E30492C338\"",
-        "Last-Modified": "Fri, 06 Dec 2019 00:27:03 GMT",
-=======
-        "Content-MD5": "RUdkZ6Zxble\u002BWFhjstGhQg==",
-        "Content-Type": "tgxxwjqrtexglbucoswt",
-        "Date": "Wed, 11 Dec 2019 20:39:35 GMT",
-        "ETag": "\u00220x8D77E7A3BE863FF\u0022",
-        "Last-Modified": "Wed, 11 Dec 2019 20:39:35 GMT",
->>>>>>> 5e20a7a1
+        "Content-MD5": "haG7sczsom3R9pVUWbRCtg==",
+        "Content-Type": "anaxakajwbbtsudcpxqn",
+        "Date": "Wed, 11 Dec 2019 23:07:10 GMT",
+        "ETag": "\u00220x8D77E8EDA39AAFA\u0022",
+        "Last-Modified": "Wed, 11 Dec 2019 23:07:10 GMT",
         "Server": [
           "Windows-Azure-File/1.0",
           "Microsoft-HTTPAPI/2.0"
         ],
         "Vary": "Origin",
-        "x-ms-client-request-id": "70e0b513-4dcf-bcb3-c29a-c96a88c086b9",
+        "x-ms-client-request-id": "22038795-b515-603e-7d2d-05d2385b8b5a",
         "x-ms-file-attributes": "Archive",
-        "x-ms-file-change-time": "2019-12-11T20:39:35.2410111Z",
-        "x-ms-file-creation-time": "2019-12-11T20:39:35.2410111Z",
+        "x-ms-file-change-time": "2019-12-11T23:07:10.7882746Z",
+        "x-ms-file-creation-time": "2019-12-11T23:07:10.7882746Z",
         "x-ms-file-id": "11529285414812647424",
-        "x-ms-file-last-write-time": "2019-12-11T20:39:35.2410111Z",
+        "x-ms-file-last-write-time": "2019-12-11T23:07:10.7882746Z",
         "x-ms-file-parent-id": "13835128424026341376",
         "x-ms-file-permission-key": "12501538048846835188*422928105932735866",
         "x-ms-lease-state": "available",
         "x-ms-lease-status": "unlocked",
-        "x-ms-request-id": "ef3e3f1f-c01a-0019-5763-b01280000000",
+        "x-ms-request-id": "01ef0f99-d01a-0015-2777-b08588000000",
         "x-ms-server-encrypted": "true",
         "x-ms-type": "File",
         "x-ms-version": "2019-07-07"
@@ -228,21 +179,17 @@
       "ResponseBody": []
     },
     {
-      "RequestUri": "http://seanstagetest.file.core.windows.net/test-share-f7910d6a-226f-df7d-cfe6-4df2f0cce141?restype=share",
+      "RequestUri": "http://seanstagetest.file.core.windows.net/test-share-950d7358-6f4f-9d78-1c85-aed3fd70b66b?restype=share",
       "RequestMethod": "DELETE",
       "RequestHeaders": {
         "Authorization": "Sanitized",
-        "traceparent": "00-2fe9a2d92e92544fa96248bbe17a4885-34761cbc99bedb4d-00",
-        "User-Agent": [
-<<<<<<< HEAD
-          "azsdk-net-Storage.Files.Shares/12.0.0-dev.20191205.1+4f14c4315f17fbbc59c93c6819467b6f15d7008f",
-=======
-          "azsdk-net-Storage.Files.Shares/12.0.0-dev.20191211.1\u002B899431c003876eb9b26cefd8e8a37e7f27f82ced",
->>>>>>> 5e20a7a1
-          "(.NET Core 4.6.28008.01; Microsoft Windows 10.0.18363 )"
-        ],
-        "x-ms-client-request-id": "6498a0be-e177-1db7-a4ba-42fd355b7747",
-        "x-ms-date": "Wed, 11 Dec 2019 20:39:35 GMT",
+        "traceparent": "00-4813df5fb80c41438170ac63533c1ac5-24edff4b8f74fd40-00",
+        "User-Agent": [
+          "azsdk-net-Storage.Files.Shares/12.0.0-dev.20191211.1\u002B2accb37068f0a0c9382fa117525bb968c5397cf7",
+          "(.NET Core 4.6.28008.01; Microsoft Windows 10.0.18363 )"
+        ],
+        "x-ms-client-request-id": "09fb0ebd-07d7-161e-ff2e-070fcd66e0ce",
+        "x-ms-date": "Wed, 11 Dec 2019 23:07:10 GMT",
         "x-ms-delete-snapshots": "include",
         "x-ms-return-client-request-id": "true",
         "x-ms-version": "2019-07-07"
@@ -251,27 +198,21 @@
       "StatusCode": 202,
       "ResponseHeaders": {
         "Content-Length": "0",
-        "Date": "Wed, 11 Dec 2019 20:39:35 GMT",
-        "Server": [
-          "Windows-Azure-File/1.0",
-          "Microsoft-HTTPAPI/2.0"
-        ],
-        "x-ms-client-request-id": "6498a0be-e177-1db7-a4ba-42fd355b7747",
-        "x-ms-request-id": "ef3e3f20-c01a-0019-5863-b01280000000",
+        "Date": "Wed, 11 Dec 2019 23:07:10 GMT",
+        "Server": [
+          "Windows-Azure-File/1.0",
+          "Microsoft-HTTPAPI/2.0"
+        ],
+        "x-ms-client-request-id": "09fb0ebd-07d7-161e-ff2e-070fcd66e0ce",
+        "x-ms-request-id": "01ef0f9e-d01a-0015-2c77-b08588000000",
         "x-ms-version": "2019-07-07"
       },
       "ResponseBody": []
     }
   ],
   "Variables": {
-<<<<<<< HEAD
-    "DateTimeOffsetNow": "2019-12-05T16:27:03.5646587-08:00",
-    "RandomSeed": "846739651",
+    "DateTimeOffsetNow": "2019-12-11T15:07:10.5790795-08:00",
+    "RandomSeed": "754452338",
     "Storage_TestConfigDefault": "ProductionTenant\nseanstagetest\nU2FuaXRpemVk\nhttp://seanstagetest.blob.core.windows.net\nhttp://seanstagetest.file.core.windows.net\nhttp://seanstagetest.queue.core.windows.net\nhttp://seanstagetest.table.core.windows.net\n\n\n\n\nhttp://seanstagetest-secondary.blob.core.windows.net\nhttp://seanstagetest-secondary.file.core.windows.net\nhttp://seanstagetest-secondary.queue.core.windows.net\nhttp://seanstagetest-secondary.table.core.windows.net\n\nSanitized\n\n\nCloud\nBlobEndpoint=http://seanstagetest.blob.core.windows.net/;QueueEndpoint=http://seanstagetest.queue.core.windows.net/;FileEndpoint=http://seanstagetest.file.core.windows.net/;BlobSecondaryEndpoint=http://seanstagetest-secondary.blob.core.windows.net/;QueueSecondaryEndpoint=http://seanstagetest-secondary.queue.core.windows.net/;FileSecondaryEndpoint=http://seanstagetest-secondary.file.core.windows.net/;AccountName=seanstagetest;AccountKey=Sanitized\nseanscope1"
-=======
-    "DateTimeOffsetNow": "2019-12-11T12:39:35.0320022-08:00",
-    "RandomSeed": "1236971575",
-    "Storage_TestConfigDefault": "ProductionTenant\nseanstagetest\nU2FuaXRpemVk\nhttp://seanstagetest.blob.core.windows.net\nhttp://seanstagetest.file.core.windows.net\nhttp://seanstagetest.queue.core.windows.net\nhttp://seanstagetest.table.core.windows.net\n\n\n\n\nhttp://seanstagetest-secondary.blob.core.windows.net\nhttp://seanstagetest-secondary.file.core.windows.net\nhttp://seanstagetest-secondary.queue.core.windows.net\nhttp://seanstagetest-secondary.table.core.windows.net\n\nSanitized\n\n\nCloud\nBlobEndpoint=http://seanstagetest.blob.core.windows.net/;QueueEndpoint=http://seanstagetest.queue.core.windows.net/;FileEndpoint=http://seanstagetest.file.core.windows.net/;BlobSecondaryEndpoint=http://seanstagetest-secondary.blob.core.windows.net/;QueueSecondaryEndpoint=http://seanstagetest-secondary.queue.core.windows.net/;FileSecondaryEndpoint=http://seanstagetest-secondary.file.core.windows.net/;AccountName=seanstagetest;AccountKey=Sanitized"
->>>>>>> 5e20a7a1
   }
 }