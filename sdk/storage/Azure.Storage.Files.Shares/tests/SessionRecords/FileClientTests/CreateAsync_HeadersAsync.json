{
  "Entries": [
    {
<<<<<<< HEAD
      "RequestUri": "http://seanstagetest.file.core.windows.net/test-share-d0873a97-6f66-8aab-52bf-0c64c5470419?restype=share",
      "RequestMethod": "PUT",
      "RequestHeaders": {
        "Authorization": "Sanitized",
        "traceparent": "00-6adf9b64d9d0b64ba6abe2d5a52263db-4beca1337cb2c346-00",
        "User-Agent": [
          "azsdk-net-Storage.Files.Shares/12.0.0-dev.20191209.1\u002Bb71b1fa965b15eccfc57e2c7781b8bf85cd4c766",
          "(.NET Core 4.6.28008.01; Microsoft Windows 10.0.18363 )"
        ],
        "x-ms-client-request-id": "27e0d201-a5eb-91fd-c75d-1260fa7d7207",
        "x-ms-date": "Tue, 10 Dec 2019 05:32:29 GMT",
=======
      "RequestUri": "http://seanstagetest.file.core.windows.net/test-share-7669409f-ad64-e340-2f40-23a0e5e1c9ce?restype=share",
      "RequestMethod": "PUT",
      "RequestHeaders": {
        "Authorization": "Sanitized",
        "traceparent": "00-4c403da9cf3b1343ad671ff1e07b2f16-d4a94c69995d7344-00",
        "User-Agent": [
          "azsdk-net-Storage.Files.Shares/12.0.0-dev.20191209.1\u002B61bda4d1783b0e05dba0d434ff14b2840726d3b1",
          "(.NET Core 4.6.28008.01; Microsoft Windows 10.0.18363 )"
        ],
        "x-ms-client-request-id": "fd7c1174-fb03-c2a4-c087-912a3bbf2c50",
        "x-ms-date": "Tue, 10 Dec 2019 06:01:03 GMT",
>>>>>>> 1d9822e0
        "x-ms-return-client-request-id": "true",
        "x-ms-version": "2019-07-07"
      },
      "RequestBody": null,
      "StatusCode": 201,
      "ResponseHeaders": {
        "Content-Length": "0",
<<<<<<< HEAD
        "Date": "Tue, 10 Dec 2019 05:32:29 GMT",
        "ETag": "\u00220x8D77D32594EDC1D\u0022",
        "Last-Modified": "Tue, 10 Dec 2019 05:32:29 GMT",
=======
        "Date": "Tue, 10 Dec 2019 06:01:03 GMT",
        "ETag": "\u00220x8D77D3656D3E02E\u0022",
        "Last-Modified": "Tue, 10 Dec 2019 06:01:03 GMT",
>>>>>>> 1d9822e0
        "Server": [
          "Windows-Azure-File/1.0",
          "Microsoft-HTTPAPI/2.0"
        ],
<<<<<<< HEAD
        "x-ms-client-request-id": "27e0d201-a5eb-91fd-c75d-1260fa7d7207",
        "x-ms-request-id": "0cb008f6-501a-0046-4c1b-afa6bc000000",
=======
        "x-ms-client-request-id": "fd7c1174-fb03-c2a4-c087-912a3bbf2c50",
        "x-ms-request-id": "38a4f982-501a-0034-7c1f-afa1f3000000",
>>>>>>> 1d9822e0
        "x-ms-version": "2019-07-07"
      },
      "ResponseBody": []
    },
    {
<<<<<<< HEAD
      "RequestUri": "http://seanstagetest.file.core.windows.net/test-share-d0873a97-6f66-8aab-52bf-0c64c5470419/test-directory-e6b62072-540b-160b-c8cd-2034bf13c047?restype=directory",
      "RequestMethod": "PUT",
      "RequestHeaders": {
        "Authorization": "Sanitized",
        "traceparent": "00-129bf752c3c85f43a6994b239a652e99-70f078bb72a31d45-00",
        "User-Agent": [
          "azsdk-net-Storage.Files.Shares/12.0.0-dev.20191209.1\u002Bb71b1fa965b15eccfc57e2c7781b8bf85cd4c766",
          "(.NET Core 4.6.28008.01; Microsoft Windows 10.0.18363 )"
        ],
        "x-ms-client-request-id": "a925a7bf-1b55-ac0a-c6c9-5f1d84c8d1b3",
        "x-ms-date": "Tue, 10 Dec 2019 05:32:29 GMT",
=======
      "RequestUri": "http://seanstagetest.file.core.windows.net/test-share-7669409f-ad64-e340-2f40-23a0e5e1c9ce/test-directory-2430ee8c-bfa1-b867-6499-adece02ad406?restype=directory",
      "RequestMethod": "PUT",
      "RequestHeaders": {
        "Authorization": "Sanitized",
        "traceparent": "00-8e1ee8c96cd8ad4e9df70aafbd5d6420-cace2e02404e104d-00",
        "User-Agent": [
          "azsdk-net-Storage.Files.Shares/12.0.0-dev.20191209.1\u002B61bda4d1783b0e05dba0d434ff14b2840726d3b1",
          "(.NET Core 4.6.28008.01; Microsoft Windows 10.0.18363 )"
        ],
        "x-ms-client-request-id": "1f897c4a-ecf8-b5ce-a9c4-996a4eb8e195",
        "x-ms-date": "Tue, 10 Dec 2019 06:01:03 GMT",
>>>>>>> 1d9822e0
        "x-ms-file-attributes": "None",
        "x-ms-file-creation-time": "Now",
        "x-ms-file-last-write-time": "Now",
        "x-ms-file-permission": "Inherit",
        "x-ms-return-client-request-id": "true",
        "x-ms-version": "2019-07-07"
      },
      "RequestBody": null,
      "StatusCode": 201,
      "ResponseHeaders": {
        "Content-Length": "0",
<<<<<<< HEAD
        "Date": "Tue, 10 Dec 2019 05:32:29 GMT",
        "ETag": "\u00220x8D77D32595C560C\u0022",
        "Last-Modified": "Tue, 10 Dec 2019 05:32:29 GMT",
=======
        "Date": "Tue, 10 Dec 2019 06:01:03 GMT",
        "ETag": "\u00220x8D77D3656E19F98\u0022",
        "Last-Modified": "Tue, 10 Dec 2019 06:01:03 GMT",
>>>>>>> 1d9822e0
        "Server": [
          "Windows-Azure-File/1.0",
          "Microsoft-HTTPAPI/2.0"
        ],
<<<<<<< HEAD
        "x-ms-client-request-id": "a925a7bf-1b55-ac0a-c6c9-5f1d84c8d1b3",
        "x-ms-file-attributes": "Directory",
        "x-ms-file-change-time": "2019-12-10T05:32:29.7274892Z",
        "x-ms-file-creation-time": "2019-12-10T05:32:29.7274892Z",
        "x-ms-file-id": "13835128424026341376",
        "x-ms-file-last-write-time": "2019-12-10T05:32:29.7274892Z",
        "x-ms-file-parent-id": "0",
        "x-ms-file-permission-key": "7855875120676328179*422928105932735866",
        "x-ms-request-id": "0cb008f8-501a-0046-4d1b-afa6bc000000",
=======
        "x-ms-client-request-id": "1f897c4a-ecf8-b5ce-a9c4-996a4eb8e195",
        "x-ms-file-attributes": "Directory",
        "x-ms-file-change-time": "2019-12-10T06:01:03.5547544Z",
        "x-ms-file-creation-time": "2019-12-10T06:01:03.5547544Z",
        "x-ms-file-id": "13835128424026341376",
        "x-ms-file-last-write-time": "2019-12-10T06:01:03.5547544Z",
        "x-ms-file-parent-id": "0",
        "x-ms-file-permission-key": "7855875120676328179*422928105932735866",
        "x-ms-request-id": "38a4f984-501a-0034-7d1f-afa1f3000000",
>>>>>>> 1d9822e0
        "x-ms-request-server-encrypted": "true",
        "x-ms-version": "2019-07-07"
      },
      "ResponseBody": []
    },
    {
<<<<<<< HEAD
      "RequestUri": "http://seanstagetest.file.core.windows.net/test-share-d0873a97-6f66-8aab-52bf-0c64c5470419/test-directory-e6b62072-540b-160b-c8cd-2034bf13c047/test-file-04a3cb9c-7f19-95a0-f269-88264a68a8b7",
      "RequestMethod": "PUT",
      "RequestHeaders": {
        "Authorization": "Sanitized",
        "traceparent": "00-5e18507fdc426841a9b679b6a9884c39-fb85aac2b4d64e43-00",
        "User-Agent": [
          "azsdk-net-Storage.Files.Shares/12.0.0-dev.20191209.1\u002Bb71b1fa965b15eccfc57e2c7781b8bf85cd4c766",
          "(.NET Core 4.6.28008.01; Microsoft Windows 10.0.18363 )"
        ],
        "x-ms-cache-control": "yvxxvbelodqswslbejch",
        "x-ms-client-request-id": "a3065613-ba6d-3f18-0690-b6eb93e3625d",
        "x-ms-content-disposition": "tfgqlpsoggqemmboohmd",
        "x-ms-content-encoding": "vikoxbbwokiexlltogmg",
        "x-ms-content-language": "ipfillgjqwlvwykktqsj",
        "x-ms-content-length": "1048576",
        "x-ms-content-md5": "T//fGg2SLBfNqhyxMdD\u002B4A==",
        "x-ms-content-type": "nvyvwmgaahyitftgccdl",
        "x-ms-date": "Tue, 10 Dec 2019 05:32:29 GMT",
=======
      "RequestUri": "http://seanstagetest.file.core.windows.net/test-share-7669409f-ad64-e340-2f40-23a0e5e1c9ce/test-directory-2430ee8c-bfa1-b867-6499-adece02ad406/test-file-88fb8bb2-5892-c1ec-2473-e87cfe5662b3",
      "RequestMethod": "PUT",
      "RequestHeaders": {
        "Authorization": "Sanitized",
        "traceparent": "00-188e20d6c8e35e4fa262552973818e0f-8aa03b7118e7f045-00",
        "User-Agent": [
          "azsdk-net-Storage.Files.Shares/12.0.0-dev.20191209.1\u002B61bda4d1783b0e05dba0d434ff14b2840726d3b1",
          "(.NET Core 4.6.28008.01; Microsoft Windows 10.0.18363 )"
        ],
        "x-ms-cache-control": "rvyggsrbaqxyjfetkoqx",
        "x-ms-client-request-id": "ca5e2a42-0cb6-f177-90c8-fb850351b652",
        "x-ms-content-disposition": "xqbyxpgyfjnjdghmgonx",
        "x-ms-content-encoding": "gvjfnrxtpqrcesnbtyhp",
        "x-ms-content-language": "lruqdoudwqmuarqchvlf",
        "x-ms-content-length": "1048576",
        "x-ms-content-md5": "bbV73eSj7qnt7Me7U3B6Yw==",
        "x-ms-content-type": "rmjnqkfksgrghxloasby",
        "x-ms-date": "Tue, 10 Dec 2019 06:01:03 GMT",
>>>>>>> 1d9822e0
        "x-ms-file-attributes": "None",
        "x-ms-file-creation-time": "Now",
        "x-ms-file-last-write-time": "Now",
        "x-ms-file-permission": "Inherit",
        "x-ms-return-client-request-id": "true",
        "x-ms-type": "file",
        "x-ms-version": "2019-07-07"
      },
      "RequestBody": null,
      "StatusCode": 201,
      "ResponseHeaders": {
        "Content-Length": "0",
<<<<<<< HEAD
        "Date": "Tue, 10 Dec 2019 05:32:29 GMT",
        "ETag": "\u00220x8D77D325969774D\u0022",
        "Last-Modified": "Tue, 10 Dec 2019 05:32:29 GMT",
=======
        "Date": "Tue, 10 Dec 2019 06:01:03 GMT",
        "ETag": "\u00220x8D77D3656EF58A1\u0022",
        "Last-Modified": "Tue, 10 Dec 2019 06:01:03 GMT",
>>>>>>> 1d9822e0
        "Server": [
          "Windows-Azure-File/1.0",
          "Microsoft-HTTPAPI/2.0"
        ],
<<<<<<< HEAD
        "x-ms-client-request-id": "a3065613-ba6d-3f18-0690-b6eb93e3625d",
        "x-ms-file-attributes": "Archive",
        "x-ms-file-change-time": "2019-12-10T05:32:29.8135373Z",
        "x-ms-file-creation-time": "2019-12-10T05:32:29.8135373Z",
        "x-ms-file-id": "11529285414812647424",
        "x-ms-file-last-write-time": "2019-12-10T05:32:29.8135373Z",
        "x-ms-file-parent-id": "13835128424026341376",
        "x-ms-file-permission-key": "12501538048846835188*422928105932735866",
        "x-ms-request-id": "0cb008f9-501a-0046-4e1b-afa6bc000000",
=======
        "x-ms-client-request-id": "ca5e2a42-0cb6-f177-90c8-fb850351b652",
        "x-ms-file-attributes": "Archive",
        "x-ms-file-change-time": "2019-12-10T06:01:03.6446881Z",
        "x-ms-file-creation-time": "2019-12-10T06:01:03.6446881Z",
        "x-ms-file-id": "11529285414812647424",
        "x-ms-file-last-write-time": "2019-12-10T06:01:03.6446881Z",
        "x-ms-file-parent-id": "13835128424026341376",
        "x-ms-file-permission-key": "12501538048846835188*422928105932735866",
        "x-ms-request-id": "38a4f985-501a-0034-7e1f-afa1f3000000",
>>>>>>> 1d9822e0
        "x-ms-request-server-encrypted": "true",
        "x-ms-version": "2019-07-07"
      },
      "ResponseBody": []
    },
    {
<<<<<<< HEAD
      "RequestUri": "http://seanstagetest.file.core.windows.net/test-share-d0873a97-6f66-8aab-52bf-0c64c5470419/test-directory-e6b62072-540b-160b-c8cd-2034bf13c047/test-file-04a3cb9c-7f19-95a0-f269-88264a68a8b7",
      "RequestMethod": "HEAD",
      "RequestHeaders": {
        "Authorization": "Sanitized",
        "traceparent": "00-8f359b1662c43343967106dd436b9860-2a443744e82cad44-00",
        "User-Agent": [
          "azsdk-net-Storage.Files.Shares/12.0.0-dev.20191209.1\u002Bb71b1fa965b15eccfc57e2c7781b8bf85cd4c766",
          "(.NET Core 4.6.28008.01; Microsoft Windows 10.0.18363 )"
        ],
        "x-ms-client-request-id": "f412f2a1-0562-5449-d535-125d60060e09",
        "x-ms-date": "Tue, 10 Dec 2019 05:32:29 GMT",
=======
      "RequestUri": "http://seanstagetest.file.core.windows.net/test-share-7669409f-ad64-e340-2f40-23a0e5e1c9ce/test-directory-2430ee8c-bfa1-b867-6499-adece02ad406/test-file-88fb8bb2-5892-c1ec-2473-e87cfe5662b3",
      "RequestMethod": "HEAD",
      "RequestHeaders": {
        "Authorization": "Sanitized",
        "traceparent": "00-ec83f7e7e78db8459d24ba72073d9db7-eb331f45adfb084e-00",
        "User-Agent": [
          "azsdk-net-Storage.Files.Shares/12.0.0-dev.20191209.1\u002B61bda4d1783b0e05dba0d434ff14b2840726d3b1",
          "(.NET Core 4.6.28008.01; Microsoft Windows 10.0.18363 )"
        ],
        "x-ms-client-request-id": "d43a6404-98f8-f7fc-2bb0-d3d8b9873f92",
        "x-ms-date": "Tue, 10 Dec 2019 06:01:03 GMT",
>>>>>>> 1d9822e0
        "x-ms-return-client-request-id": "true",
        "x-ms-version": "2019-07-07"
      },
      "RequestBody": null,
      "StatusCode": 200,
      "ResponseHeaders": {
<<<<<<< HEAD
        "Cache-Control": "yvxxvbelodqswslbejch",
        "Content-Disposition": "tfgqlpsoggqemmboohmd",
        "Content-Encoding": "vikoxbbwokiexlltogmg",
        "Content-Language": "ipfillgjqwlvwykktqsj",
        "Content-Length": "1048576",
        "Content-MD5": "T//fGg2SLBfNqhyxMdD\u002B4A==",
        "Content-Type": "nvyvwmgaahyitftgccdl",
        "Date": "Tue, 10 Dec 2019 05:32:29 GMT",
        "ETag": "\u00220x8D77D325969774D\u0022",
        "Last-Modified": "Tue, 10 Dec 2019 05:32:29 GMT",
=======
        "Cache-Control": "rvyggsrbaqxyjfetkoqx",
        "Content-Disposition": "xqbyxpgyfjnjdghmgonx",
        "Content-Encoding": "gvjfnrxtpqrcesnbtyhp",
        "Content-Language": "lruqdoudwqmuarqchvlf",
        "Content-Length": "1048576",
        "Content-MD5": "bbV73eSj7qnt7Me7U3B6Yw==",
        "Content-Type": "rmjnqkfksgrghxloasby",
        "Date": "Tue, 10 Dec 2019 06:01:03 GMT",
        "ETag": "\u00220x8D77D3656EF58A1\u0022",
        "Last-Modified": "Tue, 10 Dec 2019 06:01:03 GMT",
>>>>>>> 1d9822e0
        "Server": [
          "Windows-Azure-File/1.0",
          "Microsoft-HTTPAPI/2.0"
        ],
        "Vary": "Origin",
<<<<<<< HEAD
        "x-ms-client-request-id": "f412f2a1-0562-5449-d535-125d60060e09",
        "x-ms-file-attributes": "Archive",
        "x-ms-file-change-time": "2019-12-10T05:32:29.8135373Z",
        "x-ms-file-creation-time": "2019-12-10T05:32:29.8135373Z",
        "x-ms-file-id": "11529285414812647424",
        "x-ms-file-last-write-time": "2019-12-10T05:32:29.8135373Z",
=======
        "x-ms-client-request-id": "d43a6404-98f8-f7fc-2bb0-d3d8b9873f92",
        "x-ms-file-attributes": "Archive",
        "x-ms-file-change-time": "2019-12-10T06:01:03.6446881Z",
        "x-ms-file-creation-time": "2019-12-10T06:01:03.6446881Z",
        "x-ms-file-id": "11529285414812647424",
        "x-ms-file-last-write-time": "2019-12-10T06:01:03.6446881Z",
>>>>>>> 1d9822e0
        "x-ms-file-parent-id": "13835128424026341376",
        "x-ms-file-permission-key": "12501538048846835188*422928105932735866",
        "x-ms-lease-state": "available",
        "x-ms-lease-status": "unlocked",
<<<<<<< HEAD
        "x-ms-request-id": "0cb008fa-501a-0046-4f1b-afa6bc000000",
=======
        "x-ms-request-id": "38a4f986-501a-0034-7f1f-afa1f3000000",
>>>>>>> 1d9822e0
        "x-ms-server-encrypted": "true",
        "x-ms-type": "File",
        "x-ms-version": "2019-07-07"
      },
      "ResponseBody": []
    },
    {
<<<<<<< HEAD
      "RequestUri": "http://seanstagetest.file.core.windows.net/test-share-d0873a97-6f66-8aab-52bf-0c64c5470419?restype=share",
      "RequestMethod": "DELETE",
      "RequestHeaders": {
        "Authorization": "Sanitized",
        "traceparent": "00-8fafe397a3eecc40b13380710926be42-3e514c2c87597540-00",
        "User-Agent": [
          "azsdk-net-Storage.Files.Shares/12.0.0-dev.20191209.1\u002Bb71b1fa965b15eccfc57e2c7781b8bf85cd4c766",
          "(.NET Core 4.6.28008.01; Microsoft Windows 10.0.18363 )"
        ],
        "x-ms-client-request-id": "a049d377-6ed0-1cfb-5eba-c01da66725d2",
        "x-ms-date": "Tue, 10 Dec 2019 05:32:29 GMT",
=======
      "RequestUri": "http://seanstagetest.file.core.windows.net/test-share-7669409f-ad64-e340-2f40-23a0e5e1c9ce?restype=share",
      "RequestMethod": "DELETE",
      "RequestHeaders": {
        "Authorization": "Sanitized",
        "traceparent": "00-61012f34899f1243a207accd0a55beaf-79f88a51ff5cbd4b-00",
        "User-Agent": [
          "azsdk-net-Storage.Files.Shares/12.0.0-dev.20191209.1\u002B61bda4d1783b0e05dba0d434ff14b2840726d3b1",
          "(.NET Core 4.6.28008.01; Microsoft Windows 10.0.18363 )"
        ],
        "x-ms-client-request-id": "9f803639-e117-c95a-e96f-7f65ab1b44f5",
        "x-ms-date": "Tue, 10 Dec 2019 06:01:03 GMT",
>>>>>>> 1d9822e0
        "x-ms-delete-snapshots": "include",
        "x-ms-return-client-request-id": "true",
        "x-ms-version": "2019-07-07"
      },
      "RequestBody": null,
      "StatusCode": 202,
      "ResponseHeaders": {
        "Content-Length": "0",
<<<<<<< HEAD
        "Date": "Tue, 10 Dec 2019 05:32:29 GMT",
=======
        "Date": "Tue, 10 Dec 2019 06:01:03 GMT",
>>>>>>> 1d9822e0
        "Server": [
          "Windows-Azure-File/1.0",
          "Microsoft-HTTPAPI/2.0"
        ],
<<<<<<< HEAD
        "x-ms-client-request-id": "a049d377-6ed0-1cfb-5eba-c01da66725d2",
        "x-ms-request-id": "0cb008fb-501a-0046-501b-afa6bc000000",
=======
        "x-ms-client-request-id": "9f803639-e117-c95a-e96f-7f65ab1b44f5",
        "x-ms-request-id": "38a4f987-501a-0034-801f-afa1f3000000",
>>>>>>> 1d9822e0
        "x-ms-version": "2019-07-07"
      },
      "ResponseBody": []
    }
  ],
  "Variables": {
<<<<<<< HEAD
    "DateTimeOffsetNow": "2019-12-09T21:32:29.6444897-08:00",
    "RandomSeed": "407383267",
=======
    "DateTimeOffsetNow": "2019-12-09T22:01:03.4688444-08:00",
    "RandomSeed": "544969465",
>>>>>>> 1d9822e0
    "Storage_TestConfigDefault": "ProductionTenant\nseanstagetest\nU2FuaXRpemVk\nhttp://seanstagetest.blob.core.windows.net\nhttp://seanstagetest.file.core.windows.net\nhttp://seanstagetest.queue.core.windows.net\nhttp://seanstagetest.table.core.windows.net\n\n\n\n\nhttp://seanstagetest-secondary.blob.core.windows.net\nhttp://seanstagetest-secondary.file.core.windows.net\nhttp://seanstagetest-secondary.queue.core.windows.net\nhttp://seanstagetest-secondary.table.core.windows.net\n\nSanitized\n\n\nCloud\nBlobEndpoint=http://seanstagetest.blob.core.windows.net/;QueueEndpoint=http://seanstagetest.queue.core.windows.net/;FileEndpoint=http://seanstagetest.file.core.windows.net/;BlobSecondaryEndpoint=http://seanstagetest-secondary.blob.core.windows.net/;QueueSecondaryEndpoint=http://seanstagetest-secondary.queue.core.windows.net/;FileSecondaryEndpoint=http://seanstagetest-secondary.file.core.windows.net/;AccountName=seanstagetest;AccountKey=Sanitized"
  }
}<|MERGE_RESOLUTION|>--- conflicted
+++ resolved
@@ -1,88 +1,49 @@
 {
   "Entries": [
     {
-<<<<<<< HEAD
-      "RequestUri": "http://seanstagetest.file.core.windows.net/test-share-d0873a97-6f66-8aab-52bf-0c64c5470419?restype=share",
+      "RequestUri": "http://seanstagetest.file.core.windows.net/test-share-f7910d6a-226f-df7d-cfe6-4df2f0cce141?restype=share",
       "RequestMethod": "PUT",
       "RequestHeaders": {
         "Authorization": "Sanitized",
-        "traceparent": "00-6adf9b64d9d0b64ba6abe2d5a52263db-4beca1337cb2c346-00",
-        "User-Agent": [
-          "azsdk-net-Storage.Files.Shares/12.0.0-dev.20191209.1\u002Bb71b1fa965b15eccfc57e2c7781b8bf85cd4c766",
-          "(.NET Core 4.6.28008.01; Microsoft Windows 10.0.18363 )"
-        ],
-        "x-ms-client-request-id": "27e0d201-a5eb-91fd-c75d-1260fa7d7207",
-        "x-ms-date": "Tue, 10 Dec 2019 05:32:29 GMT",
-=======
-      "RequestUri": "http://seanstagetest.file.core.windows.net/test-share-7669409f-ad64-e340-2f40-23a0e5e1c9ce?restype=share",
+        "traceparent": "00-64bcd5b95cc2d441beab0a799e49f224-90e488cbf101f748-00",
+        "User-Agent": [
+          "azsdk-net-Storage.Files.Shares/12.0.0-dev.20191211.1\u002B899431c003876eb9b26cefd8e8a37e7f27f82ced",
+          "(.NET Core 4.6.28008.01; Microsoft Windows 10.0.18363 )"
+        ],
+        "x-ms-client-request-id": "bff93d38-20e6-484e-adc7-b5b0ab2c033a",
+        "x-ms-date": "Wed, 11 Dec 2019 20:39:35 GMT",
+        "x-ms-return-client-request-id": "true",
+        "x-ms-version": "2019-07-07"
+      },
+      "RequestBody": null,
+      "StatusCode": 201,
+      "ResponseHeaders": {
+        "Content-Length": "0",
+        "Date": "Wed, 11 Dec 2019 20:39:34 GMT",
+        "ETag": "\u00220x8D77E7A3BCB947C\u0022",
+        "Last-Modified": "Wed, 11 Dec 2019 20:39:35 GMT",
+        "Server": [
+          "Windows-Azure-File/1.0",
+          "Microsoft-HTTPAPI/2.0"
+        ],
+        "x-ms-client-request-id": "bff93d38-20e6-484e-adc7-b5b0ab2c033a",
+        "x-ms-request-id": "ef3e3f1b-c01a-0019-5463-b01280000000",
+        "x-ms-version": "2019-07-07"
+      },
+      "ResponseBody": []
+    },
+    {
+      "RequestUri": "http://seanstagetest.file.core.windows.net/test-share-f7910d6a-226f-df7d-cfe6-4df2f0cce141/test-directory-7abb7e91-cf71-c18f-ecc6-a1b5109bb840?restype=directory",
       "RequestMethod": "PUT",
       "RequestHeaders": {
         "Authorization": "Sanitized",
-        "traceparent": "00-4c403da9cf3b1343ad671ff1e07b2f16-d4a94c69995d7344-00",
-        "User-Agent": [
-          "azsdk-net-Storage.Files.Shares/12.0.0-dev.20191209.1\u002B61bda4d1783b0e05dba0d434ff14b2840726d3b1",
-          "(.NET Core 4.6.28008.01; Microsoft Windows 10.0.18363 )"
-        ],
-        "x-ms-client-request-id": "fd7c1174-fb03-c2a4-c087-912a3bbf2c50",
-        "x-ms-date": "Tue, 10 Dec 2019 06:01:03 GMT",
->>>>>>> 1d9822e0
-        "x-ms-return-client-request-id": "true",
-        "x-ms-version": "2019-07-07"
-      },
-      "RequestBody": null,
-      "StatusCode": 201,
-      "ResponseHeaders": {
-        "Content-Length": "0",
-<<<<<<< HEAD
-        "Date": "Tue, 10 Dec 2019 05:32:29 GMT",
-        "ETag": "\u00220x8D77D32594EDC1D\u0022",
-        "Last-Modified": "Tue, 10 Dec 2019 05:32:29 GMT",
-=======
-        "Date": "Tue, 10 Dec 2019 06:01:03 GMT",
-        "ETag": "\u00220x8D77D3656D3E02E\u0022",
-        "Last-Modified": "Tue, 10 Dec 2019 06:01:03 GMT",
->>>>>>> 1d9822e0
-        "Server": [
-          "Windows-Azure-File/1.0",
-          "Microsoft-HTTPAPI/2.0"
-        ],
-<<<<<<< HEAD
-        "x-ms-client-request-id": "27e0d201-a5eb-91fd-c75d-1260fa7d7207",
-        "x-ms-request-id": "0cb008f6-501a-0046-4c1b-afa6bc000000",
-=======
-        "x-ms-client-request-id": "fd7c1174-fb03-c2a4-c087-912a3bbf2c50",
-        "x-ms-request-id": "38a4f982-501a-0034-7c1f-afa1f3000000",
->>>>>>> 1d9822e0
-        "x-ms-version": "2019-07-07"
-      },
-      "ResponseBody": []
-    },
-    {
-<<<<<<< HEAD
-      "RequestUri": "http://seanstagetest.file.core.windows.net/test-share-d0873a97-6f66-8aab-52bf-0c64c5470419/test-directory-e6b62072-540b-160b-c8cd-2034bf13c047?restype=directory",
-      "RequestMethod": "PUT",
-      "RequestHeaders": {
-        "Authorization": "Sanitized",
-        "traceparent": "00-129bf752c3c85f43a6994b239a652e99-70f078bb72a31d45-00",
-        "User-Agent": [
-          "azsdk-net-Storage.Files.Shares/12.0.0-dev.20191209.1\u002Bb71b1fa965b15eccfc57e2c7781b8bf85cd4c766",
-          "(.NET Core 4.6.28008.01; Microsoft Windows 10.0.18363 )"
-        ],
-        "x-ms-client-request-id": "a925a7bf-1b55-ac0a-c6c9-5f1d84c8d1b3",
-        "x-ms-date": "Tue, 10 Dec 2019 05:32:29 GMT",
-=======
-      "RequestUri": "http://seanstagetest.file.core.windows.net/test-share-7669409f-ad64-e340-2f40-23a0e5e1c9ce/test-directory-2430ee8c-bfa1-b867-6499-adece02ad406?restype=directory",
-      "RequestMethod": "PUT",
-      "RequestHeaders": {
-        "Authorization": "Sanitized",
-        "traceparent": "00-8e1ee8c96cd8ad4e9df70aafbd5d6420-cace2e02404e104d-00",
-        "User-Agent": [
-          "azsdk-net-Storage.Files.Shares/12.0.0-dev.20191209.1\u002B61bda4d1783b0e05dba0d434ff14b2840726d3b1",
-          "(.NET Core 4.6.28008.01; Microsoft Windows 10.0.18363 )"
-        ],
-        "x-ms-client-request-id": "1f897c4a-ecf8-b5ce-a9c4-996a4eb8e195",
-        "x-ms-date": "Tue, 10 Dec 2019 06:01:03 GMT",
->>>>>>> 1d9822e0
+        "traceparent": "00-5b79b908096d734e969d68ffcfa20f67-faf92143a5bb2441-00",
+        "User-Agent": [
+          "azsdk-net-Storage.Files.Shares/12.0.0-dev.20191211.1\u002B899431c003876eb9b26cefd8e8a37e7f27f82ced",
+          "(.NET Core 4.6.28008.01; Microsoft Windows 10.0.18363 )"
+        ],
+        "x-ms-client-request-id": "a950d7b6-65d4-6965-ae38-d31f7e983811",
+        "x-ms-date": "Wed, 11 Dec 2019 20:39:35 GMT",
         "x-ms-file-attributes": "None",
         "x-ms-file-creation-time": "Now",
         "x-ms-file-last-write-time": "Now",
@@ -94,85 +55,46 @@
       "StatusCode": 201,
       "ResponseHeaders": {
         "Content-Length": "0",
-<<<<<<< HEAD
-        "Date": "Tue, 10 Dec 2019 05:32:29 GMT",
-        "ETag": "\u00220x8D77D32595C560C\u0022",
-        "Last-Modified": "Tue, 10 Dec 2019 05:32:29 GMT",
-=======
-        "Date": "Tue, 10 Dec 2019 06:01:03 GMT",
-        "ETag": "\u00220x8D77D3656E19F98\u0022",
-        "Last-Modified": "Tue, 10 Dec 2019 06:01:03 GMT",
->>>>>>> 1d9822e0
-        "Server": [
-          "Windows-Azure-File/1.0",
-          "Microsoft-HTTPAPI/2.0"
-        ],
-<<<<<<< HEAD
-        "x-ms-client-request-id": "a925a7bf-1b55-ac0a-c6c9-5f1d84c8d1b3",
+        "Date": "Wed, 11 Dec 2019 20:39:34 GMT",
+        "ETag": "\u00220x8D77E7A3BDB921D\u0022",
+        "Last-Modified": "Wed, 11 Dec 2019 20:39:35 GMT",
+        "Server": [
+          "Windows-Azure-File/1.0",
+          "Microsoft-HTTPAPI/2.0"
+        ],
+        "x-ms-client-request-id": "a950d7b6-65d4-6965-ae38-d31f7e983811",
         "x-ms-file-attributes": "Directory",
-        "x-ms-file-change-time": "2019-12-10T05:32:29.7274892Z",
-        "x-ms-file-creation-time": "2019-12-10T05:32:29.7274892Z",
+        "x-ms-file-change-time": "2019-12-11T20:39:35.1569949Z",
+        "x-ms-file-creation-time": "2019-12-11T20:39:35.1569949Z",
         "x-ms-file-id": "13835128424026341376",
-        "x-ms-file-last-write-time": "2019-12-10T05:32:29.7274892Z",
+        "x-ms-file-last-write-time": "2019-12-11T20:39:35.1569949Z",
         "x-ms-file-parent-id": "0",
         "x-ms-file-permission-key": "7855875120676328179*422928105932735866",
-        "x-ms-request-id": "0cb008f8-501a-0046-4d1b-afa6bc000000",
-=======
-        "x-ms-client-request-id": "1f897c4a-ecf8-b5ce-a9c4-996a4eb8e195",
-        "x-ms-file-attributes": "Directory",
-        "x-ms-file-change-time": "2019-12-10T06:01:03.5547544Z",
-        "x-ms-file-creation-time": "2019-12-10T06:01:03.5547544Z",
-        "x-ms-file-id": "13835128424026341376",
-        "x-ms-file-last-write-time": "2019-12-10T06:01:03.5547544Z",
-        "x-ms-file-parent-id": "0",
-        "x-ms-file-permission-key": "7855875120676328179*422928105932735866",
-        "x-ms-request-id": "38a4f984-501a-0034-7d1f-afa1f3000000",
->>>>>>> 1d9822e0
+        "x-ms-request-id": "ef3e3f1d-c01a-0019-5563-b01280000000",
         "x-ms-request-server-encrypted": "true",
         "x-ms-version": "2019-07-07"
       },
       "ResponseBody": []
     },
     {
-<<<<<<< HEAD
-      "RequestUri": "http://seanstagetest.file.core.windows.net/test-share-d0873a97-6f66-8aab-52bf-0c64c5470419/test-directory-e6b62072-540b-160b-c8cd-2034bf13c047/test-file-04a3cb9c-7f19-95a0-f269-88264a68a8b7",
+      "RequestUri": "http://seanstagetest.file.core.windows.net/test-share-f7910d6a-226f-df7d-cfe6-4df2f0cce141/test-directory-7abb7e91-cf71-c18f-ecc6-a1b5109bb840/test-file-34aa740f-5072-6f68-2228-4b0c1727cd7a",
       "RequestMethod": "PUT",
       "RequestHeaders": {
         "Authorization": "Sanitized",
-        "traceparent": "00-5e18507fdc426841a9b679b6a9884c39-fb85aac2b4d64e43-00",
-        "User-Agent": [
-          "azsdk-net-Storage.Files.Shares/12.0.0-dev.20191209.1\u002Bb71b1fa965b15eccfc57e2c7781b8bf85cd4c766",
-          "(.NET Core 4.6.28008.01; Microsoft Windows 10.0.18363 )"
-        ],
-        "x-ms-cache-control": "yvxxvbelodqswslbejch",
-        "x-ms-client-request-id": "a3065613-ba6d-3f18-0690-b6eb93e3625d",
-        "x-ms-content-disposition": "tfgqlpsoggqemmboohmd",
-        "x-ms-content-encoding": "vikoxbbwokiexlltogmg",
-        "x-ms-content-language": "ipfillgjqwlvwykktqsj",
+        "traceparent": "00-01e2cb56ad43ae449094eb5586a2f5a0-777e50076c85a94f-00",
+        "User-Agent": [
+          "azsdk-net-Storage.Files.Shares/12.0.0-dev.20191211.1\u002B899431c003876eb9b26cefd8e8a37e7f27f82ced",
+          "(.NET Core 4.6.28008.01; Microsoft Windows 10.0.18363 )"
+        ],
+        "x-ms-cache-control": "kigouwuishtiphesxccn",
+        "x-ms-client-request-id": "7f58a62c-eac7-65b6-6fe0-86ab19585286",
+        "x-ms-content-disposition": "sauplyilglrbkpolxowj",
+        "x-ms-content-encoding": "krbmmsfcnhnikrukmqdu",
+        "x-ms-content-language": "nichorxarsuiescbyicr",
         "x-ms-content-length": "1048576",
-        "x-ms-content-md5": "T//fGg2SLBfNqhyxMdD\u002B4A==",
-        "x-ms-content-type": "nvyvwmgaahyitftgccdl",
-        "x-ms-date": "Tue, 10 Dec 2019 05:32:29 GMT",
-=======
-      "RequestUri": "http://seanstagetest.file.core.windows.net/test-share-7669409f-ad64-e340-2f40-23a0e5e1c9ce/test-directory-2430ee8c-bfa1-b867-6499-adece02ad406/test-file-88fb8bb2-5892-c1ec-2473-e87cfe5662b3",
-      "RequestMethod": "PUT",
-      "RequestHeaders": {
-        "Authorization": "Sanitized",
-        "traceparent": "00-188e20d6c8e35e4fa262552973818e0f-8aa03b7118e7f045-00",
-        "User-Agent": [
-          "azsdk-net-Storage.Files.Shares/12.0.0-dev.20191209.1\u002B61bda4d1783b0e05dba0d434ff14b2840726d3b1",
-          "(.NET Core 4.6.28008.01; Microsoft Windows 10.0.18363 )"
-        ],
-        "x-ms-cache-control": "rvyggsrbaqxyjfetkoqx",
-        "x-ms-client-request-id": "ca5e2a42-0cb6-f177-90c8-fb850351b652",
-        "x-ms-content-disposition": "xqbyxpgyfjnjdghmgonx",
-        "x-ms-content-encoding": "gvjfnrxtpqrcesnbtyhp",
-        "x-ms-content-language": "lruqdoudwqmuarqchvlf",
-        "x-ms-content-length": "1048576",
-        "x-ms-content-md5": "bbV73eSj7qnt7Me7U3B6Yw==",
-        "x-ms-content-type": "rmjnqkfksgrghxloasby",
-        "x-ms-date": "Tue, 10 Dec 2019 06:01:03 GMT",
->>>>>>> 1d9822e0
+        "x-ms-content-md5": "RUdkZ6Zxble\u002BWFhjstGhQg==",
+        "x-ms-content-type": "tgxxwjqrtexglbucoswt",
+        "x-ms-date": "Wed, 11 Dec 2019 20:39:35 GMT",
         "x-ms-file-attributes": "None",
         "x-ms-file-creation-time": "Now",
         "x-ms-file-last-write-time": "Now",
@@ -185,129 +107,71 @@
       "StatusCode": 201,
       "ResponseHeaders": {
         "Content-Length": "0",
-<<<<<<< HEAD
-        "Date": "Tue, 10 Dec 2019 05:32:29 GMT",
-        "ETag": "\u00220x8D77D325969774D\u0022",
-        "Last-Modified": "Tue, 10 Dec 2019 05:32:29 GMT",
-=======
-        "Date": "Tue, 10 Dec 2019 06:01:03 GMT",
-        "ETag": "\u00220x8D77D3656EF58A1\u0022",
-        "Last-Modified": "Tue, 10 Dec 2019 06:01:03 GMT",
->>>>>>> 1d9822e0
-        "Server": [
-          "Windows-Azure-File/1.0",
-          "Microsoft-HTTPAPI/2.0"
-        ],
-<<<<<<< HEAD
-        "x-ms-client-request-id": "a3065613-ba6d-3f18-0690-b6eb93e3625d",
+        "Date": "Wed, 11 Dec 2019 20:39:34 GMT",
+        "ETag": "\u00220x8D77E7A3BE863FF\u0022",
+        "Last-Modified": "Wed, 11 Dec 2019 20:39:35 GMT",
+        "Server": [
+          "Windows-Azure-File/1.0",
+          "Microsoft-HTTPAPI/2.0"
+        ],
+        "x-ms-client-request-id": "7f58a62c-eac7-65b6-6fe0-86ab19585286",
         "x-ms-file-attributes": "Archive",
-        "x-ms-file-change-time": "2019-12-10T05:32:29.8135373Z",
-        "x-ms-file-creation-time": "2019-12-10T05:32:29.8135373Z",
+        "x-ms-file-change-time": "2019-12-11T20:39:35.2410111Z",
+        "x-ms-file-creation-time": "2019-12-11T20:39:35.2410111Z",
         "x-ms-file-id": "11529285414812647424",
-        "x-ms-file-last-write-time": "2019-12-10T05:32:29.8135373Z",
+        "x-ms-file-last-write-time": "2019-12-11T20:39:35.2410111Z",
         "x-ms-file-parent-id": "13835128424026341376",
         "x-ms-file-permission-key": "12501538048846835188*422928105932735866",
-        "x-ms-request-id": "0cb008f9-501a-0046-4e1b-afa6bc000000",
-=======
-        "x-ms-client-request-id": "ca5e2a42-0cb6-f177-90c8-fb850351b652",
+        "x-ms-request-id": "ef3e3f1e-c01a-0019-5663-b01280000000",
+        "x-ms-request-server-encrypted": "true",
+        "x-ms-version": "2019-07-07"
+      },
+      "ResponseBody": []
+    },
+    {
+      "RequestUri": "http://seanstagetest.file.core.windows.net/test-share-f7910d6a-226f-df7d-cfe6-4df2f0cce141/test-directory-7abb7e91-cf71-c18f-ecc6-a1b5109bb840/test-file-34aa740f-5072-6f68-2228-4b0c1727cd7a",
+      "RequestMethod": "HEAD",
+      "RequestHeaders": {
+        "Authorization": "Sanitized",
+        "traceparent": "00-f7d4646fc62e3c43a3e77a2508f644dd-3b7993e74702e64b-00",
+        "User-Agent": [
+          "azsdk-net-Storage.Files.Shares/12.0.0-dev.20191211.1\u002B899431c003876eb9b26cefd8e8a37e7f27f82ced",
+          "(.NET Core 4.6.28008.01; Microsoft Windows 10.0.18363 )"
+        ],
+        "x-ms-client-request-id": "70e0b513-4dcf-bcb3-c29a-c96a88c086b9",
+        "x-ms-date": "Wed, 11 Dec 2019 20:39:35 GMT",
+        "x-ms-return-client-request-id": "true",
+        "x-ms-version": "2019-07-07"
+      },
+      "RequestBody": null,
+      "StatusCode": 200,
+      "ResponseHeaders": {
+        "Cache-Control": "kigouwuishtiphesxccn",
+        "Content-Disposition": "sauplyilglrbkpolxowj",
+        "Content-Encoding": "krbmmsfcnhnikrukmqdu",
+        "Content-Language": "nichorxarsuiescbyicr",
+        "Content-Length": "1048576",
+        "Content-MD5": "RUdkZ6Zxble\u002BWFhjstGhQg==",
+        "Content-Type": "tgxxwjqrtexglbucoswt",
+        "Date": "Wed, 11 Dec 2019 20:39:35 GMT",
+        "ETag": "\u00220x8D77E7A3BE863FF\u0022",
+        "Last-Modified": "Wed, 11 Dec 2019 20:39:35 GMT",
+        "Server": [
+          "Windows-Azure-File/1.0",
+          "Microsoft-HTTPAPI/2.0"
+        ],
+        "Vary": "Origin",
+        "x-ms-client-request-id": "70e0b513-4dcf-bcb3-c29a-c96a88c086b9",
         "x-ms-file-attributes": "Archive",
-        "x-ms-file-change-time": "2019-12-10T06:01:03.6446881Z",
-        "x-ms-file-creation-time": "2019-12-10T06:01:03.6446881Z",
+        "x-ms-file-change-time": "2019-12-11T20:39:35.2410111Z",
+        "x-ms-file-creation-time": "2019-12-11T20:39:35.2410111Z",
         "x-ms-file-id": "11529285414812647424",
-        "x-ms-file-last-write-time": "2019-12-10T06:01:03.6446881Z",
-        "x-ms-file-parent-id": "13835128424026341376",
-        "x-ms-file-permission-key": "12501538048846835188*422928105932735866",
-        "x-ms-request-id": "38a4f985-501a-0034-7e1f-afa1f3000000",
->>>>>>> 1d9822e0
-        "x-ms-request-server-encrypted": "true",
-        "x-ms-version": "2019-07-07"
-      },
-      "ResponseBody": []
-    },
-    {
-<<<<<<< HEAD
-      "RequestUri": "http://seanstagetest.file.core.windows.net/test-share-d0873a97-6f66-8aab-52bf-0c64c5470419/test-directory-e6b62072-540b-160b-c8cd-2034bf13c047/test-file-04a3cb9c-7f19-95a0-f269-88264a68a8b7",
-      "RequestMethod": "HEAD",
-      "RequestHeaders": {
-        "Authorization": "Sanitized",
-        "traceparent": "00-8f359b1662c43343967106dd436b9860-2a443744e82cad44-00",
-        "User-Agent": [
-          "azsdk-net-Storage.Files.Shares/12.0.0-dev.20191209.1\u002Bb71b1fa965b15eccfc57e2c7781b8bf85cd4c766",
-          "(.NET Core 4.6.28008.01; Microsoft Windows 10.0.18363 )"
-        ],
-        "x-ms-client-request-id": "f412f2a1-0562-5449-d535-125d60060e09",
-        "x-ms-date": "Tue, 10 Dec 2019 05:32:29 GMT",
-=======
-      "RequestUri": "http://seanstagetest.file.core.windows.net/test-share-7669409f-ad64-e340-2f40-23a0e5e1c9ce/test-directory-2430ee8c-bfa1-b867-6499-adece02ad406/test-file-88fb8bb2-5892-c1ec-2473-e87cfe5662b3",
-      "RequestMethod": "HEAD",
-      "RequestHeaders": {
-        "Authorization": "Sanitized",
-        "traceparent": "00-ec83f7e7e78db8459d24ba72073d9db7-eb331f45adfb084e-00",
-        "User-Agent": [
-          "azsdk-net-Storage.Files.Shares/12.0.0-dev.20191209.1\u002B61bda4d1783b0e05dba0d434ff14b2840726d3b1",
-          "(.NET Core 4.6.28008.01; Microsoft Windows 10.0.18363 )"
-        ],
-        "x-ms-client-request-id": "d43a6404-98f8-f7fc-2bb0-d3d8b9873f92",
-        "x-ms-date": "Tue, 10 Dec 2019 06:01:03 GMT",
->>>>>>> 1d9822e0
-        "x-ms-return-client-request-id": "true",
-        "x-ms-version": "2019-07-07"
-      },
-      "RequestBody": null,
-      "StatusCode": 200,
-      "ResponseHeaders": {
-<<<<<<< HEAD
-        "Cache-Control": "yvxxvbelodqswslbejch",
-        "Content-Disposition": "tfgqlpsoggqemmboohmd",
-        "Content-Encoding": "vikoxbbwokiexlltogmg",
-        "Content-Language": "ipfillgjqwlvwykktqsj",
-        "Content-Length": "1048576",
-        "Content-MD5": "T//fGg2SLBfNqhyxMdD\u002B4A==",
-        "Content-Type": "nvyvwmgaahyitftgccdl",
-        "Date": "Tue, 10 Dec 2019 05:32:29 GMT",
-        "ETag": "\u00220x8D77D325969774D\u0022",
-        "Last-Modified": "Tue, 10 Dec 2019 05:32:29 GMT",
-=======
-        "Cache-Control": "rvyggsrbaqxyjfetkoqx",
-        "Content-Disposition": "xqbyxpgyfjnjdghmgonx",
-        "Content-Encoding": "gvjfnrxtpqrcesnbtyhp",
-        "Content-Language": "lruqdoudwqmuarqchvlf",
-        "Content-Length": "1048576",
-        "Content-MD5": "bbV73eSj7qnt7Me7U3B6Yw==",
-        "Content-Type": "rmjnqkfksgrghxloasby",
-        "Date": "Tue, 10 Dec 2019 06:01:03 GMT",
-        "ETag": "\u00220x8D77D3656EF58A1\u0022",
-        "Last-Modified": "Tue, 10 Dec 2019 06:01:03 GMT",
->>>>>>> 1d9822e0
-        "Server": [
-          "Windows-Azure-File/1.0",
-          "Microsoft-HTTPAPI/2.0"
-        ],
-        "Vary": "Origin",
-<<<<<<< HEAD
-        "x-ms-client-request-id": "f412f2a1-0562-5449-d535-125d60060e09",
-        "x-ms-file-attributes": "Archive",
-        "x-ms-file-change-time": "2019-12-10T05:32:29.8135373Z",
-        "x-ms-file-creation-time": "2019-12-10T05:32:29.8135373Z",
-        "x-ms-file-id": "11529285414812647424",
-        "x-ms-file-last-write-time": "2019-12-10T05:32:29.8135373Z",
-=======
-        "x-ms-client-request-id": "d43a6404-98f8-f7fc-2bb0-d3d8b9873f92",
-        "x-ms-file-attributes": "Archive",
-        "x-ms-file-change-time": "2019-12-10T06:01:03.6446881Z",
-        "x-ms-file-creation-time": "2019-12-10T06:01:03.6446881Z",
-        "x-ms-file-id": "11529285414812647424",
-        "x-ms-file-last-write-time": "2019-12-10T06:01:03.6446881Z",
->>>>>>> 1d9822e0
+        "x-ms-file-last-write-time": "2019-12-11T20:39:35.2410111Z",
         "x-ms-file-parent-id": "13835128424026341376",
         "x-ms-file-permission-key": "12501538048846835188*422928105932735866",
         "x-ms-lease-state": "available",
         "x-ms-lease-status": "unlocked",
-<<<<<<< HEAD
-        "x-ms-request-id": "0cb008fa-501a-0046-4f1b-afa6bc000000",
-=======
-        "x-ms-request-id": "38a4f986-501a-0034-7f1f-afa1f3000000",
->>>>>>> 1d9822e0
+        "x-ms-request-id": "ef3e3f1f-c01a-0019-5763-b01280000000",
         "x-ms-server-encrypted": "true",
         "x-ms-type": "File",
         "x-ms-version": "2019-07-07"
@@ -315,31 +179,17 @@
       "ResponseBody": []
     },
     {
-<<<<<<< HEAD
-      "RequestUri": "http://seanstagetest.file.core.windows.net/test-share-d0873a97-6f66-8aab-52bf-0c64c5470419?restype=share",
+      "RequestUri": "http://seanstagetest.file.core.windows.net/test-share-f7910d6a-226f-df7d-cfe6-4df2f0cce141?restype=share",
       "RequestMethod": "DELETE",
       "RequestHeaders": {
         "Authorization": "Sanitized",
-        "traceparent": "00-8fafe397a3eecc40b13380710926be42-3e514c2c87597540-00",
-        "User-Agent": [
-          "azsdk-net-Storage.Files.Shares/12.0.0-dev.20191209.1\u002Bb71b1fa965b15eccfc57e2c7781b8bf85cd4c766",
-          "(.NET Core 4.6.28008.01; Microsoft Windows 10.0.18363 )"
-        ],
-        "x-ms-client-request-id": "a049d377-6ed0-1cfb-5eba-c01da66725d2",
-        "x-ms-date": "Tue, 10 Dec 2019 05:32:29 GMT",
-=======
-      "RequestUri": "http://seanstagetest.file.core.windows.net/test-share-7669409f-ad64-e340-2f40-23a0e5e1c9ce?restype=share",
-      "RequestMethod": "DELETE",
-      "RequestHeaders": {
-        "Authorization": "Sanitized",
-        "traceparent": "00-61012f34899f1243a207accd0a55beaf-79f88a51ff5cbd4b-00",
-        "User-Agent": [
-          "azsdk-net-Storage.Files.Shares/12.0.0-dev.20191209.1\u002B61bda4d1783b0e05dba0d434ff14b2840726d3b1",
-          "(.NET Core 4.6.28008.01; Microsoft Windows 10.0.18363 )"
-        ],
-        "x-ms-client-request-id": "9f803639-e117-c95a-e96f-7f65ab1b44f5",
-        "x-ms-date": "Tue, 10 Dec 2019 06:01:03 GMT",
->>>>>>> 1d9822e0
+        "traceparent": "00-2fe9a2d92e92544fa96248bbe17a4885-34761cbc99bedb4d-00",
+        "User-Agent": [
+          "azsdk-net-Storage.Files.Shares/12.0.0-dev.20191211.1\u002B899431c003876eb9b26cefd8e8a37e7f27f82ced",
+          "(.NET Core 4.6.28008.01; Microsoft Windows 10.0.18363 )"
+        ],
+        "x-ms-client-request-id": "6498a0be-e177-1db7-a4ba-42fd355b7747",
+        "x-ms-date": "Wed, 11 Dec 2019 20:39:35 GMT",
         "x-ms-delete-snapshots": "include",
         "x-ms-return-client-request-id": "true",
         "x-ms-version": "2019-07-07"
@@ -348,35 +198,21 @@
       "StatusCode": 202,
       "ResponseHeaders": {
         "Content-Length": "0",
-<<<<<<< HEAD
-        "Date": "Tue, 10 Dec 2019 05:32:29 GMT",
-=======
-        "Date": "Tue, 10 Dec 2019 06:01:03 GMT",
->>>>>>> 1d9822e0
-        "Server": [
-          "Windows-Azure-File/1.0",
-          "Microsoft-HTTPAPI/2.0"
-        ],
-<<<<<<< HEAD
-        "x-ms-client-request-id": "a049d377-6ed0-1cfb-5eba-c01da66725d2",
-        "x-ms-request-id": "0cb008fb-501a-0046-501b-afa6bc000000",
-=======
-        "x-ms-client-request-id": "9f803639-e117-c95a-e96f-7f65ab1b44f5",
-        "x-ms-request-id": "38a4f987-501a-0034-801f-afa1f3000000",
->>>>>>> 1d9822e0
+        "Date": "Wed, 11 Dec 2019 20:39:35 GMT",
+        "Server": [
+          "Windows-Azure-File/1.0",
+          "Microsoft-HTTPAPI/2.0"
+        ],
+        "x-ms-client-request-id": "6498a0be-e177-1db7-a4ba-42fd355b7747",
+        "x-ms-request-id": "ef3e3f20-c01a-0019-5863-b01280000000",
         "x-ms-version": "2019-07-07"
       },
       "ResponseBody": []
     }
   ],
   "Variables": {
-<<<<<<< HEAD
-    "DateTimeOffsetNow": "2019-12-09T21:32:29.6444897-08:00",
-    "RandomSeed": "407383267",
-=======
-    "DateTimeOffsetNow": "2019-12-09T22:01:03.4688444-08:00",
-    "RandomSeed": "544969465",
->>>>>>> 1d9822e0
+    "DateTimeOffsetNow": "2019-12-11T12:39:35.0320022-08:00",
+    "RandomSeed": "1236971575",
     "Storage_TestConfigDefault": "ProductionTenant\nseanstagetest\nU2FuaXRpemVk\nhttp://seanstagetest.blob.core.windows.net\nhttp://seanstagetest.file.core.windows.net\nhttp://seanstagetest.queue.core.windows.net\nhttp://seanstagetest.table.core.windows.net\n\n\n\n\nhttp://seanstagetest-secondary.blob.core.windows.net\nhttp://seanstagetest-secondary.file.core.windows.net\nhttp://seanstagetest-secondary.queue.core.windows.net\nhttp://seanstagetest-secondary.table.core.windows.net\n\nSanitized\n\n\nCloud\nBlobEndpoint=http://seanstagetest.blob.core.windows.net/;QueueEndpoint=http://seanstagetest.queue.core.windows.net/;FileEndpoint=http://seanstagetest.file.core.windows.net/;BlobSecondaryEndpoint=http://seanstagetest-secondary.blob.core.windows.net/;QueueSecondaryEndpoint=http://seanstagetest-secondary.queue.core.windows.net/;FileSecondaryEndpoint=http://seanstagetest-secondary.file.core.windows.net/;AccountName=seanstagetest;AccountKey=Sanitized"
   }
 }