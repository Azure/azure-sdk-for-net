--- conflicted
+++ resolved
@@ -1,31 +1,17 @@
 {
   "Entries": [
     {
-<<<<<<< HEAD
-      "RequestUri": "http://seanstagetest.file.core.windows.net/test-share-c97cf5f0-553a-de8a-fc8b-69c7190de8f4?restype=share",
+      "RequestUri": "http://seanstagetest.file.core.windows.net/test-share-85f21a18-90e8-a945-9328-d4374e2a5490?restype=share",
       "RequestMethod": "PUT",
       "RequestHeaders": {
         "Authorization": "Sanitized",
-        "traceparent": "00-16d68e71045dd84eb02464e5dc450f27-604c43306ae7c548-00",
+        "traceparent": "00-c6cf824b4cb47646badc10b173bf97ac-263bcaa47637dc4d-00",
         "User-Agent": [
-          "azsdk-net-Storage.Files.Shares/12.0.0-dev.20191209.1\u002Bb71b1fa965b15eccfc57e2c7781b8bf85cd4c766",
+          "azsdk-net-Storage.Files.Shares/12.0.0-dev.20191211.1\u002B899431c003876eb9b26cefd8e8a37e7f27f82ced",
           "(.NET Core 4.6.28008.01; Microsoft Windows 10.0.18363 )"
         ],
-        "x-ms-client-request-id": "dd8a0a99-89a4-b1d4-ad0d-ccdca099b5a0",
-        "x-ms-date": "Tue, 10 Dec 2019 05:30:52 GMT",
-=======
-      "RequestUri": "http://seanstagetest.file.core.windows.net/test-share-81107c46-f66d-bdae-aff5-53d93229e2f2?restype=share",
-      "RequestMethod": "PUT",
-      "RequestHeaders": {
-        "Authorization": "Sanitized",
-        "traceparent": "00-dbef92a6b618244c8902ba41ca47a383-8d9b74e81ce1e746-00",
-        "User-Agent": [
-          "azsdk-net-Storage.Files.Shares/12.0.0-dev.20191209.1\u002B61bda4d1783b0e05dba0d434ff14b2840726d3b1",
-          "(.NET Core 4.6.28008.01; Microsoft Windows 10.0.18363 )"
-        ],
-        "x-ms-client-request-id": "c6ef496b-4ae8-ff09-6896-6aa368a702ea",
-        "x-ms-date": "Tue, 10 Dec 2019 05:59:25 GMT",
->>>>>>> 1d9822e0
+        "x-ms-client-request-id": "6714cbad-1a14-7b58-c756-0d1699bee4de",
+        "x-ms-date": "Wed, 11 Dec 2019 20:37:57 GMT",
         "x-ms-return-client-request-id": "true",
         "x-ms-version": "2019-07-07"
       },
@@ -33,56 +19,31 @@
       "StatusCode": 201,
       "ResponseHeaders": {
         "Content-Length": "0",
-<<<<<<< HEAD
-        "Date": "Tue, 10 Dec 2019 05:30:51 GMT",
-        "ETag": "\u00220x8D77D321F2EB090\u0022",
-        "Last-Modified": "Tue, 10 Dec 2019 05:30:52 GMT",
-=======
-        "Date": "Tue, 10 Dec 2019 05:59:24 GMT",
-        "ETag": "\u00220x8D77D361C7A1DFC\u0022",
-        "Last-Modified": "Tue, 10 Dec 2019 05:59:25 GMT",
->>>>>>> 1d9822e0
+        "Date": "Wed, 11 Dec 2019 20:37:57 GMT",
+        "ETag": "\u00220x8D77E7A01C92097\u0022",
+        "Last-Modified": "Wed, 11 Dec 2019 20:37:57 GMT",
         "Server": [
           "Windows-Azure-File/1.0",
           "Microsoft-HTTPAPI/2.0"
         ],
-<<<<<<< HEAD
-        "x-ms-client-request-id": "dd8a0a99-89a4-b1d4-ad0d-ccdca099b5a0",
-        "x-ms-request-id": "3e8daa75-201a-003e-5e1a-af0544000000",
-=======
-        "x-ms-client-request-id": "c6ef496b-4ae8-ff09-6896-6aa368a702ea",
-        "x-ms-request-id": "8749bea4-c01a-0019-561e-af1280000000",
->>>>>>> 1d9822e0
+        "x-ms-client-request-id": "6714cbad-1a14-7b58-c756-0d1699bee4de",
+        "x-ms-request-id": "ef3e39bb-c01a-0019-4c62-b01280000000",
         "x-ms-version": "2019-07-07"
       },
       "ResponseBody": []
     },
     {
-<<<<<<< HEAD
-      "RequestUri": "http://seanstagetest.file.core.windows.net/test-share-c97cf5f0-553a-de8a-fc8b-69c7190de8f4/test-directory-5ff87729-5cf3-d1ff-49cf-bcf894d700c1?restype=directory",
+      "RequestUri": "http://seanstagetest.file.core.windows.net/test-share-85f21a18-90e8-a945-9328-d4374e2a5490/test-directory-3ebea436-e5d9-ae27-496b-d86cb52a2fe3?restype=directory",
       "RequestMethod": "PUT",
       "RequestHeaders": {
         "Authorization": "Sanitized",
-        "traceparent": "00-c56f57738112c8489ef2ac2f00d51528-8e7a82a67b6ae349-00",
+        "traceparent": "00-7cf87ddd569b0846bdd83c68057a13fd-23a059c328b3824c-00",
         "User-Agent": [
-          "azsdk-net-Storage.Files.Shares/12.0.0-dev.20191209.1\u002Bb71b1fa965b15eccfc57e2c7781b8bf85cd4c766",
+          "azsdk-net-Storage.Files.Shares/12.0.0-dev.20191211.1\u002B899431c003876eb9b26cefd8e8a37e7f27f82ced",
           "(.NET Core 4.6.28008.01; Microsoft Windows 10.0.18363 )"
         ],
-        "x-ms-client-request-id": "668a1f8d-8143-3d19-0ab9-93d5ccdb1dd6",
-        "x-ms-date": "Tue, 10 Dec 2019 05:30:52 GMT",
-=======
-      "RequestUri": "http://seanstagetest.file.core.windows.net/test-share-81107c46-f66d-bdae-aff5-53d93229e2f2/test-directory-e6b40ac4-cbab-97ed-dcd3-9525429bd8b2?restype=directory",
-      "RequestMethod": "PUT",
-      "RequestHeaders": {
-        "Authorization": "Sanitized",
-        "traceparent": "00-7cae7cef9d596d4697eb1b34b1b07669-c48f850593ce3246-00",
-        "User-Agent": [
-          "azsdk-net-Storage.Files.Shares/12.0.0-dev.20191209.1\u002B61bda4d1783b0e05dba0d434ff14b2840726d3b1",
-          "(.NET Core 4.6.28008.01; Microsoft Windows 10.0.18363 )"
-        ],
-        "x-ms-client-request-id": "da4ec945-2348-a0ed-5c58-ea14b5e4bdcc",
-        "x-ms-date": "Tue, 10 Dec 2019 05:59:25 GMT",
->>>>>>> 1d9822e0
+        "x-ms-client-request-id": "d5e4fc96-a1f1-c7c9-a366-1ea841ebc59d",
+        "x-ms-date": "Wed, 11 Dec 2019 20:37:57 GMT",
         "x-ms-file-attributes": "None",
         "x-ms-file-creation-time": "Now",
         "x-ms-file-last-write-time": "Now",
@@ -94,71 +55,39 @@
       "StatusCode": 201,
       "ResponseHeaders": {
         "Content-Length": "0",
-<<<<<<< HEAD
-        "Date": "Tue, 10 Dec 2019 05:30:51 GMT",
-        "ETag": "\u00220x8D77D321F3CB19B\u0022",
-        "Last-Modified": "Tue, 10 Dec 2019 05:30:52 GMT",
-=======
-        "Date": "Tue, 10 Dec 2019 05:59:24 GMT",
-        "ETag": "\u00220x8D77D361C87FD87\u0022",
-        "Last-Modified": "Tue, 10 Dec 2019 05:59:25 GMT",
->>>>>>> 1d9822e0
+        "Date": "Wed, 11 Dec 2019 20:37:57 GMT",
+        "ETag": "\u00220x8D77E7A01D6A31A\u0022",
+        "Last-Modified": "Wed, 11 Dec 2019 20:37:57 GMT",
         "Server": [
           "Windows-Azure-File/1.0",
           "Microsoft-HTTPAPI/2.0"
         ],
-<<<<<<< HEAD
-        "x-ms-client-request-id": "668a1f8d-8143-3d19-0ab9-93d5ccdb1dd6",
+        "x-ms-client-request-id": "d5e4fc96-a1f1-c7c9-a366-1ea841ebc59d",
         "x-ms-file-attributes": "Directory",
-        "x-ms-file-change-time": "2019-12-10T05:30:52.2122651Z",
-        "x-ms-file-creation-time": "2019-12-10T05:30:52.2122651Z",
+        "x-ms-file-change-time": "2019-12-11T20:37:57.8168090Z",
+        "x-ms-file-creation-time": "2019-12-11T20:37:57.8168090Z",
         "x-ms-file-id": "13835128424026341376",
-        "x-ms-file-last-write-time": "2019-12-10T05:30:52.2122651Z",
+        "x-ms-file-last-write-time": "2019-12-11T20:37:57.8168090Z",
         "x-ms-file-parent-id": "0",
         "x-ms-file-permission-key": "7855875120676328179*422928105932735866",
-        "x-ms-request-id": "3e8daa77-201a-003e-5f1a-af0544000000",
-=======
-        "x-ms-client-request-id": "da4ec945-2348-a0ed-5c58-ea14b5e4bdcc",
-        "x-ms-file-attributes": "Directory",
-        "x-ms-file-change-time": "2019-12-10T05:59:25.6594823Z",
-        "x-ms-file-creation-time": "2019-12-10T05:59:25.6594823Z",
-        "x-ms-file-id": "13835128424026341376",
-        "x-ms-file-last-write-time": "2019-12-10T05:59:25.6594823Z",
-        "x-ms-file-parent-id": "0",
-        "x-ms-file-permission-key": "7855875120676328179*422928105932735866",
-        "x-ms-request-id": "8749bea6-c01a-0019-571e-af1280000000",
->>>>>>> 1d9822e0
+        "x-ms-request-id": "ef3e39bd-c01a-0019-4d62-b01280000000",
         "x-ms-request-server-encrypted": "true",
         "x-ms-version": "2019-07-07"
       },
       "ResponseBody": []
     },
     {
-<<<<<<< HEAD
-      "RequestUri": "http://seanstagetest.file.core.windows.net/test-share-c97cf5f0-553a-de8a-fc8b-69c7190de8f4?restype=share",
+      "RequestUri": "http://seanstagetest.file.core.windows.net/test-share-85f21a18-90e8-a945-9328-d4374e2a5490?restype=share",
       "RequestMethod": "DELETE",
       "RequestHeaders": {
         "Authorization": "Sanitized",
-        "traceparent": "00-b0d678f37aae9b40afe5ef0e5d8ddede-aa87672b3b73a94c-00",
+        "traceparent": "00-a6ae24040f52bb44845b7c36e575e698-0bcd3f7c14573541-00",
         "User-Agent": [
-          "azsdk-net-Storage.Files.Shares/12.0.0-dev.20191209.1\u002Bb71b1fa965b15eccfc57e2c7781b8bf85cd4c766",
+          "azsdk-net-Storage.Files.Shares/12.0.0-dev.20191211.1\u002B899431c003876eb9b26cefd8e8a37e7f27f82ced",
           "(.NET Core 4.6.28008.01; Microsoft Windows 10.0.18363 )"
         ],
-        "x-ms-client-request-id": "4686e30a-c79e-e707-026c-3efdbc4d9a9e",
-        "x-ms-date": "Tue, 10 Dec 2019 05:30:52 GMT",
-=======
-      "RequestUri": "http://seanstagetest.file.core.windows.net/test-share-81107c46-f66d-bdae-aff5-53d93229e2f2?restype=share",
-      "RequestMethod": "DELETE",
-      "RequestHeaders": {
-        "Authorization": "Sanitized",
-        "traceparent": "00-6966fcaaad275a46bffc21da0e9de6db-e165e335b97be447-00",
-        "User-Agent": [
-          "azsdk-net-Storage.Files.Shares/12.0.0-dev.20191209.1\u002B61bda4d1783b0e05dba0d434ff14b2840726d3b1",
-          "(.NET Core 4.6.28008.01; Microsoft Windows 10.0.18363 )"
-        ],
-        "x-ms-client-request-id": "8d2ec9fc-2644-2c0a-19a5-da99dafb6b5b",
-        "x-ms-date": "Tue, 10 Dec 2019 05:59:25 GMT",
->>>>>>> 1d9822e0
+        "x-ms-client-request-id": "32955092-84ec-35b9-3399-ac8d3c48cf39",
+        "x-ms-date": "Wed, 11 Dec 2019 20:37:57 GMT",
         "x-ms-delete-snapshots": "include",
         "x-ms-return-client-request-id": "true",
         "x-ms-version": "2019-07-07"
@@ -167,33 +96,20 @@
       "StatusCode": 202,
       "ResponseHeaders": {
         "Content-Length": "0",
-<<<<<<< HEAD
-        "Date": "Tue, 10 Dec 2019 05:30:51 GMT",
-=======
-        "Date": "Tue, 10 Dec 2019 05:59:25 GMT",
->>>>>>> 1d9822e0
+        "Date": "Wed, 11 Dec 2019 20:37:57 GMT",
         "Server": [
           "Windows-Azure-File/1.0",
           "Microsoft-HTTPAPI/2.0"
         ],
-<<<<<<< HEAD
-        "x-ms-client-request-id": "4686e30a-c79e-e707-026c-3efdbc4d9a9e",
-        "x-ms-request-id": "3e8daa78-201a-003e-601a-af0544000000",
-=======
-        "x-ms-client-request-id": "8d2ec9fc-2644-2c0a-19a5-da99dafb6b5b",
-        "x-ms-request-id": "8749bea7-c01a-0019-581e-af1280000000",
->>>>>>> 1d9822e0
+        "x-ms-client-request-id": "32955092-84ec-35b9-3399-ac8d3c48cf39",
+        "x-ms-request-id": "ef3e39be-c01a-0019-4e62-b01280000000",
         "x-ms-version": "2019-07-07"
       },
       "ResponseBody": []
     }
   ],
   "Variables": {
-<<<<<<< HEAD
-    "RandomSeed": "678386364",
-=======
-    "RandomSeed": "1272675747",
->>>>>>> 1d9822e0
+    "RandomSeed": "2115888343",
     "Storage_TestConfigDefault": "ProductionTenant\nseanstagetest\nU2FuaXRpemVk\nhttp://seanstagetest.blob.core.windows.net\nhttp://seanstagetest.file.core.windows.net\nhttp://seanstagetest.queue.core.windows.net\nhttp://seanstagetest.table.core.windows.net\n\n\n\n\nhttp://seanstagetest-secondary.blob.core.windows.net\nhttp://seanstagetest-secondary.file.core.windows.net\nhttp://seanstagetest-secondary.queue.core.windows.net\nhttp://seanstagetest-secondary.table.core.windows.net\n\nSanitized\n\n\nCloud\nBlobEndpoint=http://seanstagetest.blob.core.windows.net/;QueueEndpoint=http://seanstagetest.queue.core.windows.net/;FileEndpoint=http://seanstagetest.file.core.windows.net/;BlobSecondaryEndpoint=http://seanstagetest-secondary.blob.core.windows.net/;QueueSecondaryEndpoint=http://seanstagetest-secondary.queue.core.windows.net/;FileSecondaryEndpoint=http://seanstagetest-secondary.file.core.windows.net/;AccountName=seanstagetest;AccountKey=Sanitized"
   }
 }