--- conflicted
+++ resolved
@@ -14,11 +14,7 @@
         "x-ms-client-request-id": "2ecdfa4d-303e-8a99-400a-4862efb38820",
         "x-ms-date": "Tue, 26 Jan 2021 19:29:35 GMT",
         "x-ms-return-client-request-id": "true",
-<<<<<<< HEAD
-        "x-ms-version": "2020-12-06"
-=======
         "x-ms-version": "2021-02-12"
->>>>>>> 7e782c87
       },
       "RequestBody": null,
       "StatusCode": 201,
@@ -33,11 +29,7 @@
         ],
         "x-ms-client-request-id": "2ecdfa4d-303e-8a99-400a-4862efb38820",
         "x-ms-request-id": "cff979f1-301a-005d-1219-f4d046000000",
-<<<<<<< HEAD
-        "x-ms-version": "2020-12-06"
-=======
         "x-ms-version": "2021-02-12"
->>>>>>> 7e782c87
       },
       "ResponseBody": []
     },
@@ -59,11 +51,7 @@
         "x-ms-file-last-write-time": "Now",
         "x-ms-file-permission": "Inherit",
         "x-ms-return-client-request-id": "true",
-<<<<<<< HEAD
-        "x-ms-version": "2020-12-06"
-=======
         "x-ms-version": "2021-02-12"
->>>>>>> 7e782c87
       },
       "RequestBody": null,
       "StatusCode": 201,
@@ -86,11 +74,7 @@
         "x-ms-file-permission-key": "17860367565182308406*11459378189709739967",
         "x-ms-request-id": "cff979f4-301a-005d-1319-f4d046000000",
         "x-ms-request-server-encrypted": "true",
-<<<<<<< HEAD
-        "x-ms-version": "2020-12-06"
-=======
         "x-ms-version": "2021-02-12"
->>>>>>> 7e782c87
       },
       "ResponseBody": []
     },
@@ -109,11 +93,7 @@
         "x-ms-date": "Tue, 26 Jan 2021 19:29:35 GMT",
         "x-ms-delete-snapshots": "include",
         "x-ms-return-client-request-id": "true",
-<<<<<<< HEAD
-        "x-ms-version": "2020-12-06"
-=======
         "x-ms-version": "2021-02-12"
->>>>>>> 7e782c87
       },
       "RequestBody": null,
       "StatusCode": 202,
@@ -126,11 +106,7 @@
         ],
         "x-ms-client-request-id": "d63ce2d8-3c3d-1f37-2edf-0ddbd79bf057",
         "x-ms-request-id": "cff979f6-301a-005d-1419-f4d046000000",
-<<<<<<< HEAD
-        "x-ms-version": "2020-12-06"
-=======
         "x-ms-version": "2021-02-12"
->>>>>>> 7e782c87
       },
       "ResponseBody": []
     }
