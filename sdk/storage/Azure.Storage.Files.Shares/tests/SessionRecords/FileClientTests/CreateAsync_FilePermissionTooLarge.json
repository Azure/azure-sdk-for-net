--- conflicted
+++ resolved
@@ -1,18 +1,18 @@
 {
   "Entries": [
     {
-      "RequestUri": "https://seanmcccanary3.file.core.windows.net/test-share-e3caa5a0-1bf9-94d5-b55b-1e61f1b7e8f4?restype=share",
+      "RequestUri": "https://seanmcccanary3.file.core.windows.net/test-share-227797a0-1659-69fb-2ae7-b796bd09b9ce?restype=share",
       "RequestMethod": "PUT",
       "RequestHeaders": {
         "Accept": "application/xml",
         "Authorization": "Sanitized",
-        "traceparent": "00-bd28d313fe45d642b5cbd24956871689-664533fc1e27f648-00",
+        "traceparent": "00-ef7c77ebbb9b9c4b8360d34c92756805-0c39e5547e0a5949-00",
         "User-Agent": [
-          "azsdk-net-Storage.Files.Shares/12.7.0-alpha.20210121.1",
+          "azsdk-net-Storage.Files.Shares/12.7.0-alpha.20210126.1",
           "(.NET 5.0.2; Microsoft Windows 10.0.19042)"
         ],
-        "x-ms-client-request-id": "f92e7f6f-6055-a6ae-fe40-704eff361b5b",
-        "x-ms-date": "Thu, 21 Jan 2021 20:38:40 GMT",
+        "x-ms-client-request-id": "2ecdfa4d-303e-8a99-400a-4862efb38820",
+        "x-ms-date": "Tue, 26 Jan 2021 19:29:35 GMT",
         "x-ms-return-client-request-id": "true",
         "x-ms-version": "2020-06-12"
       },
@@ -20,37 +20,32 @@
       "StatusCode": 201,
       "ResponseHeaders": {
         "Content-Length": "0",
-        "Date": "Thu, 21 Jan 2021 20:38:39 GMT",
-        "ETag": "\u00220x8D8BE4C891A065F\u0022",
-        "Last-Modified": "Thu, 21 Jan 2021 20:38:39 GMT",
+        "Date": "Tue, 26 Jan 2021 19:29:34 GMT",
+        "ETag": "\u00220x8D8C230B6815824\u0022",
+        "Last-Modified": "Tue, 26 Jan 2021 19:29:34 GMT",
         "Server": [
           "Windows-Azure-File/1.0",
           "Microsoft-HTTPAPI/2.0"
         ],
-        "x-ms-client-request-id": "f92e7f6f-6055-a6ae-fe40-704eff361b5b",
-<<<<<<< HEAD
-        "x-ms-request-id": "c9ef61c2-f01a-0012-0f37-f3e9eb000000",
+        "x-ms-client-request-id": "2ecdfa4d-303e-8a99-400a-4862efb38820",
+        "x-ms-request-id": "cff979f1-301a-005d-1219-f4d046000000",
         "x-ms-version": "2020-06-12"
-=======
-        "x-ms-request-id": "13eff060-c01a-0092-2b35-f05e14000000",
-        "x-ms-version": "2020-04-08"
->>>>>>> ac24a13f
       },
       "ResponseBody": []
     },
     {
-      "RequestUri": "https://seanmcccanary3.file.core.windows.net/test-share-e3caa5a0-1bf9-94d5-b55b-1e61f1b7e8f4/test-directory-602799f4-be47-18f1-2fd4-234f5044c74d?restype=directory",
+      "RequestUri": "https://seanmcccanary3.file.core.windows.net/test-share-227797a0-1659-69fb-2ae7-b796bd09b9ce/test-directory-9329880a-76f3-d087-6a10-ceeae392da97?restype=directory",
       "RequestMethod": "PUT",
       "RequestHeaders": {
         "Accept": "application/xml",
         "Authorization": "Sanitized",
-        "traceparent": "00-2321b5f739298144aff5a9b3cd7ae2e9-b419b6fc0dc70549-00",
+        "traceparent": "00-d08da2766db91542ad41996ecff44c13-eb8462117c91164b-00",
         "User-Agent": [
-          "azsdk-net-Storage.Files.Shares/12.7.0-alpha.20210121.1",
+          "azsdk-net-Storage.Files.Shares/12.7.0-alpha.20210126.1",
           "(.NET 5.0.2; Microsoft Windows 10.0.19042)"
         ],
-        "x-ms-client-request-id": "329c6e8d-4640-b1be-8e15-ca803d5e55ba",
-        "x-ms-date": "Thu, 21 Jan 2021 20:38:40 GMT",
+        "x-ms-client-request-id": "065f12e5-8069-d610-72fd-c42d62aea6ad",
+        "x-ms-date": "Tue, 26 Jan 2021 19:29:35 GMT",
         "x-ms-file-attributes": "None",
         "x-ms-file-creation-time": "Now",
         "x-ms-file-last-write-time": "Now",
@@ -62,40 +57,40 @@
       "StatusCode": 201,
       "ResponseHeaders": {
         "Content-Length": "0",
-        "Date": "Thu, 21 Jan 2021 20:38:39 GMT",
-        "ETag": "\u00220x8D8BE4C892401BB\u0022",
-        "Last-Modified": "Thu, 21 Jan 2021 20:38:40 GMT",
+        "Date": "Tue, 26 Jan 2021 19:29:34 GMT",
+        "ETag": "\u00220x8D8C230B68D1C4B\u0022",
+        "Last-Modified": "Tue, 26 Jan 2021 19:29:34 GMT",
         "Server": [
           "Windows-Azure-File/1.0",
           "Microsoft-HTTPAPI/2.0"
         ],
-        "x-ms-client-request-id": "329c6e8d-4640-b1be-8e15-ca803d5e55ba",
+        "x-ms-client-request-id": "065f12e5-8069-d610-72fd-c42d62aea6ad",
         "x-ms-file-attributes": "Directory",
-        "x-ms-file-change-time": "2021-01-21T20:38:40.0555451Z",
-        "x-ms-file-creation-time": "2021-01-21T20:38:40.0555451Z",
+        "x-ms-file-change-time": "2021-01-26T19:29:34.9845067Z",
+        "x-ms-file-creation-time": "2021-01-26T19:29:34.9845067Z",
         "x-ms-file-id": "13835128424026341376",
-        "x-ms-file-last-write-time": "2021-01-21T20:38:40.0555451Z",
+        "x-ms-file-last-write-time": "2021-01-26T19:29:34.9845067Z",
         "x-ms-file-parent-id": "0",
         "x-ms-file-permission-key": "17860367565182308406*11459378189709739967",
-        "x-ms-request-id": "13eff063-c01a-0092-2c35-f05e14000000",
+        "x-ms-request-id": "cff979f4-301a-005d-1319-f4d046000000",
         "x-ms-request-server-encrypted": "true",
         "x-ms-version": "2020-06-12"
       },
       "ResponseBody": []
     },
     {
-      "RequestUri": "https://seanmcccanary3.file.core.windows.net/test-share-e3caa5a0-1bf9-94d5-b55b-1e61f1b7e8f4?restype=share",
+      "RequestUri": "https://seanmcccanary3.file.core.windows.net/test-share-227797a0-1659-69fb-2ae7-b796bd09b9ce?restype=share",
       "RequestMethod": "DELETE",
       "RequestHeaders": {
         "Accept": "application/xml",
         "Authorization": "Sanitized",
-        "traceparent": "00-baa0f9235bd81844b26f4982bb943bbe-ce1766c7358c8a40-00",
+        "traceparent": "00-03f0c38a638ca94fa7d0835d48f13f6f-39795b1b14ad214f-00",
         "User-Agent": [
-          "azsdk-net-Storage.Files.Shares/12.7.0-alpha.20210121.1",
+          "azsdk-net-Storage.Files.Shares/12.7.0-alpha.20210126.1",
           "(.NET 5.0.2; Microsoft Windows 10.0.19042)"
         ],
-        "x-ms-client-request-id": "f6b6a356-0f8d-e445-9c96-38b1bd2250cc",
-        "x-ms-date": "Thu, 21 Jan 2021 20:38:40 GMT",
+        "x-ms-client-request-id": "d63ce2d8-3c3d-1f37-2edf-0ddbd79bf057",
+        "x-ms-date": "Tue, 26 Jan 2021 19:29:35 GMT",
         "x-ms-delete-snapshots": "include",
         "x-ms-return-client-request-id": "true",
         "x-ms-version": "2020-06-12"
@@ -104,25 +99,20 @@
       "StatusCode": 202,
       "ResponseHeaders": {
         "Content-Length": "0",
-        "Date": "Thu, 21 Jan 2021 20:38:39 GMT",
+        "Date": "Tue, 26 Jan 2021 19:29:34 GMT",
         "Server": [
           "Windows-Azure-File/1.0",
           "Microsoft-HTTPAPI/2.0"
         ],
-        "x-ms-client-request-id": "f6b6a356-0f8d-e445-9c96-38b1bd2250cc",
-<<<<<<< HEAD
-        "x-ms-request-id": "c9ef61c5-f01a-0012-1137-f3e9eb000000",
+        "x-ms-client-request-id": "d63ce2d8-3c3d-1f37-2edf-0ddbd79bf057",
+        "x-ms-request-id": "cff979f6-301a-005d-1419-f4d046000000",
         "x-ms-version": "2020-06-12"
-=======
-        "x-ms-request-id": "13eff065-c01a-0092-2d35-f05e14000000",
-        "x-ms-version": "2020-04-08"
->>>>>>> ac24a13f
       },
       "ResponseBody": []
     }
   ],
   "Variables": {
-    "RandomSeed": "1028690499",
+    "RandomSeed": "491822765",
     "Storage_TestConfigDefault": "ProductionTenant\nseanmcccanary3\nU2FuaXRpemVk\nhttps://seanmcccanary3.blob.core.windows.net\nhttps://seanmcccanary3.file.core.windows.net\nhttps://seanmcccanary3.queue.core.windows.net\nhttps://seanmcccanary3.table.core.windows.net\n\n\n\n\nhttps://seanmcccanary3-secondary.blob.core.windows.net\nhttps://seanmcccanary3-secondary.file.core.windows.net\nhttps://seanmcccanary3-secondary.queue.core.windows.net\nhttps://seanmcccanary3-secondary.table.core.windows.net\n\nSanitized\n\n\nCloud\nBlobEndpoint=https://seanmcccanary3.blob.core.windows.net/;QueueEndpoint=https://seanmcccanary3.queue.core.windows.net/;FileEndpoint=https://seanmcccanary3.file.core.windows.net/;BlobSecondaryEndpoint=https://seanmcccanary3-secondary.blob.core.windows.net/;QueueSecondaryEndpoint=https://seanmcccanary3-secondary.queue.core.windows.net/;FileSecondaryEndpoint=https://seanmcccanary3-secondary.file.core.windows.net/;AccountName=seanmcccanary3;AccountKey=Kg==;\nseanscope1"
   }
 }