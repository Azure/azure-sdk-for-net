--- conflicted
+++ resolved
@@ -1,56 +1,51 @@
 {
   "Entries": [
     {
-      "RequestUri": "https://seanmcccanary3.file.core.windows.net/test-share-cba1f837-269e-086c-a0ed-fb6ff56f8a8e?restype=share",
-      "RequestMethod": "PUT",
-      "RequestHeaders": {
-        "Accept": "application/xml",
-        "Authorization": "Sanitized",
-        "traceparent": "00-3f480be2aaa52b4c871c77c7c51cc0c1-34fba83f3b1bc441-00",
-        "User-Agent": [
-          "azsdk-net-Storage.Files.Shares/12.7.0-alpha.20210121.1",
-          "(.NET 5.0.2; Microsoft Windows 10.0.19042)"
-        ],
-        "x-ms-client-request-id": "8fd63d83-d711-78bc-b3d2-cbc96e480265",
-        "x-ms-date": "Thu, 21 Jan 2021 20:38:35 GMT",
-        "x-ms-return-client-request-id": "true",
-        "x-ms-version": "2020-06-12"
-      },
-      "RequestBody": null,
-      "StatusCode": 201,
-      "ResponseHeaders": {
-        "Content-Length": "0",
-        "Date": "Thu, 21 Jan 2021 20:38:35 GMT",
-        "ETag": "\u00220x8D8BE4C86A104F5\u0022",
-        "Last-Modified": "Thu, 21 Jan 2021 20:38:35 GMT",
-        "Server": [
-          "Windows-Azure-File/1.0",
-          "Microsoft-HTTPAPI/2.0"
-        ],
-        "x-ms-client-request-id": "8fd63d83-d711-78bc-b3d2-cbc96e480265",
-<<<<<<< HEAD
-        "x-ms-request-id": "c9ef6194-f01a-0012-6e37-f3e9eb000000",
-        "x-ms-version": "2020-06-12"
-=======
-        "x-ms-request-id": "327ac19e-901a-006b-3035-f05d36000000",
-        "x-ms-version": "2020-04-08"
->>>>>>> ac24a13f
-      },
-      "ResponseBody": []
-    },
-    {
-      "RequestUri": "https://seanmcccanary3.file.core.windows.net/test-share-cba1f837-269e-086c-a0ed-fb6ff56f8a8e/test-directory-50c707ca-2b9f-3469-9436-c78fb5e32b0f?restype=directory",
-      "RequestMethod": "PUT",
-      "RequestHeaders": {
-        "Accept": "application/xml",
-        "Authorization": "Sanitized",
-        "traceparent": "00-4b3d4bc3e9be1944acafd04eb088cd56-e4ebc88ef6827e42-00",
-        "User-Agent": [
-          "azsdk-net-Storage.Files.Shares/12.7.0-alpha.20210121.1",
-          "(.NET 5.0.2; Microsoft Windows 10.0.19042)"
-        ],
-        "x-ms-client-request-id": "d5be0b0d-1bc9-57a9-d3a2-fada102dc3d0",
-        "x-ms-date": "Thu, 21 Jan 2021 20:38:36 GMT",
+      "RequestUri": "https://seanmcccanary3.file.core.windows.net/test-share-43dd1369-b3d9-1202-79a9-99143d60017a?restype=share",
+      "RequestMethod": "PUT",
+      "RequestHeaders": {
+        "Accept": "application/xml",
+        "Authorization": "Sanitized",
+        "traceparent": "00-0fe7cca160b16e418a38bce58cc38418-93ee5424e3358c4d-00",
+        "User-Agent": [
+          "azsdk-net-Storage.Files.Shares/12.7.0-alpha.20210126.1",
+          "(.NET 5.0.2; Microsoft Windows 10.0.19042)"
+        ],
+        "x-ms-client-request-id": "e1b121a7-fd42-e476-a250-51d4c7551d07",
+        "x-ms-date": "Tue, 26 Jan 2021 19:29:31 GMT",
+        "x-ms-return-client-request-id": "true",
+        "x-ms-version": "2020-06-12"
+      },
+      "RequestBody": null,
+      "StatusCode": 201,
+      "ResponseHeaders": {
+        "Content-Length": "0",
+        "Date": "Tue, 26 Jan 2021 19:29:30 GMT",
+        "ETag": "\u00220x8D8C230B3F001E6\u0022",
+        "Last-Modified": "Tue, 26 Jan 2021 19:29:30 GMT",
+        "Server": [
+          "Windows-Azure-File/1.0",
+          "Microsoft-HTTPAPI/2.0"
+        ],
+        "x-ms-client-request-id": "e1b121a7-fd42-e476-a250-51d4c7551d07",
+        "x-ms-request-id": "944f1dd1-b01a-0098-7519-f4faa3000000",
+        "x-ms-version": "2020-06-12"
+      },
+      "ResponseBody": []
+    },
+    {
+      "RequestUri": "https://seanmcccanary3.file.core.windows.net/test-share-43dd1369-b3d9-1202-79a9-99143d60017a/test-directory-f040971c-d327-d9f9-c5a5-2631503b93bf?restype=directory",
+      "RequestMethod": "PUT",
+      "RequestHeaders": {
+        "Accept": "application/xml",
+        "Authorization": "Sanitized",
+        "traceparent": "00-83e3d8454bea984e9281478d92e2cecd-9aaa1ccb93acff45-00",
+        "User-Agent": [
+          "azsdk-net-Storage.Files.Shares/12.7.0-alpha.20210126.1",
+          "(.NET 5.0.2; Microsoft Windows 10.0.19042)"
+        ],
+        "x-ms-client-request-id": "e6ab5b8a-6e79-d34a-28d8-1c9cd6449467",
+        "x-ms-date": "Tue, 26 Jan 2021 19:29:31 GMT",
         "x-ms-file-attributes": "None",
         "x-ms-file-creation-time": "Now",
         "x-ms-file-last-write-time": "Now",
@@ -62,41 +57,41 @@
       "StatusCode": 201,
       "ResponseHeaders": {
         "Content-Length": "0",
-        "Date": "Thu, 21 Jan 2021 20:38:35 GMT",
-        "ETag": "\u00220x8D8BE4C86AA7804\u0022",
-        "Last-Modified": "Thu, 21 Jan 2021 20:38:35 GMT",
-        "Server": [
-          "Windows-Azure-File/1.0",
-          "Microsoft-HTTPAPI/2.0"
-        ],
-        "x-ms-client-request-id": "d5be0b0d-1bc9-57a9-d3a2-fada102dc3d0",
+        "Date": "Tue, 26 Jan 2021 19:29:30 GMT",
+        "ETag": "\u00220x8D8C230B3FB4AC0\u0022",
+        "Last-Modified": "Tue, 26 Jan 2021 19:29:30 GMT",
+        "Server": [
+          "Windows-Azure-File/1.0",
+          "Microsoft-HTTPAPI/2.0"
+        ],
+        "x-ms-client-request-id": "e6ab5b8a-6e79-d34a-28d8-1c9cd6449467",
         "x-ms-file-attributes": "Directory",
-        "x-ms-file-change-time": "2021-01-21T20:38:35.9035908Z",
-        "x-ms-file-creation-time": "2021-01-21T20:38:35.9035908Z",
+        "x-ms-file-change-time": "2021-01-26T19:29:30.6734272Z",
+        "x-ms-file-creation-time": "2021-01-26T19:29:30.6734272Z",
         "x-ms-file-id": "13835128424026341376",
-        "x-ms-file-last-write-time": "2021-01-21T20:38:35.9035908Z",
+        "x-ms-file-last-write-time": "2021-01-26T19:29:30.6734272Z",
         "x-ms-file-parent-id": "0",
         "x-ms-file-permission-key": "17860367565182308406*11459378189709739967",
-        "x-ms-request-id": "327ac1a1-901a-006b-3135-f05d36000000",
+        "x-ms-request-id": "944f1dd5-b01a-0098-7619-f4faa3000000",
         "x-ms-request-server-encrypted": "true",
         "x-ms-version": "2020-06-12"
       },
       "ResponseBody": []
     },
     {
-      "RequestUri": "https://seanmcccanary3.file.core.windows.net/test-share-cba1f837-269e-086c-a0ed-fb6ff56f8a8e/test-directory-50c707ca-2b9f-3469-9436-c78fb5e32b0f/test-directory-ba46bca6-4a5c-cecd-8aa2-3dff33bcfdf9",
-      "RequestMethod": "PUT",
-      "RequestHeaders": {
-        "Accept": "application/xml",
-        "Authorization": "Sanitized",
-        "traceparent": "00-b78e2e94f3195e4a8a8352b2180d807d-f861acf63a14924a-00",
-        "User-Agent": [
-          "azsdk-net-Storage.Files.Shares/12.7.0-alpha.20210121.1",
-          "(.NET 5.0.2; Microsoft Windows 10.0.19042)"
-        ],
-        "x-ms-client-request-id": "7b0628dc-4154-c35f-3eef-4b26dea92417",
+      "RequestUri": "https://seanmcccanary3.file.core.windows.net/test-share-43dd1369-b3d9-1202-79a9-99143d60017a/test-directory-f040971c-d327-d9f9-c5a5-2631503b93bf/test-directory-a08991bc-01e7-fc58-5f3b-0e49c1fe9a4a",
+      "RequestMethod": "PUT",
+      "RequestHeaders": {
+        "Accept": "application/xml",
+        "Authorization": "Sanitized",
+        "traceparent": "00-91a10f354361864ba845585f1d62ef1d-26e2bf70b424dc42-00",
+        "User-Agent": [
+          "azsdk-net-Storage.Files.Shares/12.7.0-alpha.20210126.1",
+          "(.NET 5.0.2; Microsoft Windows 10.0.19042)"
+        ],
+        "x-ms-client-request-id": "ad3dab48-cff1-88df-03ae-873e5f001229",
         "x-ms-content-length": "1024",
-        "x-ms-date": "Thu, 21 Jan 2021 20:38:36 GMT",
+        "x-ms-date": "Tue, 26 Jan 2021 19:29:31 GMT",
         "x-ms-file-attributes": "None",
         "x-ms-file-creation-time": "Now",
         "x-ms-file-last-write-time": "Now",
@@ -109,124 +104,114 @@
       "StatusCode": 201,
       "ResponseHeaders": {
         "Content-Length": "0",
-        "Date": "Thu, 21 Jan 2021 20:38:35 GMT",
-        "ETag": "\u00220x8D8BE4C86B52857\u0022",
-        "Last-Modified": "Thu, 21 Jan 2021 20:38:35 GMT",
-        "Server": [
-          "Windows-Azure-File/1.0",
-          "Microsoft-HTTPAPI/2.0"
-        ],
-        "x-ms-client-request-id": "7b0628dc-4154-c35f-3eef-4b26dea92417",
+        "Date": "Tue, 26 Jan 2021 19:29:30 GMT",
+        "ETag": "\u00220x8D8C230B408BABD\u0022",
+        "Last-Modified": "Tue, 26 Jan 2021 19:29:30 GMT",
+        "Server": [
+          "Windows-Azure-File/1.0",
+          "Microsoft-HTTPAPI/2.0"
+        ],
+        "x-ms-client-request-id": "ad3dab48-cff1-88df-03ae-873e5f001229",
         "x-ms-file-attributes": "Archive",
-        "x-ms-file-change-time": "2021-01-21T20:38:35.9736407Z",
-        "x-ms-file-creation-time": "2021-01-21T20:38:35.9736407Z",
+        "x-ms-file-change-time": "2021-01-26T19:29:30.7614909Z",
+        "x-ms-file-creation-time": "2021-01-26T19:29:30.7614909Z",
         "x-ms-file-id": "11529285414812647424",
-        "x-ms-file-last-write-time": "2021-01-21T20:38:35.9736407Z",
+        "x-ms-file-last-write-time": "2021-01-26T19:29:30.7614909Z",
         "x-ms-file-parent-id": "13835128424026341376",
         "x-ms-file-permission-key": "4010187179898695473*11459378189709739967",
-        "x-ms-request-id": "327ac1a3-901a-006b-3235-f05d36000000",
+        "x-ms-request-id": "944f1dd7-b01a-0098-7719-f4faa3000000",
         "x-ms-request-server-encrypted": "true",
         "x-ms-version": "2020-06-12"
       },
       "ResponseBody": []
     },
     {
-      "RequestUri": "https://seanmcccanary3.file.core.windows.net/test-share-cba1f837-269e-086c-a0ed-fb6ff56f8a8e/test-directory-50c707ca-2b9f-3469-9436-c78fb5e32b0f/test-directory-ba46bca6-4a5c-cecd-8aa2-3dff33bcfdf9?comp=lease",
-      "RequestMethod": "PUT",
-      "RequestHeaders": {
-        "Accept": "application/xml",
-        "Authorization": "Sanitized",
-        "traceparent": "00-e39615b19cbbf14cbf3c3baf2aef61a9-9d6475dad93a9647-00",
-        "User-Agent": [
-          "azsdk-net-Storage.Files.Shares/12.7.0-alpha.20210121.1",
-          "(.NET 5.0.2; Microsoft Windows 10.0.19042)"
-        ],
-        "x-ms-client-request-id": "86976421-1986-2260-5ca8-58ecae764658",
-        "x-ms-date": "Thu, 21 Jan 2021 20:38:36 GMT",
+      "RequestUri": "https://seanmcccanary3.file.core.windows.net/test-share-43dd1369-b3d9-1202-79a9-99143d60017a/test-directory-f040971c-d327-d9f9-c5a5-2631503b93bf/test-directory-a08991bc-01e7-fc58-5f3b-0e49c1fe9a4a?comp=lease",
+      "RequestMethod": "PUT",
+      "RequestHeaders": {
+        "Accept": "application/xml",
+        "Authorization": "Sanitized",
+        "traceparent": "00-dca45775c66f8a4ab438dd84966e28df-e7e491a4a3009c46-00",
+        "User-Agent": [
+          "azsdk-net-Storage.Files.Shares/12.7.0-alpha.20210126.1",
+          "(.NET 5.0.2; Microsoft Windows 10.0.19042)"
+        ],
+        "x-ms-client-request-id": "ed31c2b4-fdff-4f68-7701-f880aff5ea43",
+        "x-ms-date": "Tue, 26 Jan 2021 19:29:31 GMT",
         "x-ms-lease-action": "acquire",
         "x-ms-lease-duration": "-1",
-        "x-ms-proposed-lease-id": "04a001a4-19ab-51ab-76df-b0c766d6cee6",
-        "x-ms-return-client-request-id": "true",
-        "x-ms-version": "2020-06-12"
-      },
-      "RequestBody": null,
-      "StatusCode": 201,
-      "ResponseHeaders": {
-        "Date": "Thu, 21 Jan 2021 20:38:35 GMT",
-        "ETag": "\u00220x8D8BE4C86B52857\u0022",
-        "Last-Modified": "Thu, 21 Jan 2021 20:38:35 GMT",
+        "x-ms-proposed-lease-id": "7767d13d-a09e-0fd7-4bac-c44e0e82fac4",
+        "x-ms-return-client-request-id": "true",
+        "x-ms-version": "2020-06-12"
+      },
+      "RequestBody": null,
+      "StatusCode": 201,
+      "ResponseHeaders": {
+        "Date": "Tue, 26 Jan 2021 19:29:30 GMT",
+        "ETag": "\u00220x8D8C230B408BABD\u0022",
+        "Last-Modified": "Tue, 26 Jan 2021 19:29:30 GMT",
         "Server": [
           "Windows-Azure-File/1.0",
           "Microsoft-HTTPAPI/2.0"
         ],
         "Transfer-Encoding": "chunked",
-        "x-ms-client-request-id": "86976421-1986-2260-5ca8-58ecae764658",
-        "x-ms-lease-id": "04a001a4-19ab-51ab-76df-b0c766d6cee6",
-<<<<<<< HEAD
-        "x-ms-request-id": "c9ef6199-f01a-0012-7137-f3e9eb000000",
-        "x-ms-version": "2020-06-12"
-=======
-        "x-ms-request-id": "327ac1a4-901a-006b-3335-f05d36000000",
-        "x-ms-version": "2020-04-08"
->>>>>>> ac24a13f
-      },
-      "ResponseBody": []
-    },
-    {
-      "RequestUri": "https://seanmcccanary3.file.core.windows.net/test-share-cba1f837-269e-086c-a0ed-fb6ff56f8a8e/test-directory-50c707ca-2b9f-3469-9436-c78fb5e32b0f/test-directory-ba46bca6-4a5c-cecd-8aa2-3dff33bcfdf9?comp=lease",
-      "RequestMethod": "PUT",
-      "RequestHeaders": {
-        "Accept": "application/xml",
-        "Authorization": "Sanitized",
-        "traceparent": "00-4b6cb9cfd6e71047ad4ee63ee35f566d-f0a14345cf1ad74b-00",
-        "User-Agent": [
-          "azsdk-net-Storage.Files.Shares/12.7.0-alpha.20210121.1",
-          "(.NET 5.0.2; Microsoft Windows 10.0.19042)"
-        ],
-        "x-ms-client-request-id": "a5140362-0286-56d9-6b2e-a25ab64d1407",
-        "x-ms-date": "Thu, 21 Jan 2021 20:38:36 GMT",
+        "x-ms-client-request-id": "ed31c2b4-fdff-4f68-7701-f880aff5ea43",
+        "x-ms-lease-id": "7767d13d-a09e-0fd7-4bac-c44e0e82fac4",
+        "x-ms-request-id": "944f1dd8-b01a-0098-7819-f4faa3000000",
+        "x-ms-version": "2020-06-12"
+      },
+      "ResponseBody": []
+    },
+    {
+      "RequestUri": "https://seanmcccanary3.file.core.windows.net/test-share-43dd1369-b3d9-1202-79a9-99143d60017a/test-directory-f040971c-d327-d9f9-c5a5-2631503b93bf/test-directory-a08991bc-01e7-fc58-5f3b-0e49c1fe9a4a?comp=lease",
+      "RequestMethod": "PUT",
+      "RequestHeaders": {
+        "Accept": "application/xml",
+        "Authorization": "Sanitized",
+        "traceparent": "00-12d898aa4757814d80d8f4104aa7ea6d-7dcfacb90704bb40-00",
+        "User-Agent": [
+          "azsdk-net-Storage.Files.Shares/12.7.0-alpha.20210126.1",
+          "(.NET 5.0.2; Microsoft Windows 10.0.19042)"
+        ],
+        "x-ms-client-request-id": "622d70a3-8fd6-89db-604a-b932be7cf9df",
+        "x-ms-date": "Tue, 26 Jan 2021 19:29:31 GMT",
         "x-ms-lease-action": "change",
-        "x-ms-lease-id": "04a001a4-19ab-51ab-76df-b0c766d6cee6",
-        "x-ms-proposed-lease-id": "0a23578e-82b6-f8a4-acbe-6b350a1e8960",
+        "x-ms-lease-id": "7767d13d-a09e-0fd7-4bac-c44e0e82fac4",
+        "x-ms-proposed-lease-id": "1501720c-edc0-6659-7f1d-f1e125087cda",
         "x-ms-return-client-request-id": "true",
         "x-ms-version": "2020-06-12"
       },
       "RequestBody": null,
       "StatusCode": 200,
       "ResponseHeaders": {
-        "Date": "Thu, 21 Jan 2021 20:38:36 GMT",
-        "ETag": "\u00220x8D8BE4C86B52857\u0022",
-        "Last-Modified": "Thu, 21 Jan 2021 20:38:35 GMT",
+        "Date": "Tue, 26 Jan 2021 19:29:30 GMT",
+        "ETag": "\u00220x8D8C230B408BABD\u0022",
+        "Last-Modified": "Tue, 26 Jan 2021 19:29:30 GMT",
         "Server": [
           "Windows-Azure-File/1.0",
           "Microsoft-HTTPAPI/2.0"
         ],
         "Transfer-Encoding": "chunked",
-        "x-ms-client-request-id": "a5140362-0286-56d9-6b2e-a25ab64d1407",
-        "x-ms-lease-id": "0a23578e-82b6-f8a4-acbe-6b350a1e8960",
-<<<<<<< HEAD
-        "x-ms-request-id": "c9ef619a-f01a-0012-7237-f3e9eb000000",
-        "x-ms-version": "2020-06-12"
-=======
-        "x-ms-request-id": "327ac1aa-901a-006b-3835-f05d36000000",
-        "x-ms-version": "2020-04-08"
->>>>>>> ac24a13f
-      },
-      "ResponseBody": []
-    },
-    {
-      "RequestUri": "https://seanmcccanary3.file.core.windows.net/test-share-cba1f837-269e-086c-a0ed-fb6ff56f8a8e?restype=share",
+        "x-ms-client-request-id": "622d70a3-8fd6-89db-604a-b932be7cf9df",
+        "x-ms-lease-id": "1501720c-edc0-6659-7f1d-f1e125087cda",
+        "x-ms-request-id": "944f1dd9-b01a-0098-7919-f4faa3000000",
+        "x-ms-version": "2020-06-12"
+      },
+      "ResponseBody": []
+    },
+    {
+      "RequestUri": "https://seanmcccanary3.file.core.windows.net/test-share-43dd1369-b3d9-1202-79a9-99143d60017a?restype=share",
       "RequestMethod": "DELETE",
       "RequestHeaders": {
         "Accept": "application/xml",
         "Authorization": "Sanitized",
-        "traceparent": "00-3c1d344d754f2040a1f1150e2ecf91c1-499c232c2a4b7b43-00",
-        "User-Agent": [
-          "azsdk-net-Storage.Files.Shares/12.7.0-alpha.20210121.1",
-          "(.NET 5.0.2; Microsoft Windows 10.0.19042)"
-        ],
-        "x-ms-client-request-id": "aa8a4340-a161-54d1-7601-2d562d89c8cf",
-        "x-ms-date": "Thu, 21 Jan 2021 20:38:36 GMT",
+        "traceparent": "00-381c07499d23e2469ecc89cd1ec96e26-90f9cc4d06492b4c-00",
+        "User-Agent": [
+          "azsdk-net-Storage.Files.Shares/12.7.0-alpha.20210126.1",
+          "(.NET 5.0.2; Microsoft Windows 10.0.19042)"
+        ],
+        "x-ms-client-request-id": "3fdd0aa5-87c7-a06c-0e3d-e59e0f5d96f8",
+        "x-ms-date": "Tue, 26 Jan 2021 19:29:31 GMT",
         "x-ms-delete-snapshots": "include",
         "x-ms-return-client-request-id": "true",
         "x-ms-version": "2020-06-12"
@@ -235,25 +220,20 @@
       "StatusCode": 202,
       "ResponseHeaders": {
         "Content-Length": "0",
-        "Date": "Thu, 21 Jan 2021 20:38:36 GMT",
-        "Server": [
-          "Windows-Azure-File/1.0",
-          "Microsoft-HTTPAPI/2.0"
-        ],
-        "x-ms-client-request-id": "aa8a4340-a161-54d1-7601-2d562d89c8cf",
-<<<<<<< HEAD
-        "x-ms-request-id": "c9ef619b-f01a-0012-7337-f3e9eb000000",
-        "x-ms-version": "2020-06-12"
-=======
-        "x-ms-request-id": "327ac1ac-901a-006b-3a35-f05d36000000",
-        "x-ms-version": "2020-04-08"
->>>>>>> ac24a13f
+        "Date": "Tue, 26 Jan 2021 19:29:30 GMT",
+        "Server": [
+          "Windows-Azure-File/1.0",
+          "Microsoft-HTTPAPI/2.0"
+        ],
+        "x-ms-client-request-id": "3fdd0aa5-87c7-a06c-0e3d-e59e0f5d96f8",
+        "x-ms-request-id": "944f1dda-b01a-0098-7a19-f4faa3000000",
+        "x-ms-version": "2020-06-12"
       },
       "ResponseBody": []
     }
   ],
   "Variables": {
-    "RandomSeed": "1023222766",
+    "RandomSeed": "2001591738",
     "Storage_TestConfigDefault": "ProductionTenant\nseanmcccanary3\nU2FuaXRpemVk\nhttps://seanmcccanary3.blob.core.windows.net\nhttps://seanmcccanary3.file.core.windows.net\nhttps://seanmcccanary3.queue.core.windows.net\nhttps://seanmcccanary3.table.core.windows.net\n\n\n\n\nhttps://seanmcccanary3-secondary.blob.core.windows.net\nhttps://seanmcccanary3-secondary.file.core.windows.net\nhttps://seanmcccanary3-secondary.queue.core.windows.net\nhttps://seanmcccanary3-secondary.table.core.windows.net\n\nSanitized\n\n\nCloud\nBlobEndpoint=https://seanmcccanary3.blob.core.windows.net/;QueueEndpoint=https://seanmcccanary3.queue.core.windows.net/;FileEndpoint=https://seanmcccanary3.file.core.windows.net/;BlobSecondaryEndpoint=https://seanmcccanary3-secondary.blob.core.windows.net/;QueueSecondaryEndpoint=https://seanmcccanary3-secondary.queue.core.windows.net/;FileSecondaryEndpoint=https://seanmcccanary3-secondary.file.core.windows.net/;AccountName=seanmcccanary3;AccountKey=Kg==;\nseanscope1"
   }
 }