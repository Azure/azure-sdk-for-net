--- conflicted
+++ resolved
@@ -1,18 +1,18 @@
 {
   "Entries": [
     {
-      "RequestUri": "https://seanmcccanary3.file.core.windows.net/test-share-9284bf66-36a2-2875-93a0-d07965a7afe1?restype=share",
+      "RequestUri": "https://seanmcccanary3.file.core.windows.net/test-share-4dd9e33d-7d82-072a-1479-68148009a6c3?restype=share",
       "RequestMethod": "PUT",
       "RequestHeaders": {
         "Accept": "application/xml",
         "Authorization": "Sanitized",
-        "traceparent": "00-69a65ca267a388418e5122cb7c1407c8-99e5d2a74f9c5543-00",
+        "traceparent": "00-fdaab1c43e8925438313f3c6a9376246-9babc0ef48bd4f4d-00",
         "User-Agent": [
-          "azsdk-net-Storage.Files.Shares/12.7.0-alpha.20210121.1",
+          "azsdk-net-Storage.Files.Shares/12.7.0-alpha.20210126.1",
           "(.NET 5.0.2; Microsoft Windows 10.0.19042)"
         ],
-        "x-ms-client-request-id": "159aefa5-4c7c-e152-dcb5-f5e6a60eb2d2",
-        "x-ms-date": "Thu, 21 Jan 2021 20:38:55 GMT",
+        "x-ms-client-request-id": "52d607c9-c637-be76-0404-b6a3dd2cb53c",
+        "x-ms-date": "Tue, 26 Jan 2021 19:29:57 GMT",
         "x-ms-return-client-request-id": "true",
         "x-ms-version": "2020-06-12"
       },
@@ -20,37 +20,32 @@
       "StatusCode": 201,
       "ResponseHeaders": {
         "Content-Length": "0",
-        "Date": "Thu, 21 Jan 2021 20:38:54 GMT",
-        "ETag": "\u00220x8D8BE4C9253B8C3\u0022",
-        "Last-Modified": "Thu, 21 Jan 2021 20:38:55 GMT",
+        "Date": "Tue, 26 Jan 2021 19:29:56 GMT",
+        "ETag": "\u00220x8D8C230C3816FF5\u0022",
+        "Last-Modified": "Tue, 26 Jan 2021 19:29:56 GMT",
         "Server": [
           "Windows-Azure-File/1.0",
           "Microsoft-HTTPAPI/2.0"
         ],
-        "x-ms-client-request-id": "159aefa5-4c7c-e152-dcb5-f5e6a60eb2d2",
-<<<<<<< HEAD
-        "x-ms-request-id": "c9ef6258-f01a-0012-0237-f3e9eb000000",
+        "x-ms-client-request-id": "52d607c9-c637-be76-0404-b6a3dd2cb53c",
+        "x-ms-request-id": "07cc3280-d01a-007a-2319-f4c782000000",
         "x-ms-version": "2020-06-12"
-=======
-        "x-ms-request-id": "c069092e-f01a-0020-3f35-f0a165000000",
-        "x-ms-version": "2020-04-08"
->>>>>>> ac24a13f
       },
       "ResponseBody": []
     },
     {
-      "RequestUri": "https://seanmcccanary3.file.core.windows.net/test-share-9284bf66-36a2-2875-93a0-d07965a7afe1/test-directory-e7bca702-4575-c184-0469-be94fed4b5b2?restype=directory",
+      "RequestUri": "https://seanmcccanary3.file.core.windows.net/test-share-4dd9e33d-7d82-072a-1479-68148009a6c3/test-directory-557f083f-750c-a67a-7e0b-b47101128199?restype=directory",
       "RequestMethod": "PUT",
       "RequestHeaders": {
         "Accept": "application/xml",
         "Authorization": "Sanitized",
-        "traceparent": "00-2b043f810a9b9c41b91ccdb1a2f221b6-7bab4847d0c6384e-00",
+        "traceparent": "00-29f2a3ed3849ce4b9803e3d0a3762586-71097826cbcc1649-00",
         "User-Agent": [
-          "azsdk-net-Storage.Files.Shares/12.7.0-alpha.20210121.1",
+          "azsdk-net-Storage.Files.Shares/12.7.0-alpha.20210126.1",
           "(.NET 5.0.2; Microsoft Windows 10.0.19042)"
         ],
-        "x-ms-client-request-id": "cb9e655b-7724-601f-6ad9-10128dbee308",
-        "x-ms-date": "Thu, 21 Jan 2021 20:38:55 GMT",
+        "x-ms-client-request-id": "7dd93f5b-13fb-54cb-8c30-d32c1105bdf1",
+        "x-ms-date": "Tue, 26 Jan 2021 19:29:57 GMT",
         "x-ms-file-attributes": "None",
         "x-ms-file-creation-time": "Now",
         "x-ms-file-last-write-time": "Now",
@@ -62,41 +57,41 @@
       "StatusCode": 201,
       "ResponseHeaders": {
         "Content-Length": "0",
-        "Date": "Thu, 21 Jan 2021 20:38:54 GMT",
-        "ETag": "\u00220x8D8BE4C925D7510\u0022",
-        "Last-Modified": "Thu, 21 Jan 2021 20:38:55 GMT",
+        "Date": "Tue, 26 Jan 2021 19:29:56 GMT",
+        "ETag": "\u00220x8D8C230C38ED14C\u0022",
+        "Last-Modified": "Tue, 26 Jan 2021 19:29:56 GMT",
         "Server": [
           "Windows-Azure-File/1.0",
           "Microsoft-HTTPAPI/2.0"
         ],
-        "x-ms-client-request-id": "cb9e655b-7724-601f-6ad9-10128dbee308",
+        "x-ms-client-request-id": "7dd93f5b-13fb-54cb-8c30-d32c1105bdf1",
         "x-ms-file-attributes": "Directory",
-        "x-ms-file-change-time": "2021-01-21T20:38:55.5315472Z",
-        "x-ms-file-creation-time": "2021-01-21T20:38:55.5315472Z",
+        "x-ms-file-change-time": "2021-01-26T19:29:56.8060748Z",
+        "x-ms-file-creation-time": "2021-01-26T19:29:56.8060748Z",
         "x-ms-file-id": "13835128424026341376",
-        "x-ms-file-last-write-time": "2021-01-21T20:38:55.5315472Z",
+        "x-ms-file-last-write-time": "2021-01-26T19:29:56.8060748Z",
         "x-ms-file-parent-id": "0",
         "x-ms-file-permission-key": "17860367565182308406*11459378189709739967",
-        "x-ms-request-id": "c0690931-f01a-0020-4035-f0a165000000",
+        "x-ms-request-id": "07cc3283-d01a-007a-2419-f4c782000000",
         "x-ms-request-server-encrypted": "true",
         "x-ms-version": "2020-06-12"
       },
       "ResponseBody": []
     },
     {
-      "RequestUri": "https://seanmcccanary3.file.core.windows.net/test-share-9284bf66-36a2-2875-93a0-d07965a7afe1/test-directory-e7bca702-4575-c184-0469-be94fed4b5b2/test-file-6aa44300-3d3a-68c6-42d2-942bdb8f122f",
+      "RequestUri": "https://seanmcccanary3.file.core.windows.net/test-share-4dd9e33d-7d82-072a-1479-68148009a6c3/test-directory-557f083f-750c-a67a-7e0b-b47101128199/test-file-4d921c82-3ce2-ea08-7b0a-56941819c4bd",
       "RequestMethod": "PUT",
       "RequestHeaders": {
         "Accept": "application/xml",
         "Authorization": "Sanitized",
-        "traceparent": "00-56ed3f80b5741e4a94804810521b2226-04a11a856f3e084c-00",
+        "traceparent": "00-880b636adb39dc489e2c806cdcfc9ddd-3c08ca63b7dab043-00",
         "User-Agent": [
-          "azsdk-net-Storage.Files.Shares/12.7.0-alpha.20210121.1",
+          "azsdk-net-Storage.Files.Shares/12.7.0-alpha.20210126.1",
           "(.NET 5.0.2; Microsoft Windows 10.0.19042)"
         ],
-        "x-ms-client-request-id": "6cf56066-0930-1e8a-9f35-8952e2f484db",
+        "x-ms-client-request-id": "c4de6bbb-a32e-1f89-36ee-01f1bc373b72",
         "x-ms-content-length": "1048576",
-        "x-ms-date": "Thu, 21 Jan 2021 20:38:55 GMT",
+        "x-ms-date": "Tue, 26 Jan 2021 19:29:57 GMT",
         "x-ms-file-attributes": "None",
         "x-ms-file-creation-time": "Now",
         "x-ms-file-last-write-time": "Now",
@@ -109,40 +104,40 @@
       "StatusCode": 201,
       "ResponseHeaders": {
         "Content-Length": "0",
-        "Date": "Thu, 21 Jan 2021 20:38:54 GMT",
-        "ETag": "\u00220x8D8BE4C9267B01B\u0022",
-        "Last-Modified": "Thu, 21 Jan 2021 20:38:55 GMT",
+        "Date": "Tue, 26 Jan 2021 19:29:56 GMT",
+        "ETag": "\u00220x8D8C230C399A8AF\u0022",
+        "Last-Modified": "Tue, 26 Jan 2021 19:29:56 GMT",
         "Server": [
           "Windows-Azure-File/1.0",
           "Microsoft-HTTPAPI/2.0"
         ],
-        "x-ms-client-request-id": "6cf56066-0930-1e8a-9f35-8952e2f484db",
+        "x-ms-client-request-id": "c4de6bbb-a32e-1f89-36ee-01f1bc373b72",
         "x-ms-file-attributes": "Archive",
-        "x-ms-file-change-time": "2021-01-21T20:38:55.5985947Z",
-        "x-ms-file-creation-time": "2021-01-21T20:38:55.5985947Z",
+        "x-ms-file-change-time": "2021-01-26T19:29:56.8771247Z",
+        "x-ms-file-creation-time": "2021-01-26T19:29:56.8771247Z",
         "x-ms-file-id": "11529285414812647424",
-        "x-ms-file-last-write-time": "2021-01-21T20:38:55.5985947Z",
+        "x-ms-file-last-write-time": "2021-01-26T19:29:56.8771247Z",
         "x-ms-file-parent-id": "13835128424026341376",
         "x-ms-file-permission-key": "4010187179898695473*11459378189709739967",
-        "x-ms-request-id": "c0690932-f01a-0020-4135-f0a165000000",
+        "x-ms-request-id": "07cc3285-d01a-007a-2519-f4c782000000",
         "x-ms-request-server-encrypted": "true",
         "x-ms-version": "2020-06-12"
       },
       "ResponseBody": []
     },
     {
-      "RequestUri": "https://seanmcccanary3.file.core.windows.net/test-share-9284bf66-36a2-2875-93a0-d07965a7afe1/test-directory-e7bca702-4575-c184-0469-be94fed4b5b2/test-file-6aa44300-3d3a-68c6-42d2-942bdb8f122f?comp=forceclosehandles",
+      "RequestUri": "https://seanmcccanary3.file.core.windows.net/test-share-4dd9e33d-7d82-072a-1479-68148009a6c3/test-directory-557f083f-750c-a67a-7e0b-b47101128199/test-file-4d921c82-3ce2-ea08-7b0a-56941819c4bd?comp=forceclosehandles",
       "RequestMethod": "PUT",
       "RequestHeaders": {
         "Accept": "application/xml",
         "Authorization": "Sanitized",
-        "traceparent": "00-14e6af02c385434ab04c5b15648d2036-4adab9bb3d548e43-00",
+        "traceparent": "00-dffd23fcd621d442bfc376648039992a-89649fe7480a394c-00",
         "User-Agent": [
-          "azsdk-net-Storage.Files.Shares/12.7.0-alpha.20210121.1",
+          "azsdk-net-Storage.Files.Shares/12.7.0-alpha.20210126.1",
           "(.NET 5.0.2; Microsoft Windows 10.0.19042)"
         ],
-        "x-ms-client-request-id": "7ac40075-a699-ebff-6f1a-f900603ce828",
-        "x-ms-date": "Thu, 21 Jan 2021 20:38:55 GMT",
+        "x-ms-client-request-id": "add95ca6-ff3b-768e-bff6-8b4b01ab408d",
+        "x-ms-date": "Tue, 26 Jan 2021 19:29:57 GMT",
         "x-ms-handle-id": "*",
         "x-ms-return-client-request-id": "true",
         "x-ms-version": "2020-06-12"
@@ -151,37 +146,32 @@
       "StatusCode": 200,
       "ResponseHeaders": {
         "Content-Length": "0",
-        "Date": "Thu, 21 Jan 2021 20:38:54 GMT",
+        "Date": "Tue, 26 Jan 2021 19:29:57 GMT",
         "Server": [
           "Windows-Azure-File/1.0",
           "Microsoft-HTTPAPI/2.0"
         ],
-        "x-ms-client-request-id": "7ac40075-a699-ebff-6f1a-f900603ce828",
+        "x-ms-client-request-id": "add95ca6-ff3b-768e-bff6-8b4b01ab408d",
         "x-ms-number-of-handles-closed": "0",
         "x-ms-number-of-handles-failed": "0",
-<<<<<<< HEAD
-        "x-ms-request-id": "c9ef625c-f01a-0012-0537-f3e9eb000000",
+        "x-ms-request-id": "07cc3286-d01a-007a-2619-f4c782000000",
         "x-ms-version": "2020-06-12"
-=======
-        "x-ms-request-id": "c0690933-f01a-0020-4235-f0a165000000",
-        "x-ms-version": "2020-04-08"
->>>>>>> ac24a13f
       },
       "ResponseBody": []
     },
     {
-      "RequestUri": "https://seanmcccanary3.file.core.windows.net/test-share-9284bf66-36a2-2875-93a0-d07965a7afe1?restype=share",
+      "RequestUri": "https://seanmcccanary3.file.core.windows.net/test-share-4dd9e33d-7d82-072a-1479-68148009a6c3?restype=share",
       "RequestMethod": "DELETE",
       "RequestHeaders": {
         "Accept": "application/xml",
         "Authorization": "Sanitized",
-        "traceparent": "00-0c5e1a281a07974a9e8060613c146e2a-3f3e52f910637946-00",
+        "traceparent": "00-40914047e3b56f479f1a45f5d00e8619-166286015d851947-00",
         "User-Agent": [
-          "azsdk-net-Storage.Files.Shares/12.7.0-alpha.20210121.1",
+          "azsdk-net-Storage.Files.Shares/12.7.0-alpha.20210126.1",
           "(.NET 5.0.2; Microsoft Windows 10.0.19042)"
         ],
-        "x-ms-client-request-id": "e2dc9856-092f-2041-e131-236c50d1b578",
-        "x-ms-date": "Thu, 21 Jan 2021 20:38:56 GMT",
+        "x-ms-client-request-id": "604be686-8d5e-6b37-879b-08f96f6c7cd2",
+        "x-ms-date": "Tue, 26 Jan 2021 19:29:58 GMT",
         "x-ms-delete-snapshots": "include",
         "x-ms-return-client-request-id": "true",
         "x-ms-version": "2020-06-12"
@@ -190,25 +180,20 @@
       "StatusCode": 202,
       "ResponseHeaders": {
         "Content-Length": "0",
-        "Date": "Thu, 21 Jan 2021 20:38:55 GMT",
+        "Date": "Tue, 26 Jan 2021 19:29:57 GMT",
         "Server": [
           "Windows-Azure-File/1.0",
           "Microsoft-HTTPAPI/2.0"
         ],
-        "x-ms-client-request-id": "e2dc9856-092f-2041-e131-236c50d1b578",
-<<<<<<< HEAD
-        "x-ms-request-id": "c9ef625d-f01a-0012-0637-f3e9eb000000",
+        "x-ms-client-request-id": "604be686-8d5e-6b37-879b-08f96f6c7cd2",
+        "x-ms-request-id": "07cc3289-d01a-007a-2719-f4c782000000",
         "x-ms-version": "2020-06-12"
-=======
-        "x-ms-request-id": "c0690934-f01a-0020-4335-f0a165000000",
-        "x-ms-version": "2020-04-08"
->>>>>>> ac24a13f
       },
       "ResponseBody": []
     }
   ],
   "Variables": {
-    "RandomSeed": "183386923",
+    "RandomSeed": "1547600455",
     "Storage_TestConfigDefault": "ProductionTenant\nseanmcccanary3\nU2FuaXRpemVk\nhttps://seanmcccanary3.blob.core.windows.net\nhttps://seanmcccanary3.file.core.windows.net\nhttps://seanmcccanary3.queue.core.windows.net\nhttps://seanmcccanary3.table.core.windows.net\n\n\n\n\nhttps://seanmcccanary3-secondary.blob.core.windows.net\nhttps://seanmcccanary3-secondary.file.core.windows.net\nhttps://seanmcccanary3-secondary.queue.core.windows.net\nhttps://seanmcccanary3-secondary.table.core.windows.net\n\nSanitized\n\n\nCloud\nBlobEndpoint=https://seanmcccanary3.blob.core.windows.net/;QueueEndpoint=https://seanmcccanary3.queue.core.windows.net/;FileEndpoint=https://seanmcccanary3.file.core.windows.net/;BlobSecondaryEndpoint=https://seanmcccanary3-secondary.blob.core.windows.net/;QueueSecondaryEndpoint=https://seanmcccanary3-secondary.queue.core.windows.net/;FileSecondaryEndpoint=https://seanmcccanary3-secondary.file.core.windows.net/;AccountName=seanmcccanary3;AccountKey=Kg==;\nseanscope1"
   }
 }