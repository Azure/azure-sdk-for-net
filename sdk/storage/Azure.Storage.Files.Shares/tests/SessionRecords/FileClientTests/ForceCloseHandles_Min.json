--- conflicted
+++ resolved
@@ -1,21 +1,17 @@
 {
   "Entries": [
     {
-      "RequestUri": "http://seanstagetest.file.core.windows.net/test-share-499f7697-1529-265a-e423-8d8b633db785?restype=share",
+      "RequestUri": "http://seanstagetest.file.core.windows.net/test-share-9284bf66-36a2-2875-93a0-d07965a7afe1?restype=share",
       "RequestMethod": "PUT",
       "RequestHeaders": {
         "Authorization": "Sanitized",
-        "traceparent": "00-f464651e1ccd754c815af1ec272c9231-f35546420e22da4f-00",
+        "traceparent": "00-29cbedafc98b5d4ca2f9ff298c5a0845-dc3f9da0315ccf4a-00",
         "User-Agent": [
-<<<<<<< HEAD
-          "azsdk-net-Storage.Files.Shares/12.0.0-dev.20191205.1+4f14c4315f17fbbc59c93c6819467b6f15d7008f",
-=======
-          "azsdk-net-Storage.Files.Shares/12.0.0-dev.20191211.1\u002B899431c003876eb9b26cefd8e8a37e7f27f82ced",
->>>>>>> 5e20a7a1
+          "azsdk-net-Storage.Files.Shares/12.0.0-dev.20191211.1\u002B2accb37068f0a0c9382fa117525bb968c5397cf7",
           "(.NET Core 4.6.28008.01; Microsoft Windows 10.0.18363 )"
         ],
-        "x-ms-client-request-id": "a79fd3b2-4903-f4ee-b206-76997b3bca47",
-        "x-ms-date": "Wed, 11 Dec 2019 20:38:06 GMT",
+        "x-ms-client-request-id": "159aefa5-4c7c-e152-dcb5-f5e6a60eb2d2",
+        "x-ms-date": "Wed, 11 Dec 2019 23:05:39 GMT",
         "x-ms-return-client-request-id": "true",
         "x-ms-version": "2019-07-07"
       },
@@ -23,41 +19,31 @@
       "StatusCode": 201,
       "ResponseHeaders": {
         "Content-Length": "0",
-<<<<<<< HEAD
-        "Date": "Fri, 06 Dec 2019 00:25:47 GMT",
-        "ETag": "\"0x8D779E2D7AB6178\"",
-        "Last-Modified": "Fri, 06 Dec 2019 00:25:48 GMT",
-=======
-        "Date": "Wed, 11 Dec 2019 20:38:06 GMT",
-        "ETag": "\u00220x8D77E7A0711FFBA\u0022",
-        "Last-Modified": "Wed, 11 Dec 2019 20:38:06 GMT",
->>>>>>> 5e20a7a1
+        "Date": "Wed, 11 Dec 2019 23:05:39 GMT",
+        "ETag": "\u00220x8D77E8EA3B96439\u0022",
+        "Last-Modified": "Wed, 11 Dec 2019 23:05:39 GMT",
         "Server": [
           "Windows-Azure-File/1.0",
           "Microsoft-HTTPAPI/2.0"
         ],
-        "x-ms-client-request-id": "a79fd3b2-4903-f4ee-b206-76997b3bca47",
-        "x-ms-request-id": "ef3e3a38-c01a-0019-2f62-b01280000000",
+        "x-ms-client-request-id": "159aefa5-4c7c-e152-dcb5-f5e6a60eb2d2",
+        "x-ms-request-id": "b65eb5c2-301a-0022-2377-b05724000000",
         "x-ms-version": "2019-07-07"
       },
       "ResponseBody": []
     },
     {
-      "RequestUri": "http://seanstagetest.file.core.windows.net/test-share-499f7697-1529-265a-e423-8d8b633db785/test-directory-7558ad14-9198-7da7-3ed2-35275050aec9?restype=directory",
+      "RequestUri": "http://seanstagetest.file.core.windows.net/test-share-9284bf66-36a2-2875-93a0-d07965a7afe1/test-directory-e7bca702-4575-c184-0469-be94fed4b5b2?restype=directory",
       "RequestMethod": "PUT",
       "RequestHeaders": {
         "Authorization": "Sanitized",
-        "traceparent": "00-04dc28028a5d264cbd85b9af97575265-1ddbd88faba17f46-00",
+        "traceparent": "00-664dcc750dd7294a98592f9f452f5dfb-c6eb40bbd9b0c840-00",
         "User-Agent": [
-<<<<<<< HEAD
-          "azsdk-net-Storage.Files.Shares/12.0.0-dev.20191205.1+4f14c4315f17fbbc59c93c6819467b6f15d7008f",
-=======
-          "azsdk-net-Storage.Files.Shares/12.0.0-dev.20191211.1\u002B899431c003876eb9b26cefd8e8a37e7f27f82ced",
->>>>>>> 5e20a7a1
+          "azsdk-net-Storage.Files.Shares/12.0.0-dev.20191211.1\u002B2accb37068f0a0c9382fa117525bb968c5397cf7",
           "(.NET Core 4.6.28008.01; Microsoft Windows 10.0.18363 )"
         ],
-        "x-ms-client-request-id": "cbf57d37-edc2-207f-2c21-683013c7a361",
-        "x-ms-date": "Wed, 11 Dec 2019 20:38:06 GMT",
+        "x-ms-client-request-id": "cb9e655b-7724-601f-6ad9-10128dbee308",
+        "x-ms-date": "Wed, 11 Dec 2019 23:05:39 GMT",
         "x-ms-file-attributes": "None",
         "x-ms-file-creation-time": "Now",
         "x-ms-file-last-write-time": "Now",
@@ -69,50 +55,40 @@
       "StatusCode": 201,
       "ResponseHeaders": {
         "Content-Length": "0",
-<<<<<<< HEAD
-        "Date": "Fri, 06 Dec 2019 00:25:47 GMT",
-        "ETag": "\"0x8D779E2D7B91C67\"",
-        "Last-Modified": "Fri, 06 Dec 2019 00:25:48 GMT",
-=======
-        "Date": "Wed, 11 Dec 2019 20:38:06 GMT",
-        "ETag": "\u00220x8D77E7A071F795C\u0022",
-        "Last-Modified": "Wed, 11 Dec 2019 20:38:06 GMT",
->>>>>>> 5e20a7a1
+        "Date": "Wed, 11 Dec 2019 23:05:39 GMT",
+        "ETag": "\u00220x8D77E8EA3C732A9\u0022",
+        "Last-Modified": "Wed, 11 Dec 2019 23:05:39 GMT",
         "Server": [
           "Windows-Azure-File/1.0",
           "Microsoft-HTTPAPI/2.0"
         ],
-        "x-ms-client-request-id": "cbf57d37-edc2-207f-2c21-683013c7a361",
+        "x-ms-client-request-id": "cb9e655b-7724-601f-6ad9-10128dbee308",
         "x-ms-file-attributes": "Directory",
-        "x-ms-file-change-time": "2019-12-11T20:38:06.6827612Z",
-        "x-ms-file-creation-time": "2019-12-11T20:38:06.6827612Z",
+        "x-ms-file-change-time": "2019-12-11T23:05:39.4411177Z",
+        "x-ms-file-creation-time": "2019-12-11T23:05:39.4411177Z",
         "x-ms-file-id": "13835128424026341376",
-        "x-ms-file-last-write-time": "2019-12-11T20:38:06.6827612Z",
+        "x-ms-file-last-write-time": "2019-12-11T23:05:39.4411177Z",
         "x-ms-file-parent-id": "0",
         "x-ms-file-permission-key": "7855875120676328179*422928105932735866",
-        "x-ms-request-id": "ef3e3a3a-c01a-0019-3062-b01280000000",
+        "x-ms-request-id": "b65eb5c7-301a-0022-2777-b05724000000",
         "x-ms-request-server-encrypted": "true",
         "x-ms-version": "2019-07-07"
       },
       "ResponseBody": []
     },
     {
-      "RequestUri": "http://seanstagetest.file.core.windows.net/test-share-499f7697-1529-265a-e423-8d8b633db785/test-directory-7558ad14-9198-7da7-3ed2-35275050aec9/test-file-05d8ad57-3a62-05a8-2b8d-0bceca77da9f",
+      "RequestUri": "http://seanstagetest.file.core.windows.net/test-share-9284bf66-36a2-2875-93a0-d07965a7afe1/test-directory-e7bca702-4575-c184-0469-be94fed4b5b2/test-file-6aa44300-3d3a-68c6-42d2-942bdb8f122f",
       "RequestMethod": "PUT",
       "RequestHeaders": {
         "Authorization": "Sanitized",
-        "traceparent": "00-e4ceb68c60c31742b881df3250f0152c-674912ec33bd7e4e-00",
+        "traceparent": "00-da4204cddc17be4e82702e8a2b06572e-757c221c75012740-00",
         "User-Agent": [
-<<<<<<< HEAD
-          "azsdk-net-Storage.Files.Shares/12.0.0-dev.20191205.1+4f14c4315f17fbbc59c93c6819467b6f15d7008f",
-=======
-          "azsdk-net-Storage.Files.Shares/12.0.0-dev.20191211.1\u002B899431c003876eb9b26cefd8e8a37e7f27f82ced",
->>>>>>> 5e20a7a1
+          "azsdk-net-Storage.Files.Shares/12.0.0-dev.20191211.1\u002B2accb37068f0a0c9382fa117525bb968c5397cf7",
           "(.NET Core 4.6.28008.01; Microsoft Windows 10.0.18363 )"
         ],
-        "x-ms-client-request-id": "f5d86527-4cc6-fc75-d4ef-9f35e1b156b4",
+        "x-ms-client-request-id": "6cf56066-0930-1e8a-9f35-8952e2f484db",
         "x-ms-content-length": "1048576",
-        "x-ms-date": "Wed, 11 Dec 2019 20:38:06 GMT",
+        "x-ms-date": "Wed, 11 Dec 2019 23:05:39 GMT",
         "x-ms-file-attributes": "None",
         "x-ms-file-creation-time": "Now",
         "x-ms-file-last-write-time": "Now",
@@ -125,49 +101,39 @@
       "StatusCode": 201,
       "ResponseHeaders": {
         "Content-Length": "0",
-<<<<<<< HEAD
-        "Date": "Fri, 06 Dec 2019 00:25:47 GMT",
-        "ETag": "\"0x8D779E2D7C61475\"",
-        "Last-Modified": "Fri, 06 Dec 2019 00:25:48 GMT",
-=======
-        "Date": "Wed, 11 Dec 2019 20:38:06 GMT",
-        "ETag": "\u00220x8D77E7A072D85B4\u0022",
-        "Last-Modified": "Wed, 11 Dec 2019 20:38:06 GMT",
->>>>>>> 5e20a7a1
+        "Date": "Wed, 11 Dec 2019 23:05:39 GMT",
+        "ETag": "\u00220x8D77E8EA3D4500E\u0022",
+        "Last-Modified": "Wed, 11 Dec 2019 23:05:39 GMT",
         "Server": [
           "Windows-Azure-File/1.0",
           "Microsoft-HTTPAPI/2.0"
         ],
-        "x-ms-client-request-id": "f5d86527-4cc6-fc75-d4ef-9f35e1b156b4",
+        "x-ms-client-request-id": "6cf56066-0930-1e8a-9f35-8952e2f484db",
         "x-ms-file-attributes": "Archive",
-        "x-ms-file-change-time": "2019-12-11T20:38:06.7748276Z",
-        "x-ms-file-creation-time": "2019-12-11T20:38:06.7748276Z",
+        "x-ms-file-change-time": "2019-12-11T23:05:39.5270670Z",
+        "x-ms-file-creation-time": "2019-12-11T23:05:39.5270670Z",
         "x-ms-file-id": "11529285414812647424",
-        "x-ms-file-last-write-time": "2019-12-11T20:38:06.7748276Z",
+        "x-ms-file-last-write-time": "2019-12-11T23:05:39.5270670Z",
         "x-ms-file-parent-id": "13835128424026341376",
         "x-ms-file-permission-key": "12501538048846835188*422928105932735866",
-        "x-ms-request-id": "ef3e3a3b-c01a-0019-3162-b01280000000",
+        "x-ms-request-id": "b65eb5c8-301a-0022-2877-b05724000000",
         "x-ms-request-server-encrypted": "true",
         "x-ms-version": "2019-07-07"
       },
       "ResponseBody": []
     },
     {
-      "RequestUri": "http://seanstagetest.file.core.windows.net/test-share-499f7697-1529-265a-e423-8d8b633db785/test-directory-7558ad14-9198-7da7-3ed2-35275050aec9/test-file-05d8ad57-3a62-05a8-2b8d-0bceca77da9f?comp=forceclosehandles",
+      "RequestUri": "http://seanstagetest.file.core.windows.net/test-share-9284bf66-36a2-2875-93a0-d07965a7afe1/test-directory-e7bca702-4575-c184-0469-be94fed4b5b2/test-file-6aa44300-3d3a-68c6-42d2-942bdb8f122f?comp=forceclosehandles",
       "RequestMethod": "PUT",
       "RequestHeaders": {
         "Authorization": "Sanitized",
-        "traceparent": "00-40586511928afa40b739afed25642956-913ec5dba4ac6243-00",
+        "traceparent": "00-07673223728a75489bbd26b993bed5e9-5fa89ebdd2ee624e-00",
         "User-Agent": [
-<<<<<<< HEAD
-          "azsdk-net-Storage.Files.Shares/12.0.0-dev.20191205.1+4f14c4315f17fbbc59c93c6819467b6f15d7008f",
-=======
-          "azsdk-net-Storage.Files.Shares/12.0.0-dev.20191211.1\u002B899431c003876eb9b26cefd8e8a37e7f27f82ced",
->>>>>>> 5e20a7a1
+          "azsdk-net-Storage.Files.Shares/12.0.0-dev.20191211.1\u002B2accb37068f0a0c9382fa117525bb968c5397cf7",
           "(.NET Core 4.6.28008.01; Microsoft Windows 10.0.18363 )"
         ],
-        "x-ms-client-request-id": "64a669d6-e59f-34d9-e8f3-ff6a43d1f146",
-        "x-ms-date": "Wed, 11 Dec 2019 20:38:06 GMT",
+        "x-ms-client-request-id": "7ac40075-a699-ebff-6f1a-f900603ce828",
+        "x-ms-date": "Wed, 11 Dec 2019 23:05:39 GMT",
         "x-ms-handle-id": "*",
         "x-ms-return-client-request-id": "true",
         "x-ms-version": "2019-07-07"
@@ -176,35 +142,31 @@
       "StatusCode": 200,
       "ResponseHeaders": {
         "Content-Length": "0",
-        "Date": "Wed, 11 Dec 2019 20:38:06 GMT",
+        "Date": "Wed, 11 Dec 2019 23:05:39 GMT",
         "Server": [
           "Windows-Azure-File/1.0",
           "Microsoft-HTTPAPI/2.0"
         ],
-        "x-ms-client-request-id": "64a669d6-e59f-34d9-e8f3-ff6a43d1f146",
+        "x-ms-client-request-id": "7ac40075-a699-ebff-6f1a-f900603ce828",
         "x-ms-number-of-handles-closed": "0",
         "x-ms-number-of-handles-failed": "0",
-        "x-ms-request-id": "ef3e3a3c-c01a-0019-3262-b01280000000",
+        "x-ms-request-id": "b65eb5ce-301a-0022-2e77-b05724000000",
         "x-ms-version": "2019-07-07"
       },
       "ResponseBody": []
     },
     {
-      "RequestUri": "http://seanstagetest.file.core.windows.net/test-share-499f7697-1529-265a-e423-8d8b633db785?restype=share",
+      "RequestUri": "http://seanstagetest.file.core.windows.net/test-share-9284bf66-36a2-2875-93a0-d07965a7afe1?restype=share",
       "RequestMethod": "DELETE",
       "RequestHeaders": {
         "Authorization": "Sanitized",
-        "traceparent": "00-bc6e2b0620b2d44983067c89a02ab2dc-9363b9bad32f5b47-00",
+        "traceparent": "00-d7fbf5d3ba892547bc53f8b7e9003547-c9f64fa5dc37bd42-00",
         "User-Agent": [
-<<<<<<< HEAD
-          "azsdk-net-Storage.Files.Shares/12.0.0-dev.20191205.1+4f14c4315f17fbbc59c93c6819467b6f15d7008f",
-=======
-          "azsdk-net-Storage.Files.Shares/12.0.0-dev.20191211.1\u002B899431c003876eb9b26cefd8e8a37e7f27f82ced",
->>>>>>> 5e20a7a1
+          "azsdk-net-Storage.Files.Shares/12.0.0-dev.20191211.1\u002B2accb37068f0a0c9382fa117525bb968c5397cf7",
           "(.NET Core 4.6.28008.01; Microsoft Windows 10.0.18363 )"
         ],
-        "x-ms-client-request-id": "785ec590-f10a-6015-ef7a-cee4d09c30d5",
-        "x-ms-date": "Wed, 11 Dec 2019 20:38:06 GMT",
+        "x-ms-client-request-id": "e2dc9856-092f-2041-e131-236c50d1b578",
+        "x-ms-date": "Wed, 11 Dec 2019 23:05:39 GMT",
         "x-ms-delete-snapshots": "include",
         "x-ms-return-client-request-id": "true",
         "x-ms-version": "2019-07-07"
@@ -213,25 +175,20 @@
       "StatusCode": 202,
       "ResponseHeaders": {
         "Content-Length": "0",
-        "Date": "Wed, 11 Dec 2019 20:38:06 GMT",
+        "Date": "Wed, 11 Dec 2019 23:05:39 GMT",
         "Server": [
           "Windows-Azure-File/1.0",
           "Microsoft-HTTPAPI/2.0"
         ],
-        "x-ms-client-request-id": "785ec590-f10a-6015-ef7a-cee4d09c30d5",
-        "x-ms-request-id": "ef3e3a3d-c01a-0019-3362-b01280000000",
+        "x-ms-client-request-id": "e2dc9856-092f-2041-e131-236c50d1b578",
+        "x-ms-request-id": "b65eb5d2-301a-0022-3277-b05724000000",
         "x-ms-version": "2019-07-07"
       },
       "ResponseBody": []
     }
   ],
   "Variables": {
-<<<<<<< HEAD
-    "RandomSeed": "98348463",
+    "RandomSeed": "183386923",
     "Storage_TestConfigDefault": "ProductionTenant\nseanstagetest\nU2FuaXRpemVk\nhttp://seanstagetest.blob.core.windows.net\nhttp://seanstagetest.file.core.windows.net\nhttp://seanstagetest.queue.core.windows.net\nhttp://seanstagetest.table.core.windows.net\n\n\n\n\nhttp://seanstagetest-secondary.blob.core.windows.net\nhttp://seanstagetest-secondary.file.core.windows.net\nhttp://seanstagetest-secondary.queue.core.windows.net\nhttp://seanstagetest-secondary.table.core.windows.net\n\nSanitized\n\n\nCloud\nBlobEndpoint=http://seanstagetest.blob.core.windows.net/;QueueEndpoint=http://seanstagetest.queue.core.windows.net/;FileEndpoint=http://seanstagetest.file.core.windows.net/;BlobSecondaryEndpoint=http://seanstagetest-secondary.blob.core.windows.net/;QueueSecondaryEndpoint=http://seanstagetest-secondary.queue.core.windows.net/;FileSecondaryEndpoint=http://seanstagetest-secondary.file.core.windows.net/;AccountName=seanstagetest;AccountKey=Sanitized\nseanscope1"
-=======
-    "RandomSeed": "2113788610",
-    "Storage_TestConfigDefault": "ProductionTenant\nseanstagetest\nU2FuaXRpemVk\nhttp://seanstagetest.blob.core.windows.net\nhttp://seanstagetest.file.core.windows.net\nhttp://seanstagetest.queue.core.windows.net\nhttp://seanstagetest.table.core.windows.net\n\n\n\n\nhttp://seanstagetest-secondary.blob.core.windows.net\nhttp://seanstagetest-secondary.file.core.windows.net\nhttp://seanstagetest-secondary.queue.core.windows.net\nhttp://seanstagetest-secondary.table.core.windows.net\n\nSanitized\n\n\nCloud\nBlobEndpoint=http://seanstagetest.blob.core.windows.net/;QueueEndpoint=http://seanstagetest.queue.core.windows.net/;FileEndpoint=http://seanstagetest.file.core.windows.net/;BlobSecondaryEndpoint=http://seanstagetest-secondary.blob.core.windows.net/;QueueSecondaryEndpoint=http://seanstagetest-secondary.queue.core.windows.net/;FileSecondaryEndpoint=http://seanstagetest-secondary.file.core.windows.net/;AccountName=seanstagetest;AccountKey=Sanitized"
->>>>>>> 5e20a7a1
   }
 }