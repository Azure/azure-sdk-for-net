{
  "Entries": [
    {
<<<<<<< HEAD
      "RequestUri": "http://seanstagetest.file.core.windows.net/test-share-bfbf85ea-138f-a881-5eff-36187acddb00?restype=share",
      "RequestMethod": "PUT",
      "RequestHeaders": {
        "Authorization": "Sanitized",
        "traceparent": "00-47cad3026dbb194a87de82ce5631c8da-d7bb39222dbf7e4e-00",
        "User-Agent": [
          "azsdk-net-Storage.Files.Shares/12.0.0-dev.20191209.1\u002Bb71b1fa965b15eccfc57e2c7781b8bf85cd4c766",
          "(.NET Core 4.6.28008.01; Microsoft Windows 10.0.18363 )"
        ],
        "x-ms-client-request-id": "53754014-a158-e7e0-18f3-74ccc87b6584",
        "x-ms-date": "Tue, 10 Dec 2019 05:31:01 GMT",
=======
      "RequestUri": "http://seanstagetest.file.core.windows.net/test-share-6f443b96-621c-751b-3ea6-3cdebbceacc2?restype=share",
      "RequestMethod": "PUT",
      "RequestHeaders": {
        "Authorization": "Sanitized",
        "traceparent": "00-75eb49e537ec984da0bdef298cf4de2e-26c21ae6412dca4a-00",
        "User-Agent": [
          "azsdk-net-Storage.Files.Shares/12.0.0-dev.20191209.1\u002B61bda4d1783b0e05dba0d434ff14b2840726d3b1",
          "(.NET Core 4.6.28008.01; Microsoft Windows 10.0.18363 )"
        ],
        "x-ms-client-request-id": "dcfd7a3f-b045-e799-56a1-edeb368445b7",
        "x-ms-date": "Tue, 10 Dec 2019 05:59:30 GMT",
>>>>>>> 1d9822e0
        "x-ms-return-client-request-id": "true",
        "x-ms-version": "2019-07-07"
      },
      "RequestBody": null,
      "StatusCode": 201,
      "ResponseHeaders": {
        "Content-Length": "0",
<<<<<<< HEAD
        "Date": "Tue, 10 Dec 2019 05:31:00 GMT",
        "ETag": "\u00220x8D77D3224AE52EA\u0022",
        "Last-Modified": "Tue, 10 Dec 2019 05:31:01 GMT",
=======
        "Date": "Tue, 10 Dec 2019 05:59:30 GMT",
        "ETag": "\u00220x8D77D361FABD70C\u0022",
        "Last-Modified": "Tue, 10 Dec 2019 05:59:30 GMT",
>>>>>>> 1d9822e0
        "Server": [
          "Windows-Azure-File/1.0",
          "Microsoft-HTTPAPI/2.0"
        ],
<<<<<<< HEAD
        "x-ms-client-request-id": "53754014-a158-e7e0-18f3-74ccc87b6584",
        "x-ms-request-id": "3e8daaea-201a-003e-3d1b-af0544000000",
=======
        "x-ms-client-request-id": "dcfd7a3f-b045-e799-56a1-edeb368445b7",
        "x-ms-request-id": "8749bee4-c01a-0019-091e-af1280000000",
>>>>>>> 1d9822e0
        "x-ms-version": "2019-07-07"
      },
      "ResponseBody": []
    },
    {
<<<<<<< HEAD
      "RequestUri": "http://seanstagetest.file.core.windows.net/test-share-bfbf85ea-138f-a881-5eff-36187acddb00/test-directory-cd745291-8a26-6307-bfc4-c0036ee5aa2a?restype=directory",
      "RequestMethod": "PUT",
      "RequestHeaders": {
        "Authorization": "Sanitized",
        "traceparent": "00-f298ed2fb5fc8148bd177228e55b6196-31c44ed3f688a748-00",
        "User-Agent": [
          "azsdk-net-Storage.Files.Shares/12.0.0-dev.20191209.1\u002Bb71b1fa965b15eccfc57e2c7781b8bf85cd4c766",
          "(.NET Core 4.6.28008.01; Microsoft Windows 10.0.18363 )"
        ],
        "x-ms-client-request-id": "ac0b1f27-2ebf-89f6-3912-9493e0dd7833",
        "x-ms-date": "Tue, 10 Dec 2019 05:31:01 GMT",
=======
      "RequestUri": "http://seanstagetest.file.core.windows.net/test-share-6f443b96-621c-751b-3ea6-3cdebbceacc2/test-directory-d4ff7e75-5e35-532c-e448-a113fcec045a?restype=directory",
      "RequestMethod": "PUT",
      "RequestHeaders": {
        "Authorization": "Sanitized",
        "traceparent": "00-1520fec29c3bfa40ab32878bb285892e-48fa343d72bdfe42-00",
        "User-Agent": [
          "azsdk-net-Storage.Files.Shares/12.0.0-dev.20191209.1\u002B61bda4d1783b0e05dba0d434ff14b2840726d3b1",
          "(.NET Core 4.6.28008.01; Microsoft Windows 10.0.18363 )"
        ],
        "x-ms-client-request-id": "f2b9adc3-19e4-e029-4ea9-f7fc0f85ea69",
        "x-ms-date": "Tue, 10 Dec 2019 05:59:31 GMT",
>>>>>>> 1d9822e0
        "x-ms-file-attributes": "None",
        "x-ms-file-creation-time": "Now",
        "x-ms-file-last-write-time": "Now",
        "x-ms-file-permission": "Inherit",
        "x-ms-return-client-request-id": "true",
        "x-ms-version": "2019-07-07"
      },
      "RequestBody": null,
      "StatusCode": 201,
      "ResponseHeaders": {
        "Content-Length": "0",
<<<<<<< HEAD
        "Date": "Tue, 10 Dec 2019 05:31:00 GMT",
        "ETag": "\u00220x8D77D3224BC055A\u0022",
        "Last-Modified": "Tue, 10 Dec 2019 05:31:01 GMT",
=======
        "Date": "Tue, 10 Dec 2019 05:59:30 GMT",
        "ETag": "\u00220x8D77D361FBA7CA6\u0022",
        "Last-Modified": "Tue, 10 Dec 2019 05:59:31 GMT",
>>>>>>> 1d9822e0
        "Server": [
          "Windows-Azure-File/1.0",
          "Microsoft-HTTPAPI/2.0"
        ],
<<<<<<< HEAD
        "x-ms-client-request-id": "ac0b1f27-2ebf-89f6-3912-9493e0dd7833",
        "x-ms-file-attributes": "Directory",
        "x-ms-file-change-time": "2019-12-10T05:31:01.4353242Z",
        "x-ms-file-creation-time": "2019-12-10T05:31:01.4353242Z",
        "x-ms-file-id": "13835128424026341376",
        "x-ms-file-last-write-time": "2019-12-10T05:31:01.4353242Z",
        "x-ms-file-parent-id": "0",
        "x-ms-file-permission-key": "7855875120676328179*422928105932735866",
        "x-ms-request-id": "3e8daaec-201a-003e-3e1b-af0544000000",
=======
        "x-ms-client-request-id": "f2b9adc3-19e4-e029-4ea9-f7fc0f85ea69",
        "x-ms-file-attributes": "Directory",
        "x-ms-file-change-time": "2019-12-10T05:59:31.0235814Z",
        "x-ms-file-creation-time": "2019-12-10T05:59:31.0235814Z",
        "x-ms-file-id": "13835128424026341376",
        "x-ms-file-last-write-time": "2019-12-10T05:59:31.0235814Z",
        "x-ms-file-parent-id": "0",
        "x-ms-file-permission-key": "7855875120676328179*422928105932735866",
        "x-ms-request-id": "8749bee6-c01a-0019-0a1e-af1280000000",
>>>>>>> 1d9822e0
        "x-ms-request-server-encrypted": "true",
        "x-ms-version": "2019-07-07"
      },
      "ResponseBody": []
    },
    {
<<<<<<< HEAD
      "RequestUri": "http://seanstagetest.file.core.windows.net/test-share-bfbf85ea-138f-a881-5eff-36187acddb00/test-directory-cd745291-8a26-6307-bfc4-c0036ee5aa2a/test-file-aec84949-2b77-092d-a989-182184a551c4",
      "RequestMethod": "PUT",
      "RequestHeaders": {
        "Authorization": "Sanitized",
        "traceparent": "00-0a17b70cd48aa74c8b487b6865b332d4-91aebac48b2c214c-00",
        "User-Agent": [
          "azsdk-net-Storage.Files.Shares/12.0.0-dev.20191209.1\u002Bb71b1fa965b15eccfc57e2c7781b8bf85cd4c766",
          "(.NET Core 4.6.28008.01; Microsoft Windows 10.0.18363 )"
        ],
        "x-ms-client-request-id": "c818d28c-8431-fb0c-f202-023516d50593",
        "x-ms-content-length": "1048576",
        "x-ms-date": "Tue, 10 Dec 2019 05:31:01 GMT",
=======
      "RequestUri": "http://seanstagetest.file.core.windows.net/test-share-6f443b96-621c-751b-3ea6-3cdebbceacc2/test-directory-d4ff7e75-5e35-532c-e448-a113fcec045a/test-file-5932929d-03e5-a5e7-002e-3ec3c239fe79",
      "RequestMethod": "PUT",
      "RequestHeaders": {
        "Authorization": "Sanitized",
        "traceparent": "00-4432b9e147bb054ba9c6c9fa8d1f9d8a-7d491eb0b9849e40-00",
        "User-Agent": [
          "azsdk-net-Storage.Files.Shares/12.0.0-dev.20191209.1\u002B61bda4d1783b0e05dba0d434ff14b2840726d3b1",
          "(.NET Core 4.6.28008.01; Microsoft Windows 10.0.18363 )"
        ],
        "x-ms-client-request-id": "c2553288-6c38-bf63-c613-f1b6db661e14",
        "x-ms-content-length": "1048576",
        "x-ms-date": "Tue, 10 Dec 2019 05:59:31 GMT",
>>>>>>> 1d9822e0
        "x-ms-file-attributes": "None",
        "x-ms-file-creation-time": "Now",
        "x-ms-file-last-write-time": "Now",
        "x-ms-file-permission": "Inherit",
        "x-ms-return-client-request-id": "true",
        "x-ms-type": "file",
        "x-ms-version": "2019-07-07"
      },
      "RequestBody": null,
      "StatusCode": 201,
      "ResponseHeaders": {
        "Content-Length": "0",
<<<<<<< HEAD
        "Date": "Tue, 10 Dec 2019 05:31:00 GMT",
        "ETag": "\u00220x8D77D3224CA5D22\u0022",
        "Last-Modified": "Tue, 10 Dec 2019 05:31:01 GMT",
=======
        "Date": "Tue, 10 Dec 2019 05:59:30 GMT",
        "ETag": "\u00220x8D77D361FC7E728\u0022",
        "Last-Modified": "Tue, 10 Dec 2019 05:59:31 GMT",
>>>>>>> 1d9822e0
        "Server": [
          "Windows-Azure-File/1.0",
          "Microsoft-HTTPAPI/2.0"
        ],
<<<<<<< HEAD
        "x-ms-client-request-id": "c818d28c-8431-fb0c-f202-023516d50593",
        "x-ms-file-attributes": "Archive",
        "x-ms-file-change-time": "2019-12-10T05:31:01.5293218Z",
        "x-ms-file-creation-time": "2019-12-10T05:31:01.5293218Z",
        "x-ms-file-id": "11529285414812647424",
        "x-ms-file-last-write-time": "2019-12-10T05:31:01.5293218Z",
        "x-ms-file-parent-id": "13835128424026341376",
        "x-ms-file-permission-key": "12501538048846835188*422928105932735866",
        "x-ms-request-id": "3e8daaed-201a-003e-3f1b-af0544000000",
=======
        "x-ms-client-request-id": "c2553288-6c38-bf63-c613-f1b6db661e14",
        "x-ms-file-attributes": "Archive",
        "x-ms-file-change-time": "2019-12-10T05:59:31.1115048Z",
        "x-ms-file-creation-time": "2019-12-10T05:59:31.1115048Z",
        "x-ms-file-id": "11529285414812647424",
        "x-ms-file-last-write-time": "2019-12-10T05:59:31.1115048Z",
        "x-ms-file-parent-id": "13835128424026341376",
        "x-ms-file-permission-key": "12501538048846835188*422928105932735866",
        "x-ms-request-id": "8749bee7-c01a-0019-0b1e-af1280000000",
>>>>>>> 1d9822e0
        "x-ms-request-server-encrypted": "true",
        "x-ms-version": "2019-07-07"
      },
      "ResponseBody": []
    },
    {
<<<<<<< HEAD
      "RequestUri": "http://seanstagetest.file.core.windows.net/test-share-bfbf85ea-138f-a881-5eff-36187acddb00/test-directory-cd745291-8a26-6307-bfc4-c0036ee5aa2a/test-file-aec84949-2b77-092d-a989-182184a551c4?comp=forceclosehandles",
      "RequestMethod": "PUT",
      "RequestHeaders": {
        "Authorization": "Sanitized",
        "traceparent": "00-1a43d07d3eabd34c930dd8fa4f7d4ccf-191f53f974738647-00",
        "User-Agent": [
          "azsdk-net-Storage.Files.Shares/12.0.0-dev.20191209.1\u002Bb71b1fa965b15eccfc57e2c7781b8bf85cd4c766",
          "(.NET Core 4.6.28008.01; Microsoft Windows 10.0.18363 )"
        ],
        "x-ms-client-request-id": "b2943f7e-898c-0d93-31e0-5dd7fb36bd4e",
        "x-ms-date": "Tue, 10 Dec 2019 05:31:01 GMT",
=======
      "RequestUri": "http://seanstagetest.file.core.windows.net/test-share-6f443b96-621c-751b-3ea6-3cdebbceacc2/test-directory-d4ff7e75-5e35-532c-e448-a113fcec045a/test-file-5932929d-03e5-a5e7-002e-3ec3c239fe79?comp=forceclosehandles",
      "RequestMethod": "PUT",
      "RequestHeaders": {
        "Authorization": "Sanitized",
        "traceparent": "00-99948ebfc030b8489833cc44d261a6dc-2b1930e0c8d36644-00",
        "User-Agent": [
          "azsdk-net-Storage.Files.Shares/12.0.0-dev.20191209.1\u002B61bda4d1783b0e05dba0d434ff14b2840726d3b1",
          "(.NET Core 4.6.28008.01; Microsoft Windows 10.0.18363 )"
        ],
        "x-ms-client-request-id": "903a2e6b-3ce4-1741-f490-89201fbfc44c",
        "x-ms-date": "Tue, 10 Dec 2019 05:59:31 GMT",
>>>>>>> 1d9822e0
        "x-ms-handle-id": "*",
        "x-ms-return-client-request-id": "true",
        "x-ms-version": "2019-07-07"
      },
      "RequestBody": null,
      "StatusCode": 200,
      "ResponseHeaders": {
        "Content-Length": "0",
<<<<<<< HEAD
        "Date": "Tue, 10 Dec 2019 05:31:00 GMT",
=======
        "Date": "Tue, 10 Dec 2019 05:59:30 GMT",
>>>>>>> 1d9822e0
        "Server": [
          "Windows-Azure-File/1.0",
          "Microsoft-HTTPAPI/2.0"
        ],
<<<<<<< HEAD
        "x-ms-client-request-id": "b2943f7e-898c-0d93-31e0-5dd7fb36bd4e",
        "x-ms-number-of-handles-closed": "0",
        "x-ms-number-of-handles-failed": "0",
        "x-ms-request-id": "3e8daaee-201a-003e-401b-af0544000000",
=======
        "x-ms-client-request-id": "903a2e6b-3ce4-1741-f490-89201fbfc44c",
        "x-ms-number-of-handles-closed": "0",
        "x-ms-number-of-handles-failed": "0",
        "x-ms-request-id": "8749bee8-c01a-0019-0c1e-af1280000000",
>>>>>>> 1d9822e0
        "x-ms-version": "2019-07-07"
      },
      "ResponseBody": []
    },
    {
<<<<<<< HEAD
      "RequestUri": "http://seanstagetest.file.core.windows.net/test-share-bfbf85ea-138f-a881-5eff-36187acddb00?restype=share",
      "RequestMethod": "DELETE",
      "RequestHeaders": {
        "Authorization": "Sanitized",
        "traceparent": "00-ae76e19df56b744eb78fb7d797eb8242-f5b91bd7463ad34b-00",
        "User-Agent": [
          "azsdk-net-Storage.Files.Shares/12.0.0-dev.20191209.1\u002Bb71b1fa965b15eccfc57e2c7781b8bf85cd4c766",
          "(.NET Core 4.6.28008.01; Microsoft Windows 10.0.18363 )"
        ],
        "x-ms-client-request-id": "d7b76ded-5340-3706-3bf3-7121cc824fa7",
        "x-ms-date": "Tue, 10 Dec 2019 05:31:01 GMT",
=======
      "RequestUri": "http://seanstagetest.file.core.windows.net/test-share-6f443b96-621c-751b-3ea6-3cdebbceacc2?restype=share",
      "RequestMethod": "DELETE",
      "RequestHeaders": {
        "Authorization": "Sanitized",
        "traceparent": "00-ca4956a48bb64b4ead829ce3029a1bf8-c0fea16424ebbe41-00",
        "User-Agent": [
          "azsdk-net-Storage.Files.Shares/12.0.0-dev.20191209.1\u002B61bda4d1783b0e05dba0d434ff14b2840726d3b1",
          "(.NET Core 4.6.28008.01; Microsoft Windows 10.0.18363 )"
        ],
        "x-ms-client-request-id": "ad4a7144-8e2b-6f30-3c62-c2a511156c5d",
        "x-ms-date": "Tue, 10 Dec 2019 05:59:31 GMT",
>>>>>>> 1d9822e0
        "x-ms-delete-snapshots": "include",
        "x-ms-return-client-request-id": "true",
        "x-ms-version": "2019-07-07"
      },
      "RequestBody": null,
      "StatusCode": 202,
      "ResponseHeaders": {
        "Content-Length": "0",
<<<<<<< HEAD
        "Date": "Tue, 10 Dec 2019 05:31:00 GMT",
=======
        "Date": "Tue, 10 Dec 2019 05:59:30 GMT",
>>>>>>> 1d9822e0
        "Server": [
          "Windows-Azure-File/1.0",
          "Microsoft-HTTPAPI/2.0"
        ],
<<<<<<< HEAD
        "x-ms-client-request-id": "d7b76ded-5340-3706-3bf3-7121cc824fa7",
        "x-ms-request-id": "3e8daaef-201a-003e-411b-af0544000000",
=======
        "x-ms-client-request-id": "ad4a7144-8e2b-6f30-3c62-c2a511156c5d",
        "x-ms-request-id": "8749bee9-c01a-0019-0d1e-af1280000000",
>>>>>>> 1d9822e0
        "x-ms-version": "2019-07-07"
      },
      "ResponseBody": []
    }
  ],
  "Variables": {
<<<<<<< HEAD
    "RandomSeed": "911415301",
=======
    "RandomSeed": "1577647859",
>>>>>>> 1d9822e0
    "Storage_TestConfigDefault": "ProductionTenant\nseanstagetest\nU2FuaXRpemVk\nhttp://seanstagetest.blob.core.windows.net\nhttp://seanstagetest.file.core.windows.net\nhttp://seanstagetest.queue.core.windows.net\nhttp://seanstagetest.table.core.windows.net\n\n\n\n\nhttp://seanstagetest-secondary.blob.core.windows.net\nhttp://seanstagetest-secondary.file.core.windows.net\nhttp://seanstagetest-secondary.queue.core.windows.net\nhttp://seanstagetest-secondary.table.core.windows.net\n\nSanitized\n\n\nCloud\nBlobEndpoint=http://seanstagetest.blob.core.windows.net/;QueueEndpoint=http://seanstagetest.queue.core.windows.net/;FileEndpoint=http://seanstagetest.file.core.windows.net/;BlobSecondaryEndpoint=http://seanstagetest-secondary.blob.core.windows.net/;QueueSecondaryEndpoint=http://seanstagetest-secondary.queue.core.windows.net/;FileSecondaryEndpoint=http://seanstagetest-secondary.file.core.windows.net/;AccountName=seanstagetest;AccountKey=Sanitized"
  }
}<|MERGE_RESOLUTION|>--- conflicted
+++ resolved
@@ -1,31 +1,17 @@
 {
   "Entries": [
     {
-<<<<<<< HEAD
-      "RequestUri": "http://seanstagetest.file.core.windows.net/test-share-bfbf85ea-138f-a881-5eff-36187acddb00?restype=share",
+      "RequestUri": "http://seanstagetest.file.core.windows.net/test-share-499f7697-1529-265a-e423-8d8b633db785?restype=share",
       "RequestMethod": "PUT",
       "RequestHeaders": {
         "Authorization": "Sanitized",
-        "traceparent": "00-47cad3026dbb194a87de82ce5631c8da-d7bb39222dbf7e4e-00",
+        "traceparent": "00-f464651e1ccd754c815af1ec272c9231-f35546420e22da4f-00",
         "User-Agent": [
-          "azsdk-net-Storage.Files.Shares/12.0.0-dev.20191209.1\u002Bb71b1fa965b15eccfc57e2c7781b8bf85cd4c766",
+          "azsdk-net-Storage.Files.Shares/12.0.0-dev.20191211.1\u002B899431c003876eb9b26cefd8e8a37e7f27f82ced",
           "(.NET Core 4.6.28008.01; Microsoft Windows 10.0.18363 )"
         ],
-        "x-ms-client-request-id": "53754014-a158-e7e0-18f3-74ccc87b6584",
-        "x-ms-date": "Tue, 10 Dec 2019 05:31:01 GMT",
-=======
-      "RequestUri": "http://seanstagetest.file.core.windows.net/test-share-6f443b96-621c-751b-3ea6-3cdebbceacc2?restype=share",
-      "RequestMethod": "PUT",
-      "RequestHeaders": {
-        "Authorization": "Sanitized",
-        "traceparent": "00-75eb49e537ec984da0bdef298cf4de2e-26c21ae6412dca4a-00",
-        "User-Agent": [
-          "azsdk-net-Storage.Files.Shares/12.0.0-dev.20191209.1\u002B61bda4d1783b0e05dba0d434ff14b2840726d3b1",
-          "(.NET Core 4.6.28008.01; Microsoft Windows 10.0.18363 )"
-        ],
-        "x-ms-client-request-id": "dcfd7a3f-b045-e799-56a1-edeb368445b7",
-        "x-ms-date": "Tue, 10 Dec 2019 05:59:30 GMT",
->>>>>>> 1d9822e0
+        "x-ms-client-request-id": "a79fd3b2-4903-f4ee-b206-76997b3bca47",
+        "x-ms-date": "Wed, 11 Dec 2019 20:38:06 GMT",
         "x-ms-return-client-request-id": "true",
         "x-ms-version": "2019-07-07"
       },
@@ -33,56 +19,31 @@
       "StatusCode": 201,
       "ResponseHeaders": {
         "Content-Length": "0",
-<<<<<<< HEAD
-        "Date": "Tue, 10 Dec 2019 05:31:00 GMT",
-        "ETag": "\u00220x8D77D3224AE52EA\u0022",
-        "Last-Modified": "Tue, 10 Dec 2019 05:31:01 GMT",
-=======
-        "Date": "Tue, 10 Dec 2019 05:59:30 GMT",
-        "ETag": "\u00220x8D77D361FABD70C\u0022",
-        "Last-Modified": "Tue, 10 Dec 2019 05:59:30 GMT",
->>>>>>> 1d9822e0
+        "Date": "Wed, 11 Dec 2019 20:38:06 GMT",
+        "ETag": "\u00220x8D77E7A0711FFBA\u0022",
+        "Last-Modified": "Wed, 11 Dec 2019 20:38:06 GMT",
         "Server": [
           "Windows-Azure-File/1.0",
           "Microsoft-HTTPAPI/2.0"
         ],
-<<<<<<< HEAD
-        "x-ms-client-request-id": "53754014-a158-e7e0-18f3-74ccc87b6584",
-        "x-ms-request-id": "3e8daaea-201a-003e-3d1b-af0544000000",
-=======
-        "x-ms-client-request-id": "dcfd7a3f-b045-e799-56a1-edeb368445b7",
-        "x-ms-request-id": "8749bee4-c01a-0019-091e-af1280000000",
->>>>>>> 1d9822e0
+        "x-ms-client-request-id": "a79fd3b2-4903-f4ee-b206-76997b3bca47",
+        "x-ms-request-id": "ef3e3a38-c01a-0019-2f62-b01280000000",
         "x-ms-version": "2019-07-07"
       },
       "ResponseBody": []
     },
     {
-<<<<<<< HEAD
-      "RequestUri": "http://seanstagetest.file.core.windows.net/test-share-bfbf85ea-138f-a881-5eff-36187acddb00/test-directory-cd745291-8a26-6307-bfc4-c0036ee5aa2a?restype=directory",
+      "RequestUri": "http://seanstagetest.file.core.windows.net/test-share-499f7697-1529-265a-e423-8d8b633db785/test-directory-7558ad14-9198-7da7-3ed2-35275050aec9?restype=directory",
       "RequestMethod": "PUT",
       "RequestHeaders": {
         "Authorization": "Sanitized",
-        "traceparent": "00-f298ed2fb5fc8148bd177228e55b6196-31c44ed3f688a748-00",
+        "traceparent": "00-04dc28028a5d264cbd85b9af97575265-1ddbd88faba17f46-00",
         "User-Agent": [
-          "azsdk-net-Storage.Files.Shares/12.0.0-dev.20191209.1\u002Bb71b1fa965b15eccfc57e2c7781b8bf85cd4c766",
+          "azsdk-net-Storage.Files.Shares/12.0.0-dev.20191211.1\u002B899431c003876eb9b26cefd8e8a37e7f27f82ced",
           "(.NET Core 4.6.28008.01; Microsoft Windows 10.0.18363 )"
         ],
-        "x-ms-client-request-id": "ac0b1f27-2ebf-89f6-3912-9493e0dd7833",
-        "x-ms-date": "Tue, 10 Dec 2019 05:31:01 GMT",
-=======
-      "RequestUri": "http://seanstagetest.file.core.windows.net/test-share-6f443b96-621c-751b-3ea6-3cdebbceacc2/test-directory-d4ff7e75-5e35-532c-e448-a113fcec045a?restype=directory",
-      "RequestMethod": "PUT",
-      "RequestHeaders": {
-        "Authorization": "Sanitized",
-        "traceparent": "00-1520fec29c3bfa40ab32878bb285892e-48fa343d72bdfe42-00",
-        "User-Agent": [
-          "azsdk-net-Storage.Files.Shares/12.0.0-dev.20191209.1\u002B61bda4d1783b0e05dba0d434ff14b2840726d3b1",
-          "(.NET Core 4.6.28008.01; Microsoft Windows 10.0.18363 )"
-        ],
-        "x-ms-client-request-id": "f2b9adc3-19e4-e029-4ea9-f7fc0f85ea69",
-        "x-ms-date": "Tue, 10 Dec 2019 05:59:31 GMT",
->>>>>>> 1d9822e0
+        "x-ms-client-request-id": "cbf57d37-edc2-207f-2c21-683013c7a361",
+        "x-ms-date": "Wed, 11 Dec 2019 20:38:06 GMT",
         "x-ms-file-attributes": "None",
         "x-ms-file-creation-time": "Now",
         "x-ms-file-last-write-time": "Now",
@@ -94,73 +55,40 @@
       "StatusCode": 201,
       "ResponseHeaders": {
         "Content-Length": "0",
-<<<<<<< HEAD
-        "Date": "Tue, 10 Dec 2019 05:31:00 GMT",
-        "ETag": "\u00220x8D77D3224BC055A\u0022",
-        "Last-Modified": "Tue, 10 Dec 2019 05:31:01 GMT",
-=======
-        "Date": "Tue, 10 Dec 2019 05:59:30 GMT",
-        "ETag": "\u00220x8D77D361FBA7CA6\u0022",
-        "Last-Modified": "Tue, 10 Dec 2019 05:59:31 GMT",
->>>>>>> 1d9822e0
+        "Date": "Wed, 11 Dec 2019 20:38:06 GMT",
+        "ETag": "\u00220x8D77E7A071F795C\u0022",
+        "Last-Modified": "Wed, 11 Dec 2019 20:38:06 GMT",
         "Server": [
           "Windows-Azure-File/1.0",
           "Microsoft-HTTPAPI/2.0"
         ],
-<<<<<<< HEAD
-        "x-ms-client-request-id": "ac0b1f27-2ebf-89f6-3912-9493e0dd7833",
+        "x-ms-client-request-id": "cbf57d37-edc2-207f-2c21-683013c7a361",
         "x-ms-file-attributes": "Directory",
-        "x-ms-file-change-time": "2019-12-10T05:31:01.4353242Z",
-        "x-ms-file-creation-time": "2019-12-10T05:31:01.4353242Z",
+        "x-ms-file-change-time": "2019-12-11T20:38:06.6827612Z",
+        "x-ms-file-creation-time": "2019-12-11T20:38:06.6827612Z",
         "x-ms-file-id": "13835128424026341376",
-        "x-ms-file-last-write-time": "2019-12-10T05:31:01.4353242Z",
+        "x-ms-file-last-write-time": "2019-12-11T20:38:06.6827612Z",
         "x-ms-file-parent-id": "0",
         "x-ms-file-permission-key": "7855875120676328179*422928105932735866",
-        "x-ms-request-id": "3e8daaec-201a-003e-3e1b-af0544000000",
-=======
-        "x-ms-client-request-id": "f2b9adc3-19e4-e029-4ea9-f7fc0f85ea69",
-        "x-ms-file-attributes": "Directory",
-        "x-ms-file-change-time": "2019-12-10T05:59:31.0235814Z",
-        "x-ms-file-creation-time": "2019-12-10T05:59:31.0235814Z",
-        "x-ms-file-id": "13835128424026341376",
-        "x-ms-file-last-write-time": "2019-12-10T05:59:31.0235814Z",
-        "x-ms-file-parent-id": "0",
-        "x-ms-file-permission-key": "7855875120676328179*422928105932735866",
-        "x-ms-request-id": "8749bee6-c01a-0019-0a1e-af1280000000",
->>>>>>> 1d9822e0
+        "x-ms-request-id": "ef3e3a3a-c01a-0019-3062-b01280000000",
         "x-ms-request-server-encrypted": "true",
         "x-ms-version": "2019-07-07"
       },
       "ResponseBody": []
     },
     {
-<<<<<<< HEAD
-      "RequestUri": "http://seanstagetest.file.core.windows.net/test-share-bfbf85ea-138f-a881-5eff-36187acddb00/test-directory-cd745291-8a26-6307-bfc4-c0036ee5aa2a/test-file-aec84949-2b77-092d-a989-182184a551c4",
+      "RequestUri": "http://seanstagetest.file.core.windows.net/test-share-499f7697-1529-265a-e423-8d8b633db785/test-directory-7558ad14-9198-7da7-3ed2-35275050aec9/test-file-05d8ad57-3a62-05a8-2b8d-0bceca77da9f",
       "RequestMethod": "PUT",
       "RequestHeaders": {
         "Authorization": "Sanitized",
-        "traceparent": "00-0a17b70cd48aa74c8b487b6865b332d4-91aebac48b2c214c-00",
+        "traceparent": "00-e4ceb68c60c31742b881df3250f0152c-674912ec33bd7e4e-00",
         "User-Agent": [
-          "azsdk-net-Storage.Files.Shares/12.0.0-dev.20191209.1\u002Bb71b1fa965b15eccfc57e2c7781b8bf85cd4c766",
+          "azsdk-net-Storage.Files.Shares/12.0.0-dev.20191211.1\u002B899431c003876eb9b26cefd8e8a37e7f27f82ced",
           "(.NET Core 4.6.28008.01; Microsoft Windows 10.0.18363 )"
         ],
-        "x-ms-client-request-id": "c818d28c-8431-fb0c-f202-023516d50593",
+        "x-ms-client-request-id": "f5d86527-4cc6-fc75-d4ef-9f35e1b156b4",
         "x-ms-content-length": "1048576",
-        "x-ms-date": "Tue, 10 Dec 2019 05:31:01 GMT",
-=======
-      "RequestUri": "http://seanstagetest.file.core.windows.net/test-share-6f443b96-621c-751b-3ea6-3cdebbceacc2/test-directory-d4ff7e75-5e35-532c-e448-a113fcec045a/test-file-5932929d-03e5-a5e7-002e-3ec3c239fe79",
-      "RequestMethod": "PUT",
-      "RequestHeaders": {
-        "Authorization": "Sanitized",
-        "traceparent": "00-4432b9e147bb054ba9c6c9fa8d1f9d8a-7d491eb0b9849e40-00",
-        "User-Agent": [
-          "azsdk-net-Storage.Files.Shares/12.0.0-dev.20191209.1\u002B61bda4d1783b0e05dba0d434ff14b2840726d3b1",
-          "(.NET Core 4.6.28008.01; Microsoft Windows 10.0.18363 )"
-        ],
-        "x-ms-client-request-id": "c2553288-6c38-bf63-c613-f1b6db661e14",
-        "x-ms-content-length": "1048576",
-        "x-ms-date": "Tue, 10 Dec 2019 05:59:31 GMT",
->>>>>>> 1d9822e0
+        "x-ms-date": "Wed, 11 Dec 2019 20:38:06 GMT",
         "x-ms-file-attributes": "None",
         "x-ms-file-creation-time": "Now",
         "x-ms-file-last-write-time": "Now",
@@ -173,71 +101,39 @@
       "StatusCode": 201,
       "ResponseHeaders": {
         "Content-Length": "0",
-<<<<<<< HEAD
-        "Date": "Tue, 10 Dec 2019 05:31:00 GMT",
-        "ETag": "\u00220x8D77D3224CA5D22\u0022",
-        "Last-Modified": "Tue, 10 Dec 2019 05:31:01 GMT",
-=======
-        "Date": "Tue, 10 Dec 2019 05:59:30 GMT",
-        "ETag": "\u00220x8D77D361FC7E728\u0022",
-        "Last-Modified": "Tue, 10 Dec 2019 05:59:31 GMT",
->>>>>>> 1d9822e0
+        "Date": "Wed, 11 Dec 2019 20:38:06 GMT",
+        "ETag": "\u00220x8D77E7A072D85B4\u0022",
+        "Last-Modified": "Wed, 11 Dec 2019 20:38:06 GMT",
         "Server": [
           "Windows-Azure-File/1.0",
           "Microsoft-HTTPAPI/2.0"
         ],
-<<<<<<< HEAD
-        "x-ms-client-request-id": "c818d28c-8431-fb0c-f202-023516d50593",
+        "x-ms-client-request-id": "f5d86527-4cc6-fc75-d4ef-9f35e1b156b4",
         "x-ms-file-attributes": "Archive",
-        "x-ms-file-change-time": "2019-12-10T05:31:01.5293218Z",
-        "x-ms-file-creation-time": "2019-12-10T05:31:01.5293218Z",
+        "x-ms-file-change-time": "2019-12-11T20:38:06.7748276Z",
+        "x-ms-file-creation-time": "2019-12-11T20:38:06.7748276Z",
         "x-ms-file-id": "11529285414812647424",
-        "x-ms-file-last-write-time": "2019-12-10T05:31:01.5293218Z",
+        "x-ms-file-last-write-time": "2019-12-11T20:38:06.7748276Z",
         "x-ms-file-parent-id": "13835128424026341376",
         "x-ms-file-permission-key": "12501538048846835188*422928105932735866",
-        "x-ms-request-id": "3e8daaed-201a-003e-3f1b-af0544000000",
-=======
-        "x-ms-client-request-id": "c2553288-6c38-bf63-c613-f1b6db661e14",
-        "x-ms-file-attributes": "Archive",
-        "x-ms-file-change-time": "2019-12-10T05:59:31.1115048Z",
-        "x-ms-file-creation-time": "2019-12-10T05:59:31.1115048Z",
-        "x-ms-file-id": "11529285414812647424",
-        "x-ms-file-last-write-time": "2019-12-10T05:59:31.1115048Z",
-        "x-ms-file-parent-id": "13835128424026341376",
-        "x-ms-file-permission-key": "12501538048846835188*422928105932735866",
-        "x-ms-request-id": "8749bee7-c01a-0019-0b1e-af1280000000",
->>>>>>> 1d9822e0
+        "x-ms-request-id": "ef3e3a3b-c01a-0019-3162-b01280000000",
         "x-ms-request-server-encrypted": "true",
         "x-ms-version": "2019-07-07"
       },
       "ResponseBody": []
     },
     {
-<<<<<<< HEAD
-      "RequestUri": "http://seanstagetest.file.core.windows.net/test-share-bfbf85ea-138f-a881-5eff-36187acddb00/test-directory-cd745291-8a26-6307-bfc4-c0036ee5aa2a/test-file-aec84949-2b77-092d-a989-182184a551c4?comp=forceclosehandles",
+      "RequestUri": "http://seanstagetest.file.core.windows.net/test-share-499f7697-1529-265a-e423-8d8b633db785/test-directory-7558ad14-9198-7da7-3ed2-35275050aec9/test-file-05d8ad57-3a62-05a8-2b8d-0bceca77da9f?comp=forceclosehandles",
       "RequestMethod": "PUT",
       "RequestHeaders": {
         "Authorization": "Sanitized",
-        "traceparent": "00-1a43d07d3eabd34c930dd8fa4f7d4ccf-191f53f974738647-00",
+        "traceparent": "00-40586511928afa40b739afed25642956-913ec5dba4ac6243-00",
         "User-Agent": [
-          "azsdk-net-Storage.Files.Shares/12.0.0-dev.20191209.1\u002Bb71b1fa965b15eccfc57e2c7781b8bf85cd4c766",
+          "azsdk-net-Storage.Files.Shares/12.0.0-dev.20191211.1\u002B899431c003876eb9b26cefd8e8a37e7f27f82ced",
           "(.NET Core 4.6.28008.01; Microsoft Windows 10.0.18363 )"
         ],
-        "x-ms-client-request-id": "b2943f7e-898c-0d93-31e0-5dd7fb36bd4e",
-        "x-ms-date": "Tue, 10 Dec 2019 05:31:01 GMT",
-=======
-      "RequestUri": "http://seanstagetest.file.core.windows.net/test-share-6f443b96-621c-751b-3ea6-3cdebbceacc2/test-directory-d4ff7e75-5e35-532c-e448-a113fcec045a/test-file-5932929d-03e5-a5e7-002e-3ec3c239fe79?comp=forceclosehandles",
-      "RequestMethod": "PUT",
-      "RequestHeaders": {
-        "Authorization": "Sanitized",
-        "traceparent": "00-99948ebfc030b8489833cc44d261a6dc-2b1930e0c8d36644-00",
-        "User-Agent": [
-          "azsdk-net-Storage.Files.Shares/12.0.0-dev.20191209.1\u002B61bda4d1783b0e05dba0d434ff14b2840726d3b1",
-          "(.NET Core 4.6.28008.01; Microsoft Windows 10.0.18363 )"
-        ],
-        "x-ms-client-request-id": "903a2e6b-3ce4-1741-f490-89201fbfc44c",
-        "x-ms-date": "Tue, 10 Dec 2019 05:59:31 GMT",
->>>>>>> 1d9822e0
+        "x-ms-client-request-id": "64a669d6-e59f-34d9-e8f3-ff6a43d1f146",
+        "x-ms-date": "Wed, 11 Dec 2019 20:38:06 GMT",
         "x-ms-handle-id": "*",
         "x-ms-return-client-request-id": "true",
         "x-ms-version": "2019-07-07"
@@ -246,56 +142,31 @@
       "StatusCode": 200,
       "ResponseHeaders": {
         "Content-Length": "0",
-<<<<<<< HEAD
-        "Date": "Tue, 10 Dec 2019 05:31:00 GMT",
-=======
-        "Date": "Tue, 10 Dec 2019 05:59:30 GMT",
->>>>>>> 1d9822e0
+        "Date": "Wed, 11 Dec 2019 20:38:06 GMT",
         "Server": [
           "Windows-Azure-File/1.0",
           "Microsoft-HTTPAPI/2.0"
         ],
-<<<<<<< HEAD
-        "x-ms-client-request-id": "b2943f7e-898c-0d93-31e0-5dd7fb36bd4e",
+        "x-ms-client-request-id": "64a669d6-e59f-34d9-e8f3-ff6a43d1f146",
         "x-ms-number-of-handles-closed": "0",
         "x-ms-number-of-handles-failed": "0",
-        "x-ms-request-id": "3e8daaee-201a-003e-401b-af0544000000",
-=======
-        "x-ms-client-request-id": "903a2e6b-3ce4-1741-f490-89201fbfc44c",
-        "x-ms-number-of-handles-closed": "0",
-        "x-ms-number-of-handles-failed": "0",
-        "x-ms-request-id": "8749bee8-c01a-0019-0c1e-af1280000000",
->>>>>>> 1d9822e0
+        "x-ms-request-id": "ef3e3a3c-c01a-0019-3262-b01280000000",
         "x-ms-version": "2019-07-07"
       },
       "ResponseBody": []
     },
     {
-<<<<<<< HEAD
-      "RequestUri": "http://seanstagetest.file.core.windows.net/test-share-bfbf85ea-138f-a881-5eff-36187acddb00?restype=share",
+      "RequestUri": "http://seanstagetest.file.core.windows.net/test-share-499f7697-1529-265a-e423-8d8b633db785?restype=share",
       "RequestMethod": "DELETE",
       "RequestHeaders": {
         "Authorization": "Sanitized",
-        "traceparent": "00-ae76e19df56b744eb78fb7d797eb8242-f5b91bd7463ad34b-00",
+        "traceparent": "00-bc6e2b0620b2d44983067c89a02ab2dc-9363b9bad32f5b47-00",
         "User-Agent": [
-          "azsdk-net-Storage.Files.Shares/12.0.0-dev.20191209.1\u002Bb71b1fa965b15eccfc57e2c7781b8bf85cd4c766",
+          "azsdk-net-Storage.Files.Shares/12.0.0-dev.20191211.1\u002B899431c003876eb9b26cefd8e8a37e7f27f82ced",
           "(.NET Core 4.6.28008.01; Microsoft Windows 10.0.18363 )"
         ],
-        "x-ms-client-request-id": "d7b76ded-5340-3706-3bf3-7121cc824fa7",
-        "x-ms-date": "Tue, 10 Dec 2019 05:31:01 GMT",
-=======
-      "RequestUri": "http://seanstagetest.file.core.windows.net/test-share-6f443b96-621c-751b-3ea6-3cdebbceacc2?restype=share",
-      "RequestMethod": "DELETE",
-      "RequestHeaders": {
-        "Authorization": "Sanitized",
-        "traceparent": "00-ca4956a48bb64b4ead829ce3029a1bf8-c0fea16424ebbe41-00",
-        "User-Agent": [
-          "azsdk-net-Storage.Files.Shares/12.0.0-dev.20191209.1\u002B61bda4d1783b0e05dba0d434ff14b2840726d3b1",
-          "(.NET Core 4.6.28008.01; Microsoft Windows 10.0.18363 )"
-        ],
-        "x-ms-client-request-id": "ad4a7144-8e2b-6f30-3c62-c2a511156c5d",
-        "x-ms-date": "Tue, 10 Dec 2019 05:59:31 GMT",
->>>>>>> 1d9822e0
+        "x-ms-client-request-id": "785ec590-f10a-6015-ef7a-cee4d09c30d5",
+        "x-ms-date": "Wed, 11 Dec 2019 20:38:06 GMT",
         "x-ms-delete-snapshots": "include",
         "x-ms-return-client-request-id": "true",
         "x-ms-version": "2019-07-07"
@@ -304,33 +175,20 @@
       "StatusCode": 202,
       "ResponseHeaders": {
         "Content-Length": "0",
-<<<<<<< HEAD
-        "Date": "Tue, 10 Dec 2019 05:31:00 GMT",
-=======
-        "Date": "Tue, 10 Dec 2019 05:59:30 GMT",
->>>>>>> 1d9822e0
+        "Date": "Wed, 11 Dec 2019 20:38:06 GMT",
         "Server": [
           "Windows-Azure-File/1.0",
           "Microsoft-HTTPAPI/2.0"
         ],
-<<<<<<< HEAD
-        "x-ms-client-request-id": "d7b76ded-5340-3706-3bf3-7121cc824fa7",
-        "x-ms-request-id": "3e8daaef-201a-003e-411b-af0544000000",
-=======
-        "x-ms-client-request-id": "ad4a7144-8e2b-6f30-3c62-c2a511156c5d",
-        "x-ms-request-id": "8749bee9-c01a-0019-0d1e-af1280000000",
->>>>>>> 1d9822e0
+        "x-ms-client-request-id": "785ec590-f10a-6015-ef7a-cee4d09c30d5",
+        "x-ms-request-id": "ef3e3a3d-c01a-0019-3362-b01280000000",
         "x-ms-version": "2019-07-07"
       },
       "ResponseBody": []
     }
   ],
   "Variables": {
-<<<<<<< HEAD
-    "RandomSeed": "911415301",
-=======
-    "RandomSeed": "1577647859",
->>>>>>> 1d9822e0
+    "RandomSeed": "2113788610",
     "Storage_TestConfigDefault": "ProductionTenant\nseanstagetest\nU2FuaXRpemVk\nhttp://seanstagetest.blob.core.windows.net\nhttp://seanstagetest.file.core.windows.net\nhttp://seanstagetest.queue.core.windows.net\nhttp://seanstagetest.table.core.windows.net\n\n\n\n\nhttp://seanstagetest-secondary.blob.core.windows.net\nhttp://seanstagetest-secondary.file.core.windows.net\nhttp://seanstagetest-secondary.queue.core.windows.net\nhttp://seanstagetest-secondary.table.core.windows.net\n\nSanitized\n\n\nCloud\nBlobEndpoint=http://seanstagetest.blob.core.windows.net/;QueueEndpoint=http://seanstagetest.queue.core.windows.net/;FileEndpoint=http://seanstagetest.file.core.windows.net/;BlobSecondaryEndpoint=http://seanstagetest-secondary.blob.core.windows.net/;QueueSecondaryEndpoint=http://seanstagetest-secondary.queue.core.windows.net/;FileSecondaryEndpoint=http://seanstagetest-secondary.file.core.windows.net/;AccountName=seanstagetest;AccountKey=Sanitized"
   }
 }