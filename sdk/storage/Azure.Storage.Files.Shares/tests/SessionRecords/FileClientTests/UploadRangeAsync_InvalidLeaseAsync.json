﻿{
  "Entries": [
    {
      "RequestUri": "https://seanmcccanary3.file.core.windows.net/test-share-74feeed8-8b66-3706-c2f9-198254d239ff?restype=share",
      "RequestMethod": "PUT",
      "RequestHeaders": {
        "Accept": "application/xml",
        "Authorization": "Sanitized",
        "traceparent": "00-d2eb7ad7e047834ba41efae0b12fd16f-941f506d270c9a4a-00",
        "User-Agent": [
          "azsdk-net-Storage.Files.Shares/12.7.0-alpha.20210126.1",
          "(.NET 5.0.2; Microsoft Windows 10.0.19042)"
        ],
        "x-ms-client-request-id": "85cde5f4-f721-99ce-020a-47cf5d562e31",
        "x-ms-date": "Tue, 26 Jan 2021 19:34:22 GMT",
        "x-ms-return-client-request-id": "true",
<<<<<<< HEAD
        "x-ms-version": "2020-12-06"
=======
        "x-ms-version": "2021-02-12"
>>>>>>> 7e782c87
      },
      "RequestBody": null,
      "StatusCode": 201,
      "ResponseHeaders": {
        "Content-Length": "0",
        "Date": "Tue, 26 Jan 2021 19:34:21 GMT",
        "ETag": "\"0x8D8C23161E3FC53\"",
        "Last-Modified": "Tue, 26 Jan 2021 19:34:22 GMT",
        "Server": [
          "Windows-Azure-File/1.0",
          "Microsoft-HTTPAPI/2.0"
        ],
        "x-ms-client-request-id": "85cde5f4-f721-99ce-020a-47cf5d562e31",
        "x-ms-request-id": "f9238fb9-301a-0062-0c1a-f418e5000000",
<<<<<<< HEAD
        "x-ms-version": "2020-12-06"
=======
        "x-ms-version": "2021-02-12"
>>>>>>> 7e782c87
      },
      "ResponseBody": []
    },
    {
      "RequestUri": "https://seanmcccanary3.file.core.windows.net/test-share-74feeed8-8b66-3706-c2f9-198254d239ff/test-directory-cd329c8d-e9bd-f3a0-0dba-7fdf04d3d9d9?restype=directory",
      "RequestMethod": "PUT",
      "RequestHeaders": {
        "Accept": "application/xml",
        "Authorization": "Sanitized",
        "traceparent": "00-c2d8afe69baff8449483422cd4cb652a-ff6ec28bca65624f-00",
        "User-Agent": [
          "azsdk-net-Storage.Files.Shares/12.7.0-alpha.20210126.1",
          "(.NET 5.0.2; Microsoft Windows 10.0.19042)"
        ],
        "x-ms-client-request-id": "c0a55658-a0b6-0b24-44d9-776778ef942f",
        "x-ms-date": "Tue, 26 Jan 2021 19:34:23 GMT",
        "x-ms-file-attributes": "None",
        "x-ms-file-creation-time": "Now",
        "x-ms-file-last-write-time": "Now",
        "x-ms-file-permission": "Inherit",
        "x-ms-return-client-request-id": "true",
<<<<<<< HEAD
        "x-ms-version": "2020-12-06"
=======
        "x-ms-version": "2021-02-12"
>>>>>>> 7e782c87
      },
      "RequestBody": null,
      "StatusCode": 201,
      "ResponseHeaders": {
        "Content-Length": "0",
        "Date": "Tue, 26 Jan 2021 19:34:21 GMT",
        "ETag": "\"0x8D8C23161EDF75C\"",
        "Last-Modified": "Tue, 26 Jan 2021 19:34:22 GMT",
        "Server": [
          "Windows-Azure-File/1.0",
          "Microsoft-HTTPAPI/2.0"
        ],
        "x-ms-client-request-id": "c0a55658-a0b6-0b24-44d9-776778ef942f",
        "x-ms-file-attributes": "Directory",
        "x-ms-file-change-time": "2021-01-26T19:34:22.509654Z",
        "x-ms-file-creation-time": "2021-01-26T19:34:22.509654Z",
        "x-ms-file-id": "13835128424026341376",
        "x-ms-file-last-write-time": "2021-01-26T19:34:22.509654Z",
        "x-ms-file-parent-id": "0",
        "x-ms-file-permission-key": "17860367565182308406*11459378189709739967",
        "x-ms-request-id": "f9238fbc-301a-0062-0d1a-f418e5000000",
        "x-ms-request-server-encrypted": "true",
<<<<<<< HEAD
        "x-ms-version": "2020-12-06"
=======
        "x-ms-version": "2021-02-12"
>>>>>>> 7e782c87
      },
      "ResponseBody": []
    },
    {
      "RequestUri": "https://seanmcccanary3.file.core.windows.net/test-share-74feeed8-8b66-3706-c2f9-198254d239ff/test-directory-cd329c8d-e9bd-f3a0-0dba-7fdf04d3d9d9/test-file-25446e31-bfc8-d92b-bf7a-9b61617f57fd",
      "RequestMethod": "PUT",
      "RequestHeaders": {
        "Accept": "application/xml",
        "Authorization": "Sanitized",
        "traceparent": "00-52a1b483a7c60247891bdbd2f610a0a8-e0c3a0bcb6d4f846-00",
        "User-Agent": [
          "azsdk-net-Storage.Files.Shares/12.7.0-alpha.20210126.1",
          "(.NET 5.0.2; Microsoft Windows 10.0.19042)"
        ],
        "x-ms-client-request-id": "2eef58c6-c0cc-98d6-2acc-013b04c3a9c4",
        "x-ms-content-length": "1048576",
        "x-ms-date": "Tue, 26 Jan 2021 19:34:23 GMT",
        "x-ms-file-attributes": "None",
        "x-ms-file-creation-time": "Now",
        "x-ms-file-last-write-time": "Now",
        "x-ms-file-permission": "Inherit",
        "x-ms-return-client-request-id": "true",
        "x-ms-type": "file",
<<<<<<< HEAD
        "x-ms-version": "2020-12-06"
=======
        "x-ms-version": "2021-02-12"
>>>>>>> 7e782c87
      },
      "RequestBody": null,
      "StatusCode": 201,
      "ResponseHeaders": {
        "Content-Length": "0",
        "Date": "Tue, 26 Jan 2021 19:34:21 GMT",
        "ETag": "\"0x8D8C23161F8F5E1\"",
        "Last-Modified": "Tue, 26 Jan 2021 19:34:22 GMT",
        "Server": [
          "Windows-Azure-File/1.0",
          "Microsoft-HTTPAPI/2.0"
        ],
        "x-ms-client-request-id": "2eef58c6-c0cc-98d6-2acc-013b04c3a9c4",
        "x-ms-file-attributes": "Archive",
        "x-ms-file-change-time": "2021-01-26T19:34:22.5817057Z",
        "x-ms-file-creation-time": "2021-01-26T19:34:22.5817057Z",
        "x-ms-file-id": "11529285414812647424",
        "x-ms-file-last-write-time": "2021-01-26T19:34:22.5817057Z",
        "x-ms-file-parent-id": "13835128424026341376",
        "x-ms-file-permission-key": "4010187179898695473*11459378189709739967",
        "x-ms-request-id": "f9238fbe-301a-0062-0e1a-f418e5000000",
        "x-ms-request-server-encrypted": "true",
<<<<<<< HEAD
        "x-ms-version": "2020-12-06"
=======
        "x-ms-version": "2021-02-12"
>>>>>>> 7e782c87
      },
      "ResponseBody": []
    },
    {
      "RequestUri": "https://seanmcccanary3.file.core.windows.net/test-share-74feeed8-8b66-3706-c2f9-198254d239ff/test-directory-cd329c8d-e9bd-f3a0-0dba-7fdf04d3d9d9/test-file-25446e31-bfc8-d92b-bf7a-9b61617f57fd?comp=range",
      "RequestMethod": "PUT",
      "RequestHeaders": {
        "Accept": "application/xml",
        "Authorization": "Sanitized",
        "Content-Length": "1024",
        "Content-Type": "application/octet-stream",
        "traceparent": "00-53b318f8af271d489c4ddf9d40ce8216-ddbb9b6b0b081f4c-00",
        "User-Agent": [
          "azsdk-net-Storage.Files.Shares/12.7.0-alpha.20210126.1",
          "(.NET 5.0.2; Microsoft Windows 10.0.19042)"
        ],
        "x-ms-client-request-id": "c1aa65d8-a7e4-dfd9-57d7-e373ad90032a",
        "x-ms-date": "Tue, 26 Jan 2021 19:34:23 GMT",
        "x-ms-lease-id": "98927a81-e668-1800-4b58-124695009c48",
        "x-ms-range": "bytes=1024-2047",
        "x-ms-return-client-request-id": "true",
<<<<<<< HEAD
        "x-ms-version": "2020-12-06",
=======
        "x-ms-version": "2021-02-12",
>>>>>>> 7e782c87
        "x-ms-write": "update"
      },
      "RequestBody": "Au6Jivlzwu0D/t6YUQyL40eY2BAMGfyopOpzo8jBSGSF5Mf8wWFDTTf6OqzMUBa7ZawZ1De6funx4eUOAB4lQbV6EmxEjyHmVYvYEd5Q21TUtz4bqHQsymbeCuB8NE0Y1fj3UT6pdtaLMn6s4mwKoQaQOkjgCZlATkcFZoRBaiA+vzzmWYkWKkBokHX1f+j602jZ6/oEOMxftgP2oxBRSshebiIvJEh8eg8IeHgjSs5fC5IbZ38mOYZwhqKFH4cvFkatlxHFy64gXXDq/MBTO2s1l5h9NeJIODSbvp2l9lqI2GIxdbO8mUDk+wkOOz3GHEs3UIjvsuBjZF7cKQwQemYWYiReIsW3eP1XmTrYOv331aJSbqbRmCaBzRFU4HA004Cj+NgZaPqFf9eLlximiilh5VRqvQzARMn+3FS0Y5iNI8W5NUIl3Wynze7ORgEN2kLn8/obyhZ04rMOG4ym0Bw//XNT7VXnOwjowu8d8v3I8AERzG+ecVmvRVKPFsLgAfzSjkiOue3tALfyMwcmVvC1RiqKlAStoYsZpKcCWCVFB8HzS2O1OjcTI8y3qz5SiO9h2dCYVWz4Je29dBVG66iSrCtGMwqNAAvzdnA39fVNxxu4oH5UrbFU+iZ1+MUhzTgkJP8SC1Xk1NnFpN/7wS/4b6z6jUopPv958TjkFwhF0ak4EtD2OrvF1MyljwjSWDn2fYgZJz/u+ub/mRod/7zQf9M2w65eATTwNLl+hK/2ppn/7pl/LKppShjq9qGhqNQP1BA1nJSKl3xTKPKGb3U3CfKBHREjUVIozXmVdAuTT4zkb7CfwQoEdFYdLAO34tqisuyvIIrD64O9DM8a9CNwwNllogDFmEfnfKi6BSRPcOqf88Ee4y4CIIMt4bU76X8zrWsqUkDZ3Bqlx6PhCeVebpvkewFhUd2qYoF9l7aSrJMph1i5JB6qxRameRuLIRedz3MZVm5+0VuOgO++XEVkEhsQuIGNpEl9OrXqutfBHkFp38hCeFYlqrX8KqMu62nRQmYAemiVECopnBu4lBaEzWGtVXx8IZrF6w7MkHmmTk9MGHhxwaTY08+eGNw6bBaeeF1CgJbsVSHMOo9ayX+wg07MbHueEwy91IGs3gi+in74LRccZM24X8NWpIYUfgpP7ZWNbQCaAGVRhKwUQHcZDq8RYptolB+BEwy3R26FqVZ3XPBzMB19XS2yyt8hpB9MPZbWAxtu51h1DFn04rj3y9tVnOOGpt2SkwVutcpAX2/tawrYr6U7CXSY/SPDiXp0u/4EzAc7xpa4Q3AW/zKONazqBnetHhs1GZNu7qi6zgmK+frLPJNnsqVzH2w1JQlCCch22YIDx5zizrJzzA==",
      "StatusCode": 412,
      "ResponseHeaders": {
        "Content-Length": "241",
        "Content-Type": "application/xml",
        "Date": "Tue, 26 Jan 2021 19:34:22 GMT",
        "Server": [
          "Windows-Azure-File/1.0",
          "Microsoft-HTTPAPI/2.0"
        ],
        "x-ms-client-request-id": "c1aa65d8-a7e4-dfd9-57d7-e373ad90032a",
        "x-ms-error-code": "LeaseNotPresentWithFileOperation",
        "x-ms-request-id": "f9238fbf-301a-0062-0f1a-f418e5000000",
<<<<<<< HEAD
        "x-ms-version": "2020-12-06"
=======
        "x-ms-version": "2021-02-12"
>>>>>>> 7e782c87
      },
      "ResponseBody": [
        "﻿<?xml version=\"1.0\" encoding=\"utf-8\"?><Error><Code>LeaseNotPresentWithFileOperation</Code><Message>There is currently no lease on the file.\n",
        "RequestId:f9238fbf-301a-0062-0f1a-f418e5000000\n",
        "Time:2021-01-26T19:34:22.6864186Z</Message></Error>"
      ]
    },
    {
      "RequestUri": "https://seanmcccanary3.file.core.windows.net/test-share-74feeed8-8b66-3706-c2f9-198254d239ff?restype=share",
      "RequestMethod": "DELETE",
      "RequestHeaders": {
        "Accept": "application/xml",
        "Authorization": "Sanitized",
        "traceparent": "00-f1aacca8b704eb409973937e15443447-6c7bce4ddf112f41-00",
        "User-Agent": [
          "azsdk-net-Storage.Files.Shares/12.7.0-alpha.20210126.1",
          "(.NET 5.0.2; Microsoft Windows 10.0.19042)"
        ],
        "x-ms-client-request-id": "2f6dc272-db55-9264-80ba-b1b845bc6579",
        "x-ms-date": "Tue, 26 Jan 2021 19:34:23 GMT",
        "x-ms-delete-snapshots": "include",
        "x-ms-return-client-request-id": "true",
<<<<<<< HEAD
        "x-ms-version": "2020-12-06"
=======
        "x-ms-version": "2021-02-12"
>>>>>>> 7e782c87
      },
      "RequestBody": null,
      "StatusCode": 202,
      "ResponseHeaders": {
        "Content-Length": "0",
        "Date": "Tue, 26 Jan 2021 19:34:22 GMT",
        "Server": [
          "Windows-Azure-File/1.0",
          "Microsoft-HTTPAPI/2.0"
        ],
        "x-ms-client-request-id": "2f6dc272-db55-9264-80ba-b1b845bc6579",
        "x-ms-request-id": "f9238fc0-301a-0062-101a-f418e5000000",
<<<<<<< HEAD
        "x-ms-version": "2020-12-06"
=======
        "x-ms-version": "2021-02-12"
>>>>>>> 7e782c87
      },
      "ResponseBody": []
    }
  ],
  "Variables": {
    "RandomSeed": "1218701471",
    "Storage_TestConfigDefault": "ProductionTenant\nseanmcccanary3\nU2FuaXRpemVk\nhttps://seanmcccanary3.blob.core.windows.net\nhttps://seanmcccanary3.file.core.windows.net\nhttps://seanmcccanary3.queue.core.windows.net\nhttps://seanmcccanary3.table.core.windows.net\n\n\n\n\nhttps://seanmcccanary3-secondary.blob.core.windows.net\nhttps://seanmcccanary3-secondary.file.core.windows.net\nhttps://seanmcccanary3-secondary.queue.core.windows.net\nhttps://seanmcccanary3-secondary.table.core.windows.net\n\nSanitized\n\n\nCloud\nBlobEndpoint=https://seanmcccanary3.blob.core.windows.net/;QueueEndpoint=https://seanmcccanary3.queue.core.windows.net/;FileEndpoint=https://seanmcccanary3.file.core.windows.net/;BlobSecondaryEndpoint=https://seanmcccanary3-secondary.blob.core.windows.net/;QueueSecondaryEndpoint=https://seanmcccanary3-secondary.queue.core.windows.net/;FileSecondaryEndpoint=https://seanmcccanary3-secondary.file.core.windows.net/;AccountName=seanmcccanary3;AccountKey=Kg==;\nseanscope1\n\n"
  }
}<|MERGE_RESOLUTION|>--- conflicted
+++ resolved
@@ -14,11 +14,7 @@
         "x-ms-client-request-id": "85cde5f4-f721-99ce-020a-47cf5d562e31",
         "x-ms-date": "Tue, 26 Jan 2021 19:34:22 GMT",
         "x-ms-return-client-request-id": "true",
-<<<<<<< HEAD
-        "x-ms-version": "2020-12-06"
-=======
-        "x-ms-version": "2021-02-12"
->>>>>>> 7e782c87
+        "x-ms-version": "2021-02-12"
       },
       "RequestBody": null,
       "StatusCode": 201,
@@ -33,11 +29,7 @@
         ],
         "x-ms-client-request-id": "85cde5f4-f721-99ce-020a-47cf5d562e31",
         "x-ms-request-id": "f9238fb9-301a-0062-0c1a-f418e5000000",
-<<<<<<< HEAD
-        "x-ms-version": "2020-12-06"
-=======
-        "x-ms-version": "2021-02-12"
->>>>>>> 7e782c87
+        "x-ms-version": "2021-02-12"
       },
       "ResponseBody": []
     },
@@ -59,11 +51,7 @@
         "x-ms-file-last-write-time": "Now",
         "x-ms-file-permission": "Inherit",
         "x-ms-return-client-request-id": "true",
-<<<<<<< HEAD
-        "x-ms-version": "2020-12-06"
-=======
-        "x-ms-version": "2021-02-12"
->>>>>>> 7e782c87
+        "x-ms-version": "2021-02-12"
       },
       "RequestBody": null,
       "StatusCode": 201,
@@ -86,11 +74,7 @@
         "x-ms-file-permission-key": "17860367565182308406*11459378189709739967",
         "x-ms-request-id": "f9238fbc-301a-0062-0d1a-f418e5000000",
         "x-ms-request-server-encrypted": "true",
-<<<<<<< HEAD
-        "x-ms-version": "2020-12-06"
-=======
-        "x-ms-version": "2021-02-12"
->>>>>>> 7e782c87
+        "x-ms-version": "2021-02-12"
       },
       "ResponseBody": []
     },
@@ -114,11 +98,7 @@
         "x-ms-file-permission": "Inherit",
         "x-ms-return-client-request-id": "true",
         "x-ms-type": "file",
-<<<<<<< HEAD
-        "x-ms-version": "2020-12-06"
-=======
-        "x-ms-version": "2021-02-12"
->>>>>>> 7e782c87
+        "x-ms-version": "2021-02-12"
       },
       "RequestBody": null,
       "StatusCode": 201,
@@ -141,11 +121,7 @@
         "x-ms-file-permission-key": "4010187179898695473*11459378189709739967",
         "x-ms-request-id": "f9238fbe-301a-0062-0e1a-f418e5000000",
         "x-ms-request-server-encrypted": "true",
-<<<<<<< HEAD
-        "x-ms-version": "2020-12-06"
-=======
-        "x-ms-version": "2021-02-12"
->>>>>>> 7e782c87
+        "x-ms-version": "2021-02-12"
       },
       "ResponseBody": []
     },
@@ -167,11 +143,7 @@
         "x-ms-lease-id": "98927a81-e668-1800-4b58-124695009c48",
         "x-ms-range": "bytes=1024-2047",
         "x-ms-return-client-request-id": "true",
-<<<<<<< HEAD
-        "x-ms-version": "2020-12-06",
-=======
         "x-ms-version": "2021-02-12",
->>>>>>> 7e782c87
         "x-ms-write": "update"
       },
       "RequestBody": "Au6Jivlzwu0D/t6YUQyL40eY2BAMGfyopOpzo8jBSGSF5Mf8wWFDTTf6OqzMUBa7ZawZ1De6funx4eUOAB4lQbV6EmxEjyHmVYvYEd5Q21TUtz4bqHQsymbeCuB8NE0Y1fj3UT6pdtaLMn6s4mwKoQaQOkjgCZlATkcFZoRBaiA+vzzmWYkWKkBokHX1f+j602jZ6/oEOMxftgP2oxBRSshebiIvJEh8eg8IeHgjSs5fC5IbZ38mOYZwhqKFH4cvFkatlxHFy64gXXDq/MBTO2s1l5h9NeJIODSbvp2l9lqI2GIxdbO8mUDk+wkOOz3GHEs3UIjvsuBjZF7cKQwQemYWYiReIsW3eP1XmTrYOv331aJSbqbRmCaBzRFU4HA004Cj+NgZaPqFf9eLlximiilh5VRqvQzARMn+3FS0Y5iNI8W5NUIl3Wynze7ORgEN2kLn8/obyhZ04rMOG4ym0Bw//XNT7VXnOwjowu8d8v3I8AERzG+ecVmvRVKPFsLgAfzSjkiOue3tALfyMwcmVvC1RiqKlAStoYsZpKcCWCVFB8HzS2O1OjcTI8y3qz5SiO9h2dCYVWz4Je29dBVG66iSrCtGMwqNAAvzdnA39fVNxxu4oH5UrbFU+iZ1+MUhzTgkJP8SC1Xk1NnFpN/7wS/4b6z6jUopPv958TjkFwhF0ak4EtD2OrvF1MyljwjSWDn2fYgZJz/u+ub/mRod/7zQf9M2w65eATTwNLl+hK/2ppn/7pl/LKppShjq9qGhqNQP1BA1nJSKl3xTKPKGb3U3CfKBHREjUVIozXmVdAuTT4zkb7CfwQoEdFYdLAO34tqisuyvIIrD64O9DM8a9CNwwNllogDFmEfnfKi6BSRPcOqf88Ee4y4CIIMt4bU76X8zrWsqUkDZ3Bqlx6PhCeVebpvkewFhUd2qYoF9l7aSrJMph1i5JB6qxRameRuLIRedz3MZVm5+0VuOgO++XEVkEhsQuIGNpEl9OrXqutfBHkFp38hCeFYlqrX8KqMu62nRQmYAemiVECopnBu4lBaEzWGtVXx8IZrF6w7MkHmmTk9MGHhxwaTY08+eGNw6bBaeeF1CgJbsVSHMOo9ayX+wg07MbHueEwy91IGs3gi+in74LRccZM24X8NWpIYUfgpP7ZWNbQCaAGVRhKwUQHcZDq8RYptolB+BEwy3R26FqVZ3XPBzMB19XS2yyt8hpB9MPZbWAxtu51h1DFn04rj3y9tVnOOGpt2SkwVutcpAX2/tawrYr6U7CXSY/SPDiXp0u/4EzAc7xpa4Q3AW/zKONazqBnetHhs1GZNu7qi6zgmK+frLPJNnsqVzH2w1JQlCCch22YIDx5zizrJzzA==",
@@ -187,11 +159,7 @@
         "x-ms-client-request-id": "c1aa65d8-a7e4-dfd9-57d7-e373ad90032a",
         "x-ms-error-code": "LeaseNotPresentWithFileOperation",
         "x-ms-request-id": "f9238fbf-301a-0062-0f1a-f418e5000000",
-<<<<<<< HEAD
-        "x-ms-version": "2020-12-06"
-=======
-        "x-ms-version": "2021-02-12"
->>>>>>> 7e782c87
+        "x-ms-version": "2021-02-12"
       },
       "ResponseBody": [
         "﻿<?xml version=\"1.0\" encoding=\"utf-8\"?><Error><Code>LeaseNotPresentWithFileOperation</Code><Message>There is currently no lease on the file.\n",
@@ -214,11 +182,7 @@
         "x-ms-date": "Tue, 26 Jan 2021 19:34:23 GMT",
         "x-ms-delete-snapshots": "include",
         "x-ms-return-client-request-id": "true",
-<<<<<<< HEAD
-        "x-ms-version": "2020-12-06"
-=======
-        "x-ms-version": "2021-02-12"
->>>>>>> 7e782c87
+        "x-ms-version": "2021-02-12"
       },
       "RequestBody": null,
       "StatusCode": 202,
@@ -231,11 +195,7 @@
         ],
         "x-ms-client-request-id": "2f6dc272-db55-9264-80ba-b1b845bc6579",
         "x-ms-request-id": "f9238fc0-301a-0062-101a-f418e5000000",
-<<<<<<< HEAD
-        "x-ms-version": "2020-12-06"
-=======
-        "x-ms-version": "2021-02-12"
->>>>>>> 7e782c87
+        "x-ms-version": "2021-02-12"
       },
       "ResponseBody": []
     }
