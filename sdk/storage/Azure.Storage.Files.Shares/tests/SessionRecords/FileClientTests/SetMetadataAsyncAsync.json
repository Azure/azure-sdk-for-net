--- conflicted
+++ resolved
@@ -1,21 +1,17 @@
 {
   "Entries": [
     {
-      "RequestUri": "http://seanstagetest.file.core.windows.net/test-share-57a74afc-cb60-4565-d323-30be76174f17?restype=share",
-      "RequestMethod": "PUT",
-      "RequestHeaders": {
-        "Authorization": "Sanitized",
-        "traceparent": "00-67bf5470152a1e4d8773c4fabb2261b6-f742fdcd60acda43-00",
-        "User-Agent": [
-<<<<<<< HEAD
-          "azsdk-net-Storage.Files.Shares/12.0.0-dev.20191205.1+4f14c4315f17fbbc59c93c6819467b6f15d7008f",
-=======
-          "azsdk-net-Storage.Files.Shares/12.0.0-dev.20191211.1\u002B899431c003876eb9b26cefd8e8a37e7f27f82ced",
->>>>>>> 5e20a7a1
-          "(.NET Core 4.6.28008.01; Microsoft Windows 10.0.18363 )"
-        ],
-        "x-ms-client-request-id": "d3e4626e-0fe9-ac2a-718d-176f162fbb56",
-        "x-ms-date": "Wed, 11 Dec 2019 20:39:52 GMT",
+      "RequestUri": "http://seanstagetest.file.core.windows.net/test-share-bcd07b5a-ce76-5696-27f7-2771362f7d16?restype=share",
+      "RequestMethod": "PUT",
+      "RequestHeaders": {
+        "Authorization": "Sanitized",
+        "traceparent": "00-9375765e1b61e34e80910e9e705c319f-cacb3b8ae5dd814e-00",
+        "User-Agent": [
+          "azsdk-net-Storage.Files.Shares/12.0.0-dev.20191211.1\u002B2accb37068f0a0c9382fa117525bb968c5397cf7",
+          "(.NET Core 4.6.28008.01; Microsoft Windows 10.0.18363 )"
+        ],
+        "x-ms-client-request-id": "95982a58-b618-c5c8-fb08-5fdb61608cd2",
+        "x-ms-date": "Wed, 11 Dec 2019 23:07:28 GMT",
         "x-ms-return-client-request-id": "true",
         "x-ms-version": "2019-07-07"
       },
@@ -23,41 +19,31 @@
       "StatusCode": 201,
       "ResponseHeaders": {
         "Content-Length": "0",
-<<<<<<< HEAD
-        "Date": "Fri, 06 Dec 2019 00:27:14 GMT",
-        "ETag": "\"0x8D779E30B107F7D\"",
-        "Last-Modified": "Fri, 06 Dec 2019 00:27:14 GMT",
-=======
-        "Date": "Wed, 11 Dec 2019 20:39:52 GMT",
-        "ETag": "\u00220x8D77E7A466035A2\u0022",
-        "Last-Modified": "Wed, 11 Dec 2019 20:39:52 GMT",
->>>>>>> 5e20a7a1
-        "Server": [
-          "Windows-Azure-File/1.0",
-          "Microsoft-HTTPAPI/2.0"
-        ],
-        "x-ms-client-request-id": "d3e4626e-0fe9-ac2a-718d-176f162fbb56",
-        "x-ms-request-id": "ef3e4024-c01a-0019-2163-b01280000000",
-        "x-ms-version": "2019-07-07"
-      },
-      "ResponseBody": []
-    },
-    {
-      "RequestUri": "http://seanstagetest.file.core.windows.net/test-share-57a74afc-cb60-4565-d323-30be76174f17/test-directory-256d006d-1425-ee8f-55f0-a4e0300fa58f?restype=directory",
-      "RequestMethod": "PUT",
-      "RequestHeaders": {
-        "Authorization": "Sanitized",
-        "traceparent": "00-6a1ea6965993884298af888e221a8272-be97b22abbe9c64f-00",
-        "User-Agent": [
-<<<<<<< HEAD
-          "azsdk-net-Storage.Files.Shares/12.0.0-dev.20191205.1+4f14c4315f17fbbc59c93c6819467b6f15d7008f",
-=======
-          "azsdk-net-Storage.Files.Shares/12.0.0-dev.20191211.1\u002B899431c003876eb9b26cefd8e8a37e7f27f82ced",
->>>>>>> 5e20a7a1
-          "(.NET Core 4.6.28008.01; Microsoft Windows 10.0.18363 )"
-        ],
-        "x-ms-client-request-id": "9ee944c5-b4d6-5a3b-d3f6-7ef86a497c62",
-        "x-ms-date": "Wed, 11 Dec 2019 20:39:52 GMT",
+        "Date": "Wed, 11 Dec 2019 23:07:27 GMT",
+        "ETag": "\u00220x8D77E8EE4DB8C83\u0022",
+        "Last-Modified": "Wed, 11 Dec 2019 23:07:28 GMT",
+        "Server": [
+          "Windows-Azure-File/1.0",
+          "Microsoft-HTTPAPI/2.0"
+        ],
+        "x-ms-client-request-id": "95982a58-b618-c5c8-fb08-5fdb61608cd2",
+        "x-ms-request-id": "01ef1438-d01a-0015-7777-b08588000000",
+        "x-ms-version": "2019-07-07"
+      },
+      "ResponseBody": []
+    },
+    {
+      "RequestUri": "http://seanstagetest.file.core.windows.net/test-share-bcd07b5a-ce76-5696-27f7-2771362f7d16/test-directory-50ab691f-c7d5-5d75-f9db-5db20535408c?restype=directory",
+      "RequestMethod": "PUT",
+      "RequestHeaders": {
+        "Authorization": "Sanitized",
+        "traceparent": "00-a906d19ca13e0e4b9f516db19c81b4f2-5bc311f9fed7c642-00",
+        "User-Agent": [
+          "azsdk-net-Storage.Files.Shares/12.0.0-dev.20191211.1\u002B2accb37068f0a0c9382fa117525bb968c5397cf7",
+          "(.NET Core 4.6.28008.01; Microsoft Windows 10.0.18363 )"
+        ],
+        "x-ms-client-request-id": "ac41f537-84ef-91a8-b53a-9b3c5816c0c6",
+        "x-ms-date": "Wed, 11 Dec 2019 23:07:28 GMT",
         "x-ms-file-attributes": "None",
         "x-ms-file-creation-time": "Now",
         "x-ms-file-last-write-time": "Now",
@@ -69,50 +55,40 @@
       "StatusCode": 201,
       "ResponseHeaders": {
         "Content-Length": "0",
-<<<<<<< HEAD
-        "Date": "Fri, 06 Dec 2019 00:27:14 GMT",
-        "ETag": "\"0x8D779E30B1E2E38\"",
-        "Last-Modified": "Fri, 06 Dec 2019 00:27:14 GMT",
-=======
-        "Date": "Wed, 11 Dec 2019 20:39:52 GMT",
-        "ETag": "\u00220x8D77E7A466E2E8C\u0022",
-        "Last-Modified": "Wed, 11 Dec 2019 20:39:52 GMT",
->>>>>>> 5e20a7a1
-        "Server": [
-          "Windows-Azure-File/1.0",
-          "Microsoft-HTTPAPI/2.0"
-        ],
-        "x-ms-client-request-id": "9ee944c5-b4d6-5a3b-d3f6-7ef86a497c62",
+        "Date": "Wed, 11 Dec 2019 23:07:27 GMT",
+        "ETag": "\u00220x8D77E8EE4E92045\u0022",
+        "Last-Modified": "Wed, 11 Dec 2019 23:07:28 GMT",
+        "Server": [
+          "Windows-Azure-File/1.0",
+          "Microsoft-HTTPAPI/2.0"
+        ],
+        "x-ms-client-request-id": "ac41f537-84ef-91a8-b53a-9b3c5816c0c6",
         "x-ms-file-attributes": "Directory",
-        "x-ms-file-change-time": "2019-12-11T20:39:52.8950412Z",
-        "x-ms-file-creation-time": "2019-12-11T20:39:52.8950412Z",
+        "x-ms-file-change-time": "2019-12-11T23:07:28.7153733Z",
+        "x-ms-file-creation-time": "2019-12-11T23:07:28.7153733Z",
         "x-ms-file-id": "13835128424026341376",
-        "x-ms-file-last-write-time": "2019-12-11T20:39:52.8950412Z",
+        "x-ms-file-last-write-time": "2019-12-11T23:07:28.7153733Z",
         "x-ms-file-parent-id": "0",
         "x-ms-file-permission-key": "7855875120676328179*422928105932735866",
-        "x-ms-request-id": "ef3e4026-c01a-0019-2263-b01280000000",
+        "x-ms-request-id": "01ef143c-d01a-0015-7a77-b08588000000",
         "x-ms-request-server-encrypted": "true",
         "x-ms-version": "2019-07-07"
       },
       "ResponseBody": []
     },
     {
-      "RequestUri": "http://seanstagetest.file.core.windows.net/test-share-57a74afc-cb60-4565-d323-30be76174f17/test-directory-256d006d-1425-ee8f-55f0-a4e0300fa58f/test-file-482687e8-a7df-f023-d26f-860cbbaaf7cf",
-      "RequestMethod": "PUT",
-      "RequestHeaders": {
-        "Authorization": "Sanitized",
-        "traceparent": "00-c2b86cdaf60c2c42af54b9ae70ff683b-dee2c0cb8d94bd46-00",
-        "User-Agent": [
-<<<<<<< HEAD
-          "azsdk-net-Storage.Files.Shares/12.0.0-dev.20191205.1+4f14c4315f17fbbc59c93c6819467b6f15d7008f",
-=======
-          "azsdk-net-Storage.Files.Shares/12.0.0-dev.20191211.1\u002B899431c003876eb9b26cefd8e8a37e7f27f82ced",
->>>>>>> 5e20a7a1
-          "(.NET Core 4.6.28008.01; Microsoft Windows 10.0.18363 )"
-        ],
-        "x-ms-client-request-id": "6ffcf69c-575f-1da3-20f8-cc672e2f9f28",
+      "RequestUri": "http://seanstagetest.file.core.windows.net/test-share-bcd07b5a-ce76-5696-27f7-2771362f7d16/test-directory-50ab691f-c7d5-5d75-f9db-5db20535408c/test-file-b7b9d2c7-8047-363b-6abb-a2dc8f50c053",
+      "RequestMethod": "PUT",
+      "RequestHeaders": {
+        "Authorization": "Sanitized",
+        "traceparent": "00-abccb7861d18f64fa5fdf8b82cb59cf4-0dcdddbb69f53346-00",
+        "User-Agent": [
+          "azsdk-net-Storage.Files.Shares/12.0.0-dev.20191211.1\u002B2accb37068f0a0c9382fa117525bb968c5397cf7",
+          "(.NET Core 4.6.28008.01; Microsoft Windows 10.0.18363 )"
+        ],
+        "x-ms-client-request-id": "ca5d7138-dced-b6b5-ba0a-4233e1cc0164",
         "x-ms-content-length": "1048576",
-        "x-ms-date": "Wed, 11 Dec 2019 20:39:52 GMT",
+        "x-ms-date": "Wed, 11 Dec 2019 23:07:28 GMT",
         "x-ms-file-attributes": "None",
         "x-ms-file-creation-time": "Now",
         "x-ms-file-last-write-time": "Now",
@@ -125,49 +101,39 @@
       "StatusCode": 201,
       "ResponseHeaders": {
         "Content-Length": "0",
-<<<<<<< HEAD
-        "Date": "Fri, 06 Dec 2019 00:27:14 GMT",
-        "ETag": "\"0x8D779E30B2B26BF\"",
-        "Last-Modified": "Fri, 06 Dec 2019 00:27:14 GMT",
-=======
-        "Date": "Wed, 11 Dec 2019 20:39:52 GMT",
-        "ETag": "\u00220x8D77E7A467B72B6\u0022",
-        "Last-Modified": "Wed, 11 Dec 2019 20:39:52 GMT",
->>>>>>> 5e20a7a1
-        "Server": [
-          "Windows-Azure-File/1.0",
-          "Microsoft-HTTPAPI/2.0"
-        ],
-        "x-ms-client-request-id": "6ffcf69c-575f-1da3-20f8-cc672e2f9f28",
+        "Date": "Wed, 11 Dec 2019 23:07:28 GMT",
+        "ETag": "\u00220x8D77E8EE4F66663\u0022",
+        "Last-Modified": "Wed, 11 Dec 2019 23:07:28 GMT",
+        "Server": [
+          "Windows-Azure-File/1.0",
+          "Microsoft-HTTPAPI/2.0"
+        ],
+        "x-ms-client-request-id": "ca5d7138-dced-b6b5-ba0a-4233e1cc0164",
         "x-ms-file-attributes": "Archive",
-        "x-ms-file-change-time": "2019-12-11T20:39:52.9819830Z",
-        "x-ms-file-creation-time": "2019-12-11T20:39:52.9819830Z",
+        "x-ms-file-change-time": "2019-12-11T23:07:28.8023651Z",
+        "x-ms-file-creation-time": "2019-12-11T23:07:28.8023651Z",
         "x-ms-file-id": "11529285414812647424",
-        "x-ms-file-last-write-time": "2019-12-11T20:39:52.9819830Z",
+        "x-ms-file-last-write-time": "2019-12-11T23:07:28.8023651Z",
         "x-ms-file-parent-id": "13835128424026341376",
         "x-ms-file-permission-key": "12501538048846835188*422928105932735866",
-        "x-ms-request-id": "ef3e4027-c01a-0019-2363-b01280000000",
+        "x-ms-request-id": "01ef1440-d01a-0015-7e77-b08588000000",
         "x-ms-request-server-encrypted": "true",
         "x-ms-version": "2019-07-07"
       },
       "ResponseBody": []
     },
     {
-      "RequestUri": "http://seanstagetest.file.core.windows.net/test-share-57a74afc-cb60-4565-d323-30be76174f17/test-directory-256d006d-1425-ee8f-55f0-a4e0300fa58f/test-file-482687e8-a7df-f023-d26f-860cbbaaf7cf?comp=metadata",
-      "RequestMethod": "PUT",
-      "RequestHeaders": {
-        "Authorization": "Sanitized",
-        "traceparent": "00-1097813e9dc7a74ebeb4eaf247194fa5-585590426f8f854a-00",
-        "User-Agent": [
-<<<<<<< HEAD
-          "azsdk-net-Storage.Files.Shares/12.0.0-dev.20191205.1+4f14c4315f17fbbc59c93c6819467b6f15d7008f",
-=======
-          "azsdk-net-Storage.Files.Shares/12.0.0-dev.20191211.1\u002B899431c003876eb9b26cefd8e8a37e7f27f82ced",
->>>>>>> 5e20a7a1
-          "(.NET Core 4.6.28008.01; Microsoft Windows 10.0.18363 )"
-        ],
-        "x-ms-client-request-id": "c46f30dc-87ae-f86f-7cfd-cb2e3a516663",
-        "x-ms-date": "Wed, 11 Dec 2019 20:39:53 GMT",
+      "RequestUri": "http://seanstagetest.file.core.windows.net/test-share-bcd07b5a-ce76-5696-27f7-2771362f7d16/test-directory-50ab691f-c7d5-5d75-f9db-5db20535408c/test-file-b7b9d2c7-8047-363b-6abb-a2dc8f50c053?comp=metadata",
+      "RequestMethod": "PUT",
+      "RequestHeaders": {
+        "Authorization": "Sanitized",
+        "traceparent": "00-59370a4ad2bc1443bd0bdd398831aa22-7654a7077f770c4e-00",
+        "User-Agent": [
+          "azsdk-net-Storage.Files.Shares/12.0.0-dev.20191211.1\u002B2accb37068f0a0c9382fa117525bb968c5397cf7",
+          "(.NET Core 4.6.28008.01; Microsoft Windows 10.0.18363 )"
+        ],
+        "x-ms-client-request-id": "1ea30b24-f6f3-6a65-a9c4-55e85169bb34",
+        "x-ms-date": "Wed, 11 Dec 2019 23:07:28 GMT",
         "x-ms-meta-Capital": "letter",
         "x-ms-meta-foo": "bar",
         "x-ms-meta-meta": "data",
@@ -179,42 +145,32 @@
       "StatusCode": 200,
       "ResponseHeaders": {
         "Content-Length": "0",
-<<<<<<< HEAD
-        "Date": "Fri, 06 Dec 2019 00:27:14 GMT",
-        "ETag": "\"0x8D779E30B3845EC\"",
-        "Last-Modified": "Fri, 06 Dec 2019 00:27:14 GMT",
-=======
-        "Date": "Wed, 11 Dec 2019 20:39:52 GMT",
-        "ETag": "\u00220x8D77E7A4687F5DF\u0022",
-        "Last-Modified": "Wed, 11 Dec 2019 20:39:53 GMT",
->>>>>>> 5e20a7a1
-        "Server": [
-          "Windows-Azure-File/1.0",
-          "Microsoft-HTTPAPI/2.0"
-        ],
-        "x-ms-client-request-id": "c46f30dc-87ae-f86f-7cfd-cb2e3a516663",
-        "x-ms-request-id": "ef3e4028-c01a-0019-2463-b01280000000",
+        "Date": "Wed, 11 Dec 2019 23:07:28 GMT",
+        "ETag": "\u00220x8D77E8EE503388E\u0022",
+        "Last-Modified": "Wed, 11 Dec 2019 23:07:28 GMT",
+        "Server": [
+          "Windows-Azure-File/1.0",
+          "Microsoft-HTTPAPI/2.0"
+        ],
+        "x-ms-client-request-id": "1ea30b24-f6f3-6a65-a9c4-55e85169bb34",
+        "x-ms-request-id": "01ef1446-d01a-0015-0477-b08588000000",
         "x-ms-request-server-encrypted": "true",
         "x-ms-version": "2019-07-07"
       },
       "ResponseBody": []
     },
     {
-      "RequestUri": "http://seanstagetest.file.core.windows.net/test-share-57a74afc-cb60-4565-d323-30be76174f17/test-directory-256d006d-1425-ee8f-55f0-a4e0300fa58f/test-file-482687e8-a7df-f023-d26f-860cbbaaf7cf",
+      "RequestUri": "http://seanstagetest.file.core.windows.net/test-share-bcd07b5a-ce76-5696-27f7-2771362f7d16/test-directory-50ab691f-c7d5-5d75-f9db-5db20535408c/test-file-b7b9d2c7-8047-363b-6abb-a2dc8f50c053",
       "RequestMethod": "HEAD",
       "RequestHeaders": {
         "Authorization": "Sanitized",
-        "traceparent": "00-57410cf417b58b4a9a0bc74ff4c6b232-b843b9d322bf8a49-00",
-        "User-Agent": [
-<<<<<<< HEAD
-          "azsdk-net-Storage.Files.Shares/12.0.0-dev.20191205.1+4f14c4315f17fbbc59c93c6819467b6f15d7008f",
-=======
-          "azsdk-net-Storage.Files.Shares/12.0.0-dev.20191211.1\u002B899431c003876eb9b26cefd8e8a37e7f27f82ced",
->>>>>>> 5e20a7a1
-          "(.NET Core 4.6.28008.01; Microsoft Windows 10.0.18363 )"
-        ],
-        "x-ms-client-request-id": "fd8a2f05-dabf-777a-3faf-cd30c40ea77d",
-        "x-ms-date": "Wed, 11 Dec 2019 20:39:53 GMT",
+        "traceparent": "00-cc3d90ba0e468546ba43b83a04d27764-bc8f1e091c202744-00",
+        "User-Agent": [
+          "azsdk-net-Storage.Files.Shares/12.0.0-dev.20191211.1\u002B2accb37068f0a0c9382fa117525bb968c5397cf7",
+          "(.NET Core 4.6.28008.01; Microsoft Windows 10.0.18363 )"
+        ],
+        "x-ms-client-request-id": "d60f9921-e329-8371-e28a-4fd55beae1cb",
+        "x-ms-date": "Wed, 11 Dec 2019 23:07:28 GMT",
         "x-ms-return-client-request-id": "true",
         "x-ms-version": "2019-07-07"
       },
@@ -223,26 +179,20 @@
       "ResponseHeaders": {
         "Content-Length": "1048576",
         "Content-Type": "application/octet-stream",
-<<<<<<< HEAD
-        "Date": "Fri, 06 Dec 2019 00:27:14 GMT",
-        "ETag": "\"0x8D779E30B3845EC\"",
-        "Last-Modified": "Fri, 06 Dec 2019 00:27:14 GMT",
-=======
-        "Date": "Wed, 11 Dec 2019 20:39:52 GMT",
-        "ETag": "\u00220x8D77E7A4687F5DF\u0022",
-        "Last-Modified": "Wed, 11 Dec 2019 20:39:53 GMT",
->>>>>>> 5e20a7a1
+        "Date": "Wed, 11 Dec 2019 23:07:28 GMT",
+        "ETag": "\u00220x8D77E8EE503388E\u0022",
+        "Last-Modified": "Wed, 11 Dec 2019 23:07:28 GMT",
         "Server": [
           "Windows-Azure-File/1.0",
           "Microsoft-HTTPAPI/2.0"
         ],
         "Vary": "Origin",
-        "x-ms-client-request-id": "fd8a2f05-dabf-777a-3faf-cd30c40ea77d",
+        "x-ms-client-request-id": "d60f9921-e329-8371-e28a-4fd55beae1cb",
         "x-ms-file-attributes": "Archive",
-        "x-ms-file-change-time": "2019-12-11T20:39:53.0639839Z",
-        "x-ms-file-creation-time": "2019-12-11T20:39:52.9819830Z",
+        "x-ms-file-change-time": "2019-12-11T23:07:28.8863886Z",
+        "x-ms-file-creation-time": "2019-12-11T23:07:28.8023651Z",
         "x-ms-file-id": "11529285414812647424",
-        "x-ms-file-last-write-time": "2019-12-11T20:39:52.9819830Z",
+        "x-ms-file-last-write-time": "2019-12-11T23:07:28.8023651Z",
         "x-ms-file-parent-id": "13835128424026341376",
         "x-ms-file-permission-key": "12501538048846835188*422928105932735866",
         "x-ms-lease-state": "available",
@@ -251,7 +201,7 @@
         "x-ms-meta-foo": "bar",
         "x-ms-meta-meta": "data",
         "x-ms-meta-UPPER": "case",
-        "x-ms-request-id": "ef3e4029-c01a-0019-2563-b01280000000",
+        "x-ms-request-id": "01ef144c-d01a-0015-0a77-b08588000000",
         "x-ms-server-encrypted": "true",
         "x-ms-type": "File",
         "x-ms-version": "2019-07-07"
@@ -259,21 +209,17 @@
       "ResponseBody": []
     },
     {
-      "RequestUri": "http://seanstagetest.file.core.windows.net/test-share-57a74afc-cb60-4565-d323-30be76174f17?restype=share",
+      "RequestUri": "http://seanstagetest.file.core.windows.net/test-share-bcd07b5a-ce76-5696-27f7-2771362f7d16?restype=share",
       "RequestMethod": "DELETE",
       "RequestHeaders": {
         "Authorization": "Sanitized",
-        "traceparent": "00-a9e878bb0111e44397ad203d552d3b64-89b73883a46c024c-00",
-        "User-Agent": [
-<<<<<<< HEAD
-          "azsdk-net-Storage.Files.Shares/12.0.0-dev.20191205.1+4f14c4315f17fbbc59c93c6819467b6f15d7008f",
-=======
-          "azsdk-net-Storage.Files.Shares/12.0.0-dev.20191211.1\u002B899431c003876eb9b26cefd8e8a37e7f27f82ced",
->>>>>>> 5e20a7a1
-          "(.NET Core 4.6.28008.01; Microsoft Windows 10.0.18363 )"
-        ],
-        "x-ms-client-request-id": "0b289047-69c6-7ba3-9cc6-0fdd7bf748ac",
-        "x-ms-date": "Wed, 11 Dec 2019 20:39:53 GMT",
+        "traceparent": "00-b0d4c3e8876c6d4cad83ecd400dda55a-19654ca8772c5d45-00",
+        "User-Agent": [
+          "azsdk-net-Storage.Files.Shares/12.0.0-dev.20191211.1\u002B2accb37068f0a0c9382fa117525bb968c5397cf7",
+          "(.NET Core 4.6.28008.01; Microsoft Windows 10.0.18363 )"
+        ],
+        "x-ms-client-request-id": "b8c67b39-e55a-a20a-805d-23414f262bb3",
+        "x-ms-date": "Wed, 11 Dec 2019 23:07:29 GMT",
         "x-ms-delete-snapshots": "include",
         "x-ms-return-client-request-id": "true",
         "x-ms-version": "2019-07-07"
@@ -282,25 +228,20 @@
       "StatusCode": 202,
       "ResponseHeaders": {
         "Content-Length": "0",
-        "Date": "Wed, 11 Dec 2019 20:39:52 GMT",
-        "Server": [
-          "Windows-Azure-File/1.0",
-          "Microsoft-HTTPAPI/2.0"
-        ],
-        "x-ms-client-request-id": "0b289047-69c6-7ba3-9cc6-0fdd7bf748ac",
-        "x-ms-request-id": "ef3e402a-c01a-0019-2663-b01280000000",
+        "Date": "Wed, 11 Dec 2019 23:07:28 GMT",
+        "Server": [
+          "Windows-Azure-File/1.0",
+          "Microsoft-HTTPAPI/2.0"
+        ],
+        "x-ms-client-request-id": "b8c67b39-e55a-a20a-805d-23414f262bb3",
+        "x-ms-request-id": "01ef1450-d01a-0015-0d77-b08588000000",
         "x-ms-version": "2019-07-07"
       },
       "ResponseBody": []
     }
   ],
   "Variables": {
-<<<<<<< HEAD
-    "RandomSeed": "1749982393",
+    "RandomSeed": "2128918636",
     "Storage_TestConfigDefault": "ProductionTenant\nseanstagetest\nU2FuaXRpemVk\nhttp://seanstagetest.blob.core.windows.net\nhttp://seanstagetest.file.core.windows.net\nhttp://seanstagetest.queue.core.windows.net\nhttp://seanstagetest.table.core.windows.net\n\n\n\n\nhttp://seanstagetest-secondary.blob.core.windows.net\nhttp://seanstagetest-secondary.file.core.windows.net\nhttp://seanstagetest-secondary.queue.core.windows.net\nhttp://seanstagetest-secondary.table.core.windows.net\n\nSanitized\n\n\nCloud\nBlobEndpoint=http://seanstagetest.blob.core.windows.net/;QueueEndpoint=http://seanstagetest.queue.core.windows.net/;FileEndpoint=http://seanstagetest.file.core.windows.net/;BlobSecondaryEndpoint=http://seanstagetest-secondary.blob.core.windows.net/;QueueSecondaryEndpoint=http://seanstagetest-secondary.queue.core.windows.net/;FileSecondaryEndpoint=http://seanstagetest-secondary.file.core.windows.net/;AccountName=seanstagetest;AccountKey=Sanitized\nseanscope1"
-=======
-    "RandomSeed": "1304542340",
-    "Storage_TestConfigDefault": "ProductionTenant\nseanstagetest\nU2FuaXRpemVk\nhttp://seanstagetest.blob.core.windows.net\nhttp://seanstagetest.file.core.windows.net\nhttp://seanstagetest.queue.core.windows.net\nhttp://seanstagetest.table.core.windows.net\n\n\n\n\nhttp://seanstagetest-secondary.blob.core.windows.net\nhttp://seanstagetest-secondary.file.core.windows.net\nhttp://seanstagetest-secondary.queue.core.windows.net\nhttp://seanstagetest-secondary.table.core.windows.net\n\nSanitized\n\n\nCloud\nBlobEndpoint=http://seanstagetest.blob.core.windows.net/;QueueEndpoint=http://seanstagetest.queue.core.windows.net/;FileEndpoint=http://seanstagetest.file.core.windows.net/;BlobSecondaryEndpoint=http://seanstagetest-secondary.blob.core.windows.net/;QueueSecondaryEndpoint=http://seanstagetest-secondary.queue.core.windows.net/;FileSecondaryEndpoint=http://seanstagetest-secondary.file.core.windows.net/;AccountName=seanstagetest;AccountKey=Sanitized"
->>>>>>> 5e20a7a1
   }
 }