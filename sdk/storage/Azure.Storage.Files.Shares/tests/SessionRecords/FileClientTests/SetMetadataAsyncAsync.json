--- conflicted
+++ resolved
@@ -14,11 +14,7 @@
         "x-ms-client-request-id": "13968df0-ced1-3bb4-366b-7399a54c21cf",
         "x-ms-date": "Tue, 26 Jan 2021 19:33:52 GMT",
         "x-ms-return-client-request-id": "true",
-<<<<<<< HEAD
-        "x-ms-version": "2020-12-06"
-=======
-        "x-ms-version": "2021-02-12"
->>>>>>> 7e782c87
+        "x-ms-version": "2021-02-12"
       },
       "RequestBody": null,
       "StatusCode": 201,
@@ -33,11 +29,7 @@
         ],
         "x-ms-client-request-id": "13968df0-ced1-3bb4-366b-7399a54c21cf",
         "x-ms-request-id": "0eec7ff5-801a-003a-451a-f4c0ba000000",
-<<<<<<< HEAD
-        "x-ms-version": "2020-12-06"
-=======
-        "x-ms-version": "2021-02-12"
->>>>>>> 7e782c87
+        "x-ms-version": "2021-02-12"
       },
       "ResponseBody": []
     },
@@ -59,11 +51,7 @@
         "x-ms-file-last-write-time": "Now",
         "x-ms-file-permission": "Inherit",
         "x-ms-return-client-request-id": "true",
-<<<<<<< HEAD
-        "x-ms-version": "2020-12-06"
-=======
-        "x-ms-version": "2021-02-12"
->>>>>>> 7e782c87
+        "x-ms-version": "2021-02-12"
       },
       "RequestBody": null,
       "StatusCode": 201,
@@ -86,11 +74,7 @@
         "x-ms-file-permission-key": "17860367565182308406*11459378189709739967",
         "x-ms-request-id": "0eec7ff8-801a-003a-461a-f4c0ba000000",
         "x-ms-request-server-encrypted": "true",
-<<<<<<< HEAD
-        "x-ms-version": "2020-12-06"
-=======
-        "x-ms-version": "2021-02-12"
->>>>>>> 7e782c87
+        "x-ms-version": "2021-02-12"
       },
       "ResponseBody": []
     },
@@ -114,11 +98,7 @@
         "x-ms-file-permission": "Inherit",
         "x-ms-return-client-request-id": "true",
         "x-ms-type": "file",
-<<<<<<< HEAD
-        "x-ms-version": "2020-12-06"
-=======
-        "x-ms-version": "2021-02-12"
->>>>>>> 7e782c87
+        "x-ms-version": "2021-02-12"
       },
       "RequestBody": null,
       "StatusCode": 201,
@@ -141,11 +121,7 @@
         "x-ms-file-permission-key": "4010187179898695473*11459378189709739967",
         "x-ms-request-id": "0eec7ffb-801a-003a-471a-f4c0ba000000",
         "x-ms-request-server-encrypted": "true",
-<<<<<<< HEAD
-        "x-ms-version": "2020-12-06"
-=======
-        "x-ms-version": "2021-02-12"
->>>>>>> 7e782c87
+        "x-ms-version": "2021-02-12"
       },
       "ResponseBody": []
     },
@@ -167,11 +143,7 @@
         "x-ms-meta-meta": "data",
         "x-ms-meta-UPPER": "case",
         "x-ms-return-client-request-id": "true",
-<<<<<<< HEAD
-        "x-ms-version": "2020-12-06"
-=======
-        "x-ms-version": "2021-02-12"
->>>>>>> 7e782c87
+        "x-ms-version": "2021-02-12"
       },
       "RequestBody": null,
       "StatusCode": 200,
@@ -187,11 +159,7 @@
         "x-ms-client-request-id": "2f753a91-6793-9e8a-75d0-0cb1f3f781f4",
         "x-ms-request-id": "0eec7ffc-801a-003a-481a-f4c0ba000000",
         "x-ms-request-server-encrypted": "true",
-<<<<<<< HEAD
-        "x-ms-version": "2020-12-06"
-=======
-        "x-ms-version": "2021-02-12"
->>>>>>> 7e782c87
+        "x-ms-version": "2021-02-12"
       },
       "ResponseBody": []
     },
@@ -209,11 +177,7 @@
         "x-ms-client-request-id": "613ad51d-c50f-93e4-673d-cb9d9e60626d",
         "x-ms-date": "Tue, 26 Jan 2021 19:33:53 GMT",
         "x-ms-return-client-request-id": "true",
-<<<<<<< HEAD
-        "x-ms-version": "2020-12-06"
-=======
-        "x-ms-version": "2021-02-12"
->>>>>>> 7e782c87
+        "x-ms-version": "2021-02-12"
       },
       "RequestBody": null,
       "StatusCode": 200,
@@ -245,11 +209,7 @@
         "x-ms-request-id": "0eec7ffd-801a-003a-491a-f4c0ba000000",
         "x-ms-server-encrypted": "true",
         "x-ms-type": "File",
-<<<<<<< HEAD
-        "x-ms-version": "2020-12-06"
-=======
-        "x-ms-version": "2021-02-12"
->>>>>>> 7e782c87
+        "x-ms-version": "2021-02-12"
       },
       "ResponseBody": []
     },
@@ -268,11 +228,7 @@
         "x-ms-date": "Tue, 26 Jan 2021 19:33:53 GMT",
         "x-ms-delete-snapshots": "include",
         "x-ms-return-client-request-id": "true",
-<<<<<<< HEAD
-        "x-ms-version": "2020-12-06"
-=======
-        "x-ms-version": "2021-02-12"
->>>>>>> 7e782c87
+        "x-ms-version": "2021-02-12"
       },
       "RequestBody": null,
       "StatusCode": 202,
@@ -285,11 +241,7 @@
         ],
         "x-ms-client-request-id": "1e93ebff-20bd-5ee5-0f67-cd051e4bb51a",
         "x-ms-request-id": "0eec7ffe-801a-003a-4a1a-f4c0ba000000",
-<<<<<<< HEAD
-        "x-ms-version": "2020-12-06"
-=======
-        "x-ms-version": "2021-02-12"
->>>>>>> 7e782c87
+        "x-ms-version": "2021-02-12"
       },
       "ResponseBody": []
     }
