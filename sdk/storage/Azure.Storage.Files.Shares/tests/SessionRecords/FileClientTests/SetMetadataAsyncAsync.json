--- conflicted
+++ resolved
@@ -1,31 +1,17 @@
 {
   "Entries": [
     {
-<<<<<<< HEAD
-      "RequestUri": "http://seanstagetest.file.core.windows.net/test-share-f8f016ea-d1b6-316c-c2c2-a10438b0259c?restype=share",
-      "RequestMethod": "PUT",
-      "RequestHeaders": {
-        "Authorization": "Sanitized",
-        "traceparent": "00-4778dda70d1f674aa7b072293658b33e-9559ba280149c74e-00",
-        "User-Agent": [
-          "azsdk-net-Storage.Files.Shares/12.0.0-dev.20191209.1\u002Bb71b1fa965b15eccfc57e2c7781b8bf85cd4c766",
-          "(.NET Core 4.6.28008.01; Microsoft Windows 10.0.18363 )"
-        ],
-        "x-ms-client-request-id": "b23bccc0-8eb8-4d32-09a7-cdfb111670eb",
-        "x-ms-date": "Tue, 10 Dec 2019 05:32:47 GMT",
-=======
-      "RequestUri": "http://seanstagetest.file.core.windows.net/test-share-96294771-4d48-6f28-b843-f601e07c0b79?restype=share",
-      "RequestMethod": "PUT",
-      "RequestHeaders": {
-        "Authorization": "Sanitized",
-        "traceparent": "00-954f75b18e787b4bb09e3f41cb53b4ca-31d3f1079bfe6241-00",
-        "User-Agent": [
-          "azsdk-net-Storage.Files.Shares/12.0.0-dev.20191209.1\u002B61bda4d1783b0e05dba0d434ff14b2840726d3b1",
-          "(.NET Core 4.6.28008.01; Microsoft Windows 10.0.18363 )"
-        ],
-        "x-ms-client-request-id": "e61c6a32-b675-89aa-4658-5b720df58522",
-        "x-ms-date": "Tue, 10 Dec 2019 06:01:13 GMT",
->>>>>>> 1d9822e0
+      "RequestUri": "http://seanstagetest.file.core.windows.net/test-share-57a74afc-cb60-4565-d323-30be76174f17?restype=share",
+      "RequestMethod": "PUT",
+      "RequestHeaders": {
+        "Authorization": "Sanitized",
+        "traceparent": "00-67bf5470152a1e4d8773c4fabb2261b6-f742fdcd60acda43-00",
+        "User-Agent": [
+          "azsdk-net-Storage.Files.Shares/12.0.0-dev.20191211.1\u002B899431c003876eb9b26cefd8e8a37e7f27f82ced",
+          "(.NET Core 4.6.28008.01; Microsoft Windows 10.0.18363 )"
+        ],
+        "x-ms-client-request-id": "d3e4626e-0fe9-ac2a-718d-176f162fbb56",
+        "x-ms-date": "Wed, 11 Dec 2019 20:39:52 GMT",
         "x-ms-return-client-request-id": "true",
         "x-ms-version": "2019-07-07"
       },
@@ -33,56 +19,31 @@
       "StatusCode": 201,
       "ResponseHeaders": {
         "Content-Length": "0",
-<<<<<<< HEAD
-        "Date": "Tue, 10 Dec 2019 05:32:47 GMT",
-        "ETag": "\u00220x8D77D32643C9684\u0022",
-        "Last-Modified": "Tue, 10 Dec 2019 05:32:47 GMT",
-=======
-        "Date": "Tue, 10 Dec 2019 06:01:12 GMT",
-        "ETag": "\u00220x8D77D365CC09982\u0022",
-        "Last-Modified": "Tue, 10 Dec 2019 06:01:13 GMT",
->>>>>>> 1d9822e0
-        "Server": [
-          "Windows-Azure-File/1.0",
-          "Microsoft-HTTPAPI/2.0"
-        ],
-<<<<<<< HEAD
-        "x-ms-client-request-id": "b23bccc0-8eb8-4d32-09a7-cdfb111670eb",
-        "x-ms-request-id": "0cb009fd-501a-0046-171b-afa6bc000000",
-=======
-        "x-ms-client-request-id": "e61c6a32-b675-89aa-4658-5b720df58522",
-        "x-ms-request-id": "38a4fa0d-501a-0034-631f-afa1f3000000",
->>>>>>> 1d9822e0
-        "x-ms-version": "2019-07-07"
-      },
-      "ResponseBody": []
-    },
-    {
-<<<<<<< HEAD
-      "RequestUri": "http://seanstagetest.file.core.windows.net/test-share-f8f016ea-d1b6-316c-c2c2-a10438b0259c/test-directory-664292e8-66e2-4e14-a6b3-03b5ce560b1b?restype=directory",
-      "RequestMethod": "PUT",
-      "RequestHeaders": {
-        "Authorization": "Sanitized",
-        "traceparent": "00-8bb9f840659d2c40877b6336c92f8f10-e026d96742d61b47-00",
-        "User-Agent": [
-          "azsdk-net-Storage.Files.Shares/12.0.0-dev.20191209.1\u002Bb71b1fa965b15eccfc57e2c7781b8bf85cd4c766",
-          "(.NET Core 4.6.28008.01; Microsoft Windows 10.0.18363 )"
-        ],
-        "x-ms-client-request-id": "942d168f-df64-597c-b7ed-0b058a7c7eb3",
-        "x-ms-date": "Tue, 10 Dec 2019 05:32:48 GMT",
-=======
-      "RequestUri": "http://seanstagetest.file.core.windows.net/test-share-96294771-4d48-6f28-b843-f601e07c0b79/test-directory-14c8ac98-420f-cf0c-8db8-e611e0fc421c?restype=directory",
-      "RequestMethod": "PUT",
-      "RequestHeaders": {
-        "Authorization": "Sanitized",
-        "traceparent": "00-345f51a908acbd489a65f39dc2df629b-d9d609769798214e-00",
-        "User-Agent": [
-          "azsdk-net-Storage.Files.Shares/12.0.0-dev.20191209.1\u002B61bda4d1783b0e05dba0d434ff14b2840726d3b1",
-          "(.NET Core 4.6.28008.01; Microsoft Windows 10.0.18363 )"
-        ],
-        "x-ms-client-request-id": "809349b1-fbd3-f003-5e4d-59bdd098a84a",
-        "x-ms-date": "Tue, 10 Dec 2019 06:01:13 GMT",
->>>>>>> 1d9822e0
+        "Date": "Wed, 11 Dec 2019 20:39:52 GMT",
+        "ETag": "\u00220x8D77E7A466035A2\u0022",
+        "Last-Modified": "Wed, 11 Dec 2019 20:39:52 GMT",
+        "Server": [
+          "Windows-Azure-File/1.0",
+          "Microsoft-HTTPAPI/2.0"
+        ],
+        "x-ms-client-request-id": "d3e4626e-0fe9-ac2a-718d-176f162fbb56",
+        "x-ms-request-id": "ef3e4024-c01a-0019-2163-b01280000000",
+        "x-ms-version": "2019-07-07"
+      },
+      "ResponseBody": []
+    },
+    {
+      "RequestUri": "http://seanstagetest.file.core.windows.net/test-share-57a74afc-cb60-4565-d323-30be76174f17/test-directory-256d006d-1425-ee8f-55f0-a4e0300fa58f?restype=directory",
+      "RequestMethod": "PUT",
+      "RequestHeaders": {
+        "Authorization": "Sanitized",
+        "traceparent": "00-6a1ea6965993884298af888e221a8272-be97b22abbe9c64f-00",
+        "User-Agent": [
+          "azsdk-net-Storage.Files.Shares/12.0.0-dev.20191211.1\u002B899431c003876eb9b26cefd8e8a37e7f27f82ced",
+          "(.NET Core 4.6.28008.01; Microsoft Windows 10.0.18363 )"
+        ],
+        "x-ms-client-request-id": "9ee944c5-b4d6-5a3b-d3f6-7ef86a497c62",
+        "x-ms-date": "Wed, 11 Dec 2019 20:39:52 GMT",
         "x-ms-file-attributes": "None",
         "x-ms-file-creation-time": "Now",
         "x-ms-file-last-write-time": "Now",
@@ -94,73 +55,40 @@
       "StatusCode": 201,
       "ResponseHeaders": {
         "Content-Length": "0",
-<<<<<<< HEAD
-        "Date": "Tue, 10 Dec 2019 05:32:47 GMT",
-        "ETag": "\u00220x8D77D32644ACDBA\u0022",
-        "Last-Modified": "Tue, 10 Dec 2019 05:32:48 GMT",
-=======
-        "Date": "Tue, 10 Dec 2019 06:01:12 GMT",
-        "ETag": "\u00220x8D77D365CCF1A9A\u0022",
-        "Last-Modified": "Tue, 10 Dec 2019 06:01:13 GMT",
->>>>>>> 1d9822e0
-        "Server": [
-          "Windows-Azure-File/1.0",
-          "Microsoft-HTTPAPI/2.0"
-        ],
-<<<<<<< HEAD
-        "x-ms-client-request-id": "942d168f-df64-597c-b7ed-0b058a7c7eb3",
+        "Date": "Wed, 11 Dec 2019 20:39:52 GMT",
+        "ETag": "\u00220x8D77E7A466E2E8C\u0022",
+        "Last-Modified": "Wed, 11 Dec 2019 20:39:52 GMT",
+        "Server": [
+          "Windows-Azure-File/1.0",
+          "Microsoft-HTTPAPI/2.0"
+        ],
+        "x-ms-client-request-id": "9ee944c5-b4d6-5a3b-d3f6-7ef86a497c62",
         "x-ms-file-attributes": "Directory",
-        "x-ms-file-change-time": "2019-12-10T05:32:48.0675258Z",
-        "x-ms-file-creation-time": "2019-12-10T05:32:48.0675258Z",
+        "x-ms-file-change-time": "2019-12-11T20:39:52.8950412Z",
+        "x-ms-file-creation-time": "2019-12-11T20:39:52.8950412Z",
         "x-ms-file-id": "13835128424026341376",
-        "x-ms-file-last-write-time": "2019-12-10T05:32:48.0675258Z",
+        "x-ms-file-last-write-time": "2019-12-11T20:39:52.8950412Z",
         "x-ms-file-parent-id": "0",
         "x-ms-file-permission-key": "7855875120676328179*422928105932735866",
-        "x-ms-request-id": "0cb00a00-501a-0046-181b-afa6bc000000",
-=======
-        "x-ms-client-request-id": "809349b1-fbd3-f003-5e4d-59bdd098a84a",
-        "x-ms-file-attributes": "Directory",
-        "x-ms-file-change-time": "2019-12-10T06:01:13.4997146Z",
-        "x-ms-file-creation-time": "2019-12-10T06:01:13.4997146Z",
-        "x-ms-file-id": "13835128424026341376",
-        "x-ms-file-last-write-time": "2019-12-10T06:01:13.4997146Z",
-        "x-ms-file-parent-id": "0",
-        "x-ms-file-permission-key": "7855875120676328179*422928105932735866",
-        "x-ms-request-id": "38a4fa10-501a-0034-641f-afa1f3000000",
->>>>>>> 1d9822e0
+        "x-ms-request-id": "ef3e4026-c01a-0019-2263-b01280000000",
         "x-ms-request-server-encrypted": "true",
         "x-ms-version": "2019-07-07"
       },
       "ResponseBody": []
     },
     {
-<<<<<<< HEAD
-      "RequestUri": "http://seanstagetest.file.core.windows.net/test-share-f8f016ea-d1b6-316c-c2c2-a10438b0259c/test-directory-664292e8-66e2-4e14-a6b3-03b5ce560b1b/test-file-cf7eb19b-04d2-7576-ae0c-63b3cdae7e32",
-      "RequestMethod": "PUT",
-      "RequestHeaders": {
-        "Authorization": "Sanitized",
-        "traceparent": "00-746215e70776e64983c731f86df9defa-b807d5bd6d27d142-00",
-        "User-Agent": [
-          "azsdk-net-Storage.Files.Shares/12.0.0-dev.20191209.1\u002Bb71b1fa965b15eccfc57e2c7781b8bf85cd4c766",
-          "(.NET Core 4.6.28008.01; Microsoft Windows 10.0.18363 )"
-        ],
-        "x-ms-client-request-id": "1dcae5b0-5af5-8b0b-9fb7-e5577bc98b09",
+      "RequestUri": "http://seanstagetest.file.core.windows.net/test-share-57a74afc-cb60-4565-d323-30be76174f17/test-directory-256d006d-1425-ee8f-55f0-a4e0300fa58f/test-file-482687e8-a7df-f023-d26f-860cbbaaf7cf",
+      "RequestMethod": "PUT",
+      "RequestHeaders": {
+        "Authorization": "Sanitized",
+        "traceparent": "00-c2b86cdaf60c2c42af54b9ae70ff683b-dee2c0cb8d94bd46-00",
+        "User-Agent": [
+          "azsdk-net-Storage.Files.Shares/12.0.0-dev.20191211.1\u002B899431c003876eb9b26cefd8e8a37e7f27f82ced",
+          "(.NET Core 4.6.28008.01; Microsoft Windows 10.0.18363 )"
+        ],
+        "x-ms-client-request-id": "6ffcf69c-575f-1da3-20f8-cc672e2f9f28",
         "x-ms-content-length": "1048576",
-        "x-ms-date": "Tue, 10 Dec 2019 05:32:48 GMT",
-=======
-      "RequestUri": "http://seanstagetest.file.core.windows.net/test-share-96294771-4d48-6f28-b843-f601e07c0b79/test-directory-14c8ac98-420f-cf0c-8db8-e611e0fc421c/test-file-2a3e3e16-1026-73c3-a8b4-b486fcdf8845",
-      "RequestMethod": "PUT",
-      "RequestHeaders": {
-        "Authorization": "Sanitized",
-        "traceparent": "00-772ce7c116a538479aa52008eae93d59-9e4eb60e6b316849-00",
-        "User-Agent": [
-          "azsdk-net-Storage.Files.Shares/12.0.0-dev.20191209.1\u002B61bda4d1783b0e05dba0d434ff14b2840726d3b1",
-          "(.NET Core 4.6.28008.01; Microsoft Windows 10.0.18363 )"
-        ],
-        "x-ms-client-request-id": "0716fbe0-3809-a094-861f-d71e467cf37f",
-        "x-ms-content-length": "1048576",
-        "x-ms-date": "Tue, 10 Dec 2019 06:01:13 GMT",
->>>>>>> 1d9822e0
+        "x-ms-date": "Wed, 11 Dec 2019 20:39:52 GMT",
         "x-ms-file-attributes": "None",
         "x-ms-file-creation-time": "Now",
         "x-ms-file-last-write-time": "Now",
@@ -173,71 +101,39 @@
       "StatusCode": 201,
       "ResponseHeaders": {
         "Content-Length": "0",
-<<<<<<< HEAD
-        "Date": "Tue, 10 Dec 2019 05:32:47 GMT",
-        "ETag": "\u00220x8D77D326458129A\u0022",
-        "Last-Modified": "Tue, 10 Dec 2019 05:32:48 GMT",
-=======
-        "Date": "Tue, 10 Dec 2019 06:01:13 GMT",
-        "ETag": "\u00220x8D77D365CDC1347\u0022",
-        "Last-Modified": "Tue, 10 Dec 2019 06:01:13 GMT",
->>>>>>> 1d9822e0
-        "Server": [
-          "Windows-Azure-File/1.0",
-          "Microsoft-HTTPAPI/2.0"
-        ],
-<<<<<<< HEAD
-        "x-ms-client-request-id": "1dcae5b0-5af5-8b0b-9fb7-e5577bc98b09",
+        "Date": "Wed, 11 Dec 2019 20:39:52 GMT",
+        "ETag": "\u00220x8D77E7A467B72B6\u0022",
+        "Last-Modified": "Wed, 11 Dec 2019 20:39:52 GMT",
+        "Server": [
+          "Windows-Azure-File/1.0",
+          "Microsoft-HTTPAPI/2.0"
+        ],
+        "x-ms-client-request-id": "6ffcf69c-575f-1da3-20f8-cc672e2f9f28",
         "x-ms-file-attributes": "Archive",
-        "x-ms-file-change-time": "2019-12-10T05:32:48.1544858Z",
-        "x-ms-file-creation-time": "2019-12-10T05:32:48.1544858Z",
+        "x-ms-file-change-time": "2019-12-11T20:39:52.9819830Z",
+        "x-ms-file-creation-time": "2019-12-11T20:39:52.9819830Z",
         "x-ms-file-id": "11529285414812647424",
-        "x-ms-file-last-write-time": "2019-12-10T05:32:48.1544858Z",
+        "x-ms-file-last-write-time": "2019-12-11T20:39:52.9819830Z",
         "x-ms-file-parent-id": "13835128424026341376",
         "x-ms-file-permission-key": "12501538048846835188*422928105932735866",
-        "x-ms-request-id": "0cb00a01-501a-0046-191b-afa6bc000000",
-=======
-        "x-ms-client-request-id": "0716fbe0-3809-a094-861f-d71e467cf37f",
-        "x-ms-file-attributes": "Archive",
-        "x-ms-file-change-time": "2019-12-10T06:01:13.5847239Z",
-        "x-ms-file-creation-time": "2019-12-10T06:01:13.5847239Z",
-        "x-ms-file-id": "11529285414812647424",
-        "x-ms-file-last-write-time": "2019-12-10T06:01:13.5847239Z",
-        "x-ms-file-parent-id": "13835128424026341376",
-        "x-ms-file-permission-key": "12501538048846835188*422928105932735866",
-        "x-ms-request-id": "38a4fa13-501a-0034-671f-afa1f3000000",
->>>>>>> 1d9822e0
+        "x-ms-request-id": "ef3e4027-c01a-0019-2363-b01280000000",
         "x-ms-request-server-encrypted": "true",
         "x-ms-version": "2019-07-07"
       },
       "ResponseBody": []
     },
     {
-<<<<<<< HEAD
-      "RequestUri": "http://seanstagetest.file.core.windows.net/test-share-f8f016ea-d1b6-316c-c2c2-a10438b0259c/test-directory-664292e8-66e2-4e14-a6b3-03b5ce560b1b/test-file-cf7eb19b-04d2-7576-ae0c-63b3cdae7e32?comp=metadata",
-      "RequestMethod": "PUT",
-      "RequestHeaders": {
-        "Authorization": "Sanitized",
-        "traceparent": "00-85957333578e9e40899b81bca36ab69c-b2ea68e2ec157845-00",
-        "User-Agent": [
-          "azsdk-net-Storage.Files.Shares/12.0.0-dev.20191209.1\u002Bb71b1fa965b15eccfc57e2c7781b8bf85cd4c766",
-          "(.NET Core 4.6.28008.01; Microsoft Windows 10.0.18363 )"
-        ],
-        "x-ms-client-request-id": "e802dc62-61e3-2d3c-1a9a-1870915e21fc",
-        "x-ms-date": "Tue, 10 Dec 2019 05:32:48 GMT",
-=======
-      "RequestUri": "http://seanstagetest.file.core.windows.net/test-share-96294771-4d48-6f28-b843-f601e07c0b79/test-directory-14c8ac98-420f-cf0c-8db8-e611e0fc421c/test-file-2a3e3e16-1026-73c3-a8b4-b486fcdf8845?comp=metadata",
-      "RequestMethod": "PUT",
-      "RequestHeaders": {
-        "Authorization": "Sanitized",
-        "traceparent": "00-ddc7adf3d994e64ea40435605331bc4e-3a6340333de8fa46-00",
-        "User-Agent": [
-          "azsdk-net-Storage.Files.Shares/12.0.0-dev.20191209.1\u002B61bda4d1783b0e05dba0d434ff14b2840726d3b1",
-          "(.NET Core 4.6.28008.01; Microsoft Windows 10.0.18363 )"
-        ],
-        "x-ms-client-request-id": "01a5ec71-80c8-1d3c-98c0-1049ea2af163",
-        "x-ms-date": "Tue, 10 Dec 2019 06:01:13 GMT",
->>>>>>> 1d9822e0
+      "RequestUri": "http://seanstagetest.file.core.windows.net/test-share-57a74afc-cb60-4565-d323-30be76174f17/test-directory-256d006d-1425-ee8f-55f0-a4e0300fa58f/test-file-482687e8-a7df-f023-d26f-860cbbaaf7cf?comp=metadata",
+      "RequestMethod": "PUT",
+      "RequestHeaders": {
+        "Authorization": "Sanitized",
+        "traceparent": "00-1097813e9dc7a74ebeb4eaf247194fa5-585590426f8f854a-00",
+        "User-Agent": [
+          "azsdk-net-Storage.Files.Shares/12.0.0-dev.20191211.1\u002B899431c003876eb9b26cefd8e8a37e7f27f82ced",
+          "(.NET Core 4.6.28008.01; Microsoft Windows 10.0.18363 )"
+        ],
+        "x-ms-client-request-id": "c46f30dc-87ae-f86f-7cfd-cb2e3a516663",
+        "x-ms-date": "Wed, 11 Dec 2019 20:39:53 GMT",
         "x-ms-meta-Capital": "letter",
         "x-ms-meta-foo": "bar",
         "x-ms-meta-meta": "data",
@@ -249,57 +145,32 @@
       "StatusCode": 200,
       "ResponseHeaders": {
         "Content-Length": "0",
-<<<<<<< HEAD
-        "Date": "Tue, 10 Dec 2019 05:32:47 GMT",
-        "ETag": "\u00220x8D77D326465F623\u0022",
-        "Last-Modified": "Tue, 10 Dec 2019 05:32:48 GMT",
-=======
-        "Date": "Tue, 10 Dec 2019 06:01:13 GMT",
-        "ETag": "\u00220x8D77D365CEA455D\u0022",
-        "Last-Modified": "Tue, 10 Dec 2019 06:01:13 GMT",
->>>>>>> 1d9822e0
-        "Server": [
-          "Windows-Azure-File/1.0",
-          "Microsoft-HTTPAPI/2.0"
-        ],
-<<<<<<< HEAD
-        "x-ms-client-request-id": "e802dc62-61e3-2d3c-1a9a-1870915e21fc",
-        "x-ms-request-id": "0cb00a02-501a-0046-1a1b-afa6bc000000",
-=======
-        "x-ms-client-request-id": "01a5ec71-80c8-1d3c-98c0-1049ea2af163",
-        "x-ms-request-id": "38a4fa14-501a-0034-681f-afa1f3000000",
->>>>>>> 1d9822e0
+        "Date": "Wed, 11 Dec 2019 20:39:52 GMT",
+        "ETag": "\u00220x8D77E7A4687F5DF\u0022",
+        "Last-Modified": "Wed, 11 Dec 2019 20:39:53 GMT",
+        "Server": [
+          "Windows-Azure-File/1.0",
+          "Microsoft-HTTPAPI/2.0"
+        ],
+        "x-ms-client-request-id": "c46f30dc-87ae-f86f-7cfd-cb2e3a516663",
+        "x-ms-request-id": "ef3e4028-c01a-0019-2463-b01280000000",
         "x-ms-request-server-encrypted": "true",
         "x-ms-version": "2019-07-07"
       },
       "ResponseBody": []
     },
     {
-<<<<<<< HEAD
-      "RequestUri": "http://seanstagetest.file.core.windows.net/test-share-f8f016ea-d1b6-316c-c2c2-a10438b0259c/test-directory-664292e8-66e2-4e14-a6b3-03b5ce560b1b/test-file-cf7eb19b-04d2-7576-ae0c-63b3cdae7e32",
+      "RequestUri": "http://seanstagetest.file.core.windows.net/test-share-57a74afc-cb60-4565-d323-30be76174f17/test-directory-256d006d-1425-ee8f-55f0-a4e0300fa58f/test-file-482687e8-a7df-f023-d26f-860cbbaaf7cf",
       "RequestMethod": "HEAD",
       "RequestHeaders": {
         "Authorization": "Sanitized",
-        "traceparent": "00-4a54b515bee01a48b93643b5bdfffd49-f2e66132303e5c4a-00",
-        "User-Agent": [
-          "azsdk-net-Storage.Files.Shares/12.0.0-dev.20191209.1\u002Bb71b1fa965b15eccfc57e2c7781b8bf85cd4c766",
-          "(.NET Core 4.6.28008.01; Microsoft Windows 10.0.18363 )"
-        ],
-        "x-ms-client-request-id": "9ff515a8-a3c7-0d25-9c4f-49bcae1a929c",
-        "x-ms-date": "Tue, 10 Dec 2019 05:32:48 GMT",
-=======
-      "RequestUri": "http://seanstagetest.file.core.windows.net/test-share-96294771-4d48-6f28-b843-f601e07c0b79/test-directory-14c8ac98-420f-cf0c-8db8-e611e0fc421c/test-file-2a3e3e16-1026-73c3-a8b4-b486fcdf8845",
-      "RequestMethod": "HEAD",
-      "RequestHeaders": {
-        "Authorization": "Sanitized",
-        "traceparent": "00-ea161316be7e32498152fed6d7811884-53c520a7fa646c47-00",
-        "User-Agent": [
-          "azsdk-net-Storage.Files.Shares/12.0.0-dev.20191209.1\u002B61bda4d1783b0e05dba0d434ff14b2840726d3b1",
-          "(.NET Core 4.6.28008.01; Microsoft Windows 10.0.18363 )"
-        ],
-        "x-ms-client-request-id": "59ad7478-f1d7-43b7-d74a-0a7701986aca",
-        "x-ms-date": "Tue, 10 Dec 2019 06:01:13 GMT",
->>>>>>> 1d9822e0
+        "traceparent": "00-57410cf417b58b4a9a0bc74ff4c6b232-b843b9d322bf8a49-00",
+        "User-Agent": [
+          "azsdk-net-Storage.Files.Shares/12.0.0-dev.20191211.1\u002B899431c003876eb9b26cefd8e8a37e7f27f82ced",
+          "(.NET Core 4.6.28008.01; Microsoft Windows 10.0.18363 )"
+        ],
+        "x-ms-client-request-id": "fd8a2f05-dabf-777a-3faf-cd30c40ea77d",
+        "x-ms-date": "Wed, 11 Dec 2019 20:39:53 GMT",
         "x-ms-return-client-request-id": "true",
         "x-ms-version": "2019-07-07"
       },
@@ -308,35 +179,20 @@
       "ResponseHeaders": {
         "Content-Length": "1048576",
         "Content-Type": "application/octet-stream",
-<<<<<<< HEAD
-        "Date": "Tue, 10 Dec 2019 05:32:47 GMT",
-        "ETag": "\u00220x8D77D326465F623\u0022",
-        "Last-Modified": "Tue, 10 Dec 2019 05:32:48 GMT",
-=======
-        "Date": "Tue, 10 Dec 2019 06:01:13 GMT",
-        "ETag": "\u00220x8D77D365CEA455D\u0022",
-        "Last-Modified": "Tue, 10 Dec 2019 06:01:13 GMT",
->>>>>>> 1d9822e0
+        "Date": "Wed, 11 Dec 2019 20:39:52 GMT",
+        "ETag": "\u00220x8D77E7A4687F5DF\u0022",
+        "Last-Modified": "Wed, 11 Dec 2019 20:39:53 GMT",
         "Server": [
           "Windows-Azure-File/1.0",
           "Microsoft-HTTPAPI/2.0"
         ],
         "Vary": "Origin",
-<<<<<<< HEAD
-        "x-ms-client-request-id": "9ff515a8-a3c7-0d25-9c4f-49bcae1a929c",
+        "x-ms-client-request-id": "fd8a2f05-dabf-777a-3faf-cd30c40ea77d",
         "x-ms-file-attributes": "Archive",
-        "x-ms-file-change-time": "2019-12-10T05:32:48.2455075Z",
-        "x-ms-file-creation-time": "2019-12-10T05:32:48.1544858Z",
+        "x-ms-file-change-time": "2019-12-11T20:39:53.0639839Z",
+        "x-ms-file-creation-time": "2019-12-11T20:39:52.9819830Z",
         "x-ms-file-id": "11529285414812647424",
-        "x-ms-file-last-write-time": "2019-12-10T05:32:48.1544858Z",
-=======
-        "x-ms-client-request-id": "59ad7478-f1d7-43b7-d74a-0a7701986aca",
-        "x-ms-file-attributes": "Archive",
-        "x-ms-file-change-time": "2019-12-10T06:01:13.6777565Z",
-        "x-ms-file-creation-time": "2019-12-10T06:01:13.5847239Z",
-        "x-ms-file-id": "11529285414812647424",
-        "x-ms-file-last-write-time": "2019-12-10T06:01:13.5847239Z",
->>>>>>> 1d9822e0
+        "x-ms-file-last-write-time": "2019-12-11T20:39:52.9819830Z",
         "x-ms-file-parent-id": "13835128424026341376",
         "x-ms-file-permission-key": "12501538048846835188*422928105932735866",
         "x-ms-lease-state": "available",
@@ -345,11 +201,7 @@
         "x-ms-meta-foo": "bar",
         "x-ms-meta-meta": "data",
         "x-ms-meta-UPPER": "case",
-<<<<<<< HEAD
-        "x-ms-request-id": "0cb00a03-501a-0046-1b1b-afa6bc000000",
-=======
-        "x-ms-request-id": "38a4fa15-501a-0034-691f-afa1f3000000",
->>>>>>> 1d9822e0
+        "x-ms-request-id": "ef3e4029-c01a-0019-2563-b01280000000",
         "x-ms-server-encrypted": "true",
         "x-ms-type": "File",
         "x-ms-version": "2019-07-07"
@@ -357,31 +209,17 @@
       "ResponseBody": []
     },
     {
-<<<<<<< HEAD
-      "RequestUri": "http://seanstagetest.file.core.windows.net/test-share-f8f016ea-d1b6-316c-c2c2-a10438b0259c?restype=share",
+      "RequestUri": "http://seanstagetest.file.core.windows.net/test-share-57a74afc-cb60-4565-d323-30be76174f17?restype=share",
       "RequestMethod": "DELETE",
       "RequestHeaders": {
         "Authorization": "Sanitized",
-        "traceparent": "00-b0245a40d6b4544f8705ef4be2fcd081-2ac128f43da57742-00",
-        "User-Agent": [
-          "azsdk-net-Storage.Files.Shares/12.0.0-dev.20191209.1\u002Bb71b1fa965b15eccfc57e2c7781b8bf85cd4c766",
-          "(.NET Core 4.6.28008.01; Microsoft Windows 10.0.18363 )"
-        ],
-        "x-ms-client-request-id": "7cc8675f-8268-bc34-840b-ef11fc733c40",
-        "x-ms-date": "Tue, 10 Dec 2019 05:32:48 GMT",
-=======
-      "RequestUri": "http://seanstagetest.file.core.windows.net/test-share-96294771-4d48-6f28-b843-f601e07c0b79?restype=share",
-      "RequestMethod": "DELETE",
-      "RequestHeaders": {
-        "Authorization": "Sanitized",
-        "traceparent": "00-f41ac4d9d6bc4b4e892fd8f8a5b31a21-6167a23180265848-00",
-        "User-Agent": [
-          "azsdk-net-Storage.Files.Shares/12.0.0-dev.20191209.1\u002B61bda4d1783b0e05dba0d434ff14b2840726d3b1",
-          "(.NET Core 4.6.28008.01; Microsoft Windows 10.0.18363 )"
-        ],
-        "x-ms-client-request-id": "75d03b18-987d-fa8b-e00a-e1959418cd81",
-        "x-ms-date": "Tue, 10 Dec 2019 06:01:13 GMT",
->>>>>>> 1d9822e0
+        "traceparent": "00-a9e878bb0111e44397ad203d552d3b64-89b73883a46c024c-00",
+        "User-Agent": [
+          "azsdk-net-Storage.Files.Shares/12.0.0-dev.20191211.1\u002B899431c003876eb9b26cefd8e8a37e7f27f82ced",
+          "(.NET Core 4.6.28008.01; Microsoft Windows 10.0.18363 )"
+        ],
+        "x-ms-client-request-id": "0b289047-69c6-7ba3-9cc6-0fdd7bf748ac",
+        "x-ms-date": "Wed, 11 Dec 2019 20:39:53 GMT",
         "x-ms-delete-snapshots": "include",
         "x-ms-return-client-request-id": "true",
         "x-ms-version": "2019-07-07"
@@ -390,33 +228,20 @@
       "StatusCode": 202,
       "ResponseHeaders": {
         "Content-Length": "0",
-<<<<<<< HEAD
-        "Date": "Tue, 10 Dec 2019 05:32:47 GMT",
-=======
-        "Date": "Tue, 10 Dec 2019 06:01:13 GMT",
->>>>>>> 1d9822e0
-        "Server": [
-          "Windows-Azure-File/1.0",
-          "Microsoft-HTTPAPI/2.0"
-        ],
-<<<<<<< HEAD
-        "x-ms-client-request-id": "7cc8675f-8268-bc34-840b-ef11fc733c40",
-        "x-ms-request-id": "0cb00a04-501a-0046-1c1b-afa6bc000000",
-=======
-        "x-ms-client-request-id": "75d03b18-987d-fa8b-e00a-e1959418cd81",
-        "x-ms-request-id": "38a4fa17-501a-0034-6a1f-afa1f3000000",
->>>>>>> 1d9822e0
+        "Date": "Wed, 11 Dec 2019 20:39:52 GMT",
+        "Server": [
+          "Windows-Azure-File/1.0",
+          "Microsoft-HTTPAPI/2.0"
+        ],
+        "x-ms-client-request-id": "0b289047-69c6-7ba3-9cc6-0fdd7bf748ac",
+        "x-ms-request-id": "ef3e402a-c01a-0019-2663-b01280000000",
         "x-ms-version": "2019-07-07"
       },
       "ResponseBody": []
     }
   ],
   "Variables": {
-<<<<<<< HEAD
-    "RandomSeed": "377828243",
-=======
-    "RandomSeed": "2065688225",
->>>>>>> 1d9822e0
+    "RandomSeed": "1304542340",
     "Storage_TestConfigDefault": "ProductionTenant\nseanstagetest\nU2FuaXRpemVk\nhttp://seanstagetest.blob.core.windows.net\nhttp://seanstagetest.file.core.windows.net\nhttp://seanstagetest.queue.core.windows.net\nhttp://seanstagetest.table.core.windows.net\n\n\n\n\nhttp://seanstagetest-secondary.blob.core.windows.net\nhttp://seanstagetest-secondary.file.core.windows.net\nhttp://seanstagetest-secondary.queue.core.windows.net\nhttp://seanstagetest-secondary.table.core.windows.net\n\nSanitized\n\n\nCloud\nBlobEndpoint=http://seanstagetest.blob.core.windows.net/;QueueEndpoint=http://seanstagetest.queue.core.windows.net/;FileEndpoint=http://seanstagetest.file.core.windows.net/;BlobSecondaryEndpoint=http://seanstagetest-secondary.blob.core.windows.net/;QueueSecondaryEndpoint=http://seanstagetest-secondary.queue.core.windows.net/;FileSecondaryEndpoint=http://seanstagetest-secondary.file.core.windows.net/;AccountName=seanstagetest;AccountKey=Sanitized"
   }
 }