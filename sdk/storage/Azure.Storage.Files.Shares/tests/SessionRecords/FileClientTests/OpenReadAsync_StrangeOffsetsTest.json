﻿{
  "Entries": [
    {
      "RequestUri": "https://seanmcccanary3.file.core.windows.net/test-share-a6b9a30f-b607-a9a3-0f7b-d2a93f220171?restype=share",
      "RequestMethod": "PUT",
      "RequestHeaders": {
        "Accept": "application/xml",
        "Authorization": "Sanitized",
        "traceparent": "00-b91ab83bd09afa41b54bcda6613b83b2-7b638693e799544f-00",
        "User-Agent": [
          "azsdk-net-Storage.Files.Shares/12.7.0-alpha.20210126.1",
          "(.NET 5.0.2; Microsoft Windows 10.0.19042)"
        ],
        "x-ms-client-request-id": "dc580270-7b82-4295-3a76-b77287dea08d",
        "x-ms-date": "Tue, 26 Jan 2021 19:30:29 GMT",
        "x-ms-return-client-request-id": "true",
<<<<<<< HEAD
        "x-ms-version": "2020-12-06"
=======
        "x-ms-version": "2021-02-12"
>>>>>>> 7e782c87
      },
      "RequestBody": null,
      "StatusCode": 201,
      "ResponseHeaders": {
        "Content-Length": "0",
        "Date": "Tue, 26 Jan 2021 19:30:28 GMT",
        "ETag": "\"0x8D8C230D6B96052\"",
        "Last-Modified": "Tue, 26 Jan 2021 19:30:28 GMT",
        "Server": [
          "Windows-Azure-File/1.0",
          "Microsoft-HTTPAPI/2.0"
        ],
        "x-ms-client-request-id": "dc580270-7b82-4295-3a76-b77287dea08d",
        "x-ms-request-id": "f249c82e-101a-005a-6a19-f4bc25000000",
<<<<<<< HEAD
        "x-ms-version": "2020-12-06"
=======
        "x-ms-version": "2021-02-12"
>>>>>>> 7e782c87
      },
      "ResponseBody": []
    },
    {
      "RequestUri": "https://seanmcccanary3.file.core.windows.net/test-share-a6b9a30f-b607-a9a3-0f7b-d2a93f220171/test-directory-117535fb-66b4-e3af-3978-d275c0c22eb2?restype=directory",
      "RequestMethod": "PUT",
      "RequestHeaders": {
        "Accept": "application/xml",
        "Authorization": "Sanitized",
        "traceparent": "00-aacf0f58bca62e438751705988f616df-3312a5a0c9abf242-00",
        "User-Agent": [
          "azsdk-net-Storage.Files.Shares/12.7.0-alpha.20210126.1",
          "(.NET 5.0.2; Microsoft Windows 10.0.19042)"
        ],
        "x-ms-client-request-id": "46e568f0-5ee6-0a08-5275-a209a9208177",
        "x-ms-date": "Tue, 26 Jan 2021 19:30:29 GMT",
        "x-ms-file-attributes": "None",
        "x-ms-file-creation-time": "Now",
        "x-ms-file-last-write-time": "Now",
        "x-ms-file-permission": "Inherit",
        "x-ms-return-client-request-id": "true",
<<<<<<< HEAD
        "x-ms-version": "2020-12-06"
=======
        "x-ms-version": "2021-02-12"
>>>>>>> 7e782c87
      },
      "RequestBody": null,
      "StatusCode": 201,
      "ResponseHeaders": {
        "Content-Length": "0",
        "Date": "Tue, 26 Jan 2021 19:30:28 GMT",
        "ETag": "\"0x8D8C230D6C5A418\"",
        "Last-Modified": "Tue, 26 Jan 2021 19:30:29 GMT",
        "Server": [
          "Windows-Azure-File/1.0",
          "Microsoft-HTTPAPI/2.0"
        ],
        "x-ms-client-request-id": "46e568f0-5ee6-0a08-5275-a209a9208177",
        "x-ms-file-attributes": "Directory",
        "x-ms-file-change-time": "2021-01-26T19:30:29.042076Z",
        "x-ms-file-creation-time": "2021-01-26T19:30:29.042076Z",
        "x-ms-file-id": "13835128424026341376",
        "x-ms-file-last-write-time": "2021-01-26T19:30:29.042076Z",
        "x-ms-file-parent-id": "0",
        "x-ms-file-permission-key": "17860367565182308406*11459378189709739967",
        "x-ms-request-id": "f249c831-101a-005a-6b19-f4bc25000000",
        "x-ms-request-server-encrypted": "true",
<<<<<<< HEAD
        "x-ms-version": "2020-12-06"
=======
        "x-ms-version": "2021-02-12"
>>>>>>> 7e782c87
      },
      "ResponseBody": []
    },
    {
      "RequestUri": "https://seanmcccanary3.file.core.windows.net/test-share-a6b9a30f-b607-a9a3-0f7b-d2a93f220171/test-directory-117535fb-66b4-e3af-3978-d275c0c22eb2/test-file-ee53d4d7-2d9f-2232-3bcb-4211e133a0cb",
      "RequestMethod": "PUT",
      "RequestHeaders": {
        "Accept": "application/xml",
        "Authorization": "Sanitized",
        "traceparent": "00-db0d005f891eb14596858d602dccab3a-4438d5dffb23c94f-00",
        "User-Agent": [
          "azsdk-net-Storage.Files.Shares/12.7.0-alpha.20210126.1",
          "(.NET 5.0.2; Microsoft Windows 10.0.19042)"
        ],
        "x-ms-client-request-id": "ec08ea30-fd3f-8623-810f-fac1f377db46",
        "x-ms-content-length": "1024",
        "x-ms-date": "Tue, 26 Jan 2021 19:30:29 GMT",
        "x-ms-file-attributes": "None",
        "x-ms-file-creation-time": "Now",
        "x-ms-file-last-write-time": "Now",
        "x-ms-file-permission": "Inherit",
        "x-ms-return-client-request-id": "true",
        "x-ms-type": "file",
<<<<<<< HEAD
        "x-ms-version": "2020-12-06"
=======
        "x-ms-version": "2021-02-12"
>>>>>>> 7e782c87
      },
      "RequestBody": null,
      "StatusCode": 201,
      "ResponseHeaders": {
        "Content-Length": "0",
        "Date": "Tue, 26 Jan 2021 19:30:28 GMT",
        "ETag": "\"0x8D8C230D6D16609\"",
        "Last-Modified": "Tue, 26 Jan 2021 19:30:29 GMT",
        "Server": [
          "Windows-Azure-File/1.0",
          "Microsoft-HTTPAPI/2.0"
        ],
        "x-ms-client-request-id": "ec08ea30-fd3f-8623-810f-fac1f377db46",
        "x-ms-file-attributes": "Archive",
        "x-ms-file-change-time": "2021-01-26T19:30:29.1191305Z",
        "x-ms-file-creation-time": "2021-01-26T19:30:29.1191305Z",
        "x-ms-file-id": "11529285414812647424",
        "x-ms-file-last-write-time": "2021-01-26T19:30:29.1191305Z",
        "x-ms-file-parent-id": "13835128424026341376",
        "x-ms-file-permission-key": "4010187179898695473*11459378189709739967",
        "x-ms-request-id": "f249c833-101a-005a-6c19-f4bc25000000",
        "x-ms-request-server-encrypted": "true",
<<<<<<< HEAD
        "x-ms-version": "2020-12-06"
=======
        "x-ms-version": "2021-02-12"
>>>>>>> 7e782c87
      },
      "ResponseBody": []
    },
    {
      "RequestUri": "https://seanmcccanary3.file.core.windows.net/test-share-a6b9a30f-b607-a9a3-0f7b-d2a93f220171/test-directory-117535fb-66b4-e3af-3978-d275c0c22eb2/test-file-ee53d4d7-2d9f-2232-3bcb-4211e133a0cb?comp=range",
      "RequestMethod": "PUT",
      "RequestHeaders": {
        "Accept": "application/xml",
        "Authorization": "Sanitized",
        "Content-Length": "1024",
        "Content-Type": "application/octet-stream",
        "User-Agent": [
          "azsdk-net-Storage.Files.Shares/12.7.0-alpha.20210126.1",
          "(.NET 5.0.2; Microsoft Windows 10.0.19042)"
        ],
        "x-ms-client-request-id": "f7e184fc-b32b-a88c-b362-88c4e5fa0534",
        "x-ms-date": "Tue, 26 Jan 2021 19:30:29 GMT",
        "x-ms-range": "bytes=0-1023",
        "x-ms-return-client-request-id": "true",
<<<<<<< HEAD
        "x-ms-version": "2020-12-06",
=======
        "x-ms-version": "2021-02-12",
>>>>>>> 7e782c87
        "x-ms-write": "update"
      },
      "RequestBody": "SARmc6VjxNVGx8EKsbNuQr/ehFjd58utCy/qVILlBC8pPbNwkEVPjaQPAB6d/lmeBl9JypsommE4uGd2eG9SYMOR4HMA/rF6jve0zuesEAzWS00jmzmUAKNSN9fd2RU0vJ9bCx3lngitzzykdMx5i6hanywiL8WJ/eDQrsbZnLXhgBFIUQXu8K1Fdcv974vW2asvgznoEo3Z0Q49FPBB1DOGwvO7MDqja69+3Lr6jA1U+dQbqhl8+W6Db3/3sdu9BKGYdy2YG6hxjBeJaTXT3kUA6BsbJikaCcmFN8C6rLrTwdgZYhXgvN0sqR0C8o84sJA59snAod53fm1jEuTotuBdtqddunwwICs+73wMFxc6TIYvgbXwEyD5oeOnfKr4Q/I9pTzn2/YTCdaegrJhamZWKcVduDUqbKOHYxiYiKOBRauJz3LbU3GPG3jfUpBumDZ9UVPkm4u9EjiYX3fee4AyHD0G2JvzetZTzpy9SxkSGcvhGzZQnKogzLw6QvP6saD3rDVTZ8Cbitd9kMzvAMYehUar/V9K4oCT5gveuTjiWRz7xZ/kv7ELRZFf0gvdMMv1G7ytT7NBrcm1wIG0vNCemjew8zonOsaUn7fO6hB0trVA6J17NQpouhjVLv4vV4nAwDfULD2QzuD2GK/8csO5QArMc9MyI2UtRzkiUgvIZUgtDSnYoIl4rxq9hR1abEdVG+30Y+O2jZ3SpuUDbnvULrNnzmWZ4aCAU8S4dZ1H0tvyzTYd0wFkd4CLBfmkdEGe6Fdq853iuzpNcw8f/Rf/itQJEaFEtlqxAlfkDdun3N+DGY1G3d89DxH80GDxRHlojHskmmKgWTH9uPFG/a1epZYwnOSJuaz1ywGPSOb5wL3dfIFggkJ9479cSSXt9xJknivJwaiV3tLOL85gEBFLA/czaIAr/SJUsrkkLW+GB9TvK6m6L/8USJ2ukVNzHNKtEUUuuo+SOKAJdQ7vcLFjRyj6ceVokNP4Hh/jfGvP4JbndhspWExEXfIIsbnxJdfrS0oqeavsRYByNptvrrs0OZV4B/qWOe7btRTzX98ZBvhH9zAhpGbq+jCatyKx1K431HckeR3dVRJbT8SW+eahWC+iKLeKE5UujQ3J+4HMKeBmu4tn9Y3baqEexlWhVAFK+V/zDqz3rcHi9esQE1qRjiXkMD1bOWOhx70VbExAjTkLfgEi2Rszbw7Jhf+iylZHjDcvvSPD77/8UUfv4UB0oWiyBZVYb7UKsMEvkbNj//1nzt8VEM8VR49CJofTRI3NVeSW78XB7h2BJQxhlF4LmFJKhxNhX5CZnL0FFkkuNmw0YTvPzBA4puDBk+vCs7MxNo01ibx5a/VT/VIHuw==",
      "StatusCode": 201,
      "ResponseHeaders": {
        "Content-Length": "0",
        "Content-MD5": "zcGwH8fISnO60CDLZ8iFXA==",
        "Date": "Tue, 26 Jan 2021 19:30:28 GMT",
        "ETag": "\"0x8D8C230D6DC8BA3\"",
        "Last-Modified": "Tue, 26 Jan 2021 19:30:29 GMT",
        "Server": [
          "Windows-Azure-File/1.0",
          "Microsoft-HTTPAPI/2.0"
        ],
        "x-ms-client-request-id": "f7e184fc-b32b-a88c-b362-88c4e5fa0534",
        "x-ms-request-id": "f249c834-101a-005a-6d19-f4bc25000000",
        "x-ms-request-server-encrypted": "true",
<<<<<<< HEAD
        "x-ms-version": "2020-12-06"
=======
        "x-ms-version": "2021-02-12"
>>>>>>> 7e782c87
      },
      "ResponseBody": []
    },
    {
      "RequestUri": "https://seanmcccanary3.file.core.windows.net/test-share-a6b9a30f-b607-a9a3-0f7b-d2a93f220171/test-directory-117535fb-66b4-e3af-3978-d275c0c22eb2/test-file-ee53d4d7-2d9f-2232-3bcb-4211e133a0cb",
      "RequestMethod": "HEAD",
      "RequestHeaders": {
        "Accept": "application/xml",
        "Authorization": "Sanitized",
        "User-Agent": [
          "azsdk-net-Storage.Files.Shares/12.7.0-alpha.20210126.1",
          "(.NET 5.0.2; Microsoft Windows 10.0.19042)"
        ],
        "x-ms-client-request-id": "6ec43b32-e396-181b-9d06-74077622111e",
        "x-ms-date": "Tue, 26 Jan 2021 19:30:30 GMT",
        "x-ms-return-client-request-id": "true",
<<<<<<< HEAD
        "x-ms-version": "2020-12-06"
=======
        "x-ms-version": "2021-02-12"
>>>>>>> 7e782c87
      },
      "RequestBody": null,
      "StatusCode": 200,
      "ResponseHeaders": {
        "Content-Length": "1024",
        "Content-Type": "application/octet-stream",
        "Date": "Tue, 26 Jan 2021 19:30:28 GMT",
        "ETag": "\"0x8D8C230D6DC8BA3\"",
        "Last-Modified": "Tue, 26 Jan 2021 19:30:29 GMT",
        "Server": [
          "Windows-Azure-File/1.0",
          "Microsoft-HTTPAPI/2.0"
        ],
        "Vary": "Origin",
        "x-ms-client-request-id": "6ec43b32-e396-181b-9d06-74077622111e",
        "x-ms-file-attributes": "Archive",
        "x-ms-file-change-time": "2021-01-26T19:30:29.1921827Z",
        "x-ms-file-creation-time": "2021-01-26T19:30:29.1191305Z",
        "x-ms-file-id": "11529285414812647424",
        "x-ms-file-last-write-time": "2021-01-26T19:30:29.1921827Z",
        "x-ms-file-parent-id": "13835128424026341376",
        "x-ms-file-permission-key": "4010187179898695473*11459378189709739967",
        "x-ms-lease-state": "available",
        "x-ms-lease-status": "unlocked",
        "x-ms-request-id": "f249c835-101a-005a-6e19-f4bc25000000",
        "x-ms-server-encrypted": "true",
        "x-ms-type": "File",
<<<<<<< HEAD
        "x-ms-version": "2020-12-06"
=======
        "x-ms-version": "2021-02-12"
>>>>>>> 7e782c87
      },
      "ResponseBody": []
    },
    {
      "RequestUri": "https://seanmcccanary3.file.core.windows.net/test-share-a6b9a30f-b607-a9a3-0f7b-d2a93f220171/test-directory-117535fb-66b4-e3af-3978-d275c0c22eb2/test-file-ee53d4d7-2d9f-2232-3bcb-4211e133a0cb",
      "RequestMethod": "GET",
      "RequestHeaders": {
        "Accept": "application/xml",
        "Authorization": "Sanitized",
        "User-Agent": [
          "azsdk-net-Storage.Files.Shares/12.7.0-alpha.20210126.1",
          "(.NET 5.0.2; Microsoft Windows 10.0.19042)"
        ],
        "x-ms-client-request-id": "aa92434f-9735-f09e-5911-7ec8334bbbdf",
        "x-ms-date": "Tue, 26 Jan 2021 19:30:30 GMT",
        "x-ms-range": "bytes=0-156",
        "x-ms-range-get-content-md5": "false",
        "x-ms-return-client-request-id": "true",
<<<<<<< HEAD
        "x-ms-version": "2020-12-06"
=======
        "x-ms-version": "2021-02-12"
>>>>>>> 7e782c87
      },
      "RequestBody": null,
      "StatusCode": 206,
      "ResponseHeaders": {
        "Accept-Ranges": "bytes",
        "Content-Length": "157",
        "Content-Range": "bytes 0-156/1024",
        "Content-Type": "application/octet-stream",
        "Date": "Tue, 26 Jan 2021 19:30:28 GMT",
        "ETag": "\"0x8D8C230D6DC8BA3\"",
        "Last-Modified": "Tue, 26 Jan 2021 19:30:29 GMT",
        "Server": [
          "Windows-Azure-File/1.0",
          "Microsoft-HTTPAPI/2.0"
        ],
        "Vary": "Origin",
        "x-ms-client-request-id": "aa92434f-9735-f09e-5911-7ec8334bbbdf",
        "x-ms-file-attributes": "Archive",
        "x-ms-file-change-time": "2021-01-26T19:30:29.1921827Z",
        "x-ms-file-creation-time": "2021-01-26T19:30:29.1191305Z",
        "x-ms-file-id": "11529285414812647424",
        "x-ms-file-last-write-time": "2021-01-26T19:30:29.1921827Z",
        "x-ms-file-parent-id": "13835128424026341376",
        "x-ms-file-permission-key": "4010187179898695473*11459378189709739967",
        "x-ms-lease-state": "available",
        "x-ms-lease-status": "unlocked",
        "x-ms-request-id": "f249c836-101a-005a-6f19-f4bc25000000",
        "x-ms-server-encrypted": "true",
        "x-ms-type": "File",
<<<<<<< HEAD
        "x-ms-version": "2020-12-06"
=======
        "x-ms-version": "2021-02-12"
>>>>>>> 7e782c87
      },
      "ResponseBody": "SARmc6VjxNVGx8EKsbNuQr/ehFjd58utCy/qVILlBC8pPbNwkEVPjaQPAB6d/lmeBl9JypsommE4uGd2eG9SYMOR4HMA/rF6jve0zuesEAzWS00jmzmUAKNSN9fd2RU0vJ9bCx3lngitzzykdMx5i6hanywiL8WJ/eDQrsbZnLXhgBFIUQXu8K1Fdcv974vW2asvgznoEo3Z0Q49FA=="
    },
    {
      "RequestUri": "https://seanmcccanary3.file.core.windows.net/test-share-a6b9a30f-b607-a9a3-0f7b-d2a93f220171/test-directory-117535fb-66b4-e3af-3978-d275c0c22eb2/test-file-ee53d4d7-2d9f-2232-3bcb-4211e133a0cb",
      "RequestMethod": "GET",
      "RequestHeaders": {
        "Accept": "application/xml",
        "Authorization": "Sanitized",
        "User-Agent": [
          "azsdk-net-Storage.Files.Shares/12.7.0-alpha.20210126.1",
          "(.NET 5.0.2; Microsoft Windows 10.0.19042)"
        ],
        "x-ms-client-request-id": "33b8f419-6690-bee9-6e2a-a500422822e5",
        "x-ms-date": "Tue, 26 Jan 2021 19:30:30 GMT",
        "x-ms-range": "bytes=157-313",
        "x-ms-range-get-content-md5": "false",
        "x-ms-return-client-request-id": "true",
<<<<<<< HEAD
        "x-ms-version": "2020-12-06"
=======
        "x-ms-version": "2021-02-12"
>>>>>>> 7e782c87
      },
      "RequestBody": null,
      "StatusCode": 206,
      "ResponseHeaders": {
        "Accept-Ranges": "bytes",
        "Content-Length": "157",
        "Content-Range": "bytes 157-313/1024",
        "Content-Type": "application/octet-stream",
        "Date": "Tue, 26 Jan 2021 19:30:28 GMT",
        "ETag": "\"0x8D8C230D6DC8BA3\"",
        "Last-Modified": "Tue, 26 Jan 2021 19:30:29 GMT",
        "Server": [
          "Windows-Azure-File/1.0",
          "Microsoft-HTTPAPI/2.0"
        ],
        "Vary": "Origin",
        "x-ms-client-request-id": "33b8f419-6690-bee9-6e2a-a500422822e5",
        "x-ms-file-attributes": "Archive",
        "x-ms-file-change-time": "2021-01-26T19:30:29.1921827Z",
        "x-ms-file-creation-time": "2021-01-26T19:30:29.1191305Z",
        "x-ms-file-id": "11529285414812647424",
        "x-ms-file-last-write-time": "2021-01-26T19:30:29.1921827Z",
        "x-ms-file-parent-id": "13835128424026341376",
        "x-ms-file-permission-key": "4010187179898695473*11459378189709739967",
        "x-ms-lease-state": "available",
        "x-ms-lease-status": "unlocked",
        "x-ms-request-id": "f249c837-101a-005a-7019-f4bc25000000",
        "x-ms-server-encrypted": "true",
        "x-ms-type": "File",
<<<<<<< HEAD
        "x-ms-version": "2020-12-06"
=======
        "x-ms-version": "2021-02-12"
>>>>>>> 7e782c87
      },
      "ResponseBody": "8EHUM4bC87swOqNrr37cuvqMDVT51BuqGXz5boNvf/ex270EoZh3LZgbqHGMF4lpNdPeRQDoGxsmKRoJyYU3wLqsutPB2BliFeC83SypHQLyjziwkDn2ycCh3nd+bWMS5Oi24F22p126fDAgKz7vfAwXFzpMhi+BtfATIPmh46d8qvhD8j2lPOfb9hMJ1p6CsmFqZlYpxV24NSpsow=="
    },
    {
      "RequestUri": "https://seanmcccanary3.file.core.windows.net/test-share-a6b9a30f-b607-a9a3-0f7b-d2a93f220171/test-directory-117535fb-66b4-e3af-3978-d275c0c22eb2/test-file-ee53d4d7-2d9f-2232-3bcb-4211e133a0cb",
      "RequestMethod": "GET",
      "RequestHeaders": {
        "Accept": "application/xml",
        "Authorization": "Sanitized",
        "User-Agent": [
          "azsdk-net-Storage.Files.Shares/12.7.0-alpha.20210126.1",
          "(.NET 5.0.2; Microsoft Windows 10.0.19042)"
        ],
        "x-ms-client-request-id": "3faf86d8-8893-994e-cbd2-3fec6f333021",
        "x-ms-date": "Tue, 26 Jan 2021 19:30:30 GMT",
        "x-ms-range": "bytes=314-470",
        "x-ms-range-get-content-md5": "false",
        "x-ms-return-client-request-id": "true",
<<<<<<< HEAD
        "x-ms-version": "2020-12-06"
=======
        "x-ms-version": "2021-02-12"
>>>>>>> 7e782c87
      },
      "RequestBody": null,
      "StatusCode": 206,
      "ResponseHeaders": {
        "Accept-Ranges": "bytes",
        "Content-Length": "157",
        "Content-Range": "bytes 314-470/1024",
        "Content-Type": "application/octet-stream",
        "Date": "Tue, 26 Jan 2021 19:30:28 GMT",
        "ETag": "\"0x8D8C230D6DC8BA3\"",
        "Last-Modified": "Tue, 26 Jan 2021 19:30:29 GMT",
        "Server": [
          "Windows-Azure-File/1.0",
          "Microsoft-HTTPAPI/2.0"
        ],
        "Vary": "Origin",
        "x-ms-client-request-id": "3faf86d8-8893-994e-cbd2-3fec6f333021",
        "x-ms-file-attributes": "Archive",
        "x-ms-file-change-time": "2021-01-26T19:30:29.1921827Z",
        "x-ms-file-creation-time": "2021-01-26T19:30:29.1191305Z",
        "x-ms-file-id": "11529285414812647424",
        "x-ms-file-last-write-time": "2021-01-26T19:30:29.1921827Z",
        "x-ms-file-parent-id": "13835128424026341376",
        "x-ms-file-permission-key": "4010187179898695473*11459378189709739967",
        "x-ms-lease-state": "available",
        "x-ms-lease-status": "unlocked",
        "x-ms-request-id": "f249c838-101a-005a-7119-f4bc25000000",
        "x-ms-server-encrypted": "true",
        "x-ms-type": "File",
<<<<<<< HEAD
        "x-ms-version": "2020-12-06"
=======
        "x-ms-version": "2021-02-12"
>>>>>>> 7e782c87
      },
      "ResponseBody": "h2MYmIijgUWric9y21Nxjxt431KQbpg2fVFT5JuLvRI4mF933nuAMhw9Btib83rWU86cvUsZEhnL4Rs2UJyqIMy8OkLz+rGg96w1U2fAm4rXfZDM7wDGHoVGq/1fSuKAk+YL3rk44lkc+8Wf5L+xC0WRX9IL3TDL9Ru8rU+zQa3JtcCBtLzQnpo3sPM6JzrGlJ+3zuoQdLa1QOidew=="
    },
    {
      "RequestUri": "https://seanmcccanary3.file.core.windows.net/test-share-a6b9a30f-b607-a9a3-0f7b-d2a93f220171/test-directory-117535fb-66b4-e3af-3978-d275c0c22eb2/test-file-ee53d4d7-2d9f-2232-3bcb-4211e133a0cb",
      "RequestMethod": "GET",
      "RequestHeaders": {
        "Accept": "application/xml",
        "Authorization": "Sanitized",
        "User-Agent": [
          "azsdk-net-Storage.Files.Shares/12.7.0-alpha.20210126.1",
          "(.NET 5.0.2; Microsoft Windows 10.0.19042)"
        ],
        "x-ms-client-request-id": "bb284d29-e379-6c52-c67f-5e44fe7bcadc",
        "x-ms-date": "Tue, 26 Jan 2021 19:30:30 GMT",
        "x-ms-range": "bytes=471-627",
        "x-ms-range-get-content-md5": "false",
        "x-ms-return-client-request-id": "true",
<<<<<<< HEAD
        "x-ms-version": "2020-12-06"
=======
        "x-ms-version": "2021-02-12"
>>>>>>> 7e782c87
      },
      "RequestBody": null,
      "StatusCode": 206,
      "ResponseHeaders": {
        "Accept-Ranges": "bytes",
        "Content-Length": "157",
        "Content-Range": "bytes 471-627/1024",
        "Content-Type": "application/octet-stream",
        "Date": "Tue, 26 Jan 2021 19:30:28 GMT",
        "ETag": "\"0x8D8C230D6DC8BA3\"",
        "Last-Modified": "Tue, 26 Jan 2021 19:30:29 GMT",
        "Server": [
          "Windows-Azure-File/1.0",
          "Microsoft-HTTPAPI/2.0"
        ],
        "Vary": "Origin",
        "x-ms-client-request-id": "bb284d29-e379-6c52-c67f-5e44fe7bcadc",
        "x-ms-file-attributes": "Archive",
        "x-ms-file-change-time": "2021-01-26T19:30:29.1921827Z",
        "x-ms-file-creation-time": "2021-01-26T19:30:29.1191305Z",
        "x-ms-file-id": "11529285414812647424",
        "x-ms-file-last-write-time": "2021-01-26T19:30:29.1921827Z",
        "x-ms-file-parent-id": "13835128424026341376",
        "x-ms-file-permission-key": "4010187179898695473*11459378189709739967",
        "x-ms-lease-state": "available",
        "x-ms-lease-status": "unlocked",
        "x-ms-request-id": "f249c839-101a-005a-7219-f4bc25000000",
        "x-ms-server-encrypted": "true",
        "x-ms-type": "File",
<<<<<<< HEAD
        "x-ms-version": "2020-12-06"
=======
        "x-ms-version": "2021-02-12"
>>>>>>> 7e782c87
      },
      "ResponseBody": "NQpouhjVLv4vV4nAwDfULD2QzuD2GK/8csO5QArMc9MyI2UtRzkiUgvIZUgtDSnYoIl4rxq9hR1abEdVG+30Y+O2jZ3SpuUDbnvULrNnzmWZ4aCAU8S4dZ1H0tvyzTYd0wFkd4CLBfmkdEGe6Fdq853iuzpNcw8f/Rf/itQJEaFEtlqxAlfkDdun3N+DGY1G3d89DxH80GDxRHlojA=="
    },
    {
      "RequestUri": "https://seanmcccanary3.file.core.windows.net/test-share-a6b9a30f-b607-a9a3-0f7b-d2a93f220171/test-directory-117535fb-66b4-e3af-3978-d275c0c22eb2/test-file-ee53d4d7-2d9f-2232-3bcb-4211e133a0cb",
      "RequestMethod": "GET",
      "RequestHeaders": {
        "Accept": "application/xml",
        "Authorization": "Sanitized",
        "User-Agent": [
          "azsdk-net-Storage.Files.Shares/12.7.0-alpha.20210126.1",
          "(.NET 5.0.2; Microsoft Windows 10.0.19042)"
        ],
        "x-ms-client-request-id": "21c3896e-750b-69a8-0485-1268b19cdb0f",
        "x-ms-date": "Tue, 26 Jan 2021 19:30:30 GMT",
        "x-ms-range": "bytes=628-784",
        "x-ms-range-get-content-md5": "false",
        "x-ms-return-client-request-id": "true",
<<<<<<< HEAD
        "x-ms-version": "2020-12-06"
=======
        "x-ms-version": "2021-02-12"
>>>>>>> 7e782c87
      },
      "RequestBody": null,
      "StatusCode": 206,
      "ResponseHeaders": {
        "Accept-Ranges": "bytes",
        "Content-Length": "157",
        "Content-Range": "bytes 628-784/1024",
        "Content-Type": "application/octet-stream",
        "Date": "Tue, 26 Jan 2021 19:30:28 GMT",
        "ETag": "\"0x8D8C230D6DC8BA3\"",
        "Last-Modified": "Tue, 26 Jan 2021 19:30:29 GMT",
        "Server": [
          "Windows-Azure-File/1.0",
          "Microsoft-HTTPAPI/2.0"
        ],
        "Vary": "Origin",
        "x-ms-client-request-id": "21c3896e-750b-69a8-0485-1268b19cdb0f",
        "x-ms-file-attributes": "Archive",
        "x-ms-file-change-time": "2021-01-26T19:30:29.1921827Z",
        "x-ms-file-creation-time": "2021-01-26T19:30:29.1191305Z",
        "x-ms-file-id": "11529285414812647424",
        "x-ms-file-last-write-time": "2021-01-26T19:30:29.1921827Z",
        "x-ms-file-parent-id": "13835128424026341376",
        "x-ms-file-permission-key": "4010187179898695473*11459378189709739967",
        "x-ms-lease-state": "available",
        "x-ms-lease-status": "unlocked",
        "x-ms-request-id": "f249c83a-101a-005a-7319-f4bc25000000",
        "x-ms-server-encrypted": "true",
        "x-ms-type": "File",
<<<<<<< HEAD
        "x-ms-version": "2020-12-06"
=======
        "x-ms-version": "2021-02-12"
>>>>>>> 7e782c87
      },
      "ResponseBody": "eySaYqBZMf248Ub9rV6lljCc5Im5rPXLAY9I5vnAvd18gWCCQn3jv1xJJe33EmSeK8nBqJXe0s4vzmAQEUsD9zNogCv9IlSyuSQtb4YH1O8rqbov/xRIna6RU3Mc0q0RRS66j5I4oAl1Du9wsWNHKPpx5WiQ0/geH+N8a8/glud2GylYTERd8gixufEl1+tLSip5q+xFgHI2m2+uuw=="
    },
    {
      "RequestUri": "https://seanmcccanary3.file.core.windows.net/test-share-a6b9a30f-b607-a9a3-0f7b-d2a93f220171/test-directory-117535fb-66b4-e3af-3978-d275c0c22eb2/test-file-ee53d4d7-2d9f-2232-3bcb-4211e133a0cb",
      "RequestMethod": "GET",
      "RequestHeaders": {
        "Accept": "application/xml",
        "Authorization": "Sanitized",
        "User-Agent": [
          "azsdk-net-Storage.Files.Shares/12.7.0-alpha.20210126.1",
          "(.NET 5.0.2; Microsoft Windows 10.0.19042)"
        ],
        "x-ms-client-request-id": "74d6b5ec-a9b8-79d1-950f-fe4015071709",
        "x-ms-date": "Tue, 26 Jan 2021 19:30:30 GMT",
        "x-ms-range": "bytes=785-941",
        "x-ms-range-get-content-md5": "false",
        "x-ms-return-client-request-id": "true",
<<<<<<< HEAD
        "x-ms-version": "2020-12-06"
=======
        "x-ms-version": "2021-02-12"
>>>>>>> 7e782c87
      },
      "RequestBody": null,
      "StatusCode": 206,
      "ResponseHeaders": {
        "Accept-Ranges": "bytes",
        "Content-Length": "157",
        "Content-Range": "bytes 785-941/1024",
        "Content-Type": "application/octet-stream",
        "Date": "Tue, 26 Jan 2021 19:30:28 GMT",
        "ETag": "\"0x8D8C230D6DC8BA3\"",
        "Last-Modified": "Tue, 26 Jan 2021 19:30:29 GMT",
        "Server": [
          "Windows-Azure-File/1.0",
          "Microsoft-HTTPAPI/2.0"
        ],
        "Vary": "Origin",
        "x-ms-client-request-id": "74d6b5ec-a9b8-79d1-950f-fe4015071709",
        "x-ms-file-attributes": "Archive",
        "x-ms-file-change-time": "2021-01-26T19:30:29.1921827Z",
        "x-ms-file-creation-time": "2021-01-26T19:30:29.1191305Z",
        "x-ms-file-id": "11529285414812647424",
        "x-ms-file-last-write-time": "2021-01-26T19:30:29.1921827Z",
        "x-ms-file-parent-id": "13835128424026341376",
        "x-ms-file-permission-key": "4010187179898695473*11459378189709739967",
        "x-ms-lease-state": "available",
        "x-ms-lease-status": "unlocked",
        "x-ms-request-id": "f249c83b-101a-005a-7419-f4bc25000000",
        "x-ms-server-encrypted": "true",
        "x-ms-type": "File",
<<<<<<< HEAD
        "x-ms-version": "2020-12-06"
=======
        "x-ms-version": "2021-02-12"
>>>>>>> 7e782c87
      },
      "ResponseBody": "NDmVeAf6ljnu27UU81/fGQb4R/cwIaRm6vowmrcisdSuN9R3JHkd3VUSW0/ElvnmoVgvoii3ihOVLo0NyfuBzCngZruLZ/WN22qhHsZVoVQBSvlf8w6s963B4vXrEBNakY4l5DA9Wzljoce9FWxMQI05C34BItkbM28OyYX/ospWR4w3L70jw++//FFH7+FAdKFosgWVWG+1CrDBLw=="
    },
    {
      "RequestUri": "https://seanmcccanary3.file.core.windows.net/test-share-a6b9a30f-b607-a9a3-0f7b-d2a93f220171/test-directory-117535fb-66b4-e3af-3978-d275c0c22eb2/test-file-ee53d4d7-2d9f-2232-3bcb-4211e133a0cb",
      "RequestMethod": "GET",
      "RequestHeaders": {
        "Accept": "application/xml",
        "Authorization": "Sanitized",
        "User-Agent": [
          "azsdk-net-Storage.Files.Shares/12.7.0-alpha.20210126.1",
          "(.NET 5.0.2; Microsoft Windows 10.0.19042)"
        ],
        "x-ms-client-request-id": "fb7b287e-66c6-0a57-7409-329963afebd7",
        "x-ms-date": "Tue, 26 Jan 2021 19:30:30 GMT",
        "x-ms-range": "bytes=942-1098",
        "x-ms-range-get-content-md5": "false",
        "x-ms-return-client-request-id": "true",
<<<<<<< HEAD
        "x-ms-version": "2020-12-06"
=======
        "x-ms-version": "2021-02-12"
>>>>>>> 7e782c87
      },
      "RequestBody": null,
      "StatusCode": 206,
      "ResponseHeaders": {
        "Accept-Ranges": "bytes",
        "Content-Length": "82",
        "Content-Range": "bytes 942-1023/1024",
        "Content-Type": "application/octet-stream",
        "Date": "Tue, 26 Jan 2021 19:30:28 GMT",
        "ETag": "\"0x8D8C230D6DC8BA3\"",
        "Last-Modified": "Tue, 26 Jan 2021 19:30:29 GMT",
        "Server": [
          "Windows-Azure-File/1.0",
          "Microsoft-HTTPAPI/2.0"
        ],
        "Vary": "Origin",
        "x-ms-client-request-id": "fb7b287e-66c6-0a57-7409-329963afebd7",
        "x-ms-file-attributes": "Archive",
        "x-ms-file-change-time": "2021-01-26T19:30:29.1921827Z",
        "x-ms-file-creation-time": "2021-01-26T19:30:29.1191305Z",
        "x-ms-file-id": "11529285414812647424",
        "x-ms-file-last-write-time": "2021-01-26T19:30:29.1921827Z",
        "x-ms-file-parent-id": "13835128424026341376",
        "x-ms-file-permission-key": "4010187179898695473*11459378189709739967",
        "x-ms-lease-state": "available",
        "x-ms-lease-status": "unlocked",
        "x-ms-request-id": "f249c83c-101a-005a-7519-f4bc25000000",
        "x-ms-server-encrypted": "true",
        "x-ms-type": "File",
<<<<<<< HEAD
        "x-ms-version": "2020-12-06"
=======
        "x-ms-version": "2021-02-12"
>>>>>>> 7e782c87
      },
      "ResponseBody": "kbNj//1nzt8VEM8VR49CJofTRI3NVeSW78XB7h2BJQxhlF4LmFJKhxNhX5CZnL0FFkkuNmw0YTvPzBA4puDBk+vCs7MxNo01ibx5a/VT/VIHuw=="
    },
    {
      "RequestUri": "https://seanmcccanary3.file.core.windows.net/test-share-a6b9a30f-b607-a9a3-0f7b-d2a93f220171?restype=share",
      "RequestMethod": "DELETE",
      "RequestHeaders": {
        "Accept": "application/xml",
        "Authorization": "Sanitized",
        "traceparent": "00-ded46d6bf02efc4c9f431e1e90af9245-e382788033c98e44-00",
        "User-Agent": [
          "azsdk-net-Storage.Files.Shares/12.7.0-alpha.20210126.1",
          "(.NET 5.0.2; Microsoft Windows 10.0.19042)"
        ],
        "x-ms-client-request-id": "ecc136d5-1c8b-9243-4d56-a9509865a9ea",
        "x-ms-date": "Tue, 26 Jan 2021 19:30:30 GMT",
        "x-ms-delete-snapshots": "include",
        "x-ms-return-client-request-id": "true",
<<<<<<< HEAD
        "x-ms-version": "2020-12-06"
=======
        "x-ms-version": "2021-02-12"
>>>>>>> 7e782c87
      },
      "RequestBody": null,
      "StatusCode": 202,
      "ResponseHeaders": {
        "Content-Length": "0",
        "Date": "Tue, 26 Jan 2021 19:30:28 GMT",
        "Server": [
          "Windows-Azure-File/1.0",
          "Microsoft-HTTPAPI/2.0"
        ],
        "x-ms-client-request-id": "ecc136d5-1c8b-9243-4d56-a9509865a9ea",
        "x-ms-request-id": "f249c83d-101a-005a-7619-f4bc25000000",
<<<<<<< HEAD
        "x-ms-version": "2020-12-06"
=======
        "x-ms-version": "2021-02-12"
>>>>>>> 7e782c87
      },
      "ResponseBody": []
    }
  ],
  "Variables": {
    "RandomSeed": "263767965",
    "Storage_TestConfigDefault": "ProductionTenant\nseanmcccanary3\nU2FuaXRpemVk\nhttps://seanmcccanary3.blob.core.windows.net\nhttps://seanmcccanary3.file.core.windows.net\nhttps://seanmcccanary3.queue.core.windows.net\nhttps://seanmcccanary3.table.core.windows.net\n\n\n\n\nhttps://seanmcccanary3-secondary.blob.core.windows.net\nhttps://seanmcccanary3-secondary.file.core.windows.net\nhttps://seanmcccanary3-secondary.queue.core.windows.net\nhttps://seanmcccanary3-secondary.table.core.windows.net\n\nSanitized\n\n\nCloud\nBlobEndpoint=https://seanmcccanary3.blob.core.windows.net/;QueueEndpoint=https://seanmcccanary3.queue.core.windows.net/;FileEndpoint=https://seanmcccanary3.file.core.windows.net/;BlobSecondaryEndpoint=https://seanmcccanary3-secondary.blob.core.windows.net/;QueueSecondaryEndpoint=https://seanmcccanary3-secondary.queue.core.windows.net/;FileSecondaryEndpoint=https://seanmcccanary3-secondary.file.core.windows.net/;AccountName=seanmcccanary3;AccountKey=Kg==;\nseanscope1\n\n"
  }
}<|MERGE_RESOLUTION|>--- conflicted
+++ resolved
@@ -14,11 +14,7 @@
         "x-ms-client-request-id": "dc580270-7b82-4295-3a76-b77287dea08d",
         "x-ms-date": "Tue, 26 Jan 2021 19:30:29 GMT",
         "x-ms-return-client-request-id": "true",
-<<<<<<< HEAD
-        "x-ms-version": "2020-12-06"
-=======
-        "x-ms-version": "2021-02-12"
->>>>>>> 7e782c87
+        "x-ms-version": "2021-02-12"
       },
       "RequestBody": null,
       "StatusCode": 201,
@@ -33,11 +29,7 @@
         ],
         "x-ms-client-request-id": "dc580270-7b82-4295-3a76-b77287dea08d",
         "x-ms-request-id": "f249c82e-101a-005a-6a19-f4bc25000000",
-<<<<<<< HEAD
-        "x-ms-version": "2020-12-06"
-=======
-        "x-ms-version": "2021-02-12"
->>>>>>> 7e782c87
+        "x-ms-version": "2021-02-12"
       },
       "ResponseBody": []
     },
@@ -59,11 +51,7 @@
         "x-ms-file-last-write-time": "Now",
         "x-ms-file-permission": "Inherit",
         "x-ms-return-client-request-id": "true",
-<<<<<<< HEAD
-        "x-ms-version": "2020-12-06"
-=======
-        "x-ms-version": "2021-02-12"
->>>>>>> 7e782c87
+        "x-ms-version": "2021-02-12"
       },
       "RequestBody": null,
       "StatusCode": 201,
@@ -86,11 +74,7 @@
         "x-ms-file-permission-key": "17860367565182308406*11459378189709739967",
         "x-ms-request-id": "f249c831-101a-005a-6b19-f4bc25000000",
         "x-ms-request-server-encrypted": "true",
-<<<<<<< HEAD
-        "x-ms-version": "2020-12-06"
-=======
-        "x-ms-version": "2021-02-12"
->>>>>>> 7e782c87
+        "x-ms-version": "2021-02-12"
       },
       "ResponseBody": []
     },
@@ -114,11 +98,7 @@
         "x-ms-file-permission": "Inherit",
         "x-ms-return-client-request-id": "true",
         "x-ms-type": "file",
-<<<<<<< HEAD
-        "x-ms-version": "2020-12-06"
-=======
-        "x-ms-version": "2021-02-12"
->>>>>>> 7e782c87
+        "x-ms-version": "2021-02-12"
       },
       "RequestBody": null,
       "StatusCode": 201,
@@ -141,11 +121,7 @@
         "x-ms-file-permission-key": "4010187179898695473*11459378189709739967",
         "x-ms-request-id": "f249c833-101a-005a-6c19-f4bc25000000",
         "x-ms-request-server-encrypted": "true",
-<<<<<<< HEAD
-        "x-ms-version": "2020-12-06"
-=======
-        "x-ms-version": "2021-02-12"
->>>>>>> 7e782c87
+        "x-ms-version": "2021-02-12"
       },
       "ResponseBody": []
     },
@@ -165,11 +141,7 @@
         "x-ms-date": "Tue, 26 Jan 2021 19:30:29 GMT",
         "x-ms-range": "bytes=0-1023",
         "x-ms-return-client-request-id": "true",
-<<<<<<< HEAD
-        "x-ms-version": "2020-12-06",
-=======
         "x-ms-version": "2021-02-12",
->>>>>>> 7e782c87
         "x-ms-write": "update"
       },
       "RequestBody": "SARmc6VjxNVGx8EKsbNuQr/ehFjd58utCy/qVILlBC8pPbNwkEVPjaQPAB6d/lmeBl9JypsommE4uGd2eG9SYMOR4HMA/rF6jve0zuesEAzWS00jmzmUAKNSN9fd2RU0vJ9bCx3lngitzzykdMx5i6hanywiL8WJ/eDQrsbZnLXhgBFIUQXu8K1Fdcv974vW2asvgznoEo3Z0Q49FPBB1DOGwvO7MDqja69+3Lr6jA1U+dQbqhl8+W6Db3/3sdu9BKGYdy2YG6hxjBeJaTXT3kUA6BsbJikaCcmFN8C6rLrTwdgZYhXgvN0sqR0C8o84sJA59snAod53fm1jEuTotuBdtqddunwwICs+73wMFxc6TIYvgbXwEyD5oeOnfKr4Q/I9pTzn2/YTCdaegrJhamZWKcVduDUqbKOHYxiYiKOBRauJz3LbU3GPG3jfUpBumDZ9UVPkm4u9EjiYX3fee4AyHD0G2JvzetZTzpy9SxkSGcvhGzZQnKogzLw6QvP6saD3rDVTZ8Cbitd9kMzvAMYehUar/V9K4oCT5gveuTjiWRz7xZ/kv7ELRZFf0gvdMMv1G7ytT7NBrcm1wIG0vNCemjew8zonOsaUn7fO6hB0trVA6J17NQpouhjVLv4vV4nAwDfULD2QzuD2GK/8csO5QArMc9MyI2UtRzkiUgvIZUgtDSnYoIl4rxq9hR1abEdVG+30Y+O2jZ3SpuUDbnvULrNnzmWZ4aCAU8S4dZ1H0tvyzTYd0wFkd4CLBfmkdEGe6Fdq853iuzpNcw8f/Rf/itQJEaFEtlqxAlfkDdun3N+DGY1G3d89DxH80GDxRHlojHskmmKgWTH9uPFG/a1epZYwnOSJuaz1ywGPSOb5wL3dfIFggkJ9479cSSXt9xJknivJwaiV3tLOL85gEBFLA/czaIAr/SJUsrkkLW+GB9TvK6m6L/8USJ2ukVNzHNKtEUUuuo+SOKAJdQ7vcLFjRyj6ceVokNP4Hh/jfGvP4JbndhspWExEXfIIsbnxJdfrS0oqeavsRYByNptvrrs0OZV4B/qWOe7btRTzX98ZBvhH9zAhpGbq+jCatyKx1K431HckeR3dVRJbT8SW+eahWC+iKLeKE5UujQ3J+4HMKeBmu4tn9Y3baqEexlWhVAFK+V/zDqz3rcHi9esQE1qRjiXkMD1bOWOhx70VbExAjTkLfgEi2Rszbw7Jhf+iylZHjDcvvSPD77/8UUfv4UB0oWiyBZVYb7UKsMEvkbNj//1nzt8VEM8VR49CJofTRI3NVeSW78XB7h2BJQxhlF4LmFJKhxNhX5CZnL0FFkkuNmw0YTvPzBA4puDBk+vCs7MxNo01ibx5a/VT/VIHuw==",
@@ -187,11 +159,7 @@
         "x-ms-client-request-id": "f7e184fc-b32b-a88c-b362-88c4e5fa0534",
         "x-ms-request-id": "f249c834-101a-005a-6d19-f4bc25000000",
         "x-ms-request-server-encrypted": "true",
-<<<<<<< HEAD
-        "x-ms-version": "2020-12-06"
-=======
-        "x-ms-version": "2021-02-12"
->>>>>>> 7e782c87
+        "x-ms-version": "2021-02-12"
       },
       "ResponseBody": []
     },
@@ -208,11 +176,7 @@
         "x-ms-client-request-id": "6ec43b32-e396-181b-9d06-74077622111e",
         "x-ms-date": "Tue, 26 Jan 2021 19:30:30 GMT",
         "x-ms-return-client-request-id": "true",
-<<<<<<< HEAD
-        "x-ms-version": "2020-12-06"
-=======
-        "x-ms-version": "2021-02-12"
->>>>>>> 7e782c87
+        "x-ms-version": "2021-02-12"
       },
       "RequestBody": null,
       "StatusCode": 200,
@@ -240,11 +204,7 @@
         "x-ms-request-id": "f249c835-101a-005a-6e19-f4bc25000000",
         "x-ms-server-encrypted": "true",
         "x-ms-type": "File",
-<<<<<<< HEAD
-        "x-ms-version": "2020-12-06"
-=======
-        "x-ms-version": "2021-02-12"
->>>>>>> 7e782c87
+        "x-ms-version": "2021-02-12"
       },
       "ResponseBody": []
     },
@@ -263,11 +223,7 @@
         "x-ms-range": "bytes=0-156",
         "x-ms-range-get-content-md5": "false",
         "x-ms-return-client-request-id": "true",
-<<<<<<< HEAD
-        "x-ms-version": "2020-12-06"
-=======
-        "x-ms-version": "2021-02-12"
->>>>>>> 7e782c87
+        "x-ms-version": "2021-02-12"
       },
       "RequestBody": null,
       "StatusCode": 206,
@@ -297,11 +253,7 @@
         "x-ms-request-id": "f249c836-101a-005a-6f19-f4bc25000000",
         "x-ms-server-encrypted": "true",
         "x-ms-type": "File",
-<<<<<<< HEAD
-        "x-ms-version": "2020-12-06"
-=======
-        "x-ms-version": "2021-02-12"
->>>>>>> 7e782c87
+        "x-ms-version": "2021-02-12"
       },
       "ResponseBody": "SARmc6VjxNVGx8EKsbNuQr/ehFjd58utCy/qVILlBC8pPbNwkEVPjaQPAB6d/lmeBl9JypsommE4uGd2eG9SYMOR4HMA/rF6jve0zuesEAzWS00jmzmUAKNSN9fd2RU0vJ9bCx3lngitzzykdMx5i6hanywiL8WJ/eDQrsbZnLXhgBFIUQXu8K1Fdcv974vW2asvgznoEo3Z0Q49FA=="
     },
@@ -320,11 +272,7 @@
         "x-ms-range": "bytes=157-313",
         "x-ms-range-get-content-md5": "false",
         "x-ms-return-client-request-id": "true",
-<<<<<<< HEAD
-        "x-ms-version": "2020-12-06"
-=======
-        "x-ms-version": "2021-02-12"
->>>>>>> 7e782c87
+        "x-ms-version": "2021-02-12"
       },
       "RequestBody": null,
       "StatusCode": 206,
@@ -354,11 +302,7 @@
         "x-ms-request-id": "f249c837-101a-005a-7019-f4bc25000000",
         "x-ms-server-encrypted": "true",
         "x-ms-type": "File",
-<<<<<<< HEAD
-        "x-ms-version": "2020-12-06"
-=======
-        "x-ms-version": "2021-02-12"
->>>>>>> 7e782c87
+        "x-ms-version": "2021-02-12"
       },
       "ResponseBody": "8EHUM4bC87swOqNrr37cuvqMDVT51BuqGXz5boNvf/ex270EoZh3LZgbqHGMF4lpNdPeRQDoGxsmKRoJyYU3wLqsutPB2BliFeC83SypHQLyjziwkDn2ycCh3nd+bWMS5Oi24F22p126fDAgKz7vfAwXFzpMhi+BtfATIPmh46d8qvhD8j2lPOfb9hMJ1p6CsmFqZlYpxV24NSpsow=="
     },
@@ -377,11 +321,7 @@
         "x-ms-range": "bytes=314-470",
         "x-ms-range-get-content-md5": "false",
         "x-ms-return-client-request-id": "true",
-<<<<<<< HEAD
-        "x-ms-version": "2020-12-06"
-=======
-        "x-ms-version": "2021-02-12"
->>>>>>> 7e782c87
+        "x-ms-version": "2021-02-12"
       },
       "RequestBody": null,
       "StatusCode": 206,
@@ -411,11 +351,7 @@
         "x-ms-request-id": "f249c838-101a-005a-7119-f4bc25000000",
         "x-ms-server-encrypted": "true",
         "x-ms-type": "File",
-<<<<<<< HEAD
-        "x-ms-version": "2020-12-06"
-=======
-        "x-ms-version": "2021-02-12"
->>>>>>> 7e782c87
+        "x-ms-version": "2021-02-12"
       },
       "ResponseBody": "h2MYmIijgUWric9y21Nxjxt431KQbpg2fVFT5JuLvRI4mF933nuAMhw9Btib83rWU86cvUsZEhnL4Rs2UJyqIMy8OkLz+rGg96w1U2fAm4rXfZDM7wDGHoVGq/1fSuKAk+YL3rk44lkc+8Wf5L+xC0WRX9IL3TDL9Ru8rU+zQa3JtcCBtLzQnpo3sPM6JzrGlJ+3zuoQdLa1QOidew=="
     },
@@ -434,11 +370,7 @@
         "x-ms-range": "bytes=471-627",
         "x-ms-range-get-content-md5": "false",
         "x-ms-return-client-request-id": "true",
-<<<<<<< HEAD
-        "x-ms-version": "2020-12-06"
-=======
-        "x-ms-version": "2021-02-12"
->>>>>>> 7e782c87
+        "x-ms-version": "2021-02-12"
       },
       "RequestBody": null,
       "StatusCode": 206,
@@ -468,11 +400,7 @@
         "x-ms-request-id": "f249c839-101a-005a-7219-f4bc25000000",
         "x-ms-server-encrypted": "true",
         "x-ms-type": "File",
-<<<<<<< HEAD
-        "x-ms-version": "2020-12-06"
-=======
-        "x-ms-version": "2021-02-12"
->>>>>>> 7e782c87
+        "x-ms-version": "2021-02-12"
       },
       "ResponseBody": "NQpouhjVLv4vV4nAwDfULD2QzuD2GK/8csO5QArMc9MyI2UtRzkiUgvIZUgtDSnYoIl4rxq9hR1abEdVG+30Y+O2jZ3SpuUDbnvULrNnzmWZ4aCAU8S4dZ1H0tvyzTYd0wFkd4CLBfmkdEGe6Fdq853iuzpNcw8f/Rf/itQJEaFEtlqxAlfkDdun3N+DGY1G3d89DxH80GDxRHlojA=="
     },
@@ -491,11 +419,7 @@
         "x-ms-range": "bytes=628-784",
         "x-ms-range-get-content-md5": "false",
         "x-ms-return-client-request-id": "true",
-<<<<<<< HEAD
-        "x-ms-version": "2020-12-06"
-=======
-        "x-ms-version": "2021-02-12"
->>>>>>> 7e782c87
+        "x-ms-version": "2021-02-12"
       },
       "RequestBody": null,
       "StatusCode": 206,
@@ -525,11 +449,7 @@
         "x-ms-request-id": "f249c83a-101a-005a-7319-f4bc25000000",
         "x-ms-server-encrypted": "true",
         "x-ms-type": "File",
-<<<<<<< HEAD
-        "x-ms-version": "2020-12-06"
-=======
-        "x-ms-version": "2021-02-12"
->>>>>>> 7e782c87
+        "x-ms-version": "2021-02-12"
       },
       "ResponseBody": "eySaYqBZMf248Ub9rV6lljCc5Im5rPXLAY9I5vnAvd18gWCCQn3jv1xJJe33EmSeK8nBqJXe0s4vzmAQEUsD9zNogCv9IlSyuSQtb4YH1O8rqbov/xRIna6RU3Mc0q0RRS66j5I4oAl1Du9wsWNHKPpx5WiQ0/geH+N8a8/glud2GylYTERd8gixufEl1+tLSip5q+xFgHI2m2+uuw=="
     },
@@ -548,11 +468,7 @@
         "x-ms-range": "bytes=785-941",
         "x-ms-range-get-content-md5": "false",
         "x-ms-return-client-request-id": "true",
-<<<<<<< HEAD
-        "x-ms-version": "2020-12-06"
-=======
-        "x-ms-version": "2021-02-12"
->>>>>>> 7e782c87
+        "x-ms-version": "2021-02-12"
       },
       "RequestBody": null,
       "StatusCode": 206,
@@ -582,11 +498,7 @@
         "x-ms-request-id": "f249c83b-101a-005a-7419-f4bc25000000",
         "x-ms-server-encrypted": "true",
         "x-ms-type": "File",
-<<<<<<< HEAD
-        "x-ms-version": "2020-12-06"
-=======
-        "x-ms-version": "2021-02-12"
->>>>>>> 7e782c87
+        "x-ms-version": "2021-02-12"
       },
       "ResponseBody": "NDmVeAf6ljnu27UU81/fGQb4R/cwIaRm6vowmrcisdSuN9R3JHkd3VUSW0/ElvnmoVgvoii3ihOVLo0NyfuBzCngZruLZ/WN22qhHsZVoVQBSvlf8w6s963B4vXrEBNakY4l5DA9Wzljoce9FWxMQI05C34BItkbM28OyYX/ospWR4w3L70jw++//FFH7+FAdKFosgWVWG+1CrDBLw=="
     },
@@ -605,11 +517,7 @@
         "x-ms-range": "bytes=942-1098",
         "x-ms-range-get-content-md5": "false",
         "x-ms-return-client-request-id": "true",
-<<<<<<< HEAD
-        "x-ms-version": "2020-12-06"
-=======
-        "x-ms-version": "2021-02-12"
->>>>>>> 7e782c87
+        "x-ms-version": "2021-02-12"
       },
       "RequestBody": null,
       "StatusCode": 206,
@@ -639,11 +547,7 @@
         "x-ms-request-id": "f249c83c-101a-005a-7519-f4bc25000000",
         "x-ms-server-encrypted": "true",
         "x-ms-type": "File",
-<<<<<<< HEAD
-        "x-ms-version": "2020-12-06"
-=======
-        "x-ms-version": "2021-02-12"
->>>>>>> 7e782c87
+        "x-ms-version": "2021-02-12"
       },
       "ResponseBody": "kbNj//1nzt8VEM8VR49CJofTRI3NVeSW78XB7h2BJQxhlF4LmFJKhxNhX5CZnL0FFkkuNmw0YTvPzBA4puDBk+vCs7MxNo01ibx5a/VT/VIHuw=="
     },
@@ -662,11 +566,7 @@
         "x-ms-date": "Tue, 26 Jan 2021 19:30:30 GMT",
         "x-ms-delete-snapshots": "include",
         "x-ms-return-client-request-id": "true",
-<<<<<<< HEAD
-        "x-ms-version": "2020-12-06"
-=======
-        "x-ms-version": "2021-02-12"
->>>>>>> 7e782c87
+        "x-ms-version": "2021-02-12"
       },
       "RequestBody": null,
       "StatusCode": 202,
@@ -679,11 +579,7 @@
         ],
         "x-ms-client-request-id": "ecc136d5-1c8b-9243-4d56-a9509865a9ea",
         "x-ms-request-id": "f249c83d-101a-005a-7619-f4bc25000000",
-<<<<<<< HEAD
-        "x-ms-version": "2020-12-06"
-=======
-        "x-ms-version": "2021-02-12"
->>>>>>> 7e782c87
+        "x-ms-version": "2021-02-12"
       },
       "ResponseBody": []
     }
