{
  "Entries": [
    {
      "RequestUri": "https://seanmcccanary3.file.core.windows.net/test-share-6f7ab139-d80e-4fe4-c413-d0b44667be7a?restype=share",
      "RequestMethod": "PUT",
      "RequestHeaders": {
        "Accept": "application/xml",
        "Authorization": "Sanitized",
        "traceparent": "00-abbca8b17f2bb041ad1de67952969881-90e9389d711b3649-00",
        "User-Agent": [
          "azsdk-net-Storage.Files.Shares/12.7.0-alpha.20210121.1",
          "(.NET 5.0.2; Microsoft Windows 10.0.19042)"
        ],
        "x-ms-client-request-id": "55302f5f-43b5-efea-1576-349d7071a4a0",
        "x-ms-date": "Thu, 21 Jan 2021 20:38:47 GMT",
        "x-ms-return-client-request-id": "true",
        "x-ms-version": "2020-06-12"
      },
      "RequestBody": null,
      "StatusCode": 201,
      "ResponseHeaders": {
        "Content-Length": "0",
        "Date": "Thu, 21 Jan 2021 20:38:47 GMT",
        "ETag": "\u00220x8D8BE4C8DBF7EC1\u0022",
        "Last-Modified": "Thu, 21 Jan 2021 20:38:47 GMT",
        "Server": [
          "Windows-Azure-File/1.0",
          "Microsoft-HTTPAPI/2.0"
        ],
        "x-ms-client-request-id": "55302f5f-43b5-efea-1576-349d7071a4a0",
<<<<<<< HEAD
        "x-ms-request-id": "6fbca95c-b01a-0031-103f-ad3bd1000000",
        "x-ms-version": "2020-06-12"
=======
        "x-ms-request-id": "adf62d0a-e01a-002c-1935-f0366d000000",
        "x-ms-version": "2020-04-08"
>>>>>>> ac24a13f
      },
      "ResponseBody": []
    },
    {
      "RequestUri": "https://seanmcccanary3.file.core.windows.net/test-share-6f7ab139-d80e-4fe4-c413-d0b44667be7a/test-directory-7b31f658-97b2-44f8-0bf6-b38db785cf63/test-file-16554ec2-6937-f5c5-dbc9-fceac008144a",
      "RequestMethod": "DELETE",
      "RequestHeaders": {
        "Accept": "application/xml",
        "Authorization": "Sanitized",
        "traceparent": "00-e9a85ecd53ed104dbef8fa43cb8dc3e7-5c9911230ada4e40-00",
        "User-Agent": [
          "azsdk-net-Storage.Files.Shares/12.7.0-alpha.20210121.1",
          "(.NET 5.0.2; Microsoft Windows 10.0.19042)"
        ],
        "x-ms-client-request-id": "21dbd1a6-8d1c-ef69-303b-9fe89b0e8403",
        "x-ms-date": "Thu, 21 Jan 2021 20:38:48 GMT",
        "x-ms-return-client-request-id": "true",
        "x-ms-version": "2020-06-12"
      },
      "RequestBody": null,
      "StatusCode": 404,
      "ResponseHeaders": {
        "Content-Length": "224",
        "Content-Type": "application/xml",
        "Date": "Thu, 21 Jan 2021 20:38:47 GMT",
        "Server": [
          "Windows-Azure-File/1.0",
          "Microsoft-HTTPAPI/2.0"
        ],
        "x-ms-client-request-id": "21dbd1a6-8d1c-ef69-303b-9fe89b0e8403",
        "x-ms-error-code": "ParentNotFound",
<<<<<<< HEAD
        "x-ms-request-id": "6fbca95f-b01a-0031-113f-ad3bd1000000",
        "x-ms-version": "2020-06-12"
=======
        "x-ms-request-id": "adf62d0d-e01a-002c-1a35-f0366d000000",
        "x-ms-version": "2020-04-08"
>>>>>>> ac24a13f
      },
      "ResponseBody": [
        "\uFEFF\u003C?xml version=\u00221.0\u0022 encoding=\u0022utf-8\u0022?\u003E\u003CError\u003E\u003CCode\u003EParentNotFound\u003C/Code\u003E\u003CMessage\u003EThe specified parent path does not exist.\n",
        "RequestId:adf62d0d-e01a-002c-1a35-f0366d000000\n",
        "Time:2021-01-21T20:38:47.8604929Z\u003C/Message\u003E\u003C/Error\u003E"
      ]
    },
    {
      "RequestUri": "https://seanmcccanary3.file.core.windows.net/test-share-6f7ab139-d80e-4fe4-c413-d0b44667be7a?restype=share",
      "RequestMethod": "DELETE",
      "RequestHeaders": {
        "Accept": "application/xml",
        "Authorization": "Sanitized",
        "traceparent": "00-bd165b180712b647a64f7c44ee5a9fb8-d7f15dc3759a8a46-00",
        "User-Agent": [
          "azsdk-net-Storage.Files.Shares/12.7.0-alpha.20210121.1",
          "(.NET 5.0.2; Microsoft Windows 10.0.19042)"
        ],
        "x-ms-client-request-id": "ee436d92-f32c-4d2d-1717-58f336e62c27",
        "x-ms-date": "Thu, 21 Jan 2021 20:38:48 GMT",
        "x-ms-delete-snapshots": "include",
        "x-ms-return-client-request-id": "true",
        "x-ms-version": "2020-06-12"
      },
      "RequestBody": null,
      "StatusCode": 202,
      "ResponseHeaders": {
        "Content-Length": "0",
        "Date": "Thu, 21 Jan 2021 20:38:47 GMT",
        "Server": [
          "Windows-Azure-File/1.0",
          "Microsoft-HTTPAPI/2.0"
        ],
        "x-ms-client-request-id": "ee436d92-f32c-4d2d-1717-58f336e62c27",
<<<<<<< HEAD
        "x-ms-request-id": "6fbca961-b01a-0031-133f-ad3bd1000000",
        "x-ms-version": "2020-06-12"
=======
        "x-ms-request-id": "adf62d0e-e01a-002c-1b35-f0366d000000",
        "x-ms-version": "2020-04-08"
>>>>>>> ac24a13f
      },
      "ResponseBody": []
    }
  ],
  "Variables": {
    "RandomSeed": "1586809711",
    "Storage_TestConfigDefault": "ProductionTenant\nseanmcccanary3\nU2FuaXRpemVk\nhttps://seanmcccanary3.blob.core.windows.net\nhttps://seanmcccanary3.file.core.windows.net\nhttps://seanmcccanary3.queue.core.windows.net\nhttps://seanmcccanary3.table.core.windows.net\n\n\n\n\nhttps://seanmcccanary3-secondary.blob.core.windows.net\nhttps://seanmcccanary3-secondary.file.core.windows.net\nhttps://seanmcccanary3-secondary.queue.core.windows.net\nhttps://seanmcccanary3-secondary.table.core.windows.net\n\nSanitized\n\n\nCloud\nBlobEndpoint=https://seanmcccanary3.blob.core.windows.net/;QueueEndpoint=https://seanmcccanary3.queue.core.windows.net/;FileEndpoint=https://seanmcccanary3.file.core.windows.net/;BlobSecondaryEndpoint=https://seanmcccanary3-secondary.blob.core.windows.net/;QueueSecondaryEndpoint=https://seanmcccanary3-secondary.queue.core.windows.net/;FileSecondaryEndpoint=https://seanmcccanary3-secondary.file.core.windows.net/;AccountName=seanmcccanary3;AccountKey=Kg==;\nseanscope1"
  }
}<|MERGE_RESOLUTION|>--- conflicted
+++ resolved
@@ -1,18 +1,18 @@
 {
   "Entries": [
     {
-      "RequestUri": "https://seanmcccanary3.file.core.windows.net/test-share-6f7ab139-d80e-4fe4-c413-d0b44667be7a?restype=share",
+      "RequestUri": "https://seanmcccanary3.file.core.windows.net/test-share-fd5b4e1f-0790-bd3e-5376-69dcf305c974?restype=share",
       "RequestMethod": "PUT",
       "RequestHeaders": {
         "Accept": "application/xml",
         "Authorization": "Sanitized",
-        "traceparent": "00-abbca8b17f2bb041ad1de67952969881-90e9389d711b3649-00",
+        "traceparent": "00-56fd00072bbe2d4bb8e1d90e420976bb-2a1c2d0cd940a048-00",
         "User-Agent": [
-          "azsdk-net-Storage.Files.Shares/12.7.0-alpha.20210121.1",
+          "azsdk-net-Storage.Files.Shares/12.7.0-alpha.20210126.1",
           "(.NET 5.0.2; Microsoft Windows 10.0.19042)"
         ],
-        "x-ms-client-request-id": "55302f5f-43b5-efea-1576-349d7071a4a0",
-        "x-ms-date": "Thu, 21 Jan 2021 20:38:47 GMT",
+        "x-ms-client-request-id": "86fa99cb-58e5-25ce-db7c-c807ff3a3d18",
+        "x-ms-date": "Tue, 26 Jan 2021 19:29:43 GMT",
         "x-ms-return-client-request-id": "true",
         "x-ms-version": "2020-06-12"
       },
@@ -20,37 +20,32 @@
       "StatusCode": 201,
       "ResponseHeaders": {
         "Content-Length": "0",
-        "Date": "Thu, 21 Jan 2021 20:38:47 GMT",
-        "ETag": "\u00220x8D8BE4C8DBF7EC1\u0022",
-        "Last-Modified": "Thu, 21 Jan 2021 20:38:47 GMT",
+        "Date": "Tue, 26 Jan 2021 19:29:42 GMT",
+        "ETag": "\u00220x8D8C230BB85D860\u0022",
+        "Last-Modified": "Tue, 26 Jan 2021 19:29:43 GMT",
         "Server": [
           "Windows-Azure-File/1.0",
           "Microsoft-HTTPAPI/2.0"
         ],
-        "x-ms-client-request-id": "55302f5f-43b5-efea-1576-349d7071a4a0",
-<<<<<<< HEAD
-        "x-ms-request-id": "6fbca95c-b01a-0031-103f-ad3bd1000000",
+        "x-ms-client-request-id": "86fa99cb-58e5-25ce-db7c-c807ff3a3d18",
+        "x-ms-request-id": "57a00024-401a-0047-4a19-f4b199000000",
         "x-ms-version": "2020-06-12"
-=======
-        "x-ms-request-id": "adf62d0a-e01a-002c-1935-f0366d000000",
-        "x-ms-version": "2020-04-08"
->>>>>>> ac24a13f
       },
       "ResponseBody": []
     },
     {
-      "RequestUri": "https://seanmcccanary3.file.core.windows.net/test-share-6f7ab139-d80e-4fe4-c413-d0b44667be7a/test-directory-7b31f658-97b2-44f8-0bf6-b38db785cf63/test-file-16554ec2-6937-f5c5-dbc9-fceac008144a",
+      "RequestUri": "https://seanmcccanary3.file.core.windows.net/test-share-fd5b4e1f-0790-bd3e-5376-69dcf305c974/test-directory-10b47e12-50af-ccdc-32fc-b98c52736e9c/test-file-5a10e0a5-430a-158f-bc3a-55408b145f09",
       "RequestMethod": "DELETE",
       "RequestHeaders": {
         "Accept": "application/xml",
         "Authorization": "Sanitized",
-        "traceparent": "00-e9a85ecd53ed104dbef8fa43cb8dc3e7-5c9911230ada4e40-00",
+        "traceparent": "00-5224069d657de74a899d349928e07d73-6a87617e5ba08141-00",
         "User-Agent": [
-          "azsdk-net-Storage.Files.Shares/12.7.0-alpha.20210121.1",
+          "azsdk-net-Storage.Files.Shares/12.7.0-alpha.20210126.1",
           "(.NET 5.0.2; Microsoft Windows 10.0.19042)"
         ],
-        "x-ms-client-request-id": "21dbd1a6-8d1c-ef69-303b-9fe89b0e8403",
-        "x-ms-date": "Thu, 21 Jan 2021 20:38:48 GMT",
+        "x-ms-client-request-id": "1e612c0d-e329-cf0d-ef9f-5475fb9b401e",
+        "x-ms-date": "Tue, 26 Jan 2021 19:29:44 GMT",
         "x-ms-return-client-request-id": "true",
         "x-ms-version": "2020-06-12"
       },
@@ -59,40 +54,35 @@
       "ResponseHeaders": {
         "Content-Length": "224",
         "Content-Type": "application/xml",
-        "Date": "Thu, 21 Jan 2021 20:38:47 GMT",
+        "Date": "Tue, 26 Jan 2021 19:29:42 GMT",
         "Server": [
           "Windows-Azure-File/1.0",
           "Microsoft-HTTPAPI/2.0"
         ],
-        "x-ms-client-request-id": "21dbd1a6-8d1c-ef69-303b-9fe89b0e8403",
+        "x-ms-client-request-id": "1e612c0d-e329-cf0d-ef9f-5475fb9b401e",
         "x-ms-error-code": "ParentNotFound",
-<<<<<<< HEAD
-        "x-ms-request-id": "6fbca95f-b01a-0031-113f-ad3bd1000000",
+        "x-ms-request-id": "57a00026-401a-0047-4b19-f4b199000000",
         "x-ms-version": "2020-06-12"
-=======
-        "x-ms-request-id": "adf62d0d-e01a-002c-1a35-f0366d000000",
-        "x-ms-version": "2020-04-08"
->>>>>>> ac24a13f
       },
       "ResponseBody": [
         "\uFEFF\u003C?xml version=\u00221.0\u0022 encoding=\u0022utf-8\u0022?\u003E\u003CError\u003E\u003CCode\u003EParentNotFound\u003C/Code\u003E\u003CMessage\u003EThe specified parent path does not exist.\n",
-        "RequestId:adf62d0d-e01a-002c-1a35-f0366d000000\n",
-        "Time:2021-01-21T20:38:47.8604929Z\u003C/Message\u003E\u003C/Error\u003E"
+        "RequestId:57a00026-401a-0047-4b19-f4b199000000\n",
+        "Time:2021-01-26T19:29:43.3985520Z\u003C/Message\u003E\u003C/Error\u003E"
       ]
     },
     {
-      "RequestUri": "https://seanmcccanary3.file.core.windows.net/test-share-6f7ab139-d80e-4fe4-c413-d0b44667be7a?restype=share",
+      "RequestUri": "https://seanmcccanary3.file.core.windows.net/test-share-fd5b4e1f-0790-bd3e-5376-69dcf305c974?restype=share",
       "RequestMethod": "DELETE",
       "RequestHeaders": {
         "Accept": "application/xml",
         "Authorization": "Sanitized",
-        "traceparent": "00-bd165b180712b647a64f7c44ee5a9fb8-d7f15dc3759a8a46-00",
+        "traceparent": "00-f1a674783a48e64f9db7916fb14db6cd-e8ed77e32ce29e4e-00",
         "User-Agent": [
-          "azsdk-net-Storage.Files.Shares/12.7.0-alpha.20210121.1",
+          "azsdk-net-Storage.Files.Shares/12.7.0-alpha.20210126.1",
           "(.NET 5.0.2; Microsoft Windows 10.0.19042)"
         ],
-        "x-ms-client-request-id": "ee436d92-f32c-4d2d-1717-58f336e62c27",
-        "x-ms-date": "Thu, 21 Jan 2021 20:38:48 GMT",
+        "x-ms-client-request-id": "5f32ed67-41b2-e2df-8fe9-e1636a638020",
+        "x-ms-date": "Tue, 26 Jan 2021 19:29:44 GMT",
         "x-ms-delete-snapshots": "include",
         "x-ms-return-client-request-id": "true",
         "x-ms-version": "2020-06-12"
@@ -101,25 +91,20 @@
       "StatusCode": 202,
       "ResponseHeaders": {
         "Content-Length": "0",
-        "Date": "Thu, 21 Jan 2021 20:38:47 GMT",
+        "Date": "Tue, 26 Jan 2021 19:29:42 GMT",
         "Server": [
           "Windows-Azure-File/1.0",
           "Microsoft-HTTPAPI/2.0"
         ],
-        "x-ms-client-request-id": "ee436d92-f32c-4d2d-1717-58f336e62c27",
-<<<<<<< HEAD
-        "x-ms-request-id": "6fbca961-b01a-0031-133f-ad3bd1000000",
+        "x-ms-client-request-id": "5f32ed67-41b2-e2df-8fe9-e1636a638020",
+        "x-ms-request-id": "57a00027-401a-0047-4c19-f4b199000000",
         "x-ms-version": "2020-06-12"
-=======
-        "x-ms-request-id": "adf62d0e-e01a-002c-1b35-f0366d000000",
-        "x-ms-version": "2020-04-08"
->>>>>>> ac24a13f
       },
       "ResponseBody": []
     }
   ],
   "Variables": {
-    "RandomSeed": "1586809711",
+    "RandomSeed": "1655111057",
     "Storage_TestConfigDefault": "ProductionTenant\nseanmcccanary3\nU2FuaXRpemVk\nhttps://seanmcccanary3.blob.core.windows.net\nhttps://seanmcccanary3.file.core.windows.net\nhttps://seanmcccanary3.queue.core.windows.net\nhttps://seanmcccanary3.table.core.windows.net\n\n\n\n\nhttps://seanmcccanary3-secondary.blob.core.windows.net\nhttps://seanmcccanary3-secondary.file.core.windows.net\nhttps://seanmcccanary3-secondary.queue.core.windows.net\nhttps://seanmcccanary3-secondary.table.core.windows.net\n\nSanitized\n\n\nCloud\nBlobEndpoint=https://seanmcccanary3.blob.core.windows.net/;QueueEndpoint=https://seanmcccanary3.queue.core.windows.net/;FileEndpoint=https://seanmcccanary3.file.core.windows.net/;BlobSecondaryEndpoint=https://seanmcccanary3-secondary.blob.core.windows.net/;QueueSecondaryEndpoint=https://seanmcccanary3-secondary.queue.core.windows.net/;FileSecondaryEndpoint=https://seanmcccanary3-secondary.file.core.windows.net/;AccountName=seanmcccanary3;AccountKey=Kg==;\nseanscope1"
   }
 }