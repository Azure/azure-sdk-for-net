--- conflicted
+++ resolved
@@ -1,31 +1,17 @@
 {
   "Entries": [
     {
-<<<<<<< HEAD
-      "RequestUri": "http://seanstagetest.file.core.windows.net/test-share-08e991ee-a39f-eb7d-994e-8e657289f2b1?restype=share",
+      "RequestUri": "http://seanstagetest.file.core.windows.net/test-share-140bba2b-3ccf-8677-0292-cd34ff0ecde2?restype=share",
       "RequestMethod": "PUT",
       "RequestHeaders": {
         "Authorization": "Sanitized",
-        "traceparent": "00-b940fab90de0024ab68f4c7bdc155973-201327f2f5ac1046-00",
+        "traceparent": "00-06f04a7c202d85459532c2a0a7382c89-aceb53dbe7a1ef42-00",
         "User-Agent": [
-          "azsdk-net-Storage.Files.Shares/12.0.0-dev.20191209.1\u002Bb71b1fa965b15eccfc57e2c7781b8bf85cd4c766",
+          "azsdk-net-Storage.Files.Shares/12.0.0-dev.20191211.1\u002B899431c003876eb9b26cefd8e8a37e7f27f82ced",
           "(.NET Core 4.6.28008.01; Microsoft Windows 10.0.18363 )"
         ],
-        "x-ms-client-request-id": "d2b55ad9-ab4d-f1fe-1bd3-303c2b25942b",
-        "x-ms-date": "Tue, 10 Dec 2019 05:32:29 GMT",
-=======
-      "RequestUri": "http://seanstagetest.file.core.windows.net/test-share-b7abc438-1df5-67cc-9a9f-bc1672606c9b?restype=share",
-      "RequestMethod": "PUT",
-      "RequestHeaders": {
-        "Authorization": "Sanitized",
-        "traceparent": "00-ad1e68114b712844b50f2d54ff2f3a21-9c668d92072f4747-00",
-        "User-Agent": [
-          "azsdk-net-Storage.Files.Shares/12.0.0-dev.20191209.1\u002B61bda4d1783b0e05dba0d434ff14b2840726d3b1",
-          "(.NET Core 4.6.28008.01; Microsoft Windows 10.0.18363 )"
-        ],
-        "x-ms-client-request-id": "3243d230-2bc0-8554-ae28-15c2de696f4c",
-        "x-ms-date": "Tue, 10 Dec 2019 06:01:03 GMT",
->>>>>>> 1d9822e0
+        "x-ms-client-request-id": "4b62f5c2-6b46-a7c9-e07a-aa6e522826f0",
+        "x-ms-date": "Wed, 11 Dec 2019 20:39:34 GMT",
         "x-ms-return-client-request-id": "true",
         "x-ms-version": "2019-07-07"
       },
@@ -33,56 +19,31 @@
       "StatusCode": 201,
       "ResponseHeaders": {
         "Content-Length": "0",
-<<<<<<< HEAD
-        "Date": "Tue, 10 Dec 2019 05:32:29 GMT",
-        "ETag": "\u00220x8D77D3259281A1E\u0022",
-        "Last-Modified": "Tue, 10 Dec 2019 05:32:29 GMT",
-=======
-        "Date": "Tue, 10 Dec 2019 06:01:02 GMT",
-        "ETag": "\u00220x8D77D3656A94DB4\u0022",
-        "Last-Modified": "Tue, 10 Dec 2019 06:01:03 GMT",
->>>>>>> 1d9822e0
+        "Date": "Wed, 11 Dec 2019 20:39:34 GMT",
+        "ETag": "\u00220x8D77E7A3BA485FD\u0022",
+        "Last-Modified": "Wed, 11 Dec 2019 20:39:34 GMT",
         "Server": [
           "Windows-Azure-File/1.0",
           "Microsoft-HTTPAPI/2.0"
         ],
-<<<<<<< HEAD
-        "x-ms-client-request-id": "d2b55ad9-ab4d-f1fe-1bd3-303c2b25942b",
-        "x-ms-request-id": "0cb008f1-501a-0046-491b-afa6bc000000",
-=======
-        "x-ms-client-request-id": "3243d230-2bc0-8554-ae28-15c2de696f4c",
-        "x-ms-request-id": "38a4f97d-501a-0034-791f-afa1f3000000",
->>>>>>> 1d9822e0
+        "x-ms-client-request-id": "4b62f5c2-6b46-a7c9-e07a-aa6e522826f0",
+        "x-ms-request-id": "ef3e3f17-c01a-0019-5163-b01280000000",
         "x-ms-version": "2019-07-07"
       },
       "ResponseBody": []
     },
     {
-<<<<<<< HEAD
-      "RequestUri": "http://seanstagetest.file.core.windows.net/test-share-08e991ee-a39f-eb7d-994e-8e657289f2b1/test-directory-a46012fe-3173-89f7-8918-0873feff28e2?restype=directory",
+      "RequestUri": "http://seanstagetest.file.core.windows.net/test-share-140bba2b-3ccf-8677-0292-cd34ff0ecde2/test-directory-33a85c98-d38e-f19c-ceae-06902fe03dc6?restype=directory",
       "RequestMethod": "PUT",
       "RequestHeaders": {
         "Authorization": "Sanitized",
-        "traceparent": "00-f272f94bae6a8641b3c38f7039bea203-48651a78cecd924e-00",
+        "traceparent": "00-369b62207c18674ab017d4d0f7140678-c585b40737322242-00",
         "User-Agent": [
-          "azsdk-net-Storage.Files.Shares/12.0.0-dev.20191209.1\u002Bb71b1fa965b15eccfc57e2c7781b8bf85cd4c766",
+          "azsdk-net-Storage.Files.Shares/12.0.0-dev.20191211.1\u002B899431c003876eb9b26cefd8e8a37e7f27f82ced",
           "(.NET Core 4.6.28008.01; Microsoft Windows 10.0.18363 )"
         ],
-        "x-ms-client-request-id": "b17f7997-df57-a726-622c-4834a28bf21c",
-        "x-ms-date": "Tue, 10 Dec 2019 05:32:29 GMT",
-=======
-      "RequestUri": "http://seanstagetest.file.core.windows.net/test-share-b7abc438-1df5-67cc-9a9f-bc1672606c9b/test-directory-ee31a3eb-7b4d-7384-9306-a24ce47aec66?restype=directory",
-      "RequestMethod": "PUT",
-      "RequestHeaders": {
-        "Authorization": "Sanitized",
-        "traceparent": "00-1975d826d3180144bc3d96a630504811-7656fe8259d7d848-00",
-        "User-Agent": [
-          "azsdk-net-Storage.Files.Shares/12.0.0-dev.20191209.1\u002B61bda4d1783b0e05dba0d434ff14b2840726d3b1",
-          "(.NET Core 4.6.28008.01; Microsoft Windows 10.0.18363 )"
-        ],
-        "x-ms-client-request-id": "d866eb39-b302-b4ae-4dd0-9eb98807a033",
-        "x-ms-date": "Tue, 10 Dec 2019 06:01:03 GMT",
->>>>>>> 1d9822e0
+        "x-ms-client-request-id": "ebff1c18-c592-ef1d-5870-7d98653977ff",
+        "x-ms-date": "Wed, 11 Dec 2019 20:39:34 GMT",
         "x-ms-file-attributes": "None",
         "x-ms-file-creation-time": "Now",
         "x-ms-file-last-write-time": "Now",
@@ -94,71 +55,39 @@
       "StatusCode": 201,
       "ResponseHeaders": {
         "Content-Length": "0",
-<<<<<<< HEAD
-        "Date": "Tue, 10 Dec 2019 05:32:29 GMT",
-        "ETag": "\u00220x8D77D325935958A\u0022",
-        "Last-Modified": "Tue, 10 Dec 2019 05:32:29 GMT",
-=======
-        "Date": "Tue, 10 Dec 2019 06:01:02 GMT",
-        "ETag": "\u00220x8D77D3656B734E1\u0022",
-        "Last-Modified": "Tue, 10 Dec 2019 06:01:03 GMT",
->>>>>>> 1d9822e0
+        "Date": "Wed, 11 Dec 2019 20:39:34 GMT",
+        "ETag": "\u00220x8D77E7A3BB238B5\u0022",
+        "Last-Modified": "Wed, 11 Dec 2019 20:39:34 GMT",
         "Server": [
           "Windows-Azure-File/1.0",
           "Microsoft-HTTPAPI/2.0"
         ],
-<<<<<<< HEAD
-        "x-ms-client-request-id": "b17f7997-df57-a726-622c-4834a28bf21c",
+        "x-ms-client-request-id": "ebff1c18-c592-ef1d-5870-7d98653977ff",
         "x-ms-file-attributes": "Directory",
-        "x-ms-file-change-time": "2019-12-10T05:32:29.4735242Z",
-        "x-ms-file-creation-time": "2019-12-10T05:32:29.4735242Z",
+        "x-ms-file-change-time": "2019-12-11T20:39:34.8860085Z",
+        "x-ms-file-creation-time": "2019-12-11T20:39:34.8860085Z",
         "x-ms-file-id": "13835128424026341376",
-        "x-ms-file-last-write-time": "2019-12-10T05:32:29.4735242Z",
+        "x-ms-file-last-write-time": "2019-12-11T20:39:34.8860085Z",
         "x-ms-file-parent-id": "0",
         "x-ms-file-permission-key": "7855875120676328179*422928105932735866",
-        "x-ms-request-id": "0cb008f3-501a-0046-4a1b-afa6bc000000",
-=======
-        "x-ms-client-request-id": "d866eb39-b302-b4ae-4dd0-9eb98807a033",
-        "x-ms-file-attributes": "Directory",
-        "x-ms-file-change-time": "2019-12-10T06:01:03.2767713Z",
-        "x-ms-file-creation-time": "2019-12-10T06:01:03.2767713Z",
-        "x-ms-file-id": "13835128424026341376",
-        "x-ms-file-last-write-time": "2019-12-10T06:01:03.2767713Z",
-        "x-ms-file-parent-id": "0",
-        "x-ms-file-permission-key": "7855875120676328179*422928105932735866",
-        "x-ms-request-id": "38a4f97f-501a-0034-7a1f-afa1f3000000",
->>>>>>> 1d9822e0
+        "x-ms-request-id": "ef3e3f19-c01a-0019-5263-b01280000000",
         "x-ms-request-server-encrypted": "true",
         "x-ms-version": "2019-07-07"
       },
       "ResponseBody": []
     },
     {
-<<<<<<< HEAD
-      "RequestUri": "http://seanstagetest.file.core.windows.net/test-share-08e991ee-a39f-eb7d-994e-8e657289f2b1?restype=share",
+      "RequestUri": "http://seanstagetest.file.core.windows.net/test-share-140bba2b-3ccf-8677-0292-cd34ff0ecde2?restype=share",
       "RequestMethod": "DELETE",
       "RequestHeaders": {
         "Authorization": "Sanitized",
-        "traceparent": "00-4be71c486ed2644bb71de07aee66062d-027689d0e9f69e41-00",
+        "traceparent": "00-4ef029bf96a39d4c9c6aa24544fc7d5e-9952cb64d5ed8f42-00",
         "User-Agent": [
-          "azsdk-net-Storage.Files.Shares/12.0.0-dev.20191209.1\u002Bb71b1fa965b15eccfc57e2c7781b8bf85cd4c766",
+          "azsdk-net-Storage.Files.Shares/12.0.0-dev.20191211.1\u002B899431c003876eb9b26cefd8e8a37e7f27f82ced",
           "(.NET Core 4.6.28008.01; Microsoft Windows 10.0.18363 )"
         ],
-        "x-ms-client-request-id": "e689531c-6c59-1b41-20a1-0369b2c1e59f",
-        "x-ms-date": "Tue, 10 Dec 2019 05:32:29 GMT",
-=======
-      "RequestUri": "http://seanstagetest.file.core.windows.net/test-share-b7abc438-1df5-67cc-9a9f-bc1672606c9b?restype=share",
-      "RequestMethod": "DELETE",
-      "RequestHeaders": {
-        "Authorization": "Sanitized",
-        "traceparent": "00-4492b0351bdb5346a16daa1e105187d8-89d2452844f5b946-00",
-        "User-Agent": [
-          "azsdk-net-Storage.Files.Shares/12.0.0-dev.20191209.1\u002B61bda4d1783b0e05dba0d434ff14b2840726d3b1",
-          "(.NET Core 4.6.28008.01; Microsoft Windows 10.0.18363 )"
-        ],
-        "x-ms-client-request-id": "ff8640d4-a6aa-6a27-bbb5-10c402d5ac8b",
-        "x-ms-date": "Tue, 10 Dec 2019 06:01:03 GMT",
->>>>>>> 1d9822e0
+        "x-ms-client-request-id": "ab5bd8b4-d9a9-fc2f-d8e8-2a2dedbaf454",
+        "x-ms-date": "Wed, 11 Dec 2019 20:39:34 GMT",
         "x-ms-delete-snapshots": "include",
         "x-ms-return-client-request-id": "true",
         "x-ms-version": "2019-07-07"
@@ -167,33 +96,20 @@
       "StatusCode": 202,
       "ResponseHeaders": {
         "Content-Length": "0",
-<<<<<<< HEAD
-        "Date": "Tue, 10 Dec 2019 05:32:29 GMT",
-=======
-        "Date": "Tue, 10 Dec 2019 06:01:02 GMT",
->>>>>>> 1d9822e0
+        "Date": "Wed, 11 Dec 2019 20:39:34 GMT",
         "Server": [
           "Windows-Azure-File/1.0",
           "Microsoft-HTTPAPI/2.0"
         ],
-<<<<<<< HEAD
-        "x-ms-client-request-id": "e689531c-6c59-1b41-20a1-0369b2c1e59f",
-        "x-ms-request-id": "0cb008f4-501a-0046-4b1b-afa6bc000000",
-=======
-        "x-ms-client-request-id": "ff8640d4-a6aa-6a27-bbb5-10c402d5ac8b",
-        "x-ms-request-id": "38a4f980-501a-0034-7b1f-afa1f3000000",
->>>>>>> 1d9822e0
+        "x-ms-client-request-id": "ab5bd8b4-d9a9-fc2f-d8e8-2a2dedbaf454",
+        "x-ms-request-id": "ef3e3f1a-c01a-0019-5363-b01280000000",
         "x-ms-version": "2019-07-07"
       },
       "ResponseBody": []
     }
   ],
   "Variables": {
-<<<<<<< HEAD
-    "RandomSeed": "1567600968",
-=======
-    "RandomSeed": "1999596501",
->>>>>>> 1d9822e0
+    "RandomSeed": "1021289097",
     "Storage_TestConfigDefault": "ProductionTenant\nseanstagetest\nU2FuaXRpemVk\nhttp://seanstagetest.blob.core.windows.net\nhttp://seanstagetest.file.core.windows.net\nhttp://seanstagetest.queue.core.windows.net\nhttp://seanstagetest.table.core.windows.net\n\n\n\n\nhttp://seanstagetest-secondary.blob.core.windows.net\nhttp://seanstagetest-secondary.file.core.windows.net\nhttp://seanstagetest-secondary.queue.core.windows.net\nhttp://seanstagetest-secondary.table.core.windows.net\n\nSanitized\n\n\nCloud\nBlobEndpoint=http://seanstagetest.blob.core.windows.net/;QueueEndpoint=http://seanstagetest.queue.core.windows.net/;FileEndpoint=http://seanstagetest.file.core.windows.net/;BlobSecondaryEndpoint=http://seanstagetest-secondary.blob.core.windows.net/;QueueSecondaryEndpoint=http://seanstagetest-secondary.queue.core.windows.net/;FileSecondaryEndpoint=http://seanstagetest-secondary.file.core.windows.net/;AccountName=seanstagetest;AccountKey=Sanitized"
   }
 }