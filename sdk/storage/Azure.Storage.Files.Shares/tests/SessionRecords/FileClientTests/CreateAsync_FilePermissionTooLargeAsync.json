{
  "Entries": [
    {
      "RequestUri": "http://seanstagetest.file.core.windows.net/test-share-140bba2b-3ccf-8677-0292-cd34ff0ecde2?restype=share",
      "RequestMethod": "PUT",
      "RequestHeaders": {
        "Authorization": "Sanitized",
        "traceparent": "00-06f04a7c202d85459532c2a0a7382c89-aceb53dbe7a1ef42-00",
        "User-Agent": [
<<<<<<< HEAD
          "azsdk-net-Storage.Files.Shares/12.0.0-dev.20191205.1+4f14c4315f17fbbc59c93c6819467b6f15d7008f",
=======
          "azsdk-net-Storage.Files.Shares/12.0.0-dev.20191211.1\u002B899431c003876eb9b26cefd8e8a37e7f27f82ced",
>>>>>>> 5e20a7a1
          "(.NET Core 4.6.28008.01; Microsoft Windows 10.0.18363 )"
        ],
        "x-ms-client-request-id": "4b62f5c2-6b46-a7c9-e07a-aa6e522826f0",
        "x-ms-date": "Wed, 11 Dec 2019 20:39:34 GMT",
        "x-ms-return-client-request-id": "true",
        "x-ms-version": "2019-07-07"
      },
      "RequestBody": null,
      "StatusCode": 201,
      "ResponseHeaders": {
        "Content-Length": "0",
<<<<<<< HEAD
        "Date": "Fri, 06 Dec 2019 00:27:03 GMT",
        "ETag": "\"0x8D779E3045094E8\"",
        "Last-Modified": "Fri, 06 Dec 2019 00:27:03 GMT",
=======
        "Date": "Wed, 11 Dec 2019 20:39:34 GMT",
        "ETag": "\u00220x8D77E7A3BA485FD\u0022",
        "Last-Modified": "Wed, 11 Dec 2019 20:39:34 GMT",
>>>>>>> 5e20a7a1
        "Server": [
          "Windows-Azure-File/1.0",
          "Microsoft-HTTPAPI/2.0"
        ],
        "x-ms-client-request-id": "4b62f5c2-6b46-a7c9-e07a-aa6e522826f0",
        "x-ms-request-id": "ef3e3f17-c01a-0019-5163-b01280000000",
        "x-ms-version": "2019-07-07"
      },
      "ResponseBody": []
    },
    {
      "RequestUri": "http://seanstagetest.file.core.windows.net/test-share-140bba2b-3ccf-8677-0292-cd34ff0ecde2/test-directory-33a85c98-d38e-f19c-ceae-06902fe03dc6?restype=directory",
      "RequestMethod": "PUT",
      "RequestHeaders": {
        "Authorization": "Sanitized",
        "traceparent": "00-369b62207c18674ab017d4d0f7140678-c585b40737322242-00",
        "User-Agent": [
<<<<<<< HEAD
          "azsdk-net-Storage.Files.Shares/12.0.0-dev.20191205.1+4f14c4315f17fbbc59c93c6819467b6f15d7008f",
=======
          "azsdk-net-Storage.Files.Shares/12.0.0-dev.20191211.1\u002B899431c003876eb9b26cefd8e8a37e7f27f82ced",
>>>>>>> 5e20a7a1
          "(.NET Core 4.6.28008.01; Microsoft Windows 10.0.18363 )"
        ],
        "x-ms-client-request-id": "ebff1c18-c592-ef1d-5870-7d98653977ff",
        "x-ms-date": "Wed, 11 Dec 2019 20:39:34 GMT",
        "x-ms-file-attributes": "None",
        "x-ms-file-creation-time": "Now",
        "x-ms-file-last-write-time": "Now",
        "x-ms-file-permission": "Inherit",
        "x-ms-return-client-request-id": "true",
        "x-ms-version": "2019-07-07"
      },
      "RequestBody": null,
      "StatusCode": 201,
      "ResponseHeaders": {
        "Content-Length": "0",
<<<<<<< HEAD
        "Date": "Fri, 06 Dec 2019 00:27:03 GMT",
        "ETag": "\"0x8D779E3045E2129\"",
        "Last-Modified": "Fri, 06 Dec 2019 00:27:03 GMT",
=======
        "Date": "Wed, 11 Dec 2019 20:39:34 GMT",
        "ETag": "\u00220x8D77E7A3BB238B5\u0022",
        "Last-Modified": "Wed, 11 Dec 2019 20:39:34 GMT",
>>>>>>> 5e20a7a1
        "Server": [
          "Windows-Azure-File/1.0",
          "Microsoft-HTTPAPI/2.0"
        ],
        "x-ms-client-request-id": "ebff1c18-c592-ef1d-5870-7d98653977ff",
        "x-ms-file-attributes": "Directory",
        "x-ms-file-change-time": "2019-12-11T20:39:34.8860085Z",
        "x-ms-file-creation-time": "2019-12-11T20:39:34.8860085Z",
        "x-ms-file-id": "13835128424026341376",
        "x-ms-file-last-write-time": "2019-12-11T20:39:34.8860085Z",
        "x-ms-file-parent-id": "0",
        "x-ms-file-permission-key": "7855875120676328179*422928105932735866",
        "x-ms-request-id": "ef3e3f19-c01a-0019-5263-b01280000000",
        "x-ms-request-server-encrypted": "true",
        "x-ms-version": "2019-07-07"
      },
      "ResponseBody": []
    },
    {
      "RequestUri": "http://seanstagetest.file.core.windows.net/test-share-140bba2b-3ccf-8677-0292-cd34ff0ecde2?restype=share",
      "RequestMethod": "DELETE",
      "RequestHeaders": {
        "Authorization": "Sanitized",
        "traceparent": "00-4ef029bf96a39d4c9c6aa24544fc7d5e-9952cb64d5ed8f42-00",
        "User-Agent": [
<<<<<<< HEAD
          "azsdk-net-Storage.Files.Shares/12.0.0-dev.20191205.1+4f14c4315f17fbbc59c93c6819467b6f15d7008f",
=======
          "azsdk-net-Storage.Files.Shares/12.0.0-dev.20191211.1\u002B899431c003876eb9b26cefd8e8a37e7f27f82ced",
>>>>>>> 5e20a7a1
          "(.NET Core 4.6.28008.01; Microsoft Windows 10.0.18363 )"
        ],
        "x-ms-client-request-id": "ab5bd8b4-d9a9-fc2f-d8e8-2a2dedbaf454",
        "x-ms-date": "Wed, 11 Dec 2019 20:39:34 GMT",
        "x-ms-delete-snapshots": "include",
        "x-ms-return-client-request-id": "true",
        "x-ms-version": "2019-07-07"
      },
      "RequestBody": null,
      "StatusCode": 202,
      "ResponseHeaders": {
        "Content-Length": "0",
        "Date": "Wed, 11 Dec 2019 20:39:34 GMT",
        "Server": [
          "Windows-Azure-File/1.0",
          "Microsoft-HTTPAPI/2.0"
        ],
        "x-ms-client-request-id": "ab5bd8b4-d9a9-fc2f-d8e8-2a2dedbaf454",
        "x-ms-request-id": "ef3e3f1a-c01a-0019-5363-b01280000000",
        "x-ms-version": "2019-07-07"
      },
      "ResponseBody": []
    }
  ],
  "Variables": {
<<<<<<< HEAD
    "RandomSeed": "887033567",
    "Storage_TestConfigDefault": "ProductionTenant\nseanstagetest\nU2FuaXRpemVk\nhttp://seanstagetest.blob.core.windows.net\nhttp://seanstagetest.file.core.windows.net\nhttp://seanstagetest.queue.core.windows.net\nhttp://seanstagetest.table.core.windows.net\n\n\n\n\nhttp://seanstagetest-secondary.blob.core.windows.net\nhttp://seanstagetest-secondary.file.core.windows.net\nhttp://seanstagetest-secondary.queue.core.windows.net\nhttp://seanstagetest-secondary.table.core.windows.net\n\nSanitized\n\n\nCloud\nBlobEndpoint=http://seanstagetest.blob.core.windows.net/;QueueEndpoint=http://seanstagetest.queue.core.windows.net/;FileEndpoint=http://seanstagetest.file.core.windows.net/;BlobSecondaryEndpoint=http://seanstagetest-secondary.blob.core.windows.net/;QueueSecondaryEndpoint=http://seanstagetest-secondary.queue.core.windows.net/;FileSecondaryEndpoint=http://seanstagetest-secondary.file.core.windows.net/;AccountName=seanstagetest;AccountKey=Sanitized\nseanscope1"
=======
    "RandomSeed": "1021289097",
    "Storage_TestConfigDefault": "ProductionTenant\nseanstagetest\nU2FuaXRpemVk\nhttp://seanstagetest.blob.core.windows.net\nhttp://seanstagetest.file.core.windows.net\nhttp://seanstagetest.queue.core.windows.net\nhttp://seanstagetest.table.core.windows.net\n\n\n\n\nhttp://seanstagetest-secondary.blob.core.windows.net\nhttp://seanstagetest-secondary.file.core.windows.net\nhttp://seanstagetest-secondary.queue.core.windows.net\nhttp://seanstagetest-secondary.table.core.windows.net\n\nSanitized\n\n\nCloud\nBlobEndpoint=http://seanstagetest.blob.core.windows.net/;QueueEndpoint=http://seanstagetest.queue.core.windows.net/;FileEndpoint=http://seanstagetest.file.core.windows.net/;BlobSecondaryEndpoint=http://seanstagetest-secondary.blob.core.windows.net/;QueueSecondaryEndpoint=http://seanstagetest-secondary.queue.core.windows.net/;FileSecondaryEndpoint=http://seanstagetest-secondary.file.core.windows.net/;AccountName=seanstagetest;AccountKey=Sanitized"
>>>>>>> 5e20a7a1
  }
}<|MERGE_RESOLUTION|>--- conflicted
+++ resolved
@@ -1,21 +1,17 @@
 {
   "Entries": [
     {
-      "RequestUri": "http://seanstagetest.file.core.windows.net/test-share-140bba2b-3ccf-8677-0292-cd34ff0ecde2?restype=share",
+      "RequestUri": "http://seanstagetest.file.core.windows.net/test-share-3ce714a1-f6c9-1cbd-f4d8-3ef41985b8a5?restype=share",
       "RequestMethod": "PUT",
       "RequestHeaders": {
         "Authorization": "Sanitized",
-        "traceparent": "00-06f04a7c202d85459532c2a0a7382c89-aceb53dbe7a1ef42-00",
+        "traceparent": "00-e96d94dc6f75dd4f9dd379261d55caa5-00b971c6dea27140-00",
         "User-Agent": [
-<<<<<<< HEAD
-          "azsdk-net-Storage.Files.Shares/12.0.0-dev.20191205.1+4f14c4315f17fbbc59c93c6819467b6f15d7008f",
-=======
-          "azsdk-net-Storage.Files.Shares/12.0.0-dev.20191211.1\u002B899431c003876eb9b26cefd8e8a37e7f27f82ced",
->>>>>>> 5e20a7a1
+          "azsdk-net-Storage.Files.Shares/12.0.0-dev.20191211.1\u002B2accb37068f0a0c9382fa117525bb968c5397cf7",
           "(.NET Core 4.6.28008.01; Microsoft Windows 10.0.18363 )"
         ],
-        "x-ms-client-request-id": "4b62f5c2-6b46-a7c9-e07a-aa6e522826f0",
-        "x-ms-date": "Wed, 11 Dec 2019 20:39:34 GMT",
+        "x-ms-client-request-id": "3150d9cd-3ea5-5bb8-4e91-ae5c9cafd820",
+        "x-ms-date": "Wed, 11 Dec 2019 23:07:10 GMT",
         "x-ms-return-client-request-id": "true",
         "x-ms-version": "2019-07-07"
       },
@@ -23,41 +19,31 @@
       "StatusCode": 201,
       "ResponseHeaders": {
         "Content-Length": "0",
-<<<<<<< HEAD
-        "Date": "Fri, 06 Dec 2019 00:27:03 GMT",
-        "ETag": "\"0x8D779E3045094E8\"",
-        "Last-Modified": "Fri, 06 Dec 2019 00:27:03 GMT",
-=======
-        "Date": "Wed, 11 Dec 2019 20:39:34 GMT",
-        "ETag": "\u00220x8D77E7A3BA485FD\u0022",
-        "Last-Modified": "Wed, 11 Dec 2019 20:39:34 GMT",
->>>>>>> 5e20a7a1
+        "Date": "Wed, 11 Dec 2019 23:07:09 GMT",
+        "ETag": "\u00220x8D77E8ED9F39ACE\u0022",
+        "Last-Modified": "Wed, 11 Dec 2019 23:07:10 GMT",
         "Server": [
           "Windows-Azure-File/1.0",
           "Microsoft-HTTPAPI/2.0"
         ],
-        "x-ms-client-request-id": "4b62f5c2-6b46-a7c9-e07a-aa6e522826f0",
-        "x-ms-request-id": "ef3e3f17-c01a-0019-5163-b01280000000",
+        "x-ms-client-request-id": "3150d9cd-3ea5-5bb8-4e91-ae5c9cafd820",
+        "x-ms-request-id": "01ef0f79-d01a-0015-0977-b08588000000",
         "x-ms-version": "2019-07-07"
       },
       "ResponseBody": []
     },
     {
-      "RequestUri": "http://seanstagetest.file.core.windows.net/test-share-140bba2b-3ccf-8677-0292-cd34ff0ecde2/test-directory-33a85c98-d38e-f19c-ceae-06902fe03dc6?restype=directory",
+      "RequestUri": "http://seanstagetest.file.core.windows.net/test-share-3ce714a1-f6c9-1cbd-f4d8-3ef41985b8a5/test-directory-9d1e36e0-8cca-8b7e-c185-96a285477e6c?restype=directory",
       "RequestMethod": "PUT",
       "RequestHeaders": {
         "Authorization": "Sanitized",
-        "traceparent": "00-369b62207c18674ab017d4d0f7140678-c585b40737322242-00",
+        "traceparent": "00-1896fa9e9ea78240b4249d7cfff22b3d-2c81b596126f6749-00",
         "User-Agent": [
-<<<<<<< HEAD
-          "azsdk-net-Storage.Files.Shares/12.0.0-dev.20191205.1+4f14c4315f17fbbc59c93c6819467b6f15d7008f",
-=======
-          "azsdk-net-Storage.Files.Shares/12.0.0-dev.20191211.1\u002B899431c003876eb9b26cefd8e8a37e7f27f82ced",
->>>>>>> 5e20a7a1
+          "azsdk-net-Storage.Files.Shares/12.0.0-dev.20191211.1\u002B2accb37068f0a0c9382fa117525bb968c5397cf7",
           "(.NET Core 4.6.28008.01; Microsoft Windows 10.0.18363 )"
         ],
-        "x-ms-client-request-id": "ebff1c18-c592-ef1d-5870-7d98653977ff",
-        "x-ms-date": "Wed, 11 Dec 2019 20:39:34 GMT",
+        "x-ms-client-request-id": "66954f4d-dc69-412e-5bc5-701fa716d507",
+        "x-ms-date": "Wed, 11 Dec 2019 23:07:10 GMT",
         "x-ms-file-attributes": "None",
         "x-ms-file-creation-time": "Now",
         "x-ms-file-last-write-time": "Now",
@@ -69,49 +55,39 @@
       "StatusCode": 201,
       "ResponseHeaders": {
         "Content-Length": "0",
-<<<<<<< HEAD
-        "Date": "Fri, 06 Dec 2019 00:27:03 GMT",
-        "ETag": "\"0x8D779E3045E2129\"",
-        "Last-Modified": "Fri, 06 Dec 2019 00:27:03 GMT",
-=======
-        "Date": "Wed, 11 Dec 2019 20:39:34 GMT",
-        "ETag": "\u00220x8D77E7A3BB238B5\u0022",
-        "Last-Modified": "Wed, 11 Dec 2019 20:39:34 GMT",
->>>>>>> 5e20a7a1
+        "Date": "Wed, 11 Dec 2019 23:07:09 GMT",
+        "ETag": "\u00220x8D77E8EDA01378E\u0022",
+        "Last-Modified": "Wed, 11 Dec 2019 23:07:10 GMT",
         "Server": [
           "Windows-Azure-File/1.0",
           "Microsoft-HTTPAPI/2.0"
         ],
-        "x-ms-client-request-id": "ebff1c18-c592-ef1d-5870-7d98653977ff",
+        "x-ms-client-request-id": "66954f4d-dc69-412e-5bc5-701fa716d507",
         "x-ms-file-attributes": "Directory",
-        "x-ms-file-change-time": "2019-12-11T20:39:34.8860085Z",
-        "x-ms-file-creation-time": "2019-12-11T20:39:34.8860085Z",
+        "x-ms-file-change-time": "2019-12-11T23:07:10.4183182Z",
+        "x-ms-file-creation-time": "2019-12-11T23:07:10.4183182Z",
         "x-ms-file-id": "13835128424026341376",
-        "x-ms-file-last-write-time": "2019-12-11T20:39:34.8860085Z",
+        "x-ms-file-last-write-time": "2019-12-11T23:07:10.4183182Z",
         "x-ms-file-parent-id": "0",
         "x-ms-file-permission-key": "7855875120676328179*422928105932735866",
-        "x-ms-request-id": "ef3e3f19-c01a-0019-5263-b01280000000",
+        "x-ms-request-id": "01ef0f7f-d01a-0015-0e77-b08588000000",
         "x-ms-request-server-encrypted": "true",
         "x-ms-version": "2019-07-07"
       },
       "ResponseBody": []
     },
     {
-      "RequestUri": "http://seanstagetest.file.core.windows.net/test-share-140bba2b-3ccf-8677-0292-cd34ff0ecde2?restype=share",
+      "RequestUri": "http://seanstagetest.file.core.windows.net/test-share-3ce714a1-f6c9-1cbd-f4d8-3ef41985b8a5?restype=share",
       "RequestMethod": "DELETE",
       "RequestHeaders": {
         "Authorization": "Sanitized",
-        "traceparent": "00-4ef029bf96a39d4c9c6aa24544fc7d5e-9952cb64d5ed8f42-00",
+        "traceparent": "00-991a1be7d80886479d2316deef5bea23-aa7faf26a557864a-00",
         "User-Agent": [
-<<<<<<< HEAD
-          "azsdk-net-Storage.Files.Shares/12.0.0-dev.20191205.1+4f14c4315f17fbbc59c93c6819467b6f15d7008f",
-=======
-          "azsdk-net-Storage.Files.Shares/12.0.0-dev.20191211.1\u002B899431c003876eb9b26cefd8e8a37e7f27f82ced",
->>>>>>> 5e20a7a1
+          "azsdk-net-Storage.Files.Shares/12.0.0-dev.20191211.1\u002B2accb37068f0a0c9382fa117525bb968c5397cf7",
           "(.NET Core 4.6.28008.01; Microsoft Windows 10.0.18363 )"
         ],
-        "x-ms-client-request-id": "ab5bd8b4-d9a9-fc2f-d8e8-2a2dedbaf454",
-        "x-ms-date": "Wed, 11 Dec 2019 20:39:34 GMT",
+        "x-ms-client-request-id": "25731f34-6ff8-b46e-623b-2ff9d36edb62",
+        "x-ms-date": "Wed, 11 Dec 2019 23:07:10 GMT",
         "x-ms-delete-snapshots": "include",
         "x-ms-return-client-request-id": "true",
         "x-ms-version": "2019-07-07"
@@ -120,25 +96,20 @@
       "StatusCode": 202,
       "ResponseHeaders": {
         "Content-Length": "0",
-        "Date": "Wed, 11 Dec 2019 20:39:34 GMT",
+        "Date": "Wed, 11 Dec 2019 23:07:09 GMT",
         "Server": [
           "Windows-Azure-File/1.0",
           "Microsoft-HTTPAPI/2.0"
         ],
-        "x-ms-client-request-id": "ab5bd8b4-d9a9-fc2f-d8e8-2a2dedbaf454",
-        "x-ms-request-id": "ef3e3f1a-c01a-0019-5363-b01280000000",
+        "x-ms-client-request-id": "25731f34-6ff8-b46e-623b-2ff9d36edb62",
+        "x-ms-request-id": "01ef0f84-d01a-0015-1377-b08588000000",
         "x-ms-version": "2019-07-07"
       },
       "ResponseBody": []
     }
   ],
   "Variables": {
-<<<<<<< HEAD
-    "RandomSeed": "887033567",
+    "RandomSeed": "222348706",
     "Storage_TestConfigDefault": "ProductionTenant\nseanstagetest\nU2FuaXRpemVk\nhttp://seanstagetest.blob.core.windows.net\nhttp://seanstagetest.file.core.windows.net\nhttp://seanstagetest.queue.core.windows.net\nhttp://seanstagetest.table.core.windows.net\n\n\n\n\nhttp://seanstagetest-secondary.blob.core.windows.net\nhttp://seanstagetest-secondary.file.core.windows.net\nhttp://seanstagetest-secondary.queue.core.windows.net\nhttp://seanstagetest-secondary.table.core.windows.net\n\nSanitized\n\n\nCloud\nBlobEndpoint=http://seanstagetest.blob.core.windows.net/;QueueEndpoint=http://seanstagetest.queue.core.windows.net/;FileEndpoint=http://seanstagetest.file.core.windows.net/;BlobSecondaryEndpoint=http://seanstagetest-secondary.blob.core.windows.net/;QueueSecondaryEndpoint=http://seanstagetest-secondary.queue.core.windows.net/;FileSecondaryEndpoint=http://seanstagetest-secondary.file.core.windows.net/;AccountName=seanstagetest;AccountKey=Sanitized\nseanscope1"
-=======
-    "RandomSeed": "1021289097",
-    "Storage_TestConfigDefault": "ProductionTenant\nseanstagetest\nU2FuaXRpemVk\nhttp://seanstagetest.blob.core.windows.net\nhttp://seanstagetest.file.core.windows.net\nhttp://seanstagetest.queue.core.windows.net\nhttp://seanstagetest.table.core.windows.net\n\n\n\n\nhttp://seanstagetest-secondary.blob.core.windows.net\nhttp://seanstagetest-secondary.file.core.windows.net\nhttp://seanstagetest-secondary.queue.core.windows.net\nhttp://seanstagetest-secondary.table.core.windows.net\n\nSanitized\n\n\nCloud\nBlobEndpoint=http://seanstagetest.blob.core.windows.net/;QueueEndpoint=http://seanstagetest.queue.core.windows.net/;FileEndpoint=http://seanstagetest.file.core.windows.net/;BlobSecondaryEndpoint=http://seanstagetest-secondary.blob.core.windows.net/;QueueSecondaryEndpoint=http://seanstagetest-secondary.queue.core.windows.net/;FileSecondaryEndpoint=http://seanstagetest-secondary.file.core.windows.net/;AccountName=seanstagetest;AccountKey=Sanitized"
->>>>>>> 5e20a7a1
   }
 }