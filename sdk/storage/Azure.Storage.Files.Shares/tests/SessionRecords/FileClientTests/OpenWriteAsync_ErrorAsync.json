--- conflicted
+++ resolved
@@ -14,11 +14,7 @@
         "x-ms-client-request-id": "f0894ac0-e824-3476-6768-0e6c10b1a611",
         "x-ms-date": "Tue, 26 Jan 2021 19:33:43 GMT",
         "x-ms-return-client-request-id": "true",
-<<<<<<< HEAD
-        "x-ms-version": "2020-12-06"
-=======
         "x-ms-version": "2021-02-12"
->>>>>>> 7e782c87
       },
       "RequestBody": null,
       "StatusCode": 404,
@@ -33,11 +29,7 @@
         "x-ms-client-request-id": "f0894ac0-e824-3476-6768-0e6c10b1a611",
         "x-ms-error-code": "ShareNotFound",
         "x-ms-request-id": "ecb4f40d-b01a-0088-4e1a-f43fcb000000",
-<<<<<<< HEAD
-        "x-ms-version": "2020-12-06"
-=======
         "x-ms-version": "2021-02-12"
->>>>>>> 7e782c87
       },
       "ResponseBody": []
     }
