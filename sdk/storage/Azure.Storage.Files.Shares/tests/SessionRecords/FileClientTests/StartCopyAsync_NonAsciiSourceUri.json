--- conflicted
+++ resolved
@@ -14,11 +14,7 @@
         "x-ms-client-request-id": "7dc70772-eb80-f7f0-8391-636ef0139d78",
         "x-ms-date": "Wed, 04 Aug 2021 00:41:05 GMT",
         "x-ms-return-client-request-id": "true",
-<<<<<<< HEAD
-        "x-ms-version": "2020-12-06"
-=======
-        "x-ms-version": "2021-02-12"
->>>>>>> 7e782c87
+        "x-ms-version": "2021-02-12"
       },
       "RequestBody": null,
       "StatusCode": 201,
@@ -32,13 +28,8 @@
           "Microsoft-HTTPAPI/2.0"
         ],
         "x-ms-client-request-id": "7dc70772-eb80-f7f0-8391-636ef0139d78",
-<<<<<<< HEAD
-        "x-ms-request-id": "83a33c05-101a-0038-1a19-f47e02000000",
-        "x-ms-version": "2020-12-06"
-=======
         "x-ms-request-id": "03c74d7c-501a-0019-32c9-884a0a000000",
         "x-ms-version": "2021-02-12"
->>>>>>> 7e782c87
       },
       "ResponseBody": []
     },
@@ -60,11 +51,7 @@
         "x-ms-file-last-write-time": "Now",
         "x-ms-file-permission": "Inherit",
         "x-ms-return-client-request-id": "true",
-<<<<<<< HEAD
-        "x-ms-version": "2020-12-06"
-=======
-        "x-ms-version": "2021-02-12"
->>>>>>> 7e782c87
+        "x-ms-version": "2021-02-12"
       },
       "RequestBody": null,
       "StatusCode": 201,
@@ -87,11 +74,7 @@
         "x-ms-file-permission-key": "3917056552249722909*6811422022089678740",
         "x-ms-request-id": "03c74d7f-501a-0019-33c9-884a0a000000",
         "x-ms-request-server-encrypted": "true",
-<<<<<<< HEAD
-        "x-ms-version": "2020-12-06"
-=======
-        "x-ms-version": "2021-02-12"
->>>>>>> 7e782c87
+        "x-ms-version": "2021-02-12"
       },
       "ResponseBody": []
     },
@@ -115,11 +98,7 @@
         "x-ms-file-permission": "Inherit",
         "x-ms-return-client-request-id": "true",
         "x-ms-type": "file",
-<<<<<<< HEAD
-        "x-ms-version": "2020-12-06"
-=======
-        "x-ms-version": "2021-02-12"
->>>>>>> 7e782c87
+        "x-ms-version": "2021-02-12"
       },
       "RequestBody": null,
       "StatusCode": 201,
@@ -142,11 +121,7 @@
         "x-ms-file-permission-key": "17737392480967489306*6811422022089678740",
         "x-ms-request-id": "03c74d81-501a-0019-34c9-884a0a000000",
         "x-ms-request-server-encrypted": "true",
-<<<<<<< HEAD
-        "x-ms-version": "2020-12-06"
-=======
-        "x-ms-version": "2021-02-12"
->>>>>>> 7e782c87
+        "x-ms-version": "2021-02-12"
       },
       "ResponseBody": []
     },
@@ -164,11 +139,7 @@
         "x-ms-client-request-id": "6424e4ff-2303-3aee-5728-c9933d731e25",
         "x-ms-date": "Wed, 04 Aug 2021 00:41:06 GMT",
         "x-ms-return-client-request-id": "true",
-<<<<<<< HEAD
-        "x-ms-version": "2020-12-06"
-=======
-        "x-ms-version": "2021-02-12"
->>>>>>> 7e782c87
+        "x-ms-version": "2021-02-12"
       },
       "RequestBody": null,
       "StatusCode": 201,
@@ -182,13 +153,8 @@
           "Microsoft-HTTPAPI/2.0"
         ],
         "x-ms-client-request-id": "6424e4ff-2303-3aee-5728-c9933d731e25",
-<<<<<<< HEAD
-        "x-ms-request-id": "8094fd0b-101a-0007-6419-f4b6a1000000",
-        "x-ms-version": "2020-12-06"
-=======
         "x-ms-request-id": "03c74d82-501a-0019-35c9-884a0a000000",
         "x-ms-version": "2021-02-12"
->>>>>>> 7e782c87
       },
       "ResponseBody": []
     },
@@ -210,11 +176,7 @@
         "x-ms-file-last-write-time": "Now",
         "x-ms-file-permission": "Inherit",
         "x-ms-return-client-request-id": "true",
-<<<<<<< HEAD
-        "x-ms-version": "2020-12-06"
-=======
-        "x-ms-version": "2021-02-12"
->>>>>>> 7e782c87
+        "x-ms-version": "2021-02-12"
       },
       "RequestBody": null,
       "StatusCode": 201,
@@ -237,11 +199,7 @@
         "x-ms-file-permission-key": "3917056552249722909*6811422022089678740",
         "x-ms-request-id": "03c74d84-501a-0019-36c9-884a0a000000",
         "x-ms-request-server-encrypted": "true",
-<<<<<<< HEAD
-        "x-ms-version": "2020-12-06"
-=======
-        "x-ms-version": "2021-02-12"
->>>>>>> 7e782c87
+        "x-ms-version": "2021-02-12"
       },
       "ResponseBody": []
     },
@@ -265,11 +223,7 @@
         "x-ms-file-permission": "Inherit",
         "x-ms-return-client-request-id": "true",
         "x-ms-type": "file",
-<<<<<<< HEAD
-        "x-ms-version": "2020-12-06"
-=======
-        "x-ms-version": "2021-02-12"
->>>>>>> 7e782c87
+        "x-ms-version": "2021-02-12"
       },
       "RequestBody": null,
       "StatusCode": 201,
@@ -292,11 +246,7 @@
         "x-ms-file-permission-key": "17737392480967489306*6811422022089678740",
         "x-ms-request-id": "03c74d85-501a-0019-37c9-884a0a000000",
         "x-ms-request-server-encrypted": "true",
-<<<<<<< HEAD
-        "x-ms-version": "2020-12-06"
-=======
-        "x-ms-version": "2021-02-12"
->>>>>>> 7e782c87
+        "x-ms-version": "2021-02-12"
       },
       "ResponseBody": []
     },
@@ -317,11 +267,7 @@
         "x-ms-date": "Wed, 04 Aug 2021 00:41:06 GMT",
         "x-ms-range": "bytes=0-1023",
         "x-ms-return-client-request-id": "true",
-<<<<<<< HEAD
-        "x-ms-version": "2020-12-06",
-=======
         "x-ms-version": "2021-02-12",
->>>>>>> 7e782c87
         "x-ms-write": "update"
       },
       "RequestBody": "cG\u002BWiSnDzhamPSid1ThLxzDC6qxgZtCf5YBEh3BZSA3FzrslF7C4N4gjF\u002BeZmohLPSJ7nccVpQmf9qOof0emTPQb2AZ8Ja\u002BACrIjPE7oBkr3\u002BElN3qtFsCiyhiAND7hBfMvzfcKCzhdy\u002B5IV8mi6tvBYsIb9WG1I1Sfdyp6Pcvv64sCD9YiIdSkx2\u002BIZML6/99AwtF4xQyRdqqeapAR544iXGg\u002BoN8Fo0Dtcy32KL6VpHdLOX76cyJ6bJUrg7dAluPdagRauFr8Ox\u002BQj1Xim0nsCMIcxqoTK\u002B1FxDRJ3h\u002BJrNxOGMK2PuwYTv5fZePMl9FLO3bxJ8w5yj4bEPAmtl0ABuJ5lIKLNc3WAHurt8YJeSxjAqKklIUMFE6Emyn/8ZihX18BUwNSwAWpHyNQjhZ4EZvDx7O\u002BW3JZaYA0Apqj1g7jClhnBCYtED6c/3llv4Y0CImOOC3k5wfsp\u002BmDGr1rCUUQcYO\u002BFQl1lrd1IVv09635//oREZ3g\u002BidUdlw4qfWBMfYwUUoGefeAGKV2c8Wr97A/iR7DVferM3dcaZ6pOOjB8\u002B9lxKJj94ICkPj0bophqIKv/SDavdgChR3WphBY1t\u002B4sH/WQjMN25WYwMT6tsDo\u002Br0f/TvL6zITZz\u002BEjU1xqbodO7oKi2pPniWPQf0XB9Jc6a9XPNmj8MlJxtrziUpIJxcO3XsK4nNSzF8WPKk0\u002BF9tJ6eeGmzgeUbwvMCTXBDbQxrmBCpbUgs4AGx6jbQgFMp7hmGmqgiqLmQwGiGuw3BOPvmSTvQ1FdWYZhn8ZeuSzKv2F9WvMJkOP9nGJzvpiUD8KFK\u002BkcXWQnCMCkPyqcR4oUl1uKuanwpcgBMecu6ZstjVADmY1D7mI9FlIyZVG5YRTYHyc9CZYY1EXg22t9OB8ltrHaWK380Ok5jaNX/gB2h9DSVoq0MEP56sVHYxM2v94yzO7fnshm204\u002BA7wywNYFahNaquFUsUZuIG3otW3WAw2FJTFRlujIa3t8dizHxynvAfj/m9U83htosb6avmXgZ8Cubdvk89Mqkn\u002BmGDtZZhlD\u002BbO01qc4SEbV6SVqbezVW84sGVlNyg4llMlVVoXgDwtlFoTya5FZdiWVDwqtwCSS0LxtLUzANe9lT0GdozGA9ZoaBRcn4zB80uNzuLrDt9TkwoXJsyH\u002BZSCVTNwP\u002B5Lz1FmwU/sNau2L8FppjH00odes\u002BOBrtwK4W5/2UpYULNcQf\u002BRhUyQZl5eYfcKHVNjjYOrEowLyiB1W\u002BDhbFthXt4ODWUxY0w7zkyFIk3l/8MaHEvGrT4nUHfeHClrrvoC/QIY/A/uMSo3b0RAhqfTj1wcxk8QmrGg5rztU0ci0B9RgyVKzQO0LA==",
@@ -339,11 +285,7 @@
         "x-ms-client-request-id": "52157751-dd00-14e2-9f25-ee038188c259",
         "x-ms-request-id": "03c74d86-501a-0019-38c9-884a0a000000",
         "x-ms-request-server-encrypted": "true",
-<<<<<<< HEAD
-        "x-ms-version": "2020-12-06"
-=======
-        "x-ms-version": "2021-02-12"
->>>>>>> 7e782c87
+        "x-ms-version": "2021-02-12"
       },
       "ResponseBody": []
     },
@@ -362,11 +304,7 @@
         "x-ms-copy-source": "https://kasobolcanadacentral.file.core.windows.net/test-share-978fc395-25cc-9f83-0d67-cc0a698dba60/test-directory-412a0937-1227-5167-a8ca-4bc37a1015d1/test-%C6%92%C2%A1%C2%A3%E2%82%AC%E2%80%BD%253A-7131071c-bdd6-071d-06f1-6a7c755da769",
         "x-ms-date": "Wed, 04 Aug 2021 00:41:06 GMT",
         "x-ms-return-client-request-id": "true",
-<<<<<<< HEAD
-        "x-ms-version": "2020-12-06"
-=======
-        "x-ms-version": "2021-02-12"
->>>>>>> 7e782c87
+        "x-ms-version": "2021-02-12"
       },
       "RequestBody": null,
       "StatusCode": 202,
@@ -382,13 +320,8 @@
         "x-ms-client-request-id": "55f8c290-61ed-0d2b-3e7b-9dd4f9c64e82",
         "x-ms-copy-id": "f19b8425-3106-454d-8fc5-4a3ec7421b28",
         "x-ms-copy-status": "success",
-<<<<<<< HEAD
-        "x-ms-request-id": "8094fd13-101a-0007-6819-f4b6a1000000",
-        "x-ms-version": "2020-12-06"
-=======
         "x-ms-request-id": "03c74d87-501a-0019-39c9-884a0a000000",
         "x-ms-version": "2021-02-12"
->>>>>>> 7e782c87
       },
       "ResponseBody": []
     },
@@ -407,11 +340,7 @@
         "x-ms-date": "Wed, 04 Aug 2021 00:41:07 GMT",
         "x-ms-delete-snapshots": "include",
         "x-ms-return-client-request-id": "true",
-<<<<<<< HEAD
-        "x-ms-version": "2020-12-06"
-=======
-        "x-ms-version": "2021-02-12"
->>>>>>> 7e782c87
+        "x-ms-version": "2021-02-12"
       },
       "RequestBody": null,
       "StatusCode": 202,
@@ -423,13 +352,8 @@
           "Microsoft-HTTPAPI/2.0"
         ],
         "x-ms-client-request-id": "bf7246ef-6c8f-076b-6e57-af90d6d2062b",
-<<<<<<< HEAD
-        "x-ms-request-id": "8094fd14-101a-0007-6919-f4b6a1000000",
-        "x-ms-version": "2020-12-06"
-=======
         "x-ms-request-id": "03c74d89-501a-0019-3bc9-884a0a000000",
         "x-ms-version": "2021-02-12"
->>>>>>> 7e782c87
       },
       "ResponseBody": []
     },
@@ -448,11 +372,7 @@
         "x-ms-date": "Wed, 04 Aug 2021 00:41:07 GMT",
         "x-ms-delete-snapshots": "include",
         "x-ms-return-client-request-id": "true",
-<<<<<<< HEAD
-        "x-ms-version": "2020-12-06"
-=======
-        "x-ms-version": "2021-02-12"
->>>>>>> 7e782c87
+        "x-ms-version": "2021-02-12"
       },
       "RequestBody": null,
       "StatusCode": 202,
@@ -464,13 +384,8 @@
           "Microsoft-HTTPAPI/2.0"
         ],
         "x-ms-client-request-id": "b2e47fbb-8e54-5df3-08df-dfef54c707fd",
-<<<<<<< HEAD
-        "x-ms-request-id": "8094fd1f-101a-0007-7319-f4b6a1000000",
-        "x-ms-version": "2020-12-06"
-=======
         "x-ms-request-id": "03c74d8a-501a-0019-3cc9-884a0a000000",
         "x-ms-version": "2021-02-12"
->>>>>>> 7e782c87
       },
       "ResponseBody": []
     }
