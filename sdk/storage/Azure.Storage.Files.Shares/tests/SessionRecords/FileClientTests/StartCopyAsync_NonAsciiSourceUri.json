{
  "Entries": [
    {
      "RequestUri": "https://seanmcccanary3.file.core.windows.net/test-share-b1f7c676-13b5-3c88-f9b4-e89f5d2dd1e5?restype=share",
      "RequestMethod": "PUT",
      "RequestHeaders": {
        "Accept": "application/xml",
        "Authorization": "Sanitized",
        "traceparent": "00-7391ffb5e371b143964525e3bf28ac8d-88995a060f02ca49-00",
        "User-Agent": [
          "azsdk-net-Storage.Files.Shares/12.7.0-alpha.20210122.1",
          "(.NET 5.0.2; Microsoft Windows 10.0.19042)"
        ],
        "x-ms-client-request-id": "8d1793ce-bd9a-25a0-8212-7c8f9a13ba04",
        "x-ms-date": "Fri, 22 Jan 2021 18:37:08 GMT",
        "x-ms-return-client-request-id": "true",
        "x-ms-version": "2020-06-12"
      },
      "RequestBody": null,
      "StatusCode": 201,
      "ResponseHeaders": {
        "Content-Length": "0",
        "Date": "Fri, 22 Jan 2021 18:37:09 GMT",
        "ETag": "\u00220x8D8BF04BA2AD9A0\u0022",
        "Last-Modified": "Fri, 22 Jan 2021 18:37:09 GMT",
        "Server": [
          "Windows-Azure-File/1.0",
          "Microsoft-HTTPAPI/2.0"
        ],
        "x-ms-client-request-id": "8d1793ce-bd9a-25a0-8212-7c8f9a13ba04",
<<<<<<< HEAD
        "x-ms-request-id": "e2c4137c-201a-0011-695f-3fd714000000",
        "x-ms-version": "2020-06-12"
=======
        "x-ms-request-id": "ef7b2b9c-b01a-0053-79ed-f0f9f6000000",
        "x-ms-version": "2020-04-08"
>>>>>>> ac24a13f
      },
      "ResponseBody": []
    },
    {
      "RequestUri": "https://seanmcccanary3.file.core.windows.net/test-share-b1f7c676-13b5-3c88-f9b4-e89f5d2dd1e5/test-directory-170983cf-f846-676c-f2f6-128f00e6dddd?restype=directory",
      "RequestMethod": "PUT",
      "RequestHeaders": {
        "Accept": "application/xml",
        "Authorization": "Sanitized",
        "traceparent": "00-3a6c741d0826ec4699389f35f6849897-48234ced23ba0144-00",
        "User-Agent": [
          "azsdk-net-Storage.Files.Shares/12.7.0-alpha.20210122.1",
          "(.NET 5.0.2; Microsoft Windows 10.0.19042)"
        ],
        "x-ms-client-request-id": "dbd20e6c-b513-d5fb-27af-9ba4aa11259c",
        "x-ms-date": "Fri, 22 Jan 2021 18:37:08 GMT",
        "x-ms-file-attributes": "None",
        "x-ms-file-creation-time": "Now",
        "x-ms-file-last-write-time": "Now",
        "x-ms-file-permission": "Inherit",
        "x-ms-return-client-request-id": "true",
        "x-ms-version": "2020-06-12"
      },
      "RequestBody": null,
      "StatusCode": 201,
      "ResponseHeaders": {
        "Content-Length": "0",
        "Date": "Fri, 22 Jan 2021 18:37:09 GMT",
        "ETag": "\u00220x8D8BF04BA396F72\u0022",
        "Last-Modified": "Fri, 22 Jan 2021 18:37:09 GMT",
        "Server": [
          "Windows-Azure-File/1.0",
          "Microsoft-HTTPAPI/2.0"
        ],
        "x-ms-client-request-id": "dbd20e6c-b513-d5fb-27af-9ba4aa11259c",
        "x-ms-file-attributes": "Directory",
        "x-ms-file-change-time": "2021-01-22T18:37:09.8025842Z",
        "x-ms-file-creation-time": "2021-01-22T18:37:09.8025842Z",
        "x-ms-file-id": "13835128424026341376",
        "x-ms-file-last-write-time": "2021-01-22T18:37:09.8025842Z",
        "x-ms-file-parent-id": "0",
        "x-ms-file-permission-key": "17860367565182308406*11459378189709739967",
        "x-ms-request-id": "ef7b2ba0-b01a-0053-7bed-f0f9f6000000",
        "x-ms-request-server-encrypted": "true",
        "x-ms-version": "2020-06-12"
      },
      "ResponseBody": []
    },
    {
      "RequestUri": "https://seanmcccanary3.file.core.windows.net/test-share-b1f7c676-13b5-3c88-f9b4-e89f5d2dd1e5/test-directory-170983cf-f846-676c-f2f6-128f00e6dddd/test-\u0192\u00A1\u00A3\u20AC\u203D%253A-764f0a39-8343-17b2-32a0-68df4ee6f4b4",
      "RequestMethod": "PUT",
      "RequestHeaders": {
        "Accept": "application/xml",
        "Authorization": "Sanitized",
        "traceparent": "00-faa52f91d1715545949d425970c79f40-5f0bc63ae8f7554b-00",
        "User-Agent": [
          "azsdk-net-Storage.Files.Shares/12.7.0-alpha.20210122.1",
          "(.NET 5.0.2; Microsoft Windows 10.0.19042)"
        ],
        "x-ms-client-request-id": "f1228790-0213-31c9-acfa-a266a8a66d85",
        "x-ms-content-length": "1048576",
        "x-ms-date": "Fri, 22 Jan 2021 18:37:08 GMT",
        "x-ms-file-attributes": "None",
        "x-ms-file-creation-time": "Now",
        "x-ms-file-last-write-time": "Now",
        "x-ms-file-permission": "Inherit",
        "x-ms-return-client-request-id": "true",
        "x-ms-type": "file",
        "x-ms-version": "2020-06-12"
      },
      "RequestBody": null,
      "StatusCode": 201,
      "ResponseHeaders": {
        "Content-Length": "0",
        "Date": "Fri, 22 Jan 2021 18:37:09 GMT",
        "ETag": "\u00220x8D8BF04BA4AD7C2\u0022",
        "Last-Modified": "Fri, 22 Jan 2021 18:37:09 GMT",
        "Server": [
          "Windows-Azure-File/1.0",
          "Microsoft-HTTPAPI/2.0"
        ],
        "x-ms-client-request-id": "f1228790-0213-31c9-acfa-a266a8a66d85",
        "x-ms-file-attributes": "Archive",
        "x-ms-file-change-time": "2021-01-22T18:37:09.9166658Z",
        "x-ms-file-creation-time": "2021-01-22T18:37:09.9166658Z",
        "x-ms-file-id": "11529285414812647424",
        "x-ms-file-last-write-time": "2021-01-22T18:37:09.9166658Z",
        "x-ms-file-parent-id": "13835128424026341376",
        "x-ms-file-permission-key": "4010187179898695473*11459378189709739967",
        "x-ms-request-id": "ef7b2ba2-b01a-0053-7ded-f0f9f6000000",
        "x-ms-request-server-encrypted": "true",
        "x-ms-version": "2020-06-12"
      },
      "ResponseBody": []
    },
    {
      "RequestUri": "https://seanmcccanary3.file.core.windows.net/test-share-f201dd55-739b-7b48-2147-a322332f56f1?restype=share",
      "RequestMethod": "PUT",
      "RequestHeaders": {
        "Accept": "application/xml",
        "Authorization": "Sanitized",
        "traceparent": "00-ecba01d97a3a3a4eb3e30a8ad8723e15-f9fb4e82ce4dc144-00",
        "User-Agent": [
          "azsdk-net-Storage.Files.Shares/12.7.0-alpha.20210122.1",
          "(.NET 5.0.2; Microsoft Windows 10.0.19042)"
        ],
        "x-ms-client-request-id": "a275fc82-e234-1c12-3fa7-d0cc5fa6fd7c",
        "x-ms-date": "Fri, 22 Jan 2021 18:37:08 GMT",
        "x-ms-return-client-request-id": "true",
        "x-ms-version": "2020-06-12"
      },
      "RequestBody": null,
      "StatusCode": 201,
      "ResponseHeaders": {
        "Content-Length": "0",
        "Date": "Fri, 22 Jan 2021 18:37:10 GMT",
        "ETag": "\u00220x8D8BF04BA750A58\u0022",
        "Last-Modified": "Fri, 22 Jan 2021 18:37:10 GMT",
        "Server": [
          "Windows-Azure-File/1.0",
          "Microsoft-HTTPAPI/2.0"
        ],
        "x-ms-client-request-id": "a275fc82-e234-1c12-3fa7-d0cc5fa6fd7c",
<<<<<<< HEAD
        "x-ms-request-id": "c644b094-d01a-003a-1c5f-3f57d8000000",
        "x-ms-version": "2020-06-12"
=======
        "x-ms-request-id": "3b2f074b-501a-005b-3eed-f0e3f9000000",
        "x-ms-version": "2020-04-08"
>>>>>>> ac24a13f
      },
      "ResponseBody": []
    },
    {
      "RequestUri": "https://seanmcccanary3.file.core.windows.net/test-share-f201dd55-739b-7b48-2147-a322332f56f1/test-directory-ba8bb1a4-4a92-2197-54cf-1c242cff2d9a?restype=directory",
      "RequestMethod": "PUT",
      "RequestHeaders": {
        "Accept": "application/xml",
        "Authorization": "Sanitized",
        "traceparent": "00-8f34a1b276cb4146aa4b0cc34d5ca2a0-34296bd46e860746-00",
        "User-Agent": [
          "azsdk-net-Storage.Files.Shares/12.7.0-alpha.20210122.1",
          "(.NET 5.0.2; Microsoft Windows 10.0.19042)"
        ],
        "x-ms-client-request-id": "9ca4ca79-28fb-38fe-6454-4d65c6eef03f",
        "x-ms-date": "Fri, 22 Jan 2021 18:37:08 GMT",
        "x-ms-file-attributes": "None",
        "x-ms-file-creation-time": "Now",
        "x-ms-file-last-write-time": "Now",
        "x-ms-file-permission": "Inherit",
        "x-ms-return-client-request-id": "true",
        "x-ms-version": "2020-06-12"
      },
      "RequestBody": null,
      "StatusCode": 201,
      "ResponseHeaders": {
        "Content-Length": "0",
        "Date": "Fri, 22 Jan 2021 18:37:10 GMT",
        "ETag": "\u00220x8D8BF04BA7E4D2F\u0022",
        "Last-Modified": "Fri, 22 Jan 2021 18:37:10 GMT",
        "Server": [
          "Windows-Azure-File/1.0",
          "Microsoft-HTTPAPI/2.0"
        ],
        "x-ms-client-request-id": "9ca4ca79-28fb-38fe-6454-4d65c6eef03f",
        "x-ms-file-attributes": "Directory",
        "x-ms-file-change-time": "2021-01-22T18:37:10.2539055Z",
        "x-ms-file-creation-time": "2021-01-22T18:37:10.2539055Z",
        "x-ms-file-id": "13835128424026341376",
        "x-ms-file-last-write-time": "2021-01-22T18:37:10.2539055Z",
        "x-ms-file-parent-id": "0",
        "x-ms-file-permission-key": "17860367565182308406*11459378189709739967",
        "x-ms-request-id": "3b2f074e-501a-005b-3fed-f0e3f9000000",
        "x-ms-request-server-encrypted": "true",
        "x-ms-version": "2020-06-12"
      },
      "ResponseBody": []
    },
    {
      "RequestUri": "https://seanmcccanary3.file.core.windows.net/test-share-f201dd55-739b-7b48-2147-a322332f56f1/test-directory-ba8bb1a4-4a92-2197-54cf-1c242cff2d9a/test-file-4d683679-c606-f0c2-f594-df9b664fbe98",
      "RequestMethod": "PUT",
      "RequestHeaders": {
        "Accept": "application/xml",
        "Authorization": "Sanitized",
        "traceparent": "00-0c7aef7d0b656c479633c297a49af694-6c88b64ea9f7b14a-00",
        "User-Agent": [
          "azsdk-net-Storage.Files.Shares/12.7.0-alpha.20210122.1",
          "(.NET 5.0.2; Microsoft Windows 10.0.19042)"
        ],
        "x-ms-client-request-id": "2dcda506-8553-b328-08b4-a7664963d215",
        "x-ms-content-length": "1048576",
        "x-ms-date": "Fri, 22 Jan 2021 18:37:08 GMT",
        "x-ms-file-attributes": "None",
        "x-ms-file-creation-time": "Now",
        "x-ms-file-last-write-time": "Now",
        "x-ms-file-permission": "Inherit",
        "x-ms-return-client-request-id": "true",
        "x-ms-type": "file",
        "x-ms-version": "2020-06-12"
      },
      "RequestBody": null,
      "StatusCode": 201,
      "ResponseHeaders": {
        "Content-Length": "0",
        "Date": "Fri, 22 Jan 2021 18:37:10 GMT",
        "ETag": "\u00220x8D8BF04BA86DA3D\u0022",
        "Last-Modified": "Fri, 22 Jan 2021 18:37:10 GMT",
        "Server": [
          "Windows-Azure-File/1.0",
          "Microsoft-HTTPAPI/2.0"
        ],
        "x-ms-client-request-id": "2dcda506-8553-b328-08b4-a7664963d215",
        "x-ms-file-attributes": "Archive",
        "x-ms-file-change-time": "2021-01-22T18:37:10.3099453Z",
        "x-ms-file-creation-time": "2021-01-22T18:37:10.3099453Z",
        "x-ms-file-id": "11529285414812647424",
        "x-ms-file-last-write-time": "2021-01-22T18:37:10.3099453Z",
        "x-ms-file-parent-id": "13835128424026341376",
        "x-ms-file-permission-key": "4010187179898695473*11459378189709739967",
        "x-ms-request-id": "3b2f0750-501a-005b-40ed-f0e3f9000000",
        "x-ms-request-server-encrypted": "true",
        "x-ms-version": "2020-06-12"
      },
      "ResponseBody": []
    },
    {
      "RequestUri": "https://seanmcccanary3.file.core.windows.net/test-share-b1f7c676-13b5-3c88-f9b4-e89f5d2dd1e5/test-directory-170983cf-f846-676c-f2f6-128f00e6dddd/test-\u0192\u00A1\u00A3\u20AC\u203D%253A-764f0a39-8343-17b2-32a0-68df4ee6f4b4?comp=range",
      "RequestMethod": "PUT",
      "RequestHeaders": {
        "Accept": "application/xml",
        "Authorization": "Sanitized",
        "Content-Length": "1024",
        "Content-Type": "application/octet-stream",
        "traceparent": "00-c46d7a744b6099478de3cbfc421527ae-78de84010ef9dd4f-00",
        "User-Agent": [
          "azsdk-net-Storage.Files.Shares/12.7.0-alpha.20210122.1",
          "(.NET 5.0.2; Microsoft Windows 10.0.19042)"
        ],
        "x-ms-client-request-id": "2caddf5e-11cf-62b4-5d83-569e21b2e6b8",
        "x-ms-date": "Fri, 22 Jan 2021 18:37:09 GMT",
        "x-ms-range": "bytes=0-1023",
        "x-ms-return-client-request-id": "true",
        "x-ms-version": "2020-06-12",
        "x-ms-write": "update"
      },
      "RequestBody": "lbVp2kOO4\u002BmXLDqe81yJnmPxlMCCkUR2w/dZp\u002Bg48q\u002BWvdCw7FaqeMLkliZLir\u002BrKgkDV84RkgRw8xZLNDsAXjqKBzWL2LEMRxv\u002BnfseKjk3rn3fNJrghCrLQPlAXkSG4zfswIKKIFFX9xCzEvUJUsndE4a\u002BISmfqoMKv5i4y\u002BjXeLnDMWm2rY0riD2KLXE1wu4vY0q\u002Bx8INTBb/f2C5nisn25o7RSBfJ2b4k5nsFXwR1f2piGidGLD3tuRTti0tcekSYlHW\u002BnzN0DzjxjQpITeZ7qpiDxXCicLqRI87DHA5yiGv2bMrOtqA3LgsuVJ7zZStuciDymLTT9iO7LbskcTLqvsTeUeEbrPQ4jJdlc9wb3b6jlKntv\u002B\u002B3InanE4kk0vzYA9XZ1NNKUoVsugvdrkIHnw/8QNxI/T8VZ29qdJkq07naTXAGAcirWQHkgMWj2bP0X3S5KFHgT0aWxK2j394sAeaRwyESAV0HUSeapDx5cU37dhUksesoOf3pr31bB3kjuL7fEdZSoh3XcZdqResKHVMfqGnIx0/7qckjaFIf7Emuduu9Wh\u002B3aJP3TUATvfQS31HqO17PWrFvI6gNb3nL90VNu87/jINzqH/V0bnP5\u002BwVEEjANfDqntw6Tna3qjkaK1Y6hcHlExLOtlMfOYk3Xzu7\u002BF8wy8FUoxzyxX4M/D5Gu6Yj1SHqL/02MX9di2VTAu96\u002B7GaKV\u002BUpeLlMg3UgfpU2L3i00nZkchh\u002BppB9te3X8JO0cCMrFJGjy8/BT2vYW\u002BFCPKncC9lYSnpeG6FEq8LLZJLhe/5iGxrnERamoyKspkq/O4kz\u002B\u002BS6XCW4zQjgXyAM9erY5u/i0CGe9PrCoZdHoXVWlXBJl2iuJx/IuU4R9rHmqb1H079qzFtXpQb557qeYSuDicmvw25yKs/AGibjjQ443AfqD821\u002B8kk4eJhtD9lOlgSjmz4RuZexbjvmqIkdCf4wQuypGFdzZ3wetF8EHaAau/OwP6RMJURmzoU1lEW8H3KaOMzopX2xLDe98wE0qUyby/CZbMpZ4B2kRknOPc82XpjsbeDXLhZ2AxNsjjJHLiU0mcxVJq6oPFSvRF834u5oi5BoSD9vxJneI2m66VHvYRQgmaf\u002B4TvqRC2IJ\u002Bm3QiAhAAad2uXlyNUydwdE7VcGw\u002BdLE0VKaaZYggAN45ywKuFJleVPTYYuOszOzG40pVbahWACbC7a2ppcQVjh1\u002Bk0fkwh\u002B1ttt3ZdGNR4e504J9ytN1o4rb6ycrtO7wgtTGLnlk4iEqn7bM3toVNaXmL5JB14NKCO\u002B9CRc4SgHshqM8xxlOFPGhUytcqITwhrWBBUVcbusRvCVJ59kJ8hW04Fh3GG5Mg==",
      "StatusCode": 201,
      "ResponseHeaders": {
        "Content-Length": "0",
        "Content-MD5": "xanNpo4hpX0iDrKwPpfWgg==",
        "Date": "Fri, 22 Jan 2021 18:37:10 GMT",
        "ETag": "\u00220x8D8BF04BA9003A8\u0022",
        "Last-Modified": "Fri, 22 Jan 2021 18:37:10 GMT",
        "Server": [
          "Windows-Azure-File/1.0",
          "Microsoft-HTTPAPI/2.0"
        ],
        "x-ms-client-request-id": "2caddf5e-11cf-62b4-5d83-569e21b2e6b8",
        "x-ms-request-id": "ef7b2bab-b01a-0053-06ed-f0f9f6000000",
        "x-ms-request-server-encrypted": "true",
        "x-ms-version": "2020-06-12"
      },
      "ResponseBody": []
    },
    {
      "RequestUri": "https://seanmcccanary3.file.core.windows.net/test-share-f201dd55-739b-7b48-2147-a322332f56f1/test-directory-ba8bb1a4-4a92-2197-54cf-1c242cff2d9a/test-file-4d683679-c606-f0c2-f594-df9b664fbe98",
      "RequestMethod": "PUT",
      "RequestHeaders": {
        "Accept": "application/xml",
        "Authorization": "Sanitized",
        "traceparent": "00-fbba27cabc2e704590a864b413c866e3-8b318a88c87ad440-00",
        "User-Agent": [
          "azsdk-net-Storage.Files.Shares/12.7.0-alpha.20210122.1",
          "(.NET 5.0.2; Microsoft Windows 10.0.19042)"
        ],
        "x-ms-client-request-id": "fc0240e1-8db4-4e63-b620-238f08175ff9",
        "x-ms-copy-source": "https://seanmcccanary3.file.core.windows.net/test-share-b1f7c676-13b5-3c88-f9b4-e89f5d2dd1e5/test-directory-170983cf-f846-676c-f2f6-128f00e6dddd/test-\u0192\u00A1\u00A3\u20AC\u203D%253A-764f0a39-8343-17b2-32a0-68df4ee6f4b4",
        "x-ms-date": "Fri, 22 Jan 2021 18:37:09 GMT",
        "x-ms-return-client-request-id": "true",
        "x-ms-version": "2020-06-12"
      },
      "RequestBody": null,
      "StatusCode": 202,
      "ResponseHeaders": {
        "Content-Length": "0",
        "Date": "Fri, 22 Jan 2021 18:37:10 GMT",
        "ETag": "\u00220x8D8BF04BAA19312\u0022",
        "Last-Modified": "Fri, 22 Jan 2021 18:37:10 GMT",
        "Server": [
          "Windows-Azure-File/1.0",
          "Microsoft-HTTPAPI/2.0"
        ],
        "x-ms-client-request-id": "fc0240e1-8db4-4e63-b620-238f08175ff9",
        "x-ms-copy-id": "11cf8f3c-5398-4ad1-8a7f-6f0e619e2bef",
        "x-ms-copy-status": "success",
<<<<<<< HEAD
        "x-ms-request-id": "c644b09a-d01a-003a-1f5f-3f57d8000000",
        "x-ms-version": "2020-06-12"
=======
        "x-ms-request-id": "3b2f0751-501a-005b-41ed-f0e3f9000000",
        "x-ms-version": "2020-04-08"
>>>>>>> ac24a13f
      },
      "ResponseBody": []
    },
    {
      "RequestUri": "https://seanmcccanary3.file.core.windows.net/test-share-f201dd55-739b-7b48-2147-a322332f56f1?restype=share",
      "RequestMethod": "DELETE",
      "RequestHeaders": {
        "Accept": "application/xml",
        "Authorization": "Sanitized",
        "traceparent": "00-f4fc07ee3e0a62448757f26c5bba1df1-74f8698fb1eba644-00",
        "User-Agent": [
          "azsdk-net-Storage.Files.Shares/12.7.0-alpha.20210122.1",
          "(.NET 5.0.2; Microsoft Windows 10.0.19042)"
        ],
        "x-ms-client-request-id": "e1bc1397-e9af-8f03-6e67-f4cd160add23",
        "x-ms-date": "Fri, 22 Jan 2021 18:37:09 GMT",
        "x-ms-delete-snapshots": "include",
        "x-ms-return-client-request-id": "true",
        "x-ms-version": "2020-06-12"
      },
      "RequestBody": null,
      "StatusCode": 202,
      "ResponseHeaders": {
        "Content-Length": "0",
        "Date": "Fri, 22 Jan 2021 18:37:10 GMT",
        "Server": [
          "Windows-Azure-File/1.0",
          "Microsoft-HTTPAPI/2.0"
        ],
        "x-ms-client-request-id": "e1bc1397-e9af-8f03-6e67-f4cd160add23",
<<<<<<< HEAD
        "x-ms-request-id": "c644b09e-d01a-003a-225f-3f57d8000000",
        "x-ms-version": "2020-06-12"
=======
        "x-ms-request-id": "3b2f0753-501a-005b-42ed-f0e3f9000000",
        "x-ms-version": "2020-04-08"
>>>>>>> ac24a13f
      },
      "ResponseBody": []
    },
    {
      "RequestUri": "https://seanmcccanary3.file.core.windows.net/test-share-b1f7c676-13b5-3c88-f9b4-e89f5d2dd1e5?restype=share",
      "RequestMethod": "DELETE",
      "RequestHeaders": {
        "Accept": "application/xml",
        "Authorization": "Sanitized",
        "traceparent": "00-91fad47df56c6a449aaa8cefcdafbae3-8e2ebe2c49654949-00",
        "User-Agent": [
          "azsdk-net-Storage.Files.Shares/12.7.0-alpha.20210122.1",
          "(.NET 5.0.2; Microsoft Windows 10.0.19042)"
        ],
        "x-ms-client-request-id": "f5f76818-7e5a-6049-4eda-9df553840e3b",
        "x-ms-date": "Fri, 22 Jan 2021 18:37:09 GMT",
        "x-ms-delete-snapshots": "include",
        "x-ms-return-client-request-id": "true",
        "x-ms-version": "2020-06-12"
      },
      "RequestBody": null,
      "StatusCode": 202,
      "ResponseHeaders": {
        "Content-Length": "0",
        "Date": "Fri, 22 Jan 2021 18:37:10 GMT",
        "Server": [
          "Windows-Azure-File/1.0",
          "Microsoft-HTTPAPI/2.0"
        ],
        "x-ms-client-request-id": "f5f76818-7e5a-6049-4eda-9df553840e3b",
<<<<<<< HEAD
        "x-ms-request-id": "e2c41384-201a-0011-6d5f-3fd714000000",
        "x-ms-version": "2020-06-12"
=======
        "x-ms-request-id": "ef7b2bb0-b01a-0053-0bed-f0f9f6000000",
        "x-ms-version": "2020-04-08"
>>>>>>> ac24a13f
      },
      "ResponseBody": []
    }
  ],
  "Variables": {
    "RandomSeed": "370160778",
    "Storage_TestConfigDefault": "ProductionTenant\nseanmcccanary3\nU2FuaXRpemVk\nhttps://seanmcccanary3.blob.core.windows.net\nhttps://seanmcccanary3.file.core.windows.net\nhttps://seanmcccanary3.queue.core.windows.net\nhttps://seanmcccanary3.table.core.windows.net\n\n\n\n\nhttps://seanmcccanary3-secondary.blob.core.windows.net\nhttps://seanmcccanary3-secondary.file.core.windows.net\nhttps://seanmcccanary3-secondary.queue.core.windows.net\nhttps://seanmcccanary3-secondary.table.core.windows.net\n\nSanitized\n\n\nCloud\nBlobEndpoint=https://seanmcccanary3.blob.core.windows.net/;QueueEndpoint=https://seanmcccanary3.queue.core.windows.net/;FileEndpoint=https://seanmcccanary3.file.core.windows.net/;BlobSecondaryEndpoint=https://seanmcccanary3-secondary.blob.core.windows.net/;QueueSecondaryEndpoint=https://seanmcccanary3-secondary.queue.core.windows.net/;FileSecondaryEndpoint=https://seanmcccanary3-secondary.file.core.windows.net/;AccountName=seanmcccanary3;AccountKey=Kg==;\nseanscope1"
  }
}<|MERGE_RESOLUTION|>--- conflicted
+++ resolved
@@ -1,56 +1,51 @@
 {
   "Entries": [
     {
-      "RequestUri": "https://seanmcccanary3.file.core.windows.net/test-share-b1f7c676-13b5-3c88-f9b4-e89f5d2dd1e5?restype=share",
-      "RequestMethod": "PUT",
-      "RequestHeaders": {
-        "Accept": "application/xml",
-        "Authorization": "Sanitized",
-        "traceparent": "00-7391ffb5e371b143964525e3bf28ac8d-88995a060f02ca49-00",
-        "User-Agent": [
-          "azsdk-net-Storage.Files.Shares/12.7.0-alpha.20210122.1",
-          "(.NET 5.0.2; Microsoft Windows 10.0.19042)"
-        ],
-        "x-ms-client-request-id": "8d1793ce-bd9a-25a0-8212-7c8f9a13ba04",
-        "x-ms-date": "Fri, 22 Jan 2021 18:37:08 GMT",
-        "x-ms-return-client-request-id": "true",
-        "x-ms-version": "2020-06-12"
-      },
-      "RequestBody": null,
-      "StatusCode": 201,
-      "ResponseHeaders": {
-        "Content-Length": "0",
-        "Date": "Fri, 22 Jan 2021 18:37:09 GMT",
-        "ETag": "\u00220x8D8BF04BA2AD9A0\u0022",
-        "Last-Modified": "Fri, 22 Jan 2021 18:37:09 GMT",
-        "Server": [
-          "Windows-Azure-File/1.0",
-          "Microsoft-HTTPAPI/2.0"
-        ],
-        "x-ms-client-request-id": "8d1793ce-bd9a-25a0-8212-7c8f9a13ba04",
-<<<<<<< HEAD
-        "x-ms-request-id": "e2c4137c-201a-0011-695f-3fd714000000",
-        "x-ms-version": "2020-06-12"
-=======
-        "x-ms-request-id": "ef7b2b9c-b01a-0053-79ed-f0f9f6000000",
-        "x-ms-version": "2020-04-08"
->>>>>>> ac24a13f
-      },
-      "ResponseBody": []
-    },
-    {
-      "RequestUri": "https://seanmcccanary3.file.core.windows.net/test-share-b1f7c676-13b5-3c88-f9b4-e89f5d2dd1e5/test-directory-170983cf-f846-676c-f2f6-128f00e6dddd?restype=directory",
-      "RequestMethod": "PUT",
-      "RequestHeaders": {
-        "Accept": "application/xml",
-        "Authorization": "Sanitized",
-        "traceparent": "00-3a6c741d0826ec4699389f35f6849897-48234ced23ba0144-00",
-        "User-Agent": [
-          "azsdk-net-Storage.Files.Shares/12.7.0-alpha.20210122.1",
-          "(.NET 5.0.2; Microsoft Windows 10.0.19042)"
-        ],
-        "x-ms-client-request-id": "dbd20e6c-b513-d5fb-27af-9ba4aa11259c",
-        "x-ms-date": "Fri, 22 Jan 2021 18:37:08 GMT",
+      "RequestUri": "https://seanmcccanary3.file.core.windows.net/test-share-978fc395-25cc-9f83-0d67-cc0a698dba60?restype=share",
+      "RequestMethod": "PUT",
+      "RequestHeaders": {
+        "Accept": "application/xml",
+        "Authorization": "Sanitized",
+        "traceparent": "00-e0097ceee3e7324fb863fd5bb1e38b06-c9c7ff2e753d5640-00",
+        "User-Agent": [
+          "azsdk-net-Storage.Files.Shares/12.7.0-alpha.20210126.1",
+          "(.NET 5.0.2; Microsoft Windows 10.0.19042)"
+        ],
+        "x-ms-client-request-id": "7dc70772-eb80-f7f0-8391-636ef0139d78",
+        "x-ms-date": "Tue, 26 Jan 2021 19:31:05 GMT",
+        "x-ms-return-client-request-id": "true",
+        "x-ms-version": "2020-06-12"
+      },
+      "RequestBody": null,
+      "StatusCode": 201,
+      "ResponseHeaders": {
+        "Content-Length": "0",
+        "Date": "Tue, 26 Jan 2021 19:31:03 GMT",
+        "ETag": "\u00220x8D8C230EBEE7EC4\u0022",
+        "Last-Modified": "Tue, 26 Jan 2021 19:31:04 GMT",
+        "Server": [
+          "Windows-Azure-File/1.0",
+          "Microsoft-HTTPAPI/2.0"
+        ],
+        "x-ms-client-request-id": "7dc70772-eb80-f7f0-8391-636ef0139d78",
+        "x-ms-request-id": "83a33c05-101a-0038-1a19-f47e02000000",
+        "x-ms-version": "2020-06-12"
+      },
+      "ResponseBody": []
+    },
+    {
+      "RequestUri": "https://seanmcccanary3.file.core.windows.net/test-share-978fc395-25cc-9f83-0d67-cc0a698dba60/test-directory-412a0937-1227-5167-a8ca-4bc37a1015d1?restype=directory",
+      "RequestMethod": "PUT",
+      "RequestHeaders": {
+        "Accept": "application/xml",
+        "Authorization": "Sanitized",
+        "traceparent": "00-59279f06bec3144c96f299eed74c98c6-c9e57ad41ac0864e-00",
+        "User-Agent": [
+          "azsdk-net-Storage.Files.Shares/12.7.0-alpha.20210126.1",
+          "(.NET 5.0.2; Microsoft Windows 10.0.19042)"
+        ],
+        "x-ms-client-request-id": "803b326a-5611-5fcd-9f75-d5b6a02c7c72",
+        "x-ms-date": "Tue, 26 Jan 2021 19:31:05 GMT",
         "x-ms-file-attributes": "None",
         "x-ms-file-creation-time": "Now",
         "x-ms-file-last-write-time": "Now",
@@ -62,41 +57,41 @@
       "StatusCode": 201,
       "ResponseHeaders": {
         "Content-Length": "0",
-        "Date": "Fri, 22 Jan 2021 18:37:09 GMT",
-        "ETag": "\u00220x8D8BF04BA396F72\u0022",
-        "Last-Modified": "Fri, 22 Jan 2021 18:37:09 GMT",
-        "Server": [
-          "Windows-Azure-File/1.0",
-          "Microsoft-HTTPAPI/2.0"
-        ],
-        "x-ms-client-request-id": "dbd20e6c-b513-d5fb-27af-9ba4aa11259c",
+        "Date": "Tue, 26 Jan 2021 19:31:04 GMT",
+        "ETag": "\u00220x8D8C230EBF98E3E\u0022",
+        "Last-Modified": "Tue, 26 Jan 2021 19:31:04 GMT",
+        "Server": [
+          "Windows-Azure-File/1.0",
+          "Microsoft-HTTPAPI/2.0"
+        ],
+        "x-ms-client-request-id": "803b326a-5611-5fcd-9f75-d5b6a02c7c72",
         "x-ms-file-attributes": "Directory",
-        "x-ms-file-change-time": "2021-01-22T18:37:09.8025842Z",
-        "x-ms-file-creation-time": "2021-01-22T18:37:09.8025842Z",
+        "x-ms-file-change-time": "2021-01-26T19:31:04.6144574Z",
+        "x-ms-file-creation-time": "2021-01-26T19:31:04.6144574Z",
         "x-ms-file-id": "13835128424026341376",
-        "x-ms-file-last-write-time": "2021-01-22T18:37:09.8025842Z",
+        "x-ms-file-last-write-time": "2021-01-26T19:31:04.6144574Z",
         "x-ms-file-parent-id": "0",
         "x-ms-file-permission-key": "17860367565182308406*11459378189709739967",
-        "x-ms-request-id": "ef7b2ba0-b01a-0053-7bed-f0f9f6000000",
-        "x-ms-request-server-encrypted": "true",
-        "x-ms-version": "2020-06-12"
-      },
-      "ResponseBody": []
-    },
-    {
-      "RequestUri": "https://seanmcccanary3.file.core.windows.net/test-share-b1f7c676-13b5-3c88-f9b4-e89f5d2dd1e5/test-directory-170983cf-f846-676c-f2f6-128f00e6dddd/test-\u0192\u00A1\u00A3\u20AC\u203D%253A-764f0a39-8343-17b2-32a0-68df4ee6f4b4",
-      "RequestMethod": "PUT",
-      "RequestHeaders": {
-        "Accept": "application/xml",
-        "Authorization": "Sanitized",
-        "traceparent": "00-faa52f91d1715545949d425970c79f40-5f0bc63ae8f7554b-00",
-        "User-Agent": [
-          "azsdk-net-Storage.Files.Shares/12.7.0-alpha.20210122.1",
-          "(.NET 5.0.2; Microsoft Windows 10.0.19042)"
-        ],
-        "x-ms-client-request-id": "f1228790-0213-31c9-acfa-a266a8a66d85",
+        "x-ms-request-id": "83a33c08-101a-0038-1b19-f47e02000000",
+        "x-ms-request-server-encrypted": "true",
+        "x-ms-version": "2020-06-12"
+      },
+      "ResponseBody": []
+    },
+    {
+      "RequestUri": "https://seanmcccanary3.file.core.windows.net/test-share-978fc395-25cc-9f83-0d67-cc0a698dba60/test-directory-412a0937-1227-5167-a8ca-4bc37a1015d1/test-\u0192\u00A1\u00A3\u20AC\u203D%253A-7131071c-bdd6-071d-06f1-6a7c755da769",
+      "RequestMethod": "PUT",
+      "RequestHeaders": {
+        "Accept": "application/xml",
+        "Authorization": "Sanitized",
+        "traceparent": "00-918ab4131d7a1044aa8d08cb22b21710-4b7987940294c840-00",
+        "User-Agent": [
+          "azsdk-net-Storage.Files.Shares/12.7.0-alpha.20210126.1",
+          "(.NET 5.0.2; Microsoft Windows 10.0.19042)"
+        ],
+        "x-ms-client-request-id": "485813f6-94d4-78c0-0b38-c2506729c518",
         "x-ms-content-length": "1048576",
-        "x-ms-date": "Fri, 22 Jan 2021 18:37:08 GMT",
+        "x-ms-date": "Tue, 26 Jan 2021 19:31:05 GMT",
         "x-ms-file-attributes": "None",
         "x-ms-file-creation-time": "Now",
         "x-ms-file-last-write-time": "Now",
@@ -109,78 +104,73 @@
       "StatusCode": 201,
       "ResponseHeaders": {
         "Content-Length": "0",
-        "Date": "Fri, 22 Jan 2021 18:37:09 GMT",
-        "ETag": "\u00220x8D8BF04BA4AD7C2\u0022",
-        "Last-Modified": "Fri, 22 Jan 2021 18:37:09 GMT",
-        "Server": [
-          "Windows-Azure-File/1.0",
-          "Microsoft-HTTPAPI/2.0"
-        ],
-        "x-ms-client-request-id": "f1228790-0213-31c9-acfa-a266a8a66d85",
+        "Date": "Tue, 26 Jan 2021 19:31:04 GMT",
+        "ETag": "\u00220x8D8C230EC032CFD\u0022",
+        "Last-Modified": "Tue, 26 Jan 2021 19:31:04 GMT",
+        "Server": [
+          "Windows-Azure-File/1.0",
+          "Microsoft-HTTPAPI/2.0"
+        ],
+        "x-ms-client-request-id": "485813f6-94d4-78c0-0b38-c2506729c518",
         "x-ms-file-attributes": "Archive",
-        "x-ms-file-change-time": "2021-01-22T18:37:09.9166658Z",
-        "x-ms-file-creation-time": "2021-01-22T18:37:09.9166658Z",
+        "x-ms-file-change-time": "2021-01-26T19:31:04.6775037Z",
+        "x-ms-file-creation-time": "2021-01-26T19:31:04.6775037Z",
         "x-ms-file-id": "11529285414812647424",
-        "x-ms-file-last-write-time": "2021-01-22T18:37:09.9166658Z",
+        "x-ms-file-last-write-time": "2021-01-26T19:31:04.6775037Z",
         "x-ms-file-parent-id": "13835128424026341376",
         "x-ms-file-permission-key": "4010187179898695473*11459378189709739967",
-        "x-ms-request-id": "ef7b2ba2-b01a-0053-7ded-f0f9f6000000",
-        "x-ms-request-server-encrypted": "true",
-        "x-ms-version": "2020-06-12"
-      },
-      "ResponseBody": []
-    },
-    {
-      "RequestUri": "https://seanmcccanary3.file.core.windows.net/test-share-f201dd55-739b-7b48-2147-a322332f56f1?restype=share",
-      "RequestMethod": "PUT",
-      "RequestHeaders": {
-        "Accept": "application/xml",
-        "Authorization": "Sanitized",
-        "traceparent": "00-ecba01d97a3a3a4eb3e30a8ad8723e15-f9fb4e82ce4dc144-00",
-        "User-Agent": [
-          "azsdk-net-Storage.Files.Shares/12.7.0-alpha.20210122.1",
-          "(.NET 5.0.2; Microsoft Windows 10.0.19042)"
-        ],
-        "x-ms-client-request-id": "a275fc82-e234-1c12-3fa7-d0cc5fa6fd7c",
-        "x-ms-date": "Fri, 22 Jan 2021 18:37:08 GMT",
-        "x-ms-return-client-request-id": "true",
-        "x-ms-version": "2020-06-12"
-      },
-      "RequestBody": null,
-      "StatusCode": 201,
-      "ResponseHeaders": {
-        "Content-Length": "0",
-        "Date": "Fri, 22 Jan 2021 18:37:10 GMT",
-        "ETag": "\u00220x8D8BF04BA750A58\u0022",
-        "Last-Modified": "Fri, 22 Jan 2021 18:37:10 GMT",
-        "Server": [
-          "Windows-Azure-File/1.0",
-          "Microsoft-HTTPAPI/2.0"
-        ],
-        "x-ms-client-request-id": "a275fc82-e234-1c12-3fa7-d0cc5fa6fd7c",
-<<<<<<< HEAD
-        "x-ms-request-id": "c644b094-d01a-003a-1c5f-3f57d8000000",
-        "x-ms-version": "2020-06-12"
-=======
-        "x-ms-request-id": "3b2f074b-501a-005b-3eed-f0e3f9000000",
-        "x-ms-version": "2020-04-08"
->>>>>>> ac24a13f
-      },
-      "ResponseBody": []
-    },
-    {
-      "RequestUri": "https://seanmcccanary3.file.core.windows.net/test-share-f201dd55-739b-7b48-2147-a322332f56f1/test-directory-ba8bb1a4-4a92-2197-54cf-1c242cff2d9a?restype=directory",
-      "RequestMethod": "PUT",
-      "RequestHeaders": {
-        "Accept": "application/xml",
-        "Authorization": "Sanitized",
-        "traceparent": "00-8f34a1b276cb4146aa4b0cc34d5ca2a0-34296bd46e860746-00",
-        "User-Agent": [
-          "azsdk-net-Storage.Files.Shares/12.7.0-alpha.20210122.1",
-          "(.NET 5.0.2; Microsoft Windows 10.0.19042)"
-        ],
-        "x-ms-client-request-id": "9ca4ca79-28fb-38fe-6454-4d65c6eef03f",
-        "x-ms-date": "Fri, 22 Jan 2021 18:37:08 GMT",
+        "x-ms-request-id": "83a33c0a-101a-0038-1c19-f47e02000000",
+        "x-ms-request-server-encrypted": "true",
+        "x-ms-version": "2020-06-12"
+      },
+      "ResponseBody": []
+    },
+    {
+      "RequestUri": "https://seanmcccanary3.file.core.windows.net/test-share-4df39dc3-bc0d-30bc-7f41-564c59e55da8?restype=share",
+      "RequestMethod": "PUT",
+      "RequestHeaders": {
+        "Accept": "application/xml",
+        "Authorization": "Sanitized",
+        "traceparent": "00-a5576ba119e8984db7de592f3edaaa69-1477b8ec11096c49-00",
+        "User-Agent": [
+          "azsdk-net-Storage.Files.Shares/12.7.0-alpha.20210126.1",
+          "(.NET 5.0.2; Microsoft Windows 10.0.19042)"
+        ],
+        "x-ms-client-request-id": "6424e4ff-2303-3aee-5728-c9933d731e25",
+        "x-ms-date": "Tue, 26 Jan 2021 19:31:05 GMT",
+        "x-ms-return-client-request-id": "true",
+        "x-ms-version": "2020-06-12"
+      },
+      "RequestBody": null,
+      "StatusCode": 201,
+      "ResponseHeaders": {
+        "Content-Length": "0",
+        "Date": "Tue, 26 Jan 2021 19:31:04 GMT",
+        "ETag": "\u00220x8D8C230EC2C3AED\u0022",
+        "Last-Modified": "Tue, 26 Jan 2021 19:31:04 GMT",
+        "Server": [
+          "Windows-Azure-File/1.0",
+          "Microsoft-HTTPAPI/2.0"
+        ],
+        "x-ms-client-request-id": "6424e4ff-2303-3aee-5728-c9933d731e25",
+        "x-ms-request-id": "8094fd0b-101a-0007-6419-f4b6a1000000",
+        "x-ms-version": "2020-06-12"
+      },
+      "ResponseBody": []
+    },
+    {
+      "RequestUri": "https://seanmcccanary3.file.core.windows.net/test-share-4df39dc3-bc0d-30bc-7f41-564c59e55da8/test-directory-8e4b19da-396a-8f44-ff0b-7ce6af78b81c?restype=directory",
+      "RequestMethod": "PUT",
+      "RequestHeaders": {
+        "Accept": "application/xml",
+        "Authorization": "Sanitized",
+        "traceparent": "00-813552a1e098df4a8c8a09ff2cc75edf-8b09f1952b779848-00",
+        "User-Agent": [
+          "azsdk-net-Storage.Files.Shares/12.7.0-alpha.20210126.1",
+          "(.NET 5.0.2; Microsoft Windows 10.0.19042)"
+        ],
+        "x-ms-client-request-id": "5e69e707-0416-c596-a095-64f7a7088ade",
+        "x-ms-date": "Tue, 26 Jan 2021 19:31:05 GMT",
         "x-ms-file-attributes": "None",
         "x-ms-file-creation-time": "Now",
         "x-ms-file-last-write-time": "Now",
@@ -192,41 +182,41 @@
       "StatusCode": 201,
       "ResponseHeaders": {
         "Content-Length": "0",
-        "Date": "Fri, 22 Jan 2021 18:37:10 GMT",
-        "ETag": "\u00220x8D8BF04BA7E4D2F\u0022",
-        "Last-Modified": "Fri, 22 Jan 2021 18:37:10 GMT",
-        "Server": [
-          "Windows-Azure-File/1.0",
-          "Microsoft-HTTPAPI/2.0"
-        ],
-        "x-ms-client-request-id": "9ca4ca79-28fb-38fe-6454-4d65c6eef03f",
+        "Date": "Tue, 26 Jan 2021 19:31:04 GMT",
+        "ETag": "\u00220x8D8C230EC373EB8\u0022",
+        "Last-Modified": "Tue, 26 Jan 2021 19:31:05 GMT",
+        "Server": [
+          "Windows-Azure-File/1.0",
+          "Microsoft-HTTPAPI/2.0"
+        ],
+        "x-ms-client-request-id": "5e69e707-0416-c596-a095-64f7a7088ade",
         "x-ms-file-attributes": "Directory",
-        "x-ms-file-change-time": "2021-01-22T18:37:10.2539055Z",
-        "x-ms-file-creation-time": "2021-01-22T18:37:10.2539055Z",
+        "x-ms-file-change-time": "2021-01-26T19:31:05.0187448Z",
+        "x-ms-file-creation-time": "2021-01-26T19:31:05.0187448Z",
         "x-ms-file-id": "13835128424026341376",
-        "x-ms-file-last-write-time": "2021-01-22T18:37:10.2539055Z",
+        "x-ms-file-last-write-time": "2021-01-26T19:31:05.0187448Z",
         "x-ms-file-parent-id": "0",
         "x-ms-file-permission-key": "17860367565182308406*11459378189709739967",
-        "x-ms-request-id": "3b2f074e-501a-005b-3fed-f0e3f9000000",
-        "x-ms-request-server-encrypted": "true",
-        "x-ms-version": "2020-06-12"
-      },
-      "ResponseBody": []
-    },
-    {
-      "RequestUri": "https://seanmcccanary3.file.core.windows.net/test-share-f201dd55-739b-7b48-2147-a322332f56f1/test-directory-ba8bb1a4-4a92-2197-54cf-1c242cff2d9a/test-file-4d683679-c606-f0c2-f594-df9b664fbe98",
-      "RequestMethod": "PUT",
-      "RequestHeaders": {
-        "Accept": "application/xml",
-        "Authorization": "Sanitized",
-        "traceparent": "00-0c7aef7d0b656c479633c297a49af694-6c88b64ea9f7b14a-00",
-        "User-Agent": [
-          "azsdk-net-Storage.Files.Shares/12.7.0-alpha.20210122.1",
-          "(.NET 5.0.2; Microsoft Windows 10.0.19042)"
-        ],
-        "x-ms-client-request-id": "2dcda506-8553-b328-08b4-a7664963d215",
+        "x-ms-request-id": "8094fd0e-101a-0007-6519-f4b6a1000000",
+        "x-ms-request-server-encrypted": "true",
+        "x-ms-version": "2020-06-12"
+      },
+      "ResponseBody": []
+    },
+    {
+      "RequestUri": "https://seanmcccanary3.file.core.windows.net/test-share-4df39dc3-bc0d-30bc-7f41-564c59e55da8/test-directory-8e4b19da-396a-8f44-ff0b-7ce6af78b81c/test-file-e8e5ac70-a925-e064-746a-a4e4039a24f5",
+      "RequestMethod": "PUT",
+      "RequestHeaders": {
+        "Accept": "application/xml",
+        "Authorization": "Sanitized",
+        "traceparent": "00-fa905eff4ce09042bd16a0dd38ea48cb-aecd00aeee2a9e43-00",
+        "User-Agent": [
+          "azsdk-net-Storage.Files.Shares/12.7.0-alpha.20210126.1",
+          "(.NET 5.0.2; Microsoft Windows 10.0.19042)"
+        ],
+        "x-ms-client-request-id": "be3957fa-c224-5e38-8388-e9ac60b1c206",
         "x-ms-content-length": "1048576",
-        "x-ms-date": "Fri, 22 Jan 2021 18:37:08 GMT",
+        "x-ms-date": "Tue, 26 Jan 2021 19:31:05 GMT",
         "x-ms-file-attributes": "None",
         "x-ms-file-creation-time": "Now",
         "x-ms-file-last-write-time": "Now",
@@ -239,80 +229,80 @@
       "StatusCode": 201,
       "ResponseHeaders": {
         "Content-Length": "0",
-        "Date": "Fri, 22 Jan 2021 18:37:10 GMT",
-        "ETag": "\u00220x8D8BF04BA86DA3D\u0022",
-        "Last-Modified": "Fri, 22 Jan 2021 18:37:10 GMT",
-        "Server": [
-          "Windows-Azure-File/1.0",
-          "Microsoft-HTTPAPI/2.0"
-        ],
-        "x-ms-client-request-id": "2dcda506-8553-b328-08b4-a7664963d215",
+        "Date": "Tue, 26 Jan 2021 19:31:04 GMT",
+        "ETag": "\u00220x8D8C230EC423D46\u0022",
+        "Last-Modified": "Tue, 26 Jan 2021 19:31:05 GMT",
+        "Server": [
+          "Windows-Azure-File/1.0",
+          "Microsoft-HTTPAPI/2.0"
+        ],
+        "x-ms-client-request-id": "be3957fa-c224-5e38-8388-e9ac60b1c206",
         "x-ms-file-attributes": "Archive",
-        "x-ms-file-change-time": "2021-01-22T18:37:10.3099453Z",
-        "x-ms-file-creation-time": "2021-01-22T18:37:10.3099453Z",
+        "x-ms-file-change-time": "2021-01-26T19:31:05.0907974Z",
+        "x-ms-file-creation-time": "2021-01-26T19:31:05.0907974Z",
         "x-ms-file-id": "11529285414812647424",
-        "x-ms-file-last-write-time": "2021-01-22T18:37:10.3099453Z",
+        "x-ms-file-last-write-time": "2021-01-26T19:31:05.0907974Z",
         "x-ms-file-parent-id": "13835128424026341376",
         "x-ms-file-permission-key": "4010187179898695473*11459378189709739967",
-        "x-ms-request-id": "3b2f0750-501a-005b-40ed-f0e3f9000000",
-        "x-ms-request-server-encrypted": "true",
-        "x-ms-version": "2020-06-12"
-      },
-      "ResponseBody": []
-    },
-    {
-      "RequestUri": "https://seanmcccanary3.file.core.windows.net/test-share-b1f7c676-13b5-3c88-f9b4-e89f5d2dd1e5/test-directory-170983cf-f846-676c-f2f6-128f00e6dddd/test-\u0192\u00A1\u00A3\u20AC\u203D%253A-764f0a39-8343-17b2-32a0-68df4ee6f4b4?comp=range",
+        "x-ms-request-id": "8094fd10-101a-0007-6619-f4b6a1000000",
+        "x-ms-request-server-encrypted": "true",
+        "x-ms-version": "2020-06-12"
+      },
+      "ResponseBody": []
+    },
+    {
+      "RequestUri": "https://seanmcccanary3.file.core.windows.net/test-share-978fc395-25cc-9f83-0d67-cc0a698dba60/test-directory-412a0937-1227-5167-a8ca-4bc37a1015d1/test-\u0192\u00A1\u00A3\u20AC\u203D%253A-7131071c-bdd6-071d-06f1-6a7c755da769?comp=range",
       "RequestMethod": "PUT",
       "RequestHeaders": {
         "Accept": "application/xml",
         "Authorization": "Sanitized",
         "Content-Length": "1024",
         "Content-Type": "application/octet-stream",
-        "traceparent": "00-c46d7a744b6099478de3cbfc421527ae-78de84010ef9dd4f-00",
-        "User-Agent": [
-          "azsdk-net-Storage.Files.Shares/12.7.0-alpha.20210122.1",
-          "(.NET 5.0.2; Microsoft Windows 10.0.19042)"
-        ],
-        "x-ms-client-request-id": "2caddf5e-11cf-62b4-5d83-569e21b2e6b8",
-        "x-ms-date": "Fri, 22 Jan 2021 18:37:09 GMT",
+        "traceparent": "00-14f83809e1728e45b3ba2de0940c1fbb-c23782651299a94c-00",
+        "User-Agent": [
+          "azsdk-net-Storage.Files.Shares/12.7.0-alpha.20210126.1",
+          "(.NET 5.0.2; Microsoft Windows 10.0.19042)"
+        ],
+        "x-ms-client-request-id": "52157751-dd00-14e2-9f25-ee038188c259",
+        "x-ms-date": "Tue, 26 Jan 2021 19:31:05 GMT",
         "x-ms-range": "bytes=0-1023",
         "x-ms-return-client-request-id": "true",
         "x-ms-version": "2020-06-12",
         "x-ms-write": "update"
       },
-      "RequestBody": "lbVp2kOO4\u002BmXLDqe81yJnmPxlMCCkUR2w/dZp\u002Bg48q\u002BWvdCw7FaqeMLkliZLir\u002BrKgkDV84RkgRw8xZLNDsAXjqKBzWL2LEMRxv\u002BnfseKjk3rn3fNJrghCrLQPlAXkSG4zfswIKKIFFX9xCzEvUJUsndE4a\u002BISmfqoMKv5i4y\u002BjXeLnDMWm2rY0riD2KLXE1wu4vY0q\u002Bx8INTBb/f2C5nisn25o7RSBfJ2b4k5nsFXwR1f2piGidGLD3tuRTti0tcekSYlHW\u002BnzN0DzjxjQpITeZ7qpiDxXCicLqRI87DHA5yiGv2bMrOtqA3LgsuVJ7zZStuciDymLTT9iO7LbskcTLqvsTeUeEbrPQ4jJdlc9wb3b6jlKntv\u002B\u002B3InanE4kk0vzYA9XZ1NNKUoVsugvdrkIHnw/8QNxI/T8VZ29qdJkq07naTXAGAcirWQHkgMWj2bP0X3S5KFHgT0aWxK2j394sAeaRwyESAV0HUSeapDx5cU37dhUksesoOf3pr31bB3kjuL7fEdZSoh3XcZdqResKHVMfqGnIx0/7qckjaFIf7Emuduu9Wh\u002B3aJP3TUATvfQS31HqO17PWrFvI6gNb3nL90VNu87/jINzqH/V0bnP5\u002BwVEEjANfDqntw6Tna3qjkaK1Y6hcHlExLOtlMfOYk3Xzu7\u002BF8wy8FUoxzyxX4M/D5Gu6Yj1SHqL/02MX9di2VTAu96\u002B7GaKV\u002BUpeLlMg3UgfpU2L3i00nZkchh\u002BppB9te3X8JO0cCMrFJGjy8/BT2vYW\u002BFCPKncC9lYSnpeG6FEq8LLZJLhe/5iGxrnERamoyKspkq/O4kz\u002B\u002BS6XCW4zQjgXyAM9erY5u/i0CGe9PrCoZdHoXVWlXBJl2iuJx/IuU4R9rHmqb1H079qzFtXpQb557qeYSuDicmvw25yKs/AGibjjQ443AfqD821\u002B8kk4eJhtD9lOlgSjmz4RuZexbjvmqIkdCf4wQuypGFdzZ3wetF8EHaAau/OwP6RMJURmzoU1lEW8H3KaOMzopX2xLDe98wE0qUyby/CZbMpZ4B2kRknOPc82XpjsbeDXLhZ2AxNsjjJHLiU0mcxVJq6oPFSvRF834u5oi5BoSD9vxJneI2m66VHvYRQgmaf\u002B4TvqRC2IJ\u002Bm3QiAhAAad2uXlyNUydwdE7VcGw\u002BdLE0VKaaZYggAN45ywKuFJleVPTYYuOszOzG40pVbahWACbC7a2ppcQVjh1\u002Bk0fkwh\u002B1ttt3ZdGNR4e504J9ytN1o4rb6ycrtO7wgtTGLnlk4iEqn7bM3toVNaXmL5JB14NKCO\u002B9CRc4SgHshqM8xxlOFPGhUytcqITwhrWBBUVcbusRvCVJ59kJ8hW04Fh3GG5Mg==",
-      "StatusCode": 201,
-      "ResponseHeaders": {
-        "Content-Length": "0",
-        "Content-MD5": "xanNpo4hpX0iDrKwPpfWgg==",
-        "Date": "Fri, 22 Jan 2021 18:37:10 GMT",
-        "ETag": "\u00220x8D8BF04BA9003A8\u0022",
-        "Last-Modified": "Fri, 22 Jan 2021 18:37:10 GMT",
-        "Server": [
-          "Windows-Azure-File/1.0",
-          "Microsoft-HTTPAPI/2.0"
-        ],
-        "x-ms-client-request-id": "2caddf5e-11cf-62b4-5d83-569e21b2e6b8",
-        "x-ms-request-id": "ef7b2bab-b01a-0053-06ed-f0f9f6000000",
-        "x-ms-request-server-encrypted": "true",
-        "x-ms-version": "2020-06-12"
-      },
-      "ResponseBody": []
-    },
-    {
-      "RequestUri": "https://seanmcccanary3.file.core.windows.net/test-share-f201dd55-739b-7b48-2147-a322332f56f1/test-directory-ba8bb1a4-4a92-2197-54cf-1c242cff2d9a/test-file-4d683679-c606-f0c2-f594-df9b664fbe98",
-      "RequestMethod": "PUT",
-      "RequestHeaders": {
-        "Accept": "application/xml",
-        "Authorization": "Sanitized",
-        "traceparent": "00-fbba27cabc2e704590a864b413c866e3-8b318a88c87ad440-00",
-        "User-Agent": [
-          "azsdk-net-Storage.Files.Shares/12.7.0-alpha.20210122.1",
-          "(.NET 5.0.2; Microsoft Windows 10.0.19042)"
-        ],
-        "x-ms-client-request-id": "fc0240e1-8db4-4e63-b620-238f08175ff9",
-        "x-ms-copy-source": "https://seanmcccanary3.file.core.windows.net/test-share-b1f7c676-13b5-3c88-f9b4-e89f5d2dd1e5/test-directory-170983cf-f846-676c-f2f6-128f00e6dddd/test-\u0192\u00A1\u00A3\u20AC\u203D%253A-764f0a39-8343-17b2-32a0-68df4ee6f4b4",
-        "x-ms-date": "Fri, 22 Jan 2021 18:37:09 GMT",
+      "RequestBody": "cG\u002BWiSnDzhamPSid1ThLxzDC6qxgZtCf5YBEh3BZSA3FzrslF7C4N4gjF\u002BeZmohLPSJ7nccVpQmf9qOof0emTPQb2AZ8Ja\u002BACrIjPE7oBkr3\u002BElN3qtFsCiyhiAND7hBfMvzfcKCzhdy\u002B5IV8mi6tvBYsIb9WG1I1Sfdyp6Pcvv64sCD9YiIdSkx2\u002BIZML6/99AwtF4xQyRdqqeapAR544iXGg\u002BoN8Fo0Dtcy32KL6VpHdLOX76cyJ6bJUrg7dAluPdagRauFr8Ox\u002BQj1Xim0nsCMIcxqoTK\u002B1FxDRJ3h\u002BJrNxOGMK2PuwYTv5fZePMl9FLO3bxJ8w5yj4bEPAmtl0ABuJ5lIKLNc3WAHurt8YJeSxjAqKklIUMFE6Emyn/8ZihX18BUwNSwAWpHyNQjhZ4EZvDx7O\u002BW3JZaYA0Apqj1g7jClhnBCYtED6c/3llv4Y0CImOOC3k5wfsp\u002BmDGr1rCUUQcYO\u002BFQl1lrd1IVv09635//oREZ3g\u002BidUdlw4qfWBMfYwUUoGefeAGKV2c8Wr97A/iR7DVferM3dcaZ6pOOjB8\u002B9lxKJj94ICkPj0bophqIKv/SDavdgChR3WphBY1t\u002B4sH/WQjMN25WYwMT6tsDo\u002Br0f/TvL6zITZz\u002BEjU1xqbodO7oKi2pPniWPQf0XB9Jc6a9XPNmj8MlJxtrziUpIJxcO3XsK4nNSzF8WPKk0\u002BF9tJ6eeGmzgeUbwvMCTXBDbQxrmBCpbUgs4AGx6jbQgFMp7hmGmqgiqLmQwGiGuw3BOPvmSTvQ1FdWYZhn8ZeuSzKv2F9WvMJkOP9nGJzvpiUD8KFK\u002BkcXWQnCMCkPyqcR4oUl1uKuanwpcgBMecu6ZstjVADmY1D7mI9FlIyZVG5YRTYHyc9CZYY1EXg22t9OB8ltrHaWK380Ok5jaNX/gB2h9DSVoq0MEP56sVHYxM2v94yzO7fnshm204\u002BA7wywNYFahNaquFUsUZuIG3otW3WAw2FJTFRlujIa3t8dizHxynvAfj/m9U83htosb6avmXgZ8Cubdvk89Mqkn\u002BmGDtZZhlD\u002BbO01qc4SEbV6SVqbezVW84sGVlNyg4llMlVVoXgDwtlFoTya5FZdiWVDwqtwCSS0LxtLUzANe9lT0GdozGA9ZoaBRcn4zB80uNzuLrDt9TkwoXJsyH\u002BZSCVTNwP\u002B5Lz1FmwU/sNau2L8FppjH00odes\u002BOBrtwK4W5/2UpYULNcQf\u002BRhUyQZl5eYfcKHVNjjYOrEowLyiB1W\u002BDhbFthXt4ODWUxY0w7zkyFIk3l/8MaHEvGrT4nUHfeHClrrvoC/QIY/A/uMSo3b0RAhqfTj1wcxk8QmrGg5rztU0ci0B9RgyVKzQO0LA==",
+      "StatusCode": 201,
+      "ResponseHeaders": {
+        "Content-Length": "0",
+        "Content-MD5": "6pFz4Ji02RsTT2sFnNSxdQ==",
+        "Date": "Tue, 26 Jan 2021 19:31:05 GMT",
+        "ETag": "\u00220x8D8C230EC4CC676\u0022",
+        "Last-Modified": "Tue, 26 Jan 2021 19:31:05 GMT",
+        "Server": [
+          "Windows-Azure-File/1.0",
+          "Microsoft-HTTPAPI/2.0"
+        ],
+        "x-ms-client-request-id": "52157751-dd00-14e2-9f25-ee038188c259",
+        "x-ms-request-id": "8094fd11-101a-0007-6719-f4b6a1000000",
+        "x-ms-request-server-encrypted": "true",
+        "x-ms-version": "2020-06-12"
+      },
+      "ResponseBody": []
+    },
+    {
+      "RequestUri": "https://seanmcccanary3.file.core.windows.net/test-share-4df39dc3-bc0d-30bc-7f41-564c59e55da8/test-directory-8e4b19da-396a-8f44-ff0b-7ce6af78b81c/test-file-e8e5ac70-a925-e064-746a-a4e4039a24f5",
+      "RequestMethod": "PUT",
+      "RequestHeaders": {
+        "Accept": "application/xml",
+        "Authorization": "Sanitized",
+        "traceparent": "00-aeed164fe88b454fb5cbe4e355b1f0fc-ba4f9b078a47314d-00",
+        "User-Agent": [
+          "azsdk-net-Storage.Files.Shares/12.7.0-alpha.20210126.1",
+          "(.NET 5.0.2; Microsoft Windows 10.0.19042)"
+        ],
+        "x-ms-client-request-id": "55f8c290-61ed-0d2b-3e7b-9dd4f9c64e82",
+        "x-ms-copy-source": "https://seanmcccanary3.file.core.windows.net/test-share-978fc395-25cc-9f83-0d67-cc0a698dba60/test-directory-412a0937-1227-5167-a8ca-4bc37a1015d1/test-\u0192\u00A1\u00A3\u20AC\u203D%253A-7131071c-bdd6-071d-06f1-6a7c755da769",
+        "x-ms-date": "Tue, 26 Jan 2021 19:31:06 GMT",
         "x-ms-return-client-request-id": "true",
         "x-ms-version": "2020-06-12"
       },
@@ -320,39 +310,34 @@
       "StatusCode": 202,
       "ResponseHeaders": {
         "Content-Length": "0",
-        "Date": "Fri, 22 Jan 2021 18:37:10 GMT",
-        "ETag": "\u00220x8D8BF04BAA19312\u0022",
-        "Last-Modified": "Fri, 22 Jan 2021 18:37:10 GMT",
-        "Server": [
-          "Windows-Azure-File/1.0",
-          "Microsoft-HTTPAPI/2.0"
-        ],
-        "x-ms-client-request-id": "fc0240e1-8db4-4e63-b620-238f08175ff9",
-        "x-ms-copy-id": "11cf8f3c-5398-4ad1-8a7f-6f0e619e2bef",
+        "Date": "Tue, 26 Jan 2021 19:31:05 GMT",
+        "ETag": "\u00220x8D8C230ECB314FB\u0022",
+        "Last-Modified": "Tue, 26 Jan 2021 19:31:05 GMT",
+        "Server": [
+          "Windows-Azure-File/1.0",
+          "Microsoft-HTTPAPI/2.0"
+        ],
+        "x-ms-client-request-id": "55f8c290-61ed-0d2b-3e7b-9dd4f9c64e82",
+        "x-ms-copy-id": "690d569c-c9c6-409b-9688-6396a2af1b14",
         "x-ms-copy-status": "success",
-<<<<<<< HEAD
-        "x-ms-request-id": "c644b09a-d01a-003a-1f5f-3f57d8000000",
-        "x-ms-version": "2020-06-12"
-=======
-        "x-ms-request-id": "3b2f0751-501a-005b-41ed-f0e3f9000000",
-        "x-ms-version": "2020-04-08"
->>>>>>> ac24a13f
-      },
-      "ResponseBody": []
-    },
-    {
-      "RequestUri": "https://seanmcccanary3.file.core.windows.net/test-share-f201dd55-739b-7b48-2147-a322332f56f1?restype=share",
+        "x-ms-request-id": "8094fd13-101a-0007-6819-f4b6a1000000",
+        "x-ms-version": "2020-06-12"
+      },
+      "ResponseBody": []
+    },
+    {
+      "RequestUri": "https://seanmcccanary3.file.core.windows.net/test-share-4df39dc3-bc0d-30bc-7f41-564c59e55da8?restype=share",
       "RequestMethod": "DELETE",
       "RequestHeaders": {
         "Accept": "application/xml",
         "Authorization": "Sanitized",
-        "traceparent": "00-f4fc07ee3e0a62448757f26c5bba1df1-74f8698fb1eba644-00",
-        "User-Agent": [
-          "azsdk-net-Storage.Files.Shares/12.7.0-alpha.20210122.1",
-          "(.NET 5.0.2; Microsoft Windows 10.0.19042)"
-        ],
-        "x-ms-client-request-id": "e1bc1397-e9af-8f03-6e67-f4cd160add23",
-        "x-ms-date": "Fri, 22 Jan 2021 18:37:09 GMT",
+        "traceparent": "00-70dab2ec35421e48b965163c5dd93852-c0cf73df84dc7f43-00",
+        "User-Agent": [
+          "azsdk-net-Storage.Files.Shares/12.7.0-alpha.20210126.1",
+          "(.NET 5.0.2; Microsoft Windows 10.0.19042)"
+        ],
+        "x-ms-client-request-id": "bf7246ef-6c8f-076b-6e57-af90d6d2062b",
+        "x-ms-date": "Tue, 26 Jan 2021 19:31:06 GMT",
         "x-ms-delete-snapshots": "include",
         "x-ms-return-client-request-id": "true",
         "x-ms-version": "2020-06-12"
@@ -361,35 +346,30 @@
       "StatusCode": 202,
       "ResponseHeaders": {
         "Content-Length": "0",
-        "Date": "Fri, 22 Jan 2021 18:37:10 GMT",
-        "Server": [
-          "Windows-Azure-File/1.0",
-          "Microsoft-HTTPAPI/2.0"
-        ],
-        "x-ms-client-request-id": "e1bc1397-e9af-8f03-6e67-f4cd160add23",
-<<<<<<< HEAD
-        "x-ms-request-id": "c644b09e-d01a-003a-225f-3f57d8000000",
-        "x-ms-version": "2020-06-12"
-=======
-        "x-ms-request-id": "3b2f0753-501a-005b-42ed-f0e3f9000000",
-        "x-ms-version": "2020-04-08"
->>>>>>> ac24a13f
-      },
-      "ResponseBody": []
-    },
-    {
-      "RequestUri": "https://seanmcccanary3.file.core.windows.net/test-share-b1f7c676-13b5-3c88-f9b4-e89f5d2dd1e5?restype=share",
+        "Date": "Tue, 26 Jan 2021 19:31:05 GMT",
+        "Server": [
+          "Windows-Azure-File/1.0",
+          "Microsoft-HTTPAPI/2.0"
+        ],
+        "x-ms-client-request-id": "bf7246ef-6c8f-076b-6e57-af90d6d2062b",
+        "x-ms-request-id": "8094fd14-101a-0007-6919-f4b6a1000000",
+        "x-ms-version": "2020-06-12"
+      },
+      "ResponseBody": []
+    },
+    {
+      "RequestUri": "https://seanmcccanary3.file.core.windows.net/test-share-978fc395-25cc-9f83-0d67-cc0a698dba60?restype=share",
       "RequestMethod": "DELETE",
       "RequestHeaders": {
         "Accept": "application/xml",
         "Authorization": "Sanitized",
-        "traceparent": "00-91fad47df56c6a449aaa8cefcdafbae3-8e2ebe2c49654949-00",
-        "User-Agent": [
-          "azsdk-net-Storage.Files.Shares/12.7.0-alpha.20210122.1",
-          "(.NET 5.0.2; Microsoft Windows 10.0.19042)"
-        ],
-        "x-ms-client-request-id": "f5f76818-7e5a-6049-4eda-9df553840e3b",
-        "x-ms-date": "Fri, 22 Jan 2021 18:37:09 GMT",
+        "traceparent": "00-94efbb0be397f84c964ed4e579882674-016daabfa8b2aa41-00",
+        "User-Agent": [
+          "azsdk-net-Storage.Files.Shares/12.7.0-alpha.20210126.1",
+          "(.NET 5.0.2; Microsoft Windows 10.0.19042)"
+        ],
+        "x-ms-client-request-id": "b2e47fbb-8e54-5df3-08df-dfef54c707fd",
+        "x-ms-date": "Tue, 26 Jan 2021 19:31:06 GMT",
         "x-ms-delete-snapshots": "include",
         "x-ms-return-client-request-id": "true",
         "x-ms-version": "2020-06-12"
@@ -398,25 +378,20 @@
       "StatusCode": 202,
       "ResponseHeaders": {
         "Content-Length": "0",
-        "Date": "Fri, 22 Jan 2021 18:37:10 GMT",
-        "Server": [
-          "Windows-Azure-File/1.0",
-          "Microsoft-HTTPAPI/2.0"
-        ],
-        "x-ms-client-request-id": "f5f76818-7e5a-6049-4eda-9df553840e3b",
-<<<<<<< HEAD
-        "x-ms-request-id": "e2c41384-201a-0011-6d5f-3fd714000000",
-        "x-ms-version": "2020-06-12"
-=======
-        "x-ms-request-id": "ef7b2bb0-b01a-0053-0bed-f0f9f6000000",
-        "x-ms-version": "2020-04-08"
->>>>>>> ac24a13f
+        "Date": "Tue, 26 Jan 2021 19:31:05 GMT",
+        "Server": [
+          "Windows-Azure-File/1.0",
+          "Microsoft-HTTPAPI/2.0"
+        ],
+        "x-ms-client-request-id": "b2e47fbb-8e54-5df3-08df-dfef54c707fd",
+        "x-ms-request-id": "8094fd1f-101a-0007-7319-f4b6a1000000",
+        "x-ms-version": "2020-06-12"
       },
       "ResponseBody": []
     }
   ],
   "Variables": {
-    "RandomSeed": "370160778",
+    "RandomSeed": "1148509748",
     "Storage_TestConfigDefault": "ProductionTenant\nseanmcccanary3\nU2FuaXRpemVk\nhttps://seanmcccanary3.blob.core.windows.net\nhttps://seanmcccanary3.file.core.windows.net\nhttps://seanmcccanary3.queue.core.windows.net\nhttps://seanmcccanary3.table.core.windows.net\n\n\n\n\nhttps://seanmcccanary3-secondary.blob.core.windows.net\nhttps://seanmcccanary3-secondary.file.core.windows.net\nhttps://seanmcccanary3-secondary.queue.core.windows.net\nhttps://seanmcccanary3-secondary.table.core.windows.net\n\nSanitized\n\n\nCloud\nBlobEndpoint=https://seanmcccanary3.blob.core.windows.net/;QueueEndpoint=https://seanmcccanary3.queue.core.windows.net/;FileEndpoint=https://seanmcccanary3.file.core.windows.net/;BlobSecondaryEndpoint=https://seanmcccanary3-secondary.blob.core.windows.net/;QueueSecondaryEndpoint=https://seanmcccanary3-secondary.queue.core.windows.net/;FileSecondaryEndpoint=https://seanmcccanary3-secondary.file.core.windows.net/;AccountName=seanmcccanary3;AccountKey=Kg==;\nseanscope1"
   }
 }