--- conflicted
+++ resolved
@@ -1,88 +1,49 @@
 {
   "Entries": [
     {
-<<<<<<< HEAD
-      "RequestUri": "http://seanstagetest.file.core.windows.net/test-share-8fc44ca0-2da5-ad4d-3b61-c30988a0b741?restype=share",
+      "RequestUri": "http://seanstagetest.file.core.windows.net/test-share-7069a754-6b76-91a8-94c5-1dc9a7a4d08a?restype=share",
       "RequestMethod": "PUT",
       "RequestHeaders": {
         "Authorization": "Sanitized",
-        "traceparent": "00-2f41c116cc5fa747a89850cd1056ee14-36433bfd6be51441-00",
-        "User-Agent": [
-          "azsdk-net-Storage.Files.Shares/12.0.0-dev.20191209.1\u002Bb71b1fa965b15eccfc57e2c7781b8bf85cd4c766",
-          "(.NET Core 4.6.28008.01; Microsoft Windows 10.0.18363 )"
-        ],
-        "x-ms-client-request-id": "62f1bba3-3bb9-c7c5-b420-44b9ff1b671e",
-        "x-ms-date": "Tue, 10 Dec 2019 05:32:39 GMT",
-=======
-      "RequestUri": "http://seanstagetest.file.core.windows.net/test-share-279ff506-ce6f-3c4d-1a00-cfa9a65ac402?restype=share",
+        "traceparent": "00-349283b19b765641b85d35194cad5b68-50a6ed1c57ae6e41-00",
+        "User-Agent": [
+          "azsdk-net-Storage.Files.Shares/12.0.0-dev.20191211.1\u002B899431c003876eb9b26cefd8e8a37e7f27f82ced",
+          "(.NET Core 4.6.28008.01; Microsoft Windows 10.0.18363 )"
+        ],
+        "x-ms-client-request-id": "798dcf98-5365-c0a9-f9ef-75a9dc26d5fa",
+        "x-ms-date": "Wed, 11 Dec 2019 20:39:44 GMT",
+        "x-ms-return-client-request-id": "true",
+        "x-ms-version": "2019-07-07"
+      },
+      "RequestBody": null,
+      "StatusCode": 201,
+      "ResponseHeaders": {
+        "Content-Length": "0",
+        "Date": "Wed, 11 Dec 2019 20:39:44 GMT",
+        "ETag": "\u00220x8D77E7A418D9BDF\u0022",
+        "Last-Modified": "Wed, 11 Dec 2019 20:39:44 GMT",
+        "Server": [
+          "Windows-Azure-File/1.0",
+          "Microsoft-HTTPAPI/2.0"
+        ],
+        "x-ms-client-request-id": "798dcf98-5365-c0a9-f9ef-75a9dc26d5fa",
+        "x-ms-request-id": "ef3e3fac-c01a-0019-4063-b01280000000",
+        "x-ms-version": "2019-07-07"
+      },
+      "ResponseBody": []
+    },
+    {
+      "RequestUri": "http://seanstagetest.file.core.windows.net/test-share-7069a754-6b76-91a8-94c5-1dc9a7a4d08a/test-directory-12a9e77a-a1e8-1f3c-5fb6-fbbc86dc2d4e?restype=directory",
       "RequestMethod": "PUT",
       "RequestHeaders": {
         "Authorization": "Sanitized",
-        "traceparent": "00-697795528f904246ae3d06ad923bee4f-ede851f1bba06d49-00",
-        "User-Agent": [
-          "azsdk-net-Storage.Files.Shares/12.0.0-dev.20191209.1\u002B61bda4d1783b0e05dba0d434ff14b2840726d3b1",
-          "(.NET Core 4.6.28008.01; Microsoft Windows 10.0.18363 )"
-        ],
-        "x-ms-client-request-id": "fe91187d-7d4d-2bc9-b9c5-7fc16f8815a2",
-        "x-ms-date": "Tue, 10 Dec 2019 06:01:09 GMT",
->>>>>>> 1d9822e0
-        "x-ms-return-client-request-id": "true",
-        "x-ms-version": "2019-07-07"
-      },
-      "RequestBody": null,
-      "StatusCode": 201,
-      "ResponseHeaders": {
-        "Content-Length": "0",
-<<<<<<< HEAD
-        "Date": "Tue, 10 Dec 2019 05:32:39 GMT",
-        "ETag": "\u00220x8D77D325F3E5899\u0022",
-        "Last-Modified": "Tue, 10 Dec 2019 05:32:39 GMT",
-=======
-        "Date": "Tue, 10 Dec 2019 06:01:09 GMT",
-        "ETag": "\u00220x8D77D365A8F3A8C\u0022",
-        "Last-Modified": "Tue, 10 Dec 2019 06:01:09 GMT",
->>>>>>> 1d9822e0
-        "Server": [
-          "Windows-Azure-File/1.0",
-          "Microsoft-HTTPAPI/2.0"
-        ],
-<<<<<<< HEAD
-        "x-ms-client-request-id": "62f1bba3-3bb9-c7c5-b420-44b9ff1b671e",
-        "x-ms-request-id": "0cb0097a-501a-0046-361b-afa6bc000000",
-=======
-        "x-ms-client-request-id": "fe91187d-7d4d-2bc9-b9c5-7fc16f8815a2",
-        "x-ms-request-id": "38a4f9da-501a-0034-3c1f-afa1f3000000",
->>>>>>> 1d9822e0
-        "x-ms-version": "2019-07-07"
-      },
-      "ResponseBody": []
-    },
-    {
-<<<<<<< HEAD
-      "RequestUri": "http://seanstagetest.file.core.windows.net/test-share-8fc44ca0-2da5-ad4d-3b61-c30988a0b741/test-directory-5154505e-ad40-733c-8914-74c092ecbd07?restype=directory",
-      "RequestMethod": "PUT",
-      "RequestHeaders": {
-        "Authorization": "Sanitized",
-        "traceparent": "00-9696b57f2d167f468ca22a87480fcd89-bc655ff7def29341-00",
-        "User-Agent": [
-          "azsdk-net-Storage.Files.Shares/12.0.0-dev.20191209.1\u002Bb71b1fa965b15eccfc57e2c7781b8bf85cd4c766",
-          "(.NET Core 4.6.28008.01; Microsoft Windows 10.0.18363 )"
-        ],
-        "x-ms-client-request-id": "4f7e5e6b-b279-341e-8646-3f2952f1f3f3",
-        "x-ms-date": "Tue, 10 Dec 2019 05:32:39 GMT",
-=======
-      "RequestUri": "http://seanstagetest.file.core.windows.net/test-share-279ff506-ce6f-3c4d-1a00-cfa9a65ac402/test-directory-dbbfe2ad-098d-da1f-c4ad-45207a1183b6?restype=directory",
-      "RequestMethod": "PUT",
-      "RequestHeaders": {
-        "Authorization": "Sanitized",
-        "traceparent": "00-5f645be639970648849147d0c2b057b7-f4c4c1d9fd23bf4d-00",
-        "User-Agent": [
-          "azsdk-net-Storage.Files.Shares/12.0.0-dev.20191209.1\u002B61bda4d1783b0e05dba0d434ff14b2840726d3b1",
-          "(.NET Core 4.6.28008.01; Microsoft Windows 10.0.18363 )"
-        ],
-        "x-ms-client-request-id": "ac1a910a-a691-88ab-9ea6-3a6c79018c4d",
-        "x-ms-date": "Tue, 10 Dec 2019 06:01:09 GMT",
->>>>>>> 1d9822e0
+        "traceparent": "00-45318bdb7ca1524ab83a485f3ee8cfe9-e948865914f9af48-00",
+        "User-Agent": [
+          "azsdk-net-Storage.Files.Shares/12.0.0-dev.20191211.1\u002B899431c003876eb9b26cefd8e8a37e7f27f82ced",
+          "(.NET Core 4.6.28008.01; Microsoft Windows 10.0.18363 )"
+        ],
+        "x-ms-client-request-id": "7a7e0c34-7ed7-04d5-0625-e50801a3d644",
+        "x-ms-date": "Wed, 11 Dec 2019 20:39:44 GMT",
         "x-ms-file-attributes": "None",
         "x-ms-file-creation-time": "Now",
         "x-ms-file-last-write-time": "Now",
@@ -94,73 +55,40 @@
       "StatusCode": 201,
       "ResponseHeaders": {
         "Content-Length": "0",
-<<<<<<< HEAD
-        "Date": "Tue, 10 Dec 2019 05:32:39 GMT",
-        "ETag": "\u00220x8D77D325F4C1BED\u0022",
-        "Last-Modified": "Tue, 10 Dec 2019 05:32:39 GMT",
-=======
-        "Date": "Tue, 10 Dec 2019 06:01:09 GMT",
-        "ETag": "\u00220x8D77D365A9D4602\u0022",
-        "Last-Modified": "Tue, 10 Dec 2019 06:01:09 GMT",
->>>>>>> 1d9822e0
-        "Server": [
-          "Windows-Azure-File/1.0",
-          "Microsoft-HTTPAPI/2.0"
-        ],
-<<<<<<< HEAD
-        "x-ms-client-request-id": "4f7e5e6b-b279-341e-8646-3f2952f1f3f3",
+        "Date": "Wed, 11 Dec 2019 20:39:44 GMT",
+        "ETag": "\u00220x8D77E7A419B46D1\u0022",
+        "Last-Modified": "Wed, 11 Dec 2019 20:39:44 GMT",
+        "Server": [
+          "Windows-Azure-File/1.0",
+          "Microsoft-HTTPAPI/2.0"
+        ],
+        "x-ms-client-request-id": "7a7e0c34-7ed7-04d5-0625-e50801a3d644",
         "x-ms-file-attributes": "Directory",
-        "x-ms-file-change-time": "2019-12-10T05:32:39.6874733Z",
-        "x-ms-file-creation-time": "2019-12-10T05:32:39.6874733Z",
+        "x-ms-file-change-time": "2019-12-11T20:39:44.8019665Z",
+        "x-ms-file-creation-time": "2019-12-11T20:39:44.8019665Z",
         "x-ms-file-id": "13835128424026341376",
-        "x-ms-file-last-write-time": "2019-12-10T05:32:39.6874733Z",
+        "x-ms-file-last-write-time": "2019-12-11T20:39:44.8019665Z",
         "x-ms-file-parent-id": "0",
         "x-ms-file-permission-key": "7855875120676328179*422928105932735866",
-        "x-ms-request-id": "0cb0097d-501a-0046-371b-afa6bc000000",
-=======
-        "x-ms-client-request-id": "ac1a910a-a691-88ab-9ea6-3a6c79018c4d",
-        "x-ms-file-attributes": "Directory",
-        "x-ms-file-change-time": "2019-12-10T06:01:09.8177026Z",
-        "x-ms-file-creation-time": "2019-12-10T06:01:09.8177026Z",
-        "x-ms-file-id": "13835128424026341376",
-        "x-ms-file-last-write-time": "2019-12-10T06:01:09.8177026Z",
-        "x-ms-file-parent-id": "0",
-        "x-ms-file-permission-key": "7855875120676328179*422928105932735866",
-        "x-ms-request-id": "38a4f9dc-501a-0034-3d1f-afa1f3000000",
->>>>>>> 1d9822e0
+        "x-ms-request-id": "ef3e3fae-c01a-0019-4163-b01280000000",
         "x-ms-request-server-encrypted": "true",
         "x-ms-version": "2019-07-07"
       },
       "ResponseBody": []
     },
     {
-<<<<<<< HEAD
-      "RequestUri": "http://seanstagetest.file.core.windows.net/test-share-8fc44ca0-2da5-ad4d-3b61-c30988a0b741/test-directory-5154505e-ad40-733c-8914-74c092ecbd07/test-file-7be62518-977c-349b-0c86-ad210b6a15d8",
+      "RequestUri": "http://seanstagetest.file.core.windows.net/test-share-7069a754-6b76-91a8-94c5-1dc9a7a4d08a/test-directory-12a9e77a-a1e8-1f3c-5fb6-fbbc86dc2d4e/test-file-7d3f2d3c-bae0-b9ed-9c3f-c4164a64f83a",
       "RequestMethod": "PUT",
       "RequestHeaders": {
         "Authorization": "Sanitized",
-        "traceparent": "00-58945fac8773c84682bdf9ea2d3b83be-863f42e6c75c664e-00",
-        "User-Agent": [
-          "azsdk-net-Storage.Files.Shares/12.0.0-dev.20191209.1\u002Bb71b1fa965b15eccfc57e2c7781b8bf85cd4c766",
-          "(.NET Core 4.6.28008.01; Microsoft Windows 10.0.18363 )"
-        ],
-        "x-ms-client-request-id": "a14ec4a4-179d-4ba5-7d1c-be978b932f88",
+        "traceparent": "00-efca5c597d9ce841973b323132fdf459-14ab950346702146-00",
+        "User-Agent": [
+          "azsdk-net-Storage.Files.Shares/12.0.0-dev.20191211.1\u002B899431c003876eb9b26cefd8e8a37e7f27f82ced",
+          "(.NET Core 4.6.28008.01; Microsoft Windows 10.0.18363 )"
+        ],
+        "x-ms-client-request-id": "cf74c4a7-5aa7-3f23-ea5f-d1d1684cc43c",
         "x-ms-content-length": "1048576",
-        "x-ms-date": "Tue, 10 Dec 2019 05:32:39 GMT",
-=======
-      "RequestUri": "http://seanstagetest.file.core.windows.net/test-share-279ff506-ce6f-3c4d-1a00-cfa9a65ac402/test-directory-dbbfe2ad-098d-da1f-c4ad-45207a1183b6/test-file-470da718-8139-fa28-5bcc-9a97c422a4f8",
-      "RequestMethod": "PUT",
-      "RequestHeaders": {
-        "Authorization": "Sanitized",
-        "traceparent": "00-d6223d7e91fa1042ad8ddb41c9e9100d-2aff3f7e1a409540-00",
-        "User-Agent": [
-          "azsdk-net-Storage.Files.Shares/12.0.0-dev.20191209.1\u002B61bda4d1783b0e05dba0d434ff14b2840726d3b1",
-          "(.NET Core 4.6.28008.01; Microsoft Windows 10.0.18363 )"
-        ],
-        "x-ms-client-request-id": "deb65153-696d-6211-a192-74985418a5e3",
-        "x-ms-content-length": "1048576",
-        "x-ms-date": "Tue, 10 Dec 2019 06:01:09 GMT",
->>>>>>> 1d9822e0
+        "x-ms-date": "Wed, 11 Dec 2019 20:39:44 GMT",
         "x-ms-file-attributes": "None",
         "x-ms-file-creation-time": "Now",
         "x-ms-file-last-write-time": "Now",
@@ -173,67 +101,37 @@
       "StatusCode": 201,
       "ResponseHeaders": {
         "Content-Length": "0",
-<<<<<<< HEAD
-        "Date": "Tue, 10 Dec 2019 05:32:39 GMT",
-        "ETag": "\u00220x8D77D325F59B1DC\u0022",
-        "Last-Modified": "Tue, 10 Dec 2019 05:32:39 GMT",
-=======
-        "Date": "Tue, 10 Dec 2019 06:01:09 GMT",
-        "ETag": "\u00220x8D77D365AAA1A70\u0022",
-        "Last-Modified": "Tue, 10 Dec 2019 06:01:09 GMT",
->>>>>>> 1d9822e0
-        "Server": [
-          "Windows-Azure-File/1.0",
-          "Microsoft-HTTPAPI/2.0"
-        ],
-<<<<<<< HEAD
-        "x-ms-client-request-id": "a14ec4a4-179d-4ba5-7d1c-be978b932f88",
+        "Date": "Wed, 11 Dec 2019 20:39:44 GMT",
+        "ETag": "\u00220x8D77E7A41A88D4F\u0022",
+        "Last-Modified": "Wed, 11 Dec 2019 20:39:44 GMT",
+        "Server": [
+          "Windows-Azure-File/1.0",
+          "Microsoft-HTTPAPI/2.0"
+        ],
+        "x-ms-client-request-id": "cf74c4a7-5aa7-3f23-ea5f-d1d1684cc43c",
         "x-ms-file-attributes": "Archive",
-        "x-ms-file-change-time": "2019-12-10T05:32:39.7765084Z",
-        "x-ms-file-creation-time": "2019-12-10T05:32:39.7765084Z",
+        "x-ms-file-change-time": "2019-12-11T20:39:44.8889679Z",
+        "x-ms-file-creation-time": "2019-12-11T20:39:44.8889679Z",
         "x-ms-file-id": "11529285414812647424",
-        "x-ms-file-last-write-time": "2019-12-10T05:32:39.7765084Z",
+        "x-ms-file-last-write-time": "2019-12-11T20:39:44.8889679Z",
         "x-ms-file-parent-id": "13835128424026341376",
         "x-ms-file-permission-key": "12501538048846835188*422928105932735866",
-        "x-ms-request-id": "0cb0097e-501a-0046-381b-afa6bc000000",
-=======
-        "x-ms-client-request-id": "deb65153-696d-6211-a192-74985418a5e3",
-        "x-ms-file-attributes": "Archive",
-        "x-ms-file-change-time": "2019-12-10T06:01:09.9017840Z",
-        "x-ms-file-creation-time": "2019-12-10T06:01:09.9017840Z",
-        "x-ms-file-id": "11529285414812647424",
-        "x-ms-file-last-write-time": "2019-12-10T06:01:09.9017840Z",
-        "x-ms-file-parent-id": "13835128424026341376",
-        "x-ms-file-permission-key": "12501538048846835188*422928105932735866",
-        "x-ms-request-id": "38a4f9dd-501a-0034-3e1f-afa1f3000000",
->>>>>>> 1d9822e0
+        "x-ms-request-id": "ef3e3faf-c01a-0019-4263-b01280000000",
         "x-ms-request-server-encrypted": "true",
         "x-ms-version": "2019-07-07"
       },
       "ResponseBody": []
     },
     {
-<<<<<<< HEAD
-      "RequestUri": "http://seanstagetest.file.core.windows.net/test-share-8fc44ca0-2da5-ad4d-3b61-c30988a0b741/test-directory-5154505e-ad40-733c-8914-74c092ecbd07/test-file-7be62518-977c-349b-0c86-ad210b6a15d8?sv=2019-02-02\u0026st=2019-12-10T04%3A32%3A39Z\u0026se=2019-12-10T06%3A32%3A39Z\u0026sr=f\u0026sp=rcwd\u0026sig=Sanitized",
+      "RequestUri": "http://seanstagetest.file.core.windows.net/test-share-7069a754-6b76-91a8-94c5-1dc9a7a4d08a/test-directory-12a9e77a-a1e8-1f3c-5fb6-fbbc86dc2d4e/test-file-7d3f2d3c-bae0-b9ed-9c3f-c4164a64f83a?sv=2019-02-02\u0026st=2019-12-11T19%3A39%3A44Z\u0026se=2019-12-11T21%3A39%3A44Z\u0026sr=f\u0026sp=rcwd\u0026sig=Sanitized",
       "RequestMethod": "HEAD",
       "RequestHeaders": {
-        "traceparent": "00-b2bdb576ca115743aebd290caac84a4e-8ab3fbbef4171d4b-00",
-        "User-Agent": [
-          "azsdk-net-Storage.Files.Shares/12.0.0-dev.20191209.1\u002Bb71b1fa965b15eccfc57e2c7781b8bf85cd4c766",
-          "(.NET Core 4.6.28008.01; Microsoft Windows 10.0.18363 )"
-        ],
-        "x-ms-client-request-id": "8d85950f-52a2-d256-4146-9f2016d94e6b",
-=======
-      "RequestUri": "http://seanstagetest.file.core.windows.net/test-share-279ff506-ce6f-3c4d-1a00-cfa9a65ac402/test-directory-dbbfe2ad-098d-da1f-c4ad-45207a1183b6/test-file-470da718-8139-fa28-5bcc-9a97c422a4f8?sv=2019-02-02\u0026st=2019-12-10T05%3A01%3A09Z\u0026se=2019-12-10T07%3A01%3A09Z\u0026sr=f\u0026sp=rcwd\u0026sig=Sanitized",
-      "RequestMethod": "HEAD",
-      "RequestHeaders": {
-        "traceparent": "00-d5d8a52ff03a12489fe4c54cb45e3b1e-222f4504e757744b-00",
-        "User-Agent": [
-          "azsdk-net-Storage.Files.Shares/12.0.0-dev.20191209.1\u002B61bda4d1783b0e05dba0d434ff14b2840726d3b1",
-          "(.NET Core 4.6.28008.01; Microsoft Windows 10.0.18363 )"
-        ],
-        "x-ms-client-request-id": "2818e798-ad4b-46e0-af56-9a803a30987b",
->>>>>>> 1d9822e0
+        "traceparent": "00-f30e2cfa589471409b7ee19b7f1104ba-f3d8820bb6c5f643-00",
+        "User-Agent": [
+          "azsdk-net-Storage.Files.Shares/12.0.0-dev.20191211.1\u002B899431c003876eb9b26cefd8e8a37e7f27f82ced",
+          "(.NET Core 4.6.28008.01; Microsoft Windows 10.0.18363 )"
+        ],
+        "x-ms-client-request-id": "3c611b0f-062f-199c-f2c1-c42862efe12d",
         "x-ms-return-client-request-id": "true",
         "x-ms-version": "2019-07-07"
       },
@@ -242,44 +140,25 @@
       "ResponseHeaders": {
         "Content-Length": "1048576",
         "Content-Type": "application/octet-stream",
-<<<<<<< HEAD
-        "Date": "Tue, 10 Dec 2019 05:32:39 GMT",
-        "ETag": "\u00220x8D77D325F59B1DC\u0022",
-        "Last-Modified": "Tue, 10 Dec 2019 05:32:39 GMT",
-=======
-        "Date": "Tue, 10 Dec 2019 06:01:09 GMT",
-        "ETag": "\u00220x8D77D365AAA1A70\u0022",
-        "Last-Modified": "Tue, 10 Dec 2019 06:01:09 GMT",
->>>>>>> 1d9822e0
+        "Date": "Wed, 11 Dec 2019 20:39:44 GMT",
+        "ETag": "\u00220x8D77E7A41A88D4F\u0022",
+        "Last-Modified": "Wed, 11 Dec 2019 20:39:44 GMT",
         "Server": [
           "Windows-Azure-File/1.0",
           "Microsoft-HTTPAPI/2.0"
         ],
         "Vary": "Origin",
-<<<<<<< HEAD
-        "x-ms-client-request-id": "8d85950f-52a2-d256-4146-9f2016d94e6b",
+        "x-ms-client-request-id": "3c611b0f-062f-199c-f2c1-c42862efe12d",
         "x-ms-file-attributes": "Archive",
-        "x-ms-file-change-time": "2019-12-10T05:32:39.7765084Z",
-        "x-ms-file-creation-time": "2019-12-10T05:32:39.7765084Z",
+        "x-ms-file-change-time": "2019-12-11T20:39:44.8889679Z",
+        "x-ms-file-creation-time": "2019-12-11T20:39:44.8889679Z",
         "x-ms-file-id": "11529285414812647424",
-        "x-ms-file-last-write-time": "2019-12-10T05:32:39.7765084Z",
-=======
-        "x-ms-client-request-id": "2818e798-ad4b-46e0-af56-9a803a30987b",
-        "x-ms-file-attributes": "Archive",
-        "x-ms-file-change-time": "2019-12-10T06:01:09.9017840Z",
-        "x-ms-file-creation-time": "2019-12-10T06:01:09.9017840Z",
-        "x-ms-file-id": "11529285414812647424",
-        "x-ms-file-last-write-time": "2019-12-10T06:01:09.9017840Z",
->>>>>>> 1d9822e0
+        "x-ms-file-last-write-time": "2019-12-11T20:39:44.8889679Z",
         "x-ms-file-parent-id": "13835128424026341376",
         "x-ms-file-permission-key": "12501538048846835188*422928105932735866",
         "x-ms-lease-state": "available",
         "x-ms-lease-status": "unlocked",
-<<<<<<< HEAD
-        "x-ms-request-id": "0cb0097f-501a-0046-391b-afa6bc000000",
-=======
-        "x-ms-request-id": "38a4f9de-501a-0034-3f1f-afa1f3000000",
->>>>>>> 1d9822e0
+        "x-ms-request-id": "ef3e3fb0-c01a-0019-4363-b01280000000",
         "x-ms-server-encrypted": "true",
         "x-ms-type": "File",
         "x-ms-version": "2019-07-07"
@@ -287,31 +166,17 @@
       "ResponseBody": []
     },
     {
-<<<<<<< HEAD
-      "RequestUri": "http://seanstagetest.file.core.windows.net/test-share-8fc44ca0-2da5-ad4d-3b61-c30988a0b741?restype=share",
+      "RequestUri": "http://seanstagetest.file.core.windows.net/test-share-7069a754-6b76-91a8-94c5-1dc9a7a4d08a?restype=share",
       "RequestMethod": "DELETE",
       "RequestHeaders": {
         "Authorization": "Sanitized",
-        "traceparent": "00-915459d084f64741b7e7e38758029466-9483379b9581f745-00",
-        "User-Agent": [
-          "azsdk-net-Storage.Files.Shares/12.0.0-dev.20191209.1\u002Bb71b1fa965b15eccfc57e2c7781b8bf85cd4c766",
-          "(.NET Core 4.6.28008.01; Microsoft Windows 10.0.18363 )"
-        ],
-        "x-ms-client-request-id": "f588d2b6-a10e-aee6-236d-6832bf227f13",
-        "x-ms-date": "Tue, 10 Dec 2019 05:32:39 GMT",
-=======
-      "RequestUri": "http://seanstagetest.file.core.windows.net/test-share-279ff506-ce6f-3c4d-1a00-cfa9a65ac402?restype=share",
-      "RequestMethod": "DELETE",
-      "RequestHeaders": {
-        "Authorization": "Sanitized",
-        "traceparent": "00-494ffbb526a943428ae5105ff94d4fb2-f8508c627c2caa48-00",
-        "User-Agent": [
-          "azsdk-net-Storage.Files.Shares/12.0.0-dev.20191209.1\u002B61bda4d1783b0e05dba0d434ff14b2840726d3b1",
-          "(.NET Core 4.6.28008.01; Microsoft Windows 10.0.18363 )"
-        ],
-        "x-ms-client-request-id": "6dff2b15-7d00-d797-427c-ae569b9c2196",
-        "x-ms-date": "Tue, 10 Dec 2019 06:01:10 GMT",
->>>>>>> 1d9822e0
+        "traceparent": "00-b6bf2aaac0ed31458df690375fe3bbeb-36f2fb43e6475a43-00",
+        "User-Agent": [
+          "azsdk-net-Storage.Files.Shares/12.0.0-dev.20191211.1\u002B899431c003876eb9b26cefd8e8a37e7f27f82ced",
+          "(.NET Core 4.6.28008.01; Microsoft Windows 10.0.18363 )"
+        ],
+        "x-ms-client-request-id": "4dc2dd9b-87eb-ae0d-3108-a16bd3009f5c",
+        "x-ms-date": "Wed, 11 Dec 2019 20:39:45 GMT",
         "x-ms-delete-snapshots": "include",
         "x-ms-return-client-request-id": "true",
         "x-ms-version": "2019-07-07"
@@ -320,35 +185,21 @@
       "StatusCode": 202,
       "ResponseHeaders": {
         "Content-Length": "0",
-<<<<<<< HEAD
-        "Date": "Tue, 10 Dec 2019 05:32:39 GMT",
-=======
-        "Date": "Tue, 10 Dec 2019 06:01:09 GMT",
->>>>>>> 1d9822e0
-        "Server": [
-          "Windows-Azure-File/1.0",
-          "Microsoft-HTTPAPI/2.0"
-        ],
-<<<<<<< HEAD
-        "x-ms-client-request-id": "f588d2b6-a10e-aee6-236d-6832bf227f13",
-        "x-ms-request-id": "0cb00980-501a-0046-3a1b-afa6bc000000",
-=======
-        "x-ms-client-request-id": "6dff2b15-7d00-d797-427c-ae569b9c2196",
-        "x-ms-request-id": "38a4f9df-501a-0034-401f-afa1f3000000",
->>>>>>> 1d9822e0
+        "Date": "Wed, 11 Dec 2019 20:39:44 GMT",
+        "Server": [
+          "Windows-Azure-File/1.0",
+          "Microsoft-HTTPAPI/2.0"
+        ],
+        "x-ms-client-request-id": "4dc2dd9b-87eb-ae0d-3108-a16bd3009f5c",
+        "x-ms-request-id": "ef3e3fb1-c01a-0019-4463-b01280000000",
         "x-ms-version": "2019-07-07"
       },
       "ResponseBody": []
     }
   ],
   "Variables": {
-<<<<<<< HEAD
-    "DateTimeOffsetNow": "2019-12-09T21:32:39.8624787-08:00",
-    "RandomSeed": "110824874",
-=======
-    "DateTimeOffsetNow": "2019-12-09T22:01:09.9851180-08:00",
-    "RandomSeed": "2072585097",
->>>>>>> 1d9822e0
+    "DateTimeOffsetNow": "2019-12-11T12:39:44.9494034-08:00",
+    "RandomSeed": "745576516",
     "Storage_TestConfigDefault": "ProductionTenant\nseanstagetest\nU2FuaXRpemVk\nhttp://seanstagetest.blob.core.windows.net\nhttp://seanstagetest.file.core.windows.net\nhttp://seanstagetest.queue.core.windows.net\nhttp://seanstagetest.table.core.windows.net\n\n\n\n\nhttp://seanstagetest-secondary.blob.core.windows.net\nhttp://seanstagetest-secondary.file.core.windows.net\nhttp://seanstagetest-secondary.queue.core.windows.net\nhttp://seanstagetest-secondary.table.core.windows.net\n\nSanitized\n\n\nCloud\nBlobEndpoint=http://seanstagetest.blob.core.windows.net/;QueueEndpoint=http://seanstagetest.queue.core.windows.net/;FileEndpoint=http://seanstagetest.file.core.windows.net/;BlobSecondaryEndpoint=http://seanstagetest-secondary.blob.core.windows.net/;QueueSecondaryEndpoint=http://seanstagetest-secondary.queue.core.windows.net/;FileSecondaryEndpoint=http://seanstagetest-secondary.file.core.windows.net/;AccountName=seanstagetest;AccountKey=Sanitized"
   }
 }