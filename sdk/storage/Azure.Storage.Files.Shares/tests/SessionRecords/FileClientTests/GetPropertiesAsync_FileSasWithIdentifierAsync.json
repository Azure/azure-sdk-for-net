--- conflicted
+++ resolved
@@ -14,11 +14,7 @@
         "x-ms-client-request-id": "b8393130-fdc0-3d41-2ee9-804a5676b925",
         "x-ms-date": "Tue, 26 Jan 2021 19:33:10 GMT",
         "x-ms-return-client-request-id": "true",
-<<<<<<< HEAD
-        "x-ms-version": "2020-12-06"
-=======
-        "x-ms-version": "2021-02-12"
->>>>>>> 7e782c87
+        "x-ms-version": "2021-02-12"
       },
       "RequestBody": null,
       "StatusCode": 201,
@@ -33,11 +29,7 @@
         ],
         "x-ms-client-request-id": "b8393130-fdc0-3d41-2ee9-804a5676b925",
         "x-ms-request-id": "3688384f-f01a-000f-461a-f4acae000000",
-<<<<<<< HEAD
-        "x-ms-version": "2020-12-06"
-=======
-        "x-ms-version": "2021-02-12"
->>>>>>> 7e782c87
+        "x-ms-version": "2021-02-12"
       },
       "ResponseBody": []
     },
@@ -61,11 +53,7 @@
         "x-ms-file-permission": "Inherit",
         "x-ms-return-client-request-id": "true",
         "x-ms-type": "file",
-<<<<<<< HEAD
-        "x-ms-version": "2020-12-06"
-=======
-        "x-ms-version": "2021-02-12"
->>>>>>> 7e782c87
+        "x-ms-version": "2021-02-12"
       },
       "RequestBody": null,
       "StatusCode": 201,
@@ -88,11 +76,7 @@
         "x-ms-file-permission-key": "4010187179898695473*11459378189709739967",
         "x-ms-request-id": "36883852-f01a-000f-471a-f4acae000000",
         "x-ms-request-server-encrypted": "true",
-<<<<<<< HEAD
-        "x-ms-version": "2020-12-06"
-=======
-        "x-ms-version": "2021-02-12"
->>>>>>> 7e782c87
+        "x-ms-version": "2021-02-12"
       },
       "ResponseBody": []
     },
@@ -112,11 +96,7 @@
         "x-ms-client-request-id": "e1a09b58-290f-e4f2-663d-61e256ba6338",
         "x-ms-date": "Tue, 26 Jan 2021 19:33:11 GMT",
         "x-ms-return-client-request-id": "true",
-<<<<<<< HEAD
-        "x-ms-version": "2020-12-06"
-=======
-        "x-ms-version": "2021-02-12"
->>>>>>> 7e782c87
+        "x-ms-version": "2021-02-12"
       },
       "RequestBody": "﻿<SignedIdentifiers><SignedIdentifier><Id>detkqoaqedrrctsxaius</Id><AccessPolicy><Start>2021-01-26T18:33:11.0487490Z</Start><Expiry>2021-01-26T20:33:11.0487490Z</Expiry><Permission>rw</Permission></AccessPolicy></SignedIdentifier></SignedIdentifiers>",
       "StatusCode": 200,
@@ -131,20 +111,12 @@
         ],
         "x-ms-client-request-id": "e1a09b58-290f-e4f2-663d-61e256ba6338",
         "x-ms-request-id": "36883854-f01a-000f-481a-f4acae000000",
-<<<<<<< HEAD
-        "x-ms-version": "2020-12-06"
-=======
-        "x-ms-version": "2021-02-12"
->>>>>>> 7e782c87
-      },
-      "ResponseBody": []
-    },
-    {
-<<<<<<< HEAD
-      "RequestUri": "https://seanmcccanary3.file.core.windows.net/test-share-3b0e8de9-4907-286e-c041-ea4a2ae62680/test-file-179821e2-a279-5cfb-9d17-0d7b93f5c1f2?sv=2020-12-06&si=detkqoaqedrrctsxaius&sr=s&sig=Sanitized",
-=======
+        "x-ms-version": "2021-02-12"
+      },
+      "ResponseBody": []
+    },
+    {
       "RequestUri": "https://seanmcccanary3.file.core.windows.net/test-share-3b0e8de9-4907-286e-c041-ea4a2ae62680/test-file-179821e2-a279-5cfb-9d17-0d7b93f5c1f2?sv=2021-02-12&si=detkqoaqedrrctsxaius&sr=s&sig=Sanitized",
->>>>>>> 7e782c87
       "RequestMethod": "HEAD",
       "RequestHeaders": {
         "Accept": "application/xml",
@@ -155,11 +127,7 @@
         ],
         "x-ms-client-request-id": "954f9348-b8b3-0fb6-7d56-66a066a76a14",
         "x-ms-return-client-request-id": "true",
-<<<<<<< HEAD
-        "x-ms-version": "2020-12-06"
-=======
-        "x-ms-version": "2021-02-12"
->>>>>>> 7e782c87
+        "x-ms-version": "2021-02-12"
       },
       "RequestBody": null,
       "StatusCode": 200,
@@ -187,11 +155,7 @@
         "x-ms-request-id": "628e0682-c01a-003b-3d1a-f49f66000000",
         "x-ms-server-encrypted": "true",
         "x-ms-type": "File",
-<<<<<<< HEAD
-        "x-ms-version": "2020-12-06"
-=======
-        "x-ms-version": "2021-02-12"
->>>>>>> 7e782c87
+        "x-ms-version": "2021-02-12"
       },
       "ResponseBody": []
     },
@@ -210,11 +174,7 @@
         "x-ms-date": "Tue, 26 Jan 2021 19:33:11 GMT",
         "x-ms-delete-snapshots": "include",
         "x-ms-return-client-request-id": "true",
-<<<<<<< HEAD
-        "x-ms-version": "2020-12-06"
-=======
-        "x-ms-version": "2021-02-12"
->>>>>>> 7e782c87
+        "x-ms-version": "2021-02-12"
       },
       "RequestBody": null,
       "StatusCode": 202,
@@ -227,11 +187,7 @@
         ],
         "x-ms-client-request-id": "c39a4001-ce6b-1e84-e09a-b9195d667b42",
         "x-ms-request-id": "628e0685-c01a-003b-3e1a-f49f66000000",
-<<<<<<< HEAD
-        "x-ms-version": "2020-12-06"
-=======
-        "x-ms-version": "2021-02-12"
->>>>>>> 7e782c87
+        "x-ms-version": "2021-02-12"
       },
       "ResponseBody": []
     }
