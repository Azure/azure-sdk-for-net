{
  "Entries": [
    {
      "RequestUri": "https://seanmcccanary.file.core.windows.net/test-share-ba994a81-cf69-94c8-a4ac-594691221ec6?restype=share",
      "RequestMethod": "PUT",
      "RequestHeaders": {
        "Authorization": "Sanitized",
        "traceparent": "00-d1cc379867edef43b3d8b5cafae0a932-29f7ef137e747448-00",
        "User-Agent": [
          "azsdk-net-Storage.Files.Shares/12.3.0-dev.20200601.1",
          "(.NET Core 4.6.28619.01; Microsoft Windows 10.0.18362 )"
        ],
        "x-ms-client-request-id": "583655ac-4401-b95d-b087-87833bacb5b0",
        "x-ms-date": "Mon, 01 Jun 2020 20:21:06 GMT",
        "x-ms-return-client-request-id": "true",
<<<<<<< HEAD
        "x-ms-version": "2019-12-12"
=======
        "x-ms-version": "2020-02-10"
>>>>>>> 60f4876e
      },
      "RequestBody": null,
      "StatusCode": 201,
      "ResponseHeaders": {
        "Content-Length": "0",
        "Date": "Mon, 01 Jun 2020 20:21:06 GMT",
        "ETag": "\u00220x8D8066950EE645D\u0022",
        "Last-Modified": "Mon, 01 Jun 2020 20:21:07 GMT",
        "Server": [
          "Windows-Azure-File/1.0",
          "Microsoft-HTTPAPI/2.0"
        ],
        "x-ms-client-request-id": "583655ac-4401-b95d-b087-87833bacb5b0",
        "x-ms-request-id": "9517ae7e-601a-0062-7752-388f87000000",
<<<<<<< HEAD
        "x-ms-version": "2019-12-12"
=======
        "x-ms-version": "2020-02-10"
>>>>>>> 60f4876e
      },
      "ResponseBody": []
    },
    {
      "RequestUri": "https://seanmcccanary.file.core.windows.net/test-share-ba994a81-cf69-94c8-a4ac-594691221ec6/test-file-386912e5-d15b-2010-515d-ee304ccda6f3",
      "RequestMethod": "PUT",
      "RequestHeaders": {
        "Authorization": "Sanitized",
        "traceparent": "00-7e08aee043bd5b44abc57c50c96d10c1-99fef418442a1f45-00",
        "User-Agent": [
          "azsdk-net-Storage.Files.Shares/12.3.0-dev.20200601.1",
          "(.NET Core 4.6.28619.01; Microsoft Windows 10.0.18362 )"
        ],
        "x-ms-client-request-id": "2595ede9-7e65-11c6-fec5-feb1f1e5d034",
        "x-ms-content-length": "1024",
        "x-ms-date": "Mon, 01 Jun 2020 20:21:06 GMT",
        "x-ms-file-attributes": "None",
        "x-ms-file-creation-time": "Now",
        "x-ms-file-last-write-time": "Now",
        "x-ms-file-permission": "Inherit",
        "x-ms-return-client-request-id": "true",
        "x-ms-type": "file",
<<<<<<< HEAD
        "x-ms-version": "2019-12-12"
=======
        "x-ms-version": "2020-02-10"
>>>>>>> 60f4876e
      },
      "RequestBody": null,
      "StatusCode": 201,
      "ResponseHeaders": {
        "Content-Length": "0",
        "Date": "Mon, 01 Jun 2020 20:21:06 GMT",
        "ETag": "\u00220x8D8066950F84294\u0022",
        "Last-Modified": "Mon, 01 Jun 2020 20:21:07 GMT",
        "Server": [
          "Windows-Azure-File/1.0",
          "Microsoft-HTTPAPI/2.0"
        ],
        "x-ms-client-request-id": "2595ede9-7e65-11c6-fec5-feb1f1e5d034",
        "x-ms-file-attributes": "Archive",
        "x-ms-file-change-time": "2020-06-01T20:21:07.2705172Z",
        "x-ms-file-creation-time": "2020-06-01T20:21:07.2705172Z",
        "x-ms-file-id": "13835128424026341376",
        "x-ms-file-last-write-time": "2020-06-01T20:21:07.2705172Z",
        "x-ms-file-parent-id": "0",
        "x-ms-file-permission-key": "7175002341387128735*14641856446884751121",
        "x-ms-request-id": "9517ae81-601a-0062-7852-388f87000000",
        "x-ms-request-server-encrypted": "true",
<<<<<<< HEAD
        "x-ms-version": "2019-12-12"
=======
        "x-ms-version": "2020-02-10"
>>>>>>> 60f4876e
      },
      "ResponseBody": []
    },
    {
      "RequestUri": "https://seanmcccanary.file.core.windows.net/test-share-ba994a81-cf69-94c8-a4ac-594691221ec6?restype=share\u0026comp=acl",
      "RequestMethod": "PUT",
      "RequestHeaders": {
        "Authorization": "Sanitized",
        "Content-Length": "249",
        "Content-Type": "application/xml",
        "traceparent": "00-69a474f010d1d242b7a8e0d92bcd80f1-7b1ce5bed0341042-00",
        "User-Agent": [
          "azsdk-net-Storage.Files.Shares/12.3.0-dev.20200601.1",
          "(.NET Core 4.6.28619.01; Microsoft Windows 10.0.18362 )"
        ],
        "x-ms-client-request-id": "4e995404-8f16-774b-188c-0617c7de253e",
        "x-ms-date": "Mon, 01 Jun 2020 20:21:06 GMT",
        "x-ms-return-client-request-id": "true",
<<<<<<< HEAD
        "x-ms-version": "2019-12-12"
=======
        "x-ms-version": "2020-02-10"
>>>>>>> 60f4876e
      },
      "RequestBody": "\u003CSignedIdentifiers\u003E\u003CSignedIdentifier\u003E\u003CId\u003Exvojjgavdoucfixuvxfg\u003C/Id\u003E\u003CAccessPolicy\u003E\u003CStart\u003E2020-06-01T19:21:06.3582714Z\u003C/Start\u003E\u003CExpiry\u003E2020-06-01T21:21:06.3582714Z\u003C/Expiry\u003E\u003CPermission\u003Erw\u003C/Permission\u003E\u003C/AccessPolicy\u003E\u003C/SignedIdentifier\u003E\u003C/SignedIdentifiers\u003E",
      "StatusCode": 200,
      "ResponseHeaders": {
        "Content-Length": "0",
        "Date": "Mon, 01 Jun 2020 20:21:06 GMT",
        "ETag": "\u00220x8D806695116A7A5\u0022",
        "Last-Modified": "Mon, 01 Jun 2020 20:21:07 GMT",
        "Server": [
          "Windows-Azure-File/1.0",
          "Microsoft-HTTPAPI/2.0"
        ],
        "x-ms-client-request-id": "4e995404-8f16-774b-188c-0617c7de253e",
        "x-ms-request-id": "9517ae82-601a-0062-7952-388f87000000",
<<<<<<< HEAD
        "x-ms-version": "2019-12-12"
=======
        "x-ms-version": "2020-02-10"
>>>>>>> 60f4876e
      },
      "ResponseBody": []
    },
    {
<<<<<<< HEAD
      "RequestUri": "https://seanmcccanary.file.core.windows.net/test-share-ba994a81-cf69-94c8-a4ac-594691221ec6/test-file-386912e5-d15b-2010-515d-ee304ccda6f3?sv=2019-12-12\u0026si=xvojjgavdoucfixuvxfg\u0026sr=s\u0026sig=Sanitized",
=======
      "RequestUri": "https://seanmcccanary.file.core.windows.net/test-share-ba994a81-cf69-94c8-a4ac-594691221ec6/test-file-386912e5-d15b-2010-515d-ee304ccda6f3?sv=2020-02-10\u0026si=xvojjgavdoucfixuvxfg\u0026sr=s\u0026sig=Sanitized",
>>>>>>> 60f4876e
      "RequestMethod": "HEAD",
      "RequestHeaders": {
        "traceparent": "00-8688fc8827e697408c4214c3191fccde-30df92aac9ffb443-00",
        "User-Agent": [
          "azsdk-net-Storage.Files.Shares/12.3.0-dev.20200601.1",
          "(.NET Core 4.6.28619.01; Microsoft Windows 10.0.18362 )"
        ],
        "x-ms-client-request-id": "9cad9766-824c-521e-4b69-0e3cd9401fe6",
        "x-ms-return-client-request-id": "true",
<<<<<<< HEAD
        "x-ms-version": "2019-12-12"
=======
        "x-ms-version": "2020-02-10"
>>>>>>> 60f4876e
      },
      "RequestBody": null,
      "StatusCode": 200,
      "ResponseHeaders": {
        "Content-Length": "0",
        "Content-Type": "application/octet-stream",
        "Date": "Mon, 01 Jun 2020 20:21:07 GMT",
        "ETag": "\u00220x8D8066950F84294\u0022",
        "Last-Modified": "Mon, 01 Jun 2020 20:21:07 GMT",
        "Server": [
          "Windows-Azure-File/1.0",
          "Microsoft-HTTPAPI/2.0"
        ],
        "x-ms-client-request-id": "9cad9766-824c-521e-4b69-0e3cd9401fe6",
        "x-ms-file-attributes": "Archive",
        "x-ms-file-change-time": "2020-06-01T20:21:07.2705172Z",
        "x-ms-file-creation-time": "2020-06-01T20:21:07.2705172Z",
        "x-ms-file-id": "13835128424026341376",
        "x-ms-file-last-write-time": "2020-06-01T20:21:07.2705172Z",
        "x-ms-file-parent-id": "0",
        "x-ms-file-permission-key": "7175002341387128735*14641856446884751121",
        "x-ms-lease-state": "available",
        "x-ms-lease-status": "unlocked",
        "x-ms-request-id": "d5a8690f-401a-0065-2e52-38e3e4000000",
        "x-ms-server-encrypted": "true",
        "x-ms-type": "File",
<<<<<<< HEAD
        "x-ms-version": "2019-12-12"
=======
        "x-ms-version": "2020-02-10"
>>>>>>> 60f4876e
      },
      "ResponseBody": []
    },
    {
      "RequestUri": "https://seanmcccanary.file.core.windows.net/test-share-ba994a81-cf69-94c8-a4ac-594691221ec6?restype=share",
      "RequestMethod": "DELETE",
      "RequestHeaders": {
        "Authorization": "Sanitized",
        "traceparent": "00-4878a6537e9fc14ca0032f7bcaadb737-192ae636e699824b-00",
        "User-Agent": [
          "azsdk-net-Storage.Files.Shares/12.3.0-dev.20200601.1",
          "(.NET Core 4.6.28619.01; Microsoft Windows 10.0.18362 )"
        ],
        "x-ms-client-request-id": "30b0217b-8831-b0f2-f00e-77ff4e2c3054",
        "x-ms-date": "Mon, 01 Jun 2020 20:21:06 GMT",
        "x-ms-delete-snapshots": "include",
        "x-ms-return-client-request-id": "true",
<<<<<<< HEAD
        "x-ms-version": "2019-12-12"
=======
        "x-ms-version": "2020-02-10"
>>>>>>> 60f4876e
      },
      "RequestBody": null,
      "StatusCode": 202,
      "ResponseHeaders": {
        "Content-Length": "0",
        "Date": "Mon, 01 Jun 2020 20:21:07 GMT",
        "Server": [
          "Windows-Azure-File/1.0",
          "Microsoft-HTTPAPI/2.0"
        ],
        "x-ms-client-request-id": "30b0217b-8831-b0f2-f00e-77ff4e2c3054",
        "x-ms-request-id": "9517ae83-601a-0062-7a52-388f87000000",
<<<<<<< HEAD
        "x-ms-version": "2019-12-12"
=======
        "x-ms-version": "2020-02-10"
>>>>>>> 60f4876e
      },
      "ResponseBody": []
    }
  ],
  "Variables": {
    "DateTimeOffsetNow": "2020-06-01T15:21:06.3582714-05:00",
    "RandomSeed": "818857492",
    "Storage_TestConfigDefault": "ProductionTenant\nseanmcccanary\nU2FuaXRpemVk\nhttps://seanmcccanary.blob.core.windows.net\nhttps://seanmcccanary.file.core.windows.net\nhttps://seanmcccanary.queue.core.windows.net\nhttps://seanmcccanary.table.core.windows.net\n\n\n\n\nhttps://seanmcccanary-secondary.blob.core.windows.net\nhttps://seanmcccanary-secondary.file.core.windows.net\nhttps://seanmcccanary-secondary.queue.core.windows.net\nhttps://seanmcccanary-secondary.table.core.windows.net\n\nSanitized\n\n\nCloud\nBlobEndpoint=https://seanmcccanary.blob.core.windows.net/;QueueEndpoint=https://seanmcccanary.queue.core.windows.net/;FileEndpoint=https://seanmcccanary.file.core.windows.net/;BlobSecondaryEndpoint=https://seanmcccanary-secondary.blob.core.windows.net/;QueueSecondaryEndpoint=https://seanmcccanary-secondary.queue.core.windows.net/;FileSecondaryEndpoint=https://seanmcccanary-secondary.file.core.windows.net/;AccountName=seanmcccanary;AccountKey=Sanitized\nseanscope1"
  }
}<|MERGE_RESOLUTION|>--- conflicted
+++ resolved
@@ -13,11 +13,7 @@
         "x-ms-client-request-id": "583655ac-4401-b95d-b087-87833bacb5b0",
         "x-ms-date": "Mon, 01 Jun 2020 20:21:06 GMT",
         "x-ms-return-client-request-id": "true",
-<<<<<<< HEAD
-        "x-ms-version": "2019-12-12"
-=======
         "x-ms-version": "2020-02-10"
->>>>>>> 60f4876e
       },
       "RequestBody": null,
       "StatusCode": 201,
@@ -32,11 +28,7 @@
         ],
         "x-ms-client-request-id": "583655ac-4401-b95d-b087-87833bacb5b0",
         "x-ms-request-id": "9517ae7e-601a-0062-7752-388f87000000",
-<<<<<<< HEAD
-        "x-ms-version": "2019-12-12"
-=======
         "x-ms-version": "2020-02-10"
->>>>>>> 60f4876e
       },
       "ResponseBody": []
     },
@@ -59,11 +51,7 @@
         "x-ms-file-permission": "Inherit",
         "x-ms-return-client-request-id": "true",
         "x-ms-type": "file",
-<<<<<<< HEAD
-        "x-ms-version": "2019-12-12"
-=======
         "x-ms-version": "2020-02-10"
->>>>>>> 60f4876e
       },
       "RequestBody": null,
       "StatusCode": 201,
@@ -86,11 +74,7 @@
         "x-ms-file-permission-key": "7175002341387128735*14641856446884751121",
         "x-ms-request-id": "9517ae81-601a-0062-7852-388f87000000",
         "x-ms-request-server-encrypted": "true",
-<<<<<<< HEAD
-        "x-ms-version": "2019-12-12"
-=======
         "x-ms-version": "2020-02-10"
->>>>>>> 60f4876e
       },
       "ResponseBody": []
     },
@@ -109,11 +93,7 @@
         "x-ms-client-request-id": "4e995404-8f16-774b-188c-0617c7de253e",
         "x-ms-date": "Mon, 01 Jun 2020 20:21:06 GMT",
         "x-ms-return-client-request-id": "true",
-<<<<<<< HEAD
-        "x-ms-version": "2019-12-12"
-=======
         "x-ms-version": "2020-02-10"
->>>>>>> 60f4876e
       },
       "RequestBody": "\u003CSignedIdentifiers\u003E\u003CSignedIdentifier\u003E\u003CId\u003Exvojjgavdoucfixuvxfg\u003C/Id\u003E\u003CAccessPolicy\u003E\u003CStart\u003E2020-06-01T19:21:06.3582714Z\u003C/Start\u003E\u003CExpiry\u003E2020-06-01T21:21:06.3582714Z\u003C/Expiry\u003E\u003CPermission\u003Erw\u003C/Permission\u003E\u003C/AccessPolicy\u003E\u003C/SignedIdentifier\u003E\u003C/SignedIdentifiers\u003E",
       "StatusCode": 200,
@@ -128,20 +108,12 @@
         ],
         "x-ms-client-request-id": "4e995404-8f16-774b-188c-0617c7de253e",
         "x-ms-request-id": "9517ae82-601a-0062-7952-388f87000000",
-<<<<<<< HEAD
-        "x-ms-version": "2019-12-12"
-=======
         "x-ms-version": "2020-02-10"
->>>>>>> 60f4876e
       },
       "ResponseBody": []
     },
     {
-<<<<<<< HEAD
-      "RequestUri": "https://seanmcccanary.file.core.windows.net/test-share-ba994a81-cf69-94c8-a4ac-594691221ec6/test-file-386912e5-d15b-2010-515d-ee304ccda6f3?sv=2019-12-12\u0026si=xvojjgavdoucfixuvxfg\u0026sr=s\u0026sig=Sanitized",
-=======
       "RequestUri": "https://seanmcccanary.file.core.windows.net/test-share-ba994a81-cf69-94c8-a4ac-594691221ec6/test-file-386912e5-d15b-2010-515d-ee304ccda6f3?sv=2020-02-10\u0026si=xvojjgavdoucfixuvxfg\u0026sr=s\u0026sig=Sanitized",
->>>>>>> 60f4876e
       "RequestMethod": "HEAD",
       "RequestHeaders": {
         "traceparent": "00-8688fc8827e697408c4214c3191fccde-30df92aac9ffb443-00",
@@ -151,11 +123,7 @@
         ],
         "x-ms-client-request-id": "9cad9766-824c-521e-4b69-0e3cd9401fe6",
         "x-ms-return-client-request-id": "true",
-<<<<<<< HEAD
-        "x-ms-version": "2019-12-12"
-=======
         "x-ms-version": "2020-02-10"
->>>>>>> 60f4876e
       },
       "RequestBody": null,
       "StatusCode": 200,
@@ -182,11 +150,7 @@
         "x-ms-request-id": "d5a8690f-401a-0065-2e52-38e3e4000000",
         "x-ms-server-encrypted": "true",
         "x-ms-type": "File",
-<<<<<<< HEAD
-        "x-ms-version": "2019-12-12"
-=======
         "x-ms-version": "2020-02-10"
->>>>>>> 60f4876e
       },
       "ResponseBody": []
     },
@@ -204,11 +168,7 @@
         "x-ms-date": "Mon, 01 Jun 2020 20:21:06 GMT",
         "x-ms-delete-snapshots": "include",
         "x-ms-return-client-request-id": "true",
-<<<<<<< HEAD
-        "x-ms-version": "2019-12-12"
-=======
         "x-ms-version": "2020-02-10"
->>>>>>> 60f4876e
       },
       "RequestBody": null,
       "StatusCode": 202,
@@ -221,11 +181,7 @@
         ],
         "x-ms-client-request-id": "30b0217b-8831-b0f2-f00e-77ff4e2c3054",
         "x-ms-request-id": "9517ae83-601a-0062-7a52-388f87000000",
-<<<<<<< HEAD
-        "x-ms-version": "2019-12-12"
-=======
         "x-ms-version": "2020-02-10"
->>>>>>> 60f4876e
       },
       "ResponseBody": []
     }
