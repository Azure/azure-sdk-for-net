--- conflicted
+++ resolved
@@ -1,18 +1,18 @@
 {
   "Entries": [
     {
-      "RequestUri": "https://seanmcccanary3.file.core.windows.net/test-share-f1ea7299-bf6e-3349-6d40-c7ec6ae59533?restype=share",
+      "RequestUri": "https://seanmcccanary3.file.core.windows.net/test-share-e9ba11ba-b5a7-97b2-09d5-298990f17e4b?restype=share",
       "RequestMethod": "PUT",
       "RequestHeaders": {
         "Accept": "application/xml",
         "Authorization": "Sanitized",
-        "traceparent": "00-0389b6e25b519d4495f17dcd265bbd23-137c387c44a93f4f-00",
+        "traceparent": "00-a23e7da9ca8cde4c86f11429f0379827-bdb4c678cccca042-00",
         "User-Agent": [
-          "azsdk-net-Storage.Files.Shares/12.7.0-alpha.20210121.1",
+          "azsdk-net-Storage.Files.Shares/12.7.0-alpha.20210126.1",
           "(.NET 5.0.2; Microsoft Windows 10.0.19042)"
         ],
-        "x-ms-client-request-id": "e4f03f22-2a34-1533-9008-d3ff02fde9c7",
-        "x-ms-date": "Thu, 21 Jan 2021 20:42:44 GMT",
+        "x-ms-client-request-id": "4d3db812-5be9-26d0-8566-5b81ab519022",
+        "x-ms-date": "Tue, 26 Jan 2021 19:34:22 GMT",
         "x-ms-return-client-request-id": "true",
         "x-ms-version": "2020-06-12"
       },
@@ -20,38 +20,33 @@
       "StatusCode": 201,
       "ResponseHeaders": {
         "Content-Length": "0",
-        "Date": "Thu, 21 Jan 2021 20:42:44 GMT",
-        "ETag": "\u00220x8D8BE4D1B0B0BF1\u0022",
-        "Last-Modified": "Thu, 21 Jan 2021 20:42:44 GMT",
+        "Date": "Tue, 26 Jan 2021 19:34:20 GMT",
+        "ETag": "\u00220x8D8C231614A4E5A\u0022",
+        "Last-Modified": "Tue, 26 Jan 2021 19:34:21 GMT",
         "Server": [
           "Windows-Azure-File/1.0",
           "Microsoft-HTTPAPI/2.0"
         ],
-        "x-ms-client-request-id": "e4f03f22-2a34-1533-9008-d3ff02fde9c7",
-<<<<<<< HEAD
-        "x-ms-request-id": "d88d66aa-301a-000f-53e1-820cbf000000",
+        "x-ms-client-request-id": "4d3db812-5be9-26d0-8566-5b81ab519022",
+        "x-ms-request-id": "90aaf82d-801a-0005-651a-f40819000000",
         "x-ms-version": "2020-06-12"
-=======
-        "x-ms-request-id": "9eaa239d-801a-0093-4f35-f001c8000000",
-        "x-ms-version": "2020-04-08"
->>>>>>> ac24a13f
       },
       "ResponseBody": []
     },
     {
-      "RequestUri": "https://seanmcccanary3.file.core.windows.net/test-share-f1ea7299-bf6e-3349-6d40-c7ec6ae59533/test-file-39297a89-b0e9-b31c-025c-7a3ed9a6dd88",
+      "RequestUri": "https://seanmcccanary3.file.core.windows.net/test-share-e9ba11ba-b5a7-97b2-09d5-298990f17e4b/test-file-888aeef0-eb13-897b-8048-9740eab4c4be",
       "RequestMethod": "PUT",
       "RequestHeaders": {
         "Accept": "application/xml",
         "Authorization": "Sanitized",
-        "traceparent": "00-bae3bfa564ee5942a6e0e0bac6f31391-7f2c87741a66ca44-00",
+        "traceparent": "00-b4a947b42d9ffa42bbb0748a6dad3adb-d79f2d22ccb23748-00",
         "User-Agent": [
-          "azsdk-net-Storage.Files.Shares/12.7.0-alpha.20210121.1",
+          "azsdk-net-Storage.Files.Shares/12.7.0-alpha.20210126.1",
           "(.NET 5.0.2; Microsoft Windows 10.0.19042)"
         ],
-        "x-ms-client-request-id": "dc191e47-b3bc-72ff-223d-e2d8aff53cea",
+        "x-ms-client-request-id": "e40da8d5-5ec1-271e-3cb3-cda0c48f3cd0",
         "x-ms-content-length": "4398046511104",
-        "x-ms-date": "Thu, 21 Jan 2021 20:42:45 GMT",
+        "x-ms-date": "Tue, 26 Jan 2021 19:34:22 GMT",
         "x-ms-file-attributes": "None",
         "x-ms-file-creation-time": "Now",
         "x-ms-file-last-write-time": "Now",
@@ -64,79 +59,79 @@
       "StatusCode": 201,
       "ResponseHeaders": {
         "Content-Length": "0",
-        "Date": "Thu, 21 Jan 2021 20:42:44 GMT",
-        "ETag": "\u00220x8D8BE4D1B149DE1\u0022",
-        "Last-Modified": "Thu, 21 Jan 2021 20:42:44 GMT",
+        "Date": "Tue, 26 Jan 2021 19:34:20 GMT",
+        "ETag": "\u00220x8D8C23161540C41\u0022",
+        "Last-Modified": "Tue, 26 Jan 2021 19:34:21 GMT",
         "Server": [
           "Windows-Azure-File/1.0",
           "Microsoft-HTTPAPI/2.0"
         ],
-        "x-ms-client-request-id": "dc191e47-b3bc-72ff-223d-e2d8aff53cea",
+        "x-ms-client-request-id": "e40da8d5-5ec1-271e-3cb3-cda0c48f3cd0",
         "x-ms-file-attributes": "Archive",
-        "x-ms-file-change-time": "2021-01-21T20:42:44.9020385Z",
-        "x-ms-file-creation-time": "2021-01-21T20:42:44.9020385Z",
+        "x-ms-file-change-time": "2021-01-26T19:34:21.5009345Z",
+        "x-ms-file-creation-time": "2021-01-26T19:34:21.5009345Z",
         "x-ms-file-id": "13835128424026341376",
-        "x-ms-file-last-write-time": "2021-01-21T20:42:44.9020385Z",
+        "x-ms-file-last-write-time": "2021-01-26T19:34:21.5009345Z",
         "x-ms-file-parent-id": "0",
         "x-ms-file-permission-key": "4010187179898695473*11459378189709739967",
-        "x-ms-request-id": "9eaa23a0-801a-0093-5035-f001c8000000",
+        "x-ms-request-id": "90aaf830-801a-0005-661a-f40819000000",
         "x-ms-request-server-encrypted": "true",
         "x-ms-version": "2020-06-12"
       },
       "ResponseBody": []
     },
     {
-      "RequestUri": "https://seanmcccanary3.file.core.windows.net/test-share-f1ea7299-bf6e-3349-6d40-c7ec6ae59533/test-file-39297a89-b0e9-b31c-025c-7a3ed9a6dd88?comp=range",
+      "RequestUri": "https://seanmcccanary3.file.core.windows.net/test-share-e9ba11ba-b5a7-97b2-09d5-298990f17e4b/test-file-888aeef0-eb13-897b-8048-9740eab4c4be?comp=range",
       "RequestMethod": "PUT",
       "RequestHeaders": {
         "Accept": "application/xml",
         "Authorization": "Sanitized",
         "Content-Length": "1024",
         "Content-Type": "application/octet-stream",
-        "traceparent": "00-67c2b75d7bcf4d4ebf9dd427cb9d8b26-96a79ce79f2d544f-00",
+        "traceparent": "00-ad14166549910e4996737200e7ad4c19-4c62e9634b2aad4f-00",
         "User-Agent": [
-          "azsdk-net-Storage.Files.Shares/12.7.0-alpha.20210121.1",
+          "azsdk-net-Storage.Files.Shares/12.7.0-alpha.20210126.1",
           "(.NET 5.0.2; Microsoft Windows 10.0.19042)"
         ],
-        "x-ms-client-request-id": "bbf601d0-018c-a0cb-dd56-08b7ce26e220",
-        "x-ms-date": "Thu, 21 Jan 2021 20:42:45 GMT",
+        "x-ms-client-request-id": "416b9682-e0a7-91fc-d94f-9b0063c1a8d7",
+        "x-ms-date": "Tue, 26 Jan 2021 19:34:22 GMT",
         "x-ms-range": "bytes=4398046510080-4398046511103",
         "x-ms-return-client-request-id": "true",
         "x-ms-version": "2020-06-12",
         "x-ms-write": "update"
       },
-      "RequestBody": "GhSLGl\u002BIqW7JnO9dcW6ATsf7OK6yZPqL6Oa2v8fp55uHpgnxrRx/SmqDb\u002B2kn7PP6feRqa/Xn7Ua/zJ50uqn4LVT1cpljqCre\u002B1DL/UM50gz5tXPVz7ssAdU1q3pBniA3I84UMroaltX5S3Bk3DADhjqResU14h3ZyTDELfywXV1w1Jl1JZ9Snx6eHIQKhyWlMiV/8CMawUGwemmJVmjZCS4S9AeWjqBbPtvml8WZjwHLHzuXMK06VdNXhKs1yUi1hNOWN5MeDmOE5PFHNGm8FqsnvjctAdhA2J40Pwn1JTWTMNLyA5du7RDYEkv7syGp224ADksRSIL7FR81Kc9Zz7\u002B79ANWihMTuNEmVS\u002BMhSV8SmObtRbqQehQNu54eYMBfgKMP/8eUxFa7FW56vNTLlA5uJ\u002BrvhpokXIbBpMk238OJRbswIVmXjcSAMjBcJb0/MiefsDjVf/oY26Mwwy\u002BNhDWa4XcZm3Kk1qoWX1Rp2CbZgmKhpy\u002Bao8XBJ0WmVrqVAr36sTQ2Faak6tmevxClvwN8V0C8690WAE2hWGQ9Dn/vgVyWbxbyo2zL/LxF\u002B\u002BS1G3gyOf952BbQ5LD2hM0yd\u002BxZrz20D0/sibPT4P8gwARY/Ez7\u002BsSAdak1xXpWDB6vmXTf7Fy3AQwoRbBLpecnsBS8rZiARo0X2TmUfknVln2VJFd6QNO3kesww6UUNN\u002ByHgVlqW6GL0L3uBMTEoLCUr8ypnGfvW8w9QutX3LYA5Rp0mA0f\u002B0fDwUEcpjAlH9YbnD10Z5uElCWJKRS2N/QL6R\u002BuTAijeLSE5dsizrWcGCMROEB4jIGC7APrks4zDY1NFLkQds/NeCOE7328ZcVv7RD1oPuzj1yeL2AEu\u002BXmVdhJ1bn8i6FTR8Ag850Hwoo6e6W9OWiRnYlYdktvxLw9opmhdowPc2Fvpl07kpvDlmzVzkBAKRxztDQspBVZ438D41EHZk/6KwhETZcPWg7tmOPamfp/\u002BXl9Mb5b3stMEcbeN69KvDAg26M7\u002B9uJZF4pQws1g0WEh\u002BnXijSNokw8\u002BDvMLSJfotyvucJbQ/2h881gLp\u002B8GpJ9Wa/FdzX/kzVS/wOfuTc7yaAuhcWHKUfoNZZnLXewfN2pUtdymi\u002BmsCaJBET\u002BAjqWJGD7kZDI\u002Bixr2T2jlGXBooIh9mZfxS9wh9Gi\u002BiD\u002B6jdbzQUStO9I3FirBrzyBx\u002B8y2HG2A/QOl8xhwnDKfwLbPMKR8dcru2W1RYNtL5ygoC14jLDOBInh5al4S3hibZYn5nN58NUYBx0LAL5xoGcwwCJCUfNSDDc4sAwusnDsU9jtRkkoJ69XYISTwgPLcERBR4pWHxui1do8QD/J6VStH63lg1oeCA==",
+      "RequestBody": "E1iSjPpWG8kuZCSRGza0ZYQFcVo4ux1AAHZSkc9sO8yIV06k9pWqZTgxNGmsWCgVROQM\u002Bvi2NVc7UYuDA4r5wShXCcPoEG/uWwsiBoezk6hOPUzrX0HT0SH2aaQKJ2KuOHJAVU9kLTR1Hp/tlC/Qh73jNcY9DmLngzei8abK5DSpdM4Ucj5Y6RAYdkGh5j3yJuHnJvGccCkQWdEXwjuNqjlrQyBguxR/iky2JZggRZz6sMvF475CDQOkAxlsQSbUissHNqIdkWvNZ5ul5UqR7xQ0HBJwyMd7KDYcvLf6Ekkl4ZvMGQ753R5f93sinSe4EhMFNyQUY8EEiw1sANSz0lRSfwSvxdYFOj/zENBLWYsPZKmj9dskEX3Zx40Bjd1JrCQn0B4jCE09APzlIFPwuTKCXZwrEN15LW6G1v1IA61iqmSsI4hs61tcZvXeP/Aq6A5bfjBAHptHrqKwnTJP9PxPg3buRJWpFXFBzqromu59W\u002B3u7YR8IYvIZHXmvE4oDXH4j7t6PKN5sWm//1DxXxO0M0FEYAd302HqJuAfw1giGMA47wsyAh9JdTsbvCE71wRiMYkM46xqgLtajxbDWe4QneaPuHAHgTAi\u002B\u002BrLXBY/r07cvZHPFTUUzm5P2HIIhhxNCx87rB6UW7BZ6ejBniSlGuDH55xcQYexe\u002BkBt6m9GXTOflD2BAMwR2LhditMUi9Jqr6SQZ9/8MmXiTE0kqMHm9Bz8yDTrxXdl586e8pcZCi6tw3rK9jVTo2GXnvS\u002B7W\u002B2tpb2F8PdfuotKr/RXX\u002BOyQIetqVHG/3nqSTTVCaC5vqe6HwAIzJq0ISQnct1QkXhyNWyYHaKL1rYzq7eyiqDqkOFcnUDjqYP8\u002BYg9n4ysmafMUsQ0EaD1LjhJ1RDS8ZZzTNHsA/QnnovYqxQqXkcplxIP5jfspo9AV38YqdRjGffxylK6sIWzpMRIW3aM2t/xED4OwxtelqZSq6yFHuSndYEsOJP0fuaMXEFzlEsIs4yfJ4mmZEbskyOsWATpPoXfoOXlYKJMDKFXgnbJ2vJrSegf5fdq8RE6T5VgSCbRky27o/NVI1LqUxroXtHQErghQQ4s2UieZK/UqxEM27R6de9ZDjcPBiaFJZLcgqI/aiztPvcYtMnVLT9DcHgx7XdWbdjihxRxIjrnl6O1weH9pTD0L5zNYcElc\u002BD3u5WuU0gbdiTJTOMYbBy8IR0mL1tdVctHTc3amPwXzQMjiWalSURbmku9JFhd67OAATCj/0SFmmXKZxWKMO0osY/f5OKmFufYyoUfoCFy6VIKWpe7Y83One8A6uI\u002BwVluhHLYfgbQ2fpYyyS/dfpEV32zj\u002BZVfV2yEUbzpTv1qgkw==",
       "StatusCode": 201,
       "ResponseHeaders": {
         "Content-Length": "0",
-        "Content-MD5": "nGiMxHQJiqWidJBM/yQrWw==",
-        "Date": "Thu, 21 Jan 2021 20:42:44 GMT",
-        "ETag": "\u00220x8D8BE4D1B1D51F8\u0022",
-        "Last-Modified": "Thu, 21 Jan 2021 20:42:44 GMT",
+        "Content-MD5": "oN6osy8yGGoxn4PMMsOx/Q==",
+        "Date": "Tue, 26 Jan 2021 19:34:20 GMT",
+        "ETag": "\u00220x8D8C231615D0E9F\u0022",
+        "Last-Modified": "Tue, 26 Jan 2021 19:34:21 GMT",
         "Server": [
           "Windows-Azure-File/1.0",
           "Microsoft-HTTPAPI/2.0"
         ],
-        "x-ms-client-request-id": "bbf601d0-018c-a0cb-dd56-08b7ce26e220",
-        "x-ms-request-id": "9eaa23a2-801a-0093-5135-f001c8000000",
+        "x-ms-client-request-id": "416b9682-e0a7-91fc-d94f-9b0063c1a8d7",
+        "x-ms-request-id": "90aaf832-801a-0005-671a-f40819000000",
         "x-ms-request-server-encrypted": "true",
         "x-ms-version": "2020-06-12"
       },
       "ResponseBody": []
     },
     {
-      "RequestUri": "https://seanmcccanary3.file.core.windows.net/test-share-f1ea7299-bf6e-3349-6d40-c7ec6ae59533?restype=share",
+      "RequestUri": "https://seanmcccanary3.file.core.windows.net/test-share-e9ba11ba-b5a7-97b2-09d5-298990f17e4b?restype=share",
       "RequestMethod": "DELETE",
       "RequestHeaders": {
         "Accept": "application/xml",
         "Authorization": "Sanitized",
-        "traceparent": "00-7c80b326d7e73c418ac40cd4372c7a51-dc8e6c1b332e2147-00",
+        "traceparent": "00-78dc1ce71774d243bd9993591e84ea38-608117ccef43d549-00",
         "User-Agent": [
-          "azsdk-net-Storage.Files.Shares/12.7.0-alpha.20210121.1",
+          "azsdk-net-Storage.Files.Shares/12.7.0-alpha.20210126.1",
           "(.NET 5.0.2; Microsoft Windows 10.0.19042)"
         ],
-        "x-ms-client-request-id": "ae07509c-81fe-2a5d-7f0b-46ddb51b0a55",
-        "x-ms-date": "Thu, 21 Jan 2021 20:42:45 GMT",
+        "x-ms-client-request-id": "2d1e5c00-fa24-c029-a000-da8b1d6d5cca",
+        "x-ms-date": "Tue, 26 Jan 2021 19:34:22 GMT",
         "x-ms-delete-snapshots": "include",
         "x-ms-return-client-request-id": "true",
         "x-ms-version": "2020-06-12"
@@ -145,25 +140,20 @@
       "StatusCode": 202,
       "ResponseHeaders": {
         "Content-Length": "0",
-        "Date": "Thu, 21 Jan 2021 20:42:44 GMT",
+        "Date": "Tue, 26 Jan 2021 19:34:21 GMT",
         "Server": [
           "Windows-Azure-File/1.0",
           "Microsoft-HTTPAPI/2.0"
         ],
-        "x-ms-client-request-id": "ae07509c-81fe-2a5d-7f0b-46ddb51b0a55",
-<<<<<<< HEAD
-        "x-ms-request-id": "d88d66ae-301a-000f-56e1-820cbf000000",
+        "x-ms-client-request-id": "2d1e5c00-fa24-c029-a000-da8b1d6d5cca",
+        "x-ms-request-id": "90aaf833-801a-0005-681a-f40819000000",
         "x-ms-version": "2020-06-12"
-=======
-        "x-ms-request-id": "9eaa23a3-801a-0093-5235-f001c8000000",
-        "x-ms-version": "2020-04-08"
->>>>>>> ac24a13f
       },
       "ResponseBody": []
     }
   ],
   "Variables": {
-    "RandomSeed": "136610081",
+    "RandomSeed": "1832015551",
     "Storage_TestConfigDefault": "ProductionTenant\nseanmcccanary3\nU2FuaXRpemVk\nhttps://seanmcccanary3.blob.core.windows.net\nhttps://seanmcccanary3.file.core.windows.net\nhttps://seanmcccanary3.queue.core.windows.net\nhttps://seanmcccanary3.table.core.windows.net\n\n\n\n\nhttps://seanmcccanary3-secondary.blob.core.windows.net\nhttps://seanmcccanary3-secondary.file.core.windows.net\nhttps://seanmcccanary3-secondary.queue.core.windows.net\nhttps://seanmcccanary3-secondary.table.core.windows.net\n\nSanitized\n\n\nCloud\nBlobEndpoint=https://seanmcccanary3.blob.core.windows.net/;QueueEndpoint=https://seanmcccanary3.queue.core.windows.net/;FileEndpoint=https://seanmcccanary3.file.core.windows.net/;BlobSecondaryEndpoint=https://seanmcccanary3-secondary.blob.core.windows.net/;QueueSecondaryEndpoint=https://seanmcccanary3-secondary.queue.core.windows.net/;FileSecondaryEndpoint=https://seanmcccanary3-secondary.file.core.windows.net/;AccountName=seanmcccanary3;AccountKey=Kg==;\nseanscope1"
   }
 }