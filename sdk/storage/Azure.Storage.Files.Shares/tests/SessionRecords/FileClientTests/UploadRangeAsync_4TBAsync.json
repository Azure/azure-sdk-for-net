--- conflicted
+++ resolved
@@ -14,11 +14,7 @@
         "x-ms-client-request-id": "4d3db812-5be9-26d0-8566-5b81ab519022",
         "x-ms-date": "Tue, 26 Jan 2021 19:34:22 GMT",
         "x-ms-return-client-request-id": "true",
-<<<<<<< HEAD
-        "x-ms-version": "2020-12-06"
-=======
         "x-ms-version": "2021-02-12"
->>>>>>> 7e782c87
       },
       "RequestBody": null,
       "StatusCode": 201,
@@ -33,11 +29,7 @@
         ],
         "x-ms-client-request-id": "4d3db812-5be9-26d0-8566-5b81ab519022",
         "x-ms-request-id": "90aaf82d-801a-0005-651a-f40819000000",
-<<<<<<< HEAD
-        "x-ms-version": "2020-12-06"
-=======
         "x-ms-version": "2021-02-12"
->>>>>>> 7e782c87
       },
       "ResponseBody": []
     },
@@ -61,11 +53,7 @@
         "x-ms-file-permission": "Inherit",
         "x-ms-return-client-request-id": "true",
         "x-ms-type": "file",
-<<<<<<< HEAD
-        "x-ms-version": "2020-12-06"
-=======
         "x-ms-version": "2021-02-12"
->>>>>>> 7e782c87
       },
       "RequestBody": null,
       "StatusCode": 201,
@@ -88,11 +76,7 @@
         "x-ms-file-permission-key": "4010187179898695473*11459378189709739967",
         "x-ms-request-id": "90aaf830-801a-0005-661a-f40819000000",
         "x-ms-request-server-encrypted": "true",
-<<<<<<< HEAD
-        "x-ms-version": "2020-12-06"
-=======
         "x-ms-version": "2021-02-12"
->>>>>>> 7e782c87
       },
       "ResponseBody": []
     },
@@ -113,11 +97,7 @@
         "x-ms-date": "Tue, 26 Jan 2021 19:34:22 GMT",
         "x-ms-range": "bytes=4398046510080-4398046511103",
         "x-ms-return-client-request-id": "true",
-<<<<<<< HEAD
-        "x-ms-version": "2020-12-06",
-=======
         "x-ms-version": "2021-02-12",
->>>>>>> 7e782c87
         "x-ms-write": "update"
       },
       "RequestBody": "E1iSjPpWG8kuZCSRGza0ZYQFcVo4ux1AAHZSkc9sO8yIV06k9pWqZTgxNGmsWCgVROQM+vi2NVc7UYuDA4r5wShXCcPoEG/uWwsiBoezk6hOPUzrX0HT0SH2aaQKJ2KuOHJAVU9kLTR1Hp/tlC/Qh73jNcY9DmLngzei8abK5DSpdM4Ucj5Y6RAYdkGh5j3yJuHnJvGccCkQWdEXwjuNqjlrQyBguxR/iky2JZggRZz6sMvF475CDQOkAxlsQSbUissHNqIdkWvNZ5ul5UqR7xQ0HBJwyMd7KDYcvLf6Ekkl4ZvMGQ753R5f93sinSe4EhMFNyQUY8EEiw1sANSz0lRSfwSvxdYFOj/zENBLWYsPZKmj9dskEX3Zx40Bjd1JrCQn0B4jCE09APzlIFPwuTKCXZwrEN15LW6G1v1IA61iqmSsI4hs61tcZvXeP/Aq6A5bfjBAHptHrqKwnTJP9PxPg3buRJWpFXFBzqromu59W+3u7YR8IYvIZHXmvE4oDXH4j7t6PKN5sWm//1DxXxO0M0FEYAd302HqJuAfw1giGMA47wsyAh9JdTsbvCE71wRiMYkM46xqgLtajxbDWe4QneaPuHAHgTAi++rLXBY/r07cvZHPFTUUzm5P2HIIhhxNCx87rB6UW7BZ6ejBniSlGuDH55xcQYexe+kBt6m9GXTOflD2BAMwR2LhditMUi9Jqr6SQZ9/8MmXiTE0kqMHm9Bz8yDTrxXdl586e8pcZCi6tw3rK9jVTo2GXnvS+7W+2tpb2F8PdfuotKr/RXX+OyQIetqVHG/3nqSTTVCaC5vqe6HwAIzJq0ISQnct1QkXhyNWyYHaKL1rYzq7eyiqDqkOFcnUDjqYP8+Yg9n4ysmafMUsQ0EaD1LjhJ1RDS8ZZzTNHsA/QnnovYqxQqXkcplxIP5jfspo9AV38YqdRjGffxylK6sIWzpMRIW3aM2t/xED4OwxtelqZSq6yFHuSndYEsOJP0fuaMXEFzlEsIs4yfJ4mmZEbskyOsWATpPoXfoOXlYKJMDKFXgnbJ2vJrSegf5fdq8RE6T5VgSCbRky27o/NVI1LqUxroXtHQErghQQ4s2UieZK/UqxEM27R6de9ZDjcPBiaFJZLcgqI/aiztPvcYtMnVLT9DcHgx7XdWbdjihxRxIjrnl6O1weH9pTD0L5zNYcElc+D3u5WuU0gbdiTJTOMYbBy8IR0mL1tdVctHTc3amPwXzQMjiWalSURbmku9JFhd67OAATCj/0SFmmXKZxWKMO0osY/f5OKmFufYyoUfoCFy6VIKWpe7Y83One8A6uI+wVluhHLYfgbQ2fpYyyS/dfpEV32zj+ZVfV2yEUbzpTv1qgkw==",
@@ -135,11 +115,7 @@
         "x-ms-client-request-id": "416b9682-e0a7-91fc-d94f-9b0063c1a8d7",
         "x-ms-request-id": "90aaf832-801a-0005-671a-f40819000000",
         "x-ms-request-server-encrypted": "true",
-<<<<<<< HEAD
-        "x-ms-version": "2020-12-06"
-=======
         "x-ms-version": "2021-02-12"
->>>>>>> 7e782c87
       },
       "ResponseBody": []
     },
@@ -158,11 +134,7 @@
         "x-ms-date": "Tue, 26 Jan 2021 19:34:22 GMT",
         "x-ms-delete-snapshots": "include",
         "x-ms-return-client-request-id": "true",
-<<<<<<< HEAD
-        "x-ms-version": "2020-12-06"
-=======
         "x-ms-version": "2021-02-12"
->>>>>>> 7e782c87
       },
       "RequestBody": null,
       "StatusCode": 202,
@@ -175,11 +147,7 @@
         ],
         "x-ms-client-request-id": "2d1e5c00-fa24-c029-a000-da8b1d6d5cca",
         "x-ms-request-id": "90aaf833-801a-0005-681a-f40819000000",
-<<<<<<< HEAD
-        "x-ms-version": "2020-12-06"
-=======
         "x-ms-version": "2021-02-12"
->>>>>>> 7e782c87
       },
       "ResponseBody": []
     }
