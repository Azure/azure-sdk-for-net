--- conflicted
+++ resolved
@@ -1,18 +1,18 @@
 {
   "Entries": [
     {
-      "RequestUri": "https://seanmcccanary3.file.core.windows.net/test-share-dfd02096-2cab-4fe0-c86c-d8a165bb41ba?restype=share",
-      "RequestMethod": "PUT",
-      "RequestHeaders": {
-        "Accept": "application/xml",
-        "Authorization": "Sanitized",
-        "traceparent": "00-8c0d974c484df14ba62da5a58f4f6c70-829746169495294a-00",
-        "User-Agent": [
-          "azsdk-net-Storage.Files.Shares/12.7.0-alpha.20210121.1",
-          "(.NET 5.0.2; Microsoft Windows 10.0.19042)"
-        ],
-        "x-ms-client-request-id": "5912c835-7b78-f5b6-e0bb-fccb9b4178b8",
-        "x-ms-date": "Thu, 21 Jan 2021 20:37:41 GMT",
+      "RequestUri": "https://seanmcccanary3.file.core.windows.net/test-share-d6b17335-669e-e773-817c-acdfbbd82e4c?restype=share",
+      "RequestMethod": "PUT",
+      "RequestHeaders": {
+        "Accept": "application/xml",
+        "Authorization": "Sanitized",
+        "traceparent": "00-955381cad9bbf84491828213f1bbeaff-738deba9ccd8294d-00",
+        "User-Agent": [
+          "azsdk-net-Storage.Files.Shares/12.7.0-alpha.20210126.1",
+          "(.NET 5.0.2; Microsoft Windows 10.0.19042)"
+        ],
+        "x-ms-client-request-id": "90959762-0b4a-d720-c991-89e90cda3c4e",
+        "x-ms-date": "Tue, 26 Jan 2021 19:28:28 GMT",
         "x-ms-return-client-request-id": "true",
         "x-ms-version": "2020-06-12"
       },
@@ -20,38 +20,33 @@
       "StatusCode": 201,
       "ResponseHeaders": {
         "Content-Length": "0",
-        "Date": "Thu, 21 Jan 2021 20:37:40 GMT",
-        "ETag": "\u00220x8D8BE4C6641A80D\u0022",
-        "Last-Modified": "Thu, 21 Jan 2021 20:37:41 GMT",
-        "Server": [
-          "Windows-Azure-File/1.0",
-          "Microsoft-HTTPAPI/2.0"
-        ],
-        "x-ms-client-request-id": "5912c835-7b78-f5b6-e0bb-fccb9b4178b8",
-<<<<<<< HEAD
-        "x-ms-request-id": "c9ef63f3-f01a-0012-3e37-f3e9eb000000",
-        "x-ms-version": "2020-06-12"
-=======
-        "x-ms-request-id": "6c66abe4-c01a-0059-3235-f05d41000000",
-        "x-ms-version": "2020-04-08"
->>>>>>> ac24a13f
-      },
-      "ResponseBody": []
-    },
-    {
-      "RequestUri": "https://seanmcccanary3.file.core.windows.net/test-share-dfd02096-2cab-4fe0-c86c-d8a165bb41ba/test-file-f8b98ea7-986c-cfa8-2fb5-62086fe6f0f0",
-      "RequestMethod": "PUT",
-      "RequestHeaders": {
-        "Accept": "application/xml",
-        "Authorization": "Sanitized",
-        "traceparent": "00-514559523d8ec9498487c5ebd26add52-5601f0036669bb48-00",
-        "User-Agent": [
-          "azsdk-net-Storage.Files.Shares/12.7.0-alpha.20210121.1",
-          "(.NET 5.0.2; Microsoft Windows 10.0.19042)"
-        ],
-        "x-ms-client-request-id": "cf52042a-3b1d-9c36-1f43-29c318ae86f9",
+        "Date": "Tue, 26 Jan 2021 19:28:27 GMT",
+        "ETag": "\u00220x8D8C2308EA2D882\u0022",
+        "Last-Modified": "Tue, 26 Jan 2021 19:28:28 GMT",
+        "Server": [
+          "Windows-Azure-File/1.0",
+          "Microsoft-HTTPAPI/2.0"
+        ],
+        "x-ms-client-request-id": "90959762-0b4a-d720-c991-89e90cda3c4e",
+        "x-ms-request-id": "78ac0df8-801a-0058-3519-f4029d000000",
+        "x-ms-version": "2020-06-12"
+      },
+      "ResponseBody": []
+    },
+    {
+      "RequestUri": "https://seanmcccanary3.file.core.windows.net/test-share-d6b17335-669e-e773-817c-acdfbbd82e4c/test-file-b0dd225f-bfd8-9bde-ffcc-b2cbf4bdfdb3",
+      "RequestMethod": "PUT",
+      "RequestHeaders": {
+        "Accept": "application/xml",
+        "Authorization": "Sanitized",
+        "traceparent": "00-150d8fcd4b36244aab28f455ae6be12d-d70c2dc9d535ec44-00",
+        "User-Agent": [
+          "azsdk-net-Storage.Files.Shares/12.7.0-alpha.20210126.1",
+          "(.NET 5.0.2; Microsoft Windows 10.0.19042)"
+        ],
+        "x-ms-client-request-id": "c7552296-88f0-a2ab-b9fa-907e5955e20b",
         "x-ms-content-length": "4096",
-        "x-ms-date": "Thu, 21 Jan 2021 20:37:41 GMT",
+        "x-ms-date": "Tue, 26 Jan 2021 19:28:28 GMT",
         "x-ms-file-attributes": "None",
         "x-ms-file-creation-time": "Now",
         "x-ms-file-last-write-time": "Now",
@@ -64,29 +59,29 @@
       "StatusCode": 201,
       "ResponseHeaders": {
         "Content-Length": "0",
-        "Date": "Thu, 21 Jan 2021 20:37:40 GMT",
-        "ETag": "\u00220x8D8BE4C664B5354\u0022",
-        "Last-Modified": "Thu, 21 Jan 2021 20:37:41 GMT",
-        "Server": [
-          "Windows-Azure-File/1.0",
-          "Microsoft-HTTPAPI/2.0"
-        ],
-        "x-ms-client-request-id": "cf52042a-3b1d-9c36-1f43-29c318ae86f9",
+        "Date": "Tue, 26 Jan 2021 19:28:28 GMT",
+        "ETag": "\u00220x8D8C2308EAE8C5D\u0022",
+        "Last-Modified": "Tue, 26 Jan 2021 19:28:28 GMT",
+        "Server": [
+          "Windows-Azure-File/1.0",
+          "Microsoft-HTTPAPI/2.0"
+        ],
+        "x-ms-client-request-id": "c7552296-88f0-a2ab-b9fa-907e5955e20b",
         "x-ms-file-attributes": "Archive",
-        "x-ms-file-change-time": "2021-01-21T20:37:41.5929684Z",
-        "x-ms-file-creation-time": "2021-01-21T20:37:41.5929684Z",
+        "x-ms-file-change-time": "2021-01-26T19:28:28.0947805Z",
+        "x-ms-file-creation-time": "2021-01-26T19:28:28.0947805Z",
         "x-ms-file-id": "13835128424026341376",
-        "x-ms-file-last-write-time": "2021-01-21T20:37:41.5929684Z",
+        "x-ms-file-last-write-time": "2021-01-26T19:28:28.0947805Z",
         "x-ms-file-parent-id": "0",
         "x-ms-file-permission-key": "4010187179898695473*11459378189709739967",
-        "x-ms-request-id": "6c66abe7-c01a-0059-3335-f05d41000000",
-        "x-ms-request-server-encrypted": "true",
-        "x-ms-version": "2020-06-12"
-      },
-      "ResponseBody": []
-    },
-    {
-      "RequestUri": "https://seanmcccanary3.file.core.windows.net/test-share-dfd02096-2cab-4fe0-c86c-d8a165bb41ba/test-file-f8b98ea7-986c-cfa8-2fb5-62086fe6f0f0?comp=range",
+        "x-ms-request-id": "78ac0e01-801a-0058-3c19-f4029d000000",
+        "x-ms-request-server-encrypted": "true",
+        "x-ms-version": "2020-06-12"
+      },
+      "ResponseBody": []
+    },
+    {
+      "RequestUri": "https://seanmcccanary3.file.core.windows.net/test-share-d6b17335-669e-e773-817c-acdfbbd82e4c/test-file-b0dd225f-bfd8-9bde-ffcc-b2cbf4bdfdb3?comp=range",
       "RequestMethod": "PUT",
       "RequestHeaders": {
         "Accept": "application/xml",
@@ -94,37 +89,37 @@
         "Content-Length": "1024",
         "Content-Type": "application/octet-stream",
         "User-Agent": [
-          "azsdk-net-Storage.Files.Shares/12.7.0-alpha.20210121.1",
-          "(.NET 5.0.2; Microsoft Windows 10.0.19042)"
-        ],
-        "x-ms-client-request-id": "6add2735-2194-fcd2-ffcf-7d65bd7e273a",
-        "x-ms-date": "Thu, 21 Jan 2021 20:37:41 GMT",
+          "azsdk-net-Storage.Files.Shares/12.7.0-alpha.20210126.1",
+          "(.NET 5.0.2; Microsoft Windows 10.0.19042)"
+        ],
+        "x-ms-client-request-id": "d23468f3-3567-bac3-7dda-6b480c83f545",
+        "x-ms-date": "Tue, 26 Jan 2021 19:28:28 GMT",
         "x-ms-range": "bytes=0-1023",
         "x-ms-return-client-request-id": "true",
         "x-ms-version": "2020-06-12",
         "x-ms-write": "update"
       },
-      "RequestBody": "0\u002B1T5o5hq6jsBFwkvtxKFge3kgiRq\u002BkUSNOJ90BrAwdS0\u002B642hd4ScyG67hNZyq/wb33Bjz1yicDPp672LRogABU0ertkTvvP0k8C78xx\u002BCoyTWDdP3LXAjGtJt5vHAXHWq3\u002BJU/0TCBB8fyuL9o0ne9Ew5\u002B5QwDiXTiJ9yfdYLYJe1Ves5LaPcFAW012KRJXuIkvKhimThes24gXapT4ZFEGpPRE1iocasWeeOezrDQmcn6e7nZdou09sZfKwpNsSDb8b4Qd0uJe0r9SyBVv\u002BW\u002BT8TgWGbYaqMHHByRSUagyMfDw9zywCF\u002Bcf9u3CprXzbhodtGbFm5A4YaCFsu9zIEXYJYkvwIy46jYudnaY55nLzmsKhrWlttCcBW17jFUHnNan6nEs062NVMogpxUpn3oWyeSEeJmAMm6og7svTW3RFtmf4P0onvq9fSHrdR/LcmXjZLJggyQ9F7gChE/ibhdcT4A7ia6M/irpxvt3pL1e7QFFS9ircJO1UtlFFhq6yw8KjyWPj\u002BjHZnaXhrwoxXL6o5c\u002BrSJOsN7sdibVN9gQPwvsbRWH320YjdViE\u002BnnnJ1WSmKDfC3sy95WkwnB4i6ed0ewPFhdctQqFh9M3JzlBOmJfv11nMLeD6FHMTxjVqu205yiN2BFCNeeWVYen\u002B9BYZ4QOGMxKOqE0iynFjGXxr9jlgjwQs15RHYV5zNsz2\u002ByBd\u002BuQy44haqiHWUznfKl9pKWqwnmQR7ApuP9G0G3KALM9QBR6XOROwBeXjVoRaZzf\u002BCgxiRV28TA7aw6S2po\u002BvVSdqjiRA0fBX/5h\u002BLZWFFNeZtRBlHuZylLkQvXZv\u002Bl9VNAFc8NgTvTkcC0XEPR54VK/MHPF/STdA9/pqMBN66AU5KfmUKCP/hvfXSBOgrVebl2nGot1t1urJHPjeqI0loiNAixMk5CuLzZX5qAAjn0qiz5mqs0Uny1MPygwqIN5qsabvYCJDdrM9OtVHdC7ppXyuPNj0e\u002B/eGL/AFBkeYay3j/ZaMz8nXljmbHhv31clJSSQfOQFdjW3EUdjg2KZH9kpkOQ3j3I8ht2ADQ92bjlnm\u002B70juXIsRnBoiH4xNv2TE2eRk5z7ZayU/UHhWgmQKMO\u002B\u002BdzpZD0Yd/KduxQRMIBicHB2Cjq9K1YQTvvwCyxmmJ\u002B6snzg6e8qeVvqHeqYg4zBfumZGh7IwY6GmNVBaCzGduK0Vr4DgYaBC5Dekw1rt8svLswCzX5A8bCuWhDZ6REvI6cH5G0Ovf0i2A5N6m6BGyEKEjkgg6mkM6TNVSe1p2K/r29mY5Od4HDO3/VwMscCLT7vz9bYDqA9Y/DIQWiVrTDrznr/GveNrHHIEaP0dACdi2gohddLg==",
-      "StatusCode": 201,
-      "ResponseHeaders": {
-        "Content-Length": "0",
-        "Content-MD5": "ZAk3fke082JIzeGRjFb4mQ==",
-        "Date": "Thu, 21 Jan 2021 20:37:40 GMT",
-        "ETag": "\u00220x8D8BE4C6653E05F\u0022",
-        "Last-Modified": "Thu, 21 Jan 2021 20:37:41 GMT",
-        "Server": [
-          "Windows-Azure-File/1.0",
-          "Microsoft-HTTPAPI/2.0"
-        ],
-        "x-ms-client-request-id": "6add2735-2194-fcd2-ffcf-7d65bd7e273a",
-        "x-ms-request-id": "6c66abea-c01a-0059-3635-f05d41000000",
-        "x-ms-request-server-encrypted": "true",
-        "x-ms-version": "2020-06-12"
-      },
-      "ResponseBody": []
-    },
-    {
-      "RequestUri": "https://seanmcccanary3.file.core.windows.net/test-share-dfd02096-2cab-4fe0-c86c-d8a165bb41ba/test-file-f8b98ea7-986c-cfa8-2fb5-62086fe6f0f0?comp=range",
+      "RequestBody": "hJcA7OpNW2waz9zxI1mkBUC/2tcwIwygUiaypqejrGjyUknXWJlivnisad7BEPVM14aaqDkjPGGLYJnEm7TFdyN0/tAPza2mXBtfhLku3kIwZs4gCQQvzhboS/j/niPD5/K7TRElPAnZ80sdxLenXYFXkzTmpW4eRC\u002B6J4K0pr33nJzHcpEwCynERhW4EQpeQO52qAru3UKEnAjhahSHJEyNJSgb4OrwJogLIV5YZTIkW\u002BeTPf6zCb5aQ9aITqAUPSHJK\u002BziQ2AEhoGC47vjKzbVvQ8t9OZN2hxpwJ0UZ9fo9uQ8jzpGQhiGjrd9MSUDdhefspGQ50g6e1HPeYLC8B6pme3Xppz8j3r3pmUv0Kn2ZUqFdbVGVw\u002BbAhPpdsiVxJ6Y05c4LM97oiMWmUDiC6qn2RM4PHtpY0HdO6SIExiyYeLHl/wRvTl6CtKRL73OufdoQZ20XYcjLnBVWvAr8o8LZDhdGnOtlRvavjKp2DSEDoKtH9F7/QRbpGiMvGJITxdChsqFcZ6Du6uB2p9VeVY70UxufdO\u002Bj2c0AnYLIdm4km4aZlFq/p3jKmQl\u002BSNkBioSUOoW2dFEhPZjUW8nd5nRyEgwOhME0dKuilJvmJZDz/xL\u002BdDvoric1uFaBq0uvLLKVDDbNMsXDX8YaE5/1exgH4Fy3H7J4iaPk2QxqcokgM6gpENmaJowNOtR1zppHQH1\u002Bucsu980AXEJS6Bn5WO08\u002Bd/3zCo\u002BrbmQqeSeAvsJnZjPK/j\u002BMTvbKPRXB36yE\u002BInONS6T7QTAAxRXg4oYhmHSQqBKi00fojkHON1p2Y7HlYCtsnmjw3ku\u002BusrNLt8oaaz/40MSm1MvpL1jLQnVimFn/35atP4Lo8nG5BR5H19moc2teoBu1sjYQPmrjbFB5SxlZTNc0bSu8EN1T7c6soVh\u002BI88KBPg9SS1gnQEXBIYhP7oF7YoCcwVAoY89YsVoY5wSZUiAb0chHAKq1NAqpAtXMa0Up7PNfK/JyWJo/\u002Bdn9zlkBZ89oM9y49GHV581Fv2D5jAXVLzpROiZtqXluB0aQtyWxZ9sGpHdocPiRiQPk7Nl5Bm3UKN9esC2o\u002BkqjSu0bBXDn1BdF8ueObL4B/7EiSPxgNQEY/I4GUrftXansxSYLtkPS/RjB81NGBbxhHPB8hnGOA1Wrwkji4UFfWJU94WeYNkltD0ujngGtkrbRpXXHsJc4HsGQX7Q7MBuXYlq\u002BCGQUySZnD7cmKmUUPm\u002BR0TwLV\u002Bf9xYKlx5bVch9vzHunL0pS/NwPoKEgEjScfGEEaR7fi8qywEKhrsFPkZ1Xth3pbQ7lfxQf\u002B/dG3bNOCUt1kQkAUEBxNC8HsU4a/87DyJwWsw9SXuoKg==",
+      "StatusCode": 201,
+      "ResponseHeaders": {
+        "Content-Length": "0",
+        "Content-MD5": "OrdkYDGFHXYTuWPpnFRWiQ==",
+        "Date": "Tue, 26 Jan 2021 19:28:28 GMT",
+        "ETag": "\u00220x8D8C2308EB8A057\u0022",
+        "Last-Modified": "Tue, 26 Jan 2021 19:28:28 GMT",
+        "Server": [
+          "Windows-Azure-File/1.0",
+          "Microsoft-HTTPAPI/2.0"
+        ],
+        "x-ms-client-request-id": "d23468f3-3567-bac3-7dda-6b480c83f545",
+        "x-ms-request-id": "78ac0e09-801a-0058-4319-f4029d000000",
+        "x-ms-request-server-encrypted": "true",
+        "x-ms-version": "2020-06-12"
+      },
+      "ResponseBody": []
+    },
+    {
+      "RequestUri": "https://seanmcccanary3.file.core.windows.net/test-share-d6b17335-669e-e773-817c-acdfbbd82e4c/test-file-b0dd225f-bfd8-9bde-ffcc-b2cbf4bdfdb3?comp=range",
       "RequestMethod": "PUT",
       "RequestHeaders": {
         "Accept": "application/xml",
@@ -132,37 +127,37 @@
         "Content-Length": "1024",
         "Content-Type": "application/octet-stream",
         "User-Agent": [
-          "azsdk-net-Storage.Files.Shares/12.7.0-alpha.20210121.1",
-          "(.NET 5.0.2; Microsoft Windows 10.0.19042)"
-        ],
-        "x-ms-client-request-id": "f18d1e3e-1cd0-a965-3896-66045daa02cf",
-        "x-ms-date": "Thu, 21 Jan 2021 20:37:41 GMT",
+          "azsdk-net-Storage.Files.Shares/12.7.0-alpha.20210126.1",
+          "(.NET 5.0.2; Microsoft Windows 10.0.19042)"
+        ],
+        "x-ms-client-request-id": "f18a1c6f-1020-5ea3-12eb-6682acc2b59e",
+        "x-ms-date": "Tue, 26 Jan 2021 19:28:29 GMT",
         "x-ms-range": "bytes=1024-2047",
         "x-ms-return-client-request-id": "true",
         "x-ms-version": "2020-06-12",
         "x-ms-write": "update"
       },
-      "RequestBody": "nYM9o/6LVnwh5coSEZExC0kdiY6UP/TwJL/AqtcCtJ1lgJtov8ffq1pK/2HFvr9wRSFXhY7Pml6PTH4/yqukHzAsrZD1yUyBPd4zSUCSK2YAT2W2qy8PleU92XJIn\u002BCupuAwmBEue3zU1UewnFEe/CAYP3tG7nMBHReruPDZOJ39hKNfYpNU0dTp4dXnXvmUHtxSL2BlaLdsL3r5g8KM\u002B5ypsheuvpqMxG2nXQ2eGb4eF5kThwk9mBzr8zIYWk4RXOY5Pqzh5WBCxWvyvgqqzha822wpeHOTaxr6w8tndGkflQAmZNoSPDE50MKdS9kRQCUcXH/i5\u002BRypdKR5yKV2lEB0ygKg2k7qZ468Kew9SBA6IKmSxfqPK4cs74IgVUPpPZxnHexB7y74bPhqPc8wrCxUP6f7o85Fpd67dCqMihIK0yxP1moj\u002BDF6mpkCZS23/EOVjBXb7VmN4XgNxrsEa6LmHyqioJWCcEd2gQl1Q0Cww3em9z38LyXSwfUx1fG2Nm72HAXDFVvuE1vOpSwQWJ33nQMDnXRlKfAEz96gkFpVgErafyc6re4buOPh7Yn5gmlXOnjuspj6kTJV/gV9DYLBuOShddl2/O9U5\u002BSQgzxmCw11CVYhZs3yH\u002B405O\u002Bo3qshIHSlGEyQIH2Jmcq0Kc42L/L3x8Qs4BIW7xXrQhg/q8l5b6LHgPLA5SjYl80DPfYgPrU88RanNAAijmk2pN5lSe3BevprLm7ANyLbFAhFE7Ffy0NjAvry0ntipPKJigBKsw3fAcL7tNBGPPnzi\u002BA33bq3ltmbAkcyzqi/CIl8NmziUKE6ZdHupBZzHMYA/wabaod4EfNm77CG7DMafKwGygZNETs\u002B/beoiTKDKCWBMc\u002Bh453CBCR5u6Dws7melCeqLBL/s\u002B3LXG0Pj0iAo8eKxbpjuFjORIXiE1WaTkn\u002BCjULGPvSwX4hlocw8nTbuNfZZa3/exuOm\u002BdM3aBYMQ4jEYVTtYrLuAR8AeHR3VJRBlp9gOicPs7ZfH0UReOdiaW4zaDvh8NNDa1pQzk5/P5VO9cGGnAlRxK2enkN93Ignrh8GM/xYb5XMLM7cruV33\u002B\u002BvwoMl681U0aOOQ2KPxZ7COSA/ePuo5pYrum86hSW4Fr5T3goFAbJRoVJI2hwjPGcwCmXFSGbj9uv8\u002BiFeGlyNxiy0K/eEzTdt3cepYBx5\u002BI4ICoq/8t5Hf9cuGBeQ84b1ywPvfwBvq00\u002BZ2qvOpbPcvGjRh/R3dNebLwQZqUfzNowo5UYiol9mF89cYtzqDUwXpUV/b13I\u002B0gkQJEX0SYLpqAbpbxtvhoJb2wlGxH2sSG0AgQCd8syX\u002Bn9/mHKUkalVLw40muTqesvdgA==",
-      "StatusCode": 201,
-      "ResponseHeaders": {
-        "Content-Length": "0",
-        "Content-MD5": "zsZI7u2\u002B2Ssbsl6fFsZyzQ==",
-        "Date": "Thu, 21 Jan 2021 20:37:40 GMT",
-        "ETag": "\u00220x8D8BE4C665E90BA\u0022",
-        "Last-Modified": "Thu, 21 Jan 2021 20:37:41 GMT",
-        "Server": [
-          "Windows-Azure-File/1.0",
-          "Microsoft-HTTPAPI/2.0"
-        ],
-        "x-ms-client-request-id": "f18d1e3e-1cd0-a965-3896-66045daa02cf",
-        "x-ms-request-id": "6c66abef-c01a-0059-3b35-f05d41000000",
-        "x-ms-request-server-encrypted": "true",
-        "x-ms-version": "2020-06-12"
-      },
-      "ResponseBody": []
-    },
-    {
-      "RequestUri": "https://seanmcccanary3.file.core.windows.net/test-share-dfd02096-2cab-4fe0-c86c-d8a165bb41ba/test-file-f8b98ea7-986c-cfa8-2fb5-62086fe6f0f0?comp=range",
+      "RequestBody": "/j9Mr4o8TpXXZwJQXZd14ON/dzcYE\u002B\u002BhDFRd3Vnwjch71kLCeCEy4XeilJg4vsXZ5OtaygNxEupPqqM23nA859o51IZUs2jBTZXAdX9XaU2PhPlulcLECsRYcs19/AIGZqy9/uk\u002BhDGCmH1usZxq90FVplp3zVEXdMrC/ECbQ1CSuQ/TmmpkUADH6/1FVlkn7XqLKFWoj5hapYkffIjw5lQs2/eNl13W8VZar\u002BFU0h5wmg/FEBv76ip2ePThRdN31wWoGXtimVUctDf\u002BTt\u002B3BtNrruJ4KtY5MPDNFx9p9auD4tjcrLmiDgC5qVvk/JxKv3IhdZfx/q0ubuiKlYI1s7\u002BLe2wH2loZyJ/hv4F7VTNUglitSH8UkeMqrT3QGHl9hPWbWIEvQ\u002BQYB633Dz8rsxm0NRIqiGs/d\u002BmI3CwcSbAmYzuM3/yyJD9zlUHSHYKj//ojHOJmU/uJXOGXpma4\u002B7790KsEn9MdAhDTt/MqbVln5d0x\u002BSzNvxA/AoMaG33Yu5qC1UzWnl8mBhnRk5wIX\u002B\u002BHL8GIhgKRLxGbxZ1QAueS\u002BvtZp5cNkEZ\u002BCvIT\u002Byx0N6KTk\u002Bu8UDWX8aU6O9nB1gQyP5igr7dXep96CnsPfTPlJo36vG781qrGwbXx0lRtvDTu4LyT04jrPBlLQUW5iHRyVRRLxxmVNmju2e0CZadKDU5GIZx2UVMFD4BVsJRkDTlBf31AIvQaWKpUpPqa6dZxATT3c2bX\u002BwPBRbiZP4XUicy0wOYqCetZK8jyIq1Yayaq465gbJnSaoN5ftw8gRkkgBsu5SjwR/dJnkee5NlWadqR7lvWcx0y4lZisIsOHKmvzaKSKoX9uZy3F85SM4WqIxUBq5K9TQz9\u002BwPSjpdsOoKd7xc2xD5VlDW/H1xP4K7Qt411DHAW8X\u002BWlC6BKysFS9xLtERudF7WrBZd/S6vrhtVAtYJ9i0Rhv2XoDAP02gJutR/AytpYkMunmBZuPRR5uUTLClV\u002B1SvOS1H1tMux9muVENZL6vv65\u002BT2lfNt80JRrpL\u002B6Y/tL6A0Mr\u002BIoxvANeGq2Sw97Y6JEGJwSD84oFfPo8Z48sybqCF2V/g8cgTJNqARgtpWE4DENdltvKdg\u002B5InuT8VR0LVD3DKx5XWTN5dZ1GfJt29uVBFtL0zbet51VwmFLkF869dPLOpS0vq7ej60BVVwZS0qj\u002Buz9KF4aFFkPJ5sDglF7PiAipqFC4EWoaUOF3WJBOHcaq5VyOclxrSI/qZsX3w1bhhc7\u002BqSlYRqnVL8akDr2zesj5Nq8CQRWrPV/AzaqkI42KldPBT3OcUp\u002ByuEOVxjrRNuz8/Yyn30S5U2zKl3j\u002BMAw5Gnjq8SpUXOQQT4jSFXYl7w==",
+      "StatusCode": 201,
+      "ResponseHeaders": {
+        "Content-Length": "0",
+        "Content-MD5": "FpiTWMCjewzu06OZvSJgeg==",
+        "Date": "Tue, 26 Jan 2021 19:28:28 GMT",
+        "ETag": "\u00220x8D8C2308EC573F3\u0022",
+        "Last-Modified": "Tue, 26 Jan 2021 19:28:28 GMT",
+        "Server": [
+          "Windows-Azure-File/1.0",
+          "Microsoft-HTTPAPI/2.0"
+        ],
+        "x-ms-client-request-id": "f18a1c6f-1020-5ea3-12eb-6682acc2b59e",
+        "x-ms-request-id": "78ac0e10-801a-0058-4a19-f4029d000000",
+        "x-ms-request-server-encrypted": "true",
+        "x-ms-version": "2020-06-12"
+      },
+      "ResponseBody": []
+    },
+    {
+      "RequestUri": "https://seanmcccanary3.file.core.windows.net/test-share-d6b17335-669e-e773-817c-acdfbbd82e4c/test-file-b0dd225f-bfd8-9bde-ffcc-b2cbf4bdfdb3?comp=range",
       "RequestMethod": "PUT",
       "RequestHeaders": {
         "Accept": "application/xml",
@@ -170,37 +165,37 @@
         "Content-Length": "1024",
         "Content-Type": "application/octet-stream",
         "User-Agent": [
-          "azsdk-net-Storage.Files.Shares/12.7.0-alpha.20210121.1",
-          "(.NET 5.0.2; Microsoft Windows 10.0.19042)"
-        ],
-        "x-ms-client-request-id": "9e26ef19-36f0-bd6a-52a2-86fbb361f149",
-        "x-ms-date": "Thu, 21 Jan 2021 20:37:42 GMT",
+          "azsdk-net-Storage.Files.Shares/12.7.0-alpha.20210126.1",
+          "(.NET 5.0.2; Microsoft Windows 10.0.19042)"
+        ],
+        "x-ms-client-request-id": "f0d939a7-04f8-1224-a164-27f98e69d154",
+        "x-ms-date": "Tue, 26 Jan 2021 19:28:29 GMT",
         "x-ms-range": "bytes=2048-3071",
         "x-ms-return-client-request-id": "true",
         "x-ms-version": "2020-06-12",
         "x-ms-write": "update"
       },
-      "RequestBody": "\u002B2n4DYtk3NfzyIFMtTlRdZvv7g/GSl/xlW94rokWBjTActEuAnHzNJa9nuHT4lj6SG9OitzOubEJB3cc6y5N3MJNjENoInIq/Lp4Cat\u002BHrIWfWUax3tY8rggJfr610hnb8EehVYVkib8JI4iVbAFiunEBW3JMxVG9JmKSP14MCVyEZrpYJhbAes/HqPtNpwIGpoRNdHanjys15G8ikkohPNpr0MVGypQaASCihRxWb79gi1jZvtTl3NePYgGnnahFpqvg4ZY8v5vwMzMWBQnO37TvwgcxB34FRjQt96iSsqO4HN6wtU3pI8u9KUuhz9eNgEJM99uhVF8tm5uiDsgzHYCPnigrHiomxt57dB3yo3YcYHcmBbrIFoh/QtnyRxTDicvLEnHvoqJYZjD9JeBBezglRa6QzNgFx0df69tQdH/Jd\u002BoSJ1EEbP2Uzd9JyvCoPgfhzMFmcr0zhUrqT7bGyDHw8\u002B32L1Pm4Riw\u002B/74\u002B/yWt\u002B2Trmd\u002BYsVtHmHGGh1GzgXtmNbC8c60Ouvo9bb\u002BOslOU5fJM1mKcpDoiREx4Mb7Ke35CyLlk8Xe33O7lW0ObuNYd8aFfdqsYyZGGii9glok7YvIxS\u002BmqL\u002BSKhPmDt0j2hptmWjAdevTTKg8n7ndIR0ZVqfhRanzsc8G81PGhlRJYj/OUCjxJLff9XhHqgkFtMj2zLg1QlSwuidZuUKYDMZTsz16DpE0KDIvwVAxa8fGAX5Kz/mcFB/rXdXBl6s1R\u002Bix9DbLi6Y3gqRGBUEEfw4fU3gEDTzMt18djvD7cpCG\u002Brlnf3fROrWYUw1VVg7ept7H4gQzMTqr5XyXrjz1fE/Tv0qHnT/WDljCa/nvt2FQfufR81CMk8m\u002B\u002B5o7OUx44tb9QZaEFwne8ZOrMIVAvG3bR28U40j/RyuBCOFlmtUMiUjjMjWKjCfeMwG84WMEPj9sH/HdZD9N/jqrAw4oeRb\u002BXqc8nYo4ULsHdrBHQqWIfMqiObrjL2VJVXQ634kZtfnq/kL8B6C1M8921e1PBruVIsYDhj\u002Bb2y9BswhWPXDyLcD2nEQijDVqLQXrrFl4Ok64ZfyC1i\u002B6DyMTulRYHvZeRKgsWGo3claQmVk58C7Vybj5nZe0L1eRfI1gztHhEc4PjSfxS6HkgPNmMjyWQF70ffDbnoFeqlVQWxvc1qOE74dLKmMG5L3W1NykDj0a\u002BvwubFEhBXNMsOKSYPBGB\u002BpP4UJ1S1Y7rVlyxMnkupwYdWBfrmoSY6pUPnlAdIONkI0yVGy6pa9mMr737kCpaDZGuiuQJllAPX2YIUzcu3jVpTQ8smYvnY/w\u002BXvrGrVpqpZDOfqYPWoz8hbvIoRiSbdGIgkMrPWQFtyb320dQ==",
-      "StatusCode": 201,
-      "ResponseHeaders": {
-        "Content-Length": "0",
-        "Content-MD5": "vOwIHqJ/HrHz/Z4W/mfjTQ==",
-        "Date": "Thu, 21 Jan 2021 20:37:40 GMT",
-        "ETag": "\u00220x8D8BE4C6666F6B9\u0022",
-        "Last-Modified": "Thu, 21 Jan 2021 20:37:41 GMT",
-        "Server": [
-          "Windows-Azure-File/1.0",
-          "Microsoft-HTTPAPI/2.0"
-        ],
-        "x-ms-client-request-id": "9e26ef19-36f0-bd6a-52a2-86fbb361f149",
-        "x-ms-request-id": "6c66abf0-c01a-0059-3c35-f05d41000000",
-        "x-ms-request-server-encrypted": "true",
-        "x-ms-version": "2020-06-12"
-      },
-      "ResponseBody": []
-    },
-    {
-      "RequestUri": "https://seanmcccanary3.file.core.windows.net/test-share-dfd02096-2cab-4fe0-c86c-d8a165bb41ba/test-file-f8b98ea7-986c-cfa8-2fb5-62086fe6f0f0?comp=range",
+      "RequestBody": "l76oJQHjtY4H/AfSuiaziDZcrMHnRMKnoKiXj7zmPvakqOFAiOY4N8Jc6i1NiinpnACbuMlkB1L8AIVYSybSIb4QLRJFcgBQJHX\u002Bi1qUWhZ\u002BrvO7S4UsQKCORIdh3\u002BucichvPFwWoyn/S5NUZnz3Z6Zv2p0yFtU45O1yti5470WKYQGRJB25ZwrKvADx2Nkjl9zg8QRNanLzNlhupO37hltOyQR6ZUOJtXKTaFrVRwsUTh9RmP1APPeOnu3ES8IdzjWkow7VqDGZVzyRugEYHe9MWlbOqe5eDY0N7MZVxGqwdZklMaP9PqXtuEDBr4H1doH\u002BePBsTyVGRpaAx7xrRJPR4UVo8\u002BxLTxuw4PGtnF4MGHVFVkx6QyZz3uoNfHfpgnSt7808jIKUsijUvG40mKk4dK9GJe1HV54e9BQBPtOkx159AK2Qz4vzsKQkpYe4P0VB1QfIolyGZpcvHZdtk3NUMPUPt5j7p6QjU3VII7IXZrTPwGnM3CQC9pkWYbLzhR0wz3WRqIitRS1ipU/nPkPkF7bjntMKiFPQDcD\u002B5UbyL85YGFM9hb4sIXo7aTfVG7hWMUn7EOZKJUYhwZvIrmDncHaBjyXvp5L4tnxYzx8c\u002B/EIp7P89h7nDvIMG8QjZHMZU/nBVIySZom3Alpq8VYnBMapvwes63lXmYEz4ovN1VIJPnslW6ZldUAqRPPEfRyb5Bb\u002BeaRsbWh/aboLXoT96S0HYLLbAakfQ0rGgqaFkxxkmP11z1uundESpvLsWha8LFvGvBxqwONt3jZZperC\u002BtWdpsaGiBnSWMLgyFu3MugzCVZKvtf/\u002BdcaB/AkVPfmT6scTrNPNqNB9GNZifeHtaxNJpyUeDv\u002Bnazva4AorQTL\u002Bnmvm\u002BM049KyCMpzpnDgk1JE1y5bUddwHrAGYMsjGEdfjo9\u002B1xrIGELJ4m9wivc8D9gu5NbVb6ihP3wzLoIHj/CDFBfhYbs3fL7rkW9o/5O5ylHz9DRxiR7m3Jidleq/wlN/7XbfWq0c9mcX6t44OT/peWMxFJq7Eor5\u002BoUjmufTK88c6RIc2W\u002Bk1v7MWZ9ArqJYtBuHjq25w9rs5mAn\u002BVyARL4OHFAtzKD0jT2c7rnquUziyubLTJ0hYyU3MPMPfN2hSxThMZFSK\u002Bd7kwFwHNQhAS0TRS92tfgg7bkq9Zyt5RBg\u002BqKkCYe7kJ7\u002BULmbsUZQFi/F\u002BzatK5YcwETXJzVLza7wDyIxfPilWLSQd2Q/hDtz2d9t5\u002BnZss4MiEhD42los4ILq6IjHpk3H6KCHbMy3TsIY01W3ebEFlxTJfSvYnRLJ8ThM9mZULpGNshHV5Ua2asNOoAbEtWcR5RFz/mkh7wtN/XvUKlhbw==",
+      "StatusCode": 201,
+      "ResponseHeaders": {
+        "Content-Length": "0",
+        "Content-MD5": "\u002BR7FLQS\u002Bl75DBmlky\u002BBvxA==",
+        "Date": "Tue, 26 Jan 2021 19:28:28 GMT",
+        "ETag": "\u00220x8D8C2308ECE2827\u0022",
+        "Last-Modified": "Tue, 26 Jan 2021 19:28:28 GMT",
+        "Server": [
+          "Windows-Azure-File/1.0",
+          "Microsoft-HTTPAPI/2.0"
+        ],
+        "x-ms-client-request-id": "f0d939a7-04f8-1224-a164-27f98e69d154",
+        "x-ms-request-id": "78ac0e16-801a-0058-5019-f4029d000000",
+        "x-ms-request-server-encrypted": "true",
+        "x-ms-version": "2020-06-12"
+      },
+      "ResponseBody": []
+    },
+    {
+      "RequestUri": "https://seanmcccanary3.file.core.windows.net/test-share-d6b17335-669e-e773-817c-acdfbbd82e4c/test-file-b0dd225f-bfd8-9bde-ffcc-b2cbf4bdfdb3?comp=range",
       "RequestMethod": "PUT",
       "RequestHeaders": {
         "Accept": "application/xml",
@@ -208,48 +203,48 @@
         "Content-Length": "1024",
         "Content-Type": "application/octet-stream",
         "User-Agent": [
-          "azsdk-net-Storage.Files.Shares/12.7.0-alpha.20210121.1",
-          "(.NET 5.0.2; Microsoft Windows 10.0.19042)"
-        ],
-        "x-ms-client-request-id": "6eeb92c6-6384-1ade-6975-dca3be7d685f",
-        "x-ms-date": "Thu, 21 Jan 2021 20:37:42 GMT",
+          "azsdk-net-Storage.Files.Shares/12.7.0-alpha.20210126.1",
+          "(.NET 5.0.2; Microsoft Windows 10.0.19042)"
+        ],
+        "x-ms-client-request-id": "73dbc0a3-c5e9-94a5-ac9e-886028956f12",
+        "x-ms-date": "Tue, 26 Jan 2021 19:28:29 GMT",
         "x-ms-range": "bytes=3072-4095",
         "x-ms-return-client-request-id": "true",
         "x-ms-version": "2020-06-12",
         "x-ms-write": "update"
       },
-      "RequestBody": "U4shudraZQX59p8nIgA9AustOb4SlOGxdPeCzIt38Xj0WXTQm9A2r8DXHpKECpDWAlmGQUP1Y7\u002Bpb0TjWJl5gQUmM8mMbWca9or\u002BOnVPLGpmrMky8a81/va1JiuLU1YnXZ2NXtfHSZXya0q59yhJWUPafazQR5BV8TTS10Y7jqMz19zYws6Sn2IzP4VlfAfOa83nsdaqVhYMN2yj9XJPttymhSBLcJd1R95JnQgL8HUsA2t5VN3NiIDGzIph76nw5Iiovvbngvo2cmn4YbkOAUf2dvEG1WL/2fyfhKQME1c0Wbh/YzF\u002BRYFwQ\u002BF01SfHuMpCa3m46Q4lqeT6R/1WKV8RwwgAjp4VdzBwlpKBigTU2MzZyajee2\u002BqWblNhP6DGhmBYxEfxiksLPNIR1J7pB7gJW4xfF\u002B3M0iYVjXkyPMy7Xx5/yfztRKjrZy0lTMcL7WbbF\u002BQUp25yi/Jh3D0SGMAFlrWAaX27HBbjs/CAp0Ueyd/SFuToZvevzT3Ki2irmQ4tH7ZRi0PpIDuNMPO9seStAtJdP8IbHS/90Fw/8JCud9qiU0fOzX5cKTbpW3XEMlsZXUiWDllMEgJGU7rn6W9rHrkY2x6c3nWTwRbLMcH6Od4A5lNIGClBVkFFSHnDtD/Hvjy8qxc8vL7TAk1CgSBAjFmcpsLcIwZPl4TdF1Y70A0Ww3OFPU7HBCnUdNXcPtUhBPwgJw09K1s2LROSX6Uo13IAa72su07K1aLYx\u002B4ws5iv/BKZ26k/2dgYTtB7NOSE612jm9NXdEltFRFqZCOtBbm64qOSTvuIwFHllGx\u002Bj\u002BD\u002BE9xQjNeFWEeJbIaX1XW0a0lWwBJBMlxh2ptBceAc7oVwrFAHXLih9YobySI1MSrcMSkjJ8\u002BOvSF/7rJ8Q\u002BZnrH4BJyklbQ6QtMqIJSl6bOmwZQC3Oca1oe8ux64GZbHj9FzkM8nB9sQaUnLFBpf4BYGIi96l8LJ3S0V59qWgik9YpDDMljkfrq58XKdT8JtXdoHsfZnTPcOqbKhEh8BeuYgjrGJm629IqR0waVPLI5rp4r/jtEy1haYtYmmQ2uauHaMfcAR5MEsSo9S8otSvn0jNWuVAewV7beb8OYkFt842Qguw67NWsPI0kNB4OSKRvYMgg0ABbaKdpAJdfPbCDOwGRiCI/vOVtuozC\u002Bo0wzTEKnvGJPRN9RSpEwdxOTP7coQkcfLCCP7PSwxWDiH4aKENWVK6/Cf3uFEMH6usJH32d9lmEJFCAiG9NpnoN\u002Bby8OqmY9/hAHZcLLlh9ekTYyaOn9YIUhgPixcw/YVOD4CqGS7BBcCeFTdiyiPX4Ew4qdNzGVgQ6l6SVpiIsELxDd0495z6El1mMIreg==",
-      "StatusCode": 201,
-      "ResponseHeaders": {
-        "Content-Length": "0",
-        "Content-MD5": "gMwjq7056/rVghzyQHRWXg==",
-        "Date": "Thu, 21 Jan 2021 20:37:41 GMT",
-        "ETag": "\u00220x8D8BE4C66702017\u0022",
-        "Last-Modified": "Thu, 21 Jan 2021 20:37:41 GMT",
-        "Server": [
-          "Windows-Azure-File/1.0",
-          "Microsoft-HTTPAPI/2.0"
-        ],
-        "x-ms-client-request-id": "6eeb92c6-6384-1ade-6975-dca3be7d685f",
-        "x-ms-request-id": "6c66abf1-c01a-0059-3d35-f05d41000000",
-        "x-ms-request-server-encrypted": "true",
-        "x-ms-version": "2020-06-12"
-      },
-      "ResponseBody": []
-    },
-    {
-      "RequestUri": "https://seanmcccanary3.file.core.windows.net/test-share-dfd02096-2cab-4fe0-c86c-d8a165bb41ba/test-file-f8b98ea7-986c-cfa8-2fb5-62086fe6f0f0",
+      "RequestBody": "E5IPpx58vsc5TEmiKPQvFO5F7EVUgMGhrgsZIJ8riQGrymyJAy1\u002BytV\u002Blqxb5ZQ5B\u002BEBC7wcG5LQbvkSY54nDcNH9l2HpRHAxyJv1eoURch24Bi\u002BKn5Fjq/auZQ0a2c3VojpFO42sWHPQEOarUWnuygwnIKFaeNEAmitrOx8i1u7OH9iKzHZQC627uk6quFqMv1sBM/kse2kpBGGiQV1UrTn3nTFRZD2VltUznr6CleHQnnvD4eM14aRvYYgU7YpQZw0UsxspO1sdq1zj\u002BNzqpq6/0aLhUIsWwfuNIgK1QOkK4zdxbiLGp2MgpnaGUejHRPsZlNwnrtZB/fEfXBlYqCpzmRWleThLuSo/gOpUkHASxZ1Hm\u002BvNI3QhL3Bxp0tJyD4MEriTIguCjdvyJ\u002B4r7W1BDJa8EQx\u002BprXhRAnIGdHe9bjsSH33f6NRhM3QGztGNUIDMJq0jfcxzawC8Z3B\u002BrQJ0zI1f6TviYzzKkw\u002Bbou6W07HhOk3KifBunrRtI4Fj8pZxgfJELWdE6cNwaOq857giFZO\u002BjWK0qkKc4UqHdT\u002B7VpBpGhD8UqZKrFB6WiEFobb8Sw3ttWUzzNe/p0wsvWSDxQJKU92nNcL9Y\u002BECOlARlz\u002BTiyohzaE7NU05TKtqLe7r9oUuy13ZVRVK8EGEIYKHnhAMiSJKYfdRHy6AbfkXgzXyFkPK8svhujYU5t1vpwPKsa6LXaS8oZSdzbw/WPcsI20LkhtOvKtEKs78JXsp8WgaxaxKnCWRNWS/PSUfomE\u002B6LNgVBT4e/UDNzLVwHwZY9xEFINK0Zc3elymj492NHhdvTzHuZ1TIkm3R1Tyu3TopdlI243d9BccONnIQex1jQLKiAM/QapO8PJJk5oyRM7Xvem2PWjqj8klq4CzitBdMbpSODNxqVQu\u002BdqblFB86eQa8IQCz1\u002Bp3/g6GZYpi2YR7FHv0BybVhSFhzOOXutouMGsqJpMWnJquFg7N5\u002B\u002BBW50ebf\u002BjQnXj5p/fTgcK3EcwVDUfOLb1ZHvhSe0YB50x4HFCeUzeiu3xRj/zN1KTpzXHmZO6YiLqKQWHwfSEy\u002BMCrWmRxGb2VclLKfZ3AjEpTaa3UGoJe4JSWFBHWsj1bH5c8Ink/d7S0UfGczQocybUWnRR0Xt09THrQ2wWsv8AUb10Gg2nQE/H5IMmQwhKJeUpcvxQp58G6/tX\u002Bb5yuCJExh16tFkZLRokiej4TrIloRmG7UP\u002Br6oicS4WU0qNUShg3Xzq03GMEEHmKBmyDp1JLlik787eShZ3VEcvAt3PmzjAm201PtGn\u002Btj\u002BGIOQbGKQzSDx6GVZgpdmd3suYQ1gFpDg8XcsE/OG/PTx4C2W4uvgmjW43a7TZxg==",
+      "StatusCode": 201,
+      "ResponseHeaders": {
+        "Content-Length": "0",
+        "Content-MD5": "cKrQBhsXQpH4kxD6/lyCXg==",
+        "Date": "Tue, 26 Jan 2021 19:28:28 GMT",
+        "ETag": "\u00220x8D8C2308ED99BEC\u0022",
+        "Last-Modified": "Tue, 26 Jan 2021 19:28:28 GMT",
+        "Server": [
+          "Windows-Azure-File/1.0",
+          "Microsoft-HTTPAPI/2.0"
+        ],
+        "x-ms-client-request-id": "73dbc0a3-c5e9-94a5-ac9e-886028956f12",
+        "x-ms-request-id": "78ac0e18-801a-0058-5219-f4029d000000",
+        "x-ms-request-server-encrypted": "true",
+        "x-ms-version": "2020-06-12"
+      },
+      "ResponseBody": []
+    },
+    {
+      "RequestUri": "https://seanmcccanary3.file.core.windows.net/test-share-d6b17335-669e-e773-817c-acdfbbd82e4c/test-file-b0dd225f-bfd8-9bde-ffcc-b2cbf4bdfdb3",
       "RequestMethod": "GET",
       "RequestHeaders": {
         "Accept": "application/xml",
         "Authorization": "Sanitized",
-        "traceparent": "00-85eb579b6e562642b0b5bdc478599ece-da3d52d672b55243-00",
-        "User-Agent": [
-          "azsdk-net-Storage.Files.Shares/12.7.0-alpha.20210121.1",
-          "(.NET 5.0.2; Microsoft Windows 10.0.19042)"
-        ],
-        "x-ms-client-request-id": "21357b98-8276-2cc5-d338-ef82aba53b29",
-        "x-ms-date": "Thu, 21 Jan 2021 20:37:42 GMT",
+        "traceparent": "00-095a1171dfa6b7459e815708f3570872-3ad86492e159da46-00",
+        "User-Agent": [
+          "azsdk-net-Storage.Files.Shares/12.7.0-alpha.20210126.1",
+          "(.NET 5.0.2; Microsoft Windows 10.0.19042)"
+        ],
+        "x-ms-client-request-id": "cd567595-5e8d-196a-6234-f4877f0bf6f6",
+        "x-ms-date": "Tue, 26 Jan 2021 19:28:29 GMT",
         "x-ms-range": "bytes=0-",
         "x-ms-return-client-request-id": "true",
         "x-ms-version": "2020-06-12"
@@ -261,44 +256,44 @@
         "Content-Length": "4096",
         "Content-Range": "bytes 0-4095/4096",
         "Content-Type": "application/octet-stream",
-        "Date": "Thu, 21 Jan 2021 20:37:41 GMT",
-        "ETag": "\u00220x8D8BE4C66702017\u0022",
-        "Last-Modified": "Thu, 21 Jan 2021 20:37:41 GMT",
+        "Date": "Tue, 26 Jan 2021 19:28:28 GMT",
+        "ETag": "\u00220x8D8C2308ED99BEC\u0022",
+        "Last-Modified": "Tue, 26 Jan 2021 19:28:28 GMT",
         "Server": [
           "Windows-Azure-File/1.0",
           "Microsoft-HTTPAPI/2.0"
         ],
         "Vary": "Origin",
-        "x-ms-client-request-id": "21357b98-8276-2cc5-d338-ef82aba53b29",
+        "x-ms-client-request-id": "cd567595-5e8d-196a-6234-f4877f0bf6f6",
         "x-ms-file-attributes": "Archive",
-        "x-ms-file-change-time": "2021-01-21T20:37:41.8341399Z",
-        "x-ms-file-creation-time": "2021-01-21T20:37:41.5929684Z",
+        "x-ms-file-change-time": "2021-01-26T19:28:28.3769836Z",
+        "x-ms-file-creation-time": "2021-01-26T19:28:28.0947805Z",
         "x-ms-file-id": "13835128424026341376",
-        "x-ms-file-last-write-time": "2021-01-21T20:37:41.8341399Z",
+        "x-ms-file-last-write-time": "2021-01-26T19:28:28.3769836Z",
         "x-ms-file-parent-id": "0",
         "x-ms-file-permission-key": "4010187179898695473*11459378189709739967",
         "x-ms-lease-state": "available",
         "x-ms-lease-status": "unlocked",
-        "x-ms-request-id": "6c66abf4-c01a-0059-4035-f05d41000000",
+        "x-ms-request-id": "78ac0e20-801a-0058-5a19-f4029d000000",
         "x-ms-server-encrypted": "true",
         "x-ms-type": "File",
         "x-ms-version": "2020-06-12"
       },
-      "ResponseBody": "0\u002B1T5o5hq6jsBFwkvtxKFge3kgiRq\u002BkUSNOJ90BrAwdS0\u002B642hd4ScyG67hNZyq/wb33Bjz1yicDPp672LRogABU0ertkTvvP0k8C78xx\u002BCoyTWDdP3LXAjGtJt5vHAXHWq3\u002BJU/0TCBB8fyuL9o0ne9Ew5\u002B5QwDiXTiJ9yfdYLYJe1Ves5LaPcFAW012KRJXuIkvKhimThes24gXapT4ZFEGpPRE1iocasWeeOezrDQmcn6e7nZdou09sZfKwpNsSDb8b4Qd0uJe0r9SyBVv\u002BW\u002BT8TgWGbYaqMHHByRSUagyMfDw9zywCF\u002Bcf9u3CprXzbhodtGbFm5A4YaCFsu9zIEXYJYkvwIy46jYudnaY55nLzmsKhrWlttCcBW17jFUHnNan6nEs062NVMogpxUpn3oWyeSEeJmAMm6og7svTW3RFtmf4P0onvq9fSHrdR/LcmXjZLJggyQ9F7gChE/ibhdcT4A7ia6M/irpxvt3pL1e7QFFS9ircJO1UtlFFhq6yw8KjyWPj\u002BjHZnaXhrwoxXL6o5c\u002BrSJOsN7sdibVN9gQPwvsbRWH320YjdViE\u002BnnnJ1WSmKDfC3sy95WkwnB4i6ed0ewPFhdctQqFh9M3JzlBOmJfv11nMLeD6FHMTxjVqu205yiN2BFCNeeWVYen\u002B9BYZ4QOGMxKOqE0iynFjGXxr9jlgjwQs15RHYV5zNsz2\u002ByBd\u002BuQy44haqiHWUznfKl9pKWqwnmQR7ApuP9G0G3KALM9QBR6XOROwBeXjVoRaZzf\u002BCgxiRV28TA7aw6S2po\u002BvVSdqjiRA0fBX/5h\u002BLZWFFNeZtRBlHuZylLkQvXZv\u002Bl9VNAFc8NgTvTkcC0XEPR54VK/MHPF/STdA9/pqMBN66AU5KfmUKCP/hvfXSBOgrVebl2nGot1t1urJHPjeqI0loiNAixMk5CuLzZX5qAAjn0qiz5mqs0Uny1MPygwqIN5qsabvYCJDdrM9OtVHdC7ppXyuPNj0e\u002B/eGL/AFBkeYay3j/ZaMz8nXljmbHhv31clJSSQfOQFdjW3EUdjg2KZH9kpkOQ3j3I8ht2ADQ92bjlnm\u002B70juXIsRnBoiH4xNv2TE2eRk5z7ZayU/UHhWgmQKMO\u002B\u002BdzpZD0Yd/KduxQRMIBicHB2Cjq9K1YQTvvwCyxmmJ\u002B6snzg6e8qeVvqHeqYg4zBfumZGh7IwY6GmNVBaCzGduK0Vr4DgYaBC5Dekw1rt8svLswCzX5A8bCuWhDZ6REvI6cH5G0Ovf0i2A5N6m6BGyEKEjkgg6mkM6TNVSe1p2K/r29mY5Od4HDO3/VwMscCLT7vz9bYDqA9Y/DIQWiVrTDrznr/GveNrHHIEaP0dACdi2gohddLp2DPaP\u002Bi1Z8IeXKEhGRMQtJHYmOlD/08CS/wKrXArSdZYCbaL/H36taSv9hxb6/cEUhV4WOz5pej0x\u002BP8qrpB8wLK2Q9clMgT3eM0lAkitmAE9ltqsvD5XlPdlySJ/grqbgMJgRLnt81NVHsJxRHvwgGD97Ru5zAR0Xq7jw2Tid/YSjX2KTVNHU6eHV5175lB7cUi9gZWi3bC96\u002BYPCjPucqbIXrr6ajMRtp10Nnhm\u002BHheZE4cJPZgc6/MyGFpOEVzmOT6s4eVgQsVr8r4Kqs4WvNtsKXhzk2sa\u002BsPLZ3RpH5UAJmTaEjwxOdDCnUvZEUAlHFx/4ufkcqXSkecildpRAdMoCoNpO6meOvCnsPUgQOiCpksX6jyuHLO\u002BCIFVD6T2cZx3sQe8u\u002BGz4aj3PMKwsVD\u002Bn\u002B6PORaXeu3QqjIoSCtMsT9ZqI/gxepqZAmUtt/xDlYwV2\u002B1ZjeF4Dca7BGui5h8qoqCVgnBHdoEJdUNAsMN3pvc9/C8l0sH1MdXxtjZu9hwFwxVb7hNbzqUsEFid950DA510ZSnwBM/eoJBaVYBK2n8nOq3uG7jj4e2J\u002BYJpVzp47rKY\u002BpEyVf4FfQ2CwbjkoXXZdvzvVOfkkIM8ZgsNdQlWIWbN8h/uNOTvqN6rISB0pRhMkCB9iZnKtCnONi/y98fELOASFu8V60IYP6vJeW\u002Bix4DywOUo2JfNAz32ID61PPEWpzQAIo5pNqTeZUntwXr6ay5uwDci2xQIRROxX8tDYwL68tJ7YqTyiYoASrMN3wHC\u002B7TQRjz584vgN926t5bZmwJHMs6ovwiJfDZs4lChOmXR7qQWcxzGAP8Gm2qHeBHzZu\u002BwhuwzGnysBsoGTRE7Pv23qIkygyglgTHPoeOdwgQkebug8LO5npQnqiwS/7Pty1xtD49IgKPHisW6Y7hYzkSF4hNVmk5J/go1Cxj70sF\u002BIZaHMPJ027jX2WWt/3sbjpvnTN2gWDEOIxGFU7WKy7gEfAHh0d1SUQZafYDonD7O2Xx9FEXjnYmluM2g74fDTQ2taUM5Ofz\u002BVTvXBhpwJUcStnp5DfdyIJ64fBjP8WG\u002BVzCzO3K7ld9/vr8KDJevNVNGjjkNij8WewjkgP3j7qOaWK7pvOoUluBa\u002BU94KBQGyUaFSSNocIzxnMAplxUhm4/br/PohXhpcjcYstCv3hM03bd3HqWAcefiOCAqKv/LeR3/XLhgXkPOG9csD738Ab6tNPmdqrzqWz3Lxo0Yf0d3TXmy8EGalH8zaMKOVGIqJfZhfPXGLc6g1MF6VFf29dyPtIJECRF9EmC6agG6W8bb4aCW9sJRsR9rEhtAIEAnfLMl/p/f5hylJGpVS8ONJrk6nrL3YD7afgNi2Tc1/PIgUy1OVF1m\u002B/uD8ZKX/GVb3iuiRYGNMBy0S4CcfM0lr2e4dPiWPpIb06K3M65sQkHdxzrLk3cwk2MQ2gicir8ungJq34eshZ9ZRrHe1jyuCAl\u002BvrXSGdvwR6FVhWSJvwkjiJVsAWK6cQFbckzFUb0mYpI/XgwJXIRmulgmFsB6z8eo\u002B02nAgamhE10dqePKzXkbyKSSiE82mvQxUbKlBoBIKKFHFZvv2CLWNm\u002B1OXc149iAaedqEWmq\u002BDhljy/m/AzMxYFCc7ftO/CBzEHfgVGNC33qJKyo7gc3rC1Tekjy70pS6HP142AQkz326FUXy2bm6IOyDMdgI\u002BeKCseKibG3nt0HfKjdhxgdyYFusgWiH9C2fJHFMOJy8sSce\u002BiolhmMP0l4EF7OCVFrpDM2AXHR1/r21B0f8l36hInUQRs/ZTN30nK8Kg\u002BB\u002BHMwWZyvTOFSupPtsbIMfDz7fYvU\u002BbhGLD7/vj7/Ja37ZOuZ35ixW0eYcYaHUbOBe2Y1sLxzrQ66\u002Bj1tv46yU5Tl8kzWYpykOiJETHgxvsp7fkLIuWTxd7fc7uVbQ5u41h3xoV92qxjJkYaKL2CWiTti8jFL6aov5IqE\u002BYO3SPaGm2ZaMB169NMqDyfud0hHRlWp\u002BFFqfOxzwbzU8aGVEliP85QKPEkt9/1eEeqCQW0yPbMuDVCVLC6J1m5QpgMxlOzPXoOkTQoMi/BUDFrx8YBfkrP\u002BZwUH\u002Btd1cGXqzVH6LH0NsuLpjeCpEYFQQR/Dh9TeAQNPMy3Xx2O8PtykIb6uWd/d9E6tZhTDVVWDt6m3sfiBDMxOqvlfJeuPPV8T9O/SoedP9YOWMJr\u002Be\u002B3YVB\u002B59HzUIyTyb77mjs5THji1v1BloQXCd7xk6swhUC8bdtHbxTjSP9HK4EI4WWa1QyJSOMyNYqMJ94zAbzhYwQ\u002BP2wf8d1kP03\u002BOqsDDih5Fv5epzydijhQuwd2sEdCpYh8yqI5uuMvZUlVdDrfiRm1\u002Ber\u002BQvwHoLUzz3bV7U8Gu5UixgOGP5vbL0GzCFY9cPItwPacRCKMNWotBeusWXg6Trhl/ILWL7oPIxO6VFge9l5EqCxYajdyVpCZWTnwLtXJuPmdl7QvV5F8jWDO0eERzg\u002BNJ/FLoeSA82YyPJZAXvR98NuegV6qVVBbG9zWo4Tvh0sqYwbkvdbU3KQOPRr6/C5sUSEFc0yw4pJg8EYH6k/hQnVLVjutWXLEyeS6nBh1YF\u002BuahJjqlQ\u002BeUB0g42QjTJUbLqlr2YyvvfuQKloNka6K5AmWUA9fZghTNy7eNWlNDyyZi\u002Bdj/D5e\u002BsatWmqlkM5\u002Bpg9ajPyFu8ihGJJt0YiCQys9ZAW3JvfbR1U4shudraZQX59p8nIgA9AustOb4SlOGxdPeCzIt38Xj0WXTQm9A2r8DXHpKECpDWAlmGQUP1Y7\u002Bpb0TjWJl5gQUmM8mMbWca9or\u002BOnVPLGpmrMky8a81/va1JiuLU1YnXZ2NXtfHSZXya0q59yhJWUPafazQR5BV8TTS10Y7jqMz19zYws6Sn2IzP4VlfAfOa83nsdaqVhYMN2yj9XJPttymhSBLcJd1R95JnQgL8HUsA2t5VN3NiIDGzIph76nw5Iiovvbngvo2cmn4YbkOAUf2dvEG1WL/2fyfhKQME1c0Wbh/YzF\u002BRYFwQ\u002BF01SfHuMpCa3m46Q4lqeT6R/1WKV8RwwgAjp4VdzBwlpKBigTU2MzZyajee2\u002BqWblNhP6DGhmBYxEfxiksLPNIR1J7pB7gJW4xfF\u002B3M0iYVjXkyPMy7Xx5/yfztRKjrZy0lTMcL7WbbF\u002BQUp25yi/Jh3D0SGMAFlrWAaX27HBbjs/CAp0Ueyd/SFuToZvevzT3Ki2irmQ4tH7ZRi0PpIDuNMPO9seStAtJdP8IbHS/90Fw/8JCud9qiU0fOzX5cKTbpW3XEMlsZXUiWDllMEgJGU7rn6W9rHrkY2x6c3nWTwRbLMcH6Od4A5lNIGClBVkFFSHnDtD/Hvjy8qxc8vL7TAk1CgSBAjFmcpsLcIwZPl4TdF1Y70A0Ww3OFPU7HBCnUdNXcPtUhBPwgJw09K1s2LROSX6Uo13IAa72su07K1aLYx\u002B4ws5iv/BKZ26k/2dgYTtB7NOSE612jm9NXdEltFRFqZCOtBbm64qOSTvuIwFHllGx\u002Bj\u002BD\u002BE9xQjNeFWEeJbIaX1XW0a0lWwBJBMlxh2ptBceAc7oVwrFAHXLih9YobySI1MSrcMSkjJ8\u002BOvSF/7rJ8Q\u002BZnrH4BJyklbQ6QtMqIJSl6bOmwZQC3Oca1oe8ux64GZbHj9FzkM8nB9sQaUnLFBpf4BYGIi96l8LJ3S0V59qWgik9YpDDMljkfrq58XKdT8JtXdoHsfZnTPcOqbKhEh8BeuYgjrGJm629IqR0waVPLI5rp4r/jtEy1haYtYmmQ2uauHaMfcAR5MEsSo9S8otSvn0jNWuVAewV7beb8OYkFt842Qguw67NWsPI0kNB4OSKRvYMgg0ABbaKdpAJdfPbCDOwGRiCI/vOVtuozC\u002Bo0wzTEKnvGJPRN9RSpEwdxOTP7coQkcfLCCP7PSwxWDiH4aKENWVK6/Cf3uFEMH6usJH32d9lmEJFCAiG9NpnoN\u002Bby8OqmY9/hAHZcLLlh9ekTYyaOn9YIUhgPixcw/YVOD4CqGS7BBcCeFTdiyiPX4Ew4qdNzGVgQ6l6SVpiIsELxDd0495z6El1mMIreg=="
-    },
-    {
-      "RequestUri": "https://seanmcccanary3.file.core.windows.net/test-share-dfd02096-2cab-4fe0-c86c-d8a165bb41ba?restype=share",
+      "ResponseBody": "hJcA7OpNW2waz9zxI1mkBUC/2tcwIwygUiaypqejrGjyUknXWJlivnisad7BEPVM14aaqDkjPGGLYJnEm7TFdyN0/tAPza2mXBtfhLku3kIwZs4gCQQvzhboS/j/niPD5/K7TRElPAnZ80sdxLenXYFXkzTmpW4eRC\u002B6J4K0pr33nJzHcpEwCynERhW4EQpeQO52qAru3UKEnAjhahSHJEyNJSgb4OrwJogLIV5YZTIkW\u002BeTPf6zCb5aQ9aITqAUPSHJK\u002BziQ2AEhoGC47vjKzbVvQ8t9OZN2hxpwJ0UZ9fo9uQ8jzpGQhiGjrd9MSUDdhefspGQ50g6e1HPeYLC8B6pme3Xppz8j3r3pmUv0Kn2ZUqFdbVGVw\u002BbAhPpdsiVxJ6Y05c4LM97oiMWmUDiC6qn2RM4PHtpY0HdO6SIExiyYeLHl/wRvTl6CtKRL73OufdoQZ20XYcjLnBVWvAr8o8LZDhdGnOtlRvavjKp2DSEDoKtH9F7/QRbpGiMvGJITxdChsqFcZ6Du6uB2p9VeVY70UxufdO\u002Bj2c0AnYLIdm4km4aZlFq/p3jKmQl\u002BSNkBioSUOoW2dFEhPZjUW8nd5nRyEgwOhME0dKuilJvmJZDz/xL\u002BdDvoric1uFaBq0uvLLKVDDbNMsXDX8YaE5/1exgH4Fy3H7J4iaPk2QxqcokgM6gpENmaJowNOtR1zppHQH1\u002Bucsu980AXEJS6Bn5WO08\u002Bd/3zCo\u002BrbmQqeSeAvsJnZjPK/j\u002BMTvbKPRXB36yE\u002BInONS6T7QTAAxRXg4oYhmHSQqBKi00fojkHON1p2Y7HlYCtsnmjw3ku\u002BusrNLt8oaaz/40MSm1MvpL1jLQnVimFn/35atP4Lo8nG5BR5H19moc2teoBu1sjYQPmrjbFB5SxlZTNc0bSu8EN1T7c6soVh\u002BI88KBPg9SS1gnQEXBIYhP7oF7YoCcwVAoY89YsVoY5wSZUiAb0chHAKq1NAqpAtXMa0Up7PNfK/JyWJo/\u002Bdn9zlkBZ89oM9y49GHV581Fv2D5jAXVLzpROiZtqXluB0aQtyWxZ9sGpHdocPiRiQPk7Nl5Bm3UKN9esC2o\u002BkqjSu0bBXDn1BdF8ueObL4B/7EiSPxgNQEY/I4GUrftXansxSYLtkPS/RjB81NGBbxhHPB8hnGOA1Wrwkji4UFfWJU94WeYNkltD0ujngGtkrbRpXXHsJc4HsGQX7Q7MBuXYlq\u002BCGQUySZnD7cmKmUUPm\u002BR0TwLV\u002Bf9xYKlx5bVch9vzHunL0pS/NwPoKEgEjScfGEEaR7fi8qywEKhrsFPkZ1Xth3pbQ7lfxQf\u002B/dG3bNOCUt1kQkAUEBxNC8HsU4a/87DyJwWsw9SXuoKv4/TK\u002BKPE6V12cCUF2XdeDjf3c3GBPvoQxUXd1Z8I3Ie9ZCwnghMuF3opSYOL7F2eTrWsoDcRLqT6qjNt5wPOfaOdSGVLNowU2VwHV/V2lNj4T5bpXCxArEWHLNffwCBmasvf7pPoQxgph9brGcavdBVaZad81RF3TKwvxAm0NQkrkP05pqZFAAx\u002Bv9RVZZJ\u002B16iyhVqI\u002BYWqWJH3yI8OZULNv3jZdd1vFWWq/hVNIecJoPxRAb\u002B\u002Boqdnj04UXTd9cFqBl7YplVHLQ3/k7ftwbTa67ieCrWOTDwzRcfafWrg\u002BLY3Ky5og4Aualb5PycSr9yIXWX8f6tLm7oipWCNbO/i3tsB9paGcif4b\u002BBe1UzVIJYrUh/FJHjKq090Bh5fYT1m1iBL0PkGAet9w8/K7MZtDUSKohrP3fpiNwsHEmwJmM7jN/8siQ/c5VB0h2Co//6IxziZlP7iVzhl6ZmuPu\u002B/dCrBJ/THQIQ07fzKm1ZZ\u002BXdMfkszb8QPwKDGht92LuagtVM1p5fJgYZ0ZOcCF/vhy/BiIYCkS8Rm8WdUALnkvr7WaeXDZBGfgryE/ssdDeik5PrvFA1l/GlOjvZwdYEMj\u002BYoK\u002B3V3qfegp7D30z5SaN\u002Brxu/NaqxsG18dJUbbw07uC8k9OI6zwZS0FFuYh0clUUS8cZlTZo7tntAmWnSg1ORiGcdlFTBQ\u002BAVbCUZA05QX99QCL0GliqVKT6munWcQE093Nm1/sDwUW4mT\u002BF1InMtMDmKgnrWSvI8iKtWGsmquOuYGyZ0mqDeX7cPIEZJIAbLuUo8Ef3SZ5HnuTZVmnake5b1nMdMuJWYrCLDhypr82ikiqF/bmctxfOUjOFqiMVAauSvU0M/fsD0o6XbDqCne8XNsQ\u002BVZQ1vx9cT\u002BCu0LeNdQxwFvF/lpQugSsrBUvcS7REbnRe1qwWXf0ur64bVQLWCfYtEYb9l6AwD9NoCbrUfwMraWJDLp5gWbj0UeblEywpVftUrzktR9bTLsfZrlRDWS\u002Br7\u002Bufk9pXzbfNCUa6S/umP7S\u002BgNDK/iKMbwDXhqtksPe2OiRBicEg/OKBXz6PGePLMm6ghdlf4PHIEyTagEYLaVhOAxDXZbbynYPuSJ7k/FUdC1Q9wyseV1kzeXWdRnybdvblQRbS9M23redVcJhS5BfOvXTyzqUtL6u3o\u002BtAVVcGUtKo/rs/SheGhRZDyebA4JRez4gIqahQuBFqGlDhd1iQTh3GquVcjnJca0iP6mbF98NW4YXO/qkpWEap1S/GpA69s3rI\u002BTavAkEVqz1fwM2qpCONipXTwU9znFKfsrhDlcY60Tbs/P2Mp99EuVNsypd4/jAMORp46vEqVFzkEE\u002BI0hV2Je\u002BXvqglAeO1jgf8B9K6JrOINlyswedEwqegqJePvOY\u002B9qSo4UCI5jg3wlzqLU2KKemcAJu4yWQHUvwAhVhLJtIhvhAtEkVyAFAkdf6LWpRaFn6u87tLhSxAoI5Eh2Hf65yJyG88XBajKf9Lk1RmfPdnpm/anTIW1Tjk7XK2LnjvRYphAZEkHblnCsq8APHY2SOX3ODxBE1qcvM2WG6k7fuGW07JBHplQ4m1cpNoWtVHCxROH1GY/UA8946e7cRLwh3ONaSjDtWoMZlXPJG6ARgd70xaVs6p7l4NjQ3sxlXEarB1mSUxo/0\u002Bpe24QMGvgfV2gf548GxPJUZGloDHvGtEk9HhRWjz7EtPG7Dg8a2cXgwYdUVWTHpDJnPe6g18d\u002BmCdK3vzTyMgpSyKNS8bjSYqTh0r0Yl7UdXnh70FAE\u002B06THXn0ArZDPi/OwpCSlh7g/RUHVB8iiXIZmly8dl22Tc1Qw9Q\u002B3mPunpCNTdUgjshdmtM/AaczcJAL2mRZhsvOFHTDPdZGoiK1FLWKlT\u002Bc\u002BQ\u002BQXtuOe0wqIU9ANwP7lRvIvzlgYUz2FviwhejtpN9UbuFYxSfsQ5kolRiHBm8iuYOdwdoGPJe\u002Bnkvi2fFjPHxz78Qins/z2HucO8gwbxCNkcxlT\u002BcFUjJJmibcCWmrxVicExqm/B6zreVeZgTPii83VUgk\u002BeyVbpmV1QCpE88R9HJvkFv55pGxtaH9pugtehP3pLQdgstsBqR9DSsaCpoWTHGSY/XXPW66d0RKm8uxaFrwsW8a8HGrA423eNlml6sL61Z2mxoaIGdJYwuDIW7cy6DMJVkq\u002B1//51xoH8CRU9\u002BZPqxxOs082o0H0Y1mJ94e1rE0mnJR4O/6drO9rgCitBMv6ea\u002Bb4zTj0rIIynOmcOCTUkTXLltR13AesAZgyyMYR1\u002BOj37XGsgYQsnib3CK9zwP2C7k1tVvqKE/fDMuggeP8IMUF\u002BFhuzd8vuuRb2j/k7nKUfP0NHGJHubcmJ2V6r/CU3/tdt9arRz2Zxfq3jg5P\u002Bl5YzEUmrsSivn6hSOa59MrzxzpEhzZb6TW/sxZn0Cuoli0G4eOrbnD2uzmYCf5XIBEvg4cUC3MoPSNPZzuueq5TOLK5stMnSFjJTcw8w983aFLFOExkVIr53uTAXAc1CEBLRNFL3a1\u002BCDtuSr1nK3lEGD6oqQJh7uQnv5QuZuxRlAWL8X7Nq0rlhzARNcnNUvNrvAPIjF8\u002BKVYtJB3ZD\u002BEO3PZ323n6dmyzgyISEPjaWizgguroiMemTcfooIdszLdOwhjTVbd5sQWXFMl9K9idEsnxOEz2ZlQukY2yEdXlRrZqw06gBsS1ZxHlEXP\u002BaSHvC039e9QqWFvE5IPpx58vsc5TEmiKPQvFO5F7EVUgMGhrgsZIJ8riQGrymyJAy1\u002BytV\u002Blqxb5ZQ5B\u002BEBC7wcG5LQbvkSY54nDcNH9l2HpRHAxyJv1eoURch24Bi\u002BKn5Fjq/auZQ0a2c3VojpFO42sWHPQEOarUWnuygwnIKFaeNEAmitrOx8i1u7OH9iKzHZQC627uk6quFqMv1sBM/kse2kpBGGiQV1UrTn3nTFRZD2VltUznr6CleHQnnvD4eM14aRvYYgU7YpQZw0UsxspO1sdq1zj\u002BNzqpq6/0aLhUIsWwfuNIgK1QOkK4zdxbiLGp2MgpnaGUejHRPsZlNwnrtZB/fEfXBlYqCpzmRWleThLuSo/gOpUkHASxZ1Hm\u002BvNI3QhL3Bxp0tJyD4MEriTIguCjdvyJ\u002B4r7W1BDJa8EQx\u002BprXhRAnIGdHe9bjsSH33f6NRhM3QGztGNUIDMJq0jfcxzawC8Z3B\u002BrQJ0zI1f6TviYzzKkw\u002Bbou6W07HhOk3KifBunrRtI4Fj8pZxgfJELWdE6cNwaOq857giFZO\u002BjWK0qkKc4UqHdT\u002B7VpBpGhD8UqZKrFB6WiEFobb8Sw3ttWUzzNe/p0wsvWSDxQJKU92nNcL9Y\u002BECOlARlz\u002BTiyohzaE7NU05TKtqLe7r9oUuy13ZVRVK8EGEIYKHnhAMiSJKYfdRHy6AbfkXgzXyFkPK8svhujYU5t1vpwPKsa6LXaS8oZSdzbw/WPcsI20LkhtOvKtEKs78JXsp8WgaxaxKnCWRNWS/PSUfomE\u002B6LNgVBT4e/UDNzLVwHwZY9xEFINK0Zc3elymj492NHhdvTzHuZ1TIkm3R1Tyu3TopdlI243d9BccONnIQex1jQLKiAM/QapO8PJJk5oyRM7Xvem2PWjqj8klq4CzitBdMbpSODNxqVQu\u002BdqblFB86eQa8IQCz1\u002Bp3/g6GZYpi2YR7FHv0BybVhSFhzOOXutouMGsqJpMWnJquFg7N5\u002B\u002BBW50ebf\u002BjQnXj5p/fTgcK3EcwVDUfOLb1ZHvhSe0YB50x4HFCeUzeiu3xRj/zN1KTpzXHmZO6YiLqKQWHwfSEy\u002BMCrWmRxGb2VclLKfZ3AjEpTaa3UGoJe4JSWFBHWsj1bH5c8Ink/d7S0UfGczQocybUWnRR0Xt09THrQ2wWsv8AUb10Gg2nQE/H5IMmQwhKJeUpcvxQp58G6/tX\u002Bb5yuCJExh16tFkZLRokiej4TrIloRmG7UP\u002Br6oicS4WU0qNUShg3Xzq03GMEEHmKBmyDp1JLlik787eShZ3VEcvAt3PmzjAm201PtGn\u002Btj\u002BGIOQbGKQzSDx6GVZgpdmd3suYQ1gFpDg8XcsE/OG/PTx4C2W4uvgmjW43a7TZxg=="
+    },
+    {
+      "RequestUri": "https://seanmcccanary3.file.core.windows.net/test-share-d6b17335-669e-e773-817c-acdfbbd82e4c?restype=share",
       "RequestMethod": "DELETE",
       "RequestHeaders": {
         "Accept": "application/xml",
         "Authorization": "Sanitized",
-        "traceparent": "00-1abdef2a52a1b647bb26ab7d46a415b4-95aea56352fdfc4b-00",
-        "User-Agent": [
-          "azsdk-net-Storage.Files.Shares/12.7.0-alpha.20210121.1",
-          "(.NET 5.0.2; Microsoft Windows 10.0.19042)"
-        ],
-        "x-ms-client-request-id": "420bef5e-4647-1ae8-6543-19a1875ae501",
-        "x-ms-date": "Thu, 21 Jan 2021 20:37:42 GMT",
+        "traceparent": "00-cd3dc7b51802914e99e6c4a995ec1e12-0ffb7057c73f074c-00",
+        "User-Agent": [
+          "azsdk-net-Storage.Files.Shares/12.7.0-alpha.20210126.1",
+          "(.NET 5.0.2; Microsoft Windows 10.0.19042)"
+        ],
+        "x-ms-client-request-id": "b2cbb6e1-a23f-8584-fcdc-2463b1f71ec1",
+        "x-ms-date": "Tue, 26 Jan 2021 19:28:29 GMT",
         "x-ms-delete-snapshots": "include",
         "x-ms-return-client-request-id": "true",
         "x-ms-version": "2020-06-12"
@@ -307,25 +302,20 @@
       "StatusCode": 202,
       "ResponseHeaders": {
         "Content-Length": "0",
-        "Date": "Thu, 21 Jan 2021 20:37:41 GMT",
-        "Server": [
-          "Windows-Azure-File/1.0",
-          "Microsoft-HTTPAPI/2.0"
-        ],
-        "x-ms-client-request-id": "420bef5e-4647-1ae8-6543-19a1875ae501",
-<<<<<<< HEAD
-        "x-ms-request-id": "c9ef63fc-f01a-0012-4537-f3e9eb000000",
-        "x-ms-version": "2020-06-12"
-=======
-        "x-ms-request-id": "6c66abf7-c01a-0059-4335-f05d41000000",
-        "x-ms-version": "2020-04-08"
->>>>>>> ac24a13f
+        "Date": "Tue, 26 Jan 2021 19:28:28 GMT",
+        "Server": [
+          "Windows-Azure-File/1.0",
+          "Microsoft-HTTPAPI/2.0"
+        ],
+        "x-ms-client-request-id": "b2cbb6e1-a23f-8584-fcdc-2463b1f71ec1",
+        "x-ms-request-id": "78ac0e25-801a-0058-5f19-f4029d000000",
+        "x-ms-version": "2020-06-12"
       },
       "ResponseBody": []
     }
   ],
   "Variables": {
-    "RandomSeed": "112121997",
+    "RandomSeed": "456105996",
     "Storage_TestConfigDefault": "ProductionTenant\nseanmcccanary3\nU2FuaXRpemVk\nhttps://seanmcccanary3.blob.core.windows.net\nhttps://seanmcccanary3.file.core.windows.net\nhttps://seanmcccanary3.queue.core.windows.net\nhttps://seanmcccanary3.table.core.windows.net\n\n\n\n\nhttps://seanmcccanary3-secondary.blob.core.windows.net\nhttps://seanmcccanary3-secondary.file.core.windows.net\nhttps://seanmcccanary3-secondary.queue.core.windows.net\nhttps://seanmcccanary3-secondary.table.core.windows.net\n\nSanitized\n\n\nCloud\nBlobEndpoint=https://seanmcccanary3.blob.core.windows.net/;QueueEndpoint=https://seanmcccanary3.queue.core.windows.net/;FileEndpoint=https://seanmcccanary3.file.core.windows.net/;BlobSecondaryEndpoint=https://seanmcccanary3-secondary.blob.core.windows.net/;QueueSecondaryEndpoint=https://seanmcccanary3-secondary.queue.core.windows.net/;FileSecondaryEndpoint=https://seanmcccanary3-secondary.file.core.windows.net/;AccountName=seanmcccanary3;AccountKey=Kg==;\nseanscope1"
   }
 }