--- conflicted
+++ resolved
@@ -1,18 +1,18 @@
 {
   "Entries": [
     {
-      "RequestUri": "https://seanmcccanary3.file.core.windows.net/test-share-1f381d6c-b13d-e1b6-e7ee-22f743868b6d?restype=share",
+      "RequestUri": "https://seanmcccanary3.file.core.windows.net/test-share-8ee93ae6-b0d2-c5d4-b1ea-376c14c13b90?restype=share",
       "RequestMethod": "PUT",
       "RequestHeaders": {
         "Accept": "application/xml",
         "Authorization": "Sanitized",
-        "traceparent": "00-f2b79c43df50a440b103a51976041228-5cb97048201cc64c-00",
+        "traceparent": "00-338bc89d2980e74883e86221fc0ffdd6-8a51bd17407e0248-00",
         "User-Agent": [
-          "azsdk-net-Storage.Files.Shares/12.7.0-alpha.20210121.1",
+          "azsdk-net-Storage.Files.Shares/12.7.0-alpha.20210126.1",
           "(.NET 5.0.2; Microsoft Windows 10.0.19042)"
         ],
-        "x-ms-client-request-id": "81873e6c-932e-9ecc-2181-cb7a5044594c",
-        "x-ms-date": "Thu, 21 Jan 2021 20:41:20 GMT",
+        "x-ms-client-request-id": "c5621ff6-4aab-a56e-67b5-3b709d4a049f",
+        "x-ms-date": "Tue, 26 Jan 2021 19:32:47 GMT",
         "x-ms-return-client-request-id": "true",
         "x-ms-version": "2020-06-12"
       },
@@ -20,38 +20,33 @@
       "StatusCode": 201,
       "ResponseHeaders": {
         "Content-Length": "0",
-        "Date": "Thu, 21 Jan 2021 20:41:19 GMT",
-        "ETag": "\u00220x8D8BE4CE88B47D5\u0022",
-        "Last-Modified": "Thu, 21 Jan 2021 20:41:20 GMT",
+        "Date": "Tue, 26 Jan 2021 19:32:46 GMT",
+        "ETag": "\u00220x8D8C23128EA250D\u0022",
+        "Last-Modified": "Tue, 26 Jan 2021 19:32:46 GMT",
         "Server": [
           "Windows-Azure-File/1.0",
           "Microsoft-HTTPAPI/2.0"
         ],
-        "x-ms-client-request-id": "81873e6c-932e-9ecc-2181-cb7a5044594c",
-<<<<<<< HEAD
-        "x-ms-request-id": "c9ef6742-f01a-0012-2b37-f3e9eb000000",
+        "x-ms-client-request-id": "c5621ff6-4aab-a56e-67b5-3b709d4a049f",
+        "x-ms-request-id": "0aaf2a71-501a-0090-661a-f4e0ac000000",
         "x-ms-version": "2020-06-12"
-=======
-        "x-ms-request-id": "22b3bfb2-e01a-0003-4835-f03ba6000000",
-        "x-ms-version": "2020-04-08"
->>>>>>> ac24a13f
       },
       "ResponseBody": []
     },
     {
-      "RequestUri": "https://seanmcccanary3.file.core.windows.net/test-share-1f381d6c-b13d-e1b6-e7ee-22f743868b6d/test-directory-2aab1cff-f09a-d584-b00d-ad8358b38892/test-file-048bd1da-0afe-dd3f-3672-2be1cbf2da2c",
+      "RequestUri": "https://seanmcccanary3.file.core.windows.net/test-share-8ee93ae6-b0d2-c5d4-b1ea-376c14c13b90/test-directory-5eae2b3f-f81f-815b-b6b3-1671e9cd9a5d/test-file-f476c55d-755f-ffe5-2cde-d6d72913972d",
       "RequestMethod": "PUT",
       "RequestHeaders": {
         "Accept": "application/xml",
         "Authorization": "Sanitized",
-        "traceparent": "00-29656b7515ad164ea92dfaa8880b560f-264a75d531448244-00",
+        "traceparent": "00-1bebc7e4d05cc642b7899121b2052105-63e7d0e7dbb2984b-00",
         "User-Agent": [
-          "azsdk-net-Storage.Files.Shares/12.7.0-alpha.20210121.1",
+          "azsdk-net-Storage.Files.Shares/12.7.0-alpha.20210126.1",
           "(.NET 5.0.2; Microsoft Windows 10.0.19042)"
         ],
-        "x-ms-client-request-id": "7fa038f8-54b9-f54d-ddcd-f328c5a309be",
+        "x-ms-client-request-id": "d813de1a-0fd4-ca40-45ae-3140218358a2",
         "x-ms-content-length": "1024",
-        "x-ms-date": "Thu, 21 Jan 2021 20:41:20 GMT",
+        "x-ms-date": "Tue, 26 Jan 2021 19:32:47 GMT",
         "x-ms-file-attributes": "None",
         "x-ms-file-creation-time": "Now",
         "x-ms-file-last-write-time": "Now",
@@ -65,40 +60,35 @@
       "ResponseHeaders": {
         "Content-Length": "224",
         "Content-Type": "application/xml",
-        "Date": "Thu, 21 Jan 2021 20:41:19 GMT",
+        "Date": "Tue, 26 Jan 2021 19:32:46 GMT",
         "Server": [
           "Windows-Azure-File/1.0",
           "Microsoft-HTTPAPI/2.0"
         ],
-        "x-ms-client-request-id": "7fa038f8-54b9-f54d-ddcd-f328c5a309be",
+        "x-ms-client-request-id": "d813de1a-0fd4-ca40-45ae-3140218358a2",
         "x-ms-error-code": "ParentNotFound",
-<<<<<<< HEAD
-        "x-ms-request-id": "c9ef6744-f01a-0012-2c37-f3e9eb000000",
+        "x-ms-request-id": "0aaf2a74-501a-0090-671a-f4e0ac000000",
         "x-ms-version": "2020-06-12"
-=======
-        "x-ms-request-id": "22b3bfb8-e01a-0003-4935-f03ba6000000",
-        "x-ms-version": "2020-04-08"
->>>>>>> ac24a13f
       },
       "ResponseBody": [
         "\uFEFF\u003C?xml version=\u00221.0\u0022 encoding=\u0022utf-8\u0022?\u003E\u003CError\u003E\u003CCode\u003EParentNotFound\u003C/Code\u003E\u003CMessage\u003EThe specified parent path does not exist.\n",
-        "RequestId:22b3bfb8-e01a-0003-4935-f03ba6000000\n",
-        "Time:2021-01-21T20:41:20.1869630Z\u003C/Message\u003E\u003C/Error\u003E"
+        "RequestId:0aaf2a74-501a-0090-671a-f4e0ac000000\n",
+        "Time:2021-01-26T19:32:46.9585520Z\u003C/Message\u003E\u003C/Error\u003E"
       ]
     },
     {
-      "RequestUri": "https://seanmcccanary3.file.core.windows.net/test-share-1f381d6c-b13d-e1b6-e7ee-22f743868b6d?restype=share",
+      "RequestUri": "https://seanmcccanary3.file.core.windows.net/test-share-8ee93ae6-b0d2-c5d4-b1ea-376c14c13b90?restype=share",
       "RequestMethod": "DELETE",
       "RequestHeaders": {
         "Accept": "application/xml",
         "Authorization": "Sanitized",
-        "traceparent": "00-71d560288a0d5f4fba3801ff142df743-e1d49389c743544a-00",
+        "traceparent": "00-5484a2c94671a441be3607941ca05b0e-a925f933837d804f-00",
         "User-Agent": [
-          "azsdk-net-Storage.Files.Shares/12.7.0-alpha.20210121.1",
+          "azsdk-net-Storage.Files.Shares/12.7.0-alpha.20210126.1",
           "(.NET 5.0.2; Microsoft Windows 10.0.19042)"
         ],
-        "x-ms-client-request-id": "92e8bd2b-5a51-0c73-bf0d-5edbf68eb616",
-        "x-ms-date": "Thu, 21 Jan 2021 20:41:20 GMT",
+        "x-ms-client-request-id": "4abc3c22-bf00-4b59-e7fe-b9f6fd11db40",
+        "x-ms-date": "Tue, 26 Jan 2021 19:32:47 GMT",
         "x-ms-delete-snapshots": "include",
         "x-ms-return-client-request-id": "true",
         "x-ms-version": "2020-06-12"
@@ -107,25 +97,20 @@
       "StatusCode": 202,
       "ResponseHeaders": {
         "Content-Length": "0",
-        "Date": "Thu, 21 Jan 2021 20:41:19 GMT",
+        "Date": "Tue, 26 Jan 2021 19:32:46 GMT",
         "Server": [
           "Windows-Azure-File/1.0",
           "Microsoft-HTTPAPI/2.0"
         ],
-        "x-ms-client-request-id": "92e8bd2b-5a51-0c73-bf0d-5edbf68eb616",
-<<<<<<< HEAD
-        "x-ms-request-id": "c9ef6745-f01a-0012-2d37-f3e9eb000000",
+        "x-ms-client-request-id": "4abc3c22-bf00-4b59-e7fe-b9f6fd11db40",
+        "x-ms-request-id": "0aaf2a78-501a-0090-681a-f4e0ac000000",
         "x-ms-version": "2020-06-12"
-=======
-        "x-ms-request-id": "22b3bfbb-e01a-0003-4a35-f03ba6000000",
-        "x-ms-version": "2020-04-08"
->>>>>>> ac24a13f
       },
       "ResponseBody": []
     }
   ],
   "Variables": {
-    "RandomSeed": "1361577617",
+    "RandomSeed": "557457403",
     "Storage_TestConfigDefault": "ProductionTenant\nseanmcccanary3\nU2FuaXRpemVk\nhttps://seanmcccanary3.blob.core.windows.net\nhttps://seanmcccanary3.file.core.windows.net\nhttps://seanmcccanary3.queue.core.windows.net\nhttps://seanmcccanary3.table.core.windows.net\n\n\n\n\nhttps://seanmcccanary3-secondary.blob.core.windows.net\nhttps://seanmcccanary3-secondary.file.core.windows.net\nhttps://seanmcccanary3-secondary.queue.core.windows.net\nhttps://seanmcccanary3-secondary.table.core.windows.net\n\nSanitized\n\n\nCloud\nBlobEndpoint=https://seanmcccanary3.blob.core.windows.net/;QueueEndpoint=https://seanmcccanary3.queue.core.windows.net/;FileEndpoint=https://seanmcccanary3.file.core.windows.net/;BlobSecondaryEndpoint=https://seanmcccanary3-secondary.blob.core.windows.net/;QueueSecondaryEndpoint=https://seanmcccanary3-secondary.queue.core.windows.net/;FileSecondaryEndpoint=https://seanmcccanary3-secondary.file.core.windows.net/;AccountName=seanmcccanary3;AccountKey=Kg==;\nseanscope1"
   }
 }