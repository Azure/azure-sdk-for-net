﻿{
  "Entries": [
    {
      "RequestUri": "https://seanmcccanary3.file.core.windows.net/test-share-8ee93ae6-b0d2-c5d4-b1ea-376c14c13b90?restype=share",
      "RequestMethod": "PUT",
      "RequestHeaders": {
        "Accept": "application/xml",
        "Authorization": "Sanitized",
        "traceparent": "00-338bc89d2980e74883e86221fc0ffdd6-8a51bd17407e0248-00",
        "User-Agent": [
          "azsdk-net-Storage.Files.Shares/12.7.0-alpha.20210126.1",
          "(.NET 5.0.2; Microsoft Windows 10.0.19042)"
        ],
        "x-ms-client-request-id": "c5621ff6-4aab-a56e-67b5-3b709d4a049f",
        "x-ms-date": "Tue, 26 Jan 2021 19:32:47 GMT",
        "x-ms-return-client-request-id": "true",
<<<<<<< HEAD
        "x-ms-version": "2020-12-06"
=======
        "x-ms-version": "2021-02-12"
>>>>>>> 7e782c87
      },
      "RequestBody": null,
      "StatusCode": 201,
      "ResponseHeaders": {
        "Content-Length": "0",
        "Date": "Tue, 26 Jan 2021 19:32:46 GMT",
        "ETag": "\"0x8D8C23128EA250D\"",
        "Last-Modified": "Tue, 26 Jan 2021 19:32:46 GMT",
        "Server": [
          "Windows-Azure-File/1.0",
          "Microsoft-HTTPAPI/2.0"
        ],
        "x-ms-client-request-id": "c5621ff6-4aab-a56e-67b5-3b709d4a049f",
        "x-ms-request-id": "0aaf2a71-501a-0090-661a-f4e0ac000000",
<<<<<<< HEAD
        "x-ms-version": "2020-12-06"
=======
        "x-ms-version": "2021-02-12"
>>>>>>> 7e782c87
      },
      "ResponseBody": []
    },
    {
      "RequestUri": "https://seanmcccanary3.file.core.windows.net/test-share-8ee93ae6-b0d2-c5d4-b1ea-376c14c13b90/test-directory-5eae2b3f-f81f-815b-b6b3-1671e9cd9a5d/test-file-f476c55d-755f-ffe5-2cde-d6d72913972d",
      "RequestMethod": "PUT",
      "RequestHeaders": {
        "Accept": "application/xml",
        "Authorization": "Sanitized",
        "traceparent": "00-1bebc7e4d05cc642b7899121b2052105-63e7d0e7dbb2984b-00",
        "User-Agent": [
          "azsdk-net-Storage.Files.Shares/12.7.0-alpha.20210126.1",
          "(.NET 5.0.2; Microsoft Windows 10.0.19042)"
        ],
        "x-ms-client-request-id": "d813de1a-0fd4-ca40-45ae-3140218358a2",
        "x-ms-content-length": "1024",
        "x-ms-date": "Tue, 26 Jan 2021 19:32:47 GMT",
        "x-ms-file-attributes": "None",
        "x-ms-file-creation-time": "Now",
        "x-ms-file-last-write-time": "Now",
        "x-ms-file-permission": "Inherit",
        "x-ms-return-client-request-id": "true",
        "x-ms-type": "file",
<<<<<<< HEAD
        "x-ms-version": "2020-12-06"
=======
        "x-ms-version": "2021-02-12"
>>>>>>> 7e782c87
      },
      "RequestBody": null,
      "StatusCode": 404,
      "ResponseHeaders": {
        "Content-Length": "224",
        "Content-Type": "application/xml",
        "Date": "Tue, 26 Jan 2021 19:32:46 GMT",
        "Server": [
          "Windows-Azure-File/1.0",
          "Microsoft-HTTPAPI/2.0"
        ],
        "x-ms-client-request-id": "d813de1a-0fd4-ca40-45ae-3140218358a2",
        "x-ms-error-code": "ParentNotFound",
        "x-ms-request-id": "0aaf2a74-501a-0090-671a-f4e0ac000000",
<<<<<<< HEAD
        "x-ms-version": "2020-12-06"
=======
        "x-ms-version": "2021-02-12"
>>>>>>> 7e782c87
      },
      "ResponseBody": [
        "﻿<?xml version=\"1.0\" encoding=\"utf-8\"?><Error><Code>ParentNotFound</Code><Message>The specified parent path does not exist.\n",
        "RequestId:0aaf2a74-501a-0090-671a-f4e0ac000000\n",
        "Time:2021-01-26T19:32:46.9585520Z</Message></Error>"
      ]
    },
    {
      "RequestUri": "https://seanmcccanary3.file.core.windows.net/test-share-8ee93ae6-b0d2-c5d4-b1ea-376c14c13b90?restype=share",
      "RequestMethod": "DELETE",
      "RequestHeaders": {
        "Accept": "application/xml",
        "Authorization": "Sanitized",
        "traceparent": "00-5484a2c94671a441be3607941ca05b0e-a925f933837d804f-00",
        "User-Agent": [
          "azsdk-net-Storage.Files.Shares/12.7.0-alpha.20210126.1",
          "(.NET 5.0.2; Microsoft Windows 10.0.19042)"
        ],
        "x-ms-client-request-id": "4abc3c22-bf00-4b59-e7fe-b9f6fd11db40",
        "x-ms-date": "Tue, 26 Jan 2021 19:32:47 GMT",
        "x-ms-delete-snapshots": "include",
        "x-ms-return-client-request-id": "true",
<<<<<<< HEAD
        "x-ms-version": "2020-12-06"
=======
        "x-ms-version": "2021-02-12"
>>>>>>> 7e782c87
      },
      "RequestBody": null,
      "StatusCode": 202,
      "ResponseHeaders": {
        "Content-Length": "0",
        "Date": "Tue, 26 Jan 2021 19:32:46 GMT",
        "Server": [
          "Windows-Azure-File/1.0",
          "Microsoft-HTTPAPI/2.0"
        ],
        "x-ms-client-request-id": "4abc3c22-bf00-4b59-e7fe-b9f6fd11db40",
        "x-ms-request-id": "0aaf2a78-501a-0090-681a-f4e0ac000000",
<<<<<<< HEAD
        "x-ms-version": "2020-12-06"
=======
        "x-ms-version": "2021-02-12"
>>>>>>> 7e782c87
      },
      "ResponseBody": []
    }
  ],
  "Variables": {
    "RandomSeed": "557457403",
    "Storage_TestConfigDefault": "ProductionTenant\nseanmcccanary3\nU2FuaXRpemVk\nhttps://seanmcccanary3.blob.core.windows.net\nhttps://seanmcccanary3.file.core.windows.net\nhttps://seanmcccanary3.queue.core.windows.net\nhttps://seanmcccanary3.table.core.windows.net\n\n\n\n\nhttps://seanmcccanary3-secondary.blob.core.windows.net\nhttps://seanmcccanary3-secondary.file.core.windows.net\nhttps://seanmcccanary3-secondary.queue.core.windows.net\nhttps://seanmcccanary3-secondary.table.core.windows.net\n\nSanitized\n\n\nCloud\nBlobEndpoint=https://seanmcccanary3.blob.core.windows.net/;QueueEndpoint=https://seanmcccanary3.queue.core.windows.net/;FileEndpoint=https://seanmcccanary3.file.core.windows.net/;BlobSecondaryEndpoint=https://seanmcccanary3-secondary.blob.core.windows.net/;QueueSecondaryEndpoint=https://seanmcccanary3-secondary.queue.core.windows.net/;FileSecondaryEndpoint=https://seanmcccanary3-secondary.file.core.windows.net/;AccountName=seanmcccanary3;AccountKey=Kg==;\nseanscope1\n\n"
  }
}<|MERGE_RESOLUTION|>--- conflicted
+++ resolved
@@ -14,11 +14,7 @@
         "x-ms-client-request-id": "c5621ff6-4aab-a56e-67b5-3b709d4a049f",
         "x-ms-date": "Tue, 26 Jan 2021 19:32:47 GMT",
         "x-ms-return-client-request-id": "true",
-<<<<<<< HEAD
-        "x-ms-version": "2020-12-06"
-=======
         "x-ms-version": "2021-02-12"
->>>>>>> 7e782c87
       },
       "RequestBody": null,
       "StatusCode": 201,
@@ -33,11 +29,7 @@
         ],
         "x-ms-client-request-id": "c5621ff6-4aab-a56e-67b5-3b709d4a049f",
         "x-ms-request-id": "0aaf2a71-501a-0090-661a-f4e0ac000000",
-<<<<<<< HEAD
-        "x-ms-version": "2020-12-06"
-=======
         "x-ms-version": "2021-02-12"
->>>>>>> 7e782c87
       },
       "ResponseBody": []
     },
@@ -61,11 +53,7 @@
         "x-ms-file-permission": "Inherit",
         "x-ms-return-client-request-id": "true",
         "x-ms-type": "file",
-<<<<<<< HEAD
-        "x-ms-version": "2020-12-06"
-=======
         "x-ms-version": "2021-02-12"
->>>>>>> 7e782c87
       },
       "RequestBody": null,
       "StatusCode": 404,
@@ -80,11 +68,7 @@
         "x-ms-client-request-id": "d813de1a-0fd4-ca40-45ae-3140218358a2",
         "x-ms-error-code": "ParentNotFound",
         "x-ms-request-id": "0aaf2a74-501a-0090-671a-f4e0ac000000",
-<<<<<<< HEAD
-        "x-ms-version": "2020-12-06"
-=======
         "x-ms-version": "2021-02-12"
->>>>>>> 7e782c87
       },
       "ResponseBody": [
         "﻿<?xml version=\"1.0\" encoding=\"utf-8\"?><Error><Code>ParentNotFound</Code><Message>The specified parent path does not exist.\n",
@@ -107,11 +91,7 @@
         "x-ms-date": "Tue, 26 Jan 2021 19:32:47 GMT",
         "x-ms-delete-snapshots": "include",
         "x-ms-return-client-request-id": "true",
-<<<<<<< HEAD
-        "x-ms-version": "2020-12-06"
-=======
         "x-ms-version": "2021-02-12"
->>>>>>> 7e782c87
       },
       "RequestBody": null,
       "StatusCode": 202,
@@ -124,11 +104,7 @@
         ],
         "x-ms-client-request-id": "4abc3c22-bf00-4b59-e7fe-b9f6fd11db40",
         "x-ms-request-id": "0aaf2a78-501a-0090-681a-f4e0ac000000",
-<<<<<<< HEAD
-        "x-ms-version": "2020-12-06"
-=======
         "x-ms-version": "2021-02-12"
->>>>>>> 7e782c87
       },
       "ResponseBody": []
     }
