--- conflicted
+++ resolved
@@ -1,31 +1,17 @@
 {
   "Entries": [
     {
-<<<<<<< HEAD
-      "RequestUri": "http://seanstagetest.file.core.windows.net/test-share-0ffda138-b933-1145-2929-9d1776232f26?restype=share",
+      "RequestUri": "http://seanstagetest.file.core.windows.net/test-share-a4fcdf79-b77d-0f96-c194-f37071d305c2?restype=share",
       "RequestMethod": "PUT",
       "RequestHeaders": {
         "Authorization": "Sanitized",
-        "traceparent": "00-a35088666063c74ab740d3e4eb3eb085-e8cce973db063b46-00",
+        "traceparent": "00-02501a7abb590e4ba3cf9af5162b67ce-19e9490120496a4d-00",
         "User-Agent": [
-          "azsdk-net-Storage.Files.Shares/12.0.0-dev.20191209.1\u002Bb71b1fa965b15eccfc57e2c7781b8bf85cd4c766",
+          "azsdk-net-Storage.Files.Shares/12.0.0-dev.20191211.1\u002B899431c003876eb9b26cefd8e8a37e7f27f82ced",
           "(.NET Core 4.6.28008.01; Microsoft Windows 10.0.18363 )"
         ],
-        "x-ms-client-request-id": "0696ca65-b5b8-1f7b-183d-1f5370a1333e",
-        "x-ms-date": "Tue, 10 Dec 2019 05:32:28 GMT",
-=======
-      "RequestUri": "http://seanstagetest.file.core.windows.net/test-share-c6190306-ba78-76b5-a9b8-7b435dec924e?restype=share",
-      "RequestMethod": "PUT",
-      "RequestHeaders": {
-        "Authorization": "Sanitized",
-        "traceparent": "00-ed42c7263e6d414cb2aaf5a41bd7b9d6-b44f0c212f0a5145-00",
-        "User-Agent": [
-          "azsdk-net-Storage.Files.Shares/12.0.0-dev.20191209.1\u002B61bda4d1783b0e05dba0d434ff14b2840726d3b1",
-          "(.NET Core 4.6.28008.01; Microsoft Windows 10.0.18363 )"
-        ],
-        "x-ms-client-request-id": "db407f01-7fcf-1bb9-8abe-6f8f92c4fc08",
-        "x-ms-date": "Tue, 10 Dec 2019 06:01:02 GMT",
->>>>>>> 1d9822e0
+        "x-ms-client-request-id": "18df7599-111c-5095-698e-ddb31b5a9e41",
+        "x-ms-date": "Wed, 11 Dec 2019 20:39:33 GMT",
         "x-ms-return-client-request-id": "true",
         "x-ms-version": "2019-07-07"
       },
@@ -33,58 +19,32 @@
       "StatusCode": 201,
       "ResponseHeaders": {
         "Content-Length": "0",
-<<<<<<< HEAD
-        "Date": "Tue, 10 Dec 2019 05:32:28 GMT",
-        "ETag": "\u00220x8D77D3258A506FC\u0022",
-        "Last-Modified": "Tue, 10 Dec 2019 05:32:28 GMT",
-=======
-        "Date": "Tue, 10 Dec 2019 06:01:01 GMT",
-        "ETag": "\u00220x8D77D36561F0F1A\u0022",
-        "Last-Modified": "Tue, 10 Dec 2019 06:01:02 GMT",
->>>>>>> 1d9822e0
+        "Date": "Wed, 11 Dec 2019 20:39:33 GMT",
+        "ETag": "\u00220x8D77E7A3B2237A2\u0022",
+        "Last-Modified": "Wed, 11 Dec 2019 20:39:33 GMT",
         "Server": [
           "Windows-Azure-File/1.0",
           "Microsoft-HTTPAPI/2.0"
         ],
-<<<<<<< HEAD
-        "x-ms-client-request-id": "0696ca65-b5b8-1f7b-183d-1f5370a1333e",
-        "x-ms-request-id": "0cb008e4-501a-0046-3f1b-afa6bc000000",
-=======
-        "x-ms-client-request-id": "db407f01-7fcf-1bb9-8abe-6f8f92c4fc08",
-        "x-ms-request-id": "38a4f96e-501a-0034-6f1f-afa1f3000000",
->>>>>>> 1d9822e0
+        "x-ms-client-request-id": "18df7599-111c-5095-698e-ddb31b5a9e41",
+        "x-ms-request-id": "ef3e3f05-c01a-0019-4463-b01280000000",
         "x-ms-version": "2019-07-07"
       },
       "ResponseBody": []
     },
     {
-<<<<<<< HEAD
-      "RequestUri": "http://seanstagetest.file.core.windows.net/test-share-0ffda138-b933-1145-2929-9d1776232f26/test-directory-d74442e2-655e-be55-c0a8-5e546a4f3b36/test-file-acb16d64-288d-b56e-92d3-66075a8de50f",
+      "RequestUri": "http://seanstagetest.file.core.windows.net/test-share-a4fcdf79-b77d-0f96-c194-f37071d305c2/test-directory-63c2d7a1-f747-e729-cb99-eae93c742f18/test-file-fcd7ca46-edf4-47a6-5726-6095b461475f",
       "RequestMethod": "PUT",
       "RequestHeaders": {
         "Authorization": "Sanitized",
-        "traceparent": "00-6abce7a21d3c4b41909ab12d932cf548-1d6d8e3be4ed0b48-00",
+        "traceparent": "00-b20adbb865c8a14d8939034a17a40158-f02d5c81c7a9b746-00",
         "User-Agent": [
-          "azsdk-net-Storage.Files.Shares/12.0.0-dev.20191209.1\u002Bb71b1fa965b15eccfc57e2c7781b8bf85cd4c766",
+          "azsdk-net-Storage.Files.Shares/12.0.0-dev.20191211.1\u002B899431c003876eb9b26cefd8e8a37e7f27f82ced",
           "(.NET Core 4.6.28008.01; Microsoft Windows 10.0.18363 )"
         ],
-        "x-ms-client-request-id": "03efe802-86ef-b9b0-d48e-458bfe4e6433",
+        "x-ms-client-request-id": "506cc45e-a183-b34c-307a-0b2197933369",
         "x-ms-content-length": "1024",
-        "x-ms-date": "Tue, 10 Dec 2019 05:32:28 GMT",
-=======
-      "RequestUri": "http://seanstagetest.file.core.windows.net/test-share-c6190306-ba78-76b5-a9b8-7b435dec924e/test-directory-e2389fe7-3e27-bbb4-8e17-5a860036b86f/test-file-de4167ff-b6ac-047e-8bc9-32d2dbe46fa7",
-      "RequestMethod": "PUT",
-      "RequestHeaders": {
-        "Authorization": "Sanitized",
-        "traceparent": "00-2537fbde29740a48aeee1ffe8d873ffc-8639412914645a49-00",
-        "User-Agent": [
-          "azsdk-net-Storage.Files.Shares/12.0.0-dev.20191209.1\u002B61bda4d1783b0e05dba0d434ff14b2840726d3b1",
-          "(.NET Core 4.6.28008.01; Microsoft Windows 10.0.18363 )"
-        ],
-        "x-ms-client-request-id": "2a900005-1e82-305c-2133-575d0be2e0aa",
-        "x-ms-content-length": "1024",
-        "x-ms-date": "Tue, 10 Dec 2019 06:01:02 GMT",
->>>>>>> 1d9822e0
+        "x-ms-date": "Wed, 11 Dec 2019 20:39:34 GMT",
         "x-ms-file-attributes": "None",
         "x-ms-file-creation-time": "Now",
         "x-ms-file-last-write-time": "Now",
@@ -98,63 +58,34 @@
       "ResponseHeaders": {
         "Content-Length": "224",
         "Content-Type": "application/xml",
-<<<<<<< HEAD
-        "Date": "Tue, 10 Dec 2019 05:32:28 GMT",
-=======
-        "Date": "Tue, 10 Dec 2019 06:01:02 GMT",
->>>>>>> 1d9822e0
+        "Date": "Wed, 11 Dec 2019 20:39:33 GMT",
         "Server": [
           "Windows-Azure-File/1.0",
           "Microsoft-HTTPAPI/2.0"
         ],
-<<<<<<< HEAD
-        "x-ms-client-request-id": "03efe802-86ef-b9b0-d48e-458bfe4e6433",
+        "x-ms-client-request-id": "506cc45e-a183-b34c-307a-0b2197933369",
         "x-ms-error-code": "ParentNotFound",
-        "x-ms-request-id": "0cb008e6-501a-0046-401b-afa6bc000000",
-=======
-        "x-ms-client-request-id": "2a900005-1e82-305c-2133-575d0be2e0aa",
-        "x-ms-error-code": "ParentNotFound",
-        "x-ms-request-id": "38a4f970-501a-0034-701f-afa1f3000000",
->>>>>>> 1d9822e0
+        "x-ms-request-id": "ef3e3f07-c01a-0019-4563-b01280000000",
         "x-ms-version": "2019-07-07"
       },
       "ResponseBody": [
         "\uFEFF\u003C?xml version=\u00221.0\u0022 encoding=\u0022utf-8\u0022?\u003E\u003CError\u003E\u003CCode\u003EParentNotFound\u003C/Code\u003E\u003CMessage\u003EThe specified parent path does not exist.\n",
-<<<<<<< HEAD
-        "RequestId:0cb008e6-501a-0046-401b-afa6bc000000\n",
-        "Time:2019-12-10T05:32:28.6191595Z\u003C/Message\u003E\u003C/Error\u003E"
+        "RequestId:ef3e3f07-c01a-0019-4563-b01280000000\n",
+        "Time:2019-12-11T20:39:34.0362637Z\u003C/Message\u003E\u003C/Error\u003E"
       ]
     },
     {
-      "RequestUri": "http://seanstagetest.file.core.windows.net/test-share-0ffda138-b933-1145-2929-9d1776232f26?restype=share",
+      "RequestUri": "http://seanstagetest.file.core.windows.net/test-share-a4fcdf79-b77d-0f96-c194-f37071d305c2?restype=share",
       "RequestMethod": "DELETE",
       "RequestHeaders": {
         "Authorization": "Sanitized",
-        "traceparent": "00-ac455370275f5d49b5f993a3e8ee47a9-2ba3d8085b990f43-00",
+        "traceparent": "00-7528599998463a4c86689cece8384ea9-d1699fa1d3716148-00",
         "User-Agent": [
-          "azsdk-net-Storage.Files.Shares/12.0.0-dev.20191209.1\u002Bb71b1fa965b15eccfc57e2c7781b8bf85cd4c766",
+          "azsdk-net-Storage.Files.Shares/12.0.0-dev.20191211.1\u002B899431c003876eb9b26cefd8e8a37e7f27f82ced",
           "(.NET Core 4.6.28008.01; Microsoft Windows 10.0.18363 )"
         ],
-        "x-ms-client-request-id": "71059e1e-e19e-241f-6059-bf20a8460225",
-        "x-ms-date": "Tue, 10 Dec 2019 05:32:28 GMT",
-=======
-        "RequestId:38a4f970-501a-0034-701f-afa1f3000000\n",
-        "Time:2019-12-10T06:01:02.3896558Z\u003C/Message\u003E\u003C/Error\u003E"
-      ]
-    },
-    {
-      "RequestUri": "http://seanstagetest.file.core.windows.net/test-share-c6190306-ba78-76b5-a9b8-7b435dec924e?restype=share",
-      "RequestMethod": "DELETE",
-      "RequestHeaders": {
-        "Authorization": "Sanitized",
-        "traceparent": "00-18d8811f5a33f4408336bc308c5b219b-1c5fb938b685db45-00",
-        "User-Agent": [
-          "azsdk-net-Storage.Files.Shares/12.0.0-dev.20191209.1\u002B61bda4d1783b0e05dba0d434ff14b2840726d3b1",
-          "(.NET Core 4.6.28008.01; Microsoft Windows 10.0.18363 )"
-        ],
-        "x-ms-client-request-id": "dacddeae-4554-d724-5566-fdcd7e8eb7e8",
-        "x-ms-date": "Tue, 10 Dec 2019 06:01:02 GMT",
->>>>>>> 1d9822e0
+        "x-ms-client-request-id": "ef376b12-f6f4-54dc-edcd-d86bdfbf0ab8",
+        "x-ms-date": "Wed, 11 Dec 2019 20:39:34 GMT",
         "x-ms-delete-snapshots": "include",
         "x-ms-return-client-request-id": "true",
         "x-ms-version": "2019-07-07"
@@ -163,33 +94,20 @@
       "StatusCode": 202,
       "ResponseHeaders": {
         "Content-Length": "0",
-<<<<<<< HEAD
-        "Date": "Tue, 10 Dec 2019 05:32:28 GMT",
-=======
-        "Date": "Tue, 10 Dec 2019 06:01:02 GMT",
->>>>>>> 1d9822e0
+        "Date": "Wed, 11 Dec 2019 20:39:33 GMT",
         "Server": [
           "Windows-Azure-File/1.0",
           "Microsoft-HTTPAPI/2.0"
         ],
-<<<<<<< HEAD
-        "x-ms-client-request-id": "71059e1e-e19e-241f-6059-bf20a8460225",
-        "x-ms-request-id": "0cb008e7-501a-0046-411b-afa6bc000000",
-=======
-        "x-ms-client-request-id": "dacddeae-4554-d724-5566-fdcd7e8eb7e8",
-        "x-ms-request-id": "38a4f971-501a-0034-711f-afa1f3000000",
->>>>>>> 1d9822e0
+        "x-ms-client-request-id": "ef376b12-f6f4-54dc-edcd-d86bdfbf0ab8",
+        "x-ms-request-id": "ef3e3f09-c01a-0019-4763-b01280000000",
         "x-ms-version": "2019-07-07"
       },
       "ResponseBody": []
     }
   ],
   "Variables": {
-<<<<<<< HEAD
-    "RandomSeed": "785445370",
-=======
-    "RandomSeed": "903977922",
->>>>>>> 1d9822e0
+    "RandomSeed": "57799934",
     "Storage_TestConfigDefault": "ProductionTenant\nseanstagetest\nU2FuaXRpemVk\nhttp://seanstagetest.blob.core.windows.net\nhttp://seanstagetest.file.core.windows.net\nhttp://seanstagetest.queue.core.windows.net\nhttp://seanstagetest.table.core.windows.net\n\n\n\n\nhttp://seanstagetest-secondary.blob.core.windows.net\nhttp://seanstagetest-secondary.file.core.windows.net\nhttp://seanstagetest-secondary.queue.core.windows.net\nhttp://seanstagetest-secondary.table.core.windows.net\n\nSanitized\n\n\nCloud\nBlobEndpoint=http://seanstagetest.blob.core.windows.net/;QueueEndpoint=http://seanstagetest.queue.core.windows.net/;FileEndpoint=http://seanstagetest.file.core.windows.net/;BlobSecondaryEndpoint=http://seanstagetest-secondary.blob.core.windows.net/;QueueSecondaryEndpoint=http://seanstagetest-secondary.queue.core.windows.net/;FileSecondaryEndpoint=http://seanstagetest-secondary.file.core.windows.net/;AccountName=seanstagetest;AccountKey=Sanitized"
   }
 }