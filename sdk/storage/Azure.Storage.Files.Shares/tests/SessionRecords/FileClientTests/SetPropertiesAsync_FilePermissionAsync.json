﻿{
  "Entries": [
    {
      "RequestUri": "https://seanmcccanary3.file.core.windows.net/test-share-770c19d0-8943-d546-e226-e049bdeac008?restype=share",
      "RequestMethod": "PUT",
      "RequestHeaders": {
        "Accept": "application/xml",
        "Authorization": "Sanitized",
        "traceparent": "00-f23443edcff65d4eb88ec94292e5dfe6-9de15003a3706b44-00",
        "User-Agent": [
          "azsdk-net-Storage.Files.Shares/12.7.0-alpha.20210126.1",
          "(.NET 5.0.2; Microsoft Windows 10.0.19042)"
        ],
        "x-ms-client-request-id": "e90c66c4-bd8f-52a4-28e3-b2bbc364f5d9",
        "x-ms-date": "Tue, 26 Jan 2021 19:33:55 GMT",
        "x-ms-return-client-request-id": "true",
<<<<<<< HEAD
        "x-ms-version": "2020-12-06"
=======
        "x-ms-version": "2021-02-12"
>>>>>>> 7e782c87
      },
      "RequestBody": null,
      "StatusCode": 201,
      "ResponseHeaders": {
        "Content-Length": "0",
        "Date": "Tue, 26 Jan 2021 19:33:53 GMT",
        "ETag": "\"0x8D8C2315161C6D5\"",
        "Last-Modified": "Tue, 26 Jan 2021 19:33:54 GMT",
        "Server": [
          "Windows-Azure-File/1.0",
          "Microsoft-HTTPAPI/2.0"
        ],
        "x-ms-client-request-id": "e90c66c4-bd8f-52a4-28e3-b2bbc364f5d9",
        "x-ms-request-id": "a0e431a8-601a-0022-1f1a-f41fdd000000",
<<<<<<< HEAD
        "x-ms-version": "2020-12-06"
=======
        "x-ms-version": "2021-02-12"
>>>>>>> 7e782c87
      },
      "ResponseBody": []
    },
    {
      "RequestUri": "https://seanmcccanary3.file.core.windows.net/test-share-770c19d0-8943-d546-e226-e049bdeac008/test-directory-4ec62036-0880-1615-12f0-07bb9a6c7467?restype=directory",
      "RequestMethod": "PUT",
      "RequestHeaders": {
        "Accept": "application/xml",
        "Authorization": "Sanitized",
        "traceparent": "00-b202d4479c479045bd16d39e6e559940-cc72e4274eb4bf4f-00",
        "User-Agent": [
          "azsdk-net-Storage.Files.Shares/12.7.0-alpha.20210126.1",
          "(.NET 5.0.2; Microsoft Windows 10.0.19042)"
        ],
        "x-ms-client-request-id": "40a31692-ccb4-bb5a-50f6-d79eb6e8b8bb",
        "x-ms-date": "Tue, 26 Jan 2021 19:33:55 GMT",
        "x-ms-file-attributes": "None",
        "x-ms-file-creation-time": "Now",
        "x-ms-file-last-write-time": "Now",
        "x-ms-file-permission": "Inherit",
        "x-ms-return-client-request-id": "true",
<<<<<<< HEAD
        "x-ms-version": "2020-12-06"
=======
        "x-ms-version": "2021-02-12"
>>>>>>> 7e782c87
      },
      "RequestBody": null,
      "StatusCode": 201,
      "ResponseHeaders": {
        "Content-Length": "0",
        "Date": "Tue, 26 Jan 2021 19:33:53 GMT",
        "ETag": "\"0x8D8C231516C630C\"",
        "Last-Modified": "Tue, 26 Jan 2021 19:33:54 GMT",
        "Server": [
          "Windows-Azure-File/1.0",
          "Microsoft-HTTPAPI/2.0"
        ],
        "x-ms-client-request-id": "40a31692-ccb4-bb5a-50f6-d79eb6e8b8bb",
        "x-ms-file-attributes": "Directory",
        "x-ms-file-change-time": "2021-01-26T19:33:54.8168972Z",
        "x-ms-file-creation-time": "2021-01-26T19:33:54.8168972Z",
        "x-ms-file-id": "13835128424026341376",
        "x-ms-file-last-write-time": "2021-01-26T19:33:54.8168972Z",
        "x-ms-file-parent-id": "0",
        "x-ms-file-permission-key": "17860367565182308406*11459378189709739967",
        "x-ms-request-id": "a0e431ab-601a-0022-201a-f41fdd000000",
        "x-ms-request-server-encrypted": "true",
<<<<<<< HEAD
        "x-ms-version": "2020-12-06"
=======
        "x-ms-version": "2021-02-12"
>>>>>>> 7e782c87
      },
      "ResponseBody": []
    },
    {
      "RequestUri": "https://seanmcccanary3.file.core.windows.net/test-share-770c19d0-8943-d546-e226-e049bdeac008/test-directory-4ec62036-0880-1615-12f0-07bb9a6c7467/test-file-beaf4a6f-9edf-5efb-a7b1-4d77caa40ec5",
      "RequestMethod": "PUT",
      "RequestHeaders": {
        "Accept": "application/xml",
        "Authorization": "Sanitized",
        "traceparent": "00-ce4a4280c2806b4995eeebbac4a2bcf0-d21d9301daee6f42-00",
        "User-Agent": [
          "azsdk-net-Storage.Files.Shares/12.7.0-alpha.20210126.1",
          "(.NET 5.0.2; Microsoft Windows 10.0.19042)"
        ],
        "x-ms-client-request-id": "bd018351-9a9c-f42d-1a44-98037ee3f1ac",
        "x-ms-content-length": "1024",
        "x-ms-date": "Tue, 26 Jan 2021 19:33:55 GMT",
        "x-ms-file-attributes": "None",
        "x-ms-file-creation-time": "Now",
        "x-ms-file-last-write-time": "Now",
        "x-ms-file-permission": "Inherit",
        "x-ms-return-client-request-id": "true",
        "x-ms-type": "file",
<<<<<<< HEAD
        "x-ms-version": "2020-12-06"
=======
        "x-ms-version": "2021-02-12"
>>>>>>> 7e782c87
      },
      "RequestBody": null,
      "StatusCode": 201,
      "ResponseHeaders": {
        "Content-Length": "0",
        "Date": "Tue, 26 Jan 2021 19:33:53 GMT",
        "ETag": "\"0x8D8C2315177135E\"",
        "Last-Modified": "Tue, 26 Jan 2021 19:33:54 GMT",
        "Server": [
          "Windows-Azure-File/1.0",
          "Microsoft-HTTPAPI/2.0"
        ],
        "x-ms-client-request-id": "bd018351-9a9c-f42d-1a44-98037ee3f1ac",
        "x-ms-file-attributes": "Archive",
        "x-ms-file-change-time": "2021-01-26T19:33:54.886947Z",
        "x-ms-file-creation-time": "2021-01-26T19:33:54.886947Z",
        "x-ms-file-id": "11529285414812647424",
        "x-ms-file-last-write-time": "2021-01-26T19:33:54.886947Z",
        "x-ms-file-parent-id": "13835128424026341376",
        "x-ms-file-permission-key": "4010187179898695473*11459378189709739967",
        "x-ms-request-id": "a0e431ad-601a-0022-211a-f41fdd000000",
        "x-ms-request-server-encrypted": "true",
<<<<<<< HEAD
        "x-ms-version": "2020-12-06"
=======
        "x-ms-version": "2021-02-12"
>>>>>>> 7e782c87
      },
      "ResponseBody": []
    },
    {
      "RequestUri": "https://seanmcccanary3.file.core.windows.net/test-share-770c19d0-8943-d546-e226-e049bdeac008/test-directory-4ec62036-0880-1615-12f0-07bb9a6c7467/test-file-beaf4a6f-9edf-5efb-a7b1-4d77caa40ec5?comp=properties",
      "RequestMethod": "PUT",
      "RequestHeaders": {
        "Accept": "application/xml",
        "Authorization": "Sanitized",
        "traceparent": "00-6d189506b5c4944f8ae983e0efa45b41-5d9acd6c5a67e74b-00",
        "User-Agent": [
          "azsdk-net-Storage.Files.Shares/12.7.0-alpha.20210126.1",
          "(.NET 5.0.2; Microsoft Windows 10.0.19042)"
        ],
        "x-ms-client-request-id": "47263651-50a2-fc29-cd34-69849bafc0c6",
        "x-ms-date": "Tue, 26 Jan 2021 19:33:55 GMT",
        "x-ms-file-attributes": "Preserve",
        "x-ms-file-creation-time": "Preserve",
        "x-ms-file-last-write-time": "Preserve",
        "x-ms-file-permission": "O:S-1-5-21-2127521184-1604012920-1887927527-21560751G:S-1-5-21-2127521184-1604012920-1887927527-513D:AI(A;;FA;;;SY)(A;;FA;;;BA)(A;;0x1200a9;;;S-1-5-21-397955417-626881126-188441444-3053964)",
        "x-ms-return-client-request-id": "true",
<<<<<<< HEAD
        "x-ms-version": "2020-12-06"
=======
        "x-ms-version": "2021-02-12"
>>>>>>> 7e782c87
      },
      "RequestBody": null,
      "StatusCode": 200,
      "ResponseHeaders": {
        "Content-Length": "0",
        "Date": "Tue, 26 Jan 2021 19:33:54 GMT",
        "ETag": "\"0x8D8C23151834A98\"",
        "Last-Modified": "Tue, 26 Jan 2021 19:33:54 GMT",
        "Server": [
          "Windows-Azure-File/1.0",
          "Microsoft-HTTPAPI/2.0"
        ],
        "x-ms-client-request-id": "47263651-50a2-fc29-cd34-69849bafc0c6",
        "x-ms-file-attributes": "Archive",
        "x-ms-file-change-time": "2021-01-26T19:33:54.967004Z",
        "x-ms-file-creation-time": "2021-01-26T19:33:54.886947Z",
        "x-ms-file-id": "11529285414812647424",
        "x-ms-file-last-write-time": "2021-01-26T19:33:54.886947Z",
        "x-ms-file-parent-id": "13835128424026341376",
        "x-ms-file-permission-key": "4089320212444238414*11459378189709739967",
        "x-ms-request-id": "a0e431ae-601a-0022-221a-f41fdd000000",
        "x-ms-request-server-encrypted": "true",
<<<<<<< HEAD
        "x-ms-version": "2020-12-06"
=======
        "x-ms-version": "2021-02-12"
>>>>>>> 7e782c87
      },
      "ResponseBody": []
    },
    {
      "RequestUri": "https://seanmcccanary3.file.core.windows.net/test-share-770c19d0-8943-d546-e226-e049bdeac008?restype=share",
      "RequestMethod": "DELETE",
      "RequestHeaders": {
        "Accept": "application/xml",
        "Authorization": "Sanitized",
        "traceparent": "00-b62371ba899ffc429156238eaf436a26-90310e5482413c4f-00",
        "User-Agent": [
          "azsdk-net-Storage.Files.Shares/12.7.0-alpha.20210126.1",
          "(.NET 5.0.2; Microsoft Windows 10.0.19042)"
        ],
        "x-ms-client-request-id": "48b1cbe6-aabd-9709-e70a-ee8aca6da0e8",
        "x-ms-date": "Tue, 26 Jan 2021 19:33:55 GMT",
        "x-ms-delete-snapshots": "include",
        "x-ms-return-client-request-id": "true",
<<<<<<< HEAD
        "x-ms-version": "2020-12-06"
=======
        "x-ms-version": "2021-02-12"
>>>>>>> 7e782c87
      },
      "RequestBody": null,
      "StatusCode": 202,
      "ResponseHeaders": {
        "Content-Length": "0",
        "Date": "Tue, 26 Jan 2021 19:33:54 GMT",
        "Server": [
          "Windows-Azure-File/1.0",
          "Microsoft-HTTPAPI/2.0"
        ],
        "x-ms-client-request-id": "48b1cbe6-aabd-9709-e70a-ee8aca6da0e8",
        "x-ms-request-id": "a0e431b1-601a-0022-251a-f41fdd000000",
<<<<<<< HEAD
        "x-ms-version": "2020-12-06"
=======
        "x-ms-version": "2021-02-12"
>>>>>>> 7e782c87
      },
      "ResponseBody": []
    }
  ],
  "Variables": {
    "RandomSeed": "2049110004",
    "Storage_TestConfigDefault": "ProductionTenant\nseanmcccanary3\nU2FuaXRpemVk\nhttps://seanmcccanary3.blob.core.windows.net\nhttps://seanmcccanary3.file.core.windows.net\nhttps://seanmcccanary3.queue.core.windows.net\nhttps://seanmcccanary3.table.core.windows.net\n\n\n\n\nhttps://seanmcccanary3-secondary.blob.core.windows.net\nhttps://seanmcccanary3-secondary.file.core.windows.net\nhttps://seanmcccanary3-secondary.queue.core.windows.net\nhttps://seanmcccanary3-secondary.table.core.windows.net\n\nSanitized\n\n\nCloud\nBlobEndpoint=https://seanmcccanary3.blob.core.windows.net/;QueueEndpoint=https://seanmcccanary3.queue.core.windows.net/;FileEndpoint=https://seanmcccanary3.file.core.windows.net/;BlobSecondaryEndpoint=https://seanmcccanary3-secondary.blob.core.windows.net/;QueueSecondaryEndpoint=https://seanmcccanary3-secondary.queue.core.windows.net/;FileSecondaryEndpoint=https://seanmcccanary3-secondary.file.core.windows.net/;AccountName=seanmcccanary3;AccountKey=Kg==;\nseanscope1\n\n"
  }
}<|MERGE_RESOLUTION|>--- conflicted
+++ resolved
@@ -14,11 +14,7 @@
         "x-ms-client-request-id": "e90c66c4-bd8f-52a4-28e3-b2bbc364f5d9",
         "x-ms-date": "Tue, 26 Jan 2021 19:33:55 GMT",
         "x-ms-return-client-request-id": "true",
-<<<<<<< HEAD
-        "x-ms-version": "2020-12-06"
-=======
-        "x-ms-version": "2021-02-12"
->>>>>>> 7e782c87
+        "x-ms-version": "2021-02-12"
       },
       "RequestBody": null,
       "StatusCode": 201,
@@ -33,11 +29,7 @@
         ],
         "x-ms-client-request-id": "e90c66c4-bd8f-52a4-28e3-b2bbc364f5d9",
         "x-ms-request-id": "a0e431a8-601a-0022-1f1a-f41fdd000000",
-<<<<<<< HEAD
-        "x-ms-version": "2020-12-06"
-=======
-        "x-ms-version": "2021-02-12"
->>>>>>> 7e782c87
+        "x-ms-version": "2021-02-12"
       },
       "ResponseBody": []
     },
@@ -59,11 +51,7 @@
         "x-ms-file-last-write-time": "Now",
         "x-ms-file-permission": "Inherit",
         "x-ms-return-client-request-id": "true",
-<<<<<<< HEAD
-        "x-ms-version": "2020-12-06"
-=======
-        "x-ms-version": "2021-02-12"
->>>>>>> 7e782c87
+        "x-ms-version": "2021-02-12"
       },
       "RequestBody": null,
       "StatusCode": 201,
@@ -86,11 +74,7 @@
         "x-ms-file-permission-key": "17860367565182308406*11459378189709739967",
         "x-ms-request-id": "a0e431ab-601a-0022-201a-f41fdd000000",
         "x-ms-request-server-encrypted": "true",
-<<<<<<< HEAD
-        "x-ms-version": "2020-12-06"
-=======
-        "x-ms-version": "2021-02-12"
->>>>>>> 7e782c87
+        "x-ms-version": "2021-02-12"
       },
       "ResponseBody": []
     },
@@ -114,11 +98,7 @@
         "x-ms-file-permission": "Inherit",
         "x-ms-return-client-request-id": "true",
         "x-ms-type": "file",
-<<<<<<< HEAD
-        "x-ms-version": "2020-12-06"
-=======
-        "x-ms-version": "2021-02-12"
->>>>>>> 7e782c87
+        "x-ms-version": "2021-02-12"
       },
       "RequestBody": null,
       "StatusCode": 201,
@@ -141,11 +121,7 @@
         "x-ms-file-permission-key": "4010187179898695473*11459378189709739967",
         "x-ms-request-id": "a0e431ad-601a-0022-211a-f41fdd000000",
         "x-ms-request-server-encrypted": "true",
-<<<<<<< HEAD
-        "x-ms-version": "2020-12-06"
-=======
-        "x-ms-version": "2021-02-12"
->>>>>>> 7e782c87
+        "x-ms-version": "2021-02-12"
       },
       "ResponseBody": []
     },
@@ -167,11 +143,7 @@
         "x-ms-file-last-write-time": "Preserve",
         "x-ms-file-permission": "O:S-1-5-21-2127521184-1604012920-1887927527-21560751G:S-1-5-21-2127521184-1604012920-1887927527-513D:AI(A;;FA;;;SY)(A;;FA;;;BA)(A;;0x1200a9;;;S-1-5-21-397955417-626881126-188441444-3053964)",
         "x-ms-return-client-request-id": "true",
-<<<<<<< HEAD
-        "x-ms-version": "2020-12-06"
-=======
-        "x-ms-version": "2021-02-12"
->>>>>>> 7e782c87
+        "x-ms-version": "2021-02-12"
       },
       "RequestBody": null,
       "StatusCode": 200,
@@ -194,11 +166,7 @@
         "x-ms-file-permission-key": "4089320212444238414*11459378189709739967",
         "x-ms-request-id": "a0e431ae-601a-0022-221a-f41fdd000000",
         "x-ms-request-server-encrypted": "true",
-<<<<<<< HEAD
-        "x-ms-version": "2020-12-06"
-=======
-        "x-ms-version": "2021-02-12"
->>>>>>> 7e782c87
+        "x-ms-version": "2021-02-12"
       },
       "ResponseBody": []
     },
@@ -217,11 +185,7 @@
         "x-ms-date": "Tue, 26 Jan 2021 19:33:55 GMT",
         "x-ms-delete-snapshots": "include",
         "x-ms-return-client-request-id": "true",
-<<<<<<< HEAD
-        "x-ms-version": "2020-12-06"
-=======
-        "x-ms-version": "2021-02-12"
->>>>>>> 7e782c87
+        "x-ms-version": "2021-02-12"
       },
       "RequestBody": null,
       "StatusCode": 202,
@@ -234,11 +198,7 @@
         ],
         "x-ms-client-request-id": "48b1cbe6-aabd-9709-e70a-ee8aca6da0e8",
         "x-ms-request-id": "a0e431b1-601a-0022-251a-f41fdd000000",
-<<<<<<< HEAD
-        "x-ms-version": "2020-12-06"
-=======
-        "x-ms-version": "2021-02-12"
->>>>>>> 7e782c87
+        "x-ms-version": "2021-02-12"
       },
       "ResponseBody": []
     }
