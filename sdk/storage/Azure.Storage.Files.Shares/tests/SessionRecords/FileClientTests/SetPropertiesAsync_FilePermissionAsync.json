--- conflicted
+++ resolved
@@ -1,21 +1,17 @@
 {
   "Entries": [
     {
-      "RequestUri": "http://seanstagetest.file.core.windows.net/test-share-d3923732-1619-ff23-d1ff-4cb4ae1d52e6?restype=share",
-      "RequestMethod": "PUT",
-      "RequestHeaders": {
-        "Authorization": "Sanitized",
-        "traceparent": "00-48288cbc1347bc4e8e54464da1474964-710e793663848542-00",
-        "User-Agent": [
-<<<<<<< HEAD
-          "azsdk-net-Storage.Files.Shares/12.0.0-dev.20191205.1+4f14c4315f17fbbc59c93c6819467b6f15d7008f",
-=======
-          "azsdk-net-Storage.Files.Shares/12.0.0-dev.20191211.1\u002B899431c003876eb9b26cefd8e8a37e7f27f82ced",
->>>>>>> 5e20a7a1
-          "(.NET Core 4.6.28008.01; Microsoft Windows 10.0.18363 )"
-        ],
-        "x-ms-client-request-id": "0df2ada7-106e-11c3-ea5e-8e5da5770820",
-        "x-ms-date": "Wed, 11 Dec 2019 20:39:55 GMT",
+      "RequestUri": "http://seanstagetest.file.core.windows.net/test-share-a3ca8415-584a-9560-987f-238bf96ea605?restype=share",
+      "RequestMethod": "PUT",
+      "RequestHeaders": {
+        "Authorization": "Sanitized",
+        "traceparent": "00-6a2cb8856dd57b4b96d6f670f7331318-392661d9ca26d34c-00",
+        "User-Agent": [
+          "azsdk-net-Storage.Files.Shares/12.0.0-dev.20191211.1\u002B2accb37068f0a0c9382fa117525bb968c5397cf7",
+          "(.NET Core 4.6.28008.01; Microsoft Windows 10.0.18363 )"
+        ],
+        "x-ms-client-request-id": "755922dc-1e69-4106-ec43-cb104c687a00",
+        "x-ms-date": "Wed, 11 Dec 2019 23:07:30 GMT",
         "x-ms-return-client-request-id": "true",
         "x-ms-version": "2019-07-07"
       },
@@ -23,41 +19,31 @@
       "StatusCode": 201,
       "ResponseHeaders": {
         "Content-Length": "0",
-<<<<<<< HEAD
-        "Date": "Fri, 06 Dec 2019 00:27:15 GMT",
-        "ETag": "\"0x8D779E30BC3F141\"",
-        "Last-Modified": "Fri, 06 Dec 2019 00:27:15 GMT",
-=======
-        "Date": "Wed, 11 Dec 2019 20:39:54 GMT",
-        "ETag": "\u00220x8D77E7A47B3932B\u0022",
-        "Last-Modified": "Wed, 11 Dec 2019 20:39:55 GMT",
->>>>>>> 5e20a7a1
-        "Server": [
-          "Windows-Azure-File/1.0",
-          "Microsoft-HTTPAPI/2.0"
-        ],
-        "x-ms-client-request-id": "0df2ada7-106e-11c3-ea5e-8e5da5770820",
-        "x-ms-request-id": "ef3e4048-c01a-0019-3d63-b01280000000",
-        "x-ms-version": "2019-07-07"
-      },
-      "ResponseBody": []
-    },
-    {
-      "RequestUri": "http://seanstagetest.file.core.windows.net/test-share-d3923732-1619-ff23-d1ff-4cb4ae1d52e6/test-directory-53f46b36-5176-f548-af4e-de8d40ad5591?restype=directory",
-      "RequestMethod": "PUT",
-      "RequestHeaders": {
-        "Authorization": "Sanitized",
-        "traceparent": "00-79e57a9a2155e641a0d9a6b775514172-78c65a5cbcd1534d-00",
-        "User-Agent": [
-<<<<<<< HEAD
-          "azsdk-net-Storage.Files.Shares/12.0.0-dev.20191205.1+4f14c4315f17fbbc59c93c6819467b6f15d7008f",
-=======
-          "azsdk-net-Storage.Files.Shares/12.0.0-dev.20191211.1\u002B899431c003876eb9b26cefd8e8a37e7f27f82ced",
->>>>>>> 5e20a7a1
-          "(.NET Core 4.6.28008.01; Microsoft Windows 10.0.18363 )"
-        ],
-        "x-ms-client-request-id": "3e3eb584-ff4b-5566-64fc-5d1f3135d03c",
-        "x-ms-date": "Wed, 11 Dec 2019 20:39:55 GMT",
+        "Date": "Wed, 11 Dec 2019 23:07:30 GMT",
+        "ETag": "\u00220x8D77E8EE630121F\u0022",
+        "Last-Modified": "Wed, 11 Dec 2019 23:07:30 GMT",
+        "Server": [
+          "Windows-Azure-File/1.0",
+          "Microsoft-HTTPAPI/2.0"
+        ],
+        "x-ms-client-request-id": "755922dc-1e69-4106-ec43-cb104c687a00",
+        "x-ms-request-id": "01ef14cf-d01a-0015-0577-b08588000000",
+        "x-ms-version": "2019-07-07"
+      },
+      "ResponseBody": []
+    },
+    {
+      "RequestUri": "http://seanstagetest.file.core.windows.net/test-share-a3ca8415-584a-9560-987f-238bf96ea605/test-directory-d4975e2b-a77b-218e-c5a3-251c08bd1258?restype=directory",
+      "RequestMethod": "PUT",
+      "RequestHeaders": {
+        "Authorization": "Sanitized",
+        "traceparent": "00-51969c9d47f4094cacf878ef6d581b33-1d4ae08832313b4b-00",
+        "User-Agent": [
+          "azsdk-net-Storage.Files.Shares/12.0.0-dev.20191211.1\u002B2accb37068f0a0c9382fa117525bb968c5397cf7",
+          "(.NET Core 4.6.28008.01; Microsoft Windows 10.0.18363 )"
+        ],
+        "x-ms-client-request-id": "25774fb4-78a9-3457-9338-afc6f8e9392e",
+        "x-ms-date": "Wed, 11 Dec 2019 23:07:30 GMT",
         "x-ms-file-attributes": "None",
         "x-ms-file-creation-time": "Now",
         "x-ms-file-last-write-time": "Now",
@@ -69,50 +55,40 @@
       "StatusCode": 201,
       "ResponseHeaders": {
         "Content-Length": "0",
-<<<<<<< HEAD
-        "Date": "Fri, 06 Dec 2019 00:27:15 GMT",
-        "ETag": "\"0x8D779E30BD487AC\"",
-        "Last-Modified": "Fri, 06 Dec 2019 00:27:15 GMT",
-=======
-        "Date": "Wed, 11 Dec 2019 20:39:54 GMT",
-        "ETag": "\u00220x8D77E7A47C1FCB0\u0022",
-        "Last-Modified": "Wed, 11 Dec 2019 20:39:55 GMT",
->>>>>>> 5e20a7a1
-        "Server": [
-          "Windows-Azure-File/1.0",
-          "Microsoft-HTTPAPI/2.0"
-        ],
-        "x-ms-client-request-id": "3e3eb584-ff4b-5566-64fc-5d1f3135d03c",
+        "Date": "Wed, 11 Dec 2019 23:07:30 GMT",
+        "ETag": "\u00220x8D77E8EE63E9C28\u0022",
+        "Last-Modified": "Wed, 11 Dec 2019 23:07:30 GMT",
+        "Server": [
+          "Windows-Azure-File/1.0",
+          "Microsoft-HTTPAPI/2.0"
+        ],
+        "x-ms-client-request-id": "25774fb4-78a9-3457-9338-afc6f8e9392e",
         "x-ms-file-attributes": "Directory",
-        "x-ms-file-change-time": "2019-12-11T20:39:55.1219888Z",
-        "x-ms-file-creation-time": "2019-12-11T20:39:55.1219888Z",
+        "x-ms-file-change-time": "2019-12-11T23:07:30.9533224Z",
+        "x-ms-file-creation-time": "2019-12-11T23:07:30.9533224Z",
         "x-ms-file-id": "13835128424026341376",
-        "x-ms-file-last-write-time": "2019-12-11T20:39:55.1219888Z",
+        "x-ms-file-last-write-time": "2019-12-11T23:07:30.9533224Z",
         "x-ms-file-parent-id": "0",
         "x-ms-file-permission-key": "7855875120676328179*422928105932735866",
-        "x-ms-request-id": "ef3e404a-c01a-0019-3e63-b01280000000",
+        "x-ms-request-id": "01ef14d3-d01a-0015-0877-b08588000000",
         "x-ms-request-server-encrypted": "true",
         "x-ms-version": "2019-07-07"
       },
       "ResponseBody": []
     },
     {
-      "RequestUri": "http://seanstagetest.file.core.windows.net/test-share-d3923732-1619-ff23-d1ff-4cb4ae1d52e6/test-directory-53f46b36-5176-f548-af4e-de8d40ad5591/test-file-35b1fd08-076a-f1f5-f342-8aae39534785",
-      "RequestMethod": "PUT",
-      "RequestHeaders": {
-        "Authorization": "Sanitized",
-        "traceparent": "00-585be8e8580bbc44988d0a4be2764b8b-0023a284d8018345-00",
-        "User-Agent": [
-<<<<<<< HEAD
-          "azsdk-net-Storage.Files.Shares/12.0.0-dev.20191205.1+4f14c4315f17fbbc59c93c6819467b6f15d7008f",
-=======
-          "azsdk-net-Storage.Files.Shares/12.0.0-dev.20191211.1\u002B899431c003876eb9b26cefd8e8a37e7f27f82ced",
->>>>>>> 5e20a7a1
-          "(.NET Core 4.6.28008.01; Microsoft Windows 10.0.18363 )"
-        ],
-        "x-ms-client-request-id": "b1ecdbf6-6978-7c12-bf4d-4b0974b71b11",
+      "RequestUri": "http://seanstagetest.file.core.windows.net/test-share-a3ca8415-584a-9560-987f-238bf96ea605/test-directory-d4975e2b-a77b-218e-c5a3-251c08bd1258/test-file-fbdd7331-a3b9-faeb-c1b0-0dcfc803f816",
+      "RequestMethod": "PUT",
+      "RequestHeaders": {
+        "Authorization": "Sanitized",
+        "traceparent": "00-62a45ba1875c2448bd92584fb42f2da5-fee6f5a94257cb4e-00",
+        "User-Agent": [
+          "azsdk-net-Storage.Files.Shares/12.0.0-dev.20191211.1\u002B2accb37068f0a0c9382fa117525bb968c5397cf7",
+          "(.NET Core 4.6.28008.01; Microsoft Windows 10.0.18363 )"
+        ],
+        "x-ms-client-request-id": "b559b172-dfd1-105b-637d-63f86b876c90",
         "x-ms-content-length": "1024",
-        "x-ms-date": "Wed, 11 Dec 2019 20:39:55 GMT",
+        "x-ms-date": "Wed, 11 Dec 2019 23:07:31 GMT",
         "x-ms-file-attributes": "None",
         "x-ms-file-creation-time": "Now",
         "x-ms-file-last-write-time": "Now",
@@ -125,49 +101,39 @@
       "StatusCode": 201,
       "ResponseHeaders": {
         "Content-Length": "0",
-<<<<<<< HEAD
-        "Date": "Fri, 06 Dec 2019 00:27:15 GMT",
-        "ETag": "\"0x8D779E30BE1F358\"",
-        "Last-Modified": "Fri, 06 Dec 2019 00:27:16 GMT",
-=======
-        "Date": "Wed, 11 Dec 2019 20:39:54 GMT",
-        "ETag": "\u00220x8D77E7A47CEF78D\u0022",
-        "Last-Modified": "Wed, 11 Dec 2019 20:39:55 GMT",
->>>>>>> 5e20a7a1
-        "Server": [
-          "Windows-Azure-File/1.0",
-          "Microsoft-HTTPAPI/2.0"
-        ],
-        "x-ms-client-request-id": "b1ecdbf6-6978-7c12-bf4d-4b0974b71b11",
+        "Date": "Wed, 11 Dec 2019 23:07:30 GMT",
+        "ETag": "\u00220x8D77E8EE64BBE82\u0022",
+        "Last-Modified": "Wed, 11 Dec 2019 23:07:31 GMT",
+        "Server": [
+          "Windows-Azure-File/1.0",
+          "Microsoft-HTTPAPI/2.0"
+        ],
+        "x-ms-client-request-id": "b559b172-dfd1-105b-637d-63f86b876c90",
         "x-ms-file-attributes": "Archive",
-        "x-ms-file-change-time": "2019-12-11T20:39:55.2070541Z",
-        "x-ms-file-creation-time": "2019-12-11T20:39:55.2070541Z",
+        "x-ms-file-change-time": "2019-12-11T23:07:31.0393986Z",
+        "x-ms-file-creation-time": "2019-12-11T23:07:31.0393986Z",
         "x-ms-file-id": "11529285414812647424",
-        "x-ms-file-last-write-time": "2019-12-11T20:39:55.2070541Z",
+        "x-ms-file-last-write-time": "2019-12-11T23:07:31.0393986Z",
         "x-ms-file-parent-id": "13835128424026341376",
         "x-ms-file-permission-key": "12501538048846835188*422928105932735866",
-        "x-ms-request-id": "ef3e404b-c01a-0019-3f63-b01280000000",
+        "x-ms-request-id": "01ef14dc-d01a-0015-1077-b08588000000",
         "x-ms-request-server-encrypted": "true",
         "x-ms-version": "2019-07-07"
       },
       "ResponseBody": []
     },
     {
-      "RequestUri": "http://seanstagetest.file.core.windows.net/test-share-d3923732-1619-ff23-d1ff-4cb4ae1d52e6/test-directory-53f46b36-5176-f548-af4e-de8d40ad5591/test-file-35b1fd08-076a-f1f5-f342-8aae39534785?comp=properties",
-      "RequestMethod": "PUT",
-      "RequestHeaders": {
-        "Authorization": "Sanitized",
-        "traceparent": "00-75d6612530e01c419b9a059099615577-0404797372c9ba41-00",
-        "User-Agent": [
-<<<<<<< HEAD
-          "azsdk-net-Storage.Files.Shares/12.0.0-dev.20191205.1+4f14c4315f17fbbc59c93c6819467b6f15d7008f",
-=======
-          "azsdk-net-Storage.Files.Shares/12.0.0-dev.20191211.1\u002B899431c003876eb9b26cefd8e8a37e7f27f82ced",
->>>>>>> 5e20a7a1
-          "(.NET Core 4.6.28008.01; Microsoft Windows 10.0.18363 )"
-        ],
-        "x-ms-client-request-id": "5eb8f8c1-9667-460c-4f8c-cc21ca3b3851",
-        "x-ms-date": "Wed, 11 Dec 2019 20:39:55 GMT",
+      "RequestUri": "http://seanstagetest.file.core.windows.net/test-share-a3ca8415-584a-9560-987f-238bf96ea605/test-directory-d4975e2b-a77b-218e-c5a3-251c08bd1258/test-file-fbdd7331-a3b9-faeb-c1b0-0dcfc803f816?comp=properties",
+      "RequestMethod": "PUT",
+      "RequestHeaders": {
+        "Authorization": "Sanitized",
+        "traceparent": "00-8c1f4894d7bb394fba6efc24ff44565e-bda42971386eaa42-00",
+        "User-Agent": [
+          "azsdk-net-Storage.Files.Shares/12.0.0-dev.20191211.1\u002B2accb37068f0a0c9382fa117525bb968c5397cf7",
+          "(.NET Core 4.6.28008.01; Microsoft Windows 10.0.18363 )"
+        ],
+        "x-ms-client-request-id": "175c2fc1-43aa-e845-b558-54c889b54f71",
+        "x-ms-date": "Wed, 11 Dec 2019 23:07:31 GMT",
         "x-ms-file-attributes": "Preserve",
         "x-ms-file-creation-time": "Preserve",
         "x-ms-file-last-write-time": "Preserve",
@@ -179,49 +145,39 @@
       "StatusCode": 200,
       "ResponseHeaders": {
         "Content-Length": "0",
-<<<<<<< HEAD
-        "Date": "Fri, 06 Dec 2019 00:27:15 GMT",
-        "ETag": "\"0x8D779E30BEEED88\"",
-        "Last-Modified": "Fri, 06 Dec 2019 00:27:16 GMT",
-=======
-        "Date": "Wed, 11 Dec 2019 20:39:54 GMT",
-        "ETag": "\u00220x8D77E7A47DC166A\u0022",
-        "Last-Modified": "Wed, 11 Dec 2019 20:39:55 GMT",
->>>>>>> 5e20a7a1
-        "Server": [
-          "Windows-Azure-File/1.0",
-          "Microsoft-HTTPAPI/2.0"
-        ],
-        "x-ms-client-request-id": "5eb8f8c1-9667-460c-4f8c-cc21ca3b3851",
+        "Date": "Wed, 11 Dec 2019 23:07:30 GMT",
+        "ETag": "\u00220x8D77E8EE658DB12\u0022",
+        "Last-Modified": "Wed, 11 Dec 2019 23:07:31 GMT",
+        "Server": [
+          "Windows-Azure-File/1.0",
+          "Microsoft-HTTPAPI/2.0"
+        ],
+        "x-ms-client-request-id": "175c2fc1-43aa-e845-b558-54c889b54f71",
         "x-ms-file-attributes": "Archive",
-        "x-ms-file-change-time": "2019-12-11T20:39:55.2930410Z",
-        "x-ms-file-creation-time": "2019-12-11T20:39:55.2070541Z",
+        "x-ms-file-change-time": "2019-12-11T23:07:31.1253266Z",
+        "x-ms-file-creation-time": "2019-12-11T23:07:31.0393986Z",
         "x-ms-file-id": "11529285414812647424",
-        "x-ms-file-last-write-time": "2019-12-11T20:39:55.2070541Z",
+        "x-ms-file-last-write-time": "2019-12-11T23:07:31.0393986Z",
         "x-ms-file-parent-id": "13835128424026341376",
         "x-ms-file-permission-key": "11680444563946999947*422928105932735866",
-        "x-ms-request-id": "ef3e404c-c01a-0019-4063-b01280000000",
+        "x-ms-request-id": "01ef14e1-d01a-0015-1577-b08588000000",
         "x-ms-request-server-encrypted": "true",
         "x-ms-version": "2019-07-07"
       },
       "ResponseBody": []
     },
     {
-      "RequestUri": "http://seanstagetest.file.core.windows.net/test-share-d3923732-1619-ff23-d1ff-4cb4ae1d52e6?restype=share",
+      "RequestUri": "http://seanstagetest.file.core.windows.net/test-share-a3ca8415-584a-9560-987f-238bf96ea605?restype=share",
       "RequestMethod": "DELETE",
       "RequestHeaders": {
         "Authorization": "Sanitized",
-        "traceparent": "00-ab818fdf8ecbd44b9543f4ce00520269-2e0021336885d542-00",
-        "User-Agent": [
-<<<<<<< HEAD
-          "azsdk-net-Storage.Files.Shares/12.0.0-dev.20191205.1+4f14c4315f17fbbc59c93c6819467b6f15d7008f",
-=======
-          "azsdk-net-Storage.Files.Shares/12.0.0-dev.20191211.1\u002B899431c003876eb9b26cefd8e8a37e7f27f82ced",
->>>>>>> 5e20a7a1
-          "(.NET Core 4.6.28008.01; Microsoft Windows 10.0.18363 )"
-        ],
-        "x-ms-client-request-id": "7c47b043-bdff-1fa9-cc29-7fa079ac287b",
-        "x-ms-date": "Wed, 11 Dec 2019 20:39:55 GMT",
+        "traceparent": "00-16afb4c15effaa459359bff08a318863-ae35df8093b04448-00",
+        "User-Agent": [
+          "azsdk-net-Storage.Files.Shares/12.0.0-dev.20191211.1\u002B2accb37068f0a0c9382fa117525bb968c5397cf7",
+          "(.NET Core 4.6.28008.01; Microsoft Windows 10.0.18363 )"
+        ],
+        "x-ms-client-request-id": "3b377704-542b-fbe6-5315-32292c1eba0e",
+        "x-ms-date": "Wed, 11 Dec 2019 23:07:31 GMT",
         "x-ms-delete-snapshots": "include",
         "x-ms-return-client-request-id": "true",
         "x-ms-version": "2019-07-07"
@@ -230,25 +186,20 @@
       "StatusCode": 202,
       "ResponseHeaders": {
         "Content-Length": "0",
-        "Date": "Wed, 11 Dec 2019 20:39:54 GMT",
-        "Server": [
-          "Windows-Azure-File/1.0",
-          "Microsoft-HTTPAPI/2.0"
-        ],
-        "x-ms-client-request-id": "7c47b043-bdff-1fa9-cc29-7fa079ac287b",
-        "x-ms-request-id": "ef3e404d-c01a-0019-4163-b01280000000",
+        "Date": "Wed, 11 Dec 2019 23:07:30 GMT",
+        "Server": [
+          "Windows-Azure-File/1.0",
+          "Microsoft-HTTPAPI/2.0"
+        ],
+        "x-ms-client-request-id": "3b377704-542b-fbe6-5315-32292c1eba0e",
+        "x-ms-request-id": "01ef14e6-d01a-0015-1a77-b08588000000",
         "x-ms-version": "2019-07-07"
       },
       "ResponseBody": []
     }
   ],
   "Variables": {
-<<<<<<< HEAD
-    "RandomSeed": "1099473446",
+    "RandomSeed": "679052016",
     "Storage_TestConfigDefault": "ProductionTenant\nseanstagetest\nU2FuaXRpemVk\nhttp://seanstagetest.blob.core.windows.net\nhttp://seanstagetest.file.core.windows.net\nhttp://seanstagetest.queue.core.windows.net\nhttp://seanstagetest.table.core.windows.net\n\n\n\n\nhttp://seanstagetest-secondary.blob.core.windows.net\nhttp://seanstagetest-secondary.file.core.windows.net\nhttp://seanstagetest-secondary.queue.core.windows.net\nhttp://seanstagetest-secondary.table.core.windows.net\n\nSanitized\n\n\nCloud\nBlobEndpoint=http://seanstagetest.blob.core.windows.net/;QueueEndpoint=http://seanstagetest.queue.core.windows.net/;FileEndpoint=http://seanstagetest.file.core.windows.net/;BlobSecondaryEndpoint=http://seanstagetest-secondary.blob.core.windows.net/;QueueSecondaryEndpoint=http://seanstagetest-secondary.queue.core.windows.net/;FileSecondaryEndpoint=http://seanstagetest-secondary.file.core.windows.net/;AccountName=seanstagetest;AccountKey=Sanitized\nseanscope1"
-=======
-    "RandomSeed": "506837",
-    "Storage_TestConfigDefault": "ProductionTenant\nseanstagetest\nU2FuaXRpemVk\nhttp://seanstagetest.blob.core.windows.net\nhttp://seanstagetest.file.core.windows.net\nhttp://seanstagetest.queue.core.windows.net\nhttp://seanstagetest.table.core.windows.net\n\n\n\n\nhttp://seanstagetest-secondary.blob.core.windows.net\nhttp://seanstagetest-secondary.file.core.windows.net\nhttp://seanstagetest-secondary.queue.core.windows.net\nhttp://seanstagetest-secondary.table.core.windows.net\n\nSanitized\n\n\nCloud\nBlobEndpoint=http://seanstagetest.blob.core.windows.net/;QueueEndpoint=http://seanstagetest.queue.core.windows.net/;FileEndpoint=http://seanstagetest.file.core.windows.net/;BlobSecondaryEndpoint=http://seanstagetest-secondary.blob.core.windows.net/;QueueSecondaryEndpoint=http://seanstagetest-secondary.queue.core.windows.net/;FileSecondaryEndpoint=http://seanstagetest-secondary.file.core.windows.net/;AccountName=seanstagetest;AccountKey=Sanitized"
->>>>>>> 5e20a7a1
   }
 }