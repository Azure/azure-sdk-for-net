--- conflicted
+++ resolved
@@ -1,56 +1,51 @@
 {
   "Entries": [
     {
-      "RequestUri": "https://seanmcccanary3.file.core.windows.net/test-share-ad1481e1-99b8-3a9a-fe46-a996940f0dd5?restype=share",
-      "RequestMethod": "PUT",
-      "RequestHeaders": {
-        "Accept": "application/xml",
-        "Authorization": "Sanitized",
-        "traceparent": "00-6ea60741aed6f74181c6cf3392f5bd1a-5c3f7ae6ca1a3d49-00",
-        "User-Agent": [
-          "azsdk-net-Storage.Files.Shares/12.7.0-alpha.20210121.1",
-          "(.NET 5.0.2; Microsoft Windows 10.0.19042)"
-        ],
-        "x-ms-client-request-id": "5fbde789-4b0d-9a1c-588b-53cf71de0661",
-        "x-ms-date": "Thu, 21 Jan 2021 20:38:32 GMT",
-        "x-ms-return-client-request-id": "true",
-        "x-ms-version": "2020-06-12"
-      },
-      "RequestBody": null,
-      "StatusCode": 201,
-      "ResponseHeaders": {
-        "Content-Length": "0",
-        "Date": "Thu, 21 Jan 2021 20:38:31 GMT",
-        "ETag": "\u00220x8D8BE4C84B1E295\u0022",
-        "Last-Modified": "Thu, 21 Jan 2021 20:38:32 GMT",
-        "Server": [
-          "Windows-Azure-File/1.0",
-          "Microsoft-HTTPAPI/2.0"
-        ],
-        "x-ms-client-request-id": "5fbde789-4b0d-9a1c-588b-53cf71de0661",
-<<<<<<< HEAD
-        "x-ms-request-id": "c9ef6172-f01a-0012-5a37-f3e9eb000000",
-        "x-ms-version": "2020-06-12"
-=======
-        "x-ms-request-id": "66f4d898-201a-001c-6535-f088a2000000",
-        "x-ms-version": "2020-04-08"
->>>>>>> ac24a13f
-      },
-      "ResponseBody": []
-    },
-    {
-      "RequestUri": "https://seanmcccanary3.file.core.windows.net/test-share-ad1481e1-99b8-3a9a-fe46-a996940f0dd5/test-directory-81f3251a-d69d-19ea-aaaa-2352ce217981?restype=directory",
-      "RequestMethod": "PUT",
-      "RequestHeaders": {
-        "Accept": "application/xml",
-        "Authorization": "Sanitized",
-        "traceparent": "00-05c802011ce1444daff06b73f17d08ab-91473025137af04a-00",
-        "User-Agent": [
-          "azsdk-net-Storage.Files.Shares/12.7.0-alpha.20210121.1",
-          "(.NET 5.0.2; Microsoft Windows 10.0.19042)"
-        ],
-        "x-ms-client-request-id": "9b5e695e-fc89-b273-fca3-b56327c9cb36",
-        "x-ms-date": "Thu, 21 Jan 2021 20:38:32 GMT",
+      "RequestUri": "https://seanmcccanary3.file.core.windows.net/test-share-540c4ccb-bb38-f62c-8ba4-60c5ae711f68?restype=share",
+      "RequestMethod": "PUT",
+      "RequestHeaders": {
+        "Accept": "application/xml",
+        "Authorization": "Sanitized",
+        "traceparent": "00-855376c80067cc4da834d6df47b67b49-835367eaa8142146-00",
+        "User-Agent": [
+          "azsdk-net-Storage.Files.Shares/12.7.0-alpha.20210126.1",
+          "(.NET 5.0.2; Microsoft Windows 10.0.19042)"
+        ],
+        "x-ms-client-request-id": "8747c57c-90ac-2a01-7cac-d8d2846fbef1",
+        "x-ms-date": "Tue, 26 Jan 2021 19:29:28 GMT",
+        "x-ms-return-client-request-id": "true",
+        "x-ms-version": "2020-06-12"
+      },
+      "RequestBody": null,
+      "StatusCode": 201,
+      "ResponseHeaders": {
+        "Content-Length": "0",
+        "Date": "Tue, 26 Jan 2021 19:29:26 GMT",
+        "ETag": "\u00220x8D8C230B2213F06\u0022",
+        "Last-Modified": "Tue, 26 Jan 2021 19:29:27 GMT",
+        "Server": [
+          "Windows-Azure-File/1.0",
+          "Microsoft-HTTPAPI/2.0"
+        ],
+        "x-ms-client-request-id": "8747c57c-90ac-2a01-7cac-d8d2846fbef1",
+        "x-ms-request-id": "181ddff0-801a-0093-0d19-f401c8000000",
+        "x-ms-version": "2020-06-12"
+      },
+      "ResponseBody": []
+    },
+    {
+      "RequestUri": "https://seanmcccanary3.file.core.windows.net/test-share-540c4ccb-bb38-f62c-8ba4-60c5ae711f68/test-directory-9995735c-0b72-b9c5-fd07-7abd5f79eb8f?restype=directory",
+      "RequestMethod": "PUT",
+      "RequestHeaders": {
+        "Accept": "application/xml",
+        "Authorization": "Sanitized",
+        "traceparent": "00-406db0dc9a9f4642b78d96a0d0eda195-ebee7ab334e35b48-00",
+        "User-Agent": [
+          "azsdk-net-Storage.Files.Shares/12.7.0-alpha.20210126.1",
+          "(.NET 5.0.2; Microsoft Windows 10.0.19042)"
+        ],
+        "x-ms-client-request-id": "97566abc-3666-70ed-008e-89a51643cb03",
+        "x-ms-date": "Tue, 26 Jan 2021 19:29:28 GMT",
         "x-ms-file-attributes": "None",
         "x-ms-file-creation-time": "Now",
         "x-ms-file-last-write-time": "Now",
@@ -62,41 +57,41 @@
       "StatusCode": 201,
       "ResponseHeaders": {
         "Content-Length": "0",
-        "Date": "Thu, 21 Jan 2021 20:38:32 GMT",
-        "ETag": "\u00220x8D8BE4C84BDB78F\u0022",
-        "Last-Modified": "Thu, 21 Jan 2021 20:38:32 GMT",
-        "Server": [
-          "Windows-Azure-File/1.0",
-          "Microsoft-HTTPAPI/2.0"
-        ],
-        "x-ms-client-request-id": "9b5e695e-fc89-b273-fca3-b56327c9cb36",
+        "Date": "Tue, 26 Jan 2021 19:29:26 GMT",
+        "ETag": "\u00220x8D8C230B22D6264\u0022",
+        "Last-Modified": "Tue, 26 Jan 2021 19:29:27 GMT",
+        "Server": [
+          "Windows-Azure-File/1.0",
+          "Microsoft-HTTPAPI/2.0"
+        ],
+        "x-ms-client-request-id": "97566abc-3666-70ed-008e-89a51643cb03",
         "x-ms-file-attributes": "Directory",
-        "x-ms-file-change-time": "2021-01-21T20:38:32.6742927Z",
-        "x-ms-file-creation-time": "2021-01-21T20:38:32.6742927Z",
+        "x-ms-file-change-time": "2021-01-26T19:29:27.6462692Z",
+        "x-ms-file-creation-time": "2021-01-26T19:29:27.6462692Z",
         "x-ms-file-id": "13835128424026341376",
-        "x-ms-file-last-write-time": "2021-01-21T20:38:32.6742927Z",
+        "x-ms-file-last-write-time": "2021-01-26T19:29:27.6462692Z",
         "x-ms-file-parent-id": "0",
         "x-ms-file-permission-key": "17860367565182308406*11459378189709739967",
-        "x-ms-request-id": "66f4d89f-201a-001c-6a35-f088a2000000",
+        "x-ms-request-id": "181ddff4-801a-0093-0e19-f401c8000000",
         "x-ms-request-server-encrypted": "true",
         "x-ms-version": "2020-06-12"
       },
       "ResponseBody": []
     },
     {
-      "RequestUri": "https://seanmcccanary3.file.core.windows.net/test-share-ad1481e1-99b8-3a9a-fe46-a996940f0dd5/test-directory-81f3251a-d69d-19ea-aaaa-2352ce217981/test-directory-d907d212-59d1-6c10-5e71-36b5ca2ca5a3",
-      "RequestMethod": "PUT",
-      "RequestHeaders": {
-        "Accept": "application/xml",
-        "Authorization": "Sanitized",
-        "traceparent": "00-8a898395ee2f024082a4d912a921f397-16825e83f6159846-00",
-        "User-Agent": [
-          "azsdk-net-Storage.Files.Shares/12.7.0-alpha.20210121.1",
-          "(.NET 5.0.2; Microsoft Windows 10.0.19042)"
-        ],
-        "x-ms-client-request-id": "a1abd51c-1fff-04d9-59f2-3d17c5bee8d0",
+      "RequestUri": "https://seanmcccanary3.file.core.windows.net/test-share-540c4ccb-bb38-f62c-8ba4-60c5ae711f68/test-directory-9995735c-0b72-b9c5-fd07-7abd5f79eb8f/test-directory-84fd49c1-d626-c5c7-b756-c493ba0b8080",
+      "RequestMethod": "PUT",
+      "RequestHeaders": {
+        "Accept": "application/xml",
+        "Authorization": "Sanitized",
+        "traceparent": "00-6f98ddab5555234e895b3f6ab567cbd6-1d1e808305728848-00",
+        "User-Agent": [
+          "azsdk-net-Storage.Files.Shares/12.7.0-alpha.20210126.1",
+          "(.NET 5.0.2; Microsoft Windows 10.0.19042)"
+        ],
+        "x-ms-client-request-id": "f0f84d14-fd7f-e643-a391-e00f715ab6f4",
         "x-ms-content-length": "1024",
-        "x-ms-date": "Thu, 21 Jan 2021 20:38:33 GMT",
+        "x-ms-date": "Tue, 26 Jan 2021 19:29:28 GMT",
         "x-ms-file-attributes": "None",
         "x-ms-file-creation-time": "Now",
         "x-ms-file-last-write-time": "Now",
@@ -109,82 +104,77 @@
       "StatusCode": 201,
       "ResponseHeaders": {
         "Content-Length": "0",
-        "Date": "Thu, 21 Jan 2021 20:38:32 GMT",
-        "ETag": "\u00220x8D8BE4C84C7563E\u0022",
-        "Last-Modified": "Thu, 21 Jan 2021 20:38:32 GMT",
-        "Server": [
-          "Windows-Azure-File/1.0",
-          "Microsoft-HTTPAPI/2.0"
-        ],
-        "x-ms-client-request-id": "a1abd51c-1fff-04d9-59f2-3d17c5bee8d0",
+        "Date": "Tue, 26 Jan 2021 19:29:27 GMT",
+        "ETag": "\u00220x8D8C230B2368BC6\u0022",
+        "Last-Modified": "Tue, 26 Jan 2021 19:29:27 GMT",
+        "Server": [
+          "Windows-Azure-File/1.0",
+          "Microsoft-HTTPAPI/2.0"
+        ],
+        "x-ms-client-request-id": "f0f84d14-fd7f-e643-a391-e00f715ab6f4",
         "x-ms-file-attributes": "Archive",
-        "x-ms-file-change-time": "2021-01-21T20:38:32.7373374Z",
-        "x-ms-file-creation-time": "2021-01-21T20:38:32.7373374Z",
+        "x-ms-file-change-time": "2021-01-26T19:29:27.7063110Z",
+        "x-ms-file-creation-time": "2021-01-26T19:29:27.7063110Z",
         "x-ms-file-id": "11529285414812647424",
-        "x-ms-file-last-write-time": "2021-01-21T20:38:32.7373374Z",
+        "x-ms-file-last-write-time": "2021-01-26T19:29:27.7063110Z",
         "x-ms-file-parent-id": "13835128424026341376",
         "x-ms-file-permission-key": "4010187179898695473*11459378189709739967",
-        "x-ms-request-id": "66f4d8ab-201a-001c-7535-f088a2000000",
+        "x-ms-request-id": "181ddff6-801a-0093-0f19-f401c8000000",
         "x-ms-request-server-encrypted": "true",
         "x-ms-version": "2020-06-12"
       },
       "ResponseBody": []
     },
     {
-      "RequestUri": "https://seanmcccanary3.file.core.windows.net/test-share-ad1481e1-99b8-3a9a-fe46-a996940f0dd5/test-directory-81f3251a-d69d-19ea-aaaa-2352ce217981/test-directory-d907d212-59d1-6c10-5e71-36b5ca2ca5a3?comp=lease",
-      "RequestMethod": "PUT",
-      "RequestHeaders": {
-        "Accept": "application/xml",
-        "Authorization": "Sanitized",
-        "traceparent": "00-f6c85a74b2a77f459a289330d5809d83-b7104e183548ef49-00",
-        "User-Agent": [
-          "azsdk-net-Storage.Files.Shares/12.7.0-alpha.20210121.1",
-          "(.NET 5.0.2; Microsoft Windows 10.0.19042)"
-        ],
-        "x-ms-client-request-id": "e7b0df72-abb3-b5ac-6275-c7c46a625af7",
-        "x-ms-date": "Thu, 21 Jan 2021 20:38:33 GMT",
+      "RequestUri": "https://seanmcccanary3.file.core.windows.net/test-share-540c4ccb-bb38-f62c-8ba4-60c5ae711f68/test-directory-9995735c-0b72-b9c5-fd07-7abd5f79eb8f/test-directory-84fd49c1-d626-c5c7-b756-c493ba0b8080?comp=lease",
+      "RequestMethod": "PUT",
+      "RequestHeaders": {
+        "Accept": "application/xml",
+        "Authorization": "Sanitized",
+        "traceparent": "00-2acb5842f58499478e6783df2b893d37-9202c9606baeca44-00",
+        "User-Agent": [
+          "azsdk-net-Storage.Files.Shares/12.7.0-alpha.20210126.1",
+          "(.NET 5.0.2; Microsoft Windows 10.0.19042)"
+        ],
+        "x-ms-client-request-id": "048df221-21f7-3d4e-6d8b-cf218af4f778",
+        "x-ms-date": "Tue, 26 Jan 2021 19:29:28 GMT",
         "x-ms-lease-action": "acquire",
         "x-ms-lease-duration": "-1",
-        "x-ms-proposed-lease-id": "aeb011fd-67d5-3573-da3b-b477a96272f9",
-        "x-ms-return-client-request-id": "true",
-        "x-ms-version": "2020-06-12"
-      },
-      "RequestBody": null,
-      "StatusCode": 201,
-      "ResponseHeaders": {
-        "Date": "Thu, 21 Jan 2021 20:38:32 GMT",
-        "ETag": "\u00220x8D8BE4C84C7563E\u0022",
-        "Last-Modified": "Thu, 21 Jan 2021 20:38:32 GMT",
+        "x-ms-proposed-lease-id": "061e090d-d642-6de0-205e-724eee2bb7a0",
+        "x-ms-return-client-request-id": "true",
+        "x-ms-version": "2020-06-12"
+      },
+      "RequestBody": null,
+      "StatusCode": 201,
+      "ResponseHeaders": {
+        "Date": "Tue, 26 Jan 2021 19:29:27 GMT",
+        "ETag": "\u00220x8D8C230B2368BC6\u0022",
+        "Last-Modified": "Tue, 26 Jan 2021 19:29:27 GMT",
         "Server": [
           "Windows-Azure-File/1.0",
           "Microsoft-HTTPAPI/2.0"
         ],
         "Transfer-Encoding": "chunked",
-        "x-ms-client-request-id": "e7b0df72-abb3-b5ac-6275-c7c46a625af7",
-        "x-ms-lease-id": "aeb011fd-67d5-3573-da3b-b477a96272f9",
-<<<<<<< HEAD
-        "x-ms-request-id": "c9ef6176-f01a-0012-5d37-f3e9eb000000",
-        "x-ms-version": "2020-06-12"
-=======
-        "x-ms-request-id": "66f4d8b7-201a-001c-0135-f088a2000000",
-        "x-ms-version": "2020-04-08"
->>>>>>> ac24a13f
-      },
-      "ResponseBody": []
-    },
-    {
-      "RequestUri": "https://seanmcccanary3.file.core.windows.net/test-share-ad1481e1-99b8-3a9a-fe46-a996940f0dd5?restype=share",
+        "x-ms-client-request-id": "048df221-21f7-3d4e-6d8b-cf218af4f778",
+        "x-ms-lease-id": "061e090d-d642-6de0-205e-724eee2bb7a0",
+        "x-ms-request-id": "181ddff7-801a-0093-1019-f401c8000000",
+        "x-ms-version": "2020-06-12"
+      },
+      "ResponseBody": []
+    },
+    {
+      "RequestUri": "https://seanmcccanary3.file.core.windows.net/test-share-540c4ccb-bb38-f62c-8ba4-60c5ae711f68?restype=share",
       "RequestMethod": "DELETE",
       "RequestHeaders": {
         "Accept": "application/xml",
         "Authorization": "Sanitized",
-        "traceparent": "00-fde1dc99a60d704fa2097f492de5840c-26ca7d86f8bccc4a-00",
-        "User-Agent": [
-          "azsdk-net-Storage.Files.Shares/12.7.0-alpha.20210121.1",
-          "(.NET 5.0.2; Microsoft Windows 10.0.19042)"
-        ],
-        "x-ms-client-request-id": "ca054e34-8bb2-6c46-08e2-930b3cde283c",
-        "x-ms-date": "Thu, 21 Jan 2021 20:38:33 GMT",
+        "traceparent": "00-eadd29952fd97b4ba9aded7fb7d0043a-df329ce3d781154d-00",
+        "User-Agent": [
+          "azsdk-net-Storage.Files.Shares/12.7.0-alpha.20210126.1",
+          "(.NET 5.0.2; Microsoft Windows 10.0.19042)"
+        ],
+        "x-ms-client-request-id": "fb2cba31-b29d-0ca8-e441-fe86c0e0fed7",
+        "x-ms-date": "Tue, 26 Jan 2021 19:29:28 GMT",
         "x-ms-delete-snapshots": "include",
         "x-ms-return-client-request-id": "true",
         "x-ms-version": "2020-06-12"
@@ -193,25 +183,20 @@
       "StatusCode": 202,
       "ResponseHeaders": {
         "Content-Length": "0",
-        "Date": "Thu, 21 Jan 2021 20:38:32 GMT",
-        "Server": [
-          "Windows-Azure-File/1.0",
-          "Microsoft-HTTPAPI/2.0"
-        ],
-        "x-ms-client-request-id": "ca054e34-8bb2-6c46-08e2-930b3cde283c",
-<<<<<<< HEAD
-        "x-ms-request-id": "c9ef6177-f01a-0012-5e37-f3e9eb000000",
-        "x-ms-version": "2020-06-12"
-=======
-        "x-ms-request-id": "66f4d8be-201a-001c-0735-f088a2000000",
-        "x-ms-version": "2020-04-08"
->>>>>>> ac24a13f
+        "Date": "Tue, 26 Jan 2021 19:29:27 GMT",
+        "Server": [
+          "Windows-Azure-File/1.0",
+          "Microsoft-HTTPAPI/2.0"
+        ],
+        "x-ms-client-request-id": "fb2cba31-b29d-0ca8-e441-fe86c0e0fed7",
+        "x-ms-request-id": "181ddff8-801a-0093-1119-f401c8000000",
+        "x-ms-version": "2020-06-12"
       },
       "ResponseBody": []
     }
   ],
   "Variables": {
-    "RandomSeed": "1199367383",
+    "RandomSeed": "1030670372",
     "Storage_TestConfigDefault": "ProductionTenant\nseanmcccanary3\nU2FuaXRpemVk\nhttps://seanmcccanary3.blob.core.windows.net\nhttps://seanmcccanary3.file.core.windows.net\nhttps://seanmcccanary3.queue.core.windows.net\nhttps://seanmcccanary3.table.core.windows.net\n\n\n\n\nhttps://seanmcccanary3-secondary.blob.core.windows.net\nhttps://seanmcccanary3-secondary.file.core.windows.net\nhttps://seanmcccanary3-secondary.queue.core.windows.net\nhttps://seanmcccanary3-secondary.table.core.windows.net\n\nSanitized\n\n\nCloud\nBlobEndpoint=https://seanmcccanary3.blob.core.windows.net/;QueueEndpoint=https://seanmcccanary3.queue.core.windows.net/;FileEndpoint=https://seanmcccanary3.file.core.windows.net/;BlobSecondaryEndpoint=https://seanmcccanary3-secondary.blob.core.windows.net/;QueueSecondaryEndpoint=https://seanmcccanary3-secondary.queue.core.windows.net/;FileSecondaryEndpoint=https://seanmcccanary3-secondary.file.core.windows.net/;AccountName=seanmcccanary3;AccountKey=Kg==;\nseanscope1"
   }
 }