﻿{
  "Entries": [
    {
      "RequestUri": "https://seanmcccanary3.file.core.windows.net/test-share-a65eb44c-53e3-39e8-8024-29a20dabf810?restype=share",
      "RequestMethod": "PUT",
      "RequestHeaders": {
        "Accept": "application/xml",
        "Authorization": "Sanitized",
        "traceparent": "00-849909caba1ec347bcbc3f847e4565a9-ae48c46ab863db4f-00",
        "User-Agent": [
          "azsdk-net-Storage.Files.Shares/12.7.0-alpha.20210126.1",
          "(.NET 5.0.2; Microsoft Windows 10.0.19042)"
        ],
        "x-ms-client-request-id": "7c3fe0ff-ef3e-a74a-1624-263428e96d98",
        "x-ms-date": "Tue, 26 Jan 2021 19:27:47 GMT",
        "x-ms-return-client-request-id": "true",
<<<<<<< HEAD
        "x-ms-version": "2020-12-06"
=======
        "x-ms-version": "2021-02-12"
>>>>>>> 7e782c87
      },
      "RequestBody": null,
      "StatusCode": 201,
      "ResponseHeaders": {
        "Content-Length": "0",
        "Date": "Tue, 26 Jan 2021 19:27:46 GMT",
        "ETag": "\"0x8D8C230764B8080\"",
        "Last-Modified": "Tue, 26 Jan 2021 19:27:47 GMT",
        "Server": [
          "Windows-Azure-File/1.0",
          "Microsoft-HTTPAPI/2.0"
        ],
        "x-ms-client-request-id": "7c3fe0ff-ef3e-a74a-1624-263428e96d98",
        "x-ms-request-id": "38e03342-b01a-000e-6e19-f4f372000000",
<<<<<<< HEAD
        "x-ms-version": "2020-12-06"
=======
        "x-ms-version": "2021-02-12"
>>>>>>> 7e782c87
      },
      "ResponseBody": []
    },
    {
      "RequestUri": "https://seanmcccanary3.file.core.windows.net/test-share-a65eb44c-53e3-39e8-8024-29a20dabf810/test-directory-28c8cd08-a7a4-5c7b-7bf9-c933b0824abb?restype=directory",
      "RequestMethod": "PUT",
      "RequestHeaders": {
        "Accept": "application/xml",
        "Authorization": "Sanitized",
        "traceparent": "00-f15dfc88c8d1474d983ec892527cd28c-e6d3f8b0fdf81f49-00",
        "User-Agent": [
          "azsdk-net-Storage.Files.Shares/12.7.0-alpha.20210126.1",
          "(.NET 5.0.2; Microsoft Windows 10.0.19042)"
        ],
        "x-ms-client-request-id": "215c0a43-a4fb-571c-64e3-00442617f693",
        "x-ms-date": "Tue, 26 Jan 2021 19:27:48 GMT",
        "x-ms-file-attributes": "None",
        "x-ms-file-creation-time": "Now",
        "x-ms-file-last-write-time": "Now",
        "x-ms-file-permission": "Inherit",
        "x-ms-return-client-request-id": "true",
<<<<<<< HEAD
        "x-ms-version": "2020-12-06"
=======
        "x-ms-version": "2021-02-12"
>>>>>>> 7e782c87
      },
      "RequestBody": null,
      "StatusCode": 201,
      "ResponseHeaders": {
        "Content-Length": "0",
        "Date": "Tue, 26 Jan 2021 19:27:46 GMT",
        "ETag": "\"0x8D8C2307655C4BF\"",
        "Last-Modified": "Tue, 26 Jan 2021 19:27:47 GMT",
        "Server": [
          "Windows-Azure-File/1.0",
          "Microsoft-HTTPAPI/2.0"
        ],
        "x-ms-client-request-id": "215c0a43-a4fb-571c-64e3-00442617f693",
        "x-ms-file-attributes": "Directory",
        "x-ms-file-change-time": "2021-01-26T19:27:47.2476351Z",
        "x-ms-file-creation-time": "2021-01-26T19:27:47.2476351Z",
        "x-ms-file-id": "13835128424026341376",
        "x-ms-file-last-write-time": "2021-01-26T19:27:47.2476351Z",
        "x-ms-file-parent-id": "0",
        "x-ms-file-permission-key": "17860367565182308406*11459378189709739967",
        "x-ms-request-id": "38e03348-b01a-000e-6f19-f4f372000000",
        "x-ms-request-server-encrypted": "true",
<<<<<<< HEAD
        "x-ms-version": "2020-12-06"
=======
        "x-ms-version": "2021-02-12"
>>>>>>> 7e782c87
      },
      "ResponseBody": []
    },
    {
      "RequestUri": "https://seanmcccanary3.file.core.windows.net/test-share-a65eb44c-53e3-39e8-8024-29a20dabf810/test-directory-28c8cd08-a7a4-5c7b-7bf9-c933b0824abb/test-file-4eb99002-7f6d-1766-4a61-ddda23c4e942",
      "RequestMethod": "PUT",
      "RequestHeaders": {
        "Accept": "application/xml",
        "Authorization": "Sanitized",
        "traceparent": "00-6c68fefcfd7d9a46aaa8255f4d75b1c7-4b406e6204baa648-00",
        "User-Agent": [
          "azsdk-net-Storage.Files.Shares/12.7.0-alpha.20210126.1",
          "(.NET 5.0.2; Microsoft Windows 10.0.19042)"
        ],
        "x-ms-client-request-id": "b38ec69c-859d-7b6e-2878-d7358ce7920f",
        "x-ms-content-length": "1024",
        "x-ms-date": "Tue, 26 Jan 2021 19:27:48 GMT",
        "x-ms-file-attributes": "None",
        "x-ms-file-creation-time": "Now",
        "x-ms-file-last-write-time": "Now",
        "x-ms-file-permission": "Inherit",
        "x-ms-return-client-request-id": "true",
        "x-ms-type": "file",
<<<<<<< HEAD
        "x-ms-version": "2020-12-06"
=======
        "x-ms-version": "2021-02-12"
>>>>>>> 7e782c87
      },
      "RequestBody": null,
      "StatusCode": 201,
      "ResponseHeaders": {
        "Content-Length": "0",
        "Date": "Tue, 26 Jan 2021 19:27:46 GMT",
        "ETag": "\"0x8D8C230765EC714\"",
        "Last-Modified": "Tue, 26 Jan 2021 19:27:47 GMT",
        "Server": [
          "Windows-Azure-File/1.0",
          "Microsoft-HTTPAPI/2.0"
        ],
        "x-ms-client-request-id": "b38ec69c-859d-7b6e-2878-d7358ce7920f",
        "x-ms-file-attributes": "Archive",
        "x-ms-file-change-time": "2021-01-26T19:27:47.3066772Z",
        "x-ms-file-creation-time": "2021-01-26T19:27:47.3066772Z",
        "x-ms-file-id": "11529285414812647424",
        "x-ms-file-last-write-time": "2021-01-26T19:27:47.3066772Z",
        "x-ms-file-parent-id": "13835128424026341376",
        "x-ms-file-permission-key": "4010187179898695473*11459378189709739967",
        "x-ms-request-id": "38e0334b-b01a-000e-7019-f4f372000000",
        "x-ms-request-server-encrypted": "true",
<<<<<<< HEAD
        "x-ms-version": "2020-12-06"
=======
        "x-ms-version": "2021-02-12"
>>>>>>> 7e782c87
      },
      "ResponseBody": []
    },
    {
      "RequestUri": "https://seanmcccanary3.file.core.windows.net/test-share-a65eb44c-53e3-39e8-8024-29a20dabf810/test-directory-28c8cd08-a7a4-5c7b-7bf9-c933b0824abb/test-file-4eb99002-7f6d-1766-4a61-ddda23c4e942?comp=range",
      "RequestMethod": "PUT",
      "RequestHeaders": {
        "Accept": "application/xml",
        "Authorization": "Sanitized",
        "Content-Length": "1024",
        "Content-Type": "application/octet-stream",
        "traceparent": "00-9477098c2119fb4cb6b6621a7da004f1-c4f79991ae203240-00",
        "User-Agent": [
          "azsdk-net-Storage.Files.Shares/12.7.0-alpha.20210126.1",
          "(.NET 5.0.2; Microsoft Windows 10.0.19042)"
        ],
        "x-ms-client-request-id": "5c3e601d-3636-94a4-aa7b-a28587fedd55",
        "x-ms-date": "Tue, 26 Jan 2021 19:27:48 GMT",
        "x-ms-range": "bytes=0-1023",
        "x-ms-return-client-request-id": "true",
<<<<<<< HEAD
        "x-ms-version": "2020-12-06",
=======
        "x-ms-version": "2021-02-12",
>>>>>>> 7e782c87
        "x-ms-write": "update"
      },
      "RequestBody": "2mrdwEdALYz7l0XY/YGTd73W76YmKcCzS0rIh3uMC8vVFx9eJnusAt3PJWNeQ1riT4mGUCdQbbGqKnT8eKURbox6A+ZhNFBCKezIVgNcVQfw5TfxBrqjhaputPwGsIo3vbfW40B0gBs4RCY6hxauTdVsC5NtH2jR1n47839UO3likJlLhXHHe2QcucKUaP2UwGcnmqT2yp1OBQ3COI2b5Ait2Pd8YsdjpY8vUWamPW2BpzMYLKHUa8b7/YBjBEPWgNS55pAGF12fw/QUx3k2qMefQZBag7hn2G0wgWVG/6FMWNCS7FbdepDVeGitwKNMxFS5xMKyfP0cUg4i1ZX4WMNSyG+opLtxwcb/hApPuRjJ5LwQjTvemdvTdZpIuqX73B+kWvg0pB+YRwL8s/fyzJj2WfHY58uIdC6T1S8gKAYgBKjqql8glUCdeEU44ubk4KkCUmG0IvRUHObJoM7wdx/8265PCCE41cOxO2+FT5JIr/SFHtakbOGzlY55VvRxrAAmPAY3lNiHyXyeA+eEz8xTgfHZallIV2/Mm3KTv3/PP45vXhOLEBob/lRaBmj6LsXCJdUCl0Gm3uSXavhm9Ar8z8RYFXG4yHDXvWwF7VEG0mys0JmpzKhNyX8v9KUhtQpKXjekohlUCV1kK9nVofGSkJiLuSNwUgIbC0zxiNTKtQhiu48aYi9TV8c8RKHOdyeOnGMNlfvm2Qs1iJfNY4CJmnXRc+ZheC5oOGJcNA1gTZMkYuxwvR8Me+GD5dmYhfRGs6or/QRALCQ0pF2ZiqT91DsDqQCUGNxWxPcE3ZNV0LNtFYFjNU+P4zXIPBnCc/E8hhGdlNzzsZrN1TkMPE6Q39OqK3Qjmp7rdMXKzNzDk1EFyFeCtzvWemPmlV8WgqfmN1xFGEd9GexysiAWKOW9CkLoBnP3DSeX07EQPAU+1fEd45R/fXoJiK5rEAUbv1F+KYodLnwz7yk1rUWWbdznM9wv+URQPozH3n7EjP0ifBNfkRN6IaZ06vRqStA1chrShNwo68YMLer+Vk/+bmIsEjAxNtvIbBE2ug9Q5fO8kWxj8ggg+ZFMU2Qoe8tWdnuRPjefAzs/CRfL8jC3vEf3QsTjmnxaCxmf5ON3oPFG30STvqa7HY0xJOjwVQZglZccMTkGc9v+NzMe/x9Yx2kmhBPsI/2gOyU3snaTarUSP09LWm63QGtolYdznR1u2Fx+ytHzc3GZfPUUz8Flasx9C8DPDGz6bkSnhI52LZ4HyNkZFJ/kHsvdst55o3CpAiq69ZFcnsvwhFuNS+/jIk5XDAboTFUtmez18VqNgcvT/YJkvDcMqykNKZBDV9Pc+o+PIpZpwbXUjVylZ61xYg==",
      "StatusCode": 201,
      "ResponseHeaders": {
        "Content-Length": "0",
        "Content-MD5": "NeZWhS/qu2JeVH3jEEqIxw==",
        "Date": "Tue, 26 Jan 2021 19:27:46 GMT",
        "ETag": "\"0x8D8C230766705F8\"",
        "Last-Modified": "Tue, 26 Jan 2021 19:27:47 GMT",
        "Server": [
          "Windows-Azure-File/1.0",
          "Microsoft-HTTPAPI/2.0"
        ],
        "x-ms-client-request-id": "5c3e601d-3636-94a4-aa7b-a28587fedd55",
        "x-ms-request-id": "38e0334c-b01a-000e-7119-f4f372000000",
        "x-ms-request-server-encrypted": "true",
<<<<<<< HEAD
        "x-ms-version": "2020-12-06"
=======
        "x-ms-version": "2021-02-12"
>>>>>>> 7e782c87
      },
      "ResponseBody": []
    },
    {
      "RequestUri": "https://seanmcccanary3.file.core.windows.net/test-share-a65eb44c-53e3-39e8-8024-29a20dabf810/test-directory-28c8cd08-a7a4-5c7b-7bf9-c933b0824abb/test-file-4eb99002-7f6d-1766-4a61-ddda23c4e942",
      "RequestMethod": "HEAD",
      "RequestHeaders": {
        "Accept": "application/xml",
        "Authorization": "Sanitized",
        "traceparent": "00-83233ff0ba1a90489232fba352cfbc94-6be4a4c68b77184c-00",
        "User-Agent": [
          "azsdk-net-Storage.Files.Shares/12.7.0-alpha.20210126.1",
          "(.NET 5.0.2; Microsoft Windows 10.0.19042)"
        ],
        "x-ms-client-request-id": "2b18f33c-36a8-6dd9-75f6-a33a02de1b5d",
        "x-ms-date": "Tue, 26 Jan 2021 19:27:48 GMT",
        "x-ms-return-client-request-id": "true",
<<<<<<< HEAD
        "x-ms-version": "2020-12-06"
=======
        "x-ms-version": "2021-02-12"
>>>>>>> 7e782c87
      },
      "RequestBody": null,
      "StatusCode": 200,
      "ResponseHeaders": {
        "Content-Length": "1024",
        "Content-Type": "application/octet-stream",
        "Date": "Tue, 26 Jan 2021 19:27:46 GMT",
        "ETag": "\"0x8D8C230766705F8\"",
        "Last-Modified": "Tue, 26 Jan 2021 19:27:47 GMT",
        "Server": [
          "Windows-Azure-File/1.0",
          "Microsoft-HTTPAPI/2.0"
        ],
        "Vary": "Origin",
        "x-ms-client-request-id": "2b18f33c-36a8-6dd9-75f6-a33a02de1b5d",
        "x-ms-file-attributes": "Archive",
        "x-ms-file-change-time": "2021-01-26T19:27:47.360716Z",
        "x-ms-file-creation-time": "2021-01-26T19:27:47.3066772Z",
        "x-ms-file-id": "11529285414812647424",
        "x-ms-file-last-write-time": "2021-01-26T19:27:47.360716Z",
        "x-ms-file-parent-id": "13835128424026341376",
        "x-ms-file-permission-key": "4010187179898695473*11459378189709739967",
        "x-ms-lease-state": "available",
        "x-ms-lease-status": "unlocked",
        "x-ms-request-id": "38e0334d-b01a-000e-7219-f4f372000000",
        "x-ms-server-encrypted": "true",
        "x-ms-type": "File",
<<<<<<< HEAD
        "x-ms-version": "2020-12-06"
=======
        "x-ms-version": "2021-02-12"
>>>>>>> 7e782c87
      },
      "ResponseBody": []
    },
    {
      "RequestUri": "https://seanmcccanary3.file.core.windows.net/test-share-a65eb44c-53e3-39e8-8024-29a20dabf810/test-directory-28c8cd08-a7a4-5c7b-7bf9-c933b0824abb/test-file-4eb99002-7f6d-1766-4a61-ddda23c4e942",
      "RequestMethod": "GET",
      "RequestHeaders": {
        "Accept": "application/xml",
        "Authorization": "Sanitized",
        "User-Agent": [
          "azsdk-net-Storage.Files.Shares/12.7.0-alpha.20210126.1",
          "(.NET 5.0.2; Microsoft Windows 10.0.19042)"
        ],
        "x-ms-client-request-id": "9448b1ef-b1e6-03ac-a61e-4be4528bf383",
        "x-ms-date": "Tue, 26 Jan 2021 19:27:48 GMT",
        "x-ms-range": "bytes=0-127",
        "x-ms-range-get-content-md5": "false",
        "x-ms-return-client-request-id": "true",
<<<<<<< HEAD
        "x-ms-version": "2020-12-06"
=======
        "x-ms-version": "2021-02-12"
>>>>>>> 7e782c87
      },
      "RequestBody": null,
      "StatusCode": 206,
      "ResponseHeaders": {
        "Accept-Ranges": "bytes",
        "Content-Length": "128",
        "Content-Range": "bytes 0-127/1024",
        "Content-Type": "application/octet-stream",
        "Date": "Tue, 26 Jan 2021 19:27:46 GMT",
        "ETag": "\"0x8D8C230766705F8\"",
        "Last-Modified": "Tue, 26 Jan 2021 19:27:47 GMT",
        "Server": [
          "Windows-Azure-File/1.0",
          "Microsoft-HTTPAPI/2.0"
        ],
        "Vary": "Origin",
        "x-ms-client-request-id": "9448b1ef-b1e6-03ac-a61e-4be4528bf383",
        "x-ms-file-attributes": "Archive",
        "x-ms-file-change-time": "2021-01-26T19:27:47.360716Z",
        "x-ms-file-creation-time": "2021-01-26T19:27:47.3066772Z",
        "x-ms-file-id": "11529285414812647424",
        "x-ms-file-last-write-time": "2021-01-26T19:27:47.360716Z",
        "x-ms-file-parent-id": "13835128424026341376",
        "x-ms-file-permission-key": "4010187179898695473*11459378189709739967",
        "x-ms-lease-state": "available",
        "x-ms-lease-status": "unlocked",
        "x-ms-request-id": "38e0334e-b01a-000e-7319-f4f372000000",
        "x-ms-server-encrypted": "true",
        "x-ms-type": "File",
<<<<<<< HEAD
        "x-ms-version": "2020-12-06"
=======
        "x-ms-version": "2021-02-12"
>>>>>>> 7e782c87
      },
      "ResponseBody": "2mrdwEdALYz7l0XY/YGTd73W76YmKcCzS0rIh3uMC8vVFx9eJnusAt3PJWNeQ1riT4mGUCdQbbGqKnT8eKURbox6A+ZhNFBCKezIVgNcVQfw5TfxBrqjhaputPwGsIo3vbfW40B0gBs4RCY6hxauTdVsC5NtH2jR1n47839UO3k="
    },
    {
      "RequestUri": "https://seanmcccanary3.file.core.windows.net/test-share-a65eb44c-53e3-39e8-8024-29a20dabf810/test-directory-28c8cd08-a7a4-5c7b-7bf9-c933b0824abb/test-file-4eb99002-7f6d-1766-4a61-ddda23c4e942",
      "RequestMethod": "GET",
      "RequestHeaders": {
        "Accept": "application/xml",
        "Authorization": "Sanitized",
        "User-Agent": [
          "azsdk-net-Storage.Files.Shares/12.7.0-alpha.20210126.1",
          "(.NET 5.0.2; Microsoft Windows 10.0.19042)"
        ],
        "x-ms-client-request-id": "514bc6d5-8695-c177-1064-c98c2f23d40f",
        "x-ms-date": "Tue, 26 Jan 2021 19:27:48 GMT",
        "x-ms-range": "bytes=128-255",
        "x-ms-range-get-content-md5": "false",
        "x-ms-return-client-request-id": "true",
<<<<<<< HEAD
        "x-ms-version": "2020-12-06"
=======
        "x-ms-version": "2021-02-12"
>>>>>>> 7e782c87
      },
      "RequestBody": null,
      "StatusCode": 206,
      "ResponseHeaders": {
        "Accept-Ranges": "bytes",
        "Content-Length": "128",
        "Content-Range": "bytes 128-255/1024",
        "Content-Type": "application/octet-stream",
        "Date": "Tue, 26 Jan 2021 19:27:46 GMT",
        "ETag": "\"0x8D8C230766705F8\"",
        "Last-Modified": "Tue, 26 Jan 2021 19:27:47 GMT",
        "Server": [
          "Windows-Azure-File/1.0",
          "Microsoft-HTTPAPI/2.0"
        ],
        "Vary": "Origin",
        "x-ms-client-request-id": "514bc6d5-8695-c177-1064-c98c2f23d40f",
        "x-ms-file-attributes": "Archive",
        "x-ms-file-change-time": "2021-01-26T19:27:47.360716Z",
        "x-ms-file-creation-time": "2021-01-26T19:27:47.3066772Z",
        "x-ms-file-id": "11529285414812647424",
        "x-ms-file-last-write-time": "2021-01-26T19:27:47.360716Z",
        "x-ms-file-parent-id": "13835128424026341376",
        "x-ms-file-permission-key": "4010187179898695473*11459378189709739967",
        "x-ms-lease-state": "available",
        "x-ms-lease-status": "unlocked",
        "x-ms-request-id": "38e0334f-b01a-000e-7419-f4f372000000",
        "x-ms-server-encrypted": "true",
        "x-ms-type": "File",
<<<<<<< HEAD
        "x-ms-version": "2020-12-06"
=======
        "x-ms-version": "2021-02-12"
>>>>>>> 7e782c87
      },
      "ResponseBody": "YpCZS4Vxx3tkHLnClGj9lMBnJ5qk9sqdTgUNwjiNm+QIrdj3fGLHY6WPL1Fmpj1tgaczGCyh1GvG+/2AYwRD1oDUueaQBhddn8P0FMd5NqjHn0GQWoO4Z9htMIFlRv+hTFjQkuxW3XqQ1XhorcCjTMRUucTCsnz9HFIOItWV+Fg="
    },
    {
      "RequestUri": "https://seanmcccanary3.file.core.windows.net/test-share-a65eb44c-53e3-39e8-8024-29a20dabf810/test-directory-28c8cd08-a7a4-5c7b-7bf9-c933b0824abb/test-file-4eb99002-7f6d-1766-4a61-ddda23c4e942",
      "RequestMethod": "GET",
      "RequestHeaders": {
        "Accept": "application/xml",
        "Authorization": "Sanitized",
        "User-Agent": [
          "azsdk-net-Storage.Files.Shares/12.7.0-alpha.20210126.1",
          "(.NET 5.0.2; Microsoft Windows 10.0.19042)"
        ],
        "x-ms-client-request-id": "8b0f2e90-a140-49ed-8117-a60252b992c7",
        "x-ms-date": "Tue, 26 Jan 2021 19:27:48 GMT",
        "x-ms-range": "bytes=256-383",
        "x-ms-range-get-content-md5": "false",
        "x-ms-return-client-request-id": "true",
<<<<<<< HEAD
        "x-ms-version": "2020-12-06"
=======
        "x-ms-version": "2021-02-12"
>>>>>>> 7e782c87
      },
      "RequestBody": null,
      "StatusCode": 206,
      "ResponseHeaders": {
        "Accept-Ranges": "bytes",
        "Content-Length": "128",
        "Content-Range": "bytes 256-383/1024",
        "Content-Type": "application/octet-stream",
        "Date": "Tue, 26 Jan 2021 19:27:46 GMT",
        "ETag": "\"0x8D8C230766705F8\"",
        "Last-Modified": "Tue, 26 Jan 2021 19:27:47 GMT",
        "Server": [
          "Windows-Azure-File/1.0",
          "Microsoft-HTTPAPI/2.0"
        ],
        "Vary": "Origin",
        "x-ms-client-request-id": "8b0f2e90-a140-49ed-8117-a60252b992c7",
        "x-ms-file-attributes": "Archive",
        "x-ms-file-change-time": "2021-01-26T19:27:47.360716Z",
        "x-ms-file-creation-time": "2021-01-26T19:27:47.3066772Z",
        "x-ms-file-id": "11529285414812647424",
        "x-ms-file-last-write-time": "2021-01-26T19:27:47.360716Z",
        "x-ms-file-parent-id": "13835128424026341376",
        "x-ms-file-permission-key": "4010187179898695473*11459378189709739967",
        "x-ms-lease-state": "available",
        "x-ms-lease-status": "unlocked",
        "x-ms-request-id": "38e03350-b01a-000e-7519-f4f372000000",
        "x-ms-server-encrypted": "true",
        "x-ms-type": "File",
<<<<<<< HEAD
        "x-ms-version": "2020-12-06"
=======
        "x-ms-version": "2021-02-12"
>>>>>>> 7e782c87
      },
      "ResponseBody": "w1LIb6iku3HBxv+ECk+5GMnkvBCNO96Z29N1mki6pfvcH6Ra+DSkH5hHAvyz9/LMmPZZ8djny4h0LpPVLyAoBiAEqOqqXyCVQJ14RTji5uTgqQJSYbQi9FQc5smgzvB3H/zbrk8IITjVw7E7b4VPkkiv9IUe1qRs4bOVjnlW9HE="
    },
    {
      "RequestUri": "https://seanmcccanary3.file.core.windows.net/test-share-a65eb44c-53e3-39e8-8024-29a20dabf810/test-directory-28c8cd08-a7a4-5c7b-7bf9-c933b0824abb/test-file-4eb99002-7f6d-1766-4a61-ddda23c4e942",
      "RequestMethod": "GET",
      "RequestHeaders": {
        "Accept": "application/xml",
        "Authorization": "Sanitized",
        "User-Agent": [
          "azsdk-net-Storage.Files.Shares/12.7.0-alpha.20210126.1",
          "(.NET 5.0.2; Microsoft Windows 10.0.19042)"
        ],
        "x-ms-client-request-id": "00fcb19d-4814-b2cf-8732-6467c47381b1",
        "x-ms-date": "Tue, 26 Jan 2021 19:27:48 GMT",
        "x-ms-range": "bytes=384-511",
        "x-ms-range-get-content-md5": "false",
        "x-ms-return-client-request-id": "true",
<<<<<<< HEAD
        "x-ms-version": "2020-12-06"
=======
        "x-ms-version": "2021-02-12"
>>>>>>> 7e782c87
      },
      "RequestBody": null,
      "StatusCode": 206,
      "ResponseHeaders": {
        "Accept-Ranges": "bytes",
        "Content-Length": "128",
        "Content-Range": "bytes 384-511/1024",
        "Content-Type": "application/octet-stream",
        "Date": "Tue, 26 Jan 2021 19:27:46 GMT",
        "ETag": "\"0x8D8C230766705F8\"",
        "Last-Modified": "Tue, 26 Jan 2021 19:27:47 GMT",
        "Server": [
          "Windows-Azure-File/1.0",
          "Microsoft-HTTPAPI/2.0"
        ],
        "Vary": "Origin",
        "x-ms-client-request-id": "00fcb19d-4814-b2cf-8732-6467c47381b1",
        "x-ms-file-attributes": "Archive",
        "x-ms-file-change-time": "2021-01-26T19:27:47.360716Z",
        "x-ms-file-creation-time": "2021-01-26T19:27:47.3066772Z",
        "x-ms-file-id": "11529285414812647424",
        "x-ms-file-last-write-time": "2021-01-26T19:27:47.360716Z",
        "x-ms-file-parent-id": "13835128424026341376",
        "x-ms-file-permission-key": "4010187179898695473*11459378189709739967",
        "x-ms-lease-state": "available",
        "x-ms-lease-status": "unlocked",
        "x-ms-request-id": "38e03351-b01a-000e-7619-f4f372000000",
        "x-ms-server-encrypted": "true",
        "x-ms-type": "File",
<<<<<<< HEAD
        "x-ms-version": "2020-12-06"
=======
        "x-ms-version": "2021-02-12"
>>>>>>> 7e782c87
      },
      "ResponseBody": "rAAmPAY3lNiHyXyeA+eEz8xTgfHZallIV2/Mm3KTv3/PP45vXhOLEBob/lRaBmj6LsXCJdUCl0Gm3uSXavhm9Ar8z8RYFXG4yHDXvWwF7VEG0mys0JmpzKhNyX8v9KUhtQpKXjekohlUCV1kK9nVofGSkJiLuSNwUgIbC0zxiNQ="
    },
    {
      "RequestUri": "https://seanmcccanary3.file.core.windows.net/test-share-a65eb44c-53e3-39e8-8024-29a20dabf810/test-directory-28c8cd08-a7a4-5c7b-7bf9-c933b0824abb/test-file-4eb99002-7f6d-1766-4a61-ddda23c4e942",
      "RequestMethod": "GET",
      "RequestHeaders": {
        "Accept": "application/xml",
        "Authorization": "Sanitized",
        "User-Agent": [
          "azsdk-net-Storage.Files.Shares/12.7.0-alpha.20210126.1",
          "(.NET 5.0.2; Microsoft Windows 10.0.19042)"
        ],
        "x-ms-client-request-id": "a165e276-91bd-d4b3-b259-3ee04236a5dc",
        "x-ms-date": "Tue, 26 Jan 2021 19:27:48 GMT",
        "x-ms-range": "bytes=550-677",
        "x-ms-range-get-content-md5": "false",
        "x-ms-return-client-request-id": "true",
<<<<<<< HEAD
        "x-ms-version": "2020-12-06"
=======
        "x-ms-version": "2021-02-12"
>>>>>>> 7e782c87
      },
      "RequestBody": null,
      "StatusCode": 206,
      "ResponseHeaders": {
        "Accept-Ranges": "bytes",
        "Content-Length": "128",
        "Content-Range": "bytes 550-677/1024",
        "Content-Type": "application/octet-stream",
        "Date": "Tue, 26 Jan 2021 19:27:46 GMT",
        "ETag": "\"0x8D8C230766705F8\"",
        "Last-Modified": "Tue, 26 Jan 2021 19:27:47 GMT",
        "Server": [
          "Windows-Azure-File/1.0",
          "Microsoft-HTTPAPI/2.0"
        ],
        "Vary": "Origin",
        "x-ms-client-request-id": "a165e276-91bd-d4b3-b259-3ee04236a5dc",
        "x-ms-file-attributes": "Archive",
        "x-ms-file-change-time": "2021-01-26T19:27:47.360716Z",
        "x-ms-file-creation-time": "2021-01-26T19:27:47.3066772Z",
        "x-ms-file-id": "11529285414812647424",
        "x-ms-file-last-write-time": "2021-01-26T19:27:47.360716Z",
        "x-ms-file-parent-id": "13835128424026341376",
        "x-ms-file-permission-key": "4010187179898695473*11459378189709739967",
        "x-ms-lease-state": "available",
        "x-ms-lease-status": "unlocked",
        "x-ms-request-id": "38e03353-b01a-000e-7719-f4f372000000",
        "x-ms-server-encrypted": "true",
        "x-ms-type": "File",
<<<<<<< HEAD
        "x-ms-version": "2020-12-06"
=======
        "x-ms-version": "2021-02-12"
>>>>>>> 7e782c87
      },
      "ResponseBody": "5mF4Lmg4Ylw0DWBNkyRi7HC9Hwx74YPl2ZiF9Eazqiv9BEAsJDSkXZmKpP3UOwOpAJQY3FbE9wTdk1XQs20VgWM1T4/jNcg8GcJz8TyGEZ2U3POxms3VOQw8TpDf06ordCOanut0xcrM3MOTUQXIV4K3O9Z6Y+aVXxaCp+Y3XEU="
    },
    {
      "RequestUri": "https://seanmcccanary3.file.core.windows.net/test-share-a65eb44c-53e3-39e8-8024-29a20dabf810/test-directory-28c8cd08-a7a4-5c7b-7bf9-c933b0824abb/test-file-4eb99002-7f6d-1766-4a61-ddda23c4e942",
      "RequestMethod": "GET",
      "RequestHeaders": {
        "Accept": "application/xml",
        "Authorization": "Sanitized",
        "User-Agent": [
          "azsdk-net-Storage.Files.Shares/12.7.0-alpha.20210126.1",
          "(.NET 5.0.2; Microsoft Windows 10.0.19042)"
        ],
        "x-ms-client-request-id": "e2f066c6-e00e-63f3-2d03-ede6c124a559",
        "x-ms-date": "Tue, 26 Jan 2021 19:27:48 GMT",
        "x-ms-range": "bytes=678-805",
        "x-ms-range-get-content-md5": "false",
        "x-ms-return-client-request-id": "true",
<<<<<<< HEAD
        "x-ms-version": "2020-12-06"
=======
        "x-ms-version": "2021-02-12"
>>>>>>> 7e782c87
      },
      "RequestBody": null,
      "StatusCode": 206,
      "ResponseHeaders": {
        "Accept-Ranges": "bytes",
        "Content-Length": "128",
        "Content-Range": "bytes 678-805/1024",
        "Content-Type": "application/octet-stream",
        "Date": "Tue, 26 Jan 2021 19:27:46 GMT",
        "ETag": "\"0x8D8C230766705F8\"",
        "Last-Modified": "Tue, 26 Jan 2021 19:27:47 GMT",
        "Server": [
          "Windows-Azure-File/1.0",
          "Microsoft-HTTPAPI/2.0"
        ],
        "Vary": "Origin",
        "x-ms-client-request-id": "e2f066c6-e00e-63f3-2d03-ede6c124a559",
        "x-ms-file-attributes": "Archive",
        "x-ms-file-change-time": "2021-01-26T19:27:47.360716Z",
        "x-ms-file-creation-time": "2021-01-26T19:27:47.3066772Z",
        "x-ms-file-id": "11529285414812647424",
        "x-ms-file-last-write-time": "2021-01-26T19:27:47.360716Z",
        "x-ms-file-parent-id": "13835128424026341376",
        "x-ms-file-permission-key": "4010187179898695473*11459378189709739967",
        "x-ms-lease-state": "available",
        "x-ms-lease-status": "unlocked",
        "x-ms-request-id": "38e03354-b01a-000e-7819-f4f372000000",
        "x-ms-server-encrypted": "true",
        "x-ms-type": "File",
<<<<<<< HEAD
        "x-ms-version": "2020-12-06"
=======
        "x-ms-version": "2021-02-12"
>>>>>>> 7e782c87
      },
      "ResponseBody": "GEd9GexysiAWKOW9CkLoBnP3DSeX07EQPAU+1fEd45R/fXoJiK5rEAUbv1F+KYodLnwz7yk1rUWWbdznM9wv+URQPozH3n7EjP0ifBNfkRN6IaZ06vRqStA1chrShNwo68YMLer+Vk/+bmIsEjAxNtvIbBE2ug9Q5fO8kWxj8gg="
    },
    {
      "RequestUri": "https://seanmcccanary3.file.core.windows.net/test-share-a65eb44c-53e3-39e8-8024-29a20dabf810/test-directory-28c8cd08-a7a4-5c7b-7bf9-c933b0824abb/test-file-4eb99002-7f6d-1766-4a61-ddda23c4e942",
      "RequestMethod": "GET",
      "RequestHeaders": {
        "Accept": "application/xml",
        "Authorization": "Sanitized",
        "User-Agent": [
          "azsdk-net-Storage.Files.Shares/12.7.0-alpha.20210126.1",
          "(.NET 5.0.2; Microsoft Windows 10.0.19042)"
        ],
        "x-ms-client-request-id": "dc199661-c346-16cd-42b6-cfa8139cdc87",
        "x-ms-date": "Tue, 26 Jan 2021 19:27:48 GMT",
        "x-ms-range": "bytes=806-933",
        "x-ms-range-get-content-md5": "false",
        "x-ms-return-client-request-id": "true",
<<<<<<< HEAD
        "x-ms-version": "2020-12-06"
=======
        "x-ms-version": "2021-02-12"
>>>>>>> 7e782c87
      },
      "RequestBody": null,
      "StatusCode": 206,
      "ResponseHeaders": {
        "Accept-Ranges": "bytes",
        "Content-Length": "128",
        "Content-Range": "bytes 806-933/1024",
        "Content-Type": "application/octet-stream",
        "Date": "Tue, 26 Jan 2021 19:27:46 GMT",
        "ETag": "\"0x8D8C230766705F8\"",
        "Last-Modified": "Tue, 26 Jan 2021 19:27:47 GMT",
        "Server": [
          "Windows-Azure-File/1.0",
          "Microsoft-HTTPAPI/2.0"
        ],
        "Vary": "Origin",
        "x-ms-client-request-id": "dc199661-c346-16cd-42b6-cfa8139cdc87",
        "x-ms-file-attributes": "Archive",
        "x-ms-file-change-time": "2021-01-26T19:27:47.360716Z",
        "x-ms-file-creation-time": "2021-01-26T19:27:47.3066772Z",
        "x-ms-file-id": "11529285414812647424",
        "x-ms-file-last-write-time": "2021-01-26T19:27:47.360716Z",
        "x-ms-file-parent-id": "13835128424026341376",
        "x-ms-file-permission-key": "4010187179898695473*11459378189709739967",
        "x-ms-lease-state": "available",
        "x-ms-lease-status": "unlocked",
        "x-ms-request-id": "38e03355-b01a-000e-7919-f4f372000000",
        "x-ms-server-encrypted": "true",
        "x-ms-type": "File",
<<<<<<< HEAD
        "x-ms-version": "2020-12-06"
=======
        "x-ms-version": "2021-02-12"
>>>>>>> 7e782c87
      },
      "ResponseBody": "IPmRTFNkKHvLVnZ7kT43nwM7PwkXy/Iwt7xH90LE45p8WgsZn+Tjd6DxRt9Ek76mux2NMSTo8FUGYJWXHDE5BnPb/jczHv8fWMdpJoQT7CP9oDslN7J2k2q1Ej9PS1put0BraJWHc50dbthcfsrR83NxmXz1FM/BZWrMfQvAzww="
    },
    {
      "RequestUri": "https://seanmcccanary3.file.core.windows.net/test-share-a65eb44c-53e3-39e8-8024-29a20dabf810/test-directory-28c8cd08-a7a4-5c7b-7bf9-c933b0824abb/test-file-4eb99002-7f6d-1766-4a61-ddda23c4e942",
      "RequestMethod": "GET",
      "RequestHeaders": {
        "Accept": "application/xml",
        "Authorization": "Sanitized",
        "User-Agent": [
          "azsdk-net-Storage.Files.Shares/12.7.0-alpha.20210126.1",
          "(.NET 5.0.2; Microsoft Windows 10.0.19042)"
        ],
        "x-ms-client-request-id": "2a85423c-c90a-3b13-90bc-420f9eaa61c1",
        "x-ms-date": "Tue, 26 Jan 2021 19:27:48 GMT",
        "x-ms-range": "bytes=934-1061",
        "x-ms-range-get-content-md5": "false",
        "x-ms-return-client-request-id": "true",
<<<<<<< HEAD
        "x-ms-version": "2020-12-06"
=======
        "x-ms-version": "2021-02-12"
>>>>>>> 7e782c87
      },
      "RequestBody": null,
      "StatusCode": 206,
      "ResponseHeaders": {
        "Accept-Ranges": "bytes",
        "Content-Length": "90",
        "Content-Range": "bytes 934-1023/1024",
        "Content-Type": "application/octet-stream",
        "Date": "Tue, 26 Jan 2021 19:27:46 GMT",
        "ETag": "\"0x8D8C230766705F8\"",
        "Last-Modified": "Tue, 26 Jan 2021 19:27:47 GMT",
        "Server": [
          "Windows-Azure-File/1.0",
          "Microsoft-HTTPAPI/2.0"
        ],
        "Vary": "Origin",
        "x-ms-client-request-id": "2a85423c-c90a-3b13-90bc-420f9eaa61c1",
        "x-ms-file-attributes": "Archive",
        "x-ms-file-change-time": "2021-01-26T19:27:47.360716Z",
        "x-ms-file-creation-time": "2021-01-26T19:27:47.3066772Z",
        "x-ms-file-id": "11529285414812647424",
        "x-ms-file-last-write-time": "2021-01-26T19:27:47.360716Z",
        "x-ms-file-parent-id": "13835128424026341376",
        "x-ms-file-permission-key": "4010187179898695473*11459378189709739967",
        "x-ms-lease-state": "available",
        "x-ms-lease-status": "unlocked",
        "x-ms-request-id": "38e03356-b01a-000e-7a19-f4f372000000",
        "x-ms-server-encrypted": "true",
        "x-ms-type": "File",
<<<<<<< HEAD
        "x-ms-version": "2020-12-06"
=======
        "x-ms-version": "2021-02-12"
>>>>>>> 7e782c87
      },
      "ResponseBody": "bPpuRKeEjnYtngfI2RkUn+Qey92y3nmjcKkCKrr1kVyey/CEW41L7+MiTlcMBuhMVS2Z7PXxWo2By9P9gmS8NwyrKQ0pkENX09z6j48ilmnBtdSNXKVnrXFi"
    },
    {
      "RequestUri": "https://seanmcccanary3.file.core.windows.net/test-share-a65eb44c-53e3-39e8-8024-29a20dabf810?restype=share",
      "RequestMethod": "DELETE",
      "RequestHeaders": {
        "Accept": "application/xml",
        "Authorization": "Sanitized",
        "traceparent": "00-6b89c9ce753aab41a9ec4ce310fdc603-e5020cf5ee910848-00",
        "User-Agent": [
          "azsdk-net-Storage.Files.Shares/12.7.0-alpha.20210126.1",
          "(.NET 5.0.2; Microsoft Windows 10.0.19042)"
        ],
        "x-ms-client-request-id": "d16ce774-b117-a37c-0335-1e7730d2b969",
        "x-ms-date": "Tue, 26 Jan 2021 19:27:48 GMT",
        "x-ms-delete-snapshots": "include",
        "x-ms-return-client-request-id": "true",
<<<<<<< HEAD
        "x-ms-version": "2020-12-06"
=======
        "x-ms-version": "2021-02-12"
>>>>>>> 7e782c87
      },
      "RequestBody": null,
      "StatusCode": 202,
      "ResponseHeaders": {
        "Content-Length": "0",
        "Date": "Tue, 26 Jan 2021 19:27:47 GMT",
        "Server": [
          "Windows-Azure-File/1.0",
          "Microsoft-HTTPAPI/2.0"
        ],
        "x-ms-client-request-id": "d16ce774-b117-a37c-0335-1e7730d2b969",
        "x-ms-request-id": "38e03357-b01a-000e-7b19-f4f372000000",
<<<<<<< HEAD
        "x-ms-version": "2020-12-06"
=======
        "x-ms-version": "2021-02-12"
>>>>>>> 7e782c87
      },
      "ResponseBody": []
    }
  ],
  "Variables": {
    "RandomSeed": "1140230734",
    "Storage_TestConfigDefault": "ProductionTenant\nseanmcccanary3\nU2FuaXRpemVk\nhttps://seanmcccanary3.blob.core.windows.net\nhttps://seanmcccanary3.file.core.windows.net\nhttps://seanmcccanary3.queue.core.windows.net\nhttps://seanmcccanary3.table.core.windows.net\n\n\n\n\nhttps://seanmcccanary3-secondary.blob.core.windows.net\nhttps://seanmcccanary3-secondary.file.core.windows.net\nhttps://seanmcccanary3-secondary.queue.core.windows.net\nhttps://seanmcccanary3-secondary.table.core.windows.net\n\nSanitized\n\n\nCloud\nBlobEndpoint=https://seanmcccanary3.blob.core.windows.net/;QueueEndpoint=https://seanmcccanary3.queue.core.windows.net/;FileEndpoint=https://seanmcccanary3.file.core.windows.net/;BlobSecondaryEndpoint=https://seanmcccanary3-secondary.blob.core.windows.net/;QueueSecondaryEndpoint=https://seanmcccanary3-secondary.queue.core.windows.net/;FileSecondaryEndpoint=https://seanmcccanary3-secondary.file.core.windows.net/;AccountName=seanmcccanary3;AccountKey=Kg==;\nseanscope1\n\n"
  }
}<|MERGE_RESOLUTION|>--- conflicted
+++ resolved
@@ -14,11 +14,7 @@
         "x-ms-client-request-id": "7c3fe0ff-ef3e-a74a-1624-263428e96d98",
         "x-ms-date": "Tue, 26 Jan 2021 19:27:47 GMT",
         "x-ms-return-client-request-id": "true",
-<<<<<<< HEAD
-        "x-ms-version": "2020-12-06"
-=======
-        "x-ms-version": "2021-02-12"
->>>>>>> 7e782c87
+        "x-ms-version": "2021-02-12"
       },
       "RequestBody": null,
       "StatusCode": 201,
@@ -33,11 +29,7 @@
         ],
         "x-ms-client-request-id": "7c3fe0ff-ef3e-a74a-1624-263428e96d98",
         "x-ms-request-id": "38e03342-b01a-000e-6e19-f4f372000000",
-<<<<<<< HEAD
-        "x-ms-version": "2020-12-06"
-=======
-        "x-ms-version": "2021-02-12"
->>>>>>> 7e782c87
+        "x-ms-version": "2021-02-12"
       },
       "ResponseBody": []
     },
@@ -59,11 +51,7 @@
         "x-ms-file-last-write-time": "Now",
         "x-ms-file-permission": "Inherit",
         "x-ms-return-client-request-id": "true",
-<<<<<<< HEAD
-        "x-ms-version": "2020-12-06"
-=======
-        "x-ms-version": "2021-02-12"
->>>>>>> 7e782c87
+        "x-ms-version": "2021-02-12"
       },
       "RequestBody": null,
       "StatusCode": 201,
@@ -86,11 +74,7 @@
         "x-ms-file-permission-key": "17860367565182308406*11459378189709739967",
         "x-ms-request-id": "38e03348-b01a-000e-6f19-f4f372000000",
         "x-ms-request-server-encrypted": "true",
-<<<<<<< HEAD
-        "x-ms-version": "2020-12-06"
-=======
-        "x-ms-version": "2021-02-12"
->>>>>>> 7e782c87
+        "x-ms-version": "2021-02-12"
       },
       "ResponseBody": []
     },
@@ -114,11 +98,7 @@
         "x-ms-file-permission": "Inherit",
         "x-ms-return-client-request-id": "true",
         "x-ms-type": "file",
-<<<<<<< HEAD
-        "x-ms-version": "2020-12-06"
-=======
-        "x-ms-version": "2021-02-12"
->>>>>>> 7e782c87
+        "x-ms-version": "2021-02-12"
       },
       "RequestBody": null,
       "StatusCode": 201,
@@ -141,11 +121,7 @@
         "x-ms-file-permission-key": "4010187179898695473*11459378189709739967",
         "x-ms-request-id": "38e0334b-b01a-000e-7019-f4f372000000",
         "x-ms-request-server-encrypted": "true",
-<<<<<<< HEAD
-        "x-ms-version": "2020-12-06"
-=======
-        "x-ms-version": "2021-02-12"
->>>>>>> 7e782c87
+        "x-ms-version": "2021-02-12"
       },
       "ResponseBody": []
     },
@@ -166,11 +142,7 @@
         "x-ms-date": "Tue, 26 Jan 2021 19:27:48 GMT",
         "x-ms-range": "bytes=0-1023",
         "x-ms-return-client-request-id": "true",
-<<<<<<< HEAD
-        "x-ms-version": "2020-12-06",
-=======
         "x-ms-version": "2021-02-12",
->>>>>>> 7e782c87
         "x-ms-write": "update"
       },
       "RequestBody": "2mrdwEdALYz7l0XY/YGTd73W76YmKcCzS0rIh3uMC8vVFx9eJnusAt3PJWNeQ1riT4mGUCdQbbGqKnT8eKURbox6A+ZhNFBCKezIVgNcVQfw5TfxBrqjhaputPwGsIo3vbfW40B0gBs4RCY6hxauTdVsC5NtH2jR1n47839UO3likJlLhXHHe2QcucKUaP2UwGcnmqT2yp1OBQ3COI2b5Ait2Pd8YsdjpY8vUWamPW2BpzMYLKHUa8b7/YBjBEPWgNS55pAGF12fw/QUx3k2qMefQZBag7hn2G0wgWVG/6FMWNCS7FbdepDVeGitwKNMxFS5xMKyfP0cUg4i1ZX4WMNSyG+opLtxwcb/hApPuRjJ5LwQjTvemdvTdZpIuqX73B+kWvg0pB+YRwL8s/fyzJj2WfHY58uIdC6T1S8gKAYgBKjqql8glUCdeEU44ubk4KkCUmG0IvRUHObJoM7wdx/8265PCCE41cOxO2+FT5JIr/SFHtakbOGzlY55VvRxrAAmPAY3lNiHyXyeA+eEz8xTgfHZallIV2/Mm3KTv3/PP45vXhOLEBob/lRaBmj6LsXCJdUCl0Gm3uSXavhm9Ar8z8RYFXG4yHDXvWwF7VEG0mys0JmpzKhNyX8v9KUhtQpKXjekohlUCV1kK9nVofGSkJiLuSNwUgIbC0zxiNTKtQhiu48aYi9TV8c8RKHOdyeOnGMNlfvm2Qs1iJfNY4CJmnXRc+ZheC5oOGJcNA1gTZMkYuxwvR8Me+GD5dmYhfRGs6or/QRALCQ0pF2ZiqT91DsDqQCUGNxWxPcE3ZNV0LNtFYFjNU+P4zXIPBnCc/E8hhGdlNzzsZrN1TkMPE6Q39OqK3Qjmp7rdMXKzNzDk1EFyFeCtzvWemPmlV8WgqfmN1xFGEd9GexysiAWKOW9CkLoBnP3DSeX07EQPAU+1fEd45R/fXoJiK5rEAUbv1F+KYodLnwz7yk1rUWWbdznM9wv+URQPozH3n7EjP0ifBNfkRN6IaZ06vRqStA1chrShNwo68YMLer+Vk/+bmIsEjAxNtvIbBE2ug9Q5fO8kWxj8ggg+ZFMU2Qoe8tWdnuRPjefAzs/CRfL8jC3vEf3QsTjmnxaCxmf5ON3oPFG30STvqa7HY0xJOjwVQZglZccMTkGc9v+NzMe/x9Yx2kmhBPsI/2gOyU3snaTarUSP09LWm63QGtolYdznR1u2Fx+ytHzc3GZfPUUz8Flasx9C8DPDGz6bkSnhI52LZ4HyNkZFJ/kHsvdst55o3CpAiq69ZFcnsvwhFuNS+/jIk5XDAboTFUtmez18VqNgcvT/YJkvDcMqykNKZBDV9Pc+o+PIpZpwbXUjVylZ61xYg==",
@@ -188,11 +160,7 @@
         "x-ms-client-request-id": "5c3e601d-3636-94a4-aa7b-a28587fedd55",
         "x-ms-request-id": "38e0334c-b01a-000e-7119-f4f372000000",
         "x-ms-request-server-encrypted": "true",
-<<<<<<< HEAD
-        "x-ms-version": "2020-12-06"
-=======
-        "x-ms-version": "2021-02-12"
->>>>>>> 7e782c87
+        "x-ms-version": "2021-02-12"
       },
       "ResponseBody": []
     },
@@ -210,11 +178,7 @@
         "x-ms-client-request-id": "2b18f33c-36a8-6dd9-75f6-a33a02de1b5d",
         "x-ms-date": "Tue, 26 Jan 2021 19:27:48 GMT",
         "x-ms-return-client-request-id": "true",
-<<<<<<< HEAD
-        "x-ms-version": "2020-12-06"
-=======
-        "x-ms-version": "2021-02-12"
->>>>>>> 7e782c87
+        "x-ms-version": "2021-02-12"
       },
       "RequestBody": null,
       "StatusCode": 200,
@@ -242,11 +206,7 @@
         "x-ms-request-id": "38e0334d-b01a-000e-7219-f4f372000000",
         "x-ms-server-encrypted": "true",
         "x-ms-type": "File",
-<<<<<<< HEAD
-        "x-ms-version": "2020-12-06"
-=======
-        "x-ms-version": "2021-02-12"
->>>>>>> 7e782c87
+        "x-ms-version": "2021-02-12"
       },
       "ResponseBody": []
     },
@@ -265,11 +225,7 @@
         "x-ms-range": "bytes=0-127",
         "x-ms-range-get-content-md5": "false",
         "x-ms-return-client-request-id": "true",
-<<<<<<< HEAD
-        "x-ms-version": "2020-12-06"
-=======
-        "x-ms-version": "2021-02-12"
->>>>>>> 7e782c87
+        "x-ms-version": "2021-02-12"
       },
       "RequestBody": null,
       "StatusCode": 206,
@@ -299,11 +255,7 @@
         "x-ms-request-id": "38e0334e-b01a-000e-7319-f4f372000000",
         "x-ms-server-encrypted": "true",
         "x-ms-type": "File",
-<<<<<<< HEAD
-        "x-ms-version": "2020-12-06"
-=======
-        "x-ms-version": "2021-02-12"
->>>>>>> 7e782c87
+        "x-ms-version": "2021-02-12"
       },
       "ResponseBody": "2mrdwEdALYz7l0XY/YGTd73W76YmKcCzS0rIh3uMC8vVFx9eJnusAt3PJWNeQ1riT4mGUCdQbbGqKnT8eKURbox6A+ZhNFBCKezIVgNcVQfw5TfxBrqjhaputPwGsIo3vbfW40B0gBs4RCY6hxauTdVsC5NtH2jR1n47839UO3k="
     },
@@ -322,11 +274,7 @@
         "x-ms-range": "bytes=128-255",
         "x-ms-range-get-content-md5": "false",
         "x-ms-return-client-request-id": "true",
-<<<<<<< HEAD
-        "x-ms-version": "2020-12-06"
-=======
-        "x-ms-version": "2021-02-12"
->>>>>>> 7e782c87
+        "x-ms-version": "2021-02-12"
       },
       "RequestBody": null,
       "StatusCode": 206,
@@ -356,11 +304,7 @@
         "x-ms-request-id": "38e0334f-b01a-000e-7419-f4f372000000",
         "x-ms-server-encrypted": "true",
         "x-ms-type": "File",
-<<<<<<< HEAD
-        "x-ms-version": "2020-12-06"
-=======
-        "x-ms-version": "2021-02-12"
->>>>>>> 7e782c87
+        "x-ms-version": "2021-02-12"
       },
       "ResponseBody": "YpCZS4Vxx3tkHLnClGj9lMBnJ5qk9sqdTgUNwjiNm+QIrdj3fGLHY6WPL1Fmpj1tgaczGCyh1GvG+/2AYwRD1oDUueaQBhddn8P0FMd5NqjHn0GQWoO4Z9htMIFlRv+hTFjQkuxW3XqQ1XhorcCjTMRUucTCsnz9HFIOItWV+Fg="
     },
@@ -379,11 +323,7 @@
         "x-ms-range": "bytes=256-383",
         "x-ms-range-get-content-md5": "false",
         "x-ms-return-client-request-id": "true",
-<<<<<<< HEAD
-        "x-ms-version": "2020-12-06"
-=======
-        "x-ms-version": "2021-02-12"
->>>>>>> 7e782c87
+        "x-ms-version": "2021-02-12"
       },
       "RequestBody": null,
       "StatusCode": 206,
@@ -413,11 +353,7 @@
         "x-ms-request-id": "38e03350-b01a-000e-7519-f4f372000000",
         "x-ms-server-encrypted": "true",
         "x-ms-type": "File",
-<<<<<<< HEAD
-        "x-ms-version": "2020-12-06"
-=======
-        "x-ms-version": "2021-02-12"
->>>>>>> 7e782c87
+        "x-ms-version": "2021-02-12"
       },
       "ResponseBody": "w1LIb6iku3HBxv+ECk+5GMnkvBCNO96Z29N1mki6pfvcH6Ra+DSkH5hHAvyz9/LMmPZZ8djny4h0LpPVLyAoBiAEqOqqXyCVQJ14RTji5uTgqQJSYbQi9FQc5smgzvB3H/zbrk8IITjVw7E7b4VPkkiv9IUe1qRs4bOVjnlW9HE="
     },
@@ -436,11 +372,7 @@
         "x-ms-range": "bytes=384-511",
         "x-ms-range-get-content-md5": "false",
         "x-ms-return-client-request-id": "true",
-<<<<<<< HEAD
-        "x-ms-version": "2020-12-06"
-=======
-        "x-ms-version": "2021-02-12"
->>>>>>> 7e782c87
+        "x-ms-version": "2021-02-12"
       },
       "RequestBody": null,
       "StatusCode": 206,
@@ -470,11 +402,7 @@
         "x-ms-request-id": "38e03351-b01a-000e-7619-f4f372000000",
         "x-ms-server-encrypted": "true",
         "x-ms-type": "File",
-<<<<<<< HEAD
-        "x-ms-version": "2020-12-06"
-=======
-        "x-ms-version": "2021-02-12"
->>>>>>> 7e782c87
+        "x-ms-version": "2021-02-12"
       },
       "ResponseBody": "rAAmPAY3lNiHyXyeA+eEz8xTgfHZallIV2/Mm3KTv3/PP45vXhOLEBob/lRaBmj6LsXCJdUCl0Gm3uSXavhm9Ar8z8RYFXG4yHDXvWwF7VEG0mys0JmpzKhNyX8v9KUhtQpKXjekohlUCV1kK9nVofGSkJiLuSNwUgIbC0zxiNQ="
     },
@@ -493,11 +421,7 @@
         "x-ms-range": "bytes=550-677",
         "x-ms-range-get-content-md5": "false",
         "x-ms-return-client-request-id": "true",
-<<<<<<< HEAD
-        "x-ms-version": "2020-12-06"
-=======
-        "x-ms-version": "2021-02-12"
->>>>>>> 7e782c87
+        "x-ms-version": "2021-02-12"
       },
       "RequestBody": null,
       "StatusCode": 206,
@@ -527,11 +451,7 @@
         "x-ms-request-id": "38e03353-b01a-000e-7719-f4f372000000",
         "x-ms-server-encrypted": "true",
         "x-ms-type": "File",
-<<<<<<< HEAD
-        "x-ms-version": "2020-12-06"
-=======
-        "x-ms-version": "2021-02-12"
->>>>>>> 7e782c87
+        "x-ms-version": "2021-02-12"
       },
       "ResponseBody": "5mF4Lmg4Ylw0DWBNkyRi7HC9Hwx74YPl2ZiF9Eazqiv9BEAsJDSkXZmKpP3UOwOpAJQY3FbE9wTdk1XQs20VgWM1T4/jNcg8GcJz8TyGEZ2U3POxms3VOQw8TpDf06ordCOanut0xcrM3MOTUQXIV4K3O9Z6Y+aVXxaCp+Y3XEU="
     },
@@ -550,11 +470,7 @@
         "x-ms-range": "bytes=678-805",
         "x-ms-range-get-content-md5": "false",
         "x-ms-return-client-request-id": "true",
-<<<<<<< HEAD
-        "x-ms-version": "2020-12-06"
-=======
-        "x-ms-version": "2021-02-12"
->>>>>>> 7e782c87
+        "x-ms-version": "2021-02-12"
       },
       "RequestBody": null,
       "StatusCode": 206,
@@ -584,11 +500,7 @@
         "x-ms-request-id": "38e03354-b01a-000e-7819-f4f372000000",
         "x-ms-server-encrypted": "true",
         "x-ms-type": "File",
-<<<<<<< HEAD
-        "x-ms-version": "2020-12-06"
-=======
-        "x-ms-version": "2021-02-12"
->>>>>>> 7e782c87
+        "x-ms-version": "2021-02-12"
       },
       "ResponseBody": "GEd9GexysiAWKOW9CkLoBnP3DSeX07EQPAU+1fEd45R/fXoJiK5rEAUbv1F+KYodLnwz7yk1rUWWbdznM9wv+URQPozH3n7EjP0ifBNfkRN6IaZ06vRqStA1chrShNwo68YMLer+Vk/+bmIsEjAxNtvIbBE2ug9Q5fO8kWxj8gg="
     },
@@ -607,11 +519,7 @@
         "x-ms-range": "bytes=806-933",
         "x-ms-range-get-content-md5": "false",
         "x-ms-return-client-request-id": "true",
-<<<<<<< HEAD
-        "x-ms-version": "2020-12-06"
-=======
-        "x-ms-version": "2021-02-12"
->>>>>>> 7e782c87
+        "x-ms-version": "2021-02-12"
       },
       "RequestBody": null,
       "StatusCode": 206,
@@ -641,11 +549,7 @@
         "x-ms-request-id": "38e03355-b01a-000e-7919-f4f372000000",
         "x-ms-server-encrypted": "true",
         "x-ms-type": "File",
-<<<<<<< HEAD
-        "x-ms-version": "2020-12-06"
-=======
-        "x-ms-version": "2021-02-12"
->>>>>>> 7e782c87
+        "x-ms-version": "2021-02-12"
       },
       "ResponseBody": "IPmRTFNkKHvLVnZ7kT43nwM7PwkXy/Iwt7xH90LE45p8WgsZn+Tjd6DxRt9Ek76mux2NMSTo8FUGYJWXHDE5BnPb/jczHv8fWMdpJoQT7CP9oDslN7J2k2q1Ej9PS1put0BraJWHc50dbthcfsrR83NxmXz1FM/BZWrMfQvAzww="
     },
@@ -664,11 +568,7 @@
         "x-ms-range": "bytes=934-1061",
         "x-ms-range-get-content-md5": "false",
         "x-ms-return-client-request-id": "true",
-<<<<<<< HEAD
-        "x-ms-version": "2020-12-06"
-=======
-        "x-ms-version": "2021-02-12"
->>>>>>> 7e782c87
+        "x-ms-version": "2021-02-12"
       },
       "RequestBody": null,
       "StatusCode": 206,
@@ -698,11 +598,7 @@
         "x-ms-request-id": "38e03356-b01a-000e-7a19-f4f372000000",
         "x-ms-server-encrypted": "true",
         "x-ms-type": "File",
-<<<<<<< HEAD
-        "x-ms-version": "2020-12-06"
-=======
-        "x-ms-version": "2021-02-12"
->>>>>>> 7e782c87
+        "x-ms-version": "2021-02-12"
       },
       "ResponseBody": "bPpuRKeEjnYtngfI2RkUn+Qey92y3nmjcKkCKrr1kVyey/CEW41L7+MiTlcMBuhMVS2Z7PXxWo2By9P9gmS8NwyrKQ0pkENX09z6j48ilmnBtdSNXKVnrXFi"
     },
@@ -721,11 +617,7 @@
         "x-ms-date": "Tue, 26 Jan 2021 19:27:48 GMT",
         "x-ms-delete-snapshots": "include",
         "x-ms-return-client-request-id": "true",
-<<<<<<< HEAD
-        "x-ms-version": "2020-12-06"
-=======
-        "x-ms-version": "2021-02-12"
->>>>>>> 7e782c87
+        "x-ms-version": "2021-02-12"
       },
       "RequestBody": null,
       "StatusCode": 202,
@@ -738,11 +630,7 @@
         ],
         "x-ms-client-request-id": "d16ce774-b117-a37c-0335-1e7730d2b969",
         "x-ms-request-id": "38e03357-b01a-000e-7b19-f4f372000000",
-<<<<<<< HEAD
-        "x-ms-version": "2020-12-06"
-=======
-        "x-ms-version": "2021-02-12"
->>>>>>> 7e782c87
+        "x-ms-version": "2021-02-12"
       },
       "ResponseBody": []
     }
