{
  "Entries": [
    {
      "RequestUri": "http://seanstagetest.file.core.windows.net/test-share-d1f3f1ff-cd62-9a2d-b1db-61a7a562ee51?restype=share",
      "RequestMethod": "PUT",
      "RequestHeaders": {
        "Authorization": "Sanitized",
        "traceparent": "00-89fcc97b37b91c49bc7ac7b44a2d1a53-0c2dd9b9ac143045-00",
        "User-Agent": [
          "azsdk-net-Storage.Files.Shares/12.2.0-dev.20200305.1",
          "(.NET Core 4.6.28325.01; Microsoft Windows 10.0.18363 )"
        ],
        "x-ms-client-request-id": "7e90f6a2-d93b-a71b-5853-f6c8f3f21120",
        "x-ms-date": "Thu, 05 Mar 2020 21:43:52 GMT",
        "x-ms-return-client-request-id": "true",
<<<<<<< HEAD
        "x-ms-version": "2019-12-12"
=======
        "x-ms-version": "2020-02-10"
>>>>>>> 60f4876e
      },
      "RequestBody": null,
      "StatusCode": 201,
      "ResponseHeaders": {
        "Content-Length": "0",
        "Date": "Thu, 05 Mar 2020 21:43:52 GMT",
        "ETag": "\u00220x8D7C14E4C5F55A3\u0022",
        "Last-Modified": "Thu, 05 Mar 2020 21:43:52 GMT",
        "Server": [
          "Windows-Azure-File/1.0",
          "Microsoft-HTTPAPI/2.0"
        ],
        "x-ms-client-request-id": "7e90f6a2-d93b-a71b-5853-f6c8f3f21120",
        "x-ms-request-id": "c9ef62e9-f01a-0012-7337-f3e9eb000000",
<<<<<<< HEAD
        "x-ms-version": "2019-12-12"
=======
        "x-ms-version": "2020-02-10"
>>>>>>> 60f4876e
      },
      "ResponseBody": []
    },
    {
      "RequestUri": "http://seanstagetest.file.core.windows.net/test-share-d1f3f1ff-cd62-9a2d-b1db-61a7a562ee51/test-directory-8de7b529-edfd-e338-7e59-a548e705ed70?restype=directory",
      "RequestMethod": "PUT",
      "RequestHeaders": {
        "Authorization": "Sanitized",
        "traceparent": "00-561972ec24ef454482a6eca697e92623-e897c616264e2046-00",
        "User-Agent": [
          "azsdk-net-Storage.Files.Shares/12.2.0-dev.20200305.1",
          "(.NET Core 4.6.28325.01; Microsoft Windows 10.0.18363 )"
        ],
        "x-ms-client-request-id": "f6fdc607-2258-b528-bead-ffe233d2c053",
        "x-ms-date": "Thu, 05 Mar 2020 21:43:53 GMT",
        "x-ms-file-attributes": "None",
        "x-ms-file-creation-time": "Now",
        "x-ms-file-last-write-time": "Now",
        "x-ms-file-permission": "Inherit",
        "x-ms-return-client-request-id": "true",
<<<<<<< HEAD
        "x-ms-version": "2019-12-12"
=======
        "x-ms-version": "2020-02-10"
>>>>>>> 60f4876e
      },
      "RequestBody": null,
      "StatusCode": 201,
      "ResponseHeaders": {
        "Content-Length": "0",
        "Date": "Thu, 05 Mar 2020 21:43:52 GMT",
        "ETag": "\u00220x8D7C14E4C6DC927\u0022",
        "Last-Modified": "Thu, 05 Mar 2020 21:43:53 GMT",
        "Server": [
          "Windows-Azure-File/1.0",
          "Microsoft-HTTPAPI/2.0"
        ],
        "x-ms-client-request-id": "f6fdc607-2258-b528-bead-ffe233d2c053",
        "x-ms-file-attributes": "Directory",
        "x-ms-file-change-time": "2020-03-05T21:43:53.0087719Z",
        "x-ms-file-creation-time": "2020-03-05T21:43:53.0087719Z",
        "x-ms-file-id": "13835128424026341376",
        "x-ms-file-last-write-time": "2020-03-05T21:43:53.0087719Z",
        "x-ms-file-parent-id": "0",
        "x-ms-file-permission-key": "7855875120676328179*422928105932735866",
        "x-ms-request-id": "c9ef62eb-f01a-0012-7437-f3e9eb000000",
        "x-ms-request-server-encrypted": "true",
<<<<<<< HEAD
        "x-ms-version": "2019-12-12"
=======
        "x-ms-version": "2020-02-10"
>>>>>>> 60f4876e
      },
      "ResponseBody": []
    },
    {
      "RequestUri": "http://seanstagetest.file.core.windows.net/test-share-d1f3f1ff-cd62-9a2d-b1db-61a7a562ee51/test-directory-8de7b529-edfd-e338-7e59-a548e705ed70/test-file-b89c8566-63ed-b94d-a0eb-a3509360bdd4",
      "RequestMethod": "PUT",
      "RequestHeaders": {
        "Authorization": "Sanitized",
        "traceparent": "00-22eb15c50ea23741b2e2ef32807762d0-9713e6917bfabc49-00",
        "User-Agent": [
          "azsdk-net-Storage.Files.Shares/12.2.0-dev.20200305.1",
          "(.NET Core 4.6.28325.01; Microsoft Windows 10.0.18363 )"
        ],
        "x-ms-client-request-id": "a07206ed-ee0e-a44a-7844-566d7ed8215d",
        "x-ms-content-length": "1048576",
        "x-ms-date": "Thu, 05 Mar 2020 21:43:53 GMT",
        "x-ms-file-attributes": "None",
        "x-ms-file-creation-time": "Now",
        "x-ms-file-last-write-time": "Now",
        "x-ms-file-permission": "Inherit",
        "x-ms-return-client-request-id": "true",
        "x-ms-type": "file",
<<<<<<< HEAD
        "x-ms-version": "2019-12-12"
=======
        "x-ms-version": "2020-02-10"
>>>>>>> 60f4876e
      },
      "RequestBody": null,
      "StatusCode": 201,
      "ResponseHeaders": {
        "Content-Length": "0",
        "Date": "Thu, 05 Mar 2020 21:43:52 GMT",
        "ETag": "\u00220x8D7C14E4C7B0FB9\u0022",
        "Last-Modified": "Thu, 05 Mar 2020 21:43:53 GMT",
        "Server": [
          "Windows-Azure-File/1.0",
          "Microsoft-HTTPAPI/2.0"
        ],
        "x-ms-client-request-id": "a07206ed-ee0e-a44a-7844-566d7ed8215d",
        "x-ms-file-attributes": "Archive",
        "x-ms-file-change-time": "2020-03-05T21:43:53.0957753Z",
        "x-ms-file-creation-time": "2020-03-05T21:43:53.0957753Z",
        "x-ms-file-id": "11529285414812647424",
        "x-ms-file-last-write-time": "2020-03-05T21:43:53.0957753Z",
        "x-ms-file-parent-id": "13835128424026341376",
        "x-ms-file-permission-key": "12501538048846835188*422928105932735866",
        "x-ms-request-id": "c9ef62ec-f01a-0012-7537-f3e9eb000000",
        "x-ms-request-server-encrypted": "true",
<<<<<<< HEAD
        "x-ms-version": "2019-12-12"
=======
        "x-ms-version": "2020-02-10"
>>>>>>> 60f4876e
      },
      "ResponseBody": []
    },
    {
      "RequestUri": "http://seanstagetest.file.core.windows.net/test-share-d1f3f1ff-cd62-9a2d-b1db-61a7a562ee51/test-directory-8de7b529-edfd-e338-7e59-a548e705ed70/test-file-b89c8566-63ed-b94d-a0eb-a3509360bdd4?comp=lease",
      "RequestMethod": "PUT",
      "RequestHeaders": {
        "Authorization": "Sanitized",
        "traceparent": "00-456682e1aa515b4f89dbe7ac53d24dc3-aaca58f19d0cd64d-00",
        "User-Agent": [
          "azsdk-net-Storage.Files.Shares/12.2.0-dev.20200305.1",
          "(.NET Core 4.6.28325.01; Microsoft Windows 10.0.18363 )"
        ],
        "x-ms-client-request-id": "4635922d-0303-4e86-bb02-327c47ab3050",
        "x-ms-date": "Thu, 05 Mar 2020 21:43:53 GMT",
        "x-ms-lease-action": "acquire",
        "x-ms-lease-duration": "-1",
        "x-ms-proposed-lease-id": "c52f2bef-9e91-6f4b-6d92-a69e7328486d",
        "x-ms-return-client-request-id": "true",
<<<<<<< HEAD
        "x-ms-version": "2019-12-12"
=======
        "x-ms-version": "2020-02-10"
>>>>>>> 60f4876e
      },
      "RequestBody": null,
      "StatusCode": 201,
      "ResponseHeaders": {
        "Date": "Thu, 05 Mar 2020 21:43:52 GMT",
        "ETag": "\u00220x8D7C14E4C7B0FB9\u0022",
        "Last-Modified": "Thu, 05 Mar 2020 21:43:53 GMT",
        "Server": [
          "Windows-Azure-File/1.0",
          "Microsoft-HTTPAPI/2.0"
        ],
        "Transfer-Encoding": "chunked",
        "x-ms-client-request-id": "4635922d-0303-4e86-bb02-327c47ab3050",
        "x-ms-lease-id": "c52f2bef-9e91-6f4b-6d92-a69e7328486d",
        "x-ms-request-id": "c9ef62ed-f01a-0012-7637-f3e9eb000000",
<<<<<<< HEAD
        "x-ms-version": "2019-12-12"
=======
        "x-ms-version": "2020-02-10"
>>>>>>> 60f4876e
      },
      "ResponseBody": []
    },
    {
      "RequestUri": "http://seanstagetest.file.core.windows.net/test-share-d1f3f1ff-cd62-9a2d-b1db-61a7a562ee51/test-directory-8de7b529-edfd-e338-7e59-a548e705ed70/test-file-b89c8566-63ed-b94d-a0eb-a3509360bdd4?comp=properties",
      "RequestMethod": "PUT",
      "RequestHeaders": {
        "Authorization": "Sanitized",
        "traceparent": "00-68c3d954f46b5c4b9ccaa02fb4fd2801-7103ebda2e151d47-00",
        "User-Agent": [
          "azsdk-net-Storage.Files.Shares/12.2.0-dev.20200305.1",
          "(.NET Core 4.6.28325.01; Microsoft Windows 10.0.18363 )"
        ],
        "x-ms-client-request-id": "e1716c06-02f2-1f69-0515-d1ebea497c76",
        "x-ms-content-type": "tairminnpfqlhnytleft",
        "x-ms-date": "Thu, 05 Mar 2020 21:43:53 GMT",
        "x-ms-file-attributes": "Preserve",
        "x-ms-file-creation-time": "Preserve",
        "x-ms-file-last-write-time": "Preserve",
        "x-ms-file-permission": "Preserve",
        "x-ms-lease-id": "c52f2bef-9e91-6f4b-6d92-a69e7328486d",
        "x-ms-return-client-request-id": "true",
<<<<<<< HEAD
        "x-ms-version": "2019-12-12"
=======
        "x-ms-version": "2020-02-10"
>>>>>>> 60f4876e
      },
      "RequestBody": null,
      "StatusCode": 200,
      "ResponseHeaders": {
        "Content-Length": "0",
        "Date": "Thu, 05 Mar 2020 21:43:52 GMT",
        "ETag": "\u00220x8D7C14E4C96FBF5\u0022",
        "Last-Modified": "Thu, 05 Mar 2020 21:43:53 GMT",
        "Server": [
          "Windows-Azure-File/1.0",
          "Microsoft-HTTPAPI/2.0"
        ],
        "x-ms-client-request-id": "e1716c06-02f2-1f69-0515-d1ebea497c76",
        "x-ms-file-attributes": "Archive",
        "x-ms-file-change-time": "2020-03-05T21:43:53.2787701Z",
        "x-ms-file-creation-time": "2020-03-05T21:43:53.0957753Z",
        "x-ms-file-id": "11529285414812647424",
        "x-ms-file-last-write-time": "2020-03-05T21:43:53.0957753Z",
        "x-ms-file-parent-id": "13835128424026341376",
        "x-ms-file-permission-key": "12501538048846835188*422928105932735866",
        "x-ms-request-id": "c9ef62ee-f01a-0012-7737-f3e9eb000000",
        "x-ms-request-server-encrypted": "true",
<<<<<<< HEAD
        "x-ms-version": "2019-12-12"
=======
        "x-ms-version": "2020-02-10"
>>>>>>> 60f4876e
      },
      "ResponseBody": []
    },
    {
      "RequestUri": "http://seanstagetest.file.core.windows.net/test-share-d1f3f1ff-cd62-9a2d-b1db-61a7a562ee51/test-directory-8de7b529-edfd-e338-7e59-a548e705ed70/test-file-b89c8566-63ed-b94d-a0eb-a3509360bdd4",
      "RequestMethod": "HEAD",
      "RequestHeaders": {
        "Authorization": "Sanitized",
        "traceparent": "00-0f8ee6b2ef4a4849b660cf94766286b7-93bc789a1dcd554c-00",
        "User-Agent": [
          "azsdk-net-Storage.Files.Shares/12.2.0-dev.20200305.1",
          "(.NET Core 4.6.28325.01; Microsoft Windows 10.0.18363 )"
        ],
        "x-ms-client-request-id": "db756f33-4f3a-f95d-7f2b-ec5fc283e91b",
        "x-ms-date": "Thu, 05 Mar 2020 21:43:53 GMT",
        "x-ms-return-client-request-id": "true",
<<<<<<< HEAD
        "x-ms-version": "2019-12-12"
=======
        "x-ms-version": "2020-02-10"
>>>>>>> 60f4876e
      },
      "RequestBody": null,
      "StatusCode": 200,
      "ResponseHeaders": {
        "Content-Length": "1048576",
        "Content-Type": "tairminnpfqlhnytleft",
        "Date": "Thu, 05 Mar 2020 21:43:52 GMT",
        "ETag": "\u00220x8D7C14E4C96FBF5\u0022",
        "Last-Modified": "Thu, 05 Mar 2020 21:43:53 GMT",
        "Server": [
          "Windows-Azure-File/1.0",
          "Microsoft-HTTPAPI/2.0"
        ],
        "Vary": "Origin",
        "x-ms-client-request-id": "db756f33-4f3a-f95d-7f2b-ec5fc283e91b",
        "x-ms-file-attributes": "Archive",
        "x-ms-file-change-time": "2020-03-05T21:43:53.2787701Z",
        "x-ms-file-creation-time": "2020-03-05T21:43:53.0957753Z",
        "x-ms-file-id": "11529285414812647424",
        "x-ms-file-last-write-time": "2020-03-05T21:43:53.0957753Z",
        "x-ms-file-parent-id": "13835128424026341376",
        "x-ms-file-permission-key": "12501538048846835188*422928105932735866",
        "x-ms-lease-duration": "infinite",
        "x-ms-lease-state": "leased",
        "x-ms-lease-status": "locked",
        "x-ms-request-id": "c9ef62ef-f01a-0012-7837-f3e9eb000000",
        "x-ms-server-encrypted": "true",
        "x-ms-type": "File",
<<<<<<< HEAD
        "x-ms-version": "2019-12-12"
=======
        "x-ms-version": "2020-02-10"
>>>>>>> 60f4876e
      },
      "ResponseBody": []
    },
    {
      "RequestUri": "http://seanstagetest.file.core.windows.net/test-share-d1f3f1ff-cd62-9a2d-b1db-61a7a562ee51?restype=share",
      "RequestMethod": "DELETE",
      "RequestHeaders": {
        "Authorization": "Sanitized",
        "traceparent": "00-27617b7e62b3ce4a8b4f27ed4d51faaf-90d3987ed3c0b948-00",
        "User-Agent": [
          "azsdk-net-Storage.Files.Shares/12.2.0-dev.20200305.1",
          "(.NET Core 4.6.28325.01; Microsoft Windows 10.0.18363 )"
        ],
        "x-ms-client-request-id": "7ab89ebc-a1d3-1d3c-facd-3734ac65d59f",
        "x-ms-date": "Thu, 05 Mar 2020 21:43:53 GMT",
        "x-ms-delete-snapshots": "include",
        "x-ms-return-client-request-id": "true",
<<<<<<< HEAD
        "x-ms-version": "2019-12-12"
=======
        "x-ms-version": "2020-02-10"
>>>>>>> 60f4876e
      },
      "RequestBody": null,
      "StatusCode": 202,
      "ResponseHeaders": {
        "Content-Length": "0",
        "Date": "Thu, 05 Mar 2020 21:43:52 GMT",
        "Server": [
          "Windows-Azure-File/1.0",
          "Microsoft-HTTPAPI/2.0"
        ],
        "x-ms-client-request-id": "7ab89ebc-a1d3-1d3c-facd-3734ac65d59f",
        "x-ms-request-id": "c9ef62f0-f01a-0012-7937-f3e9eb000000",
<<<<<<< HEAD
        "x-ms-version": "2019-12-12"
=======
        "x-ms-version": "2020-02-10"
>>>>>>> 60f4876e
      },
      "ResponseBody": []
    }
  ],
  "Variables": {
    "DateTimeOffsetNow": "2020-03-05T13:43:52.9570647-08:00",
    "RandomSeed": "524496460",
    "Storage_TestConfigDefault": "ProductionTenant\nseanstagetest\nU2FuaXRpemVk\nhttps://seanstagetest.blob.core.windows.net\nhttp://seanstagetest.file.core.windows.net\nhttp://seanstagetest.queue.core.windows.net\nhttp://seanstagetest.table.core.windows.net\n\n\n\n\nhttp://seanstagetest-secondary.blob.core.windows.net\nhttp://seanstagetest-secondary.file.core.windows.net\nhttp://seanstagetest-secondary.queue.core.windows.net\nhttp://seanstagetest-secondary.table.core.windows.net\n\nSanitized\n\n\nCloud\nBlobEndpoint=https://seanstagetest.blob.core.windows.net/;QueueEndpoint=http://seanstagetest.queue.core.windows.net/;FileEndpoint=http://seanstagetest.file.core.windows.net/;BlobSecondaryEndpoint=http://seanstagetest-secondary.blob.core.windows.net/;QueueSecondaryEndpoint=http://seanstagetest-secondary.queue.core.windows.net/;FileSecondaryEndpoint=http://seanstagetest-secondary.file.core.windows.net/;AccountName=seanstagetest;AccountKey=Sanitized\nseanscope1"
  }
}<|MERGE_RESOLUTION|>--- conflicted
+++ resolved
@@ -13,11 +13,7 @@
         "x-ms-client-request-id": "7e90f6a2-d93b-a71b-5853-f6c8f3f21120",
         "x-ms-date": "Thu, 05 Mar 2020 21:43:52 GMT",
         "x-ms-return-client-request-id": "true",
-<<<<<<< HEAD
-        "x-ms-version": "2019-12-12"
-=======
-        "x-ms-version": "2020-02-10"
->>>>>>> 60f4876e
+        "x-ms-version": "2020-02-10"
       },
       "RequestBody": null,
       "StatusCode": 201,
@@ -32,11 +28,7 @@
         ],
         "x-ms-client-request-id": "7e90f6a2-d93b-a71b-5853-f6c8f3f21120",
         "x-ms-request-id": "c9ef62e9-f01a-0012-7337-f3e9eb000000",
-<<<<<<< HEAD
-        "x-ms-version": "2019-12-12"
-=======
-        "x-ms-version": "2020-02-10"
->>>>>>> 60f4876e
+        "x-ms-version": "2020-02-10"
       },
       "ResponseBody": []
     },
@@ -57,11 +49,7 @@
         "x-ms-file-last-write-time": "Now",
         "x-ms-file-permission": "Inherit",
         "x-ms-return-client-request-id": "true",
-<<<<<<< HEAD
-        "x-ms-version": "2019-12-12"
-=======
-        "x-ms-version": "2020-02-10"
->>>>>>> 60f4876e
+        "x-ms-version": "2020-02-10"
       },
       "RequestBody": null,
       "StatusCode": 201,
@@ -84,11 +72,7 @@
         "x-ms-file-permission-key": "7855875120676328179*422928105932735866",
         "x-ms-request-id": "c9ef62eb-f01a-0012-7437-f3e9eb000000",
         "x-ms-request-server-encrypted": "true",
-<<<<<<< HEAD
-        "x-ms-version": "2019-12-12"
-=======
-        "x-ms-version": "2020-02-10"
->>>>>>> 60f4876e
+        "x-ms-version": "2020-02-10"
       },
       "ResponseBody": []
     },
@@ -111,11 +95,7 @@
         "x-ms-file-permission": "Inherit",
         "x-ms-return-client-request-id": "true",
         "x-ms-type": "file",
-<<<<<<< HEAD
-        "x-ms-version": "2019-12-12"
-=======
-        "x-ms-version": "2020-02-10"
->>>>>>> 60f4876e
+        "x-ms-version": "2020-02-10"
       },
       "RequestBody": null,
       "StatusCode": 201,
@@ -138,11 +118,7 @@
         "x-ms-file-permission-key": "12501538048846835188*422928105932735866",
         "x-ms-request-id": "c9ef62ec-f01a-0012-7537-f3e9eb000000",
         "x-ms-request-server-encrypted": "true",
-<<<<<<< HEAD
-        "x-ms-version": "2019-12-12"
-=======
-        "x-ms-version": "2020-02-10"
->>>>>>> 60f4876e
+        "x-ms-version": "2020-02-10"
       },
       "ResponseBody": []
     },
@@ -162,11 +138,7 @@
         "x-ms-lease-duration": "-1",
         "x-ms-proposed-lease-id": "c52f2bef-9e91-6f4b-6d92-a69e7328486d",
         "x-ms-return-client-request-id": "true",
-<<<<<<< HEAD
-        "x-ms-version": "2019-12-12"
-=======
-        "x-ms-version": "2020-02-10"
->>>>>>> 60f4876e
+        "x-ms-version": "2020-02-10"
       },
       "RequestBody": null,
       "StatusCode": 201,
@@ -182,11 +154,7 @@
         "x-ms-client-request-id": "4635922d-0303-4e86-bb02-327c47ab3050",
         "x-ms-lease-id": "c52f2bef-9e91-6f4b-6d92-a69e7328486d",
         "x-ms-request-id": "c9ef62ed-f01a-0012-7637-f3e9eb000000",
-<<<<<<< HEAD
-        "x-ms-version": "2019-12-12"
-=======
-        "x-ms-version": "2020-02-10"
->>>>>>> 60f4876e
+        "x-ms-version": "2020-02-10"
       },
       "ResponseBody": []
     },
@@ -209,11 +177,7 @@
         "x-ms-file-permission": "Preserve",
         "x-ms-lease-id": "c52f2bef-9e91-6f4b-6d92-a69e7328486d",
         "x-ms-return-client-request-id": "true",
-<<<<<<< HEAD
-        "x-ms-version": "2019-12-12"
-=======
-        "x-ms-version": "2020-02-10"
->>>>>>> 60f4876e
+        "x-ms-version": "2020-02-10"
       },
       "RequestBody": null,
       "StatusCode": 200,
@@ -236,11 +200,7 @@
         "x-ms-file-permission-key": "12501538048846835188*422928105932735866",
         "x-ms-request-id": "c9ef62ee-f01a-0012-7737-f3e9eb000000",
         "x-ms-request-server-encrypted": "true",
-<<<<<<< HEAD
-        "x-ms-version": "2019-12-12"
-=======
-        "x-ms-version": "2020-02-10"
->>>>>>> 60f4876e
+        "x-ms-version": "2020-02-10"
       },
       "ResponseBody": []
     },
@@ -257,11 +217,7 @@
         "x-ms-client-request-id": "db756f33-4f3a-f95d-7f2b-ec5fc283e91b",
         "x-ms-date": "Thu, 05 Mar 2020 21:43:53 GMT",
         "x-ms-return-client-request-id": "true",
-<<<<<<< HEAD
-        "x-ms-version": "2019-12-12"
-=======
-        "x-ms-version": "2020-02-10"
->>>>>>> 60f4876e
+        "x-ms-version": "2020-02-10"
       },
       "RequestBody": null,
       "StatusCode": 200,
@@ -290,11 +246,7 @@
         "x-ms-request-id": "c9ef62ef-f01a-0012-7837-f3e9eb000000",
         "x-ms-server-encrypted": "true",
         "x-ms-type": "File",
-<<<<<<< HEAD
-        "x-ms-version": "2019-12-12"
-=======
-        "x-ms-version": "2020-02-10"
->>>>>>> 60f4876e
+        "x-ms-version": "2020-02-10"
       },
       "ResponseBody": []
     },
@@ -312,11 +264,7 @@
         "x-ms-date": "Thu, 05 Mar 2020 21:43:53 GMT",
         "x-ms-delete-snapshots": "include",
         "x-ms-return-client-request-id": "true",
-<<<<<<< HEAD
-        "x-ms-version": "2019-12-12"
-=======
-        "x-ms-version": "2020-02-10"
->>>>>>> 60f4876e
+        "x-ms-version": "2020-02-10"
       },
       "RequestBody": null,
       "StatusCode": 202,
@@ -329,11 +277,7 @@
         ],
         "x-ms-client-request-id": "7ab89ebc-a1d3-1d3c-facd-3734ac65d59f",
         "x-ms-request-id": "c9ef62f0-f01a-0012-7937-f3e9eb000000",
-<<<<<<< HEAD
-        "x-ms-version": "2019-12-12"
-=======
-        "x-ms-version": "2020-02-10"
->>>>>>> 60f4876e
+        "x-ms-version": "2020-02-10"
       },
       "ResponseBody": []
     }
