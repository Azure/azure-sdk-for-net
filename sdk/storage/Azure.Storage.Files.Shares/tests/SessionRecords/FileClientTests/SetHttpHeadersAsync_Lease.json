--- conflicted
+++ resolved
@@ -14,25 +14,12 @@
         "x-ms-client-request-id": "04c151a1-48a6-5381-8411-71faeda40ba7",
         "x-ms-date": "Tue, 24 Aug 2021 19:28:56 GMT",
         "x-ms-return-client-request-id": "true",
-<<<<<<< HEAD
-        "x-ms-version": "2020-12-06"
-=======
-        "x-ms-version": "2021-02-12"
->>>>>>> 7e782c87
-      },
-      "RequestBody": null,
-      "StatusCode": 201,
-      "ResponseHeaders": {
-        "Content-Length": "0",
-<<<<<<< HEAD
-        "Date": "Mon, 26 Apr 2021 22:29:27 GMT",
-        "ETag": "\"0x8D90902C1017D7B\"",
-        "Last-Modified": "Mon, 26 Apr 2021 22:29:28 GMT",
-        "Server": "Windows-Azure-File/1.0 Microsoft-HTTPAPI/2.0",
-        "x-ms-client-request-id": "9adc13cf-6594-c7fe-be02-076e66980b9e",
-        "x-ms-request-id": "00769413-a01a-0022-37eb-3a0fae000000",
-        "x-ms-version": "2020-12-06"
-=======
+        "x-ms-version": "2021-02-12"
+      },
+      "RequestBody": null,
+      "StatusCode": 201,
+      "ResponseHeaders": {
+        "Content-Length": "0",
         "Date": "Tue, 24 Aug 2021 19:28:55 GMT",
         "ETag": "\u00220x8D9673569D8F09A\u0022",
         "Last-Modified": "Tue, 24 Aug 2021 19:28:55 GMT",
@@ -43,7 +30,6 @@
         "x-ms-client-request-id": "04c151a1-48a6-5381-8411-71faeda40ba7",
         "x-ms-request-id": "aa545a59-b01a-000e-691e-99f372000000",
         "x-ms-version": "2021-02-12"
->>>>>>> 7e782c87
       },
       "ResponseBody": []
     },
@@ -65,11 +51,7 @@
         "x-ms-file-last-write-time": "Now",
         "x-ms-file-permission": "Inherit",
         "x-ms-return-client-request-id": "true",
-<<<<<<< HEAD
-        "x-ms-version": "2020-12-06"
-=======
-        "x-ms-version": "2021-02-12"
->>>>>>> 7e782c87
+        "x-ms-version": "2021-02-12"
       },
       "RequestBody": null,
       "StatusCode": 201,
@@ -92,11 +74,7 @@
         "x-ms-file-permission-key": "17860367565182308406*11459378189709739967",
         "x-ms-request-id": "aa545a5b-b01a-000e-6a1e-99f372000000",
         "x-ms-request-server-encrypted": "true",
-<<<<<<< HEAD
-        "x-ms-version": "2020-12-06"
-=======
-        "x-ms-version": "2021-02-12"
->>>>>>> 7e782c87
+        "x-ms-version": "2021-02-12"
       },
       "ResponseBody": []
     },
@@ -120,11 +98,7 @@
         "x-ms-file-permission": "Inherit",
         "x-ms-return-client-request-id": "true",
         "x-ms-type": "file",
-<<<<<<< HEAD
-        "x-ms-version": "2020-12-06"
-=======
-        "x-ms-version": "2021-02-12"
->>>>>>> 7e782c87
+        "x-ms-version": "2021-02-12"
       },
       "RequestBody": null,
       "StatusCode": 201,
@@ -147,11 +121,7 @@
         "x-ms-file-permission-key": "4010187179898695473*11459378189709739967",
         "x-ms-request-id": "aa545a5c-b01a-000e-6b1e-99f372000000",
         "x-ms-request-server-encrypted": "true",
-<<<<<<< HEAD
-        "x-ms-version": "2020-12-06"
-=======
-        "x-ms-version": "2021-02-12"
->>>>>>> 7e782c87
+        "x-ms-version": "2021-02-12"
       },
       "ResponseBody": []
     },
@@ -172,11 +142,7 @@
         "x-ms-lease-duration": "-1",
         "x-ms-proposed-lease-id": "aea443af-59bf-74a6-53b7-511841f5d310",
         "x-ms-return-client-request-id": "true",
-<<<<<<< HEAD
-        "x-ms-version": "2020-12-06"
-=======
-        "x-ms-version": "2021-02-12"
->>>>>>> 7e782c87
+        "x-ms-version": "2021-02-12"
       },
       "RequestBody": null,
       "StatusCode": 201,
@@ -189,17 +155,10 @@
           "Microsoft-HTTPAPI/2.0"
         ],
         "Transfer-Encoding": "chunked",
-<<<<<<< HEAD
-        "x-ms-client-request-id": "10d3f541-50df-a674-3968-050d90993d26",
-        "x-ms-lease-id": "8ab08eba-ca07-d839-d4b3-5b000dac01c2",
-        "x-ms-request-id": "00769419-a01a-0022-3aeb-3a0fae000000",
-        "x-ms-version": "2020-12-06"
-=======
         "x-ms-client-request-id": "76b28ed1-01e9-aeca-24c4-841c6242be18",
         "x-ms-lease-id": "aea443af-59bf-74a6-53b7-511841f5d310",
         "x-ms-request-id": "aa545a5d-b01a-000e-6c1e-99f372000000",
         "x-ms-version": "2021-02-12"
->>>>>>> 7e782c87
       },
       "ResponseBody": []
     },
@@ -223,11 +182,7 @@
         "x-ms-file-permission": "Preserve",
         "x-ms-lease-id": "aea443af-59bf-74a6-53b7-511841f5d310",
         "x-ms-return-client-request-id": "true",
-<<<<<<< HEAD
-        "x-ms-version": "2020-12-06"
-=======
-        "x-ms-version": "2021-02-12"
->>>>>>> 7e782c87
+        "x-ms-version": "2021-02-12"
       },
       "RequestBody": null,
       "StatusCode": 200,
@@ -250,11 +205,7 @@
         "x-ms-file-permission-key": "4010187179898695473*11459378189709739967",
         "x-ms-request-id": "aa545a5e-b01a-000e-6d1e-99f372000000",
         "x-ms-request-server-encrypted": "true",
-<<<<<<< HEAD
-        "x-ms-version": "2020-12-06"
-=======
-        "x-ms-version": "2021-02-12"
->>>>>>> 7e782c87
+        "x-ms-version": "2021-02-12"
       },
       "ResponseBody": []
     },
@@ -272,11 +223,7 @@
         "x-ms-client-request-id": "6883d44d-0bfc-7bd5-ca05-8eeb540f6255",
         "x-ms-date": "Tue, 24 Aug 2021 19:28:56 GMT",
         "x-ms-return-client-request-id": "true",
-<<<<<<< HEAD
-        "x-ms-version": "2020-12-06"
-=======
-        "x-ms-version": "2021-02-12"
->>>>>>> 7e782c87
+        "x-ms-version": "2021-02-12"
       },
       "RequestBody": null,
       "StatusCode": 200,
@@ -304,11 +251,7 @@
         "x-ms-request-id": "aa545a5f-b01a-000e-6e1e-99f372000000",
         "x-ms-server-encrypted": "true",
         "x-ms-type": "File",
-<<<<<<< HEAD
-        "x-ms-version": "2020-12-06"
-=======
-        "x-ms-version": "2021-02-12"
->>>>>>> 7e782c87
+        "x-ms-version": "2021-02-12"
       },
       "ResponseBody": []
     },
@@ -327,23 +270,12 @@
         "x-ms-date": "Tue, 24 Aug 2021 19:28:56 GMT",
         "x-ms-delete-snapshots": "include",
         "x-ms-return-client-request-id": "true",
-<<<<<<< HEAD
-        "x-ms-version": "2020-12-06"
-=======
-        "x-ms-version": "2021-02-12"
->>>>>>> 7e782c87
+        "x-ms-version": "2021-02-12"
       },
       "RequestBody": null,
       "StatusCode": 202,
       "ResponseHeaders": {
         "Content-Length": "0",
-<<<<<<< HEAD
-        "Date": "Mon, 26 Apr 2021 22:29:29 GMT",
-        "Server": "Windows-Azure-File/1.0 Microsoft-HTTPAPI/2.0",
-        "x-ms-client-request-id": "55620f54-d0ec-f54a-326a-f08f534ba8d7",
-        "x-ms-request-id": "0076941c-a01a-0022-3deb-3a0fae000000",
-        "x-ms-version": "2020-12-06"
-=======
         "Date": "Tue, 24 Aug 2021 19:28:56 GMT",
         "Server": [
           "Windows-Azure-File/1.0",
@@ -352,7 +284,6 @@
         "x-ms-client-request-id": "0e27dd33-4265-d051-50d1-42ba7bbba6fa",
         "x-ms-request-id": "aa545a60-b01a-000e-6f1e-99f372000000",
         "x-ms-version": "2021-02-12"
->>>>>>> 7e782c87
       },
       "ResponseBody": []
     }
