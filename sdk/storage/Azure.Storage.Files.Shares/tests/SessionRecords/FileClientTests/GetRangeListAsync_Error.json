{
  "Entries": [
    {
      "RequestUri": "http://seanstagetest.file.core.windows.net/test-share-49061b05-8f95-a53f-137c-b9e309393753?restype=share",
      "RequestMethod": "PUT",
      "RequestHeaders": {
        "Authorization": "Sanitized",
        "traceparent": "00-64fde9bd71c2ee41afbe4ec4cc82b025-a649f6a82b59a64c-00",
        "User-Agent": [
<<<<<<< HEAD
          "azsdk-net-Storage.Files.Shares/12.0.0-dev.20191205.1+4f14c4315f17fbbc59c93c6819467b6f15d7008f",
=======
          "azsdk-net-Storage.Files.Shares/12.0.0-dev.20191211.1\u002B899431c003876eb9b26cefd8e8a37e7f27f82ced",
>>>>>>> 5e20a7a1
          "(.NET Core 4.6.28008.01; Microsoft Windows 10.0.18363 )"
        ],
        "x-ms-client-request-id": "4ef723b5-4184-2ff1-dc77-44d110c5986e",
        "x-ms-date": "Wed, 11 Dec 2019 20:38:10 GMT",
        "x-ms-return-client-request-id": "true",
        "x-ms-version": "2019-07-07"
      },
      "RequestBody": null,
      "StatusCode": 201,
      "ResponseHeaders": {
        "Content-Length": "0",
<<<<<<< HEAD
        "Date": "Fri, 06 Dec 2019 00:25:49 GMT",
        "ETag": "\"0x8D779E2D92704FF\"",
        "Last-Modified": "Fri, 06 Dec 2019 00:25:50 GMT",
=======
        "Date": "Wed, 11 Dec 2019 20:38:10 GMT",
        "ETag": "\u00220x8D77E7A0970160D\u0022",
        "Last-Modified": "Wed, 11 Dec 2019 20:38:10 GMT",
>>>>>>> 5e20a7a1
        "Server": [
          "Windows-Azure-File/1.0",
          "Microsoft-HTTPAPI/2.0"
        ],
        "x-ms-client-request-id": "4ef723b5-4184-2ff1-dc77-44d110c5986e",
        "x-ms-request-id": "ef3e3a71-c01a-0019-5d62-b01280000000",
        "x-ms-version": "2019-07-07"
      },
      "ResponseBody": []
    },
    {
      "RequestUri": "http://seanstagetest.file.core.windows.net/test-share-49061b05-8f95-a53f-137c-b9e309393753/test-directory-bfc03274-0aa5-8535-bff2-d9d2e3b4cd71?restype=directory",
      "RequestMethod": "PUT",
      "RequestHeaders": {
        "Authorization": "Sanitized",
        "traceparent": "00-761e1ba99afe6245897b2419fbd431a9-ea18ef0e108f4646-00",
        "User-Agent": [
<<<<<<< HEAD
          "azsdk-net-Storage.Files.Shares/12.0.0-dev.20191205.1+4f14c4315f17fbbc59c93c6819467b6f15d7008f",
=======
          "azsdk-net-Storage.Files.Shares/12.0.0-dev.20191211.1\u002B899431c003876eb9b26cefd8e8a37e7f27f82ced",
>>>>>>> 5e20a7a1
          "(.NET Core 4.6.28008.01; Microsoft Windows 10.0.18363 )"
        ],
        "x-ms-client-request-id": "a5153d2a-40e1-aa9f-ed71-8f92681e4b27",
        "x-ms-date": "Wed, 11 Dec 2019 20:38:10 GMT",
        "x-ms-file-attributes": "None",
        "x-ms-file-creation-time": "Now",
        "x-ms-file-last-write-time": "Now",
        "x-ms-file-permission": "Inherit",
        "x-ms-return-client-request-id": "true",
        "x-ms-version": "2019-07-07"
      },
      "RequestBody": null,
      "StatusCode": 201,
      "ResponseHeaders": {
        "Content-Length": "0",
<<<<<<< HEAD
        "Date": "Fri, 06 Dec 2019 00:25:50 GMT",
        "ETag": "\"0x8D779E2D93473AD\"",
        "Last-Modified": "Fri, 06 Dec 2019 00:25:50 GMT",
=======
        "Date": "Wed, 11 Dec 2019 20:38:10 GMT",
        "ETag": "\u00220x8D77E7A097D9063\u0022",
        "Last-Modified": "Wed, 11 Dec 2019 20:38:10 GMT",
>>>>>>> 5e20a7a1
        "Server": [
          "Windows-Azure-File/1.0",
          "Microsoft-HTTPAPI/2.0"
        ],
        "x-ms-client-request-id": "a5153d2a-40e1-aa9f-ed71-8f92681e4b27",
        "x-ms-file-attributes": "Directory",
        "x-ms-file-change-time": "2019-12-11T20:38:10.6548323Z",
        "x-ms-file-creation-time": "2019-12-11T20:38:10.6548323Z",
        "x-ms-file-id": "13835128424026341376",
        "x-ms-file-last-write-time": "2019-12-11T20:38:10.6548323Z",
        "x-ms-file-parent-id": "0",
        "x-ms-file-permission-key": "7855875120676328179*422928105932735866",
        "x-ms-request-id": "ef3e3a73-c01a-0019-5e62-b01280000000",
        "x-ms-request-server-encrypted": "true",
        "x-ms-version": "2019-07-07"
      },
      "ResponseBody": []
    },
    {
      "RequestUri": "http://seanstagetest.file.core.windows.net/test-share-49061b05-8f95-a53f-137c-b9e309393753/test-directory-bfc03274-0aa5-8535-bff2-d9d2e3b4cd71/test-file-9b56d2a9-b297-8c2b-6324-f708c49a4935?comp=rangelist",
      "RequestMethod": "GET",
      "RequestHeaders": {
        "Authorization": "Sanitized",
        "traceparent": "00-386d2d122cf9144480e2d63c9077e666-b46835fd7df30945-00",
        "User-Agent": [
<<<<<<< HEAD
          "azsdk-net-Storage.Files.Shares/12.0.0-dev.20191205.1+4f14c4315f17fbbc59c93c6819467b6f15d7008f",
=======
          "azsdk-net-Storage.Files.Shares/12.0.0-dev.20191211.1\u002B899431c003876eb9b26cefd8e8a37e7f27f82ced",
>>>>>>> 5e20a7a1
          "(.NET Core 4.6.28008.01; Microsoft Windows 10.0.18363 )"
        ],
        "x-ms-client-request-id": "69f11e51-6733-7712-1189-42bd4996e653",
        "x-ms-date": "Wed, 11 Dec 2019 20:38:10 GMT",
        "x-ms-range": "bytes=0-1048575",
        "x-ms-return-client-request-id": "true",
        "x-ms-version": "2019-07-07"
      },
      "RequestBody": null,
      "StatusCode": 404,
      "ResponseHeaders": {
        "Access-Control-Allow-Origin": "*",
        "Content-Length": "223",
        "Content-Type": "application/xml",
        "Date": "Wed, 11 Dec 2019 20:38:10 GMT",
        "Server": [
          "Windows-Azure-File/1.0",
          "Microsoft-HTTPAPI/2.0"
        ],
        "x-ms-client-request-id": "69f11e51-6733-7712-1189-42bd4996e653",
        "x-ms-error-code": "ResourceNotFound",
        "x-ms-request-id": "ef3e3a75-c01a-0019-5f62-b01280000000",
        "x-ms-version": "2019-07-07"
      },
      "ResponseBody": [
<<<<<<< HEAD
        "﻿<?xml version=\"1.0\" encoding=\"utf-8\"?><Error><Code>ResourceNotFound</Code><Message>The specified resource does not exist.\n",
        "RequestId:a2d0f6d9-501a-0034-62cb-aba1f3000000\n",
        "Time:2019-12-06T00:25:51.0717374Z</Message></Error>"
=======
        "\uFEFF\u003C?xml version=\u00221.0\u0022 encoding=\u0022utf-8\u0022?\u003E\u003CError\u003E\u003CCode\u003EResourceNotFound\u003C/Code\u003E\u003CMessage\u003EThe specified resource does not exist.\n",
        "RequestId:ef3e3a75-c01a-0019-5f62-b01280000000\n",
        "Time:2019-12-11T20:38:10.7474829Z\u003C/Message\u003E\u003C/Error\u003E"
>>>>>>> 5e20a7a1
      ]
    },
    {
      "RequestUri": "http://seanstagetest.file.core.windows.net/test-share-49061b05-8f95-a53f-137c-b9e309393753?restype=share",
      "RequestMethod": "DELETE",
      "RequestHeaders": {
        "Authorization": "Sanitized",
        "traceparent": "00-a87c516339d0ab4886e78b75af5f3cd8-5c89f2eb536d7d4a-00",
        "User-Agent": [
<<<<<<< HEAD
          "azsdk-net-Storage.Files.Shares/12.0.0-dev.20191205.1+4f14c4315f17fbbc59c93c6819467b6f15d7008f",
=======
          "azsdk-net-Storage.Files.Shares/12.0.0-dev.20191211.1\u002B899431c003876eb9b26cefd8e8a37e7f27f82ced",
>>>>>>> 5e20a7a1
          "(.NET Core 4.6.28008.01; Microsoft Windows 10.0.18363 )"
        ],
        "x-ms-client-request-id": "a5b74df0-dfa8-8601-1c30-9416e5d1f13f",
        "x-ms-date": "Wed, 11 Dec 2019 20:38:10 GMT",
        "x-ms-delete-snapshots": "include",
        "x-ms-return-client-request-id": "true",
        "x-ms-version": "2019-07-07"
      },
      "RequestBody": null,
      "StatusCode": 202,
      "ResponseHeaders": {
        "Content-Length": "0",
        "Date": "Wed, 11 Dec 2019 20:38:10 GMT",
        "Server": [
          "Windows-Azure-File/1.0",
          "Microsoft-HTTPAPI/2.0"
        ],
        "x-ms-client-request-id": "a5b74df0-dfa8-8601-1c30-9416e5d1f13f",
        "x-ms-request-id": "ef3e3a76-c01a-0019-6062-b01280000000",
        "x-ms-version": "2019-07-07"
      },
      "ResponseBody": []
    }
  ],
  "Variables": {
<<<<<<< HEAD
    "RandomSeed": "735904114",
    "Storage_TestConfigDefault": "ProductionTenant\nseanstagetest\nU2FuaXRpemVk\nhttp://seanstagetest.blob.core.windows.net\nhttp://seanstagetest.file.core.windows.net\nhttp://seanstagetest.queue.core.windows.net\nhttp://seanstagetest.table.core.windows.net\n\n\n\n\nhttp://seanstagetest-secondary.blob.core.windows.net\nhttp://seanstagetest-secondary.file.core.windows.net\nhttp://seanstagetest-secondary.queue.core.windows.net\nhttp://seanstagetest-secondary.table.core.windows.net\n\nSanitized\n\n\nCloud\nBlobEndpoint=http://seanstagetest.blob.core.windows.net/;QueueEndpoint=http://seanstagetest.queue.core.windows.net/;FileEndpoint=http://seanstagetest.file.core.windows.net/;BlobSecondaryEndpoint=http://seanstagetest-secondary.blob.core.windows.net/;QueueSecondaryEndpoint=http://seanstagetest-secondary.queue.core.windows.net/;FileSecondaryEndpoint=http://seanstagetest-secondary.file.core.windows.net/;AccountName=seanstagetest;AccountKey=Sanitized\nseanscope1"
=======
    "RandomSeed": "568619864",
    "Storage_TestConfigDefault": "ProductionTenant\nseanstagetest\nU2FuaXRpemVk\nhttp://seanstagetest.blob.core.windows.net\nhttp://seanstagetest.file.core.windows.net\nhttp://seanstagetest.queue.core.windows.net\nhttp://seanstagetest.table.core.windows.net\n\n\n\n\nhttp://seanstagetest-secondary.blob.core.windows.net\nhttp://seanstagetest-secondary.file.core.windows.net\nhttp://seanstagetest-secondary.queue.core.windows.net\nhttp://seanstagetest-secondary.table.core.windows.net\n\nSanitized\n\n\nCloud\nBlobEndpoint=http://seanstagetest.blob.core.windows.net/;QueueEndpoint=http://seanstagetest.queue.core.windows.net/;FileEndpoint=http://seanstagetest.file.core.windows.net/;BlobSecondaryEndpoint=http://seanstagetest-secondary.blob.core.windows.net/;QueueSecondaryEndpoint=http://seanstagetest-secondary.queue.core.windows.net/;FileSecondaryEndpoint=http://seanstagetest-secondary.file.core.windows.net/;AccountName=seanstagetest;AccountKey=Sanitized"
>>>>>>> 5e20a7a1
  }
}<|MERGE_RESOLUTION|>--- conflicted
+++ resolved
@@ -1,21 +1,17 @@
 {
   "Entries": [
     {
-      "RequestUri": "http://seanstagetest.file.core.windows.net/test-share-49061b05-8f95-a53f-137c-b9e309393753?restype=share",
+      "RequestUri": "http://seanstagetest.file.core.windows.net/test-share-f59ff593-d4c3-fa02-971c-37961fa871b4?restype=share",
       "RequestMethod": "PUT",
       "RequestHeaders": {
         "Authorization": "Sanitized",
-        "traceparent": "00-64fde9bd71c2ee41afbe4ec4cc82b025-a649f6a82b59a64c-00",
+        "traceparent": "00-982c9438a0cbaa418dfd67ca2716370f-ee940c6c48509542-00",
         "User-Agent": [
-<<<<<<< HEAD
-          "azsdk-net-Storage.Files.Shares/12.0.0-dev.20191205.1+4f14c4315f17fbbc59c93c6819467b6f15d7008f",
-=======
-          "azsdk-net-Storage.Files.Shares/12.0.0-dev.20191211.1\u002B899431c003876eb9b26cefd8e8a37e7f27f82ced",
->>>>>>> 5e20a7a1
+          "azsdk-net-Storage.Files.Shares/12.0.0-dev.20191211.1\u002B2accb37068f0a0c9382fa117525bb968c5397cf7",
           "(.NET Core 4.6.28008.01; Microsoft Windows 10.0.18363 )"
         ],
-        "x-ms-client-request-id": "4ef723b5-4184-2ff1-dc77-44d110c5986e",
-        "x-ms-date": "Wed, 11 Dec 2019 20:38:10 GMT",
+        "x-ms-client-request-id": "29e9c88c-6656-0478-2038-ba8669a62ee8",
+        "x-ms-date": "Wed, 11 Dec 2019 23:05:43 GMT",
         "x-ms-return-client-request-id": "true",
         "x-ms-version": "2019-07-07"
       },
@@ -23,41 +19,31 @@
       "StatusCode": 201,
       "ResponseHeaders": {
         "Content-Length": "0",
-<<<<<<< HEAD
-        "Date": "Fri, 06 Dec 2019 00:25:49 GMT",
-        "ETag": "\"0x8D779E2D92704FF\"",
-        "Last-Modified": "Fri, 06 Dec 2019 00:25:50 GMT",
-=======
-        "Date": "Wed, 11 Dec 2019 20:38:10 GMT",
-        "ETag": "\u00220x8D77E7A0970160D\u0022",
-        "Last-Modified": "Wed, 11 Dec 2019 20:38:10 GMT",
->>>>>>> 5e20a7a1
+        "Date": "Wed, 11 Dec 2019 23:05:43 GMT",
+        "ETag": "\u00220x8D77E8EA617A0C5\u0022",
+        "Last-Modified": "Wed, 11 Dec 2019 23:05:43 GMT",
         "Server": [
           "Windows-Azure-File/1.0",
           "Microsoft-HTTPAPI/2.0"
         ],
-        "x-ms-client-request-id": "4ef723b5-4184-2ff1-dc77-44d110c5986e",
-        "x-ms-request-id": "ef3e3a71-c01a-0019-5d62-b01280000000",
+        "x-ms-client-request-id": "29e9c88c-6656-0478-2038-ba8669a62ee8",
+        "x-ms-request-id": "b65eb68f-301a-0022-6477-b05724000000",
         "x-ms-version": "2019-07-07"
       },
       "ResponseBody": []
     },
     {
-      "RequestUri": "http://seanstagetest.file.core.windows.net/test-share-49061b05-8f95-a53f-137c-b9e309393753/test-directory-bfc03274-0aa5-8535-bff2-d9d2e3b4cd71?restype=directory",
+      "RequestUri": "http://seanstagetest.file.core.windows.net/test-share-f59ff593-d4c3-fa02-971c-37961fa871b4/test-directory-f5b1d54c-7f5c-6576-bf8b-d9cca16789d5?restype=directory",
       "RequestMethod": "PUT",
       "RequestHeaders": {
         "Authorization": "Sanitized",
-        "traceparent": "00-761e1ba99afe6245897b2419fbd431a9-ea18ef0e108f4646-00",
+        "traceparent": "00-8fc2246825b7fa4c9936ba445d774844-3d56914ebd8ed74c-00",
         "User-Agent": [
-<<<<<<< HEAD
-          "azsdk-net-Storage.Files.Shares/12.0.0-dev.20191205.1+4f14c4315f17fbbc59c93c6819467b6f15d7008f",
-=======
-          "azsdk-net-Storage.Files.Shares/12.0.0-dev.20191211.1\u002B899431c003876eb9b26cefd8e8a37e7f27f82ced",
->>>>>>> 5e20a7a1
+          "azsdk-net-Storage.Files.Shares/12.0.0-dev.20191211.1\u002B2accb37068f0a0c9382fa117525bb968c5397cf7",
           "(.NET Core 4.6.28008.01; Microsoft Windows 10.0.18363 )"
         ],
-        "x-ms-client-request-id": "a5153d2a-40e1-aa9f-ed71-8f92681e4b27",
-        "x-ms-date": "Wed, 11 Dec 2019 20:38:10 GMT",
+        "x-ms-client-request-id": "9b4d49c8-0010-0c48-5183-6aca8dac62b9",
+        "x-ms-date": "Wed, 11 Dec 2019 23:05:43 GMT",
         "x-ms-file-attributes": "None",
         "x-ms-file-creation-time": "Now",
         "x-ms-file-last-write-time": "Now",
@@ -69,49 +55,39 @@
       "StatusCode": 201,
       "ResponseHeaders": {
         "Content-Length": "0",
-<<<<<<< HEAD
-        "Date": "Fri, 06 Dec 2019 00:25:50 GMT",
-        "ETag": "\"0x8D779E2D93473AD\"",
-        "Last-Modified": "Fri, 06 Dec 2019 00:25:50 GMT",
-=======
-        "Date": "Wed, 11 Dec 2019 20:38:10 GMT",
-        "ETag": "\u00220x8D77E7A097D9063\u0022",
-        "Last-Modified": "Wed, 11 Dec 2019 20:38:10 GMT",
->>>>>>> 5e20a7a1
+        "Date": "Wed, 11 Dec 2019 23:05:43 GMT",
+        "ETag": "\u00220x8D77E8EA6259633\u0022",
+        "Last-Modified": "Wed, 11 Dec 2019 23:05:43 GMT",
         "Server": [
           "Windows-Azure-File/1.0",
           "Microsoft-HTTPAPI/2.0"
         ],
-        "x-ms-client-request-id": "a5153d2a-40e1-aa9f-ed71-8f92681e4b27",
+        "x-ms-client-request-id": "9b4d49c8-0010-0c48-5183-6aca8dac62b9",
         "x-ms-file-attributes": "Directory",
-        "x-ms-file-change-time": "2019-12-11T20:38:10.6548323Z",
-        "x-ms-file-creation-time": "2019-12-11T20:38:10.6548323Z",
+        "x-ms-file-change-time": "2019-12-11T23:05:43.4151475Z",
+        "x-ms-file-creation-time": "2019-12-11T23:05:43.4151475Z",
         "x-ms-file-id": "13835128424026341376",
-        "x-ms-file-last-write-time": "2019-12-11T20:38:10.6548323Z",
+        "x-ms-file-last-write-time": "2019-12-11T23:05:43.4151475Z",
         "x-ms-file-parent-id": "0",
         "x-ms-file-permission-key": "7855875120676328179*422928105932735866",
-        "x-ms-request-id": "ef3e3a73-c01a-0019-5e62-b01280000000",
+        "x-ms-request-id": "b65eb692-301a-0022-6677-b05724000000",
         "x-ms-request-server-encrypted": "true",
         "x-ms-version": "2019-07-07"
       },
       "ResponseBody": []
     },
     {
-      "RequestUri": "http://seanstagetest.file.core.windows.net/test-share-49061b05-8f95-a53f-137c-b9e309393753/test-directory-bfc03274-0aa5-8535-bff2-d9d2e3b4cd71/test-file-9b56d2a9-b297-8c2b-6324-f708c49a4935?comp=rangelist",
+      "RequestUri": "http://seanstagetest.file.core.windows.net/test-share-f59ff593-d4c3-fa02-971c-37961fa871b4/test-directory-f5b1d54c-7f5c-6576-bf8b-d9cca16789d5/test-file-d65fe5ae-d79c-052a-7853-33eeca5ff20f?comp=rangelist",
       "RequestMethod": "GET",
       "RequestHeaders": {
         "Authorization": "Sanitized",
-        "traceparent": "00-386d2d122cf9144480e2d63c9077e666-b46835fd7df30945-00",
+        "traceparent": "00-fe9394b1632d584d90725882b5f98ae7-dc573da6fae80548-00",
         "User-Agent": [
-<<<<<<< HEAD
-          "azsdk-net-Storage.Files.Shares/12.0.0-dev.20191205.1+4f14c4315f17fbbc59c93c6819467b6f15d7008f",
-=======
-          "azsdk-net-Storage.Files.Shares/12.0.0-dev.20191211.1\u002B899431c003876eb9b26cefd8e8a37e7f27f82ced",
->>>>>>> 5e20a7a1
+          "azsdk-net-Storage.Files.Shares/12.0.0-dev.20191211.1\u002B2accb37068f0a0c9382fa117525bb968c5397cf7",
           "(.NET Core 4.6.28008.01; Microsoft Windows 10.0.18363 )"
         ],
-        "x-ms-client-request-id": "69f11e51-6733-7712-1189-42bd4996e653",
-        "x-ms-date": "Wed, 11 Dec 2019 20:38:10 GMT",
+        "x-ms-client-request-id": "8e68fb0b-d450-f1d9-1f48-23bccd5941f2",
+        "x-ms-date": "Wed, 11 Dec 2019 23:05:43 GMT",
         "x-ms-range": "bytes=0-1048575",
         "x-ms-return-client-request-id": "true",
         "x-ms-version": "2019-07-07"
@@ -122,44 +98,34 @@
         "Access-Control-Allow-Origin": "*",
         "Content-Length": "223",
         "Content-Type": "application/xml",
-        "Date": "Wed, 11 Dec 2019 20:38:10 GMT",
+        "Date": "Wed, 11 Dec 2019 23:05:43 GMT",
         "Server": [
           "Windows-Azure-File/1.0",
           "Microsoft-HTTPAPI/2.0"
         ],
-        "x-ms-client-request-id": "69f11e51-6733-7712-1189-42bd4996e653",
+        "x-ms-client-request-id": "8e68fb0b-d450-f1d9-1f48-23bccd5941f2",
         "x-ms-error-code": "ResourceNotFound",
-        "x-ms-request-id": "ef3e3a75-c01a-0019-5f62-b01280000000",
+        "x-ms-request-id": "b65eb694-301a-0022-6877-b05724000000",
         "x-ms-version": "2019-07-07"
       },
       "ResponseBody": [
-<<<<<<< HEAD
-        "﻿<?xml version=\"1.0\" encoding=\"utf-8\"?><Error><Code>ResourceNotFound</Code><Message>The specified resource does not exist.\n",
-        "RequestId:a2d0f6d9-501a-0034-62cb-aba1f3000000\n",
-        "Time:2019-12-06T00:25:51.0717374Z</Message></Error>"
-=======
         "\uFEFF\u003C?xml version=\u00221.0\u0022 encoding=\u0022utf-8\u0022?\u003E\u003CError\u003E\u003CCode\u003EResourceNotFound\u003C/Code\u003E\u003CMessage\u003EThe specified resource does not exist.\n",
-        "RequestId:ef3e3a75-c01a-0019-5f62-b01280000000\n",
-        "Time:2019-12-11T20:38:10.7474829Z\u003C/Message\u003E\u003C/Error\u003E"
->>>>>>> 5e20a7a1
+        "RequestId:b65eb694-301a-0022-6877-b05724000000\n",
+        "Time:2019-12-11T23:05:43.5156675Z\u003C/Message\u003E\u003C/Error\u003E"
       ]
     },
     {
-      "RequestUri": "http://seanstagetest.file.core.windows.net/test-share-49061b05-8f95-a53f-137c-b9e309393753?restype=share",
+      "RequestUri": "http://seanstagetest.file.core.windows.net/test-share-f59ff593-d4c3-fa02-971c-37961fa871b4?restype=share",
       "RequestMethod": "DELETE",
       "RequestHeaders": {
         "Authorization": "Sanitized",
-        "traceparent": "00-a87c516339d0ab4886e78b75af5f3cd8-5c89f2eb536d7d4a-00",
+        "traceparent": "00-ea1102358597dd4ca2b9e7754b838041-5056c92e46691148-00",
         "User-Agent": [
-<<<<<<< HEAD
-          "azsdk-net-Storage.Files.Shares/12.0.0-dev.20191205.1+4f14c4315f17fbbc59c93c6819467b6f15d7008f",
-=======
-          "azsdk-net-Storage.Files.Shares/12.0.0-dev.20191211.1\u002B899431c003876eb9b26cefd8e8a37e7f27f82ced",
->>>>>>> 5e20a7a1
+          "azsdk-net-Storage.Files.Shares/12.0.0-dev.20191211.1\u002B2accb37068f0a0c9382fa117525bb968c5397cf7",
           "(.NET Core 4.6.28008.01; Microsoft Windows 10.0.18363 )"
         ],
-        "x-ms-client-request-id": "a5b74df0-dfa8-8601-1c30-9416e5d1f13f",
-        "x-ms-date": "Wed, 11 Dec 2019 20:38:10 GMT",
+        "x-ms-client-request-id": "cfe21c83-63f7-0bbf-8a11-39d1cb0858f1",
+        "x-ms-date": "Wed, 11 Dec 2019 23:05:43 GMT",
         "x-ms-delete-snapshots": "include",
         "x-ms-return-client-request-id": "true",
         "x-ms-version": "2019-07-07"
@@ -168,25 +134,20 @@
       "StatusCode": 202,
       "ResponseHeaders": {
         "Content-Length": "0",
-        "Date": "Wed, 11 Dec 2019 20:38:10 GMT",
+        "Date": "Wed, 11 Dec 2019 23:05:43 GMT",
         "Server": [
           "Windows-Azure-File/1.0",
           "Microsoft-HTTPAPI/2.0"
         ],
-        "x-ms-client-request-id": "a5b74df0-dfa8-8601-1c30-9416e5d1f13f",
-        "x-ms-request-id": "ef3e3a76-c01a-0019-6062-b01280000000",
+        "x-ms-client-request-id": "cfe21c83-63f7-0bbf-8a11-39d1cb0858f1",
+        "x-ms-request-id": "b65eb699-301a-0022-6d77-b05724000000",
         "x-ms-version": "2019-07-07"
       },
       "ResponseBody": []
     }
   ],
   "Variables": {
-<<<<<<< HEAD
-    "RandomSeed": "735904114",
+    "RandomSeed": "1133780401",
     "Storage_TestConfigDefault": "ProductionTenant\nseanstagetest\nU2FuaXRpemVk\nhttp://seanstagetest.blob.core.windows.net\nhttp://seanstagetest.file.core.windows.net\nhttp://seanstagetest.queue.core.windows.net\nhttp://seanstagetest.table.core.windows.net\n\n\n\n\nhttp://seanstagetest-secondary.blob.core.windows.net\nhttp://seanstagetest-secondary.file.core.windows.net\nhttp://seanstagetest-secondary.queue.core.windows.net\nhttp://seanstagetest-secondary.table.core.windows.net\n\nSanitized\n\n\nCloud\nBlobEndpoint=http://seanstagetest.blob.core.windows.net/;QueueEndpoint=http://seanstagetest.queue.core.windows.net/;FileEndpoint=http://seanstagetest.file.core.windows.net/;BlobSecondaryEndpoint=http://seanstagetest-secondary.blob.core.windows.net/;QueueSecondaryEndpoint=http://seanstagetest-secondary.queue.core.windows.net/;FileSecondaryEndpoint=http://seanstagetest-secondary.file.core.windows.net/;AccountName=seanstagetest;AccountKey=Sanitized\nseanscope1"
-=======
-    "RandomSeed": "568619864",
-    "Storage_TestConfigDefault": "ProductionTenant\nseanstagetest\nU2FuaXRpemVk\nhttp://seanstagetest.blob.core.windows.net\nhttp://seanstagetest.file.core.windows.net\nhttp://seanstagetest.queue.core.windows.net\nhttp://seanstagetest.table.core.windows.net\n\n\n\n\nhttp://seanstagetest-secondary.blob.core.windows.net\nhttp://seanstagetest-secondary.file.core.windows.net\nhttp://seanstagetest-secondary.queue.core.windows.net\nhttp://seanstagetest-secondary.table.core.windows.net\n\nSanitized\n\n\nCloud\nBlobEndpoint=http://seanstagetest.blob.core.windows.net/;QueueEndpoint=http://seanstagetest.queue.core.windows.net/;FileEndpoint=http://seanstagetest.file.core.windows.net/;BlobSecondaryEndpoint=http://seanstagetest-secondary.blob.core.windows.net/;QueueSecondaryEndpoint=http://seanstagetest-secondary.queue.core.windows.net/;FileSecondaryEndpoint=http://seanstagetest-secondary.file.core.windows.net/;AccountName=seanstagetest;AccountKey=Sanitized"
->>>>>>> 5e20a7a1
   }
 }