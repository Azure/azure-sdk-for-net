--- conflicted
+++ resolved
@@ -1,31 +1,17 @@
 {
   "Entries": [
     {
-<<<<<<< HEAD
-      "RequestUri": "http://seanstagetest.file.core.windows.net/test-share-c54f3791-4e46-28c3-9b8c-305e6d3269f1?restype=share",
+      "RequestUri": "http://seanstagetest.file.core.windows.net/test-share-49061b05-8f95-a53f-137c-b9e309393753?restype=share",
       "RequestMethod": "PUT",
       "RequestHeaders": {
         "Authorization": "Sanitized",
-        "traceparent": "00-78fbfecdd0099d4a923ae6f7a90d12ff-dd2c1657fbaf1843-00",
+        "traceparent": "00-64fde9bd71c2ee41afbe4ec4cc82b025-a649f6a82b59a64c-00",
         "User-Agent": [
-          "azsdk-net-Storage.Files.Shares/12.0.0-dev.20191209.1\u002Bb71b1fa965b15eccfc57e2c7781b8bf85cd4c766",
+          "azsdk-net-Storage.Files.Shares/12.0.0-dev.20191211.1\u002B899431c003876eb9b26cefd8e8a37e7f27f82ced",
           "(.NET Core 4.6.28008.01; Microsoft Windows 10.0.18363 )"
         ],
-        "x-ms-client-request-id": "95c87337-98ab-9f3f-0f0b-717d4b97e065",
-        "x-ms-date": "Tue, 10 Dec 2019 05:31:05 GMT",
-=======
-      "RequestUri": "http://seanstagetest.file.core.windows.net/test-share-9b22f6d8-9099-50c1-7fba-8438545f2960?restype=share",
-      "RequestMethod": "PUT",
-      "RequestHeaders": {
-        "Authorization": "Sanitized",
-        "traceparent": "00-4f26070ca9a8624d87a94dd3f1347609-3c3179eb5caed048-00",
-        "User-Agent": [
-          "azsdk-net-Storage.Files.Shares/12.0.0-dev.20191209.1\u002B61bda4d1783b0e05dba0d434ff14b2840726d3b1",
-          "(.NET Core 4.6.28008.01; Microsoft Windows 10.0.18363 )"
-        ],
-        "x-ms-client-request-id": "35db911b-b1c2-14d0-e67f-7d2f7a38d86d",
-        "x-ms-date": "Tue, 10 Dec 2019 05:59:33 GMT",
->>>>>>> 1d9822e0
+        "x-ms-client-request-id": "4ef723b5-4184-2ff1-dc77-44d110c5986e",
+        "x-ms-date": "Wed, 11 Dec 2019 20:38:10 GMT",
         "x-ms-return-client-request-id": "true",
         "x-ms-version": "2019-07-07"
       },
@@ -33,56 +19,31 @@
       "StatusCode": 201,
       "ResponseHeaders": {
         "Content-Length": "0",
-<<<<<<< HEAD
-        "Date": "Tue, 10 Dec 2019 05:31:04 GMT",
-        "ETag": "\u00220x8D77D322720FEB2\u0022",
-        "Last-Modified": "Tue, 10 Dec 2019 05:31:05 GMT",
-=======
-        "Date": "Tue, 10 Dec 2019 05:59:33 GMT",
-        "ETag": "\u00220x8D77D36213B2C90\u0022",
-        "Last-Modified": "Tue, 10 Dec 2019 05:59:33 GMT",
->>>>>>> 1d9822e0
+        "Date": "Wed, 11 Dec 2019 20:38:10 GMT",
+        "ETag": "\u00220x8D77E7A0970160D\u0022",
+        "Last-Modified": "Wed, 11 Dec 2019 20:38:10 GMT",
         "Server": [
           "Windows-Azure-File/1.0",
           "Microsoft-HTTPAPI/2.0"
         ],
-<<<<<<< HEAD
-        "x-ms-client-request-id": "95c87337-98ab-9f3f-0f0b-717d4b97e065",
-        "x-ms-request-id": "3e8dab26-201a-003e-6c1b-af0544000000",
-=======
-        "x-ms-client-request-id": "35db911b-b1c2-14d0-e67f-7d2f7a38d86d",
-        "x-ms-request-id": "8749bf0c-c01a-0019-281e-af1280000000",
->>>>>>> 1d9822e0
+        "x-ms-client-request-id": "4ef723b5-4184-2ff1-dc77-44d110c5986e",
+        "x-ms-request-id": "ef3e3a71-c01a-0019-5d62-b01280000000",
         "x-ms-version": "2019-07-07"
       },
       "ResponseBody": []
     },
     {
-<<<<<<< HEAD
-      "RequestUri": "http://seanstagetest.file.core.windows.net/test-share-c54f3791-4e46-28c3-9b8c-305e6d3269f1/test-directory-f88b5148-74ad-5b14-cc44-fe1eccdbba6f?restype=directory",
+      "RequestUri": "http://seanstagetest.file.core.windows.net/test-share-49061b05-8f95-a53f-137c-b9e309393753/test-directory-bfc03274-0aa5-8535-bff2-d9d2e3b4cd71?restype=directory",
       "RequestMethod": "PUT",
       "RequestHeaders": {
         "Authorization": "Sanitized",
-        "traceparent": "00-5c7cc6efffb5484e905b21240a9ace21-38a3fb887a04c243-00",
+        "traceparent": "00-761e1ba99afe6245897b2419fbd431a9-ea18ef0e108f4646-00",
         "User-Agent": [
-          "azsdk-net-Storage.Files.Shares/12.0.0-dev.20191209.1\u002Bb71b1fa965b15eccfc57e2c7781b8bf85cd4c766",
+          "azsdk-net-Storage.Files.Shares/12.0.0-dev.20191211.1\u002B899431c003876eb9b26cefd8e8a37e7f27f82ced",
           "(.NET Core 4.6.28008.01; Microsoft Windows 10.0.18363 )"
         ],
-        "x-ms-client-request-id": "1d9f1c47-299f-c37e-5e6c-c9669921d333",
-        "x-ms-date": "Tue, 10 Dec 2019 05:31:05 GMT",
-=======
-      "RequestUri": "http://seanstagetest.file.core.windows.net/test-share-9b22f6d8-9099-50c1-7fba-8438545f2960/test-directory-9556d108-48ff-b4a5-dded-f5cbd0b4ff14?restype=directory",
-      "RequestMethod": "PUT",
-      "RequestHeaders": {
-        "Authorization": "Sanitized",
-        "traceparent": "00-f47c3aa6ccdfa94ab03604b5e8cd196d-60654f3944936c4f-00",
-        "User-Agent": [
-          "azsdk-net-Storage.Files.Shares/12.0.0-dev.20191209.1\u002B61bda4d1783b0e05dba0d434ff14b2840726d3b1",
-          "(.NET Core 4.6.28008.01; Microsoft Windows 10.0.18363 )"
-        ],
-        "x-ms-client-request-id": "7f0453f5-3c14-d2ae-eb27-57d4bc044431",
-        "x-ms-date": "Tue, 10 Dec 2019 05:59:33 GMT",
->>>>>>> 1d9822e0
+        "x-ms-client-request-id": "a5153d2a-40e1-aa9f-ed71-8f92681e4b27",
+        "x-ms-date": "Wed, 11 Dec 2019 20:38:10 GMT",
         "x-ms-file-attributes": "None",
         "x-ms-file-creation-time": "Now",
         "x-ms-file-last-write-time": "Now",
@@ -94,71 +55,39 @@
       "StatusCode": 201,
       "ResponseHeaders": {
         "Content-Length": "0",
-<<<<<<< HEAD
-        "Date": "Tue, 10 Dec 2019 05:31:04 GMT",
-        "ETag": "\u00220x8D77D32272F7487\u0022",
-        "Last-Modified": "Tue, 10 Dec 2019 05:31:05 GMT",
-=======
-        "Date": "Tue, 10 Dec 2019 05:59:33 GMT",
-        "ETag": "\u00220x8D77D3621490891\u0022",
-        "Last-Modified": "Tue, 10 Dec 2019 05:59:33 GMT",
->>>>>>> 1d9822e0
+        "Date": "Wed, 11 Dec 2019 20:38:10 GMT",
+        "ETag": "\u00220x8D77E7A097D9063\u0022",
+        "Last-Modified": "Wed, 11 Dec 2019 20:38:10 GMT",
         "Server": [
           "Windows-Azure-File/1.0",
           "Microsoft-HTTPAPI/2.0"
         ],
-<<<<<<< HEAD
-        "x-ms-client-request-id": "1d9f1c47-299f-c37e-5e6c-c9669921d333",
+        "x-ms-client-request-id": "a5153d2a-40e1-aa9f-ed71-8f92681e4b27",
         "x-ms-file-attributes": "Directory",
-        "x-ms-file-change-time": "2019-12-10T05:31:05.5472775Z",
-        "x-ms-file-creation-time": "2019-12-10T05:31:05.5472775Z",
+        "x-ms-file-change-time": "2019-12-11T20:38:10.6548323Z",
+        "x-ms-file-creation-time": "2019-12-11T20:38:10.6548323Z",
         "x-ms-file-id": "13835128424026341376",
-        "x-ms-file-last-write-time": "2019-12-10T05:31:05.5472775Z",
+        "x-ms-file-last-write-time": "2019-12-11T20:38:10.6548323Z",
         "x-ms-file-parent-id": "0",
         "x-ms-file-permission-key": "7855875120676328179*422928105932735866",
-        "x-ms-request-id": "3e8dab28-201a-003e-6d1b-af0544000000",
-=======
-        "x-ms-client-request-id": "7f0453f5-3c14-d2ae-eb27-57d4bc044431",
-        "x-ms-file-attributes": "Directory",
-        "x-ms-file-change-time": "2019-12-10T05:59:33.6354961Z",
-        "x-ms-file-creation-time": "2019-12-10T05:59:33.6354961Z",
-        "x-ms-file-id": "13835128424026341376",
-        "x-ms-file-last-write-time": "2019-12-10T05:59:33.6354961Z",
-        "x-ms-file-parent-id": "0",
-        "x-ms-file-permission-key": "7855875120676328179*422928105932735866",
-        "x-ms-request-id": "8749bf0e-c01a-0019-291e-af1280000000",
->>>>>>> 1d9822e0
+        "x-ms-request-id": "ef3e3a73-c01a-0019-5e62-b01280000000",
         "x-ms-request-server-encrypted": "true",
         "x-ms-version": "2019-07-07"
       },
       "ResponseBody": []
     },
     {
-<<<<<<< HEAD
-      "RequestUri": "http://seanstagetest.file.core.windows.net/test-share-c54f3791-4e46-28c3-9b8c-305e6d3269f1/test-directory-f88b5148-74ad-5b14-cc44-fe1eccdbba6f/test-file-47120151-e570-75fb-0b2b-2f2740fe98df?comp=rangelist",
+      "RequestUri": "http://seanstagetest.file.core.windows.net/test-share-49061b05-8f95-a53f-137c-b9e309393753/test-directory-bfc03274-0aa5-8535-bff2-d9d2e3b4cd71/test-file-9b56d2a9-b297-8c2b-6324-f708c49a4935?comp=rangelist",
       "RequestMethod": "GET",
       "RequestHeaders": {
         "Authorization": "Sanitized",
-        "traceparent": "00-7151e39e829d1546be95324ae1192a5f-87f2fd2beaa48548-00",
+        "traceparent": "00-386d2d122cf9144480e2d63c9077e666-b46835fd7df30945-00",
         "User-Agent": [
-          "azsdk-net-Storage.Files.Shares/12.0.0-dev.20191209.1\u002Bb71b1fa965b15eccfc57e2c7781b8bf85cd4c766",
+          "azsdk-net-Storage.Files.Shares/12.0.0-dev.20191211.1\u002B899431c003876eb9b26cefd8e8a37e7f27f82ced",
           "(.NET Core 4.6.28008.01; Microsoft Windows 10.0.18363 )"
         ],
-        "x-ms-client-request-id": "c2c4ffb1-77da-61bf-2029-1274fa57835f",
-        "x-ms-date": "Tue, 10 Dec 2019 05:31:05 GMT",
-=======
-      "RequestUri": "http://seanstagetest.file.core.windows.net/test-share-9b22f6d8-9099-50c1-7fba-8438545f2960/test-directory-9556d108-48ff-b4a5-dded-f5cbd0b4ff14/test-file-a3466880-151a-14e9-33b1-bf0db0fc0cf3?comp=rangelist",
-      "RequestMethod": "GET",
-      "RequestHeaders": {
-        "Authorization": "Sanitized",
-        "traceparent": "00-777878b97e22ab4b927f5ad57123e76e-26325a2c9038ef47-00",
-        "User-Agent": [
-          "azsdk-net-Storage.Files.Shares/12.0.0-dev.20191209.1\u002B61bda4d1783b0e05dba0d434ff14b2840726d3b1",
-          "(.NET Core 4.6.28008.01; Microsoft Windows 10.0.18363 )"
-        ],
-        "x-ms-client-request-id": "3e2967ac-17a3-df54-69f0-4b627ca022ef",
-        "x-ms-date": "Tue, 10 Dec 2019 05:59:33 GMT",
->>>>>>> 1d9822e0
+        "x-ms-client-request-id": "69f11e51-6733-7712-1189-42bd4996e653",
+        "x-ms-date": "Wed, 11 Dec 2019 20:38:10 GMT",
         "x-ms-range": "bytes=0-1048575",
         "x-ms-return-client-request-id": "true",
         "x-ms-version": "2019-07-07"
@@ -169,63 +98,34 @@
         "Access-Control-Allow-Origin": "*",
         "Content-Length": "223",
         "Content-Type": "application/xml",
-<<<<<<< HEAD
-        "Date": "Tue, 10 Dec 2019 05:31:04 GMT",
-=======
-        "Date": "Tue, 10 Dec 2019 05:59:33 GMT",
->>>>>>> 1d9822e0
+        "Date": "Wed, 11 Dec 2019 20:38:10 GMT",
         "Server": [
           "Windows-Azure-File/1.0",
           "Microsoft-HTTPAPI/2.0"
         ],
-<<<<<<< HEAD
-        "x-ms-client-request-id": "c2c4ffb1-77da-61bf-2029-1274fa57835f",
+        "x-ms-client-request-id": "69f11e51-6733-7712-1189-42bd4996e653",
         "x-ms-error-code": "ResourceNotFound",
-        "x-ms-request-id": "3e8dab29-201a-003e-6e1b-af0544000000",
-=======
-        "x-ms-client-request-id": "3e2967ac-17a3-df54-69f0-4b627ca022ef",
-        "x-ms-error-code": "ResourceNotFound",
-        "x-ms-request-id": "8749bf0f-c01a-0019-2a1e-af1280000000",
->>>>>>> 1d9822e0
+        "x-ms-request-id": "ef3e3a75-c01a-0019-5f62-b01280000000",
         "x-ms-version": "2019-07-07"
       },
       "ResponseBody": [
         "\uFEFF\u003C?xml version=\u00221.0\u0022 encoding=\u0022utf-8\u0022?\u003E\u003CError\u003E\u003CCode\u003EResourceNotFound\u003C/Code\u003E\u003CMessage\u003EThe specified resource does not exist.\n",
-<<<<<<< HEAD
-        "RequestId:3e8dab29-201a-003e-6e1b-af0544000000\n",
-        "Time:2019-12-10T05:31:05.6375227Z\u003C/Message\u003E\u003C/Error\u003E"
+        "RequestId:ef3e3a75-c01a-0019-5f62-b01280000000\n",
+        "Time:2019-12-11T20:38:10.7474829Z\u003C/Message\u003E\u003C/Error\u003E"
       ]
     },
     {
-      "RequestUri": "http://seanstagetest.file.core.windows.net/test-share-c54f3791-4e46-28c3-9b8c-305e6d3269f1?restype=share",
+      "RequestUri": "http://seanstagetest.file.core.windows.net/test-share-49061b05-8f95-a53f-137c-b9e309393753?restype=share",
       "RequestMethod": "DELETE",
       "RequestHeaders": {
         "Authorization": "Sanitized",
-        "traceparent": "00-596d058b407e074b9c09fd9956393977-2c2c89a8f6533a41-00",
+        "traceparent": "00-a87c516339d0ab4886e78b75af5f3cd8-5c89f2eb536d7d4a-00",
         "User-Agent": [
-          "azsdk-net-Storage.Files.Shares/12.0.0-dev.20191209.1\u002Bb71b1fa965b15eccfc57e2c7781b8bf85cd4c766",
+          "azsdk-net-Storage.Files.Shares/12.0.0-dev.20191211.1\u002B899431c003876eb9b26cefd8e8a37e7f27f82ced",
           "(.NET Core 4.6.28008.01; Microsoft Windows 10.0.18363 )"
         ],
-        "x-ms-client-request-id": "40768764-d53a-0d04-0f75-8e128a5b462d",
-        "x-ms-date": "Tue, 10 Dec 2019 05:31:05 GMT",
-=======
-        "RequestId:8749bf0f-c01a-0019-2a1e-af1280000000\n",
-        "Time:2019-12-10T05:59:33.7336705Z\u003C/Message\u003E\u003C/Error\u003E"
-      ]
-    },
-    {
-      "RequestUri": "http://seanstagetest.file.core.windows.net/test-share-9b22f6d8-9099-50c1-7fba-8438545f2960?restype=share",
-      "RequestMethod": "DELETE",
-      "RequestHeaders": {
-        "Authorization": "Sanitized",
-        "traceparent": "00-86f5019234c63b4caa8b42999c292ba6-3ee6399918743b4b-00",
-        "User-Agent": [
-          "azsdk-net-Storage.Files.Shares/12.0.0-dev.20191209.1\u002B61bda4d1783b0e05dba0d434ff14b2840726d3b1",
-          "(.NET Core 4.6.28008.01; Microsoft Windows 10.0.18363 )"
-        ],
-        "x-ms-client-request-id": "4861efc9-ced2-1b4f-32f6-13c0339e2f88",
-        "x-ms-date": "Tue, 10 Dec 2019 05:59:33 GMT",
->>>>>>> 1d9822e0
+        "x-ms-client-request-id": "a5b74df0-dfa8-8601-1c30-9416e5d1f13f",
+        "x-ms-date": "Wed, 11 Dec 2019 20:38:10 GMT",
         "x-ms-delete-snapshots": "include",
         "x-ms-return-client-request-id": "true",
         "x-ms-version": "2019-07-07"
@@ -234,33 +134,20 @@
       "StatusCode": 202,
       "ResponseHeaders": {
         "Content-Length": "0",
-<<<<<<< HEAD
-        "Date": "Tue, 10 Dec 2019 05:31:04 GMT",
-=======
-        "Date": "Tue, 10 Dec 2019 05:59:33 GMT",
->>>>>>> 1d9822e0
+        "Date": "Wed, 11 Dec 2019 20:38:10 GMT",
         "Server": [
           "Windows-Azure-File/1.0",
           "Microsoft-HTTPAPI/2.0"
         ],
-<<<<<<< HEAD
-        "x-ms-client-request-id": "40768764-d53a-0d04-0f75-8e128a5b462d",
-        "x-ms-request-id": "3e8dab2a-201a-003e-6f1b-af0544000000",
-=======
-        "x-ms-client-request-id": "4861efc9-ced2-1b4f-32f6-13c0339e2f88",
-        "x-ms-request-id": "8749bf10-c01a-0019-2b1e-af1280000000",
->>>>>>> 1d9822e0
+        "x-ms-client-request-id": "a5b74df0-dfa8-8601-1c30-9416e5d1f13f",
+        "x-ms-request-id": "ef3e3a76-c01a-0019-6062-b01280000000",
         "x-ms-version": "2019-07-07"
       },
       "ResponseBody": []
     }
   ],
   "Variables": {
-<<<<<<< HEAD
-    "RandomSeed": "335298964",
-=======
-    "RandomSeed": "669961980",
->>>>>>> 1d9822e0
+    "RandomSeed": "568619864",
     "Storage_TestConfigDefault": "ProductionTenant\nseanstagetest\nU2FuaXRpemVk\nhttp://seanstagetest.blob.core.windows.net\nhttp://seanstagetest.file.core.windows.net\nhttp://seanstagetest.queue.core.windows.net\nhttp://seanstagetest.table.core.windows.net\n\n\n\n\nhttp://seanstagetest-secondary.blob.core.windows.net\nhttp://seanstagetest-secondary.file.core.windows.net\nhttp://seanstagetest-secondary.queue.core.windows.net\nhttp://seanstagetest-secondary.table.core.windows.net\n\nSanitized\n\n\nCloud\nBlobEndpoint=http://seanstagetest.blob.core.windows.net/;QueueEndpoint=http://seanstagetest.queue.core.windows.net/;FileEndpoint=http://seanstagetest.file.core.windows.net/;BlobSecondaryEndpoint=http://seanstagetest-secondary.blob.core.windows.net/;QueueSecondaryEndpoint=http://seanstagetest-secondary.queue.core.windows.net/;FileSecondaryEndpoint=http://seanstagetest-secondary.file.core.windows.net/;AccountName=seanstagetest;AccountKey=Sanitized"
   }
 }