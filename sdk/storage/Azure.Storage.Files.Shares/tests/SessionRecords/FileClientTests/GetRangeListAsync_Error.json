--- conflicted
+++ resolved
@@ -14,11 +14,7 @@
         "x-ms-client-request-id": "03185e79-2940-ae2d-8504-f04d51b0ab5a",
         "x-ms-date": "Tue, 26 Jan 2021 19:30:05 GMT",
         "x-ms-return-client-request-id": "true",
-<<<<<<< HEAD
-        "x-ms-version": "2020-12-06"
-=======
         "x-ms-version": "2021-02-12"
->>>>>>> 7e782c87
       },
       "RequestBody": null,
       "StatusCode": 201,
@@ -33,11 +29,7 @@
         ],
         "x-ms-client-request-id": "03185e79-2940-ae2d-8504-f04d51b0ab5a",
         "x-ms-request-id": "a0b6f023-501a-0029-0719-f4e4b6000000",
-<<<<<<< HEAD
-        "x-ms-version": "2020-12-06"
-=======
         "x-ms-version": "2021-02-12"
->>>>>>> 7e782c87
       },
       "ResponseBody": []
     },
@@ -59,11 +51,7 @@
         "x-ms-file-last-write-time": "Now",
         "x-ms-file-permission": "Inherit",
         "x-ms-return-client-request-id": "true",
-<<<<<<< HEAD
-        "x-ms-version": "2020-12-06"
-=======
         "x-ms-version": "2021-02-12"
->>>>>>> 7e782c87
       },
       "RequestBody": null,
       "StatusCode": 201,
@@ -86,11 +74,7 @@
         "x-ms-file-permission-key": "17860367565182308406*11459378189709739967",
         "x-ms-request-id": "a0b6f026-501a-0029-0819-f4e4b6000000",
         "x-ms-request-server-encrypted": "true",
-<<<<<<< HEAD
-        "x-ms-version": "2020-12-06"
-=======
         "x-ms-version": "2021-02-12"
->>>>>>> 7e782c87
       },
       "ResponseBody": []
     },
@@ -109,11 +93,7 @@
         "x-ms-date": "Tue, 26 Jan 2021 19:30:06 GMT",
         "x-ms-range": "bytes=0-1048575",
         "x-ms-return-client-request-id": "true",
-<<<<<<< HEAD
-        "x-ms-version": "2020-12-06"
-=======
         "x-ms-version": "2021-02-12"
->>>>>>> 7e782c87
       },
       "RequestBody": null,
       "StatusCode": 404,
@@ -129,11 +109,7 @@
         "x-ms-client-request-id": "3294f410-f339-8873-0cb8-f4d8b65d5f80",
         "x-ms-error-code": "ResourceNotFound",
         "x-ms-request-id": "a0b6f027-501a-0029-0919-f4e4b6000000",
-<<<<<<< HEAD
-        "x-ms-version": "2020-12-06"
-=======
         "x-ms-version": "2021-02-12"
->>>>>>> 7e782c87
       },
       "ResponseBody": [
         "﻿<?xml version=\"1.0\" encoding=\"utf-8\"?><Error><Code>ResourceNotFound</Code><Message>The specified resource does not exist.\n",
@@ -156,11 +132,7 @@
         "x-ms-date": "Tue, 26 Jan 2021 19:30:06 GMT",
         "x-ms-delete-snapshots": "include",
         "x-ms-return-client-request-id": "true",
-<<<<<<< HEAD
-        "x-ms-version": "2020-12-06"
-=======
         "x-ms-version": "2021-02-12"
->>>>>>> 7e782c87
       },
       "RequestBody": null,
       "StatusCode": 202,
@@ -173,11 +145,7 @@
         ],
         "x-ms-client-request-id": "eacaeeb5-bc05-e250-0ccd-c66461ea6320",
         "x-ms-request-id": "a0b6f028-501a-0029-0a19-f4e4b6000000",
-<<<<<<< HEAD
-        "x-ms-version": "2020-12-06"
-=======
         "x-ms-version": "2021-02-12"
->>>>>>> 7e782c87
       },
       "ResponseBody": []
     }
