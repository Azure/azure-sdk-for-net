{
  "Entries": [
    {
      "RequestUri": "http://seanstagetest.file.core.windows.net/test-share-88b47493-17d7-c2d3-8128-74772b7e3099?restype=share",
      "RequestMethod": "PUT",
      "RequestHeaders": {
        "Authorization": "Sanitized",
        "traceparent": "00-20325cff661e6b4ba3d3742d68b843d4-8ff17ae56b8a6948-00",
        "User-Agent": [
          "azsdk-net-Storage.Files.Shares/12.2.0-dev.20200305.1",
          "(.NET Core 4.6.28325.01; Microsoft Windows 10.0.18363 )"
        ],
        "x-ms-client-request-id": "402250cd-b5f3-8e5d-6c37-9ac757fb939d",
        "x-ms-date": "Thu, 05 Mar 2020 21:45:52 GMT",
        "x-ms-return-client-request-id": "true",
<<<<<<< HEAD
        "x-ms-version": "2019-12-12"
=======
        "x-ms-version": "2020-02-10"
>>>>>>> 60f4876e
      },
      "RequestBody": null,
      "StatusCode": 201,
      "ResponseHeaders": {
        "Content-Length": "0",
        "Date": "Thu, 05 Mar 2020 21:45:52 GMT",
        "ETag": "\u00220x8D7C14E93B9C2F3\u0022",
        "Last-Modified": "Thu, 05 Mar 2020 21:45:52 GMT",
        "Server": [
          "Windows-Azure-File/1.0",
          "Microsoft-HTTPAPI/2.0"
        ],
        "x-ms-client-request-id": "402250cd-b5f3-8e5d-6c37-9ac757fb939d",
        "x-ms-request-id": "c9ef696e-f01a-0012-5337-f3e9eb000000",
<<<<<<< HEAD
        "x-ms-version": "2019-12-12"
=======
        "x-ms-version": "2020-02-10"
>>>>>>> 60f4876e
      },
      "ResponseBody": []
    },
    {
      "RequestUri": "http://seanstagetest.file.core.windows.net/test-share-88b47493-17d7-c2d3-8128-74772b7e3099/test-directory-fef6f141-2cb2-2a06-5e5e-2e9c2728c9b8?restype=directory",
      "RequestMethod": "PUT",
      "RequestHeaders": {
        "Authorization": "Sanitized",
        "traceparent": "00-123fc874a1743e4293b969aaf8e6a462-294c2d84232d344c-00",
        "User-Agent": [
          "azsdk-net-Storage.Files.Shares/12.2.0-dev.20200305.1",
          "(.NET Core 4.6.28325.01; Microsoft Windows 10.0.18363 )"
        ],
        "x-ms-client-request-id": "066852a7-e5d2-a03a-4af7-e19586c16643",
        "x-ms-date": "Thu, 05 Mar 2020 21:45:52 GMT",
        "x-ms-file-attributes": "None",
        "x-ms-file-creation-time": "Now",
        "x-ms-file-last-write-time": "Now",
        "x-ms-file-permission": "Inherit",
        "x-ms-return-client-request-id": "true",
<<<<<<< HEAD
        "x-ms-version": "2019-12-12"
=======
        "x-ms-version": "2020-02-10"
>>>>>>> 60f4876e
      },
      "RequestBody": null,
      "StatusCode": 201,
      "ResponseHeaders": {
        "Content-Length": "0",
        "Date": "Thu, 05 Mar 2020 21:45:52 GMT",
        "ETag": "\u00220x8D7C14E93C7E4F1\u0022",
        "Last-Modified": "Thu, 05 Mar 2020 21:45:52 GMT",
        "Server": [
          "Windows-Azure-File/1.0",
          "Microsoft-HTTPAPI/2.0"
        ],
        "x-ms-client-request-id": "066852a7-e5d2-a03a-4af7-e19586c16643",
        "x-ms-file-attributes": "Directory",
        "x-ms-file-change-time": "2020-03-05T21:45:52.7175409Z",
        "x-ms-file-creation-time": "2020-03-05T21:45:52.7175409Z",
        "x-ms-file-id": "13835128424026341376",
        "x-ms-file-last-write-time": "2020-03-05T21:45:52.7175409Z",
        "x-ms-file-parent-id": "0",
        "x-ms-file-permission-key": "7855875120676328179*422928105932735866",
        "x-ms-request-id": "c9ef6970-f01a-0012-5437-f3e9eb000000",
        "x-ms-request-server-encrypted": "true",
<<<<<<< HEAD
        "x-ms-version": "2019-12-12"
=======
        "x-ms-version": "2020-02-10"
>>>>>>> 60f4876e
      },
      "ResponseBody": []
    },
    {
      "RequestUri": "http://seanstagetest.file.core.windows.net/test-share-88b47493-17d7-c2d3-8128-74772b7e3099/test-directory-fef6f141-2cb2-2a06-5e5e-2e9c2728c9b8/destFile",
      "RequestMethod": "PUT",
      "RequestHeaders": {
        "Authorization": "Sanitized",
        "User-Agent": [
          "azsdk-net-Storage.Files.Shares/12.2.0-dev.20200305.1",
          "(.NET Core 4.6.28325.01; Microsoft Windows 10.0.18363 )"
        ],
        "x-ms-client-request-id": "ecc9b6fa-2fcc-ee0d-1117-ba0e37e96e7a",
        "x-ms-content-length": "1024",
        "x-ms-date": "Thu, 05 Mar 2020 21:45:52 GMT",
        "x-ms-file-attributes": "None",
        "x-ms-file-creation-time": "Now",
        "x-ms-file-last-write-time": "Now",
        "x-ms-file-permission": "Inherit",
        "x-ms-return-client-request-id": "true",
        "x-ms-type": "file",
<<<<<<< HEAD
        "x-ms-version": "2019-12-12"
=======
        "x-ms-version": "2020-02-10"
>>>>>>> 60f4876e
      },
      "RequestBody": null,
      "StatusCode": 201,
      "ResponseHeaders": {
        "Content-Length": "0",
        "Date": "Thu, 05 Mar 2020 21:45:52 GMT",
        "ETag": "\u00220x8D7C14E93D5EF09\u0022",
        "Last-Modified": "Thu, 05 Mar 2020 21:45:52 GMT",
        "Server": [
          "Windows-Azure-File/1.0",
          "Microsoft-HTTPAPI/2.0"
        ],
        "x-ms-client-request-id": "ecc9b6fa-2fcc-ee0d-1117-ba0e37e96e7a",
        "x-ms-file-attributes": "Archive",
        "x-ms-file-change-time": "2020-03-05T21:45:52.8095497Z",
        "x-ms-file-creation-time": "2020-03-05T21:45:52.8095497Z",
        "x-ms-file-id": "11529285414812647424",
        "x-ms-file-last-write-time": "2020-03-05T21:45:52.8095497Z",
        "x-ms-file-parent-id": "13835128424026341376",
        "x-ms-file-permission-key": "12501538048846835188*422928105932735866",
        "x-ms-request-id": "c9ef6971-f01a-0012-5537-f3e9eb000000",
        "x-ms-request-server-encrypted": "true",
<<<<<<< HEAD
        "x-ms-version": "2019-12-12"
=======
        "x-ms-version": "2020-02-10"
>>>>>>> 60f4876e
      },
      "ResponseBody": []
    },
    {
      "RequestUri": "http://seanstagetest.file.core.windows.net/test-share-88b47493-17d7-c2d3-8128-74772b7e3099/test-directory-fef6f141-2cb2-2a06-5e5e-2e9c2728c9b8/destFile?comp=range",
      "RequestMethod": "PUT",
      "RequestHeaders": {
        "Authorization": "Sanitized",
        "Content-Length": "0",
        "User-Agent": [
          "azsdk-net-Storage.Files.Shares/12.2.0-dev.20200305.1",
          "(.NET Core 4.6.28325.01; Microsoft Windows 10.0.18363 )"
        ],
        "x-ms-client-request-id": "7c561f18-6e05-2f43-c306-c2a808d82863",
        "x-ms-copy-source": "http://seanstagetest.file.core.windows.net/test-share-88b47493-17d7-c2d3-8128-74772b7e3099/test-directory-fef6f141-2cb2-2a06-5e5e-2e9c2728c9b8/destFile",
        "x-ms-date": "Thu, 05 Mar 2020 21:45:52 GMT",
        "x-ms-range": "bytes=256-511",
        "x-ms-return-client-request-id": "true",
        "x-ms-source-range": "bytes=512-767",
<<<<<<< HEAD
        "x-ms-version": "2019-12-12",
=======
        "x-ms-version": "2020-02-10",
>>>>>>> 60f4876e
        "x-ms-write": "update"
      },
      "RequestBody": null,
      "StatusCode": 404,
      "ResponseHeaders": {
        "Content-Length": "229",
        "Content-Type": "application/xml",
        "Date": "Thu, 05 Mar 2020 21:45:52 GMT",
        "Server": [
          "Windows-Azure-File/1.0",
          "Microsoft-HTTPAPI/2.0"
        ],
        "x-ms-client-request-id": "7c561f18-6e05-2f43-c306-c2a808d82863",
        "x-ms-error-code": "CannotVerifyCopySource",
        "x-ms-request-id": "c9ef6973-f01a-0012-5637-f3e9eb000000",
<<<<<<< HEAD
        "x-ms-version": "2019-12-12"
=======
        "x-ms-version": "2020-02-10"
>>>>>>> 60f4876e
      },
      "ResponseBody": [
        "\uFEFF\u003C?xml version=\u00221.0\u0022 encoding=\u0022utf-8\u0022?\u003E\u003CError\u003E\u003CCode\u003ECannotVerifyCopySource\u003C/Code\u003E\u003CMessage\u003EThe specified resource does not exist.\n",
        "RequestId:c9ef6973-f01a-0012-5637-f3e9eb000000\n",
        "Time:2020-03-05T21:45:52.9489278Z\u003C/Message\u003E\u003C/Error\u003E"
      ]
    },
    {
      "RequestUri": "http://seanstagetest.file.core.windows.net/test-share-88b47493-17d7-c2d3-8128-74772b7e3099?restype=share",
      "RequestMethod": "DELETE",
      "RequestHeaders": {
        "Authorization": "Sanitized",
        "traceparent": "00-d41e12e009d0344c8cbb5e6683a58985-f85e16747f4b3942-00",
        "User-Agent": [
          "azsdk-net-Storage.Files.Shares/12.2.0-dev.20200305.1",
          "(.NET Core 4.6.28325.01; Microsoft Windows 10.0.18363 )"
        ],
        "x-ms-client-request-id": "17f57ed4-f193-2d75-8e06-f3c6cfdaa124",
        "x-ms-date": "Thu, 05 Mar 2020 21:45:53 GMT",
        "x-ms-delete-snapshots": "include",
        "x-ms-return-client-request-id": "true",
<<<<<<< HEAD
        "x-ms-version": "2019-12-12"
=======
        "x-ms-version": "2020-02-10"
>>>>>>> 60f4876e
      },
      "RequestBody": null,
      "StatusCode": 202,
      "ResponseHeaders": {
        "Content-Length": "0",
        "Date": "Thu, 05 Mar 2020 21:45:52 GMT",
        "Server": [
          "Windows-Azure-File/1.0",
          "Microsoft-HTTPAPI/2.0"
        ],
        "x-ms-client-request-id": "17f57ed4-f193-2d75-8e06-f3c6cfdaa124",
        "x-ms-request-id": "c9ef6975-f01a-0012-5837-f3e9eb000000",
<<<<<<< HEAD
        "x-ms-version": "2019-12-12"
=======
        "x-ms-version": "2020-02-10"
>>>>>>> 60f4876e
      },
      "ResponseBody": []
    }
  ],
  "Variables": {
    "RandomSeed": "9413637",
    "Storage_TestConfigDefault": "ProductionTenant\nseanstagetest\nU2FuaXRpemVk\nhttps://seanstagetest.blob.core.windows.net\nhttp://seanstagetest.file.core.windows.net\nhttp://seanstagetest.queue.core.windows.net\nhttp://seanstagetest.table.core.windows.net\n\n\n\n\nhttp://seanstagetest-secondary.blob.core.windows.net\nhttp://seanstagetest-secondary.file.core.windows.net\nhttp://seanstagetest-secondary.queue.core.windows.net\nhttp://seanstagetest-secondary.table.core.windows.net\n\nSanitized\n\n\nCloud\nBlobEndpoint=https://seanstagetest.blob.core.windows.net/;QueueEndpoint=http://seanstagetest.queue.core.windows.net/;FileEndpoint=http://seanstagetest.file.core.windows.net/;BlobSecondaryEndpoint=http://seanstagetest-secondary.blob.core.windows.net/;QueueSecondaryEndpoint=http://seanstagetest-secondary.queue.core.windows.net/;FileSecondaryEndpoint=http://seanstagetest-secondary.file.core.windows.net/;AccountName=seanstagetest;AccountKey=Sanitized\nseanscope1"
  }
}<|MERGE_RESOLUTION|>--- conflicted
+++ resolved
@@ -13,11 +13,7 @@
         "x-ms-client-request-id": "402250cd-b5f3-8e5d-6c37-9ac757fb939d",
         "x-ms-date": "Thu, 05 Mar 2020 21:45:52 GMT",
         "x-ms-return-client-request-id": "true",
-<<<<<<< HEAD
-        "x-ms-version": "2019-12-12"
-=======
-        "x-ms-version": "2020-02-10"
->>>>>>> 60f4876e
+        "x-ms-version": "2020-02-10"
       },
       "RequestBody": null,
       "StatusCode": 201,
@@ -32,11 +28,7 @@
         ],
         "x-ms-client-request-id": "402250cd-b5f3-8e5d-6c37-9ac757fb939d",
         "x-ms-request-id": "c9ef696e-f01a-0012-5337-f3e9eb000000",
-<<<<<<< HEAD
-        "x-ms-version": "2019-12-12"
-=======
-        "x-ms-version": "2020-02-10"
->>>>>>> 60f4876e
+        "x-ms-version": "2020-02-10"
       },
       "ResponseBody": []
     },
@@ -57,11 +49,7 @@
         "x-ms-file-last-write-time": "Now",
         "x-ms-file-permission": "Inherit",
         "x-ms-return-client-request-id": "true",
-<<<<<<< HEAD
-        "x-ms-version": "2019-12-12"
-=======
-        "x-ms-version": "2020-02-10"
->>>>>>> 60f4876e
+        "x-ms-version": "2020-02-10"
       },
       "RequestBody": null,
       "StatusCode": 201,
@@ -84,11 +72,7 @@
         "x-ms-file-permission-key": "7855875120676328179*422928105932735866",
         "x-ms-request-id": "c9ef6970-f01a-0012-5437-f3e9eb000000",
         "x-ms-request-server-encrypted": "true",
-<<<<<<< HEAD
-        "x-ms-version": "2019-12-12"
-=======
-        "x-ms-version": "2020-02-10"
->>>>>>> 60f4876e
+        "x-ms-version": "2020-02-10"
       },
       "ResponseBody": []
     },
@@ -110,11 +94,7 @@
         "x-ms-file-permission": "Inherit",
         "x-ms-return-client-request-id": "true",
         "x-ms-type": "file",
-<<<<<<< HEAD
-        "x-ms-version": "2019-12-12"
-=======
-        "x-ms-version": "2020-02-10"
->>>>>>> 60f4876e
+        "x-ms-version": "2020-02-10"
       },
       "RequestBody": null,
       "StatusCode": 201,
@@ -137,11 +117,7 @@
         "x-ms-file-permission-key": "12501538048846835188*422928105932735866",
         "x-ms-request-id": "c9ef6971-f01a-0012-5537-f3e9eb000000",
         "x-ms-request-server-encrypted": "true",
-<<<<<<< HEAD
-        "x-ms-version": "2019-12-12"
-=======
-        "x-ms-version": "2020-02-10"
->>>>>>> 60f4876e
+        "x-ms-version": "2020-02-10"
       },
       "ResponseBody": []
     },
@@ -161,11 +137,7 @@
         "x-ms-range": "bytes=256-511",
         "x-ms-return-client-request-id": "true",
         "x-ms-source-range": "bytes=512-767",
-<<<<<<< HEAD
-        "x-ms-version": "2019-12-12",
-=======
         "x-ms-version": "2020-02-10",
->>>>>>> 60f4876e
         "x-ms-write": "update"
       },
       "RequestBody": null,
@@ -181,11 +153,7 @@
         "x-ms-client-request-id": "7c561f18-6e05-2f43-c306-c2a808d82863",
         "x-ms-error-code": "CannotVerifyCopySource",
         "x-ms-request-id": "c9ef6973-f01a-0012-5637-f3e9eb000000",
-<<<<<<< HEAD
-        "x-ms-version": "2019-12-12"
-=======
-        "x-ms-version": "2020-02-10"
->>>>>>> 60f4876e
+        "x-ms-version": "2020-02-10"
       },
       "ResponseBody": [
         "\uFEFF\u003C?xml version=\u00221.0\u0022 encoding=\u0022utf-8\u0022?\u003E\u003CError\u003E\u003CCode\u003ECannotVerifyCopySource\u003C/Code\u003E\u003CMessage\u003EThe specified resource does not exist.\n",
@@ -207,11 +175,7 @@
         "x-ms-date": "Thu, 05 Mar 2020 21:45:53 GMT",
         "x-ms-delete-snapshots": "include",
         "x-ms-return-client-request-id": "true",
-<<<<<<< HEAD
-        "x-ms-version": "2019-12-12"
-=======
-        "x-ms-version": "2020-02-10"
->>>>>>> 60f4876e
+        "x-ms-version": "2020-02-10"
       },
       "RequestBody": null,
       "StatusCode": 202,
@@ -224,11 +188,7 @@
         ],
         "x-ms-client-request-id": "17f57ed4-f193-2d75-8e06-f3c6cfdaa124",
         "x-ms-request-id": "c9ef6975-f01a-0012-5837-f3e9eb000000",
-<<<<<<< HEAD
-        "x-ms-version": "2019-12-12"
-=======
-        "x-ms-version": "2020-02-10"
->>>>>>> 60f4876e
+        "x-ms-version": "2020-02-10"
       },
       "ResponseBody": []
     }
