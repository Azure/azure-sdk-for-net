{
  "Entries": [
    {
<<<<<<< HEAD
      "RequestUri": "http://seanstagetest.file.core.windows.net/test-share-4bd24d35-3d4a-984a-bcec-48705d370cc7?restype=share",
      "RequestMethod": "PUT",
      "RequestHeaders": {
        "Authorization": "Sanitized",
        "traceparent": "00-aa6477fbefbd634e87670e6635411c90-0772da6f586f3348-00",
        "User-Agent": [
          "azsdk-net-Storage.Files.Shares/12.0.0-dev.20191209.1\u002Bb71b1fa965b15eccfc57e2c7781b8bf85cd4c766",
          "(.NET Core 4.6.28008.01; Microsoft Windows 10.0.18363 )"
        ],
        "x-ms-client-request-id": "d9c0a9b9-48b9-9dc3-c53f-628fbdfa80e8",
        "x-ms-date": "Tue, 10 Dec 2019 05:33:02 GMT",
=======
      "RequestUri": "http://seanstagetest.file.core.windows.net/test-share-bbb5a721-fb3a-6dd3-58c5-219d0cf94828?restype=share",
      "RequestMethod": "PUT",
      "RequestHeaders": {
        "Authorization": "Sanitized",
        "traceparent": "00-e01cd0afc2fcf6439d81872da4ad5d6c-cec35d20d1e2f74f-00",
        "User-Agent": [
          "azsdk-net-Storage.Files.Shares/12.0.0-dev.20191209.1\u002B61bda4d1783b0e05dba0d434ff14b2840726d3b1",
          "(.NET Core 4.6.28008.01; Microsoft Windows 10.0.18363 )"
        ],
        "x-ms-client-request-id": "a107d271-1e79-ab73-733d-5a8ae3f2eb42",
        "x-ms-date": "Tue, 10 Dec 2019 06:01:26 GMT",
>>>>>>> 1d9822e0
        "x-ms-return-client-request-id": "true",
        "x-ms-version": "2019-07-07"
      },
      "RequestBody": null,
      "StatusCode": 201,
      "ResponseHeaders": {
        "Content-Length": "0",
<<<<<<< HEAD
        "Date": "Tue, 10 Dec 2019 05:33:02 GMT",
        "ETag": "\u00220x8D77D326CE50571\u0022",
        "Last-Modified": "Tue, 10 Dec 2019 05:33:02 GMT",
=======
        "Date": "Tue, 10 Dec 2019 06:01:25 GMT",
        "ETag": "\u00220x8D77D366455C39F\u0022",
        "Last-Modified": "Tue, 10 Dec 2019 06:01:26 GMT",
>>>>>>> 1d9822e0
        "Server": [
          "Windows-Azure-File/1.0",
          "Microsoft-HTTPAPI/2.0"
        ],
<<<<<<< HEAD
        "x-ms-client-request-id": "d9c0a9b9-48b9-9dc3-c53f-628fbdfa80e8",
        "x-ms-request-id": "4fd8e0a4-701a-0023-651b-af08f8000000",
=======
        "x-ms-client-request-id": "a107d271-1e79-ab73-733d-5a8ae3f2eb42",
        "x-ms-request-id": "7dc095ce-e01a-001e-101f-af7ee3000000",
>>>>>>> 1d9822e0
        "x-ms-version": "2019-07-07"
      },
      "ResponseBody": []
    },
    {
<<<<<<< HEAD
      "RequestUri": "http://seanstagetest.file.core.windows.net/test-share-4bd24d35-3d4a-984a-bcec-48705d370cc7/test-directory-41b3fdaa-2dd9-0fb3-c953-bf09c3009762?restype=directory",
      "RequestMethod": "PUT",
      "RequestHeaders": {
        "Authorization": "Sanitized",
        "traceparent": "00-5ee4cb25b8d565469b59e3ba7dec856f-8fb2fefadfd32e4e-00",
        "User-Agent": [
          "azsdk-net-Storage.Files.Shares/12.0.0-dev.20191209.1\u002Bb71b1fa965b15eccfc57e2c7781b8bf85cd4c766",
          "(.NET Core 4.6.28008.01; Microsoft Windows 10.0.18363 )"
        ],
        "x-ms-client-request-id": "039e92c0-2ea6-8c67-f6b1-0f6589b9dac4",
        "x-ms-date": "Tue, 10 Dec 2019 05:33:02 GMT",
=======
      "RequestUri": "http://seanstagetest.file.core.windows.net/test-share-bbb5a721-fb3a-6dd3-58c5-219d0cf94828/test-directory-40b1ad90-65f7-bf91-6502-6adca662371f?restype=directory",
      "RequestMethod": "PUT",
      "RequestHeaders": {
        "Authorization": "Sanitized",
        "traceparent": "00-866681ef5ef2e5489b06ada26f582fdc-7baf225400260d4f-00",
        "User-Agent": [
          "azsdk-net-Storage.Files.Shares/12.0.0-dev.20191209.1\u002B61bda4d1783b0e05dba0d434ff14b2840726d3b1",
          "(.NET Core 4.6.28008.01; Microsoft Windows 10.0.18363 )"
        ],
        "x-ms-client-request-id": "87e01272-7386-0cfc-4147-3c76b4960511",
        "x-ms-date": "Tue, 10 Dec 2019 06:01:26 GMT",
>>>>>>> 1d9822e0
        "x-ms-file-attributes": "None",
        "x-ms-file-creation-time": "Now",
        "x-ms-file-last-write-time": "Now",
        "x-ms-file-permission": "Inherit",
        "x-ms-return-client-request-id": "true",
        "x-ms-version": "2019-07-07"
      },
      "RequestBody": null,
      "StatusCode": 201,
      "ResponseHeaders": {
        "Content-Length": "0",
<<<<<<< HEAD
        "Date": "Tue, 10 Dec 2019 05:33:02 GMT",
        "ETag": "\u00220x8D77D326CF4D1C8\u0022",
        "Last-Modified": "Tue, 10 Dec 2019 05:33:02 GMT",
=======
        "Date": "Tue, 10 Dec 2019 06:01:26 GMT",
        "ETag": "\u00220x8D77D3664647C28\u0022",
        "Last-Modified": "Tue, 10 Dec 2019 06:01:26 GMT",
>>>>>>> 1d9822e0
        "Server": [
          "Windows-Azure-File/1.0",
          "Microsoft-HTTPAPI/2.0"
        ],
<<<<<<< HEAD
        "x-ms-client-request-id": "039e92c0-2ea6-8c67-f6b1-0f6589b9dac4",
        "x-ms-file-attributes": "Directory",
        "x-ms-file-change-time": "2019-12-10T05:33:02.6035144Z",
        "x-ms-file-creation-time": "2019-12-10T05:33:02.6035144Z",
        "x-ms-file-id": "13835128424026341376",
        "x-ms-file-last-write-time": "2019-12-10T05:33:02.6035144Z",
        "x-ms-file-parent-id": "0",
        "x-ms-file-permission-key": "7855875120676328179*422928105932735866",
        "x-ms-request-id": "4fd8e0a6-701a-0023-661b-af08f8000000",
=======
        "x-ms-client-request-id": "87e01272-7386-0cfc-4147-3c76b4960511",
        "x-ms-file-attributes": "Directory",
        "x-ms-file-change-time": "2019-12-10T06:01:26.2227496Z",
        "x-ms-file-creation-time": "2019-12-10T06:01:26.2227496Z",
        "x-ms-file-id": "13835128424026341376",
        "x-ms-file-last-write-time": "2019-12-10T06:01:26.2227496Z",
        "x-ms-file-parent-id": "0",
        "x-ms-file-permission-key": "7855875120676328179*422928105932735866",
        "x-ms-request-id": "7dc095d0-e01a-001e-111f-af7ee3000000",
>>>>>>> 1d9822e0
        "x-ms-request-server-encrypted": "true",
        "x-ms-version": "2019-07-07"
      },
      "ResponseBody": []
    },
    {
<<<<<<< HEAD
      "RequestUri": "http://seanstagetest.file.core.windows.net/test-share-4bd24d35-3d4a-984a-bcec-48705d370cc7/test-directory-41b3fdaa-2dd9-0fb3-c953-bf09c3009762/destFile",
=======
      "RequestUri": "http://seanstagetest.file.core.windows.net/test-share-bbb5a721-fb3a-6dd3-58c5-219d0cf94828/test-directory-40b1ad90-65f7-bf91-6502-6adca662371f/destFile",
>>>>>>> 1d9822e0
      "RequestMethod": "PUT",
      "RequestHeaders": {
        "Authorization": "Sanitized",
        "User-Agent": [
<<<<<<< HEAD
          "azsdk-net-Storage.Files.Shares/12.0.0-dev.20191209.1\u002Bb71b1fa965b15eccfc57e2c7781b8bf85cd4c766",
          "(.NET Core 4.6.28008.01; Microsoft Windows 10.0.18363 )"
        ],
        "x-ms-client-request-id": "c2e78a8d-0ce2-f44f-2127-155a77f5aed2",
        "x-ms-content-length": "1024",
        "x-ms-date": "Tue, 10 Dec 2019 05:33:02 GMT",
=======
          "azsdk-net-Storage.Files.Shares/12.0.0-dev.20191209.1\u002B61bda4d1783b0e05dba0d434ff14b2840726d3b1",
          "(.NET Core 4.6.28008.01; Microsoft Windows 10.0.18363 )"
        ],
        "x-ms-client-request-id": "cd36ef63-183e-c098-c2f6-89a3526ea9ed",
        "x-ms-content-length": "1024",
        "x-ms-date": "Tue, 10 Dec 2019 06:01:26 GMT",
>>>>>>> 1d9822e0
        "x-ms-file-attributes": "None",
        "x-ms-file-creation-time": "Now",
        "x-ms-file-last-write-time": "Now",
        "x-ms-file-permission": "Inherit",
        "x-ms-return-client-request-id": "true",
        "x-ms-type": "file",
        "x-ms-version": "2019-07-07"
      },
      "RequestBody": null,
      "StatusCode": 201,
      "ResponseHeaders": {
        "Content-Length": "0",
<<<<<<< HEAD
        "Date": "Tue, 10 Dec 2019 05:33:02 GMT",
        "ETag": "\u00220x8D77D326D021AD1\u0022",
        "Last-Modified": "Tue, 10 Dec 2019 05:33:02 GMT",
=======
        "Date": "Tue, 10 Dec 2019 06:01:26 GMT",
        "ETag": "\u00220x8D77D3664719DA6\u0022",
        "Last-Modified": "Tue, 10 Dec 2019 06:01:26 GMT",
>>>>>>> 1d9822e0
        "Server": [
          "Windows-Azure-File/1.0",
          "Microsoft-HTTPAPI/2.0"
        ],
<<<<<<< HEAD
        "x-ms-client-request-id": "c2e78a8d-0ce2-f44f-2127-155a77f5aed2",
        "x-ms-file-attributes": "Archive",
        "x-ms-file-change-time": "2019-12-10T05:33:02.6905809Z",
        "x-ms-file-creation-time": "2019-12-10T05:33:02.6905809Z",
        "x-ms-file-id": "11529285414812647424",
        "x-ms-file-last-write-time": "2019-12-10T05:33:02.6905809Z",
        "x-ms-file-parent-id": "13835128424026341376",
        "x-ms-file-permission-key": "12501538048846835188*422928105932735866",
        "x-ms-request-id": "4fd8e0a7-701a-0023-671b-af08f8000000",
=======
        "x-ms-client-request-id": "cd36ef63-183e-c098-c2f6-89a3526ea9ed",
        "x-ms-file-attributes": "Archive",
        "x-ms-file-change-time": "2019-12-10T06:01:26.3088038Z",
        "x-ms-file-creation-time": "2019-12-10T06:01:26.3088038Z",
        "x-ms-file-id": "11529285414812647424",
        "x-ms-file-last-write-time": "2019-12-10T06:01:26.3088038Z",
        "x-ms-file-parent-id": "13835128424026341376",
        "x-ms-file-permission-key": "12501538048846835188*422928105932735866",
        "x-ms-request-id": "7dc095d1-e01a-001e-121f-af7ee3000000",
>>>>>>> 1d9822e0
        "x-ms-request-server-encrypted": "true",
        "x-ms-version": "2019-07-07"
      },
      "ResponseBody": []
    },
    {
<<<<<<< HEAD
      "RequestUri": "http://seanstagetest.file.core.windows.net/test-share-4bd24d35-3d4a-984a-bcec-48705d370cc7/test-directory-41b3fdaa-2dd9-0fb3-c953-bf09c3009762/destFile?comp=range",
=======
      "RequestUri": "http://seanstagetest.file.core.windows.net/test-share-bbb5a721-fb3a-6dd3-58c5-219d0cf94828/test-directory-40b1ad90-65f7-bf91-6502-6adca662371f/destFile?comp=range",
>>>>>>> 1d9822e0
      "RequestMethod": "PUT",
      "RequestHeaders": {
        "Authorization": "Sanitized",
        "Content-Length": "0",
        "User-Agent": [
<<<<<<< HEAD
          "azsdk-net-Storage.Files.Shares/12.0.0-dev.20191209.1\u002Bb71b1fa965b15eccfc57e2c7781b8bf85cd4c766",
          "(.NET Core 4.6.28008.01; Microsoft Windows 10.0.18363 )"
        ],
        "x-ms-client-request-id": "53e4e66e-893d-84f2-dd54-0f397f61d6aa",
        "x-ms-copy-source": "http://seanstagetest.file.core.windows.net/test-share-4bd24d35-3d4a-984a-bcec-48705d370cc7/test-directory-41b3fdaa-2dd9-0fb3-c953-bf09c3009762/destFile",
        "x-ms-date": "Tue, 10 Dec 2019 05:33:02 GMT",
=======
          "azsdk-net-Storage.Files.Shares/12.0.0-dev.20191209.1\u002B61bda4d1783b0e05dba0d434ff14b2840726d3b1",
          "(.NET Core 4.6.28008.01; Microsoft Windows 10.0.18363 )"
        ],
        "x-ms-client-request-id": "732a97c8-e91d-1b6f-72a9-d08a26f54bc2",
        "x-ms-copy-source": "http://seanstagetest.file.core.windows.net/test-share-bbb5a721-fb3a-6dd3-58c5-219d0cf94828/test-directory-40b1ad90-65f7-bf91-6502-6adca662371f/destFile",
        "x-ms-date": "Tue, 10 Dec 2019 06:01:26 GMT",
>>>>>>> 1d9822e0
        "x-ms-range": "bytes=256-511",
        "x-ms-return-client-request-id": "true",
        "x-ms-source-range": "bytes=512-767",
        "x-ms-version": "2019-07-07",
        "x-ms-write": "update"
      },
      "RequestBody": null,
      "StatusCode": 404,
      "ResponseHeaders": {
        "Content-Length": "229",
        "Content-Type": "application/xml",
<<<<<<< HEAD
        "Date": "Tue, 10 Dec 2019 05:33:02 GMT",
=======
        "Date": "Tue, 10 Dec 2019 06:01:26 GMT",
>>>>>>> 1d9822e0
        "Server": [
          "Windows-Azure-File/1.0",
          "Microsoft-HTTPAPI/2.0"
        ],
<<<<<<< HEAD
        "x-ms-client-request-id": "53e4e66e-893d-84f2-dd54-0f397f61d6aa",
        "x-ms-error-code": "CannotVerifyCopySource",
        "x-ms-request-id": "4fd8e0a8-701a-0023-681b-af08f8000000",
=======
        "x-ms-client-request-id": "732a97c8-e91d-1b6f-72a9-d08a26f54bc2",
        "x-ms-error-code": "CannotVerifyCopySource",
        "x-ms-request-id": "7dc095d2-e01a-001e-131f-af7ee3000000",
>>>>>>> 1d9822e0
        "x-ms-version": "2019-07-07"
      },
      "ResponseBody": [
        "\uFEFF\u003C?xml version=\u00221.0\u0022 encoding=\u0022utf-8\u0022?\u003E\u003CError\u003E\u003CCode\u003ECannotVerifyCopySource\u003C/Code\u003E\u003CMessage\u003EThe specified resource does not exist.\n",
<<<<<<< HEAD
        "RequestId:4fd8e0a8-701a-0023-681b-af08f8000000\n",
        "Time:2019-12-10T05:33:02.8913349Z\u003C/Message\u003E\u003C/Error\u003E"
      ]
    },
    {
      "RequestUri": "http://seanstagetest.file.core.windows.net/test-share-4bd24d35-3d4a-984a-bcec-48705d370cc7?restype=share",
      "RequestMethod": "DELETE",
      "RequestHeaders": {
        "Authorization": "Sanitized",
        "traceparent": "00-460b7e9f53ba2d42a9c7d56b8837e874-32118f2f36ca5648-00",
        "User-Agent": [
          "azsdk-net-Storage.Files.Shares/12.0.0-dev.20191209.1\u002Bb71b1fa965b15eccfc57e2c7781b8bf85cd4c766",
          "(.NET Core 4.6.28008.01; Microsoft Windows 10.0.18363 )"
        ],
        "x-ms-client-request-id": "91ecd0d4-5a11-db95-484f-7f1b992993e3",
        "x-ms-date": "Tue, 10 Dec 2019 05:33:02 GMT",
=======
        "RequestId:7dc095d2-e01a-001e-131f-af7ee3000000\n",
        "Time:2019-12-10T06:01:26.8382742Z\u003C/Message\u003E\u003C/Error\u003E"
      ]
    },
    {
      "RequestUri": "http://seanstagetest.file.core.windows.net/test-share-bbb5a721-fb3a-6dd3-58c5-219d0cf94828?restype=share",
      "RequestMethod": "DELETE",
      "RequestHeaders": {
        "Authorization": "Sanitized",
        "traceparent": "00-24b56763c32ad7479d31660ac1592515-3a7780d78118924d-00",
        "User-Agent": [
          "azsdk-net-Storage.Files.Shares/12.0.0-dev.20191209.1\u002B61bda4d1783b0e05dba0d434ff14b2840726d3b1",
          "(.NET Core 4.6.28008.01; Microsoft Windows 10.0.18363 )"
        ],
        "x-ms-client-request-id": "bbdbc275-3543-a7cf-1e27-3682a1052fab",
        "x-ms-date": "Tue, 10 Dec 2019 06:01:26 GMT",
>>>>>>> 1d9822e0
        "x-ms-delete-snapshots": "include",
        "x-ms-return-client-request-id": "true",
        "x-ms-version": "2019-07-07"
      },
      "RequestBody": null,
      "StatusCode": 202,
      "ResponseHeaders": {
        "Content-Length": "0",
<<<<<<< HEAD
        "Date": "Tue, 10 Dec 2019 05:33:02 GMT",
=======
        "Date": "Tue, 10 Dec 2019 06:01:26 GMT",
>>>>>>> 1d9822e0
        "Server": [
          "Windows-Azure-File/1.0",
          "Microsoft-HTTPAPI/2.0"
        ],
<<<<<<< HEAD
        "x-ms-client-request-id": "91ecd0d4-5a11-db95-484f-7f1b992993e3",
        "x-ms-request-id": "4fd8e0ab-701a-0023-6a1b-af08f8000000",
=======
        "x-ms-client-request-id": "bbdbc275-3543-a7cf-1e27-3682a1052fab",
        "x-ms-request-id": "7dc095d4-e01a-001e-151f-af7ee3000000",
>>>>>>> 1d9822e0
        "x-ms-version": "2019-07-07"
      },
      "ResponseBody": []
    }
  ],
  "Variables": {
<<<<<<< HEAD
    "RandomSeed": "262875745",
=======
    "RandomSeed": "1197578343",
>>>>>>> 1d9822e0
    "Storage_TestConfigDefault": "ProductionTenant\nseanstagetest\nU2FuaXRpemVk\nhttp://seanstagetest.blob.core.windows.net\nhttp://seanstagetest.file.core.windows.net\nhttp://seanstagetest.queue.core.windows.net\nhttp://seanstagetest.table.core.windows.net\n\n\n\n\nhttp://seanstagetest-secondary.blob.core.windows.net\nhttp://seanstagetest-secondary.file.core.windows.net\nhttp://seanstagetest-secondary.queue.core.windows.net\nhttp://seanstagetest-secondary.table.core.windows.net\n\nSanitized\n\n\nCloud\nBlobEndpoint=http://seanstagetest.blob.core.windows.net/;QueueEndpoint=http://seanstagetest.queue.core.windows.net/;FileEndpoint=http://seanstagetest.file.core.windows.net/;BlobSecondaryEndpoint=http://seanstagetest-secondary.blob.core.windows.net/;QueueSecondaryEndpoint=http://seanstagetest-secondary.queue.core.windows.net/;FileSecondaryEndpoint=http://seanstagetest-secondary.file.core.windows.net/;AccountName=seanstagetest;AccountKey=Sanitized"
  }
}<|MERGE_RESOLUTION|>--- conflicted
+++ resolved
@@ -1,31 +1,17 @@
 {
   "Entries": [
     {
-<<<<<<< HEAD
-      "RequestUri": "http://seanstagetest.file.core.windows.net/test-share-4bd24d35-3d4a-984a-bcec-48705d370cc7?restype=share",
-      "RequestMethod": "PUT",
-      "RequestHeaders": {
-        "Authorization": "Sanitized",
-        "traceparent": "00-aa6477fbefbd634e87670e6635411c90-0772da6f586f3348-00",
-        "User-Agent": [
-          "azsdk-net-Storage.Files.Shares/12.0.0-dev.20191209.1\u002Bb71b1fa965b15eccfc57e2c7781b8bf85cd4c766",
-          "(.NET Core 4.6.28008.01; Microsoft Windows 10.0.18363 )"
-        ],
-        "x-ms-client-request-id": "d9c0a9b9-48b9-9dc3-c53f-628fbdfa80e8",
-        "x-ms-date": "Tue, 10 Dec 2019 05:33:02 GMT",
-=======
-      "RequestUri": "http://seanstagetest.file.core.windows.net/test-share-bbb5a721-fb3a-6dd3-58c5-219d0cf94828?restype=share",
-      "RequestMethod": "PUT",
-      "RequestHeaders": {
-        "Authorization": "Sanitized",
-        "traceparent": "00-e01cd0afc2fcf6439d81872da4ad5d6c-cec35d20d1e2f74f-00",
-        "User-Agent": [
-          "azsdk-net-Storage.Files.Shares/12.0.0-dev.20191209.1\u002B61bda4d1783b0e05dba0d434ff14b2840726d3b1",
-          "(.NET Core 4.6.28008.01; Microsoft Windows 10.0.18363 )"
-        ],
-        "x-ms-client-request-id": "a107d271-1e79-ab73-733d-5a8ae3f2eb42",
-        "x-ms-date": "Tue, 10 Dec 2019 06:01:26 GMT",
->>>>>>> 1d9822e0
+      "RequestUri": "http://seanstagetest.file.core.windows.net/test-share-1212fb95-a6c9-cd6b-3a78-818eebc16d03?restype=share",
+      "RequestMethod": "PUT",
+      "RequestHeaders": {
+        "Authorization": "Sanitized",
+        "traceparent": "00-d6b88cc40835b841866e335c27b1c138-28cd29b61b5f004c-00",
+        "User-Agent": [
+          "azsdk-net-Storage.Files.Shares/12.0.0-dev.20191211.1\u002B899431c003876eb9b26cefd8e8a37e7f27f82ced",
+          "(.NET Core 4.6.28008.01; Microsoft Windows 10.0.18363 )"
+        ],
+        "x-ms-client-request-id": "1306f294-6529-b51f-1f0d-c89b285b1f1f",
+        "x-ms-date": "Wed, 11 Dec 2019 20:40:08 GMT",
         "x-ms-return-client-request-id": "true",
         "x-ms-version": "2019-07-07"
       },
@@ -33,56 +19,31 @@
       "StatusCode": 201,
       "ResponseHeaders": {
         "Content-Length": "0",
-<<<<<<< HEAD
-        "Date": "Tue, 10 Dec 2019 05:33:02 GMT",
-        "ETag": "\u00220x8D77D326CE50571\u0022",
-        "Last-Modified": "Tue, 10 Dec 2019 05:33:02 GMT",
-=======
-        "Date": "Tue, 10 Dec 2019 06:01:25 GMT",
-        "ETag": "\u00220x8D77D366455C39F\u0022",
-        "Last-Modified": "Tue, 10 Dec 2019 06:01:26 GMT",
->>>>>>> 1d9822e0
-        "Server": [
-          "Windows-Azure-File/1.0",
-          "Microsoft-HTTPAPI/2.0"
-        ],
-<<<<<<< HEAD
-        "x-ms-client-request-id": "d9c0a9b9-48b9-9dc3-c53f-628fbdfa80e8",
-        "x-ms-request-id": "4fd8e0a4-701a-0023-651b-af08f8000000",
-=======
-        "x-ms-client-request-id": "a107d271-1e79-ab73-733d-5a8ae3f2eb42",
-        "x-ms-request-id": "7dc095ce-e01a-001e-101f-af7ee3000000",
->>>>>>> 1d9822e0
-        "x-ms-version": "2019-07-07"
-      },
-      "ResponseBody": []
-    },
-    {
-<<<<<<< HEAD
-      "RequestUri": "http://seanstagetest.file.core.windows.net/test-share-4bd24d35-3d4a-984a-bcec-48705d370cc7/test-directory-41b3fdaa-2dd9-0fb3-c953-bf09c3009762?restype=directory",
-      "RequestMethod": "PUT",
-      "RequestHeaders": {
-        "Authorization": "Sanitized",
-        "traceparent": "00-5ee4cb25b8d565469b59e3ba7dec856f-8fb2fefadfd32e4e-00",
-        "User-Agent": [
-          "azsdk-net-Storage.Files.Shares/12.0.0-dev.20191209.1\u002Bb71b1fa965b15eccfc57e2c7781b8bf85cd4c766",
-          "(.NET Core 4.6.28008.01; Microsoft Windows 10.0.18363 )"
-        ],
-        "x-ms-client-request-id": "039e92c0-2ea6-8c67-f6b1-0f6589b9dac4",
-        "x-ms-date": "Tue, 10 Dec 2019 05:33:02 GMT",
-=======
-      "RequestUri": "http://seanstagetest.file.core.windows.net/test-share-bbb5a721-fb3a-6dd3-58c5-219d0cf94828/test-directory-40b1ad90-65f7-bf91-6502-6adca662371f?restype=directory",
-      "RequestMethod": "PUT",
-      "RequestHeaders": {
-        "Authorization": "Sanitized",
-        "traceparent": "00-866681ef5ef2e5489b06ada26f582fdc-7baf225400260d4f-00",
-        "User-Agent": [
-          "azsdk-net-Storage.Files.Shares/12.0.0-dev.20191209.1\u002B61bda4d1783b0e05dba0d434ff14b2840726d3b1",
-          "(.NET Core 4.6.28008.01; Microsoft Windows 10.0.18363 )"
-        ],
-        "x-ms-client-request-id": "87e01272-7386-0cfc-4147-3c76b4960511",
-        "x-ms-date": "Tue, 10 Dec 2019 06:01:26 GMT",
->>>>>>> 1d9822e0
+        "Date": "Wed, 11 Dec 2019 20:40:08 GMT",
+        "ETag": "\u00220x8D77E7A4FF5DB98\u0022",
+        "Last-Modified": "Wed, 11 Dec 2019 20:40:08 GMT",
+        "Server": [
+          "Windows-Azure-File/1.0",
+          "Microsoft-HTTPAPI/2.0"
+        ],
+        "x-ms-client-request-id": "1306f294-6529-b51f-1f0d-c89b285b1f1f",
+        "x-ms-request-id": "ef3e4101-c01a-0019-4c63-b01280000000",
+        "x-ms-version": "2019-07-07"
+      },
+      "ResponseBody": []
+    },
+    {
+      "RequestUri": "http://seanstagetest.file.core.windows.net/test-share-1212fb95-a6c9-cd6b-3a78-818eebc16d03/test-directory-48a3d9e5-9b6b-8f61-d3ab-d24a08f5158d?restype=directory",
+      "RequestMethod": "PUT",
+      "RequestHeaders": {
+        "Authorization": "Sanitized",
+        "traceparent": "00-4b5505f59984584588ca5d34efd57eec-d4926e2275f06c46-00",
+        "User-Agent": [
+          "azsdk-net-Storage.Files.Shares/12.0.0-dev.20191211.1\u002B899431c003876eb9b26cefd8e8a37e7f27f82ced",
+          "(.NET Core 4.6.28008.01; Microsoft Windows 10.0.18363 )"
+        ],
+        "x-ms-client-request-id": "de907f5e-ca09-f89c-9077-407e93d4ad2a",
+        "x-ms-date": "Wed, 11 Dec 2019 20:40:08 GMT",
         "x-ms-file-attributes": "None",
         "x-ms-file-creation-time": "Now",
         "x-ms-file-last-write-time": "Now",
@@ -94,70 +55,39 @@
       "StatusCode": 201,
       "ResponseHeaders": {
         "Content-Length": "0",
-<<<<<<< HEAD
-        "Date": "Tue, 10 Dec 2019 05:33:02 GMT",
-        "ETag": "\u00220x8D77D326CF4D1C8\u0022",
-        "Last-Modified": "Tue, 10 Dec 2019 05:33:02 GMT",
-=======
-        "Date": "Tue, 10 Dec 2019 06:01:26 GMT",
-        "ETag": "\u00220x8D77D3664647C28\u0022",
-        "Last-Modified": "Tue, 10 Dec 2019 06:01:26 GMT",
->>>>>>> 1d9822e0
-        "Server": [
-          "Windows-Azure-File/1.0",
-          "Microsoft-HTTPAPI/2.0"
-        ],
-<<<<<<< HEAD
-        "x-ms-client-request-id": "039e92c0-2ea6-8c67-f6b1-0f6589b9dac4",
+        "Date": "Wed, 11 Dec 2019 20:40:08 GMT",
+        "ETag": "\u00220x8D77E7A50043FF4\u0022",
+        "Last-Modified": "Wed, 11 Dec 2019 20:40:08 GMT",
+        "Server": [
+          "Windows-Azure-File/1.0",
+          "Microsoft-HTTPAPI/2.0"
+        ],
+        "x-ms-client-request-id": "de907f5e-ca09-f89c-9077-407e93d4ad2a",
         "x-ms-file-attributes": "Directory",
-        "x-ms-file-change-time": "2019-12-10T05:33:02.6035144Z",
-        "x-ms-file-creation-time": "2019-12-10T05:33:02.6035144Z",
+        "x-ms-file-change-time": "2019-12-11T20:40:08.9780212Z",
+        "x-ms-file-creation-time": "2019-12-11T20:40:08.9780212Z",
         "x-ms-file-id": "13835128424026341376",
-        "x-ms-file-last-write-time": "2019-12-10T05:33:02.6035144Z",
+        "x-ms-file-last-write-time": "2019-12-11T20:40:08.9780212Z",
         "x-ms-file-parent-id": "0",
         "x-ms-file-permission-key": "7855875120676328179*422928105932735866",
-        "x-ms-request-id": "4fd8e0a6-701a-0023-661b-af08f8000000",
-=======
-        "x-ms-client-request-id": "87e01272-7386-0cfc-4147-3c76b4960511",
-        "x-ms-file-attributes": "Directory",
-        "x-ms-file-change-time": "2019-12-10T06:01:26.2227496Z",
-        "x-ms-file-creation-time": "2019-12-10T06:01:26.2227496Z",
-        "x-ms-file-id": "13835128424026341376",
-        "x-ms-file-last-write-time": "2019-12-10T06:01:26.2227496Z",
-        "x-ms-file-parent-id": "0",
-        "x-ms-file-permission-key": "7855875120676328179*422928105932735866",
-        "x-ms-request-id": "7dc095d0-e01a-001e-111f-af7ee3000000",
->>>>>>> 1d9822e0
+        "x-ms-request-id": "ef3e4103-c01a-0019-4d63-b01280000000",
         "x-ms-request-server-encrypted": "true",
         "x-ms-version": "2019-07-07"
       },
       "ResponseBody": []
     },
     {
-<<<<<<< HEAD
-      "RequestUri": "http://seanstagetest.file.core.windows.net/test-share-4bd24d35-3d4a-984a-bcec-48705d370cc7/test-directory-41b3fdaa-2dd9-0fb3-c953-bf09c3009762/destFile",
-=======
-      "RequestUri": "http://seanstagetest.file.core.windows.net/test-share-bbb5a721-fb3a-6dd3-58c5-219d0cf94828/test-directory-40b1ad90-65f7-bf91-6502-6adca662371f/destFile",
->>>>>>> 1d9822e0
-      "RequestMethod": "PUT",
-      "RequestHeaders": {
-        "Authorization": "Sanitized",
-        "User-Agent": [
-<<<<<<< HEAD
-          "azsdk-net-Storage.Files.Shares/12.0.0-dev.20191209.1\u002Bb71b1fa965b15eccfc57e2c7781b8bf85cd4c766",
-          "(.NET Core 4.6.28008.01; Microsoft Windows 10.0.18363 )"
-        ],
-        "x-ms-client-request-id": "c2e78a8d-0ce2-f44f-2127-155a77f5aed2",
+      "RequestUri": "http://seanstagetest.file.core.windows.net/test-share-1212fb95-a6c9-cd6b-3a78-818eebc16d03/test-directory-48a3d9e5-9b6b-8f61-d3ab-d24a08f5158d/destFile",
+      "RequestMethod": "PUT",
+      "RequestHeaders": {
+        "Authorization": "Sanitized",
+        "User-Agent": [
+          "azsdk-net-Storage.Files.Shares/12.0.0-dev.20191211.1\u002B899431c003876eb9b26cefd8e8a37e7f27f82ced",
+          "(.NET Core 4.6.28008.01; Microsoft Windows 10.0.18363 )"
+        ],
+        "x-ms-client-request-id": "02500f84-8f57-3882-1a04-de95ae629677",
         "x-ms-content-length": "1024",
-        "x-ms-date": "Tue, 10 Dec 2019 05:33:02 GMT",
-=======
-          "azsdk-net-Storage.Files.Shares/12.0.0-dev.20191209.1\u002B61bda4d1783b0e05dba0d434ff14b2840726d3b1",
-          "(.NET Core 4.6.28008.01; Microsoft Windows 10.0.18363 )"
-        ],
-        "x-ms-client-request-id": "cd36ef63-183e-c098-c2f6-89a3526ea9ed",
-        "x-ms-content-length": "1024",
-        "x-ms-date": "Tue, 10 Dec 2019 06:01:26 GMT",
->>>>>>> 1d9822e0
+        "x-ms-date": "Wed, 11 Dec 2019 20:40:09 GMT",
         "x-ms-file-attributes": "None",
         "x-ms-file-creation-time": "Now",
         "x-ms-file-last-write-time": "Now",
@@ -170,71 +100,40 @@
       "StatusCode": 201,
       "ResponseHeaders": {
         "Content-Length": "0",
-<<<<<<< HEAD
-        "Date": "Tue, 10 Dec 2019 05:33:02 GMT",
-        "ETag": "\u00220x8D77D326D021AD1\u0022",
-        "Last-Modified": "Tue, 10 Dec 2019 05:33:02 GMT",
-=======
-        "Date": "Tue, 10 Dec 2019 06:01:26 GMT",
-        "ETag": "\u00220x8D77D3664719DA6\u0022",
-        "Last-Modified": "Tue, 10 Dec 2019 06:01:26 GMT",
->>>>>>> 1d9822e0
-        "Server": [
-          "Windows-Azure-File/1.0",
-          "Microsoft-HTTPAPI/2.0"
-        ],
-<<<<<<< HEAD
-        "x-ms-client-request-id": "c2e78a8d-0ce2-f44f-2127-155a77f5aed2",
+        "Date": "Wed, 11 Dec 2019 20:40:08 GMT",
+        "ETag": "\u00220x8D77E7A50113BD1\u0022",
+        "Last-Modified": "Wed, 11 Dec 2019 20:40:09 GMT",
+        "Server": [
+          "Windows-Azure-File/1.0",
+          "Microsoft-HTTPAPI/2.0"
+        ],
+        "x-ms-client-request-id": "02500f84-8f57-3882-1a04-de95ae629677",
         "x-ms-file-attributes": "Archive",
-        "x-ms-file-change-time": "2019-12-10T05:33:02.6905809Z",
-        "x-ms-file-creation-time": "2019-12-10T05:33:02.6905809Z",
+        "x-ms-file-change-time": "2019-12-11T20:40:09.0631121Z",
+        "x-ms-file-creation-time": "2019-12-11T20:40:09.0631121Z",
         "x-ms-file-id": "11529285414812647424",
-        "x-ms-file-last-write-time": "2019-12-10T05:33:02.6905809Z",
+        "x-ms-file-last-write-time": "2019-12-11T20:40:09.0631121Z",
         "x-ms-file-parent-id": "13835128424026341376",
         "x-ms-file-permission-key": "12501538048846835188*422928105932735866",
-        "x-ms-request-id": "4fd8e0a7-701a-0023-671b-af08f8000000",
-=======
-        "x-ms-client-request-id": "cd36ef63-183e-c098-c2f6-89a3526ea9ed",
-        "x-ms-file-attributes": "Archive",
-        "x-ms-file-change-time": "2019-12-10T06:01:26.3088038Z",
-        "x-ms-file-creation-time": "2019-12-10T06:01:26.3088038Z",
-        "x-ms-file-id": "11529285414812647424",
-        "x-ms-file-last-write-time": "2019-12-10T06:01:26.3088038Z",
-        "x-ms-file-parent-id": "13835128424026341376",
-        "x-ms-file-permission-key": "12501538048846835188*422928105932735866",
-        "x-ms-request-id": "7dc095d1-e01a-001e-121f-af7ee3000000",
->>>>>>> 1d9822e0
+        "x-ms-request-id": "ef3e4104-c01a-0019-4e63-b01280000000",
         "x-ms-request-server-encrypted": "true",
         "x-ms-version": "2019-07-07"
       },
       "ResponseBody": []
     },
     {
-<<<<<<< HEAD
-      "RequestUri": "http://seanstagetest.file.core.windows.net/test-share-4bd24d35-3d4a-984a-bcec-48705d370cc7/test-directory-41b3fdaa-2dd9-0fb3-c953-bf09c3009762/destFile?comp=range",
-=======
-      "RequestUri": "http://seanstagetest.file.core.windows.net/test-share-bbb5a721-fb3a-6dd3-58c5-219d0cf94828/test-directory-40b1ad90-65f7-bf91-6502-6adca662371f/destFile?comp=range",
->>>>>>> 1d9822e0
-      "RequestMethod": "PUT",
-      "RequestHeaders": {
-        "Authorization": "Sanitized",
-        "Content-Length": "0",
-        "User-Agent": [
-<<<<<<< HEAD
-          "azsdk-net-Storage.Files.Shares/12.0.0-dev.20191209.1\u002Bb71b1fa965b15eccfc57e2c7781b8bf85cd4c766",
-          "(.NET Core 4.6.28008.01; Microsoft Windows 10.0.18363 )"
-        ],
-        "x-ms-client-request-id": "53e4e66e-893d-84f2-dd54-0f397f61d6aa",
-        "x-ms-copy-source": "http://seanstagetest.file.core.windows.net/test-share-4bd24d35-3d4a-984a-bcec-48705d370cc7/test-directory-41b3fdaa-2dd9-0fb3-c953-bf09c3009762/destFile",
-        "x-ms-date": "Tue, 10 Dec 2019 05:33:02 GMT",
-=======
-          "azsdk-net-Storage.Files.Shares/12.0.0-dev.20191209.1\u002B61bda4d1783b0e05dba0d434ff14b2840726d3b1",
-          "(.NET Core 4.6.28008.01; Microsoft Windows 10.0.18363 )"
-        ],
-        "x-ms-client-request-id": "732a97c8-e91d-1b6f-72a9-d08a26f54bc2",
-        "x-ms-copy-source": "http://seanstagetest.file.core.windows.net/test-share-bbb5a721-fb3a-6dd3-58c5-219d0cf94828/test-directory-40b1ad90-65f7-bf91-6502-6adca662371f/destFile",
-        "x-ms-date": "Tue, 10 Dec 2019 06:01:26 GMT",
->>>>>>> 1d9822e0
+      "RequestUri": "http://seanstagetest.file.core.windows.net/test-share-1212fb95-a6c9-cd6b-3a78-818eebc16d03/test-directory-48a3d9e5-9b6b-8f61-d3ab-d24a08f5158d/destFile?comp=range",
+      "RequestMethod": "PUT",
+      "RequestHeaders": {
+        "Authorization": "Sanitized",
+        "Content-Length": "0",
+        "User-Agent": [
+          "azsdk-net-Storage.Files.Shares/12.0.0-dev.20191211.1\u002B899431c003876eb9b26cefd8e8a37e7f27f82ced",
+          "(.NET Core 4.6.28008.01; Microsoft Windows 10.0.18363 )"
+        ],
+        "x-ms-client-request-id": "52b5c4d7-4fc8-dded-6bb3-6e6058eeec79",
+        "x-ms-copy-source": "http://seanstagetest.file.core.windows.net/test-share-1212fb95-a6c9-cd6b-3a78-818eebc16d03/test-directory-48a3d9e5-9b6b-8f61-d3ab-d24a08f5158d/destFile",
+        "x-ms-date": "Wed, 11 Dec 2019 20:40:09 GMT",
         "x-ms-range": "bytes=256-511",
         "x-ms-return-client-request-id": "true",
         "x-ms-source-range": "bytes=512-767",
@@ -246,63 +145,34 @@
       "ResponseHeaders": {
         "Content-Length": "229",
         "Content-Type": "application/xml",
-<<<<<<< HEAD
-        "Date": "Tue, 10 Dec 2019 05:33:02 GMT",
-=======
-        "Date": "Tue, 10 Dec 2019 06:01:26 GMT",
->>>>>>> 1d9822e0
-        "Server": [
-          "Windows-Azure-File/1.0",
-          "Microsoft-HTTPAPI/2.0"
-        ],
-<<<<<<< HEAD
-        "x-ms-client-request-id": "53e4e66e-893d-84f2-dd54-0f397f61d6aa",
+        "Date": "Wed, 11 Dec 2019 20:40:08 GMT",
+        "Server": [
+          "Windows-Azure-File/1.0",
+          "Microsoft-HTTPAPI/2.0"
+        ],
+        "x-ms-client-request-id": "52b5c4d7-4fc8-dded-6bb3-6e6058eeec79",
         "x-ms-error-code": "CannotVerifyCopySource",
-        "x-ms-request-id": "4fd8e0a8-701a-0023-681b-af08f8000000",
-=======
-        "x-ms-client-request-id": "732a97c8-e91d-1b6f-72a9-d08a26f54bc2",
-        "x-ms-error-code": "CannotVerifyCopySource",
-        "x-ms-request-id": "7dc095d2-e01a-001e-131f-af7ee3000000",
->>>>>>> 1d9822e0
+        "x-ms-request-id": "ef3e4105-c01a-0019-4f63-b01280000000",
         "x-ms-version": "2019-07-07"
       },
       "ResponseBody": [
         "\uFEFF\u003C?xml version=\u00221.0\u0022 encoding=\u0022utf-8\u0022?\u003E\u003CError\u003E\u003CCode\u003ECannotVerifyCopySource\u003C/Code\u003E\u003CMessage\u003EThe specified resource does not exist.\n",
-<<<<<<< HEAD
-        "RequestId:4fd8e0a8-701a-0023-681b-af08f8000000\n",
-        "Time:2019-12-10T05:33:02.8913349Z\u003C/Message\u003E\u003C/Error\u003E"
+        "RequestId:ef3e4105-c01a-0019-4f63-b01280000000\n",
+        "Time:2019-12-11T20:40:09.1807072Z\u003C/Message\u003E\u003C/Error\u003E"
       ]
     },
     {
-      "RequestUri": "http://seanstagetest.file.core.windows.net/test-share-4bd24d35-3d4a-984a-bcec-48705d370cc7?restype=share",
+      "RequestUri": "http://seanstagetest.file.core.windows.net/test-share-1212fb95-a6c9-cd6b-3a78-818eebc16d03?restype=share",
       "RequestMethod": "DELETE",
       "RequestHeaders": {
         "Authorization": "Sanitized",
-        "traceparent": "00-460b7e9f53ba2d42a9c7d56b8837e874-32118f2f36ca5648-00",
-        "User-Agent": [
-          "azsdk-net-Storage.Files.Shares/12.0.0-dev.20191209.1\u002Bb71b1fa965b15eccfc57e2c7781b8bf85cd4c766",
-          "(.NET Core 4.6.28008.01; Microsoft Windows 10.0.18363 )"
-        ],
-        "x-ms-client-request-id": "91ecd0d4-5a11-db95-484f-7f1b992993e3",
-        "x-ms-date": "Tue, 10 Dec 2019 05:33:02 GMT",
-=======
-        "RequestId:7dc095d2-e01a-001e-131f-af7ee3000000\n",
-        "Time:2019-12-10T06:01:26.8382742Z\u003C/Message\u003E\u003C/Error\u003E"
-      ]
-    },
-    {
-      "RequestUri": "http://seanstagetest.file.core.windows.net/test-share-bbb5a721-fb3a-6dd3-58c5-219d0cf94828?restype=share",
-      "RequestMethod": "DELETE",
-      "RequestHeaders": {
-        "Authorization": "Sanitized",
-        "traceparent": "00-24b56763c32ad7479d31660ac1592515-3a7780d78118924d-00",
-        "User-Agent": [
-          "azsdk-net-Storage.Files.Shares/12.0.0-dev.20191209.1\u002B61bda4d1783b0e05dba0d434ff14b2840726d3b1",
-          "(.NET Core 4.6.28008.01; Microsoft Windows 10.0.18363 )"
-        ],
-        "x-ms-client-request-id": "bbdbc275-3543-a7cf-1e27-3682a1052fab",
-        "x-ms-date": "Tue, 10 Dec 2019 06:01:26 GMT",
->>>>>>> 1d9822e0
+        "traceparent": "00-ac12df0a22de2c44923a43c9d547b204-705d8f2c4623af42-00",
+        "User-Agent": [
+          "azsdk-net-Storage.Files.Shares/12.0.0-dev.20191211.1\u002B899431c003876eb9b26cefd8e8a37e7f27f82ced",
+          "(.NET Core 4.6.28008.01; Microsoft Windows 10.0.18363 )"
+        ],
+        "x-ms-client-request-id": "e9be3a90-44ac-d5ae-0c34-3934b56567c8",
+        "x-ms-date": "Wed, 11 Dec 2019 20:40:09 GMT",
         "x-ms-delete-snapshots": "include",
         "x-ms-return-client-request-id": "true",
         "x-ms-version": "2019-07-07"
@@ -311,33 +181,20 @@
       "StatusCode": 202,
       "ResponseHeaders": {
         "Content-Length": "0",
-<<<<<<< HEAD
-        "Date": "Tue, 10 Dec 2019 05:33:02 GMT",
-=======
-        "Date": "Tue, 10 Dec 2019 06:01:26 GMT",
->>>>>>> 1d9822e0
-        "Server": [
-          "Windows-Azure-File/1.0",
-          "Microsoft-HTTPAPI/2.0"
-        ],
-<<<<<<< HEAD
-        "x-ms-client-request-id": "91ecd0d4-5a11-db95-484f-7f1b992993e3",
-        "x-ms-request-id": "4fd8e0ab-701a-0023-6a1b-af08f8000000",
-=======
-        "x-ms-client-request-id": "bbdbc275-3543-a7cf-1e27-3682a1052fab",
-        "x-ms-request-id": "7dc095d4-e01a-001e-151f-af7ee3000000",
->>>>>>> 1d9822e0
+        "Date": "Wed, 11 Dec 2019 20:40:09 GMT",
+        "Server": [
+          "Windows-Azure-File/1.0",
+          "Microsoft-HTTPAPI/2.0"
+        ],
+        "x-ms-client-request-id": "e9be3a90-44ac-d5ae-0c34-3934b56567c8",
+        "x-ms-request-id": "ef3e4107-c01a-0019-5163-b01280000000",
         "x-ms-version": "2019-07-07"
       },
       "ResponseBody": []
     }
   ],
   "Variables": {
-<<<<<<< HEAD
-    "RandomSeed": "262875745",
-=======
-    "RandomSeed": "1197578343",
->>>>>>> 1d9822e0
+    "RandomSeed": "1793880938",
     "Storage_TestConfigDefault": "ProductionTenant\nseanstagetest\nU2FuaXRpemVk\nhttp://seanstagetest.blob.core.windows.net\nhttp://seanstagetest.file.core.windows.net\nhttp://seanstagetest.queue.core.windows.net\nhttp://seanstagetest.table.core.windows.net\n\n\n\n\nhttp://seanstagetest-secondary.blob.core.windows.net\nhttp://seanstagetest-secondary.file.core.windows.net\nhttp://seanstagetest-secondary.queue.core.windows.net\nhttp://seanstagetest-secondary.table.core.windows.net\n\nSanitized\n\n\nCloud\nBlobEndpoint=http://seanstagetest.blob.core.windows.net/;QueueEndpoint=http://seanstagetest.queue.core.windows.net/;FileEndpoint=http://seanstagetest.file.core.windows.net/;BlobSecondaryEndpoint=http://seanstagetest-secondary.blob.core.windows.net/;QueueSecondaryEndpoint=http://seanstagetest-secondary.queue.core.windows.net/;FileSecondaryEndpoint=http://seanstagetest-secondary.file.core.windows.net/;AccountName=seanstagetest;AccountKey=Sanitized"
   }
 }