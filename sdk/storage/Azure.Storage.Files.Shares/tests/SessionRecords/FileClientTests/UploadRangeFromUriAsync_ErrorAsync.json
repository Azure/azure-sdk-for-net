--- conflicted
+++ resolved
@@ -14,11 +14,7 @@
         "x-ms-client-request-id": "246a399b-e8ba-a42f-c6f0-705644f521ba",
         "x-ms-date": "Tue, 26 Jan 2021 19:34:29 GMT",
         "x-ms-return-client-request-id": "true",
-<<<<<<< HEAD
-        "x-ms-version": "2020-12-06"
-=======
-        "x-ms-version": "2021-02-12"
->>>>>>> 7e782c87
+        "x-ms-version": "2021-02-12"
       },
       "RequestBody": null,
       "StatusCode": 201,
@@ -33,11 +29,7 @@
         ],
         "x-ms-client-request-id": "246a399b-e8ba-a42f-c6f0-705644f521ba",
         "x-ms-request-id": "be950830-601a-000d-351a-f41216000000",
-<<<<<<< HEAD
-        "x-ms-version": "2020-12-06"
-=======
-        "x-ms-version": "2021-02-12"
->>>>>>> 7e782c87
+        "x-ms-version": "2021-02-12"
       },
       "ResponseBody": []
     },
@@ -59,11 +51,7 @@
         "x-ms-file-last-write-time": "Now",
         "x-ms-file-permission": "Inherit",
         "x-ms-return-client-request-id": "true",
-<<<<<<< HEAD
-        "x-ms-version": "2020-12-06"
-=======
-        "x-ms-version": "2021-02-12"
->>>>>>> 7e782c87
+        "x-ms-version": "2021-02-12"
       },
       "RequestBody": null,
       "StatusCode": 201,
@@ -86,11 +74,7 @@
         "x-ms-file-permission-key": "17860367565182308406*11459378189709739967",
         "x-ms-request-id": "be950833-601a-000d-361a-f41216000000",
         "x-ms-request-server-encrypted": "true",
-<<<<<<< HEAD
-        "x-ms-version": "2020-12-06"
-=======
-        "x-ms-version": "2021-02-12"
->>>>>>> 7e782c87
+        "x-ms-version": "2021-02-12"
       },
       "ResponseBody": []
     },
@@ -114,11 +98,7 @@
         "x-ms-file-permission": "Inherit",
         "x-ms-return-client-request-id": "true",
         "x-ms-type": "file",
-<<<<<<< HEAD
-        "x-ms-version": "2020-12-06"
-=======
-        "x-ms-version": "2021-02-12"
->>>>>>> 7e782c87
+        "x-ms-version": "2021-02-12"
       },
       "RequestBody": null,
       "StatusCode": 201,
@@ -141,11 +121,7 @@
         "x-ms-file-permission-key": "4010187179898695473*11459378189709739967",
         "x-ms-request-id": "be950835-601a-000d-371a-f41216000000",
         "x-ms-request-server-encrypted": "true",
-<<<<<<< HEAD
-        "x-ms-version": "2020-12-06"
-=======
-        "x-ms-version": "2021-02-12"
->>>>>>> 7e782c87
+        "x-ms-version": "2021-02-12"
       },
       "ResponseBody": []
     },
@@ -166,11 +142,7 @@
         "x-ms-range": "bytes=256-511",
         "x-ms-return-client-request-id": "true",
         "x-ms-source-range": "bytes=512-767",
-<<<<<<< HEAD
-        "x-ms-version": "2020-12-06",
-=======
         "x-ms-version": "2021-02-12",
->>>>>>> 7e782c87
         "x-ms-write": "update"
       },
       "RequestBody": null,
@@ -186,11 +158,7 @@
         "x-ms-client-request-id": "79e4ec0a-0769-26fa-0c70-99670cb22277",
         "x-ms-error-code": "CannotVerifyCopySource",
         "x-ms-request-id": "be950837-601a-000d-391a-f41216000000",
-<<<<<<< HEAD
-        "x-ms-version": "2020-12-06"
-=======
-        "x-ms-version": "2021-02-12"
->>>>>>> 7e782c87
+        "x-ms-version": "2021-02-12"
       },
       "ResponseBody": [
         "﻿<?xml version=\"1.0\" encoding=\"utf-8\"?><Error><Code>CannotVerifyCopySource</Code><Message>The specified resource does not exist.\n",
@@ -213,11 +181,7 @@
         "x-ms-date": "Tue, 26 Jan 2021 19:34:29 GMT",
         "x-ms-delete-snapshots": "include",
         "x-ms-return-client-request-id": "true",
-<<<<<<< HEAD
-        "x-ms-version": "2020-12-06"
-=======
-        "x-ms-version": "2021-02-12"
->>>>>>> 7e782c87
+        "x-ms-version": "2021-02-12"
       },
       "RequestBody": null,
       "StatusCode": 202,
@@ -230,11 +194,7 @@
         ],
         "x-ms-client-request-id": "725b3b30-2936-deca-2bfe-2dd73b6dcfdb",
         "x-ms-request-id": "be95083b-601a-000d-3d1a-f41216000000",
-<<<<<<< HEAD
-        "x-ms-version": "2020-12-06"
-=======
-        "x-ms-version": "2021-02-12"
->>>>>>> 7e782c87
+        "x-ms-version": "2021-02-12"
       },
       "ResponseBody": []
     }
