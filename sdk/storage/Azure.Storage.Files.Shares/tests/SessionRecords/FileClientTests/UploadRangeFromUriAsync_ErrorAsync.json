--- conflicted
+++ resolved
@@ -1,18 +1,18 @@
 {
   "Entries": [
     {
-      "RequestUri": "https://seanmcccanary3.file.core.windows.net/test-share-88b47493-17d7-c2d3-8128-74772b7e3099?restype=share",
-      "RequestMethod": "PUT",
-      "RequestHeaders": {
-        "Accept": "application/xml",
-        "Authorization": "Sanitized",
-        "traceparent": "00-63962867343c7342ab4b4cdb61df5761-78da1b81d77bac46-00",
-        "User-Agent": [
-          "azsdk-net-Storage.Files.Shares/12.7.0-alpha.20210121.1",
-          "(.NET 5.0.2; Microsoft Windows 10.0.19042)"
-        ],
-        "x-ms-client-request-id": "402250cd-b5f3-8e5d-6c37-9ac757fb939d",
-        "x-ms-date": "Thu, 21 Jan 2021 20:42:50 GMT",
+      "RequestUri": "https://seanmcccanary3.file.core.windows.net/test-share-1dcab093-0089-7e2c-ae42-840b6b13e7ac?restype=share",
+      "RequestMethod": "PUT",
+      "RequestHeaders": {
+        "Accept": "application/xml",
+        "Authorization": "Sanitized",
+        "traceparent": "00-589404f8e8eb634a8dbc9cd4691c6f1c-e22ca6e08c41c14a-00",
+        "User-Agent": [
+          "azsdk-net-Storage.Files.Shares/12.7.0-alpha.20210126.1",
+          "(.NET 5.0.2; Microsoft Windows 10.0.19042)"
+        ],
+        "x-ms-client-request-id": "246a399b-e8ba-a42f-c6f0-705644f521ba",
+        "x-ms-date": "Tue, 26 Jan 2021 19:34:29 GMT",
         "x-ms-return-client-request-id": "true",
         "x-ms-version": "2020-06-12"
       },
@@ -20,37 +20,32 @@
       "StatusCode": 201,
       "ResponseHeaders": {
         "Content-Length": "0",
-        "Date": "Thu, 21 Jan 2021 20:42:50 GMT",
-        "ETag": "\u00220x8D8BE4D1E8F3D2B\u0022",
-        "Last-Modified": "Thu, 21 Jan 2021 20:42:50 GMT",
-        "Server": [
-          "Windows-Azure-File/1.0",
-          "Microsoft-HTTPAPI/2.0"
-        ],
-        "x-ms-client-request-id": "402250cd-b5f3-8e5d-6c37-9ac757fb939d",
-<<<<<<< HEAD
-        "x-ms-request-id": "c9ef696e-f01a-0012-5337-f3e9eb000000",
-        "x-ms-version": "2020-06-12"
-=======
-        "x-ms-request-id": "012bf302-101a-0007-1d35-f0b6a1000000",
-        "x-ms-version": "2020-04-08"
->>>>>>> ac24a13f
-      },
-      "ResponseBody": []
-    },
-    {
-      "RequestUri": "https://seanmcccanary3.file.core.windows.net/test-share-88b47493-17d7-c2d3-8128-74772b7e3099/test-directory-fef6f141-2cb2-2a06-5e5e-2e9c2728c9b8?restype=directory",
-      "RequestMethod": "PUT",
-      "RequestHeaders": {
-        "Accept": "application/xml",
-        "Authorization": "Sanitized",
-        "traceparent": "00-7208b39865355b43952efb64230d15c4-03922eb15b315644-00",
-        "User-Agent": [
-          "azsdk-net-Storage.Files.Shares/12.7.0-alpha.20210121.1",
-          "(.NET 5.0.2; Microsoft Windows 10.0.19042)"
-        ],
-        "x-ms-client-request-id": "066852a7-e5d2-a03a-4af7-e19586c16643",
-        "x-ms-date": "Thu, 21 Jan 2021 20:42:51 GMT",
+        "Date": "Tue, 26 Jan 2021 19:34:28 GMT",
+        "ETag": "\u00220x8D8C23165837F9C\u0022",
+        "Last-Modified": "Tue, 26 Jan 2021 19:34:28 GMT",
+        "Server": [
+          "Windows-Azure-File/1.0",
+          "Microsoft-HTTPAPI/2.0"
+        ],
+        "x-ms-client-request-id": "246a399b-e8ba-a42f-c6f0-705644f521ba",
+        "x-ms-request-id": "be950830-601a-000d-351a-f41216000000",
+        "x-ms-version": "2020-06-12"
+      },
+      "ResponseBody": []
+    },
+    {
+      "RequestUri": "https://seanmcccanary3.file.core.windows.net/test-share-1dcab093-0089-7e2c-ae42-840b6b13e7ac/test-directory-c03034b2-25ba-3742-c809-47c507cec9ca?restype=directory",
+      "RequestMethod": "PUT",
+      "RequestHeaders": {
+        "Accept": "application/xml",
+        "Authorization": "Sanitized",
+        "traceparent": "00-08d750e1334da8499189733555c8516a-d9aff843592eff48-00",
+        "User-Agent": [
+          "azsdk-net-Storage.Files.Shares/12.7.0-alpha.20210126.1",
+          "(.NET 5.0.2; Microsoft Windows 10.0.19042)"
+        ],
+        "x-ms-client-request-id": "7fab3fa2-80b2-769b-f632-5cb1a16a9cf7",
+        "x-ms-date": "Tue, 26 Jan 2021 19:34:29 GMT",
         "x-ms-file-attributes": "None",
         "x-ms-file-creation-time": "Now",
         "x-ms-file-last-write-time": "Now",
@@ -62,41 +57,41 @@
       "StatusCode": 201,
       "ResponseHeaders": {
         "Content-Length": "0",
-        "Date": "Thu, 21 Jan 2021 20:42:50 GMT",
-        "ETag": "\u00220x8D8BE4D1E99FA8F\u0022",
-        "Last-Modified": "Thu, 21 Jan 2021 20:42:50 GMT",
-        "Server": [
-          "Windows-Azure-File/1.0",
-          "Microsoft-HTTPAPI/2.0"
-        ],
-        "x-ms-client-request-id": "066852a7-e5d2-a03a-4af7-e19586c16643",
+        "Date": "Tue, 26 Jan 2021 19:34:28 GMT",
+        "ETag": "\u00220x8D8C231658C87DC\u0022",
+        "Last-Modified": "Tue, 26 Jan 2021 19:34:28 GMT",
+        "Server": [
+          "Windows-Azure-File/1.0",
+          "Microsoft-HTTPAPI/2.0"
+        ],
+        "x-ms-client-request-id": "7fab3fa2-80b2-769b-f632-5cb1a16a9cf7",
         "x-ms-file-attributes": "Directory",
-        "x-ms-file-change-time": "2021-01-21T20:42:50.8092047Z",
-        "x-ms-file-creation-time": "2021-01-21T20:42:50.8092047Z",
+        "x-ms-file-change-time": "2021-01-26T19:34:28.5819868Z",
+        "x-ms-file-creation-time": "2021-01-26T19:34:28.5819868Z",
         "x-ms-file-id": "13835128424026341376",
-        "x-ms-file-last-write-time": "2021-01-21T20:42:50.8092047Z",
+        "x-ms-file-last-write-time": "2021-01-26T19:34:28.5819868Z",
         "x-ms-file-parent-id": "0",
         "x-ms-file-permission-key": "17860367565182308406*11459378189709739967",
-        "x-ms-request-id": "012bf308-101a-0007-1e35-f0b6a1000000",
+        "x-ms-request-id": "be950833-601a-000d-361a-f41216000000",
         "x-ms-request-server-encrypted": "true",
         "x-ms-version": "2020-06-12"
       },
       "ResponseBody": []
     },
     {
-      "RequestUri": "https://seanmcccanary3.file.core.windows.net/test-share-88b47493-17d7-c2d3-8128-74772b7e3099/test-directory-fef6f141-2cb2-2a06-5e5e-2e9c2728c9b8/destFile",
-      "RequestMethod": "PUT",
-      "RequestHeaders": {
-        "Accept": "application/xml",
-        "Authorization": "Sanitized",
-        "traceparent": "00-a25a4dd6aeae51478c3e7cf1537f924f-c54ac4e8e0b6c94d-00",
-        "User-Agent": [
-          "azsdk-net-Storage.Files.Shares/12.7.0-alpha.20210121.1",
-          "(.NET 5.0.2; Microsoft Windows 10.0.19042)"
-        ],
-        "x-ms-client-request-id": "ecc9b6fa-2fcc-ee0d-1117-ba0e37e96e7a",
+      "RequestUri": "https://seanmcccanary3.file.core.windows.net/test-share-1dcab093-0089-7e2c-ae42-840b6b13e7ac/test-directory-c03034b2-25ba-3742-c809-47c507cec9ca/destFile",
+      "RequestMethod": "PUT",
+      "RequestHeaders": {
+        "Accept": "application/xml",
+        "Authorization": "Sanitized",
+        "traceparent": "00-10f98efbf6e9704bbcb9ec4e9fe41186-4a0106e4a3472c43-00",
+        "User-Agent": [
+          "azsdk-net-Storage.Files.Shares/12.7.0-alpha.20210126.1",
+          "(.NET 5.0.2; Microsoft Windows 10.0.19042)"
+        ],
+        "x-ms-client-request-id": "4459599c-663c-b25a-2ebb-3d655e1aa333",
         "x-ms-content-length": "1024",
-        "x-ms-date": "Thu, 21 Jan 2021 20:42:51 GMT",
+        "x-ms-date": "Tue, 26 Jan 2021 19:34:29 GMT",
         "x-ms-file-attributes": "None",
         "x-ms-file-creation-time": "Now",
         "x-ms-file-last-write-time": "Now",
@@ -109,41 +104,41 @@
       "StatusCode": 201,
       "ResponseHeaders": {
         "Content-Length": "0",
-        "Date": "Thu, 21 Jan 2021 20:42:50 GMT",
-        "ETag": "\u00220x8D8BE4D1EA4AADD\u0022",
-        "Last-Modified": "Thu, 21 Jan 2021 20:42:50 GMT",
-        "Server": [
-          "Windows-Azure-File/1.0",
-          "Microsoft-HTTPAPI/2.0"
-        ],
-        "x-ms-client-request-id": "ecc9b6fa-2fcc-ee0d-1117-ba0e37e96e7a",
+        "Date": "Tue, 26 Jan 2021 19:34:28 GMT",
+        "ETag": "\u00220x8D8C23165964DA4\u0022",
+        "Last-Modified": "Tue, 26 Jan 2021 19:34:28 GMT",
+        "Server": [
+          "Windows-Azure-File/1.0",
+          "Microsoft-HTTPAPI/2.0"
+        ],
+        "x-ms-client-request-id": "4459599c-663c-b25a-2ebb-3d655e1aa333",
         "x-ms-file-attributes": "Archive",
-        "x-ms-file-change-time": "2021-01-21T20:42:50.8792541Z",
-        "x-ms-file-creation-time": "2021-01-21T20:42:50.8792541Z",
+        "x-ms-file-change-time": "2021-01-26T19:34:28.6460324Z",
+        "x-ms-file-creation-time": "2021-01-26T19:34:28.6460324Z",
         "x-ms-file-id": "11529285414812647424",
-        "x-ms-file-last-write-time": "2021-01-21T20:42:50.8792541Z",
+        "x-ms-file-last-write-time": "2021-01-26T19:34:28.6460324Z",
         "x-ms-file-parent-id": "13835128424026341376",
         "x-ms-file-permission-key": "4010187179898695473*11459378189709739967",
-        "x-ms-request-id": "012bf30b-101a-0007-1f35-f0b6a1000000",
+        "x-ms-request-id": "be950835-601a-000d-371a-f41216000000",
         "x-ms-request-server-encrypted": "true",
         "x-ms-version": "2020-06-12"
       },
       "ResponseBody": []
     },
     {
-      "RequestUri": "https://seanmcccanary3.file.core.windows.net/test-share-88b47493-17d7-c2d3-8128-74772b7e3099/test-directory-fef6f141-2cb2-2a06-5e5e-2e9c2728c9b8/destFile?comp=range",
-      "RequestMethod": "PUT",
-      "RequestHeaders": {
-        "Accept": "application/xml",
-        "Authorization": "Sanitized",
-        "traceparent": "00-bb958f236db04444b6c7b57bef742e5b-72a94eb591e69c43-00",
-        "User-Agent": [
-          "azsdk-net-Storage.Files.Shares/12.7.0-alpha.20210121.1",
-          "(.NET 5.0.2; Microsoft Windows 10.0.19042)"
-        ],
-        "x-ms-client-request-id": "7c561f18-6e05-2f43-c306-c2a808d82863",
-        "x-ms-copy-source": "https://seanmcccanary3.file.core.windows.net/test-share-88b47493-17d7-c2d3-8128-74772b7e3099/test-directory-fef6f141-2cb2-2a06-5e5e-2e9c2728c9b8/destFile",
-        "x-ms-date": "Thu, 21 Jan 2021 20:42:51 GMT",
+      "RequestUri": "https://seanmcccanary3.file.core.windows.net/test-share-1dcab093-0089-7e2c-ae42-840b6b13e7ac/test-directory-c03034b2-25ba-3742-c809-47c507cec9ca/destFile?comp=range",
+      "RequestMethod": "PUT",
+      "RequestHeaders": {
+        "Accept": "application/xml",
+        "Authorization": "Sanitized",
+        "traceparent": "00-eb72d6e8c5b3504cbc9b6cbac463e6b3-cc2d0b82a3ba0f49-00",
+        "User-Agent": [
+          "azsdk-net-Storage.Files.Shares/12.7.0-alpha.20210126.1",
+          "(.NET 5.0.2; Microsoft Windows 10.0.19042)"
+        ],
+        "x-ms-client-request-id": "79e4ec0a-0769-26fa-0c70-99670cb22277",
+        "x-ms-copy-source": "https://seanmcccanary3.file.core.windows.net/test-share-1dcab093-0089-7e2c-ae42-840b6b13e7ac/test-directory-c03034b2-25ba-3742-c809-47c507cec9ca/destFile",
+        "x-ms-date": "Tue, 26 Jan 2021 19:34:29 GMT",
         "x-ms-range": "bytes=256-511",
         "x-ms-return-client-request-id": "true",
         "x-ms-source-range": "bytes=512-767",
@@ -155,40 +150,35 @@
       "ResponseHeaders": {
         "Content-Length": "229",
         "Content-Type": "application/xml",
-        "Date": "Thu, 21 Jan 2021 20:42:50 GMT",
-        "Server": [
-          "Windows-Azure-File/1.0",
-          "Microsoft-HTTPAPI/2.0"
-        ],
-        "x-ms-client-request-id": "7c561f18-6e05-2f43-c306-c2a808d82863",
+        "Date": "Tue, 26 Jan 2021 19:34:28 GMT",
+        "Server": [
+          "Windows-Azure-File/1.0",
+          "Microsoft-HTTPAPI/2.0"
+        ],
+        "x-ms-client-request-id": "79e4ec0a-0769-26fa-0c70-99670cb22277",
         "x-ms-error-code": "CannotVerifyCopySource",
-<<<<<<< HEAD
-        "x-ms-request-id": "c9ef6973-f01a-0012-5637-f3e9eb000000",
-        "x-ms-version": "2020-06-12"
-=======
-        "x-ms-request-id": "012bf30d-101a-0007-2035-f0b6a1000000",
-        "x-ms-version": "2020-04-08"
->>>>>>> ac24a13f
+        "x-ms-request-id": "be950837-601a-000d-391a-f41216000000",
+        "x-ms-version": "2020-06-12"
       },
       "ResponseBody": [
         "\uFEFF\u003C?xml version=\u00221.0\u0022 encoding=\u0022utf-8\u0022?\u003E\u003CError\u003E\u003CCode\u003ECannotVerifyCopySource\u003C/Code\u003E\u003CMessage\u003EThe specified resource does not exist.\n",
-        "RequestId:012bf30d-101a-0007-2035-f0b6a1000000\n",
-        "Time:2021-01-21T20:42:51.1701268Z\u003C/Message\u003E\u003C/Error\u003E"
+        "RequestId:be950837-601a-000d-391a-f41216000000\n",
+        "Time:2021-01-26T19:34:28.8700379Z\u003C/Message\u003E\u003C/Error\u003E"
       ]
     },
     {
-      "RequestUri": "https://seanmcccanary3.file.core.windows.net/test-share-88b47493-17d7-c2d3-8128-74772b7e3099?restype=share",
+      "RequestUri": "https://seanmcccanary3.file.core.windows.net/test-share-1dcab093-0089-7e2c-ae42-840b6b13e7ac?restype=share",
       "RequestMethod": "DELETE",
       "RequestHeaders": {
         "Accept": "application/xml",
         "Authorization": "Sanitized",
-        "traceparent": "00-ff246b8eb873394099e13fac7a7243e0-545c0952aa3a264f-00",
-        "User-Agent": [
-          "azsdk-net-Storage.Files.Shares/12.7.0-alpha.20210121.1",
-          "(.NET 5.0.2; Microsoft Windows 10.0.19042)"
-        ],
-        "x-ms-client-request-id": "17f57ed4-f193-2d75-8e06-f3c6cfdaa124",
-        "x-ms-date": "Thu, 21 Jan 2021 20:42:51 GMT",
+        "traceparent": "00-5fadefbac716a242855529490a31ceb5-506432e5ea36844e-00",
+        "User-Agent": [
+          "azsdk-net-Storage.Files.Shares/12.7.0-alpha.20210126.1",
+          "(.NET 5.0.2; Microsoft Windows 10.0.19042)"
+        ],
+        "x-ms-client-request-id": "725b3b30-2936-deca-2bfe-2dd73b6dcfdb",
+        "x-ms-date": "Tue, 26 Jan 2021 19:34:29 GMT",
         "x-ms-delete-snapshots": "include",
         "x-ms-return-client-request-id": "true",
         "x-ms-version": "2020-06-12"
@@ -197,25 +187,20 @@
       "StatusCode": 202,
       "ResponseHeaders": {
         "Content-Length": "0",
-        "Date": "Thu, 21 Jan 2021 20:42:50 GMT",
-        "Server": [
-          "Windows-Azure-File/1.0",
-          "Microsoft-HTTPAPI/2.0"
-        ],
-        "x-ms-client-request-id": "17f57ed4-f193-2d75-8e06-f3c6cfdaa124",
-<<<<<<< HEAD
-        "x-ms-request-id": "c9ef6975-f01a-0012-5837-f3e9eb000000",
-        "x-ms-version": "2020-06-12"
-=======
-        "x-ms-request-id": "012bf313-101a-0007-2335-f0b6a1000000",
-        "x-ms-version": "2020-04-08"
->>>>>>> ac24a13f
+        "Date": "Tue, 26 Jan 2021 19:34:28 GMT",
+        "Server": [
+          "Windows-Azure-File/1.0",
+          "Microsoft-HTTPAPI/2.0"
+        ],
+        "x-ms-client-request-id": "725b3b30-2936-deca-2bfe-2dd73b6dcfdb",
+        "x-ms-request-id": "be95083b-601a-000d-3d1a-f41216000000",
+        "x-ms-version": "2020-06-12"
       },
       "ResponseBody": []
     }
   ],
   "Variables": {
-    "RandomSeed": "9413637",
+    "RandomSeed": "523056030",
     "Storage_TestConfigDefault": "ProductionTenant\nseanmcccanary3\nU2FuaXRpemVk\nhttps://seanmcccanary3.blob.core.windows.net\nhttps://seanmcccanary3.file.core.windows.net\nhttps://seanmcccanary3.queue.core.windows.net\nhttps://seanmcccanary3.table.core.windows.net\n\n\n\n\nhttps://seanmcccanary3-secondary.blob.core.windows.net\nhttps://seanmcccanary3-secondary.file.core.windows.net\nhttps://seanmcccanary3-secondary.queue.core.windows.net\nhttps://seanmcccanary3-secondary.table.core.windows.net\n\nSanitized\n\n\nCloud\nBlobEndpoint=https://seanmcccanary3.blob.core.windows.net/;QueueEndpoint=https://seanmcccanary3.queue.core.windows.net/;FileEndpoint=https://seanmcccanary3.file.core.windows.net/;BlobSecondaryEndpoint=https://seanmcccanary3-secondary.blob.core.windows.net/;QueueSecondaryEndpoint=https://seanmcccanary3-secondary.queue.core.windows.net/;FileSecondaryEndpoint=https://seanmcccanary3-secondary.file.core.windows.net/;AccountName=seanmcccanary3;AccountKey=Kg==;\nseanscope1"
   }
 }