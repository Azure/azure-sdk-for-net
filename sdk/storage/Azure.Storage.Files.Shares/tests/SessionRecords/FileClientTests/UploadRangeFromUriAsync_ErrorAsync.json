--- conflicted
+++ resolved
@@ -1,21 +1,17 @@
 {
   "Entries": [
     {
-      "RequestUri": "http://seanstagetest.file.core.windows.net/test-share-1212fb95-a6c9-cd6b-3a78-818eebc16d03?restype=share",
-      "RequestMethod": "PUT",
-      "RequestHeaders": {
-        "Authorization": "Sanitized",
-        "traceparent": "00-d6b88cc40835b841866e335c27b1c138-28cd29b61b5f004c-00",
-        "User-Agent": [
-<<<<<<< HEAD
-          "azsdk-net-Storage.Files.Shares/12.0.0-dev.20191205.1+4f14c4315f17fbbc59c93c6819467b6f15d7008f",
-=======
-          "azsdk-net-Storage.Files.Shares/12.0.0-dev.20191211.1\u002B899431c003876eb9b26cefd8e8a37e7f27f82ced",
->>>>>>> 5e20a7a1
-          "(.NET Core 4.6.28008.01; Microsoft Windows 10.0.18363 )"
-        ],
-        "x-ms-client-request-id": "1306f294-6529-b51f-1f0d-c89b285b1f1f",
-        "x-ms-date": "Wed, 11 Dec 2019 20:40:08 GMT",
+      "RequestUri": "http://seanstagetest.file.core.windows.net/test-share-88b47493-17d7-c2d3-8128-74772b7e3099?restype=share",
+      "RequestMethod": "PUT",
+      "RequestHeaders": {
+        "Authorization": "Sanitized",
+        "traceparent": "00-eea98545106acc4799846744d1021734-923ff041101f7748-00",
+        "User-Agent": [
+          "azsdk-net-Storage.Files.Shares/12.0.0-dev.20191211.1\u002B2accb37068f0a0c9382fa117525bb968c5397cf7",
+          "(.NET Core 4.6.28008.01; Microsoft Windows 10.0.18363 )"
+        ],
+        "x-ms-client-request-id": "402250cd-b5f3-8e5d-6c37-9ac757fb939d",
+        "x-ms-date": "Wed, 11 Dec 2019 23:07:46 GMT",
         "x-ms-return-client-request-id": "true",
         "x-ms-version": "2019-07-07"
       },
@@ -23,41 +19,31 @@
       "StatusCode": 201,
       "ResponseHeaders": {
         "Content-Length": "0",
-<<<<<<< HEAD
-        "Date": "Fri, 06 Dec 2019 00:27:25 GMT",
-        "ETag": "\"0x8D779E311FBC790\"",
-        "Last-Modified": "Fri, 06 Dec 2019 00:27:26 GMT",
-=======
-        "Date": "Wed, 11 Dec 2019 20:40:08 GMT",
-        "ETag": "\u00220x8D77E7A4FF5DB98\u0022",
-        "Last-Modified": "Wed, 11 Dec 2019 20:40:08 GMT",
->>>>>>> 5e20a7a1
-        "Server": [
-          "Windows-Azure-File/1.0",
-          "Microsoft-HTTPAPI/2.0"
-        ],
-        "x-ms-client-request-id": "1306f294-6529-b51f-1f0d-c89b285b1f1f",
-        "x-ms-request-id": "ef3e4101-c01a-0019-4c63-b01280000000",
-        "x-ms-version": "2019-07-07"
-      },
-      "ResponseBody": []
-    },
-    {
-      "RequestUri": "http://seanstagetest.file.core.windows.net/test-share-1212fb95-a6c9-cd6b-3a78-818eebc16d03/test-directory-48a3d9e5-9b6b-8f61-d3ab-d24a08f5158d?restype=directory",
-      "RequestMethod": "PUT",
-      "RequestHeaders": {
-        "Authorization": "Sanitized",
-        "traceparent": "00-4b5505f59984584588ca5d34efd57eec-d4926e2275f06c46-00",
-        "User-Agent": [
-<<<<<<< HEAD
-          "azsdk-net-Storage.Files.Shares/12.0.0-dev.20191205.1+4f14c4315f17fbbc59c93c6819467b6f15d7008f",
-=======
-          "azsdk-net-Storage.Files.Shares/12.0.0-dev.20191211.1\u002B899431c003876eb9b26cefd8e8a37e7f27f82ced",
->>>>>>> 5e20a7a1
-          "(.NET Core 4.6.28008.01; Microsoft Windows 10.0.18363 )"
-        ],
-        "x-ms-client-request-id": "de907f5e-ca09-f89c-9077-407e93d4ad2a",
-        "x-ms-date": "Wed, 11 Dec 2019 20:40:08 GMT",
+        "Date": "Wed, 11 Dec 2019 23:07:46 GMT",
+        "ETag": "\u00220x8D77E8EEF65D88E\u0022",
+        "Last-Modified": "Wed, 11 Dec 2019 23:07:46 GMT",
+        "Server": [
+          "Windows-Azure-File/1.0",
+          "Microsoft-HTTPAPI/2.0"
+        ],
+        "x-ms-client-request-id": "402250cd-b5f3-8e5d-6c37-9ac757fb939d",
+        "x-ms-request-id": "ef44a7cf-c01a-0019-2477-b01280000000",
+        "x-ms-version": "2019-07-07"
+      },
+      "ResponseBody": []
+    },
+    {
+      "RequestUri": "http://seanstagetest.file.core.windows.net/test-share-88b47493-17d7-c2d3-8128-74772b7e3099/test-directory-fef6f141-2cb2-2a06-5e5e-2e9c2728c9b8?restype=directory",
+      "RequestMethod": "PUT",
+      "RequestHeaders": {
+        "Authorization": "Sanitized",
+        "traceparent": "00-19f0ea8b5766b64c882d38c2d0074174-a6de27ba09ab9242-00",
+        "User-Agent": [
+          "azsdk-net-Storage.Files.Shares/12.0.0-dev.20191211.1\u002B2accb37068f0a0c9382fa117525bb968c5397cf7",
+          "(.NET Core 4.6.28008.01; Microsoft Windows 10.0.18363 )"
+        ],
+        "x-ms-client-request-id": "066852a7-e5d2-a03a-4af7-e19586c16643",
+        "x-ms-date": "Wed, 11 Dec 2019 23:07:46 GMT",
         "x-ms-file-attributes": "None",
         "x-ms-file-creation-time": "Now",
         "x-ms-file-last-write-time": "Now",
@@ -69,49 +55,39 @@
       "StatusCode": 201,
       "ResponseHeaders": {
         "Content-Length": "0",
-<<<<<<< HEAD
-        "Date": "Fri, 06 Dec 2019 00:27:25 GMT",
-        "ETag": "\"0x8D779E3120993C6\"",
-        "Last-Modified": "Fri, 06 Dec 2019 00:27:26 GMT",
-=======
-        "Date": "Wed, 11 Dec 2019 20:40:08 GMT",
-        "ETag": "\u00220x8D77E7A50043FF4\u0022",
-        "Last-Modified": "Wed, 11 Dec 2019 20:40:08 GMT",
->>>>>>> 5e20a7a1
-        "Server": [
-          "Windows-Azure-File/1.0",
-          "Microsoft-HTTPAPI/2.0"
-        ],
-        "x-ms-client-request-id": "de907f5e-ca09-f89c-9077-407e93d4ad2a",
+        "Date": "Wed, 11 Dec 2019 23:07:46 GMT",
+        "ETag": "\u00220x8D77E8EEF774D67\u0022",
+        "Last-Modified": "Wed, 11 Dec 2019 23:07:46 GMT",
+        "Server": [
+          "Windows-Azure-File/1.0",
+          "Microsoft-HTTPAPI/2.0"
+        ],
+        "x-ms-client-request-id": "066852a7-e5d2-a03a-4af7-e19586c16643",
         "x-ms-file-attributes": "Directory",
-        "x-ms-file-change-time": "2019-12-11T20:40:08.9780212Z",
-        "x-ms-file-creation-time": "2019-12-11T20:40:08.9780212Z",
+        "x-ms-file-change-time": "2019-12-11T23:07:46.4243559Z",
+        "x-ms-file-creation-time": "2019-12-11T23:07:46.4243559Z",
         "x-ms-file-id": "13835128424026341376",
-        "x-ms-file-last-write-time": "2019-12-11T20:40:08.9780212Z",
+        "x-ms-file-last-write-time": "2019-12-11T23:07:46.4243559Z",
         "x-ms-file-parent-id": "0",
         "x-ms-file-permission-key": "7855875120676328179*422928105932735866",
-        "x-ms-request-id": "ef3e4103-c01a-0019-4d63-b01280000000",
+        "x-ms-request-id": "ef44a7d6-c01a-0019-2a77-b01280000000",
         "x-ms-request-server-encrypted": "true",
         "x-ms-version": "2019-07-07"
       },
       "ResponseBody": []
     },
     {
-      "RequestUri": "http://seanstagetest.file.core.windows.net/test-share-1212fb95-a6c9-cd6b-3a78-818eebc16d03/test-directory-48a3d9e5-9b6b-8f61-d3ab-d24a08f5158d/destFile",
-      "RequestMethod": "PUT",
-      "RequestHeaders": {
-        "Authorization": "Sanitized",
-        "User-Agent": [
-<<<<<<< HEAD
-          "azsdk-net-Storage.Files.Shares/12.0.0-dev.20191205.1+4f14c4315f17fbbc59c93c6819467b6f15d7008f",
-=======
-          "azsdk-net-Storage.Files.Shares/12.0.0-dev.20191211.1\u002B899431c003876eb9b26cefd8e8a37e7f27f82ced",
->>>>>>> 5e20a7a1
-          "(.NET Core 4.6.28008.01; Microsoft Windows 10.0.18363 )"
-        ],
-        "x-ms-client-request-id": "02500f84-8f57-3882-1a04-de95ae629677",
+      "RequestUri": "http://seanstagetest.file.core.windows.net/test-share-88b47493-17d7-c2d3-8128-74772b7e3099/test-directory-fef6f141-2cb2-2a06-5e5e-2e9c2728c9b8/destFile",
+      "RequestMethod": "PUT",
+      "RequestHeaders": {
+        "Authorization": "Sanitized",
+        "User-Agent": [
+          "azsdk-net-Storage.Files.Shares/12.0.0-dev.20191211.1\u002B2accb37068f0a0c9382fa117525bb968c5397cf7",
+          "(.NET Core 4.6.28008.01; Microsoft Windows 10.0.18363 )"
+        ],
+        "x-ms-client-request-id": "ecc9b6fa-2fcc-ee0d-1117-ba0e37e96e7a",
         "x-ms-content-length": "1024",
-        "x-ms-date": "Wed, 11 Dec 2019 20:40:09 GMT",
+        "x-ms-date": "Wed, 11 Dec 2019 23:07:46 GMT",
         "x-ms-file-attributes": "None",
         "x-ms-file-creation-time": "Now",
         "x-ms-file-last-write-time": "Now",
@@ -124,50 +100,40 @@
       "StatusCode": 201,
       "ResponseHeaders": {
         "Content-Length": "0",
-<<<<<<< HEAD
-        "Date": "Fri, 06 Dec 2019 00:27:25 GMT",
-        "ETag": "\"0x8D779E312174F24\"",
-        "Last-Modified": "Fri, 06 Dec 2019 00:27:26 GMT",
-=======
-        "Date": "Wed, 11 Dec 2019 20:40:08 GMT",
-        "ETag": "\u00220x8D77E7A50113BD1\u0022",
-        "Last-Modified": "Wed, 11 Dec 2019 20:40:09 GMT",
->>>>>>> 5e20a7a1
-        "Server": [
-          "Windows-Azure-File/1.0",
-          "Microsoft-HTTPAPI/2.0"
-        ],
-        "x-ms-client-request-id": "02500f84-8f57-3882-1a04-de95ae629677",
+        "Date": "Wed, 11 Dec 2019 23:07:46 GMT",
+        "ETag": "\u00220x8D77E8EEF84E227\u0022",
+        "Last-Modified": "Wed, 11 Dec 2019 23:07:46 GMT",
+        "Server": [
+          "Windows-Azure-File/1.0",
+          "Microsoft-HTTPAPI/2.0"
+        ],
+        "x-ms-client-request-id": "ecc9b6fa-2fcc-ee0d-1117-ba0e37e96e7a",
         "x-ms-file-attributes": "Archive",
-        "x-ms-file-change-time": "2019-12-11T20:40:09.0631121Z",
-        "x-ms-file-creation-time": "2019-12-11T20:40:09.0631121Z",
+        "x-ms-file-change-time": "2019-12-11T23:07:46.5133607Z",
+        "x-ms-file-creation-time": "2019-12-11T23:07:46.5133607Z",
         "x-ms-file-id": "11529285414812647424",
-        "x-ms-file-last-write-time": "2019-12-11T20:40:09.0631121Z",
+        "x-ms-file-last-write-time": "2019-12-11T23:07:46.5133607Z",
         "x-ms-file-parent-id": "13835128424026341376",
         "x-ms-file-permission-key": "12501538048846835188*422928105932735866",
-        "x-ms-request-id": "ef3e4104-c01a-0019-4e63-b01280000000",
+        "x-ms-request-id": "ef44a7de-c01a-0019-3277-b01280000000",
         "x-ms-request-server-encrypted": "true",
         "x-ms-version": "2019-07-07"
       },
       "ResponseBody": []
     },
     {
-      "RequestUri": "http://seanstagetest.file.core.windows.net/test-share-1212fb95-a6c9-cd6b-3a78-818eebc16d03/test-directory-48a3d9e5-9b6b-8f61-d3ab-d24a08f5158d/destFile?comp=range",
-      "RequestMethod": "PUT",
-      "RequestHeaders": {
-        "Authorization": "Sanitized",
-        "Content-Length": "0",
-        "User-Agent": [
-<<<<<<< HEAD
-          "azsdk-net-Storage.Files.Shares/12.0.0-dev.20191205.1+4f14c4315f17fbbc59c93c6819467b6f15d7008f",
-=======
-          "azsdk-net-Storage.Files.Shares/12.0.0-dev.20191211.1\u002B899431c003876eb9b26cefd8e8a37e7f27f82ced",
->>>>>>> 5e20a7a1
-          "(.NET Core 4.6.28008.01; Microsoft Windows 10.0.18363 )"
-        ],
-        "x-ms-client-request-id": "52b5c4d7-4fc8-dded-6bb3-6e6058eeec79",
-        "x-ms-copy-source": "http://seanstagetest.file.core.windows.net/test-share-1212fb95-a6c9-cd6b-3a78-818eebc16d03/test-directory-48a3d9e5-9b6b-8f61-d3ab-d24a08f5158d/destFile",
-        "x-ms-date": "Wed, 11 Dec 2019 20:40:09 GMT",
+      "RequestUri": "http://seanstagetest.file.core.windows.net/test-share-88b47493-17d7-c2d3-8128-74772b7e3099/test-directory-fef6f141-2cb2-2a06-5e5e-2e9c2728c9b8/destFile?comp=range",
+      "RequestMethod": "PUT",
+      "RequestHeaders": {
+        "Authorization": "Sanitized",
+        "Content-Length": "0",
+        "User-Agent": [
+          "azsdk-net-Storage.Files.Shares/12.0.0-dev.20191211.1\u002B2accb37068f0a0c9382fa117525bb968c5397cf7",
+          "(.NET Core 4.6.28008.01; Microsoft Windows 10.0.18363 )"
+        ],
+        "x-ms-client-request-id": "7c561f18-6e05-2f43-c306-c2a808d82863",
+        "x-ms-copy-source": "http://seanstagetest.file.core.windows.net/test-share-88b47493-17d7-c2d3-8128-74772b7e3099/test-directory-fef6f141-2cb2-2a06-5e5e-2e9c2728c9b8/destFile",
+        "x-ms-date": "Wed, 11 Dec 2019 23:07:46 GMT",
         "x-ms-range": "bytes=256-511",
         "x-ms-return-client-request-id": "true",
         "x-ms-source-range": "bytes=512-767",
@@ -179,44 +145,34 @@
       "ResponseHeaders": {
         "Content-Length": "229",
         "Content-Type": "application/xml",
-        "Date": "Wed, 11 Dec 2019 20:40:08 GMT",
-        "Server": [
-          "Windows-Azure-File/1.0",
-          "Microsoft-HTTPAPI/2.0"
-        ],
-        "x-ms-client-request-id": "52b5c4d7-4fc8-dded-6bb3-6e6058eeec79",
+        "Date": "Wed, 11 Dec 2019 23:07:46 GMT",
+        "Server": [
+          "Windows-Azure-File/1.0",
+          "Microsoft-HTTPAPI/2.0"
+        ],
+        "x-ms-client-request-id": "7c561f18-6e05-2f43-c306-c2a808d82863",
         "x-ms-error-code": "CannotVerifyCopySource",
-        "x-ms-request-id": "ef3e4105-c01a-0019-4f63-b01280000000",
+        "x-ms-request-id": "ef44a7e2-c01a-0019-3677-b01280000000",
         "x-ms-version": "2019-07-07"
       },
       "ResponseBody": [
-<<<<<<< HEAD
-        "﻿<?xml version=\"1.0\" encoding=\"utf-8\"?><Error><Code>CannotVerifyCopySource</Code><Message>The specified resource does not exist.\n",
-        "RequestId:207a529c-c01a-0026-7acb-abda23000000\n",
-        "Time:2019-12-06T00:27:26.7354955Z</Message></Error>"
-=======
         "\uFEFF\u003C?xml version=\u00221.0\u0022 encoding=\u0022utf-8\u0022?\u003E\u003CError\u003E\u003CCode\u003ECannotVerifyCopySource\u003C/Code\u003E\u003CMessage\u003EThe specified resource does not exist.\n",
-        "RequestId:ef3e4105-c01a-0019-4f63-b01280000000\n",
-        "Time:2019-12-11T20:40:09.1807072Z\u003C/Message\u003E\u003C/Error\u003E"
->>>>>>> 5e20a7a1
+        "RequestId:ef44a7e2-c01a-0019-3677-b01280000000\n",
+        "Time:2019-12-11T23:07:46.6299258Z\u003C/Message\u003E\u003C/Error\u003E"
       ]
     },
     {
-      "RequestUri": "http://seanstagetest.file.core.windows.net/test-share-1212fb95-a6c9-cd6b-3a78-818eebc16d03?restype=share",
+      "RequestUri": "http://seanstagetest.file.core.windows.net/test-share-88b47493-17d7-c2d3-8128-74772b7e3099?restype=share",
       "RequestMethod": "DELETE",
       "RequestHeaders": {
         "Authorization": "Sanitized",
-        "traceparent": "00-ac12df0a22de2c44923a43c9d547b204-705d8f2c4623af42-00",
-        "User-Agent": [
-<<<<<<< HEAD
-          "azsdk-net-Storage.Files.Shares/12.0.0-dev.20191205.1+4f14c4315f17fbbc59c93c6819467b6f15d7008f",
-=======
-          "azsdk-net-Storage.Files.Shares/12.0.0-dev.20191211.1\u002B899431c003876eb9b26cefd8e8a37e7f27f82ced",
->>>>>>> 5e20a7a1
-          "(.NET Core 4.6.28008.01; Microsoft Windows 10.0.18363 )"
-        ],
-        "x-ms-client-request-id": "e9be3a90-44ac-d5ae-0c34-3934b56567c8",
-        "x-ms-date": "Wed, 11 Dec 2019 20:40:09 GMT",
+        "traceparent": "00-69fca79d2d22e541b3156cdafa992142-f79964e97a25da47-00",
+        "User-Agent": [
+          "azsdk-net-Storage.Files.Shares/12.0.0-dev.20191211.1\u002B2accb37068f0a0c9382fa117525bb968c5397cf7",
+          "(.NET Core 4.6.28008.01; Microsoft Windows 10.0.18363 )"
+        ],
+        "x-ms-client-request-id": "17f57ed4-f193-2d75-8e06-f3c6cfdaa124",
+        "x-ms-date": "Wed, 11 Dec 2019 23:07:46 GMT",
         "x-ms-delete-snapshots": "include",
         "x-ms-return-client-request-id": "true",
         "x-ms-version": "2019-07-07"
@@ -225,25 +181,20 @@
       "StatusCode": 202,
       "ResponseHeaders": {
         "Content-Length": "0",
-        "Date": "Wed, 11 Dec 2019 20:40:09 GMT",
-        "Server": [
-          "Windows-Azure-File/1.0",
-          "Microsoft-HTTPAPI/2.0"
-        ],
-        "x-ms-client-request-id": "e9be3a90-44ac-d5ae-0c34-3934b56567c8",
-        "x-ms-request-id": "ef3e4107-c01a-0019-5163-b01280000000",
+        "Date": "Wed, 11 Dec 2019 23:07:46 GMT",
+        "Server": [
+          "Windows-Azure-File/1.0",
+          "Microsoft-HTTPAPI/2.0"
+        ],
+        "x-ms-client-request-id": "17f57ed4-f193-2d75-8e06-f3c6cfdaa124",
+        "x-ms-request-id": "ef44a7e7-c01a-0019-3a77-b01280000000",
         "x-ms-version": "2019-07-07"
       },
       "ResponseBody": []
     }
   ],
   "Variables": {
-<<<<<<< HEAD
-    "RandomSeed": "1228767265",
+    "RandomSeed": "9413637",
     "Storage_TestConfigDefault": "ProductionTenant\nseanstagetest\nU2FuaXRpemVk\nhttp://seanstagetest.blob.core.windows.net\nhttp://seanstagetest.file.core.windows.net\nhttp://seanstagetest.queue.core.windows.net\nhttp://seanstagetest.table.core.windows.net\n\n\n\n\nhttp://seanstagetest-secondary.blob.core.windows.net\nhttp://seanstagetest-secondary.file.core.windows.net\nhttp://seanstagetest-secondary.queue.core.windows.net\nhttp://seanstagetest-secondary.table.core.windows.net\n\nSanitized\n\n\nCloud\nBlobEndpoint=http://seanstagetest.blob.core.windows.net/;QueueEndpoint=http://seanstagetest.queue.core.windows.net/;FileEndpoint=http://seanstagetest.file.core.windows.net/;BlobSecondaryEndpoint=http://seanstagetest-secondary.blob.core.windows.net/;QueueSecondaryEndpoint=http://seanstagetest-secondary.queue.core.windows.net/;FileSecondaryEndpoint=http://seanstagetest-secondary.file.core.windows.net/;AccountName=seanstagetest;AccountKey=Sanitized\nseanscope1"
-=======
-    "RandomSeed": "1793880938",
-    "Storage_TestConfigDefault": "ProductionTenant\nseanstagetest\nU2FuaXRpemVk\nhttp://seanstagetest.blob.core.windows.net\nhttp://seanstagetest.file.core.windows.net\nhttp://seanstagetest.queue.core.windows.net\nhttp://seanstagetest.table.core.windows.net\n\n\n\n\nhttp://seanstagetest-secondary.blob.core.windows.net\nhttp://seanstagetest-secondary.file.core.windows.net\nhttp://seanstagetest-secondary.queue.core.windows.net\nhttp://seanstagetest-secondary.table.core.windows.net\n\nSanitized\n\n\nCloud\nBlobEndpoint=http://seanstagetest.blob.core.windows.net/;QueueEndpoint=http://seanstagetest.queue.core.windows.net/;FileEndpoint=http://seanstagetest.file.core.windows.net/;BlobSecondaryEndpoint=http://seanstagetest-secondary.blob.core.windows.net/;QueueSecondaryEndpoint=http://seanstagetest-secondary.queue.core.windows.net/;FileSecondaryEndpoint=http://seanstagetest-secondary.file.core.windows.net/;AccountName=seanstagetest;AccountKey=Sanitized"
->>>>>>> 5e20a7a1
   }
 }