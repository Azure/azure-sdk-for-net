﻿{
  "Entries": [
    {
      "RequestUri": "https://seanmcccanary3.file.core.windows.net/test-share-8ca1d7d4-f924-ca01-bafd-ee9b75afb5f1?restype=share",
      "RequestMethod": "PUT",
      "RequestHeaders": {
        "Accept": "application/xml",
        "Authorization": "Sanitized",
        "traceparent": "00-303ca95b7506a74e927b300765fbe359-751b58d730cad748-00",
        "User-Agent": [
          "azsdk-net-Storage.Files.Shares/12.7.0-alpha.20210126.1",
          "(.NET 5.0.2; Microsoft Windows 10.0.19042)"
        ],
        "x-ms-client-request-id": "d0534177-0ea0-0acb-ed91-25d1c726b66b",
        "x-ms-date": "Tue, 26 Jan 2021 19:30:18 GMT",
        "x-ms-return-client-request-id": "true",
<<<<<<< HEAD
        "x-ms-version": "2020-12-06"
=======
        "x-ms-version": "2021-02-12"
>>>>>>> 7e782c87
      },
      "RequestBody": null,
      "StatusCode": 201,
      "ResponseHeaders": {
        "Content-Length": "0",
        "Date": "Tue, 26 Jan 2021 19:30:17 GMT",
        "ETag": "\"0x8D8C230D0614174\"",
        "Last-Modified": "Tue, 26 Jan 2021 19:30:18 GMT",
        "Server": [
          "Windows-Azure-File/1.0",
          "Microsoft-HTTPAPI/2.0"
        ],
        "x-ms-client-request-id": "d0534177-0ea0-0acb-ed91-25d1c726b66b",
        "x-ms-request-id": "52a365b8-201a-006e-7019-f48fed000000",
<<<<<<< HEAD
        "x-ms-version": "2020-12-06"
=======
        "x-ms-version": "2021-02-12"
>>>>>>> 7e782c87
      },
      "ResponseBody": []
    },
    {
      "RequestUri": "https://seanmcccanary3.file.core.windows.net/test-share-8ca1d7d4-f924-ca01-bafd-ee9b75afb5f1/test-directory-2ae2fb9c-cca1-9ec0-0316-a4e443b56e30?restype=directory",
      "RequestMethod": "PUT",
      "RequestHeaders": {
        "Accept": "application/xml",
        "Authorization": "Sanitized",
        "traceparent": "00-087f64ef2d197047b17d15f60589bcee-bfeb2840b9594d41-00",
        "User-Agent": [
          "azsdk-net-Storage.Files.Shares/12.7.0-alpha.20210126.1",
          "(.NET 5.0.2; Microsoft Windows 10.0.19042)"
        ],
        "x-ms-client-request-id": "60af4b88-66a7-aa22-81b5-cc896ae6c738",
        "x-ms-date": "Tue, 26 Jan 2021 19:30:19 GMT",
        "x-ms-file-attributes": "None",
        "x-ms-file-creation-time": "Now",
        "x-ms-file-last-write-time": "Now",
        "x-ms-file-permission": "Inherit",
        "x-ms-return-client-request-id": "true",
<<<<<<< HEAD
        "x-ms-version": "2020-12-06"
=======
        "x-ms-version": "2021-02-12"
>>>>>>> 7e782c87
      },
      "RequestBody": null,
      "StatusCode": 201,
      "ResponseHeaders": {
        "Content-Length": "0",
        "Date": "Tue, 26 Jan 2021 19:30:17 GMT",
        "ETag": "\"0x8D8C230D06BE09D\"",
        "Last-Modified": "Tue, 26 Jan 2021 19:30:18 GMT",
        "Server": [
          "Windows-Azure-File/1.0",
          "Microsoft-HTTPAPI/2.0"
        ],
        "x-ms-client-request-id": "60af4b88-66a7-aa22-81b5-cc896ae6c738",
        "x-ms-file-attributes": "Directory",
        "x-ms-file-change-time": "2021-01-26T19:30:18.3874717Z",
        "x-ms-file-creation-time": "2021-01-26T19:30:18.3874717Z",
        "x-ms-file-id": "13835128424026341376",
        "x-ms-file-last-write-time": "2021-01-26T19:30:18.3874717Z",
        "x-ms-file-parent-id": "0",
        "x-ms-file-permission-key": "17860367565182308406*11459378189709739967",
        "x-ms-request-id": "52a365c3-201a-006e-7919-f48fed000000",
        "x-ms-request-server-encrypted": "true",
<<<<<<< HEAD
        "x-ms-version": "2020-12-06"
=======
        "x-ms-version": "2021-02-12"
>>>>>>> 7e782c87
      },
      "ResponseBody": []
    },
    {
      "RequestUri": "https://seanmcccanary3.file.core.windows.net/test-share-8ca1d7d4-f924-ca01-bafd-ee9b75afb5f1/test-directory-2ae2fb9c-cca1-9ec0-0316-a4e443b56e30/test-file-d68b9ecd-7e8b-9b12-c539-33ba9840b7bd",
      "RequestMethod": "PUT",
      "RequestHeaders": {
        "Accept": "application/xml",
        "Authorization": "Sanitized",
        "traceparent": "00-1fab58123643dc4cb331e4bd5fd041e3-72382573c6c1974c-00",
        "User-Agent": [
          "azsdk-net-Storage.Files.Shares/12.7.0-alpha.20210126.1",
          "(.NET 5.0.2; Microsoft Windows 10.0.19042)"
        ],
        "x-ms-client-request-id": "09d3ab59-707c-5ea0-6fab-ab1e3e10d3a4",
        "x-ms-content-length": "1024",
        "x-ms-date": "Tue, 26 Jan 2021 19:30:19 GMT",
        "x-ms-file-attributes": "None",
        "x-ms-file-creation-time": "Now",
        "x-ms-file-last-write-time": "Now",
        "x-ms-file-permission": "Inherit",
        "x-ms-return-client-request-id": "true",
        "x-ms-type": "file",
<<<<<<< HEAD
        "x-ms-version": "2020-12-06"
=======
        "x-ms-version": "2021-02-12"
>>>>>>> 7e782c87
      },
      "RequestBody": null,
      "StatusCode": 201,
      "ResponseHeaders": {
        "Content-Length": "0",
        "Date": "Tue, 26 Jan 2021 19:30:17 GMT",
        "ETag": "\"0x8D8C230D07FBA51\"",
        "Last-Modified": "Tue, 26 Jan 2021 19:30:18 GMT",
        "Server": [
          "Windows-Azure-File/1.0",
          "Microsoft-HTTPAPI/2.0"
        ],
        "x-ms-client-request-id": "09d3ab59-707c-5ea0-6fab-ab1e3e10d3a4",
        "x-ms-file-attributes": "Archive",
        "x-ms-file-change-time": "2021-01-26T19:30:18.5175633Z",
        "x-ms-file-creation-time": "2021-01-26T19:30:18.5175633Z",
        "x-ms-file-id": "11529285414812647424",
        "x-ms-file-last-write-time": "2021-01-26T19:30:18.5175633Z",
        "x-ms-file-parent-id": "13835128424026341376",
        "x-ms-file-permission-key": "4010187179898695473*11459378189709739967",
        "x-ms-request-id": "52a365cd-201a-006e-0119-f48fed000000",
        "x-ms-request-server-encrypted": "true",
<<<<<<< HEAD
        "x-ms-version": "2020-12-06"
=======
        "x-ms-version": "2021-02-12"
>>>>>>> 7e782c87
      },
      "ResponseBody": []
    },
    {
      "RequestUri": "https://seanmcccanary3.file.core.windows.net/test-share-8ca1d7d4-f924-ca01-bafd-ee9b75afb5f1/test-directory-2ae2fb9c-cca1-9ec0-0316-a4e443b56e30/test-file-d68b9ecd-7e8b-9b12-c539-33ba9840b7bd?comp=range",
      "RequestMethod": "PUT",
      "RequestHeaders": {
        "Accept": "application/xml",
        "Authorization": "Sanitized",
        "Content-Length": "1024",
        "Content-Type": "application/octet-stream",
        "User-Agent": [
          "azsdk-net-Storage.Files.Shares/12.7.0-alpha.20210126.1",
          "(.NET 5.0.2; Microsoft Windows 10.0.19042)"
        ],
        "x-ms-client-request-id": "ec6098e3-ae6d-6240-f657-08841d3d3e71",
        "x-ms-date": "Tue, 26 Jan 2021 19:30:19 GMT",
        "x-ms-range": "bytes=0-1023",
        "x-ms-return-client-request-id": "true",
<<<<<<< HEAD
        "x-ms-version": "2020-12-06",
=======
        "x-ms-version": "2021-02-12",
>>>>>>> 7e782c87
        "x-ms-write": "update"
      },
      "RequestBody": "I/VlnAKCDraq8ZiGomyMAVPiXPgGDYkFB3mzphnHhqpT8S8bnCa/Bjz4tbXNmwgUKMs2iIrOMhZsX5WJzmid42vuM7E8cWQsIlW8DVfTOGtxn31OkP0fhL4ZrjyRNjfTWtJJ32hW17ZmCWY1EiS+mCcpFy/qT1Ntzq7yIsIom+wd6LOFiVkCGsfG54aX6nGaWxUVZx4I6At+3BG6Y7T0Pm56FypxOA7OJvxoI2fM1eM8WMetEjPNFf+oBq1ISLcS0qkYHdJHKSIHR0EhoMWjsgYtfQvsRis6rAIqyDJhht5FVVC9tLgQ9S6lpsvyq3Q6BFSmGsqsJYt+3XDQHGDwpcFj3Ep05v1OHIjcR6BgSAGN8MTdumsTmTDEP9ZHQNjOtQAKjs8qxh5XWP1Bz97qHpVvQiycE+tVT0Iar6YnB9yvDpGgVbkyYyqmhmFt0clS2SBB1/2sMqIUtD6MEBZ3L1EhkcFMSsjbPN8C9o2J5355yNWG5i/eA9vvi6F6plITLlYQTD8HBY9YZZodqjwVi8zAEkhB8UkiQo7lXL4mYZaN78c2eZs+ccJFLYGUwFmf2QDUuZMK0T0M7QmxIqjRMQMEkLp03hEwgqGF+8PIjoE0RYO9UqcDgh2JKouSjU8ZdPt9jzCeK/vvozfxhNV5RF+HfNwlE99cAA2d67SFnvRSbIfIS/5RlhqHzq5vEf5ID+YrCxFz9GAcIY8iAT9HaQVDnxdNsfhhNubBnkUw7O8OVNvNWZLj3ngmrCpvLpTaQGSoLHHm+l7tytUrsVYa6zSgE6xkeQ9yX8CfJwXO8gdR5l3hiMB9KFp94I+9uC0iC8D1zhvodsZVNsywRtNYHtjN2cv4OWNzIutR55h/tKeTfRtE2CPraG+Wi1H0zOGHJMG38N5hKdFdgqwvlo8u1YElHcm3FEW04XBbYa0Rf1YKysPXyMTIMlNJ51Z3vNLgaLbQzq8XzxB8Ag5tBcgkTANWJczMVgy8XOp1bizvPSWee/n3QLCm8vqyW8W2WiyLJZpTIZYFFBGqFHHEomDjjMXoz4rOLQtSrzPRGftHBQK+6UmRnByPmGbnTCw+4k+Zz87/zouhvfiPAHFjNPsVYg5vBrkXUfCpWTYk5+DfE83jOEktRzd2HCxRApuqK2Rr0eoeztuWgn3dVnRVfdUYsOykf/yx6BvW+OmNxk9V/i3RuRb1wUTxTbXMT/DCIZ9WOVKuBatouenOR9XxCbwuiFdHg8O/Iu+nszJG5ZgqE9dKNoz8p/mBaQAsJ3lv/0T5nceYe57blxdjBlJ5ItNQpDP+p9IvMeFexRrDkvt1OLPuTEfRkZg5bp91maCnCEYs3IJGcFdxymvlOraEGAQc7Q==",
      "StatusCode": 201,
      "ResponseHeaders": {
        "Content-Length": "0",
        "Content-MD5": "6tBOGg3sP51v6JPWkUabag==",
        "Date": "Tue, 26 Jan 2021 19:30:17 GMT",
        "ETag": "\"0x8D8C230D089F560\"",
        "Last-Modified": "Tue, 26 Jan 2021 19:30:18 GMT",
        "Server": [
          "Windows-Azure-File/1.0",
          "Microsoft-HTTPAPI/2.0"
        ],
        "x-ms-client-request-id": "ec6098e3-ae6d-6240-f657-08841d3d3e71",
        "x-ms-request-id": "52a365d4-201a-006e-0819-f48fed000000",
        "x-ms-request-server-encrypted": "true",
<<<<<<< HEAD
        "x-ms-version": "2020-12-06"
=======
        "x-ms-version": "2021-02-12"
>>>>>>> 7e782c87
      },
      "ResponseBody": []
    },
    {
      "RequestUri": "https://seanmcccanary3.file.core.windows.net/test-share-8ca1d7d4-f924-ca01-bafd-ee9b75afb5f1/test-directory-2ae2fb9c-cca1-9ec0-0316-a4e443b56e30/test-file-d68b9ecd-7e8b-9b12-c539-33ba9840b7bd",
      "RequestMethod": "HEAD",
      "RequestHeaders": {
        "Accept": "application/xml",
        "Authorization": "Sanitized",
        "User-Agent": [
          "azsdk-net-Storage.Files.Shares/12.7.0-alpha.20210126.1",
          "(.NET 5.0.2; Microsoft Windows 10.0.19042)"
        ],
        "x-ms-client-request-id": "a53a9af2-e7af-d437-b84e-8af79b3ae704",
        "x-ms-date": "Tue, 26 Jan 2021 19:30:19 GMT",
        "x-ms-return-client-request-id": "true",
<<<<<<< HEAD
        "x-ms-version": "2020-12-06"
=======
        "x-ms-version": "2021-02-12"
>>>>>>> 7e782c87
      },
      "RequestBody": null,
      "StatusCode": 200,
      "ResponseHeaders": {
        "Content-Length": "1024",
        "Content-Type": "application/octet-stream",
        "Date": "Tue, 26 Jan 2021 19:30:17 GMT",
        "ETag": "\"0x8D8C230D089F560\"",
        "Last-Modified": "Tue, 26 Jan 2021 19:30:18 GMT",
        "Server": [
          "Windows-Azure-File/1.0",
          "Microsoft-HTTPAPI/2.0"
        ],
        "Vary": "Origin",
        "x-ms-client-request-id": "a53a9af2-e7af-d437-b84e-8af79b3ae704",
        "x-ms-file-attributes": "Archive",
        "x-ms-file-change-time": "2021-01-26T19:30:18.5846112Z",
        "x-ms-file-creation-time": "2021-01-26T19:30:18.5175633Z",
        "x-ms-file-id": "11529285414812647424",
        "x-ms-file-last-write-time": "2021-01-26T19:30:18.5846112Z",
        "x-ms-file-parent-id": "13835128424026341376",
        "x-ms-file-permission-key": "4010187179898695473*11459378189709739967",
        "x-ms-lease-state": "available",
        "x-ms-lease-status": "unlocked",
        "x-ms-request-id": "52a365d7-201a-006e-0b19-f48fed000000",
        "x-ms-server-encrypted": "true",
        "x-ms-type": "File",
<<<<<<< HEAD
        "x-ms-version": "2020-12-06"
=======
        "x-ms-version": "2021-02-12"
>>>>>>> 7e782c87
      },
      "ResponseBody": []
    },
    {
      "RequestUri": "https://seanmcccanary3.file.core.windows.net/test-share-8ca1d7d4-f924-ca01-bafd-ee9b75afb5f1/test-directory-2ae2fb9c-cca1-9ec0-0316-a4e443b56e30/test-file-d68b9ecd-7e8b-9b12-c539-33ba9840b7bd",
      "RequestMethod": "GET",
      "RequestHeaders": {
        "Accept": "application/xml",
        "Authorization": "Sanitized",
        "User-Agent": [
          "azsdk-net-Storage.Files.Shares/12.7.0-alpha.20210126.1",
          "(.NET 5.0.2; Microsoft Windows 10.0.19042)"
        ],
        "x-ms-client-request-id": "8292548b-9903-20c2-0fff-30b64a541ab2",
        "x-ms-date": "Tue, 26 Jan 2021 19:30:19 GMT",
        "x-ms-range": "bytes=0-127",
        "x-ms-range-get-content-md5": "false",
        "x-ms-return-client-request-id": "true",
<<<<<<< HEAD
        "x-ms-version": "2020-12-06"
=======
        "x-ms-version": "2021-02-12"
>>>>>>> 7e782c87
      },
      "RequestBody": null,
      "StatusCode": 206,
      "ResponseHeaders": {
        "Accept-Ranges": "bytes",
        "Content-Length": "128",
        "Content-Range": "bytes 0-127/1024",
        "Content-Type": "application/octet-stream",
        "Date": "Tue, 26 Jan 2021 19:30:17 GMT",
        "ETag": "\"0x8D8C230D089F560\"",
        "Last-Modified": "Tue, 26 Jan 2021 19:30:18 GMT",
        "Server": [
          "Windows-Azure-File/1.0",
          "Microsoft-HTTPAPI/2.0"
        ],
        "Vary": "Origin",
        "x-ms-client-request-id": "8292548b-9903-20c2-0fff-30b64a541ab2",
        "x-ms-file-attributes": "Archive",
        "x-ms-file-change-time": "2021-01-26T19:30:18.5846112Z",
        "x-ms-file-creation-time": "2021-01-26T19:30:18.5175633Z",
        "x-ms-file-id": "11529285414812647424",
        "x-ms-file-last-write-time": "2021-01-26T19:30:18.5846112Z",
        "x-ms-file-parent-id": "13835128424026341376",
        "x-ms-file-permission-key": "4010187179898695473*11459378189709739967",
        "x-ms-lease-state": "available",
        "x-ms-lease-status": "unlocked",
        "x-ms-request-id": "52a365db-201a-006e-0f19-f48fed000000",
        "x-ms-server-encrypted": "true",
        "x-ms-type": "File",
<<<<<<< HEAD
        "x-ms-version": "2020-12-06"
=======
        "x-ms-version": "2021-02-12"
>>>>>>> 7e782c87
      },
      "ResponseBody": "I/VlnAKCDraq8ZiGomyMAVPiXPgGDYkFB3mzphnHhqpT8S8bnCa/Bjz4tbXNmwgUKMs2iIrOMhZsX5WJzmid42vuM7E8cWQsIlW8DVfTOGtxn31OkP0fhL4ZrjyRNjfTWtJJ32hW17ZmCWY1EiS+mCcpFy/qT1Ntzq7yIsIom+w="
    },
    {
      "RequestUri": "https://seanmcccanary3.file.core.windows.net/test-share-8ca1d7d4-f924-ca01-bafd-ee9b75afb5f1/test-directory-2ae2fb9c-cca1-9ec0-0316-a4e443b56e30/test-file-d68b9ecd-7e8b-9b12-c539-33ba9840b7bd",
      "RequestMethod": "GET",
      "RequestHeaders": {
        "Accept": "application/xml",
        "Authorization": "Sanitized",
        "User-Agent": [
          "azsdk-net-Storage.Files.Shares/12.7.0-alpha.20210126.1",
          "(.NET 5.0.2; Microsoft Windows 10.0.19042)"
        ],
        "x-ms-client-request-id": "466b8407-65a8-3600-1f86-3be89e55c4f8",
        "x-ms-date": "Tue, 26 Jan 2021 19:30:19 GMT",
        "x-ms-range": "bytes=128-255",
        "x-ms-range-get-content-md5": "false",
        "x-ms-return-client-request-id": "true",
<<<<<<< HEAD
        "x-ms-version": "2020-12-06"
=======
        "x-ms-version": "2021-02-12"
>>>>>>> 7e782c87
      },
      "RequestBody": null,
      "StatusCode": 206,
      "ResponseHeaders": {
        "Accept-Ranges": "bytes",
        "Content-Length": "128",
        "Content-Range": "bytes 128-255/1024",
        "Content-Type": "application/octet-stream",
        "Date": "Tue, 26 Jan 2021 19:30:17 GMT",
        "ETag": "\"0x8D8C230D089F560\"",
        "Last-Modified": "Tue, 26 Jan 2021 19:30:18 GMT",
        "Server": [
          "Windows-Azure-File/1.0",
          "Microsoft-HTTPAPI/2.0"
        ],
        "Vary": "Origin",
        "x-ms-client-request-id": "466b8407-65a8-3600-1f86-3be89e55c4f8",
        "x-ms-file-attributes": "Archive",
        "x-ms-file-change-time": "2021-01-26T19:30:18.5846112Z",
        "x-ms-file-creation-time": "2021-01-26T19:30:18.5175633Z",
        "x-ms-file-id": "11529285414812647424",
        "x-ms-file-last-write-time": "2021-01-26T19:30:18.5846112Z",
        "x-ms-file-parent-id": "13835128424026341376",
        "x-ms-file-permission-key": "4010187179898695473*11459378189709739967",
        "x-ms-lease-state": "available",
        "x-ms-lease-status": "unlocked",
        "x-ms-request-id": "52a365de-201a-006e-1219-f48fed000000",
        "x-ms-server-encrypted": "true",
        "x-ms-type": "File",
<<<<<<< HEAD
        "x-ms-version": "2020-12-06"
=======
        "x-ms-version": "2021-02-12"
>>>>>>> 7e782c87
      },
      "ResponseBody": "HeizhYlZAhrHxueGl+pxmlsVFWceCOgLftwRumO09D5uehcqcTgOzib8aCNnzNXjPFjHrRIzzRX/qAatSEi3EtKpGB3SRykiB0dBIaDFo7IGLX0L7EYrOqwCKsgyYYbeRVVQvbS4EPUupabL8qt0OgRUphrKrCWLft1w0Bxg8KU="
    },
    {
      "RequestUri": "https://seanmcccanary3.file.core.windows.net/test-share-8ca1d7d4-f924-ca01-bafd-ee9b75afb5f1/test-directory-2ae2fb9c-cca1-9ec0-0316-a4e443b56e30/test-file-d68b9ecd-7e8b-9b12-c539-33ba9840b7bd",
      "RequestMethod": "GET",
      "RequestHeaders": {
        "Accept": "application/xml",
        "Authorization": "Sanitized",
        "User-Agent": [
          "azsdk-net-Storage.Files.Shares/12.7.0-alpha.20210126.1",
          "(.NET 5.0.2; Microsoft Windows 10.0.19042)"
        ],
        "x-ms-client-request-id": "c5ae4911-d3e8-810a-c267-1ac245e48439",
        "x-ms-date": "Tue, 26 Jan 2021 19:30:19 GMT",
        "x-ms-range": "bytes=256-383",
        "x-ms-range-get-content-md5": "false",
        "x-ms-return-client-request-id": "true",
<<<<<<< HEAD
        "x-ms-version": "2020-12-06"
=======
        "x-ms-version": "2021-02-12"
>>>>>>> 7e782c87
      },
      "RequestBody": null,
      "StatusCode": 206,
      "ResponseHeaders": {
        "Accept-Ranges": "bytes",
        "Content-Length": "128",
        "Content-Range": "bytes 256-383/1024",
        "Content-Type": "application/octet-stream",
        "Date": "Tue, 26 Jan 2021 19:30:18 GMT",
        "ETag": "\"0x8D8C230D089F560\"",
        "Last-Modified": "Tue, 26 Jan 2021 19:30:18 GMT",
        "Server": [
          "Windows-Azure-File/1.0",
          "Microsoft-HTTPAPI/2.0"
        ],
        "Vary": "Origin",
        "x-ms-client-request-id": "c5ae4911-d3e8-810a-c267-1ac245e48439",
        "x-ms-file-attributes": "Archive",
        "x-ms-file-change-time": "2021-01-26T19:30:18.5846112Z",
        "x-ms-file-creation-time": "2021-01-26T19:30:18.5175633Z",
        "x-ms-file-id": "11529285414812647424",
        "x-ms-file-last-write-time": "2021-01-26T19:30:18.5846112Z",
        "x-ms-file-parent-id": "13835128424026341376",
        "x-ms-file-permission-key": "4010187179898695473*11459378189709739967",
        "x-ms-lease-state": "available",
        "x-ms-lease-status": "unlocked",
        "x-ms-request-id": "52a365e5-201a-006e-1919-f48fed000000",
        "x-ms-server-encrypted": "true",
        "x-ms-type": "File",
<<<<<<< HEAD
        "x-ms-version": "2020-12-06"
=======
        "x-ms-version": "2021-02-12"
>>>>>>> 7e782c87
      },
      "ResponseBody": "wWPcSnTm/U4ciNxHoGBIAY3wxN26axOZMMQ/1kdA2M61AAqOzyrGHldY/UHP3uoelW9CLJwT61VPQhqvpicH3K8OkaBVuTJjKqaGYW3RyVLZIEHX/awyohS0PowQFncvUSGRwUxKyNs83wL2jYnnfnnI1YbmL94D2++LoXqmUhM="
    },
    {
      "RequestUri": "https://seanmcccanary3.file.core.windows.net/test-share-8ca1d7d4-f924-ca01-bafd-ee9b75afb5f1/test-directory-2ae2fb9c-cca1-9ec0-0316-a4e443b56e30/test-file-d68b9ecd-7e8b-9b12-c539-33ba9840b7bd",
      "RequestMethod": "GET",
      "RequestHeaders": {
        "Accept": "application/xml",
        "Authorization": "Sanitized",
        "User-Agent": [
          "azsdk-net-Storage.Files.Shares/12.7.0-alpha.20210126.1",
          "(.NET 5.0.2; Microsoft Windows 10.0.19042)"
        ],
        "x-ms-client-request-id": "54d7c34e-ffa7-bd0f-4137-61cbf2fac5a3",
        "x-ms-date": "Tue, 26 Jan 2021 19:30:19 GMT",
        "x-ms-range": "bytes=384-511",
        "x-ms-range-get-content-md5": "false",
        "x-ms-return-client-request-id": "true",
<<<<<<< HEAD
        "x-ms-version": "2020-12-06"
=======
        "x-ms-version": "2021-02-12"
>>>>>>> 7e782c87
      },
      "RequestBody": null,
      "StatusCode": 206,
      "ResponseHeaders": {
        "Accept-Ranges": "bytes",
        "Content-Length": "128",
        "Content-Range": "bytes 384-511/1024",
        "Content-Type": "application/octet-stream",
        "Date": "Tue, 26 Jan 2021 19:30:18 GMT",
        "ETag": "\"0x8D8C230D089F560\"",
        "Last-Modified": "Tue, 26 Jan 2021 19:30:18 GMT",
        "Server": [
          "Windows-Azure-File/1.0",
          "Microsoft-HTTPAPI/2.0"
        ],
        "Vary": "Origin",
        "x-ms-client-request-id": "54d7c34e-ffa7-bd0f-4137-61cbf2fac5a3",
        "x-ms-file-attributes": "Archive",
        "x-ms-file-change-time": "2021-01-26T19:30:18.5846112Z",
        "x-ms-file-creation-time": "2021-01-26T19:30:18.5175633Z",
        "x-ms-file-id": "11529285414812647424",
        "x-ms-file-last-write-time": "2021-01-26T19:30:18.5846112Z",
        "x-ms-file-parent-id": "13835128424026341376",
        "x-ms-file-permission-key": "4010187179898695473*11459378189709739967",
        "x-ms-lease-state": "available",
        "x-ms-lease-status": "unlocked",
        "x-ms-request-id": "52a365eb-201a-006e-1f19-f48fed000000",
        "x-ms-server-encrypted": "true",
        "x-ms-type": "File",
<<<<<<< HEAD
        "x-ms-version": "2020-12-06"
=======
        "x-ms-version": "2021-02-12"
>>>>>>> 7e782c87
      },
      "ResponseBody": "LlYQTD8HBY9YZZodqjwVi8zAEkhB8UkiQo7lXL4mYZaN78c2eZs+ccJFLYGUwFmf2QDUuZMK0T0M7QmxIqjRMQMEkLp03hEwgqGF+8PIjoE0RYO9UqcDgh2JKouSjU8ZdPt9jzCeK/vvozfxhNV5RF+HfNwlE99cAA2d67SFnvQ="
    },
    {
      "RequestUri": "https://seanmcccanary3.file.core.windows.net/test-share-8ca1d7d4-f924-ca01-bafd-ee9b75afb5f1/test-directory-2ae2fb9c-cca1-9ec0-0316-a4e443b56e30/test-file-d68b9ecd-7e8b-9b12-c539-33ba9840b7bd",
      "RequestMethod": "GET",
      "RequestHeaders": {
        "Accept": "application/xml",
        "Authorization": "Sanitized",
        "User-Agent": [
          "azsdk-net-Storage.Files.Shares/12.7.0-alpha.20210126.1",
          "(.NET 5.0.2; Microsoft Windows 10.0.19042)"
        ],
        "x-ms-client-request-id": "8173b972-2f0c-6791-50b4-5aa769e808cc",
        "x-ms-date": "Tue, 26 Jan 2021 19:30:19 GMT",
        "x-ms-range": "bytes=512-639",
        "x-ms-range-get-content-md5": "false",
        "x-ms-return-client-request-id": "true",
<<<<<<< HEAD
        "x-ms-version": "2020-12-06"
=======
        "x-ms-version": "2021-02-12"
>>>>>>> 7e782c87
      },
      "RequestBody": null,
      "StatusCode": 206,
      "ResponseHeaders": {
        "Accept-Ranges": "bytes",
        "Content-Length": "128",
        "Content-Range": "bytes 512-639/1024",
        "Content-Type": "application/octet-stream",
        "Date": "Tue, 26 Jan 2021 19:30:18 GMT",
        "ETag": "\"0x8D8C230D089F560\"",
        "Last-Modified": "Tue, 26 Jan 2021 19:30:18 GMT",
        "Server": [
          "Windows-Azure-File/1.0",
          "Microsoft-HTTPAPI/2.0"
        ],
        "Vary": "Origin",
        "x-ms-client-request-id": "8173b972-2f0c-6791-50b4-5aa769e808cc",
        "x-ms-file-attributes": "Archive",
        "x-ms-file-change-time": "2021-01-26T19:30:18.5846112Z",
        "x-ms-file-creation-time": "2021-01-26T19:30:18.5175633Z",
        "x-ms-file-id": "11529285414812647424",
        "x-ms-file-last-write-time": "2021-01-26T19:30:18.5846112Z",
        "x-ms-file-parent-id": "13835128424026341376",
        "x-ms-file-permission-key": "4010187179898695473*11459378189709739967",
        "x-ms-lease-state": "available",
        "x-ms-lease-status": "unlocked",
        "x-ms-request-id": "52a365f2-201a-006e-2619-f48fed000000",
        "x-ms-server-encrypted": "true",
        "x-ms-type": "File",
<<<<<<< HEAD
        "x-ms-version": "2020-12-06"
=======
        "x-ms-version": "2021-02-12"
>>>>>>> 7e782c87
      },
      "ResponseBody": "UmyHyEv+UZYah86ubxH+SA/mKwsRc/RgHCGPIgE/R2kFQ58XTbH4YTbmwZ5FMOzvDlTbzVmS4954Jqwqby6U2kBkqCxx5vpe7crVK7FWGus0oBOsZHkPcl/AnycFzvIHUeZd4YjAfShafeCPvbgtIgvA9c4b6HbGVTbMsEbTWB4="
    },
    {
      "RequestUri": "https://seanmcccanary3.file.core.windows.net/test-share-8ca1d7d4-f924-ca01-bafd-ee9b75afb5f1/test-directory-2ae2fb9c-cca1-9ec0-0316-a4e443b56e30/test-file-d68b9ecd-7e8b-9b12-c539-33ba9840b7bd",
      "RequestMethod": "GET",
      "RequestHeaders": {
        "Accept": "application/xml",
        "Authorization": "Sanitized",
        "User-Agent": [
          "azsdk-net-Storage.Files.Shares/12.7.0-alpha.20210126.1",
          "(.NET 5.0.2; Microsoft Windows 10.0.19042)"
        ],
        "x-ms-client-request-id": "3959c728-4487-bb96-280a-909841f0ddae",
        "x-ms-date": "Tue, 26 Jan 2021 19:30:19 GMT",
        "x-ms-range": "bytes=640-767",
        "x-ms-range-get-content-md5": "false",
        "x-ms-return-client-request-id": "true",
<<<<<<< HEAD
        "x-ms-version": "2020-12-06"
=======
        "x-ms-version": "2021-02-12"
>>>>>>> 7e782c87
      },
      "RequestBody": null,
      "StatusCode": 206,
      "ResponseHeaders": {
        "Accept-Ranges": "bytes",
        "Content-Length": "128",
        "Content-Range": "bytes 640-767/1024",
        "Content-Type": "application/octet-stream",
        "Date": "Tue, 26 Jan 2021 19:30:18 GMT",
        "ETag": "\"0x8D8C230D089F560\"",
        "Last-Modified": "Tue, 26 Jan 2021 19:30:18 GMT",
        "Server": [
          "Windows-Azure-File/1.0",
          "Microsoft-HTTPAPI/2.0"
        ],
        "Vary": "Origin",
        "x-ms-client-request-id": "3959c728-4487-bb96-280a-909841f0ddae",
        "x-ms-file-attributes": "Archive",
        "x-ms-file-change-time": "2021-01-26T19:30:18.5846112Z",
        "x-ms-file-creation-time": "2021-01-26T19:30:18.5175633Z",
        "x-ms-file-id": "11529285414812647424",
        "x-ms-file-last-write-time": "2021-01-26T19:30:18.5846112Z",
        "x-ms-file-parent-id": "13835128424026341376",
        "x-ms-file-permission-key": "4010187179898695473*11459378189709739967",
        "x-ms-lease-state": "available",
        "x-ms-lease-status": "unlocked",
        "x-ms-request-id": "52a365f7-201a-006e-2b19-f48fed000000",
        "x-ms-server-encrypted": "true",
        "x-ms-type": "File",
<<<<<<< HEAD
        "x-ms-version": "2020-12-06"
=======
        "x-ms-version": "2021-02-12"
>>>>>>> 7e782c87
      },
      "ResponseBody": "2M3Zy/g5Y3Mi61HnmH+0p5N9G0TYI+tob5aLUfTM4Yckwbfw3mEp0V2CrC+Wjy7VgSUdybcURbThcFthrRF/VgrKw9fIxMgyU0nnVne80uBottDOrxfPEHwCDm0FyCRMA1YlzMxWDLxc6nVuLO89JZ57+fdAsKby+rJbxbZaLIs="
    },
    {
      "RequestUri": "https://seanmcccanary3.file.core.windows.net/test-share-8ca1d7d4-f924-ca01-bafd-ee9b75afb5f1/test-directory-2ae2fb9c-cca1-9ec0-0316-a4e443b56e30/test-file-d68b9ecd-7e8b-9b12-c539-33ba9840b7bd",
      "RequestMethod": "GET",
      "RequestHeaders": {
        "Accept": "application/xml",
        "Authorization": "Sanitized",
        "User-Agent": [
          "azsdk-net-Storage.Files.Shares/12.7.0-alpha.20210126.1",
          "(.NET 5.0.2; Microsoft Windows 10.0.19042)"
        ],
        "x-ms-client-request-id": "a27fea0b-cf8e-5545-8491-8eac847c713a",
        "x-ms-date": "Tue, 26 Jan 2021 19:30:19 GMT",
        "x-ms-range": "bytes=768-895",
        "x-ms-range-get-content-md5": "false",
        "x-ms-return-client-request-id": "true",
<<<<<<< HEAD
        "x-ms-version": "2020-12-06"
=======
        "x-ms-version": "2021-02-12"
>>>>>>> 7e782c87
      },
      "RequestBody": null,
      "StatusCode": 206,
      "ResponseHeaders": {
        "Accept-Ranges": "bytes",
        "Content-Length": "128",
        "Content-Range": "bytes 768-895/1024",
        "Content-Type": "application/octet-stream",
        "Date": "Tue, 26 Jan 2021 19:30:18 GMT",
        "ETag": "\"0x8D8C230D089F560\"",
        "Last-Modified": "Tue, 26 Jan 2021 19:30:18 GMT",
        "Server": [
          "Windows-Azure-File/1.0",
          "Microsoft-HTTPAPI/2.0"
        ],
        "Vary": "Origin",
        "x-ms-client-request-id": "a27fea0b-cf8e-5545-8491-8eac847c713a",
        "x-ms-file-attributes": "Archive",
        "x-ms-file-change-time": "2021-01-26T19:30:18.5846112Z",
        "x-ms-file-creation-time": "2021-01-26T19:30:18.5175633Z",
        "x-ms-file-id": "11529285414812647424",
        "x-ms-file-last-write-time": "2021-01-26T19:30:18.5846112Z",
        "x-ms-file-parent-id": "13835128424026341376",
        "x-ms-file-permission-key": "4010187179898695473*11459378189709739967",
        "x-ms-lease-state": "available",
        "x-ms-lease-status": "unlocked",
        "x-ms-request-id": "52a365fd-201a-006e-3119-f48fed000000",
        "x-ms-server-encrypted": "true",
        "x-ms-type": "File",
<<<<<<< HEAD
        "x-ms-version": "2020-12-06"
=======
        "x-ms-version": "2021-02-12"
>>>>>>> 7e782c87
      },
      "ResponseBody": "JZpTIZYFFBGqFHHEomDjjMXoz4rOLQtSrzPRGftHBQK+6UmRnByPmGbnTCw+4k+Zz87/zouhvfiPAHFjNPsVYg5vBrkXUfCpWTYk5+DfE83jOEktRzd2HCxRApuqK2Rr0eoeztuWgn3dVnRVfdUYsOykf/yx6BvW+OmNxk9V/i0="
    },
    {
      "RequestUri": "https://seanmcccanary3.file.core.windows.net/test-share-8ca1d7d4-f924-ca01-bafd-ee9b75afb5f1/test-directory-2ae2fb9c-cca1-9ec0-0316-a4e443b56e30/test-file-d68b9ecd-7e8b-9b12-c539-33ba9840b7bd",
      "RequestMethod": "GET",
      "RequestHeaders": {
        "Accept": "application/xml",
        "Authorization": "Sanitized",
        "User-Agent": [
          "azsdk-net-Storage.Files.Shares/12.7.0-alpha.20210126.1",
          "(.NET 5.0.2; Microsoft Windows 10.0.19042)"
        ],
        "x-ms-client-request-id": "568cc6a3-3a71-db1f-ec97-75f1c935d828",
        "x-ms-date": "Tue, 26 Jan 2021 19:30:19 GMT",
        "x-ms-range": "bytes=896-1023",
        "x-ms-range-get-content-md5": "false",
        "x-ms-return-client-request-id": "true",
<<<<<<< HEAD
        "x-ms-version": "2020-12-06"
=======
        "x-ms-version": "2021-02-12"
>>>>>>> 7e782c87
      },
      "RequestBody": null,
      "StatusCode": 206,
      "ResponseHeaders": {
        "Accept-Ranges": "bytes",
        "Content-Length": "128",
        "Content-Range": "bytes 896-1023/1024",
        "Content-Type": "application/octet-stream",
        "Date": "Tue, 26 Jan 2021 19:30:18 GMT",
        "ETag": "\"0x8D8C230D089F560\"",
        "Last-Modified": "Tue, 26 Jan 2021 19:30:18 GMT",
        "Server": [
          "Windows-Azure-File/1.0",
          "Microsoft-HTTPAPI/2.0"
        ],
        "Vary": "Origin",
        "x-ms-client-request-id": "568cc6a3-3a71-db1f-ec97-75f1c935d828",
        "x-ms-file-attributes": "Archive",
        "x-ms-file-change-time": "2021-01-26T19:30:18.5846112Z",
        "x-ms-file-creation-time": "2021-01-26T19:30:18.5175633Z",
        "x-ms-file-id": "11529285414812647424",
        "x-ms-file-last-write-time": "2021-01-26T19:30:18.5846112Z",
        "x-ms-file-parent-id": "13835128424026341376",
        "x-ms-file-permission-key": "4010187179898695473*11459378189709739967",
        "x-ms-lease-state": "available",
        "x-ms-lease-status": "unlocked",
        "x-ms-request-id": "52a36601-201a-006e-3519-f48fed000000",
        "x-ms-server-encrypted": "true",
        "x-ms-type": "File",
<<<<<<< HEAD
        "x-ms-version": "2020-12-06"
=======
        "x-ms-version": "2021-02-12"
>>>>>>> 7e782c87
      },
      "ResponseBody": "0bkW9cFE8U21zE/wwiGfVjlSrgWraLnpzkfV8Qm8LohXR4PDvyLvp7MyRuWYKhPXSjaM/Kf5gWkALCd5b/9E+Z3HmHue25cXYwZSeSLTUKQz/qfSLzHhXsUaw5L7dTiz7kxH0ZGYOW6fdZmgpwhGLNyCRnBXccpr5Tq2hBgEHO0="
    },
    {
      "RequestUri": "https://seanmcccanary3.file.core.windows.net/test-share-8ca1d7d4-f924-ca01-bafd-ee9b75afb5f1?restype=share",
      "RequestMethod": "DELETE",
      "RequestHeaders": {
        "Accept": "application/xml",
        "Authorization": "Sanitized",
        "traceparent": "00-61dce5f7c3d898428697b686a3d83091-58fba215827ef64a-00",
        "User-Agent": [
          "azsdk-net-Storage.Files.Shares/12.7.0-alpha.20210126.1",
          "(.NET 5.0.2; Microsoft Windows 10.0.19042)"
        ],
        "x-ms-client-request-id": "be090447-1aef-79c9-f06d-e20139fa06ae",
        "x-ms-date": "Tue, 26 Jan 2021 19:30:19 GMT",
        "x-ms-delete-snapshots": "include",
        "x-ms-return-client-request-id": "true",
<<<<<<< HEAD
        "x-ms-version": "2020-12-06"
=======
        "x-ms-version": "2021-02-12"
>>>>>>> 7e782c87
      },
      "RequestBody": null,
      "StatusCode": 202,
      "ResponseHeaders": {
        "Content-Length": "0",
        "Date": "Tue, 26 Jan 2021 19:30:18 GMT",
        "Server": [
          "Windows-Azure-File/1.0",
          "Microsoft-HTTPAPI/2.0"
        ],
        "x-ms-client-request-id": "be090447-1aef-79c9-f06d-e20139fa06ae",
        "x-ms-request-id": "52a36603-201a-006e-3719-f48fed000000",
<<<<<<< HEAD
        "x-ms-version": "2020-12-06"
=======
        "x-ms-version": "2021-02-12"
>>>>>>> 7e782c87
      },
      "ResponseBody": []
    }
  ],
  "Variables": {
    "RandomSeed": "76269348",
    "Storage_TestConfigDefault": "ProductionTenant\nseanmcccanary3\nU2FuaXRpemVk\nhttps://seanmcccanary3.blob.core.windows.net\nhttps://seanmcccanary3.file.core.windows.net\nhttps://seanmcccanary3.queue.core.windows.net\nhttps://seanmcccanary3.table.core.windows.net\n\n\n\n\nhttps://seanmcccanary3-secondary.blob.core.windows.net\nhttps://seanmcccanary3-secondary.file.core.windows.net\nhttps://seanmcccanary3-secondary.queue.core.windows.net\nhttps://seanmcccanary3-secondary.table.core.windows.net\n\nSanitized\n\n\nCloud\nBlobEndpoint=https://seanmcccanary3.blob.core.windows.net/;QueueEndpoint=https://seanmcccanary3.queue.core.windows.net/;FileEndpoint=https://seanmcccanary3.file.core.windows.net/;BlobSecondaryEndpoint=https://seanmcccanary3-secondary.blob.core.windows.net/;QueueSecondaryEndpoint=https://seanmcccanary3-secondary.queue.core.windows.net/;FileSecondaryEndpoint=https://seanmcccanary3-secondary.file.core.windows.net/;AccountName=seanmcccanary3;AccountKey=Kg==;\nseanscope1\n\n"
  }
}<|MERGE_RESOLUTION|>--- conflicted
+++ resolved
@@ -14,11 +14,7 @@
         "x-ms-client-request-id": "d0534177-0ea0-0acb-ed91-25d1c726b66b",
         "x-ms-date": "Tue, 26 Jan 2021 19:30:18 GMT",
         "x-ms-return-client-request-id": "true",
-<<<<<<< HEAD
-        "x-ms-version": "2020-12-06"
-=======
-        "x-ms-version": "2021-02-12"
->>>>>>> 7e782c87
+        "x-ms-version": "2021-02-12"
       },
       "RequestBody": null,
       "StatusCode": 201,
@@ -33,11 +29,7 @@
         ],
         "x-ms-client-request-id": "d0534177-0ea0-0acb-ed91-25d1c726b66b",
         "x-ms-request-id": "52a365b8-201a-006e-7019-f48fed000000",
-<<<<<<< HEAD
-        "x-ms-version": "2020-12-06"
-=======
-        "x-ms-version": "2021-02-12"
->>>>>>> 7e782c87
+        "x-ms-version": "2021-02-12"
       },
       "ResponseBody": []
     },
@@ -59,11 +51,7 @@
         "x-ms-file-last-write-time": "Now",
         "x-ms-file-permission": "Inherit",
         "x-ms-return-client-request-id": "true",
-<<<<<<< HEAD
-        "x-ms-version": "2020-12-06"
-=======
-        "x-ms-version": "2021-02-12"
->>>>>>> 7e782c87
+        "x-ms-version": "2021-02-12"
       },
       "RequestBody": null,
       "StatusCode": 201,
@@ -86,11 +74,7 @@
         "x-ms-file-permission-key": "17860367565182308406*11459378189709739967",
         "x-ms-request-id": "52a365c3-201a-006e-7919-f48fed000000",
         "x-ms-request-server-encrypted": "true",
-<<<<<<< HEAD
-        "x-ms-version": "2020-12-06"
-=======
-        "x-ms-version": "2021-02-12"
->>>>>>> 7e782c87
+        "x-ms-version": "2021-02-12"
       },
       "ResponseBody": []
     },
@@ -114,11 +98,7 @@
         "x-ms-file-permission": "Inherit",
         "x-ms-return-client-request-id": "true",
         "x-ms-type": "file",
-<<<<<<< HEAD
-        "x-ms-version": "2020-12-06"
-=======
-        "x-ms-version": "2021-02-12"
->>>>>>> 7e782c87
+        "x-ms-version": "2021-02-12"
       },
       "RequestBody": null,
       "StatusCode": 201,
@@ -141,11 +121,7 @@
         "x-ms-file-permission-key": "4010187179898695473*11459378189709739967",
         "x-ms-request-id": "52a365cd-201a-006e-0119-f48fed000000",
         "x-ms-request-server-encrypted": "true",
-<<<<<<< HEAD
-        "x-ms-version": "2020-12-06"
-=======
-        "x-ms-version": "2021-02-12"
->>>>>>> 7e782c87
+        "x-ms-version": "2021-02-12"
       },
       "ResponseBody": []
     },
@@ -165,11 +141,7 @@
         "x-ms-date": "Tue, 26 Jan 2021 19:30:19 GMT",
         "x-ms-range": "bytes=0-1023",
         "x-ms-return-client-request-id": "true",
-<<<<<<< HEAD
-        "x-ms-version": "2020-12-06",
-=======
         "x-ms-version": "2021-02-12",
->>>>>>> 7e782c87
         "x-ms-write": "update"
       },
       "RequestBody": "I/VlnAKCDraq8ZiGomyMAVPiXPgGDYkFB3mzphnHhqpT8S8bnCa/Bjz4tbXNmwgUKMs2iIrOMhZsX5WJzmid42vuM7E8cWQsIlW8DVfTOGtxn31OkP0fhL4ZrjyRNjfTWtJJ32hW17ZmCWY1EiS+mCcpFy/qT1Ntzq7yIsIom+wd6LOFiVkCGsfG54aX6nGaWxUVZx4I6At+3BG6Y7T0Pm56FypxOA7OJvxoI2fM1eM8WMetEjPNFf+oBq1ISLcS0qkYHdJHKSIHR0EhoMWjsgYtfQvsRis6rAIqyDJhht5FVVC9tLgQ9S6lpsvyq3Q6BFSmGsqsJYt+3XDQHGDwpcFj3Ep05v1OHIjcR6BgSAGN8MTdumsTmTDEP9ZHQNjOtQAKjs8qxh5XWP1Bz97qHpVvQiycE+tVT0Iar6YnB9yvDpGgVbkyYyqmhmFt0clS2SBB1/2sMqIUtD6MEBZ3L1EhkcFMSsjbPN8C9o2J5355yNWG5i/eA9vvi6F6plITLlYQTD8HBY9YZZodqjwVi8zAEkhB8UkiQo7lXL4mYZaN78c2eZs+ccJFLYGUwFmf2QDUuZMK0T0M7QmxIqjRMQMEkLp03hEwgqGF+8PIjoE0RYO9UqcDgh2JKouSjU8ZdPt9jzCeK/vvozfxhNV5RF+HfNwlE99cAA2d67SFnvRSbIfIS/5RlhqHzq5vEf5ID+YrCxFz9GAcIY8iAT9HaQVDnxdNsfhhNubBnkUw7O8OVNvNWZLj3ngmrCpvLpTaQGSoLHHm+l7tytUrsVYa6zSgE6xkeQ9yX8CfJwXO8gdR5l3hiMB9KFp94I+9uC0iC8D1zhvodsZVNsywRtNYHtjN2cv4OWNzIutR55h/tKeTfRtE2CPraG+Wi1H0zOGHJMG38N5hKdFdgqwvlo8u1YElHcm3FEW04XBbYa0Rf1YKysPXyMTIMlNJ51Z3vNLgaLbQzq8XzxB8Ag5tBcgkTANWJczMVgy8XOp1bizvPSWee/n3QLCm8vqyW8W2WiyLJZpTIZYFFBGqFHHEomDjjMXoz4rOLQtSrzPRGftHBQK+6UmRnByPmGbnTCw+4k+Zz87/zouhvfiPAHFjNPsVYg5vBrkXUfCpWTYk5+DfE83jOEktRzd2HCxRApuqK2Rr0eoeztuWgn3dVnRVfdUYsOykf/yx6BvW+OmNxk9V/i3RuRb1wUTxTbXMT/DCIZ9WOVKuBatouenOR9XxCbwuiFdHg8O/Iu+nszJG5ZgqE9dKNoz8p/mBaQAsJ3lv/0T5nceYe57blxdjBlJ5ItNQpDP+p9IvMeFexRrDkvt1OLPuTEfRkZg5bp91maCnCEYs3IJGcFdxymvlOraEGAQc7Q==",
@@ -187,11 +159,7 @@
         "x-ms-client-request-id": "ec6098e3-ae6d-6240-f657-08841d3d3e71",
         "x-ms-request-id": "52a365d4-201a-006e-0819-f48fed000000",
         "x-ms-request-server-encrypted": "true",
-<<<<<<< HEAD
-        "x-ms-version": "2020-12-06"
-=======
-        "x-ms-version": "2021-02-12"
->>>>>>> 7e782c87
+        "x-ms-version": "2021-02-12"
       },
       "ResponseBody": []
     },
@@ -208,11 +176,7 @@
         "x-ms-client-request-id": "a53a9af2-e7af-d437-b84e-8af79b3ae704",
         "x-ms-date": "Tue, 26 Jan 2021 19:30:19 GMT",
         "x-ms-return-client-request-id": "true",
-<<<<<<< HEAD
-        "x-ms-version": "2020-12-06"
-=======
-        "x-ms-version": "2021-02-12"
->>>>>>> 7e782c87
+        "x-ms-version": "2021-02-12"
       },
       "RequestBody": null,
       "StatusCode": 200,
@@ -240,11 +204,7 @@
         "x-ms-request-id": "52a365d7-201a-006e-0b19-f48fed000000",
         "x-ms-server-encrypted": "true",
         "x-ms-type": "File",
-<<<<<<< HEAD
-        "x-ms-version": "2020-12-06"
-=======
-        "x-ms-version": "2021-02-12"
->>>>>>> 7e782c87
+        "x-ms-version": "2021-02-12"
       },
       "ResponseBody": []
     },
@@ -263,11 +223,7 @@
         "x-ms-range": "bytes=0-127",
         "x-ms-range-get-content-md5": "false",
         "x-ms-return-client-request-id": "true",
-<<<<<<< HEAD
-        "x-ms-version": "2020-12-06"
-=======
-        "x-ms-version": "2021-02-12"
->>>>>>> 7e782c87
+        "x-ms-version": "2021-02-12"
       },
       "RequestBody": null,
       "StatusCode": 206,
@@ -297,11 +253,7 @@
         "x-ms-request-id": "52a365db-201a-006e-0f19-f48fed000000",
         "x-ms-server-encrypted": "true",
         "x-ms-type": "File",
-<<<<<<< HEAD
-        "x-ms-version": "2020-12-06"
-=======
-        "x-ms-version": "2021-02-12"
->>>>>>> 7e782c87
+        "x-ms-version": "2021-02-12"
       },
       "ResponseBody": "I/VlnAKCDraq8ZiGomyMAVPiXPgGDYkFB3mzphnHhqpT8S8bnCa/Bjz4tbXNmwgUKMs2iIrOMhZsX5WJzmid42vuM7E8cWQsIlW8DVfTOGtxn31OkP0fhL4ZrjyRNjfTWtJJ32hW17ZmCWY1EiS+mCcpFy/qT1Ntzq7yIsIom+w="
     },
@@ -320,11 +272,7 @@
         "x-ms-range": "bytes=128-255",
         "x-ms-range-get-content-md5": "false",
         "x-ms-return-client-request-id": "true",
-<<<<<<< HEAD
-        "x-ms-version": "2020-12-06"
-=======
-        "x-ms-version": "2021-02-12"
->>>>>>> 7e782c87
+        "x-ms-version": "2021-02-12"
       },
       "RequestBody": null,
       "StatusCode": 206,
@@ -354,11 +302,7 @@
         "x-ms-request-id": "52a365de-201a-006e-1219-f48fed000000",
         "x-ms-server-encrypted": "true",
         "x-ms-type": "File",
-<<<<<<< HEAD
-        "x-ms-version": "2020-12-06"
-=======
-        "x-ms-version": "2021-02-12"
->>>>>>> 7e782c87
+        "x-ms-version": "2021-02-12"
       },
       "ResponseBody": "HeizhYlZAhrHxueGl+pxmlsVFWceCOgLftwRumO09D5uehcqcTgOzib8aCNnzNXjPFjHrRIzzRX/qAatSEi3EtKpGB3SRykiB0dBIaDFo7IGLX0L7EYrOqwCKsgyYYbeRVVQvbS4EPUupabL8qt0OgRUphrKrCWLft1w0Bxg8KU="
     },
@@ -377,11 +321,7 @@
         "x-ms-range": "bytes=256-383",
         "x-ms-range-get-content-md5": "false",
         "x-ms-return-client-request-id": "true",
-<<<<<<< HEAD
-        "x-ms-version": "2020-12-06"
-=======
-        "x-ms-version": "2021-02-12"
->>>>>>> 7e782c87
+        "x-ms-version": "2021-02-12"
       },
       "RequestBody": null,
       "StatusCode": 206,
@@ -411,11 +351,7 @@
         "x-ms-request-id": "52a365e5-201a-006e-1919-f48fed000000",
         "x-ms-server-encrypted": "true",
         "x-ms-type": "File",
-<<<<<<< HEAD
-        "x-ms-version": "2020-12-06"
-=======
-        "x-ms-version": "2021-02-12"
->>>>>>> 7e782c87
+        "x-ms-version": "2021-02-12"
       },
       "ResponseBody": "wWPcSnTm/U4ciNxHoGBIAY3wxN26axOZMMQ/1kdA2M61AAqOzyrGHldY/UHP3uoelW9CLJwT61VPQhqvpicH3K8OkaBVuTJjKqaGYW3RyVLZIEHX/awyohS0PowQFncvUSGRwUxKyNs83wL2jYnnfnnI1YbmL94D2++LoXqmUhM="
     },
@@ -434,11 +370,7 @@
         "x-ms-range": "bytes=384-511",
         "x-ms-range-get-content-md5": "false",
         "x-ms-return-client-request-id": "true",
-<<<<<<< HEAD
-        "x-ms-version": "2020-12-06"
-=======
-        "x-ms-version": "2021-02-12"
->>>>>>> 7e782c87
+        "x-ms-version": "2021-02-12"
       },
       "RequestBody": null,
       "StatusCode": 206,
@@ -468,11 +400,7 @@
         "x-ms-request-id": "52a365eb-201a-006e-1f19-f48fed000000",
         "x-ms-server-encrypted": "true",
         "x-ms-type": "File",
-<<<<<<< HEAD
-        "x-ms-version": "2020-12-06"
-=======
-        "x-ms-version": "2021-02-12"
->>>>>>> 7e782c87
+        "x-ms-version": "2021-02-12"
       },
       "ResponseBody": "LlYQTD8HBY9YZZodqjwVi8zAEkhB8UkiQo7lXL4mYZaN78c2eZs+ccJFLYGUwFmf2QDUuZMK0T0M7QmxIqjRMQMEkLp03hEwgqGF+8PIjoE0RYO9UqcDgh2JKouSjU8ZdPt9jzCeK/vvozfxhNV5RF+HfNwlE99cAA2d67SFnvQ="
     },
@@ -491,11 +419,7 @@
         "x-ms-range": "bytes=512-639",
         "x-ms-range-get-content-md5": "false",
         "x-ms-return-client-request-id": "true",
-<<<<<<< HEAD
-        "x-ms-version": "2020-12-06"
-=======
-        "x-ms-version": "2021-02-12"
->>>>>>> 7e782c87
+        "x-ms-version": "2021-02-12"
       },
       "RequestBody": null,
       "StatusCode": 206,
@@ -525,11 +449,7 @@
         "x-ms-request-id": "52a365f2-201a-006e-2619-f48fed000000",
         "x-ms-server-encrypted": "true",
         "x-ms-type": "File",
-<<<<<<< HEAD
-        "x-ms-version": "2020-12-06"
-=======
-        "x-ms-version": "2021-02-12"
->>>>>>> 7e782c87
+        "x-ms-version": "2021-02-12"
       },
       "ResponseBody": "UmyHyEv+UZYah86ubxH+SA/mKwsRc/RgHCGPIgE/R2kFQ58XTbH4YTbmwZ5FMOzvDlTbzVmS4954Jqwqby6U2kBkqCxx5vpe7crVK7FWGus0oBOsZHkPcl/AnycFzvIHUeZd4YjAfShafeCPvbgtIgvA9c4b6HbGVTbMsEbTWB4="
     },
@@ -548,11 +468,7 @@
         "x-ms-range": "bytes=640-767",
         "x-ms-range-get-content-md5": "false",
         "x-ms-return-client-request-id": "true",
-<<<<<<< HEAD
-        "x-ms-version": "2020-12-06"
-=======
-        "x-ms-version": "2021-02-12"
->>>>>>> 7e782c87
+        "x-ms-version": "2021-02-12"
       },
       "RequestBody": null,
       "StatusCode": 206,
@@ -582,11 +498,7 @@
         "x-ms-request-id": "52a365f7-201a-006e-2b19-f48fed000000",
         "x-ms-server-encrypted": "true",
         "x-ms-type": "File",
-<<<<<<< HEAD
-        "x-ms-version": "2020-12-06"
-=======
-        "x-ms-version": "2021-02-12"
->>>>>>> 7e782c87
+        "x-ms-version": "2021-02-12"
       },
       "ResponseBody": "2M3Zy/g5Y3Mi61HnmH+0p5N9G0TYI+tob5aLUfTM4Yckwbfw3mEp0V2CrC+Wjy7VgSUdybcURbThcFthrRF/VgrKw9fIxMgyU0nnVne80uBottDOrxfPEHwCDm0FyCRMA1YlzMxWDLxc6nVuLO89JZ57+fdAsKby+rJbxbZaLIs="
     },
@@ -605,11 +517,7 @@
         "x-ms-range": "bytes=768-895",
         "x-ms-range-get-content-md5": "false",
         "x-ms-return-client-request-id": "true",
-<<<<<<< HEAD
-        "x-ms-version": "2020-12-06"
-=======
-        "x-ms-version": "2021-02-12"
->>>>>>> 7e782c87
+        "x-ms-version": "2021-02-12"
       },
       "RequestBody": null,
       "StatusCode": 206,
@@ -639,11 +547,7 @@
         "x-ms-request-id": "52a365fd-201a-006e-3119-f48fed000000",
         "x-ms-server-encrypted": "true",
         "x-ms-type": "File",
-<<<<<<< HEAD
-        "x-ms-version": "2020-12-06"
-=======
-        "x-ms-version": "2021-02-12"
->>>>>>> 7e782c87
+        "x-ms-version": "2021-02-12"
       },
       "ResponseBody": "JZpTIZYFFBGqFHHEomDjjMXoz4rOLQtSrzPRGftHBQK+6UmRnByPmGbnTCw+4k+Zz87/zouhvfiPAHFjNPsVYg5vBrkXUfCpWTYk5+DfE83jOEktRzd2HCxRApuqK2Rr0eoeztuWgn3dVnRVfdUYsOykf/yx6BvW+OmNxk9V/i0="
     },
@@ -662,11 +566,7 @@
         "x-ms-range": "bytes=896-1023",
         "x-ms-range-get-content-md5": "false",
         "x-ms-return-client-request-id": "true",
-<<<<<<< HEAD
-        "x-ms-version": "2020-12-06"
-=======
-        "x-ms-version": "2021-02-12"
->>>>>>> 7e782c87
+        "x-ms-version": "2021-02-12"
       },
       "RequestBody": null,
       "StatusCode": 206,
@@ -696,11 +596,7 @@
         "x-ms-request-id": "52a36601-201a-006e-3519-f48fed000000",
         "x-ms-server-encrypted": "true",
         "x-ms-type": "File",
-<<<<<<< HEAD
-        "x-ms-version": "2020-12-06"
-=======
-        "x-ms-version": "2021-02-12"
->>>>>>> 7e782c87
+        "x-ms-version": "2021-02-12"
       },
       "ResponseBody": "0bkW9cFE8U21zE/wwiGfVjlSrgWraLnpzkfV8Qm8LohXR4PDvyLvp7MyRuWYKhPXSjaM/Kf5gWkALCd5b/9E+Z3HmHue25cXYwZSeSLTUKQz/qfSLzHhXsUaw5L7dTiz7kxH0ZGYOW6fdZmgpwhGLNyCRnBXccpr5Tq2hBgEHO0="
     },
@@ -719,11 +615,7 @@
         "x-ms-date": "Tue, 26 Jan 2021 19:30:19 GMT",
         "x-ms-delete-snapshots": "include",
         "x-ms-return-client-request-id": "true",
-<<<<<<< HEAD
-        "x-ms-version": "2020-12-06"
-=======
-        "x-ms-version": "2021-02-12"
->>>>>>> 7e782c87
+        "x-ms-version": "2021-02-12"
       },
       "RequestBody": null,
       "StatusCode": 202,
@@ -736,11 +628,7 @@
         ],
         "x-ms-client-request-id": "be090447-1aef-79c9-f06d-e20139fa06ae",
         "x-ms-request-id": "52a36603-201a-006e-3719-f48fed000000",
-<<<<<<< HEAD
-        "x-ms-version": "2020-12-06"
-=======
-        "x-ms-version": "2021-02-12"
->>>>>>> 7e782c87
+        "x-ms-version": "2021-02-12"
       },
       "ResponseBody": []
     }
