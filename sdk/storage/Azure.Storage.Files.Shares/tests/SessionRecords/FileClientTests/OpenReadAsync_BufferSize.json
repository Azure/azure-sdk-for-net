{
  "Entries": [
    {
      "RequestUri": "http://seanmcccanary3.file.core.windows.net/test-share-8ca1d7d4-f924-ca01-bafd-ee9b75afb5f1?restype=share",
      "RequestMethod": "PUT",
      "RequestHeaders": {
        "Accept": "application/xml",
        "Authorization": "Sanitized",
        "traceparent": "00-b206787888cd9040ad35fc24d1681efd-fdac4f4bc675f847-00",
        "User-Agent": [
          "azsdk-net-Storage.Files.Shares/12.8.0-alpha.20210820.1",
          "(.NET Core 3.1.18; Microsoft Windows 10.0.19043)"
        ],
        "x-ms-client-request-id": "d0534177-0ea0-0acb-ed91-25d1c726b66b",
        "x-ms-date": "Mon, 23 Aug 2021 18:36:20 GMT",
        "x-ms-return-client-request-id": "true",
        "x-ms-version": "2020-12-06"
      },
      "RequestBody": null,
      "StatusCode": 201,
      "ResponseHeaders": {
        "Content-Length": "0",
        "Date": "Mon, 23 Aug 2021 18:36:20 GMT",
        "ETag": "\u00220x8D96664E71DFFDD\u0022",
        "Last-Modified": "Mon, 23 Aug 2021 18:36:20 GMT",
        "Server": [
          "Windows-Azure-File/1.0",
          "Microsoft-HTTPAPI/2.0"
        ],
        "x-ms-client-request-id": "d0534177-0ea0-0acb-ed91-25d1c726b66b",
<<<<<<< HEAD
        "x-ms-request-id": "d25c36a2-b01a-0088-7e4d-983fcb000000",
        "x-ms-version": "2020-10-02"
=======
        "x-ms-request-id": "52a365b8-201a-006e-7019-f48fed000000",
        "x-ms-version": "2020-12-06"
>>>>>>> 76e66c80
      },
      "ResponseBody": []
    },
    {
      "RequestUri": "http://seanmcccanary3.file.core.windows.net/test-share-8ca1d7d4-f924-ca01-bafd-ee9b75afb5f1/test-directory-2ae2fb9c-cca1-9ec0-0316-a4e443b56e30?restype=directory",
      "RequestMethod": "PUT",
      "RequestHeaders": {
        "Accept": "application/xml",
        "Authorization": "Sanitized",
        "traceparent": "00-dd71c1020a26524e8180682249357e48-5e0d3f2bcc88bb4e-00",
        "User-Agent": [
          "azsdk-net-Storage.Files.Shares/12.8.0-alpha.20210820.1",
          "(.NET Core 3.1.18; Microsoft Windows 10.0.19043)"
        ],
        "x-ms-client-request-id": "60af4b88-66a7-aa22-81b5-cc896ae6c738",
        "x-ms-date": "Mon, 23 Aug 2021 18:36:21 GMT",
        "x-ms-file-attributes": "None",
        "x-ms-file-creation-time": "Now",
        "x-ms-file-last-write-time": "Now",
        "x-ms-file-permission": "Inherit",
        "x-ms-return-client-request-id": "true",
        "x-ms-version": "2020-12-06"
      },
      "RequestBody": null,
      "StatusCode": 201,
      "ResponseHeaders": {
        "Content-Length": "0",
        "Date": "Mon, 23 Aug 2021 18:36:20 GMT",
        "ETag": "\u00220x8D96664E727FC13\u0022",
        "Last-Modified": "Mon, 23 Aug 2021 18:36:21 GMT",
        "Server": [
          "Windows-Azure-File/1.0",
          "Microsoft-HTTPAPI/2.0"
        ],
        "x-ms-client-request-id": "60af4b88-66a7-aa22-81b5-cc896ae6c738",
        "x-ms-file-attributes": "Directory",
        "x-ms-file-change-time": "2021-08-23T18:36:21.0555923Z",
        "x-ms-file-creation-time": "2021-08-23T18:36:21.0555923Z",
        "x-ms-file-id": "13835128424026341376",
        "x-ms-file-last-write-time": "2021-08-23T18:36:21.0555923Z",
        "x-ms-file-parent-id": "0",
        "x-ms-file-permission-key": "17860367565182308406*11459378189709739967",
        "x-ms-request-id": "d25c36a7-b01a-0088-7f4d-983fcb000000",
        "x-ms-request-server-encrypted": "true",
        "x-ms-version": "2020-12-06"
      },
      "ResponseBody": []
    },
    {
      "RequestUri": "http://seanmcccanary3.file.core.windows.net/test-share-8ca1d7d4-f924-ca01-bafd-ee9b75afb5f1/test-directory-2ae2fb9c-cca1-9ec0-0316-a4e443b56e30/test-file-d68b9ecd-7e8b-9b12-c539-33ba9840b7bd",
      "RequestMethod": "PUT",
      "RequestHeaders": {
        "Accept": "application/xml",
        "Authorization": "Sanitized",
        "traceparent": "00-f294086a31fc0c46aff45a9b0e880fbb-427d33e92bbb0747-00",
        "User-Agent": [
          "azsdk-net-Storage.Files.Shares/12.8.0-alpha.20210820.1",
          "(.NET Core 3.1.18; Microsoft Windows 10.0.19043)"
        ],
        "x-ms-client-request-id": "09d3ab59-707c-5ea0-6fab-ab1e3e10d3a4",
        "x-ms-content-length": "1024",
        "x-ms-date": "Mon, 23 Aug 2021 18:36:21 GMT",
        "x-ms-file-attributes": "None",
        "x-ms-file-creation-time": "Now",
        "x-ms-file-last-write-time": "Now",
        "x-ms-file-permission": "Inherit",
        "x-ms-return-client-request-id": "true",
        "x-ms-type": "file",
        "x-ms-version": "2020-12-06"
      },
      "RequestBody": null,
      "StatusCode": 201,
      "ResponseHeaders": {
        "Content-Length": "0",
        "Date": "Mon, 23 Aug 2021 18:36:20 GMT",
        "ETag": "\u00220x8D96664E7314988\u0022",
        "Last-Modified": "Mon, 23 Aug 2021 18:36:21 GMT",
        "Server": [
          "Windows-Azure-File/1.0",
          "Microsoft-HTTPAPI/2.0"
        ],
        "x-ms-client-request-id": "09d3ab59-707c-5ea0-6fab-ab1e3e10d3a4",
        "x-ms-file-attributes": "Archive",
        "x-ms-file-change-time": "2021-08-23T18:36:21.1165576Z",
        "x-ms-file-creation-time": "2021-08-23T18:36:21.1165576Z",
        "x-ms-file-id": "11529285414812647424",
        "x-ms-file-last-write-time": "2021-08-23T18:36:21.1165576Z",
        "x-ms-file-parent-id": "13835128424026341376",
        "x-ms-file-permission-key": "4010187179898695473*11459378189709739967",
        "x-ms-request-id": "d25c36ab-b01a-0088-804d-983fcb000000",
        "x-ms-request-server-encrypted": "true",
        "x-ms-version": "2020-12-06"
      },
      "ResponseBody": []
    },
    {
      "RequestUri": "http://seanmcccanary3.file.core.windows.net/test-share-8ca1d7d4-f924-ca01-bafd-ee9b75afb5f1/test-directory-2ae2fb9c-cca1-9ec0-0316-a4e443b56e30/test-file-d68b9ecd-7e8b-9b12-c539-33ba9840b7bd?comp=range",
      "RequestMethod": "PUT",
      "RequestHeaders": {
        "Accept": "application/xml",
        "Authorization": "Sanitized",
        "Content-Length": "1024",
        "Content-Type": "application/octet-stream",
        "User-Agent": [
          "azsdk-net-Storage.Files.Shares/12.8.0-alpha.20210820.1",
          "(.NET Core 3.1.18; Microsoft Windows 10.0.19043)"
        ],
        "x-ms-client-request-id": "ec6098e3-ae6d-6240-f657-08841d3d3e71",
        "x-ms-date": "Mon, 23 Aug 2021 18:36:21 GMT",
        "x-ms-range": "bytes=0-1023",
        "x-ms-return-client-request-id": "true",
        "x-ms-version": "2020-12-06",
        "x-ms-write": "update"
      },
      "RequestBody": "I/VlnAKCDraq8ZiGomyMAVPiXPgGDYkFB3mzphnHhqpT8S8bnCa/Bjz4tbXNmwgUKMs2iIrOMhZsX5WJzmid42vuM7E8cWQsIlW8DVfTOGtxn31OkP0fhL4ZrjyRNjfTWtJJ32hW17ZmCWY1EiS\u002BmCcpFy/qT1Ntzq7yIsIom\u002Bwd6LOFiVkCGsfG54aX6nGaWxUVZx4I6At\u002B3BG6Y7T0Pm56FypxOA7OJvxoI2fM1eM8WMetEjPNFf\u002BoBq1ISLcS0qkYHdJHKSIHR0EhoMWjsgYtfQvsRis6rAIqyDJhht5FVVC9tLgQ9S6lpsvyq3Q6BFSmGsqsJYt\u002B3XDQHGDwpcFj3Ep05v1OHIjcR6BgSAGN8MTdumsTmTDEP9ZHQNjOtQAKjs8qxh5XWP1Bz97qHpVvQiycE\u002BtVT0Iar6YnB9yvDpGgVbkyYyqmhmFt0clS2SBB1/2sMqIUtD6MEBZ3L1EhkcFMSsjbPN8C9o2J5355yNWG5i/eA9vvi6F6plITLlYQTD8HBY9YZZodqjwVi8zAEkhB8UkiQo7lXL4mYZaN78c2eZs\u002BccJFLYGUwFmf2QDUuZMK0T0M7QmxIqjRMQMEkLp03hEwgqGF\u002B8PIjoE0RYO9UqcDgh2JKouSjU8ZdPt9jzCeK/vvozfxhNV5RF\u002BHfNwlE99cAA2d67SFnvRSbIfIS/5RlhqHzq5vEf5ID\u002BYrCxFz9GAcIY8iAT9HaQVDnxdNsfhhNubBnkUw7O8OVNvNWZLj3ngmrCpvLpTaQGSoLHHm\u002Bl7tytUrsVYa6zSgE6xkeQ9yX8CfJwXO8gdR5l3hiMB9KFp94I\u002B9uC0iC8D1zhvodsZVNsywRtNYHtjN2cv4OWNzIutR55h/tKeTfRtE2CPraG\u002BWi1H0zOGHJMG38N5hKdFdgqwvlo8u1YElHcm3FEW04XBbYa0Rf1YKysPXyMTIMlNJ51Z3vNLgaLbQzq8XzxB8Ag5tBcgkTANWJczMVgy8XOp1bizvPSWee/n3QLCm8vqyW8W2WiyLJZpTIZYFFBGqFHHEomDjjMXoz4rOLQtSrzPRGftHBQK\u002B6UmRnByPmGbnTCw\u002B4k\u002BZz87/zouhvfiPAHFjNPsVYg5vBrkXUfCpWTYk5\u002BDfE83jOEktRzd2HCxRApuqK2Rr0eoeztuWgn3dVnRVfdUYsOykf/yx6BvW\u002BOmNxk9V/i3RuRb1wUTxTbXMT/DCIZ9WOVKuBatouenOR9XxCbwuiFdHg8O/Iu\u002BnszJG5ZgqE9dKNoz8p/mBaQAsJ3lv/0T5nceYe57blxdjBlJ5ItNQpDP\u002Bp9IvMeFexRrDkvt1OLPuTEfRkZg5bp91maCnCEYs3IJGcFdxymvlOraEGAQc7Q==",
      "StatusCode": 201,
      "ResponseHeaders": {
        "Content-Length": "0",
        "Content-MD5": "6tBOGg3sP51v6JPWkUabag==",
        "Date": "Mon, 23 Aug 2021 18:36:20 GMT",
        "ETag": "\u00220x8D96664E73DCADB\u0022",
        "Last-Modified": "Mon, 23 Aug 2021 18:36:21 GMT",
        "Server": [
          "Windows-Azure-File/1.0",
          "Microsoft-HTTPAPI/2.0"
        ],
        "x-ms-client-request-id": "ec6098e3-ae6d-6240-f657-08841d3d3e71",
        "x-ms-request-id": "d25c36ae-b01a-0088-014d-983fcb000000",
        "x-ms-request-server-encrypted": "true",
        "x-ms-version": "2020-12-06"
      },
      "ResponseBody": []
    },
    {
      "RequestUri": "http://seanmcccanary3.file.core.windows.net/test-share-8ca1d7d4-f924-ca01-bafd-ee9b75afb5f1/test-directory-2ae2fb9c-cca1-9ec0-0316-a4e443b56e30/test-file-d68b9ecd-7e8b-9b12-c539-33ba9840b7bd",
      "RequestMethod": "HEAD",
      "RequestHeaders": {
        "Accept": "application/xml",
        "Authorization": "Sanitized",
        "User-Agent": [
          "azsdk-net-Storage.Files.Shares/12.8.0-alpha.20210820.1",
          "(.NET Core 3.1.18; Microsoft Windows 10.0.19043)"
        ],
        "x-ms-client-request-id": "a53a9af2-e7af-d437-b84e-8af79b3ae704",
        "x-ms-date": "Mon, 23 Aug 2021 18:36:21 GMT",
        "x-ms-return-client-request-id": "true",
        "x-ms-version": "2020-12-06"
      },
      "RequestBody": null,
      "StatusCode": 200,
      "ResponseHeaders": {
        "Content-Length": "1024",
        "Content-Type": "application/octet-stream",
        "Date": "Mon, 23 Aug 2021 18:36:20 GMT",
        "ETag": "\u00220x8D96664E73DCADB\u0022",
        "Last-Modified": "Mon, 23 Aug 2021 18:36:21 GMT",
        "Server": [
          "Windows-Azure-File/1.0",
          "Microsoft-HTTPAPI/2.0"
        ],
        "x-ms-client-request-id": "a53a9af2-e7af-d437-b84e-8af79b3ae704",
        "x-ms-file-attributes": "Archive",
        "x-ms-file-change-time": "2021-08-23T18:36:21.1165576Z",
        "x-ms-file-creation-time": "2021-08-23T18:36:21.1165576Z",
        "x-ms-file-id": "11529285414812647424",
        "x-ms-file-last-write-time": "2021-08-23T18:36:21.1165576Z",
        "x-ms-file-parent-id": "13835128424026341376",
        "x-ms-file-permission-key": "4010187179898695473*11459378189709739967",
        "x-ms-lease-state": "available",
        "x-ms-lease-status": "unlocked",
        "x-ms-request-id": "d25c36b1-b01a-0088-024d-983fcb000000",
        "x-ms-server-encrypted": "true",
        "x-ms-type": "File",
        "x-ms-version": "2020-12-06"
      },
      "ResponseBody": []
    },
    {
      "RequestUri": "http://seanmcccanary3.file.core.windows.net/test-share-8ca1d7d4-f924-ca01-bafd-ee9b75afb5f1/test-directory-2ae2fb9c-cca1-9ec0-0316-a4e443b56e30/test-file-d68b9ecd-7e8b-9b12-c539-33ba9840b7bd",
      "RequestMethod": "GET",
      "RequestHeaders": {
        "Accept": "application/xml",
        "Authorization": "Sanitized",
        "User-Agent": [
          "azsdk-net-Storage.Files.Shares/12.8.0-alpha.20210820.1",
          "(.NET Core 3.1.18; Microsoft Windows 10.0.19043)"
        ],
        "x-ms-client-request-id": "8292548b-9903-20c2-0fff-30b64a541ab2",
        "x-ms-date": "Mon, 23 Aug 2021 18:36:21 GMT",
        "x-ms-range": "bytes=0-127",
        "x-ms-return-client-request-id": "true",
        "x-ms-version": "2020-12-06"
      },
      "RequestBody": null,
      "StatusCode": 206,
      "ResponseHeaders": {
        "Accept-Ranges": "bytes",
        "Content-Length": "128",
        "Content-Range": "bytes 0-127/1024",
        "Content-Type": "application/octet-stream",
        "Date": "Mon, 23 Aug 2021 18:36:20 GMT",
        "ETag": "\u00220x8D96664E73DCADB\u0022",
        "Last-Modified": "Mon, 23 Aug 2021 18:36:21 GMT",
        "Server": [
          "Windows-Azure-File/1.0",
          "Microsoft-HTTPAPI/2.0"
        ],
        "x-ms-client-request-id": "8292548b-9903-20c2-0fff-30b64a541ab2",
        "x-ms-file-attributes": "Archive",
        "x-ms-file-change-time": "2021-08-23T18:36:21.1165576Z",
        "x-ms-file-creation-time": "2021-08-23T18:36:21.1165576Z",
        "x-ms-file-id": "11529285414812647424",
        "x-ms-file-last-write-time": "2021-08-23T18:36:21.1165576Z",
        "x-ms-file-parent-id": "13835128424026341376",
        "x-ms-file-permission-key": "4010187179898695473*11459378189709739967",
        "x-ms-lease-state": "available",
        "x-ms-lease-status": "unlocked",
        "x-ms-request-id": "d25c36b3-b01a-0088-034d-983fcb000000",
        "x-ms-server-encrypted": "true",
        "x-ms-type": "File",
        "x-ms-version": "2020-12-06"
      },
      "ResponseBody": "I/VlnAKCDraq8ZiGomyMAVPiXPgGDYkFB3mzphnHhqpT8S8bnCa/Bjz4tbXNmwgUKMs2iIrOMhZsX5WJzmid42vuM7E8cWQsIlW8DVfTOGtxn31OkP0fhL4ZrjyRNjfTWtJJ32hW17ZmCWY1EiS\u002BmCcpFy/qT1Ntzq7yIsIom\u002Bw="
    },
    {
      "RequestUri": "http://seanmcccanary3.file.core.windows.net/test-share-8ca1d7d4-f924-ca01-bafd-ee9b75afb5f1/test-directory-2ae2fb9c-cca1-9ec0-0316-a4e443b56e30/test-file-d68b9ecd-7e8b-9b12-c539-33ba9840b7bd",
      "RequestMethod": "GET",
      "RequestHeaders": {
        "Accept": "application/xml",
        "Authorization": "Sanitized",
        "User-Agent": [
          "azsdk-net-Storage.Files.Shares/12.8.0-alpha.20210820.1",
          "(.NET Core 3.1.18; Microsoft Windows 10.0.19043)"
        ],
        "x-ms-client-request-id": "466b8407-65a8-3600-1f86-3be89e55c4f8",
        "x-ms-date": "Mon, 23 Aug 2021 18:36:21 GMT",
        "x-ms-range": "bytes=128-255",
        "x-ms-return-client-request-id": "true",
        "x-ms-version": "2020-12-06"
      },
      "RequestBody": null,
      "StatusCode": 206,
      "ResponseHeaders": {
        "Accept-Ranges": "bytes",
        "Content-Length": "128",
        "Content-Range": "bytes 128-255/1024",
        "Content-Type": "application/octet-stream",
        "Date": "Mon, 23 Aug 2021 18:36:20 GMT",
        "ETag": "\u00220x8D96664E73DCADB\u0022",
        "Last-Modified": "Mon, 23 Aug 2021 18:36:21 GMT",
        "Server": [
          "Windows-Azure-File/1.0",
          "Microsoft-HTTPAPI/2.0"
        ],
        "x-ms-client-request-id": "466b8407-65a8-3600-1f86-3be89e55c4f8",
        "x-ms-file-attributes": "Archive",
        "x-ms-file-change-time": "2021-08-23T18:36:21.1165576Z",
        "x-ms-file-creation-time": "2021-08-23T18:36:21.1165576Z",
        "x-ms-file-id": "11529285414812647424",
        "x-ms-file-last-write-time": "2021-08-23T18:36:21.1165576Z",
        "x-ms-file-parent-id": "13835128424026341376",
        "x-ms-file-permission-key": "4010187179898695473*11459378189709739967",
        "x-ms-lease-state": "available",
        "x-ms-lease-status": "unlocked",
        "x-ms-request-id": "d25c36b6-b01a-0088-054d-983fcb000000",
        "x-ms-server-encrypted": "true",
        "x-ms-type": "File",
        "x-ms-version": "2020-12-06"
      },
      "ResponseBody": "HeizhYlZAhrHxueGl\u002BpxmlsVFWceCOgLftwRumO09D5uehcqcTgOzib8aCNnzNXjPFjHrRIzzRX/qAatSEi3EtKpGB3SRykiB0dBIaDFo7IGLX0L7EYrOqwCKsgyYYbeRVVQvbS4EPUupabL8qt0OgRUphrKrCWLft1w0Bxg8KU="
    },
    {
      "RequestUri": "http://seanmcccanary3.file.core.windows.net/test-share-8ca1d7d4-f924-ca01-bafd-ee9b75afb5f1/test-directory-2ae2fb9c-cca1-9ec0-0316-a4e443b56e30/test-file-d68b9ecd-7e8b-9b12-c539-33ba9840b7bd",
      "RequestMethod": "GET",
      "RequestHeaders": {
        "Accept": "application/xml",
        "Authorization": "Sanitized",
        "User-Agent": [
          "azsdk-net-Storage.Files.Shares/12.8.0-alpha.20210820.1",
          "(.NET Core 3.1.18; Microsoft Windows 10.0.19043)"
        ],
        "x-ms-client-request-id": "c5ae4911-d3e8-810a-c267-1ac245e48439",
        "x-ms-date": "Mon, 23 Aug 2021 18:36:21 GMT",
        "x-ms-range": "bytes=256-383",
        "x-ms-return-client-request-id": "true",
        "x-ms-version": "2020-12-06"
      },
      "RequestBody": null,
      "StatusCode": 206,
      "ResponseHeaders": {
        "Accept-Ranges": "bytes",
        "Content-Length": "128",
        "Content-Range": "bytes 256-383/1024",
        "Content-Type": "application/octet-stream",
        "Date": "Mon, 23 Aug 2021 18:36:20 GMT",
        "ETag": "\u00220x8D96664E73DCADB\u0022",
        "Last-Modified": "Mon, 23 Aug 2021 18:36:21 GMT",
        "Server": [
          "Windows-Azure-File/1.0",
          "Microsoft-HTTPAPI/2.0"
        ],
        "x-ms-client-request-id": "c5ae4911-d3e8-810a-c267-1ac245e48439",
        "x-ms-file-attributes": "Archive",
        "x-ms-file-change-time": "2021-08-23T18:36:21.1165576Z",
        "x-ms-file-creation-time": "2021-08-23T18:36:21.1165576Z",
        "x-ms-file-id": "11529285414812647424",
        "x-ms-file-last-write-time": "2021-08-23T18:36:21.1165576Z",
        "x-ms-file-parent-id": "13835128424026341376",
        "x-ms-file-permission-key": "4010187179898695473*11459378189709739967",
        "x-ms-lease-state": "available",
        "x-ms-lease-status": "unlocked",
        "x-ms-request-id": "d25c36b8-b01a-0088-064d-983fcb000000",
        "x-ms-server-encrypted": "true",
        "x-ms-type": "File",
        "x-ms-version": "2020-12-06"
      },
      "ResponseBody": "wWPcSnTm/U4ciNxHoGBIAY3wxN26axOZMMQ/1kdA2M61AAqOzyrGHldY/UHP3uoelW9CLJwT61VPQhqvpicH3K8OkaBVuTJjKqaGYW3RyVLZIEHX/awyohS0PowQFncvUSGRwUxKyNs83wL2jYnnfnnI1YbmL94D2\u002B\u002BLoXqmUhM="
    },
    {
      "RequestUri": "http://seanmcccanary3.file.core.windows.net/test-share-8ca1d7d4-f924-ca01-bafd-ee9b75afb5f1/test-directory-2ae2fb9c-cca1-9ec0-0316-a4e443b56e30/test-file-d68b9ecd-7e8b-9b12-c539-33ba9840b7bd",
      "RequestMethod": "GET",
      "RequestHeaders": {
        "Accept": "application/xml",
        "Authorization": "Sanitized",
        "User-Agent": [
          "azsdk-net-Storage.Files.Shares/12.8.0-alpha.20210820.1",
          "(.NET Core 3.1.18; Microsoft Windows 10.0.19043)"
        ],
        "x-ms-client-request-id": "54d7c34e-ffa7-bd0f-4137-61cbf2fac5a3",
        "x-ms-date": "Mon, 23 Aug 2021 18:36:21 GMT",
        "x-ms-range": "bytes=384-511",
        "x-ms-return-client-request-id": "true",
        "x-ms-version": "2020-12-06"
      },
      "RequestBody": null,
      "StatusCode": 206,
      "ResponseHeaders": {
        "Accept-Ranges": "bytes",
        "Content-Length": "128",
        "Content-Range": "bytes 384-511/1024",
        "Content-Type": "application/octet-stream",
        "Date": "Mon, 23 Aug 2021 18:36:20 GMT",
        "ETag": "\u00220x8D96664E73DCADB\u0022",
        "Last-Modified": "Mon, 23 Aug 2021 18:36:21 GMT",
        "Server": [
          "Windows-Azure-File/1.0",
          "Microsoft-HTTPAPI/2.0"
        ],
        "x-ms-client-request-id": "54d7c34e-ffa7-bd0f-4137-61cbf2fac5a3",
        "x-ms-file-attributes": "Archive",
        "x-ms-file-change-time": "2021-08-23T18:36:21.1165576Z",
        "x-ms-file-creation-time": "2021-08-23T18:36:21.1165576Z",
        "x-ms-file-id": "11529285414812647424",
        "x-ms-file-last-write-time": "2021-08-23T18:36:21.1165576Z",
        "x-ms-file-parent-id": "13835128424026341376",
        "x-ms-file-permission-key": "4010187179898695473*11459378189709739967",
        "x-ms-lease-state": "available",
        "x-ms-lease-status": "unlocked",
        "x-ms-request-id": "d25c36bc-b01a-0088-074d-983fcb000000",
        "x-ms-server-encrypted": "true",
        "x-ms-type": "File",
        "x-ms-version": "2020-12-06"
      },
      "ResponseBody": "LlYQTD8HBY9YZZodqjwVi8zAEkhB8UkiQo7lXL4mYZaN78c2eZs\u002BccJFLYGUwFmf2QDUuZMK0T0M7QmxIqjRMQMEkLp03hEwgqGF\u002B8PIjoE0RYO9UqcDgh2JKouSjU8ZdPt9jzCeK/vvozfxhNV5RF\u002BHfNwlE99cAA2d67SFnvQ="
    },
    {
      "RequestUri": "http://seanmcccanary3.file.core.windows.net/test-share-8ca1d7d4-f924-ca01-bafd-ee9b75afb5f1/test-directory-2ae2fb9c-cca1-9ec0-0316-a4e443b56e30/test-file-d68b9ecd-7e8b-9b12-c539-33ba9840b7bd",
      "RequestMethod": "GET",
      "RequestHeaders": {
        "Accept": "application/xml",
        "Authorization": "Sanitized",
        "User-Agent": [
          "azsdk-net-Storage.Files.Shares/12.8.0-alpha.20210820.1",
          "(.NET Core 3.1.18; Microsoft Windows 10.0.19043)"
        ],
        "x-ms-client-request-id": "8173b972-2f0c-6791-50b4-5aa769e808cc",
        "x-ms-date": "Mon, 23 Aug 2021 18:36:21 GMT",
        "x-ms-range": "bytes=512-639",
        "x-ms-return-client-request-id": "true",
        "x-ms-version": "2020-12-06"
      },
      "RequestBody": null,
      "StatusCode": 206,
      "ResponseHeaders": {
        "Accept-Ranges": "bytes",
        "Content-Length": "128",
        "Content-Range": "bytes 512-639/1024",
        "Content-Type": "application/octet-stream",
        "Date": "Mon, 23 Aug 2021 18:36:21 GMT",
        "ETag": "\u00220x8D96664E73DCADB\u0022",
        "Last-Modified": "Mon, 23 Aug 2021 18:36:21 GMT",
        "Server": [
          "Windows-Azure-File/1.0",
          "Microsoft-HTTPAPI/2.0"
        ],
        "x-ms-client-request-id": "8173b972-2f0c-6791-50b4-5aa769e808cc",
        "x-ms-file-attributes": "Archive",
        "x-ms-file-change-time": "2021-08-23T18:36:21.1165576Z",
        "x-ms-file-creation-time": "2021-08-23T18:36:21.1165576Z",
        "x-ms-file-id": "11529285414812647424",
        "x-ms-file-last-write-time": "2021-08-23T18:36:21.1165576Z",
        "x-ms-file-parent-id": "13835128424026341376",
        "x-ms-file-permission-key": "4010187179898695473*11459378189709739967",
        "x-ms-lease-state": "available",
        "x-ms-lease-status": "unlocked",
        "x-ms-request-id": "d25c36be-b01a-0088-084d-983fcb000000",
        "x-ms-server-encrypted": "true",
        "x-ms-type": "File",
        "x-ms-version": "2020-12-06"
      },
      "ResponseBody": "UmyHyEv\u002BUZYah86ubxH\u002BSA/mKwsRc/RgHCGPIgE/R2kFQ58XTbH4YTbmwZ5FMOzvDlTbzVmS4954Jqwqby6U2kBkqCxx5vpe7crVK7FWGus0oBOsZHkPcl/AnycFzvIHUeZd4YjAfShafeCPvbgtIgvA9c4b6HbGVTbMsEbTWB4="
    },
    {
      "RequestUri": "http://seanmcccanary3.file.core.windows.net/test-share-8ca1d7d4-f924-ca01-bafd-ee9b75afb5f1/test-directory-2ae2fb9c-cca1-9ec0-0316-a4e443b56e30/test-file-d68b9ecd-7e8b-9b12-c539-33ba9840b7bd",
      "RequestMethod": "GET",
      "RequestHeaders": {
        "Accept": "application/xml",
        "Authorization": "Sanitized",
        "User-Agent": [
          "azsdk-net-Storage.Files.Shares/12.8.0-alpha.20210820.1",
          "(.NET Core 3.1.18; Microsoft Windows 10.0.19043)"
        ],
        "x-ms-client-request-id": "3959c728-4487-bb96-280a-909841f0ddae",
        "x-ms-date": "Mon, 23 Aug 2021 18:36:21 GMT",
        "x-ms-range": "bytes=640-767",
        "x-ms-return-client-request-id": "true",
        "x-ms-version": "2020-12-06"
      },
      "RequestBody": null,
      "StatusCode": 206,
      "ResponseHeaders": {
        "Accept-Ranges": "bytes",
        "Content-Length": "128",
        "Content-Range": "bytes 640-767/1024",
        "Content-Type": "application/octet-stream",
        "Date": "Mon, 23 Aug 2021 18:36:21 GMT",
        "ETag": "\u00220x8D96664E73DCADB\u0022",
        "Last-Modified": "Mon, 23 Aug 2021 18:36:21 GMT",
        "Server": [
          "Windows-Azure-File/1.0",
          "Microsoft-HTTPAPI/2.0"
        ],
        "x-ms-client-request-id": "3959c728-4487-bb96-280a-909841f0ddae",
        "x-ms-file-attributes": "Archive",
        "x-ms-file-change-time": "2021-08-23T18:36:21.1165576Z",
        "x-ms-file-creation-time": "2021-08-23T18:36:21.1165576Z",
        "x-ms-file-id": "11529285414812647424",
        "x-ms-file-last-write-time": "2021-08-23T18:36:21.1165576Z",
        "x-ms-file-parent-id": "13835128424026341376",
        "x-ms-file-permission-key": "4010187179898695473*11459378189709739967",
        "x-ms-lease-state": "available",
        "x-ms-lease-status": "unlocked",
        "x-ms-request-id": "d25c36c0-b01a-0088-094d-983fcb000000",
        "x-ms-server-encrypted": "true",
        "x-ms-type": "File",
        "x-ms-version": "2020-12-06"
      },
      "ResponseBody": "2M3Zy/g5Y3Mi61HnmH\u002B0p5N9G0TYI\u002Btob5aLUfTM4Yckwbfw3mEp0V2CrC\u002BWjy7VgSUdybcURbThcFthrRF/VgrKw9fIxMgyU0nnVne80uBottDOrxfPEHwCDm0FyCRMA1YlzMxWDLxc6nVuLO89JZ57\u002BfdAsKby\u002BrJbxbZaLIs="
    },
    {
      "RequestUri": "http://seanmcccanary3.file.core.windows.net/test-share-8ca1d7d4-f924-ca01-bafd-ee9b75afb5f1/test-directory-2ae2fb9c-cca1-9ec0-0316-a4e443b56e30/test-file-d68b9ecd-7e8b-9b12-c539-33ba9840b7bd",
      "RequestMethod": "GET",
      "RequestHeaders": {
        "Accept": "application/xml",
        "Authorization": "Sanitized",
        "User-Agent": [
          "azsdk-net-Storage.Files.Shares/12.8.0-alpha.20210820.1",
          "(.NET Core 3.1.18; Microsoft Windows 10.0.19043)"
        ],
        "x-ms-client-request-id": "a27fea0b-cf8e-5545-8491-8eac847c713a",
        "x-ms-date": "Mon, 23 Aug 2021 18:36:21 GMT",
        "x-ms-range": "bytes=768-895",
        "x-ms-return-client-request-id": "true",
        "x-ms-version": "2020-12-06"
      },
      "RequestBody": null,
      "StatusCode": 206,
      "ResponseHeaders": {
        "Accept-Ranges": "bytes",
        "Content-Length": "128",
        "Content-Range": "bytes 768-895/1024",
        "Content-Type": "application/octet-stream",
        "Date": "Mon, 23 Aug 2021 18:36:21 GMT",
        "ETag": "\u00220x8D96664E73DCADB\u0022",
        "Last-Modified": "Mon, 23 Aug 2021 18:36:21 GMT",
        "Server": [
          "Windows-Azure-File/1.0",
          "Microsoft-HTTPAPI/2.0"
        ],
        "x-ms-client-request-id": "a27fea0b-cf8e-5545-8491-8eac847c713a",
        "x-ms-file-attributes": "Archive",
        "x-ms-file-change-time": "2021-08-23T18:36:21.1165576Z",
        "x-ms-file-creation-time": "2021-08-23T18:36:21.1165576Z",
        "x-ms-file-id": "11529285414812647424",
        "x-ms-file-last-write-time": "2021-08-23T18:36:21.1165576Z",
        "x-ms-file-parent-id": "13835128424026341376",
        "x-ms-file-permission-key": "4010187179898695473*11459378189709739967",
        "x-ms-lease-state": "available",
        "x-ms-lease-status": "unlocked",
        "x-ms-request-id": "d25c36c2-b01a-0088-0a4d-983fcb000000",
        "x-ms-server-encrypted": "true",
        "x-ms-type": "File",
        "x-ms-version": "2020-12-06"
      },
      "ResponseBody": "JZpTIZYFFBGqFHHEomDjjMXoz4rOLQtSrzPRGftHBQK\u002B6UmRnByPmGbnTCw\u002B4k\u002BZz87/zouhvfiPAHFjNPsVYg5vBrkXUfCpWTYk5\u002BDfE83jOEktRzd2HCxRApuqK2Rr0eoeztuWgn3dVnRVfdUYsOykf/yx6BvW\u002BOmNxk9V/i0="
    },
    {
      "RequestUri": "http://seanmcccanary3.file.core.windows.net/test-share-8ca1d7d4-f924-ca01-bafd-ee9b75afb5f1/test-directory-2ae2fb9c-cca1-9ec0-0316-a4e443b56e30/test-file-d68b9ecd-7e8b-9b12-c539-33ba9840b7bd",
      "RequestMethod": "GET",
      "RequestHeaders": {
        "Accept": "application/xml",
        "Authorization": "Sanitized",
        "User-Agent": [
          "azsdk-net-Storage.Files.Shares/12.8.0-alpha.20210820.1",
          "(.NET Core 3.1.18; Microsoft Windows 10.0.19043)"
        ],
        "x-ms-client-request-id": "568cc6a3-3a71-db1f-ec97-75f1c935d828",
        "x-ms-date": "Mon, 23 Aug 2021 18:36:21 GMT",
        "x-ms-range": "bytes=896-1023",
        "x-ms-return-client-request-id": "true",
        "x-ms-version": "2020-12-06"
      },
      "RequestBody": null,
      "StatusCode": 206,
      "ResponseHeaders": {
        "Accept-Ranges": "bytes",
        "Content-Length": "128",
        "Content-Range": "bytes 896-1023/1024",
        "Content-Type": "application/octet-stream",
        "Date": "Mon, 23 Aug 2021 18:36:21 GMT",
        "ETag": "\u00220x8D96664E73DCADB\u0022",
        "Last-Modified": "Mon, 23 Aug 2021 18:36:21 GMT",
        "Server": [
          "Windows-Azure-File/1.0",
          "Microsoft-HTTPAPI/2.0"
        ],
        "x-ms-client-request-id": "568cc6a3-3a71-db1f-ec97-75f1c935d828",
        "x-ms-file-attributes": "Archive",
        "x-ms-file-change-time": "2021-08-23T18:36:21.1165576Z",
        "x-ms-file-creation-time": "2021-08-23T18:36:21.1165576Z",
        "x-ms-file-id": "11529285414812647424",
        "x-ms-file-last-write-time": "2021-08-23T18:36:21.1165576Z",
        "x-ms-file-parent-id": "13835128424026341376",
        "x-ms-file-permission-key": "4010187179898695473*11459378189709739967",
        "x-ms-lease-state": "available",
        "x-ms-lease-status": "unlocked",
        "x-ms-request-id": "d25c36c4-b01a-0088-0b4d-983fcb000000",
        "x-ms-server-encrypted": "true",
        "x-ms-type": "File",
        "x-ms-version": "2020-12-06"
      },
      "ResponseBody": "0bkW9cFE8U21zE/wwiGfVjlSrgWraLnpzkfV8Qm8LohXR4PDvyLvp7MyRuWYKhPXSjaM/Kf5gWkALCd5b/9E\u002BZ3HmHue25cXYwZSeSLTUKQz/qfSLzHhXsUaw5L7dTiz7kxH0ZGYOW6fdZmgpwhGLNyCRnBXccpr5Tq2hBgEHO0="
    },
    {
      "RequestUri": "http://seanmcccanary3.file.core.windows.net/test-share-8ca1d7d4-f924-ca01-bafd-ee9b75afb5f1?restype=share",
      "RequestMethod": "DELETE",
      "RequestHeaders": {
        "Accept": "application/xml",
        "Authorization": "Sanitized",
        "traceparent": "00-b8af6545a43a3244a2f63686e57feaca-57ecd2aa2bb3f344-00",
        "User-Agent": [
          "azsdk-net-Storage.Files.Shares/12.8.0-alpha.20210820.1",
          "(.NET Core 3.1.18; Microsoft Windows 10.0.19043)"
        ],
        "x-ms-client-request-id": "be090447-1aef-79c9-f06d-e20139fa06ae",
        "x-ms-date": "Mon, 23 Aug 2021 18:36:21 GMT",
        "x-ms-delete-snapshots": "include",
        "x-ms-return-client-request-id": "true",
        "x-ms-version": "2020-12-06"
      },
      "RequestBody": null,
      "StatusCode": 202,
      "ResponseHeaders": {
        "Content-Length": "0",
        "Date": "Mon, 23 Aug 2021 18:36:21 GMT",
        "Server": [
          "Windows-Azure-File/1.0",
          "Microsoft-HTTPAPI/2.0"
        ],
        "x-ms-client-request-id": "be090447-1aef-79c9-f06d-e20139fa06ae",
<<<<<<< HEAD
        "x-ms-request-id": "d25c36c6-b01a-0088-0c4d-983fcb000000",
        "x-ms-version": "2020-10-02"
=======
        "x-ms-request-id": "52a36603-201a-006e-3719-f48fed000000",
        "x-ms-version": "2020-12-06"
>>>>>>> 76e66c80
      },
      "ResponseBody": []
    }
  ],
  "Variables": {
    "RandomSeed": "76269348",
    "Storage_TestConfigDefault": "ProductionTenant\nseanmcccanary3\nU2FuaXRpemVk\nhttp://seanmcccanary3.blob.core.windows.net\nhttp://seanmcccanary3.file.core.windows.net\nhttp://seanmcccanary3.queue.core.windows.net\nhttp://seanmcccanary3.table.core.windows.net\n\n\n\n\nhttp://seanmcccanary3-secondary.blob.core.windows.net\nhttp://seanmcccanary3-secondary.file.core.windows.net\nhttp://seanmcccanary3-secondary.queue.core.windows.net\nhttp://seanmcccanary3-secondary.table.core.windows.net\n\nSanitized\n\n\nCloud\nBlobEndpoint=http://seanmcccanary3.blob.core.windows.net/;QueueEndpoint=http://seanmcccanary3.queue.core.windows.net/;FileEndpoint=http://seanmcccanary3.file.core.windows.net/;BlobSecondaryEndpoint=http://seanmcccanary3-secondary.blob.core.windows.net/;QueueSecondaryEndpoint=http://seanmcccanary3-secondary.queue.core.windows.net/;FileSecondaryEndpoint=http://seanmcccanary3-secondary.file.core.windows.net/;AccountName=seanmcccanary3;AccountKey=Kg==;\n[encryption scope]\n\n"
  }
}<|MERGE_RESOLUTION|>--- conflicted
+++ resolved
@@ -1,18 +1,18 @@
-{
+﻿{
   "Entries": [
     {
-      "RequestUri": "http://seanmcccanary3.file.core.windows.net/test-share-8ca1d7d4-f924-ca01-bafd-ee9b75afb5f1?restype=share",
+      "RequestUri": "https://seanmcccanary3.file.core.windows.net/test-share-8ca1d7d4-f924-ca01-bafd-ee9b75afb5f1?restype=share",
       "RequestMethod": "PUT",
       "RequestHeaders": {
         "Accept": "application/xml",
         "Authorization": "Sanitized",
-        "traceparent": "00-b206787888cd9040ad35fc24d1681efd-fdac4f4bc675f847-00",
-        "User-Agent": [
-          "azsdk-net-Storage.Files.Shares/12.8.0-alpha.20210820.1",
-          "(.NET Core 3.1.18; Microsoft Windows 10.0.19043)"
+        "traceparent": "00-303ca95b7506a74e927b300765fbe359-751b58d730cad748-00",
+        "User-Agent": [
+          "azsdk-net-Storage.Files.Shares/12.7.0-alpha.20210126.1",
+          "(.NET 5.0.2; Microsoft Windows 10.0.19042)"
         ],
         "x-ms-client-request-id": "d0534177-0ea0-0acb-ed91-25d1c726b66b",
-        "x-ms-date": "Mon, 23 Aug 2021 18:36:20 GMT",
+        "x-ms-date": "Tue, 26 Jan 2021 19:30:18 GMT",
         "x-ms-return-client-request-id": "true",
         "x-ms-version": "2020-12-06"
       },
@@ -20,37 +20,32 @@
       "StatusCode": 201,
       "ResponseHeaders": {
         "Content-Length": "0",
-        "Date": "Mon, 23 Aug 2021 18:36:20 GMT",
-        "ETag": "\u00220x8D96664E71DFFDD\u0022",
-        "Last-Modified": "Mon, 23 Aug 2021 18:36:20 GMT",
+        "Date": "Tue, 26 Jan 2021 19:30:17 GMT",
+        "ETag": "\"0x8D8C230D0614174\"",
+        "Last-Modified": "Tue, 26 Jan 2021 19:30:18 GMT",
         "Server": [
           "Windows-Azure-File/1.0",
           "Microsoft-HTTPAPI/2.0"
         ],
         "x-ms-client-request-id": "d0534177-0ea0-0acb-ed91-25d1c726b66b",
-<<<<<<< HEAD
-        "x-ms-request-id": "d25c36a2-b01a-0088-7e4d-983fcb000000",
-        "x-ms-version": "2020-10-02"
-=======
         "x-ms-request-id": "52a365b8-201a-006e-7019-f48fed000000",
         "x-ms-version": "2020-12-06"
->>>>>>> 76e66c80
       },
       "ResponseBody": []
     },
     {
-      "RequestUri": "http://seanmcccanary3.file.core.windows.net/test-share-8ca1d7d4-f924-ca01-bafd-ee9b75afb5f1/test-directory-2ae2fb9c-cca1-9ec0-0316-a4e443b56e30?restype=directory",
+      "RequestUri": "https://seanmcccanary3.file.core.windows.net/test-share-8ca1d7d4-f924-ca01-bafd-ee9b75afb5f1/test-directory-2ae2fb9c-cca1-9ec0-0316-a4e443b56e30?restype=directory",
       "RequestMethod": "PUT",
       "RequestHeaders": {
         "Accept": "application/xml",
         "Authorization": "Sanitized",
-        "traceparent": "00-dd71c1020a26524e8180682249357e48-5e0d3f2bcc88bb4e-00",
-        "User-Agent": [
-          "azsdk-net-Storage.Files.Shares/12.8.0-alpha.20210820.1",
-          "(.NET Core 3.1.18; Microsoft Windows 10.0.19043)"
+        "traceparent": "00-087f64ef2d197047b17d15f60589bcee-bfeb2840b9594d41-00",
+        "User-Agent": [
+          "azsdk-net-Storage.Files.Shares/12.7.0-alpha.20210126.1",
+          "(.NET 5.0.2; Microsoft Windows 10.0.19042)"
         ],
         "x-ms-client-request-id": "60af4b88-66a7-aa22-81b5-cc896ae6c738",
-        "x-ms-date": "Mon, 23 Aug 2021 18:36:21 GMT",
+        "x-ms-date": "Tue, 26 Jan 2021 19:30:19 GMT",
         "x-ms-file-attributes": "None",
         "x-ms-file-creation-time": "Now",
         "x-ms-file-last-write-time": "Now",
@@ -62,41 +57,41 @@
       "StatusCode": 201,
       "ResponseHeaders": {
         "Content-Length": "0",
-        "Date": "Mon, 23 Aug 2021 18:36:20 GMT",
-        "ETag": "\u00220x8D96664E727FC13\u0022",
-        "Last-Modified": "Mon, 23 Aug 2021 18:36:21 GMT",
+        "Date": "Tue, 26 Jan 2021 19:30:17 GMT",
+        "ETag": "\"0x8D8C230D06BE09D\"",
+        "Last-Modified": "Tue, 26 Jan 2021 19:30:18 GMT",
         "Server": [
           "Windows-Azure-File/1.0",
           "Microsoft-HTTPAPI/2.0"
         ],
         "x-ms-client-request-id": "60af4b88-66a7-aa22-81b5-cc896ae6c738",
         "x-ms-file-attributes": "Directory",
-        "x-ms-file-change-time": "2021-08-23T18:36:21.0555923Z",
-        "x-ms-file-creation-time": "2021-08-23T18:36:21.0555923Z",
+        "x-ms-file-change-time": "2021-01-26T19:30:18.3874717Z",
+        "x-ms-file-creation-time": "2021-01-26T19:30:18.3874717Z",
         "x-ms-file-id": "13835128424026341376",
-        "x-ms-file-last-write-time": "2021-08-23T18:36:21.0555923Z",
+        "x-ms-file-last-write-time": "2021-01-26T19:30:18.3874717Z",
         "x-ms-file-parent-id": "0",
         "x-ms-file-permission-key": "17860367565182308406*11459378189709739967",
-        "x-ms-request-id": "d25c36a7-b01a-0088-7f4d-983fcb000000",
+        "x-ms-request-id": "52a365c3-201a-006e-7919-f48fed000000",
         "x-ms-request-server-encrypted": "true",
         "x-ms-version": "2020-12-06"
       },
       "ResponseBody": []
     },
     {
-      "RequestUri": "http://seanmcccanary3.file.core.windows.net/test-share-8ca1d7d4-f924-ca01-bafd-ee9b75afb5f1/test-directory-2ae2fb9c-cca1-9ec0-0316-a4e443b56e30/test-file-d68b9ecd-7e8b-9b12-c539-33ba9840b7bd",
+      "RequestUri": "https://seanmcccanary3.file.core.windows.net/test-share-8ca1d7d4-f924-ca01-bafd-ee9b75afb5f1/test-directory-2ae2fb9c-cca1-9ec0-0316-a4e443b56e30/test-file-d68b9ecd-7e8b-9b12-c539-33ba9840b7bd",
       "RequestMethod": "PUT",
       "RequestHeaders": {
         "Accept": "application/xml",
         "Authorization": "Sanitized",
-        "traceparent": "00-f294086a31fc0c46aff45a9b0e880fbb-427d33e92bbb0747-00",
-        "User-Agent": [
-          "azsdk-net-Storage.Files.Shares/12.8.0-alpha.20210820.1",
-          "(.NET Core 3.1.18; Microsoft Windows 10.0.19043)"
+        "traceparent": "00-1fab58123643dc4cb331e4bd5fd041e3-72382573c6c1974c-00",
+        "User-Agent": [
+          "azsdk-net-Storage.Files.Shares/12.7.0-alpha.20210126.1",
+          "(.NET 5.0.2; Microsoft Windows 10.0.19042)"
         ],
         "x-ms-client-request-id": "09d3ab59-707c-5ea0-6fab-ab1e3e10d3a4",
         "x-ms-content-length": "1024",
-        "x-ms-date": "Mon, 23 Aug 2021 18:36:21 GMT",
+        "x-ms-date": "Tue, 26 Jan 2021 19:30:19 GMT",
         "x-ms-file-attributes": "None",
         "x-ms-file-creation-time": "Now",
         "x-ms-file-last-write-time": "Now",
@@ -109,29 +104,29 @@
       "StatusCode": 201,
       "ResponseHeaders": {
         "Content-Length": "0",
-        "Date": "Mon, 23 Aug 2021 18:36:20 GMT",
-        "ETag": "\u00220x8D96664E7314988\u0022",
-        "Last-Modified": "Mon, 23 Aug 2021 18:36:21 GMT",
+        "Date": "Tue, 26 Jan 2021 19:30:17 GMT",
+        "ETag": "\"0x8D8C230D07FBA51\"",
+        "Last-Modified": "Tue, 26 Jan 2021 19:30:18 GMT",
         "Server": [
           "Windows-Azure-File/1.0",
           "Microsoft-HTTPAPI/2.0"
         ],
         "x-ms-client-request-id": "09d3ab59-707c-5ea0-6fab-ab1e3e10d3a4",
         "x-ms-file-attributes": "Archive",
-        "x-ms-file-change-time": "2021-08-23T18:36:21.1165576Z",
-        "x-ms-file-creation-time": "2021-08-23T18:36:21.1165576Z",
-        "x-ms-file-id": "11529285414812647424",
-        "x-ms-file-last-write-time": "2021-08-23T18:36:21.1165576Z",
-        "x-ms-file-parent-id": "13835128424026341376",
-        "x-ms-file-permission-key": "4010187179898695473*11459378189709739967",
-        "x-ms-request-id": "d25c36ab-b01a-0088-804d-983fcb000000",
+        "x-ms-file-change-time": "2021-01-26T19:30:18.5175633Z",
+        "x-ms-file-creation-time": "2021-01-26T19:30:18.5175633Z",
+        "x-ms-file-id": "11529285414812647424",
+        "x-ms-file-last-write-time": "2021-01-26T19:30:18.5175633Z",
+        "x-ms-file-parent-id": "13835128424026341376",
+        "x-ms-file-permission-key": "4010187179898695473*11459378189709739967",
+        "x-ms-request-id": "52a365cd-201a-006e-0119-f48fed000000",
         "x-ms-request-server-encrypted": "true",
         "x-ms-version": "2020-12-06"
       },
       "ResponseBody": []
     },
     {
-      "RequestUri": "http://seanmcccanary3.file.core.windows.net/test-share-8ca1d7d4-f924-ca01-bafd-ee9b75afb5f1/test-directory-2ae2fb9c-cca1-9ec0-0316-a4e443b56e30/test-file-d68b9ecd-7e8b-9b12-c539-33ba9840b7bd?comp=range",
+      "RequestUri": "https://seanmcccanary3.file.core.windows.net/test-share-8ca1d7d4-f924-ca01-bafd-ee9b75afb5f1/test-directory-2ae2fb9c-cca1-9ec0-0316-a4e443b56e30/test-file-d68b9ecd-7e8b-9b12-c539-33ba9840b7bd?comp=range",
       "RequestMethod": "PUT",
       "RequestHeaders": {
         "Accept": "application/xml",
@@ -139,47 +134,47 @@
         "Content-Length": "1024",
         "Content-Type": "application/octet-stream",
         "User-Agent": [
-          "azsdk-net-Storage.Files.Shares/12.8.0-alpha.20210820.1",
-          "(.NET Core 3.1.18; Microsoft Windows 10.0.19043)"
+          "azsdk-net-Storage.Files.Shares/12.7.0-alpha.20210126.1",
+          "(.NET 5.0.2; Microsoft Windows 10.0.19042)"
         ],
         "x-ms-client-request-id": "ec6098e3-ae6d-6240-f657-08841d3d3e71",
-        "x-ms-date": "Mon, 23 Aug 2021 18:36:21 GMT",
+        "x-ms-date": "Tue, 26 Jan 2021 19:30:19 GMT",
         "x-ms-range": "bytes=0-1023",
         "x-ms-return-client-request-id": "true",
         "x-ms-version": "2020-12-06",
         "x-ms-write": "update"
       },
-      "RequestBody": "I/VlnAKCDraq8ZiGomyMAVPiXPgGDYkFB3mzphnHhqpT8S8bnCa/Bjz4tbXNmwgUKMs2iIrOMhZsX5WJzmid42vuM7E8cWQsIlW8DVfTOGtxn31OkP0fhL4ZrjyRNjfTWtJJ32hW17ZmCWY1EiS\u002BmCcpFy/qT1Ntzq7yIsIom\u002Bwd6LOFiVkCGsfG54aX6nGaWxUVZx4I6At\u002B3BG6Y7T0Pm56FypxOA7OJvxoI2fM1eM8WMetEjPNFf\u002BoBq1ISLcS0qkYHdJHKSIHR0EhoMWjsgYtfQvsRis6rAIqyDJhht5FVVC9tLgQ9S6lpsvyq3Q6BFSmGsqsJYt\u002B3XDQHGDwpcFj3Ep05v1OHIjcR6BgSAGN8MTdumsTmTDEP9ZHQNjOtQAKjs8qxh5XWP1Bz97qHpVvQiycE\u002BtVT0Iar6YnB9yvDpGgVbkyYyqmhmFt0clS2SBB1/2sMqIUtD6MEBZ3L1EhkcFMSsjbPN8C9o2J5355yNWG5i/eA9vvi6F6plITLlYQTD8HBY9YZZodqjwVi8zAEkhB8UkiQo7lXL4mYZaN78c2eZs\u002BccJFLYGUwFmf2QDUuZMK0T0M7QmxIqjRMQMEkLp03hEwgqGF\u002B8PIjoE0RYO9UqcDgh2JKouSjU8ZdPt9jzCeK/vvozfxhNV5RF\u002BHfNwlE99cAA2d67SFnvRSbIfIS/5RlhqHzq5vEf5ID\u002BYrCxFz9GAcIY8iAT9HaQVDnxdNsfhhNubBnkUw7O8OVNvNWZLj3ngmrCpvLpTaQGSoLHHm\u002Bl7tytUrsVYa6zSgE6xkeQ9yX8CfJwXO8gdR5l3hiMB9KFp94I\u002B9uC0iC8D1zhvodsZVNsywRtNYHtjN2cv4OWNzIutR55h/tKeTfRtE2CPraG\u002BWi1H0zOGHJMG38N5hKdFdgqwvlo8u1YElHcm3FEW04XBbYa0Rf1YKysPXyMTIMlNJ51Z3vNLgaLbQzq8XzxB8Ag5tBcgkTANWJczMVgy8XOp1bizvPSWee/n3QLCm8vqyW8W2WiyLJZpTIZYFFBGqFHHEomDjjMXoz4rOLQtSrzPRGftHBQK\u002B6UmRnByPmGbnTCw\u002B4k\u002BZz87/zouhvfiPAHFjNPsVYg5vBrkXUfCpWTYk5\u002BDfE83jOEktRzd2HCxRApuqK2Rr0eoeztuWgn3dVnRVfdUYsOykf/yx6BvW\u002BOmNxk9V/i3RuRb1wUTxTbXMT/DCIZ9WOVKuBatouenOR9XxCbwuiFdHg8O/Iu\u002BnszJG5ZgqE9dKNoz8p/mBaQAsJ3lv/0T5nceYe57blxdjBlJ5ItNQpDP\u002Bp9IvMeFexRrDkvt1OLPuTEfRkZg5bp91maCnCEYs3IJGcFdxymvlOraEGAQc7Q==",
+      "RequestBody": "I/VlnAKCDraq8ZiGomyMAVPiXPgGDYkFB3mzphnHhqpT8S8bnCa/Bjz4tbXNmwgUKMs2iIrOMhZsX5WJzmid42vuM7E8cWQsIlW8DVfTOGtxn31OkP0fhL4ZrjyRNjfTWtJJ32hW17ZmCWY1EiS+mCcpFy/qT1Ntzq7yIsIom+wd6LOFiVkCGsfG54aX6nGaWxUVZx4I6At+3BG6Y7T0Pm56FypxOA7OJvxoI2fM1eM8WMetEjPNFf+oBq1ISLcS0qkYHdJHKSIHR0EhoMWjsgYtfQvsRis6rAIqyDJhht5FVVC9tLgQ9S6lpsvyq3Q6BFSmGsqsJYt+3XDQHGDwpcFj3Ep05v1OHIjcR6BgSAGN8MTdumsTmTDEP9ZHQNjOtQAKjs8qxh5XWP1Bz97qHpVvQiycE+tVT0Iar6YnB9yvDpGgVbkyYyqmhmFt0clS2SBB1/2sMqIUtD6MEBZ3L1EhkcFMSsjbPN8C9o2J5355yNWG5i/eA9vvi6F6plITLlYQTD8HBY9YZZodqjwVi8zAEkhB8UkiQo7lXL4mYZaN78c2eZs+ccJFLYGUwFmf2QDUuZMK0T0M7QmxIqjRMQMEkLp03hEwgqGF+8PIjoE0RYO9UqcDgh2JKouSjU8ZdPt9jzCeK/vvozfxhNV5RF+HfNwlE99cAA2d67SFnvRSbIfIS/5RlhqHzq5vEf5ID+YrCxFz9GAcIY8iAT9HaQVDnxdNsfhhNubBnkUw7O8OVNvNWZLj3ngmrCpvLpTaQGSoLHHm+l7tytUrsVYa6zSgE6xkeQ9yX8CfJwXO8gdR5l3hiMB9KFp94I+9uC0iC8D1zhvodsZVNsywRtNYHtjN2cv4OWNzIutR55h/tKeTfRtE2CPraG+Wi1H0zOGHJMG38N5hKdFdgqwvlo8u1YElHcm3FEW04XBbYa0Rf1YKysPXyMTIMlNJ51Z3vNLgaLbQzq8XzxB8Ag5tBcgkTANWJczMVgy8XOp1bizvPSWee/n3QLCm8vqyW8W2WiyLJZpTIZYFFBGqFHHEomDjjMXoz4rOLQtSrzPRGftHBQK+6UmRnByPmGbnTCw+4k+Zz87/zouhvfiPAHFjNPsVYg5vBrkXUfCpWTYk5+DfE83jOEktRzd2HCxRApuqK2Rr0eoeztuWgn3dVnRVfdUYsOykf/yx6BvW+OmNxk9V/i3RuRb1wUTxTbXMT/DCIZ9WOVKuBatouenOR9XxCbwuiFdHg8O/Iu+nszJG5ZgqE9dKNoz8p/mBaQAsJ3lv/0T5nceYe57blxdjBlJ5ItNQpDP+p9IvMeFexRrDkvt1OLPuTEfRkZg5bp91maCnCEYs3IJGcFdxymvlOraEGAQc7Q==",
       "StatusCode": 201,
       "ResponseHeaders": {
         "Content-Length": "0",
         "Content-MD5": "6tBOGg3sP51v6JPWkUabag==",
-        "Date": "Mon, 23 Aug 2021 18:36:20 GMT",
-        "ETag": "\u00220x8D96664E73DCADB\u0022",
-        "Last-Modified": "Mon, 23 Aug 2021 18:36:21 GMT",
+        "Date": "Tue, 26 Jan 2021 19:30:17 GMT",
+        "ETag": "\"0x8D8C230D089F560\"",
+        "Last-Modified": "Tue, 26 Jan 2021 19:30:18 GMT",
         "Server": [
           "Windows-Azure-File/1.0",
           "Microsoft-HTTPAPI/2.0"
         ],
         "x-ms-client-request-id": "ec6098e3-ae6d-6240-f657-08841d3d3e71",
-        "x-ms-request-id": "d25c36ae-b01a-0088-014d-983fcb000000",
+        "x-ms-request-id": "52a365d4-201a-006e-0819-f48fed000000",
         "x-ms-request-server-encrypted": "true",
         "x-ms-version": "2020-12-06"
       },
       "ResponseBody": []
     },
     {
-      "RequestUri": "http://seanmcccanary3.file.core.windows.net/test-share-8ca1d7d4-f924-ca01-bafd-ee9b75afb5f1/test-directory-2ae2fb9c-cca1-9ec0-0316-a4e443b56e30/test-file-d68b9ecd-7e8b-9b12-c539-33ba9840b7bd",
+      "RequestUri": "https://seanmcccanary3.file.core.windows.net/test-share-8ca1d7d4-f924-ca01-bafd-ee9b75afb5f1/test-directory-2ae2fb9c-cca1-9ec0-0316-a4e443b56e30/test-file-d68b9ecd-7e8b-9b12-c539-33ba9840b7bd",
       "RequestMethod": "HEAD",
       "RequestHeaders": {
         "Accept": "application/xml",
         "Authorization": "Sanitized",
         "User-Agent": [
-          "azsdk-net-Storage.Files.Shares/12.8.0-alpha.20210820.1",
-          "(.NET Core 3.1.18; Microsoft Windows 10.0.19043)"
+          "azsdk-net-Storage.Files.Shares/12.7.0-alpha.20210126.1",
+          "(.NET 5.0.2; Microsoft Windows 10.0.19042)"
         ],
         "x-ms-client-request-id": "a53a9af2-e7af-d437-b84e-8af79b3ae704",
-        "x-ms-date": "Mon, 23 Aug 2021 18:36:21 GMT",
+        "x-ms-date": "Tue, 26 Jan 2021 19:30:19 GMT",
         "x-ms-return-client-request-id": "true",
         "x-ms-version": "2020-12-06"
       },
@@ -188,24 +183,25 @@
       "ResponseHeaders": {
         "Content-Length": "1024",
         "Content-Type": "application/octet-stream",
-        "Date": "Mon, 23 Aug 2021 18:36:20 GMT",
-        "ETag": "\u00220x8D96664E73DCADB\u0022",
-        "Last-Modified": "Mon, 23 Aug 2021 18:36:21 GMT",
-        "Server": [
-          "Windows-Azure-File/1.0",
-          "Microsoft-HTTPAPI/2.0"
-        ],
+        "Date": "Tue, 26 Jan 2021 19:30:17 GMT",
+        "ETag": "\"0x8D8C230D089F560\"",
+        "Last-Modified": "Tue, 26 Jan 2021 19:30:18 GMT",
+        "Server": [
+          "Windows-Azure-File/1.0",
+          "Microsoft-HTTPAPI/2.0"
+        ],
+        "Vary": "Origin",
         "x-ms-client-request-id": "a53a9af2-e7af-d437-b84e-8af79b3ae704",
         "x-ms-file-attributes": "Archive",
-        "x-ms-file-change-time": "2021-08-23T18:36:21.1165576Z",
-        "x-ms-file-creation-time": "2021-08-23T18:36:21.1165576Z",
-        "x-ms-file-id": "11529285414812647424",
-        "x-ms-file-last-write-time": "2021-08-23T18:36:21.1165576Z",
-        "x-ms-file-parent-id": "13835128424026341376",
-        "x-ms-file-permission-key": "4010187179898695473*11459378189709739967",
-        "x-ms-lease-state": "available",
-        "x-ms-lease-status": "unlocked",
-        "x-ms-request-id": "d25c36b1-b01a-0088-024d-983fcb000000",
+        "x-ms-file-change-time": "2021-01-26T19:30:18.5846112Z",
+        "x-ms-file-creation-time": "2021-01-26T19:30:18.5175633Z",
+        "x-ms-file-id": "11529285414812647424",
+        "x-ms-file-last-write-time": "2021-01-26T19:30:18.5846112Z",
+        "x-ms-file-parent-id": "13835128424026341376",
+        "x-ms-file-permission-key": "4010187179898695473*11459378189709739967",
+        "x-ms-lease-state": "available",
+        "x-ms-lease-status": "unlocked",
+        "x-ms-request-id": "52a365d7-201a-006e-0b19-f48fed000000",
         "x-ms-server-encrypted": "true",
         "x-ms-type": "File",
         "x-ms-version": "2020-12-06"
@@ -213,18 +209,19 @@
       "ResponseBody": []
     },
     {
-      "RequestUri": "http://seanmcccanary3.file.core.windows.net/test-share-8ca1d7d4-f924-ca01-bafd-ee9b75afb5f1/test-directory-2ae2fb9c-cca1-9ec0-0316-a4e443b56e30/test-file-d68b9ecd-7e8b-9b12-c539-33ba9840b7bd",
-      "RequestMethod": "GET",
-      "RequestHeaders": {
-        "Accept": "application/xml",
-        "Authorization": "Sanitized",
-        "User-Agent": [
-          "azsdk-net-Storage.Files.Shares/12.8.0-alpha.20210820.1",
-          "(.NET Core 3.1.18; Microsoft Windows 10.0.19043)"
+      "RequestUri": "https://seanmcccanary3.file.core.windows.net/test-share-8ca1d7d4-f924-ca01-bafd-ee9b75afb5f1/test-directory-2ae2fb9c-cca1-9ec0-0316-a4e443b56e30/test-file-d68b9ecd-7e8b-9b12-c539-33ba9840b7bd",
+      "RequestMethod": "GET",
+      "RequestHeaders": {
+        "Accept": "application/xml",
+        "Authorization": "Sanitized",
+        "User-Agent": [
+          "azsdk-net-Storage.Files.Shares/12.7.0-alpha.20210126.1",
+          "(.NET 5.0.2; Microsoft Windows 10.0.19042)"
         ],
         "x-ms-client-request-id": "8292548b-9903-20c2-0fff-30b64a541ab2",
-        "x-ms-date": "Mon, 23 Aug 2021 18:36:21 GMT",
+        "x-ms-date": "Tue, 26 Jan 2021 19:30:19 GMT",
         "x-ms-range": "bytes=0-127",
+        "x-ms-range-get-content-md5": "false",
         "x-ms-return-client-request-id": "true",
         "x-ms-version": "2020-12-06"
       },
@@ -235,43 +232,45 @@
         "Content-Length": "128",
         "Content-Range": "bytes 0-127/1024",
         "Content-Type": "application/octet-stream",
-        "Date": "Mon, 23 Aug 2021 18:36:20 GMT",
-        "ETag": "\u00220x8D96664E73DCADB\u0022",
-        "Last-Modified": "Mon, 23 Aug 2021 18:36:21 GMT",
-        "Server": [
-          "Windows-Azure-File/1.0",
-          "Microsoft-HTTPAPI/2.0"
-        ],
+        "Date": "Tue, 26 Jan 2021 19:30:17 GMT",
+        "ETag": "\"0x8D8C230D089F560\"",
+        "Last-Modified": "Tue, 26 Jan 2021 19:30:18 GMT",
+        "Server": [
+          "Windows-Azure-File/1.0",
+          "Microsoft-HTTPAPI/2.0"
+        ],
+        "Vary": "Origin",
         "x-ms-client-request-id": "8292548b-9903-20c2-0fff-30b64a541ab2",
         "x-ms-file-attributes": "Archive",
-        "x-ms-file-change-time": "2021-08-23T18:36:21.1165576Z",
-        "x-ms-file-creation-time": "2021-08-23T18:36:21.1165576Z",
-        "x-ms-file-id": "11529285414812647424",
-        "x-ms-file-last-write-time": "2021-08-23T18:36:21.1165576Z",
-        "x-ms-file-parent-id": "13835128424026341376",
-        "x-ms-file-permission-key": "4010187179898695473*11459378189709739967",
-        "x-ms-lease-state": "available",
-        "x-ms-lease-status": "unlocked",
-        "x-ms-request-id": "d25c36b3-b01a-0088-034d-983fcb000000",
-        "x-ms-server-encrypted": "true",
-        "x-ms-type": "File",
-        "x-ms-version": "2020-12-06"
-      },
-      "ResponseBody": "I/VlnAKCDraq8ZiGomyMAVPiXPgGDYkFB3mzphnHhqpT8S8bnCa/Bjz4tbXNmwgUKMs2iIrOMhZsX5WJzmid42vuM7E8cWQsIlW8DVfTOGtxn31OkP0fhL4ZrjyRNjfTWtJJ32hW17ZmCWY1EiS\u002BmCcpFy/qT1Ntzq7yIsIom\u002Bw="
-    },
-    {
-      "RequestUri": "http://seanmcccanary3.file.core.windows.net/test-share-8ca1d7d4-f924-ca01-bafd-ee9b75afb5f1/test-directory-2ae2fb9c-cca1-9ec0-0316-a4e443b56e30/test-file-d68b9ecd-7e8b-9b12-c539-33ba9840b7bd",
-      "RequestMethod": "GET",
-      "RequestHeaders": {
-        "Accept": "application/xml",
-        "Authorization": "Sanitized",
-        "User-Agent": [
-          "azsdk-net-Storage.Files.Shares/12.8.0-alpha.20210820.1",
-          "(.NET Core 3.1.18; Microsoft Windows 10.0.19043)"
+        "x-ms-file-change-time": "2021-01-26T19:30:18.5846112Z",
+        "x-ms-file-creation-time": "2021-01-26T19:30:18.5175633Z",
+        "x-ms-file-id": "11529285414812647424",
+        "x-ms-file-last-write-time": "2021-01-26T19:30:18.5846112Z",
+        "x-ms-file-parent-id": "13835128424026341376",
+        "x-ms-file-permission-key": "4010187179898695473*11459378189709739967",
+        "x-ms-lease-state": "available",
+        "x-ms-lease-status": "unlocked",
+        "x-ms-request-id": "52a365db-201a-006e-0f19-f48fed000000",
+        "x-ms-server-encrypted": "true",
+        "x-ms-type": "File",
+        "x-ms-version": "2020-12-06"
+      },
+      "ResponseBody": "I/VlnAKCDraq8ZiGomyMAVPiXPgGDYkFB3mzphnHhqpT8S8bnCa/Bjz4tbXNmwgUKMs2iIrOMhZsX5WJzmid42vuM7E8cWQsIlW8DVfTOGtxn31OkP0fhL4ZrjyRNjfTWtJJ32hW17ZmCWY1EiS+mCcpFy/qT1Ntzq7yIsIom+w="
+    },
+    {
+      "RequestUri": "https://seanmcccanary3.file.core.windows.net/test-share-8ca1d7d4-f924-ca01-bafd-ee9b75afb5f1/test-directory-2ae2fb9c-cca1-9ec0-0316-a4e443b56e30/test-file-d68b9ecd-7e8b-9b12-c539-33ba9840b7bd",
+      "RequestMethod": "GET",
+      "RequestHeaders": {
+        "Accept": "application/xml",
+        "Authorization": "Sanitized",
+        "User-Agent": [
+          "azsdk-net-Storage.Files.Shares/12.7.0-alpha.20210126.1",
+          "(.NET 5.0.2; Microsoft Windows 10.0.19042)"
         ],
         "x-ms-client-request-id": "466b8407-65a8-3600-1f86-3be89e55c4f8",
-        "x-ms-date": "Mon, 23 Aug 2021 18:36:21 GMT",
+        "x-ms-date": "Tue, 26 Jan 2021 19:30:19 GMT",
         "x-ms-range": "bytes=128-255",
+        "x-ms-range-get-content-md5": "false",
         "x-ms-return-client-request-id": "true",
         "x-ms-version": "2020-12-06"
       },
@@ -282,43 +281,45 @@
         "Content-Length": "128",
         "Content-Range": "bytes 128-255/1024",
         "Content-Type": "application/octet-stream",
-        "Date": "Mon, 23 Aug 2021 18:36:20 GMT",
-        "ETag": "\u00220x8D96664E73DCADB\u0022",
-        "Last-Modified": "Mon, 23 Aug 2021 18:36:21 GMT",
-        "Server": [
-          "Windows-Azure-File/1.0",
-          "Microsoft-HTTPAPI/2.0"
-        ],
+        "Date": "Tue, 26 Jan 2021 19:30:17 GMT",
+        "ETag": "\"0x8D8C230D089F560\"",
+        "Last-Modified": "Tue, 26 Jan 2021 19:30:18 GMT",
+        "Server": [
+          "Windows-Azure-File/1.0",
+          "Microsoft-HTTPAPI/2.0"
+        ],
+        "Vary": "Origin",
         "x-ms-client-request-id": "466b8407-65a8-3600-1f86-3be89e55c4f8",
         "x-ms-file-attributes": "Archive",
-        "x-ms-file-change-time": "2021-08-23T18:36:21.1165576Z",
-        "x-ms-file-creation-time": "2021-08-23T18:36:21.1165576Z",
-        "x-ms-file-id": "11529285414812647424",
-        "x-ms-file-last-write-time": "2021-08-23T18:36:21.1165576Z",
-        "x-ms-file-parent-id": "13835128424026341376",
-        "x-ms-file-permission-key": "4010187179898695473*11459378189709739967",
-        "x-ms-lease-state": "available",
-        "x-ms-lease-status": "unlocked",
-        "x-ms-request-id": "d25c36b6-b01a-0088-054d-983fcb000000",
-        "x-ms-server-encrypted": "true",
-        "x-ms-type": "File",
-        "x-ms-version": "2020-12-06"
-      },
-      "ResponseBody": "HeizhYlZAhrHxueGl\u002BpxmlsVFWceCOgLftwRumO09D5uehcqcTgOzib8aCNnzNXjPFjHrRIzzRX/qAatSEi3EtKpGB3SRykiB0dBIaDFo7IGLX0L7EYrOqwCKsgyYYbeRVVQvbS4EPUupabL8qt0OgRUphrKrCWLft1w0Bxg8KU="
-    },
-    {
-      "RequestUri": "http://seanmcccanary3.file.core.windows.net/test-share-8ca1d7d4-f924-ca01-bafd-ee9b75afb5f1/test-directory-2ae2fb9c-cca1-9ec0-0316-a4e443b56e30/test-file-d68b9ecd-7e8b-9b12-c539-33ba9840b7bd",
-      "RequestMethod": "GET",
-      "RequestHeaders": {
-        "Accept": "application/xml",
-        "Authorization": "Sanitized",
-        "User-Agent": [
-          "azsdk-net-Storage.Files.Shares/12.8.0-alpha.20210820.1",
-          "(.NET Core 3.1.18; Microsoft Windows 10.0.19043)"
+        "x-ms-file-change-time": "2021-01-26T19:30:18.5846112Z",
+        "x-ms-file-creation-time": "2021-01-26T19:30:18.5175633Z",
+        "x-ms-file-id": "11529285414812647424",
+        "x-ms-file-last-write-time": "2021-01-26T19:30:18.5846112Z",
+        "x-ms-file-parent-id": "13835128424026341376",
+        "x-ms-file-permission-key": "4010187179898695473*11459378189709739967",
+        "x-ms-lease-state": "available",
+        "x-ms-lease-status": "unlocked",
+        "x-ms-request-id": "52a365de-201a-006e-1219-f48fed000000",
+        "x-ms-server-encrypted": "true",
+        "x-ms-type": "File",
+        "x-ms-version": "2020-12-06"
+      },
+      "ResponseBody": "HeizhYlZAhrHxueGl+pxmlsVFWceCOgLftwRumO09D5uehcqcTgOzib8aCNnzNXjPFjHrRIzzRX/qAatSEi3EtKpGB3SRykiB0dBIaDFo7IGLX0L7EYrOqwCKsgyYYbeRVVQvbS4EPUupabL8qt0OgRUphrKrCWLft1w0Bxg8KU="
+    },
+    {
+      "RequestUri": "https://seanmcccanary3.file.core.windows.net/test-share-8ca1d7d4-f924-ca01-bafd-ee9b75afb5f1/test-directory-2ae2fb9c-cca1-9ec0-0316-a4e443b56e30/test-file-d68b9ecd-7e8b-9b12-c539-33ba9840b7bd",
+      "RequestMethod": "GET",
+      "RequestHeaders": {
+        "Accept": "application/xml",
+        "Authorization": "Sanitized",
+        "User-Agent": [
+          "azsdk-net-Storage.Files.Shares/12.7.0-alpha.20210126.1",
+          "(.NET 5.0.2; Microsoft Windows 10.0.19042)"
         ],
         "x-ms-client-request-id": "c5ae4911-d3e8-810a-c267-1ac245e48439",
-        "x-ms-date": "Mon, 23 Aug 2021 18:36:21 GMT",
+        "x-ms-date": "Tue, 26 Jan 2021 19:30:19 GMT",
         "x-ms-range": "bytes=256-383",
+        "x-ms-range-get-content-md5": "false",
         "x-ms-return-client-request-id": "true",
         "x-ms-version": "2020-12-06"
       },
@@ -329,43 +330,45 @@
         "Content-Length": "128",
         "Content-Range": "bytes 256-383/1024",
         "Content-Type": "application/octet-stream",
-        "Date": "Mon, 23 Aug 2021 18:36:20 GMT",
-        "ETag": "\u00220x8D96664E73DCADB\u0022",
-        "Last-Modified": "Mon, 23 Aug 2021 18:36:21 GMT",
-        "Server": [
-          "Windows-Azure-File/1.0",
-          "Microsoft-HTTPAPI/2.0"
-        ],
+        "Date": "Tue, 26 Jan 2021 19:30:18 GMT",
+        "ETag": "\"0x8D8C230D089F560\"",
+        "Last-Modified": "Tue, 26 Jan 2021 19:30:18 GMT",
+        "Server": [
+          "Windows-Azure-File/1.0",
+          "Microsoft-HTTPAPI/2.0"
+        ],
+        "Vary": "Origin",
         "x-ms-client-request-id": "c5ae4911-d3e8-810a-c267-1ac245e48439",
         "x-ms-file-attributes": "Archive",
-        "x-ms-file-change-time": "2021-08-23T18:36:21.1165576Z",
-        "x-ms-file-creation-time": "2021-08-23T18:36:21.1165576Z",
-        "x-ms-file-id": "11529285414812647424",
-        "x-ms-file-last-write-time": "2021-08-23T18:36:21.1165576Z",
-        "x-ms-file-parent-id": "13835128424026341376",
-        "x-ms-file-permission-key": "4010187179898695473*11459378189709739967",
-        "x-ms-lease-state": "available",
-        "x-ms-lease-status": "unlocked",
-        "x-ms-request-id": "d25c36b8-b01a-0088-064d-983fcb000000",
-        "x-ms-server-encrypted": "true",
-        "x-ms-type": "File",
-        "x-ms-version": "2020-12-06"
-      },
-      "ResponseBody": "wWPcSnTm/U4ciNxHoGBIAY3wxN26axOZMMQ/1kdA2M61AAqOzyrGHldY/UHP3uoelW9CLJwT61VPQhqvpicH3K8OkaBVuTJjKqaGYW3RyVLZIEHX/awyohS0PowQFncvUSGRwUxKyNs83wL2jYnnfnnI1YbmL94D2\u002B\u002BLoXqmUhM="
-    },
-    {
-      "RequestUri": "http://seanmcccanary3.file.core.windows.net/test-share-8ca1d7d4-f924-ca01-bafd-ee9b75afb5f1/test-directory-2ae2fb9c-cca1-9ec0-0316-a4e443b56e30/test-file-d68b9ecd-7e8b-9b12-c539-33ba9840b7bd",
-      "RequestMethod": "GET",
-      "RequestHeaders": {
-        "Accept": "application/xml",
-        "Authorization": "Sanitized",
-        "User-Agent": [
-          "azsdk-net-Storage.Files.Shares/12.8.0-alpha.20210820.1",
-          "(.NET Core 3.1.18; Microsoft Windows 10.0.19043)"
+        "x-ms-file-change-time": "2021-01-26T19:30:18.5846112Z",
+        "x-ms-file-creation-time": "2021-01-26T19:30:18.5175633Z",
+        "x-ms-file-id": "11529285414812647424",
+        "x-ms-file-last-write-time": "2021-01-26T19:30:18.5846112Z",
+        "x-ms-file-parent-id": "13835128424026341376",
+        "x-ms-file-permission-key": "4010187179898695473*11459378189709739967",
+        "x-ms-lease-state": "available",
+        "x-ms-lease-status": "unlocked",
+        "x-ms-request-id": "52a365e5-201a-006e-1919-f48fed000000",
+        "x-ms-server-encrypted": "true",
+        "x-ms-type": "File",
+        "x-ms-version": "2020-12-06"
+      },
+      "ResponseBody": "wWPcSnTm/U4ciNxHoGBIAY3wxN26axOZMMQ/1kdA2M61AAqOzyrGHldY/UHP3uoelW9CLJwT61VPQhqvpicH3K8OkaBVuTJjKqaGYW3RyVLZIEHX/awyohS0PowQFncvUSGRwUxKyNs83wL2jYnnfnnI1YbmL94D2++LoXqmUhM="
+    },
+    {
+      "RequestUri": "https://seanmcccanary3.file.core.windows.net/test-share-8ca1d7d4-f924-ca01-bafd-ee9b75afb5f1/test-directory-2ae2fb9c-cca1-9ec0-0316-a4e443b56e30/test-file-d68b9ecd-7e8b-9b12-c539-33ba9840b7bd",
+      "RequestMethod": "GET",
+      "RequestHeaders": {
+        "Accept": "application/xml",
+        "Authorization": "Sanitized",
+        "User-Agent": [
+          "azsdk-net-Storage.Files.Shares/12.7.0-alpha.20210126.1",
+          "(.NET 5.0.2; Microsoft Windows 10.0.19042)"
         ],
         "x-ms-client-request-id": "54d7c34e-ffa7-bd0f-4137-61cbf2fac5a3",
-        "x-ms-date": "Mon, 23 Aug 2021 18:36:21 GMT",
+        "x-ms-date": "Tue, 26 Jan 2021 19:30:19 GMT",
         "x-ms-range": "bytes=384-511",
+        "x-ms-range-get-content-md5": "false",
         "x-ms-return-client-request-id": "true",
         "x-ms-version": "2020-12-06"
       },
@@ -376,43 +379,45 @@
         "Content-Length": "128",
         "Content-Range": "bytes 384-511/1024",
         "Content-Type": "application/octet-stream",
-        "Date": "Mon, 23 Aug 2021 18:36:20 GMT",
-        "ETag": "\u00220x8D96664E73DCADB\u0022",
-        "Last-Modified": "Mon, 23 Aug 2021 18:36:21 GMT",
-        "Server": [
-          "Windows-Azure-File/1.0",
-          "Microsoft-HTTPAPI/2.0"
-        ],
+        "Date": "Tue, 26 Jan 2021 19:30:18 GMT",
+        "ETag": "\"0x8D8C230D089F560\"",
+        "Last-Modified": "Tue, 26 Jan 2021 19:30:18 GMT",
+        "Server": [
+          "Windows-Azure-File/1.0",
+          "Microsoft-HTTPAPI/2.0"
+        ],
+        "Vary": "Origin",
         "x-ms-client-request-id": "54d7c34e-ffa7-bd0f-4137-61cbf2fac5a3",
         "x-ms-file-attributes": "Archive",
-        "x-ms-file-change-time": "2021-08-23T18:36:21.1165576Z",
-        "x-ms-file-creation-time": "2021-08-23T18:36:21.1165576Z",
-        "x-ms-file-id": "11529285414812647424",
-        "x-ms-file-last-write-time": "2021-08-23T18:36:21.1165576Z",
-        "x-ms-file-parent-id": "13835128424026341376",
-        "x-ms-file-permission-key": "4010187179898695473*11459378189709739967",
-        "x-ms-lease-state": "available",
-        "x-ms-lease-status": "unlocked",
-        "x-ms-request-id": "d25c36bc-b01a-0088-074d-983fcb000000",
-        "x-ms-server-encrypted": "true",
-        "x-ms-type": "File",
-        "x-ms-version": "2020-12-06"
-      },
-      "ResponseBody": "LlYQTD8HBY9YZZodqjwVi8zAEkhB8UkiQo7lXL4mYZaN78c2eZs\u002BccJFLYGUwFmf2QDUuZMK0T0M7QmxIqjRMQMEkLp03hEwgqGF\u002B8PIjoE0RYO9UqcDgh2JKouSjU8ZdPt9jzCeK/vvozfxhNV5RF\u002BHfNwlE99cAA2d67SFnvQ="
-    },
-    {
-      "RequestUri": "http://seanmcccanary3.file.core.windows.net/test-share-8ca1d7d4-f924-ca01-bafd-ee9b75afb5f1/test-directory-2ae2fb9c-cca1-9ec0-0316-a4e443b56e30/test-file-d68b9ecd-7e8b-9b12-c539-33ba9840b7bd",
-      "RequestMethod": "GET",
-      "RequestHeaders": {
-        "Accept": "application/xml",
-        "Authorization": "Sanitized",
-        "User-Agent": [
-          "azsdk-net-Storage.Files.Shares/12.8.0-alpha.20210820.1",
-          "(.NET Core 3.1.18; Microsoft Windows 10.0.19043)"
+        "x-ms-file-change-time": "2021-01-26T19:30:18.5846112Z",
+        "x-ms-file-creation-time": "2021-01-26T19:30:18.5175633Z",
+        "x-ms-file-id": "11529285414812647424",
+        "x-ms-file-last-write-time": "2021-01-26T19:30:18.5846112Z",
+        "x-ms-file-parent-id": "13835128424026341376",
+        "x-ms-file-permission-key": "4010187179898695473*11459378189709739967",
+        "x-ms-lease-state": "available",
+        "x-ms-lease-status": "unlocked",
+        "x-ms-request-id": "52a365eb-201a-006e-1f19-f48fed000000",
+        "x-ms-server-encrypted": "true",
+        "x-ms-type": "File",
+        "x-ms-version": "2020-12-06"
+      },
+      "ResponseBody": "LlYQTD8HBY9YZZodqjwVi8zAEkhB8UkiQo7lXL4mYZaN78c2eZs+ccJFLYGUwFmf2QDUuZMK0T0M7QmxIqjRMQMEkLp03hEwgqGF+8PIjoE0RYO9UqcDgh2JKouSjU8ZdPt9jzCeK/vvozfxhNV5RF+HfNwlE99cAA2d67SFnvQ="
+    },
+    {
+      "RequestUri": "https://seanmcccanary3.file.core.windows.net/test-share-8ca1d7d4-f924-ca01-bafd-ee9b75afb5f1/test-directory-2ae2fb9c-cca1-9ec0-0316-a4e443b56e30/test-file-d68b9ecd-7e8b-9b12-c539-33ba9840b7bd",
+      "RequestMethod": "GET",
+      "RequestHeaders": {
+        "Accept": "application/xml",
+        "Authorization": "Sanitized",
+        "User-Agent": [
+          "azsdk-net-Storage.Files.Shares/12.7.0-alpha.20210126.1",
+          "(.NET 5.0.2; Microsoft Windows 10.0.19042)"
         ],
         "x-ms-client-request-id": "8173b972-2f0c-6791-50b4-5aa769e808cc",
-        "x-ms-date": "Mon, 23 Aug 2021 18:36:21 GMT",
+        "x-ms-date": "Tue, 26 Jan 2021 19:30:19 GMT",
         "x-ms-range": "bytes=512-639",
+        "x-ms-range-get-content-md5": "false",
         "x-ms-return-client-request-id": "true",
         "x-ms-version": "2020-12-06"
       },
@@ -423,43 +428,45 @@
         "Content-Length": "128",
         "Content-Range": "bytes 512-639/1024",
         "Content-Type": "application/octet-stream",
-        "Date": "Mon, 23 Aug 2021 18:36:21 GMT",
-        "ETag": "\u00220x8D96664E73DCADB\u0022",
-        "Last-Modified": "Mon, 23 Aug 2021 18:36:21 GMT",
-        "Server": [
-          "Windows-Azure-File/1.0",
-          "Microsoft-HTTPAPI/2.0"
-        ],
+        "Date": "Tue, 26 Jan 2021 19:30:18 GMT",
+        "ETag": "\"0x8D8C230D089F560\"",
+        "Last-Modified": "Tue, 26 Jan 2021 19:30:18 GMT",
+        "Server": [
+          "Windows-Azure-File/1.0",
+          "Microsoft-HTTPAPI/2.0"
+        ],
+        "Vary": "Origin",
         "x-ms-client-request-id": "8173b972-2f0c-6791-50b4-5aa769e808cc",
         "x-ms-file-attributes": "Archive",
-        "x-ms-file-change-time": "2021-08-23T18:36:21.1165576Z",
-        "x-ms-file-creation-time": "2021-08-23T18:36:21.1165576Z",
-        "x-ms-file-id": "11529285414812647424",
-        "x-ms-file-last-write-time": "2021-08-23T18:36:21.1165576Z",
-        "x-ms-file-parent-id": "13835128424026341376",
-        "x-ms-file-permission-key": "4010187179898695473*11459378189709739967",
-        "x-ms-lease-state": "available",
-        "x-ms-lease-status": "unlocked",
-        "x-ms-request-id": "d25c36be-b01a-0088-084d-983fcb000000",
-        "x-ms-server-encrypted": "true",
-        "x-ms-type": "File",
-        "x-ms-version": "2020-12-06"
-      },
-      "ResponseBody": "UmyHyEv\u002BUZYah86ubxH\u002BSA/mKwsRc/RgHCGPIgE/R2kFQ58XTbH4YTbmwZ5FMOzvDlTbzVmS4954Jqwqby6U2kBkqCxx5vpe7crVK7FWGus0oBOsZHkPcl/AnycFzvIHUeZd4YjAfShafeCPvbgtIgvA9c4b6HbGVTbMsEbTWB4="
-    },
-    {
-      "RequestUri": "http://seanmcccanary3.file.core.windows.net/test-share-8ca1d7d4-f924-ca01-bafd-ee9b75afb5f1/test-directory-2ae2fb9c-cca1-9ec0-0316-a4e443b56e30/test-file-d68b9ecd-7e8b-9b12-c539-33ba9840b7bd",
-      "RequestMethod": "GET",
-      "RequestHeaders": {
-        "Accept": "application/xml",
-        "Authorization": "Sanitized",
-        "User-Agent": [
-          "azsdk-net-Storage.Files.Shares/12.8.0-alpha.20210820.1",
-          "(.NET Core 3.1.18; Microsoft Windows 10.0.19043)"
+        "x-ms-file-change-time": "2021-01-26T19:30:18.5846112Z",
+        "x-ms-file-creation-time": "2021-01-26T19:30:18.5175633Z",
+        "x-ms-file-id": "11529285414812647424",
+        "x-ms-file-last-write-time": "2021-01-26T19:30:18.5846112Z",
+        "x-ms-file-parent-id": "13835128424026341376",
+        "x-ms-file-permission-key": "4010187179898695473*11459378189709739967",
+        "x-ms-lease-state": "available",
+        "x-ms-lease-status": "unlocked",
+        "x-ms-request-id": "52a365f2-201a-006e-2619-f48fed000000",
+        "x-ms-server-encrypted": "true",
+        "x-ms-type": "File",
+        "x-ms-version": "2020-12-06"
+      },
+      "ResponseBody": "UmyHyEv+UZYah86ubxH+SA/mKwsRc/RgHCGPIgE/R2kFQ58XTbH4YTbmwZ5FMOzvDlTbzVmS4954Jqwqby6U2kBkqCxx5vpe7crVK7FWGus0oBOsZHkPcl/AnycFzvIHUeZd4YjAfShafeCPvbgtIgvA9c4b6HbGVTbMsEbTWB4="
+    },
+    {
+      "RequestUri": "https://seanmcccanary3.file.core.windows.net/test-share-8ca1d7d4-f924-ca01-bafd-ee9b75afb5f1/test-directory-2ae2fb9c-cca1-9ec0-0316-a4e443b56e30/test-file-d68b9ecd-7e8b-9b12-c539-33ba9840b7bd",
+      "RequestMethod": "GET",
+      "RequestHeaders": {
+        "Accept": "application/xml",
+        "Authorization": "Sanitized",
+        "User-Agent": [
+          "azsdk-net-Storage.Files.Shares/12.7.0-alpha.20210126.1",
+          "(.NET 5.0.2; Microsoft Windows 10.0.19042)"
         ],
         "x-ms-client-request-id": "3959c728-4487-bb96-280a-909841f0ddae",
-        "x-ms-date": "Mon, 23 Aug 2021 18:36:21 GMT",
+        "x-ms-date": "Tue, 26 Jan 2021 19:30:19 GMT",
         "x-ms-range": "bytes=640-767",
+        "x-ms-range-get-content-md5": "false",
         "x-ms-return-client-request-id": "true",
         "x-ms-version": "2020-12-06"
       },
@@ -470,43 +477,45 @@
         "Content-Length": "128",
         "Content-Range": "bytes 640-767/1024",
         "Content-Type": "application/octet-stream",
-        "Date": "Mon, 23 Aug 2021 18:36:21 GMT",
-        "ETag": "\u00220x8D96664E73DCADB\u0022",
-        "Last-Modified": "Mon, 23 Aug 2021 18:36:21 GMT",
-        "Server": [
-          "Windows-Azure-File/1.0",
-          "Microsoft-HTTPAPI/2.0"
-        ],
+        "Date": "Tue, 26 Jan 2021 19:30:18 GMT",
+        "ETag": "\"0x8D8C230D089F560\"",
+        "Last-Modified": "Tue, 26 Jan 2021 19:30:18 GMT",
+        "Server": [
+          "Windows-Azure-File/1.0",
+          "Microsoft-HTTPAPI/2.0"
+        ],
+        "Vary": "Origin",
         "x-ms-client-request-id": "3959c728-4487-bb96-280a-909841f0ddae",
         "x-ms-file-attributes": "Archive",
-        "x-ms-file-change-time": "2021-08-23T18:36:21.1165576Z",
-        "x-ms-file-creation-time": "2021-08-23T18:36:21.1165576Z",
-        "x-ms-file-id": "11529285414812647424",
-        "x-ms-file-last-write-time": "2021-08-23T18:36:21.1165576Z",
-        "x-ms-file-parent-id": "13835128424026341376",
-        "x-ms-file-permission-key": "4010187179898695473*11459378189709739967",
-        "x-ms-lease-state": "available",
-        "x-ms-lease-status": "unlocked",
-        "x-ms-request-id": "d25c36c0-b01a-0088-094d-983fcb000000",
-        "x-ms-server-encrypted": "true",
-        "x-ms-type": "File",
-        "x-ms-version": "2020-12-06"
-      },
-      "ResponseBody": "2M3Zy/g5Y3Mi61HnmH\u002B0p5N9G0TYI\u002Btob5aLUfTM4Yckwbfw3mEp0V2CrC\u002BWjy7VgSUdybcURbThcFthrRF/VgrKw9fIxMgyU0nnVne80uBottDOrxfPEHwCDm0FyCRMA1YlzMxWDLxc6nVuLO89JZ57\u002BfdAsKby\u002BrJbxbZaLIs="
-    },
-    {
-      "RequestUri": "http://seanmcccanary3.file.core.windows.net/test-share-8ca1d7d4-f924-ca01-bafd-ee9b75afb5f1/test-directory-2ae2fb9c-cca1-9ec0-0316-a4e443b56e30/test-file-d68b9ecd-7e8b-9b12-c539-33ba9840b7bd",
-      "RequestMethod": "GET",
-      "RequestHeaders": {
-        "Accept": "application/xml",
-        "Authorization": "Sanitized",
-        "User-Agent": [
-          "azsdk-net-Storage.Files.Shares/12.8.0-alpha.20210820.1",
-          "(.NET Core 3.1.18; Microsoft Windows 10.0.19043)"
+        "x-ms-file-change-time": "2021-01-26T19:30:18.5846112Z",
+        "x-ms-file-creation-time": "2021-01-26T19:30:18.5175633Z",
+        "x-ms-file-id": "11529285414812647424",
+        "x-ms-file-last-write-time": "2021-01-26T19:30:18.5846112Z",
+        "x-ms-file-parent-id": "13835128424026341376",
+        "x-ms-file-permission-key": "4010187179898695473*11459378189709739967",
+        "x-ms-lease-state": "available",
+        "x-ms-lease-status": "unlocked",
+        "x-ms-request-id": "52a365f7-201a-006e-2b19-f48fed000000",
+        "x-ms-server-encrypted": "true",
+        "x-ms-type": "File",
+        "x-ms-version": "2020-12-06"
+      },
+      "ResponseBody": "2M3Zy/g5Y3Mi61HnmH+0p5N9G0TYI+tob5aLUfTM4Yckwbfw3mEp0V2CrC+Wjy7VgSUdybcURbThcFthrRF/VgrKw9fIxMgyU0nnVne80uBottDOrxfPEHwCDm0FyCRMA1YlzMxWDLxc6nVuLO89JZ57+fdAsKby+rJbxbZaLIs="
+    },
+    {
+      "RequestUri": "https://seanmcccanary3.file.core.windows.net/test-share-8ca1d7d4-f924-ca01-bafd-ee9b75afb5f1/test-directory-2ae2fb9c-cca1-9ec0-0316-a4e443b56e30/test-file-d68b9ecd-7e8b-9b12-c539-33ba9840b7bd",
+      "RequestMethod": "GET",
+      "RequestHeaders": {
+        "Accept": "application/xml",
+        "Authorization": "Sanitized",
+        "User-Agent": [
+          "azsdk-net-Storage.Files.Shares/12.7.0-alpha.20210126.1",
+          "(.NET 5.0.2; Microsoft Windows 10.0.19042)"
         ],
         "x-ms-client-request-id": "a27fea0b-cf8e-5545-8491-8eac847c713a",
-        "x-ms-date": "Mon, 23 Aug 2021 18:36:21 GMT",
+        "x-ms-date": "Tue, 26 Jan 2021 19:30:19 GMT",
         "x-ms-range": "bytes=768-895",
+        "x-ms-range-get-content-md5": "false",
         "x-ms-return-client-request-id": "true",
         "x-ms-version": "2020-12-06"
       },
@@ -517,43 +526,45 @@
         "Content-Length": "128",
         "Content-Range": "bytes 768-895/1024",
         "Content-Type": "application/octet-stream",
-        "Date": "Mon, 23 Aug 2021 18:36:21 GMT",
-        "ETag": "\u00220x8D96664E73DCADB\u0022",
-        "Last-Modified": "Mon, 23 Aug 2021 18:36:21 GMT",
-        "Server": [
-          "Windows-Azure-File/1.0",
-          "Microsoft-HTTPAPI/2.0"
-        ],
+        "Date": "Tue, 26 Jan 2021 19:30:18 GMT",
+        "ETag": "\"0x8D8C230D089F560\"",
+        "Last-Modified": "Tue, 26 Jan 2021 19:30:18 GMT",
+        "Server": [
+          "Windows-Azure-File/1.0",
+          "Microsoft-HTTPAPI/2.0"
+        ],
+        "Vary": "Origin",
         "x-ms-client-request-id": "a27fea0b-cf8e-5545-8491-8eac847c713a",
         "x-ms-file-attributes": "Archive",
-        "x-ms-file-change-time": "2021-08-23T18:36:21.1165576Z",
-        "x-ms-file-creation-time": "2021-08-23T18:36:21.1165576Z",
-        "x-ms-file-id": "11529285414812647424",
-        "x-ms-file-last-write-time": "2021-08-23T18:36:21.1165576Z",
-        "x-ms-file-parent-id": "13835128424026341376",
-        "x-ms-file-permission-key": "4010187179898695473*11459378189709739967",
-        "x-ms-lease-state": "available",
-        "x-ms-lease-status": "unlocked",
-        "x-ms-request-id": "d25c36c2-b01a-0088-0a4d-983fcb000000",
-        "x-ms-server-encrypted": "true",
-        "x-ms-type": "File",
-        "x-ms-version": "2020-12-06"
-      },
-      "ResponseBody": "JZpTIZYFFBGqFHHEomDjjMXoz4rOLQtSrzPRGftHBQK\u002B6UmRnByPmGbnTCw\u002B4k\u002BZz87/zouhvfiPAHFjNPsVYg5vBrkXUfCpWTYk5\u002BDfE83jOEktRzd2HCxRApuqK2Rr0eoeztuWgn3dVnRVfdUYsOykf/yx6BvW\u002BOmNxk9V/i0="
-    },
-    {
-      "RequestUri": "http://seanmcccanary3.file.core.windows.net/test-share-8ca1d7d4-f924-ca01-bafd-ee9b75afb5f1/test-directory-2ae2fb9c-cca1-9ec0-0316-a4e443b56e30/test-file-d68b9ecd-7e8b-9b12-c539-33ba9840b7bd",
-      "RequestMethod": "GET",
-      "RequestHeaders": {
-        "Accept": "application/xml",
-        "Authorization": "Sanitized",
-        "User-Agent": [
-          "azsdk-net-Storage.Files.Shares/12.8.0-alpha.20210820.1",
-          "(.NET Core 3.1.18; Microsoft Windows 10.0.19043)"
+        "x-ms-file-change-time": "2021-01-26T19:30:18.5846112Z",
+        "x-ms-file-creation-time": "2021-01-26T19:30:18.5175633Z",
+        "x-ms-file-id": "11529285414812647424",
+        "x-ms-file-last-write-time": "2021-01-26T19:30:18.5846112Z",
+        "x-ms-file-parent-id": "13835128424026341376",
+        "x-ms-file-permission-key": "4010187179898695473*11459378189709739967",
+        "x-ms-lease-state": "available",
+        "x-ms-lease-status": "unlocked",
+        "x-ms-request-id": "52a365fd-201a-006e-3119-f48fed000000",
+        "x-ms-server-encrypted": "true",
+        "x-ms-type": "File",
+        "x-ms-version": "2020-12-06"
+      },
+      "ResponseBody": "JZpTIZYFFBGqFHHEomDjjMXoz4rOLQtSrzPRGftHBQK+6UmRnByPmGbnTCw+4k+Zz87/zouhvfiPAHFjNPsVYg5vBrkXUfCpWTYk5+DfE83jOEktRzd2HCxRApuqK2Rr0eoeztuWgn3dVnRVfdUYsOykf/yx6BvW+OmNxk9V/i0="
+    },
+    {
+      "RequestUri": "https://seanmcccanary3.file.core.windows.net/test-share-8ca1d7d4-f924-ca01-bafd-ee9b75afb5f1/test-directory-2ae2fb9c-cca1-9ec0-0316-a4e443b56e30/test-file-d68b9ecd-7e8b-9b12-c539-33ba9840b7bd",
+      "RequestMethod": "GET",
+      "RequestHeaders": {
+        "Accept": "application/xml",
+        "Authorization": "Sanitized",
+        "User-Agent": [
+          "azsdk-net-Storage.Files.Shares/12.7.0-alpha.20210126.1",
+          "(.NET 5.0.2; Microsoft Windows 10.0.19042)"
         ],
         "x-ms-client-request-id": "568cc6a3-3a71-db1f-ec97-75f1c935d828",
-        "x-ms-date": "Mon, 23 Aug 2021 18:36:21 GMT",
+        "x-ms-date": "Tue, 26 Jan 2021 19:30:19 GMT",
         "x-ms-range": "bytes=896-1023",
+        "x-ms-range-get-content-md5": "false",
         "x-ms-return-client-request-id": "true",
         "x-ms-version": "2020-12-06"
       },
@@ -564,43 +575,44 @@
         "Content-Length": "128",
         "Content-Range": "bytes 896-1023/1024",
         "Content-Type": "application/octet-stream",
-        "Date": "Mon, 23 Aug 2021 18:36:21 GMT",
-        "ETag": "\u00220x8D96664E73DCADB\u0022",
-        "Last-Modified": "Mon, 23 Aug 2021 18:36:21 GMT",
-        "Server": [
-          "Windows-Azure-File/1.0",
-          "Microsoft-HTTPAPI/2.0"
-        ],
+        "Date": "Tue, 26 Jan 2021 19:30:18 GMT",
+        "ETag": "\"0x8D8C230D089F560\"",
+        "Last-Modified": "Tue, 26 Jan 2021 19:30:18 GMT",
+        "Server": [
+          "Windows-Azure-File/1.0",
+          "Microsoft-HTTPAPI/2.0"
+        ],
+        "Vary": "Origin",
         "x-ms-client-request-id": "568cc6a3-3a71-db1f-ec97-75f1c935d828",
         "x-ms-file-attributes": "Archive",
-        "x-ms-file-change-time": "2021-08-23T18:36:21.1165576Z",
-        "x-ms-file-creation-time": "2021-08-23T18:36:21.1165576Z",
-        "x-ms-file-id": "11529285414812647424",
-        "x-ms-file-last-write-time": "2021-08-23T18:36:21.1165576Z",
-        "x-ms-file-parent-id": "13835128424026341376",
-        "x-ms-file-permission-key": "4010187179898695473*11459378189709739967",
-        "x-ms-lease-state": "available",
-        "x-ms-lease-status": "unlocked",
-        "x-ms-request-id": "d25c36c4-b01a-0088-0b4d-983fcb000000",
-        "x-ms-server-encrypted": "true",
-        "x-ms-type": "File",
-        "x-ms-version": "2020-12-06"
-      },
-      "ResponseBody": "0bkW9cFE8U21zE/wwiGfVjlSrgWraLnpzkfV8Qm8LohXR4PDvyLvp7MyRuWYKhPXSjaM/Kf5gWkALCd5b/9E\u002BZ3HmHue25cXYwZSeSLTUKQz/qfSLzHhXsUaw5L7dTiz7kxH0ZGYOW6fdZmgpwhGLNyCRnBXccpr5Tq2hBgEHO0="
-    },
-    {
-      "RequestUri": "http://seanmcccanary3.file.core.windows.net/test-share-8ca1d7d4-f924-ca01-bafd-ee9b75afb5f1?restype=share",
+        "x-ms-file-change-time": "2021-01-26T19:30:18.5846112Z",
+        "x-ms-file-creation-time": "2021-01-26T19:30:18.5175633Z",
+        "x-ms-file-id": "11529285414812647424",
+        "x-ms-file-last-write-time": "2021-01-26T19:30:18.5846112Z",
+        "x-ms-file-parent-id": "13835128424026341376",
+        "x-ms-file-permission-key": "4010187179898695473*11459378189709739967",
+        "x-ms-lease-state": "available",
+        "x-ms-lease-status": "unlocked",
+        "x-ms-request-id": "52a36601-201a-006e-3519-f48fed000000",
+        "x-ms-server-encrypted": "true",
+        "x-ms-type": "File",
+        "x-ms-version": "2020-12-06"
+      },
+      "ResponseBody": "0bkW9cFE8U21zE/wwiGfVjlSrgWraLnpzkfV8Qm8LohXR4PDvyLvp7MyRuWYKhPXSjaM/Kf5gWkALCd5b/9E+Z3HmHue25cXYwZSeSLTUKQz/qfSLzHhXsUaw5L7dTiz7kxH0ZGYOW6fdZmgpwhGLNyCRnBXccpr5Tq2hBgEHO0="
+    },
+    {
+      "RequestUri": "https://seanmcccanary3.file.core.windows.net/test-share-8ca1d7d4-f924-ca01-bafd-ee9b75afb5f1?restype=share",
       "RequestMethod": "DELETE",
       "RequestHeaders": {
         "Accept": "application/xml",
         "Authorization": "Sanitized",
-        "traceparent": "00-b8af6545a43a3244a2f63686e57feaca-57ecd2aa2bb3f344-00",
-        "User-Agent": [
-          "azsdk-net-Storage.Files.Shares/12.8.0-alpha.20210820.1",
-          "(.NET Core 3.1.18; Microsoft Windows 10.0.19043)"
+        "traceparent": "00-61dce5f7c3d898428697b686a3d83091-58fba215827ef64a-00",
+        "User-Agent": [
+          "azsdk-net-Storage.Files.Shares/12.7.0-alpha.20210126.1",
+          "(.NET 5.0.2; Microsoft Windows 10.0.19042)"
         ],
         "x-ms-client-request-id": "be090447-1aef-79c9-f06d-e20139fa06ae",
-        "x-ms-date": "Mon, 23 Aug 2021 18:36:21 GMT",
+        "x-ms-date": "Tue, 26 Jan 2021 19:30:19 GMT",
         "x-ms-delete-snapshots": "include",
         "x-ms-return-client-request-id": "true",
         "x-ms-version": "2020-12-06"
@@ -609,25 +621,20 @@
       "StatusCode": 202,
       "ResponseHeaders": {
         "Content-Length": "0",
-        "Date": "Mon, 23 Aug 2021 18:36:21 GMT",
+        "Date": "Tue, 26 Jan 2021 19:30:18 GMT",
         "Server": [
           "Windows-Azure-File/1.0",
           "Microsoft-HTTPAPI/2.0"
         ],
         "x-ms-client-request-id": "be090447-1aef-79c9-f06d-e20139fa06ae",
-<<<<<<< HEAD
-        "x-ms-request-id": "d25c36c6-b01a-0088-0c4d-983fcb000000",
-        "x-ms-version": "2020-10-02"
-=======
         "x-ms-request-id": "52a36603-201a-006e-3719-f48fed000000",
         "x-ms-version": "2020-12-06"
->>>>>>> 76e66c80
       },
       "ResponseBody": []
     }
   ],
   "Variables": {
     "RandomSeed": "76269348",
-    "Storage_TestConfigDefault": "ProductionTenant\nseanmcccanary3\nU2FuaXRpemVk\nhttp://seanmcccanary3.blob.core.windows.net\nhttp://seanmcccanary3.file.core.windows.net\nhttp://seanmcccanary3.queue.core.windows.net\nhttp://seanmcccanary3.table.core.windows.net\n\n\n\n\nhttp://seanmcccanary3-secondary.blob.core.windows.net\nhttp://seanmcccanary3-secondary.file.core.windows.net\nhttp://seanmcccanary3-secondary.queue.core.windows.net\nhttp://seanmcccanary3-secondary.table.core.windows.net\n\nSanitized\n\n\nCloud\nBlobEndpoint=http://seanmcccanary3.blob.core.windows.net/;QueueEndpoint=http://seanmcccanary3.queue.core.windows.net/;FileEndpoint=http://seanmcccanary3.file.core.windows.net/;BlobSecondaryEndpoint=http://seanmcccanary3-secondary.blob.core.windows.net/;QueueSecondaryEndpoint=http://seanmcccanary3-secondary.queue.core.windows.net/;FileSecondaryEndpoint=http://seanmcccanary3-secondary.file.core.windows.net/;AccountName=seanmcccanary3;AccountKey=Kg==;\n[encryption scope]\n\n"
+    "Storage_TestConfigDefault": "ProductionTenant\nseanmcccanary3\nU2FuaXRpemVk\nhttps://seanmcccanary3.blob.core.windows.net\nhttps://seanmcccanary3.file.core.windows.net\nhttps://seanmcccanary3.queue.core.windows.net\nhttps://seanmcccanary3.table.core.windows.net\n\n\n\n\nhttps://seanmcccanary3-secondary.blob.core.windows.net\nhttps://seanmcccanary3-secondary.file.core.windows.net\nhttps://seanmcccanary3-secondary.queue.core.windows.net\nhttps://seanmcccanary3-secondary.table.core.windows.net\n\nSanitized\n\n\nCloud\nBlobEndpoint=https://seanmcccanary3.blob.core.windows.net/;QueueEndpoint=https://seanmcccanary3.queue.core.windows.net/;FileEndpoint=https://seanmcccanary3.file.core.windows.net/;BlobSecondaryEndpoint=https://seanmcccanary3-secondary.blob.core.windows.net/;QueueSecondaryEndpoint=https://seanmcccanary3-secondary.queue.core.windows.net/;FileSecondaryEndpoint=https://seanmcccanary3-secondary.file.core.windows.net/;AccountName=seanmcccanary3;AccountKey=Kg==;\nseanscope1\n\n"
   }
 }