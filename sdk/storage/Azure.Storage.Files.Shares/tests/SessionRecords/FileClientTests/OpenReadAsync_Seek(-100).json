--- conflicted
+++ resolved
@@ -1,18 +1,18 @@
 {
   "Entries": [
     {
-      "RequestUri": "https://seanmcccanary3.file.core.windows.net/test-share-7a2438e6-09b4-c564-a02e-3c423ab2b4cf?restype=share",
+      "RequestUri": "https://seanmcccanary3.file.core.windows.net/test-share-d688b8c9-241f-27a0-b63e-aaa02cbb6e17?restype=share",
       "RequestMethod": "PUT",
       "RequestHeaders": {
         "Accept": "application/xml",
         "Authorization": "Sanitized",
-        "traceparent": "00-9d4a2b591e31534d92cd9e72dc2efbcf-0da24d0852c35e4c-00",
-        "User-Agent": [
-          "azsdk-net-Storage.Files.Shares/12.7.0-alpha.20210121.1",
-          "(.NET 5.0.2; Microsoft Windows 10.0.19042)"
-        ],
-        "x-ms-client-request-id": "24f6cde4-008d-16ba-07b9-12afe1af1341",
-        "x-ms-date": "Thu, 21 Jan 2021 20:37:23 GMT",
+        "traceparent": "00-7d2332995b76bf48ba7c3edadb405263-e9ce171f8f973542-00",
+        "User-Agent": [
+          "azsdk-net-Storage.Files.Shares/12.7.0-alpha.20210126.1",
+          "(.NET 5.0.2; Microsoft Windows 10.0.19042)"
+        ],
+        "x-ms-client-request-id": "f60a1988-d6ac-b406-fc3c-f2063bcc429f",
+        "x-ms-date": "Tue, 26 Jan 2021 19:27:46 GMT",
         "x-ms-return-client-request-id": "true",
         "x-ms-version": "2020-06-12"
       },
@@ -20,37 +20,32 @@
       "StatusCode": 201,
       "ResponseHeaders": {
         "Content-Length": "0",
-        "Date": "Thu, 21 Jan 2021 20:37:23 GMT",
-        "ETag": "\u00220x8D8BE4C5B753FEC\u0022",
-        "Last-Modified": "Thu, 21 Jan 2021 20:37:23 GMT",
-        "Server": [
-          "Windows-Azure-File/1.0",
-          "Microsoft-HTTPAPI/2.0"
-        ],
-        "x-ms-client-request-id": "24f6cde4-008d-16ba-07b9-12afe1af1341",
-<<<<<<< HEAD
-        "x-ms-request-id": "6d0a2c4b-b01a-001e-42e2-9c361a000000",
-        "x-ms-version": "2020-06-12"
-=======
-        "x-ms-request-id": "18900dd5-601a-0050-6535-f01892000000",
-        "x-ms-version": "2020-04-08"
->>>>>>> ac24a13f
+        "Date": "Tue, 26 Jan 2021 19:27:45 GMT",
+        "ETag": "\u00220x8D8C23075474110\u0022",
+        "Last-Modified": "Tue, 26 Jan 2021 19:27:45 GMT",
+        "Server": [
+          "Windows-Azure-File/1.0",
+          "Microsoft-HTTPAPI/2.0"
+        ],
+        "x-ms-client-request-id": "f60a1988-d6ac-b406-fc3c-f2063bcc429f",
+        "x-ms-request-id": "5d1f2a7b-601a-0040-6019-f4ddfa000000",
+        "x-ms-version": "2020-06-12"
       },
       "ResponseBody": []
     },
     {
-      "RequestUri": "https://seanmcccanary3.file.core.windows.net/test-share-7a2438e6-09b4-c564-a02e-3c423ab2b4cf/test-directory-cca97b76-1e0f-c59f-5d68-a15c463f77f7?restype=directory",
+      "RequestUri": "https://seanmcccanary3.file.core.windows.net/test-share-d688b8c9-241f-27a0-b63e-aaa02cbb6e17/test-directory-4e28b31c-cd93-dea4-05b5-65998be8b9eb?restype=directory",
       "RequestMethod": "PUT",
       "RequestHeaders": {
         "Accept": "application/xml",
         "Authorization": "Sanitized",
-        "traceparent": "00-f9fb0686b217a0438ccf432fededac51-85d470548d6c8643-00",
-        "User-Agent": [
-          "azsdk-net-Storage.Files.Shares/12.7.0-alpha.20210121.1",
-          "(.NET 5.0.2; Microsoft Windows 10.0.19042)"
-        ],
-        "x-ms-client-request-id": "d2ae8143-78ff-c6c2-2d31-c6255e5dcfc7",
-        "x-ms-date": "Thu, 21 Jan 2021 20:37:23 GMT",
+        "traceparent": "00-bc0b1a350aa4354b9536769078419309-35d5169532135f48-00",
+        "User-Agent": [
+          "azsdk-net-Storage.Files.Shares/12.7.0-alpha.20210126.1",
+          "(.NET 5.0.2; Microsoft Windows 10.0.19042)"
+        ],
+        "x-ms-client-request-id": "b99af843-0aa2-bacb-752b-f0f7716c2913",
+        "x-ms-date": "Tue, 26 Jan 2021 19:27:46 GMT",
         "x-ms-file-attributes": "None",
         "x-ms-file-creation-time": "Now",
         "x-ms-file-last-write-time": "Now",
@@ -62,41 +57,41 @@
       "StatusCode": 201,
       "ResponseHeaders": {
         "Content-Length": "0",
-        "Date": "Thu, 21 Jan 2021 20:37:23 GMT",
-        "ETag": "\u00220x8D8BE4C5B7EC18D\u0022",
-        "Last-Modified": "Thu, 21 Jan 2021 20:37:23 GMT",
-        "Server": [
-          "Windows-Azure-File/1.0",
-          "Microsoft-HTTPAPI/2.0"
-        ],
-        "x-ms-client-request-id": "d2ae8143-78ff-c6c2-2d31-c6255e5dcfc7",
+        "Date": "Tue, 26 Jan 2021 19:27:45 GMT",
+        "ETag": "\u00220x8D8C230755340A9\u0022",
+        "Last-Modified": "Tue, 26 Jan 2021 19:27:45 GMT",
+        "Server": [
+          "Windows-Azure-File/1.0",
+          "Microsoft-HTTPAPI/2.0"
+        ],
+        "x-ms-client-request-id": "b99af843-0aa2-bacb-752b-f0f7716c2913",
         "x-ms-file-attributes": "Directory",
-        "x-ms-file-change-time": "2021-01-21T20:37:23.4750861Z",
-        "x-ms-file-creation-time": "2021-01-21T20:37:23.4750861Z",
+        "x-ms-file-change-time": "2021-01-26T19:27:45.5534249Z",
+        "x-ms-file-creation-time": "2021-01-26T19:27:45.5534249Z",
         "x-ms-file-id": "13835128424026341376",
-        "x-ms-file-last-write-time": "2021-01-21T20:37:23.4750861Z",
+        "x-ms-file-last-write-time": "2021-01-26T19:27:45.5534249Z",
         "x-ms-file-parent-id": "0",
         "x-ms-file-permission-key": "17860367565182308406*11459378189709739967",
-        "x-ms-request-id": "18900dd9-601a-0050-6735-f01892000000",
+        "x-ms-request-id": "5d1f2a7e-601a-0040-6119-f4ddfa000000",
         "x-ms-request-server-encrypted": "true",
         "x-ms-version": "2020-06-12"
       },
       "ResponseBody": []
     },
     {
-      "RequestUri": "https://seanmcccanary3.file.core.windows.net/test-share-7a2438e6-09b4-c564-a02e-3c423ab2b4cf/test-directory-cca97b76-1e0f-c59f-5d68-a15c463f77f7/test-file-b704e1ac-5fd4-f1ea-1c00-e7a7055c9ba8",
+      "RequestUri": "https://seanmcccanary3.file.core.windows.net/test-share-d688b8c9-241f-27a0-b63e-aaa02cbb6e17/test-directory-4e28b31c-cd93-dea4-05b5-65998be8b9eb/test-file-cd384ded-d0af-b913-5940-2d84020d9949",
       "RequestMethod": "PUT",
       "RequestHeaders": {
         "Accept": "application/xml",
         "Authorization": "Sanitized",
-        "traceparent": "00-f0361e3ee8c22e40b915d902a579233b-efa8e6c4313e044c-00",
-        "User-Agent": [
-          "azsdk-net-Storage.Files.Shares/12.7.0-alpha.20210121.1",
-          "(.NET 5.0.2; Microsoft Windows 10.0.19042)"
-        ],
-        "x-ms-client-request-id": "0b524e96-18d2-9306-c03a-4584df12b095",
+        "traceparent": "00-bd6dd74673f0e64b8572bccf489c9ecc-2cef397322b0d646-00",
+        "User-Agent": [
+          "azsdk-net-Storage.Files.Shares/12.7.0-alpha.20210126.1",
+          "(.NET 5.0.2; Microsoft Windows 10.0.19042)"
+        ],
+        "x-ms-client-request-id": "bcc2182e-65d6-d4de-eda2-793e8bc8a842",
         "x-ms-content-length": "1024",
-        "x-ms-date": "Thu, 21 Jan 2021 20:37:23 GMT",
+        "x-ms-date": "Tue, 26 Jan 2021 19:27:46 GMT",
         "x-ms-file-attributes": "None",
         "x-ms-file-creation-time": "Now",
         "x-ms-file-last-write-time": "Now",
@@ -109,79 +104,79 @@
       "StatusCode": 201,
       "ResponseHeaders": {
         "Content-Length": "0",
-        "Date": "Thu, 21 Jan 2021 20:37:23 GMT",
-        "ETag": "\u00220x8D8BE4C5B8775B1\u0022",
-        "Last-Modified": "Thu, 21 Jan 2021 20:37:23 GMT",
-        "Server": [
-          "Windows-Azure-File/1.0",
-          "Microsoft-HTTPAPI/2.0"
-        ],
-        "x-ms-client-request-id": "0b524e96-18d2-9306-c03a-4584df12b095",
-        "x-ms-file-attributes": "Archive",
-        "x-ms-file-change-time": "2021-01-21T20:37:23.5321265Z",
-        "x-ms-file-creation-time": "2021-01-21T20:37:23.5321265Z",
-        "x-ms-file-id": "11529285414812647424",
-        "x-ms-file-last-write-time": "2021-01-21T20:37:23.5321265Z",
-        "x-ms-file-parent-id": "13835128424026341376",
-        "x-ms-file-permission-key": "4010187179898695473*11459378189709739967",
-        "x-ms-request-id": "18900ddc-601a-0050-6a35-f01892000000",
+        "Date": "Tue, 26 Jan 2021 19:27:45 GMT",
+        "ETag": "\u00220x8D8C230755FC611\u0022",
+        "Last-Modified": "Tue, 26 Jan 2021 19:27:45 GMT",
+        "Server": [
+          "Windows-Azure-File/1.0",
+          "Microsoft-HTTPAPI/2.0"
+        ],
+        "x-ms-client-request-id": "bcc2182e-65d6-d4de-eda2-793e8bc8a842",
+        "x-ms-file-attributes": "Archive",
+        "x-ms-file-change-time": "2021-01-26T19:27:45.6354833Z",
+        "x-ms-file-creation-time": "2021-01-26T19:27:45.6354833Z",
+        "x-ms-file-id": "11529285414812647424",
+        "x-ms-file-last-write-time": "2021-01-26T19:27:45.6354833Z",
+        "x-ms-file-parent-id": "13835128424026341376",
+        "x-ms-file-permission-key": "4010187179898695473*11459378189709739967",
+        "x-ms-request-id": "5d1f2a80-601a-0040-6219-f4ddfa000000",
         "x-ms-request-server-encrypted": "true",
         "x-ms-version": "2020-06-12"
       },
       "ResponseBody": []
     },
     {
-      "RequestUri": "https://seanmcccanary3.file.core.windows.net/test-share-7a2438e6-09b4-c564-a02e-3c423ab2b4cf/test-directory-cca97b76-1e0f-c59f-5d68-a15c463f77f7/test-file-b704e1ac-5fd4-f1ea-1c00-e7a7055c9ba8?comp=range",
+      "RequestUri": "https://seanmcccanary3.file.core.windows.net/test-share-d688b8c9-241f-27a0-b63e-aaa02cbb6e17/test-directory-4e28b31c-cd93-dea4-05b5-65998be8b9eb/test-file-cd384ded-d0af-b913-5940-2d84020d9949?comp=range",
       "RequestMethod": "PUT",
       "RequestHeaders": {
         "Accept": "application/xml",
         "Authorization": "Sanitized",
         "Content-Length": "1024",
         "Content-Type": "application/octet-stream",
-        "traceparent": "00-aeef19a2d2cf4348bd3bba489d41cf2d-b72a0814032c204f-00",
-        "User-Agent": [
-          "azsdk-net-Storage.Files.Shares/12.7.0-alpha.20210121.1",
-          "(.NET 5.0.2; Microsoft Windows 10.0.19042)"
-        ],
-        "x-ms-client-request-id": "b711c8e5-8f0a-b0d6-1ffd-85ee434d6b79",
-        "x-ms-date": "Thu, 21 Jan 2021 20:37:23 GMT",
+        "traceparent": "00-da3d80a69bfd4f45ba9ca6fc775a5ba8-2534e2b184cc4148-00",
+        "User-Agent": [
+          "azsdk-net-Storage.Files.Shares/12.7.0-alpha.20210126.1",
+          "(.NET 5.0.2; Microsoft Windows 10.0.19042)"
+        ],
+        "x-ms-client-request-id": "ea557ab1-dc4b-1072-0d6c-0e57eb7a05f5",
+        "x-ms-date": "Tue, 26 Jan 2021 19:27:46 GMT",
         "x-ms-range": "bytes=0-1023",
         "x-ms-return-client-request-id": "true",
         "x-ms-version": "2020-06-12",
         "x-ms-write": "update"
       },
-      "RequestBody": "QhvFdlGmheU6VEU4hZm3MY53GcSRpPdwqJdAiskb9ikH0cTyZWPYnPvImKsziUCTeZSW50QLNp4jVc65ZvscHl4bMbPVxMwrnnzIyAtMPB5WrBA0hQ7k\u002B5smzxCUHjYArHlNGFiNvrXIakjHQm2S1hmvY7nq6JlPNjUXr/S8l4BFyByR/yTGyO5baxrFHbktk/j35bt9FcPg/eEidQ7ADNPIgXlRANf06JrLj3x\u002BiRl76hv8xbHFyLJYsQFDpFPfm19H/ZtA3JMgAvwgsYZHYnTHp4vzxEchA7nG\u002BE/WsURH7PQdNox\u002BOw2I28K1pBYsEU6Ne/3H69cXJfrheeRESlC42cWSKSvoSGt9auiEbF\u002BimuYASTZHfwAcBhGRnMEpRJFy/cpRmegipDKRSoHukrmaP9/\u002BQwAacFrFdSMaVqyqVCZWEm6VUQD93qQDtTR/LnNX913iKgGRWIxvjCTFCE6G5/Zal4BKBe7fAGRbFrslRkevwl5PxyklxbniJcXbONVVfc4\u002BJJbzDPFuAiqcNUHRSUXdFUXvNh/MNdHGZ\u002BApA8ePBZns5yGwvLVt4MX\u002BiZB3Edx//iOPZkavce/ELKQRRf5iDC\u002Bo5GIkLFiPglZZzatBTlYDqgWk/59SPXUx7JAQXJvGm3xgzi16WtLLAOPwVaNDg91ODZv5vg2PVqbs80DIfia6kzIv4IAoiU8z2f\u002B8YejR7Wiywk4Azd1u0XiGjWaRAoG9NcJxFKJdJYNLxeUN0/S\u002BGwXXFbzXusVUwA8HovzoodZ\u002B/iwmX9nGVZzKtAj3YP2DyHFhuu3E5nr8HVOSVYOHYiMPj9TIl7ssEL8gDAa9XF8Rg9mKh\u002BfouRixKUKGMwAYQ1Lk6NEpuzC1NKktpNl0P8DzgdGp/No8JtW8Fm55pt2/B8m02HSO6Mio1FI\u002BuxU\u002BPOmBkrIubkd3qML7bKXCPI7LbZwQwGdMZJkJASeI/Wq/ftmE\u002BBMrkZmBPTCyknwj5pjEck15LXyCNS0YJW0f7qpXO\u002B7LPkN7oNwDjoM2mtEd5hqOxIodRlBcAsLlEmwrYk6FWleNV6hUSNJxdZ/5S5tb\u002Bz9SkCogOfWdbjuBlY1v2Cw0sT96j45yOXu4q9CxY7YniRYt2NEjZSBi8Ols07NEAZ1zxJpc4Wyw4FevaI4k7AqFWgx3Qv9aEUweGJ\u002BkBWbIc6ozPZ8cyqiqfPh6c/ySPgPe53mmzb6eGLJNPcjNC9rx5/Tj8K5raI9jzMUH4J1Pi9qbxh7sIabrlSXszo3g3HAdiYwIr01Ucn7pQwD5ljgV/rHtMUW7BMVN\u002BFuJf5kCg/BU6lYQRtyNR1OfA96m8v7t1tDb86orYYXGurbxy/Pk578QpA==",
+      "RequestBody": "gwYh77Mw7qRJkqZASg3mWR7BVpJO/0nbgV2chodzJDwobxPxiqfwEgr2cBBjim9oRJfYrxaWxYO9Rm5Wk2gc1W5qF9r59M920EOIV444d/buNEHwmnQlkqqPNEQ5mn\u002Bi2Zqi\u002BXKUb0/IYt7TDm71hM53Z18mKzv5RIUwacCKPTbE5X3zln2EWcXyKDiVUoM7mrB1wTIfe65fqLXtYwWPPSSoDinwAe1R8w6aNAMCY/EC9M4PFXsDpGnPlO7Il/W/YusT7UNaS5nCJM4khUeqXUTD6m43fyippGq/IG3/iFwY2tEY73atp6k0TfCs3x8iJDepBKyGh\u002BPCaUnZmyoswptyC6p2km3OFUPFAjI3/MRLnfw1VoOwklLtVYUs1Ax\u002BCIpUOtR0q5LJ2u5owIWxi22Ejv4u9mwXwnhXiDzooUE3Rvmo4sHw1vFpbHyVR9HNPMoYqEUOUBEdPXhbHCNV4DisMXqLCairk7cMxIrwgnqnikty0Pn7KfboiqVIlbnNFItD6BVXQTMibBSOAYuHLbr\u002Bs5LX4xA/sQiDo34CYv79P7D\u002BrJplUEgXUGTkbSdrYFzrSuEn9jB7BDcM1J20HwkVkcHaiIAgmGNJv5OsWkPgGEIhFxcd1Ul/g6hjWHuqYzBazttmkNjcyrJ93Tadz6nzK7xakgfx\u002BLt4WwTXvD/nnlxiUYxoeodqRUxloPcS4bT/cC2/T9AoaNYg7TXTBA5ylT/ZO30ci7A08E27jFfDZXlQ2EwSJ06MOem2R41Sl0A\u002B8wq4OaY34uV8i1\u002BCbdx\u002BXYe8gyzCX23wTAGTZkMj4lgMfJlMCizSGPZnlpzuCswMN\u002BoGlRQUfJOdx\u002B2lo3uhWKgGdvFDMVJb6mo2WsnQAUI1hi5ZHUxE9wAFr0I\u002BLHV6xT3z6JPayQaYqquq3iHJzMaqcBxNSDtcwn7wPYIPHL30u5WM3RmuWr0owHKgmhjePOJ8lLtYLXwBlyUV6oyEiY7ttSKLPe\u002Bs\u002BxZfJIfJuyhlEQCfkocCm44YikX0mW8wpDfksuT2U//z0Jik\u002BQj1ONv8sNiL5PYG6xmUc7KquGKmLn9Q5QhDb74BrMLvXaKFI1Jp9\u002BmXpb9A3cfKYd9MSRc1/suIpFLTuEAZiTg0Fo13Dk9fQMB5D4jADwdBeQ3etGOquV/W/X7/lj6ofhuHC8Y5UlOQ7QhXvO5CyJVLkT8zOtXUil0uoRHRYKmC0ZFsOANABya6TsdaU/1wkzTptAT\u002BdUNGsoFpC7FCvoxf1Opd1pCRCooZeOwNejdfvQ3d6Kykg1xOJoWC1/x0eJA6\u002B34SEr2jWKl65fxWODhKCk2jZNbgulGOD68KDjONpABc03\u002B4TKpQOZACKp5f9w==",
       "StatusCode": 201,
       "ResponseHeaders": {
         "Content-Length": "0",
-        "Content-MD5": "AvYwEzojxHTWWyH5RhtGCA==",
-        "Date": "Thu, 21 Jan 2021 20:37:23 GMT",
-        "ETag": "\u00220x8D8BE4C5B8F8D7D\u0022",
-        "Last-Modified": "Thu, 21 Jan 2021 20:37:23 GMT",
-        "Server": [
-          "Windows-Azure-File/1.0",
-          "Microsoft-HTTPAPI/2.0"
-        ],
-        "x-ms-client-request-id": "b711c8e5-8f0a-b0d6-1ffd-85ee434d6b79",
-        "x-ms-request-id": "18900ddf-601a-0050-6d35-f01892000000",
+        "Content-MD5": "hKPJ0kzmFnHWJYPssow0Uw==",
+        "Date": "Tue, 26 Jan 2021 19:27:45 GMT",
+        "ETag": "\u00220x8D8C23075693DAE\u0022",
+        "Last-Modified": "Tue, 26 Jan 2021 19:27:45 GMT",
+        "Server": [
+          "Windows-Azure-File/1.0",
+          "Microsoft-HTTPAPI/2.0"
+        ],
+        "x-ms-client-request-id": "ea557ab1-dc4b-1072-0d6c-0e57eb7a05f5",
+        "x-ms-request-id": "5d1f2a81-601a-0040-6319-f4ddfa000000",
         "x-ms-request-server-encrypted": "true",
         "x-ms-version": "2020-06-12"
       },
       "ResponseBody": []
     },
     {
-      "RequestUri": "https://seanmcccanary3.file.core.windows.net/test-share-7a2438e6-09b4-c564-a02e-3c423ab2b4cf/test-directory-cca97b76-1e0f-c59f-5d68-a15c463f77f7/test-file-b704e1ac-5fd4-f1ea-1c00-e7a7055c9ba8",
+      "RequestUri": "https://seanmcccanary3.file.core.windows.net/test-share-d688b8c9-241f-27a0-b63e-aaa02cbb6e17/test-directory-4e28b31c-cd93-dea4-05b5-65998be8b9eb/test-file-cd384ded-d0af-b913-5940-2d84020d9949",
       "RequestMethod": "HEAD",
       "RequestHeaders": {
         "Accept": "application/xml",
         "Authorization": "Sanitized",
-        "traceparent": "00-fd057a15ac5a1d458142a4c0ea320fea-8db170f4b3847b4e-00",
-        "User-Agent": [
-          "azsdk-net-Storage.Files.Shares/12.7.0-alpha.20210121.1",
-          "(.NET 5.0.2; Microsoft Windows 10.0.19042)"
-        ],
-        "x-ms-client-request-id": "169ee4a9-f901-9f8b-736a-a131458be0c2",
-        "x-ms-date": "Thu, 21 Jan 2021 20:37:23 GMT",
+        "traceparent": "00-77288e6225d6e14a85443186ec1919ff-481a226cbba0a44a-00",
+        "User-Agent": [
+          "azsdk-net-Storage.Files.Shares/12.7.0-alpha.20210126.1",
+          "(.NET 5.0.2; Microsoft Windows 10.0.19042)"
+        ],
+        "x-ms-client-request-id": "108dff2f-bd72-c3f7-d47b-30f155a59c1a",
+        "x-ms-date": "Tue, 26 Jan 2021 19:27:46 GMT",
         "x-ms-return-client-request-id": "true",
         "x-ms-version": "2020-06-12"
       },
@@ -190,25 +185,25 @@
       "ResponseHeaders": {
         "Content-Length": "1024",
         "Content-Type": "application/octet-stream",
-        "Date": "Thu, 21 Jan 2021 20:37:23 GMT",
-        "ETag": "\u00220x8D8BE4C5B8F8D7D\u0022",
-        "Last-Modified": "Thu, 21 Jan 2021 20:37:23 GMT",
-        "Server": [
-          "Windows-Azure-File/1.0",
-          "Microsoft-HTTPAPI/2.0"
-        ],
-        "Vary": "Origin",
-        "x-ms-client-request-id": "169ee4a9-f901-9f8b-736a-a131458be0c2",
-        "x-ms-file-attributes": "Archive",
-        "x-ms-file-change-time": "2021-01-21T20:37:23.5851645Z",
-        "x-ms-file-creation-time": "2021-01-21T20:37:23.5321265Z",
-        "x-ms-file-id": "11529285414812647424",
-        "x-ms-file-last-write-time": "2021-01-21T20:37:23.5851645Z",
-        "x-ms-file-parent-id": "13835128424026341376",
-        "x-ms-file-permission-key": "4010187179898695473*11459378189709739967",
-        "x-ms-lease-state": "available",
-        "x-ms-lease-status": "unlocked",
-        "x-ms-request-id": "18900de3-601a-0050-7135-f01892000000",
+        "Date": "Tue, 26 Jan 2021 19:27:46 GMT",
+        "ETag": "\u00220x8D8C23075693DAE\u0022",
+        "Last-Modified": "Tue, 26 Jan 2021 19:27:45 GMT",
+        "Server": [
+          "Windows-Azure-File/1.0",
+          "Microsoft-HTTPAPI/2.0"
+        ],
+        "Vary": "Origin",
+        "x-ms-client-request-id": "108dff2f-bd72-c3f7-d47b-30f155a59c1a",
+        "x-ms-file-attributes": "Archive",
+        "x-ms-file-change-time": "2021-01-26T19:27:45.6975278Z",
+        "x-ms-file-creation-time": "2021-01-26T19:27:45.6354833Z",
+        "x-ms-file-id": "11529285414812647424",
+        "x-ms-file-last-write-time": "2021-01-26T19:27:45.6975278Z",
+        "x-ms-file-parent-id": "13835128424026341376",
+        "x-ms-file-permission-key": "4010187179898695473*11459378189709739967",
+        "x-ms-lease-state": "available",
+        "x-ms-lease-status": "unlocked",
+        "x-ms-request-id": "5d1f2a82-601a-0040-6419-f4ddfa000000",
         "x-ms-server-encrypted": "true",
         "x-ms-type": "File",
         "x-ms-version": "2020-06-12"
@@ -216,17 +211,17 @@
       "ResponseBody": []
     },
     {
-      "RequestUri": "https://seanmcccanary3.file.core.windows.net/test-share-7a2438e6-09b4-c564-a02e-3c423ab2b4cf/test-directory-cca97b76-1e0f-c59f-5d68-a15c463f77f7/test-file-b704e1ac-5fd4-f1ea-1c00-e7a7055c9ba8",
-      "RequestMethod": "GET",
-      "RequestHeaders": {
-        "Accept": "application/xml",
-        "Authorization": "Sanitized",
-        "User-Agent": [
-          "azsdk-net-Storage.Files.Shares/12.7.0-alpha.20210121.1",
-          "(.NET 5.0.2; Microsoft Windows 10.0.19042)"
-        ],
-        "x-ms-client-request-id": "5e45332d-54ae-7c78-7bad-a234b8bd8647",
-        "x-ms-date": "Thu, 21 Jan 2021 20:37:23 GMT",
+      "RequestUri": "https://seanmcccanary3.file.core.windows.net/test-share-d688b8c9-241f-27a0-b63e-aaa02cbb6e17/test-directory-4e28b31c-cd93-dea4-05b5-65998be8b9eb/test-file-cd384ded-d0af-b913-5940-2d84020d9949",
+      "RequestMethod": "GET",
+      "RequestHeaders": {
+        "Accept": "application/xml",
+        "Authorization": "Sanitized",
+        "User-Agent": [
+          "azsdk-net-Storage.Files.Shares/12.7.0-alpha.20210126.1",
+          "(.NET 5.0.2; Microsoft Windows 10.0.19042)"
+        ],
+        "x-ms-client-request-id": "ec280915-f4ed-3c82-19c7-2ad721637476",
+        "x-ms-date": "Tue, 26 Jan 2021 19:27:47 GMT",
         "x-ms-range": "bytes=0-127",
         "x-ms-range-get-content-md5": "false",
         "x-ms-return-client-request-id": "true",
@@ -239,43 +234,43 @@
         "Content-Length": "128",
         "Content-Range": "bytes 0-127/1024",
         "Content-Type": "application/octet-stream",
-        "Date": "Thu, 21 Jan 2021 20:37:23 GMT",
-        "ETag": "\u00220x8D8BE4C5B8F8D7D\u0022",
-        "Last-Modified": "Thu, 21 Jan 2021 20:37:23 GMT",
-        "Server": [
-          "Windows-Azure-File/1.0",
-          "Microsoft-HTTPAPI/2.0"
-        ],
-        "Vary": "Origin",
-        "x-ms-client-request-id": "5e45332d-54ae-7c78-7bad-a234b8bd8647",
-        "x-ms-file-attributes": "Archive",
-        "x-ms-file-change-time": "2021-01-21T20:37:23.5851645Z",
-        "x-ms-file-creation-time": "2021-01-21T20:37:23.5321265Z",
-        "x-ms-file-id": "11529285414812647424",
-        "x-ms-file-last-write-time": "2021-01-21T20:37:23.5851645Z",
-        "x-ms-file-parent-id": "13835128424026341376",
-        "x-ms-file-permission-key": "4010187179898695473*11459378189709739967",
-        "x-ms-lease-state": "available",
-        "x-ms-lease-status": "unlocked",
-        "x-ms-request-id": "18900de4-601a-0050-7235-f01892000000",
-        "x-ms-server-encrypted": "true",
-        "x-ms-type": "File",
-        "x-ms-version": "2020-06-12"
-      },
-      "ResponseBody": "QhvFdlGmheU6VEU4hZm3MY53GcSRpPdwqJdAiskb9ikH0cTyZWPYnPvImKsziUCTeZSW50QLNp4jVc65ZvscHl4bMbPVxMwrnnzIyAtMPB5WrBA0hQ7k\u002B5smzxCUHjYArHlNGFiNvrXIakjHQm2S1hmvY7nq6JlPNjUXr/S8l4A="
-    },
-    {
-      "RequestUri": "https://seanmcccanary3.file.core.windows.net/test-share-7a2438e6-09b4-c564-a02e-3c423ab2b4cf/test-directory-cca97b76-1e0f-c59f-5d68-a15c463f77f7/test-file-b704e1ac-5fd4-f1ea-1c00-e7a7055c9ba8",
-      "RequestMethod": "GET",
-      "RequestHeaders": {
-        "Accept": "application/xml",
-        "Authorization": "Sanitized",
-        "User-Agent": [
-          "azsdk-net-Storage.Files.Shares/12.7.0-alpha.20210121.1",
-          "(.NET 5.0.2; Microsoft Windows 10.0.19042)"
-        ],
-        "x-ms-client-request-id": "1103d9a7-8146-fa13-39bd-4274d78dd21b",
-        "x-ms-date": "Thu, 21 Jan 2021 20:37:24 GMT",
+        "Date": "Tue, 26 Jan 2021 19:27:46 GMT",
+        "ETag": "\u00220x8D8C23075693DAE\u0022",
+        "Last-Modified": "Tue, 26 Jan 2021 19:27:45 GMT",
+        "Server": [
+          "Windows-Azure-File/1.0",
+          "Microsoft-HTTPAPI/2.0"
+        ],
+        "Vary": "Origin",
+        "x-ms-client-request-id": "ec280915-f4ed-3c82-19c7-2ad721637476",
+        "x-ms-file-attributes": "Archive",
+        "x-ms-file-change-time": "2021-01-26T19:27:45.6975278Z",
+        "x-ms-file-creation-time": "2021-01-26T19:27:45.6354833Z",
+        "x-ms-file-id": "11529285414812647424",
+        "x-ms-file-last-write-time": "2021-01-26T19:27:45.6975278Z",
+        "x-ms-file-parent-id": "13835128424026341376",
+        "x-ms-file-permission-key": "4010187179898695473*11459378189709739967",
+        "x-ms-lease-state": "available",
+        "x-ms-lease-status": "unlocked",
+        "x-ms-request-id": "5d1f2a83-601a-0040-6519-f4ddfa000000",
+        "x-ms-server-encrypted": "true",
+        "x-ms-type": "File",
+        "x-ms-version": "2020-06-12"
+      },
+      "ResponseBody": "gwYh77Mw7qRJkqZASg3mWR7BVpJO/0nbgV2chodzJDwobxPxiqfwEgr2cBBjim9oRJfYrxaWxYO9Rm5Wk2gc1W5qF9r59M920EOIV444d/buNEHwmnQlkqqPNEQ5mn\u002Bi2Zqi\u002BXKUb0/IYt7TDm71hM53Z18mKzv5RIUwacCKPTY="
+    },
+    {
+      "RequestUri": "https://seanmcccanary3.file.core.windows.net/test-share-d688b8c9-241f-27a0-b63e-aaa02cbb6e17/test-directory-4e28b31c-cd93-dea4-05b5-65998be8b9eb/test-file-cd384ded-d0af-b913-5940-2d84020d9949",
+      "RequestMethod": "GET",
+      "RequestHeaders": {
+        "Accept": "application/xml",
+        "Authorization": "Sanitized",
+        "User-Agent": [
+          "azsdk-net-Storage.Files.Shares/12.7.0-alpha.20210126.1",
+          "(.NET 5.0.2; Microsoft Windows 10.0.19042)"
+        ],
+        "x-ms-client-request-id": "4cdbf4c1-b07d-ac2d-97d5-539548513dc3",
+        "x-ms-date": "Tue, 26 Jan 2021 19:27:47 GMT",
         "x-ms-range": "bytes=128-255",
         "x-ms-range-get-content-md5": "false",
         "x-ms-return-client-request-id": "true",
@@ -288,43 +283,43 @@
         "Content-Length": "128",
         "Content-Range": "bytes 128-255/1024",
         "Content-Type": "application/octet-stream",
-        "Date": "Thu, 21 Jan 2021 20:37:23 GMT",
-        "ETag": "\u00220x8D8BE4C5B8F8D7D\u0022",
-        "Last-Modified": "Thu, 21 Jan 2021 20:37:23 GMT",
-        "Server": [
-          "Windows-Azure-File/1.0",
-          "Microsoft-HTTPAPI/2.0"
-        ],
-        "Vary": "Origin",
-        "x-ms-client-request-id": "1103d9a7-8146-fa13-39bd-4274d78dd21b",
-        "x-ms-file-attributes": "Archive",
-        "x-ms-file-change-time": "2021-01-21T20:37:23.5851645Z",
-        "x-ms-file-creation-time": "2021-01-21T20:37:23.5321265Z",
-        "x-ms-file-id": "11529285414812647424",
-        "x-ms-file-last-write-time": "2021-01-21T20:37:23.5851645Z",
-        "x-ms-file-parent-id": "13835128424026341376",
-        "x-ms-file-permission-key": "4010187179898695473*11459378189709739967",
-        "x-ms-lease-state": "available",
-        "x-ms-lease-status": "unlocked",
-        "x-ms-request-id": "18900de6-601a-0050-7435-f01892000000",
-        "x-ms-server-encrypted": "true",
-        "x-ms-type": "File",
-        "x-ms-version": "2020-06-12"
-      },
-      "ResponseBody": "Rcgckf8kxsjuW2saxR25LZP49\u002BW7fRXD4P3hInUOwAzTyIF5UQDX9Oiay498fokZe\u002Bob/MWxxciyWLEBQ6RT35tfR/2bQNyTIAL8ILGGR2J0x6eL88RHIQO5xvhP1rFER\u002Bz0HTaMfjsNiNvCtaQWLBFOjXv9x\u002BvXFyX64XnkREo="
-    },
-    {
-      "RequestUri": "https://seanmcccanary3.file.core.windows.net/test-share-7a2438e6-09b4-c564-a02e-3c423ab2b4cf/test-directory-cca97b76-1e0f-c59f-5d68-a15c463f77f7/test-file-b704e1ac-5fd4-f1ea-1c00-e7a7055c9ba8",
-      "RequestMethod": "GET",
-      "RequestHeaders": {
-        "Accept": "application/xml",
-        "Authorization": "Sanitized",
-        "User-Agent": [
-          "azsdk-net-Storage.Files.Shares/12.7.0-alpha.20210121.1",
-          "(.NET 5.0.2; Microsoft Windows 10.0.19042)"
-        ],
-        "x-ms-client-request-id": "de8deea1-74b9-cb00-26ce-0261cfba5895",
-        "x-ms-date": "Thu, 21 Jan 2021 20:37:24 GMT",
+        "Date": "Tue, 26 Jan 2021 19:27:46 GMT",
+        "ETag": "\u00220x8D8C23075693DAE\u0022",
+        "Last-Modified": "Tue, 26 Jan 2021 19:27:45 GMT",
+        "Server": [
+          "Windows-Azure-File/1.0",
+          "Microsoft-HTTPAPI/2.0"
+        ],
+        "Vary": "Origin",
+        "x-ms-client-request-id": "4cdbf4c1-b07d-ac2d-97d5-539548513dc3",
+        "x-ms-file-attributes": "Archive",
+        "x-ms-file-change-time": "2021-01-26T19:27:45.6975278Z",
+        "x-ms-file-creation-time": "2021-01-26T19:27:45.6354833Z",
+        "x-ms-file-id": "11529285414812647424",
+        "x-ms-file-last-write-time": "2021-01-26T19:27:45.6975278Z",
+        "x-ms-file-parent-id": "13835128424026341376",
+        "x-ms-file-permission-key": "4010187179898695473*11459378189709739967",
+        "x-ms-lease-state": "available",
+        "x-ms-lease-status": "unlocked",
+        "x-ms-request-id": "5d1f2a84-601a-0040-6619-f4ddfa000000",
+        "x-ms-server-encrypted": "true",
+        "x-ms-type": "File",
+        "x-ms-version": "2020-06-12"
+      },
+      "ResponseBody": "xOV985Z9hFnF8ig4lVKDO5qwdcEyH3uuX6i17WMFjz0kqA4p8AHtUfMOmjQDAmPxAvTODxV7A6Rpz5TuyJf1v2LrE\u002B1DWkuZwiTOJIVHql1Ew\u002BpuN38oqaRqvyBt/4hcGNrRGO92raepNE3wrN8fIiQ3qQSshofjwmlJ2ZsqLMI="
+    },
+    {
+      "RequestUri": "https://seanmcccanary3.file.core.windows.net/test-share-d688b8c9-241f-27a0-b63e-aaa02cbb6e17/test-directory-4e28b31c-cd93-dea4-05b5-65998be8b9eb/test-file-cd384ded-d0af-b913-5940-2d84020d9949",
+      "RequestMethod": "GET",
+      "RequestHeaders": {
+        "Accept": "application/xml",
+        "Authorization": "Sanitized",
+        "User-Agent": [
+          "azsdk-net-Storage.Files.Shares/12.7.0-alpha.20210126.1",
+          "(.NET 5.0.2; Microsoft Windows 10.0.19042)"
+        ],
+        "x-ms-client-request-id": "2c1598b7-2887-edf9-dfe1-a4ea96127385",
+        "x-ms-date": "Tue, 26 Jan 2021 19:27:47 GMT",
         "x-ms-range": "bytes=256-383",
         "x-ms-range-get-content-md5": "false",
         "x-ms-return-client-request-id": "true",
@@ -337,43 +332,43 @@
         "Content-Length": "128",
         "Content-Range": "bytes 256-383/1024",
         "Content-Type": "application/octet-stream",
-        "Date": "Thu, 21 Jan 2021 20:37:23 GMT",
-        "ETag": "\u00220x8D8BE4C5B8F8D7D\u0022",
-        "Last-Modified": "Thu, 21 Jan 2021 20:37:23 GMT",
-        "Server": [
-          "Windows-Azure-File/1.0",
-          "Microsoft-HTTPAPI/2.0"
-        ],
-        "Vary": "Origin",
-        "x-ms-client-request-id": "de8deea1-74b9-cb00-26ce-0261cfba5895",
-        "x-ms-file-attributes": "Archive",
-        "x-ms-file-change-time": "2021-01-21T20:37:23.5851645Z",
-        "x-ms-file-creation-time": "2021-01-21T20:37:23.5321265Z",
-        "x-ms-file-id": "11529285414812647424",
-        "x-ms-file-last-write-time": "2021-01-21T20:37:23.5851645Z",
-        "x-ms-file-parent-id": "13835128424026341376",
-        "x-ms-file-permission-key": "4010187179898695473*11459378189709739967",
-        "x-ms-lease-state": "available",
-        "x-ms-lease-status": "unlocked",
-        "x-ms-request-id": "18900de8-601a-0050-7635-f01892000000",
-        "x-ms-server-encrypted": "true",
-        "x-ms-type": "File",
-        "x-ms-version": "2020-06-12"
-      },
-      "ResponseBody": "ULjZxZIpK\u002BhIa31q6IRsX6Ka5gBJNkd/ABwGEZGcwSlEkXL9ylGZ6CKkMpFKge6SuZo/3/5DABpwWsV1IxpWrKpUJlYSbpVRAP3epAO1NH8uc1f3XeIqAZFYjG\u002BMJMUITobn9lqXgEoF7t8AZFsWuyVGR6/CXk/HKSXFueIlxds="
-    },
-    {
-      "RequestUri": "https://seanmcccanary3.file.core.windows.net/test-share-7a2438e6-09b4-c564-a02e-3c423ab2b4cf/test-directory-cca97b76-1e0f-c59f-5d68-a15c463f77f7/test-file-b704e1ac-5fd4-f1ea-1c00-e7a7055c9ba8",
-      "RequestMethod": "GET",
-      "RequestHeaders": {
-        "Accept": "application/xml",
-        "Authorization": "Sanitized",
-        "User-Agent": [
-          "azsdk-net-Storage.Files.Shares/12.7.0-alpha.20210121.1",
-          "(.NET 5.0.2; Microsoft Windows 10.0.19042)"
-        ],
-        "x-ms-client-request-id": "e8d37656-f400-4a61-9bc2-332884484d49",
-        "x-ms-date": "Thu, 21 Jan 2021 20:37:24 GMT",
+        "Date": "Tue, 26 Jan 2021 19:27:46 GMT",
+        "ETag": "\u00220x8D8C23075693DAE\u0022",
+        "Last-Modified": "Tue, 26 Jan 2021 19:27:45 GMT",
+        "Server": [
+          "Windows-Azure-File/1.0",
+          "Microsoft-HTTPAPI/2.0"
+        ],
+        "Vary": "Origin",
+        "x-ms-client-request-id": "2c1598b7-2887-edf9-dfe1-a4ea96127385",
+        "x-ms-file-attributes": "Archive",
+        "x-ms-file-change-time": "2021-01-26T19:27:45.6975278Z",
+        "x-ms-file-creation-time": "2021-01-26T19:27:45.6354833Z",
+        "x-ms-file-id": "11529285414812647424",
+        "x-ms-file-last-write-time": "2021-01-26T19:27:45.6975278Z",
+        "x-ms-file-parent-id": "13835128424026341376",
+        "x-ms-file-permission-key": "4010187179898695473*11459378189709739967",
+        "x-ms-lease-state": "available",
+        "x-ms-lease-status": "unlocked",
+        "x-ms-request-id": "5d1f2a85-601a-0040-6719-f4ddfa000000",
+        "x-ms-server-encrypted": "true",
+        "x-ms-type": "File",
+        "x-ms-version": "2020-06-12"
+      },
+      "ResponseBody": "m3ILqnaSbc4VQ8UCMjf8xEud/DVWg7CSUu1VhSzUDH4IilQ61HSrksna7mjAhbGLbYSO/i72bBfCeFeIPOihQTdG\u002BajiwfDW8WlsfJVH0c08yhioRQ5QER09eFscI1XgOKwxeosJqKuTtwzEivCCeqeKS3LQ\u002Bfsp9uiKpUiVuc0="
+    },
+    {
+      "RequestUri": "https://seanmcccanary3.file.core.windows.net/test-share-d688b8c9-241f-27a0-b63e-aaa02cbb6e17/test-directory-4e28b31c-cd93-dea4-05b5-65998be8b9eb/test-file-cd384ded-d0af-b913-5940-2d84020d9949",
+      "RequestMethod": "GET",
+      "RequestHeaders": {
+        "Accept": "application/xml",
+        "Authorization": "Sanitized",
+        "User-Agent": [
+          "azsdk-net-Storage.Files.Shares/12.7.0-alpha.20210126.1",
+          "(.NET 5.0.2; Microsoft Windows 10.0.19042)"
+        ],
+        "x-ms-client-request-id": "afdd1f88-103b-ed3b-5d86-c7d2da90954e",
+        "x-ms-date": "Tue, 26 Jan 2021 19:27:47 GMT",
         "x-ms-range": "bytes=384-511",
         "x-ms-range-get-content-md5": "false",
         "x-ms-return-client-request-id": "true",
@@ -386,43 +381,43 @@
         "Content-Length": "128",
         "Content-Range": "bytes 384-511/1024",
         "Content-Type": "application/octet-stream",
-        "Date": "Thu, 21 Jan 2021 20:37:23 GMT",
-        "ETag": "\u00220x8D8BE4C5B8F8D7D\u0022",
-        "Last-Modified": "Thu, 21 Jan 2021 20:37:23 GMT",
-        "Server": [
-          "Windows-Azure-File/1.0",
-          "Microsoft-HTTPAPI/2.0"
-        ],
-        "Vary": "Origin",
-        "x-ms-client-request-id": "e8d37656-f400-4a61-9bc2-332884484d49",
-        "x-ms-file-attributes": "Archive",
-        "x-ms-file-change-time": "2021-01-21T20:37:23.5851645Z",
-        "x-ms-file-creation-time": "2021-01-21T20:37:23.5321265Z",
-        "x-ms-file-id": "11529285414812647424",
-        "x-ms-file-last-write-time": "2021-01-21T20:37:23.5851645Z",
-        "x-ms-file-parent-id": "13835128424026341376",
-        "x-ms-file-permission-key": "4010187179898695473*11459378189709739967",
-        "x-ms-lease-state": "available",
-        "x-ms-lease-status": "unlocked",
-        "x-ms-request-id": "18900deb-601a-0050-7835-f01892000000",
-        "x-ms-server-encrypted": "true",
-        "x-ms-type": "File",
-        "x-ms-version": "2020-06-12"
-      },
-      "ResponseBody": "ONVVfc4\u002BJJbzDPFuAiqcNUHRSUXdFUXvNh/MNdHGZ\u002BApA8ePBZns5yGwvLVt4MX\u002BiZB3Edx//iOPZkavce/ELKQRRf5iDC\u002Bo5GIkLFiPglZZzatBTlYDqgWk/59SPXUx7JAQXJvGm3xgzi16WtLLAOPwVaNDg91ODZv5vg2PVqY="
-    },
-    {
-      "RequestUri": "https://seanmcccanary3.file.core.windows.net/test-share-7a2438e6-09b4-c564-a02e-3c423ab2b4cf/test-directory-cca97b76-1e0f-c59f-5d68-a15c463f77f7/test-file-b704e1ac-5fd4-f1ea-1c00-e7a7055c9ba8",
-      "RequestMethod": "GET",
-      "RequestHeaders": {
-        "Accept": "application/xml",
-        "Authorization": "Sanitized",
-        "User-Agent": [
-          "azsdk-net-Storage.Files.Shares/12.7.0-alpha.20210121.1",
-          "(.NET 5.0.2; Microsoft Windows 10.0.19042)"
-        ],
-        "x-ms-client-request-id": "580a85eb-6fe6-4d95-c0b1-dd5f7e969be8",
-        "x-ms-date": "Thu, 21 Jan 2021 20:37:24 GMT",
+        "Date": "Tue, 26 Jan 2021 19:27:46 GMT",
+        "ETag": "\u00220x8D8C23075693DAE\u0022",
+        "Last-Modified": "Tue, 26 Jan 2021 19:27:45 GMT",
+        "Server": [
+          "Windows-Azure-File/1.0",
+          "Microsoft-HTTPAPI/2.0"
+        ],
+        "Vary": "Origin",
+        "x-ms-client-request-id": "afdd1f88-103b-ed3b-5d86-c7d2da90954e",
+        "x-ms-file-attributes": "Archive",
+        "x-ms-file-change-time": "2021-01-26T19:27:45.6975278Z",
+        "x-ms-file-creation-time": "2021-01-26T19:27:45.6354833Z",
+        "x-ms-file-id": "11529285414812647424",
+        "x-ms-file-last-write-time": "2021-01-26T19:27:45.6975278Z",
+        "x-ms-file-parent-id": "13835128424026341376",
+        "x-ms-file-permission-key": "4010187179898695473*11459378189709739967",
+        "x-ms-lease-state": "available",
+        "x-ms-lease-status": "unlocked",
+        "x-ms-request-id": "5d1f2a86-601a-0040-6819-f4ddfa000000",
+        "x-ms-server-encrypted": "true",
+        "x-ms-type": "File",
+        "x-ms-version": "2020-06-12"
+      },
+      "ResponseBody": "FItD6BVXQTMibBSOAYuHLbr\u002Bs5LX4xA/sQiDo34CYv79P7D\u002BrJplUEgXUGTkbSdrYFzrSuEn9jB7BDcM1J20HwkVkcHaiIAgmGNJv5OsWkPgGEIhFxcd1Ul/g6hjWHuqYzBazttmkNjcyrJ93Tadz6nzK7xakgfx\u002BLt4WwTXvD8="
+    },
+    {
+      "RequestUri": "https://seanmcccanary3.file.core.windows.net/test-share-d688b8c9-241f-27a0-b63e-aaa02cbb6e17/test-directory-4e28b31c-cd93-dea4-05b5-65998be8b9eb/test-file-cd384ded-d0af-b913-5940-2d84020d9949",
+      "RequestMethod": "GET",
+      "RequestHeaders": {
+        "Accept": "application/xml",
+        "Authorization": "Sanitized",
+        "User-Agent": [
+          "azsdk-net-Storage.Files.Shares/12.7.0-alpha.20210126.1",
+          "(.NET 5.0.2; Microsoft Windows 10.0.19042)"
+        ],
+        "x-ms-client-request-id": "7762a73f-c334-de4a-ebe4-39eaa00b68e8",
+        "x-ms-date": "Tue, 26 Jan 2021 19:27:47 GMT",
         "x-ms-range": "bytes=350-477",
         "x-ms-range-get-content-md5": "false",
         "x-ms-return-client-request-id": "true",
@@ -435,43 +430,43 @@
         "Content-Length": "128",
         "Content-Range": "bytes 350-477/1024",
         "Content-Type": "application/octet-stream",
-        "Date": "Thu, 21 Jan 2021 20:37:23 GMT",
-        "ETag": "\u00220x8D8BE4C5B8F8D7D\u0022",
-        "Last-Modified": "Thu, 21 Jan 2021 20:37:23 GMT",
-        "Server": [
-          "Windows-Azure-File/1.0",
-          "Microsoft-HTTPAPI/2.0"
-        ],
-        "Vary": "Origin",
-        "x-ms-client-request-id": "580a85eb-6fe6-4d95-c0b1-dd5f7e969be8",
-        "x-ms-file-attributes": "Archive",
-        "x-ms-file-change-time": "2021-01-21T20:37:23.5851645Z",
-        "x-ms-file-creation-time": "2021-01-21T20:37:23.5321265Z",
-        "x-ms-file-id": "11529285414812647424",
-        "x-ms-file-last-write-time": "2021-01-21T20:37:23.5851645Z",
-        "x-ms-file-parent-id": "13835128424026341376",
-        "x-ms-file-permission-key": "4010187179898695473*11459378189709739967",
-        "x-ms-lease-state": "available",
-        "x-ms-lease-status": "unlocked",
-        "x-ms-request-id": "18900ded-601a-0050-7a35-f01892000000",
-        "x-ms-server-encrypted": "true",
-        "x-ms-type": "File",
-        "x-ms-version": "2020-06-12"
-      },
-      "ResponseBody": "xQhOhuf2WpeASgXu3wBkWxa7JUZHr8JeT8cpJcW54iXF2zjVVX3OPiSW8wzxbgIqnDVB0UlF3RVF7zYfzDXRxmfgKQPHjwWZ7OchsLy1beDF/omQdxHcf/4jj2ZGr3HvxCykEUX\u002BYgwvqORiJCxYj4JWWc2rQU5WA6oFpP\u002BfUj0="
-    },
-    {
-      "RequestUri": "https://seanmcccanary3.file.core.windows.net/test-share-7a2438e6-09b4-c564-a02e-3c423ab2b4cf/test-directory-cca97b76-1e0f-c59f-5d68-a15c463f77f7/test-file-b704e1ac-5fd4-f1ea-1c00-e7a7055c9ba8",
-      "RequestMethod": "GET",
-      "RequestHeaders": {
-        "Accept": "application/xml",
-        "Authorization": "Sanitized",
-        "User-Agent": [
-          "azsdk-net-Storage.Files.Shares/12.7.0-alpha.20210121.1",
-          "(.NET 5.0.2; Microsoft Windows 10.0.19042)"
-        ],
-        "x-ms-client-request-id": "ff3c863b-f43d-4e63-110c-360f104b7099",
-        "x-ms-date": "Thu, 21 Jan 2021 20:37:24 GMT",
+        "Date": "Tue, 26 Jan 2021 19:27:46 GMT",
+        "ETag": "\u00220x8D8C23075693DAE\u0022",
+        "Last-Modified": "Tue, 26 Jan 2021 19:27:45 GMT",
+        "Server": [
+          "Windows-Azure-File/1.0",
+          "Microsoft-HTTPAPI/2.0"
+        ],
+        "Vary": "Origin",
+        "x-ms-client-request-id": "7762a73f-c334-de4a-ebe4-39eaa00b68e8",
+        "x-ms-file-attributes": "Archive",
+        "x-ms-file-change-time": "2021-01-26T19:27:45.6975278Z",
+        "x-ms-file-creation-time": "2021-01-26T19:27:45.6354833Z",
+        "x-ms-file-id": "11529285414812647424",
+        "x-ms-file-last-write-time": "2021-01-26T19:27:45.6975278Z",
+        "x-ms-file-parent-id": "13835128424026341376",
+        "x-ms-file-permission-key": "4010187179898695473*11459378189709739967",
+        "x-ms-lease-state": "available",
+        "x-ms-lease-status": "unlocked",
+        "x-ms-request-id": "5d1f2a87-601a-0040-6919-f4ddfa000000",
+        "x-ms-server-encrypted": "true",
+        "x-ms-type": "File",
+        "x-ms-version": "2020-06-12"
+      },
+      "ResponseBody": "VeA4rDF6iwmoq5O3DMSK8IJ6p4pLctD5\u002Byn26IqlSJW5zRSLQ\u002BgVV0EzImwUjgGLhy26/rOS1\u002BMQP7EIg6N\u002BAmL\u002B/T\u002Bw/qyaZVBIF1Bk5G0na2Bc60rhJ/YwewQ3DNSdtB8JFZHB2oiAIJhjSb\u002BTrFpD4BhCIRcXHdVJf4OoY1g="
+    },
+    {
+      "RequestUri": "https://seanmcccanary3.file.core.windows.net/test-share-d688b8c9-241f-27a0-b63e-aaa02cbb6e17/test-directory-4e28b31c-cd93-dea4-05b5-65998be8b9eb/test-file-cd384ded-d0af-b913-5940-2d84020d9949",
+      "RequestMethod": "GET",
+      "RequestHeaders": {
+        "Accept": "application/xml",
+        "Authorization": "Sanitized",
+        "User-Agent": [
+          "azsdk-net-Storage.Files.Shares/12.7.0-alpha.20210126.1",
+          "(.NET 5.0.2; Microsoft Windows 10.0.19042)"
+        ],
+        "x-ms-client-request-id": "32925533-1e2e-3419-45f0-f7e57bd7afaf",
+        "x-ms-date": "Tue, 26 Jan 2021 19:27:47 GMT",
         "x-ms-range": "bytes=478-605",
         "x-ms-range-get-content-md5": "false",
         "x-ms-return-client-request-id": "true",
@@ -484,43 +479,43 @@
         "Content-Length": "128",
         "Content-Range": "bytes 478-605/1024",
         "Content-Type": "application/octet-stream",
-        "Date": "Thu, 21 Jan 2021 20:37:23 GMT",
-        "ETag": "\u00220x8D8BE4C5B8F8D7D\u0022",
-        "Last-Modified": "Thu, 21 Jan 2021 20:37:23 GMT",
-        "Server": [
-          "Windows-Azure-File/1.0",
-          "Microsoft-HTTPAPI/2.0"
-        ],
-        "Vary": "Origin",
-        "x-ms-client-request-id": "ff3c863b-f43d-4e63-110c-360f104b7099",
-        "x-ms-file-attributes": "Archive",
-        "x-ms-file-change-time": "2021-01-21T20:37:23.5851645Z",
-        "x-ms-file-creation-time": "2021-01-21T20:37:23.5321265Z",
-        "x-ms-file-id": "11529285414812647424",
-        "x-ms-file-last-write-time": "2021-01-21T20:37:23.5851645Z",
-        "x-ms-file-parent-id": "13835128424026341376",
-        "x-ms-file-permission-key": "4010187179898695473*11459378189709739967",
-        "x-ms-lease-state": "available",
-        "x-ms-lease-status": "unlocked",
-        "x-ms-request-id": "18900def-601a-0050-7c35-f01892000000",
-        "x-ms-server-encrypted": "true",
-        "x-ms-type": "File",
-        "x-ms-version": "2020-06-12"
-      },
-      "ResponseBody": "dTHskBBcm8abfGDOLXpa0ssA4/BVo0OD3U4Nm/m\u002BDY9WpuzzQMh\u002BJrqTMi/ggCiJTzPZ/7xh6NHtaLLCTgDN3W7ReIaNZpECgb01wnEUol0lg0vF5Q3T9L4bBdcVvNe6xVTADwei/Oih1n7\u002BLCZf2cZVnMq0CPdg/YPIcWG67cQ="
-    },
-    {
-      "RequestUri": "https://seanmcccanary3.file.core.windows.net/test-share-7a2438e6-09b4-c564-a02e-3c423ab2b4cf/test-directory-cca97b76-1e0f-c59f-5d68-a15c463f77f7/test-file-b704e1ac-5fd4-f1ea-1c00-e7a7055c9ba8",
-      "RequestMethod": "GET",
-      "RequestHeaders": {
-        "Accept": "application/xml",
-        "Authorization": "Sanitized",
-        "User-Agent": [
-          "azsdk-net-Storage.Files.Shares/12.7.0-alpha.20210121.1",
-          "(.NET 5.0.2; Microsoft Windows 10.0.19042)"
-        ],
-        "x-ms-client-request-id": "f82312ce-9c59-a5aa-5f25-8c13b6ac577f",
-        "x-ms-date": "Thu, 21 Jan 2021 20:37:24 GMT",
+        "Date": "Tue, 26 Jan 2021 19:27:46 GMT",
+        "ETag": "\u00220x8D8C23075693DAE\u0022",
+        "Last-Modified": "Tue, 26 Jan 2021 19:27:45 GMT",
+        "Server": [
+          "Windows-Azure-File/1.0",
+          "Microsoft-HTTPAPI/2.0"
+        ],
+        "Vary": "Origin",
+        "x-ms-client-request-id": "32925533-1e2e-3419-45f0-f7e57bd7afaf",
+        "x-ms-file-attributes": "Archive",
+        "x-ms-file-change-time": "2021-01-26T19:27:45.6975278Z",
+        "x-ms-file-creation-time": "2021-01-26T19:27:45.6354833Z",
+        "x-ms-file-id": "11529285414812647424",
+        "x-ms-file-last-write-time": "2021-01-26T19:27:45.6975278Z",
+        "x-ms-file-parent-id": "13835128424026341376",
+        "x-ms-file-permission-key": "4010187179898695473*11459378189709739967",
+        "x-ms-lease-state": "available",
+        "x-ms-lease-status": "unlocked",
+        "x-ms-request-id": "5d1f2a88-601a-0040-6a19-f4ddfa000000",
+        "x-ms-server-encrypted": "true",
+        "x-ms-type": "File",
+        "x-ms-version": "2020-06-12"
+      },
+      "ResponseBody": "e6pjMFrO22aQ2NzKsn3dNp3PqfMrvFqSB/H4u3hbBNe8P\u002BeeXGJRjGh6h2pFTGWg9xLhtP9wLb9P0Cho1iDtNdMEDnKVP9k7fRyLsDTwTbuMV8NleVDYTBInTow56bZHjVKXQD7zCrg5pjfi5XyLX4Jt3H5dh7yDLMJfbfBMAZM="
+    },
+    {
+      "RequestUri": "https://seanmcccanary3.file.core.windows.net/test-share-d688b8c9-241f-27a0-b63e-aaa02cbb6e17/test-directory-4e28b31c-cd93-dea4-05b5-65998be8b9eb/test-file-cd384ded-d0af-b913-5940-2d84020d9949",
+      "RequestMethod": "GET",
+      "RequestHeaders": {
+        "Accept": "application/xml",
+        "Authorization": "Sanitized",
+        "User-Agent": [
+          "azsdk-net-Storage.Files.Shares/12.7.0-alpha.20210126.1",
+          "(.NET 5.0.2; Microsoft Windows 10.0.19042)"
+        ],
+        "x-ms-client-request-id": "4ab7c433-3679-fbb9-83e4-c4adc74d5784",
+        "x-ms-date": "Tue, 26 Jan 2021 19:27:47 GMT",
         "x-ms-range": "bytes=606-733",
         "x-ms-range-get-content-md5": "false",
         "x-ms-return-client-request-id": "true",
@@ -533,43 +528,43 @@
         "Content-Length": "128",
         "Content-Range": "bytes 606-733/1024",
         "Content-Type": "application/octet-stream",
-        "Date": "Thu, 21 Jan 2021 20:37:24 GMT",
-        "ETag": "\u00220x8D8BE4C5B8F8D7D\u0022",
-        "Last-Modified": "Thu, 21 Jan 2021 20:37:23 GMT",
-        "Server": [
-          "Windows-Azure-File/1.0",
-          "Microsoft-HTTPAPI/2.0"
-        ],
-        "Vary": "Origin",
-        "x-ms-client-request-id": "f82312ce-9c59-a5aa-5f25-8c13b6ac577f",
-        "x-ms-file-attributes": "Archive",
-        "x-ms-file-change-time": "2021-01-21T20:37:23.5851645Z",
-        "x-ms-file-creation-time": "2021-01-21T20:37:23.5321265Z",
-        "x-ms-file-id": "11529285414812647424",
-        "x-ms-file-last-write-time": "2021-01-21T20:37:23.5851645Z",
-        "x-ms-file-parent-id": "13835128424026341376",
-        "x-ms-file-permission-key": "4010187179898695473*11459378189709739967",
-        "x-ms-lease-state": "available",
-        "x-ms-lease-status": "unlocked",
-        "x-ms-request-id": "18900df1-601a-0050-7e35-f01892000000",
-        "x-ms-server-encrypted": "true",
-        "x-ms-type": "File",
-        "x-ms-version": "2020-06-12"
-      },
-      "ResponseBody": "5nr8HVOSVYOHYiMPj9TIl7ssEL8gDAa9XF8Rg9mKh\u002BfouRixKUKGMwAYQ1Lk6NEpuzC1NKktpNl0P8DzgdGp/No8JtW8Fm55pt2/B8m02HSO6Mio1FI\u002BuxU\u002BPOmBkrIubkd3qML7bKXCPI7LbZwQwGdMZJkJASeI/Wq/ftmE\u002BBM="
-    },
-    {
-      "RequestUri": "https://seanmcccanary3.file.core.windows.net/test-share-7a2438e6-09b4-c564-a02e-3c423ab2b4cf/test-directory-cca97b76-1e0f-c59f-5d68-a15c463f77f7/test-file-b704e1ac-5fd4-f1ea-1c00-e7a7055c9ba8",
-      "RequestMethod": "GET",
-      "RequestHeaders": {
-        "Accept": "application/xml",
-        "Authorization": "Sanitized",
-        "User-Agent": [
-          "azsdk-net-Storage.Files.Shares/12.7.0-alpha.20210121.1",
-          "(.NET 5.0.2; Microsoft Windows 10.0.19042)"
-        ],
-        "x-ms-client-request-id": "fe400405-7827-3540-1b93-45375c79481c",
-        "x-ms-date": "Thu, 21 Jan 2021 20:37:24 GMT",
+        "Date": "Tue, 26 Jan 2021 19:27:46 GMT",
+        "ETag": "\u00220x8D8C23075693DAE\u0022",
+        "Last-Modified": "Tue, 26 Jan 2021 19:27:45 GMT",
+        "Server": [
+          "Windows-Azure-File/1.0",
+          "Microsoft-HTTPAPI/2.0"
+        ],
+        "Vary": "Origin",
+        "x-ms-client-request-id": "4ab7c433-3679-fbb9-83e4-c4adc74d5784",
+        "x-ms-file-attributes": "Archive",
+        "x-ms-file-change-time": "2021-01-26T19:27:45.6975278Z",
+        "x-ms-file-creation-time": "2021-01-26T19:27:45.6354833Z",
+        "x-ms-file-id": "11529285414812647424",
+        "x-ms-file-last-write-time": "2021-01-26T19:27:45.6975278Z",
+        "x-ms-file-parent-id": "13835128424026341376",
+        "x-ms-file-permission-key": "4010187179898695473*11459378189709739967",
+        "x-ms-lease-state": "available",
+        "x-ms-lease-status": "unlocked",
+        "x-ms-request-id": "5d1f2a89-601a-0040-6b19-f4ddfa000000",
+        "x-ms-server-encrypted": "true",
+        "x-ms-type": "File",
+        "x-ms-version": "2020-06-12"
+      },
+      "ResponseBody": "ZkMj4lgMfJlMCizSGPZnlpzuCswMN\u002BoGlRQUfJOdx\u002B2lo3uhWKgGdvFDMVJb6mo2WsnQAUI1hi5ZHUxE9wAFr0I\u002BLHV6xT3z6JPayQaYqquq3iHJzMaqcBxNSDtcwn7wPYIPHL30u5WM3RmuWr0owHKgmhjePOJ8lLtYLXwBlyU="
+    },
+    {
+      "RequestUri": "https://seanmcccanary3.file.core.windows.net/test-share-d688b8c9-241f-27a0-b63e-aaa02cbb6e17/test-directory-4e28b31c-cd93-dea4-05b5-65998be8b9eb/test-file-cd384ded-d0af-b913-5940-2d84020d9949",
+      "RequestMethod": "GET",
+      "RequestHeaders": {
+        "Accept": "application/xml",
+        "Authorization": "Sanitized",
+        "User-Agent": [
+          "azsdk-net-Storage.Files.Shares/12.7.0-alpha.20210126.1",
+          "(.NET 5.0.2; Microsoft Windows 10.0.19042)"
+        ],
+        "x-ms-client-request-id": "b7b2706f-6520-3336-12c2-1ceb8326b927",
+        "x-ms-date": "Tue, 26 Jan 2021 19:27:47 GMT",
         "x-ms-range": "bytes=734-861",
         "x-ms-range-get-content-md5": "false",
         "x-ms-return-client-request-id": "true",
@@ -582,43 +577,43 @@
         "Content-Length": "128",
         "Content-Range": "bytes 734-861/1024",
         "Content-Type": "application/octet-stream",
-        "Date": "Thu, 21 Jan 2021 20:37:24 GMT",
-        "ETag": "\u00220x8D8BE4C5B8F8D7D\u0022",
-        "Last-Modified": "Thu, 21 Jan 2021 20:37:23 GMT",
-        "Server": [
-          "Windows-Azure-File/1.0",
-          "Microsoft-HTTPAPI/2.0"
-        ],
-        "Vary": "Origin",
-        "x-ms-client-request-id": "fe400405-7827-3540-1b93-45375c79481c",
-        "x-ms-file-attributes": "Archive",
-        "x-ms-file-change-time": "2021-01-21T20:37:23.5851645Z",
-        "x-ms-file-creation-time": "2021-01-21T20:37:23.5321265Z",
-        "x-ms-file-id": "11529285414812647424",
-        "x-ms-file-last-write-time": "2021-01-21T20:37:23.5851645Z",
-        "x-ms-file-parent-id": "13835128424026341376",
-        "x-ms-file-permission-key": "4010187179898695473*11459378189709739967",
-        "x-ms-lease-state": "available",
-        "x-ms-lease-status": "unlocked",
-        "x-ms-request-id": "18900df3-601a-0050-8035-f01892000000",
-        "x-ms-server-encrypted": "true",
-        "x-ms-type": "File",
-        "x-ms-version": "2020-06-12"
-      },
-      "ResponseBody": "K5GZgT0wspJ8I\u002BaYxHJNeS18gjUtGCVtH\u002B6qVzvuyz5De6DcA46DNprRHeYajsSKHUZQXALC5RJsK2JOhVpXjVeoVEjScXWf\u002BUubW/s/UpAqIDn1nW47gZWNb9gsNLE/eo\u002BOcjl7uKvQsWO2J4kWLdjRI2UgYvDpbNOzRAGdc8Q="
-    },
-    {
-      "RequestUri": "https://seanmcccanary3.file.core.windows.net/test-share-7a2438e6-09b4-c564-a02e-3c423ab2b4cf/test-directory-cca97b76-1e0f-c59f-5d68-a15c463f77f7/test-file-b704e1ac-5fd4-f1ea-1c00-e7a7055c9ba8",
-      "RequestMethod": "GET",
-      "RequestHeaders": {
-        "Accept": "application/xml",
-        "Authorization": "Sanitized",
-        "User-Agent": [
-          "azsdk-net-Storage.Files.Shares/12.7.0-alpha.20210121.1",
-          "(.NET 5.0.2; Microsoft Windows 10.0.19042)"
-        ],
-        "x-ms-client-request-id": "b10e7c8d-586c-fb57-de8d-64c3f737f67f",
-        "x-ms-date": "Thu, 21 Jan 2021 20:37:24 GMT",
+        "Date": "Tue, 26 Jan 2021 19:27:46 GMT",
+        "ETag": "\u00220x8D8C23075693DAE\u0022",
+        "Last-Modified": "Tue, 26 Jan 2021 19:27:45 GMT",
+        "Server": [
+          "Windows-Azure-File/1.0",
+          "Microsoft-HTTPAPI/2.0"
+        ],
+        "Vary": "Origin",
+        "x-ms-client-request-id": "b7b2706f-6520-3336-12c2-1ceb8326b927",
+        "x-ms-file-attributes": "Archive",
+        "x-ms-file-change-time": "2021-01-26T19:27:45.6975278Z",
+        "x-ms-file-creation-time": "2021-01-26T19:27:45.6354833Z",
+        "x-ms-file-id": "11529285414812647424",
+        "x-ms-file-last-write-time": "2021-01-26T19:27:45.6975278Z",
+        "x-ms-file-parent-id": "13835128424026341376",
+        "x-ms-file-permission-key": "4010187179898695473*11459378189709739967",
+        "x-ms-lease-state": "available",
+        "x-ms-lease-status": "unlocked",
+        "x-ms-request-id": "5d1f2a8b-601a-0040-6c19-f4ddfa000000",
+        "x-ms-server-encrypted": "true",
+        "x-ms-type": "File",
+        "x-ms-version": "2020-06-12"
+      },
+      "ResponseBody": "FeqMhImO7bUiiz3vrPsWXySHybsoZREAn5KHApuOGIpF9JlvMKQ35LLk9lP/89CYpPkI9Tjb/LDYi\u002BT2BusZlHOyqrhipi5/UOUIQ2\u002B\u002BAazC712ihSNSaffpl6W/QN3HymHfTEkXNf7LiKRS07hAGYk4NBaNdw5PX0DAeQ\u002BIwA8="
+    },
+    {
+      "RequestUri": "https://seanmcccanary3.file.core.windows.net/test-share-d688b8c9-241f-27a0-b63e-aaa02cbb6e17/test-directory-4e28b31c-cd93-dea4-05b5-65998be8b9eb/test-file-cd384ded-d0af-b913-5940-2d84020d9949",
+      "RequestMethod": "GET",
+      "RequestHeaders": {
+        "Accept": "application/xml",
+        "Authorization": "Sanitized",
+        "User-Agent": [
+          "azsdk-net-Storage.Files.Shares/12.7.0-alpha.20210126.1",
+          "(.NET 5.0.2; Microsoft Windows 10.0.19042)"
+        ],
+        "x-ms-client-request-id": "573e607e-9f9b-7864-0ecb-7fe4f5ba665c",
+        "x-ms-date": "Tue, 26 Jan 2021 19:27:47 GMT",
         "x-ms-range": "bytes=862-989",
         "x-ms-range-get-content-md5": "false",
         "x-ms-return-client-request-id": "true",
@@ -631,43 +626,43 @@
         "Content-Length": "128",
         "Content-Range": "bytes 862-989/1024",
         "Content-Type": "application/octet-stream",
-        "Date": "Thu, 21 Jan 2021 20:37:24 GMT",
-        "ETag": "\u00220x8D8BE4C5B8F8D7D\u0022",
-        "Last-Modified": "Thu, 21 Jan 2021 20:37:23 GMT",
-        "Server": [
-          "Windows-Azure-File/1.0",
-          "Microsoft-HTTPAPI/2.0"
-        ],
-        "Vary": "Origin",
-        "x-ms-client-request-id": "b10e7c8d-586c-fb57-de8d-64c3f737f67f",
-        "x-ms-file-attributes": "Archive",
-        "x-ms-file-change-time": "2021-01-21T20:37:23.5851645Z",
-        "x-ms-file-creation-time": "2021-01-21T20:37:23.5321265Z",
-        "x-ms-file-id": "11529285414812647424",
-        "x-ms-file-last-write-time": "2021-01-21T20:37:23.5851645Z",
-        "x-ms-file-parent-id": "13835128424026341376",
-        "x-ms-file-permission-key": "4010187179898695473*11459378189709739967",
-        "x-ms-lease-state": "available",
-        "x-ms-lease-status": "unlocked",
-        "x-ms-request-id": "18900df5-601a-0050-0235-f01892000000",
-        "x-ms-server-encrypted": "true",
-        "x-ms-type": "File",
-        "x-ms-version": "2020-06-12"
-      },
-      "ResponseBody": "mlzhbLDgV69ojiTsCoVaDHdC/1oRTB4Yn6QFZshzqjM9nxzKqKp8\u002BHpz/JI\u002BA97neabNvp4Ysk09yM0L2vHn9OPwrmtoj2PMxQfgnU\u002BL2pvGHuwhpuuVJezOjeDccB2JjAivTVRyfulDAPmWOBX\u002Bse0xRbsExU34W4l/mQKD8FQ="
-    },
-    {
-      "RequestUri": "https://seanmcccanary3.file.core.windows.net/test-share-7a2438e6-09b4-c564-a02e-3c423ab2b4cf/test-directory-cca97b76-1e0f-c59f-5d68-a15c463f77f7/test-file-b704e1ac-5fd4-f1ea-1c00-e7a7055c9ba8",
-      "RequestMethod": "GET",
-      "RequestHeaders": {
-        "Accept": "application/xml",
-        "Authorization": "Sanitized",
-        "User-Agent": [
-          "azsdk-net-Storage.Files.Shares/12.7.0-alpha.20210121.1",
-          "(.NET 5.0.2; Microsoft Windows 10.0.19042)"
-        ],
-        "x-ms-client-request-id": "e0a94655-976b-f3b0-b592-b8b22217996b",
-        "x-ms-date": "Thu, 21 Jan 2021 20:37:24 GMT",
+        "Date": "Tue, 26 Jan 2021 19:27:46 GMT",
+        "ETag": "\u00220x8D8C23075693DAE\u0022",
+        "Last-Modified": "Tue, 26 Jan 2021 19:27:45 GMT",
+        "Server": [
+          "Windows-Azure-File/1.0",
+          "Microsoft-HTTPAPI/2.0"
+        ],
+        "Vary": "Origin",
+        "x-ms-client-request-id": "573e607e-9f9b-7864-0ecb-7fe4f5ba665c",
+        "x-ms-file-attributes": "Archive",
+        "x-ms-file-change-time": "2021-01-26T19:27:45.6975278Z",
+        "x-ms-file-creation-time": "2021-01-26T19:27:45.6354833Z",
+        "x-ms-file-id": "11529285414812647424",
+        "x-ms-file-last-write-time": "2021-01-26T19:27:45.6975278Z",
+        "x-ms-file-parent-id": "13835128424026341376",
+        "x-ms-file-permission-key": "4010187179898695473*11459378189709739967",
+        "x-ms-lease-state": "available",
+        "x-ms-lease-status": "unlocked",
+        "x-ms-request-id": "5d1f2a8c-601a-0040-6d19-f4ddfa000000",
+        "x-ms-server-encrypted": "true",
+        "x-ms-type": "File",
+        "x-ms-version": "2020-06-12"
+      },
+      "ResponseBody": "B0F5Dd60Y6q5X9b9fv\u002BWPqh\u002BG4cLxjlSU5DtCFe87kLIlUuRPzM61dSKXS6hEdFgqYLRkWw4A0AHJrpOx1pT/XCTNOm0BP51Q0aygWkLsUK\u002BjF/U6l3WkJEKihl47A16N1\u002B9Dd3orKSDXE4mhYLX/HR4kDr7fhISvaNYqXrl/FY="
+    },
+    {
+      "RequestUri": "https://seanmcccanary3.file.core.windows.net/test-share-d688b8c9-241f-27a0-b63e-aaa02cbb6e17/test-directory-4e28b31c-cd93-dea4-05b5-65998be8b9eb/test-file-cd384ded-d0af-b913-5940-2d84020d9949",
+      "RequestMethod": "GET",
+      "RequestHeaders": {
+        "Accept": "application/xml",
+        "Authorization": "Sanitized",
+        "User-Agent": [
+          "azsdk-net-Storage.Files.Shares/12.7.0-alpha.20210126.1",
+          "(.NET 5.0.2; Microsoft Windows 10.0.19042)"
+        ],
+        "x-ms-client-request-id": "236c0bca-61e7-988b-3150-7a1670fb2c64",
+        "x-ms-date": "Tue, 26 Jan 2021 19:27:47 GMT",
         "x-ms-range": "bytes=990-1117",
         "x-ms-range-get-content-md5": "false",
         "x-ms-return-client-request-id": "true",
@@ -680,44 +675,44 @@
         "Content-Length": "34",
         "Content-Range": "bytes 990-1023/1024",
         "Content-Type": "application/octet-stream",
-        "Date": "Thu, 21 Jan 2021 20:37:24 GMT",
-        "ETag": "\u00220x8D8BE4C5B8F8D7D\u0022",
-        "Last-Modified": "Thu, 21 Jan 2021 20:37:23 GMT",
-        "Server": [
-          "Windows-Azure-File/1.0",
-          "Microsoft-HTTPAPI/2.0"
-        ],
-        "Vary": "Origin",
-        "x-ms-client-request-id": "e0a94655-976b-f3b0-b592-b8b22217996b",
-        "x-ms-file-attributes": "Archive",
-        "x-ms-file-change-time": "2021-01-21T20:37:23.5851645Z",
-        "x-ms-file-creation-time": "2021-01-21T20:37:23.5321265Z",
-        "x-ms-file-id": "11529285414812647424",
-        "x-ms-file-last-write-time": "2021-01-21T20:37:23.5851645Z",
-        "x-ms-file-parent-id": "13835128424026341376",
-        "x-ms-file-permission-key": "4010187179898695473*11459378189709739967",
-        "x-ms-lease-state": "available",
-        "x-ms-lease-status": "unlocked",
-        "x-ms-request-id": "18900df7-601a-0050-0435-f01892000000",
-        "x-ms-server-encrypted": "true",
-        "x-ms-type": "File",
-        "x-ms-version": "2020-06-12"
-      },
-      "ResponseBody": "6lYQRtyNR1OfA96m8v7t1tDb86orYYXGurbxy/Pk578QpA=="
-    },
-    {
-      "RequestUri": "https://seanmcccanary3.file.core.windows.net/test-share-7a2438e6-09b4-c564-a02e-3c423ab2b4cf?restype=share",
+        "Date": "Tue, 26 Jan 2021 19:27:46 GMT",
+        "ETag": "\u00220x8D8C23075693DAE\u0022",
+        "Last-Modified": "Tue, 26 Jan 2021 19:27:45 GMT",
+        "Server": [
+          "Windows-Azure-File/1.0",
+          "Microsoft-HTTPAPI/2.0"
+        ],
+        "Vary": "Origin",
+        "x-ms-client-request-id": "236c0bca-61e7-988b-3150-7a1670fb2c64",
+        "x-ms-file-attributes": "Archive",
+        "x-ms-file-change-time": "2021-01-26T19:27:45.6975278Z",
+        "x-ms-file-creation-time": "2021-01-26T19:27:45.6354833Z",
+        "x-ms-file-id": "11529285414812647424",
+        "x-ms-file-last-write-time": "2021-01-26T19:27:45.6975278Z",
+        "x-ms-file-parent-id": "13835128424026341376",
+        "x-ms-file-permission-key": "4010187179898695473*11459378189709739967",
+        "x-ms-lease-state": "available",
+        "x-ms-lease-status": "unlocked",
+        "x-ms-request-id": "5d1f2a8e-601a-0040-6e19-f4ddfa000000",
+        "x-ms-server-encrypted": "true",
+        "x-ms-type": "File",
+        "x-ms-version": "2020-06-12"
+      },
+      "ResponseBody": "ODhKCk2jZNbgulGOD68KDjONpABc03\u002B4TKpQOZACKp5f9w=="
+    },
+    {
+      "RequestUri": "https://seanmcccanary3.file.core.windows.net/test-share-d688b8c9-241f-27a0-b63e-aaa02cbb6e17?restype=share",
       "RequestMethod": "DELETE",
       "RequestHeaders": {
         "Accept": "application/xml",
         "Authorization": "Sanitized",
-        "traceparent": "00-41d63f8c278d6e43a6ae7ac7c2247bb0-bc0c67bbffbfc046-00",
-        "User-Agent": [
-          "azsdk-net-Storage.Files.Shares/12.7.0-alpha.20210121.1",
-          "(.NET 5.0.2; Microsoft Windows 10.0.19042)"
-        ],
-        "x-ms-client-request-id": "b16d5abe-158e-5d14-695b-a33f481d5b12",
-        "x-ms-date": "Thu, 21 Jan 2021 20:37:24 GMT",
+        "traceparent": "00-34e70bfd48c63f4d86112bc2f6659895-eaf6aca086a6144b-00",
+        "User-Agent": [
+          "azsdk-net-Storage.Files.Shares/12.7.0-alpha.20210126.1",
+          "(.NET 5.0.2; Microsoft Windows 10.0.19042)"
+        ],
+        "x-ms-client-request-id": "e91a8711-434d-f674-0bce-3c59616b0d93",
+        "x-ms-date": "Tue, 26 Jan 2021 19:27:47 GMT",
         "x-ms-delete-snapshots": "include",
         "x-ms-return-client-request-id": "true",
         "x-ms-version": "2020-06-12"
@@ -726,25 +721,20 @@
       "StatusCode": 202,
       "ResponseHeaders": {
         "Content-Length": "0",
-        "Date": "Thu, 21 Jan 2021 20:37:24 GMT",
-        "Server": [
-          "Windows-Azure-File/1.0",
-          "Microsoft-HTTPAPI/2.0"
-        ],
-        "x-ms-client-request-id": "b16d5abe-158e-5d14-695b-a33f481d5b12",
-<<<<<<< HEAD
-        "x-ms-request-id": "6d0a2c6c-b01a-001e-5ee2-9c361a000000",
-        "x-ms-version": "2020-06-12"
-=======
-        "x-ms-request-id": "18900df8-601a-0050-0535-f01892000000",
-        "x-ms-version": "2020-04-08"
->>>>>>> ac24a13f
+        "Date": "Tue, 26 Jan 2021 19:27:46 GMT",
+        "Server": [
+          "Windows-Azure-File/1.0",
+          "Microsoft-HTTPAPI/2.0"
+        ],
+        "x-ms-client-request-id": "e91a8711-434d-f674-0bce-3c59616b0d93",
+        "x-ms-request-id": "5d1f2a90-601a-0040-6f19-f4ddfa000000",
+        "x-ms-version": "2020-06-12"
       },
       "ResponseBody": []
     }
   ],
   "Variables": {
-    "RandomSeed": "1481426829",
+    "RandomSeed": "647107518",
     "Storage_TestConfigDefault": "ProductionTenant\nseanmcccanary3\nU2FuaXRpemVk\nhttps://seanmcccanary3.blob.core.windows.net\nhttps://seanmcccanary3.file.core.windows.net\nhttps://seanmcccanary3.queue.core.windows.net\nhttps://seanmcccanary3.table.core.windows.net\n\n\n\n\nhttps://seanmcccanary3-secondary.blob.core.windows.net\nhttps://seanmcccanary3-secondary.file.core.windows.net\nhttps://seanmcccanary3-secondary.queue.core.windows.net\nhttps://seanmcccanary3-secondary.table.core.windows.net\n\nSanitized\n\n\nCloud\nBlobEndpoint=https://seanmcccanary3.blob.core.windows.net/;QueueEndpoint=https://seanmcccanary3.queue.core.windows.net/;FileEndpoint=https://seanmcccanary3.file.core.windows.net/;BlobSecondaryEndpoint=https://seanmcccanary3-secondary.blob.core.windows.net/;QueueSecondaryEndpoint=https://seanmcccanary3-secondary.queue.core.windows.net/;FileSecondaryEndpoint=https://seanmcccanary3-secondary.file.core.windows.net/;AccountName=seanmcccanary3;AccountKey=Kg==;\nseanscope1"
   }
 }