--- conflicted
+++ resolved
@@ -14,11 +14,7 @@
         "x-ms-client-request-id": "f60a1988-d6ac-b406-fc3c-f2063bcc429f",
         "x-ms-date": "Tue, 26 Jan 2021 19:27:46 GMT",
         "x-ms-return-client-request-id": "true",
-<<<<<<< HEAD
-        "x-ms-version": "2020-12-06"
-=======
-        "x-ms-version": "2021-02-12"
->>>>>>> 7e782c87
+        "x-ms-version": "2021-02-12"
       },
       "RequestBody": null,
       "StatusCode": 201,
@@ -33,11 +29,7 @@
         ],
         "x-ms-client-request-id": "f60a1988-d6ac-b406-fc3c-f2063bcc429f",
         "x-ms-request-id": "5d1f2a7b-601a-0040-6019-f4ddfa000000",
-<<<<<<< HEAD
-        "x-ms-version": "2020-12-06"
-=======
-        "x-ms-version": "2021-02-12"
->>>>>>> 7e782c87
+        "x-ms-version": "2021-02-12"
       },
       "ResponseBody": []
     },
@@ -59,11 +51,7 @@
         "x-ms-file-last-write-time": "Now",
         "x-ms-file-permission": "Inherit",
         "x-ms-return-client-request-id": "true",
-<<<<<<< HEAD
-        "x-ms-version": "2020-12-06"
-=======
-        "x-ms-version": "2021-02-12"
->>>>>>> 7e782c87
+        "x-ms-version": "2021-02-12"
       },
       "RequestBody": null,
       "StatusCode": 201,
@@ -86,11 +74,7 @@
         "x-ms-file-permission-key": "17860367565182308406*11459378189709739967",
         "x-ms-request-id": "5d1f2a7e-601a-0040-6119-f4ddfa000000",
         "x-ms-request-server-encrypted": "true",
-<<<<<<< HEAD
-        "x-ms-version": "2020-12-06"
-=======
-        "x-ms-version": "2021-02-12"
->>>>>>> 7e782c87
+        "x-ms-version": "2021-02-12"
       },
       "ResponseBody": []
     },
@@ -114,11 +98,7 @@
         "x-ms-file-permission": "Inherit",
         "x-ms-return-client-request-id": "true",
         "x-ms-type": "file",
-<<<<<<< HEAD
-        "x-ms-version": "2020-12-06"
-=======
-        "x-ms-version": "2021-02-12"
->>>>>>> 7e782c87
+        "x-ms-version": "2021-02-12"
       },
       "RequestBody": null,
       "StatusCode": 201,
@@ -141,11 +121,7 @@
         "x-ms-file-permission-key": "4010187179898695473*11459378189709739967",
         "x-ms-request-id": "5d1f2a80-601a-0040-6219-f4ddfa000000",
         "x-ms-request-server-encrypted": "true",
-<<<<<<< HEAD
-        "x-ms-version": "2020-12-06"
-=======
-        "x-ms-version": "2021-02-12"
->>>>>>> 7e782c87
+        "x-ms-version": "2021-02-12"
       },
       "ResponseBody": []
     },
@@ -166,11 +142,7 @@
         "x-ms-date": "Tue, 26 Jan 2021 19:27:46 GMT",
         "x-ms-range": "bytes=0-1023",
         "x-ms-return-client-request-id": "true",
-<<<<<<< HEAD
-        "x-ms-version": "2020-12-06",
-=======
         "x-ms-version": "2021-02-12",
->>>>>>> 7e782c87
         "x-ms-write": "update"
       },
       "RequestBody": "gwYh77Mw7qRJkqZASg3mWR7BVpJO/0nbgV2chodzJDwobxPxiqfwEgr2cBBjim9oRJfYrxaWxYO9Rm5Wk2gc1W5qF9r59M920EOIV444d/buNEHwmnQlkqqPNEQ5mn+i2Zqi+XKUb0/IYt7TDm71hM53Z18mKzv5RIUwacCKPTbE5X3zln2EWcXyKDiVUoM7mrB1wTIfe65fqLXtYwWPPSSoDinwAe1R8w6aNAMCY/EC9M4PFXsDpGnPlO7Il/W/YusT7UNaS5nCJM4khUeqXUTD6m43fyippGq/IG3/iFwY2tEY73atp6k0TfCs3x8iJDepBKyGh+PCaUnZmyoswptyC6p2km3OFUPFAjI3/MRLnfw1VoOwklLtVYUs1Ax+CIpUOtR0q5LJ2u5owIWxi22Ejv4u9mwXwnhXiDzooUE3Rvmo4sHw1vFpbHyVR9HNPMoYqEUOUBEdPXhbHCNV4DisMXqLCairk7cMxIrwgnqnikty0Pn7KfboiqVIlbnNFItD6BVXQTMibBSOAYuHLbr+s5LX4xA/sQiDo34CYv79P7D+rJplUEgXUGTkbSdrYFzrSuEn9jB7BDcM1J20HwkVkcHaiIAgmGNJv5OsWkPgGEIhFxcd1Ul/g6hjWHuqYzBazttmkNjcyrJ93Tadz6nzK7xakgfx+Lt4WwTXvD/nnlxiUYxoeodqRUxloPcS4bT/cC2/T9AoaNYg7TXTBA5ylT/ZO30ci7A08E27jFfDZXlQ2EwSJ06MOem2R41Sl0A+8wq4OaY34uV8i1+Cbdx+XYe8gyzCX23wTAGTZkMj4lgMfJlMCizSGPZnlpzuCswMN+oGlRQUfJOdx+2lo3uhWKgGdvFDMVJb6mo2WsnQAUI1hi5ZHUxE9wAFr0I+LHV6xT3z6JPayQaYqquq3iHJzMaqcBxNSDtcwn7wPYIPHL30u5WM3RmuWr0owHKgmhjePOJ8lLtYLXwBlyUV6oyEiY7ttSKLPe+s+xZfJIfJuyhlEQCfkocCm44YikX0mW8wpDfksuT2U//z0Jik+Qj1ONv8sNiL5PYG6xmUc7KquGKmLn9Q5QhDb74BrMLvXaKFI1Jp9+mXpb9A3cfKYd9MSRc1/suIpFLTuEAZiTg0Fo13Dk9fQMB5D4jADwdBeQ3etGOquV/W/X7/lj6ofhuHC8Y5UlOQ7QhXvO5CyJVLkT8zOtXUil0uoRHRYKmC0ZFsOANABya6TsdaU/1wkzTptAT+dUNGsoFpC7FCvoxf1Opd1pCRCooZeOwNejdfvQ3d6Kykg1xOJoWC1/x0eJA6+34SEr2jWKl65fxWODhKCk2jZNbgulGOD68KDjONpABc03+4TKpQOZACKp5f9w==",
@@ -188,11 +160,7 @@
         "x-ms-client-request-id": "ea557ab1-dc4b-1072-0d6c-0e57eb7a05f5",
         "x-ms-request-id": "5d1f2a81-601a-0040-6319-f4ddfa000000",
         "x-ms-request-server-encrypted": "true",
-<<<<<<< HEAD
-        "x-ms-version": "2020-12-06"
-=======
-        "x-ms-version": "2021-02-12"
->>>>>>> 7e782c87
+        "x-ms-version": "2021-02-12"
       },
       "ResponseBody": []
     },
@@ -210,11 +178,7 @@
         "x-ms-client-request-id": "108dff2f-bd72-c3f7-d47b-30f155a59c1a",
         "x-ms-date": "Tue, 26 Jan 2021 19:27:46 GMT",
         "x-ms-return-client-request-id": "true",
-<<<<<<< HEAD
-        "x-ms-version": "2020-12-06"
-=======
-        "x-ms-version": "2021-02-12"
->>>>>>> 7e782c87
+        "x-ms-version": "2021-02-12"
       },
       "RequestBody": null,
       "StatusCode": 200,
@@ -242,11 +206,7 @@
         "x-ms-request-id": "5d1f2a82-601a-0040-6419-f4ddfa000000",
         "x-ms-server-encrypted": "true",
         "x-ms-type": "File",
-<<<<<<< HEAD
-        "x-ms-version": "2020-12-06"
-=======
-        "x-ms-version": "2021-02-12"
->>>>>>> 7e782c87
+        "x-ms-version": "2021-02-12"
       },
       "ResponseBody": []
     },
@@ -265,11 +225,7 @@
         "x-ms-range": "bytes=0-127",
         "x-ms-range-get-content-md5": "false",
         "x-ms-return-client-request-id": "true",
-<<<<<<< HEAD
-        "x-ms-version": "2020-12-06"
-=======
-        "x-ms-version": "2021-02-12"
->>>>>>> 7e782c87
+        "x-ms-version": "2021-02-12"
       },
       "RequestBody": null,
       "StatusCode": 206,
@@ -299,11 +255,7 @@
         "x-ms-request-id": "5d1f2a83-601a-0040-6519-f4ddfa000000",
         "x-ms-server-encrypted": "true",
         "x-ms-type": "File",
-<<<<<<< HEAD
-        "x-ms-version": "2020-12-06"
-=======
-        "x-ms-version": "2021-02-12"
->>>>>>> 7e782c87
+        "x-ms-version": "2021-02-12"
       },
       "ResponseBody": "gwYh77Mw7qRJkqZASg3mWR7BVpJO/0nbgV2chodzJDwobxPxiqfwEgr2cBBjim9oRJfYrxaWxYO9Rm5Wk2gc1W5qF9r59M920EOIV444d/buNEHwmnQlkqqPNEQ5mn+i2Zqi+XKUb0/IYt7TDm71hM53Z18mKzv5RIUwacCKPTY="
     },
@@ -322,11 +274,7 @@
         "x-ms-range": "bytes=128-255",
         "x-ms-range-get-content-md5": "false",
         "x-ms-return-client-request-id": "true",
-<<<<<<< HEAD
-        "x-ms-version": "2020-12-06"
-=======
-        "x-ms-version": "2021-02-12"
->>>>>>> 7e782c87
+        "x-ms-version": "2021-02-12"
       },
       "RequestBody": null,
       "StatusCode": 206,
@@ -356,11 +304,7 @@
         "x-ms-request-id": "5d1f2a84-601a-0040-6619-f4ddfa000000",
         "x-ms-server-encrypted": "true",
         "x-ms-type": "File",
-<<<<<<< HEAD
-        "x-ms-version": "2020-12-06"
-=======
-        "x-ms-version": "2021-02-12"
->>>>>>> 7e782c87
+        "x-ms-version": "2021-02-12"
       },
       "ResponseBody": "xOV985Z9hFnF8ig4lVKDO5qwdcEyH3uuX6i17WMFjz0kqA4p8AHtUfMOmjQDAmPxAvTODxV7A6Rpz5TuyJf1v2LrE+1DWkuZwiTOJIVHql1Ew+puN38oqaRqvyBt/4hcGNrRGO92raepNE3wrN8fIiQ3qQSshofjwmlJ2ZsqLMI="
     },
@@ -379,11 +323,7 @@
         "x-ms-range": "bytes=256-383",
         "x-ms-range-get-content-md5": "false",
         "x-ms-return-client-request-id": "true",
-<<<<<<< HEAD
-        "x-ms-version": "2020-12-06"
-=======
-        "x-ms-version": "2021-02-12"
->>>>>>> 7e782c87
+        "x-ms-version": "2021-02-12"
       },
       "RequestBody": null,
       "StatusCode": 206,
@@ -413,11 +353,7 @@
         "x-ms-request-id": "5d1f2a85-601a-0040-6719-f4ddfa000000",
         "x-ms-server-encrypted": "true",
         "x-ms-type": "File",
-<<<<<<< HEAD
-        "x-ms-version": "2020-12-06"
-=======
-        "x-ms-version": "2021-02-12"
->>>>>>> 7e782c87
+        "x-ms-version": "2021-02-12"
       },
       "ResponseBody": "m3ILqnaSbc4VQ8UCMjf8xEud/DVWg7CSUu1VhSzUDH4IilQ61HSrksna7mjAhbGLbYSO/i72bBfCeFeIPOihQTdG+ajiwfDW8WlsfJVH0c08yhioRQ5QER09eFscI1XgOKwxeosJqKuTtwzEivCCeqeKS3LQ+fsp9uiKpUiVuc0="
     },
@@ -436,11 +372,7 @@
         "x-ms-range": "bytes=384-511",
         "x-ms-range-get-content-md5": "false",
         "x-ms-return-client-request-id": "true",
-<<<<<<< HEAD
-        "x-ms-version": "2020-12-06"
-=======
-        "x-ms-version": "2021-02-12"
->>>>>>> 7e782c87
+        "x-ms-version": "2021-02-12"
       },
       "RequestBody": null,
       "StatusCode": 206,
@@ -470,11 +402,7 @@
         "x-ms-request-id": "5d1f2a86-601a-0040-6819-f4ddfa000000",
         "x-ms-server-encrypted": "true",
         "x-ms-type": "File",
-<<<<<<< HEAD
-        "x-ms-version": "2020-12-06"
-=======
-        "x-ms-version": "2021-02-12"
->>>>>>> 7e782c87
+        "x-ms-version": "2021-02-12"
       },
       "ResponseBody": "FItD6BVXQTMibBSOAYuHLbr+s5LX4xA/sQiDo34CYv79P7D+rJplUEgXUGTkbSdrYFzrSuEn9jB7BDcM1J20HwkVkcHaiIAgmGNJv5OsWkPgGEIhFxcd1Ul/g6hjWHuqYzBazttmkNjcyrJ93Tadz6nzK7xakgfx+Lt4WwTXvD8="
     },
@@ -493,11 +421,7 @@
         "x-ms-range": "bytes=350-477",
         "x-ms-range-get-content-md5": "false",
         "x-ms-return-client-request-id": "true",
-<<<<<<< HEAD
-        "x-ms-version": "2020-12-06"
-=======
-        "x-ms-version": "2021-02-12"
->>>>>>> 7e782c87
+        "x-ms-version": "2021-02-12"
       },
       "RequestBody": null,
       "StatusCode": 206,
@@ -527,11 +451,7 @@
         "x-ms-request-id": "5d1f2a87-601a-0040-6919-f4ddfa000000",
         "x-ms-server-encrypted": "true",
         "x-ms-type": "File",
-<<<<<<< HEAD
-        "x-ms-version": "2020-12-06"
-=======
-        "x-ms-version": "2021-02-12"
->>>>>>> 7e782c87
+        "x-ms-version": "2021-02-12"
       },
       "ResponseBody": "VeA4rDF6iwmoq5O3DMSK8IJ6p4pLctD5+yn26IqlSJW5zRSLQ+gVV0EzImwUjgGLhy26/rOS1+MQP7EIg6N+AmL+/T+w/qyaZVBIF1Bk5G0na2Bc60rhJ/YwewQ3DNSdtB8JFZHB2oiAIJhjSb+TrFpD4BhCIRcXHdVJf4OoY1g="
     },
@@ -550,11 +470,7 @@
         "x-ms-range": "bytes=478-605",
         "x-ms-range-get-content-md5": "false",
         "x-ms-return-client-request-id": "true",
-<<<<<<< HEAD
-        "x-ms-version": "2020-12-06"
-=======
-        "x-ms-version": "2021-02-12"
->>>>>>> 7e782c87
+        "x-ms-version": "2021-02-12"
       },
       "RequestBody": null,
       "StatusCode": 206,
@@ -584,11 +500,7 @@
         "x-ms-request-id": "5d1f2a88-601a-0040-6a19-f4ddfa000000",
         "x-ms-server-encrypted": "true",
         "x-ms-type": "File",
-<<<<<<< HEAD
-        "x-ms-version": "2020-12-06"
-=======
-        "x-ms-version": "2021-02-12"
->>>>>>> 7e782c87
+        "x-ms-version": "2021-02-12"
       },
       "ResponseBody": "e6pjMFrO22aQ2NzKsn3dNp3PqfMrvFqSB/H4u3hbBNe8P+eeXGJRjGh6h2pFTGWg9xLhtP9wLb9P0Cho1iDtNdMEDnKVP9k7fRyLsDTwTbuMV8NleVDYTBInTow56bZHjVKXQD7zCrg5pjfi5XyLX4Jt3H5dh7yDLMJfbfBMAZM="
     },
@@ -607,11 +519,7 @@
         "x-ms-range": "bytes=606-733",
         "x-ms-range-get-content-md5": "false",
         "x-ms-return-client-request-id": "true",
-<<<<<<< HEAD
-        "x-ms-version": "2020-12-06"
-=======
-        "x-ms-version": "2021-02-12"
->>>>>>> 7e782c87
+        "x-ms-version": "2021-02-12"
       },
       "RequestBody": null,
       "StatusCode": 206,
@@ -641,11 +549,7 @@
         "x-ms-request-id": "5d1f2a89-601a-0040-6b19-f4ddfa000000",
         "x-ms-server-encrypted": "true",
         "x-ms-type": "File",
-<<<<<<< HEAD
-        "x-ms-version": "2020-12-06"
-=======
-        "x-ms-version": "2021-02-12"
->>>>>>> 7e782c87
+        "x-ms-version": "2021-02-12"
       },
       "ResponseBody": "ZkMj4lgMfJlMCizSGPZnlpzuCswMN+oGlRQUfJOdx+2lo3uhWKgGdvFDMVJb6mo2WsnQAUI1hi5ZHUxE9wAFr0I+LHV6xT3z6JPayQaYqquq3iHJzMaqcBxNSDtcwn7wPYIPHL30u5WM3RmuWr0owHKgmhjePOJ8lLtYLXwBlyU="
     },
@@ -664,11 +568,7 @@
         "x-ms-range": "bytes=734-861",
         "x-ms-range-get-content-md5": "false",
         "x-ms-return-client-request-id": "true",
-<<<<<<< HEAD
-        "x-ms-version": "2020-12-06"
-=======
-        "x-ms-version": "2021-02-12"
->>>>>>> 7e782c87
+        "x-ms-version": "2021-02-12"
       },
       "RequestBody": null,
       "StatusCode": 206,
@@ -698,11 +598,7 @@
         "x-ms-request-id": "5d1f2a8b-601a-0040-6c19-f4ddfa000000",
         "x-ms-server-encrypted": "true",
         "x-ms-type": "File",
-<<<<<<< HEAD
-        "x-ms-version": "2020-12-06"
-=======
-        "x-ms-version": "2021-02-12"
->>>>>>> 7e782c87
+        "x-ms-version": "2021-02-12"
       },
       "ResponseBody": "FeqMhImO7bUiiz3vrPsWXySHybsoZREAn5KHApuOGIpF9JlvMKQ35LLk9lP/89CYpPkI9Tjb/LDYi+T2BusZlHOyqrhipi5/UOUIQ2++AazC712ihSNSaffpl6W/QN3HymHfTEkXNf7LiKRS07hAGYk4NBaNdw5PX0DAeQ+IwA8="
     },
@@ -721,11 +617,7 @@
         "x-ms-range": "bytes=862-989",
         "x-ms-range-get-content-md5": "false",
         "x-ms-return-client-request-id": "true",
-<<<<<<< HEAD
-        "x-ms-version": "2020-12-06"
-=======
-        "x-ms-version": "2021-02-12"
->>>>>>> 7e782c87
+        "x-ms-version": "2021-02-12"
       },
       "RequestBody": null,
       "StatusCode": 206,
@@ -755,11 +647,7 @@
         "x-ms-request-id": "5d1f2a8c-601a-0040-6d19-f4ddfa000000",
         "x-ms-server-encrypted": "true",
         "x-ms-type": "File",
-<<<<<<< HEAD
-        "x-ms-version": "2020-12-06"
-=======
-        "x-ms-version": "2021-02-12"
->>>>>>> 7e782c87
+        "x-ms-version": "2021-02-12"
       },
       "ResponseBody": "B0F5Dd60Y6q5X9b9fv+WPqh+G4cLxjlSU5DtCFe87kLIlUuRPzM61dSKXS6hEdFgqYLRkWw4A0AHJrpOx1pT/XCTNOm0BP51Q0aygWkLsUK+jF/U6l3WkJEKihl47A16N1+9Dd3orKSDXE4mhYLX/HR4kDr7fhISvaNYqXrl/FY="
     },
@@ -778,11 +666,7 @@
         "x-ms-range": "bytes=990-1117",
         "x-ms-range-get-content-md5": "false",
         "x-ms-return-client-request-id": "true",
-<<<<<<< HEAD
-        "x-ms-version": "2020-12-06"
-=======
-        "x-ms-version": "2021-02-12"
->>>>>>> 7e782c87
+        "x-ms-version": "2021-02-12"
       },
       "RequestBody": null,
       "StatusCode": 206,
@@ -812,11 +696,7 @@
         "x-ms-request-id": "5d1f2a8e-601a-0040-6e19-f4ddfa000000",
         "x-ms-server-encrypted": "true",
         "x-ms-type": "File",
-<<<<<<< HEAD
-        "x-ms-version": "2020-12-06"
-=======
-        "x-ms-version": "2021-02-12"
->>>>>>> 7e782c87
+        "x-ms-version": "2021-02-12"
       },
       "ResponseBody": "ODhKCk2jZNbgulGOD68KDjONpABc03+4TKpQOZACKp5f9w=="
     },
@@ -835,11 +715,7 @@
         "x-ms-date": "Tue, 26 Jan 2021 19:27:47 GMT",
         "x-ms-delete-snapshots": "include",
         "x-ms-return-client-request-id": "true",
-<<<<<<< HEAD
-        "x-ms-version": "2020-12-06"
-=======
-        "x-ms-version": "2021-02-12"
->>>>>>> 7e782c87
+        "x-ms-version": "2021-02-12"
       },
       "RequestBody": null,
       "StatusCode": 202,
@@ -852,11 +728,7 @@
         ],
         "x-ms-client-request-id": "e91a8711-434d-f674-0bce-3c59616b0d93",
         "x-ms-request-id": "5d1f2a90-601a-0040-6f19-f4ddfa000000",
-<<<<<<< HEAD
-        "x-ms-version": "2020-12-06"
-=======
-        "x-ms-version": "2021-02-12"
->>>>>>> 7e782c87
+        "x-ms-version": "2021-02-12"
       },
       "ResponseBody": []
     }
