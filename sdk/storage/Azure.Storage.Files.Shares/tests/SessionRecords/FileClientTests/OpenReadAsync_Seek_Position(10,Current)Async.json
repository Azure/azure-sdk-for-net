{
  "Entries": [
    {
      "RequestUri": "https://seanmcccanary3.file.core.windows.net/test-share-80dd8842-0a34-6ffb-c0b6-0a7052d593ac?restype=share",
      "RequestMethod": "PUT",
      "RequestHeaders": {
        "Accept": "application/xml",
        "Authorization": "Sanitized",
        "traceparent": "00-aab549e9279d624b900e40ef7b257152-f5ab7bade2812b4e-00",
        "User-Agent": [
          "azsdk-net-Storage.Files.Shares/12.7.0-alpha.20210121.1",
          "(.NET 5.0.2; Microsoft Windows 10.0.19042)"
        ],
        "x-ms-client-request-id": "1158313a-9478-d4f7-b4f7-6a27fd950e90",
        "x-ms-date": "Thu, 21 Jan 2021 20:40:12 GMT",
        "x-ms-return-client-request-id": "true",
        "x-ms-version": "2020-06-12"
      },
      "RequestBody": null,
      "StatusCode": 201,
      "ResponseHeaders": {
        "Content-Length": "0",
        "Date": "Thu, 21 Jan 2021 20:40:11 GMT",
        "ETag": "\u00220x8D8BE4CC01FABEA\u0022",
        "Last-Modified": "Thu, 21 Jan 2021 20:40:12 GMT",
        "Server": [
          "Windows-Azure-File/1.0",
          "Microsoft-HTTPAPI/2.0"
        ],
        "x-ms-client-request-id": "1158313a-9478-d4f7-b4f7-6a27fd950e90",
<<<<<<< HEAD
        "x-ms-request-id": "c0ea1fc1-e01a-005e-27e2-9c3122000000",
        "x-ms-version": "2020-06-12"
=======
        "x-ms-request-id": "1758f5e9-b01a-006c-3235-f03155000000",
        "x-ms-version": "2020-04-08"
>>>>>>> ac24a13f
      },
      "ResponseBody": []
    },
    {
      "RequestUri": "https://seanmcccanary3.file.core.windows.net/test-share-80dd8842-0a34-6ffb-c0b6-0a7052d593ac/test-directory-15be062c-debb-9110-cb15-5097fd7d4cfc?restype=directory",
      "RequestMethod": "PUT",
      "RequestHeaders": {
        "Accept": "application/xml",
        "Authorization": "Sanitized",
        "traceparent": "00-106050fa6848064d9228fb21b233d1a6-baa60ef35a287047-00",
        "User-Agent": [
          "azsdk-net-Storage.Files.Shares/12.7.0-alpha.20210121.1",
          "(.NET 5.0.2; Microsoft Windows 10.0.19042)"
        ],
        "x-ms-client-request-id": "1c517b8e-3706-5b25-21c6-4662445fd736",
        "x-ms-date": "Thu, 21 Jan 2021 20:40:12 GMT",
        "x-ms-file-attributes": "None",
        "x-ms-file-creation-time": "Now",
        "x-ms-file-last-write-time": "Now",
        "x-ms-file-permission": "Inherit",
        "x-ms-return-client-request-id": "true",
        "x-ms-version": "2020-06-12"
      },
      "RequestBody": null,
      "StatusCode": 201,
      "ResponseHeaders": {
        "Content-Length": "0",
        "Date": "Thu, 21 Jan 2021 20:40:11 GMT",
        "ETag": "\u00220x8D8BE4CC02A3216\u0022",
        "Last-Modified": "Thu, 21 Jan 2021 20:40:12 GMT",
        "Server": [
          "Windows-Azure-File/1.0",
          "Microsoft-HTTPAPI/2.0"
        ],
        "x-ms-client-request-id": "1c517b8e-3706-5b25-21c6-4662445fd736",
        "x-ms-file-attributes": "Directory",
        "x-ms-file-change-time": "2021-01-21T20:40:12.3707926Z",
        "x-ms-file-creation-time": "2021-01-21T20:40:12.3707926Z",
        "x-ms-file-id": "13835128424026341376",
        "x-ms-file-last-write-time": "2021-01-21T20:40:12.3707926Z",
        "x-ms-file-parent-id": "0",
        "x-ms-file-permission-key": "17860367565182308406*11459378189709739967",
        "x-ms-request-id": "1758f5ed-b01a-006c-3435-f03155000000",
        "x-ms-request-server-encrypted": "true",
        "x-ms-version": "2020-06-12"
      },
      "ResponseBody": []
    },
    {
      "RequestUri": "https://seanmcccanary3.file.core.windows.net/test-share-80dd8842-0a34-6ffb-c0b6-0a7052d593ac/test-directory-15be062c-debb-9110-cb15-5097fd7d4cfc/test-file-9cf62509-e99e-95e4-de2f-81c4fa645340",
      "RequestMethod": "PUT",
      "RequestHeaders": {
        "Accept": "application/xml",
        "Authorization": "Sanitized",
        "traceparent": "00-72367298bab46241a19ff26dcfcb97fe-3b39c8b987c8ec47-00",
        "User-Agent": [
          "azsdk-net-Storage.Files.Shares/12.7.0-alpha.20210121.1",
          "(.NET 5.0.2; Microsoft Windows 10.0.19042)"
        ],
        "x-ms-client-request-id": "1aae1144-e642-7ee8-b4b2-c437de5660b6",
        "x-ms-content-length": "1024",
        "x-ms-date": "Thu, 21 Jan 2021 20:40:12 GMT",
        "x-ms-file-attributes": "None",
        "x-ms-file-creation-time": "Now",
        "x-ms-file-last-write-time": "Now",
        "x-ms-file-permission": "Inherit",
        "x-ms-return-client-request-id": "true",
        "x-ms-type": "file",
        "x-ms-version": "2020-06-12"
      },
      "RequestBody": null,
      "StatusCode": 201,
      "ResponseHeaders": {
        "Content-Length": "0",
        "Date": "Thu, 21 Jan 2021 20:40:12 GMT",
        "ETag": "\u00220x8D8BE4CC0349436\u0022",
        "Last-Modified": "Thu, 21 Jan 2021 20:40:12 GMT",
        "Server": [
          "Windows-Azure-File/1.0",
          "Microsoft-HTTPAPI/2.0"
        ],
        "x-ms-client-request-id": "1aae1144-e642-7ee8-b4b2-c437de5660b6",
        "x-ms-file-attributes": "Archive",
        "x-ms-file-change-time": "2021-01-21T20:40:12.4388406Z",
        "x-ms-file-creation-time": "2021-01-21T20:40:12.4388406Z",
        "x-ms-file-id": "11529285414812647424",
        "x-ms-file-last-write-time": "2021-01-21T20:40:12.4388406Z",
        "x-ms-file-parent-id": "13835128424026341376",
        "x-ms-file-permission-key": "4010187179898695473*11459378189709739967",
        "x-ms-request-id": "1758f5ee-b01a-006c-3535-f03155000000",
        "x-ms-request-server-encrypted": "true",
        "x-ms-version": "2020-06-12"
      },
      "ResponseBody": []
    },
    {
      "RequestUri": "https://seanmcccanary3.file.core.windows.net/test-share-80dd8842-0a34-6ffb-c0b6-0a7052d593ac/test-directory-15be062c-debb-9110-cb15-5097fd7d4cfc/test-file-9cf62509-e99e-95e4-de2f-81c4fa645340?comp=range",
      "RequestMethod": "PUT",
      "RequestHeaders": {
        "Accept": "application/xml",
        "Authorization": "Sanitized",
        "Content-Length": "1024",
        "Content-Type": "application/octet-stream",
        "traceparent": "00-e8b30f90e0576543a39909862a913434-b7cd16d96e054f47-00",
        "User-Agent": [
          "azsdk-net-Storage.Files.Shares/12.7.0-alpha.20210121.1",
          "(.NET 5.0.2; Microsoft Windows 10.0.19042)"
        ],
        "x-ms-client-request-id": "e87f670b-39b6-f8fd-ed1a-6c53f31f9dfa",
        "x-ms-date": "Thu, 21 Jan 2021 20:40:12 GMT",
        "x-ms-range": "bytes=0-1023",
        "x-ms-return-client-request-id": "true",
        "x-ms-version": "2020-06-12",
        "x-ms-write": "update"
      },
      "RequestBody": "q22/01/tE6vR/yTcHopKNkq1CYEsL/YwBNr/tjrReZIGidrZ1fY7oWimSwYTSD2WexAYjlZVCnt3js\u002BE7lxw/4aS1ZWwcWFUemgZhePwHLudaTsques7sX5eYkYmtrMLNkuAgXOn5QqvxBPuPISYhnEU54QhRUaaViQWUg8aLcO1Dk\u002BYcJtI9oMwe/XXTXX5xtvUEc8u6fAF5StOkJP7lJZQOS01/xbWzPAB8cpQwwivHYszRRv0hiRekopv\u002BWXvNeZehxRHw8bF/kXeLPgmtSIin3MIyE97W7IJ12yLZtOLErzj8Tv0Z1nFbUfWFVosON1oTVry52yX4ytiPuxZOpdxUxo7QsPmLTcaQ1oHpUZX3J6PIhl4mCpPSw0PkilsazOwZME/8PYagR8j2KQSkD7lCmJOyhd\u002B\u002BLvw7Pa11psNrdcmV0CFGOuodKH5VcCGPbvPKojHHqEcMmsGTwT/ZKqEFSrM6zn9YPF2pVV2hKP6aa875qsSRY82CiXVfsjmqRD2dT\u002BVuVGC0cqWUHhLpa3IC\u002BVVxH7\u002Bcc\u002BaluATKOEpj/xFgA9jZbBduBThfPUX6mV3DHPikeSR9wNw\u002BiJwbqjpbcF7BiWeZKY19wtqHfXag6t7nBttRv4Xs4kL82qN7Epr9w40m\u002BQ/2afNrZrZJ9kOlXZ39dKMfCfDY1KcknE7pwrB/ibmpujHPMN0oJhjPoyv/V3zFvd433vncTeRo0Y2kQaPGCmzKO6Or7kOGNuOXyXG7JUUSJATSB6q/jWwNZh8PQ6R1CVi/NRuZGc\u002BacafWBESy7axIkh2fM8KCCm53XkgktrM/Yr/Y/DApeMp1N9YCqYjnmriyhvGG1hVWPSrtYftHtbr0luHEmfG8X1kTafwsf2DlT8PPse/BuEyqQv8Fe9cPLYIbDdKnIsDG9meYc6wZab2JyBH3d8PLMx5VGhbytuNCBDw50TFOPizCyLuIKUTgkRkBe7PFV7W\u002BUBr0Egip1D9EFm9v31hMO4nlNG9IAsmZtIk98XtvfOyGe4EWWiwkGTR8A9MVcLGA9T/qICMGdg1RGp2/rCLEFNmCqaPXdeGdgNt6zD72hAPXvPw7hVyJgAVzhT9OpKzRuC85kocN6X9eTF9Hi6oOmpZZqC8myE98\u002BSleY/CiDxxuaVPPvPF8yZN83Xj9AjRbZOqpNPy96u\u002Bf/Jmdr4WO/D0C2SJWPx2k3J5bqisWf7b1Av7F\u002BRpf8L6kb8BX31oN7eE7\u002BmjSBSXMxFgeIgDESXzi6KyGyMMi4yij8c8dTT1EDfwJ2oVOIv3Y\u002BPTCAY69n\u002BZDdTathyTeGNcALlNWr7ca2dQEum63VIWu7c/OIOGZ5hHo2dgGlobXK8HuTfSqQ==",
      "StatusCode": 201,
      "ResponseHeaders": {
        "Content-Length": "0",
        "Content-MD5": "2k7uiRkMAoscmDlUtq8PBw==",
        "Date": "Thu, 21 Jan 2021 20:40:12 GMT",
        "ETag": "\u00220x8D8BE4CC03E810A\u0022",
        "Last-Modified": "Thu, 21 Jan 2021 20:40:12 GMT",
        "Server": [
          "Windows-Azure-File/1.0",
          "Microsoft-HTTPAPI/2.0"
        ],
        "x-ms-client-request-id": "e87f670b-39b6-f8fd-ed1a-6c53f31f9dfa",
        "x-ms-request-id": "1758f5ef-b01a-006c-3635-f03155000000",
        "x-ms-request-server-encrypted": "true",
        "x-ms-version": "2020-06-12"
      },
      "ResponseBody": []
    },
    {
      "RequestUri": "https://seanmcccanary3.file.core.windows.net/test-share-80dd8842-0a34-6ffb-c0b6-0a7052d593ac/test-directory-15be062c-debb-9110-cb15-5097fd7d4cfc/test-file-9cf62509-e99e-95e4-de2f-81c4fa645340",
      "RequestMethod": "HEAD",
      "RequestHeaders": {
        "Accept": "application/xml",
        "Authorization": "Sanitized",
        "traceparent": "00-2538c6d5d2d26e4290f0d0992ed3d78d-b1a5f6130a6e8b47-00",
        "User-Agent": [
          "azsdk-net-Storage.Files.Shares/12.7.0-alpha.20210121.1",
          "(.NET 5.0.2; Microsoft Windows 10.0.19042)"
        ],
        "x-ms-client-request-id": "772c9857-77d6-cf00-712e-f68444505eaf",
        "x-ms-date": "Thu, 21 Jan 2021 20:40:12 GMT",
        "x-ms-return-client-request-id": "true",
        "x-ms-version": "2020-06-12"
      },
      "RequestBody": null,
      "StatusCode": 200,
      "ResponseHeaders": {
        "Content-Length": "1024",
        "Content-Type": "application/octet-stream",
        "Date": "Thu, 21 Jan 2021 20:40:12 GMT",
        "ETag": "\u00220x8D8BE4CC03E810A\u0022",
        "Last-Modified": "Thu, 21 Jan 2021 20:40:12 GMT",
        "Server": [
          "Windows-Azure-File/1.0",
          "Microsoft-HTTPAPI/2.0"
        ],
        "Vary": "Origin",
        "x-ms-client-request-id": "772c9857-77d6-cf00-712e-f68444505eaf",
        "x-ms-file-attributes": "Archive",
        "x-ms-file-change-time": "2021-01-21T20:40:12.5038858Z",
        "x-ms-file-creation-time": "2021-01-21T20:40:12.4388406Z",
        "x-ms-file-id": "11529285414812647424",
        "x-ms-file-last-write-time": "2021-01-21T20:40:12.5038858Z",
        "x-ms-file-parent-id": "13835128424026341376",
        "x-ms-file-permission-key": "4010187179898695473*11459378189709739967",
        "x-ms-lease-state": "available",
        "x-ms-lease-status": "unlocked",
        "x-ms-request-id": "1758f5f0-b01a-006c-3735-f03155000000",
        "x-ms-server-encrypted": "true",
        "x-ms-type": "File",
        "x-ms-version": "2020-06-12"
      },
      "ResponseBody": []
    },
    {
      "RequestUri": "https://seanmcccanary3.file.core.windows.net/test-share-80dd8842-0a34-6ffb-c0b6-0a7052d593ac/test-directory-15be062c-debb-9110-cb15-5097fd7d4cfc/test-file-9cf62509-e99e-95e4-de2f-81c4fa645340",
      "RequestMethod": "GET",
      "RequestHeaders": {
        "Accept": "application/xml",
        "Authorization": "Sanitized",
        "User-Agent": [
          "azsdk-net-Storage.Files.Shares/12.7.0-alpha.20210121.1",
          "(.NET 5.0.2; Microsoft Windows 10.0.19042)"
        ],
        "x-ms-client-request-id": "5afce750-26f2-3523-7ede-5a5d49f74f1d",
        "x-ms-date": "Thu, 21 Jan 2021 20:40:12 GMT",
        "x-ms-range": "bytes=0-4194303",
        "x-ms-range-get-content-md5": "false",
        "x-ms-return-client-request-id": "true",
        "x-ms-version": "2020-06-12"
      },
      "RequestBody": null,
      "StatusCode": 206,
      "ResponseHeaders": {
        "Accept-Ranges": "bytes",
        "Content-Length": "1024",
        "Content-Range": "bytes 0-1023/1024",
        "Content-Type": "application/octet-stream",
        "Date": "Thu, 21 Jan 2021 20:40:12 GMT",
        "ETag": "\u00220x8D8BE4CC03E810A\u0022",
        "Last-Modified": "Thu, 21 Jan 2021 20:40:12 GMT",
        "Server": [
          "Windows-Azure-File/1.0",
          "Microsoft-HTTPAPI/2.0"
        ],
        "Vary": "Origin",
        "x-ms-client-request-id": "5afce750-26f2-3523-7ede-5a5d49f74f1d",
        "x-ms-file-attributes": "Archive",
        "x-ms-file-change-time": "2021-01-21T20:40:12.5038858Z",
        "x-ms-file-creation-time": "2021-01-21T20:40:12.4388406Z",
        "x-ms-file-id": "11529285414812647424",
        "x-ms-file-last-write-time": "2021-01-21T20:40:12.5038858Z",
        "x-ms-file-parent-id": "13835128424026341376",
        "x-ms-file-permission-key": "4010187179898695473*11459378189709739967",
        "x-ms-lease-state": "available",
        "x-ms-lease-status": "unlocked",
        "x-ms-request-id": "1758f5f1-b01a-006c-3835-f03155000000",
        "x-ms-server-encrypted": "true",
        "x-ms-type": "File",
        "x-ms-version": "2020-06-12"
      },
      "ResponseBody": "q22/01/tE6vR/yTcHopKNkq1CYEsL/YwBNr/tjrReZIGidrZ1fY7oWimSwYTSD2WexAYjlZVCnt3js\u002BE7lxw/4aS1ZWwcWFUemgZhePwHLudaTsques7sX5eYkYmtrMLNkuAgXOn5QqvxBPuPISYhnEU54QhRUaaViQWUg8aLcO1Dk\u002BYcJtI9oMwe/XXTXX5xtvUEc8u6fAF5StOkJP7lJZQOS01/xbWzPAB8cpQwwivHYszRRv0hiRekopv\u002BWXvNeZehxRHw8bF/kXeLPgmtSIin3MIyE97W7IJ12yLZtOLErzj8Tv0Z1nFbUfWFVosON1oTVry52yX4ytiPuxZOpdxUxo7QsPmLTcaQ1oHpUZX3J6PIhl4mCpPSw0PkilsazOwZME/8PYagR8j2KQSkD7lCmJOyhd\u002B\u002BLvw7Pa11psNrdcmV0CFGOuodKH5VcCGPbvPKojHHqEcMmsGTwT/ZKqEFSrM6zn9YPF2pVV2hKP6aa875qsSRY82CiXVfsjmqRD2dT\u002BVuVGC0cqWUHhLpa3IC\u002BVVxH7\u002Bcc\u002BaluATKOEpj/xFgA9jZbBduBThfPUX6mV3DHPikeSR9wNw\u002BiJwbqjpbcF7BiWeZKY19wtqHfXag6t7nBttRv4Xs4kL82qN7Epr9w40m\u002BQ/2afNrZrZJ9kOlXZ39dKMfCfDY1KcknE7pwrB/ibmpujHPMN0oJhjPoyv/V3zFvd433vncTeRo0Y2kQaPGCmzKO6Or7kOGNuOXyXG7JUUSJATSB6q/jWwNZh8PQ6R1CVi/NRuZGc\u002BacafWBESy7axIkh2fM8KCCm53XkgktrM/Yr/Y/DApeMp1N9YCqYjnmriyhvGG1hVWPSrtYftHtbr0luHEmfG8X1kTafwsf2DlT8PPse/BuEyqQv8Fe9cPLYIbDdKnIsDG9meYc6wZab2JyBH3d8PLMx5VGhbytuNCBDw50TFOPizCyLuIKUTgkRkBe7PFV7W\u002BUBr0Egip1D9EFm9v31hMO4nlNG9IAsmZtIk98XtvfOyGe4EWWiwkGTR8A9MVcLGA9T/qICMGdg1RGp2/rCLEFNmCqaPXdeGdgNt6zD72hAPXvPw7hVyJgAVzhT9OpKzRuC85kocN6X9eTF9Hi6oOmpZZqC8myE98\u002BSleY/CiDxxuaVPPvPF8yZN83Xj9AjRbZOqpNPy96u\u002Bf/Jmdr4WO/D0C2SJWPx2k3J5bqisWf7b1Av7F\u002BRpf8L6kb8BX31oN7eE7\u002BmjSBSXMxFgeIgDESXzi6KyGyMMi4yij8c8dTT1EDfwJ2oVOIv3Y\u002BPTCAY69n\u002BZDdTathyTeGNcALlNWr7ca2dQEum63VIWu7c/OIOGZ5hHo2dgGlobXK8HuTfSqQ=="
    },
    {
      "RequestUri": "https://seanmcccanary3.file.core.windows.net/test-share-80dd8842-0a34-6ffb-c0b6-0a7052d593ac?restype=share",
      "RequestMethod": "DELETE",
      "RequestHeaders": {
        "Accept": "application/xml",
        "Authorization": "Sanitized",
        "traceparent": "00-5b926499b44fde4a9aaee31e476ca3b1-9b19a779b089334e-00",
        "User-Agent": [
          "azsdk-net-Storage.Files.Shares/12.7.0-alpha.20210121.1",
          "(.NET 5.0.2; Microsoft Windows 10.0.19042)"
        ],
        "x-ms-client-request-id": "5d3360d0-0453-b5bc-2dae-b5a2354282f3",
        "x-ms-date": "Thu, 21 Jan 2021 20:40:12 GMT",
        "x-ms-delete-snapshots": "include",
        "x-ms-return-client-request-id": "true",
        "x-ms-version": "2020-06-12"
      },
      "RequestBody": null,
      "StatusCode": 202,
      "ResponseHeaders": {
        "Content-Length": "0",
        "Date": "Thu, 21 Jan 2021 20:40:12 GMT",
        "Server": [
          "Windows-Azure-File/1.0",
          "Microsoft-HTTPAPI/2.0"
        ],
        "x-ms-client-request-id": "5d3360d0-0453-b5bc-2dae-b5a2354282f3",
<<<<<<< HEAD
        "x-ms-request-id": "c0ea1fcc-e01a-005e-2ee2-9c3122000000",
        "x-ms-version": "2020-06-12"
=======
        "x-ms-request-id": "1758f5f3-b01a-006c-3a35-f03155000000",
        "x-ms-version": "2020-04-08"
>>>>>>> ac24a13f
      },
      "ResponseBody": []
    }
  ],
  "Variables": {
    "RandomSeed": "1961653504",
    "Storage_TestConfigDefault": "ProductionTenant\nseanmcccanary3\nU2FuaXRpemVk\nhttps://seanmcccanary3.blob.core.windows.net\nhttps://seanmcccanary3.file.core.windows.net\nhttps://seanmcccanary3.queue.core.windows.net\nhttps://seanmcccanary3.table.core.windows.net\n\n\n\n\nhttps://seanmcccanary3-secondary.blob.core.windows.net\nhttps://seanmcccanary3-secondary.file.core.windows.net\nhttps://seanmcccanary3-secondary.queue.core.windows.net\nhttps://seanmcccanary3-secondary.table.core.windows.net\n\nSanitized\n\n\nCloud\nBlobEndpoint=https://seanmcccanary3.blob.core.windows.net/;QueueEndpoint=https://seanmcccanary3.queue.core.windows.net/;FileEndpoint=https://seanmcccanary3.file.core.windows.net/;BlobSecondaryEndpoint=https://seanmcccanary3-secondary.blob.core.windows.net/;QueueSecondaryEndpoint=https://seanmcccanary3-secondary.queue.core.windows.net/;FileSecondaryEndpoint=https://seanmcccanary3-secondary.file.core.windows.net/;AccountName=seanmcccanary3;AccountKey=Kg==;\nseanscope1"
  }
}<|MERGE_RESOLUTION|>--- conflicted
+++ resolved
@@ -1,56 +1,51 @@
 {
   "Entries": [
     {
-      "RequestUri": "https://seanmcccanary3.file.core.windows.net/test-share-80dd8842-0a34-6ffb-c0b6-0a7052d593ac?restype=share",
-      "RequestMethod": "PUT",
-      "RequestHeaders": {
-        "Accept": "application/xml",
-        "Authorization": "Sanitized",
-        "traceparent": "00-aab549e9279d624b900e40ef7b257152-f5ab7bade2812b4e-00",
-        "User-Agent": [
-          "azsdk-net-Storage.Files.Shares/12.7.0-alpha.20210121.1",
-          "(.NET 5.0.2; Microsoft Windows 10.0.19042)"
-        ],
-        "x-ms-client-request-id": "1158313a-9478-d4f7-b4f7-6a27fd950e90",
-        "x-ms-date": "Thu, 21 Jan 2021 20:40:12 GMT",
-        "x-ms-return-client-request-id": "true",
-        "x-ms-version": "2020-06-12"
-      },
-      "RequestBody": null,
-      "StatusCode": 201,
-      "ResponseHeaders": {
-        "Content-Length": "0",
-        "Date": "Thu, 21 Jan 2021 20:40:11 GMT",
-        "ETag": "\u00220x8D8BE4CC01FABEA\u0022",
-        "Last-Modified": "Thu, 21 Jan 2021 20:40:12 GMT",
-        "Server": [
-          "Windows-Azure-File/1.0",
-          "Microsoft-HTTPAPI/2.0"
-        ],
-        "x-ms-client-request-id": "1158313a-9478-d4f7-b4f7-6a27fd950e90",
-<<<<<<< HEAD
-        "x-ms-request-id": "c0ea1fc1-e01a-005e-27e2-9c3122000000",
-        "x-ms-version": "2020-06-12"
-=======
-        "x-ms-request-id": "1758f5e9-b01a-006c-3235-f03155000000",
-        "x-ms-version": "2020-04-08"
->>>>>>> ac24a13f
-      },
-      "ResponseBody": []
-    },
-    {
-      "RequestUri": "https://seanmcccanary3.file.core.windows.net/test-share-80dd8842-0a34-6ffb-c0b6-0a7052d593ac/test-directory-15be062c-debb-9110-cb15-5097fd7d4cfc?restype=directory",
-      "RequestMethod": "PUT",
-      "RequestHeaders": {
-        "Accept": "application/xml",
-        "Authorization": "Sanitized",
-        "traceparent": "00-106050fa6848064d9228fb21b233d1a6-baa60ef35a287047-00",
-        "User-Agent": [
-          "azsdk-net-Storage.Files.Shares/12.7.0-alpha.20210121.1",
-          "(.NET 5.0.2; Microsoft Windows 10.0.19042)"
-        ],
-        "x-ms-client-request-id": "1c517b8e-3706-5b25-21c6-4662445fd736",
-        "x-ms-date": "Thu, 21 Jan 2021 20:40:12 GMT",
+      "RequestUri": "https://seanmcccanary3.file.core.windows.net/test-share-e10fc610-d1f1-b34c-177e-55dd72aa07b1?restype=share",
+      "RequestMethod": "PUT",
+      "RequestHeaders": {
+        "Accept": "application/xml",
+        "Authorization": "Sanitized",
+        "traceparent": "00-34a1f019f0d8eb48b5bc85c0a6aca242-bd8b62d5c3a87a4e-00",
+        "User-Agent": [
+          "azsdk-net-Storage.Files.Shares/12.7.0-alpha.20210126.1",
+          "(.NET 5.0.2; Microsoft Windows 10.0.19042)"
+        ],
+        "x-ms-client-request-id": "d85a8f6e-e9cc-aed9-930b-50e883a14214",
+        "x-ms-date": "Tue, 26 Jan 2021 19:31:29 GMT",
+        "x-ms-return-client-request-id": "true",
+        "x-ms-version": "2020-06-12"
+      },
+      "RequestBody": null,
+      "StatusCode": 201,
+      "ResponseHeaders": {
+        "Content-Length": "0",
+        "Date": "Tue, 26 Jan 2021 19:31:29 GMT",
+        "ETag": "\u00220x8D8C230FAA8755F\u0022",
+        "Last-Modified": "Tue, 26 Jan 2021 19:31:29 GMT",
+        "Server": [
+          "Windows-Azure-File/1.0",
+          "Microsoft-HTTPAPI/2.0"
+        ],
+        "x-ms-client-request-id": "d85a8f6e-e9cc-aed9-930b-50e883a14214",
+        "x-ms-request-id": "9ba53592-401a-0078-7719-f4793a000000",
+        "x-ms-version": "2020-06-12"
+      },
+      "ResponseBody": []
+    },
+    {
+      "RequestUri": "https://seanmcccanary3.file.core.windows.net/test-share-e10fc610-d1f1-b34c-177e-55dd72aa07b1/test-directory-1cd7ea4b-c02e-fc9f-697b-117c57a39777?restype=directory",
+      "RequestMethod": "PUT",
+      "RequestHeaders": {
+        "Accept": "application/xml",
+        "Authorization": "Sanitized",
+        "traceparent": "00-c44855b6e2925a45abde2b7bfbb9a116-d871868d6306344f-00",
+        "User-Agent": [
+          "azsdk-net-Storage.Files.Shares/12.7.0-alpha.20210126.1",
+          "(.NET 5.0.2; Microsoft Windows 10.0.19042)"
+        ],
+        "x-ms-client-request-id": "315d6532-15c8-aeab-f05d-6f50d85c57ef",
+        "x-ms-date": "Tue, 26 Jan 2021 19:31:30 GMT",
         "x-ms-file-attributes": "None",
         "x-ms-file-creation-time": "Now",
         "x-ms-file-last-write-time": "Now",
@@ -62,41 +57,41 @@
       "StatusCode": 201,
       "ResponseHeaders": {
         "Content-Length": "0",
-        "Date": "Thu, 21 Jan 2021 20:40:11 GMT",
-        "ETag": "\u00220x8D8BE4CC02A3216\u0022",
-        "Last-Modified": "Thu, 21 Jan 2021 20:40:12 GMT",
-        "Server": [
-          "Windows-Azure-File/1.0",
-          "Microsoft-HTTPAPI/2.0"
-        ],
-        "x-ms-client-request-id": "1c517b8e-3706-5b25-21c6-4662445fd736",
+        "Date": "Tue, 26 Jan 2021 19:31:29 GMT",
+        "ETag": "\u00220x8D8C230FAB3F227\u0022",
+        "Last-Modified": "Tue, 26 Jan 2021 19:31:29 GMT",
+        "Server": [
+          "Windows-Azure-File/1.0",
+          "Microsoft-HTTPAPI/2.0"
+        ],
+        "x-ms-client-request-id": "315d6532-15c8-aeab-f05d-6f50d85c57ef",
         "x-ms-file-attributes": "Directory",
-        "x-ms-file-change-time": "2021-01-21T20:40:12.3707926Z",
-        "x-ms-file-creation-time": "2021-01-21T20:40:12.3707926Z",
+        "x-ms-file-change-time": "2021-01-26T19:31:29.3240871Z",
+        "x-ms-file-creation-time": "2021-01-26T19:31:29.3240871Z",
         "x-ms-file-id": "13835128424026341376",
-        "x-ms-file-last-write-time": "2021-01-21T20:40:12.3707926Z",
+        "x-ms-file-last-write-time": "2021-01-26T19:31:29.3240871Z",
         "x-ms-file-parent-id": "0",
         "x-ms-file-permission-key": "17860367565182308406*11459378189709739967",
-        "x-ms-request-id": "1758f5ed-b01a-006c-3435-f03155000000",
+        "x-ms-request-id": "9ba53594-401a-0078-7819-f4793a000000",
         "x-ms-request-server-encrypted": "true",
         "x-ms-version": "2020-06-12"
       },
       "ResponseBody": []
     },
     {
-      "RequestUri": "https://seanmcccanary3.file.core.windows.net/test-share-80dd8842-0a34-6ffb-c0b6-0a7052d593ac/test-directory-15be062c-debb-9110-cb15-5097fd7d4cfc/test-file-9cf62509-e99e-95e4-de2f-81c4fa645340",
-      "RequestMethod": "PUT",
-      "RequestHeaders": {
-        "Accept": "application/xml",
-        "Authorization": "Sanitized",
-        "traceparent": "00-72367298bab46241a19ff26dcfcb97fe-3b39c8b987c8ec47-00",
-        "User-Agent": [
-          "azsdk-net-Storage.Files.Shares/12.7.0-alpha.20210121.1",
-          "(.NET 5.0.2; Microsoft Windows 10.0.19042)"
-        ],
-        "x-ms-client-request-id": "1aae1144-e642-7ee8-b4b2-c437de5660b6",
+      "RequestUri": "https://seanmcccanary3.file.core.windows.net/test-share-e10fc610-d1f1-b34c-177e-55dd72aa07b1/test-directory-1cd7ea4b-c02e-fc9f-697b-117c57a39777/test-file-b3d86a48-6912-82ce-2798-28ee012c3592",
+      "RequestMethod": "PUT",
+      "RequestHeaders": {
+        "Accept": "application/xml",
+        "Authorization": "Sanitized",
+        "traceparent": "00-c48e296946bee646ba05bd2baba13152-97a34096b38bed45-00",
+        "User-Agent": [
+          "azsdk-net-Storage.Files.Shares/12.7.0-alpha.20210126.1",
+          "(.NET 5.0.2; Microsoft Windows 10.0.19042)"
+        ],
+        "x-ms-client-request-id": "2d0ca437-a1a7-ab00-6f32-d6a720d5ae56",
         "x-ms-content-length": "1024",
-        "x-ms-date": "Thu, 21 Jan 2021 20:40:12 GMT",
+        "x-ms-date": "Tue, 26 Jan 2021 19:31:30 GMT",
         "x-ms-file-attributes": "None",
         "x-ms-file-creation-time": "Now",
         "x-ms-file-last-write-time": "Now",
@@ -109,79 +104,79 @@
       "StatusCode": 201,
       "ResponseHeaders": {
         "Content-Length": "0",
-        "Date": "Thu, 21 Jan 2021 20:40:12 GMT",
-        "ETag": "\u00220x8D8BE4CC0349436\u0022",
-        "Last-Modified": "Thu, 21 Jan 2021 20:40:12 GMT",
-        "Server": [
-          "Windows-Azure-File/1.0",
-          "Microsoft-HTTPAPI/2.0"
-        ],
-        "x-ms-client-request-id": "1aae1144-e642-7ee8-b4b2-c437de5660b6",
+        "Date": "Tue, 26 Jan 2021 19:31:29 GMT",
+        "ETag": "\u00220x8D8C230FAE963C7\u0022",
+        "Last-Modified": "Tue, 26 Jan 2021 19:31:29 GMT",
+        "Server": [
+          "Windows-Azure-File/1.0",
+          "Microsoft-HTTPAPI/2.0"
+        ],
+        "x-ms-client-request-id": "2d0ca437-a1a7-ab00-6f32-d6a720d5ae56",
         "x-ms-file-attributes": "Archive",
-        "x-ms-file-change-time": "2021-01-21T20:40:12.4388406Z",
-        "x-ms-file-creation-time": "2021-01-21T20:40:12.4388406Z",
+        "x-ms-file-change-time": "2021-01-26T19:31:29.6743367Z",
+        "x-ms-file-creation-time": "2021-01-26T19:31:29.6743367Z",
         "x-ms-file-id": "11529285414812647424",
-        "x-ms-file-last-write-time": "2021-01-21T20:40:12.4388406Z",
+        "x-ms-file-last-write-time": "2021-01-26T19:31:29.6743367Z",
         "x-ms-file-parent-id": "13835128424026341376",
         "x-ms-file-permission-key": "4010187179898695473*11459378189709739967",
-        "x-ms-request-id": "1758f5ee-b01a-006c-3535-f03155000000",
+        "x-ms-request-id": "9ba53595-401a-0078-7919-f4793a000000",
         "x-ms-request-server-encrypted": "true",
         "x-ms-version": "2020-06-12"
       },
       "ResponseBody": []
     },
     {
-      "RequestUri": "https://seanmcccanary3.file.core.windows.net/test-share-80dd8842-0a34-6ffb-c0b6-0a7052d593ac/test-directory-15be062c-debb-9110-cb15-5097fd7d4cfc/test-file-9cf62509-e99e-95e4-de2f-81c4fa645340?comp=range",
+      "RequestUri": "https://seanmcccanary3.file.core.windows.net/test-share-e10fc610-d1f1-b34c-177e-55dd72aa07b1/test-directory-1cd7ea4b-c02e-fc9f-697b-117c57a39777/test-file-b3d86a48-6912-82ce-2798-28ee012c3592?comp=range",
       "RequestMethod": "PUT",
       "RequestHeaders": {
         "Accept": "application/xml",
         "Authorization": "Sanitized",
         "Content-Length": "1024",
         "Content-Type": "application/octet-stream",
-        "traceparent": "00-e8b30f90e0576543a39909862a913434-b7cd16d96e054f47-00",
-        "User-Agent": [
-          "azsdk-net-Storage.Files.Shares/12.7.0-alpha.20210121.1",
-          "(.NET 5.0.2; Microsoft Windows 10.0.19042)"
-        ],
-        "x-ms-client-request-id": "e87f670b-39b6-f8fd-ed1a-6c53f31f9dfa",
-        "x-ms-date": "Thu, 21 Jan 2021 20:40:12 GMT",
+        "traceparent": "00-28ec4009b26684449bdbdcc4a20ad786-1ffeb6b236062e45-00",
+        "User-Agent": [
+          "azsdk-net-Storage.Files.Shares/12.7.0-alpha.20210126.1",
+          "(.NET 5.0.2; Microsoft Windows 10.0.19042)"
+        ],
+        "x-ms-client-request-id": "5db742c5-0720-feea-0e20-bd190f665016",
+        "x-ms-date": "Tue, 26 Jan 2021 19:31:30 GMT",
         "x-ms-range": "bytes=0-1023",
         "x-ms-return-client-request-id": "true",
         "x-ms-version": "2020-06-12",
         "x-ms-write": "update"
       },
-      "RequestBody": "q22/01/tE6vR/yTcHopKNkq1CYEsL/YwBNr/tjrReZIGidrZ1fY7oWimSwYTSD2WexAYjlZVCnt3js\u002BE7lxw/4aS1ZWwcWFUemgZhePwHLudaTsques7sX5eYkYmtrMLNkuAgXOn5QqvxBPuPISYhnEU54QhRUaaViQWUg8aLcO1Dk\u002BYcJtI9oMwe/XXTXX5xtvUEc8u6fAF5StOkJP7lJZQOS01/xbWzPAB8cpQwwivHYszRRv0hiRekopv\u002BWXvNeZehxRHw8bF/kXeLPgmtSIin3MIyE97W7IJ12yLZtOLErzj8Tv0Z1nFbUfWFVosON1oTVry52yX4ytiPuxZOpdxUxo7QsPmLTcaQ1oHpUZX3J6PIhl4mCpPSw0PkilsazOwZME/8PYagR8j2KQSkD7lCmJOyhd\u002B\u002BLvw7Pa11psNrdcmV0CFGOuodKH5VcCGPbvPKojHHqEcMmsGTwT/ZKqEFSrM6zn9YPF2pVV2hKP6aa875qsSRY82CiXVfsjmqRD2dT\u002BVuVGC0cqWUHhLpa3IC\u002BVVxH7\u002Bcc\u002BaluATKOEpj/xFgA9jZbBduBThfPUX6mV3DHPikeSR9wNw\u002BiJwbqjpbcF7BiWeZKY19wtqHfXag6t7nBttRv4Xs4kL82qN7Epr9w40m\u002BQ/2afNrZrZJ9kOlXZ39dKMfCfDY1KcknE7pwrB/ibmpujHPMN0oJhjPoyv/V3zFvd433vncTeRo0Y2kQaPGCmzKO6Or7kOGNuOXyXG7JUUSJATSB6q/jWwNZh8PQ6R1CVi/NRuZGc\u002BacafWBESy7axIkh2fM8KCCm53XkgktrM/Yr/Y/DApeMp1N9YCqYjnmriyhvGG1hVWPSrtYftHtbr0luHEmfG8X1kTafwsf2DlT8PPse/BuEyqQv8Fe9cPLYIbDdKnIsDG9meYc6wZab2JyBH3d8PLMx5VGhbytuNCBDw50TFOPizCyLuIKUTgkRkBe7PFV7W\u002BUBr0Egip1D9EFm9v31hMO4nlNG9IAsmZtIk98XtvfOyGe4EWWiwkGTR8A9MVcLGA9T/qICMGdg1RGp2/rCLEFNmCqaPXdeGdgNt6zD72hAPXvPw7hVyJgAVzhT9OpKzRuC85kocN6X9eTF9Hi6oOmpZZqC8myE98\u002BSleY/CiDxxuaVPPvPF8yZN83Xj9AjRbZOqpNPy96u\u002Bf/Jmdr4WO/D0C2SJWPx2k3J5bqisWf7b1Av7F\u002BRpf8L6kb8BX31oN7eE7\u002BmjSBSXMxFgeIgDESXzi6KyGyMMi4yij8c8dTT1EDfwJ2oVOIv3Y\u002BPTCAY69n\u002BZDdTathyTeGNcALlNWr7ca2dQEum63VIWu7c/OIOGZ5hHo2dgGlobXK8HuTfSqQ==",
-      "StatusCode": 201,
-      "ResponseHeaders": {
-        "Content-Length": "0",
-        "Content-MD5": "2k7uiRkMAoscmDlUtq8PBw==",
-        "Date": "Thu, 21 Jan 2021 20:40:12 GMT",
-        "ETag": "\u00220x8D8BE4CC03E810A\u0022",
-        "Last-Modified": "Thu, 21 Jan 2021 20:40:12 GMT",
-        "Server": [
-          "Windows-Azure-File/1.0",
-          "Microsoft-HTTPAPI/2.0"
-        ],
-        "x-ms-client-request-id": "e87f670b-39b6-f8fd-ed1a-6c53f31f9dfa",
-        "x-ms-request-id": "1758f5ef-b01a-006c-3635-f03155000000",
+      "RequestBody": "dNmbBzJfxB0EfkDwnXw69GviSvFGZa830MDy8r6UgH/mM67o2Qj706E/LEnUuxFzInvk9RJlqQ4qYzdxbNFecP7ACWrOURpj5ndQBjhlYxSvf9BDsItsgYmfvnXQimbP4bxLE7KnpdBggA6bFaPVxAAjwu0BG79zVIjgL5Okk1wQgSV8GU9iCNr/4y980Wvmyfl1rch4zcX82L8pxnU9u\u002B2yipR9WaqxwbkTAjeQ9oIc\u002BmWZL\u002BaUmLNff0GPOEJkwShBykbXaG9OxOsOZcqObOE8DcwQpIsHHfLgHdppIYh3r0EPTis8RZH1Smr6hTPp0RJfUit1UxycOqxU90uV5aJjlrWJfh21AMg6GlohDJe/90zHCc5dAVskcxN/501GYGTIl\u002B59X1L0qVJiOjnCey4VlP/\u002BzdvTBZVaZQsJNhh69Lr1WHWoQpj60mB8\u002BsYiYfjlalNOR5KI9JFZIvlH63I56EZ\u002BzCK4bFJnA/t7VwrOOAMTJMzFLKwobGTjTx\u002Bes\u002BftQxKAo5XWLP0A5kOWDZyGi\u002Br2M8alc7yZVl\u002B91B0zyVATjhP4TpRuPPfPxUVokV/HXcM0qH8hR9BV5001GFfgzB3zg3\u002BJjTxWh/bO1q12MMQA9XdZ/iHR8kZDomZHOCSg7vgodQ7gPs\u002BH3iCIUnAi37eINSPgh877IpA4RevWD0/SLui1Trq2ILen0iAASKDWIcOvvwMBwGcqLFN9p/jksM7RtSSIbJD80RVsOLSt\u002B9nwYiQnJlBL0W6AiyFnOXi\u002BwyFRL5N8TbQysu3ulIeyfDF6jUXTvYl\u002BheO1COFvlZicrXSTW8tFdBRw9HNiXTzmzQ7w7Kwz6gaX06qvxkXSwx1VUecSHyFlNBkwY8gWHCemzzrTfqjracJu\u002B4ghlq3OnTBWDAtV063siriTAoc9gbaCCPcL/0R0aegkpCSYRJ1rYcaYvw8cUfuM5vTwWGY7MXnRno62w53r4qMjMS\u002BJU0UaJ6DApcKnZrf7fhhQhBCB6XKqx6YPtJ4orN1r\u002BSDLA5Kv1THGeou3KTjWukWEm16SoUe834yfC3IBmPnkO22WL3uGoK7fu27n8p1tOPpZpBB/2VfYDyMFD8q\u002BxOKS0u7KQIrJ/vqvsubZ1e3vMdJ4qPPoZWIVviBXgJDjIfaLVR\u002Bvo/hvj6UVzyZx/jk2Ft74RRzuqW2LtYFqcX1pzJHvTYDNP47aCRhO05Y7pL/nIWmy69zanKuyI\u002B12BB4nqwOVgbC5adZPHjsDoNXWUBDCg1AUt\u002BC0FbDUGxygYwT6JieTpSIOLbiTYs2g1/zV29PctIHNE/Qi4Gv/5E26r7o3CHquQ6rus1WYgFQTFD60/j9Jw6\u002BCLRIzcMS3Dw==",
+      "StatusCode": 201,
+      "ResponseHeaders": {
+        "Content-Length": "0",
+        "Content-MD5": "PfxPTp44awbKoLKnKV5Iaw==",
+        "Date": "Tue, 26 Jan 2021 19:31:29 GMT",
+        "ETag": "\u00220x8D8C230FAF35096\u0022",
+        "Last-Modified": "Tue, 26 Jan 2021 19:31:29 GMT",
+        "Server": [
+          "Windows-Azure-File/1.0",
+          "Microsoft-HTTPAPI/2.0"
+        ],
+        "x-ms-client-request-id": "5db742c5-0720-feea-0e20-bd190f665016",
+        "x-ms-request-id": "9ba53596-401a-0078-7a19-f4793a000000",
         "x-ms-request-server-encrypted": "true",
         "x-ms-version": "2020-06-12"
       },
       "ResponseBody": []
     },
     {
-      "RequestUri": "https://seanmcccanary3.file.core.windows.net/test-share-80dd8842-0a34-6ffb-c0b6-0a7052d593ac/test-directory-15be062c-debb-9110-cb15-5097fd7d4cfc/test-file-9cf62509-e99e-95e4-de2f-81c4fa645340",
+      "RequestUri": "https://seanmcccanary3.file.core.windows.net/test-share-e10fc610-d1f1-b34c-177e-55dd72aa07b1/test-directory-1cd7ea4b-c02e-fc9f-697b-117c57a39777/test-file-b3d86a48-6912-82ce-2798-28ee012c3592",
       "RequestMethod": "HEAD",
       "RequestHeaders": {
         "Accept": "application/xml",
         "Authorization": "Sanitized",
-        "traceparent": "00-2538c6d5d2d26e4290f0d0992ed3d78d-b1a5f6130a6e8b47-00",
-        "User-Agent": [
-          "azsdk-net-Storage.Files.Shares/12.7.0-alpha.20210121.1",
-          "(.NET 5.0.2; Microsoft Windows 10.0.19042)"
-        ],
-        "x-ms-client-request-id": "772c9857-77d6-cf00-712e-f68444505eaf",
-        "x-ms-date": "Thu, 21 Jan 2021 20:40:12 GMT",
+        "traceparent": "00-7d6e7be3456b814faffd00ef900b2a68-6215b9408b260f48-00",
+        "User-Agent": [
+          "azsdk-net-Storage.Files.Shares/12.7.0-alpha.20210126.1",
+          "(.NET 5.0.2; Microsoft Windows 10.0.19042)"
+        ],
+        "x-ms-client-request-id": "dde22a17-501d-f036-9595-52d7cbaa52f6",
+        "x-ms-date": "Tue, 26 Jan 2021 19:31:30 GMT",
         "x-ms-return-client-request-id": "true",
         "x-ms-version": "2020-06-12"
       },
@@ -190,25 +185,25 @@
       "ResponseHeaders": {
         "Content-Length": "1024",
         "Content-Type": "application/octet-stream",
-        "Date": "Thu, 21 Jan 2021 20:40:12 GMT",
-        "ETag": "\u00220x8D8BE4CC03E810A\u0022",
-        "Last-Modified": "Thu, 21 Jan 2021 20:40:12 GMT",
+        "Date": "Tue, 26 Jan 2021 19:31:29 GMT",
+        "ETag": "\u00220x8D8C230FAF35096\u0022",
+        "Last-Modified": "Tue, 26 Jan 2021 19:31:29 GMT",
         "Server": [
           "Windows-Azure-File/1.0",
           "Microsoft-HTTPAPI/2.0"
         ],
         "Vary": "Origin",
-        "x-ms-client-request-id": "772c9857-77d6-cf00-712e-f68444505eaf",
+        "x-ms-client-request-id": "dde22a17-501d-f036-9595-52d7cbaa52f6",
         "x-ms-file-attributes": "Archive",
-        "x-ms-file-change-time": "2021-01-21T20:40:12.5038858Z",
-        "x-ms-file-creation-time": "2021-01-21T20:40:12.4388406Z",
+        "x-ms-file-change-time": "2021-01-26T19:31:29.7393814Z",
+        "x-ms-file-creation-time": "2021-01-26T19:31:29.6743367Z",
         "x-ms-file-id": "11529285414812647424",
-        "x-ms-file-last-write-time": "2021-01-21T20:40:12.5038858Z",
+        "x-ms-file-last-write-time": "2021-01-26T19:31:29.7393814Z",
         "x-ms-file-parent-id": "13835128424026341376",
         "x-ms-file-permission-key": "4010187179898695473*11459378189709739967",
         "x-ms-lease-state": "available",
         "x-ms-lease-status": "unlocked",
-        "x-ms-request-id": "1758f5f0-b01a-006c-3735-f03155000000",
+        "x-ms-request-id": "9ba53597-401a-0078-7b19-f4793a000000",
         "x-ms-server-encrypted": "true",
         "x-ms-type": "File",
         "x-ms-version": "2020-06-12"
@@ -216,17 +211,17 @@
       "ResponseBody": []
     },
     {
-      "RequestUri": "https://seanmcccanary3.file.core.windows.net/test-share-80dd8842-0a34-6ffb-c0b6-0a7052d593ac/test-directory-15be062c-debb-9110-cb15-5097fd7d4cfc/test-file-9cf62509-e99e-95e4-de2f-81c4fa645340",
+      "RequestUri": "https://seanmcccanary3.file.core.windows.net/test-share-e10fc610-d1f1-b34c-177e-55dd72aa07b1/test-directory-1cd7ea4b-c02e-fc9f-697b-117c57a39777/test-file-b3d86a48-6912-82ce-2798-28ee012c3592",
       "RequestMethod": "GET",
       "RequestHeaders": {
         "Accept": "application/xml",
         "Authorization": "Sanitized",
         "User-Agent": [
-          "azsdk-net-Storage.Files.Shares/12.7.0-alpha.20210121.1",
-          "(.NET 5.0.2; Microsoft Windows 10.0.19042)"
-        ],
-        "x-ms-client-request-id": "5afce750-26f2-3523-7ede-5a5d49f74f1d",
-        "x-ms-date": "Thu, 21 Jan 2021 20:40:12 GMT",
+          "azsdk-net-Storage.Files.Shares/12.7.0-alpha.20210126.1",
+          "(.NET 5.0.2; Microsoft Windows 10.0.19042)"
+        ],
+        "x-ms-client-request-id": "e5024129-7283-0cf8-27f2-52511e16e135",
+        "x-ms-date": "Tue, 26 Jan 2021 19:31:30 GMT",
         "x-ms-range": "bytes=0-4194303",
         "x-ms-range-get-content-md5": "false",
         "x-ms-return-client-request-id": "true",
@@ -239,44 +234,44 @@
         "Content-Length": "1024",
         "Content-Range": "bytes 0-1023/1024",
         "Content-Type": "application/octet-stream",
-        "Date": "Thu, 21 Jan 2021 20:40:12 GMT",
-        "ETag": "\u00220x8D8BE4CC03E810A\u0022",
-        "Last-Modified": "Thu, 21 Jan 2021 20:40:12 GMT",
+        "Date": "Tue, 26 Jan 2021 19:31:29 GMT",
+        "ETag": "\u00220x8D8C230FAF35096\u0022",
+        "Last-Modified": "Tue, 26 Jan 2021 19:31:29 GMT",
         "Server": [
           "Windows-Azure-File/1.0",
           "Microsoft-HTTPAPI/2.0"
         ],
         "Vary": "Origin",
-        "x-ms-client-request-id": "5afce750-26f2-3523-7ede-5a5d49f74f1d",
+        "x-ms-client-request-id": "e5024129-7283-0cf8-27f2-52511e16e135",
         "x-ms-file-attributes": "Archive",
-        "x-ms-file-change-time": "2021-01-21T20:40:12.5038858Z",
-        "x-ms-file-creation-time": "2021-01-21T20:40:12.4388406Z",
+        "x-ms-file-change-time": "2021-01-26T19:31:29.7393814Z",
+        "x-ms-file-creation-time": "2021-01-26T19:31:29.6743367Z",
         "x-ms-file-id": "11529285414812647424",
-        "x-ms-file-last-write-time": "2021-01-21T20:40:12.5038858Z",
+        "x-ms-file-last-write-time": "2021-01-26T19:31:29.7393814Z",
         "x-ms-file-parent-id": "13835128424026341376",
         "x-ms-file-permission-key": "4010187179898695473*11459378189709739967",
         "x-ms-lease-state": "available",
         "x-ms-lease-status": "unlocked",
-        "x-ms-request-id": "1758f5f1-b01a-006c-3835-f03155000000",
+        "x-ms-request-id": "9ba53598-401a-0078-7c19-f4793a000000",
         "x-ms-server-encrypted": "true",
         "x-ms-type": "File",
         "x-ms-version": "2020-06-12"
       },
-      "ResponseBody": "q22/01/tE6vR/yTcHopKNkq1CYEsL/YwBNr/tjrReZIGidrZ1fY7oWimSwYTSD2WexAYjlZVCnt3js\u002BE7lxw/4aS1ZWwcWFUemgZhePwHLudaTsques7sX5eYkYmtrMLNkuAgXOn5QqvxBPuPISYhnEU54QhRUaaViQWUg8aLcO1Dk\u002BYcJtI9oMwe/XXTXX5xtvUEc8u6fAF5StOkJP7lJZQOS01/xbWzPAB8cpQwwivHYszRRv0hiRekopv\u002BWXvNeZehxRHw8bF/kXeLPgmtSIin3MIyE97W7IJ12yLZtOLErzj8Tv0Z1nFbUfWFVosON1oTVry52yX4ytiPuxZOpdxUxo7QsPmLTcaQ1oHpUZX3J6PIhl4mCpPSw0PkilsazOwZME/8PYagR8j2KQSkD7lCmJOyhd\u002B\u002BLvw7Pa11psNrdcmV0CFGOuodKH5VcCGPbvPKojHHqEcMmsGTwT/ZKqEFSrM6zn9YPF2pVV2hKP6aa875qsSRY82CiXVfsjmqRD2dT\u002BVuVGC0cqWUHhLpa3IC\u002BVVxH7\u002Bcc\u002BaluATKOEpj/xFgA9jZbBduBThfPUX6mV3DHPikeSR9wNw\u002BiJwbqjpbcF7BiWeZKY19wtqHfXag6t7nBttRv4Xs4kL82qN7Epr9w40m\u002BQ/2afNrZrZJ9kOlXZ39dKMfCfDY1KcknE7pwrB/ibmpujHPMN0oJhjPoyv/V3zFvd433vncTeRo0Y2kQaPGCmzKO6Or7kOGNuOXyXG7JUUSJATSB6q/jWwNZh8PQ6R1CVi/NRuZGc\u002BacafWBESy7axIkh2fM8KCCm53XkgktrM/Yr/Y/DApeMp1N9YCqYjnmriyhvGG1hVWPSrtYftHtbr0luHEmfG8X1kTafwsf2DlT8PPse/BuEyqQv8Fe9cPLYIbDdKnIsDG9meYc6wZab2JyBH3d8PLMx5VGhbytuNCBDw50TFOPizCyLuIKUTgkRkBe7PFV7W\u002BUBr0Egip1D9EFm9v31hMO4nlNG9IAsmZtIk98XtvfOyGe4EWWiwkGTR8A9MVcLGA9T/qICMGdg1RGp2/rCLEFNmCqaPXdeGdgNt6zD72hAPXvPw7hVyJgAVzhT9OpKzRuC85kocN6X9eTF9Hi6oOmpZZqC8myE98\u002BSleY/CiDxxuaVPPvPF8yZN83Xj9AjRbZOqpNPy96u\u002Bf/Jmdr4WO/D0C2SJWPx2k3J5bqisWf7b1Av7F\u002BRpf8L6kb8BX31oN7eE7\u002BmjSBSXMxFgeIgDESXzi6KyGyMMi4yij8c8dTT1EDfwJ2oVOIv3Y\u002BPTCAY69n\u002BZDdTathyTeGNcALlNWr7ca2dQEum63VIWu7c/OIOGZ5hHo2dgGlobXK8HuTfSqQ=="
-    },
-    {
-      "RequestUri": "https://seanmcccanary3.file.core.windows.net/test-share-80dd8842-0a34-6ffb-c0b6-0a7052d593ac?restype=share",
+      "ResponseBody": "dNmbBzJfxB0EfkDwnXw69GviSvFGZa830MDy8r6UgH/mM67o2Qj706E/LEnUuxFzInvk9RJlqQ4qYzdxbNFecP7ACWrOURpj5ndQBjhlYxSvf9BDsItsgYmfvnXQimbP4bxLE7KnpdBggA6bFaPVxAAjwu0BG79zVIjgL5Okk1wQgSV8GU9iCNr/4y980Wvmyfl1rch4zcX82L8pxnU9u\u002B2yipR9WaqxwbkTAjeQ9oIc\u002BmWZL\u002BaUmLNff0GPOEJkwShBykbXaG9OxOsOZcqObOE8DcwQpIsHHfLgHdppIYh3r0EPTis8RZH1Smr6hTPp0RJfUit1UxycOqxU90uV5aJjlrWJfh21AMg6GlohDJe/90zHCc5dAVskcxN/501GYGTIl\u002B59X1L0qVJiOjnCey4VlP/\u002BzdvTBZVaZQsJNhh69Lr1WHWoQpj60mB8\u002BsYiYfjlalNOR5KI9JFZIvlH63I56EZ\u002BzCK4bFJnA/t7VwrOOAMTJMzFLKwobGTjTx\u002Bes\u002BftQxKAo5XWLP0A5kOWDZyGi\u002Br2M8alc7yZVl\u002B91B0zyVATjhP4TpRuPPfPxUVokV/HXcM0qH8hR9BV5001GFfgzB3zg3\u002BJjTxWh/bO1q12MMQA9XdZ/iHR8kZDomZHOCSg7vgodQ7gPs\u002BH3iCIUnAi37eINSPgh877IpA4RevWD0/SLui1Trq2ILen0iAASKDWIcOvvwMBwGcqLFN9p/jksM7RtSSIbJD80RVsOLSt\u002B9nwYiQnJlBL0W6AiyFnOXi\u002BwyFRL5N8TbQysu3ulIeyfDF6jUXTvYl\u002BheO1COFvlZicrXSTW8tFdBRw9HNiXTzmzQ7w7Kwz6gaX06qvxkXSwx1VUecSHyFlNBkwY8gWHCemzzrTfqjracJu\u002B4ghlq3OnTBWDAtV063siriTAoc9gbaCCPcL/0R0aegkpCSYRJ1rYcaYvw8cUfuM5vTwWGY7MXnRno62w53r4qMjMS\u002BJU0UaJ6DApcKnZrf7fhhQhBCB6XKqx6YPtJ4orN1r\u002BSDLA5Kv1THGeou3KTjWukWEm16SoUe834yfC3IBmPnkO22WL3uGoK7fu27n8p1tOPpZpBB/2VfYDyMFD8q\u002BxOKS0u7KQIrJ/vqvsubZ1e3vMdJ4qPPoZWIVviBXgJDjIfaLVR\u002Bvo/hvj6UVzyZx/jk2Ft74RRzuqW2LtYFqcX1pzJHvTYDNP47aCRhO05Y7pL/nIWmy69zanKuyI\u002B12BB4nqwOVgbC5adZPHjsDoNXWUBDCg1AUt\u002BC0FbDUGxygYwT6JieTpSIOLbiTYs2g1/zV29PctIHNE/Qi4Gv/5E26r7o3CHquQ6rus1WYgFQTFD60/j9Jw6\u002BCLRIzcMS3Dw=="
+    },
+    {
+      "RequestUri": "https://seanmcccanary3.file.core.windows.net/test-share-e10fc610-d1f1-b34c-177e-55dd72aa07b1?restype=share",
       "RequestMethod": "DELETE",
       "RequestHeaders": {
         "Accept": "application/xml",
         "Authorization": "Sanitized",
-        "traceparent": "00-5b926499b44fde4a9aaee31e476ca3b1-9b19a779b089334e-00",
-        "User-Agent": [
-          "azsdk-net-Storage.Files.Shares/12.7.0-alpha.20210121.1",
-          "(.NET 5.0.2; Microsoft Windows 10.0.19042)"
-        ],
-        "x-ms-client-request-id": "5d3360d0-0453-b5bc-2dae-b5a2354282f3",
-        "x-ms-date": "Thu, 21 Jan 2021 20:40:12 GMT",
+        "traceparent": "00-e8c2c984f460b140a657e3202ccd57dd-0f12fa370508d443-00",
+        "User-Agent": [
+          "azsdk-net-Storage.Files.Shares/12.7.0-alpha.20210126.1",
+          "(.NET 5.0.2; Microsoft Windows 10.0.19042)"
+        ],
+        "x-ms-client-request-id": "89ad3d6f-6da8-a473-b99d-2f1de173353e",
+        "x-ms-date": "Tue, 26 Jan 2021 19:31:30 GMT",
         "x-ms-delete-snapshots": "include",
         "x-ms-return-client-request-id": "true",
         "x-ms-version": "2020-06-12"
@@ -285,25 +280,20 @@
       "StatusCode": 202,
       "ResponseHeaders": {
         "Content-Length": "0",
-        "Date": "Thu, 21 Jan 2021 20:40:12 GMT",
-        "Server": [
-          "Windows-Azure-File/1.0",
-          "Microsoft-HTTPAPI/2.0"
-        ],
-        "x-ms-client-request-id": "5d3360d0-0453-b5bc-2dae-b5a2354282f3",
-<<<<<<< HEAD
-        "x-ms-request-id": "c0ea1fcc-e01a-005e-2ee2-9c3122000000",
-        "x-ms-version": "2020-06-12"
-=======
-        "x-ms-request-id": "1758f5f3-b01a-006c-3a35-f03155000000",
-        "x-ms-version": "2020-04-08"
->>>>>>> ac24a13f
+        "Date": "Tue, 26 Jan 2021 19:31:29 GMT",
+        "Server": [
+          "Windows-Azure-File/1.0",
+          "Microsoft-HTTPAPI/2.0"
+        ],
+        "x-ms-client-request-id": "89ad3d6f-6da8-a473-b99d-2f1de173353e",
+        "x-ms-request-id": "9ba53599-401a-0078-7d19-f4793a000000",
+        "x-ms-version": "2020-06-12"
       },
       "ResponseBody": []
     }
   ],
   "Variables": {
-    "RandomSeed": "1961653504",
+    "RandomSeed": "224576155",
     "Storage_TestConfigDefault": "ProductionTenant\nseanmcccanary3\nU2FuaXRpemVk\nhttps://seanmcccanary3.blob.core.windows.net\nhttps://seanmcccanary3.file.core.windows.net\nhttps://seanmcccanary3.queue.core.windows.net\nhttps://seanmcccanary3.table.core.windows.net\n\n\n\n\nhttps://seanmcccanary3-secondary.blob.core.windows.net\nhttps://seanmcccanary3-secondary.file.core.windows.net\nhttps://seanmcccanary3-secondary.queue.core.windows.net\nhttps://seanmcccanary3-secondary.table.core.windows.net\n\nSanitized\n\n\nCloud\nBlobEndpoint=https://seanmcccanary3.blob.core.windows.net/;QueueEndpoint=https://seanmcccanary3.queue.core.windows.net/;FileEndpoint=https://seanmcccanary3.file.core.windows.net/;BlobSecondaryEndpoint=https://seanmcccanary3-secondary.blob.core.windows.net/;QueueSecondaryEndpoint=https://seanmcccanary3-secondary.queue.core.windows.net/;FileSecondaryEndpoint=https://seanmcccanary3-secondary.file.core.windows.net/;AccountName=seanmcccanary3;AccountKey=Kg==;\nseanscope1"
   }
 }