--- conflicted
+++ resolved
@@ -1,18 +1,18 @@
 {
   "Entries": [
     {
-      "RequestUri": "https://seanmcccanary3.file.core.windows.net/test-share-a4bfb76c-f581-74fd-1da3-d58d79b31aa6?restype=share",
+      "RequestUri": "https://seanmcccanary3.file.core.windows.net/test-share-cbbabb85-fb6a-3ae8-90c5-69d488e3942a?restype=share",
       "RequestMethod": "PUT",
       "RequestHeaders": {
         "Accept": "application/xml",
         "Authorization": "Sanitized",
-        "traceparent": "00-c868d5fa014cce4ab0dbf6dc6dc60fc9-9a9ad2b3e371ab40-00",
-        "User-Agent": [
-          "azsdk-net-Storage.Files.Shares/12.7.0-alpha.20210121.1",
-          "(.NET 5.0.2; Microsoft Windows 10.0.19042)"
-        ],
-        "x-ms-client-request-id": "ce5982f1-f0e3-5a6b-f4d1-11b23aed4cfd",
-        "x-ms-date": "Thu, 21 Jan 2021 20:38:56 GMT",
+        "traceparent": "00-e7f50cc89f90cf4e9098edbe571c421f-6ebe874831658d43-00",
+        "User-Agent": [
+          "azsdk-net-Storage.Files.Shares/12.7.0-alpha.20210126.1",
+          "(.NET 5.0.2; Microsoft Windows 10.0.19042)"
+        ],
+        "x-ms-client-request-id": "a758cfb5-7ef4-2476-29b3-8d3ec7dbe7a8",
+        "x-ms-date": "Tue, 26 Jan 2021 19:29:59 GMT",
         "x-ms-return-client-request-id": "true",
         "x-ms-version": "2020-06-12"
       },
@@ -20,37 +20,32 @@
       "StatusCode": 201,
       "ResponseHeaders": {
         "Content-Length": "0",
-        "Date": "Thu, 21 Jan 2021 20:38:56 GMT",
-        "ETag": "\u00220x8D8BE4C92F596A7\u0022",
-        "Last-Modified": "Thu, 21 Jan 2021 20:38:56 GMT",
-        "Server": [
-          "Windows-Azure-File/1.0",
-          "Microsoft-HTTPAPI/2.0"
-        ],
-        "x-ms-client-request-id": "ce5982f1-f0e3-5a6b-f4d1-11b23aed4cfd",
-<<<<<<< HEAD
-        "x-ms-request-id": "c9ef625e-f01a-0012-0737-f3e9eb000000",
-        "x-ms-version": "2020-06-12"
-=======
-        "x-ms-request-id": "debe12d5-f01a-0052-6e35-f0a62a000000",
-        "x-ms-version": "2020-04-08"
->>>>>>> ac24a13f
-      },
-      "ResponseBody": []
-    },
-    {
-      "RequestUri": "https://seanmcccanary3.file.core.windows.net/test-share-a4bfb76c-f581-74fd-1da3-d58d79b31aa6/test-directory-959a0f41-378a-66fe-5882-5e771f1bd8ac?restype=directory",
+        "Date": "Tue, 26 Jan 2021 19:29:57 GMT",
+        "ETag": "\u00220x8D8C230C4812E92\u0022",
+        "Last-Modified": "Tue, 26 Jan 2021 19:29:58 GMT",
+        "Server": [
+          "Windows-Azure-File/1.0",
+          "Microsoft-HTTPAPI/2.0"
+        ],
+        "x-ms-client-request-id": "a758cfb5-7ef4-2476-29b3-8d3ec7dbe7a8",
+        "x-ms-request-id": "fcde58a8-e01a-0085-0d19-f4f71f000000",
+        "x-ms-version": "2020-06-12"
+      },
+      "ResponseBody": []
+    },
+    {
+      "RequestUri": "https://seanmcccanary3.file.core.windows.net/test-share-cbbabb85-fb6a-3ae8-90c5-69d488e3942a/test-directory-6fadda9c-1d71-cef9-cb22-88e15de61ca4?restype=directory",
       "RequestMethod": "PUT",
       "RequestHeaders": {
         "Accept": "application/xml",
         "Authorization": "Sanitized",
-        "traceparent": "00-326e4e4f1a4c47429d51245f84b7b1c9-bff9a80fa964e946-00",
-        "User-Agent": [
-          "azsdk-net-Storage.Files.Shares/12.7.0-alpha.20210121.1",
-          "(.NET 5.0.2; Microsoft Windows 10.0.19042)"
-        ],
-        "x-ms-client-request-id": "8da0d8bc-b4d7-ba3e-83f2-756192f33ad8",
-        "x-ms-date": "Thu, 21 Jan 2021 20:38:56 GMT",
+        "traceparent": "00-fb0f93ed83461644a9994111570855f5-a7346ee58433dc41-00",
+        "User-Agent": [
+          "azsdk-net-Storage.Files.Shares/12.7.0-alpha.20210126.1",
+          "(.NET 5.0.2; Microsoft Windows 10.0.19042)"
+        ],
+        "x-ms-client-request-id": "4365f4a1-3b3e-9861-d589-dcd1f695c642",
+        "x-ms-date": "Tue, 26 Jan 2021 19:29:59 GMT",
         "x-ms-file-attributes": "None",
         "x-ms-file-creation-time": "Now",
         "x-ms-file-last-write-time": "Now",
@@ -62,41 +57,41 @@
       "StatusCode": 201,
       "ResponseHeaders": {
         "Content-Length": "0",
-        "Date": "Thu, 21 Jan 2021 20:38:56 GMT",
-        "ETag": "\u00220x8D8BE4C92FEDB8A\u0022",
-        "Last-Modified": "Thu, 21 Jan 2021 20:38:56 GMT",
-        "Server": [
-          "Windows-Azure-File/1.0",
-          "Microsoft-HTTPAPI/2.0"
-        ],
-        "x-ms-client-request-id": "8da0d8bc-b4d7-ba3e-83f2-756192f33ad8",
+        "Date": "Tue, 26 Jan 2021 19:29:57 GMT",
+        "ETag": "\u00220x8D8C230C48B12AB\u0022",
+        "Last-Modified": "Tue, 26 Jan 2021 19:29:58 GMT",
+        "Server": [
+          "Windows-Azure-File/1.0",
+          "Microsoft-HTTPAPI/2.0"
+        ],
+        "x-ms-client-request-id": "4365f4a1-3b3e-9861-d589-dcd1f695c642",
         "x-ms-file-attributes": "Directory",
-        "x-ms-file-change-time": "2021-01-21T20:38:56.5893002Z",
-        "x-ms-file-creation-time": "2021-01-21T20:38:56.5893002Z",
+        "x-ms-file-change-time": "2021-01-26T19:29:58.4592555Z",
+        "x-ms-file-creation-time": "2021-01-26T19:29:58.4592555Z",
         "x-ms-file-id": "13835128424026341376",
-        "x-ms-file-last-write-time": "2021-01-21T20:38:56.5893002Z",
+        "x-ms-file-last-write-time": "2021-01-26T19:29:58.4592555Z",
         "x-ms-file-parent-id": "0",
         "x-ms-file-permission-key": "17860367565182308406*11459378189709739967",
-        "x-ms-request-id": "debe12d8-f01a-0052-6f35-f0a62a000000",
+        "x-ms-request-id": "fcde58ab-e01a-0085-0e19-f4f71f000000",
         "x-ms-request-server-encrypted": "true",
         "x-ms-version": "2020-06-12"
       },
       "ResponseBody": []
     },
     {
-      "RequestUri": "https://seanmcccanary3.file.core.windows.net/test-share-a4bfb76c-f581-74fd-1da3-d58d79b31aa6/test-directory-959a0f41-378a-66fe-5882-5e771f1bd8ac/test-file-2d5865f8-5551-f5a3-4cf7-b81c66eb72ad",
+      "RequestUri": "https://seanmcccanary3.file.core.windows.net/test-share-cbbabb85-fb6a-3ae8-90c5-69d488e3942a/test-directory-6fadda9c-1d71-cef9-cb22-88e15de61ca4/test-file-3023e996-2ebc-b01e-a555-501e15bba419",
       "RequestMethod": "PUT",
       "RequestHeaders": {
         "Accept": "application/xml",
         "Authorization": "Sanitized",
-        "traceparent": "00-2d8cd59b631d3f499f0455a653e456d5-ce5be7e4cc2bcc4d-00",
-        "User-Agent": [
-          "azsdk-net-Storage.Files.Shares/12.7.0-alpha.20210121.1",
-          "(.NET 5.0.2; Microsoft Windows 10.0.19042)"
-        ],
-        "x-ms-client-request-id": "8e1af833-d453-6707-35ab-40e0fc225497",
+        "traceparent": "00-71b894dd162b9d4fbadbe1d7743d0948-4332ad4666044a4f-00",
+        "User-Agent": [
+          "azsdk-net-Storage.Files.Shares/12.7.0-alpha.20210126.1",
+          "(.NET 5.0.2; Microsoft Windows 10.0.19042)"
+        ],
+        "x-ms-client-request-id": "40a7c58c-9e8e-73aa-d6b5-9ee9ea42831a",
         "x-ms-content-length": "1024",
-        "x-ms-date": "Thu, 21 Jan 2021 20:38:56 GMT",
+        "x-ms-date": "Tue, 26 Jan 2021 19:29:59 GMT",
         "x-ms-file-attributes": "None",
         "x-ms-file-creation-time": "Now",
         "x-ms-file-last-write-time": "Now",
@@ -109,40 +104,40 @@
       "StatusCode": 201,
       "ResponseHeaders": {
         "Content-Length": "0",
-        "Date": "Thu, 21 Jan 2021 20:38:56 GMT",
-        "ETag": "\u00220x8D8BE4C93087A34\u0022",
-        "Last-Modified": "Thu, 21 Jan 2021 20:38:56 GMT",
-        "Server": [
-          "Windows-Azure-File/1.0",
-          "Microsoft-HTTPAPI/2.0"
-        ],
-        "x-ms-client-request-id": "8e1af833-d453-6707-35ab-40e0fc225497",
+        "Date": "Tue, 26 Jan 2021 19:29:57 GMT",
+        "ETag": "\u00220x8D8C230C4939FBD\u0022",
+        "Last-Modified": "Tue, 26 Jan 2021 19:29:58 GMT",
+        "Server": [
+          "Windows-Azure-File/1.0",
+          "Microsoft-HTTPAPI/2.0"
+        ],
+        "x-ms-client-request-id": "40a7c58c-9e8e-73aa-d6b5-9ee9ea42831a",
         "x-ms-file-attributes": "Archive",
-        "x-ms-file-change-time": "2021-01-21T20:38:56.6523444Z",
-        "x-ms-file-creation-time": "2021-01-21T20:38:56.6523444Z",
+        "x-ms-file-change-time": "2021-01-26T19:29:58.5152957Z",
+        "x-ms-file-creation-time": "2021-01-26T19:29:58.5152957Z",
         "x-ms-file-id": "11529285414812647424",
-        "x-ms-file-last-write-time": "2021-01-21T20:38:56.6523444Z",
+        "x-ms-file-last-write-time": "2021-01-26T19:29:58.5152957Z",
         "x-ms-file-parent-id": "13835128424026341376",
         "x-ms-file-permission-key": "4010187179898695473*11459378189709739967",
-        "x-ms-request-id": "debe12da-f01a-0052-7135-f0a62a000000",
+        "x-ms-request-id": "fcde58ad-e01a-0085-0f19-f4f71f000000",
         "x-ms-request-server-encrypted": "true",
         "x-ms-version": "2020-06-12"
       },
       "ResponseBody": []
     },
     {
-      "RequestUri": "https://seanmcccanary3.file.core.windows.net/test-share-a4bfb76c-f581-74fd-1da3-d58d79b31aa6/test-directory-959a0f41-378a-66fe-5882-5e771f1bd8ac/test-file-2d5865f8-5551-f5a3-4cf7-b81c66eb72ad",
+      "RequestUri": "https://seanmcccanary3.file.core.windows.net/test-share-cbbabb85-fb6a-3ae8-90c5-69d488e3942a/test-directory-6fadda9c-1d71-cef9-cb22-88e15de61ca4/test-file-3023e996-2ebc-b01e-a555-501e15bba419",
       "RequestMethod": "HEAD",
       "RequestHeaders": {
         "Accept": "application/xml",
         "Authorization": "Sanitized",
-        "traceparent": "00-bc430f506ab2754e964b9763c2fa5afb-a9d2d3fb7b515642-00",
-        "User-Agent": [
-          "azsdk-net-Storage.Files.Shares/12.7.0-alpha.20210121.1",
-          "(.NET 5.0.2; Microsoft Windows 10.0.19042)"
-        ],
-        "x-ms-client-request-id": "6de8cfe6-e4d1-ab5a-ff53-12cf0af3a9ab",
-        "x-ms-date": "Thu, 21 Jan 2021 20:38:56 GMT",
+        "traceparent": "00-4a07275996d56241b8bc92ce2251963d-55357403ebb4b543-00",
+        "User-Agent": [
+          "azsdk-net-Storage.Files.Shares/12.7.0-alpha.20210126.1",
+          "(.NET 5.0.2; Microsoft Windows 10.0.19042)"
+        ],
+        "x-ms-client-request-id": "4f91c6f3-6414-b48a-75cc-92cc3b7bf4f3",
+        "x-ms-date": "Tue, 26 Jan 2021 19:29:59 GMT",
         "x-ms-return-client-request-id": "true",
         "x-ms-version": "2020-06-12"
       },
@@ -151,25 +146,25 @@
       "ResponseHeaders": {
         "Content-Length": "1024",
         "Content-Type": "application/octet-stream",
-        "Date": "Thu, 21 Jan 2021 20:38:56 GMT",
-        "ETag": "\u00220x8D8BE4C93087A34\u0022",
-        "Last-Modified": "Thu, 21 Jan 2021 20:38:56 GMT",
+        "Date": "Tue, 26 Jan 2021 19:29:57 GMT",
+        "ETag": "\u00220x8D8C230C4939FBD\u0022",
+        "Last-Modified": "Tue, 26 Jan 2021 19:29:58 GMT",
         "Server": [
           "Windows-Azure-File/1.0",
           "Microsoft-HTTPAPI/2.0"
         ],
         "Vary": "Origin",
-        "x-ms-client-request-id": "6de8cfe6-e4d1-ab5a-ff53-12cf0af3a9ab",
+        "x-ms-client-request-id": "4f91c6f3-6414-b48a-75cc-92cc3b7bf4f3",
         "x-ms-file-attributes": "Archive",
-        "x-ms-file-change-time": "2021-01-21T20:38:56.6523444Z",
-        "x-ms-file-creation-time": "2021-01-21T20:38:56.6523444Z",
+        "x-ms-file-change-time": "2021-01-26T19:29:58.5152957Z",
+        "x-ms-file-creation-time": "2021-01-26T19:29:58.5152957Z",
         "x-ms-file-id": "11529285414812647424",
-        "x-ms-file-last-write-time": "2021-01-21T20:38:56.6523444Z",
+        "x-ms-file-last-write-time": "2021-01-26T19:29:58.5152957Z",
         "x-ms-file-parent-id": "13835128424026341376",
         "x-ms-file-permission-key": "4010187179898695473*11459378189709739967",
         "x-ms-lease-state": "available",
         "x-ms-lease-status": "unlocked",
-        "x-ms-request-id": "debe12db-f01a-0052-7235-f0a62a000000",
+        "x-ms-request-id": "fcde58ae-e01a-0085-1019-f4f71f000000",
         "x-ms-server-encrypted": "true",
         "x-ms-type": "File",
         "x-ms-version": "2020-06-12"
@@ -177,18 +172,18 @@
       "ResponseBody": []
     },
     {
-      "RequestUri": "https://seanmcccanary3.file.core.windows.net/test-share-a4bfb76c-f581-74fd-1da3-d58d79b31aa6?restype=share",
+      "RequestUri": "https://seanmcccanary3.file.core.windows.net/test-share-cbbabb85-fb6a-3ae8-90c5-69d488e3942a?restype=share",
       "RequestMethod": "DELETE",
       "RequestHeaders": {
         "Accept": "application/xml",
         "Authorization": "Sanitized",
-        "traceparent": "00-4a79580dea756e4183167af0418c3720-c431faba052b9846-00",
-        "User-Agent": [
-          "azsdk-net-Storage.Files.Shares/12.7.0-alpha.20210121.1",
-          "(.NET 5.0.2; Microsoft Windows 10.0.19042)"
-        ],
-        "x-ms-client-request-id": "2cfa548d-e63a-9bc6-6e36-8ce5e08ea29d",
-        "x-ms-date": "Thu, 21 Jan 2021 20:38:57 GMT",
+        "traceparent": "00-aa21674b89c48343a524eb037af98def-8bcceadac4c3ae44-00",
+        "User-Agent": [
+          "azsdk-net-Storage.Files.Shares/12.7.0-alpha.20210126.1",
+          "(.NET 5.0.2; Microsoft Windows 10.0.19042)"
+        ],
+        "x-ms-client-request-id": "24f55c14-33b0-8005-38c9-6088c9f58207",
+        "x-ms-date": "Tue, 26 Jan 2021 19:29:59 GMT",
         "x-ms-delete-snapshots": "include",
         "x-ms-return-client-request-id": "true",
         "x-ms-version": "2020-06-12"
@@ -197,25 +192,20 @@
       "StatusCode": 202,
       "ResponseHeaders": {
         "Content-Length": "0",
-        "Date": "Thu, 21 Jan 2021 20:38:56 GMT",
-        "Server": [
-          "Windows-Azure-File/1.0",
-          "Microsoft-HTTPAPI/2.0"
-        ],
-        "x-ms-client-request-id": "2cfa548d-e63a-9bc6-6e36-8ce5e08ea29d",
-<<<<<<< HEAD
-        "x-ms-request-id": "c9ef6263-f01a-0012-0b37-f3e9eb000000",
-        "x-ms-version": "2020-06-12"
-=======
-        "x-ms-request-id": "debe12dc-f01a-0052-7335-f0a62a000000",
-        "x-ms-version": "2020-04-08"
->>>>>>> ac24a13f
+        "Date": "Tue, 26 Jan 2021 19:29:57 GMT",
+        "Server": [
+          "Windows-Azure-File/1.0",
+          "Microsoft-HTTPAPI/2.0"
+        ],
+        "x-ms-client-request-id": "24f55c14-33b0-8005-38c9-6088c9f58207",
+        "x-ms-request-id": "fcde58af-e01a-0085-1119-f4f71f000000",
+        "x-ms-version": "2020-06-12"
       },
       "ResponseBody": []
     }
   ],
   "Variables": {
-    "RandomSeed": "1090461873",
+    "RandomSeed": "2144634420",
     "Storage_TestConfigDefault": "ProductionTenant\nseanmcccanary3\nU2FuaXRpemVk\nhttps://seanmcccanary3.blob.core.windows.net\nhttps://seanmcccanary3.file.core.windows.net\nhttps://seanmcccanary3.queue.core.windows.net\nhttps://seanmcccanary3.table.core.windows.net\n\n\n\n\nhttps://seanmcccanary3-secondary.blob.core.windows.net\nhttps://seanmcccanary3-secondary.file.core.windows.net\nhttps://seanmcccanary3-secondary.queue.core.windows.net\nhttps://seanmcccanary3-secondary.table.core.windows.net\n\nSanitized\n\n\nCloud\nBlobEndpoint=https://seanmcccanary3.blob.core.windows.net/;QueueEndpoint=https://seanmcccanary3.queue.core.windows.net/;FileEndpoint=https://seanmcccanary3.file.core.windows.net/;BlobSecondaryEndpoint=https://seanmcccanary3-secondary.blob.core.windows.net/;QueueSecondaryEndpoint=https://seanmcccanary3-secondary.queue.core.windows.net/;FileSecondaryEndpoint=https://seanmcccanary3-secondary.file.core.windows.net/;AccountName=seanmcccanary3;AccountKey=Kg==;\nseanscope1"
   }
 }