--- conflicted
+++ resolved
@@ -1,21 +1,17 @@
 {
   "Entries": [
     {
-      "RequestUri": "http://seanstagetest.file.core.windows.net/test-share-4c4145fb-5879-7ed5-1fb6-34e45d8bece9?restype=share",
+      "RequestUri": "http://seanstagetest.file.core.windows.net/test-share-a4bfb76c-f581-74fd-1da3-d58d79b31aa6?restype=share",
       "RequestMethod": "PUT",
       "RequestHeaders": {
         "Authorization": "Sanitized",
-        "traceparent": "00-d55f828210b1c74aa2de86946bb0dff6-9165174fe5d3fb45-00",
-        "User-Agent": [
-<<<<<<< HEAD
-          "azsdk-net-Storage.Files.Shares/12.0.0-dev.20191205.1+4f14c4315f17fbbc59c93c6819467b6f15d7008f",
-=======
-          "azsdk-net-Storage.Files.Shares/12.0.0-dev.20191211.1\u002B899431c003876eb9b26cefd8e8a37e7f27f82ced",
->>>>>>> 5e20a7a1
-          "(.NET Core 4.6.28008.01; Microsoft Windows 10.0.18363 )"
-        ],
-        "x-ms-client-request-id": "89d6702c-7ce2-f9b5-8c3f-84442600daaf",
-        "x-ms-date": "Wed, 11 Dec 2019 20:38:06 GMT",
+        "traceparent": "00-50c15842b1ef86419b3354474d535114-db57c4bd71039a4b-00",
+        "User-Agent": [
+          "azsdk-net-Storage.Files.Shares/12.0.0-dev.20191211.1\u002B2accb37068f0a0c9382fa117525bb968c5397cf7",
+          "(.NET Core 4.6.28008.01; Microsoft Windows 10.0.18363 )"
+        ],
+        "x-ms-client-request-id": "ce5982f1-f0e3-5a6b-f4d1-11b23aed4cfd",
+        "x-ms-date": "Wed, 11 Dec 2019 23:05:39 GMT",
         "x-ms-return-client-request-id": "true",
         "x-ms-version": "2019-07-07"
       },
@@ -23,41 +19,31 @@
       "StatusCode": 201,
       "ResponseHeaders": {
         "Content-Length": "0",
-<<<<<<< HEAD
-        "Date": "Fri, 06 Dec 2019 00:25:47 GMT",
-        "ETag": "\"0x8D779E2D7EA1829\"",
-        "Last-Modified": "Fri, 06 Dec 2019 00:25:48 GMT",
-=======
-        "Date": "Wed, 11 Dec 2019 20:38:06 GMT",
-        "ETag": "\u00220x8D77E7A07523D5C\u0022",
-        "Last-Modified": "Wed, 11 Dec 2019 20:38:07 GMT",
->>>>>>> 5e20a7a1
-        "Server": [
-          "Windows-Azure-File/1.0",
-          "Microsoft-HTTPAPI/2.0"
-        ],
-        "x-ms-client-request-id": "89d6702c-7ce2-f9b5-8c3f-84442600daaf",
-        "x-ms-request-id": "ef3e3a3e-c01a-0019-3462-b01280000000",
-        "x-ms-version": "2019-07-07"
-      },
-      "ResponseBody": []
-    },
-    {
-      "RequestUri": "http://seanstagetest.file.core.windows.net/test-share-4c4145fb-5879-7ed5-1fb6-34e45d8bece9/test-directory-7561222c-5059-c635-c36e-a3fa37c0ba22?restype=directory",
+        "Date": "Wed, 11 Dec 2019 23:05:39 GMT",
+        "ETag": "\u00220x8D77E8EA3F8421E\u0022",
+        "Last-Modified": "Wed, 11 Dec 2019 23:05:39 GMT",
+        "Server": [
+          "Windows-Azure-File/1.0",
+          "Microsoft-HTTPAPI/2.0"
+        ],
+        "x-ms-client-request-id": "ce5982f1-f0e3-5a6b-f4d1-11b23aed4cfd",
+        "x-ms-request-id": "b65eb5d7-301a-0022-3777-b05724000000",
+        "x-ms-version": "2019-07-07"
+      },
+      "ResponseBody": []
+    },
+    {
+      "RequestUri": "http://seanstagetest.file.core.windows.net/test-share-a4bfb76c-f581-74fd-1da3-d58d79b31aa6/test-directory-959a0f41-378a-66fe-5882-5e771f1bd8ac?restype=directory",
       "RequestMethod": "PUT",
       "RequestHeaders": {
         "Authorization": "Sanitized",
-        "traceparent": "00-04c046d7137d0345839000f35b097a07-aa8ae26c5cf70243-00",
-        "User-Agent": [
-<<<<<<< HEAD
-          "azsdk-net-Storage.Files.Shares/12.0.0-dev.20191205.1+4f14c4315f17fbbc59c93c6819467b6f15d7008f",
-=======
-          "azsdk-net-Storage.Files.Shares/12.0.0-dev.20191211.1\u002B899431c003876eb9b26cefd8e8a37e7f27f82ced",
->>>>>>> 5e20a7a1
-          "(.NET Core 4.6.28008.01; Microsoft Windows 10.0.18363 )"
-        ],
-        "x-ms-client-request-id": "a1e870a4-699c-dc6d-3b0f-c674d9bbc1cb",
-        "x-ms-date": "Wed, 11 Dec 2019 20:38:07 GMT",
+        "traceparent": "00-e197b9064c56ba4da5d3e8075c6cd9e9-c979d76e7862b94e-00",
+        "User-Agent": [
+          "azsdk-net-Storage.Files.Shares/12.0.0-dev.20191211.1\u002B2accb37068f0a0c9382fa117525bb968c5397cf7",
+          "(.NET Core 4.6.28008.01; Microsoft Windows 10.0.18363 )"
+        ],
+        "x-ms-client-request-id": "8da0d8bc-b4d7-ba3e-83f2-756192f33ad8",
+        "x-ms-date": "Wed, 11 Dec 2019 23:05:39 GMT",
         "x-ms-file-attributes": "None",
         "x-ms-file-creation-time": "Now",
         "x-ms-file-last-write-time": "Now",
@@ -69,57 +55,40 @@
       "StatusCode": 201,
       "ResponseHeaders": {
         "Content-Length": "0",
-<<<<<<< HEAD
-        "Date": "Fri, 06 Dec 2019 00:25:48 GMT",
-        "ETag": "\"0x8D779E2D7FCB502\"",
-        "Last-Modified": "Fri, 06 Dec 2019 00:25:48 GMT",
-=======
-        "Date": "Wed, 11 Dec 2019 20:38:06 GMT",
-        "ETag": "\u00220x8D77E7A075FB8F7\u0022",
-        "Last-Modified": "Wed, 11 Dec 2019 20:38:07 GMT",
->>>>>>> 5e20a7a1
-        "Server": [
-          "Windows-Azure-File/1.0",
-          "Microsoft-HTTPAPI/2.0"
-        ],
-        "x-ms-client-request-id": "a1e870a4-699c-dc6d-3b0f-c674d9bbc1cb",
+        "Date": "Wed, 11 Dec 2019 23:05:39 GMT",
+        "ETag": "\u00220x8D77E8EA406D3A5\u0022",
+        "Last-Modified": "Wed, 11 Dec 2019 23:05:39 GMT",
+        "Server": [
+          "Windows-Azure-File/1.0",
+          "Microsoft-HTTPAPI/2.0"
+        ],
+        "x-ms-client-request-id": "8da0d8bc-b4d7-ba3e-83f2-756192f33ad8",
         "x-ms-file-attributes": "Directory",
-<<<<<<< HEAD
-        "x-ms-file-change-time": "2019-12-06T00:25:48.944717Z",
-        "x-ms-file-creation-time": "2019-12-06T00:25:48.944717Z",
+        "x-ms-file-change-time": "2019-12-11T23:05:39.8581157Z",
+        "x-ms-file-creation-time": "2019-12-11T23:05:39.8581157Z",
         "x-ms-file-id": "13835128424026341376",
-        "x-ms-file-last-write-time": "2019-12-06T00:25:48.944717Z",
-=======
-        "x-ms-file-change-time": "2019-12-11T20:38:07.1038199Z",
-        "x-ms-file-creation-time": "2019-12-11T20:38:07.1038199Z",
-        "x-ms-file-id": "13835128424026341376",
-        "x-ms-file-last-write-time": "2019-12-11T20:38:07.1038199Z",
->>>>>>> 5e20a7a1
+        "x-ms-file-last-write-time": "2019-12-11T23:05:39.8581157Z",
         "x-ms-file-parent-id": "0",
         "x-ms-file-permission-key": "7855875120676328179*422928105932735866",
-        "x-ms-request-id": "ef3e3a40-c01a-0019-3562-b01280000000",
+        "x-ms-request-id": "b65eb5e3-301a-0022-4277-b05724000000",
         "x-ms-request-server-encrypted": "true",
         "x-ms-version": "2019-07-07"
       },
       "ResponseBody": []
     },
     {
-      "RequestUri": "http://seanstagetest.file.core.windows.net/test-share-4c4145fb-5879-7ed5-1fb6-34e45d8bece9/test-directory-7561222c-5059-c635-c36e-a3fa37c0ba22/test-file-b76d6285-ed48-c9fa-1cb5-4fd871781685",
+      "RequestUri": "http://seanstagetest.file.core.windows.net/test-share-a4bfb76c-f581-74fd-1da3-d58d79b31aa6/test-directory-959a0f41-378a-66fe-5882-5e771f1bd8ac/test-file-2d5865f8-5551-f5a3-4cf7-b81c66eb72ad",
       "RequestMethod": "PUT",
       "RequestHeaders": {
         "Authorization": "Sanitized",
-        "traceparent": "00-04a31232308f0040b6e7af0abfe9f88c-2b36fc1df6cc6b4d-00",
-        "User-Agent": [
-<<<<<<< HEAD
-          "azsdk-net-Storage.Files.Shares/12.0.0-dev.20191205.1+4f14c4315f17fbbc59c93c6819467b6f15d7008f",
-=======
-          "azsdk-net-Storage.Files.Shares/12.0.0-dev.20191211.1\u002B899431c003876eb9b26cefd8e8a37e7f27f82ced",
->>>>>>> 5e20a7a1
-          "(.NET Core 4.6.28008.01; Microsoft Windows 10.0.18363 )"
-        ],
-        "x-ms-client-request-id": "4d3713be-f4d0-b65f-751f-85e61a946ac3",
+        "traceparent": "00-608442dabc33504fb3e014f58a40057c-8c50a64a5e2c6749-00",
+        "User-Agent": [
+          "azsdk-net-Storage.Files.Shares/12.0.0-dev.20191211.1\u002B2accb37068f0a0c9382fa117525bb968c5397cf7",
+          "(.NET Core 4.6.28008.01; Microsoft Windows 10.0.18363 )"
+        ],
+        "x-ms-client-request-id": "8e1af833-d453-6707-35ab-40e0fc225497",
         "x-ms-content-length": "1024",
-        "x-ms-date": "Wed, 11 Dec 2019 20:38:07 GMT",
+        "x-ms-date": "Wed, 11 Dec 2019 23:05:39 GMT",
         "x-ms-file-attributes": "None",
         "x-ms-file-creation-time": "Now",
         "x-ms-file-last-write-time": "Now",
@@ -132,49 +101,39 @@
       "StatusCode": 201,
       "ResponseHeaders": {
         "Content-Length": "0",
-<<<<<<< HEAD
-        "Date": "Fri, 06 Dec 2019 00:25:48 GMT",
-        "ETag": "\"0x8D779E2D809B02B\"",
-        "Last-Modified": "Fri, 06 Dec 2019 00:25:49 GMT",
-=======
-        "Date": "Wed, 11 Dec 2019 20:38:07 GMT",
-        "ETag": "\u00220x8D77E7A076CFE7C\u0022",
-        "Last-Modified": "Wed, 11 Dec 2019 20:38:07 GMT",
->>>>>>> 5e20a7a1
-        "Server": [
-          "Windows-Azure-File/1.0",
-          "Microsoft-HTTPAPI/2.0"
-        ],
-        "x-ms-client-request-id": "4d3713be-f4d0-b65f-751f-85e61a946ac3",
+        "Date": "Wed, 11 Dec 2019 23:05:39 GMT",
+        "ETag": "\u00220x8D77E8EA4143FBD\u0022",
+        "Last-Modified": "Wed, 11 Dec 2019 23:05:39 GMT",
+        "Server": [
+          "Windows-Azure-File/1.0",
+          "Microsoft-HTTPAPI/2.0"
+        ],
+        "x-ms-client-request-id": "8e1af833-d453-6707-35ab-40e0fc225497",
         "x-ms-file-attributes": "Archive",
-        "x-ms-file-change-time": "2019-12-11T20:38:07.1907964Z",
-        "x-ms-file-creation-time": "2019-12-11T20:38:07.1907964Z",
+        "x-ms-file-change-time": "2019-12-11T23:05:39.9460797Z",
+        "x-ms-file-creation-time": "2019-12-11T23:05:39.9460797Z",
         "x-ms-file-id": "11529285414812647424",
-        "x-ms-file-last-write-time": "2019-12-11T20:38:07.1907964Z",
+        "x-ms-file-last-write-time": "2019-12-11T23:05:39.9460797Z",
         "x-ms-file-parent-id": "13835128424026341376",
         "x-ms-file-permission-key": "12501538048846835188*422928105932735866",
-        "x-ms-request-id": "ef3e3a41-c01a-0019-3662-b01280000000",
+        "x-ms-request-id": "b65eb5eb-301a-0022-4a77-b05724000000",
         "x-ms-request-server-encrypted": "true",
         "x-ms-version": "2019-07-07"
       },
       "ResponseBody": []
     },
     {
-      "RequestUri": "http://seanstagetest.file.core.windows.net/test-share-4c4145fb-5879-7ed5-1fb6-34e45d8bece9/test-directory-7561222c-5059-c635-c36e-a3fa37c0ba22/test-file-b76d6285-ed48-c9fa-1cb5-4fd871781685",
+      "RequestUri": "http://seanstagetest.file.core.windows.net/test-share-a4bfb76c-f581-74fd-1da3-d58d79b31aa6/test-directory-959a0f41-378a-66fe-5882-5e771f1bd8ac/test-file-2d5865f8-5551-f5a3-4cf7-b81c66eb72ad",
       "RequestMethod": "HEAD",
       "RequestHeaders": {
         "Authorization": "Sanitized",
-        "traceparent": "00-97e49052f048eb4aba4c45f866d18c18-297e05811c4f964b-00",
-        "User-Agent": [
-<<<<<<< HEAD
-          "azsdk-net-Storage.Files.Shares/12.0.0-dev.20191205.1+4f14c4315f17fbbc59c93c6819467b6f15d7008f",
-=======
-          "azsdk-net-Storage.Files.Shares/12.0.0-dev.20191211.1\u002B899431c003876eb9b26cefd8e8a37e7f27f82ced",
->>>>>>> 5e20a7a1
-          "(.NET Core 4.6.28008.01; Microsoft Windows 10.0.18363 )"
-        ],
-        "x-ms-client-request-id": "5d19e3e3-c941-cdb4-9c9f-51b8929f536d",
-        "x-ms-date": "Wed, 11 Dec 2019 20:38:07 GMT",
+        "traceparent": "00-15a82e49bf532a478e37e559e2b437d1-de60d6cf41492041-00",
+        "User-Agent": [
+          "azsdk-net-Storage.Files.Shares/12.0.0-dev.20191211.1\u002B2accb37068f0a0c9382fa117525bb968c5397cf7",
+          "(.NET Core 4.6.28008.01; Microsoft Windows 10.0.18363 )"
+        ],
+        "x-ms-client-request-id": "6de8cfe6-e4d1-ab5a-ff53-12cf0af3a9ab",
+        "x-ms-date": "Wed, 11 Dec 2019 23:05:40 GMT",
         "x-ms-return-client-request-id": "true",
         "x-ms-version": "2019-07-07"
       },
@@ -183,31 +142,25 @@
       "ResponseHeaders": {
         "Content-Length": "1024",
         "Content-Type": "application/octet-stream",
-<<<<<<< HEAD
-        "Date": "Fri, 06 Dec 2019 00:25:48 GMT",
-        "ETag": "\"0x8D779E2D809B02B\"",
-        "Last-Modified": "Fri, 06 Dec 2019 00:25:49 GMT",
-=======
-        "Date": "Wed, 11 Dec 2019 20:38:07 GMT",
-        "ETag": "\u00220x8D77E7A076CFE7C\u0022",
-        "Last-Modified": "Wed, 11 Dec 2019 20:38:07 GMT",
->>>>>>> 5e20a7a1
+        "Date": "Wed, 11 Dec 2019 23:05:39 GMT",
+        "ETag": "\u00220x8D77E8EA4143FBD\u0022",
+        "Last-Modified": "Wed, 11 Dec 2019 23:05:39 GMT",
         "Server": [
           "Windows-Azure-File/1.0",
           "Microsoft-HTTPAPI/2.0"
         ],
         "Vary": "Origin",
-        "x-ms-client-request-id": "5d19e3e3-c941-cdb4-9c9f-51b8929f536d",
+        "x-ms-client-request-id": "6de8cfe6-e4d1-ab5a-ff53-12cf0af3a9ab",
         "x-ms-file-attributes": "Archive",
-        "x-ms-file-change-time": "2019-12-11T20:38:07.1907964Z",
-        "x-ms-file-creation-time": "2019-12-11T20:38:07.1907964Z",
+        "x-ms-file-change-time": "2019-12-11T23:05:39.9460797Z",
+        "x-ms-file-creation-time": "2019-12-11T23:05:39.9460797Z",
         "x-ms-file-id": "11529285414812647424",
-        "x-ms-file-last-write-time": "2019-12-11T20:38:07.1907964Z",
+        "x-ms-file-last-write-time": "2019-12-11T23:05:39.9460797Z",
         "x-ms-file-parent-id": "13835128424026341376",
         "x-ms-file-permission-key": "12501538048846835188*422928105932735866",
         "x-ms-lease-state": "available",
         "x-ms-lease-status": "unlocked",
-        "x-ms-request-id": "ef3e3a42-c01a-0019-3762-b01280000000",
+        "x-ms-request-id": "b65eb5f5-301a-0022-5477-b05724000000",
         "x-ms-server-encrypted": "true",
         "x-ms-type": "File",
         "x-ms-version": "2019-07-07"
@@ -215,21 +168,17 @@
       "ResponseBody": []
     },
     {
-      "RequestUri": "http://seanstagetest.file.core.windows.net/test-share-4c4145fb-5879-7ed5-1fb6-34e45d8bece9?restype=share",
+      "RequestUri": "http://seanstagetest.file.core.windows.net/test-share-a4bfb76c-f581-74fd-1da3-d58d79b31aa6?restype=share",
       "RequestMethod": "DELETE",
       "RequestHeaders": {
         "Authorization": "Sanitized",
-        "traceparent": "00-e332ec795ee39240a87b0a779c139b8b-b002cd906b155344-00",
-        "User-Agent": [
-<<<<<<< HEAD
-          "azsdk-net-Storage.Files.Shares/12.0.0-dev.20191205.1+4f14c4315f17fbbc59c93c6819467b6f15d7008f",
-=======
-          "azsdk-net-Storage.Files.Shares/12.0.0-dev.20191211.1\u002B899431c003876eb9b26cefd8e8a37e7f27f82ced",
->>>>>>> 5e20a7a1
-          "(.NET Core 4.6.28008.01; Microsoft Windows 10.0.18363 )"
-        ],
-        "x-ms-client-request-id": "3603fbf3-0d7a-2f82-8de6-40c4a83bda3b",
-        "x-ms-date": "Wed, 11 Dec 2019 20:38:07 GMT",
+        "traceparent": "00-a257c793d9031b47b5fc8f8fbe22c185-802a325b1ce10941-00",
+        "User-Agent": [
+          "azsdk-net-Storage.Files.Shares/12.0.0-dev.20191211.1\u002B2accb37068f0a0c9382fa117525bb968c5397cf7",
+          "(.NET Core 4.6.28008.01; Microsoft Windows 10.0.18363 )"
+        ],
+        "x-ms-client-request-id": "2cfa548d-e63a-9bc6-6e36-8ce5e08ea29d",
+        "x-ms-date": "Wed, 11 Dec 2019 23:05:40 GMT",
         "x-ms-delete-snapshots": "include",
         "x-ms-return-client-request-id": "true",
         "x-ms-version": "2019-07-07"
@@ -238,25 +187,20 @@
       "StatusCode": 202,
       "ResponseHeaders": {
         "Content-Length": "0",
-        "Date": "Wed, 11 Dec 2019 20:38:07 GMT",
-        "Server": [
-          "Windows-Azure-File/1.0",
-          "Microsoft-HTTPAPI/2.0"
-        ],
-        "x-ms-client-request-id": "3603fbf3-0d7a-2f82-8de6-40c4a83bda3b",
-        "x-ms-request-id": "ef3e3a43-c01a-0019-3862-b01280000000",
+        "Date": "Wed, 11 Dec 2019 23:05:39 GMT",
+        "Server": [
+          "Windows-Azure-File/1.0",
+          "Microsoft-HTTPAPI/2.0"
+        ],
+        "x-ms-client-request-id": "2cfa548d-e63a-9bc6-6e36-8ce5e08ea29d",
+        "x-ms-request-id": "b65eb5fa-301a-0022-5977-b05724000000",
         "x-ms-version": "2019-07-07"
       },
       "ResponseBody": []
     }
   ],
   "Variables": {
-<<<<<<< HEAD
-    "RandomSeed": "767198557",
+    "RandomSeed": "1090461873",
     "Storage_TestConfigDefault": "ProductionTenant\nseanstagetest\nU2FuaXRpemVk\nhttp://seanstagetest.blob.core.windows.net\nhttp://seanstagetest.file.core.windows.net\nhttp://seanstagetest.queue.core.windows.net\nhttp://seanstagetest.table.core.windows.net\n\n\n\n\nhttp://seanstagetest-secondary.blob.core.windows.net\nhttp://seanstagetest-secondary.file.core.windows.net\nhttp://seanstagetest-secondary.queue.core.windows.net\nhttp://seanstagetest-secondary.table.core.windows.net\n\nSanitized\n\n\nCloud\nBlobEndpoint=http://seanstagetest.blob.core.windows.net/;QueueEndpoint=http://seanstagetest.queue.core.windows.net/;FileEndpoint=http://seanstagetest.file.core.windows.net/;BlobSecondaryEndpoint=http://seanstagetest-secondary.blob.core.windows.net/;QueueSecondaryEndpoint=http://seanstagetest-secondary.queue.core.windows.net/;FileSecondaryEndpoint=http://seanstagetest-secondary.file.core.windows.net/;AccountName=seanstagetest;AccountKey=Sanitized\nseanscope1"
-=======
-    "RandomSeed": "1996551534",
-    "Storage_TestConfigDefault": "ProductionTenant\nseanstagetest\nU2FuaXRpemVk\nhttp://seanstagetest.blob.core.windows.net\nhttp://seanstagetest.file.core.windows.net\nhttp://seanstagetest.queue.core.windows.net\nhttp://seanstagetest.table.core.windows.net\n\n\n\n\nhttp://seanstagetest-secondary.blob.core.windows.net\nhttp://seanstagetest-secondary.file.core.windows.net\nhttp://seanstagetest-secondary.queue.core.windows.net\nhttp://seanstagetest-secondary.table.core.windows.net\n\nSanitized\n\n\nCloud\nBlobEndpoint=http://seanstagetest.blob.core.windows.net/;QueueEndpoint=http://seanstagetest.queue.core.windows.net/;FileEndpoint=http://seanstagetest.file.core.windows.net/;BlobSecondaryEndpoint=http://seanstagetest-secondary.blob.core.windows.net/;QueueSecondaryEndpoint=http://seanstagetest-secondary.queue.core.windows.net/;FileSecondaryEndpoint=http://seanstagetest-secondary.file.core.windows.net/;AccountName=seanstagetest;AccountKey=Sanitized"
->>>>>>> 5e20a7a1
   }
 }