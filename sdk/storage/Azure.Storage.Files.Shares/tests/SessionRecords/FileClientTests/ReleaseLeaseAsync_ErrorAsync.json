{
  "Entries": [
    {
      "RequestUri": "https://seanmcccanary3.file.core.windows.net/test-share-6475b199-a69a-d6f2-fce7-b8e74fc89488?restype=share",
      "RequestMethod": "PUT",
      "RequestHeaders": {
        "Accept": "application/xml",
        "Authorization": "Sanitized",
        "traceparent": "00-47f7c21200ef0243aaa8b69c7e7e7c4d-c0dbabd07281a842-00",
        "User-Agent": [
          "azsdk-net-Storage.Files.Shares/12.7.0-alpha.20210121.1",
          "(.NET 5.0.2; Microsoft Windows 10.0.19042)"
        ],
        "x-ms-client-request-id": "8eaa79c2-b812-7681-d94f-ea375b59efa0",
        "x-ms-date": "Thu, 21 Jan 2021 20:42:18 GMT",
        "x-ms-return-client-request-id": "true",
        "x-ms-version": "2020-06-12"
      },
      "RequestBody": null,
      "StatusCode": 201,
      "ResponseHeaders": {
        "Content-Length": "0",
        "Date": "Thu, 21 Jan 2021 20:42:17 GMT",
        "ETag": "\u00220x8D8BE4D0B082F5B\u0022",
        "Last-Modified": "Thu, 21 Jan 2021 20:42:17 GMT",
        "Server": [
          "Windows-Azure-File/1.0",
          "Microsoft-HTTPAPI/2.0"
        ],
        "x-ms-client-request-id": "8eaa79c2-b812-7681-d94f-ea375b59efa0",
<<<<<<< HEAD
        "x-ms-request-id": "c9ef686c-f01a-0012-0b37-f3e9eb000000",
        "x-ms-version": "2020-06-12"
=======
        "x-ms-request-id": "debe1640-f01a-0052-0535-f0a62a000000",
        "x-ms-version": "2020-04-08"
>>>>>>> ac24a13f
      },
      "ResponseBody": []
    },
    {
      "RequestUri": "https://seanmcccanary3.file.core.windows.net/test-share-6475b199-a69a-d6f2-fce7-b8e74fc89488/test-directory-26cd9655-22b9-851a-c1c8-554392b5958e?restype=directory",
      "RequestMethod": "PUT",
      "RequestHeaders": {
        "Accept": "application/xml",
        "Authorization": "Sanitized",
        "traceparent": "00-30d1740116f08a40ab31fe873ebe3add-43977728a387be41-00",
        "User-Agent": [
          "azsdk-net-Storage.Files.Shares/12.7.0-alpha.20210121.1",
          "(.NET 5.0.2; Microsoft Windows 10.0.19042)"
        ],
        "x-ms-client-request-id": "aae87367-3ea0-a001-5e24-cd49623ee324",
        "x-ms-date": "Thu, 21 Jan 2021 20:42:18 GMT",
        "x-ms-file-attributes": "None",
        "x-ms-file-creation-time": "Now",
        "x-ms-file-last-write-time": "Now",
        "x-ms-file-permission": "Inherit",
        "x-ms-return-client-request-id": "true",
        "x-ms-version": "2020-06-12"
      },
      "RequestBody": null,
      "StatusCode": 201,
      "ResponseHeaders": {
        "Content-Length": "0",
        "Date": "Thu, 21 Jan 2021 20:42:17 GMT",
        "ETag": "\u00220x8D8BE4D0B12E082\u0022",
        "Last-Modified": "Thu, 21 Jan 2021 20:42:18 GMT",
        "Server": [
          "Windows-Azure-File/1.0",
          "Microsoft-HTTPAPI/2.0"
        ],
        "x-ms-client-request-id": "aae87367-3ea0-a001-5e24-cd49623ee324",
        "x-ms-file-attributes": "Directory",
        "x-ms-file-change-time": "2021-01-21T20:42:18.0470914Z",
        "x-ms-file-creation-time": "2021-01-21T20:42:18.0470914Z",
        "x-ms-file-id": "13835128424026341376",
        "x-ms-file-last-write-time": "2021-01-21T20:42:18.0470914Z",
        "x-ms-file-parent-id": "0",
        "x-ms-file-permission-key": "17860367565182308406*11459378189709739967",
        "x-ms-request-id": "debe1646-f01a-0052-0635-f0a62a000000",
        "x-ms-request-server-encrypted": "true",
        "x-ms-version": "2020-06-12"
      },
      "ResponseBody": []
    },
    {
      "RequestUri": "https://seanmcccanary3.file.core.windows.net/test-share-6475b199-a69a-d6f2-fce7-b8e74fc89488/test-directory-26cd9655-22b9-851a-c1c8-554392b5958e/test-directory-5db55cb9-1835-4e82-1fa3-7a52977d5c07?comp=lease",
      "RequestMethod": "PUT",
      "RequestHeaders": {
        "Accept": "application/xml",
        "Authorization": "Sanitized",
        "traceparent": "00-a7c530e876532f478c7e8930fab070cc-cb9bc0a387a4f443-00",
        "User-Agent": [
          "azsdk-net-Storage.Files.Shares/12.7.0-alpha.20210121.1",
          "(.NET 5.0.2; Microsoft Windows 10.0.19042)"
        ],
        "x-ms-client-request-id": "c1d1c6c7-c463-cd58-6e71-60b0a08815f3",
        "x-ms-date": "Thu, 21 Jan 2021 20:42:18 GMT",
        "x-ms-lease-action": "release",
        "x-ms-lease-id": "1fdba077-ebcc-43ed-fc84-78f9382cc66d",
        "x-ms-return-client-request-id": "true",
        "x-ms-version": "2020-06-12"
      },
      "RequestBody": null,
      "StatusCode": 404,
      "ResponseHeaders": {
        "Content-Length": "223",
        "Content-Type": "application/xml",
        "Date": "Thu, 21 Jan 2021 20:42:17 GMT",
        "Server": [
          "Windows-Azure-File/1.0",
          "Microsoft-HTTPAPI/2.0"
        ],
        "x-ms-client-request-id": "c1d1c6c7-c463-cd58-6e71-60b0a08815f3",
        "x-ms-error-code": "ResourceNotFound",
<<<<<<< HEAD
        "x-ms-request-id": "c9ef686f-f01a-0012-0d37-f3e9eb000000",
        "x-ms-version": "2020-06-12"
=======
        "x-ms-request-id": "debe164a-f01a-0052-0735-f0a62a000000",
        "x-ms-version": "2020-04-08"
>>>>>>> ac24a13f
      },
      "ResponseBody": [
        "\uFEFF\u003C?xml version=\u00221.0\u0022 encoding=\u0022utf-8\u0022?\u003E\u003CError\u003E\u003CCode\u003EResourceNotFound\u003C/Code\u003E\u003CMessage\u003EThe specified resource does not exist.\n",
        "RequestId:debe164a-f01a-0052-0735-f0a62a000000\n",
        "Time:2021-01-21T20:42:18.1661543Z\u003C/Message\u003E\u003C/Error\u003E"
      ]
    },
    {
      "RequestUri": "https://seanmcccanary3.file.core.windows.net/test-share-6475b199-a69a-d6f2-fce7-b8e74fc89488?restype=share",
      "RequestMethod": "DELETE",
      "RequestHeaders": {
        "Accept": "application/xml",
        "Authorization": "Sanitized",
        "traceparent": "00-19ba09a5b253d14fb76c4c9d37bdc0ba-a8c27deafa9fb641-00",
        "User-Agent": [
          "azsdk-net-Storage.Files.Shares/12.7.0-alpha.20210121.1",
          "(.NET 5.0.2; Microsoft Windows 10.0.19042)"
        ],
        "x-ms-client-request-id": "7232977b-045b-be0a-0d15-5e9393cfae68",
        "x-ms-date": "Thu, 21 Jan 2021 20:42:18 GMT",
        "x-ms-delete-snapshots": "include",
        "x-ms-return-client-request-id": "true",
        "x-ms-version": "2020-06-12"
      },
      "RequestBody": null,
      "StatusCode": 202,
      "ResponseHeaders": {
        "Content-Length": "0",
        "Date": "Thu, 21 Jan 2021 20:42:17 GMT",
        "Server": [
          "Windows-Azure-File/1.0",
          "Microsoft-HTTPAPI/2.0"
        ],
        "x-ms-client-request-id": "7232977b-045b-be0a-0d15-5e9393cfae68",
<<<<<<< HEAD
        "x-ms-request-id": "c9ef6870-f01a-0012-0e37-f3e9eb000000",
        "x-ms-version": "2020-06-12"
=======
        "x-ms-request-id": "debe1650-f01a-0052-0935-f0a62a000000",
        "x-ms-version": "2020-04-08"
>>>>>>> ac24a13f
      },
      "ResponseBody": []
    }
  ],
  "Variables": {
    "RandomSeed": "1455062820",
    "Storage_TestConfigDefault": "ProductionTenant\nseanmcccanary3\nU2FuaXRpemVk\nhttps://seanmcccanary3.blob.core.windows.net\nhttps://seanmcccanary3.file.core.windows.net\nhttps://seanmcccanary3.queue.core.windows.net\nhttps://seanmcccanary3.table.core.windows.net\n\n\n\n\nhttps://seanmcccanary3-secondary.blob.core.windows.net\nhttps://seanmcccanary3-secondary.file.core.windows.net\nhttps://seanmcccanary3-secondary.queue.core.windows.net\nhttps://seanmcccanary3-secondary.table.core.windows.net\n\nSanitized\n\n\nCloud\nBlobEndpoint=https://seanmcccanary3.blob.core.windows.net/;QueueEndpoint=https://seanmcccanary3.queue.core.windows.net/;FileEndpoint=https://seanmcccanary3.file.core.windows.net/;BlobSecondaryEndpoint=https://seanmcccanary3-secondary.blob.core.windows.net/;QueueSecondaryEndpoint=https://seanmcccanary3-secondary.queue.core.windows.net/;FileSecondaryEndpoint=https://seanmcccanary3-secondary.file.core.windows.net/;AccountName=seanmcccanary3;AccountKey=Kg==;\nseanscope1"
  }
}<|MERGE_RESOLUTION|>--- conflicted
+++ resolved
@@ -1,18 +1,18 @@
 {
   "Entries": [
     {
-      "RequestUri": "https://seanmcccanary3.file.core.windows.net/test-share-6475b199-a69a-d6f2-fce7-b8e74fc89488?restype=share",
+      "RequestUri": "https://seanmcccanary3.file.core.windows.net/test-share-60668238-4f66-428d-ae17-f59574bb7edb?restype=share",
       "RequestMethod": "PUT",
       "RequestHeaders": {
         "Accept": "application/xml",
         "Authorization": "Sanitized",
-        "traceparent": "00-47f7c21200ef0243aaa8b69c7e7e7c4d-c0dbabd07281a842-00",
+        "traceparent": "00-8a01e084d48c3846963928bc93889eac-59a82c40324b1342-00",
         "User-Agent": [
-          "azsdk-net-Storage.Files.Shares/12.7.0-alpha.20210121.1",
+          "azsdk-net-Storage.Files.Shares/12.7.0-alpha.20210126.1",
           "(.NET 5.0.2; Microsoft Windows 10.0.19042)"
         ],
-        "x-ms-client-request-id": "8eaa79c2-b812-7681-d94f-ea375b59efa0",
-        "x-ms-date": "Thu, 21 Jan 2021 20:42:18 GMT",
+        "x-ms-client-request-id": "7a633b19-7e60-98b9-ab6f-c01872709456",
+        "x-ms-date": "Tue, 26 Jan 2021 19:33:50 GMT",
         "x-ms-return-client-request-id": "true",
         "x-ms-version": "2020-06-12"
       },
@@ -20,37 +20,32 @@
       "StatusCode": 201,
       "ResponseHeaders": {
         "Content-Length": "0",
-        "Date": "Thu, 21 Jan 2021 20:42:17 GMT",
-        "ETag": "\u00220x8D8BE4D0B082F5B\u0022",
-        "Last-Modified": "Thu, 21 Jan 2021 20:42:17 GMT",
+        "Date": "Tue, 26 Jan 2021 19:33:49 GMT",
+        "ETag": "\u00220x8D8C2314E8950E5\u0022",
+        "Last-Modified": "Tue, 26 Jan 2021 19:33:49 GMT",
         "Server": [
           "Windows-Azure-File/1.0",
           "Microsoft-HTTPAPI/2.0"
         ],
-        "x-ms-client-request-id": "8eaa79c2-b812-7681-d94f-ea375b59efa0",
-<<<<<<< HEAD
-        "x-ms-request-id": "c9ef686c-f01a-0012-0b37-f3e9eb000000",
+        "x-ms-client-request-id": "7a633b19-7e60-98b9-ab6f-c01872709456",
+        "x-ms-request-id": "b835ba46-201a-008a-701a-f48173000000",
         "x-ms-version": "2020-06-12"
-=======
-        "x-ms-request-id": "debe1640-f01a-0052-0535-f0a62a000000",
-        "x-ms-version": "2020-04-08"
->>>>>>> ac24a13f
       },
       "ResponseBody": []
     },
     {
-      "RequestUri": "https://seanmcccanary3.file.core.windows.net/test-share-6475b199-a69a-d6f2-fce7-b8e74fc89488/test-directory-26cd9655-22b9-851a-c1c8-554392b5958e?restype=directory",
+      "RequestUri": "https://seanmcccanary3.file.core.windows.net/test-share-60668238-4f66-428d-ae17-f59574bb7edb/test-directory-2b05386d-5256-1389-0887-657a3530db82?restype=directory",
       "RequestMethod": "PUT",
       "RequestHeaders": {
         "Accept": "application/xml",
         "Authorization": "Sanitized",
-        "traceparent": "00-30d1740116f08a40ab31fe873ebe3add-43977728a387be41-00",
+        "traceparent": "00-d04dc9cad47ab449a0cf31f1bb43326d-86b27f0e1defeb42-00",
         "User-Agent": [
-          "azsdk-net-Storage.Files.Shares/12.7.0-alpha.20210121.1",
+          "azsdk-net-Storage.Files.Shares/12.7.0-alpha.20210126.1",
           "(.NET 5.0.2; Microsoft Windows 10.0.19042)"
         ],
-        "x-ms-client-request-id": "aae87367-3ea0-a001-5e24-cd49623ee324",
-        "x-ms-date": "Thu, 21 Jan 2021 20:42:18 GMT",
+        "x-ms-client-request-id": "2eefc257-2b25-c748-b250-71d8183e627a",
+        "x-ms-date": "Tue, 26 Jan 2021 19:33:50 GMT",
         "x-ms-file-attributes": "None",
         "x-ms-file-creation-time": "Now",
         "x-ms-file-last-write-time": "Now",
@@ -62,42 +57,42 @@
       "StatusCode": 201,
       "ResponseHeaders": {
         "Content-Length": "0",
-        "Date": "Thu, 21 Jan 2021 20:42:17 GMT",
-        "ETag": "\u00220x8D8BE4D0B12E082\u0022",
-        "Last-Modified": "Thu, 21 Jan 2021 20:42:18 GMT",
+        "Date": "Tue, 26 Jan 2021 19:33:49 GMT",
+        "ETag": "\u00220x8D8C2314E93696F\u0022",
+        "Last-Modified": "Tue, 26 Jan 2021 19:33:50 GMT",
         "Server": [
           "Windows-Azure-File/1.0",
           "Microsoft-HTTPAPI/2.0"
         ],
-        "x-ms-client-request-id": "aae87367-3ea0-a001-5e24-cd49623ee324",
+        "x-ms-client-request-id": "2eefc257-2b25-c748-b250-71d8183e627a",
         "x-ms-file-attributes": "Directory",
-        "x-ms-file-change-time": "2021-01-21T20:42:18.0470914Z",
-        "x-ms-file-creation-time": "2021-01-21T20:42:18.0470914Z",
+        "x-ms-file-change-time": "2021-01-26T19:33:50.0394863Z",
+        "x-ms-file-creation-time": "2021-01-26T19:33:50.0394863Z",
         "x-ms-file-id": "13835128424026341376",
-        "x-ms-file-last-write-time": "2021-01-21T20:42:18.0470914Z",
+        "x-ms-file-last-write-time": "2021-01-26T19:33:50.0394863Z",
         "x-ms-file-parent-id": "0",
         "x-ms-file-permission-key": "17860367565182308406*11459378189709739967",
-        "x-ms-request-id": "debe1646-f01a-0052-0635-f0a62a000000",
+        "x-ms-request-id": "b835ba4a-201a-008a-721a-f48173000000",
         "x-ms-request-server-encrypted": "true",
         "x-ms-version": "2020-06-12"
       },
       "ResponseBody": []
     },
     {
-      "RequestUri": "https://seanmcccanary3.file.core.windows.net/test-share-6475b199-a69a-d6f2-fce7-b8e74fc89488/test-directory-26cd9655-22b9-851a-c1c8-554392b5958e/test-directory-5db55cb9-1835-4e82-1fa3-7a52977d5c07?comp=lease",
+      "RequestUri": "https://seanmcccanary3.file.core.windows.net/test-share-60668238-4f66-428d-ae17-f59574bb7edb/test-directory-2b05386d-5256-1389-0887-657a3530db82/test-directory-1c573e93-5bf4-69fe-bd26-e0f6ef30aea6?comp=lease",
       "RequestMethod": "PUT",
       "RequestHeaders": {
         "Accept": "application/xml",
         "Authorization": "Sanitized",
-        "traceparent": "00-a7c530e876532f478c7e8930fab070cc-cb9bc0a387a4f443-00",
+        "traceparent": "00-ba44b21dd0a6b943af83413a9fff7c73-f85fdaf3de19f546-00",
         "User-Agent": [
-          "azsdk-net-Storage.Files.Shares/12.7.0-alpha.20210121.1",
+          "azsdk-net-Storage.Files.Shares/12.7.0-alpha.20210126.1",
           "(.NET 5.0.2; Microsoft Windows 10.0.19042)"
         ],
-        "x-ms-client-request-id": "c1d1c6c7-c463-cd58-6e71-60b0a08815f3",
-        "x-ms-date": "Thu, 21 Jan 2021 20:42:18 GMT",
+        "x-ms-client-request-id": "3dbdcaa1-ef1b-e739-e1c1-0e40d6f6d61c",
+        "x-ms-date": "Tue, 26 Jan 2021 19:33:50 GMT",
         "x-ms-lease-action": "release",
-        "x-ms-lease-id": "1fdba077-ebcc-43ed-fc84-78f9382cc66d",
+        "x-ms-lease-id": "7222db1b-ac41-955c-0db3-850892a1c60c",
         "x-ms-return-client-request-id": "true",
         "x-ms-version": "2020-06-12"
       },
@@ -106,40 +101,35 @@
       "ResponseHeaders": {
         "Content-Length": "223",
         "Content-Type": "application/xml",
-        "Date": "Thu, 21 Jan 2021 20:42:17 GMT",
+        "Date": "Tue, 26 Jan 2021 19:33:49 GMT",
         "Server": [
           "Windows-Azure-File/1.0",
           "Microsoft-HTTPAPI/2.0"
         ],
-        "x-ms-client-request-id": "c1d1c6c7-c463-cd58-6e71-60b0a08815f3",
+        "x-ms-client-request-id": "3dbdcaa1-ef1b-e739-e1c1-0e40d6f6d61c",
         "x-ms-error-code": "ResourceNotFound",
-<<<<<<< HEAD
-        "x-ms-request-id": "c9ef686f-f01a-0012-0d37-f3e9eb000000",
+        "x-ms-request-id": "b835ba4b-201a-008a-731a-f48173000000",
         "x-ms-version": "2020-06-12"
-=======
-        "x-ms-request-id": "debe164a-f01a-0052-0735-f0a62a000000",
-        "x-ms-version": "2020-04-08"
->>>>>>> ac24a13f
       },
       "ResponseBody": [
         "\uFEFF\u003C?xml version=\u00221.0\u0022 encoding=\u0022utf-8\u0022?\u003E\u003CError\u003E\u003CCode\u003EResourceNotFound\u003C/Code\u003E\u003CMessage\u003EThe specified resource does not exist.\n",
-        "RequestId:debe164a-f01a-0052-0735-f0a62a000000\n",
-        "Time:2021-01-21T20:42:18.1661543Z\u003C/Message\u003E\u003C/Error\u003E"
+        "RequestId:b835ba4b-201a-008a-731a-f48173000000\n",
+        "Time:2021-01-26T19:33:50.0944074Z\u003C/Message\u003E\u003C/Error\u003E"
       ]
     },
     {
-      "RequestUri": "https://seanmcccanary3.file.core.windows.net/test-share-6475b199-a69a-d6f2-fce7-b8e74fc89488?restype=share",
+      "RequestUri": "https://seanmcccanary3.file.core.windows.net/test-share-60668238-4f66-428d-ae17-f59574bb7edb?restype=share",
       "RequestMethod": "DELETE",
       "RequestHeaders": {
         "Accept": "application/xml",
         "Authorization": "Sanitized",
-        "traceparent": "00-19ba09a5b253d14fb76c4c9d37bdc0ba-a8c27deafa9fb641-00",
+        "traceparent": "00-b6d3571ac3822d48b43edf65521bc5f8-bb42033b83338a43-00",
         "User-Agent": [
-          "azsdk-net-Storage.Files.Shares/12.7.0-alpha.20210121.1",
+          "azsdk-net-Storage.Files.Shares/12.7.0-alpha.20210126.1",
           "(.NET 5.0.2; Microsoft Windows 10.0.19042)"
         ],
-        "x-ms-client-request-id": "7232977b-045b-be0a-0d15-5e9393cfae68",
-        "x-ms-date": "Thu, 21 Jan 2021 20:42:18 GMT",
+        "x-ms-client-request-id": "c76603db-89e4-0df0-afdd-4448405425cd",
+        "x-ms-date": "Tue, 26 Jan 2021 19:33:50 GMT",
         "x-ms-delete-snapshots": "include",
         "x-ms-return-client-request-id": "true",
         "x-ms-version": "2020-06-12"
@@ -148,25 +138,20 @@
       "StatusCode": 202,
       "ResponseHeaders": {
         "Content-Length": "0",
-        "Date": "Thu, 21 Jan 2021 20:42:17 GMT",
+        "Date": "Tue, 26 Jan 2021 19:33:49 GMT",
         "Server": [
           "Windows-Azure-File/1.0",
           "Microsoft-HTTPAPI/2.0"
         ],
-        "x-ms-client-request-id": "7232977b-045b-be0a-0d15-5e9393cfae68",
-<<<<<<< HEAD
-        "x-ms-request-id": "c9ef6870-f01a-0012-0e37-f3e9eb000000",
+        "x-ms-client-request-id": "c76603db-89e4-0df0-afdd-4448405425cd",
+        "x-ms-request-id": "b835ba4c-201a-008a-741a-f48173000000",
         "x-ms-version": "2020-06-12"
-=======
-        "x-ms-request-id": "debe1650-f01a-0052-0935-f0a62a000000",
-        "x-ms-version": "2020-04-08"
->>>>>>> ac24a13f
       },
       "ResponseBody": []
     }
   ],
   "Variables": {
-    "RandomSeed": "1455062820",
+    "RandomSeed": "21427983",
     "Storage_TestConfigDefault": "ProductionTenant\nseanmcccanary3\nU2FuaXRpemVk\nhttps://seanmcccanary3.blob.core.windows.net\nhttps://seanmcccanary3.file.core.windows.net\nhttps://seanmcccanary3.queue.core.windows.net\nhttps://seanmcccanary3.table.core.windows.net\n\n\n\n\nhttps://seanmcccanary3-secondary.blob.core.windows.net\nhttps://seanmcccanary3-secondary.file.core.windows.net\nhttps://seanmcccanary3-secondary.queue.core.windows.net\nhttps://seanmcccanary3-secondary.table.core.windows.net\n\nSanitized\n\n\nCloud\nBlobEndpoint=https://seanmcccanary3.blob.core.windows.net/;QueueEndpoint=https://seanmcccanary3.queue.core.windows.net/;FileEndpoint=https://seanmcccanary3.file.core.windows.net/;BlobSecondaryEndpoint=https://seanmcccanary3-secondary.blob.core.windows.net/;QueueSecondaryEndpoint=https://seanmcccanary3-secondary.queue.core.windows.net/;FileSecondaryEndpoint=https://seanmcccanary3-secondary.file.core.windows.net/;AccountName=seanmcccanary3;AccountKey=Kg==;\nseanscope1"
   }
 }