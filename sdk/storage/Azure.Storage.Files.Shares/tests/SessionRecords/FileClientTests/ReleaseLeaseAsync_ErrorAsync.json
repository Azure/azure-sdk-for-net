﻿{
  "Entries": [
    {
      "RequestUri": "https://seanmcccanary3.file.core.windows.net/test-share-60668238-4f66-428d-ae17-f59574bb7edb?restype=share",
      "RequestMethod": "PUT",
      "RequestHeaders": {
        "Accept": "application/xml",
        "Authorization": "Sanitized",
        "traceparent": "00-8a01e084d48c3846963928bc93889eac-59a82c40324b1342-00",
        "User-Agent": [
          "azsdk-net-Storage.Files.Shares/12.7.0-alpha.20210126.1",
          "(.NET 5.0.2; Microsoft Windows 10.0.19042)"
        ],
        "x-ms-client-request-id": "7a633b19-7e60-98b9-ab6f-c01872709456",
        "x-ms-date": "Tue, 26 Jan 2021 19:33:50 GMT",
        "x-ms-return-client-request-id": "true",
<<<<<<< HEAD
        "x-ms-version": "2020-12-06"
=======
        "x-ms-version": "2021-02-12"
>>>>>>> 7e782c87
      },
      "RequestBody": null,
      "StatusCode": 201,
      "ResponseHeaders": {
        "Content-Length": "0",
        "Date": "Tue, 26 Jan 2021 19:33:49 GMT",
        "ETag": "\"0x8D8C2314E8950E5\"",
        "Last-Modified": "Tue, 26 Jan 2021 19:33:49 GMT",
        "Server": [
          "Windows-Azure-File/1.0",
          "Microsoft-HTTPAPI/2.0"
        ],
        "x-ms-client-request-id": "7a633b19-7e60-98b9-ab6f-c01872709456",
        "x-ms-request-id": "b835ba46-201a-008a-701a-f48173000000",
<<<<<<< HEAD
        "x-ms-version": "2020-12-06"
=======
        "x-ms-version": "2021-02-12"
>>>>>>> 7e782c87
      },
      "ResponseBody": []
    },
    {
      "RequestUri": "https://seanmcccanary3.file.core.windows.net/test-share-60668238-4f66-428d-ae17-f59574bb7edb/test-directory-2b05386d-5256-1389-0887-657a3530db82?restype=directory",
      "RequestMethod": "PUT",
      "RequestHeaders": {
        "Accept": "application/xml",
        "Authorization": "Sanitized",
        "traceparent": "00-d04dc9cad47ab449a0cf31f1bb43326d-86b27f0e1defeb42-00",
        "User-Agent": [
          "azsdk-net-Storage.Files.Shares/12.7.0-alpha.20210126.1",
          "(.NET 5.0.2; Microsoft Windows 10.0.19042)"
        ],
        "x-ms-client-request-id": "2eefc257-2b25-c748-b250-71d8183e627a",
        "x-ms-date": "Tue, 26 Jan 2021 19:33:50 GMT",
        "x-ms-file-attributes": "None",
        "x-ms-file-creation-time": "Now",
        "x-ms-file-last-write-time": "Now",
        "x-ms-file-permission": "Inherit",
        "x-ms-return-client-request-id": "true",
<<<<<<< HEAD
        "x-ms-version": "2020-12-06"
=======
        "x-ms-version": "2021-02-12"
>>>>>>> 7e782c87
      },
      "RequestBody": null,
      "StatusCode": 201,
      "ResponseHeaders": {
        "Content-Length": "0",
        "Date": "Tue, 26 Jan 2021 19:33:49 GMT",
        "ETag": "\"0x8D8C2314E93696F\"",
        "Last-Modified": "Tue, 26 Jan 2021 19:33:50 GMT",
        "Server": [
          "Windows-Azure-File/1.0",
          "Microsoft-HTTPAPI/2.0"
        ],
        "x-ms-client-request-id": "2eefc257-2b25-c748-b250-71d8183e627a",
        "x-ms-file-attributes": "Directory",
        "x-ms-file-change-time": "2021-01-26T19:33:50.0394863Z",
        "x-ms-file-creation-time": "2021-01-26T19:33:50.0394863Z",
        "x-ms-file-id": "13835128424026341376",
        "x-ms-file-last-write-time": "2021-01-26T19:33:50.0394863Z",
        "x-ms-file-parent-id": "0",
        "x-ms-file-permission-key": "17860367565182308406*11459378189709739967",
        "x-ms-request-id": "b835ba4a-201a-008a-721a-f48173000000",
        "x-ms-request-server-encrypted": "true",
<<<<<<< HEAD
        "x-ms-version": "2020-12-06"
=======
        "x-ms-version": "2021-02-12"
>>>>>>> 7e782c87
      },
      "ResponseBody": []
    },
    {
      "RequestUri": "https://seanmcccanary3.file.core.windows.net/test-share-60668238-4f66-428d-ae17-f59574bb7edb/test-directory-2b05386d-5256-1389-0887-657a3530db82/test-directory-1c573e93-5bf4-69fe-bd26-e0f6ef30aea6?comp=lease",
      "RequestMethod": "PUT",
      "RequestHeaders": {
        "Accept": "application/xml",
        "Authorization": "Sanitized",
        "traceparent": "00-ba44b21dd0a6b943af83413a9fff7c73-f85fdaf3de19f546-00",
        "User-Agent": [
          "azsdk-net-Storage.Files.Shares/12.7.0-alpha.20210126.1",
          "(.NET 5.0.2; Microsoft Windows 10.0.19042)"
        ],
        "x-ms-client-request-id": "3dbdcaa1-ef1b-e739-e1c1-0e40d6f6d61c",
        "x-ms-date": "Tue, 26 Jan 2021 19:33:50 GMT",
        "x-ms-lease-action": "release",
        "x-ms-lease-id": "7222db1b-ac41-955c-0db3-850892a1c60c",
        "x-ms-return-client-request-id": "true",
<<<<<<< HEAD
        "x-ms-version": "2020-12-06"
=======
        "x-ms-version": "2021-02-12"
>>>>>>> 7e782c87
      },
      "RequestBody": null,
      "StatusCode": 404,
      "ResponseHeaders": {
        "Content-Length": "223",
        "Content-Type": "application/xml",
        "Date": "Tue, 26 Jan 2021 19:33:49 GMT",
        "Server": [
          "Windows-Azure-File/1.0",
          "Microsoft-HTTPAPI/2.0"
        ],
        "x-ms-client-request-id": "3dbdcaa1-ef1b-e739-e1c1-0e40d6f6d61c",
        "x-ms-error-code": "ResourceNotFound",
        "x-ms-request-id": "b835ba4b-201a-008a-731a-f48173000000",
<<<<<<< HEAD
        "x-ms-version": "2020-12-06"
=======
        "x-ms-version": "2021-02-12"
>>>>>>> 7e782c87
      },
      "ResponseBody": [
        "﻿<?xml version=\"1.0\" encoding=\"utf-8\"?><Error><Code>ResourceNotFound</Code><Message>The specified resource does not exist.\n",
        "RequestId:b835ba4b-201a-008a-731a-f48173000000\n",
        "Time:2021-01-26T19:33:50.0944074Z</Message></Error>"
      ]
    },
    {
      "RequestUri": "https://seanmcccanary3.file.core.windows.net/test-share-60668238-4f66-428d-ae17-f59574bb7edb?restype=share",
      "RequestMethod": "DELETE",
      "RequestHeaders": {
        "Accept": "application/xml",
        "Authorization": "Sanitized",
        "traceparent": "00-b6d3571ac3822d48b43edf65521bc5f8-bb42033b83338a43-00",
        "User-Agent": [
          "azsdk-net-Storage.Files.Shares/12.7.0-alpha.20210126.1",
          "(.NET 5.0.2; Microsoft Windows 10.0.19042)"
        ],
        "x-ms-client-request-id": "c76603db-89e4-0df0-afdd-4448405425cd",
        "x-ms-date": "Tue, 26 Jan 2021 19:33:50 GMT",
        "x-ms-delete-snapshots": "include",
        "x-ms-return-client-request-id": "true",
<<<<<<< HEAD
        "x-ms-version": "2020-12-06"
=======
        "x-ms-version": "2021-02-12"
>>>>>>> 7e782c87
      },
      "RequestBody": null,
      "StatusCode": 202,
      "ResponseHeaders": {
        "Content-Length": "0",
        "Date": "Tue, 26 Jan 2021 19:33:49 GMT",
        "Server": [
          "Windows-Azure-File/1.0",
          "Microsoft-HTTPAPI/2.0"
        ],
        "x-ms-client-request-id": "c76603db-89e4-0df0-afdd-4448405425cd",
        "x-ms-request-id": "b835ba4c-201a-008a-741a-f48173000000",
<<<<<<< HEAD
        "x-ms-version": "2020-12-06"
=======
        "x-ms-version": "2021-02-12"
>>>>>>> 7e782c87
      },
      "ResponseBody": []
    }
  ],
  "Variables": {
    "RandomSeed": "21427983",
    "Storage_TestConfigDefault": "ProductionTenant\nseanmcccanary3\nU2FuaXRpemVk\nhttps://seanmcccanary3.blob.core.windows.net\nhttps://seanmcccanary3.file.core.windows.net\nhttps://seanmcccanary3.queue.core.windows.net\nhttps://seanmcccanary3.table.core.windows.net\n\n\n\n\nhttps://seanmcccanary3-secondary.blob.core.windows.net\nhttps://seanmcccanary3-secondary.file.core.windows.net\nhttps://seanmcccanary3-secondary.queue.core.windows.net\nhttps://seanmcccanary3-secondary.table.core.windows.net\n\nSanitized\n\n\nCloud\nBlobEndpoint=https://seanmcccanary3.blob.core.windows.net/;QueueEndpoint=https://seanmcccanary3.queue.core.windows.net/;FileEndpoint=https://seanmcccanary3.file.core.windows.net/;BlobSecondaryEndpoint=https://seanmcccanary3-secondary.blob.core.windows.net/;QueueSecondaryEndpoint=https://seanmcccanary3-secondary.queue.core.windows.net/;FileSecondaryEndpoint=https://seanmcccanary3-secondary.file.core.windows.net/;AccountName=seanmcccanary3;AccountKey=Kg==;\nseanscope1\n\n"
  }
}<|MERGE_RESOLUTION|>--- conflicted
+++ resolved
@@ -14,11 +14,7 @@
         "x-ms-client-request-id": "7a633b19-7e60-98b9-ab6f-c01872709456",
         "x-ms-date": "Tue, 26 Jan 2021 19:33:50 GMT",
         "x-ms-return-client-request-id": "true",
-<<<<<<< HEAD
-        "x-ms-version": "2020-12-06"
-=======
         "x-ms-version": "2021-02-12"
->>>>>>> 7e782c87
       },
       "RequestBody": null,
       "StatusCode": 201,
@@ -33,11 +29,7 @@
         ],
         "x-ms-client-request-id": "7a633b19-7e60-98b9-ab6f-c01872709456",
         "x-ms-request-id": "b835ba46-201a-008a-701a-f48173000000",
-<<<<<<< HEAD
-        "x-ms-version": "2020-12-06"
-=======
         "x-ms-version": "2021-02-12"
->>>>>>> 7e782c87
       },
       "ResponseBody": []
     },
@@ -59,11 +51,7 @@
         "x-ms-file-last-write-time": "Now",
         "x-ms-file-permission": "Inherit",
         "x-ms-return-client-request-id": "true",
-<<<<<<< HEAD
-        "x-ms-version": "2020-12-06"
-=======
         "x-ms-version": "2021-02-12"
->>>>>>> 7e782c87
       },
       "RequestBody": null,
       "StatusCode": 201,
@@ -86,11 +74,7 @@
         "x-ms-file-permission-key": "17860367565182308406*11459378189709739967",
         "x-ms-request-id": "b835ba4a-201a-008a-721a-f48173000000",
         "x-ms-request-server-encrypted": "true",
-<<<<<<< HEAD
-        "x-ms-version": "2020-12-06"
-=======
         "x-ms-version": "2021-02-12"
->>>>>>> 7e782c87
       },
       "ResponseBody": []
     },
@@ -110,11 +94,7 @@
         "x-ms-lease-action": "release",
         "x-ms-lease-id": "7222db1b-ac41-955c-0db3-850892a1c60c",
         "x-ms-return-client-request-id": "true",
-<<<<<<< HEAD
-        "x-ms-version": "2020-12-06"
-=======
         "x-ms-version": "2021-02-12"
->>>>>>> 7e782c87
       },
       "RequestBody": null,
       "StatusCode": 404,
@@ -129,11 +109,7 @@
         "x-ms-client-request-id": "3dbdcaa1-ef1b-e739-e1c1-0e40d6f6d61c",
         "x-ms-error-code": "ResourceNotFound",
         "x-ms-request-id": "b835ba4b-201a-008a-731a-f48173000000",
-<<<<<<< HEAD
-        "x-ms-version": "2020-12-06"
-=======
         "x-ms-version": "2021-02-12"
->>>>>>> 7e782c87
       },
       "ResponseBody": [
         "﻿<?xml version=\"1.0\" encoding=\"utf-8\"?><Error><Code>ResourceNotFound</Code><Message>The specified resource does not exist.\n",
@@ -156,11 +132,7 @@
         "x-ms-date": "Tue, 26 Jan 2021 19:33:50 GMT",
         "x-ms-delete-snapshots": "include",
         "x-ms-return-client-request-id": "true",
-<<<<<<< HEAD
-        "x-ms-version": "2020-12-06"
-=======
         "x-ms-version": "2021-02-12"
->>>>>>> 7e782c87
       },
       "RequestBody": null,
       "StatusCode": 202,
@@ -173,11 +145,7 @@
         ],
         "x-ms-client-request-id": "c76603db-89e4-0df0-afdd-4448405425cd",
         "x-ms-request-id": "b835ba4c-201a-008a-741a-f48173000000",
-<<<<<<< HEAD
-        "x-ms-version": "2020-12-06"
-=======
         "x-ms-version": "2021-02-12"
->>>>>>> 7e782c87
       },
       "ResponseBody": []
     }
