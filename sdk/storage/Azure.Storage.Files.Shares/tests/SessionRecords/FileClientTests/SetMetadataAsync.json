﻿{
  "Entries": [
    {
      "RequestUri": "https://seanmcccanary3.file.core.windows.net/test-share-af5b16f1-2514-6f78-771b-3cab2f75229c?restype=share",
      "RequestMethod": "PUT",
      "RequestHeaders": {
        "Accept": "application/xml",
        "Authorization": "Sanitized",
        "traceparent": "00-08b5245db13bab47b945aad9c8d9fcec-2d78faa260c80642-00",
        "User-Agent": [
          "azsdk-net-Storage.Files.Shares/12.7.0-alpha.20210126.1",
          "(.NET 5.0.2; Microsoft Windows 10.0.19042)"
        ],
        "x-ms-client-request-id": "ba97b628-e282-cd11-2b1f-de691afb4227",
        "x-ms-date": "Tue, 26 Jan 2021 19:30:44 GMT",
        "x-ms-return-client-request-id": "true",
<<<<<<< HEAD
        "x-ms-version": "2020-12-06"
=======
        "x-ms-version": "2021-02-12"
>>>>>>> 7e782c87
      },
      "RequestBody": null,
      "StatusCode": 201,
      "ResponseHeaders": {
        "Content-Length": "0",
        "Date": "Tue, 26 Jan 2021 19:30:43 GMT",
        "ETag": "\"0x8D8C230DFC43915\"",
        "Last-Modified": "Tue, 26 Jan 2021 19:30:44 GMT",
        "Server": [
          "Windows-Azure-File/1.0",
          "Microsoft-HTTPAPI/2.0"
        ],
        "x-ms-client-request-id": "ba97b628-e282-cd11-2b1f-de691afb4227",
        "x-ms-request-id": "241222d1-101a-004a-0319-f4794d000000",
<<<<<<< HEAD
        "x-ms-version": "2020-12-06"
=======
        "x-ms-version": "2021-02-12"
>>>>>>> 7e782c87
      },
      "ResponseBody": []
    },
    {
      "RequestUri": "https://seanmcccanary3.file.core.windows.net/test-share-af5b16f1-2514-6f78-771b-3cab2f75229c/test-directory-70e3ab82-9683-54c5-b84d-d23795c9f579?restype=directory",
      "RequestMethod": "PUT",
      "RequestHeaders": {
        "Accept": "application/xml",
        "Authorization": "Sanitized",
        "traceparent": "00-d4a9c411c4351f41b9f56a579b418403-77178fe4c58dd340-00",
        "User-Agent": [
          "azsdk-net-Storage.Files.Shares/12.7.0-alpha.20210126.1",
          "(.NET 5.0.2; Microsoft Windows 10.0.19042)"
        ],
        "x-ms-client-request-id": "ce2b689a-251a-913b-f143-023410d93762",
        "x-ms-date": "Tue, 26 Jan 2021 19:30:44 GMT",
        "x-ms-file-attributes": "None",
        "x-ms-file-creation-time": "Now",
        "x-ms-file-last-write-time": "Now",
        "x-ms-file-permission": "Inherit",
        "x-ms-return-client-request-id": "true",
<<<<<<< HEAD
        "x-ms-version": "2020-12-06"
=======
        "x-ms-version": "2021-02-12"
>>>>>>> 7e782c87
      },
      "RequestBody": null,
      "StatusCode": 201,
      "ResponseHeaders": {
        "Content-Length": "0",
        "Date": "Tue, 26 Jan 2021 19:30:44 GMT",
        "ETag": "\"0x8D8C230DFCF269D\"",
        "Last-Modified": "Tue, 26 Jan 2021 19:30:44 GMT",
        "Server": [
          "Windows-Azure-File/1.0",
          "Microsoft-HTTPAPI/2.0"
        ],
        "x-ms-client-request-id": "ce2b689a-251a-913b-f143-023410d93762",
        "x-ms-file-attributes": "Directory",
        "x-ms-file-change-time": "2021-01-26T19:30:44.2038941Z",
        "x-ms-file-creation-time": "2021-01-26T19:30:44.2038941Z",
        "x-ms-file-id": "13835128424026341376",
        "x-ms-file-last-write-time": "2021-01-26T19:30:44.2038941Z",
        "x-ms-file-parent-id": "0",
        "x-ms-file-permission-key": "17860367565182308406*11459378189709739967",
        "x-ms-request-id": "241222dd-101a-004a-0d19-f4794d000000",
        "x-ms-request-server-encrypted": "true",
<<<<<<< HEAD
        "x-ms-version": "2020-12-06"
=======
        "x-ms-version": "2021-02-12"
>>>>>>> 7e782c87
      },
      "ResponseBody": []
    },
    {
      "RequestUri": "https://seanmcccanary3.file.core.windows.net/test-share-af5b16f1-2514-6f78-771b-3cab2f75229c/test-directory-70e3ab82-9683-54c5-b84d-d23795c9f579/test-file-9ce36429-c978-1a4a-915a-af58e8c297c2",
      "RequestMethod": "PUT",
      "RequestHeaders": {
        "Accept": "application/xml",
        "Authorization": "Sanitized",
        "traceparent": "00-9849a5bb88c67647a20047dc74322577-b4a88b907c413b4f-00",
        "User-Agent": [
          "azsdk-net-Storage.Files.Shares/12.7.0-alpha.20210126.1",
          "(.NET 5.0.2; Microsoft Windows 10.0.19042)"
        ],
        "x-ms-client-request-id": "59d94bf3-5711-d068-1e11-3dbf75e3a92f",
        "x-ms-content-length": "1048576",
        "x-ms-date": "Tue, 26 Jan 2021 19:30:45 GMT",
        "x-ms-file-attributes": "None",
        "x-ms-file-creation-time": "Now",
        "x-ms-file-last-write-time": "Now",
        "x-ms-file-permission": "Inherit",
        "x-ms-return-client-request-id": "true",
        "x-ms-type": "file",
<<<<<<< HEAD
        "x-ms-version": "2020-12-06"
=======
        "x-ms-version": "2021-02-12"
>>>>>>> 7e782c87
      },
      "RequestBody": null,
      "StatusCode": 201,
      "ResponseHeaders": {
        "Content-Length": "0",
        "Date": "Tue, 26 Jan 2021 19:30:44 GMT",
        "ETag": "\"0x8D8C230DFDA7347\"",
        "Last-Modified": "Tue, 26 Jan 2021 19:30:44 GMT",
        "Server": [
          "Windows-Azure-File/1.0",
          "Microsoft-HTTPAPI/2.0"
        ],
        "x-ms-client-request-id": "59d94bf3-5711-d068-1e11-3dbf75e3a92f",
        "x-ms-file-attributes": "Archive",
        "x-ms-file-change-time": "2021-01-26T19:30:44.2779463Z",
        "x-ms-file-creation-time": "2021-01-26T19:30:44.2779463Z",
        "x-ms-file-id": "11529285414812647424",
        "x-ms-file-last-write-time": "2021-01-26T19:30:44.2779463Z",
        "x-ms-file-parent-id": "13835128424026341376",
        "x-ms-file-permission-key": "4010187179898695473*11459378189709739967",
        "x-ms-request-id": "241222e0-101a-004a-1019-f4794d000000",
        "x-ms-request-server-encrypted": "true",
<<<<<<< HEAD
        "x-ms-version": "2020-12-06"
=======
        "x-ms-version": "2021-02-12"
>>>>>>> 7e782c87
      },
      "ResponseBody": []
    },
    {
      "RequestUri": "https://seanmcccanary3.file.core.windows.net/test-share-af5b16f1-2514-6f78-771b-3cab2f75229c/test-directory-70e3ab82-9683-54c5-b84d-d23795c9f579/test-file-9ce36429-c978-1a4a-915a-af58e8c297c2?comp=metadata",
      "RequestMethod": "PUT",
      "RequestHeaders": {
        "Accept": "application/xml",
        "Authorization": "Sanitized",
        "traceparent": "00-6dbcb6ac53a01745a98fad2c34b255a5-d31307aa1b8a7745-00",
        "User-Agent": [
          "azsdk-net-Storage.Files.Shares/12.7.0-alpha.20210126.1",
          "(.NET 5.0.2; Microsoft Windows 10.0.19042)"
        ],
        "x-ms-client-request-id": "9d64c7e2-3de8-01b1-88cd-0e8ce99feb5f",
        "x-ms-date": "Tue, 26 Jan 2021 19:30:45 GMT",
        "x-ms-meta-Capital": "letter",
        "x-ms-meta-foo": "bar",
        "x-ms-meta-meta": "data",
        "x-ms-meta-UPPER": "case",
        "x-ms-return-client-request-id": "true",
<<<<<<< HEAD
        "x-ms-version": "2020-12-06"
=======
        "x-ms-version": "2021-02-12"
>>>>>>> 7e782c87
      },
      "RequestBody": null,
      "StatusCode": 200,
      "ResponseHeaders": {
        "Content-Length": "0",
        "Date": "Tue, 26 Jan 2021 19:30:44 GMT",
        "ETag": "\"0x8D8C230DFE4D567\"",
        "Last-Modified": "Tue, 26 Jan 2021 19:30:44 GMT",
        "Server": [
          "Windows-Azure-File/1.0",
          "Microsoft-HTTPAPI/2.0"
        ],
        "x-ms-client-request-id": "9d64c7e2-3de8-01b1-88cd-0e8ce99feb5f",
        "x-ms-request-id": "241222e2-101a-004a-1219-f4794d000000",
        "x-ms-request-server-encrypted": "true",
<<<<<<< HEAD
        "x-ms-version": "2020-12-06"
=======
        "x-ms-version": "2021-02-12"
>>>>>>> 7e782c87
      },
      "ResponseBody": []
    },
    {
      "RequestUri": "https://seanmcccanary3.file.core.windows.net/test-share-af5b16f1-2514-6f78-771b-3cab2f75229c/test-directory-70e3ab82-9683-54c5-b84d-d23795c9f579/test-file-9ce36429-c978-1a4a-915a-af58e8c297c2",
      "RequestMethod": "HEAD",
      "RequestHeaders": {
        "Accept": "application/xml",
        "Authorization": "Sanitized",
        "traceparent": "00-6b3de362a3716b4aa980ffc3a6a85b09-85b6ef9ddcad584d-00",
        "User-Agent": [
          "azsdk-net-Storage.Files.Shares/12.7.0-alpha.20210126.1",
          "(.NET 5.0.2; Microsoft Windows 10.0.19042)"
        ],
        "x-ms-client-request-id": "addd925b-0b7e-6e47-8eda-966efc371864",
        "x-ms-date": "Tue, 26 Jan 2021 19:30:45 GMT",
        "x-ms-return-client-request-id": "true",
<<<<<<< HEAD
        "x-ms-version": "2020-12-06"
=======
        "x-ms-version": "2021-02-12"
>>>>>>> 7e782c87
      },
      "RequestBody": null,
      "StatusCode": 200,
      "ResponseHeaders": {
        "Content-Length": "1048576",
        "Content-Type": "application/octet-stream",
        "Date": "Tue, 26 Jan 2021 19:30:44 GMT",
        "ETag": "\"0x8D8C230DFE4D567\"",
        "Last-Modified": "Tue, 26 Jan 2021 19:30:44 GMT",
        "Server": [
          "Windows-Azure-File/1.0",
          "Microsoft-HTTPAPI/2.0"
        ],
        "Vary": "Origin",
        "x-ms-client-request-id": "addd925b-0b7e-6e47-8eda-966efc371864",
        "x-ms-file-attributes": "Archive",
        "x-ms-file-change-time": "2021-01-26T19:30:44.3459943Z",
        "x-ms-file-creation-time": "2021-01-26T19:30:44.2779463Z",
        "x-ms-file-id": "11529285414812647424",
        "x-ms-file-last-write-time": "2021-01-26T19:30:44.2779463Z",
        "x-ms-file-parent-id": "13835128424026341376",
        "x-ms-file-permission-key": "4010187179898695473*11459378189709739967",
        "x-ms-lease-state": "available",
        "x-ms-lease-status": "unlocked",
        "x-ms-meta-Capital": "letter",
        "x-ms-meta-foo": "bar",
        "x-ms-meta-meta": "data",
        "x-ms-meta-UPPER": "case",
        "x-ms-request-id": "241222e5-101a-004a-1519-f4794d000000",
        "x-ms-server-encrypted": "true",
        "x-ms-type": "File",
<<<<<<< HEAD
        "x-ms-version": "2020-12-06"
=======
        "x-ms-version": "2021-02-12"
>>>>>>> 7e782c87
      },
      "ResponseBody": []
    },
    {
      "RequestUri": "https://seanmcccanary3.file.core.windows.net/test-share-af5b16f1-2514-6f78-771b-3cab2f75229c?restype=share",
      "RequestMethod": "DELETE",
      "RequestHeaders": {
        "Accept": "application/xml",
        "Authorization": "Sanitized",
        "traceparent": "00-396ebc38409a114b8eb0918c365ca5d2-64a64402eafb7641-00",
        "User-Agent": [
          "azsdk-net-Storage.Files.Shares/12.7.0-alpha.20210126.1",
          "(.NET 5.0.2; Microsoft Windows 10.0.19042)"
        ],
        "x-ms-client-request-id": "57309f3f-3dc2-3ce0-107f-982fc23cec4e",
        "x-ms-date": "Tue, 26 Jan 2021 19:30:45 GMT",
        "x-ms-delete-snapshots": "include",
        "x-ms-return-client-request-id": "true",
<<<<<<< HEAD
        "x-ms-version": "2020-12-06"
=======
        "x-ms-version": "2021-02-12"
>>>>>>> 7e782c87
      },
      "RequestBody": null,
      "StatusCode": 202,
      "ResponseHeaders": {
        "Content-Length": "0",
        "Date": "Tue, 26 Jan 2021 19:30:44 GMT",
        "Server": [
          "Windows-Azure-File/1.0",
          "Microsoft-HTTPAPI/2.0"
        ],
        "x-ms-client-request-id": "57309f3f-3dc2-3ce0-107f-982fc23cec4e",
        "x-ms-request-id": "241222eb-101a-004a-1b19-f4794d000000",
<<<<<<< HEAD
        "x-ms-version": "2020-12-06"
=======
        "x-ms-version": "2021-02-12"
>>>>>>> 7e782c87
      },
      "ResponseBody": []
    }
  ],
  "Variables": {
    "RandomSeed": "271645490",
    "Storage_TestConfigDefault": "ProductionTenant\nseanmcccanary3\nU2FuaXRpemVk\nhttps://seanmcccanary3.blob.core.windows.net\nhttps://seanmcccanary3.file.core.windows.net\nhttps://seanmcccanary3.queue.core.windows.net\nhttps://seanmcccanary3.table.core.windows.net\n\n\n\n\nhttps://seanmcccanary3-secondary.blob.core.windows.net\nhttps://seanmcccanary3-secondary.file.core.windows.net\nhttps://seanmcccanary3-secondary.queue.core.windows.net\nhttps://seanmcccanary3-secondary.table.core.windows.net\n\nSanitized\n\n\nCloud\nBlobEndpoint=https://seanmcccanary3.blob.core.windows.net/;QueueEndpoint=https://seanmcccanary3.queue.core.windows.net/;FileEndpoint=https://seanmcccanary3.file.core.windows.net/;BlobSecondaryEndpoint=https://seanmcccanary3-secondary.blob.core.windows.net/;QueueSecondaryEndpoint=https://seanmcccanary3-secondary.queue.core.windows.net/;FileSecondaryEndpoint=https://seanmcccanary3-secondary.file.core.windows.net/;AccountName=seanmcccanary3;AccountKey=Kg==;\nseanscope1\n\n"
  }
}<|MERGE_RESOLUTION|>--- conflicted
+++ resolved
@@ -14,11 +14,7 @@
         "x-ms-client-request-id": "ba97b628-e282-cd11-2b1f-de691afb4227",
         "x-ms-date": "Tue, 26 Jan 2021 19:30:44 GMT",
         "x-ms-return-client-request-id": "true",
-<<<<<<< HEAD
-        "x-ms-version": "2020-12-06"
-=======
-        "x-ms-version": "2021-02-12"
->>>>>>> 7e782c87
+        "x-ms-version": "2021-02-12"
       },
       "RequestBody": null,
       "StatusCode": 201,
@@ -33,11 +29,7 @@
         ],
         "x-ms-client-request-id": "ba97b628-e282-cd11-2b1f-de691afb4227",
         "x-ms-request-id": "241222d1-101a-004a-0319-f4794d000000",
-<<<<<<< HEAD
-        "x-ms-version": "2020-12-06"
-=======
-        "x-ms-version": "2021-02-12"
->>>>>>> 7e782c87
+        "x-ms-version": "2021-02-12"
       },
       "ResponseBody": []
     },
@@ -59,11 +51,7 @@
         "x-ms-file-last-write-time": "Now",
         "x-ms-file-permission": "Inherit",
         "x-ms-return-client-request-id": "true",
-<<<<<<< HEAD
-        "x-ms-version": "2020-12-06"
-=======
-        "x-ms-version": "2021-02-12"
->>>>>>> 7e782c87
+        "x-ms-version": "2021-02-12"
       },
       "RequestBody": null,
       "StatusCode": 201,
@@ -86,11 +74,7 @@
         "x-ms-file-permission-key": "17860367565182308406*11459378189709739967",
         "x-ms-request-id": "241222dd-101a-004a-0d19-f4794d000000",
         "x-ms-request-server-encrypted": "true",
-<<<<<<< HEAD
-        "x-ms-version": "2020-12-06"
-=======
-        "x-ms-version": "2021-02-12"
->>>>>>> 7e782c87
+        "x-ms-version": "2021-02-12"
       },
       "ResponseBody": []
     },
@@ -114,11 +98,7 @@
         "x-ms-file-permission": "Inherit",
         "x-ms-return-client-request-id": "true",
         "x-ms-type": "file",
-<<<<<<< HEAD
-        "x-ms-version": "2020-12-06"
-=======
-        "x-ms-version": "2021-02-12"
->>>>>>> 7e782c87
+        "x-ms-version": "2021-02-12"
       },
       "RequestBody": null,
       "StatusCode": 201,
@@ -141,11 +121,7 @@
         "x-ms-file-permission-key": "4010187179898695473*11459378189709739967",
         "x-ms-request-id": "241222e0-101a-004a-1019-f4794d000000",
         "x-ms-request-server-encrypted": "true",
-<<<<<<< HEAD
-        "x-ms-version": "2020-12-06"
-=======
-        "x-ms-version": "2021-02-12"
->>>>>>> 7e782c87
+        "x-ms-version": "2021-02-12"
       },
       "ResponseBody": []
     },
@@ -167,11 +143,7 @@
         "x-ms-meta-meta": "data",
         "x-ms-meta-UPPER": "case",
         "x-ms-return-client-request-id": "true",
-<<<<<<< HEAD
-        "x-ms-version": "2020-12-06"
-=======
-        "x-ms-version": "2021-02-12"
->>>>>>> 7e782c87
+        "x-ms-version": "2021-02-12"
       },
       "RequestBody": null,
       "StatusCode": 200,
@@ -187,11 +159,7 @@
         "x-ms-client-request-id": "9d64c7e2-3de8-01b1-88cd-0e8ce99feb5f",
         "x-ms-request-id": "241222e2-101a-004a-1219-f4794d000000",
         "x-ms-request-server-encrypted": "true",
-<<<<<<< HEAD
-        "x-ms-version": "2020-12-06"
-=======
-        "x-ms-version": "2021-02-12"
->>>>>>> 7e782c87
+        "x-ms-version": "2021-02-12"
       },
       "ResponseBody": []
     },
@@ -209,11 +177,7 @@
         "x-ms-client-request-id": "addd925b-0b7e-6e47-8eda-966efc371864",
         "x-ms-date": "Tue, 26 Jan 2021 19:30:45 GMT",
         "x-ms-return-client-request-id": "true",
-<<<<<<< HEAD
-        "x-ms-version": "2020-12-06"
-=======
-        "x-ms-version": "2021-02-12"
->>>>>>> 7e782c87
+        "x-ms-version": "2021-02-12"
       },
       "RequestBody": null,
       "StatusCode": 200,
@@ -245,11 +209,7 @@
         "x-ms-request-id": "241222e5-101a-004a-1519-f4794d000000",
         "x-ms-server-encrypted": "true",
         "x-ms-type": "File",
-<<<<<<< HEAD
-        "x-ms-version": "2020-12-06"
-=======
-        "x-ms-version": "2021-02-12"
->>>>>>> 7e782c87
+        "x-ms-version": "2021-02-12"
       },
       "ResponseBody": []
     },
@@ -268,11 +228,7 @@
         "x-ms-date": "Tue, 26 Jan 2021 19:30:45 GMT",
         "x-ms-delete-snapshots": "include",
         "x-ms-return-client-request-id": "true",
-<<<<<<< HEAD
-        "x-ms-version": "2020-12-06"
-=======
-        "x-ms-version": "2021-02-12"
->>>>>>> 7e782c87
+        "x-ms-version": "2021-02-12"
       },
       "RequestBody": null,
       "StatusCode": 202,
@@ -285,11 +241,7 @@
         ],
         "x-ms-client-request-id": "57309f3f-3dc2-3ce0-107f-982fc23cec4e",
         "x-ms-request-id": "241222eb-101a-004a-1b19-f4794d000000",
-<<<<<<< HEAD
-        "x-ms-version": "2020-12-06"
-=======
-        "x-ms-version": "2021-02-12"
->>>>>>> 7e782c87
+        "x-ms-version": "2021-02-12"
       },
       "ResponseBody": []
     }
