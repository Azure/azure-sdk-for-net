{
  "Entries": [
    {
      "RequestUri": "http://seanstagetest.file.core.windows.net/test-share-0844aef0-4f6f-8a4a-d9df-e9df354c1802?restype=share",
      "RequestMethod": "PUT",
      "RequestHeaders": {
        "Authorization": "Sanitized",
        "traceparent": "00-22238dd99565314fac225e337f7e9d7b-ab418db33f5d8144-00",
        "User-Agent": [
<<<<<<< HEAD
          "azsdk-net-Storage.Files.Shares/12.0.0-dev.20191205.1+4f14c4315f17fbbc59c93c6819467b6f15d7008f",
=======
          "azsdk-net-Storage.Files.Shares/12.0.0-dev.20191211.1\u002B899431c003876eb9b26cefd8e8a37e7f27f82ced",
>>>>>>> 5e20a7a1
          "(.NET Core 4.6.28008.01; Microsoft Windows 10.0.18363 )"
        ],
        "x-ms-client-request-id": "72460a0f-e11a-a0a4-7518-11ac54776809",
        "x-ms-date": "Wed, 11 Dec 2019 20:38:15 GMT",
        "x-ms-return-client-request-id": "true",
        "x-ms-version": "2019-07-07"
      },
      "RequestBody": null,
      "StatusCode": 201,
      "ResponseHeaders": {
        "Content-Length": "0",
<<<<<<< HEAD
        "Date": "Fri, 06 Dec 2019 00:25:51 GMT",
        "ETag": "\"0x8D779E2DA5F0FE5\"",
        "Last-Modified": "Fri, 06 Dec 2019 00:25:52 GMT",
=======
        "Date": "Wed, 11 Dec 2019 20:38:15 GMT",
        "ETag": "\u00220x8D77E7A0C9FACD8\u0022",
        "Last-Modified": "Wed, 11 Dec 2019 20:38:15 GMT",
>>>>>>> 5e20a7a1
        "Server": [
          "Windows-Azure-File/1.0",
          "Microsoft-HTTPAPI/2.0"
        ],
        "x-ms-client-request-id": "72460a0f-e11a-a0a4-7518-11ac54776809",
        "x-ms-request-id": "ef3e3ad0-c01a-0019-1f62-b01280000000",
        "x-ms-version": "2019-07-07"
      },
      "ResponseBody": []
    },
    {
      "RequestUri": "http://seanstagetest.file.core.windows.net/test-share-0844aef0-4f6f-8a4a-d9df-e9df354c1802/test-directory-bc6cf27f-3c84-5039-cf91-81ca60a26fcf?restype=directory",
      "RequestMethod": "PUT",
      "RequestHeaders": {
        "Authorization": "Sanitized",
        "traceparent": "00-b7e2bf48964b03488b180cd7af7db111-dac2fe6d55ca824f-00",
        "User-Agent": [
<<<<<<< HEAD
          "azsdk-net-Storage.Files.Shares/12.0.0-dev.20191205.1+4f14c4315f17fbbc59c93c6819467b6f15d7008f",
=======
          "azsdk-net-Storage.Files.Shares/12.0.0-dev.20191211.1\u002B899431c003876eb9b26cefd8e8a37e7f27f82ced",
>>>>>>> 5e20a7a1
          "(.NET Core 4.6.28008.01; Microsoft Windows 10.0.18363 )"
        ],
        "x-ms-client-request-id": "2828e53c-319d-d21a-d0f5-a3885fd93fd2",
        "x-ms-date": "Wed, 11 Dec 2019 20:38:15 GMT",
        "x-ms-file-attributes": "None",
        "x-ms-file-creation-time": "Now",
        "x-ms-file-last-write-time": "Now",
        "x-ms-file-permission": "Inherit",
        "x-ms-return-client-request-id": "true",
        "x-ms-version": "2019-07-07"
      },
      "RequestBody": null,
      "StatusCode": 201,
      "ResponseHeaders": {
        "Content-Length": "0",
<<<<<<< HEAD
        "Date": "Fri, 06 Dec 2019 00:25:53 GMT",
        "ETag": "\"0x8D779E2DA6C5783\"",
        "Last-Modified": "Fri, 06 Dec 2019 00:25:53 GMT",
=======
        "Date": "Wed, 11 Dec 2019 20:38:15 GMT",
        "ETag": "\u00220x8D77E7A0CAD4CA9\u0022",
        "Last-Modified": "Wed, 11 Dec 2019 20:38:16 GMT",
>>>>>>> 5e20a7a1
        "Server": [
          "Windows-Azure-File/1.0",
          "Microsoft-HTTPAPI/2.0"
        ],
        "x-ms-client-request-id": "2828e53c-319d-d21a-d0f5-a3885fd93fd2",
        "x-ms-file-attributes": "Directory",
        "x-ms-file-change-time": "2019-12-11T20:38:16.0008361Z",
        "x-ms-file-creation-time": "2019-12-11T20:38:16.0008361Z",
        "x-ms-file-id": "13835128424026341376",
        "x-ms-file-last-write-time": "2019-12-11T20:38:16.0008361Z",
        "x-ms-file-parent-id": "0",
        "x-ms-file-permission-key": "7855875120676328179*422928105932735866",
        "x-ms-request-id": "ef3e3ad2-c01a-0019-2062-b01280000000",
        "x-ms-request-server-encrypted": "true",
        "x-ms-version": "2019-07-07"
      },
      "ResponseBody": []
    },
    {
      "RequestUri": "http://seanstagetest.file.core.windows.net/test-share-0844aef0-4f6f-8a4a-d9df-e9df354c1802/test-directory-bc6cf27f-3c84-5039-cf91-81ca60a26fcf/test-file-09bb42a9-3ca7-d903-0ba5-8d83e374c29b",
      "RequestMethod": "PUT",
      "RequestHeaders": {
        "Authorization": "Sanitized",
        "traceparent": "00-27ca0d6ca88b1b4bbe82b70d00111dc0-d1d918695ca72a4d-00",
        "User-Agent": [
<<<<<<< HEAD
          "azsdk-net-Storage.Files.Shares/12.0.0-dev.20191205.1+4f14c4315f17fbbc59c93c6819467b6f15d7008f",
=======
          "azsdk-net-Storage.Files.Shares/12.0.0-dev.20191211.1\u002B899431c003876eb9b26cefd8e8a37e7f27f82ced",
>>>>>>> 5e20a7a1
          "(.NET Core 4.6.28008.01; Microsoft Windows 10.0.18363 )"
        ],
        "x-ms-client-request-id": "4c1b85c0-5477-0068-e14f-1df7a496ee5c",
        "x-ms-content-length": "1048576",
        "x-ms-date": "Wed, 11 Dec 2019 20:38:16 GMT",
        "x-ms-file-attributes": "None",
        "x-ms-file-creation-time": "Now",
        "x-ms-file-last-write-time": "Now",
        "x-ms-file-permission": "Inherit",
        "x-ms-return-client-request-id": "true",
        "x-ms-type": "file",
        "x-ms-version": "2019-07-07"
      },
      "RequestBody": null,
      "StatusCode": 201,
      "ResponseHeaders": {
        "Content-Length": "0",
<<<<<<< HEAD
        "Date": "Fri, 06 Dec 2019 00:25:53 GMT",
        "ETag": "\"0x8D779E2DA79753B\"",
        "Last-Modified": "Fri, 06 Dec 2019 00:25:53 GMT",
=======
        "Date": "Wed, 11 Dec 2019 20:38:15 GMT",
        "ETag": "\u00220x8D77E7A0CBAB78E\u0022",
        "Last-Modified": "Wed, 11 Dec 2019 20:38:16 GMT",
>>>>>>> 5e20a7a1
        "Server": [
          "Windows-Azure-File/1.0",
          "Microsoft-HTTPAPI/2.0"
        ],
        "x-ms-client-request-id": "4c1b85c0-5477-0068-e14f-1df7a496ee5c",
        "x-ms-file-attributes": "Archive",
        "x-ms-file-change-time": "2019-12-11T20:38:16.0887694Z",
        "x-ms-file-creation-time": "2019-12-11T20:38:16.0887694Z",
        "x-ms-file-id": "11529285414812647424",
        "x-ms-file-last-write-time": "2019-12-11T20:38:16.0887694Z",
        "x-ms-file-parent-id": "13835128424026341376",
        "x-ms-file-permission-key": "12501538048846835188*422928105932735866",
        "x-ms-request-id": "ef3e3ad3-c01a-0019-2162-b01280000000",
        "x-ms-request-server-encrypted": "true",
        "x-ms-version": "2019-07-07"
      },
      "ResponseBody": []
    },
    {
      "RequestUri": "http://seanstagetest.file.core.windows.net/test-share-0844aef0-4f6f-8a4a-d9df-e9df354c1802/test-directory-bc6cf27f-3c84-5039-cf91-81ca60a26fcf/test-file-09bb42a9-3ca7-d903-0ba5-8d83e374c29b?comp=metadata",
      "RequestMethod": "PUT",
      "RequestHeaders": {
        "Authorization": "Sanitized",
        "traceparent": "00-b6a64494550fe44b88e7a1ea3f4a842a-88c71e03e702a24b-00",
        "User-Agent": [
<<<<<<< HEAD
          "azsdk-net-Storage.Files.Shares/12.0.0-dev.20191205.1+4f14c4315f17fbbc59c93c6819467b6f15d7008f",
=======
          "azsdk-net-Storage.Files.Shares/12.0.0-dev.20191211.1\u002B899431c003876eb9b26cefd8e8a37e7f27f82ced",
>>>>>>> 5e20a7a1
          "(.NET Core 4.6.28008.01; Microsoft Windows 10.0.18363 )"
        ],
        "x-ms-client-request-id": "5ec3373e-7658-de23-098d-9929283a1a9a",
        "x-ms-date": "Wed, 11 Dec 2019 20:38:16 GMT",
        "x-ms-meta-Capital": "letter",
        "x-ms-meta-foo": "bar",
        "x-ms-meta-meta": "data",
        "x-ms-meta-UPPER": "case",
        "x-ms-return-client-request-id": "true",
        "x-ms-version": "2019-07-07"
      },
      "RequestBody": null,
      "StatusCode": 200,
      "ResponseHeaders": {
        "Content-Length": "0",
<<<<<<< HEAD
        "Date": "Fri, 06 Dec 2019 00:25:53 GMT",
        "ETag": "\"0x8D779E2DA881B6C\"",
        "Last-Modified": "Fri, 06 Dec 2019 00:25:53 GMT",
=======
        "Date": "Wed, 11 Dec 2019 20:38:15 GMT",
        "ETag": "\u00220x8D77E7A0CC78A84\u0022",
        "Last-Modified": "Wed, 11 Dec 2019 20:38:16 GMT",
>>>>>>> 5e20a7a1
        "Server": [
          "Windows-Azure-File/1.0",
          "Microsoft-HTTPAPI/2.0"
        ],
        "x-ms-client-request-id": "5ec3373e-7658-de23-098d-9929283a1a9a",
        "x-ms-request-id": "ef3e3ad4-c01a-0019-2262-b01280000000",
        "x-ms-request-server-encrypted": "true",
        "x-ms-version": "2019-07-07"
      },
      "ResponseBody": []
    },
    {
      "RequestUri": "http://seanstagetest.file.core.windows.net/test-share-0844aef0-4f6f-8a4a-d9df-e9df354c1802/test-directory-bc6cf27f-3c84-5039-cf91-81ca60a26fcf/test-file-09bb42a9-3ca7-d903-0ba5-8d83e374c29b",
      "RequestMethod": "HEAD",
      "RequestHeaders": {
        "Authorization": "Sanitized",
        "traceparent": "00-20b2fd115dac72419140093142a57a40-b5b52212d2267e4d-00",
        "User-Agent": [
<<<<<<< HEAD
          "azsdk-net-Storage.Files.Shares/12.0.0-dev.20191205.1+4f14c4315f17fbbc59c93c6819467b6f15d7008f",
=======
          "azsdk-net-Storage.Files.Shares/12.0.0-dev.20191211.1\u002B899431c003876eb9b26cefd8e8a37e7f27f82ced",
>>>>>>> 5e20a7a1
          "(.NET Core 4.6.28008.01; Microsoft Windows 10.0.18363 )"
        ],
        "x-ms-client-request-id": "6cb97178-90d3-bc04-e376-e3be2a303ad5",
        "x-ms-date": "Wed, 11 Dec 2019 20:38:16 GMT",
        "x-ms-return-client-request-id": "true",
        "x-ms-version": "2019-07-07"
      },
      "RequestBody": null,
      "StatusCode": 200,
      "ResponseHeaders": {
        "Content-Length": "1048576",
        "Content-Type": "application/octet-stream",
<<<<<<< HEAD
        "Date": "Fri, 06 Dec 2019 00:25:53 GMT",
        "ETag": "\"0x8D779E2DA881B6C\"",
        "Last-Modified": "Fri, 06 Dec 2019 00:25:53 GMT",
=======
        "Date": "Wed, 11 Dec 2019 20:38:15 GMT",
        "ETag": "\u00220x8D77E7A0CC78A84\u0022",
        "Last-Modified": "Wed, 11 Dec 2019 20:38:16 GMT",
>>>>>>> 5e20a7a1
        "Server": [
          "Windows-Azure-File/1.0",
          "Microsoft-HTTPAPI/2.0"
        ],
        "Vary": "Origin",
        "x-ms-client-request-id": "6cb97178-90d3-bc04-e376-e3be2a303ad5",
        "x-ms-file-attributes": "Archive",
        "x-ms-file-change-time": "2019-12-11T20:38:16.1728132Z",
        "x-ms-file-creation-time": "2019-12-11T20:38:16.0887694Z",
        "x-ms-file-id": "11529285414812647424",
        "x-ms-file-last-write-time": "2019-12-11T20:38:16.0887694Z",
        "x-ms-file-parent-id": "13835128424026341376",
        "x-ms-file-permission-key": "12501538048846835188*422928105932735866",
        "x-ms-lease-state": "available",
        "x-ms-lease-status": "unlocked",
        "x-ms-meta-Capital": "letter",
        "x-ms-meta-foo": "bar",
        "x-ms-meta-meta": "data",
        "x-ms-meta-UPPER": "case",
        "x-ms-request-id": "ef3e3ad5-c01a-0019-2362-b01280000000",
        "x-ms-server-encrypted": "true",
        "x-ms-type": "File",
        "x-ms-version": "2019-07-07"
      },
      "ResponseBody": []
    },
    {
      "RequestUri": "http://seanstagetest.file.core.windows.net/test-share-0844aef0-4f6f-8a4a-d9df-e9df354c1802?restype=share",
      "RequestMethod": "DELETE",
      "RequestHeaders": {
        "Authorization": "Sanitized",
        "traceparent": "00-f4cd25f4894ed54eb4646edb9ba036f1-4143bea977682b4a-00",
        "User-Agent": [
<<<<<<< HEAD
          "azsdk-net-Storage.Files.Shares/12.0.0-dev.20191205.1+4f14c4315f17fbbc59c93c6819467b6f15d7008f",
=======
          "azsdk-net-Storage.Files.Shares/12.0.0-dev.20191211.1\u002B899431c003876eb9b26cefd8e8a37e7f27f82ced",
>>>>>>> 5e20a7a1
          "(.NET Core 4.6.28008.01; Microsoft Windows 10.0.18363 )"
        ],
        "x-ms-client-request-id": "b7b0ab6e-ae81-7dc6-fa21-1793964bd1fb",
        "x-ms-date": "Wed, 11 Dec 2019 20:38:16 GMT",
        "x-ms-delete-snapshots": "include",
        "x-ms-return-client-request-id": "true",
        "x-ms-version": "2019-07-07"
      },
      "RequestBody": null,
      "StatusCode": 202,
      "ResponseHeaders": {
        "Content-Length": "0",
        "Date": "Wed, 11 Dec 2019 20:38:15 GMT",
        "Server": [
          "Windows-Azure-File/1.0",
          "Microsoft-HTTPAPI/2.0"
        ],
        "x-ms-client-request-id": "b7b0ab6e-ae81-7dc6-fa21-1793964bd1fb",
        "x-ms-request-id": "ef3e3ad6-c01a-0019-2462-b01280000000",
        "x-ms-version": "2019-07-07"
      },
      "ResponseBody": []
    }
  ],
  "Variables": {
<<<<<<< HEAD
    "RandomSeed": "1457754700",
    "Storage_TestConfigDefault": "ProductionTenant\nseanstagetest\nU2FuaXRpemVk\nhttp://seanstagetest.blob.core.windows.net\nhttp://seanstagetest.file.core.windows.net\nhttp://seanstagetest.queue.core.windows.net\nhttp://seanstagetest.table.core.windows.net\n\n\n\n\nhttp://seanstagetest-secondary.blob.core.windows.net\nhttp://seanstagetest-secondary.file.core.windows.net\nhttp://seanstagetest-secondary.queue.core.windows.net\nhttp://seanstagetest-secondary.table.core.windows.net\n\nSanitized\n\n\nCloud\nBlobEndpoint=http://seanstagetest.blob.core.windows.net/;QueueEndpoint=http://seanstagetest.queue.core.windows.net/;FileEndpoint=http://seanstagetest.file.core.windows.net/;BlobSecondaryEndpoint=http://seanstagetest-secondary.blob.core.windows.net/;QueueSecondaryEndpoint=http://seanstagetest-secondary.queue.core.windows.net/;FileSecondaryEndpoint=http://seanstagetest-secondary.file.core.windows.net/;AccountName=seanstagetest;AccountKey=Sanitized\nseanscope1"
=======
    "RandomSeed": "774503484",
    "Storage_TestConfigDefault": "ProductionTenant\nseanstagetest\nU2FuaXRpemVk\nhttp://seanstagetest.blob.core.windows.net\nhttp://seanstagetest.file.core.windows.net\nhttp://seanstagetest.queue.core.windows.net\nhttp://seanstagetest.table.core.windows.net\n\n\n\n\nhttp://seanstagetest-secondary.blob.core.windows.net\nhttp://seanstagetest-secondary.file.core.windows.net\nhttp://seanstagetest-secondary.queue.core.windows.net\nhttp://seanstagetest-secondary.table.core.windows.net\n\nSanitized\n\n\nCloud\nBlobEndpoint=http://seanstagetest.blob.core.windows.net/;QueueEndpoint=http://seanstagetest.queue.core.windows.net/;FileEndpoint=http://seanstagetest.file.core.windows.net/;BlobSecondaryEndpoint=http://seanstagetest-secondary.blob.core.windows.net/;QueueSecondaryEndpoint=http://seanstagetest-secondary.queue.core.windows.net/;FileSecondaryEndpoint=http://seanstagetest-secondary.file.core.windows.net/;AccountName=seanstagetest;AccountKey=Sanitized"
>>>>>>> 5e20a7a1
  }
}<|MERGE_RESOLUTION|>--- conflicted
+++ resolved
@@ -1,21 +1,17 @@
 {
   "Entries": [
     {
-      "RequestUri": "http://seanstagetest.file.core.windows.net/test-share-0844aef0-4f6f-8a4a-d9df-e9df354c1802?restype=share",
-      "RequestMethod": "PUT",
-      "RequestHeaders": {
-        "Authorization": "Sanitized",
-        "traceparent": "00-22238dd99565314fac225e337f7e9d7b-ab418db33f5d8144-00",
-        "User-Agent": [
-<<<<<<< HEAD
-          "azsdk-net-Storage.Files.Shares/12.0.0-dev.20191205.1+4f14c4315f17fbbc59c93c6819467b6f15d7008f",
-=======
-          "azsdk-net-Storage.Files.Shares/12.0.0-dev.20191211.1\u002B899431c003876eb9b26cefd8e8a37e7f27f82ced",
->>>>>>> 5e20a7a1
-          "(.NET Core 4.6.28008.01; Microsoft Windows 10.0.18363 )"
-        ],
-        "x-ms-client-request-id": "72460a0f-e11a-a0a4-7518-11ac54776809",
-        "x-ms-date": "Wed, 11 Dec 2019 20:38:15 GMT",
+      "RequestUri": "http://seanstagetest.file.core.windows.net/test-share-667c23a4-9a0c-8495-9830-28d80a277c39?restype=share",
+      "RequestMethod": "PUT",
+      "RequestHeaders": {
+        "Authorization": "Sanitized",
+        "traceparent": "00-0560e400499c5c408d134616094e1841-e0aab5b2378e7548-00",
+        "User-Agent": [
+          "azsdk-net-Storage.Files.Shares/12.0.0-dev.20191211.1\u002B2accb37068f0a0c9382fa117525bb968c5397cf7",
+          "(.NET Core 4.6.28008.01; Microsoft Windows 10.0.18363 )"
+        ],
+        "x-ms-client-request-id": "cc87b688-16a8-470f-1acf-4d2dd1b40cde",
+        "x-ms-date": "Wed, 11 Dec 2019 23:05:48 GMT",
         "x-ms-return-client-request-id": "true",
         "x-ms-version": "2019-07-07"
       },
@@ -23,41 +19,31 @@
       "StatusCode": 201,
       "ResponseHeaders": {
         "Content-Length": "0",
-<<<<<<< HEAD
-        "Date": "Fri, 06 Dec 2019 00:25:51 GMT",
-        "ETag": "\"0x8D779E2DA5F0FE5\"",
-        "Last-Modified": "Fri, 06 Dec 2019 00:25:52 GMT",
-=======
-        "Date": "Wed, 11 Dec 2019 20:38:15 GMT",
-        "ETag": "\u00220x8D77E7A0C9FACD8\u0022",
-        "Last-Modified": "Wed, 11 Dec 2019 20:38:15 GMT",
->>>>>>> 5e20a7a1
-        "Server": [
-          "Windows-Azure-File/1.0",
-          "Microsoft-HTTPAPI/2.0"
-        ],
-        "x-ms-client-request-id": "72460a0f-e11a-a0a4-7518-11ac54776809",
-        "x-ms-request-id": "ef3e3ad0-c01a-0019-1f62-b01280000000",
-        "x-ms-version": "2019-07-07"
-      },
-      "ResponseBody": []
-    },
-    {
-      "RequestUri": "http://seanstagetest.file.core.windows.net/test-share-0844aef0-4f6f-8a4a-d9df-e9df354c1802/test-directory-bc6cf27f-3c84-5039-cf91-81ca60a26fcf?restype=directory",
-      "RequestMethod": "PUT",
-      "RequestHeaders": {
-        "Authorization": "Sanitized",
-        "traceparent": "00-b7e2bf48964b03488b180cd7af7db111-dac2fe6d55ca824f-00",
-        "User-Agent": [
-<<<<<<< HEAD
-          "azsdk-net-Storage.Files.Shares/12.0.0-dev.20191205.1+4f14c4315f17fbbc59c93c6819467b6f15d7008f",
-=======
-          "azsdk-net-Storage.Files.Shares/12.0.0-dev.20191211.1\u002B899431c003876eb9b26cefd8e8a37e7f27f82ced",
->>>>>>> 5e20a7a1
-          "(.NET Core 4.6.28008.01; Microsoft Windows 10.0.18363 )"
-        ],
-        "x-ms-client-request-id": "2828e53c-319d-d21a-d0f5-a3885fd93fd2",
-        "x-ms-date": "Wed, 11 Dec 2019 20:38:15 GMT",
+        "Date": "Wed, 11 Dec 2019 23:05:48 GMT",
+        "ETag": "\u00220x8D77E8EA958C39B\u0022",
+        "Last-Modified": "Wed, 11 Dec 2019 23:05:48 GMT",
+        "Server": [
+          "Windows-Azure-File/1.0",
+          "Microsoft-HTTPAPI/2.0"
+        ],
+        "x-ms-client-request-id": "cc87b688-16a8-470f-1acf-4d2dd1b40cde",
+        "x-ms-request-id": "b65eb78b-301a-0022-3e77-b05724000000",
+        "x-ms-version": "2019-07-07"
+      },
+      "ResponseBody": []
+    },
+    {
+      "RequestUri": "http://seanstagetest.file.core.windows.net/test-share-667c23a4-9a0c-8495-9830-28d80a277c39/test-directory-c2b57b74-76db-522e-40be-17fc8cc68f34?restype=directory",
+      "RequestMethod": "PUT",
+      "RequestHeaders": {
+        "Authorization": "Sanitized",
+        "traceparent": "00-82cbad8913886e41b05c2195a3d9c1f3-d0c84c3949433846-00",
+        "User-Agent": [
+          "azsdk-net-Storage.Files.Shares/12.0.0-dev.20191211.1\u002B2accb37068f0a0c9382fa117525bb968c5397cf7",
+          "(.NET Core 4.6.28008.01; Microsoft Windows 10.0.18363 )"
+        ],
+        "x-ms-client-request-id": "7a5a2e03-1fae-1274-8735-8ceafe13ba53",
+        "x-ms-date": "Wed, 11 Dec 2019 23:05:48 GMT",
         "x-ms-file-attributes": "None",
         "x-ms-file-creation-time": "Now",
         "x-ms-file-last-write-time": "Now",
@@ -69,50 +55,40 @@
       "StatusCode": 201,
       "ResponseHeaders": {
         "Content-Length": "0",
-<<<<<<< HEAD
-        "Date": "Fri, 06 Dec 2019 00:25:53 GMT",
-        "ETag": "\"0x8D779E2DA6C5783\"",
-        "Last-Modified": "Fri, 06 Dec 2019 00:25:53 GMT",
-=======
-        "Date": "Wed, 11 Dec 2019 20:38:15 GMT",
-        "ETag": "\u00220x8D77E7A0CAD4CA9\u0022",
-        "Last-Modified": "Wed, 11 Dec 2019 20:38:16 GMT",
->>>>>>> 5e20a7a1
-        "Server": [
-          "Windows-Azure-File/1.0",
-          "Microsoft-HTTPAPI/2.0"
-        ],
-        "x-ms-client-request-id": "2828e53c-319d-d21a-d0f5-a3885fd93fd2",
+        "Date": "Wed, 11 Dec 2019 23:05:48 GMT",
+        "ETag": "\u00220x8D77E8EA967C871\u0022",
+        "Last-Modified": "Wed, 11 Dec 2019 23:05:48 GMT",
+        "Server": [
+          "Windows-Azure-File/1.0",
+          "Microsoft-HTTPAPI/2.0"
+        ],
+        "x-ms-client-request-id": "7a5a2e03-1fae-1274-8735-8ceafe13ba53",
         "x-ms-file-attributes": "Directory",
-        "x-ms-file-change-time": "2019-12-11T20:38:16.0008361Z",
-        "x-ms-file-creation-time": "2019-12-11T20:38:16.0008361Z",
+        "x-ms-file-change-time": "2019-12-11T23:05:48.8821361Z",
+        "x-ms-file-creation-time": "2019-12-11T23:05:48.8821361Z",
         "x-ms-file-id": "13835128424026341376",
-        "x-ms-file-last-write-time": "2019-12-11T20:38:16.0008361Z",
+        "x-ms-file-last-write-time": "2019-12-11T23:05:48.8821361Z",
         "x-ms-file-parent-id": "0",
         "x-ms-file-permission-key": "7855875120676328179*422928105932735866",
-        "x-ms-request-id": "ef3e3ad2-c01a-0019-2062-b01280000000",
+        "x-ms-request-id": "b65eb78f-301a-0022-4177-b05724000000",
         "x-ms-request-server-encrypted": "true",
         "x-ms-version": "2019-07-07"
       },
       "ResponseBody": []
     },
     {
-      "RequestUri": "http://seanstagetest.file.core.windows.net/test-share-0844aef0-4f6f-8a4a-d9df-e9df354c1802/test-directory-bc6cf27f-3c84-5039-cf91-81ca60a26fcf/test-file-09bb42a9-3ca7-d903-0ba5-8d83e374c29b",
-      "RequestMethod": "PUT",
-      "RequestHeaders": {
-        "Authorization": "Sanitized",
-        "traceparent": "00-27ca0d6ca88b1b4bbe82b70d00111dc0-d1d918695ca72a4d-00",
-        "User-Agent": [
-<<<<<<< HEAD
-          "azsdk-net-Storage.Files.Shares/12.0.0-dev.20191205.1+4f14c4315f17fbbc59c93c6819467b6f15d7008f",
-=======
-          "azsdk-net-Storage.Files.Shares/12.0.0-dev.20191211.1\u002B899431c003876eb9b26cefd8e8a37e7f27f82ced",
->>>>>>> 5e20a7a1
-          "(.NET Core 4.6.28008.01; Microsoft Windows 10.0.18363 )"
-        ],
-        "x-ms-client-request-id": "4c1b85c0-5477-0068-e14f-1df7a496ee5c",
+      "RequestUri": "http://seanstagetest.file.core.windows.net/test-share-667c23a4-9a0c-8495-9830-28d80a277c39/test-directory-c2b57b74-76db-522e-40be-17fc8cc68f34/test-file-f9de183f-b864-c33e-eac4-ed66ee984d8a",
+      "RequestMethod": "PUT",
+      "RequestHeaders": {
+        "Authorization": "Sanitized",
+        "traceparent": "00-19afa89bdc170142a7a41881aecdad4d-bce71b8c09757841-00",
+        "User-Agent": [
+          "azsdk-net-Storage.Files.Shares/12.0.0-dev.20191211.1\u002B2accb37068f0a0c9382fa117525bb968c5397cf7",
+          "(.NET Core 4.6.28008.01; Microsoft Windows 10.0.18363 )"
+        ],
+        "x-ms-client-request-id": "eb5634bb-f3d6-4b35-f096-8fea310e23ef",
         "x-ms-content-length": "1048576",
-        "x-ms-date": "Wed, 11 Dec 2019 20:38:16 GMT",
+        "x-ms-date": "Wed, 11 Dec 2019 23:05:48 GMT",
         "x-ms-file-attributes": "None",
         "x-ms-file-creation-time": "Now",
         "x-ms-file-last-write-time": "Now",
@@ -125,49 +101,39 @@
       "StatusCode": 201,
       "ResponseHeaders": {
         "Content-Length": "0",
-<<<<<<< HEAD
-        "Date": "Fri, 06 Dec 2019 00:25:53 GMT",
-        "ETag": "\"0x8D779E2DA79753B\"",
-        "Last-Modified": "Fri, 06 Dec 2019 00:25:53 GMT",
-=======
-        "Date": "Wed, 11 Dec 2019 20:38:15 GMT",
-        "ETag": "\u00220x8D77E7A0CBAB78E\u0022",
-        "Last-Modified": "Wed, 11 Dec 2019 20:38:16 GMT",
->>>>>>> 5e20a7a1
-        "Server": [
-          "Windows-Azure-File/1.0",
-          "Microsoft-HTTPAPI/2.0"
-        ],
-        "x-ms-client-request-id": "4c1b85c0-5477-0068-e14f-1df7a496ee5c",
+        "Date": "Wed, 11 Dec 2019 23:05:48 GMT",
+        "ETag": "\u00220x8D77E8EA974C0E6\u0022",
+        "Last-Modified": "Wed, 11 Dec 2019 23:05:48 GMT",
+        "Server": [
+          "Windows-Azure-File/1.0",
+          "Microsoft-HTTPAPI/2.0"
+        ],
+        "x-ms-client-request-id": "eb5634bb-f3d6-4b35-f096-8fea310e23ef",
         "x-ms-file-attributes": "Archive",
-        "x-ms-file-change-time": "2019-12-11T20:38:16.0887694Z",
-        "x-ms-file-creation-time": "2019-12-11T20:38:16.0887694Z",
+        "x-ms-file-change-time": "2019-12-11T23:05:48.9671398Z",
+        "x-ms-file-creation-time": "2019-12-11T23:05:48.9671398Z",
         "x-ms-file-id": "11529285414812647424",
-        "x-ms-file-last-write-time": "2019-12-11T20:38:16.0887694Z",
+        "x-ms-file-last-write-time": "2019-12-11T23:05:48.9671398Z",
         "x-ms-file-parent-id": "13835128424026341376",
         "x-ms-file-permission-key": "12501538048846835188*422928105932735866",
-        "x-ms-request-id": "ef3e3ad3-c01a-0019-2162-b01280000000",
+        "x-ms-request-id": "b65eb793-301a-0022-4577-b05724000000",
         "x-ms-request-server-encrypted": "true",
         "x-ms-version": "2019-07-07"
       },
       "ResponseBody": []
     },
     {
-      "RequestUri": "http://seanstagetest.file.core.windows.net/test-share-0844aef0-4f6f-8a4a-d9df-e9df354c1802/test-directory-bc6cf27f-3c84-5039-cf91-81ca60a26fcf/test-file-09bb42a9-3ca7-d903-0ba5-8d83e374c29b?comp=metadata",
-      "RequestMethod": "PUT",
-      "RequestHeaders": {
-        "Authorization": "Sanitized",
-        "traceparent": "00-b6a64494550fe44b88e7a1ea3f4a842a-88c71e03e702a24b-00",
-        "User-Agent": [
-<<<<<<< HEAD
-          "azsdk-net-Storage.Files.Shares/12.0.0-dev.20191205.1+4f14c4315f17fbbc59c93c6819467b6f15d7008f",
-=======
-          "azsdk-net-Storage.Files.Shares/12.0.0-dev.20191211.1\u002B899431c003876eb9b26cefd8e8a37e7f27f82ced",
->>>>>>> 5e20a7a1
-          "(.NET Core 4.6.28008.01; Microsoft Windows 10.0.18363 )"
-        ],
-        "x-ms-client-request-id": "5ec3373e-7658-de23-098d-9929283a1a9a",
-        "x-ms-date": "Wed, 11 Dec 2019 20:38:16 GMT",
+      "RequestUri": "http://seanstagetest.file.core.windows.net/test-share-667c23a4-9a0c-8495-9830-28d80a277c39/test-directory-c2b57b74-76db-522e-40be-17fc8cc68f34/test-file-f9de183f-b864-c33e-eac4-ed66ee984d8a?comp=metadata",
+      "RequestMethod": "PUT",
+      "RequestHeaders": {
+        "Authorization": "Sanitized",
+        "traceparent": "00-2e25fbba45285d43aecfb426935ba0e1-113872fb155e594c-00",
+        "User-Agent": [
+          "azsdk-net-Storage.Files.Shares/12.0.0-dev.20191211.1\u002B2accb37068f0a0c9382fa117525bb968c5397cf7",
+          "(.NET Core 4.6.28008.01; Microsoft Windows 10.0.18363 )"
+        ],
+        "x-ms-client-request-id": "b9aa2dd1-6142-deb3-47ac-6dd6859bfe56",
+        "x-ms-date": "Wed, 11 Dec 2019 23:05:49 GMT",
         "x-ms-meta-Capital": "letter",
         "x-ms-meta-foo": "bar",
         "x-ms-meta-meta": "data",
@@ -179,42 +145,32 @@
       "StatusCode": 200,
       "ResponseHeaders": {
         "Content-Length": "0",
-<<<<<<< HEAD
-        "Date": "Fri, 06 Dec 2019 00:25:53 GMT",
-        "ETag": "\"0x8D779E2DA881B6C\"",
-        "Last-Modified": "Fri, 06 Dec 2019 00:25:53 GMT",
-=======
-        "Date": "Wed, 11 Dec 2019 20:38:15 GMT",
-        "ETag": "\u00220x8D77E7A0CC78A84\u0022",
-        "Last-Modified": "Wed, 11 Dec 2019 20:38:16 GMT",
->>>>>>> 5e20a7a1
-        "Server": [
-          "Windows-Azure-File/1.0",
-          "Microsoft-HTTPAPI/2.0"
-        ],
-        "x-ms-client-request-id": "5ec3373e-7658-de23-098d-9929283a1a9a",
-        "x-ms-request-id": "ef3e3ad4-c01a-0019-2262-b01280000000",
+        "Date": "Wed, 11 Dec 2019 23:05:48 GMT",
+        "ETag": "\u00220x8D77E8EA9822CB2\u0022",
+        "Last-Modified": "Wed, 11 Dec 2019 23:05:49 GMT",
+        "Server": [
+          "Windows-Azure-File/1.0",
+          "Microsoft-HTTPAPI/2.0"
+        ],
+        "x-ms-client-request-id": "b9aa2dd1-6142-deb3-47ac-6dd6859bfe56",
+        "x-ms-request-id": "b65eb798-301a-0022-4a77-b05724000000",
         "x-ms-request-server-encrypted": "true",
         "x-ms-version": "2019-07-07"
       },
       "ResponseBody": []
     },
     {
-      "RequestUri": "http://seanstagetest.file.core.windows.net/test-share-0844aef0-4f6f-8a4a-d9df-e9df354c1802/test-directory-bc6cf27f-3c84-5039-cf91-81ca60a26fcf/test-file-09bb42a9-3ca7-d903-0ba5-8d83e374c29b",
+      "RequestUri": "http://seanstagetest.file.core.windows.net/test-share-667c23a4-9a0c-8495-9830-28d80a277c39/test-directory-c2b57b74-76db-522e-40be-17fc8cc68f34/test-file-f9de183f-b864-c33e-eac4-ed66ee984d8a",
       "RequestMethod": "HEAD",
       "RequestHeaders": {
         "Authorization": "Sanitized",
-        "traceparent": "00-20b2fd115dac72419140093142a57a40-b5b52212d2267e4d-00",
-        "User-Agent": [
-<<<<<<< HEAD
-          "azsdk-net-Storage.Files.Shares/12.0.0-dev.20191205.1+4f14c4315f17fbbc59c93c6819467b6f15d7008f",
-=======
-          "azsdk-net-Storage.Files.Shares/12.0.0-dev.20191211.1\u002B899431c003876eb9b26cefd8e8a37e7f27f82ced",
->>>>>>> 5e20a7a1
-          "(.NET Core 4.6.28008.01; Microsoft Windows 10.0.18363 )"
-        ],
-        "x-ms-client-request-id": "6cb97178-90d3-bc04-e376-e3be2a303ad5",
-        "x-ms-date": "Wed, 11 Dec 2019 20:38:16 GMT",
+        "traceparent": "00-7be42f944e9c4346a5632ad3692df49d-17080a52bc1ba848-00",
+        "User-Agent": [
+          "azsdk-net-Storage.Files.Shares/12.0.0-dev.20191211.1\u002B2accb37068f0a0c9382fa117525bb968c5397cf7",
+          "(.NET Core 4.6.28008.01; Microsoft Windows 10.0.18363 )"
+        ],
+        "x-ms-client-request-id": "03194bf7-6963-86ad-4d3a-396eee11a4f7",
+        "x-ms-date": "Wed, 11 Dec 2019 23:05:49 GMT",
         "x-ms-return-client-request-id": "true",
         "x-ms-version": "2019-07-07"
       },
@@ -223,26 +179,20 @@
       "ResponseHeaders": {
         "Content-Length": "1048576",
         "Content-Type": "application/octet-stream",
-<<<<<<< HEAD
-        "Date": "Fri, 06 Dec 2019 00:25:53 GMT",
-        "ETag": "\"0x8D779E2DA881B6C\"",
-        "Last-Modified": "Fri, 06 Dec 2019 00:25:53 GMT",
-=======
-        "Date": "Wed, 11 Dec 2019 20:38:15 GMT",
-        "ETag": "\u00220x8D77E7A0CC78A84\u0022",
-        "Last-Modified": "Wed, 11 Dec 2019 20:38:16 GMT",
->>>>>>> 5e20a7a1
+        "Date": "Wed, 11 Dec 2019 23:05:48 GMT",
+        "ETag": "\u00220x8D77E8EA9822CB2\u0022",
+        "Last-Modified": "Wed, 11 Dec 2019 23:05:49 GMT",
         "Server": [
           "Windows-Azure-File/1.0",
           "Microsoft-HTTPAPI/2.0"
         ],
         "Vary": "Origin",
-        "x-ms-client-request-id": "6cb97178-90d3-bc04-e376-e3be2a303ad5",
+        "x-ms-client-request-id": "03194bf7-6963-86ad-4d3a-396eee11a4f7",
         "x-ms-file-attributes": "Archive",
-        "x-ms-file-change-time": "2019-12-11T20:38:16.1728132Z",
-        "x-ms-file-creation-time": "2019-12-11T20:38:16.0887694Z",
+        "x-ms-file-change-time": "2019-12-11T23:05:49.0550962Z",
+        "x-ms-file-creation-time": "2019-12-11T23:05:48.9671398Z",
         "x-ms-file-id": "11529285414812647424",
-        "x-ms-file-last-write-time": "2019-12-11T20:38:16.0887694Z",
+        "x-ms-file-last-write-time": "2019-12-11T23:05:48.9671398Z",
         "x-ms-file-parent-id": "13835128424026341376",
         "x-ms-file-permission-key": "12501538048846835188*422928105932735866",
         "x-ms-lease-state": "available",
@@ -251,7 +201,7 @@
         "x-ms-meta-foo": "bar",
         "x-ms-meta-meta": "data",
         "x-ms-meta-UPPER": "case",
-        "x-ms-request-id": "ef3e3ad5-c01a-0019-2362-b01280000000",
+        "x-ms-request-id": "b65eb79c-301a-0022-4e77-b05724000000",
         "x-ms-server-encrypted": "true",
         "x-ms-type": "File",
         "x-ms-version": "2019-07-07"
@@ -259,21 +209,17 @@
       "ResponseBody": []
     },
     {
-      "RequestUri": "http://seanstagetest.file.core.windows.net/test-share-0844aef0-4f6f-8a4a-d9df-e9df354c1802?restype=share",
+      "RequestUri": "http://seanstagetest.file.core.windows.net/test-share-667c23a4-9a0c-8495-9830-28d80a277c39?restype=share",
       "RequestMethod": "DELETE",
       "RequestHeaders": {
         "Authorization": "Sanitized",
-        "traceparent": "00-f4cd25f4894ed54eb4646edb9ba036f1-4143bea977682b4a-00",
-        "User-Agent": [
-<<<<<<< HEAD
-          "azsdk-net-Storage.Files.Shares/12.0.0-dev.20191205.1+4f14c4315f17fbbc59c93c6819467b6f15d7008f",
-=======
-          "azsdk-net-Storage.Files.Shares/12.0.0-dev.20191211.1\u002B899431c003876eb9b26cefd8e8a37e7f27f82ced",
->>>>>>> 5e20a7a1
-          "(.NET Core 4.6.28008.01; Microsoft Windows 10.0.18363 )"
-        ],
-        "x-ms-client-request-id": "b7b0ab6e-ae81-7dc6-fa21-1793964bd1fb",
-        "x-ms-date": "Wed, 11 Dec 2019 20:38:16 GMT",
+        "traceparent": "00-b10da54f36b53c40b94bbb08b903d546-fdde3ce3b81ff84b-00",
+        "User-Agent": [
+          "azsdk-net-Storage.Files.Shares/12.0.0-dev.20191211.1\u002B2accb37068f0a0c9382fa117525bb968c5397cf7",
+          "(.NET Core 4.6.28008.01; Microsoft Windows 10.0.18363 )"
+        ],
+        "x-ms-client-request-id": "3ade514c-fa82-b0f2-2ffc-d5523836713b",
+        "x-ms-date": "Wed, 11 Dec 2019 23:05:49 GMT",
         "x-ms-delete-snapshots": "include",
         "x-ms-return-client-request-id": "true",
         "x-ms-version": "2019-07-07"
@@ -282,25 +228,20 @@
       "StatusCode": 202,
       "ResponseHeaders": {
         "Content-Length": "0",
-        "Date": "Wed, 11 Dec 2019 20:38:15 GMT",
-        "Server": [
-          "Windows-Azure-File/1.0",
-          "Microsoft-HTTPAPI/2.0"
-        ],
-        "x-ms-client-request-id": "b7b0ab6e-ae81-7dc6-fa21-1793964bd1fb",
-        "x-ms-request-id": "ef3e3ad6-c01a-0019-2462-b01280000000",
+        "Date": "Wed, 11 Dec 2019 23:05:48 GMT",
+        "Server": [
+          "Windows-Azure-File/1.0",
+          "Microsoft-HTTPAPI/2.0"
+        ],
+        "x-ms-client-request-id": "3ade514c-fa82-b0f2-2ffc-d5523836713b",
+        "x-ms-request-id": "b65eb79f-301a-0022-5177-b05724000000",
         "x-ms-version": "2019-07-07"
       },
       "ResponseBody": []
     }
   ],
   "Variables": {
-<<<<<<< HEAD
-    "RandomSeed": "1457754700",
+    "RandomSeed": "1224993677",
     "Storage_TestConfigDefault": "ProductionTenant\nseanstagetest\nU2FuaXRpemVk\nhttp://seanstagetest.blob.core.windows.net\nhttp://seanstagetest.file.core.windows.net\nhttp://seanstagetest.queue.core.windows.net\nhttp://seanstagetest.table.core.windows.net\n\n\n\n\nhttp://seanstagetest-secondary.blob.core.windows.net\nhttp://seanstagetest-secondary.file.core.windows.net\nhttp://seanstagetest-secondary.queue.core.windows.net\nhttp://seanstagetest-secondary.table.core.windows.net\n\nSanitized\n\n\nCloud\nBlobEndpoint=http://seanstagetest.blob.core.windows.net/;QueueEndpoint=http://seanstagetest.queue.core.windows.net/;FileEndpoint=http://seanstagetest.file.core.windows.net/;BlobSecondaryEndpoint=http://seanstagetest-secondary.blob.core.windows.net/;QueueSecondaryEndpoint=http://seanstagetest-secondary.queue.core.windows.net/;FileSecondaryEndpoint=http://seanstagetest-secondary.file.core.windows.net/;AccountName=seanstagetest;AccountKey=Sanitized\nseanscope1"
-=======
-    "RandomSeed": "774503484",
-    "Storage_TestConfigDefault": "ProductionTenant\nseanstagetest\nU2FuaXRpemVk\nhttp://seanstagetest.blob.core.windows.net\nhttp://seanstagetest.file.core.windows.net\nhttp://seanstagetest.queue.core.windows.net\nhttp://seanstagetest.table.core.windows.net\n\n\n\n\nhttp://seanstagetest-secondary.blob.core.windows.net\nhttp://seanstagetest-secondary.file.core.windows.net\nhttp://seanstagetest-secondary.queue.core.windows.net\nhttp://seanstagetest-secondary.table.core.windows.net\n\nSanitized\n\n\nCloud\nBlobEndpoint=http://seanstagetest.blob.core.windows.net/;QueueEndpoint=http://seanstagetest.queue.core.windows.net/;FileEndpoint=http://seanstagetest.file.core.windows.net/;BlobSecondaryEndpoint=http://seanstagetest-secondary.blob.core.windows.net/;QueueSecondaryEndpoint=http://seanstagetest-secondary.queue.core.windows.net/;FileSecondaryEndpoint=http://seanstagetest-secondary.file.core.windows.net/;AccountName=seanstagetest;AccountKey=Sanitized"
->>>>>>> 5e20a7a1
   }
 }