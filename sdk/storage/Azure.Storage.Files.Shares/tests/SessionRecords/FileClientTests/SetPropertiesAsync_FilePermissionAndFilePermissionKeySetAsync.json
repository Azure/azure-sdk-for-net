--- conflicted
+++ resolved
@@ -1,31 +1,17 @@
 {
   "Entries": [
     {
-<<<<<<< HEAD
-      "RequestUri": "http://seanstagetest.file.core.windows.net/test-share-09d50ca7-526e-33c3-62a6-83d27fc7ded2?restype=share",
+      "RequestUri": "http://seanstagetest.file.core.windows.net/test-share-37df6431-ce49-f1be-3ed2-83df590c6ac7?restype=share",
       "RequestMethod": "PUT",
       "RequestHeaders": {
         "Authorization": "Sanitized",
-        "traceparent": "00-f5e44e27cf0f8e44b06ee02c2a2aefd8-4c6aa19d7bb97244-00",
+        "traceparent": "00-6cc8d0242c57334387b38deb0ac44afb-3b1bd6ed39ae2046-00",
         "User-Agent": [
-          "azsdk-net-Storage.Files.Shares/12.0.0-dev.20191209.1\u002Bb71b1fa965b15eccfc57e2c7781b8bf85cd4c766",
+          "azsdk-net-Storage.Files.Shares/12.0.0-dev.20191211.1\u002B899431c003876eb9b26cefd8e8a37e7f27f82ced",
           "(.NET Core 4.6.28008.01; Microsoft Windows 10.0.18363 )"
         ],
-        "x-ms-client-request-id": "9ae8a90c-63e9-77f2-a46c-4d7772296107",
-        "x-ms-date": "Tue, 10 Dec 2019 05:32:50 GMT",
-=======
-      "RequestUri": "http://seanstagetest.file.core.windows.net/test-share-f7c5187a-c318-3633-f07a-0089b696ba57?restype=share",
-      "RequestMethod": "PUT",
-      "RequestHeaders": {
-        "Authorization": "Sanitized",
-        "traceparent": "00-3952d66a3c4dd746a8a7fd13ca5f3ab6-05d0072f07719045-00",
-        "User-Agent": [
-          "azsdk-net-Storage.Files.Shares/12.0.0-dev.20191209.1\u002B61bda4d1783b0e05dba0d434ff14b2840726d3b1",
-          "(.NET Core 4.6.28008.01; Microsoft Windows 10.0.18363 )"
-        ],
-        "x-ms-client-request-id": "2fcb615d-0202-16d4-bfd4-5186f3e488a1",
-        "x-ms-date": "Tue, 10 Dec 2019 06:01:15 GMT",
->>>>>>> 1d9822e0
+        "x-ms-client-request-id": "29685760-d221-e28a-33c9-86da46dba958",
+        "x-ms-date": "Wed, 11 Dec 2019 20:39:55 GMT",
         "x-ms-return-client-request-id": "true",
         "x-ms-version": "2019-07-07"
       },
@@ -33,56 +19,31 @@
       "StatusCode": 201,
       "ResponseHeaders": {
         "Content-Length": "0",
-<<<<<<< HEAD
-        "Date": "Tue, 10 Dec 2019 05:32:49 GMT",
-        "ETag": "\u00220x8D77D3265D008D5\u0022",
-        "Last-Modified": "Tue, 10 Dec 2019 05:32:50 GMT",
-=======
-        "Date": "Tue, 10 Dec 2019 06:01:14 GMT",
-        "ETag": "\u00220x8D77D365DC140F4\u0022",
-        "Last-Modified": "Tue, 10 Dec 2019 06:01:15 GMT",
->>>>>>> 1d9822e0
+        "Date": "Wed, 11 Dec 2019 20:39:54 GMT",
+        "ETag": "\u00220x8D77E7A47F6B413\u0022",
+        "Last-Modified": "Wed, 11 Dec 2019 20:39:55 GMT",
         "Server": [
           "Windows-Azure-File/1.0",
           "Microsoft-HTTPAPI/2.0"
         ],
-<<<<<<< HEAD
-        "x-ms-client-request-id": "9ae8a90c-63e9-77f2-a46c-4d7772296107",
-        "x-ms-request-id": "0cb00a26-501a-0046-361b-afa6bc000000",
-=======
-        "x-ms-client-request-id": "2fcb615d-0202-16d4-bfd4-5186f3e488a1",
-        "x-ms-request-id": "38a4fa28-501a-0034-781f-afa1f3000000",
->>>>>>> 1d9822e0
+        "x-ms-client-request-id": "29685760-d221-e28a-33c9-86da46dba958",
+        "x-ms-request-id": "ef3e404e-c01a-0019-4263-b01280000000",
         "x-ms-version": "2019-07-07"
       },
       "ResponseBody": []
     },
     {
-<<<<<<< HEAD
-      "RequestUri": "http://seanstagetest.file.core.windows.net/test-share-09d50ca7-526e-33c3-62a6-83d27fc7ded2/test-directory-80ebafd2-98d6-b04b-3d73-3fd6a97ce077?restype=directory",
+      "RequestUri": "http://seanstagetest.file.core.windows.net/test-share-37df6431-ce49-f1be-3ed2-83df590c6ac7/test-directory-c1e3ed11-ef31-a883-df56-821fa88dba24?restype=directory",
       "RequestMethod": "PUT",
       "RequestHeaders": {
         "Authorization": "Sanitized",
-        "traceparent": "00-43642386ba45e640825915a44874c383-92f3c136048b8f4f-00",
+        "traceparent": "00-34a368ee7ec59044ba4fc79e44f57262-52ec28e61104734c-00",
         "User-Agent": [
-          "azsdk-net-Storage.Files.Shares/12.0.0-dev.20191209.1\u002Bb71b1fa965b15eccfc57e2c7781b8bf85cd4c766",
+          "azsdk-net-Storage.Files.Shares/12.0.0-dev.20191211.1\u002B899431c003876eb9b26cefd8e8a37e7f27f82ced",
           "(.NET Core 4.6.28008.01; Microsoft Windows 10.0.18363 )"
         ],
-        "x-ms-client-request-id": "a373a037-22ff-74b8-5e37-5c75231bce28",
-        "x-ms-date": "Tue, 10 Dec 2019 05:32:50 GMT",
-=======
-      "RequestUri": "http://seanstagetest.file.core.windows.net/test-share-f7c5187a-c318-3633-f07a-0089b696ba57/test-directory-f2c3bac4-4907-8b7c-9b1c-185c8cdc923e?restype=directory",
-      "RequestMethod": "PUT",
-      "RequestHeaders": {
-        "Authorization": "Sanitized",
-        "traceparent": "00-2273dab0332c0143a3ba9e902e548fe5-370e04f18d46d944-00",
-        "User-Agent": [
-          "azsdk-net-Storage.Files.Shares/12.0.0-dev.20191209.1\u002B61bda4d1783b0e05dba0d434ff14b2840726d3b1",
-          "(.NET Core 4.6.28008.01; Microsoft Windows 10.0.18363 )"
-        ],
-        "x-ms-client-request-id": "ea929633-04ee-1379-e440-93e6e9778ae2",
-        "x-ms-date": "Tue, 10 Dec 2019 06:01:15 GMT",
->>>>>>> 1d9822e0
+        "x-ms-client-request-id": "491fcd7f-4f35-71c8-d3bf-4acb4f6a3aa6",
+        "x-ms-date": "Wed, 11 Dec 2019 20:39:55 GMT",
         "x-ms-file-attributes": "None",
         "x-ms-file-creation-time": "Now",
         "x-ms-file-last-write-time": "Now",
@@ -94,73 +55,40 @@
       "StatusCode": 201,
       "ResponseHeaders": {
         "Content-Length": "0",
-<<<<<<< HEAD
-        "Date": "Tue, 10 Dec 2019 05:32:49 GMT",
-        "ETag": "\u00220x8D77D3265DDF10C\u0022",
-        "Last-Modified": "Tue, 10 Dec 2019 05:32:50 GMT",
-=======
-        "Date": "Tue, 10 Dec 2019 06:01:14 GMT",
-        "ETag": "\u00220x8D77D365DCEFFC8\u0022",
-        "Last-Modified": "Tue, 10 Dec 2019 06:01:15 GMT",
->>>>>>> 1d9822e0
+        "Date": "Wed, 11 Dec 2019 20:39:54 GMT",
+        "ETag": "\u00220x8D77E7A4804AB23\u0022",
+        "Last-Modified": "Wed, 11 Dec 2019 20:39:55 GMT",
         "Server": [
           "Windows-Azure-File/1.0",
           "Microsoft-HTTPAPI/2.0"
         ],
-<<<<<<< HEAD
-        "x-ms-client-request-id": "a373a037-22ff-74b8-5e37-5c75231bce28",
+        "x-ms-client-request-id": "491fcd7f-4f35-71c8-d3bf-4acb4f6a3aa6",
         "x-ms-file-attributes": "Directory",
-        "x-ms-file-change-time": "2019-12-10T05:32:50.7095308Z",
-        "x-ms-file-creation-time": "2019-12-10T05:32:50.7095308Z",
+        "x-ms-file-change-time": "2019-12-11T20:39:55.5589923Z",
+        "x-ms-file-creation-time": "2019-12-11T20:39:55.5589923Z",
         "x-ms-file-id": "13835128424026341376",
-        "x-ms-file-last-write-time": "2019-12-10T05:32:50.7095308Z",
+        "x-ms-file-last-write-time": "2019-12-11T20:39:55.5589923Z",
         "x-ms-file-parent-id": "0",
         "x-ms-file-permission-key": "7855875120676328179*422928105932735866",
-        "x-ms-request-id": "0cb00a28-501a-0046-371b-afa6bc000000",
-=======
-        "x-ms-client-request-id": "ea929633-04ee-1379-e440-93e6e9778ae2",
-        "x-ms-file-attributes": "Directory",
-        "x-ms-file-change-time": "2019-12-10T06:01:15.1767496Z",
-        "x-ms-file-creation-time": "2019-12-10T06:01:15.1767496Z",
-        "x-ms-file-id": "13835128424026341376",
-        "x-ms-file-last-write-time": "2019-12-10T06:01:15.1767496Z",
-        "x-ms-file-parent-id": "0",
-        "x-ms-file-permission-key": "7855875120676328179*422928105932735866",
-        "x-ms-request-id": "38a4fa2a-501a-0034-791f-afa1f3000000",
->>>>>>> 1d9822e0
+        "x-ms-request-id": "ef3e4050-c01a-0019-4363-b01280000000",
         "x-ms-request-server-encrypted": "true",
         "x-ms-version": "2019-07-07"
       },
       "ResponseBody": []
     },
     {
-<<<<<<< HEAD
-      "RequestUri": "http://seanstagetest.file.core.windows.net/test-share-09d50ca7-526e-33c3-62a6-83d27fc7ded2/test-directory-80ebafd2-98d6-b04b-3d73-3fd6a97ce077/test-file-7e73d68b-8a64-8e29-c665-f39f3bfc06e5",
+      "RequestUri": "http://seanstagetest.file.core.windows.net/test-share-37df6431-ce49-f1be-3ed2-83df590c6ac7/test-directory-c1e3ed11-ef31-a883-df56-821fa88dba24/test-file-bc19610e-a85d-d0b4-474b-d46dd834a534",
       "RequestMethod": "PUT",
       "RequestHeaders": {
         "Authorization": "Sanitized",
-        "traceparent": "00-e710fce57cc1ba4aa99caf07ada0ff1b-695a1f57809f914d-00",
+        "traceparent": "00-562132059d3d1841886291f4b90a9103-fb7e43528bb2d549-00",
         "User-Agent": [
-          "azsdk-net-Storage.Files.Shares/12.0.0-dev.20191209.1\u002Bb71b1fa965b15eccfc57e2c7781b8bf85cd4c766",
+          "azsdk-net-Storage.Files.Shares/12.0.0-dev.20191211.1\u002B899431c003876eb9b26cefd8e8a37e7f27f82ced",
           "(.NET Core 4.6.28008.01; Microsoft Windows 10.0.18363 )"
         ],
-        "x-ms-client-request-id": "d3c33468-70e4-ac3c-77e5-dd9a2f183862",
+        "x-ms-client-request-id": "a1407089-8591-d77b-184e-02e97b5a989f",
         "x-ms-content-length": "1024",
-        "x-ms-date": "Tue, 10 Dec 2019 05:32:50 GMT",
-=======
-      "RequestUri": "http://seanstagetest.file.core.windows.net/test-share-f7c5187a-c318-3633-f07a-0089b696ba57/test-directory-f2c3bac4-4907-8b7c-9b1c-185c8cdc923e/test-file-73011242-33b8-39d6-654d-f1f722c1eda5",
-      "RequestMethod": "PUT",
-      "RequestHeaders": {
-        "Authorization": "Sanitized",
-        "traceparent": "00-6c81113f805ce04e9508c3f9fa41af20-77cb87a99421fe46-00",
-        "User-Agent": [
-          "azsdk-net-Storage.Files.Shares/12.0.0-dev.20191209.1\u002B61bda4d1783b0e05dba0d434ff14b2840726d3b1",
-          "(.NET Core 4.6.28008.01; Microsoft Windows 10.0.18363 )"
-        ],
-        "x-ms-client-request-id": "8a784486-42f4-ff40-bf58-84a01281f122",
-        "x-ms-content-length": "1024",
-        "x-ms-date": "Tue, 10 Dec 2019 06:01:15 GMT",
->>>>>>> 1d9822e0
+        "x-ms-date": "Wed, 11 Dec 2019 20:39:55 GMT",
         "x-ms-file-attributes": "None",
         "x-ms-file-creation-time": "Now",
         "x-ms-file-last-write-time": "Now",
@@ -173,71 +101,39 @@
       "StatusCode": 201,
       "ResponseHeaders": {
         "Content-Length": "0",
-<<<<<<< HEAD
-        "Date": "Tue, 10 Dec 2019 05:32:49 GMT",
-        "ETag": "\u00220x8D77D3265EB3797\u0022",
-        "Last-Modified": "Tue, 10 Dec 2019 05:32:50 GMT",
-=======
-        "Date": "Tue, 10 Dec 2019 06:01:14 GMT",
-        "ETag": "\u00220x8D77D365DDBF95A\u0022",
-        "Last-Modified": "Tue, 10 Dec 2019 06:01:15 GMT",
->>>>>>> 1d9822e0
+        "Date": "Wed, 11 Dec 2019 20:39:54 GMT",
+        "ETag": "\u00220x8D77E7A4811A34D\u0022",
+        "Last-Modified": "Wed, 11 Dec 2019 20:39:55 GMT",
         "Server": [
           "Windows-Azure-File/1.0",
           "Microsoft-HTTPAPI/2.0"
         ],
-<<<<<<< HEAD
-        "x-ms-client-request-id": "d3c33468-70e4-ac3c-77e5-dd9a2f183862",
+        "x-ms-client-request-id": "a1407089-8591-d77b-184e-02e97b5a989f",
         "x-ms-file-attributes": "Archive",
-        "x-ms-file-change-time": "2019-12-10T05:32:50.7965335Z",
-        "x-ms-file-creation-time": "2019-12-10T05:32:50.7965335Z",
+        "x-ms-file-change-time": "2019-12-11T20:39:55.6439885Z",
+        "x-ms-file-creation-time": "2019-12-11T20:39:55.6439885Z",
         "x-ms-file-id": "11529285414812647424",
-        "x-ms-file-last-write-time": "2019-12-10T05:32:50.7965335Z",
+        "x-ms-file-last-write-time": "2019-12-11T20:39:55.6439885Z",
         "x-ms-file-parent-id": "13835128424026341376",
         "x-ms-file-permission-key": "12501538048846835188*422928105932735866",
-        "x-ms-request-id": "0cb00a29-501a-0046-381b-afa6bc000000",
-=======
-        "x-ms-client-request-id": "8a784486-42f4-ff40-bf58-84a01281f122",
-        "x-ms-file-attributes": "Archive",
-        "x-ms-file-change-time": "2019-12-10T06:01:15.2617818Z",
-        "x-ms-file-creation-time": "2019-12-10T06:01:15.2617818Z",
-        "x-ms-file-id": "11529285414812647424",
-        "x-ms-file-last-write-time": "2019-12-10T06:01:15.2617818Z",
-        "x-ms-file-parent-id": "13835128424026341376",
-        "x-ms-file-permission-key": "12501538048846835188*422928105932735866",
-        "x-ms-request-id": "38a4fa2b-501a-0034-7a1f-afa1f3000000",
->>>>>>> 1d9822e0
+        "x-ms-request-id": "ef3e4051-c01a-0019-4463-b01280000000",
         "x-ms-request-server-encrypted": "true",
         "x-ms-version": "2019-07-07"
       },
       "ResponseBody": []
     },
     {
-<<<<<<< HEAD
-      "RequestUri": "http://seanstagetest.file.core.windows.net/test-share-09d50ca7-526e-33c3-62a6-83d27fc7ded2?restype=share",
+      "RequestUri": "http://seanstagetest.file.core.windows.net/test-share-37df6431-ce49-f1be-3ed2-83df590c6ac7?restype=share",
       "RequestMethod": "DELETE",
       "RequestHeaders": {
         "Authorization": "Sanitized",
-        "traceparent": "00-7a358da526046143825df5db59ebceb8-08a53b5ca13f3240-00",
+        "traceparent": "00-55eb61028a60974db8f1d50aa99d4088-f45ab2a6c4337b46-00",
         "User-Agent": [
-          "azsdk-net-Storage.Files.Shares/12.0.0-dev.20191209.1\u002Bb71b1fa965b15eccfc57e2c7781b8bf85cd4c766",
+          "azsdk-net-Storage.Files.Shares/12.0.0-dev.20191211.1\u002B899431c003876eb9b26cefd8e8a37e7f27f82ced",
           "(.NET Core 4.6.28008.01; Microsoft Windows 10.0.18363 )"
         ],
-        "x-ms-client-request-id": "06368102-3338-1400-63f3-90235fdcb124",
-        "x-ms-date": "Tue, 10 Dec 2019 05:32:50 GMT",
-=======
-      "RequestUri": "http://seanstagetest.file.core.windows.net/test-share-f7c5187a-c318-3633-f07a-0089b696ba57?restype=share",
-      "RequestMethod": "DELETE",
-      "RequestHeaders": {
-        "Authorization": "Sanitized",
-        "traceparent": "00-1999624b907ecf48ab7f22a7141dd911-c62323b045494c4d-00",
-        "User-Agent": [
-          "azsdk-net-Storage.Files.Shares/12.0.0-dev.20191209.1\u002B61bda4d1783b0e05dba0d434ff14b2840726d3b1",
-          "(.NET Core 4.6.28008.01; Microsoft Windows 10.0.18363 )"
-        ],
-        "x-ms-client-request-id": "dd7167c1-6249-23b0-de2a-36f124b06d84",
-        "x-ms-date": "Tue, 10 Dec 2019 06:01:15 GMT",
->>>>>>> 1d9822e0
+        "x-ms-client-request-id": "68e45203-03f3-8da3-2ec8-c21f6f06f667",
+        "x-ms-date": "Wed, 11 Dec 2019 20:39:55 GMT",
         "x-ms-delete-snapshots": "include",
         "x-ms-return-client-request-id": "true",
         "x-ms-version": "2019-07-07"
@@ -246,33 +142,20 @@
       "StatusCode": 202,
       "ResponseHeaders": {
         "Content-Length": "0",
-<<<<<<< HEAD
-        "Date": "Tue, 10 Dec 2019 05:32:49 GMT",
-=======
-        "Date": "Tue, 10 Dec 2019 06:01:14 GMT",
->>>>>>> 1d9822e0
+        "Date": "Wed, 11 Dec 2019 20:39:54 GMT",
         "Server": [
           "Windows-Azure-File/1.0",
           "Microsoft-HTTPAPI/2.0"
         ],
-<<<<<<< HEAD
-        "x-ms-client-request-id": "06368102-3338-1400-63f3-90235fdcb124",
-        "x-ms-request-id": "0cb00a2a-501a-0046-391b-afa6bc000000",
-=======
-        "x-ms-client-request-id": "dd7167c1-6249-23b0-de2a-36f124b06d84",
-        "x-ms-request-id": "38a4fa2c-501a-0034-7b1f-afa1f3000000",
->>>>>>> 1d9822e0
+        "x-ms-client-request-id": "68e45203-03f3-8da3-2ec8-c21f6f06f667",
+        "x-ms-request-id": "ef3e4052-c01a-0019-4563-b01280000000",
         "x-ms-version": "2019-07-07"
       },
       "ResponseBody": []
     }
   ],
   "Variables": {
-<<<<<<< HEAD
-    "RandomSeed": "490529749",
-=======
-    "RandomSeed": "1710085766",
->>>>>>> 1d9822e0
+    "RandomSeed": "474439990",
     "Storage_TestConfigDefault": "ProductionTenant\nseanstagetest\nU2FuaXRpemVk\nhttp://seanstagetest.blob.core.windows.net\nhttp://seanstagetest.file.core.windows.net\nhttp://seanstagetest.queue.core.windows.net\nhttp://seanstagetest.table.core.windows.net\n\n\n\n\nhttp://seanstagetest-secondary.blob.core.windows.net\nhttp://seanstagetest-secondary.file.core.windows.net\nhttp://seanstagetest-secondary.queue.core.windows.net\nhttp://seanstagetest-secondary.table.core.windows.net\n\nSanitized\n\n\nCloud\nBlobEndpoint=http://seanstagetest.blob.core.windows.net/;QueueEndpoint=http://seanstagetest.queue.core.windows.net/;FileEndpoint=http://seanstagetest.file.core.windows.net/;BlobSecondaryEndpoint=http://seanstagetest-secondary.blob.core.windows.net/;QueueSecondaryEndpoint=http://seanstagetest-secondary.queue.core.windows.net/;FileSecondaryEndpoint=http://seanstagetest-secondary.file.core.windows.net/;AccountName=seanstagetest;AccountKey=Sanitized"
   }
 }