--- conflicted
+++ resolved
@@ -1,18 +1,18 @@
 {
   "Entries": [
     {
-      "RequestUri": "https://seanmcccanary3.file.core.windows.net/test-share-c3d48edf-96ea-e49b-1aa8-1c60811ce5d3?restype=share",
+      "RequestUri": "https://seanmcccanary3.file.core.windows.net/test-share-1f400f60-3a2f-5cd3-6523-c2c71d2e51cb?restype=share",
       "RequestMethod": "PUT",
       "RequestHeaders": {
         "Accept": "application/xml",
         "Authorization": "Sanitized",
-        "traceparent": "00-364d911a1bec5447a5745990ce585738-5ed11675df85e142-00",
+        "traceparent": "00-3095efebc1e6244dabf8c03f576d41b2-0a8e28ce04a89d4f-00",
         "User-Agent": [
-          "azsdk-net-Storage.Files.Shares/12.7.0-alpha.20210121.1",
+          "azsdk-net-Storage.Files.Shares/12.7.0-alpha.20210126.1",
           "(.NET 5.0.2; Microsoft Windows 10.0.19042)"
         ],
-        "x-ms-client-request-id": "99613039-3446-3eab-74c4-f310930a5a34",
-        "x-ms-date": "Thu, 21 Jan 2021 20:42:23 GMT",
+        "x-ms-client-request-id": "4233f2a6-4881-166e-6289-adcf8b7f1cd4",
+        "x-ms-date": "Tue, 26 Jan 2021 19:33:55 GMT",
         "x-ms-return-client-request-id": "true",
         "x-ms-version": "2020-06-12"
       },
@@ -20,37 +20,32 @@
       "StatusCode": 201,
       "ResponseHeaders": {
         "Content-Length": "0",
-        "Date": "Thu, 21 Jan 2021 20:42:22 GMT",
-        "ETag": "\u00220x8D8BE4D0E2DAE41\u0022",
-        "Last-Modified": "Thu, 21 Jan 2021 20:42:23 GMT",
+        "Date": "Tue, 26 Jan 2021 19:33:54 GMT",
+        "ETag": "\u00220x8D8C23151B2DEF8\u0022",
+        "Last-Modified": "Tue, 26 Jan 2021 19:33:55 GMT",
         "Server": [
           "Windows-Azure-File/1.0",
           "Microsoft-HTTPAPI/2.0"
         ],
-        "x-ms-client-request-id": "99613039-3446-3eab-74c4-f310930a5a34",
-<<<<<<< HEAD
-        "x-ms-request-id": "c9ef68b3-f01a-0012-4237-f3e9eb000000",
+        "x-ms-client-request-id": "4233f2a6-4881-166e-6289-adcf8b7f1cd4",
+        "x-ms-request-id": "f57e27dc-b01a-0053-291a-f4f9f6000000",
         "x-ms-version": "2020-06-12"
-=======
-        "x-ms-request-id": "ad38e81d-201a-0033-7e35-f08569000000",
-        "x-ms-version": "2020-04-08"
->>>>>>> ac24a13f
       },
       "ResponseBody": []
     },
     {
-      "RequestUri": "https://seanmcccanary3.file.core.windows.net/test-share-c3d48edf-96ea-e49b-1aa8-1c60811ce5d3/test-directory-0a004882-fae8-84cd-73ea-c0753c8f06b1?restype=directory",
+      "RequestUri": "https://seanmcccanary3.file.core.windows.net/test-share-1f400f60-3a2f-5cd3-6523-c2c71d2e51cb/test-directory-0963f3bd-0e3e-dca6-c689-7727327d313a?restype=directory",
       "RequestMethod": "PUT",
       "RequestHeaders": {
         "Accept": "application/xml",
         "Authorization": "Sanitized",
-        "traceparent": "00-8ddae28739ecb0439d778a200279280b-e358daac76e8dd43-00",
+        "traceparent": "00-1b80d299f017f44095ff6c9b6977fe81-65778dac6b6b5341-00",
         "User-Agent": [
-          "azsdk-net-Storage.Files.Shares/12.7.0-alpha.20210121.1",
+          "azsdk-net-Storage.Files.Shares/12.7.0-alpha.20210126.1",
           "(.NET 5.0.2; Microsoft Windows 10.0.19042)"
         ],
-        "x-ms-client-request-id": "9589251a-bf68-3e05-63dc-255c743502e5",
-        "x-ms-date": "Thu, 21 Jan 2021 20:42:23 GMT",
+        "x-ms-client-request-id": "379733ec-53c7-97ec-4c56-7cf8d146e3e4",
+        "x-ms-date": "Tue, 26 Jan 2021 19:33:56 GMT",
         "x-ms-file-attributes": "None",
         "x-ms-file-creation-time": "Now",
         "x-ms-file-last-write-time": "Now",
@@ -62,41 +57,41 @@
       "StatusCode": 201,
       "ResponseHeaders": {
         "Content-Length": "0",
-        "Date": "Thu, 21 Jan 2021 20:42:22 GMT",
-        "ETag": "\u00220x8D8BE4D0E372002\u0022",
-        "Last-Modified": "Thu, 21 Jan 2021 20:42:23 GMT",
+        "Date": "Tue, 26 Jan 2021 19:33:54 GMT",
+        "ETag": "\u00220x8D8C23151BD9F24\u0022",
+        "Last-Modified": "Tue, 26 Jan 2021 19:33:55 GMT",
         "Server": [
           "Windows-Azure-File/1.0",
           "Microsoft-HTTPAPI/2.0"
         ],
-        "x-ms-client-request-id": "9589251a-bf68-3e05-63dc-255c743502e5",
+        "x-ms-client-request-id": "379733ec-53c7-97ec-4c56-7cf8d146e3e4",
         "x-ms-file-attributes": "Directory",
-        "x-ms-file-change-time": "2021-01-21T20:42:23.3178114Z",
-        "x-ms-file-creation-time": "2021-01-21T20:42:23.3178114Z",
+        "x-ms-file-change-time": "2021-01-26T19:33:55.3492772Z",
+        "x-ms-file-creation-time": "2021-01-26T19:33:55.3492772Z",
         "x-ms-file-id": "13835128424026341376",
-        "x-ms-file-last-write-time": "2021-01-21T20:42:23.3178114Z",
+        "x-ms-file-last-write-time": "2021-01-26T19:33:55.3492772Z",
         "x-ms-file-parent-id": "0",
         "x-ms-file-permission-key": "17860367565182308406*11459378189709739967",
-        "x-ms-request-id": "ad38e820-201a-0033-8035-f08569000000",
+        "x-ms-request-id": "f57e27e5-b01a-0053-301a-f4f9f6000000",
         "x-ms-request-server-encrypted": "true",
         "x-ms-version": "2020-06-12"
       },
       "ResponseBody": []
     },
     {
-      "RequestUri": "https://seanmcccanary3.file.core.windows.net/test-share-c3d48edf-96ea-e49b-1aa8-1c60811ce5d3/test-directory-0a004882-fae8-84cd-73ea-c0753c8f06b1/test-file-643141be-09e3-3679-bbe5-813004ef1d68",
+      "RequestUri": "https://seanmcccanary3.file.core.windows.net/test-share-1f400f60-3a2f-5cd3-6523-c2c71d2e51cb/test-directory-0963f3bd-0e3e-dca6-c689-7727327d313a/test-file-f4087258-f15e-add9-a8ec-2177f90d064b",
       "RequestMethod": "PUT",
       "RequestHeaders": {
         "Accept": "application/xml",
         "Authorization": "Sanitized",
-        "traceparent": "00-6872fef01f794a47a96f0d212ce64af6-d06c9a629f7b9441-00",
+        "traceparent": "00-aed373888b660e4b8afc637df719e6af-b8fd189b289dd74c-00",
         "User-Agent": [
-          "azsdk-net-Storage.Files.Shares/12.7.0-alpha.20210121.1",
+          "azsdk-net-Storage.Files.Shares/12.7.0-alpha.20210126.1",
           "(.NET 5.0.2; Microsoft Windows 10.0.19042)"
         ],
-        "x-ms-client-request-id": "251e11b6-f1d9-1114-ac53-d9833ed43a73",
+        "x-ms-client-request-id": "633f30e3-3771-faca-59ea-8edb31749e3e",
         "x-ms-content-length": "1024",
-        "x-ms-date": "Thu, 21 Jan 2021 20:42:23 GMT",
+        "x-ms-date": "Tue, 26 Jan 2021 19:33:56 GMT",
         "x-ms-file-attributes": "None",
         "x-ms-file-creation-time": "Now",
         "x-ms-file-last-write-time": "Now",
@@ -109,40 +104,40 @@
       "StatusCode": 201,
       "ResponseHeaders": {
         "Content-Length": "0",
-        "Date": "Thu, 21 Jan 2021 20:42:23 GMT",
-        "ETag": "\u00220x8D8BE4D0E43A561\u0022",
-        "Last-Modified": "Thu, 21 Jan 2021 20:42:23 GMT",
+        "Date": "Tue, 26 Jan 2021 19:33:55 GMT",
+        "ETag": "\u00220x8D8C23151C716B0\u0022",
+        "Last-Modified": "Tue, 26 Jan 2021 19:33:55 GMT",
         "Server": [
           "Windows-Azure-File/1.0",
           "Microsoft-HTTPAPI/2.0"
         ],
-        "x-ms-client-request-id": "251e11b6-f1d9-1114-ac53-d9833ed43a73",
+        "x-ms-client-request-id": "633f30e3-3771-faca-59ea-8edb31749e3e",
         "x-ms-file-attributes": "Archive",
-        "x-ms-file-change-time": "2021-01-21T20:42:23.3998689Z",
-        "x-ms-file-creation-time": "2021-01-21T20:42:23.3998689Z",
+        "x-ms-file-change-time": "2021-01-26T19:33:55.4113200Z",
+        "x-ms-file-creation-time": "2021-01-26T19:33:55.4113200Z",
         "x-ms-file-id": "11529285414812647424",
-        "x-ms-file-last-write-time": "2021-01-21T20:42:23.3998689Z",
+        "x-ms-file-last-write-time": "2021-01-26T19:33:55.4113200Z",
         "x-ms-file-parent-id": "13835128424026341376",
         "x-ms-file-permission-key": "4010187179898695473*11459378189709739967",
-        "x-ms-request-id": "ad38e821-201a-0033-0135-f08569000000",
+        "x-ms-request-id": "f57e27ec-b01a-0053-371a-f4f9f6000000",
         "x-ms-request-server-encrypted": "true",
         "x-ms-version": "2020-06-12"
       },
       "ResponseBody": []
     },
     {
-      "RequestUri": "https://seanmcccanary3.file.core.windows.net/test-share-c3d48edf-96ea-e49b-1aa8-1c60811ce5d3?restype=share",
+      "RequestUri": "https://seanmcccanary3.file.core.windows.net/test-share-1f400f60-3a2f-5cd3-6523-c2c71d2e51cb?restype=share",
       "RequestMethod": "DELETE",
       "RequestHeaders": {
         "Accept": "application/xml",
         "Authorization": "Sanitized",
-        "traceparent": "00-eadb0e7f5a67234f996823c8bc72c856-af31027cf65b6843-00",
+        "traceparent": "00-51a5a59db70d084ebf50f445953ded72-f1b0bb334cb1ef47-00",
         "User-Agent": [
-          "azsdk-net-Storage.Files.Shares/12.7.0-alpha.20210121.1",
+          "azsdk-net-Storage.Files.Shares/12.7.0-alpha.20210126.1",
           "(.NET 5.0.2; Microsoft Windows 10.0.19042)"
         ],
-        "x-ms-client-request-id": "f37a2d3e-f7d1-a18e-b34a-69b196c6df55",
-        "x-ms-date": "Thu, 21 Jan 2021 20:42:23 GMT",
+        "x-ms-client-request-id": "c8948045-a2cd-26da-8440-a5fb6b974136",
+        "x-ms-date": "Tue, 26 Jan 2021 19:33:56 GMT",
         "x-ms-delete-snapshots": "include",
         "x-ms-return-client-request-id": "true",
         "x-ms-version": "2020-06-12"
@@ -151,25 +146,20 @@
       "StatusCode": 202,
       "ResponseHeaders": {
         "Content-Length": "0",
-        "Date": "Thu, 21 Jan 2021 20:42:23 GMT",
+        "Date": "Tue, 26 Jan 2021 19:33:55 GMT",
         "Server": [
           "Windows-Azure-File/1.0",
           "Microsoft-HTTPAPI/2.0"
         ],
-        "x-ms-client-request-id": "f37a2d3e-f7d1-a18e-b34a-69b196c6df55",
-<<<<<<< HEAD
-        "x-ms-request-id": "c9ef68b7-f01a-0012-4537-f3e9eb000000",
+        "x-ms-client-request-id": "c8948045-a2cd-26da-8440-a5fb6b974136",
+        "x-ms-request-id": "f57e27f5-b01a-0053-401a-f4f9f6000000",
         "x-ms-version": "2020-06-12"
-=======
-        "x-ms-request-id": "ad38e825-201a-0033-0435-f08569000000",
-        "x-ms-version": "2020-04-08"
->>>>>>> ac24a13f
       },
       "ResponseBody": []
     }
   ],
   "Variables": {
-    "RandomSeed": "1041092574",
+    "RandomSeed": "1756550076",
     "Storage_TestConfigDefault": "ProductionTenant\nseanmcccanary3\nU2FuaXRpemVk\nhttps://seanmcccanary3.blob.core.windows.net\nhttps://seanmcccanary3.file.core.windows.net\nhttps://seanmcccanary3.queue.core.windows.net\nhttps://seanmcccanary3.table.core.windows.net\n\n\n\n\nhttps://seanmcccanary3-secondary.blob.core.windows.net\nhttps://seanmcccanary3-secondary.file.core.windows.net\nhttps://seanmcccanary3-secondary.queue.core.windows.net\nhttps://seanmcccanary3-secondary.table.core.windows.net\n\nSanitized\n\n\nCloud\nBlobEndpoint=https://seanmcccanary3.blob.core.windows.net/;QueueEndpoint=https://seanmcccanary3.queue.core.windows.net/;FileEndpoint=https://seanmcccanary3.file.core.windows.net/;BlobSecondaryEndpoint=https://seanmcccanary3-secondary.blob.core.windows.net/;QueueSecondaryEndpoint=https://seanmcccanary3-secondary.queue.core.windows.net/;FileSecondaryEndpoint=https://seanmcccanary3-secondary.file.core.windows.net/;AccountName=seanmcccanary3;AccountKey=Kg==;\nseanscope1"
   }
 }