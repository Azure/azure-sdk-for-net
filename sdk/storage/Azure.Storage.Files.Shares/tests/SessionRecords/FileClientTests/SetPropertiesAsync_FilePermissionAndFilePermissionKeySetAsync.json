--- conflicted
+++ resolved
@@ -13,11 +13,7 @@
         "x-ms-client-request-id": "99613039-3446-3eab-74c4-f310930a5a34",
         "x-ms-date": "Thu, 05 Mar 2020 21:45:38 GMT",
         "x-ms-return-client-request-id": "true",
-<<<<<<< HEAD
-        "x-ms-version": "2019-12-12"
-=======
         "x-ms-version": "2020-02-10"
->>>>>>> 60f4876e
       },
       "RequestBody": null,
       "StatusCode": 201,
@@ -32,11 +28,7 @@
         ],
         "x-ms-client-request-id": "99613039-3446-3eab-74c4-f310930a5a34",
         "x-ms-request-id": "c9ef68b3-f01a-0012-4237-f3e9eb000000",
-<<<<<<< HEAD
-        "x-ms-version": "2019-12-12"
-=======
         "x-ms-version": "2020-02-10"
->>>>>>> 60f4876e
       },
       "ResponseBody": []
     },
@@ -57,11 +49,7 @@
         "x-ms-file-last-write-time": "Now",
         "x-ms-file-permission": "Inherit",
         "x-ms-return-client-request-id": "true",
-<<<<<<< HEAD
-        "x-ms-version": "2019-12-12"
-=======
         "x-ms-version": "2020-02-10"
->>>>>>> 60f4876e
       },
       "RequestBody": null,
       "StatusCode": 201,
@@ -84,11 +72,7 @@
         "x-ms-file-permission-key": "7855875120676328179*422928105932735866",
         "x-ms-request-id": "c9ef68b5-f01a-0012-4337-f3e9eb000000",
         "x-ms-request-server-encrypted": "true",
-<<<<<<< HEAD
-        "x-ms-version": "2019-12-12"
-=======
         "x-ms-version": "2020-02-10"
->>>>>>> 60f4876e
       },
       "ResponseBody": []
     },
@@ -111,11 +95,7 @@
         "x-ms-file-permission": "Inherit",
         "x-ms-return-client-request-id": "true",
         "x-ms-type": "file",
-<<<<<<< HEAD
-        "x-ms-version": "2019-12-12"
-=======
         "x-ms-version": "2020-02-10"
->>>>>>> 60f4876e
       },
       "RequestBody": null,
       "StatusCode": 201,
@@ -138,11 +118,7 @@
         "x-ms-file-permission-key": "12501538048846835188*422928105932735866",
         "x-ms-request-id": "c9ef68b6-f01a-0012-4437-f3e9eb000000",
         "x-ms-request-server-encrypted": "true",
-<<<<<<< HEAD
-        "x-ms-version": "2019-12-12"
-=======
         "x-ms-version": "2020-02-10"
->>>>>>> 60f4876e
       },
       "ResponseBody": []
     },
@@ -160,11 +136,7 @@
         "x-ms-date": "Thu, 05 Mar 2020 21:45:38 GMT",
         "x-ms-delete-snapshots": "include",
         "x-ms-return-client-request-id": "true",
-<<<<<<< HEAD
-        "x-ms-version": "2019-12-12"
-=======
         "x-ms-version": "2020-02-10"
->>>>>>> 60f4876e
       },
       "RequestBody": null,
       "StatusCode": 202,
@@ -177,11 +149,7 @@
         ],
         "x-ms-client-request-id": "f37a2d3e-f7d1-a18e-b34a-69b196c6df55",
         "x-ms-request-id": "c9ef68b7-f01a-0012-4537-f3e9eb000000",
-<<<<<<< HEAD
-        "x-ms-version": "2019-12-12"
-=======
         "x-ms-version": "2020-02-10"
->>>>>>> 60f4876e
       },
       "ResponseBody": []
     }
