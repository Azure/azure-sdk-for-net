﻿{
  "Entries": [
    {
      "RequestUri": "https://seanmcccanary3.file.core.windows.net/test-share-de965afe-e3e2-7389-be10-0d22776a41ca?restype=share",
      "RequestMethod": "PUT",
      "RequestHeaders": {
        "Accept": "application/xml",
        "Authorization": "Sanitized",
        "traceparent": "00-c1521cdb673c3343add2421a1d7f8223-ddbe7d1f76681a47-00",
        "User-Agent": [
          "azsdk-net-Storage.Files.Shares/12.7.0-alpha.20210126.1",
          "(.NET 5.0.2; Microsoft Windows 10.0.19042)"
        ],
        "x-ms-client-request-id": "fbd14363-0751-87be-fd3b-c16d97146cde",
        "x-ms-date": "Tue, 26 Jan 2021 19:33:09 GMT",
        "x-ms-return-client-request-id": "true",
<<<<<<< HEAD
        "x-ms-version": "2020-12-06"
=======
        "x-ms-version": "2021-02-12"
>>>>>>> 7e782c87
      },
      "RequestBody": null,
      "StatusCode": 201,
      "ResponseHeaders": {
        "Content-Length": "0",
        "Date": "Tue, 26 Jan 2021 19:33:08 GMT",
        "ETag": "\"0x8D8C23136214733\"",
        "Last-Modified": "Tue, 26 Jan 2021 19:33:09 GMT",
        "Server": [
          "Windows-Azure-File/1.0",
          "Microsoft-HTTPAPI/2.0"
        ],
        "x-ms-client-request-id": "fbd14363-0751-87be-fd3b-c16d97146cde",
        "x-ms-request-id": "d1d5a0db-201a-000c-051a-f44dca000000",
<<<<<<< HEAD
        "x-ms-version": "2020-12-06"
=======
        "x-ms-version": "2021-02-12"
>>>>>>> 7e782c87
      },
      "ResponseBody": []
    },
    {
      "RequestUri": "https://seanmcccanary3.file.core.windows.net/test-share-de965afe-e3e2-7389-be10-0d22776a41ca/test-directory-962988f9-63dc-fe8e-e7dd-6d3d392987f4?restype=directory",
      "RequestMethod": "PUT",
      "RequestHeaders": {
        "Accept": "application/xml",
        "Authorization": "Sanitized",
        "traceparent": "00-87023cd4b0821d45856e7cceb7646637-26d857026943454d-00",
        "User-Agent": [
          "azsdk-net-Storage.Files.Shares/12.7.0-alpha.20210126.1",
          "(.NET 5.0.2; Microsoft Windows 10.0.19042)"
        ],
        "x-ms-client-request-id": "6366ca38-b2a0-001c-b5d2-14749a804dd3",
        "x-ms-date": "Tue, 26 Jan 2021 19:33:09 GMT",
        "x-ms-file-attributes": "None",
        "x-ms-file-creation-time": "Now",
        "x-ms-file-last-write-time": "Now",
        "x-ms-file-permission": "Inherit",
        "x-ms-return-client-request-id": "true",
<<<<<<< HEAD
        "x-ms-version": "2020-12-06"
=======
        "x-ms-version": "2021-02-12"
>>>>>>> 7e782c87
      },
      "RequestBody": null,
      "StatusCode": 201,
      "ResponseHeaders": {
        "Content-Length": "0",
        "Date": "Tue, 26 Jan 2021 19:33:08 GMT",
        "ETag": "\"0x8D8C231362D31E5\"",
        "Last-Modified": "Tue, 26 Jan 2021 19:33:09 GMT",
        "Server": [
          "Windows-Azure-File/1.0",
          "Microsoft-HTTPAPI/2.0"
        ],
        "x-ms-client-request-id": "6366ca38-b2a0-001c-b5d2-14749a804dd3",
        "x-ms-file-attributes": "Directory",
        "x-ms-file-change-time": "2021-01-26T19:33:09.1042789Z",
        "x-ms-file-creation-time": "2021-01-26T19:33:09.1042789Z",
        "x-ms-file-id": "13835128424026341376",
        "x-ms-file-last-write-time": "2021-01-26T19:33:09.1042789Z",
        "x-ms-file-parent-id": "0",
        "x-ms-file-permission-key": "17860367565182308406*11459378189709739967",
        "x-ms-request-id": "d1d5a0de-201a-000c-061a-f44dca000000",
        "x-ms-request-server-encrypted": "true",
<<<<<<< HEAD
        "x-ms-version": "2020-12-06"
=======
        "x-ms-version": "2021-02-12"
>>>>>>> 7e782c87
      },
      "ResponseBody": []
    },
    {
      "RequestUri": "https://seanmcccanary3.file.core.windows.net/test-share-de965afe-e3e2-7389-be10-0d22776a41ca/test-directory-962988f9-63dc-fe8e-e7dd-6d3d392987f4/test-file-81a6ccb3-3855-b444-0ff4-8706f405c0e1",
      "RequestMethod": "HEAD",
      "RequestHeaders": {
        "Accept": "application/xml",
        "Authorization": "Sanitized",
        "traceparent": "00-0f3c2df7db3cd343be82e52104c41160-a4584b97e77f6b4e-00",
        "User-Agent": [
          "azsdk-net-Storage.Files.Shares/12.7.0-alpha.20210126.1",
          "(.NET 5.0.2; Microsoft Windows 10.0.19042)"
        ],
        "x-ms-client-request-id": "72d49b88-a05f-0007-86b1-53ac2b150baf",
        "x-ms-date": "Tue, 26 Jan 2021 19:33:09 GMT",
        "x-ms-return-client-request-id": "true",
<<<<<<< HEAD
        "x-ms-version": "2020-12-06"
=======
        "x-ms-version": "2021-02-12"
>>>>>>> 7e782c87
      },
      "RequestBody": null,
      "StatusCode": 404,
      "ResponseHeaders": {
        "Date": "Tue, 26 Jan 2021 19:33:08 GMT",
        "Server": [
          "Windows-Azure-File/1.0",
          "Microsoft-HTTPAPI/2.0"
        ],
        "Transfer-Encoding": "chunked",
        "Vary": "Origin",
        "x-ms-client-request-id": "72d49b88-a05f-0007-86b1-53ac2b150baf",
        "x-ms-error-code": "ResourceNotFound",
        "x-ms-request-id": "d1d5a0e0-201a-000c-071a-f44dca000000",
<<<<<<< HEAD
        "x-ms-version": "2020-12-06"
=======
        "x-ms-version": "2021-02-12"
>>>>>>> 7e782c87
      },
      "ResponseBody": []
    },
    {
      "RequestUri": "https://seanmcccanary3.file.core.windows.net/test-share-de965afe-e3e2-7389-be10-0d22776a41ca?restype=share",
      "RequestMethod": "DELETE",
      "RequestHeaders": {
        "Accept": "application/xml",
        "Authorization": "Sanitized",
        "traceparent": "00-fe1cda25bea7a7438093d22e657c1732-082864c8e51b7c42-00",
        "User-Agent": [
          "azsdk-net-Storage.Files.Shares/12.7.0-alpha.20210126.1",
          "(.NET 5.0.2; Microsoft Windows 10.0.19042)"
        ],
        "x-ms-client-request-id": "587df858-4d31-1b82-0803-e811d0a7e7e3",
        "x-ms-date": "Tue, 26 Jan 2021 19:33:10 GMT",
        "x-ms-delete-snapshots": "include",
        "x-ms-return-client-request-id": "true",
<<<<<<< HEAD
        "x-ms-version": "2020-12-06"
=======
        "x-ms-version": "2021-02-12"
>>>>>>> 7e782c87
      },
      "RequestBody": null,
      "StatusCode": 202,
      "ResponseHeaders": {
        "Content-Length": "0",
        "Date": "Tue, 26 Jan 2021 19:33:08 GMT",
        "Server": [
          "Windows-Azure-File/1.0",
          "Microsoft-HTTPAPI/2.0"
        ],
        "x-ms-client-request-id": "587df858-4d31-1b82-0803-e811d0a7e7e3",
        "x-ms-request-id": "d1d5a0e1-201a-000c-081a-f44dca000000",
<<<<<<< HEAD
        "x-ms-version": "2020-12-06"
=======
        "x-ms-version": "2021-02-12"
>>>>>>> 7e782c87
      },
      "ResponseBody": []
    }
  ],
  "Variables": {
    "RandomSeed": "1587798731",
    "Storage_TestConfigDefault": "ProductionTenant\nseanmcccanary3\nU2FuaXRpemVk\nhttps://seanmcccanary3.blob.core.windows.net\nhttps://seanmcccanary3.file.core.windows.net\nhttps://seanmcccanary3.queue.core.windows.net\nhttps://seanmcccanary3.table.core.windows.net\n\n\n\n\nhttps://seanmcccanary3-secondary.blob.core.windows.net\nhttps://seanmcccanary3-secondary.file.core.windows.net\nhttps://seanmcccanary3-secondary.queue.core.windows.net\nhttps://seanmcccanary3-secondary.table.core.windows.net\n\nSanitized\n\n\nCloud\nBlobEndpoint=https://seanmcccanary3.blob.core.windows.net/;QueueEndpoint=https://seanmcccanary3.queue.core.windows.net/;FileEndpoint=https://seanmcccanary3.file.core.windows.net/;BlobSecondaryEndpoint=https://seanmcccanary3-secondary.blob.core.windows.net/;QueueSecondaryEndpoint=https://seanmcccanary3-secondary.queue.core.windows.net/;FileSecondaryEndpoint=https://seanmcccanary3-secondary.file.core.windows.net/;AccountName=seanmcccanary3;AccountKey=Kg==;\nseanscope1\n\n"
  }
}<|MERGE_RESOLUTION|>--- conflicted
+++ resolved
@@ -14,11 +14,7 @@
         "x-ms-client-request-id": "fbd14363-0751-87be-fd3b-c16d97146cde",
         "x-ms-date": "Tue, 26 Jan 2021 19:33:09 GMT",
         "x-ms-return-client-request-id": "true",
-<<<<<<< HEAD
-        "x-ms-version": "2020-12-06"
-=======
         "x-ms-version": "2021-02-12"
->>>>>>> 7e782c87
       },
       "RequestBody": null,
       "StatusCode": 201,
@@ -33,11 +29,7 @@
         ],
         "x-ms-client-request-id": "fbd14363-0751-87be-fd3b-c16d97146cde",
         "x-ms-request-id": "d1d5a0db-201a-000c-051a-f44dca000000",
-<<<<<<< HEAD
-        "x-ms-version": "2020-12-06"
-=======
         "x-ms-version": "2021-02-12"
->>>>>>> 7e782c87
       },
       "ResponseBody": []
     },
@@ -59,11 +51,7 @@
         "x-ms-file-last-write-time": "Now",
         "x-ms-file-permission": "Inherit",
         "x-ms-return-client-request-id": "true",
-<<<<<<< HEAD
-        "x-ms-version": "2020-12-06"
-=======
         "x-ms-version": "2021-02-12"
->>>>>>> 7e782c87
       },
       "RequestBody": null,
       "StatusCode": 201,
@@ -86,11 +74,7 @@
         "x-ms-file-permission-key": "17860367565182308406*11459378189709739967",
         "x-ms-request-id": "d1d5a0de-201a-000c-061a-f44dca000000",
         "x-ms-request-server-encrypted": "true",
-<<<<<<< HEAD
-        "x-ms-version": "2020-12-06"
-=======
         "x-ms-version": "2021-02-12"
->>>>>>> 7e782c87
       },
       "ResponseBody": []
     },
@@ -108,11 +92,7 @@
         "x-ms-client-request-id": "72d49b88-a05f-0007-86b1-53ac2b150baf",
         "x-ms-date": "Tue, 26 Jan 2021 19:33:09 GMT",
         "x-ms-return-client-request-id": "true",
-<<<<<<< HEAD
-        "x-ms-version": "2020-12-06"
-=======
         "x-ms-version": "2021-02-12"
->>>>>>> 7e782c87
       },
       "RequestBody": null,
       "StatusCode": 404,
@@ -127,11 +107,7 @@
         "x-ms-client-request-id": "72d49b88-a05f-0007-86b1-53ac2b150baf",
         "x-ms-error-code": "ResourceNotFound",
         "x-ms-request-id": "d1d5a0e0-201a-000c-071a-f44dca000000",
-<<<<<<< HEAD
-        "x-ms-version": "2020-12-06"
-=======
         "x-ms-version": "2021-02-12"
->>>>>>> 7e782c87
       },
       "ResponseBody": []
     },
@@ -150,11 +126,7 @@
         "x-ms-date": "Tue, 26 Jan 2021 19:33:10 GMT",
         "x-ms-delete-snapshots": "include",
         "x-ms-return-client-request-id": "true",
-<<<<<<< HEAD
-        "x-ms-version": "2020-12-06"
-=======
         "x-ms-version": "2021-02-12"
->>>>>>> 7e782c87
       },
       "RequestBody": null,
       "StatusCode": 202,
@@ -167,11 +139,7 @@
         ],
         "x-ms-client-request-id": "587df858-4d31-1b82-0803-e811d0a7e7e3",
         "x-ms-request-id": "d1d5a0e1-201a-000c-081a-f44dca000000",
-<<<<<<< HEAD
-        "x-ms-version": "2020-12-06"
-=======
         "x-ms-version": "2021-02-12"
->>>>>>> 7e782c87
       },
       "ResponseBody": []
     }
