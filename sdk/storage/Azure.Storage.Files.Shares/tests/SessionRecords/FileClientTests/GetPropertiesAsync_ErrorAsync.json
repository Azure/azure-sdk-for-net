{
  "Entries": [
    {
<<<<<<< HEAD
      "RequestUri": "http://seanstagetest.file.core.windows.net/test-share-3b32ccf0-9ccb-0ec7-e1ab-7a75cde5f31c?restype=share",
      "RequestMethod": "PUT",
      "RequestHeaders": {
        "Authorization": "Sanitized",
        "traceparent": "00-2a802cd38a48cd4cb60455c9f645624d-c3667e951c8a094a-00",
        "User-Agent": [
          "azsdk-net-Storage.Files.Shares/12.0.0-dev.20191209.1\u002Bb71b1fa965b15eccfc57e2c7781b8bf85cd4c766",
          "(.NET Core 4.6.28008.01; Microsoft Windows 10.0.18363 )"
        ],
        "x-ms-client-request-id": "fd0e456c-b2cd-793f-74a3-cd6820f12a7f",
        "x-ms-date": "Tue, 10 Dec 2019 05:32:39 GMT",
=======
      "RequestUri": "http://seanstagetest.file.core.windows.net/test-share-60b47bcb-f55b-12cb-80c3-7c3fac234848?restype=share",
      "RequestMethod": "PUT",
      "RequestHeaders": {
        "Authorization": "Sanitized",
        "traceparent": "00-165355e97f567b42914091e9e9dd2e38-f48008659a290f43-00",
        "User-Agent": [
          "azsdk-net-Storage.Files.Shares/12.0.0-dev.20191209.1\u002B61bda4d1783b0e05dba0d434ff14b2840726d3b1",
          "(.NET Core 4.6.28008.01; Microsoft Windows 10.0.18363 )"
        ],
        "x-ms-client-request-id": "896c46b4-a6d6-fdc4-180b-f93adc12e129",
        "x-ms-date": "Tue, 10 Dec 2019 06:01:09 GMT",
>>>>>>> 1d9822e0
        "x-ms-return-client-request-id": "true",
        "x-ms-version": "2019-07-07"
      },
      "RequestBody": null,
      "StatusCode": 201,
      "ResponseHeaders": {
        "Content-Length": "0",
<<<<<<< HEAD
        "Date": "Tue, 10 Dec 2019 05:32:38 GMT",
        "ETag": "\u00220x8D77D325F0AEC61\u0022",
        "Last-Modified": "Tue, 10 Dec 2019 05:32:39 GMT",
=======
        "Date": "Tue, 10 Dec 2019 06:01:08 GMT",
        "ETag": "\u00220x8D77D365A5A20D7\u0022",
        "Last-Modified": "Tue, 10 Dec 2019 06:01:09 GMT",
>>>>>>> 1d9822e0
        "Server": [
          "Windows-Azure-File/1.0",
          "Microsoft-HTTPAPI/2.0"
        ],
<<<<<<< HEAD
        "x-ms-client-request-id": "fd0e456c-b2cd-793f-74a3-cd6820f12a7f",
        "x-ms-request-id": "0cb00975-501a-0046-321b-afa6bc000000",
=======
        "x-ms-client-request-id": "896c46b4-a6d6-fdc4-180b-f93adc12e129",
        "x-ms-request-id": "38a4f9d5-501a-0034-381f-afa1f3000000",
>>>>>>> 1d9822e0
        "x-ms-version": "2019-07-07"
      },
      "ResponseBody": []
    },
    {
<<<<<<< HEAD
      "RequestUri": "http://seanstagetest.file.core.windows.net/test-share-3b32ccf0-9ccb-0ec7-e1ab-7a75cde5f31c/test-directory-db0daa7b-276b-d84f-f4f1-66f3764600cc?restype=directory",
      "RequestMethod": "PUT",
      "RequestHeaders": {
        "Authorization": "Sanitized",
        "traceparent": "00-a42cfc408030b34fab555ac379dc5989-6cd4990f66c6d24a-00",
        "User-Agent": [
          "azsdk-net-Storage.Files.Shares/12.0.0-dev.20191209.1\u002Bb71b1fa965b15eccfc57e2c7781b8bf85cd4c766",
          "(.NET Core 4.6.28008.01; Microsoft Windows 10.0.18363 )"
        ],
        "x-ms-client-request-id": "6405a7ad-ee06-4554-f635-08db4c4b032e",
        "x-ms-date": "Tue, 10 Dec 2019 05:32:39 GMT",
=======
      "RequestUri": "http://seanstagetest.file.core.windows.net/test-share-60b47bcb-f55b-12cb-80c3-7c3fac234848/test-directory-5c83bbe3-757c-8760-e3bd-3cb3d9a3124b?restype=directory",
      "RequestMethod": "PUT",
      "RequestHeaders": {
        "Authorization": "Sanitized",
        "traceparent": "00-dd8ea8c88627424d91eea039afd75f55-6f11f2ee391fe945-00",
        "User-Agent": [
          "azsdk-net-Storage.Files.Shares/12.0.0-dev.20191209.1\u002B61bda4d1783b0e05dba0d434ff14b2840726d3b1",
          "(.NET Core 4.6.28008.01; Microsoft Windows 10.0.18363 )"
        ],
        "x-ms-client-request-id": "4344f1c6-ceb2-3ff8-e6e4-a5196a102474",
        "x-ms-date": "Tue, 10 Dec 2019 06:01:09 GMT",
>>>>>>> 1d9822e0
        "x-ms-file-attributes": "None",
        "x-ms-file-creation-time": "Now",
        "x-ms-file-last-write-time": "Now",
        "x-ms-file-permission": "Inherit",
        "x-ms-return-client-request-id": "true",
        "x-ms-version": "2019-07-07"
      },
      "RequestBody": null,
      "StatusCode": 201,
      "ResponseHeaders": {
        "Content-Length": "0",
<<<<<<< HEAD
        "Date": "Tue, 10 Dec 2019 05:32:38 GMT",
        "ETag": "\u00220x8D77D325F18B14A\u0022",
        "Last-Modified": "Tue, 10 Dec 2019 05:32:39 GMT",
=======
        "Date": "Tue, 10 Dec 2019 06:01:08 GMT",
        "ETag": "\u00220x8D77D365A67B72E\u0022",
        "Last-Modified": "Tue, 10 Dec 2019 06:01:09 GMT",
>>>>>>> 1d9822e0
        "Server": [
          "Windows-Azure-File/1.0",
          "Microsoft-HTTPAPI/2.0"
        ],
<<<<<<< HEAD
        "x-ms-client-request-id": "6405a7ad-ee06-4554-f635-08db4c4b032e",
        "x-ms-file-attributes": "Directory",
        "x-ms-file-change-time": "2019-12-10T05:32:39.3505098Z",
        "x-ms-file-creation-time": "2019-12-10T05:32:39.3505098Z",
        "x-ms-file-id": "13835128424026341376",
        "x-ms-file-last-write-time": "2019-12-10T05:32:39.3505098Z",
        "x-ms-file-parent-id": "0",
        "x-ms-file-permission-key": "7855875120676328179*422928105932735866",
        "x-ms-request-id": "0cb00977-501a-0046-331b-afa6bc000000",
=======
        "x-ms-client-request-id": "4344f1c6-ceb2-3ff8-e6e4-a5196a102474",
        "x-ms-file-attributes": "Directory",
        "x-ms-file-change-time": "2019-12-10T06:01:09.4667054Z",
        "x-ms-file-creation-time": "2019-12-10T06:01:09.4667054Z",
        "x-ms-file-id": "13835128424026341376",
        "x-ms-file-last-write-time": "2019-12-10T06:01:09.4667054Z",
        "x-ms-file-parent-id": "0",
        "x-ms-file-permission-key": "7855875120676328179*422928105932735866",
        "x-ms-request-id": "38a4f9d7-501a-0034-391f-afa1f3000000",
>>>>>>> 1d9822e0
        "x-ms-request-server-encrypted": "true",
        "x-ms-version": "2019-07-07"
      },
      "ResponseBody": []
    },
    {
<<<<<<< HEAD
      "RequestUri": "http://seanstagetest.file.core.windows.net/test-share-3b32ccf0-9ccb-0ec7-e1ab-7a75cde5f31c/test-directory-db0daa7b-276b-d84f-f4f1-66f3764600cc/test-file-658700a2-a2e8-85a8-5a52-d2fbbf9d8e85",
      "RequestMethod": "HEAD",
      "RequestHeaders": {
        "Authorization": "Sanitized",
        "traceparent": "00-0f7c738faf15f243a04ccecc8fa5c53e-588dad6edfd30644-00",
        "User-Agent": [
          "azsdk-net-Storage.Files.Shares/12.0.0-dev.20191209.1\u002Bb71b1fa965b15eccfc57e2c7781b8bf85cd4c766",
          "(.NET Core 4.6.28008.01; Microsoft Windows 10.0.18363 )"
        ],
        "x-ms-client-request-id": "480e3a6b-bae7-0afa-fe7f-09b41c588558",
        "x-ms-date": "Tue, 10 Dec 2019 05:32:39 GMT",
=======
      "RequestUri": "http://seanstagetest.file.core.windows.net/test-share-60b47bcb-f55b-12cb-80c3-7c3fac234848/test-directory-5c83bbe3-757c-8760-e3bd-3cb3d9a3124b/test-file-d5a1aef8-7b86-2372-49e2-da464d1c3e85",
      "RequestMethod": "HEAD",
      "RequestHeaders": {
        "Authorization": "Sanitized",
        "traceparent": "00-0e84a18473325b4ea89416880337f49a-37d0e3ba91f1c240-00",
        "User-Agent": [
          "azsdk-net-Storage.Files.Shares/12.0.0-dev.20191209.1\u002B61bda4d1783b0e05dba0d434ff14b2840726d3b1",
          "(.NET Core 4.6.28008.01; Microsoft Windows 10.0.18363 )"
        ],
        "x-ms-client-request-id": "9b4cb311-44bb-4a8b-7e20-f9d0f4b1f2ca",
        "x-ms-date": "Tue, 10 Dec 2019 06:01:09 GMT",
>>>>>>> 1d9822e0
        "x-ms-return-client-request-id": "true",
        "x-ms-version": "2019-07-07"
      },
      "RequestBody": null,
      "StatusCode": 404,
      "ResponseHeaders": {
<<<<<<< HEAD
        "Date": "Tue, 10 Dec 2019 05:32:38 GMT",
=======
        "Date": "Tue, 10 Dec 2019 06:01:09 GMT",
>>>>>>> 1d9822e0
        "Server": [
          "Windows-Azure-File/1.0",
          "Microsoft-HTTPAPI/2.0"
        ],
        "Transfer-Encoding": "chunked",
        "Vary": "Origin",
<<<<<<< HEAD
        "x-ms-client-request-id": "480e3a6b-bae7-0afa-fe7f-09b41c588558",
        "x-ms-error-code": "ResourceNotFound",
        "x-ms-request-id": "0cb00978-501a-0046-341b-afa6bc000000",
=======
        "x-ms-client-request-id": "9b4cb311-44bb-4a8b-7e20-f9d0f4b1f2ca",
        "x-ms-error-code": "ResourceNotFound",
        "x-ms-request-id": "38a4f9d8-501a-0034-3a1f-afa1f3000000",
>>>>>>> 1d9822e0
        "x-ms-version": "2019-07-07"
      },
      "ResponseBody": []
    },
    {
<<<<<<< HEAD
      "RequestUri": "http://seanstagetest.file.core.windows.net/test-share-3b32ccf0-9ccb-0ec7-e1ab-7a75cde5f31c?restype=share",
      "RequestMethod": "DELETE",
      "RequestHeaders": {
        "Authorization": "Sanitized",
        "traceparent": "00-bb2440b2bde28e47bd6dc21bde1c44ae-d52b7906dd4ef540-00",
        "User-Agent": [
          "azsdk-net-Storage.Files.Shares/12.0.0-dev.20191209.1\u002Bb71b1fa965b15eccfc57e2c7781b8bf85cd4c766",
          "(.NET Core 4.6.28008.01; Microsoft Windows 10.0.18363 )"
        ],
        "x-ms-client-request-id": "859014e4-468f-179e-873b-d0c19211d50e",
        "x-ms-date": "Tue, 10 Dec 2019 05:32:39 GMT",
=======
      "RequestUri": "http://seanstagetest.file.core.windows.net/test-share-60b47bcb-f55b-12cb-80c3-7c3fac234848?restype=share",
      "RequestMethod": "DELETE",
      "RequestHeaders": {
        "Authorization": "Sanitized",
        "traceparent": "00-5c2fa49fc857564594408642cd27f65b-c6952c2162d14e4b-00",
        "User-Agent": [
          "azsdk-net-Storage.Files.Shares/12.0.0-dev.20191209.1\u002B61bda4d1783b0e05dba0d434ff14b2840726d3b1",
          "(.NET Core 4.6.28008.01; Microsoft Windows 10.0.18363 )"
        ],
        "x-ms-client-request-id": "993468ac-a2d0-5dc9-9ea2-683ed5c8d45c",
        "x-ms-date": "Tue, 10 Dec 2019 06:01:09 GMT",
>>>>>>> 1d9822e0
        "x-ms-delete-snapshots": "include",
        "x-ms-return-client-request-id": "true",
        "x-ms-version": "2019-07-07"
      },
      "RequestBody": null,
      "StatusCode": 202,
      "ResponseHeaders": {
        "Content-Length": "0",
<<<<<<< HEAD
        "Date": "Tue, 10 Dec 2019 05:32:38 GMT",
=======
        "Date": "Tue, 10 Dec 2019 06:01:09 GMT",
>>>>>>> 1d9822e0
        "Server": [
          "Windows-Azure-File/1.0",
          "Microsoft-HTTPAPI/2.0"
        ],
<<<<<<< HEAD
        "x-ms-client-request-id": "859014e4-468f-179e-873b-d0c19211d50e",
        "x-ms-request-id": "0cb00979-501a-0046-351b-afa6bc000000",
=======
        "x-ms-client-request-id": "993468ac-a2d0-5dc9-9ea2-683ed5c8d45c",
        "x-ms-request-id": "38a4f9d9-501a-0034-3b1f-afa1f3000000",
>>>>>>> 1d9822e0
        "x-ms-version": "2019-07-07"
      },
      "ResponseBody": []
    }
  ],
  "Variables": {
<<<<<<< HEAD
    "RandomSeed": "1269091333",
=======
    "RandomSeed": "895427903",
>>>>>>> 1d9822e0
    "Storage_TestConfigDefault": "ProductionTenant\nseanstagetest\nU2FuaXRpemVk\nhttp://seanstagetest.blob.core.windows.net\nhttp://seanstagetest.file.core.windows.net\nhttp://seanstagetest.queue.core.windows.net\nhttp://seanstagetest.table.core.windows.net\n\n\n\n\nhttp://seanstagetest-secondary.blob.core.windows.net\nhttp://seanstagetest-secondary.file.core.windows.net\nhttp://seanstagetest-secondary.queue.core.windows.net\nhttp://seanstagetest-secondary.table.core.windows.net\n\nSanitized\n\n\nCloud\nBlobEndpoint=http://seanstagetest.blob.core.windows.net/;QueueEndpoint=http://seanstagetest.queue.core.windows.net/;FileEndpoint=http://seanstagetest.file.core.windows.net/;BlobSecondaryEndpoint=http://seanstagetest-secondary.blob.core.windows.net/;QueueSecondaryEndpoint=http://seanstagetest-secondary.queue.core.windows.net/;FileSecondaryEndpoint=http://seanstagetest-secondary.file.core.windows.net/;AccountName=seanstagetest;AccountKey=Sanitized"
  }
}<|MERGE_RESOLUTION|>--- conflicted
+++ resolved
@@ -1,31 +1,17 @@
 {
   "Entries": [
     {
-<<<<<<< HEAD
-      "RequestUri": "http://seanstagetest.file.core.windows.net/test-share-3b32ccf0-9ccb-0ec7-e1ab-7a75cde5f31c?restype=share",
+      "RequestUri": "http://seanstagetest.file.core.windows.net/test-share-ccfc2d96-8b3d-5da7-1e1d-8a0052d7c5ad?restype=share",
       "RequestMethod": "PUT",
       "RequestHeaders": {
         "Authorization": "Sanitized",
-        "traceparent": "00-2a802cd38a48cd4cb60455c9f645624d-c3667e951c8a094a-00",
+        "traceparent": "00-7af1cf22c190a942bd4562a377b66233-663ac266be519348-00",
         "User-Agent": [
-          "azsdk-net-Storage.Files.Shares/12.0.0-dev.20191209.1\u002Bb71b1fa965b15eccfc57e2c7781b8bf85cd4c766",
+          "azsdk-net-Storage.Files.Shares/12.0.0-dev.20191211.1\u002B899431c003876eb9b26cefd8e8a37e7f27f82ced",
           "(.NET Core 4.6.28008.01; Microsoft Windows 10.0.18363 )"
         ],
-        "x-ms-client-request-id": "fd0e456c-b2cd-793f-74a3-cd6820f12a7f",
-        "x-ms-date": "Tue, 10 Dec 2019 05:32:39 GMT",
-=======
-      "RequestUri": "http://seanstagetest.file.core.windows.net/test-share-60b47bcb-f55b-12cb-80c3-7c3fac234848?restype=share",
-      "RequestMethod": "PUT",
-      "RequestHeaders": {
-        "Authorization": "Sanitized",
-        "traceparent": "00-165355e97f567b42914091e9e9dd2e38-f48008659a290f43-00",
-        "User-Agent": [
-          "azsdk-net-Storage.Files.Shares/12.0.0-dev.20191209.1\u002B61bda4d1783b0e05dba0d434ff14b2840726d3b1",
-          "(.NET Core 4.6.28008.01; Microsoft Windows 10.0.18363 )"
-        ],
-        "x-ms-client-request-id": "896c46b4-a6d6-fdc4-180b-f93adc12e129",
-        "x-ms-date": "Tue, 10 Dec 2019 06:01:09 GMT",
->>>>>>> 1d9822e0
+        "x-ms-client-request-id": "2f0ccab4-e734-209e-c2ca-70bd43fbc0f7",
+        "x-ms-date": "Wed, 11 Dec 2019 20:39:44 GMT",
         "x-ms-return-client-request-id": "true",
         "x-ms-version": "2019-07-07"
       },
@@ -33,56 +19,31 @@
       "StatusCode": 201,
       "ResponseHeaders": {
         "Content-Length": "0",
-<<<<<<< HEAD
-        "Date": "Tue, 10 Dec 2019 05:32:38 GMT",
-        "ETag": "\u00220x8D77D325F0AEC61\u0022",
-        "Last-Modified": "Tue, 10 Dec 2019 05:32:39 GMT",
-=======
-        "Date": "Tue, 10 Dec 2019 06:01:08 GMT",
-        "ETag": "\u00220x8D77D365A5A20D7\u0022",
-        "Last-Modified": "Tue, 10 Dec 2019 06:01:09 GMT",
->>>>>>> 1d9822e0
+        "Date": "Wed, 11 Dec 2019 20:39:43 GMT",
+        "ETag": "\u00220x8D77E7A415A56F4\u0022",
+        "Last-Modified": "Wed, 11 Dec 2019 20:39:44 GMT",
         "Server": [
           "Windows-Azure-File/1.0",
           "Microsoft-HTTPAPI/2.0"
         ],
-<<<<<<< HEAD
-        "x-ms-client-request-id": "fd0e456c-b2cd-793f-74a3-cd6820f12a7f",
-        "x-ms-request-id": "0cb00975-501a-0046-321b-afa6bc000000",
-=======
-        "x-ms-client-request-id": "896c46b4-a6d6-fdc4-180b-f93adc12e129",
-        "x-ms-request-id": "38a4f9d5-501a-0034-381f-afa1f3000000",
->>>>>>> 1d9822e0
+        "x-ms-client-request-id": "2f0ccab4-e734-209e-c2ca-70bd43fbc0f7",
+        "x-ms-request-id": "ef3e3fa6-c01a-0019-3c63-b01280000000",
         "x-ms-version": "2019-07-07"
       },
       "ResponseBody": []
     },
     {
-<<<<<<< HEAD
-      "RequestUri": "http://seanstagetest.file.core.windows.net/test-share-3b32ccf0-9ccb-0ec7-e1ab-7a75cde5f31c/test-directory-db0daa7b-276b-d84f-f4f1-66f3764600cc?restype=directory",
+      "RequestUri": "http://seanstagetest.file.core.windows.net/test-share-ccfc2d96-8b3d-5da7-1e1d-8a0052d7c5ad/test-directory-af01402d-bca2-1d50-250e-8d863e2ca86d?restype=directory",
       "RequestMethod": "PUT",
       "RequestHeaders": {
         "Authorization": "Sanitized",
-        "traceparent": "00-a42cfc408030b34fab555ac379dc5989-6cd4990f66c6d24a-00",
+        "traceparent": "00-b95b07b8f4d02842b205a38a5329f613-6f83cbb5c23cf644-00",
         "User-Agent": [
-          "azsdk-net-Storage.Files.Shares/12.0.0-dev.20191209.1\u002Bb71b1fa965b15eccfc57e2c7781b8bf85cd4c766",
+          "azsdk-net-Storage.Files.Shares/12.0.0-dev.20191211.1\u002B899431c003876eb9b26cefd8e8a37e7f27f82ced",
           "(.NET Core 4.6.28008.01; Microsoft Windows 10.0.18363 )"
         ],
-        "x-ms-client-request-id": "6405a7ad-ee06-4554-f635-08db4c4b032e",
-        "x-ms-date": "Tue, 10 Dec 2019 05:32:39 GMT",
-=======
-      "RequestUri": "http://seanstagetest.file.core.windows.net/test-share-60b47bcb-f55b-12cb-80c3-7c3fac234848/test-directory-5c83bbe3-757c-8760-e3bd-3cb3d9a3124b?restype=directory",
-      "RequestMethod": "PUT",
-      "RequestHeaders": {
-        "Authorization": "Sanitized",
-        "traceparent": "00-dd8ea8c88627424d91eea039afd75f55-6f11f2ee391fe945-00",
-        "User-Agent": [
-          "azsdk-net-Storage.Files.Shares/12.0.0-dev.20191209.1\u002B61bda4d1783b0e05dba0d434ff14b2840726d3b1",
-          "(.NET Core 4.6.28008.01; Microsoft Windows 10.0.18363 )"
-        ],
-        "x-ms-client-request-id": "4344f1c6-ceb2-3ff8-e6e4-a5196a102474",
-        "x-ms-date": "Tue, 10 Dec 2019 06:01:09 GMT",
->>>>>>> 1d9822e0
+        "x-ms-client-request-id": "744d55f5-4caf-f8fa-7aee-09265918e195",
+        "x-ms-date": "Wed, 11 Dec 2019 20:39:44 GMT",
         "x-ms-file-attributes": "None",
         "x-ms-file-creation-time": "Now",
         "x-ms-file-last-write-time": "Now",
@@ -94,127 +55,71 @@
       "StatusCode": 201,
       "ResponseHeaders": {
         "Content-Length": "0",
-<<<<<<< HEAD
-        "Date": "Tue, 10 Dec 2019 05:32:38 GMT",
-        "ETag": "\u00220x8D77D325F18B14A\u0022",
-        "Last-Modified": "Tue, 10 Dec 2019 05:32:39 GMT",
-=======
-        "Date": "Tue, 10 Dec 2019 06:01:08 GMT",
-        "ETag": "\u00220x8D77D365A67B72E\u0022",
-        "Last-Modified": "Tue, 10 Dec 2019 06:01:09 GMT",
->>>>>>> 1d9822e0
+        "Date": "Wed, 11 Dec 2019 20:39:43 GMT",
+        "ETag": "\u00220x8D77E7A41687992\u0022",
+        "Last-Modified": "Wed, 11 Dec 2019 20:39:44 GMT",
         "Server": [
           "Windows-Azure-File/1.0",
           "Microsoft-HTTPAPI/2.0"
         ],
-<<<<<<< HEAD
-        "x-ms-client-request-id": "6405a7ad-ee06-4554-f635-08db4c4b032e",
+        "x-ms-client-request-id": "744d55f5-4caf-f8fa-7aee-09265918e195",
         "x-ms-file-attributes": "Directory",
-        "x-ms-file-change-time": "2019-12-10T05:32:39.3505098Z",
-        "x-ms-file-creation-time": "2019-12-10T05:32:39.3505098Z",
+        "x-ms-file-change-time": "2019-12-11T20:39:44.4690322Z",
+        "x-ms-file-creation-time": "2019-12-11T20:39:44.4690322Z",
         "x-ms-file-id": "13835128424026341376",
-        "x-ms-file-last-write-time": "2019-12-10T05:32:39.3505098Z",
+        "x-ms-file-last-write-time": "2019-12-11T20:39:44.4690322Z",
         "x-ms-file-parent-id": "0",
         "x-ms-file-permission-key": "7855875120676328179*422928105932735866",
-        "x-ms-request-id": "0cb00977-501a-0046-331b-afa6bc000000",
-=======
-        "x-ms-client-request-id": "4344f1c6-ceb2-3ff8-e6e4-a5196a102474",
-        "x-ms-file-attributes": "Directory",
-        "x-ms-file-change-time": "2019-12-10T06:01:09.4667054Z",
-        "x-ms-file-creation-time": "2019-12-10T06:01:09.4667054Z",
-        "x-ms-file-id": "13835128424026341376",
-        "x-ms-file-last-write-time": "2019-12-10T06:01:09.4667054Z",
-        "x-ms-file-parent-id": "0",
-        "x-ms-file-permission-key": "7855875120676328179*422928105932735866",
-        "x-ms-request-id": "38a4f9d7-501a-0034-391f-afa1f3000000",
->>>>>>> 1d9822e0
+        "x-ms-request-id": "ef3e3fa8-c01a-0019-3d63-b01280000000",
         "x-ms-request-server-encrypted": "true",
         "x-ms-version": "2019-07-07"
       },
       "ResponseBody": []
     },
     {
-<<<<<<< HEAD
-      "RequestUri": "http://seanstagetest.file.core.windows.net/test-share-3b32ccf0-9ccb-0ec7-e1ab-7a75cde5f31c/test-directory-db0daa7b-276b-d84f-f4f1-66f3764600cc/test-file-658700a2-a2e8-85a8-5a52-d2fbbf9d8e85",
+      "RequestUri": "http://seanstagetest.file.core.windows.net/test-share-ccfc2d96-8b3d-5da7-1e1d-8a0052d7c5ad/test-directory-af01402d-bca2-1d50-250e-8d863e2ca86d/test-file-559c0322-39af-962b-c73b-e677b05315db",
       "RequestMethod": "HEAD",
       "RequestHeaders": {
         "Authorization": "Sanitized",
-        "traceparent": "00-0f7c738faf15f243a04ccecc8fa5c53e-588dad6edfd30644-00",
+        "traceparent": "00-9542c91a7e682249b3e7a5b9d935ae1b-d2fd6fb8d6e1dc46-00",
         "User-Agent": [
-          "azsdk-net-Storage.Files.Shares/12.0.0-dev.20191209.1\u002Bb71b1fa965b15eccfc57e2c7781b8bf85cd4c766",
+          "azsdk-net-Storage.Files.Shares/12.0.0-dev.20191211.1\u002B899431c003876eb9b26cefd8e8a37e7f27f82ced",
           "(.NET Core 4.6.28008.01; Microsoft Windows 10.0.18363 )"
         ],
-        "x-ms-client-request-id": "480e3a6b-bae7-0afa-fe7f-09b41c588558",
-        "x-ms-date": "Tue, 10 Dec 2019 05:32:39 GMT",
-=======
-      "RequestUri": "http://seanstagetest.file.core.windows.net/test-share-60b47bcb-f55b-12cb-80c3-7c3fac234848/test-directory-5c83bbe3-757c-8760-e3bd-3cb3d9a3124b/test-file-d5a1aef8-7b86-2372-49e2-da464d1c3e85",
-      "RequestMethod": "HEAD",
-      "RequestHeaders": {
-        "Authorization": "Sanitized",
-        "traceparent": "00-0e84a18473325b4ea89416880337f49a-37d0e3ba91f1c240-00",
-        "User-Agent": [
-          "azsdk-net-Storage.Files.Shares/12.0.0-dev.20191209.1\u002B61bda4d1783b0e05dba0d434ff14b2840726d3b1",
-          "(.NET Core 4.6.28008.01; Microsoft Windows 10.0.18363 )"
-        ],
-        "x-ms-client-request-id": "9b4cb311-44bb-4a8b-7e20-f9d0f4b1f2ca",
-        "x-ms-date": "Tue, 10 Dec 2019 06:01:09 GMT",
->>>>>>> 1d9822e0
+        "x-ms-client-request-id": "05da7649-55ae-bc94-29b7-ac7466824827",
+        "x-ms-date": "Wed, 11 Dec 2019 20:39:44 GMT",
         "x-ms-return-client-request-id": "true",
         "x-ms-version": "2019-07-07"
       },
       "RequestBody": null,
       "StatusCode": 404,
       "ResponseHeaders": {
-<<<<<<< HEAD
-        "Date": "Tue, 10 Dec 2019 05:32:38 GMT",
-=======
-        "Date": "Tue, 10 Dec 2019 06:01:09 GMT",
->>>>>>> 1d9822e0
+        "Date": "Wed, 11 Dec 2019 20:39:44 GMT",
         "Server": [
           "Windows-Azure-File/1.0",
           "Microsoft-HTTPAPI/2.0"
         ],
         "Transfer-Encoding": "chunked",
         "Vary": "Origin",
-<<<<<<< HEAD
-        "x-ms-client-request-id": "480e3a6b-bae7-0afa-fe7f-09b41c588558",
+        "x-ms-client-request-id": "05da7649-55ae-bc94-29b7-ac7466824827",
         "x-ms-error-code": "ResourceNotFound",
-        "x-ms-request-id": "0cb00978-501a-0046-341b-afa6bc000000",
-=======
-        "x-ms-client-request-id": "9b4cb311-44bb-4a8b-7e20-f9d0f4b1f2ca",
-        "x-ms-error-code": "ResourceNotFound",
-        "x-ms-request-id": "38a4f9d8-501a-0034-3a1f-afa1f3000000",
->>>>>>> 1d9822e0
+        "x-ms-request-id": "ef3e3fa9-c01a-0019-3e63-b01280000000",
         "x-ms-version": "2019-07-07"
       },
       "ResponseBody": []
     },
     {
-<<<<<<< HEAD
-      "RequestUri": "http://seanstagetest.file.core.windows.net/test-share-3b32ccf0-9ccb-0ec7-e1ab-7a75cde5f31c?restype=share",
+      "RequestUri": "http://seanstagetest.file.core.windows.net/test-share-ccfc2d96-8b3d-5da7-1e1d-8a0052d7c5ad?restype=share",
       "RequestMethod": "DELETE",
       "RequestHeaders": {
         "Authorization": "Sanitized",
-        "traceparent": "00-bb2440b2bde28e47bd6dc21bde1c44ae-d52b7906dd4ef540-00",
+        "traceparent": "00-dfa8b9c1f33d584c88360ca7801bc55f-0364083a7ff5534c-00",
         "User-Agent": [
-          "azsdk-net-Storage.Files.Shares/12.0.0-dev.20191209.1\u002Bb71b1fa965b15eccfc57e2c7781b8bf85cd4c766",
+          "azsdk-net-Storage.Files.Shares/12.0.0-dev.20191211.1\u002B899431c003876eb9b26cefd8e8a37e7f27f82ced",
           "(.NET Core 4.6.28008.01; Microsoft Windows 10.0.18363 )"
         ],
-        "x-ms-client-request-id": "859014e4-468f-179e-873b-d0c19211d50e",
-        "x-ms-date": "Tue, 10 Dec 2019 05:32:39 GMT",
-=======
-      "RequestUri": "http://seanstagetest.file.core.windows.net/test-share-60b47bcb-f55b-12cb-80c3-7c3fac234848?restype=share",
-      "RequestMethod": "DELETE",
-      "RequestHeaders": {
-        "Authorization": "Sanitized",
-        "traceparent": "00-5c2fa49fc857564594408642cd27f65b-c6952c2162d14e4b-00",
-        "User-Agent": [
-          "azsdk-net-Storage.Files.Shares/12.0.0-dev.20191209.1\u002B61bda4d1783b0e05dba0d434ff14b2840726d3b1",
-          "(.NET Core 4.6.28008.01; Microsoft Windows 10.0.18363 )"
-        ],
-        "x-ms-client-request-id": "993468ac-a2d0-5dc9-9ea2-683ed5c8d45c",
-        "x-ms-date": "Tue, 10 Dec 2019 06:01:09 GMT",
->>>>>>> 1d9822e0
+        "x-ms-client-request-id": "392d34ce-1078-0e2d-b4d3-bf2787496e71",
+        "x-ms-date": "Wed, 11 Dec 2019 20:39:44 GMT",
         "x-ms-delete-snapshots": "include",
         "x-ms-return-client-request-id": "true",
         "x-ms-version": "2019-07-07"
@@ -223,33 +128,20 @@
       "StatusCode": 202,
       "ResponseHeaders": {
         "Content-Length": "0",
-<<<<<<< HEAD
-        "Date": "Tue, 10 Dec 2019 05:32:38 GMT",
-=======
-        "Date": "Tue, 10 Dec 2019 06:01:09 GMT",
->>>>>>> 1d9822e0
+        "Date": "Wed, 11 Dec 2019 20:39:44 GMT",
         "Server": [
           "Windows-Azure-File/1.0",
           "Microsoft-HTTPAPI/2.0"
         ],
-<<<<<<< HEAD
-        "x-ms-client-request-id": "859014e4-468f-179e-873b-d0c19211d50e",
-        "x-ms-request-id": "0cb00979-501a-0046-351b-afa6bc000000",
-=======
-        "x-ms-client-request-id": "993468ac-a2d0-5dc9-9ea2-683ed5c8d45c",
-        "x-ms-request-id": "38a4f9d9-501a-0034-3b1f-afa1f3000000",
->>>>>>> 1d9822e0
+        "x-ms-client-request-id": "392d34ce-1078-0e2d-b4d3-bf2787496e71",
+        "x-ms-request-id": "ef3e3fab-c01a-0019-3f63-b01280000000",
         "x-ms-version": "2019-07-07"
       },
       "ResponseBody": []
     }
   ],
   "Variables": {
-<<<<<<< HEAD
-    "RandomSeed": "1269091333",
-=======
-    "RandomSeed": "895427903",
->>>>>>> 1d9822e0
+    "RandomSeed": "1648292775",
     "Storage_TestConfigDefault": "ProductionTenant\nseanstagetest\nU2FuaXRpemVk\nhttp://seanstagetest.blob.core.windows.net\nhttp://seanstagetest.file.core.windows.net\nhttp://seanstagetest.queue.core.windows.net\nhttp://seanstagetest.table.core.windows.net\n\n\n\n\nhttp://seanstagetest-secondary.blob.core.windows.net\nhttp://seanstagetest-secondary.file.core.windows.net\nhttp://seanstagetest-secondary.queue.core.windows.net\nhttp://seanstagetest-secondary.table.core.windows.net\n\nSanitized\n\n\nCloud\nBlobEndpoint=http://seanstagetest.blob.core.windows.net/;QueueEndpoint=http://seanstagetest.queue.core.windows.net/;FileEndpoint=http://seanstagetest.file.core.windows.net/;BlobSecondaryEndpoint=http://seanstagetest-secondary.blob.core.windows.net/;QueueSecondaryEndpoint=http://seanstagetest-secondary.queue.core.windows.net/;FileSecondaryEndpoint=http://seanstagetest-secondary.file.core.windows.net/;AccountName=seanstagetest;AccountKey=Sanitized"
   }
 }