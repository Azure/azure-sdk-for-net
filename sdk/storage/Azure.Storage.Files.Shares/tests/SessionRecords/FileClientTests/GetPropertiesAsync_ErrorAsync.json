{
  "Entries": [
    {
      "RequestUri": "https://seanmcccanary3.file.core.windows.net/test-share-4e315662-edcb-3843-7957-3b7c614b76be?restype=share",
      "RequestMethod": "PUT",
      "RequestHeaders": {
        "Accept": "application/xml",
        "Authorization": "Sanitized",
        "traceparent": "00-41176b0ddf7df24b80a7e44ed172bf4b-e9358860a7129245-00",
        "User-Agent": [
          "azsdk-net-Storage.Files.Shares/12.7.0-alpha.20210121.1",
          "(.NET 5.0.2; Microsoft Windows 10.0.19042)"
        ],
        "x-ms-client-request-id": "f27b850a-5127-e187-ed87-5cae3259eaa9",
        "x-ms-date": "Thu, 21 Jan 2021 20:41:38 GMT",
        "x-ms-return-client-request-id": "true",
        "x-ms-version": "2020-06-12"
      },
      "RequestBody": null,
      "StatusCode": 201,
      "ResponseHeaders": {
        "Content-Length": "0",
        "Date": "Thu, 21 Jan 2021 20:41:38 GMT",
        "ETag": "\u00220x8D8BE4CF3ACE787\u0022",
        "Last-Modified": "Thu, 21 Jan 2021 20:41:38 GMT",
        "Server": [
          "Windows-Azure-File/1.0",
          "Microsoft-HTTPAPI/2.0"
        ],
        "x-ms-client-request-id": "f27b850a-5127-e187-ed87-5cae3259eaa9",
<<<<<<< HEAD
        "x-ms-request-id": "c9ef67f6-f01a-0012-3537-f3e9eb000000",
        "x-ms-version": "2020-06-12"
=======
        "x-ms-request-id": "debe15ac-f01a-0052-4135-f0a62a000000",
        "x-ms-version": "2020-04-08"
>>>>>>> ac24a13f
      },
      "ResponseBody": []
    },
    {
      "RequestUri": "https://seanmcccanary3.file.core.windows.net/test-share-4e315662-edcb-3843-7957-3b7c614b76be/test-directory-dc89adeb-d578-7a87-e5ec-c73e081277f0?restype=directory",
      "RequestMethod": "PUT",
      "RequestHeaders": {
        "Accept": "application/xml",
        "Authorization": "Sanitized",
        "traceparent": "00-3fb78c900b52dc43870aa3f72e01e421-aff98f43c0102247-00",
        "User-Agent": [
          "azsdk-net-Storage.Files.Shares/12.7.0-alpha.20210121.1",
          "(.NET 5.0.2; Microsoft Windows 10.0.19042)"
        ],
        "x-ms-client-request-id": "12453ba2-cbff-35e2-fe00-0d3b8948d8da",
        "x-ms-date": "Thu, 21 Jan 2021 20:41:39 GMT",
        "x-ms-file-attributes": "None",
        "x-ms-file-creation-time": "Now",
        "x-ms-file-last-write-time": "Now",
        "x-ms-file-permission": "Inherit",
        "x-ms-return-client-request-id": "true",
        "x-ms-version": "2020-06-12"
      },
      "RequestBody": null,
      "StatusCode": 201,
      "ResponseHeaders": {
        "Content-Length": "0",
        "Date": "Thu, 21 Jan 2021 20:41:38 GMT",
        "ETag": "\u00220x8D8BE4CF3B6FA5C\u0022",
        "Last-Modified": "Thu, 21 Jan 2021 20:41:38 GMT",
        "Server": [
          "Windows-Azure-File/1.0",
          "Microsoft-HTTPAPI/2.0"
        ],
        "x-ms-client-request-id": "12453ba2-cbff-35e2-fe00-0d3b8948d8da",
        "x-ms-file-attributes": "Directory",
        "x-ms-file-change-time": "2021-01-21T20:41:38.8572252Z",
        "x-ms-file-creation-time": "2021-01-21T20:41:38.8572252Z",
        "x-ms-file-id": "13835128424026341376",
        "x-ms-file-last-write-time": "2021-01-21T20:41:38.8572252Z",
        "x-ms-file-parent-id": "0",
        "x-ms-file-permission-key": "17860367565182308406*11459378189709739967",
        "x-ms-request-id": "debe15af-f01a-0052-4235-f0a62a000000",
        "x-ms-request-server-encrypted": "true",
        "x-ms-version": "2020-06-12"
      },
      "ResponseBody": []
    },
    {
      "RequestUri": "https://seanmcccanary3.file.core.windows.net/test-share-4e315662-edcb-3843-7957-3b7c614b76be/test-directory-dc89adeb-d578-7a87-e5ec-c73e081277f0/test-file-51fe6c0f-0ee7-67d8-1729-2bf0ea00ef22",
      "RequestMethod": "HEAD",
      "RequestHeaders": {
        "Accept": "application/xml",
        "Authorization": "Sanitized",
        "traceparent": "00-5d6cbc1f01aa8640aae20aa137ce3eea-20befd3e08dabf45-00",
        "User-Agent": [
          "azsdk-net-Storage.Files.Shares/12.7.0-alpha.20210121.1",
          "(.NET 5.0.2; Microsoft Windows 10.0.19042)"
        ],
        "x-ms-client-request-id": "1f770fae-bfc4-9345-62dd-fbd69ff14afd",
        "x-ms-date": "Thu, 21 Jan 2021 20:41:39 GMT",
        "x-ms-return-client-request-id": "true",
        "x-ms-version": "2020-06-12"
      },
      "RequestBody": null,
      "StatusCode": 404,
      "ResponseHeaders": {
        "Date": "Thu, 21 Jan 2021 20:41:38 GMT",
        "Server": [
          "Windows-Azure-File/1.0",
          "Microsoft-HTTPAPI/2.0"
        ],
        "Transfer-Encoding": "chunked",
        "Vary": "Origin",
        "x-ms-client-request-id": "1f770fae-bfc4-9345-62dd-fbd69ff14afd",
        "x-ms-error-code": "ResourceNotFound",
<<<<<<< HEAD
        "x-ms-request-id": "c9ef67f9-f01a-0012-3737-f3e9eb000000",
        "x-ms-version": "2020-06-12"
=======
        "x-ms-request-id": "debe15b1-f01a-0052-4335-f0a62a000000",
        "x-ms-version": "2020-04-08"
>>>>>>> ac24a13f
      },
      "ResponseBody": []
    },
    {
      "RequestUri": "https://seanmcccanary3.file.core.windows.net/test-share-4e315662-edcb-3843-7957-3b7c614b76be?restype=share",
      "RequestMethod": "DELETE",
      "RequestHeaders": {
        "Accept": "application/xml",
        "Authorization": "Sanitized",
        "traceparent": "00-887dfd274a666945b2f124fb17a5485f-a49dcbe8e0449342-00",
        "User-Agent": [
          "azsdk-net-Storage.Files.Shares/12.7.0-alpha.20210121.1",
          "(.NET 5.0.2; Microsoft Windows 10.0.19042)"
        ],
        "x-ms-client-request-id": "db42c353-cf89-1a5e-5409-6bef691a430d",
        "x-ms-date": "Thu, 21 Jan 2021 20:41:39 GMT",
        "x-ms-delete-snapshots": "include",
        "x-ms-return-client-request-id": "true",
        "x-ms-version": "2020-06-12"
      },
      "RequestBody": null,
      "StatusCode": 202,
      "ResponseHeaders": {
        "Content-Length": "0",
        "Date": "Thu, 21 Jan 2021 20:41:38 GMT",
        "Server": [
          "Windows-Azure-File/1.0",
          "Microsoft-HTTPAPI/2.0"
        ],
        "x-ms-client-request-id": "db42c353-cf89-1a5e-5409-6bef691a430d",
<<<<<<< HEAD
        "x-ms-request-id": "c9ef67fa-f01a-0012-3837-f3e9eb000000",
        "x-ms-version": "2020-06-12"
=======
        "x-ms-request-id": "debe15b2-f01a-0052-4435-f0a62a000000",
        "x-ms-version": "2020-04-08"
>>>>>>> ac24a13f
      },
      "ResponseBody": []
    }
  ],
  "Variables": {
    "RandomSeed": "109803106",
    "Storage_TestConfigDefault": "ProductionTenant\nseanmcccanary3\nU2FuaXRpemVk\nhttps://seanmcccanary3.blob.core.windows.net\nhttps://seanmcccanary3.file.core.windows.net\nhttps://seanmcccanary3.queue.core.windows.net\nhttps://seanmcccanary3.table.core.windows.net\n\n\n\n\nhttps://seanmcccanary3-secondary.blob.core.windows.net\nhttps://seanmcccanary3-secondary.file.core.windows.net\nhttps://seanmcccanary3-secondary.queue.core.windows.net\nhttps://seanmcccanary3-secondary.table.core.windows.net\n\nSanitized\n\n\nCloud\nBlobEndpoint=https://seanmcccanary3.blob.core.windows.net/;QueueEndpoint=https://seanmcccanary3.queue.core.windows.net/;FileEndpoint=https://seanmcccanary3.file.core.windows.net/;BlobSecondaryEndpoint=https://seanmcccanary3-secondary.blob.core.windows.net/;QueueSecondaryEndpoint=https://seanmcccanary3-secondary.queue.core.windows.net/;FileSecondaryEndpoint=https://seanmcccanary3-secondary.file.core.windows.net/;AccountName=seanmcccanary3;AccountKey=Kg==;\nseanscope1"
  }
}<|MERGE_RESOLUTION|>--- conflicted
+++ resolved
@@ -1,18 +1,18 @@
 {
   "Entries": [
     {
-      "RequestUri": "https://seanmcccanary3.file.core.windows.net/test-share-4e315662-edcb-3843-7957-3b7c614b76be?restype=share",
+      "RequestUri": "https://seanmcccanary3.file.core.windows.net/test-share-de965afe-e3e2-7389-be10-0d22776a41ca?restype=share",
       "RequestMethod": "PUT",
       "RequestHeaders": {
         "Accept": "application/xml",
         "Authorization": "Sanitized",
-        "traceparent": "00-41176b0ddf7df24b80a7e44ed172bf4b-e9358860a7129245-00",
+        "traceparent": "00-c1521cdb673c3343add2421a1d7f8223-ddbe7d1f76681a47-00",
         "User-Agent": [
-          "azsdk-net-Storage.Files.Shares/12.7.0-alpha.20210121.1",
+          "azsdk-net-Storage.Files.Shares/12.7.0-alpha.20210126.1",
           "(.NET 5.0.2; Microsoft Windows 10.0.19042)"
         ],
-        "x-ms-client-request-id": "f27b850a-5127-e187-ed87-5cae3259eaa9",
-        "x-ms-date": "Thu, 21 Jan 2021 20:41:38 GMT",
+        "x-ms-client-request-id": "fbd14363-0751-87be-fd3b-c16d97146cde",
+        "x-ms-date": "Tue, 26 Jan 2021 19:33:09 GMT",
         "x-ms-return-client-request-id": "true",
         "x-ms-version": "2020-06-12"
       },
@@ -20,37 +20,32 @@
       "StatusCode": 201,
       "ResponseHeaders": {
         "Content-Length": "0",
-        "Date": "Thu, 21 Jan 2021 20:41:38 GMT",
-        "ETag": "\u00220x8D8BE4CF3ACE787\u0022",
-        "Last-Modified": "Thu, 21 Jan 2021 20:41:38 GMT",
+        "Date": "Tue, 26 Jan 2021 19:33:08 GMT",
+        "ETag": "\u00220x8D8C23136214733\u0022",
+        "Last-Modified": "Tue, 26 Jan 2021 19:33:09 GMT",
         "Server": [
           "Windows-Azure-File/1.0",
           "Microsoft-HTTPAPI/2.0"
         ],
-        "x-ms-client-request-id": "f27b850a-5127-e187-ed87-5cae3259eaa9",
-<<<<<<< HEAD
-        "x-ms-request-id": "c9ef67f6-f01a-0012-3537-f3e9eb000000",
+        "x-ms-client-request-id": "fbd14363-0751-87be-fd3b-c16d97146cde",
+        "x-ms-request-id": "d1d5a0db-201a-000c-051a-f44dca000000",
         "x-ms-version": "2020-06-12"
-=======
-        "x-ms-request-id": "debe15ac-f01a-0052-4135-f0a62a000000",
-        "x-ms-version": "2020-04-08"
->>>>>>> ac24a13f
       },
       "ResponseBody": []
     },
     {
-      "RequestUri": "https://seanmcccanary3.file.core.windows.net/test-share-4e315662-edcb-3843-7957-3b7c614b76be/test-directory-dc89adeb-d578-7a87-e5ec-c73e081277f0?restype=directory",
+      "RequestUri": "https://seanmcccanary3.file.core.windows.net/test-share-de965afe-e3e2-7389-be10-0d22776a41ca/test-directory-962988f9-63dc-fe8e-e7dd-6d3d392987f4?restype=directory",
       "RequestMethod": "PUT",
       "RequestHeaders": {
         "Accept": "application/xml",
         "Authorization": "Sanitized",
-        "traceparent": "00-3fb78c900b52dc43870aa3f72e01e421-aff98f43c0102247-00",
+        "traceparent": "00-87023cd4b0821d45856e7cceb7646637-26d857026943454d-00",
         "User-Agent": [
-          "azsdk-net-Storage.Files.Shares/12.7.0-alpha.20210121.1",
+          "azsdk-net-Storage.Files.Shares/12.7.0-alpha.20210126.1",
           "(.NET 5.0.2; Microsoft Windows 10.0.19042)"
         ],
-        "x-ms-client-request-id": "12453ba2-cbff-35e2-fe00-0d3b8948d8da",
-        "x-ms-date": "Thu, 21 Jan 2021 20:41:39 GMT",
+        "x-ms-client-request-id": "6366ca38-b2a0-001c-b5d2-14749a804dd3",
+        "x-ms-date": "Tue, 26 Jan 2021 19:33:09 GMT",
         "x-ms-file-attributes": "None",
         "x-ms-file-creation-time": "Now",
         "x-ms-file-last-write-time": "Now",
@@ -62,78 +57,73 @@
       "StatusCode": 201,
       "ResponseHeaders": {
         "Content-Length": "0",
-        "Date": "Thu, 21 Jan 2021 20:41:38 GMT",
-        "ETag": "\u00220x8D8BE4CF3B6FA5C\u0022",
-        "Last-Modified": "Thu, 21 Jan 2021 20:41:38 GMT",
+        "Date": "Tue, 26 Jan 2021 19:33:08 GMT",
+        "ETag": "\u00220x8D8C231362D31E5\u0022",
+        "Last-Modified": "Tue, 26 Jan 2021 19:33:09 GMT",
         "Server": [
           "Windows-Azure-File/1.0",
           "Microsoft-HTTPAPI/2.0"
         ],
-        "x-ms-client-request-id": "12453ba2-cbff-35e2-fe00-0d3b8948d8da",
+        "x-ms-client-request-id": "6366ca38-b2a0-001c-b5d2-14749a804dd3",
         "x-ms-file-attributes": "Directory",
-        "x-ms-file-change-time": "2021-01-21T20:41:38.8572252Z",
-        "x-ms-file-creation-time": "2021-01-21T20:41:38.8572252Z",
+        "x-ms-file-change-time": "2021-01-26T19:33:09.1042789Z",
+        "x-ms-file-creation-time": "2021-01-26T19:33:09.1042789Z",
         "x-ms-file-id": "13835128424026341376",
-        "x-ms-file-last-write-time": "2021-01-21T20:41:38.8572252Z",
+        "x-ms-file-last-write-time": "2021-01-26T19:33:09.1042789Z",
         "x-ms-file-parent-id": "0",
         "x-ms-file-permission-key": "17860367565182308406*11459378189709739967",
-        "x-ms-request-id": "debe15af-f01a-0052-4235-f0a62a000000",
+        "x-ms-request-id": "d1d5a0de-201a-000c-061a-f44dca000000",
         "x-ms-request-server-encrypted": "true",
         "x-ms-version": "2020-06-12"
       },
       "ResponseBody": []
     },
     {
-      "RequestUri": "https://seanmcccanary3.file.core.windows.net/test-share-4e315662-edcb-3843-7957-3b7c614b76be/test-directory-dc89adeb-d578-7a87-e5ec-c73e081277f0/test-file-51fe6c0f-0ee7-67d8-1729-2bf0ea00ef22",
+      "RequestUri": "https://seanmcccanary3.file.core.windows.net/test-share-de965afe-e3e2-7389-be10-0d22776a41ca/test-directory-962988f9-63dc-fe8e-e7dd-6d3d392987f4/test-file-81a6ccb3-3855-b444-0ff4-8706f405c0e1",
       "RequestMethod": "HEAD",
       "RequestHeaders": {
         "Accept": "application/xml",
         "Authorization": "Sanitized",
-        "traceparent": "00-5d6cbc1f01aa8640aae20aa137ce3eea-20befd3e08dabf45-00",
+        "traceparent": "00-0f3c2df7db3cd343be82e52104c41160-a4584b97e77f6b4e-00",
         "User-Agent": [
-          "azsdk-net-Storage.Files.Shares/12.7.0-alpha.20210121.1",
+          "azsdk-net-Storage.Files.Shares/12.7.0-alpha.20210126.1",
           "(.NET 5.0.2; Microsoft Windows 10.0.19042)"
         ],
-        "x-ms-client-request-id": "1f770fae-bfc4-9345-62dd-fbd69ff14afd",
-        "x-ms-date": "Thu, 21 Jan 2021 20:41:39 GMT",
+        "x-ms-client-request-id": "72d49b88-a05f-0007-86b1-53ac2b150baf",
+        "x-ms-date": "Tue, 26 Jan 2021 19:33:09 GMT",
         "x-ms-return-client-request-id": "true",
         "x-ms-version": "2020-06-12"
       },
       "RequestBody": null,
       "StatusCode": 404,
       "ResponseHeaders": {
-        "Date": "Thu, 21 Jan 2021 20:41:38 GMT",
+        "Date": "Tue, 26 Jan 2021 19:33:08 GMT",
         "Server": [
           "Windows-Azure-File/1.0",
           "Microsoft-HTTPAPI/2.0"
         ],
         "Transfer-Encoding": "chunked",
         "Vary": "Origin",
-        "x-ms-client-request-id": "1f770fae-bfc4-9345-62dd-fbd69ff14afd",
+        "x-ms-client-request-id": "72d49b88-a05f-0007-86b1-53ac2b150baf",
         "x-ms-error-code": "ResourceNotFound",
-<<<<<<< HEAD
-        "x-ms-request-id": "c9ef67f9-f01a-0012-3737-f3e9eb000000",
+        "x-ms-request-id": "d1d5a0e0-201a-000c-071a-f44dca000000",
         "x-ms-version": "2020-06-12"
-=======
-        "x-ms-request-id": "debe15b1-f01a-0052-4335-f0a62a000000",
-        "x-ms-version": "2020-04-08"
->>>>>>> ac24a13f
       },
       "ResponseBody": []
     },
     {
-      "RequestUri": "https://seanmcccanary3.file.core.windows.net/test-share-4e315662-edcb-3843-7957-3b7c614b76be?restype=share",
+      "RequestUri": "https://seanmcccanary3.file.core.windows.net/test-share-de965afe-e3e2-7389-be10-0d22776a41ca?restype=share",
       "RequestMethod": "DELETE",
       "RequestHeaders": {
         "Accept": "application/xml",
         "Authorization": "Sanitized",
-        "traceparent": "00-887dfd274a666945b2f124fb17a5485f-a49dcbe8e0449342-00",
+        "traceparent": "00-fe1cda25bea7a7438093d22e657c1732-082864c8e51b7c42-00",
         "User-Agent": [
-          "azsdk-net-Storage.Files.Shares/12.7.0-alpha.20210121.1",
+          "azsdk-net-Storage.Files.Shares/12.7.0-alpha.20210126.1",
           "(.NET 5.0.2; Microsoft Windows 10.0.19042)"
         ],
-        "x-ms-client-request-id": "db42c353-cf89-1a5e-5409-6bef691a430d",
-        "x-ms-date": "Thu, 21 Jan 2021 20:41:39 GMT",
+        "x-ms-client-request-id": "587df858-4d31-1b82-0803-e811d0a7e7e3",
+        "x-ms-date": "Tue, 26 Jan 2021 19:33:10 GMT",
         "x-ms-delete-snapshots": "include",
         "x-ms-return-client-request-id": "true",
         "x-ms-version": "2020-06-12"
@@ -142,25 +132,20 @@
       "StatusCode": 202,
       "ResponseHeaders": {
         "Content-Length": "0",
-        "Date": "Thu, 21 Jan 2021 20:41:38 GMT",
+        "Date": "Tue, 26 Jan 2021 19:33:08 GMT",
         "Server": [
           "Windows-Azure-File/1.0",
           "Microsoft-HTTPAPI/2.0"
         ],
-        "x-ms-client-request-id": "db42c353-cf89-1a5e-5409-6bef691a430d",
-<<<<<<< HEAD
-        "x-ms-request-id": "c9ef67fa-f01a-0012-3837-f3e9eb000000",
+        "x-ms-client-request-id": "587df858-4d31-1b82-0803-e811d0a7e7e3",
+        "x-ms-request-id": "d1d5a0e1-201a-000c-081a-f44dca000000",
         "x-ms-version": "2020-06-12"
-=======
-        "x-ms-request-id": "debe15b2-f01a-0052-4435-f0a62a000000",
-        "x-ms-version": "2020-04-08"
->>>>>>> ac24a13f
       },
       "ResponseBody": []
     }
   ],
   "Variables": {
-    "RandomSeed": "109803106",
+    "RandomSeed": "1587798731",
     "Storage_TestConfigDefault": "ProductionTenant\nseanmcccanary3\nU2FuaXRpemVk\nhttps://seanmcccanary3.blob.core.windows.net\nhttps://seanmcccanary3.file.core.windows.net\nhttps://seanmcccanary3.queue.core.windows.net\nhttps://seanmcccanary3.table.core.windows.net\n\n\n\n\nhttps://seanmcccanary3-secondary.blob.core.windows.net\nhttps://seanmcccanary3-secondary.file.core.windows.net\nhttps://seanmcccanary3-secondary.queue.core.windows.net\nhttps://seanmcccanary3-secondary.table.core.windows.net\n\nSanitized\n\n\nCloud\nBlobEndpoint=https://seanmcccanary3.blob.core.windows.net/;QueueEndpoint=https://seanmcccanary3.queue.core.windows.net/;FileEndpoint=https://seanmcccanary3.file.core.windows.net/;BlobSecondaryEndpoint=https://seanmcccanary3-secondary.blob.core.windows.net/;QueueSecondaryEndpoint=https://seanmcccanary3-secondary.queue.core.windows.net/;FileSecondaryEndpoint=https://seanmcccanary3-secondary.file.core.windows.net/;AccountName=seanmcccanary3;AccountKey=Kg==;\nseanscope1"
   }
 }