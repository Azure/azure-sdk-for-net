{
  "Entries": [
    {
<<<<<<< HEAD
      "RequestUri": "http://seanstagetest.file.core.windows.net/test-share-cb02c7da-f3e3-cefd-0b17-d2eaf80f82e9?restype=share",
      "RequestMethod": "PUT",
      "RequestHeaders": {
        "Authorization": "Sanitized",
        "traceparent": "00-9b926bca9518f74e8b3ddbd3c6778890-5d02ec012f884a42-00",
        "User-Agent": [
          "azsdk-net-Storage.Files.Shares/12.0.0-dev.20191209.1\u002Bb71b1fa965b15eccfc57e2c7781b8bf85cd4c766",
          "(.NET Core 4.6.28008.01; Microsoft Windows 10.0.18363 )"
        ],
        "x-ms-client-request-id": "06fbf710-4981-7844-040d-64fd85c275c0",
        "x-ms-date": "Tue, 10 Dec 2019 05:31:05 GMT",
=======
      "RequestUri": "http://seanstagetest.file.core.windows.net/test-share-dc940db6-48bc-37c4-d32f-b1e107face59?restype=share",
      "RequestMethod": "PUT",
      "RequestHeaders": {
        "Authorization": "Sanitized",
        "traceparent": "00-c51b6abe91588d4d830a6a1cda3a4314-6f7fc5a14887bf4c-00",
        "User-Agent": [
          "azsdk-net-Storage.Files.Shares/12.0.0-dev.20191209.1\u002B61bda4d1783b0e05dba0d434ff14b2840726d3b1",
          "(.NET Core 4.6.28008.01; Microsoft Windows 10.0.18363 )"
        ],
        "x-ms-client-request-id": "168417e7-b7cd-709b-e520-a2edd9c8c76d",
        "x-ms-date": "Tue, 10 Dec 2019 05:59:33 GMT",
>>>>>>> 1d9822e0
        "x-ms-return-client-request-id": "true",
        "x-ms-version": "2019-07-07"
      },
      "RequestBody": null,
      "StatusCode": 201,
      "ResponseHeaders": {
        "Content-Length": "0",
<<<<<<< HEAD
        "Date": "Tue, 10 Dec 2019 05:31:04 GMT",
        "ETag": "\u00220x8D77D3226DC548E\u0022",
        "Last-Modified": "Tue, 10 Dec 2019 05:31:05 GMT",
=======
        "Date": "Tue, 10 Dec 2019 05:59:33 GMT",
        "ETag": "\u00220x8D77D3620EB1051\u0022",
        "Last-Modified": "Tue, 10 Dec 2019 05:59:33 GMT",
>>>>>>> 1d9822e0
        "Server": [
          "Windows-Azure-File/1.0",
          "Microsoft-HTTPAPI/2.0"
        ],
<<<<<<< HEAD
        "x-ms-client-request-id": "06fbf710-4981-7844-040d-64fd85c275c0",
        "x-ms-request-id": "3e8dab1f-201a-003e-661b-af0544000000",
=======
        "x-ms-client-request-id": "168417e7-b7cd-709b-e520-a2edd9c8c76d",
        "x-ms-request-id": "8749bf06-c01a-0019-231e-af1280000000",
>>>>>>> 1d9822e0
        "x-ms-version": "2019-07-07"
      },
      "ResponseBody": []
    },
    {
<<<<<<< HEAD
      "RequestUri": "http://seanstagetest.file.core.windows.net/test-share-cb02c7da-f3e3-cefd-0b17-d2eaf80f82e9/test-directory-711d59d0-8711-a6ae-02d8-dc9be3c6b920?restype=directory",
      "RequestMethod": "PUT",
      "RequestHeaders": {
        "Authorization": "Sanitized",
        "traceparent": "00-eb2f9f3f762aa041977cb510f6f5744b-357b6dca68ddf843-00",
        "User-Agent": [
          "azsdk-net-Storage.Files.Shares/12.0.0-dev.20191209.1\u002Bb71b1fa965b15eccfc57e2c7781b8bf85cd4c766",
          "(.NET Core 4.6.28008.01; Microsoft Windows 10.0.18363 )"
        ],
        "x-ms-client-request-id": "bb664ed3-70ce-8899-4954-04a86ca9943d",
        "x-ms-date": "Tue, 10 Dec 2019 05:31:05 GMT",
=======
      "RequestUri": "http://seanstagetest.file.core.windows.net/test-share-dc940db6-48bc-37c4-d32f-b1e107face59/test-directory-4ae7ed52-d601-880e-c528-34405dc9f493?restype=directory",
      "RequestMethod": "PUT",
      "RequestHeaders": {
        "Authorization": "Sanitized",
        "traceparent": "00-a72c3039afcdfe45bb5d0e9c104bef2c-01b7a3a9763ca744-00",
        "User-Agent": [
          "azsdk-net-Storage.Files.Shares/12.0.0-dev.20191209.1\u002B61bda4d1783b0e05dba0d434ff14b2840726d3b1",
          "(.NET Core 4.6.28008.01; Microsoft Windows 10.0.18363 )"
        ],
        "x-ms-client-request-id": "55a87cb4-2858-1056-09fb-51a5835b131c",
        "x-ms-date": "Tue, 10 Dec 2019 05:59:33 GMT",
>>>>>>> 1d9822e0
        "x-ms-file-attributes": "None",
        "x-ms-file-creation-time": "Now",
        "x-ms-file-last-write-time": "Now",
        "x-ms-file-permission": "Inherit",
        "x-ms-return-client-request-id": "true",
        "x-ms-version": "2019-07-07"
      },
      "RequestBody": null,
      "StatusCode": 201,
      "ResponseHeaders": {
        "Content-Length": "0",
<<<<<<< HEAD
        "Date": "Tue, 10 Dec 2019 05:31:04 GMT",
        "ETag": "\u00220x8D77D3226EA7C75\u0022",
        "Last-Modified": "Tue, 10 Dec 2019 05:31:05 GMT",
=======
        "Date": "Tue, 10 Dec 2019 05:59:33 GMT",
        "ETag": "\u00220x8D77D3620F96211\u0022",
        "Last-Modified": "Tue, 10 Dec 2019 05:59:33 GMT",
>>>>>>> 1d9822e0
        "Server": [
          "Windows-Azure-File/1.0",
          "Microsoft-HTTPAPI/2.0"
        ],
<<<<<<< HEAD
        "x-ms-client-request-id": "bb664ed3-70ce-8899-4954-04a86ca9943d",
        "x-ms-file-attributes": "Directory",
        "x-ms-file-change-time": "2019-12-10T05:31:05.0952821Z",
        "x-ms-file-creation-time": "2019-12-10T05:31:05.0952821Z",
        "x-ms-file-id": "13835128424026341376",
        "x-ms-file-last-write-time": "2019-12-10T05:31:05.0952821Z",
        "x-ms-file-parent-id": "0",
        "x-ms-file-permission-key": "7855875120676328179*422928105932735866",
        "x-ms-request-id": "3e8dab21-201a-003e-671b-af0544000000",
=======
        "x-ms-client-request-id": "55a87cb4-2858-1056-09fb-51a5835b131c",
        "x-ms-file-attributes": "Directory",
        "x-ms-file-change-time": "2019-12-10T05:59:33.1134993Z",
        "x-ms-file-creation-time": "2019-12-10T05:59:33.1134993Z",
        "x-ms-file-id": "13835128424026341376",
        "x-ms-file-last-write-time": "2019-12-10T05:59:33.1134993Z",
        "x-ms-file-parent-id": "0",
        "x-ms-file-permission-key": "7855875120676328179*422928105932735866",
        "x-ms-request-id": "8749bf08-c01a-0019-241e-af1280000000",
>>>>>>> 1d9822e0
        "x-ms-request-server-encrypted": "true",
        "x-ms-version": "2019-07-07"
      },
      "ResponseBody": []
    },
    {
<<<<<<< HEAD
      "RequestUri": "http://seanstagetest.file.core.windows.net/test-share-cb02c7da-f3e3-cefd-0b17-d2eaf80f82e9/test-directory-711d59d0-8711-a6ae-02d8-dc9be3c6b920/test-file-5ec84453-74e7-54ac-f1f0-aeca93fad63a",
      "RequestMethod": "PUT",
      "RequestHeaders": {
        "Authorization": "Sanitized",
        "traceparent": "00-e71a501f8352ed45be6c537f258c8df3-d2cb0efe33d3424c-00",
        "User-Agent": [
          "azsdk-net-Storage.Files.Shares/12.0.0-dev.20191209.1\u002Bb71b1fa965b15eccfc57e2c7781b8bf85cd4c766",
          "(.NET Core 4.6.28008.01; Microsoft Windows 10.0.18363 )"
        ],
        "x-ms-client-request-id": "8b60b6b1-47ff-5e44-a111-c9ddc1cff54e",
        "x-ms-content-length": "1048576",
        "x-ms-date": "Tue, 10 Dec 2019 05:31:05 GMT",
=======
      "RequestUri": "http://seanstagetest.file.core.windows.net/test-share-dc940db6-48bc-37c4-d32f-b1e107face59/test-directory-4ae7ed52-d601-880e-c528-34405dc9f493/test-file-80320e2c-d7cf-9af7-61dc-7208e972fc6a",
      "RequestMethod": "PUT",
      "RequestHeaders": {
        "Authorization": "Sanitized",
        "traceparent": "00-5d53e752e62d6a44a44a23e9a6168f78-405adf226f7aa84c-00",
        "User-Agent": [
          "azsdk-net-Storage.Files.Shares/12.0.0-dev.20191209.1\u002B61bda4d1783b0e05dba0d434ff14b2840726d3b1",
          "(.NET Core 4.6.28008.01; Microsoft Windows 10.0.18363 )"
        ],
        "x-ms-client-request-id": "7d6fd1e5-1228-dc10-840d-f47bb64e2796",
        "x-ms-content-length": "1048576",
        "x-ms-date": "Tue, 10 Dec 2019 05:59:33 GMT",
>>>>>>> 1d9822e0
        "x-ms-file-attributes": "None",
        "x-ms-file-creation-time": "Now",
        "x-ms-file-last-write-time": "Now",
        "x-ms-file-permission": "Inherit",
        "x-ms-return-client-request-id": "true",
        "x-ms-type": "file",
        "x-ms-version": "2019-07-07"
      },
      "RequestBody": null,
      "StatusCode": 201,
      "ResponseHeaders": {
        "Content-Length": "0",
<<<<<<< HEAD
        "Date": "Tue, 10 Dec 2019 05:31:04 GMT",
        "ETag": "\u00220x8D77D3226F7EBA0\u0022",
        "Last-Modified": "Tue, 10 Dec 2019 05:31:05 GMT",
=======
        "Date": "Tue, 10 Dec 2019 05:59:33 GMT",
        "ETag": "\u00220x8D77D362106A8E9\u0022",
        "Last-Modified": "Tue, 10 Dec 2019 05:59:33 GMT",
>>>>>>> 1d9822e0
        "Server": [
          "Windows-Azure-File/1.0",
          "Microsoft-HTTPAPI/2.0"
        ],
<<<<<<< HEAD
        "x-ms-client-request-id": "8b60b6b1-47ff-5e44-a111-c9ddc1cff54e",
        "x-ms-file-attributes": "Archive",
        "x-ms-file-change-time": "2019-12-10T05:31:05.1833248Z",
        "x-ms-file-creation-time": "2019-12-10T05:31:05.1833248Z",
        "x-ms-file-id": "11529285414812647424",
        "x-ms-file-last-write-time": "2019-12-10T05:31:05.1833248Z",
        "x-ms-file-parent-id": "13835128424026341376",
        "x-ms-file-permission-key": "12501538048846835188*422928105932735866",
        "x-ms-request-id": "3e8dab22-201a-003e-681b-af0544000000",
=======
        "x-ms-client-request-id": "7d6fd1e5-1228-dc10-840d-f47bb64e2796",
        "x-ms-file-attributes": "Archive",
        "x-ms-file-change-time": "2019-12-10T05:59:33.2005097Z",
        "x-ms-file-creation-time": "2019-12-10T05:59:33.2005097Z",
        "x-ms-file-id": "11529285414812647424",
        "x-ms-file-last-write-time": "2019-12-10T05:59:33.2005097Z",
        "x-ms-file-parent-id": "13835128424026341376",
        "x-ms-file-permission-key": "12501538048846835188*422928105932735866",
        "x-ms-request-id": "8749bf09-c01a-0019-251e-af1280000000",
>>>>>>> 1d9822e0
        "x-ms-request-server-encrypted": "true",
        "x-ms-version": "2019-07-07"
      },
      "ResponseBody": []
    },
    {
<<<<<<< HEAD
      "RequestUri": "http://seanstagetest.file.core.windows.net/test-share-cb02c7da-f3e3-cefd-0b17-d2eaf80f82e9/test-directory-711d59d0-8711-a6ae-02d8-dc9be3c6b920/test-file-5ec84453-74e7-54ac-f1f0-aeca93fad63a?comp=rangelist",
      "RequestMethod": "GET",
      "RequestHeaders": {
        "Authorization": "Sanitized",
        "traceparent": "00-0b96c273a5909f49a445c7e99566345d-bf453c38ad42634f-00",
        "User-Agent": [
          "azsdk-net-Storage.Files.Shares/12.0.0-dev.20191209.1\u002Bb71b1fa965b15eccfc57e2c7781b8bf85cd4c766",
          "(.NET Core 4.6.28008.01; Microsoft Windows 10.0.18363 )"
        ],
        "x-ms-client-request-id": "dc199530-4b9a-eb3b-6c69-f34e347302bd",
        "x-ms-date": "Tue, 10 Dec 2019 05:31:05 GMT",
=======
      "RequestUri": "http://seanstagetest.file.core.windows.net/test-share-dc940db6-48bc-37c4-d32f-b1e107face59/test-directory-4ae7ed52-d601-880e-c528-34405dc9f493/test-file-80320e2c-d7cf-9af7-61dc-7208e972fc6a?comp=rangelist",
      "RequestMethod": "GET",
      "RequestHeaders": {
        "Authorization": "Sanitized",
        "traceparent": "00-b52d0a177209b543acc8158d2edc719c-d1edda4549b06f46-00",
        "User-Agent": [
          "azsdk-net-Storage.Files.Shares/12.0.0-dev.20191209.1\u002B61bda4d1783b0e05dba0d434ff14b2840726d3b1",
          "(.NET Core 4.6.28008.01; Microsoft Windows 10.0.18363 )"
        ],
        "x-ms-client-request-id": "1823f555-7f02-8342-44af-5c13aabfdcb4",
        "x-ms-date": "Tue, 10 Dec 2019 05:59:33 GMT",
>>>>>>> 1d9822e0
        "x-ms-range": "bytes=0-1048575",
        "x-ms-return-client-request-id": "true",
        "x-ms-version": "2019-07-07"
      },
      "RequestBody": null,
      "StatusCode": 200,
      "ResponseHeaders": {
        "Access-Control-Allow-Origin": "*",
        "Content-Type": "application/xml",
<<<<<<< HEAD
        "Date": "Tue, 10 Dec 2019 05:31:04 GMT",
        "ETag": "\u00220x8D77D3226F7EBA0\u0022",
        "Last-Modified": "Tue, 10 Dec 2019 05:31:05 GMT",
=======
        "Date": "Tue, 10 Dec 2019 05:59:33 GMT",
        "ETag": "\u00220x8D77D362106A8E9\u0022",
        "Last-Modified": "Tue, 10 Dec 2019 05:59:33 GMT",
>>>>>>> 1d9822e0
        "Server": [
          "Windows-Azure-File/1.0",
          "Microsoft-HTTPAPI/2.0"
        ],
        "Transfer-Encoding": "chunked",
<<<<<<< HEAD
        "x-ms-client-request-id": "dc199530-4b9a-eb3b-6c69-f34e347302bd",
        "x-ms-content-length": "1048576",
        "x-ms-request-id": "3e8dab23-201a-003e-691b-af0544000000",
=======
        "x-ms-client-request-id": "1823f555-7f02-8342-44af-5c13aabfdcb4",
        "x-ms-content-length": "1048576",
        "x-ms-request-id": "8749bf0a-c01a-0019-261e-af1280000000",
>>>>>>> 1d9822e0
        "x-ms-version": "2019-07-07"
      },
      "ResponseBody": "\uFEFF\u003C?xml version=\u00221.0\u0022 encoding=\u0022utf-8\u0022?\u003E\u003CRanges /\u003E"
    },
    {
<<<<<<< HEAD
      "RequestUri": "http://seanstagetest.file.core.windows.net/test-share-cb02c7da-f3e3-cefd-0b17-d2eaf80f82e9?restype=share",
      "RequestMethod": "DELETE",
      "RequestHeaders": {
        "Authorization": "Sanitized",
        "traceparent": "00-0fd172f821d1d14da4da22efd468d54c-a3cf7dc31d61164f-00",
        "User-Agent": [
          "azsdk-net-Storage.Files.Shares/12.0.0-dev.20191209.1\u002Bb71b1fa965b15eccfc57e2c7781b8bf85cd4c766",
          "(.NET Core 4.6.28008.01; Microsoft Windows 10.0.18363 )"
        ],
        "x-ms-client-request-id": "2cad9735-18b6-32b4-8e89-4f770b8e207e",
        "x-ms-date": "Tue, 10 Dec 2019 05:31:05 GMT",
=======
      "RequestUri": "http://seanstagetest.file.core.windows.net/test-share-dc940db6-48bc-37c4-d32f-b1e107face59?restype=share",
      "RequestMethod": "DELETE",
      "RequestHeaders": {
        "Authorization": "Sanitized",
        "traceparent": "00-0c0384918927a547a112c0bf4de186e5-00cebc589edf3e48-00",
        "User-Agent": [
          "azsdk-net-Storage.Files.Shares/12.0.0-dev.20191209.1\u002B61bda4d1783b0e05dba0d434ff14b2840726d3b1",
          "(.NET Core 4.6.28008.01; Microsoft Windows 10.0.18363 )"
        ],
        "x-ms-client-request-id": "c12579da-0f2b-7f94-a48c-e91fd6e8e313",
        "x-ms-date": "Tue, 10 Dec 2019 05:59:33 GMT",
>>>>>>> 1d9822e0
        "x-ms-delete-snapshots": "include",
        "x-ms-return-client-request-id": "true",
        "x-ms-version": "2019-07-07"
      },
      "RequestBody": null,
      "StatusCode": 202,
      "ResponseHeaders": {
        "Content-Length": "0",
<<<<<<< HEAD
        "Date": "Tue, 10 Dec 2019 05:31:04 GMT",
=======
        "Date": "Tue, 10 Dec 2019 05:59:33 GMT",
>>>>>>> 1d9822e0
        "Server": [
          "Windows-Azure-File/1.0",
          "Microsoft-HTTPAPI/2.0"
        ],
<<<<<<< HEAD
        "x-ms-client-request-id": "2cad9735-18b6-32b4-8e89-4f770b8e207e",
        "x-ms-request-id": "3e8dab24-201a-003e-6a1b-af0544000000",
=======
        "x-ms-client-request-id": "c12579da-0f2b-7f94-a48c-e91fd6e8e313",
        "x-ms-request-id": "8749bf0b-c01a-0019-271e-af1280000000",
>>>>>>> 1d9822e0
        "x-ms-version": "2019-07-07"
      },
      "ResponseBody": []
    }
  ],
  "Variables": {
<<<<<<< HEAD
    "RandomSeed": "399734463",
=======
    "RandomSeed": "325192881",
>>>>>>> 1d9822e0
    "Storage_TestConfigDefault": "ProductionTenant\nseanstagetest\nU2FuaXRpemVk\nhttp://seanstagetest.blob.core.windows.net\nhttp://seanstagetest.file.core.windows.net\nhttp://seanstagetest.queue.core.windows.net\nhttp://seanstagetest.table.core.windows.net\n\n\n\n\nhttp://seanstagetest-secondary.blob.core.windows.net\nhttp://seanstagetest-secondary.file.core.windows.net\nhttp://seanstagetest-secondary.queue.core.windows.net\nhttp://seanstagetest-secondary.table.core.windows.net\n\nSanitized\n\n\nCloud\nBlobEndpoint=http://seanstagetest.blob.core.windows.net/;QueueEndpoint=http://seanstagetest.queue.core.windows.net/;FileEndpoint=http://seanstagetest.file.core.windows.net/;BlobSecondaryEndpoint=http://seanstagetest-secondary.blob.core.windows.net/;QueueSecondaryEndpoint=http://seanstagetest-secondary.queue.core.windows.net/;FileSecondaryEndpoint=http://seanstagetest-secondary.file.core.windows.net/;AccountName=seanstagetest;AccountKey=Sanitized"
  }
}<|MERGE_RESOLUTION|>--- conflicted
+++ resolved
@@ -1,31 +1,17 @@
 {
   "Entries": [
     {
-<<<<<<< HEAD
-      "RequestUri": "http://seanstagetest.file.core.windows.net/test-share-cb02c7da-f3e3-cefd-0b17-d2eaf80f82e9?restype=share",
+      "RequestUri": "http://seanstagetest.file.core.windows.net/test-share-01ff4e0e-b431-6b76-4c92-195194e1c815?restype=share",
       "RequestMethod": "PUT",
       "RequestHeaders": {
         "Authorization": "Sanitized",
-        "traceparent": "00-9b926bca9518f74e8b3ddbd3c6778890-5d02ec012f884a42-00",
+        "traceparent": "00-a7987e1f3149f947b7c35b6deb09d220-8eec12ab074b5b42-00",
         "User-Agent": [
-          "azsdk-net-Storage.Files.Shares/12.0.0-dev.20191209.1\u002Bb71b1fa965b15eccfc57e2c7781b8bf85cd4c766",
+          "azsdk-net-Storage.Files.Shares/12.0.0-dev.20191211.1\u002B899431c003876eb9b26cefd8e8a37e7f27f82ced",
           "(.NET Core 4.6.28008.01; Microsoft Windows 10.0.18363 )"
         ],
-        "x-ms-client-request-id": "06fbf710-4981-7844-040d-64fd85c275c0",
-        "x-ms-date": "Tue, 10 Dec 2019 05:31:05 GMT",
-=======
-      "RequestUri": "http://seanstagetest.file.core.windows.net/test-share-dc940db6-48bc-37c4-d32f-b1e107face59?restype=share",
-      "RequestMethod": "PUT",
-      "RequestHeaders": {
-        "Authorization": "Sanitized",
-        "traceparent": "00-c51b6abe91588d4d830a6a1cda3a4314-6f7fc5a14887bf4c-00",
-        "User-Agent": [
-          "azsdk-net-Storage.Files.Shares/12.0.0-dev.20191209.1\u002B61bda4d1783b0e05dba0d434ff14b2840726d3b1",
-          "(.NET Core 4.6.28008.01; Microsoft Windows 10.0.18363 )"
-        ],
-        "x-ms-client-request-id": "168417e7-b7cd-709b-e520-a2edd9c8c76d",
-        "x-ms-date": "Tue, 10 Dec 2019 05:59:33 GMT",
->>>>>>> 1d9822e0
+        "x-ms-client-request-id": "5030c2f8-d37e-a3c1-4f7c-58f5c30d711c",
+        "x-ms-date": "Wed, 11 Dec 2019 20:38:10 GMT",
         "x-ms-return-client-request-id": "true",
         "x-ms-version": "2019-07-07"
       },
@@ -33,56 +19,31 @@
       "StatusCode": 201,
       "ResponseHeaders": {
         "Content-Length": "0",
-<<<<<<< HEAD
-        "Date": "Tue, 10 Dec 2019 05:31:04 GMT",
-        "ETag": "\u00220x8D77D3226DC548E\u0022",
-        "Last-Modified": "Tue, 10 Dec 2019 05:31:05 GMT",
-=======
-        "Date": "Tue, 10 Dec 2019 05:59:33 GMT",
-        "ETag": "\u00220x8D77D3620EB1051\u0022",
-        "Last-Modified": "Tue, 10 Dec 2019 05:59:33 GMT",
->>>>>>> 1d9822e0
+        "Date": "Wed, 11 Dec 2019 20:38:09 GMT",
+        "ETag": "\u00220x8D77E7A09252A28\u0022",
+        "Last-Modified": "Wed, 11 Dec 2019 20:38:10 GMT",
         "Server": [
           "Windows-Azure-File/1.0",
           "Microsoft-HTTPAPI/2.0"
         ],
-<<<<<<< HEAD
-        "x-ms-client-request-id": "06fbf710-4981-7844-040d-64fd85c275c0",
-        "x-ms-request-id": "3e8dab1f-201a-003e-661b-af0544000000",
-=======
-        "x-ms-client-request-id": "168417e7-b7cd-709b-e520-a2edd9c8c76d",
-        "x-ms-request-id": "8749bf06-c01a-0019-231e-af1280000000",
->>>>>>> 1d9822e0
+        "x-ms-client-request-id": "5030c2f8-d37e-a3c1-4f7c-58f5c30d711c",
+        "x-ms-request-id": "ef3e3a6b-c01a-0019-5862-b01280000000",
         "x-ms-version": "2019-07-07"
       },
       "ResponseBody": []
     },
     {
-<<<<<<< HEAD
-      "RequestUri": "http://seanstagetest.file.core.windows.net/test-share-cb02c7da-f3e3-cefd-0b17-d2eaf80f82e9/test-directory-711d59d0-8711-a6ae-02d8-dc9be3c6b920?restype=directory",
+      "RequestUri": "http://seanstagetest.file.core.windows.net/test-share-01ff4e0e-b431-6b76-4c92-195194e1c815/test-directory-d196f675-05a3-7284-10ab-2c66f3fc4f2e?restype=directory",
       "RequestMethod": "PUT",
       "RequestHeaders": {
         "Authorization": "Sanitized",
-        "traceparent": "00-eb2f9f3f762aa041977cb510f6f5744b-357b6dca68ddf843-00",
+        "traceparent": "00-822cec477ee91047bdbe322a3070bf8f-5c6d1e659227a14b-00",
         "User-Agent": [
-          "azsdk-net-Storage.Files.Shares/12.0.0-dev.20191209.1\u002Bb71b1fa965b15eccfc57e2c7781b8bf85cd4c766",
+          "azsdk-net-Storage.Files.Shares/12.0.0-dev.20191211.1\u002B899431c003876eb9b26cefd8e8a37e7f27f82ced",
           "(.NET Core 4.6.28008.01; Microsoft Windows 10.0.18363 )"
         ],
-        "x-ms-client-request-id": "bb664ed3-70ce-8899-4954-04a86ca9943d",
-        "x-ms-date": "Tue, 10 Dec 2019 05:31:05 GMT",
-=======
-      "RequestUri": "http://seanstagetest.file.core.windows.net/test-share-dc940db6-48bc-37c4-d32f-b1e107face59/test-directory-4ae7ed52-d601-880e-c528-34405dc9f493?restype=directory",
-      "RequestMethod": "PUT",
-      "RequestHeaders": {
-        "Authorization": "Sanitized",
-        "traceparent": "00-a72c3039afcdfe45bb5d0e9c104bef2c-01b7a3a9763ca744-00",
-        "User-Agent": [
-          "azsdk-net-Storage.Files.Shares/12.0.0-dev.20191209.1\u002B61bda4d1783b0e05dba0d434ff14b2840726d3b1",
-          "(.NET Core 4.6.28008.01; Microsoft Windows 10.0.18363 )"
-        ],
-        "x-ms-client-request-id": "55a87cb4-2858-1056-09fb-51a5835b131c",
-        "x-ms-date": "Tue, 10 Dec 2019 05:59:33 GMT",
->>>>>>> 1d9822e0
+        "x-ms-client-request-id": "2404a359-d387-f28f-3ebe-3fd2a75baf52",
+        "x-ms-date": "Wed, 11 Dec 2019 20:38:10 GMT",
         "x-ms-file-attributes": "None",
         "x-ms-file-creation-time": "Now",
         "x-ms-file-last-write-time": "Now",
@@ -94,73 +55,40 @@
       "StatusCode": 201,
       "ResponseHeaders": {
         "Content-Length": "0",
-<<<<<<< HEAD
-        "Date": "Tue, 10 Dec 2019 05:31:04 GMT",
-        "ETag": "\u00220x8D77D3226EA7C75\u0022",
-        "Last-Modified": "Tue, 10 Dec 2019 05:31:05 GMT",
-=======
-        "Date": "Tue, 10 Dec 2019 05:59:33 GMT",
-        "ETag": "\u00220x8D77D3620F96211\u0022",
-        "Last-Modified": "Tue, 10 Dec 2019 05:59:33 GMT",
->>>>>>> 1d9822e0
+        "Date": "Wed, 11 Dec 2019 20:38:09 GMT",
+        "ETag": "\u00220x8D77E7A09336504\u0022",
+        "Last-Modified": "Wed, 11 Dec 2019 20:38:10 GMT",
         "Server": [
           "Windows-Azure-File/1.0",
           "Microsoft-HTTPAPI/2.0"
         ],
-<<<<<<< HEAD
-        "x-ms-client-request-id": "bb664ed3-70ce-8899-4954-04a86ca9943d",
+        "x-ms-client-request-id": "2404a359-d387-f28f-3ebe-3fd2a75baf52",
         "x-ms-file-attributes": "Directory",
-        "x-ms-file-change-time": "2019-12-10T05:31:05.0952821Z",
-        "x-ms-file-creation-time": "2019-12-10T05:31:05.0952821Z",
+        "x-ms-file-change-time": "2019-12-11T20:38:10.1687556Z",
+        "x-ms-file-creation-time": "2019-12-11T20:38:10.1687556Z",
         "x-ms-file-id": "13835128424026341376",
-        "x-ms-file-last-write-time": "2019-12-10T05:31:05.0952821Z",
+        "x-ms-file-last-write-time": "2019-12-11T20:38:10.1687556Z",
         "x-ms-file-parent-id": "0",
         "x-ms-file-permission-key": "7855875120676328179*422928105932735866",
-        "x-ms-request-id": "3e8dab21-201a-003e-671b-af0544000000",
-=======
-        "x-ms-client-request-id": "55a87cb4-2858-1056-09fb-51a5835b131c",
-        "x-ms-file-attributes": "Directory",
-        "x-ms-file-change-time": "2019-12-10T05:59:33.1134993Z",
-        "x-ms-file-creation-time": "2019-12-10T05:59:33.1134993Z",
-        "x-ms-file-id": "13835128424026341376",
-        "x-ms-file-last-write-time": "2019-12-10T05:59:33.1134993Z",
-        "x-ms-file-parent-id": "0",
-        "x-ms-file-permission-key": "7855875120676328179*422928105932735866",
-        "x-ms-request-id": "8749bf08-c01a-0019-241e-af1280000000",
->>>>>>> 1d9822e0
+        "x-ms-request-id": "ef3e3a6d-c01a-0019-5962-b01280000000",
         "x-ms-request-server-encrypted": "true",
         "x-ms-version": "2019-07-07"
       },
       "ResponseBody": []
     },
     {
-<<<<<<< HEAD
-      "RequestUri": "http://seanstagetest.file.core.windows.net/test-share-cb02c7da-f3e3-cefd-0b17-d2eaf80f82e9/test-directory-711d59d0-8711-a6ae-02d8-dc9be3c6b920/test-file-5ec84453-74e7-54ac-f1f0-aeca93fad63a",
+      "RequestUri": "http://seanstagetest.file.core.windows.net/test-share-01ff4e0e-b431-6b76-4c92-195194e1c815/test-directory-d196f675-05a3-7284-10ab-2c66f3fc4f2e/test-file-dc07292c-9fb4-fc6c-5f27-4c6ea3952ec8",
       "RequestMethod": "PUT",
       "RequestHeaders": {
         "Authorization": "Sanitized",
-        "traceparent": "00-e71a501f8352ed45be6c537f258c8df3-d2cb0efe33d3424c-00",
+        "traceparent": "00-7f64af5c8d5c584e9d150d874d2b2f25-59f07099ada2aa4b-00",
         "User-Agent": [
-          "azsdk-net-Storage.Files.Shares/12.0.0-dev.20191209.1\u002Bb71b1fa965b15eccfc57e2c7781b8bf85cd4c766",
+          "azsdk-net-Storage.Files.Shares/12.0.0-dev.20191211.1\u002B899431c003876eb9b26cefd8e8a37e7f27f82ced",
           "(.NET Core 4.6.28008.01; Microsoft Windows 10.0.18363 )"
         ],
-        "x-ms-client-request-id": "8b60b6b1-47ff-5e44-a111-c9ddc1cff54e",
+        "x-ms-client-request-id": "19c10f85-b340-ba13-3707-c56086214fa8",
         "x-ms-content-length": "1048576",
-        "x-ms-date": "Tue, 10 Dec 2019 05:31:05 GMT",
-=======
-      "RequestUri": "http://seanstagetest.file.core.windows.net/test-share-dc940db6-48bc-37c4-d32f-b1e107face59/test-directory-4ae7ed52-d601-880e-c528-34405dc9f493/test-file-80320e2c-d7cf-9af7-61dc-7208e972fc6a",
-      "RequestMethod": "PUT",
-      "RequestHeaders": {
-        "Authorization": "Sanitized",
-        "traceparent": "00-5d53e752e62d6a44a44a23e9a6168f78-405adf226f7aa84c-00",
-        "User-Agent": [
-          "azsdk-net-Storage.Files.Shares/12.0.0-dev.20191209.1\u002B61bda4d1783b0e05dba0d434ff14b2840726d3b1",
-          "(.NET Core 4.6.28008.01; Microsoft Windows 10.0.18363 )"
-        ],
-        "x-ms-client-request-id": "7d6fd1e5-1228-dc10-840d-f47bb64e2796",
-        "x-ms-content-length": "1048576",
-        "x-ms-date": "Tue, 10 Dec 2019 05:59:33 GMT",
->>>>>>> 1d9822e0
+        "x-ms-date": "Wed, 11 Dec 2019 20:38:10 GMT",
         "x-ms-file-attributes": "None",
         "x-ms-file-creation-time": "Now",
         "x-ms-file-last-write-time": "Now",
@@ -173,71 +101,39 @@
       "StatusCode": 201,
       "ResponseHeaders": {
         "Content-Length": "0",
-<<<<<<< HEAD
-        "Date": "Tue, 10 Dec 2019 05:31:04 GMT",
-        "ETag": "\u00220x8D77D3226F7EBA0\u0022",
-        "Last-Modified": "Tue, 10 Dec 2019 05:31:05 GMT",
-=======
-        "Date": "Tue, 10 Dec 2019 05:59:33 GMT",
-        "ETag": "\u00220x8D77D362106A8E9\u0022",
-        "Last-Modified": "Tue, 10 Dec 2019 05:59:33 GMT",
->>>>>>> 1d9822e0
+        "Date": "Wed, 11 Dec 2019 20:38:10 GMT",
+        "ETag": "\u00220x8D77E7A09408622\u0022",
+        "Last-Modified": "Wed, 11 Dec 2019 20:38:10 GMT",
         "Server": [
           "Windows-Azure-File/1.0",
           "Microsoft-HTTPAPI/2.0"
         ],
-<<<<<<< HEAD
-        "x-ms-client-request-id": "8b60b6b1-47ff-5e44-a111-c9ddc1cff54e",
+        "x-ms-client-request-id": "19c10f85-b340-ba13-3707-c56086214fa8",
         "x-ms-file-attributes": "Archive",
-        "x-ms-file-change-time": "2019-12-10T05:31:05.1833248Z",
-        "x-ms-file-creation-time": "2019-12-10T05:31:05.1833248Z",
+        "x-ms-file-change-time": "2019-12-11T20:38:10.2548002Z",
+        "x-ms-file-creation-time": "2019-12-11T20:38:10.2548002Z",
         "x-ms-file-id": "11529285414812647424",
-        "x-ms-file-last-write-time": "2019-12-10T05:31:05.1833248Z",
+        "x-ms-file-last-write-time": "2019-12-11T20:38:10.2548002Z",
         "x-ms-file-parent-id": "13835128424026341376",
         "x-ms-file-permission-key": "12501538048846835188*422928105932735866",
-        "x-ms-request-id": "3e8dab22-201a-003e-681b-af0544000000",
-=======
-        "x-ms-client-request-id": "7d6fd1e5-1228-dc10-840d-f47bb64e2796",
-        "x-ms-file-attributes": "Archive",
-        "x-ms-file-change-time": "2019-12-10T05:59:33.2005097Z",
-        "x-ms-file-creation-time": "2019-12-10T05:59:33.2005097Z",
-        "x-ms-file-id": "11529285414812647424",
-        "x-ms-file-last-write-time": "2019-12-10T05:59:33.2005097Z",
-        "x-ms-file-parent-id": "13835128424026341376",
-        "x-ms-file-permission-key": "12501538048846835188*422928105932735866",
-        "x-ms-request-id": "8749bf09-c01a-0019-251e-af1280000000",
->>>>>>> 1d9822e0
+        "x-ms-request-id": "ef3e3a6e-c01a-0019-5a62-b01280000000",
         "x-ms-request-server-encrypted": "true",
         "x-ms-version": "2019-07-07"
       },
       "ResponseBody": []
     },
     {
-<<<<<<< HEAD
-      "RequestUri": "http://seanstagetest.file.core.windows.net/test-share-cb02c7da-f3e3-cefd-0b17-d2eaf80f82e9/test-directory-711d59d0-8711-a6ae-02d8-dc9be3c6b920/test-file-5ec84453-74e7-54ac-f1f0-aeca93fad63a?comp=rangelist",
+      "RequestUri": "http://seanstagetest.file.core.windows.net/test-share-01ff4e0e-b431-6b76-4c92-195194e1c815/test-directory-d196f675-05a3-7284-10ab-2c66f3fc4f2e/test-file-dc07292c-9fb4-fc6c-5f27-4c6ea3952ec8?comp=rangelist",
       "RequestMethod": "GET",
       "RequestHeaders": {
         "Authorization": "Sanitized",
-        "traceparent": "00-0b96c273a5909f49a445c7e99566345d-bf453c38ad42634f-00",
+        "traceparent": "00-c1a9440194d93542b526beac77563e0d-7a7ead7df33d2448-00",
         "User-Agent": [
-          "azsdk-net-Storage.Files.Shares/12.0.0-dev.20191209.1\u002Bb71b1fa965b15eccfc57e2c7781b8bf85cd4c766",
+          "azsdk-net-Storage.Files.Shares/12.0.0-dev.20191211.1\u002B899431c003876eb9b26cefd8e8a37e7f27f82ced",
           "(.NET Core 4.6.28008.01; Microsoft Windows 10.0.18363 )"
         ],
-        "x-ms-client-request-id": "dc199530-4b9a-eb3b-6c69-f34e347302bd",
-        "x-ms-date": "Tue, 10 Dec 2019 05:31:05 GMT",
-=======
-      "RequestUri": "http://seanstagetest.file.core.windows.net/test-share-dc940db6-48bc-37c4-d32f-b1e107face59/test-directory-4ae7ed52-d601-880e-c528-34405dc9f493/test-file-80320e2c-d7cf-9af7-61dc-7208e972fc6a?comp=rangelist",
-      "RequestMethod": "GET",
-      "RequestHeaders": {
-        "Authorization": "Sanitized",
-        "traceparent": "00-b52d0a177209b543acc8158d2edc719c-d1edda4549b06f46-00",
-        "User-Agent": [
-          "azsdk-net-Storage.Files.Shares/12.0.0-dev.20191209.1\u002B61bda4d1783b0e05dba0d434ff14b2840726d3b1",
-          "(.NET Core 4.6.28008.01; Microsoft Windows 10.0.18363 )"
-        ],
-        "x-ms-client-request-id": "1823f555-7f02-8342-44af-5c13aabfdcb4",
-        "x-ms-date": "Tue, 10 Dec 2019 05:59:33 GMT",
->>>>>>> 1d9822e0
+        "x-ms-client-request-id": "93e82360-15d3-6787-5152-18f065469236",
+        "x-ms-date": "Wed, 11 Dec 2019 20:38:10 GMT",
         "x-ms-range": "bytes=0-1048575",
         "x-ms-return-client-request-id": "true",
         "x-ms-version": "2019-07-07"
@@ -247,59 +143,33 @@
       "ResponseHeaders": {
         "Access-Control-Allow-Origin": "*",
         "Content-Type": "application/xml",
-<<<<<<< HEAD
-        "Date": "Tue, 10 Dec 2019 05:31:04 GMT",
-        "ETag": "\u00220x8D77D3226F7EBA0\u0022",
-        "Last-Modified": "Tue, 10 Dec 2019 05:31:05 GMT",
-=======
-        "Date": "Tue, 10 Dec 2019 05:59:33 GMT",
-        "ETag": "\u00220x8D77D362106A8E9\u0022",
-        "Last-Modified": "Tue, 10 Dec 2019 05:59:33 GMT",
->>>>>>> 1d9822e0
+        "Date": "Wed, 11 Dec 2019 20:38:10 GMT",
+        "ETag": "\u00220x8D77E7A09408622\u0022",
+        "Last-Modified": "Wed, 11 Dec 2019 20:38:10 GMT",
         "Server": [
           "Windows-Azure-File/1.0",
           "Microsoft-HTTPAPI/2.0"
         ],
         "Transfer-Encoding": "chunked",
-<<<<<<< HEAD
-        "x-ms-client-request-id": "dc199530-4b9a-eb3b-6c69-f34e347302bd",
+        "x-ms-client-request-id": "93e82360-15d3-6787-5152-18f065469236",
         "x-ms-content-length": "1048576",
-        "x-ms-request-id": "3e8dab23-201a-003e-691b-af0544000000",
-=======
-        "x-ms-client-request-id": "1823f555-7f02-8342-44af-5c13aabfdcb4",
-        "x-ms-content-length": "1048576",
-        "x-ms-request-id": "8749bf0a-c01a-0019-261e-af1280000000",
->>>>>>> 1d9822e0
+        "x-ms-request-id": "ef3e3a6f-c01a-0019-5b62-b01280000000",
         "x-ms-version": "2019-07-07"
       },
       "ResponseBody": "\uFEFF\u003C?xml version=\u00221.0\u0022 encoding=\u0022utf-8\u0022?\u003E\u003CRanges /\u003E"
     },
     {
-<<<<<<< HEAD
-      "RequestUri": "http://seanstagetest.file.core.windows.net/test-share-cb02c7da-f3e3-cefd-0b17-d2eaf80f82e9?restype=share",
+      "RequestUri": "http://seanstagetest.file.core.windows.net/test-share-01ff4e0e-b431-6b76-4c92-195194e1c815?restype=share",
       "RequestMethod": "DELETE",
       "RequestHeaders": {
         "Authorization": "Sanitized",
-        "traceparent": "00-0fd172f821d1d14da4da22efd468d54c-a3cf7dc31d61164f-00",
+        "traceparent": "00-c7b02787bdc0bd4f9c06c54d592ffb7e-a2885afcaee98846-00",
         "User-Agent": [
-          "azsdk-net-Storage.Files.Shares/12.0.0-dev.20191209.1\u002Bb71b1fa965b15eccfc57e2c7781b8bf85cd4c766",
+          "azsdk-net-Storage.Files.Shares/12.0.0-dev.20191211.1\u002B899431c003876eb9b26cefd8e8a37e7f27f82ced",
           "(.NET Core 4.6.28008.01; Microsoft Windows 10.0.18363 )"
         ],
-        "x-ms-client-request-id": "2cad9735-18b6-32b4-8e89-4f770b8e207e",
-        "x-ms-date": "Tue, 10 Dec 2019 05:31:05 GMT",
-=======
-      "RequestUri": "http://seanstagetest.file.core.windows.net/test-share-dc940db6-48bc-37c4-d32f-b1e107face59?restype=share",
-      "RequestMethod": "DELETE",
-      "RequestHeaders": {
-        "Authorization": "Sanitized",
-        "traceparent": "00-0c0384918927a547a112c0bf4de186e5-00cebc589edf3e48-00",
-        "User-Agent": [
-          "azsdk-net-Storage.Files.Shares/12.0.0-dev.20191209.1\u002B61bda4d1783b0e05dba0d434ff14b2840726d3b1",
-          "(.NET Core 4.6.28008.01; Microsoft Windows 10.0.18363 )"
-        ],
-        "x-ms-client-request-id": "c12579da-0f2b-7f94-a48c-e91fd6e8e313",
-        "x-ms-date": "Tue, 10 Dec 2019 05:59:33 GMT",
->>>>>>> 1d9822e0
+        "x-ms-client-request-id": "62002a43-bb38-7ad4-f04e-f1fd46699c3c",
+        "x-ms-date": "Wed, 11 Dec 2019 20:38:10 GMT",
         "x-ms-delete-snapshots": "include",
         "x-ms-return-client-request-id": "true",
         "x-ms-version": "2019-07-07"
@@ -308,33 +178,20 @@
       "StatusCode": 202,
       "ResponseHeaders": {
         "Content-Length": "0",
-<<<<<<< HEAD
-        "Date": "Tue, 10 Dec 2019 05:31:04 GMT",
-=======
-        "Date": "Tue, 10 Dec 2019 05:59:33 GMT",
->>>>>>> 1d9822e0
+        "Date": "Wed, 11 Dec 2019 20:38:10 GMT",
         "Server": [
           "Windows-Azure-File/1.0",
           "Microsoft-HTTPAPI/2.0"
         ],
-<<<<<<< HEAD
-        "x-ms-client-request-id": "2cad9735-18b6-32b4-8e89-4f770b8e207e",
-        "x-ms-request-id": "3e8dab24-201a-003e-6a1b-af0544000000",
-=======
-        "x-ms-client-request-id": "c12579da-0f2b-7f94-a48c-e91fd6e8e313",
-        "x-ms-request-id": "8749bf0b-c01a-0019-271e-af1280000000",
->>>>>>> 1d9822e0
+        "x-ms-client-request-id": "62002a43-bb38-7ad4-f04e-f1fd46699c3c",
+        "x-ms-request-id": "ef3e3a70-c01a-0019-5c62-b01280000000",
         "x-ms-version": "2019-07-07"
       },
       "ResponseBody": []
     }
   ],
   "Variables": {
-<<<<<<< HEAD
-    "RandomSeed": "399734463",
-=======
-    "RandomSeed": "325192881",
->>>>>>> 1d9822e0
+    "RandomSeed": "522840686",
     "Storage_TestConfigDefault": "ProductionTenant\nseanstagetest\nU2FuaXRpemVk\nhttp://seanstagetest.blob.core.windows.net\nhttp://seanstagetest.file.core.windows.net\nhttp://seanstagetest.queue.core.windows.net\nhttp://seanstagetest.table.core.windows.net\n\n\n\n\nhttp://seanstagetest-secondary.blob.core.windows.net\nhttp://seanstagetest-secondary.file.core.windows.net\nhttp://seanstagetest-secondary.queue.core.windows.net\nhttp://seanstagetest-secondary.table.core.windows.net\n\nSanitized\n\n\nCloud\nBlobEndpoint=http://seanstagetest.blob.core.windows.net/;QueueEndpoint=http://seanstagetest.queue.core.windows.net/;FileEndpoint=http://seanstagetest.file.core.windows.net/;BlobSecondaryEndpoint=http://seanstagetest-secondary.blob.core.windows.net/;QueueSecondaryEndpoint=http://seanstagetest-secondary.queue.core.windows.net/;FileSecondaryEndpoint=http://seanstagetest-secondary.file.core.windows.net/;AccountName=seanstagetest;AccountKey=Sanitized"
   }
 }