--- conflicted
+++ resolved
@@ -14,11 +14,7 @@
         "x-ms-client-request-id": "d9102302-b432-bef0-4549-d4327e1829f9",
         "x-ms-date": "Tue, 26 Jan 2021 19:30:05 GMT",
         "x-ms-return-client-request-id": "true",
-<<<<<<< HEAD
-        "x-ms-version": "2020-12-06"
-=======
-        "x-ms-version": "2021-02-12"
->>>>>>> 7e782c87
+        "x-ms-version": "2021-02-12"
       },
       "RequestBody": null,
       "StatusCode": 201,
@@ -33,11 +29,7 @@
         ],
         "x-ms-client-request-id": "d9102302-b432-bef0-4549-d4327e1829f9",
         "x-ms-request-id": "efd09a6d-c01a-0014-1f19-f492ad000000",
-<<<<<<< HEAD
-        "x-ms-version": "2020-12-06"
-=======
-        "x-ms-version": "2021-02-12"
->>>>>>> 7e782c87
+        "x-ms-version": "2021-02-12"
       },
       "ResponseBody": []
     },
@@ -59,11 +51,7 @@
         "x-ms-file-last-write-time": "Now",
         "x-ms-file-permission": "Inherit",
         "x-ms-return-client-request-id": "true",
-<<<<<<< HEAD
-        "x-ms-version": "2020-12-06"
-=======
-        "x-ms-version": "2021-02-12"
->>>>>>> 7e782c87
+        "x-ms-version": "2021-02-12"
       },
       "RequestBody": null,
       "StatusCode": 201,
@@ -86,11 +74,7 @@
         "x-ms-file-permission-key": "17860367565182308406*11459378189709739967",
         "x-ms-request-id": "efd09a71-c01a-0014-2019-f492ad000000",
         "x-ms-request-server-encrypted": "true",
-<<<<<<< HEAD
-        "x-ms-version": "2020-12-06"
-=======
-        "x-ms-version": "2021-02-12"
->>>>>>> 7e782c87
+        "x-ms-version": "2021-02-12"
       },
       "ResponseBody": []
     },
@@ -114,11 +98,7 @@
         "x-ms-file-permission": "Inherit",
         "x-ms-return-client-request-id": "true",
         "x-ms-type": "file",
-<<<<<<< HEAD
-        "x-ms-version": "2020-12-06"
-=======
-        "x-ms-version": "2021-02-12"
->>>>>>> 7e782c87
+        "x-ms-version": "2021-02-12"
       },
       "RequestBody": null,
       "StatusCode": 201,
@@ -141,11 +121,7 @@
         "x-ms-file-permission-key": "4010187179898695473*11459378189709739967",
         "x-ms-request-id": "efd09a73-c01a-0014-2219-f492ad000000",
         "x-ms-request-server-encrypted": "true",
-<<<<<<< HEAD
-        "x-ms-version": "2020-12-06"
-=======
-        "x-ms-version": "2021-02-12"
->>>>>>> 7e782c87
+        "x-ms-version": "2021-02-12"
       },
       "ResponseBody": []
     },
@@ -164,11 +140,7 @@
         "x-ms-date": "Tue, 26 Jan 2021 19:30:05 GMT",
         "x-ms-range": "bytes=0-1048575",
         "x-ms-return-client-request-id": "true",
-<<<<<<< HEAD
-        "x-ms-version": "2020-12-06"
-=======
-        "x-ms-version": "2021-02-12"
->>>>>>> 7e782c87
+        "x-ms-version": "2021-02-12"
       },
       "RequestBody": null,
       "StatusCode": 200,
@@ -186,11 +158,7 @@
         "x-ms-client-request-id": "251f71b8-30bd-29e1-2536-ca6b2b043b22",
         "x-ms-content-length": "1048576",
         "x-ms-request-id": "efd09a74-c01a-0014-2319-f492ad000000",
-<<<<<<< HEAD
-        "x-ms-version": "2020-12-06"
-=======
-        "x-ms-version": "2021-02-12"
->>>>>>> 7e782c87
+        "x-ms-version": "2021-02-12"
       },
       "ResponseBody": "﻿<?xml version=\"1.0\" encoding=\"utf-8\"?><Ranges />"
     },
@@ -209,11 +177,7 @@
         "x-ms-date": "Tue, 26 Jan 2021 19:30:05 GMT",
         "x-ms-delete-snapshots": "include",
         "x-ms-return-client-request-id": "true",
-<<<<<<< HEAD
-        "x-ms-version": "2020-12-06"
-=======
-        "x-ms-version": "2021-02-12"
->>>>>>> 7e782c87
+        "x-ms-version": "2021-02-12"
       },
       "RequestBody": null,
       "StatusCode": 202,
@@ -226,11 +190,7 @@
         ],
         "x-ms-client-request-id": "6fbfc916-d10c-a5bd-b515-6121077e53f0",
         "x-ms-request-id": "efd09a75-c01a-0014-2419-f492ad000000",
-<<<<<<< HEAD
-        "x-ms-version": "2020-12-06"
-=======
-        "x-ms-version": "2021-02-12"
->>>>>>> 7e782c87
+        "x-ms-version": "2021-02-12"
       },
       "ResponseBody": []
     }
