﻿{
  "Entries": [
    {
      "RequestUri": "https://seanmcccanary3.file.core.windows.net/test-share-86ea4b4a-b567-0c2f-5faa-c567791f8c46?restype=share",
      "RequestMethod": "PUT",
      "RequestHeaders": {
        "Accept": "application/xml",
        "Authorization": "Sanitized",
        "traceparent": "00-e8116ce3dc560644a403cb9f8c532057-7c16a50215ae8243-00",
        "User-Agent": [
          "azsdk-net-Storage.Files.Shares/12.7.0-alpha.20210126.1",
          "(.NET 5.0.2; Microsoft Windows 10.0.19042)"
        ],
        "x-ms-client-request-id": "c77fd67d-0d7a-8b5a-666e-2d66dee0d322",
        "x-ms-date": "Tue, 26 Jan 2021 19:34:24 GMT",
        "x-ms-return-client-request-id": "true",
<<<<<<< HEAD
        "x-ms-version": "2020-12-06"
=======
        "x-ms-version": "2021-02-12"
>>>>>>> 7e782c87
      },
      "RequestBody": null,
      "StatusCode": 201,
      "ResponseHeaders": {
        "Content-Length": "0",
        "Date": "Tue, 26 Jan 2021 19:34:22 GMT",
        "ETag": "\"0x8D8C231627883BE\"",
        "Last-Modified": "Tue, 26 Jan 2021 19:34:23 GMT",
        "Server": [
          "Windows-Azure-File/1.0",
          "Microsoft-HTTPAPI/2.0"
        ],
        "x-ms-client-request-id": "c77fd67d-0d7a-8b5a-666e-2d66dee0d322",
        "x-ms-request-id": "924a3513-201a-0023-311a-f44001000000",
<<<<<<< HEAD
        "x-ms-version": "2020-12-06"
=======
        "x-ms-version": "2021-02-12"
>>>>>>> 7e782c87
      },
      "ResponseBody": []
    },
    {
      "RequestUri": "https://seanmcccanary3.file.core.windows.net/test-share-86ea4b4a-b567-0c2f-5faa-c567791f8c46/test-directory-cb9dcb60-dc7f-7e49-da18-c33e4e304db1?restype=directory",
      "RequestMethod": "PUT",
      "RequestHeaders": {
        "Accept": "application/xml",
        "Authorization": "Sanitized",
        "traceparent": "00-a7787e1b971a444e8ed3d0c4943394c6-d001390bc13cdb4b-00",
        "User-Agent": [
          "azsdk-net-Storage.Files.Shares/12.7.0-alpha.20210126.1",
          "(.NET 5.0.2; Microsoft Windows 10.0.19042)"
        ],
        "x-ms-client-request-id": "f39e4454-9f10-a154-8c00-ec624a1c3d36",
        "x-ms-date": "Tue, 26 Jan 2021 19:34:24 GMT",
        "x-ms-file-attributes": "None",
        "x-ms-file-creation-time": "Now",
        "x-ms-file-last-write-time": "Now",
        "x-ms-file-permission": "Inherit",
        "x-ms-return-client-request-id": "true",
<<<<<<< HEAD
        "x-ms-version": "2020-12-06"
=======
        "x-ms-version": "2021-02-12"
>>>>>>> 7e782c87
      },
      "RequestBody": null,
      "StatusCode": 201,
      "ResponseHeaders": {
        "Content-Length": "0",
        "Date": "Tue, 26 Jan 2021 19:34:22 GMT",
        "ETag": "\"0x8D8C2316283C2F4\"",
        "Last-Modified": "Tue, 26 Jan 2021 19:34:23 GMT",
        "Server": [
          "Windows-Azure-File/1.0",
          "Microsoft-HTTPAPI/2.0"
        ],
        "x-ms-client-request-id": "f39e4454-9f10-a154-8c00-ec624a1c3d36",
        "x-ms-file-attributes": "Directory",
        "x-ms-file-change-time": "2021-01-26T19:34:23.4913524Z",
        "x-ms-file-creation-time": "2021-01-26T19:34:23.4913524Z",
        "x-ms-file-id": "13835128424026341376",
        "x-ms-file-last-write-time": "2021-01-26T19:34:23.4913524Z",
        "x-ms-file-parent-id": "0",
        "x-ms-file-permission-key": "17860367565182308406*11459378189709739967",
        "x-ms-request-id": "924a3517-201a-0023-331a-f44001000000",
        "x-ms-request-server-encrypted": "true",
<<<<<<< HEAD
        "x-ms-version": "2020-12-06"
=======
        "x-ms-version": "2021-02-12"
>>>>>>> 7e782c87
      },
      "ResponseBody": []
    },
    {
      "RequestUri": "https://seanmcccanary3.file.core.windows.net/test-share-86ea4b4a-b567-0c2f-5faa-c567791f8c46/test-directory-cb9dcb60-dc7f-7e49-da18-c33e4e304db1/test-file-ec267b21-30f6-9b82-00be-7669144bdfce",
      "RequestMethod": "PUT",
      "RequestHeaders": {
        "Accept": "application/xml",
        "Authorization": "Sanitized",
        "traceparent": "00-0032da29a1442942bec985d2fd05d8ac-5176976db85bec47-00",
        "User-Agent": [
          "azsdk-net-Storage.Files.Shares/12.7.0-alpha.20210126.1",
          "(.NET 5.0.2; Microsoft Windows 10.0.19042)"
        ],
        "x-ms-client-request-id": "23dc92d7-06e4-24eb-c103-f35128ea8c40",
        "x-ms-content-length": "1048576",
        "x-ms-date": "Tue, 26 Jan 2021 19:34:24 GMT",
        "x-ms-file-attributes": "None",
        "x-ms-file-creation-time": "Now",
        "x-ms-file-last-write-time": "Now",
        "x-ms-file-permission": "Inherit",
        "x-ms-return-client-request-id": "true",
        "x-ms-type": "file",
<<<<<<< HEAD
        "x-ms-version": "2020-12-06"
=======
        "x-ms-version": "2021-02-12"
>>>>>>> 7e782c87
      },
      "RequestBody": null,
      "StatusCode": 201,
      "ResponseHeaders": {
        "Content-Length": "0",
        "Date": "Tue, 26 Jan 2021 19:34:22 GMT",
        "ETag": "\"0x8D8C231628C9E3A\"",
        "Last-Modified": "Tue, 26 Jan 2021 19:34:23 GMT",
        "Server": [
          "Windows-Azure-File/1.0",
          "Microsoft-HTTPAPI/2.0"
        ],
        "x-ms-client-request-id": "23dc92d7-06e4-24eb-c103-f35128ea8c40",
        "x-ms-file-attributes": "Archive",
        "x-ms-file-change-time": "2021-01-26T19:34:23.5493946Z",
        "x-ms-file-creation-time": "2021-01-26T19:34:23.5493946Z",
        "x-ms-file-id": "11529285414812647424",
        "x-ms-file-last-write-time": "2021-01-26T19:34:23.5493946Z",
        "x-ms-file-parent-id": "13835128424026341376",
        "x-ms-file-permission-key": "4010187179898695473*11459378189709739967",
        "x-ms-request-id": "924a3519-201a-0023-341a-f44001000000",
        "x-ms-request-server-encrypted": "true",
<<<<<<< HEAD
        "x-ms-version": "2020-12-06"
=======
        "x-ms-version": "2021-02-12"
>>>>>>> 7e782c87
      },
      "ResponseBody": []
    },
    {
      "RequestUri": "https://seanmcccanary3.file.core.windows.net/test-share-86ea4b4a-b567-0c2f-5faa-c567791f8c46/test-directory-cb9dcb60-dc7f-7e49-da18-c33e4e304db1/test-file-ec267b21-30f6-9b82-00be-7669144bdfce?comp=lease",
      "RequestMethod": "PUT",
      "RequestHeaders": {
        "Accept": "application/xml",
        "Authorization": "Sanitized",
        "traceparent": "00-cd7394b3d43349468adbb3539e4a6a6c-c2ef3fd367644f4d-00",
        "User-Agent": [
          "azsdk-net-Storage.Files.Shares/12.7.0-alpha.20210126.1",
          "(.NET 5.0.2; Microsoft Windows 10.0.19042)"
        ],
        "x-ms-client-request-id": "ba7dd6bc-2c2d-a405-ee14-485eb83d0bdd",
        "x-ms-date": "Tue, 26 Jan 2021 19:34:24 GMT",
        "x-ms-lease-action": "acquire",
        "x-ms-lease-duration": "-1",
        "x-ms-proposed-lease-id": "683c1e21-3332-c7a4-da85-4eae19e3c296",
        "x-ms-return-client-request-id": "true",
<<<<<<< HEAD
        "x-ms-version": "2020-12-06"
=======
        "x-ms-version": "2021-02-12"
>>>>>>> 7e782c87
      },
      "RequestBody": null,
      "StatusCode": 201,
      "ResponseHeaders": {
        "Date": "Tue, 26 Jan 2021 19:34:22 GMT",
        "ETag": "\"0x8D8C231628C9E3A\"",
        "Last-Modified": "Tue, 26 Jan 2021 19:34:23 GMT",
        "Server": [
          "Windows-Azure-File/1.0",
          "Microsoft-HTTPAPI/2.0"
        ],
        "Transfer-Encoding": "chunked",
        "x-ms-client-request-id": "ba7dd6bc-2c2d-a405-ee14-485eb83d0bdd",
        "x-ms-lease-id": "683c1e21-3332-c7a4-da85-4eae19e3c296",
        "x-ms-request-id": "924a351a-201a-0023-351a-f44001000000",
<<<<<<< HEAD
        "x-ms-version": "2020-12-06"
=======
        "x-ms-version": "2021-02-12"
>>>>>>> 7e782c87
      },
      "ResponseBody": []
    },
    {
      "RequestUri": "https://seanmcccanary3.file.core.windows.net/test-share-86ea4b4a-b567-0c2f-5faa-c567791f8c46/test-directory-cb9dcb60-dc7f-7e49-da18-c33e4e304db1/test-file-ec267b21-30f6-9b82-00be-7669144bdfce?comp=range",
      "RequestMethod": "PUT",
      "RequestHeaders": {
        "Accept": "application/xml",
        "Authorization": "Sanitized",
        "Content-Length": "1024",
        "Content-Type": "application/octet-stream",
        "traceparent": "00-0b4a06083a40f447bd16e7ddc65a200e-4b852bc618b1a840-00",
        "User-Agent": [
          "azsdk-net-Storage.Files.Shares/12.7.0-alpha.20210126.1",
          "(.NET 5.0.2; Microsoft Windows 10.0.19042)"
        ],
        "x-ms-client-request-id": "43f29b0d-0766-fc69-38ee-945b738b66b9",
        "x-ms-date": "Tue, 26 Jan 2021 19:34:24 GMT",
        "x-ms-lease-id": "683c1e21-3332-c7a4-da85-4eae19e3c296",
        "x-ms-range": "bytes=1024-2047",
        "x-ms-return-client-request-id": "true",
<<<<<<< HEAD
        "x-ms-version": "2020-12-06",
=======
        "x-ms-version": "2021-02-12",
>>>>>>> 7e782c87
        "x-ms-write": "update"
      },
      "RequestBody": "x+kSSzBCysEyg6M6H2Q9AfM3MZMMFnEEm9cjZ+Cast9+D+oUUez/tJmPnuYFoXDMOk1DiiR4xLF4Dq9ZH2Phl9DDuw95KLAGOH36fHeK/vpnVyySVyi7Bks5m0I9pZQ1rQcVQeVgUhKdPVKmfkc67hC18cc3T0CoB7XEP4xtyZLoxM5wdLwUBgQa9RrVFIgD/q0yiLTN/l7GbTkwmxKFL3TAvrl4ynlToOrCHFkm0vMtwEHfO0HeGsZwqQeC5GvylcWmFVbOijQ03ufJC+EEoJpGAtrRpvQz4qPzCCFx0Lx/0IeUgL2dXzYMqlxZFA/kawhsPOGQIO/RcjOy24ITwg0rSTpacCDdqaOkxPuX2c2UDpwYBZTa77CYwg2K6oOz+ehPLsvVivvojpI+61vzOpllHszm+rx4UFqKwa0TU74f8csTR6oBvoSgMHYCnANUpIhzJMy3zf4r1t1xSshO1TvTHvqP4PLuY19IRcpFdrRWNR0lny7yaCTM53HMkHS7Uls7Ln0JxMSVhcBtbocz5V8pGhWrKDUN4bbWw/iAIdPqjPNvCkg2TXBYjxpuhPmcmQISo3ZfECklLkzHMgHLFGPtguKTxNoX8sykUpkanly8OSn2bn5ci3zKStz7bxtujXq3gAIXCdQn+rCpur2PCo/vC/jX1abkkPZlyXr+HIOxNcUeYx5apDBVznTNs9C/Oj9MC2QilrfU0vALsj9aKN4t+IX3cadxlWbIggYyF90mpo47sRAfj54NSpEtT/Lw+qaWoLtLx8mX23b9WROxorsT5QyxH3fNDmjm6SYWQ0V014hgm3Yi2t7Fo9WaITWKXKfVGmrmP9ovyJFSZd2igJgwiYKLUQZE8Qot63yhMuwzW41+QCnbjpiuMdPlz3UAIiI9aZiz/wqhkSlfuFNejZWlHglQI0BvVfvp3CAzXyGVLclZY8lUf1uC3a//e9VEUKM9P7FrsP/izhOdySLqbjIHyYuKBCrMUJ+uzUaRb9olpYx99h9wKn3KdpW1t7Y5mG98+LFKukt5cO4SveK4UV45dySVbXgTl58NwI6UF5npdDXWFHco2+tBA4UwXm2aESU3fECRoyv3aWASPPm95FlVKEis4TznEJs5U2ny4jkxcq9pXZpZV9EK36sWFp/xhB8s2zUl7i/oT2ukWE/BBIcm4MlKU4e++9F2ogKR0Pr8R89KxQYEDISAgA0vtf6BSNok8DXWpzCXbd9jrkssVn9wqBGAdz6AItREydN6j0bT9VonbeDFJp+eslgmoF45UyqNvgztAdCbo81gkd1dHN2ZkLnxBeifq4Fx4cTmWYF2Cnao7dE55vOJi8kSZJTCQJZ6jRCkSE1B7RKLex8LtQ==",
      "StatusCode": 201,
      "ResponseHeaders": {
        "Content-Length": "0",
        "Content-MD5": "9cQQu5FL5LRjhHZfjVebvg==",
        "Date": "Tue, 26 Jan 2021 19:34:23 GMT",
        "ETag": "\"0x8D8C23162A002AB\"",
        "Last-Modified": "Tue, 26 Jan 2021 19:34:23 GMT",
        "Server": [
          "Windows-Azure-File/1.0",
          "Microsoft-HTTPAPI/2.0"
        ],
        "x-ms-client-request-id": "43f29b0d-0766-fc69-38ee-945b738b66b9",
        "x-ms-request-id": "924a351b-201a-0023-361a-f44001000000",
        "x-ms-request-server-encrypted": "true",
<<<<<<< HEAD
        "x-ms-version": "2020-12-06"
=======
        "x-ms-version": "2021-02-12"
>>>>>>> 7e782c87
      },
      "ResponseBody": []
    },
    {
      "RequestUri": "https://seanmcccanary3.file.core.windows.net/test-share-86ea4b4a-b567-0c2f-5faa-c567791f8c46?restype=share",
      "RequestMethod": "DELETE",
      "RequestHeaders": {
        "Accept": "application/xml",
        "Authorization": "Sanitized",
        "traceparent": "00-eaa5f05322d38448925045ae49ec7989-cfaa5b864804704c-00",
        "User-Agent": [
          "azsdk-net-Storage.Files.Shares/12.7.0-alpha.20210126.1",
          "(.NET 5.0.2; Microsoft Windows 10.0.19042)"
        ],
        "x-ms-client-request-id": "1c51bdb4-c74a-3876-f32b-b2697575f0a8",
        "x-ms-date": "Tue, 26 Jan 2021 19:34:24 GMT",
        "x-ms-delete-snapshots": "include",
        "x-ms-return-client-request-id": "true",
<<<<<<< HEAD
        "x-ms-version": "2020-12-06"
=======
        "x-ms-version": "2021-02-12"
>>>>>>> 7e782c87
      },
      "RequestBody": null,
      "StatusCode": 202,
      "ResponseHeaders": {
        "Content-Length": "0",
        "Date": "Tue, 26 Jan 2021 19:34:23 GMT",
        "Server": [
          "Windows-Azure-File/1.0",
          "Microsoft-HTTPAPI/2.0"
        ],
        "x-ms-client-request-id": "1c51bdb4-c74a-3876-f32b-b2697575f0a8",
        "x-ms-request-id": "924a351c-201a-0023-371a-f44001000000",
<<<<<<< HEAD
        "x-ms-version": "2020-12-06"
=======
        "x-ms-version": "2021-02-12"
>>>>>>> 7e782c87
      },
      "ResponseBody": []
    }
  ],
  "Variables": {
    "RandomSeed": "171669390",
    "Storage_TestConfigDefault": "ProductionTenant\nseanmcccanary3\nU2FuaXRpemVk\nhttps://seanmcccanary3.blob.core.windows.net\nhttps://seanmcccanary3.file.core.windows.net\nhttps://seanmcccanary3.queue.core.windows.net\nhttps://seanmcccanary3.table.core.windows.net\n\n\n\n\nhttps://seanmcccanary3-secondary.blob.core.windows.net\nhttps://seanmcccanary3-secondary.file.core.windows.net\nhttps://seanmcccanary3-secondary.queue.core.windows.net\nhttps://seanmcccanary3-secondary.table.core.windows.net\n\nSanitized\n\n\nCloud\nBlobEndpoint=https://seanmcccanary3.blob.core.windows.net/;QueueEndpoint=https://seanmcccanary3.queue.core.windows.net/;FileEndpoint=https://seanmcccanary3.file.core.windows.net/;BlobSecondaryEndpoint=https://seanmcccanary3-secondary.blob.core.windows.net/;QueueSecondaryEndpoint=https://seanmcccanary3-secondary.queue.core.windows.net/;FileSecondaryEndpoint=https://seanmcccanary3-secondary.file.core.windows.net/;AccountName=seanmcccanary3;AccountKey=Kg==;\nseanscope1\n\n"
  }
}<|MERGE_RESOLUTION|>--- conflicted
+++ resolved
@@ -14,11 +14,7 @@
         "x-ms-client-request-id": "c77fd67d-0d7a-8b5a-666e-2d66dee0d322",
         "x-ms-date": "Tue, 26 Jan 2021 19:34:24 GMT",
         "x-ms-return-client-request-id": "true",
-<<<<<<< HEAD
-        "x-ms-version": "2020-12-06"
-=======
-        "x-ms-version": "2021-02-12"
->>>>>>> 7e782c87
+        "x-ms-version": "2021-02-12"
       },
       "RequestBody": null,
       "StatusCode": 201,
@@ -33,11 +29,7 @@
         ],
         "x-ms-client-request-id": "c77fd67d-0d7a-8b5a-666e-2d66dee0d322",
         "x-ms-request-id": "924a3513-201a-0023-311a-f44001000000",
-<<<<<<< HEAD
-        "x-ms-version": "2020-12-06"
-=======
-        "x-ms-version": "2021-02-12"
->>>>>>> 7e782c87
+        "x-ms-version": "2021-02-12"
       },
       "ResponseBody": []
     },
@@ -59,11 +51,7 @@
         "x-ms-file-last-write-time": "Now",
         "x-ms-file-permission": "Inherit",
         "x-ms-return-client-request-id": "true",
-<<<<<<< HEAD
-        "x-ms-version": "2020-12-06"
-=======
-        "x-ms-version": "2021-02-12"
->>>>>>> 7e782c87
+        "x-ms-version": "2021-02-12"
       },
       "RequestBody": null,
       "StatusCode": 201,
@@ -86,11 +74,7 @@
         "x-ms-file-permission-key": "17860367565182308406*11459378189709739967",
         "x-ms-request-id": "924a3517-201a-0023-331a-f44001000000",
         "x-ms-request-server-encrypted": "true",
-<<<<<<< HEAD
-        "x-ms-version": "2020-12-06"
-=======
-        "x-ms-version": "2021-02-12"
->>>>>>> 7e782c87
+        "x-ms-version": "2021-02-12"
       },
       "ResponseBody": []
     },
@@ -114,11 +98,7 @@
         "x-ms-file-permission": "Inherit",
         "x-ms-return-client-request-id": "true",
         "x-ms-type": "file",
-<<<<<<< HEAD
-        "x-ms-version": "2020-12-06"
-=======
-        "x-ms-version": "2021-02-12"
->>>>>>> 7e782c87
+        "x-ms-version": "2021-02-12"
       },
       "RequestBody": null,
       "StatusCode": 201,
@@ -141,11 +121,7 @@
         "x-ms-file-permission-key": "4010187179898695473*11459378189709739967",
         "x-ms-request-id": "924a3519-201a-0023-341a-f44001000000",
         "x-ms-request-server-encrypted": "true",
-<<<<<<< HEAD
-        "x-ms-version": "2020-12-06"
-=======
-        "x-ms-version": "2021-02-12"
->>>>>>> 7e782c87
+        "x-ms-version": "2021-02-12"
       },
       "ResponseBody": []
     },
@@ -166,11 +142,7 @@
         "x-ms-lease-duration": "-1",
         "x-ms-proposed-lease-id": "683c1e21-3332-c7a4-da85-4eae19e3c296",
         "x-ms-return-client-request-id": "true",
-<<<<<<< HEAD
-        "x-ms-version": "2020-12-06"
-=======
-        "x-ms-version": "2021-02-12"
->>>>>>> 7e782c87
+        "x-ms-version": "2021-02-12"
       },
       "RequestBody": null,
       "StatusCode": 201,
@@ -186,11 +158,7 @@
         "x-ms-client-request-id": "ba7dd6bc-2c2d-a405-ee14-485eb83d0bdd",
         "x-ms-lease-id": "683c1e21-3332-c7a4-da85-4eae19e3c296",
         "x-ms-request-id": "924a351a-201a-0023-351a-f44001000000",
-<<<<<<< HEAD
-        "x-ms-version": "2020-12-06"
-=======
-        "x-ms-version": "2021-02-12"
->>>>>>> 7e782c87
+        "x-ms-version": "2021-02-12"
       },
       "ResponseBody": []
     },
@@ -212,11 +180,7 @@
         "x-ms-lease-id": "683c1e21-3332-c7a4-da85-4eae19e3c296",
         "x-ms-range": "bytes=1024-2047",
         "x-ms-return-client-request-id": "true",
-<<<<<<< HEAD
-        "x-ms-version": "2020-12-06",
-=======
         "x-ms-version": "2021-02-12",
->>>>>>> 7e782c87
         "x-ms-write": "update"
       },
       "RequestBody": "x+kSSzBCysEyg6M6H2Q9AfM3MZMMFnEEm9cjZ+Cast9+D+oUUez/tJmPnuYFoXDMOk1DiiR4xLF4Dq9ZH2Phl9DDuw95KLAGOH36fHeK/vpnVyySVyi7Bks5m0I9pZQ1rQcVQeVgUhKdPVKmfkc67hC18cc3T0CoB7XEP4xtyZLoxM5wdLwUBgQa9RrVFIgD/q0yiLTN/l7GbTkwmxKFL3TAvrl4ynlToOrCHFkm0vMtwEHfO0HeGsZwqQeC5GvylcWmFVbOijQ03ufJC+EEoJpGAtrRpvQz4qPzCCFx0Lx/0IeUgL2dXzYMqlxZFA/kawhsPOGQIO/RcjOy24ITwg0rSTpacCDdqaOkxPuX2c2UDpwYBZTa77CYwg2K6oOz+ehPLsvVivvojpI+61vzOpllHszm+rx4UFqKwa0TU74f8csTR6oBvoSgMHYCnANUpIhzJMy3zf4r1t1xSshO1TvTHvqP4PLuY19IRcpFdrRWNR0lny7yaCTM53HMkHS7Uls7Ln0JxMSVhcBtbocz5V8pGhWrKDUN4bbWw/iAIdPqjPNvCkg2TXBYjxpuhPmcmQISo3ZfECklLkzHMgHLFGPtguKTxNoX8sykUpkanly8OSn2bn5ci3zKStz7bxtujXq3gAIXCdQn+rCpur2PCo/vC/jX1abkkPZlyXr+HIOxNcUeYx5apDBVznTNs9C/Oj9MC2QilrfU0vALsj9aKN4t+IX3cadxlWbIggYyF90mpo47sRAfj54NSpEtT/Lw+qaWoLtLx8mX23b9WROxorsT5QyxH3fNDmjm6SYWQ0V014hgm3Yi2t7Fo9WaITWKXKfVGmrmP9ovyJFSZd2igJgwiYKLUQZE8Qot63yhMuwzW41+QCnbjpiuMdPlz3UAIiI9aZiz/wqhkSlfuFNejZWlHglQI0BvVfvp3CAzXyGVLclZY8lUf1uC3a//e9VEUKM9P7FrsP/izhOdySLqbjIHyYuKBCrMUJ+uzUaRb9olpYx99h9wKn3KdpW1t7Y5mG98+LFKukt5cO4SveK4UV45dySVbXgTl58NwI6UF5npdDXWFHco2+tBA4UwXm2aESU3fECRoyv3aWASPPm95FlVKEis4TznEJs5U2ny4jkxcq9pXZpZV9EK36sWFp/xhB8s2zUl7i/oT2ukWE/BBIcm4MlKU4e++9F2ogKR0Pr8R89KxQYEDISAgA0vtf6BSNok8DXWpzCXbd9jrkssVn9wqBGAdz6AItREydN6j0bT9VonbeDFJp+eslgmoF45UyqNvgztAdCbo81gkd1dHN2ZkLnxBeifq4Fx4cTmWYF2Cnao7dE55vOJi8kSZJTCQJZ6jRCkSE1B7RKLex8LtQ==",
@@ -234,11 +198,7 @@
         "x-ms-client-request-id": "43f29b0d-0766-fc69-38ee-945b738b66b9",
         "x-ms-request-id": "924a351b-201a-0023-361a-f44001000000",
         "x-ms-request-server-encrypted": "true",
-<<<<<<< HEAD
-        "x-ms-version": "2020-12-06"
-=======
-        "x-ms-version": "2021-02-12"
->>>>>>> 7e782c87
+        "x-ms-version": "2021-02-12"
       },
       "ResponseBody": []
     },
@@ -257,11 +217,7 @@
         "x-ms-date": "Tue, 26 Jan 2021 19:34:24 GMT",
         "x-ms-delete-snapshots": "include",
         "x-ms-return-client-request-id": "true",
-<<<<<<< HEAD
-        "x-ms-version": "2020-12-06"
-=======
-        "x-ms-version": "2021-02-12"
->>>>>>> 7e782c87
+        "x-ms-version": "2021-02-12"
       },
       "RequestBody": null,
       "StatusCode": 202,
@@ -274,11 +230,7 @@
         ],
         "x-ms-client-request-id": "1c51bdb4-c74a-3876-f32b-b2697575f0a8",
         "x-ms-request-id": "924a351c-201a-0023-371a-f44001000000",
-<<<<<<< HEAD
-        "x-ms-version": "2020-12-06"
-=======
-        "x-ms-version": "2021-02-12"
->>>>>>> 7e782c87
+        "x-ms-version": "2021-02-12"
       },
       "ResponseBody": []
     }
