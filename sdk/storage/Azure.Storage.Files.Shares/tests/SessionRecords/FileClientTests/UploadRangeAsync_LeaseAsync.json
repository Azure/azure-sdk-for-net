--- conflicted
+++ resolved
@@ -1,56 +1,51 @@
 {
   "Entries": [
     {
-      "RequestUri": "https://seanmcccanary3.file.core.windows.net/test-share-5984b03b-79c7-e038-1c4b-885e87a20c04?restype=share",
-      "RequestMethod": "PUT",
-      "RequestHeaders": {
-        "Accept": "application/xml",
-        "Authorization": "Sanitized",
-        "traceparent": "00-75cb6e288e82b744896df91262352918-5ea614a8ac22a74b-00",
-        "User-Agent": [
-          "azsdk-net-Storage.Files.Shares/12.7.0-alpha.20210121.1",
-          "(.NET 5.0.2; Microsoft Windows 10.0.19042)"
-        ],
-        "x-ms-client-request-id": "4f7029c0-d03a-bfa3-8e11-0c92e7ea62cd",
-        "x-ms-date": "Thu, 21 Jan 2021 20:42:46 GMT",
-        "x-ms-return-client-request-id": "true",
-        "x-ms-version": "2020-06-12"
-      },
-      "RequestBody": null,
-      "StatusCode": 201,
-      "ResponseHeaders": {
-        "Content-Length": "0",
-        "Date": "Thu, 21 Jan 2021 20:42:46 GMT",
-        "ETag": "\u00220x8D8BE4D1C26ACF8\u0022",
-        "Last-Modified": "Thu, 21 Jan 2021 20:42:46 GMT",
-        "Server": [
-          "Windows-Azure-File/1.0",
-          "Microsoft-HTTPAPI/2.0"
-        ],
-        "x-ms-client-request-id": "4f7029c0-d03a-bfa3-8e11-0c92e7ea62cd",
-<<<<<<< HEAD
-        "x-ms-request-id": "c9ef6959-f01a-0012-4437-f3e9eb000000",
-        "x-ms-version": "2020-06-12"
-=======
-        "x-ms-request-id": "b78b2115-901a-0009-6335-f09f11000000",
-        "x-ms-version": "2020-04-08"
->>>>>>> ac24a13f
-      },
-      "ResponseBody": []
-    },
-    {
-      "RequestUri": "https://seanmcccanary3.file.core.windows.net/test-share-5984b03b-79c7-e038-1c4b-885e87a20c04/test-directory-7464c237-89fa-5ffd-55dc-8be20cb1aa94?restype=directory",
-      "RequestMethod": "PUT",
-      "RequestHeaders": {
-        "Accept": "application/xml",
-        "Authorization": "Sanitized",
-        "traceparent": "00-7600ce91856f1b448c451a10b1422652-162c56e88d307145-00",
-        "User-Agent": [
-          "azsdk-net-Storage.Files.Shares/12.7.0-alpha.20210121.1",
-          "(.NET 5.0.2; Microsoft Windows 10.0.19042)"
-        ],
-        "x-ms-client-request-id": "734f9f82-7723-368d-2b10-fa5d45c0b3dc",
-        "x-ms-date": "Thu, 21 Jan 2021 20:42:47 GMT",
+      "RequestUri": "https://seanmcccanary3.file.core.windows.net/test-share-86ea4b4a-b567-0c2f-5faa-c567791f8c46?restype=share",
+      "RequestMethod": "PUT",
+      "RequestHeaders": {
+        "Accept": "application/xml",
+        "Authorization": "Sanitized",
+        "traceparent": "00-e8116ce3dc560644a403cb9f8c532057-7c16a50215ae8243-00",
+        "User-Agent": [
+          "azsdk-net-Storage.Files.Shares/12.7.0-alpha.20210126.1",
+          "(.NET 5.0.2; Microsoft Windows 10.0.19042)"
+        ],
+        "x-ms-client-request-id": "c77fd67d-0d7a-8b5a-666e-2d66dee0d322",
+        "x-ms-date": "Tue, 26 Jan 2021 19:34:24 GMT",
+        "x-ms-return-client-request-id": "true",
+        "x-ms-version": "2020-06-12"
+      },
+      "RequestBody": null,
+      "StatusCode": 201,
+      "ResponseHeaders": {
+        "Content-Length": "0",
+        "Date": "Tue, 26 Jan 2021 19:34:22 GMT",
+        "ETag": "\u00220x8D8C231627883BE\u0022",
+        "Last-Modified": "Tue, 26 Jan 2021 19:34:23 GMT",
+        "Server": [
+          "Windows-Azure-File/1.0",
+          "Microsoft-HTTPAPI/2.0"
+        ],
+        "x-ms-client-request-id": "c77fd67d-0d7a-8b5a-666e-2d66dee0d322",
+        "x-ms-request-id": "924a3513-201a-0023-311a-f44001000000",
+        "x-ms-version": "2020-06-12"
+      },
+      "ResponseBody": []
+    },
+    {
+      "RequestUri": "https://seanmcccanary3.file.core.windows.net/test-share-86ea4b4a-b567-0c2f-5faa-c567791f8c46/test-directory-cb9dcb60-dc7f-7e49-da18-c33e4e304db1?restype=directory",
+      "RequestMethod": "PUT",
+      "RequestHeaders": {
+        "Accept": "application/xml",
+        "Authorization": "Sanitized",
+        "traceparent": "00-a7787e1b971a444e8ed3d0c4943394c6-d001390bc13cdb4b-00",
+        "User-Agent": [
+          "azsdk-net-Storage.Files.Shares/12.7.0-alpha.20210126.1",
+          "(.NET 5.0.2; Microsoft Windows 10.0.19042)"
+        ],
+        "x-ms-client-request-id": "f39e4454-9f10-a154-8c00-ec624a1c3d36",
+        "x-ms-date": "Tue, 26 Jan 2021 19:34:24 GMT",
         "x-ms-file-attributes": "None",
         "x-ms-file-creation-time": "Now",
         "x-ms-file-last-write-time": "Now",
@@ -62,41 +57,41 @@
       "StatusCode": 201,
       "ResponseHeaders": {
         "Content-Length": "0",
-        "Date": "Thu, 21 Jan 2021 20:42:46 GMT",
-        "ETag": "\u00220x8D8BE4D1C322845\u0022",
-        "Last-Modified": "Thu, 21 Jan 2021 20:42:46 GMT",
-        "Server": [
-          "Windows-Azure-File/1.0",
-          "Microsoft-HTTPAPI/2.0"
-        ],
-        "x-ms-client-request-id": "734f9f82-7723-368d-2b10-fa5d45c0b3dc",
+        "Date": "Tue, 26 Jan 2021 19:34:22 GMT",
+        "ETag": "\u00220x8D8C2316283C2F4\u0022",
+        "Last-Modified": "Tue, 26 Jan 2021 19:34:23 GMT",
+        "Server": [
+          "Windows-Azure-File/1.0",
+          "Microsoft-HTTPAPI/2.0"
+        ],
+        "x-ms-client-request-id": "f39e4454-9f10-a154-8c00-ec624a1c3d36",
         "x-ms-file-attributes": "Directory",
-        "x-ms-file-change-time": "2021-01-21T20:42:46.7733573Z",
-        "x-ms-file-creation-time": "2021-01-21T20:42:46.7733573Z",
+        "x-ms-file-change-time": "2021-01-26T19:34:23.4913524Z",
+        "x-ms-file-creation-time": "2021-01-26T19:34:23.4913524Z",
         "x-ms-file-id": "13835128424026341376",
-        "x-ms-file-last-write-time": "2021-01-21T20:42:46.7733573Z",
+        "x-ms-file-last-write-time": "2021-01-26T19:34:23.4913524Z",
         "x-ms-file-parent-id": "0",
         "x-ms-file-permission-key": "17860367565182308406*11459378189709739967",
-        "x-ms-request-id": "b78b2118-901a-0009-6435-f09f11000000",
+        "x-ms-request-id": "924a3517-201a-0023-331a-f44001000000",
         "x-ms-request-server-encrypted": "true",
         "x-ms-version": "2020-06-12"
       },
       "ResponseBody": []
     },
     {
-      "RequestUri": "https://seanmcccanary3.file.core.windows.net/test-share-5984b03b-79c7-e038-1c4b-885e87a20c04/test-directory-7464c237-89fa-5ffd-55dc-8be20cb1aa94/test-file-e7327767-044c-7b9b-f7cb-29aae4c4908d",
-      "RequestMethod": "PUT",
-      "RequestHeaders": {
-        "Accept": "application/xml",
-        "Authorization": "Sanitized",
-        "traceparent": "00-1051defaec543a4e9cb409ced07a6e4e-3bcb430ed5145047-00",
-        "User-Agent": [
-          "azsdk-net-Storage.Files.Shares/12.7.0-alpha.20210121.1",
-          "(.NET 5.0.2; Microsoft Windows 10.0.19042)"
-        ],
-        "x-ms-client-request-id": "57d1c89c-d995-7d97-03d4-7c584ee25267",
+      "RequestUri": "https://seanmcccanary3.file.core.windows.net/test-share-86ea4b4a-b567-0c2f-5faa-c567791f8c46/test-directory-cb9dcb60-dc7f-7e49-da18-c33e4e304db1/test-file-ec267b21-30f6-9b82-00be-7669144bdfce",
+      "RequestMethod": "PUT",
+      "RequestHeaders": {
+        "Accept": "application/xml",
+        "Authorization": "Sanitized",
+        "traceparent": "00-0032da29a1442942bec985d2fd05d8ac-5176976db85bec47-00",
+        "User-Agent": [
+          "azsdk-net-Storage.Files.Shares/12.7.0-alpha.20210126.1",
+          "(.NET 5.0.2; Microsoft Windows 10.0.19042)"
+        ],
+        "x-ms-client-request-id": "23dc92d7-06e4-24eb-c103-f35128ea8c40",
         "x-ms-content-length": "1048576",
-        "x-ms-date": "Thu, 21 Jan 2021 20:42:47 GMT",
+        "x-ms-date": "Tue, 26 Jan 2021 19:34:24 GMT",
         "x-ms-file-attributes": "None",
         "x-ms-file-creation-time": "Now",
         "x-ms-file-last-write-time": "Now",
@@ -109,122 +104,117 @@
       "StatusCode": 201,
       "ResponseHeaders": {
         "Content-Length": "0",
-        "Date": "Thu, 21 Jan 2021 20:42:46 GMT",
-        "ETag": "\u00220x8D8BE4D1C3E3865\u0022",
-        "Last-Modified": "Thu, 21 Jan 2021 20:42:46 GMT",
-        "Server": [
-          "Windows-Azure-File/1.0",
-          "Microsoft-HTTPAPI/2.0"
-        ],
-        "x-ms-client-request-id": "57d1c89c-d995-7d97-03d4-7c584ee25267",
+        "Date": "Tue, 26 Jan 2021 19:34:22 GMT",
+        "ETag": "\u00220x8D8C231628C9E3A\u0022",
+        "Last-Modified": "Tue, 26 Jan 2021 19:34:23 GMT",
+        "Server": [
+          "Windows-Azure-File/1.0",
+          "Microsoft-HTTPAPI/2.0"
+        ],
+        "x-ms-client-request-id": "23dc92d7-06e4-24eb-c103-f35128ea8c40",
         "x-ms-file-attributes": "Archive",
-        "x-ms-file-change-time": "2021-01-21T20:42:46.8524133Z",
-        "x-ms-file-creation-time": "2021-01-21T20:42:46.8524133Z",
+        "x-ms-file-change-time": "2021-01-26T19:34:23.5493946Z",
+        "x-ms-file-creation-time": "2021-01-26T19:34:23.5493946Z",
         "x-ms-file-id": "11529285414812647424",
-        "x-ms-file-last-write-time": "2021-01-21T20:42:46.8524133Z",
+        "x-ms-file-last-write-time": "2021-01-26T19:34:23.5493946Z",
         "x-ms-file-parent-id": "13835128424026341376",
         "x-ms-file-permission-key": "4010187179898695473*11459378189709739967",
-        "x-ms-request-id": "b78b211c-901a-0009-6535-f09f11000000",
+        "x-ms-request-id": "924a3519-201a-0023-341a-f44001000000",
         "x-ms-request-server-encrypted": "true",
         "x-ms-version": "2020-06-12"
       },
       "ResponseBody": []
     },
     {
-      "RequestUri": "https://seanmcccanary3.file.core.windows.net/test-share-5984b03b-79c7-e038-1c4b-885e87a20c04/test-directory-7464c237-89fa-5ffd-55dc-8be20cb1aa94/test-file-e7327767-044c-7b9b-f7cb-29aae4c4908d?comp=lease",
-      "RequestMethod": "PUT",
-      "RequestHeaders": {
-        "Accept": "application/xml",
-        "Authorization": "Sanitized",
-        "traceparent": "00-8ed6ad6948386d418d23ddcbd4263095-9bc336f85a235a41-00",
-        "User-Agent": [
-          "azsdk-net-Storage.Files.Shares/12.7.0-alpha.20210121.1",
-          "(.NET 5.0.2; Microsoft Windows 10.0.19042)"
-        ],
-        "x-ms-client-request-id": "54a2ca14-b52b-5729-4da0-504b65b0aa8a",
-        "x-ms-date": "Thu, 21 Jan 2021 20:42:47 GMT",
+      "RequestUri": "https://seanmcccanary3.file.core.windows.net/test-share-86ea4b4a-b567-0c2f-5faa-c567791f8c46/test-directory-cb9dcb60-dc7f-7e49-da18-c33e4e304db1/test-file-ec267b21-30f6-9b82-00be-7669144bdfce?comp=lease",
+      "RequestMethod": "PUT",
+      "RequestHeaders": {
+        "Accept": "application/xml",
+        "Authorization": "Sanitized",
+        "traceparent": "00-cd7394b3d43349468adbb3539e4a6a6c-c2ef3fd367644f4d-00",
+        "User-Agent": [
+          "azsdk-net-Storage.Files.Shares/12.7.0-alpha.20210126.1",
+          "(.NET 5.0.2; Microsoft Windows 10.0.19042)"
+        ],
+        "x-ms-client-request-id": "ba7dd6bc-2c2d-a405-ee14-485eb83d0bdd",
+        "x-ms-date": "Tue, 26 Jan 2021 19:34:24 GMT",
         "x-ms-lease-action": "acquire",
         "x-ms-lease-duration": "-1",
-        "x-ms-proposed-lease-id": "9e416d7f-4560-307b-0649-74e6d379b98a",
-        "x-ms-return-client-request-id": "true",
-        "x-ms-version": "2020-06-12"
-      },
-      "RequestBody": null,
-      "StatusCode": 201,
-      "ResponseHeaders": {
-        "Date": "Thu, 21 Jan 2021 20:42:46 GMT",
-        "ETag": "\u00220x8D8BE4D1C3E3865\u0022",
-        "Last-Modified": "Thu, 21 Jan 2021 20:42:46 GMT",
+        "x-ms-proposed-lease-id": "683c1e21-3332-c7a4-da85-4eae19e3c296",
+        "x-ms-return-client-request-id": "true",
+        "x-ms-version": "2020-06-12"
+      },
+      "RequestBody": null,
+      "StatusCode": 201,
+      "ResponseHeaders": {
+        "Date": "Tue, 26 Jan 2021 19:34:22 GMT",
+        "ETag": "\u00220x8D8C231628C9E3A\u0022",
+        "Last-Modified": "Tue, 26 Jan 2021 19:34:23 GMT",
         "Server": [
           "Windows-Azure-File/1.0",
           "Microsoft-HTTPAPI/2.0"
         ],
         "Transfer-Encoding": "chunked",
-        "x-ms-client-request-id": "54a2ca14-b52b-5729-4da0-504b65b0aa8a",
-        "x-ms-lease-id": "9e416d7f-4560-307b-0649-74e6d379b98a",
-<<<<<<< HEAD
-        "x-ms-request-id": "c9ef6961-f01a-0012-4837-f3e9eb000000",
-        "x-ms-version": "2020-06-12"
-=======
-        "x-ms-request-id": "b78b211e-901a-0009-6635-f09f11000000",
-        "x-ms-version": "2020-04-08"
->>>>>>> ac24a13f
-      },
-      "ResponseBody": []
-    },
-    {
-      "RequestUri": "https://seanmcccanary3.file.core.windows.net/test-share-5984b03b-79c7-e038-1c4b-885e87a20c04/test-directory-7464c237-89fa-5ffd-55dc-8be20cb1aa94/test-file-e7327767-044c-7b9b-f7cb-29aae4c4908d?comp=range",
+        "x-ms-client-request-id": "ba7dd6bc-2c2d-a405-ee14-485eb83d0bdd",
+        "x-ms-lease-id": "683c1e21-3332-c7a4-da85-4eae19e3c296",
+        "x-ms-request-id": "924a351a-201a-0023-351a-f44001000000",
+        "x-ms-version": "2020-06-12"
+      },
+      "ResponseBody": []
+    },
+    {
+      "RequestUri": "https://seanmcccanary3.file.core.windows.net/test-share-86ea4b4a-b567-0c2f-5faa-c567791f8c46/test-directory-cb9dcb60-dc7f-7e49-da18-c33e4e304db1/test-file-ec267b21-30f6-9b82-00be-7669144bdfce?comp=range",
       "RequestMethod": "PUT",
       "RequestHeaders": {
         "Accept": "application/xml",
         "Authorization": "Sanitized",
         "Content-Length": "1024",
         "Content-Type": "application/octet-stream",
-        "traceparent": "00-06c6a90ae012d94b96b0480c72a2560c-afb208fe9e48ce42-00",
-        "User-Agent": [
-          "azsdk-net-Storage.Files.Shares/12.7.0-alpha.20210121.1",
-          "(.NET 5.0.2; Microsoft Windows 10.0.19042)"
-        ],
-        "x-ms-client-request-id": "08d2e4af-64d7-c25f-74b7-ce53e8abdd5f",
-        "x-ms-date": "Thu, 21 Jan 2021 20:42:47 GMT",
-        "x-ms-lease-id": "9e416d7f-4560-307b-0649-74e6d379b98a",
+        "traceparent": "00-0b4a06083a40f447bd16e7ddc65a200e-4b852bc618b1a840-00",
+        "User-Agent": [
+          "azsdk-net-Storage.Files.Shares/12.7.0-alpha.20210126.1",
+          "(.NET 5.0.2; Microsoft Windows 10.0.19042)"
+        ],
+        "x-ms-client-request-id": "43f29b0d-0766-fc69-38ee-945b738b66b9",
+        "x-ms-date": "Tue, 26 Jan 2021 19:34:24 GMT",
+        "x-ms-lease-id": "683c1e21-3332-c7a4-da85-4eae19e3c296",
         "x-ms-range": "bytes=1024-2047",
         "x-ms-return-client-request-id": "true",
         "x-ms-version": "2020-06-12",
         "x-ms-write": "update"
       },
-      "RequestBody": "5JXdc\u002BnwoHlcYaA0u5Q\u002BM8Vset0JbXS8c/jStaa1JynPIilAy7f6Ds1/x2YVibQHV5apLP58ZXchIQDxHerTpjp2ZZlr/mcOcWsQiaUNpupEy10PDPoqUryxH6q2CPHirCAsniQam1kvmruTbNzRE3oWrVGMw5pASxLdut68V2h6LdyE4AfGKTAE33E\u002Bl\u002Bbf4AsvoFufVumG7FMRPeF6c0NSGT8ATDJzT4Mhh\u002BMoAbMs/dnTjLYN2tby/vS0tOxOiWwt7H6n35TYvFDYfs4GXuuf5D8Hp\u002BaNRD5oDU4\u002BvpuX0v52\u002BhQ1hB5F\u002Bs9lNVwI7KAIFc\u002BsRuKFoKdAP9JGmf61QKvQj2PXaWAhwqwWKA/iYCCtNanL6owb8Vps9UVM/2DRr/SxN108MatvioQ1bniXXd\u002BxmGNU6lYftJ4JanQa1cJLRHgbMSjDcQT9W18H5YLh1Jdmmmf8fcWekYO\u002BM8c2VbXB6in/fCy27SZfVo72F84cJ5XdszpbTsezfZ\u002BkBT49xwaqRftY4lhqr61AnSY2p3m0ogsxWKF6ZptiS/6NEujoIo\u002BIS9LSxEQ9cgONG7GhfNUl72MyDG5kL99g9ZZZ3Z3FV3qWrlun4d3G8\u002BWd7UvpwM4pZyKFthYhIxzycs6u45VmyMM2C855fQ2FaxiIxkKTdjXHMHZ6QKBkdYo/tG8PGA9QNyWHs7UAr\u002BkU/0v9mFzZXvyY5rIe7Ici0pVEOciedVMIN48dDMOAx4GMZUBVZt0tZlVydjFdMUudZOAfvHUgdor39WDNvFI5GB8xkoZHzWy4FtNyLP4hqwZEgKfiYQsLa\u002B\u002B1XXB8YKoDOV4SK5/EVZd0ZqWirkmL1kpaiDurVrcUJSaWkW/7PLUpb/KfD4BnfyoPbvplab2lKYcmIthuWOKn/gV4LsQoeSrweD5X7MbK8wgRm\u002Bi8rrxp8Gfn1BnduhcP9xF67lFm5/XPdfB\u002BTj3AXC7PXL366k9JDj1cQKQREr0nR/S1TwS2q7Pz7TjL6qIpJ3fqDV5ZFQ3BMd8UCaZQvmIyVwdJCg0qGbEJB/wXfSSbMhksJgVfzTHm9B4koqEMoi/VmZOb4BxqwPStUA0QqrO7edeNI5dd0onVYhbvBXYP/GTNQeSRAFL8wmURsn0j1kpqaSnKf36XeMYJxX0Fe7t9nVSpQ2nPKnmEkGEyTCAMsYvMhJtMRX3mNcgehzrU90aqkxQpepPgmj\u002BwRe4dZSyl/RPxOfYfMFjWwg2gsaI\u002BsJkah7kL4zb46\u002BlbnP\u002BOyNCceIom4r1QimK8UreGP\u002BmdcZVVAt1zmhnd\u002BU0Mw5RZSPo9BDgYGM3byv1WTpF\u002BcqsAvipqOcbyKd1wSelvQ8fOYwm9SA==",
-      "StatusCode": 201,
-      "ResponseHeaders": {
-        "Content-Length": "0",
-        "Content-MD5": "2c3JSu9UZ8Z4oHQ528uGOg==",
-        "Date": "Thu, 21 Jan 2021 20:42:46 GMT",
-        "ETag": "\u00220x8D8BE4D1C50D962\u0022",
-        "Last-Modified": "Thu, 21 Jan 2021 20:42:46 GMT",
-        "Server": [
-          "Windows-Azure-File/1.0",
-          "Microsoft-HTTPAPI/2.0"
-        ],
-        "x-ms-client-request-id": "08d2e4af-64d7-c25f-74b7-ce53e8abdd5f",
-        "x-ms-request-id": "b78b211f-901a-0009-6735-f09f11000000",
+      "RequestBody": "x\u002BkSSzBCysEyg6M6H2Q9AfM3MZMMFnEEm9cjZ\u002BCast9\u002BD\u002BoUUez/tJmPnuYFoXDMOk1DiiR4xLF4Dq9ZH2Phl9DDuw95KLAGOH36fHeK/vpnVyySVyi7Bks5m0I9pZQ1rQcVQeVgUhKdPVKmfkc67hC18cc3T0CoB7XEP4xtyZLoxM5wdLwUBgQa9RrVFIgD/q0yiLTN/l7GbTkwmxKFL3TAvrl4ynlToOrCHFkm0vMtwEHfO0HeGsZwqQeC5GvylcWmFVbOijQ03ufJC\u002BEEoJpGAtrRpvQz4qPzCCFx0Lx/0IeUgL2dXzYMqlxZFA/kawhsPOGQIO/RcjOy24ITwg0rSTpacCDdqaOkxPuX2c2UDpwYBZTa77CYwg2K6oOz\u002BehPLsvVivvojpI\u002B61vzOpllHszm\u002Brx4UFqKwa0TU74f8csTR6oBvoSgMHYCnANUpIhzJMy3zf4r1t1xSshO1TvTHvqP4PLuY19IRcpFdrRWNR0lny7yaCTM53HMkHS7Uls7Ln0JxMSVhcBtbocz5V8pGhWrKDUN4bbWw/iAIdPqjPNvCkg2TXBYjxpuhPmcmQISo3ZfECklLkzHMgHLFGPtguKTxNoX8sykUpkanly8OSn2bn5ci3zKStz7bxtujXq3gAIXCdQn\u002BrCpur2PCo/vC/jX1abkkPZlyXr\u002BHIOxNcUeYx5apDBVznTNs9C/Oj9MC2QilrfU0vALsj9aKN4t\u002BIX3cadxlWbIggYyF90mpo47sRAfj54NSpEtT/Lw\u002BqaWoLtLx8mX23b9WROxorsT5QyxH3fNDmjm6SYWQ0V014hgm3Yi2t7Fo9WaITWKXKfVGmrmP9ovyJFSZd2igJgwiYKLUQZE8Qot63yhMuwzW41\u002BQCnbjpiuMdPlz3UAIiI9aZiz/wqhkSlfuFNejZWlHglQI0BvVfvp3CAzXyGVLclZY8lUf1uC3a//e9VEUKM9P7FrsP/izhOdySLqbjIHyYuKBCrMUJ\u002BuzUaRb9olpYx99h9wKn3KdpW1t7Y5mG98\u002BLFKukt5cO4SveK4UV45dySVbXgTl58NwI6UF5npdDXWFHco2\u002BtBA4UwXm2aESU3fECRoyv3aWASPPm95FlVKEis4TznEJs5U2ny4jkxcq9pXZpZV9EK36sWFp/xhB8s2zUl7i/oT2ukWE/BBIcm4MlKU4e\u002B\u002B9F2ogKR0Pr8R89KxQYEDISAgA0vtf6BSNok8DXWpzCXbd9jrkssVn9wqBGAdz6AItREydN6j0bT9VonbeDFJp\u002BeslgmoF45UyqNvgztAdCbo81gkd1dHN2ZkLnxBeifq4Fx4cTmWYF2Cnao7dE55vOJi8kSZJTCQJZ6jRCkSE1B7RKLex8LtQ==",
+      "StatusCode": 201,
+      "ResponseHeaders": {
+        "Content-Length": "0",
+        "Content-MD5": "9cQQu5FL5LRjhHZfjVebvg==",
+        "Date": "Tue, 26 Jan 2021 19:34:23 GMT",
+        "ETag": "\u00220x8D8C23162A002AB\u0022",
+        "Last-Modified": "Tue, 26 Jan 2021 19:34:23 GMT",
+        "Server": [
+          "Windows-Azure-File/1.0",
+          "Microsoft-HTTPAPI/2.0"
+        ],
+        "x-ms-client-request-id": "43f29b0d-0766-fc69-38ee-945b738b66b9",
+        "x-ms-request-id": "924a351b-201a-0023-361a-f44001000000",
         "x-ms-request-server-encrypted": "true",
         "x-ms-version": "2020-06-12"
       },
       "ResponseBody": []
     },
     {
-      "RequestUri": "https://seanmcccanary3.file.core.windows.net/test-share-5984b03b-79c7-e038-1c4b-885e87a20c04?restype=share",
+      "RequestUri": "https://seanmcccanary3.file.core.windows.net/test-share-86ea4b4a-b567-0c2f-5faa-c567791f8c46?restype=share",
       "RequestMethod": "DELETE",
       "RequestHeaders": {
         "Accept": "application/xml",
         "Authorization": "Sanitized",
-        "traceparent": "00-d509499c9c726c42a0cb1fae46b8e002-dff148ad16657f4c-00",
-        "User-Agent": [
-          "azsdk-net-Storage.Files.Shares/12.7.0-alpha.20210121.1",
-          "(.NET 5.0.2; Microsoft Windows 10.0.19042)"
-        ],
-        "x-ms-client-request-id": "809c632a-a2de-b6b3-911e-3b1d69205dca",
-        "x-ms-date": "Thu, 21 Jan 2021 20:42:47 GMT",
+        "traceparent": "00-eaa5f05322d38448925045ae49ec7989-cfaa5b864804704c-00",
+        "User-Agent": [
+          "azsdk-net-Storage.Files.Shares/12.7.0-alpha.20210126.1",
+          "(.NET 5.0.2; Microsoft Windows 10.0.19042)"
+        ],
+        "x-ms-client-request-id": "1c51bdb4-c74a-3876-f32b-b2697575f0a8",
+        "x-ms-date": "Tue, 26 Jan 2021 19:34:24 GMT",
         "x-ms-delete-snapshots": "include",
         "x-ms-return-client-request-id": "true",
         "x-ms-version": "2020-06-12"
@@ -233,25 +223,20 @@
       "StatusCode": 202,
       "ResponseHeaders": {
         "Content-Length": "0",
-        "Date": "Thu, 21 Jan 2021 20:42:46 GMT",
-        "Server": [
-          "Windows-Azure-File/1.0",
-          "Microsoft-HTTPAPI/2.0"
-        ],
-        "x-ms-client-request-id": "809c632a-a2de-b6b3-911e-3b1d69205dca",
-<<<<<<< HEAD
-        "x-ms-request-id": "c9ef6965-f01a-0012-4c37-f3e9eb000000",
-        "x-ms-version": "2020-06-12"
-=======
-        "x-ms-request-id": "b78b2121-901a-0009-6835-f09f11000000",
-        "x-ms-version": "2020-04-08"
->>>>>>> ac24a13f
+        "Date": "Tue, 26 Jan 2021 19:34:23 GMT",
+        "Server": [
+          "Windows-Azure-File/1.0",
+          "Microsoft-HTTPAPI/2.0"
+        ],
+        "x-ms-client-request-id": "1c51bdb4-c74a-3876-f32b-b2697575f0a8",
+        "x-ms-request-id": "924a351c-201a-0023-371a-f44001000000",
+        "x-ms-version": "2020-06-12"
       },
       "ResponseBody": []
     }
   ],
   "Variables": {
-    "RandomSeed": "257394678",
+    "RandomSeed": "171669390",
     "Storage_TestConfigDefault": "ProductionTenant\nseanmcccanary3\nU2FuaXRpemVk\nhttps://seanmcccanary3.blob.core.windows.net\nhttps://seanmcccanary3.file.core.windows.net\nhttps://seanmcccanary3.queue.core.windows.net\nhttps://seanmcccanary3.table.core.windows.net\n\n\n\n\nhttps://seanmcccanary3-secondary.blob.core.windows.net\nhttps://seanmcccanary3-secondary.file.core.windows.net\nhttps://seanmcccanary3-secondary.queue.core.windows.net\nhttps://seanmcccanary3-secondary.table.core.windows.net\n\nSanitized\n\n\nCloud\nBlobEndpoint=https://seanmcccanary3.blob.core.windows.net/;QueueEndpoint=https://seanmcccanary3.queue.core.windows.net/;FileEndpoint=https://seanmcccanary3.file.core.windows.net/;BlobSecondaryEndpoint=https://seanmcccanary3-secondary.blob.core.windows.net/;QueueSecondaryEndpoint=https://seanmcccanary3-secondary.queue.core.windows.net/;FileSecondaryEndpoint=https://seanmcccanary3-secondary.file.core.windows.net/;AccountName=seanmcccanary3;AccountKey=Kg==;\nseanscope1"
   }
 }