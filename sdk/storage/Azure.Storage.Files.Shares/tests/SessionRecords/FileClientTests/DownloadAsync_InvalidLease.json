{
  "Entries": [
    {
      "RequestUri": "http://seanmcccanary3.file.core.windows.net/test-share-c14f18f3-af06-3545-b0d3-49ae1286ec0e?restype=share",
      "RequestMethod": "PUT",
      "RequestHeaders": {
        "Accept": "application/xml",
        "Authorization": "Sanitized",
        "traceparent": "00-c48177288e128c439e475b083a70bc2b-96a9e101ffb1b042-00",
        "User-Agent": [
          "azsdk-net-Storage.Files.Shares/12.8.0-alpha.20210820.1",
          "(.NET Core 3.1.18; Microsoft Windows 10.0.19043)"
        ],
        "x-ms-client-request-id": "355d79d2-40ee-7e7d-0d49-c34c51205e39",
        "x-ms-date": "Mon, 23 Aug 2021 18:36:15 GMT",
        "x-ms-return-client-request-id": "true",
        "x-ms-version": "2020-12-06"
      },
      "RequestBody": null,
      "StatusCode": 201,
      "ResponseHeaders": {
        "Content-Length": "0",
        "Date": "Mon, 23 Aug 2021 18:36:15 GMT",
        "ETag": "\u00220x8D96664E4276704\u0022",
        "Last-Modified": "Mon, 23 Aug 2021 18:36:16 GMT",
        "Server": [
          "Windows-Azure-File/1.0",
          "Microsoft-HTTPAPI/2.0"
        ],
        "x-ms-client-request-id": "355d79d2-40ee-7e7d-0d49-c34c51205e39",
<<<<<<< HEAD
        "x-ms-request-id": "d25c3634-b01a-0088-5b4d-983fcb000000",
        "x-ms-version": "2020-10-02"
=======
        "x-ms-request-id": "17341c7b-201a-009a-3a19-f4441b000000",
        "x-ms-version": "2020-12-06"
>>>>>>> 76e66c80
      },
      "ResponseBody": []
    },
    {
      "RequestUri": "http://seanmcccanary3.file.core.windows.net/test-share-c14f18f3-af06-3545-b0d3-49ae1286ec0e/test-directory-57d50f45-c5f0-81d2-9121-f29177d94989?restype=directory",
      "RequestMethod": "PUT",
      "RequestHeaders": {
        "Accept": "application/xml",
        "Authorization": "Sanitized",
        "traceparent": "00-c29cdf0a0eedfc4daaccd241e8e24f63-fa6956859011e944-00",
        "User-Agent": [
          "azsdk-net-Storage.Files.Shares/12.8.0-alpha.20210820.1",
          "(.NET Core 3.1.18; Microsoft Windows 10.0.19043)"
        ],
        "x-ms-client-request-id": "db26fe16-9751-0c94-a6dc-a4cc4eeb0734",
        "x-ms-date": "Mon, 23 Aug 2021 18:36:16 GMT",
        "x-ms-file-attributes": "None",
        "x-ms-file-creation-time": "Now",
        "x-ms-file-last-write-time": "Now",
        "x-ms-file-permission": "Inherit",
        "x-ms-return-client-request-id": "true",
        "x-ms-version": "2020-12-06"
      },
      "RequestBody": null,
      "StatusCode": 201,
      "ResponseHeaders": {
        "Content-Length": "0",
        "Date": "Mon, 23 Aug 2021 18:36:15 GMT",
        "ETag": "\u00220x8D96664E4343042\u0022",
        "Last-Modified": "Mon, 23 Aug 2021 18:36:16 GMT",
        "Server": [
          "Windows-Azure-File/1.0",
          "Microsoft-HTTPAPI/2.0"
        ],
        "x-ms-client-request-id": "db26fe16-9751-0c94-a6dc-a4cc4eeb0734",
        "x-ms-file-attributes": "Directory",
        "x-ms-file-change-time": "2021-08-23T18:36:16.1024066Z",
        "x-ms-file-creation-time": "2021-08-23T18:36:16.1024066Z",
        "x-ms-file-id": "13835128424026341376",
        "x-ms-file-last-write-time": "2021-08-23T18:36:16.1024066Z",
        "x-ms-file-parent-id": "0",
        "x-ms-file-permission-key": "17860367565182308406*11459378189709739967",
        "x-ms-request-id": "d25c3639-b01a-0088-5c4d-983fcb000000",
        "x-ms-request-server-encrypted": "true",
        "x-ms-version": "2020-12-06"
      },
      "ResponseBody": []
    },
    {
      "RequestUri": "http://seanmcccanary3.file.core.windows.net/test-share-c14f18f3-af06-3545-b0d3-49ae1286ec0e/test-directory-57d50f45-c5f0-81d2-9121-f29177d94989/test-file-8d673aff-c544-8e11-f086-c8d8e227d455",
      "RequestMethod": "PUT",
      "RequestHeaders": {
        "Accept": "application/xml",
        "Authorization": "Sanitized",
        "traceparent": "00-b34ffe6e764d334dbdc22f70a57f6ba8-bb68e084ca8a514a-00",
        "User-Agent": [
          "azsdk-net-Storage.Files.Shares/12.8.0-alpha.20210820.1",
          "(.NET Core 3.1.18; Microsoft Windows 10.0.19043)"
        ],
        "x-ms-client-request-id": "73abaf10-4ed3-506a-ed98-ebcacebb297f",
        "x-ms-content-length": "1048576",
        "x-ms-date": "Mon, 23 Aug 2021 18:36:16 GMT",
        "x-ms-file-attributes": "None",
        "x-ms-file-creation-time": "Now",
        "x-ms-file-last-write-time": "Now",
        "x-ms-file-permission": "Inherit",
        "x-ms-return-client-request-id": "true",
        "x-ms-type": "file",
        "x-ms-version": "2020-12-06"
      },
      "RequestBody": null,
      "StatusCode": 201,
      "ResponseHeaders": {
        "Content-Length": "0",
        "Date": "Mon, 23 Aug 2021 18:36:15 GMT",
        "ETag": "\u00220x8D96664E4403C74\u0022",
        "Last-Modified": "Mon, 23 Aug 2021 18:36:16 GMT",
        "Server": [
          "Windows-Azure-File/1.0",
          "Microsoft-HTTPAPI/2.0"
        ],
        "x-ms-client-request-id": "73abaf10-4ed3-506a-ed98-ebcacebb297f",
        "x-ms-file-attributes": "Archive",
        "x-ms-file-change-time": "2021-08-23T18:36:16.1813620Z",
        "x-ms-file-creation-time": "2021-08-23T18:36:16.1813620Z",
        "x-ms-file-id": "11529285414812647424",
        "x-ms-file-last-write-time": "2021-08-23T18:36:16.1813620Z",
        "x-ms-file-parent-id": "13835128424026341376",
        "x-ms-file-permission-key": "4010187179898695473*11459378189709739967",
        "x-ms-request-id": "d25c363c-b01a-0088-5d4d-983fcb000000",
        "x-ms-request-server-encrypted": "true",
        "x-ms-version": "2020-12-06"
      },
      "ResponseBody": []
    },
    {
      "RequestUri": "http://seanmcccanary3.file.core.windows.net/test-share-c14f18f3-af06-3545-b0d3-49ae1286ec0e/test-directory-57d50f45-c5f0-81d2-9121-f29177d94989/test-file-8d673aff-c544-8e11-f086-c8d8e227d455?comp=range",
      "RequestMethod": "PUT",
      "RequestHeaders": {
        "Accept": "application/xml",
        "Authorization": "Sanitized",
        "Content-Length": "1024",
        "Content-Type": "application/octet-stream",
        "traceparent": "00-ce80453d50627a42b0f767a8d6babbbe-fe04cea7fe726c47-00",
        "User-Agent": [
          "azsdk-net-Storage.Files.Shares/12.8.0-alpha.20210820.1",
          "(.NET Core 3.1.18; Microsoft Windows 10.0.19043)"
        ],
        "x-ms-client-request-id": "32c72686-607c-f881-d92a-8b1a826d7e74",
        "x-ms-date": "Mon, 23 Aug 2021 18:36:16 GMT",
        "x-ms-range": "bytes=1024-2047",
        "x-ms-return-client-request-id": "true",
        "x-ms-version": "2020-12-06",
        "x-ms-write": "update"
      },
      "RequestBody": "ExaoNJcuLn9SZsALRKztNPyNPwh8y\u002BuHDV0jX6FOyBwkqhGMmzXpSk6RQXc/O2n51WCDLOPonUgrICc5C87dA52j55qaYZjHo/S56olzSNHzKYlAypw5PAzJYXsNrz5/tD3Zm1TPX3TIvInuLrK\u002Bt9dVRuJEnTgBaaqN0QAcufO2OTZLmqx9JMoVdw4TSw1ZCqmkuGlcOhcE2DKpQY5zrAOVN/R8ch0q1yEXLyUq7h2dNMZWeAGJWf4fR8J61OI8ocsKfRMY3ZeMeeBHRAvx2ekUDA3HHTMCC972XCtbrwM/241ZH3AKhFYvyf8gQRTzLW3YZsjVdISXCHE1IoBrMcncCGl\u002BmLp4CYe2mFM04cnJAy\u002B\u002Bgkk6amYIwRf\u002B1GHWw5g1QzmrdJWyX1xAHtwxYyenbB9Rra\u002BAop4DddejejUm4NW7/52QHo6aCyPs\u002BkuJ117vVmhChBbptaGap/6\u002BD\u002BUnGj0HdWSKF06Rt6GLk6dSeZ54syPN5Fu/0kn79naP3Ps9xd8OgmH6ZT8ZsM10XSH6Ry5gRVzCWTbiSKMajiDXAdulTs7HRPc8fk7jszONSnUnAa5HLpafe2upLDm939YeQq/yzg5TMgM3I8YN36YCVP0u8o1ykNJEBtJjHhi9f554xHGDm3tm1M\u002BqEAvPkpzEptc7j\u002B1JrLHcrsg88BPqeaQolRs0frmCyB29x3/HdHQ2nndAgfCxLhe/p\u002ByzKuS7wJZmp/yAkCgeucbPi\u002BQyFTlUBVKcqfi0dmYDddfMzp45AQfoYM13tQ5PIscp4qIzjJKzXiSSHxaesjGVfRpQUesolondSrRr3U9DTYYwi5TD0OhFGHB5puLxSa6c4jjz/tHcAEsZVULdR4HVTtKPbiec0a0yCjh6r\u002B\u002Bn7AAGz/oWUE61VIpIqnqlaNHvo1cQYduH/xCKwfOYYlFccWlC13iGvv6E2RqcVCYyjKJniwuXl4olf8/qjI5aHfI47DkQY5BZaOVZi4jA6qvpVzVRMNZGxNrfHVionDJvKrwoY2ftIikRDiIlPgsCZJQkADRZCOwb8ideMUU4sMyy6mHLmIZD/DULPyKzIIbO3LnDg5z\u002BFSHQDHE/j/Dj2V1Wc1SpNssO4AT\u002BTcnJZ9Khj1WMdSwvtNRA\u002B4sUBG1FJ2XEXK0yJKXttKOYAMdXBqWfnv\u002BaV2MwJr5/aTs/\u002BdyXuCZjBAokb2qvnsCJl7QM6fXmdWZtqtAClDXusrtqrrvHAEeh8wGaei6U67iip44Kc4BFWIR2KQ1VYXDVNr2vRPAFwZdsavXzTPo32L8XX\u002Byn4z46JVU3Udc6TJGQxUNx5abIneX3ngmKUQyJPlBNPQKELVJ\u002BdB\u002BbznC/MR1kY4e3xQ==",
      "StatusCode": 201,
      "ResponseHeaders": {
        "Content-Length": "0",
        "Content-MD5": "UdbRWFI/oGblg4Q1pxLRRQ==",
        "Date": "Mon, 23 Aug 2021 18:36:15 GMT",
        "ETag": "\u00220x8D96664E44B5E67\u0022",
        "Last-Modified": "Mon, 23 Aug 2021 18:36:16 GMT",
        "Server": [
          "Windows-Azure-File/1.0",
          "Microsoft-HTTPAPI/2.0"
        ],
        "x-ms-client-request-id": "32c72686-607c-f881-d92a-8b1a826d7e74",
        "x-ms-request-id": "d25c363f-b01a-0088-5e4d-983fcb000000",
        "x-ms-request-server-encrypted": "true",
        "x-ms-version": "2020-12-06"
      },
      "ResponseBody": []
    },
    {
      "RequestUri": "http://seanmcccanary3.file.core.windows.net/test-share-c14f18f3-af06-3545-b0d3-49ae1286ec0e/test-directory-57d50f45-c5f0-81d2-9121-f29177d94989/test-file-8d673aff-c544-8e11-f086-c8d8e227d455",
      "RequestMethod": "GET",
      "RequestHeaders": {
        "Accept": "application/xml",
        "Authorization": "Sanitized",
        "traceparent": "00-d5653ee5cfad934fb63178712508b052-bc4e4e52d6f1db4d-00",
        "User-Agent": [
          "azsdk-net-Storage.Files.Shares/12.8.0-alpha.20210820.1",
          "(.NET Core 3.1.18; Microsoft Windows 10.0.19043)"
        ],
        "x-ms-client-request-id": "60cee79b-b781-90d0-f345-0462efc807e3",
        "x-ms-date": "Mon, 23 Aug 2021 18:36:16 GMT",
        "x-ms-lease-id": "c44372a6-f5cc-8132-2d1a-71b9f1f57d28",
        "x-ms-range": "bytes=1024-2047",
        "x-ms-return-client-request-id": "true",
        "x-ms-version": "2020-12-06"
      },
      "RequestBody": null,
      "StatusCode": 412,
      "ResponseHeaders": {
        "Content-Length": "241",
        "Content-Type": "application/xml",
        "Date": "Mon, 23 Aug 2021 18:36:15 GMT",
        "Server": [
          "Windows-Azure-File/1.0",
          "Microsoft-HTTPAPI/2.0"
        ],
        "x-ms-client-request-id": "60cee79b-b781-90d0-f345-0462efc807e3",
        "x-ms-error-code": "LeaseNotPresentWithFileOperation",
<<<<<<< HEAD
        "x-ms-request-id": "d25c3642-b01a-0088-5f4d-983fcb000000",
        "x-ms-version": "2020-10-02"
=======
        "x-ms-request-id": "17341c81-201a-009a-3e19-f4441b000000",
        "x-ms-version": "2020-12-06"
>>>>>>> 76e66c80
      },
      "ResponseBody": [
        "\uFEFF\u003C?xml version=\u00221.0\u0022 encoding=\u0022utf-8\u0022?\u003E\u003CError\u003E\u003CCode\u003ELeaseNotPresentWithFileOperation\u003C/Code\u003E\u003CMessage\u003EThere is currently no lease on the file.\n",
        "RequestId:d25c3642-b01a-0088-5f4d-983fcb000000\n",
        "Time:2021-08-23T18:36:16.3388393Z\u003C/Message\u003E\u003C/Error\u003E"
      ]
    },
    {
      "RequestUri": "http://seanmcccanary3.file.core.windows.net/test-share-c14f18f3-af06-3545-b0d3-49ae1286ec0e?restype=share",
      "RequestMethod": "DELETE",
      "RequestHeaders": {
        "Accept": "application/xml",
        "Authorization": "Sanitized",
        "traceparent": "00-ef70cdcc6fb7f94abdb4be08ff055bb1-65cb45d481c9764a-00",
        "User-Agent": [
          "azsdk-net-Storage.Files.Shares/12.8.0-alpha.20210820.1",
          "(.NET Core 3.1.18; Microsoft Windows 10.0.19043)"
        ],
        "x-ms-client-request-id": "091edc0b-1c27-65a6-7db3-b5aef29fb704",
        "x-ms-date": "Mon, 23 Aug 2021 18:36:16 GMT",
        "x-ms-delete-snapshots": "include",
        "x-ms-return-client-request-id": "true",
        "x-ms-version": "2020-12-06"
      },
      "RequestBody": null,
      "StatusCode": 202,
      "ResponseHeaders": {
        "Content-Length": "0",
        "Date": "Mon, 23 Aug 2021 18:36:15 GMT",
        "Server": [
          "Windows-Azure-File/1.0",
          "Microsoft-HTTPAPI/2.0"
        ],
        "x-ms-client-request-id": "091edc0b-1c27-65a6-7db3-b5aef29fb704",
<<<<<<< HEAD
        "x-ms-request-id": "d25c3645-b01a-0088-604d-983fcb000000",
        "x-ms-version": "2020-10-02"
=======
        "x-ms-request-id": "17341c82-201a-009a-3f19-f4441b000000",
        "x-ms-version": "2020-12-06"
>>>>>>> 76e66c80
      },
      "ResponseBody": []
    }
  ],
  "Variables": {
    "RandomSeed": "180202028",
    "Storage_TestConfigDefault": "ProductionTenant\nseanmcccanary3\nU2FuaXRpemVk\nhttp://seanmcccanary3.blob.core.windows.net\nhttp://seanmcccanary3.file.core.windows.net\nhttp://seanmcccanary3.queue.core.windows.net\nhttp://seanmcccanary3.table.core.windows.net\n\n\n\n\nhttp://seanmcccanary3-secondary.blob.core.windows.net\nhttp://seanmcccanary3-secondary.file.core.windows.net\nhttp://seanmcccanary3-secondary.queue.core.windows.net\nhttp://seanmcccanary3-secondary.table.core.windows.net\n\nSanitized\n\n\nCloud\nBlobEndpoint=http://seanmcccanary3.blob.core.windows.net/;QueueEndpoint=http://seanmcccanary3.queue.core.windows.net/;FileEndpoint=http://seanmcccanary3.file.core.windows.net/;BlobSecondaryEndpoint=http://seanmcccanary3-secondary.blob.core.windows.net/;QueueSecondaryEndpoint=http://seanmcccanary3-secondary.queue.core.windows.net/;FileSecondaryEndpoint=http://seanmcccanary3-secondary.file.core.windows.net/;AccountName=seanmcccanary3;AccountKey=Kg==;\n[encryption scope]\n\n"
  }
}<|MERGE_RESOLUTION|>--- conflicted
+++ resolved
@@ -1,56 +1,51 @@
-{
+﻿{
   "Entries": [
     {
-      "RequestUri": "http://seanmcccanary3.file.core.windows.net/test-share-c14f18f3-af06-3545-b0d3-49ae1286ec0e?restype=share",
-      "RequestMethod": "PUT",
-      "RequestHeaders": {
-        "Accept": "application/xml",
-        "Authorization": "Sanitized",
-        "traceparent": "00-c48177288e128c439e475b083a70bc2b-96a9e101ffb1b042-00",
-        "User-Agent": [
-          "azsdk-net-Storage.Files.Shares/12.8.0-alpha.20210820.1",
-          "(.NET Core 3.1.18; Microsoft Windows 10.0.19043)"
+      "RequestUri": "https://seanmcccanary3.file.core.windows.net/test-share-c14f18f3-af06-3545-b0d3-49ae1286ec0e?restype=share",
+      "RequestMethod": "PUT",
+      "RequestHeaders": {
+        "Accept": "application/xml",
+        "Authorization": "Sanitized",
+        "traceparent": "00-d9baa7ead47eb94bbe3c7a1daab005b8-288e1f253966ba45-00",
+        "User-Agent": [
+          "azsdk-net-Storage.Files.Shares/12.7.0-alpha.20210126.1",
+          "(.NET 5.0.2; Microsoft Windows 10.0.19042)"
         ],
         "x-ms-client-request-id": "355d79d2-40ee-7e7d-0d49-c34c51205e39",
-        "x-ms-date": "Mon, 23 Aug 2021 18:36:15 GMT",
-        "x-ms-return-client-request-id": "true",
-        "x-ms-version": "2020-12-06"
-      },
-      "RequestBody": null,
-      "StatusCode": 201,
-      "ResponseHeaders": {
-        "Content-Length": "0",
-        "Date": "Mon, 23 Aug 2021 18:36:15 GMT",
-        "ETag": "\u00220x8D96664E4276704\u0022",
-        "Last-Modified": "Mon, 23 Aug 2021 18:36:16 GMT",
+        "x-ms-date": "Tue, 26 Jan 2021 19:29:45 GMT",
+        "x-ms-return-client-request-id": "true",
+        "x-ms-version": "2020-12-06"
+      },
+      "RequestBody": null,
+      "StatusCode": 201,
+      "ResponseHeaders": {
+        "Content-Length": "0",
+        "Date": "Tue, 26 Jan 2021 19:29:44 GMT",
+        "ETag": "\"0x8D8C230BC3AB625\"",
+        "Last-Modified": "Tue, 26 Jan 2021 19:29:44 GMT",
         "Server": [
           "Windows-Azure-File/1.0",
           "Microsoft-HTTPAPI/2.0"
         ],
         "x-ms-client-request-id": "355d79d2-40ee-7e7d-0d49-c34c51205e39",
-<<<<<<< HEAD
-        "x-ms-request-id": "d25c3634-b01a-0088-5b4d-983fcb000000",
-        "x-ms-version": "2020-10-02"
-=======
         "x-ms-request-id": "17341c7b-201a-009a-3a19-f4441b000000",
         "x-ms-version": "2020-12-06"
->>>>>>> 76e66c80
-      },
-      "ResponseBody": []
-    },
-    {
-      "RequestUri": "http://seanmcccanary3.file.core.windows.net/test-share-c14f18f3-af06-3545-b0d3-49ae1286ec0e/test-directory-57d50f45-c5f0-81d2-9121-f29177d94989?restype=directory",
-      "RequestMethod": "PUT",
-      "RequestHeaders": {
-        "Accept": "application/xml",
-        "Authorization": "Sanitized",
-        "traceparent": "00-c29cdf0a0eedfc4daaccd241e8e24f63-fa6956859011e944-00",
-        "User-Agent": [
-          "azsdk-net-Storage.Files.Shares/12.8.0-alpha.20210820.1",
-          "(.NET Core 3.1.18; Microsoft Windows 10.0.19043)"
+      },
+      "ResponseBody": []
+    },
+    {
+      "RequestUri": "https://seanmcccanary3.file.core.windows.net/test-share-c14f18f3-af06-3545-b0d3-49ae1286ec0e/test-directory-57d50f45-c5f0-81d2-9121-f29177d94989?restype=directory",
+      "RequestMethod": "PUT",
+      "RequestHeaders": {
+        "Accept": "application/xml",
+        "Authorization": "Sanitized",
+        "traceparent": "00-220fb2db88af3c4dbab931dc863a5c2d-acd25d916788c540-00",
+        "User-Agent": [
+          "azsdk-net-Storage.Files.Shares/12.7.0-alpha.20210126.1",
+          "(.NET 5.0.2; Microsoft Windows 10.0.19042)"
         ],
         "x-ms-client-request-id": "db26fe16-9751-0c94-a6dc-a4cc4eeb0734",
-        "x-ms-date": "Mon, 23 Aug 2021 18:36:16 GMT",
+        "x-ms-date": "Tue, 26 Jan 2021 19:29:45 GMT",
         "x-ms-file-attributes": "None",
         "x-ms-file-creation-time": "Now",
         "x-ms-file-last-write-time": "Now",
@@ -62,41 +57,41 @@
       "StatusCode": 201,
       "ResponseHeaders": {
         "Content-Length": "0",
-        "Date": "Mon, 23 Aug 2021 18:36:15 GMT",
-        "ETag": "\u00220x8D96664E4343042\u0022",
-        "Last-Modified": "Mon, 23 Aug 2021 18:36:16 GMT",
+        "Date": "Tue, 26 Jan 2021 19:29:44 GMT",
+        "ETag": "\"0x8D8C230BC4503DC\"",
+        "Last-Modified": "Tue, 26 Jan 2021 19:29:44 GMT",
         "Server": [
           "Windows-Azure-File/1.0",
           "Microsoft-HTTPAPI/2.0"
         ],
         "x-ms-client-request-id": "db26fe16-9751-0c94-a6dc-a4cc4eeb0734",
         "x-ms-file-attributes": "Directory",
-        "x-ms-file-change-time": "2021-08-23T18:36:16.1024066Z",
-        "x-ms-file-creation-time": "2021-08-23T18:36:16.1024066Z",
+        "x-ms-file-change-time": "2021-01-26T19:29:44.5783516Z",
+        "x-ms-file-creation-time": "2021-01-26T19:29:44.5783516Z",
         "x-ms-file-id": "13835128424026341376",
-        "x-ms-file-last-write-time": "2021-08-23T18:36:16.1024066Z",
+        "x-ms-file-last-write-time": "2021-01-26T19:29:44.5783516Z",
         "x-ms-file-parent-id": "0",
         "x-ms-file-permission-key": "17860367565182308406*11459378189709739967",
-        "x-ms-request-id": "d25c3639-b01a-0088-5c4d-983fcb000000",
+        "x-ms-request-id": "17341c7d-201a-009a-3b19-f4441b000000",
         "x-ms-request-server-encrypted": "true",
         "x-ms-version": "2020-12-06"
       },
       "ResponseBody": []
     },
     {
-      "RequestUri": "http://seanmcccanary3.file.core.windows.net/test-share-c14f18f3-af06-3545-b0d3-49ae1286ec0e/test-directory-57d50f45-c5f0-81d2-9121-f29177d94989/test-file-8d673aff-c544-8e11-f086-c8d8e227d455",
-      "RequestMethod": "PUT",
-      "RequestHeaders": {
-        "Accept": "application/xml",
-        "Authorization": "Sanitized",
-        "traceparent": "00-b34ffe6e764d334dbdc22f70a57f6ba8-bb68e084ca8a514a-00",
-        "User-Agent": [
-          "azsdk-net-Storage.Files.Shares/12.8.0-alpha.20210820.1",
-          "(.NET Core 3.1.18; Microsoft Windows 10.0.19043)"
+      "RequestUri": "https://seanmcccanary3.file.core.windows.net/test-share-c14f18f3-af06-3545-b0d3-49ae1286ec0e/test-directory-57d50f45-c5f0-81d2-9121-f29177d94989/test-file-8d673aff-c544-8e11-f086-c8d8e227d455",
+      "RequestMethod": "PUT",
+      "RequestHeaders": {
+        "Accept": "application/xml",
+        "Authorization": "Sanitized",
+        "traceparent": "00-8bd612d9239df34d820f13f3b163b163-ba5095f7f64afc4b-00",
+        "User-Agent": [
+          "azsdk-net-Storage.Files.Shares/12.7.0-alpha.20210126.1",
+          "(.NET 5.0.2; Microsoft Windows 10.0.19042)"
         ],
         "x-ms-client-request-id": "73abaf10-4ed3-506a-ed98-ebcacebb297f",
         "x-ms-content-length": "1048576",
-        "x-ms-date": "Mon, 23 Aug 2021 18:36:16 GMT",
+        "x-ms-date": "Tue, 26 Jan 2021 19:29:45 GMT",
         "x-ms-file-attributes": "None",
         "x-ms-file-creation-time": "Now",
         "x-ms-file-last-write-time": "Now",
@@ -109,81 +104,82 @@
       "StatusCode": 201,
       "ResponseHeaders": {
         "Content-Length": "0",
-        "Date": "Mon, 23 Aug 2021 18:36:15 GMT",
-        "ETag": "\u00220x8D96664E4403C74\u0022",
-        "Last-Modified": "Mon, 23 Aug 2021 18:36:16 GMT",
+        "Date": "Tue, 26 Jan 2021 19:29:44 GMT",
+        "ETag": "\"0x8D8C230BC4E7B68\"",
+        "Last-Modified": "Tue, 26 Jan 2021 19:29:44 GMT",
         "Server": [
           "Windows-Azure-File/1.0",
           "Microsoft-HTTPAPI/2.0"
         ],
         "x-ms-client-request-id": "73abaf10-4ed3-506a-ed98-ebcacebb297f",
         "x-ms-file-attributes": "Archive",
-        "x-ms-file-change-time": "2021-08-23T18:36:16.1813620Z",
-        "x-ms-file-creation-time": "2021-08-23T18:36:16.1813620Z",
+        "x-ms-file-change-time": "2021-01-26T19:29:44.6403944Z",
+        "x-ms-file-creation-time": "2021-01-26T19:29:44.6403944Z",
         "x-ms-file-id": "11529285414812647424",
-        "x-ms-file-last-write-time": "2021-08-23T18:36:16.1813620Z",
+        "x-ms-file-last-write-time": "2021-01-26T19:29:44.6403944Z",
         "x-ms-file-parent-id": "13835128424026341376",
         "x-ms-file-permission-key": "4010187179898695473*11459378189709739967",
-        "x-ms-request-id": "d25c363c-b01a-0088-5d4d-983fcb000000",
+        "x-ms-request-id": "17341c7f-201a-009a-3c19-f4441b000000",
         "x-ms-request-server-encrypted": "true",
         "x-ms-version": "2020-12-06"
       },
       "ResponseBody": []
     },
     {
-      "RequestUri": "http://seanmcccanary3.file.core.windows.net/test-share-c14f18f3-af06-3545-b0d3-49ae1286ec0e/test-directory-57d50f45-c5f0-81d2-9121-f29177d94989/test-file-8d673aff-c544-8e11-f086-c8d8e227d455?comp=range",
+      "RequestUri": "https://seanmcccanary3.file.core.windows.net/test-share-c14f18f3-af06-3545-b0d3-49ae1286ec0e/test-directory-57d50f45-c5f0-81d2-9121-f29177d94989/test-file-8d673aff-c544-8e11-f086-c8d8e227d455?comp=range",
       "RequestMethod": "PUT",
       "RequestHeaders": {
         "Accept": "application/xml",
         "Authorization": "Sanitized",
         "Content-Length": "1024",
         "Content-Type": "application/octet-stream",
-        "traceparent": "00-ce80453d50627a42b0f767a8d6babbbe-fe04cea7fe726c47-00",
-        "User-Agent": [
-          "azsdk-net-Storage.Files.Shares/12.8.0-alpha.20210820.1",
-          "(.NET Core 3.1.18; Microsoft Windows 10.0.19043)"
+        "traceparent": "00-5a446e7d92f94141a39ba77c0f63078e-c99f7cd67d511d42-00",
+        "User-Agent": [
+          "azsdk-net-Storage.Files.Shares/12.7.0-alpha.20210126.1",
+          "(.NET 5.0.2; Microsoft Windows 10.0.19042)"
         ],
         "x-ms-client-request-id": "32c72686-607c-f881-d92a-8b1a826d7e74",
-        "x-ms-date": "Mon, 23 Aug 2021 18:36:16 GMT",
+        "x-ms-date": "Tue, 26 Jan 2021 19:29:45 GMT",
         "x-ms-range": "bytes=1024-2047",
         "x-ms-return-client-request-id": "true",
         "x-ms-version": "2020-12-06",
         "x-ms-write": "update"
       },
-      "RequestBody": "ExaoNJcuLn9SZsALRKztNPyNPwh8y\u002BuHDV0jX6FOyBwkqhGMmzXpSk6RQXc/O2n51WCDLOPonUgrICc5C87dA52j55qaYZjHo/S56olzSNHzKYlAypw5PAzJYXsNrz5/tD3Zm1TPX3TIvInuLrK\u002Bt9dVRuJEnTgBaaqN0QAcufO2OTZLmqx9JMoVdw4TSw1ZCqmkuGlcOhcE2DKpQY5zrAOVN/R8ch0q1yEXLyUq7h2dNMZWeAGJWf4fR8J61OI8ocsKfRMY3ZeMeeBHRAvx2ekUDA3HHTMCC972XCtbrwM/241ZH3AKhFYvyf8gQRTzLW3YZsjVdISXCHE1IoBrMcncCGl\u002BmLp4CYe2mFM04cnJAy\u002B\u002Bgkk6amYIwRf\u002B1GHWw5g1QzmrdJWyX1xAHtwxYyenbB9Rra\u002BAop4DddejejUm4NW7/52QHo6aCyPs\u002BkuJ117vVmhChBbptaGap/6\u002BD\u002BUnGj0HdWSKF06Rt6GLk6dSeZ54syPN5Fu/0kn79naP3Ps9xd8OgmH6ZT8ZsM10XSH6Ry5gRVzCWTbiSKMajiDXAdulTs7HRPc8fk7jszONSnUnAa5HLpafe2upLDm939YeQq/yzg5TMgM3I8YN36YCVP0u8o1ykNJEBtJjHhi9f554xHGDm3tm1M\u002BqEAvPkpzEptc7j\u002B1JrLHcrsg88BPqeaQolRs0frmCyB29x3/HdHQ2nndAgfCxLhe/p\u002ByzKuS7wJZmp/yAkCgeucbPi\u002BQyFTlUBVKcqfi0dmYDddfMzp45AQfoYM13tQ5PIscp4qIzjJKzXiSSHxaesjGVfRpQUesolondSrRr3U9DTYYwi5TD0OhFGHB5puLxSa6c4jjz/tHcAEsZVULdR4HVTtKPbiec0a0yCjh6r\u002B\u002Bn7AAGz/oWUE61VIpIqnqlaNHvo1cQYduH/xCKwfOYYlFccWlC13iGvv6E2RqcVCYyjKJniwuXl4olf8/qjI5aHfI47DkQY5BZaOVZi4jA6qvpVzVRMNZGxNrfHVionDJvKrwoY2ftIikRDiIlPgsCZJQkADRZCOwb8ideMUU4sMyy6mHLmIZD/DULPyKzIIbO3LnDg5z\u002BFSHQDHE/j/Dj2V1Wc1SpNssO4AT\u002BTcnJZ9Khj1WMdSwvtNRA\u002B4sUBG1FJ2XEXK0yJKXttKOYAMdXBqWfnv\u002BaV2MwJr5/aTs/\u002BdyXuCZjBAokb2qvnsCJl7QM6fXmdWZtqtAClDXusrtqrrvHAEeh8wGaei6U67iip44Kc4BFWIR2KQ1VYXDVNr2vRPAFwZdsavXzTPo32L8XX\u002Byn4z46JVU3Udc6TJGQxUNx5abIneX3ngmKUQyJPlBNPQKELVJ\u002BdB\u002BbznC/MR1kY4e3xQ==",
+      "RequestBody": "ExaoNJcuLn9SZsALRKztNPyNPwh8y+uHDV0jX6FOyBwkqhGMmzXpSk6RQXc/O2n51WCDLOPonUgrICc5C87dA52j55qaYZjHo/S56olzSNHzKYlAypw5PAzJYXsNrz5/tD3Zm1TPX3TIvInuLrK+t9dVRuJEnTgBaaqN0QAcufO2OTZLmqx9JMoVdw4TSw1ZCqmkuGlcOhcE2DKpQY5zrAOVN/R8ch0q1yEXLyUq7h2dNMZWeAGJWf4fR8J61OI8ocsKfRMY3ZeMeeBHRAvx2ekUDA3HHTMCC972XCtbrwM/241ZH3AKhFYvyf8gQRTzLW3YZsjVdISXCHE1IoBrMcncCGl+mLp4CYe2mFM04cnJAy++gkk6amYIwRf+1GHWw5g1QzmrdJWyX1xAHtwxYyenbB9Rra+Aop4DddejejUm4NW7/52QHo6aCyPs+kuJ117vVmhChBbptaGap/6+D+UnGj0HdWSKF06Rt6GLk6dSeZ54syPN5Fu/0kn79naP3Ps9xd8OgmH6ZT8ZsM10XSH6Ry5gRVzCWTbiSKMajiDXAdulTs7HRPc8fk7jszONSnUnAa5HLpafe2upLDm939YeQq/yzg5TMgM3I8YN36YCVP0u8o1ykNJEBtJjHhi9f554xHGDm3tm1M+qEAvPkpzEptc7j+1JrLHcrsg88BPqeaQolRs0frmCyB29x3/HdHQ2nndAgfCxLhe/p+yzKuS7wJZmp/yAkCgeucbPi+QyFTlUBVKcqfi0dmYDddfMzp45AQfoYM13tQ5PIscp4qIzjJKzXiSSHxaesjGVfRpQUesolondSrRr3U9DTYYwi5TD0OhFGHB5puLxSa6c4jjz/tHcAEsZVULdR4HVTtKPbiec0a0yCjh6r++n7AAGz/oWUE61VIpIqnqlaNHvo1cQYduH/xCKwfOYYlFccWlC13iGvv6E2RqcVCYyjKJniwuXl4olf8/qjI5aHfI47DkQY5BZaOVZi4jA6qvpVzVRMNZGxNrfHVionDJvKrwoY2ftIikRDiIlPgsCZJQkADRZCOwb8ideMUU4sMyy6mHLmIZD/DULPyKzIIbO3LnDg5z+FSHQDHE/j/Dj2V1Wc1SpNssO4AT+TcnJZ9Khj1WMdSwvtNRA+4sUBG1FJ2XEXK0yJKXttKOYAMdXBqWfnv+aV2MwJr5/aTs/+dyXuCZjBAokb2qvnsCJl7QM6fXmdWZtqtAClDXusrtqrrvHAEeh8wGaei6U67iip44Kc4BFWIR2KQ1VYXDVNr2vRPAFwZdsavXzTPo32L8XX+yn4z46JVU3Udc6TJGQxUNx5abIneX3ngmKUQyJPlBNPQKELVJ+dB+bznC/MR1kY4e3xQ==",
       "StatusCode": 201,
       "ResponseHeaders": {
         "Content-Length": "0",
         "Content-MD5": "UdbRWFI/oGblg4Q1pxLRRQ==",
-        "Date": "Mon, 23 Aug 2021 18:36:15 GMT",
-        "ETag": "\u00220x8D96664E44B5E67\u0022",
-        "Last-Modified": "Mon, 23 Aug 2021 18:36:16 GMT",
+        "Date": "Tue, 26 Jan 2021 19:29:44 GMT",
+        "ETag": "\"0x8D8C230BC58412B\"",
+        "Last-Modified": "Tue, 26 Jan 2021 19:29:44 GMT",
         "Server": [
           "Windows-Azure-File/1.0",
           "Microsoft-HTTPAPI/2.0"
         ],
         "x-ms-client-request-id": "32c72686-607c-f881-d92a-8b1a826d7e74",
-        "x-ms-request-id": "d25c363f-b01a-0088-5e4d-983fcb000000",
+        "x-ms-request-id": "17341c80-201a-009a-3d19-f4441b000000",
         "x-ms-request-server-encrypted": "true",
         "x-ms-version": "2020-12-06"
       },
       "ResponseBody": []
     },
     {
-      "RequestUri": "http://seanmcccanary3.file.core.windows.net/test-share-c14f18f3-af06-3545-b0d3-49ae1286ec0e/test-directory-57d50f45-c5f0-81d2-9121-f29177d94989/test-file-8d673aff-c544-8e11-f086-c8d8e227d455",
+      "RequestUri": "https://seanmcccanary3.file.core.windows.net/test-share-c14f18f3-af06-3545-b0d3-49ae1286ec0e/test-directory-57d50f45-c5f0-81d2-9121-f29177d94989/test-file-8d673aff-c544-8e11-f086-c8d8e227d455",
       "RequestMethod": "GET",
       "RequestHeaders": {
         "Accept": "application/xml",
         "Authorization": "Sanitized",
-        "traceparent": "00-d5653ee5cfad934fb63178712508b052-bc4e4e52d6f1db4d-00",
-        "User-Agent": [
-          "azsdk-net-Storage.Files.Shares/12.8.0-alpha.20210820.1",
-          "(.NET Core 3.1.18; Microsoft Windows 10.0.19043)"
+        "traceparent": "00-8488a0ac46d00d4ebe42855441d9a7c1-6ed63ea1b6504543-00",
+        "User-Agent": [
+          "azsdk-net-Storage.Files.Shares/12.7.0-alpha.20210126.1",
+          "(.NET 5.0.2; Microsoft Windows 10.0.19042)"
         ],
         "x-ms-client-request-id": "60cee79b-b781-90d0-f345-0462efc807e3",
-        "x-ms-date": "Mon, 23 Aug 2021 18:36:16 GMT",
+        "x-ms-date": "Tue, 26 Jan 2021 19:29:45 GMT",
         "x-ms-lease-id": "c44372a6-f5cc-8132-2d1a-71b9f1f57d28",
         "x-ms-range": "bytes=1024-2047",
+        "x-ms-range-get-content-md5": "false",
         "x-ms-return-client-request-id": "true",
         "x-ms-version": "2020-12-06"
       },
@@ -192,40 +188,36 @@
       "ResponseHeaders": {
         "Content-Length": "241",
         "Content-Type": "application/xml",
-        "Date": "Mon, 23 Aug 2021 18:36:15 GMT",
-        "Server": [
-          "Windows-Azure-File/1.0",
-          "Microsoft-HTTPAPI/2.0"
-        ],
+        "Date": "Tue, 26 Jan 2021 19:29:44 GMT",
+        "Server": [
+          "Windows-Azure-File/1.0",
+          "Microsoft-HTTPAPI/2.0"
+        ],
+        "Vary": "Origin",
         "x-ms-client-request-id": "60cee79b-b781-90d0-f345-0462efc807e3",
         "x-ms-error-code": "LeaseNotPresentWithFileOperation",
-<<<<<<< HEAD
-        "x-ms-request-id": "d25c3642-b01a-0088-5f4d-983fcb000000",
-        "x-ms-version": "2020-10-02"
-=======
         "x-ms-request-id": "17341c81-201a-009a-3e19-f4441b000000",
         "x-ms-version": "2020-12-06"
->>>>>>> 76e66c80
       },
       "ResponseBody": [
-        "\uFEFF\u003C?xml version=\u00221.0\u0022 encoding=\u0022utf-8\u0022?\u003E\u003CError\u003E\u003CCode\u003ELeaseNotPresentWithFileOperation\u003C/Code\u003E\u003CMessage\u003EThere is currently no lease on the file.\n",
-        "RequestId:d25c3642-b01a-0088-5f4d-983fcb000000\n",
-        "Time:2021-08-23T18:36:16.3388393Z\u003C/Message\u003E\u003C/Error\u003E"
+        "﻿<?xml version=\"1.0\" encoding=\"utf-8\"?><Error><Code>LeaseNotPresentWithFileOperation</Code><Message>There is currently no lease on the file.\n",
+        "RequestId:17341c81-201a-009a-3e19-f4441b000000\n",
+        "Time:2021-01-26T19:29:44.7600019Z</Message></Error>"
       ]
     },
     {
-      "RequestUri": "http://seanmcccanary3.file.core.windows.net/test-share-c14f18f3-af06-3545-b0d3-49ae1286ec0e?restype=share",
+      "RequestUri": "https://seanmcccanary3.file.core.windows.net/test-share-c14f18f3-af06-3545-b0d3-49ae1286ec0e?restype=share",
       "RequestMethod": "DELETE",
       "RequestHeaders": {
         "Accept": "application/xml",
         "Authorization": "Sanitized",
-        "traceparent": "00-ef70cdcc6fb7f94abdb4be08ff055bb1-65cb45d481c9764a-00",
-        "User-Agent": [
-          "azsdk-net-Storage.Files.Shares/12.8.0-alpha.20210820.1",
-          "(.NET Core 3.1.18; Microsoft Windows 10.0.19043)"
+        "traceparent": "00-37f7002f9226c44e84a550fde829bd50-78a999fe6359f54d-00",
+        "User-Agent": [
+          "azsdk-net-Storage.Files.Shares/12.7.0-alpha.20210126.1",
+          "(.NET 5.0.2; Microsoft Windows 10.0.19042)"
         ],
         "x-ms-client-request-id": "091edc0b-1c27-65a6-7db3-b5aef29fb704",
-        "x-ms-date": "Mon, 23 Aug 2021 18:36:16 GMT",
+        "x-ms-date": "Tue, 26 Jan 2021 19:29:45 GMT",
         "x-ms-delete-snapshots": "include",
         "x-ms-return-client-request-id": "true",
         "x-ms-version": "2020-12-06"
@@ -234,25 +226,20 @@
       "StatusCode": 202,
       "ResponseHeaders": {
         "Content-Length": "0",
-        "Date": "Mon, 23 Aug 2021 18:36:15 GMT",
+        "Date": "Tue, 26 Jan 2021 19:29:44 GMT",
         "Server": [
           "Windows-Azure-File/1.0",
           "Microsoft-HTTPAPI/2.0"
         ],
         "x-ms-client-request-id": "091edc0b-1c27-65a6-7db3-b5aef29fb704",
-<<<<<<< HEAD
-        "x-ms-request-id": "d25c3645-b01a-0088-604d-983fcb000000",
-        "x-ms-version": "2020-10-02"
-=======
         "x-ms-request-id": "17341c82-201a-009a-3f19-f4441b000000",
         "x-ms-version": "2020-12-06"
->>>>>>> 76e66c80
       },
       "ResponseBody": []
     }
   ],
   "Variables": {
     "RandomSeed": "180202028",
-    "Storage_TestConfigDefault": "ProductionTenant\nseanmcccanary3\nU2FuaXRpemVk\nhttp://seanmcccanary3.blob.core.windows.net\nhttp://seanmcccanary3.file.core.windows.net\nhttp://seanmcccanary3.queue.core.windows.net\nhttp://seanmcccanary3.table.core.windows.net\n\n\n\n\nhttp://seanmcccanary3-secondary.blob.core.windows.net\nhttp://seanmcccanary3-secondary.file.core.windows.net\nhttp://seanmcccanary3-secondary.queue.core.windows.net\nhttp://seanmcccanary3-secondary.table.core.windows.net\n\nSanitized\n\n\nCloud\nBlobEndpoint=http://seanmcccanary3.blob.core.windows.net/;QueueEndpoint=http://seanmcccanary3.queue.core.windows.net/;FileEndpoint=http://seanmcccanary3.file.core.windows.net/;BlobSecondaryEndpoint=http://seanmcccanary3-secondary.blob.core.windows.net/;QueueSecondaryEndpoint=http://seanmcccanary3-secondary.queue.core.windows.net/;FileSecondaryEndpoint=http://seanmcccanary3-secondary.file.core.windows.net/;AccountName=seanmcccanary3;AccountKey=Kg==;\n[encryption scope]\n\n"
+    "Storage_TestConfigDefault": "ProductionTenant\nseanmcccanary3\nU2FuaXRpemVk\nhttps://seanmcccanary3.blob.core.windows.net\nhttps://seanmcccanary3.file.core.windows.net\nhttps://seanmcccanary3.queue.core.windows.net\nhttps://seanmcccanary3.table.core.windows.net\n\n\n\n\nhttps://seanmcccanary3-secondary.blob.core.windows.net\nhttps://seanmcccanary3-secondary.file.core.windows.net\nhttps://seanmcccanary3-secondary.queue.core.windows.net\nhttps://seanmcccanary3-secondary.table.core.windows.net\n\nSanitized\n\n\nCloud\nBlobEndpoint=https://seanmcccanary3.blob.core.windows.net/;QueueEndpoint=https://seanmcccanary3.queue.core.windows.net/;FileEndpoint=https://seanmcccanary3.file.core.windows.net/;BlobSecondaryEndpoint=https://seanmcccanary3-secondary.blob.core.windows.net/;QueueSecondaryEndpoint=https://seanmcccanary3-secondary.queue.core.windows.net/;FileSecondaryEndpoint=https://seanmcccanary3-secondary.file.core.windows.net/;AccountName=seanmcccanary3;AccountKey=Kg==;\nseanscope1\n\n"
   }
 }