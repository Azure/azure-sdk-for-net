{
  "Entries": [
    {
      "RequestUri": "https://seanmcccanary3.file.core.windows.net/test-share-5f73903b-9908-5292-fd2b-f2f0f21ae668?restype=share",
      "RequestMethod": "PUT",
      "RequestHeaders": {
        "Accept": "application/xml",
        "Authorization": "Sanitized",
        "traceparent": "00-9a2bdaeae4abd240ad0aa0960064cbe5-ecd8d11924f3c341-00",
        "User-Agent": [
          "azsdk-net-Storage.Files.Shares/12.7.0-alpha.20210121.1",
          "(.NET 5.0.2; Microsoft Windows 10.0.19042)"
        ],
        "x-ms-client-request-id": "4c810b9f-30b4-a836-3364-db223974d398",
        "x-ms-date": "Thu, 21 Jan 2021 20:38:49 GMT",
        "x-ms-return-client-request-id": "true",
        "x-ms-version": "2020-06-12"
      },
      "RequestBody": null,
      "StatusCode": 201,
      "ResponseHeaders": {
        "Content-Length": "0",
        "Date": "Thu, 21 Jan 2021 20:38:48 GMT",
        "ETag": "\u00220x8D8BE4C8E838C3F\u0022",
        "Last-Modified": "Thu, 21 Jan 2021 20:38:49 GMT",
        "Server": [
          "Windows-Azure-File/1.0",
          "Microsoft-HTTPAPI/2.0"
        ],
        "x-ms-client-request-id": "4c810b9f-30b4-a836-3364-db223974d398",
<<<<<<< HEAD
        "x-ms-request-id": "c9ef621f-f01a-0012-5537-f3e9eb000000",
        "x-ms-version": "2020-06-12"
=======
        "x-ms-request-id": "cbe0102e-101a-0081-0235-f07a18000000",
        "x-ms-version": "2020-04-08"
>>>>>>> ac24a13f
      },
      "ResponseBody": []
    },
    {
      "RequestUri": "https://seanmcccanary3.file.core.windows.net/test-share-5f73903b-9908-5292-fd2b-f2f0f21ae668/test-directory-e603edd5-2adf-dd6f-c320-14f5b372eeb6?restype=directory",
      "RequestMethod": "PUT",
      "RequestHeaders": {
        "Accept": "application/xml",
        "Authorization": "Sanitized",
        "traceparent": "00-7de9639ff59c7f4987d4eb9320a905c0-bd9bc876c6b11a4f-00",
        "User-Agent": [
          "azsdk-net-Storage.Files.Shares/12.7.0-alpha.20210121.1",
          "(.NET 5.0.2; Microsoft Windows 10.0.19042)"
        ],
        "x-ms-client-request-id": "774a4d3f-4343-74b3-9ca3-89931b40f4c0",
        "x-ms-date": "Thu, 21 Jan 2021 20:38:49 GMT",
        "x-ms-file-attributes": "None",
        "x-ms-file-creation-time": "Now",
        "x-ms-file-last-write-time": "Now",
        "x-ms-file-permission": "Inherit",
        "x-ms-return-client-request-id": "true",
        "x-ms-version": "2020-06-12"
      },
      "RequestBody": null,
      "StatusCode": 201,
      "ResponseHeaders": {
        "Content-Length": "0",
        "Date": "Thu, 21 Jan 2021 20:38:48 GMT",
        "ETag": "\u00220x8D8BE4C8E8EA4B3\u0022",
        "Last-Modified": "Thu, 21 Jan 2021 20:38:49 GMT",
        "Server": [
          "Windows-Azure-File/1.0",
          "Microsoft-HTTPAPI/2.0"
        ],
        "x-ms-client-request-id": "774a4d3f-4343-74b3-9ca3-89931b40f4c0",
        "x-ms-file-attributes": "Directory",
        "x-ms-file-change-time": "2021-01-21T20:38:49.1430067Z",
        "x-ms-file-creation-time": "2021-01-21T20:38:49.1430067Z",
        "x-ms-file-id": "13835128424026341376",
        "x-ms-file-last-write-time": "2021-01-21T20:38:49.1430067Z",
        "x-ms-file-parent-id": "0",
        "x-ms-file-permission-key": "17860367565182308406*11459378189709739967",
        "x-ms-request-id": "cbe01031-101a-0081-0335-f07a18000000",
        "x-ms-request-server-encrypted": "true",
        "x-ms-version": "2020-06-12"
      },
      "ResponseBody": []
    },
    {
      "RequestUri": "https://seanmcccanary3.file.core.windows.net/test-share-5f73903b-9908-5292-fd2b-f2f0f21ae668/test-directory-e603edd5-2adf-dd6f-c320-14f5b372eeb6/test-file-d9212476-ec22-3bff-3895-6af23e495b18",
      "RequestMethod": "PUT",
      "RequestHeaders": {
        "Accept": "application/xml",
        "Authorization": "Sanitized",
        "traceparent": "00-9eea089178b5b04e9fa7e836b2f96b1a-e5bd87e8659a694c-00",
        "User-Agent": [
          "azsdk-net-Storage.Files.Shares/12.7.0-alpha.20210121.1",
          "(.NET 5.0.2; Microsoft Windows 10.0.19042)"
        ],
        "x-ms-client-request-id": "5db02bf8-4089-52b3-4e0f-3eadd9c13653",
        "x-ms-content-length": "1048576",
        "x-ms-date": "Thu, 21 Jan 2021 20:38:49 GMT",
        "x-ms-file-attributes": "None",
        "x-ms-file-creation-time": "Now",
        "x-ms-file-last-write-time": "Now",
        "x-ms-file-permission": "Inherit",
        "x-ms-return-client-request-id": "true",
        "x-ms-type": "file",
        "x-ms-version": "2020-06-12"
      },
      "RequestBody": null,
      "StatusCode": 201,
      "ResponseHeaders": {
        "Content-Length": "0",
        "Date": "Thu, 21 Jan 2021 20:38:48 GMT",
        "ETag": "\u00220x8D8BE4C8E99CA49\u0022",
        "Last-Modified": "Thu, 21 Jan 2021 20:38:49 GMT",
        "Server": [
          "Windows-Azure-File/1.0",
          "Microsoft-HTTPAPI/2.0"
        ],
        "x-ms-client-request-id": "5db02bf8-4089-52b3-4e0f-3eadd9c13653",
        "x-ms-file-attributes": "Archive",
        "x-ms-file-change-time": "2021-01-21T20:38:49.2160585Z",
        "x-ms-file-creation-time": "2021-01-21T20:38:49.2160585Z",
        "x-ms-file-id": "11529285414812647424",
        "x-ms-file-last-write-time": "2021-01-21T20:38:49.2160585Z",
        "x-ms-file-parent-id": "13835128424026341376",
        "x-ms-file-permission-key": "4010187179898695473*11459378189709739967",
        "x-ms-request-id": "cbe01033-101a-0081-0435-f07a18000000",
        "x-ms-request-server-encrypted": "true",
        "x-ms-version": "2020-06-12"
      },
      "ResponseBody": []
    },
    {
      "RequestUri": "https://seanmcccanary3.file.core.windows.net/test-share-5f73903b-9908-5292-fd2b-f2f0f21ae668/test-directory-e603edd5-2adf-dd6f-c320-14f5b372eeb6/test-file-d9212476-ec22-3bff-3895-6af23e495b18?comp=range",
      "RequestMethod": "PUT",
      "RequestHeaders": {
        "Accept": "application/xml",
        "Authorization": "Sanitized",
        "Content-Length": "1024",
        "Content-Type": "application/octet-stream",
        "traceparent": "00-d696e6c0414e274f8bd79523d561e996-23d97e4de68b7d44-00",
        "User-Agent": [
          "azsdk-net-Storage.Files.Shares/12.7.0-alpha.20210121.1",
          "(.NET 5.0.2; Microsoft Windows 10.0.19042)"
        ],
        "x-ms-client-request-id": "13f92e44-fe99-c58f-8a64-171939c5e4eb",
        "x-ms-date": "Thu, 21 Jan 2021 20:38:49 GMT",
        "x-ms-range": "bytes=1024-2047",
        "x-ms-return-client-request-id": "true",
        "x-ms-version": "2020-06-12",
        "x-ms-write": "update"
      },
      "RequestBody": "orogQLuPisqi0tRPVvOsa3vQofMGC9vDxRZJFco17GdSTpbhl0UHsNpy7TQcbYYls3KOPV\u002BA05ffXXulRnX/beZt/AddytM1yfEYlB2np1iPI2FYpq4H0nv/AjrKYWplc4BNrnB\u002ByOieWHRtaD55N7YjFSITpsY3ZSqMXsiZa2eHsyGcWfnnEVt5uk06mmk8hcqEpkxHUcy5FkhG8WofBe0M5rQd3d69PATHmux5/cvAT9j\u002BFMUbP2FU4kOwoR/wWbRgLbO1H6fsx2pIf7fgQBh8haKRIfAn8KdTyPqbDJvk1kA3GNAYCy8xEk1b07\u002BqdKIqNBt9XzfEODwMYletULvOY6l2qCdIZHpyYA\u002BjzB3nqFNXcNd/ZncIc9\u002BTC6nYg8GSjG8WM8x64tChC/4oIGwfJbkDVeDjTv0xbTVHtFjQmd1OET\u002Bt0HWH3Y0H3lt44FJzdObv1S3grj1y5MWWMi130HEh2Q8scVREe3hS3HChuY3i1EBx4cSvbWICO\u002Byv8Kpgjw7qVgZDRwKSq1m1jtLN0So4tF7tBu\u002BscmysKjZnlIvN8k1htmOGn40\u002B3zVr\u002Bd\u002BQNGrBdzxMcokfPeOalhzMKhfO55uEbBrHsRXQria5QHiMG/XLph1OgH/DQXh/7AhwcbUenRJEC8hP\u002BcUne8RiZf1qDnonAIP5f2YbwSqhSMUMYD1wm6NmRxAse6xXJgW7YNx7FN6NSHAxJB2rKEqerrEAGxuG8spZBMZq\u002BoXXoVlhYGBOJTPnfhfMP3eFux/Fjs36VwvqNG4RIhAXIk3rWoLEScjqUIh\u002BGZwDurJT00impWy33EpNdyvxPAMjz1zK4OT0wXFX2z5EfD5v5nq7vk7HcX3hM344d9Kc\u002BBOFW0o/OdnOXhLWT8oucl8M3pCwNX20W17e6axmvEqfuuIqvyH0L62h7WA88CGzssAeK5hB7MKW0P/rYVAsZ6LIN5XnA7M\u002BGK7iDkgdeGo8KzbrR5CxXs4glO8hCM5ddYW\u002BdLmMzK8N4BPqXt16eFeUrzUZQCARFtjGxm7DHBDghZnCXwSxsF\u002BG3md8xv/xpRuYjFiYQzVlrF3gxQVASsMDCtlDuBlS4/7Wk2G5lFDZ1SFTK5C3SEJkXLKn0OtZRpSjebwmre0BRahawbDTrBcNB\u002B/k7R4yTMKW31tnqxMTfUzNFRuTsigzUeXnXIaRkLCbmsj7dVl1cC36j86RmpqVRkRjBZb8eVXHsJs5S\u002B87BU6qzBFKGAfzWKTtmCJaorZLURZCLYoaniBzM8W9PCU\u002Bv4p/586JSy48cK3yDuEybQ3l7fnZ\u002BNfDkC3w1uRCNRx\u002Br9mY2rvnwgboBbzdJ48\u002BQcW32E4rZcayu1ahmHRJ\u002Bg==",
      "StatusCode": 201,
      "ResponseHeaders": {
        "Content-Length": "0",
        "Content-MD5": "/HrW65fhh7c8D41QDnF4vw==",
        "Date": "Thu, 21 Jan 2021 20:38:48 GMT",
        "ETag": "\u00220x8D8BE4C8EA31ACD\u0022",
        "Last-Modified": "Thu, 21 Jan 2021 20:38:49 GMT",
        "Server": [
          "Windows-Azure-File/1.0",
          "Microsoft-HTTPAPI/2.0"
        ],
        "x-ms-client-request-id": "13f92e44-fe99-c58f-8a64-171939c5e4eb",
        "x-ms-request-id": "cbe01034-101a-0081-0535-f07a18000000",
        "x-ms-request-server-encrypted": "true",
        "x-ms-version": "2020-06-12"
      },
      "ResponseBody": []
    },
    {
      "RequestUri": "https://seanmcccanary3.file.core.windows.net/test-share-5f73903b-9908-5292-fd2b-f2f0f21ae668/test-directory-e603edd5-2adf-dd6f-c320-14f5b372eeb6/test-file-d9212476-ec22-3bff-3895-6af23e495b18",
      "RequestMethod": "GET",
      "RequestHeaders": {
        "Accept": "application/xml",
        "Authorization": "Sanitized",
        "traceparent": "00-a1ec4713f30f2a4e961dfb1e160fbeb6-67f1c10de55ce64a-00",
        "User-Agent": [
          "azsdk-net-Storage.Files.Shares/12.7.0-alpha.20210121.1",
          "(.NET 5.0.2; Microsoft Windows 10.0.19042)"
        ],
        "x-ms-client-request-id": "a99e417e-8c5c-cf84-7c8f-80e75268b11c",
        "x-ms-date": "Thu, 21 Jan 2021 20:38:49 GMT",
        "x-ms-lease-id": "9fadf7a6-7493-6ab2-92b1-ab26146eb144",
        "x-ms-range": "bytes=1024-2047",
        "x-ms-range-get-content-md5": "false",
        "x-ms-return-client-request-id": "true",
        "x-ms-version": "2020-06-12"
      },
      "RequestBody": null,
      "StatusCode": 412,
      "ResponseHeaders": {
        "Content-Length": "241",
        "Content-Type": "application/xml",
        "Date": "Thu, 21 Jan 2021 20:38:48 GMT",
        "Server": [
          "Windows-Azure-File/1.0",
          "Microsoft-HTTPAPI/2.0"
        ],
        "Vary": "Origin",
        "x-ms-client-request-id": "a99e417e-8c5c-cf84-7c8f-80e75268b11c",
        "x-ms-error-code": "LeaseNotPresentWithFileOperation",
<<<<<<< HEAD
        "x-ms-request-id": "c9ef6224-f01a-0012-5937-f3e9eb000000",
        "x-ms-version": "2020-06-12"
=======
        "x-ms-request-id": "cbe01035-101a-0081-0635-f07a18000000",
        "x-ms-version": "2020-04-08"
>>>>>>> ac24a13f
      },
      "ResponseBody": [
        "\uFEFF\u003C?xml version=\u00221.0\u0022 encoding=\u0022utf-8\u0022?\u003E\u003CError\u003E\u003CCode\u003ELeaseNotPresentWithFileOperation\u003C/Code\u003E\u003CMessage\u003EThere is currently no lease on the file.\n",
        "RequestId:cbe01035-101a-0081-0635-f07a18000000\n",
        "Time:2021-01-21T20:38:49.3374812Z\u003C/Message\u003E\u003C/Error\u003E"
      ]
    },
    {
      "RequestUri": "https://seanmcccanary3.file.core.windows.net/test-share-5f73903b-9908-5292-fd2b-f2f0f21ae668?restype=share",
      "RequestMethod": "DELETE",
      "RequestHeaders": {
        "Accept": "application/xml",
        "Authorization": "Sanitized",
        "traceparent": "00-d57957d3db90b64e92489583a52571c7-ddf073ce90a31045-00",
        "User-Agent": [
          "azsdk-net-Storage.Files.Shares/12.7.0-alpha.20210121.1",
          "(.NET 5.0.2; Microsoft Windows 10.0.19042)"
        ],
        "x-ms-client-request-id": "d3a8bfeb-07cf-56e8-a099-2f38a2d2f779",
        "x-ms-date": "Thu, 21 Jan 2021 20:38:49 GMT",
        "x-ms-delete-snapshots": "include",
        "x-ms-return-client-request-id": "true",
        "x-ms-version": "2020-06-12"
      },
      "RequestBody": null,
      "StatusCode": 202,
      "ResponseHeaders": {
        "Content-Length": "0",
        "Date": "Thu, 21 Jan 2021 20:38:48 GMT",
        "Server": [
          "Windows-Azure-File/1.0",
          "Microsoft-HTTPAPI/2.0"
        ],
        "x-ms-client-request-id": "d3a8bfeb-07cf-56e8-a099-2f38a2d2f779",
<<<<<<< HEAD
        "x-ms-request-id": "c9ef6225-f01a-0012-5a37-f3e9eb000000",
        "x-ms-version": "2020-06-12"
=======
        "x-ms-request-id": "cbe01036-101a-0081-0735-f07a18000000",
        "x-ms-version": "2020-04-08"
>>>>>>> ac24a13f
      },
      "ResponseBody": []
    }
  ],
  "Variables": {
    "RandomSeed": "1839418777",
    "Storage_TestConfigDefault": "ProductionTenant\nseanmcccanary3\nU2FuaXRpemVk\nhttps://seanmcccanary3.blob.core.windows.net\nhttps://seanmcccanary3.file.core.windows.net\nhttps://seanmcccanary3.queue.core.windows.net\nhttps://seanmcccanary3.table.core.windows.net\n\n\n\n\nhttps://seanmcccanary3-secondary.blob.core.windows.net\nhttps://seanmcccanary3-secondary.file.core.windows.net\nhttps://seanmcccanary3-secondary.queue.core.windows.net\nhttps://seanmcccanary3-secondary.table.core.windows.net\n\nSanitized\n\n\nCloud\nBlobEndpoint=https://seanmcccanary3.blob.core.windows.net/;QueueEndpoint=https://seanmcccanary3.queue.core.windows.net/;FileEndpoint=https://seanmcccanary3.file.core.windows.net/;BlobSecondaryEndpoint=https://seanmcccanary3-secondary.blob.core.windows.net/;QueueSecondaryEndpoint=https://seanmcccanary3-secondary.queue.core.windows.net/;FileSecondaryEndpoint=https://seanmcccanary3-secondary.file.core.windows.net/;AccountName=seanmcccanary3;AccountKey=Kg==;\nseanscope1"
  }
}<|MERGE_RESOLUTION|>--- conflicted
+++ resolved
@@ -1,56 +1,51 @@
 {
   "Entries": [
     {
-      "RequestUri": "https://seanmcccanary3.file.core.windows.net/test-share-5f73903b-9908-5292-fd2b-f2f0f21ae668?restype=share",
-      "RequestMethod": "PUT",
-      "RequestHeaders": {
-        "Accept": "application/xml",
-        "Authorization": "Sanitized",
-        "traceparent": "00-9a2bdaeae4abd240ad0aa0960064cbe5-ecd8d11924f3c341-00",
-        "User-Agent": [
-          "azsdk-net-Storage.Files.Shares/12.7.0-alpha.20210121.1",
-          "(.NET 5.0.2; Microsoft Windows 10.0.19042)"
-        ],
-        "x-ms-client-request-id": "4c810b9f-30b4-a836-3364-db223974d398",
-        "x-ms-date": "Thu, 21 Jan 2021 20:38:49 GMT",
-        "x-ms-return-client-request-id": "true",
-        "x-ms-version": "2020-06-12"
-      },
-      "RequestBody": null,
-      "StatusCode": 201,
-      "ResponseHeaders": {
-        "Content-Length": "0",
-        "Date": "Thu, 21 Jan 2021 20:38:48 GMT",
-        "ETag": "\u00220x8D8BE4C8E838C3F\u0022",
-        "Last-Modified": "Thu, 21 Jan 2021 20:38:49 GMT",
-        "Server": [
-          "Windows-Azure-File/1.0",
-          "Microsoft-HTTPAPI/2.0"
-        ],
-        "x-ms-client-request-id": "4c810b9f-30b4-a836-3364-db223974d398",
-<<<<<<< HEAD
-        "x-ms-request-id": "c9ef621f-f01a-0012-5537-f3e9eb000000",
-        "x-ms-version": "2020-06-12"
-=======
-        "x-ms-request-id": "cbe0102e-101a-0081-0235-f07a18000000",
-        "x-ms-version": "2020-04-08"
->>>>>>> ac24a13f
-      },
-      "ResponseBody": []
-    },
-    {
-      "RequestUri": "https://seanmcccanary3.file.core.windows.net/test-share-5f73903b-9908-5292-fd2b-f2f0f21ae668/test-directory-e603edd5-2adf-dd6f-c320-14f5b372eeb6?restype=directory",
-      "RequestMethod": "PUT",
-      "RequestHeaders": {
-        "Accept": "application/xml",
-        "Authorization": "Sanitized",
-        "traceparent": "00-7de9639ff59c7f4987d4eb9320a905c0-bd9bc876c6b11a4f-00",
-        "User-Agent": [
-          "azsdk-net-Storage.Files.Shares/12.7.0-alpha.20210121.1",
-          "(.NET 5.0.2; Microsoft Windows 10.0.19042)"
-        ],
-        "x-ms-client-request-id": "774a4d3f-4343-74b3-9ca3-89931b40f4c0",
-        "x-ms-date": "Thu, 21 Jan 2021 20:38:49 GMT",
+      "RequestUri": "https://seanmcccanary3.file.core.windows.net/test-share-c14f18f3-af06-3545-b0d3-49ae1286ec0e?restype=share",
+      "RequestMethod": "PUT",
+      "RequestHeaders": {
+        "Accept": "application/xml",
+        "Authorization": "Sanitized",
+        "traceparent": "00-d9baa7ead47eb94bbe3c7a1daab005b8-288e1f253966ba45-00",
+        "User-Agent": [
+          "azsdk-net-Storage.Files.Shares/12.7.0-alpha.20210126.1",
+          "(.NET 5.0.2; Microsoft Windows 10.0.19042)"
+        ],
+        "x-ms-client-request-id": "355d79d2-40ee-7e7d-0d49-c34c51205e39",
+        "x-ms-date": "Tue, 26 Jan 2021 19:29:45 GMT",
+        "x-ms-return-client-request-id": "true",
+        "x-ms-version": "2020-06-12"
+      },
+      "RequestBody": null,
+      "StatusCode": 201,
+      "ResponseHeaders": {
+        "Content-Length": "0",
+        "Date": "Tue, 26 Jan 2021 19:29:44 GMT",
+        "ETag": "\u00220x8D8C230BC3AB625\u0022",
+        "Last-Modified": "Tue, 26 Jan 2021 19:29:44 GMT",
+        "Server": [
+          "Windows-Azure-File/1.0",
+          "Microsoft-HTTPAPI/2.0"
+        ],
+        "x-ms-client-request-id": "355d79d2-40ee-7e7d-0d49-c34c51205e39",
+        "x-ms-request-id": "17341c7b-201a-009a-3a19-f4441b000000",
+        "x-ms-version": "2020-06-12"
+      },
+      "ResponseBody": []
+    },
+    {
+      "RequestUri": "https://seanmcccanary3.file.core.windows.net/test-share-c14f18f3-af06-3545-b0d3-49ae1286ec0e/test-directory-57d50f45-c5f0-81d2-9121-f29177d94989?restype=directory",
+      "RequestMethod": "PUT",
+      "RequestHeaders": {
+        "Accept": "application/xml",
+        "Authorization": "Sanitized",
+        "traceparent": "00-220fb2db88af3c4dbab931dc863a5c2d-acd25d916788c540-00",
+        "User-Agent": [
+          "azsdk-net-Storage.Files.Shares/12.7.0-alpha.20210126.1",
+          "(.NET 5.0.2; Microsoft Windows 10.0.19042)"
+        ],
+        "x-ms-client-request-id": "db26fe16-9751-0c94-a6dc-a4cc4eeb0734",
+        "x-ms-date": "Tue, 26 Jan 2021 19:29:45 GMT",
         "x-ms-file-attributes": "None",
         "x-ms-file-creation-time": "Now",
         "x-ms-file-last-write-time": "Now",
@@ -62,41 +57,41 @@
       "StatusCode": 201,
       "ResponseHeaders": {
         "Content-Length": "0",
-        "Date": "Thu, 21 Jan 2021 20:38:48 GMT",
-        "ETag": "\u00220x8D8BE4C8E8EA4B3\u0022",
-        "Last-Modified": "Thu, 21 Jan 2021 20:38:49 GMT",
-        "Server": [
-          "Windows-Azure-File/1.0",
-          "Microsoft-HTTPAPI/2.0"
-        ],
-        "x-ms-client-request-id": "774a4d3f-4343-74b3-9ca3-89931b40f4c0",
+        "Date": "Tue, 26 Jan 2021 19:29:44 GMT",
+        "ETag": "\u00220x8D8C230BC4503DC\u0022",
+        "Last-Modified": "Tue, 26 Jan 2021 19:29:44 GMT",
+        "Server": [
+          "Windows-Azure-File/1.0",
+          "Microsoft-HTTPAPI/2.0"
+        ],
+        "x-ms-client-request-id": "db26fe16-9751-0c94-a6dc-a4cc4eeb0734",
         "x-ms-file-attributes": "Directory",
-        "x-ms-file-change-time": "2021-01-21T20:38:49.1430067Z",
-        "x-ms-file-creation-time": "2021-01-21T20:38:49.1430067Z",
+        "x-ms-file-change-time": "2021-01-26T19:29:44.5783516Z",
+        "x-ms-file-creation-time": "2021-01-26T19:29:44.5783516Z",
         "x-ms-file-id": "13835128424026341376",
-        "x-ms-file-last-write-time": "2021-01-21T20:38:49.1430067Z",
+        "x-ms-file-last-write-time": "2021-01-26T19:29:44.5783516Z",
         "x-ms-file-parent-id": "0",
         "x-ms-file-permission-key": "17860367565182308406*11459378189709739967",
-        "x-ms-request-id": "cbe01031-101a-0081-0335-f07a18000000",
+        "x-ms-request-id": "17341c7d-201a-009a-3b19-f4441b000000",
         "x-ms-request-server-encrypted": "true",
         "x-ms-version": "2020-06-12"
       },
       "ResponseBody": []
     },
     {
-      "RequestUri": "https://seanmcccanary3.file.core.windows.net/test-share-5f73903b-9908-5292-fd2b-f2f0f21ae668/test-directory-e603edd5-2adf-dd6f-c320-14f5b372eeb6/test-file-d9212476-ec22-3bff-3895-6af23e495b18",
-      "RequestMethod": "PUT",
-      "RequestHeaders": {
-        "Accept": "application/xml",
-        "Authorization": "Sanitized",
-        "traceparent": "00-9eea089178b5b04e9fa7e836b2f96b1a-e5bd87e8659a694c-00",
-        "User-Agent": [
-          "azsdk-net-Storage.Files.Shares/12.7.0-alpha.20210121.1",
-          "(.NET 5.0.2; Microsoft Windows 10.0.19042)"
-        ],
-        "x-ms-client-request-id": "5db02bf8-4089-52b3-4e0f-3eadd9c13653",
+      "RequestUri": "https://seanmcccanary3.file.core.windows.net/test-share-c14f18f3-af06-3545-b0d3-49ae1286ec0e/test-directory-57d50f45-c5f0-81d2-9121-f29177d94989/test-file-8d673aff-c544-8e11-f086-c8d8e227d455",
+      "RequestMethod": "PUT",
+      "RequestHeaders": {
+        "Accept": "application/xml",
+        "Authorization": "Sanitized",
+        "traceparent": "00-8bd612d9239df34d820f13f3b163b163-ba5095f7f64afc4b-00",
+        "User-Agent": [
+          "azsdk-net-Storage.Files.Shares/12.7.0-alpha.20210126.1",
+          "(.NET 5.0.2; Microsoft Windows 10.0.19042)"
+        ],
+        "x-ms-client-request-id": "73abaf10-4ed3-506a-ed98-ebcacebb297f",
         "x-ms-content-length": "1048576",
-        "x-ms-date": "Thu, 21 Jan 2021 20:38:49 GMT",
+        "x-ms-date": "Tue, 26 Jan 2021 19:29:45 GMT",
         "x-ms-file-attributes": "None",
         "x-ms-file-creation-time": "Now",
         "x-ms-file-last-write-time": "Now",
@@ -109,80 +104,80 @@
       "StatusCode": 201,
       "ResponseHeaders": {
         "Content-Length": "0",
-        "Date": "Thu, 21 Jan 2021 20:38:48 GMT",
-        "ETag": "\u00220x8D8BE4C8E99CA49\u0022",
-        "Last-Modified": "Thu, 21 Jan 2021 20:38:49 GMT",
-        "Server": [
-          "Windows-Azure-File/1.0",
-          "Microsoft-HTTPAPI/2.0"
-        ],
-        "x-ms-client-request-id": "5db02bf8-4089-52b3-4e0f-3eadd9c13653",
+        "Date": "Tue, 26 Jan 2021 19:29:44 GMT",
+        "ETag": "\u00220x8D8C230BC4E7B68\u0022",
+        "Last-Modified": "Tue, 26 Jan 2021 19:29:44 GMT",
+        "Server": [
+          "Windows-Azure-File/1.0",
+          "Microsoft-HTTPAPI/2.0"
+        ],
+        "x-ms-client-request-id": "73abaf10-4ed3-506a-ed98-ebcacebb297f",
         "x-ms-file-attributes": "Archive",
-        "x-ms-file-change-time": "2021-01-21T20:38:49.2160585Z",
-        "x-ms-file-creation-time": "2021-01-21T20:38:49.2160585Z",
+        "x-ms-file-change-time": "2021-01-26T19:29:44.6403944Z",
+        "x-ms-file-creation-time": "2021-01-26T19:29:44.6403944Z",
         "x-ms-file-id": "11529285414812647424",
-        "x-ms-file-last-write-time": "2021-01-21T20:38:49.2160585Z",
+        "x-ms-file-last-write-time": "2021-01-26T19:29:44.6403944Z",
         "x-ms-file-parent-id": "13835128424026341376",
         "x-ms-file-permission-key": "4010187179898695473*11459378189709739967",
-        "x-ms-request-id": "cbe01033-101a-0081-0435-f07a18000000",
+        "x-ms-request-id": "17341c7f-201a-009a-3c19-f4441b000000",
         "x-ms-request-server-encrypted": "true",
         "x-ms-version": "2020-06-12"
       },
       "ResponseBody": []
     },
     {
-      "RequestUri": "https://seanmcccanary3.file.core.windows.net/test-share-5f73903b-9908-5292-fd2b-f2f0f21ae668/test-directory-e603edd5-2adf-dd6f-c320-14f5b372eeb6/test-file-d9212476-ec22-3bff-3895-6af23e495b18?comp=range",
+      "RequestUri": "https://seanmcccanary3.file.core.windows.net/test-share-c14f18f3-af06-3545-b0d3-49ae1286ec0e/test-directory-57d50f45-c5f0-81d2-9121-f29177d94989/test-file-8d673aff-c544-8e11-f086-c8d8e227d455?comp=range",
       "RequestMethod": "PUT",
       "RequestHeaders": {
         "Accept": "application/xml",
         "Authorization": "Sanitized",
         "Content-Length": "1024",
         "Content-Type": "application/octet-stream",
-        "traceparent": "00-d696e6c0414e274f8bd79523d561e996-23d97e4de68b7d44-00",
-        "User-Agent": [
-          "azsdk-net-Storage.Files.Shares/12.7.0-alpha.20210121.1",
-          "(.NET 5.0.2; Microsoft Windows 10.0.19042)"
-        ],
-        "x-ms-client-request-id": "13f92e44-fe99-c58f-8a64-171939c5e4eb",
-        "x-ms-date": "Thu, 21 Jan 2021 20:38:49 GMT",
+        "traceparent": "00-5a446e7d92f94141a39ba77c0f63078e-c99f7cd67d511d42-00",
+        "User-Agent": [
+          "azsdk-net-Storage.Files.Shares/12.7.0-alpha.20210126.1",
+          "(.NET 5.0.2; Microsoft Windows 10.0.19042)"
+        ],
+        "x-ms-client-request-id": "32c72686-607c-f881-d92a-8b1a826d7e74",
+        "x-ms-date": "Tue, 26 Jan 2021 19:29:45 GMT",
         "x-ms-range": "bytes=1024-2047",
         "x-ms-return-client-request-id": "true",
         "x-ms-version": "2020-06-12",
         "x-ms-write": "update"
       },
-      "RequestBody": "orogQLuPisqi0tRPVvOsa3vQofMGC9vDxRZJFco17GdSTpbhl0UHsNpy7TQcbYYls3KOPV\u002BA05ffXXulRnX/beZt/AddytM1yfEYlB2np1iPI2FYpq4H0nv/AjrKYWplc4BNrnB\u002ByOieWHRtaD55N7YjFSITpsY3ZSqMXsiZa2eHsyGcWfnnEVt5uk06mmk8hcqEpkxHUcy5FkhG8WofBe0M5rQd3d69PATHmux5/cvAT9j\u002BFMUbP2FU4kOwoR/wWbRgLbO1H6fsx2pIf7fgQBh8haKRIfAn8KdTyPqbDJvk1kA3GNAYCy8xEk1b07\u002BqdKIqNBt9XzfEODwMYletULvOY6l2qCdIZHpyYA\u002BjzB3nqFNXcNd/ZncIc9\u002BTC6nYg8GSjG8WM8x64tChC/4oIGwfJbkDVeDjTv0xbTVHtFjQmd1OET\u002Bt0HWH3Y0H3lt44FJzdObv1S3grj1y5MWWMi130HEh2Q8scVREe3hS3HChuY3i1EBx4cSvbWICO\u002Byv8Kpgjw7qVgZDRwKSq1m1jtLN0So4tF7tBu\u002BscmysKjZnlIvN8k1htmOGn40\u002B3zVr\u002Bd\u002BQNGrBdzxMcokfPeOalhzMKhfO55uEbBrHsRXQria5QHiMG/XLph1OgH/DQXh/7AhwcbUenRJEC8hP\u002BcUne8RiZf1qDnonAIP5f2YbwSqhSMUMYD1wm6NmRxAse6xXJgW7YNx7FN6NSHAxJB2rKEqerrEAGxuG8spZBMZq\u002BoXXoVlhYGBOJTPnfhfMP3eFux/Fjs36VwvqNG4RIhAXIk3rWoLEScjqUIh\u002BGZwDurJT00impWy33EpNdyvxPAMjz1zK4OT0wXFX2z5EfD5v5nq7vk7HcX3hM344d9Kc\u002BBOFW0o/OdnOXhLWT8oucl8M3pCwNX20W17e6axmvEqfuuIqvyH0L62h7WA88CGzssAeK5hB7MKW0P/rYVAsZ6LIN5XnA7M\u002BGK7iDkgdeGo8KzbrR5CxXs4glO8hCM5ddYW\u002BdLmMzK8N4BPqXt16eFeUrzUZQCARFtjGxm7DHBDghZnCXwSxsF\u002BG3md8xv/xpRuYjFiYQzVlrF3gxQVASsMDCtlDuBlS4/7Wk2G5lFDZ1SFTK5C3SEJkXLKn0OtZRpSjebwmre0BRahawbDTrBcNB\u002B/k7R4yTMKW31tnqxMTfUzNFRuTsigzUeXnXIaRkLCbmsj7dVl1cC36j86RmpqVRkRjBZb8eVXHsJs5S\u002B87BU6qzBFKGAfzWKTtmCJaorZLURZCLYoaniBzM8W9PCU\u002Bv4p/586JSy48cK3yDuEybQ3l7fnZ\u002BNfDkC3w1uRCNRx\u002Br9mY2rvnwgboBbzdJ48\u002BQcW32E4rZcayu1ahmHRJ\u002Bg==",
-      "StatusCode": 201,
-      "ResponseHeaders": {
-        "Content-Length": "0",
-        "Content-MD5": "/HrW65fhh7c8D41QDnF4vw==",
-        "Date": "Thu, 21 Jan 2021 20:38:48 GMT",
-        "ETag": "\u00220x8D8BE4C8EA31ACD\u0022",
-        "Last-Modified": "Thu, 21 Jan 2021 20:38:49 GMT",
-        "Server": [
-          "Windows-Azure-File/1.0",
-          "Microsoft-HTTPAPI/2.0"
-        ],
-        "x-ms-client-request-id": "13f92e44-fe99-c58f-8a64-171939c5e4eb",
-        "x-ms-request-id": "cbe01034-101a-0081-0535-f07a18000000",
+      "RequestBody": "ExaoNJcuLn9SZsALRKztNPyNPwh8y\u002BuHDV0jX6FOyBwkqhGMmzXpSk6RQXc/O2n51WCDLOPonUgrICc5C87dA52j55qaYZjHo/S56olzSNHzKYlAypw5PAzJYXsNrz5/tD3Zm1TPX3TIvInuLrK\u002Bt9dVRuJEnTgBaaqN0QAcufO2OTZLmqx9JMoVdw4TSw1ZCqmkuGlcOhcE2DKpQY5zrAOVN/R8ch0q1yEXLyUq7h2dNMZWeAGJWf4fR8J61OI8ocsKfRMY3ZeMeeBHRAvx2ekUDA3HHTMCC972XCtbrwM/241ZH3AKhFYvyf8gQRTzLW3YZsjVdISXCHE1IoBrMcncCGl\u002BmLp4CYe2mFM04cnJAy\u002B\u002Bgkk6amYIwRf\u002B1GHWw5g1QzmrdJWyX1xAHtwxYyenbB9Rra\u002BAop4DddejejUm4NW7/52QHo6aCyPs\u002BkuJ117vVmhChBbptaGap/6\u002BD\u002BUnGj0HdWSKF06Rt6GLk6dSeZ54syPN5Fu/0kn79naP3Ps9xd8OgmH6ZT8ZsM10XSH6Ry5gRVzCWTbiSKMajiDXAdulTs7HRPc8fk7jszONSnUnAa5HLpafe2upLDm939YeQq/yzg5TMgM3I8YN36YCVP0u8o1ykNJEBtJjHhi9f554xHGDm3tm1M\u002BqEAvPkpzEptc7j\u002B1JrLHcrsg88BPqeaQolRs0frmCyB29x3/HdHQ2nndAgfCxLhe/p\u002ByzKuS7wJZmp/yAkCgeucbPi\u002BQyFTlUBVKcqfi0dmYDddfMzp45AQfoYM13tQ5PIscp4qIzjJKzXiSSHxaesjGVfRpQUesolondSrRr3U9DTYYwi5TD0OhFGHB5puLxSa6c4jjz/tHcAEsZVULdR4HVTtKPbiec0a0yCjh6r\u002B\u002Bn7AAGz/oWUE61VIpIqnqlaNHvo1cQYduH/xCKwfOYYlFccWlC13iGvv6E2RqcVCYyjKJniwuXl4olf8/qjI5aHfI47DkQY5BZaOVZi4jA6qvpVzVRMNZGxNrfHVionDJvKrwoY2ftIikRDiIlPgsCZJQkADRZCOwb8ideMUU4sMyy6mHLmIZD/DULPyKzIIbO3LnDg5z\u002BFSHQDHE/j/Dj2V1Wc1SpNssO4AT\u002BTcnJZ9Khj1WMdSwvtNRA\u002B4sUBG1FJ2XEXK0yJKXttKOYAMdXBqWfnv\u002BaV2MwJr5/aTs/\u002BdyXuCZjBAokb2qvnsCJl7QM6fXmdWZtqtAClDXusrtqrrvHAEeh8wGaei6U67iip44Kc4BFWIR2KQ1VYXDVNr2vRPAFwZdsavXzTPo32L8XX\u002Byn4z46JVU3Udc6TJGQxUNx5abIneX3ngmKUQyJPlBNPQKELVJ\u002BdB\u002BbznC/MR1kY4e3xQ==",
+      "StatusCode": 201,
+      "ResponseHeaders": {
+        "Content-Length": "0",
+        "Content-MD5": "UdbRWFI/oGblg4Q1pxLRRQ==",
+        "Date": "Tue, 26 Jan 2021 19:29:44 GMT",
+        "ETag": "\u00220x8D8C230BC58412B\u0022",
+        "Last-Modified": "Tue, 26 Jan 2021 19:29:44 GMT",
+        "Server": [
+          "Windows-Azure-File/1.0",
+          "Microsoft-HTTPAPI/2.0"
+        ],
+        "x-ms-client-request-id": "32c72686-607c-f881-d92a-8b1a826d7e74",
+        "x-ms-request-id": "17341c80-201a-009a-3d19-f4441b000000",
         "x-ms-request-server-encrypted": "true",
         "x-ms-version": "2020-06-12"
       },
       "ResponseBody": []
     },
     {
-      "RequestUri": "https://seanmcccanary3.file.core.windows.net/test-share-5f73903b-9908-5292-fd2b-f2f0f21ae668/test-directory-e603edd5-2adf-dd6f-c320-14f5b372eeb6/test-file-d9212476-ec22-3bff-3895-6af23e495b18",
+      "RequestUri": "https://seanmcccanary3.file.core.windows.net/test-share-c14f18f3-af06-3545-b0d3-49ae1286ec0e/test-directory-57d50f45-c5f0-81d2-9121-f29177d94989/test-file-8d673aff-c544-8e11-f086-c8d8e227d455",
       "RequestMethod": "GET",
       "RequestHeaders": {
         "Accept": "application/xml",
         "Authorization": "Sanitized",
-        "traceparent": "00-a1ec4713f30f2a4e961dfb1e160fbeb6-67f1c10de55ce64a-00",
-        "User-Agent": [
-          "azsdk-net-Storage.Files.Shares/12.7.0-alpha.20210121.1",
-          "(.NET 5.0.2; Microsoft Windows 10.0.19042)"
-        ],
-        "x-ms-client-request-id": "a99e417e-8c5c-cf84-7c8f-80e75268b11c",
-        "x-ms-date": "Thu, 21 Jan 2021 20:38:49 GMT",
-        "x-ms-lease-id": "9fadf7a6-7493-6ab2-92b1-ab26146eb144",
+        "traceparent": "00-8488a0ac46d00d4ebe42855441d9a7c1-6ed63ea1b6504543-00",
+        "User-Agent": [
+          "azsdk-net-Storage.Files.Shares/12.7.0-alpha.20210126.1",
+          "(.NET 5.0.2; Microsoft Windows 10.0.19042)"
+        ],
+        "x-ms-client-request-id": "60cee79b-b781-90d0-f345-0462efc807e3",
+        "x-ms-date": "Tue, 26 Jan 2021 19:29:45 GMT",
+        "x-ms-lease-id": "c44372a6-f5cc-8132-2d1a-71b9f1f57d28",
         "x-ms-range": "bytes=1024-2047",
         "x-ms-range-get-content-md5": "false",
         "x-ms-return-client-request-id": "true",
@@ -193,41 +188,36 @@
       "ResponseHeaders": {
         "Content-Length": "241",
         "Content-Type": "application/xml",
-        "Date": "Thu, 21 Jan 2021 20:38:48 GMT",
+        "Date": "Tue, 26 Jan 2021 19:29:44 GMT",
         "Server": [
           "Windows-Azure-File/1.0",
           "Microsoft-HTTPAPI/2.0"
         ],
         "Vary": "Origin",
-        "x-ms-client-request-id": "a99e417e-8c5c-cf84-7c8f-80e75268b11c",
+        "x-ms-client-request-id": "60cee79b-b781-90d0-f345-0462efc807e3",
         "x-ms-error-code": "LeaseNotPresentWithFileOperation",
-<<<<<<< HEAD
-        "x-ms-request-id": "c9ef6224-f01a-0012-5937-f3e9eb000000",
-        "x-ms-version": "2020-06-12"
-=======
-        "x-ms-request-id": "cbe01035-101a-0081-0635-f07a18000000",
-        "x-ms-version": "2020-04-08"
->>>>>>> ac24a13f
+        "x-ms-request-id": "17341c81-201a-009a-3e19-f4441b000000",
+        "x-ms-version": "2020-06-12"
       },
       "ResponseBody": [
         "\uFEFF\u003C?xml version=\u00221.0\u0022 encoding=\u0022utf-8\u0022?\u003E\u003CError\u003E\u003CCode\u003ELeaseNotPresentWithFileOperation\u003C/Code\u003E\u003CMessage\u003EThere is currently no lease on the file.\n",
-        "RequestId:cbe01035-101a-0081-0635-f07a18000000\n",
-        "Time:2021-01-21T20:38:49.3374812Z\u003C/Message\u003E\u003C/Error\u003E"
+        "RequestId:17341c81-201a-009a-3e19-f4441b000000\n",
+        "Time:2021-01-26T19:29:44.7600019Z\u003C/Message\u003E\u003C/Error\u003E"
       ]
     },
     {
-      "RequestUri": "https://seanmcccanary3.file.core.windows.net/test-share-5f73903b-9908-5292-fd2b-f2f0f21ae668?restype=share",
+      "RequestUri": "https://seanmcccanary3.file.core.windows.net/test-share-c14f18f3-af06-3545-b0d3-49ae1286ec0e?restype=share",
       "RequestMethod": "DELETE",
       "RequestHeaders": {
         "Accept": "application/xml",
         "Authorization": "Sanitized",
-        "traceparent": "00-d57957d3db90b64e92489583a52571c7-ddf073ce90a31045-00",
-        "User-Agent": [
-          "azsdk-net-Storage.Files.Shares/12.7.0-alpha.20210121.1",
-          "(.NET 5.0.2; Microsoft Windows 10.0.19042)"
-        ],
-        "x-ms-client-request-id": "d3a8bfeb-07cf-56e8-a099-2f38a2d2f779",
-        "x-ms-date": "Thu, 21 Jan 2021 20:38:49 GMT",
+        "traceparent": "00-37f7002f9226c44e84a550fde829bd50-78a999fe6359f54d-00",
+        "User-Agent": [
+          "azsdk-net-Storage.Files.Shares/12.7.0-alpha.20210126.1",
+          "(.NET 5.0.2; Microsoft Windows 10.0.19042)"
+        ],
+        "x-ms-client-request-id": "091edc0b-1c27-65a6-7db3-b5aef29fb704",
+        "x-ms-date": "Tue, 26 Jan 2021 19:29:45 GMT",
         "x-ms-delete-snapshots": "include",
         "x-ms-return-client-request-id": "true",
         "x-ms-version": "2020-06-12"
@@ -236,25 +226,20 @@
       "StatusCode": 202,
       "ResponseHeaders": {
         "Content-Length": "0",
-        "Date": "Thu, 21 Jan 2021 20:38:48 GMT",
-        "Server": [
-          "Windows-Azure-File/1.0",
-          "Microsoft-HTTPAPI/2.0"
-        ],
-        "x-ms-client-request-id": "d3a8bfeb-07cf-56e8-a099-2f38a2d2f779",
-<<<<<<< HEAD
-        "x-ms-request-id": "c9ef6225-f01a-0012-5a37-f3e9eb000000",
-        "x-ms-version": "2020-06-12"
-=======
-        "x-ms-request-id": "cbe01036-101a-0081-0735-f07a18000000",
-        "x-ms-version": "2020-04-08"
->>>>>>> ac24a13f
+        "Date": "Tue, 26 Jan 2021 19:29:44 GMT",
+        "Server": [
+          "Windows-Azure-File/1.0",
+          "Microsoft-HTTPAPI/2.0"
+        ],
+        "x-ms-client-request-id": "091edc0b-1c27-65a6-7db3-b5aef29fb704",
+        "x-ms-request-id": "17341c82-201a-009a-3f19-f4441b000000",
+        "x-ms-version": "2020-06-12"
       },
       "ResponseBody": []
     }
   ],
   "Variables": {
-    "RandomSeed": "1839418777",
+    "RandomSeed": "180202028",
     "Storage_TestConfigDefault": "ProductionTenant\nseanmcccanary3\nU2FuaXRpemVk\nhttps://seanmcccanary3.blob.core.windows.net\nhttps://seanmcccanary3.file.core.windows.net\nhttps://seanmcccanary3.queue.core.windows.net\nhttps://seanmcccanary3.table.core.windows.net\n\n\n\n\nhttps://seanmcccanary3-secondary.blob.core.windows.net\nhttps://seanmcccanary3-secondary.file.core.windows.net\nhttps://seanmcccanary3-secondary.queue.core.windows.net\nhttps://seanmcccanary3-secondary.table.core.windows.net\n\nSanitized\n\n\nCloud\nBlobEndpoint=https://seanmcccanary3.blob.core.windows.net/;QueueEndpoint=https://seanmcccanary3.queue.core.windows.net/;FileEndpoint=https://seanmcccanary3.file.core.windows.net/;BlobSecondaryEndpoint=https://seanmcccanary3-secondary.blob.core.windows.net/;QueueSecondaryEndpoint=https://seanmcccanary3-secondary.queue.core.windows.net/;FileSecondaryEndpoint=https://seanmcccanary3-secondary.file.core.windows.net/;AccountName=seanmcccanary3;AccountKey=Kg==;\nseanscope1"
   }
 }