--- conflicted
+++ resolved
@@ -14,11 +14,7 @@
         "x-ms-client-request-id": "355d79d2-40ee-7e7d-0d49-c34c51205e39",
         "x-ms-date": "Tue, 26 Jan 2021 19:29:45 GMT",
         "x-ms-return-client-request-id": "true",
-<<<<<<< HEAD
-        "x-ms-version": "2020-12-06"
-=======
-        "x-ms-version": "2021-02-12"
->>>>>>> 7e782c87
+        "x-ms-version": "2021-02-12"
       },
       "RequestBody": null,
       "StatusCode": 201,
@@ -33,11 +29,7 @@
         ],
         "x-ms-client-request-id": "355d79d2-40ee-7e7d-0d49-c34c51205e39",
         "x-ms-request-id": "17341c7b-201a-009a-3a19-f4441b000000",
-<<<<<<< HEAD
-        "x-ms-version": "2020-12-06"
-=======
-        "x-ms-version": "2021-02-12"
->>>>>>> 7e782c87
+        "x-ms-version": "2021-02-12"
       },
       "ResponseBody": []
     },
@@ -59,11 +51,7 @@
         "x-ms-file-last-write-time": "Now",
         "x-ms-file-permission": "Inherit",
         "x-ms-return-client-request-id": "true",
-<<<<<<< HEAD
-        "x-ms-version": "2020-12-06"
-=======
-        "x-ms-version": "2021-02-12"
->>>>>>> 7e782c87
+        "x-ms-version": "2021-02-12"
       },
       "RequestBody": null,
       "StatusCode": 201,
@@ -86,11 +74,7 @@
         "x-ms-file-permission-key": "17860367565182308406*11459378189709739967",
         "x-ms-request-id": "17341c7d-201a-009a-3b19-f4441b000000",
         "x-ms-request-server-encrypted": "true",
-<<<<<<< HEAD
-        "x-ms-version": "2020-12-06"
-=======
-        "x-ms-version": "2021-02-12"
->>>>>>> 7e782c87
+        "x-ms-version": "2021-02-12"
       },
       "ResponseBody": []
     },
@@ -114,11 +98,7 @@
         "x-ms-file-permission": "Inherit",
         "x-ms-return-client-request-id": "true",
         "x-ms-type": "file",
-<<<<<<< HEAD
-        "x-ms-version": "2020-12-06"
-=======
-        "x-ms-version": "2021-02-12"
->>>>>>> 7e782c87
+        "x-ms-version": "2021-02-12"
       },
       "RequestBody": null,
       "StatusCode": 201,
@@ -141,11 +121,7 @@
         "x-ms-file-permission-key": "4010187179898695473*11459378189709739967",
         "x-ms-request-id": "17341c7f-201a-009a-3c19-f4441b000000",
         "x-ms-request-server-encrypted": "true",
-<<<<<<< HEAD
-        "x-ms-version": "2020-12-06"
-=======
-        "x-ms-version": "2021-02-12"
->>>>>>> 7e782c87
+        "x-ms-version": "2021-02-12"
       },
       "ResponseBody": []
     },
@@ -166,11 +142,7 @@
         "x-ms-date": "Tue, 26 Jan 2021 19:29:45 GMT",
         "x-ms-range": "bytes=1024-2047",
         "x-ms-return-client-request-id": "true",
-<<<<<<< HEAD
-        "x-ms-version": "2020-12-06",
-=======
         "x-ms-version": "2021-02-12",
->>>>>>> 7e782c87
         "x-ms-write": "update"
       },
       "RequestBody": "ExaoNJcuLn9SZsALRKztNPyNPwh8y+uHDV0jX6FOyBwkqhGMmzXpSk6RQXc/O2n51WCDLOPonUgrICc5C87dA52j55qaYZjHo/S56olzSNHzKYlAypw5PAzJYXsNrz5/tD3Zm1TPX3TIvInuLrK+t9dVRuJEnTgBaaqN0QAcufO2OTZLmqx9JMoVdw4TSw1ZCqmkuGlcOhcE2DKpQY5zrAOVN/R8ch0q1yEXLyUq7h2dNMZWeAGJWf4fR8J61OI8ocsKfRMY3ZeMeeBHRAvx2ekUDA3HHTMCC972XCtbrwM/241ZH3AKhFYvyf8gQRTzLW3YZsjVdISXCHE1IoBrMcncCGl+mLp4CYe2mFM04cnJAy++gkk6amYIwRf+1GHWw5g1QzmrdJWyX1xAHtwxYyenbB9Rra+Aop4DddejejUm4NW7/52QHo6aCyPs+kuJ117vVmhChBbptaGap/6+D+UnGj0HdWSKF06Rt6GLk6dSeZ54syPN5Fu/0kn79naP3Ps9xd8OgmH6ZT8ZsM10XSH6Ry5gRVzCWTbiSKMajiDXAdulTs7HRPc8fk7jszONSnUnAa5HLpafe2upLDm939YeQq/yzg5TMgM3I8YN36YCVP0u8o1ykNJEBtJjHhi9f554xHGDm3tm1M+qEAvPkpzEptc7j+1JrLHcrsg88BPqeaQolRs0frmCyB29x3/HdHQ2nndAgfCxLhe/p+yzKuS7wJZmp/yAkCgeucbPi+QyFTlUBVKcqfi0dmYDddfMzp45AQfoYM13tQ5PIscp4qIzjJKzXiSSHxaesjGVfRpQUesolondSrRr3U9DTYYwi5TD0OhFGHB5puLxSa6c4jjz/tHcAEsZVULdR4HVTtKPbiec0a0yCjh6r++n7AAGz/oWUE61VIpIqnqlaNHvo1cQYduH/xCKwfOYYlFccWlC13iGvv6E2RqcVCYyjKJniwuXl4olf8/qjI5aHfI47DkQY5BZaOVZi4jA6qvpVzVRMNZGxNrfHVionDJvKrwoY2ftIikRDiIlPgsCZJQkADRZCOwb8ideMUU4sMyy6mHLmIZD/DULPyKzIIbO3LnDg5z+FSHQDHE/j/Dj2V1Wc1SpNssO4AT+TcnJZ9Khj1WMdSwvtNRA+4sUBG1FJ2XEXK0yJKXttKOYAMdXBqWfnv+aV2MwJr5/aTs/+dyXuCZjBAokb2qvnsCJl7QM6fXmdWZtqtAClDXusrtqrrvHAEeh8wGaei6U67iip44Kc4BFWIR2KQ1VYXDVNr2vRPAFwZdsavXzTPo32L8XX+yn4z46JVU3Udc6TJGQxUNx5abIneX3ngmKUQyJPlBNPQKELVJ+dB+bznC/MR1kY4e3xQ==",
@@ -188,11 +160,7 @@
         "x-ms-client-request-id": "32c72686-607c-f881-d92a-8b1a826d7e74",
         "x-ms-request-id": "17341c80-201a-009a-3d19-f4441b000000",
         "x-ms-request-server-encrypted": "true",
-<<<<<<< HEAD
-        "x-ms-version": "2020-12-06"
-=======
-        "x-ms-version": "2021-02-12"
->>>>>>> 7e782c87
+        "x-ms-version": "2021-02-12"
       },
       "ResponseBody": []
     },
@@ -213,11 +181,7 @@
         "x-ms-range": "bytes=1024-2047",
         "x-ms-range-get-content-md5": "false",
         "x-ms-return-client-request-id": "true",
-<<<<<<< HEAD
-        "x-ms-version": "2020-12-06"
-=======
-        "x-ms-version": "2021-02-12"
->>>>>>> 7e782c87
+        "x-ms-version": "2021-02-12"
       },
       "RequestBody": null,
       "StatusCode": 412,
@@ -233,11 +197,7 @@
         "x-ms-client-request-id": "60cee79b-b781-90d0-f345-0462efc807e3",
         "x-ms-error-code": "LeaseNotPresentWithFileOperation",
         "x-ms-request-id": "17341c81-201a-009a-3e19-f4441b000000",
-<<<<<<< HEAD
-        "x-ms-version": "2020-12-06"
-=======
-        "x-ms-version": "2021-02-12"
->>>>>>> 7e782c87
+        "x-ms-version": "2021-02-12"
       },
       "ResponseBody": [
         "﻿<?xml version=\"1.0\" encoding=\"utf-8\"?><Error><Code>LeaseNotPresentWithFileOperation</Code><Message>There is currently no lease on the file.\n",
@@ -260,11 +220,7 @@
         "x-ms-date": "Tue, 26 Jan 2021 19:29:45 GMT",
         "x-ms-delete-snapshots": "include",
         "x-ms-return-client-request-id": "true",
-<<<<<<< HEAD
-        "x-ms-version": "2020-12-06"
-=======
-        "x-ms-version": "2021-02-12"
->>>>>>> 7e782c87
+        "x-ms-version": "2021-02-12"
       },
       "RequestBody": null,
       "StatusCode": 202,
@@ -277,11 +233,7 @@
         ],
         "x-ms-client-request-id": "091edc0b-1c27-65a6-7db3-b5aef29fb704",
         "x-ms-request-id": "17341c82-201a-009a-3f19-f4441b000000",
-<<<<<<< HEAD
-        "x-ms-version": "2020-12-06"
-=======
-        "x-ms-version": "2021-02-12"
->>>>>>> 7e782c87
+        "x-ms-version": "2021-02-12"
       },
       "ResponseBody": []
     }
