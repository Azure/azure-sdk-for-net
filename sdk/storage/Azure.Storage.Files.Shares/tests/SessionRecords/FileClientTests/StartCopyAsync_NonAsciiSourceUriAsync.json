{
  "Entries": [
    {
      "RequestUri": "https://kasobolcanadacentral.file.core.windows.net/test-share-20d7a3fc-47a5-ab4b-7f80-ea4f75812009?restype=share",
      "RequestMethod": "PUT",
      "RequestHeaders": {
        "Accept": "application/xml",
        "Authorization": "Sanitized",
        "traceparent": "00-456f3ff05a3ef14ca26530f6ab162fea-2f4551b007bd4845-00",
        "User-Agent": [
          "azsdk-net-Storage.Files.Shares/12.8.0-alpha.20210803.1",
          "(.NET 5.0.8; Microsoft Windows 10.0.19043)"
        ],
        "x-ms-client-request-id": "937e0281-5ddb-d8c7-4d30-e27eb16e4f1c",
        "x-ms-date": "Wed, 04 Aug 2021 00:41:12 GMT",
        "x-ms-return-client-request-id": "true",
        "x-ms-version": "2020-12-06"
      },
      "RequestBody": null,
      "StatusCode": 201,
      "ResponseHeaders": {
        "Content-Length": "0",
        "Date": "Wed, 04 Aug 2021 00:41:11 GMT",
        "ETag": "\u00220x8D956E08F119DDC\u0022",
        "Last-Modified": "Wed, 04 Aug 2021 00:41:12 GMT",
        "Server": [
          "Windows-Azure-File/1.0",
          "Microsoft-HTTPAPI/2.0"
        ],
        "x-ms-client-request-id": "937e0281-5ddb-d8c7-4d30-e27eb16e4f1c",
<<<<<<< HEAD
        "x-ms-request-id": "d9e2ac55-201a-0033-671a-f48569000000",
        "x-ms-version": "2020-12-06"
=======
        "x-ms-request-id": "03c74d8f-501a-0019-3ec9-884a0a000000",
        "x-ms-version": "2020-10-02"
>>>>>>> 303b7534
      },
      "ResponseBody": []
    },
    {
      "RequestUri": "https://kasobolcanadacentral.file.core.windows.net/test-share-20d7a3fc-47a5-ab4b-7f80-ea4f75812009/test-directory-527fac38-eddc-9608-4c1c-9ac051aa7a8e?restype=directory",
      "RequestMethod": "PUT",
      "RequestHeaders": {
        "Accept": "application/xml",
        "Authorization": "Sanitized",
        "traceparent": "00-7d10594568f5b2419dabba42d943c29b-0325ddebb57e2f43-00",
        "User-Agent": [
          "azsdk-net-Storage.Files.Shares/12.8.0-alpha.20210803.1",
          "(.NET 5.0.8; Microsoft Windows 10.0.19043)"
        ],
        "x-ms-client-request-id": "8568d996-8971-93ed-fae8-47bec30787a3",
        "x-ms-date": "Wed, 04 Aug 2021 00:41:12 GMT",
        "x-ms-file-attributes": "None",
        "x-ms-file-creation-time": "Now",
        "x-ms-file-last-write-time": "Now",
        "x-ms-file-permission": "Inherit",
        "x-ms-return-client-request-id": "true",
        "x-ms-version": "2020-12-06"
      },
      "RequestBody": null,
      "StatusCode": 201,
      "ResponseHeaders": {
        "Content-Length": "0",
        "Date": "Wed, 04 Aug 2021 00:41:11 GMT",
        "ETag": "\u00220x8D956E08F1F4785\u0022",
        "Last-Modified": "Wed, 04 Aug 2021 00:41:12 GMT",
        "Server": [
          "Windows-Azure-File/1.0",
          "Microsoft-HTTPAPI/2.0"
        ],
        "x-ms-client-request-id": "8568d996-8971-93ed-fae8-47bec30787a3",
        "x-ms-file-attributes": "Directory",
        "x-ms-file-change-time": "2021-08-04T00:41:12.3490693Z",
        "x-ms-file-creation-time": "2021-08-04T00:41:12.3490693Z",
        "x-ms-file-id": "13835128424026341376",
        "x-ms-file-last-write-time": "2021-08-04T00:41:12.3490693Z",
        "x-ms-file-parent-id": "0",
        "x-ms-file-permission-key": "3917056552249722909*6811422022089678740",
        "x-ms-request-id": "03c74d91-501a-0019-3fc9-884a0a000000",
        "x-ms-request-server-encrypted": "true",
        "x-ms-version": "2020-12-06"
      },
      "ResponseBody": []
    },
    {
      "RequestUri": "https://kasobolcanadacentral.file.core.windows.net/test-share-20d7a3fc-47a5-ab4b-7f80-ea4f75812009/test-directory-527fac38-eddc-9608-4c1c-9ac051aa7a8e/test-%C6%92%C2%A1%C2%A3%E2%82%AC%E2%80%BD%253A-61db991f-9cff-c5bd-9d59-b5f8b3c308e0",
      "RequestMethod": "PUT",
      "RequestHeaders": {
        "Accept": "application/xml",
        "Authorization": "Sanitized",
        "traceparent": "00-fa0627701240aa4986134adf37e88061-0c1b5656aafa3946-00",
        "User-Agent": [
          "azsdk-net-Storage.Files.Shares/12.8.0-alpha.20210803.1",
          "(.NET 5.0.8; Microsoft Windows 10.0.19043)"
        ],
        "x-ms-client-request-id": "77298113-f542-1a1d-333a-7919456f5992",
        "x-ms-content-length": "1048576",
        "x-ms-date": "Wed, 04 Aug 2021 00:41:12 GMT",
        "x-ms-file-attributes": "None",
        "x-ms-file-creation-time": "Now",
        "x-ms-file-last-write-time": "Now",
        "x-ms-file-permission": "Inherit",
        "x-ms-return-client-request-id": "true",
        "x-ms-type": "file",
        "x-ms-version": "2020-12-06"
      },
      "RequestBody": null,
      "StatusCode": 201,
      "ResponseHeaders": {
        "Content-Length": "0",
        "Date": "Wed, 04 Aug 2021 00:41:12 GMT",
        "ETag": "\u00220x8D956E08F2B3086\u0022",
        "Last-Modified": "Wed, 04 Aug 2021 00:41:12 GMT",
        "Server": [
          "Windows-Azure-File/1.0",
          "Microsoft-HTTPAPI/2.0"
        ],
        "x-ms-client-request-id": "77298113-f542-1a1d-333a-7919456f5992",
        "x-ms-file-attributes": "Archive",
        "x-ms-file-change-time": "2021-08-04T00:41:12.4271238Z",
        "x-ms-file-creation-time": "2021-08-04T00:41:12.4271238Z",
        "x-ms-file-id": "11529285414812647424",
        "x-ms-file-last-write-time": "2021-08-04T00:41:12.4271238Z",
        "x-ms-file-parent-id": "13835128424026341376",
        "x-ms-file-permission-key": "17737392480967489306*6811422022089678740",
        "x-ms-request-id": "03c74d92-501a-0019-40c9-884a0a000000",
        "x-ms-request-server-encrypted": "true",
        "x-ms-version": "2020-12-06"
      },
      "ResponseBody": []
    },
    {
      "RequestUri": "https://kasobolcanadacentral.file.core.windows.net/test-share-2ff22987-78fe-ba78-bfbb-070ed01e7299?restype=share",
      "RequestMethod": "PUT",
      "RequestHeaders": {
        "Accept": "application/xml",
        "Authorization": "Sanitized",
        "traceparent": "00-cad7db7eb278ac49ba36967b661009ee-dcec3134324c6442-00",
        "User-Agent": [
          "azsdk-net-Storage.Files.Shares/12.8.0-alpha.20210803.1",
          "(.NET 5.0.8; Microsoft Windows 10.0.19043)"
        ],
        "x-ms-client-request-id": "f7472609-e46e-9a74-096e-b786ed0e4915",
        "x-ms-date": "Wed, 04 Aug 2021 00:41:12 GMT",
        "x-ms-return-client-request-id": "true",
        "x-ms-version": "2020-12-06"
      },
      "RequestBody": null,
      "StatusCode": 201,
      "ResponseHeaders": {
        "Content-Length": "0",
        "Date": "Wed, 04 Aug 2021 00:41:12 GMT",
        "ETag": "\u00220x8D956E08F36DFE8\u0022",
        "Last-Modified": "Wed, 04 Aug 2021 00:41:12 GMT",
        "Server": [
          "Windows-Azure-File/1.0",
          "Microsoft-HTTPAPI/2.0"
        ],
        "x-ms-client-request-id": "f7472609-e46e-9a74-096e-b786ed0e4915",
<<<<<<< HEAD
        "x-ms-request-id": "20a594bb-901a-0019-351a-f45a79000000",
        "x-ms-version": "2020-12-06"
=======
        "x-ms-request-id": "03c74d93-501a-0019-41c9-884a0a000000",
        "x-ms-version": "2020-10-02"
>>>>>>> 303b7534
      },
      "ResponseBody": []
    },
    {
      "RequestUri": "https://kasobolcanadacentral.file.core.windows.net/test-share-2ff22987-78fe-ba78-bfbb-070ed01e7299/test-directory-7144dfc8-17c4-77b5-c831-f83f1a1358bf?restype=directory",
      "RequestMethod": "PUT",
      "RequestHeaders": {
        "Accept": "application/xml",
        "Authorization": "Sanitized",
        "traceparent": "00-798c7d7bd2453c4db96bc9d073bf9904-d69ee8b5aec81b4a-00",
        "User-Agent": [
          "azsdk-net-Storage.Files.Shares/12.8.0-alpha.20210803.1",
          "(.NET 5.0.8; Microsoft Windows 10.0.19043)"
        ],
        "x-ms-client-request-id": "829c4875-f5bb-f149-70d0-2f3ceb3580f5",
        "x-ms-date": "Wed, 04 Aug 2021 00:41:12 GMT",
        "x-ms-file-attributes": "None",
        "x-ms-file-creation-time": "Now",
        "x-ms-file-last-write-time": "Now",
        "x-ms-file-permission": "Inherit",
        "x-ms-return-client-request-id": "true",
        "x-ms-version": "2020-12-06"
      },
      "RequestBody": null,
      "StatusCode": 201,
      "ResponseHeaders": {
        "Content-Length": "0",
        "Date": "Wed, 04 Aug 2021 00:41:12 GMT",
        "ETag": "\u00220x8D956E08F43C608\u0022",
        "Last-Modified": "Wed, 04 Aug 2021 00:41:12 GMT",
        "Server": [
          "Windows-Azure-File/1.0",
          "Microsoft-HTTPAPI/2.0"
        ],
        "x-ms-client-request-id": "829c4875-f5bb-f149-70d0-2f3ceb3580f5",
        "x-ms-file-attributes": "Directory",
        "x-ms-file-change-time": "2021-08-04T00:41:12.5882376Z",
        "x-ms-file-creation-time": "2021-08-04T00:41:12.5882376Z",
        "x-ms-file-id": "13835128424026341376",
        "x-ms-file-last-write-time": "2021-08-04T00:41:12.5882376Z",
        "x-ms-file-parent-id": "0",
        "x-ms-file-permission-key": "3917056552249722909*6811422022089678740",
        "x-ms-request-id": "03c74d95-501a-0019-42c9-884a0a000000",
        "x-ms-request-server-encrypted": "true",
        "x-ms-version": "2020-12-06"
      },
      "ResponseBody": []
    },
    {
      "RequestUri": "https://kasobolcanadacentral.file.core.windows.net/test-share-2ff22987-78fe-ba78-bfbb-070ed01e7299/test-directory-7144dfc8-17c4-77b5-c831-f83f1a1358bf/test-file-f331f815-9f09-4e3e-b453-13b3df4620ee",
      "RequestMethod": "PUT",
      "RequestHeaders": {
        "Accept": "application/xml",
        "Authorization": "Sanitized",
        "traceparent": "00-a9a423be931624439c987400aa6e9a13-19bd549ce185234f-00",
        "User-Agent": [
          "azsdk-net-Storage.Files.Shares/12.8.0-alpha.20210803.1",
          "(.NET 5.0.8; Microsoft Windows 10.0.19043)"
        ],
        "x-ms-client-request-id": "5f594390-dfa8-d61f-0a4e-cd67e295122a",
        "x-ms-content-length": "1048576",
        "x-ms-date": "Wed, 04 Aug 2021 00:41:12 GMT",
        "x-ms-file-attributes": "None",
        "x-ms-file-creation-time": "Now",
        "x-ms-file-last-write-time": "Now",
        "x-ms-file-permission": "Inherit",
        "x-ms-return-client-request-id": "true",
        "x-ms-type": "file",
        "x-ms-version": "2020-12-06"
      },
      "RequestBody": null,
      "StatusCode": 201,
      "ResponseHeaders": {
        "Content-Length": "0",
        "Date": "Wed, 04 Aug 2021 00:41:12 GMT",
        "ETag": "\u00220x8D956E08F4FAF09\u0022",
        "Last-Modified": "Wed, 04 Aug 2021 00:41:12 GMT",
        "Server": [
          "Windows-Azure-File/1.0",
          "Microsoft-HTTPAPI/2.0"
        ],
        "x-ms-client-request-id": "5f594390-dfa8-d61f-0a4e-cd67e295122a",
        "x-ms-file-attributes": "Archive",
        "x-ms-file-change-time": "2021-08-04T00:41:12.6662921Z",
        "x-ms-file-creation-time": "2021-08-04T00:41:12.6662921Z",
        "x-ms-file-id": "11529285414812647424",
        "x-ms-file-last-write-time": "2021-08-04T00:41:12.6662921Z",
        "x-ms-file-parent-id": "13835128424026341376",
        "x-ms-file-permission-key": "17737392480967489306*6811422022089678740",
        "x-ms-request-id": "03c74d96-501a-0019-43c9-884a0a000000",
        "x-ms-request-server-encrypted": "true",
        "x-ms-version": "2020-12-06"
      },
      "ResponseBody": []
    },
    {
      "RequestUri": "https://kasobolcanadacentral.file.core.windows.net/test-share-20d7a3fc-47a5-ab4b-7f80-ea4f75812009/test-directory-527fac38-eddc-9608-4c1c-9ac051aa7a8e/test-%C6%92%C2%A1%C2%A3%E2%82%AC%E2%80%BD%253A-61db991f-9cff-c5bd-9d59-b5f8b3c308e0?comp=range",
      "RequestMethod": "PUT",
      "RequestHeaders": {
        "Accept": "application/xml",
        "Authorization": "Sanitized",
        "Content-Length": "1024",
        "Content-Type": "application/octet-stream",
        "traceparent": "00-6e4c394282b2824383cd8ef2ddfbf207-2bf29795c0b02a4a-00",
        "User-Agent": [
          "azsdk-net-Storage.Files.Shares/12.8.0-alpha.20210803.1",
          "(.NET 5.0.8; Microsoft Windows 10.0.19043)"
        ],
        "x-ms-client-request-id": "3c3af46d-323a-5a56-bdf7-e475589d34a9",
        "x-ms-date": "Wed, 04 Aug 2021 00:41:12 GMT",
        "x-ms-range": "bytes=0-1023",
        "x-ms-return-client-request-id": "true",
        "x-ms-version": "2020-12-06",
        "x-ms-write": "update"
      },
      "RequestBody": "r0HeHGutfT/00kP1ZTcDxk7pI5zswEV\u002BsPLIKQicfRsBDlYJD\u002Bi94sUZatWcKXHSSgcY\u002BHF1Pe77X2t55VM3V1Un9Fbg\u002BrZmLEHW01Vw4oaB9d8Ag4Wpi9BnDbB9RP1x4ROAdDUa8U9RssswnmqZi3zk\u002BO90NtTPfmiFeO0F6ehEZfFC725RZgSPr9C5eexmzoIzmEwN/Ko\u002BsPXMlXhiS8nj7Dl4VpsOk5Hr5YcDFgV8H6pr0lCcNmhHBD54hNGLLGMH1Yyy7XjmJQW6IhcjO5nwUHXO93h4R7XRMVFdlQ7AX7kj/EF4yTExhK1L4RRQJMikhzRbvDTqjo3X4bwmiI/3\u002BcJd/z9YeIdEnXPLLWahgA2JuA3ZZaKFOW2zoeh1CvwdVOdS8iWJTA\u002BsFh/BHmAnNWCvndCBHZQf2MbRpNefz5J2rtl\u002BTo3o/2z\u002BLE6DwxoNi2uHxmwrmzZTMhpeuKc3DUeMSnCHqebSxp5kg/BFnBSrwxhrFwkmSxOiKhxziUbExh8G9nmpheKEtf/OxxhGDZYFsvSOy/U\u002BZv5d5H7KXj1Xn7zRPqWbAj4252IJV4T6XB2FbtZSNvopyJB6TKBjuVbCdihcdM7xarC2V\u002BSTNA56YohhRfBmBWjBqHYUILWd0i0LR\u002BBbnudPkwQlm94WlZSB/\u002BkYAnRmW3G/msxY3En6GYW2h\u002BwuHsShEbHrQWqKqhLikyDMhc\u002B5pexvnAMb9re6KoJZYA2nU\u002BAld/DCehkHNe\u002B5dkkpLpS1/OL/voLAhRv6MRbnMUoFOj8/pg3e9irTZ2cUYYBtkfvto2MqqJReZfHVyEkDHwSltDsK6YiG1ga4LFcarCSajJ8a\u002Bo3n2pKr4UAcCC3gz0hjb61EY6dzZ8xdcns9Q7nMOzup6CV2vdmpXwhHac3Y11wOtz13VSn3p5LAimgWbZ2HT83yN\u002Bci7LHTmwSfK/3\u002BhZoeLox8VeYSsUGStTNxk/FrwBoA5qB17MqLo7olWHuVwQTN9z8RCvnn4IWmjzd9YgcSNGvj/p/6qULB8LIr7FnF/fMuo5uxWbUgGQUazlyTDkCyEyQQscNl0039TxlHu/Ms4JFDTr9sYNq1w\u002BWZ39vlLuJxedk0tUwwyc9NtAmb2F0S7u7KT7\u002BBRbJJWu7ezPRyGCE31UIa9ypFE4XvHqzQGeqHh/DtGt4j8DMn6lteUf3b25zoZAMb9/fDhTs5kSYFeUADVkUDhf1CE\u002BUO8wzP58GIE0MQ6LTnbI/5KZWj6l4MIXEaWvu32FWepVEdDAPr8556sH7j9JCMHOm1CltonymGAtKatYzG0DvucUJjyWCMDjb2KTngKSzhjj4SAs76NgYolwkxUD4RtOBC9INNKQ==",
      "StatusCode": 201,
      "ResponseHeaders": {
        "Content-Length": "0",
        "Content-MD5": "o86dfRGAyvKz0T/pSY7FVg==",
        "Date": "Wed, 04 Aug 2021 00:41:12 GMT",
        "ETag": "\u00220x8D956E08F5BE63F\u0022",
        "Last-Modified": "Wed, 04 Aug 2021 00:41:12 GMT",
        "Server": [
          "Windows-Azure-File/1.0",
          "Microsoft-HTTPAPI/2.0"
        ],
        "x-ms-client-request-id": "3c3af46d-323a-5a56-bdf7-e475589d34a9",
        "x-ms-request-id": "03c74d97-501a-0019-44c9-884a0a000000",
        "x-ms-request-server-encrypted": "true",
        "x-ms-version": "2020-12-06"
      },
      "ResponseBody": []
    },
    {
      "RequestUri": "https://kasobolcanadacentral.file.core.windows.net/test-share-2ff22987-78fe-ba78-bfbb-070ed01e7299/test-directory-7144dfc8-17c4-77b5-c831-f83f1a1358bf/test-file-f331f815-9f09-4e3e-b453-13b3df4620ee",
      "RequestMethod": "PUT",
      "RequestHeaders": {
        "Accept": "application/xml",
        "Authorization": "Sanitized",
        "traceparent": "00-5bb2cf327174e446ad759cf7b689fe87-affb8d643b3c5140-00",
        "User-Agent": [
          "azsdk-net-Storage.Files.Shares/12.8.0-alpha.20210803.1",
          "(.NET 5.0.8; Microsoft Windows 10.0.19043)"
        ],
        "x-ms-client-request-id": "00d51200-1148-21ee-32ce-3e2e8c019709",
        "x-ms-copy-source": "https://kasobolcanadacentral.file.core.windows.net/test-share-20d7a3fc-47a5-ab4b-7f80-ea4f75812009/test-directory-527fac38-eddc-9608-4c1c-9ac051aa7a8e/test-%C6%92%C2%A1%C2%A3%E2%82%AC%E2%80%BD%253A-61db991f-9cff-c5bd-9d59-b5f8b3c308e0",
        "x-ms-date": "Wed, 04 Aug 2021 00:41:12 GMT",
        "x-ms-return-client-request-id": "true",
        "x-ms-version": "2020-12-06"
      },
      "RequestBody": null,
      "StatusCode": 202,
      "ResponseHeaders": {
        "Content-Length": "0",
        "Date": "Wed, 04 Aug 2021 00:41:12 GMT",
        "ETag": "\u00220x8D956E08F769EF4\u0022",
        "Last-Modified": "Wed, 04 Aug 2021 00:41:12 GMT",
        "Server": [
          "Windows-Azure-File/1.0",
          "Microsoft-HTTPAPI/2.0"
        ],
        "x-ms-client-request-id": "00d51200-1148-21ee-32ce-3e2e8c019709",
        "x-ms-copy-id": "e75263d7-8b95-43c3-b79c-0e76d561cf13",
        "x-ms-copy-status": "success",
<<<<<<< HEAD
        "x-ms-request-id": "20a594c3-901a-0019-391a-f45a79000000",
        "x-ms-version": "2020-12-06"
=======
        "x-ms-request-id": "03c74d98-501a-0019-45c9-884a0a000000",
        "x-ms-version": "2020-10-02"
>>>>>>> 303b7534
      },
      "ResponseBody": []
    },
    {
      "RequestUri": "https://kasobolcanadacentral.file.core.windows.net/test-share-2ff22987-78fe-ba78-bfbb-070ed01e7299?restype=share",
      "RequestMethod": "DELETE",
      "RequestHeaders": {
        "Accept": "application/xml",
        "Authorization": "Sanitized",
        "traceparent": "00-683f97d4697dff4fbe173b4f35c6f465-5f5bb359802ead4b-00",
        "User-Agent": [
          "azsdk-net-Storage.Files.Shares/12.8.0-alpha.20210803.1",
          "(.NET 5.0.8; Microsoft Windows 10.0.19043)"
        ],
        "x-ms-client-request-id": "467521df-34c7-8161-76c9-560a93a6388f",
        "x-ms-date": "Wed, 04 Aug 2021 00:41:13 GMT",
        "x-ms-delete-snapshots": "include",
        "x-ms-return-client-request-id": "true",
        "x-ms-version": "2020-12-06"
      },
      "RequestBody": null,
      "StatusCode": 202,
      "ResponseHeaders": {
        "Content-Length": "0",
        "Date": "Wed, 04 Aug 2021 00:41:12 GMT",
        "Server": [
          "Windows-Azure-File/1.0",
          "Microsoft-HTTPAPI/2.0"
        ],
        "x-ms-client-request-id": "467521df-34c7-8161-76c9-560a93a6388f",
<<<<<<< HEAD
        "x-ms-request-id": "20a594c4-901a-0019-3a1a-f45a79000000",
        "x-ms-version": "2020-12-06"
=======
        "x-ms-request-id": "03c74d99-501a-0019-46c9-884a0a000000",
        "x-ms-version": "2020-10-02"
>>>>>>> 303b7534
      },
      "ResponseBody": []
    },
    {
      "RequestUri": "https://kasobolcanadacentral.file.core.windows.net/test-share-20d7a3fc-47a5-ab4b-7f80-ea4f75812009?restype=share",
      "RequestMethod": "DELETE",
      "RequestHeaders": {
        "Accept": "application/xml",
        "Authorization": "Sanitized",
        "traceparent": "00-116d6b0908847043a32060f2813ba9c5-c28b26747dc79f4b-00",
        "User-Agent": [
          "azsdk-net-Storage.Files.Shares/12.8.0-alpha.20210803.1",
          "(.NET 5.0.8; Microsoft Windows 10.0.19043)"
        ],
        "x-ms-client-request-id": "6b4e1800-508b-6f42-9aa4-4b99d3e90779",
        "x-ms-date": "Wed, 04 Aug 2021 00:41:13 GMT",
        "x-ms-delete-snapshots": "include",
        "x-ms-return-client-request-id": "true",
        "x-ms-version": "2020-12-06"
      },
      "RequestBody": null,
      "StatusCode": 202,
      "ResponseHeaders": {
        "Content-Length": "0",
        "Date": "Wed, 04 Aug 2021 00:41:12 GMT",
        "Server": [
          "Windows-Azure-File/1.0",
          "Microsoft-HTTPAPI/2.0"
        ],
        "x-ms-client-request-id": "6b4e1800-508b-6f42-9aa4-4b99d3e90779",
<<<<<<< HEAD
        "x-ms-request-id": "20a594c5-901a-0019-3b1a-f45a79000000",
        "x-ms-version": "2020-12-06"
=======
        "x-ms-request-id": "03c74d9a-501a-0019-47c9-884a0a000000",
        "x-ms-version": "2020-10-02"
>>>>>>> 303b7534
      },
      "ResponseBody": []
    }
  ],
  "Variables": {
    "RandomSeed": "341066987",
    "Storage_TestConfigDefault": "ProductionTenant\nkasobolcanadacentral\nU2FuaXRpemVk\nhttps://kasobolcanadacentral.blob.core.windows.net\nhttps://kasobolcanadacentral.file.core.windows.net\nhttps://kasobolcanadacentral.queue.core.windows.net\nhttps://kasobolcanadacentral.table.core.windows.net\n\n\n\n\nhttps://kasobolcanadacentral-secondary.blob.core.windows.net\nhttps://kasobolcanadacentral-secondary.file.core.windows.net\nhttps://kasobolcanadacentral-secondary.queue.core.windows.net\nhttps://kasobolcanadacentral-secondary.table.core.windows.net\n\nSanitized\n\n\nCloud\nBlobEndpoint=https://kasobolcanadacentral.blob.core.windows.net/;QueueEndpoint=https://kasobolcanadacentral.queue.core.windows.net/;FileEndpoint=https://kasobolcanadacentral.file.core.windows.net/;BlobSecondaryEndpoint=https://kasobolcanadacentral-secondary.blob.core.windows.net/;QueueSecondaryEndpoint=https://kasobolcanadacentral-secondary.queue.core.windows.net/;FileSecondaryEndpoint=https://kasobolcanadacentral-secondary.file.core.windows.net/;AccountName=kasobolcanadacentral;AccountKey=Kg==;\nencryptionScope\n\n"
  }
}<|MERGE_RESOLUTION|>--- conflicted
+++ resolved
@@ -28,13 +28,8 @@
           "Microsoft-HTTPAPI/2.0"
         ],
         "x-ms-client-request-id": "937e0281-5ddb-d8c7-4d30-e27eb16e4f1c",
-<<<<<<< HEAD
-        "x-ms-request-id": "d9e2ac55-201a-0033-671a-f48569000000",
-        "x-ms-version": "2020-12-06"
-=======
         "x-ms-request-id": "03c74d8f-501a-0019-3ec9-884a0a000000",
-        "x-ms-version": "2020-10-02"
->>>>>>> 303b7534
+        "x-ms-version": "2020-12-06"
       },
       "ResponseBody": []
     },
@@ -158,13 +153,8 @@
           "Microsoft-HTTPAPI/2.0"
         ],
         "x-ms-client-request-id": "f7472609-e46e-9a74-096e-b786ed0e4915",
-<<<<<<< HEAD
-        "x-ms-request-id": "20a594bb-901a-0019-351a-f45a79000000",
-        "x-ms-version": "2020-12-06"
-=======
         "x-ms-request-id": "03c74d93-501a-0019-41c9-884a0a000000",
-        "x-ms-version": "2020-10-02"
->>>>>>> 303b7534
+        "x-ms-version": "2020-12-06"
       },
       "ResponseBody": []
     },
@@ -330,13 +320,8 @@
         "x-ms-client-request-id": "00d51200-1148-21ee-32ce-3e2e8c019709",
         "x-ms-copy-id": "e75263d7-8b95-43c3-b79c-0e76d561cf13",
         "x-ms-copy-status": "success",
-<<<<<<< HEAD
-        "x-ms-request-id": "20a594c3-901a-0019-391a-f45a79000000",
-        "x-ms-version": "2020-12-06"
-=======
         "x-ms-request-id": "03c74d98-501a-0019-45c9-884a0a000000",
-        "x-ms-version": "2020-10-02"
->>>>>>> 303b7534
+        "x-ms-version": "2020-12-06"
       },
       "ResponseBody": []
     },
@@ -367,13 +352,8 @@
           "Microsoft-HTTPAPI/2.0"
         ],
         "x-ms-client-request-id": "467521df-34c7-8161-76c9-560a93a6388f",
-<<<<<<< HEAD
-        "x-ms-request-id": "20a594c4-901a-0019-3a1a-f45a79000000",
-        "x-ms-version": "2020-12-06"
-=======
         "x-ms-request-id": "03c74d99-501a-0019-46c9-884a0a000000",
-        "x-ms-version": "2020-10-02"
->>>>>>> 303b7534
+        "x-ms-version": "2020-12-06"
       },
       "ResponseBody": []
     },
@@ -404,13 +384,8 @@
           "Microsoft-HTTPAPI/2.0"
         ],
         "x-ms-client-request-id": "6b4e1800-508b-6f42-9aa4-4b99d3e90779",
-<<<<<<< HEAD
-        "x-ms-request-id": "20a594c5-901a-0019-3b1a-f45a79000000",
-        "x-ms-version": "2020-12-06"
-=======
         "x-ms-request-id": "03c74d9a-501a-0019-47c9-884a0a000000",
-        "x-ms-version": "2020-10-02"
->>>>>>> 303b7534
+        "x-ms-version": "2020-12-06"
       },
       "ResponseBody": []
     }
