{
  "Entries": [
    {
      "RequestUri": "https://seanmcccanary.file.core.windows.net/test-share-4ad6afca-dea7-979e-e50c-de1873de25f3?restype=share",
      "RequestMethod": "PUT",
      "RequestHeaders": {
        "Authorization": "Sanitized",
        "traceparent": "00-a3606ac5d4cc5d4aa46b88d37227a9cf-43d564655461cb4e-00",
        "User-Agent": [
          "azsdk-net-Storage.Files.Shares/12.3.0-dev.20200610.1",
          "(.NET Core 4.6.28801.04; Microsoft Windows 10.0.18362 )"
        ],
        "x-ms-client-request-id": "ca052a01-95b5-77e2-52a0-5ba53dfc2ec7",
        "x-ms-date": "Wed, 10 Jun 2020 19:42:53 GMT",
        "x-ms-return-client-request-id": "true",
<<<<<<< HEAD
        "x-ms-version": "2019-12-12"
=======
        "x-ms-version": "2020-02-10"
>>>>>>> 60f4876e
      },
      "RequestBody": null,
      "StatusCode": 201,
      "ResponseHeaders": {
        "Content-Length": "0",
        "Date": "Wed, 10 Jun 2020 19:42:53 GMT",
        "ETag": "\u00220x8D80D7677E86761\u0022",
        "Last-Modified": "Wed, 10 Jun 2020 19:42:54 GMT",
        "Server": [
          "Windows-Azure-File/1.0",
          "Microsoft-HTTPAPI/2.0"
        ],
        "x-ms-client-request-id": "ca052a01-95b5-77e2-52a0-5ba53dfc2ec7",
        "x-ms-request-id": "74fff6d8-c01a-008f-145f-3fc4ca000000",
<<<<<<< HEAD
        "x-ms-version": "2019-12-12"
=======
        "x-ms-version": "2020-02-10"
>>>>>>> 60f4876e
      },
      "ResponseBody": []
    },
    {
      "RequestUri": "https://seanmcccanary.file.core.windows.net/test-share-4ad6afca-dea7-979e-e50c-de1873de25f3/test-directory-feb9303d-4c37-83ae-6fc5-3eb54fd63ae3?restype=directory",
      "RequestMethod": "PUT",
      "RequestHeaders": {
        "Authorization": "Sanitized",
        "traceparent": "00-2be1cece820eb147885309ae9d7edc3d-0c53fea25acfb241-00",
        "User-Agent": [
          "azsdk-net-Storage.Files.Shares/12.3.0-dev.20200610.1",
          "(.NET Core 4.6.28801.04; Microsoft Windows 10.0.18362 )"
        ],
        "x-ms-client-request-id": "2c8ac7c3-6047-b46a-7b82-5bf0572d287c",
        "x-ms-date": "Wed, 10 Jun 2020 19:42:54 GMT",
        "x-ms-file-attributes": "None",
        "x-ms-file-creation-time": "Now",
        "x-ms-file-last-write-time": "Now",
        "x-ms-file-permission": "Inherit",
        "x-ms-return-client-request-id": "true",
<<<<<<< HEAD
        "x-ms-version": "2019-12-12"
=======
        "x-ms-version": "2020-02-10"
>>>>>>> 60f4876e
      },
      "RequestBody": null,
      "StatusCode": 201,
      "ResponseHeaders": {
        "Content-Length": "0",
        "Date": "Wed, 10 Jun 2020 19:42:53 GMT",
        "ETag": "\u00220x8D80D7677F2378A\u0022",
        "Last-Modified": "Wed, 10 Jun 2020 19:42:54 GMT",
        "Server": [
          "Windows-Azure-File/1.0",
          "Microsoft-HTTPAPI/2.0"
        ],
        "x-ms-client-request-id": "2c8ac7c3-6047-b46a-7b82-5bf0572d287c",
        "x-ms-file-attributes": "Directory",
        "x-ms-file-change-time": "2020-06-10T19:42:54.2589834Z",
        "x-ms-file-creation-time": "2020-06-10T19:42:54.2589834Z",
        "x-ms-file-id": "13835128424026341376",
        "x-ms-file-last-write-time": "2020-06-10T19:42:54.2589834Z",
        "x-ms-file-parent-id": "0",
        "x-ms-file-permission-key": "11811099930176499864*14641856446884751121",
        "x-ms-request-id": "74fff6db-c01a-008f-155f-3fc4ca000000",
        "x-ms-request-server-encrypted": "true",
<<<<<<< HEAD
        "x-ms-version": "2019-12-12"
=======
        "x-ms-version": "2020-02-10"
>>>>>>> 60f4876e
      },
      "ResponseBody": []
    },
    {
      "RequestUri": "https://seanmcccanary.file.core.windows.net/test-share-4ad6afca-dea7-979e-e50c-de1873de25f3/test-directory-feb9303d-4c37-83ae-6fc5-3eb54fd63ae3/test-\u0192\u00A1\u00A3\u20AC\u203D%253A-4038f056-1bb1-a215-a662-240ca6a06664",
      "RequestMethod": "PUT",
      "RequestHeaders": {
        "Authorization": "Sanitized",
        "traceparent": "00-b56d37b3098f7a40b00a4717abeb0b00-41717dddee820245-00",
        "User-Agent": [
          "azsdk-net-Storage.Files.Shares/12.3.0-dev.20200610.1",
          "(.NET Core 4.6.28801.04; Microsoft Windows 10.0.18362 )"
        ],
        "x-ms-client-request-id": "87f12ef2-0e4b-4c9c-d162-ce56ff4d6797",
        "x-ms-content-length": "1048576",
        "x-ms-date": "Wed, 10 Jun 2020 19:42:54 GMT",
        "x-ms-file-attributes": "None",
        "x-ms-file-creation-time": "Now",
        "x-ms-file-last-write-time": "Now",
        "x-ms-file-permission": "Inherit",
        "x-ms-return-client-request-id": "true",
        "x-ms-type": "file",
<<<<<<< HEAD
        "x-ms-version": "2019-12-12"
=======
        "x-ms-version": "2020-02-10"
>>>>>>> 60f4876e
      },
      "RequestBody": null,
      "StatusCode": 201,
      "ResponseHeaders": {
        "Content-Length": "0",
        "Date": "Wed, 10 Jun 2020 19:42:53 GMT",
        "ETag": "\u00220x8D80D7677FBAF1C\u0022",
        "Last-Modified": "Wed, 10 Jun 2020 19:42:54 GMT",
        "Server": [
          "Windows-Azure-File/1.0",
          "Microsoft-HTTPAPI/2.0"
        ],
        "x-ms-client-request-id": "87f12ef2-0e4b-4c9c-d162-ce56ff4d6797",
        "x-ms-file-attributes": "Archive",
        "x-ms-file-change-time": "2020-06-10T19:42:54.3210268Z",
        "x-ms-file-creation-time": "2020-06-10T19:42:54.3210268Z",
        "x-ms-file-id": "11529285414812647424",
        "x-ms-file-last-write-time": "2020-06-10T19:42:54.3210268Z",
        "x-ms-file-parent-id": "13835128424026341376",
        "x-ms-file-permission-key": "7175002341387128735*14641856446884751121",
        "x-ms-request-id": "74fff6dc-c01a-008f-165f-3fc4ca000000",
        "x-ms-request-server-encrypted": "true",
<<<<<<< HEAD
        "x-ms-version": "2019-12-12"
=======
        "x-ms-version": "2020-02-10"
>>>>>>> 60f4876e
      },
      "ResponseBody": []
    },
    {
      "RequestUri": "https://seanmcccanary.file.core.windows.net/test-share-73ae4ac9-d2a3-de2a-d8a8-394c27252ee1?restype=share",
      "RequestMethod": "PUT",
      "RequestHeaders": {
        "Authorization": "Sanitized",
        "traceparent": "00-447b7f8abcaf074198b7395a2ef017df-9e96a9f36dbf2f47-00",
        "User-Agent": [
          "azsdk-net-Storage.Files.Shares/12.3.0-dev.20200610.1",
          "(.NET Core 4.6.28801.04; Microsoft Windows 10.0.18362 )"
        ],
        "x-ms-client-request-id": "3b7ca194-24eb-1f31-0412-aea3d54f25ac",
        "x-ms-date": "Wed, 10 Jun 2020 19:42:54 GMT",
        "x-ms-return-client-request-id": "true",
<<<<<<< HEAD
        "x-ms-version": "2019-12-12"
=======
        "x-ms-version": "2020-02-10"
>>>>>>> 60f4876e
      },
      "RequestBody": null,
      "StatusCode": 201,
      "ResponseHeaders": {
        "Content-Length": "0",
        "Date": "Wed, 10 Jun 2020 19:42:54 GMT",
        "ETag": "\u00220x8D80D767824ED12\u0022",
        "Last-Modified": "Wed, 10 Jun 2020 19:42:54 GMT",
        "Server": [
          "Windows-Azure-File/1.0",
          "Microsoft-HTTPAPI/2.0"
        ],
        "x-ms-client-request-id": "3b7ca194-24eb-1f31-0412-aea3d54f25ac",
        "x-ms-request-id": "12e0b354-f01a-002d-445f-3ffed3000000",
<<<<<<< HEAD
        "x-ms-version": "2019-12-12"
=======
        "x-ms-version": "2020-02-10"
>>>>>>> 60f4876e
      },
      "ResponseBody": []
    },
    {
      "RequestUri": "https://seanmcccanary.file.core.windows.net/test-share-73ae4ac9-d2a3-de2a-d8a8-394c27252ee1/test-directory-786bed34-3e4f-285b-1957-97f7a3a7c83f?restype=directory",
      "RequestMethod": "PUT",
      "RequestHeaders": {
        "Authorization": "Sanitized",
        "traceparent": "00-c751ee5864ccbd498a0774f09b5107ec-13ab42b518bffa4f-00",
        "User-Agent": [
          "azsdk-net-Storage.Files.Shares/12.3.0-dev.20200610.1",
          "(.NET Core 4.6.28801.04; Microsoft Windows 10.0.18362 )"
        ],
        "x-ms-client-request-id": "294e8285-6a2d-5555-4554-21948c397c5d",
        "x-ms-date": "Wed, 10 Jun 2020 19:42:54 GMT",
        "x-ms-file-attributes": "None",
        "x-ms-file-creation-time": "Now",
        "x-ms-file-last-write-time": "Now",
        "x-ms-file-permission": "Inherit",
        "x-ms-return-client-request-id": "true",
<<<<<<< HEAD
        "x-ms-version": "2019-12-12"
=======
        "x-ms-version": "2020-02-10"
>>>>>>> 60f4876e
      },
      "RequestBody": null,
      "StatusCode": 201,
      "ResponseHeaders": {
        "Content-Length": "0",
        "Date": "Wed, 10 Jun 2020 19:42:54 GMT",
        "ETag": "\u00220x8D80D76782EAF35\u0022",
        "Last-Modified": "Wed, 10 Jun 2020 19:42:54 GMT",
        "Server": [
          "Windows-Azure-File/1.0",
          "Microsoft-HTTPAPI/2.0"
        ],
        "x-ms-client-request-id": "294e8285-6a2d-5555-4554-21948c397c5d",
        "x-ms-file-attributes": "Directory",
        "x-ms-file-change-time": "2020-06-10T19:42:54.6552629Z",
        "x-ms-file-creation-time": "2020-06-10T19:42:54.6552629Z",
        "x-ms-file-id": "13835128424026341376",
        "x-ms-file-last-write-time": "2020-06-10T19:42:54.6552629Z",
        "x-ms-file-parent-id": "0",
        "x-ms-file-permission-key": "11811099930176499864*14641856446884751121",
        "x-ms-request-id": "12e0b357-f01a-002d-455f-3ffed3000000",
        "x-ms-request-server-encrypted": "true",
<<<<<<< HEAD
        "x-ms-version": "2019-12-12"
=======
        "x-ms-version": "2020-02-10"
>>>>>>> 60f4876e
      },
      "ResponseBody": []
    },
    {
      "RequestUri": "https://seanmcccanary.file.core.windows.net/test-share-73ae4ac9-d2a3-de2a-d8a8-394c27252ee1/test-directory-786bed34-3e4f-285b-1957-97f7a3a7c83f/test-file-40dd6f4a-9f96-4003-f7a5-22711a32358c",
      "RequestMethod": "PUT",
      "RequestHeaders": {
        "Authorization": "Sanitized",
        "traceparent": "00-0f6a9405eeab4946b664d3ee1dc9a253-9e175da5d42b224c-00",
        "User-Agent": [
          "azsdk-net-Storage.Files.Shares/12.3.0-dev.20200610.1",
          "(.NET Core 4.6.28801.04; Microsoft Windows 10.0.18362 )"
        ],
        "x-ms-client-request-id": "82dfc661-41af-e6f6-7e0e-318747e33b12",
        "x-ms-content-length": "1048576",
        "x-ms-date": "Wed, 10 Jun 2020 19:42:54 GMT",
        "x-ms-file-attributes": "None",
        "x-ms-file-creation-time": "Now",
        "x-ms-file-last-write-time": "Now",
        "x-ms-file-permission": "Inherit",
        "x-ms-return-client-request-id": "true",
        "x-ms-type": "file",
<<<<<<< HEAD
        "x-ms-version": "2019-12-12"
=======
        "x-ms-version": "2020-02-10"
>>>>>>> 60f4876e
      },
      "RequestBody": null,
      "StatusCode": 201,
      "ResponseHeaders": {
        "Content-Length": "0",
        "Date": "Wed, 10 Jun 2020 19:42:54 GMT",
        "ETag": "\u00220x8D80D767837D89D\u0022",
        "Last-Modified": "Wed, 10 Jun 2020 19:42:54 GMT",
        "Server": [
          "Windows-Azure-File/1.0",
          "Microsoft-HTTPAPI/2.0"
        ],
        "x-ms-client-request-id": "82dfc661-41af-e6f6-7e0e-318747e33b12",
        "x-ms-file-attributes": "Archive",
        "x-ms-file-change-time": "2020-06-10T19:42:54.7153053Z",
        "x-ms-file-creation-time": "2020-06-10T19:42:54.7153053Z",
        "x-ms-file-id": "11529285414812647424",
        "x-ms-file-last-write-time": "2020-06-10T19:42:54.7153053Z",
        "x-ms-file-parent-id": "13835128424026341376",
        "x-ms-file-permission-key": "7175002341387128735*14641856446884751121",
        "x-ms-request-id": "12e0b358-f01a-002d-465f-3ffed3000000",
        "x-ms-request-server-encrypted": "true",
<<<<<<< HEAD
        "x-ms-version": "2019-12-12"
=======
        "x-ms-version": "2020-02-10"
>>>>>>> 60f4876e
      },
      "ResponseBody": []
    },
    {
      "RequestUri": "https://seanmcccanary.file.core.windows.net/test-share-4ad6afca-dea7-979e-e50c-de1873de25f3/test-directory-feb9303d-4c37-83ae-6fc5-3eb54fd63ae3/test-\u0192\u00A1\u00A3\u20AC\u203D%253A-4038f056-1bb1-a215-a662-240ca6a06664?comp=range",
      "RequestMethod": "PUT",
      "RequestHeaders": {
        "Authorization": "Sanitized",
        "Content-Length": "1024",
        "traceparent": "00-090c89f432444c46b7e266bbd5fb0617-3641ad76ee5f8847-00",
        "User-Agent": [
          "azsdk-net-Storage.Files.Shares/12.3.0-dev.20200610.1",
          "(.NET Core 4.6.28801.04; Microsoft Windows 10.0.18362 )"
        ],
        "x-ms-client-request-id": "2c99bf38-d71d-0407-4232-2355b6e2ba2a",
        "x-ms-date": "Wed, 10 Jun 2020 19:42:54 GMT",
        "x-ms-range": "bytes=0-1023",
        "x-ms-return-client-request-id": "true",
<<<<<<< HEAD
        "x-ms-version": "2019-12-12",
=======
        "x-ms-version": "2020-02-10",
>>>>>>> 60f4876e
        "x-ms-write": "update"
      },
      "RequestBody": "HpW\u002BgcdcBapcggAzXa9ulWwGEFNSs9yTFIqhSW2KFFwnLjU9ordUBME0JS1Bw4jOoJsbQNLov2u4K209urs80m6kCy95MPO0sQuRHo2vUlEB0qnSb9OJPm7KhHdKF0oG\u002BFO\u002BnLdZVG\u002BoZo/GV6HeCdkbO\u002BcRamKbG8zBr6x7aprBiiY58LWZqH06KQlDwufM7HudLtxi9Y3xI4Hql6XCLPv1BMx7pBkkgZJp1kBZV1jl9MIx3ju9X5WYSMwzrxDYd/wNTr0aUEhhea1J\u002BB5Ml8woBaPikU7AN6U341tN8NKCkV9ETAibyqR6z2SOdGZ3S7D/C6lt9eauTRcY423sFInax2e/CEvDjTr/Z8HpMcM\u002BwJerTeQoFZt4lf/xguc2jrvbs6z/t0NlPH1vbo0kxBtT2SPVQceksbLLRnJM0gpTyNgGDn0WPwhURRFnuaYNVNHjnanDYE30NgL6M3HQGWlyG6W1HbWdPZobgfu1PfgLvvGgaDVhj2eLEth7HAuWgyyn9J0BWDccRmAOqN9SPvgJ73WAMLE0EYw\u002BKgvcISGPhP7PDklaCmW6hCHVU\u002BaIONPfcSyWFlN7cuIRwy4rPyQ\u002BfyThgi\u002Bvr\u002BUPxauPX76ltfE3/a/0\u002BW6qVJtmSUc3jkX8ltPCp7WkL8JHhlCn6xMkaw099EF1Soa1Ni6USWWd1zZmksnq4w47k83trHIdA2iIQt45\u002BpoDh0tNDXCHEOZcqa8ZQVlJOYf\u002BAWB0iJ0TlzPFCwaHY92cYgp9nNaetIPmkALDBMEPPghWO/g6jv\u002BtOXU9wQTg1EXRfd9Py5yxYE3cjfebUJNxtsz\u002BMSjkYdMKz2NgYPJ\u002BBru88Ybiv3NrpNurXQAIEujiywo44aMd7BsLRPw5UP9aXoc83l8Mj/ZZko1MOATSAr16fpToRiQYngRr1nt2MlPcUf95yzOJ1jwT308W0bMWOEE\u002Bv9JrchdiJD9aoLh74mA5cOcFWTaJ8KhY1GfVAc1QVJ45OHKAcd7nFqfzLjWDmPzv3GHMEd8KtM8qEp2wjSJyCksaQantuP4JHkKOlsFy1Dxq5SRshEO\u002BLoSjVl5BNoiFgSTpaFZSASRiw/KcfB4NuD1hRaf9BoUIWxIlSmKgx\u002Be5CRSdiGzlF\u002BQACcFQIrJllp0g4PHhiHue4QxELbfBwfsL4nMJby/Rey7D/PzEtzlfv7TEf\u002Bf22ICZ/qdfoeotPkfGRT8/XCZuT2TCHot/2inT5G0D/UITFArycHCHcdlDlb20/nL5IGONVTCCM7r0GSR\u002BjL18KkEFsjA1TOu1592LfojOy9y32cQKdacRkeFQ/lZMCeUcx2t8rktBxNN3125S97QyJk5IxrL5crSZ8yFP5Q==",
      "StatusCode": 201,
      "ResponseHeaders": {
        "Content-Length": "0",
        "Content-MD5": "6dk2mGvHZ8YRe241yAp\u002BNw==",
        "Date": "Wed, 10 Jun 2020 19:42:54 GMT",
        "ETag": "\u00220x8D80D767844D34A\u0022",
        "Last-Modified": "Wed, 10 Jun 2020 19:42:54 GMT",
        "Server": [
          "Windows-Azure-File/1.0",
          "Microsoft-HTTPAPI/2.0"
        ],
        "x-ms-client-request-id": "2c99bf38-d71d-0407-4232-2355b6e2ba2a",
        "x-ms-request-id": "74fff6de-c01a-008f-175f-3fc4ca000000",
        "x-ms-request-server-encrypted": "true",
<<<<<<< HEAD
        "x-ms-version": "2019-12-12"
=======
        "x-ms-version": "2020-02-10"
>>>>>>> 60f4876e
      },
      "ResponseBody": []
    },
    {
      "RequestUri": "https://seanmcccanary.file.core.windows.net/test-share-73ae4ac9-d2a3-de2a-d8a8-394c27252ee1/test-directory-786bed34-3e4f-285b-1957-97f7a3a7c83f/test-file-40dd6f4a-9f96-4003-f7a5-22711a32358c",
      "RequestMethod": "PUT",
      "RequestHeaders": {
        "Authorization": "Sanitized",
        "traceparent": "00-5ce883b90c28ea4999591443650f6d9b-5476fb40cce32a4e-00",
        "User-Agent": [
          "azsdk-net-Storage.Files.Shares/12.3.0-dev.20200610.1",
          "(.NET Core 4.6.28801.04; Microsoft Windows 10.0.18362 )"
        ],
        "x-ms-client-request-id": "346016df-2287-76c7-8c64-9ac44b62666e",
        "x-ms-copy-source": "https://seanmcccanary.file.core.windows.net/test-share-4ad6afca-dea7-979e-e50c-de1873de25f3/test-directory-feb9303d-4c37-83ae-6fc5-3eb54fd63ae3/test-\u0192\u00A1\u00A3\u20AC\u203D%253A-4038f056-1bb1-a215-a662-240ca6a06664",
        "x-ms-date": "Wed, 10 Jun 2020 19:42:54 GMT",
        "x-ms-return-client-request-id": "true",
<<<<<<< HEAD
        "x-ms-version": "2019-12-12"
=======
        "x-ms-version": "2020-02-10"
>>>>>>> 60f4876e
      },
      "RequestBody": null,
      "StatusCode": 202,
      "ResponseHeaders": {
        "Content-Length": "0",
        "Date": "Wed, 10 Jun 2020 19:42:55 GMT",
        "ETag": "\u00220x8D80D76787BA4A4\u0022",
        "Last-Modified": "Wed, 10 Jun 2020 19:42:55 GMT",
        "Server": [
          "Windows-Azure-File/1.0",
          "Microsoft-HTTPAPI/2.0"
        ],
        "x-ms-client-request-id": "346016df-2287-76c7-8c64-9ac44b62666e",
        "x-ms-copy-id": "cc7947c0-d760-488b-9e29-762dc572a00d",
        "x-ms-copy-status": "success",
        "x-ms-request-id": "12e0b359-f01a-002d-475f-3ffed3000000",
<<<<<<< HEAD
        "x-ms-version": "2019-12-12"
=======
        "x-ms-version": "2020-02-10"
>>>>>>> 60f4876e
      },
      "ResponseBody": []
    },
    {
      "RequestUri": "https://seanmcccanary.file.core.windows.net/test-share-73ae4ac9-d2a3-de2a-d8a8-394c27252ee1?restype=share",
      "RequestMethod": "DELETE",
      "RequestHeaders": {
        "Authorization": "Sanitized",
        "traceparent": "00-972b1cc1cf4e1844bc94a11a9ca0d5fc-0ce07e265b4b904c-00",
        "User-Agent": [
          "azsdk-net-Storage.Files.Shares/12.3.0-dev.20200610.1",
          "(.NET Core 4.6.28801.04; Microsoft Windows 10.0.18362 )"
        ],
        "x-ms-client-request-id": "a0751a94-8582-cfa3-180e-5509f6953d9a",
        "x-ms-date": "Wed, 10 Jun 2020 19:42:55 GMT",
        "x-ms-delete-snapshots": "include",
        "x-ms-return-client-request-id": "true",
<<<<<<< HEAD
        "x-ms-version": "2019-12-12"
=======
        "x-ms-version": "2020-02-10"
>>>>>>> 60f4876e
      },
      "RequestBody": null,
      "StatusCode": 202,
      "ResponseHeaders": {
        "Content-Length": "0",
        "Date": "Wed, 10 Jun 2020 19:42:55 GMT",
        "Server": [
          "Windows-Azure-File/1.0",
          "Microsoft-HTTPAPI/2.0"
        ],
        "x-ms-client-request-id": "a0751a94-8582-cfa3-180e-5509f6953d9a",
        "x-ms-request-id": "12e0b35b-f01a-002d-485f-3ffed3000000",
<<<<<<< HEAD
        "x-ms-version": "2019-12-12"
=======
        "x-ms-version": "2020-02-10"
>>>>>>> 60f4876e
      },
      "ResponseBody": []
    },
    {
      "RequestUri": "https://seanmcccanary.file.core.windows.net/test-share-4ad6afca-dea7-979e-e50c-de1873de25f3?restype=share",
      "RequestMethod": "DELETE",
      "RequestHeaders": {
        "Authorization": "Sanitized",
        "traceparent": "00-e8e75b7286e2534d842fce41fa71409d-8be40b258ef8134e-00",
        "User-Agent": [
          "azsdk-net-Storage.Files.Shares/12.3.0-dev.20200610.1",
          "(.NET Core 4.6.28801.04; Microsoft Windows 10.0.18362 )"
        ],
        "x-ms-client-request-id": "3030a917-c6ed-dcec-c2b3-1b5d5a25b1ce",
        "x-ms-date": "Wed, 10 Jun 2020 19:42:55 GMT",
        "x-ms-delete-snapshots": "include",
        "x-ms-return-client-request-id": "true",
<<<<<<< HEAD
        "x-ms-version": "2019-12-12"
=======
        "x-ms-version": "2020-02-10"
>>>>>>> 60f4876e
      },
      "RequestBody": null,
      "StatusCode": 202,
      "ResponseHeaders": {
        "Content-Length": "0",
        "Date": "Wed, 10 Jun 2020 19:42:54 GMT",
        "Server": [
          "Windows-Azure-File/1.0",
          "Microsoft-HTTPAPI/2.0"
        ],
        "x-ms-client-request-id": "3030a917-c6ed-dcec-c2b3-1b5d5a25b1ce",
        "x-ms-request-id": "74fff6e0-c01a-008f-185f-3fc4ca000000",
<<<<<<< HEAD
        "x-ms-version": "2019-12-12"
=======
        "x-ms-version": "2020-02-10"
>>>>>>> 60f4876e
      },
      "ResponseBody": []
    }
  ],
  "Variables": {
    "RandomSeed": "449699899",
    "Storage_TestConfigDefault": "ProductionTenant\nseanmcccanary\nU2FuaXRpemVk\nhttps://seanmcccanary.blob.core.windows.net\nhttps://seanmcccanary.file.core.windows.net\nhttps://seanmcccanary.queue.core.windows.net\nhttps://seanmcccanary.table.core.windows.net\n\n\n\n\nhttps://seanmcccanary-secondary.blob.core.windows.net\nhttps://seanmcccanary-secondary.file.core.windows.net\nhttps://seanmcccanary-secondary.queue.core.windows.net\nhttps://seanmcccanary-secondary.table.core.windows.net\n\nSanitized\n\n\nCloud\nBlobEndpoint=https://seanmcccanary.blob.core.windows.net/;QueueEndpoint=https://seanmcccanary.queue.core.windows.net/;FileEndpoint=https://seanmcccanary.file.core.windows.net/;BlobSecondaryEndpoint=https://seanmcccanary-secondary.blob.core.windows.net/;QueueSecondaryEndpoint=https://seanmcccanary-secondary.queue.core.windows.net/;FileSecondaryEndpoint=https://seanmcccanary-secondary.file.core.windows.net/;AccountName=seanmcccanary;AccountKey=Sanitized\nseanscope1"
  }
}<|MERGE_RESOLUTION|>--- conflicted
+++ resolved
@@ -13,11 +13,7 @@
         "x-ms-client-request-id": "ca052a01-95b5-77e2-52a0-5ba53dfc2ec7",
         "x-ms-date": "Wed, 10 Jun 2020 19:42:53 GMT",
         "x-ms-return-client-request-id": "true",
-<<<<<<< HEAD
-        "x-ms-version": "2019-12-12"
-=======
-        "x-ms-version": "2020-02-10"
->>>>>>> 60f4876e
+        "x-ms-version": "2020-02-10"
       },
       "RequestBody": null,
       "StatusCode": 201,
@@ -32,11 +28,7 @@
         ],
         "x-ms-client-request-id": "ca052a01-95b5-77e2-52a0-5ba53dfc2ec7",
         "x-ms-request-id": "74fff6d8-c01a-008f-145f-3fc4ca000000",
-<<<<<<< HEAD
-        "x-ms-version": "2019-12-12"
-=======
-        "x-ms-version": "2020-02-10"
->>>>>>> 60f4876e
+        "x-ms-version": "2020-02-10"
       },
       "ResponseBody": []
     },
@@ -57,11 +49,7 @@
         "x-ms-file-last-write-time": "Now",
         "x-ms-file-permission": "Inherit",
         "x-ms-return-client-request-id": "true",
-<<<<<<< HEAD
-        "x-ms-version": "2019-12-12"
-=======
-        "x-ms-version": "2020-02-10"
->>>>>>> 60f4876e
+        "x-ms-version": "2020-02-10"
       },
       "RequestBody": null,
       "StatusCode": 201,
@@ -84,11 +72,7 @@
         "x-ms-file-permission-key": "11811099930176499864*14641856446884751121",
         "x-ms-request-id": "74fff6db-c01a-008f-155f-3fc4ca000000",
         "x-ms-request-server-encrypted": "true",
-<<<<<<< HEAD
-        "x-ms-version": "2019-12-12"
-=======
-        "x-ms-version": "2020-02-10"
->>>>>>> 60f4876e
+        "x-ms-version": "2020-02-10"
       },
       "ResponseBody": []
     },
@@ -111,11 +95,7 @@
         "x-ms-file-permission": "Inherit",
         "x-ms-return-client-request-id": "true",
         "x-ms-type": "file",
-<<<<<<< HEAD
-        "x-ms-version": "2019-12-12"
-=======
-        "x-ms-version": "2020-02-10"
->>>>>>> 60f4876e
+        "x-ms-version": "2020-02-10"
       },
       "RequestBody": null,
       "StatusCode": 201,
@@ -138,11 +118,7 @@
         "x-ms-file-permission-key": "7175002341387128735*14641856446884751121",
         "x-ms-request-id": "74fff6dc-c01a-008f-165f-3fc4ca000000",
         "x-ms-request-server-encrypted": "true",
-<<<<<<< HEAD
-        "x-ms-version": "2019-12-12"
-=======
-        "x-ms-version": "2020-02-10"
->>>>>>> 60f4876e
+        "x-ms-version": "2020-02-10"
       },
       "ResponseBody": []
     },
@@ -159,11 +135,7 @@
         "x-ms-client-request-id": "3b7ca194-24eb-1f31-0412-aea3d54f25ac",
         "x-ms-date": "Wed, 10 Jun 2020 19:42:54 GMT",
         "x-ms-return-client-request-id": "true",
-<<<<<<< HEAD
-        "x-ms-version": "2019-12-12"
-=======
-        "x-ms-version": "2020-02-10"
->>>>>>> 60f4876e
+        "x-ms-version": "2020-02-10"
       },
       "RequestBody": null,
       "StatusCode": 201,
@@ -178,11 +150,7 @@
         ],
         "x-ms-client-request-id": "3b7ca194-24eb-1f31-0412-aea3d54f25ac",
         "x-ms-request-id": "12e0b354-f01a-002d-445f-3ffed3000000",
-<<<<<<< HEAD
-        "x-ms-version": "2019-12-12"
-=======
-        "x-ms-version": "2020-02-10"
->>>>>>> 60f4876e
+        "x-ms-version": "2020-02-10"
       },
       "ResponseBody": []
     },
@@ -203,11 +171,7 @@
         "x-ms-file-last-write-time": "Now",
         "x-ms-file-permission": "Inherit",
         "x-ms-return-client-request-id": "true",
-<<<<<<< HEAD
-        "x-ms-version": "2019-12-12"
-=======
-        "x-ms-version": "2020-02-10"
->>>>>>> 60f4876e
+        "x-ms-version": "2020-02-10"
       },
       "RequestBody": null,
       "StatusCode": 201,
@@ -230,11 +194,7 @@
         "x-ms-file-permission-key": "11811099930176499864*14641856446884751121",
         "x-ms-request-id": "12e0b357-f01a-002d-455f-3ffed3000000",
         "x-ms-request-server-encrypted": "true",
-<<<<<<< HEAD
-        "x-ms-version": "2019-12-12"
-=======
-        "x-ms-version": "2020-02-10"
->>>>>>> 60f4876e
+        "x-ms-version": "2020-02-10"
       },
       "ResponseBody": []
     },
@@ -257,11 +217,7 @@
         "x-ms-file-permission": "Inherit",
         "x-ms-return-client-request-id": "true",
         "x-ms-type": "file",
-<<<<<<< HEAD
-        "x-ms-version": "2019-12-12"
-=======
-        "x-ms-version": "2020-02-10"
->>>>>>> 60f4876e
+        "x-ms-version": "2020-02-10"
       },
       "RequestBody": null,
       "StatusCode": 201,
@@ -284,11 +240,7 @@
         "x-ms-file-permission-key": "7175002341387128735*14641856446884751121",
         "x-ms-request-id": "12e0b358-f01a-002d-465f-3ffed3000000",
         "x-ms-request-server-encrypted": "true",
-<<<<<<< HEAD
-        "x-ms-version": "2019-12-12"
-=======
-        "x-ms-version": "2020-02-10"
->>>>>>> 60f4876e
+        "x-ms-version": "2020-02-10"
       },
       "ResponseBody": []
     },
@@ -307,11 +259,7 @@
         "x-ms-date": "Wed, 10 Jun 2020 19:42:54 GMT",
         "x-ms-range": "bytes=0-1023",
         "x-ms-return-client-request-id": "true",
-<<<<<<< HEAD
-        "x-ms-version": "2019-12-12",
-=======
         "x-ms-version": "2020-02-10",
->>>>>>> 60f4876e
         "x-ms-write": "update"
       },
       "RequestBody": "HpW\u002BgcdcBapcggAzXa9ulWwGEFNSs9yTFIqhSW2KFFwnLjU9ordUBME0JS1Bw4jOoJsbQNLov2u4K209urs80m6kCy95MPO0sQuRHo2vUlEB0qnSb9OJPm7KhHdKF0oG\u002BFO\u002BnLdZVG\u002BoZo/GV6HeCdkbO\u002BcRamKbG8zBr6x7aprBiiY58LWZqH06KQlDwufM7HudLtxi9Y3xI4Hql6XCLPv1BMx7pBkkgZJp1kBZV1jl9MIx3ju9X5WYSMwzrxDYd/wNTr0aUEhhea1J\u002BB5Ml8woBaPikU7AN6U341tN8NKCkV9ETAibyqR6z2SOdGZ3S7D/C6lt9eauTRcY423sFInax2e/CEvDjTr/Z8HpMcM\u002BwJerTeQoFZt4lf/xguc2jrvbs6z/t0NlPH1vbo0kxBtT2SPVQceksbLLRnJM0gpTyNgGDn0WPwhURRFnuaYNVNHjnanDYE30NgL6M3HQGWlyG6W1HbWdPZobgfu1PfgLvvGgaDVhj2eLEth7HAuWgyyn9J0BWDccRmAOqN9SPvgJ73WAMLE0EYw\u002BKgvcISGPhP7PDklaCmW6hCHVU\u002BaIONPfcSyWFlN7cuIRwy4rPyQ\u002BfyThgi\u002Bvr\u002BUPxauPX76ltfE3/a/0\u002BW6qVJtmSUc3jkX8ltPCp7WkL8JHhlCn6xMkaw099EF1Soa1Ni6USWWd1zZmksnq4w47k83trHIdA2iIQt45\u002BpoDh0tNDXCHEOZcqa8ZQVlJOYf\u002BAWB0iJ0TlzPFCwaHY92cYgp9nNaetIPmkALDBMEPPghWO/g6jv\u002BtOXU9wQTg1EXRfd9Py5yxYE3cjfebUJNxtsz\u002BMSjkYdMKz2NgYPJ\u002BBru88Ybiv3NrpNurXQAIEujiywo44aMd7BsLRPw5UP9aXoc83l8Mj/ZZko1MOATSAr16fpToRiQYngRr1nt2MlPcUf95yzOJ1jwT308W0bMWOEE\u002Bv9JrchdiJD9aoLh74mA5cOcFWTaJ8KhY1GfVAc1QVJ45OHKAcd7nFqfzLjWDmPzv3GHMEd8KtM8qEp2wjSJyCksaQantuP4JHkKOlsFy1Dxq5SRshEO\u002BLoSjVl5BNoiFgSTpaFZSASRiw/KcfB4NuD1hRaf9BoUIWxIlSmKgx\u002Be5CRSdiGzlF\u002BQACcFQIrJllp0g4PHhiHue4QxELbfBwfsL4nMJby/Rey7D/PzEtzlfv7TEf\u002Bf22ICZ/qdfoeotPkfGRT8/XCZuT2TCHot/2inT5G0D/UITFArycHCHcdlDlb20/nL5IGONVTCCM7r0GSR\u002BjL18KkEFsjA1TOu1592LfojOy9y32cQKdacRkeFQ/lZMCeUcx2t8rktBxNN3125S97QyJk5IxrL5crSZ8yFP5Q==",
@@ -329,11 +277,7 @@
         "x-ms-client-request-id": "2c99bf38-d71d-0407-4232-2355b6e2ba2a",
         "x-ms-request-id": "74fff6de-c01a-008f-175f-3fc4ca000000",
         "x-ms-request-server-encrypted": "true",
-<<<<<<< HEAD
-        "x-ms-version": "2019-12-12"
-=======
-        "x-ms-version": "2020-02-10"
->>>>>>> 60f4876e
+        "x-ms-version": "2020-02-10"
       },
       "ResponseBody": []
     },
@@ -351,11 +295,7 @@
         "x-ms-copy-source": "https://seanmcccanary.file.core.windows.net/test-share-4ad6afca-dea7-979e-e50c-de1873de25f3/test-directory-feb9303d-4c37-83ae-6fc5-3eb54fd63ae3/test-\u0192\u00A1\u00A3\u20AC\u203D%253A-4038f056-1bb1-a215-a662-240ca6a06664",
         "x-ms-date": "Wed, 10 Jun 2020 19:42:54 GMT",
         "x-ms-return-client-request-id": "true",
-<<<<<<< HEAD
-        "x-ms-version": "2019-12-12"
-=======
-        "x-ms-version": "2020-02-10"
->>>>>>> 60f4876e
+        "x-ms-version": "2020-02-10"
       },
       "RequestBody": null,
       "StatusCode": 202,
@@ -372,11 +312,7 @@
         "x-ms-copy-id": "cc7947c0-d760-488b-9e29-762dc572a00d",
         "x-ms-copy-status": "success",
         "x-ms-request-id": "12e0b359-f01a-002d-475f-3ffed3000000",
-<<<<<<< HEAD
-        "x-ms-version": "2019-12-12"
-=======
-        "x-ms-version": "2020-02-10"
->>>>>>> 60f4876e
+        "x-ms-version": "2020-02-10"
       },
       "ResponseBody": []
     },
@@ -394,11 +330,7 @@
         "x-ms-date": "Wed, 10 Jun 2020 19:42:55 GMT",
         "x-ms-delete-snapshots": "include",
         "x-ms-return-client-request-id": "true",
-<<<<<<< HEAD
-        "x-ms-version": "2019-12-12"
-=======
-        "x-ms-version": "2020-02-10"
->>>>>>> 60f4876e
+        "x-ms-version": "2020-02-10"
       },
       "RequestBody": null,
       "StatusCode": 202,
@@ -411,11 +343,7 @@
         ],
         "x-ms-client-request-id": "a0751a94-8582-cfa3-180e-5509f6953d9a",
         "x-ms-request-id": "12e0b35b-f01a-002d-485f-3ffed3000000",
-<<<<<<< HEAD
-        "x-ms-version": "2019-12-12"
-=======
-        "x-ms-version": "2020-02-10"
->>>>>>> 60f4876e
+        "x-ms-version": "2020-02-10"
       },
       "ResponseBody": []
     },
@@ -433,11 +361,7 @@
         "x-ms-date": "Wed, 10 Jun 2020 19:42:55 GMT",
         "x-ms-delete-snapshots": "include",
         "x-ms-return-client-request-id": "true",
-<<<<<<< HEAD
-        "x-ms-version": "2019-12-12"
-=======
-        "x-ms-version": "2020-02-10"
->>>>>>> 60f4876e
+        "x-ms-version": "2020-02-10"
       },
       "RequestBody": null,
       "StatusCode": 202,
@@ -450,11 +374,7 @@
         ],
         "x-ms-client-request-id": "3030a917-c6ed-dcec-c2b3-1b5d5a25b1ce",
         "x-ms-request-id": "74fff6e0-c01a-008f-185f-3fc4ca000000",
-<<<<<<< HEAD
-        "x-ms-version": "2019-12-12"
-=======
-        "x-ms-version": "2020-02-10"
->>>>>>> 60f4876e
+        "x-ms-version": "2020-02-10"
       },
       "ResponseBody": []
     }
