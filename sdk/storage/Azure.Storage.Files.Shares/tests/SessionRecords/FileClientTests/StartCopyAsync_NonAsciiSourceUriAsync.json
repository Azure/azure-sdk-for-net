--- conflicted
+++ resolved
@@ -14,11 +14,7 @@
         "x-ms-client-request-id": "937e0281-5ddb-d8c7-4d30-e27eb16e4f1c",
         "x-ms-date": "Wed, 04 Aug 2021 00:41:12 GMT",
         "x-ms-return-client-request-id": "true",
-<<<<<<< HEAD
-        "x-ms-version": "2020-12-06"
-=======
-        "x-ms-version": "2021-02-12"
->>>>>>> 7e782c87
+        "x-ms-version": "2021-02-12"
       },
       "RequestBody": null,
       "StatusCode": 201,
@@ -32,13 +28,8 @@
           "Microsoft-HTTPAPI/2.0"
         ],
         "x-ms-client-request-id": "937e0281-5ddb-d8c7-4d30-e27eb16e4f1c",
-<<<<<<< HEAD
-        "x-ms-request-id": "d9e2ac55-201a-0033-671a-f48569000000",
-        "x-ms-version": "2020-12-06"
-=======
         "x-ms-request-id": "03c74d8f-501a-0019-3ec9-884a0a000000",
         "x-ms-version": "2021-02-12"
->>>>>>> 7e782c87
       },
       "ResponseBody": []
     },
@@ -60,11 +51,7 @@
         "x-ms-file-last-write-time": "Now",
         "x-ms-file-permission": "Inherit",
         "x-ms-return-client-request-id": "true",
-<<<<<<< HEAD
-        "x-ms-version": "2020-12-06"
-=======
-        "x-ms-version": "2021-02-12"
->>>>>>> 7e782c87
+        "x-ms-version": "2021-02-12"
       },
       "RequestBody": null,
       "StatusCode": 201,
@@ -87,11 +74,7 @@
         "x-ms-file-permission-key": "3917056552249722909*6811422022089678740",
         "x-ms-request-id": "03c74d91-501a-0019-3fc9-884a0a000000",
         "x-ms-request-server-encrypted": "true",
-<<<<<<< HEAD
-        "x-ms-version": "2020-12-06"
-=======
-        "x-ms-version": "2021-02-12"
->>>>>>> 7e782c87
+        "x-ms-version": "2021-02-12"
       },
       "ResponseBody": []
     },
@@ -115,11 +98,7 @@
         "x-ms-file-permission": "Inherit",
         "x-ms-return-client-request-id": "true",
         "x-ms-type": "file",
-<<<<<<< HEAD
-        "x-ms-version": "2020-12-06"
-=======
-        "x-ms-version": "2021-02-12"
->>>>>>> 7e782c87
+        "x-ms-version": "2021-02-12"
       },
       "RequestBody": null,
       "StatusCode": 201,
@@ -142,11 +121,7 @@
         "x-ms-file-permission-key": "17737392480967489306*6811422022089678740",
         "x-ms-request-id": "03c74d92-501a-0019-40c9-884a0a000000",
         "x-ms-request-server-encrypted": "true",
-<<<<<<< HEAD
-        "x-ms-version": "2020-12-06"
-=======
-        "x-ms-version": "2021-02-12"
->>>>>>> 7e782c87
+        "x-ms-version": "2021-02-12"
       },
       "ResponseBody": []
     },
@@ -164,11 +139,7 @@
         "x-ms-client-request-id": "f7472609-e46e-9a74-096e-b786ed0e4915",
         "x-ms-date": "Wed, 04 Aug 2021 00:41:12 GMT",
         "x-ms-return-client-request-id": "true",
-<<<<<<< HEAD
-        "x-ms-version": "2020-12-06"
-=======
-        "x-ms-version": "2021-02-12"
->>>>>>> 7e782c87
+        "x-ms-version": "2021-02-12"
       },
       "RequestBody": null,
       "StatusCode": 201,
@@ -182,13 +153,8 @@
           "Microsoft-HTTPAPI/2.0"
         ],
         "x-ms-client-request-id": "f7472609-e46e-9a74-096e-b786ed0e4915",
-<<<<<<< HEAD
-        "x-ms-request-id": "20a594bb-901a-0019-351a-f45a79000000",
-        "x-ms-version": "2020-12-06"
-=======
         "x-ms-request-id": "03c74d93-501a-0019-41c9-884a0a000000",
         "x-ms-version": "2021-02-12"
->>>>>>> 7e782c87
       },
       "ResponseBody": []
     },
@@ -210,11 +176,7 @@
         "x-ms-file-last-write-time": "Now",
         "x-ms-file-permission": "Inherit",
         "x-ms-return-client-request-id": "true",
-<<<<<<< HEAD
-        "x-ms-version": "2020-12-06"
-=======
-        "x-ms-version": "2021-02-12"
->>>>>>> 7e782c87
+        "x-ms-version": "2021-02-12"
       },
       "RequestBody": null,
       "StatusCode": 201,
@@ -237,11 +199,7 @@
         "x-ms-file-permission-key": "3917056552249722909*6811422022089678740",
         "x-ms-request-id": "03c74d95-501a-0019-42c9-884a0a000000",
         "x-ms-request-server-encrypted": "true",
-<<<<<<< HEAD
-        "x-ms-version": "2020-12-06"
-=======
-        "x-ms-version": "2021-02-12"
->>>>>>> 7e782c87
+        "x-ms-version": "2021-02-12"
       },
       "ResponseBody": []
     },
@@ -265,11 +223,7 @@
         "x-ms-file-permission": "Inherit",
         "x-ms-return-client-request-id": "true",
         "x-ms-type": "file",
-<<<<<<< HEAD
-        "x-ms-version": "2020-12-06"
-=======
-        "x-ms-version": "2021-02-12"
->>>>>>> 7e782c87
+        "x-ms-version": "2021-02-12"
       },
       "RequestBody": null,
       "StatusCode": 201,
@@ -292,11 +246,7 @@
         "x-ms-file-permission-key": "17737392480967489306*6811422022089678740",
         "x-ms-request-id": "03c74d96-501a-0019-43c9-884a0a000000",
         "x-ms-request-server-encrypted": "true",
-<<<<<<< HEAD
-        "x-ms-version": "2020-12-06"
-=======
-        "x-ms-version": "2021-02-12"
->>>>>>> 7e782c87
+        "x-ms-version": "2021-02-12"
       },
       "ResponseBody": []
     },
@@ -317,11 +267,7 @@
         "x-ms-date": "Wed, 04 Aug 2021 00:41:12 GMT",
         "x-ms-range": "bytes=0-1023",
         "x-ms-return-client-request-id": "true",
-<<<<<<< HEAD
-        "x-ms-version": "2020-12-06",
-=======
         "x-ms-version": "2021-02-12",
->>>>>>> 7e782c87
         "x-ms-write": "update"
       },
       "RequestBody": "r0HeHGutfT/00kP1ZTcDxk7pI5zswEV\u002BsPLIKQicfRsBDlYJD\u002Bi94sUZatWcKXHSSgcY\u002BHF1Pe77X2t55VM3V1Un9Fbg\u002BrZmLEHW01Vw4oaB9d8Ag4Wpi9BnDbB9RP1x4ROAdDUa8U9RssswnmqZi3zk\u002BO90NtTPfmiFeO0F6ehEZfFC725RZgSPr9C5eexmzoIzmEwN/Ko\u002BsPXMlXhiS8nj7Dl4VpsOk5Hr5YcDFgV8H6pr0lCcNmhHBD54hNGLLGMH1Yyy7XjmJQW6IhcjO5nwUHXO93h4R7XRMVFdlQ7AX7kj/EF4yTExhK1L4RRQJMikhzRbvDTqjo3X4bwmiI/3\u002BcJd/z9YeIdEnXPLLWahgA2JuA3ZZaKFOW2zoeh1CvwdVOdS8iWJTA\u002BsFh/BHmAnNWCvndCBHZQf2MbRpNefz5J2rtl\u002BTo3o/2z\u002BLE6DwxoNi2uHxmwrmzZTMhpeuKc3DUeMSnCHqebSxp5kg/BFnBSrwxhrFwkmSxOiKhxziUbExh8G9nmpheKEtf/OxxhGDZYFsvSOy/U\u002BZv5d5H7KXj1Xn7zRPqWbAj4252IJV4T6XB2FbtZSNvopyJB6TKBjuVbCdihcdM7xarC2V\u002BSTNA56YohhRfBmBWjBqHYUILWd0i0LR\u002BBbnudPkwQlm94WlZSB/\u002BkYAnRmW3G/msxY3En6GYW2h\u002BwuHsShEbHrQWqKqhLikyDMhc\u002B5pexvnAMb9re6KoJZYA2nU\u002BAld/DCehkHNe\u002B5dkkpLpS1/OL/voLAhRv6MRbnMUoFOj8/pg3e9irTZ2cUYYBtkfvto2MqqJReZfHVyEkDHwSltDsK6YiG1ga4LFcarCSajJ8a\u002Bo3n2pKr4UAcCC3gz0hjb61EY6dzZ8xdcns9Q7nMOzup6CV2vdmpXwhHac3Y11wOtz13VSn3p5LAimgWbZ2HT83yN\u002Bci7LHTmwSfK/3\u002BhZoeLox8VeYSsUGStTNxk/FrwBoA5qB17MqLo7olWHuVwQTN9z8RCvnn4IWmjzd9YgcSNGvj/p/6qULB8LIr7FnF/fMuo5uxWbUgGQUazlyTDkCyEyQQscNl0039TxlHu/Ms4JFDTr9sYNq1w\u002BWZ39vlLuJxedk0tUwwyc9NtAmb2F0S7u7KT7\u002BBRbJJWu7ezPRyGCE31UIa9ypFE4XvHqzQGeqHh/DtGt4j8DMn6lteUf3b25zoZAMb9/fDhTs5kSYFeUADVkUDhf1CE\u002BUO8wzP58GIE0MQ6LTnbI/5KZWj6l4MIXEaWvu32FWepVEdDAPr8556sH7j9JCMHOm1CltonymGAtKatYzG0DvucUJjyWCMDjb2KTngKSzhjj4SAs76NgYolwkxUD4RtOBC9INNKQ==",
@@ -339,11 +285,7 @@
         "x-ms-client-request-id": "3c3af46d-323a-5a56-bdf7-e475589d34a9",
         "x-ms-request-id": "03c74d97-501a-0019-44c9-884a0a000000",
         "x-ms-request-server-encrypted": "true",
-<<<<<<< HEAD
-        "x-ms-version": "2020-12-06"
-=======
-        "x-ms-version": "2021-02-12"
->>>>>>> 7e782c87
+        "x-ms-version": "2021-02-12"
       },
       "ResponseBody": []
     },
@@ -362,11 +304,7 @@
         "x-ms-copy-source": "https://kasobolcanadacentral.file.core.windows.net/test-share-20d7a3fc-47a5-ab4b-7f80-ea4f75812009/test-directory-527fac38-eddc-9608-4c1c-9ac051aa7a8e/test-%C6%92%C2%A1%C2%A3%E2%82%AC%E2%80%BD%253A-61db991f-9cff-c5bd-9d59-b5f8b3c308e0",
         "x-ms-date": "Wed, 04 Aug 2021 00:41:12 GMT",
         "x-ms-return-client-request-id": "true",
-<<<<<<< HEAD
-        "x-ms-version": "2020-12-06"
-=======
-        "x-ms-version": "2021-02-12"
->>>>>>> 7e782c87
+        "x-ms-version": "2021-02-12"
       },
       "RequestBody": null,
       "StatusCode": 202,
@@ -382,13 +320,8 @@
         "x-ms-client-request-id": "00d51200-1148-21ee-32ce-3e2e8c019709",
         "x-ms-copy-id": "e75263d7-8b95-43c3-b79c-0e76d561cf13",
         "x-ms-copy-status": "success",
-<<<<<<< HEAD
-        "x-ms-request-id": "20a594c3-901a-0019-391a-f45a79000000",
-        "x-ms-version": "2020-12-06"
-=======
         "x-ms-request-id": "03c74d98-501a-0019-45c9-884a0a000000",
         "x-ms-version": "2021-02-12"
->>>>>>> 7e782c87
       },
       "ResponseBody": []
     },
@@ -407,11 +340,7 @@
         "x-ms-date": "Wed, 04 Aug 2021 00:41:13 GMT",
         "x-ms-delete-snapshots": "include",
         "x-ms-return-client-request-id": "true",
-<<<<<<< HEAD
-        "x-ms-version": "2020-12-06"
-=======
-        "x-ms-version": "2021-02-12"
->>>>>>> 7e782c87
+        "x-ms-version": "2021-02-12"
       },
       "RequestBody": null,
       "StatusCode": 202,
@@ -423,13 +352,8 @@
           "Microsoft-HTTPAPI/2.0"
         ],
         "x-ms-client-request-id": "467521df-34c7-8161-76c9-560a93a6388f",
-<<<<<<< HEAD
-        "x-ms-request-id": "20a594c4-901a-0019-3a1a-f45a79000000",
-        "x-ms-version": "2020-12-06"
-=======
         "x-ms-request-id": "03c74d99-501a-0019-46c9-884a0a000000",
         "x-ms-version": "2021-02-12"
->>>>>>> 7e782c87
       },
       "ResponseBody": []
     },
@@ -448,11 +372,7 @@
         "x-ms-date": "Wed, 04 Aug 2021 00:41:13 GMT",
         "x-ms-delete-snapshots": "include",
         "x-ms-return-client-request-id": "true",
-<<<<<<< HEAD
-        "x-ms-version": "2020-12-06"
-=======
-        "x-ms-version": "2021-02-12"
->>>>>>> 7e782c87
+        "x-ms-version": "2021-02-12"
       },
       "RequestBody": null,
       "StatusCode": 202,
@@ -464,13 +384,8 @@
           "Microsoft-HTTPAPI/2.0"
         ],
         "x-ms-client-request-id": "6b4e1800-508b-6f42-9aa4-4b99d3e90779",
-<<<<<<< HEAD
-        "x-ms-request-id": "20a594c5-901a-0019-3b1a-f45a79000000",
-        "x-ms-version": "2020-12-06"
-=======
         "x-ms-request-id": "03c74d9a-501a-0019-47c9-884a0a000000",
         "x-ms-version": "2021-02-12"
->>>>>>> 7e782c87
       },
       "ResponseBody": []
     }
