--- conflicted
+++ resolved
@@ -1,56 +1,51 @@
 {
   "Entries": [
     {
-      "RequestUri": "https://seanmcccanary3.file.core.windows.net/test-share-4ad6afca-dea7-979e-e50c-de1873de25f3?restype=share",
-      "RequestMethod": "PUT",
-      "RequestHeaders": {
-        "Accept": "application/xml",
-        "Authorization": "Sanitized",
-        "traceparent": "00-6c432701bc04b94a918e2f65987d6266-b0a446062d705841-00",
-        "User-Agent": [
-          "azsdk-net-Storage.Files.Shares/12.7.0-alpha.20210122.1",
-          "(.NET 5.0.2; Microsoft Windows 10.0.19042)"
-        ],
-        "x-ms-client-request-id": "ca052a01-95b5-77e2-52a0-5ba53dfc2ec7",
-        "x-ms-date": "Fri, 22 Jan 2021 18:37:09 GMT",
-        "x-ms-return-client-request-id": "true",
-        "x-ms-version": "2020-06-12"
-      },
-      "RequestBody": null,
-      "StatusCode": 201,
-      "ResponseHeaders": {
-        "Content-Length": "0",
-        "Date": "Fri, 22 Jan 2021 18:37:10 GMT",
-        "ETag": "\u00220x8D8BF04BAE2AA74\u0022",
-        "Last-Modified": "Fri, 22 Jan 2021 18:37:10 GMT",
-        "Server": [
-          "Windows-Azure-File/1.0",
-          "Microsoft-HTTPAPI/2.0"
-        ],
-        "x-ms-client-request-id": "ca052a01-95b5-77e2-52a0-5ba53dfc2ec7",
-<<<<<<< HEAD
-        "x-ms-request-id": "74fff6d8-c01a-008f-145f-3fc4ca000000",
-        "x-ms-version": "2020-06-12"
-=======
-        "x-ms-request-id": "9edc9bd1-e01a-0071-7ded-f03ce9000000",
-        "x-ms-version": "2020-04-08"
->>>>>>> ac24a13f
-      },
-      "ResponseBody": []
-    },
-    {
-      "RequestUri": "https://seanmcccanary3.file.core.windows.net/test-share-4ad6afca-dea7-979e-e50c-de1873de25f3/test-directory-feb9303d-4c37-83ae-6fc5-3eb54fd63ae3?restype=directory",
-      "RequestMethod": "PUT",
-      "RequestHeaders": {
-        "Accept": "application/xml",
-        "Authorization": "Sanitized",
-        "traceparent": "00-faf3ad379f523e4abe196dcf1da416a2-5b6f7cc6122cad49-00",
-        "User-Agent": [
-          "azsdk-net-Storage.Files.Shares/12.7.0-alpha.20210122.1",
-          "(.NET 5.0.2; Microsoft Windows 10.0.19042)"
-        ],
-        "x-ms-client-request-id": "2c8ac7c3-6047-b46a-7b82-5bf0572d287c",
-        "x-ms-date": "Fri, 22 Jan 2021 18:37:09 GMT",
+      "RequestUri": "https://seanmcccanary3.file.core.windows.net/test-share-20d7a3fc-47a5-ab4b-7f80-ea4f75812009?restype=share",
+      "RequestMethod": "PUT",
+      "RequestHeaders": {
+        "Accept": "application/xml",
+        "Authorization": "Sanitized",
+        "traceparent": "00-604c35b2f02991448a29acea78a6074d-c9f5002af512cc44-00",
+        "User-Agent": [
+          "azsdk-net-Storage.Files.Shares/12.7.0-alpha.20210126.1",
+          "(.NET 5.0.2; Microsoft Windows 10.0.19042)"
+        ],
+        "x-ms-client-request-id": "937e0281-5ddb-d8c7-4d30-e27eb16e4f1c",
+        "x-ms-date": "Tue, 26 Jan 2021 19:34:15 GMT",
+        "x-ms-return-client-request-id": "true",
+        "x-ms-version": "2020-06-12"
+      },
+      "RequestBody": null,
+      "StatusCode": 201,
+      "ResponseHeaders": {
+        "Content-Length": "0",
+        "Date": "Tue, 26 Jan 2021 19:34:14 GMT",
+        "ETag": "\u00220x8D8C2315D81D1AD\u0022",
+        "Last-Modified": "Tue, 26 Jan 2021 19:34:15 GMT",
+        "Server": [
+          "Windows-Azure-File/1.0",
+          "Microsoft-HTTPAPI/2.0"
+        ],
+        "x-ms-client-request-id": "937e0281-5ddb-d8c7-4d30-e27eb16e4f1c",
+        "x-ms-request-id": "d9e2ac55-201a-0033-671a-f48569000000",
+        "x-ms-version": "2020-06-12"
+      },
+      "ResponseBody": []
+    },
+    {
+      "RequestUri": "https://seanmcccanary3.file.core.windows.net/test-share-20d7a3fc-47a5-ab4b-7f80-ea4f75812009/test-directory-527fac38-eddc-9608-4c1c-9ac051aa7a8e?restype=directory",
+      "RequestMethod": "PUT",
+      "RequestHeaders": {
+        "Accept": "application/xml",
+        "Authorization": "Sanitized",
+        "traceparent": "00-ccfd1754006f6243aded69ad112f5e65-172e6280aa308744-00",
+        "User-Agent": [
+          "azsdk-net-Storage.Files.Shares/12.7.0-alpha.20210126.1",
+          "(.NET 5.0.2; Microsoft Windows 10.0.19042)"
+        ],
+        "x-ms-client-request-id": "8568d996-8971-93ed-fae8-47bec30787a3",
+        "x-ms-date": "Tue, 26 Jan 2021 19:34:15 GMT",
         "x-ms-file-attributes": "None",
         "x-ms-file-creation-time": "Now",
         "x-ms-file-last-write-time": "Now",
@@ -62,41 +57,41 @@
       "StatusCode": 201,
       "ResponseHeaders": {
         "Content-Length": "0",
-        "Date": "Fri, 22 Jan 2021 18:37:10 GMT",
-        "ETag": "\u00220x8D8BF04BAED9E0F\u0022",
-        "Last-Modified": "Fri, 22 Jan 2021 18:37:10 GMT",
-        "Server": [
-          "Windows-Azure-File/1.0",
-          "Microsoft-HTTPAPI/2.0"
-        ],
-        "x-ms-client-request-id": "2c8ac7c3-6047-b46a-7b82-5bf0572d287c",
+        "Date": "Tue, 26 Jan 2021 19:34:14 GMT",
+        "ETag": "\u00220x8D8C2315D8CDDAE\u0022",
+        "Last-Modified": "Tue, 26 Jan 2021 19:34:15 GMT",
+        "Server": [
+          "Windows-Azure-File/1.0",
+          "Microsoft-HTTPAPI/2.0"
+        ],
+        "x-ms-client-request-id": "8568d996-8971-93ed-fae8-47bec30787a3",
         "x-ms-file-attributes": "Directory",
-        "x-ms-file-change-time": "2021-01-22T18:37:10.9834255Z",
-        "x-ms-file-creation-time": "2021-01-22T18:37:10.9834255Z",
+        "x-ms-file-change-time": "2021-01-26T19:34:15.1624110Z",
+        "x-ms-file-creation-time": "2021-01-26T19:34:15.1624110Z",
         "x-ms-file-id": "13835128424026341376",
-        "x-ms-file-last-write-time": "2021-01-22T18:37:10.9834255Z",
+        "x-ms-file-last-write-time": "2021-01-26T19:34:15.1624110Z",
         "x-ms-file-parent-id": "0",
         "x-ms-file-permission-key": "17860367565182308406*11459378189709739967",
-        "x-ms-request-id": "9edc9bd4-e01a-0071-7eed-f03ce9000000",
-        "x-ms-request-server-encrypted": "true",
-        "x-ms-version": "2020-06-12"
-      },
-      "ResponseBody": []
-    },
-    {
-      "RequestUri": "https://seanmcccanary3.file.core.windows.net/test-share-4ad6afca-dea7-979e-e50c-de1873de25f3/test-directory-feb9303d-4c37-83ae-6fc5-3eb54fd63ae3/test-\u0192\u00A1\u00A3\u20AC\u203D%253A-4038f056-1bb1-a215-a662-240ca6a06664",
-      "RequestMethod": "PUT",
-      "RequestHeaders": {
-        "Accept": "application/xml",
-        "Authorization": "Sanitized",
-        "traceparent": "00-0cbbfa5efacd1c4d8e016130a9cfb928-ac35a9a5a8f58542-00",
-        "User-Agent": [
-          "azsdk-net-Storage.Files.Shares/12.7.0-alpha.20210122.1",
-          "(.NET 5.0.2; Microsoft Windows 10.0.19042)"
-        ],
-        "x-ms-client-request-id": "87f12ef2-0e4b-4c9c-d162-ce56ff4d6797",
+        "x-ms-request-id": "d9e2ac59-201a-0033-691a-f48569000000",
+        "x-ms-request-server-encrypted": "true",
+        "x-ms-version": "2020-06-12"
+      },
+      "ResponseBody": []
+    },
+    {
+      "RequestUri": "https://seanmcccanary3.file.core.windows.net/test-share-20d7a3fc-47a5-ab4b-7f80-ea4f75812009/test-directory-527fac38-eddc-9608-4c1c-9ac051aa7a8e/test-\u0192\u00A1\u00A3\u20AC\u203D%253A-61db991f-9cff-c5bd-9d59-b5f8b3c308e0",
+      "RequestMethod": "PUT",
+      "RequestHeaders": {
+        "Accept": "application/xml",
+        "Authorization": "Sanitized",
+        "traceparent": "00-78616dde342cb142855933468b9a7ef6-8f950f7008ea8a4b-00",
+        "User-Agent": [
+          "azsdk-net-Storage.Files.Shares/12.7.0-alpha.20210126.1",
+          "(.NET 5.0.2; Microsoft Windows 10.0.19042)"
+        ],
+        "x-ms-client-request-id": "77298113-f542-1a1d-333a-7919456f5992",
         "x-ms-content-length": "1048576",
-        "x-ms-date": "Fri, 22 Jan 2021 18:37:09 GMT",
+        "x-ms-date": "Tue, 26 Jan 2021 19:34:16 GMT",
         "x-ms-file-attributes": "None",
         "x-ms-file-creation-time": "Now",
         "x-ms-file-last-write-time": "Now",
@@ -109,78 +104,73 @@
       "StatusCode": 201,
       "ResponseHeaders": {
         "Content-Length": "0",
-        "Date": "Fri, 22 Jan 2021 18:37:11 GMT",
-        "ETag": "\u00220x8D8BF04BAF6EE93\u0022",
-        "Last-Modified": "Fri, 22 Jan 2021 18:37:11 GMT",
-        "Server": [
-          "Windows-Azure-File/1.0",
-          "Microsoft-HTTPAPI/2.0"
-        ],
-        "x-ms-client-request-id": "87f12ef2-0e4b-4c9c-d162-ce56ff4d6797",
+        "Date": "Tue, 26 Jan 2021 19:34:14 GMT",
+        "ETag": "\u00220x8D8C2315D98EDCF\u0022",
+        "Last-Modified": "Tue, 26 Jan 2021 19:34:15 GMT",
+        "Server": [
+          "Windows-Azure-File/1.0",
+          "Microsoft-HTTPAPI/2.0"
+        ],
+        "x-ms-client-request-id": "77298113-f542-1a1d-333a-7919456f5992",
         "x-ms-file-attributes": "Archive",
-        "x-ms-file-change-time": "2021-01-22T18:37:11.0444691Z",
-        "x-ms-file-creation-time": "2021-01-22T18:37:11.0444691Z",
+        "x-ms-file-change-time": "2021-01-26T19:34:15.2414671Z",
+        "x-ms-file-creation-time": "2021-01-26T19:34:15.2414671Z",
         "x-ms-file-id": "11529285414812647424",
-        "x-ms-file-last-write-time": "2021-01-22T18:37:11.0444691Z",
+        "x-ms-file-last-write-time": "2021-01-26T19:34:15.2414671Z",
         "x-ms-file-parent-id": "13835128424026341376",
         "x-ms-file-permission-key": "4010187179898695473*11459378189709739967",
-        "x-ms-request-id": "9edc9bd6-e01a-0071-7fed-f03ce9000000",
-        "x-ms-request-server-encrypted": "true",
-        "x-ms-version": "2020-06-12"
-      },
-      "ResponseBody": []
-    },
-    {
-      "RequestUri": "https://seanmcccanary3.file.core.windows.net/test-share-73ae4ac9-d2a3-de2a-d8a8-394c27252ee1?restype=share",
-      "RequestMethod": "PUT",
-      "RequestHeaders": {
-        "Accept": "application/xml",
-        "Authorization": "Sanitized",
-        "traceparent": "00-6e828f9c30d42843a1bb83e409d324e3-ae575d380b4c9742-00",
-        "User-Agent": [
-          "azsdk-net-Storage.Files.Shares/12.7.0-alpha.20210122.1",
-          "(.NET 5.0.2; Microsoft Windows 10.0.19042)"
-        ],
-        "x-ms-client-request-id": "3b7ca194-24eb-1f31-0412-aea3d54f25ac",
-        "x-ms-date": "Fri, 22 Jan 2021 18:37:09 GMT",
-        "x-ms-return-client-request-id": "true",
-        "x-ms-version": "2020-06-12"
-      },
-      "RequestBody": null,
-      "StatusCode": 201,
-      "ResponseHeaders": {
-        "Content-Length": "0",
-        "Date": "Fri, 22 Jan 2021 18:37:10 GMT",
-        "ETag": "\u00220x8D8BF04BB21E281\u0022",
-        "Last-Modified": "Fri, 22 Jan 2021 18:37:11 GMT",
-        "Server": [
-          "Windows-Azure-File/1.0",
-          "Microsoft-HTTPAPI/2.0"
-        ],
-        "x-ms-client-request-id": "3b7ca194-24eb-1f31-0412-aea3d54f25ac",
-<<<<<<< HEAD
-        "x-ms-request-id": "12e0b354-f01a-002d-445f-3ffed3000000",
-        "x-ms-version": "2020-06-12"
-=======
-        "x-ms-request-id": "7ff695c8-c01a-0082-17ed-f09b7c000000",
-        "x-ms-version": "2020-04-08"
->>>>>>> ac24a13f
-      },
-      "ResponseBody": []
-    },
-    {
-      "RequestUri": "https://seanmcccanary3.file.core.windows.net/test-share-73ae4ac9-d2a3-de2a-d8a8-394c27252ee1/test-directory-786bed34-3e4f-285b-1957-97f7a3a7c83f?restype=directory",
-      "RequestMethod": "PUT",
-      "RequestHeaders": {
-        "Accept": "application/xml",
-        "Authorization": "Sanitized",
-        "traceparent": "00-27a9c7df1e5f024c83cf428fce4c6afd-f5ca2dec45411343-00",
-        "User-Agent": [
-          "azsdk-net-Storage.Files.Shares/12.7.0-alpha.20210122.1",
-          "(.NET 5.0.2; Microsoft Windows 10.0.19042)"
-        ],
-        "x-ms-client-request-id": "294e8285-6a2d-5555-4554-21948c397c5d",
-        "x-ms-date": "Fri, 22 Jan 2021 18:37:10 GMT",
+        "x-ms-request-id": "d9e2ac5c-201a-0033-6b1a-f48569000000",
+        "x-ms-request-server-encrypted": "true",
+        "x-ms-version": "2020-06-12"
+      },
+      "ResponseBody": []
+    },
+    {
+      "RequestUri": "https://seanmcccanary3.file.core.windows.net/test-share-2ff22987-78fe-ba78-bfbb-070ed01e7299?restype=share",
+      "RequestMethod": "PUT",
+      "RequestHeaders": {
+        "Accept": "application/xml",
+        "Authorization": "Sanitized",
+        "traceparent": "00-9f1580c3f64bb14895c33f3a4d72136c-3438ce53b9e6e646-00",
+        "User-Agent": [
+          "azsdk-net-Storage.Files.Shares/12.7.0-alpha.20210126.1",
+          "(.NET 5.0.2; Microsoft Windows 10.0.19042)"
+        ],
+        "x-ms-client-request-id": "f7472609-e46e-9a74-096e-b786ed0e4915",
+        "x-ms-date": "Tue, 26 Jan 2021 19:34:16 GMT",
+        "x-ms-return-client-request-id": "true",
+        "x-ms-version": "2020-06-12"
+      },
+      "RequestBody": null,
+      "StatusCode": 201,
+      "ResponseHeaders": {
+        "Content-Length": "0",
+        "Date": "Tue, 26 Jan 2021 19:34:14 GMT",
+        "ETag": "\u00220x8D8C2315DC1817E\u0022",
+        "Last-Modified": "Tue, 26 Jan 2021 19:34:15 GMT",
+        "Server": [
+          "Windows-Azure-File/1.0",
+          "Microsoft-HTTPAPI/2.0"
+        ],
+        "x-ms-client-request-id": "f7472609-e46e-9a74-096e-b786ed0e4915",
+        "x-ms-request-id": "20a594bb-901a-0019-351a-f45a79000000",
+        "x-ms-version": "2020-06-12"
+      },
+      "ResponseBody": []
+    },
+    {
+      "RequestUri": "https://seanmcccanary3.file.core.windows.net/test-share-2ff22987-78fe-ba78-bfbb-070ed01e7299/test-directory-7144dfc8-17c4-77b5-c831-f83f1a1358bf?restype=directory",
+      "RequestMethod": "PUT",
+      "RequestHeaders": {
+        "Accept": "application/xml",
+        "Authorization": "Sanitized",
+        "traceparent": "00-4a109a03ef2fd04489ba7f731bbe2cff-3e04a62d28ac164f-00",
+        "User-Agent": [
+          "azsdk-net-Storage.Files.Shares/12.7.0-alpha.20210126.1",
+          "(.NET 5.0.2; Microsoft Windows 10.0.19042)"
+        ],
+        "x-ms-client-request-id": "829c4875-f5bb-f149-70d0-2f3ceb3580f5",
+        "x-ms-date": "Tue, 26 Jan 2021 19:34:16 GMT",
         "x-ms-file-attributes": "None",
         "x-ms-file-creation-time": "Now",
         "x-ms-file-last-write-time": "Now",
@@ -192,41 +182,41 @@
       "StatusCode": 201,
       "ResponseHeaders": {
         "Content-Length": "0",
-        "Date": "Fri, 22 Jan 2021 18:37:10 GMT",
-        "ETag": "\u00220x8D8BF04BB2C1213\u0022",
-        "Last-Modified": "Fri, 22 Jan 2021 18:37:11 GMT",
-        "Server": [
-          "Windows-Azure-File/1.0",
-          "Microsoft-HTTPAPI/2.0"
-        ],
-        "x-ms-client-request-id": "294e8285-6a2d-5555-4554-21948c397c5d",
+        "Date": "Tue, 26 Jan 2021 19:34:15 GMT",
+        "ETag": "\u00220x8D8C2315DD5B3DE\u0022",
+        "Last-Modified": "Tue, 26 Jan 2021 19:34:15 GMT",
+        "Server": [
+          "Windows-Azure-File/1.0",
+          "Microsoft-HTTPAPI/2.0"
+        ],
+        "x-ms-client-request-id": "829c4875-f5bb-f149-70d0-2f3ceb3580f5",
         "x-ms-file-attributes": "Directory",
-        "x-ms-file-change-time": "2021-01-22T18:37:11.3927187Z",
-        "x-ms-file-creation-time": "2021-01-22T18:37:11.3927187Z",
+        "x-ms-file-change-time": "2021-01-26T19:34:15.6397534Z",
+        "x-ms-file-creation-time": "2021-01-26T19:34:15.6397534Z",
         "x-ms-file-id": "13835128424026341376",
-        "x-ms-file-last-write-time": "2021-01-22T18:37:11.3927187Z",
+        "x-ms-file-last-write-time": "2021-01-26T19:34:15.6397534Z",
         "x-ms-file-parent-id": "0",
         "x-ms-file-permission-key": "17860367565182308406*11459378189709739967",
-        "x-ms-request-id": "7ff695d1-c01a-0082-1ded-f09b7c000000",
-        "x-ms-request-server-encrypted": "true",
-        "x-ms-version": "2020-06-12"
-      },
-      "ResponseBody": []
-    },
-    {
-      "RequestUri": "https://seanmcccanary3.file.core.windows.net/test-share-73ae4ac9-d2a3-de2a-d8a8-394c27252ee1/test-directory-786bed34-3e4f-285b-1957-97f7a3a7c83f/test-file-40dd6f4a-9f96-4003-f7a5-22711a32358c",
-      "RequestMethod": "PUT",
-      "RequestHeaders": {
-        "Accept": "application/xml",
-        "Authorization": "Sanitized",
-        "traceparent": "00-d08d8855a310e444ba5519cc41451be3-bbd4eea54788fb4b-00",
-        "User-Agent": [
-          "azsdk-net-Storage.Files.Shares/12.7.0-alpha.20210122.1",
-          "(.NET 5.0.2; Microsoft Windows 10.0.19042)"
-        ],
-        "x-ms-client-request-id": "82dfc661-41af-e6f6-7e0e-318747e33b12",
+        "x-ms-request-id": "20a594be-901a-0019-361a-f45a79000000",
+        "x-ms-request-server-encrypted": "true",
+        "x-ms-version": "2020-06-12"
+      },
+      "ResponseBody": []
+    },
+    {
+      "RequestUri": "https://seanmcccanary3.file.core.windows.net/test-share-2ff22987-78fe-ba78-bfbb-070ed01e7299/test-directory-7144dfc8-17c4-77b5-c831-f83f1a1358bf/test-file-f331f815-9f09-4e3e-b453-13b3df4620ee",
+      "RequestMethod": "PUT",
+      "RequestHeaders": {
+        "Accept": "application/xml",
+        "Authorization": "Sanitized",
+        "traceparent": "00-d9dd0ea7bae66844ae980aae93506428-a073431ca877aa4a-00",
+        "User-Agent": [
+          "azsdk-net-Storage.Files.Shares/12.7.0-alpha.20210126.1",
+          "(.NET 5.0.2; Microsoft Windows 10.0.19042)"
+        ],
+        "x-ms-client-request-id": "5f594390-dfa8-d61f-0a4e-cd67e295122a",
         "x-ms-content-length": "1048576",
-        "x-ms-date": "Fri, 22 Jan 2021 18:37:10 GMT",
+        "x-ms-date": "Tue, 26 Jan 2021 19:34:16 GMT",
         "x-ms-file-attributes": "None",
         "x-ms-file-creation-time": "Now",
         "x-ms-file-last-write-time": "Now",
@@ -239,80 +229,80 @@
       "StatusCode": 201,
       "ResponseHeaders": {
         "Content-Length": "0",
-        "Date": "Fri, 22 Jan 2021 18:37:10 GMT",
-        "ETag": "\u00220x8D8BF04BB36E983\u0022",
-        "Last-Modified": "Fri, 22 Jan 2021 18:37:11 GMT",
-        "Server": [
-          "Windows-Azure-File/1.0",
-          "Microsoft-HTTPAPI/2.0"
-        ],
-        "x-ms-client-request-id": "82dfc661-41af-e6f6-7e0e-318747e33b12",
+        "Date": "Tue, 26 Jan 2021 19:34:15 GMT",
+        "ETag": "\u00220x8D8C2315DDF0467\u0022",
+        "Last-Modified": "Tue, 26 Jan 2021 19:34:15 GMT",
+        "Server": [
+          "Windows-Azure-File/1.0",
+          "Microsoft-HTTPAPI/2.0"
+        ],
+        "x-ms-client-request-id": "5f594390-dfa8-d61f-0a4e-cd67e295122a",
         "x-ms-file-attributes": "Archive",
-        "x-ms-file-change-time": "2021-01-22T18:37:11.4637699Z",
-        "x-ms-file-creation-time": "2021-01-22T18:37:11.4637699Z",
+        "x-ms-file-change-time": "2021-01-26T19:34:15.7007975Z",
+        "x-ms-file-creation-time": "2021-01-26T19:34:15.7007975Z",
         "x-ms-file-id": "11529285414812647424",
-        "x-ms-file-last-write-time": "2021-01-22T18:37:11.4637699Z",
+        "x-ms-file-last-write-time": "2021-01-26T19:34:15.7007975Z",
         "x-ms-file-parent-id": "13835128424026341376",
         "x-ms-file-permission-key": "4010187179898695473*11459378189709739967",
-        "x-ms-request-id": "7ff695d3-c01a-0082-1fed-f09b7c000000",
-        "x-ms-request-server-encrypted": "true",
-        "x-ms-version": "2020-06-12"
-      },
-      "ResponseBody": []
-    },
-    {
-      "RequestUri": "https://seanmcccanary3.file.core.windows.net/test-share-4ad6afca-dea7-979e-e50c-de1873de25f3/test-directory-feb9303d-4c37-83ae-6fc5-3eb54fd63ae3/test-\u0192\u00A1\u00A3\u20AC\u203D%253A-4038f056-1bb1-a215-a662-240ca6a06664?comp=range",
+        "x-ms-request-id": "20a594c0-901a-0019-371a-f45a79000000",
+        "x-ms-request-server-encrypted": "true",
+        "x-ms-version": "2020-06-12"
+      },
+      "ResponseBody": []
+    },
+    {
+      "RequestUri": "https://seanmcccanary3.file.core.windows.net/test-share-20d7a3fc-47a5-ab4b-7f80-ea4f75812009/test-directory-527fac38-eddc-9608-4c1c-9ac051aa7a8e/test-\u0192\u00A1\u00A3\u20AC\u203D%253A-61db991f-9cff-c5bd-9d59-b5f8b3c308e0?comp=range",
       "RequestMethod": "PUT",
       "RequestHeaders": {
         "Accept": "application/xml",
         "Authorization": "Sanitized",
         "Content-Length": "1024",
         "Content-Type": "application/octet-stream",
-        "traceparent": "00-702b6d27b236be4c9549a764f2251e09-cf6788b76f35dd4d-00",
-        "User-Agent": [
-          "azsdk-net-Storage.Files.Shares/12.7.0-alpha.20210122.1",
-          "(.NET 5.0.2; Microsoft Windows 10.0.19042)"
-        ],
-        "x-ms-client-request-id": "2c99bf38-d71d-0407-4232-2355b6e2ba2a",
-        "x-ms-date": "Fri, 22 Jan 2021 18:37:10 GMT",
+        "traceparent": "00-1144ea8cab8e9445a64f72cb3a449048-b676033092ab5242-00",
+        "User-Agent": [
+          "azsdk-net-Storage.Files.Shares/12.7.0-alpha.20210126.1",
+          "(.NET 5.0.2; Microsoft Windows 10.0.19042)"
+        ],
+        "x-ms-client-request-id": "3c3af46d-323a-5a56-bdf7-e475589d34a9",
+        "x-ms-date": "Tue, 26 Jan 2021 19:34:16 GMT",
         "x-ms-range": "bytes=0-1023",
         "x-ms-return-client-request-id": "true",
         "x-ms-version": "2020-06-12",
         "x-ms-write": "update"
       },
-      "RequestBody": "HpW\u002BgcdcBapcggAzXa9ulWwGEFNSs9yTFIqhSW2KFFwnLjU9ordUBME0JS1Bw4jOoJsbQNLov2u4K209urs80m6kCy95MPO0sQuRHo2vUlEB0qnSb9OJPm7KhHdKF0oG\u002BFO\u002BnLdZVG\u002BoZo/GV6HeCdkbO\u002BcRamKbG8zBr6x7aprBiiY58LWZqH06KQlDwufM7HudLtxi9Y3xI4Hql6XCLPv1BMx7pBkkgZJp1kBZV1jl9MIx3ju9X5WYSMwzrxDYd/wNTr0aUEhhea1J\u002BB5Ml8woBaPikU7AN6U341tN8NKCkV9ETAibyqR6z2SOdGZ3S7D/C6lt9eauTRcY423sFInax2e/CEvDjTr/Z8HpMcM\u002BwJerTeQoFZt4lf/xguc2jrvbs6z/t0NlPH1vbo0kxBtT2SPVQceksbLLRnJM0gpTyNgGDn0WPwhURRFnuaYNVNHjnanDYE30NgL6M3HQGWlyG6W1HbWdPZobgfu1PfgLvvGgaDVhj2eLEth7HAuWgyyn9J0BWDccRmAOqN9SPvgJ73WAMLE0EYw\u002BKgvcISGPhP7PDklaCmW6hCHVU\u002BaIONPfcSyWFlN7cuIRwy4rPyQ\u002BfyThgi\u002Bvr\u002BUPxauPX76ltfE3/a/0\u002BW6qVJtmSUc3jkX8ltPCp7WkL8JHhlCn6xMkaw099EF1Soa1Ni6USWWd1zZmksnq4w47k83trHIdA2iIQt45\u002BpoDh0tNDXCHEOZcqa8ZQVlJOYf\u002BAWB0iJ0TlzPFCwaHY92cYgp9nNaetIPmkALDBMEPPghWO/g6jv\u002BtOXU9wQTg1EXRfd9Py5yxYE3cjfebUJNxtsz\u002BMSjkYdMKz2NgYPJ\u002BBru88Ybiv3NrpNurXQAIEujiywo44aMd7BsLRPw5UP9aXoc83l8Mj/ZZko1MOATSAr16fpToRiQYngRr1nt2MlPcUf95yzOJ1jwT308W0bMWOEE\u002Bv9JrchdiJD9aoLh74mA5cOcFWTaJ8KhY1GfVAc1QVJ45OHKAcd7nFqfzLjWDmPzv3GHMEd8KtM8qEp2wjSJyCksaQantuP4JHkKOlsFy1Dxq5SRshEO\u002BLoSjVl5BNoiFgSTpaFZSASRiw/KcfB4NuD1hRaf9BoUIWxIlSmKgx\u002Be5CRSdiGzlF\u002BQACcFQIrJllp0g4PHhiHue4QxELbfBwfsL4nMJby/Rey7D/PzEtzlfv7TEf\u002Bf22ICZ/qdfoeotPkfGRT8/XCZuT2TCHot/2inT5G0D/UITFArycHCHcdlDlb20/nL5IGONVTCCM7r0GSR\u002BjL18KkEFsjA1TOu1592LfojOy9y32cQKdacRkeFQ/lZMCeUcx2t8rktBxNN3125S97QyJk5IxrL5crSZ8yFP5Q==",
-      "StatusCode": 201,
-      "ResponseHeaders": {
-        "Content-Length": "0",
-        "Content-MD5": "6dk2mGvHZ8YRe241yAp\u002BNw==",
-        "Date": "Fri, 22 Jan 2021 18:37:11 GMT",
-        "ETag": "\u00220x8D8BF04BB4320C6\u0022",
-        "Last-Modified": "Fri, 22 Jan 2021 18:37:11 GMT",
-        "Server": [
-          "Windows-Azure-File/1.0",
-          "Microsoft-HTTPAPI/2.0"
-        ],
-        "x-ms-client-request-id": "2c99bf38-d71d-0407-4232-2355b6e2ba2a",
-        "x-ms-request-id": "9edc9bd7-e01a-0071-80ed-f03ce9000000",
-        "x-ms-request-server-encrypted": "true",
-        "x-ms-version": "2020-06-12"
-      },
-      "ResponseBody": []
-    },
-    {
-      "RequestUri": "https://seanmcccanary3.file.core.windows.net/test-share-73ae4ac9-d2a3-de2a-d8a8-394c27252ee1/test-directory-786bed34-3e4f-285b-1957-97f7a3a7c83f/test-file-40dd6f4a-9f96-4003-f7a5-22711a32358c",
-      "RequestMethod": "PUT",
-      "RequestHeaders": {
-        "Accept": "application/xml",
-        "Authorization": "Sanitized",
-        "traceparent": "00-43f4e1ba35923d4f925895d6d0ad4dd5-8bede9d45ebe1a4d-00",
-        "User-Agent": [
-          "azsdk-net-Storage.Files.Shares/12.7.0-alpha.20210122.1",
-          "(.NET 5.0.2; Microsoft Windows 10.0.19042)"
-        ],
-        "x-ms-client-request-id": "346016df-2287-76c7-8c64-9ac44b62666e",
-        "x-ms-copy-source": "https://seanmcccanary3.file.core.windows.net/test-share-4ad6afca-dea7-979e-e50c-de1873de25f3/test-directory-feb9303d-4c37-83ae-6fc5-3eb54fd63ae3/test-\u0192\u00A1\u00A3\u20AC\u203D%253A-4038f056-1bb1-a215-a662-240ca6a06664",
-        "x-ms-date": "Fri, 22 Jan 2021 18:37:10 GMT",
+      "RequestBody": "r0HeHGutfT/00kP1ZTcDxk7pI5zswEV\u002BsPLIKQicfRsBDlYJD\u002Bi94sUZatWcKXHSSgcY\u002BHF1Pe77X2t55VM3V1Un9Fbg\u002BrZmLEHW01Vw4oaB9d8Ag4Wpi9BnDbB9RP1x4ROAdDUa8U9RssswnmqZi3zk\u002BO90NtTPfmiFeO0F6ehEZfFC725RZgSPr9C5eexmzoIzmEwN/Ko\u002BsPXMlXhiS8nj7Dl4VpsOk5Hr5YcDFgV8H6pr0lCcNmhHBD54hNGLLGMH1Yyy7XjmJQW6IhcjO5nwUHXO93h4R7XRMVFdlQ7AX7kj/EF4yTExhK1L4RRQJMikhzRbvDTqjo3X4bwmiI/3\u002BcJd/z9YeIdEnXPLLWahgA2JuA3ZZaKFOW2zoeh1CvwdVOdS8iWJTA\u002BsFh/BHmAnNWCvndCBHZQf2MbRpNefz5J2rtl\u002BTo3o/2z\u002BLE6DwxoNi2uHxmwrmzZTMhpeuKc3DUeMSnCHqebSxp5kg/BFnBSrwxhrFwkmSxOiKhxziUbExh8G9nmpheKEtf/OxxhGDZYFsvSOy/U\u002BZv5d5H7KXj1Xn7zRPqWbAj4252IJV4T6XB2FbtZSNvopyJB6TKBjuVbCdihcdM7xarC2V\u002BSTNA56YohhRfBmBWjBqHYUILWd0i0LR\u002BBbnudPkwQlm94WlZSB/\u002BkYAnRmW3G/msxY3En6GYW2h\u002BwuHsShEbHrQWqKqhLikyDMhc\u002B5pexvnAMb9re6KoJZYA2nU\u002BAld/DCehkHNe\u002B5dkkpLpS1/OL/voLAhRv6MRbnMUoFOj8/pg3e9irTZ2cUYYBtkfvto2MqqJReZfHVyEkDHwSltDsK6YiG1ga4LFcarCSajJ8a\u002Bo3n2pKr4UAcCC3gz0hjb61EY6dzZ8xdcns9Q7nMOzup6CV2vdmpXwhHac3Y11wOtz13VSn3p5LAimgWbZ2HT83yN\u002Bci7LHTmwSfK/3\u002BhZoeLox8VeYSsUGStTNxk/FrwBoA5qB17MqLo7olWHuVwQTN9z8RCvnn4IWmjzd9YgcSNGvj/p/6qULB8LIr7FnF/fMuo5uxWbUgGQUazlyTDkCyEyQQscNl0039TxlHu/Ms4JFDTr9sYNq1w\u002BWZ39vlLuJxedk0tUwwyc9NtAmb2F0S7u7KT7\u002BBRbJJWu7ezPRyGCE31UIa9ypFE4XvHqzQGeqHh/DtGt4j8DMn6lteUf3b25zoZAMb9/fDhTs5kSYFeUADVkUDhf1CE\u002BUO8wzP58GIE0MQ6LTnbI/5KZWj6l4MIXEaWvu32FWepVEdDAPr8556sH7j9JCMHOm1CltonymGAtKatYzG0DvucUJjyWCMDjb2KTngKSzhjj4SAs76NgYolwkxUD4RtOBC9INNKQ==",
+      "StatusCode": 201,
+      "ResponseHeaders": {
+        "Content-Length": "0",
+        "Content-MD5": "o86dfRGAyvKz0T/pSY7FVg==",
+        "Date": "Tue, 26 Jan 2021 19:34:15 GMT",
+        "ETag": "\u00220x8D8C2315DE8F148\u0022",
+        "Last-Modified": "Tue, 26 Jan 2021 19:34:15 GMT",
+        "Server": [
+          "Windows-Azure-File/1.0",
+          "Microsoft-HTTPAPI/2.0"
+        ],
+        "x-ms-client-request-id": "3c3af46d-323a-5a56-bdf7-e475589d34a9",
+        "x-ms-request-id": "20a594c1-901a-0019-381a-f45a79000000",
+        "x-ms-request-server-encrypted": "true",
+        "x-ms-version": "2020-06-12"
+      },
+      "ResponseBody": []
+    },
+    {
+      "RequestUri": "https://seanmcccanary3.file.core.windows.net/test-share-2ff22987-78fe-ba78-bfbb-070ed01e7299/test-directory-7144dfc8-17c4-77b5-c831-f83f1a1358bf/test-file-f331f815-9f09-4e3e-b453-13b3df4620ee",
+      "RequestMethod": "PUT",
+      "RequestHeaders": {
+        "Accept": "application/xml",
+        "Authorization": "Sanitized",
+        "traceparent": "00-d60b5cfc04b98442a64c5922c26f26ab-1b629c95339c4b42-00",
+        "User-Agent": [
+          "azsdk-net-Storage.Files.Shares/12.7.0-alpha.20210126.1",
+          "(.NET 5.0.2; Microsoft Windows 10.0.19042)"
+        ],
+        "x-ms-client-request-id": "00d51200-1148-21ee-32ce-3e2e8c019709",
+        "x-ms-copy-source": "https://seanmcccanary3.file.core.windows.net/test-share-20d7a3fc-47a5-ab4b-7f80-ea4f75812009/test-directory-527fac38-eddc-9608-4c1c-9ac051aa7a8e/test-\u0192\u00A1\u00A3\u20AC\u203D%253A-61db991f-9cff-c5bd-9d59-b5f8b3c308e0",
+        "x-ms-date": "Tue, 26 Jan 2021 19:34:16 GMT",
         "x-ms-return-client-request-id": "true",
         "x-ms-version": "2020-06-12"
       },
@@ -320,39 +310,34 @@
       "StatusCode": 202,
       "ResponseHeaders": {
         "Content-Length": "0",
-        "Date": "Fri, 22 Jan 2021 18:37:12 GMT",
-        "ETag": "\u00220x8D8BF04BB891036\u0022",
-        "Last-Modified": "Fri, 22 Jan 2021 18:37:12 GMT",
-        "Server": [
-          "Windows-Azure-File/1.0",
-          "Microsoft-HTTPAPI/2.0"
-        ],
-        "x-ms-client-request-id": "346016df-2287-76c7-8c64-9ac44b62666e",
-        "x-ms-copy-id": "bbe836f9-0b6e-44f7-9af0-a6df8b487411",
+        "Date": "Tue, 26 Jan 2021 19:34:15 GMT",
+        "ETag": "\u00220x8D8C2315DF6FD99\u0022",
+        "Last-Modified": "Tue, 26 Jan 2021 19:34:15 GMT",
+        "Server": [
+          "Windows-Azure-File/1.0",
+          "Microsoft-HTTPAPI/2.0"
+        ],
+        "x-ms-client-request-id": "00d51200-1148-21ee-32ce-3e2e8c019709",
+        "x-ms-copy-id": "154beade-f575-4ff6-899b-3e9994305398",
         "x-ms-copy-status": "success",
-<<<<<<< HEAD
-        "x-ms-request-id": "12e0b359-f01a-002d-475f-3ffed3000000",
-        "x-ms-version": "2020-06-12"
-=======
-        "x-ms-request-id": "7ff695dc-c01a-0082-28ed-f09b7c000000",
-        "x-ms-version": "2020-04-08"
->>>>>>> ac24a13f
-      },
-      "ResponseBody": []
-    },
-    {
-      "RequestUri": "https://seanmcccanary3.file.core.windows.net/test-share-73ae4ac9-d2a3-de2a-d8a8-394c27252ee1?restype=share",
+        "x-ms-request-id": "20a594c3-901a-0019-391a-f45a79000000",
+        "x-ms-version": "2020-06-12"
+      },
+      "ResponseBody": []
+    },
+    {
+      "RequestUri": "https://seanmcccanary3.file.core.windows.net/test-share-2ff22987-78fe-ba78-bfbb-070ed01e7299?restype=share",
       "RequestMethod": "DELETE",
       "RequestHeaders": {
         "Accept": "application/xml",
         "Authorization": "Sanitized",
-        "traceparent": "00-aba9b2941170ee4a8698d25e6cf8063f-20116cec06f56c46-00",
-        "User-Agent": [
-          "azsdk-net-Storage.Files.Shares/12.7.0-alpha.20210122.1",
-          "(.NET 5.0.2; Microsoft Windows 10.0.19042)"
-        ],
-        "x-ms-client-request-id": "a0751a94-8582-cfa3-180e-5509f6953d9a",
-        "x-ms-date": "Fri, 22 Jan 2021 18:37:11 GMT",
+        "traceparent": "00-8887f4c6bb694841b2b605322c517552-b77e3b4f46df2f41-00",
+        "User-Agent": [
+          "azsdk-net-Storage.Files.Shares/12.7.0-alpha.20210126.1",
+          "(.NET 5.0.2; Microsoft Windows 10.0.19042)"
+        ],
+        "x-ms-client-request-id": "467521df-34c7-8161-76c9-560a93a6388f",
+        "x-ms-date": "Tue, 26 Jan 2021 19:34:16 GMT",
         "x-ms-delete-snapshots": "include",
         "x-ms-return-client-request-id": "true",
         "x-ms-version": "2020-06-12"
@@ -361,35 +346,30 @@
       "StatusCode": 202,
       "ResponseHeaders": {
         "Content-Length": "0",
-        "Date": "Fri, 22 Jan 2021 18:37:12 GMT",
-        "Server": [
-          "Windows-Azure-File/1.0",
-          "Microsoft-HTTPAPI/2.0"
-        ],
-        "x-ms-client-request-id": "a0751a94-8582-cfa3-180e-5509f6953d9a",
-<<<<<<< HEAD
-        "x-ms-request-id": "12e0b35b-f01a-002d-485f-3ffed3000000",
-        "x-ms-version": "2020-06-12"
-=======
-        "x-ms-request-id": "7ff695f5-c01a-0082-3bed-f09b7c000000",
-        "x-ms-version": "2020-04-08"
->>>>>>> ac24a13f
-      },
-      "ResponseBody": []
-    },
-    {
-      "RequestUri": "https://seanmcccanary3.file.core.windows.net/test-share-4ad6afca-dea7-979e-e50c-de1873de25f3?restype=share",
+        "Date": "Tue, 26 Jan 2021 19:34:15 GMT",
+        "Server": [
+          "Windows-Azure-File/1.0",
+          "Microsoft-HTTPAPI/2.0"
+        ],
+        "x-ms-client-request-id": "467521df-34c7-8161-76c9-560a93a6388f",
+        "x-ms-request-id": "20a594c4-901a-0019-3a1a-f45a79000000",
+        "x-ms-version": "2020-06-12"
+      },
+      "ResponseBody": []
+    },
+    {
+      "RequestUri": "https://seanmcccanary3.file.core.windows.net/test-share-20d7a3fc-47a5-ab4b-7f80-ea4f75812009?restype=share",
       "RequestMethod": "DELETE",
       "RequestHeaders": {
         "Accept": "application/xml",
         "Authorization": "Sanitized",
-        "traceparent": "00-6cc3ece1ab422e4787569417405cda4c-1862d5c29eaf124a-00",
-        "User-Agent": [
-          "azsdk-net-Storage.Files.Shares/12.7.0-alpha.20210122.1",
-          "(.NET 5.0.2; Microsoft Windows 10.0.19042)"
-        ],
-        "x-ms-client-request-id": "3030a917-c6ed-dcec-c2b3-1b5d5a25b1ce",
-        "x-ms-date": "Fri, 22 Jan 2021 18:37:11 GMT",
+        "traceparent": "00-f4dedb892c54da428f9150eff365699f-e50b3b7c6d722041-00",
+        "User-Agent": [
+          "azsdk-net-Storage.Files.Shares/12.7.0-alpha.20210126.1",
+          "(.NET 5.0.2; Microsoft Windows 10.0.19042)"
+        ],
+        "x-ms-client-request-id": "6b4e1800-508b-6f42-9aa4-4b99d3e90779",
+        "x-ms-date": "Tue, 26 Jan 2021 19:34:16 GMT",
         "x-ms-delete-snapshots": "include",
         "x-ms-return-client-request-id": "true",
         "x-ms-version": "2020-06-12"
@@ -398,25 +378,20 @@
       "StatusCode": 202,
       "ResponseHeaders": {
         "Content-Length": "0",
-        "Date": "Fri, 22 Jan 2021 18:37:13 GMT",
-        "Server": [
-          "Windows-Azure-File/1.0",
-          "Microsoft-HTTPAPI/2.0"
-        ],
-        "x-ms-client-request-id": "3030a917-c6ed-dcec-c2b3-1b5d5a25b1ce",
-<<<<<<< HEAD
-        "x-ms-request-id": "74fff6e0-c01a-008f-185f-3fc4ca000000",
-        "x-ms-version": "2020-06-12"
-=======
-        "x-ms-request-id": "9edc9bdb-e01a-0071-01ed-f03ce9000000",
-        "x-ms-version": "2020-04-08"
->>>>>>> ac24a13f
+        "Date": "Tue, 26 Jan 2021 19:34:15 GMT",
+        "Server": [
+          "Windows-Azure-File/1.0",
+          "Microsoft-HTTPAPI/2.0"
+        ],
+        "x-ms-client-request-id": "6b4e1800-508b-6f42-9aa4-4b99d3e90779",
+        "x-ms-request-id": "20a594c5-901a-0019-3b1a-f45a79000000",
+        "x-ms-version": "2020-06-12"
       },
       "ResponseBody": []
     }
   ],
   "Variables": {
-    "RandomSeed": "449699899",
+    "RandomSeed": "341066987",
     "Storage_TestConfigDefault": "ProductionTenant\nseanmcccanary3\nU2FuaXRpemVk\nhttps://seanmcccanary3.blob.core.windows.net\nhttps://seanmcccanary3.file.core.windows.net\nhttps://seanmcccanary3.queue.core.windows.net\nhttps://seanmcccanary3.table.core.windows.net\n\n\n\n\nhttps://seanmcccanary3-secondary.blob.core.windows.net\nhttps://seanmcccanary3-secondary.file.core.windows.net\nhttps://seanmcccanary3-secondary.queue.core.windows.net\nhttps://seanmcccanary3-secondary.table.core.windows.net\n\nSanitized\n\n\nCloud\nBlobEndpoint=https://seanmcccanary3.blob.core.windows.net/;QueueEndpoint=https://seanmcccanary3.queue.core.windows.net/;FileEndpoint=https://seanmcccanary3.file.core.windows.net/;BlobSecondaryEndpoint=https://seanmcccanary3-secondary.blob.core.windows.net/;QueueSecondaryEndpoint=https://seanmcccanary3-secondary.queue.core.windows.net/;FileSecondaryEndpoint=https://seanmcccanary3-secondary.file.core.windows.net/;AccountName=seanmcccanary3;AccountKey=Kg==;\nseanscope1"
   }
 }