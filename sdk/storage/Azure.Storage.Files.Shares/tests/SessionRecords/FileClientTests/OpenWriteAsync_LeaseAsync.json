﻿{
  "Entries": [
    {
      "RequestUri": "https://seanmcccanary3.file.core.windows.net/test-share-ffc638cd-c357-61b7-c434-34599f49b05d?restype=share",
      "RequestMethod": "PUT",
      "RequestHeaders": {
        "Authorization": "Sanitized",
        "traceparent": "00-5d2a7b47b4f98747b14e81305285680d-29f8df60c680834b-00",
        "User-Agent": [
          "azsdk-net-Storage.Files.Shares/12.3.0-dev.20200803.1",
          "(.NET Core 4.6.29017.01; Microsoft Windows 10.0.18362 )"
        ],
        "x-ms-client-request-id": "b2554f1f-8f35-b115-d49c-cbf3b9bfcfeb",
        "x-ms-date": "Mon, 03 Aug 2020 20:21:13 GMT",
        "x-ms-return-client-request-id": "true",
<<<<<<< HEAD
        "x-ms-version": "2020-12-06"
=======
        "x-ms-version": "2021-02-12"
>>>>>>> 7e782c87
      },
      "RequestBody": null,
      "StatusCode": 201,
      "ResponseHeaders": {
        "Content-Length": "0",
        "Date": "Mon, 03 Aug 2020 20:21:13 GMT",
        "ETag": "\"0x8D837EAC4AB799A\"",
        "Last-Modified": "Mon, 03 Aug 2020 20:21:13 GMT",
        "Server": [
          "Windows-Azure-File/1.0",
          "Microsoft-HTTPAPI/2.0"
        ],
        "x-ms-client-request-id": "b2554f1f-8f35-b115-d49c-cbf3b9bfcfeb",
        "x-ms-request-id": "62e84d74-d01a-006a-35d3-6902ea000000",
<<<<<<< HEAD
        "x-ms-version": "2020-12-06"
=======
        "x-ms-version": "2021-02-12"
>>>>>>> 7e782c87
      },
      "ResponseBody": []
    },
    {
      "RequestUri": "https://seanmcccanary3.file.core.windows.net/test-share-ffc638cd-c357-61b7-c434-34599f49b05d/test-directory-9debd4a5-27a3-bbdf-0779-3c99a2495895?restype=directory",
      "RequestMethod": "PUT",
      "RequestHeaders": {
        "Authorization": "Sanitized",
        "traceparent": "00-22e758cc68d2b34aa4480e3bfb457505-6bfa054874f61241-00",
        "User-Agent": [
          "azsdk-net-Storage.Files.Shares/12.3.0-dev.20200803.1",
          "(.NET Core 4.6.29017.01; Microsoft Windows 10.0.18362 )"
        ],
        "x-ms-client-request-id": "34c834ee-b943-f86f-6f99-aabc537b0e8b",
        "x-ms-date": "Mon, 03 Aug 2020 20:21:13 GMT",
        "x-ms-file-attributes": "None",
        "x-ms-file-creation-time": "Now",
        "x-ms-file-last-write-time": "Now",
        "x-ms-file-permission": "Inherit",
        "x-ms-return-client-request-id": "true",
<<<<<<< HEAD
        "x-ms-version": "2020-12-06"
=======
        "x-ms-version": "2021-02-12"
>>>>>>> 7e782c87
      },
      "RequestBody": null,
      "StatusCode": 201,
      "ResponseHeaders": {
        "Content-Length": "0",
        "Date": "Mon, 03 Aug 2020 20:21:13 GMT",
        "ETag": "\"0x8D837EAC4B90C42\"",
        "Last-Modified": "Mon, 03 Aug 2020 20:21:13 GMT",
        "Server": [
          "Windows-Azure-File/1.0",
          "Microsoft-HTTPAPI/2.0"
        ],
        "x-ms-client-request-id": "34c834ee-b943-f86f-6f99-aabc537b0e8b",
        "x-ms-file-attributes": "Directory",
        "x-ms-file-change-time": "2020-08-03T20:21:13.5261762Z",
        "x-ms-file-creation-time": "2020-08-03T20:21:13.5261762Z",
        "x-ms-file-id": "13835128424026341376",
        "x-ms-file-last-write-time": "2020-08-03T20:21:13.5261762Z",
        "x-ms-file-parent-id": "0",
        "x-ms-file-permission-key": "17860367565182308406*11459378189709739967",
        "x-ms-request-id": "62e84d77-d01a-006a-36d3-6902ea000000",
        "x-ms-request-server-encrypted": "true",
<<<<<<< HEAD
        "x-ms-version": "2020-12-06"
=======
        "x-ms-version": "2021-02-12"
>>>>>>> 7e782c87
      },
      "ResponseBody": []
    },
    {
      "RequestUri": "https://seanmcccanary3.file.core.windows.net/test-share-ffc638cd-c357-61b7-c434-34599f49b05d/test-directory-9debd4a5-27a3-bbdf-0779-3c99a2495895/test-file-97173643-7f84-a7f7-ab14-36201c6b75ca",
      "RequestMethod": "PUT",
      "RequestHeaders": {
        "Authorization": "Sanitized",
        "traceparent": "00-ff2532e7b73e4f4b819e542a5758876c-1502b41452218946-00",
        "User-Agent": [
          "azsdk-net-Storage.Files.Shares/12.3.0-dev.20200803.1",
          "(.NET Core 4.6.29017.01; Microsoft Windows 10.0.18362 )"
        ],
        "x-ms-client-request-id": "10307f73-fc26-6f7f-3d21-892e834edb04",
        "x-ms-content-length": "1024",
        "x-ms-date": "Mon, 03 Aug 2020 20:21:13 GMT",
        "x-ms-file-attributes": "None",
        "x-ms-file-creation-time": "Now",
        "x-ms-file-last-write-time": "Now",
        "x-ms-file-permission": "Inherit",
        "x-ms-return-client-request-id": "true",
        "x-ms-type": "file",
<<<<<<< HEAD
        "x-ms-version": "2020-12-06"
=======
        "x-ms-version": "2021-02-12"
>>>>>>> 7e782c87
      },
      "RequestBody": null,
      "StatusCode": 201,
      "ResponseHeaders": {
        "Content-Length": "0",
        "Date": "Mon, 03 Aug 2020 20:21:13 GMT",
        "ETag": "\"0x8D837EAC4C235B0\"",
        "Last-Modified": "Mon, 03 Aug 2020 20:21:13 GMT",
        "Server": [
          "Windows-Azure-File/1.0",
          "Microsoft-HTTPAPI/2.0"
        ],
        "x-ms-client-request-id": "10307f73-fc26-6f7f-3d21-892e834edb04",
        "x-ms-file-attributes": "Archive",
        "x-ms-file-change-time": "2020-08-03T20:21:13.5862192Z",
        "x-ms-file-creation-time": "2020-08-03T20:21:13.5862192Z",
        "x-ms-file-id": "11529285414812647424",
        "x-ms-file-last-write-time": "2020-08-03T20:21:13.5862192Z",
        "x-ms-file-parent-id": "13835128424026341376",
        "x-ms-file-permission-key": "4010187179898695473*11459378189709739967",
        "x-ms-request-id": "62e84d78-d01a-006a-37d3-6902ea000000",
        "x-ms-request-server-encrypted": "true",
<<<<<<< HEAD
        "x-ms-version": "2020-12-06"
=======
        "x-ms-version": "2021-02-12"
>>>>>>> 7e782c87
      },
      "ResponseBody": []
    },
    {
      "RequestUri": "https://seanmcccanary3.file.core.windows.net/test-share-ffc638cd-c357-61b7-c434-34599f49b05d/test-directory-9debd4a5-27a3-bbdf-0779-3c99a2495895/test-file-97173643-7f84-a7f7-ab14-36201c6b75ca?comp=lease",
      "RequestMethod": "PUT",
      "RequestHeaders": {
        "Authorization": "Sanitized",
        "traceparent": "00-062a27b4a52d2044b7c9f8641f72e2fe-e7852138b5b5604f-00",
        "User-Agent": [
          "azsdk-net-Storage.Files.Shares/12.3.0-dev.20200803.1",
          "(.NET Core 4.6.29017.01; Microsoft Windows 10.0.18362 )"
        ],
        "x-ms-client-request-id": "3089a1ba-416b-ac96-998e-839725ad936b",
        "x-ms-date": "Mon, 03 Aug 2020 20:21:13 GMT",
        "x-ms-lease-action": "acquire",
        "x-ms-lease-duration": "-1",
        "x-ms-proposed-lease-id": "9c0a596b-9c04-636d-5dde-f762aa85b88f",
        "x-ms-return-client-request-id": "true",
<<<<<<< HEAD
        "x-ms-version": "2020-12-06"
=======
        "x-ms-version": "2021-02-12"
>>>>>>> 7e782c87
      },
      "RequestBody": null,
      "StatusCode": 201,
      "ResponseHeaders": {
        "Date": "Mon, 03 Aug 2020 20:21:13 GMT",
        "ETag": "\"0x8D837EAC4C235B0\"",
        "Last-Modified": "Mon, 03 Aug 2020 20:21:13 GMT",
        "Server": [
          "Windows-Azure-File/1.0",
          "Microsoft-HTTPAPI/2.0"
        ],
        "Transfer-Encoding": "chunked",
        "x-ms-client-request-id": "3089a1ba-416b-ac96-998e-839725ad936b",
        "x-ms-lease-id": "9c0a596b-9c04-636d-5dde-f762aa85b88f",
        "x-ms-request-id": "62e84d79-d01a-006a-38d3-6902ea000000",
<<<<<<< HEAD
        "x-ms-version": "2020-12-06"
=======
        "x-ms-version": "2021-02-12"
>>>>>>> 7e782c87
      },
      "ResponseBody": []
    },
    {
      "RequestUri": "https://seanmcccanary3.file.core.windows.net/test-share-ffc638cd-c357-61b7-c434-34599f49b05d/test-directory-9debd4a5-27a3-bbdf-0779-3c99a2495895/test-file-97173643-7f84-a7f7-ab14-36201c6b75ca",
      "RequestMethod": "HEAD",
      "RequestHeaders": {
        "Authorization": "Sanitized",
        "traceparent": "00-18a7ebcaaf58dd49bb17c4460ed1e334-9edf1f9a52a6f84e-00",
        "User-Agent": [
          "azsdk-net-Storage.Files.Shares/12.3.0-dev.20200803.1",
          "(.NET Core 4.6.29017.01; Microsoft Windows 10.0.18362 )"
        ],
        "x-ms-client-request-id": "09a7e24e-88fb-b123-6c5f-266b547f52b9",
        "x-ms-date": "Mon, 03 Aug 2020 20:21:13 GMT",
        "x-ms-lease-id": "9c0a596b-9c04-636d-5dde-f762aa85b88f",
        "x-ms-return-client-request-id": "true",
<<<<<<< HEAD
        "x-ms-version": "2020-12-06"
=======
        "x-ms-version": "2021-02-12"
>>>>>>> 7e782c87
      },
      "RequestBody": null,
      "StatusCode": 200,
      "ResponseHeaders": {
        "Content-Length": "0",
        "Content-Type": "application/octet-stream",
        "Date": "Mon, 03 Aug 2020 20:21:13 GMT",
        "ETag": "\"0x8D837EAC4C235B0\"",
        "Last-Modified": "Mon, 03 Aug 2020 20:21:13 GMT",
        "Server": [
          "Windows-Azure-File/1.0",
          "Microsoft-HTTPAPI/2.0"
        ],
        "x-ms-client-request-id": "09a7e24e-88fb-b123-6c5f-266b547f52b9",
        "x-ms-file-attributes": "Archive",
        "x-ms-file-change-time": "2020-08-03T20:21:13.5862192Z",
        "x-ms-file-creation-time": "2020-08-03T20:21:13.5862192Z",
        "x-ms-file-id": "11529285414812647424",
        "x-ms-file-last-write-time": "2020-08-03T20:21:13.5862192Z",
        "x-ms-file-parent-id": "13835128424026341376",
        "x-ms-file-permission-key": "4010187179898695473*11459378189709739967",
        "x-ms-lease-duration": "infinite",
        "x-ms-lease-state": "leased",
        "x-ms-lease-status": "locked",
        "x-ms-request-id": "62e84d7a-d01a-006a-39d3-6902ea000000",
        "x-ms-server-encrypted": "true",
        "x-ms-type": "File",
<<<<<<< HEAD
        "x-ms-version": "2020-12-06"
=======
        "x-ms-version": "2021-02-12"
>>>>>>> 7e782c87
      },
      "ResponseBody": []
    },
    {
      "RequestUri": "https://seanmcccanary3.file.core.windows.net/test-share-ffc638cd-c357-61b7-c434-34599f49b05d/test-directory-9debd4a5-27a3-bbdf-0779-3c99a2495895/test-file-97173643-7f84-a7f7-ab14-36201c6b75ca?comp=range",
      "RequestMethod": "PUT",
      "RequestHeaders": {
        "Authorization": "Sanitized",
        "Content-Length": "1024",
        "User-Agent": [
          "azsdk-net-Storage.Files.Shares/12.3.0-dev.20200803.1",
          "(.NET Core 4.6.29017.01; Microsoft Windows 10.0.18362 )"
        ],
        "x-ms-client-request-id": "43488ba2-8905-336f-f7a7-50cc8eee3fc2",
        "x-ms-date": "Mon, 03 Aug 2020 20:21:13 GMT",
        "x-ms-lease-id": "9c0a596b-9c04-636d-5dde-f762aa85b88f",
        "x-ms-range": "bytes=0-1023",
        "x-ms-return-client-request-id": "true",
<<<<<<< HEAD
        "x-ms-version": "2020-12-06",
=======
        "x-ms-version": "2021-02-12",
>>>>>>> 7e782c87
        "x-ms-write": "update"
      },
      "RequestBody": "JN/XG9CgCh/j9OVCn51TP5BKrJ06ZKTouDwwXpojn2Nm2zV0lGgb03QRLDEXPM+fzkmeOKI+yr877mKTb6yEwFWB3MNn36snL9koKDhy0HxskZBRhWbBJxF2OKUGh2TIjWzcll8MOO+edgnIFqGHyB7mJ94bMjruwLWx8aYFIad0X5vLljocYFmhsw9d+BFw7m+HIGCFrFox7daqWkZImFRiVLYFuzLjycaFen4rkcejQQI2fQFG7rNAmalkcQUSWBq7+qRbajI9pFaaADLcBlsOBhlDERtSG2UCxCKIf1fBciFjb5YjSNbQ+dmrrO6BZJJOVmrszkf/aN4/WKUQtCX/2I0QeJfE675CcxhCp292gWCPOins1KPaZAa34/AwwESzrNNgcOz7iWqsqVsvvMFvyNZFgHn8EgTqNROQDAfOErPTjvucFhBzk7G+PytIq6hFSBsZ6z/Lt5nOdjvYa3xj3peoXC3G0rHF0e3IPdLZoolrSsPstCZzB9ZhzaDVmig0W2GTn096fnZpVBlSAnrG9dOxbSC5dilwNFRWZAQR7zfFlOJxRQI68cxNg18NIQVcm9fMIy0He+Q3Imr7IxlxV2ThjW6XVa/Rd3xUa/PKYhNP+sksRMwKvRj9OSOXP86y3Cv7K5SWxEYo+6yxsw/xbb9XrChQRBOY189VmhuMOTiuoY/IzjZ/uDWDBEkfWQoJDMtjQJOlYpcYYlTEQCoqm8J0AxGAKJ6I2PPzzUDJeX7ETI5PKPilCD/4sGviuncLWGmGqlb5ieMs22efsZVXTunV//Sc2nLJz/rSh3gzpR576HTWQ84oy8KqIk2RBVaqoWKCDbqDb372vdtbJgFr+TVJJMkggAsbrDMx8bckOMqjKOYWsZhj+Hj24IXyzaXBPykYR+GMiSBXZmCHUX3G0YURuP4aVEic5itQKp+FKd+OcLKODPDoFp/Fv0o326f7Lw//4RSnpurgfGC1PF+B0T2B+OHKN8WVKKFfVZX+ZAqEVfqQhUfK58nHrpCPM9o/RO4NtuLGMfhKarhyR1FV4hdWMeZk8Ev1thEXAok0BfXHHxCn8K0oviMBRhqOWJ93csx4OQHz21OiFwDRri5vFWXDqyhBrvFqLnPDYqoxZl1yn5C8vMzz00S9BdisVg/1kjC1y6x2NsTbDguOMHiocLGiXg6esliZz9fkhKkYvddkzdB6fJux+2nL4a3AZaPLFJQnCfgAV+DXG/vUkrIawlE0KmKoLvQV8WKl0tCr2Go0GG8V8LPeY3bvomCg3Wm3sB5cjDtAI+WfEhiVW4QPLEOQn3lCBdGdVcbsuIyUdRT57SGyTksu9PSJdt6bSQfy4HUcDz3wdKtNvjd0Uw==",
      "StatusCode": 201,
      "ResponseHeaders": {
        "Content-Length": "0",
        "Content-MD5": "nc+rzLT13DRKpCYjJ7RO3w==",
        "Date": "Mon, 03 Aug 2020 20:21:13 GMT",
        "ETag": "\"0x8D837EAC4E3F4B9\"",
        "Last-Modified": "Mon, 03 Aug 2020 20:21:13 GMT",
        "Server": [
          "Windows-Azure-File/1.0",
          "Microsoft-HTTPAPI/2.0"
        ],
        "x-ms-client-request-id": "43488ba2-8905-336f-f7a7-50cc8eee3fc2",
        "x-ms-request-id": "62e84d7b-d01a-006a-3ad3-6902ea000000",
        "x-ms-request-server-encrypted": "true",
<<<<<<< HEAD
        "x-ms-version": "2020-12-06"
=======
        "x-ms-version": "2021-02-12"
>>>>>>> 7e782c87
      },
      "ResponseBody": []
    },
    {
      "RequestUri": "https://seanmcccanary3.file.core.windows.net/test-share-ffc638cd-c357-61b7-c434-34599f49b05d?restype=share",
      "RequestMethod": "DELETE",
      "RequestHeaders": {
        "Authorization": "Sanitized",
        "traceparent": "00-38078d4486a2274ab940c7a31f994d2f-7f6c3b06af7fde4e-00",
        "User-Agent": [
          "azsdk-net-Storage.Files.Shares/12.3.0-dev.20200803.1",
          "(.NET Core 4.6.29017.01; Microsoft Windows 10.0.18362 )"
        ],
        "x-ms-client-request-id": "c9c98145-0f37-b9b3-2f8a-6363831d7759",
        "x-ms-date": "Mon, 03 Aug 2020 20:21:14 GMT",
        "x-ms-delete-snapshots": "include",
        "x-ms-return-client-request-id": "true",
<<<<<<< HEAD
        "x-ms-version": "2020-12-06"
=======
        "x-ms-version": "2021-02-12"
>>>>>>> 7e782c87
      },
      "RequestBody": null,
      "StatusCode": 202,
      "ResponseHeaders": {
        "Content-Length": "0",
        "Date": "Mon, 03 Aug 2020 20:21:13 GMT",
        "Server": [
          "Windows-Azure-File/1.0",
          "Microsoft-HTTPAPI/2.0"
        ],
        "x-ms-client-request-id": "c9c98145-0f37-b9b3-2f8a-6363831d7759",
        "x-ms-request-id": "62e84d7d-d01a-006a-3cd3-6902ea000000",
<<<<<<< HEAD
        "x-ms-version": "2020-12-06"
=======
        "x-ms-version": "2021-02-12"
>>>>>>> 7e782c87
      },
      "ResponseBody": []
    }
  ],
  "Variables": {
    "RandomSeed": "110377100",
    "Storage_TestConfigDefault": "ProductionTenant\nseanmcccanary3\nU2FuaXRpemVk\nhttps://seanmcccanary3.blob.core.windows.net\nhttps://seanmcccanary3.file.core.windows.net\nhttps://seanmcccanary3.queue.core.windows.net\nhttps://seanmcccanary3.table.core.windows.net\n\n\n\n\nhttps://seanmcccanary3-secondary.blob.core.windows.net\nhttps://seanmcccanary3-secondary.file.core.windows.net\nhttps://seanmcccanary3-secondary.queue.core.windows.net\nhttps://seanmcccanary3-secondary.table.core.windows.net\n\nSanitized\n\n\nCloud\nBlobEndpoint=https://seanmcccanary3.blob.core.windows.net/;QueueEndpoint=https://seanmcccanary3.queue.core.windows.net/;FileEndpoint=https://seanmcccanary3.file.core.windows.net/;BlobSecondaryEndpoint=https://seanmcccanary3-secondary.blob.core.windows.net/;QueueSecondaryEndpoint=https://seanmcccanary3-secondary.queue.core.windows.net/;FileSecondaryEndpoint=https://seanmcccanary3-secondary.file.core.windows.net/;AccountName=seanmcccanary3;AccountKey=Kg==;\nseanscope1\n\n"
  }
}<|MERGE_RESOLUTION|>--- conflicted
+++ resolved
@@ -13,11 +13,7 @@
         "x-ms-client-request-id": "b2554f1f-8f35-b115-d49c-cbf3b9bfcfeb",
         "x-ms-date": "Mon, 03 Aug 2020 20:21:13 GMT",
         "x-ms-return-client-request-id": "true",
-<<<<<<< HEAD
-        "x-ms-version": "2020-12-06"
-=======
-        "x-ms-version": "2021-02-12"
->>>>>>> 7e782c87
+        "x-ms-version": "2021-02-12"
       },
       "RequestBody": null,
       "StatusCode": 201,
@@ -32,11 +28,7 @@
         ],
         "x-ms-client-request-id": "b2554f1f-8f35-b115-d49c-cbf3b9bfcfeb",
         "x-ms-request-id": "62e84d74-d01a-006a-35d3-6902ea000000",
-<<<<<<< HEAD
-        "x-ms-version": "2020-12-06"
-=======
-        "x-ms-version": "2021-02-12"
->>>>>>> 7e782c87
+        "x-ms-version": "2021-02-12"
       },
       "ResponseBody": []
     },
@@ -57,11 +49,7 @@
         "x-ms-file-last-write-time": "Now",
         "x-ms-file-permission": "Inherit",
         "x-ms-return-client-request-id": "true",
-<<<<<<< HEAD
-        "x-ms-version": "2020-12-06"
-=======
-        "x-ms-version": "2021-02-12"
->>>>>>> 7e782c87
+        "x-ms-version": "2021-02-12"
       },
       "RequestBody": null,
       "StatusCode": 201,
@@ -84,11 +72,7 @@
         "x-ms-file-permission-key": "17860367565182308406*11459378189709739967",
         "x-ms-request-id": "62e84d77-d01a-006a-36d3-6902ea000000",
         "x-ms-request-server-encrypted": "true",
-<<<<<<< HEAD
-        "x-ms-version": "2020-12-06"
-=======
-        "x-ms-version": "2021-02-12"
->>>>>>> 7e782c87
+        "x-ms-version": "2021-02-12"
       },
       "ResponseBody": []
     },
@@ -111,11 +95,7 @@
         "x-ms-file-permission": "Inherit",
         "x-ms-return-client-request-id": "true",
         "x-ms-type": "file",
-<<<<<<< HEAD
-        "x-ms-version": "2020-12-06"
-=======
-        "x-ms-version": "2021-02-12"
->>>>>>> 7e782c87
+        "x-ms-version": "2021-02-12"
       },
       "RequestBody": null,
       "StatusCode": 201,
@@ -138,11 +118,7 @@
         "x-ms-file-permission-key": "4010187179898695473*11459378189709739967",
         "x-ms-request-id": "62e84d78-d01a-006a-37d3-6902ea000000",
         "x-ms-request-server-encrypted": "true",
-<<<<<<< HEAD
-        "x-ms-version": "2020-12-06"
-=======
-        "x-ms-version": "2021-02-12"
->>>>>>> 7e782c87
+        "x-ms-version": "2021-02-12"
       },
       "ResponseBody": []
     },
@@ -162,11 +138,7 @@
         "x-ms-lease-duration": "-1",
         "x-ms-proposed-lease-id": "9c0a596b-9c04-636d-5dde-f762aa85b88f",
         "x-ms-return-client-request-id": "true",
-<<<<<<< HEAD
-        "x-ms-version": "2020-12-06"
-=======
-        "x-ms-version": "2021-02-12"
->>>>>>> 7e782c87
+        "x-ms-version": "2021-02-12"
       },
       "RequestBody": null,
       "StatusCode": 201,
@@ -182,11 +154,7 @@
         "x-ms-client-request-id": "3089a1ba-416b-ac96-998e-839725ad936b",
         "x-ms-lease-id": "9c0a596b-9c04-636d-5dde-f762aa85b88f",
         "x-ms-request-id": "62e84d79-d01a-006a-38d3-6902ea000000",
-<<<<<<< HEAD
-        "x-ms-version": "2020-12-06"
-=======
-        "x-ms-version": "2021-02-12"
->>>>>>> 7e782c87
+        "x-ms-version": "2021-02-12"
       },
       "ResponseBody": []
     },
@@ -204,11 +172,7 @@
         "x-ms-date": "Mon, 03 Aug 2020 20:21:13 GMT",
         "x-ms-lease-id": "9c0a596b-9c04-636d-5dde-f762aa85b88f",
         "x-ms-return-client-request-id": "true",
-<<<<<<< HEAD
-        "x-ms-version": "2020-12-06"
-=======
-        "x-ms-version": "2021-02-12"
->>>>>>> 7e782c87
+        "x-ms-version": "2021-02-12"
       },
       "RequestBody": null,
       "StatusCode": 200,
@@ -236,11 +200,7 @@
         "x-ms-request-id": "62e84d7a-d01a-006a-39d3-6902ea000000",
         "x-ms-server-encrypted": "true",
         "x-ms-type": "File",
-<<<<<<< HEAD
-        "x-ms-version": "2020-12-06"
-=======
-        "x-ms-version": "2021-02-12"
->>>>>>> 7e782c87
+        "x-ms-version": "2021-02-12"
       },
       "ResponseBody": []
     },
@@ -259,11 +219,7 @@
         "x-ms-lease-id": "9c0a596b-9c04-636d-5dde-f762aa85b88f",
         "x-ms-range": "bytes=0-1023",
         "x-ms-return-client-request-id": "true",
-<<<<<<< HEAD
-        "x-ms-version": "2020-12-06",
-=======
         "x-ms-version": "2021-02-12",
->>>>>>> 7e782c87
         "x-ms-write": "update"
       },
       "RequestBody": "JN/XG9CgCh/j9OVCn51TP5BKrJ06ZKTouDwwXpojn2Nm2zV0lGgb03QRLDEXPM+fzkmeOKI+yr877mKTb6yEwFWB3MNn36snL9koKDhy0HxskZBRhWbBJxF2OKUGh2TIjWzcll8MOO+edgnIFqGHyB7mJ94bMjruwLWx8aYFIad0X5vLljocYFmhsw9d+BFw7m+HIGCFrFox7daqWkZImFRiVLYFuzLjycaFen4rkcejQQI2fQFG7rNAmalkcQUSWBq7+qRbajI9pFaaADLcBlsOBhlDERtSG2UCxCKIf1fBciFjb5YjSNbQ+dmrrO6BZJJOVmrszkf/aN4/WKUQtCX/2I0QeJfE675CcxhCp292gWCPOins1KPaZAa34/AwwESzrNNgcOz7iWqsqVsvvMFvyNZFgHn8EgTqNROQDAfOErPTjvucFhBzk7G+PytIq6hFSBsZ6z/Lt5nOdjvYa3xj3peoXC3G0rHF0e3IPdLZoolrSsPstCZzB9ZhzaDVmig0W2GTn096fnZpVBlSAnrG9dOxbSC5dilwNFRWZAQR7zfFlOJxRQI68cxNg18NIQVcm9fMIy0He+Q3Imr7IxlxV2ThjW6XVa/Rd3xUa/PKYhNP+sksRMwKvRj9OSOXP86y3Cv7K5SWxEYo+6yxsw/xbb9XrChQRBOY189VmhuMOTiuoY/IzjZ/uDWDBEkfWQoJDMtjQJOlYpcYYlTEQCoqm8J0AxGAKJ6I2PPzzUDJeX7ETI5PKPilCD/4sGviuncLWGmGqlb5ieMs22efsZVXTunV//Sc2nLJz/rSh3gzpR576HTWQ84oy8KqIk2RBVaqoWKCDbqDb372vdtbJgFr+TVJJMkggAsbrDMx8bckOMqjKOYWsZhj+Hj24IXyzaXBPykYR+GMiSBXZmCHUX3G0YURuP4aVEic5itQKp+FKd+OcLKODPDoFp/Fv0o326f7Lw//4RSnpurgfGC1PF+B0T2B+OHKN8WVKKFfVZX+ZAqEVfqQhUfK58nHrpCPM9o/RO4NtuLGMfhKarhyR1FV4hdWMeZk8Ev1thEXAok0BfXHHxCn8K0oviMBRhqOWJ93csx4OQHz21OiFwDRri5vFWXDqyhBrvFqLnPDYqoxZl1yn5C8vMzz00S9BdisVg/1kjC1y6x2NsTbDguOMHiocLGiXg6esliZz9fkhKkYvddkzdB6fJux+2nL4a3AZaPLFJQnCfgAV+DXG/vUkrIawlE0KmKoLvQV8WKl0tCr2Go0GG8V8LPeY3bvomCg3Wm3sB5cjDtAI+WfEhiVW4QPLEOQn3lCBdGdVcbsuIyUdRT57SGyTksu9PSJdt6bSQfy4HUcDz3wdKtNvjd0Uw==",
@@ -281,11 +237,7 @@
         "x-ms-client-request-id": "43488ba2-8905-336f-f7a7-50cc8eee3fc2",
         "x-ms-request-id": "62e84d7b-d01a-006a-3ad3-6902ea000000",
         "x-ms-request-server-encrypted": "true",
-<<<<<<< HEAD
-        "x-ms-version": "2020-12-06"
-=======
-        "x-ms-version": "2021-02-12"
->>>>>>> 7e782c87
+        "x-ms-version": "2021-02-12"
       },
       "ResponseBody": []
     },
@@ -303,11 +255,7 @@
         "x-ms-date": "Mon, 03 Aug 2020 20:21:14 GMT",
         "x-ms-delete-snapshots": "include",
         "x-ms-return-client-request-id": "true",
-<<<<<<< HEAD
-        "x-ms-version": "2020-12-06"
-=======
-        "x-ms-version": "2021-02-12"
->>>>>>> 7e782c87
+        "x-ms-version": "2021-02-12"
       },
       "RequestBody": null,
       "StatusCode": 202,
@@ -320,11 +268,7 @@
         ],
         "x-ms-client-request-id": "c9c98145-0f37-b9b3-2f8a-6363831d7759",
         "x-ms-request-id": "62e84d7d-d01a-006a-3cd3-6902ea000000",
-<<<<<<< HEAD
-        "x-ms-version": "2020-12-06"
-=======
-        "x-ms-version": "2021-02-12"
->>>>>>> 7e782c87
+        "x-ms-version": "2021-02-12"
       },
       "ResponseBody": []
     }
