--- conflicted
+++ resolved
@@ -14,11 +14,7 @@
         "x-ms-client-request-id": "c95830ad-52b4-cc3d-bfe8-ca78836e499e",
         "x-ms-date": "Tue, 26 Jan 2021 19:29:33 GMT",
         "x-ms-return-client-request-id": "true",
-<<<<<<< HEAD
-        "x-ms-version": "2020-12-06"
-=======
         "x-ms-version": "2021-02-12"
->>>>>>> 7e782c87
       },
       "RequestBody": null,
       "StatusCode": 201,
@@ -33,11 +29,7 @@
         ],
         "x-ms-client-request-id": "c95830ad-52b4-cc3d-bfe8-ca78836e499e",
         "x-ms-request-id": "36882e59-f01a-000f-7919-f4acae000000",
-<<<<<<< HEAD
-        "x-ms-version": "2020-12-06"
-=======
         "x-ms-version": "2021-02-12"
->>>>>>> 7e782c87
       },
       "ResponseBody": []
     },
@@ -59,11 +51,7 @@
         "x-ms-file-last-write-time": "Now",
         "x-ms-file-permission": "Inherit",
         "x-ms-return-client-request-id": "true",
-<<<<<<< HEAD
-        "x-ms-version": "2020-12-06"
-=======
         "x-ms-version": "2021-02-12"
->>>>>>> 7e782c87
       },
       "RequestBody": null,
       "StatusCode": 201,
@@ -86,11 +74,7 @@
         "x-ms-file-permission-key": "17860367565182308406*11459378189709739967",
         "x-ms-request-id": "36882e5c-f01a-000f-7a19-f4acae000000",
         "x-ms-request-server-encrypted": "true",
-<<<<<<< HEAD
-        "x-ms-version": "2020-12-06"
-=======
         "x-ms-version": "2021-02-12"
->>>>>>> 7e782c87
       },
       "ResponseBody": []
     },
@@ -114,11 +98,7 @@
         "x-ms-file-permission": "Inherit",
         "x-ms-return-client-request-id": "true",
         "x-ms-type": "file",
-<<<<<<< HEAD
-        "x-ms-version": "2020-12-06"
-=======
         "x-ms-version": "2021-02-12"
->>>>>>> 7e782c87
       },
       "RequestBody": null,
       "StatusCode": 201,
@@ -141,11 +121,7 @@
         "x-ms-file-permission-key": "4010187179898695473*11459378189709739967",
         "x-ms-request-id": "36882e5e-f01a-000f-7b19-f4acae000000",
         "x-ms-request-server-encrypted": "true",
-<<<<<<< HEAD
-        "x-ms-version": "2020-12-06"
-=======
         "x-ms-version": "2021-02-12"
->>>>>>> 7e782c87
       },
       "ResponseBody": []
     },
@@ -164,11 +140,7 @@
         "x-ms-date": "Tue, 26 Jan 2021 19:29:33 GMT",
         "x-ms-delete-snapshots": "include",
         "x-ms-return-client-request-id": "true",
-<<<<<<< HEAD
-        "x-ms-version": "2020-12-06"
-=======
         "x-ms-version": "2021-02-12"
->>>>>>> 7e782c87
       },
       "RequestBody": null,
       "StatusCode": 202,
@@ -181,11 +153,7 @@
         ],
         "x-ms-client-request-id": "0e33e47a-059b-f6da-14fc-c4ecf18155aa",
         "x-ms-request-id": "36882e5f-f01a-000f-7c19-f4acae000000",
-<<<<<<< HEAD
-        "x-ms-version": "2020-12-06"
-=======
         "x-ms-version": "2021-02-12"
->>>>>>> 7e782c87
       },
       "ResponseBody": []
     }
