{
  "Entries": [
    {
<<<<<<< HEAD
      "RequestUri": "http://seanstagetest.file.core.windows.net/test-share-fbc7344c-6712-25c1-9c00-5d3a7f685106?restype=share",
      "RequestMethod": "PUT",
      "RequestHeaders": {
        "Authorization": "Sanitized",
        "traceparent": "00-0455048987bc2040b586955fac416990-f2120362dc351949-00",
        "User-Agent": [
          "azsdk-net-Storage.Files.Shares/12.0.0-dev.20191209.1\u002Bb71b1fa965b15eccfc57e2c7781b8bf85cd4c766",
          "(.NET Core 4.6.28008.01; Microsoft Windows 10.0.18363 )"
        ],
        "x-ms-client-request-id": "3d8559b2-74b0-fff9-2d1a-8d9af9197ef9",
        "x-ms-date": "Tue, 10 Dec 2019 05:30:50 GMT",
=======
      "RequestUri": "http://seanstagetest.file.core.windows.net/test-share-4e8aaaf7-96b2-d83f-2d2f-d492d449a27b?restype=share",
      "RequestMethod": "PUT",
      "RequestHeaders": {
        "Authorization": "Sanitized",
        "traceparent": "00-2575add32570b946b11d0d548397e2d3-fc8f6681f90e5044-00",
        "User-Agent": [
          "azsdk-net-Storage.Files.Shares/12.0.0-dev.20191209.1\u002B61bda4d1783b0e05dba0d434ff14b2840726d3b1",
          "(.NET Core 4.6.28008.01; Microsoft Windows 10.0.18363 )"
        ],
        "x-ms-client-request-id": "e429a3d1-2d10-1831-bf28-f1849efce0ee",
        "x-ms-date": "Tue, 10 Dec 2019 05:59:24 GMT",
>>>>>>> 1d9822e0
        "x-ms-return-client-request-id": "true",
        "x-ms-version": "2019-07-07"
      },
      "RequestBody": null,
      "StatusCode": 201,
      "ResponseHeaders": {
        "Content-Length": "0",
<<<<<<< HEAD
        "Date": "Tue, 10 Dec 2019 05:30:50 GMT",
        "ETag": "\u00220x8D77D321E698BB3\u0022",
        "Last-Modified": "Tue, 10 Dec 2019 05:30:50 GMT",
=======
        "Date": "Tue, 10 Dec 2019 05:59:23 GMT",
        "ETag": "\u00220x8D77D361BC1A2FD\u0022",
        "Last-Modified": "Tue, 10 Dec 2019 05:59:24 GMT",
>>>>>>> 1d9822e0
        "Server": [
          "Windows-Azure-File/1.0",
          "Microsoft-HTTPAPI/2.0"
        ],
<<<<<<< HEAD
        "x-ms-client-request-id": "3d8559b2-74b0-fff9-2d1a-8d9af9197ef9",
        "x-ms-request-id": "3e8daa61-201a-003e-501a-af0544000000",
=======
        "x-ms-client-request-id": "e429a3d1-2d10-1831-bf28-f1849efce0ee",
        "x-ms-request-id": "8749be91-c01a-0019-481e-af1280000000",
>>>>>>> 1d9822e0
        "x-ms-version": "2019-07-07"
      },
      "ResponseBody": []
    },
    {
<<<<<<< HEAD
      "RequestUri": "http://seanstagetest.file.core.windows.net/test-share-fbc7344c-6712-25c1-9c00-5d3a7f685106/test-directory-9f76cb5e-2f03-848f-ce31-1c8b487b60ac?restype=directory",
      "RequestMethod": "PUT",
      "RequestHeaders": {
        "Authorization": "Sanitized",
        "traceparent": "00-aaa14002d891404780eb18820bbcfd28-d1db1b944d007242-00",
        "User-Agent": [
          "azsdk-net-Storage.Files.Shares/12.0.0-dev.20191209.1\u002Bb71b1fa965b15eccfc57e2c7781b8bf85cd4c766",
          "(.NET Core 4.6.28008.01; Microsoft Windows 10.0.18363 )"
        ],
        "x-ms-client-request-id": "f9e72508-6579-8224-ca00-6e7e576eb6b1",
        "x-ms-date": "Tue, 10 Dec 2019 05:30:50 GMT",
=======
      "RequestUri": "http://seanstagetest.file.core.windows.net/test-share-4e8aaaf7-96b2-d83f-2d2f-d492d449a27b/test-directory-0669c976-c1a0-0322-c038-fac049266a5e?restype=directory",
      "RequestMethod": "PUT",
      "RequestHeaders": {
        "Authorization": "Sanitized",
        "traceparent": "00-76c31b3b96437041b64a7a1dd08ed161-44884df7efc93543-00",
        "User-Agent": [
          "azsdk-net-Storage.Files.Shares/12.0.0-dev.20191209.1\u002B61bda4d1783b0e05dba0d434ff14b2840726d3b1",
          "(.NET Core 4.6.28008.01; Microsoft Windows 10.0.18363 )"
        ],
        "x-ms-client-request-id": "a4a15e11-8065-108e-8126-24d83270ce98",
        "x-ms-date": "Tue, 10 Dec 2019 05:59:24 GMT",
>>>>>>> 1d9822e0
        "x-ms-file-attributes": "None",
        "x-ms-file-creation-time": "Now",
        "x-ms-file-last-write-time": "Now",
        "x-ms-file-permission": "Inherit",
        "x-ms-return-client-request-id": "true",
        "x-ms-version": "2019-07-07"
      },
      "RequestBody": null,
      "StatusCode": 201,
      "ResponseHeaders": {
        "Content-Length": "0",
<<<<<<< HEAD
        "Date": "Tue, 10 Dec 2019 05:30:50 GMT",
        "ETag": "\u00220x8D77D321E778F62\u0022",
        "Last-Modified": "Tue, 10 Dec 2019 05:30:50 GMT",
=======
        "Date": "Tue, 10 Dec 2019 05:59:23 GMT",
        "ETag": "\u00220x8D77D361BD047DB\u0022",
        "Last-Modified": "Tue, 10 Dec 2019 05:59:24 GMT",
>>>>>>> 1d9822e0
        "Server": [
          "Windows-Azure-File/1.0",
          "Microsoft-HTTPAPI/2.0"
        ],
<<<<<<< HEAD
        "x-ms-client-request-id": "f9e72508-6579-8224-ca00-6e7e576eb6b1",
        "x-ms-file-attributes": "Directory",
        "x-ms-file-change-time": "2019-12-10T05:30:50.9203298Z",
        "x-ms-file-creation-time": "2019-12-10T05:30:50.9203298Z",
        "x-ms-file-id": "13835128424026341376",
        "x-ms-file-last-write-time": "2019-12-10T05:30:50.9203298Z",
        "x-ms-file-parent-id": "0",
        "x-ms-file-permission-key": "7855875120676328179*422928105932735866",
        "x-ms-request-id": "3e8daa63-201a-003e-511a-af0544000000",
=======
        "x-ms-client-request-id": "a4a15e11-8065-108e-8126-24d83270ce98",
        "x-ms-file-attributes": "Directory",
        "x-ms-file-change-time": "2019-12-10T05:59:24.4555227Z",
        "x-ms-file-creation-time": "2019-12-10T05:59:24.4555227Z",
        "x-ms-file-id": "13835128424026341376",
        "x-ms-file-last-write-time": "2019-12-10T05:59:24.4555227Z",
        "x-ms-file-parent-id": "0",
        "x-ms-file-permission-key": "7855875120676328179*422928105932735866",
        "x-ms-request-id": "8749be93-c01a-0019-491e-af1280000000",
>>>>>>> 1d9822e0
        "x-ms-request-server-encrypted": "true",
        "x-ms-version": "2019-07-07"
      },
      "ResponseBody": []
    },
    {
<<<<<<< HEAD
      "RequestUri": "http://seanstagetest.file.core.windows.net/test-share-fbc7344c-6712-25c1-9c00-5d3a7f685106/test-directory-9f76cb5e-2f03-848f-ce31-1c8b487b60ac/test-file-c39fe1ba-5891-4a16-75bf-43fdcb404a03",
      "RequestMethod": "PUT",
      "RequestHeaders": {
        "Authorization": "Sanitized",
        "traceparent": "00-5e94026743b97e43a83f153d0377a549-052c39f7680aae46-00",
        "User-Agent": [
          "azsdk-net-Storage.Files.Shares/12.0.0-dev.20191209.1\u002Bb71b1fa965b15eccfc57e2c7781b8bf85cd4c766",
          "(.NET Core 4.6.28008.01; Microsoft Windows 10.0.18363 )"
        ],
        "x-ms-client-request-id": "5895b24f-d82a-b034-0f9c-84b92127b78a",
        "x-ms-content-length": "1048576",
        "x-ms-date": "Tue, 10 Dec 2019 05:30:51 GMT",
=======
      "RequestUri": "http://seanstagetest.file.core.windows.net/test-share-4e8aaaf7-96b2-d83f-2d2f-d492d449a27b/test-directory-0669c976-c1a0-0322-c038-fac049266a5e/test-file-fadb92bd-af3c-b9ce-5e10-8d26f072005b",
      "RequestMethod": "PUT",
      "RequestHeaders": {
        "Authorization": "Sanitized",
        "traceparent": "00-3a4672a996fbb546b7dc9a107ec65107-d878eb7b0e29da48-00",
        "User-Agent": [
          "azsdk-net-Storage.Files.Shares/12.0.0-dev.20191209.1\u002B61bda4d1783b0e05dba0d434ff14b2840726d3b1",
          "(.NET Core 4.6.28008.01; Microsoft Windows 10.0.18363 )"
        ],
        "x-ms-client-request-id": "70f239ab-b989-611a-90e8-4555f3681f0e",
        "x-ms-content-length": "1048576",
        "x-ms-date": "Tue, 10 Dec 2019 05:59:24 GMT",
>>>>>>> 1d9822e0
        "x-ms-file-attributes": "None",
        "x-ms-file-creation-time": "Now",
        "x-ms-file-last-write-time": "Now",
        "x-ms-file-permission": "Inherit",
        "x-ms-return-client-request-id": "true",
        "x-ms-type": "file",
        "x-ms-version": "2019-07-07"
      },
      "RequestBody": null,
      "StatusCode": 201,
      "ResponseHeaders": {
        "Content-Length": "0",
<<<<<<< HEAD
        "Date": "Tue, 10 Dec 2019 05:30:50 GMT",
        "ETag": "\u00220x8D77D321E8520CD\u0022",
        "Last-Modified": "Tue, 10 Dec 2019 05:30:51 GMT",
=======
        "Date": "Tue, 10 Dec 2019 05:59:23 GMT",
        "ETag": "\u00220x8D77D361BDD412F\u0022",
        "Last-Modified": "Tue, 10 Dec 2019 05:59:24 GMT",
>>>>>>> 1d9822e0
        "Server": [
          "Windows-Azure-File/1.0",
          "Microsoft-HTTPAPI/2.0"
        ],
<<<<<<< HEAD
        "x-ms-client-request-id": "5895b24f-d82a-b034-0f9c-84b92127b78a",
        "x-ms-file-attributes": "Archive",
        "x-ms-file-change-time": "2019-12-10T05:30:51.0092493Z",
        "x-ms-file-creation-time": "2019-12-10T05:30:51.0092493Z",
        "x-ms-file-id": "11529285414812647424",
        "x-ms-file-last-write-time": "2019-12-10T05:30:51.0092493Z",
        "x-ms-file-parent-id": "13835128424026341376",
        "x-ms-file-permission-key": "12501538048846835188*422928105932735866",
        "x-ms-request-id": "3e8daa64-201a-003e-521a-af0544000000",
=======
        "x-ms-client-request-id": "70f239ab-b989-611a-90e8-4555f3681f0e",
        "x-ms-file-attributes": "Archive",
        "x-ms-file-change-time": "2019-12-10T05:59:24.5405487Z",
        "x-ms-file-creation-time": "2019-12-10T05:59:24.5405487Z",
        "x-ms-file-id": "11529285414812647424",
        "x-ms-file-last-write-time": "2019-12-10T05:59:24.5405487Z",
        "x-ms-file-parent-id": "13835128424026341376",
        "x-ms-file-permission-key": "12501538048846835188*422928105932735866",
        "x-ms-request-id": "8749be94-c01a-0019-4a1e-af1280000000",
>>>>>>> 1d9822e0
        "x-ms-request-server-encrypted": "true",
        "x-ms-version": "2019-07-07"
      },
      "ResponseBody": []
    },
    {
<<<<<<< HEAD
      "RequestUri": "http://seanstagetest.file.core.windows.net/test-share-fbc7344c-6712-25c1-9c00-5d3a7f685106?restype=share",
      "RequestMethod": "DELETE",
      "RequestHeaders": {
        "Authorization": "Sanitized",
        "traceparent": "00-ce6172c62c8a2744822f77ab970a2295-5c61b645ce1b2b47-00",
        "User-Agent": [
          "azsdk-net-Storage.Files.Shares/12.0.0-dev.20191209.1\u002Bb71b1fa965b15eccfc57e2c7781b8bf85cd4c766",
          "(.NET Core 4.6.28008.01; Microsoft Windows 10.0.18363 )"
        ],
        "x-ms-client-request-id": "18ae5660-f2aa-bbd8-22d2-12f7e27873e9",
        "x-ms-date": "Tue, 10 Dec 2019 05:30:51 GMT",
=======
      "RequestUri": "http://seanstagetest.file.core.windows.net/test-share-4e8aaaf7-96b2-d83f-2d2f-d492d449a27b?restype=share",
      "RequestMethod": "DELETE",
      "RequestHeaders": {
        "Authorization": "Sanitized",
        "traceparent": "00-5cb1421869a99343825da81b08a122bd-07c1a8d7ee773440-00",
        "User-Agent": [
          "azsdk-net-Storage.Files.Shares/12.0.0-dev.20191209.1\u002B61bda4d1783b0e05dba0d434ff14b2840726d3b1",
          "(.NET Core 4.6.28008.01; Microsoft Windows 10.0.18363 )"
        ],
        "x-ms-client-request-id": "b77a84e9-8f80-cad1-884d-599c80a434ad",
        "x-ms-date": "Tue, 10 Dec 2019 05:59:24 GMT",
>>>>>>> 1d9822e0
        "x-ms-delete-snapshots": "include",
        "x-ms-return-client-request-id": "true",
        "x-ms-version": "2019-07-07"
      },
      "RequestBody": null,
      "StatusCode": 202,
      "ResponseHeaders": {
        "Content-Length": "0",
<<<<<<< HEAD
        "Date": "Tue, 10 Dec 2019 05:30:50 GMT",
=======
        "Date": "Tue, 10 Dec 2019 05:59:23 GMT",
>>>>>>> 1d9822e0
        "Server": [
          "Windows-Azure-File/1.0",
          "Microsoft-HTTPAPI/2.0"
        ],
<<<<<<< HEAD
        "x-ms-client-request-id": "18ae5660-f2aa-bbd8-22d2-12f7e27873e9",
        "x-ms-request-id": "3e8daa65-201a-003e-531a-af0544000000",
=======
        "x-ms-client-request-id": "b77a84e9-8f80-cad1-884d-599c80a434ad",
        "x-ms-request-id": "8749be95-c01a-0019-4b1e-af1280000000",
>>>>>>> 1d9822e0
        "x-ms-version": "2019-07-07"
      },
      "ResponseBody": []
    }
  ],
  "Variables": {
<<<<<<< HEAD
    "RandomSeed": "899094384",
=======
    "RandomSeed": "1412433839",
>>>>>>> 1d9822e0
    "Storage_TestConfigDefault": "ProductionTenant\nseanstagetest\nU2FuaXRpemVk\nhttp://seanstagetest.blob.core.windows.net\nhttp://seanstagetest.file.core.windows.net\nhttp://seanstagetest.queue.core.windows.net\nhttp://seanstagetest.table.core.windows.net\n\n\n\n\nhttp://seanstagetest-secondary.blob.core.windows.net\nhttp://seanstagetest-secondary.file.core.windows.net\nhttp://seanstagetest-secondary.queue.core.windows.net\nhttp://seanstagetest-secondary.table.core.windows.net\n\nSanitized\n\n\nCloud\nBlobEndpoint=http://seanstagetest.blob.core.windows.net/;QueueEndpoint=http://seanstagetest.queue.core.windows.net/;FileEndpoint=http://seanstagetest.file.core.windows.net/;BlobSecondaryEndpoint=http://seanstagetest-secondary.blob.core.windows.net/;QueueSecondaryEndpoint=http://seanstagetest-secondary.queue.core.windows.net/;FileSecondaryEndpoint=http://seanstagetest-secondary.file.core.windows.net/;AccountName=seanstagetest;AccountKey=Sanitized"
  }
}<|MERGE_RESOLUTION|>--- conflicted
+++ resolved
@@ -1,31 +1,17 @@
 {
   "Entries": [
     {
-<<<<<<< HEAD
-      "RequestUri": "http://seanstagetest.file.core.windows.net/test-share-fbc7344c-6712-25c1-9c00-5d3a7f685106?restype=share",
+      "RequestUri": "http://seanstagetest.file.core.windows.net/test-share-aa37c67f-a294-0d27-01c9-1068ad5eb538?restype=share",
       "RequestMethod": "PUT",
       "RequestHeaders": {
         "Authorization": "Sanitized",
-        "traceparent": "00-0455048987bc2040b586955fac416990-f2120362dc351949-00",
+        "traceparent": "00-522df5596f55224dabdc733af6bbec89-721769c708d7554a-00",
         "User-Agent": [
-          "azsdk-net-Storage.Files.Shares/12.0.0-dev.20191209.1\u002Bb71b1fa965b15eccfc57e2c7781b8bf85cd4c766",
+          "azsdk-net-Storage.Files.Shares/12.0.0-dev.20191211.1\u002B899431c003876eb9b26cefd8e8a37e7f27f82ced",
           "(.NET Core 4.6.28008.01; Microsoft Windows 10.0.18363 )"
         ],
-        "x-ms-client-request-id": "3d8559b2-74b0-fff9-2d1a-8d9af9197ef9",
-        "x-ms-date": "Tue, 10 Dec 2019 05:30:50 GMT",
-=======
-      "RequestUri": "http://seanstagetest.file.core.windows.net/test-share-4e8aaaf7-96b2-d83f-2d2f-d492d449a27b?restype=share",
-      "RequestMethod": "PUT",
-      "RequestHeaders": {
-        "Authorization": "Sanitized",
-        "traceparent": "00-2575add32570b946b11d0d548397e2d3-fc8f6681f90e5044-00",
-        "User-Agent": [
-          "azsdk-net-Storage.Files.Shares/12.0.0-dev.20191209.1\u002B61bda4d1783b0e05dba0d434ff14b2840726d3b1",
-          "(.NET Core 4.6.28008.01; Microsoft Windows 10.0.18363 )"
-        ],
-        "x-ms-client-request-id": "e429a3d1-2d10-1831-bf28-f1849efce0ee",
-        "x-ms-date": "Tue, 10 Dec 2019 05:59:24 GMT",
->>>>>>> 1d9822e0
+        "x-ms-client-request-id": "7d8ff516-76f2-2203-fe7b-d302eac3614c",
+        "x-ms-date": "Wed, 11 Dec 2019 20:37:56 GMT",
         "x-ms-return-client-request-id": "true",
         "x-ms-version": "2019-07-07"
       },
@@ -33,56 +19,31 @@
       "StatusCode": 201,
       "ResponseHeaders": {
         "Content-Length": "0",
-<<<<<<< HEAD
-        "Date": "Tue, 10 Dec 2019 05:30:50 GMT",
-        "ETag": "\u00220x8D77D321E698BB3\u0022",
-        "Last-Modified": "Tue, 10 Dec 2019 05:30:50 GMT",
-=======
-        "Date": "Tue, 10 Dec 2019 05:59:23 GMT",
-        "ETag": "\u00220x8D77D361BC1A2FD\u0022",
-        "Last-Modified": "Tue, 10 Dec 2019 05:59:24 GMT",
->>>>>>> 1d9822e0
+        "Date": "Wed, 11 Dec 2019 20:37:55 GMT",
+        "ETag": "\u00220x8D77E7A00FF1B70\u0022",
+        "Last-Modified": "Wed, 11 Dec 2019 20:37:56 GMT",
         "Server": [
           "Windows-Azure-File/1.0",
           "Microsoft-HTTPAPI/2.0"
         ],
-<<<<<<< HEAD
-        "x-ms-client-request-id": "3d8559b2-74b0-fff9-2d1a-8d9af9197ef9",
-        "x-ms-request-id": "3e8daa61-201a-003e-501a-af0544000000",
-=======
-        "x-ms-client-request-id": "e429a3d1-2d10-1831-bf28-f1849efce0ee",
-        "x-ms-request-id": "8749be91-c01a-0019-481e-af1280000000",
->>>>>>> 1d9822e0
+        "x-ms-client-request-id": "7d8ff516-76f2-2203-fe7b-d302eac3614c",
+        "x-ms-request-id": "ef3e39a8-c01a-0019-3e62-b01280000000",
         "x-ms-version": "2019-07-07"
       },
       "ResponseBody": []
     },
     {
-<<<<<<< HEAD
-      "RequestUri": "http://seanstagetest.file.core.windows.net/test-share-fbc7344c-6712-25c1-9c00-5d3a7f685106/test-directory-9f76cb5e-2f03-848f-ce31-1c8b487b60ac?restype=directory",
+      "RequestUri": "http://seanstagetest.file.core.windows.net/test-share-aa37c67f-a294-0d27-01c9-1068ad5eb538/test-directory-e3f0db95-17a1-1b26-c749-bc058c107e7e?restype=directory",
       "RequestMethod": "PUT",
       "RequestHeaders": {
         "Authorization": "Sanitized",
-        "traceparent": "00-aaa14002d891404780eb18820bbcfd28-d1db1b944d007242-00",
+        "traceparent": "00-bdbdaf16d69ed8479733c0ca8f615003-38dde0deeff0c343-00",
         "User-Agent": [
-          "azsdk-net-Storage.Files.Shares/12.0.0-dev.20191209.1\u002Bb71b1fa965b15eccfc57e2c7781b8bf85cd4c766",
+          "azsdk-net-Storage.Files.Shares/12.0.0-dev.20191211.1\u002B899431c003876eb9b26cefd8e8a37e7f27f82ced",
           "(.NET Core 4.6.28008.01; Microsoft Windows 10.0.18363 )"
         ],
-        "x-ms-client-request-id": "f9e72508-6579-8224-ca00-6e7e576eb6b1",
-        "x-ms-date": "Tue, 10 Dec 2019 05:30:50 GMT",
-=======
-      "RequestUri": "http://seanstagetest.file.core.windows.net/test-share-4e8aaaf7-96b2-d83f-2d2f-d492d449a27b/test-directory-0669c976-c1a0-0322-c038-fac049266a5e?restype=directory",
-      "RequestMethod": "PUT",
-      "RequestHeaders": {
-        "Authorization": "Sanitized",
-        "traceparent": "00-76c31b3b96437041b64a7a1dd08ed161-44884df7efc93543-00",
-        "User-Agent": [
-          "azsdk-net-Storage.Files.Shares/12.0.0-dev.20191209.1\u002B61bda4d1783b0e05dba0d434ff14b2840726d3b1",
-          "(.NET Core 4.6.28008.01; Microsoft Windows 10.0.18363 )"
-        ],
-        "x-ms-client-request-id": "a4a15e11-8065-108e-8126-24d83270ce98",
-        "x-ms-date": "Tue, 10 Dec 2019 05:59:24 GMT",
->>>>>>> 1d9822e0
+        "x-ms-client-request-id": "b381c92d-e592-fe53-cf74-b6a8b9fd95ee",
+        "x-ms-date": "Wed, 11 Dec 2019 20:37:56 GMT",
         "x-ms-file-attributes": "None",
         "x-ms-file-creation-time": "Now",
         "x-ms-file-last-write-time": "Now",
@@ -94,73 +55,40 @@
       "StatusCode": 201,
       "ResponseHeaders": {
         "Content-Length": "0",
-<<<<<<< HEAD
-        "Date": "Tue, 10 Dec 2019 05:30:50 GMT",
-        "ETag": "\u00220x8D77D321E778F62\u0022",
-        "Last-Modified": "Tue, 10 Dec 2019 05:30:50 GMT",
-=======
-        "Date": "Tue, 10 Dec 2019 05:59:23 GMT",
-        "ETag": "\u00220x8D77D361BD047DB\u0022",
-        "Last-Modified": "Tue, 10 Dec 2019 05:59:24 GMT",
->>>>>>> 1d9822e0
+        "Date": "Wed, 11 Dec 2019 20:37:55 GMT",
+        "ETag": "\u00220x8D77E7A010CC05E\u0022",
+        "Last-Modified": "Wed, 11 Dec 2019 20:37:56 GMT",
         "Server": [
           "Windows-Azure-File/1.0",
           "Microsoft-HTTPAPI/2.0"
         ],
-<<<<<<< HEAD
-        "x-ms-client-request-id": "f9e72508-6579-8224-ca00-6e7e576eb6b1",
+        "x-ms-client-request-id": "b381c92d-e592-fe53-cf74-b6a8b9fd95ee",
         "x-ms-file-attributes": "Directory",
-        "x-ms-file-change-time": "2019-12-10T05:30:50.9203298Z",
-        "x-ms-file-creation-time": "2019-12-10T05:30:50.9203298Z",
+        "x-ms-file-change-time": "2019-12-11T20:37:56.4937310Z",
+        "x-ms-file-creation-time": "2019-12-11T20:37:56.4937310Z",
         "x-ms-file-id": "13835128424026341376",
-        "x-ms-file-last-write-time": "2019-12-10T05:30:50.9203298Z",
+        "x-ms-file-last-write-time": "2019-12-11T20:37:56.4937310Z",
         "x-ms-file-parent-id": "0",
         "x-ms-file-permission-key": "7855875120676328179*422928105932735866",
-        "x-ms-request-id": "3e8daa63-201a-003e-511a-af0544000000",
-=======
-        "x-ms-client-request-id": "a4a15e11-8065-108e-8126-24d83270ce98",
-        "x-ms-file-attributes": "Directory",
-        "x-ms-file-change-time": "2019-12-10T05:59:24.4555227Z",
-        "x-ms-file-creation-time": "2019-12-10T05:59:24.4555227Z",
-        "x-ms-file-id": "13835128424026341376",
-        "x-ms-file-last-write-time": "2019-12-10T05:59:24.4555227Z",
-        "x-ms-file-parent-id": "0",
-        "x-ms-file-permission-key": "7855875120676328179*422928105932735866",
-        "x-ms-request-id": "8749be93-c01a-0019-491e-af1280000000",
->>>>>>> 1d9822e0
+        "x-ms-request-id": "ef3e39aa-c01a-0019-3f62-b01280000000",
         "x-ms-request-server-encrypted": "true",
         "x-ms-version": "2019-07-07"
       },
       "ResponseBody": []
     },
     {
-<<<<<<< HEAD
-      "RequestUri": "http://seanstagetest.file.core.windows.net/test-share-fbc7344c-6712-25c1-9c00-5d3a7f685106/test-directory-9f76cb5e-2f03-848f-ce31-1c8b487b60ac/test-file-c39fe1ba-5891-4a16-75bf-43fdcb404a03",
+      "RequestUri": "http://seanstagetest.file.core.windows.net/test-share-aa37c67f-a294-0d27-01c9-1068ad5eb538/test-directory-e3f0db95-17a1-1b26-c749-bc058c107e7e/test-file-cd0254fc-a971-5d7c-9564-88ab75eb89cb",
       "RequestMethod": "PUT",
       "RequestHeaders": {
         "Authorization": "Sanitized",
-        "traceparent": "00-5e94026743b97e43a83f153d0377a549-052c39f7680aae46-00",
+        "traceparent": "00-00ffd279a127c24a9e212a7809ef8a92-4b2e9373f0c9a94f-00",
         "User-Agent": [
-          "azsdk-net-Storage.Files.Shares/12.0.0-dev.20191209.1\u002Bb71b1fa965b15eccfc57e2c7781b8bf85cd4c766",
+          "azsdk-net-Storage.Files.Shares/12.0.0-dev.20191211.1\u002B899431c003876eb9b26cefd8e8a37e7f27f82ced",
           "(.NET Core 4.6.28008.01; Microsoft Windows 10.0.18363 )"
         ],
-        "x-ms-client-request-id": "5895b24f-d82a-b034-0f9c-84b92127b78a",
+        "x-ms-client-request-id": "3c3fb35f-35f9-84b9-4d23-1d2e5da789e4",
         "x-ms-content-length": "1048576",
-        "x-ms-date": "Tue, 10 Dec 2019 05:30:51 GMT",
-=======
-      "RequestUri": "http://seanstagetest.file.core.windows.net/test-share-4e8aaaf7-96b2-d83f-2d2f-d492d449a27b/test-directory-0669c976-c1a0-0322-c038-fac049266a5e/test-file-fadb92bd-af3c-b9ce-5e10-8d26f072005b",
-      "RequestMethod": "PUT",
-      "RequestHeaders": {
-        "Authorization": "Sanitized",
-        "traceparent": "00-3a4672a996fbb546b7dc9a107ec65107-d878eb7b0e29da48-00",
-        "User-Agent": [
-          "azsdk-net-Storage.Files.Shares/12.0.0-dev.20191209.1\u002B61bda4d1783b0e05dba0d434ff14b2840726d3b1",
-          "(.NET Core 4.6.28008.01; Microsoft Windows 10.0.18363 )"
-        ],
-        "x-ms-client-request-id": "70f239ab-b989-611a-90e8-4555f3681f0e",
-        "x-ms-content-length": "1048576",
-        "x-ms-date": "Tue, 10 Dec 2019 05:59:24 GMT",
->>>>>>> 1d9822e0
+        "x-ms-date": "Wed, 11 Dec 2019 20:37:56 GMT",
         "x-ms-file-attributes": "None",
         "x-ms-file-creation-time": "Now",
         "x-ms-file-last-write-time": "Now",
@@ -173,71 +101,39 @@
       "StatusCode": 201,
       "ResponseHeaders": {
         "Content-Length": "0",
-<<<<<<< HEAD
-        "Date": "Tue, 10 Dec 2019 05:30:50 GMT",
-        "ETag": "\u00220x8D77D321E8520CD\u0022",
-        "Last-Modified": "Tue, 10 Dec 2019 05:30:51 GMT",
-=======
-        "Date": "Tue, 10 Dec 2019 05:59:23 GMT",
-        "ETag": "\u00220x8D77D361BDD412F\u0022",
-        "Last-Modified": "Tue, 10 Dec 2019 05:59:24 GMT",
->>>>>>> 1d9822e0
+        "Date": "Wed, 11 Dec 2019 20:37:55 GMT",
+        "ETag": "\u00220x8D77E7A0119B83E\u0022",
+        "Last-Modified": "Wed, 11 Dec 2019 20:37:56 GMT",
         "Server": [
           "Windows-Azure-File/1.0",
           "Microsoft-HTTPAPI/2.0"
         ],
-<<<<<<< HEAD
-        "x-ms-client-request-id": "5895b24f-d82a-b034-0f9c-84b92127b78a",
+        "x-ms-client-request-id": "3c3fb35f-35f9-84b9-4d23-1d2e5da789e4",
         "x-ms-file-attributes": "Archive",
-        "x-ms-file-change-time": "2019-12-10T05:30:51.0092493Z",
-        "x-ms-file-creation-time": "2019-12-10T05:30:51.0092493Z",
+        "x-ms-file-change-time": "2019-12-11T20:37:56.5787198Z",
+        "x-ms-file-creation-time": "2019-12-11T20:37:56.5787198Z",
         "x-ms-file-id": "11529285414812647424",
-        "x-ms-file-last-write-time": "2019-12-10T05:30:51.0092493Z",
+        "x-ms-file-last-write-time": "2019-12-11T20:37:56.5787198Z",
         "x-ms-file-parent-id": "13835128424026341376",
         "x-ms-file-permission-key": "12501538048846835188*422928105932735866",
-        "x-ms-request-id": "3e8daa64-201a-003e-521a-af0544000000",
-=======
-        "x-ms-client-request-id": "70f239ab-b989-611a-90e8-4555f3681f0e",
-        "x-ms-file-attributes": "Archive",
-        "x-ms-file-change-time": "2019-12-10T05:59:24.5405487Z",
-        "x-ms-file-creation-time": "2019-12-10T05:59:24.5405487Z",
-        "x-ms-file-id": "11529285414812647424",
-        "x-ms-file-last-write-time": "2019-12-10T05:59:24.5405487Z",
-        "x-ms-file-parent-id": "13835128424026341376",
-        "x-ms-file-permission-key": "12501538048846835188*422928105932735866",
-        "x-ms-request-id": "8749be94-c01a-0019-4a1e-af1280000000",
->>>>>>> 1d9822e0
+        "x-ms-request-id": "ef3e39ab-c01a-0019-4062-b01280000000",
         "x-ms-request-server-encrypted": "true",
         "x-ms-version": "2019-07-07"
       },
       "ResponseBody": []
     },
     {
-<<<<<<< HEAD
-      "RequestUri": "http://seanstagetest.file.core.windows.net/test-share-fbc7344c-6712-25c1-9c00-5d3a7f685106?restype=share",
+      "RequestUri": "http://seanstagetest.file.core.windows.net/test-share-aa37c67f-a294-0d27-01c9-1068ad5eb538?restype=share",
       "RequestMethod": "DELETE",
       "RequestHeaders": {
         "Authorization": "Sanitized",
-        "traceparent": "00-ce6172c62c8a2744822f77ab970a2295-5c61b645ce1b2b47-00",
+        "traceparent": "00-a230ddb7c91647478ebf99c72fe4965f-0c9f7def4f5e5d4b-00",
         "User-Agent": [
-          "azsdk-net-Storage.Files.Shares/12.0.0-dev.20191209.1\u002Bb71b1fa965b15eccfc57e2c7781b8bf85cd4c766",
+          "azsdk-net-Storage.Files.Shares/12.0.0-dev.20191211.1\u002B899431c003876eb9b26cefd8e8a37e7f27f82ced",
           "(.NET Core 4.6.28008.01; Microsoft Windows 10.0.18363 )"
         ],
-        "x-ms-client-request-id": "18ae5660-f2aa-bbd8-22d2-12f7e27873e9",
-        "x-ms-date": "Tue, 10 Dec 2019 05:30:51 GMT",
-=======
-      "RequestUri": "http://seanstagetest.file.core.windows.net/test-share-4e8aaaf7-96b2-d83f-2d2f-d492d449a27b?restype=share",
-      "RequestMethod": "DELETE",
-      "RequestHeaders": {
-        "Authorization": "Sanitized",
-        "traceparent": "00-5cb1421869a99343825da81b08a122bd-07c1a8d7ee773440-00",
-        "User-Agent": [
-          "azsdk-net-Storage.Files.Shares/12.0.0-dev.20191209.1\u002B61bda4d1783b0e05dba0d434ff14b2840726d3b1",
-          "(.NET Core 4.6.28008.01; Microsoft Windows 10.0.18363 )"
-        ],
-        "x-ms-client-request-id": "b77a84e9-8f80-cad1-884d-599c80a434ad",
-        "x-ms-date": "Tue, 10 Dec 2019 05:59:24 GMT",
->>>>>>> 1d9822e0
+        "x-ms-client-request-id": "c14b2a92-4cab-11d1-d953-756aaebebc21",
+        "x-ms-date": "Wed, 11 Dec 2019 20:37:56 GMT",
         "x-ms-delete-snapshots": "include",
         "x-ms-return-client-request-id": "true",
         "x-ms-version": "2019-07-07"
@@ -246,33 +142,20 @@
       "StatusCode": 202,
       "ResponseHeaders": {
         "Content-Length": "0",
-<<<<<<< HEAD
-        "Date": "Tue, 10 Dec 2019 05:30:50 GMT",
-=======
-        "Date": "Tue, 10 Dec 2019 05:59:23 GMT",
->>>>>>> 1d9822e0
+        "Date": "Wed, 11 Dec 2019 20:37:56 GMT",
         "Server": [
           "Windows-Azure-File/1.0",
           "Microsoft-HTTPAPI/2.0"
         ],
-<<<<<<< HEAD
-        "x-ms-client-request-id": "18ae5660-f2aa-bbd8-22d2-12f7e27873e9",
-        "x-ms-request-id": "3e8daa65-201a-003e-531a-af0544000000",
-=======
-        "x-ms-client-request-id": "b77a84e9-8f80-cad1-884d-599c80a434ad",
-        "x-ms-request-id": "8749be95-c01a-0019-4b1e-af1280000000",
->>>>>>> 1d9822e0
+        "x-ms-client-request-id": "c14b2a92-4cab-11d1-d953-756aaebebc21",
+        "x-ms-request-id": "ef3e39ac-c01a-0019-4162-b01280000000",
         "x-ms-version": "2019-07-07"
       },
       "ResponseBody": []
     }
   ],
   "Variables": {
-<<<<<<< HEAD
-    "RandomSeed": "899094384",
-=======
-    "RandomSeed": "1412433839",
->>>>>>> 1d9822e0
+    "RandomSeed": "1682390886",
     "Storage_TestConfigDefault": "ProductionTenant\nseanstagetest\nU2FuaXRpemVk\nhttp://seanstagetest.blob.core.windows.net\nhttp://seanstagetest.file.core.windows.net\nhttp://seanstagetest.queue.core.windows.net\nhttp://seanstagetest.table.core.windows.net\n\n\n\n\nhttp://seanstagetest-secondary.blob.core.windows.net\nhttp://seanstagetest-secondary.file.core.windows.net\nhttp://seanstagetest-secondary.queue.core.windows.net\nhttp://seanstagetest-secondary.table.core.windows.net\n\nSanitized\n\n\nCloud\nBlobEndpoint=http://seanstagetest.blob.core.windows.net/;QueueEndpoint=http://seanstagetest.queue.core.windows.net/;FileEndpoint=http://seanstagetest.file.core.windows.net/;BlobSecondaryEndpoint=http://seanstagetest-secondary.blob.core.windows.net/;QueueSecondaryEndpoint=http://seanstagetest-secondary.queue.core.windows.net/;FileSecondaryEndpoint=http://seanstagetest-secondary.file.core.windows.net/;AccountName=seanstagetest;AccountKey=Sanitized"
   }
 }