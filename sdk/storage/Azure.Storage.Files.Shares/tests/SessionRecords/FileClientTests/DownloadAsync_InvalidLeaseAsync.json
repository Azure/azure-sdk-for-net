{
  "Entries": [
    {
      "RequestUri": "http://seanmcccanary3.file.core.windows.net/test-share-a54143d6-0d2f-66c8-a13b-e3f71ab324dc?restype=share",
      "RequestMethod": "PUT",
      "RequestHeaders": {
        "Accept": "application/xml",
        "Authorization": "Sanitized",
        "traceparent": "00-6279df901a3d2c45b7263a3a7eb84625-523b3e9b6886d748-00",
        "User-Agent": [
          "azsdk-net-Storage.Files.Shares/12.8.0-alpha.20210820.1",
          "(.NET Core 3.1.18; Microsoft Windows 10.0.19043)"
        ],
        "x-ms-client-request-id": "b1e3a674-949f-2e36-dd74-2cad37dd2faa",
        "x-ms-date": "Mon, 23 Aug 2021 18:31:36 GMT",
        "x-ms-return-client-request-id": "true",
        "x-ms-version": "2020-12-06"
      },
      "RequestBody": null,
      "StatusCode": 201,
      "ResponseHeaders": {
        "Content-Length": "0",
        "Date": "Mon, 23 Aug 2021 18:31:35 GMT",
        "ETag": "\u00220x8D966643D9D01DA\u0022",
        "Last-Modified": "Mon, 23 Aug 2021 18:31:36 GMT",
        "Server": [
          "Windows-Azure-File/1.0",
          "Microsoft-HTTPAPI/2.0"
        ],
        "x-ms-client-request-id": "b1e3a674-949f-2e36-dd74-2cad37dd2faa",
<<<<<<< HEAD
        "x-ms-request-id": "69aefdc4-101a-0075-214d-98b1ee000000",
        "x-ms-version": "2020-10-02"
=======
        "x-ms-request-id": "78ac4d49-801a-0058-111a-f4029d000000",
        "x-ms-version": "2020-12-06"
>>>>>>> 76e66c80
      },
      "ResponseBody": []
    },
    {
      "RequestUri": "http://seanmcccanary3.file.core.windows.net/test-share-a54143d6-0d2f-66c8-a13b-e3f71ab324dc/test-directory-87a3bffa-58ce-5bb2-d40b-ef0c034bf58c?restype=directory",
      "RequestMethod": "PUT",
      "RequestHeaders": {
        "Accept": "application/xml",
        "Authorization": "Sanitized",
        "traceparent": "00-0fbff7630d15944191582e8e2fe47130-c3b0a6e028d1a54e-00",
        "User-Agent": [
          "azsdk-net-Storage.Files.Shares/12.8.0-alpha.20210820.1",
          "(.NET Core 3.1.18; Microsoft Windows 10.0.19043)"
        ],
        "x-ms-client-request-id": "b1825ff3-9072-1c08-f488-dd94a5292b91",
        "x-ms-date": "Mon, 23 Aug 2021 18:31:36 GMT",
        "x-ms-file-attributes": "None",
        "x-ms-file-creation-time": "Now",
        "x-ms-file-last-write-time": "Now",
        "x-ms-file-permission": "Inherit",
        "x-ms-return-client-request-id": "true",
        "x-ms-version": "2020-12-06"
      },
      "RequestBody": null,
      "StatusCode": 201,
      "ResponseHeaders": {
        "Content-Length": "0",
        "Date": "Mon, 23 Aug 2021 18:31:35 GMT",
        "ETag": "\u00220x8D966643DA7DF07\u0022",
        "Last-Modified": "Mon, 23 Aug 2021 18:31:36 GMT",
        "Server": [
          "Windows-Azure-File/1.0",
          "Microsoft-HTTPAPI/2.0"
        ],
        "x-ms-client-request-id": "b1825ff3-9072-1c08-f488-dd94a5292b91",
        "x-ms-file-attributes": "Directory",
        "x-ms-file-change-time": "2021-08-23T18:31:36.6810375Z",
        "x-ms-file-creation-time": "2021-08-23T18:31:36.6810375Z",
        "x-ms-file-id": "13835128424026341376",
        "x-ms-file-last-write-time": "2021-08-23T18:31:36.6810375Z",
        "x-ms-file-parent-id": "0",
        "x-ms-file-permission-key": "17860367565182308406*11459378189709739967",
        "x-ms-request-id": "69aefdc6-101a-0075-224d-98b1ee000000",
        "x-ms-request-server-encrypted": "true",
        "x-ms-version": "2020-12-06"
      },
      "ResponseBody": []
    },
    {
      "RequestUri": "http://seanmcccanary3.file.core.windows.net/test-share-a54143d6-0d2f-66c8-a13b-e3f71ab324dc/test-directory-87a3bffa-58ce-5bb2-d40b-ef0c034bf58c/test-file-2b89a07f-bb5b-87da-8346-041462950d11",
      "RequestMethod": "PUT",
      "RequestHeaders": {
        "Accept": "application/xml",
        "Authorization": "Sanitized",
        "traceparent": "00-8e1ec49cf526224fad81fec07e7f43ea-2af8124cf02f2740-00",
        "User-Agent": [
          "azsdk-net-Storage.Files.Shares/12.8.0-alpha.20210820.1",
          "(.NET Core 3.1.18; Microsoft Windows 10.0.19043)"
        ],
        "x-ms-client-request-id": "ad9d648e-d339-377d-85fb-2e2b8bf3b95e",
        "x-ms-content-length": "1048576",
        "x-ms-date": "Mon, 23 Aug 2021 18:31:36 GMT",
        "x-ms-file-attributes": "None",
        "x-ms-file-creation-time": "Now",
        "x-ms-file-last-write-time": "Now",
        "x-ms-file-permission": "Inherit",
        "x-ms-return-client-request-id": "true",
        "x-ms-type": "file",
        "x-ms-version": "2020-12-06"
      },
      "RequestBody": null,
      "StatusCode": 201,
      "ResponseHeaders": {
        "Content-Length": "0",
        "Date": "Mon, 23 Aug 2021 18:31:35 GMT",
        "ETag": "\u00220x8D966643DB54A93\u0022",
        "Last-Modified": "Mon, 23 Aug 2021 18:31:36 GMT",
        "Server": [
          "Windows-Azure-File/1.0",
          "Microsoft-HTTPAPI/2.0"
        ],
        "x-ms-client-request-id": "ad9d648e-d339-377d-85fb-2e2b8bf3b95e",
        "x-ms-file-attributes": "Archive",
        "x-ms-file-change-time": "2021-08-23T18:31:36.7689875Z",
        "x-ms-file-creation-time": "2021-08-23T18:31:36.7689875Z",
        "x-ms-file-id": "11529285414812647424",
        "x-ms-file-last-write-time": "2021-08-23T18:31:36.7689875Z",
        "x-ms-file-parent-id": "13835128424026341376",
        "x-ms-file-permission-key": "4010187179898695473*11459378189709739967",
        "x-ms-request-id": "69aefdc7-101a-0075-234d-98b1ee000000",
        "x-ms-request-server-encrypted": "true",
        "x-ms-version": "2020-12-06"
      },
      "ResponseBody": []
    },
    {
      "RequestUri": "http://seanmcccanary3.file.core.windows.net/test-share-a54143d6-0d2f-66c8-a13b-e3f71ab324dc/test-directory-87a3bffa-58ce-5bb2-d40b-ef0c034bf58c/test-file-2b89a07f-bb5b-87da-8346-041462950d11?comp=range",
      "RequestMethod": "PUT",
      "RequestHeaders": {
        "Accept": "application/xml",
        "Authorization": "Sanitized",
        "Content-Length": "1024",
        "Content-Type": "application/octet-stream",
        "traceparent": "00-23c5b9b8fe15b14789c2557efe62473e-402820c16dc6934c-00",
        "User-Agent": [
          "azsdk-net-Storage.Files.Shares/12.8.0-alpha.20210820.1",
          "(.NET Core 3.1.18; Microsoft Windows 10.0.19043)"
        ],
        "x-ms-client-request-id": "fe86ab8f-5ff8-38d8-99e1-1dcd15ee080f",
        "x-ms-date": "Mon, 23 Aug 2021 18:31:36 GMT",
        "x-ms-range": "bytes=1024-2047",
        "x-ms-return-client-request-id": "true",
        "x-ms-version": "2020-12-06",
        "x-ms-write": "update"
      },
      "RequestBody": "K0Eo018IT/N13uYn/mNnQnSD3IeMyYOax\u002B6DPbOhbXLTQNsJiWEpiSyRxjVc/eqZL80gVHaUPWK9jgtwhRE/1HB0VL2HXrkTWlJa\u002BgNNPcoE6Q3mgBn7PgJ5S/pVuAQaUfHF6KksEtEUDfojOkJecFBBbJsEWVNXeBa6DhK\u002BvaFOQKkRiFUg19Y80nIf2AO/GtuqE0xoFvedbnCTcgO\u002BVU9Y1fqZTef6IJXEx4bgOJ8S\u002BvM3E6lV5SmxcxrkjWXTfXwixgIJJs3zr/K2o05xvTbQgHcQh0KmA\u002B/Q59rNFpMw8UkKvXGdCNQmRGO2nkLaQLbkFAztwvY6fMMSOT/zJZlfhrEFZv/EM3ij6UPe72St9aYj6QGGQi9Tz0Guis6UMx7KVxeQ1dm3H\u002BGUStizXI1eZUOYzzyX2ESCspa\u002BFqipDrYkE5dNHCDMbMog8vdWn3OzTySL/GTiMn7SDiNC\u002BQg46jwijkj1EEgjy2NyduZNKxIjCseEHhJSQuEZeg79iXPB6Ai6MxArvT7caDAAcLuXheIQH\u002B5Bs8wq0Exm3JY6JUHvsI7ekvcB902Ip7bhUdIlgfUr7GmEfzQ8kGPExOGooULvEb8tufLqDyihuQwVSH55QVqhDjnXazFZogGUPTJs3wV08kAS\u002BMcCQN1B48YoJkflSoOGB5MIF6WO1BfxVtL2NdkGoVY\u002BZkmSn81clodqMHu6rvKu5dhya9qahCSwEeoLS67sIoTxpuQ682fFrIEeI6OcNqffR08AkzZ7pOIl4o7jUUvZfg72yQgOc/JwrL9Ze2CAFNpCKwNe645OdQIBFRDZ4ls1RaWUpW2f0dNdj\u002Bd2ISiBpM60oCVHepJ/qFMGDF7hl8pkIza7625so1kvAVyn11PZgHFBJUE17soTFfwamcV1e/gdEv7xxrhgR/3MF3g22NAALIzsn3GILzVrqNZxUQqTuoZjisVV6Lm54d5EaNZS3D0sGmw5iNuHlePIhR7h7vXzOF3y0k0LqkTSM72TQ8ZfGcuZRTedWjKq2/XhjWKb1/PoUTB4XwrvIW8oZlQd9FEdaGxSSKi9Vd0rSPdYKR3iNlzKq/KV5rnBqiPIdfPdjOekxCT2SI9KKvtSTRcSlvhRRS/4U0leiIGykZ2E9eDpTbsPtGT57O7Nf4D2QpmhrhMrdy/E5TieRTyiQ7bxxTUbaP9cA\u002BKTWFlBKtTIaEXnEOOKWX2xJWiDcW8oVqg327lL29maRaswlx/Vgrpk1dz3ujLTZ2y3akKW2JFzawGxCU8bfYxrTco4WcFe26OtH5ySMZx1ZHRMlHGWA20ZvSweJHhrSVhQi21omw2rWI6f6Ln14TplO6Xazuga1UpdHpyVQLcqQg==",
      "StatusCode": 201,
      "ResponseHeaders": {
        "Content-Length": "0",
        "Content-MD5": "NLgXNLAaKfqwxOj5N7QjMA==",
        "Date": "Mon, 23 Aug 2021 18:31:35 GMT",
        "ETag": "\u00220x8D966643DBFA951\u0022",
        "Last-Modified": "Mon, 23 Aug 2021 18:31:36 GMT",
        "Server": [
          "Windows-Azure-File/1.0",
          "Microsoft-HTTPAPI/2.0"
        ],
        "x-ms-client-request-id": "fe86ab8f-5ff8-38d8-99e1-1dcd15ee080f",
        "x-ms-request-id": "69aefdc8-101a-0075-244d-98b1ee000000",
        "x-ms-request-server-encrypted": "true",
        "x-ms-version": "2020-12-06"
      },
      "ResponseBody": []
    },
    {
      "RequestUri": "http://seanmcccanary3.file.core.windows.net/test-share-a54143d6-0d2f-66c8-a13b-e3f71ab324dc/test-directory-87a3bffa-58ce-5bb2-d40b-ef0c034bf58c/test-file-2b89a07f-bb5b-87da-8346-041462950d11",
      "RequestMethod": "GET",
      "RequestHeaders": {
        "Accept": "application/xml",
        "Authorization": "Sanitized",
        "traceparent": "00-2dc3f4dcdeac5042b268f6a9dadf6ea8-f4d209890682ca47-00",
        "User-Agent": [
          "azsdk-net-Storage.Files.Shares/12.8.0-alpha.20210820.1",
          "(.NET Core 3.1.18; Microsoft Windows 10.0.19043)"
        ],
        "x-ms-client-request-id": "194918ed-29c5-66ba-6380-629737958c12",
        "x-ms-date": "Mon, 23 Aug 2021 18:31:36 GMT",
        "x-ms-lease-id": "c9cd21ac-2820-0647-9c61-2743ab87fcf3",
        "x-ms-range": "bytes=1024-2047",
        "x-ms-return-client-request-id": "true",
        "x-ms-version": "2020-12-06"
      },
      "RequestBody": null,
      "StatusCode": 412,
      "ResponseHeaders": {
        "Content-Length": "241",
        "Content-Type": "application/xml",
        "Date": "Mon, 23 Aug 2021 18:31:36 GMT",
        "Server": [
          "Windows-Azure-File/1.0",
          "Microsoft-HTTPAPI/2.0"
        ],
        "x-ms-client-request-id": "194918ed-29c5-66ba-6380-629737958c12",
        "x-ms-error-code": "LeaseNotPresentWithFileOperation",
<<<<<<< HEAD
        "x-ms-request-id": "69aefdc9-101a-0075-254d-98b1ee000000",
        "x-ms-version": "2020-10-02"
=======
        "x-ms-request-id": "78ac4d69-801a-0058-2e1a-f4029d000000",
        "x-ms-version": "2020-12-06"
>>>>>>> 76e66c80
      },
      "ResponseBody": [
        "\uFEFF\u003C?xml version=\u00221.0\u0022 encoding=\u0022utf-8\u0022?\u003E\u003CError\u003E\u003CCode\u003ELeaseNotPresentWithFileOperation\u003C/Code\u003E\u003CMessage\u003EThere is currently no lease on the file.\n",
        "RequestId:69aefdc9-101a-0075-254d-98b1ee000000\n",
        "Time:2021-08-23T18:31:37.4454119Z\u003C/Message\u003E\u003C/Error\u003E"
      ]
    },
    {
      "RequestUri": "http://seanmcccanary3.file.core.windows.net/test-share-a54143d6-0d2f-66c8-a13b-e3f71ab324dc?restype=share",
      "RequestMethod": "DELETE",
      "RequestHeaders": {
        "Accept": "application/xml",
        "Authorization": "Sanitized",
        "traceparent": "00-00c46b20c9f4e247a5cccbdcc039f496-246082712d37d149-00",
        "User-Agent": [
          "azsdk-net-Storage.Files.Shares/12.8.0-alpha.20210820.1",
          "(.NET Core 3.1.18; Microsoft Windows 10.0.19043)"
        ],
        "x-ms-client-request-id": "9355903b-e23e-e02d-9835-7bed58cee35e",
        "x-ms-date": "Mon, 23 Aug 2021 18:31:37 GMT",
        "x-ms-delete-snapshots": "include",
        "x-ms-return-client-request-id": "true",
        "x-ms-version": "2020-12-06"
      },
      "RequestBody": null,
      "StatusCode": 202,
      "ResponseHeaders": {
        "Content-Length": "0",
        "Date": "Mon, 23 Aug 2021 18:31:36 GMT",
        "Server": [
          "Windows-Azure-File/1.0",
          "Microsoft-HTTPAPI/2.0"
        ],
        "x-ms-client-request-id": "9355903b-e23e-e02d-9835-7bed58cee35e",
<<<<<<< HEAD
        "x-ms-request-id": "69aefdcc-101a-0075-284d-98b1ee000000",
        "x-ms-version": "2020-10-02"
=======
        "x-ms-request-id": "78ac4d6e-801a-0058-331a-f4029d000000",
        "x-ms-version": "2020-12-06"
>>>>>>> 76e66c80
      },
      "ResponseBody": []
    }
  ],
  "Variables": {
    "RandomSeed": "1645004944",
    "Storage_TestConfigDefault": "ProductionTenant\nseanmcccanary3\nU2FuaXRpemVk\nhttp://seanmcccanary3.blob.core.windows.net\nhttp://seanmcccanary3.file.core.windows.net\nhttp://seanmcccanary3.queue.core.windows.net\nhttp://seanmcccanary3.table.core.windows.net\n\n\n\n\nhttp://seanmcccanary3-secondary.blob.core.windows.net\nhttp://seanmcccanary3-secondary.file.core.windows.net\nhttp://seanmcccanary3-secondary.queue.core.windows.net\nhttp://seanmcccanary3-secondary.table.core.windows.net\n\nSanitized\n\n\nCloud\nBlobEndpoint=http://seanmcccanary3.blob.core.windows.net/;QueueEndpoint=http://seanmcccanary3.queue.core.windows.net/;FileEndpoint=http://seanmcccanary3.file.core.windows.net/;BlobSecondaryEndpoint=http://seanmcccanary3-secondary.blob.core.windows.net/;QueueSecondaryEndpoint=http://seanmcccanary3-secondary.queue.core.windows.net/;FileSecondaryEndpoint=http://seanmcccanary3-secondary.file.core.windows.net/;AccountName=seanmcccanary3;AccountKey=Kg==;\n[encryption scope]\n\n"
  }
}<|MERGE_RESOLUTION|>--- conflicted
+++ resolved
@@ -1,56 +1,51 @@
-{
+﻿{
   "Entries": [
     {
-      "RequestUri": "http://seanmcccanary3.file.core.windows.net/test-share-a54143d6-0d2f-66c8-a13b-e3f71ab324dc?restype=share",
-      "RequestMethod": "PUT",
-      "RequestHeaders": {
-        "Accept": "application/xml",
-        "Authorization": "Sanitized",
-        "traceparent": "00-6279df901a3d2c45b7263a3a7eb84625-523b3e9b6886d748-00",
-        "User-Agent": [
-          "azsdk-net-Storage.Files.Shares/12.8.0-alpha.20210820.1",
-          "(.NET Core 3.1.18; Microsoft Windows 10.0.19043)"
+      "RequestUri": "https://seanmcccanary3.file.core.windows.net/test-share-a54143d6-0d2f-66c8-a13b-e3f71ab324dc?restype=share",
+      "RequestMethod": "PUT",
+      "RequestHeaders": {
+        "Accept": "application/xml",
+        "Authorization": "Sanitized",
+        "traceparent": "00-a12bcae0a2b1a744bee088f6815caa18-8549a0a0fd0f0747-00",
+        "User-Agent": [
+          "azsdk-net-Storage.Files.Shares/12.7.0-alpha.20210126.1",
+          "(.NET 5.0.2; Microsoft Windows 10.0.19042)"
         ],
         "x-ms-client-request-id": "b1e3a674-949f-2e36-dd74-2cad37dd2faa",
-        "x-ms-date": "Mon, 23 Aug 2021 18:31:36 GMT",
-        "x-ms-return-client-request-id": "true",
-        "x-ms-version": "2020-12-06"
-      },
-      "RequestBody": null,
-      "StatusCode": 201,
-      "ResponseHeaders": {
-        "Content-Length": "0",
-        "Date": "Mon, 23 Aug 2021 18:31:35 GMT",
-        "ETag": "\u00220x8D966643D9D01DA\u0022",
-        "Last-Modified": "Mon, 23 Aug 2021 18:31:36 GMT",
+        "x-ms-date": "Tue, 26 Jan 2021 19:32:58 GMT",
+        "x-ms-return-client-request-id": "true",
+        "x-ms-version": "2020-12-06"
+      },
+      "RequestBody": null,
+      "StatusCode": 201,
+      "ResponseHeaders": {
+        "Content-Length": "0",
+        "Date": "Tue, 26 Jan 2021 19:32:57 GMT",
+        "ETag": "\"0x8D8C2312F98AD8A\"",
+        "Last-Modified": "Tue, 26 Jan 2021 19:32:58 GMT",
         "Server": [
           "Windows-Azure-File/1.0",
           "Microsoft-HTTPAPI/2.0"
         ],
         "x-ms-client-request-id": "b1e3a674-949f-2e36-dd74-2cad37dd2faa",
-<<<<<<< HEAD
-        "x-ms-request-id": "69aefdc4-101a-0075-214d-98b1ee000000",
-        "x-ms-version": "2020-10-02"
-=======
         "x-ms-request-id": "78ac4d49-801a-0058-111a-f4029d000000",
         "x-ms-version": "2020-12-06"
->>>>>>> 76e66c80
-      },
-      "ResponseBody": []
-    },
-    {
-      "RequestUri": "http://seanmcccanary3.file.core.windows.net/test-share-a54143d6-0d2f-66c8-a13b-e3f71ab324dc/test-directory-87a3bffa-58ce-5bb2-d40b-ef0c034bf58c?restype=directory",
-      "RequestMethod": "PUT",
-      "RequestHeaders": {
-        "Accept": "application/xml",
-        "Authorization": "Sanitized",
-        "traceparent": "00-0fbff7630d15944191582e8e2fe47130-c3b0a6e028d1a54e-00",
-        "User-Agent": [
-          "azsdk-net-Storage.Files.Shares/12.8.0-alpha.20210820.1",
-          "(.NET Core 3.1.18; Microsoft Windows 10.0.19043)"
+      },
+      "ResponseBody": []
+    },
+    {
+      "RequestUri": "https://seanmcccanary3.file.core.windows.net/test-share-a54143d6-0d2f-66c8-a13b-e3f71ab324dc/test-directory-87a3bffa-58ce-5bb2-d40b-ef0c034bf58c?restype=directory",
+      "RequestMethod": "PUT",
+      "RequestHeaders": {
+        "Accept": "application/xml",
+        "Authorization": "Sanitized",
+        "traceparent": "00-3237a0441744a945b5bb5e593cac961e-f321f2f80f810b47-00",
+        "User-Agent": [
+          "azsdk-net-Storage.Files.Shares/12.7.0-alpha.20210126.1",
+          "(.NET 5.0.2; Microsoft Windows 10.0.19042)"
         ],
         "x-ms-client-request-id": "b1825ff3-9072-1c08-f488-dd94a5292b91",
-        "x-ms-date": "Mon, 23 Aug 2021 18:31:36 GMT",
+        "x-ms-date": "Tue, 26 Jan 2021 19:32:58 GMT",
         "x-ms-file-attributes": "None",
         "x-ms-file-creation-time": "Now",
         "x-ms-file-last-write-time": "Now",
@@ -62,41 +57,41 @@
       "StatusCode": 201,
       "ResponseHeaders": {
         "Content-Length": "0",
-        "Date": "Mon, 23 Aug 2021 18:31:35 GMT",
-        "ETag": "\u00220x8D966643DA7DF07\u0022",
-        "Last-Modified": "Mon, 23 Aug 2021 18:31:36 GMT",
+        "Date": "Tue, 26 Jan 2021 19:32:57 GMT",
+        "ETag": "\"0x8D8C2312FA4B4EF\"",
+        "Last-Modified": "Tue, 26 Jan 2021 19:32:58 GMT",
         "Server": [
           "Windows-Azure-File/1.0",
           "Microsoft-HTTPAPI/2.0"
         ],
         "x-ms-client-request-id": "b1825ff3-9072-1c08-f488-dd94a5292b91",
         "x-ms-file-attributes": "Directory",
-        "x-ms-file-change-time": "2021-08-23T18:31:36.6810375Z",
-        "x-ms-file-creation-time": "2021-08-23T18:31:36.6810375Z",
+        "x-ms-file-change-time": "2021-01-26T19:32:58.1434607Z",
+        "x-ms-file-creation-time": "2021-01-26T19:32:58.1434607Z",
         "x-ms-file-id": "13835128424026341376",
-        "x-ms-file-last-write-time": "2021-08-23T18:31:36.6810375Z",
+        "x-ms-file-last-write-time": "2021-01-26T19:32:58.1434607Z",
         "x-ms-file-parent-id": "0",
         "x-ms-file-permission-key": "17860367565182308406*11459378189709739967",
-        "x-ms-request-id": "69aefdc6-101a-0075-224d-98b1ee000000",
+        "x-ms-request-id": "78ac4d52-801a-0058-181a-f4029d000000",
         "x-ms-request-server-encrypted": "true",
         "x-ms-version": "2020-12-06"
       },
       "ResponseBody": []
     },
     {
-      "RequestUri": "http://seanmcccanary3.file.core.windows.net/test-share-a54143d6-0d2f-66c8-a13b-e3f71ab324dc/test-directory-87a3bffa-58ce-5bb2-d40b-ef0c034bf58c/test-file-2b89a07f-bb5b-87da-8346-041462950d11",
-      "RequestMethod": "PUT",
-      "RequestHeaders": {
-        "Accept": "application/xml",
-        "Authorization": "Sanitized",
-        "traceparent": "00-8e1ec49cf526224fad81fec07e7f43ea-2af8124cf02f2740-00",
-        "User-Agent": [
-          "azsdk-net-Storage.Files.Shares/12.8.0-alpha.20210820.1",
-          "(.NET Core 3.1.18; Microsoft Windows 10.0.19043)"
+      "RequestUri": "https://seanmcccanary3.file.core.windows.net/test-share-a54143d6-0d2f-66c8-a13b-e3f71ab324dc/test-directory-87a3bffa-58ce-5bb2-d40b-ef0c034bf58c/test-file-2b89a07f-bb5b-87da-8346-041462950d11",
+      "RequestMethod": "PUT",
+      "RequestHeaders": {
+        "Accept": "application/xml",
+        "Authorization": "Sanitized",
+        "traceparent": "00-fef530c883e6964b95ac62ef140223a2-655e4132a47b1046-00",
+        "User-Agent": [
+          "azsdk-net-Storage.Files.Shares/12.7.0-alpha.20210126.1",
+          "(.NET 5.0.2; Microsoft Windows 10.0.19042)"
         ],
         "x-ms-client-request-id": "ad9d648e-d339-377d-85fb-2e2b8bf3b95e",
         "x-ms-content-length": "1048576",
-        "x-ms-date": "Mon, 23 Aug 2021 18:31:36 GMT",
+        "x-ms-date": "Tue, 26 Jan 2021 19:32:58 GMT",
         "x-ms-file-attributes": "None",
         "x-ms-file-creation-time": "Now",
         "x-ms-file-last-write-time": "Now",
@@ -109,81 +104,82 @@
       "StatusCode": 201,
       "ResponseHeaders": {
         "Content-Length": "0",
-        "Date": "Mon, 23 Aug 2021 18:31:35 GMT",
-        "ETag": "\u00220x8D966643DB54A93\u0022",
-        "Last-Modified": "Mon, 23 Aug 2021 18:31:36 GMT",
+        "Date": "Tue, 26 Jan 2021 19:32:57 GMT",
+        "ETag": "\"0x8D8C2312FAE2C84\"",
+        "Last-Modified": "Tue, 26 Jan 2021 19:32:58 GMT",
         "Server": [
           "Windows-Azure-File/1.0",
           "Microsoft-HTTPAPI/2.0"
         ],
         "x-ms-client-request-id": "ad9d648e-d339-377d-85fb-2e2b8bf3b95e",
         "x-ms-file-attributes": "Archive",
-        "x-ms-file-change-time": "2021-08-23T18:31:36.7689875Z",
-        "x-ms-file-creation-time": "2021-08-23T18:31:36.7689875Z",
+        "x-ms-file-change-time": "2021-01-26T19:32:58.2055044Z",
+        "x-ms-file-creation-time": "2021-01-26T19:32:58.2055044Z",
         "x-ms-file-id": "11529285414812647424",
-        "x-ms-file-last-write-time": "2021-08-23T18:31:36.7689875Z",
+        "x-ms-file-last-write-time": "2021-01-26T19:32:58.2055044Z",
         "x-ms-file-parent-id": "13835128424026341376",
         "x-ms-file-permission-key": "4010187179898695473*11459378189709739967",
-        "x-ms-request-id": "69aefdc7-101a-0075-234d-98b1ee000000",
+        "x-ms-request-id": "78ac4d58-801a-0058-1d1a-f4029d000000",
         "x-ms-request-server-encrypted": "true",
         "x-ms-version": "2020-12-06"
       },
       "ResponseBody": []
     },
     {
-      "RequestUri": "http://seanmcccanary3.file.core.windows.net/test-share-a54143d6-0d2f-66c8-a13b-e3f71ab324dc/test-directory-87a3bffa-58ce-5bb2-d40b-ef0c034bf58c/test-file-2b89a07f-bb5b-87da-8346-041462950d11?comp=range",
+      "RequestUri": "https://seanmcccanary3.file.core.windows.net/test-share-a54143d6-0d2f-66c8-a13b-e3f71ab324dc/test-directory-87a3bffa-58ce-5bb2-d40b-ef0c034bf58c/test-file-2b89a07f-bb5b-87da-8346-041462950d11?comp=range",
       "RequestMethod": "PUT",
       "RequestHeaders": {
         "Accept": "application/xml",
         "Authorization": "Sanitized",
         "Content-Length": "1024",
         "Content-Type": "application/octet-stream",
-        "traceparent": "00-23c5b9b8fe15b14789c2557efe62473e-402820c16dc6934c-00",
-        "User-Agent": [
-          "azsdk-net-Storage.Files.Shares/12.8.0-alpha.20210820.1",
-          "(.NET Core 3.1.18; Microsoft Windows 10.0.19043)"
+        "traceparent": "00-e99778dea214ad40a020773d941d0665-b52934a6dcb8bb44-00",
+        "User-Agent": [
+          "azsdk-net-Storage.Files.Shares/12.7.0-alpha.20210126.1",
+          "(.NET 5.0.2; Microsoft Windows 10.0.19042)"
         ],
         "x-ms-client-request-id": "fe86ab8f-5ff8-38d8-99e1-1dcd15ee080f",
-        "x-ms-date": "Mon, 23 Aug 2021 18:31:36 GMT",
+        "x-ms-date": "Tue, 26 Jan 2021 19:32:59 GMT",
         "x-ms-range": "bytes=1024-2047",
         "x-ms-return-client-request-id": "true",
         "x-ms-version": "2020-12-06",
         "x-ms-write": "update"
       },
-      "RequestBody": "K0Eo018IT/N13uYn/mNnQnSD3IeMyYOax\u002B6DPbOhbXLTQNsJiWEpiSyRxjVc/eqZL80gVHaUPWK9jgtwhRE/1HB0VL2HXrkTWlJa\u002BgNNPcoE6Q3mgBn7PgJ5S/pVuAQaUfHF6KksEtEUDfojOkJecFBBbJsEWVNXeBa6DhK\u002BvaFOQKkRiFUg19Y80nIf2AO/GtuqE0xoFvedbnCTcgO\u002BVU9Y1fqZTef6IJXEx4bgOJ8S\u002BvM3E6lV5SmxcxrkjWXTfXwixgIJJs3zr/K2o05xvTbQgHcQh0KmA\u002B/Q59rNFpMw8UkKvXGdCNQmRGO2nkLaQLbkFAztwvY6fMMSOT/zJZlfhrEFZv/EM3ij6UPe72St9aYj6QGGQi9Tz0Guis6UMx7KVxeQ1dm3H\u002BGUStizXI1eZUOYzzyX2ESCspa\u002BFqipDrYkE5dNHCDMbMog8vdWn3OzTySL/GTiMn7SDiNC\u002BQg46jwijkj1EEgjy2NyduZNKxIjCseEHhJSQuEZeg79iXPB6Ai6MxArvT7caDAAcLuXheIQH\u002B5Bs8wq0Exm3JY6JUHvsI7ekvcB902Ip7bhUdIlgfUr7GmEfzQ8kGPExOGooULvEb8tufLqDyihuQwVSH55QVqhDjnXazFZogGUPTJs3wV08kAS\u002BMcCQN1B48YoJkflSoOGB5MIF6WO1BfxVtL2NdkGoVY\u002BZkmSn81clodqMHu6rvKu5dhya9qahCSwEeoLS67sIoTxpuQ682fFrIEeI6OcNqffR08AkzZ7pOIl4o7jUUvZfg72yQgOc/JwrL9Ze2CAFNpCKwNe645OdQIBFRDZ4ls1RaWUpW2f0dNdj\u002Bd2ISiBpM60oCVHepJ/qFMGDF7hl8pkIza7625so1kvAVyn11PZgHFBJUE17soTFfwamcV1e/gdEv7xxrhgR/3MF3g22NAALIzsn3GILzVrqNZxUQqTuoZjisVV6Lm54d5EaNZS3D0sGmw5iNuHlePIhR7h7vXzOF3y0k0LqkTSM72TQ8ZfGcuZRTedWjKq2/XhjWKb1/PoUTB4XwrvIW8oZlQd9FEdaGxSSKi9Vd0rSPdYKR3iNlzKq/KV5rnBqiPIdfPdjOekxCT2SI9KKvtSTRcSlvhRRS/4U0leiIGykZ2E9eDpTbsPtGT57O7Nf4D2QpmhrhMrdy/E5TieRTyiQ7bxxTUbaP9cA\u002BKTWFlBKtTIaEXnEOOKWX2xJWiDcW8oVqg327lL29maRaswlx/Vgrpk1dz3ujLTZ2y3akKW2JFzawGxCU8bfYxrTco4WcFe26OtH5ySMZx1ZHRMlHGWA20ZvSweJHhrSVhQi21omw2rWI6f6Ln14TplO6Xazuga1UpdHpyVQLcqQg==",
+      "RequestBody": "K0Eo018IT/N13uYn/mNnQnSD3IeMyYOax+6DPbOhbXLTQNsJiWEpiSyRxjVc/eqZL80gVHaUPWK9jgtwhRE/1HB0VL2HXrkTWlJa+gNNPcoE6Q3mgBn7PgJ5S/pVuAQaUfHF6KksEtEUDfojOkJecFBBbJsEWVNXeBa6DhK+vaFOQKkRiFUg19Y80nIf2AO/GtuqE0xoFvedbnCTcgO+VU9Y1fqZTef6IJXEx4bgOJ8S+vM3E6lV5SmxcxrkjWXTfXwixgIJJs3zr/K2o05xvTbQgHcQh0KmA+/Q59rNFpMw8UkKvXGdCNQmRGO2nkLaQLbkFAztwvY6fMMSOT/zJZlfhrEFZv/EM3ij6UPe72St9aYj6QGGQi9Tz0Guis6UMx7KVxeQ1dm3H+GUStizXI1eZUOYzzyX2ESCspa+FqipDrYkE5dNHCDMbMog8vdWn3OzTySL/GTiMn7SDiNC+Qg46jwijkj1EEgjy2NyduZNKxIjCseEHhJSQuEZeg79iXPB6Ai6MxArvT7caDAAcLuXheIQH+5Bs8wq0Exm3JY6JUHvsI7ekvcB902Ip7bhUdIlgfUr7GmEfzQ8kGPExOGooULvEb8tufLqDyihuQwVSH55QVqhDjnXazFZogGUPTJs3wV08kAS+McCQN1B48YoJkflSoOGB5MIF6WO1BfxVtL2NdkGoVY+ZkmSn81clodqMHu6rvKu5dhya9qahCSwEeoLS67sIoTxpuQ682fFrIEeI6OcNqffR08AkzZ7pOIl4o7jUUvZfg72yQgOc/JwrL9Ze2CAFNpCKwNe645OdQIBFRDZ4ls1RaWUpW2f0dNdj+d2ISiBpM60oCVHepJ/qFMGDF7hl8pkIza7625so1kvAVyn11PZgHFBJUE17soTFfwamcV1e/gdEv7xxrhgR/3MF3g22NAALIzsn3GILzVrqNZxUQqTuoZjisVV6Lm54d5EaNZS3D0sGmw5iNuHlePIhR7h7vXzOF3y0k0LqkTSM72TQ8ZfGcuZRTedWjKq2/XhjWKb1/PoUTB4XwrvIW8oZlQd9FEdaGxSSKi9Vd0rSPdYKR3iNlzKq/KV5rnBqiPIdfPdjOekxCT2SI9KKvtSTRcSlvhRRS/4U0leiIGykZ2E9eDpTbsPtGT57O7Nf4D2QpmhrhMrdy/E5TieRTyiQ7bxxTUbaP9cA+KTWFlBKtTIaEXnEOOKWX2xJWiDcW8oVqg327lL29maRaswlx/Vgrpk1dz3ujLTZ2y3akKW2JFzawGxCU8bfYxrTco4WcFe26OtH5ySMZx1ZHRMlHGWA20ZvSweJHhrSVhQi21omw2rWI6f6Ln14TplO6Xazuga1UpdHpyVQLcqQg==",
       "StatusCode": 201,
       "ResponseHeaders": {
         "Content-Length": "0",
         "Content-MD5": "NLgXNLAaKfqwxOj5N7QjMA==",
-        "Date": "Mon, 23 Aug 2021 18:31:35 GMT",
-        "ETag": "\u00220x8D966643DBFA951\u0022",
-        "Last-Modified": "Mon, 23 Aug 2021 18:31:36 GMT",
+        "Date": "Tue, 26 Jan 2021 19:32:57 GMT",
+        "ETag": "\"0x8D8C2312FBB755D\"",
+        "Last-Modified": "Tue, 26 Jan 2021 19:32:58 GMT",
         "Server": [
           "Windows-Azure-File/1.0",
           "Microsoft-HTTPAPI/2.0"
         ],
         "x-ms-client-request-id": "fe86ab8f-5ff8-38d8-99e1-1dcd15ee080f",
-        "x-ms-request-id": "69aefdc8-101a-0075-244d-98b1ee000000",
+        "x-ms-request-id": "78ac4d62-801a-0058-271a-f4029d000000",
         "x-ms-request-server-encrypted": "true",
         "x-ms-version": "2020-12-06"
       },
       "ResponseBody": []
     },
     {
-      "RequestUri": "http://seanmcccanary3.file.core.windows.net/test-share-a54143d6-0d2f-66c8-a13b-e3f71ab324dc/test-directory-87a3bffa-58ce-5bb2-d40b-ef0c034bf58c/test-file-2b89a07f-bb5b-87da-8346-041462950d11",
+      "RequestUri": "https://seanmcccanary3.file.core.windows.net/test-share-a54143d6-0d2f-66c8-a13b-e3f71ab324dc/test-directory-87a3bffa-58ce-5bb2-d40b-ef0c034bf58c/test-file-2b89a07f-bb5b-87da-8346-041462950d11",
       "RequestMethod": "GET",
       "RequestHeaders": {
         "Accept": "application/xml",
         "Authorization": "Sanitized",
-        "traceparent": "00-2dc3f4dcdeac5042b268f6a9dadf6ea8-f4d209890682ca47-00",
-        "User-Agent": [
-          "azsdk-net-Storage.Files.Shares/12.8.0-alpha.20210820.1",
-          "(.NET Core 3.1.18; Microsoft Windows 10.0.19043)"
+        "traceparent": "00-a9d56b5125cece408776d5161dccbe3b-1b80fe6267ce0e4c-00",
+        "User-Agent": [
+          "azsdk-net-Storage.Files.Shares/12.7.0-alpha.20210126.1",
+          "(.NET 5.0.2; Microsoft Windows 10.0.19042)"
         ],
         "x-ms-client-request-id": "194918ed-29c5-66ba-6380-629737958c12",
-        "x-ms-date": "Mon, 23 Aug 2021 18:31:36 GMT",
+        "x-ms-date": "Tue, 26 Jan 2021 19:32:59 GMT",
         "x-ms-lease-id": "c9cd21ac-2820-0647-9c61-2743ab87fcf3",
         "x-ms-range": "bytes=1024-2047",
+        "x-ms-range-get-content-md5": "false",
         "x-ms-return-client-request-id": "true",
         "x-ms-version": "2020-12-06"
       },
@@ -192,40 +188,36 @@
       "ResponseHeaders": {
         "Content-Length": "241",
         "Content-Type": "application/xml",
-        "Date": "Mon, 23 Aug 2021 18:31:36 GMT",
-        "Server": [
-          "Windows-Azure-File/1.0",
-          "Microsoft-HTTPAPI/2.0"
-        ],
+        "Date": "Tue, 26 Jan 2021 19:32:58 GMT",
+        "Server": [
+          "Windows-Azure-File/1.0",
+          "Microsoft-HTTPAPI/2.0"
+        ],
+        "Vary": "Origin",
         "x-ms-client-request-id": "194918ed-29c5-66ba-6380-629737958c12",
         "x-ms-error-code": "LeaseNotPresentWithFileOperation",
-<<<<<<< HEAD
-        "x-ms-request-id": "69aefdc9-101a-0075-254d-98b1ee000000",
-        "x-ms-version": "2020-10-02"
-=======
         "x-ms-request-id": "78ac4d69-801a-0058-2e1a-f4029d000000",
         "x-ms-version": "2020-12-06"
->>>>>>> 76e66c80
       },
       "ResponseBody": [
-        "\uFEFF\u003C?xml version=\u00221.0\u0022 encoding=\u0022utf-8\u0022?\u003E\u003CError\u003E\u003CCode\u003ELeaseNotPresentWithFileOperation\u003C/Code\u003E\u003CMessage\u003EThere is currently no lease on the file.\n",
-        "RequestId:69aefdc9-101a-0075-254d-98b1ee000000\n",
-        "Time:2021-08-23T18:31:37.4454119Z\u003C/Message\u003E\u003C/Error\u003E"
+        "﻿<?xml version=\"1.0\" encoding=\"utf-8\"?><Error><Code>LeaseNotPresentWithFileOperation</Code><Message>There is currently no lease on the file.\n",
+        "RequestId:78ac4d69-801a-0058-2e1a-f4029d000000\n",
+        "Time:2021-01-26T19:32:58.3568355Z</Message></Error>"
       ]
     },
     {
-      "RequestUri": "http://seanmcccanary3.file.core.windows.net/test-share-a54143d6-0d2f-66c8-a13b-e3f71ab324dc?restype=share",
+      "RequestUri": "https://seanmcccanary3.file.core.windows.net/test-share-a54143d6-0d2f-66c8-a13b-e3f71ab324dc?restype=share",
       "RequestMethod": "DELETE",
       "RequestHeaders": {
         "Accept": "application/xml",
         "Authorization": "Sanitized",
-        "traceparent": "00-00c46b20c9f4e247a5cccbdcc039f496-246082712d37d149-00",
-        "User-Agent": [
-          "azsdk-net-Storage.Files.Shares/12.8.0-alpha.20210820.1",
-          "(.NET Core 3.1.18; Microsoft Windows 10.0.19043)"
+        "traceparent": "00-7a7b29cf531948449f1784ee354fe55b-23b5f875b960444d-00",
+        "User-Agent": [
+          "azsdk-net-Storage.Files.Shares/12.7.0-alpha.20210126.1",
+          "(.NET 5.0.2; Microsoft Windows 10.0.19042)"
         ],
         "x-ms-client-request-id": "9355903b-e23e-e02d-9835-7bed58cee35e",
-        "x-ms-date": "Mon, 23 Aug 2021 18:31:37 GMT",
+        "x-ms-date": "Tue, 26 Jan 2021 19:32:59 GMT",
         "x-ms-delete-snapshots": "include",
         "x-ms-return-client-request-id": "true",
         "x-ms-version": "2020-12-06"
@@ -234,25 +226,20 @@
       "StatusCode": 202,
       "ResponseHeaders": {
         "Content-Length": "0",
-        "Date": "Mon, 23 Aug 2021 18:31:36 GMT",
+        "Date": "Tue, 26 Jan 2021 19:32:58 GMT",
         "Server": [
           "Windows-Azure-File/1.0",
           "Microsoft-HTTPAPI/2.0"
         ],
         "x-ms-client-request-id": "9355903b-e23e-e02d-9835-7bed58cee35e",
-<<<<<<< HEAD
-        "x-ms-request-id": "69aefdcc-101a-0075-284d-98b1ee000000",
-        "x-ms-version": "2020-10-02"
-=======
         "x-ms-request-id": "78ac4d6e-801a-0058-331a-f4029d000000",
         "x-ms-version": "2020-12-06"
->>>>>>> 76e66c80
       },
       "ResponseBody": []
     }
   ],
   "Variables": {
     "RandomSeed": "1645004944",
-    "Storage_TestConfigDefault": "ProductionTenant\nseanmcccanary3\nU2FuaXRpemVk\nhttp://seanmcccanary3.blob.core.windows.net\nhttp://seanmcccanary3.file.core.windows.net\nhttp://seanmcccanary3.queue.core.windows.net\nhttp://seanmcccanary3.table.core.windows.net\n\n\n\n\nhttp://seanmcccanary3-secondary.blob.core.windows.net\nhttp://seanmcccanary3-secondary.file.core.windows.net\nhttp://seanmcccanary3-secondary.queue.core.windows.net\nhttp://seanmcccanary3-secondary.table.core.windows.net\n\nSanitized\n\n\nCloud\nBlobEndpoint=http://seanmcccanary3.blob.core.windows.net/;QueueEndpoint=http://seanmcccanary3.queue.core.windows.net/;FileEndpoint=http://seanmcccanary3.file.core.windows.net/;BlobSecondaryEndpoint=http://seanmcccanary3-secondary.blob.core.windows.net/;QueueSecondaryEndpoint=http://seanmcccanary3-secondary.queue.core.windows.net/;FileSecondaryEndpoint=http://seanmcccanary3-secondary.file.core.windows.net/;AccountName=seanmcccanary3;AccountKey=Kg==;\n[encryption scope]\n\n"
+    "Storage_TestConfigDefault": "ProductionTenant\nseanmcccanary3\nU2FuaXRpemVk\nhttps://seanmcccanary3.blob.core.windows.net\nhttps://seanmcccanary3.file.core.windows.net\nhttps://seanmcccanary3.queue.core.windows.net\nhttps://seanmcccanary3.table.core.windows.net\n\n\n\n\nhttps://seanmcccanary3-secondary.blob.core.windows.net\nhttps://seanmcccanary3-secondary.file.core.windows.net\nhttps://seanmcccanary3-secondary.queue.core.windows.net\nhttps://seanmcccanary3-secondary.table.core.windows.net\n\nSanitized\n\n\nCloud\nBlobEndpoint=https://seanmcccanary3.blob.core.windows.net/;QueueEndpoint=https://seanmcccanary3.queue.core.windows.net/;FileEndpoint=https://seanmcccanary3.file.core.windows.net/;BlobSecondaryEndpoint=https://seanmcccanary3-secondary.blob.core.windows.net/;QueueSecondaryEndpoint=https://seanmcccanary3-secondary.queue.core.windows.net/;FileSecondaryEndpoint=https://seanmcccanary3-secondary.file.core.windows.net/;AccountName=seanmcccanary3;AccountKey=Kg==;\nseanscope1\n\n"
   }
 }