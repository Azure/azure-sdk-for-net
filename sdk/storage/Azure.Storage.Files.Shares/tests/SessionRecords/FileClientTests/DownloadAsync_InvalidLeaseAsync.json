--- conflicted
+++ resolved
@@ -22,13 +22,8 @@
         "Last-Modified": "Tue, 21 Sep 2021 20:42:50 GMT",
         "Server": "Windows-Azure-File/1.0 Microsoft-HTTPAPI/2.0",
         "x-ms-client-request-id": "b1e3a674-949f-2e36-dd74-2cad37dd2faa",
-<<<<<<< HEAD
-        "x-ms-request-id": "78ac4d49-801a-0058-111a-f4029d000000",
-        "x-ms-version": "2021-02-12"
-=======
         "x-ms-request-id": "48fb0d1c-a01a-0002-5e29-af647a000000",
-        "x-ms-version": "2020-12-06"
->>>>>>> 73d5f10e
+        "x-ms-version": "2021-02-12"
       },
       "ResponseBody": []
     },
@@ -169,13 +164,8 @@
         "Server": "Windows-Azure-File/1.0 Microsoft-HTTPAPI/2.0",
         "x-ms-client-request-id": "194918ed-29c5-66ba-6380-629737958c12",
         "x-ms-error-code": "LeaseNotPresentWithFileOperation",
-<<<<<<< HEAD
-        "x-ms-request-id": "78ac4d69-801a-0058-2e1a-f4029d000000",
-        "x-ms-version": "2021-02-12"
-=======
         "x-ms-request-id": "48fb0d22-a01a-0002-6229-af647a000000",
-        "x-ms-version": "2020-12-06"
->>>>>>> 73d5f10e
+        "x-ms-version": "2021-02-12"
       },
       "ResponseBody": [
         "\uFEFF\u003C?xml version=\u00221.0\u0022 encoding=\u0022utf-8\u0022?\u003E\u003CError\u003E\u003CCode\u003ELeaseNotPresentWithFileOperation\u003C/Code\u003E\u003CMessage\u003EThere is currently no lease on the file.\n",
@@ -204,13 +194,8 @@
         "Date": "Tue, 21 Sep 2021 20:42:51 GMT",
         "Server": "Windows-Azure-File/1.0 Microsoft-HTTPAPI/2.0",
         "x-ms-client-request-id": "9355903b-e23e-e02d-9835-7bed58cee35e",
-<<<<<<< HEAD
-        "x-ms-request-id": "78ac4d6e-801a-0058-331a-f4029d000000",
-        "x-ms-version": "2021-02-12"
-=======
         "x-ms-request-id": "48fb0d24-a01a-0002-6429-af647a000000",
-        "x-ms-version": "2020-12-06"
->>>>>>> 73d5f10e
+        "x-ms-version": "2021-02-12"
       },
       "ResponseBody": []
     }
