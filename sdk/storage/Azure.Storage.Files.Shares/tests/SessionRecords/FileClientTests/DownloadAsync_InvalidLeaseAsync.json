--- conflicted
+++ resolved
@@ -1,56 +1,51 @@
 {
   "Entries": [
     {
-      "RequestUri": "https://seanmcccanary3.file.core.windows.net/test-share-8a3a1dcf-abf9-60ed-f76f-39b9ccd7f7cf?restype=share",
-      "RequestMethod": "PUT",
-      "RequestHeaders": {
-        "Accept": "application/xml",
-        "Authorization": "Sanitized",
-        "traceparent": "00-a7b935ced5ea3c40a7f2f230af2cda00-e9f63a8149704f46-00",
-        "User-Agent": [
-          "azsdk-net-Storage.Files.Shares/12.7.0-alpha.20210121.1",
-          "(.NET 5.0.2; Microsoft Windows 10.0.19042)"
-        ],
-        "x-ms-client-request-id": "db38ae98-d009-130c-461d-06f023928b16",
-        "x-ms-date": "Thu, 21 Jan 2021 20:41:30 GMT",
-        "x-ms-return-client-request-id": "true",
-        "x-ms-version": "2020-06-12"
-      },
-      "RequestBody": null,
-      "StatusCode": 201,
-      "ResponseHeaders": {
-        "Content-Length": "0",
-        "Date": "Thu, 21 Jan 2021 20:41:29 GMT",
-        "ETag": "\u00220x8D8BE4CEECA3804\u0022",
-        "Last-Modified": "Thu, 21 Jan 2021 20:41:30 GMT",
-        "Server": [
-          "Windows-Azure-File/1.0",
-          "Microsoft-HTTPAPI/2.0"
-        ],
-        "x-ms-client-request-id": "db38ae98-d009-130c-461d-06f023928b16",
-<<<<<<< HEAD
-        "x-ms-request-id": "c9ef67ab-f01a-0012-7b37-f3e9eb000000",
-        "x-ms-version": "2020-06-12"
-=======
-        "x-ms-request-id": "e277d55c-601a-006f-3635-f0d031000000",
-        "x-ms-version": "2020-04-08"
->>>>>>> ac24a13f
-      },
-      "ResponseBody": []
-    },
-    {
-      "RequestUri": "https://seanmcccanary3.file.core.windows.net/test-share-8a3a1dcf-abf9-60ed-f76f-39b9ccd7f7cf/test-directory-c2cbb03a-377e-51f0-e2b6-ba4ca6975326?restype=directory",
-      "RequestMethod": "PUT",
-      "RequestHeaders": {
-        "Accept": "application/xml",
-        "Authorization": "Sanitized",
-        "traceparent": "00-d3795e21055d7c4e8c87bbd8682b2de8-a2843fa9e9dc744a-00",
-        "User-Agent": [
-          "azsdk-net-Storage.Files.Shares/12.7.0-alpha.20210121.1",
-          "(.NET 5.0.2; Microsoft Windows 10.0.19042)"
-        ],
-        "x-ms-client-request-id": "5b1cee21-9905-6189-bee6-f85315c06daf",
-        "x-ms-date": "Thu, 21 Jan 2021 20:41:30 GMT",
+      "RequestUri": "https://seanmcccanary3.file.core.windows.net/test-share-a54143d6-0d2f-66c8-a13b-e3f71ab324dc?restype=share",
+      "RequestMethod": "PUT",
+      "RequestHeaders": {
+        "Accept": "application/xml",
+        "Authorization": "Sanitized",
+        "traceparent": "00-a12bcae0a2b1a744bee088f6815caa18-8549a0a0fd0f0747-00",
+        "User-Agent": [
+          "azsdk-net-Storage.Files.Shares/12.7.0-alpha.20210126.1",
+          "(.NET 5.0.2; Microsoft Windows 10.0.19042)"
+        ],
+        "x-ms-client-request-id": "b1e3a674-949f-2e36-dd74-2cad37dd2faa",
+        "x-ms-date": "Tue, 26 Jan 2021 19:32:58 GMT",
+        "x-ms-return-client-request-id": "true",
+        "x-ms-version": "2020-06-12"
+      },
+      "RequestBody": null,
+      "StatusCode": 201,
+      "ResponseHeaders": {
+        "Content-Length": "0",
+        "Date": "Tue, 26 Jan 2021 19:32:57 GMT",
+        "ETag": "\u00220x8D8C2312F98AD8A\u0022",
+        "Last-Modified": "Tue, 26 Jan 2021 19:32:58 GMT",
+        "Server": [
+          "Windows-Azure-File/1.0",
+          "Microsoft-HTTPAPI/2.0"
+        ],
+        "x-ms-client-request-id": "b1e3a674-949f-2e36-dd74-2cad37dd2faa",
+        "x-ms-request-id": "78ac4d49-801a-0058-111a-f4029d000000",
+        "x-ms-version": "2020-06-12"
+      },
+      "ResponseBody": []
+    },
+    {
+      "RequestUri": "https://seanmcccanary3.file.core.windows.net/test-share-a54143d6-0d2f-66c8-a13b-e3f71ab324dc/test-directory-87a3bffa-58ce-5bb2-d40b-ef0c034bf58c?restype=directory",
+      "RequestMethod": "PUT",
+      "RequestHeaders": {
+        "Accept": "application/xml",
+        "Authorization": "Sanitized",
+        "traceparent": "00-3237a0441744a945b5bb5e593cac961e-f321f2f80f810b47-00",
+        "User-Agent": [
+          "azsdk-net-Storage.Files.Shares/12.7.0-alpha.20210126.1",
+          "(.NET 5.0.2; Microsoft Windows 10.0.19042)"
+        ],
+        "x-ms-client-request-id": "b1825ff3-9072-1c08-f488-dd94a5292b91",
+        "x-ms-date": "Tue, 26 Jan 2021 19:32:58 GMT",
         "x-ms-file-attributes": "None",
         "x-ms-file-creation-time": "Now",
         "x-ms-file-last-write-time": "Now",
@@ -62,41 +57,41 @@
       "StatusCode": 201,
       "ResponseHeaders": {
         "Content-Length": "0",
-        "Date": "Thu, 21 Jan 2021 20:41:29 GMT",
-        "ETag": "\u00220x8D8BE4CEED4B30F\u0022",
-        "Last-Modified": "Thu, 21 Jan 2021 20:41:30 GMT",
-        "Server": [
-          "Windows-Azure-File/1.0",
-          "Microsoft-HTTPAPI/2.0"
-        ],
-        "x-ms-client-request-id": "5b1cee21-9905-6189-bee6-f85315c06daf",
+        "Date": "Tue, 26 Jan 2021 19:32:57 GMT",
+        "ETag": "\u00220x8D8C2312FA4B4EF\u0022",
+        "Last-Modified": "Tue, 26 Jan 2021 19:32:58 GMT",
+        "Server": [
+          "Windows-Azure-File/1.0",
+          "Microsoft-HTTPAPI/2.0"
+        ],
+        "x-ms-client-request-id": "b1825ff3-9072-1c08-f488-dd94a5292b91",
         "x-ms-file-attributes": "Directory",
-        "x-ms-file-change-time": "2021-01-21T20:41:30.6633999Z",
-        "x-ms-file-creation-time": "2021-01-21T20:41:30.6633999Z",
+        "x-ms-file-change-time": "2021-01-26T19:32:58.1434607Z",
+        "x-ms-file-creation-time": "2021-01-26T19:32:58.1434607Z",
         "x-ms-file-id": "13835128424026341376",
-        "x-ms-file-last-write-time": "2021-01-21T20:41:30.6633999Z",
+        "x-ms-file-last-write-time": "2021-01-26T19:32:58.1434607Z",
         "x-ms-file-parent-id": "0",
         "x-ms-file-permission-key": "17860367565182308406*11459378189709739967",
-        "x-ms-request-id": "e277d55f-601a-006f-3735-f0d031000000",
+        "x-ms-request-id": "78ac4d52-801a-0058-181a-f4029d000000",
         "x-ms-request-server-encrypted": "true",
         "x-ms-version": "2020-06-12"
       },
       "ResponseBody": []
     },
     {
-      "RequestUri": "https://seanmcccanary3.file.core.windows.net/test-share-8a3a1dcf-abf9-60ed-f76f-39b9ccd7f7cf/test-directory-c2cbb03a-377e-51f0-e2b6-ba4ca6975326/test-file-f1dce0c9-6d71-1e77-ead2-ba6f2bd6da98",
-      "RequestMethod": "PUT",
-      "RequestHeaders": {
-        "Accept": "application/xml",
-        "Authorization": "Sanitized",
-        "traceparent": "00-bb999e14fec7a24fbe5af46239d28149-44a443deec25e944-00",
-        "User-Agent": [
-          "azsdk-net-Storage.Files.Shares/12.7.0-alpha.20210121.1",
-          "(.NET 5.0.2; Microsoft Windows 10.0.19042)"
-        ],
-        "x-ms-client-request-id": "97505ca0-6e6d-b4cb-76fd-7032df1935e8",
+      "RequestUri": "https://seanmcccanary3.file.core.windows.net/test-share-a54143d6-0d2f-66c8-a13b-e3f71ab324dc/test-directory-87a3bffa-58ce-5bb2-d40b-ef0c034bf58c/test-file-2b89a07f-bb5b-87da-8346-041462950d11",
+      "RequestMethod": "PUT",
+      "RequestHeaders": {
+        "Accept": "application/xml",
+        "Authorization": "Sanitized",
+        "traceparent": "00-fef530c883e6964b95ac62ef140223a2-655e4132a47b1046-00",
+        "User-Agent": [
+          "azsdk-net-Storage.Files.Shares/12.7.0-alpha.20210126.1",
+          "(.NET 5.0.2; Microsoft Windows 10.0.19042)"
+        ],
+        "x-ms-client-request-id": "ad9d648e-d339-377d-85fb-2e2b8bf3b95e",
         "x-ms-content-length": "1048576",
-        "x-ms-date": "Thu, 21 Jan 2021 20:41:30 GMT",
+        "x-ms-date": "Tue, 26 Jan 2021 19:32:58 GMT",
         "x-ms-file-attributes": "None",
         "x-ms-file-creation-time": "Now",
         "x-ms-file-last-write-time": "Now",
@@ -109,80 +104,80 @@
       "StatusCode": 201,
       "ResponseHeaders": {
         "Content-Length": "0",
-        "Date": "Thu, 21 Jan 2021 20:41:29 GMT",
-        "ETag": "\u00220x8D8BE4CEEDE51B4\u0022",
-        "Last-Modified": "Thu, 21 Jan 2021 20:41:30 GMT",
-        "Server": [
-          "Windows-Azure-File/1.0",
-          "Microsoft-HTTPAPI/2.0"
-        ],
-        "x-ms-client-request-id": "97505ca0-6e6d-b4cb-76fd-7032df1935e8",
+        "Date": "Tue, 26 Jan 2021 19:32:57 GMT",
+        "ETag": "\u00220x8D8C2312FAE2C84\u0022",
+        "Last-Modified": "Tue, 26 Jan 2021 19:32:58 GMT",
+        "Server": [
+          "Windows-Azure-File/1.0",
+          "Microsoft-HTTPAPI/2.0"
+        ],
+        "x-ms-client-request-id": "ad9d648e-d339-377d-85fb-2e2b8bf3b95e",
         "x-ms-file-attributes": "Archive",
-        "x-ms-file-change-time": "2021-01-21T20:41:30.7264436Z",
-        "x-ms-file-creation-time": "2021-01-21T20:41:30.7264436Z",
+        "x-ms-file-change-time": "2021-01-26T19:32:58.2055044Z",
+        "x-ms-file-creation-time": "2021-01-26T19:32:58.2055044Z",
         "x-ms-file-id": "11529285414812647424",
-        "x-ms-file-last-write-time": "2021-01-21T20:41:30.7264436Z",
+        "x-ms-file-last-write-time": "2021-01-26T19:32:58.2055044Z",
         "x-ms-file-parent-id": "13835128424026341376",
         "x-ms-file-permission-key": "4010187179898695473*11459378189709739967",
-        "x-ms-request-id": "e277d561-601a-006f-3835-f0d031000000",
+        "x-ms-request-id": "78ac4d58-801a-0058-1d1a-f4029d000000",
         "x-ms-request-server-encrypted": "true",
         "x-ms-version": "2020-06-12"
       },
       "ResponseBody": []
     },
     {
-      "RequestUri": "https://seanmcccanary3.file.core.windows.net/test-share-8a3a1dcf-abf9-60ed-f76f-39b9ccd7f7cf/test-directory-c2cbb03a-377e-51f0-e2b6-ba4ca6975326/test-file-f1dce0c9-6d71-1e77-ead2-ba6f2bd6da98?comp=range",
+      "RequestUri": "https://seanmcccanary3.file.core.windows.net/test-share-a54143d6-0d2f-66c8-a13b-e3f71ab324dc/test-directory-87a3bffa-58ce-5bb2-d40b-ef0c034bf58c/test-file-2b89a07f-bb5b-87da-8346-041462950d11?comp=range",
       "RequestMethod": "PUT",
       "RequestHeaders": {
         "Accept": "application/xml",
         "Authorization": "Sanitized",
         "Content-Length": "1024",
         "Content-Type": "application/octet-stream",
-        "traceparent": "00-5eeda20cb0a45d47b69bce207bbdf459-2228373dd552ed4e-00",
-        "User-Agent": [
-          "azsdk-net-Storage.Files.Shares/12.7.0-alpha.20210121.1",
-          "(.NET 5.0.2; Microsoft Windows 10.0.19042)"
-        ],
-        "x-ms-client-request-id": "cfcf73ee-4385-e72a-b275-407d87ed9a8f",
-        "x-ms-date": "Thu, 21 Jan 2021 20:41:31 GMT",
+        "traceparent": "00-e99778dea214ad40a020773d941d0665-b52934a6dcb8bb44-00",
+        "User-Agent": [
+          "azsdk-net-Storage.Files.Shares/12.7.0-alpha.20210126.1",
+          "(.NET 5.0.2; Microsoft Windows 10.0.19042)"
+        ],
+        "x-ms-client-request-id": "fe86ab8f-5ff8-38d8-99e1-1dcd15ee080f",
+        "x-ms-date": "Tue, 26 Jan 2021 19:32:59 GMT",
         "x-ms-range": "bytes=1024-2047",
         "x-ms-return-client-request-id": "true",
         "x-ms-version": "2020-06-12",
         "x-ms-write": "update"
       },
-      "RequestBody": "PNEg\u002BdpW8s3EDQbUilpycdEvN1KF18O0Jh6NTovtXQN3QsG7xkvmFlpHNg/Uaq4zUbrflmQ8X2QOa9O8yKRB1q8CXUiZt6uFSCD4PqGz37twWvzRDsefOuJcrFp4Kk61Bl9f0g1mmpoPWU1DRCHDWowXS26ncMjoYiNlPApRDR7SQzdCUw2uCcBhwrV5XPbBmVHNYN7gDZWXd2/qAF2QvUsucADpgQd\u002BaUKtRa4SbgYso6O4g6xA8jWiqtyexAli0QRpS\u002Bv12BdKT/ecMsjnhAhovVy61zqf7X7LR9Yq4KU4SnOpqCMbN8uLbTS1pMBtuibUNQesqPnJyl1tKZFBIG5SY\u002BdUPdvkTYWRL2oG6km\u002BXoywVquei6J54N7FrQ06SU3GYkHYGH1K7\u002BiBG3mPw\u002BAUrssEkcnCtNdE2l39H593VuUcQIcI5UUPZWbDHG8p6h39sf9CNbeDA61pkz4gTdBICcSTc4JYDMmF9Sxj/5hnG/A//22gNCEtmD3ZnlIG7heVehKrlnaapaQ1vT\u002BLIAMVAXhO4E5iqNWjZdpFfm12fgYUzYSFvIR5pFrJanfiong5xJ3ZuA7JM9I9CDCbVSY3vz44d1J/kETz1Dv0mT1dwMNiC7rPncb4SpqySLRU3k8zkas5qioluTNZ5uPS1ZmU30dtOElrZyF3Pyy4zUePn/bswAeSJBaYPVGGdrbjJnQBHWht5qUFxyqJwWr\u002BbezsyUfs5RWRArsx1Pv35fFrlBm3tq/fIrhR5/ndCWOrms9lmqxv9kBfbxutOxKpDeI5HixQRrY9DKeOm/4btPhXhTkrkkpE\u002B53ZWEeTMeamp9kXo\u002Bs2W1QZJ40F4FtCQ7oiVbbYfnuX9CKOd\u002B1vqdrA6PMkBBANISrlEmu8PxpClhSNcNwwzSlef6/Ip\u002BNnqn2yRfhnHT6pFDOL82sQ2rUHTODY4Tj\u002BjxvKxoVhRXpHfmjtCvki23nV41yopNm9TqX5wVsCjshEtLXdnFe5R8\u002B5RHUDItC75HBnA/3cVupBDXffZ4MeRO\u002BgqFZDRT4hHJyM7l9kuizVPtzqm4vKZ13Km4/f2eBLmgCFYnl6d54xReZhUGeL3FJLCimmNKlk1UH4eKmvQkK7QFNf3leyW8Y9uFWkaBf1P788lM\u002B2pGZWII04gf/1gQOkpQ8UK/37ma9iaHtUwGwpAjjqc61yBJvtCb7KednHSDZR/8IH4RTBQfsgUzvrAmAgD37GCg5VMaFzJiI/MB/VmyBEAsGqISEkKTKyUrFfAQZeqmpaAT4o/M0hlLrygRDbSrgbpgCedu1doeHbo9/vEyUb4Ya0eprhHAbziI1mMqci1gj4RFsGvzR9/V9dTFjuMYCV1qCJJw==",
-      "StatusCode": 201,
-      "ResponseHeaders": {
-        "Content-Length": "0",
-        "Content-MD5": "IuY1JlGVvaun0lBNclu\u002BNg==",
-        "Date": "Thu, 21 Jan 2021 20:41:29 GMT",
-        "ETag": "\u00220x8D8BE4CEEE72D08\u0022",
-        "Last-Modified": "Thu, 21 Jan 2021 20:41:30 GMT",
-        "Server": [
-          "Windows-Azure-File/1.0",
-          "Microsoft-HTTPAPI/2.0"
-        ],
-        "x-ms-client-request-id": "cfcf73ee-4385-e72a-b275-407d87ed9a8f",
-        "x-ms-request-id": "e277d562-601a-006f-3935-f0d031000000",
+      "RequestBody": "K0Eo018IT/N13uYn/mNnQnSD3IeMyYOax\u002B6DPbOhbXLTQNsJiWEpiSyRxjVc/eqZL80gVHaUPWK9jgtwhRE/1HB0VL2HXrkTWlJa\u002BgNNPcoE6Q3mgBn7PgJ5S/pVuAQaUfHF6KksEtEUDfojOkJecFBBbJsEWVNXeBa6DhK\u002BvaFOQKkRiFUg19Y80nIf2AO/GtuqE0xoFvedbnCTcgO\u002BVU9Y1fqZTef6IJXEx4bgOJ8S\u002BvM3E6lV5SmxcxrkjWXTfXwixgIJJs3zr/K2o05xvTbQgHcQh0KmA\u002B/Q59rNFpMw8UkKvXGdCNQmRGO2nkLaQLbkFAztwvY6fMMSOT/zJZlfhrEFZv/EM3ij6UPe72St9aYj6QGGQi9Tz0Guis6UMx7KVxeQ1dm3H\u002BGUStizXI1eZUOYzzyX2ESCspa\u002BFqipDrYkE5dNHCDMbMog8vdWn3OzTySL/GTiMn7SDiNC\u002BQg46jwijkj1EEgjy2NyduZNKxIjCseEHhJSQuEZeg79iXPB6Ai6MxArvT7caDAAcLuXheIQH\u002B5Bs8wq0Exm3JY6JUHvsI7ekvcB902Ip7bhUdIlgfUr7GmEfzQ8kGPExOGooULvEb8tufLqDyihuQwVSH55QVqhDjnXazFZogGUPTJs3wV08kAS\u002BMcCQN1B48YoJkflSoOGB5MIF6WO1BfxVtL2NdkGoVY\u002BZkmSn81clodqMHu6rvKu5dhya9qahCSwEeoLS67sIoTxpuQ682fFrIEeI6OcNqffR08AkzZ7pOIl4o7jUUvZfg72yQgOc/JwrL9Ze2CAFNpCKwNe645OdQIBFRDZ4ls1RaWUpW2f0dNdj\u002Bd2ISiBpM60oCVHepJ/qFMGDF7hl8pkIza7625so1kvAVyn11PZgHFBJUE17soTFfwamcV1e/gdEv7xxrhgR/3MF3g22NAALIzsn3GILzVrqNZxUQqTuoZjisVV6Lm54d5EaNZS3D0sGmw5iNuHlePIhR7h7vXzOF3y0k0LqkTSM72TQ8ZfGcuZRTedWjKq2/XhjWKb1/PoUTB4XwrvIW8oZlQd9FEdaGxSSKi9Vd0rSPdYKR3iNlzKq/KV5rnBqiPIdfPdjOekxCT2SI9KKvtSTRcSlvhRRS/4U0leiIGykZ2E9eDpTbsPtGT57O7Nf4D2QpmhrhMrdy/E5TieRTyiQ7bxxTUbaP9cA\u002BKTWFlBKtTIaEXnEOOKWX2xJWiDcW8oVqg327lL29maRaswlx/Vgrpk1dz3ujLTZ2y3akKW2JFzawGxCU8bfYxrTco4WcFe26OtH5ySMZx1ZHRMlHGWA20ZvSweJHhrSVhQi21omw2rWI6f6Ln14TplO6Xazuga1UpdHpyVQLcqQg==",
+      "StatusCode": 201,
+      "ResponseHeaders": {
+        "Content-Length": "0",
+        "Content-MD5": "NLgXNLAaKfqwxOj5N7QjMA==",
+        "Date": "Tue, 26 Jan 2021 19:32:57 GMT",
+        "ETag": "\u00220x8D8C2312FBB755D\u0022",
+        "Last-Modified": "Tue, 26 Jan 2021 19:32:58 GMT",
+        "Server": [
+          "Windows-Azure-File/1.0",
+          "Microsoft-HTTPAPI/2.0"
+        ],
+        "x-ms-client-request-id": "fe86ab8f-5ff8-38d8-99e1-1dcd15ee080f",
+        "x-ms-request-id": "78ac4d62-801a-0058-271a-f4029d000000",
         "x-ms-request-server-encrypted": "true",
         "x-ms-version": "2020-06-12"
       },
       "ResponseBody": []
     },
     {
-      "RequestUri": "https://seanmcccanary3.file.core.windows.net/test-share-8a3a1dcf-abf9-60ed-f76f-39b9ccd7f7cf/test-directory-c2cbb03a-377e-51f0-e2b6-ba4ca6975326/test-file-f1dce0c9-6d71-1e77-ead2-ba6f2bd6da98",
+      "RequestUri": "https://seanmcccanary3.file.core.windows.net/test-share-a54143d6-0d2f-66c8-a13b-e3f71ab324dc/test-directory-87a3bffa-58ce-5bb2-d40b-ef0c034bf58c/test-file-2b89a07f-bb5b-87da-8346-041462950d11",
       "RequestMethod": "GET",
       "RequestHeaders": {
         "Accept": "application/xml",
         "Authorization": "Sanitized",
-        "traceparent": "00-525ddf553e1537479e8ec6543271e918-53485379eecec24d-00",
-        "User-Agent": [
-          "azsdk-net-Storage.Files.Shares/12.7.0-alpha.20210121.1",
-          "(.NET 5.0.2; Microsoft Windows 10.0.19042)"
-        ],
-        "x-ms-client-request-id": "9728b9c7-3612-a202-c2e4-a7066b1fc199",
-        "x-ms-date": "Thu, 21 Jan 2021 20:41:31 GMT",
-        "x-ms-lease-id": "c3ac7789-4b75-eab0-277f-d80b2519a6b7",
+        "traceparent": "00-a9d56b5125cece408776d5161dccbe3b-1b80fe6267ce0e4c-00",
+        "User-Agent": [
+          "azsdk-net-Storage.Files.Shares/12.7.0-alpha.20210126.1",
+          "(.NET 5.0.2; Microsoft Windows 10.0.19042)"
+        ],
+        "x-ms-client-request-id": "194918ed-29c5-66ba-6380-629737958c12",
+        "x-ms-date": "Tue, 26 Jan 2021 19:32:59 GMT",
+        "x-ms-lease-id": "c9cd21ac-2820-0647-9c61-2743ab87fcf3",
         "x-ms-range": "bytes=1024-2047",
         "x-ms-range-get-content-md5": "false",
         "x-ms-return-client-request-id": "true",
@@ -193,41 +188,36 @@
       "ResponseHeaders": {
         "Content-Length": "241",
         "Content-Type": "application/xml",
-        "Date": "Thu, 21 Jan 2021 20:41:29 GMT",
+        "Date": "Tue, 26 Jan 2021 19:32:58 GMT",
         "Server": [
           "Windows-Azure-File/1.0",
           "Microsoft-HTTPAPI/2.0"
         ],
         "Vary": "Origin",
-        "x-ms-client-request-id": "9728b9c7-3612-a202-c2e4-a7066b1fc199",
+        "x-ms-client-request-id": "194918ed-29c5-66ba-6380-629737958c12",
         "x-ms-error-code": "LeaseNotPresentWithFileOperation",
-<<<<<<< HEAD
-        "x-ms-request-id": "c9ef67b1-f01a-0012-7f37-f3e9eb000000",
-        "x-ms-version": "2020-06-12"
-=======
-        "x-ms-request-id": "e277d563-601a-006f-3a35-f0d031000000",
-        "x-ms-version": "2020-04-08"
->>>>>>> ac24a13f
+        "x-ms-request-id": "78ac4d69-801a-0058-2e1a-f4029d000000",
+        "x-ms-version": "2020-06-12"
       },
       "ResponseBody": [
         "\uFEFF\u003C?xml version=\u00221.0\u0022 encoding=\u0022utf-8\u0022?\u003E\u003CError\u003E\u003CCode\u003ELeaseNotPresentWithFileOperation\u003C/Code\u003E\u003CMessage\u003EThere is currently no lease on the file.\n",
-        "RequestId:e277d563-601a-006f-3a35-f0d031000000\n",
-        "Time:2021-01-21T20:41:30.8508977Z\u003C/Message\u003E\u003C/Error\u003E"
+        "RequestId:78ac4d69-801a-0058-2e1a-f4029d000000\n",
+        "Time:2021-01-26T19:32:58.3568355Z\u003C/Message\u003E\u003C/Error\u003E"
       ]
     },
     {
-      "RequestUri": "https://seanmcccanary3.file.core.windows.net/test-share-8a3a1dcf-abf9-60ed-f76f-39b9ccd7f7cf?restype=share",
+      "RequestUri": "https://seanmcccanary3.file.core.windows.net/test-share-a54143d6-0d2f-66c8-a13b-e3f71ab324dc?restype=share",
       "RequestMethod": "DELETE",
       "RequestHeaders": {
         "Accept": "application/xml",
         "Authorization": "Sanitized",
-        "traceparent": "00-c41914b1a1f93342861bcc317d2a320b-40e001871b1bac43-00",
-        "User-Agent": [
-          "azsdk-net-Storage.Files.Shares/12.7.0-alpha.20210121.1",
-          "(.NET 5.0.2; Microsoft Windows 10.0.19042)"
-        ],
-        "x-ms-client-request-id": "6c430635-0ef1-cca4-f5a1-a965bf5c5d16",
-        "x-ms-date": "Thu, 21 Jan 2021 20:41:31 GMT",
+        "traceparent": "00-7a7b29cf531948449f1784ee354fe55b-23b5f875b960444d-00",
+        "User-Agent": [
+          "azsdk-net-Storage.Files.Shares/12.7.0-alpha.20210126.1",
+          "(.NET 5.0.2; Microsoft Windows 10.0.19042)"
+        ],
+        "x-ms-client-request-id": "9355903b-e23e-e02d-9835-7bed58cee35e",
+        "x-ms-date": "Tue, 26 Jan 2021 19:32:59 GMT",
         "x-ms-delete-snapshots": "include",
         "x-ms-return-client-request-id": "true",
         "x-ms-version": "2020-06-12"
@@ -236,25 +226,20 @@
       "StatusCode": 202,
       "ResponseHeaders": {
         "Content-Length": "0",
-        "Date": "Thu, 21 Jan 2021 20:41:30 GMT",
-        "Server": [
-          "Windows-Azure-File/1.0",
-          "Microsoft-HTTPAPI/2.0"
-        ],
-        "x-ms-client-request-id": "6c430635-0ef1-cca4-f5a1-a965bf5c5d16",
-<<<<<<< HEAD
-        "x-ms-request-id": "c9ef67b2-f01a-0012-8037-f3e9eb000000",
-        "x-ms-version": "2020-06-12"
-=======
-        "x-ms-request-id": "e277d564-601a-006f-3b35-f0d031000000",
-        "x-ms-version": "2020-04-08"
->>>>>>> ac24a13f
+        "Date": "Tue, 26 Jan 2021 19:32:58 GMT",
+        "Server": [
+          "Windows-Azure-File/1.0",
+          "Microsoft-HTTPAPI/2.0"
+        ],
+        "x-ms-client-request-id": "9355903b-e23e-e02d-9835-7bed58cee35e",
+        "x-ms-request-id": "78ac4d6e-801a-0058-331a-f4029d000000",
+        "x-ms-version": "2020-06-12"
       },
       "ResponseBody": []
     }
   ],
   "Variables": {
-    "RandomSeed": "1069205680",
+    "RandomSeed": "1645004944",
     "Storage_TestConfigDefault": "ProductionTenant\nseanmcccanary3\nU2FuaXRpemVk\nhttps://seanmcccanary3.blob.core.windows.net\nhttps://seanmcccanary3.file.core.windows.net\nhttps://seanmcccanary3.queue.core.windows.net\nhttps://seanmcccanary3.table.core.windows.net\n\n\n\n\nhttps://seanmcccanary3-secondary.blob.core.windows.net\nhttps://seanmcccanary3-secondary.file.core.windows.net\nhttps://seanmcccanary3-secondary.queue.core.windows.net\nhttps://seanmcccanary3-secondary.table.core.windows.net\n\nSanitized\n\n\nCloud\nBlobEndpoint=https://seanmcccanary3.blob.core.windows.net/;QueueEndpoint=https://seanmcccanary3.queue.core.windows.net/;FileEndpoint=https://seanmcccanary3.file.core.windows.net/;BlobSecondaryEndpoint=https://seanmcccanary3-secondary.blob.core.windows.net/;QueueSecondaryEndpoint=https://seanmcccanary3-secondary.queue.core.windows.net/;FileSecondaryEndpoint=https://seanmcccanary3-secondary.file.core.windows.net/;AccountName=seanmcccanary3;AccountKey=Kg==;\nseanscope1"
   }
 }