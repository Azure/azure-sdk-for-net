--- conflicted
+++ resolved
@@ -14,11 +14,7 @@
         "x-ms-client-request-id": "6dd6ac63-2044-5787-4808-3fb6c3c0d9f3",
         "x-ms-date": "Tue, 26 Jan 2021 19:32:45 GMT",
         "x-ms-return-client-request-id": "true",
-<<<<<<< HEAD
-        "x-ms-version": "2020-12-06"
-=======
         "x-ms-version": "2021-02-12"
->>>>>>> 7e782c87
       },
       "RequestBody": null,
       "StatusCode": 201,
@@ -33,11 +29,7 @@
         ],
         "x-ms-client-request-id": "6dd6ac63-2044-5787-4808-3fb6c3c0d9f3",
         "x-ms-request-id": "152ee964-e01a-003c-6c1a-f4f305000000",
-<<<<<<< HEAD
-        "x-ms-version": "2020-12-06"
-=======
         "x-ms-version": "2021-02-12"
->>>>>>> 7e782c87
       },
       "ResponseBody": []
     },
@@ -59,11 +51,7 @@
         "x-ms-file-last-write-time": "Now",
         "x-ms-file-permission": "Inherit",
         "x-ms-return-client-request-id": "true",
-<<<<<<< HEAD
-        "x-ms-version": "2020-12-06"
-=======
         "x-ms-version": "2021-02-12"
->>>>>>> 7e782c87
       },
       "RequestBody": null,
       "StatusCode": 201,
@@ -86,11 +74,7 @@
         "x-ms-file-permission-key": "17860367565182308406*11459378189709739967",
         "x-ms-request-id": "152ee967-e01a-003c-6d1a-f4f305000000",
         "x-ms-request-server-encrypted": "true",
-<<<<<<< HEAD
-        "x-ms-version": "2020-12-06"
-=======
         "x-ms-version": "2021-02-12"
->>>>>>> 7e782c87
       },
       "ResponseBody": []
     },
@@ -111,11 +95,7 @@
         "x-ms-date": "Tue, 26 Jan 2021 19:32:45 GMT",
         "x-ms-range": "bytes=1024-2047",
         "x-ms-return-client-request-id": "true",
-<<<<<<< HEAD
-        "x-ms-version": "2020-12-06",
-=======
         "x-ms-version": "2021-02-12",
->>>>>>> 7e782c87
         "x-ms-write": "clear"
       },
       "RequestBody": [],
@@ -131,11 +111,7 @@
         "x-ms-client-request-id": "e91f3c55-fd7f-8953-40f5-61b3c0edcd73",
         "x-ms-error-code": "ResourceNotFound",
         "x-ms-request-id": "152ee969-e01a-003c-6e1a-f4f305000000",
-<<<<<<< HEAD
-        "x-ms-version": "2020-12-06"
-=======
         "x-ms-version": "2021-02-12"
->>>>>>> 7e782c87
       },
       "ResponseBody": [
         "﻿<?xml version=\"1.0\" encoding=\"utf-8\"?><Error><Code>ResourceNotFound</Code><Message>The specified resource does not exist.\n",
@@ -158,11 +134,7 @@
         "x-ms-date": "Tue, 26 Jan 2021 19:32:45 GMT",
         "x-ms-delete-snapshots": "include",
         "x-ms-return-client-request-id": "true",
-<<<<<<< HEAD
-        "x-ms-version": "2020-12-06"
-=======
         "x-ms-version": "2021-02-12"
->>>>>>> 7e782c87
       },
       "RequestBody": null,
       "StatusCode": 202,
@@ -175,11 +147,7 @@
         ],
         "x-ms-client-request-id": "e17ffa02-3561-379c-e39d-c9a2601d0273",
         "x-ms-request-id": "152ee96a-e01a-003c-6f1a-f4f305000000",
-<<<<<<< HEAD
-        "x-ms-version": "2020-12-06"
-=======
         "x-ms-version": "2021-02-12"
->>>>>>> 7e782c87
       },
       "ResponseBody": []
     }
