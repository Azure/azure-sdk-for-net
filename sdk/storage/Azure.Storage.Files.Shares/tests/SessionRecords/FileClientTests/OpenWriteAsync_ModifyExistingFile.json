﻿{
  "Entries": [
    {
      "RequestUri": "https://seanmcccanary3.file.core.windows.net/test-share-96264f5c-4697-d45d-0e81-595f3e21ce62?restype=share",
      "RequestMethod": "PUT",
      "RequestHeaders": {
        "Accept": "application/xml",
        "Authorization": "Sanitized",
        "traceparent": "00-1537d5171412424c835e2e8ef62c2cc5-db30d31b2aa73b48-00",
        "User-Agent": [
          "azsdk-net-Storage.Files.Shares/12.7.0-alpha.20210126.1",
          "(.NET 5.0.2; Microsoft Windows 10.0.19042)"
        ],
        "x-ms-client-request-id": "1af22a0c-8245-3295-21d6-9244d9b26b63",
        "x-ms-date": "Tue, 26 Jan 2021 19:30:31 GMT",
        "x-ms-return-client-request-id": "true",
<<<<<<< HEAD
        "x-ms-version": "2020-12-06"
=======
        "x-ms-version": "2021-02-12"
>>>>>>> 7e782c87
      },
      "RequestBody": null,
      "StatusCode": 201,
      "ResponseHeaders": {
        "Content-Length": "0",
        "Date": "Tue, 26 Jan 2021 19:30:30 GMT",
        "ETag": "\"0x8D8C230D7E029A2\"",
        "Last-Modified": "Tue, 26 Jan 2021 19:30:30 GMT",
        "Server": [
          "Windows-Azure-File/1.0",
          "Microsoft-HTTPAPI/2.0"
        ],
        "x-ms-client-request-id": "1af22a0c-8245-3295-21d6-9244d9b26b63",
        "x-ms-request-id": "d8599b50-101a-0028-1519-f4bb6a000000",
<<<<<<< HEAD
        "x-ms-version": "2020-12-06"
=======
        "x-ms-version": "2021-02-12"
>>>>>>> 7e782c87
      },
      "ResponseBody": []
    },
    {
      "RequestUri": "https://seanmcccanary3.file.core.windows.net/test-share-96264f5c-4697-d45d-0e81-595f3e21ce62/test-directory-73ab31a9-4c5e-9315-bc4b-8818db4e6eb1?restype=directory",
      "RequestMethod": "PUT",
      "RequestHeaders": {
        "Accept": "application/xml",
        "Authorization": "Sanitized",
        "traceparent": "00-4df4032f0e65304987f52129165d5da4-4301c3dcfa95e44d-00",
        "User-Agent": [
          "azsdk-net-Storage.Files.Shares/12.7.0-alpha.20210126.1",
          "(.NET 5.0.2; Microsoft Windows 10.0.19042)"
        ],
        "x-ms-client-request-id": "34650714-28b1-bf7e-155f-5efaf97d56d2",
        "x-ms-date": "Tue, 26 Jan 2021 19:30:31 GMT",
        "x-ms-file-attributes": "None",
        "x-ms-file-creation-time": "Now",
        "x-ms-file-last-write-time": "Now",
        "x-ms-file-permission": "Inherit",
        "x-ms-return-client-request-id": "true",
<<<<<<< HEAD
        "x-ms-version": "2020-12-06"
=======
        "x-ms-version": "2021-02-12"
>>>>>>> 7e782c87
      },
      "RequestBody": null,
      "StatusCode": 201,
      "ResponseHeaders": {
        "Content-Length": "0",
        "Date": "Tue, 26 Jan 2021 19:30:30 GMT",
        "ETag": "\"0x8D8C230D7E9E70E\"",
        "Last-Modified": "Tue, 26 Jan 2021 19:30:30 GMT",
        "Server": [
          "Windows-Azure-File/1.0",
          "Microsoft-HTTPAPI/2.0"
        ],
        "x-ms-client-request-id": "34650714-28b1-bf7e-155f-5efaf97d56d2",
        "x-ms-file-attributes": "Directory",
        "x-ms-file-change-time": "2021-01-26T19:30:30.9574414Z",
        "x-ms-file-creation-time": "2021-01-26T19:30:30.9574414Z",
        "x-ms-file-id": "13835128424026341376",
        "x-ms-file-last-write-time": "2021-01-26T19:30:30.9574414Z",
        "x-ms-file-parent-id": "0",
        "x-ms-file-permission-key": "17860367565182308406*11459378189709739967",
        "x-ms-request-id": "d8599b53-101a-0028-1619-f4bb6a000000",
        "x-ms-request-server-encrypted": "true",
<<<<<<< HEAD
        "x-ms-version": "2020-12-06"
=======
        "x-ms-version": "2021-02-12"
>>>>>>> 7e782c87
      },
      "ResponseBody": []
    },
    {
      "RequestUri": "https://seanmcccanary3.file.core.windows.net/test-share-96264f5c-4697-d45d-0e81-595f3e21ce62/test-directory-73ab31a9-4c5e-9315-bc4b-8818db4e6eb1/test-file-5d5fe068-575e-f434-155d-4cf5f2025c6e",
      "RequestMethod": "PUT",
      "RequestHeaders": {
        "Accept": "application/xml",
        "Authorization": "Sanitized",
        "traceparent": "00-c8c9fcfa0ac4d344909833b3a9e5f8ef-f96a54d7daa94f4e-00",
        "User-Agent": [
          "azsdk-net-Storage.Files.Shares/12.7.0-alpha.20210126.1",
          "(.NET 5.0.2; Microsoft Windows 10.0.19042)"
        ],
        "x-ms-client-request-id": "55aa8712-a4ee-bcfc-d370-1f54db89cd12",
        "x-ms-content-length": "2048",
        "x-ms-date": "Tue, 26 Jan 2021 19:30:31 GMT",
        "x-ms-file-attributes": "None",
        "x-ms-file-creation-time": "Now",
        "x-ms-file-last-write-time": "Now",
        "x-ms-file-permission": "Inherit",
        "x-ms-return-client-request-id": "true",
        "x-ms-type": "file",
<<<<<<< HEAD
        "x-ms-version": "2020-12-06"
=======
        "x-ms-version": "2021-02-12"
>>>>>>> 7e782c87
      },
      "RequestBody": null,
      "StatusCode": 201,
      "ResponseHeaders": {
        "Content-Length": "0",
        "Date": "Tue, 26 Jan 2021 19:30:30 GMT",
        "ETag": "\"0x8D8C230D7F29B30\"",
        "Last-Modified": "Tue, 26 Jan 2021 19:30:31 GMT",
        "Server": [
          "Windows-Azure-File/1.0",
          "Microsoft-HTTPAPI/2.0"
        ],
        "x-ms-client-request-id": "55aa8712-a4ee-bcfc-d370-1f54db89cd12",
        "x-ms-file-attributes": "Archive",
        "x-ms-file-change-time": "2021-01-26T19:30:31.0144816Z",
        "x-ms-file-creation-time": "2021-01-26T19:30:31.0144816Z",
        "x-ms-file-id": "11529285414812647424",
        "x-ms-file-last-write-time": "2021-01-26T19:30:31.0144816Z",
        "x-ms-file-parent-id": "13835128424026341376",
        "x-ms-file-permission-key": "4010187179898695473*11459378189709739967",
        "x-ms-request-id": "d8599b55-101a-0028-1719-f4bb6a000000",
        "x-ms-request-server-encrypted": "true",
<<<<<<< HEAD
        "x-ms-version": "2020-12-06"
=======
        "x-ms-version": "2021-02-12"
>>>>>>> 7e782c87
      },
      "ResponseBody": []
    },
    {
      "RequestUri": "https://seanmcccanary3.file.core.windows.net/test-share-96264f5c-4697-d45d-0e81-595f3e21ce62/test-directory-73ab31a9-4c5e-9315-bc4b-8818db4e6eb1/test-file-5d5fe068-575e-f434-155d-4cf5f2025c6e?comp=range",
      "RequestMethod": "PUT",
      "RequestHeaders": {
        "Accept": "application/xml",
        "Authorization": "Sanitized",
        "Content-Length": "1024",
        "Content-Type": "application/octet-stream",
        "traceparent": "00-3abde5c065892049968270b027c61596-912cbd072ae34448-00",
        "User-Agent": [
          "azsdk-net-Storage.Files.Shares/12.7.0-alpha.20210126.1",
          "(.NET 5.0.2; Microsoft Windows 10.0.19042)"
        ],
        "x-ms-client-request-id": "a8a54905-4719-801a-2067-bc276861e69f",
        "x-ms-date": "Tue, 26 Jan 2021 19:30:31 GMT",
        "x-ms-range": "bytes=0-1023",
        "x-ms-return-client-request-id": "true",
<<<<<<< HEAD
        "x-ms-version": "2020-12-06",
=======
        "x-ms-version": "2021-02-12",
>>>>>>> 7e782c87
        "x-ms-write": "update"
      },
      "RequestBody": "Au+xzHiD6i3gol/LWWSe8wij4mtXB3+kMEcAdxur4XPG681mcIgwj5x9dExEMWNu0itMOKZiu/tvDJswgnMSNcHrBW2XOIKAclPO2pIzX//kkqXvX6jNYzDS92PsAAwpaj+KWCv115qoy8ZTlOBoO62cTPDOItUYHqE9xUAfk3FGpG9TqAbT77oKRpPiec9Qabu2ULQcW0hpcjqKuBJZiThUDe9wFZOmyFw1w9tCNqXR7VuFaEK9KUkn6TbMSTaosbxbjWzg31QnEIhX55hsJzuVuMu20yH1luOmSCtc2X4mjBEf5qg48Q0GXVi6ZkKxu8H7N5Fr8d2bZfeJOpYpyzYJMFqGTECSXMa9sHXJOy+h9YxpYaLtupo0g4Gxr7d23ZIhsDXnKm6BaNrKrUFo0SrH50UKv2mUHHa/Usi/4a0PR9Lip4r6ucod6PnHIg1ZzLFW6sdxbB0pjZS/KNilwYctumZuhSqgzS577NdwzPlpZoUXaPflndq0uRr1OpHxeCZymWem6kaHthyZ9oBGucCaVsJSjlmQSB2MucsQqpOdiXOw/jORwns/j7HaTKdabgBZWuPPnunN4VBKGjF7dwyJ+2wMlruNCZNGE/+ntfx1MkvKt0+vzuuK4xziRqhJwxelUFA6TdhFy1FPiIrpJStU1OjmsMC82iyBgbKeqsLr/FDnAmSrO+Rzhev+X0Zgob7wjnG/YxNX6HYkucslpiGOZIs6AiPGqZkDcirVvnvmIOD0rhxRK5k9kBnuh4IYTd7Jb/q7Jp+aKeTYvPDogir7PZjrMfgEPTjy/HEK2CEW6iVMC0+AK/lBWYQ3eG+oVQ3u8knpLRzmxTHCyCktkFDDwdHLm3bbexKfqddzzMXJSadkG+XXLb0JZUUdvmLPFMg0dLed3LmWE3c3SoNEc/hs+H6CyXVr65QUwjYwvb2vz5UPP1gNK23uzQduoOI5xfJNscXjTUtTyIkiiRmCZVa6iHruNDSgXswRk/tt/Uqx2v1E4wz3zIJKu3bO66FTa2exsxdnS5C+rVL40rlP5cs+cK4cPoJKwrz4o3m90XMrvSiTvEkzSo9thjW5/vnI+9WqkHryNizlZ/BbbqgXANzfzRSRuymCCyYfr7hMkMPCMKijE0D4OIf7rlRY19vnVYZZ2THlNj+rKIVT04d0mNYsmT7/c+yb5pWNlgzUKTNLOFky8reS3Ppo9+u7pWX/hxV+Kz6d5+KZvfKcWKAy1/5RCJstQaUemrxDl3wB4EEvjQ/3Vv31rlB3mDXE9oNaNSDtapzK0kVvX5GBWU9mmN2xbMuQO4EAXFpKtqlwWqQ46WFbE3WkZbvJh/Zsc1QAEQBXEom4yfqf7A1Cfxuc/g==",
      "StatusCode": 201,
      "ResponseHeaders": {
        "Content-Length": "0",
        "Content-MD5": "SyMvH5K7VBGv94oRzAsw+g==",
        "Date": "Tue, 26 Jan 2021 19:30:30 GMT",
        "ETag": "\"0x8D8C230D7FC39EC\"",
        "Last-Modified": "Tue, 26 Jan 2021 19:30:31 GMT",
        "Server": [
          "Windows-Azure-File/1.0",
          "Microsoft-HTTPAPI/2.0"
        ],
        "x-ms-client-request-id": "a8a54905-4719-801a-2067-bc276861e69f",
        "x-ms-request-id": "d8599b56-101a-0028-1819-f4bb6a000000",
        "x-ms-request-server-encrypted": "true",
<<<<<<< HEAD
        "x-ms-version": "2020-12-06"
=======
        "x-ms-version": "2021-02-12"
>>>>>>> 7e782c87
      },
      "ResponseBody": []
    },
    {
      "RequestUri": "https://seanmcccanary3.file.core.windows.net/test-share-96264f5c-4697-d45d-0e81-595f3e21ce62/test-directory-73ab31a9-4c5e-9315-bc4b-8818db4e6eb1/test-file-5d5fe068-575e-f434-155d-4cf5f2025c6e",
      "RequestMethod": "HEAD",
      "RequestHeaders": {
        "Accept": "application/xml",
        "Authorization": "Sanitized",
        "traceparent": "00-28ed028ad2acec4bb53c56f371856d7e-36e7263db8c62c45-00",
        "User-Agent": [
          "azsdk-net-Storage.Files.Shares/12.7.0-alpha.20210126.1",
          "(.NET 5.0.2; Microsoft Windows 10.0.19042)"
        ],
        "x-ms-client-request-id": "6b256a0e-9919-3478-e6de-954cc877ebdb",
        "x-ms-date": "Tue, 26 Jan 2021 19:30:31 GMT",
        "x-ms-return-client-request-id": "true",
<<<<<<< HEAD
        "x-ms-version": "2020-12-06"
=======
        "x-ms-version": "2021-02-12"
>>>>>>> 7e782c87
      },
      "RequestBody": null,
      "StatusCode": 200,
      "ResponseHeaders": {
        "Content-Length": "2048",
        "Content-Type": "application/octet-stream",
        "Date": "Tue, 26 Jan 2021 19:30:30 GMT",
        "ETag": "\"0x8D8C230D7FC39EC\"",
        "Last-Modified": "Tue, 26 Jan 2021 19:30:31 GMT",
        "Server": [
          "Windows-Azure-File/1.0",
          "Microsoft-HTTPAPI/2.0"
        ],
        "Vary": "Origin",
        "x-ms-client-request-id": "6b256a0e-9919-3478-e6de-954cc877ebdb",
        "x-ms-file-attributes": "Archive",
        "x-ms-file-change-time": "2021-01-26T19:30:31.0775276Z",
        "x-ms-file-creation-time": "2021-01-26T19:30:31.0144816Z",
        "x-ms-file-id": "11529285414812647424",
        "x-ms-file-last-write-time": "2021-01-26T19:30:31.0775276Z",
        "x-ms-file-parent-id": "13835128424026341376",
        "x-ms-file-permission-key": "4010187179898695473*11459378189709739967",
        "x-ms-lease-state": "available",
        "x-ms-lease-status": "unlocked",
        "x-ms-request-id": "d8599b57-101a-0028-1919-f4bb6a000000",
        "x-ms-server-encrypted": "true",
        "x-ms-type": "File",
<<<<<<< HEAD
        "x-ms-version": "2020-12-06"
=======
        "x-ms-version": "2021-02-12"
>>>>>>> 7e782c87
      },
      "ResponseBody": []
    },
    {
      "RequestUri": "https://seanmcccanary3.file.core.windows.net/test-share-96264f5c-4697-d45d-0e81-595f3e21ce62/test-directory-73ab31a9-4c5e-9315-bc4b-8818db4e6eb1/test-file-5d5fe068-575e-f434-155d-4cf5f2025c6e?comp=range",
      "RequestMethod": "PUT",
      "RequestHeaders": {
        "Accept": "application/xml",
        "Authorization": "Sanitized",
        "Content-Length": "1024",
        "Content-Type": "application/octet-stream",
        "User-Agent": [
          "azsdk-net-Storage.Files.Shares/12.7.0-alpha.20210126.1",
          "(.NET 5.0.2; Microsoft Windows 10.0.19042)"
        ],
        "x-ms-client-request-id": "f643a368-3fdd-8d1e-0bb7-0c38d3821fbe",
        "x-ms-date": "Tue, 26 Jan 2021 19:30:31 GMT",
        "x-ms-range": "bytes=1024-2047",
        "x-ms-return-client-request-id": "true",
<<<<<<< HEAD
        "x-ms-version": "2020-12-06",
=======
        "x-ms-version": "2021-02-12",
>>>>>>> 7e782c87
        "x-ms-write": "update"
      },
      "RequestBody": "LYjwfyrkEgd77wWCqAJGFFgkPDZ28+W+0shPh01d/6sgcJkrmhW+IDedLSlBl9geIKjPQyWvKDqjMqxilYu5Hu9aYjhoG3lDZhz/2MW7fDvwMGaljryGcEdfiGhoXIqr5A855jWgtQUui90JsFB057ZxcmUkE48z1PHwCZMR2gmRU/S2gZUFT3phdwLffMD36qCy9+olhtB/BhFDr6xyHLDTd1xbvmUgayLqw5yNVFcw+R7yX+Mfa8wjNnuDwaDO71pRCwVjmyw7kYzIOsMz8rG6E7aNf73NtAyPN4fqnKmCHNRCO0lSzV3yts1XVzEJ8ETJya7pQG+chFb402OlUfTiRR3u8bZoZ0VYmsnvdl3bhUdCINP6mNtlpbfyWvn5TWXZdBETG/6OYGJpkKWlrQ34HU0bYzAh6K1BiUv/dQxMX01kFgJMyGpIs79wkQc1v/ip+jyr3eo0t4tj0ZGzj+tVHDFYQZYLrFXi069xsFelC8pTVXvQoIFjMF926PbZlSTUG3TV3X5hnk3nyAo6wgY0vsXHYDpvhXuw9BE3lcNeCT2KnJXizy5M8bct6Nh2KG1YQSoxEjTqZZb4JeltKQiJib/NsCZxUu6Wem6DQZ2jOsuj31SZLPcIoDb/6apF38eupF4ZqXhG5u48mpfGZyT4VeodyUqz8FzHxBDvcmhDUZum1J0+ipFTXPhlXZJgQjgSBpS/KBV9+rMBUeRoV3SG+Ej7H5OGustZymxRTpPKZ4HX3GzTgymFKNnpPDis6gWE3mRJZCOljEvJZl6pLKwgNupjkHoHsnUfdfa5nX2Srd9mzG8ugQJdMlAgCh3L3PwtyQVOSFqLfSzvKu8t6+7ONrl/QmA88bXnBV4p5qdXU5j6i9N3RGSE205DP1cTMEZhUtRjTJmb8NdQZ0L8YZaEl9ZWM18aV/FV+mcR+bJe09UXyJTT9Af+Xpv8Jt0hiHm4vqeAvf3mRvriDlIyivcl8ZNt5JkBsKPPV9TEHjAUM3LtWToK3RXXMYGa8Oa1zNOj1jRJs6Pgtg4EsWYoISfKztrfRDG9GxR9lbMYZ8C8GosBIUj7yn/ODaIsBSuvrw9ZzyIL1Yei5rogyx7wyE5NR5faJ//fzgNaETeOkRbozeajvpeesUUDXjuN2v5h3kVT3r2U1IgPegAesMNQE1SkOP03TAm2r5ZS18jEUfME+TPxOrJYU/lek0SXfwCBs0vm6aIBKpE8nC4mQv2/SygNGbeQXtiiS+QE2LjFHy+V0CR83WhQA8+htZ6EMhH7nkgciWZJ8VRyRJ2+/FHYd33+kXLZQm2/vBXo7qk6HhnTCTpwqJXJTN/QCZnLkgd9yT4ghaCeIlvaXM1RYQOqOA==",
      "StatusCode": 201,
      "ResponseHeaders": {
        "Content-Length": "0",
        "Content-MD5": "rwhtqHBN2fuwt9kFPcz77w==",
        "Date": "Tue, 26 Jan 2021 19:30:30 GMT",
        "ETag": "\"0x8D8C230D80D2CEE\"",
        "Last-Modified": "Tue, 26 Jan 2021 19:30:31 GMT",
        "Server": [
          "Windows-Azure-File/1.0",
          "Microsoft-HTTPAPI/2.0"
        ],
        "x-ms-client-request-id": "f643a368-3fdd-8d1e-0bb7-0c38d3821fbe",
        "x-ms-request-id": "d8599b58-101a-0028-1a19-f4bb6a000000",
        "x-ms-request-server-encrypted": "true",
<<<<<<< HEAD
        "x-ms-version": "2020-12-06"
=======
        "x-ms-version": "2021-02-12"
>>>>>>> 7e782c87
      },
      "ResponseBody": []
    },
    {
      "RequestUri": "https://seanmcccanary3.file.core.windows.net/test-share-96264f5c-4697-d45d-0e81-595f3e21ce62/test-directory-73ab31a9-4c5e-9315-bc4b-8818db4e6eb1/test-file-5d5fe068-575e-f434-155d-4cf5f2025c6e",
      "RequestMethod": "GET",
      "RequestHeaders": {
        "Accept": "application/xml",
        "Authorization": "Sanitized",
        "traceparent": "00-8b5685ba66b67140b231381758db089e-11386985a3c82d48-00",
        "User-Agent": [
          "azsdk-net-Storage.Files.Shares/12.7.0-alpha.20210126.1",
          "(.NET 5.0.2; Microsoft Windows 10.0.19042)"
        ],
        "x-ms-client-request-id": "24e38fbb-f434-e6fe-b2e5-3aef072d8ded",
        "x-ms-date": "Tue, 26 Jan 2021 19:30:32 GMT",
        "x-ms-range": "bytes=0-2047",
        "x-ms-range-get-content-md5": "false",
        "x-ms-return-client-request-id": "true",
<<<<<<< HEAD
        "x-ms-version": "2020-12-06"
=======
        "x-ms-version": "2021-02-12"
>>>>>>> 7e782c87
      },
      "RequestBody": null,
      "StatusCode": 206,
      "ResponseHeaders": {
        "Accept-Ranges": "bytes",
        "Content-Length": "2048",
        "Content-Range": "bytes 0-2047/2048",
        "Content-Type": "application/octet-stream",
        "Date": "Tue, 26 Jan 2021 19:30:30 GMT",
        "ETag": "\"0x8D8C230D80D2CEE\"",
        "Last-Modified": "Tue, 26 Jan 2021 19:30:31 GMT",
        "Server": [
          "Windows-Azure-File/1.0",
          "Microsoft-HTTPAPI/2.0"
        ],
        "Vary": "Origin",
        "x-ms-client-request-id": "24e38fbb-f434-e6fe-b2e5-3aef072d8ded",
        "x-ms-file-attributes": "Archive",
        "x-ms-file-change-time": "2021-01-26T19:30:31.1886062Z",
        "x-ms-file-creation-time": "2021-01-26T19:30:31.0144816Z",
        "x-ms-file-id": "11529285414812647424",
        "x-ms-file-last-write-time": "2021-01-26T19:30:31.1886062Z",
        "x-ms-file-parent-id": "13835128424026341376",
        "x-ms-file-permission-key": "4010187179898695473*11459378189709739967",
        "x-ms-lease-state": "available",
        "x-ms-lease-status": "unlocked",
        "x-ms-request-id": "d8599b59-101a-0028-1b19-f4bb6a000000",
        "x-ms-server-encrypted": "true",
        "x-ms-type": "File",
<<<<<<< HEAD
        "x-ms-version": "2020-12-06"
=======
        "x-ms-version": "2021-02-12"
>>>>>>> 7e782c87
      },
      "ResponseBody": "Au+xzHiD6i3gol/LWWSe8wij4mtXB3+kMEcAdxur4XPG681mcIgwj5x9dExEMWNu0itMOKZiu/tvDJswgnMSNcHrBW2XOIKAclPO2pIzX//kkqXvX6jNYzDS92PsAAwpaj+KWCv115qoy8ZTlOBoO62cTPDOItUYHqE9xUAfk3FGpG9TqAbT77oKRpPiec9Qabu2ULQcW0hpcjqKuBJZiThUDe9wFZOmyFw1w9tCNqXR7VuFaEK9KUkn6TbMSTaosbxbjWzg31QnEIhX55hsJzuVuMu20yH1luOmSCtc2X4mjBEf5qg48Q0GXVi6ZkKxu8H7N5Fr8d2bZfeJOpYpyzYJMFqGTECSXMa9sHXJOy+h9YxpYaLtupo0g4Gxr7d23ZIhsDXnKm6BaNrKrUFo0SrH50UKv2mUHHa/Usi/4a0PR9Lip4r6ucod6PnHIg1ZzLFW6sdxbB0pjZS/KNilwYctumZuhSqgzS577NdwzPlpZoUXaPflndq0uRr1OpHxeCZymWem6kaHthyZ9oBGucCaVsJSjlmQSB2MucsQqpOdiXOw/jORwns/j7HaTKdabgBZWuPPnunN4VBKGjF7dwyJ+2wMlruNCZNGE/+ntfx1MkvKt0+vzuuK4xziRqhJwxelUFA6TdhFy1FPiIrpJStU1OjmsMC82iyBgbKeqsLr/FDnAmSrO+Rzhev+X0Zgob7wjnG/YxNX6HYkucslpiGOZIs6AiPGqZkDcirVvnvmIOD0rhxRK5k9kBnuh4IYTd7Jb/q7Jp+aKeTYvPDogir7PZjrMfgEPTjy/HEK2CEW6iVMC0+AK/lBWYQ3eG+oVQ3u8knpLRzmxTHCyCktkFDDwdHLm3bbexKfqddzzMXJSadkG+XXLb0JZUUdvmLPFMg0dLed3LmWE3c3SoNEc/hs+H6CyXVr65QUwjYwvb2vz5UPP1gNK23uzQduoOI5xfJNscXjTUtTyIkiiRmCZVa6iHruNDSgXswRk/tt/Uqx2v1E4wz3zIJKu3bO66FTa2exsxdnS5C+rVL40rlP5cs+cK4cPoJKwrz4o3m90XMrvSiTvEkzSo9thjW5/vnI+9WqkHryNizlZ/BbbqgXANzfzRSRuymCCyYfr7hMkMPCMKijE0D4OIf7rlRY19vnVYZZ2THlNj+rKIVT04d0mNYsmT7/c+yb5pWNlgzUKTNLOFky8reS3Ppo9+u7pWX/hxV+Kz6d5+KZvfKcWKAy1/5RCJstQaUemrxDl3wB4EEvjQ/3Vv31rlB3mDXE9oNaNSDtapzK0kVvX5GBWU9mmN2xbMuQO4EAXFpKtqlwWqQ46WFbE3WkZbvJh/Zsc1QAEQBXEom4yfqf7A1Cfxuc/i2I8H8q5BIHe+8FgqgCRhRYJDw2dvPlvtLIT4dNXf+rIHCZK5oVviA3nS0pQZfYHiCoz0Mlryg6ozKsYpWLuR7vWmI4aBt5Q2Yc/9jFu3w78DBmpY68hnBHX4hoaFyKq+QPOeY1oLUFLovdCbBQdOe2cXJlJBOPM9Tx8AmTEdoJkVP0toGVBU96YXcC33zA9+qgsvfqJYbQfwYRQ6+schyw03dcW75lIGsi6sOcjVRXMPke8l/jH2vMIzZ7g8Ggzu9aUQsFY5ssO5GMyDrDM/KxuhO2jX+9zbQMjzeH6pypghzUQjtJUs1d8rbNV1cxCfBEycmu6UBvnIRW+NNjpVH04kUd7vG2aGdFWJrJ73Zd24VHQiDT+pjbZaW38lr5+U1l2XQRExv+jmBiaZClpa0N+B1NG2MwIeitQYlL/3UMTF9NZBYCTMhqSLO/cJEHNb/4qfo8q93qNLeLY9GRs4/rVRwxWEGWC6xV4tOvcbBXpQvKU1V70KCBYzBfduj22ZUk1Bt01d1+YZ5N58gKOsIGNL7Fx2A6b4V7sPQRN5XDXgk9ipyV4s8uTPG3LejYdihtWEEqMRI06mWW+CXpbSkIiYm/zbAmcVLulnpug0GdozrLo99UmSz3CKA2/+mqRd/HrqReGal4RubuPJqXxmck+FXqHclKs/Bcx8QQ73JoQ1GbptSdPoqRU1z4ZV2SYEI4EgaUvygVffqzAVHkaFd0hvhI+x+ThrrLWcpsUU6TymeB19xs04MphSjZ6Tw4rOoFhN5kSWQjpYxLyWZeqSysIDbqY5B6B7J1H3X2uZ19kq3fZsxvLoECXTJQIAody9z8LckFTkhai30s7yrvLevuzja5f0JgPPG15wVeKeanV1OY+ovTd0RkhNtOQz9XEzBGYVLUY0yZm/DXUGdC/GGWhJfWVjNfGlfxVfpnEfmyXtPVF8iU0/QH/l6b/CbdIYh5uL6ngL395kb64g5SMor3JfGTbeSZAbCjz1fUxB4wFDNy7Vk6Ct0V1zGBmvDmtczTo9Y0SbOj4LYOBLFmKCEnys7a30QxvRsUfZWzGGfAvBqLASFI+8p/zg2iLAUrr68PWc8iC9WHoua6IMse8MhOTUeX2if/384DWhE3jpEW6M3mo76XnrFFA147jdr+Yd5FU969lNSID3oAHrDDUBNUpDj9N0wJtq+WUtfIxFHzBPkz8TqyWFP5XpNEl38AgbNL5umiASqRPJwuJkL9v0soDRm3kF7YokvkBNi4xR8vldAkfN1oUAPPobWehDIR+55IHIlmSfFUckSdvvxR2Hd9/pFy2UJtv7wV6O6pOh4Z0wk6cKiVyUzf0AmZy5IHfck+IIWgniJb2lzNUWEDqjg="
    },
    {
      "RequestUri": "https://seanmcccanary3.file.core.windows.net/test-share-96264f5c-4697-d45d-0e81-595f3e21ce62?restype=share",
      "RequestMethod": "DELETE",
      "RequestHeaders": {
        "Accept": "application/xml",
        "Authorization": "Sanitized",
        "traceparent": "00-398a631438e7c2448d0ac9477acd2a1c-5e68f6226045e043-00",
        "User-Agent": [
          "azsdk-net-Storage.Files.Shares/12.7.0-alpha.20210126.1",
          "(.NET 5.0.2; Microsoft Windows 10.0.19042)"
        ],
        "x-ms-client-request-id": "447d3e8e-fa9e-648a-b9fd-b47c7293f2d6",
        "x-ms-date": "Tue, 26 Jan 2021 19:30:32 GMT",
        "x-ms-delete-snapshots": "include",
        "x-ms-return-client-request-id": "true",
<<<<<<< HEAD
        "x-ms-version": "2020-12-06"
=======
        "x-ms-version": "2021-02-12"
>>>>>>> 7e782c87
      },
      "RequestBody": null,
      "StatusCode": 202,
      "ResponseHeaders": {
        "Content-Length": "0",
        "Date": "Tue, 26 Jan 2021 19:30:30 GMT",
        "Server": [
          "Windows-Azure-File/1.0",
          "Microsoft-HTTPAPI/2.0"
        ],
        "x-ms-client-request-id": "447d3e8e-fa9e-648a-b9fd-b47c7293f2d6",
        "x-ms-request-id": "d8599b5a-101a-0028-1c19-f4bb6a000000",
<<<<<<< HEAD
        "x-ms-version": "2020-12-06"
=======
        "x-ms-version": "2021-02-12"
>>>>>>> 7e782c87
      },
      "ResponseBody": []
    }
  ],
  "Variables": {
    "RandomSeed": "230218907",
    "Storage_TestConfigDefault": "ProductionTenant\nseanmcccanary3\nU2FuaXRpemVk\nhttps://seanmcccanary3.blob.core.windows.net\nhttps://seanmcccanary3.file.core.windows.net\nhttps://seanmcccanary3.queue.core.windows.net\nhttps://seanmcccanary3.table.core.windows.net\n\n\n\n\nhttps://seanmcccanary3-secondary.blob.core.windows.net\nhttps://seanmcccanary3-secondary.file.core.windows.net\nhttps://seanmcccanary3-secondary.queue.core.windows.net\nhttps://seanmcccanary3-secondary.table.core.windows.net\n\nSanitized\n\n\nCloud\nBlobEndpoint=https://seanmcccanary3.blob.core.windows.net/;QueueEndpoint=https://seanmcccanary3.queue.core.windows.net/;FileEndpoint=https://seanmcccanary3.file.core.windows.net/;BlobSecondaryEndpoint=https://seanmcccanary3-secondary.blob.core.windows.net/;QueueSecondaryEndpoint=https://seanmcccanary3-secondary.queue.core.windows.net/;FileSecondaryEndpoint=https://seanmcccanary3-secondary.file.core.windows.net/;AccountName=seanmcccanary3;AccountKey=Kg==;\nseanscope1\n\n"
  }
}<|MERGE_RESOLUTION|>--- conflicted
+++ resolved
@@ -14,11 +14,7 @@
         "x-ms-client-request-id": "1af22a0c-8245-3295-21d6-9244d9b26b63",
         "x-ms-date": "Tue, 26 Jan 2021 19:30:31 GMT",
         "x-ms-return-client-request-id": "true",
-<<<<<<< HEAD
-        "x-ms-version": "2020-12-06"
-=======
-        "x-ms-version": "2021-02-12"
->>>>>>> 7e782c87
+        "x-ms-version": "2021-02-12"
       },
       "RequestBody": null,
       "StatusCode": 201,
@@ -33,11 +29,7 @@
         ],
         "x-ms-client-request-id": "1af22a0c-8245-3295-21d6-9244d9b26b63",
         "x-ms-request-id": "d8599b50-101a-0028-1519-f4bb6a000000",
-<<<<<<< HEAD
-        "x-ms-version": "2020-12-06"
-=======
-        "x-ms-version": "2021-02-12"
->>>>>>> 7e782c87
+        "x-ms-version": "2021-02-12"
       },
       "ResponseBody": []
     },
@@ -59,11 +51,7 @@
         "x-ms-file-last-write-time": "Now",
         "x-ms-file-permission": "Inherit",
         "x-ms-return-client-request-id": "true",
-<<<<<<< HEAD
-        "x-ms-version": "2020-12-06"
-=======
-        "x-ms-version": "2021-02-12"
->>>>>>> 7e782c87
+        "x-ms-version": "2021-02-12"
       },
       "RequestBody": null,
       "StatusCode": 201,
@@ -86,11 +74,7 @@
         "x-ms-file-permission-key": "17860367565182308406*11459378189709739967",
         "x-ms-request-id": "d8599b53-101a-0028-1619-f4bb6a000000",
         "x-ms-request-server-encrypted": "true",
-<<<<<<< HEAD
-        "x-ms-version": "2020-12-06"
-=======
-        "x-ms-version": "2021-02-12"
->>>>>>> 7e782c87
+        "x-ms-version": "2021-02-12"
       },
       "ResponseBody": []
     },
@@ -114,11 +98,7 @@
         "x-ms-file-permission": "Inherit",
         "x-ms-return-client-request-id": "true",
         "x-ms-type": "file",
-<<<<<<< HEAD
-        "x-ms-version": "2020-12-06"
-=======
-        "x-ms-version": "2021-02-12"
->>>>>>> 7e782c87
+        "x-ms-version": "2021-02-12"
       },
       "RequestBody": null,
       "StatusCode": 201,
@@ -141,11 +121,7 @@
         "x-ms-file-permission-key": "4010187179898695473*11459378189709739967",
         "x-ms-request-id": "d8599b55-101a-0028-1719-f4bb6a000000",
         "x-ms-request-server-encrypted": "true",
-<<<<<<< HEAD
-        "x-ms-version": "2020-12-06"
-=======
-        "x-ms-version": "2021-02-12"
->>>>>>> 7e782c87
+        "x-ms-version": "2021-02-12"
       },
       "ResponseBody": []
     },
@@ -166,11 +142,7 @@
         "x-ms-date": "Tue, 26 Jan 2021 19:30:31 GMT",
         "x-ms-range": "bytes=0-1023",
         "x-ms-return-client-request-id": "true",
-<<<<<<< HEAD
-        "x-ms-version": "2020-12-06",
-=======
         "x-ms-version": "2021-02-12",
->>>>>>> 7e782c87
         "x-ms-write": "update"
       },
       "RequestBody": "Au+xzHiD6i3gol/LWWSe8wij4mtXB3+kMEcAdxur4XPG681mcIgwj5x9dExEMWNu0itMOKZiu/tvDJswgnMSNcHrBW2XOIKAclPO2pIzX//kkqXvX6jNYzDS92PsAAwpaj+KWCv115qoy8ZTlOBoO62cTPDOItUYHqE9xUAfk3FGpG9TqAbT77oKRpPiec9Qabu2ULQcW0hpcjqKuBJZiThUDe9wFZOmyFw1w9tCNqXR7VuFaEK9KUkn6TbMSTaosbxbjWzg31QnEIhX55hsJzuVuMu20yH1luOmSCtc2X4mjBEf5qg48Q0GXVi6ZkKxu8H7N5Fr8d2bZfeJOpYpyzYJMFqGTECSXMa9sHXJOy+h9YxpYaLtupo0g4Gxr7d23ZIhsDXnKm6BaNrKrUFo0SrH50UKv2mUHHa/Usi/4a0PR9Lip4r6ucod6PnHIg1ZzLFW6sdxbB0pjZS/KNilwYctumZuhSqgzS577NdwzPlpZoUXaPflndq0uRr1OpHxeCZymWem6kaHthyZ9oBGucCaVsJSjlmQSB2MucsQqpOdiXOw/jORwns/j7HaTKdabgBZWuPPnunN4VBKGjF7dwyJ+2wMlruNCZNGE/+ntfx1MkvKt0+vzuuK4xziRqhJwxelUFA6TdhFy1FPiIrpJStU1OjmsMC82iyBgbKeqsLr/FDnAmSrO+Rzhev+X0Zgob7wjnG/YxNX6HYkucslpiGOZIs6AiPGqZkDcirVvnvmIOD0rhxRK5k9kBnuh4IYTd7Jb/q7Jp+aKeTYvPDogir7PZjrMfgEPTjy/HEK2CEW6iVMC0+AK/lBWYQ3eG+oVQ3u8knpLRzmxTHCyCktkFDDwdHLm3bbexKfqddzzMXJSadkG+XXLb0JZUUdvmLPFMg0dLed3LmWE3c3SoNEc/hs+H6CyXVr65QUwjYwvb2vz5UPP1gNK23uzQduoOI5xfJNscXjTUtTyIkiiRmCZVa6iHruNDSgXswRk/tt/Uqx2v1E4wz3zIJKu3bO66FTa2exsxdnS5C+rVL40rlP5cs+cK4cPoJKwrz4o3m90XMrvSiTvEkzSo9thjW5/vnI+9WqkHryNizlZ/BbbqgXANzfzRSRuymCCyYfr7hMkMPCMKijE0D4OIf7rlRY19vnVYZZ2THlNj+rKIVT04d0mNYsmT7/c+yb5pWNlgzUKTNLOFky8reS3Ppo9+u7pWX/hxV+Kz6d5+KZvfKcWKAy1/5RCJstQaUemrxDl3wB4EEvjQ/3Vv31rlB3mDXE9oNaNSDtapzK0kVvX5GBWU9mmN2xbMuQO4EAXFpKtqlwWqQ46WFbE3WkZbvJh/Zsc1QAEQBXEom4yfqf7A1Cfxuc/g==",
@@ -188,11 +160,7 @@
         "x-ms-client-request-id": "a8a54905-4719-801a-2067-bc276861e69f",
         "x-ms-request-id": "d8599b56-101a-0028-1819-f4bb6a000000",
         "x-ms-request-server-encrypted": "true",
-<<<<<<< HEAD
-        "x-ms-version": "2020-12-06"
-=======
-        "x-ms-version": "2021-02-12"
->>>>>>> 7e782c87
+        "x-ms-version": "2021-02-12"
       },
       "ResponseBody": []
     },
@@ -210,11 +178,7 @@
         "x-ms-client-request-id": "6b256a0e-9919-3478-e6de-954cc877ebdb",
         "x-ms-date": "Tue, 26 Jan 2021 19:30:31 GMT",
         "x-ms-return-client-request-id": "true",
-<<<<<<< HEAD
-        "x-ms-version": "2020-12-06"
-=======
-        "x-ms-version": "2021-02-12"
->>>>>>> 7e782c87
+        "x-ms-version": "2021-02-12"
       },
       "RequestBody": null,
       "StatusCode": 200,
@@ -242,11 +206,7 @@
         "x-ms-request-id": "d8599b57-101a-0028-1919-f4bb6a000000",
         "x-ms-server-encrypted": "true",
         "x-ms-type": "File",
-<<<<<<< HEAD
-        "x-ms-version": "2020-12-06"
-=======
-        "x-ms-version": "2021-02-12"
->>>>>>> 7e782c87
+        "x-ms-version": "2021-02-12"
       },
       "ResponseBody": []
     },
@@ -266,11 +226,7 @@
         "x-ms-date": "Tue, 26 Jan 2021 19:30:31 GMT",
         "x-ms-range": "bytes=1024-2047",
         "x-ms-return-client-request-id": "true",
-<<<<<<< HEAD
-        "x-ms-version": "2020-12-06",
-=======
         "x-ms-version": "2021-02-12",
->>>>>>> 7e782c87
         "x-ms-write": "update"
       },
       "RequestBody": "LYjwfyrkEgd77wWCqAJGFFgkPDZ28+W+0shPh01d/6sgcJkrmhW+IDedLSlBl9geIKjPQyWvKDqjMqxilYu5Hu9aYjhoG3lDZhz/2MW7fDvwMGaljryGcEdfiGhoXIqr5A855jWgtQUui90JsFB057ZxcmUkE48z1PHwCZMR2gmRU/S2gZUFT3phdwLffMD36qCy9+olhtB/BhFDr6xyHLDTd1xbvmUgayLqw5yNVFcw+R7yX+Mfa8wjNnuDwaDO71pRCwVjmyw7kYzIOsMz8rG6E7aNf73NtAyPN4fqnKmCHNRCO0lSzV3yts1XVzEJ8ETJya7pQG+chFb402OlUfTiRR3u8bZoZ0VYmsnvdl3bhUdCINP6mNtlpbfyWvn5TWXZdBETG/6OYGJpkKWlrQ34HU0bYzAh6K1BiUv/dQxMX01kFgJMyGpIs79wkQc1v/ip+jyr3eo0t4tj0ZGzj+tVHDFYQZYLrFXi069xsFelC8pTVXvQoIFjMF926PbZlSTUG3TV3X5hnk3nyAo6wgY0vsXHYDpvhXuw9BE3lcNeCT2KnJXizy5M8bct6Nh2KG1YQSoxEjTqZZb4JeltKQiJib/NsCZxUu6Wem6DQZ2jOsuj31SZLPcIoDb/6apF38eupF4ZqXhG5u48mpfGZyT4VeodyUqz8FzHxBDvcmhDUZum1J0+ipFTXPhlXZJgQjgSBpS/KBV9+rMBUeRoV3SG+Ej7H5OGustZymxRTpPKZ4HX3GzTgymFKNnpPDis6gWE3mRJZCOljEvJZl6pLKwgNupjkHoHsnUfdfa5nX2Srd9mzG8ugQJdMlAgCh3L3PwtyQVOSFqLfSzvKu8t6+7ONrl/QmA88bXnBV4p5qdXU5j6i9N3RGSE205DP1cTMEZhUtRjTJmb8NdQZ0L8YZaEl9ZWM18aV/FV+mcR+bJe09UXyJTT9Af+Xpv8Jt0hiHm4vqeAvf3mRvriDlIyivcl8ZNt5JkBsKPPV9TEHjAUM3LtWToK3RXXMYGa8Oa1zNOj1jRJs6Pgtg4EsWYoISfKztrfRDG9GxR9lbMYZ8C8GosBIUj7yn/ODaIsBSuvrw9ZzyIL1Yei5rogyx7wyE5NR5faJ//fzgNaETeOkRbozeajvpeesUUDXjuN2v5h3kVT3r2U1IgPegAesMNQE1SkOP03TAm2r5ZS18jEUfME+TPxOrJYU/lek0SXfwCBs0vm6aIBKpE8nC4mQv2/SygNGbeQXtiiS+QE2LjFHy+V0CR83WhQA8+htZ6EMhH7nkgciWZJ8VRyRJ2+/FHYd33+kXLZQm2/vBXo7qk6HhnTCTpwqJXJTN/QCZnLkgd9yT4ghaCeIlvaXM1RYQOqOA==",
@@ -288,11 +244,7 @@
         "x-ms-client-request-id": "f643a368-3fdd-8d1e-0bb7-0c38d3821fbe",
         "x-ms-request-id": "d8599b58-101a-0028-1a19-f4bb6a000000",
         "x-ms-request-server-encrypted": "true",
-<<<<<<< HEAD
-        "x-ms-version": "2020-12-06"
-=======
-        "x-ms-version": "2021-02-12"
->>>>>>> 7e782c87
+        "x-ms-version": "2021-02-12"
       },
       "ResponseBody": []
     },
@@ -312,11 +264,7 @@
         "x-ms-range": "bytes=0-2047",
         "x-ms-range-get-content-md5": "false",
         "x-ms-return-client-request-id": "true",
-<<<<<<< HEAD
-        "x-ms-version": "2020-12-06"
-=======
-        "x-ms-version": "2021-02-12"
->>>>>>> 7e782c87
+        "x-ms-version": "2021-02-12"
       },
       "RequestBody": null,
       "StatusCode": 206,
@@ -346,11 +294,7 @@
         "x-ms-request-id": "d8599b59-101a-0028-1b19-f4bb6a000000",
         "x-ms-server-encrypted": "true",
         "x-ms-type": "File",
-<<<<<<< HEAD
-        "x-ms-version": "2020-12-06"
-=======
-        "x-ms-version": "2021-02-12"
->>>>>>> 7e782c87
+        "x-ms-version": "2021-02-12"
       },
       "ResponseBody": "Au+xzHiD6i3gol/LWWSe8wij4mtXB3+kMEcAdxur4XPG681mcIgwj5x9dExEMWNu0itMOKZiu/tvDJswgnMSNcHrBW2XOIKAclPO2pIzX//kkqXvX6jNYzDS92PsAAwpaj+KWCv115qoy8ZTlOBoO62cTPDOItUYHqE9xUAfk3FGpG9TqAbT77oKRpPiec9Qabu2ULQcW0hpcjqKuBJZiThUDe9wFZOmyFw1w9tCNqXR7VuFaEK9KUkn6TbMSTaosbxbjWzg31QnEIhX55hsJzuVuMu20yH1luOmSCtc2X4mjBEf5qg48Q0GXVi6ZkKxu8H7N5Fr8d2bZfeJOpYpyzYJMFqGTECSXMa9sHXJOy+h9YxpYaLtupo0g4Gxr7d23ZIhsDXnKm6BaNrKrUFo0SrH50UKv2mUHHa/Usi/4a0PR9Lip4r6ucod6PnHIg1ZzLFW6sdxbB0pjZS/KNilwYctumZuhSqgzS577NdwzPlpZoUXaPflndq0uRr1OpHxeCZymWem6kaHthyZ9oBGucCaVsJSjlmQSB2MucsQqpOdiXOw/jORwns/j7HaTKdabgBZWuPPnunN4VBKGjF7dwyJ+2wMlruNCZNGE/+ntfx1MkvKt0+vzuuK4xziRqhJwxelUFA6TdhFy1FPiIrpJStU1OjmsMC82iyBgbKeqsLr/FDnAmSrO+Rzhev+X0Zgob7wjnG/YxNX6HYkucslpiGOZIs6AiPGqZkDcirVvnvmIOD0rhxRK5k9kBnuh4IYTd7Jb/q7Jp+aKeTYvPDogir7PZjrMfgEPTjy/HEK2CEW6iVMC0+AK/lBWYQ3eG+oVQ3u8knpLRzmxTHCyCktkFDDwdHLm3bbexKfqddzzMXJSadkG+XXLb0JZUUdvmLPFMg0dLed3LmWE3c3SoNEc/hs+H6CyXVr65QUwjYwvb2vz5UPP1gNK23uzQduoOI5xfJNscXjTUtTyIkiiRmCZVa6iHruNDSgXswRk/tt/Uqx2v1E4wz3zIJKu3bO66FTa2exsxdnS5C+rVL40rlP5cs+cK4cPoJKwrz4o3m90XMrvSiTvEkzSo9thjW5/vnI+9WqkHryNizlZ/BbbqgXANzfzRSRuymCCyYfr7hMkMPCMKijE0D4OIf7rlRY19vnVYZZ2THlNj+rKIVT04d0mNYsmT7/c+yb5pWNlgzUKTNLOFky8reS3Ppo9+u7pWX/hxV+Kz6d5+KZvfKcWKAy1/5RCJstQaUemrxDl3wB4EEvjQ/3Vv31rlB3mDXE9oNaNSDtapzK0kVvX5GBWU9mmN2xbMuQO4EAXFpKtqlwWqQ46WFbE3WkZbvJh/Zsc1QAEQBXEom4yfqf7A1Cfxuc/i2I8H8q5BIHe+8FgqgCRhRYJDw2dvPlvtLIT4dNXf+rIHCZK5oVviA3nS0pQZfYHiCoz0Mlryg6ozKsYpWLuR7vWmI4aBt5Q2Yc/9jFu3w78DBmpY68hnBHX4hoaFyKq+QPOeY1oLUFLovdCbBQdOe2cXJlJBOPM9Tx8AmTEdoJkVP0toGVBU96YXcC33zA9+qgsvfqJYbQfwYRQ6+schyw03dcW75lIGsi6sOcjVRXMPke8l/jH2vMIzZ7g8Ggzu9aUQsFY5ssO5GMyDrDM/KxuhO2jX+9zbQMjzeH6pypghzUQjtJUs1d8rbNV1cxCfBEycmu6UBvnIRW+NNjpVH04kUd7vG2aGdFWJrJ73Zd24VHQiDT+pjbZaW38lr5+U1l2XQRExv+jmBiaZClpa0N+B1NG2MwIeitQYlL/3UMTF9NZBYCTMhqSLO/cJEHNb/4qfo8q93qNLeLY9GRs4/rVRwxWEGWC6xV4tOvcbBXpQvKU1V70KCBYzBfduj22ZUk1Bt01d1+YZ5N58gKOsIGNL7Fx2A6b4V7sPQRN5XDXgk9ipyV4s8uTPG3LejYdihtWEEqMRI06mWW+CXpbSkIiYm/zbAmcVLulnpug0GdozrLo99UmSz3CKA2/+mqRd/HrqReGal4RubuPJqXxmck+FXqHclKs/Bcx8QQ73JoQ1GbptSdPoqRU1z4ZV2SYEI4EgaUvygVffqzAVHkaFd0hvhI+x+ThrrLWcpsUU6TymeB19xs04MphSjZ6Tw4rOoFhN5kSWQjpYxLyWZeqSysIDbqY5B6B7J1H3X2uZ19kq3fZsxvLoECXTJQIAody9z8LckFTkhai30s7yrvLevuzja5f0JgPPG15wVeKeanV1OY+ovTd0RkhNtOQz9XEzBGYVLUY0yZm/DXUGdC/GGWhJfWVjNfGlfxVfpnEfmyXtPVF8iU0/QH/l6b/CbdIYh5uL6ngL395kb64g5SMor3JfGTbeSZAbCjz1fUxB4wFDNy7Vk6Ct0V1zGBmvDmtczTo9Y0SbOj4LYOBLFmKCEnys7a30QxvRsUfZWzGGfAvBqLASFI+8p/zg2iLAUrr68PWc8iC9WHoua6IMse8MhOTUeX2if/384DWhE3jpEW6M3mo76XnrFFA147jdr+Yd5FU969lNSID3oAHrDDUBNUpDj9N0wJtq+WUtfIxFHzBPkz8TqyWFP5XpNEl38AgbNL5umiASqRPJwuJkL9v0soDRm3kF7YokvkBNi4xR8vldAkfN1oUAPPobWehDIR+55IHIlmSfFUckSdvvxR2Hd9/pFy2UJtv7wV6O6pOh4Z0wk6cKiVyUzf0AmZy5IHfck+IIWgniJb2lzNUWEDqjg="
     },
@@ -369,11 +313,7 @@
         "x-ms-date": "Tue, 26 Jan 2021 19:30:32 GMT",
         "x-ms-delete-snapshots": "include",
         "x-ms-return-client-request-id": "true",
-<<<<<<< HEAD
-        "x-ms-version": "2020-12-06"
-=======
-        "x-ms-version": "2021-02-12"
->>>>>>> 7e782c87
+        "x-ms-version": "2021-02-12"
       },
       "RequestBody": null,
       "StatusCode": 202,
@@ -386,11 +326,7 @@
         ],
         "x-ms-client-request-id": "447d3e8e-fa9e-648a-b9fd-b47c7293f2d6",
         "x-ms-request-id": "d8599b5a-101a-0028-1c19-f4bb6a000000",
-<<<<<<< HEAD
-        "x-ms-version": "2020-12-06"
-=======
-        "x-ms-version": "2021-02-12"
->>>>>>> 7e782c87
+        "x-ms-version": "2021-02-12"
       },
       "ResponseBody": []
     }
