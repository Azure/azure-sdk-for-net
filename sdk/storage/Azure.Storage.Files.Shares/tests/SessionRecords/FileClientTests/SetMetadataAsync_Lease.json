{
  "Entries": [
    {
      "RequestUri": "http://seanstagetest.file.core.windows.net/test-share-1c22299b-9923-fd50-afb6-d274ae3561cf?restype=share",
      "RequestMethod": "PUT",
      "RequestHeaders": {
        "Authorization": "Sanitized",
        "traceparent": "00-285ad660a1848c48b07274c41a3580c1-75b41290edd34e4b-00",
        "User-Agent": [
          "azsdk-net-Storage.Files.Shares/12.2.0-dev.20200305.1",
          "(.NET Core 4.6.28325.01; Microsoft Windows 10.0.18363 )"
        ],
        "x-ms-client-request-id": "1b9474b1-ab40-5fa9-9cb4-d799df02fff5",
        "x-ms-date": "Thu, 05 Mar 2020 21:43:54 GMT",
        "x-ms-return-client-request-id": "true",
<<<<<<< HEAD
        "x-ms-version": "2019-12-12"
=======
        "x-ms-version": "2020-02-10"
>>>>>>> 60f4876e
      },
      "RequestBody": null,
      "StatusCode": 201,
      "ResponseHeaders": {
        "Content-Length": "0",
        "Date": "Thu, 05 Mar 2020 21:43:54 GMT",
        "ETag": "\u00220x8D7C14E4D8E393B\u0022",
        "Last-Modified": "Thu, 05 Mar 2020 21:43:54 GMT",
        "Server": [
          "Windows-Azure-File/1.0",
          "Microsoft-HTTPAPI/2.0"
        ],
        "x-ms-client-request-id": "1b9474b1-ab40-5fa9-9cb4-d799df02fff5",
        "x-ms-request-id": "c9ef6305-f01a-0012-0b37-f3e9eb000000",
<<<<<<< HEAD
        "x-ms-version": "2019-12-12"
=======
        "x-ms-version": "2020-02-10"
>>>>>>> 60f4876e
      },
      "ResponseBody": []
    },
    {
      "RequestUri": "http://seanstagetest.file.core.windows.net/test-share-1c22299b-9923-fd50-afb6-d274ae3561cf/test-directory-9a2b7138-fcf5-d765-786b-df8188ebee8c?restype=directory",
      "RequestMethod": "PUT",
      "RequestHeaders": {
        "Authorization": "Sanitized",
        "traceparent": "00-c255c720b2db0741b32a900269af8a34-4f102037ab30c84f-00",
        "User-Agent": [
          "azsdk-net-Storage.Files.Shares/12.2.0-dev.20200305.1",
          "(.NET Core 4.6.28325.01; Microsoft Windows 10.0.18363 )"
        ],
        "x-ms-client-request-id": "9d2b1ba3-1ef8-b49c-0ebc-a2d5cc28d6b1",
        "x-ms-date": "Thu, 05 Mar 2020 21:43:55 GMT",
        "x-ms-file-attributes": "None",
        "x-ms-file-creation-time": "Now",
        "x-ms-file-last-write-time": "Now",
        "x-ms-file-permission": "Inherit",
        "x-ms-return-client-request-id": "true",
<<<<<<< HEAD
        "x-ms-version": "2019-12-12"
=======
        "x-ms-version": "2020-02-10"
>>>>>>> 60f4876e
      },
      "RequestBody": null,
      "StatusCode": 201,
      "ResponseHeaders": {
        "Content-Length": "0",
        "Date": "Thu, 05 Mar 2020 21:43:54 GMT",
        "ETag": "\u00220x8D7C14E4D9BC24E\u0022",
        "Last-Modified": "Thu, 05 Mar 2020 21:43:54 GMT",
        "Server": [
          "Windows-Azure-File/1.0",
          "Microsoft-HTTPAPI/2.0"
        ],
        "x-ms-client-request-id": "9d2b1ba3-1ef8-b49c-0ebc-a2d5cc28d6b1",
        "x-ms-file-attributes": "Directory",
        "x-ms-file-change-time": "2020-03-05T21:43:54.9877838Z",
        "x-ms-file-creation-time": "2020-03-05T21:43:54.9877838Z",
        "x-ms-file-id": "13835128424026341376",
        "x-ms-file-last-write-time": "2020-03-05T21:43:54.9877838Z",
        "x-ms-file-parent-id": "0",
        "x-ms-file-permission-key": "7855875120676328179*422928105932735866",
        "x-ms-request-id": "c9ef6307-f01a-0012-0c37-f3e9eb000000",
        "x-ms-request-server-encrypted": "true",
<<<<<<< HEAD
        "x-ms-version": "2019-12-12"
=======
        "x-ms-version": "2020-02-10"
>>>>>>> 60f4876e
      },
      "ResponseBody": []
    },
    {
      "RequestUri": "http://seanstagetest.file.core.windows.net/test-share-1c22299b-9923-fd50-afb6-d274ae3561cf/test-directory-9a2b7138-fcf5-d765-786b-df8188ebee8c/test-file-9e9c4bc5-c53f-f353-e34d-86613735eb61",
      "RequestMethod": "PUT",
      "RequestHeaders": {
        "Authorization": "Sanitized",
        "traceparent": "00-ef4ac9ea6c72a148a4d06cb1317ad6e7-455477d12e9b1c44-00",
        "User-Agent": [
          "azsdk-net-Storage.Files.Shares/12.2.0-dev.20200305.1",
          "(.NET Core 4.6.28325.01; Microsoft Windows 10.0.18363 )"
        ],
        "x-ms-client-request-id": "a06a13bd-397b-ddfb-c738-b9aa983a7cd9",
        "x-ms-content-length": "1048576",
        "x-ms-date": "Thu, 05 Mar 2020 21:43:55 GMT",
        "x-ms-file-attributes": "None",
        "x-ms-file-creation-time": "Now",
        "x-ms-file-last-write-time": "Now",
        "x-ms-file-permission": "Inherit",
        "x-ms-return-client-request-id": "true",
        "x-ms-type": "file",
<<<<<<< HEAD
        "x-ms-version": "2019-12-12"
=======
        "x-ms-version": "2020-02-10"
>>>>>>> 60f4876e
      },
      "RequestBody": null,
      "StatusCode": 201,
      "ResponseHeaders": {
        "Content-Length": "0",
        "Date": "Thu, 05 Mar 2020 21:43:54 GMT",
        "ETag": "\u00220x8D7C14E4DA92FDA\u0022",
        "Last-Modified": "Thu, 05 Mar 2020 21:43:55 GMT",
        "Server": [
          "Windows-Azure-File/1.0",
          "Microsoft-HTTPAPI/2.0"
        ],
        "x-ms-client-request-id": "a06a13bd-397b-ddfb-c738-b9aa983a7cd9",
        "x-ms-file-attributes": "Archive",
        "x-ms-file-change-time": "2020-03-05T21:43:55.0757850Z",
        "x-ms-file-creation-time": "2020-03-05T21:43:55.0757850Z",
        "x-ms-file-id": "11529285414812647424",
        "x-ms-file-last-write-time": "2020-03-05T21:43:55.0757850Z",
        "x-ms-file-parent-id": "13835128424026341376",
        "x-ms-file-permission-key": "12501538048846835188*422928105932735866",
        "x-ms-request-id": "c9ef6308-f01a-0012-0d37-f3e9eb000000",
        "x-ms-request-server-encrypted": "true",
<<<<<<< HEAD
        "x-ms-version": "2019-12-12"
=======
        "x-ms-version": "2020-02-10"
>>>>>>> 60f4876e
      },
      "ResponseBody": []
    },
    {
      "RequestUri": "http://seanstagetest.file.core.windows.net/test-share-1c22299b-9923-fd50-afb6-d274ae3561cf/test-directory-9a2b7138-fcf5-d765-786b-df8188ebee8c/test-file-9e9c4bc5-c53f-f353-e34d-86613735eb61?comp=lease",
      "RequestMethod": "PUT",
      "RequestHeaders": {
        "Authorization": "Sanitized",
        "traceparent": "00-6c374b170d34024683b1f606777963e4-fb24f4a5a426b64e-00",
        "User-Agent": [
          "azsdk-net-Storage.Files.Shares/12.2.0-dev.20200305.1",
          "(.NET Core 4.6.28325.01; Microsoft Windows 10.0.18363 )"
        ],
        "x-ms-client-request-id": "61125191-e876-55a0-22f6-e8bd40ca4257",
        "x-ms-date": "Thu, 05 Mar 2020 21:43:55 GMT",
        "x-ms-lease-action": "acquire",
        "x-ms-lease-duration": "-1",
        "x-ms-proposed-lease-id": "274141d1-684a-73f1-b8bd-f9309a6f502a",
        "x-ms-return-client-request-id": "true",
<<<<<<< HEAD
        "x-ms-version": "2019-12-12"
=======
        "x-ms-version": "2020-02-10"
>>>>>>> 60f4876e
      },
      "RequestBody": null,
      "StatusCode": 201,
      "ResponseHeaders": {
        "Date": "Thu, 05 Mar 2020 21:43:54 GMT",
        "ETag": "\u00220x8D7C14E4DA92FDA\u0022",
        "Last-Modified": "Thu, 05 Mar 2020 21:43:55 GMT",
        "Server": [
          "Windows-Azure-File/1.0",
          "Microsoft-HTTPAPI/2.0"
        ],
        "Transfer-Encoding": "chunked",
        "x-ms-client-request-id": "61125191-e876-55a0-22f6-e8bd40ca4257",
        "x-ms-lease-id": "274141d1-684a-73f1-b8bd-f9309a6f502a",
        "x-ms-request-id": "c9ef630a-f01a-0012-0e37-f3e9eb000000",
<<<<<<< HEAD
        "x-ms-version": "2019-12-12"
=======
        "x-ms-version": "2020-02-10"
>>>>>>> 60f4876e
      },
      "ResponseBody": []
    },
    {
      "RequestUri": "http://seanstagetest.file.core.windows.net/test-share-1c22299b-9923-fd50-afb6-d274ae3561cf/test-directory-9a2b7138-fcf5-d765-786b-df8188ebee8c/test-file-9e9c4bc5-c53f-f353-e34d-86613735eb61?comp=metadata",
      "RequestMethod": "PUT",
      "RequestHeaders": {
        "Authorization": "Sanitized",
        "traceparent": "00-d01f328486a5a74dae98ccf3df1e864f-d678c851827c9449-00",
        "User-Agent": [
          "azsdk-net-Storage.Files.Shares/12.2.0-dev.20200305.1",
          "(.NET Core 4.6.28325.01; Microsoft Windows 10.0.18363 )"
        ],
        "x-ms-client-request-id": "499f8f76-ee5c-54b3-f94e-01d4622819de",
        "x-ms-date": "Thu, 05 Mar 2020 21:43:55 GMT",
        "x-ms-lease-id": "274141d1-684a-73f1-b8bd-f9309a6f502a",
        "x-ms-meta-Capital": "letter",
        "x-ms-meta-foo": "bar",
        "x-ms-meta-meta": "data",
        "x-ms-meta-UPPER": "case",
        "x-ms-return-client-request-id": "true",
<<<<<<< HEAD
        "x-ms-version": "2019-12-12"
=======
        "x-ms-version": "2020-02-10"
>>>>>>> 60f4876e
      },
      "RequestBody": null,
      "StatusCode": 200,
      "ResponseHeaders": {
        "Content-Length": "0",
        "Date": "Thu, 05 Mar 2020 21:43:54 GMT",
        "ETag": "\u00220x8D7C14E4DC25CEF\u0022",
        "Last-Modified": "Thu, 05 Mar 2020 21:43:55 GMT",
        "Server": [
          "Windows-Azure-File/1.0",
          "Microsoft-HTTPAPI/2.0"
        ],
        "x-ms-client-request-id": "499f8f76-ee5c-54b3-f94e-01d4622819de",
        "x-ms-request-id": "c9ef630b-f01a-0012-0f37-f3e9eb000000",
        "x-ms-request-server-encrypted": "true",
<<<<<<< HEAD
        "x-ms-version": "2019-12-12"
=======
        "x-ms-version": "2020-02-10"
>>>>>>> 60f4876e
      },
      "ResponseBody": []
    },
    {
      "RequestUri": "http://seanstagetest.file.core.windows.net/test-share-1c22299b-9923-fd50-afb6-d274ae3561cf/test-directory-9a2b7138-fcf5-d765-786b-df8188ebee8c/test-file-9e9c4bc5-c53f-f353-e34d-86613735eb61",
      "RequestMethod": "HEAD",
      "RequestHeaders": {
        "Authorization": "Sanitized",
        "traceparent": "00-91249f3c2c0a974bbdec19a2c4989977-7f59aed88f23464b-00",
        "User-Agent": [
          "azsdk-net-Storage.Files.Shares/12.2.0-dev.20200305.1",
          "(.NET Core 4.6.28325.01; Microsoft Windows 10.0.18363 )"
        ],
        "x-ms-client-request-id": "b047191b-f82b-f9fb-db19-0448573a2432",
        "x-ms-date": "Thu, 05 Mar 2020 21:43:55 GMT",
        "x-ms-return-client-request-id": "true",
<<<<<<< HEAD
        "x-ms-version": "2019-12-12"
=======
        "x-ms-version": "2020-02-10"
>>>>>>> 60f4876e
      },
      "RequestBody": null,
      "StatusCode": 200,
      "ResponseHeaders": {
        "Content-Length": "1048576",
        "Content-Type": "application/octet-stream",
        "Date": "Thu, 05 Mar 2020 21:43:54 GMT",
        "ETag": "\u00220x8D7C14E4DC25CEF\u0022",
        "Last-Modified": "Thu, 05 Mar 2020 21:43:55 GMT",
        "Server": [
          "Windows-Azure-File/1.0",
          "Microsoft-HTTPAPI/2.0"
        ],
        "Vary": "Origin",
        "x-ms-client-request-id": "b047191b-f82b-f9fb-db19-0448573a2432",
        "x-ms-file-attributes": "Archive",
        "x-ms-file-change-time": "2020-03-05T21:43:55.2407791Z",
        "x-ms-file-creation-time": "2020-03-05T21:43:55.0757850Z",
        "x-ms-file-id": "11529285414812647424",
        "x-ms-file-last-write-time": "2020-03-05T21:43:55.0757850Z",
        "x-ms-file-parent-id": "13835128424026341376",
        "x-ms-file-permission-key": "12501538048846835188*422928105932735866",
        "x-ms-lease-duration": "infinite",
        "x-ms-lease-state": "leased",
        "x-ms-lease-status": "locked",
        "x-ms-meta-Capital": "letter",
        "x-ms-meta-foo": "bar",
        "x-ms-meta-meta": "data",
        "x-ms-meta-UPPER": "case",
        "x-ms-request-id": "c9ef630c-f01a-0012-1037-f3e9eb000000",
        "x-ms-server-encrypted": "true",
        "x-ms-type": "File",
<<<<<<< HEAD
        "x-ms-version": "2019-12-12"
=======
        "x-ms-version": "2020-02-10"
>>>>>>> 60f4876e
      },
      "ResponseBody": []
    },
    {
      "RequestUri": "http://seanstagetest.file.core.windows.net/test-share-1c22299b-9923-fd50-afb6-d274ae3561cf?restype=share",
      "RequestMethod": "DELETE",
      "RequestHeaders": {
        "Authorization": "Sanitized",
        "traceparent": "00-cec1c8adebc639429a4fa96f018379a4-da8340771af9d140-00",
        "User-Agent": [
          "azsdk-net-Storage.Files.Shares/12.2.0-dev.20200305.1",
          "(.NET Core 4.6.28325.01; Microsoft Windows 10.0.18363 )"
        ],
        "x-ms-client-request-id": "49b948bb-68e1-c5b3-52a5-2d61438ae108",
        "x-ms-date": "Thu, 05 Mar 2020 21:43:55 GMT",
        "x-ms-delete-snapshots": "include",
        "x-ms-return-client-request-id": "true",
<<<<<<< HEAD
        "x-ms-version": "2019-12-12"
=======
        "x-ms-version": "2020-02-10"
>>>>>>> 60f4876e
      },
      "RequestBody": null,
      "StatusCode": 202,
      "ResponseHeaders": {
        "Content-Length": "0",
        "Date": "Thu, 05 Mar 2020 21:43:54 GMT",
        "Server": [
          "Windows-Azure-File/1.0",
          "Microsoft-HTTPAPI/2.0"
        ],
        "x-ms-client-request-id": "49b948bb-68e1-c5b3-52a5-2d61438ae108",
        "x-ms-request-id": "c9ef630d-f01a-0012-1137-f3e9eb000000",
<<<<<<< HEAD
        "x-ms-version": "2019-12-12"
=======
        "x-ms-version": "2020-02-10"
>>>>>>> 60f4876e
      },
      "ResponseBody": []
    }
  ],
  "Variables": {
    "RandomSeed": "841157044",
    "Storage_TestConfigDefault": "ProductionTenant\nseanstagetest\nU2FuaXRpemVk\nhttps://seanstagetest.blob.core.windows.net\nhttp://seanstagetest.file.core.windows.net\nhttp://seanstagetest.queue.core.windows.net\nhttp://seanstagetest.table.core.windows.net\n\n\n\n\nhttp://seanstagetest-secondary.blob.core.windows.net\nhttp://seanstagetest-secondary.file.core.windows.net\nhttp://seanstagetest-secondary.queue.core.windows.net\nhttp://seanstagetest-secondary.table.core.windows.net\n\nSanitized\n\n\nCloud\nBlobEndpoint=https://seanstagetest.blob.core.windows.net/;QueueEndpoint=http://seanstagetest.queue.core.windows.net/;FileEndpoint=http://seanstagetest.file.core.windows.net/;BlobSecondaryEndpoint=http://seanstagetest-secondary.blob.core.windows.net/;QueueSecondaryEndpoint=http://seanstagetest-secondary.queue.core.windows.net/;FileSecondaryEndpoint=http://seanstagetest-secondary.file.core.windows.net/;AccountName=seanstagetest;AccountKey=Sanitized\nseanscope1"
  }
}<|MERGE_RESOLUTION|>--- conflicted
+++ resolved
@@ -13,11 +13,7 @@
         "x-ms-client-request-id": "1b9474b1-ab40-5fa9-9cb4-d799df02fff5",
         "x-ms-date": "Thu, 05 Mar 2020 21:43:54 GMT",
         "x-ms-return-client-request-id": "true",
-<<<<<<< HEAD
-        "x-ms-version": "2019-12-12"
-=======
-        "x-ms-version": "2020-02-10"
->>>>>>> 60f4876e
+        "x-ms-version": "2020-02-10"
       },
       "RequestBody": null,
       "StatusCode": 201,
@@ -32,11 +28,7 @@
         ],
         "x-ms-client-request-id": "1b9474b1-ab40-5fa9-9cb4-d799df02fff5",
         "x-ms-request-id": "c9ef6305-f01a-0012-0b37-f3e9eb000000",
-<<<<<<< HEAD
-        "x-ms-version": "2019-12-12"
-=======
-        "x-ms-version": "2020-02-10"
->>>>>>> 60f4876e
+        "x-ms-version": "2020-02-10"
       },
       "ResponseBody": []
     },
@@ -57,11 +49,7 @@
         "x-ms-file-last-write-time": "Now",
         "x-ms-file-permission": "Inherit",
         "x-ms-return-client-request-id": "true",
-<<<<<<< HEAD
-        "x-ms-version": "2019-12-12"
-=======
-        "x-ms-version": "2020-02-10"
->>>>>>> 60f4876e
+        "x-ms-version": "2020-02-10"
       },
       "RequestBody": null,
       "StatusCode": 201,
@@ -84,11 +72,7 @@
         "x-ms-file-permission-key": "7855875120676328179*422928105932735866",
         "x-ms-request-id": "c9ef6307-f01a-0012-0c37-f3e9eb000000",
         "x-ms-request-server-encrypted": "true",
-<<<<<<< HEAD
-        "x-ms-version": "2019-12-12"
-=======
-        "x-ms-version": "2020-02-10"
->>>>>>> 60f4876e
+        "x-ms-version": "2020-02-10"
       },
       "ResponseBody": []
     },
@@ -111,11 +95,7 @@
         "x-ms-file-permission": "Inherit",
         "x-ms-return-client-request-id": "true",
         "x-ms-type": "file",
-<<<<<<< HEAD
-        "x-ms-version": "2019-12-12"
-=======
-        "x-ms-version": "2020-02-10"
->>>>>>> 60f4876e
+        "x-ms-version": "2020-02-10"
       },
       "RequestBody": null,
       "StatusCode": 201,
@@ -138,11 +118,7 @@
         "x-ms-file-permission-key": "12501538048846835188*422928105932735866",
         "x-ms-request-id": "c9ef6308-f01a-0012-0d37-f3e9eb000000",
         "x-ms-request-server-encrypted": "true",
-<<<<<<< HEAD
-        "x-ms-version": "2019-12-12"
-=======
-        "x-ms-version": "2020-02-10"
->>>>>>> 60f4876e
+        "x-ms-version": "2020-02-10"
       },
       "ResponseBody": []
     },
@@ -162,11 +138,7 @@
         "x-ms-lease-duration": "-1",
         "x-ms-proposed-lease-id": "274141d1-684a-73f1-b8bd-f9309a6f502a",
         "x-ms-return-client-request-id": "true",
-<<<<<<< HEAD
-        "x-ms-version": "2019-12-12"
-=======
-        "x-ms-version": "2020-02-10"
->>>>>>> 60f4876e
+        "x-ms-version": "2020-02-10"
       },
       "RequestBody": null,
       "StatusCode": 201,
@@ -182,11 +154,7 @@
         "x-ms-client-request-id": "61125191-e876-55a0-22f6-e8bd40ca4257",
         "x-ms-lease-id": "274141d1-684a-73f1-b8bd-f9309a6f502a",
         "x-ms-request-id": "c9ef630a-f01a-0012-0e37-f3e9eb000000",
-<<<<<<< HEAD
-        "x-ms-version": "2019-12-12"
-=======
-        "x-ms-version": "2020-02-10"
->>>>>>> 60f4876e
+        "x-ms-version": "2020-02-10"
       },
       "ResponseBody": []
     },
@@ -208,11 +176,7 @@
         "x-ms-meta-meta": "data",
         "x-ms-meta-UPPER": "case",
         "x-ms-return-client-request-id": "true",
-<<<<<<< HEAD
-        "x-ms-version": "2019-12-12"
-=======
-        "x-ms-version": "2020-02-10"
->>>>>>> 60f4876e
+        "x-ms-version": "2020-02-10"
       },
       "RequestBody": null,
       "StatusCode": 200,
@@ -228,11 +192,7 @@
         "x-ms-client-request-id": "499f8f76-ee5c-54b3-f94e-01d4622819de",
         "x-ms-request-id": "c9ef630b-f01a-0012-0f37-f3e9eb000000",
         "x-ms-request-server-encrypted": "true",
-<<<<<<< HEAD
-        "x-ms-version": "2019-12-12"
-=======
-        "x-ms-version": "2020-02-10"
->>>>>>> 60f4876e
+        "x-ms-version": "2020-02-10"
       },
       "ResponseBody": []
     },
@@ -249,11 +209,7 @@
         "x-ms-client-request-id": "b047191b-f82b-f9fb-db19-0448573a2432",
         "x-ms-date": "Thu, 05 Mar 2020 21:43:55 GMT",
         "x-ms-return-client-request-id": "true",
-<<<<<<< HEAD
-        "x-ms-version": "2019-12-12"
-=======
-        "x-ms-version": "2020-02-10"
->>>>>>> 60f4876e
+        "x-ms-version": "2020-02-10"
       },
       "RequestBody": null,
       "StatusCode": 200,
@@ -286,11 +242,7 @@
         "x-ms-request-id": "c9ef630c-f01a-0012-1037-f3e9eb000000",
         "x-ms-server-encrypted": "true",
         "x-ms-type": "File",
-<<<<<<< HEAD
-        "x-ms-version": "2019-12-12"
-=======
-        "x-ms-version": "2020-02-10"
->>>>>>> 60f4876e
+        "x-ms-version": "2020-02-10"
       },
       "ResponseBody": []
     },
@@ -308,11 +260,7 @@
         "x-ms-date": "Thu, 05 Mar 2020 21:43:55 GMT",
         "x-ms-delete-snapshots": "include",
         "x-ms-return-client-request-id": "true",
-<<<<<<< HEAD
-        "x-ms-version": "2019-12-12"
-=======
-        "x-ms-version": "2020-02-10"
->>>>>>> 60f4876e
+        "x-ms-version": "2020-02-10"
       },
       "RequestBody": null,
       "StatusCode": 202,
@@ -325,11 +273,7 @@
         ],
         "x-ms-client-request-id": "49b948bb-68e1-c5b3-52a5-2d61438ae108",
         "x-ms-request-id": "c9ef630d-f01a-0012-1137-f3e9eb000000",
-<<<<<<< HEAD
-        "x-ms-version": "2019-12-12"
-=======
-        "x-ms-version": "2020-02-10"
->>>>>>> 60f4876e
+        "x-ms-version": "2020-02-10"
       },
       "ResponseBody": []
     }
