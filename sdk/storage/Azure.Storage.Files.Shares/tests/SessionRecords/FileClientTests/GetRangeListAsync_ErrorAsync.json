--- conflicted
+++ resolved
@@ -1,31 +1,17 @@
 {
   "Entries": [
     {
-<<<<<<< HEAD
-      "RequestUri": "http://seanstagetest.file.core.windows.net/test-share-8393bbf7-bd26-30b7-3acd-8651b8835740?restype=share",
+      "RequestUri": "http://seanstagetest.file.core.windows.net/test-share-9ed8ab80-59ec-18b4-f0a8-55f2434a1ba6?restype=share",
       "RequestMethod": "PUT",
       "RequestHeaders": {
         "Authorization": "Sanitized",
-        "traceparent": "00-ec027e4825d2ab4bbe727224baba8b73-6784340b83290840-00",
+        "traceparent": "00-d28daad64a4d5b4fbc0b9dd5769128f5-fc34296e776eb74c-00",
         "User-Agent": [
-          "azsdk-net-Storage.Files.Shares/12.0.0-dev.20191209.1\u002Bb71b1fa965b15eccfc57e2c7781b8bf85cd4c766",
+          "azsdk-net-Storage.Files.Shares/12.0.0-dev.20191211.1\u002B899431c003876eb9b26cefd8e8a37e7f27f82ced",
           "(.NET Core 4.6.28008.01; Microsoft Windows 10.0.18363 )"
         ],
-        "x-ms-client-request-id": "651fc5a3-6e87-5d02-1f6b-ae9dd490815f",
-        "x-ms-date": "Tue, 10 Dec 2019 05:32:42 GMT",
-=======
-      "RequestUri": "http://seanstagetest.file.core.windows.net/test-share-fb4fa8e5-0257-1960-4d89-abf62702e683?restype=share",
-      "RequestMethod": "PUT",
-      "RequestHeaders": {
-        "Authorization": "Sanitized",
-        "traceparent": "00-17fcf7302008a3429719d492eba23320-78e125b17b272741-00",
-        "User-Agent": [
-          "azsdk-net-Storage.Files.Shares/12.0.0-dev.20191209.1\u002B61bda4d1783b0e05dba0d434ff14b2840726d3b1",
-          "(.NET Core 4.6.28008.01; Microsoft Windows 10.0.18363 )"
-        ],
-        "x-ms-client-request-id": "ee47d439-3051-f28b-7072-ea09c6149ce7",
-        "x-ms-date": "Tue, 10 Dec 2019 06:01:11 GMT",
->>>>>>> 1d9822e0
+        "x-ms-client-request-id": "7dbae39f-f248-e065-e23d-f3ff53d51fad",
+        "x-ms-date": "Wed, 11 Dec 2019 20:39:47 GMT",
         "x-ms-return-client-request-id": "true",
         "x-ms-version": "2019-07-07"
       },
@@ -33,56 +19,31 @@
       "StatusCode": 201,
       "ResponseHeaders": {
         "Content-Length": "0",
-<<<<<<< HEAD
-        "Date": "Tue, 10 Dec 2019 05:32:41 GMT",
-        "ETag": "\u00220x8D77D3260ED6946\u0022",
-        "Last-Modified": "Tue, 10 Dec 2019 05:32:42 GMT",
-=======
-        "Date": "Tue, 10 Dec 2019 06:01:10 GMT",
-        "ETag": "\u00220x8D77D365B54AD79\u0022",
-        "Last-Modified": "Tue, 10 Dec 2019 06:01:11 GMT",
->>>>>>> 1d9822e0
+        "Date": "Wed, 11 Dec 2019 20:39:46 GMT",
+        "ETag": "\u00220x8D77E7A4329E83B\u0022",
+        "Last-Modified": "Wed, 11 Dec 2019 20:39:47 GMT",
         "Server": [
           "Windows-Azure-File/1.0",
           "Microsoft-HTTPAPI/2.0"
         ],
-<<<<<<< HEAD
-        "x-ms-client-request-id": "651fc5a3-6e87-5d02-1f6b-ae9dd490815f",
-        "x-ms-request-id": "0cb009a3-501a-0046-561b-afa6bc000000",
-=======
-        "x-ms-client-request-id": "ee47d439-3051-f28b-7072-ea09c6149ce7",
-        "x-ms-request-id": "38a4f9ed-501a-0034-4b1f-afa1f3000000",
->>>>>>> 1d9822e0
+        "x-ms-client-request-id": "7dbae39f-f248-e065-e23d-f3ff53d51fad",
+        "x-ms-request-id": "ef3e3fd3-c01a-0019-6063-b01280000000",
         "x-ms-version": "2019-07-07"
       },
       "ResponseBody": []
     },
     {
-<<<<<<< HEAD
-      "RequestUri": "http://seanstagetest.file.core.windows.net/test-share-8393bbf7-bd26-30b7-3acd-8651b8835740/test-directory-1880adb4-d545-6991-1f1f-2b4f22326b49?restype=directory",
+      "RequestUri": "http://seanstagetest.file.core.windows.net/test-share-9ed8ab80-59ec-18b4-f0a8-55f2434a1ba6/test-directory-54accf4d-9af4-109d-cbc5-4826ee5a5e37?restype=directory",
       "RequestMethod": "PUT",
       "RequestHeaders": {
         "Authorization": "Sanitized",
-        "traceparent": "00-5c77058d6dca8445832fd0a5221704be-ac711a589ce1d246-00",
+        "traceparent": "00-2f8f06187342fd438470d6dc29e3eff0-f587cbda682adf4a-00",
         "User-Agent": [
-          "azsdk-net-Storage.Files.Shares/12.0.0-dev.20191209.1\u002Bb71b1fa965b15eccfc57e2c7781b8bf85cd4c766",
+          "azsdk-net-Storage.Files.Shares/12.0.0-dev.20191211.1\u002B899431c003876eb9b26cefd8e8a37e7f27f82ced",
           "(.NET Core 4.6.28008.01; Microsoft Windows 10.0.18363 )"
         ],
-        "x-ms-client-request-id": "17d03b55-ee70-cd11-34b6-456842b23bed",
-        "x-ms-date": "Tue, 10 Dec 2019 05:32:42 GMT",
-=======
-      "RequestUri": "http://seanstagetest.file.core.windows.net/test-share-fb4fa8e5-0257-1960-4d89-abf62702e683/test-directory-18990b97-d36b-0691-388e-2cabc7629195?restype=directory",
-      "RequestMethod": "PUT",
-      "RequestHeaders": {
-        "Authorization": "Sanitized",
-        "traceparent": "00-6404245837891e41b0e37f8b6cb99253-76184a9a6b6ae04c-00",
-        "User-Agent": [
-          "azsdk-net-Storage.Files.Shares/12.0.0-dev.20191209.1\u002B61bda4d1783b0e05dba0d434ff14b2840726d3b1",
-          "(.NET Core 4.6.28008.01; Microsoft Windows 10.0.18363 )"
-        ],
-        "x-ms-client-request-id": "7c66530f-561d-6565-4340-b5c303df2a0e",
-        "x-ms-date": "Tue, 10 Dec 2019 06:01:11 GMT",
->>>>>>> 1d9822e0
+        "x-ms-client-request-id": "ea0cbda5-550c-0514-46aa-b183a93ef187",
+        "x-ms-date": "Wed, 11 Dec 2019 20:39:47 GMT",
         "x-ms-file-attributes": "None",
         "x-ms-file-creation-time": "Now",
         "x-ms-file-last-write-time": "Now",
@@ -94,71 +55,39 @@
       "StatusCode": 201,
       "ResponseHeaders": {
         "Content-Length": "0",
-<<<<<<< HEAD
-        "Date": "Tue, 10 Dec 2019 05:32:41 GMT",
-        "ETag": "\u00220x8D77D3260FB0476\u0022",
-        "Last-Modified": "Tue, 10 Dec 2019 05:32:42 GMT",
-=======
-        "Date": "Tue, 10 Dec 2019 06:01:10 GMT",
-        "ETag": "\u00220x8D77D365B626DAE\u0022",
-        "Last-Modified": "Tue, 10 Dec 2019 06:01:11 GMT",
->>>>>>> 1d9822e0
+        "Date": "Wed, 11 Dec 2019 20:39:46 GMT",
+        "ETag": "\u00220x8D77E7A43382F92\u0022",
+        "Last-Modified": "Wed, 11 Dec 2019 20:39:47 GMT",
         "Server": [
           "Windows-Azure-File/1.0",
           "Microsoft-HTTPAPI/2.0"
         ],
-<<<<<<< HEAD
-        "x-ms-client-request-id": "17d03b55-ee70-cd11-34b6-456842b23bed",
+        "x-ms-client-request-id": "ea0cbda5-550c-0514-46aa-b183a93ef187",
         "x-ms-file-attributes": "Directory",
-        "x-ms-file-change-time": "2019-12-10T05:32:42.5114742Z",
-        "x-ms-file-creation-time": "2019-12-10T05:32:42.5114742Z",
+        "x-ms-file-change-time": "2019-12-11T20:39:47.5080082Z",
+        "x-ms-file-creation-time": "2019-12-11T20:39:47.5080082Z",
         "x-ms-file-id": "13835128424026341376",
-        "x-ms-file-last-write-time": "2019-12-10T05:32:42.5114742Z",
+        "x-ms-file-last-write-time": "2019-12-11T20:39:47.5080082Z",
         "x-ms-file-parent-id": "0",
         "x-ms-file-permission-key": "7855875120676328179*422928105932735866",
-        "x-ms-request-id": "0cb009a6-501a-0046-571b-afa6bc000000",
-=======
-        "x-ms-client-request-id": "7c66530f-561d-6565-4340-b5c303df2a0e",
-        "x-ms-file-attributes": "Directory",
-        "x-ms-file-change-time": "2019-12-10T06:01:11.1097774Z",
-        "x-ms-file-creation-time": "2019-12-10T06:01:11.1097774Z",
-        "x-ms-file-id": "13835128424026341376",
-        "x-ms-file-last-write-time": "2019-12-10T06:01:11.1097774Z",
-        "x-ms-file-parent-id": "0",
-        "x-ms-file-permission-key": "7855875120676328179*422928105932735866",
-        "x-ms-request-id": "38a4f9ef-501a-0034-4c1f-afa1f3000000",
->>>>>>> 1d9822e0
+        "x-ms-request-id": "ef3e3fd5-c01a-0019-6163-b01280000000",
         "x-ms-request-server-encrypted": "true",
         "x-ms-version": "2019-07-07"
       },
       "ResponseBody": []
     },
     {
-<<<<<<< HEAD
-      "RequestUri": "http://seanstagetest.file.core.windows.net/test-share-8393bbf7-bd26-30b7-3acd-8651b8835740/test-directory-1880adb4-d545-6991-1f1f-2b4f22326b49/test-file-a4d665ff-8fe1-c3fb-f440-464bc7598921?comp=rangelist",
+      "RequestUri": "http://seanstagetest.file.core.windows.net/test-share-9ed8ab80-59ec-18b4-f0a8-55f2434a1ba6/test-directory-54accf4d-9af4-109d-cbc5-4826ee5a5e37/test-file-0601bcde-c081-af1d-7277-2820244893ea?comp=rangelist",
       "RequestMethod": "GET",
       "RequestHeaders": {
         "Authorization": "Sanitized",
-        "traceparent": "00-8b5f2634a5fca442ad86f423e1cc6d2f-3079adaf67bf8446-00",
+        "traceparent": "00-77ed2bc55a895d48bda515b8ee74ddc9-9952961da696814a-00",
         "User-Agent": [
-          "azsdk-net-Storage.Files.Shares/12.0.0-dev.20191209.1\u002Bb71b1fa965b15eccfc57e2c7781b8bf85cd4c766",
+          "azsdk-net-Storage.Files.Shares/12.0.0-dev.20191211.1\u002B899431c003876eb9b26cefd8e8a37e7f27f82ced",
           "(.NET Core 4.6.28008.01; Microsoft Windows 10.0.18363 )"
         ],
-        "x-ms-client-request-id": "7a3820be-fa27-c5e5-3f0d-2330a8c505da",
-        "x-ms-date": "Tue, 10 Dec 2019 05:32:42 GMT",
-=======
-      "RequestUri": "http://seanstagetest.file.core.windows.net/test-share-fb4fa8e5-0257-1960-4d89-abf62702e683/test-directory-18990b97-d36b-0691-388e-2cabc7629195/test-file-ecef54e0-4a57-9e2b-d951-9eb104f211d2?comp=rangelist",
-      "RequestMethod": "GET",
-      "RequestHeaders": {
-        "Authorization": "Sanitized",
-        "traceparent": "00-d147992b70621d45a4c1fcd34d5cdfa4-f1bfc618ccb64e40-00",
-        "User-Agent": [
-          "azsdk-net-Storage.Files.Shares/12.0.0-dev.20191209.1\u002B61bda4d1783b0e05dba0d434ff14b2840726d3b1",
-          "(.NET Core 4.6.28008.01; Microsoft Windows 10.0.18363 )"
-        ],
-        "x-ms-client-request-id": "a0bdc190-0e76-c462-27c7-a2ccb7b36150",
-        "x-ms-date": "Tue, 10 Dec 2019 06:01:11 GMT",
->>>>>>> 1d9822e0
+        "x-ms-client-request-id": "c075eee2-b8de-e5fd-9f5d-77942df3e0fd",
+        "x-ms-date": "Wed, 11 Dec 2019 20:39:47 GMT",
         "x-ms-range": "bytes=0-1048575",
         "x-ms-return-client-request-id": "true",
         "x-ms-version": "2019-07-07"
@@ -169,63 +98,34 @@
         "Access-Control-Allow-Origin": "*",
         "Content-Length": "223",
         "Content-Type": "application/xml",
-<<<<<<< HEAD
-        "Date": "Tue, 10 Dec 2019 05:32:41 GMT",
-=======
-        "Date": "Tue, 10 Dec 2019 06:01:10 GMT",
->>>>>>> 1d9822e0
+        "Date": "Wed, 11 Dec 2019 20:39:47 GMT",
         "Server": [
           "Windows-Azure-File/1.0",
           "Microsoft-HTTPAPI/2.0"
         ],
-<<<<<<< HEAD
-        "x-ms-client-request-id": "7a3820be-fa27-c5e5-3f0d-2330a8c505da",
+        "x-ms-client-request-id": "c075eee2-b8de-e5fd-9f5d-77942df3e0fd",
         "x-ms-error-code": "ResourceNotFound",
-        "x-ms-request-id": "0cb009a7-501a-0046-581b-afa6bc000000",
-=======
-        "x-ms-client-request-id": "a0bdc190-0e76-c462-27c7-a2ccb7b36150",
-        "x-ms-error-code": "ResourceNotFound",
-        "x-ms-request-id": "38a4f9f2-501a-0034-4d1f-afa1f3000000",
->>>>>>> 1d9822e0
+        "x-ms-request-id": "ef3e3fd6-c01a-0019-6263-b01280000000",
         "x-ms-version": "2019-07-07"
       },
       "ResponseBody": [
         "\uFEFF\u003C?xml version=\u00221.0\u0022 encoding=\u0022utf-8\u0022?\u003E\u003CError\u003E\u003CCode\u003EResourceNotFound\u003C/Code\u003E\u003CMessage\u003EThe specified resource does not exist.\n",
-<<<<<<< HEAD
-        "RequestId:0cb009a7-501a-0046-581b-afa6bc000000\n",
-        "Time:2019-12-10T05:32:42.6153061Z\u003C/Message\u003E\u003C/Error\u003E"
+        "RequestId:ef3e3fd6-c01a-0019-6263-b01280000000\n",
+        "Time:2019-12-11T20:39:47.5904094Z\u003C/Message\u003E\u003C/Error\u003E"
       ]
     },
     {
-      "RequestUri": "http://seanstagetest.file.core.windows.net/test-share-8393bbf7-bd26-30b7-3acd-8651b8835740?restype=share",
+      "RequestUri": "http://seanstagetest.file.core.windows.net/test-share-9ed8ab80-59ec-18b4-f0a8-55f2434a1ba6?restype=share",
       "RequestMethod": "DELETE",
       "RequestHeaders": {
         "Authorization": "Sanitized",
-        "traceparent": "00-69ea64844e22a94385d24e27e1a59bfa-38d256fb2332f646-00",
+        "traceparent": "00-e65468afc54e0a499f6fe0c97d1708bf-2e839532b76aad4f-00",
         "User-Agent": [
-          "azsdk-net-Storage.Files.Shares/12.0.0-dev.20191209.1\u002Bb71b1fa965b15eccfc57e2c7781b8bf85cd4c766",
+          "azsdk-net-Storage.Files.Shares/12.0.0-dev.20191211.1\u002B899431c003876eb9b26cefd8e8a37e7f27f82ced",
           "(.NET Core 4.6.28008.01; Microsoft Windows 10.0.18363 )"
         ],
-        "x-ms-client-request-id": "a78c2743-0e21-85fa-7d34-a85530a72f58",
-        "x-ms-date": "Tue, 10 Dec 2019 05:32:42 GMT",
-=======
-        "RequestId:38a4f9f2-501a-0034-4d1f-afa1f3000000\n",
-        "Time:2019-12-10T06:01:11.2056586Z\u003C/Message\u003E\u003C/Error\u003E"
-      ]
-    },
-    {
-      "RequestUri": "http://seanstagetest.file.core.windows.net/test-share-fb4fa8e5-0257-1960-4d89-abf62702e683?restype=share",
-      "RequestMethod": "DELETE",
-      "RequestHeaders": {
-        "Authorization": "Sanitized",
-        "traceparent": "00-67fea2e428e2774382059a37c833c99c-f8843a550e203c42-00",
-        "User-Agent": [
-          "azsdk-net-Storage.Files.Shares/12.0.0-dev.20191209.1\u002B61bda4d1783b0e05dba0d434ff14b2840726d3b1",
-          "(.NET Core 4.6.28008.01; Microsoft Windows 10.0.18363 )"
-        ],
-        "x-ms-client-request-id": "4221030b-7035-865c-10d7-4d3473ab0cc1",
-        "x-ms-date": "Tue, 10 Dec 2019 06:01:11 GMT",
->>>>>>> 1d9822e0
+        "x-ms-client-request-id": "363e3aec-d3d2-4d0c-cb9a-91f0fc967a46",
+        "x-ms-date": "Wed, 11 Dec 2019 20:39:47 GMT",
         "x-ms-delete-snapshots": "include",
         "x-ms-return-client-request-id": "true",
         "x-ms-version": "2019-07-07"
@@ -234,33 +134,20 @@
       "StatusCode": 202,
       "ResponseHeaders": {
         "Content-Length": "0",
-<<<<<<< HEAD
-        "Date": "Tue, 10 Dec 2019 05:32:42 GMT",
-=======
-        "Date": "Tue, 10 Dec 2019 06:01:10 GMT",
->>>>>>> 1d9822e0
+        "Date": "Wed, 11 Dec 2019 20:39:47 GMT",
         "Server": [
           "Windows-Azure-File/1.0",
           "Microsoft-HTTPAPI/2.0"
         ],
-<<<<<<< HEAD
-        "x-ms-client-request-id": "a78c2743-0e21-85fa-7d34-a85530a72f58",
-        "x-ms-request-id": "0cb009a8-501a-0046-591b-afa6bc000000",
-=======
-        "x-ms-client-request-id": "4221030b-7035-865c-10d7-4d3473ab0cc1",
-        "x-ms-request-id": "38a4f9f3-501a-0034-4e1f-afa1f3000000",
->>>>>>> 1d9822e0
+        "x-ms-client-request-id": "363e3aec-d3d2-4d0c-cb9a-91f0fc967a46",
+        "x-ms-request-id": "ef3e3fd7-c01a-0019-6363-b01280000000",
         "x-ms-version": "2019-07-07"
       },
       "ResponseBody": []
     }
   ],
   "Variables": {
-<<<<<<< HEAD
-    "RandomSeed": "1991934303",
-=======
-    "RandomSeed": "1906973155",
->>>>>>> 1d9822e0
+    "RandomSeed": "538789341",
     "Storage_TestConfigDefault": "ProductionTenant\nseanstagetest\nU2FuaXRpemVk\nhttp://seanstagetest.blob.core.windows.net\nhttp://seanstagetest.file.core.windows.net\nhttp://seanstagetest.queue.core.windows.net\nhttp://seanstagetest.table.core.windows.net\n\n\n\n\nhttp://seanstagetest-secondary.blob.core.windows.net\nhttp://seanstagetest-secondary.file.core.windows.net\nhttp://seanstagetest-secondary.queue.core.windows.net\nhttp://seanstagetest-secondary.table.core.windows.net\n\nSanitized\n\n\nCloud\nBlobEndpoint=http://seanstagetest.blob.core.windows.net/;QueueEndpoint=http://seanstagetest.queue.core.windows.net/;FileEndpoint=http://seanstagetest.file.core.windows.net/;BlobSecondaryEndpoint=http://seanstagetest-secondary.blob.core.windows.net/;QueueSecondaryEndpoint=http://seanstagetest-secondary.queue.core.windows.net/;FileSecondaryEndpoint=http://seanstagetest-secondary.file.core.windows.net/;AccountName=seanstagetest;AccountKey=Sanitized"
   }
 }