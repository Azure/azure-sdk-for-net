--- conflicted
+++ resolved
@@ -14,11 +14,7 @@
         "x-ms-client-request-id": "d993b795-9825-09f2-8ba9-31e2ae2e94e2",
         "x-ms-date": "Tue, 26 Jan 2021 19:33:16 GMT",
         "x-ms-return-client-request-id": "true",
-<<<<<<< HEAD
-        "x-ms-version": "2020-12-06"
-=======
         "x-ms-version": "2021-02-12"
->>>>>>> 7e782c87
       },
       "RequestBody": null,
       "StatusCode": 201,
@@ -33,11 +29,7 @@
         ],
         "x-ms-client-request-id": "d993b795-9825-09f2-8ba9-31e2ae2e94e2",
         "x-ms-request-id": "1ceb67cc-d01a-0055-441a-f4ca49000000",
-<<<<<<< HEAD
-        "x-ms-version": "2020-12-06"
-=======
         "x-ms-version": "2021-02-12"
->>>>>>> 7e782c87
       },
       "ResponseBody": []
     },
@@ -59,11 +51,7 @@
         "x-ms-file-last-write-time": "Now",
         "x-ms-file-permission": "Inherit",
         "x-ms-return-client-request-id": "true",
-<<<<<<< HEAD
-        "x-ms-version": "2020-12-06"
-=======
         "x-ms-version": "2021-02-12"
->>>>>>> 7e782c87
       },
       "RequestBody": null,
       "StatusCode": 201,
@@ -86,11 +74,7 @@
         "x-ms-file-permission-key": "17860367565182308406*11459378189709739967",
         "x-ms-request-id": "1ceb67ce-d01a-0055-451a-f4ca49000000",
         "x-ms-request-server-encrypted": "true",
-<<<<<<< HEAD
-        "x-ms-version": "2020-12-06"
-=======
         "x-ms-version": "2021-02-12"
->>>>>>> 7e782c87
       },
       "ResponseBody": []
     },
@@ -109,11 +93,7 @@
         "x-ms-date": "Tue, 26 Jan 2021 19:33:16 GMT",
         "x-ms-range": "bytes=0-1048575",
         "x-ms-return-client-request-id": "true",
-<<<<<<< HEAD
-        "x-ms-version": "2020-12-06"
-=======
         "x-ms-version": "2021-02-12"
->>>>>>> 7e782c87
       },
       "RequestBody": null,
       "StatusCode": 404,
@@ -129,11 +109,7 @@
         "x-ms-client-request-id": "fc3a29c0-04d4-d399-8a47-186efd471993",
         "x-ms-error-code": "ResourceNotFound",
         "x-ms-request-id": "1ceb67d0-d01a-0055-461a-f4ca49000000",
-<<<<<<< HEAD
-        "x-ms-version": "2020-12-06"
-=======
         "x-ms-version": "2021-02-12"
->>>>>>> 7e782c87
       },
       "ResponseBody": [
         "﻿<?xml version=\"1.0\" encoding=\"utf-8\"?><Error><Code>ResourceNotFound</Code><Message>The specified resource does not exist.\n",
@@ -156,11 +132,7 @@
         "x-ms-date": "Tue, 26 Jan 2021 19:33:16 GMT",
         "x-ms-delete-snapshots": "include",
         "x-ms-return-client-request-id": "true",
-<<<<<<< HEAD
-        "x-ms-version": "2020-12-06"
-=======
         "x-ms-version": "2021-02-12"
->>>>>>> 7e782c87
       },
       "RequestBody": null,
       "StatusCode": 202,
@@ -173,11 +145,7 @@
         ],
         "x-ms-client-request-id": "49d74b0f-f395-81f5-5e9a-095ea2c0e8af",
         "x-ms-request-id": "1ceb67d1-d01a-0055-471a-f4ca49000000",
-<<<<<<< HEAD
-        "x-ms-version": "2020-12-06"
-=======
         "x-ms-version": "2021-02-12"
->>>>>>> 7e782c87
       },
       "ResponseBody": []
     }
