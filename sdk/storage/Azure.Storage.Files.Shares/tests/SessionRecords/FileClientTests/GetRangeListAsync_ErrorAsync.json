{
  "Entries": [
    {
      "RequestUri": "https://seanmcccanary3.file.core.windows.net/test-share-9405f39a-423c-2e5d-6b29-ad9dfee077a0?restype=share",
      "RequestMethod": "PUT",
      "RequestHeaders": {
        "Accept": "application/xml",
        "Authorization": "Sanitized",
        "traceparent": "00-d2bc4563d57ba840b8017d7ba0c2128c-69ef62478088ba47-00",
        "User-Agent": [
          "azsdk-net-Storage.Files.Shares/12.7.0-alpha.20210121.1",
          "(.NET 5.0.2; Microsoft Windows 10.0.19042)"
        ],
        "x-ms-client-request-id": "3e89ea3a-4948-96b6-0980-e3400d0676b7",
        "x-ms-date": "Thu, 21 Jan 2021 20:41:45 GMT",
        "x-ms-return-client-request-id": "true",
        "x-ms-version": "2020-06-12"
      },
      "RequestBody": null,
      "StatusCode": 201,
      "ResponseHeaders": {
        "Content-Length": "0",
        "Date": "Thu, 21 Jan 2021 20:41:44 GMT",
        "ETag": "\u00220x8D8BE4CF77446EF\u0022",
        "Last-Modified": "Thu, 21 Jan 2021 20:41:45 GMT",
        "Server": [
          "Windows-Azure-File/1.0",
          "Microsoft-HTTPAPI/2.0"
        ],
        "x-ms-client-request-id": "3e89ea3a-4948-96b6-0980-e3400d0676b7",
<<<<<<< HEAD
        "x-ms-request-id": "c9ef6834-f01a-0012-6037-f3e9eb000000",
        "x-ms-version": "2020-06-12"
=======
        "x-ms-request-id": "2a831b0d-f01a-0030-3c35-f0640d000000",
        "x-ms-version": "2020-04-08"
>>>>>>> ac24a13f
      },
      "ResponseBody": []
    },
    {
      "RequestUri": "https://seanmcccanary3.file.core.windows.net/test-share-9405f39a-423c-2e5d-6b29-ad9dfee077a0/test-directory-0c415745-d3ca-c747-7a8c-c95501a6f784?restype=directory",
      "RequestMethod": "PUT",
      "RequestHeaders": {
        "Accept": "application/xml",
        "Authorization": "Sanitized",
        "traceparent": "00-be917d30d2fc1c4599ec23a24d2d189b-cf23167325a24046-00",
        "User-Agent": [
          "azsdk-net-Storage.Files.Shares/12.7.0-alpha.20210121.1",
          "(.NET 5.0.2; Microsoft Windows 10.0.19042)"
        ],
        "x-ms-client-request-id": "df718970-13a5-67a4-a3c2-c4bc80609562",
        "x-ms-date": "Thu, 21 Jan 2021 20:41:45 GMT",
        "x-ms-file-attributes": "None",
        "x-ms-file-creation-time": "Now",
        "x-ms-file-last-write-time": "Now",
        "x-ms-file-permission": "Inherit",
        "x-ms-return-client-request-id": "true",
        "x-ms-version": "2020-06-12"
      },
      "RequestBody": null,
      "StatusCode": 201,
      "ResponseHeaders": {
        "Content-Length": "0",
        "Date": "Thu, 21 Jan 2021 20:41:44 GMT",
        "ETag": "\u00220x8D8BE4CF77DB2E9\u0022",
        "Last-Modified": "Thu, 21 Jan 2021 20:41:45 GMT",
        "Server": [
          "Windows-Azure-File/1.0",
          "Microsoft-HTTPAPI/2.0"
        ],
        "x-ms-client-request-id": "df718970-13a5-67a4-a3c2-c4bc80609562",
        "x-ms-file-attributes": "Directory",
        "x-ms-file-change-time": "2021-01-21T20:41:45.1927273Z",
        "x-ms-file-creation-time": "2021-01-21T20:41:45.1927273Z",
        "x-ms-file-id": "13835128424026341376",
        "x-ms-file-last-write-time": "2021-01-21T20:41:45.1927273Z",
        "x-ms-file-parent-id": "0",
        "x-ms-file-permission-key": "17860367565182308406*11459378189709739967",
        "x-ms-request-id": "2a831b15-f01a-0030-4235-f0640d000000",
        "x-ms-request-server-encrypted": "true",
        "x-ms-version": "2020-06-12"
      },
      "ResponseBody": []
    },
    {
      "RequestUri": "https://seanmcccanary3.file.core.windows.net/test-share-9405f39a-423c-2e5d-6b29-ad9dfee077a0/test-directory-0c415745-d3ca-c747-7a8c-c95501a6f784/test-file-cf375f89-63a3-0c60-0096-e7131d44d841?comp=rangelist",
      "RequestMethod": "GET",
      "RequestHeaders": {
        "Accept": "application/xml",
        "Authorization": "Sanitized",
        "traceparent": "00-5dd373b1bcb9ac4e9a9299ec24afebf5-beda457902918a44-00",
        "User-Agent": [
          "azsdk-net-Storage.Files.Shares/12.7.0-alpha.20210121.1",
          "(.NET 5.0.2; Microsoft Windows 10.0.19042)"
        ],
        "x-ms-client-request-id": "90795221-9c01-0d21-2864-df0f2c90495f",
        "x-ms-date": "Thu, 21 Jan 2021 20:41:45 GMT",
        "x-ms-range": "bytes=0-1048575",
        "x-ms-return-client-request-id": "true",
        "x-ms-version": "2020-06-12"
      },
      "RequestBody": null,
      "StatusCode": 404,
      "ResponseHeaders": {
        "Content-Length": "223",
        "Content-Type": "application/xml",
        "Date": "Thu, 21 Jan 2021 20:41:44 GMT",
        "Server": [
          "Windows-Azure-File/1.0",
          "Microsoft-HTTPAPI/2.0"
        ],
        "Vary": "Origin",
        "x-ms-client-request-id": "90795221-9c01-0d21-2864-df0f2c90495f",
        "x-ms-error-code": "ResourceNotFound",
<<<<<<< HEAD
        "x-ms-request-id": "c9ef6837-f01a-0012-6237-f3e9eb000000",
        "x-ms-version": "2020-06-12"
=======
        "x-ms-request-id": "2a831b1e-f01a-0030-4935-f0640d000000",
        "x-ms-version": "2020-04-08"
>>>>>>> ac24a13f
      },
      "ResponseBody": [
        "\uFEFF\u003C?xml version=\u00221.0\u0022 encoding=\u0022utf-8\u0022?\u003E\u003CError\u003E\u003CCode\u003EResourceNotFound\u003C/Code\u003E\u003CMessage\u003EThe specified resource does not exist.\n",
        "RequestId:2a831b1e-f01a-0030-4935-f0640d000000\n",
        "Time:2021-01-21T20:41:45.7994561Z\u003C/Message\u003E\u003C/Error\u003E"
      ]
    },
    {
      "RequestUri": "https://seanmcccanary3.file.core.windows.net/test-share-9405f39a-423c-2e5d-6b29-ad9dfee077a0?restype=share",
      "RequestMethod": "DELETE",
      "RequestHeaders": {
        "Accept": "application/xml",
        "Authorization": "Sanitized",
        "traceparent": "00-5b0ee5b480c6084f96d3741447547d4e-752d5a83be94104d-00",
        "User-Agent": [
          "azsdk-net-Storage.Files.Shares/12.7.0-alpha.20210121.1",
          "(.NET 5.0.2; Microsoft Windows 10.0.19042)"
        ],
        "x-ms-client-request-id": "caf2226c-48ca-843f-e2d7-4fd037cfca08",
        "x-ms-date": "Thu, 21 Jan 2021 20:41:46 GMT",
        "x-ms-delete-snapshots": "include",
        "x-ms-return-client-request-id": "true",
        "x-ms-version": "2020-06-12"
      },
      "RequestBody": null,
      "StatusCode": 202,
      "ResponseHeaders": {
        "Content-Length": "0",
        "Date": "Thu, 21 Jan 2021 20:41:45 GMT",
        "Server": [
          "Windows-Azure-File/1.0",
          "Microsoft-HTTPAPI/2.0"
        ],
        "x-ms-client-request-id": "caf2226c-48ca-843f-e2d7-4fd037cfca08",
<<<<<<< HEAD
        "x-ms-request-id": "c9ef6839-f01a-0012-6337-f3e9eb000000",
        "x-ms-version": "2020-06-12"
=======
        "x-ms-request-id": "2a831b30-f01a-0030-5b35-f0640d000000",
        "x-ms-version": "2020-04-08"
>>>>>>> ac24a13f
      },
      "ResponseBody": []
    }
  ],
  "Variables": {
    "RandomSeed": "325940274",
    "Storage_TestConfigDefault": "ProductionTenant\nseanmcccanary3\nU2FuaXRpemVk\nhttps://seanmcccanary3.blob.core.windows.net\nhttps://seanmcccanary3.file.core.windows.net\nhttps://seanmcccanary3.queue.core.windows.net\nhttps://seanmcccanary3.table.core.windows.net\n\n\n\n\nhttps://seanmcccanary3-secondary.blob.core.windows.net\nhttps://seanmcccanary3-secondary.file.core.windows.net\nhttps://seanmcccanary3-secondary.queue.core.windows.net\nhttps://seanmcccanary3-secondary.table.core.windows.net\n\nSanitized\n\n\nCloud\nBlobEndpoint=https://seanmcccanary3.blob.core.windows.net/;QueueEndpoint=https://seanmcccanary3.queue.core.windows.net/;FileEndpoint=https://seanmcccanary3.file.core.windows.net/;BlobSecondaryEndpoint=https://seanmcccanary3-secondary.blob.core.windows.net/;QueueSecondaryEndpoint=https://seanmcccanary3-secondary.queue.core.windows.net/;FileSecondaryEndpoint=https://seanmcccanary3-secondary.file.core.windows.net/;AccountName=seanmcccanary3;AccountKey=Kg==;\nseanscope1"
  }
}<|MERGE_RESOLUTION|>--- conflicted
+++ resolved
@@ -1,18 +1,18 @@
 {
   "Entries": [
     {
-      "RequestUri": "https://seanmcccanary3.file.core.windows.net/test-share-9405f39a-423c-2e5d-6b29-ad9dfee077a0?restype=share",
+      "RequestUri": "https://seanmcccanary3.file.core.windows.net/test-share-58f17049-cbb4-b5ba-fa03-57c447d6ce47?restype=share",
       "RequestMethod": "PUT",
       "RequestHeaders": {
         "Accept": "application/xml",
         "Authorization": "Sanitized",
-        "traceparent": "00-d2bc4563d57ba840b8017d7ba0c2128c-69ef62478088ba47-00",
+        "traceparent": "00-f75a3e76de03cd4c8ce79ea27158f3ba-8a0d257349e25947-00",
         "User-Agent": [
-          "azsdk-net-Storage.Files.Shares/12.7.0-alpha.20210121.1",
+          "azsdk-net-Storage.Files.Shares/12.7.0-alpha.20210126.1",
           "(.NET 5.0.2; Microsoft Windows 10.0.19042)"
         ],
-        "x-ms-client-request-id": "3e89ea3a-4948-96b6-0980-e3400d0676b7",
-        "x-ms-date": "Thu, 21 Jan 2021 20:41:45 GMT",
+        "x-ms-client-request-id": "d993b795-9825-09f2-8ba9-31e2ae2e94e2",
+        "x-ms-date": "Tue, 26 Jan 2021 19:33:16 GMT",
         "x-ms-return-client-request-id": "true",
         "x-ms-version": "2020-06-12"
       },
@@ -20,37 +20,32 @@
       "StatusCode": 201,
       "ResponseHeaders": {
         "Content-Length": "0",
-        "Date": "Thu, 21 Jan 2021 20:41:44 GMT",
-        "ETag": "\u00220x8D8BE4CF77446EF\u0022",
-        "Last-Modified": "Thu, 21 Jan 2021 20:41:45 GMT",
+        "Date": "Tue, 26 Jan 2021 19:33:15 GMT",
+        "ETag": "\u00220x8D8C2313A0D3BA8\u0022",
+        "Last-Modified": "Tue, 26 Jan 2021 19:33:15 GMT",
         "Server": [
           "Windows-Azure-File/1.0",
           "Microsoft-HTTPAPI/2.0"
         ],
-        "x-ms-client-request-id": "3e89ea3a-4948-96b6-0980-e3400d0676b7",
-<<<<<<< HEAD
-        "x-ms-request-id": "c9ef6834-f01a-0012-6037-f3e9eb000000",
+        "x-ms-client-request-id": "d993b795-9825-09f2-8ba9-31e2ae2e94e2",
+        "x-ms-request-id": "1ceb67cc-d01a-0055-441a-f4ca49000000",
         "x-ms-version": "2020-06-12"
-=======
-        "x-ms-request-id": "2a831b0d-f01a-0030-3c35-f0640d000000",
-        "x-ms-version": "2020-04-08"
->>>>>>> ac24a13f
       },
       "ResponseBody": []
     },
     {
-      "RequestUri": "https://seanmcccanary3.file.core.windows.net/test-share-9405f39a-423c-2e5d-6b29-ad9dfee077a0/test-directory-0c415745-d3ca-c747-7a8c-c95501a6f784?restype=directory",
+      "RequestUri": "https://seanmcccanary3.file.core.windows.net/test-share-58f17049-cbb4-b5ba-fa03-57c447d6ce47/test-directory-40f4af25-09a2-0453-ac64-9146be1d601a?restype=directory",
       "RequestMethod": "PUT",
       "RequestHeaders": {
         "Accept": "application/xml",
         "Authorization": "Sanitized",
-        "traceparent": "00-be917d30d2fc1c4599ec23a24d2d189b-cf23167325a24046-00",
+        "traceparent": "00-d98844ae9f2bf2428500da18f848b10c-a91b05b42622804d-00",
         "User-Agent": [
-          "azsdk-net-Storage.Files.Shares/12.7.0-alpha.20210121.1",
+          "azsdk-net-Storage.Files.Shares/12.7.0-alpha.20210126.1",
           "(.NET 5.0.2; Microsoft Windows 10.0.19042)"
         ],
-        "x-ms-client-request-id": "df718970-13a5-67a4-a3c2-c4bc80609562",
-        "x-ms-date": "Thu, 21 Jan 2021 20:41:45 GMT",
+        "x-ms-client-request-id": "a5772ad8-eeec-8bde-638f-2dc007ab4a6e",
+        "x-ms-date": "Tue, 26 Jan 2021 19:33:16 GMT",
         "x-ms-file-attributes": "None",
         "x-ms-file-creation-time": "Now",
         "x-ms-file-last-write-time": "Now",
@@ -62,40 +57,40 @@
       "StatusCode": 201,
       "ResponseHeaders": {
         "Content-Length": "0",
-        "Date": "Thu, 21 Jan 2021 20:41:44 GMT",
-        "ETag": "\u00220x8D8BE4CF77DB2E9\u0022",
-        "Last-Modified": "Thu, 21 Jan 2021 20:41:45 GMT",
+        "Date": "Tue, 26 Jan 2021 19:33:15 GMT",
+        "ETag": "\u00220x8D8C2313A17F499\u0022",
+        "Last-Modified": "Tue, 26 Jan 2021 19:33:15 GMT",
         "Server": [
           "Windows-Azure-File/1.0",
           "Microsoft-HTTPAPI/2.0"
         ],
-        "x-ms-client-request-id": "df718970-13a5-67a4-a3c2-c4bc80609562",
+        "x-ms-client-request-id": "a5772ad8-eeec-8bde-638f-2dc007ab4a6e",
         "x-ms-file-attributes": "Directory",
-        "x-ms-file-change-time": "2021-01-21T20:41:45.1927273Z",
-        "x-ms-file-creation-time": "2021-01-21T20:41:45.1927273Z",
+        "x-ms-file-change-time": "2021-01-26T19:33:15.6759705Z",
+        "x-ms-file-creation-time": "2021-01-26T19:33:15.6759705Z",
         "x-ms-file-id": "13835128424026341376",
-        "x-ms-file-last-write-time": "2021-01-21T20:41:45.1927273Z",
+        "x-ms-file-last-write-time": "2021-01-26T19:33:15.6759705Z",
         "x-ms-file-parent-id": "0",
         "x-ms-file-permission-key": "17860367565182308406*11459378189709739967",
-        "x-ms-request-id": "2a831b15-f01a-0030-4235-f0640d000000",
+        "x-ms-request-id": "1ceb67ce-d01a-0055-451a-f4ca49000000",
         "x-ms-request-server-encrypted": "true",
         "x-ms-version": "2020-06-12"
       },
       "ResponseBody": []
     },
     {
-      "RequestUri": "https://seanmcccanary3.file.core.windows.net/test-share-9405f39a-423c-2e5d-6b29-ad9dfee077a0/test-directory-0c415745-d3ca-c747-7a8c-c95501a6f784/test-file-cf375f89-63a3-0c60-0096-e7131d44d841?comp=rangelist",
+      "RequestUri": "https://seanmcccanary3.file.core.windows.net/test-share-58f17049-cbb4-b5ba-fa03-57c447d6ce47/test-directory-40f4af25-09a2-0453-ac64-9146be1d601a/test-file-d90d1748-04fe-309f-8d7e-f09772d0f0ca?comp=rangelist",
       "RequestMethod": "GET",
       "RequestHeaders": {
         "Accept": "application/xml",
         "Authorization": "Sanitized",
-        "traceparent": "00-5dd373b1bcb9ac4e9a9299ec24afebf5-beda457902918a44-00",
+        "traceparent": "00-2da053debc3a0849bd37ef63e8f8c2a8-e5c6dd3268133846-00",
         "User-Agent": [
-          "azsdk-net-Storage.Files.Shares/12.7.0-alpha.20210121.1",
+          "azsdk-net-Storage.Files.Shares/12.7.0-alpha.20210126.1",
           "(.NET 5.0.2; Microsoft Windows 10.0.19042)"
         ],
-        "x-ms-client-request-id": "90795221-9c01-0d21-2864-df0f2c90495f",
-        "x-ms-date": "Thu, 21 Jan 2021 20:41:45 GMT",
+        "x-ms-client-request-id": "fc3a29c0-04d4-d399-8a47-186efd471993",
+        "x-ms-date": "Tue, 26 Jan 2021 19:33:16 GMT",
         "x-ms-range": "bytes=0-1048575",
         "x-ms-return-client-request-id": "true",
         "x-ms-version": "2020-06-12"
@@ -105,41 +100,36 @@
       "ResponseHeaders": {
         "Content-Length": "223",
         "Content-Type": "application/xml",
-        "Date": "Thu, 21 Jan 2021 20:41:44 GMT",
+        "Date": "Tue, 26 Jan 2021 19:33:15 GMT",
         "Server": [
           "Windows-Azure-File/1.0",
           "Microsoft-HTTPAPI/2.0"
         ],
         "Vary": "Origin",
-        "x-ms-client-request-id": "90795221-9c01-0d21-2864-df0f2c90495f",
+        "x-ms-client-request-id": "fc3a29c0-04d4-d399-8a47-186efd471993",
         "x-ms-error-code": "ResourceNotFound",
-<<<<<<< HEAD
-        "x-ms-request-id": "c9ef6837-f01a-0012-6237-f3e9eb000000",
+        "x-ms-request-id": "1ceb67d0-d01a-0055-461a-f4ca49000000",
         "x-ms-version": "2020-06-12"
-=======
-        "x-ms-request-id": "2a831b1e-f01a-0030-4935-f0640d000000",
-        "x-ms-version": "2020-04-08"
->>>>>>> ac24a13f
       },
       "ResponseBody": [
         "\uFEFF\u003C?xml version=\u00221.0\u0022 encoding=\u0022utf-8\u0022?\u003E\u003CError\u003E\u003CCode\u003EResourceNotFound\u003C/Code\u003E\u003CMessage\u003EThe specified resource does not exist.\n",
-        "RequestId:2a831b1e-f01a-0030-4935-f0640d000000\n",
-        "Time:2021-01-21T20:41:45.7994561Z\u003C/Message\u003E\u003C/Error\u003E"
+        "RequestId:1ceb67d0-d01a-0055-461a-f4ca49000000\n",
+        "Time:2021-01-26T19:33:15.9219214Z\u003C/Message\u003E\u003C/Error\u003E"
       ]
     },
     {
-      "RequestUri": "https://seanmcccanary3.file.core.windows.net/test-share-9405f39a-423c-2e5d-6b29-ad9dfee077a0?restype=share",
+      "RequestUri": "https://seanmcccanary3.file.core.windows.net/test-share-58f17049-cbb4-b5ba-fa03-57c447d6ce47?restype=share",
       "RequestMethod": "DELETE",
       "RequestHeaders": {
         "Accept": "application/xml",
         "Authorization": "Sanitized",
-        "traceparent": "00-5b0ee5b480c6084f96d3741447547d4e-752d5a83be94104d-00",
+        "traceparent": "00-445e089825f0194abcc0b7be699ebfce-c097224e066f9942-00",
         "User-Agent": [
-          "azsdk-net-Storage.Files.Shares/12.7.0-alpha.20210121.1",
+          "azsdk-net-Storage.Files.Shares/12.7.0-alpha.20210126.1",
           "(.NET 5.0.2; Microsoft Windows 10.0.19042)"
         ],
-        "x-ms-client-request-id": "caf2226c-48ca-843f-e2d7-4fd037cfca08",
-        "x-ms-date": "Thu, 21 Jan 2021 20:41:46 GMT",
+        "x-ms-client-request-id": "49d74b0f-f395-81f5-5e9a-095ea2c0e8af",
+        "x-ms-date": "Tue, 26 Jan 2021 19:33:16 GMT",
         "x-ms-delete-snapshots": "include",
         "x-ms-return-client-request-id": "true",
         "x-ms-version": "2020-06-12"
@@ -148,25 +138,20 @@
       "StatusCode": 202,
       "ResponseHeaders": {
         "Content-Length": "0",
-        "Date": "Thu, 21 Jan 2021 20:41:45 GMT",
+        "Date": "Tue, 26 Jan 2021 19:33:15 GMT",
         "Server": [
           "Windows-Azure-File/1.0",
           "Microsoft-HTTPAPI/2.0"
         ],
-        "x-ms-client-request-id": "caf2226c-48ca-843f-e2d7-4fd037cfca08",
-<<<<<<< HEAD
-        "x-ms-request-id": "c9ef6839-f01a-0012-6337-f3e9eb000000",
+        "x-ms-client-request-id": "49d74b0f-f395-81f5-5e9a-095ea2c0e8af",
+        "x-ms-request-id": "1ceb67d1-d01a-0055-471a-f4ca49000000",
         "x-ms-version": "2020-06-12"
-=======
-        "x-ms-request-id": "2a831b30-f01a-0030-5b35-f0640d000000",
-        "x-ms-version": "2020-04-08"
->>>>>>> ac24a13f
       },
       "ResponseBody": []
     }
   ],
   "Variables": {
-    "RandomSeed": "325940274",
+    "RandomSeed": "1733340316",
     "Storage_TestConfigDefault": "ProductionTenant\nseanmcccanary3\nU2FuaXRpemVk\nhttps://seanmcccanary3.blob.core.windows.net\nhttps://seanmcccanary3.file.core.windows.net\nhttps://seanmcccanary3.queue.core.windows.net\nhttps://seanmcccanary3.table.core.windows.net\n\n\n\n\nhttps://seanmcccanary3-secondary.blob.core.windows.net\nhttps://seanmcccanary3-secondary.file.core.windows.net\nhttps://seanmcccanary3-secondary.queue.core.windows.net\nhttps://seanmcccanary3-secondary.table.core.windows.net\n\nSanitized\n\n\nCloud\nBlobEndpoint=https://seanmcccanary3.blob.core.windows.net/;QueueEndpoint=https://seanmcccanary3.queue.core.windows.net/;FileEndpoint=https://seanmcccanary3.file.core.windows.net/;BlobSecondaryEndpoint=https://seanmcccanary3-secondary.blob.core.windows.net/;QueueSecondaryEndpoint=https://seanmcccanary3-secondary.queue.core.windows.net/;FileSecondaryEndpoint=https://seanmcccanary3-secondary.file.core.windows.net/;AccountName=seanmcccanary3;AccountKey=Kg==;\nseanscope1"
   }
 }