--- conflicted
+++ resolved
@@ -1,18 +1,18 @@
 {
   "Entries": [
     {
-      "RequestUri": "https://seanmcccanary3.file.core.windows.net/test-share-82534110-eeaf-508f-017a-ea32a5a691e2?restype=share",
+      "RequestUri": "https://seanmcccanary3.file.core.windows.net/test-share-ae082ed3-276e-9bbb-0c3c-0697355c2ec5?restype=share",
       "RequestMethod": "PUT",
       "RequestHeaders": {
         "Accept": "application/xml",
         "Authorization": "Sanitized",
-        "traceparent": "00-ca02d7e80fcd024c9449c84e3a8f770b-db3a202b55c60b4f-00",
+        "traceparent": "00-cd0c08c9c7f0894e8536cac16e650962-fd72326fe072dc4a-00",
         "User-Agent": [
-          "azsdk-net-Storage.Files.Shares/12.7.0-alpha.20210121.1",
+          "azsdk-net-Storage.Files.Shares/12.7.0-alpha.20210126.1",
           "(.NET 5.0.2; Microsoft Windows 10.0.19042)"
         ],
-        "x-ms-client-request-id": "30d31f8d-b588-eb7f-be6f-1547bdda8b75",
-        "x-ms-date": "Thu, 21 Jan 2021 20:39:41 GMT",
+        "x-ms-client-request-id": "44810636-edc1-74d5-f3ee-9e2f41a478ba",
+        "x-ms-date": "Tue, 26 Jan 2021 19:30:47 GMT",
         "x-ms-return-client-request-id": "true",
         "x-ms-version": "2020-06-12"
       },
@@ -20,37 +20,32 @@
       "StatusCode": 201,
       "ResponseHeaders": {
         "Content-Length": "0",
-        "Date": "Thu, 21 Jan 2021 20:39:40 GMT",
-        "ETag": "\u00220x8D8BE4CADA8E68C\u0022",
-        "Last-Modified": "Thu, 21 Jan 2021 20:39:41 GMT",
+        "Date": "Tue, 26 Jan 2021 19:30:46 GMT",
+        "ETag": "\u00220x8D8C230E1652D9E\u0022",
+        "Last-Modified": "Tue, 26 Jan 2021 19:30:46 GMT",
         "Server": [
           "Windows-Azure-File/1.0",
           "Microsoft-HTTPAPI/2.0"
         ],
-        "x-ms-client-request-id": "30d31f8d-b588-eb7f-be6f-1547bdda8b75",
-<<<<<<< HEAD
-        "x-ms-request-id": "c9ef630e-f01a-0012-1237-f3e9eb000000",
+        "x-ms-client-request-id": "44810636-edc1-74d5-f3ee-9e2f41a478ba",
+        "x-ms-request-id": "a5914e59-001a-0079-4919-f426e6000000",
         "x-ms-version": "2020-06-12"
-=======
-        "x-ms-request-id": "f03eb5f9-501a-0029-1135-f0e4b6000000",
-        "x-ms-version": "2020-04-08"
->>>>>>> ac24a13f
       },
       "ResponseBody": []
     },
     {
-      "RequestUri": "https://seanmcccanary3.file.core.windows.net/test-share-82534110-eeaf-508f-017a-ea32a5a691e2/test-directory-a3e7949f-95e8-0c46-827f-88bc6322c4dd?restype=directory",
+      "RequestUri": "https://seanmcccanary3.file.core.windows.net/test-share-ae082ed3-276e-9bbb-0c3c-0697355c2ec5/test-directory-ab3d7df9-50af-44d1-4703-ef7a49a5582d?restype=directory",
       "RequestMethod": "PUT",
       "RequestHeaders": {
         "Accept": "application/xml",
         "Authorization": "Sanitized",
-        "traceparent": "00-9011971b2612824a86204d49ac4abc02-fbb7f4d6ececca4e-00",
+        "traceparent": "00-c15079034010194c8291e27e1e0eb55c-5a76503af13ee849-00",
         "User-Agent": [
-          "azsdk-net-Storage.Files.Shares/12.7.0-alpha.20210121.1",
+          "azsdk-net-Storage.Files.Shares/12.7.0-alpha.20210126.1",
           "(.NET 5.0.2; Microsoft Windows 10.0.19042)"
         ],
-        "x-ms-client-request-id": "f8cd1567-4a3b-f716-d8c7-ae082dc2889b",
-        "x-ms-date": "Thu, 21 Jan 2021 20:39:41 GMT",
+        "x-ms-client-request-id": "c51c227b-65a2-e574-353c-fcbefd5a2a4e",
+        "x-ms-date": "Tue, 26 Jan 2021 19:30:47 GMT",
         "x-ms-file-attributes": "None",
         "x-ms-file-creation-time": "Now",
         "x-ms-file-last-write-time": "Now",
@@ -62,46 +57,46 @@
       "StatusCode": 201,
       "ResponseHeaders": {
         "Content-Length": "0",
-        "Date": "Thu, 21 Jan 2021 20:39:40 GMT",
-        "ETag": "\u00220x8D8BE4CADB2BD50\u0022",
-        "Last-Modified": "Thu, 21 Jan 2021 20:39:41 GMT",
+        "Date": "Tue, 26 Jan 2021 19:30:46 GMT",
+        "ETag": "\u00220x8D8C230E16EF1BF\u0022",
+        "Last-Modified": "Tue, 26 Jan 2021 19:30:46 GMT",
         "Server": [
           "Windows-Azure-File/1.0",
           "Microsoft-HTTPAPI/2.0"
         ],
-        "x-ms-client-request-id": "f8cd1567-4a3b-f716-d8c7-ae082dc2889b",
+        "x-ms-client-request-id": "c51c227b-65a2-e574-353c-fcbefd5a2a4e",
         "x-ms-file-attributes": "Directory",
-        "x-ms-file-change-time": "2021-01-21T20:39:41.3889360Z",
-        "x-ms-file-creation-time": "2021-01-21T20:39:41.3889360Z",
+        "x-ms-file-change-time": "2021-01-26T19:30:46.9288383Z",
+        "x-ms-file-creation-time": "2021-01-26T19:30:46.9288383Z",
         "x-ms-file-id": "13835128424026341376",
-        "x-ms-file-last-write-time": "2021-01-21T20:39:41.3889360Z",
+        "x-ms-file-last-write-time": "2021-01-26T19:30:46.9288383Z",
         "x-ms-file-parent-id": "0",
         "x-ms-file-permission-key": "17860367565182308406*11459378189709739967",
-        "x-ms-request-id": "f03eb5fc-501a-0029-1235-f0e4b6000000",
+        "x-ms-request-id": "a5914e5f-001a-0079-4a19-f426e6000000",
         "x-ms-request-server-encrypted": "true",
         "x-ms-version": "2020-06-12"
       },
       "ResponseBody": []
     },
     {
-      "RequestUri": "https://seanmcccanary3.file.core.windows.net/test-share-82534110-eeaf-508f-017a-ea32a5a691e2/test-directory-a3e7949f-95e8-0c46-827f-88bc6322c4dd/test-file-d2bc38ab-0435-3ea1-39d4-3b5b1b281d0b?comp=properties",
+      "RequestUri": "https://seanmcccanary3.file.core.windows.net/test-share-ae082ed3-276e-9bbb-0c3c-0697355c2ec5/test-directory-ab3d7df9-50af-44d1-4703-ef7a49a5582d/test-file-5f037195-4943-0edf-7917-db2969725490?comp=properties",
       "RequestMethod": "PUT",
       "RequestHeaders": {
         "Accept": "application/xml",
         "Authorization": "Sanitized",
-        "traceparent": "00-87a3e91016895340b2784bc58d135d93-751d98dee200fb4b-00",
+        "traceparent": "00-4dcd4602883c46418c87641f22ade7ce-9b1b62e735294d47-00",
         "User-Agent": [
-          "azsdk-net-Storage.Files.Shares/12.7.0-alpha.20210121.1",
+          "azsdk-net-Storage.Files.Shares/12.7.0-alpha.20210126.1",
           "(.NET 5.0.2; Microsoft Windows 10.0.19042)"
         ],
-        "x-ms-cache-control": "kbmnmtjdgiolauvwjbup",
-        "x-ms-client-request-id": "b673de04-44ba-62ea-748e-be660fbbdcb0",
-        "x-ms-content-disposition": "pixwwuimskoscspcmwov",
-        "x-ms-content-encoding": "gwsbjfadwjdymdaccoqr",
-        "x-ms-content-language": "lvkutvigeskllyirpvmq",
-        "x-ms-content-md5": "xbOiecKejUuIcv4M/UF1xA==",
-        "x-ms-content-type": "uepjhofyrnywfwkjmwgm",
-        "x-ms-date": "Thu, 21 Jan 2021 20:39:41 GMT",
+        "x-ms-cache-control": "jndocrxmkhbgopmmvejp",
+        "x-ms-client-request-id": "7fc9985b-65b3-32d7-430e-4b8b8a4b7cc2",
+        "x-ms-content-disposition": "mtpikofkpvvpjdnolrpj",
+        "x-ms-content-encoding": "jxveceekqupeauapwuen",
+        "x-ms-content-language": "lnvoklvlcwadoyfnxlgg",
+        "x-ms-content-md5": "\u002Bs6qPIErefm7oRy1YQatLg==",
+        "x-ms-content-type": "ktttgrpndxrpncxvcgsq",
+        "x-ms-date": "Tue, 26 Jan 2021 19:30:47 GMT",
         "x-ms-file-attributes": "Preserve",
         "x-ms-file-creation-time": "Preserve",
         "x-ms-file-last-write-time": "Preserve",
@@ -114,40 +109,35 @@
       "ResponseHeaders": {
         "Content-Length": "223",
         "Content-Type": "application/xml",
-        "Date": "Thu, 21 Jan 2021 20:39:40 GMT",
+        "Date": "Tue, 26 Jan 2021 19:30:46 GMT",
         "Server": [
           "Windows-Azure-File/1.0",
           "Microsoft-HTTPAPI/2.0"
         ],
-        "x-ms-client-request-id": "b673de04-44ba-62ea-748e-be660fbbdcb0",
+        "x-ms-client-request-id": "7fc9985b-65b3-32d7-430e-4b8b8a4b7cc2",
         "x-ms-error-code": "ResourceNotFound",
-<<<<<<< HEAD
-        "x-ms-request-id": "c9ef6312-f01a-0012-1437-f3e9eb000000",
+        "x-ms-request-id": "a5914e63-001a-0079-4b19-f426e6000000",
         "x-ms-version": "2020-06-12"
-=======
-        "x-ms-request-id": "f03eb605-501a-0029-1a35-f0e4b6000000",
-        "x-ms-version": "2020-04-08"
->>>>>>> ac24a13f
       },
       "ResponseBody": [
         "\uFEFF\u003C?xml version=\u00221.0\u0022 encoding=\u0022utf-8\u0022?\u003E\u003CError\u003E\u003CCode\u003EResourceNotFound\u003C/Code\u003E\u003CMessage\u003EThe specified resource does not exist.\n",
-        "RequestId:f03eb605-501a-0029-1a35-f0e4b6000000\n",
-        "Time:2021-01-21T20:39:41.4905732Z\u003C/Message\u003E\u003C/Error\u003E"
+        "RequestId:a5914e63-001a-0079-4b19-f426e6000000\n",
+        "Time:2021-01-26T19:30:47.0269496Z\u003C/Message\u003E\u003C/Error\u003E"
       ]
     },
     {
-      "RequestUri": "https://seanmcccanary3.file.core.windows.net/test-share-82534110-eeaf-508f-017a-ea32a5a691e2?restype=share",
+      "RequestUri": "https://seanmcccanary3.file.core.windows.net/test-share-ae082ed3-276e-9bbb-0c3c-0697355c2ec5?restype=share",
       "RequestMethod": "DELETE",
       "RequestHeaders": {
         "Accept": "application/xml",
         "Authorization": "Sanitized",
-        "traceparent": "00-80035b533e975549af9fcfe9691de07a-be813d91afb32a4e-00",
+        "traceparent": "00-faa2720722362340bb8130a4ad3f2c35-221769a2de278940-00",
         "User-Agent": [
-          "azsdk-net-Storage.Files.Shares/12.7.0-alpha.20210121.1",
+          "azsdk-net-Storage.Files.Shares/12.7.0-alpha.20210126.1",
           "(.NET 5.0.2; Microsoft Windows 10.0.19042)"
         ],
-        "x-ms-client-request-id": "3c5796ee-67b5-2451-7df2-d8c60d3b3118",
-        "x-ms-date": "Thu, 21 Jan 2021 20:39:41 GMT",
+        "x-ms-client-request-id": "d0cd65ee-d4a9-dadc-fccb-e37a47ff3c23",
+        "x-ms-date": "Tue, 26 Jan 2021 19:30:47 GMT",
         "x-ms-delete-snapshots": "include",
         "x-ms-return-client-request-id": "true",
         "x-ms-version": "2020-06-12"
@@ -156,26 +146,21 @@
       "StatusCode": 202,
       "ResponseHeaders": {
         "Content-Length": "0",
-        "Date": "Thu, 21 Jan 2021 20:39:41 GMT",
+        "Date": "Tue, 26 Jan 2021 19:30:46 GMT",
         "Server": [
           "Windows-Azure-File/1.0",
           "Microsoft-HTTPAPI/2.0"
         ],
-        "x-ms-client-request-id": "3c5796ee-67b5-2451-7df2-d8c60d3b3118",
-<<<<<<< HEAD
-        "x-ms-request-id": "c9ef6313-f01a-0012-1537-f3e9eb000000",
+        "x-ms-client-request-id": "d0cd65ee-d4a9-dadc-fccb-e37a47ff3c23",
+        "x-ms-request-id": "a5914e67-001a-0079-4c19-f426e6000000",
         "x-ms-version": "2020-06-12"
-=======
-        "x-ms-request-id": "f03eb607-501a-0029-1c35-f0e4b6000000",
-        "x-ms-version": "2020-04-08"
->>>>>>> ac24a13f
       },
       "ResponseBody": []
     }
   ],
   "Variables": {
-    "DateTimeOffsetNow": "2021-01-21T14:39:41.4113553-06:00",
-    "RandomSeed": "789759846",
+    "DateTimeOffsetNow": "2021-01-26T13:30:47.4777343-06:00",
+    "RandomSeed": "1358921414",
     "Storage_TestConfigDefault": "ProductionTenant\nseanmcccanary3\nU2FuaXRpemVk\nhttps://seanmcccanary3.blob.core.windows.net\nhttps://seanmcccanary3.file.core.windows.net\nhttps://seanmcccanary3.queue.core.windows.net\nhttps://seanmcccanary3.table.core.windows.net\n\n\n\n\nhttps://seanmcccanary3-secondary.blob.core.windows.net\nhttps://seanmcccanary3-secondary.file.core.windows.net\nhttps://seanmcccanary3-secondary.queue.core.windows.net\nhttps://seanmcccanary3-secondary.table.core.windows.net\n\nSanitized\n\n\nCloud\nBlobEndpoint=https://seanmcccanary3.blob.core.windows.net/;QueueEndpoint=https://seanmcccanary3.queue.core.windows.net/;FileEndpoint=https://seanmcccanary3.file.core.windows.net/;BlobSecondaryEndpoint=https://seanmcccanary3-secondary.blob.core.windows.net/;QueueSecondaryEndpoint=https://seanmcccanary3-secondary.queue.core.windows.net/;FileSecondaryEndpoint=https://seanmcccanary3-secondary.file.core.windows.net/;AccountName=seanmcccanary3;AccountKey=Kg==;\nseanscope1"
   }
 }