{
  "Entries": [
    {
      "RequestUri": "https://seanmcccanary3.file.core.windows.net/test-share-ae082ed3-276e-9bbb-0c3c-0697355c2ec5?restype=share",
      "RequestMethod": "PUT",
      "RequestHeaders": {
        "Accept": "application/xml",
        "Authorization": "Sanitized",
        "traceparent": "00-2cbf7aed1d47f94e8c3f7d7517d89aa3-758d4cf77cf1004e-00",
        "User-Agent": [
          "azsdk-net-Storage.Files.Shares/12.8.0-alpha.20210824.1",
          "(.NET 5.0.9; Microsoft Windows 10.0.19043)"
        ],
        "x-ms-client-request-id": "44810636-edc1-74d5-f3ee-9e2f41a478ba",
        "x-ms-date": "Tue, 24 Aug 2021 19:28:56 GMT",
        "x-ms-return-client-request-id": "true",
<<<<<<< HEAD
        "x-ms-version": "2020-12-06"
=======
        "x-ms-version": "2021-02-12"
>>>>>>> 7e782c87
      },
      "RequestBody": null,
      "StatusCode": 201,
      "ResponseHeaders": {
        "Content-Length": "0",
<<<<<<< HEAD
        "Date": "Mon, 26 Apr 2021 22:30:24 GMT",
        "ETag": "\"0x8D90902E297AF17\"",
        "Last-Modified": "Mon, 26 Apr 2021 22:30:24 GMT",
        "Server": "Windows-Azure-File/1.0 Microsoft-HTTPAPI/2.0",
        "x-ms-client-request-id": "c52e5c35-a413-dafa-4d8e-e705bff4dd15",
        "x-ms-request-id": "711776ca-201a-0071-11eb-3a2c9a000000",
        "x-ms-version": "2020-12-06"
=======
        "Date": "Tue, 24 Aug 2021 19:28:56 GMT",
        "ETag": "\u00220x8D967356A23C2DB\u0022",
        "Last-Modified": "Tue, 24 Aug 2021 19:28:56 GMT",
        "Server": [
          "Windows-Azure-File/1.0",
          "Microsoft-HTTPAPI/2.0"
        ],
        "x-ms-client-request-id": "44810636-edc1-74d5-f3ee-9e2f41a478ba",
        "x-ms-request-id": "aa545a61-b01a-000e-701e-99f372000000",
        "x-ms-version": "2021-02-12"
>>>>>>> 7e782c87
      },
      "ResponseBody": []
    },
    {
      "RequestUri": "https://seanmcccanary3.file.core.windows.net/test-share-ae082ed3-276e-9bbb-0c3c-0697355c2ec5/test-directory-ab3d7df9-50af-44d1-4703-ef7a49a5582d?restype=directory",
      "RequestMethod": "PUT",
      "RequestHeaders": {
        "Accept": "application/xml",
        "Authorization": "Sanitized",
        "traceparent": "00-f0f0ba2948660b42a8e2f82b944ff720-b8f6e7d7365ddd40-00",
        "User-Agent": [
          "azsdk-net-Storage.Files.Shares/12.8.0-alpha.20210824.1",
          "(.NET 5.0.9; Microsoft Windows 10.0.19043)"
        ],
        "x-ms-client-request-id": "c51c227b-65a2-e574-353c-fcbefd5a2a4e",
        "x-ms-date": "Tue, 24 Aug 2021 19:28:56 GMT",
        "x-ms-file-attributes": "None",
        "x-ms-file-creation-time": "Now",
        "x-ms-file-last-write-time": "Now",
        "x-ms-file-permission": "Inherit",
        "x-ms-return-client-request-id": "true",
<<<<<<< HEAD
        "x-ms-version": "2020-12-06"
=======
        "x-ms-version": "2021-02-12"
>>>>>>> 7e782c87
      },
      "RequestBody": null,
      "StatusCode": 201,
      "ResponseHeaders": {
        "Content-Length": "0",
        "Date": "Tue, 24 Aug 2021 19:28:56 GMT",
        "ETag": "\u00220x8D967356A2B5683\u0022",
        "Last-Modified": "Tue, 24 Aug 2021 19:28:56 GMT",
        "Server": [
          "Windows-Azure-File/1.0",
          "Microsoft-HTTPAPI/2.0"
        ],
        "x-ms-client-request-id": "c51c227b-65a2-e574-353c-fcbefd5a2a4e",
        "x-ms-file-attributes": "Directory",
        "x-ms-file-change-time": "2021-08-24T19:28:56.1788547Z",
        "x-ms-file-creation-time": "2021-08-24T19:28:56.1788547Z",
        "x-ms-file-id": "13835128424026341376",
        "x-ms-file-last-write-time": "2021-08-24T19:28:56.1788547Z",
        "x-ms-file-parent-id": "0",
        "x-ms-file-permission-key": "17860367565182308406*11459378189709739967",
        "x-ms-request-id": "aa545a63-b01a-000e-711e-99f372000000",
        "x-ms-request-server-encrypted": "true",
<<<<<<< HEAD
        "x-ms-version": "2020-12-06"
=======
        "x-ms-version": "2021-02-12"
>>>>>>> 7e782c87
      },
      "ResponseBody": []
    },
    {
      "RequestUri": "https://seanmcccanary3.file.core.windows.net/test-share-ae082ed3-276e-9bbb-0c3c-0697355c2ec5/test-directory-ab3d7df9-50af-44d1-4703-ef7a49a5582d/test-file-5f037195-4943-0edf-7917-db2969725490?comp=properties",
      "RequestMethod": "PUT",
      "RequestHeaders": {
        "Accept": "application/xml",
        "Authorization": "Sanitized",
        "traceparent": "00-2f89658914d6534ab0b5443be9a1444f-68f15678dbf0e147-00",
        "User-Agent": [
          "azsdk-net-Storage.Files.Shares/12.8.0-alpha.20210824.1",
          "(.NET 5.0.9; Microsoft Windows 10.0.19043)"
        ],
        "x-ms-cache-control": "jndocrxmkhbgopmmvejp",
        "x-ms-client-request-id": "7fc9985b-65b3-32d7-430e-4b8b8a4b7cc2",
        "x-ms-content-disposition": "mtpikofkpvvpjdnolrpj",
        "x-ms-content-encoding": "jxveceekqupeauapwuen",
        "x-ms-content-language": "lnvoklvlcwadoyfnxlgg",
        "x-ms-content-md5": "\u002Bs6qPIErefm7oRy1YQatLg==",
        "x-ms-content-type": "ktttgrpndxrpncxvcgsq",
        "x-ms-date": "Tue, 24 Aug 2021 19:28:56 GMT",
        "x-ms-file-attributes": "Preserve",
        "x-ms-file-creation-time": "Preserve",
        "x-ms-file-last-write-time": "Preserve",
        "x-ms-file-permission": "Preserve",
        "x-ms-return-client-request-id": "true",
<<<<<<< HEAD
        "x-ms-version": "2020-12-06"
=======
        "x-ms-version": "2021-02-12"
>>>>>>> 7e782c87
      },
      "RequestBody": null,
      "StatusCode": 404,
      "ResponseHeaders": {
        "Content-Length": "223",
        "Content-Type": "application/xml",
        "Date": "Tue, 24 Aug 2021 19:28:56 GMT",
        "Server": [
          "Windows-Azure-File/1.0",
          "Microsoft-HTTPAPI/2.0"
        ],
        "x-ms-client-request-id": "7fc9985b-65b3-32d7-430e-4b8b8a4b7cc2",
        "x-ms-error-code": "ResourceNotFound",
<<<<<<< HEAD
        "x-ms-request-id": "711776ce-201a-0071-13eb-3a2c9a000000",
        "x-ms-version": "2020-12-06"
=======
        "x-ms-request-id": "aa545a65-b01a-000e-731e-99f372000000",
        "x-ms-version": "2021-02-12"
>>>>>>> 7e782c87
      },
      "ResponseBody": [
        "\uFEFF\u003C?xml version=\u00221.0\u0022 encoding=\u0022utf-8\u0022?\u003E\u003CError\u003E\u003CCode\u003EResourceNotFound\u003C/Code\u003E\u003CMessage\u003EThe specified resource does not exist.\n",
        "RequestId:aa545a65-b01a-000e-731e-99f372000000\n",
        "Time:2021-08-24T19:28:56.2282705Z\u003C/Message\u003E\u003C/Error\u003E"
      ]
    },
    {
      "RequestUri": "https://seanmcccanary3.file.core.windows.net/test-share-ae082ed3-276e-9bbb-0c3c-0697355c2ec5?restype=share",
      "RequestMethod": "DELETE",
      "RequestHeaders": {
        "Accept": "application/xml",
        "Authorization": "Sanitized",
        "traceparent": "00-a02dfea48c219245b72531268f41f18c-2dc5ae151b83c04a-00",
        "User-Agent": [
          "azsdk-net-Storage.Files.Shares/12.8.0-alpha.20210824.1",
          "(.NET 5.0.9; Microsoft Windows 10.0.19043)"
        ],
        "x-ms-client-request-id": "d0cd65ee-d4a9-dadc-fccb-e37a47ff3c23",
        "x-ms-date": "Tue, 24 Aug 2021 19:28:56 GMT",
        "x-ms-delete-snapshots": "include",
        "x-ms-return-client-request-id": "true",
<<<<<<< HEAD
        "x-ms-version": "2020-12-06"
=======
        "x-ms-version": "2021-02-12"
>>>>>>> 7e782c87
      },
      "RequestBody": null,
      "StatusCode": 202,
      "ResponseHeaders": {
        "Content-Length": "0",
<<<<<<< HEAD
        "Date": "Mon, 26 Apr 2021 22:30:25 GMT",
        "Server": "Windows-Azure-File/1.0 Microsoft-HTTPAPI/2.0",
        "x-ms-client-request-id": "c27c4b8a-6ce8-287e-5b02-c603e63df1c8",
        "x-ms-request-id": "711776cf-201a-0071-14eb-3a2c9a000000",
        "x-ms-version": "2020-12-06"
=======
        "Date": "Tue, 24 Aug 2021 19:28:56 GMT",
        "Server": [
          "Windows-Azure-File/1.0",
          "Microsoft-HTTPAPI/2.0"
        ],
        "x-ms-client-request-id": "d0cd65ee-d4a9-dadc-fccb-e37a47ff3c23",
        "x-ms-request-id": "aa545a66-b01a-000e-741e-99f372000000",
        "x-ms-version": "2021-02-12"
>>>>>>> 7e782c87
      },
      "ResponseBody": []
    }
  ],
  "Variables": {
    "DateTimeOffsetNow": "2021-08-24T14:28:56.5077422-05:00",
    "RandomSeed": "1358921414",
    "Storage_TestConfigDefault": "ProductionTenant\nseanmcccanary3\nU2FuaXRpemVk\nhttps://seanmcccanary3.blob.core.windows.net\nhttps://seanmcccanary3.file.core.windows.net\nhttps://seanmcccanary3.queue.core.windows.net\nhttps://seanmcccanary3.table.core.windows.net\n\n\n\n\nhttps://seanmcccanary3-secondary.blob.core.windows.net\nhttps://seanmcccanary3-secondary.file.core.windows.net\nhttps://seanmcccanary3-secondary.queue.core.windows.net\nhttps://seanmcccanary3-secondary.table.core.windows.net\n\nSanitized\n\n\nCloud\nBlobEndpoint=https://seanmcccanary3.blob.core.windows.net/;QueueEndpoint=https://seanmcccanary3.queue.core.windows.net/;FileEndpoint=https://seanmcccanary3.file.core.windows.net/;BlobSecondaryEndpoint=https://seanmcccanary3-secondary.blob.core.windows.net/;QueueSecondaryEndpoint=https://seanmcccanary3-secondary.queue.core.windows.net/;FileSecondaryEndpoint=https://seanmcccanary3-secondary.file.core.windows.net/;AccountName=seanmcccanary3;AccountKey=Kg==;\nseanscope1\n\n"
  }
}<|MERGE_RESOLUTION|>--- conflicted
+++ resolved
@@ -14,25 +14,12 @@
         "x-ms-client-request-id": "44810636-edc1-74d5-f3ee-9e2f41a478ba",
         "x-ms-date": "Tue, 24 Aug 2021 19:28:56 GMT",
         "x-ms-return-client-request-id": "true",
-<<<<<<< HEAD
-        "x-ms-version": "2020-12-06"
-=======
         "x-ms-version": "2021-02-12"
->>>>>>> 7e782c87
       },
       "RequestBody": null,
       "StatusCode": 201,
       "ResponseHeaders": {
         "Content-Length": "0",
-<<<<<<< HEAD
-        "Date": "Mon, 26 Apr 2021 22:30:24 GMT",
-        "ETag": "\"0x8D90902E297AF17\"",
-        "Last-Modified": "Mon, 26 Apr 2021 22:30:24 GMT",
-        "Server": "Windows-Azure-File/1.0 Microsoft-HTTPAPI/2.0",
-        "x-ms-client-request-id": "c52e5c35-a413-dafa-4d8e-e705bff4dd15",
-        "x-ms-request-id": "711776ca-201a-0071-11eb-3a2c9a000000",
-        "x-ms-version": "2020-12-06"
-=======
         "Date": "Tue, 24 Aug 2021 19:28:56 GMT",
         "ETag": "\u00220x8D967356A23C2DB\u0022",
         "Last-Modified": "Tue, 24 Aug 2021 19:28:56 GMT",
@@ -43,7 +30,6 @@
         "x-ms-client-request-id": "44810636-edc1-74d5-f3ee-9e2f41a478ba",
         "x-ms-request-id": "aa545a61-b01a-000e-701e-99f372000000",
         "x-ms-version": "2021-02-12"
->>>>>>> 7e782c87
       },
       "ResponseBody": []
     },
@@ -65,11 +51,7 @@
         "x-ms-file-last-write-time": "Now",
         "x-ms-file-permission": "Inherit",
         "x-ms-return-client-request-id": "true",
-<<<<<<< HEAD
-        "x-ms-version": "2020-12-06"
-=======
         "x-ms-version": "2021-02-12"
->>>>>>> 7e782c87
       },
       "RequestBody": null,
       "StatusCode": 201,
@@ -92,11 +74,7 @@
         "x-ms-file-permission-key": "17860367565182308406*11459378189709739967",
         "x-ms-request-id": "aa545a63-b01a-000e-711e-99f372000000",
         "x-ms-request-server-encrypted": "true",
-<<<<<<< HEAD
-        "x-ms-version": "2020-12-06"
-=======
         "x-ms-version": "2021-02-12"
->>>>>>> 7e782c87
       },
       "ResponseBody": []
     },
@@ -124,11 +102,7 @@
         "x-ms-file-last-write-time": "Preserve",
         "x-ms-file-permission": "Preserve",
         "x-ms-return-client-request-id": "true",
-<<<<<<< HEAD
-        "x-ms-version": "2020-12-06"
-=======
         "x-ms-version": "2021-02-12"
->>>>>>> 7e782c87
       },
       "RequestBody": null,
       "StatusCode": 404,
@@ -142,13 +116,8 @@
         ],
         "x-ms-client-request-id": "7fc9985b-65b3-32d7-430e-4b8b8a4b7cc2",
         "x-ms-error-code": "ResourceNotFound",
-<<<<<<< HEAD
-        "x-ms-request-id": "711776ce-201a-0071-13eb-3a2c9a000000",
-        "x-ms-version": "2020-12-06"
-=======
         "x-ms-request-id": "aa545a65-b01a-000e-731e-99f372000000",
         "x-ms-version": "2021-02-12"
->>>>>>> 7e782c87
       },
       "ResponseBody": [
         "\uFEFF\u003C?xml version=\u00221.0\u0022 encoding=\u0022utf-8\u0022?\u003E\u003CError\u003E\u003CCode\u003EResourceNotFound\u003C/Code\u003E\u003CMessage\u003EThe specified resource does not exist.\n",
@@ -171,23 +140,12 @@
         "x-ms-date": "Tue, 24 Aug 2021 19:28:56 GMT",
         "x-ms-delete-snapshots": "include",
         "x-ms-return-client-request-id": "true",
-<<<<<<< HEAD
-        "x-ms-version": "2020-12-06"
-=======
         "x-ms-version": "2021-02-12"
->>>>>>> 7e782c87
       },
       "RequestBody": null,
       "StatusCode": 202,
       "ResponseHeaders": {
         "Content-Length": "0",
-<<<<<<< HEAD
-        "Date": "Mon, 26 Apr 2021 22:30:25 GMT",
-        "Server": "Windows-Azure-File/1.0 Microsoft-HTTPAPI/2.0",
-        "x-ms-client-request-id": "c27c4b8a-6ce8-287e-5b02-c603e63df1c8",
-        "x-ms-request-id": "711776cf-201a-0071-14eb-3a2c9a000000",
-        "x-ms-version": "2020-12-06"
-=======
         "Date": "Tue, 24 Aug 2021 19:28:56 GMT",
         "Server": [
           "Windows-Azure-File/1.0",
@@ -196,7 +154,6 @@
         "x-ms-client-request-id": "d0cd65ee-d4a9-dadc-fccb-e37a47ff3c23",
         "x-ms-request-id": "aa545a66-b01a-000e-741e-99f372000000",
         "x-ms-version": "2021-02-12"
->>>>>>> 7e782c87
       },
       "ResponseBody": []
     }
