{
  "Entries": [
    {
      "RequestUri": "http://seanstagetest.file.core.windows.net/test-share-59bbdd5b-81e4-b4ae-e75f-322dfaceb946?restype=share",
      "RequestMethod": "PUT",
      "RequestHeaders": {
        "Authorization": "Sanitized",
        "traceparent": "00-35f3156942dbb642b46d2626b2040717-2da294affe891746-00",
        "User-Agent": [
<<<<<<< HEAD
          "azsdk-net-Storage.Files.Shares/12.0.0-dev.20191205.1+4f14c4315f17fbbc59c93c6819467b6f15d7008f",
=======
          "azsdk-net-Storage.Files.Shares/12.0.0-dev.20191211.1\u002B899431c003876eb9b26cefd8e8a37e7f27f82ced",
>>>>>>> 5e20a7a1
          "(.NET Core 4.6.28008.01; Microsoft Windows 10.0.18363 )"
        ],
        "x-ms-client-request-id": "36e60241-92d2-7a39-3aa6-1a21a90da470",
        "x-ms-date": "Wed, 11 Dec 2019 20:38:17 GMT",
        "x-ms-return-client-request-id": "true",
        "x-ms-version": "2019-07-07"
      },
      "RequestBody": null,
      "StatusCode": 201,
      "ResponseHeaders": {
        "Content-Length": "0",
<<<<<<< HEAD
        "Date": "Fri, 06 Dec 2019 00:25:53 GMT",
        "ETag": "\"0x8D779E2DAE1FB89\"",
        "Last-Modified": "Fri, 06 Dec 2019 00:25:53 GMT",
=======
        "Date": "Wed, 11 Dec 2019 20:38:17 GMT",
        "ETag": "\u00220x8D77E7A0DBB7E5E\u0022",
        "Last-Modified": "Wed, 11 Dec 2019 20:38:17 GMT",
>>>>>>> 5e20a7a1
        "Server": [
          "Windows-Azure-File/1.0",
          "Microsoft-HTTPAPI/2.0"
        ],
        "x-ms-client-request-id": "36e60241-92d2-7a39-3aa6-1a21a90da470",
        "x-ms-request-id": "ef3e3af5-c01a-0019-3e62-b01280000000",
        "x-ms-version": "2019-07-07"
      },
      "ResponseBody": []
    },
    {
      "RequestUri": "http://seanstagetest.file.core.windows.net/test-share-59bbdd5b-81e4-b4ae-e75f-322dfaceb946/test-directory-037740f2-b5dc-7707-05cf-29e8796c8eca?restype=directory",
      "RequestMethod": "PUT",
      "RequestHeaders": {
        "Authorization": "Sanitized",
        "traceparent": "00-037beab131470a4f893dfac8228d4c8a-825b8552fc261540-00",
        "User-Agent": [
<<<<<<< HEAD
          "azsdk-net-Storage.Files.Shares/12.0.0-dev.20191205.1+4f14c4315f17fbbc59c93c6819467b6f15d7008f",
=======
          "azsdk-net-Storage.Files.Shares/12.0.0-dev.20191211.1\u002B899431c003876eb9b26cefd8e8a37e7f27f82ced",
>>>>>>> 5e20a7a1
          "(.NET Core 4.6.28008.01; Microsoft Windows 10.0.18363 )"
        ],
        "x-ms-client-request-id": "e54f9756-4ba5-8c70-fa6e-3003695000ce",
        "x-ms-date": "Wed, 11 Dec 2019 20:38:17 GMT",
        "x-ms-file-attributes": "None",
        "x-ms-file-creation-time": "Now",
        "x-ms-file-last-write-time": "Now",
        "x-ms-file-permission": "Inherit",
        "x-ms-return-client-request-id": "true",
        "x-ms-version": "2019-07-07"
      },
      "RequestBody": null,
      "StatusCode": 201,
      "ResponseHeaders": {
        "Content-Length": "0",
<<<<<<< HEAD
        "Date": "Fri, 06 Dec 2019 00:25:53 GMT",
        "ETag": "\"0x8D779E2DAF02E8A\"",
        "Last-Modified": "Fri, 06 Dec 2019 00:25:53 GMT",
=======
        "Date": "Wed, 11 Dec 2019 20:38:17 GMT",
        "ETag": "\u00220x8D77E7A0DC98FD5\u0022",
        "Last-Modified": "Wed, 11 Dec 2019 20:38:17 GMT",
>>>>>>> 5e20a7a1
        "Server": [
          "Windows-Azure-File/1.0",
          "Microsoft-HTTPAPI/2.0"
        ],
        "x-ms-client-request-id": "e54f9756-4ba5-8c70-fa6e-3003695000ce",
        "x-ms-file-attributes": "Directory",
        "x-ms-file-change-time": "2019-12-11T20:38:17.8637781Z",
        "x-ms-file-creation-time": "2019-12-11T20:38:17.8637781Z",
        "x-ms-file-id": "13835128424026341376",
        "x-ms-file-last-write-time": "2019-12-11T20:38:17.8637781Z",
        "x-ms-file-parent-id": "0",
        "x-ms-file-permission-key": "7855875120676328179*422928105932735866",
        "x-ms-request-id": "ef3e3af7-c01a-0019-3f62-b01280000000",
        "x-ms-request-server-encrypted": "true",
        "x-ms-version": "2019-07-07"
      },
      "ResponseBody": []
    },
    {
      "RequestUri": "http://seanstagetest.file.core.windows.net/test-share-59bbdd5b-81e4-b4ae-e75f-322dfaceb946/test-directory-037740f2-b5dc-7707-05cf-29e8796c8eca/test-file-c4115018-ad21-6f88-cc88-1e3151b2ad4f?comp=properties",
      "RequestMethod": "PUT",
      "RequestHeaders": {
        "Authorization": "Sanitized",
        "traceparent": "00-0b90845b9fae404a91fcaceca2b488c5-f9174c5136284f4c-00",
        "User-Agent": [
<<<<<<< HEAD
          "azsdk-net-Storage.Files.Shares/12.0.0-dev.20191205.1+4f14c4315f17fbbc59c93c6819467b6f15d7008f",
=======
          "azsdk-net-Storage.Files.Shares/12.0.0-dev.20191211.1\u002B899431c003876eb9b26cefd8e8a37e7f27f82ced",
>>>>>>> 5e20a7a1
          "(.NET Core 4.6.28008.01; Microsoft Windows 10.0.18363 )"
        ],
        "x-ms-cache-control": "vjyvcgkjvsgolwamfvej",
        "x-ms-client-request-id": "793c95aa-7da4-a900-0edf-191d2c3f3b47",
        "x-ms-content-disposition": "itmvnskyghcdokcehywd",
        "x-ms-content-encoding": "dkkawfjuegeubhybvdhj",
        "x-ms-content-language": "vkdoqdybuvefyagwimxh",
        "x-ms-content-md5": "Mxjawh6YI\u002BAL7Qu3i37EVA==",
        "x-ms-content-type": "iouydgbhlahdqmhrhvjs",
        "x-ms-date": "Wed, 11 Dec 2019 20:38:17 GMT",
        "x-ms-file-attributes": "Preserve",
        "x-ms-file-creation-time": "Preserve",
        "x-ms-file-last-write-time": "Preserve",
        "x-ms-file-permission": "Preserve",
        "x-ms-return-client-request-id": "true",
        "x-ms-version": "2019-07-07"
      },
      "RequestBody": null,
      "StatusCode": 404,
      "ResponseHeaders": {
        "Content-Length": "223",
        "Content-Type": "application/xml",
        "Date": "Wed, 11 Dec 2019 20:38:17 GMT",
        "Server": [
          "Windows-Azure-File/1.0",
          "Microsoft-HTTPAPI/2.0"
        ],
        "x-ms-client-request-id": "793c95aa-7da4-a900-0edf-191d2c3f3b47",
        "x-ms-error-code": "ResourceNotFound",
        "x-ms-request-id": "ef3e3af8-c01a-0019-4062-b01280000000",
        "x-ms-version": "2019-07-07"
      },
      "ResponseBody": [
<<<<<<< HEAD
        "﻿<?xml version=\"1.0\" encoding=\"utf-8\"?><Error><Code>ResourceNotFound</Code><Message>The specified resource does not exist.\n",
        "RequestId:a2d0f726-501a-0034-25cb-aba1f3000000\n",
        "Time:2019-12-06T00:25:53.9777396Z</Message></Error>"
=======
        "\uFEFF\u003C?xml version=\u00221.0\u0022 encoding=\u0022utf-8\u0022?\u003E\u003CError\u003E\u003CCode\u003EResourceNotFound\u003C/Code\u003E\u003CMessage\u003EThe specified resource does not exist.\n",
        "RequestId:ef3e3af8-c01a-0019-4062-b01280000000\n",
        "Time:2019-12-11T20:38:17.9495220Z\u003C/Message\u003E\u003C/Error\u003E"
>>>>>>> 5e20a7a1
      ]
    },
    {
      "RequestUri": "http://seanstagetest.file.core.windows.net/test-share-59bbdd5b-81e4-b4ae-e75f-322dfaceb946?restype=share",
      "RequestMethod": "DELETE",
      "RequestHeaders": {
        "Authorization": "Sanitized",
        "traceparent": "00-676b52d92d3e3c46bf085784aae5b60a-1571163fe0b55b4e-00",
        "User-Agent": [
<<<<<<< HEAD
          "azsdk-net-Storage.Files.Shares/12.0.0-dev.20191205.1+4f14c4315f17fbbc59c93c6819467b6f15d7008f",
=======
          "azsdk-net-Storage.Files.Shares/12.0.0-dev.20191211.1\u002B899431c003876eb9b26cefd8e8a37e7f27f82ced",
>>>>>>> 5e20a7a1
          "(.NET Core 4.6.28008.01; Microsoft Windows 10.0.18363 )"
        ],
        "x-ms-client-request-id": "bb878a02-3376-0fab-06e8-d33d8f069834",
        "x-ms-date": "Wed, 11 Dec 2019 20:38:18 GMT",
        "x-ms-delete-snapshots": "include",
        "x-ms-return-client-request-id": "true",
        "x-ms-version": "2019-07-07"
      },
      "RequestBody": null,
      "StatusCode": 202,
      "ResponseHeaders": {
        "Content-Length": "0",
        "Date": "Wed, 11 Dec 2019 20:38:17 GMT",
        "Server": [
          "Windows-Azure-File/1.0",
          "Microsoft-HTTPAPI/2.0"
        ],
        "x-ms-client-request-id": "bb878a02-3376-0fab-06e8-d33d8f069834",
        "x-ms-request-id": "ef3e3af9-c01a-0019-4162-b01280000000",
        "x-ms-version": "2019-07-07"
      },
      "ResponseBody": []
    }
  ],
  "Variables": {
<<<<<<< HEAD
    "DateTimeOffsetNow": "2019-12-05T16:25:53.7971847-08:00",
    "RandomSeed": "1030015780",
    "Storage_TestConfigDefault": "ProductionTenant\nseanstagetest\nU2FuaXRpemVk\nhttp://seanstagetest.blob.core.windows.net\nhttp://seanstagetest.file.core.windows.net\nhttp://seanstagetest.queue.core.windows.net\nhttp://seanstagetest.table.core.windows.net\n\n\n\n\nhttp://seanstagetest-secondary.blob.core.windows.net\nhttp://seanstagetest-secondary.file.core.windows.net\nhttp://seanstagetest-secondary.queue.core.windows.net\nhttp://seanstagetest-secondary.table.core.windows.net\n\nSanitized\n\n\nCloud\nBlobEndpoint=http://seanstagetest.blob.core.windows.net/;QueueEndpoint=http://seanstagetest.queue.core.windows.net/;FileEndpoint=http://seanstagetest.file.core.windows.net/;BlobSecondaryEndpoint=http://seanstagetest-secondary.blob.core.windows.net/;QueueSecondaryEndpoint=http://seanstagetest-secondary.queue.core.windows.net/;FileSecondaryEndpoint=http://seanstagetest-secondary.file.core.windows.net/;AccountName=seanstagetest;AccountKey=Sanitized\nseanscope1"
=======
    "DateTimeOffsetNow": "2019-12-11T12:38:17.7510522-08:00",
    "RandomSeed": "1719661955",
    "Storage_TestConfigDefault": "ProductionTenant\nseanstagetest\nU2FuaXRpemVk\nhttp://seanstagetest.blob.core.windows.net\nhttp://seanstagetest.file.core.windows.net\nhttp://seanstagetest.queue.core.windows.net\nhttp://seanstagetest.table.core.windows.net\n\n\n\n\nhttp://seanstagetest-secondary.blob.core.windows.net\nhttp://seanstagetest-secondary.file.core.windows.net\nhttp://seanstagetest-secondary.queue.core.windows.net\nhttp://seanstagetest-secondary.table.core.windows.net\n\nSanitized\n\n\nCloud\nBlobEndpoint=http://seanstagetest.blob.core.windows.net/;QueueEndpoint=http://seanstagetest.queue.core.windows.net/;FileEndpoint=http://seanstagetest.file.core.windows.net/;BlobSecondaryEndpoint=http://seanstagetest-secondary.blob.core.windows.net/;QueueSecondaryEndpoint=http://seanstagetest-secondary.queue.core.windows.net/;FileSecondaryEndpoint=http://seanstagetest-secondary.file.core.windows.net/;AccountName=seanstagetest;AccountKey=Sanitized"
>>>>>>> 5e20a7a1
  }
}<|MERGE_RESOLUTION|>--- conflicted
+++ resolved
@@ -1,21 +1,17 @@
 {
   "Entries": [
     {
-      "RequestUri": "http://seanstagetest.file.core.windows.net/test-share-59bbdd5b-81e4-b4ae-e75f-322dfaceb946?restype=share",
+      "RequestUri": "http://seanstagetest.file.core.windows.net/test-share-82534110-eeaf-508f-017a-ea32a5a691e2?restype=share",
       "RequestMethod": "PUT",
       "RequestHeaders": {
         "Authorization": "Sanitized",
-        "traceparent": "00-35f3156942dbb642b46d2626b2040717-2da294affe891746-00",
+        "traceparent": "00-9758e0e09a5c644bb0293bac06546498-adcb8294db5ce840-00",
         "User-Agent": [
-<<<<<<< HEAD
-          "azsdk-net-Storage.Files.Shares/12.0.0-dev.20191205.1+4f14c4315f17fbbc59c93c6819467b6f15d7008f",
-=======
-          "azsdk-net-Storage.Files.Shares/12.0.0-dev.20191211.1\u002B899431c003876eb9b26cefd8e8a37e7f27f82ced",
->>>>>>> 5e20a7a1
+          "azsdk-net-Storage.Files.Shares/12.0.0-dev.20191211.1\u002B2accb37068f0a0c9382fa117525bb968c5397cf7",
           "(.NET Core 4.6.28008.01; Microsoft Windows 10.0.18363 )"
         ],
-        "x-ms-client-request-id": "36e60241-92d2-7a39-3aa6-1a21a90da470",
-        "x-ms-date": "Wed, 11 Dec 2019 20:38:17 GMT",
+        "x-ms-client-request-id": "30d31f8d-b588-eb7f-be6f-1547bdda8b75",
+        "x-ms-date": "Wed, 11 Dec 2019 23:05:50 GMT",
         "x-ms-return-client-request-id": "true",
         "x-ms-version": "2019-07-07"
       },
@@ -23,41 +19,31 @@
       "StatusCode": 201,
       "ResponseHeaders": {
         "Content-Length": "0",
-<<<<<<< HEAD
-        "Date": "Fri, 06 Dec 2019 00:25:53 GMT",
-        "ETag": "\"0x8D779E2DAE1FB89\"",
-        "Last-Modified": "Fri, 06 Dec 2019 00:25:53 GMT",
-=======
-        "Date": "Wed, 11 Dec 2019 20:38:17 GMT",
-        "ETag": "\u00220x8D77E7A0DBB7E5E\u0022",
-        "Last-Modified": "Wed, 11 Dec 2019 20:38:17 GMT",
->>>>>>> 5e20a7a1
+        "Date": "Wed, 11 Dec 2019 23:05:50 GMT",
+        "ETag": "\u00220x8D77E8EAA77EFC2\u0022",
+        "Last-Modified": "Wed, 11 Dec 2019 23:05:50 GMT",
         "Server": [
           "Windows-Azure-File/1.0",
           "Microsoft-HTTPAPI/2.0"
         ],
-        "x-ms-client-request-id": "36e60241-92d2-7a39-3aa6-1a21a90da470",
-        "x-ms-request-id": "ef3e3af5-c01a-0019-3e62-b01280000000",
+        "x-ms-client-request-id": "30d31f8d-b588-eb7f-be6f-1547bdda8b75",
+        "x-ms-request-id": "b65eb7e7-301a-0022-1477-b05724000000",
         "x-ms-version": "2019-07-07"
       },
       "ResponseBody": []
     },
     {
-      "RequestUri": "http://seanstagetest.file.core.windows.net/test-share-59bbdd5b-81e4-b4ae-e75f-322dfaceb946/test-directory-037740f2-b5dc-7707-05cf-29e8796c8eca?restype=directory",
+      "RequestUri": "http://seanstagetest.file.core.windows.net/test-share-82534110-eeaf-508f-017a-ea32a5a691e2/test-directory-a3e7949f-95e8-0c46-827f-88bc6322c4dd?restype=directory",
       "RequestMethod": "PUT",
       "RequestHeaders": {
         "Authorization": "Sanitized",
-        "traceparent": "00-037beab131470a4f893dfac8228d4c8a-825b8552fc261540-00",
+        "traceparent": "00-dd7268383834074e94e3fadb6a0b662e-b225a0b8c7506d44-00",
         "User-Agent": [
-<<<<<<< HEAD
-          "azsdk-net-Storage.Files.Shares/12.0.0-dev.20191205.1+4f14c4315f17fbbc59c93c6819467b6f15d7008f",
-=======
-          "azsdk-net-Storage.Files.Shares/12.0.0-dev.20191211.1\u002B899431c003876eb9b26cefd8e8a37e7f27f82ced",
->>>>>>> 5e20a7a1
+          "azsdk-net-Storage.Files.Shares/12.0.0-dev.20191211.1\u002B2accb37068f0a0c9382fa117525bb968c5397cf7",
           "(.NET Core 4.6.28008.01; Microsoft Windows 10.0.18363 )"
         ],
-        "x-ms-client-request-id": "e54f9756-4ba5-8c70-fa6e-3003695000ce",
-        "x-ms-date": "Wed, 11 Dec 2019 20:38:17 GMT",
+        "x-ms-client-request-id": "f8cd1567-4a3b-f716-d8c7-ae082dc2889b",
+        "x-ms-date": "Wed, 11 Dec 2019 23:05:50 GMT",
         "x-ms-file-attributes": "None",
         "x-ms-file-creation-time": "Now",
         "x-ms-file-last-write-time": "Now",
@@ -69,55 +55,45 @@
       "StatusCode": 201,
       "ResponseHeaders": {
         "Content-Length": "0",
-<<<<<<< HEAD
-        "Date": "Fri, 06 Dec 2019 00:25:53 GMT",
-        "ETag": "\"0x8D779E2DAF02E8A\"",
-        "Last-Modified": "Fri, 06 Dec 2019 00:25:53 GMT",
-=======
-        "Date": "Wed, 11 Dec 2019 20:38:17 GMT",
-        "ETag": "\u00220x8D77E7A0DC98FD5\u0022",
-        "Last-Modified": "Wed, 11 Dec 2019 20:38:17 GMT",
->>>>>>> 5e20a7a1
+        "Date": "Wed, 11 Dec 2019 23:05:50 GMT",
+        "ETag": "\u00220x8D77E8EAA86088F\u0022",
+        "Last-Modified": "Wed, 11 Dec 2019 23:05:50 GMT",
         "Server": [
           "Windows-Azure-File/1.0",
           "Microsoft-HTTPAPI/2.0"
         ],
-        "x-ms-client-request-id": "e54f9756-4ba5-8c70-fa6e-3003695000ce",
+        "x-ms-client-request-id": "f8cd1567-4a3b-f716-d8c7-ae082dc2889b",
         "x-ms-file-attributes": "Directory",
-        "x-ms-file-change-time": "2019-12-11T20:38:17.8637781Z",
-        "x-ms-file-creation-time": "2019-12-11T20:38:17.8637781Z",
+        "x-ms-file-change-time": "2019-12-11T23:05:50.7581071Z",
+        "x-ms-file-creation-time": "2019-12-11T23:05:50.7581071Z",
         "x-ms-file-id": "13835128424026341376",
-        "x-ms-file-last-write-time": "2019-12-11T20:38:17.8637781Z",
+        "x-ms-file-last-write-time": "2019-12-11T23:05:50.7581071Z",
         "x-ms-file-parent-id": "0",
         "x-ms-file-permission-key": "7855875120676328179*422928105932735866",
-        "x-ms-request-id": "ef3e3af7-c01a-0019-3f62-b01280000000",
+        "x-ms-request-id": "b65eb7ec-301a-0022-1877-b05724000000",
         "x-ms-request-server-encrypted": "true",
         "x-ms-version": "2019-07-07"
       },
       "ResponseBody": []
     },
     {
-      "RequestUri": "http://seanstagetest.file.core.windows.net/test-share-59bbdd5b-81e4-b4ae-e75f-322dfaceb946/test-directory-037740f2-b5dc-7707-05cf-29e8796c8eca/test-file-c4115018-ad21-6f88-cc88-1e3151b2ad4f?comp=properties",
+      "RequestUri": "http://seanstagetest.file.core.windows.net/test-share-82534110-eeaf-508f-017a-ea32a5a691e2/test-directory-a3e7949f-95e8-0c46-827f-88bc6322c4dd/test-file-d2bc38ab-0435-3ea1-39d4-3b5b1b281d0b?comp=properties",
       "RequestMethod": "PUT",
       "RequestHeaders": {
         "Authorization": "Sanitized",
-        "traceparent": "00-0b90845b9fae404a91fcaceca2b488c5-f9174c5136284f4c-00",
+        "traceparent": "00-c577d17244fd5743a95c5b5894ec52da-e4265b8b0f65f945-00",
         "User-Agent": [
-<<<<<<< HEAD
-          "azsdk-net-Storage.Files.Shares/12.0.0-dev.20191205.1+4f14c4315f17fbbc59c93c6819467b6f15d7008f",
-=======
-          "azsdk-net-Storage.Files.Shares/12.0.0-dev.20191211.1\u002B899431c003876eb9b26cefd8e8a37e7f27f82ced",
->>>>>>> 5e20a7a1
+          "azsdk-net-Storage.Files.Shares/12.0.0-dev.20191211.1\u002B2accb37068f0a0c9382fa117525bb968c5397cf7",
           "(.NET Core 4.6.28008.01; Microsoft Windows 10.0.18363 )"
         ],
-        "x-ms-cache-control": "vjyvcgkjvsgolwamfvej",
-        "x-ms-client-request-id": "793c95aa-7da4-a900-0edf-191d2c3f3b47",
-        "x-ms-content-disposition": "itmvnskyghcdokcehywd",
-        "x-ms-content-encoding": "dkkawfjuegeubhybvdhj",
-        "x-ms-content-language": "vkdoqdybuvefyagwimxh",
-        "x-ms-content-md5": "Mxjawh6YI\u002BAL7Qu3i37EVA==",
-        "x-ms-content-type": "iouydgbhlahdqmhrhvjs",
-        "x-ms-date": "Wed, 11 Dec 2019 20:38:17 GMT",
+        "x-ms-cache-control": "kbmnmtjdgiolauvwjbup",
+        "x-ms-client-request-id": "b673de04-44ba-62ea-748e-be660fbbdcb0",
+        "x-ms-content-disposition": "pixwwuimskoscspcmwov",
+        "x-ms-content-encoding": "gwsbjfadwjdymdaccoqr",
+        "x-ms-content-language": "lvkutvigeskllyirpvmq",
+        "x-ms-content-md5": "xbOiecKejUuIcv4M/UF1xA==",
+        "x-ms-content-type": "uepjhofyrnywfwkjmwgm",
+        "x-ms-date": "Wed, 11 Dec 2019 23:05:50 GMT",
         "x-ms-file-attributes": "Preserve",
         "x-ms-file-creation-time": "Preserve",
         "x-ms-file-last-write-time": "Preserve",
@@ -130,44 +106,34 @@
       "ResponseHeaders": {
         "Content-Length": "223",
         "Content-Type": "application/xml",
-        "Date": "Wed, 11 Dec 2019 20:38:17 GMT",
+        "Date": "Wed, 11 Dec 2019 23:05:50 GMT",
         "Server": [
           "Windows-Azure-File/1.0",
           "Microsoft-HTTPAPI/2.0"
         ],
-        "x-ms-client-request-id": "793c95aa-7da4-a900-0edf-191d2c3f3b47",
+        "x-ms-client-request-id": "b673de04-44ba-62ea-748e-be660fbbdcb0",
         "x-ms-error-code": "ResourceNotFound",
-        "x-ms-request-id": "ef3e3af8-c01a-0019-4062-b01280000000",
+        "x-ms-request-id": "b65eb7f0-301a-0022-1c77-b05724000000",
         "x-ms-version": "2019-07-07"
       },
       "ResponseBody": [
-<<<<<<< HEAD
-        "﻿<?xml version=\"1.0\" encoding=\"utf-8\"?><Error><Code>ResourceNotFound</Code><Message>The specified resource does not exist.\n",
-        "RequestId:a2d0f726-501a-0034-25cb-aba1f3000000\n",
-        "Time:2019-12-06T00:25:53.9777396Z</Message></Error>"
-=======
         "\uFEFF\u003C?xml version=\u00221.0\u0022 encoding=\u0022utf-8\u0022?\u003E\u003CError\u003E\u003CCode\u003EResourceNotFound\u003C/Code\u003E\u003CMessage\u003EThe specified resource does not exist.\n",
-        "RequestId:ef3e3af8-c01a-0019-4062-b01280000000\n",
-        "Time:2019-12-11T20:38:17.9495220Z\u003C/Message\u003E\u003C/Error\u003E"
->>>>>>> 5e20a7a1
+        "RequestId:b65eb7f0-301a-0022-1c77-b05724000000\n",
+        "Time:2019-12-11T23:05:50.8387230Z\u003C/Message\u003E\u003C/Error\u003E"
       ]
     },
     {
-      "RequestUri": "http://seanstagetest.file.core.windows.net/test-share-59bbdd5b-81e4-b4ae-e75f-322dfaceb946?restype=share",
+      "RequestUri": "http://seanstagetest.file.core.windows.net/test-share-82534110-eeaf-508f-017a-ea32a5a691e2?restype=share",
       "RequestMethod": "DELETE",
       "RequestHeaders": {
         "Authorization": "Sanitized",
-        "traceparent": "00-676b52d92d3e3c46bf085784aae5b60a-1571163fe0b55b4e-00",
+        "traceparent": "00-f997e3a601c8cf4abc486709a83a9069-617c07319d234348-00",
         "User-Agent": [
-<<<<<<< HEAD
-          "azsdk-net-Storage.Files.Shares/12.0.0-dev.20191205.1+4f14c4315f17fbbc59c93c6819467b6f15d7008f",
-=======
-          "azsdk-net-Storage.Files.Shares/12.0.0-dev.20191211.1\u002B899431c003876eb9b26cefd8e8a37e7f27f82ced",
->>>>>>> 5e20a7a1
+          "azsdk-net-Storage.Files.Shares/12.0.0-dev.20191211.1\u002B2accb37068f0a0c9382fa117525bb968c5397cf7",
           "(.NET Core 4.6.28008.01; Microsoft Windows 10.0.18363 )"
         ],
-        "x-ms-client-request-id": "bb878a02-3376-0fab-06e8-d33d8f069834",
-        "x-ms-date": "Wed, 11 Dec 2019 20:38:18 GMT",
+        "x-ms-client-request-id": "3c5796ee-67b5-2451-7df2-d8c60d3b3118",
+        "x-ms-date": "Wed, 11 Dec 2019 23:05:50 GMT",
         "x-ms-delete-snapshots": "include",
         "x-ms-return-client-request-id": "true",
         "x-ms-version": "2019-07-07"
@@ -176,27 +142,21 @@
       "StatusCode": 202,
       "ResponseHeaders": {
         "Content-Length": "0",
-        "Date": "Wed, 11 Dec 2019 20:38:17 GMT",
+        "Date": "Wed, 11 Dec 2019 23:05:50 GMT",
         "Server": [
           "Windows-Azure-File/1.0",
           "Microsoft-HTTPAPI/2.0"
         ],
-        "x-ms-client-request-id": "bb878a02-3376-0fab-06e8-d33d8f069834",
-        "x-ms-request-id": "ef3e3af9-c01a-0019-4162-b01280000000",
+        "x-ms-client-request-id": "3c5796ee-67b5-2451-7df2-d8c60d3b3118",
+        "x-ms-request-id": "b65eb7f4-301a-0022-2077-b05724000000",
         "x-ms-version": "2019-07-07"
       },
       "ResponseBody": []
     }
   ],
   "Variables": {
-<<<<<<< HEAD
-    "DateTimeOffsetNow": "2019-12-05T16:25:53.7971847-08:00",
-    "RandomSeed": "1030015780",
+    "DateTimeOffsetNow": "2019-12-11T15:05:50.6482710-08:00",
+    "RandomSeed": "789759846",
     "Storage_TestConfigDefault": "ProductionTenant\nseanstagetest\nU2FuaXRpemVk\nhttp://seanstagetest.blob.core.windows.net\nhttp://seanstagetest.file.core.windows.net\nhttp://seanstagetest.queue.core.windows.net\nhttp://seanstagetest.table.core.windows.net\n\n\n\n\nhttp://seanstagetest-secondary.blob.core.windows.net\nhttp://seanstagetest-secondary.file.core.windows.net\nhttp://seanstagetest-secondary.queue.core.windows.net\nhttp://seanstagetest-secondary.table.core.windows.net\n\nSanitized\n\n\nCloud\nBlobEndpoint=http://seanstagetest.blob.core.windows.net/;QueueEndpoint=http://seanstagetest.queue.core.windows.net/;FileEndpoint=http://seanstagetest.file.core.windows.net/;BlobSecondaryEndpoint=http://seanstagetest-secondary.blob.core.windows.net/;QueueSecondaryEndpoint=http://seanstagetest-secondary.queue.core.windows.net/;FileSecondaryEndpoint=http://seanstagetest-secondary.file.core.windows.net/;AccountName=seanstagetest;AccountKey=Sanitized\nseanscope1"
-=======
-    "DateTimeOffsetNow": "2019-12-11T12:38:17.7510522-08:00",
-    "RandomSeed": "1719661955",
-    "Storage_TestConfigDefault": "ProductionTenant\nseanstagetest\nU2FuaXRpemVk\nhttp://seanstagetest.blob.core.windows.net\nhttp://seanstagetest.file.core.windows.net\nhttp://seanstagetest.queue.core.windows.net\nhttp://seanstagetest.table.core.windows.net\n\n\n\n\nhttp://seanstagetest-secondary.blob.core.windows.net\nhttp://seanstagetest-secondary.file.core.windows.net\nhttp://seanstagetest-secondary.queue.core.windows.net\nhttp://seanstagetest-secondary.table.core.windows.net\n\nSanitized\n\n\nCloud\nBlobEndpoint=http://seanstagetest.blob.core.windows.net/;QueueEndpoint=http://seanstagetest.queue.core.windows.net/;FileEndpoint=http://seanstagetest.file.core.windows.net/;BlobSecondaryEndpoint=http://seanstagetest-secondary.blob.core.windows.net/;QueueSecondaryEndpoint=http://seanstagetest-secondary.queue.core.windows.net/;FileSecondaryEndpoint=http://seanstagetest-secondary.file.core.windows.net/;AccountName=seanstagetest;AccountKey=Sanitized"
->>>>>>> 5e20a7a1
   }
 }