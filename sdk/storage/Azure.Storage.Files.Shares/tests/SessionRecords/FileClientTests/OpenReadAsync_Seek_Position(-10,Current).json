--- conflicted
+++ resolved
@@ -1,56 +1,51 @@
 {
   "Entries": [
     {
-      "RequestUri": "https://seanmcccanary3.file.core.windows.net/test-share-3d893e7b-62f3-68cb-c6a9-79f31bb9fda0?restype=share",
-      "RequestMethod": "PUT",
-      "RequestHeaders": {
-        "Accept": "application/xml",
-        "Authorization": "Sanitized",
-        "traceparent": "00-53612ec83d77ed4a9895c5df18bd56c7-3f02048e8a837d49-00",
-        "User-Agent": [
-          "azsdk-net-Storage.Files.Shares/12.7.0-alpha.20210121.1",
-          "(.NET 5.0.2; Microsoft Windows 10.0.19042)"
-        ],
-        "x-ms-client-request-id": "3fdf5a4b-6da1-ffc2-710f-3dea13beb07d",
-        "x-ms-date": "Thu, 21 Jan 2021 20:37:28 GMT",
-        "x-ms-return-client-request-id": "true",
-        "x-ms-version": "2020-06-12"
-      },
-      "RequestBody": null,
-      "StatusCode": 201,
-      "ResponseHeaders": {
-        "Content-Length": "0",
-        "Date": "Thu, 21 Jan 2021 20:37:27 GMT",
-        "ETag": "\u00220x8D8BE4C5E5D2F22\u0022",
-        "Last-Modified": "Thu, 21 Jan 2021 20:37:28 GMT",
-        "Server": [
-          "Windows-Azure-File/1.0",
-          "Microsoft-HTTPAPI/2.0"
-        ],
-        "x-ms-client-request-id": "3fdf5a4b-6da1-ffc2-710f-3dea13beb07d",
-<<<<<<< HEAD
-        "x-ms-request-id": "3e4e76e4-601a-006f-31e2-9cd031000000",
-        "x-ms-version": "2020-06-12"
-=======
-        "x-ms-request-id": "f2746603-201a-0023-6e35-f04001000000",
-        "x-ms-version": "2020-04-08"
->>>>>>> ac24a13f
-      },
-      "ResponseBody": []
-    },
-    {
-      "RequestUri": "https://seanmcccanary3.file.core.windows.net/test-share-3d893e7b-62f3-68cb-c6a9-79f31bb9fda0/test-directory-78dd25ff-ae68-0403-793d-6b5987379daa?restype=directory",
-      "RequestMethod": "PUT",
-      "RequestHeaders": {
-        "Accept": "application/xml",
-        "Authorization": "Sanitized",
-        "traceparent": "00-350f6658aa918147b6bd4b1f6c4274a7-e638ce0c07eb564b-00",
-        "User-Agent": [
-          "azsdk-net-Storage.Files.Shares/12.7.0-alpha.20210121.1",
-          "(.NET 5.0.2; Microsoft Windows 10.0.19042)"
-        ],
-        "x-ms-client-request-id": "a5945de8-603d-9cb3-56db-c56402687739",
-        "x-ms-date": "Thu, 21 Jan 2021 20:37:28 GMT",
+      "RequestUri": "https://seanmcccanary3.file.core.windows.net/test-share-3142f6e9-e119-a150-10af-e9d5ae994cd5?restype=share",
+      "RequestMethod": "PUT",
+      "RequestHeaders": {
+        "Accept": "application/xml",
+        "Authorization": "Sanitized",
+        "traceparent": "00-6bd901eee77308478d247fdadfc96d85-0ee3e058a245c345-00",
+        "User-Agent": [
+          "azsdk-net-Storage.Files.Shares/12.7.0-alpha.20210126.1",
+          "(.NET 5.0.2; Microsoft Windows 10.0.19042)"
+        ],
+        "x-ms-client-request-id": "d51c7a10-8cd7-30b2-8cce-0daa99b16fa4",
+        "x-ms-date": "Tue, 26 Jan 2021 19:27:53 GMT",
+        "x-ms-return-client-request-id": "true",
+        "x-ms-version": "2020-06-12"
+      },
+      "RequestBody": null,
+      "StatusCode": 201,
+      "ResponseHeaders": {
+        "Content-Length": "0",
+        "Date": "Tue, 26 Jan 2021 19:28:09 GMT",
+        "ETag": "\u00220x8D8C2308149CE67\u0022",
+        "Last-Modified": "Tue, 26 Jan 2021 19:28:05 GMT",
+        "Server": [
+          "Windows-Azure-File/1.0",
+          "Microsoft-HTTPAPI/2.0"
+        ],
+        "x-ms-client-request-id": "d51c7a10-8cd7-30b2-8cce-0daa99b16fa4",
+        "x-ms-request-id": "2cc45ac8-401a-0035-0a19-f4b6d6000000",
+        "x-ms-version": "2020-06-12"
+      },
+      "ResponseBody": []
+    },
+    {
+      "RequestUri": "https://seanmcccanary3.file.core.windows.net/test-share-3142f6e9-e119-a150-10af-e9d5ae994cd5/test-directory-106a3b83-db00-7d75-8d5c-5ce1d6150bb5?restype=directory",
+      "RequestMethod": "PUT",
+      "RequestHeaders": {
+        "Accept": "application/xml",
+        "Authorization": "Sanitized",
+        "traceparent": "00-680fa5705ef1c744a41f1a969b693b25-51dda318c909a04b-00",
+        "User-Agent": [
+          "azsdk-net-Storage.Files.Shares/12.7.0-alpha.20210126.1",
+          "(.NET 5.0.2; Microsoft Windows 10.0.19042)"
+        ],
+        "x-ms-client-request-id": "5ab766c9-6cef-34a7-049e-487a30d05a77",
+        "x-ms-date": "Tue, 26 Jan 2021 19:28:10 GMT",
         "x-ms-file-attributes": "None",
         "x-ms-file-creation-time": "Now",
         "x-ms-file-last-write-time": "Now",
@@ -62,41 +57,41 @@
       "StatusCode": 201,
       "ResponseHeaders": {
         "Content-Length": "0",
-        "Date": "Thu, 21 Jan 2021 20:37:27 GMT",
-        "ETag": "\u00220x8D8BE4C5E663C16\u0022",
-        "Last-Modified": "Thu, 21 Jan 2021 20:37:28 GMT",
-        "Server": [
-          "Windows-Azure-File/1.0",
-          "Microsoft-HTTPAPI/2.0"
-        ],
-        "x-ms-client-request-id": "a5945de8-603d-9cb3-56db-c56402687739",
+        "Date": "Tue, 26 Jan 2021 19:28:09 GMT",
+        "ETag": "\u00220x8D8C23083F6BD1D\u0022",
+        "Last-Modified": "Tue, 26 Jan 2021 19:28:10 GMT",
+        "Server": [
+          "Windows-Azure-File/1.0",
+          "Microsoft-HTTPAPI/2.0"
+        ],
+        "x-ms-client-request-id": "5ab766c9-6cef-34a7-049e-487a30d05a77",
         "x-ms-file-attributes": "Directory",
-        "x-ms-file-change-time": "2021-01-21T20:37:28.3475478Z",
-        "x-ms-file-creation-time": "2021-01-21T20:37:28.3475478Z",
+        "x-ms-file-change-time": "2021-01-26T19:28:10.1129501Z",
+        "x-ms-file-creation-time": "2021-01-26T19:28:10.1129501Z",
         "x-ms-file-id": "13835128424026341376",
-        "x-ms-file-last-write-time": "2021-01-21T20:37:28.3475478Z",
+        "x-ms-file-last-write-time": "2021-01-26T19:28:10.1129501Z",
         "x-ms-file-parent-id": "0",
         "x-ms-file-permission-key": "17860367565182308406*11459378189709739967",
-        "x-ms-request-id": "f2746606-201a-0023-6f35-f04001000000",
+        "x-ms-request-id": "2cc45af5-401a-0035-1919-f4b6d6000000",
         "x-ms-request-server-encrypted": "true",
         "x-ms-version": "2020-06-12"
       },
       "ResponseBody": []
     },
     {
-      "RequestUri": "https://seanmcccanary3.file.core.windows.net/test-share-3d893e7b-62f3-68cb-c6a9-79f31bb9fda0/test-directory-78dd25ff-ae68-0403-793d-6b5987379daa/test-file-8a77f683-8583-a9af-1269-98c4b187a137",
-      "RequestMethod": "PUT",
-      "RequestHeaders": {
-        "Accept": "application/xml",
-        "Authorization": "Sanitized",
-        "traceparent": "00-6df69a3aefc3834e895e2e32f0ef3425-509f00234226db4a-00",
-        "User-Agent": [
-          "azsdk-net-Storage.Files.Shares/12.7.0-alpha.20210121.1",
-          "(.NET 5.0.2; Microsoft Windows 10.0.19042)"
-        ],
-        "x-ms-client-request-id": "494a4511-6a66-a50a-a409-817a2d1a741a",
+      "RequestUri": "https://seanmcccanary3.file.core.windows.net/test-share-3142f6e9-e119-a150-10af-e9d5ae994cd5/test-directory-106a3b83-db00-7d75-8d5c-5ce1d6150bb5/test-file-7169aa30-4f78-3e55-76ef-c4f11d83bb2e",
+      "RequestMethod": "PUT",
+      "RequestHeaders": {
+        "Accept": "application/xml",
+        "Authorization": "Sanitized",
+        "traceparent": "00-a49567675df9e9469b6520ce22c283dc-e18444bf4a28e24d-00",
+        "User-Agent": [
+          "azsdk-net-Storage.Files.Shares/12.7.0-alpha.20210126.1",
+          "(.NET 5.0.2; Microsoft Windows 10.0.19042)"
+        ],
+        "x-ms-client-request-id": "363fbf4b-52f6-d9e4-21a3-f849e068d6b9",
         "x-ms-content-length": "1024",
-        "x-ms-date": "Thu, 21 Jan 2021 20:37:28 GMT",
+        "x-ms-date": "Tue, 26 Jan 2021 19:28:10 GMT",
         "x-ms-file-attributes": "None",
         "x-ms-file-creation-time": "Now",
         "x-ms-file-last-write-time": "Now",
@@ -109,79 +104,79 @@
       "StatusCode": 201,
       "ResponseHeaders": {
         "Content-Length": "0",
-        "Date": "Thu, 21 Jan 2021 20:37:27 GMT",
-        "ETag": "\u00220x8D8BE4C5E6F8CA0\u0022",
-        "Last-Modified": "Thu, 21 Jan 2021 20:37:28 GMT",
-        "Server": [
-          "Windows-Azure-File/1.0",
-          "Microsoft-HTTPAPI/2.0"
-        ],
-        "x-ms-client-request-id": "494a4511-6a66-a50a-a409-817a2d1a741a",
+        "Date": "Tue, 26 Jan 2021 19:28:09 GMT",
+        "ETag": "\u00220x8D8C2308401BBA7\u0022",
+        "Last-Modified": "Tue, 26 Jan 2021 19:28:10 GMT",
+        "Server": [
+          "Windows-Azure-File/1.0",
+          "Microsoft-HTTPAPI/2.0"
+        ],
+        "x-ms-client-request-id": "363fbf4b-52f6-d9e4-21a3-f849e068d6b9",
         "x-ms-file-attributes": "Archive",
-        "x-ms-file-change-time": "2021-01-21T20:37:28.4085920Z",
-        "x-ms-file-creation-time": "2021-01-21T20:37:28.4085920Z",
+        "x-ms-file-change-time": "2021-01-26T19:28:10.1850023Z",
+        "x-ms-file-creation-time": "2021-01-26T19:28:10.1850023Z",
         "x-ms-file-id": "11529285414812647424",
-        "x-ms-file-last-write-time": "2021-01-21T20:37:28.4085920Z",
+        "x-ms-file-last-write-time": "2021-01-26T19:28:10.1850023Z",
         "x-ms-file-parent-id": "13835128424026341376",
         "x-ms-file-permission-key": "4010187179898695473*11459378189709739967",
-        "x-ms-request-id": "f2746608-201a-0023-7035-f04001000000",
+        "x-ms-request-id": "2cc45af7-401a-0035-1a19-f4b6d6000000",
         "x-ms-request-server-encrypted": "true",
         "x-ms-version": "2020-06-12"
       },
       "ResponseBody": []
     },
     {
-      "RequestUri": "https://seanmcccanary3.file.core.windows.net/test-share-3d893e7b-62f3-68cb-c6a9-79f31bb9fda0/test-directory-78dd25ff-ae68-0403-793d-6b5987379daa/test-file-8a77f683-8583-a9af-1269-98c4b187a137?comp=range",
+      "RequestUri": "https://seanmcccanary3.file.core.windows.net/test-share-3142f6e9-e119-a150-10af-e9d5ae994cd5/test-directory-106a3b83-db00-7d75-8d5c-5ce1d6150bb5/test-file-7169aa30-4f78-3e55-76ef-c4f11d83bb2e?comp=range",
       "RequestMethod": "PUT",
       "RequestHeaders": {
         "Accept": "application/xml",
         "Authorization": "Sanitized",
         "Content-Length": "1024",
         "Content-Type": "application/octet-stream",
-        "traceparent": "00-98444c2776e3074ebb01d5907f3fa614-73df883272dc7343-00",
-        "User-Agent": [
-          "azsdk-net-Storage.Files.Shares/12.7.0-alpha.20210121.1",
-          "(.NET 5.0.2; Microsoft Windows 10.0.19042)"
-        ],
-        "x-ms-client-request-id": "6bb30c42-583d-bfd0-6550-98dc610305e2",
-        "x-ms-date": "Thu, 21 Jan 2021 20:37:28 GMT",
+        "traceparent": "00-40baa1002df90b4eb93024425d337cd8-880879ad4dcb734d-00",
+        "User-Agent": [
+          "azsdk-net-Storage.Files.Shares/12.7.0-alpha.20210126.1",
+          "(.NET 5.0.2; Microsoft Windows 10.0.19042)"
+        ],
+        "x-ms-client-request-id": "5ea5ebc5-8444-8737-e30c-7fa45c7fdf32",
+        "x-ms-date": "Tue, 26 Jan 2021 19:28:11 GMT",
         "x-ms-range": "bytes=0-1023",
         "x-ms-return-client-request-id": "true",
         "x-ms-version": "2020-06-12",
         "x-ms-write": "update"
       },
-      "RequestBody": "cpMZtRbvo0An3ji4H6fLnwZXcCmj921vqwtq/via/Nc3VemlwIL9\u002BbpTfl4n\u002Bn2uDyZeqvdNlnolqQkKhKVIjeJhgcm\u002BJd6DWXdvT3gOSLGOvO7SO1Hf6b5ugBd483UVC/F8xniz8OpH2lGA3kcCFmFYe8i2dVGQgZgKT6XHCmYBWkSGkYE42ssEimEAXwt3bGm1IHetXpWg7ETgqKBFgM/qfoMCe4TfH6H8suvvjyKMk\u002BI7EeruVPyu5qU9WDEqvgqRFeCIdPHk1QDWsauqsFwhUxW\u002BCW7l/CqGVJXfosdv0fPgXnpCBB7xVzvpGKJQAzVJGwUbbLWbqxm1ASBcBDM5Zt\u002B4yVLi3073zLEz\u002B\u002BOINlBflobCU2Q\u002BRbJgjAP9lVIHsLHCmDnjZjy2JKADaK82LcvP/G6tdxN7eYSfgVJK\u002BjZfK0sxxZ0Wey9KCy/DOt0CKl84LZjjWjmeRx61ROXpayppozxkBGgtuIE/Y2vjuD6mnFbyEsyee9ARkn1/YTZKYJ8FWZegnib3C3QXpPfNu4/fD6iO9lldyyhsU3HqrldK9QLL3l6nBv4w\u002BwdXh9fZQ9fun1GOu2lGp45uNEq0DVwdzK/0AtwxOAmqXvtRBkRRkg\u002Ba\u002Bw4FvDmZhTbPONGzfO6qOron5EH6vWdI411t9aBKHaE7GRFNFxB1WnymYf839\u002BINpsyJKa7NoD2nvdjcK4\u002BWhRoweGLcXCKpsorEVFxnEex6YE7UwPTzbXnUplo4mC/sENzkBn9/MUqp4HckCUvhP6vrYctBwcUmPQroB7bIcRla10SAgwtt\u002By8DKt99z2Qt8mauTDdkq04Wvsl0lymT4G9eyTEHYbygfmabPpflqG6muxRQGiTh9iz2acRC\u002BWMFb0lwHwUzJZGpDs7QyG22MRVazdsUQ8ZKfNIEEff4XoUClc5NdIloc5WDpgtVES6/Pzeu5yuI8SyDJaMyLhOasa9JzTKeab2M8VpGkZ269WqkRNK/SXZZeqShyk7mNUSB6PVcDEP7INV6IvXQQWCOyDA4jupB2mg471OO/Z5upbwWxaioXugmqCP8RSaBiTlEEgIerqdZQA6MIxzwbSM3DHw5uny35mlHEeXHRJVBt2YZSuqcUPcUvIWZGzvMNjv/xTipR868jCyY1pzCkvt5Smu21iM5mryFJf73Hcsue9upx35cmG\u002BYXb29BHpaUimJINDQFV8Yxit8JCLPxW5halrBGMt8HLL7Hnlle5ZBKtLVbf36XWZ7kQFT33NNyJdPXJkfmTleDAMe1Pfls0qUOvlQ\u002BldxZgz0RYfKKD0\u002BrlXiFR/8IpGYdmH53Ilult23v6R6/M1A3vWNK1OylOPG3yahA50qlxhotw==",
-      "StatusCode": 201,
-      "ResponseHeaders": {
-        "Content-Length": "0",
-        "Content-MD5": "0YSHbfTS8fpJnFdKWrsfyg==",
-        "Date": "Thu, 21 Jan 2021 20:37:27 GMT",
-        "ETag": "\u00220x8D8BE4C5E79C7AF\u0022",
-        "Last-Modified": "Thu, 21 Jan 2021 20:37:28 GMT",
-        "Server": [
-          "Windows-Azure-File/1.0",
-          "Microsoft-HTTPAPI/2.0"
-        ],
-        "x-ms-client-request-id": "6bb30c42-583d-bfd0-6550-98dc610305e2",
-        "x-ms-request-id": "f2746609-201a-0023-7135-f04001000000",
+      "RequestBody": "w1d4V\u002Bw6Jww92KTYTlwezg85GG9esMXFmpAv3i6CYZvNFVUHRvU2jj\u002BqHBfHzuWngHpr97jqGBKRsrxcC0neu3YICjkHFocaAoows5Ou/suqh12zF2rj4/1CdZM42YP1zGGgvsOsoGryUPQuuWV/47TxsoPrKqMMJSc7xKHz4igHOuYxDT8I/efzwMd2tSmYw5LfRyf/CqK\u002BlJmccNvJ/27LJ39\u002BTdV06bSb\u002BGnclXD9owAOFJoBBzBEcnmma4wLKcFYqo6qGXW8al5zZBE54v4pns3buurTyh9OOttbzn0nkM6ng\u002BvhU4mLUqk8jaMeC5B7fc2/MG/XhOBuW9\u002BaYJzgTNRDkV4TR0pDT2hAlzx8MC9K4FCwZ19fz/8Kc/iq8PENW0HP23kxaDaCfOAHlu2j8SqwUIBLMOR05MFfCNNSmF93Mzv6rVW1GHgaLep\u002BWDkSZoHN\u002BaBwwSpdWve30l9iMOOBj2OxqUTV\u002BjcHMAP59oyITaFRhJ\u002B\u002BBnERnVJe/kUYt/0G/MjVYb09\u002BP5oaZEnY2RrLoW9EatEwonxnwvxd/zx7ngF8vnDsuvkE4ygVZ3g6Tnu88/AW6ZRwTo\u002B5MGxTIACd3oYIXBrp3yZ2f0epGzsEbbSAoQsMZPStDC\u002Bhc4qMscMnd4iyMfIgktTJoGpMx3NUtIK30n81UXmRm1ArCGtb6Y1EgeOyknuCX842QsRKIAT8TP8H1N9D8eZO4JaiNYqpbbacyAVPoiIHNbJw/s61R3sLLrusU9TtwI/9Y7HlICpDjRUNrRg/bKrcwN8s0zMXmZkbVwbO/Nnh7wd1kn5wYdWILXH5Z5pjC4IQj5L1wO2c5YnYycjjtJA7K/4QydosbJ8JpOWBHjI\u002B\u002BEuE/m1G6\u002B4ZmKz0V1gM5LjhvnucEgGn5GLz7FwIG4dX2dF9XvZi9H/QNzEteBUG/MBs31/2YqYJ3NnKUv\u002BR0b0lXH2Gj0WCvsn7jBsQemwN7S\u002Bbm3wnYXcrc0HcWGFAPiW0B9uXgG16qmCWOtaK\u002BaJt/KXQNnZA/jrGW1wD5iZoe031nHKQtmzCYPEbkWagoHnfbpv7sAfvM0ngkSURNsQ6Lb9I1V0v3QY5DdVFZSzUJfriZHeKrMtFxmjo7\u002BUHsSos4WOnV4scr1FVgmIyqc4czGtqLpJMb4Dzws70Ry0g8VyrGEOJLM4vhfTmdOppE1xai\u002BO53UJXoLHi81T8aChkNJEFh1GKU9\u002BdeqjdZjqWSu\u002ByWftJpxPaE7fR5jl5c12MggBZY4vK0DfD3KLZujp3TKilCc5s2k19K3PZ\u002BK2mI8cLUOP6fScjp0mDRYqwwJl9WlmQ1ClPX6ey3DhYMRdKHbibzmlWfQ9BQWJEqVTCw==",
+      "StatusCode": 201,
+      "ResponseHeaders": {
+        "Content-Length": "0",
+        "Content-MD5": "FdgSE1BWt7ZJ/ZNTuHWzaA==",
+        "Date": "Tue, 26 Jan 2021 19:28:09 GMT",
+        "ETag": "\u00220x8D8C230840C1DD0\u0022",
+        "Last-Modified": "Tue, 26 Jan 2021 19:28:10 GMT",
+        "Server": [
+          "Windows-Azure-File/1.0",
+          "Microsoft-HTTPAPI/2.0"
+        ],
+        "x-ms-client-request-id": "5ea5ebc5-8444-8737-e30c-7fa45c7fdf32",
+        "x-ms-request-id": "2cc45af8-401a-0035-1b19-f4b6d6000000",
         "x-ms-request-server-encrypted": "true",
         "x-ms-version": "2020-06-12"
       },
       "ResponseBody": []
     },
     {
-      "RequestUri": "https://seanmcccanary3.file.core.windows.net/test-share-3d893e7b-62f3-68cb-c6a9-79f31bb9fda0/test-directory-78dd25ff-ae68-0403-793d-6b5987379daa/test-file-8a77f683-8583-a9af-1269-98c4b187a137",
+      "RequestUri": "https://seanmcccanary3.file.core.windows.net/test-share-3142f6e9-e119-a150-10af-e9d5ae994cd5/test-directory-106a3b83-db00-7d75-8d5c-5ce1d6150bb5/test-file-7169aa30-4f78-3e55-76ef-c4f11d83bb2e",
       "RequestMethod": "HEAD",
       "RequestHeaders": {
         "Accept": "application/xml",
         "Authorization": "Sanitized",
-        "traceparent": "00-d049d1d7f0cbd94f840f361adf2c0c88-7f844f5b31f2324f-00",
-        "User-Agent": [
-          "azsdk-net-Storage.Files.Shares/12.7.0-alpha.20210121.1",
-          "(.NET 5.0.2; Microsoft Windows 10.0.19042)"
-        ],
-        "x-ms-client-request-id": "2137fa9f-0867-09dc-9541-c2d193f43f76",
-        "x-ms-date": "Thu, 21 Jan 2021 20:37:28 GMT",
+        "traceparent": "00-1465d77ecd86c94e824656eec55e8967-17846d300f6fb944-00",
+        "User-Agent": [
+          "azsdk-net-Storage.Files.Shares/12.7.0-alpha.20210126.1",
+          "(.NET 5.0.2; Microsoft Windows 10.0.19042)"
+        ],
+        "x-ms-client-request-id": "f5839db0-78c2-c575-9f28-66b4341e7f61",
+        "x-ms-date": "Tue, 26 Jan 2021 19:28:11 GMT",
         "x-ms-return-client-request-id": "true",
         "x-ms-version": "2020-06-12"
       },
@@ -190,25 +185,25 @@
       "ResponseHeaders": {
         "Content-Length": "1024",
         "Content-Type": "application/octet-stream",
-        "Date": "Thu, 21 Jan 2021 20:37:27 GMT",
-        "ETag": "\u00220x8D8BE4C5E79C7AF\u0022",
-        "Last-Modified": "Thu, 21 Jan 2021 20:37:28 GMT",
+        "Date": "Tue, 26 Jan 2021 19:28:09 GMT",
+        "ETag": "\u00220x8D8C230840C1DD0\u0022",
+        "Last-Modified": "Tue, 26 Jan 2021 19:28:10 GMT",
         "Server": [
           "Windows-Azure-File/1.0",
           "Microsoft-HTTPAPI/2.0"
         ],
         "Vary": "Origin",
-        "x-ms-client-request-id": "2137fa9f-0867-09dc-9541-c2d193f43f76",
+        "x-ms-client-request-id": "f5839db0-78c2-c575-9f28-66b4341e7f61",
         "x-ms-file-attributes": "Archive",
-        "x-ms-file-change-time": "2021-01-21T20:37:28.4756399Z",
-        "x-ms-file-creation-time": "2021-01-21T20:37:28.4085920Z",
+        "x-ms-file-change-time": "2021-01-26T19:28:10.2530512Z",
+        "x-ms-file-creation-time": "2021-01-26T19:28:10.1850023Z",
         "x-ms-file-id": "11529285414812647424",
-        "x-ms-file-last-write-time": "2021-01-21T20:37:28.4756399Z",
+        "x-ms-file-last-write-time": "2021-01-26T19:28:10.2530512Z",
         "x-ms-file-parent-id": "13835128424026341376",
         "x-ms-file-permission-key": "4010187179898695473*11459378189709739967",
         "x-ms-lease-state": "available",
         "x-ms-lease-status": "unlocked",
-        "x-ms-request-id": "f274660a-201a-0023-7235-f04001000000",
+        "x-ms-request-id": "2cc45af9-401a-0035-1c19-f4b6d6000000",
         "x-ms-server-encrypted": "true",
         "x-ms-type": "File",
         "x-ms-version": "2020-06-12"
@@ -216,17 +211,17 @@
       "ResponseBody": []
     },
     {
-      "RequestUri": "https://seanmcccanary3.file.core.windows.net/test-share-3d893e7b-62f3-68cb-c6a9-79f31bb9fda0/test-directory-78dd25ff-ae68-0403-793d-6b5987379daa/test-file-8a77f683-8583-a9af-1269-98c4b187a137",
+      "RequestUri": "https://seanmcccanary3.file.core.windows.net/test-share-3142f6e9-e119-a150-10af-e9d5ae994cd5/test-directory-106a3b83-db00-7d75-8d5c-5ce1d6150bb5/test-file-7169aa30-4f78-3e55-76ef-c4f11d83bb2e",
       "RequestMethod": "GET",
       "RequestHeaders": {
         "Accept": "application/xml",
         "Authorization": "Sanitized",
         "User-Agent": [
-          "azsdk-net-Storage.Files.Shares/12.7.0-alpha.20210121.1",
-          "(.NET 5.0.2; Microsoft Windows 10.0.19042)"
-        ],
-        "x-ms-client-request-id": "673c1063-e4cb-e57b-d627-444a3c97527e",
-        "x-ms-date": "Thu, 21 Jan 2021 20:37:28 GMT",
+          "azsdk-net-Storage.Files.Shares/12.7.0-alpha.20210126.1",
+          "(.NET 5.0.2; Microsoft Windows 10.0.19042)"
+        ],
+        "x-ms-client-request-id": "bef37659-eafc-266f-fa2e-d343796364dd",
+        "x-ms-date": "Tue, 26 Jan 2021 19:28:11 GMT",
         "x-ms-range": "bytes=0-4194303",
         "x-ms-range-get-content-md5": "false",
         "x-ms-return-client-request-id": "true",
@@ -239,44 +234,44 @@
         "Content-Length": "1024",
         "Content-Range": "bytes 0-1023/1024",
         "Content-Type": "application/octet-stream",
-        "Date": "Thu, 21 Jan 2021 20:37:27 GMT",
-        "ETag": "\u00220x8D8BE4C5E79C7AF\u0022",
-        "Last-Modified": "Thu, 21 Jan 2021 20:37:28 GMT",
+        "Date": "Tue, 26 Jan 2021 19:28:09 GMT",
+        "ETag": "\u00220x8D8C230840C1DD0\u0022",
+        "Last-Modified": "Tue, 26 Jan 2021 19:28:10 GMT",
         "Server": [
           "Windows-Azure-File/1.0",
           "Microsoft-HTTPAPI/2.0"
         ],
         "Vary": "Origin",
-        "x-ms-client-request-id": "673c1063-e4cb-e57b-d627-444a3c97527e",
+        "x-ms-client-request-id": "bef37659-eafc-266f-fa2e-d343796364dd",
         "x-ms-file-attributes": "Archive",
-        "x-ms-file-change-time": "2021-01-21T20:37:28.4756399Z",
-        "x-ms-file-creation-time": "2021-01-21T20:37:28.4085920Z",
+        "x-ms-file-change-time": "2021-01-26T19:28:10.2530512Z",
+        "x-ms-file-creation-time": "2021-01-26T19:28:10.1850023Z",
         "x-ms-file-id": "11529285414812647424",
-        "x-ms-file-last-write-time": "2021-01-21T20:37:28.4756399Z",
+        "x-ms-file-last-write-time": "2021-01-26T19:28:10.2530512Z",
         "x-ms-file-parent-id": "13835128424026341376",
         "x-ms-file-permission-key": "4010187179898695473*11459378189709739967",
         "x-ms-lease-state": "available",
         "x-ms-lease-status": "unlocked",
-        "x-ms-request-id": "f274660b-201a-0023-7335-f04001000000",
+        "x-ms-request-id": "2cc45afa-401a-0035-1d19-f4b6d6000000",
         "x-ms-server-encrypted": "true",
         "x-ms-type": "File",
         "x-ms-version": "2020-06-12"
       },
-      "ResponseBody": "cpMZtRbvo0An3ji4H6fLnwZXcCmj921vqwtq/via/Nc3VemlwIL9\u002BbpTfl4n\u002Bn2uDyZeqvdNlnolqQkKhKVIjeJhgcm\u002BJd6DWXdvT3gOSLGOvO7SO1Hf6b5ugBd483UVC/F8xniz8OpH2lGA3kcCFmFYe8i2dVGQgZgKT6XHCmYBWkSGkYE42ssEimEAXwt3bGm1IHetXpWg7ETgqKBFgM/qfoMCe4TfH6H8suvvjyKMk\u002BI7EeruVPyu5qU9WDEqvgqRFeCIdPHk1QDWsauqsFwhUxW\u002BCW7l/CqGVJXfosdv0fPgXnpCBB7xVzvpGKJQAzVJGwUbbLWbqxm1ASBcBDM5Zt\u002B4yVLi3073zLEz\u002B\u002BOINlBflobCU2Q\u002BRbJgjAP9lVIHsLHCmDnjZjy2JKADaK82LcvP/G6tdxN7eYSfgVJK\u002BjZfK0sxxZ0Wey9KCy/DOt0CKl84LZjjWjmeRx61ROXpayppozxkBGgtuIE/Y2vjuD6mnFbyEsyee9ARkn1/YTZKYJ8FWZegnib3C3QXpPfNu4/fD6iO9lldyyhsU3HqrldK9QLL3l6nBv4w\u002BwdXh9fZQ9fun1GOu2lGp45uNEq0DVwdzK/0AtwxOAmqXvtRBkRRkg\u002Ba\u002Bw4FvDmZhTbPONGzfO6qOron5EH6vWdI411t9aBKHaE7GRFNFxB1WnymYf839\u002BINpsyJKa7NoD2nvdjcK4\u002BWhRoweGLcXCKpsorEVFxnEex6YE7UwPTzbXnUplo4mC/sENzkBn9/MUqp4HckCUvhP6vrYctBwcUmPQroB7bIcRla10SAgwtt\u002By8DKt99z2Qt8mauTDdkq04Wvsl0lymT4G9eyTEHYbygfmabPpflqG6muxRQGiTh9iz2acRC\u002BWMFb0lwHwUzJZGpDs7QyG22MRVazdsUQ8ZKfNIEEff4XoUClc5NdIloc5WDpgtVES6/Pzeu5yuI8SyDJaMyLhOasa9JzTKeab2M8VpGkZ269WqkRNK/SXZZeqShyk7mNUSB6PVcDEP7INV6IvXQQWCOyDA4jupB2mg471OO/Z5upbwWxaioXugmqCP8RSaBiTlEEgIerqdZQA6MIxzwbSM3DHw5uny35mlHEeXHRJVBt2YZSuqcUPcUvIWZGzvMNjv/xTipR868jCyY1pzCkvt5Smu21iM5mryFJf73Hcsue9upx35cmG\u002BYXb29BHpaUimJINDQFV8Yxit8JCLPxW5halrBGMt8HLL7Hnlle5ZBKtLVbf36XWZ7kQFT33NNyJdPXJkfmTleDAMe1Pfls0qUOvlQ\u002BldxZgz0RYfKKD0\u002BrlXiFR/8IpGYdmH53Ilult23v6R6/M1A3vWNK1OylOPG3yahA50qlxhotw=="
-    },
-    {
-      "RequestUri": "https://seanmcccanary3.file.core.windows.net/test-share-3d893e7b-62f3-68cb-c6a9-79f31bb9fda0?restype=share",
+      "ResponseBody": "w1d4V\u002Bw6Jww92KTYTlwezg85GG9esMXFmpAv3i6CYZvNFVUHRvU2jj\u002BqHBfHzuWngHpr97jqGBKRsrxcC0neu3YICjkHFocaAoows5Ou/suqh12zF2rj4/1CdZM42YP1zGGgvsOsoGryUPQuuWV/47TxsoPrKqMMJSc7xKHz4igHOuYxDT8I/efzwMd2tSmYw5LfRyf/CqK\u002BlJmccNvJ/27LJ39\u002BTdV06bSb\u002BGnclXD9owAOFJoBBzBEcnmma4wLKcFYqo6qGXW8al5zZBE54v4pns3buurTyh9OOttbzn0nkM6ng\u002BvhU4mLUqk8jaMeC5B7fc2/MG/XhOBuW9\u002BaYJzgTNRDkV4TR0pDT2hAlzx8MC9K4FCwZ19fz/8Kc/iq8PENW0HP23kxaDaCfOAHlu2j8SqwUIBLMOR05MFfCNNSmF93Mzv6rVW1GHgaLep\u002BWDkSZoHN\u002BaBwwSpdWve30l9iMOOBj2OxqUTV\u002BjcHMAP59oyITaFRhJ\u002B\u002BBnERnVJe/kUYt/0G/MjVYb09\u002BP5oaZEnY2RrLoW9EatEwonxnwvxd/zx7ngF8vnDsuvkE4ygVZ3g6Tnu88/AW6ZRwTo\u002B5MGxTIACd3oYIXBrp3yZ2f0epGzsEbbSAoQsMZPStDC\u002Bhc4qMscMnd4iyMfIgktTJoGpMx3NUtIK30n81UXmRm1ArCGtb6Y1EgeOyknuCX842QsRKIAT8TP8H1N9D8eZO4JaiNYqpbbacyAVPoiIHNbJw/s61R3sLLrusU9TtwI/9Y7HlICpDjRUNrRg/bKrcwN8s0zMXmZkbVwbO/Nnh7wd1kn5wYdWILXH5Z5pjC4IQj5L1wO2c5YnYycjjtJA7K/4QydosbJ8JpOWBHjI\u002B\u002BEuE/m1G6\u002B4ZmKz0V1gM5LjhvnucEgGn5GLz7FwIG4dX2dF9XvZi9H/QNzEteBUG/MBs31/2YqYJ3NnKUv\u002BR0b0lXH2Gj0WCvsn7jBsQemwN7S\u002Bbm3wnYXcrc0HcWGFAPiW0B9uXgG16qmCWOtaK\u002BaJt/KXQNnZA/jrGW1wD5iZoe031nHKQtmzCYPEbkWagoHnfbpv7sAfvM0ngkSURNsQ6Lb9I1V0v3QY5DdVFZSzUJfriZHeKrMtFxmjo7\u002BUHsSos4WOnV4scr1FVgmIyqc4czGtqLpJMb4Dzws70Ry0g8VyrGEOJLM4vhfTmdOppE1xai\u002BO53UJXoLHi81T8aChkNJEFh1GKU9\u002BdeqjdZjqWSu\u002ByWftJpxPaE7fR5jl5c12MggBZY4vK0DfD3KLZujp3TKilCc5s2k19K3PZ\u002BK2mI8cLUOP6fScjp0mDRYqwwJl9WlmQ1ClPX6ey3DhYMRdKHbibzmlWfQ9BQWJEqVTCw=="
+    },
+    {
+      "RequestUri": "https://seanmcccanary3.file.core.windows.net/test-share-3142f6e9-e119-a150-10af-e9d5ae994cd5?restype=share",
       "RequestMethod": "DELETE",
       "RequestHeaders": {
         "Accept": "application/xml",
         "Authorization": "Sanitized",
-        "traceparent": "00-41395ad7503d30479d3bf2fd67d1cbff-b2f60d971466e645-00",
-        "User-Agent": [
-          "azsdk-net-Storage.Files.Shares/12.7.0-alpha.20210121.1",
-          "(.NET 5.0.2; Microsoft Windows 10.0.19042)"
-        ],
-        "x-ms-client-request-id": "836e465f-d8b8-5aaa-2f4c-2fc44ab0060b",
-        "x-ms-date": "Thu, 21 Jan 2021 20:37:28 GMT",
+        "traceparent": "00-04cfc344510ab1458b24405f9a980601-c6d7496ab35c2646-00",
+        "User-Agent": [
+          "azsdk-net-Storage.Files.Shares/12.7.0-alpha.20210126.1",
+          "(.NET 5.0.2; Microsoft Windows 10.0.19042)"
+        ],
+        "x-ms-client-request-id": "bd5a641c-c12b-de64-333d-bcf6acaa6c6f",
+        "x-ms-date": "Tue, 26 Jan 2021 19:28:11 GMT",
         "x-ms-delete-snapshots": "include",
         "x-ms-return-client-request-id": "true",
         "x-ms-version": "2020-06-12"
@@ -285,25 +280,20 @@
       "StatusCode": 202,
       "ResponseHeaders": {
         "Content-Length": "0",
-        "Date": "Thu, 21 Jan 2021 20:37:27 GMT",
-        "Server": [
-          "Windows-Azure-File/1.0",
-          "Microsoft-HTTPAPI/2.0"
-        ],
-        "x-ms-client-request-id": "836e465f-d8b8-5aaa-2f4c-2fc44ab0060b",
-<<<<<<< HEAD
-        "x-ms-request-id": "3e4e76ef-601a-006f-3ae2-9cd031000000",
-        "x-ms-version": "2020-06-12"
-=======
-        "x-ms-request-id": "f274660c-201a-0023-7435-f04001000000",
-        "x-ms-version": "2020-04-08"
->>>>>>> ac24a13f
+        "Date": "Tue, 26 Jan 2021 19:28:12 GMT",
+        "Server": [
+          "Windows-Azure-File/1.0",
+          "Microsoft-HTTPAPI/2.0"
+        ],
+        "x-ms-client-request-id": "bd5a641c-c12b-de64-333d-bcf6acaa6c6f",
+        "x-ms-request-id": "2cc45afb-401a-0035-1e19-f4b6d6000000",
+        "x-ms-version": "2020-06-12"
       },
       "ResponseBody": []
     }
   ],
   "Variables": {
-    "RandomSeed": "655489055",
+    "RandomSeed": "1132042341",
     "Storage_TestConfigDefault": "ProductionTenant\nseanmcccanary3\nU2FuaXRpemVk\nhttps://seanmcccanary3.blob.core.windows.net\nhttps://seanmcccanary3.file.core.windows.net\nhttps://seanmcccanary3.queue.core.windows.net\nhttps://seanmcccanary3.table.core.windows.net\n\n\n\n\nhttps://seanmcccanary3-secondary.blob.core.windows.net\nhttps://seanmcccanary3-secondary.file.core.windows.net\nhttps://seanmcccanary3-secondary.queue.core.windows.net\nhttps://seanmcccanary3-secondary.table.core.windows.net\n\nSanitized\n\n\nCloud\nBlobEndpoint=https://seanmcccanary3.blob.core.windows.net/;QueueEndpoint=https://seanmcccanary3.queue.core.windows.net/;FileEndpoint=https://seanmcccanary3.file.core.windows.net/;BlobSecondaryEndpoint=https://seanmcccanary3-secondary.blob.core.windows.net/;QueueSecondaryEndpoint=https://seanmcccanary3-secondary.queue.core.windows.net/;FileSecondaryEndpoint=https://seanmcccanary3-secondary.file.core.windows.net/;AccountName=seanmcccanary3;AccountKey=Kg==;\nseanscope1"
   }
 }