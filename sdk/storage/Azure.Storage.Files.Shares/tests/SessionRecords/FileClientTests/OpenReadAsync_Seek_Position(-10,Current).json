--- conflicted
+++ resolved
@@ -1,56 +1,51 @@
-{
+﻿{
   "Entries": [
     {
-      "RequestUri": "http://seanmcccanary3.file.core.windows.net/test-share-3142f6e9-e119-a150-10af-e9d5ae994cd5?restype=share",
-      "RequestMethod": "PUT",
-      "RequestHeaders": {
-        "Accept": "application/xml",
-        "Authorization": "Sanitized",
-        "traceparent": "00-dc7c1672c5848b4992b75a14b17b3e9b-26519a0400b77249-00",
-        "User-Agent": [
-          "azsdk-net-Storage.Files.Shares/12.8.0-alpha.20210820.1",
-          "(.NET Core 3.1.18; Microsoft Windows 10.0.19043)"
+      "RequestUri": "https://seanmcccanary3.file.core.windows.net/test-share-3142f6e9-e119-a150-10af-e9d5ae994cd5?restype=share",
+      "RequestMethod": "PUT",
+      "RequestHeaders": {
+        "Accept": "application/xml",
+        "Authorization": "Sanitized",
+        "traceparent": "00-6bd901eee77308478d247fdadfc96d85-0ee3e058a245c345-00",
+        "User-Agent": [
+          "azsdk-net-Storage.Files.Shares/12.7.0-alpha.20210126.1",
+          "(.NET 5.0.2; Microsoft Windows 10.0.19042)"
         ],
         "x-ms-client-request-id": "d51c7a10-8cd7-30b2-8cce-0daa99b16fa4",
-        "x-ms-date": "Mon, 23 Aug 2021 18:39:00 GMT",
-        "x-ms-return-client-request-id": "true",
-        "x-ms-version": "2020-12-06"
-      },
-      "RequestBody": null,
-      "StatusCode": 201,
-      "ResponseHeaders": {
-        "Content-Length": "0",
-        "Date": "Mon, 23 Aug 2021 18:39:00 GMT",
-        "ETag": "\u00220x8D966654666851A\u0022",
-        "Last-Modified": "Mon, 23 Aug 2021 18:39:00 GMT",
+        "x-ms-date": "Tue, 26 Jan 2021 19:27:53 GMT",
+        "x-ms-return-client-request-id": "true",
+        "x-ms-version": "2020-12-06"
+      },
+      "RequestBody": null,
+      "StatusCode": 201,
+      "ResponseHeaders": {
+        "Content-Length": "0",
+        "Date": "Tue, 26 Jan 2021 19:28:09 GMT",
+        "ETag": "\"0x8D8C2308149CE67\"",
+        "Last-Modified": "Tue, 26 Jan 2021 19:28:05 GMT",
         "Server": [
           "Windows-Azure-File/1.0",
           "Microsoft-HTTPAPI/2.0"
         ],
         "x-ms-client-request-id": "d51c7a10-8cd7-30b2-8cce-0daa99b16fa4",
-<<<<<<< HEAD
-        "x-ms-request-id": "05165713-901a-0009-5b4e-989f11000000",
-        "x-ms-version": "2020-10-02"
-=======
         "x-ms-request-id": "2cc45ac8-401a-0035-0a19-f4b6d6000000",
         "x-ms-version": "2020-12-06"
->>>>>>> 76e66c80
-      },
-      "ResponseBody": []
-    },
-    {
-      "RequestUri": "http://seanmcccanary3.file.core.windows.net/test-share-3142f6e9-e119-a150-10af-e9d5ae994cd5/test-directory-106a3b83-db00-7d75-8d5c-5ce1d6150bb5?restype=directory",
-      "RequestMethod": "PUT",
-      "RequestHeaders": {
-        "Accept": "application/xml",
-        "Authorization": "Sanitized",
-        "traceparent": "00-a6385d7029c47f43bc4f9345a238dd0b-26a03c5984600f40-00",
-        "User-Agent": [
-          "azsdk-net-Storage.Files.Shares/12.8.0-alpha.20210820.1",
-          "(.NET Core 3.1.18; Microsoft Windows 10.0.19043)"
+      },
+      "ResponseBody": []
+    },
+    {
+      "RequestUri": "https://seanmcccanary3.file.core.windows.net/test-share-3142f6e9-e119-a150-10af-e9d5ae994cd5/test-directory-106a3b83-db00-7d75-8d5c-5ce1d6150bb5?restype=directory",
+      "RequestMethod": "PUT",
+      "RequestHeaders": {
+        "Accept": "application/xml",
+        "Authorization": "Sanitized",
+        "traceparent": "00-680fa5705ef1c744a41f1a969b693b25-51dda318c909a04b-00",
+        "User-Agent": [
+          "azsdk-net-Storage.Files.Shares/12.7.0-alpha.20210126.1",
+          "(.NET 5.0.2; Microsoft Windows 10.0.19042)"
         ],
         "x-ms-client-request-id": "5ab766c9-6cef-34a7-049e-487a30d05a77",
-        "x-ms-date": "Mon, 23 Aug 2021 18:39:00 GMT",
+        "x-ms-date": "Tue, 26 Jan 2021 19:28:10 GMT",
         "x-ms-file-attributes": "None",
         "x-ms-file-creation-time": "Now",
         "x-ms-file-last-write-time": "Now",
@@ -62,41 +57,41 @@
       "StatusCode": 201,
       "ResponseHeaders": {
         "Content-Length": "0",
-        "Date": "Mon, 23 Aug 2021 18:39:00 GMT",
-        "ETag": "\u00220x8D96665467261C2\u0022",
-        "Last-Modified": "Mon, 23 Aug 2021 18:39:00 GMT",
+        "Date": "Tue, 26 Jan 2021 19:28:09 GMT",
+        "ETag": "\"0x8D8C23083F6BD1D\"",
+        "Last-Modified": "Tue, 26 Jan 2021 19:28:10 GMT",
         "Server": [
           "Windows-Azure-File/1.0",
           "Microsoft-HTTPAPI/2.0"
         ],
         "x-ms-client-request-id": "5ab766c9-6cef-34a7-049e-487a30d05a77",
         "x-ms-file-attributes": "Directory",
-        "x-ms-file-change-time": "2021-08-23T18:39:00.9267138Z",
-        "x-ms-file-creation-time": "2021-08-23T18:39:00.9267138Z",
+        "x-ms-file-change-time": "2021-01-26T19:28:10.1129501Z",
+        "x-ms-file-creation-time": "2021-01-26T19:28:10.1129501Z",
         "x-ms-file-id": "13835128424026341376",
-        "x-ms-file-last-write-time": "2021-08-23T18:39:00.9267138Z",
+        "x-ms-file-last-write-time": "2021-01-26T19:28:10.1129501Z",
         "x-ms-file-parent-id": "0",
         "x-ms-file-permission-key": "17860367565182308406*11459378189709739967",
-        "x-ms-request-id": "0516571b-901a-0009-624e-989f11000000",
+        "x-ms-request-id": "2cc45af5-401a-0035-1919-f4b6d6000000",
         "x-ms-request-server-encrypted": "true",
         "x-ms-version": "2020-12-06"
       },
       "ResponseBody": []
     },
     {
-      "RequestUri": "http://seanmcccanary3.file.core.windows.net/test-share-3142f6e9-e119-a150-10af-e9d5ae994cd5/test-directory-106a3b83-db00-7d75-8d5c-5ce1d6150bb5/test-file-7169aa30-4f78-3e55-76ef-c4f11d83bb2e",
-      "RequestMethod": "PUT",
-      "RequestHeaders": {
-        "Accept": "application/xml",
-        "Authorization": "Sanitized",
-        "traceparent": "00-57d6d2d64c0ee345ae62a986d04ea431-3d440ebd477c6b48-00",
-        "User-Agent": [
-          "azsdk-net-Storage.Files.Shares/12.8.0-alpha.20210820.1",
-          "(.NET Core 3.1.18; Microsoft Windows 10.0.19043)"
+      "RequestUri": "https://seanmcccanary3.file.core.windows.net/test-share-3142f6e9-e119-a150-10af-e9d5ae994cd5/test-directory-106a3b83-db00-7d75-8d5c-5ce1d6150bb5/test-file-7169aa30-4f78-3e55-76ef-c4f11d83bb2e",
+      "RequestMethod": "PUT",
+      "RequestHeaders": {
+        "Accept": "application/xml",
+        "Authorization": "Sanitized",
+        "traceparent": "00-a49567675df9e9469b6520ce22c283dc-e18444bf4a28e24d-00",
+        "User-Agent": [
+          "azsdk-net-Storage.Files.Shares/12.7.0-alpha.20210126.1",
+          "(.NET 5.0.2; Microsoft Windows 10.0.19042)"
         ],
         "x-ms-client-request-id": "363fbf4b-52f6-d9e4-21a3-f849e068d6b9",
         "x-ms-content-length": "1024",
-        "x-ms-date": "Mon, 23 Aug 2021 18:39:00 GMT",
+        "x-ms-date": "Tue, 26 Jan 2021 19:28:10 GMT",
         "x-ms-file-attributes": "None",
         "x-ms-file-creation-time": "Now",
         "x-ms-file-last-write-time": "Now",
@@ -109,79 +104,79 @@
       "StatusCode": 201,
       "ResponseHeaders": {
         "Content-Length": "0",
-        "Date": "Mon, 23 Aug 2021 18:39:00 GMT",
-        "ETag": "\u00220x8D96665467C4B60\u0022",
-        "Last-Modified": "Mon, 23 Aug 2021 18:39:00 GMT",
+        "Date": "Tue, 26 Jan 2021 19:28:09 GMT",
+        "ETag": "\"0x8D8C2308401BBA7\"",
+        "Last-Modified": "Tue, 26 Jan 2021 19:28:10 GMT",
         "Server": [
           "Windows-Azure-File/1.0",
           "Microsoft-HTTPAPI/2.0"
         ],
         "x-ms-client-request-id": "363fbf4b-52f6-d9e4-21a3-f849e068d6b9",
         "x-ms-file-attributes": "Archive",
-        "x-ms-file-change-time": "2021-08-23T18:39:00.9916768Z",
-        "x-ms-file-creation-time": "2021-08-23T18:39:00.9916768Z",
+        "x-ms-file-change-time": "2021-01-26T19:28:10.1850023Z",
+        "x-ms-file-creation-time": "2021-01-26T19:28:10.1850023Z",
         "x-ms-file-id": "11529285414812647424",
-        "x-ms-file-last-write-time": "2021-08-23T18:39:00.9916768Z",
+        "x-ms-file-last-write-time": "2021-01-26T19:28:10.1850023Z",
         "x-ms-file-parent-id": "13835128424026341376",
         "x-ms-file-permission-key": "4010187179898695473*11459378189709739967",
-        "x-ms-request-id": "0516571e-901a-0009-654e-989f11000000",
+        "x-ms-request-id": "2cc45af7-401a-0035-1a19-f4b6d6000000",
         "x-ms-request-server-encrypted": "true",
         "x-ms-version": "2020-12-06"
       },
       "ResponseBody": []
     },
     {
-      "RequestUri": "http://seanmcccanary3.file.core.windows.net/test-share-3142f6e9-e119-a150-10af-e9d5ae994cd5/test-directory-106a3b83-db00-7d75-8d5c-5ce1d6150bb5/test-file-7169aa30-4f78-3e55-76ef-c4f11d83bb2e?comp=range",
+      "RequestUri": "https://seanmcccanary3.file.core.windows.net/test-share-3142f6e9-e119-a150-10af-e9d5ae994cd5/test-directory-106a3b83-db00-7d75-8d5c-5ce1d6150bb5/test-file-7169aa30-4f78-3e55-76ef-c4f11d83bb2e?comp=range",
       "RequestMethod": "PUT",
       "RequestHeaders": {
         "Accept": "application/xml",
         "Authorization": "Sanitized",
         "Content-Length": "1024",
         "Content-Type": "application/octet-stream",
-        "traceparent": "00-4765458620e0ca48983d4476847376ee-cb8b8953f55d0642-00",
-        "User-Agent": [
-          "azsdk-net-Storage.Files.Shares/12.8.0-alpha.20210820.1",
-          "(.NET Core 3.1.18; Microsoft Windows 10.0.19043)"
+        "traceparent": "00-40baa1002df90b4eb93024425d337cd8-880879ad4dcb734d-00",
+        "User-Agent": [
+          "azsdk-net-Storage.Files.Shares/12.7.0-alpha.20210126.1",
+          "(.NET 5.0.2; Microsoft Windows 10.0.19042)"
         ],
         "x-ms-client-request-id": "5ea5ebc5-8444-8737-e30c-7fa45c7fdf32",
-        "x-ms-date": "Mon, 23 Aug 2021 18:39:01 GMT",
+        "x-ms-date": "Tue, 26 Jan 2021 19:28:11 GMT",
         "x-ms-range": "bytes=0-1023",
         "x-ms-return-client-request-id": "true",
         "x-ms-version": "2020-12-06",
         "x-ms-write": "update"
       },
-      "RequestBody": "w1d4V\u002Bw6Jww92KTYTlwezg85GG9esMXFmpAv3i6CYZvNFVUHRvU2jj\u002BqHBfHzuWngHpr97jqGBKRsrxcC0neu3YICjkHFocaAoows5Ou/suqh12zF2rj4/1CdZM42YP1zGGgvsOsoGryUPQuuWV/47TxsoPrKqMMJSc7xKHz4igHOuYxDT8I/efzwMd2tSmYw5LfRyf/CqK\u002BlJmccNvJ/27LJ39\u002BTdV06bSb\u002BGnclXD9owAOFJoBBzBEcnmma4wLKcFYqo6qGXW8al5zZBE54v4pns3buurTyh9OOttbzn0nkM6ng\u002BvhU4mLUqk8jaMeC5B7fc2/MG/XhOBuW9\u002BaYJzgTNRDkV4TR0pDT2hAlzx8MC9K4FCwZ19fz/8Kc/iq8PENW0HP23kxaDaCfOAHlu2j8SqwUIBLMOR05MFfCNNSmF93Mzv6rVW1GHgaLep\u002BWDkSZoHN\u002BaBwwSpdWve30l9iMOOBj2OxqUTV\u002BjcHMAP59oyITaFRhJ\u002B\u002BBnERnVJe/kUYt/0G/MjVYb09\u002BP5oaZEnY2RrLoW9EatEwonxnwvxd/zx7ngF8vnDsuvkE4ygVZ3g6Tnu88/AW6ZRwTo\u002B5MGxTIACd3oYIXBrp3yZ2f0epGzsEbbSAoQsMZPStDC\u002Bhc4qMscMnd4iyMfIgktTJoGpMx3NUtIK30n81UXmRm1ArCGtb6Y1EgeOyknuCX842QsRKIAT8TP8H1N9D8eZO4JaiNYqpbbacyAVPoiIHNbJw/s61R3sLLrusU9TtwI/9Y7HlICpDjRUNrRg/bKrcwN8s0zMXmZkbVwbO/Nnh7wd1kn5wYdWILXH5Z5pjC4IQj5L1wO2c5YnYycjjtJA7K/4QydosbJ8JpOWBHjI\u002B\u002BEuE/m1G6\u002B4ZmKz0V1gM5LjhvnucEgGn5GLz7FwIG4dX2dF9XvZi9H/QNzEteBUG/MBs31/2YqYJ3NnKUv\u002BR0b0lXH2Gj0WCvsn7jBsQemwN7S\u002Bbm3wnYXcrc0HcWGFAPiW0B9uXgG16qmCWOtaK\u002BaJt/KXQNnZA/jrGW1wD5iZoe031nHKQtmzCYPEbkWagoHnfbpv7sAfvM0ngkSURNsQ6Lb9I1V0v3QY5DdVFZSzUJfriZHeKrMtFxmjo7\u002BUHsSos4WOnV4scr1FVgmIyqc4czGtqLpJMb4Dzws70Ry0g8VyrGEOJLM4vhfTmdOppE1xai\u002BO53UJXoLHi81T8aChkNJEFh1GKU9\u002BdeqjdZjqWSu\u002ByWftJpxPaE7fR5jl5c12MggBZY4vK0DfD3KLZujp3TKilCc5s2k19K3PZ\u002BK2mI8cLUOP6fScjp0mDRYqwwJl9WlmQ1ClPX6ey3DhYMRdKHbibzmlWfQ9BQWJEqVTCw==",
+      "RequestBody": "w1d4V+w6Jww92KTYTlwezg85GG9esMXFmpAv3i6CYZvNFVUHRvU2jj+qHBfHzuWngHpr97jqGBKRsrxcC0neu3YICjkHFocaAoows5Ou/suqh12zF2rj4/1CdZM42YP1zGGgvsOsoGryUPQuuWV/47TxsoPrKqMMJSc7xKHz4igHOuYxDT8I/efzwMd2tSmYw5LfRyf/CqK+lJmccNvJ/27LJ39+TdV06bSb+GnclXD9owAOFJoBBzBEcnmma4wLKcFYqo6qGXW8al5zZBE54v4pns3buurTyh9OOttbzn0nkM6ng+vhU4mLUqk8jaMeC5B7fc2/MG/XhOBuW9+aYJzgTNRDkV4TR0pDT2hAlzx8MC9K4FCwZ19fz/8Kc/iq8PENW0HP23kxaDaCfOAHlu2j8SqwUIBLMOR05MFfCNNSmF93Mzv6rVW1GHgaLep+WDkSZoHN+aBwwSpdWve30l9iMOOBj2OxqUTV+jcHMAP59oyITaFRhJ++BnERnVJe/kUYt/0G/MjVYb09+P5oaZEnY2RrLoW9EatEwonxnwvxd/zx7ngF8vnDsuvkE4ygVZ3g6Tnu88/AW6ZRwTo+5MGxTIACd3oYIXBrp3yZ2f0epGzsEbbSAoQsMZPStDC+hc4qMscMnd4iyMfIgktTJoGpMx3NUtIK30n81UXmRm1ArCGtb6Y1EgeOyknuCX842QsRKIAT8TP8H1N9D8eZO4JaiNYqpbbacyAVPoiIHNbJw/s61R3sLLrusU9TtwI/9Y7HlICpDjRUNrRg/bKrcwN8s0zMXmZkbVwbO/Nnh7wd1kn5wYdWILXH5Z5pjC4IQj5L1wO2c5YnYycjjtJA7K/4QydosbJ8JpOWBHjI++EuE/m1G6+4ZmKz0V1gM5LjhvnucEgGn5GLz7FwIG4dX2dF9XvZi9H/QNzEteBUG/MBs31/2YqYJ3NnKUv+R0b0lXH2Gj0WCvsn7jBsQemwN7S+bm3wnYXcrc0HcWGFAPiW0B9uXgG16qmCWOtaK+aJt/KXQNnZA/jrGW1wD5iZoe031nHKQtmzCYPEbkWagoHnfbpv7sAfvM0ngkSURNsQ6Lb9I1V0v3QY5DdVFZSzUJfriZHeKrMtFxmjo7+UHsSos4WOnV4scr1FVgmIyqc4czGtqLpJMb4Dzws70Ry0g8VyrGEOJLM4vhfTmdOppE1xai+O53UJXoLHi81T8aChkNJEFh1GKU9+deqjdZjqWSu+yWftJpxPaE7fR5jl5c12MggBZY4vK0DfD3KLZujp3TKilCc5s2k19K3PZ+K2mI8cLUOP6fScjp0mDRYqwwJl9WlmQ1ClPX6ey3DhYMRdKHbibzmlWfQ9BQWJEqVTCw==",
       "StatusCode": 201,
       "ResponseHeaders": {
         "Content-Length": "0",
         "Content-MD5": "FdgSE1BWt7ZJ/ZNTuHWzaA==",
-        "Date": "Mon, 23 Aug 2021 18:39:00 GMT",
-        "ETag": "\u00220x8D9666546868313\u0022",
-        "Last-Modified": "Mon, 23 Aug 2021 18:39:01 GMT",
+        "Date": "Tue, 26 Jan 2021 19:28:09 GMT",
+        "ETag": "\"0x8D8C230840C1DD0\"",
+        "Last-Modified": "Tue, 26 Jan 2021 19:28:10 GMT",
         "Server": [
           "Windows-Azure-File/1.0",
           "Microsoft-HTTPAPI/2.0"
         ],
         "x-ms-client-request-id": "5ea5ebc5-8444-8737-e30c-7fa45c7fdf32",
-        "x-ms-request-id": "05165723-901a-0009-6a4e-989f11000000",
+        "x-ms-request-id": "2cc45af8-401a-0035-1b19-f4b6d6000000",
         "x-ms-request-server-encrypted": "true",
         "x-ms-version": "2020-12-06"
       },
       "ResponseBody": []
     },
     {
-      "RequestUri": "http://seanmcccanary3.file.core.windows.net/test-share-3142f6e9-e119-a150-10af-e9d5ae994cd5/test-directory-106a3b83-db00-7d75-8d5c-5ce1d6150bb5/test-file-7169aa30-4f78-3e55-76ef-c4f11d83bb2e",
+      "RequestUri": "https://seanmcccanary3.file.core.windows.net/test-share-3142f6e9-e119-a150-10af-e9d5ae994cd5/test-directory-106a3b83-db00-7d75-8d5c-5ce1d6150bb5/test-file-7169aa30-4f78-3e55-76ef-c4f11d83bb2e",
       "RequestMethod": "HEAD",
       "RequestHeaders": {
         "Accept": "application/xml",
         "Authorization": "Sanitized",
-        "traceparent": "00-74b18997a11a0b42b97eb7aa46d3e69b-bb81050005cddf4b-00",
-        "User-Agent": [
-          "azsdk-net-Storage.Files.Shares/12.8.0-alpha.20210820.1",
-          "(.NET Core 3.1.18; Microsoft Windows 10.0.19043)"
+        "traceparent": "00-1465d77ecd86c94e824656eec55e8967-17846d300f6fb944-00",
+        "User-Agent": [
+          "azsdk-net-Storage.Files.Shares/12.7.0-alpha.20210126.1",
+          "(.NET 5.0.2; Microsoft Windows 10.0.19042)"
         ],
         "x-ms-client-request-id": "f5839db0-78c2-c575-9f28-66b4341e7f61",
-        "x-ms-date": "Mon, 23 Aug 2021 18:39:01 GMT",
+        "x-ms-date": "Tue, 26 Jan 2021 19:28:11 GMT",
         "x-ms-return-client-request-id": "true",
         "x-ms-version": "2020-12-06"
       },
@@ -190,24 +185,25 @@
       "ResponseHeaders": {
         "Content-Length": "1024",
         "Content-Type": "application/octet-stream",
-        "Date": "Mon, 23 Aug 2021 18:39:01 GMT",
-        "ETag": "\u00220x8D9666546868313\u0022",
-        "Last-Modified": "Mon, 23 Aug 2021 18:39:01 GMT",
-        "Server": [
-          "Windows-Azure-File/1.0",
-          "Microsoft-HTTPAPI/2.0"
-        ],
+        "Date": "Tue, 26 Jan 2021 19:28:09 GMT",
+        "ETag": "\"0x8D8C230840C1DD0\"",
+        "Last-Modified": "Tue, 26 Jan 2021 19:28:10 GMT",
+        "Server": [
+          "Windows-Azure-File/1.0",
+          "Microsoft-HTTPAPI/2.0"
+        ],
+        "Vary": "Origin",
         "x-ms-client-request-id": "f5839db0-78c2-c575-9f28-66b4341e7f61",
         "x-ms-file-attributes": "Archive",
-        "x-ms-file-change-time": "2021-08-23T18:39:00.9916768Z",
-        "x-ms-file-creation-time": "2021-08-23T18:39:00.9916768Z",
+        "x-ms-file-change-time": "2021-01-26T19:28:10.2530512Z",
+        "x-ms-file-creation-time": "2021-01-26T19:28:10.1850023Z",
         "x-ms-file-id": "11529285414812647424",
-        "x-ms-file-last-write-time": "2021-08-23T18:39:00.9916768Z",
+        "x-ms-file-last-write-time": "2021-01-26T19:28:10.2530512Z",
         "x-ms-file-parent-id": "13835128424026341376",
         "x-ms-file-permission-key": "4010187179898695473*11459378189709739967",
         "x-ms-lease-state": "available",
         "x-ms-lease-status": "unlocked",
-        "x-ms-request-id": "05165729-901a-0009-704e-989f11000000",
+        "x-ms-request-id": "2cc45af9-401a-0035-1c19-f4b6d6000000",
         "x-ms-server-encrypted": "true",
         "x-ms-type": "File",
         "x-ms-version": "2020-12-06"
@@ -215,18 +211,19 @@
       "ResponseBody": []
     },
     {
-      "RequestUri": "http://seanmcccanary3.file.core.windows.net/test-share-3142f6e9-e119-a150-10af-e9d5ae994cd5/test-directory-106a3b83-db00-7d75-8d5c-5ce1d6150bb5/test-file-7169aa30-4f78-3e55-76ef-c4f11d83bb2e",
+      "RequestUri": "https://seanmcccanary3.file.core.windows.net/test-share-3142f6e9-e119-a150-10af-e9d5ae994cd5/test-directory-106a3b83-db00-7d75-8d5c-5ce1d6150bb5/test-file-7169aa30-4f78-3e55-76ef-c4f11d83bb2e",
       "RequestMethod": "GET",
       "RequestHeaders": {
         "Accept": "application/xml",
         "Authorization": "Sanitized",
         "User-Agent": [
-          "azsdk-net-Storage.Files.Shares/12.8.0-alpha.20210820.1",
-          "(.NET Core 3.1.18; Microsoft Windows 10.0.19043)"
+          "azsdk-net-Storage.Files.Shares/12.7.0-alpha.20210126.1",
+          "(.NET 5.0.2; Microsoft Windows 10.0.19042)"
         ],
         "x-ms-client-request-id": "bef37659-eafc-266f-fa2e-d343796364dd",
-        "x-ms-date": "Mon, 23 Aug 2021 18:39:01 GMT",
+        "x-ms-date": "Tue, 26 Jan 2021 19:28:11 GMT",
         "x-ms-range": "bytes=0-4194303",
+        "x-ms-range-get-content-md5": "false",
         "x-ms-return-client-request-id": "true",
         "x-ms-version": "2020-12-06"
       },
@@ -237,43 +234,44 @@
         "Content-Length": "1024",
         "Content-Range": "bytes 0-1023/1024",
         "Content-Type": "application/octet-stream",
-        "Date": "Mon, 23 Aug 2021 18:39:01 GMT",
-        "ETag": "\u00220x8D9666546868313\u0022",
-        "Last-Modified": "Mon, 23 Aug 2021 18:39:01 GMT",
-        "Server": [
-          "Windows-Azure-File/1.0",
-          "Microsoft-HTTPAPI/2.0"
-        ],
+        "Date": "Tue, 26 Jan 2021 19:28:09 GMT",
+        "ETag": "\"0x8D8C230840C1DD0\"",
+        "Last-Modified": "Tue, 26 Jan 2021 19:28:10 GMT",
+        "Server": [
+          "Windows-Azure-File/1.0",
+          "Microsoft-HTTPAPI/2.0"
+        ],
+        "Vary": "Origin",
         "x-ms-client-request-id": "bef37659-eafc-266f-fa2e-d343796364dd",
         "x-ms-file-attributes": "Archive",
-        "x-ms-file-change-time": "2021-08-23T18:39:00.9916768Z",
-        "x-ms-file-creation-time": "2021-08-23T18:39:00.9916768Z",
+        "x-ms-file-change-time": "2021-01-26T19:28:10.2530512Z",
+        "x-ms-file-creation-time": "2021-01-26T19:28:10.1850023Z",
         "x-ms-file-id": "11529285414812647424",
-        "x-ms-file-last-write-time": "2021-08-23T18:39:00.9916768Z",
+        "x-ms-file-last-write-time": "2021-01-26T19:28:10.2530512Z",
         "x-ms-file-parent-id": "13835128424026341376",
         "x-ms-file-permission-key": "4010187179898695473*11459378189709739967",
         "x-ms-lease-state": "available",
         "x-ms-lease-status": "unlocked",
-        "x-ms-request-id": "0516572f-901a-0009-764e-989f11000000",
+        "x-ms-request-id": "2cc45afa-401a-0035-1d19-f4b6d6000000",
         "x-ms-server-encrypted": "true",
         "x-ms-type": "File",
         "x-ms-version": "2020-12-06"
       },
-      "ResponseBody": "w1d4V\u002Bw6Jww92KTYTlwezg85GG9esMXFmpAv3i6CYZvNFVUHRvU2jj\u002BqHBfHzuWngHpr97jqGBKRsrxcC0neu3YICjkHFocaAoows5Ou/suqh12zF2rj4/1CdZM42YP1zGGgvsOsoGryUPQuuWV/47TxsoPrKqMMJSc7xKHz4igHOuYxDT8I/efzwMd2tSmYw5LfRyf/CqK\u002BlJmccNvJ/27LJ39\u002BTdV06bSb\u002BGnclXD9owAOFJoBBzBEcnmma4wLKcFYqo6qGXW8al5zZBE54v4pns3buurTyh9OOttbzn0nkM6ng\u002BvhU4mLUqk8jaMeC5B7fc2/MG/XhOBuW9\u002BaYJzgTNRDkV4TR0pDT2hAlzx8MC9K4FCwZ19fz/8Kc/iq8PENW0HP23kxaDaCfOAHlu2j8SqwUIBLMOR05MFfCNNSmF93Mzv6rVW1GHgaLep\u002BWDkSZoHN\u002BaBwwSpdWve30l9iMOOBj2OxqUTV\u002BjcHMAP59oyITaFRhJ\u002B\u002BBnERnVJe/kUYt/0G/MjVYb09\u002BP5oaZEnY2RrLoW9EatEwonxnwvxd/zx7ngF8vnDsuvkE4ygVZ3g6Tnu88/AW6ZRwTo\u002B5MGxTIACd3oYIXBrp3yZ2f0epGzsEbbSAoQsMZPStDC\u002Bhc4qMscMnd4iyMfIgktTJoGpMx3NUtIK30n81UXmRm1ArCGtb6Y1EgeOyknuCX842QsRKIAT8TP8H1N9D8eZO4JaiNYqpbbacyAVPoiIHNbJw/s61R3sLLrusU9TtwI/9Y7HlICpDjRUNrRg/bKrcwN8s0zMXmZkbVwbO/Nnh7wd1kn5wYdWILXH5Z5pjC4IQj5L1wO2c5YnYycjjtJA7K/4QydosbJ8JpOWBHjI\u002B\u002BEuE/m1G6\u002B4ZmKz0V1gM5LjhvnucEgGn5GLz7FwIG4dX2dF9XvZi9H/QNzEteBUG/MBs31/2YqYJ3NnKUv\u002BR0b0lXH2Gj0WCvsn7jBsQemwN7S\u002Bbm3wnYXcrc0HcWGFAPiW0B9uXgG16qmCWOtaK\u002BaJt/KXQNnZA/jrGW1wD5iZoe031nHKQtmzCYPEbkWagoHnfbpv7sAfvM0ngkSURNsQ6Lb9I1V0v3QY5DdVFZSzUJfriZHeKrMtFxmjo7\u002BUHsSos4WOnV4scr1FVgmIyqc4czGtqLpJMb4Dzws70Ry0g8VyrGEOJLM4vhfTmdOppE1xai\u002BO53UJXoLHi81T8aChkNJEFh1GKU9\u002BdeqjdZjqWSu\u002ByWftJpxPaE7fR5jl5c12MggBZY4vK0DfD3KLZujp3TKilCc5s2k19K3PZ\u002BK2mI8cLUOP6fScjp0mDRYqwwJl9WlmQ1ClPX6ey3DhYMRdKHbibzmlWfQ9BQWJEqVTCw=="
-    },
-    {
-      "RequestUri": "http://seanmcccanary3.file.core.windows.net/test-share-3142f6e9-e119-a150-10af-e9d5ae994cd5?restype=share",
+      "ResponseBody": "w1d4V+w6Jww92KTYTlwezg85GG9esMXFmpAv3i6CYZvNFVUHRvU2jj+qHBfHzuWngHpr97jqGBKRsrxcC0neu3YICjkHFocaAoows5Ou/suqh12zF2rj4/1CdZM42YP1zGGgvsOsoGryUPQuuWV/47TxsoPrKqMMJSc7xKHz4igHOuYxDT8I/efzwMd2tSmYw5LfRyf/CqK+lJmccNvJ/27LJ39+TdV06bSb+GnclXD9owAOFJoBBzBEcnmma4wLKcFYqo6qGXW8al5zZBE54v4pns3buurTyh9OOttbzn0nkM6ng+vhU4mLUqk8jaMeC5B7fc2/MG/XhOBuW9+aYJzgTNRDkV4TR0pDT2hAlzx8MC9K4FCwZ19fz/8Kc/iq8PENW0HP23kxaDaCfOAHlu2j8SqwUIBLMOR05MFfCNNSmF93Mzv6rVW1GHgaLep+WDkSZoHN+aBwwSpdWve30l9iMOOBj2OxqUTV+jcHMAP59oyITaFRhJ++BnERnVJe/kUYt/0G/MjVYb09+P5oaZEnY2RrLoW9EatEwonxnwvxd/zx7ngF8vnDsuvkE4ygVZ3g6Tnu88/AW6ZRwTo+5MGxTIACd3oYIXBrp3yZ2f0epGzsEbbSAoQsMZPStDC+hc4qMscMnd4iyMfIgktTJoGpMx3NUtIK30n81UXmRm1ArCGtb6Y1EgeOyknuCX842QsRKIAT8TP8H1N9D8eZO4JaiNYqpbbacyAVPoiIHNbJw/s61R3sLLrusU9TtwI/9Y7HlICpDjRUNrRg/bKrcwN8s0zMXmZkbVwbO/Nnh7wd1kn5wYdWILXH5Z5pjC4IQj5L1wO2c5YnYycjjtJA7K/4QydosbJ8JpOWBHjI++EuE/m1G6+4ZmKz0V1gM5LjhvnucEgGn5GLz7FwIG4dX2dF9XvZi9H/QNzEteBUG/MBs31/2YqYJ3NnKUv+R0b0lXH2Gj0WCvsn7jBsQemwN7S+bm3wnYXcrc0HcWGFAPiW0B9uXgG16qmCWOtaK+aJt/KXQNnZA/jrGW1wD5iZoe031nHKQtmzCYPEbkWagoHnfbpv7sAfvM0ngkSURNsQ6Lb9I1V0v3QY5DdVFZSzUJfriZHeKrMtFxmjo7+UHsSos4WOnV4scr1FVgmIyqc4czGtqLpJMb4Dzws70Ry0g8VyrGEOJLM4vhfTmdOppE1xai+O53UJXoLHi81T8aChkNJEFh1GKU9+deqjdZjqWSu+yWftJpxPaE7fR5jl5c12MggBZY4vK0DfD3KLZujp3TKilCc5s2k19K3PZ+K2mI8cLUOP6fScjp0mDRYqwwJl9WlmQ1ClPX6ey3DhYMRdKHbibzmlWfQ9BQWJEqVTCw=="
+    },
+    {
+      "RequestUri": "https://seanmcccanary3.file.core.windows.net/test-share-3142f6e9-e119-a150-10af-e9d5ae994cd5?restype=share",
       "RequestMethod": "DELETE",
       "RequestHeaders": {
         "Accept": "application/xml",
         "Authorization": "Sanitized",
-        "traceparent": "00-8c9d5c5e6015044aa982c329fbe55c4b-547a1a5b56d6d841-00",
-        "User-Agent": [
-          "azsdk-net-Storage.Files.Shares/12.8.0-alpha.20210820.1",
-          "(.NET Core 3.1.18; Microsoft Windows 10.0.19043)"
+        "traceparent": "00-04cfc344510ab1458b24405f9a980601-c6d7496ab35c2646-00",
+        "User-Agent": [
+          "azsdk-net-Storage.Files.Shares/12.7.0-alpha.20210126.1",
+          "(.NET 5.0.2; Microsoft Windows 10.0.19042)"
         ],
         "x-ms-client-request-id": "bd5a641c-c12b-de64-333d-bcf6acaa6c6f",
-        "x-ms-date": "Mon, 23 Aug 2021 18:39:01 GMT",
+        "x-ms-date": "Tue, 26 Jan 2021 19:28:11 GMT",
         "x-ms-delete-snapshots": "include",
         "x-ms-return-client-request-id": "true",
         "x-ms-version": "2020-12-06"
@@ -282,25 +280,20 @@
       "StatusCode": 202,
       "ResponseHeaders": {
         "Content-Length": "0",
-        "Date": "Mon, 23 Aug 2021 18:39:01 GMT",
+        "Date": "Tue, 26 Jan 2021 19:28:12 GMT",
         "Server": [
           "Windows-Azure-File/1.0",
           "Microsoft-HTTPAPI/2.0"
         ],
         "x-ms-client-request-id": "bd5a641c-c12b-de64-333d-bcf6acaa6c6f",
-<<<<<<< HEAD
-        "x-ms-request-id": "05165733-901a-0009-7a4e-989f11000000",
-        "x-ms-version": "2020-10-02"
-=======
         "x-ms-request-id": "2cc45afb-401a-0035-1e19-f4b6d6000000",
         "x-ms-version": "2020-12-06"
->>>>>>> 76e66c80
       },
       "ResponseBody": []
     }
   ],
   "Variables": {
     "RandomSeed": "1132042341",
-    "Storage_TestConfigDefault": "ProductionTenant\nseanmcccanary3\nU2FuaXRpemVk\nhttp://seanmcccanary3.blob.core.windows.net\nhttp://seanmcccanary3.file.core.windows.net\nhttp://seanmcccanary3.queue.core.windows.net\nhttp://seanmcccanary3.table.core.windows.net\n\n\n\n\nhttp://seanmcccanary3-secondary.blob.core.windows.net\nhttp://seanmcccanary3-secondary.file.core.windows.net\nhttp://seanmcccanary3-secondary.queue.core.windows.net\nhttp://seanmcccanary3-secondary.table.core.windows.net\n\nSanitized\n\n\nCloud\nBlobEndpoint=http://seanmcccanary3.blob.core.windows.net/;QueueEndpoint=http://seanmcccanary3.queue.core.windows.net/;FileEndpoint=http://seanmcccanary3.file.core.windows.net/;BlobSecondaryEndpoint=http://seanmcccanary3-secondary.blob.core.windows.net/;QueueSecondaryEndpoint=http://seanmcccanary3-secondary.queue.core.windows.net/;FileSecondaryEndpoint=http://seanmcccanary3-secondary.file.core.windows.net/;AccountName=seanmcccanary3;AccountKey=Kg==;\n[encryption scope]\n\n"
+    "Storage_TestConfigDefault": "ProductionTenant\nseanmcccanary3\nU2FuaXRpemVk\nhttps://seanmcccanary3.blob.core.windows.net\nhttps://seanmcccanary3.file.core.windows.net\nhttps://seanmcccanary3.queue.core.windows.net\nhttps://seanmcccanary3.table.core.windows.net\n\n\n\n\nhttps://seanmcccanary3-secondary.blob.core.windows.net\nhttps://seanmcccanary3-secondary.file.core.windows.net\nhttps://seanmcccanary3-secondary.queue.core.windows.net\nhttps://seanmcccanary3-secondary.table.core.windows.net\n\nSanitized\n\n\nCloud\nBlobEndpoint=https://seanmcccanary3.blob.core.windows.net/;QueueEndpoint=https://seanmcccanary3.queue.core.windows.net/;FileEndpoint=https://seanmcccanary3.file.core.windows.net/;BlobSecondaryEndpoint=https://seanmcccanary3-secondary.blob.core.windows.net/;QueueSecondaryEndpoint=https://seanmcccanary3-secondary.queue.core.windows.net/;FileSecondaryEndpoint=https://seanmcccanary3-secondary.file.core.windows.net/;AccountName=seanmcccanary3;AccountKey=Kg==;\nseanscope1\n\n"
   }
 }