--- conflicted
+++ resolved
@@ -14,11 +14,7 @@
         "x-ms-client-request-id": "d51c7a10-8cd7-30b2-8cce-0daa99b16fa4",
         "x-ms-date": "Tue, 26 Jan 2021 19:27:53 GMT",
         "x-ms-return-client-request-id": "true",
-<<<<<<< HEAD
-        "x-ms-version": "2020-12-06"
-=======
-        "x-ms-version": "2021-02-12"
->>>>>>> 7e782c87
+        "x-ms-version": "2021-02-12"
       },
       "RequestBody": null,
       "StatusCode": 201,
@@ -33,11 +29,7 @@
         ],
         "x-ms-client-request-id": "d51c7a10-8cd7-30b2-8cce-0daa99b16fa4",
         "x-ms-request-id": "2cc45ac8-401a-0035-0a19-f4b6d6000000",
-<<<<<<< HEAD
-        "x-ms-version": "2020-12-06"
-=======
-        "x-ms-version": "2021-02-12"
->>>>>>> 7e782c87
+        "x-ms-version": "2021-02-12"
       },
       "ResponseBody": []
     },
@@ -59,11 +51,7 @@
         "x-ms-file-last-write-time": "Now",
         "x-ms-file-permission": "Inherit",
         "x-ms-return-client-request-id": "true",
-<<<<<<< HEAD
-        "x-ms-version": "2020-12-06"
-=======
-        "x-ms-version": "2021-02-12"
->>>>>>> 7e782c87
+        "x-ms-version": "2021-02-12"
       },
       "RequestBody": null,
       "StatusCode": 201,
@@ -86,11 +74,7 @@
         "x-ms-file-permission-key": "17860367565182308406*11459378189709739967",
         "x-ms-request-id": "2cc45af5-401a-0035-1919-f4b6d6000000",
         "x-ms-request-server-encrypted": "true",
-<<<<<<< HEAD
-        "x-ms-version": "2020-12-06"
-=======
-        "x-ms-version": "2021-02-12"
->>>>>>> 7e782c87
+        "x-ms-version": "2021-02-12"
       },
       "ResponseBody": []
     },
@@ -114,11 +98,7 @@
         "x-ms-file-permission": "Inherit",
         "x-ms-return-client-request-id": "true",
         "x-ms-type": "file",
-<<<<<<< HEAD
-        "x-ms-version": "2020-12-06"
-=======
-        "x-ms-version": "2021-02-12"
->>>>>>> 7e782c87
+        "x-ms-version": "2021-02-12"
       },
       "RequestBody": null,
       "StatusCode": 201,
@@ -141,11 +121,7 @@
         "x-ms-file-permission-key": "4010187179898695473*11459378189709739967",
         "x-ms-request-id": "2cc45af7-401a-0035-1a19-f4b6d6000000",
         "x-ms-request-server-encrypted": "true",
-<<<<<<< HEAD
-        "x-ms-version": "2020-12-06"
-=======
-        "x-ms-version": "2021-02-12"
->>>>>>> 7e782c87
+        "x-ms-version": "2021-02-12"
       },
       "ResponseBody": []
     },
@@ -166,11 +142,7 @@
         "x-ms-date": "Tue, 26 Jan 2021 19:28:11 GMT",
         "x-ms-range": "bytes=0-1023",
         "x-ms-return-client-request-id": "true",
-<<<<<<< HEAD
-        "x-ms-version": "2020-12-06",
-=======
         "x-ms-version": "2021-02-12",
->>>>>>> 7e782c87
         "x-ms-write": "update"
       },
       "RequestBody": "w1d4V+w6Jww92KTYTlwezg85GG9esMXFmpAv3i6CYZvNFVUHRvU2jj+qHBfHzuWngHpr97jqGBKRsrxcC0neu3YICjkHFocaAoows5Ou/suqh12zF2rj4/1CdZM42YP1zGGgvsOsoGryUPQuuWV/47TxsoPrKqMMJSc7xKHz4igHOuYxDT8I/efzwMd2tSmYw5LfRyf/CqK+lJmccNvJ/27LJ39+TdV06bSb+GnclXD9owAOFJoBBzBEcnmma4wLKcFYqo6qGXW8al5zZBE54v4pns3buurTyh9OOttbzn0nkM6ng+vhU4mLUqk8jaMeC5B7fc2/MG/XhOBuW9+aYJzgTNRDkV4TR0pDT2hAlzx8MC9K4FCwZ19fz/8Kc/iq8PENW0HP23kxaDaCfOAHlu2j8SqwUIBLMOR05MFfCNNSmF93Mzv6rVW1GHgaLep+WDkSZoHN+aBwwSpdWve30l9iMOOBj2OxqUTV+jcHMAP59oyITaFRhJ++BnERnVJe/kUYt/0G/MjVYb09+P5oaZEnY2RrLoW9EatEwonxnwvxd/zx7ngF8vnDsuvkE4ygVZ3g6Tnu88/AW6ZRwTo+5MGxTIACd3oYIXBrp3yZ2f0epGzsEbbSAoQsMZPStDC+hc4qMscMnd4iyMfIgktTJoGpMx3NUtIK30n81UXmRm1ArCGtb6Y1EgeOyknuCX842QsRKIAT8TP8H1N9D8eZO4JaiNYqpbbacyAVPoiIHNbJw/s61R3sLLrusU9TtwI/9Y7HlICpDjRUNrRg/bKrcwN8s0zMXmZkbVwbO/Nnh7wd1kn5wYdWILXH5Z5pjC4IQj5L1wO2c5YnYycjjtJA7K/4QydosbJ8JpOWBHjI++EuE/m1G6+4ZmKz0V1gM5LjhvnucEgGn5GLz7FwIG4dX2dF9XvZi9H/QNzEteBUG/MBs31/2YqYJ3NnKUv+R0b0lXH2Gj0WCvsn7jBsQemwN7S+bm3wnYXcrc0HcWGFAPiW0B9uXgG16qmCWOtaK+aJt/KXQNnZA/jrGW1wD5iZoe031nHKQtmzCYPEbkWagoHnfbpv7sAfvM0ngkSURNsQ6Lb9I1V0v3QY5DdVFZSzUJfriZHeKrMtFxmjo7+UHsSos4WOnV4scr1FVgmIyqc4czGtqLpJMb4Dzws70Ry0g8VyrGEOJLM4vhfTmdOppE1xai+O53UJXoLHi81T8aChkNJEFh1GKU9+deqjdZjqWSu+yWftJpxPaE7fR5jl5c12MggBZY4vK0DfD3KLZujp3TKilCc5s2k19K3PZ+K2mI8cLUOP6fScjp0mDRYqwwJl9WlmQ1ClPX6ey3DhYMRdKHbibzmlWfQ9BQWJEqVTCw==",
@@ -188,11 +160,7 @@
         "x-ms-client-request-id": "5ea5ebc5-8444-8737-e30c-7fa45c7fdf32",
         "x-ms-request-id": "2cc45af8-401a-0035-1b19-f4b6d6000000",
         "x-ms-request-server-encrypted": "true",
-<<<<<<< HEAD
-        "x-ms-version": "2020-12-06"
-=======
-        "x-ms-version": "2021-02-12"
->>>>>>> 7e782c87
+        "x-ms-version": "2021-02-12"
       },
       "ResponseBody": []
     },
@@ -210,11 +178,7 @@
         "x-ms-client-request-id": "f5839db0-78c2-c575-9f28-66b4341e7f61",
         "x-ms-date": "Tue, 26 Jan 2021 19:28:11 GMT",
         "x-ms-return-client-request-id": "true",
-<<<<<<< HEAD
-        "x-ms-version": "2020-12-06"
-=======
-        "x-ms-version": "2021-02-12"
->>>>>>> 7e782c87
+        "x-ms-version": "2021-02-12"
       },
       "RequestBody": null,
       "StatusCode": 200,
@@ -242,11 +206,7 @@
         "x-ms-request-id": "2cc45af9-401a-0035-1c19-f4b6d6000000",
         "x-ms-server-encrypted": "true",
         "x-ms-type": "File",
-<<<<<<< HEAD
-        "x-ms-version": "2020-12-06"
-=======
-        "x-ms-version": "2021-02-12"
->>>>>>> 7e782c87
+        "x-ms-version": "2021-02-12"
       },
       "ResponseBody": []
     },
@@ -265,11 +225,7 @@
         "x-ms-range": "bytes=0-4194303",
         "x-ms-range-get-content-md5": "false",
         "x-ms-return-client-request-id": "true",
-<<<<<<< HEAD
-        "x-ms-version": "2020-12-06"
-=======
-        "x-ms-version": "2021-02-12"
->>>>>>> 7e782c87
+        "x-ms-version": "2021-02-12"
       },
       "RequestBody": null,
       "StatusCode": 206,
@@ -299,11 +255,7 @@
         "x-ms-request-id": "2cc45afa-401a-0035-1d19-f4b6d6000000",
         "x-ms-server-encrypted": "true",
         "x-ms-type": "File",
-<<<<<<< HEAD
-        "x-ms-version": "2020-12-06"
-=======
-        "x-ms-version": "2021-02-12"
->>>>>>> 7e782c87
+        "x-ms-version": "2021-02-12"
       },
       "ResponseBody": "w1d4V+w6Jww92KTYTlwezg85GG9esMXFmpAv3i6CYZvNFVUHRvU2jj+qHBfHzuWngHpr97jqGBKRsrxcC0neu3YICjkHFocaAoows5Ou/suqh12zF2rj4/1CdZM42YP1zGGgvsOsoGryUPQuuWV/47TxsoPrKqMMJSc7xKHz4igHOuYxDT8I/efzwMd2tSmYw5LfRyf/CqK+lJmccNvJ/27LJ39+TdV06bSb+GnclXD9owAOFJoBBzBEcnmma4wLKcFYqo6qGXW8al5zZBE54v4pns3buurTyh9OOttbzn0nkM6ng+vhU4mLUqk8jaMeC5B7fc2/MG/XhOBuW9+aYJzgTNRDkV4TR0pDT2hAlzx8MC9K4FCwZ19fz/8Kc/iq8PENW0HP23kxaDaCfOAHlu2j8SqwUIBLMOR05MFfCNNSmF93Mzv6rVW1GHgaLep+WDkSZoHN+aBwwSpdWve30l9iMOOBj2OxqUTV+jcHMAP59oyITaFRhJ++BnERnVJe/kUYt/0G/MjVYb09+P5oaZEnY2RrLoW9EatEwonxnwvxd/zx7ngF8vnDsuvkE4ygVZ3g6Tnu88/AW6ZRwTo+5MGxTIACd3oYIXBrp3yZ2f0epGzsEbbSAoQsMZPStDC+hc4qMscMnd4iyMfIgktTJoGpMx3NUtIK30n81UXmRm1ArCGtb6Y1EgeOyknuCX842QsRKIAT8TP8H1N9D8eZO4JaiNYqpbbacyAVPoiIHNbJw/s61R3sLLrusU9TtwI/9Y7HlICpDjRUNrRg/bKrcwN8s0zMXmZkbVwbO/Nnh7wd1kn5wYdWILXH5Z5pjC4IQj5L1wO2c5YnYycjjtJA7K/4QydosbJ8JpOWBHjI++EuE/m1G6+4ZmKz0V1gM5LjhvnucEgGn5GLz7FwIG4dX2dF9XvZi9H/QNzEteBUG/MBs31/2YqYJ3NnKUv+R0b0lXH2Gj0WCvsn7jBsQemwN7S+bm3wnYXcrc0HcWGFAPiW0B9uXgG16qmCWOtaK+aJt/KXQNnZA/jrGW1wD5iZoe031nHKQtmzCYPEbkWagoHnfbpv7sAfvM0ngkSURNsQ6Lb9I1V0v3QY5DdVFZSzUJfriZHeKrMtFxmjo7+UHsSos4WOnV4scr1FVgmIyqc4czGtqLpJMb4Dzws70Ry0g8VyrGEOJLM4vhfTmdOppE1xai+O53UJXoLHi81T8aChkNJEFh1GKU9+deqjdZjqWSu+yWftJpxPaE7fR5jl5c12MggBZY4vK0DfD3KLZujp3TKilCc5s2k19K3PZ+K2mI8cLUOP6fScjp0mDRYqwwJl9WlmQ1ClPX6ey3DhYMRdKHbibzmlWfQ9BQWJEqVTCw=="
     },
@@ -322,11 +274,7 @@
         "x-ms-date": "Tue, 26 Jan 2021 19:28:11 GMT",
         "x-ms-delete-snapshots": "include",
         "x-ms-return-client-request-id": "true",
-<<<<<<< HEAD
-        "x-ms-version": "2020-12-06"
-=======
-        "x-ms-version": "2021-02-12"
->>>>>>> 7e782c87
+        "x-ms-version": "2021-02-12"
       },
       "RequestBody": null,
       "StatusCode": 202,
@@ -339,11 +287,7 @@
         ],
         "x-ms-client-request-id": "bd5a641c-c12b-de64-333d-bcf6acaa6c6f",
         "x-ms-request-id": "2cc45afb-401a-0035-1e19-f4b6d6000000",
-<<<<<<< HEAD
-        "x-ms-version": "2020-12-06"
-=======
-        "x-ms-version": "2021-02-12"
->>>>>>> 7e782c87
+        "x-ms-version": "2021-02-12"
       },
       "ResponseBody": []
     }
