{
  "Entries": [
    {
      "RequestUri": "https://seanmcccanary3.file.core.windows.net/test-share-61290f4c-dea5-9340-e26b-d2db662956c3/test-file-c4ef758f-a817-429a-c304-81cf837197a2",
      "RequestMethod": "DELETE",
      "RequestHeaders": {
        "Accept": "application/xml",
        "Authorization": "Sanitized",
        "traceparent": "00-391b2e0d6b46f642819b3456f90d0379-f53762cb9bf4b540-00",
        "User-Agent": [
          "azsdk-net-Storage.Files.Shares/12.7.0-alpha.20210121.1",
          "(.NET 5.0.2; Microsoft Windows 10.0.19042)"
        ],
        "x-ms-client-request-id": "cc9a05cf-1ba6-a324-74e7-9da05d710f71",
        "x-ms-date": "Thu, 21 Jan 2021 20:41:29 GMT",
        "x-ms-return-client-request-id": "true",
        "x-ms-version": "2020-06-12"
      },
      "RequestBody": null,
      "StatusCode": 404,
      "ResponseHeaders": {
        "Content-Length": "217",
        "Content-Type": "application/xml",
        "Date": "Thu, 21 Jan 2021 20:41:28 GMT",
        "Server": [
          "Windows-Azure-File/1.0",
          "Microsoft-HTTPAPI/2.0"
        ],
        "x-ms-client-request-id": "cc9a05cf-1ba6-a324-74e7-9da05d710f71",
        "x-ms-error-code": "ShareNotFound",
<<<<<<< HEAD
        "x-ms-request-id": "daffaeff-601a-0006-3716-5a6563000000",
        "x-ms-version": "2020-06-12"
=======
        "x-ms-request-id": "cff750b1-b01a-0098-4d35-f0faa3000000",
        "x-ms-version": "2020-04-08"
>>>>>>> ac24a13f
      },
      "ResponseBody": [
        "\uFEFF\u003C?xml version=\u00221.0\u0022 encoding=\u0022utf-8\u0022?\u003E\u003CError\u003E\u003CCode\u003EShareNotFound\u003C/Code\u003E\u003CMessage\u003EThe specified share does not exist.\n",
        "RequestId:cff750b1-b01a-0098-4d35-f0faa3000000\n",
        "Time:2021-01-21T20:41:29.7416760Z\u003C/Message\u003E\u003C/Error\u003E"
      ]
    }
  ],
  "Variables": {
    "RandomSeed": "815158344",
    "Storage_TestConfigDefault": "ProductionTenant\nseanmcccanary3\nU2FuaXRpemVk\nhttps://seanmcccanary3.blob.core.windows.net\nhttps://seanmcccanary3.file.core.windows.net\nhttps://seanmcccanary3.queue.core.windows.net\nhttps://seanmcccanary3.table.core.windows.net\n\n\n\n\nhttps://seanmcccanary3-secondary.blob.core.windows.net\nhttps://seanmcccanary3-secondary.file.core.windows.net\nhttps://seanmcccanary3-secondary.queue.core.windows.net\nhttps://seanmcccanary3-secondary.table.core.windows.net\n\nSanitized\n\n\nCloud\nBlobEndpoint=https://seanmcccanary3.blob.core.windows.net/;QueueEndpoint=https://seanmcccanary3.queue.core.windows.net/;FileEndpoint=https://seanmcccanary3.file.core.windows.net/;BlobSecondaryEndpoint=https://seanmcccanary3-secondary.blob.core.windows.net/;QueueSecondaryEndpoint=https://seanmcccanary3-secondary.queue.core.windows.net/;FileSecondaryEndpoint=https://seanmcccanary3-secondary.file.core.windows.net/;AccountName=seanmcccanary3;AccountKey=Kg==;\nseanscope1"
  }
}<|MERGE_RESOLUTION|>--- conflicted
+++ resolved
@@ -1,18 +1,18 @@
 {
   "Entries": [
     {
-      "RequestUri": "https://seanmcccanary3.file.core.windows.net/test-share-61290f4c-dea5-9340-e26b-d2db662956c3/test-file-c4ef758f-a817-429a-c304-81cf837197a2",
+      "RequestUri": "https://seanmcccanary3.file.core.windows.net/test-share-fdb331fe-23f2-f307-7571-b49a6bc91516/test-file-9b38806f-ecef-931e-ba28-8145d53e0e0a",
       "RequestMethod": "DELETE",
       "RequestHeaders": {
         "Accept": "application/xml",
         "Authorization": "Sanitized",
-        "traceparent": "00-391b2e0d6b46f642819b3456f90d0379-f53762cb9bf4b540-00",
+        "traceparent": "00-0c36a10c8a10ed4a8d17da99dcba04a5-be488c3098fae247-00",
         "User-Agent": [
-          "azsdk-net-Storage.Files.Shares/12.7.0-alpha.20210121.1",
+          "azsdk-net-Storage.Files.Shares/12.7.0-alpha.20210126.1",
           "(.NET 5.0.2; Microsoft Windows 10.0.19042)"
         ],
-        "x-ms-client-request-id": "cc9a05cf-1ba6-a324-74e7-9da05d710f71",
-        "x-ms-date": "Thu, 21 Jan 2021 20:41:29 GMT",
+        "x-ms-client-request-id": "53bf765c-e02b-1247-131f-42caa2c11e36",
+        "x-ms-date": "Tue, 26 Jan 2021 19:32:57 GMT",
         "x-ms-return-client-request-id": "true",
         "x-ms-version": "2020-06-12"
       },
@@ -21,30 +21,25 @@
       "ResponseHeaders": {
         "Content-Length": "217",
         "Content-Type": "application/xml",
-        "Date": "Thu, 21 Jan 2021 20:41:28 GMT",
+        "Date": "Tue, 26 Jan 2021 19:32:56 GMT",
         "Server": [
           "Windows-Azure-File/1.0",
           "Microsoft-HTTPAPI/2.0"
         ],
-        "x-ms-client-request-id": "cc9a05cf-1ba6-a324-74e7-9da05d710f71",
+        "x-ms-client-request-id": "53bf765c-e02b-1247-131f-42caa2c11e36",
         "x-ms-error-code": "ShareNotFound",
-<<<<<<< HEAD
-        "x-ms-request-id": "daffaeff-601a-0006-3716-5a6563000000",
+        "x-ms-request-id": "7aabfa0d-c01a-0066-3b1a-f495e2000000",
         "x-ms-version": "2020-06-12"
-=======
-        "x-ms-request-id": "cff750b1-b01a-0098-4d35-f0faa3000000",
-        "x-ms-version": "2020-04-08"
->>>>>>> ac24a13f
       },
       "ResponseBody": [
         "\uFEFF\u003C?xml version=\u00221.0\u0022 encoding=\u0022utf-8\u0022?\u003E\u003CError\u003E\u003CCode\u003EShareNotFound\u003C/Code\u003E\u003CMessage\u003EThe specified share does not exist.\n",
-        "RequestId:cff750b1-b01a-0098-4d35-f0faa3000000\n",
-        "Time:2021-01-21T20:41:29.7416760Z\u003C/Message\u003E\u003C/Error\u003E"
+        "RequestId:7aabfa0d-c01a-0066-3b1a-f495e2000000\n",
+        "Time:2021-01-26T19:32:57.1908295Z\u003C/Message\u003E\u003C/Error\u003E"
       ]
     }
   ],
   "Variables": {
-    "RandomSeed": "815158344",
+    "RandomSeed": "1867260",
     "Storage_TestConfigDefault": "ProductionTenant\nseanmcccanary3\nU2FuaXRpemVk\nhttps://seanmcccanary3.blob.core.windows.net\nhttps://seanmcccanary3.file.core.windows.net\nhttps://seanmcccanary3.queue.core.windows.net\nhttps://seanmcccanary3.table.core.windows.net\n\n\n\n\nhttps://seanmcccanary3-secondary.blob.core.windows.net\nhttps://seanmcccanary3-secondary.file.core.windows.net\nhttps://seanmcccanary3-secondary.queue.core.windows.net\nhttps://seanmcccanary3-secondary.table.core.windows.net\n\nSanitized\n\n\nCloud\nBlobEndpoint=https://seanmcccanary3.blob.core.windows.net/;QueueEndpoint=https://seanmcccanary3.queue.core.windows.net/;FileEndpoint=https://seanmcccanary3.file.core.windows.net/;BlobSecondaryEndpoint=https://seanmcccanary3-secondary.blob.core.windows.net/;QueueSecondaryEndpoint=https://seanmcccanary3-secondary.queue.core.windows.net/;FileSecondaryEndpoint=https://seanmcccanary3-secondary.file.core.windows.net/;AccountName=seanmcccanary3;AccountKey=Kg==;\nseanscope1"
   }
 }