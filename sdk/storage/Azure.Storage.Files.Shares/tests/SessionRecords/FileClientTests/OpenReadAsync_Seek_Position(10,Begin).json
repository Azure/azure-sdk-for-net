{
  "Entries": [
    {
      "RequestUri": "https://seanmcccanary3.file.core.windows.net/test-share-48172401-4f2f-50d3-ca30-d6ec535dc2b3?restype=share",
      "RequestMethod": "PUT",
      "RequestHeaders": {
        "Accept": "application/xml",
        "Authorization": "Sanitized",
        "traceparent": "00-c9b500c1275b31449c28a1963153cc43-9dc95f4d51130545-00",
        "User-Agent": [
          "azsdk-net-Storage.Files.Shares/12.7.0-alpha.20210121.1",
          "(.NET 5.0.2; Microsoft Windows 10.0.19042)"
        ],
        "x-ms-client-request-id": "73f127ff-909f-fa43-c302-9d26fc072cb6",
        "x-ms-date": "Thu, 21 Jan 2021 20:37:27 GMT",
        "x-ms-return-client-request-id": "true",
        "x-ms-version": "2020-06-12"
      },
      "RequestBody": null,
      "StatusCode": 201,
      "ResponseHeaders": {
        "Content-Length": "0",
        "Date": "Thu, 21 Jan 2021 20:37:27 GMT",
        "ETag": "\u00220x8D8BE4C5E00AB0F\u0022",
        "Last-Modified": "Thu, 21 Jan 2021 20:37:27 GMT",
        "Server": [
          "Windows-Azure-File/1.0",
          "Microsoft-HTTPAPI/2.0"
        ],
        "x-ms-client-request-id": "73f127ff-909f-fa43-c302-9d26fc072cb6",
<<<<<<< HEAD
        "x-ms-request-id": "1eb48e8a-401a-0047-1be2-9cb199000000",
        "x-ms-version": "2020-06-12"
=======
        "x-ms-request-id": "ad38dde2-201a-0033-3635-f08569000000",
        "x-ms-version": "2020-04-08"
>>>>>>> ac24a13f
      },
      "ResponseBody": []
    },
    {
      "RequestUri": "https://seanmcccanary3.file.core.windows.net/test-share-48172401-4f2f-50d3-ca30-d6ec535dc2b3/test-directory-5e9d2b7c-78d4-a24f-3c4c-eb76c08980e2?restype=directory",
      "RequestMethod": "PUT",
      "RequestHeaders": {
        "Accept": "application/xml",
        "Authorization": "Sanitized",
        "traceparent": "00-9698b7d9d32ba84c9bd6d37d4f94345c-dfa68d5b66c5454b-00",
        "User-Agent": [
          "azsdk-net-Storage.Files.Shares/12.7.0-alpha.20210121.1",
          "(.NET 5.0.2; Microsoft Windows 10.0.19042)"
        ],
        "x-ms-client-request-id": "a5cdd98c-d349-8746-d74f-3652a4cd3939",
        "x-ms-date": "Thu, 21 Jan 2021 20:37:28 GMT",
        "x-ms-file-attributes": "None",
        "x-ms-file-creation-time": "Now",
        "x-ms-file-last-write-time": "Now",
        "x-ms-file-permission": "Inherit",
        "x-ms-return-client-request-id": "true",
        "x-ms-version": "2020-06-12"
      },
      "RequestBody": null,
      "StatusCode": 201,
      "ResponseHeaders": {
        "Content-Length": "0",
        "Date": "Thu, 21 Jan 2021 20:37:27 GMT",
        "ETag": "\u00220x8D8BE4C5E0A76CC\u0022",
        "Last-Modified": "Thu, 21 Jan 2021 20:37:27 GMT",
        "Server": [
          "Windows-Azure-File/1.0",
          "Microsoft-HTTPAPI/2.0"
        ],
        "x-ms-client-request-id": "a5cdd98c-d349-8746-d74f-3652a4cd3939",
        "x-ms-file-attributes": "Directory",
        "x-ms-file-change-time": "2021-01-21T20:37:27.7461196Z",
        "x-ms-file-creation-time": "2021-01-21T20:37:27.7461196Z",
        "x-ms-file-id": "13835128424026341376",
        "x-ms-file-last-write-time": "2021-01-21T20:37:27.7461196Z",
        "x-ms-file-parent-id": "0",
        "x-ms-file-permission-key": "17860367565182308406*11459378189709739967",
        "x-ms-request-id": "ad38dde4-201a-0033-3735-f08569000000",
        "x-ms-request-server-encrypted": "true",
        "x-ms-version": "2020-06-12"
      },
      "ResponseBody": []
    },
    {
      "RequestUri": "https://seanmcccanary3.file.core.windows.net/test-share-48172401-4f2f-50d3-ca30-d6ec535dc2b3/test-directory-5e9d2b7c-78d4-a24f-3c4c-eb76c08980e2/test-file-3b07de24-ec25-e406-820c-4361750be88d",
      "RequestMethod": "PUT",
      "RequestHeaders": {
        "Accept": "application/xml",
        "Authorization": "Sanitized",
        "traceparent": "00-81a18385cdfe9143b11638f50463fde0-e626a1c721f68f46-00",
        "User-Agent": [
          "azsdk-net-Storage.Files.Shares/12.7.0-alpha.20210121.1",
          "(.NET 5.0.2; Microsoft Windows 10.0.19042)"
        ],
        "x-ms-client-request-id": "9c87d28c-e8b8-03a6-e201-c8f622d9d368",
        "x-ms-content-length": "1024",
        "x-ms-date": "Thu, 21 Jan 2021 20:37:28 GMT",
        "x-ms-file-attributes": "None",
        "x-ms-file-creation-time": "Now",
        "x-ms-file-last-write-time": "Now",
        "x-ms-file-permission": "Inherit",
        "x-ms-return-client-request-id": "true",
        "x-ms-type": "file",
        "x-ms-version": "2020-06-12"
      },
      "RequestBody": null,
      "StatusCode": 201,
      "ResponseHeaders": {
        "Content-Length": "0",
        "Date": "Thu, 21 Jan 2021 20:37:27 GMT",
        "ETag": "\u00220x8D8BE4C5E13C75E\u0022",
        "Last-Modified": "Thu, 21 Jan 2021 20:37:27 GMT",
        "Server": [
          "Windows-Azure-File/1.0",
          "Microsoft-HTTPAPI/2.0"
        ],
        "x-ms-client-request-id": "9c87d28c-e8b8-03a6-e201-c8f622d9d368",
        "x-ms-file-attributes": "Archive",
        "x-ms-file-change-time": "2021-01-21T20:37:27.8071646Z",
        "x-ms-file-creation-time": "2021-01-21T20:37:27.8071646Z",
        "x-ms-file-id": "11529285414812647424",
        "x-ms-file-last-write-time": "2021-01-21T20:37:27.8071646Z",
        "x-ms-file-parent-id": "13835128424026341376",
        "x-ms-file-permission-key": "4010187179898695473*11459378189709739967",
        "x-ms-request-id": "ad38dde5-201a-0033-3835-f08569000000",
        "x-ms-request-server-encrypted": "true",
        "x-ms-version": "2020-06-12"
      },
      "ResponseBody": []
    },
    {
      "RequestUri": "https://seanmcccanary3.file.core.windows.net/test-share-48172401-4f2f-50d3-ca30-d6ec535dc2b3/test-directory-5e9d2b7c-78d4-a24f-3c4c-eb76c08980e2/test-file-3b07de24-ec25-e406-820c-4361750be88d?comp=range",
      "RequestMethod": "PUT",
      "RequestHeaders": {
        "Accept": "application/xml",
        "Authorization": "Sanitized",
        "Content-Length": "1024",
        "Content-Type": "application/octet-stream",
        "traceparent": "00-cf348eb1bba1384f9267e60f10124187-e6cb3a29cbdce246-00",
        "User-Agent": [
          "azsdk-net-Storage.Files.Shares/12.7.0-alpha.20210121.1",
          "(.NET 5.0.2; Microsoft Windows 10.0.19042)"
        ],
        "x-ms-client-request-id": "a3d4855b-4b83-62d5-548e-a2a759c835e9",
        "x-ms-date": "Thu, 21 Jan 2021 20:37:28 GMT",
        "x-ms-range": "bytes=0-1023",
        "x-ms-return-client-request-id": "true",
        "x-ms-version": "2020-06-12",
        "x-ms-write": "update"
      },
      "RequestBody": "gronQBkASiwWsGJpo0Lge32W6ee72pkrdGZTHBnBSS8wm4sHmo47i46hjplx3eOVbrvVDuNSfqch/MuzrC4SVWYyOQi22eHuWl5YGkz/uZeCvq1e7DpM3R3k5p3Ch95gjjgyPqPa35XZ5rOF\u002BWNaIUIzMe6AtGks5lvr0vNDK9J/\u002BIwTzXvzp94YhAaGxuS5icRbj1bw39nPBlhI7wyhlrrhBgHWR1THP4kPaC9jpR93MUgu55x8jxmyQ8Yiq7jSdu1LpcDj40Jwk0/M4HepbGA40b3Ec64dZHfnIwONpJTRPfFCF/9elE4GvlNNr66hCddl6tn7DQM/LkFJ\u002B78/4\u002B\u002B6\u002B6KGZ1Rh2T1uvbRaz7XIRhorJ7q61i/tAum\u002BFJiPx9tkk7MMG6GCBBCcjE9O5F6LgbSlE7s1/yVymGRrosWk3/bZ9jwBuyt4qCKqHkngnh6KMpPk6bMfL5OOmoI8F2FL96xZde4hisaJLGqZi\u002BHbkvlG4HAxwPVDusapcyGoPJHAXiadhikwaafNWr1IhqSxsgeI9jbxGTe2FboneBek4PDZ2Cy7PgvPFnfIZGU4\u002BjMi\u002BMAZIEVaz0Xu5nFvCPGQKHrMb6549XP8ueC/KLTSfRuGBH9WisCqfwjmzViaYA2FODzqa4uFqgJMHWdlmqaRHGhW6ARxOZ26IvClkSgbYljTOvB45xKPAVp8CW1ZReRhVbDvRHgJFP6eMEmb4BjaMbsOkmC2GDVWxuap9C8wYdwLQzx3LB3fyibx2rbI9CFBotiySrOEqzx7mH2RXx/Obc5tj5zcYwWdLsc6xD5\u002BjtHFaFJXfhcph5j//JOgTmoGI2zoW2SFZT/TFBvrSef9/QqrzPfMd\u002B63RAcD3Gdx/eBdM6HSljJsQAMThGn7PT2wAv6I9IJzOat9MBddgYjYYRc6jhZGK2bYPov0ufOFuwbKUtpo6Qhe6vn1VGUbD796OiJRwK8mateXsLX2fn\u002B4\u002BHUQki6ucHcP3KMdUNYBvC7MeX/QM/pXo\u002BgC0DlTaGt5PVzwCn2RzMqrQuQLCRkBlvOGKgQA58R6ue9Gq58\u002Bu3Q4oxN5EbKxO620JfAVS5nOATlGzD1meVWXdVCNSiAqbIZw02YGh4RA1O9XTMLUZG5Vd6pm\u002BO820Sq\u002B4pxhI/CMibhppXgzyHm1BfdODy2TwxDiONN2xHSXOgE8SKXo3rH/ysIJa7/1Iq8wsPL36ML9Kx6Lf\u002BsdFcVD0mt29oDUzCZGT0RqiVhR7BUjRhOBn1E/PhyGXV/F4rX8xZhUfysvW\u002BTMsZl\u002BkqHGOZLW\u002Bc\u002BxwjIZNrdjTW7HgW2ObcO//W3p8\u002Bovte64wax6vyTM7\u002BjmSwNmOkhzzA51BDAs7w==",
      "StatusCode": 201,
      "ResponseHeaders": {
        "Content-Length": "0",
        "Content-MD5": "7Em/tfn92y8\u002BhPEFkEHjCg==",
        "Date": "Thu, 21 Jan 2021 20:37:27 GMT",
        "ETag": "\u00220x8D8BE4C5E1EC5DF\u0022",
        "Last-Modified": "Thu, 21 Jan 2021 20:37:27 GMT",
        "Server": [
          "Windows-Azure-File/1.0",
          "Microsoft-HTTPAPI/2.0"
        ],
        "x-ms-client-request-id": "a3d4855b-4b83-62d5-548e-a2a759c835e9",
        "x-ms-request-id": "ad38dde6-201a-0033-3935-f08569000000",
        "x-ms-request-server-encrypted": "true",
        "x-ms-version": "2020-06-12"
      },
      "ResponseBody": []
    },
    {
      "RequestUri": "https://seanmcccanary3.file.core.windows.net/test-share-48172401-4f2f-50d3-ca30-d6ec535dc2b3/test-directory-5e9d2b7c-78d4-a24f-3c4c-eb76c08980e2/test-file-3b07de24-ec25-e406-820c-4361750be88d",
      "RequestMethod": "HEAD",
      "RequestHeaders": {
        "Accept": "application/xml",
        "Authorization": "Sanitized",
        "traceparent": "00-9ef864454612d248a6bf08714c3ef932-87405ed8569cce43-00",
        "User-Agent": [
          "azsdk-net-Storage.Files.Shares/12.7.0-alpha.20210121.1",
          "(.NET 5.0.2; Microsoft Windows 10.0.19042)"
        ],
        "x-ms-client-request-id": "9d9bfff9-3004-98e4-aac8-b410049ea855",
        "x-ms-date": "Thu, 21 Jan 2021 20:37:28 GMT",
        "x-ms-return-client-request-id": "true",
        "x-ms-version": "2020-06-12"
      },
      "RequestBody": null,
      "StatusCode": 200,
      "ResponseHeaders": {
        "Content-Length": "1024",
        "Content-Type": "application/octet-stream",
        "Date": "Thu, 21 Jan 2021 20:37:27 GMT",
        "ETag": "\u00220x8D8BE4C5E1EC5DF\u0022",
        "Last-Modified": "Thu, 21 Jan 2021 20:37:27 GMT",
        "Server": [
          "Windows-Azure-File/1.0",
          "Microsoft-HTTPAPI/2.0"
        ],
        "Vary": "Origin",
        "x-ms-client-request-id": "9d9bfff9-3004-98e4-aac8-b410049ea855",
        "x-ms-file-attributes": "Archive",
        "x-ms-file-change-time": "2021-01-21T20:37:27.8792159Z",
        "x-ms-file-creation-time": "2021-01-21T20:37:27.8071646Z",
        "x-ms-file-id": "11529285414812647424",
        "x-ms-file-last-write-time": "2021-01-21T20:37:27.8792159Z",
        "x-ms-file-parent-id": "13835128424026341376",
        "x-ms-file-permission-key": "4010187179898695473*11459378189709739967",
        "x-ms-lease-state": "available",
        "x-ms-lease-status": "unlocked",
        "x-ms-request-id": "ad38dde8-201a-0033-3a35-f08569000000",
        "x-ms-server-encrypted": "true",
        "x-ms-type": "File",
        "x-ms-version": "2020-06-12"
      },
      "ResponseBody": []
    },
    {
      "RequestUri": "https://seanmcccanary3.file.core.windows.net/test-share-48172401-4f2f-50d3-ca30-d6ec535dc2b3/test-directory-5e9d2b7c-78d4-a24f-3c4c-eb76c08980e2/test-file-3b07de24-ec25-e406-820c-4361750be88d",
      "RequestMethod": "GET",
      "RequestHeaders": {
        "Accept": "application/xml",
        "Authorization": "Sanitized",
        "User-Agent": [
          "azsdk-net-Storage.Files.Shares/12.7.0-alpha.20210121.1",
          "(.NET 5.0.2; Microsoft Windows 10.0.19042)"
        ],
        "x-ms-client-request-id": "59ad9f01-982d-21e5-29aa-b0c5f30fe0ed",
        "x-ms-date": "Thu, 21 Jan 2021 20:37:28 GMT",
        "x-ms-range": "bytes=0-4194303",
        "x-ms-range-get-content-md5": "false",
        "x-ms-return-client-request-id": "true",
        "x-ms-version": "2020-06-12"
      },
      "RequestBody": null,
      "StatusCode": 206,
      "ResponseHeaders": {
        "Accept-Ranges": "bytes",
        "Content-Length": "1024",
        "Content-Range": "bytes 0-1023/1024",
        "Content-Type": "application/octet-stream",
        "Date": "Thu, 21 Jan 2021 20:37:27 GMT",
        "ETag": "\u00220x8D8BE4C5E1EC5DF\u0022",
        "Last-Modified": "Thu, 21 Jan 2021 20:37:27 GMT",
        "Server": [
          "Windows-Azure-File/1.0",
          "Microsoft-HTTPAPI/2.0"
        ],
        "Vary": "Origin",
        "x-ms-client-request-id": "59ad9f01-982d-21e5-29aa-b0c5f30fe0ed",
        "x-ms-file-attributes": "Archive",
        "x-ms-file-change-time": "2021-01-21T20:37:27.8792159Z",
        "x-ms-file-creation-time": "2021-01-21T20:37:27.8071646Z",
        "x-ms-file-id": "11529285414812647424",
        "x-ms-file-last-write-time": "2021-01-21T20:37:27.8792159Z",
        "x-ms-file-parent-id": "13835128424026341376",
        "x-ms-file-permission-key": "4010187179898695473*11459378189709739967",
        "x-ms-lease-state": "available",
        "x-ms-lease-status": "unlocked",
        "x-ms-request-id": "ad38dde9-201a-0033-3b35-f08569000000",
        "x-ms-server-encrypted": "true",
        "x-ms-type": "File",
        "x-ms-version": "2020-06-12"
      },
      "ResponseBody": "gronQBkASiwWsGJpo0Lge32W6ee72pkrdGZTHBnBSS8wm4sHmo47i46hjplx3eOVbrvVDuNSfqch/MuzrC4SVWYyOQi22eHuWl5YGkz/uZeCvq1e7DpM3R3k5p3Ch95gjjgyPqPa35XZ5rOF\u002BWNaIUIzMe6AtGks5lvr0vNDK9J/\u002BIwTzXvzp94YhAaGxuS5icRbj1bw39nPBlhI7wyhlrrhBgHWR1THP4kPaC9jpR93MUgu55x8jxmyQ8Yiq7jSdu1LpcDj40Jwk0/M4HepbGA40b3Ec64dZHfnIwONpJTRPfFCF/9elE4GvlNNr66hCddl6tn7DQM/LkFJ\u002B78/4\u002B\u002B6\u002B6KGZ1Rh2T1uvbRaz7XIRhorJ7q61i/tAum\u002BFJiPx9tkk7MMG6GCBBCcjE9O5F6LgbSlE7s1/yVymGRrosWk3/bZ9jwBuyt4qCKqHkngnh6KMpPk6bMfL5OOmoI8F2FL96xZde4hisaJLGqZi\u002BHbkvlG4HAxwPVDusapcyGoPJHAXiadhikwaafNWr1IhqSxsgeI9jbxGTe2FboneBek4PDZ2Cy7PgvPFnfIZGU4\u002BjMi\u002BMAZIEVaz0Xu5nFvCPGQKHrMb6549XP8ueC/KLTSfRuGBH9WisCqfwjmzViaYA2FODzqa4uFqgJMHWdlmqaRHGhW6ARxOZ26IvClkSgbYljTOvB45xKPAVp8CW1ZReRhVbDvRHgJFP6eMEmb4BjaMbsOkmC2GDVWxuap9C8wYdwLQzx3LB3fyibx2rbI9CFBotiySrOEqzx7mH2RXx/Obc5tj5zcYwWdLsc6xD5\u002BjtHFaFJXfhcph5j//JOgTmoGI2zoW2SFZT/TFBvrSef9/QqrzPfMd\u002B63RAcD3Gdx/eBdM6HSljJsQAMThGn7PT2wAv6I9IJzOat9MBddgYjYYRc6jhZGK2bYPov0ufOFuwbKUtpo6Qhe6vn1VGUbD796OiJRwK8mateXsLX2fn\u002B4\u002BHUQki6ucHcP3KMdUNYBvC7MeX/QM/pXo\u002BgC0DlTaGt5PVzwCn2RzMqrQuQLCRkBlvOGKgQA58R6ue9Gq58\u002Bu3Q4oxN5EbKxO620JfAVS5nOATlGzD1meVWXdVCNSiAqbIZw02YGh4RA1O9XTMLUZG5Vd6pm\u002BO820Sq\u002B4pxhI/CMibhppXgzyHm1BfdODy2TwxDiONN2xHSXOgE8SKXo3rH/ysIJa7/1Iq8wsPL36ML9Kx6Lf\u002BsdFcVD0mt29oDUzCZGT0RqiVhR7BUjRhOBn1E/PhyGXV/F4rX8xZhUfysvW\u002BTMsZl\u002BkqHGOZLW\u002Bc\u002BxwjIZNrdjTW7HgW2ObcO//W3p8\u002Bovte64wax6vyTM7\u002BjmSwNmOkhzzA51BDAs7w=="
    },
    {
      "RequestUri": "https://seanmcccanary3.file.core.windows.net/test-share-48172401-4f2f-50d3-ca30-d6ec535dc2b3?restype=share",
      "RequestMethod": "DELETE",
      "RequestHeaders": {
        "Accept": "application/xml",
        "Authorization": "Sanitized",
        "traceparent": "00-06cee1a66ababe42b92cd5d133083ffd-7a1541d9aee73b41-00",
        "User-Agent": [
          "azsdk-net-Storage.Files.Shares/12.7.0-alpha.20210121.1",
          "(.NET 5.0.2; Microsoft Windows 10.0.19042)"
        ],
        "x-ms-client-request-id": "650f05d6-4ef1-e128-a98e-3ff1fb74c056",
        "x-ms-date": "Thu, 21 Jan 2021 20:37:28 GMT",
        "x-ms-delete-snapshots": "include",
        "x-ms-return-client-request-id": "true",
        "x-ms-version": "2020-06-12"
      },
      "RequestBody": null,
      "StatusCode": 202,
      "ResponseHeaders": {
        "Content-Length": "0",
        "Date": "Thu, 21 Jan 2021 20:37:27 GMT",
        "Server": [
          "Windows-Azure-File/1.0",
          "Microsoft-HTTPAPI/2.0"
        ],
        "x-ms-client-request-id": "650f05d6-4ef1-e128-a98e-3ff1fb74c056",
<<<<<<< HEAD
        "x-ms-request-id": "1eb48e92-401a-0047-21e2-9cb199000000",
        "x-ms-version": "2020-06-12"
=======
        "x-ms-request-id": "ad38ddea-201a-0033-3c35-f08569000000",
        "x-ms-version": "2020-04-08"
>>>>>>> ac24a13f
      },
      "ResponseBody": []
    }
  ],
  "Variables": {
    "RandomSeed": "1442186887",
    "Storage_TestConfigDefault": "ProductionTenant\nseanmcccanary3\nU2FuaXRpemVk\nhttps://seanmcccanary3.blob.core.windows.net\nhttps://seanmcccanary3.file.core.windows.net\nhttps://seanmcccanary3.queue.core.windows.net\nhttps://seanmcccanary3.table.core.windows.net\n\n\n\n\nhttps://seanmcccanary3-secondary.blob.core.windows.net\nhttps://seanmcccanary3-secondary.file.core.windows.net\nhttps://seanmcccanary3-secondary.queue.core.windows.net\nhttps://seanmcccanary3-secondary.table.core.windows.net\n\nSanitized\n\n\nCloud\nBlobEndpoint=https://seanmcccanary3.blob.core.windows.net/;QueueEndpoint=https://seanmcccanary3.queue.core.windows.net/;FileEndpoint=https://seanmcccanary3.file.core.windows.net/;BlobSecondaryEndpoint=https://seanmcccanary3-secondary.blob.core.windows.net/;QueueSecondaryEndpoint=https://seanmcccanary3-secondary.queue.core.windows.net/;FileSecondaryEndpoint=https://seanmcccanary3-secondary.file.core.windows.net/;AccountName=seanmcccanary3;AccountKey=Kg==;\nseanscope1"
  }
}<|MERGE_RESOLUTION|>--- conflicted
+++ resolved
@@ -1,56 +1,51 @@
 {
   "Entries": [
     {
-      "RequestUri": "https://seanmcccanary3.file.core.windows.net/test-share-48172401-4f2f-50d3-ca30-d6ec535dc2b3?restype=share",
-      "RequestMethod": "PUT",
-      "RequestHeaders": {
-        "Accept": "application/xml",
-        "Authorization": "Sanitized",
-        "traceparent": "00-c9b500c1275b31449c28a1963153cc43-9dc95f4d51130545-00",
-        "User-Agent": [
-          "azsdk-net-Storage.Files.Shares/12.7.0-alpha.20210121.1",
-          "(.NET 5.0.2; Microsoft Windows 10.0.19042)"
-        ],
-        "x-ms-client-request-id": "73f127ff-909f-fa43-c302-9d26fc072cb6",
-        "x-ms-date": "Thu, 21 Jan 2021 20:37:27 GMT",
-        "x-ms-return-client-request-id": "true",
-        "x-ms-version": "2020-06-12"
-      },
-      "RequestBody": null,
-      "StatusCode": 201,
-      "ResponseHeaders": {
-        "Content-Length": "0",
-        "Date": "Thu, 21 Jan 2021 20:37:27 GMT",
-        "ETag": "\u00220x8D8BE4C5E00AB0F\u0022",
-        "Last-Modified": "Thu, 21 Jan 2021 20:37:27 GMT",
-        "Server": [
-          "Windows-Azure-File/1.0",
-          "Microsoft-HTTPAPI/2.0"
-        ],
-        "x-ms-client-request-id": "73f127ff-909f-fa43-c302-9d26fc072cb6",
-<<<<<<< HEAD
-        "x-ms-request-id": "1eb48e8a-401a-0047-1be2-9cb199000000",
-        "x-ms-version": "2020-06-12"
-=======
-        "x-ms-request-id": "ad38dde2-201a-0033-3635-f08569000000",
-        "x-ms-version": "2020-04-08"
->>>>>>> ac24a13f
-      },
-      "ResponseBody": []
-    },
-    {
-      "RequestUri": "https://seanmcccanary3.file.core.windows.net/test-share-48172401-4f2f-50d3-ca30-d6ec535dc2b3/test-directory-5e9d2b7c-78d4-a24f-3c4c-eb76c08980e2?restype=directory",
-      "RequestMethod": "PUT",
-      "RequestHeaders": {
-        "Accept": "application/xml",
-        "Authorization": "Sanitized",
-        "traceparent": "00-9698b7d9d32ba84c9bd6d37d4f94345c-dfa68d5b66c5454b-00",
-        "User-Agent": [
-          "azsdk-net-Storage.Files.Shares/12.7.0-alpha.20210121.1",
-          "(.NET 5.0.2; Microsoft Windows 10.0.19042)"
-        ],
-        "x-ms-client-request-id": "a5cdd98c-d349-8746-d74f-3652a4cd3939",
-        "x-ms-date": "Thu, 21 Jan 2021 20:37:28 GMT",
+      "RequestUri": "https://seanmcccanary3.file.core.windows.net/test-share-69a51387-4717-5098-188d-0df57fb4a1a8?restype=share",
+      "RequestMethod": "PUT",
+      "RequestHeaders": {
+        "Accept": "application/xml",
+        "Authorization": "Sanitized",
+        "traceparent": "00-e4d74cd5f37b9c4e8ac8169138bacf3a-0ec80c40fab96241-00",
+        "User-Agent": [
+          "azsdk-net-Storage.Files.Shares/12.7.0-alpha.20210126.1",
+          "(.NET 5.0.2; Microsoft Windows 10.0.19042)"
+        ],
+        "x-ms-client-request-id": "e42052d6-2d37-ff54-9814-e8ce99dabb61",
+        "x-ms-date": "Tue, 26 Jan 2021 19:27:52 GMT",
+        "x-ms-return-client-request-id": "true",
+        "x-ms-version": "2020-06-12"
+      },
+      "RequestBody": null,
+      "StatusCode": 201,
+      "ResponseHeaders": {
+        "Content-Length": "0",
+        "Date": "Tue, 26 Jan 2021 19:27:52 GMT",
+        "ETag": "\u00220x8D8C230795C256F\u0022",
+        "Last-Modified": "Tue, 26 Jan 2021 19:27:52 GMT",
+        "Server": [
+          "Windows-Azure-File/1.0",
+          "Microsoft-HTTPAPI/2.0"
+        ],
+        "x-ms-client-request-id": "e42052d6-2d37-ff54-9814-e8ce99dabb61",
+        "x-ms-request-id": "944f1a17-b01a-0098-3319-f4faa3000000",
+        "x-ms-version": "2020-06-12"
+      },
+      "ResponseBody": []
+    },
+    {
+      "RequestUri": "https://seanmcccanary3.file.core.windows.net/test-share-69a51387-4717-5098-188d-0df57fb4a1a8/test-directory-dfb8c24b-d7b7-40b8-f2c4-2919aba0c3b9?restype=directory",
+      "RequestMethod": "PUT",
+      "RequestHeaders": {
+        "Accept": "application/xml",
+        "Authorization": "Sanitized",
+        "traceparent": "00-0edccea26e13234fb876ccd6fd84e3d1-d1d76fb2bc038149-00",
+        "User-Agent": [
+          "azsdk-net-Storage.Files.Shares/12.7.0-alpha.20210126.1",
+          "(.NET 5.0.2; Microsoft Windows 10.0.19042)"
+        ],
+        "x-ms-client-request-id": "caab3a42-2ea6-ff40-99df-f273033b53f7",
+        "x-ms-date": "Tue, 26 Jan 2021 19:27:53 GMT",
         "x-ms-file-attributes": "None",
         "x-ms-file-creation-time": "Now",
         "x-ms-file-last-write-time": "Now",
@@ -62,41 +57,41 @@
       "StatusCode": 201,
       "ResponseHeaders": {
         "Content-Length": "0",
-        "Date": "Thu, 21 Jan 2021 20:37:27 GMT",
-        "ETag": "\u00220x8D8BE4C5E0A76CC\u0022",
-        "Last-Modified": "Thu, 21 Jan 2021 20:37:27 GMT",
-        "Server": [
-          "Windows-Azure-File/1.0",
-          "Microsoft-HTTPAPI/2.0"
-        ],
-        "x-ms-client-request-id": "a5cdd98c-d349-8746-d74f-3652a4cd3939",
+        "Date": "Tue, 26 Jan 2021 19:27:52 GMT",
+        "ETag": "\u00220x8D8C2307969AF0A\u0022",
+        "Last-Modified": "Tue, 26 Jan 2021 19:27:52 GMT",
+        "Server": [
+          "Windows-Azure-File/1.0",
+          "Microsoft-HTTPAPI/2.0"
+        ],
+        "x-ms-client-request-id": "caab3a42-2ea6-ff40-99df-f273033b53f7",
         "x-ms-file-attributes": "Directory",
-        "x-ms-file-change-time": "2021-01-21T20:37:27.7461196Z",
-        "x-ms-file-creation-time": "2021-01-21T20:37:27.7461196Z",
+        "x-ms-file-change-time": "2021-01-26T19:27:52.4113162Z",
+        "x-ms-file-creation-time": "2021-01-26T19:27:52.4113162Z",
         "x-ms-file-id": "13835128424026341376",
-        "x-ms-file-last-write-time": "2021-01-21T20:37:27.7461196Z",
+        "x-ms-file-last-write-time": "2021-01-26T19:27:52.4113162Z",
         "x-ms-file-parent-id": "0",
         "x-ms-file-permission-key": "17860367565182308406*11459378189709739967",
-        "x-ms-request-id": "ad38dde4-201a-0033-3735-f08569000000",
+        "x-ms-request-id": "944f1a1a-b01a-0098-3419-f4faa3000000",
         "x-ms-request-server-encrypted": "true",
         "x-ms-version": "2020-06-12"
       },
       "ResponseBody": []
     },
     {
-      "RequestUri": "https://seanmcccanary3.file.core.windows.net/test-share-48172401-4f2f-50d3-ca30-d6ec535dc2b3/test-directory-5e9d2b7c-78d4-a24f-3c4c-eb76c08980e2/test-file-3b07de24-ec25-e406-820c-4361750be88d",
-      "RequestMethod": "PUT",
-      "RequestHeaders": {
-        "Accept": "application/xml",
-        "Authorization": "Sanitized",
-        "traceparent": "00-81a18385cdfe9143b11638f50463fde0-e626a1c721f68f46-00",
-        "User-Agent": [
-          "azsdk-net-Storage.Files.Shares/12.7.0-alpha.20210121.1",
-          "(.NET 5.0.2; Microsoft Windows 10.0.19042)"
-        ],
-        "x-ms-client-request-id": "9c87d28c-e8b8-03a6-e201-c8f622d9d368",
+      "RequestUri": "https://seanmcccanary3.file.core.windows.net/test-share-69a51387-4717-5098-188d-0df57fb4a1a8/test-directory-dfb8c24b-d7b7-40b8-f2c4-2919aba0c3b9/test-file-18d0aeba-d575-b1ee-5b22-a7cdb2d9ccff",
+      "RequestMethod": "PUT",
+      "RequestHeaders": {
+        "Accept": "application/xml",
+        "Authorization": "Sanitized",
+        "traceparent": "00-ac2be969e3c5d34aa001d5a47949c970-90b73fd18e858746-00",
+        "User-Agent": [
+          "azsdk-net-Storage.Files.Shares/12.7.0-alpha.20210126.1",
+          "(.NET 5.0.2; Microsoft Windows 10.0.19042)"
+        ],
+        "x-ms-client-request-id": "4e1ee7f4-2726-4070-ef59-29bae19d665a",
         "x-ms-content-length": "1024",
-        "x-ms-date": "Thu, 21 Jan 2021 20:37:28 GMT",
+        "x-ms-date": "Tue, 26 Jan 2021 19:27:53 GMT",
         "x-ms-file-attributes": "None",
         "x-ms-file-creation-time": "Now",
         "x-ms-file-last-write-time": "Now",
@@ -109,79 +104,79 @@
       "StatusCode": 201,
       "ResponseHeaders": {
         "Content-Length": "0",
-        "Date": "Thu, 21 Jan 2021 20:37:27 GMT",
-        "ETag": "\u00220x8D8BE4C5E13C75E\u0022",
-        "Last-Modified": "Thu, 21 Jan 2021 20:37:27 GMT",
-        "Server": [
-          "Windows-Azure-File/1.0",
-          "Microsoft-HTTPAPI/2.0"
-        ],
-        "x-ms-client-request-id": "9c87d28c-e8b8-03a6-e201-c8f622d9d368",
+        "Date": "Tue, 26 Jan 2021 19:27:52 GMT",
+        "ETag": "\u00220x8D8C2307973C309\u0022",
+        "Last-Modified": "Tue, 26 Jan 2021 19:27:52 GMT",
+        "Server": [
+          "Windows-Azure-File/1.0",
+          "Microsoft-HTTPAPI/2.0"
+        ],
+        "x-ms-client-request-id": "4e1ee7f4-2726-4070-ef59-29bae19d665a",
         "x-ms-file-attributes": "Archive",
-        "x-ms-file-change-time": "2021-01-21T20:37:27.8071646Z",
-        "x-ms-file-creation-time": "2021-01-21T20:37:27.8071646Z",
+        "x-ms-file-change-time": "2021-01-26T19:27:52.4773641Z",
+        "x-ms-file-creation-time": "2021-01-26T19:27:52.4773641Z",
         "x-ms-file-id": "11529285414812647424",
-        "x-ms-file-last-write-time": "2021-01-21T20:37:27.8071646Z",
+        "x-ms-file-last-write-time": "2021-01-26T19:27:52.4773641Z",
         "x-ms-file-parent-id": "13835128424026341376",
         "x-ms-file-permission-key": "4010187179898695473*11459378189709739967",
-        "x-ms-request-id": "ad38dde5-201a-0033-3835-f08569000000",
+        "x-ms-request-id": "944f1a1c-b01a-0098-3519-f4faa3000000",
         "x-ms-request-server-encrypted": "true",
         "x-ms-version": "2020-06-12"
       },
       "ResponseBody": []
     },
     {
-      "RequestUri": "https://seanmcccanary3.file.core.windows.net/test-share-48172401-4f2f-50d3-ca30-d6ec535dc2b3/test-directory-5e9d2b7c-78d4-a24f-3c4c-eb76c08980e2/test-file-3b07de24-ec25-e406-820c-4361750be88d?comp=range",
+      "RequestUri": "https://seanmcccanary3.file.core.windows.net/test-share-69a51387-4717-5098-188d-0df57fb4a1a8/test-directory-dfb8c24b-d7b7-40b8-f2c4-2919aba0c3b9/test-file-18d0aeba-d575-b1ee-5b22-a7cdb2d9ccff?comp=range",
       "RequestMethod": "PUT",
       "RequestHeaders": {
         "Accept": "application/xml",
         "Authorization": "Sanitized",
         "Content-Length": "1024",
         "Content-Type": "application/octet-stream",
-        "traceparent": "00-cf348eb1bba1384f9267e60f10124187-e6cb3a29cbdce246-00",
-        "User-Agent": [
-          "azsdk-net-Storage.Files.Shares/12.7.0-alpha.20210121.1",
-          "(.NET 5.0.2; Microsoft Windows 10.0.19042)"
-        ],
-        "x-ms-client-request-id": "a3d4855b-4b83-62d5-548e-a2a759c835e9",
-        "x-ms-date": "Thu, 21 Jan 2021 20:37:28 GMT",
+        "traceparent": "00-c368d19735c5d34e83157d026f1f85e7-8828b4ab2d76fa4d-00",
+        "User-Agent": [
+          "azsdk-net-Storage.Files.Shares/12.7.0-alpha.20210126.1",
+          "(.NET 5.0.2; Microsoft Windows 10.0.19042)"
+        ],
+        "x-ms-client-request-id": "cbd92216-7eba-5bd8-5f79-e1b1049dcb12",
+        "x-ms-date": "Tue, 26 Jan 2021 19:27:53 GMT",
         "x-ms-range": "bytes=0-1023",
         "x-ms-return-client-request-id": "true",
         "x-ms-version": "2020-06-12",
         "x-ms-write": "update"
       },
-      "RequestBody": "gronQBkASiwWsGJpo0Lge32W6ee72pkrdGZTHBnBSS8wm4sHmo47i46hjplx3eOVbrvVDuNSfqch/MuzrC4SVWYyOQi22eHuWl5YGkz/uZeCvq1e7DpM3R3k5p3Ch95gjjgyPqPa35XZ5rOF\u002BWNaIUIzMe6AtGks5lvr0vNDK9J/\u002BIwTzXvzp94YhAaGxuS5icRbj1bw39nPBlhI7wyhlrrhBgHWR1THP4kPaC9jpR93MUgu55x8jxmyQ8Yiq7jSdu1LpcDj40Jwk0/M4HepbGA40b3Ec64dZHfnIwONpJTRPfFCF/9elE4GvlNNr66hCddl6tn7DQM/LkFJ\u002B78/4\u002B\u002B6\u002B6KGZ1Rh2T1uvbRaz7XIRhorJ7q61i/tAum\u002BFJiPx9tkk7MMG6GCBBCcjE9O5F6LgbSlE7s1/yVymGRrosWk3/bZ9jwBuyt4qCKqHkngnh6KMpPk6bMfL5OOmoI8F2FL96xZde4hisaJLGqZi\u002BHbkvlG4HAxwPVDusapcyGoPJHAXiadhikwaafNWr1IhqSxsgeI9jbxGTe2FboneBek4PDZ2Cy7PgvPFnfIZGU4\u002BjMi\u002BMAZIEVaz0Xu5nFvCPGQKHrMb6549XP8ueC/KLTSfRuGBH9WisCqfwjmzViaYA2FODzqa4uFqgJMHWdlmqaRHGhW6ARxOZ26IvClkSgbYljTOvB45xKPAVp8CW1ZReRhVbDvRHgJFP6eMEmb4BjaMbsOkmC2GDVWxuap9C8wYdwLQzx3LB3fyibx2rbI9CFBotiySrOEqzx7mH2RXx/Obc5tj5zcYwWdLsc6xD5\u002BjtHFaFJXfhcph5j//JOgTmoGI2zoW2SFZT/TFBvrSef9/QqrzPfMd\u002B63RAcD3Gdx/eBdM6HSljJsQAMThGn7PT2wAv6I9IJzOat9MBddgYjYYRc6jhZGK2bYPov0ufOFuwbKUtpo6Qhe6vn1VGUbD796OiJRwK8mateXsLX2fn\u002B4\u002BHUQki6ucHcP3KMdUNYBvC7MeX/QM/pXo\u002BgC0DlTaGt5PVzwCn2RzMqrQuQLCRkBlvOGKgQA58R6ue9Gq58\u002Bu3Q4oxN5EbKxO620JfAVS5nOATlGzD1meVWXdVCNSiAqbIZw02YGh4RA1O9XTMLUZG5Vd6pm\u002BO820Sq\u002B4pxhI/CMibhppXgzyHm1BfdODy2TwxDiONN2xHSXOgE8SKXo3rH/ysIJa7/1Iq8wsPL36ML9Kx6Lf\u002BsdFcVD0mt29oDUzCZGT0RqiVhR7BUjRhOBn1E/PhyGXV/F4rX8xZhUfysvW\u002BTMsZl\u002BkqHGOZLW\u002Bc\u002BxwjIZNrdjTW7HgW2ObcO//W3p8\u002Bovte64wax6vyTM7\u002BjmSwNmOkhzzA51BDAs7w==",
-      "StatusCode": 201,
-      "ResponseHeaders": {
-        "Content-Length": "0",
-        "Content-MD5": "7Em/tfn92y8\u002BhPEFkEHjCg==",
-        "Date": "Thu, 21 Jan 2021 20:37:27 GMT",
-        "ETag": "\u00220x8D8BE4C5E1EC5DF\u0022",
-        "Last-Modified": "Thu, 21 Jan 2021 20:37:27 GMT",
-        "Server": [
-          "Windows-Azure-File/1.0",
-          "Microsoft-HTTPAPI/2.0"
-        ],
-        "x-ms-client-request-id": "a3d4855b-4b83-62d5-548e-a2a759c835e9",
-        "x-ms-request-id": "ad38dde6-201a-0033-3935-f08569000000",
+      "RequestBody": "UC5OgryOzY5RNZ7DRXPhn3vE1nH0\u002BRNS1h6TtMr9fwWfm/QwBMWotGwdeHCPfLom/lP3P2TiAlYb/Kyd\u002BhnDVLWYI6p\u002BsZq2GyIE14GiwllkbbZ3BUChvZmdFQgYCrlTWiO69lgQp0y4QSNB3SvVeDlTOY1iTE5192YR4JyRnRFosXxd6MsAVMVpvsQdYN9tyJzOxdEs8A7VRf/y/8awJqMR2Cyud5BtUuTH\u002BY2KV5eGoxj/wthAPMBtiKLMDlX\u002BuJcgDIezv1AMYXLsZfeASu1na1uusWPL0ZxsQO/toEOPyED2aksP0uPH8mFlVNbI7T20ZKP5TwczVDrrR35hHsAvXJy2iuCiWJh45r4CZnzFo1OxODyflng5whUQJItlZtShNfc6EmJdEgwKgWlIMe6\u002BJaQrr\u002BWEj8YjfcjKkTMME4DqYTCFi5DxUyYvlBQP8JAnUv/nOrbuHKYxFpWZk4HY/W7oXtC\u002BOJkTOVy/VPqxFIw3oj40JdjJ/ESKVHX7V8ClVpemJ5HAaRll0wBaLsirfwIIYfBCpNiVHmKMM\u002BQkF\u002BKbGv1jCuz7dzkkz1LYb8173tRz8/XQYrK\u002BEQgvNDU1QLsevxTKR3QVDOq2HdSGvK\u002BUEFUPsSTsy7dLpPnjy0IE746WurC5sZdgXuYKGUXdOFVZmiTgJY\u002BXMfNcf6J7MUGnsi1G7wL\u002B216\u002Br1M94bFxbmykijEeJMn//oi8XDL05SylY2cYl0hTWr/FIXY8WVBB6xE216cQiI1jR/B5Qn8syckmmH5KWdYjUC9xWQJTwqU4enAhvg6FldratFBX2Rg/mFisFsHS95E6EoZ3ni\u002BKEIRLQccOCwu7oAKjcKWGzHcWMcGqpqzkZYPf5quHDverT6PLDJdRMYxM8XW\u002BLofss0UOYGxt4GrXZ9tELiVfM5IL\u002BCABusDfxQA0XbU3JTf78jNmea2LPW459KS7DQJn7b3isjVm6viFLptrOYO1oEGkSDzy\u002BbrlgLuyyMYbJLj9zG/4VHMBlAg64EoRHwPqhFNjF8TGdfQC/DJ6tCEyagrjbmwUvUvOorQztxhv1GG3yERyuAzzNld79VdAhuDmB3ZALrCX1scIlHQPk73bkijRwuzcv7L97zcVmMfzjRzTTK\u002BiL6WwIPF9aiOY5KOZn2Iub8P0CUjEQj55gT3/FAdYO0YNOGODIKL6X1SOZQuUe/hkxB5Y30Jn3u1nN56zflYbP6hdi2f/q04h\u002Bar0Ndwz5QVFmk/pAFwDplp2G\u002BkDR\u002BD\u002BciViNvCRZRnPNuWYc6gQM1GYbuMHMj9MWeUMiI9kHbLJ9sK20K4VszQ2Gcl2azOxZeiXatn99kDmFt0LhdyJahkzzn3mWWOjgw==",
+      "StatusCode": 201,
+      "ResponseHeaders": {
+        "Content-Length": "0",
+        "Content-MD5": "0IX1e4\u002BVnx9aNmgZ72F7FA==",
+        "Date": "Tue, 26 Jan 2021 19:27:52 GMT",
+        "ETag": "\u00220x8D8C230797CEC76\u0022",
+        "Last-Modified": "Tue, 26 Jan 2021 19:27:52 GMT",
+        "Server": [
+          "Windows-Azure-File/1.0",
+          "Microsoft-HTTPAPI/2.0"
+        ],
+        "x-ms-client-request-id": "cbd92216-7eba-5bd8-5f79-e1b1049dcb12",
+        "x-ms-request-id": "944f1a1d-b01a-0098-3619-f4faa3000000",
         "x-ms-request-server-encrypted": "true",
         "x-ms-version": "2020-06-12"
       },
       "ResponseBody": []
     },
     {
-      "RequestUri": "https://seanmcccanary3.file.core.windows.net/test-share-48172401-4f2f-50d3-ca30-d6ec535dc2b3/test-directory-5e9d2b7c-78d4-a24f-3c4c-eb76c08980e2/test-file-3b07de24-ec25-e406-820c-4361750be88d",
+      "RequestUri": "https://seanmcccanary3.file.core.windows.net/test-share-69a51387-4717-5098-188d-0df57fb4a1a8/test-directory-dfb8c24b-d7b7-40b8-f2c4-2919aba0c3b9/test-file-18d0aeba-d575-b1ee-5b22-a7cdb2d9ccff",
       "RequestMethod": "HEAD",
       "RequestHeaders": {
         "Accept": "application/xml",
         "Authorization": "Sanitized",
-        "traceparent": "00-9ef864454612d248a6bf08714c3ef932-87405ed8569cce43-00",
-        "User-Agent": [
-          "azsdk-net-Storage.Files.Shares/12.7.0-alpha.20210121.1",
-          "(.NET 5.0.2; Microsoft Windows 10.0.19042)"
-        ],
-        "x-ms-client-request-id": "9d9bfff9-3004-98e4-aac8-b410049ea855",
-        "x-ms-date": "Thu, 21 Jan 2021 20:37:28 GMT",
+        "traceparent": "00-c432d3e5dc57be4ea392008d5b023fb4-92b7dc7e05c8134b-00",
+        "User-Agent": [
+          "azsdk-net-Storage.Files.Shares/12.7.0-alpha.20210126.1",
+          "(.NET 5.0.2; Microsoft Windows 10.0.19042)"
+        ],
+        "x-ms-client-request-id": "bfa39a5d-9bc4-829f-a508-292ff1c787b9",
+        "x-ms-date": "Tue, 26 Jan 2021 19:27:53 GMT",
         "x-ms-return-client-request-id": "true",
         "x-ms-version": "2020-06-12"
       },
@@ -190,25 +185,25 @@
       "ResponseHeaders": {
         "Content-Length": "1024",
         "Content-Type": "application/octet-stream",
-        "Date": "Thu, 21 Jan 2021 20:37:27 GMT",
-        "ETag": "\u00220x8D8BE4C5E1EC5DF\u0022",
-        "Last-Modified": "Thu, 21 Jan 2021 20:37:27 GMT",
+        "Date": "Tue, 26 Jan 2021 19:27:52 GMT",
+        "ETag": "\u00220x8D8C230797CEC76\u0022",
+        "Last-Modified": "Tue, 26 Jan 2021 19:27:52 GMT",
         "Server": [
           "Windows-Azure-File/1.0",
           "Microsoft-HTTPAPI/2.0"
         ],
         "Vary": "Origin",
-        "x-ms-client-request-id": "9d9bfff9-3004-98e4-aac8-b410049ea855",
+        "x-ms-client-request-id": "bfa39a5d-9bc4-829f-a508-292ff1c787b9",
         "x-ms-file-attributes": "Archive",
-        "x-ms-file-change-time": "2021-01-21T20:37:27.8792159Z",
-        "x-ms-file-creation-time": "2021-01-21T20:37:27.8071646Z",
+        "x-ms-file-change-time": "2021-01-26T19:27:52.5374070Z",
+        "x-ms-file-creation-time": "2021-01-26T19:27:52.4773641Z",
         "x-ms-file-id": "11529285414812647424",
-        "x-ms-file-last-write-time": "2021-01-21T20:37:27.8792159Z",
+        "x-ms-file-last-write-time": "2021-01-26T19:27:52.5374070Z",
         "x-ms-file-parent-id": "13835128424026341376",
         "x-ms-file-permission-key": "4010187179898695473*11459378189709739967",
         "x-ms-lease-state": "available",
         "x-ms-lease-status": "unlocked",
-        "x-ms-request-id": "ad38dde8-201a-0033-3a35-f08569000000",
+        "x-ms-request-id": "944f1a1e-b01a-0098-3719-f4faa3000000",
         "x-ms-server-encrypted": "true",
         "x-ms-type": "File",
         "x-ms-version": "2020-06-12"
@@ -216,17 +211,17 @@
       "ResponseBody": []
     },
     {
-      "RequestUri": "https://seanmcccanary3.file.core.windows.net/test-share-48172401-4f2f-50d3-ca30-d6ec535dc2b3/test-directory-5e9d2b7c-78d4-a24f-3c4c-eb76c08980e2/test-file-3b07de24-ec25-e406-820c-4361750be88d",
+      "RequestUri": "https://seanmcccanary3.file.core.windows.net/test-share-69a51387-4717-5098-188d-0df57fb4a1a8/test-directory-dfb8c24b-d7b7-40b8-f2c4-2919aba0c3b9/test-file-18d0aeba-d575-b1ee-5b22-a7cdb2d9ccff",
       "RequestMethod": "GET",
       "RequestHeaders": {
         "Accept": "application/xml",
         "Authorization": "Sanitized",
         "User-Agent": [
-          "azsdk-net-Storage.Files.Shares/12.7.0-alpha.20210121.1",
-          "(.NET 5.0.2; Microsoft Windows 10.0.19042)"
-        ],
-        "x-ms-client-request-id": "59ad9f01-982d-21e5-29aa-b0c5f30fe0ed",
-        "x-ms-date": "Thu, 21 Jan 2021 20:37:28 GMT",
+          "azsdk-net-Storage.Files.Shares/12.7.0-alpha.20210126.1",
+          "(.NET 5.0.2; Microsoft Windows 10.0.19042)"
+        ],
+        "x-ms-client-request-id": "6a5342cb-0bfa-ae4d-481a-925f59ac30a6",
+        "x-ms-date": "Tue, 26 Jan 2021 19:27:53 GMT",
         "x-ms-range": "bytes=0-4194303",
         "x-ms-range-get-content-md5": "false",
         "x-ms-return-client-request-id": "true",
@@ -239,44 +234,44 @@
         "Content-Length": "1024",
         "Content-Range": "bytes 0-1023/1024",
         "Content-Type": "application/octet-stream",
-        "Date": "Thu, 21 Jan 2021 20:37:27 GMT",
-        "ETag": "\u00220x8D8BE4C5E1EC5DF\u0022",
-        "Last-Modified": "Thu, 21 Jan 2021 20:37:27 GMT",
+        "Date": "Tue, 26 Jan 2021 19:27:52 GMT",
+        "ETag": "\u00220x8D8C230797CEC76\u0022",
+        "Last-Modified": "Tue, 26 Jan 2021 19:27:52 GMT",
         "Server": [
           "Windows-Azure-File/1.0",
           "Microsoft-HTTPAPI/2.0"
         ],
         "Vary": "Origin",
-        "x-ms-client-request-id": "59ad9f01-982d-21e5-29aa-b0c5f30fe0ed",
+        "x-ms-client-request-id": "6a5342cb-0bfa-ae4d-481a-925f59ac30a6",
         "x-ms-file-attributes": "Archive",
-        "x-ms-file-change-time": "2021-01-21T20:37:27.8792159Z",
-        "x-ms-file-creation-time": "2021-01-21T20:37:27.8071646Z",
+        "x-ms-file-change-time": "2021-01-26T19:27:52.5374070Z",
+        "x-ms-file-creation-time": "2021-01-26T19:27:52.4773641Z",
         "x-ms-file-id": "11529285414812647424",
-        "x-ms-file-last-write-time": "2021-01-21T20:37:27.8792159Z",
+        "x-ms-file-last-write-time": "2021-01-26T19:27:52.5374070Z",
         "x-ms-file-parent-id": "13835128424026341376",
         "x-ms-file-permission-key": "4010187179898695473*11459378189709739967",
         "x-ms-lease-state": "available",
         "x-ms-lease-status": "unlocked",
-        "x-ms-request-id": "ad38dde9-201a-0033-3b35-f08569000000",
+        "x-ms-request-id": "944f1a1f-b01a-0098-3819-f4faa3000000",
         "x-ms-server-encrypted": "true",
         "x-ms-type": "File",
         "x-ms-version": "2020-06-12"
       },
-      "ResponseBody": "gronQBkASiwWsGJpo0Lge32W6ee72pkrdGZTHBnBSS8wm4sHmo47i46hjplx3eOVbrvVDuNSfqch/MuzrC4SVWYyOQi22eHuWl5YGkz/uZeCvq1e7DpM3R3k5p3Ch95gjjgyPqPa35XZ5rOF\u002BWNaIUIzMe6AtGks5lvr0vNDK9J/\u002BIwTzXvzp94YhAaGxuS5icRbj1bw39nPBlhI7wyhlrrhBgHWR1THP4kPaC9jpR93MUgu55x8jxmyQ8Yiq7jSdu1LpcDj40Jwk0/M4HepbGA40b3Ec64dZHfnIwONpJTRPfFCF/9elE4GvlNNr66hCddl6tn7DQM/LkFJ\u002B78/4\u002B\u002B6\u002B6KGZ1Rh2T1uvbRaz7XIRhorJ7q61i/tAum\u002BFJiPx9tkk7MMG6GCBBCcjE9O5F6LgbSlE7s1/yVymGRrosWk3/bZ9jwBuyt4qCKqHkngnh6KMpPk6bMfL5OOmoI8F2FL96xZde4hisaJLGqZi\u002BHbkvlG4HAxwPVDusapcyGoPJHAXiadhikwaafNWr1IhqSxsgeI9jbxGTe2FboneBek4PDZ2Cy7PgvPFnfIZGU4\u002BjMi\u002BMAZIEVaz0Xu5nFvCPGQKHrMb6549XP8ueC/KLTSfRuGBH9WisCqfwjmzViaYA2FODzqa4uFqgJMHWdlmqaRHGhW6ARxOZ26IvClkSgbYljTOvB45xKPAVp8CW1ZReRhVbDvRHgJFP6eMEmb4BjaMbsOkmC2GDVWxuap9C8wYdwLQzx3LB3fyibx2rbI9CFBotiySrOEqzx7mH2RXx/Obc5tj5zcYwWdLsc6xD5\u002BjtHFaFJXfhcph5j//JOgTmoGI2zoW2SFZT/TFBvrSef9/QqrzPfMd\u002B63RAcD3Gdx/eBdM6HSljJsQAMThGn7PT2wAv6I9IJzOat9MBddgYjYYRc6jhZGK2bYPov0ufOFuwbKUtpo6Qhe6vn1VGUbD796OiJRwK8mateXsLX2fn\u002B4\u002BHUQki6ucHcP3KMdUNYBvC7MeX/QM/pXo\u002BgC0DlTaGt5PVzwCn2RzMqrQuQLCRkBlvOGKgQA58R6ue9Gq58\u002Bu3Q4oxN5EbKxO620JfAVS5nOATlGzD1meVWXdVCNSiAqbIZw02YGh4RA1O9XTMLUZG5Vd6pm\u002BO820Sq\u002B4pxhI/CMibhppXgzyHm1BfdODy2TwxDiONN2xHSXOgE8SKXo3rH/ysIJa7/1Iq8wsPL36ML9Kx6Lf\u002BsdFcVD0mt29oDUzCZGT0RqiVhR7BUjRhOBn1E/PhyGXV/F4rX8xZhUfysvW\u002BTMsZl\u002BkqHGOZLW\u002Bc\u002BxwjIZNrdjTW7HgW2ObcO//W3p8\u002Bovte64wax6vyTM7\u002BjmSwNmOkhzzA51BDAs7w=="
-    },
-    {
-      "RequestUri": "https://seanmcccanary3.file.core.windows.net/test-share-48172401-4f2f-50d3-ca30-d6ec535dc2b3?restype=share",
+      "ResponseBody": "UC5OgryOzY5RNZ7DRXPhn3vE1nH0\u002BRNS1h6TtMr9fwWfm/QwBMWotGwdeHCPfLom/lP3P2TiAlYb/Kyd\u002BhnDVLWYI6p\u002BsZq2GyIE14GiwllkbbZ3BUChvZmdFQgYCrlTWiO69lgQp0y4QSNB3SvVeDlTOY1iTE5192YR4JyRnRFosXxd6MsAVMVpvsQdYN9tyJzOxdEs8A7VRf/y/8awJqMR2Cyud5BtUuTH\u002BY2KV5eGoxj/wthAPMBtiKLMDlX\u002BuJcgDIezv1AMYXLsZfeASu1na1uusWPL0ZxsQO/toEOPyED2aksP0uPH8mFlVNbI7T20ZKP5TwczVDrrR35hHsAvXJy2iuCiWJh45r4CZnzFo1OxODyflng5whUQJItlZtShNfc6EmJdEgwKgWlIMe6\u002BJaQrr\u002BWEj8YjfcjKkTMME4DqYTCFi5DxUyYvlBQP8JAnUv/nOrbuHKYxFpWZk4HY/W7oXtC\u002BOJkTOVy/VPqxFIw3oj40JdjJ/ESKVHX7V8ClVpemJ5HAaRll0wBaLsirfwIIYfBCpNiVHmKMM\u002BQkF\u002BKbGv1jCuz7dzkkz1LYb8173tRz8/XQYrK\u002BEQgvNDU1QLsevxTKR3QVDOq2HdSGvK\u002BUEFUPsSTsy7dLpPnjy0IE746WurC5sZdgXuYKGUXdOFVZmiTgJY\u002BXMfNcf6J7MUGnsi1G7wL\u002B216\u002Br1M94bFxbmykijEeJMn//oi8XDL05SylY2cYl0hTWr/FIXY8WVBB6xE216cQiI1jR/B5Qn8syckmmH5KWdYjUC9xWQJTwqU4enAhvg6FldratFBX2Rg/mFisFsHS95E6EoZ3ni\u002BKEIRLQccOCwu7oAKjcKWGzHcWMcGqpqzkZYPf5quHDverT6PLDJdRMYxM8XW\u002BLofss0UOYGxt4GrXZ9tELiVfM5IL\u002BCABusDfxQA0XbU3JTf78jNmea2LPW459KS7DQJn7b3isjVm6viFLptrOYO1oEGkSDzy\u002BbrlgLuyyMYbJLj9zG/4VHMBlAg64EoRHwPqhFNjF8TGdfQC/DJ6tCEyagrjbmwUvUvOorQztxhv1GG3yERyuAzzNld79VdAhuDmB3ZALrCX1scIlHQPk73bkijRwuzcv7L97zcVmMfzjRzTTK\u002BiL6WwIPF9aiOY5KOZn2Iub8P0CUjEQj55gT3/FAdYO0YNOGODIKL6X1SOZQuUe/hkxB5Y30Jn3u1nN56zflYbP6hdi2f/q04h\u002Bar0Ndwz5QVFmk/pAFwDplp2G\u002BkDR\u002BD\u002BciViNvCRZRnPNuWYc6gQM1GYbuMHMj9MWeUMiI9kHbLJ9sK20K4VszQ2Gcl2azOxZeiXatn99kDmFt0LhdyJahkzzn3mWWOjgw=="
+    },
+    {
+      "RequestUri": "https://seanmcccanary3.file.core.windows.net/test-share-69a51387-4717-5098-188d-0df57fb4a1a8?restype=share",
       "RequestMethod": "DELETE",
       "RequestHeaders": {
         "Accept": "application/xml",
         "Authorization": "Sanitized",
-        "traceparent": "00-06cee1a66ababe42b92cd5d133083ffd-7a1541d9aee73b41-00",
-        "User-Agent": [
-          "azsdk-net-Storage.Files.Shares/12.7.0-alpha.20210121.1",
-          "(.NET 5.0.2; Microsoft Windows 10.0.19042)"
-        ],
-        "x-ms-client-request-id": "650f05d6-4ef1-e128-a98e-3ff1fb74c056",
-        "x-ms-date": "Thu, 21 Jan 2021 20:37:28 GMT",
+        "traceparent": "00-6c524cf7df3a044f99b431fe23733e0f-9469e670cf88bc4a-00",
+        "User-Agent": [
+          "azsdk-net-Storage.Files.Shares/12.7.0-alpha.20210126.1",
+          "(.NET 5.0.2; Microsoft Windows 10.0.19042)"
+        ],
+        "x-ms-client-request-id": "ae64756a-1d73-4cbe-09cc-619a30c73a9a",
+        "x-ms-date": "Tue, 26 Jan 2021 19:27:53 GMT",
         "x-ms-delete-snapshots": "include",
         "x-ms-return-client-request-id": "true",
         "x-ms-version": "2020-06-12"
@@ -285,25 +280,20 @@
       "StatusCode": 202,
       "ResponseHeaders": {
         "Content-Length": "0",
-        "Date": "Thu, 21 Jan 2021 20:37:27 GMT",
-        "Server": [
-          "Windows-Azure-File/1.0",
-          "Microsoft-HTTPAPI/2.0"
-        ],
-        "x-ms-client-request-id": "650f05d6-4ef1-e128-a98e-3ff1fb74c056",
-<<<<<<< HEAD
-        "x-ms-request-id": "1eb48e92-401a-0047-21e2-9cb199000000",
-        "x-ms-version": "2020-06-12"
-=======
-        "x-ms-request-id": "ad38ddea-201a-0033-3c35-f08569000000",
-        "x-ms-version": "2020-04-08"
->>>>>>> ac24a13f
+        "Date": "Tue, 26 Jan 2021 19:27:52 GMT",
+        "Server": [
+          "Windows-Azure-File/1.0",
+          "Microsoft-HTTPAPI/2.0"
+        ],
+        "x-ms-client-request-id": "ae64756a-1d73-4cbe-09cc-619a30c73a9a",
+        "x-ms-request-id": "944f1a20-b01a-0098-3919-f4faa3000000",
+        "x-ms-version": "2020-06-12"
       },
       "ResponseBody": []
     }
   ],
   "Variables": {
-    "RandomSeed": "1442186887",
+    "RandomSeed": "966414069",
     "Storage_TestConfigDefault": "ProductionTenant\nseanmcccanary3\nU2FuaXRpemVk\nhttps://seanmcccanary3.blob.core.windows.net\nhttps://seanmcccanary3.file.core.windows.net\nhttps://seanmcccanary3.queue.core.windows.net\nhttps://seanmcccanary3.table.core.windows.net\n\n\n\n\nhttps://seanmcccanary3-secondary.blob.core.windows.net\nhttps://seanmcccanary3-secondary.file.core.windows.net\nhttps://seanmcccanary3-secondary.queue.core.windows.net\nhttps://seanmcccanary3-secondary.table.core.windows.net\n\nSanitized\n\n\nCloud\nBlobEndpoint=https://seanmcccanary3.blob.core.windows.net/;QueueEndpoint=https://seanmcccanary3.queue.core.windows.net/;FileEndpoint=https://seanmcccanary3.file.core.windows.net/;BlobSecondaryEndpoint=https://seanmcccanary3-secondary.blob.core.windows.net/;QueueSecondaryEndpoint=https://seanmcccanary3-secondary.queue.core.windows.net/;FileSecondaryEndpoint=https://seanmcccanary3-secondary.file.core.windows.net/;AccountName=seanmcccanary3;AccountKey=Kg==;\nseanscope1"
   }
 }