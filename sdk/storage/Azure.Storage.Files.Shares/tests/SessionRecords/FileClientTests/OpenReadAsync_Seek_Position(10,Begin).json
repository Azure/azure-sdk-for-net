--- conflicted
+++ resolved
@@ -14,11 +14,7 @@
         "x-ms-client-request-id": "e42052d6-2d37-ff54-9814-e8ce99dabb61",
         "x-ms-date": "Tue, 26 Jan 2021 19:27:52 GMT",
         "x-ms-return-client-request-id": "true",
-<<<<<<< HEAD
-        "x-ms-version": "2020-12-06"
-=======
-        "x-ms-version": "2021-02-12"
->>>>>>> 7e782c87
+        "x-ms-version": "2021-02-12"
       },
       "RequestBody": null,
       "StatusCode": 201,
@@ -33,11 +29,7 @@
         ],
         "x-ms-client-request-id": "e42052d6-2d37-ff54-9814-e8ce99dabb61",
         "x-ms-request-id": "944f1a17-b01a-0098-3319-f4faa3000000",
-<<<<<<< HEAD
-        "x-ms-version": "2020-12-06"
-=======
-        "x-ms-version": "2021-02-12"
->>>>>>> 7e782c87
+        "x-ms-version": "2021-02-12"
       },
       "ResponseBody": []
     },
@@ -59,11 +51,7 @@
         "x-ms-file-last-write-time": "Now",
         "x-ms-file-permission": "Inherit",
         "x-ms-return-client-request-id": "true",
-<<<<<<< HEAD
-        "x-ms-version": "2020-12-06"
-=======
-        "x-ms-version": "2021-02-12"
->>>>>>> 7e782c87
+        "x-ms-version": "2021-02-12"
       },
       "RequestBody": null,
       "StatusCode": 201,
@@ -86,11 +74,7 @@
         "x-ms-file-permission-key": "17860367565182308406*11459378189709739967",
         "x-ms-request-id": "944f1a1a-b01a-0098-3419-f4faa3000000",
         "x-ms-request-server-encrypted": "true",
-<<<<<<< HEAD
-        "x-ms-version": "2020-12-06"
-=======
-        "x-ms-version": "2021-02-12"
->>>>>>> 7e782c87
+        "x-ms-version": "2021-02-12"
       },
       "ResponseBody": []
     },
@@ -114,11 +98,7 @@
         "x-ms-file-permission": "Inherit",
         "x-ms-return-client-request-id": "true",
         "x-ms-type": "file",
-<<<<<<< HEAD
-        "x-ms-version": "2020-12-06"
-=======
-        "x-ms-version": "2021-02-12"
->>>>>>> 7e782c87
+        "x-ms-version": "2021-02-12"
       },
       "RequestBody": null,
       "StatusCode": 201,
@@ -141,11 +121,7 @@
         "x-ms-file-permission-key": "4010187179898695473*11459378189709739967",
         "x-ms-request-id": "944f1a1c-b01a-0098-3519-f4faa3000000",
         "x-ms-request-server-encrypted": "true",
-<<<<<<< HEAD
-        "x-ms-version": "2020-12-06"
-=======
-        "x-ms-version": "2021-02-12"
->>>>>>> 7e782c87
+        "x-ms-version": "2021-02-12"
       },
       "ResponseBody": []
     },
@@ -166,11 +142,7 @@
         "x-ms-date": "Tue, 26 Jan 2021 19:27:53 GMT",
         "x-ms-range": "bytes=0-1023",
         "x-ms-return-client-request-id": "true",
-<<<<<<< HEAD
-        "x-ms-version": "2020-12-06",
-=======
         "x-ms-version": "2021-02-12",
->>>>>>> 7e782c87
         "x-ms-write": "update"
       },
       "RequestBody": "UC5OgryOzY5RNZ7DRXPhn3vE1nH0+RNS1h6TtMr9fwWfm/QwBMWotGwdeHCPfLom/lP3P2TiAlYb/Kyd+hnDVLWYI6p+sZq2GyIE14GiwllkbbZ3BUChvZmdFQgYCrlTWiO69lgQp0y4QSNB3SvVeDlTOY1iTE5192YR4JyRnRFosXxd6MsAVMVpvsQdYN9tyJzOxdEs8A7VRf/y/8awJqMR2Cyud5BtUuTH+Y2KV5eGoxj/wthAPMBtiKLMDlX+uJcgDIezv1AMYXLsZfeASu1na1uusWPL0ZxsQO/toEOPyED2aksP0uPH8mFlVNbI7T20ZKP5TwczVDrrR35hHsAvXJy2iuCiWJh45r4CZnzFo1OxODyflng5whUQJItlZtShNfc6EmJdEgwKgWlIMe6+JaQrr+WEj8YjfcjKkTMME4DqYTCFi5DxUyYvlBQP8JAnUv/nOrbuHKYxFpWZk4HY/W7oXtC+OJkTOVy/VPqxFIw3oj40JdjJ/ESKVHX7V8ClVpemJ5HAaRll0wBaLsirfwIIYfBCpNiVHmKMM+QkF+KbGv1jCuz7dzkkz1LYb8173tRz8/XQYrK+EQgvNDU1QLsevxTKR3QVDOq2HdSGvK+UEFUPsSTsy7dLpPnjy0IE746WurC5sZdgXuYKGUXdOFVZmiTgJY+XMfNcf6J7MUGnsi1G7wL+216+r1M94bFxbmykijEeJMn//oi8XDL05SylY2cYl0hTWr/FIXY8WVBB6xE216cQiI1jR/B5Qn8syckmmH5KWdYjUC9xWQJTwqU4enAhvg6FldratFBX2Rg/mFisFsHS95E6EoZ3ni+KEIRLQccOCwu7oAKjcKWGzHcWMcGqpqzkZYPf5quHDverT6PLDJdRMYxM8XW+Lofss0UOYGxt4GrXZ9tELiVfM5IL+CABusDfxQA0XbU3JTf78jNmea2LPW459KS7DQJn7b3isjVm6viFLptrOYO1oEGkSDzy+brlgLuyyMYbJLj9zG/4VHMBlAg64EoRHwPqhFNjF8TGdfQC/DJ6tCEyagrjbmwUvUvOorQztxhv1GG3yERyuAzzNld79VdAhuDmB3ZALrCX1scIlHQPk73bkijRwuzcv7L97zcVmMfzjRzTTK+iL6WwIPF9aiOY5KOZn2Iub8P0CUjEQj55gT3/FAdYO0YNOGODIKL6X1SOZQuUe/hkxB5Y30Jn3u1nN56zflYbP6hdi2f/q04h+ar0Ndwz5QVFmk/pAFwDplp2G+kDR+D+ciViNvCRZRnPNuWYc6gQM1GYbuMHMj9MWeUMiI9kHbLJ9sK20K4VszQ2Gcl2azOxZeiXatn99kDmFt0LhdyJahkzzn3mWWOjgw==",
@@ -188,11 +160,7 @@
         "x-ms-client-request-id": "cbd92216-7eba-5bd8-5f79-e1b1049dcb12",
         "x-ms-request-id": "944f1a1d-b01a-0098-3619-f4faa3000000",
         "x-ms-request-server-encrypted": "true",
-<<<<<<< HEAD
-        "x-ms-version": "2020-12-06"
-=======
-        "x-ms-version": "2021-02-12"
->>>>>>> 7e782c87
+        "x-ms-version": "2021-02-12"
       },
       "ResponseBody": []
     },
@@ -210,11 +178,7 @@
         "x-ms-client-request-id": "bfa39a5d-9bc4-829f-a508-292ff1c787b9",
         "x-ms-date": "Tue, 26 Jan 2021 19:27:53 GMT",
         "x-ms-return-client-request-id": "true",
-<<<<<<< HEAD
-        "x-ms-version": "2020-12-06"
-=======
-        "x-ms-version": "2021-02-12"
->>>>>>> 7e782c87
+        "x-ms-version": "2021-02-12"
       },
       "RequestBody": null,
       "StatusCode": 200,
@@ -242,11 +206,7 @@
         "x-ms-request-id": "944f1a1e-b01a-0098-3719-f4faa3000000",
         "x-ms-server-encrypted": "true",
         "x-ms-type": "File",
-<<<<<<< HEAD
-        "x-ms-version": "2020-12-06"
-=======
-        "x-ms-version": "2021-02-12"
->>>>>>> 7e782c87
+        "x-ms-version": "2021-02-12"
       },
       "ResponseBody": []
     },
@@ -265,11 +225,7 @@
         "x-ms-range": "bytes=0-4194303",
         "x-ms-range-get-content-md5": "false",
         "x-ms-return-client-request-id": "true",
-<<<<<<< HEAD
-        "x-ms-version": "2020-12-06"
-=======
-        "x-ms-version": "2021-02-12"
->>>>>>> 7e782c87
+        "x-ms-version": "2021-02-12"
       },
       "RequestBody": null,
       "StatusCode": 206,
@@ -299,11 +255,7 @@
         "x-ms-request-id": "944f1a1f-b01a-0098-3819-f4faa3000000",
         "x-ms-server-encrypted": "true",
         "x-ms-type": "File",
-<<<<<<< HEAD
-        "x-ms-version": "2020-12-06"
-=======
-        "x-ms-version": "2021-02-12"
->>>>>>> 7e782c87
+        "x-ms-version": "2021-02-12"
       },
       "ResponseBody": "UC5OgryOzY5RNZ7DRXPhn3vE1nH0+RNS1h6TtMr9fwWfm/QwBMWotGwdeHCPfLom/lP3P2TiAlYb/Kyd+hnDVLWYI6p+sZq2GyIE14GiwllkbbZ3BUChvZmdFQgYCrlTWiO69lgQp0y4QSNB3SvVeDlTOY1iTE5192YR4JyRnRFosXxd6MsAVMVpvsQdYN9tyJzOxdEs8A7VRf/y/8awJqMR2Cyud5BtUuTH+Y2KV5eGoxj/wthAPMBtiKLMDlX+uJcgDIezv1AMYXLsZfeASu1na1uusWPL0ZxsQO/toEOPyED2aksP0uPH8mFlVNbI7T20ZKP5TwczVDrrR35hHsAvXJy2iuCiWJh45r4CZnzFo1OxODyflng5whUQJItlZtShNfc6EmJdEgwKgWlIMe6+JaQrr+WEj8YjfcjKkTMME4DqYTCFi5DxUyYvlBQP8JAnUv/nOrbuHKYxFpWZk4HY/W7oXtC+OJkTOVy/VPqxFIw3oj40JdjJ/ESKVHX7V8ClVpemJ5HAaRll0wBaLsirfwIIYfBCpNiVHmKMM+QkF+KbGv1jCuz7dzkkz1LYb8173tRz8/XQYrK+EQgvNDU1QLsevxTKR3QVDOq2HdSGvK+UEFUPsSTsy7dLpPnjy0IE746WurC5sZdgXuYKGUXdOFVZmiTgJY+XMfNcf6J7MUGnsi1G7wL+216+r1M94bFxbmykijEeJMn//oi8XDL05SylY2cYl0hTWr/FIXY8WVBB6xE216cQiI1jR/B5Qn8syckmmH5KWdYjUC9xWQJTwqU4enAhvg6FldratFBX2Rg/mFisFsHS95E6EoZ3ni+KEIRLQccOCwu7oAKjcKWGzHcWMcGqpqzkZYPf5quHDverT6PLDJdRMYxM8XW+Lofss0UOYGxt4GrXZ9tELiVfM5IL+CABusDfxQA0XbU3JTf78jNmea2LPW459KS7DQJn7b3isjVm6viFLptrOYO1oEGkSDzy+brlgLuyyMYbJLj9zG/4VHMBlAg64EoRHwPqhFNjF8TGdfQC/DJ6tCEyagrjbmwUvUvOorQztxhv1GG3yERyuAzzNld79VdAhuDmB3ZALrCX1scIlHQPk73bkijRwuzcv7L97zcVmMfzjRzTTK+iL6WwIPF9aiOY5KOZn2Iub8P0CUjEQj55gT3/FAdYO0YNOGODIKL6X1SOZQuUe/hkxB5Y30Jn3u1nN56zflYbP6hdi2f/q04h+ar0Ndwz5QVFmk/pAFwDplp2G+kDR+D+ciViNvCRZRnPNuWYc6gQM1GYbuMHMj9MWeUMiI9kHbLJ9sK20K4VszQ2Gcl2azOxZeiXatn99kDmFt0LhdyJahkzzn3mWWOjgw=="
     },
@@ -322,11 +274,7 @@
         "x-ms-date": "Tue, 26 Jan 2021 19:27:53 GMT",
         "x-ms-delete-snapshots": "include",
         "x-ms-return-client-request-id": "true",
-<<<<<<< HEAD
-        "x-ms-version": "2020-12-06"
-=======
-        "x-ms-version": "2021-02-12"
->>>>>>> 7e782c87
+        "x-ms-version": "2021-02-12"
       },
       "RequestBody": null,
       "StatusCode": 202,
@@ -339,11 +287,7 @@
         ],
         "x-ms-client-request-id": "ae64756a-1d73-4cbe-09cc-619a30c73a9a",
         "x-ms-request-id": "944f1a20-b01a-0098-3919-f4faa3000000",
-<<<<<<< HEAD
-        "x-ms-version": "2020-12-06"
-=======
-        "x-ms-version": "2021-02-12"
->>>>>>> 7e782c87
+        "x-ms-version": "2021-02-12"
       },
       "ResponseBody": []
     }
