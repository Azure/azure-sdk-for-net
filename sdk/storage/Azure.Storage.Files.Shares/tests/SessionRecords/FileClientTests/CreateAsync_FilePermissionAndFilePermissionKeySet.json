{
  "Entries": [
    {
      "RequestUri": "https://seanmcccanary3.file.core.windows.net/test-share-2b3e52ff-fdd1-a792-8b82-17733712db81?restype=share",
      "RequestMethod": "PUT",
      "RequestHeaders": {
        "Accept": "application/xml",
        "Authorization": "Sanitized",
        "traceparent": "00-1883412900a683428db05a3e36ada03f-51913e419d426549-00",
        "User-Agent": [
          "azsdk-net-Storage.Files.Shares/12.7.0-alpha.20210121.1",
          "(.NET 5.0.2; Microsoft Windows 10.0.19042)"
        ],
        "x-ms-client-request-id": "e302c580-60e0-2d88-e25c-4e37171baf9e",
        "x-ms-date": "Thu, 21 Jan 2021 20:38:39 GMT",
        "x-ms-return-client-request-id": "true",
        "x-ms-version": "2020-06-12"
      },
      "RequestBody": null,
      "StatusCode": 201,
      "ResponseHeaders": {
        "Content-Length": "0",
        "Date": "Thu, 21 Jan 2021 20:38:38 GMT",
        "ETag": "\u00220x8D8BE4C88DF3F89\u0022",
        "Last-Modified": "Thu, 21 Jan 2021 20:38:39 GMT",
        "Server": [
          "Windows-Azure-File/1.0",
          "Microsoft-HTTPAPI/2.0"
        ],
        "x-ms-client-request-id": "e302c580-60e0-2d88-e25c-4e37171baf9e",
<<<<<<< HEAD
        "x-ms-request-id": "c9ef61be-f01a-0012-0c37-f3e9eb000000",
        "x-ms-version": "2020-06-12"
=======
        "x-ms-request-id": "2300d00a-101a-0075-0235-f0b1ee000000",
        "x-ms-version": "2020-04-08"
>>>>>>> ac24a13f
      },
      "ResponseBody": []
    },
    {
      "RequestUri": "https://seanmcccanary3.file.core.windows.net/test-share-2b3e52ff-fdd1-a792-8b82-17733712db81/test-directory-af7f08d2-499c-5ce3-e299-09a8de106850?restype=directory",
      "RequestMethod": "PUT",
      "RequestHeaders": {
        "Accept": "application/xml",
        "Authorization": "Sanitized",
        "traceparent": "00-9b86ffc56f8cef46887a9ef7715c0399-37528710d5e0124e-00",
        "User-Agent": [
          "azsdk-net-Storage.Files.Shares/12.7.0-alpha.20210121.1",
          "(.NET 5.0.2; Microsoft Windows 10.0.19042)"
        ],
        "x-ms-client-request-id": "36af8079-5bbb-37a6-e1a6-014657e04fd2",
        "x-ms-date": "Thu, 21 Jan 2021 20:38:39 GMT",
        "x-ms-file-attributes": "None",
        "x-ms-file-creation-time": "Now",
        "x-ms-file-last-write-time": "Now",
        "x-ms-file-permission": "Inherit",
        "x-ms-return-client-request-id": "true",
        "x-ms-version": "2020-06-12"
      },
      "RequestBody": null,
      "StatusCode": 201,
      "ResponseHeaders": {
        "Content-Length": "0",
        "Date": "Thu, 21 Jan 2021 20:38:38 GMT",
        "ETag": "\u00220x8D8BE4C88E9FB6D\u0022",
        "Last-Modified": "Thu, 21 Jan 2021 20:38:39 GMT",
        "Server": [
          "Windows-Azure-File/1.0",
          "Microsoft-HTTPAPI/2.0"
        ],
        "x-ms-client-request-id": "36af8079-5bbb-37a6-e1a6-014657e04fd2",
        "x-ms-file-attributes": "Directory",
        "x-ms-file-change-time": "2021-01-21T20:38:39.6752749Z",
        "x-ms-file-creation-time": "2021-01-21T20:38:39.6752749Z",
        "x-ms-file-id": "13835128424026341376",
        "x-ms-file-last-write-time": "2021-01-21T20:38:39.6752749Z",
        "x-ms-file-parent-id": "0",
        "x-ms-file-permission-key": "17860367565182308406*11459378189709739967",
        "x-ms-request-id": "2300d00d-101a-0075-0335-f0b1ee000000",
        "x-ms-request-server-encrypted": "true",
        "x-ms-version": "2020-06-12"
      },
      "ResponseBody": []
    },
    {
      "RequestUri": "https://seanmcccanary3.file.core.windows.net/test-share-2b3e52ff-fdd1-a792-8b82-17733712db81?restype=share",
      "RequestMethod": "DELETE",
      "RequestHeaders": {
        "Accept": "application/xml",
        "Authorization": "Sanitized",
        "traceparent": "00-608ac668e8ca114faf315aac9018b146-69cc52bb5557ae4c-00",
        "User-Agent": [
          "azsdk-net-Storage.Files.Shares/12.7.0-alpha.20210121.1",
          "(.NET 5.0.2; Microsoft Windows 10.0.19042)"
        ],
        "x-ms-client-request-id": "5609693c-4a78-3cde-f2d5-cf3eb5952afc",
        "x-ms-date": "Thu, 21 Jan 2021 20:38:40 GMT",
        "x-ms-delete-snapshots": "include",
        "x-ms-return-client-request-id": "true",
        "x-ms-version": "2020-06-12"
      },
      "RequestBody": null,
      "StatusCode": 202,
      "ResponseHeaders": {
        "Content-Length": "0",
        "Date": "Thu, 21 Jan 2021 20:38:38 GMT",
        "Server": [
          "Windows-Azure-File/1.0",
          "Microsoft-HTTPAPI/2.0"
        ],
        "x-ms-client-request-id": "5609693c-4a78-3cde-f2d5-cf3eb5952afc",
<<<<<<< HEAD
        "x-ms-request-id": "c9ef61c1-f01a-0012-0e37-f3e9eb000000",
        "x-ms-version": "2020-06-12"
=======
        "x-ms-request-id": "2300d00e-101a-0075-0435-f0b1ee000000",
        "x-ms-version": "2020-04-08"
>>>>>>> ac24a13f
      },
      "ResponseBody": []
    }
  ],
  "Variables": {
    "RandomSeed": "1004216918",
    "Storage_TestConfigDefault": "ProductionTenant\nseanmcccanary3\nU2FuaXRpemVk\nhttps://seanmcccanary3.blob.core.windows.net\nhttps://seanmcccanary3.file.core.windows.net\nhttps://seanmcccanary3.queue.core.windows.net\nhttps://seanmcccanary3.table.core.windows.net\n\n\n\n\nhttps://seanmcccanary3-secondary.blob.core.windows.net\nhttps://seanmcccanary3-secondary.file.core.windows.net\nhttps://seanmcccanary3-secondary.queue.core.windows.net\nhttps://seanmcccanary3-secondary.table.core.windows.net\n\nSanitized\n\n\nCloud\nBlobEndpoint=https://seanmcccanary3.blob.core.windows.net/;QueueEndpoint=https://seanmcccanary3.queue.core.windows.net/;FileEndpoint=https://seanmcccanary3.file.core.windows.net/;BlobSecondaryEndpoint=https://seanmcccanary3-secondary.blob.core.windows.net/;QueueSecondaryEndpoint=https://seanmcccanary3-secondary.queue.core.windows.net/;FileSecondaryEndpoint=https://seanmcccanary3-secondary.file.core.windows.net/;AccountName=seanmcccanary3;AccountKey=Kg==;\nseanscope1"
  }
}<|MERGE_RESOLUTION|>--- conflicted
+++ resolved
@@ -1,18 +1,18 @@
 {
   "Entries": [
     {
-      "RequestUri": "https://seanmcccanary3.file.core.windows.net/test-share-2b3e52ff-fdd1-a792-8b82-17733712db81?restype=share",
+      "RequestUri": "https://seanmcccanary3.file.core.windows.net/test-share-3e974d44-3f5a-2e8a-1782-df14e6918ffc?restype=share",
       "RequestMethod": "PUT",
       "RequestHeaders": {
         "Accept": "application/xml",
         "Authorization": "Sanitized",
-        "traceparent": "00-1883412900a683428db05a3e36ada03f-51913e419d426549-00",
+        "traceparent": "00-7adae8355e58c54986ea197547ed6405-a1aa40bc16d3ff4d-00",
         "User-Agent": [
-          "azsdk-net-Storage.Files.Shares/12.7.0-alpha.20210121.1",
+          "azsdk-net-Storage.Files.Shares/12.7.0-alpha.20210126.1",
           "(.NET 5.0.2; Microsoft Windows 10.0.19042)"
         ],
-        "x-ms-client-request-id": "e302c580-60e0-2d88-e25c-4e37171baf9e",
-        "x-ms-date": "Thu, 21 Jan 2021 20:38:39 GMT",
+        "x-ms-client-request-id": "c797f414-c9af-1a1c-690a-38fb2bf68f41",
+        "x-ms-date": "Tue, 26 Jan 2021 19:29:35 GMT",
         "x-ms-return-client-request-id": "true",
         "x-ms-version": "2020-06-12"
       },
@@ -20,37 +20,32 @@
       "StatusCode": 201,
       "ResponseHeaders": {
         "Content-Length": "0",
-        "Date": "Thu, 21 Jan 2021 20:38:38 GMT",
-        "ETag": "\u00220x8D8BE4C88DF3F89\u0022",
-        "Last-Modified": "Thu, 21 Jan 2021 20:38:39 GMT",
+        "Date": "Tue, 26 Jan 2021 19:29:34 GMT",
+        "ETag": "\u00220x8D8C230B644ABE2\u0022",
+        "Last-Modified": "Tue, 26 Jan 2021 19:29:34 GMT",
         "Server": [
           "Windows-Azure-File/1.0",
           "Microsoft-HTTPAPI/2.0"
         ],
-        "x-ms-client-request-id": "e302c580-60e0-2d88-e25c-4e37171baf9e",
-<<<<<<< HEAD
-        "x-ms-request-id": "c9ef61be-f01a-0012-0c37-f3e9eb000000",
+        "x-ms-client-request-id": "c797f414-c9af-1a1c-690a-38fb2bf68f41",
+        "x-ms-request-id": "17341c5c-201a-009a-2819-f4441b000000",
         "x-ms-version": "2020-06-12"
-=======
-        "x-ms-request-id": "2300d00a-101a-0075-0235-f0b1ee000000",
-        "x-ms-version": "2020-04-08"
->>>>>>> ac24a13f
       },
       "ResponseBody": []
     },
     {
-      "RequestUri": "https://seanmcccanary3.file.core.windows.net/test-share-2b3e52ff-fdd1-a792-8b82-17733712db81/test-directory-af7f08d2-499c-5ce3-e299-09a8de106850?restype=directory",
+      "RequestUri": "https://seanmcccanary3.file.core.windows.net/test-share-3e974d44-3f5a-2e8a-1782-df14e6918ffc/test-directory-0e2a845d-50c6-56de-1e7b-0b6e69801d6e?restype=directory",
       "RequestMethod": "PUT",
       "RequestHeaders": {
         "Accept": "application/xml",
         "Authorization": "Sanitized",
-        "traceparent": "00-9b86ffc56f8cef46887a9ef7715c0399-37528710d5e0124e-00",
+        "traceparent": "00-44314cb2acf0154192d7fbb6b4a05d69-9ceaff17880a5843-00",
         "User-Agent": [
-          "azsdk-net-Storage.Files.Shares/12.7.0-alpha.20210121.1",
+          "azsdk-net-Storage.Files.Shares/12.7.0-alpha.20210126.1",
           "(.NET 5.0.2; Microsoft Windows 10.0.19042)"
         ],
-        "x-ms-client-request-id": "36af8079-5bbb-37a6-e1a6-014657e04fd2",
-        "x-ms-date": "Thu, 21 Jan 2021 20:38:39 GMT",
+        "x-ms-client-request-id": "8cad955c-997e-c3d9-1540-a833bdaeb0e9",
+        "x-ms-date": "Tue, 26 Jan 2021 19:29:35 GMT",
         "x-ms-file-attributes": "None",
         "x-ms-file-creation-time": "Now",
         "x-ms-file-last-write-time": "Now",
@@ -62,40 +57,40 @@
       "StatusCode": 201,
       "ResponseHeaders": {
         "Content-Length": "0",
-        "Date": "Thu, 21 Jan 2021 20:38:38 GMT",
-        "ETag": "\u00220x8D8BE4C88E9FB6D\u0022",
-        "Last-Modified": "Thu, 21 Jan 2021 20:38:39 GMT",
+        "Date": "Tue, 26 Jan 2021 19:29:34 GMT",
+        "ETag": "\u00220x8D8C230B64FE117\u0022",
+        "Last-Modified": "Tue, 26 Jan 2021 19:29:34 GMT",
         "Server": [
           "Windows-Azure-File/1.0",
           "Microsoft-HTTPAPI/2.0"
         ],
-        "x-ms-client-request-id": "36af8079-5bbb-37a6-e1a6-014657e04fd2",
+        "x-ms-client-request-id": "8cad955c-997e-c3d9-1540-a833bdaeb0e9",
         "x-ms-file-attributes": "Directory",
-        "x-ms-file-change-time": "2021-01-21T20:38:39.6752749Z",
-        "x-ms-file-creation-time": "2021-01-21T20:38:39.6752749Z",
+        "x-ms-file-change-time": "2021-01-26T19:29:34.5832215Z",
+        "x-ms-file-creation-time": "2021-01-26T19:29:34.5832215Z",
         "x-ms-file-id": "13835128424026341376",
-        "x-ms-file-last-write-time": "2021-01-21T20:38:39.6752749Z",
+        "x-ms-file-last-write-time": "2021-01-26T19:29:34.5832215Z",
         "x-ms-file-parent-id": "0",
         "x-ms-file-permission-key": "17860367565182308406*11459378189709739967",
-        "x-ms-request-id": "2300d00d-101a-0075-0335-f0b1ee000000",
+        "x-ms-request-id": "17341c5f-201a-009a-2919-f4441b000000",
         "x-ms-request-server-encrypted": "true",
         "x-ms-version": "2020-06-12"
       },
       "ResponseBody": []
     },
     {
-      "RequestUri": "https://seanmcccanary3.file.core.windows.net/test-share-2b3e52ff-fdd1-a792-8b82-17733712db81?restype=share",
+      "RequestUri": "https://seanmcccanary3.file.core.windows.net/test-share-3e974d44-3f5a-2e8a-1782-df14e6918ffc?restype=share",
       "RequestMethod": "DELETE",
       "RequestHeaders": {
         "Accept": "application/xml",
         "Authorization": "Sanitized",
-        "traceparent": "00-608ac668e8ca114faf315aac9018b146-69cc52bb5557ae4c-00",
+        "traceparent": "00-7ca58e073ad8654f888c586b01cdf9a5-0df02743e2bb0e40-00",
         "User-Agent": [
-          "azsdk-net-Storage.Files.Shares/12.7.0-alpha.20210121.1",
+          "azsdk-net-Storage.Files.Shares/12.7.0-alpha.20210126.1",
           "(.NET 5.0.2; Microsoft Windows 10.0.19042)"
         ],
-        "x-ms-client-request-id": "5609693c-4a78-3cde-f2d5-cf3eb5952afc",
-        "x-ms-date": "Thu, 21 Jan 2021 20:38:40 GMT",
+        "x-ms-client-request-id": "eaacfa09-0412-bf44-4e17-542f34cc56cf",
+        "x-ms-date": "Tue, 26 Jan 2021 19:29:35 GMT",
         "x-ms-delete-snapshots": "include",
         "x-ms-return-client-request-id": "true",
         "x-ms-version": "2020-06-12"
@@ -104,25 +99,20 @@
       "StatusCode": 202,
       "ResponseHeaders": {
         "Content-Length": "0",
-        "Date": "Thu, 21 Jan 2021 20:38:38 GMT",
+        "Date": "Tue, 26 Jan 2021 19:29:34 GMT",
         "Server": [
           "Windows-Azure-File/1.0",
           "Microsoft-HTTPAPI/2.0"
         ],
-        "x-ms-client-request-id": "5609693c-4a78-3cde-f2d5-cf3eb5952afc",
-<<<<<<< HEAD
-        "x-ms-request-id": "c9ef61c1-f01a-0012-0e37-f3e9eb000000",
+        "x-ms-client-request-id": "eaacfa09-0412-bf44-4e17-542f34cc56cf",
+        "x-ms-request-id": "17341c62-201a-009a-2a19-f4441b000000",
         "x-ms-version": "2020-06-12"
-=======
-        "x-ms-request-id": "2300d00e-101a-0075-0435-f0b1ee000000",
-        "x-ms-version": "2020-04-08"
->>>>>>> ac24a13f
       },
       "ResponseBody": []
     }
   ],
   "Variables": {
-    "RandomSeed": "1004216918",
+    "RandomSeed": "1409667042",
     "Storage_TestConfigDefault": "ProductionTenant\nseanmcccanary3\nU2FuaXRpemVk\nhttps://seanmcccanary3.blob.core.windows.net\nhttps://seanmcccanary3.file.core.windows.net\nhttps://seanmcccanary3.queue.core.windows.net\nhttps://seanmcccanary3.table.core.windows.net\n\n\n\n\nhttps://seanmcccanary3-secondary.blob.core.windows.net\nhttps://seanmcccanary3-secondary.file.core.windows.net\nhttps://seanmcccanary3-secondary.queue.core.windows.net\nhttps://seanmcccanary3-secondary.table.core.windows.net\n\nSanitized\n\n\nCloud\nBlobEndpoint=https://seanmcccanary3.blob.core.windows.net/;QueueEndpoint=https://seanmcccanary3.queue.core.windows.net/;FileEndpoint=https://seanmcccanary3.file.core.windows.net/;BlobSecondaryEndpoint=https://seanmcccanary3-secondary.blob.core.windows.net/;QueueSecondaryEndpoint=https://seanmcccanary3-secondary.queue.core.windows.net/;FileSecondaryEndpoint=https://seanmcccanary3-secondary.file.core.windows.net/;AccountName=seanmcccanary3;AccountKey=Kg==;\nseanscope1"
   }
 }