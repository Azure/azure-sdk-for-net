--- conflicted
+++ resolved
@@ -14,11 +14,7 @@
         "x-ms-client-request-id": "c797f414-c9af-1a1c-690a-38fb2bf68f41",
         "x-ms-date": "Tue, 26 Jan 2021 19:29:35 GMT",
         "x-ms-return-client-request-id": "true",
-<<<<<<< HEAD
-        "x-ms-version": "2020-12-06"
-=======
         "x-ms-version": "2021-02-12"
->>>>>>> 7e782c87
       },
       "RequestBody": null,
       "StatusCode": 201,
@@ -33,11 +29,7 @@
         ],
         "x-ms-client-request-id": "c797f414-c9af-1a1c-690a-38fb2bf68f41",
         "x-ms-request-id": "17341c5c-201a-009a-2819-f4441b000000",
-<<<<<<< HEAD
-        "x-ms-version": "2020-12-06"
-=======
         "x-ms-version": "2021-02-12"
->>>>>>> 7e782c87
       },
       "ResponseBody": []
     },
@@ -59,11 +51,7 @@
         "x-ms-file-last-write-time": "Now",
         "x-ms-file-permission": "Inherit",
         "x-ms-return-client-request-id": "true",
-<<<<<<< HEAD
-        "x-ms-version": "2020-12-06"
-=======
         "x-ms-version": "2021-02-12"
->>>>>>> 7e782c87
       },
       "RequestBody": null,
       "StatusCode": 201,
@@ -86,11 +74,7 @@
         "x-ms-file-permission-key": "17860367565182308406*11459378189709739967",
         "x-ms-request-id": "17341c5f-201a-009a-2919-f4441b000000",
         "x-ms-request-server-encrypted": "true",
-<<<<<<< HEAD
-        "x-ms-version": "2020-12-06"
-=======
         "x-ms-version": "2021-02-12"
->>>>>>> 7e782c87
       },
       "ResponseBody": []
     },
@@ -109,11 +93,7 @@
         "x-ms-date": "Tue, 26 Jan 2021 19:29:35 GMT",
         "x-ms-delete-snapshots": "include",
         "x-ms-return-client-request-id": "true",
-<<<<<<< HEAD
-        "x-ms-version": "2020-12-06"
-=======
         "x-ms-version": "2021-02-12"
->>>>>>> 7e782c87
       },
       "RequestBody": null,
       "StatusCode": 202,
@@ -126,11 +106,7 @@
         ],
         "x-ms-client-request-id": "eaacfa09-0412-bf44-4e17-542f34cc56cf",
         "x-ms-request-id": "17341c62-201a-009a-2a19-f4441b000000",
-<<<<<<< HEAD
-        "x-ms-version": "2020-12-06"
-=======
         "x-ms-version": "2021-02-12"
->>>>>>> 7e782c87
       },
       "ResponseBody": []
     }
