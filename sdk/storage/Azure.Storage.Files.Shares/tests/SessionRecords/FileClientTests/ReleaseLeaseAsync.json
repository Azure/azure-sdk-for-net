--- conflicted
+++ resolved
@@ -14,11 +14,7 @@
         "x-ms-client-request-id": "24cc6321-9fbc-8707-59c8-5cc53c568287",
         "x-ms-date": "Tue, 26 Jan 2021 19:30:36 GMT",
         "x-ms-return-client-request-id": "true",
-<<<<<<< HEAD
-        "x-ms-version": "2020-12-06"
-=======
-        "x-ms-version": "2021-02-12"
->>>>>>> 7e782c87
+        "x-ms-version": "2021-02-12"
       },
       "RequestBody": null,
       "StatusCode": 201,
@@ -33,11 +29,7 @@
         ],
         "x-ms-client-request-id": "24cc6321-9fbc-8707-59c8-5cc53c568287",
         "x-ms-request-id": "507151fd-c01a-0092-1019-f45e14000000",
-<<<<<<< HEAD
-        "x-ms-version": "2020-12-06"
-=======
-        "x-ms-version": "2021-02-12"
->>>>>>> 7e782c87
+        "x-ms-version": "2021-02-12"
       },
       "ResponseBody": []
     },
@@ -59,11 +51,7 @@
         "x-ms-file-last-write-time": "Now",
         "x-ms-file-permission": "Inherit",
         "x-ms-return-client-request-id": "true",
-<<<<<<< HEAD
-        "x-ms-version": "2020-12-06"
-=======
-        "x-ms-version": "2021-02-12"
->>>>>>> 7e782c87
+        "x-ms-version": "2021-02-12"
       },
       "RequestBody": null,
       "StatusCode": 201,
@@ -86,11 +74,7 @@
         "x-ms-file-permission-key": "17860367565182308406*11459378189709739967",
         "x-ms-request-id": "50715201-c01a-0092-1119-f45e14000000",
         "x-ms-request-server-encrypted": "true",
-<<<<<<< HEAD
-        "x-ms-version": "2020-12-06"
-=======
-        "x-ms-version": "2021-02-12"
->>>>>>> 7e782c87
+        "x-ms-version": "2021-02-12"
       },
       "ResponseBody": []
     },
@@ -114,11 +98,7 @@
         "x-ms-file-permission": "Inherit",
         "x-ms-return-client-request-id": "true",
         "x-ms-type": "file",
-<<<<<<< HEAD
-        "x-ms-version": "2020-12-06"
-=======
-        "x-ms-version": "2021-02-12"
->>>>>>> 7e782c87
+        "x-ms-version": "2021-02-12"
       },
       "RequestBody": null,
       "StatusCode": 201,
@@ -141,11 +121,7 @@
         "x-ms-file-permission-key": "4010187179898695473*11459378189709739967",
         "x-ms-request-id": "50715203-c01a-0092-1219-f45e14000000",
         "x-ms-request-server-encrypted": "true",
-<<<<<<< HEAD
-        "x-ms-version": "2020-12-06"
-=======
-        "x-ms-version": "2021-02-12"
->>>>>>> 7e782c87
+        "x-ms-version": "2021-02-12"
       },
       "ResponseBody": []
     },
@@ -166,11 +142,7 @@
         "x-ms-lease-duration": "-1",
         "x-ms-proposed-lease-id": "f7bfc475-3ac1-7a9b-09f4-928dda179b89",
         "x-ms-return-client-request-id": "true",
-<<<<<<< HEAD
-        "x-ms-version": "2020-12-06"
-=======
-        "x-ms-version": "2021-02-12"
->>>>>>> 7e782c87
+        "x-ms-version": "2021-02-12"
       },
       "RequestBody": null,
       "StatusCode": 201,
@@ -186,11 +158,7 @@
         "x-ms-client-request-id": "356018c4-e463-322c-868b-6f4b831dcde7",
         "x-ms-lease-id": "f7bfc475-3ac1-7a9b-09f4-928dda179b89",
         "x-ms-request-id": "50715204-c01a-0092-1319-f45e14000000",
-<<<<<<< HEAD
-        "x-ms-version": "2020-12-06"
-=======
-        "x-ms-version": "2021-02-12"
->>>>>>> 7e782c87
+        "x-ms-version": "2021-02-12"
       },
       "ResponseBody": []
     },
@@ -210,11 +178,7 @@
         "x-ms-lease-action": "release",
         "x-ms-lease-id": "f7bfc475-3ac1-7a9b-09f4-928dda179b89",
         "x-ms-return-client-request-id": "true",
-<<<<<<< HEAD
-        "x-ms-version": "2020-12-06"
-=======
-        "x-ms-version": "2021-02-12"
->>>>>>> 7e782c87
+        "x-ms-version": "2021-02-12"
       },
       "RequestBody": null,
       "StatusCode": 200,
@@ -229,11 +193,7 @@
         "Transfer-Encoding": "chunked",
         "x-ms-client-request-id": "c1c9ca2c-65b7-1526-5201-5828652c6e2c",
         "x-ms-request-id": "50715205-c01a-0092-1419-f45e14000000",
-<<<<<<< HEAD
-        "x-ms-version": "2020-12-06"
-=======
-        "x-ms-version": "2021-02-12"
->>>>>>> 7e782c87
+        "x-ms-version": "2021-02-12"
       },
       "ResponseBody": []
     },
@@ -252,11 +212,7 @@
         "x-ms-date": "Tue, 26 Jan 2021 19:30:37 GMT",
         "x-ms-delete-snapshots": "include",
         "x-ms-return-client-request-id": "true",
-<<<<<<< HEAD
-        "x-ms-version": "2020-12-06"
-=======
-        "x-ms-version": "2021-02-12"
->>>>>>> 7e782c87
+        "x-ms-version": "2021-02-12"
       },
       "RequestBody": null,
       "StatusCode": 202,
@@ -269,11 +225,7 @@
         ],
         "x-ms-client-request-id": "b91f8eff-0b54-dd30-e600-2047870d3b1e",
         "x-ms-request-id": "50715207-c01a-0092-1619-f45e14000000",
-<<<<<<< HEAD
-        "x-ms-version": "2020-12-06"
-=======
-        "x-ms-version": "2021-02-12"
->>>>>>> 7e782c87
+        "x-ms-version": "2021-02-12"
       },
       "ResponseBody": []
     }
