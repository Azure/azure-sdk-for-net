--- conflicted
+++ resolved
@@ -13,11 +13,7 @@
         "x-ms-client-request-id": "fb4e80da-d0b0-4b58-b00f-e2fe8ef8b11d",
         "x-ms-date": "Thu, 05 Mar 2020 21:43:51 GMT",
         "x-ms-return-client-request-id": "true",
-<<<<<<< HEAD
-        "x-ms-version": "2019-12-12"
-=======
-        "x-ms-version": "2020-02-10"
->>>>>>> 60f4876e
+        "x-ms-version": "2020-02-10"
       },
       "RequestBody": null,
       "StatusCode": 201,
@@ -32,11 +28,7 @@
         ],
         "x-ms-client-request-id": "fb4e80da-d0b0-4b58-b00f-e2fe8ef8b11d",
         "x-ms-request-id": "c9ef62cc-f01a-0012-5d37-f3e9eb000000",
-<<<<<<< HEAD
-        "x-ms-version": "2019-12-12"
-=======
-        "x-ms-version": "2020-02-10"
->>>>>>> 60f4876e
+        "x-ms-version": "2020-02-10"
       },
       "ResponseBody": []
     },
@@ -57,11 +49,7 @@
         "x-ms-file-last-write-time": "Now",
         "x-ms-file-permission": "Inherit",
         "x-ms-return-client-request-id": "true",
-<<<<<<< HEAD
-        "x-ms-version": "2019-12-12"
-=======
-        "x-ms-version": "2020-02-10"
->>>>>>> 60f4876e
+        "x-ms-version": "2020-02-10"
       },
       "RequestBody": null,
       "StatusCode": 201,
@@ -84,11 +72,7 @@
         "x-ms-file-permission-key": "7855875120676328179*422928105932735866",
         "x-ms-request-id": "c9ef62ce-f01a-0012-5e37-f3e9eb000000",
         "x-ms-request-server-encrypted": "true",
-<<<<<<< HEAD
-        "x-ms-version": "2019-12-12"
-=======
-        "x-ms-version": "2020-02-10"
->>>>>>> 60f4876e
+        "x-ms-version": "2020-02-10"
       },
       "ResponseBody": []
     },
@@ -111,11 +95,7 @@
         "x-ms-file-permission": "Inherit",
         "x-ms-return-client-request-id": "true",
         "x-ms-type": "file",
-<<<<<<< HEAD
-        "x-ms-version": "2019-12-12"
-=======
-        "x-ms-version": "2020-02-10"
->>>>>>> 60f4876e
+        "x-ms-version": "2020-02-10"
       },
       "RequestBody": null,
       "StatusCode": 201,
@@ -138,11 +118,7 @@
         "x-ms-file-permission-key": "12501538048846835188*422928105932735866",
         "x-ms-request-id": "c9ef62cf-f01a-0012-5f37-f3e9eb000000",
         "x-ms-request-server-encrypted": "true",
-<<<<<<< HEAD
-        "x-ms-version": "2019-12-12"
-=======
-        "x-ms-version": "2020-02-10"
->>>>>>> 60f4876e
+        "x-ms-version": "2020-02-10"
       },
       "ResponseBody": []
     },
@@ -162,11 +138,7 @@
         "x-ms-lease-duration": "-1",
         "x-ms-proposed-lease-id": "7c3d6466-202b-f9a6-fd83-eba69912322f",
         "x-ms-return-client-request-id": "true",
-<<<<<<< HEAD
-        "x-ms-version": "2019-12-12"
-=======
-        "x-ms-version": "2020-02-10"
->>>>>>> 60f4876e
+        "x-ms-version": "2020-02-10"
       },
       "RequestBody": null,
       "StatusCode": 201,
@@ -182,11 +154,7 @@
         "x-ms-client-request-id": "770b17af-cdfe-9604-6291-839516ec1689",
         "x-ms-lease-id": "7c3d6466-202b-f9a6-fd83-eba69912322f",
         "x-ms-request-id": "c9ef62d0-f01a-0012-6037-f3e9eb000000",
-<<<<<<< HEAD
-        "x-ms-version": "2019-12-12"
-=======
-        "x-ms-version": "2020-02-10"
->>>>>>> 60f4876e
+        "x-ms-version": "2020-02-10"
       },
       "ResponseBody": []
     },
@@ -205,11 +173,7 @@
         "x-ms-lease-action": "release",
         "x-ms-lease-id": "7c3d6466-202b-f9a6-fd83-eba69912322f",
         "x-ms-return-client-request-id": "true",
-<<<<<<< HEAD
-        "x-ms-version": "2019-12-12"
-=======
-        "x-ms-version": "2020-02-10"
->>>>>>> 60f4876e
+        "x-ms-version": "2020-02-10"
       },
       "RequestBody": null,
       "StatusCode": 200,
@@ -224,11 +188,7 @@
         "Transfer-Encoding": "chunked",
         "x-ms-client-request-id": "81f694c0-ba06-6031-6635-ca9dbd33c0ee",
         "x-ms-request-id": "c9ef62d1-f01a-0012-6137-f3e9eb000000",
-<<<<<<< HEAD
-        "x-ms-version": "2019-12-12"
-=======
-        "x-ms-version": "2020-02-10"
->>>>>>> 60f4876e
+        "x-ms-version": "2020-02-10"
       },
       "ResponseBody": []
     },
@@ -246,11 +206,7 @@
         "x-ms-date": "Thu, 05 Mar 2020 21:43:51 GMT",
         "x-ms-delete-snapshots": "include",
         "x-ms-return-client-request-id": "true",
-<<<<<<< HEAD
-        "x-ms-version": "2019-12-12"
-=======
-        "x-ms-version": "2020-02-10"
->>>>>>> 60f4876e
+        "x-ms-version": "2020-02-10"
       },
       "RequestBody": null,
       "StatusCode": 202,
@@ -263,11 +219,7 @@
         ],
         "x-ms-client-request-id": "81d4cc57-94f5-ba82-0410-a37b9c986867",
         "x-ms-request-id": "c9ef62d2-f01a-0012-6237-f3e9eb000000",
-<<<<<<< HEAD
-        "x-ms-version": "2019-12-12"
-=======
-        "x-ms-version": "2020-02-10"
->>>>>>> 60f4876e
+        "x-ms-version": "2020-02-10"
       },
       "ResponseBody": []
     }
