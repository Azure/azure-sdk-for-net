--- conflicted
+++ resolved
@@ -1,56 +1,51 @@
-{
+﻿{
   "Entries": [
     {
-      "RequestUri": "http://seanmcccanary3.file.core.windows.net/test-share-2ed99d85-2d46-59b2-8eb0-6a53542fbbe2?restype=share",
-      "RequestMethod": "PUT",
-      "RequestHeaders": {
-        "Accept": "application/xml",
-        "Authorization": "Sanitized",
-        "traceparent": "00-c037557e8308f249ba06113f338c9a3d-ebf5b3a26a65d44b-00",
-        "User-Agent": [
-          "azsdk-net-Storage.Files.Shares/12.8.0-alpha.20210820.1",
-          "(.NET Core 3.1.18; Microsoft Windows 10.0.19043)"
+      "RequestUri": "https://seanmcccanary3.file.core.windows.net/test-share-2ed99d85-2d46-59b2-8eb0-6a53542fbbe2?restype=share",
+      "RequestMethod": "PUT",
+      "RequestHeaders": {
+        "Accept": "application/xml",
+        "Authorization": "Sanitized",
+        "traceparent": "00-0791a5322adb734c9dce8d3b00ef6737-2ec3892743ea1f4f-00",
+        "User-Agent": [
+          "azsdk-net-Storage.Files.Shares/12.7.0-alpha.20210126.1",
+          "(.NET 5.0.2; Microsoft Windows 10.0.19042)"
         ],
         "x-ms-client-request-id": "f34195d4-699e-871d-48fe-b726b8db7ef7",
-        "x-ms-date": "Mon, 23 Aug 2021 18:31:37 GMT",
-        "x-ms-return-client-request-id": "true",
-        "x-ms-version": "2020-12-06"
-      },
-      "RequestBody": null,
-      "StatusCode": 201,
-      "ResponseHeaders": {
-        "Content-Length": "0",
-        "Date": "Mon, 23 Aug 2021 18:31:36 GMT",
-        "ETag": "\u00220x8D966643E340521\u0022",
-        "Last-Modified": "Mon, 23 Aug 2021 18:31:37 GMT",
+        "x-ms-date": "Tue, 26 Jan 2021 19:32:59 GMT",
+        "x-ms-return-client-request-id": "true",
+        "x-ms-version": "2020-12-06"
+      },
+      "RequestBody": null,
+      "StatusCode": 201,
+      "ResponseHeaders": {
+        "Content-Length": "0",
+        "Date": "Tue, 26 Jan 2021 19:32:57 GMT",
+        "ETag": "\"0x8D8C2312FF2CC6A\"",
+        "Last-Modified": "Tue, 26 Jan 2021 19:32:58 GMT",
         "Server": [
           "Windows-Azure-File/1.0",
           "Microsoft-HTTPAPI/2.0"
         ],
         "x-ms-client-request-id": "f34195d4-699e-871d-48fe-b726b8db7ef7",
-<<<<<<< HEAD
-        "x-ms-request-id": "69aefdcd-101a-0075-294d-98b1ee000000",
-        "x-ms-version": "2020-10-02"
-=======
         "x-ms-request-id": "1bf6e7be-001a-000b-501a-f421a9000000",
         "x-ms-version": "2020-12-06"
->>>>>>> 76e66c80
-      },
-      "ResponseBody": []
-    },
-    {
-      "RequestUri": "http://seanmcccanary3.file.core.windows.net/test-share-2ed99d85-2d46-59b2-8eb0-6a53542fbbe2/test-directory-4fcdffee-e563-ce9c-b1a9-7c2ac0565f92?restype=directory",
-      "RequestMethod": "PUT",
-      "RequestHeaders": {
-        "Accept": "application/xml",
-        "Authorization": "Sanitized",
-        "traceparent": "00-f3211da55ddb904a918153492c28fbad-2d703de0330da441-00",
-        "User-Agent": [
-          "azsdk-net-Storage.Files.Shares/12.8.0-alpha.20210820.1",
-          "(.NET Core 3.1.18; Microsoft Windows 10.0.19043)"
+      },
+      "ResponseBody": []
+    },
+    {
+      "RequestUri": "https://seanmcccanary3.file.core.windows.net/test-share-2ed99d85-2d46-59b2-8eb0-6a53542fbbe2/test-directory-4fcdffee-e563-ce9c-b1a9-7c2ac0565f92?restype=directory",
+      "RequestMethod": "PUT",
+      "RequestHeaders": {
+        "Accept": "application/xml",
+        "Authorization": "Sanitized",
+        "traceparent": "00-dd8b85c7eaad094cb292cbcb19938835-235f9f939f97ec44-00",
+        "User-Agent": [
+          "azsdk-net-Storage.Files.Shares/12.7.0-alpha.20210126.1",
+          "(.NET 5.0.2; Microsoft Windows 10.0.19042)"
         ],
         "x-ms-client-request-id": "fb6d759d-f22e-ee20-f972-42f5ecf2c6f1",
-        "x-ms-date": "Mon, 23 Aug 2021 18:31:37 GMT",
+        "x-ms-date": "Tue, 26 Jan 2021 19:32:59 GMT",
         "x-ms-file-attributes": "None",
         "x-ms-file-creation-time": "Now",
         "x-ms-file-last-write-time": "Now",
@@ -62,41 +57,41 @@
       "StatusCode": 201,
       "ResponseHeaders": {
         "Content-Length": "0",
-        "Date": "Mon, 23 Aug 2021 18:31:36 GMT",
-        "ETag": "\u00220x8D966643E40AD79\u0022",
-        "Last-Modified": "Mon, 23 Aug 2021 18:31:37 GMT",
+        "Date": "Tue, 26 Jan 2021 19:32:57 GMT",
+        "ETag": "\"0x8D8C2312FFE2FDA\"",
+        "Last-Modified": "Tue, 26 Jan 2021 19:32:58 GMT",
         "Server": [
           "Windows-Azure-File/1.0",
           "Microsoft-HTTPAPI/2.0"
         ],
         "x-ms-client-request-id": "fb6d759d-f22e-ee20-f972-42f5ecf2c6f1",
         "x-ms-file-attributes": "Directory",
-        "x-ms-file-change-time": "2021-08-23T18:31:37.6824697Z",
-        "x-ms-file-creation-time": "2021-08-23T18:31:37.6824697Z",
+        "x-ms-file-change-time": "2021-01-26T19:32:58.7298778Z",
+        "x-ms-file-creation-time": "2021-01-26T19:32:58.7298778Z",
         "x-ms-file-id": "13835128424026341376",
-        "x-ms-file-last-write-time": "2021-08-23T18:31:37.6824697Z",
+        "x-ms-file-last-write-time": "2021-01-26T19:32:58.7298778Z",
         "x-ms-file-parent-id": "0",
         "x-ms-file-permission-key": "17860367565182308406*11459378189709739967",
-        "x-ms-request-id": "69aefdcf-101a-0075-2a4d-98b1ee000000",
+        "x-ms-request-id": "1bf6e7c0-001a-000b-511a-f421a9000000",
         "x-ms-request-server-encrypted": "true",
         "x-ms-version": "2020-12-06"
       },
       "ResponseBody": []
     },
     {
-      "RequestUri": "http://seanmcccanary3.file.core.windows.net/test-share-2ed99d85-2d46-59b2-8eb0-6a53542fbbe2/test-directory-4fcdffee-e563-ce9c-b1a9-7c2ac0565f92/test-file-d1b8249f-bf5c-2709-bbe7-20d4d8accfeb",
-      "RequestMethod": "PUT",
-      "RequestHeaders": {
-        "Accept": "application/xml",
-        "Authorization": "Sanitized",
-        "traceparent": "00-2135bf07f9f1a04e93499d171f50ff62-aeda9020516c0d41-00",
-        "User-Agent": [
-          "azsdk-net-Storage.Files.Shares/12.8.0-alpha.20210820.1",
-          "(.NET Core 3.1.18; Microsoft Windows 10.0.19043)"
+      "RequestUri": "https://seanmcccanary3.file.core.windows.net/test-share-2ed99d85-2d46-59b2-8eb0-6a53542fbbe2/test-directory-4fcdffee-e563-ce9c-b1a9-7c2ac0565f92/test-file-d1b8249f-bf5c-2709-bbe7-20d4d8accfeb",
+      "RequestMethod": "PUT",
+      "RequestHeaders": {
+        "Accept": "application/xml",
+        "Authorization": "Sanitized",
+        "traceparent": "00-0ca1850a721da34d97f25f27135a4dae-38b3f60e24e30e48-00",
+        "User-Agent": [
+          "azsdk-net-Storage.Files.Shares/12.7.0-alpha.20210126.1",
+          "(.NET 5.0.2; Microsoft Windows 10.0.19042)"
         ],
         "x-ms-client-request-id": "da501bc8-a50c-dd7a-6c46-3f46d24b164d",
         "x-ms-content-length": "1048576",
-        "x-ms-date": "Mon, 23 Aug 2021 18:31:37 GMT",
+        "x-ms-date": "Tue, 26 Jan 2021 19:32:59 GMT",
         "x-ms-file-attributes": "None",
         "x-ms-file-creation-time": "Now",
         "x-ms-file-last-write-time": "Now",
@@ -109,79 +104,79 @@
       "StatusCode": 201,
       "ResponseHeaders": {
         "Content-Length": "0",
-        "Date": "Mon, 23 Aug 2021 18:31:36 GMT",
-        "ETag": "\u00220x8D966643E4AE52C\u0022",
-        "Last-Modified": "Mon, 23 Aug 2021 18:31:37 GMT",
+        "Date": "Tue, 26 Jan 2021 19:32:57 GMT",
+        "ETag": "\"0x8D8C231300C633E\"",
+        "Last-Modified": "Tue, 26 Jan 2021 19:32:58 GMT",
         "Server": [
           "Windows-Azure-File/1.0",
           "Microsoft-HTTPAPI/2.0"
         ],
         "x-ms-client-request-id": "da501bc8-a50c-dd7a-6c46-3f46d24b164d",
         "x-ms-file-attributes": "Archive",
-        "x-ms-file-change-time": "2021-08-23T18:31:37.7494316Z",
-        "x-ms-file-creation-time": "2021-08-23T18:31:37.7494316Z",
+        "x-ms-file-change-time": "2021-01-26T19:32:58.8229438Z",
+        "x-ms-file-creation-time": "2021-01-26T19:32:58.8229438Z",
         "x-ms-file-id": "11529285414812647424",
-        "x-ms-file-last-write-time": "2021-08-23T18:31:37.7494316Z",
+        "x-ms-file-last-write-time": "2021-01-26T19:32:58.8229438Z",
         "x-ms-file-parent-id": "13835128424026341376",
         "x-ms-file-permission-key": "4010187179898695473*11459378189709739967",
-        "x-ms-request-id": "69aefdd2-101a-0075-2d4d-98b1ee000000",
+        "x-ms-request-id": "1bf6e7c2-001a-000b-531a-f421a9000000",
         "x-ms-request-server-encrypted": "true",
         "x-ms-version": "2020-12-06"
       },
       "ResponseBody": []
     },
     {
-      "RequestUri": "http://seanmcccanary3.file.core.windows.net/test-share-2ed99d85-2d46-59b2-8eb0-6a53542fbbe2/test-directory-4fcdffee-e563-ce9c-b1a9-7c2ac0565f92/test-file-d1b8249f-bf5c-2709-bbe7-20d4d8accfeb?comp=range",
+      "RequestUri": "https://seanmcccanary3.file.core.windows.net/test-share-2ed99d85-2d46-59b2-8eb0-6a53542fbbe2/test-directory-4fcdffee-e563-ce9c-b1a9-7c2ac0565f92/test-file-d1b8249f-bf5c-2709-bbe7-20d4d8accfeb?comp=range",
       "RequestMethod": "PUT",
       "RequestHeaders": {
         "Accept": "application/xml",
         "Authorization": "Sanitized",
         "Content-Length": "1024",
         "Content-Type": "application/octet-stream",
-        "traceparent": "00-bf1e340704100b4caaabf72e06f16907-6213c6a8c0712046-00",
-        "User-Agent": [
-          "azsdk-net-Storage.Files.Shares/12.8.0-alpha.20210820.1",
-          "(.NET Core 3.1.18; Microsoft Windows 10.0.19043)"
+        "traceparent": "00-6f4d224a72dd614cb94443b55994503e-1b54481cb7bf374d-00",
+        "User-Agent": [
+          "azsdk-net-Storage.Files.Shares/12.7.0-alpha.20210126.1",
+          "(.NET 5.0.2; Microsoft Windows 10.0.19042)"
         ],
         "x-ms-client-request-id": "bd0ce4ee-f55b-8dde-2ab0-dfa3241ea97b",
-        "x-ms-date": "Mon, 23 Aug 2021 18:31:37 GMT",
+        "x-ms-date": "Tue, 26 Jan 2021 19:32:59 GMT",
         "x-ms-range": "bytes=1024-2047",
         "x-ms-return-client-request-id": "true",
         "x-ms-version": "2020-12-06",
         "x-ms-write": "update"
       },
-      "RequestBody": "MQd8FuG3ToNzCqDXCn0vva4zyixj7w9VZM5SazBOo4mdhC5Czsi6KHyJhAKSeWVg\u002BpykZ02oZkL4J7ISZONTJGcWOYVO7O7meaKv2WsMwutp8nGTqTw89R7sSqcWp8SZNl\u002BafD/fEQ2uvu2r\u002BI3W62TGqXFywHsr2UNnYqJG0NHeFqILcUarieBj5OtOkf2QFV9CT/5SJ3bkbqL8eK9raO4czOLrynkeGyCRDtuP3UhG1kxDA4DTjO4rJwOjrxEx\u002BHv9McQapUrlJDTdwBmaVJFataFjJ2RtSUD0v6N2emsPYBZfkqyDKzEBXd9M9cvVkNJxSflvztAXj\u002BiEJuWnb6nIzmACO8Ll1opvYcqFIVN1Hi7QBDFxn5FGSALE/wRLWe02gydq0lUQjHNvAGwFkm6UDge312t4Vi7OvPK/IdaFJAfcTp0sC0zZv3e9Ap8lQLaTL/D8lIKCviz4mxZjUGuc6ttkKEPRZwO73hfzulSPqXs8K/HmiI\u002BFWpBwM281dW4MIRfDwBdywsfsQbZqjwTYafKbJyR6tWJL386yYDSUhWio55g9y\u002BhjyWkp\u002BUbZGsqMmMl9mk5JkWu1eOFJv2GTWLtOwahrm54JOF27ULwbcsQEJshqFusZXlUsh1MHGgkHlaGLi1kiIP0rdGLwjkGvmgUcRJmZKUHQNGJSPhNLAR1TtLsbj\u002BZr4QXLPqKJKNAUfe1N6tVwbWxfu1f2z\u002BLp4HJEndmFkwofsWOTzuqfRguSPsEm/RZI40ZOvNSPdREj4l4wRYv3juniLjlx3J\u002BBv3RLZJEgwuJb\u002B7mSNtc1jztScOuMbwF/mrDYQ8/c1gamzfxfQxGAAx971EnSZFcRrJ7\u002BH2yz9VBzy8ngSH8TfiSy62nb1ksq0W3MEJu3rTZZxpcx3rea89er7HhHn7qgaFUlH3jtNdZS003/5\u002BS1vB2Th4Hn4p9tGPiRMOrT4jKyLKhFko69a5DA3gtpmwzz9S9atBg4uIa1tweAWwXsfvAbTLo8cCqP1RzxJwOUBHzsnjq6eS0ZeXQhj9qGPQ\u002BK1F8aTU5RtoUFyt/7R5CCIbOKk73LMQXDAdJGGuBPCJgMZlOkebcumue0tK5OHjLjn24n/KlSv6JZV0t8C5yltsFH7uA93qf8XPjVFn1XdOOfYntxKAzuuqawSiJrso9LD/7sBi9SpcDHK6CxfKkkAuJn3KghM421WDQ5jZSEkKppigZ/am2zTb26qf1sPT79i0c/BNbnKdtwNq77GBgrQpr1SPGipZd0s47qZomQSRv1PAFMRYvTgWAqDjO/uDWlj2didvVMWuWwy1BH/MNR4O2SBdwW3v0PIsaReJdjtPtYRdciLtImqeEbnHk6jA==",
-      "StatusCode": 201,
-      "ResponseHeaders": {
-        "Content-Length": "0",
-        "Content-MD5": "\u002BTWVs/9IOid6BCTaoVXmXQ==",
-        "Date": "Mon, 23 Aug 2021 18:31:36 GMT",
-        "ETag": "\u00220x8D966643E5432A5\u0022",
-        "Last-Modified": "Mon, 23 Aug 2021 18:31:37 GMT",
+      "RequestBody": "MQd8FuG3ToNzCqDXCn0vva4zyixj7w9VZM5SazBOo4mdhC5Czsi6KHyJhAKSeWVg+pykZ02oZkL4J7ISZONTJGcWOYVO7O7meaKv2WsMwutp8nGTqTw89R7sSqcWp8SZNl+afD/fEQ2uvu2r+I3W62TGqXFywHsr2UNnYqJG0NHeFqILcUarieBj5OtOkf2QFV9CT/5SJ3bkbqL8eK9raO4czOLrynkeGyCRDtuP3UhG1kxDA4DTjO4rJwOjrxEx+Hv9McQapUrlJDTdwBmaVJFataFjJ2RtSUD0v6N2emsPYBZfkqyDKzEBXd9M9cvVkNJxSflvztAXj+iEJuWnb6nIzmACO8Ll1opvYcqFIVN1Hi7QBDFxn5FGSALE/wRLWe02gydq0lUQjHNvAGwFkm6UDge312t4Vi7OvPK/IdaFJAfcTp0sC0zZv3e9Ap8lQLaTL/D8lIKCviz4mxZjUGuc6ttkKEPRZwO73hfzulSPqXs8K/HmiI+FWpBwM281dW4MIRfDwBdywsfsQbZqjwTYafKbJyR6tWJL386yYDSUhWio55g9y+hjyWkp+UbZGsqMmMl9mk5JkWu1eOFJv2GTWLtOwahrm54JOF27ULwbcsQEJshqFusZXlUsh1MHGgkHlaGLi1kiIP0rdGLwjkGvmgUcRJmZKUHQNGJSPhNLAR1TtLsbj+Zr4QXLPqKJKNAUfe1N6tVwbWxfu1f2z+Lp4HJEndmFkwofsWOTzuqfRguSPsEm/RZI40ZOvNSPdREj4l4wRYv3juniLjlx3J+Bv3RLZJEgwuJb+7mSNtc1jztScOuMbwF/mrDYQ8/c1gamzfxfQxGAAx971EnSZFcRrJ7+H2yz9VBzy8ngSH8TfiSy62nb1ksq0W3MEJu3rTZZxpcx3rea89er7HhHn7qgaFUlH3jtNdZS003/5+S1vB2Th4Hn4p9tGPiRMOrT4jKyLKhFko69a5DA3gtpmwzz9S9atBg4uIa1tweAWwXsfvAbTLo8cCqP1RzxJwOUBHzsnjq6eS0ZeXQhj9qGPQ+K1F8aTU5RtoUFyt/7R5CCIbOKk73LMQXDAdJGGuBPCJgMZlOkebcumue0tK5OHjLjn24n/KlSv6JZV0t8C5yltsFH7uA93qf8XPjVFn1XdOOfYntxKAzuuqawSiJrso9LD/7sBi9SpcDHK6CxfKkkAuJn3KghM421WDQ5jZSEkKppigZ/am2zTb26qf1sPT79i0c/BNbnKdtwNq77GBgrQpr1SPGipZd0s47qZomQSRv1PAFMRYvTgWAqDjO/uDWlj2didvVMWuWwy1BH/MNR4O2SBdwW3v0PIsaReJdjtPtYRdciLtImqeEbnHk6jA==",
+      "StatusCode": 201,
+      "ResponseHeaders": {
+        "Content-Length": "0",
+        "Content-MD5": "+TWVs/9IOid6BCTaoVXmXQ==",
+        "Date": "Tue, 26 Jan 2021 19:32:58 GMT",
+        "ETag": "\"0x8D8C2313016290A\"",
+        "Last-Modified": "Tue, 26 Jan 2021 19:32:58 GMT",
         "Server": [
           "Windows-Azure-File/1.0",
           "Microsoft-HTTPAPI/2.0"
         ],
         "x-ms-client-request-id": "bd0ce4ee-f55b-8dde-2ab0-dfa3241ea97b",
-        "x-ms-request-id": "69aefdd3-101a-0075-2e4d-98b1ee000000",
+        "x-ms-request-id": "1bf6e7c3-001a-000b-541a-f421a9000000",
         "x-ms-request-server-encrypted": "true",
         "x-ms-version": "2020-12-06"
       },
       "ResponseBody": []
     },
     {
-      "RequestUri": "http://seanmcccanary3.file.core.windows.net/test-share-2ed99d85-2d46-59b2-8eb0-6a53542fbbe2/test-directory-4fcdffee-e563-ce9c-b1a9-7c2ac0565f92/test-file-d1b8249f-bf5c-2709-bbe7-20d4d8accfeb?comp=lease",
-      "RequestMethod": "PUT",
-      "RequestHeaders": {
-        "Accept": "application/xml",
-        "Authorization": "Sanitized",
-        "traceparent": "00-1bf87236aca86249ad3860b52f739ada-360dfa2343bf0649-00",
-        "User-Agent": [
-          "azsdk-net-Storage.Files.Shares/12.8.0-alpha.20210820.1",
-          "(.NET Core 3.1.18; Microsoft Windows 10.0.19043)"
+      "RequestUri": "https://seanmcccanary3.file.core.windows.net/test-share-2ed99d85-2d46-59b2-8eb0-6a53542fbbe2/test-directory-4fcdffee-e563-ce9c-b1a9-7c2ac0565f92/test-file-d1b8249f-bf5c-2709-bbe7-20d4d8accfeb?comp=lease",
+      "RequestMethod": "PUT",
+      "RequestHeaders": {
+        "Accept": "application/xml",
+        "Authorization": "Sanitized",
+        "traceparent": "00-3c6bf7210b5b5e408fe47b5d73e91a2d-5f5fa719cd213841-00",
+        "User-Agent": [
+          "azsdk-net-Storage.Files.Shares/12.7.0-alpha.20210126.1",
+          "(.NET 5.0.2; Microsoft Windows 10.0.19042)"
         ],
         "x-ms-client-request-id": "82518f94-72b3-3ce0-0cbe-aa45db0ff27b",
-        "x-ms-date": "Mon, 23 Aug 2021 18:31:37 GMT",
+        "x-ms-date": "Tue, 26 Jan 2021 19:32:59 GMT",
         "x-ms-lease-action": "acquire",
         "x-ms-lease-duration": "-1",
         "x-ms-proposed-lease-id": "2fd97779-b28c-4dd7-1315-1acf9aafe2de",
@@ -191,9 +186,9 @@
       "RequestBody": null,
       "StatusCode": 201,
       "ResponseHeaders": {
-        "Date": "Mon, 23 Aug 2021 18:31:38 GMT",
-        "ETag": "\u00220x8D966643E5432A5\u0022",
-        "Last-Modified": "Mon, 23 Aug 2021 18:31:37 GMT",
+        "Date": "Tue, 26 Jan 2021 19:32:58 GMT",
+        "ETag": "\"0x8D8C2313016290A\"",
+        "Last-Modified": "Tue, 26 Jan 2021 19:32:58 GMT",
         "Server": [
           "Windows-Azure-File/1.0",
           "Microsoft-HTTPAPI/2.0"
@@ -201,31 +196,27 @@
         "Transfer-Encoding": "chunked",
         "x-ms-client-request-id": "82518f94-72b3-3ce0-0cbe-aa45db0ff27b",
         "x-ms-lease-id": "2fd97779-b28c-4dd7-1315-1acf9aafe2de",
-<<<<<<< HEAD
-        "x-ms-request-id": "69aefdd4-101a-0075-2f4d-98b1ee000000",
-        "x-ms-version": "2020-10-02"
-=======
         "x-ms-request-id": "1bf6e7c6-001a-000b-571a-f421a9000000",
         "x-ms-version": "2020-12-06"
->>>>>>> 76e66c80
-      },
-      "ResponseBody": []
-    },
-    {
-      "RequestUri": "http://seanmcccanary3.file.core.windows.net/test-share-2ed99d85-2d46-59b2-8eb0-6a53542fbbe2/test-directory-4fcdffee-e563-ce9c-b1a9-7c2ac0565f92/test-file-d1b8249f-bf5c-2709-bbe7-20d4d8accfeb",
+      },
+      "ResponseBody": []
+    },
+    {
+      "RequestUri": "https://seanmcccanary3.file.core.windows.net/test-share-2ed99d85-2d46-59b2-8eb0-6a53542fbbe2/test-directory-4fcdffee-e563-ce9c-b1a9-7c2ac0565f92/test-file-d1b8249f-bf5c-2709-bbe7-20d4d8accfeb",
       "RequestMethod": "GET",
       "RequestHeaders": {
         "Accept": "application/xml",
         "Authorization": "Sanitized",
-        "traceparent": "00-9eab5d4da1bd884fa2f83282ff4f9001-672206a6f253be4a-00",
-        "User-Agent": [
-          "azsdk-net-Storage.Files.Shares/12.8.0-alpha.20210820.1",
-          "(.NET Core 3.1.18; Microsoft Windows 10.0.19043)"
+        "traceparent": "00-088885ad7797a44d9793200cebebb786-7de68ac911c9b347-00",
+        "User-Agent": [
+          "azsdk-net-Storage.Files.Shares/12.7.0-alpha.20210126.1",
+          "(.NET 5.0.2; Microsoft Windows 10.0.19042)"
         ],
         "x-ms-client-request-id": "0a3b79fe-5f5d-322a-f21a-e180afacd168",
-        "x-ms-date": "Mon, 23 Aug 2021 18:31:39 GMT",
+        "x-ms-date": "Tue, 26 Jan 2021 19:33:00 GMT",
         "x-ms-lease-id": "2fd97779-b28c-4dd7-1315-1acf9aafe2de",
         "x-ms-range": "bytes=1024-2047",
+        "x-ms-range-get-content-md5": "false",
         "x-ms-return-client-request-id": "true",
         "x-ms-version": "2020-12-06"
       },
@@ -236,44 +227,45 @@
         "Content-Length": "1024",
         "Content-Range": "bytes 1024-2047/1048576",
         "Content-Type": "application/octet-stream",
-        "Date": "Mon, 23 Aug 2021 18:31:38 GMT",
-        "ETag": "\u00220x8D966643E5432A5\u0022",
-        "Last-Modified": "Mon, 23 Aug 2021 18:31:37 GMT",
-        "Server": [
-          "Windows-Azure-File/1.0",
-          "Microsoft-HTTPAPI/2.0"
-        ],
+        "Date": "Tue, 26 Jan 2021 19:32:59 GMT",
+        "ETag": "\"0x8D8C2313016290A\"",
+        "Last-Modified": "Tue, 26 Jan 2021 19:32:58 GMT",
+        "Server": [
+          "Windows-Azure-File/1.0",
+          "Microsoft-HTTPAPI/2.0"
+        ],
+        "Vary": "Origin",
         "x-ms-client-request-id": "0a3b79fe-5f5d-322a-f21a-e180afacd168",
         "x-ms-file-attributes": "Archive",
-        "x-ms-file-change-time": "2021-08-23T18:31:37.7494316Z",
-        "x-ms-file-creation-time": "2021-08-23T18:31:37.7494316Z",
+        "x-ms-file-change-time": "2021-01-26T19:32:58.8869898Z",
+        "x-ms-file-creation-time": "2021-01-26T19:32:58.8229438Z",
         "x-ms-file-id": "11529285414812647424",
-        "x-ms-file-last-write-time": "2021-08-23T18:31:37.7494316Z",
+        "x-ms-file-last-write-time": "2021-01-26T19:32:58.8869898Z",
         "x-ms-file-parent-id": "13835128424026341376",
         "x-ms-file-permission-key": "4010187179898695473*11459378189709739967",
         "x-ms-lease-duration": "infinite",
         "x-ms-lease-state": "leased",
         "x-ms-lease-status": "locked",
-        "x-ms-request-id": "69aefdd9-101a-0075-324d-98b1ee000000",
+        "x-ms-request-id": "1bf6e7db-001a-000b-6a1a-f421a9000000",
         "x-ms-server-encrypted": "true",
         "x-ms-type": "File",
         "x-ms-version": "2020-12-06"
       },
-      "ResponseBody": "MQd8FuG3ToNzCqDXCn0vva4zyixj7w9VZM5SazBOo4mdhC5Czsi6KHyJhAKSeWVg\u002BpykZ02oZkL4J7ISZONTJGcWOYVO7O7meaKv2WsMwutp8nGTqTw89R7sSqcWp8SZNl\u002BafD/fEQ2uvu2r\u002BI3W62TGqXFywHsr2UNnYqJG0NHeFqILcUarieBj5OtOkf2QFV9CT/5SJ3bkbqL8eK9raO4czOLrynkeGyCRDtuP3UhG1kxDA4DTjO4rJwOjrxEx\u002BHv9McQapUrlJDTdwBmaVJFataFjJ2RtSUD0v6N2emsPYBZfkqyDKzEBXd9M9cvVkNJxSflvztAXj\u002BiEJuWnb6nIzmACO8Ll1opvYcqFIVN1Hi7QBDFxn5FGSALE/wRLWe02gydq0lUQjHNvAGwFkm6UDge312t4Vi7OvPK/IdaFJAfcTp0sC0zZv3e9Ap8lQLaTL/D8lIKCviz4mxZjUGuc6ttkKEPRZwO73hfzulSPqXs8K/HmiI\u002BFWpBwM281dW4MIRfDwBdywsfsQbZqjwTYafKbJyR6tWJL386yYDSUhWio55g9y\u002BhjyWkp\u002BUbZGsqMmMl9mk5JkWu1eOFJv2GTWLtOwahrm54JOF27ULwbcsQEJshqFusZXlUsh1MHGgkHlaGLi1kiIP0rdGLwjkGvmgUcRJmZKUHQNGJSPhNLAR1TtLsbj\u002BZr4QXLPqKJKNAUfe1N6tVwbWxfu1f2z\u002BLp4HJEndmFkwofsWOTzuqfRguSPsEm/RZI40ZOvNSPdREj4l4wRYv3juniLjlx3J\u002BBv3RLZJEgwuJb\u002B7mSNtc1jztScOuMbwF/mrDYQ8/c1gamzfxfQxGAAx971EnSZFcRrJ7\u002BH2yz9VBzy8ngSH8TfiSy62nb1ksq0W3MEJu3rTZZxpcx3rea89er7HhHn7qgaFUlH3jtNdZS003/5\u002BS1vB2Th4Hn4p9tGPiRMOrT4jKyLKhFko69a5DA3gtpmwzz9S9atBg4uIa1tweAWwXsfvAbTLo8cCqP1RzxJwOUBHzsnjq6eS0ZeXQhj9qGPQ\u002BK1F8aTU5RtoUFyt/7R5CCIbOKk73LMQXDAdJGGuBPCJgMZlOkebcumue0tK5OHjLjn24n/KlSv6JZV0t8C5yltsFH7uA93qf8XPjVFn1XdOOfYntxKAzuuqawSiJrso9LD/7sBi9SpcDHK6CxfKkkAuJn3KghM421WDQ5jZSEkKppigZ/am2zTb26qf1sPT79i0c/BNbnKdtwNq77GBgrQpr1SPGipZd0s47qZomQSRv1PAFMRYvTgWAqDjO/uDWlj2didvVMWuWwy1BH/MNR4O2SBdwW3v0PIsaReJdjtPtYRdciLtImqeEbnHk6jA=="
-    },
-    {
-      "RequestUri": "http://seanmcccanary3.file.core.windows.net/test-share-2ed99d85-2d46-59b2-8eb0-6a53542fbbe2?restype=share",
+      "ResponseBody": "MQd8FuG3ToNzCqDXCn0vva4zyixj7w9VZM5SazBOo4mdhC5Czsi6KHyJhAKSeWVg+pykZ02oZkL4J7ISZONTJGcWOYVO7O7meaKv2WsMwutp8nGTqTw89R7sSqcWp8SZNl+afD/fEQ2uvu2r+I3W62TGqXFywHsr2UNnYqJG0NHeFqILcUarieBj5OtOkf2QFV9CT/5SJ3bkbqL8eK9raO4czOLrynkeGyCRDtuP3UhG1kxDA4DTjO4rJwOjrxEx+Hv9McQapUrlJDTdwBmaVJFataFjJ2RtSUD0v6N2emsPYBZfkqyDKzEBXd9M9cvVkNJxSflvztAXj+iEJuWnb6nIzmACO8Ll1opvYcqFIVN1Hi7QBDFxn5FGSALE/wRLWe02gydq0lUQjHNvAGwFkm6UDge312t4Vi7OvPK/IdaFJAfcTp0sC0zZv3e9Ap8lQLaTL/D8lIKCviz4mxZjUGuc6ttkKEPRZwO73hfzulSPqXs8K/HmiI+FWpBwM281dW4MIRfDwBdywsfsQbZqjwTYafKbJyR6tWJL386yYDSUhWio55g9y+hjyWkp+UbZGsqMmMl9mk5JkWu1eOFJv2GTWLtOwahrm54JOF27ULwbcsQEJshqFusZXlUsh1MHGgkHlaGLi1kiIP0rdGLwjkGvmgUcRJmZKUHQNGJSPhNLAR1TtLsbj+Zr4QXLPqKJKNAUfe1N6tVwbWxfu1f2z+Lp4HJEndmFkwofsWOTzuqfRguSPsEm/RZI40ZOvNSPdREj4l4wRYv3juniLjlx3J+Bv3RLZJEgwuJb+7mSNtc1jztScOuMbwF/mrDYQ8/c1gamzfxfQxGAAx971EnSZFcRrJ7+H2yz9VBzy8ngSH8TfiSy62nb1ksq0W3MEJu3rTZZxpcx3rea89er7HhHn7qgaFUlH3jtNdZS003/5+S1vB2Th4Hn4p9tGPiRMOrT4jKyLKhFko69a5DA3gtpmwzz9S9atBg4uIa1tweAWwXsfvAbTLo8cCqP1RzxJwOUBHzsnjq6eS0ZeXQhj9qGPQ+K1F8aTU5RtoUFyt/7R5CCIbOKk73LMQXDAdJGGuBPCJgMZlOkebcumue0tK5OHjLjn24n/KlSv6JZV0t8C5yltsFH7uA93qf8XPjVFn1XdOOfYntxKAzuuqawSiJrso9LD/7sBi9SpcDHK6CxfKkkAuJn3KghM421WDQ5jZSEkKppigZ/am2zTb26qf1sPT79i0c/BNbnKdtwNq77GBgrQpr1SPGipZd0s47qZomQSRv1PAFMRYvTgWAqDjO/uDWlj2didvVMWuWwy1BH/MNR4O2SBdwW3v0PIsaReJdjtPtYRdciLtImqeEbnHk6jA=="
+    },
+    {
+      "RequestUri": "https://seanmcccanary3.file.core.windows.net/test-share-2ed99d85-2d46-59b2-8eb0-6a53542fbbe2?restype=share",
       "RequestMethod": "DELETE",
       "RequestHeaders": {
         "Accept": "application/xml",
         "Authorization": "Sanitized",
-        "traceparent": "00-3d3fd8b609b7b648b53e2240870ac687-2c9d6f52d61da447-00",
-        "User-Agent": [
-          "azsdk-net-Storage.Files.Shares/12.8.0-alpha.20210820.1",
-          "(.NET Core 3.1.18; Microsoft Windows 10.0.19043)"
+        "traceparent": "00-ee71f4dfd3c70d448e4c5ec6a8c874eb-82a6e8163854bd42-00",
+        "User-Agent": [
+          "azsdk-net-Storage.Files.Shares/12.7.0-alpha.20210126.1",
+          "(.NET 5.0.2; Microsoft Windows 10.0.19042)"
         ],
         "x-ms-client-request-id": "6247fb0b-e8d3-6d1e-d6cc-5eacd9ba71d9",
-        "x-ms-date": "Mon, 23 Aug 2021 18:31:39 GMT",
+        "x-ms-date": "Tue, 26 Jan 2021 19:33:00 GMT",
         "x-ms-delete-snapshots": "include",
         "x-ms-return-client-request-id": "true",
         "x-ms-version": "2020-12-06"
@@ -282,25 +274,20 @@
       "StatusCode": 202,
       "ResponseHeaders": {
         "Content-Length": "0",
-        "Date": "Mon, 23 Aug 2021 18:31:38 GMT",
+        "Date": "Tue, 26 Jan 2021 19:32:59 GMT",
         "Server": [
           "Windows-Azure-File/1.0",
           "Microsoft-HTTPAPI/2.0"
         ],
         "x-ms-client-request-id": "6247fb0b-e8d3-6d1e-d6cc-5eacd9ba71d9",
-<<<<<<< HEAD
-        "x-ms-request-id": "69aefdda-101a-0075-334d-98b1ee000000",
-        "x-ms-version": "2020-10-02"
-=======
         "x-ms-request-id": "1bf6e7de-001a-000b-6d1a-f421a9000000",
         "x-ms-version": "2020-12-06"
->>>>>>> 76e66c80
       },
       "ResponseBody": []
     }
   ],
   "Variables": {
     "RandomSeed": "2003314676",
-    "Storage_TestConfigDefault": "ProductionTenant\nseanmcccanary3\nU2FuaXRpemVk\nhttp://seanmcccanary3.blob.core.windows.net\nhttp://seanmcccanary3.file.core.windows.net\nhttp://seanmcccanary3.queue.core.windows.net\nhttp://seanmcccanary3.table.core.windows.net\n\n\n\n\nhttp://seanmcccanary3-secondary.blob.core.windows.net\nhttp://seanmcccanary3-secondary.file.core.windows.net\nhttp://seanmcccanary3-secondary.queue.core.windows.net\nhttp://seanmcccanary3-secondary.table.core.windows.net\n\nSanitized\n\n\nCloud\nBlobEndpoint=http://seanmcccanary3.blob.core.windows.net/;QueueEndpoint=http://seanmcccanary3.queue.core.windows.net/;FileEndpoint=http://seanmcccanary3.file.core.windows.net/;BlobSecondaryEndpoint=http://seanmcccanary3-secondary.blob.core.windows.net/;QueueSecondaryEndpoint=http://seanmcccanary3-secondary.queue.core.windows.net/;FileSecondaryEndpoint=http://seanmcccanary3-secondary.file.core.windows.net/;AccountName=seanmcccanary3;AccountKey=Kg==;\n[encryption scope]\n\n"
+    "Storage_TestConfigDefault": "ProductionTenant\nseanmcccanary3\nU2FuaXRpemVk\nhttps://seanmcccanary3.blob.core.windows.net\nhttps://seanmcccanary3.file.core.windows.net\nhttps://seanmcccanary3.queue.core.windows.net\nhttps://seanmcccanary3.table.core.windows.net\n\n\n\n\nhttps://seanmcccanary3-secondary.blob.core.windows.net\nhttps://seanmcccanary3-secondary.file.core.windows.net\nhttps://seanmcccanary3-secondary.queue.core.windows.net\nhttps://seanmcccanary3-secondary.table.core.windows.net\n\nSanitized\n\n\nCloud\nBlobEndpoint=https://seanmcccanary3.blob.core.windows.net/;QueueEndpoint=https://seanmcccanary3.queue.core.windows.net/;FileEndpoint=https://seanmcccanary3.file.core.windows.net/;BlobSecondaryEndpoint=https://seanmcccanary3-secondary.blob.core.windows.net/;QueueSecondaryEndpoint=https://seanmcccanary3-secondary.queue.core.windows.net/;FileSecondaryEndpoint=https://seanmcccanary3-secondary.file.core.windows.net/;AccountName=seanmcccanary3;AccountKey=Kg==;\nseanscope1\n\n"
   }
 }