--- conflicted
+++ resolved
@@ -1,56 +1,51 @@
-{
+﻿{
   "Entries": [
     {
-      "RequestUri": "http://seanmcccanary3.file.core.windows.net/test-share-3ecd51b8-b7b7-1af1-3299-8152f67b71f4?restype=share",
-      "RequestMethod": "PUT",
-      "RequestHeaders": {
-        "Accept": "application/xml",
-        "Authorization": "Sanitized",
-        "traceparent": "00-5523d70d1dd5304b8fddd22c1d182145-032b48939606b241-00",
-        "User-Agent": [
-          "azsdk-net-Storage.Files.Shares/12.8.0-alpha.20210820.1",
-          "(.NET Core 3.1.18; Microsoft Windows 10.0.19043)"
+      "RequestUri": "https://seanmcccanary3.file.core.windows.net/test-share-3ecd51b8-b7b7-1af1-3299-8152f67b71f4?restype=share",
+      "RequestMethod": "PUT",
+      "RequestHeaders": {
+        "Accept": "application/xml",
+        "Authorization": "Sanitized",
+        "traceparent": "00-1bab17cd8cb5f14db314d9593ece503b-fcbe47c7488b7747-00",
+        "User-Agent": [
+          "azsdk-net-Storage.Files.Shares/12.7.0-alpha.20210126.1",
+          "(.NET 5.0.2; Microsoft Windows 10.0.19042)"
         ],
         "x-ms-client-request-id": "8d5b94f0-e87e-11dc-f611-77a1debc3cdb",
-        "x-ms-date": "Mon, 23 Aug 2021 18:38:59 GMT",
-        "x-ms-return-client-request-id": "true",
-        "x-ms-version": "2020-12-06"
-      },
-      "RequestBody": null,
-      "StatusCode": 201,
-      "ResponseHeaders": {
-        "Content-Length": "0",
-        "Date": "Mon, 23 Aug 2021 18:38:59 GMT",
-        "ETag": "\u00220x8D9666545DA311E\u0022",
-        "Last-Modified": "Mon, 23 Aug 2021 18:38:59 GMT",
+        "x-ms-date": "Tue, 26 Jan 2021 19:27:52 GMT",
+        "x-ms-return-client-request-id": "true",
+        "x-ms-version": "2020-12-06"
+      },
+      "RequestBody": null,
+      "StatusCode": 201,
+      "ResponseHeaders": {
+        "Content-Length": "0",
+        "Date": "Tue, 26 Jan 2021 19:27:51 GMT",
+        "ETag": "\"0x8D8C23078F36BF5\"",
+        "Last-Modified": "Tue, 26 Jan 2021 19:27:51 GMT",
         "Server": [
           "Windows-Azure-File/1.0",
           "Microsoft-HTTPAPI/2.0"
         ],
         "x-ms-client-request-id": "8d5b94f0-e87e-11dc-f611-77a1debc3cdb",
-<<<<<<< HEAD
-        "x-ms-request-id": "051656cb-901a-0009-194e-989f11000000",
-        "x-ms-version": "2020-10-02"
-=======
         "x-ms-request-id": "9f9655cc-701a-0087-5b19-f449a7000000",
         "x-ms-version": "2020-12-06"
->>>>>>> 76e66c80
-      },
-      "ResponseBody": []
-    },
-    {
-      "RequestUri": "http://seanmcccanary3.file.core.windows.net/test-share-3ecd51b8-b7b7-1af1-3299-8152f67b71f4/test-directory-099f0fdd-24f0-46db-3eb9-0bbb7bf79b81?restype=directory",
-      "RequestMethod": "PUT",
-      "RequestHeaders": {
-        "Accept": "application/xml",
-        "Authorization": "Sanitized",
-        "traceparent": "00-08fcf4d7b2da12428fcc942fd65fc687-41121fab8008e94a-00",
-        "User-Agent": [
-          "azsdk-net-Storage.Files.Shares/12.8.0-alpha.20210820.1",
-          "(.NET Core 3.1.18; Microsoft Windows 10.0.19043)"
+      },
+      "ResponseBody": []
+    },
+    {
+      "RequestUri": "https://seanmcccanary3.file.core.windows.net/test-share-3ecd51b8-b7b7-1af1-3299-8152f67b71f4/test-directory-099f0fdd-24f0-46db-3eb9-0bbb7bf79b81?restype=directory",
+      "RequestMethod": "PUT",
+      "RequestHeaders": {
+        "Accept": "application/xml",
+        "Authorization": "Sanitized",
+        "traceparent": "00-f7bffbc819f06d4ab9c6d03cca4f0457-747b80659e7fc54e-00",
+        "User-Agent": [
+          "azsdk-net-Storage.Files.Shares/12.7.0-alpha.20210126.1",
+          "(.NET 5.0.2; Microsoft Windows 10.0.19042)"
         ],
         "x-ms-client-request-id": "6f1c60be-6911-cbb7-b914-4fc5dc2196ff",
-        "x-ms-date": "Mon, 23 Aug 2021 18:38:59 GMT",
+        "x-ms-date": "Tue, 26 Jan 2021 19:27:52 GMT",
         "x-ms-file-attributes": "None",
         "x-ms-file-creation-time": "Now",
         "x-ms-file-last-write-time": "Now",
@@ -62,41 +57,41 @@
       "StatusCode": 201,
       "ResponseHeaders": {
         "Content-Length": "0",
-        "Date": "Mon, 23 Aug 2021 18:38:59 GMT",
-        "ETag": "\u00220x8D9666545E59F8E\u0022",
-        "Last-Modified": "Mon, 23 Aug 2021 18:39:00 GMT",
+        "Date": "Tue, 26 Jan 2021 19:27:51 GMT",
+        "ETag": "\"0x8D8C23079050E8F\"",
+        "Last-Modified": "Tue, 26 Jan 2021 19:27:51 GMT",
         "Server": [
           "Windows-Azure-File/1.0",
           "Microsoft-HTTPAPI/2.0"
         ],
         "x-ms-client-request-id": "6f1c60be-6911-cbb7-b914-4fc5dc2196ff",
         "x-ms-file-attributes": "Directory",
-        "x-ms-file-change-time": "2021-08-23T18:39:00.0042382Z",
-        "x-ms-file-creation-time": "2021-08-23T18:39:00.0042382Z",
+        "x-ms-file-change-time": "2021-01-26T19:27:51.7518479Z",
+        "x-ms-file-creation-time": "2021-01-26T19:27:51.7518479Z",
         "x-ms-file-id": "13835128424026341376",
-        "x-ms-file-last-write-time": "2021-08-23T18:39:00.0042382Z",
+        "x-ms-file-last-write-time": "2021-01-26T19:27:51.7518479Z",
         "x-ms-file-parent-id": "0",
         "x-ms-file-permission-key": "17860367565182308406*11459378189709739967",
-        "x-ms-request-id": "051656d0-901a-0009-1d4e-989f11000000",
+        "x-ms-request-id": "9f9655cf-701a-0087-5c19-f449a7000000",
         "x-ms-request-server-encrypted": "true",
         "x-ms-version": "2020-12-06"
       },
       "ResponseBody": []
     },
     {
-      "RequestUri": "http://seanmcccanary3.file.core.windows.net/test-share-3ecd51b8-b7b7-1af1-3299-8152f67b71f4/test-directory-099f0fdd-24f0-46db-3eb9-0bbb7bf79b81/test-file-cbf9d376-14e1-b526-610d-dfb8ea33704f",
-      "RequestMethod": "PUT",
-      "RequestHeaders": {
-        "Accept": "application/xml",
-        "Authorization": "Sanitized",
-        "traceparent": "00-0828c205c5a92f40a246e78139c57f11-029559cec5c4504f-00",
-        "User-Agent": [
-          "azsdk-net-Storage.Files.Shares/12.8.0-alpha.20210820.1",
-          "(.NET Core 3.1.18; Microsoft Windows 10.0.19043)"
+      "RequestUri": "https://seanmcccanary3.file.core.windows.net/test-share-3ecd51b8-b7b7-1af1-3299-8152f67b71f4/test-directory-099f0fdd-24f0-46db-3eb9-0bbb7bf79b81/test-file-cbf9d376-14e1-b526-610d-dfb8ea33704f",
+      "RequestMethod": "PUT",
+      "RequestHeaders": {
+        "Accept": "application/xml",
+        "Authorization": "Sanitized",
+        "traceparent": "00-82f37231fa7b264697e7db1efef606f4-c1c7bbe4dad5024a-00",
+        "User-Agent": [
+          "azsdk-net-Storage.Files.Shares/12.7.0-alpha.20210126.1",
+          "(.NET 5.0.2; Microsoft Windows 10.0.19042)"
         ],
         "x-ms-client-request-id": "f2df71b3-729f-5c53-7815-5235e7f0c515",
         "x-ms-content-length": "1024",
-        "x-ms-date": "Mon, 23 Aug 2021 18:39:00 GMT",
+        "x-ms-date": "Tue, 26 Jan 2021 19:27:52 GMT",
         "x-ms-file-attributes": "None",
         "x-ms-file-creation-time": "Now",
         "x-ms-file-last-write-time": "Now",
@@ -109,79 +104,79 @@
       "StatusCode": 201,
       "ResponseHeaders": {
         "Content-Length": "0",
-        "Date": "Mon, 23 Aug 2021 18:39:00 GMT",
-        "ETag": "\u00220x8D9666545F04C66\u0022",
-        "Last-Modified": "Mon, 23 Aug 2021 18:39:00 GMT",
+        "Date": "Tue, 26 Jan 2021 19:27:51 GMT",
+        "ETag": "\"0x8D8C230790E10E0\"",
+        "Last-Modified": "Tue, 26 Jan 2021 19:27:51 GMT",
         "Server": [
           "Windows-Azure-File/1.0",
           "Microsoft-HTTPAPI/2.0"
         ],
         "x-ms-client-request-id": "f2df71b3-729f-5c53-7815-5235e7f0c515",
         "x-ms-file-attributes": "Archive",
-        "x-ms-file-change-time": "2021-08-23T18:39:00.0741990Z",
-        "x-ms-file-creation-time": "2021-08-23T18:39:00.0741990Z",
+        "x-ms-file-change-time": "2021-01-26T19:27:51.8108896Z",
+        "x-ms-file-creation-time": "2021-01-26T19:27:51.8108896Z",
         "x-ms-file-id": "11529285414812647424",
-        "x-ms-file-last-write-time": "2021-08-23T18:39:00.0741990Z",
+        "x-ms-file-last-write-time": "2021-01-26T19:27:51.8108896Z",
         "x-ms-file-parent-id": "13835128424026341376",
         "x-ms-file-permission-key": "4010187179898695473*11459378189709739967",
-        "x-ms-request-id": "051656d5-901a-0009-224e-989f11000000",
+        "x-ms-request-id": "9f9655d1-701a-0087-5d19-f449a7000000",
         "x-ms-request-server-encrypted": "true",
         "x-ms-version": "2020-12-06"
       },
       "ResponseBody": []
     },
     {
-      "RequestUri": "http://seanmcccanary3.file.core.windows.net/test-share-3ecd51b8-b7b7-1af1-3299-8152f67b71f4/test-directory-099f0fdd-24f0-46db-3eb9-0bbb7bf79b81/test-file-cbf9d376-14e1-b526-610d-dfb8ea33704f?comp=range",
+      "RequestUri": "https://seanmcccanary3.file.core.windows.net/test-share-3ecd51b8-b7b7-1af1-3299-8152f67b71f4/test-directory-099f0fdd-24f0-46db-3eb9-0bbb7bf79b81/test-file-cbf9d376-14e1-b526-610d-dfb8ea33704f?comp=range",
       "RequestMethod": "PUT",
       "RequestHeaders": {
         "Accept": "application/xml",
         "Authorization": "Sanitized",
         "Content-Length": "1024",
         "Content-Type": "application/octet-stream",
-        "traceparent": "00-2324987f06b8a14796d51475fb7d190f-0f67d9866b4eb743-00",
-        "User-Agent": [
-          "azsdk-net-Storage.Files.Shares/12.8.0-alpha.20210820.1",
-          "(.NET Core 3.1.18; Microsoft Windows 10.0.19043)"
+        "traceparent": "00-5033751bd2a26c47b6d8e4d1f3ac8fa5-d20b8fd84a80b146-00",
+        "User-Agent": [
+          "azsdk-net-Storage.Files.Shares/12.7.0-alpha.20210126.1",
+          "(.NET 5.0.2; Microsoft Windows 10.0.19042)"
         ],
         "x-ms-client-request-id": "78048bf0-7d53-02af-1535-f34ace93c949",
-        "x-ms-date": "Mon, 23 Aug 2021 18:39:00 GMT",
+        "x-ms-date": "Tue, 26 Jan 2021 19:27:52 GMT",
         "x-ms-range": "bytes=0-1023",
         "x-ms-return-client-request-id": "true",
         "x-ms-version": "2020-12-06",
         "x-ms-write": "update"
       },
-      "RequestBody": "dfV6BFnbuvmZsUgrKfNLzIOV/BraLG\u002B9IpaoC5WwEZ8u\u002B3EE9jAc46Ui1WAgjKHFyIJBRiR8JEmFveLDMq9k6Z\u002Bp/C6CR9VSeRl0uFYPnJX04kISbst7stcnfjlNWLD2vuzAd5BzQ4Gs78wKB2zydiFNzk9sUXrULUlXWsicBSBofvpqTyQFgZ/AZn/\u002BcKtqNQgXAIphiWxy7ElGHOi4D\u002BmsoohyiCb8R0ywq\u002Br61r2e7CXAhQSVB/WN\u002BGPav2S2CFeVUc0j\u002BKzhGrg9sN2BdxaMqDDD\u002BIrlFpuS5I/DIojo\u002BaOTZITvevN43mpLWFYXDIBNTRc08w/NsDsykBQdHvgwVbc57hKRnS08Sxkfmb5Ee9gOdtRxswaTxrRIvOreW8BxGwKe3R1uu7Dp96f1rRZ97RU8Dqckv6KxpiheSeBDXfBZrn67pZ26oLsjh7xenhidy87VokwZTVxg7Tf1D3LPppm3nP\u002BYwUd3gW3sADfmUggPwX0RbbujP2AiW7hlxJFIVOAipgEZBAmGXSDeLE0kepov5k30vTjeE1yfdmaPEb3co6xWw6wG9r1zixCaxRMT/eAdNt5DVJanRJKkeo2j90tjAYmgzbbuKPCQgDIoQ05Ji3mFctvfmE8Wr38ZYnsv0JTENsOJcjAqLg3us9NjfwBDWu4UHoRvhGk6ih431cZ0YLCeZA2LwBlIW0PO8OV7si9/1QiNG7EPVLJaT\u002BcS8llGeVIixBrzuJnUy8NAoZODvtjuuP\u002B\u002B5kX/jw9aMXEyNmjqiHeSWe0Uix1uuE/uzrMe1pAPIzlaiJINIzULmIYooZVaVhgc8GXq2SzhTy72EMBcPFvgIxIuj//khTa4CfOXRRa5lHiaAuUrJUoNeDhkFxJ1rlwrR36CK8YZOGsuMc85SgkXPHxIwTp1tf7IIRfGf24kQluXa/6YN2ixgMp6/PN61C0vTdqVLewhtZKAugmvU7j8Cu90od4LfgUUlkBv\u002BrgLTk3plzKTjhVudbZrF31eAS0RffIEBjJOI87VgZassbradWu8xbuGaXvZBisooGaItZQSXn3FB0gam3RjvQ1\u002BwsP7kaIRojxyixR2Kv8HJYNnTcwBmVM9FG0joSpHIqtuWkRnLQ7DdhJYoNJoT9xIE3Xw/G9BfChvvX017QERKmloCM\u002B7n/h0o9a5qfiB1MWR2421ViY7LN0b92\u002BRjokQRnVoAEYMjHR8fFiZh9Mv7um4pBFzXNRDLNvyn6eI4xVNqGKCGdR\u002BhE4ZONrOoqUK6wmF2Op3neqhJdNrGuzM85hDTN9xrNUVOR/DWiP5dYo26LSdAgoq1Qt34fMAE2phTERBilbGmD40cJ/KtELGqLBJNDE4L/COGA==",
-      "StatusCode": 201,
-      "ResponseHeaders": {
-        "Content-Length": "0",
-        "Content-MD5": "LMj\u002BFw7AhTjNP6CmaaNQmQ==",
-        "Date": "Mon, 23 Aug 2021 18:39:00 GMT",
-        "ETag": "\u00220x8D9666545FD1BC3\u0022",
-        "Last-Modified": "Mon, 23 Aug 2021 18:39:00 GMT",
+      "RequestBody": "dfV6BFnbuvmZsUgrKfNLzIOV/BraLG+9IpaoC5WwEZ8u+3EE9jAc46Ui1WAgjKHFyIJBRiR8JEmFveLDMq9k6Z+p/C6CR9VSeRl0uFYPnJX04kISbst7stcnfjlNWLD2vuzAd5BzQ4Gs78wKB2zydiFNzk9sUXrULUlXWsicBSBofvpqTyQFgZ/AZn/+cKtqNQgXAIphiWxy7ElGHOi4D+msoohyiCb8R0ywq+r61r2e7CXAhQSVB/WN+GPav2S2CFeVUc0j+KzhGrg9sN2BdxaMqDDD+IrlFpuS5I/DIojo+aOTZITvevN43mpLWFYXDIBNTRc08w/NsDsykBQdHvgwVbc57hKRnS08Sxkfmb5Ee9gOdtRxswaTxrRIvOreW8BxGwKe3R1uu7Dp96f1rRZ97RU8Dqckv6KxpiheSeBDXfBZrn67pZ26oLsjh7xenhidy87VokwZTVxg7Tf1D3LPppm3nP+YwUd3gW3sADfmUggPwX0RbbujP2AiW7hlxJFIVOAipgEZBAmGXSDeLE0kepov5k30vTjeE1yfdmaPEb3co6xWw6wG9r1zixCaxRMT/eAdNt5DVJanRJKkeo2j90tjAYmgzbbuKPCQgDIoQ05Ji3mFctvfmE8Wr38ZYnsv0JTENsOJcjAqLg3us9NjfwBDWu4UHoRvhGk6ih431cZ0YLCeZA2LwBlIW0PO8OV7si9/1QiNG7EPVLJaT+cS8llGeVIixBrzuJnUy8NAoZODvtjuuP++5kX/jw9aMXEyNmjqiHeSWe0Uix1uuE/uzrMe1pAPIzlaiJINIzULmIYooZVaVhgc8GXq2SzhTy72EMBcPFvgIxIuj//khTa4CfOXRRa5lHiaAuUrJUoNeDhkFxJ1rlwrR36CK8YZOGsuMc85SgkXPHxIwTp1tf7IIRfGf24kQluXa/6YN2ixgMp6/PN61C0vTdqVLewhtZKAugmvU7j8Cu90od4LfgUUlkBv+rgLTk3plzKTjhVudbZrF31eAS0RffIEBjJOI87VgZassbradWu8xbuGaXvZBisooGaItZQSXn3FB0gam3RjvQ1+wsP7kaIRojxyixR2Kv8HJYNnTcwBmVM9FG0joSpHIqtuWkRnLQ7DdhJYoNJoT9xIE3Xw/G9BfChvvX017QERKmloCM+7n/h0o9a5qfiB1MWR2421ViY7LN0b92+RjokQRnVoAEYMjHR8fFiZh9Mv7um4pBFzXNRDLNvyn6eI4xVNqGKCGdR+hE4ZONrOoqUK6wmF2Op3neqhJdNrGuzM85hDTN9xrNUVOR/DWiP5dYo26LSdAgoq1Qt34fMAE2phTERBilbGmD40cJ/KtELGqLBJNDE4L/COGA==",
+      "StatusCode": 201,
+      "ResponseHeaders": {
+        "Content-Length": "0",
+        "Content-MD5": "LMj+Fw7AhTjNP6CmaaNQmQ==",
+        "Date": "Tue, 26 Jan 2021 19:27:51 GMT",
+        "ETag": "\"0x8D8C23079184BE7\"",
+        "Last-Modified": "Tue, 26 Jan 2021 19:27:51 GMT",
         "Server": [
           "Windows-Azure-File/1.0",
           "Microsoft-HTTPAPI/2.0"
         ],
         "x-ms-client-request-id": "78048bf0-7d53-02af-1535-f34ace93c949",
-        "x-ms-request-id": "051656dc-901a-0009-294e-989f11000000",
+        "x-ms-request-id": "9f9655d2-701a-0087-5e19-f449a7000000",
         "x-ms-request-server-encrypted": "true",
         "x-ms-version": "2020-12-06"
       },
       "ResponseBody": []
     },
     {
-      "RequestUri": "http://seanmcccanary3.file.core.windows.net/test-share-3ecd51b8-b7b7-1af1-3299-8152f67b71f4/test-directory-099f0fdd-24f0-46db-3eb9-0bbb7bf79b81/test-file-cbf9d376-14e1-b526-610d-dfb8ea33704f",
+      "RequestUri": "https://seanmcccanary3.file.core.windows.net/test-share-3ecd51b8-b7b7-1af1-3299-8152f67b71f4/test-directory-099f0fdd-24f0-46db-3eb9-0bbb7bf79b81/test-file-cbf9d376-14e1-b526-610d-dfb8ea33704f",
       "RequestMethod": "HEAD",
       "RequestHeaders": {
         "Accept": "application/xml",
         "Authorization": "Sanitized",
-        "traceparent": "00-8570caec9c17194296ecd93bea387336-45d7543c1d62cb45-00",
-        "User-Agent": [
-          "azsdk-net-Storage.Files.Shares/12.8.0-alpha.20210820.1",
-          "(.NET Core 3.1.18; Microsoft Windows 10.0.19043)"
+        "traceparent": "00-89b6efac054d93479bc7860673933f62-6b7fca47e435bc49-00",
+        "User-Agent": [
+          "azsdk-net-Storage.Files.Shares/12.7.0-alpha.20210126.1",
+          "(.NET 5.0.2; Microsoft Windows 10.0.19042)"
         ],
         "x-ms-client-request-id": "5b441a97-4deb-47c1-32c0-b1292f6f8677",
-        "x-ms-date": "Mon, 23 Aug 2021 18:39:00 GMT",
+        "x-ms-date": "Tue, 26 Jan 2021 19:27:52 GMT",
         "x-ms-return-client-request-id": "true",
         "x-ms-version": "2020-12-06"
       },
@@ -190,24 +185,25 @@
       "ResponseHeaders": {
         "Content-Length": "1024",
         "Content-Type": "application/octet-stream",
-        "Date": "Mon, 23 Aug 2021 18:39:00 GMT",
-        "ETag": "\u00220x8D9666545FD1BC3\u0022",
-        "Last-Modified": "Mon, 23 Aug 2021 18:39:00 GMT",
-        "Server": [
-          "Windows-Azure-File/1.0",
-          "Microsoft-HTTPAPI/2.0"
-        ],
+        "Date": "Tue, 26 Jan 2021 19:27:51 GMT",
+        "ETag": "\"0x8D8C23079184BE7\"",
+        "Last-Modified": "Tue, 26 Jan 2021 19:27:51 GMT",
+        "Server": [
+          "Windows-Azure-File/1.0",
+          "Microsoft-HTTPAPI/2.0"
+        ],
+        "Vary": "Origin",
         "x-ms-client-request-id": "5b441a97-4deb-47c1-32c0-b1292f6f8677",
         "x-ms-file-attributes": "Archive",
-        "x-ms-file-change-time": "2021-08-23T18:39:00.0741990Z",
-        "x-ms-file-creation-time": "2021-08-23T18:39:00.0741990Z",
+        "x-ms-file-change-time": "2021-01-26T19:27:51.8779367Z",
+        "x-ms-file-creation-time": "2021-01-26T19:27:51.8108896Z",
         "x-ms-file-id": "11529285414812647424",
-        "x-ms-file-last-write-time": "2021-08-23T18:39:00.0741990Z",
+        "x-ms-file-last-write-time": "2021-01-26T19:27:51.8779367Z",
         "x-ms-file-parent-id": "13835128424026341376",
         "x-ms-file-permission-key": "4010187179898695473*11459378189709739967",
         "x-ms-lease-state": "available",
         "x-ms-lease-status": "unlocked",
-        "x-ms-request-id": "051656e1-901a-0009-2e4e-989f11000000",
+        "x-ms-request-id": "9f9655d3-701a-0087-5f19-f449a7000000",
         "x-ms-server-encrypted": "true",
         "x-ms-type": "File",
         "x-ms-version": "2020-12-06"
@@ -215,18 +211,19 @@
       "ResponseBody": []
     },
     {
-      "RequestUri": "http://seanmcccanary3.file.core.windows.net/test-share-3ecd51b8-b7b7-1af1-3299-8152f67b71f4/test-directory-099f0fdd-24f0-46db-3eb9-0bbb7bf79b81/test-file-cbf9d376-14e1-b526-610d-dfb8ea33704f",
+      "RequestUri": "https://seanmcccanary3.file.core.windows.net/test-share-3ecd51b8-b7b7-1af1-3299-8152f67b71f4/test-directory-099f0fdd-24f0-46db-3eb9-0bbb7bf79b81/test-file-cbf9d376-14e1-b526-610d-dfb8ea33704f",
       "RequestMethod": "GET",
       "RequestHeaders": {
         "Accept": "application/xml",
         "Authorization": "Sanitized",
         "User-Agent": [
-          "azsdk-net-Storage.Files.Shares/12.8.0-alpha.20210820.1",
-          "(.NET Core 3.1.18; Microsoft Windows 10.0.19043)"
+          "azsdk-net-Storage.Files.Shares/12.7.0-alpha.20210126.1",
+          "(.NET 5.0.2; Microsoft Windows 10.0.19042)"
         ],
         "x-ms-client-request-id": "b4b2c335-6e4e-305d-e1d1-23a6a5cb6049",
-        "x-ms-date": "Mon, 23 Aug 2021 18:39:00 GMT",
+        "x-ms-date": "Tue, 26 Jan 2021 19:27:52 GMT",
         "x-ms-range": "bytes=0-4194303",
+        "x-ms-range-get-content-md5": "false",
         "x-ms-return-client-request-id": "true",
         "x-ms-version": "2020-12-06"
       },
@@ -237,43 +234,44 @@
         "Content-Length": "1024",
         "Content-Range": "bytes 0-1023/1024",
         "Content-Type": "application/octet-stream",
-        "Date": "Mon, 23 Aug 2021 18:39:00 GMT",
-        "ETag": "\u00220x8D9666545FD1BC3\u0022",
-        "Last-Modified": "Mon, 23 Aug 2021 18:39:00 GMT",
-        "Server": [
-          "Windows-Azure-File/1.0",
-          "Microsoft-HTTPAPI/2.0"
-        ],
+        "Date": "Tue, 26 Jan 2021 19:27:51 GMT",
+        "ETag": "\"0x8D8C23079184BE7\"",
+        "Last-Modified": "Tue, 26 Jan 2021 19:27:51 GMT",
+        "Server": [
+          "Windows-Azure-File/1.0",
+          "Microsoft-HTTPAPI/2.0"
+        ],
+        "Vary": "Origin",
         "x-ms-client-request-id": "b4b2c335-6e4e-305d-e1d1-23a6a5cb6049",
         "x-ms-file-attributes": "Archive",
-        "x-ms-file-change-time": "2021-08-23T18:39:00.0741990Z",
-        "x-ms-file-creation-time": "2021-08-23T18:39:00.0741990Z",
+        "x-ms-file-change-time": "2021-01-26T19:27:51.8779367Z",
+        "x-ms-file-creation-time": "2021-01-26T19:27:51.8108896Z",
         "x-ms-file-id": "11529285414812647424",
-        "x-ms-file-last-write-time": "2021-08-23T18:39:00.0741990Z",
+        "x-ms-file-last-write-time": "2021-01-26T19:27:51.8779367Z",
         "x-ms-file-parent-id": "13835128424026341376",
         "x-ms-file-permission-key": "4010187179898695473*11459378189709739967",
         "x-ms-lease-state": "available",
         "x-ms-lease-status": "unlocked",
-        "x-ms-request-id": "051656e8-901a-0009-334e-989f11000000",
+        "x-ms-request-id": "9f9655d4-701a-0087-6019-f449a7000000",
         "x-ms-server-encrypted": "true",
         "x-ms-type": "File",
         "x-ms-version": "2020-12-06"
       },
-      "ResponseBody": "dfV6BFnbuvmZsUgrKfNLzIOV/BraLG\u002B9IpaoC5WwEZ8u\u002B3EE9jAc46Ui1WAgjKHFyIJBRiR8JEmFveLDMq9k6Z\u002Bp/C6CR9VSeRl0uFYPnJX04kISbst7stcnfjlNWLD2vuzAd5BzQ4Gs78wKB2zydiFNzk9sUXrULUlXWsicBSBofvpqTyQFgZ/AZn/\u002BcKtqNQgXAIphiWxy7ElGHOi4D\u002BmsoohyiCb8R0ywq\u002Br61r2e7CXAhQSVB/WN\u002BGPav2S2CFeVUc0j\u002BKzhGrg9sN2BdxaMqDDD\u002BIrlFpuS5I/DIojo\u002BaOTZITvevN43mpLWFYXDIBNTRc08w/NsDsykBQdHvgwVbc57hKRnS08Sxkfmb5Ee9gOdtRxswaTxrRIvOreW8BxGwKe3R1uu7Dp96f1rRZ97RU8Dqckv6KxpiheSeBDXfBZrn67pZ26oLsjh7xenhidy87VokwZTVxg7Tf1D3LPppm3nP\u002BYwUd3gW3sADfmUggPwX0RbbujP2AiW7hlxJFIVOAipgEZBAmGXSDeLE0kepov5k30vTjeE1yfdmaPEb3co6xWw6wG9r1zixCaxRMT/eAdNt5DVJanRJKkeo2j90tjAYmgzbbuKPCQgDIoQ05Ji3mFctvfmE8Wr38ZYnsv0JTENsOJcjAqLg3us9NjfwBDWu4UHoRvhGk6ih431cZ0YLCeZA2LwBlIW0PO8OV7si9/1QiNG7EPVLJaT\u002BcS8llGeVIixBrzuJnUy8NAoZODvtjuuP\u002B\u002B5kX/jw9aMXEyNmjqiHeSWe0Uix1uuE/uzrMe1pAPIzlaiJINIzULmIYooZVaVhgc8GXq2SzhTy72EMBcPFvgIxIuj//khTa4CfOXRRa5lHiaAuUrJUoNeDhkFxJ1rlwrR36CK8YZOGsuMc85SgkXPHxIwTp1tf7IIRfGf24kQluXa/6YN2ixgMp6/PN61C0vTdqVLewhtZKAugmvU7j8Cu90od4LfgUUlkBv\u002BrgLTk3plzKTjhVudbZrF31eAS0RffIEBjJOI87VgZassbradWu8xbuGaXvZBisooGaItZQSXn3FB0gam3RjvQ1\u002BwsP7kaIRojxyixR2Kv8HJYNnTcwBmVM9FG0joSpHIqtuWkRnLQ7DdhJYoNJoT9xIE3Xw/G9BfChvvX017QERKmloCM\u002B7n/h0o9a5qfiB1MWR2421ViY7LN0b92\u002BRjokQRnVoAEYMjHR8fFiZh9Mv7um4pBFzXNRDLNvyn6eI4xVNqGKCGdR\u002BhE4ZONrOoqUK6wmF2Op3neqhJdNrGuzM85hDTN9xrNUVOR/DWiP5dYo26LSdAgoq1Qt34fMAE2phTERBilbGmD40cJ/KtELGqLBJNDE4L/COGA=="
-    },
-    {
-      "RequestUri": "http://seanmcccanary3.file.core.windows.net/test-share-3ecd51b8-b7b7-1af1-3299-8152f67b71f4?restype=share",
+      "ResponseBody": "dfV6BFnbuvmZsUgrKfNLzIOV/BraLG+9IpaoC5WwEZ8u+3EE9jAc46Ui1WAgjKHFyIJBRiR8JEmFveLDMq9k6Z+p/C6CR9VSeRl0uFYPnJX04kISbst7stcnfjlNWLD2vuzAd5BzQ4Gs78wKB2zydiFNzk9sUXrULUlXWsicBSBofvpqTyQFgZ/AZn/+cKtqNQgXAIphiWxy7ElGHOi4D+msoohyiCb8R0ywq+r61r2e7CXAhQSVB/WN+GPav2S2CFeVUc0j+KzhGrg9sN2BdxaMqDDD+IrlFpuS5I/DIojo+aOTZITvevN43mpLWFYXDIBNTRc08w/NsDsykBQdHvgwVbc57hKRnS08Sxkfmb5Ee9gOdtRxswaTxrRIvOreW8BxGwKe3R1uu7Dp96f1rRZ97RU8Dqckv6KxpiheSeBDXfBZrn67pZ26oLsjh7xenhidy87VokwZTVxg7Tf1D3LPppm3nP+YwUd3gW3sADfmUggPwX0RbbujP2AiW7hlxJFIVOAipgEZBAmGXSDeLE0kepov5k30vTjeE1yfdmaPEb3co6xWw6wG9r1zixCaxRMT/eAdNt5DVJanRJKkeo2j90tjAYmgzbbuKPCQgDIoQ05Ji3mFctvfmE8Wr38ZYnsv0JTENsOJcjAqLg3us9NjfwBDWu4UHoRvhGk6ih431cZ0YLCeZA2LwBlIW0PO8OV7si9/1QiNG7EPVLJaT+cS8llGeVIixBrzuJnUy8NAoZODvtjuuP++5kX/jw9aMXEyNmjqiHeSWe0Uix1uuE/uzrMe1pAPIzlaiJINIzULmIYooZVaVhgc8GXq2SzhTy72EMBcPFvgIxIuj//khTa4CfOXRRa5lHiaAuUrJUoNeDhkFxJ1rlwrR36CK8YZOGsuMc85SgkXPHxIwTp1tf7IIRfGf24kQluXa/6YN2ixgMp6/PN61C0vTdqVLewhtZKAugmvU7j8Cu90od4LfgUUlkBv+rgLTk3plzKTjhVudbZrF31eAS0RffIEBjJOI87VgZassbradWu8xbuGaXvZBisooGaItZQSXn3FB0gam3RjvQ1+wsP7kaIRojxyixR2Kv8HJYNnTcwBmVM9FG0joSpHIqtuWkRnLQ7DdhJYoNJoT9xIE3Xw/G9BfChvvX017QERKmloCM+7n/h0o9a5qfiB1MWR2421ViY7LN0b92+RjokQRnVoAEYMjHR8fFiZh9Mv7um4pBFzXNRDLNvyn6eI4xVNqGKCGdR+hE4ZONrOoqUK6wmF2Op3neqhJdNrGuzM85hDTN9xrNUVOR/DWiP5dYo26LSdAgoq1Qt34fMAE2phTERBilbGmD40cJ/KtELGqLBJNDE4L/COGA=="
+    },
+    {
+      "RequestUri": "https://seanmcccanary3.file.core.windows.net/test-share-3ecd51b8-b7b7-1af1-3299-8152f67b71f4?restype=share",
       "RequestMethod": "DELETE",
       "RequestHeaders": {
         "Accept": "application/xml",
         "Authorization": "Sanitized",
-        "traceparent": "00-a102f24c1e258d4894849f2d87cac351-bee01af6b6856e4c-00",
-        "User-Agent": [
-          "azsdk-net-Storage.Files.Shares/12.8.0-alpha.20210820.1",
-          "(.NET Core 3.1.18; Microsoft Windows 10.0.19043)"
+        "traceparent": "00-e258f485820e9a42ab16d3b73a874397-62227ba4f0afb94d-00",
+        "User-Agent": [
+          "azsdk-net-Storage.Files.Shares/12.7.0-alpha.20210126.1",
+          "(.NET 5.0.2; Microsoft Windows 10.0.19042)"
         ],
         "x-ms-client-request-id": "6cf3519d-d1bc-1028-ebf0-d85d042bf4cb",
-        "x-ms-date": "Mon, 23 Aug 2021 18:39:00 GMT",
+        "x-ms-date": "Tue, 26 Jan 2021 19:27:52 GMT",
         "x-ms-delete-snapshots": "include",
         "x-ms-return-client-request-id": "true",
         "x-ms-version": "2020-12-06"
@@ -282,25 +280,20 @@
       "StatusCode": 202,
       "ResponseHeaders": {
         "Content-Length": "0",
-        "Date": "Mon, 23 Aug 2021 18:39:00 GMT",
+        "Date": "Tue, 26 Jan 2021 19:27:51 GMT",
         "Server": [
           "Windows-Azure-File/1.0",
           "Microsoft-HTTPAPI/2.0"
         ],
         "x-ms-client-request-id": "6cf3519d-d1bc-1028-ebf0-d85d042bf4cb",
-<<<<<<< HEAD
-        "x-ms-request-id": "051656ec-901a-0009-354e-989f11000000",
-        "x-ms-version": "2020-10-02"
-=======
         "x-ms-request-id": "9f9655d5-701a-0087-6119-f449a7000000",
         "x-ms-version": "2020-12-06"
->>>>>>> 76e66c80
       },
       "ResponseBody": []
     }
   ],
   "Variables": {
     "RandomSeed": "166988027",
-    "Storage_TestConfigDefault": "ProductionTenant\nseanmcccanary3\nU2FuaXRpemVk\nhttp://seanmcccanary3.blob.core.windows.net\nhttp://seanmcccanary3.file.core.windows.net\nhttp://seanmcccanary3.queue.core.windows.net\nhttp://seanmcccanary3.table.core.windows.net\n\n\n\n\nhttp://seanmcccanary3-secondary.blob.core.windows.net\nhttp://seanmcccanary3-secondary.file.core.windows.net\nhttp://seanmcccanary3-secondary.queue.core.windows.net\nhttp://seanmcccanary3-secondary.table.core.windows.net\n\nSanitized\n\n\nCloud\nBlobEndpoint=http://seanmcccanary3.blob.core.windows.net/;QueueEndpoint=http://seanmcccanary3.queue.core.windows.net/;FileEndpoint=http://seanmcccanary3.file.core.windows.net/;BlobSecondaryEndpoint=http://seanmcccanary3-secondary.blob.core.windows.net/;QueueSecondaryEndpoint=http://seanmcccanary3-secondary.queue.core.windows.net/;FileSecondaryEndpoint=http://seanmcccanary3-secondary.file.core.windows.net/;AccountName=seanmcccanary3;AccountKey=Kg==;\n[encryption scope]\n\n"
+    "Storage_TestConfigDefault": "ProductionTenant\nseanmcccanary3\nU2FuaXRpemVk\nhttps://seanmcccanary3.blob.core.windows.net\nhttps://seanmcccanary3.file.core.windows.net\nhttps://seanmcccanary3.queue.core.windows.net\nhttps://seanmcccanary3.table.core.windows.net\n\n\n\n\nhttps://seanmcccanary3-secondary.blob.core.windows.net\nhttps://seanmcccanary3-secondary.file.core.windows.net\nhttps://seanmcccanary3-secondary.queue.core.windows.net\nhttps://seanmcccanary3-secondary.table.core.windows.net\n\nSanitized\n\n\nCloud\nBlobEndpoint=https://seanmcccanary3.blob.core.windows.net/;QueueEndpoint=https://seanmcccanary3.queue.core.windows.net/;FileEndpoint=https://seanmcccanary3.file.core.windows.net/;BlobSecondaryEndpoint=https://seanmcccanary3-secondary.blob.core.windows.net/;QueueSecondaryEndpoint=https://seanmcccanary3-secondary.queue.core.windows.net/;FileSecondaryEndpoint=https://seanmcccanary3-secondary.file.core.windows.net/;AccountName=seanmcccanary3;AccountKey=Kg==;\nseanscope1\n\n"
   }
 }