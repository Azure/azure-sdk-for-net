﻿{
  "Entries": [
    {
      "RequestUri": "https://seanmcccanary3.file.core.windows.net/test-share-69be1afe-e361-14bf-3ebe-59508fb39057?restype=share",
      "RequestMethod": "PUT",
      "RequestHeaders": {
        "Accept": "application/xml",
        "Authorization": "Sanitized",
        "traceparent": "00-1128cd5b525b014bb8e3bb19bce86f93-1d46324a3f0c2f4d-00",
        "User-Agent": [
          "azsdk-net-Storage.Files.Shares/12.7.0-alpha.20210126.1",
          "(.NET 5.0.2; Microsoft Windows 10.0.19042)"
        ],
        "x-ms-client-request-id": "157482a4-919f-b8c2-bf71-ae748f0e997e",
        "x-ms-date": "Tue, 26 Jan 2021 19:29:58 GMT",
        "x-ms-return-client-request-id": "true",
<<<<<<< HEAD
        "x-ms-version": "2020-12-06"
=======
        "x-ms-version": "2021-02-12"
>>>>>>> 7e782c87
      },
      "RequestBody": null,
      "StatusCode": 201,
      "ResponseHeaders": {
        "Content-Length": "0",
        "Date": "Tue, 26 Jan 2021 19:29:57 GMT",
        "ETag": "\"0x8D8C230C434C1FA\"",
        "Last-Modified": "Tue, 26 Jan 2021 19:29:57 GMT",
        "Server": [
          "Windows-Azure-File/1.0",
          "Microsoft-HTTPAPI/2.0"
        ],
        "x-ms-client-request-id": "157482a4-919f-b8c2-bf71-ae748f0e997e",
        "x-ms-request-id": "628dfb41-c01a-003b-6c19-f49f66000000",
<<<<<<< HEAD
        "x-ms-version": "2020-12-06"
=======
        "x-ms-version": "2021-02-12"
>>>>>>> 7e782c87
      },
      "ResponseBody": []
    },
    {
      "RequestUri": "https://seanmcccanary3.file.core.windows.net/test-share-69be1afe-e361-14bf-3ebe-59508fb39057/test-directory-46bfd4fd-6f64-d2bd-392f-32a33746211d?restype=directory",
      "RequestMethod": "PUT",
      "RequestHeaders": {
        "Accept": "application/xml",
        "Authorization": "Sanitized",
        "traceparent": "00-ab678130d3aeeb45a7577f955cfef152-2ed48f767b35144b-00",
        "User-Agent": [
          "azsdk-net-Storage.Files.Shares/12.7.0-alpha.20210126.1",
          "(.NET 5.0.2; Microsoft Windows 10.0.19042)"
        ],
        "x-ms-client-request-id": "1e7b2d23-2762-3498-c5a2-dc6f5e1e8179",
        "x-ms-date": "Tue, 26 Jan 2021 19:29:58 GMT",
        "x-ms-file-attributes": "None",
        "x-ms-file-creation-time": "Now",
        "x-ms-file-last-write-time": "Now",
        "x-ms-file-permission": "Inherit",
        "x-ms-return-client-request-id": "true",
<<<<<<< HEAD
        "x-ms-version": "2020-12-06"
=======
        "x-ms-version": "2021-02-12"
>>>>>>> 7e782c87
      },
      "RequestBody": null,
      "StatusCode": 201,
      "ResponseHeaders": {
        "Content-Length": "0",
        "Date": "Tue, 26 Jan 2021 19:29:57 GMT",
        "ETag": "\"0x8D8C230C43FA3F2\"",
        "Last-Modified": "Tue, 26 Jan 2021 19:29:57 GMT",
        "Server": [
          "Windows-Azure-File/1.0",
          "Microsoft-HTTPAPI/2.0"
        ],
        "x-ms-client-request-id": "1e7b2d23-2762-3498-c5a2-dc6f5e1e8179",
        "x-ms-file-attributes": "Directory",
        "x-ms-file-change-time": "2021-01-26T19:29:57.964901Z",
        "x-ms-file-creation-time": "2021-01-26T19:29:57.964901Z",
        "x-ms-file-id": "13835128424026341376",
        "x-ms-file-last-write-time": "2021-01-26T19:29:57.964901Z",
        "x-ms-file-parent-id": "0",
        "x-ms-file-permission-key": "17860367565182308406*11459378189709739967",
        "x-ms-request-id": "628dfb45-c01a-003b-6d19-f49f66000000",
        "x-ms-request-server-encrypted": "true",
<<<<<<< HEAD
        "x-ms-version": "2020-12-06"
=======
        "x-ms-version": "2021-02-12"
>>>>>>> 7e782c87
      },
      "ResponseBody": []
    },
    {
      "RequestUri": "https://seanmcccanary3.file.core.windows.net/test-share-69be1afe-e361-14bf-3ebe-59508fb39057/test-directory-46bfd4fd-6f64-d2bd-392f-32a33746211d/test-ƒ¡£€‽%253A-3324914f-8c61-833f-1b97-0351c74454cd",
      "RequestMethod": "PUT",
      "RequestHeaders": {
        "Accept": "application/xml",
        "Authorization": "Sanitized",
        "traceparent": "00-ac69c18568bdf546863c29fcb6d5273e-e83311c2d7772640-00",
        "User-Agent": [
          "azsdk-net-Storage.Files.Shares/12.7.0-alpha.20210126.1",
          "(.NET 5.0.2; Microsoft Windows 10.0.19042)"
        ],
        "x-ms-client-request-id": "ec282d91-cc47-97c7-eef8-02ca24476c80",
        "x-ms-content-length": "1048576",
        "x-ms-date": "Tue, 26 Jan 2021 19:29:58 GMT",
        "x-ms-file-attributes": "None",
        "x-ms-file-creation-time": "Now",
        "x-ms-file-last-write-time": "Now",
        "x-ms-file-permission": "Inherit",
        "x-ms-return-client-request-id": "true",
        "x-ms-type": "file",
<<<<<<< HEAD
        "x-ms-version": "2020-12-06"
=======
        "x-ms-version": "2021-02-12"
>>>>>>> 7e782c87
      },
      "RequestBody": null,
      "StatusCode": 201,
      "ResponseHeaders": {
        "Content-Length": "0",
        "Date": "Tue, 26 Jan 2021 19:29:57 GMT",
        "ETag": "\"0x8D8C230C448F476\"",
        "Last-Modified": "Tue, 26 Jan 2021 19:29:58 GMT",
        "Server": [
          "Windows-Azure-File/1.0",
          "Microsoft-HTTPAPI/2.0"
        ],
        "x-ms-client-request-id": "ec282d91-cc47-97c7-eef8-02ca24476c80",
        "x-ms-file-attributes": "Archive",
        "x-ms-file-change-time": "2021-01-26T19:29:58.0259446Z",
        "x-ms-file-creation-time": "2021-01-26T19:29:58.0259446Z",
        "x-ms-file-id": "11529285414812647424",
        "x-ms-file-last-write-time": "2021-01-26T19:29:58.0259446Z",
        "x-ms-file-parent-id": "13835128424026341376",
        "x-ms-file-permission-key": "4010187179898695473*11459378189709739967",
        "x-ms-request-id": "628dfb47-c01a-003b-6e19-f49f66000000",
        "x-ms-request-server-encrypted": "true",
<<<<<<< HEAD
        "x-ms-version": "2020-12-06"
=======
        "x-ms-version": "2021-02-12"
>>>>>>> 7e782c87
      },
      "ResponseBody": []
    },
    {
      "RequestUri": "https://seanmcccanary3.file.core.windows.net/test-share-69be1afe-e361-14bf-3ebe-59508fb39057/test-directory-46bfd4fd-6f64-d2bd-392f-32a33746211d?restype=directory&comp=list",
      "RequestMethod": "GET",
      "RequestHeaders": {
        "Accept": "application/xml",
        "Authorization": "Sanitized",
        "traceparent": "00-a74468b97c82ae4a947565b91e2b3685-a7c3bdd99667224c-00",
        "User-Agent": [
          "azsdk-net-Storage.Files.Shares/12.7.0-alpha.20210126.1",
          "(.NET 5.0.2; Microsoft Windows 10.0.19042)"
        ],
        "x-ms-client-request-id": "9abfdfce-681b-6386-42e9-1bd2fff0047b",
        "x-ms-date": "Tue, 26 Jan 2021 19:29:58 GMT",
        "x-ms-return-client-request-id": "true",
<<<<<<< HEAD
        "x-ms-version": "2020-12-06"
=======
        "x-ms-version": "2021-02-12"
>>>>>>> 7e782c87
      },
      "RequestBody": null,
      "StatusCode": 200,
      "ResponseHeaders": {
        "Content-Type": "application/xml",
        "Date": "Tue, 26 Jan 2021 19:29:57 GMT",
        "Server": [
          "Windows-Azure-File/1.0",
          "Microsoft-HTTPAPI/2.0"
        ],
        "Transfer-Encoding": "chunked",
        "Vary": "Origin",
        "x-ms-client-request-id": "9abfdfce-681b-6386-42e9-1bd2fff0047b",
        "x-ms-request-id": "628dfb48-c01a-003b-6f19-f49f66000000",
<<<<<<< HEAD
        "x-ms-version": "2020-12-06"
=======
        "x-ms-version": "2021-02-12"
>>>>>>> 7e782c87
      },
      "ResponseBody": "﻿<?xml version=\"1.0\" encoding=\"utf-8\"?><EnumerationResults ServiceEndpoint=\"https://seanmcccanary3.file.core.windows.net/\" ShareName=\"test-share-69be1afe-e361-14bf-3ebe-59508fb39057\" DirectoryPath=\"test-directory-46bfd4fd-6f64-d2bd-392f-32a33746211d\"><Entries><File><Name>test-ƒ¡£€‽%3A-3324914f-8c61-833f-1b97-0351c74454cd</Name><Properties><Content-Length>1048576</Content-Length></Properties></File></Entries><NextMarker /></EnumerationResults>"
    },
    {
      "RequestUri": "https://seanmcccanary3.file.core.windows.net/test-share-69be1afe-e361-14bf-3ebe-59508fb39057?restype=share",
      "RequestMethod": "DELETE",
      "RequestHeaders": {
        "Accept": "application/xml",
        "Authorization": "Sanitized",
        "traceparent": "00-537ebb47ef5ba44ca969dd760d9ee1e9-81227d979ba7c347-00",
        "User-Agent": [
          "azsdk-net-Storage.Files.Shares/12.7.0-alpha.20210126.1",
          "(.NET 5.0.2; Microsoft Windows 10.0.19042)"
        ],
        "x-ms-client-request-id": "44fc3013-d288-e564-87db-12b55cdb4de5",
        "x-ms-date": "Tue, 26 Jan 2021 19:29:58 GMT",
        "x-ms-delete-snapshots": "include",
        "x-ms-return-client-request-id": "true",
<<<<<<< HEAD
        "x-ms-version": "2020-12-06"
=======
        "x-ms-version": "2021-02-12"
>>>>>>> 7e782c87
      },
      "RequestBody": null,
      "StatusCode": 202,
      "ResponseHeaders": {
        "Content-Length": "0",
        "Date": "Tue, 26 Jan 2021 19:29:57 GMT",
        "Server": [
          "Windows-Azure-File/1.0",
          "Microsoft-HTTPAPI/2.0"
        ],
        "x-ms-client-request-id": "44fc3013-d288-e564-87db-12b55cdb4de5",
        "x-ms-request-id": "628dfb49-c01a-003b-7019-f49f66000000",
<<<<<<< HEAD
        "x-ms-version": "2020-12-06"
=======
        "x-ms-version": "2021-02-12"
>>>>>>> 7e782c87
      },
      "ResponseBody": []
    }
  ],
  "Variables": {
    "RandomSeed": "1183323466",
    "Storage_TestConfigDefault": "ProductionTenant\nseanmcccanary3\nU2FuaXRpemVk\nhttps://seanmcccanary3.blob.core.windows.net\nhttps://seanmcccanary3.file.core.windows.net\nhttps://seanmcccanary3.queue.core.windows.net\nhttps://seanmcccanary3.table.core.windows.net\n\n\n\n\nhttps://seanmcccanary3-secondary.blob.core.windows.net\nhttps://seanmcccanary3-secondary.file.core.windows.net\nhttps://seanmcccanary3-secondary.queue.core.windows.net\nhttps://seanmcccanary3-secondary.table.core.windows.net\n\nSanitized\n\n\nCloud\nBlobEndpoint=https://seanmcccanary3.blob.core.windows.net/;QueueEndpoint=https://seanmcccanary3.queue.core.windows.net/;FileEndpoint=https://seanmcccanary3.file.core.windows.net/;BlobSecondaryEndpoint=https://seanmcccanary3-secondary.blob.core.windows.net/;QueueSecondaryEndpoint=https://seanmcccanary3-secondary.queue.core.windows.net/;FileSecondaryEndpoint=https://seanmcccanary3-secondary.file.core.windows.net/;AccountName=seanmcccanary3;AccountKey=Kg==;\nseanscope1\n\n"
  }
}<|MERGE_RESOLUTION|>--- conflicted
+++ resolved
@@ -14,11 +14,7 @@
         "x-ms-client-request-id": "157482a4-919f-b8c2-bf71-ae748f0e997e",
         "x-ms-date": "Tue, 26 Jan 2021 19:29:58 GMT",
         "x-ms-return-client-request-id": "true",
-<<<<<<< HEAD
-        "x-ms-version": "2020-12-06"
-=======
         "x-ms-version": "2021-02-12"
->>>>>>> 7e782c87
       },
       "RequestBody": null,
       "StatusCode": 201,
@@ -33,11 +29,7 @@
         ],
         "x-ms-client-request-id": "157482a4-919f-b8c2-bf71-ae748f0e997e",
         "x-ms-request-id": "628dfb41-c01a-003b-6c19-f49f66000000",
-<<<<<<< HEAD
-        "x-ms-version": "2020-12-06"
-=======
         "x-ms-version": "2021-02-12"
->>>>>>> 7e782c87
       },
       "ResponseBody": []
     },
@@ -59,11 +51,7 @@
         "x-ms-file-last-write-time": "Now",
         "x-ms-file-permission": "Inherit",
         "x-ms-return-client-request-id": "true",
-<<<<<<< HEAD
-        "x-ms-version": "2020-12-06"
-=======
         "x-ms-version": "2021-02-12"
->>>>>>> 7e782c87
       },
       "RequestBody": null,
       "StatusCode": 201,
@@ -86,11 +74,7 @@
         "x-ms-file-permission-key": "17860367565182308406*11459378189709739967",
         "x-ms-request-id": "628dfb45-c01a-003b-6d19-f49f66000000",
         "x-ms-request-server-encrypted": "true",
-<<<<<<< HEAD
-        "x-ms-version": "2020-12-06"
-=======
         "x-ms-version": "2021-02-12"
->>>>>>> 7e782c87
       },
       "ResponseBody": []
     },
@@ -114,11 +98,7 @@
         "x-ms-file-permission": "Inherit",
         "x-ms-return-client-request-id": "true",
         "x-ms-type": "file",
-<<<<<<< HEAD
-        "x-ms-version": "2020-12-06"
-=======
         "x-ms-version": "2021-02-12"
->>>>>>> 7e782c87
       },
       "RequestBody": null,
       "StatusCode": 201,
@@ -141,11 +121,7 @@
         "x-ms-file-permission-key": "4010187179898695473*11459378189709739967",
         "x-ms-request-id": "628dfb47-c01a-003b-6e19-f49f66000000",
         "x-ms-request-server-encrypted": "true",
-<<<<<<< HEAD
-        "x-ms-version": "2020-12-06"
-=======
         "x-ms-version": "2021-02-12"
->>>>>>> 7e782c87
       },
       "ResponseBody": []
     },
@@ -163,11 +139,7 @@
         "x-ms-client-request-id": "9abfdfce-681b-6386-42e9-1bd2fff0047b",
         "x-ms-date": "Tue, 26 Jan 2021 19:29:58 GMT",
         "x-ms-return-client-request-id": "true",
-<<<<<<< HEAD
-        "x-ms-version": "2020-12-06"
-=======
         "x-ms-version": "2021-02-12"
->>>>>>> 7e782c87
       },
       "RequestBody": null,
       "StatusCode": 200,
@@ -182,11 +154,7 @@
         "Vary": "Origin",
         "x-ms-client-request-id": "9abfdfce-681b-6386-42e9-1bd2fff0047b",
         "x-ms-request-id": "628dfb48-c01a-003b-6f19-f49f66000000",
-<<<<<<< HEAD
-        "x-ms-version": "2020-12-06"
-=======
         "x-ms-version": "2021-02-12"
->>>>>>> 7e782c87
       },
       "ResponseBody": "﻿<?xml version=\"1.0\" encoding=\"utf-8\"?><EnumerationResults ServiceEndpoint=\"https://seanmcccanary3.file.core.windows.net/\" ShareName=\"test-share-69be1afe-e361-14bf-3ebe-59508fb39057\" DirectoryPath=\"test-directory-46bfd4fd-6f64-d2bd-392f-32a33746211d\"><Entries><File><Name>test-ƒ¡£€‽%3A-3324914f-8c61-833f-1b97-0351c74454cd</Name><Properties><Content-Length>1048576</Content-Length></Properties></File></Entries><NextMarker /></EnumerationResults>"
     },
@@ -205,11 +173,7 @@
         "x-ms-date": "Tue, 26 Jan 2021 19:29:58 GMT",
         "x-ms-delete-snapshots": "include",
         "x-ms-return-client-request-id": "true",
-<<<<<<< HEAD
-        "x-ms-version": "2020-12-06"
-=======
         "x-ms-version": "2021-02-12"
->>>>>>> 7e782c87
       },
       "RequestBody": null,
       "StatusCode": 202,
@@ -222,11 +186,7 @@
         ],
         "x-ms-client-request-id": "44fc3013-d288-e564-87db-12b55cdb4de5",
         "x-ms-request-id": "628dfb49-c01a-003b-7019-f49f66000000",
-<<<<<<< HEAD
-        "x-ms-version": "2020-12-06"
-=======
         "x-ms-version": "2021-02-12"
->>>>>>> 7e782c87
       },
       "ResponseBody": []
     }
