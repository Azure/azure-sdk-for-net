{
  "Entries": [
    {
      "RequestUri": "https://seanmcccanary3.file.core.windows.net/test-share-ba6f563b-cd24-268f-d99a-50086da2e6d9?restype=share",
      "RequestMethod": "PUT",
      "RequestHeaders": {
        "Accept": "application/xml",
        "Authorization": "Sanitized",
        "traceparent": "00-9255613f84ce2b429f8c3a8b85e1bdca-59b2171d788c5048-00",
        "User-Agent": [
          "azsdk-net-Storage.Files.Shares/12.7.0-alpha.20210121.1",
          "(.NET 5.0.2; Microsoft Windows 10.0.19042)"
        ],
        "x-ms-client-request-id": "f7c17348-2db0-f2ab-40ca-009ec7edbcf7",
        "x-ms-date": "Thu, 21 Jan 2021 20:39:04 GMT",
        "x-ms-return-client-request-id": "true",
        "x-ms-version": "2020-06-12"
      },
      "RequestBody": null,
      "StatusCode": 201,
      "ResponseHeaders": {
        "Content-Length": "0",
        "Date": "Thu, 21 Jan 2021 20:39:04 GMT",
        "ETag": "\u00220x8D8BE4C97DD873B\u0022",
        "Last-Modified": "Thu, 21 Jan 2021 20:39:04 GMT",
        "Server": [
          "Windows-Azure-File/1.0",
          "Microsoft-HTTPAPI/2.0"
        ],
        "x-ms-client-request-id": "f7c17348-2db0-f2ab-40ca-009ec7edbcf7",
<<<<<<< HEAD
        "x-ms-request-id": "c9ef62a9-f01a-0012-4237-f3e9eb000000",
        "x-ms-version": "2020-06-12"
=======
        "x-ms-request-id": "adf62d8a-e01a-002c-7b35-f0366d000000",
        "x-ms-version": "2020-04-08"
>>>>>>> ac24a13f
      },
      "ResponseBody": []
    },
    {
      "RequestUri": "https://seanmcccanary3.file.core.windows.net/test-share-ba6f563b-cd24-268f-d99a-50086da2e6d9/test-directory-9ae9d6c2-ec8e-de0c-a6d5-a7670c2457a4?restype=directory",
      "RequestMethod": "PUT",
      "RequestHeaders": {
        "Accept": "application/xml",
        "Authorization": "Sanitized",
        "traceparent": "00-9101137735c8194c8a63e5e235ac9513-67df2c22ebef2f41-00",
        "User-Agent": [
          "azsdk-net-Storage.Files.Shares/12.7.0-alpha.20210121.1",
          "(.NET 5.0.2; Microsoft Windows 10.0.19042)"
        ],
        "x-ms-client-request-id": "f9a8c900-ca4b-5b9d-67e3-50da8643e51b",
        "x-ms-date": "Thu, 21 Jan 2021 20:39:05 GMT",
        "x-ms-file-attributes": "None",
        "x-ms-file-creation-time": "Now",
        "x-ms-file-last-write-time": "Now",
        "x-ms-file-permission": "Inherit",
        "x-ms-return-client-request-id": "true",
        "x-ms-version": "2020-06-12"
      },
      "RequestBody": null,
      "StatusCode": 201,
      "ResponseHeaders": {
        "Content-Length": "0",
        "Date": "Thu, 21 Jan 2021 20:39:04 GMT",
        "ETag": "\u00220x8D8BE4C97E84F85\u0022",
        "Last-Modified": "Thu, 21 Jan 2021 20:39:04 GMT",
        "Server": [
          "Windows-Azure-File/1.0",
          "Microsoft-HTTPAPI/2.0"
        ],
        "x-ms-client-request-id": "f9a8c900-ca4b-5b9d-67e3-50da8643e51b",
        "x-ms-file-attributes": "Directory",
        "x-ms-file-change-time": "2021-01-21T20:39:04.8301445Z",
        "x-ms-file-creation-time": "2021-01-21T20:39:04.8301445Z",
        "x-ms-file-id": "13835128424026341376",
        "x-ms-file-last-write-time": "2021-01-21T20:39:04.8301445Z",
        "x-ms-file-parent-id": "0",
        "x-ms-file-permission-key": "17860367565182308406*11459378189709739967",
        "x-ms-request-id": "adf62d8d-e01a-002c-7c35-f0366d000000",
        "x-ms-request-server-encrypted": "true",
        "x-ms-version": "2020-06-12"
      },
      "ResponseBody": []
    },
    {
      "RequestUri": "https://seanmcccanary3.file.core.windows.net/test-share-ba6f563b-cd24-268f-d99a-50086da2e6d9/test-directory-9ae9d6c2-ec8e-de0c-a6d5-a7670c2457a4/test-file-a3695c72-c22e-d216-acf4-97b923b78195",
      "RequestMethod": "PUT",
      "RequestHeaders": {
        "Accept": "application/xml",
        "Authorization": "Sanitized",
        "traceparent": "00-7220a1d529b4cd429722cf5340a0e726-0d9be6f3f6879c4d-00",
        "User-Agent": [
          "azsdk-net-Storage.Files.Shares/12.7.0-alpha.20210121.1",
          "(.NET 5.0.2; Microsoft Windows 10.0.19042)"
        ],
        "x-ms-client-request-id": "00e2aeef-2ea7-3ef7-b3d5-4c5733e338b0",
        "x-ms-content-length": "1048576",
        "x-ms-date": "Thu, 21 Jan 2021 20:39:05 GMT",
        "x-ms-file-attributes": "None",
        "x-ms-file-creation-time": "Now",
        "x-ms-file-last-write-time": "Now",
        "x-ms-file-permission": "Inherit",
        "x-ms-return-client-request-id": "true",
        "x-ms-type": "file",
        "x-ms-version": "2020-06-12"
      },
      "RequestBody": null,
      "StatusCode": 201,
      "ResponseHeaders": {
        "Content-Length": "0",
        "Date": "Thu, 21 Jan 2021 20:39:04 GMT",
        "ETag": "\u00220x8D8BE4C97F37516\u0022",
        "Last-Modified": "Thu, 21 Jan 2021 20:39:04 GMT",
        "Server": [
          "Windows-Azure-File/1.0",
          "Microsoft-HTTPAPI/2.0"
        ],
        "x-ms-client-request-id": "00e2aeef-2ea7-3ef7-b3d5-4c5733e338b0",
        "x-ms-file-attributes": "Archive",
        "x-ms-file-change-time": "2021-01-21T20:39:04.9031958Z",
        "x-ms-file-creation-time": "2021-01-21T20:39:04.9031958Z",
        "x-ms-file-id": "11529285414812647424",
        "x-ms-file-last-write-time": "2021-01-21T20:39:04.9031958Z",
        "x-ms-file-parent-id": "13835128424026341376",
        "x-ms-file-permission-key": "4010187179898695473*11459378189709739967",
        "x-ms-request-id": "adf62d8e-e01a-002c-7d35-f0366d000000",
        "x-ms-request-server-encrypted": "true",
        "x-ms-version": "2020-06-12"
      },
      "ResponseBody": []
    },
    {
      "RequestUri": "https://seanmcccanary3.file.core.windows.net/test-share-ba6f563b-cd24-268f-d99a-50086da2e6d9/test-directory-9ae9d6c2-ec8e-de0c-a6d5-a7670c2457a4/test-file-a3695c72-c22e-d216-acf4-97b923b78195?comp=lease",
      "RequestMethod": "PUT",
      "RequestHeaders": {
        "Accept": "application/xml",
        "Authorization": "Sanitized",
        "traceparent": "00-70f47712b25c744a8cecbb84ff8ce97a-20a536737de7c54a-00",
        "User-Agent": [
          "azsdk-net-Storage.Files.Shares/12.7.0-alpha.20210121.1",
          "(.NET 5.0.2; Microsoft Windows 10.0.19042)"
        ],
        "x-ms-client-request-id": "e59be12a-6978-4ce4-0fcd-fca7112c0f9a",
        "x-ms-date": "Thu, 21 Jan 2021 20:39:05 GMT",
        "x-ms-lease-action": "acquire",
        "x-ms-lease-duration": "-1",
        "x-ms-proposed-lease-id": "04d6ba62-a2db-149f-04ff-1cca2f18335d",
        "x-ms-return-client-request-id": "true",
        "x-ms-version": "2020-06-12"
      },
      "RequestBody": null,
      "StatusCode": 201,
      "ResponseHeaders": {
        "Date": "Thu, 21 Jan 2021 20:39:04 GMT",
        "ETag": "\u00220x8D8BE4C97F37516\u0022",
        "Last-Modified": "Thu, 21 Jan 2021 20:39:04 GMT",
        "Server": [
          "Windows-Azure-File/1.0",
          "Microsoft-HTTPAPI/2.0"
        ],
        "Transfer-Encoding": "chunked",
        "x-ms-client-request-id": "e59be12a-6978-4ce4-0fcd-fca7112c0f9a",
        "x-ms-lease-id": "04d6ba62-a2db-149f-04ff-1cca2f18335d",
<<<<<<< HEAD
        "x-ms-request-id": "c9ef62ad-f01a-0012-4537-f3e9eb000000",
        "x-ms-version": "2020-06-12"
=======
        "x-ms-request-id": "adf62d8f-e01a-002c-7e35-f0366d000000",
        "x-ms-version": "2020-04-08"
>>>>>>> ac24a13f
      },
      "ResponseBody": []
    },
    {
      "RequestUri": "https://seanmcccanary3.file.core.windows.net/test-share-ba6f563b-cd24-268f-d99a-50086da2e6d9/test-directory-9ae9d6c2-ec8e-de0c-a6d5-a7670c2457a4/test-file-a3695c72-c22e-d216-acf4-97b923b78195?comp=rangelist",
      "RequestMethod": "GET",
      "RequestHeaders": {
        "Accept": "application/xml",
        "Authorization": "Sanitized",
        "traceparent": "00-6509bd8902a13e47a16a2431ba2aa3d1-b889a7779bdd9b46-00",
        "User-Agent": [
          "azsdk-net-Storage.Files.Shares/12.7.0-alpha.20210121.1",
          "(.NET 5.0.2; Microsoft Windows 10.0.19042)"
        ],
        "x-ms-client-request-id": "4da079c9-4e7c-1ce5-f17e-65078446c35e",
        "x-ms-date": "Thu, 21 Jan 2021 20:39:05 GMT",
        "x-ms-lease-id": "04d6ba62-a2db-149f-04ff-1cca2f18335d",
        "x-ms-range": "bytes=0-1048575",
        "x-ms-return-client-request-id": "true",
        "x-ms-version": "2020-06-12"
      },
      "RequestBody": null,
      "StatusCode": 200,
      "ResponseHeaders": {
        "Content-Type": "application/xml",
        "Date": "Thu, 21 Jan 2021 20:39:04 GMT",
        "ETag": "\u00220x8D8BE4C97F37516\u0022",
        "Last-Modified": "Thu, 21 Jan 2021 20:39:04 GMT",
        "Server": [
          "Windows-Azure-File/1.0",
          "Microsoft-HTTPAPI/2.0"
        ],
        "Transfer-Encoding": "chunked",
        "Vary": "Origin",
        "x-ms-client-request-id": "4da079c9-4e7c-1ce5-f17e-65078446c35e",
        "x-ms-content-length": "1048576",
<<<<<<< HEAD
        "x-ms-request-id": "c9ef62af-f01a-0012-4737-f3e9eb000000",
        "x-ms-version": "2020-06-12"
=======
        "x-ms-request-id": "adf62d90-e01a-002c-7f35-f0366d000000",
        "x-ms-version": "2020-04-08"
>>>>>>> ac24a13f
      },
      "ResponseBody": "\uFEFF\u003C?xml version=\u00221.0\u0022 encoding=\u0022utf-8\u0022?\u003E\u003CRanges /\u003E"
    },
    {
      "RequestUri": "https://seanmcccanary3.file.core.windows.net/test-share-ba6f563b-cd24-268f-d99a-50086da2e6d9?restype=share",
      "RequestMethod": "DELETE",
      "RequestHeaders": {
        "Accept": "application/xml",
        "Authorization": "Sanitized",
        "traceparent": "00-6f5d80a88219ec499c51250c501fcac4-9403737227a22343-00",
        "User-Agent": [
          "azsdk-net-Storage.Files.Shares/12.7.0-alpha.20210121.1",
          "(.NET 5.0.2; Microsoft Windows 10.0.19042)"
        ],
        "x-ms-client-request-id": "98def8c9-c18b-531e-09b4-6b9a5ed45c84",
        "x-ms-date": "Thu, 21 Jan 2021 20:39:05 GMT",
        "x-ms-delete-snapshots": "include",
        "x-ms-return-client-request-id": "true",
        "x-ms-version": "2020-06-12"
      },
      "RequestBody": null,
      "StatusCode": 202,
      "ResponseHeaders": {
        "Content-Length": "0",
        "Date": "Thu, 21 Jan 2021 20:39:04 GMT",
        "Server": [
          "Windows-Azure-File/1.0",
          "Microsoft-HTTPAPI/2.0"
        ],
        "x-ms-client-request-id": "98def8c9-c18b-531e-09b4-6b9a5ed45c84",
<<<<<<< HEAD
        "x-ms-request-id": "c9ef62b0-f01a-0012-4837-f3e9eb000000",
        "x-ms-version": "2020-06-12"
=======
        "x-ms-request-id": "adf62d91-e01a-002c-8035-f0366d000000",
        "x-ms-version": "2020-04-08"
>>>>>>> ac24a13f
      },
      "ResponseBody": []
    }
  ],
  "Variables": {
    "RandomSeed": "1848414938",
    "Storage_TestConfigDefault": "ProductionTenant\nseanmcccanary3\nU2FuaXRpemVk\nhttps://seanmcccanary3.blob.core.windows.net\nhttps://seanmcccanary3.file.core.windows.net\nhttps://seanmcccanary3.queue.core.windows.net\nhttps://seanmcccanary3.table.core.windows.net\n\n\n\n\nhttps://seanmcccanary3-secondary.blob.core.windows.net\nhttps://seanmcccanary3-secondary.file.core.windows.net\nhttps://seanmcccanary3-secondary.queue.core.windows.net\nhttps://seanmcccanary3-secondary.table.core.windows.net\n\nSanitized\n\n\nCloud\nBlobEndpoint=https://seanmcccanary3.blob.core.windows.net/;QueueEndpoint=https://seanmcccanary3.queue.core.windows.net/;FileEndpoint=https://seanmcccanary3.file.core.windows.net/;BlobSecondaryEndpoint=https://seanmcccanary3-secondary.blob.core.windows.net/;QueueSecondaryEndpoint=https://seanmcccanary3-secondary.queue.core.windows.net/;FileSecondaryEndpoint=https://seanmcccanary3-secondary.file.core.windows.net/;AccountName=seanmcccanary3;AccountKey=Kg==;\nseanscope1"
  }
}<|MERGE_RESOLUTION|>--- conflicted
+++ resolved
@@ -1,56 +1,51 @@
 {
   "Entries": [
     {
-      "RequestUri": "https://seanmcccanary3.file.core.windows.net/test-share-ba6f563b-cd24-268f-d99a-50086da2e6d9?restype=share",
-      "RequestMethod": "PUT",
-      "RequestHeaders": {
-        "Accept": "application/xml",
-        "Authorization": "Sanitized",
-        "traceparent": "00-9255613f84ce2b429f8c3a8b85e1bdca-59b2171d788c5048-00",
-        "User-Agent": [
-          "azsdk-net-Storage.Files.Shares/12.7.0-alpha.20210121.1",
-          "(.NET 5.0.2; Microsoft Windows 10.0.19042)"
-        ],
-        "x-ms-client-request-id": "f7c17348-2db0-f2ab-40ca-009ec7edbcf7",
-        "x-ms-date": "Thu, 21 Jan 2021 20:39:04 GMT",
-        "x-ms-return-client-request-id": "true",
-        "x-ms-version": "2020-06-12"
-      },
-      "RequestBody": null,
-      "StatusCode": 201,
-      "ResponseHeaders": {
-        "Content-Length": "0",
-        "Date": "Thu, 21 Jan 2021 20:39:04 GMT",
-        "ETag": "\u00220x8D8BE4C97DD873B\u0022",
-        "Last-Modified": "Thu, 21 Jan 2021 20:39:04 GMT",
-        "Server": [
-          "Windows-Azure-File/1.0",
-          "Microsoft-HTTPAPI/2.0"
-        ],
-        "x-ms-client-request-id": "f7c17348-2db0-f2ab-40ca-009ec7edbcf7",
-<<<<<<< HEAD
-        "x-ms-request-id": "c9ef62a9-f01a-0012-4237-f3e9eb000000",
-        "x-ms-version": "2020-06-12"
-=======
-        "x-ms-request-id": "adf62d8a-e01a-002c-7b35-f0366d000000",
-        "x-ms-version": "2020-04-08"
->>>>>>> ac24a13f
-      },
-      "ResponseBody": []
-    },
-    {
-      "RequestUri": "https://seanmcccanary3.file.core.windows.net/test-share-ba6f563b-cd24-268f-d99a-50086da2e6d9/test-directory-9ae9d6c2-ec8e-de0c-a6d5-a7670c2457a4?restype=directory",
-      "RequestMethod": "PUT",
-      "RequestHeaders": {
-        "Accept": "application/xml",
-        "Authorization": "Sanitized",
-        "traceparent": "00-9101137735c8194c8a63e5e235ac9513-67df2c22ebef2f41-00",
-        "User-Agent": [
-          "azsdk-net-Storage.Files.Shares/12.7.0-alpha.20210121.1",
-          "(.NET 5.0.2; Microsoft Windows 10.0.19042)"
-        ],
-        "x-ms-client-request-id": "f9a8c900-ca4b-5b9d-67e3-50da8643e51b",
-        "x-ms-date": "Thu, 21 Jan 2021 20:39:05 GMT",
+      "RequestUri": "https://seanmcccanary3.file.core.windows.net/test-share-b96b84c5-67a6-10bd-f4ec-cc419a7e6b16?restype=share",
+      "RequestMethod": "PUT",
+      "RequestHeaders": {
+        "Accept": "application/xml",
+        "Authorization": "Sanitized",
+        "traceparent": "00-97a28b4597526f4ca76f71c8d95b19ef-f116a4ad0f6afe43-00",
+        "User-Agent": [
+          "azsdk-net-Storage.Files.Shares/12.7.0-alpha.20210126.1",
+          "(.NET 5.0.2; Microsoft Windows 10.0.19042)"
+        ],
+        "x-ms-client-request-id": "6cd23ca3-b84d-978f-928e-8b8a7e8a82f0",
+        "x-ms-date": "Tue, 26 Jan 2021 19:30:07 GMT",
+        "x-ms-return-client-request-id": "true",
+        "x-ms-version": "2020-06-12"
+      },
+      "RequestBody": null,
+      "StatusCode": 201,
+      "ResponseHeaders": {
+        "Content-Length": "0",
+        "Date": "Tue, 26 Jan 2021 19:30:06 GMT",
+        "ETag": "\u00220x8D8C230C9873030\u0022",
+        "Last-Modified": "Tue, 26 Jan 2021 19:30:06 GMT",
+        "Server": [
+          "Windows-Azure-File/1.0",
+          "Microsoft-HTTPAPI/2.0"
+        ],
+        "x-ms-client-request-id": "6cd23ca3-b84d-978f-928e-8b8a7e8a82f0",
+        "x-ms-request-id": "e2cc7a99-e01a-0095-2519-f43277000000",
+        "x-ms-version": "2020-06-12"
+      },
+      "ResponseBody": []
+    },
+    {
+      "RequestUri": "https://seanmcccanary3.file.core.windows.net/test-share-b96b84c5-67a6-10bd-f4ec-cc419a7e6b16/test-directory-27dc06e4-aebc-da42-da31-b19d5b382c6a?restype=directory",
+      "RequestMethod": "PUT",
+      "RequestHeaders": {
+        "Accept": "application/xml",
+        "Authorization": "Sanitized",
+        "traceparent": "00-d9f3d1698e69014186cbd70ce98d07f7-7c73ffece2ae2046-00",
+        "User-Agent": [
+          "azsdk-net-Storage.Files.Shares/12.7.0-alpha.20210126.1",
+          "(.NET 5.0.2; Microsoft Windows 10.0.19042)"
+        ],
+        "x-ms-client-request-id": "dea01c86-97ad-f5e0-faf8-921b06f13b5a",
+        "x-ms-date": "Tue, 26 Jan 2021 19:30:07 GMT",
         "x-ms-file-attributes": "None",
         "x-ms-file-creation-time": "Now",
         "x-ms-file-last-write-time": "Now",
@@ -62,41 +57,41 @@
       "StatusCode": 201,
       "ResponseHeaders": {
         "Content-Length": "0",
-        "Date": "Thu, 21 Jan 2021 20:39:04 GMT",
-        "ETag": "\u00220x8D8BE4C97E84F85\u0022",
-        "Last-Modified": "Thu, 21 Jan 2021 20:39:04 GMT",
-        "Server": [
-          "Windows-Azure-File/1.0",
-          "Microsoft-HTTPAPI/2.0"
-        ],
-        "x-ms-client-request-id": "f9a8c900-ca4b-5b9d-67e3-50da8643e51b",
+        "Date": "Tue, 26 Jan 2021 19:30:06 GMT",
+        "ETag": "\u00220x8D8C230C9913CF0\u0022",
+        "Last-Modified": "Tue, 26 Jan 2021 19:30:06 GMT",
+        "Server": [
+          "Windows-Azure-File/1.0",
+          "Microsoft-HTTPAPI/2.0"
+        ],
+        "x-ms-client-request-id": "dea01c86-97ad-f5e0-faf8-921b06f13b5a",
         "x-ms-file-attributes": "Directory",
-        "x-ms-file-change-time": "2021-01-21T20:39:04.8301445Z",
-        "x-ms-file-creation-time": "2021-01-21T20:39:04.8301445Z",
+        "x-ms-file-change-time": "2021-01-26T19:30:06.8882672Z",
+        "x-ms-file-creation-time": "2021-01-26T19:30:06.8882672Z",
         "x-ms-file-id": "13835128424026341376",
-        "x-ms-file-last-write-time": "2021-01-21T20:39:04.8301445Z",
+        "x-ms-file-last-write-time": "2021-01-26T19:30:06.8882672Z",
         "x-ms-file-parent-id": "0",
         "x-ms-file-permission-key": "17860367565182308406*11459378189709739967",
-        "x-ms-request-id": "adf62d8d-e01a-002c-7c35-f0366d000000",
+        "x-ms-request-id": "e2cc7a9b-e01a-0095-2619-f43277000000",
         "x-ms-request-server-encrypted": "true",
         "x-ms-version": "2020-06-12"
       },
       "ResponseBody": []
     },
     {
-      "RequestUri": "https://seanmcccanary3.file.core.windows.net/test-share-ba6f563b-cd24-268f-d99a-50086da2e6d9/test-directory-9ae9d6c2-ec8e-de0c-a6d5-a7670c2457a4/test-file-a3695c72-c22e-d216-acf4-97b923b78195",
-      "RequestMethod": "PUT",
-      "RequestHeaders": {
-        "Accept": "application/xml",
-        "Authorization": "Sanitized",
-        "traceparent": "00-7220a1d529b4cd429722cf5340a0e726-0d9be6f3f6879c4d-00",
-        "User-Agent": [
-          "azsdk-net-Storage.Files.Shares/12.7.0-alpha.20210121.1",
-          "(.NET 5.0.2; Microsoft Windows 10.0.19042)"
-        ],
-        "x-ms-client-request-id": "00e2aeef-2ea7-3ef7-b3d5-4c5733e338b0",
+      "RequestUri": "https://seanmcccanary3.file.core.windows.net/test-share-b96b84c5-67a6-10bd-f4ec-cc419a7e6b16/test-directory-27dc06e4-aebc-da42-da31-b19d5b382c6a/test-file-4f5c2062-24ec-e544-3c3c-3a2edcf37abb",
+      "RequestMethod": "PUT",
+      "RequestHeaders": {
+        "Accept": "application/xml",
+        "Authorization": "Sanitized",
+        "traceparent": "00-0b19db5cd8e7a04da66dcdb1d3df4ba8-281d06256ab2cc40-00",
+        "User-Agent": [
+          "azsdk-net-Storage.Files.Shares/12.7.0-alpha.20210126.1",
+          "(.NET 5.0.2; Microsoft Windows 10.0.19042)"
+        ],
+        "x-ms-client-request-id": "3fec7752-6cc3-6291-d7ba-a1715db21907",
         "x-ms-content-length": "1048576",
-        "x-ms-date": "Thu, 21 Jan 2021 20:39:05 GMT",
+        "x-ms-date": "Tue, 26 Jan 2021 19:30:07 GMT",
         "x-ms-file-attributes": "None",
         "x-ms-file-creation-time": "Now",
         "x-ms-file-last-write-time": "Now",
@@ -109,83 +104,78 @@
       "StatusCode": 201,
       "ResponseHeaders": {
         "Content-Length": "0",
-        "Date": "Thu, 21 Jan 2021 20:39:04 GMT",
-        "ETag": "\u00220x8D8BE4C97F37516\u0022",
-        "Last-Modified": "Thu, 21 Jan 2021 20:39:04 GMT",
-        "Server": [
-          "Windows-Azure-File/1.0",
-          "Microsoft-HTTPAPI/2.0"
-        ],
-        "x-ms-client-request-id": "00e2aeef-2ea7-3ef7-b3d5-4c5733e338b0",
+        "Date": "Tue, 26 Jan 2021 19:30:06 GMT",
+        "ETag": "\u00220x8D8C230C99B7803\u0022",
+        "Last-Modified": "Tue, 26 Jan 2021 19:30:06 GMT",
+        "Server": [
+          "Windows-Azure-File/1.0",
+          "Microsoft-HTTPAPI/2.0"
+        ],
+        "x-ms-client-request-id": "3fec7752-6cc3-6291-d7ba-a1715db21907",
         "x-ms-file-attributes": "Archive",
-        "x-ms-file-change-time": "2021-01-21T20:39:04.9031958Z",
-        "x-ms-file-creation-time": "2021-01-21T20:39:04.9031958Z",
+        "x-ms-file-change-time": "2021-01-26T19:30:06.9553155Z",
+        "x-ms-file-creation-time": "2021-01-26T19:30:06.9553155Z",
         "x-ms-file-id": "11529285414812647424",
-        "x-ms-file-last-write-time": "2021-01-21T20:39:04.9031958Z",
+        "x-ms-file-last-write-time": "2021-01-26T19:30:06.9553155Z",
         "x-ms-file-parent-id": "13835128424026341376",
         "x-ms-file-permission-key": "4010187179898695473*11459378189709739967",
-        "x-ms-request-id": "adf62d8e-e01a-002c-7d35-f0366d000000",
+        "x-ms-request-id": "e2cc7a9c-e01a-0095-2719-f43277000000",
         "x-ms-request-server-encrypted": "true",
         "x-ms-version": "2020-06-12"
       },
       "ResponseBody": []
     },
     {
-      "RequestUri": "https://seanmcccanary3.file.core.windows.net/test-share-ba6f563b-cd24-268f-d99a-50086da2e6d9/test-directory-9ae9d6c2-ec8e-de0c-a6d5-a7670c2457a4/test-file-a3695c72-c22e-d216-acf4-97b923b78195?comp=lease",
-      "RequestMethod": "PUT",
-      "RequestHeaders": {
-        "Accept": "application/xml",
-        "Authorization": "Sanitized",
-        "traceparent": "00-70f47712b25c744a8cecbb84ff8ce97a-20a536737de7c54a-00",
-        "User-Agent": [
-          "azsdk-net-Storage.Files.Shares/12.7.0-alpha.20210121.1",
-          "(.NET 5.0.2; Microsoft Windows 10.0.19042)"
-        ],
-        "x-ms-client-request-id": "e59be12a-6978-4ce4-0fcd-fca7112c0f9a",
-        "x-ms-date": "Thu, 21 Jan 2021 20:39:05 GMT",
+      "RequestUri": "https://seanmcccanary3.file.core.windows.net/test-share-b96b84c5-67a6-10bd-f4ec-cc419a7e6b16/test-directory-27dc06e4-aebc-da42-da31-b19d5b382c6a/test-file-4f5c2062-24ec-e544-3c3c-3a2edcf37abb?comp=lease",
+      "RequestMethod": "PUT",
+      "RequestHeaders": {
+        "Accept": "application/xml",
+        "Authorization": "Sanitized",
+        "traceparent": "00-e891af3ba780944696d5c4c2aaf9327f-dae622e35de2854d-00",
+        "User-Agent": [
+          "azsdk-net-Storage.Files.Shares/12.7.0-alpha.20210126.1",
+          "(.NET 5.0.2; Microsoft Windows 10.0.19042)"
+        ],
+        "x-ms-client-request-id": "95355c8e-c607-5520-b4d7-dcfd6b4da146",
+        "x-ms-date": "Tue, 26 Jan 2021 19:30:07 GMT",
         "x-ms-lease-action": "acquire",
         "x-ms-lease-duration": "-1",
-        "x-ms-proposed-lease-id": "04d6ba62-a2db-149f-04ff-1cca2f18335d",
-        "x-ms-return-client-request-id": "true",
-        "x-ms-version": "2020-06-12"
-      },
-      "RequestBody": null,
-      "StatusCode": 201,
-      "ResponseHeaders": {
-        "Date": "Thu, 21 Jan 2021 20:39:04 GMT",
-        "ETag": "\u00220x8D8BE4C97F37516\u0022",
-        "Last-Modified": "Thu, 21 Jan 2021 20:39:04 GMT",
+        "x-ms-proposed-lease-id": "d2a6d77d-fdda-14c3-63c5-0144c091798e",
+        "x-ms-return-client-request-id": "true",
+        "x-ms-version": "2020-06-12"
+      },
+      "RequestBody": null,
+      "StatusCode": 201,
+      "ResponseHeaders": {
+        "Date": "Tue, 26 Jan 2021 19:30:06 GMT",
+        "ETag": "\u00220x8D8C230C99B7803\u0022",
+        "Last-Modified": "Tue, 26 Jan 2021 19:30:06 GMT",
         "Server": [
           "Windows-Azure-File/1.0",
           "Microsoft-HTTPAPI/2.0"
         ],
         "Transfer-Encoding": "chunked",
-        "x-ms-client-request-id": "e59be12a-6978-4ce4-0fcd-fca7112c0f9a",
-        "x-ms-lease-id": "04d6ba62-a2db-149f-04ff-1cca2f18335d",
-<<<<<<< HEAD
-        "x-ms-request-id": "c9ef62ad-f01a-0012-4537-f3e9eb000000",
-        "x-ms-version": "2020-06-12"
-=======
-        "x-ms-request-id": "adf62d8f-e01a-002c-7e35-f0366d000000",
-        "x-ms-version": "2020-04-08"
->>>>>>> ac24a13f
-      },
-      "ResponseBody": []
-    },
-    {
-      "RequestUri": "https://seanmcccanary3.file.core.windows.net/test-share-ba6f563b-cd24-268f-d99a-50086da2e6d9/test-directory-9ae9d6c2-ec8e-de0c-a6d5-a7670c2457a4/test-file-a3695c72-c22e-d216-acf4-97b923b78195?comp=rangelist",
+        "x-ms-client-request-id": "95355c8e-c607-5520-b4d7-dcfd6b4da146",
+        "x-ms-lease-id": "d2a6d77d-fdda-14c3-63c5-0144c091798e",
+        "x-ms-request-id": "e2cc7a9e-e01a-0095-2819-f43277000000",
+        "x-ms-version": "2020-06-12"
+      },
+      "ResponseBody": []
+    },
+    {
+      "RequestUri": "https://seanmcccanary3.file.core.windows.net/test-share-b96b84c5-67a6-10bd-f4ec-cc419a7e6b16/test-directory-27dc06e4-aebc-da42-da31-b19d5b382c6a/test-file-4f5c2062-24ec-e544-3c3c-3a2edcf37abb?comp=rangelist",
       "RequestMethod": "GET",
       "RequestHeaders": {
         "Accept": "application/xml",
         "Authorization": "Sanitized",
-        "traceparent": "00-6509bd8902a13e47a16a2431ba2aa3d1-b889a7779bdd9b46-00",
-        "User-Agent": [
-          "azsdk-net-Storage.Files.Shares/12.7.0-alpha.20210121.1",
-          "(.NET 5.0.2; Microsoft Windows 10.0.19042)"
-        ],
-        "x-ms-client-request-id": "4da079c9-4e7c-1ce5-f17e-65078446c35e",
-        "x-ms-date": "Thu, 21 Jan 2021 20:39:05 GMT",
-        "x-ms-lease-id": "04d6ba62-a2db-149f-04ff-1cca2f18335d",
+        "traceparent": "00-2724f2a03584f44fbbdd49cf9ad23e40-aa55212e9a1d7a4a-00",
+        "User-Agent": [
+          "azsdk-net-Storage.Files.Shares/12.7.0-alpha.20210126.1",
+          "(.NET 5.0.2; Microsoft Windows 10.0.19042)"
+        ],
+        "x-ms-client-request-id": "64b5658b-e35b-dc87-1e87-b02f5efa9d55",
+        "x-ms-date": "Tue, 26 Jan 2021 19:30:07 GMT",
+        "x-ms-lease-id": "d2a6d77d-fdda-14c3-63c5-0144c091798e",
         "x-ms-range": "bytes=0-1048575",
         "x-ms-return-client-request-id": "true",
         "x-ms-version": "2020-06-12"
@@ -194,40 +184,35 @@
       "StatusCode": 200,
       "ResponseHeaders": {
         "Content-Type": "application/xml",
-        "Date": "Thu, 21 Jan 2021 20:39:04 GMT",
-        "ETag": "\u00220x8D8BE4C97F37516\u0022",
-        "Last-Modified": "Thu, 21 Jan 2021 20:39:04 GMT",
+        "Date": "Tue, 26 Jan 2021 19:30:06 GMT",
+        "ETag": "\u00220x8D8C230C99B7803\u0022",
+        "Last-Modified": "Tue, 26 Jan 2021 19:30:06 GMT",
         "Server": [
           "Windows-Azure-File/1.0",
           "Microsoft-HTTPAPI/2.0"
         ],
         "Transfer-Encoding": "chunked",
         "Vary": "Origin",
-        "x-ms-client-request-id": "4da079c9-4e7c-1ce5-f17e-65078446c35e",
+        "x-ms-client-request-id": "64b5658b-e35b-dc87-1e87-b02f5efa9d55",
         "x-ms-content-length": "1048576",
-<<<<<<< HEAD
-        "x-ms-request-id": "c9ef62af-f01a-0012-4737-f3e9eb000000",
-        "x-ms-version": "2020-06-12"
-=======
-        "x-ms-request-id": "adf62d90-e01a-002c-7f35-f0366d000000",
-        "x-ms-version": "2020-04-08"
->>>>>>> ac24a13f
+        "x-ms-request-id": "e2cc7a9f-e01a-0095-2919-f43277000000",
+        "x-ms-version": "2020-06-12"
       },
       "ResponseBody": "\uFEFF\u003C?xml version=\u00221.0\u0022 encoding=\u0022utf-8\u0022?\u003E\u003CRanges /\u003E"
     },
     {
-      "RequestUri": "https://seanmcccanary3.file.core.windows.net/test-share-ba6f563b-cd24-268f-d99a-50086da2e6d9?restype=share",
+      "RequestUri": "https://seanmcccanary3.file.core.windows.net/test-share-b96b84c5-67a6-10bd-f4ec-cc419a7e6b16?restype=share",
       "RequestMethod": "DELETE",
       "RequestHeaders": {
         "Accept": "application/xml",
         "Authorization": "Sanitized",
-        "traceparent": "00-6f5d80a88219ec499c51250c501fcac4-9403737227a22343-00",
-        "User-Agent": [
-          "azsdk-net-Storage.Files.Shares/12.7.0-alpha.20210121.1",
-          "(.NET 5.0.2; Microsoft Windows 10.0.19042)"
-        ],
-        "x-ms-client-request-id": "98def8c9-c18b-531e-09b4-6b9a5ed45c84",
-        "x-ms-date": "Thu, 21 Jan 2021 20:39:05 GMT",
+        "traceparent": "00-3f69c11f5e25484da41f64cf4abbeaf7-37128a9a60593747-00",
+        "User-Agent": [
+          "azsdk-net-Storage.Files.Shares/12.7.0-alpha.20210126.1",
+          "(.NET 5.0.2; Microsoft Windows 10.0.19042)"
+        ],
+        "x-ms-client-request-id": "0572c46f-3d97-5dea-8bf2-ff4e04d1e3e4",
+        "x-ms-date": "Tue, 26 Jan 2021 19:30:07 GMT",
         "x-ms-delete-snapshots": "include",
         "x-ms-return-client-request-id": "true",
         "x-ms-version": "2020-06-12"
@@ -236,25 +221,20 @@
       "StatusCode": 202,
       "ResponseHeaders": {
         "Content-Length": "0",
-        "Date": "Thu, 21 Jan 2021 20:39:04 GMT",
-        "Server": [
-          "Windows-Azure-File/1.0",
-          "Microsoft-HTTPAPI/2.0"
-        ],
-        "x-ms-client-request-id": "98def8c9-c18b-531e-09b4-6b9a5ed45c84",
-<<<<<<< HEAD
-        "x-ms-request-id": "c9ef62b0-f01a-0012-4837-f3e9eb000000",
-        "x-ms-version": "2020-06-12"
-=======
-        "x-ms-request-id": "adf62d91-e01a-002c-8035-f0366d000000",
-        "x-ms-version": "2020-04-08"
->>>>>>> ac24a13f
+        "Date": "Tue, 26 Jan 2021 19:30:06 GMT",
+        "Server": [
+          "Windows-Azure-File/1.0",
+          "Microsoft-HTTPAPI/2.0"
+        ],
+        "x-ms-client-request-id": "0572c46f-3d97-5dea-8bf2-ff4e04d1e3e4",
+        "x-ms-request-id": "e2cc7aa0-e01a-0095-2a19-f43277000000",
+        "x-ms-version": "2020-06-12"
       },
       "ResponseBody": []
     }
   ],
   "Variables": {
-    "RandomSeed": "1848414938",
+    "RandomSeed": "642669677",
     "Storage_TestConfigDefault": "ProductionTenant\nseanmcccanary3\nU2FuaXRpemVk\nhttps://seanmcccanary3.blob.core.windows.net\nhttps://seanmcccanary3.file.core.windows.net\nhttps://seanmcccanary3.queue.core.windows.net\nhttps://seanmcccanary3.table.core.windows.net\n\n\n\n\nhttps://seanmcccanary3-secondary.blob.core.windows.net\nhttps://seanmcccanary3-secondary.file.core.windows.net\nhttps://seanmcccanary3-secondary.queue.core.windows.net\nhttps://seanmcccanary3-secondary.table.core.windows.net\n\nSanitized\n\n\nCloud\nBlobEndpoint=https://seanmcccanary3.blob.core.windows.net/;QueueEndpoint=https://seanmcccanary3.queue.core.windows.net/;FileEndpoint=https://seanmcccanary3.file.core.windows.net/;BlobSecondaryEndpoint=https://seanmcccanary3-secondary.blob.core.windows.net/;QueueSecondaryEndpoint=https://seanmcccanary3-secondary.queue.core.windows.net/;FileSecondaryEndpoint=https://seanmcccanary3-secondary.file.core.windows.net/;AccountName=seanmcccanary3;AccountKey=Kg==;\nseanscope1"
   }
 }