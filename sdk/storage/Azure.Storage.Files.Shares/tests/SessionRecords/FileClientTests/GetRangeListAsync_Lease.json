﻿{
  "Entries": [
    {
      "RequestUri": "https://seanmcccanary3.file.core.windows.net/test-share-b96b84c5-67a6-10bd-f4ec-cc419a7e6b16?restype=share",
      "RequestMethod": "PUT",
      "RequestHeaders": {
        "Accept": "application/xml",
        "Authorization": "Sanitized",
        "traceparent": "00-97a28b4597526f4ca76f71c8d95b19ef-f116a4ad0f6afe43-00",
        "User-Agent": [
          "azsdk-net-Storage.Files.Shares/12.7.0-alpha.20210126.1",
          "(.NET 5.0.2; Microsoft Windows 10.0.19042)"
        ],
        "x-ms-client-request-id": "6cd23ca3-b84d-978f-928e-8b8a7e8a82f0",
        "x-ms-date": "Tue, 26 Jan 2021 19:30:07 GMT",
        "x-ms-return-client-request-id": "true",
<<<<<<< HEAD
        "x-ms-version": "2020-12-06"
=======
        "x-ms-version": "2021-02-12"
>>>>>>> 7e782c87
      },
      "RequestBody": null,
      "StatusCode": 201,
      "ResponseHeaders": {
        "Content-Length": "0",
        "Date": "Tue, 26 Jan 2021 19:30:06 GMT",
        "ETag": "\"0x8D8C230C9873030\"",
        "Last-Modified": "Tue, 26 Jan 2021 19:30:06 GMT",
        "Server": [
          "Windows-Azure-File/1.0",
          "Microsoft-HTTPAPI/2.0"
        ],
        "x-ms-client-request-id": "6cd23ca3-b84d-978f-928e-8b8a7e8a82f0",
        "x-ms-request-id": "e2cc7a99-e01a-0095-2519-f43277000000",
<<<<<<< HEAD
        "x-ms-version": "2020-12-06"
=======
        "x-ms-version": "2021-02-12"
>>>>>>> 7e782c87
      },
      "ResponseBody": []
    },
    {
      "RequestUri": "https://seanmcccanary3.file.core.windows.net/test-share-b96b84c5-67a6-10bd-f4ec-cc419a7e6b16/test-directory-27dc06e4-aebc-da42-da31-b19d5b382c6a?restype=directory",
      "RequestMethod": "PUT",
      "RequestHeaders": {
        "Accept": "application/xml",
        "Authorization": "Sanitized",
        "traceparent": "00-d9f3d1698e69014186cbd70ce98d07f7-7c73ffece2ae2046-00",
        "User-Agent": [
          "azsdk-net-Storage.Files.Shares/12.7.0-alpha.20210126.1",
          "(.NET 5.0.2; Microsoft Windows 10.0.19042)"
        ],
        "x-ms-client-request-id": "dea01c86-97ad-f5e0-faf8-921b06f13b5a",
        "x-ms-date": "Tue, 26 Jan 2021 19:30:07 GMT",
        "x-ms-file-attributes": "None",
        "x-ms-file-creation-time": "Now",
        "x-ms-file-last-write-time": "Now",
        "x-ms-file-permission": "Inherit",
        "x-ms-return-client-request-id": "true",
<<<<<<< HEAD
        "x-ms-version": "2020-12-06"
=======
        "x-ms-version": "2021-02-12"
>>>>>>> 7e782c87
      },
      "RequestBody": null,
      "StatusCode": 201,
      "ResponseHeaders": {
        "Content-Length": "0",
        "Date": "Tue, 26 Jan 2021 19:30:06 GMT",
        "ETag": "\"0x8D8C230C9913CF0\"",
        "Last-Modified": "Tue, 26 Jan 2021 19:30:06 GMT",
        "Server": [
          "Windows-Azure-File/1.0",
          "Microsoft-HTTPAPI/2.0"
        ],
        "x-ms-client-request-id": "dea01c86-97ad-f5e0-faf8-921b06f13b5a",
        "x-ms-file-attributes": "Directory",
        "x-ms-file-change-time": "2021-01-26T19:30:06.8882672Z",
        "x-ms-file-creation-time": "2021-01-26T19:30:06.8882672Z",
        "x-ms-file-id": "13835128424026341376",
        "x-ms-file-last-write-time": "2021-01-26T19:30:06.8882672Z",
        "x-ms-file-parent-id": "0",
        "x-ms-file-permission-key": "17860367565182308406*11459378189709739967",
        "x-ms-request-id": "e2cc7a9b-e01a-0095-2619-f43277000000",
        "x-ms-request-server-encrypted": "true",
<<<<<<< HEAD
        "x-ms-version": "2020-12-06"
=======
        "x-ms-version": "2021-02-12"
>>>>>>> 7e782c87
      },
      "ResponseBody": []
    },
    {
      "RequestUri": "https://seanmcccanary3.file.core.windows.net/test-share-b96b84c5-67a6-10bd-f4ec-cc419a7e6b16/test-directory-27dc06e4-aebc-da42-da31-b19d5b382c6a/test-file-4f5c2062-24ec-e544-3c3c-3a2edcf37abb",
      "RequestMethod": "PUT",
      "RequestHeaders": {
        "Accept": "application/xml",
        "Authorization": "Sanitized",
        "traceparent": "00-0b19db5cd8e7a04da66dcdb1d3df4ba8-281d06256ab2cc40-00",
        "User-Agent": [
          "azsdk-net-Storage.Files.Shares/12.7.0-alpha.20210126.1",
          "(.NET 5.0.2; Microsoft Windows 10.0.19042)"
        ],
        "x-ms-client-request-id": "3fec7752-6cc3-6291-d7ba-a1715db21907",
        "x-ms-content-length": "1048576",
        "x-ms-date": "Tue, 26 Jan 2021 19:30:07 GMT",
        "x-ms-file-attributes": "None",
        "x-ms-file-creation-time": "Now",
        "x-ms-file-last-write-time": "Now",
        "x-ms-file-permission": "Inherit",
        "x-ms-return-client-request-id": "true",
        "x-ms-type": "file",
<<<<<<< HEAD
        "x-ms-version": "2020-12-06"
=======
        "x-ms-version": "2021-02-12"
>>>>>>> 7e782c87
      },
      "RequestBody": null,
      "StatusCode": 201,
      "ResponseHeaders": {
        "Content-Length": "0",
        "Date": "Tue, 26 Jan 2021 19:30:06 GMT",
        "ETag": "\"0x8D8C230C99B7803\"",
        "Last-Modified": "Tue, 26 Jan 2021 19:30:06 GMT",
        "Server": [
          "Windows-Azure-File/1.0",
          "Microsoft-HTTPAPI/2.0"
        ],
        "x-ms-client-request-id": "3fec7752-6cc3-6291-d7ba-a1715db21907",
        "x-ms-file-attributes": "Archive",
        "x-ms-file-change-time": "2021-01-26T19:30:06.9553155Z",
        "x-ms-file-creation-time": "2021-01-26T19:30:06.9553155Z",
        "x-ms-file-id": "11529285414812647424",
        "x-ms-file-last-write-time": "2021-01-26T19:30:06.9553155Z",
        "x-ms-file-parent-id": "13835128424026341376",
        "x-ms-file-permission-key": "4010187179898695473*11459378189709739967",
        "x-ms-request-id": "e2cc7a9c-e01a-0095-2719-f43277000000",
        "x-ms-request-server-encrypted": "true",
<<<<<<< HEAD
        "x-ms-version": "2020-12-06"
=======
        "x-ms-version": "2021-02-12"
>>>>>>> 7e782c87
      },
      "ResponseBody": []
    },
    {
      "RequestUri": "https://seanmcccanary3.file.core.windows.net/test-share-b96b84c5-67a6-10bd-f4ec-cc419a7e6b16/test-directory-27dc06e4-aebc-da42-da31-b19d5b382c6a/test-file-4f5c2062-24ec-e544-3c3c-3a2edcf37abb?comp=lease",
      "RequestMethod": "PUT",
      "RequestHeaders": {
        "Accept": "application/xml",
        "Authorization": "Sanitized",
        "traceparent": "00-e891af3ba780944696d5c4c2aaf9327f-dae622e35de2854d-00",
        "User-Agent": [
          "azsdk-net-Storage.Files.Shares/12.7.0-alpha.20210126.1",
          "(.NET 5.0.2; Microsoft Windows 10.0.19042)"
        ],
        "x-ms-client-request-id": "95355c8e-c607-5520-b4d7-dcfd6b4da146",
        "x-ms-date": "Tue, 26 Jan 2021 19:30:07 GMT",
        "x-ms-lease-action": "acquire",
        "x-ms-lease-duration": "-1",
        "x-ms-proposed-lease-id": "d2a6d77d-fdda-14c3-63c5-0144c091798e",
        "x-ms-return-client-request-id": "true",
<<<<<<< HEAD
        "x-ms-version": "2020-12-06"
=======
        "x-ms-version": "2021-02-12"
>>>>>>> 7e782c87
      },
      "RequestBody": null,
      "StatusCode": 201,
      "ResponseHeaders": {
        "Date": "Tue, 26 Jan 2021 19:30:06 GMT",
        "ETag": "\"0x8D8C230C99B7803\"",
        "Last-Modified": "Tue, 26 Jan 2021 19:30:06 GMT",
        "Server": [
          "Windows-Azure-File/1.0",
          "Microsoft-HTTPAPI/2.0"
        ],
        "Transfer-Encoding": "chunked",
        "x-ms-client-request-id": "95355c8e-c607-5520-b4d7-dcfd6b4da146",
        "x-ms-lease-id": "d2a6d77d-fdda-14c3-63c5-0144c091798e",
        "x-ms-request-id": "e2cc7a9e-e01a-0095-2819-f43277000000",
<<<<<<< HEAD
        "x-ms-version": "2020-12-06"
=======
        "x-ms-version": "2021-02-12"
>>>>>>> 7e782c87
      },
      "ResponseBody": []
    },
    {
      "RequestUri": "https://seanmcccanary3.file.core.windows.net/test-share-b96b84c5-67a6-10bd-f4ec-cc419a7e6b16/test-directory-27dc06e4-aebc-da42-da31-b19d5b382c6a/test-file-4f5c2062-24ec-e544-3c3c-3a2edcf37abb?comp=rangelist",
      "RequestMethod": "GET",
      "RequestHeaders": {
        "Accept": "application/xml",
        "Authorization": "Sanitized",
        "traceparent": "00-2724f2a03584f44fbbdd49cf9ad23e40-aa55212e9a1d7a4a-00",
        "User-Agent": [
          "azsdk-net-Storage.Files.Shares/12.7.0-alpha.20210126.1",
          "(.NET 5.0.2; Microsoft Windows 10.0.19042)"
        ],
        "x-ms-client-request-id": "64b5658b-e35b-dc87-1e87-b02f5efa9d55",
        "x-ms-date": "Tue, 26 Jan 2021 19:30:07 GMT",
        "x-ms-lease-id": "d2a6d77d-fdda-14c3-63c5-0144c091798e",
        "x-ms-range": "bytes=0-1048575",
        "x-ms-return-client-request-id": "true",
<<<<<<< HEAD
        "x-ms-version": "2020-12-06"
=======
        "x-ms-version": "2021-02-12"
>>>>>>> 7e782c87
      },
      "RequestBody": null,
      "StatusCode": 200,
      "ResponseHeaders": {
        "Content-Type": "application/xml",
        "Date": "Tue, 26 Jan 2021 19:30:06 GMT",
        "ETag": "\"0x8D8C230C99B7803\"",
        "Last-Modified": "Tue, 26 Jan 2021 19:30:06 GMT",
        "Server": [
          "Windows-Azure-File/1.0",
          "Microsoft-HTTPAPI/2.0"
        ],
        "Transfer-Encoding": "chunked",
        "Vary": "Origin",
        "x-ms-client-request-id": "64b5658b-e35b-dc87-1e87-b02f5efa9d55",
        "x-ms-content-length": "1048576",
        "x-ms-request-id": "e2cc7a9f-e01a-0095-2919-f43277000000",
<<<<<<< HEAD
        "x-ms-version": "2020-12-06"
=======
        "x-ms-version": "2021-02-12"
>>>>>>> 7e782c87
      },
      "ResponseBody": "﻿<?xml version=\"1.0\" encoding=\"utf-8\"?><Ranges />"
    },
    {
      "RequestUri": "https://seanmcccanary3.file.core.windows.net/test-share-b96b84c5-67a6-10bd-f4ec-cc419a7e6b16?restype=share",
      "RequestMethod": "DELETE",
      "RequestHeaders": {
        "Accept": "application/xml",
        "Authorization": "Sanitized",
        "traceparent": "00-3f69c11f5e25484da41f64cf4abbeaf7-37128a9a60593747-00",
        "User-Agent": [
          "azsdk-net-Storage.Files.Shares/12.7.0-alpha.20210126.1",
          "(.NET 5.0.2; Microsoft Windows 10.0.19042)"
        ],
        "x-ms-client-request-id": "0572c46f-3d97-5dea-8bf2-ff4e04d1e3e4",
        "x-ms-date": "Tue, 26 Jan 2021 19:30:07 GMT",
        "x-ms-delete-snapshots": "include",
        "x-ms-return-client-request-id": "true",
<<<<<<< HEAD
        "x-ms-version": "2020-12-06"
=======
        "x-ms-version": "2021-02-12"
>>>>>>> 7e782c87
      },
      "RequestBody": null,
      "StatusCode": 202,
      "ResponseHeaders": {
        "Content-Length": "0",
        "Date": "Tue, 26 Jan 2021 19:30:06 GMT",
        "Server": [
          "Windows-Azure-File/1.0",
          "Microsoft-HTTPAPI/2.0"
        ],
        "x-ms-client-request-id": "0572c46f-3d97-5dea-8bf2-ff4e04d1e3e4",
        "x-ms-request-id": "e2cc7aa0-e01a-0095-2a19-f43277000000",
<<<<<<< HEAD
        "x-ms-version": "2020-12-06"
=======
        "x-ms-version": "2021-02-12"
>>>>>>> 7e782c87
      },
      "ResponseBody": []
    }
  ],
  "Variables": {
    "RandomSeed": "642669677",
    "Storage_TestConfigDefault": "ProductionTenant\nseanmcccanary3\nU2FuaXRpemVk\nhttps://seanmcccanary3.blob.core.windows.net\nhttps://seanmcccanary3.file.core.windows.net\nhttps://seanmcccanary3.queue.core.windows.net\nhttps://seanmcccanary3.table.core.windows.net\n\n\n\n\nhttps://seanmcccanary3-secondary.blob.core.windows.net\nhttps://seanmcccanary3-secondary.file.core.windows.net\nhttps://seanmcccanary3-secondary.queue.core.windows.net\nhttps://seanmcccanary3-secondary.table.core.windows.net\n\nSanitized\n\n\nCloud\nBlobEndpoint=https://seanmcccanary3.blob.core.windows.net/;QueueEndpoint=https://seanmcccanary3.queue.core.windows.net/;FileEndpoint=https://seanmcccanary3.file.core.windows.net/;BlobSecondaryEndpoint=https://seanmcccanary3-secondary.blob.core.windows.net/;QueueSecondaryEndpoint=https://seanmcccanary3-secondary.queue.core.windows.net/;FileSecondaryEndpoint=https://seanmcccanary3-secondary.file.core.windows.net/;AccountName=seanmcccanary3;AccountKey=Kg==;\nseanscope1\n\n"
  }
}<|MERGE_RESOLUTION|>--- conflicted
+++ resolved
@@ -14,11 +14,7 @@
         "x-ms-client-request-id": "6cd23ca3-b84d-978f-928e-8b8a7e8a82f0",
         "x-ms-date": "Tue, 26 Jan 2021 19:30:07 GMT",
         "x-ms-return-client-request-id": "true",
-<<<<<<< HEAD
-        "x-ms-version": "2020-12-06"
-=======
-        "x-ms-version": "2021-02-12"
->>>>>>> 7e782c87
+        "x-ms-version": "2021-02-12"
       },
       "RequestBody": null,
       "StatusCode": 201,
@@ -33,11 +29,7 @@
         ],
         "x-ms-client-request-id": "6cd23ca3-b84d-978f-928e-8b8a7e8a82f0",
         "x-ms-request-id": "e2cc7a99-e01a-0095-2519-f43277000000",
-<<<<<<< HEAD
-        "x-ms-version": "2020-12-06"
-=======
-        "x-ms-version": "2021-02-12"
->>>>>>> 7e782c87
+        "x-ms-version": "2021-02-12"
       },
       "ResponseBody": []
     },
@@ -59,11 +51,7 @@
         "x-ms-file-last-write-time": "Now",
         "x-ms-file-permission": "Inherit",
         "x-ms-return-client-request-id": "true",
-<<<<<<< HEAD
-        "x-ms-version": "2020-12-06"
-=======
-        "x-ms-version": "2021-02-12"
->>>>>>> 7e782c87
+        "x-ms-version": "2021-02-12"
       },
       "RequestBody": null,
       "StatusCode": 201,
@@ -86,11 +74,7 @@
         "x-ms-file-permission-key": "17860367565182308406*11459378189709739967",
         "x-ms-request-id": "e2cc7a9b-e01a-0095-2619-f43277000000",
         "x-ms-request-server-encrypted": "true",
-<<<<<<< HEAD
-        "x-ms-version": "2020-12-06"
-=======
-        "x-ms-version": "2021-02-12"
->>>>>>> 7e782c87
+        "x-ms-version": "2021-02-12"
       },
       "ResponseBody": []
     },
@@ -114,11 +98,7 @@
         "x-ms-file-permission": "Inherit",
         "x-ms-return-client-request-id": "true",
         "x-ms-type": "file",
-<<<<<<< HEAD
-        "x-ms-version": "2020-12-06"
-=======
-        "x-ms-version": "2021-02-12"
->>>>>>> 7e782c87
+        "x-ms-version": "2021-02-12"
       },
       "RequestBody": null,
       "StatusCode": 201,
@@ -141,11 +121,7 @@
         "x-ms-file-permission-key": "4010187179898695473*11459378189709739967",
         "x-ms-request-id": "e2cc7a9c-e01a-0095-2719-f43277000000",
         "x-ms-request-server-encrypted": "true",
-<<<<<<< HEAD
-        "x-ms-version": "2020-12-06"
-=======
-        "x-ms-version": "2021-02-12"
->>>>>>> 7e782c87
+        "x-ms-version": "2021-02-12"
       },
       "ResponseBody": []
     },
@@ -166,11 +142,7 @@
         "x-ms-lease-duration": "-1",
         "x-ms-proposed-lease-id": "d2a6d77d-fdda-14c3-63c5-0144c091798e",
         "x-ms-return-client-request-id": "true",
-<<<<<<< HEAD
-        "x-ms-version": "2020-12-06"
-=======
-        "x-ms-version": "2021-02-12"
->>>>>>> 7e782c87
+        "x-ms-version": "2021-02-12"
       },
       "RequestBody": null,
       "StatusCode": 201,
@@ -186,11 +158,7 @@
         "x-ms-client-request-id": "95355c8e-c607-5520-b4d7-dcfd6b4da146",
         "x-ms-lease-id": "d2a6d77d-fdda-14c3-63c5-0144c091798e",
         "x-ms-request-id": "e2cc7a9e-e01a-0095-2819-f43277000000",
-<<<<<<< HEAD
-        "x-ms-version": "2020-12-06"
-=======
-        "x-ms-version": "2021-02-12"
->>>>>>> 7e782c87
+        "x-ms-version": "2021-02-12"
       },
       "ResponseBody": []
     },
@@ -210,11 +178,7 @@
         "x-ms-lease-id": "d2a6d77d-fdda-14c3-63c5-0144c091798e",
         "x-ms-range": "bytes=0-1048575",
         "x-ms-return-client-request-id": "true",
-<<<<<<< HEAD
-        "x-ms-version": "2020-12-06"
-=======
-        "x-ms-version": "2021-02-12"
->>>>>>> 7e782c87
+        "x-ms-version": "2021-02-12"
       },
       "RequestBody": null,
       "StatusCode": 200,
@@ -232,11 +196,7 @@
         "x-ms-client-request-id": "64b5658b-e35b-dc87-1e87-b02f5efa9d55",
         "x-ms-content-length": "1048576",
         "x-ms-request-id": "e2cc7a9f-e01a-0095-2919-f43277000000",
-<<<<<<< HEAD
-        "x-ms-version": "2020-12-06"
-=======
-        "x-ms-version": "2021-02-12"
->>>>>>> 7e782c87
+        "x-ms-version": "2021-02-12"
       },
       "ResponseBody": "﻿<?xml version=\"1.0\" encoding=\"utf-8\"?><Ranges />"
     },
@@ -255,11 +215,7 @@
         "x-ms-date": "Tue, 26 Jan 2021 19:30:07 GMT",
         "x-ms-delete-snapshots": "include",
         "x-ms-return-client-request-id": "true",
-<<<<<<< HEAD
-        "x-ms-version": "2020-12-06"
-=======
-        "x-ms-version": "2021-02-12"
->>>>>>> 7e782c87
+        "x-ms-version": "2021-02-12"
       },
       "RequestBody": null,
       "StatusCode": 202,
@@ -272,11 +228,7 @@
         ],
         "x-ms-client-request-id": "0572c46f-3d97-5dea-8bf2-ff4e04d1e3e4",
         "x-ms-request-id": "e2cc7aa0-e01a-0095-2a19-f43277000000",
-<<<<<<< HEAD
-        "x-ms-version": "2020-12-06"
-=======
-        "x-ms-version": "2021-02-12"
->>>>>>> 7e782c87
+        "x-ms-version": "2021-02-12"
       },
       "ResponseBody": []
     }
