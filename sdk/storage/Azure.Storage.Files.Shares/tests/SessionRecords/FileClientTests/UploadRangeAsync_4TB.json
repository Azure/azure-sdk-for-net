--- conflicted
+++ resolved
@@ -14,11 +14,7 @@
         "x-ms-client-request-id": "f29d10ab-f442-90f9-be04-d5b2c3bb1763",
         "x-ms-date": "Tue, 26 Jan 2021 19:31:11 GMT",
         "x-ms-return-client-request-id": "true",
-<<<<<<< HEAD
-        "x-ms-version": "2020-12-06"
-=======
         "x-ms-version": "2021-02-12"
->>>>>>> 7e782c87
       },
       "RequestBody": null,
       "StatusCode": 201,
@@ -33,11 +29,7 @@
         ],
         "x-ms-client-request-id": "f29d10ab-f442-90f9-be04-d5b2c3bb1763",
         "x-ms-request-id": "8823be19-501a-0006-6519-f4e97d000000",
-<<<<<<< HEAD
-        "x-ms-version": "2020-12-06"
-=======
         "x-ms-version": "2021-02-12"
->>>>>>> 7e782c87
       },
       "ResponseBody": []
     },
@@ -61,11 +53,7 @@
         "x-ms-file-permission": "Inherit",
         "x-ms-return-client-request-id": "true",
         "x-ms-type": "file",
-<<<<<<< HEAD
-        "x-ms-version": "2020-12-06"
-=======
         "x-ms-version": "2021-02-12"
->>>>>>> 7e782c87
       },
       "RequestBody": null,
       "StatusCode": 201,
@@ -88,11 +76,7 @@
         "x-ms-file-permission-key": "4010187179898695473*11459378189709739967",
         "x-ms-request-id": "8823be1c-501a-0006-6619-f4e97d000000",
         "x-ms-request-server-encrypted": "true",
-<<<<<<< HEAD
-        "x-ms-version": "2020-12-06"
-=======
         "x-ms-version": "2021-02-12"
->>>>>>> 7e782c87
       },
       "ResponseBody": []
     },
@@ -113,11 +97,7 @@
         "x-ms-date": "Tue, 26 Jan 2021 19:31:11 GMT",
         "x-ms-range": "bytes=4398046510080-4398046511103",
         "x-ms-return-client-request-id": "true",
-<<<<<<< HEAD
-        "x-ms-version": "2020-12-06",
-=======
         "x-ms-version": "2021-02-12",
->>>>>>> 7e782c87
         "x-ms-write": "update"
       },
       "RequestBody": "1SyuY8KjMem7IzagVfUK9ARLK17HMPly7ewfhQqZ5g9lsbvP8CeoZbuN9j6L2wJM3hcQd8qZi6UzO3XVhKzfIj0nOqM6OgPdo8aiOjm65xHq0qbyiW9EyyYWnLWx0uAPrdQBY6FeEqMTMtME9lFreFNk67EF7JjN4m98JJ5OLNHlk4xluYNwi8AD31ebP9XVqiNhTecvCcE8M4Ax4u4ExAYCHmPEBr/Q81/xAg1AMqKap3l77d/ptonLKIYCPqnS/hpRmSFxEKRjkFmHPQez+wDdlzp1idcmGGjZ+d05zbW2HwPz75mBKJbUF1yGYniCFy2FJKZuXHVDKoC4lxfHKsOj0R4DwAtnXG+koHF6oLbvV+KwtKgOR8KOsMUYyZB/DOyZ4pBaflchHcg3yrsDyInJyEA1F3YalYpcdA9GTpLfJZSF4b4mldiKjpbf130Gi+c7TwBQSvV1fk0F/QpH2882V6QnfubLozJnqojgOr0MVeknCv+RjtueD2NxIJfOQrPHqX/Y3g0BcKvN6Z9slUOP+aggH9DPpMnJiW+CWYKbmGfVGJE9NHfcJppTxKU8Mnkg4SfvriPi9wW2D1SdfhcoMlA3lnyyUsQwRPk2fOAjjVf1Yndbq+pE8iGLhiQiPqiDKpFVBJv8bo9ivmkqrHslk4L9qBufzYdm86NbJsugDgZRslFOzoi8+PPn+eyAGkalZfOhJJWM410K7hH3oUfEwbBi2Pkp1sX5Qa8ot9Oa5dhdtcDY/ulwxc/0RN93xFesIzc8HUFMe48tqOPmZCuJbwg4muuG7MPG8RMqNZHlgX1Xe5ScXceXEToxqlYGimCjatXXPypsJTdzdistIUb9RyZmjuiX7BJAoIixVUFtv2eyhsq8DkJS61ZdKeecae/0NGMvoPt4DH7Dlp6hu9D1BrbEept7QDjkE6OROsMqpDeZvSDePR9rOnpM+XijsTCGZyIw1+5TePMqS4xY59K6mPFnB/6vF8iWWEAhLkfAQGJyCtKg+cxIRUQss/GSE1KnkmCGPKky109amn6tMkqsaQsq5dz/GZ4lHsK6gmPWA0XueZzmOQO5QDOCRl9NmhP5f0nmaC11p3jCYR3meFTsg5Y5v7muxjAHcKSpfdI+14SvwAMZ8JsYeNEjJNjl0sjflsPJFNpZS7kZ3veIzCqlg4qZN7dR0pP6IUfoiqJXIZ7cyeYPdcKpVXRJ/xGjj6umfqFOTJoQjsMvzvOTccEXwrxZrAJElg3H8OJCB9KCV5GbQQwBCdUDyzsi4KbPFeSzMT1USuOpYueThlu4zobxrXdh+C+0FrjnVeDHIbVn+Nr9j9WVLQyu8t8kbYN6Sv21MTIubh20/xuEbfQC4Q==",
@@ -135,11 +115,7 @@
         "x-ms-client-request-id": "8b1d357d-ae8e-ff8a-247a-b46759164f3d",
         "x-ms-request-id": "8823be1e-501a-0006-6719-f4e97d000000",
         "x-ms-request-server-encrypted": "true",
-<<<<<<< HEAD
-        "x-ms-version": "2020-12-06"
-=======
         "x-ms-version": "2021-02-12"
->>>>>>> 7e782c87
       },
       "ResponseBody": []
     },
@@ -158,11 +134,7 @@
         "x-ms-date": "Tue, 26 Jan 2021 19:31:11 GMT",
         "x-ms-delete-snapshots": "include",
         "x-ms-return-client-request-id": "true",
-<<<<<<< HEAD
-        "x-ms-version": "2020-12-06"
-=======
         "x-ms-version": "2021-02-12"
->>>>>>> 7e782c87
       },
       "RequestBody": null,
       "StatusCode": 202,
@@ -175,11 +147,7 @@
         ],
         "x-ms-client-request-id": "bbd16512-9318-5f81-fff4-4c396e4977f6",
         "x-ms-request-id": "8823be20-501a-0006-6819-f4e97d000000",
-<<<<<<< HEAD
-        "x-ms-version": "2020-12-06"
-=======
         "x-ms-version": "2021-02-12"
->>>>>>> 7e782c87
       },
       "ResponseBody": []
     }
