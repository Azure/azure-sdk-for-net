{
  "Entries": [
    {
<<<<<<< HEAD
      "RequestUri": "http://seanstagetest.file.core.windows.net/test-share-9e0793ca-5a58-4054-c075-2d68269771a3?restype=share",
      "RequestMethod": "PUT",
      "RequestHeaders": {
        "Authorization": "Sanitized",
        "traceparent": "00-1ab546b3d5bfca408be5f1601b8e16c6-d02bbd392d1da641-00",
        "User-Agent": [
          "azsdk-net-Storage.Files.Shares/12.0.0-dev.20191209.1\u002Bb71b1fa965b15eccfc57e2c7781b8bf85cd4c766",
          "(.NET Core 4.6.28008.01; Microsoft Windows 10.0.18363 )"
        ],
        "x-ms-client-request-id": "2202d25c-24fb-adb0-189f-8f5338f12cdf",
        "x-ms-date": "Tue, 10 Dec 2019 05:32:32 GMT",
=======
      "RequestUri": "http://seanstagetest.file.core.windows.net/test-share-71fddef9-64d3-5a70-7493-101654b92ecd?restype=share",
      "RequestMethod": "PUT",
      "RequestHeaders": {
        "Authorization": "Sanitized",
        "traceparent": "00-ddc9cc9cf99a524c9cfce16de2e61d76-fdaf5583b2152642-00",
        "User-Agent": [
          "azsdk-net-Storage.Files.Shares/12.0.0-dev.20191209.1\u002B61bda4d1783b0e05dba0d434ff14b2840726d3b1",
          "(.NET Core 4.6.28008.01; Microsoft Windows 10.0.18363 )"
        ],
        "x-ms-client-request-id": "c5dad56b-77cf-4b3c-bdb9-0cf7f74a0a20",
        "x-ms-date": "Tue, 10 Dec 2019 06:01:05 GMT",
>>>>>>> 1d9822e0
        "x-ms-return-client-request-id": "true",
        "x-ms-version": "2019-07-07"
      },
      "RequestBody": null,
      "StatusCode": 201,
      "ResponseHeaders": {
        "Content-Length": "0",
<<<<<<< HEAD
        "Date": "Tue, 10 Dec 2019 05:32:32 GMT",
        "ETag": "\u00220x8D77D325AE5D0E4\u0022",
        "Last-Modified": "Tue, 10 Dec 2019 05:32:32 GMT",
=======
        "Date": "Tue, 10 Dec 2019 06:01:04 GMT",
        "ETag": "\u00220x8D77D3657D91B37\u0022",
        "Last-Modified": "Tue, 10 Dec 2019 06:01:05 GMT",
>>>>>>> 1d9822e0
        "Server": [
          "Windows-Azure-File/1.0",
          "Microsoft-HTTPAPI/2.0"
        ],
<<<<<<< HEAD
        "x-ms-client-request-id": "2202d25c-24fb-adb0-189f-8f5338f12cdf",
        "x-ms-request-id": "0cb0091d-501a-0046-6b1b-afa6bc000000",
=======
        "x-ms-client-request-id": "c5dad56b-77cf-4b3c-bdb9-0cf7f74a0a20",
        "x-ms-request-id": "38a4f99c-501a-0034-121f-afa1f3000000",
>>>>>>> 1d9822e0
        "x-ms-version": "2019-07-07"
      },
      "ResponseBody": []
    },
    {
<<<<<<< HEAD
      "RequestUri": "http://seanstagetest.file.core.windows.net/test-share-9e0793ca-5a58-4054-c075-2d68269771a3/test-directory-bbc27b3b-3a22-19e0-938b-dd6511048beb?restype=directory",
      "RequestMethod": "PUT",
      "RequestHeaders": {
        "Authorization": "Sanitized",
        "traceparent": "00-03cc00008bdf11479f9447d638b7b58d-68886e364ff1e049-00",
        "User-Agent": [
          "azsdk-net-Storage.Files.Shares/12.0.0-dev.20191209.1\u002Bb71b1fa965b15eccfc57e2c7781b8bf85cd4c766",
          "(.NET Core 4.6.28008.01; Microsoft Windows 10.0.18363 )"
        ],
        "x-ms-client-request-id": "391469c6-3e11-229f-f1e9-8f70474b9c14",
        "x-ms-date": "Tue, 10 Dec 2019 05:32:32 GMT",
=======
      "RequestUri": "http://seanstagetest.file.core.windows.net/test-share-71fddef9-64d3-5a70-7493-101654b92ecd/test-directory-d8ed45c0-ccf9-b845-18b8-a2e2c5989831?restype=directory",
      "RequestMethod": "PUT",
      "RequestHeaders": {
        "Authorization": "Sanitized",
        "traceparent": "00-ee059e039513004287cde2de6929c0bc-fbdc30c9c56b024a-00",
        "User-Agent": [
          "azsdk-net-Storage.Files.Shares/12.0.0-dev.20191209.1\u002B61bda4d1783b0e05dba0d434ff14b2840726d3b1",
          "(.NET Core 4.6.28008.01; Microsoft Windows 10.0.18363 )"
        ],
        "x-ms-client-request-id": "7c187ee6-8355-9f5b-8f22-ad17d5598625",
        "x-ms-date": "Tue, 10 Dec 2019 06:01:05 GMT",
>>>>>>> 1d9822e0
        "x-ms-file-attributes": "None",
        "x-ms-file-creation-time": "Now",
        "x-ms-file-last-write-time": "Now",
        "x-ms-file-permission": "Inherit",
        "x-ms-return-client-request-id": "true",
        "x-ms-version": "2019-07-07"
      },
      "RequestBody": null,
      "StatusCode": 201,
      "ResponseHeaders": {
        "Content-Length": "0",
<<<<<<< HEAD
        "Date": "Tue, 10 Dec 2019 05:32:32 GMT",
        "ETag": "\u00220x8D77D325AF40D48\u0022",
        "Last-Modified": "Tue, 10 Dec 2019 05:32:32 GMT",
=======
        "Date": "Tue, 10 Dec 2019 06:01:04 GMT",
        "ETag": "\u00220x8D77D3657E6B30A\u0022",
        "Last-Modified": "Tue, 10 Dec 2019 06:01:05 GMT",
>>>>>>> 1d9822e0
        "Server": [
          "Windows-Azure-File/1.0",
          "Microsoft-HTTPAPI/2.0"
        ],
<<<<<<< HEAD
        "x-ms-client-request-id": "391469c6-3e11-229f-f1e9-8f70474b9c14",
        "x-ms-file-attributes": "Directory",
        "x-ms-file-change-time": "2019-12-10T05:32:32.3994952Z",
        "x-ms-file-creation-time": "2019-12-10T05:32:32.3994952Z",
        "x-ms-file-id": "13835128424026341376",
        "x-ms-file-last-write-time": "2019-12-10T05:32:32.3994952Z",
        "x-ms-file-parent-id": "0",
        "x-ms-file-permission-key": "7855875120676328179*422928105932735866",
        "x-ms-request-id": "0cb0091f-501a-0046-6c1b-afa6bc000000",
=======
        "x-ms-client-request-id": "7c187ee6-8355-9f5b-8f22-ad17d5598625",
        "x-ms-file-attributes": "Directory",
        "x-ms-file-change-time": "2019-12-10T06:01:05.2657418Z",
        "x-ms-file-creation-time": "2019-12-10T06:01:05.2657418Z",
        "x-ms-file-id": "13835128424026341376",
        "x-ms-file-last-write-time": "2019-12-10T06:01:05.2657418Z",
        "x-ms-file-parent-id": "0",
        "x-ms-file-permission-key": "7855875120676328179*422928105932735866",
        "x-ms-request-id": "38a4f99e-501a-0034-131f-afa1f3000000",
>>>>>>> 1d9822e0
        "x-ms-request-server-encrypted": "true",
        "x-ms-version": "2019-07-07"
      },
      "ResponseBody": []
    },
    {
<<<<<<< HEAD
      "RequestUri": "http://seanstagetest.file.core.windows.net/test-share-9e0793ca-5a58-4054-c075-2d68269771a3/test-directory-bbc27b3b-3a22-19e0-938b-dd6511048beb/test-file-cdd7a314-d8e5-ec4a-d386-784b9fa8f7e6",
      "RequestMethod": "DELETE",
      "RequestHeaders": {
        "Authorization": "Sanitized",
        "traceparent": "00-ba660284b7559e4c8a343327c1b3415b-0829cd2626f8ab44-00",
        "User-Agent": [
          "azsdk-net-Storage.Files.Shares/12.0.0-dev.20191209.1\u002Bb71b1fa965b15eccfc57e2c7781b8bf85cd4c766",
          "(.NET Core 4.6.28008.01; Microsoft Windows 10.0.18363 )"
        ],
        "x-ms-client-request-id": "7e23863a-76d5-eeea-1e27-658ac6538249",
        "x-ms-date": "Tue, 10 Dec 2019 05:32:32 GMT",
=======
      "RequestUri": "http://seanstagetest.file.core.windows.net/test-share-71fddef9-64d3-5a70-7493-101654b92ecd/test-directory-d8ed45c0-ccf9-b845-18b8-a2e2c5989831/test-file-3cbfda20-8a9f-5741-4813-871620e58348",
      "RequestMethod": "DELETE",
      "RequestHeaders": {
        "Authorization": "Sanitized",
        "traceparent": "00-1b9203a5fdc0364eb60a071fefa7241a-334a5ae2551dd248-00",
        "User-Agent": [
          "azsdk-net-Storage.Files.Shares/12.0.0-dev.20191209.1\u002B61bda4d1783b0e05dba0d434ff14b2840726d3b1",
          "(.NET Core 4.6.28008.01; Microsoft Windows 10.0.18363 )"
        ],
        "x-ms-client-request-id": "5a3f865c-1010-5be5-3cc0-3341fb447ea9",
        "x-ms-date": "Tue, 10 Dec 2019 06:01:05 GMT",
>>>>>>> 1d9822e0
        "x-ms-return-client-request-id": "true",
        "x-ms-version": "2019-07-07"
      },
      "RequestBody": null,
      "StatusCode": 404,
      "ResponseHeaders": {
        "Content-Length": "223",
        "Content-Type": "application/xml",
<<<<<<< HEAD
        "Date": "Tue, 10 Dec 2019 05:32:32 GMT",
=======
        "Date": "Tue, 10 Dec 2019 06:01:04 GMT",
>>>>>>> 1d9822e0
        "Server": [
          "Windows-Azure-File/1.0",
          "Microsoft-HTTPAPI/2.0"
        ],
<<<<<<< HEAD
        "x-ms-client-request-id": "7e23863a-76d5-eeea-1e27-658ac6538249",
        "x-ms-error-code": "ResourceNotFound",
        "x-ms-request-id": "0cb00921-501a-0046-6d1b-afa6bc000000",
=======
        "x-ms-client-request-id": "5a3f865c-1010-5be5-3cc0-3341fb447ea9",
        "x-ms-error-code": "ResourceNotFound",
        "x-ms-request-id": "38a4f99f-501a-0034-141f-afa1f3000000",
>>>>>>> 1d9822e0
        "x-ms-version": "2019-07-07"
      },
      "ResponseBody": [
        "\uFEFF\u003C?xml version=\u00221.0\u0022 encoding=\u0022utf-8\u0022?\u003E\u003CError\u003E\u003CCode\u003EResourceNotFound\u003C/Code\u003E\u003CMessage\u003EThe specified resource does not exist.\n",
<<<<<<< HEAD
        "RequestId:0cb00921-501a-0046-6d1b-afa6bc000000\n",
        "Time:2019-12-10T05:32:32.4812009Z\u003C/Message\u003E\u003C/Error\u003E"
      ]
    },
    {
      "RequestUri": "http://seanstagetest.file.core.windows.net/test-share-9e0793ca-5a58-4054-c075-2d68269771a3?restype=share",
      "RequestMethod": "DELETE",
      "RequestHeaders": {
        "Authorization": "Sanitized",
        "traceparent": "00-411919562a101a48aaebce50eabbc37b-bc998c762375a345-00",
        "User-Agent": [
          "azsdk-net-Storage.Files.Shares/12.0.0-dev.20191209.1\u002Bb71b1fa965b15eccfc57e2c7781b8bf85cd4c766",
          "(.NET Core 4.6.28008.01; Microsoft Windows 10.0.18363 )"
        ],
        "x-ms-client-request-id": "19118190-7884-d010-23b0-89c8ec4f7777",
        "x-ms-date": "Tue, 10 Dec 2019 05:32:32 GMT",
=======
        "RequestId:38a4f99f-501a-0034-141f-afa1f3000000\n",
        "Time:2019-12-10T06:01:05.3456573Z\u003C/Message\u003E\u003C/Error\u003E"
      ]
    },
    {
      "RequestUri": "http://seanstagetest.file.core.windows.net/test-share-71fddef9-64d3-5a70-7493-101654b92ecd?restype=share",
      "RequestMethod": "DELETE",
      "RequestHeaders": {
        "Authorization": "Sanitized",
        "traceparent": "00-1b4a281e2ecfd4458e642e1a859f1fb4-c682b901779bf144-00",
        "User-Agent": [
          "azsdk-net-Storage.Files.Shares/12.0.0-dev.20191209.1\u002B61bda4d1783b0e05dba0d434ff14b2840726d3b1",
          "(.NET Core 4.6.28008.01; Microsoft Windows 10.0.18363 )"
        ],
        "x-ms-client-request-id": "99ba910f-28a6-5a38-379f-09bfe89bb91a",
        "x-ms-date": "Tue, 10 Dec 2019 06:01:05 GMT",
>>>>>>> 1d9822e0
        "x-ms-delete-snapshots": "include",
        "x-ms-return-client-request-id": "true",
        "x-ms-version": "2019-07-07"
      },
      "RequestBody": null,
      "StatusCode": 202,
      "ResponseHeaders": {
        "Content-Length": "0",
<<<<<<< HEAD
        "Date": "Tue, 10 Dec 2019 05:32:32 GMT",
=======
        "Date": "Tue, 10 Dec 2019 06:01:05 GMT",
>>>>>>> 1d9822e0
        "Server": [
          "Windows-Azure-File/1.0",
          "Microsoft-HTTPAPI/2.0"
        ],
<<<<<<< HEAD
        "x-ms-client-request-id": "19118190-7884-d010-23b0-89c8ec4f7777",
        "x-ms-request-id": "0cb00922-501a-0046-6e1b-afa6bc000000",
=======
        "x-ms-client-request-id": "99ba910f-28a6-5a38-379f-09bfe89bb91a",
        "x-ms-request-id": "38a4f9a0-501a-0034-151f-afa1f3000000",
>>>>>>> 1d9822e0
        "x-ms-version": "2019-07-07"
      },
      "ResponseBody": []
    }
  ],
  "Variables": {
<<<<<<< HEAD
    "RandomSeed": "1390180384",
=======
    "RandomSeed": "32536886",
>>>>>>> 1d9822e0
    "Storage_TestConfigDefault": "ProductionTenant\nseanstagetest\nU2FuaXRpemVk\nhttp://seanstagetest.blob.core.windows.net\nhttp://seanstagetest.file.core.windows.net\nhttp://seanstagetest.queue.core.windows.net\nhttp://seanstagetest.table.core.windows.net\n\n\n\n\nhttp://seanstagetest-secondary.blob.core.windows.net\nhttp://seanstagetest-secondary.file.core.windows.net\nhttp://seanstagetest-secondary.queue.core.windows.net\nhttp://seanstagetest-secondary.table.core.windows.net\n\nSanitized\n\n\nCloud\nBlobEndpoint=http://seanstagetest.blob.core.windows.net/;QueueEndpoint=http://seanstagetest.queue.core.windows.net/;FileEndpoint=http://seanstagetest.file.core.windows.net/;BlobSecondaryEndpoint=http://seanstagetest-secondary.blob.core.windows.net/;QueueSecondaryEndpoint=http://seanstagetest-secondary.queue.core.windows.net/;FileSecondaryEndpoint=http://seanstagetest-secondary.file.core.windows.net/;AccountName=seanstagetest;AccountKey=Sanitized"
  }
}<|MERGE_RESOLUTION|>--- conflicted
+++ resolved
@@ -1,31 +1,17 @@
 {
   "Entries": [
     {
-<<<<<<< HEAD
-      "RequestUri": "http://seanstagetest.file.core.windows.net/test-share-9e0793ca-5a58-4054-c075-2d68269771a3?restype=share",
+      "RequestUri": "http://seanstagetest.file.core.windows.net/test-share-95f036c2-74e0-96dc-f687-163420a7850f?restype=share",
       "RequestMethod": "PUT",
       "RequestHeaders": {
         "Authorization": "Sanitized",
-        "traceparent": "00-1ab546b3d5bfca408be5f1601b8e16c6-d02bbd392d1da641-00",
+        "traceparent": "00-f537b69e1436f541860fe1a1d3fb0e22-f7bd52958e99d943-00",
         "User-Agent": [
-          "azsdk-net-Storage.Files.Shares/12.0.0-dev.20191209.1\u002Bb71b1fa965b15eccfc57e2c7781b8bf85cd4c766",
+          "azsdk-net-Storage.Files.Shares/12.0.0-dev.20191211.1\u002B899431c003876eb9b26cefd8e8a37e7f27f82ced",
           "(.NET Core 4.6.28008.01; Microsoft Windows 10.0.18363 )"
         ],
-        "x-ms-client-request-id": "2202d25c-24fb-adb0-189f-8f5338f12cdf",
-        "x-ms-date": "Tue, 10 Dec 2019 05:32:32 GMT",
-=======
-      "RequestUri": "http://seanstagetest.file.core.windows.net/test-share-71fddef9-64d3-5a70-7493-101654b92ecd?restype=share",
-      "RequestMethod": "PUT",
-      "RequestHeaders": {
-        "Authorization": "Sanitized",
-        "traceparent": "00-ddc9cc9cf99a524c9cfce16de2e61d76-fdaf5583b2152642-00",
-        "User-Agent": [
-          "azsdk-net-Storage.Files.Shares/12.0.0-dev.20191209.1\u002B61bda4d1783b0e05dba0d434ff14b2840726d3b1",
-          "(.NET Core 4.6.28008.01; Microsoft Windows 10.0.18363 )"
-        ],
-        "x-ms-client-request-id": "c5dad56b-77cf-4b3c-bdb9-0cf7f74a0a20",
-        "x-ms-date": "Tue, 10 Dec 2019 06:01:05 GMT",
->>>>>>> 1d9822e0
+        "x-ms-client-request-id": "77cc78a6-b234-a4be-eeec-3ce9da50c8af",
+        "x-ms-date": "Wed, 11 Dec 2019 20:39:37 GMT",
         "x-ms-return-client-request-id": "true",
         "x-ms-version": "2019-07-07"
       },
@@ -33,56 +19,31 @@
       "StatusCode": 201,
       "ResponseHeaders": {
         "Content-Length": "0",
-<<<<<<< HEAD
-        "Date": "Tue, 10 Dec 2019 05:32:32 GMT",
-        "ETag": "\u00220x8D77D325AE5D0E4\u0022",
-        "Last-Modified": "Tue, 10 Dec 2019 05:32:32 GMT",
-=======
-        "Date": "Tue, 10 Dec 2019 06:01:04 GMT",
-        "ETag": "\u00220x8D77D3657D91B37\u0022",
-        "Last-Modified": "Tue, 10 Dec 2019 06:01:05 GMT",
->>>>>>> 1d9822e0
+        "Date": "Wed, 11 Dec 2019 20:39:37 GMT",
+        "ETag": "\u00220x8D77E7A3D61056C\u0022",
+        "Last-Modified": "Wed, 11 Dec 2019 20:39:37 GMT",
         "Server": [
           "Windows-Azure-File/1.0",
           "Microsoft-HTTPAPI/2.0"
         ],
-<<<<<<< HEAD
-        "x-ms-client-request-id": "2202d25c-24fb-adb0-189f-8f5338f12cdf",
-        "x-ms-request-id": "0cb0091d-501a-0046-6b1b-afa6bc000000",
-=======
-        "x-ms-client-request-id": "c5dad56b-77cf-4b3c-bdb9-0cf7f74a0a20",
-        "x-ms-request-id": "38a4f99c-501a-0034-121f-afa1f3000000",
->>>>>>> 1d9822e0
+        "x-ms-client-request-id": "77cc78a6-b234-a4be-eeec-3ce9da50c8af",
+        "x-ms-request-id": "ef3e3f44-c01a-0019-7563-b01280000000",
         "x-ms-version": "2019-07-07"
       },
       "ResponseBody": []
     },
     {
-<<<<<<< HEAD
-      "RequestUri": "http://seanstagetest.file.core.windows.net/test-share-9e0793ca-5a58-4054-c075-2d68269771a3/test-directory-bbc27b3b-3a22-19e0-938b-dd6511048beb?restype=directory",
+      "RequestUri": "http://seanstagetest.file.core.windows.net/test-share-95f036c2-74e0-96dc-f687-163420a7850f/test-directory-e22bed13-ef2d-99a0-7082-3ea11dfbf10e?restype=directory",
       "RequestMethod": "PUT",
       "RequestHeaders": {
         "Authorization": "Sanitized",
-        "traceparent": "00-03cc00008bdf11479f9447d638b7b58d-68886e364ff1e049-00",
+        "traceparent": "00-5c7474c8ed537141855cf531bf2806a3-9a3582d9a0c6bd46-00",
         "User-Agent": [
-          "azsdk-net-Storage.Files.Shares/12.0.0-dev.20191209.1\u002Bb71b1fa965b15eccfc57e2c7781b8bf85cd4c766",
+          "azsdk-net-Storage.Files.Shares/12.0.0-dev.20191211.1\u002B899431c003876eb9b26cefd8e8a37e7f27f82ced",
           "(.NET Core 4.6.28008.01; Microsoft Windows 10.0.18363 )"
         ],
-        "x-ms-client-request-id": "391469c6-3e11-229f-f1e9-8f70474b9c14",
-        "x-ms-date": "Tue, 10 Dec 2019 05:32:32 GMT",
-=======
-      "RequestUri": "http://seanstagetest.file.core.windows.net/test-share-71fddef9-64d3-5a70-7493-101654b92ecd/test-directory-d8ed45c0-ccf9-b845-18b8-a2e2c5989831?restype=directory",
-      "RequestMethod": "PUT",
-      "RequestHeaders": {
-        "Authorization": "Sanitized",
-        "traceparent": "00-ee059e039513004287cde2de6929c0bc-fbdc30c9c56b024a-00",
-        "User-Agent": [
-          "azsdk-net-Storage.Files.Shares/12.0.0-dev.20191209.1\u002B61bda4d1783b0e05dba0d434ff14b2840726d3b1",
-          "(.NET Core 4.6.28008.01; Microsoft Windows 10.0.18363 )"
-        ],
-        "x-ms-client-request-id": "7c187ee6-8355-9f5b-8f22-ad17d5598625",
-        "x-ms-date": "Tue, 10 Dec 2019 06:01:05 GMT",
->>>>>>> 1d9822e0
+        "x-ms-client-request-id": "b7cda776-17bc-b651-d832-07b2741c87f2",
+        "x-ms-date": "Wed, 11 Dec 2019 20:39:37 GMT",
         "x-ms-file-attributes": "None",
         "x-ms-file-creation-time": "Now",
         "x-ms-file-last-write-time": "Now",
@@ -94,71 +55,39 @@
       "StatusCode": 201,
       "ResponseHeaders": {
         "Content-Length": "0",
-<<<<<<< HEAD
-        "Date": "Tue, 10 Dec 2019 05:32:32 GMT",
-        "ETag": "\u00220x8D77D325AF40D48\u0022",
-        "Last-Modified": "Tue, 10 Dec 2019 05:32:32 GMT",
-=======
-        "Date": "Tue, 10 Dec 2019 06:01:04 GMT",
-        "ETag": "\u00220x8D77D3657E6B30A\u0022",
-        "Last-Modified": "Tue, 10 Dec 2019 06:01:05 GMT",
->>>>>>> 1d9822e0
+        "Date": "Wed, 11 Dec 2019 20:39:37 GMT",
+        "ETag": "\u00220x8D77E7A3D6F0442\u0022",
+        "Last-Modified": "Wed, 11 Dec 2019 20:39:37 GMT",
         "Server": [
           "Windows-Azure-File/1.0",
           "Microsoft-HTTPAPI/2.0"
         ],
-<<<<<<< HEAD
-        "x-ms-client-request-id": "391469c6-3e11-229f-f1e9-8f70474b9c14",
+        "x-ms-client-request-id": "b7cda776-17bc-b651-d832-07b2741c87f2",
         "x-ms-file-attributes": "Directory",
-        "x-ms-file-change-time": "2019-12-10T05:32:32.3994952Z",
-        "x-ms-file-creation-time": "2019-12-10T05:32:32.3994952Z",
+        "x-ms-file-change-time": "2019-12-11T20:39:37.8010178Z",
+        "x-ms-file-creation-time": "2019-12-11T20:39:37.8010178Z",
         "x-ms-file-id": "13835128424026341376",
-        "x-ms-file-last-write-time": "2019-12-10T05:32:32.3994952Z",
+        "x-ms-file-last-write-time": "2019-12-11T20:39:37.8010178Z",
         "x-ms-file-parent-id": "0",
         "x-ms-file-permission-key": "7855875120676328179*422928105932735866",
-        "x-ms-request-id": "0cb0091f-501a-0046-6c1b-afa6bc000000",
-=======
-        "x-ms-client-request-id": "7c187ee6-8355-9f5b-8f22-ad17d5598625",
-        "x-ms-file-attributes": "Directory",
-        "x-ms-file-change-time": "2019-12-10T06:01:05.2657418Z",
-        "x-ms-file-creation-time": "2019-12-10T06:01:05.2657418Z",
-        "x-ms-file-id": "13835128424026341376",
-        "x-ms-file-last-write-time": "2019-12-10T06:01:05.2657418Z",
-        "x-ms-file-parent-id": "0",
-        "x-ms-file-permission-key": "7855875120676328179*422928105932735866",
-        "x-ms-request-id": "38a4f99e-501a-0034-131f-afa1f3000000",
->>>>>>> 1d9822e0
+        "x-ms-request-id": "ef3e3f46-c01a-0019-7663-b01280000000",
         "x-ms-request-server-encrypted": "true",
         "x-ms-version": "2019-07-07"
       },
       "ResponseBody": []
     },
     {
-<<<<<<< HEAD
-      "RequestUri": "http://seanstagetest.file.core.windows.net/test-share-9e0793ca-5a58-4054-c075-2d68269771a3/test-directory-bbc27b3b-3a22-19e0-938b-dd6511048beb/test-file-cdd7a314-d8e5-ec4a-d386-784b9fa8f7e6",
+      "RequestUri": "http://seanstagetest.file.core.windows.net/test-share-95f036c2-74e0-96dc-f687-163420a7850f/test-directory-e22bed13-ef2d-99a0-7082-3ea11dfbf10e/test-file-435b2efa-21c2-05d4-126a-d9c59287ae94",
       "RequestMethod": "DELETE",
       "RequestHeaders": {
         "Authorization": "Sanitized",
-        "traceparent": "00-ba660284b7559e4c8a343327c1b3415b-0829cd2626f8ab44-00",
+        "traceparent": "00-8a53593b50582c45ac9e4c74a2ba3623-d305ec67ff512046-00",
         "User-Agent": [
-          "azsdk-net-Storage.Files.Shares/12.0.0-dev.20191209.1\u002Bb71b1fa965b15eccfc57e2c7781b8bf85cd4c766",
+          "azsdk-net-Storage.Files.Shares/12.0.0-dev.20191211.1\u002B899431c003876eb9b26cefd8e8a37e7f27f82ced",
           "(.NET Core 4.6.28008.01; Microsoft Windows 10.0.18363 )"
         ],
-        "x-ms-client-request-id": "7e23863a-76d5-eeea-1e27-658ac6538249",
-        "x-ms-date": "Tue, 10 Dec 2019 05:32:32 GMT",
-=======
-      "RequestUri": "http://seanstagetest.file.core.windows.net/test-share-71fddef9-64d3-5a70-7493-101654b92ecd/test-directory-d8ed45c0-ccf9-b845-18b8-a2e2c5989831/test-file-3cbfda20-8a9f-5741-4813-871620e58348",
-      "RequestMethod": "DELETE",
-      "RequestHeaders": {
-        "Authorization": "Sanitized",
-        "traceparent": "00-1b9203a5fdc0364eb60a071fefa7241a-334a5ae2551dd248-00",
-        "User-Agent": [
-          "azsdk-net-Storage.Files.Shares/12.0.0-dev.20191209.1\u002B61bda4d1783b0e05dba0d434ff14b2840726d3b1",
-          "(.NET Core 4.6.28008.01; Microsoft Windows 10.0.18363 )"
-        ],
-        "x-ms-client-request-id": "5a3f865c-1010-5be5-3cc0-3341fb447ea9",
-        "x-ms-date": "Tue, 10 Dec 2019 06:01:05 GMT",
->>>>>>> 1d9822e0
+        "x-ms-client-request-id": "bd1d6ae0-5080-5544-d2c8-a5523e8b2451",
+        "x-ms-date": "Wed, 11 Dec 2019 20:39:37 GMT",
         "x-ms-return-client-request-id": "true",
         "x-ms-version": "2019-07-07"
       },
@@ -167,63 +96,34 @@
       "ResponseHeaders": {
         "Content-Length": "223",
         "Content-Type": "application/xml",
-<<<<<<< HEAD
-        "Date": "Tue, 10 Dec 2019 05:32:32 GMT",
-=======
-        "Date": "Tue, 10 Dec 2019 06:01:04 GMT",
->>>>>>> 1d9822e0
+        "Date": "Wed, 11 Dec 2019 20:39:37 GMT",
         "Server": [
           "Windows-Azure-File/1.0",
           "Microsoft-HTTPAPI/2.0"
         ],
-<<<<<<< HEAD
-        "x-ms-client-request-id": "7e23863a-76d5-eeea-1e27-658ac6538249",
+        "x-ms-client-request-id": "bd1d6ae0-5080-5544-d2c8-a5523e8b2451",
         "x-ms-error-code": "ResourceNotFound",
-        "x-ms-request-id": "0cb00921-501a-0046-6d1b-afa6bc000000",
-=======
-        "x-ms-client-request-id": "5a3f865c-1010-5be5-3cc0-3341fb447ea9",
-        "x-ms-error-code": "ResourceNotFound",
-        "x-ms-request-id": "38a4f99f-501a-0034-141f-afa1f3000000",
->>>>>>> 1d9822e0
+        "x-ms-request-id": "ef3e3f47-c01a-0019-7763-b01280000000",
         "x-ms-version": "2019-07-07"
       },
       "ResponseBody": [
         "\uFEFF\u003C?xml version=\u00221.0\u0022 encoding=\u0022utf-8\u0022?\u003E\u003CError\u003E\u003CCode\u003EResourceNotFound\u003C/Code\u003E\u003CMessage\u003EThe specified resource does not exist.\n",
-<<<<<<< HEAD
-        "RequestId:0cb00921-501a-0046-6d1b-afa6bc000000\n",
-        "Time:2019-12-10T05:32:32.4812009Z\u003C/Message\u003E\u003C/Error\u003E"
+        "RequestId:ef3e3f47-c01a-0019-7763-b01280000000\n",
+        "Time:2019-12-11T20:39:37.8812531Z\u003C/Message\u003E\u003C/Error\u003E"
       ]
     },
     {
-      "RequestUri": "http://seanstagetest.file.core.windows.net/test-share-9e0793ca-5a58-4054-c075-2d68269771a3?restype=share",
+      "RequestUri": "http://seanstagetest.file.core.windows.net/test-share-95f036c2-74e0-96dc-f687-163420a7850f?restype=share",
       "RequestMethod": "DELETE",
       "RequestHeaders": {
         "Authorization": "Sanitized",
-        "traceparent": "00-411919562a101a48aaebce50eabbc37b-bc998c762375a345-00",
+        "traceparent": "00-f155a2055824134e835e178e7844fba4-be75746d256bf246-00",
         "User-Agent": [
-          "azsdk-net-Storage.Files.Shares/12.0.0-dev.20191209.1\u002Bb71b1fa965b15eccfc57e2c7781b8bf85cd4c766",
+          "azsdk-net-Storage.Files.Shares/12.0.0-dev.20191211.1\u002B899431c003876eb9b26cefd8e8a37e7f27f82ced",
           "(.NET Core 4.6.28008.01; Microsoft Windows 10.0.18363 )"
         ],
-        "x-ms-client-request-id": "19118190-7884-d010-23b0-89c8ec4f7777",
-        "x-ms-date": "Tue, 10 Dec 2019 05:32:32 GMT",
-=======
-        "RequestId:38a4f99f-501a-0034-141f-afa1f3000000\n",
-        "Time:2019-12-10T06:01:05.3456573Z\u003C/Message\u003E\u003C/Error\u003E"
-      ]
-    },
-    {
-      "RequestUri": "http://seanstagetest.file.core.windows.net/test-share-71fddef9-64d3-5a70-7493-101654b92ecd?restype=share",
-      "RequestMethod": "DELETE",
-      "RequestHeaders": {
-        "Authorization": "Sanitized",
-        "traceparent": "00-1b4a281e2ecfd4458e642e1a859f1fb4-c682b901779bf144-00",
-        "User-Agent": [
-          "azsdk-net-Storage.Files.Shares/12.0.0-dev.20191209.1\u002B61bda4d1783b0e05dba0d434ff14b2840726d3b1",
-          "(.NET Core 4.6.28008.01; Microsoft Windows 10.0.18363 )"
-        ],
-        "x-ms-client-request-id": "99ba910f-28a6-5a38-379f-09bfe89bb91a",
-        "x-ms-date": "Tue, 10 Dec 2019 06:01:05 GMT",
->>>>>>> 1d9822e0
+        "x-ms-client-request-id": "27e5ed1d-f069-9c14-f2d6-a36494ff37b9",
+        "x-ms-date": "Wed, 11 Dec 2019 20:39:37 GMT",
         "x-ms-delete-snapshots": "include",
         "x-ms-return-client-request-id": "true",
         "x-ms-version": "2019-07-07"
@@ -232,33 +132,20 @@
       "StatusCode": 202,
       "ResponseHeaders": {
         "Content-Length": "0",
-<<<<<<< HEAD
-        "Date": "Tue, 10 Dec 2019 05:32:32 GMT",
-=======
-        "Date": "Tue, 10 Dec 2019 06:01:05 GMT",
->>>>>>> 1d9822e0
+        "Date": "Wed, 11 Dec 2019 20:39:37 GMT",
         "Server": [
           "Windows-Azure-File/1.0",
           "Microsoft-HTTPAPI/2.0"
         ],
-<<<<<<< HEAD
-        "x-ms-client-request-id": "19118190-7884-d010-23b0-89c8ec4f7777",
-        "x-ms-request-id": "0cb00922-501a-0046-6e1b-afa6bc000000",
-=======
-        "x-ms-client-request-id": "99ba910f-28a6-5a38-379f-09bfe89bb91a",
-        "x-ms-request-id": "38a4f9a0-501a-0034-151f-afa1f3000000",
->>>>>>> 1d9822e0
+        "x-ms-client-request-id": "27e5ed1d-f069-9c14-f2d6-a36494ff37b9",
+        "x-ms-request-id": "ef3e3f48-c01a-0019-7863-b01280000000",
         "x-ms-version": "2019-07-07"
       },
       "ResponseBody": []
     }
   ],
   "Variables": {
-<<<<<<< HEAD
-    "RandomSeed": "1390180384",
-=======
-    "RandomSeed": "32536886",
->>>>>>> 1d9822e0
+    "RandomSeed": "92784039",
     "Storage_TestConfigDefault": "ProductionTenant\nseanstagetest\nU2FuaXRpemVk\nhttp://seanstagetest.blob.core.windows.net\nhttp://seanstagetest.file.core.windows.net\nhttp://seanstagetest.queue.core.windows.net\nhttp://seanstagetest.table.core.windows.net\n\n\n\n\nhttp://seanstagetest-secondary.blob.core.windows.net\nhttp://seanstagetest-secondary.file.core.windows.net\nhttp://seanstagetest-secondary.queue.core.windows.net\nhttp://seanstagetest-secondary.table.core.windows.net\n\nSanitized\n\n\nCloud\nBlobEndpoint=http://seanstagetest.blob.core.windows.net/;QueueEndpoint=http://seanstagetest.queue.core.windows.net/;FileEndpoint=http://seanstagetest.file.core.windows.net/;BlobSecondaryEndpoint=http://seanstagetest-secondary.blob.core.windows.net/;QueueSecondaryEndpoint=http://seanstagetest-secondary.queue.core.windows.net/;FileSecondaryEndpoint=http://seanstagetest-secondary.file.core.windows.net/;AccountName=seanstagetest;AccountKey=Sanitized"
   }
 }