--- conflicted
+++ resolved
@@ -14,11 +14,7 @@
         "x-ms-client-request-id": "903a7d98-2d3e-f436-d3c7-0dc8d06a83e1",
         "x-ms-date": "Tue, 26 Jan 2021 19:32:54 GMT",
         "x-ms-return-client-request-id": "true",
-<<<<<<< HEAD
-        "x-ms-version": "2020-12-06"
-=======
         "x-ms-version": "2021-02-12"
->>>>>>> 7e782c87
       },
       "RequestBody": null,
       "StatusCode": 201,
@@ -33,11 +29,7 @@
         ],
         "x-ms-client-request-id": "903a7d98-2d3e-f436-d3c7-0dc8d06a83e1",
         "x-ms-request-id": "dc9fb8cb-f01a-001f-4a1a-f469c6000000",
-<<<<<<< HEAD
-        "x-ms-version": "2020-12-06"
-=======
         "x-ms-version": "2021-02-12"
->>>>>>> 7e782c87
       },
       "ResponseBody": []
     },
@@ -59,11 +51,7 @@
         "x-ms-file-last-write-time": "Now",
         "x-ms-file-permission": "Inherit",
         "x-ms-return-client-request-id": "true",
-<<<<<<< HEAD
-        "x-ms-version": "2020-12-06"
-=======
         "x-ms-version": "2021-02-12"
->>>>>>> 7e782c87
       },
       "RequestBody": null,
       "StatusCode": 201,
@@ -86,11 +74,7 @@
         "x-ms-file-permission-key": "17860367565182308406*11459378189709739967",
         "x-ms-request-id": "dc9fb8ce-f01a-001f-4b1a-f469c6000000",
         "x-ms-request-server-encrypted": "true",
-<<<<<<< HEAD
-        "x-ms-version": "2020-12-06"
-=======
         "x-ms-version": "2021-02-12"
->>>>>>> 7e782c87
       },
       "ResponseBody": []
     },
@@ -108,11 +92,7 @@
         "x-ms-client-request-id": "04ac7f98-64d3-006d-b1f8-5a631d97183a",
         "x-ms-date": "Tue, 26 Jan 2021 19:32:54 GMT",
         "x-ms-return-client-request-id": "true",
-<<<<<<< HEAD
-        "x-ms-version": "2020-12-06"
-=======
         "x-ms-version": "2021-02-12"
->>>>>>> 7e782c87
       },
       "RequestBody": null,
       "StatusCode": 404,
@@ -127,11 +107,7 @@
         "x-ms-client-request-id": "04ac7f98-64d3-006d-b1f8-5a631d97183a",
         "x-ms-error-code": "ResourceNotFound",
         "x-ms-request-id": "dc9fb8d0-f01a-001f-4c1a-f469c6000000",
-<<<<<<< HEAD
-        "x-ms-version": "2020-12-06"
-=======
         "x-ms-version": "2021-02-12"
->>>>>>> 7e782c87
       },
       "ResponseBody": [
         "﻿<?xml version=\"1.0\" encoding=\"utf-8\"?><Error><Code>ResourceNotFound</Code><Message>The specified resource does not exist.\n",
@@ -154,11 +130,7 @@
         "x-ms-date": "Tue, 26 Jan 2021 19:32:54 GMT",
         "x-ms-delete-snapshots": "include",
         "x-ms-return-client-request-id": "true",
-<<<<<<< HEAD
-        "x-ms-version": "2020-12-06"
-=======
         "x-ms-version": "2021-02-12"
->>>>>>> 7e782c87
       },
       "RequestBody": null,
       "StatusCode": 202,
@@ -171,11 +143,7 @@
         ],
         "x-ms-client-request-id": "4d26f618-d0b5-cec2-4ccf-1ffdedc8dcb9",
         "x-ms-request-id": "dc9fb8d1-f01a-001f-4d1a-f469c6000000",
-<<<<<<< HEAD
-        "x-ms-version": "2020-12-06"
-=======
         "x-ms-version": "2021-02-12"
->>>>>>> 7e782c87
       },
       "ResponseBody": []
     }
