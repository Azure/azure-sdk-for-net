--- conflicted
+++ resolved
@@ -1,56 +1,51 @@
 {
   "Entries": [
     {
-      "RequestUri": "https://seanmcccanary3.file.core.windows.net/test-share-67bf3a8d-6d8e-ed34-f417-1376c40cfb94?restype=share",
-      "RequestMethod": "PUT",
-      "RequestHeaders": {
-        "Accept": "application/xml",
-        "Authorization": "Sanitized",
-        "traceparent": "00-e08e03fe41255940b446fc91300c7db2-abf7211309928a4a-00",
-        "User-Agent": [
-          "azsdk-net-Storage.Files.Shares/12.7.0-alpha.20210121.1",
-          "(.NET 5.0.2; Microsoft Windows 10.0.19042)"
-        ],
-        "x-ms-client-request-id": "b96e71bf-a26b-ac0f-2c46-05c228d8e968",
-        "x-ms-date": "Thu, 21 Jan 2021 20:40:13 GMT",
-        "x-ms-return-client-request-id": "true",
-        "x-ms-version": "2020-06-12"
-      },
-      "RequestBody": null,
-      "StatusCode": 201,
-      "ResponseHeaders": {
-        "Content-Length": "0",
-        "Date": "Thu, 21 Jan 2021 20:40:13 GMT",
-        "ETag": "\u00220x8D8BE4CC0E8FE36\u0022",
-        "Last-Modified": "Thu, 21 Jan 2021 20:40:13 GMT",
-        "Server": [
-          "Windows-Azure-File/1.0",
-          "Microsoft-HTTPAPI/2.0"
-        ],
-        "x-ms-client-request-id": "b96e71bf-a26b-ac0f-2c46-05c228d8e968",
-<<<<<<< HEAD
-        "x-ms-request-id": "8f3948f6-701a-0087-5be2-9c49a7000000",
-        "x-ms-version": "2020-06-12"
-=======
-        "x-ms-request-id": "5bdb3d3a-301a-0010-6935-f01faa000000",
-        "x-ms-version": "2020-04-08"
->>>>>>> ac24a13f
-      },
-      "ResponseBody": []
-    },
-    {
-      "RequestUri": "https://seanmcccanary3.file.core.windows.net/test-share-67bf3a8d-6d8e-ed34-f417-1376c40cfb94/test-directory-9312c34d-4216-fcf7-2c59-ea29ef4e9811?restype=directory",
-      "RequestMethod": "PUT",
-      "RequestHeaders": {
-        "Accept": "application/xml",
-        "Authorization": "Sanitized",
-        "traceparent": "00-9478bcd64eadd64fab9f0d86871ba14b-9b286d4515373444-00",
-        "User-Agent": [
-          "azsdk-net-Storage.Files.Shares/12.7.0-alpha.20210121.1",
-          "(.NET 5.0.2; Microsoft Windows 10.0.19042)"
-        ],
-        "x-ms-client-request-id": "9197167b-28d0-7c4f-7a71-8d11b7e5bddd",
-        "x-ms-date": "Thu, 21 Jan 2021 20:40:13 GMT",
+      "RequestUri": "https://seanmcccanary3.file.core.windows.net/test-share-aec81c49-3d49-81e0-1518-5e60b2f96aa3?restype=share",
+      "RequestMethod": "PUT",
+      "RequestHeaders": {
+        "Accept": "application/xml",
+        "Authorization": "Sanitized",
+        "traceparent": "00-90797ca7cc135c4f86ec227a0738d41a-335207144a44f945-00",
+        "User-Agent": [
+          "azsdk-net-Storage.Files.Shares/12.7.0-alpha.20210126.1",
+          "(.NET 5.0.2; Microsoft Windows 10.0.19042)"
+        ],
+        "x-ms-client-request-id": "1c265f63-2aed-0d84-e9ba-ffd93a6229b1",
+        "x-ms-date": "Tue, 26 Jan 2021 19:31:31 GMT",
+        "x-ms-return-client-request-id": "true",
+        "x-ms-version": "2020-06-12"
+      },
+      "RequestBody": null,
+      "StatusCode": 201,
+      "ResponseHeaders": {
+        "Content-Length": "0",
+        "Date": "Tue, 26 Jan 2021 19:31:30 GMT",
+        "ETag": "\u00220x8D8C230FB9A5C48\u0022",
+        "Last-Modified": "Tue, 26 Jan 2021 19:31:30 GMT",
+        "Server": [
+          "Windows-Azure-File/1.0",
+          "Microsoft-HTTPAPI/2.0"
+        ],
+        "x-ms-client-request-id": "1c265f63-2aed-0d84-e9ba-ffd93a6229b1",
+        "x-ms-request-id": "cff97cb9-301a-005d-2c19-f4d046000000",
+        "x-ms-version": "2020-06-12"
+      },
+      "ResponseBody": []
+    },
+    {
+      "RequestUri": "https://seanmcccanary3.file.core.windows.net/test-share-aec81c49-3d49-81e0-1518-5e60b2f96aa3/test-directory-7ac265b7-a2cc-6825-6444-6da1ccd85ef0?restype=directory",
+      "RequestMethod": "PUT",
+      "RequestHeaders": {
+        "Accept": "application/xml",
+        "Authorization": "Sanitized",
+        "traceparent": "00-3f8f0466a9e83f47b24d003c4d8f9d0d-c594e69316b6a04b-00",
+        "User-Agent": [
+          "azsdk-net-Storage.Files.Shares/12.7.0-alpha.20210126.1",
+          "(.NET 5.0.2; Microsoft Windows 10.0.19042)"
+        ],
+        "x-ms-client-request-id": "bd50be7e-1162-c019-3abd-b7a8bce34010",
+        "x-ms-date": "Tue, 26 Jan 2021 19:31:31 GMT",
         "x-ms-file-attributes": "None",
         "x-ms-file-creation-time": "Now",
         "x-ms-file-last-write-time": "Now",
@@ -62,41 +57,41 @@
       "StatusCode": 201,
       "ResponseHeaders": {
         "Content-Length": "0",
-        "Date": "Thu, 21 Jan 2021 20:40:13 GMT",
-        "ETag": "\u00220x8D8BE4CC0F43636\u0022",
-        "Last-Modified": "Thu, 21 Jan 2021 20:40:13 GMT",
-        "Server": [
-          "Windows-Azure-File/1.0",
-          "Microsoft-HTTPAPI/2.0"
-        ],
-        "x-ms-client-request-id": "9197167b-28d0-7c4f-7a71-8d11b7e5bddd",
+        "Date": "Tue, 26 Jan 2021 19:31:30 GMT",
+        "ETag": "\u00220x8D8C230FBA5D13D\u0022",
+        "Last-Modified": "Tue, 26 Jan 2021 19:31:30 GMT",
+        "Server": [
+          "Windows-Azure-File/1.0",
+          "Microsoft-HTTPAPI/2.0"
+        ],
+        "x-ms-client-request-id": "bd50be7e-1162-c019-3abd-b7a8bce34010",
         "x-ms-file-attributes": "Directory",
-        "x-ms-file-change-time": "2021-01-21T20:40:13.6947254Z",
-        "x-ms-file-creation-time": "2021-01-21T20:40:13.6947254Z",
+        "x-ms-file-change-time": "2021-01-26T19:31:30.9092157Z",
+        "x-ms-file-creation-time": "2021-01-26T19:31:30.9092157Z",
         "x-ms-file-id": "13835128424026341376",
-        "x-ms-file-last-write-time": "2021-01-21T20:40:13.6947254Z",
+        "x-ms-file-last-write-time": "2021-01-26T19:31:30.9092157Z",
         "x-ms-file-parent-id": "0",
         "x-ms-file-permission-key": "17860367565182308406*11459378189709739967",
-        "x-ms-request-id": "5bdb3d3d-301a-0010-6a35-f01faa000000",
+        "x-ms-request-id": "cff97cbc-301a-005d-2d19-f4d046000000",
         "x-ms-request-server-encrypted": "true",
         "x-ms-version": "2020-06-12"
       },
       "ResponseBody": []
     },
     {
-      "RequestUri": "https://seanmcccanary3.file.core.windows.net/test-share-67bf3a8d-6d8e-ed34-f417-1376c40cfb94/test-directory-9312c34d-4216-fcf7-2c59-ea29ef4e9811/test-file-0ec60b24-8086-5ecc-dc70-50082995ff4e",
-      "RequestMethod": "PUT",
-      "RequestHeaders": {
-        "Accept": "application/xml",
-        "Authorization": "Sanitized",
-        "traceparent": "00-804603a7a39cdf4d9c436e5fc4f3b49b-3132029ab8161a4e-00",
-        "User-Agent": [
-          "azsdk-net-Storage.Files.Shares/12.7.0-alpha.20210121.1",
-          "(.NET 5.0.2; Microsoft Windows 10.0.19042)"
-        ],
-        "x-ms-client-request-id": "6486c087-e51c-5df4-f094-f8aa7369e7d7",
+      "RequestUri": "https://seanmcccanary3.file.core.windows.net/test-share-aec81c49-3d49-81e0-1518-5e60b2f96aa3/test-directory-7ac265b7-a2cc-6825-6444-6da1ccd85ef0/test-file-8b53e80f-f9b1-6a3c-a744-6bf57c817dc3",
+      "RequestMethod": "PUT",
+      "RequestHeaders": {
+        "Accept": "application/xml",
+        "Authorization": "Sanitized",
+        "traceparent": "00-9f08a795f752b14189c6ff70b2976a9f-95252eeb7ae8d54b-00",
+        "User-Agent": [
+          "azsdk-net-Storage.Files.Shares/12.7.0-alpha.20210126.1",
+          "(.NET 5.0.2; Microsoft Windows 10.0.19042)"
+        ],
+        "x-ms-client-request-id": "c24c77aa-143c-d7c8-b3d0-d532dd690162",
         "x-ms-content-length": "1024",
-        "x-ms-date": "Thu, 21 Jan 2021 20:40:14 GMT",
+        "x-ms-date": "Tue, 26 Jan 2021 19:31:31 GMT",
         "x-ms-file-attributes": "None",
         "x-ms-file-creation-time": "Now",
         "x-ms-file-last-write-time": "Now",
@@ -109,79 +104,79 @@
       "StatusCode": 201,
       "ResponseHeaders": {
         "Content-Length": "0",
-        "Date": "Thu, 21 Jan 2021 20:40:13 GMT",
-        "ETag": "\u00220x8D8BE4CC0FEBF70\u0022",
-        "Last-Modified": "Thu, 21 Jan 2021 20:40:13 GMT",
-        "Server": [
-          "Windows-Azure-File/1.0",
-          "Microsoft-HTTPAPI/2.0"
-        ],
-        "x-ms-client-request-id": "6486c087-e51c-5df4-f094-f8aa7369e7d7",
+        "Date": "Tue, 26 Jan 2021 19:31:30 GMT",
+        "ETag": "\u00220x8D8C230FBAF21C1\u0022",
+        "Last-Modified": "Tue, 26 Jan 2021 19:31:30 GMT",
+        "Server": [
+          "Windows-Azure-File/1.0",
+          "Microsoft-HTTPAPI/2.0"
+        ],
+        "x-ms-client-request-id": "c24c77aa-143c-d7c8-b3d0-d532dd690162",
         "x-ms-file-attributes": "Archive",
-        "x-ms-file-change-time": "2021-01-21T20:40:13.7637744Z",
-        "x-ms-file-creation-time": "2021-01-21T20:40:13.7637744Z",
+        "x-ms-file-change-time": "2021-01-26T19:31:30.9702593Z",
+        "x-ms-file-creation-time": "2021-01-26T19:31:30.9702593Z",
         "x-ms-file-id": "11529285414812647424",
-        "x-ms-file-last-write-time": "2021-01-21T20:40:13.7637744Z",
+        "x-ms-file-last-write-time": "2021-01-26T19:31:30.9702593Z",
         "x-ms-file-parent-id": "13835128424026341376",
         "x-ms-file-permission-key": "4010187179898695473*11459378189709739967",
-        "x-ms-request-id": "5bdb3d3f-301a-0010-6b35-f01faa000000",
+        "x-ms-request-id": "cff97cbe-301a-005d-2e19-f4d046000000",
         "x-ms-request-server-encrypted": "true",
         "x-ms-version": "2020-06-12"
       },
       "ResponseBody": []
     },
     {
-      "RequestUri": "https://seanmcccanary3.file.core.windows.net/test-share-67bf3a8d-6d8e-ed34-f417-1376c40cfb94/test-directory-9312c34d-4216-fcf7-2c59-ea29ef4e9811/test-file-0ec60b24-8086-5ecc-dc70-50082995ff4e?comp=range",
+      "RequestUri": "https://seanmcccanary3.file.core.windows.net/test-share-aec81c49-3d49-81e0-1518-5e60b2f96aa3/test-directory-7ac265b7-a2cc-6825-6444-6da1ccd85ef0/test-file-8b53e80f-f9b1-6a3c-a744-6bf57c817dc3?comp=range",
       "RequestMethod": "PUT",
       "RequestHeaders": {
         "Accept": "application/xml",
         "Authorization": "Sanitized",
         "Content-Length": "1024",
         "Content-Type": "application/octet-stream",
-        "traceparent": "00-2fb4e1c2bc59bb4ea445d52516d018b7-3ec59c50982bd242-00",
-        "User-Agent": [
-          "azsdk-net-Storage.Files.Shares/12.7.0-alpha.20210121.1",
-          "(.NET 5.0.2; Microsoft Windows 10.0.19042)"
-        ],
-        "x-ms-client-request-id": "688127f7-9a0e-5e31-6270-e08f0d3a0804",
-        "x-ms-date": "Thu, 21 Jan 2021 20:40:14 GMT",
+        "traceparent": "00-c9d36d6e4b6f664eac6617e8a0084ae6-155d760827feba4f-00",
+        "User-Agent": [
+          "azsdk-net-Storage.Files.Shares/12.7.0-alpha.20210126.1",
+          "(.NET 5.0.2; Microsoft Windows 10.0.19042)"
+        ],
+        "x-ms-client-request-id": "054a0345-ba34-1187-327d-a852f047467b",
+        "x-ms-date": "Tue, 26 Jan 2021 19:31:31 GMT",
         "x-ms-range": "bytes=0-1023",
         "x-ms-return-client-request-id": "true",
         "x-ms-version": "2020-06-12",
         "x-ms-write": "update"
       },
-      "RequestBody": "rfRoeyGXyQua3iJCgzFw3xtHrti3B0AxXTrXLbUXfIwW4ReW5MKC5E2M9vEGDflIAa32cDfkJqa0Nh3mv5xWg2KWK6EZ2ftYxMqLKhBOKlBAjysHIAxVMbtx4q2lmySxNnOPcOFXLyeynqtsWfuWZQvNpjBwTmJWQfnmqPdOsyil2vScvrpu6V8EVYJg6Ni/2n2h1/X0QecQOS/ncYYwY\u002BuDx38H\u002BaZRXrzQa/ng9VghJ815rNsysJkNjIWKhnjZ1PGX3CFZuOHWUHg4JNXtL0PWxkm4trcPUBbl\u002BW0hxthE9pcISRg3x2/so1xi\u002BYvDH1xBtMAuIR05h4wKc75ztImg9C4\u002B5eYrn/7ayxNbrFaKItkR4BIXFtV5zsKMLVSwee7SwQVdhDp2FhTBVFUK3to2f1DkYtR3iN1YxRcjnnGqKVIkiepQLZ2fm8r9VsJ/bu/nVq0DyxYaWzknBL8iUneiFyoC5lXv5VKzRcYKeTIb2FYnPEjEpl07CS2xKCjefElSWj6XfIia\u002BHBaUIZQEOIGDCxo\u002BhUu3nHMx9wnPbwq1Mh9tx70hFvOjUTXaVbW6/lLqxz8dYIzI3zMyrWrcrqzMHu\u002B0lnDEYjQmm3RV3Qa9tvj25KgLl9FSpOiJ7mmIhqJJDnaGBigh5mUK9sUYcwHsdTayJYoEwIceIjFIerOKXdSSDI7QN3CQlP4DAKEMejHmnXky1mDYRE2vp\u002BQ2mavxQJjwhmZy3H2F4VDMAb/l0ef/od06V0dzuYhBIE\u002BMmftSEYAIG7PLc8D7rTUQDEKNydX8dzfO9ukRfMyeMbwuOUeVee//3bZz9C4cPupSY21Fs1a5kGLDgxrXNt6nbQIEzXPtutJSjiwfiELJ8vf\u002BvtlfGH4ltKjkkfbVKKbXjEcr13G2ZOibMyVqWcff\u002BZBi2HgFCBTD3xjKyOjbvWVFSDv73dtGSFnwxCVY\u002B1qhBNgmclBu0kRyKDgYq1w/v3W/5RGL49v03FAeFEQvayP\u002BKcPQ9QsVFnX3ifXjLdz9sQSv2NYI1SE8cVYAEL4AAvzUWkGYbopqas6b1Fol0e5zYGM/f5INtVSilIP01MX3t0b4ztNbJUJ6RW3HrMDHFl\u002BnjPBawMNqxqUtNZoGtZXI5BzTLMLbGDsghTokBghTm74kDUgVnPaDjggubi\u002Boc8/YPoij8\u002BlcjLS1OnvJBsCcmVob4mhN80dmT1767OoLeBEqTAd/r6eUx0CToGK6\u002BodHkZSVjJFniktBfaSKYd/KacIqnvq5HSmyRxrnuhMk65SXs1sVtau/gsH8PjIDCmWgyTZgkBvMjnSq40W2v9A4XJHP8u5EtPQWatv4/R73rzy1BrEchBt4yyUmapJmA==",
-      "StatusCode": 201,
-      "ResponseHeaders": {
-        "Content-Length": "0",
-        "Content-MD5": "aI7d\u002Bdykc5pvI4aE/lxfuw==",
-        "Date": "Thu, 21 Jan 2021 20:40:13 GMT",
-        "ETag": "\u00220x8D8BE4CC107C1C7\u0022",
-        "Last-Modified": "Thu, 21 Jan 2021 20:40:13 GMT",
-        "Server": [
-          "Windows-Azure-File/1.0",
-          "Microsoft-HTTPAPI/2.0"
-        ],
-        "x-ms-client-request-id": "688127f7-9a0e-5e31-6270-e08f0d3a0804",
-        "x-ms-request-id": "5bdb3d40-301a-0010-6c35-f01faa000000",
+      "RequestBody": "XA5LwWXW3mivwlGwTKqGhfqPIw2HoI57YDwYFZYNQ0XaRR/Tk4h4p\u002BDoDqDAaHSPNjKuLb8yibuAz2AovsnRon4L1QaKs/JxFnstn5Htu/jIiN5kXhaGqLxjUsMnUOkWFmshtZJtBINAPBZEBOkpkhRoYDXrbUNohC1KJ2EuScaSF4gmzAZmWoRbIyL/QaPSOb\u002Bvv/CzK6kouDBkIt0hEfJQsu1gA8YNAgWxkEkhaUOKeO2hf4rV3uzf/RTWATemORIvro\u002B1cTb5ob3qAZtgBk7t2arvgJJoetMBgQWxNwDNC1Y28rqz1Aa3p97N6t1QfvfF6SiNt7mAxjS8tO8wR2m8HfZEKRSUOQSkONizm4/2sAMO7E7YQFSdtiuG9iAWh2B1EM3mDFTjMK8j6H7gzCukxgPsIVsa5NyipnLoDkLkjbB4PYvCD6SuK7uftFjVvekA4TAcKmUEWyvxQ2Xi\u002BiJtP1vOaI6g4rZfPfafezCEzemI5ywRx2NLc\u002BJf0cw\u002BzDCZMnX9BlRbYP96vexuZeD7bHZ7WRP2W3f3gvWsQBDqIHHFBki6h8aVLYcslwp23A4CY2RWwnMdotf9BYRfrh/uj5x6qV6XQOWv5iuMycNtgKbmqd2slF3\u002BqGNxvYJCNX5nPQhu\u002BzOvayJ/ptxIkdkTj4TdeAVCQvs\u002BfAD6JYNjbLCsJIu6/4VzNj26LO2BtReKXS39ZLx5JPoNL38ytUWeHDkrnGxNWJD/akHHiBUNvMbpcMhWZQf0MgCQrc8FQIH4GxCzVRmqPASd/vp6sZzk/3K4SER9SLcyN2lsvKvA\u002BSm/z2wFWWasPzPDuGcNeYFjq65cTfc9etJZgR6wPoBZ3QTRuuIw36UMCwkRupBQJL7oCRD8Y6sxglWZrNhI/ACzadtiPL6eM8wJUELtK79CCVxgyDVvXXlYnziNljPNww8JXlC07ej/SdVE8xJpQ1aVVqJ76DPLQwxhCZyGEZyYPI0y5M1vjht0YH5fK2ln7lvh9z\u002BQUdvbPRpEUuRLeTc5q7eFN1\u002BJJciHB4e0bBii\u002BhpBpRlcCOqyVqezKzs2KOdHJX\u002By4bf8V9J3CUpTJ9ACoVfKCtQe3aPM0\u002BC31vqNUN6gbUaY8BhiRU1H5f6gXi/WsYnjbB0TKUjc5Q7WRIHX6rlrs7mJabA\u002BZ8WG1vikLHSw4SVwqePBjUT\u002BvAoKiwDLcPpFNKp2TEfZpAVYjFJQN7maJmJcZkDWqiZ0i62mNNvEu2b9X/fJOpXdlwTdaQDyroRRb2Webwm5b4qEAcGaM28qk9HrUtjB0OvNf848\u002BEElgtwpVMR1JktcQ/BtRDnUQmSUs9UvBlurkJ960e86fXZJX37kcd6qtG2Fjw==",
+      "StatusCode": 201,
+      "ResponseHeaders": {
+        "Content-Length": "0",
+        "Content-MD5": "vQGTgz3SBuQR/8EwCwDjQA==",
+        "Date": "Tue, 26 Jan 2021 19:31:30 GMT",
+        "ETag": "\u00220x8D8C230FBB8E788\u0022",
+        "Last-Modified": "Tue, 26 Jan 2021 19:31:31 GMT",
+        "Server": [
+          "Windows-Azure-File/1.0",
+          "Microsoft-HTTPAPI/2.0"
+        ],
+        "x-ms-client-request-id": "054a0345-ba34-1187-327d-a852f047467b",
+        "x-ms-request-id": "cff97cbf-301a-005d-2f19-f4d046000000",
         "x-ms-request-server-encrypted": "true",
         "x-ms-version": "2020-06-12"
       },
       "ResponseBody": []
     },
     {
-      "RequestUri": "https://seanmcccanary3.file.core.windows.net/test-share-67bf3a8d-6d8e-ed34-f417-1376c40cfb94/test-directory-9312c34d-4216-fcf7-2c59-ea29ef4e9811/test-file-0ec60b24-8086-5ecc-dc70-50082995ff4e",
+      "RequestUri": "https://seanmcccanary3.file.core.windows.net/test-share-aec81c49-3d49-81e0-1518-5e60b2f96aa3/test-directory-7ac265b7-a2cc-6825-6444-6da1ccd85ef0/test-file-8b53e80f-f9b1-6a3c-a744-6bf57c817dc3",
       "RequestMethod": "HEAD",
       "RequestHeaders": {
         "Accept": "application/xml",
         "Authorization": "Sanitized",
-        "traceparent": "00-a1c8b5403a788a478f04309b12fcefe2-4f821bd575e83444-00",
-        "User-Agent": [
-          "azsdk-net-Storage.Files.Shares/12.7.0-alpha.20210121.1",
-          "(.NET 5.0.2; Microsoft Windows 10.0.19042)"
-        ],
-        "x-ms-client-request-id": "4bb241d4-7ee8-49c8-abf0-df6c98e511ec",
-        "x-ms-date": "Thu, 21 Jan 2021 20:40:14 GMT",
+        "traceparent": "00-da51208260ee314584c5f3c1b43db8a8-452dc2be36943549-00",
+        "User-Agent": [
+          "azsdk-net-Storage.Files.Shares/12.7.0-alpha.20210126.1",
+          "(.NET 5.0.2; Microsoft Windows 10.0.19042)"
+        ],
+        "x-ms-client-request-id": "daec18eb-fb1e-392e-9374-879a801a5928",
+        "x-ms-date": "Tue, 26 Jan 2021 19:31:31 GMT",
         "x-ms-return-client-request-id": "true",
         "x-ms-version": "2020-06-12"
       },
@@ -190,25 +185,25 @@
       "ResponseHeaders": {
         "Content-Length": "1024",
         "Content-Type": "application/octet-stream",
-        "Date": "Thu, 21 Jan 2021 20:40:13 GMT",
-        "ETag": "\u00220x8D8BE4CC107C1C7\u0022",
-        "Last-Modified": "Thu, 21 Jan 2021 20:40:13 GMT",
+        "Date": "Tue, 26 Jan 2021 19:31:30 GMT",
+        "ETag": "\u00220x8D8C230FBB8E788\u0022",
+        "Last-Modified": "Tue, 26 Jan 2021 19:31:31 GMT",
         "Server": [
           "Windows-Azure-File/1.0",
           "Microsoft-HTTPAPI/2.0"
         ],
         "Vary": "Origin",
-        "x-ms-client-request-id": "4bb241d4-7ee8-49c8-abf0-df6c98e511ec",
+        "x-ms-client-request-id": "daec18eb-fb1e-392e-9374-879a801a5928",
         "x-ms-file-attributes": "Archive",
-        "x-ms-file-change-time": "2021-01-21T20:40:13.8228167Z",
-        "x-ms-file-creation-time": "2021-01-21T20:40:13.7637744Z",
+        "x-ms-file-change-time": "2021-01-26T19:31:31.0343048Z",
+        "x-ms-file-creation-time": "2021-01-26T19:31:30.9702593Z",
         "x-ms-file-id": "11529285414812647424",
-        "x-ms-file-last-write-time": "2021-01-21T20:40:13.8228167Z",
+        "x-ms-file-last-write-time": "2021-01-26T19:31:31.0343048Z",
         "x-ms-file-parent-id": "13835128424026341376",
         "x-ms-file-permission-key": "4010187179898695473*11459378189709739967",
         "x-ms-lease-state": "available",
         "x-ms-lease-status": "unlocked",
-        "x-ms-request-id": "5bdb3d41-301a-0010-6d35-f01faa000000",
+        "x-ms-request-id": "cff97cc0-301a-005d-3019-f4d046000000",
         "x-ms-server-encrypted": "true",
         "x-ms-type": "File",
         "x-ms-version": "2020-06-12"
@@ -216,17 +211,17 @@
       "ResponseBody": []
     },
     {
-      "RequestUri": "https://seanmcccanary3.file.core.windows.net/test-share-67bf3a8d-6d8e-ed34-f417-1376c40cfb94/test-directory-9312c34d-4216-fcf7-2c59-ea29ef4e9811/test-file-0ec60b24-8086-5ecc-dc70-50082995ff4e",
+      "RequestUri": "https://seanmcccanary3.file.core.windows.net/test-share-aec81c49-3d49-81e0-1518-5e60b2f96aa3/test-directory-7ac265b7-a2cc-6825-6444-6da1ccd85ef0/test-file-8b53e80f-f9b1-6a3c-a744-6bf57c817dc3",
       "RequestMethod": "GET",
       "RequestHeaders": {
         "Accept": "application/xml",
         "Authorization": "Sanitized",
         "User-Agent": [
-          "azsdk-net-Storage.Files.Shares/12.7.0-alpha.20210121.1",
-          "(.NET 5.0.2; Microsoft Windows 10.0.19042)"
-        ],
-        "x-ms-client-request-id": "cbba61b8-bc88-fb1c-3a2d-15e656e17665",
-        "x-ms-date": "Thu, 21 Jan 2021 20:40:14 GMT",
+          "azsdk-net-Storage.Files.Shares/12.7.0-alpha.20210126.1",
+          "(.NET 5.0.2; Microsoft Windows 10.0.19042)"
+        ],
+        "x-ms-client-request-id": "d86660ae-6b5a-bd5c-5ea4-d7efbeb500ef",
+        "x-ms-date": "Tue, 26 Jan 2021 19:31:31 GMT",
         "x-ms-range": "bytes=0-4194303",
         "x-ms-range-get-content-md5": "false",
         "x-ms-return-client-request-id": "true",
@@ -239,44 +234,44 @@
         "Content-Length": "1024",
         "Content-Range": "bytes 0-1023/1024",
         "Content-Type": "application/octet-stream",
-        "Date": "Thu, 21 Jan 2021 20:40:13 GMT",
-        "ETag": "\u00220x8D8BE4CC107C1C7\u0022",
-        "Last-Modified": "Thu, 21 Jan 2021 20:40:13 GMT",
+        "Date": "Tue, 26 Jan 2021 19:31:30 GMT",
+        "ETag": "\u00220x8D8C230FBB8E788\u0022",
+        "Last-Modified": "Tue, 26 Jan 2021 19:31:31 GMT",
         "Server": [
           "Windows-Azure-File/1.0",
           "Microsoft-HTTPAPI/2.0"
         ],
         "Vary": "Origin",
-        "x-ms-client-request-id": "cbba61b8-bc88-fb1c-3a2d-15e656e17665",
+        "x-ms-client-request-id": "d86660ae-6b5a-bd5c-5ea4-d7efbeb500ef",
         "x-ms-file-attributes": "Archive",
-        "x-ms-file-change-time": "2021-01-21T20:40:13.8228167Z",
-        "x-ms-file-creation-time": "2021-01-21T20:40:13.7637744Z",
+        "x-ms-file-change-time": "2021-01-26T19:31:31.0343048Z",
+        "x-ms-file-creation-time": "2021-01-26T19:31:30.9702593Z",
         "x-ms-file-id": "11529285414812647424",
-        "x-ms-file-last-write-time": "2021-01-21T20:40:13.8228167Z",
+        "x-ms-file-last-write-time": "2021-01-26T19:31:31.0343048Z",
         "x-ms-file-parent-id": "13835128424026341376",
         "x-ms-file-permission-key": "4010187179898695473*11459378189709739967",
         "x-ms-lease-state": "available",
         "x-ms-lease-status": "unlocked",
-        "x-ms-request-id": "5bdb3d42-301a-0010-6e35-f01faa000000",
+        "x-ms-request-id": "cff97cc1-301a-005d-3119-f4d046000000",
         "x-ms-server-encrypted": "true",
         "x-ms-type": "File",
         "x-ms-version": "2020-06-12"
       },
-      "ResponseBody": "rfRoeyGXyQua3iJCgzFw3xtHrti3B0AxXTrXLbUXfIwW4ReW5MKC5E2M9vEGDflIAa32cDfkJqa0Nh3mv5xWg2KWK6EZ2ftYxMqLKhBOKlBAjysHIAxVMbtx4q2lmySxNnOPcOFXLyeynqtsWfuWZQvNpjBwTmJWQfnmqPdOsyil2vScvrpu6V8EVYJg6Ni/2n2h1/X0QecQOS/ncYYwY\u002BuDx38H\u002BaZRXrzQa/ng9VghJ815rNsysJkNjIWKhnjZ1PGX3CFZuOHWUHg4JNXtL0PWxkm4trcPUBbl\u002BW0hxthE9pcISRg3x2/so1xi\u002BYvDH1xBtMAuIR05h4wKc75ztImg9C4\u002B5eYrn/7ayxNbrFaKItkR4BIXFtV5zsKMLVSwee7SwQVdhDp2FhTBVFUK3to2f1DkYtR3iN1YxRcjnnGqKVIkiepQLZ2fm8r9VsJ/bu/nVq0DyxYaWzknBL8iUneiFyoC5lXv5VKzRcYKeTIb2FYnPEjEpl07CS2xKCjefElSWj6XfIia\u002BHBaUIZQEOIGDCxo\u002BhUu3nHMx9wnPbwq1Mh9tx70hFvOjUTXaVbW6/lLqxz8dYIzI3zMyrWrcrqzMHu\u002B0lnDEYjQmm3RV3Qa9tvj25KgLl9FSpOiJ7mmIhqJJDnaGBigh5mUK9sUYcwHsdTayJYoEwIceIjFIerOKXdSSDI7QN3CQlP4DAKEMejHmnXky1mDYRE2vp\u002BQ2mavxQJjwhmZy3H2F4VDMAb/l0ef/od06V0dzuYhBIE\u002BMmftSEYAIG7PLc8D7rTUQDEKNydX8dzfO9ukRfMyeMbwuOUeVee//3bZz9C4cPupSY21Fs1a5kGLDgxrXNt6nbQIEzXPtutJSjiwfiELJ8vf\u002BvtlfGH4ltKjkkfbVKKbXjEcr13G2ZOibMyVqWcff\u002BZBi2HgFCBTD3xjKyOjbvWVFSDv73dtGSFnwxCVY\u002B1qhBNgmclBu0kRyKDgYq1w/v3W/5RGL49v03FAeFEQvayP\u002BKcPQ9QsVFnX3ifXjLdz9sQSv2NYI1SE8cVYAEL4AAvzUWkGYbopqas6b1Fol0e5zYGM/f5INtVSilIP01MX3t0b4ztNbJUJ6RW3HrMDHFl\u002BnjPBawMNqxqUtNZoGtZXI5BzTLMLbGDsghTokBghTm74kDUgVnPaDjggubi\u002Boc8/YPoij8\u002BlcjLS1OnvJBsCcmVob4mhN80dmT1767OoLeBEqTAd/r6eUx0CToGK6\u002BodHkZSVjJFniktBfaSKYd/KacIqnvq5HSmyRxrnuhMk65SXs1sVtau/gsH8PjIDCmWgyTZgkBvMjnSq40W2v9A4XJHP8u5EtPQWatv4/R73rzy1BrEchBt4yyUmapJmA=="
-    },
-    {
-      "RequestUri": "https://seanmcccanary3.file.core.windows.net/test-share-67bf3a8d-6d8e-ed34-f417-1376c40cfb94?restype=share",
+      "ResponseBody": "XA5LwWXW3mivwlGwTKqGhfqPIw2HoI57YDwYFZYNQ0XaRR/Tk4h4p\u002BDoDqDAaHSPNjKuLb8yibuAz2AovsnRon4L1QaKs/JxFnstn5Htu/jIiN5kXhaGqLxjUsMnUOkWFmshtZJtBINAPBZEBOkpkhRoYDXrbUNohC1KJ2EuScaSF4gmzAZmWoRbIyL/QaPSOb\u002Bvv/CzK6kouDBkIt0hEfJQsu1gA8YNAgWxkEkhaUOKeO2hf4rV3uzf/RTWATemORIvro\u002B1cTb5ob3qAZtgBk7t2arvgJJoetMBgQWxNwDNC1Y28rqz1Aa3p97N6t1QfvfF6SiNt7mAxjS8tO8wR2m8HfZEKRSUOQSkONizm4/2sAMO7E7YQFSdtiuG9iAWh2B1EM3mDFTjMK8j6H7gzCukxgPsIVsa5NyipnLoDkLkjbB4PYvCD6SuK7uftFjVvekA4TAcKmUEWyvxQ2Xi\u002BiJtP1vOaI6g4rZfPfafezCEzemI5ywRx2NLc\u002BJf0cw\u002BzDCZMnX9BlRbYP96vexuZeD7bHZ7WRP2W3f3gvWsQBDqIHHFBki6h8aVLYcslwp23A4CY2RWwnMdotf9BYRfrh/uj5x6qV6XQOWv5iuMycNtgKbmqd2slF3\u002BqGNxvYJCNX5nPQhu\u002BzOvayJ/ptxIkdkTj4TdeAVCQvs\u002BfAD6JYNjbLCsJIu6/4VzNj26LO2BtReKXS39ZLx5JPoNL38ytUWeHDkrnGxNWJD/akHHiBUNvMbpcMhWZQf0MgCQrc8FQIH4GxCzVRmqPASd/vp6sZzk/3K4SER9SLcyN2lsvKvA\u002BSm/z2wFWWasPzPDuGcNeYFjq65cTfc9etJZgR6wPoBZ3QTRuuIw36UMCwkRupBQJL7oCRD8Y6sxglWZrNhI/ACzadtiPL6eM8wJUELtK79CCVxgyDVvXXlYnziNljPNww8JXlC07ej/SdVE8xJpQ1aVVqJ76DPLQwxhCZyGEZyYPI0y5M1vjht0YH5fK2ln7lvh9z\u002BQUdvbPRpEUuRLeTc5q7eFN1\u002BJJciHB4e0bBii\u002BhpBpRlcCOqyVqezKzs2KOdHJX\u002By4bf8V9J3CUpTJ9ACoVfKCtQe3aPM0\u002BC31vqNUN6gbUaY8BhiRU1H5f6gXi/WsYnjbB0TKUjc5Q7WRIHX6rlrs7mJabA\u002BZ8WG1vikLHSw4SVwqePBjUT\u002BvAoKiwDLcPpFNKp2TEfZpAVYjFJQN7maJmJcZkDWqiZ0i62mNNvEu2b9X/fJOpXdlwTdaQDyroRRb2Webwm5b4qEAcGaM28qk9HrUtjB0OvNf848\u002BEElgtwpVMR1JktcQ/BtRDnUQmSUs9UvBlurkJ960e86fXZJX37kcd6qtG2Fjw=="
+    },
+    {
+      "RequestUri": "https://seanmcccanary3.file.core.windows.net/test-share-aec81c49-3d49-81e0-1518-5e60b2f96aa3?restype=share",
       "RequestMethod": "DELETE",
       "RequestHeaders": {
         "Accept": "application/xml",
         "Authorization": "Sanitized",
-        "traceparent": "00-10cd49998d821541a76f8a7cdf96cf41-e7419607a325cf40-00",
-        "User-Agent": [
-          "azsdk-net-Storage.Files.Shares/12.7.0-alpha.20210121.1",
-          "(.NET 5.0.2; Microsoft Windows 10.0.19042)"
-        ],
-        "x-ms-client-request-id": "36b34cd7-462b-8664-7eaf-68cce8fa6af9",
-        "x-ms-date": "Thu, 21 Jan 2021 20:40:14 GMT",
+        "traceparent": "00-3ffd7001ac7a9443aedac546852ce9c2-72cd61b336fc8c48-00",
+        "User-Agent": [
+          "azsdk-net-Storage.Files.Shares/12.7.0-alpha.20210126.1",
+          "(.NET 5.0.2; Microsoft Windows 10.0.19042)"
+        ],
+        "x-ms-client-request-id": "20ec26d1-81b4-7ecd-cd7f-1de8a16941fe",
+        "x-ms-date": "Tue, 26 Jan 2021 19:31:31 GMT",
         "x-ms-delete-snapshots": "include",
         "x-ms-return-client-request-id": "true",
         "x-ms-version": "2020-06-12"
@@ -285,25 +280,20 @@
       "StatusCode": 202,
       "ResponseHeaders": {
         "Content-Length": "0",
-        "Date": "Thu, 21 Jan 2021 20:40:13 GMT",
-        "Server": [
-          "Windows-Azure-File/1.0",
-          "Microsoft-HTTPAPI/2.0"
-        ],
-        "x-ms-client-request-id": "36b34cd7-462b-8664-7eaf-68cce8fa6af9",
-<<<<<<< HEAD
-        "x-ms-request-id": "8f3948ff-701a-0087-61e2-9c49a7000000",
-        "x-ms-version": "2020-06-12"
-=======
-        "x-ms-request-id": "5bdb3d43-301a-0010-6f35-f01faa000000",
-        "x-ms-version": "2020-04-08"
->>>>>>> ac24a13f
+        "Date": "Tue, 26 Jan 2021 19:31:30 GMT",
+        "Server": [
+          "Windows-Azure-File/1.0",
+          "Microsoft-HTTPAPI/2.0"
+        ],
+        "x-ms-client-request-id": "20ec26d1-81b4-7ecd-cd7f-1de8a16941fe",
+        "x-ms-request-id": "cff97cc3-301a-005d-3219-f4d046000000",
+        "x-ms-version": "2020-06-12"
       },
       "ResponseBody": []
     }
   ],
   "Variables": {
-    "RandomSeed": "308940574",
+    "RandomSeed": "2089235353",
     "Storage_TestConfigDefault": "ProductionTenant\nseanmcccanary3\nU2FuaXRpemVk\nhttps://seanmcccanary3.blob.core.windows.net\nhttps://seanmcccanary3.file.core.windows.net\nhttps://seanmcccanary3.queue.core.windows.net\nhttps://seanmcccanary3.table.core.windows.net\n\n\n\n\nhttps://seanmcccanary3-secondary.blob.core.windows.net\nhttps://seanmcccanary3-secondary.file.core.windows.net\nhttps://seanmcccanary3-secondary.queue.core.windows.net\nhttps://seanmcccanary3-secondary.table.core.windows.net\n\nSanitized\n\n\nCloud\nBlobEndpoint=https://seanmcccanary3.blob.core.windows.net/;QueueEndpoint=https://seanmcccanary3.queue.core.windows.net/;FileEndpoint=https://seanmcccanary3.file.core.windows.net/;BlobSecondaryEndpoint=https://seanmcccanary3-secondary.blob.core.windows.net/;QueueSecondaryEndpoint=https://seanmcccanary3-secondary.queue.core.windows.net/;FileSecondaryEndpoint=https://seanmcccanary3-secondary.file.core.windows.net/;AccountName=seanmcccanary3;AccountKey=Kg==;\nseanscope1"
   }
 }