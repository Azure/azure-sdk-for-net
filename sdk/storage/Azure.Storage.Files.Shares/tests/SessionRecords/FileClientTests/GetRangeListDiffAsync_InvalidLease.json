--- conflicted
+++ resolved
@@ -14,11 +14,7 @@
         "x-ms-client-request-id": "ce6f1b8c-939b-bb4a-d720-12069047898a",
         "x-ms-date": "Tue, 26 Jan 2021 19:30:14 GMT",
         "x-ms-return-client-request-id": "true",
-<<<<<<< HEAD
-        "x-ms-version": "2020-12-06"
-=======
-        "x-ms-version": "2021-02-12"
->>>>>>> 7e782c87
+        "x-ms-version": "2021-02-12"
       },
       "RequestBody": null,
       "StatusCode": 201,
@@ -33,11 +29,7 @@
         ],
         "x-ms-client-request-id": "ce6f1b8c-939b-bb4a-d720-12069047898a",
         "x-ms-request-id": "a2cb1b06-601a-008b-3319-f4deaf000000",
-<<<<<<< HEAD
-        "x-ms-version": "2020-12-06"
-=======
-        "x-ms-version": "2021-02-12"
->>>>>>> 7e782c87
+        "x-ms-version": "2021-02-12"
       },
       "ResponseBody": []
     },
@@ -59,11 +51,7 @@
         "x-ms-file-last-write-time": "Now",
         "x-ms-file-permission": "Inherit",
         "x-ms-return-client-request-id": "true",
-<<<<<<< HEAD
-        "x-ms-version": "2020-12-06"
-=======
-        "x-ms-version": "2021-02-12"
->>>>>>> 7e782c87
+        "x-ms-version": "2021-02-12"
       },
       "RequestBody": null,
       "StatusCode": 201,
@@ -86,11 +74,7 @@
         "x-ms-file-permission-key": "17860367565182308406*11459378189709739967",
         "x-ms-request-id": "a2cb1b0a-601a-008b-3419-f4deaf000000",
         "x-ms-request-server-encrypted": "true",
-<<<<<<< HEAD
-        "x-ms-version": "2020-12-06"
-=======
-        "x-ms-version": "2021-02-12"
->>>>>>> 7e782c87
+        "x-ms-version": "2021-02-12"
       },
       "ResponseBody": []
     },
@@ -114,11 +98,7 @@
         "x-ms-file-permission": "Inherit",
         "x-ms-return-client-request-id": "true",
         "x-ms-type": "file",
-<<<<<<< HEAD
-        "x-ms-version": "2020-12-06"
-=======
-        "x-ms-version": "2021-02-12"
->>>>>>> 7e782c87
+        "x-ms-version": "2021-02-12"
       },
       "RequestBody": null,
       "StatusCode": 201,
@@ -141,11 +121,7 @@
         "x-ms-file-permission-key": "4010187179898695473*11459378189709739967",
         "x-ms-request-id": "a2cb1b0c-601a-008b-3619-f4deaf000000",
         "x-ms-request-server-encrypted": "true",
-<<<<<<< HEAD
-        "x-ms-version": "2020-12-06"
-=======
-        "x-ms-version": "2021-02-12"
->>>>>>> 7e782c87
+        "x-ms-version": "2021-02-12"
       },
       "ResponseBody": []
     },
@@ -165,11 +141,7 @@
         "x-ms-lease-id": "d02a6273-10ce-45c5-b51a-b39955f2a854",
         "x-ms-range": "bytes=0-1048575",
         "x-ms-return-client-request-id": "true",
-<<<<<<< HEAD
-        "x-ms-version": "2020-12-06"
-=======
-        "x-ms-version": "2021-02-12"
->>>>>>> 7e782c87
+        "x-ms-version": "2021-02-12"
       },
       "RequestBody": null,
       "StatusCode": 412,
@@ -185,11 +157,7 @@
         "x-ms-client-request-id": "0c2fafc2-768e-2034-0a8d-59b484b96783",
         "x-ms-error-code": "LeaseNotPresentWithFileOperation",
         "x-ms-request-id": "a2cb1b0e-601a-008b-3819-f4deaf000000",
-<<<<<<< HEAD
-        "x-ms-version": "2020-12-06"
-=======
-        "x-ms-version": "2021-02-12"
->>>>>>> 7e782c87
+        "x-ms-version": "2021-02-12"
       },
       "ResponseBody": [
         "﻿<?xml version=\"1.0\" encoding=\"utf-8\"?><Error><Code>LeaseNotPresentWithFileOperation</Code><Message>There is currently no lease on the file.\n",
@@ -212,11 +180,7 @@
         "x-ms-date": "Tue, 26 Jan 2021 19:30:16 GMT",
         "x-ms-delete-snapshots": "include",
         "x-ms-return-client-request-id": "true",
-<<<<<<< HEAD
-        "x-ms-version": "2020-12-06"
-=======
-        "x-ms-version": "2021-02-12"
->>>>>>> 7e782c87
+        "x-ms-version": "2021-02-12"
       },
       "RequestBody": null,
       "StatusCode": 202,
@@ -229,11 +193,7 @@
         ],
         "x-ms-client-request-id": "a6d68940-9cc3-8bc5-f1f8-52b1762393aa",
         "x-ms-request-id": "a2cb1b35-601a-008b-5c19-f4deaf000000",
-<<<<<<< HEAD
-        "x-ms-version": "2020-12-06"
-=======
-        "x-ms-version": "2021-02-12"
->>>>>>> 7e782c87
+        "x-ms-version": "2021-02-12"
       },
       "ResponseBody": []
     }
