--- conflicted
+++ resolved
@@ -1,18 +1,18 @@
 {
   "Entries": [
     {
-      "RequestUri": "https://seanmcccanary3.file.core.windows.net/test-share-98648e2e-15a5-1f87-cd10-ec0c9c960867?restype=share",
+      "RequestUri": "https://seanmcccanary3.file.core.windows.net/test-share-ac86e870-724d-19d8-5cf3-55ce5f6446cd?restype=share",
       "RequestMethod": "PUT",
       "RequestHeaders": {
         "Accept": "application/xml",
         "Authorization": "Sanitized",
-        "traceparent": "00-3c6051980e412246b5a2f3cefa7285c3-f128e3b1b66e6246-00",
-        "User-Agent": [
-          "azsdk-net-Storage.Files.Shares/12.7.0-alpha.20210121.1",
-          "(.NET 5.0.2; Microsoft Windows 10.0.19042)"
-        ],
-        "x-ms-client-request-id": "b326d198-1a2a-e67e-1fd1-c3ea3998b87b",
-        "x-ms-date": "Thu, 21 Jan 2021 20:39:09 GMT",
+        "traceparent": "00-5d5edca4cd9cd5429ce04c7df23f3932-f811ed06fcd72a46-00",
+        "User-Agent": [
+          "azsdk-net-Storage.Files.Shares/12.7.0-alpha.20210126.1",
+          "(.NET 5.0.2; Microsoft Windows 10.0.19042)"
+        ],
+        "x-ms-client-request-id": "ce6f1b8c-939b-bb4a-d720-12069047898a",
+        "x-ms-date": "Tue, 26 Jan 2021 19:30:14 GMT",
         "x-ms-return-client-request-id": "true",
         "x-ms-version": "2020-06-12"
       },
@@ -20,37 +20,32 @@
       "StatusCode": 201,
       "ResponseHeaders": {
         "Content-Length": "0",
-        "Date": "Thu, 21 Jan 2021 20:39:09 GMT",
-        "ETag": "\u00220x8D8BE4C9AB5EEAB\u0022",
-        "Last-Modified": "Thu, 21 Jan 2021 20:39:09 GMT",
-        "Server": [
-          "Windows-Azure-File/1.0",
-          "Microsoft-HTTPAPI/2.0"
-        ],
-        "x-ms-client-request-id": "b326d198-1a2a-e67e-1fd1-c3ea3998b87b",
-<<<<<<< HEAD
-        "x-ms-request-id": "e61b1bb3-b01a-0015-49e3-8223d0000000",
-        "x-ms-version": "2020-06-12"
-=======
-        "x-ms-request-id": "22b3bd5d-e01a-0003-5135-f03ba6000000",
-        "x-ms-version": "2020-04-08"
->>>>>>> ac24a13f
-      },
-      "ResponseBody": []
-    },
-    {
-      "RequestUri": "https://seanmcccanary3.file.core.windows.net/test-share-98648e2e-15a5-1f87-cd10-ec0c9c960867/test-directory-f53727c8-3e03-c22b-843f-c99a9c6fa638?restype=directory",
+        "Date": "Tue, 26 Jan 2021 19:30:13 GMT",
+        "ETag": "\u00220x8D8C230CDC4E7DC\u0022",
+        "Last-Modified": "Tue, 26 Jan 2021 19:30:13 GMT",
+        "Server": [
+          "Windows-Azure-File/1.0",
+          "Microsoft-HTTPAPI/2.0"
+        ],
+        "x-ms-client-request-id": "ce6f1b8c-939b-bb4a-d720-12069047898a",
+        "x-ms-request-id": "a2cb1b06-601a-008b-3319-f4deaf000000",
+        "x-ms-version": "2020-06-12"
+      },
+      "ResponseBody": []
+    },
+    {
+      "RequestUri": "https://seanmcccanary3.file.core.windows.net/test-share-ac86e870-724d-19d8-5cf3-55ce5f6446cd/test-directory-b7163f8f-b558-1dc8-c422-0dbfdb1d3ce0?restype=directory",
       "RequestMethod": "PUT",
       "RequestHeaders": {
         "Accept": "application/xml",
         "Authorization": "Sanitized",
-        "traceparent": "00-11c46a28708ba74c840ffaa5ad8a4c33-f9b28d941d1f504a-00",
-        "User-Agent": [
-          "azsdk-net-Storage.Files.Shares/12.7.0-alpha.20210121.1",
-          "(.NET 5.0.2; Microsoft Windows 10.0.19042)"
-        ],
-        "x-ms-client-request-id": "504efd52-195d-5a7a-a563-2eea50e449af",
-        "x-ms-date": "Thu, 21 Jan 2021 20:39:09 GMT",
+        "traceparent": "00-ba63e2812fa8414aa0998a69ee2f0dff-0d0e41a36ddd6846-00",
+        "User-Agent": [
+          "azsdk-net-Storage.Files.Shares/12.7.0-alpha.20210126.1",
+          "(.NET 5.0.2; Microsoft Windows 10.0.19042)"
+        ],
+        "x-ms-client-request-id": "9d2a0c03-8364-d609-5251-0978868bdfb9",
+        "x-ms-date": "Tue, 26 Jan 2021 19:30:14 GMT",
         "x-ms-file-attributes": "None",
         "x-ms-file-creation-time": "Now",
         "x-ms-file-last-write-time": "Now",
@@ -62,41 +57,41 @@
       "StatusCode": 201,
       "ResponseHeaders": {
         "Content-Length": "0",
-        "Date": "Thu, 21 Jan 2021 20:39:09 GMT",
-        "ETag": "\u00220x8D8BE4C9ABFE7BA\u0022",
-        "Last-Modified": "Thu, 21 Jan 2021 20:39:09 GMT",
-        "Server": [
-          "Windows-Azure-File/1.0",
-          "Microsoft-HTTPAPI/2.0"
-        ],
-        "x-ms-client-request-id": "504efd52-195d-5a7a-a563-2eea50e449af",
+        "Date": "Tue, 26 Jan 2021 19:30:13 GMT",
+        "ETag": "\u00220x8D8C230CDCF37E7\u0022",
+        "Last-Modified": "Tue, 26 Jan 2021 19:30:14 GMT",
+        "Server": [
+          "Windows-Azure-File/1.0",
+          "Microsoft-HTTPAPI/2.0"
+        ],
+        "x-ms-client-request-id": "9d2a0c03-8364-d609-5251-0978868bdfb9",
         "x-ms-file-attributes": "Directory",
-        "x-ms-file-change-time": "2021-01-21T20:39:09.5985082Z",
-        "x-ms-file-creation-time": "2021-01-21T20:39:09.5985082Z",
+        "x-ms-file-change-time": "2021-01-26T19:30:14.0053479Z",
+        "x-ms-file-creation-time": "2021-01-26T19:30:14.0053479Z",
         "x-ms-file-id": "13835128424026341376",
-        "x-ms-file-last-write-time": "2021-01-21T20:39:09.5985082Z",
+        "x-ms-file-last-write-time": "2021-01-26T19:30:14.0053479Z",
         "x-ms-file-parent-id": "0",
         "x-ms-file-permission-key": "17860367565182308406*11459378189709739967",
-        "x-ms-request-id": "22b3bd60-e01a-0003-5235-f03ba6000000",
+        "x-ms-request-id": "a2cb1b0a-601a-008b-3419-f4deaf000000",
         "x-ms-request-server-encrypted": "true",
         "x-ms-version": "2020-06-12"
       },
       "ResponseBody": []
     },
     {
-      "RequestUri": "https://seanmcccanary3.file.core.windows.net/test-share-98648e2e-15a5-1f87-cd10-ec0c9c960867/test-directory-f53727c8-3e03-c22b-843f-c99a9c6fa638/test-file-c9e98a2b-ed23-730c-ea5d-8dcba1e31a65",
+      "RequestUri": "https://seanmcccanary3.file.core.windows.net/test-share-ac86e870-724d-19d8-5cf3-55ce5f6446cd/test-directory-b7163f8f-b558-1dc8-c422-0dbfdb1d3ce0/test-file-9c4e31e4-4605-1795-0d49-29482c11dda7",
       "RequestMethod": "PUT",
       "RequestHeaders": {
         "Accept": "application/xml",
         "Authorization": "Sanitized",
-        "traceparent": "00-d9894cb0e71f6b4b8b74d16a43276c96-48777e28c8e57144-00",
-        "User-Agent": [
-          "azsdk-net-Storage.Files.Shares/12.7.0-alpha.20210121.1",
-          "(.NET 5.0.2; Microsoft Windows 10.0.19042)"
-        ],
-        "x-ms-client-request-id": "1d1decee-2135-6512-f1db-66008caeb8c2",
+        "traceparent": "00-f7c4e4829f449a48adfebeb465d4cb1f-6834d7c3f2185d48-00",
+        "User-Agent": [
+          "azsdk-net-Storage.Files.Shares/12.7.0-alpha.20210126.1",
+          "(.NET 5.0.2; Microsoft Windows 10.0.19042)"
+        ],
+        "x-ms-client-request-id": "0ed2cf30-37cf-bd52-7613-8f1b5ac0a941",
         "x-ms-content-length": "1048576",
-        "x-ms-date": "Thu, 21 Jan 2021 20:39:09 GMT",
+        "x-ms-date": "Tue, 26 Jan 2021 19:30:14 GMT",
         "x-ms-file-attributes": "None",
         "x-ms-file-creation-time": "Now",
         "x-ms-file-last-write-time": "Now",
@@ -109,41 +104,41 @@
       "StatusCode": 201,
       "ResponseHeaders": {
         "Content-Length": "0",
-        "Date": "Thu, 21 Jan 2021 20:39:09 GMT",
-        "ETag": "\u00220x8D8BE4C9ACA22C9\u0022",
-        "Last-Modified": "Thu, 21 Jan 2021 20:39:09 GMT",
-        "Server": [
-          "Windows-Azure-File/1.0",
-          "Microsoft-HTTPAPI/2.0"
-        ],
-        "x-ms-client-request-id": "1d1decee-2135-6512-f1db-66008caeb8c2",
+        "Date": "Tue, 26 Jan 2021 19:30:13 GMT",
+        "ETag": "\u00220x8D8C230CDDA3668\u0022",
+        "Last-Modified": "Tue, 26 Jan 2021 19:30:14 GMT",
+        "Server": [
+          "Windows-Azure-File/1.0",
+          "Microsoft-HTTPAPI/2.0"
+        ],
+        "x-ms-client-request-id": "0ed2cf30-37cf-bd52-7613-8f1b5ac0a941",
         "x-ms-file-attributes": "Archive",
-        "x-ms-file-change-time": "2021-01-21T20:39:09.6655561Z",
-        "x-ms-file-creation-time": "2021-01-21T20:39:09.6655561Z",
+        "x-ms-file-change-time": "2021-01-26T19:30:14.0773992Z",
+        "x-ms-file-creation-time": "2021-01-26T19:30:14.0773992Z",
         "x-ms-file-id": "11529285414812647424",
-        "x-ms-file-last-write-time": "2021-01-21T20:39:09.6655561Z",
+        "x-ms-file-last-write-time": "2021-01-26T19:30:14.0773992Z",
         "x-ms-file-parent-id": "13835128424026341376",
         "x-ms-file-permission-key": "4010187179898695473*11459378189709739967",
-        "x-ms-request-id": "22b3bd61-e01a-0003-5335-f03ba6000000",
+        "x-ms-request-id": "a2cb1b0c-601a-008b-3619-f4deaf000000",
         "x-ms-request-server-encrypted": "true",
         "x-ms-version": "2020-06-12"
       },
       "ResponseBody": []
     },
     {
-      "RequestUri": "https://seanmcccanary3.file.core.windows.net/test-share-98648e2e-15a5-1f87-cd10-ec0c9c960867/test-directory-f53727c8-3e03-c22b-843f-c99a9c6fa638/test-file-c9e98a2b-ed23-730c-ea5d-8dcba1e31a65?comp=rangelist",
+      "RequestUri": "https://seanmcccanary3.file.core.windows.net/test-share-ac86e870-724d-19d8-5cf3-55ce5f6446cd/test-directory-b7163f8f-b558-1dc8-c422-0dbfdb1d3ce0/test-file-9c4e31e4-4605-1795-0d49-29482c11dda7?comp=rangelist",
       "RequestMethod": "GET",
       "RequestHeaders": {
         "Accept": "application/xml",
         "Authorization": "Sanitized",
-        "traceparent": "00-275c2b727f25d643a9ca6e667c3e2bc1-5b5eceba6a40b44f-00",
-        "User-Agent": [
-          "azsdk-net-Storage.Files.Shares/12.7.0-alpha.20210121.1",
-          "(.NET 5.0.2; Microsoft Windows 10.0.19042)"
-        ],
-        "x-ms-client-request-id": "5dc26362-cbbc-43e6-5e47-6d324c099df0",
-        "x-ms-date": "Thu, 21 Jan 2021 20:39:10 GMT",
-        "x-ms-lease-id": "be95c949-aa9c-d58e-b002-d409c7004c97",
+        "traceparent": "00-39180cf87755cb48838563d4e63fa0b5-1de670efe20cd14a-00",
+        "User-Agent": [
+          "azsdk-net-Storage.Files.Shares/12.7.0-alpha.20210126.1",
+          "(.NET 5.0.2; Microsoft Windows 10.0.19042)"
+        ],
+        "x-ms-client-request-id": "0c2fafc2-768e-2034-0a8d-59b484b96783",
+        "x-ms-date": "Tue, 26 Jan 2021 19:30:14 GMT",
+        "x-ms-lease-id": "d02a6273-10ce-45c5-b51a-b39955f2a854",
         "x-ms-range": "bytes=0-1048575",
         "x-ms-return-client-request-id": "true",
         "x-ms-version": "2020-06-12"
@@ -153,41 +148,36 @@
       "ResponseHeaders": {
         "Content-Length": "241",
         "Content-Type": "application/xml",
-        "Date": "Thu, 21 Jan 2021 20:39:09 GMT",
+        "Date": "Tue, 26 Jan 2021 19:30:14 GMT",
         "Server": [
           "Windows-Azure-File/1.0",
           "Microsoft-HTTPAPI/2.0"
         ],
         "Vary": "Origin",
-        "x-ms-client-request-id": "5dc26362-cbbc-43e6-5e47-6d324c099df0",
+        "x-ms-client-request-id": "0c2fafc2-768e-2034-0a8d-59b484b96783",
         "x-ms-error-code": "LeaseNotPresentWithFileOperation",
-<<<<<<< HEAD
-        "x-ms-request-id": "e61b1bb9-b01a-0015-4de3-8223d0000000",
-        "x-ms-version": "2020-06-12"
-=======
-        "x-ms-request-id": "22b3bd62-e01a-0003-5435-f03ba6000000",
-        "x-ms-version": "2020-04-08"
->>>>>>> ac24a13f
+        "x-ms-request-id": "a2cb1b0e-601a-008b-3819-f4deaf000000",
+        "x-ms-version": "2020-06-12"
       },
       "ResponseBody": [
         "\uFEFF\u003C?xml version=\u00221.0\u0022 encoding=\u0022utf-8\u0022?\u003E\u003CError\u003E\u003CCode\u003ELeaseNotPresentWithFileOperation\u003C/Code\u003E\u003CMessage\u003EThere is currently no lease on the file.\n",
-        "RequestId:22b3bd62-e01a-0003-5435-f03ba6000000\n",
-        "Time:2021-01-21T20:39:09.7553078Z\u003C/Message\u003E\u003C/Error\u003E"
+        "RequestId:a2cb1b0e-601a-008b-3819-f4deaf000000\n",
+        "Time:2021-01-26T19:30:15.2216670Z\u003C/Message\u003E\u003C/Error\u003E"
       ]
     },
     {
-      "RequestUri": "https://seanmcccanary3.file.core.windows.net/test-share-98648e2e-15a5-1f87-cd10-ec0c9c960867?restype=share",
+      "RequestUri": "https://seanmcccanary3.file.core.windows.net/test-share-ac86e870-724d-19d8-5cf3-55ce5f6446cd?restype=share",
       "RequestMethod": "DELETE",
       "RequestHeaders": {
         "Accept": "application/xml",
         "Authorization": "Sanitized",
-        "traceparent": "00-d929ba56e514e14988be6f7e449ad599-e7733cc00cc5824e-00",
-        "User-Agent": [
-          "azsdk-net-Storage.Files.Shares/12.7.0-alpha.20210121.1",
-          "(.NET 5.0.2; Microsoft Windows 10.0.19042)"
-        ],
-        "x-ms-client-request-id": "64a78ea7-ef3e-08da-2399-567e90fde676",
-        "x-ms-date": "Thu, 21 Jan 2021 20:39:10 GMT",
+        "traceparent": "00-4758eee9e3c707449d4f04cfc9deef15-3d6a51d0c28f5248-00",
+        "User-Agent": [
+          "azsdk-net-Storage.Files.Shares/12.7.0-alpha.20210126.1",
+          "(.NET 5.0.2; Microsoft Windows 10.0.19042)"
+        ],
+        "x-ms-client-request-id": "a6d68940-9cc3-8bc5-f1f8-52b1762393aa",
+        "x-ms-date": "Tue, 26 Jan 2021 19:30:16 GMT",
         "x-ms-delete-snapshots": "include",
         "x-ms-return-client-request-id": "true",
         "x-ms-version": "2020-06-12"
@@ -196,25 +186,20 @@
       "StatusCode": 202,
       "ResponseHeaders": {
         "Content-Length": "0",
-        "Date": "Thu, 21 Jan 2021 20:39:09 GMT",
-        "Server": [
-          "Windows-Azure-File/1.0",
-          "Microsoft-HTTPAPI/2.0"
-        ],
-        "x-ms-client-request-id": "64a78ea7-ef3e-08da-2399-567e90fde676",
-<<<<<<< HEAD
-        "x-ms-request-id": "e61b1bba-b01a-0015-4ee3-8223d0000000",
-        "x-ms-version": "2020-06-12"
-=======
-        "x-ms-request-id": "22b3bd63-e01a-0003-5535-f03ba6000000",
-        "x-ms-version": "2020-04-08"
->>>>>>> ac24a13f
+        "Date": "Tue, 26 Jan 2021 19:30:14 GMT",
+        "Server": [
+          "Windows-Azure-File/1.0",
+          "Microsoft-HTTPAPI/2.0"
+        ],
+        "x-ms-client-request-id": "a6d68940-9cc3-8bc5-f1f8-52b1762393aa",
+        "x-ms-request-id": "a2cb1b35-601a-008b-5c19-f4deaf000000",
+        "x-ms-version": "2020-06-12"
       },
       "ResponseBody": []
     }
   ],
   "Variables": {
-    "RandomSeed": "471399777",
+    "RandomSeed": "1784513518",
     "Storage_TestConfigDefault": "ProductionTenant\nseanmcccanary3\nU2FuaXRpemVk\nhttps://seanmcccanary3.blob.core.windows.net\nhttps://seanmcccanary3.file.core.windows.net\nhttps://seanmcccanary3.queue.core.windows.net\nhttps://seanmcccanary3.table.core.windows.net\n\n\n\n\nhttps://seanmcccanary3-secondary.blob.core.windows.net\nhttps://seanmcccanary3-secondary.file.core.windows.net\nhttps://seanmcccanary3-secondary.queue.core.windows.net\nhttps://seanmcccanary3-secondary.table.core.windows.net\n\nSanitized\n\n\nCloud\nBlobEndpoint=https://seanmcccanary3.blob.core.windows.net/;QueueEndpoint=https://seanmcccanary3.queue.core.windows.net/;FileEndpoint=https://seanmcccanary3.file.core.windows.net/;BlobSecondaryEndpoint=https://seanmcccanary3-secondary.blob.core.windows.net/;QueueSecondaryEndpoint=https://seanmcccanary3-secondary.queue.core.windows.net/;FileSecondaryEndpoint=https://seanmcccanary3-secondary.file.core.windows.net/;AccountName=seanmcccanary3;AccountKey=Kg==;\nseanscope1"
   }
 }