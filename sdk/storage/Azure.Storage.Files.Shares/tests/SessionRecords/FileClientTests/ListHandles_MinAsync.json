﻿{
  "Entries": [
    {
      "RequestUri": "https://seanmcccanary3.file.core.windows.net/test-share-e1ebc708-2113-d227-55fa-cc92c1653489?restype=share",
      "RequestMethod": "PUT",
      "RequestHeaders": {
        "Accept": "application/xml",
        "Authorization": "Sanitized",
        "traceparent": "00-bb5a6dee6f2e9348aba3a56bf263f5e2-a7227cfee777de44-00",
        "User-Agent": [
          "azsdk-net-Storage.Files.Shares/12.7.0-alpha.20210126.1",
          "(.NET 5.0.2; Microsoft Windows 10.0.19042)"
        ],
        "x-ms-client-request-id": "6f6fa44e-c32a-f9cd-b9bf-f59d7a70f4ae",
        "x-ms-date": "Tue, 26 Jan 2021 19:33:29 GMT",
        "x-ms-return-client-request-id": "true",
<<<<<<< HEAD
        "x-ms-version": "2020-12-06"
=======
        "x-ms-version": "2021-02-12"
>>>>>>> 7e782c87
      },
      "RequestBody": null,
      "StatusCode": 201,
      "ResponseHeaders": {
        "Content-Length": "0",
        "Date": "Tue, 26 Jan 2021 19:33:28 GMT",
        "ETag": "\"0x8D8C231421F7550\"",
        "Last-Modified": "Tue, 26 Jan 2021 19:33:29 GMT",
        "Server": [
          "Windows-Azure-File/1.0",
          "Microsoft-HTTPAPI/2.0"
        ],
        "x-ms-client-request-id": "6f6fa44e-c32a-f9cd-b9bf-f59d7a70f4ae",
        "x-ms-request-id": "08ebeabf-501a-005b-0a1a-f4e3f9000000",
<<<<<<< HEAD
        "x-ms-version": "2020-12-06"
=======
        "x-ms-version": "2021-02-12"
>>>>>>> 7e782c87
      },
      "ResponseBody": []
    },
    {
      "RequestUri": "https://seanmcccanary3.file.core.windows.net/test-share-e1ebc708-2113-d227-55fa-cc92c1653489/test-directory-58701f07-b8c4-6d89-ff7d-5729a91be3c1?restype=directory",
      "RequestMethod": "PUT",
      "RequestHeaders": {
        "Accept": "application/xml",
        "Authorization": "Sanitized",
        "traceparent": "00-f03a2029aba60f47bd75b86cbe329f55-28248bf2d73e9b4e-00",
        "User-Agent": [
          "azsdk-net-Storage.Files.Shares/12.7.0-alpha.20210126.1",
          "(.NET 5.0.2; Microsoft Windows 10.0.19042)"
        ],
        "x-ms-client-request-id": "ce04caf5-8f23-95e8-1b02-70ac6ca44f9e",
        "x-ms-date": "Tue, 26 Jan 2021 19:33:29 GMT",
        "x-ms-file-attributes": "None",
        "x-ms-file-creation-time": "Now",
        "x-ms-file-last-write-time": "Now",
        "x-ms-file-permission": "Inherit",
        "x-ms-return-client-request-id": "true",
<<<<<<< HEAD
        "x-ms-version": "2020-12-06"
=======
        "x-ms-version": "2021-02-12"
>>>>>>> 7e782c87
      },
      "RequestBody": null,
      "StatusCode": 201,
      "ResponseHeaders": {
        "Content-Length": "0",
        "Date": "Tue, 26 Jan 2021 19:33:28 GMT",
        "ETag": "\"0x8D8C231422A8DD9\"",
        "Last-Modified": "Tue, 26 Jan 2021 19:33:29 GMT",
        "Server": [
          "Windows-Azure-File/1.0",
          "Microsoft-HTTPAPI/2.0"
        ],
        "x-ms-client-request-id": "ce04caf5-8f23-95e8-1b02-70ac6ca44f9e",
        "x-ms-file-attributes": "Directory",
        "x-ms-file-change-time": "2021-01-26T19:33:29.2196313Z",
        "x-ms-file-creation-time": "2021-01-26T19:33:29.2196313Z",
        "x-ms-file-id": "13835128424026341376",
        "x-ms-file-last-write-time": "2021-01-26T19:33:29.2196313Z",
        "x-ms-file-parent-id": "0",
        "x-ms-file-permission-key": "17860367565182308406*11459378189709739967",
        "x-ms-request-id": "08ebeac1-501a-005b-0b1a-f4e3f9000000",
        "x-ms-request-server-encrypted": "true",
<<<<<<< HEAD
        "x-ms-version": "2020-12-06"
=======
        "x-ms-version": "2021-02-12"
>>>>>>> 7e782c87
      },
      "ResponseBody": []
    },
    {
      "RequestUri": "https://seanmcccanary3.file.core.windows.net/test-share-e1ebc708-2113-d227-55fa-cc92c1653489/test-directory-58701f07-b8c4-6d89-ff7d-5729a91be3c1/test-file-5a8b34dc-d72c-42b8-c116-4c560640c7d4",
      "RequestMethod": "PUT",
      "RequestHeaders": {
        "Accept": "application/xml",
        "Authorization": "Sanitized",
        "traceparent": "00-550b0f2211d38d4f825cdbd08efe9036-2a865c2d1d2c3047-00",
        "User-Agent": [
          "azsdk-net-Storage.Files.Shares/12.7.0-alpha.20210126.1",
          "(.NET 5.0.2; Microsoft Windows 10.0.19042)"
        ],
        "x-ms-client-request-id": "716c141d-989f-1eec-11c1-0d0d42918fda",
        "x-ms-content-length": "1048576",
        "x-ms-date": "Tue, 26 Jan 2021 19:33:30 GMT",
        "x-ms-file-attributes": "None",
        "x-ms-file-creation-time": "Now",
        "x-ms-file-last-write-time": "Now",
        "x-ms-file-permission": "Inherit",
        "x-ms-return-client-request-id": "true",
        "x-ms-type": "file",
<<<<<<< HEAD
        "x-ms-version": "2020-12-06"
=======
        "x-ms-version": "2021-02-12"
>>>>>>> 7e782c87
      },
      "RequestBody": null,
      "StatusCode": 201,
      "ResponseHeaders": {
        "Content-Length": "0",
        "Date": "Tue, 26 Jan 2021 19:33:29 GMT",
        "ETag": "\"0x8D8C23142358C55\"",
        "Last-Modified": "Tue, 26 Jan 2021 19:33:29 GMT",
        "Server": [
          "Windows-Azure-File/1.0",
          "Microsoft-HTTPAPI/2.0"
        ],
        "x-ms-client-request-id": "716c141d-989f-1eec-11c1-0d0d42918fda",
        "x-ms-file-attributes": "Archive",
        "x-ms-file-change-time": "2021-01-26T19:33:29.2916821Z",
        "x-ms-file-creation-time": "2021-01-26T19:33:29.2916821Z",
        "x-ms-file-id": "11529285414812647424",
        "x-ms-file-last-write-time": "2021-01-26T19:33:29.2916821Z",
        "x-ms-file-parent-id": "13835128424026341376",
        "x-ms-file-permission-key": "4010187179898695473*11459378189709739967",
        "x-ms-request-id": "08ebeac4-501a-005b-0e1a-f4e3f9000000",
        "x-ms-request-server-encrypted": "true",
<<<<<<< HEAD
        "x-ms-version": "2020-12-06"
=======
        "x-ms-version": "2021-02-12"
>>>>>>> 7e782c87
      },
      "ResponseBody": []
    },
    {
      "RequestUri": "https://seanmcccanary3.file.core.windows.net/test-share-e1ebc708-2113-d227-55fa-cc92c1653489/test-directory-58701f07-b8c4-6d89-ff7d-5729a91be3c1/test-file-5a8b34dc-d72c-42b8-c116-4c560640c7d4?comp=listhandles",
      "RequestMethod": "GET",
      "RequestHeaders": {
        "Accept": "application/xml",
        "Authorization": "Sanitized",
        "User-Agent": [
          "azsdk-net-Storage.Files.Shares/12.7.0-alpha.20210126.1",
          "(.NET 5.0.2; Microsoft Windows 10.0.19042)"
        ],
        "x-ms-client-request-id": "f138e429-56d3-f235-5015-cd55079040a6",
        "x-ms-date": "Tue, 26 Jan 2021 19:33:30 GMT",
        "x-ms-return-client-request-id": "true",
<<<<<<< HEAD
        "x-ms-version": "2020-12-06"
=======
        "x-ms-version": "2021-02-12"
>>>>>>> 7e782c87
      },
      "RequestBody": null,
      "StatusCode": 200,
      "ResponseHeaders": {
        "Content-Type": "application/xml",
        "Date": "Tue, 26 Jan 2021 19:33:29 GMT",
        "Server": [
          "Windows-Azure-File/1.0",
          "Microsoft-HTTPAPI/2.0"
        ],
        "Transfer-Encoding": "chunked",
        "Vary": "Origin",
        "x-ms-client-request-id": "f138e429-56d3-f235-5015-cd55079040a6",
        "x-ms-request-id": "08ebeac5-501a-005b-0f1a-f4e3f9000000",
<<<<<<< HEAD
        "x-ms-version": "2020-12-06"
=======
        "x-ms-version": "2021-02-12"
>>>>>>> 7e782c87
      },
      "ResponseBody": "﻿<?xml version=\"1.0\" encoding=\"utf-8\"?><EnumerationResults><Entries /><NextMarker /></EnumerationResults>"
    },
    {
      "RequestUri": "https://seanmcccanary3.file.core.windows.net/test-share-e1ebc708-2113-d227-55fa-cc92c1653489?restype=share",
      "RequestMethod": "DELETE",
      "RequestHeaders": {
        "Accept": "application/xml",
        "Authorization": "Sanitized",
        "traceparent": "00-adae4e6a0a1c3b4f93d08da40d2d98d3-98ba256f29911e43-00",
        "User-Agent": [
          "azsdk-net-Storage.Files.Shares/12.7.0-alpha.20210126.1",
          "(.NET 5.0.2; Microsoft Windows 10.0.19042)"
        ],
        "x-ms-client-request-id": "5ee3fed4-9d58-e406-652f-dd5ba331bf05",
        "x-ms-date": "Tue, 26 Jan 2021 19:33:30 GMT",
        "x-ms-delete-snapshots": "include",
        "x-ms-return-client-request-id": "true",
<<<<<<< HEAD
        "x-ms-version": "2020-12-06"
=======
        "x-ms-version": "2021-02-12"
>>>>>>> 7e782c87
      },
      "RequestBody": null,
      "StatusCode": 202,
      "ResponseHeaders": {
        "Content-Length": "0",
        "Date": "Tue, 26 Jan 2021 19:33:29 GMT",
        "Server": [
          "Windows-Azure-File/1.0",
          "Microsoft-HTTPAPI/2.0"
        ],
        "x-ms-client-request-id": "5ee3fed4-9d58-e406-652f-dd5ba331bf05",
        "x-ms-request-id": "08ebeac6-501a-005b-101a-f4e3f9000000",
<<<<<<< HEAD
        "x-ms-version": "2020-12-06"
=======
        "x-ms-version": "2021-02-12"
>>>>>>> 7e782c87
      },
      "ResponseBody": []
    }
  ],
  "Variables": {
    "RandomSeed": "1469913642",
    "Storage_TestConfigDefault": "ProductionTenant\nseanmcccanary3\nU2FuaXRpemVk\nhttps://seanmcccanary3.blob.core.windows.net\nhttps://seanmcccanary3.file.core.windows.net\nhttps://seanmcccanary3.queue.core.windows.net\nhttps://seanmcccanary3.table.core.windows.net\n\n\n\n\nhttps://seanmcccanary3-secondary.blob.core.windows.net\nhttps://seanmcccanary3-secondary.file.core.windows.net\nhttps://seanmcccanary3-secondary.queue.core.windows.net\nhttps://seanmcccanary3-secondary.table.core.windows.net\n\nSanitized\n\n\nCloud\nBlobEndpoint=https://seanmcccanary3.blob.core.windows.net/;QueueEndpoint=https://seanmcccanary3.queue.core.windows.net/;FileEndpoint=https://seanmcccanary3.file.core.windows.net/;BlobSecondaryEndpoint=https://seanmcccanary3-secondary.blob.core.windows.net/;QueueSecondaryEndpoint=https://seanmcccanary3-secondary.queue.core.windows.net/;FileSecondaryEndpoint=https://seanmcccanary3-secondary.file.core.windows.net/;AccountName=seanmcccanary3;AccountKey=Kg==;\nseanscope1\n\n"
  }
}<|MERGE_RESOLUTION|>--- conflicted
+++ resolved
@@ -14,11 +14,7 @@
         "x-ms-client-request-id": "6f6fa44e-c32a-f9cd-b9bf-f59d7a70f4ae",
         "x-ms-date": "Tue, 26 Jan 2021 19:33:29 GMT",
         "x-ms-return-client-request-id": "true",
-<<<<<<< HEAD
-        "x-ms-version": "2020-12-06"
-=======
         "x-ms-version": "2021-02-12"
->>>>>>> 7e782c87
       },
       "RequestBody": null,
       "StatusCode": 201,
@@ -33,11 +29,7 @@
         ],
         "x-ms-client-request-id": "6f6fa44e-c32a-f9cd-b9bf-f59d7a70f4ae",
         "x-ms-request-id": "08ebeabf-501a-005b-0a1a-f4e3f9000000",
-<<<<<<< HEAD
-        "x-ms-version": "2020-12-06"
-=======
         "x-ms-version": "2021-02-12"
->>>>>>> 7e782c87
       },
       "ResponseBody": []
     },
@@ -59,11 +51,7 @@
         "x-ms-file-last-write-time": "Now",
         "x-ms-file-permission": "Inherit",
         "x-ms-return-client-request-id": "true",
-<<<<<<< HEAD
-        "x-ms-version": "2020-12-06"
-=======
         "x-ms-version": "2021-02-12"
->>>>>>> 7e782c87
       },
       "RequestBody": null,
       "StatusCode": 201,
@@ -86,11 +74,7 @@
         "x-ms-file-permission-key": "17860367565182308406*11459378189709739967",
         "x-ms-request-id": "08ebeac1-501a-005b-0b1a-f4e3f9000000",
         "x-ms-request-server-encrypted": "true",
-<<<<<<< HEAD
-        "x-ms-version": "2020-12-06"
-=======
         "x-ms-version": "2021-02-12"
->>>>>>> 7e782c87
       },
       "ResponseBody": []
     },
@@ -114,11 +98,7 @@
         "x-ms-file-permission": "Inherit",
         "x-ms-return-client-request-id": "true",
         "x-ms-type": "file",
-<<<<<<< HEAD
-        "x-ms-version": "2020-12-06"
-=======
         "x-ms-version": "2021-02-12"
->>>>>>> 7e782c87
       },
       "RequestBody": null,
       "StatusCode": 201,
@@ -141,11 +121,7 @@
         "x-ms-file-permission-key": "4010187179898695473*11459378189709739967",
         "x-ms-request-id": "08ebeac4-501a-005b-0e1a-f4e3f9000000",
         "x-ms-request-server-encrypted": "true",
-<<<<<<< HEAD
-        "x-ms-version": "2020-12-06"
-=======
         "x-ms-version": "2021-02-12"
->>>>>>> 7e782c87
       },
       "ResponseBody": []
     },
@@ -162,11 +138,7 @@
         "x-ms-client-request-id": "f138e429-56d3-f235-5015-cd55079040a6",
         "x-ms-date": "Tue, 26 Jan 2021 19:33:30 GMT",
         "x-ms-return-client-request-id": "true",
-<<<<<<< HEAD
-        "x-ms-version": "2020-12-06"
-=======
         "x-ms-version": "2021-02-12"
->>>>>>> 7e782c87
       },
       "RequestBody": null,
       "StatusCode": 200,
@@ -181,11 +153,7 @@
         "Vary": "Origin",
         "x-ms-client-request-id": "f138e429-56d3-f235-5015-cd55079040a6",
         "x-ms-request-id": "08ebeac5-501a-005b-0f1a-f4e3f9000000",
-<<<<<<< HEAD
-        "x-ms-version": "2020-12-06"
-=======
         "x-ms-version": "2021-02-12"
->>>>>>> 7e782c87
       },
       "ResponseBody": "﻿<?xml version=\"1.0\" encoding=\"utf-8\"?><EnumerationResults><Entries /><NextMarker /></EnumerationResults>"
     },
@@ -204,11 +172,7 @@
         "x-ms-date": "Tue, 26 Jan 2021 19:33:30 GMT",
         "x-ms-delete-snapshots": "include",
         "x-ms-return-client-request-id": "true",
-<<<<<<< HEAD
-        "x-ms-version": "2020-12-06"
-=======
         "x-ms-version": "2021-02-12"
->>>>>>> 7e782c87
       },
       "RequestBody": null,
       "StatusCode": 202,
@@ -221,11 +185,7 @@
         ],
         "x-ms-client-request-id": "5ee3fed4-9d58-e406-652f-dd5ba331bf05",
         "x-ms-request-id": "08ebeac6-501a-005b-101a-f4e3f9000000",
-<<<<<<< HEAD
-        "x-ms-version": "2020-12-06"
-=======
         "x-ms-version": "2021-02-12"
->>>>>>> 7e782c87
       },
       "ResponseBody": []
     }
