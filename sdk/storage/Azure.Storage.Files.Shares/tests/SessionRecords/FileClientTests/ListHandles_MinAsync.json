{
  "Entries": [
    {
      "RequestUri": "http://seanstagetest.file.core.windows.net/test-share-8d844508-2829-dd0e-2b25-2eaf996cfd69?restype=share",
      "RequestMethod": "PUT",
      "RequestHeaders": {
        "Authorization": "Sanitized",
        "traceparent": "00-7b7fac2c63dd2749b38bd125f8b72762-8526706cba4ce444-00",
        "User-Agent": [
<<<<<<< HEAD
          "azsdk-net-Storage.Files.Shares/12.0.0-dev.20191205.1+4f14c4315f17fbbc59c93c6819467b6f15d7008f",
=======
          "azsdk-net-Storage.Files.Shares/12.0.0-dev.20191211.1\u002B899431c003876eb9b26cefd8e8a37e7f27f82ced",
>>>>>>> 5e20a7a1
          "(.NET Core 4.6.28008.01; Microsoft Windows 10.0.18363 )"
        ],
        "x-ms-client-request-id": "fd9aa789-6245-7727-27d2-264b9879e57e",
        "x-ms-date": "Wed, 11 Dec 2019 20:39:49 GMT",
        "x-ms-return-client-request-id": "true",
        "x-ms-version": "2019-07-07"
      },
      "RequestBody": null,
      "StatusCode": 201,
      "ResponseHeaders": {
        "Content-Length": "0",
<<<<<<< HEAD
        "Date": "Fri, 06 Dec 2019 00:27:12 GMT",
        "ETag": "\"0x8D779E309B4714D\"",
        "Last-Modified": "Fri, 06 Dec 2019 00:27:12 GMT",
=======
        "Date": "Wed, 11 Dec 2019 20:39:49 GMT",
        "ETag": "\u00220x8D77E7A44AF2A22\u0022",
        "Last-Modified": "Wed, 11 Dec 2019 20:39:49 GMT",
>>>>>>> 5e20a7a1
        "Server": [
          "Windows-Azure-File/1.0",
          "Microsoft-HTTPAPI/2.0"
        ],
        "x-ms-client-request-id": "fd9aa789-6245-7727-27d2-264b9879e57e",
        "x-ms-request-id": "ef3e3ff9-c01a-0019-7e63-b01280000000",
        "x-ms-version": "2019-07-07"
      },
      "ResponseBody": []
    },
    {
      "RequestUri": "http://seanstagetest.file.core.windows.net/test-share-8d844508-2829-dd0e-2b25-2eaf996cfd69/test-directory-add7910d-76ac-d846-0bf0-27bc89689f70?restype=directory",
      "RequestMethod": "PUT",
      "RequestHeaders": {
        "Authorization": "Sanitized",
        "traceparent": "00-ced585c10cc7bc468f153d809a85cdb9-0d994fea7b07e748-00",
        "User-Agent": [
<<<<<<< HEAD
          "azsdk-net-Storage.Files.Shares/12.0.0-dev.20191205.1+4f14c4315f17fbbc59c93c6819467b6f15d7008f",
=======
          "azsdk-net-Storage.Files.Shares/12.0.0-dev.20191211.1\u002B899431c003876eb9b26cefd8e8a37e7f27f82ced",
>>>>>>> 5e20a7a1
          "(.NET Core 4.6.28008.01; Microsoft Windows 10.0.18363 )"
        ],
        "x-ms-client-request-id": "ac982087-03e4-1365-60c2-f2543b6aedbe",
        "x-ms-date": "Wed, 11 Dec 2019 20:39:50 GMT",
        "x-ms-file-attributes": "None",
        "x-ms-file-creation-time": "Now",
        "x-ms-file-last-write-time": "Now",
        "x-ms-file-permission": "Inherit",
        "x-ms-return-client-request-id": "true",
        "x-ms-version": "2019-07-07"
      },
      "RequestBody": null,
      "StatusCode": 201,
      "ResponseHeaders": {
        "Content-Length": "0",
<<<<<<< HEAD
        "Date": "Fri, 06 Dec 2019 00:27:12 GMT",
        "ETag": "\"0x8D779E309C27152\"",
        "Last-Modified": "Fri, 06 Dec 2019 00:27:12 GMT",
=======
        "Date": "Wed, 11 Dec 2019 20:39:49 GMT",
        "ETag": "\u00220x8D77E7A44C2797E\u0022",
        "Last-Modified": "Wed, 11 Dec 2019 20:39:50 GMT",
>>>>>>> 5e20a7a1
        "Server": [
          "Windows-Azure-File/1.0",
          "Microsoft-HTTPAPI/2.0"
        ],
        "x-ms-client-request-id": "ac982087-03e4-1365-60c2-f2543b6aedbe",
        "x-ms-file-attributes": "Directory",
        "x-ms-file-change-time": "2019-12-11T20:39:50.0920190Z",
        "x-ms-file-creation-time": "2019-12-11T20:39:50.0920190Z",
        "x-ms-file-id": "13835128424026341376",
        "x-ms-file-last-write-time": "2019-12-11T20:39:50.0920190Z",
        "x-ms-file-parent-id": "0",
        "x-ms-file-permission-key": "7855875120676328179*422928105932735866",
        "x-ms-request-id": "ef3e3ffb-c01a-0019-7f63-b01280000000",
        "x-ms-request-server-encrypted": "true",
        "x-ms-version": "2019-07-07"
      },
      "ResponseBody": []
    },
    {
      "RequestUri": "http://seanstagetest.file.core.windows.net/test-share-8d844508-2829-dd0e-2b25-2eaf996cfd69/test-directory-add7910d-76ac-d846-0bf0-27bc89689f70/test-file-7bd6b633-f353-0dac-6de8-f5ce9b9fcf1c",
      "RequestMethod": "PUT",
      "RequestHeaders": {
        "Authorization": "Sanitized",
        "traceparent": "00-5830e7efc06bd945b1a06b9de81cfa69-4a6f6e2a60d8a64d-00",
        "User-Agent": [
<<<<<<< HEAD
          "azsdk-net-Storage.Files.Shares/12.0.0-dev.20191205.1+4f14c4315f17fbbc59c93c6819467b6f15d7008f",
=======
          "azsdk-net-Storage.Files.Shares/12.0.0-dev.20191211.1\u002B899431c003876eb9b26cefd8e8a37e7f27f82ced",
>>>>>>> 5e20a7a1
          "(.NET Core 4.6.28008.01; Microsoft Windows 10.0.18363 )"
        ],
        "x-ms-client-request-id": "52731bef-7f17-9499-738b-3efb0d9677c0",
        "x-ms-content-length": "1048576",
        "x-ms-date": "Wed, 11 Dec 2019 20:39:50 GMT",
        "x-ms-file-attributes": "None",
        "x-ms-file-creation-time": "Now",
        "x-ms-file-last-write-time": "Now",
        "x-ms-file-permission": "Inherit",
        "x-ms-return-client-request-id": "true",
        "x-ms-type": "file",
        "x-ms-version": "2019-07-07"
      },
      "RequestBody": null,
      "StatusCode": 201,
      "ResponseHeaders": {
        "Content-Length": "0",
<<<<<<< HEAD
        "Date": "Fri, 06 Dec 2019 00:27:13 GMT",
        "ETag": "\"0x8D779E30A97E714\"",
        "Last-Modified": "Fri, 06 Dec 2019 00:27:13 GMT",
=======
        "Date": "Wed, 11 Dec 2019 20:39:49 GMT",
        "ETag": "\u00220x8D77E7A44CF9917\u0022",
        "Last-Modified": "Wed, 11 Dec 2019 20:39:50 GMT",
>>>>>>> 5e20a7a1
        "Server": [
          "Windows-Azure-File/1.0",
          "Microsoft-HTTPAPI/2.0"
        ],
        "x-ms-client-request-id": "52731bef-7f17-9499-738b-3efb0d9677c0",
        "x-ms-file-attributes": "Archive",
        "x-ms-file-change-time": "2019-12-11T20:39:50.1780247Z",
        "x-ms-file-creation-time": "2019-12-11T20:39:50.1780247Z",
        "x-ms-file-id": "11529285414812647424",
        "x-ms-file-last-write-time": "2019-12-11T20:39:50.1780247Z",
        "x-ms-file-parent-id": "13835128424026341376",
        "x-ms-file-permission-key": "12501538048846835188*422928105932735866",
        "x-ms-request-id": "ef3e3ffc-c01a-0019-8063-b01280000000",
        "x-ms-request-server-encrypted": "true",
        "x-ms-version": "2019-07-07"
      },
      "ResponseBody": []
    },
    {
      "RequestUri": "http://seanstagetest.file.core.windows.net/test-share-8d844508-2829-dd0e-2b25-2eaf996cfd69/test-directory-add7910d-76ac-d846-0bf0-27bc89689f70/test-file-7bd6b633-f353-0dac-6de8-f5ce9b9fcf1c?comp=listhandles",
      "RequestMethod": "GET",
      "RequestHeaders": {
        "Authorization": "Sanitized",
        "User-Agent": [
<<<<<<< HEAD
          "azsdk-net-Storage.Files.Shares/12.0.0-dev.20191205.1+4f14c4315f17fbbc59c93c6819467b6f15d7008f",
=======
          "azsdk-net-Storage.Files.Shares/12.0.0-dev.20191211.1\u002B899431c003876eb9b26cefd8e8a37e7f27f82ced",
>>>>>>> 5e20a7a1
          "(.NET Core 4.6.28008.01; Microsoft Windows 10.0.18363 )"
        ],
        "x-ms-client-request-id": "80dea834-7d2b-7604-a0a0-f644b48f6320",
        "x-ms-date": "Wed, 11 Dec 2019 20:39:50 GMT",
        "x-ms-return-client-request-id": "true",
        "x-ms-version": "2019-07-07"
      },
      "RequestBody": null,
      "StatusCode": 200,
      "ResponseHeaders": {
        "Access-Control-Allow-Origin": "*",
        "Content-Type": "application/xml",
        "Date": "Wed, 11 Dec 2019 20:39:49 GMT",
        "Server": [
          "Windows-Azure-File/1.0",
          "Microsoft-HTTPAPI/2.0"
        ],
        "Transfer-Encoding": "chunked",
        "x-ms-client-request-id": "80dea834-7d2b-7604-a0a0-f644b48f6320",
        "x-ms-request-id": "ef3e3ffd-c01a-0019-0163-b01280000000",
        "x-ms-version": "2019-07-07"
      },
      "ResponseBody": "﻿<?xml version=\"1.0\" encoding=\"utf-8\"?><EnumerationResults><Entries /><NextMarker /></EnumerationResults>"
    },
    {
      "RequestUri": "http://seanstagetest.file.core.windows.net/test-share-8d844508-2829-dd0e-2b25-2eaf996cfd69?restype=share",
      "RequestMethod": "DELETE",
      "RequestHeaders": {
        "Authorization": "Sanitized",
        "traceparent": "00-2a4cf53f30dbe4439d336252417f15d4-08a7f7b19d11534c-00",
        "User-Agent": [
<<<<<<< HEAD
          "azsdk-net-Storage.Files.Shares/12.0.0-dev.20191205.1+4f14c4315f17fbbc59c93c6819467b6f15d7008f",
=======
          "azsdk-net-Storage.Files.Shares/12.0.0-dev.20191211.1\u002B899431c003876eb9b26cefd8e8a37e7f27f82ced",
>>>>>>> 5e20a7a1
          "(.NET Core 4.6.28008.01; Microsoft Windows 10.0.18363 )"
        ],
        "x-ms-client-request-id": "65c7a08a-f7b8-7594-d2e8-60968ea98a9a",
        "x-ms-date": "Wed, 11 Dec 2019 20:39:50 GMT",
        "x-ms-delete-snapshots": "include",
        "x-ms-return-client-request-id": "true",
        "x-ms-version": "2019-07-07"
      },
      "RequestBody": null,
      "StatusCode": 202,
      "ResponseHeaders": {
        "Content-Length": "0",
        "Date": "Wed, 11 Dec 2019 20:39:49 GMT",
        "Server": [
          "Windows-Azure-File/1.0",
          "Microsoft-HTTPAPI/2.0"
        ],
        "x-ms-client-request-id": "65c7a08a-f7b8-7594-d2e8-60968ea98a9a",
        "x-ms-request-id": "ef3e3ffe-c01a-0019-0263-b01280000000",
        "x-ms-version": "2019-07-07"
      },
      "ResponseBody": []
    }
  ],
  "Variables": {
<<<<<<< HEAD
    "RandomSeed": "1101606092",
    "Storage_TestConfigDefault": "ProductionTenant\nseanstagetest\nU2FuaXRpemVk\nhttp://seanstagetest.blob.core.windows.net\nhttp://seanstagetest.file.core.windows.net\nhttp://seanstagetest.queue.core.windows.net\nhttp://seanstagetest.table.core.windows.net\n\n\n\n\nhttp://seanstagetest-secondary.blob.core.windows.net\nhttp://seanstagetest-secondary.file.core.windows.net\nhttp://seanstagetest-secondary.queue.core.windows.net\nhttp://seanstagetest-secondary.table.core.windows.net\n\nSanitized\n\n\nCloud\nBlobEndpoint=http://seanstagetest.blob.core.windows.net/;QueueEndpoint=http://seanstagetest.queue.core.windows.net/;FileEndpoint=http://seanstagetest.file.core.windows.net/;BlobSecondaryEndpoint=http://seanstagetest-secondary.blob.core.windows.net/;QueueSecondaryEndpoint=http://seanstagetest-secondary.queue.core.windows.net/;FileSecondaryEndpoint=http://seanstagetest-secondary.file.core.windows.net/;AccountName=seanstagetest;AccountKey=Sanitized\nseanscope1"
=======
    "RandomSeed": "1307834198",
    "Storage_TestConfigDefault": "ProductionTenant\nseanstagetest\nU2FuaXRpemVk\nhttp://seanstagetest.blob.core.windows.net\nhttp://seanstagetest.file.core.windows.net\nhttp://seanstagetest.queue.core.windows.net\nhttp://seanstagetest.table.core.windows.net\n\n\n\n\nhttp://seanstagetest-secondary.blob.core.windows.net\nhttp://seanstagetest-secondary.file.core.windows.net\nhttp://seanstagetest-secondary.queue.core.windows.net\nhttp://seanstagetest-secondary.table.core.windows.net\n\nSanitized\n\n\nCloud\nBlobEndpoint=http://seanstagetest.blob.core.windows.net/;QueueEndpoint=http://seanstagetest.queue.core.windows.net/;FileEndpoint=http://seanstagetest.file.core.windows.net/;BlobSecondaryEndpoint=http://seanstagetest-secondary.blob.core.windows.net/;QueueSecondaryEndpoint=http://seanstagetest-secondary.queue.core.windows.net/;FileSecondaryEndpoint=http://seanstagetest-secondary.file.core.windows.net/;AccountName=seanstagetest;AccountKey=Sanitized"
>>>>>>> 5e20a7a1
  }
}<|MERGE_RESOLUTION|>--- conflicted
+++ resolved
@@ -1,21 +1,17 @@
 {
   "Entries": [
     {
-      "RequestUri": "http://seanstagetest.file.core.windows.net/test-share-8d844508-2829-dd0e-2b25-2eaf996cfd69?restype=share",
+      "RequestUri": "http://seanstagetest.file.core.windows.net/test-share-e0d1f0d8-a2fc-5f68-e47e-fdf9e1c4c39b?restype=share",
       "RequestMethod": "PUT",
       "RequestHeaders": {
         "Authorization": "Sanitized",
-        "traceparent": "00-7b7fac2c63dd2749b38bd125f8b72762-8526706cba4ce444-00",
+        "traceparent": "00-9a9b04a88814d74e9bebe9e3458752bb-7e4a97c206f53149-00",
         "User-Agent": [
-<<<<<<< HEAD
-          "azsdk-net-Storage.Files.Shares/12.0.0-dev.20191205.1+4f14c4315f17fbbc59c93c6819467b6f15d7008f",
-=======
-          "azsdk-net-Storage.Files.Shares/12.0.0-dev.20191211.1\u002B899431c003876eb9b26cefd8e8a37e7f27f82ced",
->>>>>>> 5e20a7a1
+          "azsdk-net-Storage.Files.Shares/12.0.0-dev.20191211.1\u002B2accb37068f0a0c9382fa117525bb968c5397cf7",
           "(.NET Core 4.6.28008.01; Microsoft Windows 10.0.18363 )"
         ],
-        "x-ms-client-request-id": "fd9aa789-6245-7727-27d2-264b9879e57e",
-        "x-ms-date": "Wed, 11 Dec 2019 20:39:49 GMT",
+        "x-ms-client-request-id": "b6d6d792-b6cd-409c-e888-41dbe6da309e",
+        "x-ms-date": "Wed, 11 Dec 2019 23:07:25 GMT",
         "x-ms-return-client-request-id": "true",
         "x-ms-version": "2019-07-07"
       },
@@ -23,41 +19,31 @@
       "StatusCode": 201,
       "ResponseHeaders": {
         "Content-Length": "0",
-<<<<<<< HEAD
-        "Date": "Fri, 06 Dec 2019 00:27:12 GMT",
-        "ETag": "\"0x8D779E309B4714D\"",
-        "Last-Modified": "Fri, 06 Dec 2019 00:27:12 GMT",
-=======
-        "Date": "Wed, 11 Dec 2019 20:39:49 GMT",
-        "ETag": "\u00220x8D77E7A44AF2A22\u0022",
-        "Last-Modified": "Wed, 11 Dec 2019 20:39:49 GMT",
->>>>>>> 5e20a7a1
+        "Date": "Wed, 11 Dec 2019 23:07:25 GMT",
+        "ETag": "\u00220x8D77E8EE327A1BB\u0022",
+        "Last-Modified": "Wed, 11 Dec 2019 23:07:25 GMT",
         "Server": [
           "Windows-Azure-File/1.0",
           "Microsoft-HTTPAPI/2.0"
         ],
-        "x-ms-client-request-id": "fd9aa789-6245-7727-27d2-264b9879e57e",
-        "x-ms-request-id": "ef3e3ff9-c01a-0019-7e63-b01280000000",
+        "x-ms-client-request-id": "b6d6d792-b6cd-409c-e888-41dbe6da309e",
+        "x-ms-request-id": "01ef13a1-d01a-0015-6977-b08588000000",
         "x-ms-version": "2019-07-07"
       },
       "ResponseBody": []
     },
     {
-      "RequestUri": "http://seanstagetest.file.core.windows.net/test-share-8d844508-2829-dd0e-2b25-2eaf996cfd69/test-directory-add7910d-76ac-d846-0bf0-27bc89689f70?restype=directory",
+      "RequestUri": "http://seanstagetest.file.core.windows.net/test-share-e0d1f0d8-a2fc-5f68-e47e-fdf9e1c4c39b/test-directory-011e5dab-c28f-5390-9e0f-7bd66375a125?restype=directory",
       "RequestMethod": "PUT",
       "RequestHeaders": {
         "Authorization": "Sanitized",
-        "traceparent": "00-ced585c10cc7bc468f153d809a85cdb9-0d994fea7b07e748-00",
+        "traceparent": "00-6be1ce5993e9d04499c9d9a1e92419ed-835f4334a9e20f4a-00",
         "User-Agent": [
-<<<<<<< HEAD
-          "azsdk-net-Storage.Files.Shares/12.0.0-dev.20191205.1+4f14c4315f17fbbc59c93c6819467b6f15d7008f",
-=======
-          "azsdk-net-Storage.Files.Shares/12.0.0-dev.20191211.1\u002B899431c003876eb9b26cefd8e8a37e7f27f82ced",
->>>>>>> 5e20a7a1
+          "azsdk-net-Storage.Files.Shares/12.0.0-dev.20191211.1\u002B2accb37068f0a0c9382fa117525bb968c5397cf7",
           "(.NET Core 4.6.28008.01; Microsoft Windows 10.0.18363 )"
         ],
-        "x-ms-client-request-id": "ac982087-03e4-1365-60c2-f2543b6aedbe",
-        "x-ms-date": "Wed, 11 Dec 2019 20:39:50 GMT",
+        "x-ms-client-request-id": "6047a0f5-d7a0-d09f-4683-17be3bc5dc73",
+        "x-ms-date": "Wed, 11 Dec 2019 23:07:25 GMT",
         "x-ms-file-attributes": "None",
         "x-ms-file-creation-time": "Now",
         "x-ms-file-last-write-time": "Now",
@@ -69,50 +55,40 @@
       "StatusCode": 201,
       "ResponseHeaders": {
         "Content-Length": "0",
-<<<<<<< HEAD
-        "Date": "Fri, 06 Dec 2019 00:27:12 GMT",
-        "ETag": "\"0x8D779E309C27152\"",
-        "Last-Modified": "Fri, 06 Dec 2019 00:27:12 GMT",
-=======
-        "Date": "Wed, 11 Dec 2019 20:39:49 GMT",
-        "ETag": "\u00220x8D77E7A44C2797E\u0022",
-        "Last-Modified": "Wed, 11 Dec 2019 20:39:50 GMT",
->>>>>>> 5e20a7a1
+        "Date": "Wed, 11 Dec 2019 23:07:25 GMT",
+        "ETag": "\u00220x8D77E8EE3363D9F\u0022",
+        "Last-Modified": "Wed, 11 Dec 2019 23:07:25 GMT",
         "Server": [
           "Windows-Azure-File/1.0",
           "Microsoft-HTTPAPI/2.0"
         ],
-        "x-ms-client-request-id": "ac982087-03e4-1365-60c2-f2543b6aedbe",
+        "x-ms-client-request-id": "6047a0f5-d7a0-d09f-4683-17be3bc5dc73",
         "x-ms-file-attributes": "Directory",
-        "x-ms-file-change-time": "2019-12-11T20:39:50.0920190Z",
-        "x-ms-file-creation-time": "2019-12-11T20:39:50.0920190Z",
+        "x-ms-file-change-time": "2019-12-11T23:07:25.8653087Z",
+        "x-ms-file-creation-time": "2019-12-11T23:07:25.8653087Z",
         "x-ms-file-id": "13835128424026341376",
-        "x-ms-file-last-write-time": "2019-12-11T20:39:50.0920190Z",
+        "x-ms-file-last-write-time": "2019-12-11T23:07:25.8653087Z",
         "x-ms-file-parent-id": "0",
         "x-ms-file-permission-key": "7855875120676328179*422928105932735866",
-        "x-ms-request-id": "ef3e3ffb-c01a-0019-7f63-b01280000000",
+        "x-ms-request-id": "01ef13a4-d01a-0015-6b77-b08588000000",
         "x-ms-request-server-encrypted": "true",
         "x-ms-version": "2019-07-07"
       },
       "ResponseBody": []
     },
     {
-      "RequestUri": "http://seanstagetest.file.core.windows.net/test-share-8d844508-2829-dd0e-2b25-2eaf996cfd69/test-directory-add7910d-76ac-d846-0bf0-27bc89689f70/test-file-7bd6b633-f353-0dac-6de8-f5ce9b9fcf1c",
+      "RequestUri": "http://seanstagetest.file.core.windows.net/test-share-e0d1f0d8-a2fc-5f68-e47e-fdf9e1c4c39b/test-directory-011e5dab-c28f-5390-9e0f-7bd66375a125/test-file-17361ce6-2573-9eb0-8f4c-67c64b6a1029",
       "RequestMethod": "PUT",
       "RequestHeaders": {
         "Authorization": "Sanitized",
-        "traceparent": "00-5830e7efc06bd945b1a06b9de81cfa69-4a6f6e2a60d8a64d-00",
+        "traceparent": "00-93f4edbe23336c4cb0ed6ed0dd853338-7a69200c26940743-00",
         "User-Agent": [
-<<<<<<< HEAD
-          "azsdk-net-Storage.Files.Shares/12.0.0-dev.20191205.1+4f14c4315f17fbbc59c93c6819467b6f15d7008f",
-=======
-          "azsdk-net-Storage.Files.Shares/12.0.0-dev.20191211.1\u002B899431c003876eb9b26cefd8e8a37e7f27f82ced",
->>>>>>> 5e20a7a1
+          "azsdk-net-Storage.Files.Shares/12.0.0-dev.20191211.1\u002B2accb37068f0a0c9382fa117525bb968c5397cf7",
           "(.NET Core 4.6.28008.01; Microsoft Windows 10.0.18363 )"
         ],
-        "x-ms-client-request-id": "52731bef-7f17-9499-738b-3efb0d9677c0",
+        "x-ms-client-request-id": "273f04eb-c43f-cf16-efa8-d15470d884dc",
         "x-ms-content-length": "1048576",
-        "x-ms-date": "Wed, 11 Dec 2019 20:39:50 GMT",
+        "x-ms-date": "Wed, 11 Dec 2019 23:07:25 GMT",
         "x-ms-file-attributes": "None",
         "x-ms-file-creation-time": "Now",
         "x-ms-file-last-write-time": "Now",
@@ -125,48 +101,38 @@
       "StatusCode": 201,
       "ResponseHeaders": {
         "Content-Length": "0",
-<<<<<<< HEAD
-        "Date": "Fri, 06 Dec 2019 00:27:13 GMT",
-        "ETag": "\"0x8D779E30A97E714\"",
-        "Last-Modified": "Fri, 06 Dec 2019 00:27:13 GMT",
-=======
-        "Date": "Wed, 11 Dec 2019 20:39:49 GMT",
-        "ETag": "\u00220x8D77E7A44CF9917\u0022",
-        "Last-Modified": "Wed, 11 Dec 2019 20:39:50 GMT",
->>>>>>> 5e20a7a1
+        "Date": "Wed, 11 Dec 2019 23:07:25 GMT",
+        "ETag": "\u00220x8D77E8EE343868C\u0022",
+        "Last-Modified": "Wed, 11 Dec 2019 23:07:25 GMT",
         "Server": [
           "Windows-Azure-File/1.0",
           "Microsoft-HTTPAPI/2.0"
         ],
-        "x-ms-client-request-id": "52731bef-7f17-9499-738b-3efb0d9677c0",
+        "x-ms-client-request-id": "273f04eb-c43f-cf16-efa8-d15470d884dc",
         "x-ms-file-attributes": "Archive",
-        "x-ms-file-change-time": "2019-12-11T20:39:50.1780247Z",
-        "x-ms-file-creation-time": "2019-12-11T20:39:50.1780247Z",
+        "x-ms-file-change-time": "2019-12-11T23:07:25.9523724Z",
+        "x-ms-file-creation-time": "2019-12-11T23:07:25.9523724Z",
         "x-ms-file-id": "11529285414812647424",
-        "x-ms-file-last-write-time": "2019-12-11T20:39:50.1780247Z",
+        "x-ms-file-last-write-time": "2019-12-11T23:07:25.9523724Z",
         "x-ms-file-parent-id": "13835128424026341376",
         "x-ms-file-permission-key": "12501538048846835188*422928105932735866",
-        "x-ms-request-id": "ef3e3ffc-c01a-0019-8063-b01280000000",
+        "x-ms-request-id": "01ef13a8-d01a-0015-6f77-b08588000000",
         "x-ms-request-server-encrypted": "true",
         "x-ms-version": "2019-07-07"
       },
       "ResponseBody": []
     },
     {
-      "RequestUri": "http://seanstagetest.file.core.windows.net/test-share-8d844508-2829-dd0e-2b25-2eaf996cfd69/test-directory-add7910d-76ac-d846-0bf0-27bc89689f70/test-file-7bd6b633-f353-0dac-6de8-f5ce9b9fcf1c?comp=listhandles",
+      "RequestUri": "http://seanstagetest.file.core.windows.net/test-share-e0d1f0d8-a2fc-5f68-e47e-fdf9e1c4c39b/test-directory-011e5dab-c28f-5390-9e0f-7bd66375a125/test-file-17361ce6-2573-9eb0-8f4c-67c64b6a1029?comp=listhandles",
       "RequestMethod": "GET",
       "RequestHeaders": {
         "Authorization": "Sanitized",
         "User-Agent": [
-<<<<<<< HEAD
-          "azsdk-net-Storage.Files.Shares/12.0.0-dev.20191205.1+4f14c4315f17fbbc59c93c6819467b6f15d7008f",
-=======
-          "azsdk-net-Storage.Files.Shares/12.0.0-dev.20191211.1\u002B899431c003876eb9b26cefd8e8a37e7f27f82ced",
->>>>>>> 5e20a7a1
+          "azsdk-net-Storage.Files.Shares/12.0.0-dev.20191211.1\u002B2accb37068f0a0c9382fa117525bb968c5397cf7",
           "(.NET Core 4.6.28008.01; Microsoft Windows 10.0.18363 )"
         ],
-        "x-ms-client-request-id": "80dea834-7d2b-7604-a0a0-f644b48f6320",
-        "x-ms-date": "Wed, 11 Dec 2019 20:39:50 GMT",
+        "x-ms-client-request-id": "47da92b4-e82a-6fe9-da11-d3856f305d57",
+        "x-ms-date": "Wed, 11 Dec 2019 23:07:26 GMT",
         "x-ms-return-client-request-id": "true",
         "x-ms-version": "2019-07-07"
       },
@@ -175,34 +141,30 @@
       "ResponseHeaders": {
         "Access-Control-Allow-Origin": "*",
         "Content-Type": "application/xml",
-        "Date": "Wed, 11 Dec 2019 20:39:49 GMT",
+        "Date": "Wed, 11 Dec 2019 23:07:25 GMT",
         "Server": [
           "Windows-Azure-File/1.0",
           "Microsoft-HTTPAPI/2.0"
         ],
         "Transfer-Encoding": "chunked",
-        "x-ms-client-request-id": "80dea834-7d2b-7604-a0a0-f644b48f6320",
-        "x-ms-request-id": "ef3e3ffd-c01a-0019-0163-b01280000000",
+        "x-ms-client-request-id": "47da92b4-e82a-6fe9-da11-d3856f305d57",
+        "x-ms-request-id": "01ef13ac-d01a-0015-7277-b08588000000",
         "x-ms-version": "2019-07-07"
       },
-      "ResponseBody": "﻿<?xml version=\"1.0\" encoding=\"utf-8\"?><EnumerationResults><Entries /><NextMarker /></EnumerationResults>"
+      "ResponseBody": "\uFEFF\u003C?xml version=\u00221.0\u0022 encoding=\u0022utf-8\u0022?\u003E\u003CEnumerationResults\u003E\u003CEntries /\u003E\u003CNextMarker /\u003E\u003C/EnumerationResults\u003E"
     },
     {
-      "RequestUri": "http://seanstagetest.file.core.windows.net/test-share-8d844508-2829-dd0e-2b25-2eaf996cfd69?restype=share",
+      "RequestUri": "http://seanstagetest.file.core.windows.net/test-share-e0d1f0d8-a2fc-5f68-e47e-fdf9e1c4c39b?restype=share",
       "RequestMethod": "DELETE",
       "RequestHeaders": {
         "Authorization": "Sanitized",
-        "traceparent": "00-2a4cf53f30dbe4439d336252417f15d4-08a7f7b19d11534c-00",
+        "traceparent": "00-9d751467266ebf45a5b534cbccde07ba-b9a43a036d7be54c-00",
         "User-Agent": [
-<<<<<<< HEAD
-          "azsdk-net-Storage.Files.Shares/12.0.0-dev.20191205.1+4f14c4315f17fbbc59c93c6819467b6f15d7008f",
-=======
-          "azsdk-net-Storage.Files.Shares/12.0.0-dev.20191211.1\u002B899431c003876eb9b26cefd8e8a37e7f27f82ced",
->>>>>>> 5e20a7a1
+          "azsdk-net-Storage.Files.Shares/12.0.0-dev.20191211.1\u002B2accb37068f0a0c9382fa117525bb968c5397cf7",
           "(.NET Core 4.6.28008.01; Microsoft Windows 10.0.18363 )"
         ],
-        "x-ms-client-request-id": "65c7a08a-f7b8-7594-d2e8-60968ea98a9a",
-        "x-ms-date": "Wed, 11 Dec 2019 20:39:50 GMT",
+        "x-ms-client-request-id": "dd9f5200-3dfe-8ab2-031a-70d146bf3666",
+        "x-ms-date": "Wed, 11 Dec 2019 23:07:26 GMT",
         "x-ms-delete-snapshots": "include",
         "x-ms-return-client-request-id": "true",
         "x-ms-version": "2019-07-07"
@@ -211,25 +173,20 @@
       "StatusCode": 202,
       "ResponseHeaders": {
         "Content-Length": "0",
-        "Date": "Wed, 11 Dec 2019 20:39:49 GMT",
+        "Date": "Wed, 11 Dec 2019 23:07:25 GMT",
         "Server": [
           "Windows-Azure-File/1.0",
           "Microsoft-HTTPAPI/2.0"
         ],
-        "x-ms-client-request-id": "65c7a08a-f7b8-7594-d2e8-60968ea98a9a",
-        "x-ms-request-id": "ef3e3ffe-c01a-0019-0263-b01280000000",
+        "x-ms-client-request-id": "dd9f5200-3dfe-8ab2-031a-70d146bf3666",
+        "x-ms-request-id": "01ef13b0-d01a-0015-7677-b08588000000",
         "x-ms-version": "2019-07-07"
       },
       "ResponseBody": []
     }
   ],
   "Variables": {
-<<<<<<< HEAD
-    "RandomSeed": "1101606092",
+    "RandomSeed": "1323088935",
     "Storage_TestConfigDefault": "ProductionTenant\nseanstagetest\nU2FuaXRpemVk\nhttp://seanstagetest.blob.core.windows.net\nhttp://seanstagetest.file.core.windows.net\nhttp://seanstagetest.queue.core.windows.net\nhttp://seanstagetest.table.core.windows.net\n\n\n\n\nhttp://seanstagetest-secondary.blob.core.windows.net\nhttp://seanstagetest-secondary.file.core.windows.net\nhttp://seanstagetest-secondary.queue.core.windows.net\nhttp://seanstagetest-secondary.table.core.windows.net\n\nSanitized\n\n\nCloud\nBlobEndpoint=http://seanstagetest.blob.core.windows.net/;QueueEndpoint=http://seanstagetest.queue.core.windows.net/;FileEndpoint=http://seanstagetest.file.core.windows.net/;BlobSecondaryEndpoint=http://seanstagetest-secondary.blob.core.windows.net/;QueueSecondaryEndpoint=http://seanstagetest-secondary.queue.core.windows.net/;FileSecondaryEndpoint=http://seanstagetest-secondary.file.core.windows.net/;AccountName=seanstagetest;AccountKey=Sanitized\nseanscope1"
-=======
-    "RandomSeed": "1307834198",
-    "Storage_TestConfigDefault": "ProductionTenant\nseanstagetest\nU2FuaXRpemVk\nhttp://seanstagetest.blob.core.windows.net\nhttp://seanstagetest.file.core.windows.net\nhttp://seanstagetest.queue.core.windows.net\nhttp://seanstagetest.table.core.windows.net\n\n\n\n\nhttp://seanstagetest-secondary.blob.core.windows.net\nhttp://seanstagetest-secondary.file.core.windows.net\nhttp://seanstagetest-secondary.queue.core.windows.net\nhttp://seanstagetest-secondary.table.core.windows.net\n\nSanitized\n\n\nCloud\nBlobEndpoint=http://seanstagetest.blob.core.windows.net/;QueueEndpoint=http://seanstagetest.queue.core.windows.net/;FileEndpoint=http://seanstagetest.file.core.windows.net/;BlobSecondaryEndpoint=http://seanstagetest-secondary.blob.core.windows.net/;QueueSecondaryEndpoint=http://seanstagetest-secondary.queue.core.windows.net/;FileSecondaryEndpoint=http://seanstagetest-secondary.file.core.windows.net/;AccountName=seanstagetest;AccountKey=Sanitized"
->>>>>>> 5e20a7a1
   }
 }