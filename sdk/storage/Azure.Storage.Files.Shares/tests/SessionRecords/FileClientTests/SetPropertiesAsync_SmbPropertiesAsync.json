{
  "Entries": [
    {
      "RequestUri": "http://seanstagetest.file.core.windows.net/test-share-5583f46e-f0a0-717c-5466-55740bdee864?restype=share",
      "RequestMethod": "PUT",
      "RequestHeaders": {
        "Authorization": "Sanitized",
<<<<<<< HEAD
        "traceparent": "00-0f9ba67309af1b42b8ee8d4456ec7b47-9e640f73aa6f2a40-00",
        "User-Agent": [
          "azsdk-net-Storage.Files.Shares/12.0.0-dev.20191210.1\u002B5758cdf8298d3305c897cb7ba843ddd732c229c1",
          "(.NET Core 4.6.28008.01; Microsoft Windows 10.0.18363 )"
        ],
        "x-ms-client-request-id": "cc69c084-1a3d-af02-3ecd-0e8c30909f47",
        "x-ms-date": "Wed, 11 Dec 2019 05:58:03 GMT",
=======
        "traceparent": "00-b6c6d7eb130b8e4fb0db7905a212ce1c-b0368cc9a5859e4a-00",
        "User-Agent": [
          "azsdk-net-Storage.Files.Shares/12.0.0-dev.20191211.1\u002B899431c003876eb9b26cefd8e8a37e7f27f82ced",
          "(.NET Core 4.6.28008.01; Microsoft Windows 10.0.18363 )"
        ],
        "x-ms-client-request-id": "5934e48d-d372-92be-c5db-4606713c761d",
        "x-ms-date": "Wed, 11 Dec 2019 20:39:56 GMT",
>>>>>>> 5e20a7a1
        "x-ms-return-client-request-id": "true",
        "x-ms-version": "2019-07-07"
      },
      "RequestBody": null,
      "StatusCode": 201,
      "ResponseHeaders": {
        "Content-Length": "0",
<<<<<<< HEAD
        "Date": "Wed, 11 Dec 2019 05:58:02 GMT",
        "ETag": "\u00220x8D77DFF15B46DF3\u0022",
        "Last-Modified": "Wed, 11 Dec 2019 05:58:03 GMT",
=======
        "Date": "Wed, 11 Dec 2019 20:39:55 GMT",
        "ETag": "\u00220x8D77E7A4861FBFC\u0022",
        "Last-Modified": "Wed, 11 Dec 2019 20:39:56 GMT",
>>>>>>> 5e20a7a1
        "Server": [
          "Windows-Azure-File/1.0",
          "Microsoft-HTTPAPI/2.0"
        ],
<<<<<<< HEAD
        "x-ms-client-request-id": "cc69c084-1a3d-af02-3ecd-0e8c30909f47",
        "x-ms-request-id": "d5ada525-601a-003f-4be7-af5a98000000",
=======
        "x-ms-client-request-id": "5934e48d-d372-92be-c5db-4606713c761d",
        "x-ms-request-id": "ef3e4059-c01a-0019-4a63-b01280000000",
>>>>>>> 5e20a7a1
        "x-ms-version": "2019-07-07"
      },
      "ResponseBody": []
    },
    {
      "RequestUri": "http://seanstagetest.file.core.windows.net/test-share-5583f46e-f0a0-717c-5466-55740bdee864?restype=share\u0026comp=filepermission",
      "RequestMethod": "PUT",
      "RequestHeaders": {
        "Authorization": "Sanitized",
        "Content-Length": "206",
        "Content-Type": "application/json",
<<<<<<< HEAD
        "traceparent": "00-2b17791ee901bc43bd4c6c1362ddff30-7ac0f72ad7bfcd40-00",
        "User-Agent": [
          "azsdk-net-Storage.Files.Shares/12.0.0-dev.20191210.1\u002B5758cdf8298d3305c897cb7ba843ddd732c229c1",
          "(.NET Core 4.6.28008.01; Microsoft Windows 10.0.18363 )"
        ],
        "x-ms-client-request-id": "dd3f473a-e8be-519d-eaa8-475537d64e30",
        "x-ms-date": "Wed, 11 Dec 2019 05:58:03 GMT",
=======
        "traceparent": "00-751b79f7b907ee41b2faa585b11513ef-21f6bbd5b24e3243-00",
        "User-Agent": [
          "azsdk-net-Storage.Files.Shares/12.0.0-dev.20191211.1\u002B899431c003876eb9b26cefd8e8a37e7f27f82ced",
          "(.NET Core 4.6.28008.01; Microsoft Windows 10.0.18363 )"
        ],
        "x-ms-client-request-id": "27e6e018-8ea9-90f2-6017-e065af99d921",
        "x-ms-date": "Wed, 11 Dec 2019 20:39:56 GMT",
>>>>>>> 5e20a7a1
        "x-ms-return-client-request-id": "true",
        "x-ms-version": "2019-07-07"
      },
      "RequestBody": {
        "permission": "O:S-1-5-21-2127521184-1604012920-1887927527-21560751G:S-1-5-21-2127521184-1604012920-1887927527-513D:AI(A;;FA;;;SY)(A;;FA;;;BA)(A;;0x1200a9;;;S-1-5-21-397955417-626881126-188441444-3053964)"
      },
      "StatusCode": 201,
      "ResponseHeaders": {
<<<<<<< HEAD
        "Date": "Wed, 11 Dec 2019 05:58:02 GMT",
=======
        "Date": "Wed, 11 Dec 2019 20:39:55 GMT",
>>>>>>> 5e20a7a1
        "Server": [
          "Windows-Azure-File/1.0",
          "Microsoft-HTTPAPI/2.0"
        ],
        "Transfer-Encoding": "chunked",
        "x-ms-client-request-id": "27e6e018-8ea9-90f2-6017-e065af99d921",
        "x-ms-file-permission-key": "11680444563946999947*422928105932735866",
<<<<<<< HEAD
        "x-ms-request-id": "d5ada527-601a-003f-4ce7-af5a98000000",
=======
        "x-ms-request-id": "ef3e405b-c01a-0019-4b63-b01280000000",
>>>>>>> 5e20a7a1
        "x-ms-version": "2019-07-07"
      },
      "ResponseBody": []
    },
    {
      "RequestUri": "http://seanstagetest.file.core.windows.net/test-share-5583f46e-f0a0-717c-5466-55740bdee864/test-directory-2efae1ac-7f59-60a2-f6bc-0439da40a160?restype=directory",
      "RequestMethod": "PUT",
      "RequestHeaders": {
        "Authorization": "Sanitized",
<<<<<<< HEAD
        "traceparent": "00-87915c73fc241c4c81ab29d133f4f018-7d89dc3f03bfcd4c-00",
        "User-Agent": [
          "azsdk-net-Storage.Files.Shares/12.0.0-dev.20191210.1\u002B5758cdf8298d3305c897cb7ba843ddd732c229c1",
          "(.NET Core 4.6.28008.01; Microsoft Windows 10.0.18363 )"
        ],
        "x-ms-client-request-id": "d5fc9d57-c06e-052d-3909-b6b54e06041c",
        "x-ms-date": "Wed, 11 Dec 2019 05:58:03 GMT",
=======
        "traceparent": "00-01e810b45c97cb4085f7590b870635b4-159b955000344f42-00",
        "User-Agent": [
          "azsdk-net-Storage.Files.Shares/12.0.0-dev.20191211.1\u002B899431c003876eb9b26cefd8e8a37e7f27f82ced",
          "(.NET Core 4.6.28008.01; Microsoft Windows 10.0.18363 )"
        ],
        "x-ms-client-request-id": "0fd0d75f-ec6a-99e3-3d86-31ec8ab8b51f",
        "x-ms-date": "Wed, 11 Dec 2019 20:39:56 GMT",
>>>>>>> 5e20a7a1
        "x-ms-file-attributes": "None",
        "x-ms-file-creation-time": "Now",
        "x-ms-file-last-write-time": "Now",
        "x-ms-file-permission": "Inherit",
        "x-ms-return-client-request-id": "true",
        "x-ms-version": "2019-07-07"
      },
      "RequestBody": null,
      "StatusCode": 201,
      "ResponseHeaders": {
        "Content-Length": "0",
<<<<<<< HEAD
        "Date": "Wed, 11 Dec 2019 05:58:03 GMT",
        "ETag": "\u00220x8D77DFF15D1AFC5\u0022",
        "Last-Modified": "Wed, 11 Dec 2019 05:58:03 GMT",
=======
        "Date": "Wed, 11 Dec 2019 20:39:55 GMT",
        "ETag": "\u00220x8D77E7A487BFDE2\u0022",
        "Last-Modified": "Wed, 11 Dec 2019 20:39:56 GMT",
>>>>>>> 5e20a7a1
        "Server": [
          "Windows-Azure-File/1.0",
          "Microsoft-HTTPAPI/2.0"
        ],
        "x-ms-client-request-id": "0fd0d75f-ec6a-99e3-3d86-31ec8ab8b51f",
        "x-ms-file-attributes": "Directory",
<<<<<<< HEAD
        "x-ms-file-change-time": "2019-12-11T05:58:03.2410565Z",
        "x-ms-file-creation-time": "2019-12-11T05:58:03.2410565Z",
        "x-ms-file-id": "13835128424026341376",
        "x-ms-file-last-write-time": "2019-12-11T05:58:03.2410565Z",
        "x-ms-file-parent-id": "0",
        "x-ms-file-permission-key": "7855875120676328179*422928105932735866",
        "x-ms-request-id": "d5ada528-601a-003f-4de7-af5a98000000",
=======
        "x-ms-file-change-time": "2019-12-11T20:39:56.3409890Z",
        "x-ms-file-creation-time": "2019-12-11T20:39:56.3409890Z",
        "x-ms-file-id": "13835128424026341376",
        "x-ms-file-last-write-time": "2019-12-11T20:39:56.3409890Z",
        "x-ms-file-parent-id": "0",
        "x-ms-file-permission-key": "7855875120676328179*422928105932735866",
        "x-ms-request-id": "ef3e405c-c01a-0019-4c63-b01280000000",
>>>>>>> 5e20a7a1
        "x-ms-request-server-encrypted": "true",
        "x-ms-version": "2019-07-07"
      },
      "ResponseBody": []
    },
    {
      "RequestUri": "http://seanstagetest.file.core.windows.net/test-share-5583f46e-f0a0-717c-5466-55740bdee864/test-directory-2efae1ac-7f59-60a2-f6bc-0439da40a160/test-file-a5a68076-48ac-5dcb-6d6a-f92d11e5136d",
      "RequestMethod": "PUT",
      "RequestHeaders": {
        "Authorization": "Sanitized",
<<<<<<< HEAD
        "traceparent": "00-60526cf227e2aa4fb26cf94f334fdfb2-c568f27ab3347940-00",
        "User-Agent": [
          "azsdk-net-Storage.Files.Shares/12.0.0-dev.20191210.1\u002B5758cdf8298d3305c897cb7ba843ddd732c229c1",
=======
        "traceparent": "00-85d491892d7b8f458917ac00ab92f968-9484a3cf11955744-00",
        "User-Agent": [
          "azsdk-net-Storage.Files.Shares/12.0.0-dev.20191211.1\u002B899431c003876eb9b26cefd8e8a37e7f27f82ced",
>>>>>>> 5e20a7a1
          "(.NET Core 4.6.28008.01; Microsoft Windows 10.0.18363 )"
        ],
        "x-ms-client-request-id": "cc464e76-22e2-1710-0c73-a1fff3b58757",
        "x-ms-content-length": "1024",
<<<<<<< HEAD
        "x-ms-date": "Wed, 11 Dec 2019 05:58:03 GMT",
=======
        "x-ms-date": "Wed, 11 Dec 2019 20:39:56 GMT",
>>>>>>> 5e20a7a1
        "x-ms-file-attributes": "None",
        "x-ms-file-creation-time": "Now",
        "x-ms-file-last-write-time": "Now",
        "x-ms-file-permission": "Inherit",
        "x-ms-return-client-request-id": "true",
        "x-ms-type": "file",
        "x-ms-version": "2019-07-07"
      },
      "RequestBody": null,
      "StatusCode": 201,
      "ResponseHeaders": {
        "Content-Length": "0",
<<<<<<< HEAD
        "Date": "Wed, 11 Dec 2019 05:58:03 GMT",
        "ETag": "\u00220x8D77DFF15E03008\u0022",
        "Last-Modified": "Wed, 11 Dec 2019 05:58:03 GMT",
=======
        "Date": "Wed, 11 Dec 2019 20:39:55 GMT",
        "ETag": "\u00220x8D77E7A4888CF26\u0022",
        "Last-Modified": "Wed, 11 Dec 2019 20:39:56 GMT",
>>>>>>> 5e20a7a1
        "Server": [
          "Windows-Azure-File/1.0",
          "Microsoft-HTTPAPI/2.0"
        ],
        "x-ms-client-request-id": "cc464e76-22e2-1710-0c73-a1fff3b58757",
        "x-ms-file-attributes": "Archive",
<<<<<<< HEAD
        "x-ms-file-change-time": "2019-12-11T05:58:03.3360904Z",
        "x-ms-file-creation-time": "2019-12-11T05:58:03.3360904Z",
        "x-ms-file-id": "11529285414812647424",
        "x-ms-file-last-write-time": "2019-12-11T05:58:03.3360904Z",
        "x-ms-file-parent-id": "13835128424026341376",
        "x-ms-file-permission-key": "12501538048846835188*422928105932735866",
        "x-ms-request-id": "d5ada529-601a-003f-4ee7-af5a98000000",
=======
        "x-ms-file-change-time": "2019-12-11T20:39:56.4249894Z",
        "x-ms-file-creation-time": "2019-12-11T20:39:56.4249894Z",
        "x-ms-file-id": "11529285414812647424",
        "x-ms-file-last-write-time": "2019-12-11T20:39:56.4249894Z",
        "x-ms-file-parent-id": "13835128424026341376",
        "x-ms-file-permission-key": "12501538048846835188*422928105932735866",
        "x-ms-request-id": "ef3e405d-c01a-0019-4d63-b01280000000",
>>>>>>> 5e20a7a1
        "x-ms-request-server-encrypted": "true",
        "x-ms-version": "2019-07-07"
      },
      "ResponseBody": []
    },
    {
      "RequestUri": "http://seanstagetest.file.core.windows.net/test-share-5583f46e-f0a0-717c-5466-55740bdee864/test-directory-2efae1ac-7f59-60a2-f6bc-0439da40a160/test-file-a5a68076-48ac-5dcb-6d6a-f92d11e5136d?comp=properties",
      "RequestMethod": "PUT",
      "RequestHeaders": {
        "Authorization": "Sanitized",
<<<<<<< HEAD
        "traceparent": "00-e616d36eadfc874ca6e56582b6709f44-cde8c4de4d905a47-00",
        "User-Agent": [
          "azsdk-net-Storage.Files.Shares/12.0.0-dev.20191210.1\u002B5758cdf8298d3305c897cb7ba843ddd732c229c1",
          "(.NET Core 4.6.28008.01; Microsoft Windows 10.0.18363 )"
        ],
        "x-ms-client-request-id": "d482289f-2cc0-b803-664d-f14ba6d58e70",
        "x-ms-date": "Wed, 11 Dec 2019 05:58:03 GMT",
=======
        "traceparent": "00-a601a92a50264042b54daa805bf2cdf6-45f5f0f7cd346848-00",
        "User-Agent": [
          "azsdk-net-Storage.Files.Shares/12.0.0-dev.20191211.1\u002B899431c003876eb9b26cefd8e8a37e7f27f82ced",
          "(.NET Core 4.6.28008.01; Microsoft Windows 10.0.18363 )"
        ],
        "x-ms-client-request-id": "c3b67c66-479f-d18a-37c2-f7fdf0f6de70",
        "x-ms-date": "Wed, 11 Dec 2019 20:39:56 GMT",
>>>>>>> 5e20a7a1
        "x-ms-file-attributes": "ReadOnly|Archive",
        "x-ms-file-creation-time": "2019-08-15T05:15:25.0600000Z",
        "x-ms-file-last-write-time": "2019-08-26T05:15:25.0600000Z",
        "x-ms-file-permission-key": "11680444563946999947*422928105932735866",
        "x-ms-return-client-request-id": "true",
        "x-ms-version": "2019-07-07"
      },
      "RequestBody": null,
      "StatusCode": 200,
      "ResponseHeaders": {
        "Content-Length": "0",
<<<<<<< HEAD
        "Date": "Wed, 11 Dec 2019 05:58:03 GMT",
        "ETag": "\u00220x8D77DFF15EEAD66\u0022",
        "Last-Modified": "Wed, 11 Dec 2019 05:58:03 GMT",
=======
        "Date": "Wed, 11 Dec 2019 20:39:55 GMT",
        "ETag": "\u00220x8D77E7A4895A265\u0022",
        "Last-Modified": "Wed, 11 Dec 2019 20:39:56 GMT",
>>>>>>> 5e20a7a1
        "Server": [
          "Windows-Azure-File/1.0",
          "Microsoft-HTTPAPI/2.0"
        ],
        "x-ms-client-request-id": "c3b67c66-479f-d18a-37c2-f7fdf0f6de70",
        "x-ms-file-attributes": "ReadOnly | Archive",
<<<<<<< HEAD
        "x-ms-file-change-time": "2019-12-11T05:58:03.4310502Z",
=======
        "x-ms-file-change-time": "2019-12-11T20:39:56.5090405Z",
>>>>>>> 5e20a7a1
        "x-ms-file-creation-time": "2019-08-15T05:15:25.0600000Z",
        "x-ms-file-id": "11529285414812647424",
        "x-ms-file-last-write-time": "2019-08-26T05:15:25.0600000Z",
        "x-ms-file-parent-id": "13835128424026341376",
        "x-ms-file-permission-key": "11680444563946999947*422928105932735866",
<<<<<<< HEAD
        "x-ms-request-id": "d5ada52a-601a-003f-4fe7-af5a98000000",
=======
        "x-ms-request-id": "ef3e405e-c01a-0019-4e63-b01280000000",
>>>>>>> 5e20a7a1
        "x-ms-request-server-encrypted": "true",
        "x-ms-version": "2019-07-07"
      },
      "ResponseBody": []
    },
    {
      "RequestUri": "http://seanstagetest.file.core.windows.net/test-share-5583f46e-f0a0-717c-5466-55740bdee864?restype=share",
      "RequestMethod": "DELETE",
      "RequestHeaders": {
        "Authorization": "Sanitized",
<<<<<<< HEAD
        "traceparent": "00-dd51eaec0d42d6489c6db09599725ea3-9a97fa235e116149-00",
        "User-Agent": [
          "azsdk-net-Storage.Files.Shares/12.0.0-dev.20191210.1\u002B5758cdf8298d3305c897cb7ba843ddd732c229c1",
          "(.NET Core 4.6.28008.01; Microsoft Windows 10.0.18363 )"
        ],
        "x-ms-client-request-id": "775f6d1d-3a19-ae4a-d11b-a97862fe6e5b",
        "x-ms-date": "Wed, 11 Dec 2019 05:58:03 GMT",
=======
        "traceparent": "00-b21777f91018764196299ecb06191cbd-af5186220497154d-00",
        "User-Agent": [
          "azsdk-net-Storage.Files.Shares/12.0.0-dev.20191211.1\u002B899431c003876eb9b26cefd8e8a37e7f27f82ced",
          "(.NET Core 4.6.28008.01; Microsoft Windows 10.0.18363 )"
        ],
        "x-ms-client-request-id": "7699ba33-c4ff-2ab8-3826-0b1cbbb1f292",
        "x-ms-date": "Wed, 11 Dec 2019 20:39:56 GMT",
>>>>>>> 5e20a7a1
        "x-ms-delete-snapshots": "include",
        "x-ms-return-client-request-id": "true",
        "x-ms-version": "2019-07-07"
      },
      "RequestBody": null,
      "StatusCode": 202,
      "ResponseHeaders": {
        "Content-Length": "0",
<<<<<<< HEAD
        "Date": "Wed, 11 Dec 2019 05:58:03 GMT",
=======
        "Date": "Wed, 11 Dec 2019 20:39:55 GMT",
>>>>>>> 5e20a7a1
        "Server": [
          "Windows-Azure-File/1.0",
          "Microsoft-HTTPAPI/2.0"
        ],
<<<<<<< HEAD
        "x-ms-client-request-id": "775f6d1d-3a19-ae4a-d11b-a97862fe6e5b",
        "x-ms-request-id": "d5ada52b-601a-003f-50e7-af5a98000000",
=======
        "x-ms-client-request-id": "7699ba33-c4ff-2ab8-3826-0b1cbbb1f292",
        "x-ms-request-id": "ef3e405f-c01a-0019-4f63-b01280000000",
>>>>>>> 5e20a7a1
        "x-ms-version": "2019-07-07"
      },
      "ResponseBody": []
    }
  ],
  "Variables": {
<<<<<<< HEAD
    "RandomSeed": "868868994",
    "Storage_TestConfigDefault": "ProductionTenant\nseanstagetest\nU2FuaXRpemVk\nhttp://seanstagetest.blob.core.windows.net\nhttp://seanstagetest.file.core.windows.net\nhttp://seanstagetest.queue.core.windows.net\nhttp://seanstagetest.table.core.windows.net\n\n\n\n\nhttp://seanstagetest-secondary.blob.core.windows.net\nhttp://seanstagetest-secondary.file.core.windows.net\nhttp://seanstagetest-secondary.queue.core.windows.net\nhttp://seanstagetest-secondary.table.core.windows.net\n\nSanitized\n\n\nCloud\nBlobEndpoint=http://seanstagetest.blob.core.windows.net/;QueueEndpoint=http://seanstagetest.queue.core.windows.net/;FileEndpoint=http://seanstagetest.file.core.windows.net/;BlobSecondaryEndpoint=http://seanstagetest-secondary.blob.core.windows.net/;QueueSecondaryEndpoint=http://seanstagetest-secondary.queue.core.windows.net/;FileSecondaryEndpoint=http://seanstagetest-secondary.file.core.windows.net/;AccountName=seanstagetest;AccountKey=Sanitized\nseanscope1"
=======
    "RandomSeed": "717886795",
    "Storage_TestConfigDefault": "ProductionTenant\nseanstagetest\nU2FuaXRpemVk\nhttp://seanstagetest.blob.core.windows.net\nhttp://seanstagetest.file.core.windows.net\nhttp://seanstagetest.queue.core.windows.net\nhttp://seanstagetest.table.core.windows.net\n\n\n\n\nhttp://seanstagetest-secondary.blob.core.windows.net\nhttp://seanstagetest-secondary.file.core.windows.net\nhttp://seanstagetest-secondary.queue.core.windows.net\nhttp://seanstagetest-secondary.table.core.windows.net\n\nSanitized\n\n\nCloud\nBlobEndpoint=http://seanstagetest.blob.core.windows.net/;QueueEndpoint=http://seanstagetest.queue.core.windows.net/;FileEndpoint=http://seanstagetest.file.core.windows.net/;BlobSecondaryEndpoint=http://seanstagetest-secondary.blob.core.windows.net/;QueueSecondaryEndpoint=http://seanstagetest-secondary.queue.core.windows.net/;FileSecondaryEndpoint=http://seanstagetest-secondary.file.core.windows.net/;AccountName=seanstagetest;AccountKey=Sanitized"
>>>>>>> 5e20a7a1
  }
}<|MERGE_RESOLUTION|>--- conflicted
+++ resolved
@@ -1,82 +1,51 @@
 {
   "Entries": [
     {
-      "RequestUri": "http://seanstagetest.file.core.windows.net/test-share-5583f46e-f0a0-717c-5466-55740bdee864?restype=share",
-      "RequestMethod": "PUT",
-      "RequestHeaders": {
-        "Authorization": "Sanitized",
-<<<<<<< HEAD
-        "traceparent": "00-0f9ba67309af1b42b8ee8d4456ec7b47-9e640f73aa6f2a40-00",
-        "User-Agent": [
-          "azsdk-net-Storage.Files.Shares/12.0.0-dev.20191210.1\u002B5758cdf8298d3305c897cb7ba843ddd732c229c1",
-          "(.NET Core 4.6.28008.01; Microsoft Windows 10.0.18363 )"
-        ],
-        "x-ms-client-request-id": "cc69c084-1a3d-af02-3ecd-0e8c30909f47",
-        "x-ms-date": "Wed, 11 Dec 2019 05:58:03 GMT",
-=======
-        "traceparent": "00-b6c6d7eb130b8e4fb0db7905a212ce1c-b0368cc9a5859e4a-00",
-        "User-Agent": [
-          "azsdk-net-Storage.Files.Shares/12.0.0-dev.20191211.1\u002B899431c003876eb9b26cefd8e8a37e7f27f82ced",
-          "(.NET Core 4.6.28008.01; Microsoft Windows 10.0.18363 )"
-        ],
-        "x-ms-client-request-id": "5934e48d-d372-92be-c5db-4606713c761d",
-        "x-ms-date": "Wed, 11 Dec 2019 20:39:56 GMT",
->>>>>>> 5e20a7a1
-        "x-ms-return-client-request-id": "true",
-        "x-ms-version": "2019-07-07"
-      },
-      "RequestBody": null,
-      "StatusCode": 201,
-      "ResponseHeaders": {
-        "Content-Length": "0",
-<<<<<<< HEAD
-        "Date": "Wed, 11 Dec 2019 05:58:02 GMT",
-        "ETag": "\u00220x8D77DFF15B46DF3\u0022",
-        "Last-Modified": "Wed, 11 Dec 2019 05:58:03 GMT",
-=======
-        "Date": "Wed, 11 Dec 2019 20:39:55 GMT",
-        "ETag": "\u00220x8D77E7A4861FBFC\u0022",
-        "Last-Modified": "Wed, 11 Dec 2019 20:39:56 GMT",
->>>>>>> 5e20a7a1
-        "Server": [
-          "Windows-Azure-File/1.0",
-          "Microsoft-HTTPAPI/2.0"
-        ],
-<<<<<<< HEAD
-        "x-ms-client-request-id": "cc69c084-1a3d-af02-3ecd-0e8c30909f47",
-        "x-ms-request-id": "d5ada525-601a-003f-4be7-af5a98000000",
-=======
-        "x-ms-client-request-id": "5934e48d-d372-92be-c5db-4606713c761d",
-        "x-ms-request-id": "ef3e4059-c01a-0019-4a63-b01280000000",
->>>>>>> 5e20a7a1
-        "x-ms-version": "2019-07-07"
-      },
-      "ResponseBody": []
-    },
-    {
-      "RequestUri": "http://seanstagetest.file.core.windows.net/test-share-5583f46e-f0a0-717c-5466-55740bdee864?restype=share\u0026comp=filepermission",
+      "RequestUri": "http://seanstagetest.file.core.windows.net/test-share-fbdf4c67-4e6d-57b5-0870-83b1688b659c?restype=share",
+      "RequestMethod": "PUT",
+      "RequestHeaders": {
+        "Authorization": "Sanitized",
+        "traceparent": "00-eef57a566562bf4ea13543e1b185fca7-a711c9b7ccfe0e44-00",
+        "User-Agent": [
+          "azsdk-net-Storage.Files.Shares/12.0.0-dev.20191211.1\u002B2accb37068f0a0c9382fa117525bb968c5397cf7",
+          "(.NET Core 4.6.28008.01; Microsoft Windows 10.0.18363 )"
+        ],
+        "x-ms-client-request-id": "de3508e5-ee87-6092-be6a-df3282c402bb",
+        "x-ms-date": "Wed, 11 Dec 2019 23:07:31 GMT",
+        "x-ms-return-client-request-id": "true",
+        "x-ms-version": "2019-07-07"
+      },
+      "RequestBody": null,
+      "StatusCode": 201,
+      "ResponseHeaders": {
+        "Content-Length": "0",
+        "Date": "Wed, 11 Dec 2019 23:07:31 GMT",
+        "ETag": "\u00220x8D77E8EE6E23158\u0022",
+        "Last-Modified": "Wed, 11 Dec 2019 23:07:32 GMT",
+        "Server": [
+          "Windows-Azure-File/1.0",
+          "Microsoft-HTTPAPI/2.0"
+        ],
+        "x-ms-client-request-id": "de3508e5-ee87-6092-be6a-df3282c402bb",
+        "x-ms-request-id": "01ef151e-d01a-0015-4a77-b08588000000",
+        "x-ms-version": "2019-07-07"
+      },
+      "ResponseBody": []
+    },
+    {
+      "RequestUri": "http://seanstagetest.file.core.windows.net/test-share-fbdf4c67-4e6d-57b5-0870-83b1688b659c?restype=share\u0026comp=filepermission",
       "RequestMethod": "PUT",
       "RequestHeaders": {
         "Authorization": "Sanitized",
         "Content-Length": "206",
         "Content-Type": "application/json",
-<<<<<<< HEAD
-        "traceparent": "00-2b17791ee901bc43bd4c6c1362ddff30-7ac0f72ad7bfcd40-00",
-        "User-Agent": [
-          "azsdk-net-Storage.Files.Shares/12.0.0-dev.20191210.1\u002B5758cdf8298d3305c897cb7ba843ddd732c229c1",
-          "(.NET Core 4.6.28008.01; Microsoft Windows 10.0.18363 )"
-        ],
-        "x-ms-client-request-id": "dd3f473a-e8be-519d-eaa8-475537d64e30",
-        "x-ms-date": "Wed, 11 Dec 2019 05:58:03 GMT",
-=======
-        "traceparent": "00-751b79f7b907ee41b2faa585b11513ef-21f6bbd5b24e3243-00",
-        "User-Agent": [
-          "azsdk-net-Storage.Files.Shares/12.0.0-dev.20191211.1\u002B899431c003876eb9b26cefd8e8a37e7f27f82ced",
-          "(.NET Core 4.6.28008.01; Microsoft Windows 10.0.18363 )"
-        ],
-        "x-ms-client-request-id": "27e6e018-8ea9-90f2-6017-e065af99d921",
-        "x-ms-date": "Wed, 11 Dec 2019 20:39:56 GMT",
->>>>>>> 5e20a7a1
+        "traceparent": "00-711af6da17e2ad4fa45afc5124e22e61-610504f4887f2f45-00",
+        "User-Agent": [
+          "azsdk-net-Storage.Files.Shares/12.0.0-dev.20191211.1\u002B2accb37068f0a0c9382fa117525bb968c5397cf7",
+          "(.NET Core 4.6.28008.01; Microsoft Windows 10.0.18363 )"
+        ],
+        "x-ms-client-request-id": "60cc215c-8756-e615-c2b9-18c191e1da5a",
+        "x-ms-date": "Wed, 11 Dec 2019 23:07:32 GMT",
         "x-ms-return-client-request-id": "true",
         "x-ms-version": "2019-07-07"
       },
@@ -85,49 +54,31 @@
       },
       "StatusCode": 201,
       "ResponseHeaders": {
-<<<<<<< HEAD
-        "Date": "Wed, 11 Dec 2019 05:58:02 GMT",
-=======
-        "Date": "Wed, 11 Dec 2019 20:39:55 GMT",
->>>>>>> 5e20a7a1
+        "Date": "Wed, 11 Dec 2019 23:07:31 GMT",
         "Server": [
           "Windows-Azure-File/1.0",
           "Microsoft-HTTPAPI/2.0"
         ],
         "Transfer-Encoding": "chunked",
-        "x-ms-client-request-id": "27e6e018-8ea9-90f2-6017-e065af99d921",
+        "x-ms-client-request-id": "60cc215c-8756-e615-c2b9-18c191e1da5a",
         "x-ms-file-permission-key": "11680444563946999947*422928105932735866",
-<<<<<<< HEAD
-        "x-ms-request-id": "d5ada527-601a-003f-4ce7-af5a98000000",
-=======
-        "x-ms-request-id": "ef3e405b-c01a-0019-4b63-b01280000000",
->>>>>>> 5e20a7a1
-        "x-ms-version": "2019-07-07"
-      },
-      "ResponseBody": []
-    },
-    {
-      "RequestUri": "http://seanstagetest.file.core.windows.net/test-share-5583f46e-f0a0-717c-5466-55740bdee864/test-directory-2efae1ac-7f59-60a2-f6bc-0439da40a160?restype=directory",
-      "RequestMethod": "PUT",
-      "RequestHeaders": {
-        "Authorization": "Sanitized",
-<<<<<<< HEAD
-        "traceparent": "00-87915c73fc241c4c81ab29d133f4f018-7d89dc3f03bfcd4c-00",
-        "User-Agent": [
-          "azsdk-net-Storage.Files.Shares/12.0.0-dev.20191210.1\u002B5758cdf8298d3305c897cb7ba843ddd732c229c1",
-          "(.NET Core 4.6.28008.01; Microsoft Windows 10.0.18363 )"
-        ],
-        "x-ms-client-request-id": "d5fc9d57-c06e-052d-3909-b6b54e06041c",
-        "x-ms-date": "Wed, 11 Dec 2019 05:58:03 GMT",
-=======
-        "traceparent": "00-01e810b45c97cb4085f7590b870635b4-159b955000344f42-00",
-        "User-Agent": [
-          "azsdk-net-Storage.Files.Shares/12.0.0-dev.20191211.1\u002B899431c003876eb9b26cefd8e8a37e7f27f82ced",
-          "(.NET Core 4.6.28008.01; Microsoft Windows 10.0.18363 )"
-        ],
-        "x-ms-client-request-id": "0fd0d75f-ec6a-99e3-3d86-31ec8ab8b51f",
-        "x-ms-date": "Wed, 11 Dec 2019 20:39:56 GMT",
->>>>>>> 5e20a7a1
+        "x-ms-request-id": "01ef1527-d01a-0015-5177-b08588000000",
+        "x-ms-version": "2019-07-07"
+      },
+      "ResponseBody": []
+    },
+    {
+      "RequestUri": "http://seanstagetest.file.core.windows.net/test-share-fbdf4c67-4e6d-57b5-0870-83b1688b659c/test-directory-d5595417-c1fd-8a81-e53e-a504113f212e?restype=directory",
+      "RequestMethod": "PUT",
+      "RequestHeaders": {
+        "Authorization": "Sanitized",
+        "traceparent": "00-5d87660d93419e4987f52f3f0f728a07-1ccdebe057581d4d-00",
+        "User-Agent": [
+          "azsdk-net-Storage.Files.Shares/12.0.0-dev.20191211.1\u002B2accb37068f0a0c9382fa117525bb968c5397cf7",
+          "(.NET Core 4.6.28008.01; Microsoft Windows 10.0.18363 )"
+        ],
+        "x-ms-client-request-id": "e93c82a8-2f35-9b18-9f41-7b18e210d582",
+        "x-ms-date": "Wed, 11 Dec 2019 23:07:32 GMT",
         "x-ms-file-attributes": "None",
         "x-ms-file-creation-time": "Now",
         "x-ms-file-last-write-time": "Now",
@@ -139,66 +90,40 @@
       "StatusCode": 201,
       "ResponseHeaders": {
         "Content-Length": "0",
-<<<<<<< HEAD
-        "Date": "Wed, 11 Dec 2019 05:58:03 GMT",
-        "ETag": "\u00220x8D77DFF15D1AFC5\u0022",
-        "Last-Modified": "Wed, 11 Dec 2019 05:58:03 GMT",
-=======
-        "Date": "Wed, 11 Dec 2019 20:39:55 GMT",
-        "ETag": "\u00220x8D77E7A487BFDE2\u0022",
-        "Last-Modified": "Wed, 11 Dec 2019 20:39:56 GMT",
->>>>>>> 5e20a7a1
-        "Server": [
-          "Windows-Azure-File/1.0",
-          "Microsoft-HTTPAPI/2.0"
-        ],
-        "x-ms-client-request-id": "0fd0d75f-ec6a-99e3-3d86-31ec8ab8b51f",
+        "Date": "Wed, 11 Dec 2019 23:07:31 GMT",
+        "ETag": "\u00220x8D77E8EE6FB5F66\u0022",
+        "Last-Modified": "Wed, 11 Dec 2019 23:07:32 GMT",
+        "Server": [
+          "Windows-Azure-File/1.0",
+          "Microsoft-HTTPAPI/2.0"
+        ],
+        "x-ms-client-request-id": "e93c82a8-2f35-9b18-9f41-7b18e210d582",
         "x-ms-file-attributes": "Directory",
-<<<<<<< HEAD
-        "x-ms-file-change-time": "2019-12-11T05:58:03.2410565Z",
-        "x-ms-file-creation-time": "2019-12-11T05:58:03.2410565Z",
+        "x-ms-file-change-time": "2019-12-11T23:07:32.1903974Z",
+        "x-ms-file-creation-time": "2019-12-11T23:07:32.1903974Z",
         "x-ms-file-id": "13835128424026341376",
-        "x-ms-file-last-write-time": "2019-12-11T05:58:03.2410565Z",
+        "x-ms-file-last-write-time": "2019-12-11T23:07:32.1903974Z",
         "x-ms-file-parent-id": "0",
         "x-ms-file-permission-key": "7855875120676328179*422928105932735866",
-        "x-ms-request-id": "d5ada528-601a-003f-4de7-af5a98000000",
-=======
-        "x-ms-file-change-time": "2019-12-11T20:39:56.3409890Z",
-        "x-ms-file-creation-time": "2019-12-11T20:39:56.3409890Z",
-        "x-ms-file-id": "13835128424026341376",
-        "x-ms-file-last-write-time": "2019-12-11T20:39:56.3409890Z",
-        "x-ms-file-parent-id": "0",
-        "x-ms-file-permission-key": "7855875120676328179*422928105932735866",
-        "x-ms-request-id": "ef3e405c-c01a-0019-4c63-b01280000000",
->>>>>>> 5e20a7a1
+        "x-ms-request-id": "01ef152b-d01a-0015-5577-b08588000000",
         "x-ms-request-server-encrypted": "true",
         "x-ms-version": "2019-07-07"
       },
       "ResponseBody": []
     },
     {
-      "RequestUri": "http://seanstagetest.file.core.windows.net/test-share-5583f46e-f0a0-717c-5466-55740bdee864/test-directory-2efae1ac-7f59-60a2-f6bc-0439da40a160/test-file-a5a68076-48ac-5dcb-6d6a-f92d11e5136d",
-      "RequestMethod": "PUT",
-      "RequestHeaders": {
-        "Authorization": "Sanitized",
-<<<<<<< HEAD
-        "traceparent": "00-60526cf227e2aa4fb26cf94f334fdfb2-c568f27ab3347940-00",
-        "User-Agent": [
-          "azsdk-net-Storage.Files.Shares/12.0.0-dev.20191210.1\u002B5758cdf8298d3305c897cb7ba843ddd732c229c1",
-=======
-        "traceparent": "00-85d491892d7b8f458917ac00ab92f968-9484a3cf11955744-00",
-        "User-Agent": [
-          "azsdk-net-Storage.Files.Shares/12.0.0-dev.20191211.1\u002B899431c003876eb9b26cefd8e8a37e7f27f82ced",
->>>>>>> 5e20a7a1
-          "(.NET Core 4.6.28008.01; Microsoft Windows 10.0.18363 )"
-        ],
-        "x-ms-client-request-id": "cc464e76-22e2-1710-0c73-a1fff3b58757",
+      "RequestUri": "http://seanstagetest.file.core.windows.net/test-share-fbdf4c67-4e6d-57b5-0870-83b1688b659c/test-directory-d5595417-c1fd-8a81-e53e-a504113f212e/test-file-c75ae997-790a-7561-f014-6cef305a4883",
+      "RequestMethod": "PUT",
+      "RequestHeaders": {
+        "Authorization": "Sanitized",
+        "traceparent": "00-32087a35f86b4347a3c59b152920eb54-a5edff502490664d-00",
+        "User-Agent": [
+          "azsdk-net-Storage.Files.Shares/12.0.0-dev.20191211.1\u002B2accb37068f0a0c9382fa117525bb968c5397cf7",
+          "(.NET Core 4.6.28008.01; Microsoft Windows 10.0.18363 )"
+        ],
+        "x-ms-client-request-id": "588f0d38-9d06-2e4d-20c6-f921c2286a44",
         "x-ms-content-length": "1024",
-<<<<<<< HEAD
-        "x-ms-date": "Wed, 11 Dec 2019 05:58:03 GMT",
-=======
-        "x-ms-date": "Wed, 11 Dec 2019 20:39:56 GMT",
->>>>>>> 5e20a7a1
+        "x-ms-date": "Wed, 11 Dec 2019 23:07:32 GMT",
         "x-ms-file-attributes": "None",
         "x-ms-file-creation-time": "Now",
         "x-ms-file-last-write-time": "Now",
@@ -211,65 +136,39 @@
       "StatusCode": 201,
       "ResponseHeaders": {
         "Content-Length": "0",
-<<<<<<< HEAD
-        "Date": "Wed, 11 Dec 2019 05:58:03 GMT",
-        "ETag": "\u00220x8D77DFF15E03008\u0022",
-        "Last-Modified": "Wed, 11 Dec 2019 05:58:03 GMT",
-=======
-        "Date": "Wed, 11 Dec 2019 20:39:55 GMT",
-        "ETag": "\u00220x8D77E7A4888CF26\u0022",
-        "Last-Modified": "Wed, 11 Dec 2019 20:39:56 GMT",
->>>>>>> 5e20a7a1
-        "Server": [
-          "Windows-Azure-File/1.0",
-          "Microsoft-HTTPAPI/2.0"
-        ],
-        "x-ms-client-request-id": "cc464e76-22e2-1710-0c73-a1fff3b58757",
+        "Date": "Wed, 11 Dec 2019 23:07:31 GMT",
+        "ETag": "\u00220x8D77E8EE7091810\u0022",
+        "Last-Modified": "Wed, 11 Dec 2019 23:07:32 GMT",
+        "Server": [
+          "Windows-Azure-File/1.0",
+          "Microsoft-HTTPAPI/2.0"
+        ],
+        "x-ms-client-request-id": "588f0d38-9d06-2e4d-20c6-f921c2286a44",
         "x-ms-file-attributes": "Archive",
-<<<<<<< HEAD
-        "x-ms-file-change-time": "2019-12-11T05:58:03.3360904Z",
-        "x-ms-file-creation-time": "2019-12-11T05:58:03.3360904Z",
+        "x-ms-file-change-time": "2019-12-11T23:07:32.2803216Z",
+        "x-ms-file-creation-time": "2019-12-11T23:07:32.2803216Z",
         "x-ms-file-id": "11529285414812647424",
-        "x-ms-file-last-write-time": "2019-12-11T05:58:03.3360904Z",
+        "x-ms-file-last-write-time": "2019-12-11T23:07:32.2803216Z",
         "x-ms-file-parent-id": "13835128424026341376",
         "x-ms-file-permission-key": "12501538048846835188*422928105932735866",
-        "x-ms-request-id": "d5ada529-601a-003f-4ee7-af5a98000000",
-=======
-        "x-ms-file-change-time": "2019-12-11T20:39:56.4249894Z",
-        "x-ms-file-creation-time": "2019-12-11T20:39:56.4249894Z",
-        "x-ms-file-id": "11529285414812647424",
-        "x-ms-file-last-write-time": "2019-12-11T20:39:56.4249894Z",
-        "x-ms-file-parent-id": "13835128424026341376",
-        "x-ms-file-permission-key": "12501538048846835188*422928105932735866",
-        "x-ms-request-id": "ef3e405d-c01a-0019-4d63-b01280000000",
->>>>>>> 5e20a7a1
+        "x-ms-request-id": "01ef1534-d01a-0015-5d77-b08588000000",
         "x-ms-request-server-encrypted": "true",
         "x-ms-version": "2019-07-07"
       },
       "ResponseBody": []
     },
     {
-      "RequestUri": "http://seanstagetest.file.core.windows.net/test-share-5583f46e-f0a0-717c-5466-55740bdee864/test-directory-2efae1ac-7f59-60a2-f6bc-0439da40a160/test-file-a5a68076-48ac-5dcb-6d6a-f92d11e5136d?comp=properties",
-      "RequestMethod": "PUT",
-      "RequestHeaders": {
-        "Authorization": "Sanitized",
-<<<<<<< HEAD
-        "traceparent": "00-e616d36eadfc874ca6e56582b6709f44-cde8c4de4d905a47-00",
-        "User-Agent": [
-          "azsdk-net-Storage.Files.Shares/12.0.0-dev.20191210.1\u002B5758cdf8298d3305c897cb7ba843ddd732c229c1",
-          "(.NET Core 4.6.28008.01; Microsoft Windows 10.0.18363 )"
-        ],
-        "x-ms-client-request-id": "d482289f-2cc0-b803-664d-f14ba6d58e70",
-        "x-ms-date": "Wed, 11 Dec 2019 05:58:03 GMT",
-=======
-        "traceparent": "00-a601a92a50264042b54daa805bf2cdf6-45f5f0f7cd346848-00",
-        "User-Agent": [
-          "azsdk-net-Storage.Files.Shares/12.0.0-dev.20191211.1\u002B899431c003876eb9b26cefd8e8a37e7f27f82ced",
-          "(.NET Core 4.6.28008.01; Microsoft Windows 10.0.18363 )"
-        ],
-        "x-ms-client-request-id": "c3b67c66-479f-d18a-37c2-f7fdf0f6de70",
-        "x-ms-date": "Wed, 11 Dec 2019 20:39:56 GMT",
->>>>>>> 5e20a7a1
+      "RequestUri": "http://seanstagetest.file.core.windows.net/test-share-fbdf4c67-4e6d-57b5-0870-83b1688b659c/test-directory-d5595417-c1fd-8a81-e53e-a504113f212e/test-file-c75ae997-790a-7561-f014-6cef305a4883?comp=properties",
+      "RequestMethod": "PUT",
+      "RequestHeaders": {
+        "Authorization": "Sanitized",
+        "traceparent": "00-1130894af8a47a43a8f72b663042eb83-2417aa55e0a6064e-00",
+        "User-Agent": [
+          "azsdk-net-Storage.Files.Shares/12.0.0-dev.20191211.1\u002B2accb37068f0a0c9382fa117525bb968c5397cf7",
+          "(.NET Core 4.6.28008.01; Microsoft Windows 10.0.18363 )"
+        ],
+        "x-ms-client-request-id": "22b715b0-efcb-3b7c-ff2d-6e3c3dd77587",
+        "x-ms-date": "Wed, 11 Dec 2019 23:07:32 GMT",
         "x-ms-file-attributes": "ReadOnly|Archive",
         "x-ms-file-creation-time": "2019-08-15T05:15:25.0600000Z",
         "x-ms-file-last-write-time": "2019-08-26T05:15:25.0600000Z",
@@ -281,63 +180,39 @@
       "StatusCode": 200,
       "ResponseHeaders": {
         "Content-Length": "0",
-<<<<<<< HEAD
-        "Date": "Wed, 11 Dec 2019 05:58:03 GMT",
-        "ETag": "\u00220x8D77DFF15EEAD66\u0022",
-        "Last-Modified": "Wed, 11 Dec 2019 05:58:03 GMT",
-=======
-        "Date": "Wed, 11 Dec 2019 20:39:55 GMT",
-        "ETag": "\u00220x8D77E7A4895A265\u0022",
-        "Last-Modified": "Wed, 11 Dec 2019 20:39:56 GMT",
->>>>>>> 5e20a7a1
-        "Server": [
-          "Windows-Azure-File/1.0",
-          "Microsoft-HTTPAPI/2.0"
-        ],
-        "x-ms-client-request-id": "c3b67c66-479f-d18a-37c2-f7fdf0f6de70",
+        "Date": "Wed, 11 Dec 2019 23:07:31 GMT",
+        "ETag": "\u00220x8D77E8EE715C247\u0022",
+        "Last-Modified": "Wed, 11 Dec 2019 23:07:32 GMT",
+        "Server": [
+          "Windows-Azure-File/1.0",
+          "Microsoft-HTTPAPI/2.0"
+        ],
+        "x-ms-client-request-id": "22b715b0-efcb-3b7c-ff2d-6e3c3dd77587",
         "x-ms-file-attributes": "ReadOnly | Archive",
-<<<<<<< HEAD
-        "x-ms-file-change-time": "2019-12-11T05:58:03.4310502Z",
-=======
-        "x-ms-file-change-time": "2019-12-11T20:39:56.5090405Z",
->>>>>>> 5e20a7a1
+        "x-ms-file-change-time": "2019-12-11T23:07:32.3633223Z",
         "x-ms-file-creation-time": "2019-08-15T05:15:25.0600000Z",
         "x-ms-file-id": "11529285414812647424",
         "x-ms-file-last-write-time": "2019-08-26T05:15:25.0600000Z",
         "x-ms-file-parent-id": "13835128424026341376",
         "x-ms-file-permission-key": "11680444563946999947*422928105932735866",
-<<<<<<< HEAD
-        "x-ms-request-id": "d5ada52a-601a-003f-4fe7-af5a98000000",
-=======
-        "x-ms-request-id": "ef3e405e-c01a-0019-4e63-b01280000000",
->>>>>>> 5e20a7a1
+        "x-ms-request-id": "01ef1539-d01a-0015-6277-b08588000000",
         "x-ms-request-server-encrypted": "true",
         "x-ms-version": "2019-07-07"
       },
       "ResponseBody": []
     },
     {
-      "RequestUri": "http://seanstagetest.file.core.windows.net/test-share-5583f46e-f0a0-717c-5466-55740bdee864?restype=share",
+      "RequestUri": "http://seanstagetest.file.core.windows.net/test-share-fbdf4c67-4e6d-57b5-0870-83b1688b659c?restype=share",
       "RequestMethod": "DELETE",
       "RequestHeaders": {
         "Authorization": "Sanitized",
-<<<<<<< HEAD
-        "traceparent": "00-dd51eaec0d42d6489c6db09599725ea3-9a97fa235e116149-00",
-        "User-Agent": [
-          "azsdk-net-Storage.Files.Shares/12.0.0-dev.20191210.1\u002B5758cdf8298d3305c897cb7ba843ddd732c229c1",
-          "(.NET Core 4.6.28008.01; Microsoft Windows 10.0.18363 )"
-        ],
-        "x-ms-client-request-id": "775f6d1d-3a19-ae4a-d11b-a97862fe6e5b",
-        "x-ms-date": "Wed, 11 Dec 2019 05:58:03 GMT",
-=======
-        "traceparent": "00-b21777f91018764196299ecb06191cbd-af5186220497154d-00",
-        "User-Agent": [
-          "azsdk-net-Storage.Files.Shares/12.0.0-dev.20191211.1\u002B899431c003876eb9b26cefd8e8a37e7f27f82ced",
-          "(.NET Core 4.6.28008.01; Microsoft Windows 10.0.18363 )"
-        ],
-        "x-ms-client-request-id": "7699ba33-c4ff-2ab8-3826-0b1cbbb1f292",
-        "x-ms-date": "Wed, 11 Dec 2019 20:39:56 GMT",
->>>>>>> 5e20a7a1
+        "traceparent": "00-80fcb529e7442d4b98faa6728a80c5e6-b1f1109d2c921b40-00",
+        "User-Agent": [
+          "azsdk-net-Storage.Files.Shares/12.0.0-dev.20191211.1\u002B2accb37068f0a0c9382fa117525bb968c5397cf7",
+          "(.NET Core 4.6.28008.01; Microsoft Windows 10.0.18363 )"
+        ],
+        "x-ms-client-request-id": "ac705577-4871-0879-7b02-9586d8432218",
+        "x-ms-date": "Wed, 11 Dec 2019 23:07:32 GMT",
         "x-ms-delete-snapshots": "include",
         "x-ms-return-client-request-id": "true",
         "x-ms-version": "2019-07-07"
@@ -346,34 +221,20 @@
       "StatusCode": 202,
       "ResponseHeaders": {
         "Content-Length": "0",
-<<<<<<< HEAD
-        "Date": "Wed, 11 Dec 2019 05:58:03 GMT",
-=======
-        "Date": "Wed, 11 Dec 2019 20:39:55 GMT",
->>>>>>> 5e20a7a1
-        "Server": [
-          "Windows-Azure-File/1.0",
-          "Microsoft-HTTPAPI/2.0"
-        ],
-<<<<<<< HEAD
-        "x-ms-client-request-id": "775f6d1d-3a19-ae4a-d11b-a97862fe6e5b",
-        "x-ms-request-id": "d5ada52b-601a-003f-50e7-af5a98000000",
-=======
-        "x-ms-client-request-id": "7699ba33-c4ff-2ab8-3826-0b1cbbb1f292",
-        "x-ms-request-id": "ef3e405f-c01a-0019-4f63-b01280000000",
->>>>>>> 5e20a7a1
+        "Date": "Wed, 11 Dec 2019 23:07:31 GMT",
+        "Server": [
+          "Windows-Azure-File/1.0",
+          "Microsoft-HTTPAPI/2.0"
+        ],
+        "x-ms-client-request-id": "ac705577-4871-0879-7b02-9586d8432218",
+        "x-ms-request-id": "01ef153e-d01a-0015-6777-b08588000000",
         "x-ms-version": "2019-07-07"
       },
       "ResponseBody": []
     }
   ],
   "Variables": {
-<<<<<<< HEAD
-    "RandomSeed": "868868994",
+    "RandomSeed": "564999568",
     "Storage_TestConfigDefault": "ProductionTenant\nseanstagetest\nU2FuaXRpemVk\nhttp://seanstagetest.blob.core.windows.net\nhttp://seanstagetest.file.core.windows.net\nhttp://seanstagetest.queue.core.windows.net\nhttp://seanstagetest.table.core.windows.net\n\n\n\n\nhttp://seanstagetest-secondary.blob.core.windows.net\nhttp://seanstagetest-secondary.file.core.windows.net\nhttp://seanstagetest-secondary.queue.core.windows.net\nhttp://seanstagetest-secondary.table.core.windows.net\n\nSanitized\n\n\nCloud\nBlobEndpoint=http://seanstagetest.blob.core.windows.net/;QueueEndpoint=http://seanstagetest.queue.core.windows.net/;FileEndpoint=http://seanstagetest.file.core.windows.net/;BlobSecondaryEndpoint=http://seanstagetest-secondary.blob.core.windows.net/;QueueSecondaryEndpoint=http://seanstagetest-secondary.queue.core.windows.net/;FileSecondaryEndpoint=http://seanstagetest-secondary.file.core.windows.net/;AccountName=seanstagetest;AccountKey=Sanitized\nseanscope1"
-=======
-    "RandomSeed": "717886795",
-    "Storage_TestConfigDefault": "ProductionTenant\nseanstagetest\nU2FuaXRpemVk\nhttp://seanstagetest.blob.core.windows.net\nhttp://seanstagetest.file.core.windows.net\nhttp://seanstagetest.queue.core.windows.net\nhttp://seanstagetest.table.core.windows.net\n\n\n\n\nhttp://seanstagetest-secondary.blob.core.windows.net\nhttp://seanstagetest-secondary.file.core.windows.net\nhttp://seanstagetest-secondary.queue.core.windows.net\nhttp://seanstagetest-secondary.table.core.windows.net\n\nSanitized\n\n\nCloud\nBlobEndpoint=http://seanstagetest.blob.core.windows.net/;QueueEndpoint=http://seanstagetest.queue.core.windows.net/;FileEndpoint=http://seanstagetest.file.core.windows.net/;BlobSecondaryEndpoint=http://seanstagetest-secondary.blob.core.windows.net/;QueueSecondaryEndpoint=http://seanstagetest-secondary.queue.core.windows.net/;FileSecondaryEndpoint=http://seanstagetest-secondary.file.core.windows.net/;AccountName=seanstagetest;AccountKey=Sanitized"
->>>>>>> 5e20a7a1
   }
 }