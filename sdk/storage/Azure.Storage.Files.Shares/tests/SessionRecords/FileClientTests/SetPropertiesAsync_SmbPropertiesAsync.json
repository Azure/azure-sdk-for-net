{
  "Entries": [
    {
<<<<<<< HEAD
      "RequestUri": "http://seanstagetest.file.core.windows.net/test-share-bf3edaf7-0d4d-8a26-ef6b-e129ca3d102d?restype=share",
      "RequestMethod": "PUT",
      "RequestHeaders": {
        "Authorization": "Sanitized",
        "traceparent": "00-c86f7683cd92c34d9ca106580d9c3f83-c035c84f02865c46-00",
        "User-Agent": [
          "azsdk-net-Storage.Files.Shares/12.0.0-dev.20191209.1\u002Bb71b1fa965b15eccfc57e2c7781b8bf85cd4c766",
          "(.NET Core 4.6.28008.01; Microsoft Windows 10.0.18363 )"
        ],
        "x-ms-client-request-id": "b92a1106-c7d8-502c-acb6-6f7c6ba39baf",
        "x-ms-date": "Tue, 10 Dec 2019 05:32:51 GMT",
=======
      "RequestUri": "http://seanstagetest.file.core.windows.net/test-share-e2904e0e-f8f8-2712-6cb1-424cce14966e?restype=share",
      "RequestMethod": "PUT",
      "RequestHeaders": {
        "Authorization": "Sanitized",
        "traceparent": "00-40e641fdf2e5854f84e12e7340b34aeb-fbbc3f201f3cc541-00",
        "User-Agent": [
          "azsdk-net-Storage.Files.Shares/12.0.0-dev.20191209.1\u002B61bda4d1783b0e05dba0d434ff14b2840726d3b1",
          "(.NET Core 4.6.28008.01; Microsoft Windows 10.0.18363 )"
        ],
        "x-ms-client-request-id": "8cde8499-f243-6396-918a-2bcd7aab1d50",
        "x-ms-date": "Tue, 10 Dec 2019 06:01:15 GMT",
>>>>>>> 1d9822e0
        "x-ms-return-client-request-id": "true",
        "x-ms-version": "2019-07-07"
      },
      "RequestBody": null,
      "StatusCode": 201,
      "ResponseHeaders": {
        "Content-Length": "0",
<<<<<<< HEAD
        "Date": "Tue, 10 Dec 2019 05:32:50 GMT",
        "ETag": "\u00220x8D77D32663BEA5C\u0022",
        "Last-Modified": "Tue, 10 Dec 2019 05:32:51 GMT",
=======
        "Date": "Tue, 10 Dec 2019 06:01:15 GMT",
        "ETag": "\u00220x8D77D365E2E339D\u0022",
        "Last-Modified": "Tue, 10 Dec 2019 06:01:15 GMT",
>>>>>>> 1d9822e0
        "Server": [
          "Windows-Azure-File/1.0",
          "Microsoft-HTTPAPI/2.0"
        ],
<<<<<<< HEAD
        "x-ms-client-request-id": "b92a1106-c7d8-502c-acb6-6f7c6ba39baf",
        "x-ms-request-id": "0cb00a30-501a-0046-3e1b-afa6bc000000",
=======
        "x-ms-client-request-id": "8cde8499-f243-6396-918a-2bcd7aab1d50",
        "x-ms-request-id": "38a4fa32-501a-0034-801f-afa1f3000000",
>>>>>>> 1d9822e0
        "x-ms-version": "2019-07-07"
      },
      "ResponseBody": []
    },
    {
<<<<<<< HEAD
      "RequestUri": "http://seanstagetest.file.core.windows.net/test-share-bf3edaf7-0d4d-8a26-ef6b-e129ca3d102d?restype=share\u0026comp=filepermission",
=======
      "RequestUri": "http://seanstagetest.file.core.windows.net/test-share-e2904e0e-f8f8-2712-6cb1-424cce14966e?restype=share\u0026comp=filepermission",
>>>>>>> 1d9822e0
      "RequestMethod": "PUT",
      "RequestHeaders": {
        "Authorization": "Sanitized",
        "Content-Length": "206",
        "Content-Type": "application/json",
<<<<<<< HEAD
        "traceparent": "00-371321a1d189ac48bee1fe3acf2fe79d-1692b16409c58145-00",
        "User-Agent": [
          "azsdk-net-Storage.Files.Shares/12.0.0-dev.20191209.1\u002Bb71b1fa965b15eccfc57e2c7781b8bf85cd4c766",
          "(.NET Core 4.6.28008.01; Microsoft Windows 10.0.18363 )"
        ],
        "x-ms-client-request-id": "b92338fc-5712-7c54-5197-3bf45f17f9ac",
        "x-ms-date": "Tue, 10 Dec 2019 05:32:51 GMT",
=======
        "traceparent": "00-e6eb75ed1ffa5a4b8bcce9c4b68b1ed6-69b76c63473e1d4c-00",
        "User-Agent": [
          "azsdk-net-Storage.Files.Shares/12.0.0-dev.20191209.1\u002B61bda4d1783b0e05dba0d434ff14b2840726d3b1",
          "(.NET Core 4.6.28008.01; Microsoft Windows 10.0.18363 )"
        ],
        "x-ms-client-request-id": "49b3255f-0935-cf2b-8980-c25580f45597",
        "x-ms-date": "Tue, 10 Dec 2019 06:01:15 GMT",
>>>>>>> 1d9822e0
        "x-ms-return-client-request-id": "true",
        "x-ms-version": "2019-07-07"
      },
      "RequestBody": {
        "permission": "O:S-1-5-21-2127521184-1604012920-1887927527-21560751G:S-1-5-21-2127521184-1604012920-1887927527-513D:AI(A;;FA;;;SY)(A;;FA;;;BA)(A;;0x1200a9;;;S-1-5-21-397955417-626881126-188441444-3053964)"
      },
      "StatusCode": 201,
      "ResponseHeaders": {
<<<<<<< HEAD
        "Date": "Tue, 10 Dec 2019 05:32:50 GMT",
=======
        "Date": "Tue, 10 Dec 2019 06:01:15 GMT",
>>>>>>> 1d9822e0
        "Server": [
          "Windows-Azure-File/1.0",
          "Microsoft-HTTPAPI/2.0"
        ],
        "Transfer-Encoding": "chunked",
<<<<<<< HEAD
        "x-ms-client-request-id": "b92338fc-5712-7c54-5197-3bf45f17f9ac",
        "x-ms-file-permission-key": "11680444563946999947*422928105932735866",
        "x-ms-request-id": "0cb00a32-501a-0046-3f1b-afa6bc000000",
=======
        "x-ms-client-request-id": "49b3255f-0935-cf2b-8980-c25580f45597",
        "x-ms-file-permission-key": "11680444563946999947*422928105932735866",
        "x-ms-request-id": "38a4fa34-501a-0034-011f-afa1f3000000",
>>>>>>> 1d9822e0
        "x-ms-version": "2019-07-07"
      },
      "ResponseBody": []
    },
    {
<<<<<<< HEAD
      "RequestUri": "http://seanstagetest.file.core.windows.net/test-share-bf3edaf7-0d4d-8a26-ef6b-e129ca3d102d/test-directory-949cd170-8681-4ba5-9001-72fe57eac4a7?restype=directory",
      "RequestMethod": "PUT",
      "RequestHeaders": {
        "Authorization": "Sanitized",
        "traceparent": "00-e64c065916da5545ab8e6729a8b673ee-c5f9a6057f783d4b-00",
        "User-Agent": [
          "azsdk-net-Storage.Files.Shares/12.0.0-dev.20191209.1\u002Bb71b1fa965b15eccfc57e2c7781b8bf85cd4c766",
          "(.NET Core 4.6.28008.01; Microsoft Windows 10.0.18363 )"
        ],
        "x-ms-client-request-id": "bbd1c3e1-9d67-755b-93d8-2810e4552466",
        "x-ms-date": "Tue, 10 Dec 2019 05:32:51 GMT",
=======
      "RequestUri": "http://seanstagetest.file.core.windows.net/test-share-e2904e0e-f8f8-2712-6cb1-424cce14966e/test-directory-d1f74615-e486-9b97-9d7c-008353d1028d?restype=directory",
      "RequestMethod": "PUT",
      "RequestHeaders": {
        "Authorization": "Sanitized",
        "traceparent": "00-e07f78052895c94bb0e8b80a6c2e4ef3-7b40449e8ca1e240-00",
        "User-Agent": [
          "azsdk-net-Storage.Files.Shares/12.0.0-dev.20191209.1\u002B61bda4d1783b0e05dba0d434ff14b2840726d3b1",
          "(.NET Core 4.6.28008.01; Microsoft Windows 10.0.18363 )"
        ],
        "x-ms-client-request-id": "19af076a-510c-7a87-8d17-acb808a87bb7",
        "x-ms-date": "Tue, 10 Dec 2019 06:01:15 GMT",
>>>>>>> 1d9822e0
        "x-ms-file-attributes": "None",
        "x-ms-file-creation-time": "Now",
        "x-ms-file-last-write-time": "Now",
        "x-ms-file-permission": "Inherit",
        "x-ms-return-client-request-id": "true",
        "x-ms-version": "2019-07-07"
      },
      "RequestBody": null,
      "StatusCode": 201,
      "ResponseHeaders": {
        "Content-Length": "0",
<<<<<<< HEAD
        "Date": "Tue, 10 Dec 2019 05:32:50 GMT",
        "ETag": "\u00220x8D77D326655B77B\u0022",
        "Last-Modified": "Tue, 10 Dec 2019 05:32:51 GMT",
=======
        "Date": "Tue, 10 Dec 2019 06:01:15 GMT",
        "ETag": "\u00220x8D77D365E47B0DA\u0022",
        "Last-Modified": "Tue, 10 Dec 2019 06:01:15 GMT",
>>>>>>> 1d9822e0
        "Server": [
          "Windows-Azure-File/1.0",
          "Microsoft-HTTPAPI/2.0"
        ],
<<<<<<< HEAD
        "x-ms-client-request-id": "bbd1c3e1-9d67-755b-93d8-2810e4552466",
        "x-ms-file-attributes": "Directory",
        "x-ms-file-change-time": "2019-12-10T05:32:51.4944891Z",
        "x-ms-file-creation-time": "2019-12-10T05:32:51.4944891Z",
        "x-ms-file-id": "13835128424026341376",
        "x-ms-file-last-write-time": "2019-12-10T05:32:51.4944891Z",
        "x-ms-file-parent-id": "0",
        "x-ms-file-permission-key": "7855875120676328179*422928105932735866",
        "x-ms-request-id": "0cb00a33-501a-0046-401b-afa6bc000000",
=======
        "x-ms-client-request-id": "19af076a-510c-7a87-8d17-acb808a87bb7",
        "x-ms-file-attributes": "Directory",
        "x-ms-file-change-time": "2019-12-10T06:01:15.9677146Z",
        "x-ms-file-creation-time": "2019-12-10T06:01:15.9677146Z",
        "x-ms-file-id": "13835128424026341376",
        "x-ms-file-last-write-time": "2019-12-10T06:01:15.9677146Z",
        "x-ms-file-parent-id": "0",
        "x-ms-file-permission-key": "7855875120676328179*422928105932735866",
        "x-ms-request-id": "38a4fa36-501a-0034-021f-afa1f3000000",
>>>>>>> 1d9822e0
        "x-ms-request-server-encrypted": "true",
        "x-ms-version": "2019-07-07"
      },
      "ResponseBody": []
    },
    {
<<<<<<< HEAD
      "RequestUri": "http://seanstagetest.file.core.windows.net/test-share-bf3edaf7-0d4d-8a26-ef6b-e129ca3d102d/test-directory-949cd170-8681-4ba5-9001-72fe57eac4a7/test-file-cc7093d2-c696-8e2c-346f-266def39cb03",
      "RequestMethod": "PUT",
      "RequestHeaders": {
        "Authorization": "Sanitized",
        "traceparent": "00-4dfc7fe5a6962f4da937d89c44554c74-6a3bb1189188ea46-00",
        "User-Agent": [
          "azsdk-net-Storage.Files.Shares/12.0.0-dev.20191209.1\u002Bb71b1fa965b15eccfc57e2c7781b8bf85cd4c766",
          "(.NET Core 4.6.28008.01; Microsoft Windows 10.0.18363 )"
        ],
        "x-ms-client-request-id": "eb9830ef-fc1c-1a98-9643-86f877ed8659",
        "x-ms-content-length": "1024",
        "x-ms-date": "Tue, 10 Dec 2019 05:32:51 GMT",
=======
      "RequestUri": "http://seanstagetest.file.core.windows.net/test-share-e2904e0e-f8f8-2712-6cb1-424cce14966e/test-directory-d1f74615-e486-9b97-9d7c-008353d1028d/test-file-63ed347d-0086-429f-2be8-c97d0093600c",
      "RequestMethod": "PUT",
      "RequestHeaders": {
        "Authorization": "Sanitized",
        "traceparent": "00-7b4a356cbd2a98469fad781ea5278c8a-488eb62c336ec449-00",
        "User-Agent": [
          "azsdk-net-Storage.Files.Shares/12.0.0-dev.20191209.1\u002B61bda4d1783b0e05dba0d434ff14b2840726d3b1",
          "(.NET Core 4.6.28008.01; Microsoft Windows 10.0.18363 )"
        ],
        "x-ms-client-request-id": "06862c8d-7ea4-6911-676d-ee23870a7afa",
        "x-ms-content-length": "1024",
        "x-ms-date": "Tue, 10 Dec 2019 06:01:16 GMT",
>>>>>>> 1d9822e0
        "x-ms-file-attributes": "None",
        "x-ms-file-creation-time": "Now",
        "x-ms-file-last-write-time": "Now",
        "x-ms-file-permission": "Inherit",
        "x-ms-return-client-request-id": "true",
        "x-ms-type": "file",
        "x-ms-version": "2019-07-07"
      },
      "RequestBody": null,
      "StatusCode": 201,
      "ResponseHeaders": {
        "Content-Length": "0",
<<<<<<< HEAD
        "Date": "Tue, 10 Dec 2019 05:32:50 GMT",
        "ETag": "\u00220x8D77D326662FFA3\u0022",
        "Last-Modified": "Tue, 10 Dec 2019 05:32:51 GMT",
=======
        "Date": "Tue, 10 Dec 2019 06:01:15 GMT",
        "ETag": "\u00220x8D77D365E554869\u0022",
        "Last-Modified": "Tue, 10 Dec 2019 06:01:16 GMT",
>>>>>>> 1d9822e0
        "Server": [
          "Windows-Azure-File/1.0",
          "Microsoft-HTTPAPI/2.0"
        ],
<<<<<<< HEAD
        "x-ms-client-request-id": "eb9830ef-fc1c-1a98-9643-86f877ed8659",
        "x-ms-file-attributes": "Archive",
        "x-ms-file-change-time": "2019-12-10T05:32:51.5815331Z",
        "x-ms-file-creation-time": "2019-12-10T05:32:51.5815331Z",
        "x-ms-file-id": "11529285414812647424",
        "x-ms-file-last-write-time": "2019-12-10T05:32:51.5815331Z",
        "x-ms-file-parent-id": "13835128424026341376",
        "x-ms-file-permission-key": "12501538048846835188*422928105932735866",
        "x-ms-request-id": "0cb00a34-501a-0046-411b-afa6bc000000",
=======
        "x-ms-client-request-id": "06862c8d-7ea4-6911-676d-ee23870a7afa",
        "x-ms-file-attributes": "Archive",
        "x-ms-file-change-time": "2019-12-10T06:01:16.0567913Z",
        "x-ms-file-creation-time": "2019-12-10T06:01:16.0567913Z",
        "x-ms-file-id": "11529285414812647424",
        "x-ms-file-last-write-time": "2019-12-10T06:01:16.0567913Z",
        "x-ms-file-parent-id": "13835128424026341376",
        "x-ms-file-permission-key": "12501538048846835188*422928105932735866",
        "x-ms-request-id": "38a4fa37-501a-0034-031f-afa1f3000000",
>>>>>>> 1d9822e0
        "x-ms-request-server-encrypted": "true",
        "x-ms-version": "2019-07-07"
      },
      "ResponseBody": []
    },
    {
<<<<<<< HEAD
      "RequestUri": "http://seanstagetest.file.core.windows.net/test-share-bf3edaf7-0d4d-8a26-ef6b-e129ca3d102d/test-directory-949cd170-8681-4ba5-9001-72fe57eac4a7/test-file-cc7093d2-c696-8e2c-346f-266def39cb03?comp=properties",
      "RequestMethod": "PUT",
      "RequestHeaders": {
        "Authorization": "Sanitized",
        "traceparent": "00-5b0f54711349954badf7bd54e9833f45-f20d3544d641e146-00",
        "User-Agent": [
          "azsdk-net-Storage.Files.Shares/12.0.0-dev.20191209.1\u002Bb71b1fa965b15eccfc57e2c7781b8bf85cd4c766",
          "(.NET Core 4.6.28008.01; Microsoft Windows 10.0.18363 )"
        ],
        "x-ms-client-request-id": "bf7e0d26-dfa1-3be6-aa02-fdd683486e49",
        "x-ms-date": "Tue, 10 Dec 2019 05:32:51 GMT",
=======
      "RequestUri": "http://seanstagetest.file.core.windows.net/test-share-e2904e0e-f8f8-2712-6cb1-424cce14966e/test-directory-d1f74615-e486-9b97-9d7c-008353d1028d/test-file-63ed347d-0086-429f-2be8-c97d0093600c?comp=properties",
      "RequestMethod": "PUT",
      "RequestHeaders": {
        "Authorization": "Sanitized",
        "traceparent": "00-7618d8af64251e46a8833abd2066dc10-5ca5c71dbc09c84f-00",
        "User-Agent": [
          "azsdk-net-Storage.Files.Shares/12.0.0-dev.20191209.1\u002B61bda4d1783b0e05dba0d434ff14b2840726d3b1",
          "(.NET Core 4.6.28008.01; Microsoft Windows 10.0.18363 )"
        ],
        "x-ms-client-request-id": "d4ef69e3-590d-1c67-56ae-e4b4fa5d8e8b",
        "x-ms-date": "Tue, 10 Dec 2019 06:01:16 GMT",
>>>>>>> 1d9822e0
        "x-ms-file-attributes": "ReadOnly|Archive",
        "x-ms-file-creation-time": "2019-08-15T05:15:25.0600000Z",
        "x-ms-file-last-write-time": "2019-08-26T05:15:25.0600000Z",
        "x-ms-file-permission-key": "11680444563946999947*422928105932735866",
        "x-ms-return-client-request-id": "true",
        "x-ms-version": "2019-07-07"
      },
      "RequestBody": null,
      "StatusCode": 200,
      "ResponseHeaders": {
        "Content-Length": "0",
<<<<<<< HEAD
        "Date": "Tue, 10 Dec 2019 05:32:50 GMT",
        "ETag": "\u00220x8D77D32666F5A0A\u0022",
        "Last-Modified": "Tue, 10 Dec 2019 05:32:51 GMT",
=======
        "Date": "Tue, 10 Dec 2019 06:01:15 GMT",
        "ETag": "\u00220x8D77D365E61A1BC\u0022",
        "Last-Modified": "Tue, 10 Dec 2019 06:01:16 GMT",
>>>>>>> 1d9822e0
        "Server": [
          "Windows-Azure-File/1.0",
          "Microsoft-HTTPAPI/2.0"
        ],
<<<<<<< HEAD
        "x-ms-client-request-id": "bf7e0d26-dfa1-3be6-aa02-fdd683486e49",
        "x-ms-file-attributes": "ReadOnly | Archive",
        "x-ms-file-change-time": "2019-12-10T05:32:51.6624906Z",
=======
        "x-ms-client-request-id": "d4ef69e3-590d-1c67-56ae-e4b4fa5d8e8b",
        "x-ms-file-attributes": "ReadOnly | Archive",
        "x-ms-file-change-time": "2019-12-10T06:01:16.1377212Z",
>>>>>>> 1d9822e0
        "x-ms-file-creation-time": "2019-08-15T05:15:25.0600000Z",
        "x-ms-file-id": "11529285414812647424",
        "x-ms-file-last-write-time": "2019-08-26T05:15:25.0600000Z",
        "x-ms-file-parent-id": "13835128424026341376",
        "x-ms-file-permission-key": "11680444563946999947*422928105932735866",
<<<<<<< HEAD
        "x-ms-request-id": "0cb00a35-501a-0046-421b-afa6bc000000",
=======
        "x-ms-request-id": "38a4fa38-501a-0034-041f-afa1f3000000",
>>>>>>> 1d9822e0
        "x-ms-request-server-encrypted": "true",
        "x-ms-version": "2019-07-07"
      },
      "ResponseBody": []
    },
    {
<<<<<<< HEAD
      "RequestUri": "http://seanstagetest.file.core.windows.net/test-share-bf3edaf7-0d4d-8a26-ef6b-e129ca3d102d?restype=share",
      "RequestMethod": "DELETE",
      "RequestHeaders": {
        "Authorization": "Sanitized",
        "traceparent": "00-a1725f9abf3b6f41898519d1a0b095df-e86f90c1e276d34f-00",
        "User-Agent": [
          "azsdk-net-Storage.Files.Shares/12.0.0-dev.20191209.1\u002Bb71b1fa965b15eccfc57e2c7781b8bf85cd4c766",
          "(.NET Core 4.6.28008.01; Microsoft Windows 10.0.18363 )"
        ],
        "x-ms-client-request-id": "69d1de6d-c66f-2db8-3e9d-f6379276460a",
        "x-ms-date": "Tue, 10 Dec 2019 05:32:51 GMT",
=======
      "RequestUri": "http://seanstagetest.file.core.windows.net/test-share-e2904e0e-f8f8-2712-6cb1-424cce14966e?restype=share",
      "RequestMethod": "DELETE",
      "RequestHeaders": {
        "Authorization": "Sanitized",
        "traceparent": "00-b7ba7f4235f1bf43909ce294d2f9cd7f-7a9638d533934448-00",
        "User-Agent": [
          "azsdk-net-Storage.Files.Shares/12.0.0-dev.20191209.1\u002B61bda4d1783b0e05dba0d434ff14b2840726d3b1",
          "(.NET Core 4.6.28008.01; Microsoft Windows 10.0.18363 )"
        ],
        "x-ms-client-request-id": "1e402552-a61a-5eed-3800-4ae14ae19a55",
        "x-ms-date": "Tue, 10 Dec 2019 06:01:16 GMT",
>>>>>>> 1d9822e0
        "x-ms-delete-snapshots": "include",
        "x-ms-return-client-request-id": "true",
        "x-ms-version": "2019-07-07"
      },
      "RequestBody": null,
      "StatusCode": 202,
      "ResponseHeaders": {
        "Content-Length": "0",
<<<<<<< HEAD
        "Date": "Tue, 10 Dec 2019 05:32:50 GMT",
=======
        "Date": "Tue, 10 Dec 2019 06:01:15 GMT",
>>>>>>> 1d9822e0
        "Server": [
          "Windows-Azure-File/1.0",
          "Microsoft-HTTPAPI/2.0"
        ],
<<<<<<< HEAD
        "x-ms-client-request-id": "69d1de6d-c66f-2db8-3e9d-f6379276460a",
        "x-ms-request-id": "0cb00a36-501a-0046-431b-afa6bc000000",
=======
        "x-ms-client-request-id": "1e402552-a61a-5eed-3800-4ae14ae19a55",
        "x-ms-request-id": "38a4fa39-501a-0034-051f-afa1f3000000",
>>>>>>> 1d9822e0
        "x-ms-version": "2019-07-07"
      },
      "ResponseBody": []
    }
  ],
  "Variables": {
<<<<<<< HEAD
    "RandomSeed": "679463063",
=======
    "RandomSeed": "1623734464",
>>>>>>> 1d9822e0
    "Storage_TestConfigDefault": "ProductionTenant\nseanstagetest\nU2FuaXRpemVk\nhttp://seanstagetest.blob.core.windows.net\nhttp://seanstagetest.file.core.windows.net\nhttp://seanstagetest.queue.core.windows.net\nhttp://seanstagetest.table.core.windows.net\n\n\n\n\nhttp://seanstagetest-secondary.blob.core.windows.net\nhttp://seanstagetest-secondary.file.core.windows.net\nhttp://seanstagetest-secondary.queue.core.windows.net\nhttp://seanstagetest-secondary.table.core.windows.net\n\nSanitized\n\n\nCloud\nBlobEndpoint=http://seanstagetest.blob.core.windows.net/;QueueEndpoint=http://seanstagetest.queue.core.windows.net/;FileEndpoint=http://seanstagetest.file.core.windows.net/;BlobSecondaryEndpoint=http://seanstagetest-secondary.blob.core.windows.net/;QueueSecondaryEndpoint=http://seanstagetest-secondary.queue.core.windows.net/;FileSecondaryEndpoint=http://seanstagetest-secondary.file.core.windows.net/;AccountName=seanstagetest;AccountKey=Sanitized"
  }
}<|MERGE_RESOLUTION|>--- conflicted
+++ resolved
@@ -1,90 +1,51 @@
 {
   "Entries": [
     {
-<<<<<<< HEAD
-      "RequestUri": "http://seanstagetest.file.core.windows.net/test-share-bf3edaf7-0d4d-8a26-ef6b-e129ca3d102d?restype=share",
-      "RequestMethod": "PUT",
-      "RequestHeaders": {
-        "Authorization": "Sanitized",
-        "traceparent": "00-c86f7683cd92c34d9ca106580d9c3f83-c035c84f02865c46-00",
-        "User-Agent": [
-          "azsdk-net-Storage.Files.Shares/12.0.0-dev.20191209.1\u002Bb71b1fa965b15eccfc57e2c7781b8bf85cd4c766",
-          "(.NET Core 4.6.28008.01; Microsoft Windows 10.0.18363 )"
-        ],
-        "x-ms-client-request-id": "b92a1106-c7d8-502c-acb6-6f7c6ba39baf",
-        "x-ms-date": "Tue, 10 Dec 2019 05:32:51 GMT",
-=======
-      "RequestUri": "http://seanstagetest.file.core.windows.net/test-share-e2904e0e-f8f8-2712-6cb1-424cce14966e?restype=share",
-      "RequestMethod": "PUT",
-      "RequestHeaders": {
-        "Authorization": "Sanitized",
-        "traceparent": "00-40e641fdf2e5854f84e12e7340b34aeb-fbbc3f201f3cc541-00",
-        "User-Agent": [
-          "azsdk-net-Storage.Files.Shares/12.0.0-dev.20191209.1\u002B61bda4d1783b0e05dba0d434ff14b2840726d3b1",
-          "(.NET Core 4.6.28008.01; Microsoft Windows 10.0.18363 )"
-        ],
-        "x-ms-client-request-id": "8cde8499-f243-6396-918a-2bcd7aab1d50",
-        "x-ms-date": "Tue, 10 Dec 2019 06:01:15 GMT",
->>>>>>> 1d9822e0
-        "x-ms-return-client-request-id": "true",
-        "x-ms-version": "2019-07-07"
-      },
-      "RequestBody": null,
-      "StatusCode": 201,
-      "ResponseHeaders": {
-        "Content-Length": "0",
-<<<<<<< HEAD
-        "Date": "Tue, 10 Dec 2019 05:32:50 GMT",
-        "ETag": "\u00220x8D77D32663BEA5C\u0022",
-        "Last-Modified": "Tue, 10 Dec 2019 05:32:51 GMT",
-=======
-        "Date": "Tue, 10 Dec 2019 06:01:15 GMT",
-        "ETag": "\u00220x8D77D365E2E339D\u0022",
-        "Last-Modified": "Tue, 10 Dec 2019 06:01:15 GMT",
->>>>>>> 1d9822e0
-        "Server": [
-          "Windows-Azure-File/1.0",
-          "Microsoft-HTTPAPI/2.0"
-        ],
-<<<<<<< HEAD
-        "x-ms-client-request-id": "b92a1106-c7d8-502c-acb6-6f7c6ba39baf",
-        "x-ms-request-id": "0cb00a30-501a-0046-3e1b-afa6bc000000",
-=======
-        "x-ms-client-request-id": "8cde8499-f243-6396-918a-2bcd7aab1d50",
-        "x-ms-request-id": "38a4fa32-501a-0034-801f-afa1f3000000",
->>>>>>> 1d9822e0
-        "x-ms-version": "2019-07-07"
-      },
-      "ResponseBody": []
-    },
-    {
-<<<<<<< HEAD
-      "RequestUri": "http://seanstagetest.file.core.windows.net/test-share-bf3edaf7-0d4d-8a26-ef6b-e129ca3d102d?restype=share\u0026comp=filepermission",
-=======
-      "RequestUri": "http://seanstagetest.file.core.windows.net/test-share-e2904e0e-f8f8-2712-6cb1-424cce14966e?restype=share\u0026comp=filepermission",
->>>>>>> 1d9822e0
+      "RequestUri": "http://seanstagetest.file.core.windows.net/test-share-5583f46e-f0a0-717c-5466-55740bdee864?restype=share",
+      "RequestMethod": "PUT",
+      "RequestHeaders": {
+        "Authorization": "Sanitized",
+        "traceparent": "00-b6c6d7eb130b8e4fb0db7905a212ce1c-b0368cc9a5859e4a-00",
+        "User-Agent": [
+          "azsdk-net-Storage.Files.Shares/12.0.0-dev.20191211.1\u002B899431c003876eb9b26cefd8e8a37e7f27f82ced",
+          "(.NET Core 4.6.28008.01; Microsoft Windows 10.0.18363 )"
+        ],
+        "x-ms-client-request-id": "5934e48d-d372-92be-c5db-4606713c761d",
+        "x-ms-date": "Wed, 11 Dec 2019 20:39:56 GMT",
+        "x-ms-return-client-request-id": "true",
+        "x-ms-version": "2019-07-07"
+      },
+      "RequestBody": null,
+      "StatusCode": 201,
+      "ResponseHeaders": {
+        "Content-Length": "0",
+        "Date": "Wed, 11 Dec 2019 20:39:55 GMT",
+        "ETag": "\u00220x8D77E7A4861FBFC\u0022",
+        "Last-Modified": "Wed, 11 Dec 2019 20:39:56 GMT",
+        "Server": [
+          "Windows-Azure-File/1.0",
+          "Microsoft-HTTPAPI/2.0"
+        ],
+        "x-ms-client-request-id": "5934e48d-d372-92be-c5db-4606713c761d",
+        "x-ms-request-id": "ef3e4059-c01a-0019-4a63-b01280000000",
+        "x-ms-version": "2019-07-07"
+      },
+      "ResponseBody": []
+    },
+    {
+      "RequestUri": "http://seanstagetest.file.core.windows.net/test-share-5583f46e-f0a0-717c-5466-55740bdee864?restype=share\u0026comp=filepermission",
       "RequestMethod": "PUT",
       "RequestHeaders": {
         "Authorization": "Sanitized",
         "Content-Length": "206",
         "Content-Type": "application/json",
-<<<<<<< HEAD
-        "traceparent": "00-371321a1d189ac48bee1fe3acf2fe79d-1692b16409c58145-00",
-        "User-Agent": [
-          "azsdk-net-Storage.Files.Shares/12.0.0-dev.20191209.1\u002Bb71b1fa965b15eccfc57e2c7781b8bf85cd4c766",
-          "(.NET Core 4.6.28008.01; Microsoft Windows 10.0.18363 )"
-        ],
-        "x-ms-client-request-id": "b92338fc-5712-7c54-5197-3bf45f17f9ac",
-        "x-ms-date": "Tue, 10 Dec 2019 05:32:51 GMT",
-=======
-        "traceparent": "00-e6eb75ed1ffa5a4b8bcce9c4b68b1ed6-69b76c63473e1d4c-00",
-        "User-Agent": [
-          "azsdk-net-Storage.Files.Shares/12.0.0-dev.20191209.1\u002B61bda4d1783b0e05dba0d434ff14b2840726d3b1",
-          "(.NET Core 4.6.28008.01; Microsoft Windows 10.0.18363 )"
-        ],
-        "x-ms-client-request-id": "49b3255f-0935-cf2b-8980-c25580f45597",
-        "x-ms-date": "Tue, 10 Dec 2019 06:01:15 GMT",
->>>>>>> 1d9822e0
+        "traceparent": "00-751b79f7b907ee41b2faa585b11513ef-21f6bbd5b24e3243-00",
+        "User-Agent": [
+          "azsdk-net-Storage.Files.Shares/12.0.0-dev.20191211.1\u002B899431c003876eb9b26cefd8e8a37e7f27f82ced",
+          "(.NET Core 4.6.28008.01; Microsoft Windows 10.0.18363 )"
+        ],
+        "x-ms-client-request-id": "27e6e018-8ea9-90f2-6017-e065af99d921",
+        "x-ms-date": "Wed, 11 Dec 2019 20:39:56 GMT",
         "x-ms-return-client-request-id": "true",
         "x-ms-version": "2019-07-07"
       },
@@ -93,55 +54,31 @@
       },
       "StatusCode": 201,
       "ResponseHeaders": {
-<<<<<<< HEAD
-        "Date": "Tue, 10 Dec 2019 05:32:50 GMT",
-=======
-        "Date": "Tue, 10 Dec 2019 06:01:15 GMT",
->>>>>>> 1d9822e0
+        "Date": "Wed, 11 Dec 2019 20:39:55 GMT",
         "Server": [
           "Windows-Azure-File/1.0",
           "Microsoft-HTTPAPI/2.0"
         ],
         "Transfer-Encoding": "chunked",
-<<<<<<< HEAD
-        "x-ms-client-request-id": "b92338fc-5712-7c54-5197-3bf45f17f9ac",
+        "x-ms-client-request-id": "27e6e018-8ea9-90f2-6017-e065af99d921",
         "x-ms-file-permission-key": "11680444563946999947*422928105932735866",
-        "x-ms-request-id": "0cb00a32-501a-0046-3f1b-afa6bc000000",
-=======
-        "x-ms-client-request-id": "49b3255f-0935-cf2b-8980-c25580f45597",
-        "x-ms-file-permission-key": "11680444563946999947*422928105932735866",
-        "x-ms-request-id": "38a4fa34-501a-0034-011f-afa1f3000000",
->>>>>>> 1d9822e0
-        "x-ms-version": "2019-07-07"
-      },
-      "ResponseBody": []
-    },
-    {
-<<<<<<< HEAD
-      "RequestUri": "http://seanstagetest.file.core.windows.net/test-share-bf3edaf7-0d4d-8a26-ef6b-e129ca3d102d/test-directory-949cd170-8681-4ba5-9001-72fe57eac4a7?restype=directory",
-      "RequestMethod": "PUT",
-      "RequestHeaders": {
-        "Authorization": "Sanitized",
-        "traceparent": "00-e64c065916da5545ab8e6729a8b673ee-c5f9a6057f783d4b-00",
-        "User-Agent": [
-          "azsdk-net-Storage.Files.Shares/12.0.0-dev.20191209.1\u002Bb71b1fa965b15eccfc57e2c7781b8bf85cd4c766",
-          "(.NET Core 4.6.28008.01; Microsoft Windows 10.0.18363 )"
-        ],
-        "x-ms-client-request-id": "bbd1c3e1-9d67-755b-93d8-2810e4552466",
-        "x-ms-date": "Tue, 10 Dec 2019 05:32:51 GMT",
-=======
-      "RequestUri": "http://seanstagetest.file.core.windows.net/test-share-e2904e0e-f8f8-2712-6cb1-424cce14966e/test-directory-d1f74615-e486-9b97-9d7c-008353d1028d?restype=directory",
-      "RequestMethod": "PUT",
-      "RequestHeaders": {
-        "Authorization": "Sanitized",
-        "traceparent": "00-e07f78052895c94bb0e8b80a6c2e4ef3-7b40449e8ca1e240-00",
-        "User-Agent": [
-          "azsdk-net-Storage.Files.Shares/12.0.0-dev.20191209.1\u002B61bda4d1783b0e05dba0d434ff14b2840726d3b1",
-          "(.NET Core 4.6.28008.01; Microsoft Windows 10.0.18363 )"
-        ],
-        "x-ms-client-request-id": "19af076a-510c-7a87-8d17-acb808a87bb7",
-        "x-ms-date": "Tue, 10 Dec 2019 06:01:15 GMT",
->>>>>>> 1d9822e0
+        "x-ms-request-id": "ef3e405b-c01a-0019-4b63-b01280000000",
+        "x-ms-version": "2019-07-07"
+      },
+      "ResponseBody": []
+    },
+    {
+      "RequestUri": "http://seanstagetest.file.core.windows.net/test-share-5583f46e-f0a0-717c-5466-55740bdee864/test-directory-2efae1ac-7f59-60a2-f6bc-0439da40a160?restype=directory",
+      "RequestMethod": "PUT",
+      "RequestHeaders": {
+        "Authorization": "Sanitized",
+        "traceparent": "00-01e810b45c97cb4085f7590b870635b4-159b955000344f42-00",
+        "User-Agent": [
+          "azsdk-net-Storage.Files.Shares/12.0.0-dev.20191211.1\u002B899431c003876eb9b26cefd8e8a37e7f27f82ced",
+          "(.NET Core 4.6.28008.01; Microsoft Windows 10.0.18363 )"
+        ],
+        "x-ms-client-request-id": "0fd0d75f-ec6a-99e3-3d86-31ec8ab8b51f",
+        "x-ms-date": "Wed, 11 Dec 2019 20:39:56 GMT",
         "x-ms-file-attributes": "None",
         "x-ms-file-creation-time": "Now",
         "x-ms-file-last-write-time": "Now",
@@ -153,73 +90,40 @@
       "StatusCode": 201,
       "ResponseHeaders": {
         "Content-Length": "0",
-<<<<<<< HEAD
-        "Date": "Tue, 10 Dec 2019 05:32:50 GMT",
-        "ETag": "\u00220x8D77D326655B77B\u0022",
-        "Last-Modified": "Tue, 10 Dec 2019 05:32:51 GMT",
-=======
-        "Date": "Tue, 10 Dec 2019 06:01:15 GMT",
-        "ETag": "\u00220x8D77D365E47B0DA\u0022",
-        "Last-Modified": "Tue, 10 Dec 2019 06:01:15 GMT",
->>>>>>> 1d9822e0
-        "Server": [
-          "Windows-Azure-File/1.0",
-          "Microsoft-HTTPAPI/2.0"
-        ],
-<<<<<<< HEAD
-        "x-ms-client-request-id": "bbd1c3e1-9d67-755b-93d8-2810e4552466",
+        "Date": "Wed, 11 Dec 2019 20:39:55 GMT",
+        "ETag": "\u00220x8D77E7A487BFDE2\u0022",
+        "Last-Modified": "Wed, 11 Dec 2019 20:39:56 GMT",
+        "Server": [
+          "Windows-Azure-File/1.0",
+          "Microsoft-HTTPAPI/2.0"
+        ],
+        "x-ms-client-request-id": "0fd0d75f-ec6a-99e3-3d86-31ec8ab8b51f",
         "x-ms-file-attributes": "Directory",
-        "x-ms-file-change-time": "2019-12-10T05:32:51.4944891Z",
-        "x-ms-file-creation-time": "2019-12-10T05:32:51.4944891Z",
+        "x-ms-file-change-time": "2019-12-11T20:39:56.3409890Z",
+        "x-ms-file-creation-time": "2019-12-11T20:39:56.3409890Z",
         "x-ms-file-id": "13835128424026341376",
-        "x-ms-file-last-write-time": "2019-12-10T05:32:51.4944891Z",
+        "x-ms-file-last-write-time": "2019-12-11T20:39:56.3409890Z",
         "x-ms-file-parent-id": "0",
         "x-ms-file-permission-key": "7855875120676328179*422928105932735866",
-        "x-ms-request-id": "0cb00a33-501a-0046-401b-afa6bc000000",
-=======
-        "x-ms-client-request-id": "19af076a-510c-7a87-8d17-acb808a87bb7",
-        "x-ms-file-attributes": "Directory",
-        "x-ms-file-change-time": "2019-12-10T06:01:15.9677146Z",
-        "x-ms-file-creation-time": "2019-12-10T06:01:15.9677146Z",
-        "x-ms-file-id": "13835128424026341376",
-        "x-ms-file-last-write-time": "2019-12-10T06:01:15.9677146Z",
-        "x-ms-file-parent-id": "0",
-        "x-ms-file-permission-key": "7855875120676328179*422928105932735866",
-        "x-ms-request-id": "38a4fa36-501a-0034-021f-afa1f3000000",
->>>>>>> 1d9822e0
+        "x-ms-request-id": "ef3e405c-c01a-0019-4c63-b01280000000",
         "x-ms-request-server-encrypted": "true",
         "x-ms-version": "2019-07-07"
       },
       "ResponseBody": []
     },
     {
-<<<<<<< HEAD
-      "RequestUri": "http://seanstagetest.file.core.windows.net/test-share-bf3edaf7-0d4d-8a26-ef6b-e129ca3d102d/test-directory-949cd170-8681-4ba5-9001-72fe57eac4a7/test-file-cc7093d2-c696-8e2c-346f-266def39cb03",
-      "RequestMethod": "PUT",
-      "RequestHeaders": {
-        "Authorization": "Sanitized",
-        "traceparent": "00-4dfc7fe5a6962f4da937d89c44554c74-6a3bb1189188ea46-00",
-        "User-Agent": [
-          "azsdk-net-Storage.Files.Shares/12.0.0-dev.20191209.1\u002Bb71b1fa965b15eccfc57e2c7781b8bf85cd4c766",
-          "(.NET Core 4.6.28008.01; Microsoft Windows 10.0.18363 )"
-        ],
-        "x-ms-client-request-id": "eb9830ef-fc1c-1a98-9643-86f877ed8659",
+      "RequestUri": "http://seanstagetest.file.core.windows.net/test-share-5583f46e-f0a0-717c-5466-55740bdee864/test-directory-2efae1ac-7f59-60a2-f6bc-0439da40a160/test-file-a5a68076-48ac-5dcb-6d6a-f92d11e5136d",
+      "RequestMethod": "PUT",
+      "RequestHeaders": {
+        "Authorization": "Sanitized",
+        "traceparent": "00-85d491892d7b8f458917ac00ab92f968-9484a3cf11955744-00",
+        "User-Agent": [
+          "azsdk-net-Storage.Files.Shares/12.0.0-dev.20191211.1\u002B899431c003876eb9b26cefd8e8a37e7f27f82ced",
+          "(.NET Core 4.6.28008.01; Microsoft Windows 10.0.18363 )"
+        ],
+        "x-ms-client-request-id": "cc464e76-22e2-1710-0c73-a1fff3b58757",
         "x-ms-content-length": "1024",
-        "x-ms-date": "Tue, 10 Dec 2019 05:32:51 GMT",
-=======
-      "RequestUri": "http://seanstagetest.file.core.windows.net/test-share-e2904e0e-f8f8-2712-6cb1-424cce14966e/test-directory-d1f74615-e486-9b97-9d7c-008353d1028d/test-file-63ed347d-0086-429f-2be8-c97d0093600c",
-      "RequestMethod": "PUT",
-      "RequestHeaders": {
-        "Authorization": "Sanitized",
-        "traceparent": "00-7b4a356cbd2a98469fad781ea5278c8a-488eb62c336ec449-00",
-        "User-Agent": [
-          "azsdk-net-Storage.Files.Shares/12.0.0-dev.20191209.1\u002B61bda4d1783b0e05dba0d434ff14b2840726d3b1",
-          "(.NET Core 4.6.28008.01; Microsoft Windows 10.0.18363 )"
-        ],
-        "x-ms-client-request-id": "06862c8d-7ea4-6911-676d-ee23870a7afa",
-        "x-ms-content-length": "1024",
-        "x-ms-date": "Tue, 10 Dec 2019 06:01:16 GMT",
->>>>>>> 1d9822e0
+        "x-ms-date": "Wed, 11 Dec 2019 20:39:56 GMT",
         "x-ms-file-attributes": "None",
         "x-ms-file-creation-time": "Now",
         "x-ms-file-last-write-time": "Now",
@@ -232,71 +136,39 @@
       "StatusCode": 201,
       "ResponseHeaders": {
         "Content-Length": "0",
-<<<<<<< HEAD
-        "Date": "Tue, 10 Dec 2019 05:32:50 GMT",
-        "ETag": "\u00220x8D77D326662FFA3\u0022",
-        "Last-Modified": "Tue, 10 Dec 2019 05:32:51 GMT",
-=======
-        "Date": "Tue, 10 Dec 2019 06:01:15 GMT",
-        "ETag": "\u00220x8D77D365E554869\u0022",
-        "Last-Modified": "Tue, 10 Dec 2019 06:01:16 GMT",
->>>>>>> 1d9822e0
-        "Server": [
-          "Windows-Azure-File/1.0",
-          "Microsoft-HTTPAPI/2.0"
-        ],
-<<<<<<< HEAD
-        "x-ms-client-request-id": "eb9830ef-fc1c-1a98-9643-86f877ed8659",
+        "Date": "Wed, 11 Dec 2019 20:39:55 GMT",
+        "ETag": "\u00220x8D77E7A4888CF26\u0022",
+        "Last-Modified": "Wed, 11 Dec 2019 20:39:56 GMT",
+        "Server": [
+          "Windows-Azure-File/1.0",
+          "Microsoft-HTTPAPI/2.0"
+        ],
+        "x-ms-client-request-id": "cc464e76-22e2-1710-0c73-a1fff3b58757",
         "x-ms-file-attributes": "Archive",
-        "x-ms-file-change-time": "2019-12-10T05:32:51.5815331Z",
-        "x-ms-file-creation-time": "2019-12-10T05:32:51.5815331Z",
+        "x-ms-file-change-time": "2019-12-11T20:39:56.4249894Z",
+        "x-ms-file-creation-time": "2019-12-11T20:39:56.4249894Z",
         "x-ms-file-id": "11529285414812647424",
-        "x-ms-file-last-write-time": "2019-12-10T05:32:51.5815331Z",
+        "x-ms-file-last-write-time": "2019-12-11T20:39:56.4249894Z",
         "x-ms-file-parent-id": "13835128424026341376",
         "x-ms-file-permission-key": "12501538048846835188*422928105932735866",
-        "x-ms-request-id": "0cb00a34-501a-0046-411b-afa6bc000000",
-=======
-        "x-ms-client-request-id": "06862c8d-7ea4-6911-676d-ee23870a7afa",
-        "x-ms-file-attributes": "Archive",
-        "x-ms-file-change-time": "2019-12-10T06:01:16.0567913Z",
-        "x-ms-file-creation-time": "2019-12-10T06:01:16.0567913Z",
-        "x-ms-file-id": "11529285414812647424",
-        "x-ms-file-last-write-time": "2019-12-10T06:01:16.0567913Z",
-        "x-ms-file-parent-id": "13835128424026341376",
-        "x-ms-file-permission-key": "12501538048846835188*422928105932735866",
-        "x-ms-request-id": "38a4fa37-501a-0034-031f-afa1f3000000",
->>>>>>> 1d9822e0
+        "x-ms-request-id": "ef3e405d-c01a-0019-4d63-b01280000000",
         "x-ms-request-server-encrypted": "true",
         "x-ms-version": "2019-07-07"
       },
       "ResponseBody": []
     },
     {
-<<<<<<< HEAD
-      "RequestUri": "http://seanstagetest.file.core.windows.net/test-share-bf3edaf7-0d4d-8a26-ef6b-e129ca3d102d/test-directory-949cd170-8681-4ba5-9001-72fe57eac4a7/test-file-cc7093d2-c696-8e2c-346f-266def39cb03?comp=properties",
-      "RequestMethod": "PUT",
-      "RequestHeaders": {
-        "Authorization": "Sanitized",
-        "traceparent": "00-5b0f54711349954badf7bd54e9833f45-f20d3544d641e146-00",
-        "User-Agent": [
-          "azsdk-net-Storage.Files.Shares/12.0.0-dev.20191209.1\u002Bb71b1fa965b15eccfc57e2c7781b8bf85cd4c766",
-          "(.NET Core 4.6.28008.01; Microsoft Windows 10.0.18363 )"
-        ],
-        "x-ms-client-request-id": "bf7e0d26-dfa1-3be6-aa02-fdd683486e49",
-        "x-ms-date": "Tue, 10 Dec 2019 05:32:51 GMT",
-=======
-      "RequestUri": "http://seanstagetest.file.core.windows.net/test-share-e2904e0e-f8f8-2712-6cb1-424cce14966e/test-directory-d1f74615-e486-9b97-9d7c-008353d1028d/test-file-63ed347d-0086-429f-2be8-c97d0093600c?comp=properties",
-      "RequestMethod": "PUT",
-      "RequestHeaders": {
-        "Authorization": "Sanitized",
-        "traceparent": "00-7618d8af64251e46a8833abd2066dc10-5ca5c71dbc09c84f-00",
-        "User-Agent": [
-          "azsdk-net-Storage.Files.Shares/12.0.0-dev.20191209.1\u002B61bda4d1783b0e05dba0d434ff14b2840726d3b1",
-          "(.NET Core 4.6.28008.01; Microsoft Windows 10.0.18363 )"
-        ],
-        "x-ms-client-request-id": "d4ef69e3-590d-1c67-56ae-e4b4fa5d8e8b",
-        "x-ms-date": "Tue, 10 Dec 2019 06:01:16 GMT",
->>>>>>> 1d9822e0
+      "RequestUri": "http://seanstagetest.file.core.windows.net/test-share-5583f46e-f0a0-717c-5466-55740bdee864/test-directory-2efae1ac-7f59-60a2-f6bc-0439da40a160/test-file-a5a68076-48ac-5dcb-6d6a-f92d11e5136d?comp=properties",
+      "RequestMethod": "PUT",
+      "RequestHeaders": {
+        "Authorization": "Sanitized",
+        "traceparent": "00-a601a92a50264042b54daa805bf2cdf6-45f5f0f7cd346848-00",
+        "User-Agent": [
+          "azsdk-net-Storage.Files.Shares/12.0.0-dev.20191211.1\u002B899431c003876eb9b26cefd8e8a37e7f27f82ced",
+          "(.NET Core 4.6.28008.01; Microsoft Windows 10.0.18363 )"
+        ],
+        "x-ms-client-request-id": "c3b67c66-479f-d18a-37c2-f7fdf0f6de70",
+        "x-ms-date": "Wed, 11 Dec 2019 20:39:56 GMT",
         "x-ms-file-attributes": "ReadOnly|Archive",
         "x-ms-file-creation-time": "2019-08-15T05:15:25.0600000Z",
         "x-ms-file-last-write-time": "2019-08-26T05:15:25.0600000Z",
@@ -308,69 +180,39 @@
       "StatusCode": 200,
       "ResponseHeaders": {
         "Content-Length": "0",
-<<<<<<< HEAD
-        "Date": "Tue, 10 Dec 2019 05:32:50 GMT",
-        "ETag": "\u00220x8D77D32666F5A0A\u0022",
-        "Last-Modified": "Tue, 10 Dec 2019 05:32:51 GMT",
-=======
-        "Date": "Tue, 10 Dec 2019 06:01:15 GMT",
-        "ETag": "\u00220x8D77D365E61A1BC\u0022",
-        "Last-Modified": "Tue, 10 Dec 2019 06:01:16 GMT",
->>>>>>> 1d9822e0
-        "Server": [
-          "Windows-Azure-File/1.0",
-          "Microsoft-HTTPAPI/2.0"
-        ],
-<<<<<<< HEAD
-        "x-ms-client-request-id": "bf7e0d26-dfa1-3be6-aa02-fdd683486e49",
+        "Date": "Wed, 11 Dec 2019 20:39:55 GMT",
+        "ETag": "\u00220x8D77E7A4895A265\u0022",
+        "Last-Modified": "Wed, 11 Dec 2019 20:39:56 GMT",
+        "Server": [
+          "Windows-Azure-File/1.0",
+          "Microsoft-HTTPAPI/2.0"
+        ],
+        "x-ms-client-request-id": "c3b67c66-479f-d18a-37c2-f7fdf0f6de70",
         "x-ms-file-attributes": "ReadOnly | Archive",
-        "x-ms-file-change-time": "2019-12-10T05:32:51.6624906Z",
-=======
-        "x-ms-client-request-id": "d4ef69e3-590d-1c67-56ae-e4b4fa5d8e8b",
-        "x-ms-file-attributes": "ReadOnly | Archive",
-        "x-ms-file-change-time": "2019-12-10T06:01:16.1377212Z",
->>>>>>> 1d9822e0
+        "x-ms-file-change-time": "2019-12-11T20:39:56.5090405Z",
         "x-ms-file-creation-time": "2019-08-15T05:15:25.0600000Z",
         "x-ms-file-id": "11529285414812647424",
         "x-ms-file-last-write-time": "2019-08-26T05:15:25.0600000Z",
         "x-ms-file-parent-id": "13835128424026341376",
         "x-ms-file-permission-key": "11680444563946999947*422928105932735866",
-<<<<<<< HEAD
-        "x-ms-request-id": "0cb00a35-501a-0046-421b-afa6bc000000",
-=======
-        "x-ms-request-id": "38a4fa38-501a-0034-041f-afa1f3000000",
->>>>>>> 1d9822e0
+        "x-ms-request-id": "ef3e405e-c01a-0019-4e63-b01280000000",
         "x-ms-request-server-encrypted": "true",
         "x-ms-version": "2019-07-07"
       },
       "ResponseBody": []
     },
     {
-<<<<<<< HEAD
-      "RequestUri": "http://seanstagetest.file.core.windows.net/test-share-bf3edaf7-0d4d-8a26-ef6b-e129ca3d102d?restype=share",
+      "RequestUri": "http://seanstagetest.file.core.windows.net/test-share-5583f46e-f0a0-717c-5466-55740bdee864?restype=share",
       "RequestMethod": "DELETE",
       "RequestHeaders": {
         "Authorization": "Sanitized",
-        "traceparent": "00-a1725f9abf3b6f41898519d1a0b095df-e86f90c1e276d34f-00",
-        "User-Agent": [
-          "azsdk-net-Storage.Files.Shares/12.0.0-dev.20191209.1\u002Bb71b1fa965b15eccfc57e2c7781b8bf85cd4c766",
-          "(.NET Core 4.6.28008.01; Microsoft Windows 10.0.18363 )"
-        ],
-        "x-ms-client-request-id": "69d1de6d-c66f-2db8-3e9d-f6379276460a",
-        "x-ms-date": "Tue, 10 Dec 2019 05:32:51 GMT",
-=======
-      "RequestUri": "http://seanstagetest.file.core.windows.net/test-share-e2904e0e-f8f8-2712-6cb1-424cce14966e?restype=share",
-      "RequestMethod": "DELETE",
-      "RequestHeaders": {
-        "Authorization": "Sanitized",
-        "traceparent": "00-b7ba7f4235f1bf43909ce294d2f9cd7f-7a9638d533934448-00",
-        "User-Agent": [
-          "azsdk-net-Storage.Files.Shares/12.0.0-dev.20191209.1\u002B61bda4d1783b0e05dba0d434ff14b2840726d3b1",
-          "(.NET Core 4.6.28008.01; Microsoft Windows 10.0.18363 )"
-        ],
-        "x-ms-client-request-id": "1e402552-a61a-5eed-3800-4ae14ae19a55",
-        "x-ms-date": "Tue, 10 Dec 2019 06:01:16 GMT",
->>>>>>> 1d9822e0
+        "traceparent": "00-b21777f91018764196299ecb06191cbd-af5186220497154d-00",
+        "User-Agent": [
+          "azsdk-net-Storage.Files.Shares/12.0.0-dev.20191211.1\u002B899431c003876eb9b26cefd8e8a37e7f27f82ced",
+          "(.NET Core 4.6.28008.01; Microsoft Windows 10.0.18363 )"
+        ],
+        "x-ms-client-request-id": "7699ba33-c4ff-2ab8-3826-0b1cbbb1f292",
+        "x-ms-date": "Wed, 11 Dec 2019 20:39:56 GMT",
         "x-ms-delete-snapshots": "include",
         "x-ms-return-client-request-id": "true",
         "x-ms-version": "2019-07-07"
@@ -379,33 +221,20 @@
       "StatusCode": 202,
       "ResponseHeaders": {
         "Content-Length": "0",
-<<<<<<< HEAD
-        "Date": "Tue, 10 Dec 2019 05:32:50 GMT",
-=======
-        "Date": "Tue, 10 Dec 2019 06:01:15 GMT",
->>>>>>> 1d9822e0
-        "Server": [
-          "Windows-Azure-File/1.0",
-          "Microsoft-HTTPAPI/2.0"
-        ],
-<<<<<<< HEAD
-        "x-ms-client-request-id": "69d1de6d-c66f-2db8-3e9d-f6379276460a",
-        "x-ms-request-id": "0cb00a36-501a-0046-431b-afa6bc000000",
-=======
-        "x-ms-client-request-id": "1e402552-a61a-5eed-3800-4ae14ae19a55",
-        "x-ms-request-id": "38a4fa39-501a-0034-051f-afa1f3000000",
->>>>>>> 1d9822e0
+        "Date": "Wed, 11 Dec 2019 20:39:55 GMT",
+        "Server": [
+          "Windows-Azure-File/1.0",
+          "Microsoft-HTTPAPI/2.0"
+        ],
+        "x-ms-client-request-id": "7699ba33-c4ff-2ab8-3826-0b1cbbb1f292",
+        "x-ms-request-id": "ef3e405f-c01a-0019-4f63-b01280000000",
         "x-ms-version": "2019-07-07"
       },
       "ResponseBody": []
     }
   ],
   "Variables": {
-<<<<<<< HEAD
-    "RandomSeed": "679463063",
-=======
-    "RandomSeed": "1623734464",
->>>>>>> 1d9822e0
+    "RandomSeed": "717886795",
     "Storage_TestConfigDefault": "ProductionTenant\nseanstagetest\nU2FuaXRpemVk\nhttp://seanstagetest.blob.core.windows.net\nhttp://seanstagetest.file.core.windows.net\nhttp://seanstagetest.queue.core.windows.net\nhttp://seanstagetest.table.core.windows.net\n\n\n\n\nhttp://seanstagetest-secondary.blob.core.windows.net\nhttp://seanstagetest-secondary.file.core.windows.net\nhttp://seanstagetest-secondary.queue.core.windows.net\nhttp://seanstagetest-secondary.table.core.windows.net\n\nSanitized\n\n\nCloud\nBlobEndpoint=http://seanstagetest.blob.core.windows.net/;QueueEndpoint=http://seanstagetest.queue.core.windows.net/;FileEndpoint=http://seanstagetest.file.core.windows.net/;BlobSecondaryEndpoint=http://seanstagetest-secondary.blob.core.windows.net/;QueueSecondaryEndpoint=http://seanstagetest-secondary.queue.core.windows.net/;FileSecondaryEndpoint=http://seanstagetest-secondary.file.core.windows.net/;AccountName=seanstagetest;AccountKey=Sanitized"
   }
 }