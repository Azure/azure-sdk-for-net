{
  "Entries": [
    {
      "RequestUri": "http://seanmcccanary3.file.core.windows.net/test-share-860e5b66-db40-fcdb-63d4-ba905efdd2ec?restype=share",
      "RequestMethod": "PUT",
      "RequestHeaders": {
        "Accept": "application/xml",
        "Authorization": "Sanitized",
        "traceparent": "00-b2d80bb9d08331438b302793c43942be-a05e2c458a913442-00",
        "User-Agent": [
          "azsdk-net-Storage.Files.Shares/12.8.0-alpha.20210820.1",
          "(.NET Core 3.1.18; Microsoft Windows 10.0.19043)"
        ],
        "x-ms-client-request-id": "da5f357d-7013-0191-6871-e2839d4f40de",
        "x-ms-date": "Mon, 23 Aug 2021 18:39:11 GMT",
        "x-ms-return-client-request-id": "true",
        "x-ms-version": "2020-12-06"
      },
      "RequestBody": null,
      "StatusCode": 201,
      "ResponseHeaders": {
        "Content-Length": "0",
        "Date": "Mon, 23 Aug 2021 18:39:11 GMT",
        "ETag": "\u00220x8D966654D08A85E\u0022",
        "Last-Modified": "Mon, 23 Aug 2021 18:39:11 GMT",
        "Server": [
          "Windows-Azure-File/1.0",
          "Microsoft-HTTPAPI/2.0"
        ],
        "x-ms-client-request-id": "da5f357d-7013-0191-6871-e2839d4f40de",
<<<<<<< HEAD
        "x-ms-request-id": "05165a2e-901a-0009-5c4e-989f11000000",
        "x-ms-version": "2020-10-02"
=======
        "x-ms-request-id": "511fc25b-e01a-0013-0919-f4fece000000",
        "x-ms-version": "2020-12-06"
>>>>>>> 76e66c80
      },
      "ResponseBody": []
    },
    {
      "RequestUri": "http://seanmcccanary3.file.core.windows.net/test-share-860e5b66-db40-fcdb-63d4-ba905efdd2ec/test-directory-84d6054f-c4be-88fb-6789-a1a0e0dc7a38?restype=directory",
      "RequestMethod": "PUT",
      "RequestHeaders": {
        "Accept": "application/xml",
        "Authorization": "Sanitized",
        "traceparent": "00-1f9f7fd59d570045811540b6f6afbf35-95678ec7bbfa9446-00",
        "User-Agent": [
          "azsdk-net-Storage.Files.Shares/12.8.0-alpha.20210820.1",
          "(.NET Core 3.1.18; Microsoft Windows 10.0.19043)"
        ],
        "x-ms-client-request-id": "7caf1b5f-da54-b838-39d7-728acff1218c",
        "x-ms-date": "Mon, 23 Aug 2021 18:39:11 GMT",
        "x-ms-file-attributes": "None",
        "x-ms-file-creation-time": "Now",
        "x-ms-file-last-write-time": "Now",
        "x-ms-file-permission": "Inherit",
        "x-ms-return-client-request-id": "true",
        "x-ms-version": "2020-12-06"
      },
      "RequestBody": null,
      "StatusCode": 201,
      "ResponseHeaders": {
        "Content-Length": "0",
        "Date": "Mon, 23 Aug 2021 18:39:11 GMT",
        "ETag": "\u00220x8D966654D14F0A1\u0022",
        "Last-Modified": "Mon, 23 Aug 2021 18:39:12 GMT",
        "Server": [
          "Windows-Azure-File/1.0",
          "Microsoft-HTTPAPI/2.0"
        ],
        "x-ms-client-request-id": "7caf1b5f-da54-b838-39d7-728acff1218c",
        "x-ms-file-attributes": "Directory",
        "x-ms-file-change-time": "2021-08-23T18:39:12.0583841Z",
        "x-ms-file-creation-time": "2021-08-23T18:39:12.0583841Z",
        "x-ms-file-id": "13835128424026341376",
        "x-ms-file-last-write-time": "2021-08-23T18:39:12.0583841Z",
        "x-ms-file-parent-id": "0",
        "x-ms-file-permission-key": "17860367565182308406*11459378189709739967",
        "x-ms-request-id": "05165a33-901a-0009-604e-989f11000000",
        "x-ms-request-server-encrypted": "true",
        "x-ms-version": "2020-12-06"
      },
      "ResponseBody": []
    },
    {
      "RequestUri": "http://seanmcccanary3.file.core.windows.net/test-share-860e5b66-db40-fcdb-63d4-ba905efdd2ec/test-directory-84d6054f-c4be-88fb-6789-a1a0e0dc7a38/test-file-547df55c-da09-702a-cef4-7b02afa1cf30",
      "RequestMethod": "PUT",
      "RequestHeaders": {
        "Accept": "application/xml",
        "Authorization": "Sanitized",
        "traceparent": "00-c6589b318693ba43bc07271462a2dc9c-3d639e2375f17644-00",
        "User-Agent": [
          "azsdk-net-Storage.Files.Shares/12.8.0-alpha.20210820.1",
          "(.NET Core 3.1.18; Microsoft Windows 10.0.19043)"
        ],
        "x-ms-client-request-id": "d79552fc-ae67-e7de-a36a-e3408e8f2610",
        "x-ms-content-length": "1024",
        "x-ms-date": "Mon, 23 Aug 2021 18:39:12 GMT",
        "x-ms-file-attributes": "None",
        "x-ms-file-creation-time": "Now",
        "x-ms-file-last-write-time": "Now",
        "x-ms-file-permission": "Inherit",
        "x-ms-return-client-request-id": "true",
        "x-ms-type": "file",
        "x-ms-version": "2020-12-06"
      },
      "RequestBody": null,
      "StatusCode": 201,
      "ResponseHeaders": {
        "Content-Length": "0",
        "Date": "Mon, 23 Aug 2021 18:39:12 GMT",
        "ETag": "\u00220x8D966654D20D5C5\u0022",
        "Last-Modified": "Mon, 23 Aug 2021 18:39:12 GMT",
        "Server": [
          "Windows-Azure-File/1.0",
          "Microsoft-HTTPAPI/2.0"
        ],
        "x-ms-client-request-id": "d79552fc-ae67-e7de-a36a-e3408e8f2610",
        "x-ms-file-attributes": "Archive",
        "x-ms-file-change-time": "2021-08-23T18:39:12.1363397Z",
        "x-ms-file-creation-time": "2021-08-23T18:39:12.1363397Z",
        "x-ms-file-id": "11529285414812647424",
        "x-ms-file-last-write-time": "2021-08-23T18:39:12.1363397Z",
        "x-ms-file-parent-id": "13835128424026341376",
        "x-ms-file-permission-key": "4010187179898695473*11459378189709739967",
        "x-ms-request-id": "05165a39-901a-0009-664e-989f11000000",
        "x-ms-request-server-encrypted": "true",
        "x-ms-version": "2020-12-06"
      },
      "ResponseBody": []
    },
    {
      "RequestUri": "http://seanmcccanary3.file.core.windows.net/test-share-860e5b66-db40-fcdb-63d4-ba905efdd2ec/test-directory-84d6054f-c4be-88fb-6789-a1a0e0dc7a38/test-file-547df55c-da09-702a-cef4-7b02afa1cf30?comp=range",
      "RequestMethod": "PUT",
      "RequestHeaders": {
        "Accept": "application/xml",
        "Authorization": "Sanitized",
        "Content-Length": "1024",
        "Content-Type": "application/octet-stream",
        "traceparent": "00-b7b14a88668c2740925f8115ad84c125-c4451c111efebb4d-00",
        "User-Agent": [
          "azsdk-net-Storage.Files.Shares/12.8.0-alpha.20210820.1",
          "(.NET Core 3.1.18; Microsoft Windows 10.0.19043)"
        ],
        "x-ms-client-request-id": "5d067827-f70c-1ec8-2962-924fc4541a30",
        "x-ms-date": "Mon, 23 Aug 2021 18:39:12 GMT",
        "x-ms-range": "bytes=0-1023",
        "x-ms-return-client-request-id": "true",
        "x-ms-version": "2020-12-06",
        "x-ms-write": "update"
      },
      "RequestBody": "9qoN2jwXQFcssxvn\u002B\u002BeM96ELQMQs/eObilrvxoVPU3e1PB5RYg1ZSNtYUKC/Ub1SSnvow7BcYPjGck/hKHrR3V\u002BjMb7IO5STsvjp061C3DmdnHwJZo/HWNwlivC9dx9gh3NBGyD\u002BiQ/nVRG4c4xLhJUWRIv\u002Bx3bP3Njio7Gj1TrYiEw6AcAZnxNsIhB\u002BDuVQ2gVapzOUYr/8cT9HG\u002BZeQ4DX4Oo/EILV/aR4kaVmUc3zksmrSC4HQyWNPpCB0YMtDt6Qpi36EMmDhamOHNEalh9xU4kcsvtSz53FstLyVCshS4LG1aqg\u002BYH/KMOEeCdUcqhwD335EFzjPteQNF73kDF\u002BbNBPU8B00VoIHIo3zlZ1cT8pgUStJzom45fTEMQiB5eRBgxWBB/o/D4j8fPRq3CAGsMfzQ/s0ESVKXAooMGW5RXzpshKH2wgQYUGijZHVDcnU/UAAzqIpDXHwNuuwFt9jAze3QWoNftX/4yJ5kUOTtQ4AE3LleHaawGSg16RcYEpif0qaXcyfx36qQSt/r7vuHIGdr8OsfYqA3IDFbGdxY0KYFxI4\u002BVdBYAv0ezdLGxCosrrivvCG9cGAGUEL2psXON2o51ip9WNqXA/3uAKTdYGwXPmsjqSSESEQeN/WdYWw3QIZonO4Pr1XeCLgj33/LKP/m32haqp5FtY3WbxDlCZKBprAedMN\u002BB48VRZB8UHjUQw71ppHz7KX4EudQOTA06Q8VoijPrLQseMfpRVT92VUU8iwR71MAjcoKJlHsHd5O0FyRVq5QFJZa2T3KGqdBCkmCSzcUIwmsFRRutYZiMFr5mmUIXIKmtO2FxxYVRmMiyRwIWcKXOq1S5TGZ8V8P6JjiwIAySK3G64ZZjmvzht6hO\u002Bx6WdaYUl/HpWdBHMOOhd59MnXi4IBuQX48Tbwxb15i6LVylY6ySm4gepM2dc7CywiddlRYzltsDBhoXBSjhkYY7jQeG\u002BBPuvgHsnX9N8u/eYKjo\u002BkKChpaFpl2We5ZjORNLZeatK8YTbtsQQvlbtRMqOKR/9JdDtQZtAVW2VEJvjWBsAo0FLTTm2YtrckedKfFKbD7x40R4B7DgQCpwWRqUpLWU77KGJQtvmRsL2EK\u002Bz9dka\u002BgDeaob8/rcJO0KdoBw0s2SCDo\u002BxEc3gkopbC9uIXBTC\u002B0ulSsLeP\u002B7pfwaZSKamwV1LMeZJaegz/tj8oPPbgd8t2qTRj2iio8\u002Bhx5LGR0nktUl9PCsteJJickzp4p77Dv4na24B1DL1qY4XqKFWbbaOGOupXkS0/2ESbh0cuMAxpbmUntvb4uEXiJKcFs/wDASVW8qzUbC5c2sM7mUU2PHN5QLows7bsjUKktWxF\u002BmRImIYhg==",
      "StatusCode": 201,
      "ResponseHeaders": {
        "Content-Length": "0",
        "Content-MD5": "5J5N0tWk8UYGQWr1qeW7MA==",
        "Date": "Mon, 23 Aug 2021 18:39:12 GMT",
        "ETag": "\u00220x8D966654D2A714E\u0022",
        "Last-Modified": "Mon, 23 Aug 2021 18:39:12 GMT",
        "Server": [
          "Windows-Azure-File/1.0",
          "Microsoft-HTTPAPI/2.0"
        ],
        "x-ms-client-request-id": "5d067827-f70c-1ec8-2962-924fc4541a30",
        "x-ms-request-id": "05165a3d-901a-0009-6a4e-989f11000000",
        "x-ms-request-server-encrypted": "true",
        "x-ms-version": "2020-12-06"
      },
      "ResponseBody": []
    },
    {
      "RequestUri": "http://seanmcccanary3.file.core.windows.net/test-share-860e5b66-db40-fcdb-63d4-ba905efdd2ec/test-directory-84d6054f-c4be-88fb-6789-a1a0e0dc7a38/test-file-547df55c-da09-702a-cef4-7b02afa1cf30",
      "RequestMethod": "HEAD",
      "RequestHeaders": {
        "Accept": "application/xml",
        "Authorization": "Sanitized",
        "traceparent": "00-606e2d04e01b6e40834a53c8e66c0285-691474e5227c5344-00",
        "User-Agent": [
          "azsdk-net-Storage.Files.Shares/12.8.0-alpha.20210820.1",
          "(.NET Core 3.1.18; Microsoft Windows 10.0.19043)"
        ],
        "x-ms-client-request-id": "16198f7d-c989-5004-efa6-f0b64f7cef0c",
        "x-ms-date": "Mon, 23 Aug 2021 18:39:12 GMT",
        "x-ms-return-client-request-id": "true",
        "x-ms-version": "2020-12-06"
      },
      "RequestBody": null,
      "StatusCode": 200,
      "ResponseHeaders": {
        "Content-Length": "1024",
        "Content-Type": "application/octet-stream",
        "Date": "Mon, 23 Aug 2021 18:39:12 GMT",
        "ETag": "\u00220x8D966654D2A714E\u0022",
        "Last-Modified": "Mon, 23 Aug 2021 18:39:12 GMT",
        "Server": [
          "Windows-Azure-File/1.0",
          "Microsoft-HTTPAPI/2.0"
        ],
        "x-ms-client-request-id": "16198f7d-c989-5004-efa6-f0b64f7cef0c",
        "x-ms-file-attributes": "Archive",
        "x-ms-file-change-time": "2021-08-23T18:39:12.1363397Z",
        "x-ms-file-creation-time": "2021-08-23T18:39:12.1363397Z",
        "x-ms-file-id": "11529285414812647424",
        "x-ms-file-last-write-time": "2021-08-23T18:39:12.1363397Z",
        "x-ms-file-parent-id": "13835128424026341376",
        "x-ms-file-permission-key": "4010187179898695473*11459378189709739967",
        "x-ms-lease-state": "available",
        "x-ms-lease-status": "unlocked",
        "x-ms-request-id": "05165a41-901a-0009-6e4e-989f11000000",
        "x-ms-server-encrypted": "true",
        "x-ms-type": "File",
        "x-ms-version": "2020-12-06"
      },
      "ResponseBody": []
    },
    {
      "RequestUri": "http://seanmcccanary3.file.core.windows.net/test-share-860e5b66-db40-fcdb-63d4-ba905efdd2ec/test-directory-84d6054f-c4be-88fb-6789-a1a0e0dc7a38/test-file-547df55c-da09-702a-cef4-7b02afa1cf30",
      "RequestMethod": "GET",
      "RequestHeaders": {
        "Accept": "application/xml",
        "Authorization": "Sanitized",
        "User-Agent": [
          "azsdk-net-Storage.Files.Shares/12.8.0-alpha.20210820.1",
          "(.NET Core 3.1.18; Microsoft Windows 10.0.19043)"
        ],
        "x-ms-client-request-id": "34d2bc4e-043b-eba6-f1c4-da0fc233ca09",
        "x-ms-date": "Mon, 23 Aug 2021 18:39:12 GMT",
        "x-ms-range": "bytes=0-4194303",
        "x-ms-return-client-request-id": "true",
        "x-ms-version": "2020-12-06"
      },
      "RequestBody": null,
      "StatusCode": 206,
      "ResponseHeaders": {
        "Accept-Ranges": "bytes",
        "Content-Length": "1024",
        "Content-Range": "bytes 0-1023/1024",
        "Content-Type": "application/octet-stream",
        "Date": "Mon, 23 Aug 2021 18:39:12 GMT",
        "ETag": "\u00220x8D966654D2A714E\u0022",
        "Last-Modified": "Mon, 23 Aug 2021 18:39:12 GMT",
        "Server": [
          "Windows-Azure-File/1.0",
          "Microsoft-HTTPAPI/2.0"
        ],
        "x-ms-client-request-id": "34d2bc4e-043b-eba6-f1c4-da0fc233ca09",
        "x-ms-file-attributes": "Archive",
        "x-ms-file-change-time": "2021-08-23T18:39:12.1363397Z",
        "x-ms-file-creation-time": "2021-08-23T18:39:12.1363397Z",
        "x-ms-file-id": "11529285414812647424",
        "x-ms-file-last-write-time": "2021-08-23T18:39:12.1363397Z",
        "x-ms-file-parent-id": "13835128424026341376",
        "x-ms-file-permission-key": "4010187179898695473*11459378189709739967",
        "x-ms-lease-state": "available",
        "x-ms-lease-status": "unlocked",
        "x-ms-request-id": "05165a47-901a-0009-744e-989f11000000",
        "x-ms-server-encrypted": "true",
        "x-ms-type": "File",
        "x-ms-version": "2020-12-06"
      },
      "ResponseBody": "9qoN2jwXQFcssxvn\u002B\u002BeM96ELQMQs/eObilrvxoVPU3e1PB5RYg1ZSNtYUKC/Ub1SSnvow7BcYPjGck/hKHrR3V\u002BjMb7IO5STsvjp061C3DmdnHwJZo/HWNwlivC9dx9gh3NBGyD\u002BiQ/nVRG4c4xLhJUWRIv\u002Bx3bP3Njio7Gj1TrYiEw6AcAZnxNsIhB\u002BDuVQ2gVapzOUYr/8cT9HG\u002BZeQ4DX4Oo/EILV/aR4kaVmUc3zksmrSC4HQyWNPpCB0YMtDt6Qpi36EMmDhamOHNEalh9xU4kcsvtSz53FstLyVCshS4LG1aqg\u002BYH/KMOEeCdUcqhwD335EFzjPteQNF73kDF\u002BbNBPU8B00VoIHIo3zlZ1cT8pgUStJzom45fTEMQiB5eRBgxWBB/o/D4j8fPRq3CAGsMfzQ/s0ESVKXAooMGW5RXzpshKH2wgQYUGijZHVDcnU/UAAzqIpDXHwNuuwFt9jAze3QWoNftX/4yJ5kUOTtQ4AE3LleHaawGSg16RcYEpif0qaXcyfx36qQSt/r7vuHIGdr8OsfYqA3IDFbGdxY0KYFxI4\u002BVdBYAv0ezdLGxCosrrivvCG9cGAGUEL2psXON2o51ip9WNqXA/3uAKTdYGwXPmsjqSSESEQeN/WdYWw3QIZonO4Pr1XeCLgj33/LKP/m32haqp5FtY3WbxDlCZKBprAedMN\u002BB48VRZB8UHjUQw71ppHz7KX4EudQOTA06Q8VoijPrLQseMfpRVT92VUU8iwR71MAjcoKJlHsHd5O0FyRVq5QFJZa2T3KGqdBCkmCSzcUIwmsFRRutYZiMFr5mmUIXIKmtO2FxxYVRmMiyRwIWcKXOq1S5TGZ8V8P6JjiwIAySK3G64ZZjmvzht6hO\u002Bx6WdaYUl/HpWdBHMOOhd59MnXi4IBuQX48Tbwxb15i6LVylY6ySm4gepM2dc7CywiddlRYzltsDBhoXBSjhkYY7jQeG\u002BBPuvgHsnX9N8u/eYKjo\u002BkKChpaFpl2We5ZjORNLZeatK8YTbtsQQvlbtRMqOKR/9JdDtQZtAVW2VEJvjWBsAo0FLTTm2YtrckedKfFKbD7x40R4B7DgQCpwWRqUpLWU77KGJQtvmRsL2EK\u002Bz9dka\u002BgDeaob8/rcJO0KdoBw0s2SCDo\u002BxEc3gkopbC9uIXBTC\u002B0ulSsLeP\u002B7pfwaZSKamwV1LMeZJaegz/tj8oPPbgd8t2qTRj2iio8\u002Bhx5LGR0nktUl9PCsteJJickzp4p77Dv4na24B1DL1qY4XqKFWbbaOGOupXkS0/2ESbh0cuMAxpbmUntvb4uEXiJKcFs/wDASVW8qzUbC5c2sM7mUU2PHN5QLows7bsjUKktWxF\u002BmRImIYhg=="
    },
    {
      "RequestUri": "http://seanmcccanary3.file.core.windows.net/test-share-860e5b66-db40-fcdb-63d4-ba905efdd2ec?restype=share",
      "RequestMethod": "DELETE",
      "RequestHeaders": {
        "Accept": "application/xml",
        "Authorization": "Sanitized",
        "traceparent": "00-82a933fbb8e3e342ad05e0a34d0ca4d6-40bb2f8d6c12364d-00",
        "User-Agent": [
          "azsdk-net-Storage.Files.Shares/12.8.0-alpha.20210820.1",
          "(.NET Core 3.1.18; Microsoft Windows 10.0.19043)"
        ],
        "x-ms-client-request-id": "936876a1-baaa-b5d0-be8f-ebf4498eb25b",
        "x-ms-date": "Mon, 23 Aug 2021 18:39:12 GMT",
        "x-ms-delete-snapshots": "include",
        "x-ms-return-client-request-id": "true",
        "x-ms-version": "2020-12-06"
      },
      "RequestBody": null,
      "StatusCode": 202,
      "ResponseHeaders": {
        "Content-Length": "0",
        "Date": "Mon, 23 Aug 2021 18:39:12 GMT",
        "Server": [
          "Windows-Azure-File/1.0",
          "Microsoft-HTTPAPI/2.0"
        ],
        "x-ms-client-request-id": "936876a1-baaa-b5d0-be8f-ebf4498eb25b",
<<<<<<< HEAD
        "x-ms-request-id": "05165a4b-901a-0009-784e-989f11000000",
        "x-ms-version": "2020-10-02"
=======
        "x-ms-request-id": "511fc266-e01a-0013-0f19-f4fece000000",
        "x-ms-version": "2020-12-06"
>>>>>>> 76e66c80
      },
      "ResponseBody": []
    }
  ],
  "Variables": {
    "RandomSeed": "733164714",
    "Storage_TestConfigDefault": "ProductionTenant\nseanmcccanary3\nU2FuaXRpemVk\nhttp://seanmcccanary3.blob.core.windows.net\nhttp://seanmcccanary3.file.core.windows.net\nhttp://seanmcccanary3.queue.core.windows.net\nhttp://seanmcccanary3.table.core.windows.net\n\n\n\n\nhttp://seanmcccanary3-secondary.blob.core.windows.net\nhttp://seanmcccanary3-secondary.file.core.windows.net\nhttp://seanmcccanary3-secondary.queue.core.windows.net\nhttp://seanmcccanary3-secondary.table.core.windows.net\n\nSanitized\n\n\nCloud\nBlobEndpoint=http://seanmcccanary3.blob.core.windows.net/;QueueEndpoint=http://seanmcccanary3.queue.core.windows.net/;FileEndpoint=http://seanmcccanary3.file.core.windows.net/;BlobSecondaryEndpoint=http://seanmcccanary3-secondary.blob.core.windows.net/;QueueSecondaryEndpoint=http://seanmcccanary3-secondary.queue.core.windows.net/;FileSecondaryEndpoint=http://seanmcccanary3-secondary.file.core.windows.net/;AccountName=seanmcccanary3;AccountKey=Kg==;\n[encryption scope]\n\n"
  }
}<|MERGE_RESOLUTION|>--- conflicted
+++ resolved
@@ -1,56 +1,51 @@
-{
+﻿{
   "Entries": [
     {
-      "RequestUri": "http://seanmcccanary3.file.core.windows.net/test-share-860e5b66-db40-fcdb-63d4-ba905efdd2ec?restype=share",
-      "RequestMethod": "PUT",
-      "RequestHeaders": {
-        "Accept": "application/xml",
-        "Authorization": "Sanitized",
-        "traceparent": "00-b2d80bb9d08331438b302793c43942be-a05e2c458a913442-00",
-        "User-Agent": [
-          "azsdk-net-Storage.Files.Shares/12.8.0-alpha.20210820.1",
-          "(.NET Core 3.1.18; Microsoft Windows 10.0.19043)"
+      "RequestUri": "https://seanmcccanary3.file.core.windows.net/test-share-860e5b66-db40-fcdb-63d4-ba905efdd2ec?restype=share",
+      "RequestMethod": "PUT",
+      "RequestHeaders": {
+        "Accept": "application/xml",
+        "Authorization": "Sanitized",
+        "traceparent": "00-003a930b4d44bd41b604c58d584d0dc5-04555967c46a354d-00",
+        "User-Agent": [
+          "azsdk-net-Storage.Files.Shares/12.7.0-alpha.20210126.1",
+          "(.NET 5.0.2; Microsoft Windows 10.0.19042)"
         ],
         "x-ms-client-request-id": "da5f357d-7013-0191-6871-e2839d4f40de",
-        "x-ms-date": "Mon, 23 Aug 2021 18:39:11 GMT",
-        "x-ms-return-client-request-id": "true",
-        "x-ms-version": "2020-12-06"
-      },
-      "RequestBody": null,
-      "StatusCode": 201,
-      "ResponseHeaders": {
-        "Content-Length": "0",
-        "Date": "Mon, 23 Aug 2021 18:39:11 GMT",
-        "ETag": "\u00220x8D966654D08A85E\u0022",
-        "Last-Modified": "Mon, 23 Aug 2021 18:39:11 GMT",
+        "x-ms-date": "Tue, 26 Jan 2021 19:31:29 GMT",
+        "x-ms-return-client-request-id": "true",
+        "x-ms-version": "2020-12-06"
+      },
+      "RequestBody": null,
+      "StatusCode": 201,
+      "ResponseHeaders": {
+        "Content-Length": "0",
+        "Date": "Tue, 26 Jan 2021 19:31:27 GMT",
+        "ETag": "\"0x8D8C230FA4262B7\"",
+        "Last-Modified": "Tue, 26 Jan 2021 19:31:28 GMT",
         "Server": [
           "Windows-Azure-File/1.0",
           "Microsoft-HTTPAPI/2.0"
         ],
         "x-ms-client-request-id": "da5f357d-7013-0191-6871-e2839d4f40de",
-<<<<<<< HEAD
-        "x-ms-request-id": "05165a2e-901a-0009-5c4e-989f11000000",
-        "x-ms-version": "2020-10-02"
-=======
         "x-ms-request-id": "511fc25b-e01a-0013-0919-f4fece000000",
         "x-ms-version": "2020-12-06"
->>>>>>> 76e66c80
-      },
-      "ResponseBody": []
-    },
-    {
-      "RequestUri": "http://seanmcccanary3.file.core.windows.net/test-share-860e5b66-db40-fcdb-63d4-ba905efdd2ec/test-directory-84d6054f-c4be-88fb-6789-a1a0e0dc7a38?restype=directory",
-      "RequestMethod": "PUT",
-      "RequestHeaders": {
-        "Accept": "application/xml",
-        "Authorization": "Sanitized",
-        "traceparent": "00-1f9f7fd59d570045811540b6f6afbf35-95678ec7bbfa9446-00",
-        "User-Agent": [
-          "azsdk-net-Storage.Files.Shares/12.8.0-alpha.20210820.1",
-          "(.NET Core 3.1.18; Microsoft Windows 10.0.19043)"
+      },
+      "ResponseBody": []
+    },
+    {
+      "RequestUri": "https://seanmcccanary3.file.core.windows.net/test-share-860e5b66-db40-fcdb-63d4-ba905efdd2ec/test-directory-84d6054f-c4be-88fb-6789-a1a0e0dc7a38?restype=directory",
+      "RequestMethod": "PUT",
+      "RequestHeaders": {
+        "Accept": "application/xml",
+        "Authorization": "Sanitized",
+        "traceparent": "00-445b34059d201b4f85fef7e1fdcc6996-58939e1f7bc5b441-00",
+        "User-Agent": [
+          "azsdk-net-Storage.Files.Shares/12.7.0-alpha.20210126.1",
+          "(.NET 5.0.2; Microsoft Windows 10.0.19042)"
         ],
         "x-ms-client-request-id": "7caf1b5f-da54-b838-39d7-728acff1218c",
-        "x-ms-date": "Mon, 23 Aug 2021 18:39:11 GMT",
+        "x-ms-date": "Tue, 26 Jan 2021 19:31:29 GMT",
         "x-ms-file-attributes": "None",
         "x-ms-file-creation-time": "Now",
         "x-ms-file-last-write-time": "Now",
@@ -62,41 +57,41 @@
       "StatusCode": 201,
       "ResponseHeaders": {
         "Content-Length": "0",
-        "Date": "Mon, 23 Aug 2021 18:39:11 GMT",
-        "ETag": "\u00220x8D966654D14F0A1\u0022",
-        "Last-Modified": "Mon, 23 Aug 2021 18:39:12 GMT",
+        "Date": "Tue, 26 Jan 2021 19:31:27 GMT",
+        "ETag": "\"0x8D8C230FA4C91F7\"",
+        "Last-Modified": "Tue, 26 Jan 2021 19:31:28 GMT",
         "Server": [
           "Windows-Azure-File/1.0",
           "Microsoft-HTTPAPI/2.0"
         ],
         "x-ms-client-request-id": "7caf1b5f-da54-b838-39d7-728acff1218c",
         "x-ms-file-attributes": "Directory",
-        "x-ms-file-change-time": "2021-08-23T18:39:12.0583841Z",
-        "x-ms-file-creation-time": "2021-08-23T18:39:12.0583841Z",
+        "x-ms-file-change-time": "2021-01-26T19:31:28.6466039Z",
+        "x-ms-file-creation-time": "2021-01-26T19:31:28.6466039Z",
         "x-ms-file-id": "13835128424026341376",
-        "x-ms-file-last-write-time": "2021-08-23T18:39:12.0583841Z",
+        "x-ms-file-last-write-time": "2021-01-26T19:31:28.6466039Z",
         "x-ms-file-parent-id": "0",
         "x-ms-file-permission-key": "17860367565182308406*11459378189709739967",
-        "x-ms-request-id": "05165a33-901a-0009-604e-989f11000000",
+        "x-ms-request-id": "511fc260-e01a-0013-0a19-f4fece000000",
         "x-ms-request-server-encrypted": "true",
         "x-ms-version": "2020-12-06"
       },
       "ResponseBody": []
     },
     {
-      "RequestUri": "http://seanmcccanary3.file.core.windows.net/test-share-860e5b66-db40-fcdb-63d4-ba905efdd2ec/test-directory-84d6054f-c4be-88fb-6789-a1a0e0dc7a38/test-file-547df55c-da09-702a-cef4-7b02afa1cf30",
-      "RequestMethod": "PUT",
-      "RequestHeaders": {
-        "Accept": "application/xml",
-        "Authorization": "Sanitized",
-        "traceparent": "00-c6589b318693ba43bc07271462a2dc9c-3d639e2375f17644-00",
-        "User-Agent": [
-          "azsdk-net-Storage.Files.Shares/12.8.0-alpha.20210820.1",
-          "(.NET Core 3.1.18; Microsoft Windows 10.0.19043)"
+      "RequestUri": "https://seanmcccanary3.file.core.windows.net/test-share-860e5b66-db40-fcdb-63d4-ba905efdd2ec/test-directory-84d6054f-c4be-88fb-6789-a1a0e0dc7a38/test-file-547df55c-da09-702a-cef4-7b02afa1cf30",
+      "RequestMethod": "PUT",
+      "RequestHeaders": {
+        "Accept": "application/xml",
+        "Authorization": "Sanitized",
+        "traceparent": "00-93c6c76dd1f5f04095731ecc9c9d398d-75cd8c62a61cdf44-00",
+        "User-Agent": [
+          "azsdk-net-Storage.Files.Shares/12.7.0-alpha.20210126.1",
+          "(.NET 5.0.2; Microsoft Windows 10.0.19042)"
         ],
         "x-ms-client-request-id": "d79552fc-ae67-e7de-a36a-e3408e8f2610",
         "x-ms-content-length": "1024",
-        "x-ms-date": "Mon, 23 Aug 2021 18:39:12 GMT",
+        "x-ms-date": "Tue, 26 Jan 2021 19:31:29 GMT",
         "x-ms-file-attributes": "None",
         "x-ms-file-creation-time": "Now",
         "x-ms-file-last-write-time": "Now",
@@ -109,79 +104,79 @@
       "StatusCode": 201,
       "ResponseHeaders": {
         "Content-Length": "0",
-        "Date": "Mon, 23 Aug 2021 18:39:12 GMT",
-        "ETag": "\u00220x8D966654D20D5C5\u0022",
-        "Last-Modified": "Mon, 23 Aug 2021 18:39:12 GMT",
+        "Date": "Tue, 26 Jan 2021 19:31:27 GMT",
+        "ETag": "\"0x8D8C230FA596594\"",
+        "Last-Modified": "Tue, 26 Jan 2021 19:31:28 GMT",
         "Server": [
           "Windows-Azure-File/1.0",
           "Microsoft-HTTPAPI/2.0"
         ],
         "x-ms-client-request-id": "d79552fc-ae67-e7de-a36a-e3408e8f2610",
         "x-ms-file-attributes": "Archive",
-        "x-ms-file-change-time": "2021-08-23T18:39:12.1363397Z",
-        "x-ms-file-creation-time": "2021-08-23T18:39:12.1363397Z",
+        "x-ms-file-change-time": "2021-01-26T19:31:28.7306644Z",
+        "x-ms-file-creation-time": "2021-01-26T19:31:28.7306644Z",
         "x-ms-file-id": "11529285414812647424",
-        "x-ms-file-last-write-time": "2021-08-23T18:39:12.1363397Z",
+        "x-ms-file-last-write-time": "2021-01-26T19:31:28.7306644Z",
         "x-ms-file-parent-id": "13835128424026341376",
         "x-ms-file-permission-key": "4010187179898695473*11459378189709739967",
-        "x-ms-request-id": "05165a39-901a-0009-664e-989f11000000",
+        "x-ms-request-id": "511fc262-e01a-0013-0b19-f4fece000000",
         "x-ms-request-server-encrypted": "true",
         "x-ms-version": "2020-12-06"
       },
       "ResponseBody": []
     },
     {
-      "RequestUri": "http://seanmcccanary3.file.core.windows.net/test-share-860e5b66-db40-fcdb-63d4-ba905efdd2ec/test-directory-84d6054f-c4be-88fb-6789-a1a0e0dc7a38/test-file-547df55c-da09-702a-cef4-7b02afa1cf30?comp=range",
+      "RequestUri": "https://seanmcccanary3.file.core.windows.net/test-share-860e5b66-db40-fcdb-63d4-ba905efdd2ec/test-directory-84d6054f-c4be-88fb-6789-a1a0e0dc7a38/test-file-547df55c-da09-702a-cef4-7b02afa1cf30?comp=range",
       "RequestMethod": "PUT",
       "RequestHeaders": {
         "Accept": "application/xml",
         "Authorization": "Sanitized",
         "Content-Length": "1024",
         "Content-Type": "application/octet-stream",
-        "traceparent": "00-b7b14a88668c2740925f8115ad84c125-c4451c111efebb4d-00",
-        "User-Agent": [
-          "azsdk-net-Storage.Files.Shares/12.8.0-alpha.20210820.1",
-          "(.NET Core 3.1.18; Microsoft Windows 10.0.19043)"
+        "traceparent": "00-4eb3e07b62311647b93f0ffd19f6638b-0930e2885ae71046-00",
+        "User-Agent": [
+          "azsdk-net-Storage.Files.Shares/12.7.0-alpha.20210126.1",
+          "(.NET 5.0.2; Microsoft Windows 10.0.19042)"
         ],
         "x-ms-client-request-id": "5d067827-f70c-1ec8-2962-924fc4541a30",
-        "x-ms-date": "Mon, 23 Aug 2021 18:39:12 GMT",
+        "x-ms-date": "Tue, 26 Jan 2021 19:31:29 GMT",
         "x-ms-range": "bytes=0-1023",
         "x-ms-return-client-request-id": "true",
         "x-ms-version": "2020-12-06",
         "x-ms-write": "update"
       },
-      "RequestBody": "9qoN2jwXQFcssxvn\u002B\u002BeM96ELQMQs/eObilrvxoVPU3e1PB5RYg1ZSNtYUKC/Ub1SSnvow7BcYPjGck/hKHrR3V\u002BjMb7IO5STsvjp061C3DmdnHwJZo/HWNwlivC9dx9gh3NBGyD\u002BiQ/nVRG4c4xLhJUWRIv\u002Bx3bP3Njio7Gj1TrYiEw6AcAZnxNsIhB\u002BDuVQ2gVapzOUYr/8cT9HG\u002BZeQ4DX4Oo/EILV/aR4kaVmUc3zksmrSC4HQyWNPpCB0YMtDt6Qpi36EMmDhamOHNEalh9xU4kcsvtSz53FstLyVCshS4LG1aqg\u002BYH/KMOEeCdUcqhwD335EFzjPteQNF73kDF\u002BbNBPU8B00VoIHIo3zlZ1cT8pgUStJzom45fTEMQiB5eRBgxWBB/o/D4j8fPRq3CAGsMfzQ/s0ESVKXAooMGW5RXzpshKH2wgQYUGijZHVDcnU/UAAzqIpDXHwNuuwFt9jAze3QWoNftX/4yJ5kUOTtQ4AE3LleHaawGSg16RcYEpif0qaXcyfx36qQSt/r7vuHIGdr8OsfYqA3IDFbGdxY0KYFxI4\u002BVdBYAv0ezdLGxCosrrivvCG9cGAGUEL2psXON2o51ip9WNqXA/3uAKTdYGwXPmsjqSSESEQeN/WdYWw3QIZonO4Pr1XeCLgj33/LKP/m32haqp5FtY3WbxDlCZKBprAedMN\u002BB48VRZB8UHjUQw71ppHz7KX4EudQOTA06Q8VoijPrLQseMfpRVT92VUU8iwR71MAjcoKJlHsHd5O0FyRVq5QFJZa2T3KGqdBCkmCSzcUIwmsFRRutYZiMFr5mmUIXIKmtO2FxxYVRmMiyRwIWcKXOq1S5TGZ8V8P6JjiwIAySK3G64ZZjmvzht6hO\u002Bx6WdaYUl/HpWdBHMOOhd59MnXi4IBuQX48Tbwxb15i6LVylY6ySm4gepM2dc7CywiddlRYzltsDBhoXBSjhkYY7jQeG\u002BBPuvgHsnX9N8u/eYKjo\u002BkKChpaFpl2We5ZjORNLZeatK8YTbtsQQvlbtRMqOKR/9JdDtQZtAVW2VEJvjWBsAo0FLTTm2YtrckedKfFKbD7x40R4B7DgQCpwWRqUpLWU77KGJQtvmRsL2EK\u002Bz9dka\u002BgDeaob8/rcJO0KdoBw0s2SCDo\u002BxEc3gkopbC9uIXBTC\u002B0ulSsLeP\u002B7pfwaZSKamwV1LMeZJaegz/tj8oPPbgd8t2qTRj2iio8\u002Bhx5LGR0nktUl9PCsteJJickzp4p77Dv4na24B1DL1qY4XqKFWbbaOGOupXkS0/2ESbh0cuMAxpbmUntvb4uEXiJKcFs/wDASVW8qzUbC5c2sM7mUU2PHN5QLows7bsjUKktWxF\u002BmRImIYhg==",
+      "RequestBody": "9qoN2jwXQFcssxvn++eM96ELQMQs/eObilrvxoVPU3e1PB5RYg1ZSNtYUKC/Ub1SSnvow7BcYPjGck/hKHrR3V+jMb7IO5STsvjp061C3DmdnHwJZo/HWNwlivC9dx9gh3NBGyD+iQ/nVRG4c4xLhJUWRIv+x3bP3Njio7Gj1TrYiEw6AcAZnxNsIhB+DuVQ2gVapzOUYr/8cT9HG+ZeQ4DX4Oo/EILV/aR4kaVmUc3zksmrSC4HQyWNPpCB0YMtDt6Qpi36EMmDhamOHNEalh9xU4kcsvtSz53FstLyVCshS4LG1aqg+YH/KMOEeCdUcqhwD335EFzjPteQNF73kDF+bNBPU8B00VoIHIo3zlZ1cT8pgUStJzom45fTEMQiB5eRBgxWBB/o/D4j8fPRq3CAGsMfzQ/s0ESVKXAooMGW5RXzpshKH2wgQYUGijZHVDcnU/UAAzqIpDXHwNuuwFt9jAze3QWoNftX/4yJ5kUOTtQ4AE3LleHaawGSg16RcYEpif0qaXcyfx36qQSt/r7vuHIGdr8OsfYqA3IDFbGdxY0KYFxI4+VdBYAv0ezdLGxCosrrivvCG9cGAGUEL2psXON2o51ip9WNqXA/3uAKTdYGwXPmsjqSSESEQeN/WdYWw3QIZonO4Pr1XeCLgj33/LKP/m32haqp5FtY3WbxDlCZKBprAedMN+B48VRZB8UHjUQw71ppHz7KX4EudQOTA06Q8VoijPrLQseMfpRVT92VUU8iwR71MAjcoKJlHsHd5O0FyRVq5QFJZa2T3KGqdBCkmCSzcUIwmsFRRutYZiMFr5mmUIXIKmtO2FxxYVRmMiyRwIWcKXOq1S5TGZ8V8P6JjiwIAySK3G64ZZjmvzht6hO+x6WdaYUl/HpWdBHMOOhd59MnXi4IBuQX48Tbwxb15i6LVylY6ySm4gepM2dc7CywiddlRYzltsDBhoXBSjhkYY7jQeG+BPuvgHsnX9N8u/eYKjo+kKChpaFpl2We5ZjORNLZeatK8YTbtsQQvlbtRMqOKR/9JdDtQZtAVW2VEJvjWBsAo0FLTTm2YtrckedKfFKbD7x40R4B7DgQCpwWRqUpLWU77KGJQtvmRsL2EK+z9dka+gDeaob8/rcJO0KdoBw0s2SCDo+xEc3gkopbC9uIXBTC+0ulSsLeP+7pfwaZSKamwV1LMeZJaegz/tj8oPPbgd8t2qTRj2iio8+hx5LGR0nktUl9PCsteJJickzp4p77Dv4na24B1DL1qY4XqKFWbbaOGOupXkS0/2ESbh0cuMAxpbmUntvb4uEXiJKcFs/wDASVW8qzUbC5c2sM7mUU2PHN5QLows7bsjUKktWxF+mRImIYhg==",
       "StatusCode": 201,
       "ResponseHeaders": {
         "Content-Length": "0",
         "Content-MD5": "5J5N0tWk8UYGQWr1qeW7MA==",
-        "Date": "Mon, 23 Aug 2021 18:39:12 GMT",
-        "ETag": "\u00220x8D966654D2A714E\u0022",
-        "Last-Modified": "Mon, 23 Aug 2021 18:39:12 GMT",
+        "Date": "Tue, 26 Jan 2021 19:31:27 GMT",
+        "ETag": "\"0x8D8C230FA637985\"",
+        "Last-Modified": "Tue, 26 Jan 2021 19:31:28 GMT",
         "Server": [
           "Windows-Azure-File/1.0",
           "Microsoft-HTTPAPI/2.0"
         ],
         "x-ms-client-request-id": "5d067827-f70c-1ec8-2962-924fc4541a30",
-        "x-ms-request-id": "05165a3d-901a-0009-6a4e-989f11000000",
+        "x-ms-request-id": "511fc263-e01a-0013-0c19-f4fece000000",
         "x-ms-request-server-encrypted": "true",
         "x-ms-version": "2020-12-06"
       },
       "ResponseBody": []
     },
     {
-      "RequestUri": "http://seanmcccanary3.file.core.windows.net/test-share-860e5b66-db40-fcdb-63d4-ba905efdd2ec/test-directory-84d6054f-c4be-88fb-6789-a1a0e0dc7a38/test-file-547df55c-da09-702a-cef4-7b02afa1cf30",
+      "RequestUri": "https://seanmcccanary3.file.core.windows.net/test-share-860e5b66-db40-fcdb-63d4-ba905efdd2ec/test-directory-84d6054f-c4be-88fb-6789-a1a0e0dc7a38/test-file-547df55c-da09-702a-cef4-7b02afa1cf30",
       "RequestMethod": "HEAD",
       "RequestHeaders": {
         "Accept": "application/xml",
         "Authorization": "Sanitized",
-        "traceparent": "00-606e2d04e01b6e40834a53c8e66c0285-691474e5227c5344-00",
-        "User-Agent": [
-          "azsdk-net-Storage.Files.Shares/12.8.0-alpha.20210820.1",
-          "(.NET Core 3.1.18; Microsoft Windows 10.0.19043)"
+        "traceparent": "00-9c742ee26e1bdd4ea5df68cbce7ec537-8e8939167ac42d4e-00",
+        "User-Agent": [
+          "azsdk-net-Storage.Files.Shares/12.7.0-alpha.20210126.1",
+          "(.NET 5.0.2; Microsoft Windows 10.0.19042)"
         ],
         "x-ms-client-request-id": "16198f7d-c989-5004-efa6-f0b64f7cef0c",
-        "x-ms-date": "Mon, 23 Aug 2021 18:39:12 GMT",
+        "x-ms-date": "Tue, 26 Jan 2021 19:31:29 GMT",
         "x-ms-return-client-request-id": "true",
         "x-ms-version": "2020-12-06"
       },
@@ -190,24 +185,25 @@
       "ResponseHeaders": {
         "Content-Length": "1024",
         "Content-Type": "application/octet-stream",
-        "Date": "Mon, 23 Aug 2021 18:39:12 GMT",
-        "ETag": "\u00220x8D966654D2A714E\u0022",
-        "Last-Modified": "Mon, 23 Aug 2021 18:39:12 GMT",
-        "Server": [
-          "Windows-Azure-File/1.0",
-          "Microsoft-HTTPAPI/2.0"
-        ],
+        "Date": "Tue, 26 Jan 2021 19:31:28 GMT",
+        "ETag": "\"0x8D8C230FA637985\"",
+        "Last-Modified": "Tue, 26 Jan 2021 19:31:28 GMT",
+        "Server": [
+          "Windows-Azure-File/1.0",
+          "Microsoft-HTTPAPI/2.0"
+        ],
+        "Vary": "Origin",
         "x-ms-client-request-id": "16198f7d-c989-5004-efa6-f0b64f7cef0c",
         "x-ms-file-attributes": "Archive",
-        "x-ms-file-change-time": "2021-08-23T18:39:12.1363397Z",
-        "x-ms-file-creation-time": "2021-08-23T18:39:12.1363397Z",
+        "x-ms-file-change-time": "2021-01-26T19:31:28.7967109Z",
+        "x-ms-file-creation-time": "2021-01-26T19:31:28.7306644Z",
         "x-ms-file-id": "11529285414812647424",
-        "x-ms-file-last-write-time": "2021-08-23T18:39:12.1363397Z",
+        "x-ms-file-last-write-time": "2021-01-26T19:31:28.7967109Z",
         "x-ms-file-parent-id": "13835128424026341376",
         "x-ms-file-permission-key": "4010187179898695473*11459378189709739967",
         "x-ms-lease-state": "available",
         "x-ms-lease-status": "unlocked",
-        "x-ms-request-id": "05165a41-901a-0009-6e4e-989f11000000",
+        "x-ms-request-id": "511fc264-e01a-0013-0d19-f4fece000000",
         "x-ms-server-encrypted": "true",
         "x-ms-type": "File",
         "x-ms-version": "2020-12-06"
@@ -215,18 +211,19 @@
       "ResponseBody": []
     },
     {
-      "RequestUri": "http://seanmcccanary3.file.core.windows.net/test-share-860e5b66-db40-fcdb-63d4-ba905efdd2ec/test-directory-84d6054f-c4be-88fb-6789-a1a0e0dc7a38/test-file-547df55c-da09-702a-cef4-7b02afa1cf30",
+      "RequestUri": "https://seanmcccanary3.file.core.windows.net/test-share-860e5b66-db40-fcdb-63d4-ba905efdd2ec/test-directory-84d6054f-c4be-88fb-6789-a1a0e0dc7a38/test-file-547df55c-da09-702a-cef4-7b02afa1cf30",
       "RequestMethod": "GET",
       "RequestHeaders": {
         "Accept": "application/xml",
         "Authorization": "Sanitized",
         "User-Agent": [
-          "azsdk-net-Storage.Files.Shares/12.8.0-alpha.20210820.1",
-          "(.NET Core 3.1.18; Microsoft Windows 10.0.19043)"
+          "azsdk-net-Storage.Files.Shares/12.7.0-alpha.20210126.1",
+          "(.NET 5.0.2; Microsoft Windows 10.0.19042)"
         ],
         "x-ms-client-request-id": "34d2bc4e-043b-eba6-f1c4-da0fc233ca09",
-        "x-ms-date": "Mon, 23 Aug 2021 18:39:12 GMT",
+        "x-ms-date": "Tue, 26 Jan 2021 19:31:29 GMT",
         "x-ms-range": "bytes=0-4194303",
+        "x-ms-range-get-content-md5": "false",
         "x-ms-return-client-request-id": "true",
         "x-ms-version": "2020-12-06"
       },
@@ -237,43 +234,44 @@
         "Content-Length": "1024",
         "Content-Range": "bytes 0-1023/1024",
         "Content-Type": "application/octet-stream",
-        "Date": "Mon, 23 Aug 2021 18:39:12 GMT",
-        "ETag": "\u00220x8D966654D2A714E\u0022",
-        "Last-Modified": "Mon, 23 Aug 2021 18:39:12 GMT",
-        "Server": [
-          "Windows-Azure-File/1.0",
-          "Microsoft-HTTPAPI/2.0"
-        ],
+        "Date": "Tue, 26 Jan 2021 19:31:28 GMT",
+        "ETag": "\"0x8D8C230FA637985\"",
+        "Last-Modified": "Tue, 26 Jan 2021 19:31:28 GMT",
+        "Server": [
+          "Windows-Azure-File/1.0",
+          "Microsoft-HTTPAPI/2.0"
+        ],
+        "Vary": "Origin",
         "x-ms-client-request-id": "34d2bc4e-043b-eba6-f1c4-da0fc233ca09",
         "x-ms-file-attributes": "Archive",
-        "x-ms-file-change-time": "2021-08-23T18:39:12.1363397Z",
-        "x-ms-file-creation-time": "2021-08-23T18:39:12.1363397Z",
+        "x-ms-file-change-time": "2021-01-26T19:31:28.7967109Z",
+        "x-ms-file-creation-time": "2021-01-26T19:31:28.7306644Z",
         "x-ms-file-id": "11529285414812647424",
-        "x-ms-file-last-write-time": "2021-08-23T18:39:12.1363397Z",
+        "x-ms-file-last-write-time": "2021-01-26T19:31:28.7967109Z",
         "x-ms-file-parent-id": "13835128424026341376",
         "x-ms-file-permission-key": "4010187179898695473*11459378189709739967",
         "x-ms-lease-state": "available",
         "x-ms-lease-status": "unlocked",
-        "x-ms-request-id": "05165a47-901a-0009-744e-989f11000000",
+        "x-ms-request-id": "511fc265-e01a-0013-0e19-f4fece000000",
         "x-ms-server-encrypted": "true",
         "x-ms-type": "File",
         "x-ms-version": "2020-12-06"
       },
-      "ResponseBody": "9qoN2jwXQFcssxvn\u002B\u002BeM96ELQMQs/eObilrvxoVPU3e1PB5RYg1ZSNtYUKC/Ub1SSnvow7BcYPjGck/hKHrR3V\u002BjMb7IO5STsvjp061C3DmdnHwJZo/HWNwlivC9dx9gh3NBGyD\u002BiQ/nVRG4c4xLhJUWRIv\u002Bx3bP3Njio7Gj1TrYiEw6AcAZnxNsIhB\u002BDuVQ2gVapzOUYr/8cT9HG\u002BZeQ4DX4Oo/EILV/aR4kaVmUc3zksmrSC4HQyWNPpCB0YMtDt6Qpi36EMmDhamOHNEalh9xU4kcsvtSz53FstLyVCshS4LG1aqg\u002BYH/KMOEeCdUcqhwD335EFzjPteQNF73kDF\u002BbNBPU8B00VoIHIo3zlZ1cT8pgUStJzom45fTEMQiB5eRBgxWBB/o/D4j8fPRq3CAGsMfzQ/s0ESVKXAooMGW5RXzpshKH2wgQYUGijZHVDcnU/UAAzqIpDXHwNuuwFt9jAze3QWoNftX/4yJ5kUOTtQ4AE3LleHaawGSg16RcYEpif0qaXcyfx36qQSt/r7vuHIGdr8OsfYqA3IDFbGdxY0KYFxI4\u002BVdBYAv0ezdLGxCosrrivvCG9cGAGUEL2psXON2o51ip9WNqXA/3uAKTdYGwXPmsjqSSESEQeN/WdYWw3QIZonO4Pr1XeCLgj33/LKP/m32haqp5FtY3WbxDlCZKBprAedMN\u002BB48VRZB8UHjUQw71ppHz7KX4EudQOTA06Q8VoijPrLQseMfpRVT92VUU8iwR71MAjcoKJlHsHd5O0FyRVq5QFJZa2T3KGqdBCkmCSzcUIwmsFRRutYZiMFr5mmUIXIKmtO2FxxYVRmMiyRwIWcKXOq1S5TGZ8V8P6JjiwIAySK3G64ZZjmvzht6hO\u002Bx6WdaYUl/HpWdBHMOOhd59MnXi4IBuQX48Tbwxb15i6LVylY6ySm4gepM2dc7CywiddlRYzltsDBhoXBSjhkYY7jQeG\u002BBPuvgHsnX9N8u/eYKjo\u002BkKChpaFpl2We5ZjORNLZeatK8YTbtsQQvlbtRMqOKR/9JdDtQZtAVW2VEJvjWBsAo0FLTTm2YtrckedKfFKbD7x40R4B7DgQCpwWRqUpLWU77KGJQtvmRsL2EK\u002Bz9dka\u002BgDeaob8/rcJO0KdoBw0s2SCDo\u002BxEc3gkopbC9uIXBTC\u002B0ulSsLeP\u002B7pfwaZSKamwV1LMeZJaegz/tj8oPPbgd8t2qTRj2iio8\u002Bhx5LGR0nktUl9PCsteJJickzp4p77Dv4na24B1DL1qY4XqKFWbbaOGOupXkS0/2ESbh0cuMAxpbmUntvb4uEXiJKcFs/wDASVW8qzUbC5c2sM7mUU2PHN5QLows7bsjUKktWxF\u002BmRImIYhg=="
-    },
-    {
-      "RequestUri": "http://seanmcccanary3.file.core.windows.net/test-share-860e5b66-db40-fcdb-63d4-ba905efdd2ec?restype=share",
+      "ResponseBody": "9qoN2jwXQFcssxvn++eM96ELQMQs/eObilrvxoVPU3e1PB5RYg1ZSNtYUKC/Ub1SSnvow7BcYPjGck/hKHrR3V+jMb7IO5STsvjp061C3DmdnHwJZo/HWNwlivC9dx9gh3NBGyD+iQ/nVRG4c4xLhJUWRIv+x3bP3Njio7Gj1TrYiEw6AcAZnxNsIhB+DuVQ2gVapzOUYr/8cT9HG+ZeQ4DX4Oo/EILV/aR4kaVmUc3zksmrSC4HQyWNPpCB0YMtDt6Qpi36EMmDhamOHNEalh9xU4kcsvtSz53FstLyVCshS4LG1aqg+YH/KMOEeCdUcqhwD335EFzjPteQNF73kDF+bNBPU8B00VoIHIo3zlZ1cT8pgUStJzom45fTEMQiB5eRBgxWBB/o/D4j8fPRq3CAGsMfzQ/s0ESVKXAooMGW5RXzpshKH2wgQYUGijZHVDcnU/UAAzqIpDXHwNuuwFt9jAze3QWoNftX/4yJ5kUOTtQ4AE3LleHaawGSg16RcYEpif0qaXcyfx36qQSt/r7vuHIGdr8OsfYqA3IDFbGdxY0KYFxI4+VdBYAv0ezdLGxCosrrivvCG9cGAGUEL2psXON2o51ip9WNqXA/3uAKTdYGwXPmsjqSSESEQeN/WdYWw3QIZonO4Pr1XeCLgj33/LKP/m32haqp5FtY3WbxDlCZKBprAedMN+B48VRZB8UHjUQw71ppHz7KX4EudQOTA06Q8VoijPrLQseMfpRVT92VUU8iwR71MAjcoKJlHsHd5O0FyRVq5QFJZa2T3KGqdBCkmCSzcUIwmsFRRutYZiMFr5mmUIXIKmtO2FxxYVRmMiyRwIWcKXOq1S5TGZ8V8P6JjiwIAySK3G64ZZjmvzht6hO+x6WdaYUl/HpWdBHMOOhd59MnXi4IBuQX48Tbwxb15i6LVylY6ySm4gepM2dc7CywiddlRYzltsDBhoXBSjhkYY7jQeG+BPuvgHsnX9N8u/eYKjo+kKChpaFpl2We5ZjORNLZeatK8YTbtsQQvlbtRMqOKR/9JdDtQZtAVW2VEJvjWBsAo0FLTTm2YtrckedKfFKbD7x40R4B7DgQCpwWRqUpLWU77KGJQtvmRsL2EK+z9dka+gDeaob8/rcJO0KdoBw0s2SCDo+xEc3gkopbC9uIXBTC+0ulSsLeP+7pfwaZSKamwV1LMeZJaegz/tj8oPPbgd8t2qTRj2iio8+hx5LGR0nktUl9PCsteJJickzp4p77Dv4na24B1DL1qY4XqKFWbbaOGOupXkS0/2ESbh0cuMAxpbmUntvb4uEXiJKcFs/wDASVW8qzUbC5c2sM7mUU2PHN5QLows7bsjUKktWxF+mRImIYhg=="
+    },
+    {
+      "RequestUri": "https://seanmcccanary3.file.core.windows.net/test-share-860e5b66-db40-fcdb-63d4-ba905efdd2ec?restype=share",
       "RequestMethod": "DELETE",
       "RequestHeaders": {
         "Accept": "application/xml",
         "Authorization": "Sanitized",
-        "traceparent": "00-82a933fbb8e3e342ad05e0a34d0ca4d6-40bb2f8d6c12364d-00",
-        "User-Agent": [
-          "azsdk-net-Storage.Files.Shares/12.8.0-alpha.20210820.1",
-          "(.NET Core 3.1.18; Microsoft Windows 10.0.19043)"
+        "traceparent": "00-2d288d69a7dc984e9b4c608afb650a49-bc6f3cc640884e42-00",
+        "User-Agent": [
+          "azsdk-net-Storage.Files.Shares/12.7.0-alpha.20210126.1",
+          "(.NET 5.0.2; Microsoft Windows 10.0.19042)"
         ],
         "x-ms-client-request-id": "936876a1-baaa-b5d0-be8f-ebf4498eb25b",
-        "x-ms-date": "Mon, 23 Aug 2021 18:39:12 GMT",
+        "x-ms-date": "Tue, 26 Jan 2021 19:31:29 GMT",
         "x-ms-delete-snapshots": "include",
         "x-ms-return-client-request-id": "true",
         "x-ms-version": "2020-12-06"
@@ -282,25 +280,20 @@
       "StatusCode": 202,
       "ResponseHeaders": {
         "Content-Length": "0",
-        "Date": "Mon, 23 Aug 2021 18:39:12 GMT",
+        "Date": "Tue, 26 Jan 2021 19:31:28 GMT",
         "Server": [
           "Windows-Azure-File/1.0",
           "Microsoft-HTTPAPI/2.0"
         ],
         "x-ms-client-request-id": "936876a1-baaa-b5d0-be8f-ebf4498eb25b",
-<<<<<<< HEAD
-        "x-ms-request-id": "05165a4b-901a-0009-784e-989f11000000",
-        "x-ms-version": "2020-10-02"
-=======
         "x-ms-request-id": "511fc266-e01a-0013-0f19-f4fece000000",
         "x-ms-version": "2020-12-06"
->>>>>>> 76e66c80
       },
       "ResponseBody": []
     }
   ],
   "Variables": {
     "RandomSeed": "733164714",
-    "Storage_TestConfigDefault": "ProductionTenant\nseanmcccanary3\nU2FuaXRpemVk\nhttp://seanmcccanary3.blob.core.windows.net\nhttp://seanmcccanary3.file.core.windows.net\nhttp://seanmcccanary3.queue.core.windows.net\nhttp://seanmcccanary3.table.core.windows.net\n\n\n\n\nhttp://seanmcccanary3-secondary.blob.core.windows.net\nhttp://seanmcccanary3-secondary.file.core.windows.net\nhttp://seanmcccanary3-secondary.queue.core.windows.net\nhttp://seanmcccanary3-secondary.table.core.windows.net\n\nSanitized\n\n\nCloud\nBlobEndpoint=http://seanmcccanary3.blob.core.windows.net/;QueueEndpoint=http://seanmcccanary3.queue.core.windows.net/;FileEndpoint=http://seanmcccanary3.file.core.windows.net/;BlobSecondaryEndpoint=http://seanmcccanary3-secondary.blob.core.windows.net/;QueueSecondaryEndpoint=http://seanmcccanary3-secondary.queue.core.windows.net/;FileSecondaryEndpoint=http://seanmcccanary3-secondary.file.core.windows.net/;AccountName=seanmcccanary3;AccountKey=Kg==;\n[encryption scope]\n\n"
+    "Storage_TestConfigDefault": "ProductionTenant\nseanmcccanary3\nU2FuaXRpemVk\nhttps://seanmcccanary3.blob.core.windows.net\nhttps://seanmcccanary3.file.core.windows.net\nhttps://seanmcccanary3.queue.core.windows.net\nhttps://seanmcccanary3.table.core.windows.net\n\n\n\n\nhttps://seanmcccanary3-secondary.blob.core.windows.net\nhttps://seanmcccanary3-secondary.file.core.windows.net\nhttps://seanmcccanary3-secondary.queue.core.windows.net\nhttps://seanmcccanary3-secondary.table.core.windows.net\n\nSanitized\n\n\nCloud\nBlobEndpoint=https://seanmcccanary3.blob.core.windows.net/;QueueEndpoint=https://seanmcccanary3.queue.core.windows.net/;FileEndpoint=https://seanmcccanary3.file.core.windows.net/;BlobSecondaryEndpoint=https://seanmcccanary3-secondary.blob.core.windows.net/;QueueSecondaryEndpoint=https://seanmcccanary3-secondary.queue.core.windows.net/;FileSecondaryEndpoint=https://seanmcccanary3-secondary.file.core.windows.net/;AccountName=seanmcccanary3;AccountKey=Kg==;\nseanscope1\n\n"
   }
 }