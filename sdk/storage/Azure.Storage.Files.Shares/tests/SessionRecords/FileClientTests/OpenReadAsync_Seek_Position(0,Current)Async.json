--- conflicted
+++ resolved
@@ -14,11 +14,7 @@
         "x-ms-client-request-id": "da5f357d-7013-0191-6871-e2839d4f40de",
         "x-ms-date": "Tue, 26 Jan 2021 19:31:29 GMT",
         "x-ms-return-client-request-id": "true",
-<<<<<<< HEAD
-        "x-ms-version": "2020-12-06"
-=======
-        "x-ms-version": "2021-02-12"
->>>>>>> 7e782c87
+        "x-ms-version": "2021-02-12"
       },
       "RequestBody": null,
       "StatusCode": 201,
@@ -33,11 +29,7 @@
         ],
         "x-ms-client-request-id": "da5f357d-7013-0191-6871-e2839d4f40de",
         "x-ms-request-id": "511fc25b-e01a-0013-0919-f4fece000000",
-<<<<<<< HEAD
-        "x-ms-version": "2020-12-06"
-=======
-        "x-ms-version": "2021-02-12"
->>>>>>> 7e782c87
+        "x-ms-version": "2021-02-12"
       },
       "ResponseBody": []
     },
@@ -59,11 +51,7 @@
         "x-ms-file-last-write-time": "Now",
         "x-ms-file-permission": "Inherit",
         "x-ms-return-client-request-id": "true",
-<<<<<<< HEAD
-        "x-ms-version": "2020-12-06"
-=======
-        "x-ms-version": "2021-02-12"
->>>>>>> 7e782c87
+        "x-ms-version": "2021-02-12"
       },
       "RequestBody": null,
       "StatusCode": 201,
@@ -86,11 +74,7 @@
         "x-ms-file-permission-key": "17860367565182308406*11459378189709739967",
         "x-ms-request-id": "511fc260-e01a-0013-0a19-f4fece000000",
         "x-ms-request-server-encrypted": "true",
-<<<<<<< HEAD
-        "x-ms-version": "2020-12-06"
-=======
-        "x-ms-version": "2021-02-12"
->>>>>>> 7e782c87
+        "x-ms-version": "2021-02-12"
       },
       "ResponseBody": []
     },
@@ -114,11 +98,7 @@
         "x-ms-file-permission": "Inherit",
         "x-ms-return-client-request-id": "true",
         "x-ms-type": "file",
-<<<<<<< HEAD
-        "x-ms-version": "2020-12-06"
-=======
-        "x-ms-version": "2021-02-12"
->>>>>>> 7e782c87
+        "x-ms-version": "2021-02-12"
       },
       "RequestBody": null,
       "StatusCode": 201,
@@ -141,11 +121,7 @@
         "x-ms-file-permission-key": "4010187179898695473*11459378189709739967",
         "x-ms-request-id": "511fc262-e01a-0013-0b19-f4fece000000",
         "x-ms-request-server-encrypted": "true",
-<<<<<<< HEAD
-        "x-ms-version": "2020-12-06"
-=======
-        "x-ms-version": "2021-02-12"
->>>>>>> 7e782c87
+        "x-ms-version": "2021-02-12"
       },
       "ResponseBody": []
     },
@@ -166,11 +142,7 @@
         "x-ms-date": "Tue, 26 Jan 2021 19:31:29 GMT",
         "x-ms-range": "bytes=0-1023",
         "x-ms-return-client-request-id": "true",
-<<<<<<< HEAD
-        "x-ms-version": "2020-12-06",
-=======
         "x-ms-version": "2021-02-12",
->>>>>>> 7e782c87
         "x-ms-write": "update"
       },
       "RequestBody": "9qoN2jwXQFcssxvn++eM96ELQMQs/eObilrvxoVPU3e1PB5RYg1ZSNtYUKC/Ub1SSnvow7BcYPjGck/hKHrR3V+jMb7IO5STsvjp061C3DmdnHwJZo/HWNwlivC9dx9gh3NBGyD+iQ/nVRG4c4xLhJUWRIv+x3bP3Njio7Gj1TrYiEw6AcAZnxNsIhB+DuVQ2gVapzOUYr/8cT9HG+ZeQ4DX4Oo/EILV/aR4kaVmUc3zksmrSC4HQyWNPpCB0YMtDt6Qpi36EMmDhamOHNEalh9xU4kcsvtSz53FstLyVCshS4LG1aqg+YH/KMOEeCdUcqhwD335EFzjPteQNF73kDF+bNBPU8B00VoIHIo3zlZ1cT8pgUStJzom45fTEMQiB5eRBgxWBB/o/D4j8fPRq3CAGsMfzQ/s0ESVKXAooMGW5RXzpshKH2wgQYUGijZHVDcnU/UAAzqIpDXHwNuuwFt9jAze3QWoNftX/4yJ5kUOTtQ4AE3LleHaawGSg16RcYEpif0qaXcyfx36qQSt/r7vuHIGdr8OsfYqA3IDFbGdxY0KYFxI4+VdBYAv0ezdLGxCosrrivvCG9cGAGUEL2psXON2o51ip9WNqXA/3uAKTdYGwXPmsjqSSESEQeN/WdYWw3QIZonO4Pr1XeCLgj33/LKP/m32haqp5FtY3WbxDlCZKBprAedMN+B48VRZB8UHjUQw71ppHz7KX4EudQOTA06Q8VoijPrLQseMfpRVT92VUU8iwR71MAjcoKJlHsHd5O0FyRVq5QFJZa2T3KGqdBCkmCSzcUIwmsFRRutYZiMFr5mmUIXIKmtO2FxxYVRmMiyRwIWcKXOq1S5TGZ8V8P6JjiwIAySK3G64ZZjmvzht6hO+x6WdaYUl/HpWdBHMOOhd59MnXi4IBuQX48Tbwxb15i6LVylY6ySm4gepM2dc7CywiddlRYzltsDBhoXBSjhkYY7jQeG+BPuvgHsnX9N8u/eYKjo+kKChpaFpl2We5ZjORNLZeatK8YTbtsQQvlbtRMqOKR/9JdDtQZtAVW2VEJvjWBsAo0FLTTm2YtrckedKfFKbD7x40R4B7DgQCpwWRqUpLWU77KGJQtvmRsL2EK+z9dka+gDeaob8/rcJO0KdoBw0s2SCDo+xEc3gkopbC9uIXBTC+0ulSsLeP+7pfwaZSKamwV1LMeZJaegz/tj8oPPbgd8t2qTRj2iio8+hx5LGR0nktUl9PCsteJJickzp4p77Dv4na24B1DL1qY4XqKFWbbaOGOupXkS0/2ESbh0cuMAxpbmUntvb4uEXiJKcFs/wDASVW8qzUbC5c2sM7mUU2PHN5QLows7bsjUKktWxF+mRImIYhg==",
@@ -188,11 +160,7 @@
         "x-ms-client-request-id": "5d067827-f70c-1ec8-2962-924fc4541a30",
         "x-ms-request-id": "511fc263-e01a-0013-0c19-f4fece000000",
         "x-ms-request-server-encrypted": "true",
-<<<<<<< HEAD
-        "x-ms-version": "2020-12-06"
-=======
-        "x-ms-version": "2021-02-12"
->>>>>>> 7e782c87
+        "x-ms-version": "2021-02-12"
       },
       "ResponseBody": []
     },
@@ -210,11 +178,7 @@
         "x-ms-client-request-id": "16198f7d-c989-5004-efa6-f0b64f7cef0c",
         "x-ms-date": "Tue, 26 Jan 2021 19:31:29 GMT",
         "x-ms-return-client-request-id": "true",
-<<<<<<< HEAD
-        "x-ms-version": "2020-12-06"
-=======
-        "x-ms-version": "2021-02-12"
->>>>>>> 7e782c87
+        "x-ms-version": "2021-02-12"
       },
       "RequestBody": null,
       "StatusCode": 200,
@@ -242,11 +206,7 @@
         "x-ms-request-id": "511fc264-e01a-0013-0d19-f4fece000000",
         "x-ms-server-encrypted": "true",
         "x-ms-type": "File",
-<<<<<<< HEAD
-        "x-ms-version": "2020-12-06"
-=======
-        "x-ms-version": "2021-02-12"
->>>>>>> 7e782c87
+        "x-ms-version": "2021-02-12"
       },
       "ResponseBody": []
     },
@@ -265,11 +225,7 @@
         "x-ms-range": "bytes=0-4194303",
         "x-ms-range-get-content-md5": "false",
         "x-ms-return-client-request-id": "true",
-<<<<<<< HEAD
-        "x-ms-version": "2020-12-06"
-=======
-        "x-ms-version": "2021-02-12"
->>>>>>> 7e782c87
+        "x-ms-version": "2021-02-12"
       },
       "RequestBody": null,
       "StatusCode": 206,
@@ -299,11 +255,7 @@
         "x-ms-request-id": "511fc265-e01a-0013-0e19-f4fece000000",
         "x-ms-server-encrypted": "true",
         "x-ms-type": "File",
-<<<<<<< HEAD
-        "x-ms-version": "2020-12-06"
-=======
-        "x-ms-version": "2021-02-12"
->>>>>>> 7e782c87
+        "x-ms-version": "2021-02-12"
       },
       "ResponseBody": "9qoN2jwXQFcssxvn++eM96ELQMQs/eObilrvxoVPU3e1PB5RYg1ZSNtYUKC/Ub1SSnvow7BcYPjGck/hKHrR3V+jMb7IO5STsvjp061C3DmdnHwJZo/HWNwlivC9dx9gh3NBGyD+iQ/nVRG4c4xLhJUWRIv+x3bP3Njio7Gj1TrYiEw6AcAZnxNsIhB+DuVQ2gVapzOUYr/8cT9HG+ZeQ4DX4Oo/EILV/aR4kaVmUc3zksmrSC4HQyWNPpCB0YMtDt6Qpi36EMmDhamOHNEalh9xU4kcsvtSz53FstLyVCshS4LG1aqg+YH/KMOEeCdUcqhwD335EFzjPteQNF73kDF+bNBPU8B00VoIHIo3zlZ1cT8pgUStJzom45fTEMQiB5eRBgxWBB/o/D4j8fPRq3CAGsMfzQ/s0ESVKXAooMGW5RXzpshKH2wgQYUGijZHVDcnU/UAAzqIpDXHwNuuwFt9jAze3QWoNftX/4yJ5kUOTtQ4AE3LleHaawGSg16RcYEpif0qaXcyfx36qQSt/r7vuHIGdr8OsfYqA3IDFbGdxY0KYFxI4+VdBYAv0ezdLGxCosrrivvCG9cGAGUEL2psXON2o51ip9WNqXA/3uAKTdYGwXPmsjqSSESEQeN/WdYWw3QIZonO4Pr1XeCLgj33/LKP/m32haqp5FtY3WbxDlCZKBprAedMN+B48VRZB8UHjUQw71ppHz7KX4EudQOTA06Q8VoijPrLQseMfpRVT92VUU8iwR71MAjcoKJlHsHd5O0FyRVq5QFJZa2T3KGqdBCkmCSzcUIwmsFRRutYZiMFr5mmUIXIKmtO2FxxYVRmMiyRwIWcKXOq1S5TGZ8V8P6JjiwIAySK3G64ZZjmvzht6hO+x6WdaYUl/HpWdBHMOOhd59MnXi4IBuQX48Tbwxb15i6LVylY6ySm4gepM2dc7CywiddlRYzltsDBhoXBSjhkYY7jQeG+BPuvgHsnX9N8u/eYKjo+kKChpaFpl2We5ZjORNLZeatK8YTbtsQQvlbtRMqOKR/9JdDtQZtAVW2VEJvjWBsAo0FLTTm2YtrckedKfFKbD7x40R4B7DgQCpwWRqUpLWU77KGJQtvmRsL2EK+z9dka+gDeaob8/rcJO0KdoBw0s2SCDo+xEc3gkopbC9uIXBTC+0ulSsLeP+7pfwaZSKamwV1LMeZJaegz/tj8oPPbgd8t2qTRj2iio8+hx5LGR0nktUl9PCsteJJickzp4p77Dv4na24B1DL1qY4XqKFWbbaOGOupXkS0/2ESbh0cuMAxpbmUntvb4uEXiJKcFs/wDASVW8qzUbC5c2sM7mUU2PHN5QLows7bsjUKktWxF+mRImIYhg=="
     },
@@ -322,11 +274,7 @@
         "x-ms-date": "Tue, 26 Jan 2021 19:31:29 GMT",
         "x-ms-delete-snapshots": "include",
         "x-ms-return-client-request-id": "true",
-<<<<<<< HEAD
-        "x-ms-version": "2020-12-06"
-=======
-        "x-ms-version": "2021-02-12"
->>>>>>> 7e782c87
+        "x-ms-version": "2021-02-12"
       },
       "RequestBody": null,
       "StatusCode": 202,
@@ -339,11 +287,7 @@
         ],
         "x-ms-client-request-id": "936876a1-baaa-b5d0-be8f-ebf4498eb25b",
         "x-ms-request-id": "511fc266-e01a-0013-0f19-f4fece000000",
-<<<<<<< HEAD
-        "x-ms-version": "2020-12-06"
-=======
-        "x-ms-version": "2021-02-12"
->>>>>>> 7e782c87
+        "x-ms-version": "2021-02-12"
       },
       "ResponseBody": []
     }
