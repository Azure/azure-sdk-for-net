﻿{
  "Entries": [
    {
<<<<<<< HEAD
      "RequestUri": "https://seanmcccanary3.file.core.windows.net/?sv=2020-12-06&ss=f&srt=s&se=2021-01-26T20%3A29%3A49Z&sp=r&sig=Sanitized",
=======
      "RequestUri": "https://seanmcccanary3.file.core.windows.net/?sv=2021-02-12&ss=f&srt=s&se=2021-01-26T20%3A29%3A49Z&sp=r&sig=Sanitized",
>>>>>>> 7e782c87
      "RequestMethod": "HEAD",
      "RequestHeaders": {
        "Accept": "application/xml",
        "traceparent": "00-f0987da4d2589549ada27ef0bc229cb7-3dfaa8e45710e947-00",
        "User-Agent": [
          "azsdk-net-Storage.Files.Shares/12.7.0-alpha.20210126.1",
          "(.NET 5.0.2; Microsoft Windows 10.0.19042)"
        ],
        "x-ms-client-request-id": "48a8d1ed-2edd-60a4-1383-00f2c274c31c",
        "x-ms-return-client-request-id": "true",
<<<<<<< HEAD
        "x-ms-version": "2020-12-06"
=======
        "x-ms-version": "2021-02-12"
>>>>>>> 7e782c87
      },
      "RequestBody": null,
      "StatusCode": 400,
      "ResponseHeaders": {
        "Date": "Tue, 26 Jan 2021 19:29:48 GMT",
        "Server": "Microsoft-HTTPAPI/2.0",
        "Transfer-Encoding": "chunked",
        "Vary": "Origin",
        "x-ms-client-request-id": "48a8d1ed-2edd-60a4-1383-00f2c274c31c",
        "x-ms-error-code": "InvalidQueryParameterValue",
        "x-ms-request-id": "dc9fb79e-f01a-001f-6619-f469c6000000"
      },
      "ResponseBody": []
    }
  ],
  "Variables": {
    "DateTimeOffsetNow": "2021-01-26T13:29:49.2562444-06:00",
    "RandomSeed": "714313324",
    "Storage_TestConfigDefault": "ProductionTenant\nseanmcccanary3\nU2FuaXRpemVk\nhttps://seanmcccanary3.blob.core.windows.net\nhttps://seanmcccanary3.file.core.windows.net\nhttps://seanmcccanary3.queue.core.windows.net\nhttps://seanmcccanary3.table.core.windows.net\n\n\n\n\nhttps://seanmcccanary3-secondary.blob.core.windows.net\nhttps://seanmcccanary3-secondary.file.core.windows.net\nhttps://seanmcccanary3-secondary.queue.core.windows.net\nhttps://seanmcccanary3-secondary.table.core.windows.net\n\nSanitized\n\n\nCloud\nBlobEndpoint=https://seanmcccanary3.blob.core.windows.net/;QueueEndpoint=https://seanmcccanary3.queue.core.windows.net/;FileEndpoint=https://seanmcccanary3.file.core.windows.net/;BlobSecondaryEndpoint=https://seanmcccanary3-secondary.blob.core.windows.net/;QueueSecondaryEndpoint=https://seanmcccanary3-secondary.queue.core.windows.net/;FileSecondaryEndpoint=https://seanmcccanary3-secondary.file.core.windows.net/;AccountName=seanmcccanary3;AccountKey=Kg==;\nseanscope1\n\n"
  }
}<|MERGE_RESOLUTION|>--- conflicted
+++ resolved
@@ -1,11 +1,7 @@
 ﻿{
   "Entries": [
     {
-<<<<<<< HEAD
-      "RequestUri": "https://seanmcccanary3.file.core.windows.net/?sv=2020-12-06&ss=f&srt=s&se=2021-01-26T20%3A29%3A49Z&sp=r&sig=Sanitized",
-=======
       "RequestUri": "https://seanmcccanary3.file.core.windows.net/?sv=2021-02-12&ss=f&srt=s&se=2021-01-26T20%3A29%3A49Z&sp=r&sig=Sanitized",
->>>>>>> 7e782c87
       "RequestMethod": "HEAD",
       "RequestHeaders": {
         "Accept": "application/xml",
@@ -16,11 +12,7 @@
         ],
         "x-ms-client-request-id": "48a8d1ed-2edd-60a4-1383-00f2c274c31c",
         "x-ms-return-client-request-id": "true",
-<<<<<<< HEAD
-        "x-ms-version": "2020-12-06"
-=======
         "x-ms-version": "2021-02-12"
->>>>>>> 7e782c87
       },
       "RequestBody": null,
       "StatusCode": 400,
