﻿{
  "Entries": [
    {
      "RequestUri": "https://seanmcccanary3.file.core.windows.net/test-share-db454648-e615-1ced-5629-7baff6fc8bcb?restype=share",
      "RequestMethod": "PUT",
      "RequestHeaders": {
        "Accept": "application/xml",
        "Authorization": "Sanitized",
        "traceparent": "00-61e0259af0e1e641b83ee20b44dc7069-86e9415430160d4f-00",
        "User-Agent": [
          "azsdk-net-Storage.Files.Shares/12.7.0-alpha.20210126.1",
          "(.NET 5.0.2; Microsoft Windows 10.0.19042)"
        ],
        "x-ms-client-request-id": "e54dcbd5-d65d-0744-610e-771714d31278",
        "x-ms-date": "Tue, 26 Jan 2021 19:30:48 GMT",
        "x-ms-return-client-request-id": "true",
<<<<<<< HEAD
        "x-ms-version": "2020-12-06"
=======
        "x-ms-version": "2021-02-12"
>>>>>>> 7e782c87
      },
      "RequestBody": null,
      "StatusCode": 201,
      "ResponseHeaders": {
        "Content-Length": "0",
        "Date": "Tue, 26 Jan 2021 19:30:47 GMT",
        "ETag": "\"0x8D8C230E1F81C35\"",
        "Last-Modified": "Tue, 26 Jan 2021 19:30:47 GMT",
        "Server": [
          "Windows-Azure-File/1.0",
          "Microsoft-HTTPAPI/2.0"
        ],
        "x-ms-client-request-id": "e54dcbd5-d65d-0744-610e-771714d31278",
        "x-ms-request-id": "ec1edca2-101a-0017-6d19-f473c9000000",
<<<<<<< HEAD
        "x-ms-version": "2020-12-06"
=======
        "x-ms-version": "2021-02-12"
>>>>>>> 7e782c87
      },
      "ResponseBody": []
    },
    {
      "RequestUri": "https://seanmcccanary3.file.core.windows.net/test-share-db454648-e615-1ced-5629-7baff6fc8bcb/test-directory-331ed2da-6a47-3870-bfab-4b087e450d66?restype=directory",
      "RequestMethod": "PUT",
      "RequestHeaders": {
        "Accept": "application/xml",
        "Authorization": "Sanitized",
        "traceparent": "00-86b6b4aec0adaf4da559e7fe391c7a38-32fa9caaf646e94c-00",
        "User-Agent": [
          "azsdk-net-Storage.Files.Shares/12.7.0-alpha.20210126.1",
          "(.NET 5.0.2; Microsoft Windows 10.0.19042)"
        ],
        "x-ms-client-request-id": "3ccdeefa-50d1-6b00-5b15-25b28a3b881c",
        "x-ms-date": "Tue, 26 Jan 2021 19:30:48 GMT",
        "x-ms-file-attributes": "None",
        "x-ms-file-creation-time": "Now",
        "x-ms-file-last-write-time": "Now",
        "x-ms-file-permission": "Inherit",
        "x-ms-return-client-request-id": "true",
<<<<<<< HEAD
        "x-ms-version": "2020-12-06"
=======
        "x-ms-version": "2021-02-12"
>>>>>>> 7e782c87
      },
      "RequestBody": null,
      "StatusCode": 201,
      "ResponseHeaders": {
        "Content-Length": "0",
        "Date": "Tue, 26 Jan 2021 19:30:47 GMT",
        "ETag": "\"0x8D8C230E2035D85\"",
        "Last-Modified": "Tue, 26 Jan 2021 19:30:47 GMT",
        "Server": [
          "Windows-Azure-File/1.0",
          "Microsoft-HTTPAPI/2.0"
        ],
        "x-ms-client-request-id": "3ccdeefa-50d1-6b00-5b15-25b28a3b881c",
        "x-ms-file-attributes": "Directory",
        "x-ms-file-change-time": "2021-01-26T19:30:47.9015301Z",
        "x-ms-file-creation-time": "2021-01-26T19:30:47.9015301Z",
        "x-ms-file-id": "13835128424026341376",
        "x-ms-file-last-write-time": "2021-01-26T19:30:47.9015301Z",
        "x-ms-file-parent-id": "0",
        "x-ms-file-permission-key": "17860367565182308406*11459378189709739967",
        "x-ms-request-id": "ec1edca5-101a-0017-6e19-f473c9000000",
        "x-ms-request-server-encrypted": "true",
<<<<<<< HEAD
        "x-ms-version": "2020-12-06"
=======
        "x-ms-version": "2021-02-12"
>>>>>>> 7e782c87
      },
      "ResponseBody": []
    },
    {
      "RequestUri": "https://seanmcccanary3.file.core.windows.net/test-share-db454648-e615-1ced-5629-7baff6fc8bcb/test-directory-331ed2da-6a47-3870-bfab-4b087e450d66/test-file-e1701100-e7f9-34c9-6526-9e346ad09f4f",
      "RequestMethod": "PUT",
      "RequestHeaders": {
        "Accept": "application/xml",
        "Authorization": "Sanitized",
        "traceparent": "00-9c833d5734c98345880b2c5e1be8c86d-8b0c333514f10f49-00",
        "User-Agent": [
          "azsdk-net-Storage.Files.Shares/12.7.0-alpha.20210126.1",
          "(.NET 5.0.2; Microsoft Windows 10.0.19042)"
        ],
        "x-ms-client-request-id": "879fe38a-a3fe-12c2-2499-d7aab1cc008a",
        "x-ms-content-length": "1024",
        "x-ms-date": "Tue, 26 Jan 2021 19:30:48 GMT",
        "x-ms-file-attributes": "None",
        "x-ms-file-creation-time": "Now",
        "x-ms-file-last-write-time": "Now",
        "x-ms-file-permission": "Inherit",
        "x-ms-return-client-request-id": "true",
        "x-ms-type": "file",
<<<<<<< HEAD
        "x-ms-version": "2020-12-06"
=======
        "x-ms-version": "2021-02-12"
>>>>>>> 7e782c87
      },
      "RequestBody": null,
      "StatusCode": 201,
      "ResponseHeaders": {
        "Content-Length": "0",
        "Date": "Tue, 26 Jan 2021 19:30:47 GMT",
        "ETag": "\"0x8D8C230E20E5C06\"",
        "Last-Modified": "Tue, 26 Jan 2021 19:30:47 GMT",
        "Server": [
          "Windows-Azure-File/1.0",
          "Microsoft-HTTPAPI/2.0"
        ],
        "x-ms-client-request-id": "879fe38a-a3fe-12c2-2499-d7aab1cc008a",
        "x-ms-file-attributes": "Archive",
        "x-ms-file-change-time": "2021-01-26T19:30:47.9735814Z",
        "x-ms-file-creation-time": "2021-01-26T19:30:47.9735814Z",
        "x-ms-file-id": "11529285414812647424",
        "x-ms-file-last-write-time": "2021-01-26T19:30:47.9735814Z",
        "x-ms-file-parent-id": "13835128424026341376",
        "x-ms-file-permission-key": "4010187179898695473*11459378189709739967",
        "x-ms-request-id": "ec1edca7-101a-0017-6f19-f473c9000000",
        "x-ms-request-server-encrypted": "true",
<<<<<<< HEAD
        "x-ms-version": "2020-12-06"
=======
        "x-ms-version": "2021-02-12"
>>>>>>> 7e782c87
      },
      "ResponseBody": []
    },
    {
      "RequestUri": "https://seanmcccanary3.file.core.windows.net/test-share-db454648-e615-1ced-5629-7baff6fc8bcb?restype=share",
      "RequestMethod": "DELETE",
      "RequestHeaders": {
        "Accept": "application/xml",
        "Authorization": "Sanitized",
        "traceparent": "00-489315db65edce4cbc2fb60ca4f4c9c2-c378f4e017074f43-00",
        "User-Agent": [
          "azsdk-net-Storage.Files.Shares/12.7.0-alpha.20210126.1",
          "(.NET 5.0.2; Microsoft Windows 10.0.19042)"
        ],
        "x-ms-client-request-id": "87aa45b8-1830-8250-ccfa-6bdef9eaa466",
        "x-ms-date": "Tue, 26 Jan 2021 19:30:48 GMT",
        "x-ms-delete-snapshots": "include",
        "x-ms-return-client-request-id": "true",
<<<<<<< HEAD
        "x-ms-version": "2020-12-06"
=======
        "x-ms-version": "2021-02-12"
>>>>>>> 7e782c87
      },
      "RequestBody": null,
      "StatusCode": 202,
      "ResponseHeaders": {
        "Content-Length": "0",
        "Date": "Tue, 26 Jan 2021 19:30:48 GMT",
        "Server": [
          "Windows-Azure-File/1.0",
          "Microsoft-HTTPAPI/2.0"
        ],
        "x-ms-client-request-id": "87aa45b8-1830-8250-ccfa-6bdef9eaa466",
        "x-ms-request-id": "ec1edca8-101a-0017-7019-f473c9000000",
<<<<<<< HEAD
        "x-ms-version": "2020-12-06"
=======
        "x-ms-version": "2021-02-12"
>>>>>>> 7e782c87
      },
      "ResponseBody": []
    }
  ],
  "Variables": {
    "RandomSeed": "1271591231",
    "Storage_TestConfigDefault": "ProductionTenant\nseanmcccanary3\nU2FuaXRpemVk\nhttps://seanmcccanary3.blob.core.windows.net\nhttps://seanmcccanary3.file.core.windows.net\nhttps://seanmcccanary3.queue.core.windows.net\nhttps://seanmcccanary3.table.core.windows.net\n\n\n\n\nhttps://seanmcccanary3-secondary.blob.core.windows.net\nhttps://seanmcccanary3-secondary.file.core.windows.net\nhttps://seanmcccanary3-secondary.queue.core.windows.net\nhttps://seanmcccanary3-secondary.table.core.windows.net\n\nSanitized\n\n\nCloud\nBlobEndpoint=https://seanmcccanary3.blob.core.windows.net/;QueueEndpoint=https://seanmcccanary3.queue.core.windows.net/;FileEndpoint=https://seanmcccanary3.file.core.windows.net/;BlobSecondaryEndpoint=https://seanmcccanary3-secondary.blob.core.windows.net/;QueueSecondaryEndpoint=https://seanmcccanary3-secondary.queue.core.windows.net/;FileSecondaryEndpoint=https://seanmcccanary3-secondary.file.core.windows.net/;AccountName=seanmcccanary3;AccountKey=Kg==;\nseanscope1\n\n"
  }
}<|MERGE_RESOLUTION|>--- conflicted
+++ resolved
@@ -14,11 +14,7 @@
         "x-ms-client-request-id": "e54dcbd5-d65d-0744-610e-771714d31278",
         "x-ms-date": "Tue, 26 Jan 2021 19:30:48 GMT",
         "x-ms-return-client-request-id": "true",
-<<<<<<< HEAD
-        "x-ms-version": "2020-12-06"
-=======
         "x-ms-version": "2021-02-12"
->>>>>>> 7e782c87
       },
       "RequestBody": null,
       "StatusCode": 201,
@@ -33,11 +29,7 @@
         ],
         "x-ms-client-request-id": "e54dcbd5-d65d-0744-610e-771714d31278",
         "x-ms-request-id": "ec1edca2-101a-0017-6d19-f473c9000000",
-<<<<<<< HEAD
-        "x-ms-version": "2020-12-06"
-=======
         "x-ms-version": "2021-02-12"
->>>>>>> 7e782c87
       },
       "ResponseBody": []
     },
@@ -59,11 +51,7 @@
         "x-ms-file-last-write-time": "Now",
         "x-ms-file-permission": "Inherit",
         "x-ms-return-client-request-id": "true",
-<<<<<<< HEAD
-        "x-ms-version": "2020-12-06"
-=======
         "x-ms-version": "2021-02-12"
->>>>>>> 7e782c87
       },
       "RequestBody": null,
       "StatusCode": 201,
@@ -86,11 +74,7 @@
         "x-ms-file-permission-key": "17860367565182308406*11459378189709739967",
         "x-ms-request-id": "ec1edca5-101a-0017-6e19-f473c9000000",
         "x-ms-request-server-encrypted": "true",
-<<<<<<< HEAD
-        "x-ms-version": "2020-12-06"
-=======
         "x-ms-version": "2021-02-12"
->>>>>>> 7e782c87
       },
       "ResponseBody": []
     },
@@ -114,11 +98,7 @@
         "x-ms-file-permission": "Inherit",
         "x-ms-return-client-request-id": "true",
         "x-ms-type": "file",
-<<<<<<< HEAD
-        "x-ms-version": "2020-12-06"
-=======
         "x-ms-version": "2021-02-12"
->>>>>>> 7e782c87
       },
       "RequestBody": null,
       "StatusCode": 201,
@@ -141,11 +121,7 @@
         "x-ms-file-permission-key": "4010187179898695473*11459378189709739967",
         "x-ms-request-id": "ec1edca7-101a-0017-6f19-f473c9000000",
         "x-ms-request-server-encrypted": "true",
-<<<<<<< HEAD
-        "x-ms-version": "2020-12-06"
-=======
         "x-ms-version": "2021-02-12"
->>>>>>> 7e782c87
       },
       "ResponseBody": []
     },
@@ -164,11 +140,7 @@
         "x-ms-date": "Tue, 26 Jan 2021 19:30:48 GMT",
         "x-ms-delete-snapshots": "include",
         "x-ms-return-client-request-id": "true",
-<<<<<<< HEAD
-        "x-ms-version": "2020-12-06"
-=======
         "x-ms-version": "2021-02-12"
->>>>>>> 7e782c87
       },
       "RequestBody": null,
       "StatusCode": 202,
@@ -181,11 +153,7 @@
         ],
         "x-ms-client-request-id": "87aa45b8-1830-8250-ccfa-6bdef9eaa466",
         "x-ms-request-id": "ec1edca8-101a-0017-7019-f473c9000000",
-<<<<<<< HEAD
-        "x-ms-version": "2020-12-06"
-=======
         "x-ms-version": "2021-02-12"
->>>>>>> 7e782c87
       },
       "ResponseBody": []
     }
