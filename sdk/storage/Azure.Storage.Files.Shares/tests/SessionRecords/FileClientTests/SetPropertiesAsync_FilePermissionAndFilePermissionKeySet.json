--- conflicted
+++ resolved
@@ -1,21 +1,17 @@
 {
   "Entries": [
     {
-      "RequestUri": "http://seanstagetest.file.core.windows.net/test-share-c0cdc47a-838a-3f57-1862-a3562a29a505?restype=share",
+      "RequestUri": "http://seanstagetest.file.core.windows.net/test-share-b62bdf2c-0840-28ac-240b-b0971f4917bb?restype=share",
       "RequestMethod": "PUT",
       "RequestHeaders": {
         "Authorization": "Sanitized",
-        "traceparent": "00-e7d49e17d9c74a4489e3460b18c6807c-c19920ff61a97d4a-00",
+        "traceparent": "00-eb544854c5071142ac9d8eb6cd42431e-7b00e6b98ce5374f-00",
         "User-Agent": [
-<<<<<<< HEAD
-          "azsdk-net-Storage.Files.Shares/12.0.0-dev.20191205.1+4f14c4315f17fbbc59c93c6819467b6f15d7008f",
-=======
-          "azsdk-net-Storage.Files.Shares/12.0.0-dev.20191211.1\u002B899431c003876eb9b26cefd8e8a37e7f27f82ced",
->>>>>>> 5e20a7a1
+          "azsdk-net-Storage.Files.Shares/12.0.0-dev.20191211.1\u002B2accb37068f0a0c9382fa117525bb968c5397cf7",
           "(.NET Core 4.6.28008.01; Microsoft Windows 10.0.18363 )"
         ],
-        "x-ms-client-request-id": "362c4df8-597f-958c-7537-1da39011d7b9",
-        "x-ms-date": "Wed, 11 Dec 2019 20:38:18 GMT",
+        "x-ms-client-request-id": "4671789b-7a87-86a2-bec9-45fb0cf9e57b",
+        "x-ms-date": "Wed, 11 Dec 2019 23:05:51 GMT",
         "x-ms-return-client-request-id": "true",
         "x-ms-version": "2019-07-07"
       },
@@ -23,41 +19,31 @@
       "StatusCode": 201,
       "ResponseHeaders": {
         "Content-Length": "0",
-<<<<<<< HEAD
-        "Date": "Fri, 06 Dec 2019 00:25:54 GMT",
-        "ETag": "\"0x8D779E2DB58B21E\"",
-        "Last-Modified": "Fri, 06 Dec 2019 00:25:54 GMT",
-=======
-        "Date": "Wed, 11 Dec 2019 20:38:18 GMT",
-        "ETag": "\u00220x8D77E7A0E30ADDC\u0022",
-        "Last-Modified": "Wed, 11 Dec 2019 20:38:18 GMT",
->>>>>>> 5e20a7a1
+        "Date": "Wed, 11 Dec 2019 23:05:51 GMT",
+        "ETag": "\u00220x8D77E8EAAEEA697\u0022",
+        "Last-Modified": "Wed, 11 Dec 2019 23:05:51 GMT",
         "Server": [
           "Windows-Azure-File/1.0",
           "Microsoft-HTTPAPI/2.0"
         ],
-        "x-ms-client-request-id": "362c4df8-597f-958c-7537-1da39011d7b9",
-        "x-ms-request-id": "ef3e3b01-c01a-0019-4762-b01280000000",
+        "x-ms-client-request-id": "4671789b-7a87-86a2-bec9-45fb0cf9e57b",
+        "x-ms-request-id": "b65eb80d-301a-0022-3877-b05724000000",
         "x-ms-version": "2019-07-07"
       },
       "ResponseBody": []
     },
     {
-      "RequestUri": "http://seanstagetest.file.core.windows.net/test-share-c0cdc47a-838a-3f57-1862-a3562a29a505/test-directory-4ee5fe6b-367f-93c1-b2ac-61cf115426c3?restype=directory",
+      "RequestUri": "http://seanstagetest.file.core.windows.net/test-share-b62bdf2c-0840-28ac-240b-b0971f4917bb/test-directory-394be28d-2f5a-1a76-9e83-5a9127219bfe?restype=directory",
       "RequestMethod": "PUT",
       "RequestHeaders": {
         "Authorization": "Sanitized",
-        "traceparent": "00-4fdb24ebba159a419b292058661daee1-347a0d173764e542-00",
+        "traceparent": "00-9c4b70489e76884e944b04268c969097-eca96b5c6f9ffa4d-00",
         "User-Agent": [
-<<<<<<< HEAD
-          "azsdk-net-Storage.Files.Shares/12.0.0-dev.20191205.1+4f14c4315f17fbbc59c93c6819467b6f15d7008f",
-=======
-          "azsdk-net-Storage.Files.Shares/12.0.0-dev.20191211.1\u002B899431c003876eb9b26cefd8e8a37e7f27f82ced",
->>>>>>> 5e20a7a1
+          "azsdk-net-Storage.Files.Shares/12.0.0-dev.20191211.1\u002B2accb37068f0a0c9382fa117525bb968c5397cf7",
           "(.NET Core 4.6.28008.01; Microsoft Windows 10.0.18363 )"
         ],
-        "x-ms-client-request-id": "1a97b8e3-da6f-c160-8c99-84d3f8bc8320",
-        "x-ms-date": "Wed, 11 Dec 2019 20:38:18 GMT",
+        "x-ms-client-request-id": "aafd64c9-5bda-6b79-0257-a7041f115e9d",
+        "x-ms-date": "Wed, 11 Dec 2019 23:05:51 GMT",
         "x-ms-file-attributes": "None",
         "x-ms-file-creation-time": "Now",
         "x-ms-file-last-write-time": "Now",
@@ -69,50 +55,40 @@
       "StatusCode": 201,
       "ResponseHeaders": {
         "Content-Length": "0",
-<<<<<<< HEAD
-        "Date": "Fri, 06 Dec 2019 00:25:54 GMT",
-        "ETag": "\"0x8D779E2DB65D313\"",
-        "Last-Modified": "Fri, 06 Dec 2019 00:25:54 GMT",
-=======
-        "Date": "Wed, 11 Dec 2019 20:38:18 GMT",
-        "ETag": "\u00220x8D77E7A0E3EC133\u0022",
-        "Last-Modified": "Wed, 11 Dec 2019 20:38:18 GMT",
->>>>>>> 5e20a7a1
+        "Date": "Wed, 11 Dec 2019 23:05:51 GMT",
+        "ETag": "\u00220x8D77E8EAAFC97D3\u0022",
+        "Last-Modified": "Wed, 11 Dec 2019 23:05:51 GMT",
         "Server": [
           "Windows-Azure-File/1.0",
           "Microsoft-HTTPAPI/2.0"
         ],
-        "x-ms-client-request-id": "1a97b8e3-da6f-c160-8c99-84d3f8bc8320",
+        "x-ms-client-request-id": "aafd64c9-5bda-6b79-0257-a7041f115e9d",
         "x-ms-file-attributes": "Directory",
-        "x-ms-file-change-time": "2019-12-11T20:38:18.6318131Z",
-        "x-ms-file-creation-time": "2019-12-11T20:38:18.6318131Z",
+        "x-ms-file-change-time": "2019-12-11T23:05:51.5350995Z",
+        "x-ms-file-creation-time": "2019-12-11T23:05:51.5350995Z",
         "x-ms-file-id": "13835128424026341376",
-        "x-ms-file-last-write-time": "2019-12-11T20:38:18.6318131Z",
+        "x-ms-file-last-write-time": "2019-12-11T23:05:51.5350995Z",
         "x-ms-file-parent-id": "0",
         "x-ms-file-permission-key": "7855875120676328179*422928105932735866",
-        "x-ms-request-id": "ef3e3b03-c01a-0019-4862-b01280000000",
+        "x-ms-request-id": "b65eb813-301a-0022-3d77-b05724000000",
         "x-ms-request-server-encrypted": "true",
         "x-ms-version": "2019-07-07"
       },
       "ResponseBody": []
     },
     {
-      "RequestUri": "http://seanstagetest.file.core.windows.net/test-share-c0cdc47a-838a-3f57-1862-a3562a29a505/test-directory-4ee5fe6b-367f-93c1-b2ac-61cf115426c3/test-file-cc6b5a11-fab3-fcbc-78e6-de95eb85c944",
+      "RequestUri": "http://seanstagetest.file.core.windows.net/test-share-b62bdf2c-0840-28ac-240b-b0971f4917bb/test-directory-394be28d-2f5a-1a76-9e83-5a9127219bfe/test-file-2e84472e-3efd-bca3-af18-41808fc44d58",
       "RequestMethod": "PUT",
       "RequestHeaders": {
         "Authorization": "Sanitized",
-        "traceparent": "00-d0e6edfbc2ba83458af48bfa9956e315-5367de8a1c52684e-00",
+        "traceparent": "00-289e6914e9756a4dbb38751cf0d52060-25ee9adb6f324547-00",
         "User-Agent": [
-<<<<<<< HEAD
-          "azsdk-net-Storage.Files.Shares/12.0.0-dev.20191205.1+4f14c4315f17fbbc59c93c6819467b6f15d7008f",
-=======
-          "azsdk-net-Storage.Files.Shares/12.0.0-dev.20191211.1\u002B899431c003876eb9b26cefd8e8a37e7f27f82ced",
->>>>>>> 5e20a7a1
+          "azsdk-net-Storage.Files.Shares/12.0.0-dev.20191211.1\u002B2accb37068f0a0c9382fa117525bb968c5397cf7",
           "(.NET Core 4.6.28008.01; Microsoft Windows 10.0.18363 )"
         ],
-        "x-ms-client-request-id": "6e2a2a66-c302-e999-fb9b-a189fccbd506",
+        "x-ms-client-request-id": "8583027a-6dc1-8b65-c041-fbc21af8dc3d",
         "x-ms-content-length": "1024",
-        "x-ms-date": "Wed, 11 Dec 2019 20:38:18 GMT",
+        "x-ms-date": "Wed, 11 Dec 2019 23:05:51 GMT",
         "x-ms-file-attributes": "None",
         "x-ms-file-creation-time": "Now",
         "x-ms-file-last-write-time": "Now",
@@ -125,49 +101,39 @@
       "StatusCode": 201,
       "ResponseHeaders": {
         "Content-Length": "0",
-<<<<<<< HEAD
-        "Date": "Fri, 06 Dec 2019 00:25:54 GMT",
-        "ETag": "\"0x8D779E2DB72544C\"",
-        "Last-Modified": "Fri, 06 Dec 2019 00:25:54 GMT",
-=======
-        "Date": "Wed, 11 Dec 2019 20:38:18 GMT",
-        "ETag": "\u00220x8D77E7A0E4CCC3A\u0022",
-        "Last-Modified": "Wed, 11 Dec 2019 20:38:18 GMT",
->>>>>>> 5e20a7a1
+        "Date": "Wed, 11 Dec 2019 23:05:51 GMT",
+        "ETag": "\u00220x8D77E8EAB0A7C73\u0022",
+        "Last-Modified": "Wed, 11 Dec 2019 23:05:51 GMT",
         "Server": [
           "Windows-Azure-File/1.0",
           "Microsoft-HTTPAPI/2.0"
         ],
-        "x-ms-client-request-id": "6e2a2a66-c302-e999-fb9b-a189fccbd506",
+        "x-ms-client-request-id": "8583027a-6dc1-8b65-c041-fbc21af8dc3d",
         "x-ms-file-attributes": "Archive",
-        "x-ms-file-change-time": "2019-12-11T20:38:18.7238458Z",
-        "x-ms-file-creation-time": "2019-12-11T20:38:18.7238458Z",
+        "x-ms-file-change-time": "2019-12-11T23:05:51.6261491Z",
+        "x-ms-file-creation-time": "2019-12-11T23:05:51.6261491Z",
         "x-ms-file-id": "11529285414812647424",
-        "x-ms-file-last-write-time": "2019-12-11T20:38:18.7238458Z",
+        "x-ms-file-last-write-time": "2019-12-11T23:05:51.6261491Z",
         "x-ms-file-parent-id": "13835128424026341376",
         "x-ms-file-permission-key": "12501538048846835188*422928105932735866",
-        "x-ms-request-id": "ef3e3b04-c01a-0019-4962-b01280000000",
+        "x-ms-request-id": "b65eb817-301a-0022-4177-b05724000000",
         "x-ms-request-server-encrypted": "true",
         "x-ms-version": "2019-07-07"
       },
       "ResponseBody": []
     },
     {
-      "RequestUri": "http://seanstagetest.file.core.windows.net/test-share-c0cdc47a-838a-3f57-1862-a3562a29a505?restype=share",
+      "RequestUri": "http://seanstagetest.file.core.windows.net/test-share-b62bdf2c-0840-28ac-240b-b0971f4917bb?restype=share",
       "RequestMethod": "DELETE",
       "RequestHeaders": {
         "Authorization": "Sanitized",
-        "traceparent": "00-6bec81cc7eaf7f439da1295bd20add7b-c8e704c97086804e-00",
+        "traceparent": "00-1ae55ca762107f479e08e1235eab8129-fec26f988228d54f-00",
         "User-Agent": [
-<<<<<<< HEAD
-          "azsdk-net-Storage.Files.Shares/12.0.0-dev.20191205.1+4f14c4315f17fbbc59c93c6819467b6f15d7008f",
-=======
-          "azsdk-net-Storage.Files.Shares/12.0.0-dev.20191211.1\u002B899431c003876eb9b26cefd8e8a37e7f27f82ced",
->>>>>>> 5e20a7a1
+          "azsdk-net-Storage.Files.Shares/12.0.0-dev.20191211.1\u002B2accb37068f0a0c9382fa117525bb968c5397cf7",
           "(.NET Core 4.6.28008.01; Microsoft Windows 10.0.18363 )"
         ],
-        "x-ms-client-request-id": "c12e2bdf-5a5b-5842-7a02-5d2169ca6198",
-        "x-ms-date": "Wed, 11 Dec 2019 20:38:18 GMT",
+        "x-ms-client-request-id": "8c065a03-c840-7a96-923c-03e1f562ff6c",
+        "x-ms-date": "Wed, 11 Dec 2019 23:05:51 GMT",
         "x-ms-delete-snapshots": "include",
         "x-ms-return-client-request-id": "true",
         "x-ms-version": "2019-07-07"
@@ -176,25 +142,20 @@
       "StatusCode": 202,
       "ResponseHeaders": {
         "Content-Length": "0",
-        "Date": "Wed, 11 Dec 2019 20:38:18 GMT",
+        "Date": "Wed, 11 Dec 2019 23:05:51 GMT",
         "Server": [
           "Windows-Azure-File/1.0",
           "Microsoft-HTTPAPI/2.0"
         ],
-        "x-ms-client-request-id": "c12e2bdf-5a5b-5842-7a02-5d2169ca6198",
-        "x-ms-request-id": "ef3e3b05-c01a-0019-4a62-b01280000000",
+        "x-ms-client-request-id": "8c065a03-c840-7a96-923c-03e1f562ff6c",
+        "x-ms-request-id": "b65eb81a-301a-0022-4477-b05724000000",
         "x-ms-version": "2019-07-07"
       },
       "ResponseBody": []
     }
   ],
   "Variables": {
-<<<<<<< HEAD
-    "RandomSeed": "584188413",
+    "RandomSeed": "150098765",
     "Storage_TestConfigDefault": "ProductionTenant\nseanstagetest\nU2FuaXRpemVk\nhttp://seanstagetest.blob.core.windows.net\nhttp://seanstagetest.file.core.windows.net\nhttp://seanstagetest.queue.core.windows.net\nhttp://seanstagetest.table.core.windows.net\n\n\n\n\nhttp://seanstagetest-secondary.blob.core.windows.net\nhttp://seanstagetest-secondary.file.core.windows.net\nhttp://seanstagetest-secondary.queue.core.windows.net\nhttp://seanstagetest-secondary.table.core.windows.net\n\nSanitized\n\n\nCloud\nBlobEndpoint=http://seanstagetest.blob.core.windows.net/;QueueEndpoint=http://seanstagetest.queue.core.windows.net/;FileEndpoint=http://seanstagetest.file.core.windows.net/;BlobSecondaryEndpoint=http://seanstagetest-secondary.blob.core.windows.net/;QueueSecondaryEndpoint=http://seanstagetest-secondary.queue.core.windows.net/;FileSecondaryEndpoint=http://seanstagetest-secondary.file.core.windows.net/;AccountName=seanstagetest;AccountKey=Sanitized\nseanscope1"
-=======
-    "RandomSeed": "1877807972",
-    "Storage_TestConfigDefault": "ProductionTenant\nseanstagetest\nU2FuaXRpemVk\nhttp://seanstagetest.blob.core.windows.net\nhttp://seanstagetest.file.core.windows.net\nhttp://seanstagetest.queue.core.windows.net\nhttp://seanstagetest.table.core.windows.net\n\n\n\n\nhttp://seanstagetest-secondary.blob.core.windows.net\nhttp://seanstagetest-secondary.file.core.windows.net\nhttp://seanstagetest-secondary.queue.core.windows.net\nhttp://seanstagetest-secondary.table.core.windows.net\n\nSanitized\n\n\nCloud\nBlobEndpoint=http://seanstagetest.blob.core.windows.net/;QueueEndpoint=http://seanstagetest.queue.core.windows.net/;FileEndpoint=http://seanstagetest.file.core.windows.net/;BlobSecondaryEndpoint=http://seanstagetest-secondary.blob.core.windows.net/;QueueSecondaryEndpoint=http://seanstagetest-secondary.queue.core.windows.net/;FileSecondaryEndpoint=http://seanstagetest-secondary.file.core.windows.net/;AccountName=seanstagetest;AccountKey=Sanitized"
->>>>>>> 5e20a7a1
   }
 }