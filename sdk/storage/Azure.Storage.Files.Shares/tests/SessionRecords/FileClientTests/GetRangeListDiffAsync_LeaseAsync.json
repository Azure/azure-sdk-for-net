﻿{
  "Entries": [
    {
      "RequestUri": "https://seanmcccanary3.file.core.windows.net/test-share-2b2f597a-8dc2-1655-7bce-4cbc55258534?restype=share",
      "RequestMethod": "PUT",
      "RequestHeaders": {
        "Accept": "application/xml",
        "Authorization": "Sanitized",
        "traceparent": "00-5b359c9496bf884e9268160f381582c9-67b3935707372447-00",
        "User-Agent": [
          "azsdk-net-Storage.Files.Shares/12.7.0-alpha.20210126.1",
          "(.NET 5.0.2; Microsoft Windows 10.0.19042)"
        ],
        "x-ms-client-request-id": "ab3fd527-4fab-efb3-d6d0-3495f1710c09",
        "x-ms-date": "Tue, 26 Jan 2021 19:33:26 GMT",
        "x-ms-return-client-request-id": "true",
<<<<<<< HEAD
        "x-ms-version": "2020-12-06"
=======
        "x-ms-version": "2021-02-12"
>>>>>>> 7e782c87
      },
      "RequestBody": null,
      "StatusCode": 201,
      "ResponseHeaders": {
        "Content-Length": "0",
        "Date": "Tue, 26 Jan 2021 19:33:25 GMT",
        "ETag": "\"0x8D8C2314025B96C\"",
        "Last-Modified": "Tue, 26 Jan 2021 19:33:25 GMT",
        "Server": [
          "Windows-Azure-File/1.0",
          "Microsoft-HTTPAPI/2.0"
        ],
        "x-ms-client-request-id": "ab3fd527-4fab-efb3-d6d0-3495f1710c09",
        "x-ms-request-id": "83a350ab-101a-0038-141a-f47e02000000",
<<<<<<< HEAD
        "x-ms-version": "2020-12-06"
=======
        "x-ms-version": "2021-02-12"
>>>>>>> 7e782c87
      },
      "ResponseBody": []
    },
    {
      "RequestUri": "https://seanmcccanary3.file.core.windows.net/test-share-2b2f597a-8dc2-1655-7bce-4cbc55258534/test-directory-104d428d-8824-b556-1722-844c2705069f?restype=directory",
      "RequestMethod": "PUT",
      "RequestHeaders": {
        "Accept": "application/xml",
        "Authorization": "Sanitized",
        "traceparent": "00-f7c85c0ea5c8d846b1bfa9434bfa6740-541d697d1a940345-00",
        "User-Agent": [
          "azsdk-net-Storage.Files.Shares/12.7.0-alpha.20210126.1",
          "(.NET 5.0.2; Microsoft Windows 10.0.19042)"
        ],
        "x-ms-client-request-id": "cdc15c68-fa8d-9fe9-7f89-9388cb66c7d0",
        "x-ms-date": "Tue, 26 Jan 2021 19:33:26 GMT",
        "x-ms-file-attributes": "None",
        "x-ms-file-creation-time": "Now",
        "x-ms-file-last-write-time": "Now",
        "x-ms-file-permission": "Inherit",
        "x-ms-return-client-request-id": "true",
<<<<<<< HEAD
        "x-ms-version": "2020-12-06"
=======
        "x-ms-version": "2021-02-12"
>>>>>>> 7e782c87
      },
      "RequestBody": null,
      "StatusCode": 201,
      "ResponseHeaders": {
        "Content-Length": "0",
        "Date": "Tue, 26 Jan 2021 19:33:25 GMT",
        "ETag": "\"0x8D8C231403195F6\"",
        "Last-Modified": "Tue, 26 Jan 2021 19:33:25 GMT",
        "Server": [
          "Windows-Azure-File/1.0",
          "Microsoft-HTTPAPI/2.0"
        ],
        "x-ms-client-request-id": "cdc15c68-fa8d-9fe9-7f89-9388cb66c7d0",
        "x-ms-file-attributes": "Directory",
        "x-ms-file-change-time": "2021-01-26T19:33:25.910271Z",
        "x-ms-file-creation-time": "2021-01-26T19:33:25.910271Z",
        "x-ms-file-id": "13835128424026341376",
        "x-ms-file-last-write-time": "2021-01-26T19:33:25.910271Z",
        "x-ms-file-parent-id": "0",
        "x-ms-file-permission-key": "17860367565182308406*11459378189709739967",
        "x-ms-request-id": "83a350ae-101a-0038-151a-f47e02000000",
        "x-ms-request-server-encrypted": "true",
<<<<<<< HEAD
        "x-ms-version": "2020-12-06"
=======
        "x-ms-version": "2021-02-12"
>>>>>>> 7e782c87
      },
      "ResponseBody": []
    },
    {
      "RequestUri": "https://seanmcccanary3.file.core.windows.net/test-share-2b2f597a-8dc2-1655-7bce-4cbc55258534/test-directory-104d428d-8824-b556-1722-844c2705069f/test-file-b2d294ca-8ddb-b323-babd-d8f95e5f256a",
      "RequestMethod": "PUT",
      "RequestHeaders": {
        "Accept": "application/xml",
        "Authorization": "Sanitized",
        "traceparent": "00-d71c0116b1c7b54c8862b373e3a1ebc5-85785f4969cc1140-00",
        "User-Agent": [
          "azsdk-net-Storage.Files.Shares/12.7.0-alpha.20210126.1",
          "(.NET 5.0.2; Microsoft Windows 10.0.19042)"
        ],
        "x-ms-client-request-id": "fb2c5862-69da-db5a-380e-12d022f04020",
        "x-ms-content-length": "1048576",
        "x-ms-date": "Tue, 26 Jan 2021 19:33:26 GMT",
        "x-ms-file-attributes": "None",
        "x-ms-file-creation-time": "Now",
        "x-ms-file-last-write-time": "Now",
        "x-ms-file-permission": "Inherit",
        "x-ms-return-client-request-id": "true",
        "x-ms-type": "file",
<<<<<<< HEAD
        "x-ms-version": "2020-12-06"
=======
        "x-ms-version": "2021-02-12"
>>>>>>> 7e782c87
      },
      "RequestBody": null,
      "StatusCode": 201,
      "ResponseHeaders": {
        "Content-Length": "0",
        "Date": "Tue, 26 Jan 2021 19:33:25 GMT",
        "ETag": "\"0x8D8C231403B5BB5\"",
        "Last-Modified": "Tue, 26 Jan 2021 19:33:25 GMT",
        "Server": [
          "Windows-Azure-File/1.0",
          "Microsoft-HTTPAPI/2.0"
        ],
        "x-ms-client-request-id": "fb2c5862-69da-db5a-380e-12d022f04020",
        "x-ms-file-attributes": "Archive",
        "x-ms-file-change-time": "2021-01-26T19:33:25.9743157Z",
        "x-ms-file-creation-time": "2021-01-26T19:33:25.9743157Z",
        "x-ms-file-id": "11529285414812647424",
        "x-ms-file-last-write-time": "2021-01-26T19:33:25.9743157Z",
        "x-ms-file-parent-id": "13835128424026341376",
        "x-ms-file-permission-key": "4010187179898695473*11459378189709739967",
        "x-ms-request-id": "83a350b0-101a-0038-161a-f47e02000000",
        "x-ms-request-server-encrypted": "true",
<<<<<<< HEAD
        "x-ms-version": "2020-12-06"
=======
        "x-ms-version": "2021-02-12"
>>>>>>> 7e782c87
      },
      "ResponseBody": []
    },
    {
      "RequestUri": "https://seanmcccanary3.file.core.windows.net/test-share-2b2f597a-8dc2-1655-7bce-4cbc55258534/test-directory-104d428d-8824-b556-1722-844c2705069f/test-file-b2d294ca-8ddb-b323-babd-d8f95e5f256a?comp=lease",
      "RequestMethod": "PUT",
      "RequestHeaders": {
        "Accept": "application/xml",
        "Authorization": "Sanitized",
        "traceparent": "00-3785c5f5fec45f43be0ea5e2670479fa-5af9dfce6ec74942-00",
        "User-Agent": [
          "azsdk-net-Storage.Files.Shares/12.7.0-alpha.20210126.1",
          "(.NET 5.0.2; Microsoft Windows 10.0.19042)"
        ],
        "x-ms-client-request-id": "1df7e0b5-487e-664f-cb9b-77cf0b744e70",
        "x-ms-date": "Tue, 26 Jan 2021 19:33:26 GMT",
        "x-ms-lease-action": "acquire",
        "x-ms-lease-duration": "-1",
        "x-ms-proposed-lease-id": "7c812964-fc82-918c-830b-5de58dc76dba",
        "x-ms-return-client-request-id": "true",
<<<<<<< HEAD
        "x-ms-version": "2020-12-06"
=======
        "x-ms-version": "2021-02-12"
>>>>>>> 7e782c87
      },
      "RequestBody": null,
      "StatusCode": 201,
      "ResponseHeaders": {
        "Date": "Tue, 26 Jan 2021 19:33:26 GMT",
        "ETag": "\"0x8D8C231403B5BB5\"",
        "Last-Modified": "Tue, 26 Jan 2021 19:33:25 GMT",
        "Server": [
          "Windows-Azure-File/1.0",
          "Microsoft-HTTPAPI/2.0"
        ],
        "Transfer-Encoding": "chunked",
        "x-ms-client-request-id": "1df7e0b5-487e-664f-cb9b-77cf0b744e70",
        "x-ms-lease-id": "7c812964-fc82-918c-830b-5de58dc76dba",
        "x-ms-request-id": "83a350b1-101a-0038-171a-f47e02000000",
<<<<<<< HEAD
        "x-ms-version": "2020-12-06"
=======
        "x-ms-version": "2021-02-12"
>>>>>>> 7e782c87
      },
      "ResponseBody": []
    },
    {
      "RequestUri": "https://seanmcccanary3.file.core.windows.net/test-share-2b2f597a-8dc2-1655-7bce-4cbc55258534/test-directory-104d428d-8824-b556-1722-844c2705069f/test-file-b2d294ca-8ddb-b323-babd-d8f95e5f256a?comp=rangelist",
      "RequestMethod": "GET",
      "RequestHeaders": {
        "Accept": "application/xml",
        "Authorization": "Sanitized",
        "traceparent": "00-4bc0f9648e0df4498929e02d0afae6c8-75eead83cf18ab41-00",
        "User-Agent": [
          "azsdk-net-Storage.Files.Shares/12.7.0-alpha.20210126.1",
          "(.NET 5.0.2; Microsoft Windows 10.0.19042)"
        ],
        "x-ms-client-request-id": "ad2ff966-50d0-ae3b-b630-3a97b2c0927f",
        "x-ms-date": "Tue, 26 Jan 2021 19:33:27 GMT",
        "x-ms-lease-id": "7c812964-fc82-918c-830b-5de58dc76dba",
        "x-ms-range": "bytes=0-1048575",
        "x-ms-return-client-request-id": "true",
<<<<<<< HEAD
        "x-ms-version": "2020-12-06"
=======
        "x-ms-version": "2021-02-12"
>>>>>>> 7e782c87
      },
      "RequestBody": null,
      "StatusCode": 200,
      "ResponseHeaders": {
        "Content-Type": "application/xml",
        "Date": "Tue, 26 Jan 2021 19:33:26 GMT",
        "ETag": "\"0x8D8C231403B5BB5\"",
        "Last-Modified": "Tue, 26 Jan 2021 19:33:25 GMT",
        "Server": [
          "Windows-Azure-File/1.0",
          "Microsoft-HTTPAPI/2.0"
        ],
        "Transfer-Encoding": "chunked",
        "Vary": "Origin",
        "x-ms-client-request-id": "ad2ff966-50d0-ae3b-b630-3a97b2c0927f",
        "x-ms-content-length": "1048576",
        "x-ms-request-id": "83a350b8-101a-0038-1d1a-f47e02000000",
<<<<<<< HEAD
        "x-ms-version": "2020-12-06"
=======
        "x-ms-version": "2021-02-12"
>>>>>>> 7e782c87
      },
      "ResponseBody": "﻿<?xml version=\"1.0\" encoding=\"utf-8\"?><Ranges />"
    },
    {
      "RequestUri": "https://seanmcccanary3.file.core.windows.net/test-share-2b2f597a-8dc2-1655-7bce-4cbc55258534?restype=share",
      "RequestMethod": "DELETE",
      "RequestHeaders": {
        "Accept": "application/xml",
        "Authorization": "Sanitized",
        "traceparent": "00-6ad7d05bf692c544bed53ce3e90e993b-675a75a33ec4dc4f-00",
        "User-Agent": [
          "azsdk-net-Storage.Files.Shares/12.7.0-alpha.20210126.1",
          "(.NET 5.0.2; Microsoft Windows 10.0.19042)"
        ],
        "x-ms-client-request-id": "12683530-a144-51a0-1d2a-6629ff5687d8",
        "x-ms-date": "Tue, 26 Jan 2021 19:33:28 GMT",
        "x-ms-delete-snapshots": "include",
        "x-ms-return-client-request-id": "true",
<<<<<<< HEAD
        "x-ms-version": "2020-12-06"
=======
        "x-ms-version": "2021-02-12"
>>>>>>> 7e782c87
      },
      "RequestBody": null,
      "StatusCode": 202,
      "ResponseHeaders": {
        "Content-Length": "0",
        "Date": "Tue, 26 Jan 2021 19:33:26 GMT",
        "Server": [
          "Windows-Azure-File/1.0",
          "Microsoft-HTTPAPI/2.0"
        ],
        "x-ms-client-request-id": "12683530-a144-51a0-1d2a-6629ff5687d8",
        "x-ms-request-id": "83a350b9-101a-0038-1e1a-f47e02000000",
<<<<<<< HEAD
        "x-ms-version": "2020-12-06"
=======
        "x-ms-version": "2021-02-12"
>>>>>>> 7e782c87
      },
      "ResponseBody": []
    }
  ],
  "Variables": {
    "RandomSeed": "1870057151",
    "Storage_TestConfigDefault": "ProductionTenant\nseanmcccanary3\nU2FuaXRpemVk\nhttps://seanmcccanary3.blob.core.windows.net\nhttps://seanmcccanary3.file.core.windows.net\nhttps://seanmcccanary3.queue.core.windows.net\nhttps://seanmcccanary3.table.core.windows.net\n\n\n\n\nhttps://seanmcccanary3-secondary.blob.core.windows.net\nhttps://seanmcccanary3-secondary.file.core.windows.net\nhttps://seanmcccanary3-secondary.queue.core.windows.net\nhttps://seanmcccanary3-secondary.table.core.windows.net\n\nSanitized\n\n\nCloud\nBlobEndpoint=https://seanmcccanary3.blob.core.windows.net/;QueueEndpoint=https://seanmcccanary3.queue.core.windows.net/;FileEndpoint=https://seanmcccanary3.file.core.windows.net/;BlobSecondaryEndpoint=https://seanmcccanary3-secondary.blob.core.windows.net/;QueueSecondaryEndpoint=https://seanmcccanary3-secondary.queue.core.windows.net/;FileSecondaryEndpoint=https://seanmcccanary3-secondary.file.core.windows.net/;AccountName=seanmcccanary3;AccountKey=Kg==;\nseanscope1\n\n"
  }
}<|MERGE_RESOLUTION|>--- conflicted
+++ resolved
@@ -14,11 +14,7 @@
         "x-ms-client-request-id": "ab3fd527-4fab-efb3-d6d0-3495f1710c09",
         "x-ms-date": "Tue, 26 Jan 2021 19:33:26 GMT",
         "x-ms-return-client-request-id": "true",
-<<<<<<< HEAD
-        "x-ms-version": "2020-12-06"
-=======
-        "x-ms-version": "2021-02-12"
->>>>>>> 7e782c87
+        "x-ms-version": "2021-02-12"
       },
       "RequestBody": null,
       "StatusCode": 201,
@@ -33,11 +29,7 @@
         ],
         "x-ms-client-request-id": "ab3fd527-4fab-efb3-d6d0-3495f1710c09",
         "x-ms-request-id": "83a350ab-101a-0038-141a-f47e02000000",
-<<<<<<< HEAD
-        "x-ms-version": "2020-12-06"
-=======
-        "x-ms-version": "2021-02-12"
->>>>>>> 7e782c87
+        "x-ms-version": "2021-02-12"
       },
       "ResponseBody": []
     },
@@ -59,11 +51,7 @@
         "x-ms-file-last-write-time": "Now",
         "x-ms-file-permission": "Inherit",
         "x-ms-return-client-request-id": "true",
-<<<<<<< HEAD
-        "x-ms-version": "2020-12-06"
-=======
-        "x-ms-version": "2021-02-12"
->>>>>>> 7e782c87
+        "x-ms-version": "2021-02-12"
       },
       "RequestBody": null,
       "StatusCode": 201,
@@ -86,11 +74,7 @@
         "x-ms-file-permission-key": "17860367565182308406*11459378189709739967",
         "x-ms-request-id": "83a350ae-101a-0038-151a-f47e02000000",
         "x-ms-request-server-encrypted": "true",
-<<<<<<< HEAD
-        "x-ms-version": "2020-12-06"
-=======
-        "x-ms-version": "2021-02-12"
->>>>>>> 7e782c87
+        "x-ms-version": "2021-02-12"
       },
       "ResponseBody": []
     },
@@ -114,11 +98,7 @@
         "x-ms-file-permission": "Inherit",
         "x-ms-return-client-request-id": "true",
         "x-ms-type": "file",
-<<<<<<< HEAD
-        "x-ms-version": "2020-12-06"
-=======
-        "x-ms-version": "2021-02-12"
->>>>>>> 7e782c87
+        "x-ms-version": "2021-02-12"
       },
       "RequestBody": null,
       "StatusCode": 201,
@@ -141,11 +121,7 @@
         "x-ms-file-permission-key": "4010187179898695473*11459378189709739967",
         "x-ms-request-id": "83a350b0-101a-0038-161a-f47e02000000",
         "x-ms-request-server-encrypted": "true",
-<<<<<<< HEAD
-        "x-ms-version": "2020-12-06"
-=======
-        "x-ms-version": "2021-02-12"
->>>>>>> 7e782c87
+        "x-ms-version": "2021-02-12"
       },
       "ResponseBody": []
     },
@@ -166,11 +142,7 @@
         "x-ms-lease-duration": "-1",
         "x-ms-proposed-lease-id": "7c812964-fc82-918c-830b-5de58dc76dba",
         "x-ms-return-client-request-id": "true",
-<<<<<<< HEAD
-        "x-ms-version": "2020-12-06"
-=======
-        "x-ms-version": "2021-02-12"
->>>>>>> 7e782c87
+        "x-ms-version": "2021-02-12"
       },
       "RequestBody": null,
       "StatusCode": 201,
@@ -186,11 +158,7 @@
         "x-ms-client-request-id": "1df7e0b5-487e-664f-cb9b-77cf0b744e70",
         "x-ms-lease-id": "7c812964-fc82-918c-830b-5de58dc76dba",
         "x-ms-request-id": "83a350b1-101a-0038-171a-f47e02000000",
-<<<<<<< HEAD
-        "x-ms-version": "2020-12-06"
-=======
-        "x-ms-version": "2021-02-12"
->>>>>>> 7e782c87
+        "x-ms-version": "2021-02-12"
       },
       "ResponseBody": []
     },
@@ -210,11 +178,7 @@
         "x-ms-lease-id": "7c812964-fc82-918c-830b-5de58dc76dba",
         "x-ms-range": "bytes=0-1048575",
         "x-ms-return-client-request-id": "true",
-<<<<<<< HEAD
-        "x-ms-version": "2020-12-06"
-=======
-        "x-ms-version": "2021-02-12"
->>>>>>> 7e782c87
+        "x-ms-version": "2021-02-12"
       },
       "RequestBody": null,
       "StatusCode": 200,
@@ -232,11 +196,7 @@
         "x-ms-client-request-id": "ad2ff966-50d0-ae3b-b630-3a97b2c0927f",
         "x-ms-content-length": "1048576",
         "x-ms-request-id": "83a350b8-101a-0038-1d1a-f47e02000000",
-<<<<<<< HEAD
-        "x-ms-version": "2020-12-06"
-=======
-        "x-ms-version": "2021-02-12"
->>>>>>> 7e782c87
+        "x-ms-version": "2021-02-12"
       },
       "ResponseBody": "﻿<?xml version=\"1.0\" encoding=\"utf-8\"?><Ranges />"
     },
@@ -255,11 +215,7 @@
         "x-ms-date": "Tue, 26 Jan 2021 19:33:28 GMT",
         "x-ms-delete-snapshots": "include",
         "x-ms-return-client-request-id": "true",
-<<<<<<< HEAD
-        "x-ms-version": "2020-12-06"
-=======
-        "x-ms-version": "2021-02-12"
->>>>>>> 7e782c87
+        "x-ms-version": "2021-02-12"
       },
       "RequestBody": null,
       "StatusCode": 202,
@@ -272,11 +228,7 @@
         ],
         "x-ms-client-request-id": "12683530-a144-51a0-1d2a-6629ff5687d8",
         "x-ms-request-id": "83a350b9-101a-0038-1e1a-f47e02000000",
-<<<<<<< HEAD
-        "x-ms-version": "2020-12-06"
-=======
-        "x-ms-version": "2021-02-12"
->>>>>>> 7e782c87
+        "x-ms-version": "2021-02-12"
       },
       "ResponseBody": []
     }
