--- conflicted
+++ resolved
@@ -1,56 +1,51 @@
 {
   "Entries": [
     {
-      "RequestUri": "https://seanmcccanary3.file.core.windows.net/test-share-f8e4937a-57f8-8f7d-d069-7f4f008f815e?restype=share",
-      "RequestMethod": "PUT",
-      "RequestHeaders": {
-        "Accept": "application/xml",
-        "Authorization": "Sanitized",
-        "traceparent": "00-78f4c6b768cabf45aadd743be4b075fa-f4e029c348c64147-00",
-        "User-Agent": [
-          "azsdk-net-Storage.Files.Shares/12.7.0-alpha.20210121.1",
-          "(.NET 5.0.2; Microsoft Windows 10.0.19042)"
-        ],
-        "x-ms-client-request-id": "020b14d4-858b-a22a-8128-70a913f11c07",
-        "x-ms-date": "Thu, 21 Jan 2021 20:41:55 GMT",
-        "x-ms-return-client-request-id": "true",
-        "x-ms-version": "2020-06-12"
-      },
-      "RequestBody": null,
-      "StatusCode": 201,
-      "ResponseHeaders": {
-        "Content-Length": "0",
-        "Date": "Thu, 21 Jan 2021 20:41:55 GMT",
-        "ETag": "\u00220x8D8BE4CFDD23F45\u0022",
-        "Last-Modified": "Thu, 21 Jan 2021 20:41:55 GMT",
-        "Server": [
-          "Windows-Azure-File/1.0",
-          "Microsoft-HTTPAPI/2.0"
-        ],
-        "x-ms-client-request-id": "020b14d4-858b-a22a-8128-70a913f11c07",
-<<<<<<< HEAD
-        "x-ms-request-id": "2c2c37e8-101a-0013-72e3-82d4a8000000",
-        "x-ms-version": "2020-06-12"
-=======
-        "x-ms-request-id": "9323c87b-301a-0086-4235-f0167b000000",
-        "x-ms-version": "2020-04-08"
->>>>>>> ac24a13f
-      },
-      "ResponseBody": []
-    },
-    {
-      "RequestUri": "https://seanmcccanary3.file.core.windows.net/test-share-f8e4937a-57f8-8f7d-d069-7f4f008f815e/test-directory-4e36b2d0-28af-52d2-db1b-916c68ed6848?restype=directory",
-      "RequestMethod": "PUT",
-      "RequestHeaders": {
-        "Accept": "application/xml",
-        "Authorization": "Sanitized",
-        "traceparent": "00-5729ed8528d4ac4e9cbd416fc11fe881-8f552d200a70f540-00",
-        "User-Agent": [
-          "azsdk-net-Storage.Files.Shares/12.7.0-alpha.20210121.1",
-          "(.NET 5.0.2; Microsoft Windows 10.0.19042)"
-        ],
-        "x-ms-client-request-id": "74bfe76e-1e50-ac52-42b9-276ff4bd3994",
-        "x-ms-date": "Thu, 21 Jan 2021 20:41:56 GMT",
+      "RequestUri": "https://seanmcccanary3.file.core.windows.net/test-share-2b2f597a-8dc2-1655-7bce-4cbc55258534?restype=share",
+      "RequestMethod": "PUT",
+      "RequestHeaders": {
+        "Accept": "application/xml",
+        "Authorization": "Sanitized",
+        "traceparent": "00-5b359c9496bf884e9268160f381582c9-67b3935707372447-00",
+        "User-Agent": [
+          "azsdk-net-Storage.Files.Shares/12.7.0-alpha.20210126.1",
+          "(.NET 5.0.2; Microsoft Windows 10.0.19042)"
+        ],
+        "x-ms-client-request-id": "ab3fd527-4fab-efb3-d6d0-3495f1710c09",
+        "x-ms-date": "Tue, 26 Jan 2021 19:33:26 GMT",
+        "x-ms-return-client-request-id": "true",
+        "x-ms-version": "2020-06-12"
+      },
+      "RequestBody": null,
+      "StatusCode": 201,
+      "ResponseHeaders": {
+        "Content-Length": "0",
+        "Date": "Tue, 26 Jan 2021 19:33:25 GMT",
+        "ETag": "\u00220x8D8C2314025B96C\u0022",
+        "Last-Modified": "Tue, 26 Jan 2021 19:33:25 GMT",
+        "Server": [
+          "Windows-Azure-File/1.0",
+          "Microsoft-HTTPAPI/2.0"
+        ],
+        "x-ms-client-request-id": "ab3fd527-4fab-efb3-d6d0-3495f1710c09",
+        "x-ms-request-id": "83a350ab-101a-0038-141a-f47e02000000",
+        "x-ms-version": "2020-06-12"
+      },
+      "ResponseBody": []
+    },
+    {
+      "RequestUri": "https://seanmcccanary3.file.core.windows.net/test-share-2b2f597a-8dc2-1655-7bce-4cbc55258534/test-directory-104d428d-8824-b556-1722-844c2705069f?restype=directory",
+      "RequestMethod": "PUT",
+      "RequestHeaders": {
+        "Accept": "application/xml",
+        "Authorization": "Sanitized",
+        "traceparent": "00-f7c85c0ea5c8d846b1bfa9434bfa6740-541d697d1a940345-00",
+        "User-Agent": [
+          "azsdk-net-Storage.Files.Shares/12.7.0-alpha.20210126.1",
+          "(.NET 5.0.2; Microsoft Windows 10.0.19042)"
+        ],
+        "x-ms-client-request-id": "cdc15c68-fa8d-9fe9-7f89-9388cb66c7d0",
+        "x-ms-date": "Tue, 26 Jan 2021 19:33:26 GMT",
         "x-ms-file-attributes": "None",
         "x-ms-file-creation-time": "Now",
         "x-ms-file-last-write-time": "Now",
@@ -62,41 +57,41 @@
       "StatusCode": 201,
       "ResponseHeaders": {
         "Content-Length": "0",
-        "Date": "Thu, 21 Jan 2021 20:41:55 GMT",
-        "ETag": "\u00220x8D8BE4CFDDC7F4F\u0022",
-        "Last-Modified": "Thu, 21 Jan 2021 20:41:55 GMT",
-        "Server": [
-          "Windows-Azure-File/1.0",
-          "Microsoft-HTTPAPI/2.0"
-        ],
-        "x-ms-client-request-id": "74bfe76e-1e50-ac52-42b9-276ff4bd3994",
+        "Date": "Tue, 26 Jan 2021 19:33:25 GMT",
+        "ETag": "\u00220x8D8C231403195F6\u0022",
+        "Last-Modified": "Tue, 26 Jan 2021 19:33:25 GMT",
+        "Server": [
+          "Windows-Azure-File/1.0",
+          "Microsoft-HTTPAPI/2.0"
+        ],
+        "x-ms-client-request-id": "cdc15c68-fa8d-9fe9-7f89-9388cb66c7d0",
         "x-ms-file-attributes": "Directory",
-        "x-ms-file-change-time": "2021-01-21T20:41:55.8803279Z",
-        "x-ms-file-creation-time": "2021-01-21T20:41:55.8803279Z",
+        "x-ms-file-change-time": "2021-01-26T19:33:25.9102710Z",
+        "x-ms-file-creation-time": "2021-01-26T19:33:25.9102710Z",
         "x-ms-file-id": "13835128424026341376",
-        "x-ms-file-last-write-time": "2021-01-21T20:41:55.8803279Z",
+        "x-ms-file-last-write-time": "2021-01-26T19:33:25.9102710Z",
         "x-ms-file-parent-id": "0",
         "x-ms-file-permission-key": "17860367565182308406*11459378189709739967",
-        "x-ms-request-id": "9323c881-301a-0086-4335-f0167b000000",
+        "x-ms-request-id": "83a350ae-101a-0038-151a-f47e02000000",
         "x-ms-request-server-encrypted": "true",
         "x-ms-version": "2020-06-12"
       },
       "ResponseBody": []
     },
     {
-      "RequestUri": "https://seanmcccanary3.file.core.windows.net/test-share-f8e4937a-57f8-8f7d-d069-7f4f008f815e/test-directory-4e36b2d0-28af-52d2-db1b-916c68ed6848/test-file-96ad28c0-3077-5183-dfcc-a538846f9acb",
-      "RequestMethod": "PUT",
-      "RequestHeaders": {
-        "Accept": "application/xml",
-        "Authorization": "Sanitized",
-        "traceparent": "00-627d130b8475c04fbf897c5f774976fe-7b203844af813e41-00",
-        "User-Agent": [
-          "azsdk-net-Storage.Files.Shares/12.7.0-alpha.20210121.1",
-          "(.NET 5.0.2; Microsoft Windows 10.0.19042)"
-        ],
-        "x-ms-client-request-id": "8fa20f3e-1e62-3dfd-636e-9584791a27d2",
+      "RequestUri": "https://seanmcccanary3.file.core.windows.net/test-share-2b2f597a-8dc2-1655-7bce-4cbc55258534/test-directory-104d428d-8824-b556-1722-844c2705069f/test-file-b2d294ca-8ddb-b323-babd-d8f95e5f256a",
+      "RequestMethod": "PUT",
+      "RequestHeaders": {
+        "Accept": "application/xml",
+        "Authorization": "Sanitized",
+        "traceparent": "00-d71c0116b1c7b54c8862b373e3a1ebc5-85785f4969cc1140-00",
+        "User-Agent": [
+          "azsdk-net-Storage.Files.Shares/12.7.0-alpha.20210126.1",
+          "(.NET 5.0.2; Microsoft Windows 10.0.19042)"
+        ],
+        "x-ms-client-request-id": "fb2c5862-69da-db5a-380e-12d022f04020",
         "x-ms-content-length": "1048576",
-        "x-ms-date": "Thu, 21 Jan 2021 20:41:56 GMT",
+        "x-ms-date": "Tue, 26 Jan 2021 19:33:26 GMT",
         "x-ms-file-attributes": "None",
         "x-ms-file-creation-time": "Now",
         "x-ms-file-last-write-time": "Now",
@@ -109,83 +104,78 @@
       "StatusCode": 201,
       "ResponseHeaders": {
         "Content-Length": "0",
-        "Date": "Thu, 21 Jan 2021 20:41:55 GMT",
-        "ETag": "\u00220x8D8BE4CFDE952E6\u0022",
-        "Last-Modified": "Thu, 21 Jan 2021 20:41:55 GMT",
-        "Server": [
-          "Windows-Azure-File/1.0",
-          "Microsoft-HTTPAPI/2.0"
-        ],
-        "x-ms-client-request-id": "8fa20f3e-1e62-3dfd-636e-9584791a27d2",
+        "Date": "Tue, 26 Jan 2021 19:33:25 GMT",
+        "ETag": "\u00220x8D8C231403B5BB5\u0022",
+        "Last-Modified": "Tue, 26 Jan 2021 19:33:25 GMT",
+        "Server": [
+          "Windows-Azure-File/1.0",
+          "Microsoft-HTTPAPI/2.0"
+        ],
+        "x-ms-client-request-id": "fb2c5862-69da-db5a-380e-12d022f04020",
         "x-ms-file-attributes": "Archive",
-        "x-ms-file-change-time": "2021-01-21T20:41:55.9643878Z",
-        "x-ms-file-creation-time": "2021-01-21T20:41:55.9643878Z",
+        "x-ms-file-change-time": "2021-01-26T19:33:25.9743157Z",
+        "x-ms-file-creation-time": "2021-01-26T19:33:25.9743157Z",
         "x-ms-file-id": "11529285414812647424",
-        "x-ms-file-last-write-time": "2021-01-21T20:41:55.9643878Z",
+        "x-ms-file-last-write-time": "2021-01-26T19:33:25.9743157Z",
         "x-ms-file-parent-id": "13835128424026341376",
         "x-ms-file-permission-key": "4010187179898695473*11459378189709739967",
-        "x-ms-request-id": "9323c885-301a-0086-4435-f0167b000000",
+        "x-ms-request-id": "83a350b0-101a-0038-161a-f47e02000000",
         "x-ms-request-server-encrypted": "true",
         "x-ms-version": "2020-06-12"
       },
       "ResponseBody": []
     },
     {
-      "RequestUri": "https://seanmcccanary3.file.core.windows.net/test-share-f8e4937a-57f8-8f7d-d069-7f4f008f815e/test-directory-4e36b2d0-28af-52d2-db1b-916c68ed6848/test-file-96ad28c0-3077-5183-dfcc-a538846f9acb?comp=lease",
-      "RequestMethod": "PUT",
-      "RequestHeaders": {
-        "Accept": "application/xml",
-        "Authorization": "Sanitized",
-        "traceparent": "00-4849c638e1175042a8a36e4a818f95d3-77e834dbf072da47-00",
-        "User-Agent": [
-          "azsdk-net-Storage.Files.Shares/12.7.0-alpha.20210121.1",
-          "(.NET 5.0.2; Microsoft Windows 10.0.19042)"
-        ],
-        "x-ms-client-request-id": "fbabd7a6-9e5b-852b-a9d5-5f92b254b6aa",
-        "x-ms-date": "Thu, 21 Jan 2021 20:41:56 GMT",
+      "RequestUri": "https://seanmcccanary3.file.core.windows.net/test-share-2b2f597a-8dc2-1655-7bce-4cbc55258534/test-directory-104d428d-8824-b556-1722-844c2705069f/test-file-b2d294ca-8ddb-b323-babd-d8f95e5f256a?comp=lease",
+      "RequestMethod": "PUT",
+      "RequestHeaders": {
+        "Accept": "application/xml",
+        "Authorization": "Sanitized",
+        "traceparent": "00-3785c5f5fec45f43be0ea5e2670479fa-5af9dfce6ec74942-00",
+        "User-Agent": [
+          "azsdk-net-Storage.Files.Shares/12.7.0-alpha.20210126.1",
+          "(.NET 5.0.2; Microsoft Windows 10.0.19042)"
+        ],
+        "x-ms-client-request-id": "1df7e0b5-487e-664f-cb9b-77cf0b744e70",
+        "x-ms-date": "Tue, 26 Jan 2021 19:33:26 GMT",
         "x-ms-lease-action": "acquire",
         "x-ms-lease-duration": "-1",
-        "x-ms-proposed-lease-id": "d7085b1e-b8bf-cc65-30cf-6ba987b9fa7b",
-        "x-ms-return-client-request-id": "true",
-        "x-ms-version": "2020-06-12"
-      },
-      "RequestBody": null,
-      "StatusCode": 201,
-      "ResponseHeaders": {
-        "Date": "Thu, 21 Jan 2021 20:41:55 GMT",
-        "ETag": "\u00220x8D8BE4CFDE952E6\u0022",
-        "Last-Modified": "Thu, 21 Jan 2021 20:41:55 GMT",
+        "x-ms-proposed-lease-id": "7c812964-fc82-918c-830b-5de58dc76dba",
+        "x-ms-return-client-request-id": "true",
+        "x-ms-version": "2020-06-12"
+      },
+      "RequestBody": null,
+      "StatusCode": 201,
+      "ResponseHeaders": {
+        "Date": "Tue, 26 Jan 2021 19:33:26 GMT",
+        "ETag": "\u00220x8D8C231403B5BB5\u0022",
+        "Last-Modified": "Tue, 26 Jan 2021 19:33:25 GMT",
         "Server": [
           "Windows-Azure-File/1.0",
           "Microsoft-HTTPAPI/2.0"
         ],
         "Transfer-Encoding": "chunked",
-        "x-ms-client-request-id": "fbabd7a6-9e5b-852b-a9d5-5f92b254b6aa",
-        "x-ms-lease-id": "d7085b1e-b8bf-cc65-30cf-6ba987b9fa7b",
-<<<<<<< HEAD
-        "x-ms-request-id": "2c2c37ee-101a-0013-75e3-82d4a8000000",
-        "x-ms-version": "2020-06-12"
-=======
-        "x-ms-request-id": "9323c887-301a-0086-4535-f0167b000000",
-        "x-ms-version": "2020-04-08"
->>>>>>> ac24a13f
-      },
-      "ResponseBody": []
-    },
-    {
-      "RequestUri": "https://seanmcccanary3.file.core.windows.net/test-share-f8e4937a-57f8-8f7d-d069-7f4f008f815e/test-directory-4e36b2d0-28af-52d2-db1b-916c68ed6848/test-file-96ad28c0-3077-5183-dfcc-a538846f9acb?comp=rangelist",
+        "x-ms-client-request-id": "1df7e0b5-487e-664f-cb9b-77cf0b744e70",
+        "x-ms-lease-id": "7c812964-fc82-918c-830b-5de58dc76dba",
+        "x-ms-request-id": "83a350b1-101a-0038-171a-f47e02000000",
+        "x-ms-version": "2020-06-12"
+      },
+      "ResponseBody": []
+    },
+    {
+      "RequestUri": "https://seanmcccanary3.file.core.windows.net/test-share-2b2f597a-8dc2-1655-7bce-4cbc55258534/test-directory-104d428d-8824-b556-1722-844c2705069f/test-file-b2d294ca-8ddb-b323-babd-d8f95e5f256a?comp=rangelist",
       "RequestMethod": "GET",
       "RequestHeaders": {
         "Accept": "application/xml",
         "Authorization": "Sanitized",
-        "traceparent": "00-b45a1ed8bee63e4aaa835523bcd8c7b7-8ce26ab34457784b-00",
-        "User-Agent": [
-          "azsdk-net-Storage.Files.Shares/12.7.0-alpha.20210121.1",
-          "(.NET 5.0.2; Microsoft Windows 10.0.19042)"
-        ],
-        "x-ms-client-request-id": "b0035a6c-fe0e-b81f-8e74-cbf8acd796ca",
-        "x-ms-date": "Thu, 21 Jan 2021 20:41:56 GMT",
-        "x-ms-lease-id": "d7085b1e-b8bf-cc65-30cf-6ba987b9fa7b",
+        "traceparent": "00-4bc0f9648e0df4498929e02d0afae6c8-75eead83cf18ab41-00",
+        "User-Agent": [
+          "azsdk-net-Storage.Files.Shares/12.7.0-alpha.20210126.1",
+          "(.NET 5.0.2; Microsoft Windows 10.0.19042)"
+        ],
+        "x-ms-client-request-id": "ad2ff966-50d0-ae3b-b630-3a97b2c0927f",
+        "x-ms-date": "Tue, 26 Jan 2021 19:33:27 GMT",
+        "x-ms-lease-id": "7c812964-fc82-918c-830b-5de58dc76dba",
         "x-ms-range": "bytes=0-1048575",
         "x-ms-return-client-request-id": "true",
         "x-ms-version": "2020-06-12"
@@ -194,40 +184,35 @@
       "StatusCode": 200,
       "ResponseHeaders": {
         "Content-Type": "application/xml",
-        "Date": "Thu, 21 Jan 2021 20:41:55 GMT",
-        "ETag": "\u00220x8D8BE4CFDE952E6\u0022",
-        "Last-Modified": "Thu, 21 Jan 2021 20:41:55 GMT",
+        "Date": "Tue, 26 Jan 2021 19:33:26 GMT",
+        "ETag": "\u00220x8D8C231403B5BB5\u0022",
+        "Last-Modified": "Tue, 26 Jan 2021 19:33:25 GMT",
         "Server": [
           "Windows-Azure-File/1.0",
           "Microsoft-HTTPAPI/2.0"
         ],
         "Transfer-Encoding": "chunked",
         "Vary": "Origin",
-        "x-ms-client-request-id": "b0035a6c-fe0e-b81f-8e74-cbf8acd796ca",
+        "x-ms-client-request-id": "ad2ff966-50d0-ae3b-b630-3a97b2c0927f",
         "x-ms-content-length": "1048576",
-<<<<<<< HEAD
-        "x-ms-request-id": "2c2c37ef-101a-0013-76e3-82d4a8000000",
-        "x-ms-version": "2020-06-12"
-=======
-        "x-ms-request-id": "9323c88a-301a-0086-4635-f0167b000000",
-        "x-ms-version": "2020-04-08"
->>>>>>> ac24a13f
+        "x-ms-request-id": "83a350b8-101a-0038-1d1a-f47e02000000",
+        "x-ms-version": "2020-06-12"
       },
       "ResponseBody": "\uFEFF\u003C?xml version=\u00221.0\u0022 encoding=\u0022utf-8\u0022?\u003E\u003CRanges /\u003E"
     },
     {
-      "RequestUri": "https://seanmcccanary3.file.core.windows.net/test-share-f8e4937a-57f8-8f7d-d069-7f4f008f815e?restype=share",
+      "RequestUri": "https://seanmcccanary3.file.core.windows.net/test-share-2b2f597a-8dc2-1655-7bce-4cbc55258534?restype=share",
       "RequestMethod": "DELETE",
       "RequestHeaders": {
         "Accept": "application/xml",
         "Authorization": "Sanitized",
-        "traceparent": "00-0fca8138081dc643a953af405036dea1-85bde20cd3acea4b-00",
-        "User-Agent": [
-          "azsdk-net-Storage.Files.Shares/12.7.0-alpha.20210121.1",
-          "(.NET 5.0.2; Microsoft Windows 10.0.19042)"
-        ],
-        "x-ms-client-request-id": "5725a167-0650-749b-fa76-31ace70c6719",
-        "x-ms-date": "Thu, 21 Jan 2021 20:41:56 GMT",
+        "traceparent": "00-6ad7d05bf692c544bed53ce3e90e993b-675a75a33ec4dc4f-00",
+        "User-Agent": [
+          "azsdk-net-Storage.Files.Shares/12.7.0-alpha.20210126.1",
+          "(.NET 5.0.2; Microsoft Windows 10.0.19042)"
+        ],
+        "x-ms-client-request-id": "12683530-a144-51a0-1d2a-6629ff5687d8",
+        "x-ms-date": "Tue, 26 Jan 2021 19:33:28 GMT",
         "x-ms-delete-snapshots": "include",
         "x-ms-return-client-request-id": "true",
         "x-ms-version": "2020-06-12"
@@ -236,25 +221,20 @@
       "StatusCode": 202,
       "ResponseHeaders": {
         "Content-Length": "0",
-        "Date": "Thu, 21 Jan 2021 20:41:55 GMT",
-        "Server": [
-          "Windows-Azure-File/1.0",
-          "Microsoft-HTTPAPI/2.0"
-        ],
-        "x-ms-client-request-id": "5725a167-0650-749b-fa76-31ace70c6719",
-<<<<<<< HEAD
-        "x-ms-request-id": "2c2c37f0-101a-0013-77e3-82d4a8000000",
-        "x-ms-version": "2020-06-12"
-=======
-        "x-ms-request-id": "9323c88e-301a-0086-4735-f0167b000000",
-        "x-ms-version": "2020-04-08"
->>>>>>> ac24a13f
+        "Date": "Tue, 26 Jan 2021 19:33:26 GMT",
+        "Server": [
+          "Windows-Azure-File/1.0",
+          "Microsoft-HTTPAPI/2.0"
+        ],
+        "x-ms-client-request-id": "12683530-a144-51a0-1d2a-6629ff5687d8",
+        "x-ms-request-id": "83a350b9-101a-0038-1e1a-f47e02000000",
+        "x-ms-version": "2020-06-12"
       },
       "ResponseBody": []
     }
   ],
   "Variables": {
-    "RandomSeed": "438145132",
+    "RandomSeed": "1870057151",
     "Storage_TestConfigDefault": "ProductionTenant\nseanmcccanary3\nU2FuaXRpemVk\nhttps://seanmcccanary3.blob.core.windows.net\nhttps://seanmcccanary3.file.core.windows.net\nhttps://seanmcccanary3.queue.core.windows.net\nhttps://seanmcccanary3.table.core.windows.net\n\n\n\n\nhttps://seanmcccanary3-secondary.blob.core.windows.net\nhttps://seanmcccanary3-secondary.file.core.windows.net\nhttps://seanmcccanary3-secondary.queue.core.windows.net\nhttps://seanmcccanary3-secondary.table.core.windows.net\n\nSanitized\n\n\nCloud\nBlobEndpoint=https://seanmcccanary3.blob.core.windows.net/;QueueEndpoint=https://seanmcccanary3.queue.core.windows.net/;FileEndpoint=https://seanmcccanary3.file.core.windows.net/;BlobSecondaryEndpoint=https://seanmcccanary3-secondary.blob.core.windows.net/;QueueSecondaryEndpoint=https://seanmcccanary3-secondary.queue.core.windows.net/;FileSecondaryEndpoint=https://seanmcccanary3-secondary.file.core.windows.net/;AccountName=seanmcccanary3;AccountKey=Kg==;\nseanscope1"
   }
 }