﻿{
  "Entries": [
    {
      "RequestUri": "https://seanmcccanary3.file.core.windows.net/test-share-1e8a28bc-11eb-1e03-cff1-657dfa25970b?restype=share",
      "RequestMethod": "PUT",
      "RequestHeaders": {
        "Accept": "application/xml",
        "Authorization": "Sanitized",
        "traceparent": "00-3af144880e19ac4499bf102360ddf78f-8fa446805d47a446-00",
        "User-Agent": [
          "azsdk-net-Storage.Files.Shares/12.7.0-alpha.20210126.1",
          "(.NET 5.0.2; Microsoft Windows 10.0.19042)"
        ],
        "x-ms-client-request-id": "df0ec905-91b5-70e1-3e72-5d822b679d02",
        "x-ms-date": "Tue, 26 Jan 2021 19:30:35 GMT",
        "x-ms-return-client-request-id": "true",
<<<<<<< HEAD
        "x-ms-version": "2020-12-06"
=======
        "x-ms-version": "2021-02-12"
>>>>>>> 7e782c87
      },
      "RequestBody": null,
      "StatusCode": 201,
      "ResponseHeaders": {
        "Content-Length": "0",
        "Date": "Tue, 26 Jan 2021 19:30:34 GMT",
        "ETag": "\"0x8D8C230DA57C05E\"",
        "Last-Modified": "Tue, 26 Jan 2021 19:30:35 GMT",
        "Server": [
          "Windows-Azure-File/1.0",
          "Microsoft-HTTPAPI/2.0"
        ],
        "x-ms-client-request-id": "df0ec905-91b5-70e1-3e72-5d822b679d02",
        "x-ms-request-id": "3be191f9-901a-006b-2a19-f45d36000000",
<<<<<<< HEAD
        "x-ms-version": "2020-12-06"
=======
        "x-ms-version": "2021-02-12"
>>>>>>> 7e782c87
      },
      "ResponseBody": []
    },
    {
      "RequestUri": "https://seanmcccanary3.file.core.windows.net/test-share-1e8a28bc-11eb-1e03-cff1-657dfa25970b/test-directory-219549f5-ac05-0c4e-c4b7-0364a24d2dfc?restype=directory",
      "RequestMethod": "PUT",
      "RequestHeaders": {
        "Accept": "application/xml",
        "Authorization": "Sanitized",
        "traceparent": "00-193f188df93df146a0a0575051303574-0e8111a526166c46-00",
        "User-Agent": [
          "azsdk-net-Storage.Files.Shares/12.7.0-alpha.20210126.1",
          "(.NET 5.0.2; Microsoft Windows 10.0.19042)"
        ],
        "x-ms-client-request-id": "a8bf6ce9-d73e-59e3-7b02-1afe8e7dcdf0",
        "x-ms-date": "Tue, 26 Jan 2021 19:30:35 GMT",
        "x-ms-file-attributes": "None",
        "x-ms-file-creation-time": "Now",
        "x-ms-file-last-write-time": "Now",
        "x-ms-file-permission": "Inherit",
        "x-ms-return-client-request-id": "true",
<<<<<<< HEAD
        "x-ms-version": "2020-12-06"
=======
        "x-ms-version": "2021-02-12"
>>>>>>> 7e782c87
      },
      "RequestBody": null,
      "StatusCode": 201,
      "ResponseHeaders": {
        "Content-Length": "0",
        "Date": "Tue, 26 Jan 2021 19:30:34 GMT",
        "ETag": "\"0x8D8C230DA61EA36\"",
        "Last-Modified": "Tue, 26 Jan 2021 19:30:35 GMT",
        "Server": [
          "Windows-Azure-File/1.0",
          "Microsoft-HTTPAPI/2.0"
        ],
        "x-ms-client-request-id": "a8bf6ce9-d73e-59e3-7b02-1afe8e7dcdf0",
        "x-ms-file-attributes": "Directory",
        "x-ms-file-change-time": "2021-01-26T19:30:35.0993974Z",
        "x-ms-file-creation-time": "2021-01-26T19:30:35.0993974Z",
        "x-ms-file-id": "13835128424026341376",
        "x-ms-file-last-write-time": "2021-01-26T19:30:35.0993974Z",
        "x-ms-file-parent-id": "0",
        "x-ms-file-permission-key": "17860367565182308406*11459378189709739967",
        "x-ms-request-id": "3be191fd-901a-006b-2c19-f45d36000000",
        "x-ms-request-server-encrypted": "true",
<<<<<<< HEAD
        "x-ms-version": "2020-12-06"
=======
        "x-ms-version": "2021-02-12"
>>>>>>> 7e782c87
      },
      "ResponseBody": []
    },
    {
      "RequestUri": "https://seanmcccanary3.file.core.windows.net/test-share-1e8a28bc-11eb-1e03-cff1-657dfa25970b?restype=share",
      "RequestMethod": "DELETE",
      "RequestHeaders": {
        "Accept": "application/xml",
        "Authorization": "Sanitized",
        "traceparent": "00-fe635df022a53541bfc3e85cfc4c7431-1504a55b06d8124a-00",
        "User-Agent": [
          "azsdk-net-Storage.Files.Shares/12.7.0-alpha.20210126.1",
          "(.NET 5.0.2; Microsoft Windows 10.0.19042)"
        ],
        "x-ms-client-request-id": "f0e4f47d-f856-7cc3-8081-b536fe299157",
        "x-ms-date": "Tue, 26 Jan 2021 19:30:35 GMT",
        "x-ms-delete-snapshots": "include",
        "x-ms-return-client-request-id": "true",
<<<<<<< HEAD
        "x-ms-version": "2020-12-06"
=======
        "x-ms-version": "2021-02-12"
>>>>>>> 7e782c87
      },
      "RequestBody": null,
      "StatusCode": 202,
      "ResponseHeaders": {
        "Content-Length": "0",
        "Date": "Tue, 26 Jan 2021 19:30:34 GMT",
        "Server": [
          "Windows-Azure-File/1.0",
          "Microsoft-HTTPAPI/2.0"
        ],
        "x-ms-client-request-id": "f0e4f47d-f856-7cc3-8081-b536fe299157",
        "x-ms-request-id": "3be19201-901a-006b-2e19-f45d36000000",
<<<<<<< HEAD
        "x-ms-version": "2020-12-06"
=======
        "x-ms-version": "2021-02-12"
>>>>>>> 7e782c87
      },
      "ResponseBody": []
    }
  ],
  "Variables": {
    "RandomSeed": "886288312",
    "Storage_TestConfigDefault": "ProductionTenant\nseanmcccanary3\nU2FuaXRpemVk\nhttps://seanmcccanary3.blob.core.windows.net\nhttps://seanmcccanary3.file.core.windows.net\nhttps://seanmcccanary3.queue.core.windows.net\nhttps://seanmcccanary3.table.core.windows.net\n\n\n\n\nhttps://seanmcccanary3-secondary.blob.core.windows.net\nhttps://seanmcccanary3-secondary.file.core.windows.net\nhttps://seanmcccanary3-secondary.queue.core.windows.net\nhttps://seanmcccanary3-secondary.table.core.windows.net\n\nSanitized\n\n\nCloud\nBlobEndpoint=https://seanmcccanary3.blob.core.windows.net/;QueueEndpoint=https://seanmcccanary3.queue.core.windows.net/;FileEndpoint=https://seanmcccanary3.file.core.windows.net/;BlobSecondaryEndpoint=https://seanmcccanary3-secondary.blob.core.windows.net/;QueueSecondaryEndpoint=https://seanmcccanary3-secondary.queue.core.windows.net/;FileSecondaryEndpoint=https://seanmcccanary3-secondary.file.core.windows.net/;AccountName=seanmcccanary3;AccountKey=Kg==;\nseanscope1\n\n"
  }
}<|MERGE_RESOLUTION|>--- conflicted
+++ resolved
@@ -14,11 +14,7 @@
         "x-ms-client-request-id": "df0ec905-91b5-70e1-3e72-5d822b679d02",
         "x-ms-date": "Tue, 26 Jan 2021 19:30:35 GMT",
         "x-ms-return-client-request-id": "true",
-<<<<<<< HEAD
-        "x-ms-version": "2020-12-06"
-=======
         "x-ms-version": "2021-02-12"
->>>>>>> 7e782c87
       },
       "RequestBody": null,
       "StatusCode": 201,
@@ -33,11 +29,7 @@
         ],
         "x-ms-client-request-id": "df0ec905-91b5-70e1-3e72-5d822b679d02",
         "x-ms-request-id": "3be191f9-901a-006b-2a19-f45d36000000",
-<<<<<<< HEAD
-        "x-ms-version": "2020-12-06"
-=======
         "x-ms-version": "2021-02-12"
->>>>>>> 7e782c87
       },
       "ResponseBody": []
     },
@@ -59,11 +51,7 @@
         "x-ms-file-last-write-time": "Now",
         "x-ms-file-permission": "Inherit",
         "x-ms-return-client-request-id": "true",
-<<<<<<< HEAD
-        "x-ms-version": "2020-12-06"
-=======
         "x-ms-version": "2021-02-12"
->>>>>>> 7e782c87
       },
       "RequestBody": null,
       "StatusCode": 201,
@@ -86,11 +74,7 @@
         "x-ms-file-permission-key": "17860367565182308406*11459378189709739967",
         "x-ms-request-id": "3be191fd-901a-006b-2c19-f45d36000000",
         "x-ms-request-server-encrypted": "true",
-<<<<<<< HEAD
-        "x-ms-version": "2020-12-06"
-=======
         "x-ms-version": "2021-02-12"
->>>>>>> 7e782c87
       },
       "ResponseBody": []
     },
@@ -109,11 +93,7 @@
         "x-ms-date": "Tue, 26 Jan 2021 19:30:35 GMT",
         "x-ms-delete-snapshots": "include",
         "x-ms-return-client-request-id": "true",
-<<<<<<< HEAD
-        "x-ms-version": "2020-12-06"
-=======
         "x-ms-version": "2021-02-12"
->>>>>>> 7e782c87
       },
       "RequestBody": null,
       "StatusCode": 202,
@@ -126,11 +106,7 @@
         ],
         "x-ms-client-request-id": "f0e4f47d-f856-7cc3-8081-b536fe299157",
         "x-ms-request-id": "3be19201-901a-006b-2e19-f45d36000000",
-<<<<<<< HEAD
-        "x-ms-version": "2020-12-06"
-=======
         "x-ms-version": "2021-02-12"
->>>>>>> 7e782c87
       },
       "ResponseBody": []
     }
