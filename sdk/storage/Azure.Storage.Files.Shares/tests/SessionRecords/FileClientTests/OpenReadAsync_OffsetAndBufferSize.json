{
  "Entries": [
    {
      "RequestUri": "http://seanmcccanary3.file.core.windows.net/test-share-99bb5c28-d5e5-3ebd-a0a2-6a4bc51b17d8?restype=share",
      "RequestMethod": "PUT",
      "RequestHeaders": {
        "Accept": "application/xml",
        "Authorization": "Sanitized",
        "traceparent": "00-805c204b2ab8684e956c043e8c21de54-5642ab3113329a49-00",
        "User-Agent": [
          "azsdk-net-Storage.Files.Shares/12.8.0-alpha.20210820.1",
          "(.NET Core 3.1.18; Microsoft Windows 10.0.19043)"
        ],
        "x-ms-client-request-id": "6d317fcd-c741-49ea-bb12-ee3905914c3d",
        "x-ms-date": "Mon, 23 Aug 2021 18:36:30 GMT",
        "x-ms-return-client-request-id": "true",
        "x-ms-version": "2020-12-06"
      },
      "RequestBody": null,
      "StatusCode": 201,
      "ResponseHeaders": {
        "Content-Length": "0",
        "Date": "Mon, 23 Aug 2021 18:36:30 GMT",
        "ETag": "\u00220x8D96664ECE0492B\u0022",
        "Last-Modified": "Mon, 23 Aug 2021 18:36:30 GMT",
        "Server": [
          "Windows-Azure-File/1.0",
          "Microsoft-HTTPAPI/2.0"
        ],
        "x-ms-client-request-id": "6d317fcd-c741-49ea-bb12-ee3905914c3d",
<<<<<<< HEAD
        "x-ms-request-id": "d25c3731-b01a-0088-404d-983fcb000000",
        "x-ms-version": "2020-10-02"
=======
        "x-ms-request-id": "d4d0177b-e01a-0061-5d19-f4f981000000",
        "x-ms-version": "2020-12-06"
>>>>>>> 76e66c80
      },
      "ResponseBody": []
    },
    {
      "RequestUri": "http://seanmcccanary3.file.core.windows.net/test-share-99bb5c28-d5e5-3ebd-a0a2-6a4bc51b17d8/test-directory-bd7fab70-c8dd-3ddf-03da-879bb6973903?restype=directory",
      "RequestMethod": "PUT",
      "RequestHeaders": {
        "Accept": "application/xml",
        "Authorization": "Sanitized",
        "traceparent": "00-c9b8ac4d9373854ca4ed601f35959ddd-00365bd5fb55a840-00",
        "User-Agent": [
          "azsdk-net-Storage.Files.Shares/12.8.0-alpha.20210820.1",
          "(.NET Core 3.1.18; Microsoft Windows 10.0.19043)"
        ],
        "x-ms-client-request-id": "59b5e1fd-f21c-059a-9ff4-6966404f9323",
        "x-ms-date": "Mon, 23 Aug 2021 18:36:30 GMT",
        "x-ms-file-attributes": "None",
        "x-ms-file-creation-time": "Now",
        "x-ms-file-last-write-time": "Now",
        "x-ms-file-permission": "Inherit",
        "x-ms-return-client-request-id": "true",
        "x-ms-version": "2020-12-06"
      },
      "RequestBody": null,
      "StatusCode": 201,
      "ResponseHeaders": {
        "Content-Length": "0",
        "Date": "Mon, 23 Aug 2021 18:36:30 GMT",
        "ETag": "\u00220x8D96664ECE9C1B1\u0022",
        "Last-Modified": "Mon, 23 Aug 2021 18:36:30 GMT",
        "Server": [
          "Windows-Azure-File/1.0",
          "Microsoft-HTTPAPI/2.0"
        ],
        "x-ms-client-request-id": "59b5e1fd-f21c-059a-9ff4-6966404f9323",
        "x-ms-file-attributes": "Directory",
        "x-ms-file-change-time": "2021-08-23T18:36:30.7141041Z",
        "x-ms-file-creation-time": "2021-08-23T18:36:30.7141041Z",
        "x-ms-file-id": "13835128424026341376",
        "x-ms-file-last-write-time": "2021-08-23T18:36:30.7141041Z",
        "x-ms-file-parent-id": "0",
        "x-ms-file-permission-key": "17860367565182308406*11459378189709739967",
        "x-ms-request-id": "d25c3734-b01a-0088-424d-983fcb000000",
        "x-ms-request-server-encrypted": "true",
        "x-ms-version": "2020-12-06"
      },
      "ResponseBody": []
    },
    {
      "RequestUri": "http://seanmcccanary3.file.core.windows.net/test-share-99bb5c28-d5e5-3ebd-a0a2-6a4bc51b17d8/test-directory-bd7fab70-c8dd-3ddf-03da-879bb6973903/test-file-1e13c590-df23-be66-785d-1744e1cde352",
      "RequestMethod": "PUT",
      "RequestHeaders": {
        "Accept": "application/xml",
        "Authorization": "Sanitized",
        "traceparent": "00-54b32a087f895b4681589752362e94b8-1e73178ba469f84e-00",
        "User-Agent": [
          "azsdk-net-Storage.Files.Shares/12.8.0-alpha.20210820.1",
          "(.NET Core 3.1.18; Microsoft Windows 10.0.19043)"
        ],
        "x-ms-client-request-id": "be11f26b-4545-8064-3a50-afae62824142",
        "x-ms-content-length": "1024",
        "x-ms-date": "Mon, 23 Aug 2021 18:36:30 GMT",
        "x-ms-file-attributes": "None",
        "x-ms-file-creation-time": "Now",
        "x-ms-file-last-write-time": "Now",
        "x-ms-file-permission": "Inherit",
        "x-ms-return-client-request-id": "true",
        "x-ms-type": "file",
        "x-ms-version": "2020-12-06"
      },
      "RequestBody": null,
      "StatusCode": 201,
      "ResponseHeaders": {
        "Content-Length": "0",
        "Date": "Mon, 23 Aug 2021 18:36:30 GMT",
        "ETag": "\u00220x8D96664ECF35D35\u0022",
        "Last-Modified": "Mon, 23 Aug 2021 18:36:30 GMT",
        "Server": [
          "Windows-Azure-File/1.0",
          "Microsoft-HTTPAPI/2.0"
        ],
        "x-ms-client-request-id": "be11f26b-4545-8064-3a50-afae62824142",
        "x-ms-file-attributes": "Archive",
        "x-ms-file-change-time": "2021-08-23T18:36:30.7770677Z",
        "x-ms-file-creation-time": "2021-08-23T18:36:30.7770677Z",
        "x-ms-file-id": "11529285414812647424",
        "x-ms-file-last-write-time": "2021-08-23T18:36:30.7770677Z",
        "x-ms-file-parent-id": "13835128424026341376",
        "x-ms-file-permission-key": "4010187179898695473*11459378189709739967",
        "x-ms-request-id": "d25c3735-b01a-0088-434d-983fcb000000",
        "x-ms-request-server-encrypted": "true",
        "x-ms-version": "2020-12-06"
      },
      "ResponseBody": []
    },
    {
      "RequestUri": "http://seanmcccanary3.file.core.windows.net/test-share-99bb5c28-d5e5-3ebd-a0a2-6a4bc51b17d8/test-directory-bd7fab70-c8dd-3ddf-03da-879bb6973903/test-file-1e13c590-df23-be66-785d-1744e1cde352?comp=range",
      "RequestMethod": "PUT",
      "RequestHeaders": {
        "Accept": "application/xml",
        "Authorization": "Sanitized",
        "Content-Length": "1024",
        "Content-Type": "application/octet-stream",
        "User-Agent": [
          "azsdk-net-Storage.Files.Shares/12.8.0-alpha.20210820.1",
          "(.NET Core 3.1.18; Microsoft Windows 10.0.19043)"
        ],
        "x-ms-client-request-id": "eed95044-24bb-490d-68fb-f47a3af9844f",
        "x-ms-date": "Mon, 23 Aug 2021 18:36:30 GMT",
        "x-ms-range": "bytes=0-1023",
        "x-ms-return-client-request-id": "true",
        "x-ms-version": "2020-12-06",
        "x-ms-write": "update"
      },
      "RequestBody": "2OtGEhMHU8UUcHTfB2tA5P8GntTi4OYAWHim9UEvzvlqnZwR2clt9o3vRKx\u002Buv00s4RnOrG\u002BQPcERbmaYF6E5KJ7dWnOLgo2mKdH8pw6gp56cUG8yJNHq1ykDJMP05Uval8JA0WUZYR5MaIJd05bysMbH\u002B4cyBwPM8kMKiF3JsQSGIc8MH9Z5gy8QpfxPjQOSELQ9LOmEqJD\u002Bs97hztiAgrd91/GH5lEwjjiX4WEHfSV/eHepzERawXl\u002BDav3V7QWUCME0bUSCmpizJ6xLIcvtzb5Ylag1vZzIxZ4CZjlOTaEgZF\u002BAmuwbW3NRv/lqdTyDpZ1PjUdtXks0e6e2gDRvdOoLKs18bTLCTUok4/2TblBRfsCcDrBZswYEXC80ZNtO4ksPX0p/FzhqfUANOHpdkR1XVQFjw2YpsWe3aBETndh\u002B5gGylA8F4leIMZFwXIqbtrsB7Q/J2x7U1Z3it78nVu9njkJomv0OUWKp65HUuWTdK6FWAaDIpQri3b5hEyqoUOqyCM44Iyu985utL/\u002BNABw5FZwN0UU\u002BntlHdb1OnT5H8YqnErCWpPiFmA4FK4UbZc2SOA2emo\u002BVc2n08K1uf1ZdVS501e1ronCTiEk3KWNULA/vrGUwqWb7Aa9GoaRbJxinp9ZWpp/gJoWdCxJGbkoGoMStftLxLLvHecROJQDMSGEgj3Gc/YVwD3Xvo65UtKNlT/DfrahFtosanzzbogGEwMKhJd7IabNPLW9tEYkdcrUQ2OUP/Jq42sj2cl5IpG1kWuLbo57UnNZNgIA46KUCDSx3uskcdNQ36EsFwedU9okB\u002BLaWMd8mTDwOwmwKj/Ij9HUx0OmkV9YOo7tT3tr\u002B\u002BIn3Nv/\u002Ba9tdUX6NHbJ4LWhI4d1yEyWvXZDQl44Twn1hH8nSE0kCJYip5H97J0oTloZDCuz9fNVkV9lfHdRNOY8BG/34lgofRrxU2D62NDZWvPEH0MeAc5L0fct/owe0XLrgagtMKvB8I8QwqKSmriOS\u002BGDTNWjHgJha9ChOr5OkkHuDxcorGoHwm60DT9ruTc\u002Bn3Lqm4SdCGOli8TbYLYQgjAg5IthZd\u002B3e0qnLxDDNbKZYpsLo/b9UMazQuClbKG4Y0rPCtSrnTmTc2A59hlS4pYSAj4bBR45Y5OE7eL/Eg7o7ovF8\u002BreLYVhuHCWg1qtYKBKU2pjnV5slecA5u8W1CFRUQeNjO6rNBR4uUztoqB5F01CdL7kRRFtWR4DnQaWSqQPRXITH9Oxnx8WKyPRfzNGx8\u002Bh1F\u002BirMv2IDPQp5cNom7o3h0uJfe5kJWfjlotXBnqvJU3NHZErNhmXP\u002Bf4TeICEj1KKEWGOHYKEOJwt6xyIQZ5erB1q34Q==",
      "StatusCode": 201,
      "ResponseHeaders": {
        "Content-Length": "0",
        "Content-MD5": "5OsX4jGrTE2ybRwghQlBnw==",
        "Date": "Mon, 23 Aug 2021 18:36:30 GMT",
        "ETag": "\u00220x8D96664ECFDE2FD\u0022",
        "Last-Modified": "Mon, 23 Aug 2021 18:36:30 GMT",
        "Server": [
          "Windows-Azure-File/1.0",
          "Microsoft-HTTPAPI/2.0"
        ],
        "x-ms-client-request-id": "eed95044-24bb-490d-68fb-f47a3af9844f",
        "x-ms-request-id": "d25c3736-b01a-0088-444d-983fcb000000",
        "x-ms-request-server-encrypted": "true",
        "x-ms-version": "2020-12-06"
      },
      "ResponseBody": []
    },
    {
      "RequestUri": "http://seanmcccanary3.file.core.windows.net/test-share-99bb5c28-d5e5-3ebd-a0a2-6a4bc51b17d8/test-directory-bd7fab70-c8dd-3ddf-03da-879bb6973903/test-file-1e13c590-df23-be66-785d-1744e1cde352",
      "RequestMethod": "HEAD",
      "RequestHeaders": {
        "Accept": "application/xml",
        "Authorization": "Sanitized",
        "User-Agent": [
          "azsdk-net-Storage.Files.Shares/12.8.0-alpha.20210820.1",
          "(.NET Core 3.1.18; Microsoft Windows 10.0.19043)"
        ],
        "x-ms-client-request-id": "12696a7e-52a8-5e86-38d3-d1e2939d6c23",
        "x-ms-date": "Mon, 23 Aug 2021 18:36:30 GMT",
        "x-ms-return-client-request-id": "true",
        "x-ms-version": "2020-12-06"
      },
      "RequestBody": null,
      "StatusCode": 200,
      "ResponseHeaders": {
        "Content-Length": "1024",
        "Content-Type": "application/octet-stream",
        "Date": "Mon, 23 Aug 2021 18:36:30 GMT",
        "ETag": "\u00220x8D96664ECFDE2FD\u0022",
        "Last-Modified": "Mon, 23 Aug 2021 18:36:30 GMT",
        "Server": [
          "Windows-Azure-File/1.0",
          "Microsoft-HTTPAPI/2.0"
        ],
        "x-ms-client-request-id": "12696a7e-52a8-5e86-38d3-d1e2939d6c23",
        "x-ms-file-attributes": "Archive",
        "x-ms-file-change-time": "2021-08-23T18:36:30.7770677Z",
        "x-ms-file-creation-time": "2021-08-23T18:36:30.7770677Z",
        "x-ms-file-id": "11529285414812647424",
        "x-ms-file-last-write-time": "2021-08-23T18:36:30.7770677Z",
        "x-ms-file-parent-id": "13835128424026341376",
        "x-ms-file-permission-key": "4010187179898695473*11459378189709739967",
        "x-ms-lease-state": "available",
        "x-ms-lease-status": "unlocked",
        "x-ms-request-id": "d25c3737-b01a-0088-454d-983fcb000000",
        "x-ms-server-encrypted": "true",
        "x-ms-type": "File",
        "x-ms-version": "2020-12-06"
      },
      "ResponseBody": []
    },
    {
      "RequestUri": "http://seanmcccanary3.file.core.windows.net/test-share-99bb5c28-d5e5-3ebd-a0a2-6a4bc51b17d8/test-directory-bd7fab70-c8dd-3ddf-03da-879bb6973903/test-file-1e13c590-df23-be66-785d-1744e1cde352",
      "RequestMethod": "GET",
      "RequestHeaders": {
        "Accept": "application/xml",
        "Authorization": "Sanitized",
        "User-Agent": [
          "azsdk-net-Storage.Files.Shares/12.8.0-alpha.20210820.1",
          "(.NET Core 3.1.18; Microsoft Windows 10.0.19043)"
        ],
        "x-ms-client-request-id": "d0fb096a-7190-bda6-2535-6f420c06503e",
        "x-ms-date": "Mon, 23 Aug 2021 18:36:30 GMT",
        "x-ms-range": "bytes=512-639",
        "x-ms-return-client-request-id": "true",
        "x-ms-version": "2020-12-06"
      },
      "RequestBody": null,
      "StatusCode": 206,
      "ResponseHeaders": {
        "Accept-Ranges": "bytes",
        "Content-Length": "128",
        "Content-Range": "bytes 512-639/1024",
        "Content-Type": "application/octet-stream",
        "Date": "Mon, 23 Aug 2021 18:36:30 GMT",
        "ETag": "\u00220x8D96664ECFDE2FD\u0022",
        "Last-Modified": "Mon, 23 Aug 2021 18:36:30 GMT",
        "Server": [
          "Windows-Azure-File/1.0",
          "Microsoft-HTTPAPI/2.0"
        ],
        "x-ms-client-request-id": "d0fb096a-7190-bda6-2535-6f420c06503e",
        "x-ms-file-attributes": "Archive",
        "x-ms-file-change-time": "2021-08-23T18:36:30.7770677Z",
        "x-ms-file-creation-time": "2021-08-23T18:36:30.7770677Z",
        "x-ms-file-id": "11529285414812647424",
        "x-ms-file-last-write-time": "2021-08-23T18:36:30.7770677Z",
        "x-ms-file-parent-id": "13835128424026341376",
        "x-ms-file-permission-key": "4010187179898695473*11459378189709739967",
        "x-ms-lease-state": "available",
        "x-ms-lease-status": "unlocked",
        "x-ms-request-id": "d25c3738-b01a-0088-464d-983fcb000000",
        "x-ms-server-encrypted": "true",
        "x-ms-type": "File",
        "x-ms-version": "2020-12-06"
      },
      "ResponseBody": "UAzEhhII9xnP2FcA9176OuVLSjZU/w362oRbaLGp8826IBhMDCoSXeyGmzTy1vbRGJHXK1ENjlD/yauNrI9nJeSKRtZFri26Oe1JzWTYCAOOilAg0sd7rJHHTUN\u002BhLBcHnVPaJAfi2ljHfJkw8DsJsCo/yI/R1MdDppFfWDqO7U="
    },
    {
      "RequestUri": "http://seanmcccanary3.file.core.windows.net/test-share-99bb5c28-d5e5-3ebd-a0a2-6a4bc51b17d8/test-directory-bd7fab70-c8dd-3ddf-03da-879bb6973903/test-file-1e13c590-df23-be66-785d-1744e1cde352",
      "RequestMethod": "GET",
      "RequestHeaders": {
        "Accept": "application/xml",
        "Authorization": "Sanitized",
        "User-Agent": [
          "azsdk-net-Storage.Files.Shares/12.8.0-alpha.20210820.1",
          "(.NET Core 3.1.18; Microsoft Windows 10.0.19043)"
        ],
        "x-ms-client-request-id": "8a77fa81-9ba1-3693-5505-1e85bbee585f",
        "x-ms-date": "Mon, 23 Aug 2021 18:36:30 GMT",
        "x-ms-range": "bytes=640-767",
        "x-ms-return-client-request-id": "true",
        "x-ms-version": "2020-12-06"
      },
      "RequestBody": null,
      "StatusCode": 206,
      "ResponseHeaders": {
        "Accept-Ranges": "bytes",
        "Content-Length": "128",
        "Content-Range": "bytes 640-767/1024",
        "Content-Type": "application/octet-stream",
        "Date": "Mon, 23 Aug 2021 18:36:30 GMT",
        "ETag": "\u00220x8D96664ECFDE2FD\u0022",
        "Last-Modified": "Mon, 23 Aug 2021 18:36:30 GMT",
        "Server": [
          "Windows-Azure-File/1.0",
          "Microsoft-HTTPAPI/2.0"
        ],
        "x-ms-client-request-id": "8a77fa81-9ba1-3693-5505-1e85bbee585f",
        "x-ms-file-attributes": "Archive",
        "x-ms-file-change-time": "2021-08-23T18:36:30.7770677Z",
        "x-ms-file-creation-time": "2021-08-23T18:36:30.7770677Z",
        "x-ms-file-id": "11529285414812647424",
        "x-ms-file-last-write-time": "2021-08-23T18:36:30.7770677Z",
        "x-ms-file-parent-id": "13835128424026341376",
        "x-ms-file-permission-key": "4010187179898695473*11459378189709739967",
        "x-ms-lease-state": "available",
        "x-ms-lease-status": "unlocked",
        "x-ms-request-id": "d25c3739-b01a-0088-474d-983fcb000000",
        "x-ms-server-encrypted": "true",
        "x-ms-type": "File",
        "x-ms-version": "2020-12-06"
      },
      "ResponseBody": "Pe2v74ifc2//5r211Rfo0dsngtaEjh3XITJa9dkNCXjhPCfWEfydITSQIliKnkf3snShOWhkMK7P181WRX2V8d1E05jwEb/fiWCh9GvFTYPrY0Nla88QfQx4BzkvR9y3\u002BjB7RcuuBqC0wq8HwjxDCopKauI5L4YNM1aMeAmFr0I="
    },
    {
      "RequestUri": "http://seanmcccanary3.file.core.windows.net/test-share-99bb5c28-d5e5-3ebd-a0a2-6a4bc51b17d8/test-directory-bd7fab70-c8dd-3ddf-03da-879bb6973903/test-file-1e13c590-df23-be66-785d-1744e1cde352",
      "RequestMethod": "GET",
      "RequestHeaders": {
        "Accept": "application/xml",
        "Authorization": "Sanitized",
        "User-Agent": [
          "azsdk-net-Storage.Files.Shares/12.8.0-alpha.20210820.1",
          "(.NET Core 3.1.18; Microsoft Windows 10.0.19043)"
        ],
        "x-ms-client-request-id": "11c02a59-c58f-639c-eb3b-a6c92dab984b",
        "x-ms-date": "Mon, 23 Aug 2021 18:36:31 GMT",
        "x-ms-range": "bytes=768-895",
        "x-ms-return-client-request-id": "true",
        "x-ms-version": "2020-12-06"
      },
      "RequestBody": null,
      "StatusCode": 206,
      "ResponseHeaders": {
        "Accept-Ranges": "bytes",
        "Content-Length": "128",
        "Content-Range": "bytes 768-895/1024",
        "Content-Type": "application/octet-stream",
        "Date": "Mon, 23 Aug 2021 18:36:30 GMT",
        "ETag": "\u00220x8D96664ECFDE2FD\u0022",
        "Last-Modified": "Mon, 23 Aug 2021 18:36:30 GMT",
        "Server": [
          "Windows-Azure-File/1.0",
          "Microsoft-HTTPAPI/2.0"
        ],
        "x-ms-client-request-id": "11c02a59-c58f-639c-eb3b-a6c92dab984b",
        "x-ms-file-attributes": "Archive",
        "x-ms-file-change-time": "2021-08-23T18:36:30.7770677Z",
        "x-ms-file-creation-time": "2021-08-23T18:36:30.7770677Z",
        "x-ms-file-id": "11529285414812647424",
        "x-ms-file-last-write-time": "2021-08-23T18:36:30.7770677Z",
        "x-ms-file-parent-id": "13835128424026341376",
        "x-ms-file-permission-key": "4010187179898695473*11459378189709739967",
        "x-ms-lease-state": "available",
        "x-ms-lease-status": "unlocked",
        "x-ms-request-id": "d25c373a-b01a-0088-484d-983fcb000000",
        "x-ms-server-encrypted": "true",
        "x-ms-type": "File",
        "x-ms-version": "2020-12-06"
      },
      "ResponseBody": "hOr5OkkHuDxcorGoHwm60DT9ruTc\u002Bn3Lqm4SdCGOli8TbYLYQgjAg5IthZd\u002B3e0qnLxDDNbKZYpsLo/b9UMazQuClbKG4Y0rPCtSrnTmTc2A59hlS4pYSAj4bBR45Y5OE7eL/Eg7o7ovF8\u002BreLYVhuHCWg1qtYKBKU2pjnV5slc="
    },
    {
      "RequestUri": "http://seanmcccanary3.file.core.windows.net/test-share-99bb5c28-d5e5-3ebd-a0a2-6a4bc51b17d8/test-directory-bd7fab70-c8dd-3ddf-03da-879bb6973903/test-file-1e13c590-df23-be66-785d-1744e1cde352",
      "RequestMethod": "GET",
      "RequestHeaders": {
        "Accept": "application/xml",
        "Authorization": "Sanitized",
        "User-Agent": [
          "azsdk-net-Storage.Files.Shares/12.8.0-alpha.20210820.1",
          "(.NET Core 3.1.18; Microsoft Windows 10.0.19043)"
        ],
        "x-ms-client-request-id": "902b2f87-472d-e0d0-39ed-1946ad3ff12c",
        "x-ms-date": "Mon, 23 Aug 2021 18:36:31 GMT",
        "x-ms-range": "bytes=896-1023",
        "x-ms-return-client-request-id": "true",
        "x-ms-version": "2020-12-06"
      },
      "RequestBody": null,
      "StatusCode": 206,
      "ResponseHeaders": {
        "Accept-Ranges": "bytes",
        "Content-Length": "128",
        "Content-Range": "bytes 896-1023/1024",
        "Content-Type": "application/octet-stream",
        "Date": "Mon, 23 Aug 2021 18:36:30 GMT",
        "ETag": "\u00220x8D96664ECFDE2FD\u0022",
        "Last-Modified": "Mon, 23 Aug 2021 18:36:30 GMT",
        "Server": [
          "Windows-Azure-File/1.0",
          "Microsoft-HTTPAPI/2.0"
        ],
        "x-ms-client-request-id": "902b2f87-472d-e0d0-39ed-1946ad3ff12c",
        "x-ms-file-attributes": "Archive",
        "x-ms-file-change-time": "2021-08-23T18:36:30.7770677Z",
        "x-ms-file-creation-time": "2021-08-23T18:36:30.7770677Z",
        "x-ms-file-id": "11529285414812647424",
        "x-ms-file-last-write-time": "2021-08-23T18:36:30.7770677Z",
        "x-ms-file-parent-id": "13835128424026341376",
        "x-ms-file-permission-key": "4010187179898695473*11459378189709739967",
        "x-ms-lease-state": "available",
        "x-ms-lease-status": "unlocked",
        "x-ms-request-id": "d25c373b-b01a-0088-494d-983fcb000000",
        "x-ms-server-encrypted": "true",
        "x-ms-type": "File",
        "x-ms-version": "2020-12-06"
      },
      "ResponseBody": "nAObvFtQhUVEHjYzuqzQUeLlM7aKgeRdNQnS\u002B5EURbVkeA50GlkqkD0VyEx/TsZ8fFisj0X8zRsfPodRfoqzL9iAz0KeXDaJu6N4dLiX3uZCVn45aLVwZ6ryVNzR2RKzYZlz/n\u002BE3iAhI9SihFhjh2ChDicLesciEGeXqwdat\u002BE="
    },
    {
      "RequestUri": "http://seanmcccanary3.file.core.windows.net/test-share-99bb5c28-d5e5-3ebd-a0a2-6a4bc51b17d8?restype=share",
      "RequestMethod": "DELETE",
      "RequestHeaders": {
        "Accept": "application/xml",
        "Authorization": "Sanitized",
        "traceparent": "00-698d3ef2e37e4c46a8a66478831a415e-ffec8e57e4648f42-00",
        "User-Agent": [
          "azsdk-net-Storage.Files.Shares/12.8.0-alpha.20210820.1",
          "(.NET Core 3.1.18; Microsoft Windows 10.0.19043)"
        ],
        "x-ms-client-request-id": "fe4145cb-087f-631d-7b2c-30f7bd7c7fb3",
        "x-ms-date": "Mon, 23 Aug 2021 18:36:31 GMT",
        "x-ms-delete-snapshots": "include",
        "x-ms-return-client-request-id": "true",
        "x-ms-version": "2020-12-06"
      },
      "RequestBody": null,
      "StatusCode": 202,
      "ResponseHeaders": {
        "Content-Length": "0",
        "Date": "Mon, 23 Aug 2021 18:36:30 GMT",
        "Server": [
          "Windows-Azure-File/1.0",
          "Microsoft-HTTPAPI/2.0"
        ],
        "x-ms-client-request-id": "fe4145cb-087f-631d-7b2c-30f7bd7c7fb3",
<<<<<<< HEAD
        "x-ms-request-id": "d25c373c-b01a-0088-4a4d-983fcb000000",
        "x-ms-version": "2020-10-02"
=======
        "x-ms-request-id": "d4d01789-e01a-0061-6619-f4f981000000",
        "x-ms-version": "2020-12-06"
>>>>>>> 76e66c80
      },
      "ResponseBody": []
    }
  ],
  "Variables": {
    "RandomSeed": "553719554",
    "Storage_TestConfigDefault": "ProductionTenant\nseanmcccanary3\nU2FuaXRpemVk\nhttp://seanmcccanary3.blob.core.windows.net\nhttp://seanmcccanary3.file.core.windows.net\nhttp://seanmcccanary3.queue.core.windows.net\nhttp://seanmcccanary3.table.core.windows.net\n\n\n\n\nhttp://seanmcccanary3-secondary.blob.core.windows.net\nhttp://seanmcccanary3-secondary.file.core.windows.net\nhttp://seanmcccanary3-secondary.queue.core.windows.net\nhttp://seanmcccanary3-secondary.table.core.windows.net\n\nSanitized\n\n\nCloud\nBlobEndpoint=http://seanmcccanary3.blob.core.windows.net/;QueueEndpoint=http://seanmcccanary3.queue.core.windows.net/;FileEndpoint=http://seanmcccanary3.file.core.windows.net/;BlobSecondaryEndpoint=http://seanmcccanary3-secondary.blob.core.windows.net/;QueueSecondaryEndpoint=http://seanmcccanary3-secondary.queue.core.windows.net/;FileSecondaryEndpoint=http://seanmcccanary3-secondary.file.core.windows.net/;AccountName=seanmcccanary3;AccountKey=Kg==;\n[encryption scope]\n\n"
  }
}<|MERGE_RESOLUTION|>--- conflicted
+++ resolved
@@ -1,18 +1,18 @@
-{
+﻿{
   "Entries": [
     {
-      "RequestUri": "http://seanmcccanary3.file.core.windows.net/test-share-99bb5c28-d5e5-3ebd-a0a2-6a4bc51b17d8?restype=share",
+      "RequestUri": "https://seanmcccanary3.file.core.windows.net/test-share-99bb5c28-d5e5-3ebd-a0a2-6a4bc51b17d8?restype=share",
       "RequestMethod": "PUT",
       "RequestHeaders": {
         "Accept": "application/xml",
         "Authorization": "Sanitized",
-        "traceparent": "00-805c204b2ab8684e956c043e8c21de54-5642ab3113329a49-00",
-        "User-Agent": [
-          "azsdk-net-Storage.Files.Shares/12.8.0-alpha.20210820.1",
-          "(.NET Core 3.1.18; Microsoft Windows 10.0.19043)"
+        "traceparent": "00-cf4019cdc3fa1c419c1399886e59b3ee-8c5228c6e2307442-00",
+        "User-Agent": [
+          "azsdk-net-Storage.Files.Shares/12.7.0-alpha.20210126.1",
+          "(.NET 5.0.2; Microsoft Windows 10.0.19042)"
         ],
         "x-ms-client-request-id": "6d317fcd-c741-49ea-bb12-ee3905914c3d",
-        "x-ms-date": "Mon, 23 Aug 2021 18:36:30 GMT",
+        "x-ms-date": "Tue, 26 Jan 2021 19:30:27 GMT",
         "x-ms-return-client-request-id": "true",
         "x-ms-version": "2020-12-06"
       },
@@ -20,37 +20,32 @@
       "StatusCode": 201,
       "ResponseHeaders": {
         "Content-Length": "0",
-        "Date": "Mon, 23 Aug 2021 18:36:30 GMT",
-        "ETag": "\u00220x8D96664ECE0492B\u0022",
-        "Last-Modified": "Mon, 23 Aug 2021 18:36:30 GMT",
+        "Date": "Tue, 26 Jan 2021 19:30:26 GMT",
+        "ETag": "\"0x8D8C230D57524C4\"",
+        "Last-Modified": "Tue, 26 Jan 2021 19:30:26 GMT",
         "Server": [
           "Windows-Azure-File/1.0",
           "Microsoft-HTTPAPI/2.0"
         ],
         "x-ms-client-request-id": "6d317fcd-c741-49ea-bb12-ee3905914c3d",
-<<<<<<< HEAD
-        "x-ms-request-id": "d25c3731-b01a-0088-404d-983fcb000000",
-        "x-ms-version": "2020-10-02"
-=======
         "x-ms-request-id": "d4d0177b-e01a-0061-5d19-f4f981000000",
         "x-ms-version": "2020-12-06"
->>>>>>> 76e66c80
-      },
-      "ResponseBody": []
-    },
-    {
-      "RequestUri": "http://seanmcccanary3.file.core.windows.net/test-share-99bb5c28-d5e5-3ebd-a0a2-6a4bc51b17d8/test-directory-bd7fab70-c8dd-3ddf-03da-879bb6973903?restype=directory",
+      },
+      "ResponseBody": []
+    },
+    {
+      "RequestUri": "https://seanmcccanary3.file.core.windows.net/test-share-99bb5c28-d5e5-3ebd-a0a2-6a4bc51b17d8/test-directory-bd7fab70-c8dd-3ddf-03da-879bb6973903?restype=directory",
       "RequestMethod": "PUT",
       "RequestHeaders": {
         "Accept": "application/xml",
         "Authorization": "Sanitized",
-        "traceparent": "00-c9b8ac4d9373854ca4ed601f35959ddd-00365bd5fb55a840-00",
-        "User-Agent": [
-          "azsdk-net-Storage.Files.Shares/12.8.0-alpha.20210820.1",
-          "(.NET Core 3.1.18; Microsoft Windows 10.0.19043)"
+        "traceparent": "00-a5755cc3e5156543a104ec0a3560b076-078ba9f40270cc45-00",
+        "User-Agent": [
+          "azsdk-net-Storage.Files.Shares/12.7.0-alpha.20210126.1",
+          "(.NET 5.0.2; Microsoft Windows 10.0.19042)"
         ],
         "x-ms-client-request-id": "59b5e1fd-f21c-059a-9ff4-6966404f9323",
-        "x-ms-date": "Mon, 23 Aug 2021 18:36:30 GMT",
+        "x-ms-date": "Tue, 26 Jan 2021 19:30:27 GMT",
         "x-ms-file-attributes": "None",
         "x-ms-file-creation-time": "Now",
         "x-ms-file-last-write-time": "Now",
@@ -62,41 +57,41 @@
       "StatusCode": 201,
       "ResponseHeaders": {
         "Content-Length": "0",
-        "Date": "Mon, 23 Aug 2021 18:36:30 GMT",
-        "ETag": "\u00220x8D96664ECE9C1B1\u0022",
-        "Last-Modified": "Mon, 23 Aug 2021 18:36:30 GMT",
+        "Date": "Tue, 26 Jan 2021 19:30:26 GMT",
+        "ETag": "\"0x8D8C230D5817732\"",
+        "Last-Modified": "Tue, 26 Jan 2021 19:30:26 GMT",
         "Server": [
           "Windows-Azure-File/1.0",
           "Microsoft-HTTPAPI/2.0"
         ],
         "x-ms-client-request-id": "59b5e1fd-f21c-059a-9ff4-6966404f9323",
         "x-ms-file-attributes": "Directory",
-        "x-ms-file-change-time": "2021-08-23T18:36:30.7141041Z",
-        "x-ms-file-creation-time": "2021-08-23T18:36:30.7141041Z",
+        "x-ms-file-change-time": "2021-01-26T19:30:26.9175602Z",
+        "x-ms-file-creation-time": "2021-01-26T19:30:26.9175602Z",
         "x-ms-file-id": "13835128424026341376",
-        "x-ms-file-last-write-time": "2021-08-23T18:36:30.7141041Z",
+        "x-ms-file-last-write-time": "2021-01-26T19:30:26.9175602Z",
         "x-ms-file-parent-id": "0",
         "x-ms-file-permission-key": "17860367565182308406*11459378189709739967",
-        "x-ms-request-id": "d25c3734-b01a-0088-424d-983fcb000000",
+        "x-ms-request-id": "d4d0177e-e01a-0061-5e19-f4f981000000",
         "x-ms-request-server-encrypted": "true",
         "x-ms-version": "2020-12-06"
       },
       "ResponseBody": []
     },
     {
-      "RequestUri": "http://seanmcccanary3.file.core.windows.net/test-share-99bb5c28-d5e5-3ebd-a0a2-6a4bc51b17d8/test-directory-bd7fab70-c8dd-3ddf-03da-879bb6973903/test-file-1e13c590-df23-be66-785d-1744e1cde352",
+      "RequestUri": "https://seanmcccanary3.file.core.windows.net/test-share-99bb5c28-d5e5-3ebd-a0a2-6a4bc51b17d8/test-directory-bd7fab70-c8dd-3ddf-03da-879bb6973903/test-file-1e13c590-df23-be66-785d-1744e1cde352",
       "RequestMethod": "PUT",
       "RequestHeaders": {
         "Accept": "application/xml",
         "Authorization": "Sanitized",
-        "traceparent": "00-54b32a087f895b4681589752362e94b8-1e73178ba469f84e-00",
-        "User-Agent": [
-          "azsdk-net-Storage.Files.Shares/12.8.0-alpha.20210820.1",
-          "(.NET Core 3.1.18; Microsoft Windows 10.0.19043)"
+        "traceparent": "00-2df95b193904ab4dac631b978f52b0a0-b3453d85cb046e4b-00",
+        "User-Agent": [
+          "azsdk-net-Storage.Files.Shares/12.7.0-alpha.20210126.1",
+          "(.NET 5.0.2; Microsoft Windows 10.0.19042)"
         ],
         "x-ms-client-request-id": "be11f26b-4545-8064-3a50-afae62824142",
         "x-ms-content-length": "1024",
-        "x-ms-date": "Mon, 23 Aug 2021 18:36:30 GMT",
+        "x-ms-date": "Tue, 26 Jan 2021 19:30:27 GMT",
         "x-ms-file-attributes": "None",
         "x-ms-file-creation-time": "Now",
         "x-ms-file-last-write-time": "Now",
@@ -109,29 +104,29 @@
       "StatusCode": 201,
       "ResponseHeaders": {
         "Content-Length": "0",
-        "Date": "Mon, 23 Aug 2021 18:36:30 GMT",
-        "ETag": "\u00220x8D96664ECF35D35\u0022",
-        "Last-Modified": "Mon, 23 Aug 2021 18:36:30 GMT",
+        "Date": "Tue, 26 Jan 2021 19:30:26 GMT",
+        "ETag": "\"0x8D8C230D58B63F8\"",
+        "Last-Modified": "Tue, 26 Jan 2021 19:30:26 GMT",
         "Server": [
           "Windows-Azure-File/1.0",
           "Microsoft-HTTPAPI/2.0"
         ],
         "x-ms-client-request-id": "be11f26b-4545-8064-3a50-afae62824142",
         "x-ms-file-attributes": "Archive",
-        "x-ms-file-change-time": "2021-08-23T18:36:30.7770677Z",
-        "x-ms-file-creation-time": "2021-08-23T18:36:30.7770677Z",
-        "x-ms-file-id": "11529285414812647424",
-        "x-ms-file-last-write-time": "2021-08-23T18:36:30.7770677Z",
-        "x-ms-file-parent-id": "13835128424026341376",
-        "x-ms-file-permission-key": "4010187179898695473*11459378189709739967",
-        "x-ms-request-id": "d25c3735-b01a-0088-434d-983fcb000000",
+        "x-ms-file-change-time": "2021-01-26T19:30:26.982604Z",
+        "x-ms-file-creation-time": "2021-01-26T19:30:26.982604Z",
+        "x-ms-file-id": "11529285414812647424",
+        "x-ms-file-last-write-time": "2021-01-26T19:30:26.982604Z",
+        "x-ms-file-parent-id": "13835128424026341376",
+        "x-ms-file-permission-key": "4010187179898695473*11459378189709739967",
+        "x-ms-request-id": "d4d01780-e01a-0061-5f19-f4f981000000",
         "x-ms-request-server-encrypted": "true",
         "x-ms-version": "2020-12-06"
       },
       "ResponseBody": []
     },
     {
-      "RequestUri": "http://seanmcccanary3.file.core.windows.net/test-share-99bb5c28-d5e5-3ebd-a0a2-6a4bc51b17d8/test-directory-bd7fab70-c8dd-3ddf-03da-879bb6973903/test-file-1e13c590-df23-be66-785d-1744e1cde352?comp=range",
+      "RequestUri": "https://seanmcccanary3.file.core.windows.net/test-share-99bb5c28-d5e5-3ebd-a0a2-6a4bc51b17d8/test-directory-bd7fab70-c8dd-3ddf-03da-879bb6973903/test-file-1e13c590-df23-be66-785d-1744e1cde352?comp=range",
       "RequestMethod": "PUT",
       "RequestHeaders": {
         "Accept": "application/xml",
@@ -139,47 +134,47 @@
         "Content-Length": "1024",
         "Content-Type": "application/octet-stream",
         "User-Agent": [
-          "azsdk-net-Storage.Files.Shares/12.8.0-alpha.20210820.1",
-          "(.NET Core 3.1.18; Microsoft Windows 10.0.19043)"
+          "azsdk-net-Storage.Files.Shares/12.7.0-alpha.20210126.1",
+          "(.NET 5.0.2; Microsoft Windows 10.0.19042)"
         ],
         "x-ms-client-request-id": "eed95044-24bb-490d-68fb-f47a3af9844f",
-        "x-ms-date": "Mon, 23 Aug 2021 18:36:30 GMT",
+        "x-ms-date": "Tue, 26 Jan 2021 19:30:27 GMT",
         "x-ms-range": "bytes=0-1023",
         "x-ms-return-client-request-id": "true",
         "x-ms-version": "2020-12-06",
         "x-ms-write": "update"
       },
-      "RequestBody": "2OtGEhMHU8UUcHTfB2tA5P8GntTi4OYAWHim9UEvzvlqnZwR2clt9o3vRKx\u002Buv00s4RnOrG\u002BQPcERbmaYF6E5KJ7dWnOLgo2mKdH8pw6gp56cUG8yJNHq1ykDJMP05Uval8JA0WUZYR5MaIJd05bysMbH\u002B4cyBwPM8kMKiF3JsQSGIc8MH9Z5gy8QpfxPjQOSELQ9LOmEqJD\u002Bs97hztiAgrd91/GH5lEwjjiX4WEHfSV/eHepzERawXl\u002BDav3V7QWUCME0bUSCmpizJ6xLIcvtzb5Ylag1vZzIxZ4CZjlOTaEgZF\u002BAmuwbW3NRv/lqdTyDpZ1PjUdtXks0e6e2gDRvdOoLKs18bTLCTUok4/2TblBRfsCcDrBZswYEXC80ZNtO4ksPX0p/FzhqfUANOHpdkR1XVQFjw2YpsWe3aBETndh\u002B5gGylA8F4leIMZFwXIqbtrsB7Q/J2x7U1Z3it78nVu9njkJomv0OUWKp65HUuWTdK6FWAaDIpQri3b5hEyqoUOqyCM44Iyu985utL/\u002BNABw5FZwN0UU\u002BntlHdb1OnT5H8YqnErCWpPiFmA4FK4UbZc2SOA2emo\u002BVc2n08K1uf1ZdVS501e1ronCTiEk3KWNULA/vrGUwqWb7Aa9GoaRbJxinp9ZWpp/gJoWdCxJGbkoGoMStftLxLLvHecROJQDMSGEgj3Gc/YVwD3Xvo65UtKNlT/DfrahFtosanzzbogGEwMKhJd7IabNPLW9tEYkdcrUQ2OUP/Jq42sj2cl5IpG1kWuLbo57UnNZNgIA46KUCDSx3uskcdNQ36EsFwedU9okB\u002BLaWMd8mTDwOwmwKj/Ij9HUx0OmkV9YOo7tT3tr\u002B\u002BIn3Nv/\u002Ba9tdUX6NHbJ4LWhI4d1yEyWvXZDQl44Twn1hH8nSE0kCJYip5H97J0oTloZDCuz9fNVkV9lfHdRNOY8BG/34lgofRrxU2D62NDZWvPEH0MeAc5L0fct/owe0XLrgagtMKvB8I8QwqKSmriOS\u002BGDTNWjHgJha9ChOr5OkkHuDxcorGoHwm60DT9ruTc\u002Bn3Lqm4SdCGOli8TbYLYQgjAg5IthZd\u002B3e0qnLxDDNbKZYpsLo/b9UMazQuClbKG4Y0rPCtSrnTmTc2A59hlS4pYSAj4bBR45Y5OE7eL/Eg7o7ovF8\u002BreLYVhuHCWg1qtYKBKU2pjnV5slecA5u8W1CFRUQeNjO6rNBR4uUztoqB5F01CdL7kRRFtWR4DnQaWSqQPRXITH9Oxnx8WKyPRfzNGx8\u002Bh1F\u002BirMv2IDPQp5cNom7o3h0uJfe5kJWfjlotXBnqvJU3NHZErNhmXP\u002Bf4TeICEj1KKEWGOHYKEOJwt6xyIQZ5erB1q34Q==",
+      "RequestBody": "2OtGEhMHU8UUcHTfB2tA5P8GntTi4OYAWHim9UEvzvlqnZwR2clt9o3vRKx+uv00s4RnOrG+QPcERbmaYF6E5KJ7dWnOLgo2mKdH8pw6gp56cUG8yJNHq1ykDJMP05Uval8JA0WUZYR5MaIJd05bysMbH+4cyBwPM8kMKiF3JsQSGIc8MH9Z5gy8QpfxPjQOSELQ9LOmEqJD+s97hztiAgrd91/GH5lEwjjiX4WEHfSV/eHepzERawXl+Dav3V7QWUCME0bUSCmpizJ6xLIcvtzb5Ylag1vZzIxZ4CZjlOTaEgZF+AmuwbW3NRv/lqdTyDpZ1PjUdtXks0e6e2gDRvdOoLKs18bTLCTUok4/2TblBRfsCcDrBZswYEXC80ZNtO4ksPX0p/FzhqfUANOHpdkR1XVQFjw2YpsWe3aBETndh+5gGylA8F4leIMZFwXIqbtrsB7Q/J2x7U1Z3it78nVu9njkJomv0OUWKp65HUuWTdK6FWAaDIpQri3b5hEyqoUOqyCM44Iyu985utL/+NABw5FZwN0UU+ntlHdb1OnT5H8YqnErCWpPiFmA4FK4UbZc2SOA2emo+Vc2n08K1uf1ZdVS501e1ronCTiEk3KWNULA/vrGUwqWb7Aa9GoaRbJxinp9ZWpp/gJoWdCxJGbkoGoMStftLxLLvHecROJQDMSGEgj3Gc/YVwD3Xvo65UtKNlT/DfrahFtosanzzbogGEwMKhJd7IabNPLW9tEYkdcrUQ2OUP/Jq42sj2cl5IpG1kWuLbo57UnNZNgIA46KUCDSx3uskcdNQ36EsFwedU9okB+LaWMd8mTDwOwmwKj/Ij9HUx0OmkV9YOo7tT3tr++In3Nv/+a9tdUX6NHbJ4LWhI4d1yEyWvXZDQl44Twn1hH8nSE0kCJYip5H97J0oTloZDCuz9fNVkV9lfHdRNOY8BG/34lgofRrxU2D62NDZWvPEH0MeAc5L0fct/owe0XLrgagtMKvB8I8QwqKSmriOS+GDTNWjHgJha9ChOr5OkkHuDxcorGoHwm60DT9ruTc+n3Lqm4SdCGOli8TbYLYQgjAg5IthZd+3e0qnLxDDNbKZYpsLo/b9UMazQuClbKG4Y0rPCtSrnTmTc2A59hlS4pYSAj4bBR45Y5OE7eL/Eg7o7ovF8+reLYVhuHCWg1qtYKBKU2pjnV5slecA5u8W1CFRUQeNjO6rNBR4uUztoqB5F01CdL7kRRFtWR4DnQaWSqQPRXITH9Oxnx8WKyPRfzNGx8+h1F+irMv2IDPQp5cNom7o3h0uJfe5kJWfjlotXBnqvJU3NHZErNhmXP+f4TeICEj1KKEWGOHYKEOJwt6xyIQZ5erB1q34Q==",
       "StatusCode": 201,
       "ResponseHeaders": {
         "Content-Length": "0",
         "Content-MD5": "5OsX4jGrTE2ybRwghQlBnw==",
-        "Date": "Mon, 23 Aug 2021 18:36:30 GMT",
-        "ETag": "\u00220x8D96664ECFDE2FD\u0022",
-        "Last-Modified": "Mon, 23 Aug 2021 18:36:30 GMT",
+        "Date": "Tue, 26 Jan 2021 19:30:26 GMT",
+        "ETag": "\"0x8D8C230D5948D63\"",
+        "Last-Modified": "Tue, 26 Jan 2021 19:30:27 GMT",
         "Server": [
           "Windows-Azure-File/1.0",
           "Microsoft-HTTPAPI/2.0"
         ],
         "x-ms-client-request-id": "eed95044-24bb-490d-68fb-f47a3af9844f",
-        "x-ms-request-id": "d25c3736-b01a-0088-444d-983fcb000000",
+        "x-ms-request-id": "d4d01781-e01a-0061-6019-f4f981000000",
         "x-ms-request-server-encrypted": "true",
         "x-ms-version": "2020-12-06"
       },
       "ResponseBody": []
     },
     {
-      "RequestUri": "http://seanmcccanary3.file.core.windows.net/test-share-99bb5c28-d5e5-3ebd-a0a2-6a4bc51b17d8/test-directory-bd7fab70-c8dd-3ddf-03da-879bb6973903/test-file-1e13c590-df23-be66-785d-1744e1cde352",
+      "RequestUri": "https://seanmcccanary3.file.core.windows.net/test-share-99bb5c28-d5e5-3ebd-a0a2-6a4bc51b17d8/test-directory-bd7fab70-c8dd-3ddf-03da-879bb6973903/test-file-1e13c590-df23-be66-785d-1744e1cde352",
       "RequestMethod": "HEAD",
       "RequestHeaders": {
         "Accept": "application/xml",
         "Authorization": "Sanitized",
         "User-Agent": [
-          "azsdk-net-Storage.Files.Shares/12.8.0-alpha.20210820.1",
-          "(.NET Core 3.1.18; Microsoft Windows 10.0.19043)"
+          "azsdk-net-Storage.Files.Shares/12.7.0-alpha.20210126.1",
+          "(.NET 5.0.2; Microsoft Windows 10.0.19042)"
         ],
         "x-ms-client-request-id": "12696a7e-52a8-5e86-38d3-d1e2939d6c23",
-        "x-ms-date": "Mon, 23 Aug 2021 18:36:30 GMT",
+        "x-ms-date": "Tue, 26 Jan 2021 19:30:27 GMT",
         "x-ms-return-client-request-id": "true",
         "x-ms-version": "2020-12-06"
       },
@@ -188,24 +183,25 @@
       "ResponseHeaders": {
         "Content-Length": "1024",
         "Content-Type": "application/octet-stream",
-        "Date": "Mon, 23 Aug 2021 18:36:30 GMT",
-        "ETag": "\u00220x8D96664ECFDE2FD\u0022",
-        "Last-Modified": "Mon, 23 Aug 2021 18:36:30 GMT",
-        "Server": [
-          "Windows-Azure-File/1.0",
-          "Microsoft-HTTPAPI/2.0"
-        ],
+        "Date": "Tue, 26 Jan 2021 19:30:26 GMT",
+        "ETag": "\"0x8D8C230D5948D63\"",
+        "Last-Modified": "Tue, 26 Jan 2021 19:30:27 GMT",
+        "Server": [
+          "Windows-Azure-File/1.0",
+          "Microsoft-HTTPAPI/2.0"
+        ],
+        "Vary": "Origin",
         "x-ms-client-request-id": "12696a7e-52a8-5e86-38d3-d1e2939d6c23",
         "x-ms-file-attributes": "Archive",
-        "x-ms-file-change-time": "2021-08-23T18:36:30.7770677Z",
-        "x-ms-file-creation-time": "2021-08-23T18:36:30.7770677Z",
-        "x-ms-file-id": "11529285414812647424",
-        "x-ms-file-last-write-time": "2021-08-23T18:36:30.7770677Z",
+        "x-ms-file-change-time": "2021-01-26T19:30:27.0426467Z",
+        "x-ms-file-creation-time": "2021-01-26T19:30:26.982604Z",
+        "x-ms-file-id": "11529285414812647424",
+        "x-ms-file-last-write-time": "2021-01-26T19:30:27.0426467Z",
         "x-ms-file-parent-id": "13835128424026341376",
         "x-ms-file-permission-key": "4010187179898695473*11459378189709739967",
         "x-ms-lease-state": "available",
         "x-ms-lease-status": "unlocked",
-        "x-ms-request-id": "d25c3737-b01a-0088-454d-983fcb000000",
+        "x-ms-request-id": "d4d01782-e01a-0061-6119-f4f981000000",
         "x-ms-server-encrypted": "true",
         "x-ms-type": "File",
         "x-ms-version": "2020-12-06"
@@ -213,18 +209,19 @@
       "ResponseBody": []
     },
     {
-      "RequestUri": "http://seanmcccanary3.file.core.windows.net/test-share-99bb5c28-d5e5-3ebd-a0a2-6a4bc51b17d8/test-directory-bd7fab70-c8dd-3ddf-03da-879bb6973903/test-file-1e13c590-df23-be66-785d-1744e1cde352",
+      "RequestUri": "https://seanmcccanary3.file.core.windows.net/test-share-99bb5c28-d5e5-3ebd-a0a2-6a4bc51b17d8/test-directory-bd7fab70-c8dd-3ddf-03da-879bb6973903/test-file-1e13c590-df23-be66-785d-1744e1cde352",
       "RequestMethod": "GET",
       "RequestHeaders": {
         "Accept": "application/xml",
         "Authorization": "Sanitized",
         "User-Agent": [
-          "azsdk-net-Storage.Files.Shares/12.8.0-alpha.20210820.1",
-          "(.NET Core 3.1.18; Microsoft Windows 10.0.19043)"
+          "azsdk-net-Storage.Files.Shares/12.7.0-alpha.20210126.1",
+          "(.NET 5.0.2; Microsoft Windows 10.0.19042)"
         ],
         "x-ms-client-request-id": "d0fb096a-7190-bda6-2535-6f420c06503e",
-        "x-ms-date": "Mon, 23 Aug 2021 18:36:30 GMT",
+        "x-ms-date": "Tue, 26 Jan 2021 19:30:27 GMT",
         "x-ms-range": "bytes=512-639",
+        "x-ms-range-get-content-md5": "false",
         "x-ms-return-client-request-id": "true",
         "x-ms-version": "2020-12-06"
       },
@@ -235,43 +232,45 @@
         "Content-Length": "128",
         "Content-Range": "bytes 512-639/1024",
         "Content-Type": "application/octet-stream",
-        "Date": "Mon, 23 Aug 2021 18:36:30 GMT",
-        "ETag": "\u00220x8D96664ECFDE2FD\u0022",
-        "Last-Modified": "Mon, 23 Aug 2021 18:36:30 GMT",
-        "Server": [
-          "Windows-Azure-File/1.0",
-          "Microsoft-HTTPAPI/2.0"
-        ],
+        "Date": "Tue, 26 Jan 2021 19:30:26 GMT",
+        "ETag": "\"0x8D8C230D5948D63\"",
+        "Last-Modified": "Tue, 26 Jan 2021 19:30:27 GMT",
+        "Server": [
+          "Windows-Azure-File/1.0",
+          "Microsoft-HTTPAPI/2.0"
+        ],
+        "Vary": "Origin",
         "x-ms-client-request-id": "d0fb096a-7190-bda6-2535-6f420c06503e",
         "x-ms-file-attributes": "Archive",
-        "x-ms-file-change-time": "2021-08-23T18:36:30.7770677Z",
-        "x-ms-file-creation-time": "2021-08-23T18:36:30.7770677Z",
-        "x-ms-file-id": "11529285414812647424",
-        "x-ms-file-last-write-time": "2021-08-23T18:36:30.7770677Z",
+        "x-ms-file-change-time": "2021-01-26T19:30:27.0426467Z",
+        "x-ms-file-creation-time": "2021-01-26T19:30:26.982604Z",
+        "x-ms-file-id": "11529285414812647424",
+        "x-ms-file-last-write-time": "2021-01-26T19:30:27.0426467Z",
         "x-ms-file-parent-id": "13835128424026341376",
         "x-ms-file-permission-key": "4010187179898695473*11459378189709739967",
         "x-ms-lease-state": "available",
         "x-ms-lease-status": "unlocked",
-        "x-ms-request-id": "d25c3738-b01a-0088-464d-983fcb000000",
+        "x-ms-request-id": "d4d01783-e01a-0061-6219-f4f981000000",
         "x-ms-server-encrypted": "true",
         "x-ms-type": "File",
         "x-ms-version": "2020-12-06"
       },
-      "ResponseBody": "UAzEhhII9xnP2FcA9176OuVLSjZU/w362oRbaLGp8826IBhMDCoSXeyGmzTy1vbRGJHXK1ENjlD/yauNrI9nJeSKRtZFri26Oe1JzWTYCAOOilAg0sd7rJHHTUN\u002BhLBcHnVPaJAfi2ljHfJkw8DsJsCo/yI/R1MdDppFfWDqO7U="
-    },
-    {
-      "RequestUri": "http://seanmcccanary3.file.core.windows.net/test-share-99bb5c28-d5e5-3ebd-a0a2-6a4bc51b17d8/test-directory-bd7fab70-c8dd-3ddf-03da-879bb6973903/test-file-1e13c590-df23-be66-785d-1744e1cde352",
+      "ResponseBody": "UAzEhhII9xnP2FcA9176OuVLSjZU/w362oRbaLGp8826IBhMDCoSXeyGmzTy1vbRGJHXK1ENjlD/yauNrI9nJeSKRtZFri26Oe1JzWTYCAOOilAg0sd7rJHHTUN+hLBcHnVPaJAfi2ljHfJkw8DsJsCo/yI/R1MdDppFfWDqO7U="
+    },
+    {
+      "RequestUri": "https://seanmcccanary3.file.core.windows.net/test-share-99bb5c28-d5e5-3ebd-a0a2-6a4bc51b17d8/test-directory-bd7fab70-c8dd-3ddf-03da-879bb6973903/test-file-1e13c590-df23-be66-785d-1744e1cde352",
       "RequestMethod": "GET",
       "RequestHeaders": {
         "Accept": "application/xml",
         "Authorization": "Sanitized",
         "User-Agent": [
-          "azsdk-net-Storage.Files.Shares/12.8.0-alpha.20210820.1",
-          "(.NET Core 3.1.18; Microsoft Windows 10.0.19043)"
+          "azsdk-net-Storage.Files.Shares/12.7.0-alpha.20210126.1",
+          "(.NET 5.0.2; Microsoft Windows 10.0.19042)"
         ],
         "x-ms-client-request-id": "8a77fa81-9ba1-3693-5505-1e85bbee585f",
-        "x-ms-date": "Mon, 23 Aug 2021 18:36:30 GMT",
+        "x-ms-date": "Tue, 26 Jan 2021 19:30:28 GMT",
         "x-ms-range": "bytes=640-767",
+        "x-ms-range-get-content-md5": "false",
         "x-ms-return-client-request-id": "true",
         "x-ms-version": "2020-12-06"
       },
@@ -282,43 +281,45 @@
         "Content-Length": "128",
         "Content-Range": "bytes 640-767/1024",
         "Content-Type": "application/octet-stream",
-        "Date": "Mon, 23 Aug 2021 18:36:30 GMT",
-        "ETag": "\u00220x8D96664ECFDE2FD\u0022",
-        "Last-Modified": "Mon, 23 Aug 2021 18:36:30 GMT",
-        "Server": [
-          "Windows-Azure-File/1.0",
-          "Microsoft-HTTPAPI/2.0"
-        ],
+        "Date": "Tue, 26 Jan 2021 19:30:26 GMT",
+        "ETag": "\"0x8D8C230D5948D63\"",
+        "Last-Modified": "Tue, 26 Jan 2021 19:30:27 GMT",
+        "Server": [
+          "Windows-Azure-File/1.0",
+          "Microsoft-HTTPAPI/2.0"
+        ],
+        "Vary": "Origin",
         "x-ms-client-request-id": "8a77fa81-9ba1-3693-5505-1e85bbee585f",
         "x-ms-file-attributes": "Archive",
-        "x-ms-file-change-time": "2021-08-23T18:36:30.7770677Z",
-        "x-ms-file-creation-time": "2021-08-23T18:36:30.7770677Z",
-        "x-ms-file-id": "11529285414812647424",
-        "x-ms-file-last-write-time": "2021-08-23T18:36:30.7770677Z",
+        "x-ms-file-change-time": "2021-01-26T19:30:27.0426467Z",
+        "x-ms-file-creation-time": "2021-01-26T19:30:26.982604Z",
+        "x-ms-file-id": "11529285414812647424",
+        "x-ms-file-last-write-time": "2021-01-26T19:30:27.0426467Z",
         "x-ms-file-parent-id": "13835128424026341376",
         "x-ms-file-permission-key": "4010187179898695473*11459378189709739967",
         "x-ms-lease-state": "available",
         "x-ms-lease-status": "unlocked",
-        "x-ms-request-id": "d25c3739-b01a-0088-474d-983fcb000000",
+        "x-ms-request-id": "d4d01784-e01a-0061-6319-f4f981000000",
         "x-ms-server-encrypted": "true",
         "x-ms-type": "File",
         "x-ms-version": "2020-12-06"
       },
-      "ResponseBody": "Pe2v74ifc2//5r211Rfo0dsngtaEjh3XITJa9dkNCXjhPCfWEfydITSQIliKnkf3snShOWhkMK7P181WRX2V8d1E05jwEb/fiWCh9GvFTYPrY0Nla88QfQx4BzkvR9y3\u002BjB7RcuuBqC0wq8HwjxDCopKauI5L4YNM1aMeAmFr0I="
-    },
-    {
-      "RequestUri": "http://seanmcccanary3.file.core.windows.net/test-share-99bb5c28-d5e5-3ebd-a0a2-6a4bc51b17d8/test-directory-bd7fab70-c8dd-3ddf-03da-879bb6973903/test-file-1e13c590-df23-be66-785d-1744e1cde352",
+      "ResponseBody": "Pe2v74ifc2//5r211Rfo0dsngtaEjh3XITJa9dkNCXjhPCfWEfydITSQIliKnkf3snShOWhkMK7P181WRX2V8d1E05jwEb/fiWCh9GvFTYPrY0Nla88QfQx4BzkvR9y3+jB7RcuuBqC0wq8HwjxDCopKauI5L4YNM1aMeAmFr0I="
+    },
+    {
+      "RequestUri": "https://seanmcccanary3.file.core.windows.net/test-share-99bb5c28-d5e5-3ebd-a0a2-6a4bc51b17d8/test-directory-bd7fab70-c8dd-3ddf-03da-879bb6973903/test-file-1e13c590-df23-be66-785d-1744e1cde352",
       "RequestMethod": "GET",
       "RequestHeaders": {
         "Accept": "application/xml",
         "Authorization": "Sanitized",
         "User-Agent": [
-          "azsdk-net-Storage.Files.Shares/12.8.0-alpha.20210820.1",
-          "(.NET Core 3.1.18; Microsoft Windows 10.0.19043)"
+          "azsdk-net-Storage.Files.Shares/12.7.0-alpha.20210126.1",
+          "(.NET 5.0.2; Microsoft Windows 10.0.19042)"
         ],
         "x-ms-client-request-id": "11c02a59-c58f-639c-eb3b-a6c92dab984b",
-        "x-ms-date": "Mon, 23 Aug 2021 18:36:31 GMT",
+        "x-ms-date": "Tue, 26 Jan 2021 19:30:28 GMT",
         "x-ms-range": "bytes=768-895",
+        "x-ms-range-get-content-md5": "false",
         "x-ms-return-client-request-id": "true",
         "x-ms-version": "2020-12-06"
       },
@@ -329,43 +330,45 @@
         "Content-Length": "128",
         "Content-Range": "bytes 768-895/1024",
         "Content-Type": "application/octet-stream",
-        "Date": "Mon, 23 Aug 2021 18:36:30 GMT",
-        "ETag": "\u00220x8D96664ECFDE2FD\u0022",
-        "Last-Modified": "Mon, 23 Aug 2021 18:36:30 GMT",
-        "Server": [
-          "Windows-Azure-File/1.0",
-          "Microsoft-HTTPAPI/2.0"
-        ],
+        "Date": "Tue, 26 Jan 2021 19:30:26 GMT",
+        "ETag": "\"0x8D8C230D5948D63\"",
+        "Last-Modified": "Tue, 26 Jan 2021 19:30:27 GMT",
+        "Server": [
+          "Windows-Azure-File/1.0",
+          "Microsoft-HTTPAPI/2.0"
+        ],
+        "Vary": "Origin",
         "x-ms-client-request-id": "11c02a59-c58f-639c-eb3b-a6c92dab984b",
         "x-ms-file-attributes": "Archive",
-        "x-ms-file-change-time": "2021-08-23T18:36:30.7770677Z",
-        "x-ms-file-creation-time": "2021-08-23T18:36:30.7770677Z",
-        "x-ms-file-id": "11529285414812647424",
-        "x-ms-file-last-write-time": "2021-08-23T18:36:30.7770677Z",
+        "x-ms-file-change-time": "2021-01-26T19:30:27.0426467Z",
+        "x-ms-file-creation-time": "2021-01-26T19:30:26.982604Z",
+        "x-ms-file-id": "11529285414812647424",
+        "x-ms-file-last-write-time": "2021-01-26T19:30:27.0426467Z",
         "x-ms-file-parent-id": "13835128424026341376",
         "x-ms-file-permission-key": "4010187179898695473*11459378189709739967",
         "x-ms-lease-state": "available",
         "x-ms-lease-status": "unlocked",
-        "x-ms-request-id": "d25c373a-b01a-0088-484d-983fcb000000",
+        "x-ms-request-id": "d4d01787-e01a-0061-6419-f4f981000000",
         "x-ms-server-encrypted": "true",
         "x-ms-type": "File",
         "x-ms-version": "2020-12-06"
       },
-      "ResponseBody": "hOr5OkkHuDxcorGoHwm60DT9ruTc\u002Bn3Lqm4SdCGOli8TbYLYQgjAg5IthZd\u002B3e0qnLxDDNbKZYpsLo/b9UMazQuClbKG4Y0rPCtSrnTmTc2A59hlS4pYSAj4bBR45Y5OE7eL/Eg7o7ovF8\u002BreLYVhuHCWg1qtYKBKU2pjnV5slc="
-    },
-    {
-      "RequestUri": "http://seanmcccanary3.file.core.windows.net/test-share-99bb5c28-d5e5-3ebd-a0a2-6a4bc51b17d8/test-directory-bd7fab70-c8dd-3ddf-03da-879bb6973903/test-file-1e13c590-df23-be66-785d-1744e1cde352",
+      "ResponseBody": "hOr5OkkHuDxcorGoHwm60DT9ruTc+n3Lqm4SdCGOli8TbYLYQgjAg5IthZd+3e0qnLxDDNbKZYpsLo/b9UMazQuClbKG4Y0rPCtSrnTmTc2A59hlS4pYSAj4bBR45Y5OE7eL/Eg7o7ovF8+reLYVhuHCWg1qtYKBKU2pjnV5slc="
+    },
+    {
+      "RequestUri": "https://seanmcccanary3.file.core.windows.net/test-share-99bb5c28-d5e5-3ebd-a0a2-6a4bc51b17d8/test-directory-bd7fab70-c8dd-3ddf-03da-879bb6973903/test-file-1e13c590-df23-be66-785d-1744e1cde352",
       "RequestMethod": "GET",
       "RequestHeaders": {
         "Accept": "application/xml",
         "Authorization": "Sanitized",
         "User-Agent": [
-          "azsdk-net-Storage.Files.Shares/12.8.0-alpha.20210820.1",
-          "(.NET Core 3.1.18; Microsoft Windows 10.0.19043)"
+          "azsdk-net-Storage.Files.Shares/12.7.0-alpha.20210126.1",
+          "(.NET 5.0.2; Microsoft Windows 10.0.19042)"
         ],
         "x-ms-client-request-id": "902b2f87-472d-e0d0-39ed-1946ad3ff12c",
-        "x-ms-date": "Mon, 23 Aug 2021 18:36:31 GMT",
+        "x-ms-date": "Tue, 26 Jan 2021 19:30:28 GMT",
         "x-ms-range": "bytes=896-1023",
+        "x-ms-range-get-content-md5": "false",
         "x-ms-return-client-request-id": "true",
         "x-ms-version": "2020-12-06"
       },
@@ -376,43 +379,44 @@
         "Content-Length": "128",
         "Content-Range": "bytes 896-1023/1024",
         "Content-Type": "application/octet-stream",
-        "Date": "Mon, 23 Aug 2021 18:36:30 GMT",
-        "ETag": "\u00220x8D96664ECFDE2FD\u0022",
-        "Last-Modified": "Mon, 23 Aug 2021 18:36:30 GMT",
-        "Server": [
-          "Windows-Azure-File/1.0",
-          "Microsoft-HTTPAPI/2.0"
-        ],
+        "Date": "Tue, 26 Jan 2021 19:30:26 GMT",
+        "ETag": "\"0x8D8C230D5948D63\"",
+        "Last-Modified": "Tue, 26 Jan 2021 19:30:27 GMT",
+        "Server": [
+          "Windows-Azure-File/1.0",
+          "Microsoft-HTTPAPI/2.0"
+        ],
+        "Vary": "Origin",
         "x-ms-client-request-id": "902b2f87-472d-e0d0-39ed-1946ad3ff12c",
         "x-ms-file-attributes": "Archive",
-        "x-ms-file-change-time": "2021-08-23T18:36:30.7770677Z",
-        "x-ms-file-creation-time": "2021-08-23T18:36:30.7770677Z",
-        "x-ms-file-id": "11529285414812647424",
-        "x-ms-file-last-write-time": "2021-08-23T18:36:30.7770677Z",
+        "x-ms-file-change-time": "2021-01-26T19:30:27.0426467Z",
+        "x-ms-file-creation-time": "2021-01-26T19:30:26.982604Z",
+        "x-ms-file-id": "11529285414812647424",
+        "x-ms-file-last-write-time": "2021-01-26T19:30:27.0426467Z",
         "x-ms-file-parent-id": "13835128424026341376",
         "x-ms-file-permission-key": "4010187179898695473*11459378189709739967",
         "x-ms-lease-state": "available",
         "x-ms-lease-status": "unlocked",
-        "x-ms-request-id": "d25c373b-b01a-0088-494d-983fcb000000",
+        "x-ms-request-id": "d4d01788-e01a-0061-6519-f4f981000000",
         "x-ms-server-encrypted": "true",
         "x-ms-type": "File",
         "x-ms-version": "2020-12-06"
       },
-      "ResponseBody": "nAObvFtQhUVEHjYzuqzQUeLlM7aKgeRdNQnS\u002B5EURbVkeA50GlkqkD0VyEx/TsZ8fFisj0X8zRsfPodRfoqzL9iAz0KeXDaJu6N4dLiX3uZCVn45aLVwZ6ryVNzR2RKzYZlz/n\u002BE3iAhI9SihFhjh2ChDicLesciEGeXqwdat\u002BE="
-    },
-    {
-      "RequestUri": "http://seanmcccanary3.file.core.windows.net/test-share-99bb5c28-d5e5-3ebd-a0a2-6a4bc51b17d8?restype=share",
+      "ResponseBody": "nAObvFtQhUVEHjYzuqzQUeLlM7aKgeRdNQnS+5EURbVkeA50GlkqkD0VyEx/TsZ8fFisj0X8zRsfPodRfoqzL9iAz0KeXDaJu6N4dLiX3uZCVn45aLVwZ6ryVNzR2RKzYZlz/n+E3iAhI9SihFhjh2ChDicLesciEGeXqwdat+E="
+    },
+    {
+      "RequestUri": "https://seanmcccanary3.file.core.windows.net/test-share-99bb5c28-d5e5-3ebd-a0a2-6a4bc51b17d8?restype=share",
       "RequestMethod": "DELETE",
       "RequestHeaders": {
         "Accept": "application/xml",
         "Authorization": "Sanitized",
-        "traceparent": "00-698d3ef2e37e4c46a8a66478831a415e-ffec8e57e4648f42-00",
-        "User-Agent": [
-          "azsdk-net-Storage.Files.Shares/12.8.0-alpha.20210820.1",
-          "(.NET Core 3.1.18; Microsoft Windows 10.0.19043)"
+        "traceparent": "00-6dcdcf914428044a92d0a3c6c65f4b3d-92335883808ca549-00",
+        "User-Agent": [
+          "azsdk-net-Storage.Files.Shares/12.7.0-alpha.20210126.1",
+          "(.NET 5.0.2; Microsoft Windows 10.0.19042)"
         ],
         "x-ms-client-request-id": "fe4145cb-087f-631d-7b2c-30f7bd7c7fb3",
-        "x-ms-date": "Mon, 23 Aug 2021 18:36:31 GMT",
+        "x-ms-date": "Tue, 26 Jan 2021 19:30:28 GMT",
         "x-ms-delete-snapshots": "include",
         "x-ms-return-client-request-id": "true",
         "x-ms-version": "2020-12-06"
@@ -421,25 +425,20 @@
       "StatusCode": 202,
       "ResponseHeaders": {
         "Content-Length": "0",
-        "Date": "Mon, 23 Aug 2021 18:36:30 GMT",
+        "Date": "Tue, 26 Jan 2021 19:30:26 GMT",
         "Server": [
           "Windows-Azure-File/1.0",
           "Microsoft-HTTPAPI/2.0"
         ],
         "x-ms-client-request-id": "fe4145cb-087f-631d-7b2c-30f7bd7c7fb3",
-<<<<<<< HEAD
-        "x-ms-request-id": "d25c373c-b01a-0088-4a4d-983fcb000000",
-        "x-ms-version": "2020-10-02"
-=======
         "x-ms-request-id": "d4d01789-e01a-0061-6619-f4f981000000",
         "x-ms-version": "2020-12-06"
->>>>>>> 76e66c80
       },
       "ResponseBody": []
     }
   ],
   "Variables": {
     "RandomSeed": "553719554",
-    "Storage_TestConfigDefault": "ProductionTenant\nseanmcccanary3\nU2FuaXRpemVk\nhttp://seanmcccanary3.blob.core.windows.net\nhttp://seanmcccanary3.file.core.windows.net\nhttp://seanmcccanary3.queue.core.windows.net\nhttp://seanmcccanary3.table.core.windows.net\n\n\n\n\nhttp://seanmcccanary3-secondary.blob.core.windows.net\nhttp://seanmcccanary3-secondary.file.core.windows.net\nhttp://seanmcccanary3-secondary.queue.core.windows.net\nhttp://seanmcccanary3-secondary.table.core.windows.net\n\nSanitized\n\n\nCloud\nBlobEndpoint=http://seanmcccanary3.blob.core.windows.net/;QueueEndpoint=http://seanmcccanary3.queue.core.windows.net/;FileEndpoint=http://seanmcccanary3.file.core.windows.net/;BlobSecondaryEndpoint=http://seanmcccanary3-secondary.blob.core.windows.net/;QueueSecondaryEndpoint=http://seanmcccanary3-secondary.queue.core.windows.net/;FileSecondaryEndpoint=http://seanmcccanary3-secondary.file.core.windows.net/;AccountName=seanmcccanary3;AccountKey=Kg==;\n[encryption scope]\n\n"
+    "Storage_TestConfigDefault": "ProductionTenant\nseanmcccanary3\nU2FuaXRpemVk\nhttps://seanmcccanary3.blob.core.windows.net\nhttps://seanmcccanary3.file.core.windows.net\nhttps://seanmcccanary3.queue.core.windows.net\nhttps://seanmcccanary3.table.core.windows.net\n\n\n\n\nhttps://seanmcccanary3-secondary.blob.core.windows.net\nhttps://seanmcccanary3-secondary.file.core.windows.net\nhttps://seanmcccanary3-secondary.queue.core.windows.net\nhttps://seanmcccanary3-secondary.table.core.windows.net\n\nSanitized\n\n\nCloud\nBlobEndpoint=https://seanmcccanary3.blob.core.windows.net/;QueueEndpoint=https://seanmcccanary3.queue.core.windows.net/;FileEndpoint=https://seanmcccanary3.file.core.windows.net/;BlobSecondaryEndpoint=https://seanmcccanary3-secondary.blob.core.windows.net/;QueueSecondaryEndpoint=https://seanmcccanary3-secondary.queue.core.windows.net/;FileSecondaryEndpoint=https://seanmcccanary3-secondary.file.core.windows.net/;AccountName=seanmcccanary3;AccountKey=Kg==;\nseanscope1\n\n"
   }
 }