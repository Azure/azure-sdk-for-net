--- conflicted
+++ resolved
@@ -1,56 +1,51 @@
 {
   "Entries": [
     {
-      "RequestUri": "https://seanmcccanary3.file.core.windows.net/test-share-5061f878-e363-bb5b-4a21-a753102a7d29?restype=share",
-      "RequestMethod": "PUT",
-      "RequestHeaders": {
-        "Accept": "application/xml",
-        "Authorization": "Sanitized",
-        "traceparent": "00-72ec0a363d6f8340aecb278e24ce2153-39b482cdeec3c643-00",
-        "User-Agent": [
-          "azsdk-net-Storage.Files.Shares/12.7.0-alpha.20210121.1",
-          "(.NET 5.0.2; Microsoft Windows 10.0.19042)"
-        ],
-        "x-ms-client-request-id": "931e0247-000d-b89a-2319-e1b327916d27",
-        "x-ms-date": "Thu, 21 Jan 2021 20:39:56 GMT",
-        "x-ms-return-client-request-id": "true",
-        "x-ms-version": "2020-06-12"
-      },
-      "RequestBody": null,
-      "StatusCode": 201,
-      "ResponseHeaders": {
-        "Content-Length": "0",
-        "Date": "Thu, 21 Jan 2021 20:39:56 GMT",
-        "ETag": "\u00220x8D8BE4CB6E3441E\u0022",
-        "Last-Modified": "Thu, 21 Jan 2021 20:39:56 GMT",
-        "Server": [
-          "Windows-Azure-File/1.0",
-          "Microsoft-HTTPAPI/2.0"
-        ],
-        "x-ms-client-request-id": "931e0247-000d-b89a-2319-e1b327916d27",
-<<<<<<< HEAD
-        "x-ms-request-id": "c9ef63b2-f01a-0012-0b37-f3e9eb000000",
-        "x-ms-version": "2020-06-12"
-=======
-        "x-ms-request-id": "d08b521e-d01a-0037-1135-f0086e000000",
-        "x-ms-version": "2020-04-08"
->>>>>>> ac24a13f
-      },
-      "ResponseBody": []
-    },
-    {
-      "RequestUri": "https://seanmcccanary3.file.core.windows.net/test-share-5061f878-e363-bb5b-4a21-a753102a7d29/test-directory-5e379954-6b7f-7c16-908d-606bfa3ec1cc?restype=directory",
-      "RequestMethod": "PUT",
-      "RequestHeaders": {
-        "Accept": "application/xml",
-        "Authorization": "Sanitized",
-        "traceparent": "00-e7d4d19f47b3fa4fac89fca383938b41-9ce553c357cc5b48-00",
-        "User-Agent": [
-          "azsdk-net-Storage.Files.Shares/12.7.0-alpha.20210121.1",
-          "(.NET 5.0.2; Microsoft Windows 10.0.19042)"
-        ],
-        "x-ms-client-request-id": "60c8c089-1e45-dcac-eca2-027f9f2ebde5",
-        "x-ms-date": "Thu, 21 Jan 2021 20:39:57 GMT",
+      "RequestUri": "https://seanmcccanary3.file.core.windows.net/test-share-57c16238-9b53-8a6a-0609-9e0586cae7ae?restype=share",
+      "RequestMethod": "PUT",
+      "RequestHeaders": {
+        "Accept": "application/xml",
+        "Authorization": "Sanitized",
+        "traceparent": "00-bf93e70cad52b845a4ff78f81a9396c1-fb838f30b770ec47-00",
+        "User-Agent": [
+          "azsdk-net-Storage.Files.Shares/12.7.0-alpha.20210126.1",
+          "(.NET 5.0.2; Microsoft Windows 10.0.19042)"
+        ],
+        "x-ms-client-request-id": "1886a8f5-c76f-ce6a-84ad-77be9ee4dc7a",
+        "x-ms-date": "Tue, 26 Jan 2021 19:31:10 GMT",
+        "x-ms-return-client-request-id": "true",
+        "x-ms-version": "2020-06-12"
+      },
+      "RequestBody": null,
+      "StatusCode": 201,
+      "ResponseHeaders": {
+        "Content-Length": "0",
+        "Date": "Tue, 26 Jan 2021 19:31:09 GMT",
+        "ETag": "\u00220x8D8C230EF50EA72\u0022",
+        "Last-Modified": "Tue, 26 Jan 2021 19:31:10 GMT",
+        "Server": [
+          "Windows-Azure-File/1.0",
+          "Microsoft-HTTPAPI/2.0"
+        ],
+        "x-ms-client-request-id": "1886a8f5-c76f-ce6a-84ad-77be9ee4dc7a",
+        "x-ms-request-id": "884d81ee-301a-0000-3019-f4dac2000000",
+        "x-ms-version": "2020-06-12"
+      },
+      "ResponseBody": []
+    },
+    {
+      "RequestUri": "https://seanmcccanary3.file.core.windows.net/test-share-57c16238-9b53-8a6a-0609-9e0586cae7ae/test-directory-82080e1d-c5ef-a135-eb55-8e180ebf9f1b?restype=directory",
+      "RequestMethod": "PUT",
+      "RequestHeaders": {
+        "Accept": "application/xml",
+        "Authorization": "Sanitized",
+        "traceparent": "00-23a150e51136c842a32ac89e69810a2f-da227a64bd169c45-00",
+        "User-Agent": [
+          "azsdk-net-Storage.Files.Shares/12.7.0-alpha.20210126.1",
+          "(.NET 5.0.2; Microsoft Windows 10.0.19042)"
+        ],
+        "x-ms-client-request-id": "dc8d135e-5be2-30a3-72e4-2c1a3852c0c4",
+        "x-ms-date": "Tue, 26 Jan 2021 19:31:11 GMT",
         "x-ms-file-attributes": "None",
         "x-ms-file-creation-time": "Now",
         "x-ms-file-last-write-time": "Now",
@@ -62,41 +57,41 @@
       "StatusCode": 201,
       "ResponseHeaders": {
         "Content-Length": "0",
-        "Date": "Thu, 21 Jan 2021 20:39:56 GMT",
-        "ETag": "\u00220x8D8BE4CB6ED8D20\u0022",
-        "Last-Modified": "Thu, 21 Jan 2021 20:39:56 GMT",
-        "Server": [
-          "Windows-Azure-File/1.0",
-          "Microsoft-HTTPAPI/2.0"
-        ],
-        "x-ms-client-request-id": "60c8c089-1e45-dcac-eca2-027f9f2ebde5",
+        "Date": "Tue, 26 Jan 2021 19:31:09 GMT",
+        "ETag": "\u00220x8D8C230EF5ABCA7\u0022",
+        "Last-Modified": "Tue, 26 Jan 2021 19:31:10 GMT",
+        "Server": [
+          "Windows-Azure-File/1.0",
+          "Microsoft-HTTPAPI/2.0"
+        ],
+        "x-ms-client-request-id": "dc8d135e-5be2-30a3-72e4-2c1a3852c0c4",
         "x-ms-file-attributes": "Directory",
-        "x-ms-file-change-time": "2021-01-21T20:39:56.8738592Z",
-        "x-ms-file-creation-time": "2021-01-21T20:39:56.8738592Z",
+        "x-ms-file-change-time": "2021-01-26T19:31:10.2845095Z",
+        "x-ms-file-creation-time": "2021-01-26T19:31:10.2845095Z",
         "x-ms-file-id": "13835128424026341376",
-        "x-ms-file-last-write-time": "2021-01-21T20:39:56.8738592Z",
+        "x-ms-file-last-write-time": "2021-01-26T19:31:10.2845095Z",
         "x-ms-file-parent-id": "0",
         "x-ms-file-permission-key": "17860367565182308406*11459378189709739967",
-        "x-ms-request-id": "d08b5221-d01a-0037-1235-f0086e000000",
+        "x-ms-request-id": "884d81f1-301a-0000-3119-f4dac2000000",
         "x-ms-request-server-encrypted": "true",
         "x-ms-version": "2020-06-12"
       },
       "ResponseBody": []
     },
     {
-      "RequestUri": "https://seanmcccanary3.file.core.windows.net/test-share-5061f878-e363-bb5b-4a21-a753102a7d29/test-directory-5e379954-6b7f-7c16-908d-606bfa3ec1cc/test-file-ac0e1458-5f86-6a1c-7d5f-e89a8cf561db",
-      "RequestMethod": "PUT",
-      "RequestHeaders": {
-        "Accept": "application/xml",
-        "Authorization": "Sanitized",
-        "traceparent": "00-5f2a1310e131894f8f00b92a2cda409b-2b70b35355f0344c-00",
-        "User-Agent": [
-          "azsdk-net-Storage.Files.Shares/12.7.0-alpha.20210121.1",
-          "(.NET 5.0.2; Microsoft Windows 10.0.19042)"
-        ],
-        "x-ms-client-request-id": "05c9f927-ffa6-2ad7-a45d-e2e635124ff7",
+      "RequestUri": "https://seanmcccanary3.file.core.windows.net/test-share-57c16238-9b53-8a6a-0609-9e0586cae7ae/test-directory-82080e1d-c5ef-a135-eb55-8e180ebf9f1b/test-file-93935b0e-fed5-4d35-cfc6-5b76da3b8133",
+      "RequestMethod": "PUT",
+      "RequestHeaders": {
+        "Accept": "application/xml",
+        "Authorization": "Sanitized",
+        "traceparent": "00-5e41d80d579a1d459dcd742e1264d901-5299fdf3060d3b4f-00",
+        "User-Agent": [
+          "azsdk-net-Storage.Files.Shares/12.7.0-alpha.20210126.1",
+          "(.NET 5.0.2; Microsoft Windows 10.0.19042)"
+        ],
+        "x-ms-client-request-id": "c4eb25b8-3a24-600e-dd3f-0c1b002c5637",
         "x-ms-content-length": "1048576",
-        "x-ms-date": "Thu, 21 Jan 2021 20:39:57 GMT",
+        "x-ms-date": "Tue, 26 Jan 2021 19:31:11 GMT",
         "x-ms-file-attributes": "None",
         "x-ms-file-creation-time": "Now",
         "x-ms-file-last-write-time": "Now",
@@ -109,79 +104,79 @@
       "StatusCode": 201,
       "ResponseHeaders": {
         "Content-Length": "0",
-        "Date": "Thu, 21 Jan 2021 20:39:56 GMT",
-        "ETag": "\u00220x8D8BE4CB6F72BCF\u0022",
-        "Last-Modified": "Thu, 21 Jan 2021 20:39:56 GMT",
-        "Server": [
-          "Windows-Azure-File/1.0",
-          "Microsoft-HTTPAPI/2.0"
-        ],
-        "x-ms-client-request-id": "05c9f927-ffa6-2ad7-a45d-e2e635124ff7",
+        "Date": "Tue, 26 Jan 2021 19:31:09 GMT",
+        "ETag": "\u00220x8D8C230EF645B09\u0022",
+        "Last-Modified": "Tue, 26 Jan 2021 19:31:10 GMT",
+        "Server": [
+          "Windows-Azure-File/1.0",
+          "Microsoft-HTTPAPI/2.0"
+        ],
+        "x-ms-client-request-id": "c4eb25b8-3a24-600e-dd3f-0c1b002c5637",
         "x-ms-file-attributes": "Archive",
-        "x-ms-file-change-time": "2021-01-21T20:39:56.9369039Z",
-        "x-ms-file-creation-time": "2021-01-21T20:39:56.9369039Z",
+        "x-ms-file-change-time": "2021-01-26T19:31:10.3475465Z",
+        "x-ms-file-creation-time": "2021-01-26T19:31:10.3475465Z",
         "x-ms-file-id": "11529285414812647424",
-        "x-ms-file-last-write-time": "2021-01-21T20:39:56.9369039Z",
+        "x-ms-file-last-write-time": "2021-01-26T19:31:10.3475465Z",
         "x-ms-file-parent-id": "13835128424026341376",
         "x-ms-file-permission-key": "4010187179898695473*11459378189709739967",
-        "x-ms-request-id": "d08b5223-d01a-0037-1335-f0086e000000",
+        "x-ms-request-id": "884d81f3-301a-0000-3219-f4dac2000000",
         "x-ms-request-server-encrypted": "true",
         "x-ms-version": "2020-06-12"
       },
       "ResponseBody": []
     },
     {
-      "RequestUri": "https://seanmcccanary3.file.core.windows.net/test-share-5061f878-e363-bb5b-4a21-a753102a7d29/test-directory-5e379954-6b7f-7c16-908d-606bfa3ec1cc/test-file-ac0e1458-5f86-6a1c-7d5f-e89a8cf561db?comp=range",
+      "RequestUri": "https://seanmcccanary3.file.core.windows.net/test-share-57c16238-9b53-8a6a-0609-9e0586cae7ae/test-directory-82080e1d-c5ef-a135-eb55-8e180ebf9f1b/test-file-93935b0e-fed5-4d35-cfc6-5b76da3b8133?comp=range",
       "RequestMethod": "PUT",
       "RequestHeaders": {
         "Accept": "application/xml",
         "Authorization": "Sanitized",
         "Content-Length": "1024",
         "Content-Type": "application/octet-stream",
-        "traceparent": "00-9dace9e6d39e9c4b87987c8c0081fa72-c6f25b6db0739d41-00",
-        "User-Agent": [
-          "azsdk-net-Storage.Files.Shares/12.7.0-alpha.20210121.1",
-          "(.NET 5.0.2; Microsoft Windows 10.0.19042)"
-        ],
-        "x-ms-client-request-id": "9272a125-5b2b-e235-2bb7-95187da051bb",
-        "x-ms-date": "Thu, 21 Jan 2021 20:39:57 GMT",
+        "traceparent": "00-ac21ca7e9d5bbe48a4f46a58f6e4d51f-df33c169c25dc94a-00",
+        "User-Agent": [
+          "azsdk-net-Storage.Files.Shares/12.7.0-alpha.20210126.1",
+          "(.NET 5.0.2; Microsoft Windows 10.0.19042)"
+        ],
+        "x-ms-client-request-id": "b4be85bc-bc50-4c0e-9d59-1cf2b51dce3b",
+        "x-ms-date": "Tue, 26 Jan 2021 19:31:11 GMT",
         "x-ms-range": "bytes=1024-2047",
         "x-ms-return-client-request-id": "true",
         "x-ms-version": "2020-06-12",
         "x-ms-write": "update"
       },
-      "RequestBody": "0/Cf6DQgJuf9vR5LhqIveJrNtp69XBKX3wIpFoTZh/CvYKLoDW3hKPE3zJwy\u002BRnUBMJqpNXEGnbdCAgx9w9iIzYtmyb/Rmot646shpB2ZebpVRLBbuIa60UrCgVkrzDi1KhlBF3y1L1XPbhHGJPmZ6MiSKH9obVTE7Dg1DtlyTtdyrHoEGCI94BUaTEq0tKyRaNiQWeP5TPyEvGtEQCB8nN96k7i/VZCmlEgqDeEKUDdLo6YA4fTzeR\u002B9f5v2\u002BWA0ne9rOiE0EdNH6YWbjz8bumxz\u002BNx6e/rqRxpYwhX079roNW/xnxXWF5HSuPhvV\u002BngocVvgsCD\u002BiI0QPLG2w\u002B9Uznq81nPKdsWXaEKZ8LCuy8weGBQhSzaZHsN/V5jD3yCFWW\u002BRKSQEXfqGWVfeVJfMYXDlqKvbI4NEE8ewSy88w5kiBJdBHaKoCboZqvHuurorouYn7iZ0uiXsXQVcVBLbSYW\u002BvE/wi1POPZ7hsYiBVWkNhKg5FOVirVpxZLCdW7WnTlFsL/5qOyeSWaCXkvitavesTt96kjSgXB71jyaTMOHZSmMnFTVqk1lwpstEyxpRxAnI8QzmPLwsy8PvdKwA/yi\u002BvkiFhkWyQauF\u002BetpW4EEk8sc2j/k8x22\u002Bklhiy6tf7eihgzBzD20Br9RYDLAs3Ay2tDg5BTo2cs63ov8QMaM2IozxtV0QseNaMOAk5La5kbZLqBdzIuSuaxBlv2xt7XoxIe4nOyazpgJU3tBWEYoX/hFIxIWPwv\u002BkR0pMqvZ26Edl88LIklaTmAIRGkQQVFmKTb1bJSTwpV7ugvfYZvsP4faM7CHHS2u\u002BuSyDeqi7k\u002B7wwl01G8cecUpn2hNetzULBThNh2g7wwJVnG/4bS62Nu8I66Cd1sYvbnrXY3FYYAH3eHVsagiCtQNa439XJgQfracgUcuUaS5yIhTtYF\u002BQ\u002BTxqBPS1RczihjadRvdK1Eh2u7HOOA46Xw9K/kv3lVSjxeZC7SEPamfWPcuU\u002ByY7J0nMdqipxsEuL6XlbkuA7vDd\u002BYENB\u002Bsra1FJ9/pCpWfpE9cCJyKr\u002Bf8lEL17KfwcVU7atv2lKiNeoQ9XX9LG74pB\u002BFpwgsvONgOB5/cprD1VLZ6vZ\u002B5mR\u002BW3o4ITUJooXiU3OS2hr9KHDID\u002BI0IoMPTOAjI0G4eb37RwvN9FvuFpWYXN9ncPt4HIJFttZCSni26NQVJn9Eadm1l5LO73PVGjlMm4Xj59wk6wa/MsLneTzTFwtHmPAWFDLF8dkoaS1OcJzdNa6y0wE4MDs4xXcWjl6V\u002B9hojYEJNkeS3fYC/EIZMIJmCgNOYEPKT2i03U777yN6kq1VJeLblD9m3/ULNXP5H5S0sIQbR1tUQ==",
-      "StatusCode": 201,
-      "ResponseHeaders": {
-        "Content-Length": "0",
-        "Content-MD5": "FlZRUC2V8DNSCJg\u002BKhOk1Q==",
-        "Date": "Thu, 21 Jan 2021 20:39:56 GMT",
-        "ETag": "\u00220x8D8BE4CB7018DEA\u0022",
-        "Last-Modified": "Thu, 21 Jan 2021 20:39:57 GMT",
-        "Server": [
-          "Windows-Azure-File/1.0",
-          "Microsoft-HTTPAPI/2.0"
-        ],
-        "x-ms-client-request-id": "9272a125-5b2b-e235-2bb7-95187da051bb",
-        "x-ms-request-id": "d08b5224-d01a-0037-1435-f0086e000000",
+      "RequestBody": "/YbErjbYjdA2sCOisfqSqkkzKlq8EP/YwswFmZsHdWgbnWhTUTrQXE\u002BMtLsa3t5GU5nZ3rfdIu2G7Oxq0/Q1Lzu6hxORPlgOYs0KMFxEvePtv0UBLZewPXt7zWVNZolaV4WAYFbLtBVAynvq0vKQQi4JfBSvMwGjCUmYFXDzwftEsNnWw12MIgovwWIbxmuJ6oo2Q\u002Bl1qyOD3FYMMp6kTQl/piEYuX7QfVoJf3KeiELeDyrlvH0SzgW1U\u002BcGf\u002B9ri3RZmyBJcDEMZcaPayux5VMULiN0v5CLbdccY2aWyv1rnfT\u002BRO0hlJ752Ve2gmLZA26T8lDM98vjzi1JLQzKdZvJJM43s6Bm8pqEeuU51ep0QmD4A9esn6YoGna/2GaSL2O77V6Uok/OLf\u002B2R3zmqvhC1Oqs0XLDHIUnDpkppxkz8kuBfeeM36AQKtbX9lcpQnB9fAN85V3x99DZbZS2pIXmglUxZCwRtvRKnKac6yUt/cwpqyoWtwztj4UWsnIMWoVQ8XQC\u002BN1DbMYOMkm3VQyrrG/IjPlb0MtIRNSm\u002BgSCPkEgS/mxKwXu5T5kB4TDNTp5awYDRM2M9SGpubMJnXLCjPQHlgoS\u002BoBp2ae69shGhQ6aLI/9f/l0lFbYB3FS5EjMonqQu58wZ3CFmWom0f5YYjSkb3DixA36kgKzOvIPF/Ve7lROtclvasUeeOWPTsJYf6Q9rXXY6d5tliidfCx\u002BdoF0yOOpCq1qNQSqxEwnakQ/WrpN0Wp/hQR24B\u002Bg0e2YnwFjGobernT30ndwLSSRRSvkXSFyMKQX9ELfMyqOymQXEiVKxE\u002B\u002BYaxGVv7zD1ff5JrzvHTLJm5cTCVD/3tKaAgTWRv/R4HbJfx1K9qmJOXr/06Pmw7vS\u002Bu27Xcpe2Ew/O324LY7350ZF5Z3VvqTtihAWP8sus36Iw0wSVkKsaqaRC/tr0Qurx\u002BxdoN3ePTwIjdP6SNiBEEf/LyoC5ZDDmXs3BHLpQfkEajfekRKgqsYPyciu8iHOEDuzrKHhqOJbmcei5vjJXwwatd6gon81XoRj8tvIVOdZaTR3ddUXIsFVQzdK/YPNRqq8VDwDbW28fk4dfbYGkwTgSb2EUil2w1MdSx9H6mDAVqxxC8DrFfuG\u002BvdG\u002BeVLDu/yarQGCTSBRVCpJiIOdJQtHOcJ1YcD9TOCPZcx8AmtkjxvVX\u002Bs\u002Bk13r8awQe/ZuEYjWdz\u002BQXko7nWARAtdT1VG\u002B1Plnt8UQGKZkiWAk7MDqIUQzlYs71CDBqcKLHYB2mBxKUab89lnDxl6JK8TqBqCfJuGTED/GgwDIlh3ylQsV7fFT6psp7Srqf988oqhr56MR6\u002Bau43fcc86mNFBLwSFDc03Q==",
+      "StatusCode": 201,
+      "ResponseHeaders": {
+        "Content-Length": "0",
+        "Content-MD5": "65pz8RqbgDSgFyJtVTIItQ==",
+        "Date": "Tue, 26 Jan 2021 19:31:09 GMT",
+        "ETag": "\u00220x8D8C230EF6D3652\u0022",
+        "Last-Modified": "Tue, 26 Jan 2021 19:31:10 GMT",
+        "Server": [
+          "Windows-Azure-File/1.0",
+          "Microsoft-HTTPAPI/2.0"
+        ],
+        "x-ms-client-request-id": "b4be85bc-bc50-4c0e-9d59-1cf2b51dce3b",
+        "x-ms-request-id": "884d81f5-301a-0000-3319-f4dac2000000",
         "x-ms-request-server-encrypted": "true",
         "x-ms-version": "2020-06-12"
       },
       "ResponseBody": []
     },
     {
-      "RequestUri": "https://seanmcccanary3.file.core.windows.net/test-share-5061f878-e363-bb5b-4a21-a753102a7d29?restype=share",
+      "RequestUri": "https://seanmcccanary3.file.core.windows.net/test-share-57c16238-9b53-8a6a-0609-9e0586cae7ae?restype=share",
       "RequestMethod": "DELETE",
       "RequestHeaders": {
         "Accept": "application/xml",
         "Authorization": "Sanitized",
-        "traceparent": "00-73e0124ea9588748b748ab9975f1f157-4ff3ec999068af45-00",
-        "User-Agent": [
-          "azsdk-net-Storage.Files.Shares/12.7.0-alpha.20210121.1",
-          "(.NET 5.0.2; Microsoft Windows 10.0.19042)"
-        ],
-        "x-ms-client-request-id": "93c000da-bca0-e6cb-f1bc-6f94ef567aec",
-        "x-ms-date": "Thu, 21 Jan 2021 20:39:57 GMT",
+        "traceparent": "00-7e8b49743c9fed4e906954202a063e5c-d4acc5866d3d1846-00",
+        "User-Agent": [
+          "azsdk-net-Storage.Files.Shares/12.7.0-alpha.20210126.1",
+          "(.NET 5.0.2; Microsoft Windows 10.0.19042)"
+        ],
+        "x-ms-client-request-id": "7a5f6194-a26e-a7e6-ea46-ef3fa8a09504",
+        "x-ms-date": "Tue, 26 Jan 2021 19:31:11 GMT",
         "x-ms-delete-snapshots": "include",
         "x-ms-return-client-request-id": "true",
         "x-ms-version": "2020-06-12"
@@ -190,25 +185,20 @@
       "StatusCode": 202,
       "ResponseHeaders": {
         "Content-Length": "0",
-        "Date": "Thu, 21 Jan 2021 20:39:56 GMT",
-        "Server": [
-          "Windows-Azure-File/1.0",
-          "Microsoft-HTTPAPI/2.0"
-        ],
-        "x-ms-client-request-id": "93c000da-bca0-e6cb-f1bc-6f94ef567aec",
-<<<<<<< HEAD
-        "x-ms-request-id": "c9ef63b7-f01a-0012-0f37-f3e9eb000000",
-        "x-ms-version": "2020-06-12"
-=======
-        "x-ms-request-id": "d08b5227-d01a-0037-1735-f0086e000000",
-        "x-ms-version": "2020-04-08"
->>>>>>> ac24a13f
+        "Date": "Tue, 26 Jan 2021 19:31:09 GMT",
+        "Server": [
+          "Windows-Azure-File/1.0",
+          "Microsoft-HTTPAPI/2.0"
+        ],
+        "x-ms-client-request-id": "7a5f6194-a26e-a7e6-ea46-ef3fa8a09504",
+        "x-ms-request-id": "884d81f6-301a-0000-3419-f4dac2000000",
+        "x-ms-version": "2020-06-12"
       },
       "ResponseBody": []
     }
   ],
   "Variables": {
-    "RandomSeed": "1492710188",
+    "RandomSeed": "757242458",
     "Storage_TestConfigDefault": "ProductionTenant\nseanmcccanary3\nU2FuaXRpemVk\nhttps://seanmcccanary3.blob.core.windows.net\nhttps://seanmcccanary3.file.core.windows.net\nhttps://seanmcccanary3.queue.core.windows.net\nhttps://seanmcccanary3.table.core.windows.net\n\n\n\n\nhttps://seanmcccanary3-secondary.blob.core.windows.net\nhttps://seanmcccanary3-secondary.file.core.windows.net\nhttps://seanmcccanary3-secondary.queue.core.windows.net\nhttps://seanmcccanary3-secondary.table.core.windows.net\n\nSanitized\n\n\nCloud\nBlobEndpoint=https://seanmcccanary3.blob.core.windows.net/;QueueEndpoint=https://seanmcccanary3.queue.core.windows.net/;FileEndpoint=https://seanmcccanary3.file.core.windows.net/;BlobSecondaryEndpoint=https://seanmcccanary3-secondary.blob.core.windows.net/;QueueSecondaryEndpoint=https://seanmcccanary3-secondary.queue.core.windows.net/;FileSecondaryEndpoint=https://seanmcccanary3-secondary.file.core.windows.net/;AccountName=seanmcccanary3;AccountKey=Kg==;\nseanscope1"
   }
 }