{
  "Entries": [
    {
<<<<<<< HEAD
      "RequestUri": "http://seanstagetest.file.core.windows.net/test-share-dce6abaa-051b-2348-b9a6-a748c22d8951?restype=share",
      "RequestMethod": "PUT",
      "RequestHeaders": {
        "Authorization": "Sanitized",
        "traceparent": "00-cbdc5778d212f44cbbf25063290684da-436d386dff18ee4c-00",
        "User-Agent": [
          "azsdk-net-Storage.Files.Shares/12.0.0-dev.20191209.1\u002Bb71b1fa965b15eccfc57e2c7781b8bf85cd4c766",
          "(.NET Core 4.6.28008.01; Microsoft Windows 10.0.18363 )"
        ],
        "x-ms-client-request-id": "986e3fde-7628-c5f2-3c79-39ae016aa518",
        "x-ms-date": "Tue, 10 Dec 2019 05:31:21 GMT",
=======
      "RequestUri": "http://seanstagetest.file.core.windows.net/test-share-5dff82b1-8903-0fa0-4280-0e7024a8834b?restype=share",
      "RequestMethod": "PUT",
      "RequestHeaders": {
        "Authorization": "Sanitized",
        "traceparent": "00-53a710085f0ba044a75ae47ad86ed2d4-a1d61f26c677e34d-00",
        "User-Agent": [
          "azsdk-net-Storage.Files.Shares/12.0.0-dev.20191209.1\u002B61bda4d1783b0e05dba0d434ff14b2840726d3b1",
          "(.NET Core 4.6.28008.01; Microsoft Windows 10.0.18363 )"
        ],
        "x-ms-client-request-id": "1db06f49-6689-e452-b93c-93fc67239cf6",
        "x-ms-date": "Tue, 10 Dec 2019 05:59:46 GMT",
>>>>>>> 1d9822e0
        "x-ms-return-client-request-id": "true",
        "x-ms-version": "2019-07-07"
      },
      "RequestBody": null,
      "StatusCode": 201,
      "ResponseHeaders": {
        "Content-Length": "0",
<<<<<<< HEAD
        "Date": "Tue, 10 Dec 2019 05:31:21 GMT",
        "ETag": "\u00220x8D77D3230AF4C17\u0022",
        "Last-Modified": "Tue, 10 Dec 2019 05:31:21 GMT",
=======
        "Date": "Tue, 10 Dec 2019 05:59:45 GMT",
        "ETag": "\u00220x8D77D3628AE8D80\u0022",
        "Last-Modified": "Tue, 10 Dec 2019 05:59:46 GMT",
>>>>>>> 1d9822e0
        "Server": [
          "Windows-Azure-File/1.0",
          "Microsoft-HTTPAPI/2.0"
        ],
<<<<<<< HEAD
        "x-ms-client-request-id": "986e3fde-7628-c5f2-3c79-39ae016aa518",
        "x-ms-request-id": "3e8dac0c-201a-003e-1a1b-af0544000000",
=======
        "x-ms-client-request-id": "1db06f49-6689-e452-b93c-93fc67239cf6",
        "x-ms-request-id": "8749bfb7-c01a-0019-241f-af1280000000",
>>>>>>> 1d9822e0
        "x-ms-version": "2019-07-07"
      },
      "ResponseBody": []
    },
    {
<<<<<<< HEAD
      "RequestUri": "http://seanstagetest.file.core.windows.net/test-share-dce6abaa-051b-2348-b9a6-a748c22d8951/test-directory-282ff3a3-d57b-eb7b-d211-0e489085a2e9?restype=directory",
      "RequestMethod": "PUT",
      "RequestHeaders": {
        "Authorization": "Sanitized",
        "traceparent": "00-7184077a4010f14f979b870313467344-92da5c1cb65ff74b-00",
        "User-Agent": [
          "azsdk-net-Storage.Files.Shares/12.0.0-dev.20191209.1\u002Bb71b1fa965b15eccfc57e2c7781b8bf85cd4c766",
          "(.NET Core 4.6.28008.01; Microsoft Windows 10.0.18363 )"
        ],
        "x-ms-client-request-id": "8d1f5c2e-c3a0-084d-c483-c51667aa35b7",
        "x-ms-date": "Tue, 10 Dec 2019 05:31:21 GMT",
=======
      "RequestUri": "http://seanstagetest.file.core.windows.net/test-share-5dff82b1-8903-0fa0-4280-0e7024a8834b/test-directory-0b3ac3d6-cf14-962a-f3f4-ed8536ac135e?restype=directory",
      "RequestMethod": "PUT",
      "RequestHeaders": {
        "Authorization": "Sanitized",
        "traceparent": "00-9cc816959c4f024781b6ab8bd096b892-c353d6377f0e244e-00",
        "User-Agent": [
          "azsdk-net-Storage.Files.Shares/12.0.0-dev.20191209.1\u002B61bda4d1783b0e05dba0d434ff14b2840726d3b1",
          "(.NET Core 4.6.28008.01; Microsoft Windows 10.0.18363 )"
        ],
        "x-ms-client-request-id": "381d5ce2-feaa-7a40-4419-299479cdad0d",
        "x-ms-date": "Tue, 10 Dec 2019 05:59:46 GMT",
>>>>>>> 1d9822e0
        "x-ms-file-attributes": "None",
        "x-ms-file-creation-time": "Now",
        "x-ms-file-last-write-time": "Now",
        "x-ms-file-permission": "Inherit",
        "x-ms-return-client-request-id": "true",
        "x-ms-version": "2019-07-07"
      },
      "RequestBody": null,
      "StatusCode": 201,
      "ResponseHeaders": {
        "Content-Length": "0",
<<<<<<< HEAD
        "Date": "Tue, 10 Dec 2019 05:31:21 GMT",
        "ETag": "\u00220x8D77D3230BD98CF\u0022",
        "Last-Modified": "Tue, 10 Dec 2019 05:31:21 GMT",
=======
        "Date": "Tue, 10 Dec 2019 05:59:45 GMT",
        "ETag": "\u00220x8D77D3628BCB180\u0022",
        "Last-Modified": "Tue, 10 Dec 2019 05:59:46 GMT",
>>>>>>> 1d9822e0
        "Server": [
          "Windows-Azure-File/1.0",
          "Microsoft-HTTPAPI/2.0"
        ],
<<<<<<< HEAD
        "x-ms-client-request-id": "8d1f5c2e-c3a0-084d-c483-c51667aa35b7",
        "x-ms-file-attributes": "Directory",
        "x-ms-file-change-time": "2019-12-10T05:31:21.5783119Z",
        "x-ms-file-creation-time": "2019-12-10T05:31:21.5783119Z",
        "x-ms-file-id": "13835128424026341376",
        "x-ms-file-last-write-time": "2019-12-10T05:31:21.5783119Z",
        "x-ms-file-parent-id": "0",
        "x-ms-file-permission-key": "7855875120676328179*422928105932735866",
        "x-ms-request-id": "3e8dac0e-201a-003e-1b1b-af0544000000",
=======
        "x-ms-client-request-id": "381d5ce2-feaa-7a40-4419-299479cdad0d",
        "x-ms-file-attributes": "Directory",
        "x-ms-file-change-time": "2019-12-10T05:59:46.1375360Z",
        "x-ms-file-creation-time": "2019-12-10T05:59:46.1375360Z",
        "x-ms-file-id": "13835128424026341376",
        "x-ms-file-last-write-time": "2019-12-10T05:59:46.1375360Z",
        "x-ms-file-parent-id": "0",
        "x-ms-file-permission-key": "7855875120676328179*422928105932735866",
        "x-ms-request-id": "8749bfb9-c01a-0019-251f-af1280000000",
>>>>>>> 1d9822e0
        "x-ms-request-server-encrypted": "true",
        "x-ms-version": "2019-07-07"
      },
      "ResponseBody": []
    },
    {
<<<<<<< HEAD
      "RequestUri": "http://seanstagetest.file.core.windows.net/test-share-dce6abaa-051b-2348-b9a6-a748c22d8951/test-directory-282ff3a3-d57b-eb7b-d211-0e489085a2e9/test-file-23f350d7-2200-b359-cac4-e1a007d066a8",
      "RequestMethod": "PUT",
      "RequestHeaders": {
        "Authorization": "Sanitized",
        "traceparent": "00-f5783f0294c09946a72b6c5ad320bffe-44bd7109fcf09440-00",
        "User-Agent": [
          "azsdk-net-Storage.Files.Shares/12.0.0-dev.20191209.1\u002Bb71b1fa965b15eccfc57e2c7781b8bf85cd4c766",
          "(.NET Core 4.6.28008.01; Microsoft Windows 10.0.18363 )"
        ],
        "x-ms-client-request-id": "34d317a6-af36-0c61-026b-c2dbe1ad01f3",
        "x-ms-content-length": "1048576",
        "x-ms-date": "Tue, 10 Dec 2019 05:31:21 GMT",
=======
      "RequestUri": "http://seanstagetest.file.core.windows.net/test-share-5dff82b1-8903-0fa0-4280-0e7024a8834b/test-directory-0b3ac3d6-cf14-962a-f3f4-ed8536ac135e/test-file-ae853528-e6fc-70ff-017a-e2e637980f61",
      "RequestMethod": "PUT",
      "RequestHeaders": {
        "Authorization": "Sanitized",
        "traceparent": "00-12d6e96abd4104479629b6ed23efb91e-e2198888220a0849-00",
        "User-Agent": [
          "azsdk-net-Storage.Files.Shares/12.0.0-dev.20191209.1\u002B61bda4d1783b0e05dba0d434ff14b2840726d3b1",
          "(.NET Core 4.6.28008.01; Microsoft Windows 10.0.18363 )"
        ],
        "x-ms-client-request-id": "51698a80-f50c-fb4f-5dad-362f1c5a42ac",
        "x-ms-content-length": "1048576",
        "x-ms-date": "Tue, 10 Dec 2019 05:59:46 GMT",
>>>>>>> 1d9822e0
        "x-ms-file-attributes": "None",
        "x-ms-file-creation-time": "Now",
        "x-ms-file-last-write-time": "Now",
        "x-ms-file-permission": "Inherit",
        "x-ms-return-client-request-id": "true",
        "x-ms-type": "file",
        "x-ms-version": "2019-07-07"
      },
      "RequestBody": null,
      "StatusCode": 201,
      "ResponseHeaders": {
        "Content-Length": "0",
<<<<<<< HEAD
        "Date": "Tue, 10 Dec 2019 05:31:21 GMT",
        "ETag": "\u00220x8D77D3230CB0820\u0022",
        "Last-Modified": "Tue, 10 Dec 2019 05:31:21 GMT",
=======
        "Date": "Tue, 10 Dec 2019 05:59:45 GMT",
        "ETag": "\u00220x8D77D3628CA209A\u0022",
        "Last-Modified": "Tue, 10 Dec 2019 05:59:46 GMT",
>>>>>>> 1d9822e0
        "Server": [
          "Windows-Azure-File/1.0",
          "Microsoft-HTTPAPI/2.0"
        ],
<<<<<<< HEAD
        "x-ms-client-request-id": "34d317a6-af36-0c61-026b-c2dbe1ad01f3",
        "x-ms-file-attributes": "Archive",
        "x-ms-file-change-time": "2019-12-10T05:31:21.6663584Z",
        "x-ms-file-creation-time": "2019-12-10T05:31:21.6663584Z",
        "x-ms-file-id": "11529285414812647424",
        "x-ms-file-last-write-time": "2019-12-10T05:31:21.6663584Z",
        "x-ms-file-parent-id": "13835128424026341376",
        "x-ms-file-permission-key": "12501538048846835188*422928105932735866",
        "x-ms-request-id": "3e8dac0f-201a-003e-1c1b-af0544000000",
=======
        "x-ms-client-request-id": "51698a80-f50c-fb4f-5dad-362f1c5a42ac",
        "x-ms-file-attributes": "Archive",
        "x-ms-file-change-time": "2019-12-10T05:59:46.2255770Z",
        "x-ms-file-creation-time": "2019-12-10T05:59:46.2255770Z",
        "x-ms-file-id": "11529285414812647424",
        "x-ms-file-last-write-time": "2019-12-10T05:59:46.2255770Z",
        "x-ms-file-parent-id": "13835128424026341376",
        "x-ms-file-permission-key": "12501538048846835188*422928105932735866",
        "x-ms-request-id": "8749bfba-c01a-0019-261f-af1280000000",
>>>>>>> 1d9822e0
        "x-ms-request-server-encrypted": "true",
        "x-ms-version": "2019-07-07"
      },
      "ResponseBody": []
    },
    {
<<<<<<< HEAD
      "RequestUri": "http://seanstagetest.file.core.windows.net/test-share-dce6abaa-051b-2348-b9a6-a748c22d8951/test-directory-282ff3a3-d57b-eb7b-d211-0e489085a2e9/test-file-23f350d7-2200-b359-cac4-e1a007d066a8?comp=range",
=======
      "RequestUri": "http://seanstagetest.file.core.windows.net/test-share-5dff82b1-8903-0fa0-4280-0e7024a8834b/test-directory-0b3ac3d6-cf14-962a-f3f4-ed8536ac135e/test-file-ae853528-e6fc-70ff-017a-e2e637980f61?comp=range",
>>>>>>> 1d9822e0
      "RequestMethod": "PUT",
      "RequestHeaders": {
        "Authorization": "Sanitized",
        "Content-Length": "1024",
<<<<<<< HEAD
        "traceparent": "00-8dc759fcd19d9f40b5393c15aaf4397a-16c6633019d55c40-00",
        "User-Agent": [
          "azsdk-net-Storage.Files.Shares/12.0.0-dev.20191209.1\u002Bb71b1fa965b15eccfc57e2c7781b8bf85cd4c766",
          "(.NET Core 4.6.28008.01; Microsoft Windows 10.0.18363 )"
        ],
        "x-ms-client-request-id": "eff945c0-32fd-8e71-4a0d-30fa536d15e3",
        "x-ms-date": "Tue, 10 Dec 2019 05:31:21 GMT",
=======
        "traceparent": "00-3ece0fb9c26b194dbbbdd8af01062b3a-522929c6e739574f-00",
        "User-Agent": [
          "azsdk-net-Storage.Files.Shares/12.0.0-dev.20191209.1\u002B61bda4d1783b0e05dba0d434ff14b2840726d3b1",
          "(.NET Core 4.6.28008.01; Microsoft Windows 10.0.18363 )"
        ],
        "x-ms-client-request-id": "ac668534-bd2e-5c54-51a7-7de1a5845a1e",
        "x-ms-date": "Tue, 10 Dec 2019 05:59:46 GMT",
>>>>>>> 1d9822e0
        "x-ms-range": "bytes=1024-2047",
        "x-ms-return-client-request-id": "true",
        "x-ms-version": "2019-07-07",
        "x-ms-write": "update"
      },
<<<<<<< HEAD
      "RequestBody": "MtKthydNDlLG9QrP3DtDCdRW0enc89vNUY1QQB4kCdQscg00n\u002BDKETiJBsuomclM8/oEMGiQIT724Daa/M40oes1o2ouDmrzjMCwU\u002B0QJbfDBEwjINhsm1HOPr\u002BqLxRqVGTfcvZfHeWQEKSn4M1Q5bt\u002B1viCEIETyQcZYNCqSVyrRv6IMbPBZOZnkxA0xLuDfVgDK1gc50TjzKjuRr0U5cZH/JrOyLQHvXIRG31x3gRMleJ3ph4Djl66pWUK0h4oUq5J7MggtbWk/G3mCszHce2jobDbnT6oQ207EyJO/epU6cjOJ/E8K98s06qwHYSR8zR4ZjFtTbRwoKha5aGTVf6DkSED\u002BEn7Z3XRrsqT\u002BCbpqR/u1pa45pwTXodI4UY9mX2rLItijfvqfP\u002B8nJ7q3KiCcTuBpX9oyqqF8JnCs4UukxVM58uahhskA1qW/Er\u002BKILexnALu/P\u002BQ2Lg3Z1hJ8l6jQiInvTd5\u002BsfXaEk0c1gh8cX5OwUI9chTqRouqh\u002Bw9uRHG9BdYqNAN6E615R2XGUgFbWSkPcZWoxZlBQdS1CoZrFk7ReHhE8iuMOjzd40HQy0zlSp3mYtbYEEA86PIuwQkrEjEa9NmFEmr9fzdUzuJbbHqH08PkgLd79WQ4CAk1YXk3stEMtdZ3XDQ25OOfh0Vd4Xh7qvFFRo15ov9xTQpdyB2\u002BIRgRSrqkDHOLsZ/T2HIi2iqMubaL7mxDlxbbBhMt1RjB4WYtTJrB1559uZDxqcqJTnLfzQ5rMjKrzbenzQZcXdiDDfcP8Y2TzuYYCjDbUe1MTbucTggKWq8zgX7jHgqUHV\u002B4bpvTfVjlT/4oTyv90H/KV39OwBPQeLdH2HAOrLDfg\u002BjVHudReNBeuv4J4guHNbEDGMaLSV1P6/Xki6Do1qNNTM8/JLGUdN6u8AURyparvKa/D5PuUDqLiTbxbPEzceRauJU8SA0Daqfr3FlYOiFfPMr\u002BKccTXviQs596pwfpf34gtw39a3SVv6ToBnfhM08VkjAmMUgdS12Yq5RxhMOj/mDbN4MXXdFWZGoiJ1iEs4BMZRTXx0o2B2\u002BsYL/cJDrhSAgTBfvP/jBe08zd\u002ByAFF/gUISOqyDsapTAXZvkVdjwzQN9QcamEgGbkdPd5VAhPq0zHyAcXOn/Q\u002BGDHuJs3SVmMqrpAsKJOk5y4xlNDnU0nx7usUa45GAZfg3lIvMvPrS\u002BZ7KlSCvaudTRmXnAojVsTo/DjivevV46z5TElAdLQ7RUnqbCj1bzBAdh10r2WMvIeORza6CY36pUaoiXFhXNllXFfBOOqb840HoUfNYDRHbI/Bsi1\u002BgDu778biTOW/3hlED1IOy4Sd81Sps2hGLUUSYRzhnw==",
      "StatusCode": 201,
      "ResponseHeaders": {
        "Content-Length": "0",
        "Content-MD5": "z/A/PJIQx/uieDEwP35H/Q==",
        "Date": "Tue, 10 Dec 2019 05:31:21 GMT",
        "ETag": "\u00220x8D77D3230D764ED\u0022",
        "Last-Modified": "Tue, 10 Dec 2019 05:31:21 GMT",
=======
      "RequestBody": "RdUgSVpO9643usP32bgjOg8/7X3RptJhqxRJ9remyR1jySnlHRyUGRfUoEoC9we1HRD5ONOUvp8Dvp5GBQD2kfClkw\u002BOPhzyqtRm/AaHX7QNk9mmrJFKzguK4l5\u002BThQW3g9ZXGP3Jt/0B47\u002BLsGZfF/qOXEnUORfW8UEBFu\u002BdFvAUB73LQNQFWz6sqUCS6BJ8Wb/lBWi740q\u002BgCe8yKDNZIyPt6iok5bmSMELZ4/XQ8kuhP1v\u002BBGHWCRzDMCsiJJdnwSzw3Cp04Xo/rxncHu6pzxeTgPjnay7CB9EdUbWecBu7YiLY0BYRPE3RvlVICfouKWETjpOucFYOLtRZV5/EkT7\u002BILzL0P7xglS7FazJef3m7zhEiuGIDOHMyqExx9SuDS0WSdk9YkhyEgw\u002B42q5NLTmcnhngBZNdhPLDwZNv7qADQiPozAUqYzvwnjlSSmHA5X8W0VsRo0G2NPFclMyNFJBvuZiOYGEwdjrh72tWCz6Q/tgQWR1E8aLeNpcXycprZ4Wo5ozJNoUd5l8cM7PaXCmyz5nweL9zJsf1rCnKGKhwdovhrSStx8hW9nK\u002BKMHvB9ppYPowdurGNb/I04ZbU8myq7kr9K8FBQfRnYZMtPoGBqhPXLuuQ/\u002BdH3dk5PRB\u002B6KpD30Exw8rZF/2YtlkeYDFwsjeC/cSAGu5jtk7oCATk6Hnp6l5AUOZJ/hfu90mNKH2oyIvY\u002B\u002BvlwsVSzg188A75tM3gNXbSMGJQOf6tkSKk1Y3QQD95C\u002ByNAyeZ7YLZzA0I9UN8rfIH1pgoiMLsODCirfh/q7DPgKjgUjJOOELgdm3wpZzfKCiayWmnUIIqocv39z\u002BJWSBdOHWam1rAuJ5VSBFU\u002B5KUwoXQ5OJGKC8mtbBmVkADVhxMk2wmRIzN2hDLUQdx1qY4YjW6uHU\u002BFhBFdOapWWFdUvH0CGcmbn74AwrRetYotd8KLvQKSJ6nDX1b4M\u002BmI4Cubf8VfM0\u002BEvS2wrVqbZs6Hb8GnyptUglTTPrqyo2uUeCJIgzWEjgRzBz/VIXpPaDhIcIQoIRVQRr1wi/TU0dmCHDU4UqOYwqG9NIObv6DaQ9ZCajLnrFbM\u002BHx4FAJPnnUmEwVFFtVUr23iauxR9IccVgfeUmem2m/ea1pnIO6fLVZOdWyblW0A7frExQFqewO1W736sQvNv3iVpuu67U6/A31WA39aQMCa3WSs4dVuc/BW8cUw5LxKgPX0Bi6BhgBsRYHD1HeEGxr9H9OnIJ1jZzL7JDuJTl6BC0KJpnqSGVdkAFxTap94ktbqM4Soo6AYUN87hmHE4vcjAoj1OrSgawa8AuBBD/yTglFknxrZ2KficRWblpL1nx2lMGfWg5giCch\u002BA==",
      "StatusCode": 201,
      "ResponseHeaders": {
        "Content-Length": "0",
        "Content-MD5": "r1qxHFDlfz4NRBhC3d2Yog==",
        "Date": "Tue, 10 Dec 2019 05:59:45 GMT",
        "ETag": "\u00220x8D77D3628D67E18\u0022",
        "Last-Modified": "Tue, 10 Dec 2019 05:59:46 GMT",
>>>>>>> 1d9822e0
        "Server": [
          "Windows-Azure-File/1.0",
          "Microsoft-HTTPAPI/2.0"
        ],
<<<<<<< HEAD
        "x-ms-client-request-id": "eff945c0-32fd-8e71-4a0d-30fa536d15e3",
        "x-ms-request-id": "3e8dac10-201a-003e-1d1b-af0544000000",
=======
        "x-ms-client-request-id": "ac668534-bd2e-5c54-51a7-7de1a5845a1e",
        "x-ms-request-id": "8749bfbb-c01a-0019-271f-af1280000000",
>>>>>>> 1d9822e0
        "x-ms-request-server-encrypted": "true",
        "x-ms-version": "2019-07-07"
      },
      "ResponseBody": []
    },
    {
<<<<<<< HEAD
      "RequestUri": "http://seanstagetest.file.core.windows.net/test-share-dce6abaa-051b-2348-b9a6-a748c22d8951?restype=share",
      "RequestMethod": "DELETE",
      "RequestHeaders": {
        "Authorization": "Sanitized",
        "traceparent": "00-bddf8ffc5f95c54983459638eed1ef22-6e17e59dcfcd494d-00",
        "User-Agent": [
          "azsdk-net-Storage.Files.Shares/12.0.0-dev.20191209.1\u002Bb71b1fa965b15eccfc57e2c7781b8bf85cd4c766",
          "(.NET Core 4.6.28008.01; Microsoft Windows 10.0.18363 )"
        ],
        "x-ms-client-request-id": "9c1b09e3-11b3-eaf6-ac4a-7082d0566e9a",
        "x-ms-date": "Tue, 10 Dec 2019 05:31:21 GMT",
=======
      "RequestUri": "http://seanstagetest.file.core.windows.net/test-share-5dff82b1-8903-0fa0-4280-0e7024a8834b?restype=share",
      "RequestMethod": "DELETE",
      "RequestHeaders": {
        "Authorization": "Sanitized",
        "traceparent": "00-e28e674c06b2bd4f80bfd8e3aa1e9a75-0bac4a9a670ba145-00",
        "User-Agent": [
          "azsdk-net-Storage.Files.Shares/12.0.0-dev.20191209.1\u002B61bda4d1783b0e05dba0d434ff14b2840726d3b1",
          "(.NET Core 4.6.28008.01; Microsoft Windows 10.0.18363 )"
        ],
        "x-ms-client-request-id": "96fb6079-95f3-4c7d-74e7-8782569da6fd",
        "x-ms-date": "Tue, 10 Dec 2019 05:59:46 GMT",
>>>>>>> 1d9822e0
        "x-ms-delete-snapshots": "include",
        "x-ms-return-client-request-id": "true",
        "x-ms-version": "2019-07-07"
      },
      "RequestBody": null,
      "StatusCode": 202,
      "ResponseHeaders": {
        "Content-Length": "0",
<<<<<<< HEAD
        "Date": "Tue, 10 Dec 2019 05:31:21 GMT",
=======
        "Date": "Tue, 10 Dec 2019 05:59:45 GMT",
>>>>>>> 1d9822e0
        "Server": [
          "Windows-Azure-File/1.0",
          "Microsoft-HTTPAPI/2.0"
        ],
<<<<<<< HEAD
        "x-ms-client-request-id": "9c1b09e3-11b3-eaf6-ac4a-7082d0566e9a",
        "x-ms-request-id": "3e8dac11-201a-003e-1e1b-af0544000000",
=======
        "x-ms-client-request-id": "96fb6079-95f3-4c7d-74e7-8782569da6fd",
        "x-ms-request-id": "8749bfbc-c01a-0019-281f-af1280000000",
>>>>>>> 1d9822e0
        "x-ms-version": "2019-07-07"
      },
      "ResponseBody": []
    }
  ],
  "Variables": {
<<<<<<< HEAD
    "RandomSeed": "856084145",
=======
    "RandomSeed": "1120211026",
>>>>>>> 1d9822e0
    "Storage_TestConfigDefault": "ProductionTenant\nseanstagetest\nU2FuaXRpemVk\nhttp://seanstagetest.blob.core.windows.net\nhttp://seanstagetest.file.core.windows.net\nhttp://seanstagetest.queue.core.windows.net\nhttp://seanstagetest.table.core.windows.net\n\n\n\n\nhttp://seanstagetest-secondary.blob.core.windows.net\nhttp://seanstagetest-secondary.file.core.windows.net\nhttp://seanstagetest-secondary.queue.core.windows.net\nhttp://seanstagetest-secondary.table.core.windows.net\n\nSanitized\n\n\nCloud\nBlobEndpoint=http://seanstagetest.blob.core.windows.net/;QueueEndpoint=http://seanstagetest.queue.core.windows.net/;FileEndpoint=http://seanstagetest.file.core.windows.net/;BlobSecondaryEndpoint=http://seanstagetest-secondary.blob.core.windows.net/;QueueSecondaryEndpoint=http://seanstagetest-secondary.queue.core.windows.net/;FileSecondaryEndpoint=http://seanstagetest-secondary.file.core.windows.net/;AccountName=seanstagetest;AccountKey=Sanitized"
  }
}<|MERGE_RESOLUTION|>--- conflicted
+++ resolved
@@ -1,31 +1,17 @@
 {
   "Entries": [
     {
-<<<<<<< HEAD
-      "RequestUri": "http://seanstagetest.file.core.windows.net/test-share-dce6abaa-051b-2348-b9a6-a748c22d8951?restype=share",
+      "RequestUri": "http://seanstagetest.file.core.windows.net/test-share-f1d4fc42-4682-6227-2893-0819b98e1f3c?restype=share",
       "RequestMethod": "PUT",
       "RequestHeaders": {
         "Authorization": "Sanitized",
-        "traceparent": "00-cbdc5778d212f44cbbf25063290684da-436d386dff18ee4c-00",
+        "traceparent": "00-d1162b5e6afda24fb5e01fc96460fa01-01e51ee0ad04e24f-00",
         "User-Agent": [
-          "azsdk-net-Storage.Files.Shares/12.0.0-dev.20191209.1\u002Bb71b1fa965b15eccfc57e2c7781b8bf85cd4c766",
+          "azsdk-net-Storage.Files.Shares/12.0.0-dev.20191211.1\u002B899431c003876eb9b26cefd8e8a37e7f27f82ced",
           "(.NET Core 4.6.28008.01; Microsoft Windows 10.0.18363 )"
         ],
-        "x-ms-client-request-id": "986e3fde-7628-c5f2-3c79-39ae016aa518",
-        "x-ms-date": "Tue, 10 Dec 2019 05:31:21 GMT",
-=======
-      "RequestUri": "http://seanstagetest.file.core.windows.net/test-share-5dff82b1-8903-0fa0-4280-0e7024a8834b?restype=share",
-      "RequestMethod": "PUT",
-      "RequestHeaders": {
-        "Authorization": "Sanitized",
-        "traceparent": "00-53a710085f0ba044a75ae47ad86ed2d4-a1d61f26c677e34d-00",
-        "User-Agent": [
-          "azsdk-net-Storage.Files.Shares/12.0.0-dev.20191209.1\u002B61bda4d1783b0e05dba0d434ff14b2840726d3b1",
-          "(.NET Core 4.6.28008.01; Microsoft Windows 10.0.18363 )"
-        ],
-        "x-ms-client-request-id": "1db06f49-6689-e452-b93c-93fc67239cf6",
-        "x-ms-date": "Tue, 10 Dec 2019 05:59:46 GMT",
->>>>>>> 1d9822e0
+        "x-ms-client-request-id": "968459c1-0abd-1e43-98da-0d969c2e984c",
+        "x-ms-date": "Wed, 11 Dec 2019 20:38:29 GMT",
         "x-ms-return-client-request-id": "true",
         "x-ms-version": "2019-07-07"
       },
@@ -33,56 +19,31 @@
       "StatusCode": 201,
       "ResponseHeaders": {
         "Content-Length": "0",
-<<<<<<< HEAD
-        "Date": "Tue, 10 Dec 2019 05:31:21 GMT",
-        "ETag": "\u00220x8D77D3230AF4C17\u0022",
-        "Last-Modified": "Tue, 10 Dec 2019 05:31:21 GMT",
-=======
-        "Date": "Tue, 10 Dec 2019 05:59:45 GMT",
-        "ETag": "\u00220x8D77D3628AE8D80\u0022",
-        "Last-Modified": "Tue, 10 Dec 2019 05:59:46 GMT",
->>>>>>> 1d9822e0
+        "Date": "Wed, 11 Dec 2019 20:38:28 GMT",
+        "ETag": "\u00220x8D77E7A14913B97\u0022",
+        "Last-Modified": "Wed, 11 Dec 2019 20:38:29 GMT",
         "Server": [
           "Windows-Azure-File/1.0",
           "Microsoft-HTTPAPI/2.0"
         ],
-<<<<<<< HEAD
-        "x-ms-client-request-id": "986e3fde-7628-c5f2-3c79-39ae016aa518",
-        "x-ms-request-id": "3e8dac0c-201a-003e-1a1b-af0544000000",
-=======
-        "x-ms-client-request-id": "1db06f49-6689-e452-b93c-93fc67239cf6",
-        "x-ms-request-id": "8749bfb7-c01a-0019-241f-af1280000000",
->>>>>>> 1d9822e0
+        "x-ms-client-request-id": "968459c1-0abd-1e43-98da-0d969c2e984c",
+        "x-ms-request-id": "ef3e3b8f-c01a-0019-3762-b01280000000",
         "x-ms-version": "2019-07-07"
       },
       "ResponseBody": []
     },
     {
-<<<<<<< HEAD
-      "RequestUri": "http://seanstagetest.file.core.windows.net/test-share-dce6abaa-051b-2348-b9a6-a748c22d8951/test-directory-282ff3a3-d57b-eb7b-d211-0e489085a2e9?restype=directory",
+      "RequestUri": "http://seanstagetest.file.core.windows.net/test-share-f1d4fc42-4682-6227-2893-0819b98e1f3c/test-directory-c80eac94-a048-666b-d12f-861b1f514eb5?restype=directory",
       "RequestMethod": "PUT",
       "RequestHeaders": {
         "Authorization": "Sanitized",
-        "traceparent": "00-7184077a4010f14f979b870313467344-92da5c1cb65ff74b-00",
+        "traceparent": "00-c7ed9d0bdc37ec44aa54b886355d7fd9-87b8837c5565ad41-00",
         "User-Agent": [
-          "azsdk-net-Storage.Files.Shares/12.0.0-dev.20191209.1\u002Bb71b1fa965b15eccfc57e2c7781b8bf85cd4c766",
+          "azsdk-net-Storage.Files.Shares/12.0.0-dev.20191211.1\u002B899431c003876eb9b26cefd8e8a37e7f27f82ced",
           "(.NET Core 4.6.28008.01; Microsoft Windows 10.0.18363 )"
         ],
-        "x-ms-client-request-id": "8d1f5c2e-c3a0-084d-c483-c51667aa35b7",
-        "x-ms-date": "Tue, 10 Dec 2019 05:31:21 GMT",
-=======
-      "RequestUri": "http://seanstagetest.file.core.windows.net/test-share-5dff82b1-8903-0fa0-4280-0e7024a8834b/test-directory-0b3ac3d6-cf14-962a-f3f4-ed8536ac135e?restype=directory",
-      "RequestMethod": "PUT",
-      "RequestHeaders": {
-        "Authorization": "Sanitized",
-        "traceparent": "00-9cc816959c4f024781b6ab8bd096b892-c353d6377f0e244e-00",
-        "User-Agent": [
-          "azsdk-net-Storage.Files.Shares/12.0.0-dev.20191209.1\u002B61bda4d1783b0e05dba0d434ff14b2840726d3b1",
-          "(.NET Core 4.6.28008.01; Microsoft Windows 10.0.18363 )"
-        ],
-        "x-ms-client-request-id": "381d5ce2-feaa-7a40-4419-299479cdad0d",
-        "x-ms-date": "Tue, 10 Dec 2019 05:59:46 GMT",
->>>>>>> 1d9822e0
+        "x-ms-client-request-id": "6741dacd-8663-20f1-ee1e-c58e8327ff46",
+        "x-ms-date": "Wed, 11 Dec 2019 20:38:29 GMT",
         "x-ms-file-attributes": "None",
         "x-ms-file-creation-time": "Now",
         "x-ms-file-last-write-time": "Now",
@@ -94,73 +55,40 @@
       "StatusCode": 201,
       "ResponseHeaders": {
         "Content-Length": "0",
-<<<<<<< HEAD
-        "Date": "Tue, 10 Dec 2019 05:31:21 GMT",
-        "ETag": "\u00220x8D77D3230BD98CF\u0022",
-        "Last-Modified": "Tue, 10 Dec 2019 05:31:21 GMT",
-=======
-        "Date": "Tue, 10 Dec 2019 05:59:45 GMT",
-        "ETag": "\u00220x8D77D3628BCB180\u0022",
-        "Last-Modified": "Tue, 10 Dec 2019 05:59:46 GMT",
->>>>>>> 1d9822e0
+        "Date": "Wed, 11 Dec 2019 20:38:28 GMT",
+        "ETag": "\u00220x8D77E7A149ED7C4\u0022",
+        "Last-Modified": "Wed, 11 Dec 2019 20:38:29 GMT",
         "Server": [
           "Windows-Azure-File/1.0",
           "Microsoft-HTTPAPI/2.0"
         ],
-<<<<<<< HEAD
-        "x-ms-client-request-id": "8d1f5c2e-c3a0-084d-c483-c51667aa35b7",
+        "x-ms-client-request-id": "6741dacd-8663-20f1-ee1e-c58e8327ff46",
         "x-ms-file-attributes": "Directory",
-        "x-ms-file-change-time": "2019-12-10T05:31:21.5783119Z",
-        "x-ms-file-creation-time": "2019-12-10T05:31:21.5783119Z",
+        "x-ms-file-change-time": "2019-12-11T20:38:29.3278660Z",
+        "x-ms-file-creation-time": "2019-12-11T20:38:29.3278660Z",
         "x-ms-file-id": "13835128424026341376",
-        "x-ms-file-last-write-time": "2019-12-10T05:31:21.5783119Z",
+        "x-ms-file-last-write-time": "2019-12-11T20:38:29.3278660Z",
         "x-ms-file-parent-id": "0",
         "x-ms-file-permission-key": "7855875120676328179*422928105932735866",
-        "x-ms-request-id": "3e8dac0e-201a-003e-1b1b-af0544000000",
-=======
-        "x-ms-client-request-id": "381d5ce2-feaa-7a40-4419-299479cdad0d",
-        "x-ms-file-attributes": "Directory",
-        "x-ms-file-change-time": "2019-12-10T05:59:46.1375360Z",
-        "x-ms-file-creation-time": "2019-12-10T05:59:46.1375360Z",
-        "x-ms-file-id": "13835128424026341376",
-        "x-ms-file-last-write-time": "2019-12-10T05:59:46.1375360Z",
-        "x-ms-file-parent-id": "0",
-        "x-ms-file-permission-key": "7855875120676328179*422928105932735866",
-        "x-ms-request-id": "8749bfb9-c01a-0019-251f-af1280000000",
->>>>>>> 1d9822e0
+        "x-ms-request-id": "ef3e3b91-c01a-0019-3862-b01280000000",
         "x-ms-request-server-encrypted": "true",
         "x-ms-version": "2019-07-07"
       },
       "ResponseBody": []
     },
     {
-<<<<<<< HEAD
-      "RequestUri": "http://seanstagetest.file.core.windows.net/test-share-dce6abaa-051b-2348-b9a6-a748c22d8951/test-directory-282ff3a3-d57b-eb7b-d211-0e489085a2e9/test-file-23f350d7-2200-b359-cac4-e1a007d066a8",
+      "RequestUri": "http://seanstagetest.file.core.windows.net/test-share-f1d4fc42-4682-6227-2893-0819b98e1f3c/test-directory-c80eac94-a048-666b-d12f-861b1f514eb5/test-file-cd51578c-38d7-0c41-2e77-15abf043973b",
       "RequestMethod": "PUT",
       "RequestHeaders": {
         "Authorization": "Sanitized",
-        "traceparent": "00-f5783f0294c09946a72b6c5ad320bffe-44bd7109fcf09440-00",
+        "traceparent": "00-795adf36cce9e149a69ad6c03b3195ff-026f5c39a44aa242-00",
         "User-Agent": [
-          "azsdk-net-Storage.Files.Shares/12.0.0-dev.20191209.1\u002Bb71b1fa965b15eccfc57e2c7781b8bf85cd4c766",
+          "azsdk-net-Storage.Files.Shares/12.0.0-dev.20191211.1\u002B899431c003876eb9b26cefd8e8a37e7f27f82ced",
           "(.NET Core 4.6.28008.01; Microsoft Windows 10.0.18363 )"
         ],
-        "x-ms-client-request-id": "34d317a6-af36-0c61-026b-c2dbe1ad01f3",
+        "x-ms-client-request-id": "779b699d-3b43-9564-9935-39ec704630ab",
         "x-ms-content-length": "1048576",
-        "x-ms-date": "Tue, 10 Dec 2019 05:31:21 GMT",
-=======
-      "RequestUri": "http://seanstagetest.file.core.windows.net/test-share-5dff82b1-8903-0fa0-4280-0e7024a8834b/test-directory-0b3ac3d6-cf14-962a-f3f4-ed8536ac135e/test-file-ae853528-e6fc-70ff-017a-e2e637980f61",
-      "RequestMethod": "PUT",
-      "RequestHeaders": {
-        "Authorization": "Sanitized",
-        "traceparent": "00-12d6e96abd4104479629b6ed23efb91e-e2198888220a0849-00",
-        "User-Agent": [
-          "azsdk-net-Storage.Files.Shares/12.0.0-dev.20191209.1\u002B61bda4d1783b0e05dba0d434ff14b2840726d3b1",
-          "(.NET Core 4.6.28008.01; Microsoft Windows 10.0.18363 )"
-        ],
-        "x-ms-client-request-id": "51698a80-f50c-fb4f-5dad-362f1c5a42ac",
-        "x-ms-content-length": "1048576",
-        "x-ms-date": "Tue, 10 Dec 2019 05:59:46 GMT",
->>>>>>> 1d9822e0
+        "x-ms-date": "Wed, 11 Dec 2019 20:38:29 GMT",
         "x-ms-file-attributes": "None",
         "x-ms-file-creation-time": "Now",
         "x-ms-file-last-write-time": "Now",
@@ -173,138 +101,76 @@
       "StatusCode": 201,
       "ResponseHeaders": {
         "Content-Length": "0",
-<<<<<<< HEAD
-        "Date": "Tue, 10 Dec 2019 05:31:21 GMT",
-        "ETag": "\u00220x8D77D3230CB0820\u0022",
-        "Last-Modified": "Tue, 10 Dec 2019 05:31:21 GMT",
-=======
-        "Date": "Tue, 10 Dec 2019 05:59:45 GMT",
-        "ETag": "\u00220x8D77D3628CA209A\u0022",
-        "Last-Modified": "Tue, 10 Dec 2019 05:59:46 GMT",
->>>>>>> 1d9822e0
+        "Date": "Wed, 11 Dec 2019 20:38:28 GMT",
+        "ETag": "\u00220x8D77E7A14ABF71A\u0022",
+        "Last-Modified": "Wed, 11 Dec 2019 20:38:29 GMT",
         "Server": [
           "Windows-Azure-File/1.0",
           "Microsoft-HTTPAPI/2.0"
         ],
-<<<<<<< HEAD
-        "x-ms-client-request-id": "34d317a6-af36-0c61-026b-c2dbe1ad01f3",
+        "x-ms-client-request-id": "779b699d-3b43-9564-9935-39ec704630ab",
         "x-ms-file-attributes": "Archive",
-        "x-ms-file-change-time": "2019-12-10T05:31:21.6663584Z",
-        "x-ms-file-creation-time": "2019-12-10T05:31:21.6663584Z",
+        "x-ms-file-change-time": "2019-12-11T20:38:29.4138650Z",
+        "x-ms-file-creation-time": "2019-12-11T20:38:29.4138650Z",
         "x-ms-file-id": "11529285414812647424",
-        "x-ms-file-last-write-time": "2019-12-10T05:31:21.6663584Z",
+        "x-ms-file-last-write-time": "2019-12-11T20:38:29.4138650Z",
         "x-ms-file-parent-id": "13835128424026341376",
         "x-ms-file-permission-key": "12501538048846835188*422928105932735866",
-        "x-ms-request-id": "3e8dac0f-201a-003e-1c1b-af0544000000",
-=======
-        "x-ms-client-request-id": "51698a80-f50c-fb4f-5dad-362f1c5a42ac",
-        "x-ms-file-attributes": "Archive",
-        "x-ms-file-change-time": "2019-12-10T05:59:46.2255770Z",
-        "x-ms-file-creation-time": "2019-12-10T05:59:46.2255770Z",
-        "x-ms-file-id": "11529285414812647424",
-        "x-ms-file-last-write-time": "2019-12-10T05:59:46.2255770Z",
-        "x-ms-file-parent-id": "13835128424026341376",
-        "x-ms-file-permission-key": "12501538048846835188*422928105932735866",
-        "x-ms-request-id": "8749bfba-c01a-0019-261f-af1280000000",
->>>>>>> 1d9822e0
+        "x-ms-request-id": "ef3e3b92-c01a-0019-3962-b01280000000",
         "x-ms-request-server-encrypted": "true",
         "x-ms-version": "2019-07-07"
       },
       "ResponseBody": []
     },
     {
-<<<<<<< HEAD
-      "RequestUri": "http://seanstagetest.file.core.windows.net/test-share-dce6abaa-051b-2348-b9a6-a748c22d8951/test-directory-282ff3a3-d57b-eb7b-d211-0e489085a2e9/test-file-23f350d7-2200-b359-cac4-e1a007d066a8?comp=range",
-=======
-      "RequestUri": "http://seanstagetest.file.core.windows.net/test-share-5dff82b1-8903-0fa0-4280-0e7024a8834b/test-directory-0b3ac3d6-cf14-962a-f3f4-ed8536ac135e/test-file-ae853528-e6fc-70ff-017a-e2e637980f61?comp=range",
->>>>>>> 1d9822e0
+      "RequestUri": "http://seanstagetest.file.core.windows.net/test-share-f1d4fc42-4682-6227-2893-0819b98e1f3c/test-directory-c80eac94-a048-666b-d12f-861b1f514eb5/test-file-cd51578c-38d7-0c41-2e77-15abf043973b?comp=range",
       "RequestMethod": "PUT",
       "RequestHeaders": {
         "Authorization": "Sanitized",
         "Content-Length": "1024",
-<<<<<<< HEAD
-        "traceparent": "00-8dc759fcd19d9f40b5393c15aaf4397a-16c6633019d55c40-00",
+        "traceparent": "00-ad70310f4ea34a4e872ddc6833574d13-071ad2ae91761543-00",
         "User-Agent": [
-          "azsdk-net-Storage.Files.Shares/12.0.0-dev.20191209.1\u002Bb71b1fa965b15eccfc57e2c7781b8bf85cd4c766",
+          "azsdk-net-Storage.Files.Shares/12.0.0-dev.20191211.1\u002B899431c003876eb9b26cefd8e8a37e7f27f82ced",
           "(.NET Core 4.6.28008.01; Microsoft Windows 10.0.18363 )"
         ],
-        "x-ms-client-request-id": "eff945c0-32fd-8e71-4a0d-30fa536d15e3",
-        "x-ms-date": "Tue, 10 Dec 2019 05:31:21 GMT",
-=======
-        "traceparent": "00-3ece0fb9c26b194dbbbdd8af01062b3a-522929c6e739574f-00",
-        "User-Agent": [
-          "azsdk-net-Storage.Files.Shares/12.0.0-dev.20191209.1\u002B61bda4d1783b0e05dba0d434ff14b2840726d3b1",
-          "(.NET Core 4.6.28008.01; Microsoft Windows 10.0.18363 )"
-        ],
-        "x-ms-client-request-id": "ac668534-bd2e-5c54-51a7-7de1a5845a1e",
-        "x-ms-date": "Tue, 10 Dec 2019 05:59:46 GMT",
->>>>>>> 1d9822e0
+        "x-ms-client-request-id": "870d8965-1fa7-ebf7-e6b8-aadaad654d97",
+        "x-ms-date": "Wed, 11 Dec 2019 20:38:29 GMT",
         "x-ms-range": "bytes=1024-2047",
         "x-ms-return-client-request-id": "true",
         "x-ms-version": "2019-07-07",
         "x-ms-write": "update"
       },
-<<<<<<< HEAD
-      "RequestBody": "MtKthydNDlLG9QrP3DtDCdRW0enc89vNUY1QQB4kCdQscg00n\u002BDKETiJBsuomclM8/oEMGiQIT724Daa/M40oes1o2ouDmrzjMCwU\u002B0QJbfDBEwjINhsm1HOPr\u002BqLxRqVGTfcvZfHeWQEKSn4M1Q5bt\u002B1viCEIETyQcZYNCqSVyrRv6IMbPBZOZnkxA0xLuDfVgDK1gc50TjzKjuRr0U5cZH/JrOyLQHvXIRG31x3gRMleJ3ph4Djl66pWUK0h4oUq5J7MggtbWk/G3mCszHce2jobDbnT6oQ207EyJO/epU6cjOJ/E8K98s06qwHYSR8zR4ZjFtTbRwoKha5aGTVf6DkSED\u002BEn7Z3XRrsqT\u002BCbpqR/u1pa45pwTXodI4UY9mX2rLItijfvqfP\u002B8nJ7q3KiCcTuBpX9oyqqF8JnCs4UukxVM58uahhskA1qW/Er\u002BKILexnALu/P\u002BQ2Lg3Z1hJ8l6jQiInvTd5\u002BsfXaEk0c1gh8cX5OwUI9chTqRouqh\u002Bw9uRHG9BdYqNAN6E615R2XGUgFbWSkPcZWoxZlBQdS1CoZrFk7ReHhE8iuMOjzd40HQy0zlSp3mYtbYEEA86PIuwQkrEjEa9NmFEmr9fzdUzuJbbHqH08PkgLd79WQ4CAk1YXk3stEMtdZ3XDQ25OOfh0Vd4Xh7qvFFRo15ov9xTQpdyB2\u002BIRgRSrqkDHOLsZ/T2HIi2iqMubaL7mxDlxbbBhMt1RjB4WYtTJrB1559uZDxqcqJTnLfzQ5rMjKrzbenzQZcXdiDDfcP8Y2TzuYYCjDbUe1MTbucTggKWq8zgX7jHgqUHV\u002B4bpvTfVjlT/4oTyv90H/KV39OwBPQeLdH2HAOrLDfg\u002BjVHudReNBeuv4J4guHNbEDGMaLSV1P6/Xki6Do1qNNTM8/JLGUdN6u8AURyparvKa/D5PuUDqLiTbxbPEzceRauJU8SA0Daqfr3FlYOiFfPMr\u002BKccTXviQs596pwfpf34gtw39a3SVv6ToBnfhM08VkjAmMUgdS12Yq5RxhMOj/mDbN4MXXdFWZGoiJ1iEs4BMZRTXx0o2B2\u002BsYL/cJDrhSAgTBfvP/jBe08zd\u002ByAFF/gUISOqyDsapTAXZvkVdjwzQN9QcamEgGbkdPd5VAhPq0zHyAcXOn/Q\u002BGDHuJs3SVmMqrpAsKJOk5y4xlNDnU0nx7usUa45GAZfg3lIvMvPrS\u002BZ7KlSCvaudTRmXnAojVsTo/DjivevV46z5TElAdLQ7RUnqbCj1bzBAdh10r2WMvIeORza6CY36pUaoiXFhXNllXFfBOOqb840HoUfNYDRHbI/Bsi1\u002BgDu778biTOW/3hlED1IOy4Sd81Sps2hGLUUSYRzhnw==",
+      "RequestBody": "z5RKWIAtR2iPF95F6vB/lc9B1yzmEiWA5VUoQDWXTtoiMbn07smK0TT8kJqqQt/Bs9YNV\u002BVRHb1uyXIqBQcz\u002BMgDI7g3i6YFtgX36YGL1aJ2Z4xfiff00BT7hSVWYMwtyZjSpx8miSgwCKDfWTQ74/PQtJ56027QDlKkOwWBrlY5yh/puS6DUN1jL4FWFXfgwKIxhqwtsvUqAZjMgU4jrllKpo8UUirETWPAF6TtevnbxHtiTyiqCxcpv7eWts6OQIAnDG7oy214bDhIbJtRPYee8bzTwF4woJp36pNyLpeVMdYkxW2L8/kN6uPwYZ582IEw\u002BMURu38h92zUceDaBj2hszrELHcZE/7DxtV7QD77\u002BhIRQTbSg3ZXAs4BtoIYMuSlTq5jt6sKF\u002BTGTvWpprYt2HbOycQHzy/EbSqpF1x8q5Px1fGPl0JmBypRCzWArVsX1N0LSmkgnn9\u002Bn0qBYP\u002BHSqNhuNHEnUAzZ8KZtcT6Q8DOkUN\u002BcGAq0TdyEPj45KYrycCSH/WKUjad1\u002BKnhui7hFuJs867CdpCN\u002BaaUo1HO4MbbusEaCTKQz4N4Zh\u002Bg0tOt4ydbjHXcMDlT\u002BcO8ACoVZxfixf8txs2v2\u002BPrSdBxLSbS5sAqsxSQ/4rHhk8vFM\u002BZIz8H/czUQBxZq/BSMKZpIszc6RlqKrPDEcZ0ZgC\u002BgIcUUiaRKW8Z/mbj0QdkPs7kXmNCEmu2LzhLBKvGoBnbmytpfZ6/l/mdwuryhhmsntM3T8fdPG5bXiLuReSDEx5NCDXb\u002BsFwZMZp5E9Aw6je3qWYzxAR/p68zd97kVIU2q\u002BMpb4jkKQRxysBs1fe2pq5z2d/KkQOOwmXHyzh9JO0VMmf9F4q\u002Bw3BRwflEEsG3jNEwYHqlbBrvmp0THG3MBKXTR5OfyZ8jxQZvaN8KOr\u002BkED5nPLRif9ZdDXztq6cClb1TcMsuF8NCHKt0NgNL1W/tfww/ZMfxcNfNQrwiNilfXNMRtsnkdghrFRAI/jnDESgc8Cyq0zD1Uf/zYNUXL\u002BaCFNkgKi6WCQkDxE\u002Bn6HKt\u002BjGEBTX8pImiLFTJ8QUjU/U5dulQkucJdvcjpw7hTXmNVWajgxqghWBPjg3ZzBfz0GBafnGZTVdKip5O2Q16sN7rTKuuj9DamOF5ARTZL7rvP9auht739AgfWQiMYbxi1M0u/o98RVCff9WAEDxCcVrjX6km3CoP40iTnybIXjc1FjxHqjErcuqGDxb5d\u002BPbzNetqQITO/iTLxs22LYpxxGuWvoP\u002Bscpt\u002BzOoM0TBmtkx8JPGrU1EdpDpHsl9JokXEf1Wyzp28IAg\u002BEVVJsrgBivwhDj2qxsaTkvvFZMA8NSmkSFHatOivvwTpbA==",
       "StatusCode": 201,
       "ResponseHeaders": {
         "Content-Length": "0",
-        "Content-MD5": "z/A/PJIQx/uieDEwP35H/Q==",
-        "Date": "Tue, 10 Dec 2019 05:31:21 GMT",
-        "ETag": "\u00220x8D77D3230D764ED\u0022",
-        "Last-Modified": "Tue, 10 Dec 2019 05:31:21 GMT",
-=======
-      "RequestBody": "RdUgSVpO9643usP32bgjOg8/7X3RptJhqxRJ9remyR1jySnlHRyUGRfUoEoC9we1HRD5ONOUvp8Dvp5GBQD2kfClkw\u002BOPhzyqtRm/AaHX7QNk9mmrJFKzguK4l5\u002BThQW3g9ZXGP3Jt/0B47\u002BLsGZfF/qOXEnUORfW8UEBFu\u002BdFvAUB73LQNQFWz6sqUCS6BJ8Wb/lBWi740q\u002BgCe8yKDNZIyPt6iok5bmSMELZ4/XQ8kuhP1v\u002BBGHWCRzDMCsiJJdnwSzw3Cp04Xo/rxncHu6pzxeTgPjnay7CB9EdUbWecBu7YiLY0BYRPE3RvlVICfouKWETjpOucFYOLtRZV5/EkT7\u002BILzL0P7xglS7FazJef3m7zhEiuGIDOHMyqExx9SuDS0WSdk9YkhyEgw\u002B42q5NLTmcnhngBZNdhPLDwZNv7qADQiPozAUqYzvwnjlSSmHA5X8W0VsRo0G2NPFclMyNFJBvuZiOYGEwdjrh72tWCz6Q/tgQWR1E8aLeNpcXycprZ4Wo5ozJNoUd5l8cM7PaXCmyz5nweL9zJsf1rCnKGKhwdovhrSStx8hW9nK\u002BKMHvB9ppYPowdurGNb/I04ZbU8myq7kr9K8FBQfRnYZMtPoGBqhPXLuuQ/\u002BdH3dk5PRB\u002B6KpD30Exw8rZF/2YtlkeYDFwsjeC/cSAGu5jtk7oCATk6Hnp6l5AUOZJ/hfu90mNKH2oyIvY\u002B\u002BvlwsVSzg188A75tM3gNXbSMGJQOf6tkSKk1Y3QQD95C\u002ByNAyeZ7YLZzA0I9UN8rfIH1pgoiMLsODCirfh/q7DPgKjgUjJOOELgdm3wpZzfKCiayWmnUIIqocv39z\u002BJWSBdOHWam1rAuJ5VSBFU\u002B5KUwoXQ5OJGKC8mtbBmVkADVhxMk2wmRIzN2hDLUQdx1qY4YjW6uHU\u002BFhBFdOapWWFdUvH0CGcmbn74AwrRetYotd8KLvQKSJ6nDX1b4M\u002BmI4Cubf8VfM0\u002BEvS2wrVqbZs6Hb8GnyptUglTTPrqyo2uUeCJIgzWEjgRzBz/VIXpPaDhIcIQoIRVQRr1wi/TU0dmCHDU4UqOYwqG9NIObv6DaQ9ZCajLnrFbM\u002BHx4FAJPnnUmEwVFFtVUr23iauxR9IccVgfeUmem2m/ea1pnIO6fLVZOdWyblW0A7frExQFqewO1W736sQvNv3iVpuu67U6/A31WA39aQMCa3WSs4dVuc/BW8cUw5LxKgPX0Bi6BhgBsRYHD1HeEGxr9H9OnIJ1jZzL7JDuJTl6BC0KJpnqSGVdkAFxTap94ktbqM4Soo6AYUN87hmHE4vcjAoj1OrSgawa8AuBBD/yTglFknxrZ2KficRWblpL1nx2lMGfWg5giCch\u002BA==",
-      "StatusCode": 201,
-      "ResponseHeaders": {
-        "Content-Length": "0",
-        "Content-MD5": "r1qxHFDlfz4NRBhC3d2Yog==",
-        "Date": "Tue, 10 Dec 2019 05:59:45 GMT",
-        "ETag": "\u00220x8D77D3628D67E18\u0022",
-        "Last-Modified": "Tue, 10 Dec 2019 05:59:46 GMT",
->>>>>>> 1d9822e0
+        "Content-MD5": "XDvF1GMLKSVW9xi1lBx/ew==",
+        "Date": "Wed, 11 Dec 2019 20:38:28 GMT",
+        "ETag": "\u00220x8D77E7A14B82969\u0022",
+        "Last-Modified": "Wed, 11 Dec 2019 20:38:29 GMT",
         "Server": [
           "Windows-Azure-File/1.0",
           "Microsoft-HTTPAPI/2.0"
         ],
-<<<<<<< HEAD
-        "x-ms-client-request-id": "eff945c0-32fd-8e71-4a0d-30fa536d15e3",
-        "x-ms-request-id": "3e8dac10-201a-003e-1d1b-af0544000000",
-=======
-        "x-ms-client-request-id": "ac668534-bd2e-5c54-51a7-7de1a5845a1e",
-        "x-ms-request-id": "8749bfbb-c01a-0019-271f-af1280000000",
->>>>>>> 1d9822e0
+        "x-ms-client-request-id": "870d8965-1fa7-ebf7-e6b8-aadaad654d97",
+        "x-ms-request-id": "ef3e3b93-c01a-0019-3a62-b01280000000",
         "x-ms-request-server-encrypted": "true",
         "x-ms-version": "2019-07-07"
       },
       "ResponseBody": []
     },
     {
-<<<<<<< HEAD
-      "RequestUri": "http://seanstagetest.file.core.windows.net/test-share-dce6abaa-051b-2348-b9a6-a748c22d8951?restype=share",
+      "RequestUri": "http://seanstagetest.file.core.windows.net/test-share-f1d4fc42-4682-6227-2893-0819b98e1f3c?restype=share",
       "RequestMethod": "DELETE",
       "RequestHeaders": {
         "Authorization": "Sanitized",
-        "traceparent": "00-bddf8ffc5f95c54983459638eed1ef22-6e17e59dcfcd494d-00",
+        "traceparent": "00-ec400149525f9c4e843814dde3ea7a0d-44761061a4183343-00",
         "User-Agent": [
-          "azsdk-net-Storage.Files.Shares/12.0.0-dev.20191209.1\u002Bb71b1fa965b15eccfc57e2c7781b8bf85cd4c766",
+          "azsdk-net-Storage.Files.Shares/12.0.0-dev.20191211.1\u002B899431c003876eb9b26cefd8e8a37e7f27f82ced",
           "(.NET Core 4.6.28008.01; Microsoft Windows 10.0.18363 )"
         ],
-        "x-ms-client-request-id": "9c1b09e3-11b3-eaf6-ac4a-7082d0566e9a",
-        "x-ms-date": "Tue, 10 Dec 2019 05:31:21 GMT",
-=======
-      "RequestUri": "http://seanstagetest.file.core.windows.net/test-share-5dff82b1-8903-0fa0-4280-0e7024a8834b?restype=share",
-      "RequestMethod": "DELETE",
-      "RequestHeaders": {
-        "Authorization": "Sanitized",
-        "traceparent": "00-e28e674c06b2bd4f80bfd8e3aa1e9a75-0bac4a9a670ba145-00",
-        "User-Agent": [
-          "azsdk-net-Storage.Files.Shares/12.0.0-dev.20191209.1\u002B61bda4d1783b0e05dba0d434ff14b2840726d3b1",
-          "(.NET Core 4.6.28008.01; Microsoft Windows 10.0.18363 )"
-        ],
-        "x-ms-client-request-id": "96fb6079-95f3-4c7d-74e7-8782569da6fd",
-        "x-ms-date": "Tue, 10 Dec 2019 05:59:46 GMT",
->>>>>>> 1d9822e0
+        "x-ms-client-request-id": "e787faec-a938-6703-917b-5222105cf79f",
+        "x-ms-date": "Wed, 11 Dec 2019 20:38:29 GMT",
         "x-ms-delete-snapshots": "include",
         "x-ms-return-client-request-id": "true",
         "x-ms-version": "2019-07-07"
@@ -313,33 +179,20 @@
       "StatusCode": 202,
       "ResponseHeaders": {
         "Content-Length": "0",
-<<<<<<< HEAD
-        "Date": "Tue, 10 Dec 2019 05:31:21 GMT",
-=======
-        "Date": "Tue, 10 Dec 2019 05:59:45 GMT",
->>>>>>> 1d9822e0
+        "Date": "Wed, 11 Dec 2019 20:38:28 GMT",
         "Server": [
           "Windows-Azure-File/1.0",
           "Microsoft-HTTPAPI/2.0"
         ],
-<<<<<<< HEAD
-        "x-ms-client-request-id": "9c1b09e3-11b3-eaf6-ac4a-7082d0566e9a",
-        "x-ms-request-id": "3e8dac11-201a-003e-1e1b-af0544000000",
-=======
-        "x-ms-client-request-id": "96fb6079-95f3-4c7d-74e7-8782569da6fd",
-        "x-ms-request-id": "8749bfbc-c01a-0019-281f-af1280000000",
->>>>>>> 1d9822e0
+        "x-ms-client-request-id": "e787faec-a938-6703-917b-5222105cf79f",
+        "x-ms-request-id": "ef3e3b94-c01a-0019-3b62-b01280000000",
         "x-ms-version": "2019-07-07"
       },
       "ResponseBody": []
     }
   ],
   "Variables": {
-<<<<<<< HEAD
-    "RandomSeed": "856084145",
-=======
-    "RandomSeed": "1120211026",
->>>>>>> 1d9822e0
+    "RandomSeed": "1699392458",
     "Storage_TestConfigDefault": "ProductionTenant\nseanstagetest\nU2FuaXRpemVk\nhttp://seanstagetest.blob.core.windows.net\nhttp://seanstagetest.file.core.windows.net\nhttp://seanstagetest.queue.core.windows.net\nhttp://seanstagetest.table.core.windows.net\n\n\n\n\nhttp://seanstagetest-secondary.blob.core.windows.net\nhttp://seanstagetest-secondary.file.core.windows.net\nhttp://seanstagetest-secondary.queue.core.windows.net\nhttp://seanstagetest-secondary.table.core.windows.net\n\nSanitized\n\n\nCloud\nBlobEndpoint=http://seanstagetest.blob.core.windows.net/;QueueEndpoint=http://seanstagetest.queue.core.windows.net/;FileEndpoint=http://seanstagetest.file.core.windows.net/;BlobSecondaryEndpoint=http://seanstagetest-secondary.blob.core.windows.net/;QueueSecondaryEndpoint=http://seanstagetest-secondary.queue.core.windows.net/;FileSecondaryEndpoint=http://seanstagetest-secondary.file.core.windows.net/;AccountName=seanstagetest;AccountKey=Sanitized"
   }
 }