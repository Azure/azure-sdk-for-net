{
  "Entries": [
    {
      "RequestUri": "http://seanstagetest.file.core.windows.net/test-share-f1d4fc42-4682-6227-2893-0819b98e1f3c?restype=share",
      "RequestMethod": "PUT",
      "RequestHeaders": {
        "Authorization": "Sanitized",
        "traceparent": "00-d1162b5e6afda24fb5e01fc96460fa01-01e51ee0ad04e24f-00",
        "User-Agent": [
<<<<<<< HEAD
          "azsdk-net-Storage.Files.Shares/12.0.0-dev.20191205.1+4f14c4315f17fbbc59c93c6819467b6f15d7008f",
=======
          "azsdk-net-Storage.Files.Shares/12.0.0-dev.20191211.1\u002B899431c003876eb9b26cefd8e8a37e7f27f82ced",
>>>>>>> 5e20a7a1
          "(.NET Core 4.6.28008.01; Microsoft Windows 10.0.18363 )"
        ],
        "x-ms-client-request-id": "968459c1-0abd-1e43-98da-0d969c2e984c",
        "x-ms-date": "Wed, 11 Dec 2019 20:38:29 GMT",
        "x-ms-return-client-request-id": "true",
        "x-ms-version": "2019-07-07"
      },
      "RequestBody": null,
      "StatusCode": 201,
      "ResponseHeaders": {
        "Content-Length": "0",
<<<<<<< HEAD
        "Date": "Fri, 06 Dec 2019 00:25:59 GMT",
        "ETag": "\"0x8D779E2DE2F2B34\"",
        "Last-Modified": "Fri, 06 Dec 2019 00:25:59 GMT",
=======
        "Date": "Wed, 11 Dec 2019 20:38:28 GMT",
        "ETag": "\u00220x8D77E7A14913B97\u0022",
        "Last-Modified": "Wed, 11 Dec 2019 20:38:29 GMT",
>>>>>>> 5e20a7a1
        "Server": [
          "Windows-Azure-File/1.0",
          "Microsoft-HTTPAPI/2.0"
        ],
        "x-ms-client-request-id": "968459c1-0abd-1e43-98da-0d969c2e984c",
        "x-ms-request-id": "ef3e3b8f-c01a-0019-3762-b01280000000",
        "x-ms-version": "2019-07-07"
      },
      "ResponseBody": []
    },
    {
      "RequestUri": "http://seanstagetest.file.core.windows.net/test-share-f1d4fc42-4682-6227-2893-0819b98e1f3c/test-directory-c80eac94-a048-666b-d12f-861b1f514eb5?restype=directory",
      "RequestMethod": "PUT",
      "RequestHeaders": {
        "Authorization": "Sanitized",
        "traceparent": "00-c7ed9d0bdc37ec44aa54b886355d7fd9-87b8837c5565ad41-00",
        "User-Agent": [
<<<<<<< HEAD
          "azsdk-net-Storage.Files.Shares/12.0.0-dev.20191205.1+4f14c4315f17fbbc59c93c6819467b6f15d7008f",
=======
          "azsdk-net-Storage.Files.Shares/12.0.0-dev.20191211.1\u002B899431c003876eb9b26cefd8e8a37e7f27f82ced",
>>>>>>> 5e20a7a1
          "(.NET Core 4.6.28008.01; Microsoft Windows 10.0.18363 )"
        ],
        "x-ms-client-request-id": "6741dacd-8663-20f1-ee1e-c58e8327ff46",
        "x-ms-date": "Wed, 11 Dec 2019 20:38:29 GMT",
        "x-ms-file-attributes": "None",
        "x-ms-file-creation-time": "Now",
        "x-ms-file-last-write-time": "Now",
        "x-ms-file-permission": "Inherit",
        "x-ms-return-client-request-id": "true",
        "x-ms-version": "2019-07-07"
      },
      "RequestBody": null,
      "StatusCode": 201,
      "ResponseHeaders": {
        "Content-Length": "0",
<<<<<<< HEAD
        "Date": "Fri, 06 Dec 2019 00:25:59 GMT",
        "ETag": "\"0x8D779E2DE3CE639\"",
        "Last-Modified": "Fri, 06 Dec 2019 00:25:59 GMT",
=======
        "Date": "Wed, 11 Dec 2019 20:38:28 GMT",
        "ETag": "\u00220x8D77E7A149ED7C4\u0022",
        "Last-Modified": "Wed, 11 Dec 2019 20:38:29 GMT",
>>>>>>> 5e20a7a1
        "Server": [
          "Windows-Azure-File/1.0",
          "Microsoft-HTTPAPI/2.0"
        ],
        "x-ms-client-request-id": "6741dacd-8663-20f1-ee1e-c58e8327ff46",
        "x-ms-file-attributes": "Directory",
        "x-ms-file-change-time": "2019-12-11T20:38:29.3278660Z",
        "x-ms-file-creation-time": "2019-12-11T20:38:29.3278660Z",
        "x-ms-file-id": "13835128424026341376",
        "x-ms-file-last-write-time": "2019-12-11T20:38:29.3278660Z",
        "x-ms-file-parent-id": "0",
        "x-ms-file-permission-key": "7855875120676328179*422928105932735866",
        "x-ms-request-id": "ef3e3b91-c01a-0019-3862-b01280000000",
        "x-ms-request-server-encrypted": "true",
        "x-ms-version": "2019-07-07"
      },
      "ResponseBody": []
    },
    {
      "RequestUri": "http://seanstagetest.file.core.windows.net/test-share-f1d4fc42-4682-6227-2893-0819b98e1f3c/test-directory-c80eac94-a048-666b-d12f-861b1f514eb5/test-file-cd51578c-38d7-0c41-2e77-15abf043973b",
      "RequestMethod": "PUT",
      "RequestHeaders": {
        "Authorization": "Sanitized",
        "traceparent": "00-795adf36cce9e149a69ad6c03b3195ff-026f5c39a44aa242-00",
        "User-Agent": [
<<<<<<< HEAD
          "azsdk-net-Storage.Files.Shares/12.0.0-dev.20191205.1+4f14c4315f17fbbc59c93c6819467b6f15d7008f",
=======
          "azsdk-net-Storage.Files.Shares/12.0.0-dev.20191211.1\u002B899431c003876eb9b26cefd8e8a37e7f27f82ced",
>>>>>>> 5e20a7a1
          "(.NET Core 4.6.28008.01; Microsoft Windows 10.0.18363 )"
        ],
        "x-ms-client-request-id": "779b699d-3b43-9564-9935-39ec704630ab",
        "x-ms-content-length": "1048576",
        "x-ms-date": "Wed, 11 Dec 2019 20:38:29 GMT",
        "x-ms-file-attributes": "None",
        "x-ms-file-creation-time": "Now",
        "x-ms-file-last-write-time": "Now",
        "x-ms-file-permission": "Inherit",
        "x-ms-return-client-request-id": "true",
        "x-ms-type": "file",
        "x-ms-version": "2019-07-07"
      },
      "RequestBody": null,
      "StatusCode": 201,
      "ResponseHeaders": {
        "Content-Length": "0",
<<<<<<< HEAD
        "Date": "Fri, 06 Dec 2019 00:25:59 GMT",
        "ETag": "\"0x8D779E2DE4A2C8A\"",
        "Last-Modified": "Fri, 06 Dec 2019 00:25:59 GMT",
=======
        "Date": "Wed, 11 Dec 2019 20:38:28 GMT",
        "ETag": "\u00220x8D77E7A14ABF71A\u0022",
        "Last-Modified": "Wed, 11 Dec 2019 20:38:29 GMT",
>>>>>>> 5e20a7a1
        "Server": [
          "Windows-Azure-File/1.0",
          "Microsoft-HTTPAPI/2.0"
        ],
        "x-ms-client-request-id": "779b699d-3b43-9564-9935-39ec704630ab",
        "x-ms-file-attributes": "Archive",
        "x-ms-file-change-time": "2019-12-11T20:38:29.4138650Z",
        "x-ms-file-creation-time": "2019-12-11T20:38:29.4138650Z",
        "x-ms-file-id": "11529285414812647424",
        "x-ms-file-last-write-time": "2019-12-11T20:38:29.4138650Z",
        "x-ms-file-parent-id": "13835128424026341376",
        "x-ms-file-permission-key": "12501538048846835188*422928105932735866",
        "x-ms-request-id": "ef3e3b92-c01a-0019-3962-b01280000000",
        "x-ms-request-server-encrypted": "true",
        "x-ms-version": "2019-07-07"
      },
      "ResponseBody": []
    },
    {
      "RequestUri": "http://seanstagetest.file.core.windows.net/test-share-f1d4fc42-4682-6227-2893-0819b98e1f3c/test-directory-c80eac94-a048-666b-d12f-861b1f514eb5/test-file-cd51578c-38d7-0c41-2e77-15abf043973b?comp=range",
      "RequestMethod": "PUT",
      "RequestHeaders": {
        "Authorization": "Sanitized",
        "Content-Length": "1024",
        "traceparent": "00-ad70310f4ea34a4e872ddc6833574d13-071ad2ae91761543-00",
        "User-Agent": [
<<<<<<< HEAD
          "azsdk-net-Storage.Files.Shares/12.0.0-dev.20191205.1+4f14c4315f17fbbc59c93c6819467b6f15d7008f",
=======
          "azsdk-net-Storage.Files.Shares/12.0.0-dev.20191211.1\u002B899431c003876eb9b26cefd8e8a37e7f27f82ced",
>>>>>>> 5e20a7a1
          "(.NET Core 4.6.28008.01; Microsoft Windows 10.0.18363 )"
        ],
        "x-ms-client-request-id": "870d8965-1fa7-ebf7-e6b8-aadaad654d97",
        "x-ms-date": "Wed, 11 Dec 2019 20:38:29 GMT",
        "x-ms-range": "bytes=1024-2047",
        "x-ms-return-client-request-id": "true",
        "x-ms-version": "2019-07-07",
        "x-ms-write": "update"
      },
<<<<<<< HEAD
      "RequestBody": "yTH7b0jY0iXayvZ1FiNRKewLfFeF9flUBXNJhYaM/8vF6zfYlkffzC8cJvnZxq3bVqyAJKQhWNQ4p2nVjkyfTcsrryvseZKkK7Aoac7/ej/Fbi/ZDNsnpJJjn+/eCj3ifNkurhaC790a2/jz+e4FOSwqDyAdxkDvAwqYiNmjxiFzRe310MwoQ35SvzDiM6ujXWbCtPsdxbaYPqoL6mYDdhXWgLMBD2hgAcyhygcPDc9f9Ctz4REmVn82XZEhHFkYTkgbDLP3ok39YbIve/uviDHarPU7kJUDsCk0yrLXP+VyiXy+9AAcZ1Lddn9f99qEh9RgR3Bj3b2zF1uKw9ebJiLNvPJ+8JQwvkSjXRoWpLlPsEPdd/h1D6u+C9ylkaR7Qk9ckTvnBZdAL4grwICjnXKiOhKUva8qWKxGv+W3iyygKBvKuRJ+Z6qrnEdvSk8rG21qAleR5oSgMjmOoUWxiaNcipdk2ONfJNJn6CBnuw5dG6R3TInVDkGWKYfZ78Zk+hOjE7+3xkKKCt2EKf5jOXYqMYahOjwahnxWzq5chjUMA+4Nw6dOpVRh7UKrUORDMvAQrr5Aw7/WiYxDYfiULYSodyYQVXbP3IsxQEz6bzaXE5u+TNd2zEAuNzobC0Rbzb++Ati9Mt16QNIyDoJz3BlVq05d1eGsMqvm4h47tNBH1XONO21d2eC+RAsEQ729u1sgxWD1/vfdEdAs11C+PowC6zgP5aCs+NFtn5HWp+7uKCbDG+5wUdd7rymdMQKP/wZ+AliErtW6dM2OiF9mB2nhPq4p+yOekpphkzZ3D8bO3p+LWKWVanpRCKYh4cl3Fae/u/NUZQPj4HC9IhqeQ2UGv6m/26/ETNQz2PJ8fLDR6n2Ot1PTenicp3c110dfssVBGyIftzr4+28fIY0QZ2O/7DidEIwRMkUwIzM3jnSM0yUtOmGOsTJDlrvktFnri0AUdeoOwqI5MOjc7pMHwGz6kk1o4y0CMTsFWXnQLH7sRZjyIxiJfhCC8wl4scKeO9ZO6iILg6cTEkSvCGkpaARq8Kn7FZxUcRM85fAjiX94Zx6igkJb4MLw3hHU2XWnWYoEDsEZoiY5+ngOzp2374jENqFKhubCDg/mCzaLf5eelYtlH3q+X8T3aYfJTRIkOO6ID6PTXNOkQf+xMpfvrXrgbzkRUtANBtfdUhxe+cH9wdJIA2/0yji4wd17DC0sCLsN6N3YE+YdegnM9gq2RUg+tHDEp6oL66UAWJHzkvqqsEphURDkJK7sKohmKNMuAnuUPVi8aGERAfw32LpVKugOIUa/VfQ4Wo/C2HwhpMPR0lYWX1Wi7UfpT08TrEz0lwCgVwaNbq2GW+LI+pDk7w==",
      "StatusCode": 201,
      "ResponseHeaders": {
        "Content-Length": "0",
        "Content-MD5": "Y5GoO/ArSfA1sfPm+sfiEA==",
        "Date": "Fri, 06 Dec 2019 00:25:59 GMT",
        "ETag": "\"0x8D779E2DE568A71\"",
        "Last-Modified": "Fri, 06 Dec 2019 00:25:59 GMT",
=======
      "RequestBody": "z5RKWIAtR2iPF95F6vB/lc9B1yzmEiWA5VUoQDWXTtoiMbn07smK0TT8kJqqQt/Bs9YNV\u002BVRHb1uyXIqBQcz\u002BMgDI7g3i6YFtgX36YGL1aJ2Z4xfiff00BT7hSVWYMwtyZjSpx8miSgwCKDfWTQ74/PQtJ56027QDlKkOwWBrlY5yh/puS6DUN1jL4FWFXfgwKIxhqwtsvUqAZjMgU4jrllKpo8UUirETWPAF6TtevnbxHtiTyiqCxcpv7eWts6OQIAnDG7oy214bDhIbJtRPYee8bzTwF4woJp36pNyLpeVMdYkxW2L8/kN6uPwYZ582IEw\u002BMURu38h92zUceDaBj2hszrELHcZE/7DxtV7QD77\u002BhIRQTbSg3ZXAs4BtoIYMuSlTq5jt6sKF\u002BTGTvWpprYt2HbOycQHzy/EbSqpF1x8q5Px1fGPl0JmBypRCzWArVsX1N0LSmkgnn9\u002Bn0qBYP\u002BHSqNhuNHEnUAzZ8KZtcT6Q8DOkUN\u002BcGAq0TdyEPj45KYrycCSH/WKUjad1\u002BKnhui7hFuJs867CdpCN\u002BaaUo1HO4MbbusEaCTKQz4N4Zh\u002Bg0tOt4ydbjHXcMDlT\u002BcO8ACoVZxfixf8txs2v2\u002BPrSdBxLSbS5sAqsxSQ/4rHhk8vFM\u002BZIz8H/czUQBxZq/BSMKZpIszc6RlqKrPDEcZ0ZgC\u002BgIcUUiaRKW8Z/mbj0QdkPs7kXmNCEmu2LzhLBKvGoBnbmytpfZ6/l/mdwuryhhmsntM3T8fdPG5bXiLuReSDEx5NCDXb\u002BsFwZMZp5E9Aw6je3qWYzxAR/p68zd97kVIU2q\u002BMpb4jkKQRxysBs1fe2pq5z2d/KkQOOwmXHyzh9JO0VMmf9F4q\u002Bw3BRwflEEsG3jNEwYHqlbBrvmp0THG3MBKXTR5OfyZ8jxQZvaN8KOr\u002BkED5nPLRif9ZdDXztq6cClb1TcMsuF8NCHKt0NgNL1W/tfww/ZMfxcNfNQrwiNilfXNMRtsnkdghrFRAI/jnDESgc8Cyq0zD1Uf/zYNUXL\u002BaCFNkgKi6WCQkDxE\u002Bn6HKt\u002BjGEBTX8pImiLFTJ8QUjU/U5dulQkucJdvcjpw7hTXmNVWajgxqghWBPjg3ZzBfz0GBafnGZTVdKip5O2Q16sN7rTKuuj9DamOF5ARTZL7rvP9auht739AgfWQiMYbxi1M0u/o98RVCff9WAEDxCcVrjX6km3CoP40iTnybIXjc1FjxHqjErcuqGDxb5d\u002BPbzNetqQITO/iTLxs22LYpxxGuWvoP\u002Bscpt\u002BzOoM0TBmtkx8JPGrU1EdpDpHsl9JokXEf1Wyzp28IAg\u002BEVVJsrgBivwhDj2qxsaTkvvFZMA8NSmkSFHatOivvwTpbA==",
      "StatusCode": 201,
      "ResponseHeaders": {
        "Content-Length": "0",
        "Content-MD5": "XDvF1GMLKSVW9xi1lBx/ew==",
        "Date": "Wed, 11 Dec 2019 20:38:28 GMT",
        "ETag": "\u00220x8D77E7A14B82969\u0022",
        "Last-Modified": "Wed, 11 Dec 2019 20:38:29 GMT",
>>>>>>> 5e20a7a1
        "Server": [
          "Windows-Azure-File/1.0",
          "Microsoft-HTTPAPI/2.0"
        ],
        "x-ms-client-request-id": "870d8965-1fa7-ebf7-e6b8-aadaad654d97",
        "x-ms-request-id": "ef3e3b93-c01a-0019-3a62-b01280000000",
        "x-ms-request-server-encrypted": "true",
        "x-ms-version": "2019-07-07"
      },
      "ResponseBody": []
    },
    {
      "RequestUri": "http://seanstagetest.file.core.windows.net/test-share-f1d4fc42-4682-6227-2893-0819b98e1f3c?restype=share",
      "RequestMethod": "DELETE",
      "RequestHeaders": {
        "Authorization": "Sanitized",
        "traceparent": "00-ec400149525f9c4e843814dde3ea7a0d-44761061a4183343-00",
        "User-Agent": [
<<<<<<< HEAD
          "azsdk-net-Storage.Files.Shares/12.0.0-dev.20191205.1+4f14c4315f17fbbc59c93c6819467b6f15d7008f",
=======
          "azsdk-net-Storage.Files.Shares/12.0.0-dev.20191211.1\u002B899431c003876eb9b26cefd8e8a37e7f27f82ced",
>>>>>>> 5e20a7a1
          "(.NET Core 4.6.28008.01; Microsoft Windows 10.0.18363 )"
        ],
        "x-ms-client-request-id": "e787faec-a938-6703-917b-5222105cf79f",
        "x-ms-date": "Wed, 11 Dec 2019 20:38:29 GMT",
        "x-ms-delete-snapshots": "include",
        "x-ms-return-client-request-id": "true",
        "x-ms-version": "2019-07-07"
      },
      "RequestBody": null,
      "StatusCode": 202,
      "ResponseHeaders": {
        "Content-Length": "0",
        "Date": "Wed, 11 Dec 2019 20:38:28 GMT",
        "Server": [
          "Windows-Azure-File/1.0",
          "Microsoft-HTTPAPI/2.0"
        ],
        "x-ms-client-request-id": "e787faec-a938-6703-917b-5222105cf79f",
        "x-ms-request-id": "ef3e3b94-c01a-0019-3b62-b01280000000",
        "x-ms-version": "2019-07-07"
      },
      "ResponseBody": []
    }
  ],
  "Variables": {
<<<<<<< HEAD
    "RandomSeed": "1954254790",
    "Storage_TestConfigDefault": "ProductionTenant\nseanstagetest\nU2FuaXRpemVk\nhttp://seanstagetest.blob.core.windows.net\nhttp://seanstagetest.file.core.windows.net\nhttp://seanstagetest.queue.core.windows.net\nhttp://seanstagetest.table.core.windows.net\n\n\n\n\nhttp://seanstagetest-secondary.blob.core.windows.net\nhttp://seanstagetest-secondary.file.core.windows.net\nhttp://seanstagetest-secondary.queue.core.windows.net\nhttp://seanstagetest-secondary.table.core.windows.net\n\nSanitized\n\n\nCloud\nBlobEndpoint=http://seanstagetest.blob.core.windows.net/;QueueEndpoint=http://seanstagetest.queue.core.windows.net/;FileEndpoint=http://seanstagetest.file.core.windows.net/;BlobSecondaryEndpoint=http://seanstagetest-secondary.blob.core.windows.net/;QueueSecondaryEndpoint=http://seanstagetest-secondary.queue.core.windows.net/;FileSecondaryEndpoint=http://seanstagetest-secondary.file.core.windows.net/;AccountName=seanstagetest;AccountKey=Sanitized\nseanscope1"
=======
    "RandomSeed": "1699392458",
    "Storage_TestConfigDefault": "ProductionTenant\nseanstagetest\nU2FuaXRpemVk\nhttp://seanstagetest.blob.core.windows.net\nhttp://seanstagetest.file.core.windows.net\nhttp://seanstagetest.queue.core.windows.net\nhttp://seanstagetest.table.core.windows.net\n\n\n\n\nhttp://seanstagetest-secondary.blob.core.windows.net\nhttp://seanstagetest-secondary.file.core.windows.net\nhttp://seanstagetest-secondary.queue.core.windows.net\nhttp://seanstagetest-secondary.table.core.windows.net\n\nSanitized\n\n\nCloud\nBlobEndpoint=http://seanstagetest.blob.core.windows.net/;QueueEndpoint=http://seanstagetest.queue.core.windows.net/;FileEndpoint=http://seanstagetest.file.core.windows.net/;BlobSecondaryEndpoint=http://seanstagetest-secondary.blob.core.windows.net/;QueueSecondaryEndpoint=http://seanstagetest-secondary.queue.core.windows.net/;FileSecondaryEndpoint=http://seanstagetest-secondary.file.core.windows.net/;AccountName=seanstagetest;AccountKey=Sanitized"
>>>>>>> 5e20a7a1
  }
}<|MERGE_RESOLUTION|>--- conflicted
+++ resolved
@@ -1,21 +1,17 @@
 {
   "Entries": [
     {
-      "RequestUri": "http://seanstagetest.file.core.windows.net/test-share-f1d4fc42-4682-6227-2893-0819b98e1f3c?restype=share",
+      "RequestUri": "http://seanstagetest.file.core.windows.net/test-share-5061f878-e363-bb5b-4a21-a753102a7d29?restype=share",
       "RequestMethod": "PUT",
       "RequestHeaders": {
         "Authorization": "Sanitized",
-        "traceparent": "00-d1162b5e6afda24fb5e01fc96460fa01-01e51ee0ad04e24f-00",
+        "traceparent": "00-7aaff79a556c1848b15d09aa2845b0cc-b29e37f7ee218d43-00",
         "User-Agent": [
-<<<<<<< HEAD
-          "azsdk-net-Storage.Files.Shares/12.0.0-dev.20191205.1+4f14c4315f17fbbc59c93c6819467b6f15d7008f",
-=======
-          "azsdk-net-Storage.Files.Shares/12.0.0-dev.20191211.1\u002B899431c003876eb9b26cefd8e8a37e7f27f82ced",
->>>>>>> 5e20a7a1
+          "azsdk-net-Storage.Files.Shares/12.0.0-dev.20191211.1\u002B2accb37068f0a0c9382fa117525bb968c5397cf7",
           "(.NET Core 4.6.28008.01; Microsoft Windows 10.0.18363 )"
         ],
-        "x-ms-client-request-id": "968459c1-0abd-1e43-98da-0d969c2e984c",
-        "x-ms-date": "Wed, 11 Dec 2019 20:38:29 GMT",
+        "x-ms-client-request-id": "931e0247-000d-b89a-2319-e1b327916d27",
+        "x-ms-date": "Wed, 11 Dec 2019 23:06:02 GMT",
         "x-ms-return-client-request-id": "true",
         "x-ms-version": "2019-07-07"
       },
@@ -23,41 +19,31 @@
       "StatusCode": 201,
       "ResponseHeaders": {
         "Content-Length": "0",
-<<<<<<< HEAD
-        "Date": "Fri, 06 Dec 2019 00:25:59 GMT",
-        "ETag": "\"0x8D779E2DE2F2B34\"",
-        "Last-Modified": "Fri, 06 Dec 2019 00:25:59 GMT",
-=======
-        "Date": "Wed, 11 Dec 2019 20:38:28 GMT",
-        "ETag": "\u00220x8D77E7A14913B97\u0022",
-        "Last-Modified": "Wed, 11 Dec 2019 20:38:29 GMT",
->>>>>>> 5e20a7a1
+        "Date": "Wed, 11 Dec 2019 23:06:02 GMT",
+        "ETag": "\u00220x8D77E8EB171FD3E\u0022",
+        "Last-Modified": "Wed, 11 Dec 2019 23:06:02 GMT",
         "Server": [
           "Windows-Azure-File/1.0",
           "Microsoft-HTTPAPI/2.0"
         ],
-        "x-ms-client-request-id": "968459c1-0abd-1e43-98da-0d969c2e984c",
-        "x-ms-request-id": "ef3e3b8f-c01a-0019-3762-b01280000000",
+        "x-ms-client-request-id": "931e0247-000d-b89a-2319-e1b327916d27",
+        "x-ms-request-id": "b65eba4b-301a-0022-4f77-b05724000000",
         "x-ms-version": "2019-07-07"
       },
       "ResponseBody": []
     },
     {
-      "RequestUri": "http://seanstagetest.file.core.windows.net/test-share-f1d4fc42-4682-6227-2893-0819b98e1f3c/test-directory-c80eac94-a048-666b-d12f-861b1f514eb5?restype=directory",
+      "RequestUri": "http://seanstagetest.file.core.windows.net/test-share-5061f878-e363-bb5b-4a21-a753102a7d29/test-directory-5e379954-6b7f-7c16-908d-606bfa3ec1cc?restype=directory",
       "RequestMethod": "PUT",
       "RequestHeaders": {
         "Authorization": "Sanitized",
-        "traceparent": "00-c7ed9d0bdc37ec44aa54b886355d7fd9-87b8837c5565ad41-00",
+        "traceparent": "00-9e6c56ec3df5fa45a31640b23b91911f-5dde4ca497a90f48-00",
         "User-Agent": [
-<<<<<<< HEAD
-          "azsdk-net-Storage.Files.Shares/12.0.0-dev.20191205.1+4f14c4315f17fbbc59c93c6819467b6f15d7008f",
-=======
-          "azsdk-net-Storage.Files.Shares/12.0.0-dev.20191211.1\u002B899431c003876eb9b26cefd8e8a37e7f27f82ced",
->>>>>>> 5e20a7a1
+          "azsdk-net-Storage.Files.Shares/12.0.0-dev.20191211.1\u002B2accb37068f0a0c9382fa117525bb968c5397cf7",
           "(.NET Core 4.6.28008.01; Microsoft Windows 10.0.18363 )"
         ],
-        "x-ms-client-request-id": "6741dacd-8663-20f1-ee1e-c58e8327ff46",
-        "x-ms-date": "Wed, 11 Dec 2019 20:38:29 GMT",
+        "x-ms-client-request-id": "60c8c089-1e45-dcac-eca2-027f9f2ebde5",
+        "x-ms-date": "Wed, 11 Dec 2019 23:06:02 GMT",
         "x-ms-file-attributes": "None",
         "x-ms-file-creation-time": "Now",
         "x-ms-file-last-write-time": "Now",
@@ -69,50 +55,40 @@
       "StatusCode": 201,
       "ResponseHeaders": {
         "Content-Length": "0",
-<<<<<<< HEAD
-        "Date": "Fri, 06 Dec 2019 00:25:59 GMT",
-        "ETag": "\"0x8D779E2DE3CE639\"",
-        "Last-Modified": "Fri, 06 Dec 2019 00:25:59 GMT",
-=======
-        "Date": "Wed, 11 Dec 2019 20:38:28 GMT",
-        "ETag": "\u00220x8D77E7A149ED7C4\u0022",
-        "Last-Modified": "Wed, 11 Dec 2019 20:38:29 GMT",
->>>>>>> 5e20a7a1
+        "Date": "Wed, 11 Dec 2019 23:06:02 GMT",
+        "ETag": "\u00220x8D77E8EB17F79A2\u0022",
+        "Last-Modified": "Wed, 11 Dec 2019 23:06:02 GMT",
         "Server": [
           "Windows-Azure-File/1.0",
           "Microsoft-HTTPAPI/2.0"
         ],
-        "x-ms-client-request-id": "6741dacd-8663-20f1-ee1e-c58e8327ff46",
+        "x-ms-client-request-id": "60c8c089-1e45-dcac-eca2-027f9f2ebde5",
         "x-ms-file-attributes": "Directory",
-        "x-ms-file-change-time": "2019-12-11T20:38:29.3278660Z",
-        "x-ms-file-creation-time": "2019-12-11T20:38:29.3278660Z",
+        "x-ms-file-change-time": "2019-12-11T23:06:02.4591778Z",
+        "x-ms-file-creation-time": "2019-12-11T23:06:02.4591778Z",
         "x-ms-file-id": "13835128424026341376",
-        "x-ms-file-last-write-time": "2019-12-11T20:38:29.3278660Z",
+        "x-ms-file-last-write-time": "2019-12-11T23:06:02.4591778Z",
         "x-ms-file-parent-id": "0",
         "x-ms-file-permission-key": "7855875120676328179*422928105932735866",
-        "x-ms-request-id": "ef3e3b91-c01a-0019-3862-b01280000000",
+        "x-ms-request-id": "b65eba51-301a-0022-5377-b05724000000",
         "x-ms-request-server-encrypted": "true",
         "x-ms-version": "2019-07-07"
       },
       "ResponseBody": []
     },
     {
-      "RequestUri": "http://seanstagetest.file.core.windows.net/test-share-f1d4fc42-4682-6227-2893-0819b98e1f3c/test-directory-c80eac94-a048-666b-d12f-861b1f514eb5/test-file-cd51578c-38d7-0c41-2e77-15abf043973b",
+      "RequestUri": "http://seanstagetest.file.core.windows.net/test-share-5061f878-e363-bb5b-4a21-a753102a7d29/test-directory-5e379954-6b7f-7c16-908d-606bfa3ec1cc/test-file-ac0e1458-5f86-6a1c-7d5f-e89a8cf561db",
       "RequestMethod": "PUT",
       "RequestHeaders": {
         "Authorization": "Sanitized",
-        "traceparent": "00-795adf36cce9e149a69ad6c03b3195ff-026f5c39a44aa242-00",
+        "traceparent": "00-9b73193928466b46b520bc15652c7e2e-bc66edd5dfeee74b-00",
         "User-Agent": [
-<<<<<<< HEAD
-          "azsdk-net-Storage.Files.Shares/12.0.0-dev.20191205.1+4f14c4315f17fbbc59c93c6819467b6f15d7008f",
-=======
-          "azsdk-net-Storage.Files.Shares/12.0.0-dev.20191211.1\u002B899431c003876eb9b26cefd8e8a37e7f27f82ced",
->>>>>>> 5e20a7a1
+          "azsdk-net-Storage.Files.Shares/12.0.0-dev.20191211.1\u002B2accb37068f0a0c9382fa117525bb968c5397cf7",
           "(.NET Core 4.6.28008.01; Microsoft Windows 10.0.18363 )"
         ],
-        "x-ms-client-request-id": "779b699d-3b43-9564-9935-39ec704630ab",
+        "x-ms-client-request-id": "05c9f927-ffa6-2ad7-a45d-e2e635124ff7",
         "x-ms-content-length": "1048576",
-        "x-ms-date": "Wed, 11 Dec 2019 20:38:29 GMT",
+        "x-ms-date": "Wed, 11 Dec 2019 23:06:02 GMT",
         "x-ms-file-attributes": "None",
         "x-ms-file-creation-time": "Now",
         "x-ms-file-last-write-time": "Now",
@@ -125,101 +101,76 @@
       "StatusCode": 201,
       "ResponseHeaders": {
         "Content-Length": "0",
-<<<<<<< HEAD
-        "Date": "Fri, 06 Dec 2019 00:25:59 GMT",
-        "ETag": "\"0x8D779E2DE4A2C8A\"",
-        "Last-Modified": "Fri, 06 Dec 2019 00:25:59 GMT",
-=======
-        "Date": "Wed, 11 Dec 2019 20:38:28 GMT",
-        "ETag": "\u00220x8D77E7A14ABF71A\u0022",
-        "Last-Modified": "Wed, 11 Dec 2019 20:38:29 GMT",
->>>>>>> 5e20a7a1
+        "Date": "Wed, 11 Dec 2019 23:06:02 GMT",
+        "ETag": "\u00220x8D77E8EB18D337A\u0022",
+        "Last-Modified": "Wed, 11 Dec 2019 23:06:02 GMT",
         "Server": [
           "Windows-Azure-File/1.0",
           "Microsoft-HTTPAPI/2.0"
         ],
-        "x-ms-client-request-id": "779b699d-3b43-9564-9935-39ec704630ab",
+        "x-ms-client-request-id": "05c9f927-ffa6-2ad7-a45d-e2e635124ff7",
         "x-ms-file-attributes": "Archive",
-        "x-ms-file-change-time": "2019-12-11T20:38:29.4138650Z",
-        "x-ms-file-creation-time": "2019-12-11T20:38:29.4138650Z",
+        "x-ms-file-change-time": "2019-12-11T23:06:02.5491322Z",
+        "x-ms-file-creation-time": "2019-12-11T23:06:02.5491322Z",
         "x-ms-file-id": "11529285414812647424",
-        "x-ms-file-last-write-time": "2019-12-11T20:38:29.4138650Z",
+        "x-ms-file-last-write-time": "2019-12-11T23:06:02.5491322Z",
         "x-ms-file-parent-id": "13835128424026341376",
         "x-ms-file-permission-key": "12501538048846835188*422928105932735866",
-        "x-ms-request-id": "ef3e3b92-c01a-0019-3962-b01280000000",
+        "x-ms-request-id": "b65eba56-301a-0022-5877-b05724000000",
         "x-ms-request-server-encrypted": "true",
         "x-ms-version": "2019-07-07"
       },
       "ResponseBody": []
     },
     {
-      "RequestUri": "http://seanstagetest.file.core.windows.net/test-share-f1d4fc42-4682-6227-2893-0819b98e1f3c/test-directory-c80eac94-a048-666b-d12f-861b1f514eb5/test-file-cd51578c-38d7-0c41-2e77-15abf043973b?comp=range",
+      "RequestUri": "http://seanstagetest.file.core.windows.net/test-share-5061f878-e363-bb5b-4a21-a753102a7d29/test-directory-5e379954-6b7f-7c16-908d-606bfa3ec1cc/test-file-ac0e1458-5f86-6a1c-7d5f-e89a8cf561db?comp=range",
       "RequestMethod": "PUT",
       "RequestHeaders": {
         "Authorization": "Sanitized",
         "Content-Length": "1024",
-        "traceparent": "00-ad70310f4ea34a4e872ddc6833574d13-071ad2ae91761543-00",
+        "traceparent": "00-596003623f5c2a4c81e6871dba0cff53-0718fe5090cb3f49-00",
         "User-Agent": [
-<<<<<<< HEAD
-          "azsdk-net-Storage.Files.Shares/12.0.0-dev.20191205.1+4f14c4315f17fbbc59c93c6819467b6f15d7008f",
-=======
-          "azsdk-net-Storage.Files.Shares/12.0.0-dev.20191211.1\u002B899431c003876eb9b26cefd8e8a37e7f27f82ced",
->>>>>>> 5e20a7a1
+          "azsdk-net-Storage.Files.Shares/12.0.0-dev.20191211.1\u002B2accb37068f0a0c9382fa117525bb968c5397cf7",
           "(.NET Core 4.6.28008.01; Microsoft Windows 10.0.18363 )"
         ],
-        "x-ms-client-request-id": "870d8965-1fa7-ebf7-e6b8-aadaad654d97",
-        "x-ms-date": "Wed, 11 Dec 2019 20:38:29 GMT",
+        "x-ms-client-request-id": "9272a125-5b2b-e235-2bb7-95187da051bb",
+        "x-ms-date": "Wed, 11 Dec 2019 23:06:02 GMT",
         "x-ms-range": "bytes=1024-2047",
         "x-ms-return-client-request-id": "true",
         "x-ms-version": "2019-07-07",
         "x-ms-write": "update"
       },
-<<<<<<< HEAD
-      "RequestBody": "yTH7b0jY0iXayvZ1FiNRKewLfFeF9flUBXNJhYaM/8vF6zfYlkffzC8cJvnZxq3bVqyAJKQhWNQ4p2nVjkyfTcsrryvseZKkK7Aoac7/ej/Fbi/ZDNsnpJJjn+/eCj3ifNkurhaC790a2/jz+e4FOSwqDyAdxkDvAwqYiNmjxiFzRe310MwoQ35SvzDiM6ujXWbCtPsdxbaYPqoL6mYDdhXWgLMBD2hgAcyhygcPDc9f9Ctz4REmVn82XZEhHFkYTkgbDLP3ok39YbIve/uviDHarPU7kJUDsCk0yrLXP+VyiXy+9AAcZ1Lddn9f99qEh9RgR3Bj3b2zF1uKw9ebJiLNvPJ+8JQwvkSjXRoWpLlPsEPdd/h1D6u+C9ylkaR7Qk9ckTvnBZdAL4grwICjnXKiOhKUva8qWKxGv+W3iyygKBvKuRJ+Z6qrnEdvSk8rG21qAleR5oSgMjmOoUWxiaNcipdk2ONfJNJn6CBnuw5dG6R3TInVDkGWKYfZ78Zk+hOjE7+3xkKKCt2EKf5jOXYqMYahOjwahnxWzq5chjUMA+4Nw6dOpVRh7UKrUORDMvAQrr5Aw7/WiYxDYfiULYSodyYQVXbP3IsxQEz6bzaXE5u+TNd2zEAuNzobC0Rbzb++Ati9Mt16QNIyDoJz3BlVq05d1eGsMqvm4h47tNBH1XONO21d2eC+RAsEQ729u1sgxWD1/vfdEdAs11C+PowC6zgP5aCs+NFtn5HWp+7uKCbDG+5wUdd7rymdMQKP/wZ+AliErtW6dM2OiF9mB2nhPq4p+yOekpphkzZ3D8bO3p+LWKWVanpRCKYh4cl3Fae/u/NUZQPj4HC9IhqeQ2UGv6m/26/ETNQz2PJ8fLDR6n2Ot1PTenicp3c110dfssVBGyIftzr4+28fIY0QZ2O/7DidEIwRMkUwIzM3jnSM0yUtOmGOsTJDlrvktFnri0AUdeoOwqI5MOjc7pMHwGz6kk1o4y0CMTsFWXnQLH7sRZjyIxiJfhCC8wl4scKeO9ZO6iILg6cTEkSvCGkpaARq8Kn7FZxUcRM85fAjiX94Zx6igkJb4MLw3hHU2XWnWYoEDsEZoiY5+ngOzp2374jENqFKhubCDg/mCzaLf5eelYtlH3q+X8T3aYfJTRIkOO6ID6PTXNOkQf+xMpfvrXrgbzkRUtANBtfdUhxe+cH9wdJIA2/0yji4wd17DC0sCLsN6N3YE+YdegnM9gq2RUg+tHDEp6oL66UAWJHzkvqqsEphURDkJK7sKohmKNMuAnuUPVi8aGERAfw32LpVKugOIUa/VfQ4Wo/C2HwhpMPR0lYWX1Wi7UfpT08TrEz0lwCgVwaNbq2GW+LI+pDk7w==",
+      "RequestBody": "0/Cf6DQgJuf9vR5LhqIveJrNtp69XBKX3wIpFoTZh/CvYKLoDW3hKPE3zJwy\u002BRnUBMJqpNXEGnbdCAgx9w9iIzYtmyb/Rmot646shpB2ZebpVRLBbuIa60UrCgVkrzDi1KhlBF3y1L1XPbhHGJPmZ6MiSKH9obVTE7Dg1DtlyTtdyrHoEGCI94BUaTEq0tKyRaNiQWeP5TPyEvGtEQCB8nN96k7i/VZCmlEgqDeEKUDdLo6YA4fTzeR\u002B9f5v2\u002BWA0ne9rOiE0EdNH6YWbjz8bumxz\u002BNx6e/rqRxpYwhX079roNW/xnxXWF5HSuPhvV\u002BngocVvgsCD\u002BiI0QPLG2w\u002B9Uznq81nPKdsWXaEKZ8LCuy8weGBQhSzaZHsN/V5jD3yCFWW\u002BRKSQEXfqGWVfeVJfMYXDlqKvbI4NEE8ewSy88w5kiBJdBHaKoCboZqvHuurorouYn7iZ0uiXsXQVcVBLbSYW\u002BvE/wi1POPZ7hsYiBVWkNhKg5FOVirVpxZLCdW7WnTlFsL/5qOyeSWaCXkvitavesTt96kjSgXB71jyaTMOHZSmMnFTVqk1lwpstEyxpRxAnI8QzmPLwsy8PvdKwA/yi\u002BvkiFhkWyQauF\u002BetpW4EEk8sc2j/k8x22\u002Bklhiy6tf7eihgzBzD20Br9RYDLAs3Ay2tDg5BTo2cs63ov8QMaM2IozxtV0QseNaMOAk5La5kbZLqBdzIuSuaxBlv2xt7XoxIe4nOyazpgJU3tBWEYoX/hFIxIWPwv\u002BkR0pMqvZ26Edl88LIklaTmAIRGkQQVFmKTb1bJSTwpV7ugvfYZvsP4faM7CHHS2u\u002BuSyDeqi7k\u002B7wwl01G8cecUpn2hNetzULBThNh2g7wwJVnG/4bS62Nu8I66Cd1sYvbnrXY3FYYAH3eHVsagiCtQNa439XJgQfracgUcuUaS5yIhTtYF\u002BQ\u002BTxqBPS1RczihjadRvdK1Eh2u7HOOA46Xw9K/kv3lVSjxeZC7SEPamfWPcuU\u002ByY7J0nMdqipxsEuL6XlbkuA7vDd\u002BYENB\u002Bsra1FJ9/pCpWfpE9cCJyKr\u002Bf8lEL17KfwcVU7atv2lKiNeoQ9XX9LG74pB\u002BFpwgsvONgOB5/cprD1VLZ6vZ\u002B5mR\u002BW3o4ITUJooXiU3OS2hr9KHDID\u002BI0IoMPTOAjI0G4eb37RwvN9FvuFpWYXN9ncPt4HIJFttZCSni26NQVJn9Eadm1l5LO73PVGjlMm4Xj59wk6wa/MsLneTzTFwtHmPAWFDLF8dkoaS1OcJzdNa6y0wE4MDs4xXcWjl6V\u002B9hojYEJNkeS3fYC/EIZMIJmCgNOYEPKT2i03U777yN6kq1VJeLblD9m3/ULNXP5H5S0sIQbR1tUQ==",
       "StatusCode": 201,
       "ResponseHeaders": {
         "Content-Length": "0",
-        "Content-MD5": "Y5GoO/ArSfA1sfPm+sfiEA==",
-        "Date": "Fri, 06 Dec 2019 00:25:59 GMT",
-        "ETag": "\"0x8D779E2DE568A71\"",
-        "Last-Modified": "Fri, 06 Dec 2019 00:25:59 GMT",
-=======
-      "RequestBody": "z5RKWIAtR2iPF95F6vB/lc9B1yzmEiWA5VUoQDWXTtoiMbn07smK0TT8kJqqQt/Bs9YNV\u002BVRHb1uyXIqBQcz\u002BMgDI7g3i6YFtgX36YGL1aJ2Z4xfiff00BT7hSVWYMwtyZjSpx8miSgwCKDfWTQ74/PQtJ56027QDlKkOwWBrlY5yh/puS6DUN1jL4FWFXfgwKIxhqwtsvUqAZjMgU4jrllKpo8UUirETWPAF6TtevnbxHtiTyiqCxcpv7eWts6OQIAnDG7oy214bDhIbJtRPYee8bzTwF4woJp36pNyLpeVMdYkxW2L8/kN6uPwYZ582IEw\u002BMURu38h92zUceDaBj2hszrELHcZE/7DxtV7QD77\u002BhIRQTbSg3ZXAs4BtoIYMuSlTq5jt6sKF\u002BTGTvWpprYt2HbOycQHzy/EbSqpF1x8q5Px1fGPl0JmBypRCzWArVsX1N0LSmkgnn9\u002Bn0qBYP\u002BHSqNhuNHEnUAzZ8KZtcT6Q8DOkUN\u002BcGAq0TdyEPj45KYrycCSH/WKUjad1\u002BKnhui7hFuJs867CdpCN\u002BaaUo1HO4MbbusEaCTKQz4N4Zh\u002Bg0tOt4ydbjHXcMDlT\u002BcO8ACoVZxfixf8txs2v2\u002BPrSdBxLSbS5sAqsxSQ/4rHhk8vFM\u002BZIz8H/czUQBxZq/BSMKZpIszc6RlqKrPDEcZ0ZgC\u002BgIcUUiaRKW8Z/mbj0QdkPs7kXmNCEmu2LzhLBKvGoBnbmytpfZ6/l/mdwuryhhmsntM3T8fdPG5bXiLuReSDEx5NCDXb\u002BsFwZMZp5E9Aw6je3qWYzxAR/p68zd97kVIU2q\u002BMpb4jkKQRxysBs1fe2pq5z2d/KkQOOwmXHyzh9JO0VMmf9F4q\u002Bw3BRwflEEsG3jNEwYHqlbBrvmp0THG3MBKXTR5OfyZ8jxQZvaN8KOr\u002BkED5nPLRif9ZdDXztq6cClb1TcMsuF8NCHKt0NgNL1W/tfww/ZMfxcNfNQrwiNilfXNMRtsnkdghrFRAI/jnDESgc8Cyq0zD1Uf/zYNUXL\u002BaCFNkgKi6WCQkDxE\u002Bn6HKt\u002BjGEBTX8pImiLFTJ8QUjU/U5dulQkucJdvcjpw7hTXmNVWajgxqghWBPjg3ZzBfz0GBafnGZTVdKip5O2Q16sN7rTKuuj9DamOF5ARTZL7rvP9auht739AgfWQiMYbxi1M0u/o98RVCff9WAEDxCcVrjX6km3CoP40iTnybIXjc1FjxHqjErcuqGDxb5d\u002BPbzNetqQITO/iTLxs22LYpxxGuWvoP\u002Bscpt\u002BzOoM0TBmtkx8JPGrU1EdpDpHsl9JokXEf1Wyzp28IAg\u002BEVVJsrgBivwhDj2qxsaTkvvFZMA8NSmkSFHatOivvwTpbA==",
-      "StatusCode": 201,
-      "ResponseHeaders": {
-        "Content-Length": "0",
-        "Content-MD5": "XDvF1GMLKSVW9xi1lBx/ew==",
-        "Date": "Wed, 11 Dec 2019 20:38:28 GMT",
-        "ETag": "\u00220x8D77E7A14B82969\u0022",
-        "Last-Modified": "Wed, 11 Dec 2019 20:38:29 GMT",
->>>>>>> 5e20a7a1
+        "Content-MD5": "FlZRUC2V8DNSCJg\u002BKhOk1Q==",
+        "Date": "Wed, 11 Dec 2019 23:06:02 GMT",
+        "ETag": "\u00220x8D77E8EB1991CD1\u0022",
+        "Last-Modified": "Wed, 11 Dec 2019 23:06:02 GMT",
         "Server": [
           "Windows-Azure-File/1.0",
           "Microsoft-HTTPAPI/2.0"
         ],
-        "x-ms-client-request-id": "870d8965-1fa7-ebf7-e6b8-aadaad654d97",
-        "x-ms-request-id": "ef3e3b93-c01a-0019-3a62-b01280000000",
+        "x-ms-client-request-id": "9272a125-5b2b-e235-2bb7-95187da051bb",
+        "x-ms-request-id": "b65eba5e-301a-0022-6077-b05724000000",
         "x-ms-request-server-encrypted": "true",
         "x-ms-version": "2019-07-07"
       },
       "ResponseBody": []
     },
     {
-      "RequestUri": "http://seanstagetest.file.core.windows.net/test-share-f1d4fc42-4682-6227-2893-0819b98e1f3c?restype=share",
+      "RequestUri": "http://seanstagetest.file.core.windows.net/test-share-5061f878-e363-bb5b-4a21-a753102a7d29?restype=share",
       "RequestMethod": "DELETE",
       "RequestHeaders": {
         "Authorization": "Sanitized",
-        "traceparent": "00-ec400149525f9c4e843814dde3ea7a0d-44761061a4183343-00",
+        "traceparent": "00-536d2feea7152d49bddd962e09c1d085-0e9a4b8dbac92744-00",
         "User-Agent": [
-<<<<<<< HEAD
-          "azsdk-net-Storage.Files.Shares/12.0.0-dev.20191205.1+4f14c4315f17fbbc59c93c6819467b6f15d7008f",
-=======
-          "azsdk-net-Storage.Files.Shares/12.0.0-dev.20191211.1\u002B899431c003876eb9b26cefd8e8a37e7f27f82ced",
->>>>>>> 5e20a7a1
+          "azsdk-net-Storage.Files.Shares/12.0.0-dev.20191211.1\u002B2accb37068f0a0c9382fa117525bb968c5397cf7",
           "(.NET Core 4.6.28008.01; Microsoft Windows 10.0.18363 )"
         ],
-        "x-ms-client-request-id": "e787faec-a938-6703-917b-5222105cf79f",
-        "x-ms-date": "Wed, 11 Dec 2019 20:38:29 GMT",
+        "x-ms-client-request-id": "93c000da-bca0-e6cb-f1bc-6f94ef567aec",
+        "x-ms-date": "Wed, 11 Dec 2019 23:06:02 GMT",
         "x-ms-delete-snapshots": "include",
         "x-ms-return-client-request-id": "true",
         "x-ms-version": "2019-07-07"
@@ -228,25 +179,20 @@
       "StatusCode": 202,
       "ResponseHeaders": {
         "Content-Length": "0",
-        "Date": "Wed, 11 Dec 2019 20:38:28 GMT",
+        "Date": "Wed, 11 Dec 2019 23:06:02 GMT",
         "Server": [
           "Windows-Azure-File/1.0",
           "Microsoft-HTTPAPI/2.0"
         ],
-        "x-ms-client-request-id": "e787faec-a938-6703-917b-5222105cf79f",
-        "x-ms-request-id": "ef3e3b94-c01a-0019-3b62-b01280000000",
+        "x-ms-client-request-id": "93c000da-bca0-e6cb-f1bc-6f94ef567aec",
+        "x-ms-request-id": "b65eba66-301a-0022-6877-b05724000000",
         "x-ms-version": "2019-07-07"
       },
       "ResponseBody": []
     }
   ],
   "Variables": {
-<<<<<<< HEAD
-    "RandomSeed": "1954254790",
+    "RandomSeed": "1492710188",
     "Storage_TestConfigDefault": "ProductionTenant\nseanstagetest\nU2FuaXRpemVk\nhttp://seanstagetest.blob.core.windows.net\nhttp://seanstagetest.file.core.windows.net\nhttp://seanstagetest.queue.core.windows.net\nhttp://seanstagetest.table.core.windows.net\n\n\n\n\nhttp://seanstagetest-secondary.blob.core.windows.net\nhttp://seanstagetest-secondary.file.core.windows.net\nhttp://seanstagetest-secondary.queue.core.windows.net\nhttp://seanstagetest-secondary.table.core.windows.net\n\nSanitized\n\n\nCloud\nBlobEndpoint=http://seanstagetest.blob.core.windows.net/;QueueEndpoint=http://seanstagetest.queue.core.windows.net/;FileEndpoint=http://seanstagetest.file.core.windows.net/;BlobSecondaryEndpoint=http://seanstagetest-secondary.blob.core.windows.net/;QueueSecondaryEndpoint=http://seanstagetest-secondary.queue.core.windows.net/;FileSecondaryEndpoint=http://seanstagetest-secondary.file.core.windows.net/;AccountName=seanstagetest;AccountKey=Sanitized\nseanscope1"
-=======
-    "RandomSeed": "1699392458",
-    "Storage_TestConfigDefault": "ProductionTenant\nseanstagetest\nU2FuaXRpemVk\nhttp://seanstagetest.blob.core.windows.net\nhttp://seanstagetest.file.core.windows.net\nhttp://seanstagetest.queue.core.windows.net\nhttp://seanstagetest.table.core.windows.net\n\n\n\n\nhttp://seanstagetest-secondary.blob.core.windows.net\nhttp://seanstagetest-secondary.file.core.windows.net\nhttp://seanstagetest-secondary.queue.core.windows.net\nhttp://seanstagetest-secondary.table.core.windows.net\n\nSanitized\n\n\nCloud\nBlobEndpoint=http://seanstagetest.blob.core.windows.net/;QueueEndpoint=http://seanstagetest.queue.core.windows.net/;FileEndpoint=http://seanstagetest.file.core.windows.net/;BlobSecondaryEndpoint=http://seanstagetest-secondary.blob.core.windows.net/;QueueSecondaryEndpoint=http://seanstagetest-secondary.queue.core.windows.net/;FileSecondaryEndpoint=http://seanstagetest-secondary.file.core.windows.net/;AccountName=seanstagetest;AccountKey=Sanitized"
->>>>>>> 5e20a7a1
   }
 }