--- conflicted
+++ resolved
@@ -1,21 +1,17 @@
 {
   "Entries": [
     {
-      "RequestUri": "http://seanstagetest.file.core.windows.net/test-share-48b2efc7-24f8-4a52-3a89-3ed3b6d10876?restype=share",
+      "RequestUri": "http://seanstagetest.file.core.windows.net/test-share-d1077960-95e7-5ec4-c4fb-4e15c319db91?restype=share",
       "RequestMethod": "PUT",
       "RequestHeaders": {
         "Authorization": "Sanitized",
-        "traceparent": "00-e3873e6d6c3ef7428ad45c75b7a9883e-27a84cc34ef39245-00",
+        "traceparent": "00-af8ac85db3d5634b937a860ca99eef8f-f957040beebe0b4b-00",
         "User-Agent": [
-<<<<<<< HEAD
-          "azsdk-net-Storage.Files.Shares/12.0.0-dev.20191205.1+4f14c4315f17fbbc59c93c6819467b6f15d7008f",
-=======
-          "azsdk-net-Storage.Files.Shares/12.0.0-dev.20191211.1\u002B899431c003876eb9b26cefd8e8a37e7f27f82ced",
->>>>>>> 5e20a7a1
+          "azsdk-net-Storage.Files.Shares/12.0.0-dev.20191211.1\u002B2accb37068f0a0c9382fa117525bb968c5397cf7",
           "(.NET Core 4.6.28008.01; Microsoft Windows 10.0.18363 )"
         ],
-        "x-ms-client-request-id": "bc81e945-673f-50f5-df49-7183aec23782",
-        "x-ms-date": "Wed, 11 Dec 2019 20:39:33 GMT",
+        "x-ms-client-request-id": "5f69da6e-9ba7-87ea-9e60-5a48fae6b668",
+        "x-ms-date": "Wed, 11 Dec 2019 23:07:09 GMT",
         "x-ms-return-client-request-id": "true",
         "x-ms-version": "2019-07-07"
       },
@@ -23,41 +19,31 @@
       "StatusCode": 201,
       "ResponseHeaders": {
         "Content-Length": "0",
-<<<<<<< HEAD
-        "Date": "Fri, 06 Dec 2019 00:27:01 GMT",
-        "ETag": "\"0x8D779E30397F2F9\"",
-        "Last-Modified": "Fri, 06 Dec 2019 00:27:02 GMT",
-=======
-        "Date": "Wed, 11 Dec 2019 20:39:33 GMT",
-        "ETag": "\u00220x8D77E7A3AEE0803\u0022",
-        "Last-Modified": "Wed, 11 Dec 2019 20:39:33 GMT",
->>>>>>> 5e20a7a1
+        "Date": "Wed, 11 Dec 2019 23:07:08 GMT",
+        "ETag": "\u00220x8D77E8ED93BFCF1\u0022",
+        "Last-Modified": "Wed, 11 Dec 2019 23:07:09 GMT",
         "Server": [
           "Windows-Azure-File/1.0",
           "Microsoft-HTTPAPI/2.0"
         ],
-        "x-ms-client-request-id": "bc81e945-673f-50f5-df49-7183aec23782",
-        "x-ms-request-id": "ef3e3f00-c01a-0019-4063-b01280000000",
+        "x-ms-client-request-id": "5f69da6e-9ba7-87ea-9e60-5a48fae6b668",
+        "x-ms-request-id": "01ef0f2a-d01a-0015-3f77-b08588000000",
         "x-ms-version": "2019-07-07"
       },
       "ResponseBody": []
     },
     {
-      "RequestUri": "http://seanstagetest.file.core.windows.net/test-share-48b2efc7-24f8-4a52-3a89-3ed3b6d10876/test-directory-129afd54-92ba-5495-747f-6ec2851cd9c8?restype=directory",
+      "RequestUri": "http://seanstagetest.file.core.windows.net/test-share-d1077960-95e7-5ec4-c4fb-4e15c319db91/test-directory-e9f739b1-4d13-e4a0-44a6-571f36301fda?restype=directory",
       "RequestMethod": "PUT",
       "RequestHeaders": {
         "Authorization": "Sanitized",
-        "traceparent": "00-49a6ee3edca7a442b44bca30e930836b-8b699ad8db9a334e-00",
+        "traceparent": "00-b7bdce843204ba499f672df32a101456-a8d5a37412ddab40-00",
         "User-Agent": [
-<<<<<<< HEAD
-          "azsdk-net-Storage.Files.Shares/12.0.0-dev.20191205.1+4f14c4315f17fbbc59c93c6819467b6f15d7008f",
-=======
-          "azsdk-net-Storage.Files.Shares/12.0.0-dev.20191211.1\u002B899431c003876eb9b26cefd8e8a37e7f27f82ced",
->>>>>>> 5e20a7a1
+          "azsdk-net-Storage.Files.Shares/12.0.0-dev.20191211.1\u002B2accb37068f0a0c9382fa117525bb968c5397cf7",
           "(.NET Core 4.6.28008.01; Microsoft Windows 10.0.18363 )"
         ],
-        "x-ms-client-request-id": "73e11cfe-4ad7-b259-532d-48c0f932cbc3",
-        "x-ms-date": "Wed, 11 Dec 2019 20:39:33 GMT",
+        "x-ms-client-request-id": "05e2f611-8af1-2020-3a85-1b0043ca516e",
+        "x-ms-date": "Wed, 11 Dec 2019 23:07:09 GMT",
         "x-ms-file-attributes": "None",
         "x-ms-file-creation-time": "Now",
         "x-ms-file-last-write-time": "Now",
@@ -69,50 +55,40 @@
       "StatusCode": 201,
       "ResponseHeaders": {
         "Content-Length": "0",
-<<<<<<< HEAD
-        "Date": "Fri, 06 Dec 2019 00:27:01 GMT",
-        "ETag": "\"0x8D779E303A55898\"",
-        "Last-Modified": "Fri, 06 Dec 2019 00:27:02 GMT",
-=======
-        "Date": "Wed, 11 Dec 2019 20:39:33 GMT",
-        "ETag": "\u00220x8D77E7A3AFC2F58\u0022",
-        "Last-Modified": "Wed, 11 Dec 2019 20:39:33 GMT",
->>>>>>> 5e20a7a1
+        "Date": "Wed, 11 Dec 2019 23:07:08 GMT",
+        "ETag": "\u00220x8D77E8ED94A426C\u0022",
+        "Last-Modified": "Wed, 11 Dec 2019 23:07:09 GMT",
         "Server": [
           "Windows-Azure-File/1.0",
           "Microsoft-HTTPAPI/2.0"
         ],
-        "x-ms-client-request-id": "73e11cfe-4ad7-b259-532d-48c0f932cbc3",
+        "x-ms-client-request-id": "05e2f611-8af1-2020-3a85-1b0043ca516e",
         "x-ms-file-attributes": "Directory",
-        "x-ms-file-change-time": "2019-12-11T20:39:33.6930136Z",
-        "x-ms-file-creation-time": "2019-12-11T20:39:33.6930136Z",
+        "x-ms-file-change-time": "2019-12-11T23:07:09.2192876Z",
+        "x-ms-file-creation-time": "2019-12-11T23:07:09.2192876Z",
         "x-ms-file-id": "13835128424026341376",
-        "x-ms-file-last-write-time": "2019-12-11T20:39:33.6930136Z",
+        "x-ms-file-last-write-time": "2019-12-11T23:07:09.2192876Z",
         "x-ms-file-parent-id": "0",
         "x-ms-file-permission-key": "7855875120676328179*422928105932735866",
-        "x-ms-request-id": "ef3e3f02-c01a-0019-4163-b01280000000",
+        "x-ms-request-id": "01ef0f31-d01a-0015-4577-b08588000000",
         "x-ms-request-server-encrypted": "true",
         "x-ms-version": "2019-07-07"
       },
       "ResponseBody": []
     },
     {
-      "RequestUri": "http://seanstagetest.file.core.windows.net/test-share-48b2efc7-24f8-4a52-3a89-3ed3b6d10876/test-directory-129afd54-92ba-5495-747f-6ec2851cd9c8/test-file-8356a96f-6934-0833-c6a1-b9e5925c537b",
+      "RequestUri": "http://seanstagetest.file.core.windows.net/test-share-d1077960-95e7-5ec4-c4fb-4e15c319db91/test-directory-e9f739b1-4d13-e4a0-44a6-571f36301fda/test-file-e0c07f40-cd3e-35b9-4f94-6504d33ac259",
       "RequestMethod": "PUT",
       "RequestHeaders": {
         "Authorization": "Sanitized",
-        "traceparent": "00-52454bd47b5a984aabb683046d1044b3-a49b93e16729d645-00",
+        "traceparent": "00-3dcbe13ca3357046927facf076c30a77-e659e139d2f2c249-00",
         "User-Agent": [
-<<<<<<< HEAD
-          "azsdk-net-Storage.Files.Shares/12.0.0-dev.20191205.1+4f14c4315f17fbbc59c93c6819467b6f15d7008f",
-=======
-          "azsdk-net-Storage.Files.Shares/12.0.0-dev.20191211.1\u002B899431c003876eb9b26cefd8e8a37e7f27f82ced",
->>>>>>> 5e20a7a1
+          "azsdk-net-Storage.Files.Shares/12.0.0-dev.20191211.1\u002B2accb37068f0a0c9382fa117525bb968c5397cf7",
           "(.NET Core 4.6.28008.01; Microsoft Windows 10.0.18363 )"
         ],
-        "x-ms-client-request-id": "57c93c09-01a1-94e2-e8d9-ac35907420f6",
+        "x-ms-client-request-id": "a1250cbe-862a-4455-3dac-b55d251c4cff",
         "x-ms-content-length": "1048576",
-        "x-ms-date": "Wed, 11 Dec 2019 20:39:33 GMT",
+        "x-ms-date": "Wed, 11 Dec 2019 23:07:09 GMT",
         "x-ms-file-attributes": "None",
         "x-ms-file-creation-time": "Now",
         "x-ms-file-last-write-time": "Now",
@@ -125,49 +101,39 @@
       "StatusCode": 201,
       "ResponseHeaders": {
         "Content-Length": "0",
-<<<<<<< HEAD
-        "Date": "Fri, 06 Dec 2019 00:27:02 GMT",
-        "ETag": "\"0x8D779E303B24FD1\"",
-        "Last-Modified": "Fri, 06 Dec 2019 00:27:02 GMT",
-=======
-        "Date": "Wed, 11 Dec 2019 20:39:33 GMT",
-        "ETag": "\u00220x8D77E7A3B09007D\u0022",
-        "Last-Modified": "Wed, 11 Dec 2019 20:39:33 GMT",
->>>>>>> 5e20a7a1
+        "Date": "Wed, 11 Dec 2019 23:07:08 GMT",
+        "ETag": "\u00220x8D77E8ED957AF67\u0022",
+        "Last-Modified": "Wed, 11 Dec 2019 23:07:09 GMT",
         "Server": [
           "Windows-Azure-File/1.0",
           "Microsoft-HTTPAPI/2.0"
         ],
-        "x-ms-client-request-id": "57c93c09-01a1-94e2-e8d9-ac35907420f6",
+        "x-ms-client-request-id": "a1250cbe-862a-4455-3dac-b55d251c4cff",
         "x-ms-file-attributes": "Archive",
-        "x-ms-file-change-time": "2019-12-11T20:39:33.7770109Z",
-        "x-ms-file-creation-time": "2019-12-11T20:39:33.7770109Z",
+        "x-ms-file-change-time": "2019-12-11T23:07:09.3072743Z",
+        "x-ms-file-creation-time": "2019-12-11T23:07:09.3072743Z",
         "x-ms-file-id": "11529285414812647424",
-        "x-ms-file-last-write-time": "2019-12-11T20:39:33.7770109Z",
+        "x-ms-file-last-write-time": "2019-12-11T23:07:09.3072743Z",
         "x-ms-file-parent-id": "13835128424026341376",
         "x-ms-file-permission-key": "12501538048846835188*422928105932735866",
-        "x-ms-request-id": "ef3e3f03-c01a-0019-4263-b01280000000",
+        "x-ms-request-id": "01ef0f36-d01a-0015-4a77-b08588000000",
         "x-ms-request-server-encrypted": "true",
         "x-ms-version": "2019-07-07"
       },
       "ResponseBody": []
     },
     {
-      "RequestUri": "http://seanstagetest.file.core.windows.net/test-share-48b2efc7-24f8-4a52-3a89-3ed3b6d10876?restype=share",
+      "RequestUri": "http://seanstagetest.file.core.windows.net/test-share-d1077960-95e7-5ec4-c4fb-4e15c319db91?restype=share",
       "RequestMethod": "DELETE",
       "RequestHeaders": {
         "Authorization": "Sanitized",
-        "traceparent": "00-d9c52cfb886136429d69b6c633ff4fd4-c0970034d82c8d4e-00",
+        "traceparent": "00-a636003c7bd5ac4c8845a58d34744e34-11e6af125410d946-00",
         "User-Agent": [
-<<<<<<< HEAD
-          "azsdk-net-Storage.Files.Shares/12.0.0-dev.20191205.1+4f14c4315f17fbbc59c93c6819467b6f15d7008f",
-=======
-          "azsdk-net-Storage.Files.Shares/12.0.0-dev.20191211.1\u002B899431c003876eb9b26cefd8e8a37e7f27f82ced",
->>>>>>> 5e20a7a1
+          "azsdk-net-Storage.Files.Shares/12.0.0-dev.20191211.1\u002B2accb37068f0a0c9382fa117525bb968c5397cf7",
           "(.NET Core 4.6.28008.01; Microsoft Windows 10.0.18363 )"
         ],
-        "x-ms-client-request-id": "55db93a1-fb93-f9d9-7430-8061b9bb515c",
-        "x-ms-date": "Wed, 11 Dec 2019 20:39:33 GMT",
+        "x-ms-client-request-id": "c746ac74-2115-b82e-6dc9-01a1658bd8dc",
+        "x-ms-date": "Wed, 11 Dec 2019 23:07:09 GMT",
         "x-ms-delete-snapshots": "include",
         "x-ms-return-client-request-id": "true",
         "x-ms-version": "2019-07-07"
@@ -176,25 +142,20 @@
       "StatusCode": 202,
       "ResponseHeaders": {
         "Content-Length": "0",
-        "Date": "Wed, 11 Dec 2019 20:39:33 GMT",
+        "Date": "Wed, 11 Dec 2019 23:07:08 GMT",
         "Server": [
           "Windows-Azure-File/1.0",
           "Microsoft-HTTPAPI/2.0"
         ],
-        "x-ms-client-request-id": "55db93a1-fb93-f9d9-7430-8061b9bb515c",
-        "x-ms-request-id": "ef3e3f04-c01a-0019-4363-b01280000000",
+        "x-ms-client-request-id": "c746ac74-2115-b82e-6dc9-01a1658bd8dc",
+        "x-ms-request-id": "01ef0f3d-d01a-0015-5177-b08588000000",
         "x-ms-version": "2019-07-07"
       },
       "ResponseBody": []
     }
   ],
   "Variables": {
-<<<<<<< HEAD
-    "RandomSeed": "197833599",
+    "RandomSeed": "1947284129",
     "Storage_TestConfigDefault": "ProductionTenant\nseanstagetest\nU2FuaXRpemVk\nhttp://seanstagetest.blob.core.windows.net\nhttp://seanstagetest.file.core.windows.net\nhttp://seanstagetest.queue.core.windows.net\nhttp://seanstagetest.table.core.windows.net\n\n\n\n\nhttp://seanstagetest-secondary.blob.core.windows.net\nhttp://seanstagetest-secondary.file.core.windows.net\nhttp://seanstagetest-secondary.queue.core.windows.net\nhttp://seanstagetest-secondary.table.core.windows.net\n\nSanitized\n\n\nCloud\nBlobEndpoint=http://seanstagetest.blob.core.windows.net/;QueueEndpoint=http://seanstagetest.queue.core.windows.net/;FileEndpoint=http://seanstagetest.file.core.windows.net/;BlobSecondaryEndpoint=http://seanstagetest-secondary.blob.core.windows.net/;QueueSecondaryEndpoint=http://seanstagetest-secondary.queue.core.windows.net/;FileSecondaryEndpoint=http://seanstagetest-secondary.file.core.windows.net/;AccountName=seanstagetest;AccountKey=Sanitized\nseanscope1"
-=======
-    "RandomSeed": "130171085",
-    "Storage_TestConfigDefault": "ProductionTenant\nseanstagetest\nU2FuaXRpemVk\nhttp://seanstagetest.blob.core.windows.net\nhttp://seanstagetest.file.core.windows.net\nhttp://seanstagetest.queue.core.windows.net\nhttp://seanstagetest.table.core.windows.net\n\n\n\n\nhttp://seanstagetest-secondary.blob.core.windows.net\nhttp://seanstagetest-secondary.file.core.windows.net\nhttp://seanstagetest-secondary.queue.core.windows.net\nhttp://seanstagetest-secondary.table.core.windows.net\n\nSanitized\n\n\nCloud\nBlobEndpoint=http://seanstagetest.blob.core.windows.net/;QueueEndpoint=http://seanstagetest.queue.core.windows.net/;FileEndpoint=http://seanstagetest.file.core.windows.net/;BlobSecondaryEndpoint=http://seanstagetest-secondary.blob.core.windows.net/;QueueSecondaryEndpoint=http://seanstagetest-secondary.queue.core.windows.net/;FileSecondaryEndpoint=http://seanstagetest-secondary.file.core.windows.net/;AccountName=seanstagetest;AccountKey=Sanitized"
->>>>>>> 5e20a7a1
   }
 }