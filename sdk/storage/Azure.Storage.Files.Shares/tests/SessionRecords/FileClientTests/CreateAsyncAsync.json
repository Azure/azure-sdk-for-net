--- conflicted
+++ resolved
@@ -14,11 +14,7 @@
         "x-ms-client-request-id": "4ec70252-167d-23f6-f06c-7c3283d5f5a7",
         "x-ms-date": "Tue, 26 Jan 2021 19:32:46 GMT",
         "x-ms-return-client-request-id": "true",
-<<<<<<< HEAD
-        "x-ms-version": "2020-12-06"
-=======
         "x-ms-version": "2021-02-12"
->>>>>>> 7e782c87
       },
       "RequestBody": null,
       "StatusCode": 201,
@@ -33,11 +29,7 @@
         ],
         "x-ms-client-request-id": "4ec70252-167d-23f6-f06c-7c3283d5f5a7",
         "x-ms-request-id": "50715915-c01a-0092-6e1a-f45e14000000",
-<<<<<<< HEAD
-        "x-ms-version": "2020-12-06"
-=======
         "x-ms-version": "2021-02-12"
->>>>>>> 7e782c87
       },
       "ResponseBody": []
     },
@@ -59,11 +51,7 @@
         "x-ms-file-last-write-time": "Now",
         "x-ms-file-permission": "Inherit",
         "x-ms-return-client-request-id": "true",
-<<<<<<< HEAD
-        "x-ms-version": "2020-12-06"
-=======
         "x-ms-version": "2021-02-12"
->>>>>>> 7e782c87
       },
       "RequestBody": null,
       "StatusCode": 201,
@@ -86,11 +74,7 @@
         "x-ms-file-permission-key": "17860367565182308406*11459378189709739967",
         "x-ms-request-id": "50715924-c01a-0092-751a-f45e14000000",
         "x-ms-request-server-encrypted": "true",
-<<<<<<< HEAD
-        "x-ms-version": "2020-12-06"
-=======
         "x-ms-version": "2021-02-12"
->>>>>>> 7e782c87
       },
       "ResponseBody": []
     },
@@ -114,11 +98,7 @@
         "x-ms-file-permission": "Inherit",
         "x-ms-return-client-request-id": "true",
         "x-ms-type": "file",
-<<<<<<< HEAD
-        "x-ms-version": "2020-12-06"
-=======
         "x-ms-version": "2021-02-12"
->>>>>>> 7e782c87
       },
       "RequestBody": null,
       "StatusCode": 201,
@@ -141,11 +121,7 @@
         "x-ms-file-permission-key": "4010187179898695473*11459378189709739967",
         "x-ms-request-id": "5071592e-c01a-0092-7a1a-f45e14000000",
         "x-ms-request-server-encrypted": "true",
-<<<<<<< HEAD
-        "x-ms-version": "2020-12-06"
-=======
         "x-ms-version": "2021-02-12"
->>>>>>> 7e782c87
       },
       "ResponseBody": []
     },
@@ -164,11 +140,7 @@
         "x-ms-date": "Tue, 26 Jan 2021 19:32:46 GMT",
         "x-ms-delete-snapshots": "include",
         "x-ms-return-client-request-id": "true",
-<<<<<<< HEAD
-        "x-ms-version": "2020-12-06"
-=======
         "x-ms-version": "2021-02-12"
->>>>>>> 7e782c87
       },
       "RequestBody": null,
       "StatusCode": 202,
@@ -181,11 +153,7 @@
         ],
         "x-ms-client-request-id": "24d85c14-1b2f-d3c9-3444-7dfe9839b443",
         "x-ms-request-id": "5071592f-c01a-0092-7b1a-f45e14000000",
-<<<<<<< HEAD
-        "x-ms-version": "2020-12-06"
-=======
         "x-ms-version": "2021-02-12"
->>>>>>> 7e782c87
       },
       "ResponseBody": []
     }
