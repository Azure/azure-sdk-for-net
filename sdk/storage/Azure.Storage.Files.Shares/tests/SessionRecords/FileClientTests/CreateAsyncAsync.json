--- conflicted
+++ resolved
@@ -1,31 +1,17 @@
 {
   "Entries": [
     {
-<<<<<<< HEAD
-      "RequestUri": "http://seanstagetest.file.core.windows.net/test-share-2f2e504b-0d75-8f21-1f25-010292c95d55?restype=share",
+      "RequestUri": "http://seanstagetest.file.core.windows.net/test-share-48b2efc7-24f8-4a52-3a89-3ed3b6d10876?restype=share",
       "RequestMethod": "PUT",
       "RequestHeaders": {
         "Authorization": "Sanitized",
-        "traceparent": "00-46db1f7227fb2345b6f0a57c4fbec9e1-f01fac6ddc193f4e-00",
+        "traceparent": "00-e3873e6d6c3ef7428ad45c75b7a9883e-27a84cc34ef39245-00",
         "User-Agent": [
-          "azsdk-net-Storage.Files.Shares/12.0.0-dev.20191209.1\u002Bb71b1fa965b15eccfc57e2c7781b8bf85cd4c766",
+          "azsdk-net-Storage.Files.Shares/12.0.0-dev.20191211.1\u002B899431c003876eb9b26cefd8e8a37e7f27f82ced",
           "(.NET Core 4.6.28008.01; Microsoft Windows 10.0.18363 )"
         ],
-        "x-ms-client-request-id": "341aa75e-3e6f-1cc3-8f31-3b20a25f8a83",
-        "x-ms-date": "Tue, 10 Dec 2019 05:32:28 GMT",
-=======
-      "RequestUri": "http://seanstagetest.file.core.windows.net/test-share-b3c64fd4-689b-f643-28d6-ef874b7bdab2?restype=share",
-      "RequestMethod": "PUT",
-      "RequestHeaders": {
-        "Authorization": "Sanitized",
-        "traceparent": "00-af6f4b50409d5742b57d0aad0603dc7f-1f8f0341de52de4f-00",
-        "User-Agent": [
-          "azsdk-net-Storage.Files.Shares/12.0.0-dev.20191209.1\u002B61bda4d1783b0e05dba0d434ff14b2840726d3b1",
-          "(.NET Core 4.6.28008.01; Microsoft Windows 10.0.18363 )"
-        ],
-        "x-ms-client-request-id": "a6b829d6-d3e4-6814-919e-dee001fbf454",
-        "x-ms-date": "Tue, 10 Dec 2019 06:01:01 GMT",
->>>>>>> 1d9822e0
+        "x-ms-client-request-id": "bc81e945-673f-50f5-df49-7183aec23782",
+        "x-ms-date": "Wed, 11 Dec 2019 20:39:33 GMT",
         "x-ms-return-client-request-id": "true",
         "x-ms-version": "2019-07-07"
       },
@@ -33,56 +19,31 @@
       "StatusCode": 201,
       "ResponseHeaders": {
         "Content-Length": "0",
-<<<<<<< HEAD
-        "Date": "Tue, 10 Dec 2019 05:32:28 GMT",
-        "ETag": "\u00220x8D77D3258706570\u0022",
-        "Last-Modified": "Tue, 10 Dec 2019 05:32:28 GMT",
-=======
-        "Date": "Tue, 10 Dec 2019 06:01:01 GMT",
-        "ETag": "\u00220x8D77D3655EAB8B1\u0022",
-        "Last-Modified": "Tue, 10 Dec 2019 06:01:01 GMT",
->>>>>>> 1d9822e0
+        "Date": "Wed, 11 Dec 2019 20:39:33 GMT",
+        "ETag": "\u00220x8D77E7A3AEE0803\u0022",
+        "Last-Modified": "Wed, 11 Dec 2019 20:39:33 GMT",
         "Server": [
           "Windows-Azure-File/1.0",
           "Microsoft-HTTPAPI/2.0"
         ],
-<<<<<<< HEAD
-        "x-ms-client-request-id": "341aa75e-3e6f-1cc3-8f31-3b20a25f8a83",
-        "x-ms-request-id": "0cb008df-501a-0046-3b1b-afa6bc000000",
-=======
-        "x-ms-client-request-id": "a6b829d6-d3e4-6814-919e-dee001fbf454",
-        "x-ms-request-id": "38a4f969-501a-0034-6b1f-afa1f3000000",
->>>>>>> 1d9822e0
+        "x-ms-client-request-id": "bc81e945-673f-50f5-df49-7183aec23782",
+        "x-ms-request-id": "ef3e3f00-c01a-0019-4063-b01280000000",
         "x-ms-version": "2019-07-07"
       },
       "ResponseBody": []
     },
     {
-<<<<<<< HEAD
-      "RequestUri": "http://seanstagetest.file.core.windows.net/test-share-2f2e504b-0d75-8f21-1f25-010292c95d55/test-directory-a9b8a59a-ecb2-fc56-b0b5-34e8d32493a8?restype=directory",
+      "RequestUri": "http://seanstagetest.file.core.windows.net/test-share-48b2efc7-24f8-4a52-3a89-3ed3b6d10876/test-directory-129afd54-92ba-5495-747f-6ec2851cd9c8?restype=directory",
       "RequestMethod": "PUT",
       "RequestHeaders": {
         "Authorization": "Sanitized",
-        "traceparent": "00-63398b69f4c28649b0a6e39121716399-e37120ee81a0ae4e-00",
+        "traceparent": "00-49a6ee3edca7a442b44bca30e930836b-8b699ad8db9a334e-00",
         "User-Agent": [
-          "azsdk-net-Storage.Files.Shares/12.0.0-dev.20191209.1\u002Bb71b1fa965b15eccfc57e2c7781b8bf85cd4c766",
+          "azsdk-net-Storage.Files.Shares/12.0.0-dev.20191211.1\u002B899431c003876eb9b26cefd8e8a37e7f27f82ced",
           "(.NET Core 4.6.28008.01; Microsoft Windows 10.0.18363 )"
         ],
-        "x-ms-client-request-id": "5762b601-0fbe-718c-501e-83ba0ada496b",
-        "x-ms-date": "Tue, 10 Dec 2019 05:32:28 GMT",
-=======
-      "RequestUri": "http://seanstagetest.file.core.windows.net/test-share-b3c64fd4-689b-f643-28d6-ef874b7bdab2/test-directory-16a8e8e5-1330-8a68-57b6-6b4c7d041ee2?restype=directory",
-      "RequestMethod": "PUT",
-      "RequestHeaders": {
-        "Authorization": "Sanitized",
-        "traceparent": "00-5db219fa0082834ca4d047e6493d0bb6-a573b7e23a553c41-00",
-        "User-Agent": [
-          "azsdk-net-Storage.Files.Shares/12.0.0-dev.20191209.1\u002B61bda4d1783b0e05dba0d434ff14b2840726d3b1",
-          "(.NET Core 4.6.28008.01; Microsoft Windows 10.0.18363 )"
-        ],
-        "x-ms-client-request-id": "ef59965a-e49c-c2e7-c02e-4f2d67c8eb8d",
-        "x-ms-date": "Tue, 10 Dec 2019 06:01:02 GMT",
->>>>>>> 1d9822e0
+        "x-ms-client-request-id": "73e11cfe-4ad7-b259-532d-48c0f932cbc3",
+        "x-ms-date": "Wed, 11 Dec 2019 20:39:33 GMT",
         "x-ms-file-attributes": "None",
         "x-ms-file-creation-time": "Now",
         "x-ms-file-last-write-time": "Now",
@@ -94,73 +55,40 @@
       "StatusCode": 201,
       "ResponseHeaders": {
         "Content-Length": "0",
-<<<<<<< HEAD
-        "Date": "Tue, 10 Dec 2019 05:32:28 GMT",
-        "ETag": "\u00220x8D77D32587E778A\u0022",
-        "Last-Modified": "Tue, 10 Dec 2019 05:32:28 GMT",
-=======
-        "Date": "Tue, 10 Dec 2019 06:01:01 GMT",
-        "ETag": "\u00220x8D77D3655F8C3DB\u0022",
-        "Last-Modified": "Tue, 10 Dec 2019 06:01:02 GMT",
->>>>>>> 1d9822e0
+        "Date": "Wed, 11 Dec 2019 20:39:33 GMT",
+        "ETag": "\u00220x8D77E7A3AFC2F58\u0022",
+        "Last-Modified": "Wed, 11 Dec 2019 20:39:33 GMT",
         "Server": [
           "Windows-Azure-File/1.0",
           "Microsoft-HTTPAPI/2.0"
         ],
-<<<<<<< HEAD
-        "x-ms-client-request-id": "5762b601-0fbe-718c-501e-83ba0ada496b",
+        "x-ms-client-request-id": "73e11cfe-4ad7-b259-532d-48c0f932cbc3",
         "x-ms-file-attributes": "Directory",
-        "x-ms-file-change-time": "2019-12-10T05:32:28.2734474Z",
-        "x-ms-file-creation-time": "2019-12-10T05:32:28.2734474Z",
+        "x-ms-file-change-time": "2019-12-11T20:39:33.6930136Z",
+        "x-ms-file-creation-time": "2019-12-11T20:39:33.6930136Z",
         "x-ms-file-id": "13835128424026341376",
-        "x-ms-file-last-write-time": "2019-12-10T05:32:28.2734474Z",
+        "x-ms-file-last-write-time": "2019-12-11T20:39:33.6930136Z",
         "x-ms-file-parent-id": "0",
         "x-ms-file-permission-key": "7855875120676328179*422928105932735866",
-        "x-ms-request-id": "0cb008e1-501a-0046-3c1b-afa6bc000000",
-=======
-        "x-ms-client-request-id": "ef59965a-e49c-c2e7-c02e-4f2d67c8eb8d",
-        "x-ms-file-attributes": "Directory",
-        "x-ms-file-change-time": "2019-12-10T06:01:02.0286939Z",
-        "x-ms-file-creation-time": "2019-12-10T06:01:02.0286939Z",
-        "x-ms-file-id": "13835128424026341376",
-        "x-ms-file-last-write-time": "2019-12-10T06:01:02.0286939Z",
-        "x-ms-file-parent-id": "0",
-        "x-ms-file-permission-key": "7855875120676328179*422928105932735866",
-        "x-ms-request-id": "38a4f96b-501a-0034-6c1f-afa1f3000000",
->>>>>>> 1d9822e0
+        "x-ms-request-id": "ef3e3f02-c01a-0019-4163-b01280000000",
         "x-ms-request-server-encrypted": "true",
         "x-ms-version": "2019-07-07"
       },
       "ResponseBody": []
     },
     {
-<<<<<<< HEAD
-      "RequestUri": "http://seanstagetest.file.core.windows.net/test-share-2f2e504b-0d75-8f21-1f25-010292c95d55/test-directory-a9b8a59a-ecb2-fc56-b0b5-34e8d32493a8/test-file-dfb4929e-a0bb-70d5-bfd0-2e0172afe931",
+      "RequestUri": "http://seanstagetest.file.core.windows.net/test-share-48b2efc7-24f8-4a52-3a89-3ed3b6d10876/test-directory-129afd54-92ba-5495-747f-6ec2851cd9c8/test-file-8356a96f-6934-0833-c6a1-b9e5925c537b",
       "RequestMethod": "PUT",
       "RequestHeaders": {
         "Authorization": "Sanitized",
-        "traceparent": "00-18909061e08b744c8b94b856df2905b4-f5fd7c40789fe341-00",
+        "traceparent": "00-52454bd47b5a984aabb683046d1044b3-a49b93e16729d645-00",
         "User-Agent": [
-          "azsdk-net-Storage.Files.Shares/12.0.0-dev.20191209.1\u002Bb71b1fa965b15eccfc57e2c7781b8bf85cd4c766",
+          "azsdk-net-Storage.Files.Shares/12.0.0-dev.20191211.1\u002B899431c003876eb9b26cefd8e8a37e7f27f82ced",
           "(.NET Core 4.6.28008.01; Microsoft Windows 10.0.18363 )"
         ],
-        "x-ms-client-request-id": "80080f66-f7ca-61df-e1f2-97eee18affa1",
+        "x-ms-client-request-id": "57c93c09-01a1-94e2-e8d9-ac35907420f6",
         "x-ms-content-length": "1048576",
-        "x-ms-date": "Tue, 10 Dec 2019 05:32:28 GMT",
-=======
-      "RequestUri": "http://seanstagetest.file.core.windows.net/test-share-b3c64fd4-689b-f643-28d6-ef874b7bdab2/test-directory-16a8e8e5-1330-8a68-57b6-6b4c7d041ee2/test-file-2a06fb7f-d249-b191-1a02-de5486531d3f",
-      "RequestMethod": "PUT",
-      "RequestHeaders": {
-        "Authorization": "Sanitized",
-        "traceparent": "00-c8085ef94483cf44b20a8dec745af17e-9d53959f8ba1b24a-00",
-        "User-Agent": [
-          "azsdk-net-Storage.Files.Shares/12.0.0-dev.20191209.1\u002B61bda4d1783b0e05dba0d434ff14b2840726d3b1",
-          "(.NET Core 4.6.28008.01; Microsoft Windows 10.0.18363 )"
-        ],
-        "x-ms-client-request-id": "719400f0-e311-8802-04a7-d49a06923c6c",
-        "x-ms-content-length": "1048576",
-        "x-ms-date": "Tue, 10 Dec 2019 06:01:02 GMT",
->>>>>>> 1d9822e0
+        "x-ms-date": "Wed, 11 Dec 2019 20:39:33 GMT",
         "x-ms-file-attributes": "None",
         "x-ms-file-creation-time": "Now",
         "x-ms-file-last-write-time": "Now",
@@ -173,71 +101,39 @@
       "StatusCode": 201,
       "ResponseHeaders": {
         "Content-Length": "0",
-<<<<<<< HEAD
-        "Date": "Tue, 10 Dec 2019 05:32:28 GMT",
-        "ETag": "\u00220x8D77D32588B48A5\u0022",
-        "Last-Modified": "Tue, 10 Dec 2019 05:32:28 GMT",
-=======
-        "Date": "Tue, 10 Dec 2019 06:01:01 GMT",
-        "ETag": "\u00220x8D77D36560632EB\u0022",
-        "Last-Modified": "Tue, 10 Dec 2019 06:01:02 GMT",
->>>>>>> 1d9822e0
+        "Date": "Wed, 11 Dec 2019 20:39:33 GMT",
+        "ETag": "\u00220x8D77E7A3B09007D\u0022",
+        "Last-Modified": "Wed, 11 Dec 2019 20:39:33 GMT",
         "Server": [
           "Windows-Azure-File/1.0",
           "Microsoft-HTTPAPI/2.0"
         ],
-<<<<<<< HEAD
-        "x-ms-client-request-id": "80080f66-f7ca-61df-e1f2-97eee18affa1",
+        "x-ms-client-request-id": "57c93c09-01a1-94e2-e8d9-ac35907420f6",
         "x-ms-file-attributes": "Archive",
-        "x-ms-file-change-time": "2019-12-10T05:32:28.3574437Z",
-        "x-ms-file-creation-time": "2019-12-10T05:32:28.3574437Z",
+        "x-ms-file-change-time": "2019-12-11T20:39:33.7770109Z",
+        "x-ms-file-creation-time": "2019-12-11T20:39:33.7770109Z",
         "x-ms-file-id": "11529285414812647424",
-        "x-ms-file-last-write-time": "2019-12-10T05:32:28.3574437Z",
+        "x-ms-file-last-write-time": "2019-12-11T20:39:33.7770109Z",
         "x-ms-file-parent-id": "13835128424026341376",
         "x-ms-file-permission-key": "12501538048846835188*422928105932735866",
-        "x-ms-request-id": "0cb008e2-501a-0046-3d1b-afa6bc000000",
-=======
-        "x-ms-client-request-id": "719400f0-e311-8802-04a7-d49a06923c6c",
-        "x-ms-file-attributes": "Archive",
-        "x-ms-file-change-time": "2019-12-10T06:01:02.1167339Z",
-        "x-ms-file-creation-time": "2019-12-10T06:01:02.1167339Z",
-        "x-ms-file-id": "11529285414812647424",
-        "x-ms-file-last-write-time": "2019-12-10T06:01:02.1167339Z",
-        "x-ms-file-parent-id": "13835128424026341376",
-        "x-ms-file-permission-key": "12501538048846835188*422928105932735866",
-        "x-ms-request-id": "38a4f96c-501a-0034-6d1f-afa1f3000000",
->>>>>>> 1d9822e0
+        "x-ms-request-id": "ef3e3f03-c01a-0019-4263-b01280000000",
         "x-ms-request-server-encrypted": "true",
         "x-ms-version": "2019-07-07"
       },
       "ResponseBody": []
     },
     {
-<<<<<<< HEAD
-      "RequestUri": "http://seanstagetest.file.core.windows.net/test-share-2f2e504b-0d75-8f21-1f25-010292c95d55?restype=share",
+      "RequestUri": "http://seanstagetest.file.core.windows.net/test-share-48b2efc7-24f8-4a52-3a89-3ed3b6d10876?restype=share",
       "RequestMethod": "DELETE",
       "RequestHeaders": {
         "Authorization": "Sanitized",
-        "traceparent": "00-1de6e286179a7c4daed3a7442f252612-1102ce5efe0e1e4c-00",
+        "traceparent": "00-d9c52cfb886136429d69b6c633ff4fd4-c0970034d82c8d4e-00",
         "User-Agent": [
-          "azsdk-net-Storage.Files.Shares/12.0.0-dev.20191209.1\u002Bb71b1fa965b15eccfc57e2c7781b8bf85cd4c766",
+          "azsdk-net-Storage.Files.Shares/12.0.0-dev.20191211.1\u002B899431c003876eb9b26cefd8e8a37e7f27f82ced",
           "(.NET Core 4.6.28008.01; Microsoft Windows 10.0.18363 )"
         ],
-        "x-ms-client-request-id": "639b8df2-68a7-e766-b985-3acfa4fa7bac",
-        "x-ms-date": "Tue, 10 Dec 2019 05:32:28 GMT",
-=======
-      "RequestUri": "http://seanstagetest.file.core.windows.net/test-share-b3c64fd4-689b-f643-28d6-ef874b7bdab2?restype=share",
-      "RequestMethod": "DELETE",
-      "RequestHeaders": {
-        "Authorization": "Sanitized",
-        "traceparent": "00-29348ca4f4c01244b114597f9a9d1590-f415271b08799443-00",
-        "User-Agent": [
-          "azsdk-net-Storage.Files.Shares/12.0.0-dev.20191209.1\u002B61bda4d1783b0e05dba0d434ff14b2840726d3b1",
-          "(.NET Core 4.6.28008.01; Microsoft Windows 10.0.18363 )"
-        ],
-        "x-ms-client-request-id": "86636ec3-acbf-c52d-1d68-e2035aacef5e",
-        "x-ms-date": "Tue, 10 Dec 2019 06:01:02 GMT",
->>>>>>> 1d9822e0
+        "x-ms-client-request-id": "55db93a1-fb93-f9d9-7430-8061b9bb515c",
+        "x-ms-date": "Wed, 11 Dec 2019 20:39:33 GMT",
         "x-ms-delete-snapshots": "include",
         "x-ms-return-client-request-id": "true",
         "x-ms-version": "2019-07-07"
@@ -246,33 +142,20 @@
       "StatusCode": 202,
       "ResponseHeaders": {
         "Content-Length": "0",
-<<<<<<< HEAD
-        "Date": "Tue, 10 Dec 2019 05:32:28 GMT",
-=======
-        "Date": "Tue, 10 Dec 2019 06:01:01 GMT",
->>>>>>> 1d9822e0
+        "Date": "Wed, 11 Dec 2019 20:39:33 GMT",
         "Server": [
           "Windows-Azure-File/1.0",
           "Microsoft-HTTPAPI/2.0"
         ],
-<<<<<<< HEAD
-        "x-ms-client-request-id": "639b8df2-68a7-e766-b985-3acfa4fa7bac",
-        "x-ms-request-id": "0cb008e3-501a-0046-3e1b-afa6bc000000",
-=======
-        "x-ms-client-request-id": "86636ec3-acbf-c52d-1d68-e2035aacef5e",
-        "x-ms-request-id": "38a4f96d-501a-0034-6e1f-afa1f3000000",
->>>>>>> 1d9822e0
+        "x-ms-client-request-id": "55db93a1-fb93-f9d9-7430-8061b9bb515c",
+        "x-ms-request-id": "ef3e3f04-c01a-0019-4363-b01280000000",
         "x-ms-version": "2019-07-07"
       },
       "ResponseBody": []
     }
   ],
   "Variables": {
-<<<<<<< HEAD
-    "RandomSeed": "1295140454",
-=======
-    "RandomSeed": "262081240",
->>>>>>> 1d9822e0
+    "RandomSeed": "130171085",
     "Storage_TestConfigDefault": "ProductionTenant\nseanstagetest\nU2FuaXRpemVk\nhttp://seanstagetest.blob.core.windows.net\nhttp://seanstagetest.file.core.windows.net\nhttp://seanstagetest.queue.core.windows.net\nhttp://seanstagetest.table.core.windows.net\n\n\n\n\nhttp://seanstagetest-secondary.blob.core.windows.net\nhttp://seanstagetest-secondary.file.core.windows.net\nhttp://seanstagetest-secondary.queue.core.windows.net\nhttp://seanstagetest-secondary.table.core.windows.net\n\nSanitized\n\n\nCloud\nBlobEndpoint=http://seanstagetest.blob.core.windows.net/;QueueEndpoint=http://seanstagetest.queue.core.windows.net/;FileEndpoint=http://seanstagetest.file.core.windows.net/;BlobSecondaryEndpoint=http://seanstagetest-secondary.blob.core.windows.net/;QueueSecondaryEndpoint=http://seanstagetest-secondary.queue.core.windows.net/;FileSecondaryEndpoint=http://seanstagetest-secondary.file.core.windows.net/;AccountName=seanstagetest;AccountKey=Sanitized"
   }
 }