﻿{
  "Entries": [
    {
      "RequestUri": "https://seanmcccanary3.file.core.windows.net/test-share-c43222cb-9f9a-f076-424a-01e1e7542acb?restype=share",
      "RequestMethod": "PUT",
      "RequestHeaders": {
        "Accept": "application/xml",
        "Authorization": "Sanitized",
        "traceparent": "00-ef9c9a04f4478f419a8435f0438c7991-84099d91729abb47-00",
        "User-Agent": [
          "azsdk-net-Storage.Files.Shares/12.7.0-alpha.20210126.1",
          "(.NET 5.0.2; Microsoft Windows 10.0.19042)"
        ],
        "x-ms-client-request-id": "edc9dce9-5b7e-7579-91dc-ae29256d6f7b",
        "x-ms-date": "Tue, 26 Jan 2021 19:33:24 GMT",
        "x-ms-return-client-request-id": "true",
<<<<<<< HEAD
        "x-ms-version": "2020-12-06"
=======
        "x-ms-version": "2021-02-12"
>>>>>>> 7e782c87
      },
      "RequestBody": null,
      "StatusCode": 201,
      "ResponseHeaders": {
        "Content-Length": "0",
        "Date": "Tue, 26 Jan 2021 19:33:23 GMT",
        "ETag": "\"0x8D8C2313F3DDF4D\"",
        "Last-Modified": "Tue, 26 Jan 2021 19:33:24 GMT",
        "Server": [
          "Windows-Azure-File/1.0",
          "Microsoft-HTTPAPI/2.0"
        ],
        "x-ms-client-request-id": "edc9dce9-5b7e-7579-91dc-ae29256d6f7b",
        "x-ms-request-id": "c2d9eb35-801a-0048-2a1a-f4c7f5000000",
<<<<<<< HEAD
        "x-ms-version": "2020-12-06"
=======
        "x-ms-version": "2021-02-12"
>>>>>>> 7e782c87
      },
      "ResponseBody": []
    },
    {
      "RequestUri": "https://seanmcccanary3.file.core.windows.net/test-share-c43222cb-9f9a-f076-424a-01e1e7542acb/test-directory-a0b0887f-3f75-23b1-60ef-b2a31947b184?restype=directory",
      "RequestMethod": "PUT",
      "RequestHeaders": {
        "Accept": "application/xml",
        "Authorization": "Sanitized",
        "traceparent": "00-d943c06d7f785e44b68cddbf51a66cef-34659e983a7ef24f-00",
        "User-Agent": [
          "azsdk-net-Storage.Files.Shares/12.7.0-alpha.20210126.1",
          "(.NET 5.0.2; Microsoft Windows 10.0.19042)"
        ],
        "x-ms-client-request-id": "b5af0a86-070d-aa78-2aa5-8c8ea9d55c49",
        "x-ms-date": "Tue, 26 Jan 2021 19:33:25 GMT",
        "x-ms-file-attributes": "None",
        "x-ms-file-creation-time": "Now",
        "x-ms-file-last-write-time": "Now",
        "x-ms-file-permission": "Inherit",
        "x-ms-return-client-request-id": "true",
<<<<<<< HEAD
        "x-ms-version": "2020-12-06"
=======
        "x-ms-version": "2021-02-12"
>>>>>>> 7e782c87
      },
      "RequestBody": null,
      "StatusCode": 201,
      "ResponseHeaders": {
        "Content-Length": "0",
        "Date": "Tue, 26 Jan 2021 19:33:23 GMT",
        "ETag": "\"0x8D8C2313F47323D\"",
        "Last-Modified": "Tue, 26 Jan 2021 19:33:24 GMT",
        "Server": [
          "Windows-Azure-File/1.0",
          "Microsoft-HTTPAPI/2.0"
        ],
        "x-ms-client-request-id": "b5af0a86-070d-aa78-2aa5-8c8ea9d55c49",
        "x-ms-file-attributes": "Directory",
        "x-ms-file-change-time": "2021-01-26T19:33:24.3741757Z",
        "x-ms-file-creation-time": "2021-01-26T19:33:24.3741757Z",
        "x-ms-file-id": "13835128424026341376",
        "x-ms-file-last-write-time": "2021-01-26T19:33:24.3741757Z",
        "x-ms-file-parent-id": "0",
        "x-ms-file-permission-key": "17860367565182308406*11459378189709739967",
        "x-ms-request-id": "c2d9eb38-801a-0048-2b1a-f4c7f5000000",
        "x-ms-request-server-encrypted": "true",
<<<<<<< HEAD
        "x-ms-version": "2020-12-06"
=======
        "x-ms-version": "2021-02-12"
>>>>>>> 7e782c87
      },
      "ResponseBody": []
    },
    {
      "RequestUri": "https://seanmcccanary3.file.core.windows.net/test-share-c43222cb-9f9a-f076-424a-01e1e7542acb/test-directory-a0b0887f-3f75-23b1-60ef-b2a31947b184/test-file-1286292b-6475-43f0-3ca7-deb50b6b2ac9",
      "RequestMethod": "PUT",
      "RequestHeaders": {
        "Accept": "application/xml",
        "Authorization": "Sanitized",
        "traceparent": "00-97ac0fa13903c24989ec9cef7932f38b-513aa1026ce2934e-00",
        "User-Agent": [
          "azsdk-net-Storage.Files.Shares/12.7.0-alpha.20210126.1",
          "(.NET 5.0.2; Microsoft Windows 10.0.19042)"
        ],
        "x-ms-client-request-id": "cf1ae964-0a10-222e-196c-796528c39fbe",
        "x-ms-content-length": "1048576",
        "x-ms-date": "Tue, 26 Jan 2021 19:33:25 GMT",
        "x-ms-file-attributes": "None",
        "x-ms-file-creation-time": "Now",
        "x-ms-file-last-write-time": "Now",
        "x-ms-file-permission": "Inherit",
        "x-ms-return-client-request-id": "true",
        "x-ms-type": "file",
<<<<<<< HEAD
        "x-ms-version": "2020-12-06"
=======
        "x-ms-version": "2021-02-12"
>>>>>>> 7e782c87
      },
      "RequestBody": null,
      "StatusCode": 201,
      "ResponseHeaders": {
        "Content-Length": "0",
        "Date": "Tue, 26 Jan 2021 19:33:23 GMT",
        "ETag": "\"0x8D8C2313F505BAC\"",
        "Last-Modified": "Tue, 26 Jan 2021 19:33:24 GMT",
        "Server": [
          "Windows-Azure-File/1.0",
          "Microsoft-HTTPAPI/2.0"
        ],
        "x-ms-client-request-id": "cf1ae964-0a10-222e-196c-796528c39fbe",
        "x-ms-file-attributes": "Archive",
        "x-ms-file-change-time": "2021-01-26T19:33:24.4342188Z",
        "x-ms-file-creation-time": "2021-01-26T19:33:24.4342188Z",
        "x-ms-file-id": "11529285414812647424",
        "x-ms-file-last-write-time": "2021-01-26T19:33:24.4342188Z",
        "x-ms-file-parent-id": "13835128424026341376",
        "x-ms-file-permission-key": "4010187179898695473*11459378189709739967",
        "x-ms-request-id": "c2d9eb39-801a-0048-2c1a-f4c7f5000000",
        "x-ms-request-server-encrypted": "true",
<<<<<<< HEAD
        "x-ms-version": "2020-12-06"
=======
        "x-ms-version": "2021-02-12"
>>>>>>> 7e782c87
      },
      "ResponseBody": []
    },
    {
      "RequestUri": "https://seanmcccanary3.file.core.windows.net/test-share-c43222cb-9f9a-f076-424a-01e1e7542acb/test-directory-a0b0887f-3f75-23b1-60ef-b2a31947b184/test-file-1286292b-6475-43f0-3ca7-deb50b6b2ac9?comp=rangelist",
      "RequestMethod": "GET",
      "RequestHeaders": {
        "Accept": "application/xml",
        "Authorization": "Sanitized",
        "traceparent": "00-aace1301e2f34641a3e002cbe2367b56-324fc19010a29c44-00",
        "User-Agent": [
          "azsdk-net-Storage.Files.Shares/12.7.0-alpha.20210126.1",
          "(.NET 5.0.2; Microsoft Windows 10.0.19042)"
        ],
        "x-ms-client-request-id": "ec6a21ae-c302-1733-39eb-1d2592069e0e",
        "x-ms-date": "Tue, 26 Jan 2021 19:33:25 GMT",
        "x-ms-lease-id": "9bbbc37b-4cb9-2fb0-b1eb-7728840a927e",
        "x-ms-range": "bytes=0-1048575",
        "x-ms-return-client-request-id": "true",
<<<<<<< HEAD
        "x-ms-version": "2020-12-06"
=======
        "x-ms-version": "2021-02-12"
>>>>>>> 7e782c87
      },
      "RequestBody": null,
      "StatusCode": 412,
      "ResponseHeaders": {
        "Content-Length": "241",
        "Content-Type": "application/xml",
        "Date": "Tue, 26 Jan 2021 19:33:24 GMT",
        "Server": [
          "Windows-Azure-File/1.0",
          "Microsoft-HTTPAPI/2.0"
        ],
        "Vary": "Origin",
        "x-ms-client-request-id": "ec6a21ae-c302-1733-39eb-1d2592069e0e",
        "x-ms-error-code": "LeaseNotPresentWithFileOperation",
        "x-ms-request-id": "c2d9eb3c-801a-0048-2f1a-f4c7f5000000",
<<<<<<< HEAD
        "x-ms-version": "2020-12-06"
=======
        "x-ms-version": "2021-02-12"
>>>>>>> 7e782c87
      },
      "ResponseBody": [
        "﻿<?xml version=\"1.0\" encoding=\"utf-8\"?><Error><Code>LeaseNotPresentWithFileOperation</Code><Message>There is currently no lease on the file.\n",
        "RequestId:c2d9eb3c-801a-0048-2f1a-f4c7f5000000\n",
        "Time:2021-01-26T19:33:25.5259248Z</Message></Error>"
      ]
    },
    {
      "RequestUri": "https://seanmcccanary3.file.core.windows.net/test-share-c43222cb-9f9a-f076-424a-01e1e7542acb?restype=share",
      "RequestMethod": "DELETE",
      "RequestHeaders": {
        "Accept": "application/xml",
        "Authorization": "Sanitized",
        "traceparent": "00-e1a82a5045f839478a051cf782def615-1bcef675012c4747-00",
        "User-Agent": [
          "azsdk-net-Storage.Files.Shares/12.7.0-alpha.20210126.1",
          "(.NET 5.0.2; Microsoft Windows 10.0.19042)"
        ],
        "x-ms-client-request-id": "6279a078-a6a0-857c-be39-e8643d9336d8",
        "x-ms-date": "Tue, 26 Jan 2021 19:33:26 GMT",
        "x-ms-delete-snapshots": "include",
        "x-ms-return-client-request-id": "true",
<<<<<<< HEAD
        "x-ms-version": "2020-12-06"
=======
        "x-ms-version": "2021-02-12"
>>>>>>> 7e782c87
      },
      "RequestBody": null,
      "StatusCode": 202,
      "ResponseHeaders": {
        "Content-Length": "0",
        "Date": "Tue, 26 Jan 2021 19:33:24 GMT",
        "Server": [
          "Windows-Azure-File/1.0",
          "Microsoft-HTTPAPI/2.0"
        ],
        "x-ms-client-request-id": "6279a078-a6a0-857c-be39-e8643d9336d8",
        "x-ms-request-id": "c2d9eb69-801a-0048-5a1a-f4c7f5000000",
<<<<<<< HEAD
        "x-ms-version": "2020-12-06"
=======
        "x-ms-version": "2021-02-12"
>>>>>>> 7e782c87
      },
      "ResponseBody": []
    }
  ],
  "Variables": {
    "RandomSeed": "79289503",
    "Storage_TestConfigDefault": "ProductionTenant\nseanmcccanary3\nU2FuaXRpemVk\nhttps://seanmcccanary3.blob.core.windows.net\nhttps://seanmcccanary3.file.core.windows.net\nhttps://seanmcccanary3.queue.core.windows.net\nhttps://seanmcccanary3.table.core.windows.net\n\n\n\n\nhttps://seanmcccanary3-secondary.blob.core.windows.net\nhttps://seanmcccanary3-secondary.file.core.windows.net\nhttps://seanmcccanary3-secondary.queue.core.windows.net\nhttps://seanmcccanary3-secondary.table.core.windows.net\n\nSanitized\n\n\nCloud\nBlobEndpoint=https://seanmcccanary3.blob.core.windows.net/;QueueEndpoint=https://seanmcccanary3.queue.core.windows.net/;FileEndpoint=https://seanmcccanary3.file.core.windows.net/;BlobSecondaryEndpoint=https://seanmcccanary3-secondary.blob.core.windows.net/;QueueSecondaryEndpoint=https://seanmcccanary3-secondary.queue.core.windows.net/;FileSecondaryEndpoint=https://seanmcccanary3-secondary.file.core.windows.net/;AccountName=seanmcccanary3;AccountKey=Kg==;\nseanscope1\n\n"
  }
}<|MERGE_RESOLUTION|>--- conflicted
+++ resolved
@@ -14,11 +14,7 @@
         "x-ms-client-request-id": "edc9dce9-5b7e-7579-91dc-ae29256d6f7b",
         "x-ms-date": "Tue, 26 Jan 2021 19:33:24 GMT",
         "x-ms-return-client-request-id": "true",
-<<<<<<< HEAD
-        "x-ms-version": "2020-12-06"
-=======
-        "x-ms-version": "2021-02-12"
->>>>>>> 7e782c87
+        "x-ms-version": "2021-02-12"
       },
       "RequestBody": null,
       "StatusCode": 201,
@@ -33,11 +29,7 @@
         ],
         "x-ms-client-request-id": "edc9dce9-5b7e-7579-91dc-ae29256d6f7b",
         "x-ms-request-id": "c2d9eb35-801a-0048-2a1a-f4c7f5000000",
-<<<<<<< HEAD
-        "x-ms-version": "2020-12-06"
-=======
-        "x-ms-version": "2021-02-12"
->>>>>>> 7e782c87
+        "x-ms-version": "2021-02-12"
       },
       "ResponseBody": []
     },
@@ -59,11 +51,7 @@
         "x-ms-file-last-write-time": "Now",
         "x-ms-file-permission": "Inherit",
         "x-ms-return-client-request-id": "true",
-<<<<<<< HEAD
-        "x-ms-version": "2020-12-06"
-=======
-        "x-ms-version": "2021-02-12"
->>>>>>> 7e782c87
+        "x-ms-version": "2021-02-12"
       },
       "RequestBody": null,
       "StatusCode": 201,
@@ -86,11 +74,7 @@
         "x-ms-file-permission-key": "17860367565182308406*11459378189709739967",
         "x-ms-request-id": "c2d9eb38-801a-0048-2b1a-f4c7f5000000",
         "x-ms-request-server-encrypted": "true",
-<<<<<<< HEAD
-        "x-ms-version": "2020-12-06"
-=======
-        "x-ms-version": "2021-02-12"
->>>>>>> 7e782c87
+        "x-ms-version": "2021-02-12"
       },
       "ResponseBody": []
     },
@@ -114,11 +98,7 @@
         "x-ms-file-permission": "Inherit",
         "x-ms-return-client-request-id": "true",
         "x-ms-type": "file",
-<<<<<<< HEAD
-        "x-ms-version": "2020-12-06"
-=======
-        "x-ms-version": "2021-02-12"
->>>>>>> 7e782c87
+        "x-ms-version": "2021-02-12"
       },
       "RequestBody": null,
       "StatusCode": 201,
@@ -141,11 +121,7 @@
         "x-ms-file-permission-key": "4010187179898695473*11459378189709739967",
         "x-ms-request-id": "c2d9eb39-801a-0048-2c1a-f4c7f5000000",
         "x-ms-request-server-encrypted": "true",
-<<<<<<< HEAD
-        "x-ms-version": "2020-12-06"
-=======
-        "x-ms-version": "2021-02-12"
->>>>>>> 7e782c87
+        "x-ms-version": "2021-02-12"
       },
       "ResponseBody": []
     },
@@ -165,11 +141,7 @@
         "x-ms-lease-id": "9bbbc37b-4cb9-2fb0-b1eb-7728840a927e",
         "x-ms-range": "bytes=0-1048575",
         "x-ms-return-client-request-id": "true",
-<<<<<<< HEAD
-        "x-ms-version": "2020-12-06"
-=======
-        "x-ms-version": "2021-02-12"
->>>>>>> 7e782c87
+        "x-ms-version": "2021-02-12"
       },
       "RequestBody": null,
       "StatusCode": 412,
@@ -185,11 +157,7 @@
         "x-ms-client-request-id": "ec6a21ae-c302-1733-39eb-1d2592069e0e",
         "x-ms-error-code": "LeaseNotPresentWithFileOperation",
         "x-ms-request-id": "c2d9eb3c-801a-0048-2f1a-f4c7f5000000",
-<<<<<<< HEAD
-        "x-ms-version": "2020-12-06"
-=======
-        "x-ms-version": "2021-02-12"
->>>>>>> 7e782c87
+        "x-ms-version": "2021-02-12"
       },
       "ResponseBody": [
         "﻿<?xml version=\"1.0\" encoding=\"utf-8\"?><Error><Code>LeaseNotPresentWithFileOperation</Code><Message>There is currently no lease on the file.\n",
@@ -212,11 +180,7 @@
         "x-ms-date": "Tue, 26 Jan 2021 19:33:26 GMT",
         "x-ms-delete-snapshots": "include",
         "x-ms-return-client-request-id": "true",
-<<<<<<< HEAD
-        "x-ms-version": "2020-12-06"
-=======
-        "x-ms-version": "2021-02-12"
->>>>>>> 7e782c87
+        "x-ms-version": "2021-02-12"
       },
       "RequestBody": null,
       "StatusCode": 202,
@@ -229,11 +193,7 @@
         ],
         "x-ms-client-request-id": "6279a078-a6a0-857c-be39-e8643d9336d8",
         "x-ms-request-id": "c2d9eb69-801a-0048-5a1a-f4c7f5000000",
-<<<<<<< HEAD
-        "x-ms-version": "2020-12-06"
-=======
-        "x-ms-version": "2021-02-12"
->>>>>>> 7e782c87
+        "x-ms-version": "2021-02-12"
       },
       "ResponseBody": []
     }
