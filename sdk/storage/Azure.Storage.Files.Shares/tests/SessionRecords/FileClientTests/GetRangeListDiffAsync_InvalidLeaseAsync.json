{
  "Entries": [
    {
      "RequestUri": "https://seanmcccanary3.file.core.windows.net/test-share-063e6cb4-e854-fac4-a42e-1ffab9991a76?restype=share",
      "RequestMethod": "PUT",
      "RequestHeaders": {
        "Accept": "application/xml",
        "Authorization": "Sanitized",
        "traceparent": "00-f4c01b8915b97444b0da8eac1c9801f4-ad7b36d8df60af42-00",
        "User-Agent": [
          "azsdk-net-Storage.Files.Shares/12.7.0-alpha.20210121.1",
          "(.NET 5.0.2; Microsoft Windows 10.0.19042)"
        ],
        "x-ms-client-request-id": "e71989cf-48b1-fd24-f771-81262f230556",
        "x-ms-date": "Thu, 21 Jan 2021 20:41:54 GMT",
        "x-ms-return-client-request-id": "true",
        "x-ms-version": "2020-06-12"
      },
      "RequestBody": null,
      "StatusCode": 201,
      "ResponseHeaders": {
        "Content-Length": "0",
        "Date": "Thu, 21 Jan 2021 20:41:53 GMT",
        "ETag": "\u00220x8D8BE4CFD1523FF\u0022",
        "Last-Modified": "Thu, 21 Jan 2021 20:41:54 GMT",
        "Server": [
          "Windows-Azure-File/1.0",
          "Microsoft-HTTPAPI/2.0"
        ],
        "x-ms-client-request-id": "e71989cf-48b1-fd24-f771-81262f230556",
<<<<<<< HEAD
        "x-ms-request-id": "1c4234f6-901a-0002-34e3-82e3b3000000",
        "x-ms-version": "2020-06-12"
=======
        "x-ms-request-id": "3186b459-e01a-0013-0a35-f0fece000000",
        "x-ms-version": "2020-04-08"
>>>>>>> ac24a13f
      },
      "ResponseBody": []
    },
    {
      "RequestUri": "https://seanmcccanary3.file.core.windows.net/test-share-063e6cb4-e854-fac4-a42e-1ffab9991a76/test-directory-97ca4aa2-728f-0726-7175-65b6281378bb?restype=directory",
      "RequestMethod": "PUT",
      "RequestHeaders": {
        "Accept": "application/xml",
        "Authorization": "Sanitized",
        "traceparent": "00-760b7621ba09a64282ca45829361be1b-7fc9853fbdd49346-00",
        "User-Agent": [
          "azsdk-net-Storage.Files.Shares/12.7.0-alpha.20210121.1",
          "(.NET 5.0.2; Microsoft Windows 10.0.19042)"
        ],
        "x-ms-client-request-id": "360e6998-a11f-5dc5-6311-753be36dd5e3",
        "x-ms-date": "Thu, 21 Jan 2021 20:41:54 GMT",
        "x-ms-file-attributes": "None",
        "x-ms-file-creation-time": "Now",
        "x-ms-file-last-write-time": "Now",
        "x-ms-file-permission": "Inherit",
        "x-ms-return-client-request-id": "true",
        "x-ms-version": "2020-06-12"
      },
      "RequestBody": null,
      "StatusCode": 201,
      "ResponseHeaders": {
        "Content-Length": "0",
        "Date": "Thu, 21 Jan 2021 20:41:54 GMT",
        "ETag": "\u00220x8D8BE4CFD20FC61\u0022",
        "Last-Modified": "Thu, 21 Jan 2021 20:41:54 GMT",
        "Server": [
          "Windows-Azure-File/1.0",
          "Microsoft-HTTPAPI/2.0"
        ],
        "x-ms-client-request-id": "360e6998-a11f-5dc5-6311-753be36dd5e3",
        "x-ms-file-attributes": "Directory",
        "x-ms-file-change-time": "2021-01-21T20:41:54.6514529Z",
        "x-ms-file-creation-time": "2021-01-21T20:41:54.6514529Z",
        "x-ms-file-id": "13835128424026341376",
        "x-ms-file-last-write-time": "2021-01-21T20:41:54.6514529Z",
        "x-ms-file-parent-id": "0",
        "x-ms-file-permission-key": "17860367565182308406*11459378189709739967",
        "x-ms-request-id": "3186b45f-e01a-0013-0b35-f0fece000000",
        "x-ms-request-server-encrypted": "true",
        "x-ms-version": "2020-06-12"
      },
      "ResponseBody": []
    },
    {
      "RequestUri": "https://seanmcccanary3.file.core.windows.net/test-share-063e6cb4-e854-fac4-a42e-1ffab9991a76/test-directory-97ca4aa2-728f-0726-7175-65b6281378bb/test-file-6530c6f8-d5f8-6ed6-86b2-f9d3dc7edc9d",
      "RequestMethod": "PUT",
      "RequestHeaders": {
        "Accept": "application/xml",
        "Authorization": "Sanitized",
        "traceparent": "00-f03136c4c5b28d49b93af839811ead24-ddaa2215c6832249-00",
        "User-Agent": [
          "azsdk-net-Storage.Files.Shares/12.7.0-alpha.20210121.1",
          "(.NET 5.0.2; Microsoft Windows 10.0.19042)"
        ],
        "x-ms-client-request-id": "65afb2e6-33a3-c284-939f-b06ca7f280e4",
        "x-ms-content-length": "1048576",
        "x-ms-date": "Thu, 21 Jan 2021 20:41:54 GMT",
        "x-ms-file-attributes": "None",
        "x-ms-file-creation-time": "Now",
        "x-ms-file-last-write-time": "Now",
        "x-ms-file-permission": "Inherit",
        "x-ms-return-client-request-id": "true",
        "x-ms-type": "file",
        "x-ms-version": "2020-06-12"
      },
      "RequestBody": null,
      "StatusCode": 201,
      "ResponseHeaders": {
        "Content-Length": "0",
        "Date": "Thu, 21 Jan 2021 20:41:54 GMT",
        "ETag": "\u00220x8D8BE4CFD2BFAE2\u0022",
        "Last-Modified": "Thu, 21 Jan 2021 20:41:54 GMT",
        "Server": [
          "Windows-Azure-File/1.0",
          "Microsoft-HTTPAPI/2.0"
        ],
        "x-ms-client-request-id": "65afb2e6-33a3-c284-939f-b06ca7f280e4",
        "x-ms-file-attributes": "Archive",
        "x-ms-file-change-time": "2021-01-21T20:41:54.7235042Z",
        "x-ms-file-creation-time": "2021-01-21T20:41:54.7235042Z",
        "x-ms-file-id": "11529285414812647424",
        "x-ms-file-last-write-time": "2021-01-21T20:41:54.7235042Z",
        "x-ms-file-parent-id": "13835128424026341376",
        "x-ms-file-permission-key": "4010187179898695473*11459378189709739967",
        "x-ms-request-id": "3186b464-e01a-0013-0c35-f0fece000000",
        "x-ms-request-server-encrypted": "true",
        "x-ms-version": "2020-06-12"
      },
      "ResponseBody": []
    },
    {
      "RequestUri": "https://seanmcccanary3.file.core.windows.net/test-share-063e6cb4-e854-fac4-a42e-1ffab9991a76/test-directory-97ca4aa2-728f-0726-7175-65b6281378bb/test-file-6530c6f8-d5f8-6ed6-86b2-f9d3dc7edc9d?comp=rangelist",
      "RequestMethod": "GET",
      "RequestHeaders": {
        "Accept": "application/xml",
        "Authorization": "Sanitized",
        "traceparent": "00-4aef4c4b606950498a449da1516bc653-75bd906952e65d44-00",
        "User-Agent": [
          "azsdk-net-Storage.Files.Shares/12.7.0-alpha.20210121.1",
          "(.NET 5.0.2; Microsoft Windows 10.0.19042)"
        ],
        "x-ms-client-request-id": "e538e84d-392b-cfe1-d3f9-3ac7d25aba2b",
        "x-ms-date": "Thu, 21 Jan 2021 20:41:55 GMT",
        "x-ms-lease-id": "fa5dd835-164e-b6de-2adb-602a0868b0fc",
        "x-ms-range": "bytes=0-1048575",
        "x-ms-return-client-request-id": "true",
        "x-ms-version": "2020-06-12"
      },
      "RequestBody": null,
      "StatusCode": 412,
      "ResponseHeaders": {
        "Content-Length": "241",
        "Content-Type": "application/xml",
        "Date": "Thu, 21 Jan 2021 20:41:54 GMT",
        "Server": [
          "Windows-Azure-File/1.0",
          "Microsoft-HTTPAPI/2.0"
        ],
        "Vary": "Origin",
        "x-ms-client-request-id": "e538e84d-392b-cfe1-d3f9-3ac7d25aba2b",
        "x-ms-error-code": "LeaseNotPresentWithFileOperation",
<<<<<<< HEAD
        "x-ms-request-id": "1c4234fc-901a-0002-37e3-82e3b3000000",
        "x-ms-version": "2020-06-12"
=======
        "x-ms-request-id": "3186b467-e01a-0013-0d35-f0fece000000",
        "x-ms-version": "2020-04-08"
>>>>>>> ac24a13f
      },
      "ResponseBody": [
        "\uFEFF\u003C?xml version=\u00221.0\u0022 encoding=\u0022utf-8\u0022?\u003E\u003CError\u003E\u003CCode\u003ELeaseNotPresentWithFileOperation\u003C/Code\u003E\u003CMessage\u003EThere is currently no lease on the file.\n",
        "RequestId:3186b467-e01a-0013-0d35-f0fece000000\n",
        "Time:2021-01-21T20:41:55.5034898Z\u003C/Message\u003E\u003C/Error\u003E"
      ]
    },
    {
      "RequestUri": "https://seanmcccanary3.file.core.windows.net/test-share-063e6cb4-e854-fac4-a42e-1ffab9991a76?restype=share",
      "RequestMethod": "DELETE",
      "RequestHeaders": {
        "Accept": "application/xml",
        "Authorization": "Sanitized",
        "traceparent": "00-006394bd46a0614ab7f1c8b54bffe0d1-3edd3c4ea47d0747-00",
        "User-Agent": [
          "azsdk-net-Storage.Files.Shares/12.7.0-alpha.20210121.1",
          "(.NET 5.0.2; Microsoft Windows 10.0.19042)"
        ],
        "x-ms-client-request-id": "20dc4e2e-cb2f-44d1-e71c-57d43c32d709",
        "x-ms-date": "Thu, 21 Jan 2021 20:41:55 GMT",
        "x-ms-delete-snapshots": "include",
        "x-ms-return-client-request-id": "true",
        "x-ms-version": "2020-06-12"
      },
      "RequestBody": null,
      "StatusCode": 202,
      "ResponseHeaders": {
        "Content-Length": "0",
        "Date": "Thu, 21 Jan 2021 20:41:54 GMT",
        "Server": [
          "Windows-Azure-File/1.0",
          "Microsoft-HTTPAPI/2.0"
        ],
        "x-ms-client-request-id": "20dc4e2e-cb2f-44d1-e71c-57d43c32d709",
<<<<<<< HEAD
        "x-ms-request-id": "1c4234fd-901a-0002-38e3-82e3b3000000",
        "x-ms-version": "2020-06-12"
=======
        "x-ms-request-id": "3186b46a-e01a-0013-0e35-f0fece000000",
        "x-ms-version": "2020-04-08"
>>>>>>> ac24a13f
      },
      "ResponseBody": []
    }
  ],
  "Variables": {
    "RandomSeed": "259121863",
    "Storage_TestConfigDefault": "ProductionTenant\nseanmcccanary3\nU2FuaXRpemVk\nhttps://seanmcccanary3.blob.core.windows.net\nhttps://seanmcccanary3.file.core.windows.net\nhttps://seanmcccanary3.queue.core.windows.net\nhttps://seanmcccanary3.table.core.windows.net\n\n\n\n\nhttps://seanmcccanary3-secondary.blob.core.windows.net\nhttps://seanmcccanary3-secondary.file.core.windows.net\nhttps://seanmcccanary3-secondary.queue.core.windows.net\nhttps://seanmcccanary3-secondary.table.core.windows.net\n\nSanitized\n\n\nCloud\nBlobEndpoint=https://seanmcccanary3.blob.core.windows.net/;QueueEndpoint=https://seanmcccanary3.queue.core.windows.net/;FileEndpoint=https://seanmcccanary3.file.core.windows.net/;BlobSecondaryEndpoint=https://seanmcccanary3-secondary.blob.core.windows.net/;QueueSecondaryEndpoint=https://seanmcccanary3-secondary.queue.core.windows.net/;FileSecondaryEndpoint=https://seanmcccanary3-secondary.file.core.windows.net/;AccountName=seanmcccanary3;AccountKey=Kg==;\nseanscope1"
  }
}<|MERGE_RESOLUTION|>--- conflicted
+++ resolved
@@ -1,18 +1,18 @@
 {
   "Entries": [
     {
-      "RequestUri": "https://seanmcccanary3.file.core.windows.net/test-share-063e6cb4-e854-fac4-a42e-1ffab9991a76?restype=share",
+      "RequestUri": "https://seanmcccanary3.file.core.windows.net/test-share-c43222cb-9f9a-f076-424a-01e1e7542acb?restype=share",
       "RequestMethod": "PUT",
       "RequestHeaders": {
         "Accept": "application/xml",
         "Authorization": "Sanitized",
-        "traceparent": "00-f4c01b8915b97444b0da8eac1c9801f4-ad7b36d8df60af42-00",
-        "User-Agent": [
-          "azsdk-net-Storage.Files.Shares/12.7.0-alpha.20210121.1",
-          "(.NET 5.0.2; Microsoft Windows 10.0.19042)"
-        ],
-        "x-ms-client-request-id": "e71989cf-48b1-fd24-f771-81262f230556",
-        "x-ms-date": "Thu, 21 Jan 2021 20:41:54 GMT",
+        "traceparent": "00-ef9c9a04f4478f419a8435f0438c7991-84099d91729abb47-00",
+        "User-Agent": [
+          "azsdk-net-Storage.Files.Shares/12.7.0-alpha.20210126.1",
+          "(.NET 5.0.2; Microsoft Windows 10.0.19042)"
+        ],
+        "x-ms-client-request-id": "edc9dce9-5b7e-7579-91dc-ae29256d6f7b",
+        "x-ms-date": "Tue, 26 Jan 2021 19:33:24 GMT",
         "x-ms-return-client-request-id": "true",
         "x-ms-version": "2020-06-12"
       },
@@ -20,37 +20,32 @@
       "StatusCode": 201,
       "ResponseHeaders": {
         "Content-Length": "0",
-        "Date": "Thu, 21 Jan 2021 20:41:53 GMT",
-        "ETag": "\u00220x8D8BE4CFD1523FF\u0022",
-        "Last-Modified": "Thu, 21 Jan 2021 20:41:54 GMT",
-        "Server": [
-          "Windows-Azure-File/1.0",
-          "Microsoft-HTTPAPI/2.0"
-        ],
-        "x-ms-client-request-id": "e71989cf-48b1-fd24-f771-81262f230556",
-<<<<<<< HEAD
-        "x-ms-request-id": "1c4234f6-901a-0002-34e3-82e3b3000000",
-        "x-ms-version": "2020-06-12"
-=======
-        "x-ms-request-id": "3186b459-e01a-0013-0a35-f0fece000000",
-        "x-ms-version": "2020-04-08"
->>>>>>> ac24a13f
-      },
-      "ResponseBody": []
-    },
-    {
-      "RequestUri": "https://seanmcccanary3.file.core.windows.net/test-share-063e6cb4-e854-fac4-a42e-1ffab9991a76/test-directory-97ca4aa2-728f-0726-7175-65b6281378bb?restype=directory",
+        "Date": "Tue, 26 Jan 2021 19:33:23 GMT",
+        "ETag": "\u00220x8D8C2313F3DDF4D\u0022",
+        "Last-Modified": "Tue, 26 Jan 2021 19:33:24 GMT",
+        "Server": [
+          "Windows-Azure-File/1.0",
+          "Microsoft-HTTPAPI/2.0"
+        ],
+        "x-ms-client-request-id": "edc9dce9-5b7e-7579-91dc-ae29256d6f7b",
+        "x-ms-request-id": "c2d9eb35-801a-0048-2a1a-f4c7f5000000",
+        "x-ms-version": "2020-06-12"
+      },
+      "ResponseBody": []
+    },
+    {
+      "RequestUri": "https://seanmcccanary3.file.core.windows.net/test-share-c43222cb-9f9a-f076-424a-01e1e7542acb/test-directory-a0b0887f-3f75-23b1-60ef-b2a31947b184?restype=directory",
       "RequestMethod": "PUT",
       "RequestHeaders": {
         "Accept": "application/xml",
         "Authorization": "Sanitized",
-        "traceparent": "00-760b7621ba09a64282ca45829361be1b-7fc9853fbdd49346-00",
-        "User-Agent": [
-          "azsdk-net-Storage.Files.Shares/12.7.0-alpha.20210121.1",
-          "(.NET 5.0.2; Microsoft Windows 10.0.19042)"
-        ],
-        "x-ms-client-request-id": "360e6998-a11f-5dc5-6311-753be36dd5e3",
-        "x-ms-date": "Thu, 21 Jan 2021 20:41:54 GMT",
+        "traceparent": "00-d943c06d7f785e44b68cddbf51a66cef-34659e983a7ef24f-00",
+        "User-Agent": [
+          "azsdk-net-Storage.Files.Shares/12.7.0-alpha.20210126.1",
+          "(.NET 5.0.2; Microsoft Windows 10.0.19042)"
+        ],
+        "x-ms-client-request-id": "b5af0a86-070d-aa78-2aa5-8c8ea9d55c49",
+        "x-ms-date": "Tue, 26 Jan 2021 19:33:25 GMT",
         "x-ms-file-attributes": "None",
         "x-ms-file-creation-time": "Now",
         "x-ms-file-last-write-time": "Now",
@@ -62,41 +57,41 @@
       "StatusCode": 201,
       "ResponseHeaders": {
         "Content-Length": "0",
-        "Date": "Thu, 21 Jan 2021 20:41:54 GMT",
-        "ETag": "\u00220x8D8BE4CFD20FC61\u0022",
-        "Last-Modified": "Thu, 21 Jan 2021 20:41:54 GMT",
-        "Server": [
-          "Windows-Azure-File/1.0",
-          "Microsoft-HTTPAPI/2.0"
-        ],
-        "x-ms-client-request-id": "360e6998-a11f-5dc5-6311-753be36dd5e3",
+        "Date": "Tue, 26 Jan 2021 19:33:23 GMT",
+        "ETag": "\u00220x8D8C2313F47323D\u0022",
+        "Last-Modified": "Tue, 26 Jan 2021 19:33:24 GMT",
+        "Server": [
+          "Windows-Azure-File/1.0",
+          "Microsoft-HTTPAPI/2.0"
+        ],
+        "x-ms-client-request-id": "b5af0a86-070d-aa78-2aa5-8c8ea9d55c49",
         "x-ms-file-attributes": "Directory",
-        "x-ms-file-change-time": "2021-01-21T20:41:54.6514529Z",
-        "x-ms-file-creation-time": "2021-01-21T20:41:54.6514529Z",
+        "x-ms-file-change-time": "2021-01-26T19:33:24.3741757Z",
+        "x-ms-file-creation-time": "2021-01-26T19:33:24.3741757Z",
         "x-ms-file-id": "13835128424026341376",
-        "x-ms-file-last-write-time": "2021-01-21T20:41:54.6514529Z",
+        "x-ms-file-last-write-time": "2021-01-26T19:33:24.3741757Z",
         "x-ms-file-parent-id": "0",
         "x-ms-file-permission-key": "17860367565182308406*11459378189709739967",
-        "x-ms-request-id": "3186b45f-e01a-0013-0b35-f0fece000000",
+        "x-ms-request-id": "c2d9eb38-801a-0048-2b1a-f4c7f5000000",
         "x-ms-request-server-encrypted": "true",
         "x-ms-version": "2020-06-12"
       },
       "ResponseBody": []
     },
     {
-      "RequestUri": "https://seanmcccanary3.file.core.windows.net/test-share-063e6cb4-e854-fac4-a42e-1ffab9991a76/test-directory-97ca4aa2-728f-0726-7175-65b6281378bb/test-file-6530c6f8-d5f8-6ed6-86b2-f9d3dc7edc9d",
+      "RequestUri": "https://seanmcccanary3.file.core.windows.net/test-share-c43222cb-9f9a-f076-424a-01e1e7542acb/test-directory-a0b0887f-3f75-23b1-60ef-b2a31947b184/test-file-1286292b-6475-43f0-3ca7-deb50b6b2ac9",
       "RequestMethod": "PUT",
       "RequestHeaders": {
         "Accept": "application/xml",
         "Authorization": "Sanitized",
-        "traceparent": "00-f03136c4c5b28d49b93af839811ead24-ddaa2215c6832249-00",
-        "User-Agent": [
-          "azsdk-net-Storage.Files.Shares/12.7.0-alpha.20210121.1",
-          "(.NET 5.0.2; Microsoft Windows 10.0.19042)"
-        ],
-        "x-ms-client-request-id": "65afb2e6-33a3-c284-939f-b06ca7f280e4",
+        "traceparent": "00-97ac0fa13903c24989ec9cef7932f38b-513aa1026ce2934e-00",
+        "User-Agent": [
+          "azsdk-net-Storage.Files.Shares/12.7.0-alpha.20210126.1",
+          "(.NET 5.0.2; Microsoft Windows 10.0.19042)"
+        ],
+        "x-ms-client-request-id": "cf1ae964-0a10-222e-196c-796528c39fbe",
         "x-ms-content-length": "1048576",
-        "x-ms-date": "Thu, 21 Jan 2021 20:41:54 GMT",
+        "x-ms-date": "Tue, 26 Jan 2021 19:33:25 GMT",
         "x-ms-file-attributes": "None",
         "x-ms-file-creation-time": "Now",
         "x-ms-file-last-write-time": "Now",
@@ -109,41 +104,41 @@
       "StatusCode": 201,
       "ResponseHeaders": {
         "Content-Length": "0",
-        "Date": "Thu, 21 Jan 2021 20:41:54 GMT",
-        "ETag": "\u00220x8D8BE4CFD2BFAE2\u0022",
-        "Last-Modified": "Thu, 21 Jan 2021 20:41:54 GMT",
-        "Server": [
-          "Windows-Azure-File/1.0",
-          "Microsoft-HTTPAPI/2.0"
-        ],
-        "x-ms-client-request-id": "65afb2e6-33a3-c284-939f-b06ca7f280e4",
+        "Date": "Tue, 26 Jan 2021 19:33:23 GMT",
+        "ETag": "\u00220x8D8C2313F505BAC\u0022",
+        "Last-Modified": "Tue, 26 Jan 2021 19:33:24 GMT",
+        "Server": [
+          "Windows-Azure-File/1.0",
+          "Microsoft-HTTPAPI/2.0"
+        ],
+        "x-ms-client-request-id": "cf1ae964-0a10-222e-196c-796528c39fbe",
         "x-ms-file-attributes": "Archive",
-        "x-ms-file-change-time": "2021-01-21T20:41:54.7235042Z",
-        "x-ms-file-creation-time": "2021-01-21T20:41:54.7235042Z",
+        "x-ms-file-change-time": "2021-01-26T19:33:24.4342188Z",
+        "x-ms-file-creation-time": "2021-01-26T19:33:24.4342188Z",
         "x-ms-file-id": "11529285414812647424",
-        "x-ms-file-last-write-time": "2021-01-21T20:41:54.7235042Z",
+        "x-ms-file-last-write-time": "2021-01-26T19:33:24.4342188Z",
         "x-ms-file-parent-id": "13835128424026341376",
         "x-ms-file-permission-key": "4010187179898695473*11459378189709739967",
-        "x-ms-request-id": "3186b464-e01a-0013-0c35-f0fece000000",
+        "x-ms-request-id": "c2d9eb39-801a-0048-2c1a-f4c7f5000000",
         "x-ms-request-server-encrypted": "true",
         "x-ms-version": "2020-06-12"
       },
       "ResponseBody": []
     },
     {
-      "RequestUri": "https://seanmcccanary3.file.core.windows.net/test-share-063e6cb4-e854-fac4-a42e-1ffab9991a76/test-directory-97ca4aa2-728f-0726-7175-65b6281378bb/test-file-6530c6f8-d5f8-6ed6-86b2-f9d3dc7edc9d?comp=rangelist",
+      "RequestUri": "https://seanmcccanary3.file.core.windows.net/test-share-c43222cb-9f9a-f076-424a-01e1e7542acb/test-directory-a0b0887f-3f75-23b1-60ef-b2a31947b184/test-file-1286292b-6475-43f0-3ca7-deb50b6b2ac9?comp=rangelist",
       "RequestMethod": "GET",
       "RequestHeaders": {
         "Accept": "application/xml",
         "Authorization": "Sanitized",
-        "traceparent": "00-4aef4c4b606950498a449da1516bc653-75bd906952e65d44-00",
-        "User-Agent": [
-          "azsdk-net-Storage.Files.Shares/12.7.0-alpha.20210121.1",
-          "(.NET 5.0.2; Microsoft Windows 10.0.19042)"
-        ],
-        "x-ms-client-request-id": "e538e84d-392b-cfe1-d3f9-3ac7d25aba2b",
-        "x-ms-date": "Thu, 21 Jan 2021 20:41:55 GMT",
-        "x-ms-lease-id": "fa5dd835-164e-b6de-2adb-602a0868b0fc",
+        "traceparent": "00-aace1301e2f34641a3e002cbe2367b56-324fc19010a29c44-00",
+        "User-Agent": [
+          "azsdk-net-Storage.Files.Shares/12.7.0-alpha.20210126.1",
+          "(.NET 5.0.2; Microsoft Windows 10.0.19042)"
+        ],
+        "x-ms-client-request-id": "ec6a21ae-c302-1733-39eb-1d2592069e0e",
+        "x-ms-date": "Tue, 26 Jan 2021 19:33:25 GMT",
+        "x-ms-lease-id": "9bbbc37b-4cb9-2fb0-b1eb-7728840a927e",
         "x-ms-range": "bytes=0-1048575",
         "x-ms-return-client-request-id": "true",
         "x-ms-version": "2020-06-12"
@@ -153,41 +148,36 @@
       "ResponseHeaders": {
         "Content-Length": "241",
         "Content-Type": "application/xml",
-        "Date": "Thu, 21 Jan 2021 20:41:54 GMT",
+        "Date": "Tue, 26 Jan 2021 19:33:24 GMT",
         "Server": [
           "Windows-Azure-File/1.0",
           "Microsoft-HTTPAPI/2.0"
         ],
         "Vary": "Origin",
-        "x-ms-client-request-id": "e538e84d-392b-cfe1-d3f9-3ac7d25aba2b",
+        "x-ms-client-request-id": "ec6a21ae-c302-1733-39eb-1d2592069e0e",
         "x-ms-error-code": "LeaseNotPresentWithFileOperation",
-<<<<<<< HEAD
-        "x-ms-request-id": "1c4234fc-901a-0002-37e3-82e3b3000000",
-        "x-ms-version": "2020-06-12"
-=======
-        "x-ms-request-id": "3186b467-e01a-0013-0d35-f0fece000000",
-        "x-ms-version": "2020-04-08"
->>>>>>> ac24a13f
+        "x-ms-request-id": "c2d9eb3c-801a-0048-2f1a-f4c7f5000000",
+        "x-ms-version": "2020-06-12"
       },
       "ResponseBody": [
         "\uFEFF\u003C?xml version=\u00221.0\u0022 encoding=\u0022utf-8\u0022?\u003E\u003CError\u003E\u003CCode\u003ELeaseNotPresentWithFileOperation\u003C/Code\u003E\u003CMessage\u003EThere is currently no lease on the file.\n",
-        "RequestId:3186b467-e01a-0013-0d35-f0fece000000\n",
-        "Time:2021-01-21T20:41:55.5034898Z\u003C/Message\u003E\u003C/Error\u003E"
+        "RequestId:c2d9eb3c-801a-0048-2f1a-f4c7f5000000\n",
+        "Time:2021-01-26T19:33:25.5259248Z\u003C/Message\u003E\u003C/Error\u003E"
       ]
     },
     {
-      "RequestUri": "https://seanmcccanary3.file.core.windows.net/test-share-063e6cb4-e854-fac4-a42e-1ffab9991a76?restype=share",
+      "RequestUri": "https://seanmcccanary3.file.core.windows.net/test-share-c43222cb-9f9a-f076-424a-01e1e7542acb?restype=share",
       "RequestMethod": "DELETE",
       "RequestHeaders": {
         "Accept": "application/xml",
         "Authorization": "Sanitized",
-        "traceparent": "00-006394bd46a0614ab7f1c8b54bffe0d1-3edd3c4ea47d0747-00",
-        "User-Agent": [
-          "azsdk-net-Storage.Files.Shares/12.7.0-alpha.20210121.1",
-          "(.NET 5.0.2; Microsoft Windows 10.0.19042)"
-        ],
-        "x-ms-client-request-id": "20dc4e2e-cb2f-44d1-e71c-57d43c32d709",
-        "x-ms-date": "Thu, 21 Jan 2021 20:41:55 GMT",
+        "traceparent": "00-e1a82a5045f839478a051cf782def615-1bcef675012c4747-00",
+        "User-Agent": [
+          "azsdk-net-Storage.Files.Shares/12.7.0-alpha.20210126.1",
+          "(.NET 5.0.2; Microsoft Windows 10.0.19042)"
+        ],
+        "x-ms-client-request-id": "6279a078-a6a0-857c-be39-e8643d9336d8",
+        "x-ms-date": "Tue, 26 Jan 2021 19:33:26 GMT",
         "x-ms-delete-snapshots": "include",
         "x-ms-return-client-request-id": "true",
         "x-ms-version": "2020-06-12"
@@ -196,25 +186,20 @@
       "StatusCode": 202,
       "ResponseHeaders": {
         "Content-Length": "0",
-        "Date": "Thu, 21 Jan 2021 20:41:54 GMT",
-        "Server": [
-          "Windows-Azure-File/1.0",
-          "Microsoft-HTTPAPI/2.0"
-        ],
-        "x-ms-client-request-id": "20dc4e2e-cb2f-44d1-e71c-57d43c32d709",
-<<<<<<< HEAD
-        "x-ms-request-id": "1c4234fd-901a-0002-38e3-82e3b3000000",
-        "x-ms-version": "2020-06-12"
-=======
-        "x-ms-request-id": "3186b46a-e01a-0013-0e35-f0fece000000",
-        "x-ms-version": "2020-04-08"
->>>>>>> ac24a13f
+        "Date": "Tue, 26 Jan 2021 19:33:24 GMT",
+        "Server": [
+          "Windows-Azure-File/1.0",
+          "Microsoft-HTTPAPI/2.0"
+        ],
+        "x-ms-client-request-id": "6279a078-a6a0-857c-be39-e8643d9336d8",
+        "x-ms-request-id": "c2d9eb69-801a-0048-5a1a-f4c7f5000000",
+        "x-ms-version": "2020-06-12"
       },
       "ResponseBody": []
     }
   ],
   "Variables": {
-    "RandomSeed": "259121863",
+    "RandomSeed": "79289503",
     "Storage_TestConfigDefault": "ProductionTenant\nseanmcccanary3\nU2FuaXRpemVk\nhttps://seanmcccanary3.blob.core.windows.net\nhttps://seanmcccanary3.file.core.windows.net\nhttps://seanmcccanary3.queue.core.windows.net\nhttps://seanmcccanary3.table.core.windows.net\n\n\n\n\nhttps://seanmcccanary3-secondary.blob.core.windows.net\nhttps://seanmcccanary3-secondary.file.core.windows.net\nhttps://seanmcccanary3-secondary.queue.core.windows.net\nhttps://seanmcccanary3-secondary.table.core.windows.net\n\nSanitized\n\n\nCloud\nBlobEndpoint=https://seanmcccanary3.blob.core.windows.net/;QueueEndpoint=https://seanmcccanary3.queue.core.windows.net/;FileEndpoint=https://seanmcccanary3.file.core.windows.net/;BlobSecondaryEndpoint=https://seanmcccanary3-secondary.blob.core.windows.net/;QueueSecondaryEndpoint=https://seanmcccanary3-secondary.queue.core.windows.net/;FileSecondaryEndpoint=https://seanmcccanary3-secondary.file.core.windows.net/;AccountName=seanmcccanary3;AccountKey=Kg==;\nseanscope1"
   }
 }