﻿{
  "Entries": [
    {
      "RequestUri": "https://seanmcccanary3.file.core.windows.net/test-share-87cb4ec2-67e1-460d-e888-cc6817a8a842?restype=share",
      "RequestMethod": "PUT",
      "RequestHeaders": {
        "Accept": "application/xml",
        "Authorization": "Sanitized",
        "traceparent": "00-5d785a498be7f343828c46ca0bfe5deb-e4bbe98dce00364a-00",
        "User-Agent": [
          "azsdk-net-Storage.Files.Shares/12.7.0-alpha.20210126.1",
          "(.NET 5.0.2; Microsoft Windows 10.0.19042)"
        ],
        "x-ms-client-request-id": "2e5c7e16-6fcf-c813-f7a8-ebf7764744dd",
        "x-ms-date": "Tue, 26 Jan 2021 19:29:37 GMT",
        "x-ms-return-client-request-id": "true",
<<<<<<< HEAD
        "x-ms-version": "2020-12-06"
=======
        "x-ms-version": "2021-02-12"
>>>>>>> 7e782c87
      },
      "RequestBody": null,
      "StatusCode": 201,
      "ResponseHeaders": {
        "Content-Length": "0",
        "Date": "Tue, 26 Jan 2021 19:29:36 GMT",
        "ETag": "\"0x8D8C230B77B853C\"",
        "Last-Modified": "Tue, 26 Jan 2021 19:29:36 GMT",
        "Server": [
          "Windows-Azure-File/1.0",
          "Microsoft-HTTPAPI/2.0"
        ],
        "x-ms-client-request-id": "2e5c7e16-6fcf-c813-f7a8-ebf7764744dd",
        "x-ms-request-id": "36882e65-f01a-000f-7f19-f4acae000000",
<<<<<<< HEAD
        "x-ms-version": "2020-12-06"
=======
        "x-ms-version": "2021-02-12"
>>>>>>> 7e782c87
      },
      "ResponseBody": []
    },
    {
      "RequestUri": "https://seanmcccanary3.file.core.windows.net/test-share-87cb4ec2-67e1-460d-e888-cc6817a8a842/test-directory-d7cb7824-caaa-ba27-8d02-c14f1781592b?restype=directory",
      "RequestMethod": "PUT",
      "RequestHeaders": {
        "Accept": "application/xml",
        "Authorization": "Sanitized",
        "traceparent": "00-7bb885d20db64147b60f9b87be19ee7e-45eebf64a15cd24c-00",
        "User-Agent": [
          "azsdk-net-Storage.Files.Shares/12.7.0-alpha.20210126.1",
          "(.NET 5.0.2; Microsoft Windows 10.0.19042)"
        ],
        "x-ms-client-request-id": "7368734e-47f0-4c61-56a1-a0cdaec4b175",
        "x-ms-date": "Tue, 26 Jan 2021 19:29:37 GMT",
        "x-ms-file-attributes": "None",
        "x-ms-file-creation-time": "Now",
        "x-ms-file-last-write-time": "Now",
        "x-ms-file-permission": "Inherit",
        "x-ms-return-client-request-id": "true",
<<<<<<< HEAD
        "x-ms-version": "2020-12-06"
=======
        "x-ms-version": "2021-02-12"
>>>>>>> 7e782c87
      },
      "RequestBody": null,
      "StatusCode": 201,
      "ResponseHeaders": {
        "Content-Length": "0",
        "Date": "Tue, 26 Jan 2021 19:29:36 GMT",
        "ETag": "\"0x8D8C230B7864FA9\"",
        "Last-Modified": "Tue, 26 Jan 2021 19:29:36 GMT",
        "Server": [
          "Windows-Azure-File/1.0",
          "Microsoft-HTTPAPI/2.0"
        ],
        "x-ms-client-request-id": "7368734e-47f0-4c61-56a1-a0cdaec4b175",
        "x-ms-file-attributes": "Directory",
        "x-ms-file-change-time": "2021-01-26T19:29:36.6176681Z",
        "x-ms-file-creation-time": "2021-01-26T19:29:36.6176681Z",
        "x-ms-file-id": "13835128424026341376",
        "x-ms-file-last-write-time": "2021-01-26T19:29:36.6176681Z",
        "x-ms-file-parent-id": "0",
        "x-ms-file-permission-key": "17860367565182308406*11459378189709739967",
        "x-ms-request-id": "36882e67-f01a-000f-8019-f4acae000000",
        "x-ms-request-server-encrypted": "true",
<<<<<<< HEAD
        "x-ms-version": "2020-12-06"
=======
        "x-ms-version": "2021-02-12"
>>>>>>> 7e782c87
      },
      "ResponseBody": []
    },
    {
      "RequestUri": "https://seanmcccanary3.file.core.windows.net/test-share-87cb4ec2-67e1-460d-e888-cc6817a8a842/test-directory-d7cb7824-caaa-ba27-8d02-c14f1781592b/test-file-b58ebf4e-aaf5-a990-062c-92441fed9ec4",
      "RequestMethod": "PUT",
      "RequestHeaders": {
        "Accept": "application/xml",
        "Authorization": "Sanitized",
        "traceparent": "00-612ea6ceb8bd7045a9cf7fb9007742d8-dae2d42aab6dac44-00",
        "User-Agent": [
          "azsdk-net-Storage.Files.Shares/12.7.0-alpha.20210126.1",
          "(.NET 5.0.2; Microsoft Windows 10.0.19042)"
        ],
        "x-ms-client-request-id": "5ceb35b3-9d3a-a389-e2be-6dc4b41c2d69",
        "x-ms-content-length": "1048576",
        "x-ms-date": "Tue, 26 Jan 2021 19:29:37 GMT",
        "x-ms-file-attributes": "None",
        "x-ms-file-creation-time": "Now",
        "x-ms-file-last-write-time": "Now",
        "x-ms-file-permission": "Inherit",
        "x-ms-return-client-request-id": "true",
        "x-ms-type": "file",
<<<<<<< HEAD
        "x-ms-version": "2020-12-06"
=======
        "x-ms-version": "2021-02-12"
>>>>>>> 7e782c87
      },
      "RequestBody": null,
      "StatusCode": 201,
      "ResponseHeaders": {
        "Content-Length": "0",
        "Date": "Tue, 26 Jan 2021 19:29:36 GMT",
        "ETag": "\"0x8D8C230B790D8EB\"",
        "Last-Modified": "Tue, 26 Jan 2021 19:29:36 GMT",
        "Server": [
          "Windows-Azure-File/1.0",
          "Microsoft-HTTPAPI/2.0"
        ],
        "x-ms-client-request-id": "5ceb35b3-9d3a-a389-e2be-6dc4b41c2d69",
        "x-ms-file-attributes": "Archive",
        "x-ms-file-change-time": "2021-01-26T19:29:36.6867179Z",
        "x-ms-file-creation-time": "2021-01-26T19:29:36.6867179Z",
        "x-ms-file-id": "11529285414812647424",
        "x-ms-file-last-write-time": "2021-01-26T19:29:36.6867179Z",
        "x-ms-file-parent-id": "13835128424026341376",
        "x-ms-file-permission-key": "4010187179898695473*11459378189709739967",
        "x-ms-request-id": "36882e68-f01a-000f-0119-f4acae000000",
        "x-ms-request-server-encrypted": "true",
<<<<<<< HEAD
        "x-ms-version": "2020-12-06"
=======
        "x-ms-version": "2021-02-12"
>>>>>>> 7e782c87
      },
      "ResponseBody": []
    },
    {
      "RequestUri": "https://seanmcccanary3.file.core.windows.net/test-share-87cb4ec2-67e1-460d-e888-cc6817a8a842/test-directory-d7cb7824-caaa-ba27-8d02-c14f1781592b/test-file-b58ebf4e-aaf5-a990-062c-92441fed9ec4?comp=lease",
      "RequestMethod": "PUT",
      "RequestHeaders": {
        "Accept": "application/xml",
        "Authorization": "Sanitized",
        "traceparent": "00-ecd201c914a84544bef085ae3530ca27-ea0c89adbff7ac44-00",
        "User-Agent": [
          "azsdk-net-Storage.Files.Shares/12.7.0-alpha.20210126.1",
          "(.NET 5.0.2; Microsoft Windows 10.0.19042)"
        ],
        "x-ms-client-request-id": "fca7d9d8-8586-a5bc-d882-d7cc479a3bfd",
        "x-ms-date": "Tue, 26 Jan 2021 19:29:37 GMT",
        "x-ms-lease-action": "acquire",
        "x-ms-lease-duration": "-1",
        "x-ms-proposed-lease-id": "6b1edc02-0ec3-685c-846d-56ef68e5d061",
        "x-ms-return-client-request-id": "true",
<<<<<<< HEAD
        "x-ms-version": "2020-12-06"
=======
        "x-ms-version": "2021-02-12"
>>>>>>> 7e782c87
      },
      "RequestBody": null,
      "StatusCode": 201,
      "ResponseHeaders": {
        "Date": "Tue, 26 Jan 2021 19:29:36 GMT",
        "ETag": "\"0x8D8C230B790D8EB\"",
        "Last-Modified": "Tue, 26 Jan 2021 19:29:36 GMT",
        "Server": [
          "Windows-Azure-File/1.0",
          "Microsoft-HTTPAPI/2.0"
        ],
        "Transfer-Encoding": "chunked",
        "x-ms-client-request-id": "fca7d9d8-8586-a5bc-d882-d7cc479a3bfd",
        "x-ms-lease-id": "6b1edc02-0ec3-685c-846d-56ef68e5d061",
        "x-ms-request-id": "36882e69-f01a-000f-0219-f4acae000000",
<<<<<<< HEAD
        "x-ms-version": "2020-12-06"
=======
        "x-ms-version": "2021-02-12"
>>>>>>> 7e782c87
      },
      "ResponseBody": []
    },
    {
      "RequestUri": "https://seanmcccanary3.file.core.windows.net/test-share-87cb4ec2-67e1-460d-e888-cc6817a8a842/test-directory-d7cb7824-caaa-ba27-8d02-c14f1781592b/test-file-b58ebf4e-aaf5-a990-062c-92441fed9ec4",
      "RequestMethod": "PUT",
      "RequestHeaders": {
        "Accept": "application/xml",
        "Authorization": "Sanitized",
        "traceparent": "00-11697f0f3eabe84a93d9cd06bc533b4e-122c2428e6c42045-00",
        "User-Agent": [
          "azsdk-net-Storage.Files.Shares/12.7.0-alpha.20210126.1",
          "(.NET 5.0.2; Microsoft Windows 10.0.19042)"
        ],
        "x-ms-client-request-id": "8f161301-d33d-b5da-55eb-10806abdc91f",
        "x-ms-content-length": "1048576",
        "x-ms-date": "Tue, 26 Jan 2021 19:29:37 GMT",
        "x-ms-file-attributes": "None",
        "x-ms-file-creation-time": "Now",
        "x-ms-file-last-write-time": "Now",
        "x-ms-file-permission": "Inherit",
        "x-ms-lease-id": "6b1edc02-0ec3-685c-846d-56ef68e5d061",
        "x-ms-return-client-request-id": "true",
        "x-ms-type": "file",
<<<<<<< HEAD
        "x-ms-version": "2020-12-06"
=======
        "x-ms-version": "2021-02-12"
>>>>>>> 7e782c87
      },
      "RequestBody": null,
      "StatusCode": 201,
      "ResponseHeaders": {
        "Content-Length": "0",
        "Date": "Tue, 26 Jan 2021 19:29:36 GMT",
        "ETag": "\"0x8D8C230B7B99E1B\"",
        "Last-Modified": "Tue, 26 Jan 2021 19:29:36 GMT",
        "Server": [
          "Windows-Azure-File/1.0",
          "Microsoft-HTTPAPI/2.0"
        ],
        "x-ms-client-request-id": "8f161301-d33d-b5da-55eb-10806abdc91f",
        "x-ms-file-attributes": "Archive",
        "x-ms-file-change-time": "2021-01-26T19:29:36.9539099Z",
        "x-ms-file-creation-time": "2021-01-26T19:29:36.9539099Z",
        "x-ms-file-id": "11529285414812647424",
        "x-ms-file-last-write-time": "2021-01-26T19:29:36.9539099Z",
        "x-ms-file-parent-id": "13835128424026341376",
        "x-ms-file-permission-key": "4010187179898695473*11459378189709739967",
        "x-ms-request-id": "36882e6b-f01a-000f-0319-f4acae000000",
        "x-ms-request-server-encrypted": "true",
<<<<<<< HEAD
        "x-ms-version": "2020-12-06"
=======
        "x-ms-version": "2021-02-12"
>>>>>>> 7e782c87
      },
      "ResponseBody": []
    },
    {
      "RequestUri": "https://seanmcccanary3.file.core.windows.net/test-share-87cb4ec2-67e1-460d-e888-cc6817a8a842?restype=share",
      "RequestMethod": "DELETE",
      "RequestHeaders": {
        "Accept": "application/xml",
        "Authorization": "Sanitized",
        "traceparent": "00-028d1e69111ef34790e0bf58cca1fa8b-673ed2d7881c8b43-00",
        "User-Agent": [
          "azsdk-net-Storage.Files.Shares/12.7.0-alpha.20210126.1",
          "(.NET 5.0.2; Microsoft Windows 10.0.19042)"
        ],
        "x-ms-client-request-id": "34cbca91-ab83-19bf-31d3-4d9f32e55694",
        "x-ms-date": "Tue, 26 Jan 2021 19:29:37 GMT",
        "x-ms-delete-snapshots": "include",
        "x-ms-return-client-request-id": "true",
<<<<<<< HEAD
        "x-ms-version": "2020-12-06"
=======
        "x-ms-version": "2021-02-12"
>>>>>>> 7e782c87
      },
      "RequestBody": null,
      "StatusCode": 202,
      "ResponseHeaders": {
        "Content-Length": "0",
        "Date": "Tue, 26 Jan 2021 19:29:36 GMT",
        "Server": [
          "Windows-Azure-File/1.0",
          "Microsoft-HTTPAPI/2.0"
        ],
        "x-ms-client-request-id": "34cbca91-ab83-19bf-31d3-4d9f32e55694",
        "x-ms-request-id": "36882e6c-f01a-000f-0419-f4acae000000",
<<<<<<< HEAD
        "x-ms-version": "2020-12-06"
=======
        "x-ms-version": "2021-02-12"
>>>>>>> 7e782c87
      },
      "ResponseBody": []
    }
  ],
  "Variables": {
    "RandomSeed": "1093942781",
    "Storage_TestConfigDefault": "ProductionTenant\nseanmcccanary3\nU2FuaXRpemVk\nhttps://seanmcccanary3.blob.core.windows.net\nhttps://seanmcccanary3.file.core.windows.net\nhttps://seanmcccanary3.queue.core.windows.net\nhttps://seanmcccanary3.table.core.windows.net\n\n\n\n\nhttps://seanmcccanary3-secondary.blob.core.windows.net\nhttps://seanmcccanary3-secondary.file.core.windows.net\nhttps://seanmcccanary3-secondary.queue.core.windows.net\nhttps://seanmcccanary3-secondary.table.core.windows.net\n\nSanitized\n\n\nCloud\nBlobEndpoint=https://seanmcccanary3.blob.core.windows.net/;QueueEndpoint=https://seanmcccanary3.queue.core.windows.net/;FileEndpoint=https://seanmcccanary3.file.core.windows.net/;BlobSecondaryEndpoint=https://seanmcccanary3-secondary.blob.core.windows.net/;QueueSecondaryEndpoint=https://seanmcccanary3-secondary.queue.core.windows.net/;FileSecondaryEndpoint=https://seanmcccanary3-secondary.file.core.windows.net/;AccountName=seanmcccanary3;AccountKey=Kg==;\nseanscope1\n\n"
  }
}<|MERGE_RESOLUTION|>--- conflicted
+++ resolved
@@ -14,11 +14,7 @@
         "x-ms-client-request-id": "2e5c7e16-6fcf-c813-f7a8-ebf7764744dd",
         "x-ms-date": "Tue, 26 Jan 2021 19:29:37 GMT",
         "x-ms-return-client-request-id": "true",
-<<<<<<< HEAD
-        "x-ms-version": "2020-12-06"
-=======
-        "x-ms-version": "2021-02-12"
->>>>>>> 7e782c87
+        "x-ms-version": "2021-02-12"
       },
       "RequestBody": null,
       "StatusCode": 201,
@@ -33,11 +29,7 @@
         ],
         "x-ms-client-request-id": "2e5c7e16-6fcf-c813-f7a8-ebf7764744dd",
         "x-ms-request-id": "36882e65-f01a-000f-7f19-f4acae000000",
-<<<<<<< HEAD
-        "x-ms-version": "2020-12-06"
-=======
-        "x-ms-version": "2021-02-12"
->>>>>>> 7e782c87
+        "x-ms-version": "2021-02-12"
       },
       "ResponseBody": []
     },
@@ -59,11 +51,7 @@
         "x-ms-file-last-write-time": "Now",
         "x-ms-file-permission": "Inherit",
         "x-ms-return-client-request-id": "true",
-<<<<<<< HEAD
-        "x-ms-version": "2020-12-06"
-=======
-        "x-ms-version": "2021-02-12"
->>>>>>> 7e782c87
+        "x-ms-version": "2021-02-12"
       },
       "RequestBody": null,
       "StatusCode": 201,
@@ -86,11 +74,7 @@
         "x-ms-file-permission-key": "17860367565182308406*11459378189709739967",
         "x-ms-request-id": "36882e67-f01a-000f-8019-f4acae000000",
         "x-ms-request-server-encrypted": "true",
-<<<<<<< HEAD
-        "x-ms-version": "2020-12-06"
-=======
-        "x-ms-version": "2021-02-12"
->>>>>>> 7e782c87
+        "x-ms-version": "2021-02-12"
       },
       "ResponseBody": []
     },
@@ -114,11 +98,7 @@
         "x-ms-file-permission": "Inherit",
         "x-ms-return-client-request-id": "true",
         "x-ms-type": "file",
-<<<<<<< HEAD
-        "x-ms-version": "2020-12-06"
-=======
-        "x-ms-version": "2021-02-12"
->>>>>>> 7e782c87
+        "x-ms-version": "2021-02-12"
       },
       "RequestBody": null,
       "StatusCode": 201,
@@ -141,11 +121,7 @@
         "x-ms-file-permission-key": "4010187179898695473*11459378189709739967",
         "x-ms-request-id": "36882e68-f01a-000f-0119-f4acae000000",
         "x-ms-request-server-encrypted": "true",
-<<<<<<< HEAD
-        "x-ms-version": "2020-12-06"
-=======
-        "x-ms-version": "2021-02-12"
->>>>>>> 7e782c87
+        "x-ms-version": "2021-02-12"
       },
       "ResponseBody": []
     },
@@ -166,11 +142,7 @@
         "x-ms-lease-duration": "-1",
         "x-ms-proposed-lease-id": "6b1edc02-0ec3-685c-846d-56ef68e5d061",
         "x-ms-return-client-request-id": "true",
-<<<<<<< HEAD
-        "x-ms-version": "2020-12-06"
-=======
-        "x-ms-version": "2021-02-12"
->>>>>>> 7e782c87
+        "x-ms-version": "2021-02-12"
       },
       "RequestBody": null,
       "StatusCode": 201,
@@ -186,11 +158,7 @@
         "x-ms-client-request-id": "fca7d9d8-8586-a5bc-d882-d7cc479a3bfd",
         "x-ms-lease-id": "6b1edc02-0ec3-685c-846d-56ef68e5d061",
         "x-ms-request-id": "36882e69-f01a-000f-0219-f4acae000000",
-<<<<<<< HEAD
-        "x-ms-version": "2020-12-06"
-=======
-        "x-ms-version": "2021-02-12"
->>>>>>> 7e782c87
+        "x-ms-version": "2021-02-12"
       },
       "ResponseBody": []
     },
@@ -215,11 +183,7 @@
         "x-ms-lease-id": "6b1edc02-0ec3-685c-846d-56ef68e5d061",
         "x-ms-return-client-request-id": "true",
         "x-ms-type": "file",
-<<<<<<< HEAD
-        "x-ms-version": "2020-12-06"
-=======
-        "x-ms-version": "2021-02-12"
->>>>>>> 7e782c87
+        "x-ms-version": "2021-02-12"
       },
       "RequestBody": null,
       "StatusCode": 201,
@@ -242,11 +206,7 @@
         "x-ms-file-permission-key": "4010187179898695473*11459378189709739967",
         "x-ms-request-id": "36882e6b-f01a-000f-0319-f4acae000000",
         "x-ms-request-server-encrypted": "true",
-<<<<<<< HEAD
-        "x-ms-version": "2020-12-06"
-=======
-        "x-ms-version": "2021-02-12"
->>>>>>> 7e782c87
+        "x-ms-version": "2021-02-12"
       },
       "ResponseBody": []
     },
@@ -265,11 +225,7 @@
         "x-ms-date": "Tue, 26 Jan 2021 19:29:37 GMT",
         "x-ms-delete-snapshots": "include",
         "x-ms-return-client-request-id": "true",
-<<<<<<< HEAD
-        "x-ms-version": "2020-12-06"
-=======
-        "x-ms-version": "2021-02-12"
->>>>>>> 7e782c87
+        "x-ms-version": "2021-02-12"
       },
       "RequestBody": null,
       "StatusCode": 202,
@@ -282,11 +238,7 @@
         ],
         "x-ms-client-request-id": "34cbca91-ab83-19bf-31d3-4d9f32e55694",
         "x-ms-request-id": "36882e6c-f01a-000f-0419-f4acae000000",
-<<<<<<< HEAD
-        "x-ms-version": "2020-12-06"
-=======
-        "x-ms-version": "2021-02-12"
->>>>>>> 7e782c87
+        "x-ms-version": "2021-02-12"
       },
       "ResponseBody": []
     }
