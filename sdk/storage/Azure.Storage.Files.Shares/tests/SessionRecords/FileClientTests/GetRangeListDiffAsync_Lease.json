﻿{
  "Entries": [
    {
      "RequestUri": "https://seanmcccanary3.file.core.windows.net/test-share-1a86a018-16fb-cbca-03e6-28cc317cf3e0?restype=share",
      "RequestMethod": "PUT",
      "RequestHeaders": {
        "Accept": "application/xml",
        "Authorization": "Sanitized",
        "traceparent": "00-7a6663237730be48be84311396f0cf9e-335103ae42b5284d-00",
        "User-Agent": [
          "azsdk-net-Storage.Files.Shares/12.7.0-alpha.20210126.1",
          "(.NET 5.0.2; Microsoft Windows 10.0.19042)"
        ],
        "x-ms-client-request-id": "f3163a91-2b43-12eb-0227-740d66319686",
        "x-ms-date": "Tue, 26 Jan 2021 19:30:16 GMT",
        "x-ms-return-client-request-id": "true",
<<<<<<< HEAD
        "x-ms-version": "2020-12-06"
=======
        "x-ms-version": "2021-02-12"
>>>>>>> 7e782c87
      },
      "RequestBody": null,
      "StatusCode": 201,
      "ResponseHeaders": {
        "Content-Length": "0",
        "Date": "Tue, 26 Jan 2021 19:30:14 GMT",
        "ETag": "\"0x8D8C230CEB6878B\"",
        "Last-Modified": "Tue, 26 Jan 2021 19:30:15 GMT",
        "Server": [
          "Windows-Azure-File/1.0",
          "Microsoft-HTTPAPI/2.0"
        ],
        "x-ms-client-request-id": "f3163a91-2b43-12eb-0227-740d66319686",
        "x-ms-request-id": "152ee81a-e01a-003c-5419-f4f305000000",
<<<<<<< HEAD
        "x-ms-version": "2020-12-06"
=======
        "x-ms-version": "2021-02-12"
>>>>>>> 7e782c87
      },
      "ResponseBody": []
    },
    {
      "RequestUri": "https://seanmcccanary3.file.core.windows.net/test-share-1a86a018-16fb-cbca-03e6-28cc317cf3e0/test-directory-8f3302e2-116d-d841-35a9-a4193d2e33e8?restype=directory",
      "RequestMethod": "PUT",
      "RequestHeaders": {
        "Accept": "application/xml",
        "Authorization": "Sanitized",
        "traceparent": "00-a263fcafe1b58445a944f2fc01453f54-5b275e66265db24f-00",
        "User-Agent": [
          "azsdk-net-Storage.Files.Shares/12.7.0-alpha.20210126.1",
          "(.NET 5.0.2; Microsoft Windows 10.0.19042)"
        ],
        "x-ms-client-request-id": "95ba514c-35e8-80dc-f83d-bd9986d2d4d4",
        "x-ms-date": "Tue, 26 Jan 2021 19:30:16 GMT",
        "x-ms-file-attributes": "None",
        "x-ms-file-creation-time": "Now",
        "x-ms-file-last-write-time": "Now",
        "x-ms-file-permission": "Inherit",
        "x-ms-return-client-request-id": "true",
<<<<<<< HEAD
        "x-ms-version": "2020-12-06"
=======
        "x-ms-version": "2021-02-12"
>>>>>>> 7e782c87
      },
      "RequestBody": null,
      "StatusCode": 201,
      "ResponseHeaders": {
        "Content-Length": "0",
        "Date": "Tue, 26 Jan 2021 19:30:15 GMT",
        "ETag": "\"0x8D8C230CEC02C62\"",
        "Last-Modified": "Tue, 26 Jan 2021 19:30:15 GMT",
        "Server": [
          "Windows-Azure-File/1.0",
          "Microsoft-HTTPAPI/2.0"
        ],
        "x-ms-client-request-id": "95ba514c-35e8-80dc-f83d-bd9986d2d4d4",
        "x-ms-file-attributes": "Directory",
        "x-ms-file-change-time": "2021-01-26T19:30:15.5844706Z",
        "x-ms-file-creation-time": "2021-01-26T19:30:15.5844706Z",
        "x-ms-file-id": "13835128424026341376",
        "x-ms-file-last-write-time": "2021-01-26T19:30:15.5844706Z",
        "x-ms-file-parent-id": "0",
        "x-ms-file-permission-key": "17860367565182308406*11459378189709739967",
        "x-ms-request-id": "152ee81d-e01a-003c-5519-f4f305000000",
        "x-ms-request-server-encrypted": "true",
<<<<<<< HEAD
        "x-ms-version": "2020-12-06"
=======
        "x-ms-version": "2021-02-12"
>>>>>>> 7e782c87
      },
      "ResponseBody": []
    },
    {
      "RequestUri": "https://seanmcccanary3.file.core.windows.net/test-share-1a86a018-16fb-cbca-03e6-28cc317cf3e0/test-directory-8f3302e2-116d-d841-35a9-a4193d2e33e8/test-file-87ec8cf4-9ef6-e121-6487-339a5d590dd8",
      "RequestMethod": "PUT",
      "RequestHeaders": {
        "Accept": "application/xml",
        "Authorization": "Sanitized",
        "traceparent": "00-7345c58c7424d44aa50c125b75e84c4e-e1271cf7a72a3d46-00",
        "User-Agent": [
          "azsdk-net-Storage.Files.Shares/12.7.0-alpha.20210126.1",
          "(.NET 5.0.2; Microsoft Windows 10.0.19042)"
        ],
        "x-ms-client-request-id": "3ef3dffe-ef71-ad4d-30d8-30610242239f",
        "x-ms-content-length": "1048576",
        "x-ms-date": "Tue, 26 Jan 2021 19:30:16 GMT",
        "x-ms-file-attributes": "None",
        "x-ms-file-creation-time": "Now",
        "x-ms-file-last-write-time": "Now",
        "x-ms-file-permission": "Inherit",
        "x-ms-return-client-request-id": "true",
        "x-ms-type": "file",
<<<<<<< HEAD
        "x-ms-version": "2020-12-06"
=======
        "x-ms-version": "2021-02-12"
>>>>>>> 7e782c87
      },
      "RequestBody": null,
      "StatusCode": 201,
      "ResponseHeaders": {
        "Content-Length": "0",
        "Date": "Tue, 26 Jan 2021 19:30:15 GMT",
        "ETag": "\"0x8D8C230CEC9CB17\"",
        "Last-Modified": "Tue, 26 Jan 2021 19:30:15 GMT",
        "Server": [
          "Windows-Azure-File/1.0",
          "Microsoft-HTTPAPI/2.0"
        ],
        "x-ms-client-request-id": "3ef3dffe-ef71-ad4d-30d8-30610242239f",
        "x-ms-file-attributes": "Archive",
        "x-ms-file-change-time": "2021-01-26T19:30:15.6475159Z",
        "x-ms-file-creation-time": "2021-01-26T19:30:15.6475159Z",
        "x-ms-file-id": "11529285414812647424",
        "x-ms-file-last-write-time": "2021-01-26T19:30:15.6475159Z",
        "x-ms-file-parent-id": "13835128424026341376",
        "x-ms-file-permission-key": "4010187179898695473*11459378189709739967",
        "x-ms-request-id": "152ee81f-e01a-003c-5619-f4f305000000",
        "x-ms-request-server-encrypted": "true",
<<<<<<< HEAD
        "x-ms-version": "2020-12-06"
=======
        "x-ms-version": "2021-02-12"
>>>>>>> 7e782c87
      },
      "ResponseBody": []
    },
    {
      "RequestUri": "https://seanmcccanary3.file.core.windows.net/test-share-1a86a018-16fb-cbca-03e6-28cc317cf3e0/test-directory-8f3302e2-116d-d841-35a9-a4193d2e33e8/test-file-87ec8cf4-9ef6-e121-6487-339a5d590dd8?comp=lease",
      "RequestMethod": "PUT",
      "RequestHeaders": {
        "Accept": "application/xml",
        "Authorization": "Sanitized",
        "traceparent": "00-1ec0c01420a9f74eaf9ffb6426a33c34-dbc96f26ee9cf043-00",
        "User-Agent": [
          "azsdk-net-Storage.Files.Shares/12.7.0-alpha.20210126.1",
          "(.NET 5.0.2; Microsoft Windows 10.0.19042)"
        ],
        "x-ms-client-request-id": "5cf85e96-ff9c-1684-7e9d-b27069100d37",
        "x-ms-date": "Tue, 26 Jan 2021 19:30:16 GMT",
        "x-ms-lease-action": "acquire",
        "x-ms-lease-duration": "-1",
        "x-ms-proposed-lease-id": "2567e52f-e805-5660-8c00-853ca0f99f60",
        "x-ms-return-client-request-id": "true",
<<<<<<< HEAD
        "x-ms-version": "2020-12-06"
=======
        "x-ms-version": "2021-02-12"
>>>>>>> 7e782c87
      },
      "RequestBody": null,
      "StatusCode": 201,
      "ResponseHeaders": {
        "Date": "Tue, 26 Jan 2021 19:30:15 GMT",
        "ETag": "\"0x8D8C230CEC9CB17\"",
        "Last-Modified": "Tue, 26 Jan 2021 19:30:15 GMT",
        "Server": [
          "Windows-Azure-File/1.0",
          "Microsoft-HTTPAPI/2.0"
        ],
        "Transfer-Encoding": "chunked",
        "x-ms-client-request-id": "5cf85e96-ff9c-1684-7e9d-b27069100d37",
        "x-ms-lease-id": "2567e52f-e805-5660-8c00-853ca0f99f60",
        "x-ms-request-id": "152ee820-e01a-003c-5719-f4f305000000",
<<<<<<< HEAD
        "x-ms-version": "2020-12-06"
=======
        "x-ms-version": "2021-02-12"
>>>>>>> 7e782c87
      },
      "ResponseBody": []
    },
    {
      "RequestUri": "https://seanmcccanary3.file.core.windows.net/test-share-1a86a018-16fb-cbca-03e6-28cc317cf3e0/test-directory-8f3302e2-116d-d841-35a9-a4193d2e33e8/test-file-87ec8cf4-9ef6-e121-6487-339a5d590dd8?comp=rangelist",
      "RequestMethod": "GET",
      "RequestHeaders": {
        "Accept": "application/xml",
        "Authorization": "Sanitized",
        "traceparent": "00-b85708f56c39c04f82bccd8c7b103d80-e6fa66acbd529c4a-00",
        "User-Agent": [
          "azsdk-net-Storage.Files.Shares/12.7.0-alpha.20210126.1",
          "(.NET 5.0.2; Microsoft Windows 10.0.19042)"
        ],
        "x-ms-client-request-id": "42a6c518-4200-61c4-2485-ffc81cf5d903",
        "x-ms-date": "Tue, 26 Jan 2021 19:30:16 GMT",
        "x-ms-lease-id": "2567e52f-e805-5660-8c00-853ca0f99f60",
        "x-ms-range": "bytes=0-1048575",
        "x-ms-return-client-request-id": "true",
<<<<<<< HEAD
        "x-ms-version": "2020-12-06"
=======
        "x-ms-version": "2021-02-12"
>>>>>>> 7e782c87
      },
      "RequestBody": null,
      "StatusCode": 200,
      "ResponseHeaders": {
        "Content-Type": "application/xml",
        "Date": "Tue, 26 Jan 2021 19:30:15 GMT",
        "ETag": "\"0x8D8C230CEC9CB17\"",
        "Last-Modified": "Tue, 26 Jan 2021 19:30:15 GMT",
        "Server": [
          "Windows-Azure-File/1.0",
          "Microsoft-HTTPAPI/2.0"
        ],
        "Transfer-Encoding": "chunked",
        "Vary": "Origin",
        "x-ms-client-request-id": "42a6c518-4200-61c4-2485-ffc81cf5d903",
        "x-ms-content-length": "1048576",
        "x-ms-request-id": "152ee821-e01a-003c-5819-f4f305000000",
<<<<<<< HEAD
        "x-ms-version": "2020-12-06"
=======
        "x-ms-version": "2021-02-12"
>>>>>>> 7e782c87
      },
      "ResponseBody": "﻿<?xml version=\"1.0\" encoding=\"utf-8\"?><Ranges />"
    },
    {
      "RequestUri": "https://seanmcccanary3.file.core.windows.net/test-share-1a86a018-16fb-cbca-03e6-28cc317cf3e0?restype=share",
      "RequestMethod": "DELETE",
      "RequestHeaders": {
        "Accept": "application/xml",
        "Authorization": "Sanitized",
        "traceparent": "00-945a6da86f1b374bbe5fbaa627061402-b4cbb74933ae8046-00",
        "User-Agent": [
          "azsdk-net-Storage.Files.Shares/12.7.0-alpha.20210126.1",
          "(.NET 5.0.2; Microsoft Windows 10.0.19042)"
        ],
        "x-ms-client-request-id": "a458c4b4-cb69-f536-0b9d-3521a5724489",
        "x-ms-date": "Tue, 26 Jan 2021 19:30:16 GMT",
        "x-ms-delete-snapshots": "include",
        "x-ms-return-client-request-id": "true",
<<<<<<< HEAD
        "x-ms-version": "2020-12-06"
=======
        "x-ms-version": "2021-02-12"
>>>>>>> 7e782c87
      },
      "RequestBody": null,
      "StatusCode": 202,
      "ResponseHeaders": {
        "Content-Length": "0",
        "Date": "Tue, 26 Jan 2021 19:30:15 GMT",
        "Server": [
          "Windows-Azure-File/1.0",
          "Microsoft-HTTPAPI/2.0"
        ],
        "x-ms-client-request-id": "a458c4b4-cb69-f536-0b9d-3521a5724489",
        "x-ms-request-id": "152ee822-e01a-003c-5919-f4f305000000",
<<<<<<< HEAD
        "x-ms-version": "2020-12-06"
=======
        "x-ms-version": "2021-02-12"
>>>>>>> 7e782c87
      },
      "ResponseBody": []
    }
  ],
  "Variables": {
    "RandomSeed": "913512544",
    "Storage_TestConfigDefault": "ProductionTenant\nseanmcccanary3\nU2FuaXRpemVk\nhttps://seanmcccanary3.blob.core.windows.net\nhttps://seanmcccanary3.file.core.windows.net\nhttps://seanmcccanary3.queue.core.windows.net\nhttps://seanmcccanary3.table.core.windows.net\n\n\n\n\nhttps://seanmcccanary3-secondary.blob.core.windows.net\nhttps://seanmcccanary3-secondary.file.core.windows.net\nhttps://seanmcccanary3-secondary.queue.core.windows.net\nhttps://seanmcccanary3-secondary.table.core.windows.net\n\nSanitized\n\n\nCloud\nBlobEndpoint=https://seanmcccanary3.blob.core.windows.net/;QueueEndpoint=https://seanmcccanary3.queue.core.windows.net/;FileEndpoint=https://seanmcccanary3.file.core.windows.net/;BlobSecondaryEndpoint=https://seanmcccanary3-secondary.blob.core.windows.net/;QueueSecondaryEndpoint=https://seanmcccanary3-secondary.queue.core.windows.net/;FileSecondaryEndpoint=https://seanmcccanary3-secondary.file.core.windows.net/;AccountName=seanmcccanary3;AccountKey=Kg==;\nseanscope1\n\n"
  }
}<|MERGE_RESOLUTION|>--- conflicted
+++ resolved
@@ -14,11 +14,7 @@
         "x-ms-client-request-id": "f3163a91-2b43-12eb-0227-740d66319686",
         "x-ms-date": "Tue, 26 Jan 2021 19:30:16 GMT",
         "x-ms-return-client-request-id": "true",
-<<<<<<< HEAD
-        "x-ms-version": "2020-12-06"
-=======
-        "x-ms-version": "2021-02-12"
->>>>>>> 7e782c87
+        "x-ms-version": "2021-02-12"
       },
       "RequestBody": null,
       "StatusCode": 201,
@@ -33,11 +29,7 @@
         ],
         "x-ms-client-request-id": "f3163a91-2b43-12eb-0227-740d66319686",
         "x-ms-request-id": "152ee81a-e01a-003c-5419-f4f305000000",
-<<<<<<< HEAD
-        "x-ms-version": "2020-12-06"
-=======
-        "x-ms-version": "2021-02-12"
->>>>>>> 7e782c87
+        "x-ms-version": "2021-02-12"
       },
       "ResponseBody": []
     },
@@ -59,11 +51,7 @@
         "x-ms-file-last-write-time": "Now",
         "x-ms-file-permission": "Inherit",
         "x-ms-return-client-request-id": "true",
-<<<<<<< HEAD
-        "x-ms-version": "2020-12-06"
-=======
-        "x-ms-version": "2021-02-12"
->>>>>>> 7e782c87
+        "x-ms-version": "2021-02-12"
       },
       "RequestBody": null,
       "StatusCode": 201,
@@ -86,11 +74,7 @@
         "x-ms-file-permission-key": "17860367565182308406*11459378189709739967",
         "x-ms-request-id": "152ee81d-e01a-003c-5519-f4f305000000",
         "x-ms-request-server-encrypted": "true",
-<<<<<<< HEAD
-        "x-ms-version": "2020-12-06"
-=======
-        "x-ms-version": "2021-02-12"
->>>>>>> 7e782c87
+        "x-ms-version": "2021-02-12"
       },
       "ResponseBody": []
     },
@@ -114,11 +98,7 @@
         "x-ms-file-permission": "Inherit",
         "x-ms-return-client-request-id": "true",
         "x-ms-type": "file",
-<<<<<<< HEAD
-        "x-ms-version": "2020-12-06"
-=======
-        "x-ms-version": "2021-02-12"
->>>>>>> 7e782c87
+        "x-ms-version": "2021-02-12"
       },
       "RequestBody": null,
       "StatusCode": 201,
@@ -141,11 +121,7 @@
         "x-ms-file-permission-key": "4010187179898695473*11459378189709739967",
         "x-ms-request-id": "152ee81f-e01a-003c-5619-f4f305000000",
         "x-ms-request-server-encrypted": "true",
-<<<<<<< HEAD
-        "x-ms-version": "2020-12-06"
-=======
-        "x-ms-version": "2021-02-12"
->>>>>>> 7e782c87
+        "x-ms-version": "2021-02-12"
       },
       "ResponseBody": []
     },
@@ -166,11 +142,7 @@
         "x-ms-lease-duration": "-1",
         "x-ms-proposed-lease-id": "2567e52f-e805-5660-8c00-853ca0f99f60",
         "x-ms-return-client-request-id": "true",
-<<<<<<< HEAD
-        "x-ms-version": "2020-12-06"
-=======
-        "x-ms-version": "2021-02-12"
->>>>>>> 7e782c87
+        "x-ms-version": "2021-02-12"
       },
       "RequestBody": null,
       "StatusCode": 201,
@@ -186,11 +158,7 @@
         "x-ms-client-request-id": "5cf85e96-ff9c-1684-7e9d-b27069100d37",
         "x-ms-lease-id": "2567e52f-e805-5660-8c00-853ca0f99f60",
         "x-ms-request-id": "152ee820-e01a-003c-5719-f4f305000000",
-<<<<<<< HEAD
-        "x-ms-version": "2020-12-06"
-=======
-        "x-ms-version": "2021-02-12"
->>>>>>> 7e782c87
+        "x-ms-version": "2021-02-12"
       },
       "ResponseBody": []
     },
@@ -210,11 +178,7 @@
         "x-ms-lease-id": "2567e52f-e805-5660-8c00-853ca0f99f60",
         "x-ms-range": "bytes=0-1048575",
         "x-ms-return-client-request-id": "true",
-<<<<<<< HEAD
-        "x-ms-version": "2020-12-06"
-=======
-        "x-ms-version": "2021-02-12"
->>>>>>> 7e782c87
+        "x-ms-version": "2021-02-12"
       },
       "RequestBody": null,
       "StatusCode": 200,
@@ -232,11 +196,7 @@
         "x-ms-client-request-id": "42a6c518-4200-61c4-2485-ffc81cf5d903",
         "x-ms-content-length": "1048576",
         "x-ms-request-id": "152ee821-e01a-003c-5819-f4f305000000",
-<<<<<<< HEAD
-        "x-ms-version": "2020-12-06"
-=======
-        "x-ms-version": "2021-02-12"
->>>>>>> 7e782c87
+        "x-ms-version": "2021-02-12"
       },
       "ResponseBody": "﻿<?xml version=\"1.0\" encoding=\"utf-8\"?><Ranges />"
     },
@@ -255,11 +215,7 @@
         "x-ms-date": "Tue, 26 Jan 2021 19:30:16 GMT",
         "x-ms-delete-snapshots": "include",
         "x-ms-return-client-request-id": "true",
-<<<<<<< HEAD
-        "x-ms-version": "2020-12-06"
-=======
-        "x-ms-version": "2021-02-12"
->>>>>>> 7e782c87
+        "x-ms-version": "2021-02-12"
       },
       "RequestBody": null,
       "StatusCode": 202,
@@ -272,11 +228,7 @@
         ],
         "x-ms-client-request-id": "a458c4b4-cb69-f536-0b9d-3521a5724489",
         "x-ms-request-id": "152ee822-e01a-003c-5919-f4f305000000",
-<<<<<<< HEAD
-        "x-ms-version": "2020-12-06"
-=======
-        "x-ms-version": "2021-02-12"
->>>>>>> 7e782c87
+        "x-ms-version": "2021-02-12"
       },
       "ResponseBody": []
     }
