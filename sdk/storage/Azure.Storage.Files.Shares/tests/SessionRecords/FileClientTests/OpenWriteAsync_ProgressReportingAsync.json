﻿{
  "Entries": [
    {
      "RequestUri": "https://seanmcccanary3.file.core.windows.net/test-share-2773e006-ddf7-521b-fdd0-f43088a36619?restype=share",
      "RequestMethod": "PUT",
      "RequestHeaders": {
        "Accept": "application/xml",
        "Authorization": "Sanitized",
        "traceparent": "00-efab121b166ced468a67f012cd95769b-842dc136f9e5bd43-00",
        "User-Agent": [
          "azsdk-net-Storage.Files.Shares/12.7.0-alpha.20210126.1",
          "(.NET 5.0.2; Microsoft Windows 10.0.19042)"
        ],
        "x-ms-client-request-id": "bd892b4a-9fea-2eb9-1fda-c4d63360ad8e",
        "x-ms-date": "Tue, 26 Jan 2021 19:33:49 GMT",
        "x-ms-return-client-request-id": "true",
<<<<<<< HEAD
        "x-ms-version": "2020-12-06"
=======
        "x-ms-version": "2021-02-12"
>>>>>>> 7e782c87
      },
      "RequestBody": null,
      "StatusCode": 201,
      "ResponseHeaders": {
        "Content-Length": "0",
        "Date": "Tue, 26 Jan 2021 19:33:47 GMT",
        "ETag": "\"0x8D8C2314DB0984B\"",
        "Last-Modified": "Tue, 26 Jan 2021 19:33:48 GMT",
        "Server": [
          "Windows-Azure-File/1.0",
          "Microsoft-HTTPAPI/2.0"
        ],
        "x-ms-client-request-id": "bd892b4a-9fea-2eb9-1fda-c4d63360ad8e",
        "x-ms-request-id": "c0b83a6d-501a-0016-321a-f42c15000000",
<<<<<<< HEAD
        "x-ms-version": "2020-12-06"
=======
        "x-ms-version": "2021-02-12"
>>>>>>> 7e782c87
      },
      "ResponseBody": []
    },
    {
      "RequestUri": "https://seanmcccanary3.file.core.windows.net/test-share-2773e006-ddf7-521b-fdd0-f43088a36619/test-directory-633fe004-8a36-c17e-1fe4-b594e6b614cd?restype=directory",
      "RequestMethod": "PUT",
      "RequestHeaders": {
        "Accept": "application/xml",
        "Authorization": "Sanitized",
        "traceparent": "00-f2601f8a61602743b2a8850df8f2875a-aad13f5c8e403346-00",
        "User-Agent": [
          "azsdk-net-Storage.Files.Shares/12.7.0-alpha.20210126.1",
          "(.NET 5.0.2; Microsoft Windows 10.0.19042)"
        ],
        "x-ms-client-request-id": "5d5f68b5-02f0-c098-adc7-9d05ea244868",
        "x-ms-date": "Tue, 26 Jan 2021 19:33:49 GMT",
        "x-ms-file-attributes": "None",
        "x-ms-file-creation-time": "Now",
        "x-ms-file-last-write-time": "Now",
        "x-ms-file-permission": "Inherit",
        "x-ms-return-client-request-id": "true",
<<<<<<< HEAD
        "x-ms-version": "2020-12-06"
=======
        "x-ms-version": "2021-02-12"
>>>>>>> 7e782c87
      },
      "RequestBody": null,
      "StatusCode": 201,
      "ResponseHeaders": {
        "Content-Length": "0",
        "Date": "Tue, 26 Jan 2021 19:33:47 GMT",
        "ETag": "\"0x8D8C2314DBB5896\"",
        "Last-Modified": "Tue, 26 Jan 2021 19:33:48 GMT",
        "Server": [
          "Windows-Azure-File/1.0",
          "Microsoft-HTTPAPI/2.0"
        ],
        "x-ms-client-request-id": "5d5f68b5-02f0-c098-adc7-9d05ea244868",
        "x-ms-file-attributes": "Directory",
        "x-ms-file-change-time": "2021-01-26T19:33:48.6234774Z",
        "x-ms-file-creation-time": "2021-01-26T19:33:48.6234774Z",
        "x-ms-file-id": "13835128424026341376",
        "x-ms-file-last-write-time": "2021-01-26T19:33:48.6234774Z",
        "x-ms-file-parent-id": "0",
        "x-ms-file-permission-key": "17860367565182308406*11459378189709739967",
        "x-ms-request-id": "c0b83a70-501a-0016-331a-f42c15000000",
        "x-ms-request-server-encrypted": "true",
<<<<<<< HEAD
        "x-ms-version": "2020-12-06"
=======
        "x-ms-version": "2021-02-12"
>>>>>>> 7e782c87
      },
      "ResponseBody": []
    },
    {
      "RequestUri": "https://seanmcccanary3.file.core.windows.net/test-share-2773e006-ddf7-521b-fdd0-f43088a36619/test-directory-633fe004-8a36-c17e-1fe4-b594e6b614cd/test-file-0d6cf7c6-517b-5b73-b1c8-e5b747954135",
      "RequestMethod": "PUT",
      "RequestHeaders": {
        "Accept": "application/xml",
        "Authorization": "Sanitized",
        "traceparent": "00-a321c3565c57c54cade91aa830f12d3c-415317ecabf9d34a-00",
        "User-Agent": [
          "azsdk-net-Storage.Files.Shares/12.7.0-alpha.20210126.1",
          "(.NET 5.0.2; Microsoft Windows 10.0.19042)"
        ],
        "x-ms-client-request-id": "8822d936-4d7d-6496-f403-ab281de17917",
        "x-ms-content-length": "1024",
        "x-ms-date": "Tue, 26 Jan 2021 19:33:49 GMT",
        "x-ms-file-attributes": "None",
        "x-ms-file-creation-time": "Now",
        "x-ms-file-last-write-time": "Now",
        "x-ms-file-permission": "Inherit",
        "x-ms-return-client-request-id": "true",
        "x-ms-type": "file",
<<<<<<< HEAD
        "x-ms-version": "2020-12-06"
=======
        "x-ms-version": "2021-02-12"
>>>>>>> 7e782c87
      },
      "RequestBody": null,
      "StatusCode": 201,
      "ResponseHeaders": {
        "Content-Length": "0",
        "Date": "Tue, 26 Jan 2021 19:33:47 GMT",
        "ETag": "\"0x8D8C2314DC8051D\"",
        "Last-Modified": "Tue, 26 Jan 2021 19:33:48 GMT",
        "Server": [
          "Windows-Azure-File/1.0",
          "Microsoft-HTTPAPI/2.0"
        ],
        "x-ms-client-request-id": "8822d936-4d7d-6496-f403-ab281de17917",
        "x-ms-file-attributes": "Archive",
        "x-ms-file-change-time": "2021-01-26T19:33:48.7065373Z",
        "x-ms-file-creation-time": "2021-01-26T19:33:48.7065373Z",
        "x-ms-file-id": "11529285414812647424",
        "x-ms-file-last-write-time": "2021-01-26T19:33:48.7065373Z",
        "x-ms-file-parent-id": "13835128424026341376",
        "x-ms-file-permission-key": "4010187179898695473*11459378189709739967",
        "x-ms-request-id": "c0b83a72-501a-0016-341a-f42c15000000",
        "x-ms-request-server-encrypted": "true",
<<<<<<< HEAD
        "x-ms-version": "2020-12-06"
=======
        "x-ms-version": "2021-02-12"
>>>>>>> 7e782c87
      },
      "ResponseBody": []
    },
    {
      "RequestUri": "https://seanmcccanary3.file.core.windows.net/test-share-2773e006-ddf7-521b-fdd0-f43088a36619/test-directory-633fe004-8a36-c17e-1fe4-b594e6b614cd/test-file-0d6cf7c6-517b-5b73-b1c8-e5b747954135",
      "RequestMethod": "HEAD",
      "RequestHeaders": {
        "Accept": "application/xml",
        "Authorization": "Sanitized",
        "traceparent": "00-12a332509602d74083c55bf291bf59ea-74624a427db42141-00",
        "User-Agent": [
          "azsdk-net-Storage.Files.Shares/12.7.0-alpha.20210126.1",
          "(.NET 5.0.2; Microsoft Windows 10.0.19042)"
        ],
        "x-ms-client-request-id": "ac82dcb9-4235-4419-25c4-5751e1059241",
        "x-ms-date": "Tue, 26 Jan 2021 19:33:49 GMT",
        "x-ms-return-client-request-id": "true",
<<<<<<< HEAD
        "x-ms-version": "2020-12-06"
=======
        "x-ms-version": "2021-02-12"
>>>>>>> 7e782c87
      },
      "RequestBody": null,
      "StatusCode": 200,
      "ResponseHeaders": {
        "Content-Length": "1024",
        "Content-Type": "application/octet-stream",
        "Date": "Tue, 26 Jan 2021 19:33:47 GMT",
        "ETag": "\"0x8D8C2314DC8051D\"",
        "Last-Modified": "Tue, 26 Jan 2021 19:33:48 GMT",
        "Server": [
          "Windows-Azure-File/1.0",
          "Microsoft-HTTPAPI/2.0"
        ],
        "Vary": "Origin",
        "x-ms-client-request-id": "ac82dcb9-4235-4419-25c4-5751e1059241",
        "x-ms-file-attributes": "Archive",
        "x-ms-file-change-time": "2021-01-26T19:33:48.7065373Z",
        "x-ms-file-creation-time": "2021-01-26T19:33:48.7065373Z",
        "x-ms-file-id": "11529285414812647424",
        "x-ms-file-last-write-time": "2021-01-26T19:33:48.7065373Z",
        "x-ms-file-parent-id": "13835128424026341376",
        "x-ms-file-permission-key": "4010187179898695473*11459378189709739967",
        "x-ms-lease-state": "available",
        "x-ms-lease-status": "unlocked",
        "x-ms-request-id": "c0b83a73-501a-0016-351a-f42c15000000",
        "x-ms-server-encrypted": "true",
        "x-ms-type": "File",
<<<<<<< HEAD
        "x-ms-version": "2020-12-06"
=======
        "x-ms-version": "2021-02-12"
>>>>>>> 7e782c87
      },
      "ResponseBody": []
    },
    {
      "RequestUri": "https://seanmcccanary3.file.core.windows.net/test-share-2773e006-ddf7-521b-fdd0-f43088a36619/test-directory-633fe004-8a36-c17e-1fe4-b594e6b614cd/test-file-0d6cf7c6-517b-5b73-b1c8-e5b747954135?comp=range",
      "RequestMethod": "PUT",
      "RequestHeaders": {
        "Accept": "application/xml",
        "Authorization": "Sanitized",
        "Content-Length": "256",
        "Content-Type": "application/octet-stream",
        "User-Agent": [
          "azsdk-net-Storage.Files.Shares/12.7.0-alpha.20210126.1",
          "(.NET 5.0.2; Microsoft Windows 10.0.19042)"
        ],
        "x-ms-client-request-id": "3d474e7a-4e9a-11b6-ecd5-860c14de5848",
        "x-ms-date": "Tue, 26 Jan 2021 19:33:49 GMT",
        "x-ms-range": "bytes=0-255",
        "x-ms-return-client-request-id": "true",
<<<<<<< HEAD
        "x-ms-version": "2020-12-06",
=======
        "x-ms-version": "2021-02-12",
>>>>>>> 7e782c87
        "x-ms-write": "update"
      },
      "RequestBody": "hmd9R0bKEQ8ZBIFWoiFQiDuMgW1yuLg6DHqJUwu1Squrlsykq0USa8gTb3nMQMHTsyPskV8MpM2vQzrMQb4DZLnVqgtUrNz2eRWlX0k+bcu4tZ/oyLlLnvH/9GgKRioJDwq/95a1fgdG9hdKZ0WDcNVuE4sfG5sAiQsZVbd06zLqm08/f3Y1AjaYotKhATese4SSnDKf6vRuv22KnChQ0QrlX8v2RPFfOBFUh3nJXojUbdoy4U8AS7Fb0MAJq2YNR9DHvKFstjeTM2MhSmJ7pWDlti5OHfC75BQZm3MxVo2rRj+oAaLmZ7ein63s3gFO4CpfI/U3vyrgDNeNUhrEYQ==",
      "StatusCode": 201,
      "ResponseHeaders": {
        "Content-Length": "0",
        "Content-MD5": "QQMK5a6XdpXjCQx0OyoxAQ==",
        "Date": "Tue, 26 Jan 2021 19:33:47 GMT",
        "ETag": "\"0x8D8C2314DDF61F5\"",
        "Last-Modified": "Tue, 26 Jan 2021 19:33:48 GMT",
        "Server": [
          "Windows-Azure-File/1.0",
          "Microsoft-HTTPAPI/2.0"
        ],
        "x-ms-client-request-id": "3d474e7a-4e9a-11b6-ecd5-860c14de5848",
        "x-ms-request-id": "c0b83a74-501a-0016-361a-f42c15000000",
        "x-ms-request-server-encrypted": "true",
<<<<<<< HEAD
        "x-ms-version": "2020-12-06"
=======
        "x-ms-version": "2021-02-12"
>>>>>>> 7e782c87
      },
      "ResponseBody": []
    },
    {
      "RequestUri": "https://seanmcccanary3.file.core.windows.net/test-share-2773e006-ddf7-521b-fdd0-f43088a36619/test-directory-633fe004-8a36-c17e-1fe4-b594e6b614cd/test-file-0d6cf7c6-517b-5b73-b1c8-e5b747954135?comp=range",
      "RequestMethod": "PUT",
      "RequestHeaders": {
        "Accept": "application/xml",
        "Authorization": "Sanitized",
        "Content-Length": "256",
        "Content-Type": "application/octet-stream",
        "User-Agent": [
          "azsdk-net-Storage.Files.Shares/12.7.0-alpha.20210126.1",
          "(.NET 5.0.2; Microsoft Windows 10.0.19042)"
        ],
        "x-ms-client-request-id": "92d7f666-54bd-3aa6-2136-680eba8a189a",
        "x-ms-date": "Tue, 26 Jan 2021 19:33:49 GMT",
        "x-ms-range": "bytes=256-511",
        "x-ms-return-client-request-id": "true",
<<<<<<< HEAD
        "x-ms-version": "2020-12-06",
=======
        "x-ms-version": "2021-02-12",
>>>>>>> 7e782c87
        "x-ms-write": "update"
      },
      "RequestBody": "3dZ1AyPSpL7+TnesfULOBRPKukjRMpdzhxTH9MpZFJzePc8Vaf0rDYahJae/EqyePdF6iGB7kKs+AXsOCq/zpTnazj9yuZwVn63CMAzws3VnKbb43ow8Yq0k12eBHALWrYBt5URtLIQ0ZOiyuGCfTk0Gp+H5+8asnmuSTeI1k4Oq7IKLg84x+v0yxHmkiapMhYgZe3Uh3bK6wEbY2t6i/9FlCMzdE8t/1KzjxzdMCBTBRchZHBcOiQ7Q0cKIWB8fj8SoP4Hdb3K9mqbIPRZ6bbcxF5UVSeK5Vn+9DUEI9nuMxDdyo8mT49ZWm4JwRUv4VWMKVkGKCUXi7ugCH2EwtQ==",
      "StatusCode": 201,
      "ResponseHeaders": {
        "Content-Length": "0",
        "Content-MD5": "cHj9VhPsh4cxui1ujkXVyA==",
        "Date": "Tue, 26 Jan 2021 19:33:47 GMT",
        "ETag": "\"0x8D8C2314DE9C419\"",
        "Last-Modified": "Tue, 26 Jan 2021 19:33:48 GMT",
        "Server": [
          "Windows-Azure-File/1.0",
          "Microsoft-HTTPAPI/2.0"
        ],
        "x-ms-client-request-id": "92d7f666-54bd-3aa6-2136-680eba8a189a",
        "x-ms-request-id": "c0b83a75-501a-0016-371a-f42c15000000",
        "x-ms-request-server-encrypted": "true",
<<<<<<< HEAD
        "x-ms-version": "2020-12-06"
=======
        "x-ms-version": "2021-02-12"
>>>>>>> 7e782c87
      },
      "ResponseBody": []
    },
    {
      "RequestUri": "https://seanmcccanary3.file.core.windows.net/test-share-2773e006-ddf7-521b-fdd0-f43088a36619/test-directory-633fe004-8a36-c17e-1fe4-b594e6b614cd/test-file-0d6cf7c6-517b-5b73-b1c8-e5b747954135?comp=range",
      "RequestMethod": "PUT",
      "RequestHeaders": {
        "Accept": "application/xml",
        "Authorization": "Sanitized",
        "Content-Length": "256",
        "Content-Type": "application/octet-stream",
        "User-Agent": [
          "azsdk-net-Storage.Files.Shares/12.7.0-alpha.20210126.1",
          "(.NET 5.0.2; Microsoft Windows 10.0.19042)"
        ],
        "x-ms-client-request-id": "1ea538d2-c506-708a-2d9e-68e5cd11beba",
        "x-ms-date": "Tue, 26 Jan 2021 19:33:49 GMT",
        "x-ms-range": "bytes=512-767",
        "x-ms-return-client-request-id": "true",
<<<<<<< HEAD
        "x-ms-version": "2020-12-06",
=======
        "x-ms-version": "2021-02-12",
>>>>>>> 7e782c87
        "x-ms-write": "update"
      },
      "RequestBody": "oyo8eN4Iye6eM76/rWBIETPFt939oDoBuvGQteGRxHQl5t9GCNIaTZkcuA7MSpiBpdbOWqpTtwPwOr7seBQNDG5JmseBAghgqmpD4ecrNXBZDg8KwmrK0i/bVc0ULtSFDqufgrDQAKPObq8/D9UbxAVNkmoFA0oEf8eYpa06THyVvtM7jLPAiQ5sO1S6isJawJDIxptqfwthmwLoOFr1kyEzqVAB3zhSjQlcmcf2SfQFPuQccoXgKz7I2vCw11Gzdqcyh+ByWOFYdjmSDuZDalEO4/l22SGcU34ROQRHobW3qCMfw8IUk+UDxPxMTR1YhW+eovRXPZyGljRiYB/cEA==",
      "StatusCode": 201,
      "ResponseHeaders": {
        "Content-Length": "0",
        "Content-MD5": "El1lGUYNpi8JYnMR1MGM0Q==",
        "Date": "Tue, 26 Jan 2021 19:33:48 GMT",
        "ETag": "\"0x8D8C2314DF5D439\"",
        "Last-Modified": "Tue, 26 Jan 2021 19:33:49 GMT",
        "Server": [
          "Windows-Azure-File/1.0",
          "Microsoft-HTTPAPI/2.0"
        ],
        "x-ms-client-request-id": "1ea538d2-c506-708a-2d9e-68e5cd11beba",
        "x-ms-request-id": "c0b83a76-501a-0016-381a-f42c15000000",
        "x-ms-request-server-encrypted": "true",
<<<<<<< HEAD
        "x-ms-version": "2020-12-06"
=======
        "x-ms-version": "2021-02-12"
>>>>>>> 7e782c87
      },
      "ResponseBody": []
    },
    {
      "RequestUri": "https://seanmcccanary3.file.core.windows.net/test-share-2773e006-ddf7-521b-fdd0-f43088a36619/test-directory-633fe004-8a36-c17e-1fe4-b594e6b614cd/test-file-0d6cf7c6-517b-5b73-b1c8-e5b747954135?comp=range",
      "RequestMethod": "PUT",
      "RequestHeaders": {
        "Accept": "application/xml",
        "Authorization": "Sanitized",
        "Content-Length": "256",
        "Content-Type": "application/octet-stream",
        "User-Agent": [
          "azsdk-net-Storage.Files.Shares/12.7.0-alpha.20210126.1",
          "(.NET 5.0.2; Microsoft Windows 10.0.19042)"
        ],
        "x-ms-client-request-id": "823bdfe7-fae4-de94-ac7f-3f5f6a60761d",
        "x-ms-date": "Tue, 26 Jan 2021 19:33:49 GMT",
        "x-ms-range": "bytes=768-1023",
        "x-ms-return-client-request-id": "true",
<<<<<<< HEAD
        "x-ms-version": "2020-12-06",
=======
        "x-ms-version": "2021-02-12",
>>>>>>> 7e782c87
        "x-ms-write": "update"
      },
      "RequestBody": "1IPbZcMjpo/5UBRyFSVPBWC5tJSo/8Fga4aZLY2xMsYmsyfJcreUYckOqKRDyodgRi4BpmpIaNTBevo9inkCSB1NTGH9hpOpJFLLmVcdHaD+OOder4tb3ktTB/e9V9dQDF+G9X4lYr+bWIIYfM59pF1ZPlGRo5iR8W0Wqn6b68x7e433lici2dUnw1cJQ2F81mOaZBmFvmnH9AMQDrhB/221nAFBhQ01N2R7ad9Ah64MmtMaAIez9rwjL6IkEcod5sPqVKdfO1BWZSy0CVSJhmxVBHTkJv7lAqVEHVVqESaaXoMcVjMGrF+DxJta/uxomqk1zgxVOL/EBFIBGh366w==",
      "StatusCode": 201,
      "ResponseHeaders": {
        "Content-Length": "0",
        "Content-MD5": "1Yhlij+fhs5XmXTdq5Ac0A==",
        "Date": "Tue, 26 Jan 2021 19:33:48 GMT",
        "ETag": "\"0x8D8C2314E016F1A\"",
        "Last-Modified": "Tue, 26 Jan 2021 19:33:49 GMT",
        "Server": [
          "Windows-Azure-File/1.0",
          "Microsoft-HTTPAPI/2.0"
        ],
        "x-ms-client-request-id": "823bdfe7-fae4-de94-ac7f-3f5f6a60761d",
        "x-ms-request-id": "c0b83a77-501a-0016-391a-f42c15000000",
        "x-ms-request-server-encrypted": "true",
<<<<<<< HEAD
        "x-ms-version": "2020-12-06"
=======
        "x-ms-version": "2021-02-12"
>>>>>>> 7e782c87
      },
      "ResponseBody": []
    },
    {
      "RequestUri": "https://seanmcccanary3.file.core.windows.net/test-share-2773e006-ddf7-521b-fdd0-f43088a36619?restype=share",
      "RequestMethod": "DELETE",
      "RequestHeaders": {
        "Accept": "application/xml",
        "Authorization": "Sanitized",
        "traceparent": "00-b93f7770042cc4449bd4b16594238d76-ae1ab33083a8a945-00",
        "User-Agent": [
          "azsdk-net-Storage.Files.Shares/12.7.0-alpha.20210126.1",
          "(.NET 5.0.2; Microsoft Windows 10.0.19042)"
        ],
        "x-ms-client-request-id": "eefdc47f-3cd5-41d5-04b7-def456ef2950",
        "x-ms-date": "Tue, 26 Jan 2021 19:33:49 GMT",
        "x-ms-delete-snapshots": "include",
        "x-ms-return-client-request-id": "true",
<<<<<<< HEAD
        "x-ms-version": "2020-12-06"
=======
        "x-ms-version": "2021-02-12"
>>>>>>> 7e782c87
      },
      "RequestBody": null,
      "StatusCode": 202,
      "ResponseHeaders": {
        "Content-Length": "0",
        "Date": "Tue, 26 Jan 2021 19:33:48 GMT",
        "Server": [
          "Windows-Azure-File/1.0",
          "Microsoft-HTTPAPI/2.0"
        ],
        "x-ms-client-request-id": "eefdc47f-3cd5-41d5-04b7-def456ef2950",
        "x-ms-request-id": "c0b83a78-501a-0016-3a1a-f42c15000000",
<<<<<<< HEAD
        "x-ms-version": "2020-12-06"
=======
        "x-ms-version": "2021-02-12"
>>>>>>> 7e782c87
      },
      "ResponseBody": []
    }
  ],
  "Variables": {
    "RandomSeed": "1084313478",
    "Storage_TestConfigDefault": "ProductionTenant\nseanmcccanary3\nU2FuaXRpemVk\nhttps://seanmcccanary3.blob.core.windows.net\nhttps://seanmcccanary3.file.core.windows.net\nhttps://seanmcccanary3.queue.core.windows.net\nhttps://seanmcccanary3.table.core.windows.net\n\n\n\n\nhttps://seanmcccanary3-secondary.blob.core.windows.net\nhttps://seanmcccanary3-secondary.file.core.windows.net\nhttps://seanmcccanary3-secondary.queue.core.windows.net\nhttps://seanmcccanary3-secondary.table.core.windows.net\n\nSanitized\n\n\nCloud\nBlobEndpoint=https://seanmcccanary3.blob.core.windows.net/;QueueEndpoint=https://seanmcccanary3.queue.core.windows.net/;FileEndpoint=https://seanmcccanary3.file.core.windows.net/;BlobSecondaryEndpoint=https://seanmcccanary3-secondary.blob.core.windows.net/;QueueSecondaryEndpoint=https://seanmcccanary3-secondary.queue.core.windows.net/;FileSecondaryEndpoint=https://seanmcccanary3-secondary.file.core.windows.net/;AccountName=seanmcccanary3;AccountKey=Kg==;\nseanscope1\n\n"
  }
}<|MERGE_RESOLUTION|>--- conflicted
+++ resolved
@@ -14,11 +14,7 @@
         "x-ms-client-request-id": "bd892b4a-9fea-2eb9-1fda-c4d63360ad8e",
         "x-ms-date": "Tue, 26 Jan 2021 19:33:49 GMT",
         "x-ms-return-client-request-id": "true",
-<<<<<<< HEAD
-        "x-ms-version": "2020-12-06"
-=======
-        "x-ms-version": "2021-02-12"
->>>>>>> 7e782c87
+        "x-ms-version": "2021-02-12"
       },
       "RequestBody": null,
       "StatusCode": 201,
@@ -33,11 +29,7 @@
         ],
         "x-ms-client-request-id": "bd892b4a-9fea-2eb9-1fda-c4d63360ad8e",
         "x-ms-request-id": "c0b83a6d-501a-0016-321a-f42c15000000",
-<<<<<<< HEAD
-        "x-ms-version": "2020-12-06"
-=======
-        "x-ms-version": "2021-02-12"
->>>>>>> 7e782c87
+        "x-ms-version": "2021-02-12"
       },
       "ResponseBody": []
     },
@@ -59,11 +51,7 @@
         "x-ms-file-last-write-time": "Now",
         "x-ms-file-permission": "Inherit",
         "x-ms-return-client-request-id": "true",
-<<<<<<< HEAD
-        "x-ms-version": "2020-12-06"
-=======
-        "x-ms-version": "2021-02-12"
->>>>>>> 7e782c87
+        "x-ms-version": "2021-02-12"
       },
       "RequestBody": null,
       "StatusCode": 201,
@@ -86,11 +74,7 @@
         "x-ms-file-permission-key": "17860367565182308406*11459378189709739967",
         "x-ms-request-id": "c0b83a70-501a-0016-331a-f42c15000000",
         "x-ms-request-server-encrypted": "true",
-<<<<<<< HEAD
-        "x-ms-version": "2020-12-06"
-=======
-        "x-ms-version": "2021-02-12"
->>>>>>> 7e782c87
+        "x-ms-version": "2021-02-12"
       },
       "ResponseBody": []
     },
@@ -114,11 +98,7 @@
         "x-ms-file-permission": "Inherit",
         "x-ms-return-client-request-id": "true",
         "x-ms-type": "file",
-<<<<<<< HEAD
-        "x-ms-version": "2020-12-06"
-=======
-        "x-ms-version": "2021-02-12"
->>>>>>> 7e782c87
+        "x-ms-version": "2021-02-12"
       },
       "RequestBody": null,
       "StatusCode": 201,
@@ -141,11 +121,7 @@
         "x-ms-file-permission-key": "4010187179898695473*11459378189709739967",
         "x-ms-request-id": "c0b83a72-501a-0016-341a-f42c15000000",
         "x-ms-request-server-encrypted": "true",
-<<<<<<< HEAD
-        "x-ms-version": "2020-12-06"
-=======
-        "x-ms-version": "2021-02-12"
->>>>>>> 7e782c87
+        "x-ms-version": "2021-02-12"
       },
       "ResponseBody": []
     },
@@ -163,11 +139,7 @@
         "x-ms-client-request-id": "ac82dcb9-4235-4419-25c4-5751e1059241",
         "x-ms-date": "Tue, 26 Jan 2021 19:33:49 GMT",
         "x-ms-return-client-request-id": "true",
-<<<<<<< HEAD
-        "x-ms-version": "2020-12-06"
-=======
-        "x-ms-version": "2021-02-12"
->>>>>>> 7e782c87
+        "x-ms-version": "2021-02-12"
       },
       "RequestBody": null,
       "StatusCode": 200,
@@ -195,11 +167,7 @@
         "x-ms-request-id": "c0b83a73-501a-0016-351a-f42c15000000",
         "x-ms-server-encrypted": "true",
         "x-ms-type": "File",
-<<<<<<< HEAD
-        "x-ms-version": "2020-12-06"
-=======
-        "x-ms-version": "2021-02-12"
->>>>>>> 7e782c87
+        "x-ms-version": "2021-02-12"
       },
       "ResponseBody": []
     },
@@ -219,11 +187,7 @@
         "x-ms-date": "Tue, 26 Jan 2021 19:33:49 GMT",
         "x-ms-range": "bytes=0-255",
         "x-ms-return-client-request-id": "true",
-<<<<<<< HEAD
-        "x-ms-version": "2020-12-06",
-=======
         "x-ms-version": "2021-02-12",
->>>>>>> 7e782c87
         "x-ms-write": "update"
       },
       "RequestBody": "hmd9R0bKEQ8ZBIFWoiFQiDuMgW1yuLg6DHqJUwu1Squrlsykq0USa8gTb3nMQMHTsyPskV8MpM2vQzrMQb4DZLnVqgtUrNz2eRWlX0k+bcu4tZ/oyLlLnvH/9GgKRioJDwq/95a1fgdG9hdKZ0WDcNVuE4sfG5sAiQsZVbd06zLqm08/f3Y1AjaYotKhATese4SSnDKf6vRuv22KnChQ0QrlX8v2RPFfOBFUh3nJXojUbdoy4U8AS7Fb0MAJq2YNR9DHvKFstjeTM2MhSmJ7pWDlti5OHfC75BQZm3MxVo2rRj+oAaLmZ7ein63s3gFO4CpfI/U3vyrgDNeNUhrEYQ==",
@@ -241,11 +205,7 @@
         "x-ms-client-request-id": "3d474e7a-4e9a-11b6-ecd5-860c14de5848",
         "x-ms-request-id": "c0b83a74-501a-0016-361a-f42c15000000",
         "x-ms-request-server-encrypted": "true",
-<<<<<<< HEAD
-        "x-ms-version": "2020-12-06"
-=======
-        "x-ms-version": "2021-02-12"
->>>>>>> 7e782c87
+        "x-ms-version": "2021-02-12"
       },
       "ResponseBody": []
     },
@@ -265,11 +225,7 @@
         "x-ms-date": "Tue, 26 Jan 2021 19:33:49 GMT",
         "x-ms-range": "bytes=256-511",
         "x-ms-return-client-request-id": "true",
-<<<<<<< HEAD
-        "x-ms-version": "2020-12-06",
-=======
         "x-ms-version": "2021-02-12",
->>>>>>> 7e782c87
         "x-ms-write": "update"
       },
       "RequestBody": "3dZ1AyPSpL7+TnesfULOBRPKukjRMpdzhxTH9MpZFJzePc8Vaf0rDYahJae/EqyePdF6iGB7kKs+AXsOCq/zpTnazj9yuZwVn63CMAzws3VnKbb43ow8Yq0k12eBHALWrYBt5URtLIQ0ZOiyuGCfTk0Gp+H5+8asnmuSTeI1k4Oq7IKLg84x+v0yxHmkiapMhYgZe3Uh3bK6wEbY2t6i/9FlCMzdE8t/1KzjxzdMCBTBRchZHBcOiQ7Q0cKIWB8fj8SoP4Hdb3K9mqbIPRZ6bbcxF5UVSeK5Vn+9DUEI9nuMxDdyo8mT49ZWm4JwRUv4VWMKVkGKCUXi7ugCH2EwtQ==",
@@ -287,11 +243,7 @@
         "x-ms-client-request-id": "92d7f666-54bd-3aa6-2136-680eba8a189a",
         "x-ms-request-id": "c0b83a75-501a-0016-371a-f42c15000000",
         "x-ms-request-server-encrypted": "true",
-<<<<<<< HEAD
-        "x-ms-version": "2020-12-06"
-=======
-        "x-ms-version": "2021-02-12"
->>>>>>> 7e782c87
+        "x-ms-version": "2021-02-12"
       },
       "ResponseBody": []
     },
@@ -311,11 +263,7 @@
         "x-ms-date": "Tue, 26 Jan 2021 19:33:49 GMT",
         "x-ms-range": "bytes=512-767",
         "x-ms-return-client-request-id": "true",
-<<<<<<< HEAD
-        "x-ms-version": "2020-12-06",
-=======
         "x-ms-version": "2021-02-12",
->>>>>>> 7e782c87
         "x-ms-write": "update"
       },
       "RequestBody": "oyo8eN4Iye6eM76/rWBIETPFt939oDoBuvGQteGRxHQl5t9GCNIaTZkcuA7MSpiBpdbOWqpTtwPwOr7seBQNDG5JmseBAghgqmpD4ecrNXBZDg8KwmrK0i/bVc0ULtSFDqufgrDQAKPObq8/D9UbxAVNkmoFA0oEf8eYpa06THyVvtM7jLPAiQ5sO1S6isJawJDIxptqfwthmwLoOFr1kyEzqVAB3zhSjQlcmcf2SfQFPuQccoXgKz7I2vCw11Gzdqcyh+ByWOFYdjmSDuZDalEO4/l22SGcU34ROQRHobW3qCMfw8IUk+UDxPxMTR1YhW+eovRXPZyGljRiYB/cEA==",
@@ -333,11 +281,7 @@
         "x-ms-client-request-id": "1ea538d2-c506-708a-2d9e-68e5cd11beba",
         "x-ms-request-id": "c0b83a76-501a-0016-381a-f42c15000000",
         "x-ms-request-server-encrypted": "true",
-<<<<<<< HEAD
-        "x-ms-version": "2020-12-06"
-=======
-        "x-ms-version": "2021-02-12"
->>>>>>> 7e782c87
+        "x-ms-version": "2021-02-12"
       },
       "ResponseBody": []
     },
@@ -357,11 +301,7 @@
         "x-ms-date": "Tue, 26 Jan 2021 19:33:49 GMT",
         "x-ms-range": "bytes=768-1023",
         "x-ms-return-client-request-id": "true",
-<<<<<<< HEAD
-        "x-ms-version": "2020-12-06",
-=======
         "x-ms-version": "2021-02-12",
->>>>>>> 7e782c87
         "x-ms-write": "update"
       },
       "RequestBody": "1IPbZcMjpo/5UBRyFSVPBWC5tJSo/8Fga4aZLY2xMsYmsyfJcreUYckOqKRDyodgRi4BpmpIaNTBevo9inkCSB1NTGH9hpOpJFLLmVcdHaD+OOder4tb3ktTB/e9V9dQDF+G9X4lYr+bWIIYfM59pF1ZPlGRo5iR8W0Wqn6b68x7e433lici2dUnw1cJQ2F81mOaZBmFvmnH9AMQDrhB/221nAFBhQ01N2R7ad9Ah64MmtMaAIez9rwjL6IkEcod5sPqVKdfO1BWZSy0CVSJhmxVBHTkJv7lAqVEHVVqESaaXoMcVjMGrF+DxJta/uxomqk1zgxVOL/EBFIBGh366w==",
@@ -379,11 +319,7 @@
         "x-ms-client-request-id": "823bdfe7-fae4-de94-ac7f-3f5f6a60761d",
         "x-ms-request-id": "c0b83a77-501a-0016-391a-f42c15000000",
         "x-ms-request-server-encrypted": "true",
-<<<<<<< HEAD
-        "x-ms-version": "2020-12-06"
-=======
-        "x-ms-version": "2021-02-12"
->>>>>>> 7e782c87
+        "x-ms-version": "2021-02-12"
       },
       "ResponseBody": []
     },
@@ -402,11 +338,7 @@
         "x-ms-date": "Tue, 26 Jan 2021 19:33:49 GMT",
         "x-ms-delete-snapshots": "include",
         "x-ms-return-client-request-id": "true",
-<<<<<<< HEAD
-        "x-ms-version": "2020-12-06"
-=======
-        "x-ms-version": "2021-02-12"
->>>>>>> 7e782c87
+        "x-ms-version": "2021-02-12"
       },
       "RequestBody": null,
       "StatusCode": 202,
@@ -419,11 +351,7 @@
         ],
         "x-ms-client-request-id": "eefdc47f-3cd5-41d5-04b7-def456ef2950",
         "x-ms-request-id": "c0b83a78-501a-0016-3a1a-f42c15000000",
-<<<<<<< HEAD
-        "x-ms-version": "2020-12-06"
-=======
-        "x-ms-version": "2021-02-12"
->>>>>>> 7e782c87
+        "x-ms-version": "2021-02-12"
       },
       "ResponseBody": []
     }
