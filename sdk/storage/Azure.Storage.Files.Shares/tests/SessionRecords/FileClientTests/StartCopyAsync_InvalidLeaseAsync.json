--- conflicted
+++ resolved
@@ -14,11 +14,7 @@
         "x-ms-client-request-id": "66fe38f1-4bb9-495c-707f-14d281a44eb7",
         "x-ms-date": "Tue, 26 Jan 2021 19:34:09 GMT",
         "x-ms-return-client-request-id": "true",
-<<<<<<< HEAD
-        "x-ms-version": "2020-12-06"
-=======
-        "x-ms-version": "2021-02-12"
->>>>>>> 7e782c87
+        "x-ms-version": "2021-02-12"
       },
       "RequestBody": null,
       "StatusCode": 201,
@@ -33,11 +29,7 @@
         ],
         "x-ms-client-request-id": "66fe38f1-4bb9-495c-707f-14d281a44eb7",
         "x-ms-request-id": "5e58ef0a-f01a-0020-0e1a-f4a165000000",
-<<<<<<< HEAD
-        "x-ms-version": "2020-12-06"
-=======
-        "x-ms-version": "2021-02-12"
->>>>>>> 7e782c87
+        "x-ms-version": "2021-02-12"
       },
       "ResponseBody": []
     },
@@ -59,11 +51,7 @@
         "x-ms-file-last-write-time": "Now",
         "x-ms-file-permission": "Inherit",
         "x-ms-return-client-request-id": "true",
-<<<<<<< HEAD
-        "x-ms-version": "2020-12-06"
-=======
-        "x-ms-version": "2021-02-12"
->>>>>>> 7e782c87
+        "x-ms-version": "2021-02-12"
       },
       "RequestBody": null,
       "StatusCode": 201,
@@ -86,11 +74,7 @@
         "x-ms-file-permission-key": "17860367565182308406*11459378189709739967",
         "x-ms-request-id": "5e58ef0d-f01a-0020-0f1a-f4a165000000",
         "x-ms-request-server-encrypted": "true",
-<<<<<<< HEAD
-        "x-ms-version": "2020-12-06"
-=======
-        "x-ms-version": "2021-02-12"
->>>>>>> 7e782c87
+        "x-ms-version": "2021-02-12"
       },
       "ResponseBody": []
     },
@@ -114,11 +98,7 @@
         "x-ms-file-permission": "Inherit",
         "x-ms-return-client-request-id": "true",
         "x-ms-type": "file",
-<<<<<<< HEAD
-        "x-ms-version": "2020-12-06"
-=======
-        "x-ms-version": "2021-02-12"
->>>>>>> 7e782c87
+        "x-ms-version": "2021-02-12"
       },
       "RequestBody": null,
       "StatusCode": 201,
@@ -141,11 +121,7 @@
         "x-ms-file-permission-key": "4010187179898695473*11459378189709739967",
         "x-ms-request-id": "5e58ef0f-f01a-0020-101a-f4a165000000",
         "x-ms-request-server-encrypted": "true",
-<<<<<<< HEAD
-        "x-ms-version": "2020-12-06"
-=======
-        "x-ms-version": "2021-02-12"
->>>>>>> 7e782c87
+        "x-ms-version": "2021-02-12"
       },
       "ResponseBody": []
     },
@@ -163,11 +139,7 @@
         "x-ms-client-request-id": "251bee84-7086-2f13-ff7e-31dc760bf830",
         "x-ms-date": "Tue, 26 Jan 2021 19:34:09 GMT",
         "x-ms-return-client-request-id": "true",
-<<<<<<< HEAD
-        "x-ms-version": "2020-12-06"
-=======
-        "x-ms-version": "2021-02-12"
->>>>>>> 7e782c87
+        "x-ms-version": "2021-02-12"
       },
       "RequestBody": null,
       "StatusCode": 201,
@@ -182,11 +154,7 @@
         ],
         "x-ms-client-request-id": "251bee84-7086-2f13-ff7e-31dc760bf830",
         "x-ms-request-id": "3105059c-e01a-002c-111a-f4366d000000",
-<<<<<<< HEAD
-        "x-ms-version": "2020-12-06"
-=======
-        "x-ms-version": "2021-02-12"
->>>>>>> 7e782c87
+        "x-ms-version": "2021-02-12"
       },
       "ResponseBody": []
     },
@@ -208,11 +176,7 @@
         "x-ms-file-last-write-time": "Now",
         "x-ms-file-permission": "Inherit",
         "x-ms-return-client-request-id": "true",
-<<<<<<< HEAD
-        "x-ms-version": "2020-12-06"
-=======
-        "x-ms-version": "2021-02-12"
->>>>>>> 7e782c87
+        "x-ms-version": "2021-02-12"
       },
       "RequestBody": null,
       "StatusCode": 201,
@@ -235,11 +199,7 @@
         "x-ms-file-permission-key": "17860367565182308406*11459378189709739967",
         "x-ms-request-id": "3105059f-e01a-002c-121a-f4366d000000",
         "x-ms-request-server-encrypted": "true",
-<<<<<<< HEAD
-        "x-ms-version": "2020-12-06"
-=======
-        "x-ms-version": "2021-02-12"
->>>>>>> 7e782c87
+        "x-ms-version": "2021-02-12"
       },
       "ResponseBody": []
     },
@@ -263,11 +223,7 @@
         "x-ms-file-permission": "Inherit",
         "x-ms-return-client-request-id": "true",
         "x-ms-type": "file",
-<<<<<<< HEAD
-        "x-ms-version": "2020-12-06"
-=======
-        "x-ms-version": "2021-02-12"
->>>>>>> 7e782c87
+        "x-ms-version": "2021-02-12"
       },
       "RequestBody": null,
       "StatusCode": 201,
@@ -290,11 +246,7 @@
         "x-ms-file-permission-key": "4010187179898695473*11459378189709739967",
         "x-ms-request-id": "310505a1-e01a-002c-131a-f4366d000000",
         "x-ms-request-server-encrypted": "true",
-<<<<<<< HEAD
-        "x-ms-version": "2020-12-06"
-=======
-        "x-ms-version": "2021-02-12"
->>>>>>> 7e782c87
+        "x-ms-version": "2021-02-12"
       },
       "ResponseBody": []
     },
@@ -315,11 +267,7 @@
         "x-ms-date": "Tue, 26 Jan 2021 19:34:09 GMT",
         "x-ms-range": "bytes=0-1023",
         "x-ms-return-client-request-id": "true",
-<<<<<<< HEAD
-        "x-ms-version": "2020-12-06",
-=======
         "x-ms-version": "2021-02-12",
->>>>>>> 7e782c87
         "x-ms-write": "update"
       },
       "RequestBody": "zJTSCMx/sC5Jt2h818RN6HUBVJD0hvRE7qo9NVKw4fVSFXQpflgwBIiGEQwi4+BxaigwzbFplkWfjRoiQXrbmdVyKcJPI2od0U8IbXXnIgvKy8oqgBRD6X4vifA+DsINqng2r7kdIke+EvtiYSjQuGsOV3avsRjBLkBEH5l53sOM+sL8sHJSrKmDbG0Y4YhVX9GEL7ZMXvlfdYF42QKuRDM31Wdl0wf5vKrMLESrqE237sDH9K8NQJvJnTvx2dOm1Cg54Qwh74zKi3MLfzG0tMwzwOpC50+EKpTLnDXLCOLXJlgcccdAlv4z/Gk7AsBqFOlvvRjoY+3Ytbd3VlNW/4ORNFnZl0IE8irsDurlSSjUYYdMW0rJ7sJqRLwQyUCr3fzmqs1nkHyma8ru/FUC8muOo/TLCaM4x0WWblOG8ynpQTHu/59abdALpfB/2/FtaFFQgSZL39NZruKI0CEoIHehBbsjFPPMNDUkwGSyuOtTKQYBNXEDnWFelFG80p2u4oV53tY2SVReg03wJx5vpvX2NKYbJ+oFnWdZxX+hEGKYdd7fOdkVHd+yo7EkE3ZD7+1bxZ72k7uac0Bu3ITUvXPqV7FAkG0b4RbHaYM54YrwFtWRRUvEouIjRMWYpkFa3eY+ObzEA19/QOSHLyo3YJK2fcauQncoJrTPHEuogjrVbIud+6fOLBN2EQVnPHO46+Qy4ih7rJtvFRMH9eYU172pssOfmmXr6FGyODBxwelBFzFndaARWsDvLuWTxjYtYjpIvYqwGVF+R/nXyHNr/VQqxt61rGEcmFgDr2uAVyEahdX1KANfkf3f6C6mOpFMhDCRaQBYd7XYLCUxrGnm/u/YvEKdddRQyjXg1sQzdV7Gtis67+4hwg0gHfzeLeSU+Oo+zn1Prg9cQJ7LeKHxpbbGa/Y+qw8Atvo0fVfYcp1QTN3a9Kbgdwcb3q5QVUlsL3hGF8LuVU3aPheCGjG3hM4BeizEF7AP5vPuIsxgsGCwyE3fkVraYvaP/7aOXlzWZFrgT9sdpxjHNjHO/zKAeo220VLj1/J0Jhc1NRf6gIeWGL5ygGGFkyA1GFsoC2PDDoUp2IwK8oxobCjD53IAzLWpOOd0DvkrMT4xrr+WSxq0ciaS0aj7iyYyCRM4wquuNUulftN7TwCL/aZN2UPN0SEODnVLbfsNrqzBQQTl826Sgnhz8cxGOSImB9QBrbLiZDjyKrM2YsdQl9Anug37pQk4u1fKWeBUx9VSJWYnCwD5393M88m6XB+xI1n7H34UKmHKyfJbFwtYnmLe4zxhKIvQLdswLrJAfV83GTaGWKhWPvoEXEIOnsfRdFRn3HjjT/rNK/Gj5PuviUuSI/3V0Q==",
@@ -337,11 +285,7 @@
         "x-ms-client-request-id": "3bca54e7-2db8-b3b7-59ff-55d3f77b7aca",
         "x-ms-request-id": "310505a2-e01a-002c-141a-f4366d000000",
         "x-ms-request-server-encrypted": "true",
-<<<<<<< HEAD
-        "x-ms-version": "2020-12-06"
-=======
-        "x-ms-version": "2021-02-12"
->>>>>>> 7e782c87
+        "x-ms-version": "2021-02-12"
       },
       "ResponseBody": []
     },
@@ -361,11 +305,7 @@
         "x-ms-date": "Tue, 26 Jan 2021 19:34:10 GMT",
         "x-ms-lease-id": "5bb53884-8ac4-b85f-36b7-10a5cf06f98b",
         "x-ms-return-client-request-id": "true",
-<<<<<<< HEAD
-        "x-ms-version": "2020-12-06"
-=======
-        "x-ms-version": "2021-02-12"
->>>>>>> 7e782c87
+        "x-ms-version": "2021-02-12"
       },
       "RequestBody": null,
       "StatusCode": 412,
@@ -380,11 +320,7 @@
         "x-ms-client-request-id": "cfabaab0-9932-1718-02d4-4b4208f85246",
         "x-ms-error-code": "LeaseNotPresentWithFileOperation",
         "x-ms-request-id": "310505a4-e01a-002c-151a-f4366d000000",
-<<<<<<< HEAD
-        "x-ms-version": "2020-12-06"
-=======
-        "x-ms-version": "2021-02-12"
->>>>>>> 7e782c87
+        "x-ms-version": "2021-02-12"
       },
       "ResponseBody": [
         "﻿<?xml version=\"1.0\" encoding=\"utf-8\"?><Error><Code>LeaseNotPresentWithFileOperation</Code><Message>There is currently no lease on the file.\n",
@@ -407,11 +343,7 @@
         "x-ms-date": "Tue, 26 Jan 2021 19:34:10 GMT",
         "x-ms-delete-snapshots": "include",
         "x-ms-return-client-request-id": "true",
-<<<<<<< HEAD
-        "x-ms-version": "2020-12-06"
-=======
-        "x-ms-version": "2021-02-12"
->>>>>>> 7e782c87
+        "x-ms-version": "2021-02-12"
       },
       "RequestBody": null,
       "StatusCode": 202,
@@ -424,11 +356,7 @@
         ],
         "x-ms-client-request-id": "4d2303bd-aad0-6397-8af7-ab7f875eea35",
         "x-ms-request-id": "310505a7-e01a-002c-171a-f4366d000000",
-<<<<<<< HEAD
-        "x-ms-version": "2020-12-06"
-=======
-        "x-ms-version": "2021-02-12"
->>>>>>> 7e782c87
+        "x-ms-version": "2021-02-12"
       },
       "ResponseBody": []
     },
@@ -447,11 +375,7 @@
         "x-ms-date": "Tue, 26 Jan 2021 19:34:10 GMT",
         "x-ms-delete-snapshots": "include",
         "x-ms-return-client-request-id": "true",
-<<<<<<< HEAD
-        "x-ms-version": "2020-12-06"
-=======
-        "x-ms-version": "2021-02-12"
->>>>>>> 7e782c87
+        "x-ms-version": "2021-02-12"
       },
       "RequestBody": null,
       "StatusCode": 202,
@@ -464,11 +388,7 @@
         ],
         "x-ms-client-request-id": "048577b1-05d5-6876-b1fe-8d5780cd8c54",
         "x-ms-request-id": "310505a8-e01a-002c-181a-f4366d000000",
-<<<<<<< HEAD
-        "x-ms-version": "2020-12-06"
-=======
-        "x-ms-version": "2021-02-12"
->>>>>>> 7e782c87
+        "x-ms-version": "2021-02-12"
       },
       "ResponseBody": []
     }
