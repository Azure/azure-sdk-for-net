{
  "Entries": [
    {
      "RequestUri": "https://seanmcccanary3.file.core.windows.net/test-share-656dcdf8-37d4-538c-a342-fbe4bc1dcdde?restype=share",
      "RequestMethod": "PUT",
      "RequestHeaders": {
        "Accept": "application/xml",
        "Authorization": "Sanitized",
        "traceparent": "00-665d5478892efc4082293a5000c64dee-9c0ece6642f09f4f-00",
        "User-Agent": [
          "azsdk-net-Storage.Files.Shares/12.7.0-alpha.20210121.1",
          "(.NET 5.0.2; Microsoft Windows 10.0.19042)"
        ],
        "x-ms-client-request-id": "dc5f5ff6-c708-d810-ce31-dd292e2d776e",
        "x-ms-date": "Thu, 21 Jan 2021 20:37:26 GMT",
        "x-ms-return-client-request-id": "true",
        "x-ms-version": "2020-06-12"
      },
      "RequestBody": null,
      "StatusCode": 201,
      "ResponseHeaders": {
        "Content-Length": "0",
        "Date": "Thu, 21 Jan 2021 20:37:26 GMT",
        "ETag": "\u00220x8D8BE4C5D3B9B6C\u0022",
        "Last-Modified": "Thu, 21 Jan 2021 20:37:26 GMT",
        "Server": [
          "Windows-Azure-File/1.0",
          "Microsoft-HTTPAPI/2.0"
        ],
        "x-ms-client-request-id": "dc5f5ff6-c708-d810-ce31-dd292e2d776e",
<<<<<<< HEAD
        "x-ms-request-id": "2ca0bc21-401a-008c-02ec-9cb2cc000000",
        "x-ms-version": "2020-06-12"
=======
        "x-ms-request-id": "63dd8c3b-f01a-0089-5735-f06017000000",
        "x-ms-version": "2020-04-08"
>>>>>>> ac24a13f
      },
      "ResponseBody": []
    },
    {
      "RequestUri": "https://seanmcccanary3.file.core.windows.net/test-share-656dcdf8-37d4-538c-a342-fbe4bc1dcdde/test-directory-ed7d7fba-431c-ea59-83cd-d7b4654910db?restype=directory",
      "RequestMethod": "PUT",
      "RequestHeaders": {
        "Accept": "application/xml",
        "Authorization": "Sanitized",
        "traceparent": "00-1c7a798a7847a24cb6ea166e8e560325-122589457487804d-00",
        "User-Agent": [
          "azsdk-net-Storage.Files.Shares/12.7.0-alpha.20210121.1",
          "(.NET 5.0.2; Microsoft Windows 10.0.19042)"
        ],
        "x-ms-client-request-id": "c48862a8-7e49-b3a6-0574-583bf05b7285",
        "x-ms-date": "Thu, 21 Jan 2021 20:37:26 GMT",
        "x-ms-file-attributes": "None",
        "x-ms-file-creation-time": "Now",
        "x-ms-file-last-write-time": "Now",
        "x-ms-file-permission": "Inherit",
        "x-ms-return-client-request-id": "true",
        "x-ms-version": "2020-06-12"
      },
      "RequestBody": null,
      "StatusCode": 201,
      "ResponseHeaders": {
        "Content-Length": "0",
        "Date": "Thu, 21 Jan 2021 20:37:26 GMT",
        "ETag": "\u00220x8D8BE4C5D46DC34\u0022",
        "Last-Modified": "Thu, 21 Jan 2021 20:37:26 GMT",
        "Server": [
          "Windows-Azure-File/1.0",
          "Microsoft-HTTPAPI/2.0"
        ],
        "x-ms-client-request-id": "c48862a8-7e49-b3a6-0574-583bf05b7285",
        "x-ms-file-attributes": "Directory",
        "x-ms-file-change-time": "2021-01-21T20:37:26.4642100Z",
        "x-ms-file-creation-time": "2021-01-21T20:37:26.4642100Z",
        "x-ms-file-id": "13835128424026341376",
        "x-ms-file-last-write-time": "2021-01-21T20:37:26.4642100Z",
        "x-ms-file-parent-id": "0",
        "x-ms-file-permission-key": "17860367565182308406*11459378189709739967",
        "x-ms-request-id": "63dd8c3e-f01a-0089-5835-f06017000000",
        "x-ms-request-server-encrypted": "true",
        "x-ms-version": "2020-06-12"
      },
      "ResponseBody": []
    },
    {
      "RequestUri": "https://seanmcccanary3.file.core.windows.net/test-share-656dcdf8-37d4-538c-a342-fbe4bc1dcdde/test-directory-ed7d7fba-431c-ea59-83cd-d7b4654910db/test-file-ffb8daca-643c-bc58-3815-7935e3d0830f",
      "RequestMethod": "PUT",
      "RequestHeaders": {
        "Accept": "application/xml",
        "Authorization": "Sanitized",
        "traceparent": "00-df45b04785522d4fb1b18383304e88a5-060c9c2183d62e40-00",
        "User-Agent": [
          "azsdk-net-Storage.Files.Shares/12.7.0-alpha.20210121.1",
          "(.NET 5.0.2; Microsoft Windows 10.0.19042)"
        ],
        "x-ms-client-request-id": "17ddfa38-a382-3f43-f68b-8d9c68edbf45",
        "x-ms-content-length": "1024",
        "x-ms-date": "Thu, 21 Jan 2021 20:37:26 GMT",
        "x-ms-file-attributes": "None",
        "x-ms-file-creation-time": "Now",
        "x-ms-file-last-write-time": "Now",
        "x-ms-file-permission": "Inherit",
        "x-ms-return-client-request-id": "true",
        "x-ms-type": "file",
        "x-ms-version": "2020-06-12"
      },
      "RequestBody": null,
      "StatusCode": 201,
      "ResponseHeaders": {
        "Content-Length": "0",
        "Date": "Thu, 21 Jan 2021 20:37:26 GMT",
        "ETag": "\u00220x8D8BE4C5D502CA8\u0022",
        "Last-Modified": "Thu, 21 Jan 2021 20:37:26 GMT",
        "Server": [
          "Windows-Azure-File/1.0",
          "Microsoft-HTTPAPI/2.0"
        ],
        "x-ms-client-request-id": "17ddfa38-a382-3f43-f68b-8d9c68edbf45",
        "x-ms-file-attributes": "Archive",
        "x-ms-file-change-time": "2021-01-21T20:37:26.5252520Z",
        "x-ms-file-creation-time": "2021-01-21T20:37:26.5252520Z",
        "x-ms-file-id": "11529285414812647424",
        "x-ms-file-last-write-time": "2021-01-21T20:37:26.5252520Z",
        "x-ms-file-parent-id": "13835128424026341376",
        "x-ms-file-permission-key": "4010187179898695473*11459378189709739967",
        "x-ms-request-id": "63dd8c40-f01a-0089-5935-f06017000000",
        "x-ms-request-server-encrypted": "true",
        "x-ms-version": "2020-06-12"
      },
      "ResponseBody": []
    },
    {
      "RequestUri": "https://seanmcccanary3.file.core.windows.net/test-share-656dcdf8-37d4-538c-a342-fbe4bc1dcdde/test-directory-ed7d7fba-431c-ea59-83cd-d7b4654910db/test-file-ffb8daca-643c-bc58-3815-7935e3d0830f?comp=range",
      "RequestMethod": "PUT",
      "RequestHeaders": {
        "Accept": "application/xml",
        "Authorization": "Sanitized",
        "Content-Length": "1024",
        "Content-Type": "application/octet-stream",
        "traceparent": "00-8b78ea6bb430124e934f0845bcf19326-f4e5528caaa3b546-00",
        "User-Agent": [
          "azsdk-net-Storage.Files.Shares/12.7.0-alpha.20210121.1",
          "(.NET 5.0.2; Microsoft Windows 10.0.19042)"
        ],
        "x-ms-client-request-id": "e8fd2d49-6bf3-ab8c-8a1f-790cea8fce84",
        "x-ms-date": "Thu, 21 Jan 2021 20:37:26 GMT",
        "x-ms-range": "bytes=0-1023",
        "x-ms-return-client-request-id": "true",
        "x-ms-version": "2020-06-12",
        "x-ms-write": "update"
      },
      "RequestBody": "IQFT9T8asMmpD\u002BfvgsW6ZFp1DALAS5JXkjpXSZeafqq6O3IvzHwijrK\u002BGjqWtzA/uvTge09vxNVu\u002B2MEw2cxD5E9NEZSipfdUn1QATFYwdsJF46juQNbSnadwNAZHctKjAqoWYLq7C9cAijRH8OjFjqI\u002BqvYjlaO4unPtcrHxDWyBnQnr2hYHypeRrbaiSuz\u002BqqVkSMfcf60GnaZGzdllT7yHhhOfGbSL9uBeUifs1i\u002BG7ogMTISk5R2c5XxvwPy\u002BbF352oSZX5DwmJHnfe1FGce2/98RWMM4IuE1wnR4XDXjoCWJ8vtq7U83G/QyvWcwF4u0uMDdrROawffjo51ceHxbw93H\u002BybMS9KP2j0PBaW5xaqow\u002BM1BjMSLzEDhwnx2qN3lvlJaFxkqCzuTZLWi7wSKd4ys7RZJv2qtYw1yMTInj9Zl26scF0ORFu2BrigO6N08Z1r/2cu3rA7nrLQbp9oJa9TfPRNpflA5C9Y4uAFCnoogNdnnN6Yari\u002BsJHqPhW8TiDJDP6vJ0ukKts3ljuP9pQ4562IAIiQ\u002BxJ7jvUnVqYZ3JT/O/27eVmLg3IDoJR87vn9sVZn9E1YOFGsc1iWvJQ1Hfmm0LqWfW4UPH0WjRp9/qA7KaVPsegHZwOrzwXBNQbeDkKa1d4/Z3PoE/fQQas3brT4W1Lu5WwRX6m26q5oEsd2OH6XouiB\u002B8JxZ14wduVYdKCRCJm0L2jWiXZ0iHzFf8DwWgksX4uMNp\u002BQfX4N4OjEXrXN1wptwgkVgRlyTXNFq\u002BddQBzcK9UUxRI6I7HqyOiNsGnG92j2QpfAFp6yGalsCpGWsKDL6DKg\u002BRH4c56Xavgw5N0JvvR\u002Bpv2E29V2YutojhjgVFhHgYg3Zf5XPg75aOvmQTTMYkvdGAmjRwwdalYmT6WFttZf6WMU0lj152iuy7MpUCH2nGuNA3xOpHq72fuocK6pM/HVRleRt1Ay5zCg9LtY89p0b/M6OHOaEUUomThdTbb6BZeBU8mKJSUbmhwL7a\u002B/IuXhNAD7bzu\u002BO3USqN4XlZm5pu7j16AQqgqOHl4XjmOVaXZSfBl1/tacA1iUt3wGxASCUgbA20tF0Io2LRCdZqzRvX9nxRlAA\u002BgYR5QHvDKOh1pZVTxclI4rDKuPf5GF/tyrgvo8nz7rQk5eqFO3PlRXZ6X2Q9GwtOixPPhtsMQWUoj3nDk4UehbbhLuPiw6tA5XeBgrj3rLOs4Ri2JGvdFKCBXKv6IbHtX9mxW\u002Bgrb8doiqFnjsKsMN7GErJsZGFPBBY/XWb/SsPBkCLjRlDHgXFRTZnGdYnh1SvJMA8DgPt4YlfV7BJgaUPhofqfyO6N/pE9HxrHhI6MWYQ/MhawwhA==",
      "StatusCode": 201,
      "ResponseHeaders": {
        "Content-Length": "0",
        "Content-MD5": "XP9hZBrNHTQTf4UMoeEDEg==",
        "Date": "Thu, 21 Jan 2021 20:37:26 GMT",
        "ETag": "\u00220x8D8BE4C5D59F26C\u0022",
        "Last-Modified": "Thu, 21 Jan 2021 20:37:26 GMT",
        "Server": [
          "Windows-Azure-File/1.0",
          "Microsoft-HTTPAPI/2.0"
        ],
        "x-ms-client-request-id": "e8fd2d49-6bf3-ab8c-8a1f-790cea8fce84",
        "x-ms-request-id": "63dd8c41-f01a-0089-5a35-f06017000000",
        "x-ms-request-server-encrypted": "true",
        "x-ms-version": "2020-06-12"
      },
      "ResponseBody": []
    },
    {
      "RequestUri": "https://seanmcccanary3.file.core.windows.net/test-share-656dcdf8-37d4-538c-a342-fbe4bc1dcdde/test-directory-ed7d7fba-431c-ea59-83cd-d7b4654910db/test-file-ffb8daca-643c-bc58-3815-7935e3d0830f",
      "RequestMethod": "HEAD",
      "RequestHeaders": {
        "Accept": "application/xml",
        "Authorization": "Sanitized",
        "traceparent": "00-f2071692a2d1f042ae834a3eb6c7cf2d-0283a16dad2fdf48-00",
        "User-Agent": [
          "azsdk-net-Storage.Files.Shares/12.7.0-alpha.20210121.1",
          "(.NET 5.0.2; Microsoft Windows 10.0.19042)"
        ],
        "x-ms-client-request-id": "3b53a357-d6f0-7151-73d0-2d2c45de681e",
        "x-ms-date": "Thu, 21 Jan 2021 20:37:26 GMT",
        "x-ms-return-client-request-id": "true",
        "x-ms-version": "2020-06-12"
      },
      "RequestBody": null,
      "StatusCode": 200,
      "ResponseHeaders": {
        "Content-Length": "1024",
        "Content-Type": "application/octet-stream",
        "Date": "Thu, 21 Jan 2021 20:37:26 GMT",
        "ETag": "\u00220x8D8BE4C5D59F26C\u0022",
        "Last-Modified": "Thu, 21 Jan 2021 20:37:26 GMT",
        "Server": [
          "Windows-Azure-File/1.0",
          "Microsoft-HTTPAPI/2.0"
        ],
        "Vary": "Origin",
        "x-ms-client-request-id": "3b53a357-d6f0-7151-73d0-2d2c45de681e",
        "x-ms-file-attributes": "Archive",
        "x-ms-file-change-time": "2021-01-21T20:37:26.5892972Z",
        "x-ms-file-creation-time": "2021-01-21T20:37:26.5252520Z",
        "x-ms-file-id": "11529285414812647424",
        "x-ms-file-last-write-time": "2021-01-21T20:37:26.5892972Z",
        "x-ms-file-parent-id": "13835128424026341376",
        "x-ms-file-permission-key": "4010187179898695473*11459378189709739967",
        "x-ms-lease-state": "available",
        "x-ms-lease-status": "unlocked",
        "x-ms-request-id": "63dd8c42-f01a-0089-5b35-f06017000000",
        "x-ms-server-encrypted": "true",
        "x-ms-type": "File",
        "x-ms-version": "2020-06-12"
      },
      "ResponseBody": []
    },
    {
      "RequestUri": "https://seanmcccanary3.file.core.windows.net/test-share-656dcdf8-37d4-538c-a342-fbe4bc1dcdde?restype=share",
      "RequestMethod": "DELETE",
      "RequestHeaders": {
        "Accept": "application/xml",
        "Authorization": "Sanitized",
        "traceparent": "00-9ff4631f094f244b97bc85a5bbc00c82-8a0d72b9340ef34d-00",
        "User-Agent": [
          "azsdk-net-Storage.Files.Shares/12.7.0-alpha.20210121.1",
          "(.NET 5.0.2; Microsoft Windows 10.0.19042)"
        ],
        "x-ms-client-request-id": "46b538e0-933c-bb93-cd53-1500e6d2322f",
        "x-ms-date": "Thu, 21 Jan 2021 20:37:27 GMT",
        "x-ms-delete-snapshots": "include",
        "x-ms-return-client-request-id": "true",
        "x-ms-version": "2020-06-12"
      },
      "RequestBody": null,
      "StatusCode": 202,
      "ResponseHeaders": {
        "Content-Length": "0",
        "Date": "Thu, 21 Jan 2021 20:37:26 GMT",
        "Server": [
          "Windows-Azure-File/1.0",
          "Microsoft-HTTPAPI/2.0"
        ],
        "x-ms-client-request-id": "46b538e0-933c-bb93-cd53-1500e6d2322f",
<<<<<<< HEAD
        "x-ms-request-id": "2ca0bc28-401a-008c-07ec-9cb2cc000000",
        "x-ms-version": "2020-06-12"
=======
        "x-ms-request-id": "63dd8c43-f01a-0089-5c35-f06017000000",
        "x-ms-version": "2020-04-08"
>>>>>>> ac24a13f
      },
      "ResponseBody": []
    }
  ],
  "Variables": {
    "RandomSeed": "1925295652",
    "Storage_TestConfigDefault": "ProductionTenant\nseanmcccanary3\nU2FuaXRpemVk\nhttps://seanmcccanary3.blob.core.windows.net\nhttps://seanmcccanary3.file.core.windows.net\nhttps://seanmcccanary3.queue.core.windows.net\nhttps://seanmcccanary3.table.core.windows.net\n\n\n\n\nhttps://seanmcccanary3-secondary.blob.core.windows.net\nhttps://seanmcccanary3-secondary.file.core.windows.net\nhttps://seanmcccanary3-secondary.queue.core.windows.net\nhttps://seanmcccanary3-secondary.table.core.windows.net\n\nSanitized\n\n\nCloud\nBlobEndpoint=https://seanmcccanary3.blob.core.windows.net/;QueueEndpoint=https://seanmcccanary3.queue.core.windows.net/;FileEndpoint=https://seanmcccanary3.file.core.windows.net/;BlobSecondaryEndpoint=https://seanmcccanary3-secondary.blob.core.windows.net/;QueueSecondaryEndpoint=https://seanmcccanary3-secondary.queue.core.windows.net/;FileSecondaryEndpoint=https://seanmcccanary3-secondary.file.core.windows.net/;AccountName=seanmcccanary3;AccountKey=Kg==;\nseanscope1"
  }
}<|MERGE_RESOLUTION|>--- conflicted
+++ resolved
@@ -1,56 +1,51 @@
 {
   "Entries": [
     {
-      "RequestUri": "https://seanmcccanary3.file.core.windows.net/test-share-656dcdf8-37d4-538c-a342-fbe4bc1dcdde?restype=share",
-      "RequestMethod": "PUT",
-      "RequestHeaders": {
-        "Accept": "application/xml",
-        "Authorization": "Sanitized",
-        "traceparent": "00-665d5478892efc4082293a5000c64dee-9c0ece6642f09f4f-00",
-        "User-Agent": [
-          "azsdk-net-Storage.Files.Shares/12.7.0-alpha.20210121.1",
-          "(.NET 5.0.2; Microsoft Windows 10.0.19042)"
-        ],
-        "x-ms-client-request-id": "dc5f5ff6-c708-d810-ce31-dd292e2d776e",
-        "x-ms-date": "Thu, 21 Jan 2021 20:37:26 GMT",
-        "x-ms-return-client-request-id": "true",
-        "x-ms-version": "2020-06-12"
-      },
-      "RequestBody": null,
-      "StatusCode": 201,
-      "ResponseHeaders": {
-        "Content-Length": "0",
-        "Date": "Thu, 21 Jan 2021 20:37:26 GMT",
-        "ETag": "\u00220x8D8BE4C5D3B9B6C\u0022",
-        "Last-Modified": "Thu, 21 Jan 2021 20:37:26 GMT",
-        "Server": [
-          "Windows-Azure-File/1.0",
-          "Microsoft-HTTPAPI/2.0"
-        ],
-        "x-ms-client-request-id": "dc5f5ff6-c708-d810-ce31-dd292e2d776e",
-<<<<<<< HEAD
-        "x-ms-request-id": "2ca0bc21-401a-008c-02ec-9cb2cc000000",
-        "x-ms-version": "2020-06-12"
-=======
-        "x-ms-request-id": "63dd8c3b-f01a-0089-5735-f06017000000",
-        "x-ms-version": "2020-04-08"
->>>>>>> ac24a13f
-      },
-      "ResponseBody": []
-    },
-    {
-      "RequestUri": "https://seanmcccanary3.file.core.windows.net/test-share-656dcdf8-37d4-538c-a342-fbe4bc1dcdde/test-directory-ed7d7fba-431c-ea59-83cd-d7b4654910db?restype=directory",
-      "RequestMethod": "PUT",
-      "RequestHeaders": {
-        "Accept": "application/xml",
-        "Authorization": "Sanitized",
-        "traceparent": "00-1c7a798a7847a24cb6ea166e8e560325-122589457487804d-00",
-        "User-Agent": [
-          "azsdk-net-Storage.Files.Shares/12.7.0-alpha.20210121.1",
-          "(.NET 5.0.2; Microsoft Windows 10.0.19042)"
-        ],
-        "x-ms-client-request-id": "c48862a8-7e49-b3a6-0574-583bf05b7285",
-        "x-ms-date": "Thu, 21 Jan 2021 20:37:26 GMT",
+      "RequestUri": "https://seanmcccanary3.file.core.windows.net/test-share-89230d94-c3a1-4279-6724-0807635ae6e7?restype=share",
+      "RequestMethod": "PUT",
+      "RequestHeaders": {
+        "Accept": "application/xml",
+        "Authorization": "Sanitized",
+        "traceparent": "00-bbf520f24dd03546a87d71d9a4293d8d-af1614afe894b34d-00",
+        "User-Agent": [
+          "azsdk-net-Storage.Files.Shares/12.7.0-alpha.20210126.1",
+          "(.NET 5.0.2; Microsoft Windows 10.0.19042)"
+        ],
+        "x-ms-client-request-id": "6aff7e38-c001-7f07-8d48-4cce1774a020",
+        "x-ms-date": "Tue, 26 Jan 2021 19:27:51 GMT",
+        "x-ms-return-client-request-id": "true",
+        "x-ms-version": "2020-06-12"
+      },
+      "RequestBody": null,
+      "StatusCode": 201,
+      "ResponseHeaders": {
+        "Content-Length": "0",
+        "Date": "Tue, 26 Jan 2021 19:27:50 GMT",
+        "ETag": "\u00220x8D8C230788339A5\u0022",
+        "Last-Modified": "Tue, 26 Jan 2021 19:27:50 GMT",
+        "Server": [
+          "Windows-Azure-File/1.0",
+          "Microsoft-HTTPAPI/2.0"
+        ],
+        "x-ms-client-request-id": "6aff7e38-c001-7f07-8d48-4cce1774a020",
+        "x-ms-request-id": "5e58cd45-f01a-0020-6519-f4a165000000",
+        "x-ms-version": "2020-06-12"
+      },
+      "ResponseBody": []
+    },
+    {
+      "RequestUri": "https://seanmcccanary3.file.core.windows.net/test-share-89230d94-c3a1-4279-6724-0807635ae6e7/test-directory-d9e02eed-b7c9-8e5c-e339-a9b3bc0dad86?restype=directory",
+      "RequestMethod": "PUT",
+      "RequestHeaders": {
+        "Accept": "application/xml",
+        "Authorization": "Sanitized",
+        "traceparent": "00-97657f560bac114191d24a2f2482a31e-cbbaf65322dcfd41-00",
+        "User-Agent": [
+          "azsdk-net-Storage.Files.Shares/12.7.0-alpha.20210126.1",
+          "(.NET 5.0.2; Microsoft Windows 10.0.19042)"
+        ],
+        "x-ms-client-request-id": "667fe64d-7601-8041-2170-86c81753c280",
+        "x-ms-date": "Tue, 26 Jan 2021 19:27:51 GMT",
         "x-ms-file-attributes": "None",
         "x-ms-file-creation-time": "Now",
         "x-ms-file-last-write-time": "Now",
@@ -62,41 +57,41 @@
       "StatusCode": 201,
       "ResponseHeaders": {
         "Content-Length": "0",
-        "Date": "Thu, 21 Jan 2021 20:37:26 GMT",
-        "ETag": "\u00220x8D8BE4C5D46DC34\u0022",
-        "Last-Modified": "Thu, 21 Jan 2021 20:37:26 GMT",
-        "Server": [
-          "Windows-Azure-File/1.0",
-          "Microsoft-HTTPAPI/2.0"
-        ],
-        "x-ms-client-request-id": "c48862a8-7e49-b3a6-0574-583bf05b7285",
+        "Date": "Tue, 26 Jan 2021 19:27:50 GMT",
+        "ETag": "\u00220x8D8C230788D0994\u0022",
+        "Last-Modified": "Tue, 26 Jan 2021 19:27:50 GMT",
+        "Server": [
+          "Windows-Azure-File/1.0",
+          "Microsoft-HTTPAPI/2.0"
+        ],
+        "x-ms-client-request-id": "667fe64d-7601-8041-2170-86c81753c280",
         "x-ms-file-attributes": "Directory",
-        "x-ms-file-change-time": "2021-01-21T20:37:26.4642100Z",
-        "x-ms-file-creation-time": "2021-01-21T20:37:26.4642100Z",
+        "x-ms-file-change-time": "2021-01-26T19:27:50.9652884Z",
+        "x-ms-file-creation-time": "2021-01-26T19:27:50.9652884Z",
         "x-ms-file-id": "13835128424026341376",
-        "x-ms-file-last-write-time": "2021-01-21T20:37:26.4642100Z",
+        "x-ms-file-last-write-time": "2021-01-26T19:27:50.9652884Z",
         "x-ms-file-parent-id": "0",
         "x-ms-file-permission-key": "17860367565182308406*11459378189709739967",
-        "x-ms-request-id": "63dd8c3e-f01a-0089-5835-f06017000000",
+        "x-ms-request-id": "5e58cd48-f01a-0020-6619-f4a165000000",
         "x-ms-request-server-encrypted": "true",
         "x-ms-version": "2020-06-12"
       },
       "ResponseBody": []
     },
     {
-      "RequestUri": "https://seanmcccanary3.file.core.windows.net/test-share-656dcdf8-37d4-538c-a342-fbe4bc1dcdde/test-directory-ed7d7fba-431c-ea59-83cd-d7b4654910db/test-file-ffb8daca-643c-bc58-3815-7935e3d0830f",
-      "RequestMethod": "PUT",
-      "RequestHeaders": {
-        "Accept": "application/xml",
-        "Authorization": "Sanitized",
-        "traceparent": "00-df45b04785522d4fb1b18383304e88a5-060c9c2183d62e40-00",
-        "User-Agent": [
-          "azsdk-net-Storage.Files.Shares/12.7.0-alpha.20210121.1",
-          "(.NET 5.0.2; Microsoft Windows 10.0.19042)"
-        ],
-        "x-ms-client-request-id": "17ddfa38-a382-3f43-f68b-8d9c68edbf45",
+      "RequestUri": "https://seanmcccanary3.file.core.windows.net/test-share-89230d94-c3a1-4279-6724-0807635ae6e7/test-directory-d9e02eed-b7c9-8e5c-e339-a9b3bc0dad86/test-file-c1310c48-5d66-e2ed-8beb-aa1bd7b6c225",
+      "RequestMethod": "PUT",
+      "RequestHeaders": {
+        "Accept": "application/xml",
+        "Authorization": "Sanitized",
+        "traceparent": "00-748ac715f0a7a54c934e2280cd8a6d96-c4cfc5b581e95c40-00",
+        "User-Agent": [
+          "azsdk-net-Storage.Files.Shares/12.7.0-alpha.20210126.1",
+          "(.NET 5.0.2; Microsoft Windows 10.0.19042)"
+        ],
+        "x-ms-client-request-id": "fa28b44e-21e2-4e3a-0ba8-f2c8d661d8b9",
         "x-ms-content-length": "1024",
-        "x-ms-date": "Thu, 21 Jan 2021 20:37:26 GMT",
+        "x-ms-date": "Tue, 26 Jan 2021 19:27:51 GMT",
         "x-ms-file-attributes": "None",
         "x-ms-file-creation-time": "Now",
         "x-ms-file-last-write-time": "Now",
@@ -109,79 +104,79 @@
       "StatusCode": 201,
       "ResponseHeaders": {
         "Content-Length": "0",
-        "Date": "Thu, 21 Jan 2021 20:37:26 GMT",
-        "ETag": "\u00220x8D8BE4C5D502CA8\u0022",
-        "Last-Modified": "Thu, 21 Jan 2021 20:37:26 GMT",
-        "Server": [
-          "Windows-Azure-File/1.0",
-          "Microsoft-HTTPAPI/2.0"
-        ],
-        "x-ms-client-request-id": "17ddfa38-a382-3f43-f68b-8d9c68edbf45",
+        "Date": "Tue, 26 Jan 2021 19:27:50 GMT",
+        "ETag": "\u00220x8D8C23078971D81\u0022",
+        "Last-Modified": "Tue, 26 Jan 2021 19:27:51 GMT",
+        "Server": [
+          "Windows-Azure-File/1.0",
+          "Microsoft-HTTPAPI/2.0"
+        ],
+        "x-ms-client-request-id": "fa28b44e-21e2-4e3a-0ba8-f2c8d661d8b9",
         "x-ms-file-attributes": "Archive",
-        "x-ms-file-change-time": "2021-01-21T20:37:26.5252520Z",
-        "x-ms-file-creation-time": "2021-01-21T20:37:26.5252520Z",
+        "x-ms-file-change-time": "2021-01-26T19:27:51.0313345Z",
+        "x-ms-file-creation-time": "2021-01-26T19:27:51.0313345Z",
         "x-ms-file-id": "11529285414812647424",
-        "x-ms-file-last-write-time": "2021-01-21T20:37:26.5252520Z",
+        "x-ms-file-last-write-time": "2021-01-26T19:27:51.0313345Z",
         "x-ms-file-parent-id": "13835128424026341376",
         "x-ms-file-permission-key": "4010187179898695473*11459378189709739967",
-        "x-ms-request-id": "63dd8c40-f01a-0089-5935-f06017000000",
+        "x-ms-request-id": "5e58cd4a-f01a-0020-6719-f4a165000000",
         "x-ms-request-server-encrypted": "true",
         "x-ms-version": "2020-06-12"
       },
       "ResponseBody": []
     },
     {
-      "RequestUri": "https://seanmcccanary3.file.core.windows.net/test-share-656dcdf8-37d4-538c-a342-fbe4bc1dcdde/test-directory-ed7d7fba-431c-ea59-83cd-d7b4654910db/test-file-ffb8daca-643c-bc58-3815-7935e3d0830f?comp=range",
+      "RequestUri": "https://seanmcccanary3.file.core.windows.net/test-share-89230d94-c3a1-4279-6724-0807635ae6e7/test-directory-d9e02eed-b7c9-8e5c-e339-a9b3bc0dad86/test-file-c1310c48-5d66-e2ed-8beb-aa1bd7b6c225?comp=range",
       "RequestMethod": "PUT",
       "RequestHeaders": {
         "Accept": "application/xml",
         "Authorization": "Sanitized",
         "Content-Length": "1024",
         "Content-Type": "application/octet-stream",
-        "traceparent": "00-8b78ea6bb430124e934f0845bcf19326-f4e5528caaa3b546-00",
-        "User-Agent": [
-          "azsdk-net-Storage.Files.Shares/12.7.0-alpha.20210121.1",
-          "(.NET 5.0.2; Microsoft Windows 10.0.19042)"
-        ],
-        "x-ms-client-request-id": "e8fd2d49-6bf3-ab8c-8a1f-790cea8fce84",
-        "x-ms-date": "Thu, 21 Jan 2021 20:37:26 GMT",
+        "traceparent": "00-b371d6724cbfcb42869c57d3df0547f5-2b2b6b701ecee745-00",
+        "User-Agent": [
+          "azsdk-net-Storage.Files.Shares/12.7.0-alpha.20210126.1",
+          "(.NET 5.0.2; Microsoft Windows 10.0.19042)"
+        ],
+        "x-ms-client-request-id": "22cc963a-c88d-fb42-e8a2-51b2a89e6a9d",
+        "x-ms-date": "Tue, 26 Jan 2021 19:27:51 GMT",
         "x-ms-range": "bytes=0-1023",
         "x-ms-return-client-request-id": "true",
         "x-ms-version": "2020-06-12",
         "x-ms-write": "update"
       },
-      "RequestBody": "IQFT9T8asMmpD\u002BfvgsW6ZFp1DALAS5JXkjpXSZeafqq6O3IvzHwijrK\u002BGjqWtzA/uvTge09vxNVu\u002B2MEw2cxD5E9NEZSipfdUn1QATFYwdsJF46juQNbSnadwNAZHctKjAqoWYLq7C9cAijRH8OjFjqI\u002BqvYjlaO4unPtcrHxDWyBnQnr2hYHypeRrbaiSuz\u002BqqVkSMfcf60GnaZGzdllT7yHhhOfGbSL9uBeUifs1i\u002BG7ogMTISk5R2c5XxvwPy\u002BbF352oSZX5DwmJHnfe1FGce2/98RWMM4IuE1wnR4XDXjoCWJ8vtq7U83G/QyvWcwF4u0uMDdrROawffjo51ceHxbw93H\u002BybMS9KP2j0PBaW5xaqow\u002BM1BjMSLzEDhwnx2qN3lvlJaFxkqCzuTZLWi7wSKd4ys7RZJv2qtYw1yMTInj9Zl26scF0ORFu2BrigO6N08Z1r/2cu3rA7nrLQbp9oJa9TfPRNpflA5C9Y4uAFCnoogNdnnN6Yari\u002BsJHqPhW8TiDJDP6vJ0ukKts3ljuP9pQ4562IAIiQ\u002BxJ7jvUnVqYZ3JT/O/27eVmLg3IDoJR87vn9sVZn9E1YOFGsc1iWvJQ1Hfmm0LqWfW4UPH0WjRp9/qA7KaVPsegHZwOrzwXBNQbeDkKa1d4/Z3PoE/fQQas3brT4W1Lu5WwRX6m26q5oEsd2OH6XouiB\u002B8JxZ14wduVYdKCRCJm0L2jWiXZ0iHzFf8DwWgksX4uMNp\u002BQfX4N4OjEXrXN1wptwgkVgRlyTXNFq\u002BddQBzcK9UUxRI6I7HqyOiNsGnG92j2QpfAFp6yGalsCpGWsKDL6DKg\u002BRH4c56Xavgw5N0JvvR\u002Bpv2E29V2YutojhjgVFhHgYg3Zf5XPg75aOvmQTTMYkvdGAmjRwwdalYmT6WFttZf6WMU0lj152iuy7MpUCH2nGuNA3xOpHq72fuocK6pM/HVRleRt1Ay5zCg9LtY89p0b/M6OHOaEUUomThdTbb6BZeBU8mKJSUbmhwL7a\u002B/IuXhNAD7bzu\u002BO3USqN4XlZm5pu7j16AQqgqOHl4XjmOVaXZSfBl1/tacA1iUt3wGxASCUgbA20tF0Io2LRCdZqzRvX9nxRlAA\u002BgYR5QHvDKOh1pZVTxclI4rDKuPf5GF/tyrgvo8nz7rQk5eqFO3PlRXZ6X2Q9GwtOixPPhtsMQWUoj3nDk4UehbbhLuPiw6tA5XeBgrj3rLOs4Ri2JGvdFKCBXKv6IbHtX9mxW\u002Bgrb8doiqFnjsKsMN7GErJsZGFPBBY/XWb/SsPBkCLjRlDHgXFRTZnGdYnh1SvJMA8DgPt4YlfV7BJgaUPhofqfyO6N/pE9HxrHhI6MWYQ/MhawwhA==",
-      "StatusCode": 201,
-      "ResponseHeaders": {
-        "Content-Length": "0",
-        "Content-MD5": "XP9hZBrNHTQTf4UMoeEDEg==",
-        "Date": "Thu, 21 Jan 2021 20:37:26 GMT",
-        "ETag": "\u00220x8D8BE4C5D59F26C\u0022",
-        "Last-Modified": "Thu, 21 Jan 2021 20:37:26 GMT",
-        "Server": [
-          "Windows-Azure-File/1.0",
-          "Microsoft-HTTPAPI/2.0"
-        ],
-        "x-ms-client-request-id": "e8fd2d49-6bf3-ab8c-8a1f-790cea8fce84",
-        "x-ms-request-id": "63dd8c41-f01a-0089-5a35-f06017000000",
+      "RequestBody": "m8b5GaW7xHBJqKdFo4jVh2c\u002BZtWORoRfvE7C6vUdIN3AlDfzYrjFkSIOHVnO\u002B92Ym/9g2O3t8VRBmV1X\u002BNl7LIfJhQ5R4SSveNSyfykrkMFwKU/1vEjw0qLjschabphJkvDRBXXPR7nasF8ZO3ErFgmc5s\u002BJhW8/2LJrbjBcVAo8ae05WYpLoeGWGgzo15cwt5q\u002BvofJvwyBkSzDY9mIfltU3dGE8rx/UETt82pjVgEbO7aVnZaCcqrgt8hdiD4IDZywk/rGrMXeP21D3MuhHTorqCcj8\u002BDF0monozr0IcgF5ebOssIHVY/wt14oP5bePpqNMt8W5Bq76sGPnwiL6R2kPffl02t4I1OYMzuCnZLUSGWgZ\u002B/o7wDLEscBeLaGZc5AgwGe\u002BWsvFQ\u002BMfbHeOU0uu1aj64Iuu072GcGjdqudEs1tQhmRNU75cVLfXHFP7Nl60r1f43lLEcezp9\u002Bqi55k72vjcfYznYUIqXovT1/cpyznKKTuPS5UITFS3Y1uT\u002BW0e2wGa3viRzQ3Vzr/G8Jn1wCzwmP5dbE9j0/E4cD3mVqUe9Pz1juxBOFwtub0VAVv6gaNu4yBugW6ydwrHmZ0QL7faqDudADEAb2Bib/LSDtJVfa5ad3NEsHNOA1fheZ7\u002B3UoFOllgHYFyLnO/zFG74Ch4chvutfgEVfeITvzZXzXBo1KojRR5NWAs6Aj/xOPh0mNvaMeC0CeRwKRhl46EmM99/mj\u002B0xMT/3y7wc2vRJET5rxZafZuPpMrFoxwF12RaA95gcZ7Iv8QG6lKxw5Z4rwTDfESK28Yz7\u002BVk/xG4\u002BffKlm\u002BdcKK2IP9CU5M43eE0TQQHMmsvzzgYLJGpU7CyXeBa9y026z5SHUtFSHgjCxIEMLIdocecmtcnhUQRDM0\u002Bn/Wi3da0DVHVtRUf2oa/5SF/pSMOlLwYzlxWD2XqQRB\u002BFqiCgC07UDNQN/yijLBAZ6AikWeqP/s5ih\u002BKXf37\u002B2QEkcPuPWUERET/rmzPdjGsFZfFx6\u002B40\u002BatSPYNsQI1VEyIrer8Yjo7Hl0SqoGeehPd7jhmNiO0W73tMOR\u002B9oNCykoQRshWr6NdiqlSlilVHt7SL9LJ3y4YxEItHzFVzCfJz\u002BA3fjNLhz6FCKuKYbWUiBIVnMawePsr93J2KZByB76BiNZJHZCrhqikRMZynmKcmIcfMD9RGVb1G3aw1V2uAvD9CNjvS2qBahYuHDQkqWkf6YEJYsePMH\u002BPVAIZ6rFLBjHFhZWJvV0sndYpIw0SwGIdoOvclKA5bdhpb/doZ49U0xYCXyPThiwz7NTxZg1ibIOQDEnFfmGBnBe9IF1ltCZGxE/3AGFOOhq/mLfbOAfK9vNjyGtFj2Sg==",
+      "StatusCode": 201,
+      "ResponseHeaders": {
+        "Content-Length": "0",
+        "Content-MD5": "N7i8xZ2PUcdHYbRRx43zaA==",
+        "Date": "Tue, 26 Jan 2021 19:27:50 GMT",
+        "ETag": "\u00220x8D8C23078A01FDC\u0022",
+        "Last-Modified": "Tue, 26 Jan 2021 19:27:51 GMT",
+        "Server": [
+          "Windows-Azure-File/1.0",
+          "Microsoft-HTTPAPI/2.0"
+        ],
+        "x-ms-client-request-id": "22cc963a-c88d-fb42-e8a2-51b2a89e6a9d",
+        "x-ms-request-id": "5e58cd4b-f01a-0020-6819-f4a165000000",
         "x-ms-request-server-encrypted": "true",
         "x-ms-version": "2020-06-12"
       },
       "ResponseBody": []
     },
     {
-      "RequestUri": "https://seanmcccanary3.file.core.windows.net/test-share-656dcdf8-37d4-538c-a342-fbe4bc1dcdde/test-directory-ed7d7fba-431c-ea59-83cd-d7b4654910db/test-file-ffb8daca-643c-bc58-3815-7935e3d0830f",
+      "RequestUri": "https://seanmcccanary3.file.core.windows.net/test-share-89230d94-c3a1-4279-6724-0807635ae6e7/test-directory-d9e02eed-b7c9-8e5c-e339-a9b3bc0dad86/test-file-c1310c48-5d66-e2ed-8beb-aa1bd7b6c225",
       "RequestMethod": "HEAD",
       "RequestHeaders": {
         "Accept": "application/xml",
         "Authorization": "Sanitized",
-        "traceparent": "00-f2071692a2d1f042ae834a3eb6c7cf2d-0283a16dad2fdf48-00",
-        "User-Agent": [
-          "azsdk-net-Storage.Files.Shares/12.7.0-alpha.20210121.1",
-          "(.NET 5.0.2; Microsoft Windows 10.0.19042)"
-        ],
-        "x-ms-client-request-id": "3b53a357-d6f0-7151-73d0-2d2c45de681e",
-        "x-ms-date": "Thu, 21 Jan 2021 20:37:26 GMT",
+        "traceparent": "00-54490ad86b1a7447ad1a57db17725023-9f69f6a414fbff4c-00",
+        "User-Agent": [
+          "azsdk-net-Storage.Files.Shares/12.7.0-alpha.20210126.1",
+          "(.NET 5.0.2; Microsoft Windows 10.0.19042)"
+        ],
+        "x-ms-client-request-id": "3f8d23e4-b694-ab2b-d46d-a8c5463c0407",
+        "x-ms-date": "Tue, 26 Jan 2021 19:27:51 GMT",
         "x-ms-return-client-request-id": "true",
         "x-ms-version": "2020-06-12"
       },
@@ -190,25 +185,25 @@
       "ResponseHeaders": {
         "Content-Length": "1024",
         "Content-Type": "application/octet-stream",
-        "Date": "Thu, 21 Jan 2021 20:37:26 GMT",
-        "ETag": "\u00220x8D8BE4C5D59F26C\u0022",
-        "Last-Modified": "Thu, 21 Jan 2021 20:37:26 GMT",
+        "Date": "Tue, 26 Jan 2021 19:27:50 GMT",
+        "ETag": "\u00220x8D8C23078A01FDC\u0022",
+        "Last-Modified": "Tue, 26 Jan 2021 19:27:51 GMT",
         "Server": [
           "Windows-Azure-File/1.0",
           "Microsoft-HTTPAPI/2.0"
         ],
         "Vary": "Origin",
-        "x-ms-client-request-id": "3b53a357-d6f0-7151-73d0-2d2c45de681e",
+        "x-ms-client-request-id": "3f8d23e4-b694-ab2b-d46d-a8c5463c0407",
         "x-ms-file-attributes": "Archive",
-        "x-ms-file-change-time": "2021-01-21T20:37:26.5892972Z",
-        "x-ms-file-creation-time": "2021-01-21T20:37:26.5252520Z",
+        "x-ms-file-change-time": "2021-01-26T19:27:51.0903772Z",
+        "x-ms-file-creation-time": "2021-01-26T19:27:51.0313345Z",
         "x-ms-file-id": "11529285414812647424",
-        "x-ms-file-last-write-time": "2021-01-21T20:37:26.5892972Z",
+        "x-ms-file-last-write-time": "2021-01-26T19:27:51.0903772Z",
         "x-ms-file-parent-id": "13835128424026341376",
         "x-ms-file-permission-key": "4010187179898695473*11459378189709739967",
         "x-ms-lease-state": "available",
         "x-ms-lease-status": "unlocked",
-        "x-ms-request-id": "63dd8c42-f01a-0089-5b35-f06017000000",
+        "x-ms-request-id": "5e58cd4c-f01a-0020-6919-f4a165000000",
         "x-ms-server-encrypted": "true",
         "x-ms-type": "File",
         "x-ms-version": "2020-06-12"
@@ -216,18 +211,18 @@
       "ResponseBody": []
     },
     {
-      "RequestUri": "https://seanmcccanary3.file.core.windows.net/test-share-656dcdf8-37d4-538c-a342-fbe4bc1dcdde?restype=share",
+      "RequestUri": "https://seanmcccanary3.file.core.windows.net/test-share-89230d94-c3a1-4279-6724-0807635ae6e7?restype=share",
       "RequestMethod": "DELETE",
       "RequestHeaders": {
         "Accept": "application/xml",
         "Authorization": "Sanitized",
-        "traceparent": "00-9ff4631f094f244b97bc85a5bbc00c82-8a0d72b9340ef34d-00",
-        "User-Agent": [
-          "azsdk-net-Storage.Files.Shares/12.7.0-alpha.20210121.1",
-          "(.NET 5.0.2; Microsoft Windows 10.0.19042)"
-        ],
-        "x-ms-client-request-id": "46b538e0-933c-bb93-cd53-1500e6d2322f",
-        "x-ms-date": "Thu, 21 Jan 2021 20:37:27 GMT",
+        "traceparent": "00-d7c26c651909ef458aae9d4f15a96080-a017c37facf02f48-00",
+        "User-Agent": [
+          "azsdk-net-Storage.Files.Shares/12.7.0-alpha.20210126.1",
+          "(.NET 5.0.2; Microsoft Windows 10.0.19042)"
+        ],
+        "x-ms-client-request-id": "85cd931b-2a10-9308-b180-33e576e56f89",
+        "x-ms-date": "Tue, 26 Jan 2021 19:27:51 GMT",
         "x-ms-delete-snapshots": "include",
         "x-ms-return-client-request-id": "true",
         "x-ms-version": "2020-06-12"
@@ -236,25 +231,20 @@
       "StatusCode": 202,
       "ResponseHeaders": {
         "Content-Length": "0",
-        "Date": "Thu, 21 Jan 2021 20:37:26 GMT",
-        "Server": [
-          "Windows-Azure-File/1.0",
-          "Microsoft-HTTPAPI/2.0"
-        ],
-        "x-ms-client-request-id": "46b538e0-933c-bb93-cd53-1500e6d2322f",
-<<<<<<< HEAD
-        "x-ms-request-id": "2ca0bc28-401a-008c-07ec-9cb2cc000000",
-        "x-ms-version": "2020-06-12"
-=======
-        "x-ms-request-id": "63dd8c43-f01a-0089-5c35-f06017000000",
-        "x-ms-version": "2020-04-08"
->>>>>>> ac24a13f
+        "Date": "Tue, 26 Jan 2021 19:27:50 GMT",
+        "Server": [
+          "Windows-Azure-File/1.0",
+          "Microsoft-HTTPAPI/2.0"
+        ],
+        "x-ms-client-request-id": "85cd931b-2a10-9308-b180-33e576e56f89",
+        "x-ms-request-id": "5e58cd4d-f01a-0020-6a19-f4a165000000",
+        "x-ms-version": "2020-06-12"
       },
       "ResponseBody": []
     }
   ],
   "Variables": {
-    "RandomSeed": "1925295652",
+    "RandomSeed": "1492323214",
     "Storage_TestConfigDefault": "ProductionTenant\nseanmcccanary3\nU2FuaXRpemVk\nhttps://seanmcccanary3.blob.core.windows.net\nhttps://seanmcccanary3.file.core.windows.net\nhttps://seanmcccanary3.queue.core.windows.net\nhttps://seanmcccanary3.table.core.windows.net\n\n\n\n\nhttps://seanmcccanary3-secondary.blob.core.windows.net\nhttps://seanmcccanary3-secondary.file.core.windows.net\nhttps://seanmcccanary3-secondary.queue.core.windows.net\nhttps://seanmcccanary3-secondary.table.core.windows.net\n\nSanitized\n\n\nCloud\nBlobEndpoint=https://seanmcccanary3.blob.core.windows.net/;QueueEndpoint=https://seanmcccanary3.queue.core.windows.net/;FileEndpoint=https://seanmcccanary3.file.core.windows.net/;BlobSecondaryEndpoint=https://seanmcccanary3-secondary.blob.core.windows.net/;QueueSecondaryEndpoint=https://seanmcccanary3-secondary.queue.core.windows.net/;FileSecondaryEndpoint=https://seanmcccanary3-secondary.file.core.windows.net/;AccountName=seanmcccanary3;AccountKey=Kg==;\nseanscope1"
   }
 }