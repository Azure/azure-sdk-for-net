--- conflicted
+++ resolved
@@ -1,31 +1,17 @@
 {
   "Entries": [
     {
-<<<<<<< HEAD
-      "RequestUri": "http://seanstagetest.file.core.windows.net/test-share-2d2e9648-9b00-ae3c-a8ed-8b5a05b14c36?restype=share",
+      "RequestUri": "http://seanstagetest.file.core.windows.net/test-share-7bc024d3-2a37-b967-6659-3441b984846c?restype=share",
       "RequestMethod": "PUT",
       "RequestHeaders": {
         "Authorization": "Sanitized",
-        "traceparent": "00-0fa669b21e42d24a9f21d2d6f44ec061-72b1d290e7534845-00",
+        "traceparent": "00-9119eae35eb64b499b38d56edeeac0e7-87d75d87f1f5db41-00",
         "User-Agent": [
-          "azsdk-net-Storage.Files.Shares/12.0.0-dev.20191209.1\u002Bb71b1fa965b15eccfc57e2c7781b8bf85cd4c766",
+          "azsdk-net-Storage.Files.Shares/12.0.0-dev.20191211.1\u002B899431c003876eb9b26cefd8e8a37e7f27f82ced",
           "(.NET Core 4.6.28008.01; Microsoft Windows 10.0.18363 )"
         ],
-        "x-ms-client-request-id": "88828782-515a-69ed-30d2-8a026b98c026",
-        "x-ms-date": "Tue, 10 Dec 2019 05:32:52 GMT",
-=======
-      "RequestUri": "http://seanstagetest.file.core.windows.net/test-share-5ac22a2f-06b6-c32b-0224-0e5e0ab8a7af?restype=share",
-      "RequestMethod": "PUT",
-      "RequestHeaders": {
-        "Authorization": "Sanitized",
-        "traceparent": "00-b625c4900cc0884cac7f4cdb01dc17c0-93d5b4d2ecf1074f-00",
-        "User-Agent": [
-          "azsdk-net-Storage.Files.Shares/12.0.0-dev.20191209.1\u002B61bda4d1783b0e05dba0d434ff14b2840726d3b1",
-          "(.NET Core 4.6.28008.01; Microsoft Windows 10.0.18363 )"
-        ],
-        "x-ms-client-request-id": "4b1ba1e6-76ed-c8d2-6b66-eb0b761bc7c3",
-        "x-ms-date": "Tue, 10 Dec 2019 06:01:18 GMT",
->>>>>>> 1d9822e0
+        "x-ms-client-request-id": "21ca22c7-ec52-8633-7cb4-fdbba046da1d",
+        "x-ms-date": "Wed, 11 Dec 2019 20:39:58 GMT",
         "x-ms-return-client-request-id": "true",
         "x-ms-version": "2019-07-07"
       },
@@ -33,56 +19,31 @@
       "StatusCode": 201,
       "ResponseHeaders": {
         "Content-Length": "0",
-<<<<<<< HEAD
-        "Date": "Tue, 10 Dec 2019 05:32:52 GMT",
-        "ETag": "\u00220x8D77D32671D4A3C\u0022",
-        "Last-Modified": "Tue, 10 Dec 2019 05:32:52 GMT",
-=======
-        "Date": "Tue, 10 Dec 2019 06:01:17 GMT",
-        "ETag": "\u00220x8D77D365FAB0FA9\u0022",
-        "Last-Modified": "Tue, 10 Dec 2019 06:01:18 GMT",
->>>>>>> 1d9822e0
+        "Date": "Wed, 11 Dec 2019 20:39:57 GMT",
+        "ETag": "\u00220x8D77E7A49E7D8B5\u0022",
+        "Last-Modified": "Wed, 11 Dec 2019 20:39:58 GMT",
         "Server": [
           "Windows-Azure-File/1.0",
           "Microsoft-HTTPAPI/2.0"
         ],
-<<<<<<< HEAD
-        "x-ms-client-request-id": "88828782-515a-69ed-30d2-8a026b98c026",
-        "x-ms-request-id": "0cb00a46-501a-0046-4e1b-afa6bc000000",
-=======
-        "x-ms-client-request-id": "4b1ba1e6-76ed-c8d2-6b66-eb0b761bc7c3",
-        "x-ms-request-id": "38a4fa56-501a-0034-1c1f-afa1f3000000",
->>>>>>> 1d9822e0
+        "x-ms-client-request-id": "21ca22c7-ec52-8633-7cb4-fdbba046da1d",
+        "x-ms-request-id": "ef3e407c-c01a-0019-6663-b01280000000",
         "x-ms-version": "2019-07-07"
       },
       "ResponseBody": []
     },
     {
-<<<<<<< HEAD
-      "RequestUri": "http://seanstagetest.file.core.windows.net/test-share-2d2e9648-9b00-ae3c-a8ed-8b5a05b14c36/test-directory-c9f4b01f-eca8-c6e3-5d44-349ad1186964?restype=directory",
+      "RequestUri": "http://seanstagetest.file.core.windows.net/test-share-7bc024d3-2a37-b967-6659-3441b984846c/test-directory-9b3d6747-e603-f7af-fb6d-8efe3a2aff16?restype=directory",
       "RequestMethod": "PUT",
       "RequestHeaders": {
         "Authorization": "Sanitized",
-        "traceparent": "00-ef1e33701ede3e409645774311c8f49f-9c514b3654a49740-00",
+        "traceparent": "00-0ba70c4ef613bd4392914a8c1ceb87d3-c6413650fb80aa4e-00",
         "User-Agent": [
-          "azsdk-net-Storage.Files.Shares/12.0.0-dev.20191209.1\u002Bb71b1fa965b15eccfc57e2c7781b8bf85cd4c766",
+          "azsdk-net-Storage.Files.Shares/12.0.0-dev.20191211.1\u002B899431c003876eb9b26cefd8e8a37e7f27f82ced",
           "(.NET Core 4.6.28008.01; Microsoft Windows 10.0.18363 )"
         ],
-        "x-ms-client-request-id": "9405a3a5-a74f-95ae-a3bc-2a151d539817",
-        "x-ms-date": "Tue, 10 Dec 2019 05:32:52 GMT",
-=======
-      "RequestUri": "http://seanstagetest.file.core.windows.net/test-share-5ac22a2f-06b6-c32b-0224-0e5e0ab8a7af/test-directory-7c47370e-a8ab-f5de-4300-742ae3528177?restype=directory",
-      "RequestMethod": "PUT",
-      "RequestHeaders": {
-        "Authorization": "Sanitized",
-        "traceparent": "00-a69c48deda8965448ac5e9277be730ed-53796e2c0e231543-00",
-        "User-Agent": [
-          "azsdk-net-Storage.Files.Shares/12.0.0-dev.20191209.1\u002B61bda4d1783b0e05dba0d434ff14b2840726d3b1",
-          "(.NET Core 4.6.28008.01; Microsoft Windows 10.0.18363 )"
-        ],
-        "x-ms-client-request-id": "0aca5fc4-9b43-3de2-c325-08ed02a8e419",
-        "x-ms-date": "Tue, 10 Dec 2019 06:01:18 GMT",
->>>>>>> 1d9822e0
+        "x-ms-client-request-id": "51f5d25e-8512-e189-73d2-26e45e354b51",
+        "x-ms-date": "Wed, 11 Dec 2019 20:39:58 GMT",
         "x-ms-file-attributes": "None",
         "x-ms-file-creation-time": "Now",
         "x-ms-file-last-write-time": "Now",
@@ -94,73 +55,40 @@
       "StatusCode": 201,
       "ResponseHeaders": {
         "Content-Length": "0",
-<<<<<<< HEAD
-        "Date": "Tue, 10 Dec 2019 05:32:52 GMT",
-        "ETag": "\u00220x8D77D32672A9661\u0022",
-        "Last-Modified": "Tue, 10 Dec 2019 05:32:52 GMT",
-=======
-        "Date": "Tue, 10 Dec 2019 06:01:17 GMT",
-        "ETag": "\u00220x8D77D365FB91DE2\u0022",
-        "Last-Modified": "Tue, 10 Dec 2019 06:01:18 GMT",
->>>>>>> 1d9822e0
+        "Date": "Wed, 11 Dec 2019 20:39:57 GMT",
+        "ETag": "\u00220x8D77E7A49F6698B\u0022",
+        "Last-Modified": "Wed, 11 Dec 2019 20:39:58 GMT",
         "Server": [
           "Windows-Azure-File/1.0",
           "Microsoft-HTTPAPI/2.0"
         ],
-<<<<<<< HEAD
-        "x-ms-client-request-id": "9405a3a5-a74f-95ae-a3bc-2a151d539817",
+        "x-ms-client-request-id": "51f5d25e-8512-e189-73d2-26e45e354b51",
         "x-ms-file-attributes": "Directory",
-        "x-ms-file-change-time": "2019-12-10T05:32:52.8895585Z",
-        "x-ms-file-creation-time": "2019-12-10T05:32:52.8895585Z",
+        "x-ms-file-change-time": "2019-12-11T20:39:58.8210059Z",
+        "x-ms-file-creation-time": "2019-12-11T20:39:58.8210059Z",
         "x-ms-file-id": "13835128424026341376",
-        "x-ms-file-last-write-time": "2019-12-10T05:32:52.8895585Z",
+        "x-ms-file-last-write-time": "2019-12-11T20:39:58.8210059Z",
         "x-ms-file-parent-id": "0",
         "x-ms-file-permission-key": "7855875120676328179*422928105932735866",
-        "x-ms-request-id": "0cb00a48-501a-0046-4f1b-afa6bc000000",
-=======
-        "x-ms-client-request-id": "0aca5fc4-9b43-3de2-c325-08ed02a8e419",
-        "x-ms-file-attributes": "Directory",
-        "x-ms-file-change-time": "2019-12-10T06:01:18.3887842Z",
-        "x-ms-file-creation-time": "2019-12-10T06:01:18.3887842Z",
-        "x-ms-file-id": "13835128424026341376",
-        "x-ms-file-last-write-time": "2019-12-10T06:01:18.3887842Z",
-        "x-ms-file-parent-id": "0",
-        "x-ms-file-permission-key": "7855875120676328179*422928105932735866",
-        "x-ms-request-id": "38a4fa58-501a-0034-1d1f-afa1f3000000",
->>>>>>> 1d9822e0
+        "x-ms-request-id": "ef3e407e-c01a-0019-6763-b01280000000",
         "x-ms-request-server-encrypted": "true",
         "x-ms-version": "2019-07-07"
       },
       "ResponseBody": []
     },
     {
-<<<<<<< HEAD
-      "RequestUri": "http://seanstagetest.file.core.windows.net/test-share-2d2e9648-9b00-ae3c-a8ed-8b5a05b14c36/test-directory-c9f4b01f-eca8-c6e3-5d44-349ad1186964/test-file-36862668-42c0-5bf7-d4bb-6b3b1e28cd27",
+      "RequestUri": "http://seanstagetest.file.core.windows.net/test-share-7bc024d3-2a37-b967-6659-3441b984846c/test-directory-9b3d6747-e603-f7af-fb6d-8efe3a2aff16/test-file-f882e6b4-43cc-e462-4ea8-06ed19261a8d",
       "RequestMethod": "PUT",
       "RequestHeaders": {
         "Authorization": "Sanitized",
-        "traceparent": "00-24778182ed88f343b9617d593456434c-d98c721ee5a8ad4e-00",
+        "traceparent": "00-598348bdb1257c45b1eb3cad8dc0fb3f-f33e600ab037f14b-00",
         "User-Agent": [
-          "azsdk-net-Storage.Files.Shares/12.0.0-dev.20191209.1\u002Bb71b1fa965b15eccfc57e2c7781b8bf85cd4c766",
+          "azsdk-net-Storage.Files.Shares/12.0.0-dev.20191211.1\u002B899431c003876eb9b26cefd8e8a37e7f27f82ced",
           "(.NET Core 4.6.28008.01; Microsoft Windows 10.0.18363 )"
         ],
-        "x-ms-client-request-id": "d252b6d4-48b0-639f-abaa-bf933b73767b",
+        "x-ms-client-request-id": "f7d37aca-baec-1ad9-6f10-03697f9bc84c",
         "x-ms-content-length": "1048576",
-        "x-ms-date": "Tue, 10 Dec 2019 05:32:52 GMT",
-=======
-      "RequestUri": "http://seanstagetest.file.core.windows.net/test-share-5ac22a2f-06b6-c32b-0224-0e5e0ab8a7af/test-directory-7c47370e-a8ab-f5de-4300-742ae3528177/test-file-f5ff74e4-5ea4-b225-7594-d9d4a624a768",
-      "RequestMethod": "PUT",
-      "RequestHeaders": {
-        "Authorization": "Sanitized",
-        "traceparent": "00-bc69a199927ac748800496cfbc0dd59c-9ecdcb243f8cbd46-00",
-        "User-Agent": [
-          "azsdk-net-Storage.Files.Shares/12.0.0-dev.20191209.1\u002B61bda4d1783b0e05dba0d434ff14b2840726d3b1",
-          "(.NET Core 4.6.28008.01; Microsoft Windows 10.0.18363 )"
-        ],
-        "x-ms-client-request-id": "dad5e9f1-56db-6525-3a17-94afc10e979e",
-        "x-ms-content-length": "1048576",
-        "x-ms-date": "Tue, 10 Dec 2019 06:01:18 GMT",
->>>>>>> 1d9822e0
+        "x-ms-date": "Wed, 11 Dec 2019 20:39:58 GMT",
         "x-ms-file-attributes": "None",
         "x-ms-file-creation-time": "Now",
         "x-ms-file-last-write-time": "Now",
@@ -173,73 +101,40 @@
       "StatusCode": 201,
       "ResponseHeaders": {
         "Content-Length": "0",
-<<<<<<< HEAD
-        "Date": "Tue, 10 Dec 2019 05:32:52 GMT",
-        "ETag": "\u00220x8D77D326737DB56\u0022",
-        "Last-Modified": "Tue, 10 Dec 2019 05:32:52 GMT",
-=======
-        "Date": "Tue, 10 Dec 2019 06:01:17 GMT",
-        "ETag": "\u00220x8D77D365FC661EC\u0022",
-        "Last-Modified": "Tue, 10 Dec 2019 06:01:18 GMT",
->>>>>>> 1d9822e0
+        "Date": "Wed, 11 Dec 2019 20:39:57 GMT",
+        "ETag": "\u00220x8D77E7A4A036494\u0022",
+        "Last-Modified": "Wed, 11 Dec 2019 20:39:58 GMT",
         "Server": [
           "Windows-Azure-File/1.0",
           "Microsoft-HTTPAPI/2.0"
         ],
-<<<<<<< HEAD
-        "x-ms-client-request-id": "d252b6d4-48b0-639f-abaa-bf933b73767b",
+        "x-ms-client-request-id": "f7d37aca-baec-1ad9-6f10-03697f9bc84c",
         "x-ms-file-attributes": "Archive",
-        "x-ms-file-change-time": "2019-12-10T05:32:52.9765206Z",
-        "x-ms-file-creation-time": "2019-12-10T05:32:52.9765206Z",
+        "x-ms-file-change-time": "2019-12-11T20:39:58.9060756Z",
+        "x-ms-file-creation-time": "2019-12-11T20:39:58.9060756Z",
         "x-ms-file-id": "11529285414812647424",
-        "x-ms-file-last-write-time": "2019-12-10T05:32:52.9765206Z",
+        "x-ms-file-last-write-time": "2019-12-11T20:39:58.9060756Z",
         "x-ms-file-parent-id": "13835128424026341376",
         "x-ms-file-permission-key": "12501538048846835188*422928105932735866",
-        "x-ms-request-id": "0cb00a49-501a-0046-501b-afa6bc000000",
-=======
-        "x-ms-client-request-id": "dad5e9f1-56db-6525-3a17-94afc10e979e",
-        "x-ms-file-attributes": "Archive",
-        "x-ms-file-change-time": "2019-12-10T06:01:18.4757228Z",
-        "x-ms-file-creation-time": "2019-12-10T06:01:18.4757228Z",
-        "x-ms-file-id": "11529285414812647424",
-        "x-ms-file-last-write-time": "2019-12-10T06:01:18.4757228Z",
-        "x-ms-file-parent-id": "13835128424026341376",
-        "x-ms-file-permission-key": "12501538048846835188*422928105932735866",
-        "x-ms-request-id": "38a4fa5a-501a-0034-1e1f-afa1f3000000",
->>>>>>> 1d9822e0
+        "x-ms-request-id": "ef3e407f-c01a-0019-6863-b01280000000",
         "x-ms-request-server-encrypted": "true",
         "x-ms-version": "2019-07-07"
       },
       "ResponseBody": []
     },
     {
-<<<<<<< HEAD
-      "RequestUri": "http://seanstagetest.file.core.windows.net/test-share-2d2e9648-9b00-ae3c-a8ed-8b5a05b14c36/test-directory-c9f4b01f-eca8-c6e3-5d44-349ad1186964/test-file-36862668-42c0-5bf7-d4bb-6b3b1e28cd27",
+      "RequestUri": "http://seanstagetest.file.core.windows.net/test-share-7bc024d3-2a37-b967-6659-3441b984846c/test-directory-9b3d6747-e603-f7af-fb6d-8efe3a2aff16/test-file-f882e6b4-43cc-e462-4ea8-06ed19261a8d",
       "RequestMethod": "PUT",
       "RequestHeaders": {
         "Authorization": "Sanitized",
-        "traceparent": "00-78504af0b5cbdd449424f3a3194a3a63-2f7a7752af8fd241-00",
+        "traceparent": "00-ffdf51ad22fc994d99f8c5e8da115a94-cdca4a7cd8ed5b4e-00",
         "User-Agent": [
-          "azsdk-net-Storage.Files.Shares/12.0.0-dev.20191209.1\u002Bb71b1fa965b15eccfc57e2c7781b8bf85cd4c766",
+          "azsdk-net-Storage.Files.Shares/12.0.0-dev.20191211.1\u002B899431c003876eb9b26cefd8e8a37e7f27f82ced",
           "(.NET Core 4.6.28008.01; Microsoft Windows 10.0.18363 )"
         ],
-        "x-ms-client-request-id": "676661a0-fbd5-7d76-3492-826815809812",
+        "x-ms-client-request-id": "9e23a673-2253-00a1-0e86-f823a99a3482",
         "x-ms-copy-source": "https://error.file.core.windows.net/",
-        "x-ms-date": "Tue, 10 Dec 2019 05:32:53 GMT",
-=======
-      "RequestUri": "http://seanstagetest.file.core.windows.net/test-share-5ac22a2f-06b6-c32b-0224-0e5e0ab8a7af/test-directory-7c47370e-a8ab-f5de-4300-742ae3528177/test-file-f5ff74e4-5ea4-b225-7594-d9d4a624a768",
-      "RequestMethod": "PUT",
-      "RequestHeaders": {
-        "Authorization": "Sanitized",
-        "traceparent": "00-6d6165ab591c6e40afce2c6cc2ee6514-e6fc9510308c014e-00",
-        "User-Agent": [
-          "azsdk-net-Storage.Files.Shares/12.0.0-dev.20191209.1\u002B61bda4d1783b0e05dba0d434ff14b2840726d3b1",
-          "(.NET Core 4.6.28008.01; Microsoft Windows 10.0.18363 )"
-        ],
-        "x-ms-client-request-id": "bde2dfe4-cc4f-5e8c-8400-496fe384af90",
-        "x-ms-copy-source": "https://error.file.core.windows.net/",
-        "x-ms-date": "Tue, 10 Dec 2019 06:01:18 GMT",
->>>>>>> 1d9822e0
+        "x-ms-date": "Wed, 11 Dec 2019 20:39:58 GMT",
         "x-ms-return-client-request-id": "true",
         "x-ms-version": "2019-07-07"
       },
@@ -248,63 +143,34 @@
       "ResponseHeaders": {
         "Content-Length": "269",
         "Content-Type": "application/xml",
-<<<<<<< HEAD
-        "Date": "Tue, 10 Dec 2019 05:32:53 GMT",
-=======
-        "Date": "Tue, 10 Dec 2019 06:01:18 GMT",
->>>>>>> 1d9822e0
+        "Date": "Wed, 11 Dec 2019 20:39:59 GMT",
         "Server": [
           "Windows-Azure-File/1.0",
           "Microsoft-HTTPAPI/2.0"
         ],
-<<<<<<< HEAD
-        "x-ms-client-request-id": "676661a0-fbd5-7d76-3492-826815809812",
+        "x-ms-client-request-id": "9e23a673-2253-00a1-0e86-f823a99a3482",
         "x-ms-error-code": "CannotVerifyCopySource",
-        "x-ms-request-id": "0cb00a4a-501a-0046-511b-afa6bc000000",
-=======
-        "x-ms-client-request-id": "bde2dfe4-cc4f-5e8c-8400-496fe384af90",
-        "x-ms-error-code": "CannotVerifyCopySource",
-        "x-ms-request-id": "38a4fa5b-501a-0034-1f1f-afa1f3000000",
->>>>>>> 1d9822e0
+        "x-ms-request-id": "ef3e4080-c01a-0019-6963-b01280000000",
         "x-ms-version": "2019-07-07"
       },
       "ResponseBody": [
         "\uFEFF\u003C?xml version=\u00221.0\u0022 encoding=\u0022utf-8\u0022?\u003E\u003CError\u003E\u003CCode\u003ECannotVerifyCopySource\u003C/Code\u003E\u003CMessage\u003EValue for one of the query parameters specified in the request URI is invalid.\n",
-<<<<<<< HEAD
-        "RequestId:0cb00a4a-501a-0046-511b-afa6bc000000\n",
-        "Time:2019-12-10T05:32:53.3724197Z\u003C/Message\u003E\u003C/Error\u003E"
+        "RequestId:ef3e4080-c01a-0019-6963-b01280000000\n",
+        "Time:2019-12-11T20:39:59.0826110Z\u003C/Message\u003E\u003C/Error\u003E"
       ]
     },
     {
-      "RequestUri": "http://seanstagetest.file.core.windows.net/test-share-2d2e9648-9b00-ae3c-a8ed-8b5a05b14c36?restype=share",
+      "RequestUri": "http://seanstagetest.file.core.windows.net/test-share-7bc024d3-2a37-b967-6659-3441b984846c?restype=share",
       "RequestMethod": "DELETE",
       "RequestHeaders": {
         "Authorization": "Sanitized",
-        "traceparent": "00-6842bb2d3efcd94f8732303eca3b8a9f-e5b625d3fb5ed04a-00",
+        "traceparent": "00-150751e8006c4f4f95b501b141500fab-32a882c62cdf234a-00",
         "User-Agent": [
-          "azsdk-net-Storage.Files.Shares/12.0.0-dev.20191209.1\u002Bb71b1fa965b15eccfc57e2c7781b8bf85cd4c766",
+          "azsdk-net-Storage.Files.Shares/12.0.0-dev.20191211.1\u002B899431c003876eb9b26cefd8e8a37e7f27f82ced",
           "(.NET Core 4.6.28008.01; Microsoft Windows 10.0.18363 )"
         ],
-        "x-ms-client-request-id": "d9f3b1e8-0f0c-f3a5-8cd2-14cbe79b7d91",
-        "x-ms-date": "Tue, 10 Dec 2019 05:32:53 GMT",
-=======
-        "RequestId:38a4fa5b-501a-0034-1f1f-afa1f3000000\n",
-        "Time:2019-12-10T06:01:18.9256681Z\u003C/Message\u003E\u003C/Error\u003E"
-      ]
-    },
-    {
-      "RequestUri": "http://seanstagetest.file.core.windows.net/test-share-5ac22a2f-06b6-c32b-0224-0e5e0ab8a7af?restype=share",
-      "RequestMethod": "DELETE",
-      "RequestHeaders": {
-        "Authorization": "Sanitized",
-        "traceparent": "00-468066a1dfeebe4ba11a5e4c32dc2144-6ce72a80d81c1d4c-00",
-        "User-Agent": [
-          "azsdk-net-Storage.Files.Shares/12.0.0-dev.20191209.1\u002B61bda4d1783b0e05dba0d434ff14b2840726d3b1",
-          "(.NET Core 4.6.28008.01; Microsoft Windows 10.0.18363 )"
-        ],
-        "x-ms-client-request-id": "e1cbf2b9-da2b-b24f-12d9-d342172189ba",
-        "x-ms-date": "Tue, 10 Dec 2019 06:01:19 GMT",
->>>>>>> 1d9822e0
+        "x-ms-client-request-id": "d8f6ea68-2978-95f9-f72a-670eeaf95d48",
+        "x-ms-date": "Wed, 11 Dec 2019 20:39:59 GMT",
         "x-ms-delete-snapshots": "include",
         "x-ms-return-client-request-id": "true",
         "x-ms-version": "2019-07-07"
@@ -313,33 +179,20 @@
       "StatusCode": 202,
       "ResponseHeaders": {
         "Content-Length": "0",
-<<<<<<< HEAD
-        "Date": "Tue, 10 Dec 2019 05:32:53 GMT",
-=======
-        "Date": "Tue, 10 Dec 2019 06:01:18 GMT",
->>>>>>> 1d9822e0
+        "Date": "Wed, 11 Dec 2019 20:39:59 GMT",
         "Server": [
           "Windows-Azure-File/1.0",
           "Microsoft-HTTPAPI/2.0"
         ],
-<<<<<<< HEAD
-        "x-ms-client-request-id": "d9f3b1e8-0f0c-f3a5-8cd2-14cbe79b7d91",
-        "x-ms-request-id": "0cb00a4c-501a-0046-521b-afa6bc000000",
-=======
-        "x-ms-client-request-id": "e1cbf2b9-da2b-b24f-12d9-d342172189ba",
-        "x-ms-request-id": "38a4fa5f-501a-0034-201f-afa1f3000000",
->>>>>>> 1d9822e0
+        "x-ms-client-request-id": "d8f6ea68-2978-95f9-f72a-670eeaf95d48",
+        "x-ms-request-id": "ef3e4082-c01a-0019-6a63-b01280000000",
         "x-ms-version": "2019-07-07"
       },
       "ResponseBody": []
     }
   ],
   "Variables": {
-<<<<<<< HEAD
-    "RandomSeed": "348386233",
-=======
-    "RandomSeed": "1526850264",
->>>>>>> 1d9822e0
+    "RandomSeed": "282912532",
     "Storage_TestConfigDefault": "ProductionTenant\nseanstagetest\nU2FuaXRpemVk\nhttp://seanstagetest.blob.core.windows.net\nhttp://seanstagetest.file.core.windows.net\nhttp://seanstagetest.queue.core.windows.net\nhttp://seanstagetest.table.core.windows.net\n\n\n\n\nhttp://seanstagetest-secondary.blob.core.windows.net\nhttp://seanstagetest-secondary.file.core.windows.net\nhttp://seanstagetest-secondary.queue.core.windows.net\nhttp://seanstagetest-secondary.table.core.windows.net\n\nSanitized\n\n\nCloud\nBlobEndpoint=http://seanstagetest.blob.core.windows.net/;QueueEndpoint=http://seanstagetest.queue.core.windows.net/;FileEndpoint=http://seanstagetest.file.core.windows.net/;BlobSecondaryEndpoint=http://seanstagetest-secondary.blob.core.windows.net/;QueueSecondaryEndpoint=http://seanstagetest-secondary.queue.core.windows.net/;FileSecondaryEndpoint=http://seanstagetest-secondary.file.core.windows.net/;AccountName=seanstagetest;AccountKey=Sanitized"
   }
 }