--- conflicted
+++ resolved
@@ -14,11 +14,7 @@
         "x-ms-client-request-id": "0a9738c7-e064-70e8-4773-d4e7d01c01df",
         "x-ms-date": "Tue, 26 Jan 2021 19:33:59 GMT",
         "x-ms-return-client-request-id": "true",
-<<<<<<< HEAD
-        "x-ms-version": "2020-12-06"
-=======
-        "x-ms-version": "2021-02-12"
->>>>>>> 7e782c87
+        "x-ms-version": "2021-02-12"
       },
       "RequestBody": null,
       "StatusCode": 201,
@@ -33,11 +29,7 @@
         ],
         "x-ms-client-request-id": "0a9738c7-e064-70e8-4773-d4e7d01c01df",
         "x-ms-request-id": "181de2dc-801a-0093-1f1a-f401c8000000",
-<<<<<<< HEAD
-        "x-ms-version": "2020-12-06"
-=======
-        "x-ms-version": "2021-02-12"
->>>>>>> 7e782c87
+        "x-ms-version": "2021-02-12"
       },
       "ResponseBody": []
     },
@@ -59,11 +51,7 @@
         "x-ms-file-last-write-time": "Now",
         "x-ms-file-permission": "Inherit",
         "x-ms-return-client-request-id": "true",
-<<<<<<< HEAD
-        "x-ms-version": "2020-12-06"
-=======
-        "x-ms-version": "2021-02-12"
->>>>>>> 7e782c87
+        "x-ms-version": "2021-02-12"
       },
       "RequestBody": null,
       "StatusCode": 201,
@@ -86,11 +74,7 @@
         "x-ms-file-permission-key": "17860367565182308406*11459378189709739967",
         "x-ms-request-id": "181de2df-801a-0093-201a-f401c8000000",
         "x-ms-request-server-encrypted": "true",
-<<<<<<< HEAD
-        "x-ms-version": "2020-12-06"
-=======
-        "x-ms-version": "2021-02-12"
->>>>>>> 7e782c87
+        "x-ms-version": "2021-02-12"
       },
       "ResponseBody": []
     },
@@ -114,11 +98,7 @@
         "x-ms-file-permission": "Inherit",
         "x-ms-return-client-request-id": "true",
         "x-ms-type": "file",
-<<<<<<< HEAD
-        "x-ms-version": "2020-12-06"
-=======
-        "x-ms-version": "2021-02-12"
->>>>>>> 7e782c87
+        "x-ms-version": "2021-02-12"
       },
       "RequestBody": null,
       "StatusCode": 201,
@@ -141,11 +121,7 @@
         "x-ms-file-permission-key": "4010187179898695473*11459378189709739967",
         "x-ms-request-id": "181de2e0-801a-0093-211a-f401c8000000",
         "x-ms-request-server-encrypted": "true",
-<<<<<<< HEAD
-        "x-ms-version": "2020-12-06"
-=======
-        "x-ms-version": "2021-02-12"
->>>>>>> 7e782c87
+        "x-ms-version": "2021-02-12"
       },
       "ResponseBody": []
     },
@@ -164,11 +140,7 @@
         "x-ms-copy-source": "https://error.file.core.windows.net/",
         "x-ms-date": "Tue, 26 Jan 2021 19:34:00 GMT",
         "x-ms-return-client-request-id": "true",
-<<<<<<< HEAD
-        "x-ms-version": "2020-12-06"
-=======
-        "x-ms-version": "2021-02-12"
->>>>>>> 7e782c87
+        "x-ms-version": "2021-02-12"
       },
       "RequestBody": null,
       "StatusCode": 400,
@@ -183,11 +155,7 @@
         "x-ms-client-request-id": "6839a9dd-5579-c628-a02e-96d35c55bd9a",
         "x-ms-error-code": "CannotVerifyCopySource",
         "x-ms-request-id": "181de2e3-801a-0093-241a-f401c8000000",
-<<<<<<< HEAD
-        "x-ms-version": "2020-12-06"
-=======
-        "x-ms-version": "2021-02-12"
->>>>>>> 7e782c87
+        "x-ms-version": "2021-02-12"
       },
       "ResponseBody": [
         "﻿<?xml version=\"1.0\" encoding=\"utf-8\"?><Error><Code>CannotVerifyCopySource</Code><Message>Value for one of the query parameters specified in the request URI is invalid.\n",
@@ -210,11 +178,7 @@
         "x-ms-date": "Tue, 26 Jan 2021 19:34:00 GMT",
         "x-ms-delete-snapshots": "include",
         "x-ms-return-client-request-id": "true",
-<<<<<<< HEAD
-        "x-ms-version": "2020-12-06"
-=======
-        "x-ms-version": "2021-02-12"
->>>>>>> 7e782c87
+        "x-ms-version": "2021-02-12"
       },
       "RequestBody": null,
       "StatusCode": 202,
@@ -227,11 +191,7 @@
         ],
         "x-ms-client-request-id": "f89427db-7fdc-a869-03ed-acfdd4adcfd5",
         "x-ms-request-id": "181de2e9-801a-0093-291a-f401c8000000",
-<<<<<<< HEAD
-        "x-ms-version": "2020-12-06"
-=======
-        "x-ms-version": "2021-02-12"
->>>>>>> 7e782c87
+        "x-ms-version": "2021-02-12"
       },
       "ResponseBody": []
     }
