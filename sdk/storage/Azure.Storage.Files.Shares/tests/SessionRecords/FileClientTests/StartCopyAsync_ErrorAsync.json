--- conflicted
+++ resolved
@@ -1,21 +1,17 @@
 {
   "Entries": [
     {
-      "RequestUri": "http://seanstagetest.file.core.windows.net/test-share-7bc024d3-2a37-b967-6659-3441b984846c?restype=share",
+      "RequestUri": "http://seanstagetest.file.core.windows.net/test-share-cd7efdaa-87a9-18da-3125-177296e93d82?restype=share",
       "RequestMethod": "PUT",
       "RequestHeaders": {
         "Authorization": "Sanitized",
-        "traceparent": "00-9119eae35eb64b499b38d56edeeac0e7-87d75d87f1f5db41-00",
+        "traceparent": "00-1cf968981b24e44ba66b9f4aa43ca05d-4bd66bcf0fecc940-00",
         "User-Agent": [
-<<<<<<< HEAD
-          "azsdk-net-Storage.Files.Shares/12.0.0-dev.20191205.1+4f14c4315f17fbbc59c93c6819467b6f15d7008f",
-=======
-          "azsdk-net-Storage.Files.Shares/12.0.0-dev.20191211.1\u002B899431c003876eb9b26cefd8e8a37e7f27f82ced",
->>>>>>> 5e20a7a1
+          "azsdk-net-Storage.Files.Shares/12.0.0-dev.20191211.1\u002B2accb37068f0a0c9382fa117525bb968c5397cf7",
           "(.NET Core 4.6.28008.01; Microsoft Windows 10.0.18363 )"
         ],
-        "x-ms-client-request-id": "21ca22c7-ec52-8633-7cb4-fdbba046da1d",
-        "x-ms-date": "Wed, 11 Dec 2019 20:39:58 GMT",
+        "x-ms-client-request-id": "0b8774ae-189c-a434-f602-4769f90f24bc",
+        "x-ms-date": "Wed, 11 Dec 2019 23:07:34 GMT",
         "x-ms-return-client-request-id": "true",
         "x-ms-version": "2019-07-07"
       },
@@ -23,41 +19,31 @@
       "StatusCode": 201,
       "ResponseHeaders": {
         "Content-Length": "0",
-<<<<<<< HEAD
-        "Date": "Fri, 06 Dec 2019 00:27:18 GMT",
-        "ETag": "\"0x8D779E30D5121B0\"",
-        "Last-Modified": "Fri, 06 Dec 2019 00:27:18 GMT",
-=======
-        "Date": "Wed, 11 Dec 2019 20:39:57 GMT",
-        "ETag": "\u00220x8D77E7A49E7D8B5\u0022",
-        "Last-Modified": "Wed, 11 Dec 2019 20:39:58 GMT",
->>>>>>> 5e20a7a1
+        "Date": "Wed, 11 Dec 2019 23:07:33 GMT",
+        "ETag": "\u00220x8D77E8EE874D5EC\u0022",
+        "Last-Modified": "Wed, 11 Dec 2019 23:07:34 GMT",
         "Server": [
           "Windows-Azure-File/1.0",
           "Microsoft-HTTPAPI/2.0"
         ],
-        "x-ms-client-request-id": "21ca22c7-ec52-8633-7cb4-fdbba046da1d",
-        "x-ms-request-id": "ef3e407c-c01a-0019-6663-b01280000000",
+        "x-ms-client-request-id": "0b8774ae-189c-a434-f602-4769f90f24bc",
+        "x-ms-request-id": "01ef15b3-d01a-0015-5677-b08588000000",
         "x-ms-version": "2019-07-07"
       },
       "ResponseBody": []
     },
     {
-      "RequestUri": "http://seanstagetest.file.core.windows.net/test-share-7bc024d3-2a37-b967-6659-3441b984846c/test-directory-9b3d6747-e603-f7af-fb6d-8efe3a2aff16?restype=directory",
+      "RequestUri": "http://seanstagetest.file.core.windows.net/test-share-cd7efdaa-87a9-18da-3125-177296e93d82/test-directory-258d95ec-fe90-e0bf-1770-1268e301e0b8?restype=directory",
       "RequestMethod": "PUT",
       "RequestHeaders": {
         "Authorization": "Sanitized",
-        "traceparent": "00-0ba70c4ef613bd4392914a8c1ceb87d3-c6413650fb80aa4e-00",
+        "traceparent": "00-89141f4d374d534c9e2102ced26fed01-c91a69980e698e47-00",
         "User-Agent": [
-<<<<<<< HEAD
-          "azsdk-net-Storage.Files.Shares/12.0.0-dev.20191205.1+4f14c4315f17fbbc59c93c6819467b6f15d7008f",
-=======
-          "azsdk-net-Storage.Files.Shares/12.0.0-dev.20191211.1\u002B899431c003876eb9b26cefd8e8a37e7f27f82ced",
->>>>>>> 5e20a7a1
+          "azsdk-net-Storage.Files.Shares/12.0.0-dev.20191211.1\u002B2accb37068f0a0c9382fa117525bb968c5397cf7",
           "(.NET Core 4.6.28008.01; Microsoft Windows 10.0.18363 )"
         ],
-        "x-ms-client-request-id": "51f5d25e-8512-e189-73d2-26e45e354b51",
-        "x-ms-date": "Wed, 11 Dec 2019 20:39:58 GMT",
+        "x-ms-client-request-id": "a2ece71c-25ea-af3a-b4a7-f42b06ccc0f5",
+        "x-ms-date": "Wed, 11 Dec 2019 23:07:34 GMT",
         "x-ms-file-attributes": "None",
         "x-ms-file-creation-time": "Now",
         "x-ms-file-last-write-time": "Now",
@@ -69,50 +55,40 @@
       "StatusCode": 201,
       "ResponseHeaders": {
         "Content-Length": "0",
-<<<<<<< HEAD
-        "Date": "Fri, 06 Dec 2019 00:27:18 GMT",
-        "ETag": "\"0x8D779E30D5EA8D0\"",
-        "Last-Modified": "Fri, 06 Dec 2019 00:27:18 GMT",
-=======
-        "Date": "Wed, 11 Dec 2019 20:39:57 GMT",
-        "ETag": "\u00220x8D77E7A49F6698B\u0022",
-        "Last-Modified": "Wed, 11 Dec 2019 20:39:58 GMT",
->>>>>>> 5e20a7a1
+        "Date": "Wed, 11 Dec 2019 23:07:33 GMT",
+        "ETag": "\u00220x8D77E8EE883D3BC\u0022",
+        "Last-Modified": "Wed, 11 Dec 2019 23:07:34 GMT",
         "Server": [
           "Windows-Azure-File/1.0",
           "Microsoft-HTTPAPI/2.0"
         ],
-        "x-ms-client-request-id": "51f5d25e-8512-e189-73d2-26e45e354b51",
+        "x-ms-client-request-id": "a2ece71c-25ea-af3a-b4a7-f42b06ccc0f5",
         "x-ms-file-attributes": "Directory",
-        "x-ms-file-change-time": "2019-12-11T20:39:58.8210059Z",
-        "x-ms-file-creation-time": "2019-12-11T20:39:58.8210059Z",
+        "x-ms-file-change-time": "2019-12-11T23:07:34.7623868Z",
+        "x-ms-file-creation-time": "2019-12-11T23:07:34.7623868Z",
         "x-ms-file-id": "13835128424026341376",
-        "x-ms-file-last-write-time": "2019-12-11T20:39:58.8210059Z",
+        "x-ms-file-last-write-time": "2019-12-11T23:07:34.7623868Z",
         "x-ms-file-parent-id": "0",
         "x-ms-file-permission-key": "7855875120676328179*422928105932735866",
-        "x-ms-request-id": "ef3e407e-c01a-0019-6763-b01280000000",
+        "x-ms-request-id": "01ef15ba-d01a-0015-5c77-b08588000000",
         "x-ms-request-server-encrypted": "true",
         "x-ms-version": "2019-07-07"
       },
       "ResponseBody": []
     },
     {
-      "RequestUri": "http://seanstagetest.file.core.windows.net/test-share-7bc024d3-2a37-b967-6659-3441b984846c/test-directory-9b3d6747-e603-f7af-fb6d-8efe3a2aff16/test-file-f882e6b4-43cc-e462-4ea8-06ed19261a8d",
+      "RequestUri": "http://seanstagetest.file.core.windows.net/test-share-cd7efdaa-87a9-18da-3125-177296e93d82/test-directory-258d95ec-fe90-e0bf-1770-1268e301e0b8/test-file-ac8e8e22-024b-bb5a-af22-9f14ba045e9b",
       "RequestMethod": "PUT",
       "RequestHeaders": {
         "Authorization": "Sanitized",
-        "traceparent": "00-598348bdb1257c45b1eb3cad8dc0fb3f-f33e600ab037f14b-00",
+        "traceparent": "00-2e35de1a097a204b9c72192769b08740-215823d3d298d248-00",
         "User-Agent": [
-<<<<<<< HEAD
-          "azsdk-net-Storage.Files.Shares/12.0.0-dev.20191205.1+4f14c4315f17fbbc59c93c6819467b6f15d7008f",
-=======
-          "azsdk-net-Storage.Files.Shares/12.0.0-dev.20191211.1\u002B899431c003876eb9b26cefd8e8a37e7f27f82ced",
->>>>>>> 5e20a7a1
+          "azsdk-net-Storage.Files.Shares/12.0.0-dev.20191211.1\u002B2accb37068f0a0c9382fa117525bb968c5397cf7",
           "(.NET Core 4.6.28008.01; Microsoft Windows 10.0.18363 )"
         ],
-        "x-ms-client-request-id": "f7d37aca-baec-1ad9-6f10-03697f9bc84c",
+        "x-ms-client-request-id": "f3984eba-67ed-1a5f-8c31-f3c88525f5b0",
         "x-ms-content-length": "1048576",
-        "x-ms-date": "Wed, 11 Dec 2019 20:39:58 GMT",
+        "x-ms-date": "Wed, 11 Dec 2019 23:07:34 GMT",
         "x-ms-file-attributes": "None",
         "x-ms-file-creation-time": "Now",
         "x-ms-file-last-write-time": "Now",
@@ -125,50 +101,40 @@
       "StatusCode": 201,
       "ResponseHeaders": {
         "Content-Length": "0",
-<<<<<<< HEAD
-        "Date": "Fri, 06 Dec 2019 00:27:18 GMT",
-        "ETag": "\"0x8D779E30D6B7CBA\"",
-        "Last-Modified": "Fri, 06 Dec 2019 00:27:18 GMT",
-=======
-        "Date": "Wed, 11 Dec 2019 20:39:57 GMT",
-        "ETag": "\u00220x8D77E7A4A036494\u0022",
-        "Last-Modified": "Wed, 11 Dec 2019 20:39:58 GMT",
->>>>>>> 5e20a7a1
+        "Date": "Wed, 11 Dec 2019 23:07:34 GMT",
+        "ETag": "\u00220x8D77E8EE890CA01\u0022",
+        "Last-Modified": "Wed, 11 Dec 2019 23:07:34 GMT",
         "Server": [
           "Windows-Azure-File/1.0",
           "Microsoft-HTTPAPI/2.0"
         ],
-        "x-ms-client-request-id": "f7d37aca-baec-1ad9-6f10-03697f9bc84c",
+        "x-ms-client-request-id": "f3984eba-67ed-1a5f-8c31-f3c88525f5b0",
         "x-ms-file-attributes": "Archive",
-        "x-ms-file-change-time": "2019-12-11T20:39:58.9060756Z",
-        "x-ms-file-creation-time": "2019-12-11T20:39:58.9060756Z",
+        "x-ms-file-change-time": "2019-12-11T23:07:34.8473345Z",
+        "x-ms-file-creation-time": "2019-12-11T23:07:34.8473345Z",
         "x-ms-file-id": "11529285414812647424",
-        "x-ms-file-last-write-time": "2019-12-11T20:39:58.9060756Z",
+        "x-ms-file-last-write-time": "2019-12-11T23:07:34.8473345Z",
         "x-ms-file-parent-id": "13835128424026341376",
         "x-ms-file-permission-key": "12501538048846835188*422928105932735866",
-        "x-ms-request-id": "ef3e407f-c01a-0019-6863-b01280000000",
+        "x-ms-request-id": "01ef15c0-d01a-0015-6277-b08588000000",
         "x-ms-request-server-encrypted": "true",
         "x-ms-version": "2019-07-07"
       },
       "ResponseBody": []
     },
     {
-      "RequestUri": "http://seanstagetest.file.core.windows.net/test-share-7bc024d3-2a37-b967-6659-3441b984846c/test-directory-9b3d6747-e603-f7af-fb6d-8efe3a2aff16/test-file-f882e6b4-43cc-e462-4ea8-06ed19261a8d",
+      "RequestUri": "http://seanstagetest.file.core.windows.net/test-share-cd7efdaa-87a9-18da-3125-177296e93d82/test-directory-258d95ec-fe90-e0bf-1770-1268e301e0b8/test-file-ac8e8e22-024b-bb5a-af22-9f14ba045e9b",
       "RequestMethod": "PUT",
       "RequestHeaders": {
         "Authorization": "Sanitized",
-        "traceparent": "00-ffdf51ad22fc994d99f8c5e8da115a94-cdca4a7cd8ed5b4e-00",
+        "traceparent": "00-600b8a4ba129f444af8d2f13ffcb509f-a9cd441d04f05e49-00",
         "User-Agent": [
-<<<<<<< HEAD
-          "azsdk-net-Storage.Files.Shares/12.0.0-dev.20191205.1+4f14c4315f17fbbc59c93c6819467b6f15d7008f",
-=======
-          "azsdk-net-Storage.Files.Shares/12.0.0-dev.20191211.1\u002B899431c003876eb9b26cefd8e8a37e7f27f82ced",
->>>>>>> 5e20a7a1
+          "azsdk-net-Storage.Files.Shares/12.0.0-dev.20191211.1\u002B2accb37068f0a0c9382fa117525bb968c5397cf7",
           "(.NET Core 4.6.28008.01; Microsoft Windows 10.0.18363 )"
         ],
-        "x-ms-client-request-id": "9e23a673-2253-00a1-0e86-f823a99a3482",
+        "x-ms-client-request-id": "6b59e6bd-6a6b-f5ad-0730-6fe34a0530ed",
         "x-ms-copy-source": "https://error.file.core.windows.net/",
-        "x-ms-date": "Wed, 11 Dec 2019 20:39:58 GMT",
+        "x-ms-date": "Wed, 11 Dec 2019 23:07:34 GMT",
         "x-ms-return-client-request-id": "true",
         "x-ms-version": "2019-07-07"
       },
@@ -177,44 +143,34 @@
       "ResponseHeaders": {
         "Content-Length": "269",
         "Content-Type": "application/xml",
-        "Date": "Wed, 11 Dec 2019 20:39:59 GMT",
+        "Date": "Wed, 11 Dec 2019 23:07:34 GMT",
         "Server": [
           "Windows-Azure-File/1.0",
           "Microsoft-HTTPAPI/2.0"
         ],
-        "x-ms-client-request-id": "9e23a673-2253-00a1-0e86-f823a99a3482",
+        "x-ms-client-request-id": "6b59e6bd-6a6b-f5ad-0730-6fe34a0530ed",
         "x-ms-error-code": "CannotVerifyCopySource",
-        "x-ms-request-id": "ef3e4080-c01a-0019-6963-b01280000000",
+        "x-ms-request-id": "01ef15c3-d01a-0015-6577-b08588000000",
         "x-ms-version": "2019-07-07"
       },
       "ResponseBody": [
-<<<<<<< HEAD
-        "﻿<?xml version=\"1.0\" encoding=\"utf-8\"?><Error><Code>CannotVerifyCopySource</Code><Message>Value for one of the query parameters specified in the request URI is invalid.\n",
-        "RequestId:4376e59c-b01a-003c-50cb-abbbfc000000\n",
-        "Time:2019-12-06T00:27:18.9382508Z</Message></Error>"
-=======
         "\uFEFF\u003C?xml version=\u00221.0\u0022 encoding=\u0022utf-8\u0022?\u003E\u003CError\u003E\u003CCode\u003ECannotVerifyCopySource\u003C/Code\u003E\u003CMessage\u003EValue for one of the query parameters specified in the request URI is invalid.\n",
-        "RequestId:ef3e4080-c01a-0019-6963-b01280000000\n",
-        "Time:2019-12-11T20:39:59.0826110Z\u003C/Message\u003E\u003C/Error\u003E"
->>>>>>> 5e20a7a1
+        "RequestId:01ef15c3-d01a-0015-6577-b08588000000\n",
+        "Time:2019-12-11T23:07:35.2803166Z\u003C/Message\u003E\u003C/Error\u003E"
       ]
     },
     {
-      "RequestUri": "http://seanstagetest.file.core.windows.net/test-share-7bc024d3-2a37-b967-6659-3441b984846c?restype=share",
+      "RequestUri": "http://seanstagetest.file.core.windows.net/test-share-cd7efdaa-87a9-18da-3125-177296e93d82?restype=share",
       "RequestMethod": "DELETE",
       "RequestHeaders": {
         "Authorization": "Sanitized",
-        "traceparent": "00-150751e8006c4f4f95b501b141500fab-32a882c62cdf234a-00",
+        "traceparent": "00-4a8511dd77fc2c44aa06b8d6a1b18fd0-6a85156d67945c43-00",
         "User-Agent": [
-<<<<<<< HEAD
-          "azsdk-net-Storage.Files.Shares/12.0.0-dev.20191205.1+4f14c4315f17fbbc59c93c6819467b6f15d7008f",
-=======
-          "azsdk-net-Storage.Files.Shares/12.0.0-dev.20191211.1\u002B899431c003876eb9b26cefd8e8a37e7f27f82ced",
->>>>>>> 5e20a7a1
+          "azsdk-net-Storage.Files.Shares/12.0.0-dev.20191211.1\u002B2accb37068f0a0c9382fa117525bb968c5397cf7",
           "(.NET Core 4.6.28008.01; Microsoft Windows 10.0.18363 )"
         ],
-        "x-ms-client-request-id": "d8f6ea68-2978-95f9-f72a-670eeaf95d48",
-        "x-ms-date": "Wed, 11 Dec 2019 20:39:59 GMT",
+        "x-ms-client-request-id": "9e0afeb3-89cb-de45-abd9-974f55fc9abb",
+        "x-ms-date": "Wed, 11 Dec 2019 23:07:35 GMT",
         "x-ms-delete-snapshots": "include",
         "x-ms-return-client-request-id": "true",
         "x-ms-version": "2019-07-07"
@@ -223,25 +179,20 @@
       "StatusCode": 202,
       "ResponseHeaders": {
         "Content-Length": "0",
-        "Date": "Wed, 11 Dec 2019 20:39:59 GMT",
+        "Date": "Wed, 11 Dec 2019 23:07:34 GMT",
         "Server": [
           "Windows-Azure-File/1.0",
           "Microsoft-HTTPAPI/2.0"
         ],
-        "x-ms-client-request-id": "d8f6ea68-2978-95f9-f72a-670eeaf95d48",
-        "x-ms-request-id": "ef3e4082-c01a-0019-6a63-b01280000000",
+        "x-ms-client-request-id": "9e0afeb3-89cb-de45-abd9-974f55fc9abb",
+        "x-ms-request-id": "01ef15d6-d01a-0015-7777-b08588000000",
         "x-ms-version": "2019-07-07"
       },
       "ResponseBody": []
     }
   ],
   "Variables": {
-<<<<<<< HEAD
-    "RandomSeed": "1553044401",
+    "RandomSeed": "890009116",
     "Storage_TestConfigDefault": "ProductionTenant\nseanstagetest\nU2FuaXRpemVk\nhttp://seanstagetest.blob.core.windows.net\nhttp://seanstagetest.file.core.windows.net\nhttp://seanstagetest.queue.core.windows.net\nhttp://seanstagetest.table.core.windows.net\n\n\n\n\nhttp://seanstagetest-secondary.blob.core.windows.net\nhttp://seanstagetest-secondary.file.core.windows.net\nhttp://seanstagetest-secondary.queue.core.windows.net\nhttp://seanstagetest-secondary.table.core.windows.net\n\nSanitized\n\n\nCloud\nBlobEndpoint=http://seanstagetest.blob.core.windows.net/;QueueEndpoint=http://seanstagetest.queue.core.windows.net/;FileEndpoint=http://seanstagetest.file.core.windows.net/;BlobSecondaryEndpoint=http://seanstagetest-secondary.blob.core.windows.net/;QueueSecondaryEndpoint=http://seanstagetest-secondary.queue.core.windows.net/;FileSecondaryEndpoint=http://seanstagetest-secondary.file.core.windows.net/;AccountName=seanstagetest;AccountKey=Sanitized\nseanscope1"
-=======
-    "RandomSeed": "282912532",
-    "Storage_TestConfigDefault": "ProductionTenant\nseanstagetest\nU2FuaXRpemVk\nhttp://seanstagetest.blob.core.windows.net\nhttp://seanstagetest.file.core.windows.net\nhttp://seanstagetest.queue.core.windows.net\nhttp://seanstagetest.table.core.windows.net\n\n\n\n\nhttp://seanstagetest-secondary.blob.core.windows.net\nhttp://seanstagetest-secondary.file.core.windows.net\nhttp://seanstagetest-secondary.queue.core.windows.net\nhttp://seanstagetest-secondary.table.core.windows.net\n\nSanitized\n\n\nCloud\nBlobEndpoint=http://seanstagetest.blob.core.windows.net/;QueueEndpoint=http://seanstagetest.queue.core.windows.net/;FileEndpoint=http://seanstagetest.file.core.windows.net/;BlobSecondaryEndpoint=http://seanstagetest-secondary.blob.core.windows.net/;QueueSecondaryEndpoint=http://seanstagetest-secondary.queue.core.windows.net/;FileSecondaryEndpoint=http://seanstagetest-secondary.file.core.windows.net/;AccountName=seanstagetest;AccountKey=Sanitized"
->>>>>>> 5e20a7a1
   }
 }