{
  "Entries": [
    {
      "RequestUri": "https://seanmcccanary3.file.core.windows.net/test-share-742fa75c-e516-50f6-2798-86a2d2c90277?restype=share",
      "RequestMethod": "PUT",
      "RequestHeaders": {
        "Accept": "application/xml",
        "Authorization": "Sanitized",
        "traceparent": "00-2d9f050a2d57324e9b6041b5d54ac9ff-3bef514ea8e68d4b-00",
        "User-Agent": [
          "azsdk-net-Storage.Files.Shares/12.7.0-alpha.20210121.1",
          "(.NET 5.0.2; Microsoft Windows 10.0.19042)"
        ],
        "x-ms-client-request-id": "8544ea65-5d15-c455-4641-bdeb8e1db0fd",
        "x-ms-date": "Thu, 21 Jan 2021 20:40:05 GMT",
        "x-ms-return-client-request-id": "true",
        "x-ms-version": "2020-06-12"
      },
      "RequestBody": null,
      "StatusCode": 201,
      "ResponseHeaders": {
        "Content-Length": "0",
        "Date": "Thu, 21 Jan 2021 20:40:05 GMT",
        "ETag": "\u00220x8D8BE4CBBF68D4D\u0022",
        "Last-Modified": "Thu, 21 Jan 2021 20:40:05 GMT",
        "Server": [
          "Windows-Azure-File/1.0",
          "Microsoft-HTTPAPI/2.0"
        ],
        "x-ms-client-request-id": "8544ea65-5d15-c455-4641-bdeb8e1db0fd",
<<<<<<< HEAD
        "x-ms-request-id": "8f70abac-301a-0086-34e2-9c167b000000",
        "x-ms-version": "2020-06-12"
=======
        "x-ms-request-id": "d08b5249-d01a-0037-2e35-f0086e000000",
        "x-ms-version": "2020-04-08"
>>>>>>> ac24a13f
      },
      "ResponseBody": []
    },
    {
      "RequestUri": "https://seanmcccanary3.file.core.windows.net/test-share-742fa75c-e516-50f6-2798-86a2d2c90277/test-directory-4bc0d0bc-740d-8fdc-dc51-d6a53df44936?restype=directory",
      "RequestMethod": "PUT",
      "RequestHeaders": {
        "Accept": "application/xml",
        "Authorization": "Sanitized",
        "traceparent": "00-8e2b2b64191d5846a34c7cf3be553464-5535fe7bc9275e48-00",
        "User-Agent": [
          "azsdk-net-Storage.Files.Shares/12.7.0-alpha.20210121.1",
          "(.NET 5.0.2; Microsoft Windows 10.0.19042)"
        ],
        "x-ms-client-request-id": "3644aac0-e830-f001-0eb4-a8c486b08751",
        "x-ms-date": "Thu, 21 Jan 2021 20:40:05 GMT",
        "x-ms-file-attributes": "None",
        "x-ms-file-creation-time": "Now",
        "x-ms-file-last-write-time": "Now",
        "x-ms-file-permission": "Inherit",
        "x-ms-return-client-request-id": "true",
        "x-ms-version": "2020-06-12"
      },
      "RequestBody": null,
      "StatusCode": 201,
      "ResponseHeaders": {
        "Content-Length": "0",
        "Date": "Thu, 21 Jan 2021 20:40:05 GMT",
        "ETag": "\u00220x8D8BE4CBBFF76C6\u0022",
        "Last-Modified": "Thu, 21 Jan 2021 20:40:05 GMT",
        "Server": [
          "Windows-Azure-File/1.0",
          "Microsoft-HTTPAPI/2.0"
        ],
        "x-ms-client-request-id": "3644aac0-e830-f001-0eb4-a8c486b08751",
        "x-ms-file-attributes": "Directory",
        "x-ms-file-change-time": "2021-01-21T20:40:05.3798598Z",
        "x-ms-file-creation-time": "2021-01-21T20:40:05.3798598Z",
        "x-ms-file-id": "13835128424026341376",
        "x-ms-file-last-write-time": "2021-01-21T20:40:05.3798598Z",
        "x-ms-file-parent-id": "0",
        "x-ms-file-permission-key": "17860367565182308406*11459378189709739967",
        "x-ms-request-id": "d08b524c-d01a-0037-2f35-f0086e000000",
        "x-ms-request-server-encrypted": "true",
        "x-ms-version": "2020-06-12"
      },
      "ResponseBody": []
    },
    {
      "RequestUri": "https://seanmcccanary3.file.core.windows.net/test-share-742fa75c-e516-50f6-2798-86a2d2c90277/test-directory-4bc0d0bc-740d-8fdc-dc51-d6a53df44936/test-file-d39b42c2-0e12-f3d7-25b0-65dfd06aba70",
      "RequestMethod": "PUT",
      "RequestHeaders": {
        "Accept": "application/xml",
        "Authorization": "Sanitized",
        "traceparent": "00-3995bbcce2d680489255d73dfc9f937e-49450e9cd8609e4e-00",
        "User-Agent": [
          "azsdk-net-Storage.Files.Shares/12.7.0-alpha.20210121.1",
          "(.NET 5.0.2; Microsoft Windows 10.0.19042)"
        ],
        "x-ms-client-request-id": "707752d7-ab4c-f93a-df27-c1e518843d8e",
        "x-ms-content-length": "1024",
        "x-ms-date": "Thu, 21 Jan 2021 20:40:05 GMT",
        "x-ms-file-attributes": "None",
        "x-ms-file-creation-time": "Now",
        "x-ms-file-last-write-time": "Now",
        "x-ms-file-permission": "Inherit",
        "x-ms-return-client-request-id": "true",
        "x-ms-type": "file",
        "x-ms-version": "2020-06-12"
      },
      "RequestBody": null,
      "StatusCode": 201,
      "ResponseHeaders": {
        "Content-Length": "0",
        "Date": "Thu, 21 Jan 2021 20:40:05 GMT",
        "ETag": "\u00220x8D8BE4CBC093C93\u0022",
        "Last-Modified": "Thu, 21 Jan 2021 20:40:05 GMT",
        "Server": [
          "Windows-Azure-File/1.0",
          "Microsoft-HTTPAPI/2.0"
        ],
        "x-ms-client-request-id": "707752d7-ab4c-f93a-df27-c1e518843d8e",
        "x-ms-file-attributes": "Archive",
        "x-ms-file-change-time": "2021-01-21T20:40:05.4439059Z",
        "x-ms-file-creation-time": "2021-01-21T20:40:05.4439059Z",
        "x-ms-file-id": "11529285414812647424",
        "x-ms-file-last-write-time": "2021-01-21T20:40:05.4439059Z",
        "x-ms-file-parent-id": "13835128424026341376",
        "x-ms-file-permission-key": "4010187179898695473*11459378189709739967",
        "x-ms-request-id": "d08b524e-d01a-0037-3035-f0086e000000",
        "x-ms-request-server-encrypted": "true",
        "x-ms-version": "2020-06-12"
      },
      "ResponseBody": []
    },
    {
      "RequestUri": "https://seanmcccanary3.file.core.windows.net/test-share-742fa75c-e516-50f6-2798-86a2d2c90277/test-directory-4bc0d0bc-740d-8fdc-dc51-d6a53df44936/test-file-d39b42c2-0e12-f3d7-25b0-65dfd06aba70?comp=range",
      "RequestMethod": "PUT",
      "RequestHeaders": {
        "Accept": "application/xml",
        "Authorization": "Sanitized",
        "Content-Length": "1024",
        "Content-Type": "application/octet-stream",
        "traceparent": "00-c1ccff6fc6206c42b45812f06e2109c5-4dcdfd779c9fc041-00",
        "User-Agent": [
          "azsdk-net-Storage.Files.Shares/12.7.0-alpha.20210121.1",
          "(.NET 5.0.2; Microsoft Windows 10.0.19042)"
        ],
        "x-ms-client-request-id": "7e087e61-4af3-3223-3473-d0b73105a008",
        "x-ms-date": "Thu, 21 Jan 2021 20:40:05 GMT",
        "x-ms-range": "bytes=0-1023",
        "x-ms-return-client-request-id": "true",
        "x-ms-version": "2020-06-12",
        "x-ms-write": "update"
      },
      "RequestBody": "94eGFt/IeD9uG0QJ\u002BAx//QBW5ZOvEwV9dk3Y0NSdHlZ8KtiIWTmg9zEFxxWj9/cCNavDMMrzoeSBCaCS8Kdr0PzujM4z9qPHte1hqkvw2X5V1psp2u2LiYjzB1CYDgeKmvYYtGsozj4H\u002B3vdkveZkC8hPBkMQfYPYwNGP\u002B9TL6fl1xBU2CUTLQddId9xrfaRWnYgdtHufVgACFBn4Y5OtMzT97rmRLgJDg8RriAXnbUMteR5MrjW91m4VM/Uq0t4D20SnrU8qha9F2jC3M836WqbWyyp1YEU/QBhLfDpNWLDmZ\u002BzBP//0ArOuxtPExuJgWpkOVAfzjnr/qC12n0l1OEG/kMvg\u002BRqm4sh2xpmxOnk16yFhPwSpMplyAZfSfWNqOY6SRXYWv2G\u002BZ7F/vMfhTm20QLRoFDl9Fl4yrveC1GVkzI0LHvTDH2u/4pdTKbWRkLMqHjyvAiVVFS8X5BCp\u002B5ML2rB61m94sWFI6DFh6ezooN4EmPYotcqntcnF6ztbFecER07FVvpDsWzbZln0M2tCbwMyZWKdIyTlkyBlssYmLZJKHaKd4wojgOdJTU9ws4KeQ7v4KLCEZ2QqH4OZ3f6mtXiHqdWIpEw5DqR7U5XVdR\u002Bdxy8KbcUhhbZ\u002Bs8OGSeLootgW6Qms1Z8v/xoMSROOFKqj/BaPnAezpeQfSjCIcoTBUvC9vovWMTGP2m6q1XyisF8Y4o2MWQaQo0MlTUtup0yVCvYjEJYejcslP4HYyJCnfNnRr1A3NTnp7RsI8KOmIXLiFcpGv5\u002BI\u002BlSCpxlE95qyfhCxXTg8XdX8eSN61d0nvx5O9vLGIP16SLU7dI4gZTVAlnKS9IQ65bf0igZ8TiS3Wyg69cDn7B0TdxSCwOlHm9Qt\u002Bn9qlIpaFBE60Zb2/fqQg9lmJW80mKoVf31vt\u002BTOrO4yTlOlDIZdoOHv7RqGXHlZ8nzP4bZk\u002BWHVVVUNKlwsbGSohK\u002Bm67cTCESNBOuPTuLEFYWn/ot3jZTxz7dxUHZFw0D2HdfJswbFvNkx17S2BcZyCNSWRG2ZcPcatRv/4bgOB0Fq2XELOmK\u002B4gHyBfXge4nw/wdh778THOzg7z4qxdshI5BzC2xVZw6x12Jr5ysBOjlRzyKwrFfCV7yEKgskk9xmkOJlrTBdW1f479gcpzWB37TEmTb4cLc4cPOv0TzDTUOGBRZI20zJNLOKt7y/pbBHAkqWH/rlriBrLTx8rYpbNWJUlqHfeQQn\u002B6SDLfj6eMtDKM7ybS1IoJc13a5QjIbpb4Iaaw8Op8lGbmRWYkBncPRxOUS7aMh1C/YK6VtV127dmf52oA28NIEFrD7I8n4Wjqz535MCLca55V9Yw75t8Fc1eIhCA==",
      "StatusCode": 201,
      "ResponseHeaders": {
        "Content-Length": "0",
        "Content-MD5": "\u002B7HOoVfobkUib91UDze55Q==",
        "Date": "Thu, 21 Jan 2021 20:40:05 GMT",
        "ETag": "\u00220x8D8BE4CBC13779A\u0022",
        "Last-Modified": "Thu, 21 Jan 2021 20:40:05 GMT",
        "Server": [
          "Windows-Azure-File/1.0",
          "Microsoft-HTTPAPI/2.0"
        ],
        "x-ms-client-request-id": "7e087e61-4af3-3223-3473-d0b73105a008",
        "x-ms-request-id": "d08b524f-d01a-0037-3135-f0086e000000",
        "x-ms-request-server-encrypted": "true",
        "x-ms-version": "2020-06-12"
      },
      "ResponseBody": []
    },
    {
      "RequestUri": "https://seanmcccanary3.file.core.windows.net/test-share-742fa75c-e516-50f6-2798-86a2d2c90277/test-directory-4bc0d0bc-740d-8fdc-dc51-d6a53df44936/test-file-d39b42c2-0e12-f3d7-25b0-65dfd06aba70",
      "RequestMethod": "HEAD",
      "RequestHeaders": {
        "Accept": "application/xml",
        "Authorization": "Sanitized",
        "traceparent": "00-93bf70d2b6413c4290c953b9a8b4781e-b6bd25a1d5432842-00",
        "User-Agent": [
          "azsdk-net-Storage.Files.Shares/12.7.0-alpha.20210121.1",
          "(.NET 5.0.2; Microsoft Windows 10.0.19042)"
        ],
        "x-ms-client-request-id": "99833b22-bf7c-b29b-2d4b-3201a1729e52",
        "x-ms-date": "Thu, 21 Jan 2021 20:40:05 GMT",
        "x-ms-return-client-request-id": "true",
        "x-ms-version": "2020-06-12"
      },
      "RequestBody": null,
      "StatusCode": 200,
      "ResponseHeaders": {
        "Content-Length": "1024",
        "Content-Type": "application/octet-stream",
        "Date": "Thu, 21 Jan 2021 20:40:05 GMT",
        "ETag": "\u00220x8D8BE4CBC13779A\u0022",
        "Last-Modified": "Thu, 21 Jan 2021 20:40:05 GMT",
        "Server": [
          "Windows-Azure-File/1.0",
          "Microsoft-HTTPAPI/2.0"
        ],
        "Vary": "Origin",
        "x-ms-client-request-id": "99833b22-bf7c-b29b-2d4b-3201a1729e52",
        "x-ms-file-attributes": "Archive",
        "x-ms-file-change-time": "2021-01-21T20:40:05.5109530Z",
        "x-ms-file-creation-time": "2021-01-21T20:40:05.4439059Z",
        "x-ms-file-id": "11529285414812647424",
        "x-ms-file-last-write-time": "2021-01-21T20:40:05.5109530Z",
        "x-ms-file-parent-id": "13835128424026341376",
        "x-ms-file-permission-key": "4010187179898695473*11459378189709739967",
        "x-ms-lease-state": "available",
        "x-ms-lease-status": "unlocked",
        "x-ms-request-id": "d08b5250-d01a-0037-3235-f0086e000000",
        "x-ms-server-encrypted": "true",
        "x-ms-type": "File",
        "x-ms-version": "2020-06-12"
      },
      "ResponseBody": []
    },
    {
      "RequestUri": "https://seanmcccanary3.file.core.windows.net/test-share-742fa75c-e516-50f6-2798-86a2d2c90277/test-directory-4bc0d0bc-740d-8fdc-dc51-d6a53df44936/test-file-d39b42c2-0e12-f3d7-25b0-65dfd06aba70",
      "RequestMethod": "GET",
      "RequestHeaders": {
        "Accept": "application/xml",
        "Authorization": "Sanitized",
        "User-Agent": [
          "azsdk-net-Storage.Files.Shares/12.7.0-alpha.20210121.1",
          "(.NET 5.0.2; Microsoft Windows 10.0.19042)"
        ],
        "x-ms-client-request-id": "f594697e-0682-c78c-dfaf-6fd6b570c4b5",
        "x-ms-date": "Thu, 21 Jan 2021 20:40:05 GMT",
        "x-ms-range": "bytes=0-127",
        "x-ms-range-get-content-md5": "false",
        "x-ms-return-client-request-id": "true",
        "x-ms-version": "2020-06-12"
      },
      "RequestBody": null,
      "StatusCode": 206,
      "ResponseHeaders": {
        "Accept-Ranges": "bytes",
        "Content-Length": "128",
        "Content-Range": "bytes 0-127/1024",
        "Content-Type": "application/octet-stream",
        "Date": "Thu, 21 Jan 2021 20:40:05 GMT",
        "ETag": "\u00220x8D8BE4CBC13779A\u0022",
        "Last-Modified": "Thu, 21 Jan 2021 20:40:05 GMT",
        "Server": [
          "Windows-Azure-File/1.0",
          "Microsoft-HTTPAPI/2.0"
        ],
        "Vary": "Origin",
        "x-ms-client-request-id": "f594697e-0682-c78c-dfaf-6fd6b570c4b5",
        "x-ms-file-attributes": "Archive",
        "x-ms-file-change-time": "2021-01-21T20:40:05.5109530Z",
        "x-ms-file-creation-time": "2021-01-21T20:40:05.4439059Z",
        "x-ms-file-id": "11529285414812647424",
        "x-ms-file-last-write-time": "2021-01-21T20:40:05.5109530Z",
        "x-ms-file-parent-id": "13835128424026341376",
        "x-ms-file-permission-key": "4010187179898695473*11459378189709739967",
        "x-ms-lease-state": "available",
        "x-ms-lease-status": "unlocked",
        "x-ms-request-id": "d08b5251-d01a-0037-3335-f0086e000000",
        "x-ms-server-encrypted": "true",
        "x-ms-type": "File",
        "x-ms-version": "2020-06-12"
      },
      "ResponseBody": "94eGFt/IeD9uG0QJ\u002BAx//QBW5ZOvEwV9dk3Y0NSdHlZ8KtiIWTmg9zEFxxWj9/cCNavDMMrzoeSBCaCS8Kdr0PzujM4z9qPHte1hqkvw2X5V1psp2u2LiYjzB1CYDgeKmvYYtGsozj4H\u002B3vdkveZkC8hPBkMQfYPYwNGP\u002B9TL6c="
    },
    {
      "RequestUri": "https://seanmcccanary3.file.core.windows.net/test-share-742fa75c-e516-50f6-2798-86a2d2c90277/test-directory-4bc0d0bc-740d-8fdc-dc51-d6a53df44936/test-file-d39b42c2-0e12-f3d7-25b0-65dfd06aba70",
      "RequestMethod": "GET",
      "RequestHeaders": {
        "Accept": "application/xml",
        "Authorization": "Sanitized",
        "User-Agent": [
          "azsdk-net-Storage.Files.Shares/12.7.0-alpha.20210121.1",
          "(.NET 5.0.2; Microsoft Windows 10.0.19042)"
        ],
        "x-ms-client-request-id": "3883ea7e-a9de-3bcf-b1ff-a967f78ec59c",
        "x-ms-date": "Thu, 21 Jan 2021 20:40:05 GMT",
        "x-ms-range": "bytes=128-255",
        "x-ms-range-get-content-md5": "false",
        "x-ms-return-client-request-id": "true",
        "x-ms-version": "2020-06-12"
      },
      "RequestBody": null,
      "StatusCode": 206,
      "ResponseHeaders": {
        "Accept-Ranges": "bytes",
        "Content-Length": "128",
        "Content-Range": "bytes 128-255/1024",
        "Content-Type": "application/octet-stream",
        "Date": "Thu, 21 Jan 2021 20:40:05 GMT",
        "ETag": "\u00220x8D8BE4CBC13779A\u0022",
        "Last-Modified": "Thu, 21 Jan 2021 20:40:05 GMT",
        "Server": [
          "Windows-Azure-File/1.0",
          "Microsoft-HTTPAPI/2.0"
        ],
        "Vary": "Origin",
        "x-ms-client-request-id": "3883ea7e-a9de-3bcf-b1ff-a967f78ec59c",
        "x-ms-file-attributes": "Archive",
        "x-ms-file-change-time": "2021-01-21T20:40:05.5109530Z",
        "x-ms-file-creation-time": "2021-01-21T20:40:05.4439059Z",
        "x-ms-file-id": "11529285414812647424",
        "x-ms-file-last-write-time": "2021-01-21T20:40:05.5109530Z",
        "x-ms-file-parent-id": "13835128424026341376",
        "x-ms-file-permission-key": "4010187179898695473*11459378189709739967",
        "x-ms-lease-state": "available",
        "x-ms-lease-status": "unlocked",
        "x-ms-request-id": "d08b5252-d01a-0037-3435-f0086e000000",
        "x-ms-server-encrypted": "true",
        "x-ms-type": "File",
        "x-ms-version": "2020-06-12"
      },
      "ResponseBody": "5dcQVNglEy0HXSHfca32kVp2IHbR7n1YAAhQZ\u002BGOTrTM0/e65kS4CQ4PEa4gF521DLXkeTK41vdZuFTP1KtLeA9tEp61PKoWvRdowtzPN\u002Blqm1ssqdWBFP0AYS3w6TViw5mfswT//9AKzrsbTxMbiYFqZDlQH8456/6gtdp9JdQ="
    },
    {
      "RequestUri": "https://seanmcccanary3.file.core.windows.net/test-share-742fa75c-e516-50f6-2798-86a2d2c90277/test-directory-4bc0d0bc-740d-8fdc-dc51-d6a53df44936/test-file-d39b42c2-0e12-f3d7-25b0-65dfd06aba70",
      "RequestMethod": "GET",
      "RequestHeaders": {
        "Accept": "application/xml",
        "Authorization": "Sanitized",
        "User-Agent": [
          "azsdk-net-Storage.Files.Shares/12.7.0-alpha.20210121.1",
          "(.NET 5.0.2; Microsoft Windows 10.0.19042)"
        ],
        "x-ms-client-request-id": "ca58fb2f-8ced-5fd7-f6ec-7627c3e9c348",
        "x-ms-date": "Thu, 21 Jan 2021 20:40:06 GMT",
        "x-ms-range": "bytes=256-383",
        "x-ms-range-get-content-md5": "false",
        "x-ms-return-client-request-id": "true",
        "x-ms-version": "2020-06-12"
      },
      "RequestBody": null,
      "StatusCode": 206,
      "ResponseHeaders": {
        "Accept-Ranges": "bytes",
        "Content-Length": "128",
        "Content-Range": "bytes 256-383/1024",
        "Content-Type": "application/octet-stream",
        "Date": "Thu, 21 Jan 2021 20:40:05 GMT",
        "ETag": "\u00220x8D8BE4CBC13779A\u0022",
        "Last-Modified": "Thu, 21 Jan 2021 20:40:05 GMT",
        "Server": [
          "Windows-Azure-File/1.0",
          "Microsoft-HTTPAPI/2.0"
        ],
        "Vary": "Origin",
        "x-ms-client-request-id": "ca58fb2f-8ced-5fd7-f6ec-7627c3e9c348",
        "x-ms-file-attributes": "Archive",
        "x-ms-file-change-time": "2021-01-21T20:40:05.5109530Z",
        "x-ms-file-creation-time": "2021-01-21T20:40:05.4439059Z",
        "x-ms-file-id": "11529285414812647424",
        "x-ms-file-last-write-time": "2021-01-21T20:40:05.5109530Z",
        "x-ms-file-parent-id": "13835128424026341376",
        "x-ms-file-permission-key": "4010187179898695473*11459378189709739967",
        "x-ms-lease-state": "available",
        "x-ms-lease-status": "unlocked",
        "x-ms-request-id": "d08b5253-d01a-0037-3535-f0086e000000",
        "x-ms-server-encrypted": "true",
        "x-ms-type": "File",
        "x-ms-version": "2020-06-12"
      },
      "ResponseBody": "4Qb\u002BQy\u002BD5GqbiyHbGmbE6eTXrIWE/BKkymXIBl9J9Y2o5jpJFdha/Yb5nsX\u002B8x\u002BFObbRAtGgUOX0WXjKu94LUZWTMjQse9MMfa7/il1MptZGQsyoePK8CJVUVLxfkEKn7kwvasHrWb3ixYUjoMWHp7Oig3gSY9ii1yqe1ycXrO0="
    },
    {
      "RequestUri": "https://seanmcccanary3.file.core.windows.net/test-share-742fa75c-e516-50f6-2798-86a2d2c90277/test-directory-4bc0d0bc-740d-8fdc-dc51-d6a53df44936/test-file-d39b42c2-0e12-f3d7-25b0-65dfd06aba70",
      "RequestMethod": "GET",
      "RequestHeaders": {
        "Accept": "application/xml",
        "Authorization": "Sanitized",
        "User-Agent": [
          "azsdk-net-Storage.Files.Shares/12.7.0-alpha.20210121.1",
          "(.NET 5.0.2; Microsoft Windows 10.0.19042)"
        ],
        "x-ms-client-request-id": "fb3718a0-fa36-51af-c8e4-76a42ffa4e2f",
        "x-ms-date": "Thu, 21 Jan 2021 20:40:06 GMT",
        "x-ms-range": "bytes=384-511",
        "x-ms-range-get-content-md5": "false",
        "x-ms-return-client-request-id": "true",
        "x-ms-version": "2020-06-12"
      },
      "RequestBody": null,
      "StatusCode": 206,
      "ResponseHeaders": {
        "Accept-Ranges": "bytes",
        "Content-Length": "128",
        "Content-Range": "bytes 384-511/1024",
        "Content-Type": "application/octet-stream",
        "Date": "Thu, 21 Jan 2021 20:40:05 GMT",
        "ETag": "\u00220x8D8BE4CBC13779A\u0022",
        "Last-Modified": "Thu, 21 Jan 2021 20:40:05 GMT",
        "Server": [
          "Windows-Azure-File/1.0",
          "Microsoft-HTTPAPI/2.0"
        ],
        "Vary": "Origin",
        "x-ms-client-request-id": "fb3718a0-fa36-51af-c8e4-76a42ffa4e2f",
        "x-ms-file-attributes": "Archive",
        "x-ms-file-change-time": "2021-01-21T20:40:05.5109530Z",
        "x-ms-file-creation-time": "2021-01-21T20:40:05.4439059Z",
        "x-ms-file-id": "11529285414812647424",
        "x-ms-file-last-write-time": "2021-01-21T20:40:05.5109530Z",
        "x-ms-file-parent-id": "13835128424026341376",
        "x-ms-file-permission-key": "4010187179898695473*11459378189709739967",
        "x-ms-lease-state": "available",
        "x-ms-lease-status": "unlocked",
        "x-ms-request-id": "d08b5254-d01a-0037-3635-f0086e000000",
        "x-ms-server-encrypted": "true",
        "x-ms-type": "File",
        "x-ms-version": "2020-06-12"
      },
      "ResponseBody": "bFecER07FVvpDsWzbZln0M2tCbwMyZWKdIyTlkyBlssYmLZJKHaKd4wojgOdJTU9ws4KeQ7v4KLCEZ2QqH4OZ3f6mtXiHqdWIpEw5DqR7U5XVdR\u002Bdxy8KbcUhhbZ\u002Bs8OGSeLootgW6Qms1Z8v/xoMSROOFKqj/BaPnAezpeQfSg="
    },
    {
      "RequestUri": "https://seanmcccanary3.file.core.windows.net/test-share-742fa75c-e516-50f6-2798-86a2d2c90277/test-directory-4bc0d0bc-740d-8fdc-dc51-d6a53df44936/test-file-d39b42c2-0e12-f3d7-25b0-65dfd06aba70",
      "RequestMethod": "GET",
      "RequestHeaders": {
        "Accept": "application/xml",
        "Authorization": "Sanitized",
        "User-Agent": [
          "azsdk-net-Storage.Files.Shares/12.7.0-alpha.20210121.1",
          "(.NET 5.0.2; Microsoft Windows 10.0.19042)"
        ],
        "x-ms-client-request-id": "aa86772a-c8b1-4812-42a9-00289d3da9cf",
        "x-ms-date": "Thu, 21 Jan 2021 20:40:06 GMT",
        "x-ms-range": "bytes=512-639",
        "x-ms-range-get-content-md5": "false",
        "x-ms-return-client-request-id": "true",
        "x-ms-version": "2020-06-12"
      },
      "RequestBody": null,
      "StatusCode": 206,
      "ResponseHeaders": {
        "Accept-Ranges": "bytes",
        "Content-Length": "128",
        "Content-Range": "bytes 512-639/1024",
        "Content-Type": "application/octet-stream",
        "Date": "Thu, 21 Jan 2021 20:40:05 GMT",
        "ETag": "\u00220x8D8BE4CBC13779A\u0022",
        "Last-Modified": "Thu, 21 Jan 2021 20:40:05 GMT",
        "Server": [
          "Windows-Azure-File/1.0",
          "Microsoft-HTTPAPI/2.0"
        ],
        "Vary": "Origin",
        "x-ms-client-request-id": "aa86772a-c8b1-4812-42a9-00289d3da9cf",
        "x-ms-file-attributes": "Archive",
        "x-ms-file-change-time": "2021-01-21T20:40:05.5109530Z",
        "x-ms-file-creation-time": "2021-01-21T20:40:05.4439059Z",
        "x-ms-file-id": "11529285414812647424",
        "x-ms-file-last-write-time": "2021-01-21T20:40:05.5109530Z",
        "x-ms-file-parent-id": "13835128424026341376",
        "x-ms-file-permission-key": "4010187179898695473*11459378189709739967",
        "x-ms-lease-state": "available",
        "x-ms-lease-status": "unlocked",
        "x-ms-request-id": "d08b5255-d01a-0037-3735-f0086e000000",
        "x-ms-server-encrypted": "true",
        "x-ms-type": "File",
        "x-ms-version": "2020-06-12"
      },
      "ResponseBody": "wiHKEwVLwvb6L1jExj9puqtV8orBfGOKNjFkGkKNDJU1LbqdMlQr2IxCWHo3LJT\u002BB2MiQp3zZ0a9QNzU56e0bCPCjpiFy4hXKRr\u002BfiPpUgqcZRPeasn4QsV04PF3V/HkjetXdJ78eTvbyxiD9eki1O3SOIGU1QJZykvSEOuW39I="
    },
    {
      "RequestUri": "https://seanmcccanary3.file.core.windows.net/test-share-742fa75c-e516-50f6-2798-86a2d2c90277/test-directory-4bc0d0bc-740d-8fdc-dc51-d6a53df44936/test-file-d39b42c2-0e12-f3d7-25b0-65dfd06aba70",
      "RequestMethod": "GET",
      "RequestHeaders": {
        "Accept": "application/xml",
        "Authorization": "Sanitized",
        "User-Agent": [
          "azsdk-net-Storage.Files.Shares/12.7.0-alpha.20210121.1",
          "(.NET 5.0.2; Microsoft Windows 10.0.19042)"
        ],
        "x-ms-client-request-id": "b77ad510-a373-4c7d-c2ec-460d945b7edb",
        "x-ms-date": "Thu, 21 Jan 2021 20:40:06 GMT",
        "x-ms-range": "bytes=640-767",
        "x-ms-range-get-content-md5": "false",
        "x-ms-return-client-request-id": "true",
        "x-ms-version": "2020-06-12"
      },
      "RequestBody": null,
      "StatusCode": 206,
      "ResponseHeaders": {
        "Accept-Ranges": "bytes",
        "Content-Length": "128",
        "Content-Range": "bytes 640-767/1024",
        "Content-Type": "application/octet-stream",
        "Date": "Thu, 21 Jan 2021 20:40:05 GMT",
        "ETag": "\u00220x8D8BE4CBC13779A\u0022",
        "Last-Modified": "Thu, 21 Jan 2021 20:40:05 GMT",
        "Server": [
          "Windows-Azure-File/1.0",
          "Microsoft-HTTPAPI/2.0"
        ],
        "Vary": "Origin",
        "x-ms-client-request-id": "b77ad510-a373-4c7d-c2ec-460d945b7edb",
        "x-ms-file-attributes": "Archive",
        "x-ms-file-change-time": "2021-01-21T20:40:05.5109530Z",
        "x-ms-file-creation-time": "2021-01-21T20:40:05.4439059Z",
        "x-ms-file-id": "11529285414812647424",
        "x-ms-file-last-write-time": "2021-01-21T20:40:05.5109530Z",
        "x-ms-file-parent-id": "13835128424026341376",
        "x-ms-file-permission-key": "4010187179898695473*11459378189709739967",
        "x-ms-lease-state": "available",
        "x-ms-lease-status": "unlocked",
        "x-ms-request-id": "d08b5256-d01a-0037-3835-f0086e000000",
        "x-ms-server-encrypted": "true",
        "x-ms-type": "File",
        "x-ms-version": "2020-06-12"
      },
      "ResponseBody": "KBnxOJLdbKDr1wOfsHRN3FILA6Ueb1C36f2qUiloUETrRlvb9\u002BpCD2WYlbzSYqhV/fW\u002B35M6s7jJOU6UMhl2g4e/tGoZceVnyfM/htmT5YdVVVQ0qXCxsZKiEr6brtxMIRI0E649O4sQVhaf\u002Bi3eNlPHPt3FQdkXDQPYd18mzBs="
    },
    {
      "RequestUri": "https://seanmcccanary3.file.core.windows.net/test-share-742fa75c-e516-50f6-2798-86a2d2c90277/test-directory-4bc0d0bc-740d-8fdc-dc51-d6a53df44936/test-file-d39b42c2-0e12-f3d7-25b0-65dfd06aba70",
      "RequestMethod": "GET",
      "RequestHeaders": {
        "Accept": "application/xml",
        "Authorization": "Sanitized",
        "User-Agent": [
          "azsdk-net-Storage.Files.Shares/12.7.0-alpha.20210121.1",
          "(.NET 5.0.2; Microsoft Windows 10.0.19042)"
        ],
        "x-ms-client-request-id": "c7170ac4-f1c3-805b-71a3-f433f3397738",
        "x-ms-date": "Thu, 21 Jan 2021 20:40:06 GMT",
        "x-ms-range": "bytes=768-895",
        "x-ms-range-get-content-md5": "false",
        "x-ms-return-client-request-id": "true",
        "x-ms-version": "2020-06-12"
      },
      "RequestBody": null,
      "StatusCode": 206,
      "ResponseHeaders": {
        "Accept-Ranges": "bytes",
        "Content-Length": "128",
        "Content-Range": "bytes 768-895/1024",
        "Content-Type": "application/octet-stream",
        "Date": "Thu, 21 Jan 2021 20:40:05 GMT",
        "ETag": "\u00220x8D8BE4CBC13779A\u0022",
        "Last-Modified": "Thu, 21 Jan 2021 20:40:05 GMT",
        "Server": [
          "Windows-Azure-File/1.0",
          "Microsoft-HTTPAPI/2.0"
        ],
        "Vary": "Origin",
        "x-ms-client-request-id": "c7170ac4-f1c3-805b-71a3-f433f3397738",
        "x-ms-file-attributes": "Archive",
        "x-ms-file-change-time": "2021-01-21T20:40:05.5109530Z",
        "x-ms-file-creation-time": "2021-01-21T20:40:05.4439059Z",
        "x-ms-file-id": "11529285414812647424",
        "x-ms-file-last-write-time": "2021-01-21T20:40:05.5109530Z",
        "x-ms-file-parent-id": "13835128424026341376",
        "x-ms-file-permission-key": "4010187179898695473*11459378189709739967",
        "x-ms-lease-state": "available",
        "x-ms-lease-status": "unlocked",
        "x-ms-request-id": "d08b5257-d01a-0037-3935-f0086e000000",
        "x-ms-server-encrypted": "true",
        "x-ms-type": "File",
        "x-ms-version": "2020-06-12"
      },
      "ResponseBody": "FvNkx17S2BcZyCNSWRG2ZcPcatRv/4bgOB0Fq2XELOmK\u002B4gHyBfXge4nw/wdh778THOzg7z4qxdshI5BzC2xVZw6x12Jr5ysBOjlRzyKwrFfCV7yEKgskk9xmkOJlrTBdW1f479gcpzWB37TEmTb4cLc4cPOv0TzDTUOGBRZI20="
    },
    {
      "RequestUri": "https://seanmcccanary3.file.core.windows.net/test-share-742fa75c-e516-50f6-2798-86a2d2c90277/test-directory-4bc0d0bc-740d-8fdc-dc51-d6a53df44936/test-file-d39b42c2-0e12-f3d7-25b0-65dfd06aba70",
      "RequestMethod": "GET",
      "RequestHeaders": {
        "Accept": "application/xml",
        "Authorization": "Sanitized",
        "User-Agent": [
          "azsdk-net-Storage.Files.Shares/12.7.0-alpha.20210121.1",
          "(.NET 5.0.2; Microsoft Windows 10.0.19042)"
        ],
        "x-ms-client-request-id": "8949379e-b644-e517-d5d7-0b3e294cfdf7",
        "x-ms-date": "Thu, 21 Jan 2021 20:40:06 GMT",
        "x-ms-range": "bytes=896-1023",
        "x-ms-range-get-content-md5": "false",
        "x-ms-return-client-request-id": "true",
        "x-ms-version": "2020-06-12"
      },
      "RequestBody": null,
      "StatusCode": 206,
      "ResponseHeaders": {
        "Accept-Ranges": "bytes",
        "Content-Length": "128",
        "Content-Range": "bytes 896-1023/1024",
        "Content-Type": "application/octet-stream",
        "Date": "Thu, 21 Jan 2021 20:40:05 GMT",
        "ETag": "\u00220x8D8BE4CBC13779A\u0022",
        "Last-Modified": "Thu, 21 Jan 2021 20:40:05 GMT",
        "Server": [
          "Windows-Azure-File/1.0",
          "Microsoft-HTTPAPI/2.0"
        ],
        "Vary": "Origin",
        "x-ms-client-request-id": "8949379e-b644-e517-d5d7-0b3e294cfdf7",
        "x-ms-file-attributes": "Archive",
        "x-ms-file-change-time": "2021-01-21T20:40:05.5109530Z",
        "x-ms-file-creation-time": "2021-01-21T20:40:05.4439059Z",
        "x-ms-file-id": "11529285414812647424",
        "x-ms-file-last-write-time": "2021-01-21T20:40:05.5109530Z",
        "x-ms-file-parent-id": "13835128424026341376",
        "x-ms-file-permission-key": "4010187179898695473*11459378189709739967",
        "x-ms-lease-state": "available",
        "x-ms-lease-status": "unlocked",
        "x-ms-request-id": "d08b5258-d01a-0037-3a35-f0086e000000",
        "x-ms-server-encrypted": "true",
        "x-ms-type": "File",
        "x-ms-version": "2020-06-12"
      },
      "ResponseBody": "MyTSzire8v6WwRwJKlh/65a4gay08fK2KWzViVJah33kEJ/ukgy34\u002BnjLQyjO8m0tSKCXNd2uUIyG6W\u002BCGmsPDqfJRm5kVmJAZ3D0cTlEu2jIdQv2CulbVddu3Zn\u002BdqANvDSBBaw\u002ByPJ\u002BFo6s\u002Bd\u002BTAi3GueVfWMO\u002BbfBXNXiIQg="
    },
    {
      "RequestUri": "https://seanmcccanary3.file.core.windows.net/test-share-742fa75c-e516-50f6-2798-86a2d2c90277?restype=share",
      "RequestMethod": "DELETE",
      "RequestHeaders": {
        "Accept": "application/xml",
        "Authorization": "Sanitized",
        "traceparent": "00-fcd637ee1a261c42939168f29907b6a0-3edb1f582374e649-00",
        "User-Agent": [
          "azsdk-net-Storage.Files.Shares/12.7.0-alpha.20210121.1",
          "(.NET 5.0.2; Microsoft Windows 10.0.19042)"
        ],
        "x-ms-client-request-id": "bb948d3b-eeef-e6f4-effb-f4045bd5ca08",
        "x-ms-date": "Thu, 21 Jan 2021 20:40:06 GMT",
        "x-ms-delete-snapshots": "include",
        "x-ms-return-client-request-id": "true",
        "x-ms-version": "2020-06-12"
      },
      "RequestBody": null,
      "StatusCode": 202,
      "ResponseHeaders": {
        "Content-Length": "0",
        "Date": "Thu, 21 Jan 2021 20:40:05 GMT",
        "Server": [
          "Windows-Azure-File/1.0",
          "Microsoft-HTTPAPI/2.0"
        ],
        "x-ms-client-request-id": "bb948d3b-eeef-e6f4-effb-f4045bd5ca08",
<<<<<<< HEAD
        "x-ms-request-id": "8f70abbd-301a-0086-42e2-9c167b000000",
        "x-ms-version": "2020-06-12"
=======
        "x-ms-request-id": "d08b525b-d01a-0037-3d35-f0086e000000",
        "x-ms-version": "2020-04-08"
>>>>>>> ac24a13f
      },
      "ResponseBody": []
    }
  ],
  "Variables": {
    "RandomSeed": "1052502741",
    "Storage_TestConfigDefault": "ProductionTenant\nseanmcccanary3\nU2FuaXRpemVk\nhttps://seanmcccanary3.blob.core.windows.net\nhttps://seanmcccanary3.file.core.windows.net\nhttps://seanmcccanary3.queue.core.windows.net\nhttps://seanmcccanary3.table.core.windows.net\n\n\n\n\nhttps://seanmcccanary3-secondary.blob.core.windows.net\nhttps://seanmcccanary3-secondary.file.core.windows.net\nhttps://seanmcccanary3-secondary.queue.core.windows.net\nhttps://seanmcccanary3-secondary.table.core.windows.net\n\nSanitized\n\n\nCloud\nBlobEndpoint=https://seanmcccanary3.blob.core.windows.net/;QueueEndpoint=https://seanmcccanary3.queue.core.windows.net/;FileEndpoint=https://seanmcccanary3.file.core.windows.net/;BlobSecondaryEndpoint=https://seanmcccanary3-secondary.blob.core.windows.net/;QueueSecondaryEndpoint=https://seanmcccanary3-secondary.queue.core.windows.net/;FileSecondaryEndpoint=https://seanmcccanary3-secondary.file.core.windows.net/;AccountName=seanmcccanary3;AccountKey=Kg==;\nseanscope1"
  }
}<|MERGE_RESOLUTION|>--- conflicted
+++ resolved
@@ -1,18 +1,18 @@
 {
   "Entries": [
     {
-      "RequestUri": "https://seanmcccanary3.file.core.windows.net/test-share-742fa75c-e516-50f6-2798-86a2d2c90277?restype=share",
+      "RequestUri": "https://seanmcccanary3.file.core.windows.net/test-share-0eaa2f8b-ecb5-1b3d-880e-66fd1595a1b2?restype=share",
       "RequestMethod": "PUT",
       "RequestHeaders": {
         "Accept": "application/xml",
         "Authorization": "Sanitized",
-        "traceparent": "00-2d9f050a2d57324e9b6041b5d54ac9ff-3bef514ea8e68d4b-00",
-        "User-Agent": [
-          "azsdk-net-Storage.Files.Shares/12.7.0-alpha.20210121.1",
-          "(.NET 5.0.2; Microsoft Windows 10.0.19042)"
-        ],
-        "x-ms-client-request-id": "8544ea65-5d15-c455-4641-bdeb8e1db0fd",
-        "x-ms-date": "Thu, 21 Jan 2021 20:40:05 GMT",
+        "traceparent": "00-b1beb86ee122f84baa95f8361a9fbb36-bcdf1bf19e210641-00",
+        "User-Agent": [
+          "azsdk-net-Storage.Files.Shares/12.7.0-alpha.20210126.1",
+          "(.NET 5.0.2; Microsoft Windows 10.0.19042)"
+        ],
+        "x-ms-client-request-id": "455e6115-bce4-c22d-b1e8-747332ca6297",
+        "x-ms-date": "Tue, 26 Jan 2021 19:31:21 GMT",
         "x-ms-return-client-request-id": "true",
         "x-ms-version": "2020-06-12"
       },
@@ -20,37 +20,32 @@
       "StatusCode": 201,
       "ResponseHeaders": {
         "Content-Length": "0",
-        "Date": "Thu, 21 Jan 2021 20:40:05 GMT",
-        "ETag": "\u00220x8D8BE4CBBF68D4D\u0022",
-        "Last-Modified": "Thu, 21 Jan 2021 20:40:05 GMT",
-        "Server": [
-          "Windows-Azure-File/1.0",
-          "Microsoft-HTTPAPI/2.0"
-        ],
-        "x-ms-client-request-id": "8544ea65-5d15-c455-4641-bdeb8e1db0fd",
-<<<<<<< HEAD
-        "x-ms-request-id": "8f70abac-301a-0086-34e2-9c167b000000",
-        "x-ms-version": "2020-06-12"
-=======
-        "x-ms-request-id": "d08b5249-d01a-0037-2e35-f0086e000000",
-        "x-ms-version": "2020-04-08"
->>>>>>> ac24a13f
+        "Date": "Tue, 26 Jan 2021 19:31:20 GMT",
+        "ETag": "\u00220x8D8C230F59C2C34\u0022",
+        "Last-Modified": "Tue, 26 Jan 2021 19:31:20 GMT",
+        "Server": [
+          "Windows-Azure-File/1.0",
+          "Microsoft-HTTPAPI/2.0"
+        ],
+        "x-ms-client-request-id": "455e6115-bce4-c22d-b1e8-747332ca6297",
+        "x-ms-request-id": "55b2664f-601a-006f-7019-f4d031000000",
+        "x-ms-version": "2020-06-12"
       },
       "ResponseBody": []
     },
     {
-      "RequestUri": "https://seanmcccanary3.file.core.windows.net/test-share-742fa75c-e516-50f6-2798-86a2d2c90277/test-directory-4bc0d0bc-740d-8fdc-dc51-d6a53df44936?restype=directory",
+      "RequestUri": "https://seanmcccanary3.file.core.windows.net/test-share-0eaa2f8b-ecb5-1b3d-880e-66fd1595a1b2/test-directory-4e9f235b-059e-970c-5fe5-aff33dd0e0e2?restype=directory",
       "RequestMethod": "PUT",
       "RequestHeaders": {
         "Accept": "application/xml",
         "Authorization": "Sanitized",
-        "traceparent": "00-8e2b2b64191d5846a34c7cf3be553464-5535fe7bc9275e48-00",
-        "User-Agent": [
-          "azsdk-net-Storage.Files.Shares/12.7.0-alpha.20210121.1",
-          "(.NET 5.0.2; Microsoft Windows 10.0.19042)"
-        ],
-        "x-ms-client-request-id": "3644aac0-e830-f001-0eb4-a8c486b08751",
-        "x-ms-date": "Thu, 21 Jan 2021 20:40:05 GMT",
+        "traceparent": "00-2e50054c543cb047aba3f3288f857ed1-4878e3c32d6c3043-00",
+        "User-Agent": [
+          "azsdk-net-Storage.Files.Shares/12.7.0-alpha.20210126.1",
+          "(.NET 5.0.2; Microsoft Windows 10.0.19042)"
+        ],
+        "x-ms-client-request-id": "17121660-d707-0fcb-54c7-e5ff0c3a84e1",
+        "x-ms-date": "Tue, 26 Jan 2021 19:31:21 GMT",
         "x-ms-file-attributes": "None",
         "x-ms-file-creation-time": "Now",
         "x-ms-file-last-write-time": "Now",
@@ -62,41 +57,41 @@
       "StatusCode": 201,
       "ResponseHeaders": {
         "Content-Length": "0",
-        "Date": "Thu, 21 Jan 2021 20:40:05 GMT",
-        "ETag": "\u00220x8D8BE4CBBFF76C6\u0022",
-        "Last-Modified": "Thu, 21 Jan 2021 20:40:05 GMT",
-        "Server": [
-          "Windows-Azure-File/1.0",
-          "Microsoft-HTTPAPI/2.0"
-        ],
-        "x-ms-client-request-id": "3644aac0-e830-f001-0eb4-a8c486b08751",
+        "Date": "Tue, 26 Jan 2021 19:31:20 GMT",
+        "ETag": "\u00220x8D8C230F5A6C195\u0022",
+        "Last-Modified": "Tue, 26 Jan 2021 19:31:20 GMT",
+        "Server": [
+          "Windows-Azure-File/1.0",
+          "Microsoft-HTTPAPI/2.0"
+        ],
+        "x-ms-client-request-id": "17121660-d707-0fcb-54c7-e5ff0c3a84e1",
         "x-ms-file-attributes": "Directory",
-        "x-ms-file-change-time": "2021-01-21T20:40:05.3798598Z",
-        "x-ms-file-creation-time": "2021-01-21T20:40:05.3798598Z",
+        "x-ms-file-change-time": "2021-01-26T19:31:20.8490389Z",
+        "x-ms-file-creation-time": "2021-01-26T19:31:20.8490389Z",
         "x-ms-file-id": "13835128424026341376",
-        "x-ms-file-last-write-time": "2021-01-21T20:40:05.3798598Z",
+        "x-ms-file-last-write-time": "2021-01-26T19:31:20.8490389Z",
         "x-ms-file-parent-id": "0",
         "x-ms-file-permission-key": "17860367565182308406*11459378189709739967",
-        "x-ms-request-id": "d08b524c-d01a-0037-2f35-f0086e000000",
+        "x-ms-request-id": "55b26653-601a-006f-7219-f4d031000000",
         "x-ms-request-server-encrypted": "true",
         "x-ms-version": "2020-06-12"
       },
       "ResponseBody": []
     },
     {
-      "RequestUri": "https://seanmcccanary3.file.core.windows.net/test-share-742fa75c-e516-50f6-2798-86a2d2c90277/test-directory-4bc0d0bc-740d-8fdc-dc51-d6a53df44936/test-file-d39b42c2-0e12-f3d7-25b0-65dfd06aba70",
+      "RequestUri": "https://seanmcccanary3.file.core.windows.net/test-share-0eaa2f8b-ecb5-1b3d-880e-66fd1595a1b2/test-directory-4e9f235b-059e-970c-5fe5-aff33dd0e0e2/test-file-7c971832-68a7-52d5-a5fe-3012e9521560",
       "RequestMethod": "PUT",
       "RequestHeaders": {
         "Accept": "application/xml",
         "Authorization": "Sanitized",
-        "traceparent": "00-3995bbcce2d680489255d73dfc9f937e-49450e9cd8609e4e-00",
-        "User-Agent": [
-          "azsdk-net-Storage.Files.Shares/12.7.0-alpha.20210121.1",
-          "(.NET 5.0.2; Microsoft Windows 10.0.19042)"
-        ],
-        "x-ms-client-request-id": "707752d7-ab4c-f93a-df27-c1e518843d8e",
+        "traceparent": "00-1b3cd0bc609b2a4b8bac31b4a60128d6-41d935bdca10374f-00",
+        "User-Agent": [
+          "azsdk-net-Storage.Files.Shares/12.7.0-alpha.20210126.1",
+          "(.NET 5.0.2; Microsoft Windows 10.0.19042)"
+        ],
+        "x-ms-client-request-id": "60e4ddb7-24f0-a9e2-c650-e4266da12bd9",
         "x-ms-content-length": "1024",
-        "x-ms-date": "Thu, 21 Jan 2021 20:40:05 GMT",
+        "x-ms-date": "Tue, 26 Jan 2021 19:31:21 GMT",
         "x-ms-file-attributes": "None",
         "x-ms-file-creation-time": "Now",
         "x-ms-file-last-write-time": "Now",
@@ -109,79 +104,79 @@
       "StatusCode": 201,
       "ResponseHeaders": {
         "Content-Length": "0",
-        "Date": "Thu, 21 Jan 2021 20:40:05 GMT",
-        "ETag": "\u00220x8D8BE4CBC093C93\u0022",
-        "Last-Modified": "Thu, 21 Jan 2021 20:40:05 GMT",
-        "Server": [
-          "Windows-Azure-File/1.0",
-          "Microsoft-HTTPAPI/2.0"
-        ],
-        "x-ms-client-request-id": "707752d7-ab4c-f93a-df27-c1e518843d8e",
-        "x-ms-file-attributes": "Archive",
-        "x-ms-file-change-time": "2021-01-21T20:40:05.4439059Z",
-        "x-ms-file-creation-time": "2021-01-21T20:40:05.4439059Z",
-        "x-ms-file-id": "11529285414812647424",
-        "x-ms-file-last-write-time": "2021-01-21T20:40:05.4439059Z",
-        "x-ms-file-parent-id": "13835128424026341376",
-        "x-ms-file-permission-key": "4010187179898695473*11459378189709739967",
-        "x-ms-request-id": "d08b524e-d01a-0037-3035-f0086e000000",
+        "Date": "Tue, 26 Jan 2021 19:31:20 GMT",
+        "ETag": "\u00220x8D8C230F5B03929\u0022",
+        "Last-Modified": "Tue, 26 Jan 2021 19:31:20 GMT",
+        "Server": [
+          "Windows-Azure-File/1.0",
+          "Microsoft-HTTPAPI/2.0"
+        ],
+        "x-ms-client-request-id": "60e4ddb7-24f0-a9e2-c650-e4266da12bd9",
+        "x-ms-file-attributes": "Archive",
+        "x-ms-file-change-time": "2021-01-26T19:31:20.9110825Z",
+        "x-ms-file-creation-time": "2021-01-26T19:31:20.9110825Z",
+        "x-ms-file-id": "11529285414812647424",
+        "x-ms-file-last-write-time": "2021-01-26T19:31:20.9110825Z",
+        "x-ms-file-parent-id": "13835128424026341376",
+        "x-ms-file-permission-key": "4010187179898695473*11459378189709739967",
+        "x-ms-request-id": "55b26655-601a-006f-7419-f4d031000000",
         "x-ms-request-server-encrypted": "true",
         "x-ms-version": "2020-06-12"
       },
       "ResponseBody": []
     },
     {
-      "RequestUri": "https://seanmcccanary3.file.core.windows.net/test-share-742fa75c-e516-50f6-2798-86a2d2c90277/test-directory-4bc0d0bc-740d-8fdc-dc51-d6a53df44936/test-file-d39b42c2-0e12-f3d7-25b0-65dfd06aba70?comp=range",
+      "RequestUri": "https://seanmcccanary3.file.core.windows.net/test-share-0eaa2f8b-ecb5-1b3d-880e-66fd1595a1b2/test-directory-4e9f235b-059e-970c-5fe5-aff33dd0e0e2/test-file-7c971832-68a7-52d5-a5fe-3012e9521560?comp=range",
       "RequestMethod": "PUT",
       "RequestHeaders": {
         "Accept": "application/xml",
         "Authorization": "Sanitized",
         "Content-Length": "1024",
         "Content-Type": "application/octet-stream",
-        "traceparent": "00-c1ccff6fc6206c42b45812f06e2109c5-4dcdfd779c9fc041-00",
-        "User-Agent": [
-          "azsdk-net-Storage.Files.Shares/12.7.0-alpha.20210121.1",
-          "(.NET 5.0.2; Microsoft Windows 10.0.19042)"
-        ],
-        "x-ms-client-request-id": "7e087e61-4af3-3223-3473-d0b73105a008",
-        "x-ms-date": "Thu, 21 Jan 2021 20:40:05 GMT",
+        "traceparent": "00-4acc8d778ff9754cac9b8514548c87ec-323514338b90db45-00",
+        "User-Agent": [
+          "azsdk-net-Storage.Files.Shares/12.7.0-alpha.20210126.1",
+          "(.NET 5.0.2; Microsoft Windows 10.0.19042)"
+        ],
+        "x-ms-client-request-id": "0c5bf60b-b46d-e270-bba8-724decb4acf4",
+        "x-ms-date": "Tue, 26 Jan 2021 19:31:21 GMT",
         "x-ms-range": "bytes=0-1023",
         "x-ms-return-client-request-id": "true",
         "x-ms-version": "2020-06-12",
         "x-ms-write": "update"
       },
-      "RequestBody": "94eGFt/IeD9uG0QJ\u002BAx//QBW5ZOvEwV9dk3Y0NSdHlZ8KtiIWTmg9zEFxxWj9/cCNavDMMrzoeSBCaCS8Kdr0PzujM4z9qPHte1hqkvw2X5V1psp2u2LiYjzB1CYDgeKmvYYtGsozj4H\u002B3vdkveZkC8hPBkMQfYPYwNGP\u002B9TL6fl1xBU2CUTLQddId9xrfaRWnYgdtHufVgACFBn4Y5OtMzT97rmRLgJDg8RriAXnbUMteR5MrjW91m4VM/Uq0t4D20SnrU8qha9F2jC3M836WqbWyyp1YEU/QBhLfDpNWLDmZ\u002BzBP//0ArOuxtPExuJgWpkOVAfzjnr/qC12n0l1OEG/kMvg\u002BRqm4sh2xpmxOnk16yFhPwSpMplyAZfSfWNqOY6SRXYWv2G\u002BZ7F/vMfhTm20QLRoFDl9Fl4yrveC1GVkzI0LHvTDH2u/4pdTKbWRkLMqHjyvAiVVFS8X5BCp\u002B5ML2rB61m94sWFI6DFh6ezooN4EmPYotcqntcnF6ztbFecER07FVvpDsWzbZln0M2tCbwMyZWKdIyTlkyBlssYmLZJKHaKd4wojgOdJTU9ws4KeQ7v4KLCEZ2QqH4OZ3f6mtXiHqdWIpEw5DqR7U5XVdR\u002Bdxy8KbcUhhbZ\u002Bs8OGSeLootgW6Qms1Z8v/xoMSROOFKqj/BaPnAezpeQfSjCIcoTBUvC9vovWMTGP2m6q1XyisF8Y4o2MWQaQo0MlTUtup0yVCvYjEJYejcslP4HYyJCnfNnRr1A3NTnp7RsI8KOmIXLiFcpGv5\u002BI\u002BlSCpxlE95qyfhCxXTg8XdX8eSN61d0nvx5O9vLGIP16SLU7dI4gZTVAlnKS9IQ65bf0igZ8TiS3Wyg69cDn7B0TdxSCwOlHm9Qt\u002Bn9qlIpaFBE60Zb2/fqQg9lmJW80mKoVf31vt\u002BTOrO4yTlOlDIZdoOHv7RqGXHlZ8nzP4bZk\u002BWHVVVUNKlwsbGSohK\u002Bm67cTCESNBOuPTuLEFYWn/ot3jZTxz7dxUHZFw0D2HdfJswbFvNkx17S2BcZyCNSWRG2ZcPcatRv/4bgOB0Fq2XELOmK\u002B4gHyBfXge4nw/wdh778THOzg7z4qxdshI5BzC2xVZw6x12Jr5ysBOjlRzyKwrFfCV7yEKgskk9xmkOJlrTBdW1f479gcpzWB37TEmTb4cLc4cPOv0TzDTUOGBRZI20zJNLOKt7y/pbBHAkqWH/rlriBrLTx8rYpbNWJUlqHfeQQn\u002B6SDLfj6eMtDKM7ybS1IoJc13a5QjIbpb4Iaaw8Op8lGbmRWYkBncPRxOUS7aMh1C/YK6VtV127dmf52oA28NIEFrD7I8n4Wjqz535MCLca55V9Yw75t8Fc1eIhCA==",
+      "RequestBody": "CJKLNeKuYP9WDkH50/sZBFIbkia9ydsRMtdfb3bNhNIfUAjs0F2xsrYTwfiW0TxYruGt8addIz\u002B2egMKTvCJiIpu2YPzLDP0aeBwqgfjemCbBsGUIJMrwizINlZap2PFiThuJ/e4ZYGuuIfH7Xg30/\u002Bib0gv9Gf2QxdWKvbcmsJ8qyDOdFNp4qA/5WcLZNWzkWNXtzgblZXQd\u002BTfYjuL0h7FSkJYaF6rOYyn7w4A699Co5mShOKJYRWL/fxuiYBltBNIRRmTWygEq32rdKWG0IwFnb6h\u002BE07O\u002BkszGtiPbALQTv7t6XFr0dxjthk3exvBC1waevBxLvFDQkwZo69om7NoDNpixjmP\u002B53MGp11l38vcg98dTESnyANaqclUm4s\u002Bxplz25BXkUiin9SpNRUDarM6jGf7CaCVa26VZuSqqlvnx9Cz8gQ7dOKWerx//pL\u002BR08GGg8TQ7z47nAhsjpUB\u002BWIsW00X2i\u002B/wd1ZJ70FWzbpx\u002BlpJBM1IQjuxOEGbK4MnLG900luffWRxr3nd8uBMkTVhsavmNVO\u002BzZEJRVKuVUzSIsLS4fpe0Xz111VTa09bZKcLOnnYQPcctgTKljgRw1otCtAdeq86AuAu8F79amJBruCqohrS\u002BuHKtiv1lDtE4xT7JWB/Per40DeZqVCZHkuiiOhYZiA/WxDvU8ODRW6k6QxKAkUCwXD1stLjOFGQMZffUwtT7Hzzu8pQkOondIvJ9MBDTxsGn8Z3Y7RNXCK/XiEro/FiUf2PVkd6sjGGzT1GGUORTeJ82bNE3InIpV6nkTLI\u002B9CZZ6PCs/nUi\u002B2V8JV2B0PeLhA/r8o\u002BHXV0x7Do0iH\u002BvdJtrLKgzprpp03Gr\u002Bv0Up4byGMhiUsGW0ktTuxI7LjMljPCCFqQPl92Vgh8d26JgHQRzAq\u002B3TSGZlFocoCtoLqU\u002Bhi4MUlDiooDqzNDiePbpM53NiCuDrn\u002BPKIJJ8vfyLVO531V0U4rzUF/ujEAQ91tjc6yNmma5uxfufSnOmO/I\u002BJ99aJlhdJ/TGneL1OH/vnEm5r8LZJMswGR9hdag5PewJZOg006Bwj8MukAvLaY17v74p7JwvZQMEGg1I\u002B6JcnV/2\u002B8OHqripSRAPqpTPdK\u002BB5cXqD0Ff6g/lILmTN4QQ0gKrxH3J5AUFgKN8H7p\u002BRKVttwXsYo4elwGzonn/BgGb/siCE6AhyAGw1I6d48pFduwUNXB\u002BJH90jS1sBjGbBoqR0CDx7CD1O\u002B8EO43/gLNHbjud6sCBHcpZDZaCxbHAJd4D/AOpU4q7HwmRefjhhQx6JJgF/Su6AMJWmN6acnY9RAW/\u002B4Svrhqw0svG/5PBd4iKCJEZuiiiWetBQsqsIKyDVCXw==",
       "StatusCode": 201,
       "ResponseHeaders": {
         "Content-Length": "0",
-        "Content-MD5": "\u002B7HOoVfobkUib91UDze55Q==",
-        "Date": "Thu, 21 Jan 2021 20:40:05 GMT",
-        "ETag": "\u00220x8D8BE4CBC13779A\u0022",
-        "Last-Modified": "Thu, 21 Jan 2021 20:40:05 GMT",
-        "Server": [
-          "Windows-Azure-File/1.0",
-          "Microsoft-HTTPAPI/2.0"
-        ],
-        "x-ms-client-request-id": "7e087e61-4af3-3223-3473-d0b73105a008",
-        "x-ms-request-id": "d08b524f-d01a-0037-3135-f0086e000000",
+        "Content-MD5": "CLu0iyrHZYenUwY3gJL3zw==",
+        "Date": "Tue, 26 Jan 2021 19:31:20 GMT",
+        "ETag": "\u00220x8D8C230F5BB5EC3\u0022",
+        "Last-Modified": "Tue, 26 Jan 2021 19:31:20 GMT",
+        "Server": [
+          "Windows-Azure-File/1.0",
+          "Microsoft-HTTPAPI/2.0"
+        ],
+        "x-ms-client-request-id": "0c5bf60b-b46d-e270-bba8-724decb4acf4",
+        "x-ms-request-id": "55b26656-601a-006f-7519-f4d031000000",
         "x-ms-request-server-encrypted": "true",
         "x-ms-version": "2020-06-12"
       },
       "ResponseBody": []
     },
     {
-      "RequestUri": "https://seanmcccanary3.file.core.windows.net/test-share-742fa75c-e516-50f6-2798-86a2d2c90277/test-directory-4bc0d0bc-740d-8fdc-dc51-d6a53df44936/test-file-d39b42c2-0e12-f3d7-25b0-65dfd06aba70",
+      "RequestUri": "https://seanmcccanary3.file.core.windows.net/test-share-0eaa2f8b-ecb5-1b3d-880e-66fd1595a1b2/test-directory-4e9f235b-059e-970c-5fe5-aff33dd0e0e2/test-file-7c971832-68a7-52d5-a5fe-3012e9521560",
       "RequestMethod": "HEAD",
       "RequestHeaders": {
         "Accept": "application/xml",
         "Authorization": "Sanitized",
-        "traceparent": "00-93bf70d2b6413c4290c953b9a8b4781e-b6bd25a1d5432842-00",
-        "User-Agent": [
-          "azsdk-net-Storage.Files.Shares/12.7.0-alpha.20210121.1",
-          "(.NET 5.0.2; Microsoft Windows 10.0.19042)"
-        ],
-        "x-ms-client-request-id": "99833b22-bf7c-b29b-2d4b-3201a1729e52",
-        "x-ms-date": "Thu, 21 Jan 2021 20:40:05 GMT",
+        "traceparent": "00-cae426554d06c4448f272fbe35ed0a6e-db541805018de74e-00",
+        "User-Agent": [
+          "azsdk-net-Storage.Files.Shares/12.7.0-alpha.20210126.1",
+          "(.NET 5.0.2; Microsoft Windows 10.0.19042)"
+        ],
+        "x-ms-client-request-id": "761b6149-1e46-e06b-f121-6f3b97737589",
+        "x-ms-date": "Tue, 26 Jan 2021 19:31:21 GMT",
         "x-ms-return-client-request-id": "true",
         "x-ms-version": "2020-06-12"
       },
@@ -190,25 +185,25 @@
       "ResponseHeaders": {
         "Content-Length": "1024",
         "Content-Type": "application/octet-stream",
-        "Date": "Thu, 21 Jan 2021 20:40:05 GMT",
-        "ETag": "\u00220x8D8BE4CBC13779A\u0022",
-        "Last-Modified": "Thu, 21 Jan 2021 20:40:05 GMT",
-        "Server": [
-          "Windows-Azure-File/1.0",
-          "Microsoft-HTTPAPI/2.0"
-        ],
-        "Vary": "Origin",
-        "x-ms-client-request-id": "99833b22-bf7c-b29b-2d4b-3201a1729e52",
-        "x-ms-file-attributes": "Archive",
-        "x-ms-file-change-time": "2021-01-21T20:40:05.5109530Z",
-        "x-ms-file-creation-time": "2021-01-21T20:40:05.4439059Z",
-        "x-ms-file-id": "11529285414812647424",
-        "x-ms-file-last-write-time": "2021-01-21T20:40:05.5109530Z",
-        "x-ms-file-parent-id": "13835128424026341376",
-        "x-ms-file-permission-key": "4010187179898695473*11459378189709739967",
-        "x-ms-lease-state": "available",
-        "x-ms-lease-status": "unlocked",
-        "x-ms-request-id": "d08b5250-d01a-0037-3235-f0086e000000",
+        "Date": "Tue, 26 Jan 2021 19:31:20 GMT",
+        "ETag": "\u00220x8D8C230F5BB5EC3\u0022",
+        "Last-Modified": "Tue, 26 Jan 2021 19:31:20 GMT",
+        "Server": [
+          "Windows-Azure-File/1.0",
+          "Microsoft-HTTPAPI/2.0"
+        ],
+        "Vary": "Origin",
+        "x-ms-client-request-id": "761b6149-1e46-e06b-f121-6f3b97737589",
+        "x-ms-file-attributes": "Archive",
+        "x-ms-file-change-time": "2021-01-26T19:31:20.9841347Z",
+        "x-ms-file-creation-time": "2021-01-26T19:31:20.9110825Z",
+        "x-ms-file-id": "11529285414812647424",
+        "x-ms-file-last-write-time": "2021-01-26T19:31:20.9841347Z",
+        "x-ms-file-parent-id": "13835128424026341376",
+        "x-ms-file-permission-key": "4010187179898695473*11459378189709739967",
+        "x-ms-lease-state": "available",
+        "x-ms-lease-status": "unlocked",
+        "x-ms-request-id": "55b2665b-601a-006f-7919-f4d031000000",
         "x-ms-server-encrypted": "true",
         "x-ms-type": "File",
         "x-ms-version": "2020-06-12"
@@ -216,17 +211,17 @@
       "ResponseBody": []
     },
     {
-      "RequestUri": "https://seanmcccanary3.file.core.windows.net/test-share-742fa75c-e516-50f6-2798-86a2d2c90277/test-directory-4bc0d0bc-740d-8fdc-dc51-d6a53df44936/test-file-d39b42c2-0e12-f3d7-25b0-65dfd06aba70",
-      "RequestMethod": "GET",
-      "RequestHeaders": {
-        "Accept": "application/xml",
-        "Authorization": "Sanitized",
-        "User-Agent": [
-          "azsdk-net-Storage.Files.Shares/12.7.0-alpha.20210121.1",
-          "(.NET 5.0.2; Microsoft Windows 10.0.19042)"
-        ],
-        "x-ms-client-request-id": "f594697e-0682-c78c-dfaf-6fd6b570c4b5",
-        "x-ms-date": "Thu, 21 Jan 2021 20:40:05 GMT",
+      "RequestUri": "https://seanmcccanary3.file.core.windows.net/test-share-0eaa2f8b-ecb5-1b3d-880e-66fd1595a1b2/test-directory-4e9f235b-059e-970c-5fe5-aff33dd0e0e2/test-file-7c971832-68a7-52d5-a5fe-3012e9521560",
+      "RequestMethod": "GET",
+      "RequestHeaders": {
+        "Accept": "application/xml",
+        "Authorization": "Sanitized",
+        "User-Agent": [
+          "azsdk-net-Storage.Files.Shares/12.7.0-alpha.20210126.1",
+          "(.NET 5.0.2; Microsoft Windows 10.0.19042)"
+        ],
+        "x-ms-client-request-id": "8a0381b2-3599-9cae-6f8a-f8fd581b15a8",
+        "x-ms-date": "Tue, 26 Jan 2021 19:31:21 GMT",
         "x-ms-range": "bytes=0-127",
         "x-ms-range-get-content-md5": "false",
         "x-ms-return-client-request-id": "true",
@@ -239,43 +234,43 @@
         "Content-Length": "128",
         "Content-Range": "bytes 0-127/1024",
         "Content-Type": "application/octet-stream",
-        "Date": "Thu, 21 Jan 2021 20:40:05 GMT",
-        "ETag": "\u00220x8D8BE4CBC13779A\u0022",
-        "Last-Modified": "Thu, 21 Jan 2021 20:40:05 GMT",
-        "Server": [
-          "Windows-Azure-File/1.0",
-          "Microsoft-HTTPAPI/2.0"
-        ],
-        "Vary": "Origin",
-        "x-ms-client-request-id": "f594697e-0682-c78c-dfaf-6fd6b570c4b5",
-        "x-ms-file-attributes": "Archive",
-        "x-ms-file-change-time": "2021-01-21T20:40:05.5109530Z",
-        "x-ms-file-creation-time": "2021-01-21T20:40:05.4439059Z",
-        "x-ms-file-id": "11529285414812647424",
-        "x-ms-file-last-write-time": "2021-01-21T20:40:05.5109530Z",
-        "x-ms-file-parent-id": "13835128424026341376",
-        "x-ms-file-permission-key": "4010187179898695473*11459378189709739967",
-        "x-ms-lease-state": "available",
-        "x-ms-lease-status": "unlocked",
-        "x-ms-request-id": "d08b5251-d01a-0037-3335-f0086e000000",
-        "x-ms-server-encrypted": "true",
-        "x-ms-type": "File",
-        "x-ms-version": "2020-06-12"
-      },
-      "ResponseBody": "94eGFt/IeD9uG0QJ\u002BAx//QBW5ZOvEwV9dk3Y0NSdHlZ8KtiIWTmg9zEFxxWj9/cCNavDMMrzoeSBCaCS8Kdr0PzujM4z9qPHte1hqkvw2X5V1psp2u2LiYjzB1CYDgeKmvYYtGsozj4H\u002B3vdkveZkC8hPBkMQfYPYwNGP\u002B9TL6c="
-    },
-    {
-      "RequestUri": "https://seanmcccanary3.file.core.windows.net/test-share-742fa75c-e516-50f6-2798-86a2d2c90277/test-directory-4bc0d0bc-740d-8fdc-dc51-d6a53df44936/test-file-d39b42c2-0e12-f3d7-25b0-65dfd06aba70",
-      "RequestMethod": "GET",
-      "RequestHeaders": {
-        "Accept": "application/xml",
-        "Authorization": "Sanitized",
-        "User-Agent": [
-          "azsdk-net-Storage.Files.Shares/12.7.0-alpha.20210121.1",
-          "(.NET 5.0.2; Microsoft Windows 10.0.19042)"
-        ],
-        "x-ms-client-request-id": "3883ea7e-a9de-3bcf-b1ff-a967f78ec59c",
-        "x-ms-date": "Thu, 21 Jan 2021 20:40:05 GMT",
+        "Date": "Tue, 26 Jan 2021 19:31:20 GMT",
+        "ETag": "\u00220x8D8C230F5BB5EC3\u0022",
+        "Last-Modified": "Tue, 26 Jan 2021 19:31:20 GMT",
+        "Server": [
+          "Windows-Azure-File/1.0",
+          "Microsoft-HTTPAPI/2.0"
+        ],
+        "Vary": "Origin",
+        "x-ms-client-request-id": "8a0381b2-3599-9cae-6f8a-f8fd581b15a8",
+        "x-ms-file-attributes": "Archive",
+        "x-ms-file-change-time": "2021-01-26T19:31:20.9841347Z",
+        "x-ms-file-creation-time": "2021-01-26T19:31:20.9110825Z",
+        "x-ms-file-id": "11529285414812647424",
+        "x-ms-file-last-write-time": "2021-01-26T19:31:20.9841347Z",
+        "x-ms-file-parent-id": "13835128424026341376",
+        "x-ms-file-permission-key": "4010187179898695473*11459378189709739967",
+        "x-ms-lease-state": "available",
+        "x-ms-lease-status": "unlocked",
+        "x-ms-request-id": "55b2665e-601a-006f-7c19-f4d031000000",
+        "x-ms-server-encrypted": "true",
+        "x-ms-type": "File",
+        "x-ms-version": "2020-06-12"
+      },
+      "ResponseBody": "CJKLNeKuYP9WDkH50/sZBFIbkia9ydsRMtdfb3bNhNIfUAjs0F2xsrYTwfiW0TxYruGt8addIz\u002B2egMKTvCJiIpu2YPzLDP0aeBwqgfjemCbBsGUIJMrwizINlZap2PFiThuJ/e4ZYGuuIfH7Xg30/\u002Bib0gv9Gf2QxdWKvbcmsI="
+    },
+    {
+      "RequestUri": "https://seanmcccanary3.file.core.windows.net/test-share-0eaa2f8b-ecb5-1b3d-880e-66fd1595a1b2/test-directory-4e9f235b-059e-970c-5fe5-aff33dd0e0e2/test-file-7c971832-68a7-52d5-a5fe-3012e9521560",
+      "RequestMethod": "GET",
+      "RequestHeaders": {
+        "Accept": "application/xml",
+        "Authorization": "Sanitized",
+        "User-Agent": [
+          "azsdk-net-Storage.Files.Shares/12.7.0-alpha.20210126.1",
+          "(.NET 5.0.2; Microsoft Windows 10.0.19042)"
+        ],
+        "x-ms-client-request-id": "1588d47d-eb6f-9bf0-436a-68df2467ea85",
+        "x-ms-date": "Tue, 26 Jan 2021 19:31:21 GMT",
         "x-ms-range": "bytes=128-255",
         "x-ms-range-get-content-md5": "false",
         "x-ms-return-client-request-id": "true",
@@ -288,43 +283,43 @@
         "Content-Length": "128",
         "Content-Range": "bytes 128-255/1024",
         "Content-Type": "application/octet-stream",
-        "Date": "Thu, 21 Jan 2021 20:40:05 GMT",
-        "ETag": "\u00220x8D8BE4CBC13779A\u0022",
-        "Last-Modified": "Thu, 21 Jan 2021 20:40:05 GMT",
-        "Server": [
-          "Windows-Azure-File/1.0",
-          "Microsoft-HTTPAPI/2.0"
-        ],
-        "Vary": "Origin",
-        "x-ms-client-request-id": "3883ea7e-a9de-3bcf-b1ff-a967f78ec59c",
-        "x-ms-file-attributes": "Archive",
-        "x-ms-file-change-time": "2021-01-21T20:40:05.5109530Z",
-        "x-ms-file-creation-time": "2021-01-21T20:40:05.4439059Z",
-        "x-ms-file-id": "11529285414812647424",
-        "x-ms-file-last-write-time": "2021-01-21T20:40:05.5109530Z",
-        "x-ms-file-parent-id": "13835128424026341376",
-        "x-ms-file-permission-key": "4010187179898695473*11459378189709739967",
-        "x-ms-lease-state": "available",
-        "x-ms-lease-status": "unlocked",
-        "x-ms-request-id": "d08b5252-d01a-0037-3435-f0086e000000",
-        "x-ms-server-encrypted": "true",
-        "x-ms-type": "File",
-        "x-ms-version": "2020-06-12"
-      },
-      "ResponseBody": "5dcQVNglEy0HXSHfca32kVp2IHbR7n1YAAhQZ\u002BGOTrTM0/e65kS4CQ4PEa4gF521DLXkeTK41vdZuFTP1KtLeA9tEp61PKoWvRdowtzPN\u002Blqm1ssqdWBFP0AYS3w6TViw5mfswT//9AKzrsbTxMbiYFqZDlQH8456/6gtdp9JdQ="
-    },
-    {
-      "RequestUri": "https://seanmcccanary3.file.core.windows.net/test-share-742fa75c-e516-50f6-2798-86a2d2c90277/test-directory-4bc0d0bc-740d-8fdc-dc51-d6a53df44936/test-file-d39b42c2-0e12-f3d7-25b0-65dfd06aba70",
-      "RequestMethod": "GET",
-      "RequestHeaders": {
-        "Accept": "application/xml",
-        "Authorization": "Sanitized",
-        "User-Agent": [
-          "azsdk-net-Storage.Files.Shares/12.7.0-alpha.20210121.1",
-          "(.NET 5.0.2; Microsoft Windows 10.0.19042)"
-        ],
-        "x-ms-client-request-id": "ca58fb2f-8ced-5fd7-f6ec-7627c3e9c348",
-        "x-ms-date": "Thu, 21 Jan 2021 20:40:06 GMT",
+        "Date": "Tue, 26 Jan 2021 19:31:20 GMT",
+        "ETag": "\u00220x8D8C230F5BB5EC3\u0022",
+        "Last-Modified": "Tue, 26 Jan 2021 19:31:20 GMT",
+        "Server": [
+          "Windows-Azure-File/1.0",
+          "Microsoft-HTTPAPI/2.0"
+        ],
+        "Vary": "Origin",
+        "x-ms-client-request-id": "1588d47d-eb6f-9bf0-436a-68df2467ea85",
+        "x-ms-file-attributes": "Archive",
+        "x-ms-file-change-time": "2021-01-26T19:31:20.9841347Z",
+        "x-ms-file-creation-time": "2021-01-26T19:31:20.9110825Z",
+        "x-ms-file-id": "11529285414812647424",
+        "x-ms-file-last-write-time": "2021-01-26T19:31:20.9841347Z",
+        "x-ms-file-parent-id": "13835128424026341376",
+        "x-ms-file-permission-key": "4010187179898695473*11459378189709739967",
+        "x-ms-lease-state": "available",
+        "x-ms-lease-status": "unlocked",
+        "x-ms-request-id": "55b26661-601a-006f-7f19-f4d031000000",
+        "x-ms-server-encrypted": "true",
+        "x-ms-type": "File",
+        "x-ms-version": "2020-06-12"
+      },
+      "ResponseBody": "fKsgznRTaeKgP\u002BVnC2TVs5FjV7c4G5WV0Hfk32I7i9IexUpCWGheqzmMp\u002B8OAOvfQqOZkoTiiWEVi/38bomAZbQTSEUZk1soBKt9q3SlhtCMBZ2\u002BofhNOzvpLMxrYj2wC0E7\u002B7elxa9HcY7YZN3sbwQtcGnrwcS7xQ0JMGaOvaI="
+    },
+    {
+      "RequestUri": "https://seanmcccanary3.file.core.windows.net/test-share-0eaa2f8b-ecb5-1b3d-880e-66fd1595a1b2/test-directory-4e9f235b-059e-970c-5fe5-aff33dd0e0e2/test-file-7c971832-68a7-52d5-a5fe-3012e9521560",
+      "RequestMethod": "GET",
+      "RequestHeaders": {
+        "Accept": "application/xml",
+        "Authorization": "Sanitized",
+        "User-Agent": [
+          "azsdk-net-Storage.Files.Shares/12.7.0-alpha.20210126.1",
+          "(.NET 5.0.2; Microsoft Windows 10.0.19042)"
+        ],
+        "x-ms-client-request-id": "8380043b-ff92-2138-a806-08afb6a70895",
+        "x-ms-date": "Tue, 26 Jan 2021 19:31:21 GMT",
         "x-ms-range": "bytes=256-383",
         "x-ms-range-get-content-md5": "false",
         "x-ms-return-client-request-id": "true",
@@ -337,43 +332,43 @@
         "Content-Length": "128",
         "Content-Range": "bytes 256-383/1024",
         "Content-Type": "application/octet-stream",
-        "Date": "Thu, 21 Jan 2021 20:40:05 GMT",
-        "ETag": "\u00220x8D8BE4CBC13779A\u0022",
-        "Last-Modified": "Thu, 21 Jan 2021 20:40:05 GMT",
-        "Server": [
-          "Windows-Azure-File/1.0",
-          "Microsoft-HTTPAPI/2.0"
-        ],
-        "Vary": "Origin",
-        "x-ms-client-request-id": "ca58fb2f-8ced-5fd7-f6ec-7627c3e9c348",
-        "x-ms-file-attributes": "Archive",
-        "x-ms-file-change-time": "2021-01-21T20:40:05.5109530Z",
-        "x-ms-file-creation-time": "2021-01-21T20:40:05.4439059Z",
-        "x-ms-file-id": "11529285414812647424",
-        "x-ms-file-last-write-time": "2021-01-21T20:40:05.5109530Z",
-        "x-ms-file-parent-id": "13835128424026341376",
-        "x-ms-file-permission-key": "4010187179898695473*11459378189709739967",
-        "x-ms-lease-state": "available",
-        "x-ms-lease-status": "unlocked",
-        "x-ms-request-id": "d08b5253-d01a-0037-3535-f0086e000000",
-        "x-ms-server-encrypted": "true",
-        "x-ms-type": "File",
-        "x-ms-version": "2020-06-12"
-      },
-      "ResponseBody": "4Qb\u002BQy\u002BD5GqbiyHbGmbE6eTXrIWE/BKkymXIBl9J9Y2o5jpJFdha/Yb5nsX\u002B8x\u002BFObbRAtGgUOX0WXjKu94LUZWTMjQse9MMfa7/il1MptZGQsyoePK8CJVUVLxfkEKn7kwvasHrWb3ixYUjoMWHp7Oig3gSY9ii1yqe1ycXrO0="
-    },
-    {
-      "RequestUri": "https://seanmcccanary3.file.core.windows.net/test-share-742fa75c-e516-50f6-2798-86a2d2c90277/test-directory-4bc0d0bc-740d-8fdc-dc51-d6a53df44936/test-file-d39b42c2-0e12-f3d7-25b0-65dfd06aba70",
-      "RequestMethod": "GET",
-      "RequestHeaders": {
-        "Accept": "application/xml",
-        "Authorization": "Sanitized",
-        "User-Agent": [
-          "azsdk-net-Storage.Files.Shares/12.7.0-alpha.20210121.1",
-          "(.NET 5.0.2; Microsoft Windows 10.0.19042)"
-        ],
-        "x-ms-client-request-id": "fb3718a0-fa36-51af-c8e4-76a42ffa4e2f",
-        "x-ms-date": "Thu, 21 Jan 2021 20:40:06 GMT",
+        "Date": "Tue, 26 Jan 2021 19:31:20 GMT",
+        "ETag": "\u00220x8D8C230F5BB5EC3\u0022",
+        "Last-Modified": "Tue, 26 Jan 2021 19:31:20 GMT",
+        "Server": [
+          "Windows-Azure-File/1.0",
+          "Microsoft-HTTPAPI/2.0"
+        ],
+        "Vary": "Origin",
+        "x-ms-client-request-id": "8380043b-ff92-2138-a806-08afb6a70895",
+        "x-ms-file-attributes": "Archive",
+        "x-ms-file-change-time": "2021-01-26T19:31:20.9841347Z",
+        "x-ms-file-creation-time": "2021-01-26T19:31:20.9110825Z",
+        "x-ms-file-id": "11529285414812647424",
+        "x-ms-file-last-write-time": "2021-01-26T19:31:20.9841347Z",
+        "x-ms-file-parent-id": "13835128424026341376",
+        "x-ms-file-permission-key": "4010187179898695473*11459378189709739967",
+        "x-ms-lease-state": "available",
+        "x-ms-lease-status": "unlocked",
+        "x-ms-request-id": "55b26666-601a-006f-0419-f4d031000000",
+        "x-ms-server-encrypted": "true",
+        "x-ms-type": "File",
+        "x-ms-version": "2020-06-12"
+      },
+      "ResponseBody": "bs2gM2mLGOY/7ncwanXWXfy9yD3x1MRKfIA1qpyVSbiz7GmXPbkFeRSKKf1Kk1FQNqszqMZ/sJoJVrbpVm5KqqW\u002BfH0LPyBDt04pZ6vH/\u002Bkv5HTwYaDxNDvPjucCGyOlQH5YixbTRfaL7/B3VknvQVbNunH6WkkEzUhCO7E4QZs="
+    },
+    {
+      "RequestUri": "https://seanmcccanary3.file.core.windows.net/test-share-0eaa2f8b-ecb5-1b3d-880e-66fd1595a1b2/test-directory-4e9f235b-059e-970c-5fe5-aff33dd0e0e2/test-file-7c971832-68a7-52d5-a5fe-3012e9521560",
+      "RequestMethod": "GET",
+      "RequestHeaders": {
+        "Accept": "application/xml",
+        "Authorization": "Sanitized",
+        "User-Agent": [
+          "azsdk-net-Storage.Files.Shares/12.7.0-alpha.20210126.1",
+          "(.NET 5.0.2; Microsoft Windows 10.0.19042)"
+        ],
+        "x-ms-client-request-id": "20a479fd-67e6-98f2-0fbc-515450d2de53",
+        "x-ms-date": "Tue, 26 Jan 2021 19:31:22 GMT",
         "x-ms-range": "bytes=384-511",
         "x-ms-range-get-content-md5": "false",
         "x-ms-return-client-request-id": "true",
@@ -386,43 +381,43 @@
         "Content-Length": "128",
         "Content-Range": "bytes 384-511/1024",
         "Content-Type": "application/octet-stream",
-        "Date": "Thu, 21 Jan 2021 20:40:05 GMT",
-        "ETag": "\u00220x8D8BE4CBC13779A\u0022",
-        "Last-Modified": "Thu, 21 Jan 2021 20:40:05 GMT",
-        "Server": [
-          "Windows-Azure-File/1.0",
-          "Microsoft-HTTPAPI/2.0"
-        ],
-        "Vary": "Origin",
-        "x-ms-client-request-id": "fb3718a0-fa36-51af-c8e4-76a42ffa4e2f",
-        "x-ms-file-attributes": "Archive",
-        "x-ms-file-change-time": "2021-01-21T20:40:05.5109530Z",
-        "x-ms-file-creation-time": "2021-01-21T20:40:05.4439059Z",
-        "x-ms-file-id": "11529285414812647424",
-        "x-ms-file-last-write-time": "2021-01-21T20:40:05.5109530Z",
-        "x-ms-file-parent-id": "13835128424026341376",
-        "x-ms-file-permission-key": "4010187179898695473*11459378189709739967",
-        "x-ms-lease-state": "available",
-        "x-ms-lease-status": "unlocked",
-        "x-ms-request-id": "d08b5254-d01a-0037-3635-f0086e000000",
-        "x-ms-server-encrypted": "true",
-        "x-ms-type": "File",
-        "x-ms-version": "2020-06-12"
-      },
-      "ResponseBody": "bFecER07FVvpDsWzbZln0M2tCbwMyZWKdIyTlkyBlssYmLZJKHaKd4wojgOdJTU9ws4KeQ7v4KLCEZ2QqH4OZ3f6mtXiHqdWIpEw5DqR7U5XVdR\u002Bdxy8KbcUhhbZ\u002Bs8OGSeLootgW6Qms1Z8v/xoMSROOFKqj/BaPnAezpeQfSg="
-    },
-    {
-      "RequestUri": "https://seanmcccanary3.file.core.windows.net/test-share-742fa75c-e516-50f6-2798-86a2d2c90277/test-directory-4bc0d0bc-740d-8fdc-dc51-d6a53df44936/test-file-d39b42c2-0e12-f3d7-25b0-65dfd06aba70",
-      "RequestMethod": "GET",
-      "RequestHeaders": {
-        "Accept": "application/xml",
-        "Authorization": "Sanitized",
-        "User-Agent": [
-          "azsdk-net-Storage.Files.Shares/12.7.0-alpha.20210121.1",
-          "(.NET 5.0.2; Microsoft Windows 10.0.19042)"
-        ],
-        "x-ms-client-request-id": "aa86772a-c8b1-4812-42a9-00289d3da9cf",
-        "x-ms-date": "Thu, 21 Jan 2021 20:40:06 GMT",
+        "Date": "Tue, 26 Jan 2021 19:31:20 GMT",
+        "ETag": "\u00220x8D8C230F5BB5EC3\u0022",
+        "Last-Modified": "Tue, 26 Jan 2021 19:31:20 GMT",
+        "Server": [
+          "Windows-Azure-File/1.0",
+          "Microsoft-HTTPAPI/2.0"
+        ],
+        "Vary": "Origin",
+        "x-ms-client-request-id": "20a479fd-67e6-98f2-0fbc-515450d2de53",
+        "x-ms-file-attributes": "Archive",
+        "x-ms-file-change-time": "2021-01-26T19:31:20.9841347Z",
+        "x-ms-file-creation-time": "2021-01-26T19:31:20.9110825Z",
+        "x-ms-file-id": "11529285414812647424",
+        "x-ms-file-last-write-time": "2021-01-26T19:31:20.9841347Z",
+        "x-ms-file-parent-id": "13835128424026341376",
+        "x-ms-file-permission-key": "4010187179898695473*11459378189709739967",
+        "x-ms-lease-state": "available",
+        "x-ms-lease-status": "unlocked",
+        "x-ms-request-id": "55b26669-601a-006f-0719-f4d031000000",
+        "x-ms-server-encrypted": "true",
+        "x-ms-type": "File",
+        "x-ms-version": "2020-06-12"
+      },
+      "ResponseBody": "K4MnLG900luffWRxr3nd8uBMkTVhsavmNVO\u002BzZEJRVKuVUzSIsLS4fpe0Xz111VTa09bZKcLOnnYQPcctgTKljgRw1otCtAdeq86AuAu8F79amJBruCqohrS\u002BuHKtiv1lDtE4xT7JWB/Per40DeZqVCZHkuiiOhYZiA/WxDvU8M="
+    },
+    {
+      "RequestUri": "https://seanmcccanary3.file.core.windows.net/test-share-0eaa2f8b-ecb5-1b3d-880e-66fd1595a1b2/test-directory-4e9f235b-059e-970c-5fe5-aff33dd0e0e2/test-file-7c971832-68a7-52d5-a5fe-3012e9521560",
+      "RequestMethod": "GET",
+      "RequestHeaders": {
+        "Accept": "application/xml",
+        "Authorization": "Sanitized",
+        "User-Agent": [
+          "azsdk-net-Storage.Files.Shares/12.7.0-alpha.20210126.1",
+          "(.NET 5.0.2; Microsoft Windows 10.0.19042)"
+        ],
+        "x-ms-client-request-id": "3cb1daca-e802-86ae-5e66-d8e60344d481",
+        "x-ms-date": "Tue, 26 Jan 2021 19:31:22 GMT",
         "x-ms-range": "bytes=512-639",
         "x-ms-range-get-content-md5": "false",
         "x-ms-return-client-request-id": "true",
@@ -435,43 +430,43 @@
         "Content-Length": "128",
         "Content-Range": "bytes 512-639/1024",
         "Content-Type": "application/octet-stream",
-        "Date": "Thu, 21 Jan 2021 20:40:05 GMT",
-        "ETag": "\u00220x8D8BE4CBC13779A\u0022",
-        "Last-Modified": "Thu, 21 Jan 2021 20:40:05 GMT",
-        "Server": [
-          "Windows-Azure-File/1.0",
-          "Microsoft-HTTPAPI/2.0"
-        ],
-        "Vary": "Origin",
-        "x-ms-client-request-id": "aa86772a-c8b1-4812-42a9-00289d3da9cf",
-        "x-ms-file-attributes": "Archive",
-        "x-ms-file-change-time": "2021-01-21T20:40:05.5109530Z",
-        "x-ms-file-creation-time": "2021-01-21T20:40:05.4439059Z",
-        "x-ms-file-id": "11529285414812647424",
-        "x-ms-file-last-write-time": "2021-01-21T20:40:05.5109530Z",
-        "x-ms-file-parent-id": "13835128424026341376",
-        "x-ms-file-permission-key": "4010187179898695473*11459378189709739967",
-        "x-ms-lease-state": "available",
-        "x-ms-lease-status": "unlocked",
-        "x-ms-request-id": "d08b5255-d01a-0037-3735-f0086e000000",
-        "x-ms-server-encrypted": "true",
-        "x-ms-type": "File",
-        "x-ms-version": "2020-06-12"
-      },
-      "ResponseBody": "wiHKEwVLwvb6L1jExj9puqtV8orBfGOKNjFkGkKNDJU1LbqdMlQr2IxCWHo3LJT\u002BB2MiQp3zZ0a9QNzU56e0bCPCjpiFy4hXKRr\u002BfiPpUgqcZRPeasn4QsV04PF3V/HkjetXdJ78eTvbyxiD9eki1O3SOIGU1QJZykvSEOuW39I="
-    },
-    {
-      "RequestUri": "https://seanmcccanary3.file.core.windows.net/test-share-742fa75c-e516-50f6-2798-86a2d2c90277/test-directory-4bc0d0bc-740d-8fdc-dc51-d6a53df44936/test-file-d39b42c2-0e12-f3d7-25b0-65dfd06aba70",
-      "RequestMethod": "GET",
-      "RequestHeaders": {
-        "Accept": "application/xml",
-        "Authorization": "Sanitized",
-        "User-Agent": [
-          "azsdk-net-Storage.Files.Shares/12.7.0-alpha.20210121.1",
-          "(.NET 5.0.2; Microsoft Windows 10.0.19042)"
-        ],
-        "x-ms-client-request-id": "b77ad510-a373-4c7d-c2ec-460d945b7edb",
-        "x-ms-date": "Thu, 21 Jan 2021 20:40:06 GMT",
+        "Date": "Tue, 26 Jan 2021 19:31:20 GMT",
+        "ETag": "\u00220x8D8C230F5BB5EC3\u0022",
+        "Last-Modified": "Tue, 26 Jan 2021 19:31:20 GMT",
+        "Server": [
+          "Windows-Azure-File/1.0",
+          "Microsoft-HTTPAPI/2.0"
+        ],
+        "Vary": "Origin",
+        "x-ms-client-request-id": "3cb1daca-e802-86ae-5e66-d8e60344d481",
+        "x-ms-file-attributes": "Archive",
+        "x-ms-file-change-time": "2021-01-26T19:31:20.9841347Z",
+        "x-ms-file-creation-time": "2021-01-26T19:31:20.9110825Z",
+        "x-ms-file-id": "11529285414812647424",
+        "x-ms-file-last-write-time": "2021-01-26T19:31:20.9841347Z",
+        "x-ms-file-parent-id": "13835128424026341376",
+        "x-ms-file-permission-key": "4010187179898695473*11459378189709739967",
+        "x-ms-lease-state": "available",
+        "x-ms-lease-status": "unlocked",
+        "x-ms-request-id": "55b2666f-601a-006f-0d19-f4d031000000",
+        "x-ms-server-encrypted": "true",
+        "x-ms-type": "File",
+        "x-ms-version": "2020-06-12"
+      },
+      "ResponseBody": "g0VupOkMSgJFAsFw9bLS4zhRkDGX31MLU\u002Bx887vKUJDqJ3SLyfTAQ08bBp/Gd2O0TVwiv14hK6PxYlH9j1ZHerIxhs09RhlDkU3ifNmzRNyJyKVep5EyyPvQmWejwrP51IvtlfCVdgdD3i4QP6/KPh11dMew6NIh/r3SbayyoM4="
+    },
+    {
+      "RequestUri": "https://seanmcccanary3.file.core.windows.net/test-share-0eaa2f8b-ecb5-1b3d-880e-66fd1595a1b2/test-directory-4e9f235b-059e-970c-5fe5-aff33dd0e0e2/test-file-7c971832-68a7-52d5-a5fe-3012e9521560",
+      "RequestMethod": "GET",
+      "RequestHeaders": {
+        "Accept": "application/xml",
+        "Authorization": "Sanitized",
+        "User-Agent": [
+          "azsdk-net-Storage.Files.Shares/12.7.0-alpha.20210126.1",
+          "(.NET 5.0.2; Microsoft Windows 10.0.19042)"
+        ],
+        "x-ms-client-request-id": "7589d8f7-a120-e750-494c-afb1ad65e426",
+        "x-ms-date": "Tue, 26 Jan 2021 19:31:22 GMT",
         "x-ms-range": "bytes=640-767",
         "x-ms-range-get-content-md5": "false",
         "x-ms-return-client-request-id": "true",
@@ -484,43 +479,43 @@
         "Content-Length": "128",
         "Content-Range": "bytes 640-767/1024",
         "Content-Type": "application/octet-stream",
-        "Date": "Thu, 21 Jan 2021 20:40:05 GMT",
-        "ETag": "\u00220x8D8BE4CBC13779A\u0022",
-        "Last-Modified": "Thu, 21 Jan 2021 20:40:05 GMT",
-        "Server": [
-          "Windows-Azure-File/1.0",
-          "Microsoft-HTTPAPI/2.0"
-        ],
-        "Vary": "Origin",
-        "x-ms-client-request-id": "b77ad510-a373-4c7d-c2ec-460d945b7edb",
-        "x-ms-file-attributes": "Archive",
-        "x-ms-file-change-time": "2021-01-21T20:40:05.5109530Z",
-        "x-ms-file-creation-time": "2021-01-21T20:40:05.4439059Z",
-        "x-ms-file-id": "11529285414812647424",
-        "x-ms-file-last-write-time": "2021-01-21T20:40:05.5109530Z",
-        "x-ms-file-parent-id": "13835128424026341376",
-        "x-ms-file-permission-key": "4010187179898695473*11459378189709739967",
-        "x-ms-lease-state": "available",
-        "x-ms-lease-status": "unlocked",
-        "x-ms-request-id": "d08b5256-d01a-0037-3835-f0086e000000",
-        "x-ms-server-encrypted": "true",
-        "x-ms-type": "File",
-        "x-ms-version": "2020-06-12"
-      },
-      "ResponseBody": "KBnxOJLdbKDr1wOfsHRN3FILA6Ueb1C36f2qUiloUETrRlvb9\u002BpCD2WYlbzSYqhV/fW\u002B35M6s7jJOU6UMhl2g4e/tGoZceVnyfM/htmT5YdVVVQ0qXCxsZKiEr6brtxMIRI0E649O4sQVhaf\u002Bi3eNlPHPt3FQdkXDQPYd18mzBs="
-    },
-    {
-      "RequestUri": "https://seanmcccanary3.file.core.windows.net/test-share-742fa75c-e516-50f6-2798-86a2d2c90277/test-directory-4bc0d0bc-740d-8fdc-dc51-d6a53df44936/test-file-d39b42c2-0e12-f3d7-25b0-65dfd06aba70",
-      "RequestMethod": "GET",
-      "RequestHeaders": {
-        "Accept": "application/xml",
-        "Authorization": "Sanitized",
-        "User-Agent": [
-          "azsdk-net-Storage.Files.Shares/12.7.0-alpha.20210121.1",
-          "(.NET 5.0.2; Microsoft Windows 10.0.19042)"
-        ],
-        "x-ms-client-request-id": "c7170ac4-f1c3-805b-71a3-f433f3397738",
-        "x-ms-date": "Thu, 21 Jan 2021 20:40:06 GMT",
+        "Date": "Tue, 26 Jan 2021 19:31:20 GMT",
+        "ETag": "\u00220x8D8C230F5BB5EC3\u0022",
+        "Last-Modified": "Tue, 26 Jan 2021 19:31:20 GMT",
+        "Server": [
+          "Windows-Azure-File/1.0",
+          "Microsoft-HTTPAPI/2.0"
+        ],
+        "Vary": "Origin",
+        "x-ms-client-request-id": "7589d8f7-a120-e750-494c-afb1ad65e426",
+        "x-ms-file-attributes": "Archive",
+        "x-ms-file-change-time": "2021-01-26T19:31:20.9841347Z",
+        "x-ms-file-creation-time": "2021-01-26T19:31:20.9110825Z",
+        "x-ms-file-id": "11529285414812647424",
+        "x-ms-file-last-write-time": "2021-01-26T19:31:20.9841347Z",
+        "x-ms-file-parent-id": "13835128424026341376",
+        "x-ms-file-permission-key": "4010187179898695473*11459378189709739967",
+        "x-ms-lease-state": "available",
+        "x-ms-lease-status": "unlocked",
+        "x-ms-request-id": "55b26671-601a-006f-0f19-f4d031000000",
+        "x-ms-server-encrypted": "true",
+        "x-ms-type": "File",
+        "x-ms-version": "2020-06-12"
+      },
+      "ResponseBody": "mumnTcav6/RSnhvIYyGJSwZbSS1O7EjsuMyWM8IIWpA\u002BX3ZWCHx3bomAdBHMCr7dNIZmUWhygK2gupT6GLgxSUOKigOrM0OJ49ukznc2IK4Ouf48ogkny9/ItU7nfVXRTivNQX\u002B6MQBD3W2NzrI2aZrm7F\u002B59Kc6Y78j4n31omU="
+    },
+    {
+      "RequestUri": "https://seanmcccanary3.file.core.windows.net/test-share-0eaa2f8b-ecb5-1b3d-880e-66fd1595a1b2/test-directory-4e9f235b-059e-970c-5fe5-aff33dd0e0e2/test-file-7c971832-68a7-52d5-a5fe-3012e9521560",
+      "RequestMethod": "GET",
+      "RequestHeaders": {
+        "Accept": "application/xml",
+        "Authorization": "Sanitized",
+        "User-Agent": [
+          "azsdk-net-Storage.Files.Shares/12.7.0-alpha.20210126.1",
+          "(.NET 5.0.2; Microsoft Windows 10.0.19042)"
+        ],
+        "x-ms-client-request-id": "2aee68b1-5ebb-7460-76e2-1b0f7f65cbc8",
+        "x-ms-date": "Tue, 26 Jan 2021 19:31:22 GMT",
         "x-ms-range": "bytes=768-895",
         "x-ms-range-get-content-md5": "false",
         "x-ms-return-client-request-id": "true",
@@ -533,43 +528,43 @@
         "Content-Length": "128",
         "Content-Range": "bytes 768-895/1024",
         "Content-Type": "application/octet-stream",
-        "Date": "Thu, 21 Jan 2021 20:40:05 GMT",
-        "ETag": "\u00220x8D8BE4CBC13779A\u0022",
-        "Last-Modified": "Thu, 21 Jan 2021 20:40:05 GMT",
-        "Server": [
-          "Windows-Azure-File/1.0",
-          "Microsoft-HTTPAPI/2.0"
-        ],
-        "Vary": "Origin",
-        "x-ms-client-request-id": "c7170ac4-f1c3-805b-71a3-f433f3397738",
-        "x-ms-file-attributes": "Archive",
-        "x-ms-file-change-time": "2021-01-21T20:40:05.5109530Z",
-        "x-ms-file-creation-time": "2021-01-21T20:40:05.4439059Z",
-        "x-ms-file-id": "11529285414812647424",
-        "x-ms-file-last-write-time": "2021-01-21T20:40:05.5109530Z",
-        "x-ms-file-parent-id": "13835128424026341376",
-        "x-ms-file-permission-key": "4010187179898695473*11459378189709739967",
-        "x-ms-lease-state": "available",
-        "x-ms-lease-status": "unlocked",
-        "x-ms-request-id": "d08b5257-d01a-0037-3935-f0086e000000",
-        "x-ms-server-encrypted": "true",
-        "x-ms-type": "File",
-        "x-ms-version": "2020-06-12"
-      },
-      "ResponseBody": "FvNkx17S2BcZyCNSWRG2ZcPcatRv/4bgOB0Fq2XELOmK\u002B4gHyBfXge4nw/wdh778THOzg7z4qxdshI5BzC2xVZw6x12Jr5ysBOjlRzyKwrFfCV7yEKgskk9xmkOJlrTBdW1f479gcpzWB37TEmTb4cLc4cPOv0TzDTUOGBRZI20="
-    },
-    {
-      "RequestUri": "https://seanmcccanary3.file.core.windows.net/test-share-742fa75c-e516-50f6-2798-86a2d2c90277/test-directory-4bc0d0bc-740d-8fdc-dc51-d6a53df44936/test-file-d39b42c2-0e12-f3d7-25b0-65dfd06aba70",
-      "RequestMethod": "GET",
-      "RequestHeaders": {
-        "Accept": "application/xml",
-        "Authorization": "Sanitized",
-        "User-Agent": [
-          "azsdk-net-Storage.Files.Shares/12.7.0-alpha.20210121.1",
-          "(.NET 5.0.2; Microsoft Windows 10.0.19042)"
-        ],
-        "x-ms-client-request-id": "8949379e-b644-e517-d5d7-0b3e294cfdf7",
-        "x-ms-date": "Thu, 21 Jan 2021 20:40:06 GMT",
+        "Date": "Tue, 26 Jan 2021 19:31:20 GMT",
+        "ETag": "\u00220x8D8C230F5BB5EC3\u0022",
+        "Last-Modified": "Tue, 26 Jan 2021 19:31:20 GMT",
+        "Server": [
+          "Windows-Azure-File/1.0",
+          "Microsoft-HTTPAPI/2.0"
+        ],
+        "Vary": "Origin",
+        "x-ms-client-request-id": "2aee68b1-5ebb-7460-76e2-1b0f7f65cbc8",
+        "x-ms-file-attributes": "Archive",
+        "x-ms-file-change-time": "2021-01-26T19:31:20.9841347Z",
+        "x-ms-file-creation-time": "2021-01-26T19:31:20.9110825Z",
+        "x-ms-file-id": "11529285414812647424",
+        "x-ms-file-last-write-time": "2021-01-26T19:31:20.9841347Z",
+        "x-ms-file-parent-id": "13835128424026341376",
+        "x-ms-file-permission-key": "4010187179898695473*11459378189709739967",
+        "x-ms-lease-state": "available",
+        "x-ms-lease-status": "unlocked",
+        "x-ms-request-id": "55b26676-601a-006f-1319-f4d031000000",
+        "x-ms-server-encrypted": "true",
+        "x-ms-type": "File",
+        "x-ms-version": "2020-06-12"
+      },
+      "ResponseBody": "hdJ/TGneL1OH/vnEm5r8LZJMswGR9hdag5PewJZOg006Bwj8MukAvLaY17v74p7JwvZQMEGg1I\u002B6JcnV/2\u002B8OHqripSRAPqpTPdK\u002BB5cXqD0Ff6g/lILmTN4QQ0gKrxH3J5AUFgKN8H7p\u002BRKVttwXsYo4elwGzonn/BgGb/siCE="
+    },
+    {
+      "RequestUri": "https://seanmcccanary3.file.core.windows.net/test-share-0eaa2f8b-ecb5-1b3d-880e-66fd1595a1b2/test-directory-4e9f235b-059e-970c-5fe5-aff33dd0e0e2/test-file-7c971832-68a7-52d5-a5fe-3012e9521560",
+      "RequestMethod": "GET",
+      "RequestHeaders": {
+        "Accept": "application/xml",
+        "Authorization": "Sanitized",
+        "User-Agent": [
+          "azsdk-net-Storage.Files.Shares/12.7.0-alpha.20210126.1",
+          "(.NET 5.0.2; Microsoft Windows 10.0.19042)"
+        ],
+        "x-ms-client-request-id": "44ffa5fc-b976-276b-4e12-a6f3440d1c5e",
+        "x-ms-date": "Tue, 26 Jan 2021 19:31:22 GMT",
         "x-ms-range": "bytes=896-1023",
         "x-ms-range-get-content-md5": "false",
         "x-ms-return-client-request-id": "true",
@@ -582,44 +577,44 @@
         "Content-Length": "128",
         "Content-Range": "bytes 896-1023/1024",
         "Content-Type": "application/octet-stream",
-        "Date": "Thu, 21 Jan 2021 20:40:05 GMT",
-        "ETag": "\u00220x8D8BE4CBC13779A\u0022",
-        "Last-Modified": "Thu, 21 Jan 2021 20:40:05 GMT",
-        "Server": [
-          "Windows-Azure-File/1.0",
-          "Microsoft-HTTPAPI/2.0"
-        ],
-        "Vary": "Origin",
-        "x-ms-client-request-id": "8949379e-b644-e517-d5d7-0b3e294cfdf7",
-        "x-ms-file-attributes": "Archive",
-        "x-ms-file-change-time": "2021-01-21T20:40:05.5109530Z",
-        "x-ms-file-creation-time": "2021-01-21T20:40:05.4439059Z",
-        "x-ms-file-id": "11529285414812647424",
-        "x-ms-file-last-write-time": "2021-01-21T20:40:05.5109530Z",
-        "x-ms-file-parent-id": "13835128424026341376",
-        "x-ms-file-permission-key": "4010187179898695473*11459378189709739967",
-        "x-ms-lease-state": "available",
-        "x-ms-lease-status": "unlocked",
-        "x-ms-request-id": "d08b5258-d01a-0037-3a35-f0086e000000",
-        "x-ms-server-encrypted": "true",
-        "x-ms-type": "File",
-        "x-ms-version": "2020-06-12"
-      },
-      "ResponseBody": "MyTSzire8v6WwRwJKlh/65a4gay08fK2KWzViVJah33kEJ/ukgy34\u002BnjLQyjO8m0tSKCXNd2uUIyG6W\u002BCGmsPDqfJRm5kVmJAZ3D0cTlEu2jIdQv2CulbVddu3Zn\u002BdqANvDSBBaw\u002ByPJ\u002BFo6s\u002Bd\u002BTAi3GueVfWMO\u002BbfBXNXiIQg="
-    },
-    {
-      "RequestUri": "https://seanmcccanary3.file.core.windows.net/test-share-742fa75c-e516-50f6-2798-86a2d2c90277?restype=share",
+        "Date": "Tue, 26 Jan 2021 19:31:20 GMT",
+        "ETag": "\u00220x8D8C230F5BB5EC3\u0022",
+        "Last-Modified": "Tue, 26 Jan 2021 19:31:20 GMT",
+        "Server": [
+          "Windows-Azure-File/1.0",
+          "Microsoft-HTTPAPI/2.0"
+        ],
+        "Vary": "Origin",
+        "x-ms-client-request-id": "44ffa5fc-b976-276b-4e12-a6f3440d1c5e",
+        "x-ms-file-attributes": "Archive",
+        "x-ms-file-change-time": "2021-01-26T19:31:20.9841347Z",
+        "x-ms-file-creation-time": "2021-01-26T19:31:20.9110825Z",
+        "x-ms-file-id": "11529285414812647424",
+        "x-ms-file-last-write-time": "2021-01-26T19:31:20.9841347Z",
+        "x-ms-file-parent-id": "13835128424026341376",
+        "x-ms-file-permission-key": "4010187179898695473*11459378189709739967",
+        "x-ms-lease-state": "available",
+        "x-ms-lease-status": "unlocked",
+        "x-ms-request-id": "55b2667a-601a-006f-1719-f4d031000000",
+        "x-ms-server-encrypted": "true",
+        "x-ms-type": "File",
+        "x-ms-version": "2020-06-12"
+      },
+      "ResponseBody": "OgIcgBsNSOnePKRXbsFDVwfiR/dI0tbAYxmwaKkdAg8ewg9TvvBDuN/4CzR247nerAgR3KWQ2WgsWxwCXeA/wDqVOKux8JkXn44YUMeiSYBf0rugDCVpjemnJ2PUQFv/uEr64asNLLxv\u002BTwXeIigiRGbooolnrQULKrCCsg1Ql8="
+    },
+    {
+      "RequestUri": "https://seanmcccanary3.file.core.windows.net/test-share-0eaa2f8b-ecb5-1b3d-880e-66fd1595a1b2?restype=share",
       "RequestMethod": "DELETE",
       "RequestHeaders": {
         "Accept": "application/xml",
         "Authorization": "Sanitized",
-        "traceparent": "00-fcd637ee1a261c42939168f29907b6a0-3edb1f582374e649-00",
-        "User-Agent": [
-          "azsdk-net-Storage.Files.Shares/12.7.0-alpha.20210121.1",
-          "(.NET 5.0.2; Microsoft Windows 10.0.19042)"
-        ],
-        "x-ms-client-request-id": "bb948d3b-eeef-e6f4-effb-f4045bd5ca08",
-        "x-ms-date": "Thu, 21 Jan 2021 20:40:06 GMT",
+        "traceparent": "00-59c5df70f5b93047b38e0f7ad882c23c-34a163c5b2cae246-00",
+        "User-Agent": [
+          "azsdk-net-Storage.Files.Shares/12.7.0-alpha.20210126.1",
+          "(.NET 5.0.2; Microsoft Windows 10.0.19042)"
+        ],
+        "x-ms-client-request-id": "da12f52e-8666-1e51-22dc-3abaf0a654ad",
+        "x-ms-date": "Tue, 26 Jan 2021 19:31:22 GMT",
         "x-ms-delete-snapshots": "include",
         "x-ms-return-client-request-id": "true",
         "x-ms-version": "2020-06-12"
@@ -628,25 +623,20 @@
       "StatusCode": 202,
       "ResponseHeaders": {
         "Content-Length": "0",
-        "Date": "Thu, 21 Jan 2021 20:40:05 GMT",
-        "Server": [
-          "Windows-Azure-File/1.0",
-          "Microsoft-HTTPAPI/2.0"
-        ],
-        "x-ms-client-request-id": "bb948d3b-eeef-e6f4-effb-f4045bd5ca08",
-<<<<<<< HEAD
-        "x-ms-request-id": "8f70abbd-301a-0086-42e2-9c167b000000",
-        "x-ms-version": "2020-06-12"
-=======
-        "x-ms-request-id": "d08b525b-d01a-0037-3d35-f0086e000000",
-        "x-ms-version": "2020-04-08"
->>>>>>> ac24a13f
+        "Date": "Tue, 26 Jan 2021 19:31:20 GMT",
+        "Server": [
+          "Windows-Azure-File/1.0",
+          "Microsoft-HTTPAPI/2.0"
+        ],
+        "x-ms-client-request-id": "da12f52e-8666-1e51-22dc-3abaf0a654ad",
+        "x-ms-request-id": "55b2667c-601a-006f-1919-f4d031000000",
+        "x-ms-version": "2020-06-12"
       },
       "ResponseBody": []
     }
   ],
   "Variables": {
-    "RandomSeed": "1052502741",
+    "RandomSeed": "1575272597",
     "Storage_TestConfigDefault": "ProductionTenant\nseanmcccanary3\nU2FuaXRpemVk\nhttps://seanmcccanary3.blob.core.windows.net\nhttps://seanmcccanary3.file.core.windows.net\nhttps://seanmcccanary3.queue.core.windows.net\nhttps://seanmcccanary3.table.core.windows.net\n\n\n\n\nhttps://seanmcccanary3-secondary.blob.core.windows.net\nhttps://seanmcccanary3-secondary.file.core.windows.net\nhttps://seanmcccanary3-secondary.queue.core.windows.net\nhttps://seanmcccanary3-secondary.table.core.windows.net\n\nSanitized\n\n\nCloud\nBlobEndpoint=https://seanmcccanary3.blob.core.windows.net/;QueueEndpoint=https://seanmcccanary3.queue.core.windows.net/;FileEndpoint=https://seanmcccanary3.file.core.windows.net/;BlobSecondaryEndpoint=https://seanmcccanary3-secondary.blob.core.windows.net/;QueueSecondaryEndpoint=https://seanmcccanary3-secondary.queue.core.windows.net/;FileSecondaryEndpoint=https://seanmcccanary3-secondary.file.core.windows.net/;AccountName=seanmcccanary3;AccountKey=Kg==;\nseanscope1"
   }
 }