{
  "Entries": [
    {
      "RequestUri": "http://seanstagetest.file.core.windows.net/test-share-cd45a001-57d6-6dc9-cfbc-71f29ba92b39?restype=share",
      "RequestMethod": "PUT",
      "RequestHeaders": {
        "Authorization": "Sanitized",
        "traceparent": "00-f7268177071ac143b16d063d856f390c-6d470f0341c51e4e-00",
        "User-Agent": [
          "azsdk-net-Storage.Files.Shares/12.2.0-dev.20200305.1",
          "(.NET Core 4.6.28325.01; Microsoft Windows 10.0.18363 )"
        ],
        "x-ms-client-request-id": "b55bb143-1ea5-7eee-197f-f2237dc7ea7c",
        "x-ms-date": "Thu, 05 Mar 2020 21:43:39 GMT",
        "x-ms-return-client-request-id": "true",
<<<<<<< HEAD
        "x-ms-version": "2019-12-12"
=======
        "x-ms-version": "2020-02-10"
>>>>>>> 60f4876e
      },
      "RequestBody": null,
      "StatusCode": 201,
      "ResponseHeaders": {
        "Content-Length": "0",
        "Date": "Thu, 05 Mar 2020 21:43:38 GMT",
        "ETag": "\u00220x8D7C14E4423032B\u0022",
        "Last-Modified": "Thu, 05 Mar 2020 21:43:39 GMT",
        "Server": [
          "Windows-Azure-File/1.0",
          "Microsoft-HTTPAPI/2.0"
        ],
        "x-ms-client-request-id": "b55bb143-1ea5-7eee-197f-f2237dc7ea7c",
        "x-ms-request-id": "c9ef6226-f01a-0012-5b37-f3e9eb000000",
<<<<<<< HEAD
        "x-ms-version": "2019-12-12"
=======
        "x-ms-version": "2020-02-10"
>>>>>>> 60f4876e
      },
      "ResponseBody": []
    },
    {
      "RequestUri": "http://seanstagetest.file.core.windows.net/test-share-cd45a001-57d6-6dc9-cfbc-71f29ba92b39/test-directory-46c34d0f-c335-4f9c-e723-c80de4cba0fb?restype=directory",
      "RequestMethod": "PUT",
      "RequestHeaders": {
        "Authorization": "Sanitized",
        "traceparent": "00-34de8881bd6e0d468a2ea974cd01cc9c-176a28597000f348-00",
        "User-Agent": [
          "azsdk-net-Storage.Files.Shares/12.2.0-dev.20200305.1",
          "(.NET Core 4.6.28325.01; Microsoft Windows 10.0.18363 )"
        ],
        "x-ms-client-request-id": "7feef7de-4510-7fc9-150c-ce8155e19a4e",
        "x-ms-date": "Thu, 05 Mar 2020 21:43:39 GMT",
        "x-ms-file-attributes": "None",
        "x-ms-file-creation-time": "Now",
        "x-ms-file-last-write-time": "Now",
        "x-ms-file-permission": "Inherit",
        "x-ms-return-client-request-id": "true",
<<<<<<< HEAD
        "x-ms-version": "2019-12-12"
=======
        "x-ms-version": "2020-02-10"
>>>>>>> 60f4876e
      },
      "RequestBody": null,
      "StatusCode": 201,
      "ResponseHeaders": {
        "Content-Length": "0",
        "Date": "Thu, 05 Mar 2020 21:43:38 GMT",
        "ETag": "\u00220x8D7C14E44314FD8\u0022",
        "Last-Modified": "Thu, 05 Mar 2020 21:43:39 GMT",
        "Server": [
          "Windows-Azure-File/1.0",
          "Microsoft-HTTPAPI/2.0"
        ],
        "x-ms-client-request-id": "7feef7de-4510-7fc9-150c-ce8155e19a4e",
        "x-ms-file-attributes": "Directory",
        "x-ms-file-change-time": "2020-03-05T21:43:39.1906776Z",
        "x-ms-file-creation-time": "2020-03-05T21:43:39.1906776Z",
        "x-ms-file-id": "13835128424026341376",
        "x-ms-file-last-write-time": "2020-03-05T21:43:39.1906776Z",
        "x-ms-file-parent-id": "0",
        "x-ms-file-permission-key": "7855875120676328179*422928105932735866",
        "x-ms-request-id": "c9ef6228-f01a-0012-5c37-f3e9eb000000",
        "x-ms-request-server-encrypted": "true",
<<<<<<< HEAD
        "x-ms-version": "2019-12-12"
=======
        "x-ms-version": "2020-02-10"
>>>>>>> 60f4876e
      },
      "ResponseBody": []
    },
    {
      "RequestUri": "http://seanstagetest.file.core.windows.net/test-share-cd45a001-57d6-6dc9-cfbc-71f29ba92b39/test-directory-46c34d0f-c335-4f9c-e723-c80de4cba0fb/test-file-0af3f6df-ff18-992e-b96b-e9b5ec7b8f51",
      "RequestMethod": "PUT",
      "RequestHeaders": {
        "Authorization": "Sanitized",
        "traceparent": "00-dcec69d82def60418b40203db11a7ae2-cf2386aa9a2a4040-00",
        "User-Agent": [
          "azsdk-net-Storage.Files.Shares/12.2.0-dev.20200305.1",
          "(.NET Core 4.6.28325.01; Microsoft Windows 10.0.18363 )"
        ],
        "x-ms-client-request-id": "c94188e5-9aa2-de25-c855-c6a45c139299",
        "x-ms-content-length": "1048576",
        "x-ms-date": "Thu, 05 Mar 2020 21:43:39 GMT",
        "x-ms-file-attributes": "None",
        "x-ms-file-creation-time": "Now",
        "x-ms-file-last-write-time": "Now",
        "x-ms-file-permission": "Inherit",
        "x-ms-return-client-request-id": "true",
        "x-ms-type": "file",
<<<<<<< HEAD
        "x-ms-version": "2019-12-12"
=======
        "x-ms-version": "2020-02-10"
>>>>>>> 60f4876e
      },
      "RequestBody": null,
      "StatusCode": 201,
      "ResponseHeaders": {
        "Content-Length": "0",
        "Date": "Thu, 05 Mar 2020 21:43:38 GMT",
        "ETag": "\u00220x8D7C14E443E96AD\u0022",
        "Last-Modified": "Thu, 05 Mar 2020 21:43:39 GMT",
        "Server": [
          "Windows-Azure-File/1.0",
          "Microsoft-HTTPAPI/2.0"
        ],
        "x-ms-client-request-id": "c94188e5-9aa2-de25-c855-c6a45c139299",
        "x-ms-file-attributes": "Archive",
        "x-ms-file-change-time": "2020-03-05T21:43:39.2776877Z",
        "x-ms-file-creation-time": "2020-03-05T21:43:39.2776877Z",
        "x-ms-file-id": "11529285414812647424",
        "x-ms-file-last-write-time": "2020-03-05T21:43:39.2776877Z",
        "x-ms-file-parent-id": "13835128424026341376",
        "x-ms-file-permission-key": "12501538048846835188*422928105932735866",
        "x-ms-request-id": "c9ef6229-f01a-0012-5d37-f3e9eb000000",
        "x-ms-request-server-encrypted": "true",
<<<<<<< HEAD
        "x-ms-version": "2019-12-12"
=======
        "x-ms-version": "2020-02-10"
>>>>>>> 60f4876e
      },
      "ResponseBody": []
    },
    {
      "RequestUri": "http://seanstagetest.file.core.windows.net/test-share-cd45a001-57d6-6dc9-cfbc-71f29ba92b39/test-directory-46c34d0f-c335-4f9c-e723-c80de4cba0fb/test-file-0af3f6df-ff18-992e-b96b-e9b5ec7b8f51?comp=range",
      "RequestMethod": "PUT",
      "RequestHeaders": {
        "Authorization": "Sanitized",
        "Content-Length": "1024",
        "traceparent": "00-c08dcc39cc8ceb419d83c2d30ae52b53-e109628f8e1b154e-00",
        "User-Agent": [
          "azsdk-net-Storage.Files.Shares/12.2.0-dev.20200305.1",
          "(.NET Core 4.6.28325.01; Microsoft Windows 10.0.18363 )"
        ],
        "x-ms-client-request-id": "63cf6d68-c639-e4ae-6650-24885a468d95",
        "x-ms-date": "Thu, 05 Mar 2020 21:43:39 GMT",
        "x-ms-range": "bytes=1024-2047",
        "x-ms-return-client-request-id": "true",
<<<<<<< HEAD
        "x-ms-version": "2019-12-12",
=======
        "x-ms-version": "2020-02-10",
>>>>>>> 60f4876e
        "x-ms-write": "update"
      },
      "RequestBody": "1CmVxGI9/eAWfxwFEAu0bG/zXhI2zzkl9LXyXfuR7Agq\u002BqsXHnWhJLP\u002BmO56fk5Hgq4NlrEQmwXvcNCtSp/lhJMT2hZgnE35UTlfNzZLqnVnqttMhFVXGV6lKK6l9NkUGRNaZqQ35\u002BZhFER3sWTPo8VaRaDDmAA\u002Bu8G4unOfU11fSh0i8ETRL8P06m8R32j51oToSq45UIATHKrjfyxywsDnGGZGrLOBiRbdz66RLdxYvuTvtgmuJfqcD9SZ7rCWgiivKscBsinRZ8CYXIHSge/OisBIgwy3OPJsqZ3f55tlRkyF4gIUVwy7HU5IFsh5yo3ky2TwTv8c9/HUlQiL8oAlMhY0TJ/suTK0jWW9biEq8t8P\u002Bhw3dfhNaeoQQMIDLyvNIuSyRX3u9xExO8CZXojQqqIpe/dk7rwd5uO123lwsF4670s8d61hIQIKBTk3tAthQJYf2bMzaTQnlV6aOByYwYpiX249kzL1x1r0WemC5TLYU5vjUNeqBoUXFeJOx\u002BjmckOu1VScJKxjKhJYPhBLpa8swuWAtXCzt1joJX5Qpv9xDual0xDdOy/ufybEUcd1zG8zIgUDZb3T\u002Bx77tP4tEoMS5zAqpdGfToa1kjVJ72WRc1kOHYT6bago0tjx4YcwwGyisWqWSiaek9N\u002BTtOIiQu4akGlHvX/GHmIAdP4rW3/hNHIpj36\u002BigycImwex/UoEjNOXdFi6J3o5nwDUhSpeZmf8kCv\u002BLNvW8Ycq5rT5xZtGGLK3T1ufkuUQOkCuzg4MqjSvxW0eBl/3sHLRjzC1P8l1nmx3pycMXP027eKbODOJLjyAWgA\u002BOAJSz47ozhO0Wwp3KT\u002BRhQMNk3hv1yhtXHg/WFEENOW5R1ZqFNeYE57pgoLoFA7z95kpcraXzmDp5WMWqXWysCYUveHZN3ArdX/phkSVhThpO1DH2rI/IXj1cD9kcXoZNtJs01YtKsAo/f02vjgcRGA6vW4U6tVj5Zxo47dAxvQFwF9yOKHSTBCQnty0\u002BHNA2SvPOcQMBEv8\u002BP3JtDcI6DcJMO3oqhu\u002BWGFddEv4vu0ZKBqLcY0/\u002BbwDdU\u002B0GJfph7alu7eFWC8QAOFivp/wBEoAsIwsjWa5yTcx5TTcCk/Zc\u002ByFUvM1g9/ra2Cb3UssA2D1o1gLvQpf6\u002BJwU3L6RAahiUqjaqFG2yy8QRH2Hfv8FdHD1lbnzbbSNXcQtTBc8Sdp\u002BkQAeJjPrtg7X2v4Wc3mhD2RJn2vubuDwTU6NhXsX1/qnCO36505BCeOrG5K6eupKjDyu8q5yjCIfLdjlXjCXwAcDc2qPpigaCJGIR1NOOdJgRvk6ZOFMNHjL37lxW6\u002BvF1uPtwt/uuYUlOoY5kjO0PQ==",
      "StatusCode": 201,
      "ResponseHeaders": {
        "Content-Length": "0",
        "Content-MD5": "5bAc4VMnYzh34WgdU0G/\u002BA==",
        "Date": "Thu, 05 Mar 2020 21:43:38 GMT",
        "ETag": "\u00220x8D7C14E444B694F\u0022",
        "Last-Modified": "Thu, 05 Mar 2020 21:43:39 GMT",
        "Server": [
          "Windows-Azure-File/1.0",
          "Microsoft-HTTPAPI/2.0"
        ],
        "x-ms-client-request-id": "63cf6d68-c639-e4ae-6650-24885a468d95",
        "x-ms-request-id": "c9ef622a-f01a-0012-5e37-f3e9eb000000",
        "x-ms-request-server-encrypted": "true",
<<<<<<< HEAD
        "x-ms-version": "2019-12-12"
=======
        "x-ms-version": "2020-02-10"
>>>>>>> 60f4876e
      },
      "ResponseBody": []
    },
    {
      "RequestUri": "http://seanstagetest.file.core.windows.net/test-share-cd45a001-57d6-6dc9-cfbc-71f29ba92b39/test-directory-46c34d0f-c335-4f9c-e723-c80de4cba0fb/test-file-0af3f6df-ff18-992e-b96b-e9b5ec7b8f51?comp=lease",
      "RequestMethod": "PUT",
      "RequestHeaders": {
        "Authorization": "Sanitized",
        "traceparent": "00-3b44927b7ae60441a7412fdfb19b5378-b55c13b0f3351249-00",
        "User-Agent": [
          "azsdk-net-Storage.Files.Shares/12.2.0-dev.20200305.1",
          "(.NET Core 4.6.28325.01; Microsoft Windows 10.0.18363 )"
        ],
        "x-ms-client-request-id": "ef4bca7c-c727-2f98-a297-4bb60815aa29",
        "x-ms-date": "Thu, 05 Mar 2020 21:43:39 GMT",
        "x-ms-lease-action": "acquire",
        "x-ms-lease-duration": "-1",
        "x-ms-proposed-lease-id": "2ac43b9c-380e-38ca-1783-bd99393cb4dc",
        "x-ms-return-client-request-id": "true",
<<<<<<< HEAD
        "x-ms-version": "2019-12-12"
=======
        "x-ms-version": "2020-02-10"
>>>>>>> 60f4876e
      },
      "RequestBody": null,
      "StatusCode": 201,
      "ResponseHeaders": {
        "Date": "Thu, 05 Mar 2020 21:43:38 GMT",
        "ETag": "\u00220x8D7C14E444B694F\u0022",
        "Last-Modified": "Thu, 05 Mar 2020 21:43:39 GMT",
        "Server": [
          "Windows-Azure-File/1.0",
          "Microsoft-HTTPAPI/2.0"
        ],
        "Transfer-Encoding": "chunked",
        "x-ms-client-request-id": "ef4bca7c-c727-2f98-a297-4bb60815aa29",
        "x-ms-lease-id": "2ac43b9c-380e-38ca-1783-bd99393cb4dc",
        "x-ms-request-id": "c9ef622b-f01a-0012-5f37-f3e9eb000000",
<<<<<<< HEAD
        "x-ms-version": "2019-12-12"
=======
        "x-ms-version": "2020-02-10"
>>>>>>> 60f4876e
      },
      "ResponseBody": []
    },
    {
      "RequestUri": "http://seanstagetest.file.core.windows.net/test-share-cd45a001-57d6-6dc9-cfbc-71f29ba92b39/test-directory-46c34d0f-c335-4f9c-e723-c80de4cba0fb/test-file-0af3f6df-ff18-992e-b96b-e9b5ec7b8f51",
      "RequestMethod": "GET",
      "RequestHeaders": {
        "Authorization": "Sanitized",
        "traceparent": "00-c6a74437e022c643bf5dcec54793bdb9-b26103b031460a4f-00",
        "User-Agent": [
          "azsdk-net-Storage.Files.Shares/12.2.0-dev.20200305.1",
          "(.NET Core 4.6.28325.01; Microsoft Windows 10.0.18363 )"
        ],
        "x-ms-client-request-id": "6f1cf91f-c5f1-9bb5-870c-4cade3a9aeb7",
        "x-ms-date": "Thu, 05 Mar 2020 21:43:39 GMT",
        "x-ms-lease-id": "2ac43b9c-380e-38ca-1783-bd99393cb4dc",
        "x-ms-range": "bytes=1024-2047",
        "x-ms-return-client-request-id": "true",
<<<<<<< HEAD
        "x-ms-version": "2019-12-12"
=======
        "x-ms-version": "2020-02-10"
>>>>>>> 60f4876e
      },
      "RequestBody": null,
      "StatusCode": 206,
      "ResponseHeaders": {
        "Accept-Ranges": "bytes",
        "Access-Control-Allow-Origin": "*",
        "Content-Length": "1024",
        "Content-Range": "bytes 1024-2047/1048576",
        "Content-Type": "application/octet-stream",
        "Date": "Thu, 05 Mar 2020 21:43:38 GMT",
        "ETag": "\u00220x8D7C14E444B694F\u0022",
        "Last-Modified": "Thu, 05 Mar 2020 21:43:39 GMT",
        "Server": [
          "Windows-Azure-File/1.0",
          "Microsoft-HTTPAPI/2.0"
        ],
        "x-ms-client-request-id": "6f1cf91f-c5f1-9bb5-870c-4cade3a9aeb7",
        "x-ms-file-attributes": "Archive",
        "x-ms-file-change-time": "2020-03-05T21:43:39.2776877Z",
        "x-ms-file-creation-time": "2020-03-05T21:43:39.2776877Z",
        "x-ms-file-id": "11529285414812647424",
        "x-ms-file-last-write-time": "2020-03-05T21:43:39.2776877Z",
        "x-ms-file-parent-id": "13835128424026341376",
        "x-ms-file-permission-key": "12501538048846835188*422928105932735866",
        "x-ms-lease-duration": "infinite",
        "x-ms-lease-state": "leased",
        "x-ms-lease-status": "locked",
        "x-ms-request-id": "c9ef622c-f01a-0012-6037-f3e9eb000000",
        "x-ms-server-encrypted": "true",
        "x-ms-type": "File",
<<<<<<< HEAD
        "x-ms-version": "2019-12-12"
=======
        "x-ms-version": "2020-02-10"
>>>>>>> 60f4876e
      },
      "ResponseBody": "1CmVxGI9/eAWfxwFEAu0bG/zXhI2zzkl9LXyXfuR7Agq\u002BqsXHnWhJLP\u002BmO56fk5Hgq4NlrEQmwXvcNCtSp/lhJMT2hZgnE35UTlfNzZLqnVnqttMhFVXGV6lKK6l9NkUGRNaZqQ35\u002BZhFER3sWTPo8VaRaDDmAA\u002Bu8G4unOfU11fSh0i8ETRL8P06m8R32j51oToSq45UIATHKrjfyxywsDnGGZGrLOBiRbdz66RLdxYvuTvtgmuJfqcD9SZ7rCWgiivKscBsinRZ8CYXIHSge/OisBIgwy3OPJsqZ3f55tlRkyF4gIUVwy7HU5IFsh5yo3ky2TwTv8c9/HUlQiL8oAlMhY0TJ/suTK0jWW9biEq8t8P\u002Bhw3dfhNaeoQQMIDLyvNIuSyRX3u9xExO8CZXojQqqIpe/dk7rwd5uO123lwsF4670s8d61hIQIKBTk3tAthQJYf2bMzaTQnlV6aOByYwYpiX249kzL1x1r0WemC5TLYU5vjUNeqBoUXFeJOx\u002BjmckOu1VScJKxjKhJYPhBLpa8swuWAtXCzt1joJX5Qpv9xDual0xDdOy/ufybEUcd1zG8zIgUDZb3T\u002Bx77tP4tEoMS5zAqpdGfToa1kjVJ72WRc1kOHYT6bago0tjx4YcwwGyisWqWSiaek9N\u002BTtOIiQu4akGlHvX/GHmIAdP4rW3/hNHIpj36\u002BigycImwex/UoEjNOXdFi6J3o5nwDUhSpeZmf8kCv\u002BLNvW8Ycq5rT5xZtGGLK3T1ufkuUQOkCuzg4MqjSvxW0eBl/3sHLRjzC1P8l1nmx3pycMXP027eKbODOJLjyAWgA\u002BOAJSz47ozhO0Wwp3KT\u002BRhQMNk3hv1yhtXHg/WFEENOW5R1ZqFNeYE57pgoLoFA7z95kpcraXzmDp5WMWqXWysCYUveHZN3ArdX/phkSVhThpO1DH2rI/IXj1cD9kcXoZNtJs01YtKsAo/f02vjgcRGA6vW4U6tVj5Zxo47dAxvQFwF9yOKHSTBCQnty0\u002BHNA2SvPOcQMBEv8\u002BP3JtDcI6DcJMO3oqhu\u002BWGFddEv4vu0ZKBqLcY0/\u002BbwDdU\u002B0GJfph7alu7eFWC8QAOFivp/wBEoAsIwsjWa5yTcx5TTcCk/Zc\u002ByFUvM1g9/ra2Cb3UssA2D1o1gLvQpf6\u002BJwU3L6RAahiUqjaqFG2yy8QRH2Hfv8FdHD1lbnzbbSNXcQtTBc8Sdp\u002BkQAeJjPrtg7X2v4Wc3mhD2RJn2vubuDwTU6NhXsX1/qnCO36505BCeOrG5K6eupKjDyu8q5yjCIfLdjlXjCXwAcDc2qPpigaCJGIR1NOOdJgRvk6ZOFMNHjL37lxW6\u002BvF1uPtwt/uuYUlOoY5kjO0PQ=="
    },
    {
      "RequestUri": "http://seanstagetest.file.core.windows.net/test-share-cd45a001-57d6-6dc9-cfbc-71f29ba92b39?restype=share",
      "RequestMethod": "DELETE",
      "RequestHeaders": {
        "Authorization": "Sanitized",
        "traceparent": "00-fed74aed6bbfa043a456625ad6b27945-16f7e1a2fa51f647-00",
        "User-Agent": [
          "azsdk-net-Storage.Files.Shares/12.2.0-dev.20200305.1",
          "(.NET Core 4.6.28325.01; Microsoft Windows 10.0.18363 )"
        ],
        "x-ms-client-request-id": "0e971ce7-3bf9-d638-9289-b3fe50a38931",
        "x-ms-date": "Thu, 05 Mar 2020 21:43:39 GMT",
        "x-ms-delete-snapshots": "include",
        "x-ms-return-client-request-id": "true",
<<<<<<< HEAD
        "x-ms-version": "2019-12-12"
=======
        "x-ms-version": "2020-02-10"
>>>>>>> 60f4876e
      },
      "RequestBody": null,
      "StatusCode": 202,
      "ResponseHeaders": {
        "Content-Length": "0",
        "Date": "Thu, 05 Mar 2020 21:43:38 GMT",
        "Server": [
          "Windows-Azure-File/1.0",
          "Microsoft-HTTPAPI/2.0"
        ],
        "x-ms-client-request-id": "0e971ce7-3bf9-d638-9289-b3fe50a38931",
        "x-ms-request-id": "c9ef622d-f01a-0012-6137-f3e9eb000000",
<<<<<<< HEAD
        "x-ms-version": "2019-12-12"
=======
        "x-ms-version": "2020-02-10"
>>>>>>> 60f4876e
      },
      "ResponseBody": []
    }
  ],
  "Variables": {
    "RandomSeed": "74133020",
    "Storage_TestConfigDefault": "ProductionTenant\nseanstagetest\nU2FuaXRpemVk\nhttps://seanstagetest.blob.core.windows.net\nhttp://seanstagetest.file.core.windows.net\nhttp://seanstagetest.queue.core.windows.net\nhttp://seanstagetest.table.core.windows.net\n\n\n\n\nhttp://seanstagetest-secondary.blob.core.windows.net\nhttp://seanstagetest-secondary.file.core.windows.net\nhttp://seanstagetest-secondary.queue.core.windows.net\nhttp://seanstagetest-secondary.table.core.windows.net\n\nSanitized\n\n\nCloud\nBlobEndpoint=https://seanstagetest.blob.core.windows.net/;QueueEndpoint=http://seanstagetest.queue.core.windows.net/;FileEndpoint=http://seanstagetest.file.core.windows.net/;BlobSecondaryEndpoint=http://seanstagetest-secondary.blob.core.windows.net/;QueueSecondaryEndpoint=http://seanstagetest-secondary.queue.core.windows.net/;FileSecondaryEndpoint=http://seanstagetest-secondary.file.core.windows.net/;AccountName=seanstagetest;AccountKey=Sanitized\nseanscope1"
  }
}<|MERGE_RESOLUTION|>--- conflicted
+++ resolved
@@ -13,11 +13,7 @@
         "x-ms-client-request-id": "b55bb143-1ea5-7eee-197f-f2237dc7ea7c",
         "x-ms-date": "Thu, 05 Mar 2020 21:43:39 GMT",
         "x-ms-return-client-request-id": "true",
-<<<<<<< HEAD
-        "x-ms-version": "2019-12-12"
-=======
-        "x-ms-version": "2020-02-10"
->>>>>>> 60f4876e
+        "x-ms-version": "2020-02-10"
       },
       "RequestBody": null,
       "StatusCode": 201,
@@ -32,11 +28,7 @@
         ],
         "x-ms-client-request-id": "b55bb143-1ea5-7eee-197f-f2237dc7ea7c",
         "x-ms-request-id": "c9ef6226-f01a-0012-5b37-f3e9eb000000",
-<<<<<<< HEAD
-        "x-ms-version": "2019-12-12"
-=======
-        "x-ms-version": "2020-02-10"
->>>>>>> 60f4876e
+        "x-ms-version": "2020-02-10"
       },
       "ResponseBody": []
     },
@@ -57,11 +49,7 @@
         "x-ms-file-last-write-time": "Now",
         "x-ms-file-permission": "Inherit",
         "x-ms-return-client-request-id": "true",
-<<<<<<< HEAD
-        "x-ms-version": "2019-12-12"
-=======
-        "x-ms-version": "2020-02-10"
->>>>>>> 60f4876e
+        "x-ms-version": "2020-02-10"
       },
       "RequestBody": null,
       "StatusCode": 201,
@@ -84,11 +72,7 @@
         "x-ms-file-permission-key": "7855875120676328179*422928105932735866",
         "x-ms-request-id": "c9ef6228-f01a-0012-5c37-f3e9eb000000",
         "x-ms-request-server-encrypted": "true",
-<<<<<<< HEAD
-        "x-ms-version": "2019-12-12"
-=======
-        "x-ms-version": "2020-02-10"
->>>>>>> 60f4876e
+        "x-ms-version": "2020-02-10"
       },
       "ResponseBody": []
     },
@@ -111,11 +95,7 @@
         "x-ms-file-permission": "Inherit",
         "x-ms-return-client-request-id": "true",
         "x-ms-type": "file",
-<<<<<<< HEAD
-        "x-ms-version": "2019-12-12"
-=======
-        "x-ms-version": "2020-02-10"
->>>>>>> 60f4876e
+        "x-ms-version": "2020-02-10"
       },
       "RequestBody": null,
       "StatusCode": 201,
@@ -138,11 +118,7 @@
         "x-ms-file-permission-key": "12501538048846835188*422928105932735866",
         "x-ms-request-id": "c9ef6229-f01a-0012-5d37-f3e9eb000000",
         "x-ms-request-server-encrypted": "true",
-<<<<<<< HEAD
-        "x-ms-version": "2019-12-12"
-=======
-        "x-ms-version": "2020-02-10"
->>>>>>> 60f4876e
+        "x-ms-version": "2020-02-10"
       },
       "ResponseBody": []
     },
@@ -161,11 +137,7 @@
         "x-ms-date": "Thu, 05 Mar 2020 21:43:39 GMT",
         "x-ms-range": "bytes=1024-2047",
         "x-ms-return-client-request-id": "true",
-<<<<<<< HEAD
-        "x-ms-version": "2019-12-12",
-=======
         "x-ms-version": "2020-02-10",
->>>>>>> 60f4876e
         "x-ms-write": "update"
       },
       "RequestBody": "1CmVxGI9/eAWfxwFEAu0bG/zXhI2zzkl9LXyXfuR7Agq\u002BqsXHnWhJLP\u002BmO56fk5Hgq4NlrEQmwXvcNCtSp/lhJMT2hZgnE35UTlfNzZLqnVnqttMhFVXGV6lKK6l9NkUGRNaZqQ35\u002BZhFER3sWTPo8VaRaDDmAA\u002Bu8G4unOfU11fSh0i8ETRL8P06m8R32j51oToSq45UIATHKrjfyxywsDnGGZGrLOBiRbdz66RLdxYvuTvtgmuJfqcD9SZ7rCWgiivKscBsinRZ8CYXIHSge/OisBIgwy3OPJsqZ3f55tlRkyF4gIUVwy7HU5IFsh5yo3ky2TwTv8c9/HUlQiL8oAlMhY0TJ/suTK0jWW9biEq8t8P\u002Bhw3dfhNaeoQQMIDLyvNIuSyRX3u9xExO8CZXojQqqIpe/dk7rwd5uO123lwsF4670s8d61hIQIKBTk3tAthQJYf2bMzaTQnlV6aOByYwYpiX249kzL1x1r0WemC5TLYU5vjUNeqBoUXFeJOx\u002BjmckOu1VScJKxjKhJYPhBLpa8swuWAtXCzt1joJX5Qpv9xDual0xDdOy/ufybEUcd1zG8zIgUDZb3T\u002Bx77tP4tEoMS5zAqpdGfToa1kjVJ72WRc1kOHYT6bago0tjx4YcwwGyisWqWSiaek9N\u002BTtOIiQu4akGlHvX/GHmIAdP4rW3/hNHIpj36\u002BigycImwex/UoEjNOXdFi6J3o5nwDUhSpeZmf8kCv\u002BLNvW8Ycq5rT5xZtGGLK3T1ufkuUQOkCuzg4MqjSvxW0eBl/3sHLRjzC1P8l1nmx3pycMXP027eKbODOJLjyAWgA\u002BOAJSz47ozhO0Wwp3KT\u002BRhQMNk3hv1yhtXHg/WFEENOW5R1ZqFNeYE57pgoLoFA7z95kpcraXzmDp5WMWqXWysCYUveHZN3ArdX/phkSVhThpO1DH2rI/IXj1cD9kcXoZNtJs01YtKsAo/f02vjgcRGA6vW4U6tVj5Zxo47dAxvQFwF9yOKHSTBCQnty0\u002BHNA2SvPOcQMBEv8\u002BP3JtDcI6DcJMO3oqhu\u002BWGFddEv4vu0ZKBqLcY0/\u002BbwDdU\u002B0GJfph7alu7eFWC8QAOFivp/wBEoAsIwsjWa5yTcx5TTcCk/Zc\u002ByFUvM1g9/ra2Cb3UssA2D1o1gLvQpf6\u002BJwU3L6RAahiUqjaqFG2yy8QRH2Hfv8FdHD1lbnzbbSNXcQtTBc8Sdp\u002BkQAeJjPrtg7X2v4Wc3mhD2RJn2vubuDwTU6NhXsX1/qnCO36505BCeOrG5K6eupKjDyu8q5yjCIfLdjlXjCXwAcDc2qPpigaCJGIR1NOOdJgRvk6ZOFMNHjL37lxW6\u002BvF1uPtwt/uuYUlOoY5kjO0PQ==",
@@ -183,11 +155,7 @@
         "x-ms-client-request-id": "63cf6d68-c639-e4ae-6650-24885a468d95",
         "x-ms-request-id": "c9ef622a-f01a-0012-5e37-f3e9eb000000",
         "x-ms-request-server-encrypted": "true",
-<<<<<<< HEAD
-        "x-ms-version": "2019-12-12"
-=======
-        "x-ms-version": "2020-02-10"
->>>>>>> 60f4876e
+        "x-ms-version": "2020-02-10"
       },
       "ResponseBody": []
     },
@@ -207,11 +175,7 @@
         "x-ms-lease-duration": "-1",
         "x-ms-proposed-lease-id": "2ac43b9c-380e-38ca-1783-bd99393cb4dc",
         "x-ms-return-client-request-id": "true",
-<<<<<<< HEAD
-        "x-ms-version": "2019-12-12"
-=======
-        "x-ms-version": "2020-02-10"
->>>>>>> 60f4876e
+        "x-ms-version": "2020-02-10"
       },
       "RequestBody": null,
       "StatusCode": 201,
@@ -227,11 +191,7 @@
         "x-ms-client-request-id": "ef4bca7c-c727-2f98-a297-4bb60815aa29",
         "x-ms-lease-id": "2ac43b9c-380e-38ca-1783-bd99393cb4dc",
         "x-ms-request-id": "c9ef622b-f01a-0012-5f37-f3e9eb000000",
-<<<<<<< HEAD
-        "x-ms-version": "2019-12-12"
-=======
-        "x-ms-version": "2020-02-10"
->>>>>>> 60f4876e
+        "x-ms-version": "2020-02-10"
       },
       "ResponseBody": []
     },
@@ -250,11 +210,7 @@
         "x-ms-lease-id": "2ac43b9c-380e-38ca-1783-bd99393cb4dc",
         "x-ms-range": "bytes=1024-2047",
         "x-ms-return-client-request-id": "true",
-<<<<<<< HEAD
-        "x-ms-version": "2019-12-12"
-=======
-        "x-ms-version": "2020-02-10"
->>>>>>> 60f4876e
+        "x-ms-version": "2020-02-10"
       },
       "RequestBody": null,
       "StatusCode": 206,
@@ -285,11 +241,7 @@
         "x-ms-request-id": "c9ef622c-f01a-0012-6037-f3e9eb000000",
         "x-ms-server-encrypted": "true",
         "x-ms-type": "File",
-<<<<<<< HEAD
-        "x-ms-version": "2019-12-12"
-=======
-        "x-ms-version": "2020-02-10"
->>>>>>> 60f4876e
+        "x-ms-version": "2020-02-10"
       },
       "ResponseBody": "1CmVxGI9/eAWfxwFEAu0bG/zXhI2zzkl9LXyXfuR7Agq\u002BqsXHnWhJLP\u002BmO56fk5Hgq4NlrEQmwXvcNCtSp/lhJMT2hZgnE35UTlfNzZLqnVnqttMhFVXGV6lKK6l9NkUGRNaZqQ35\u002BZhFER3sWTPo8VaRaDDmAA\u002Bu8G4unOfU11fSh0i8ETRL8P06m8R32j51oToSq45UIATHKrjfyxywsDnGGZGrLOBiRbdz66RLdxYvuTvtgmuJfqcD9SZ7rCWgiivKscBsinRZ8CYXIHSge/OisBIgwy3OPJsqZ3f55tlRkyF4gIUVwy7HU5IFsh5yo3ky2TwTv8c9/HUlQiL8oAlMhY0TJ/suTK0jWW9biEq8t8P\u002Bhw3dfhNaeoQQMIDLyvNIuSyRX3u9xExO8CZXojQqqIpe/dk7rwd5uO123lwsF4670s8d61hIQIKBTk3tAthQJYf2bMzaTQnlV6aOByYwYpiX249kzL1x1r0WemC5TLYU5vjUNeqBoUXFeJOx\u002BjmckOu1VScJKxjKhJYPhBLpa8swuWAtXCzt1joJX5Qpv9xDual0xDdOy/ufybEUcd1zG8zIgUDZb3T\u002Bx77tP4tEoMS5zAqpdGfToa1kjVJ72WRc1kOHYT6bago0tjx4YcwwGyisWqWSiaek9N\u002BTtOIiQu4akGlHvX/GHmIAdP4rW3/hNHIpj36\u002BigycImwex/UoEjNOXdFi6J3o5nwDUhSpeZmf8kCv\u002BLNvW8Ycq5rT5xZtGGLK3T1ufkuUQOkCuzg4MqjSvxW0eBl/3sHLRjzC1P8l1nmx3pycMXP027eKbODOJLjyAWgA\u002BOAJSz47ozhO0Wwp3KT\u002BRhQMNk3hv1yhtXHg/WFEENOW5R1ZqFNeYE57pgoLoFA7z95kpcraXzmDp5WMWqXWysCYUveHZN3ArdX/phkSVhThpO1DH2rI/IXj1cD9kcXoZNtJs01YtKsAo/f02vjgcRGA6vW4U6tVj5Zxo47dAxvQFwF9yOKHSTBCQnty0\u002BHNA2SvPOcQMBEv8\u002BP3JtDcI6DcJMO3oqhu\u002BWGFddEv4vu0ZKBqLcY0/\u002BbwDdU\u002B0GJfph7alu7eFWC8QAOFivp/wBEoAsIwsjWa5yTcx5TTcCk/Zc\u002ByFUvM1g9/ra2Cb3UssA2D1o1gLvQpf6\u002BJwU3L6RAahiUqjaqFG2yy8QRH2Hfv8FdHD1lbnzbbSNXcQtTBc8Sdp\u002BkQAeJjPrtg7X2v4Wc3mhD2RJn2vubuDwTU6NhXsX1/qnCO36505BCeOrG5K6eupKjDyu8q5yjCIfLdjlXjCXwAcDc2qPpigaCJGIR1NOOdJgRvk6ZOFMNHjL37lxW6\u002BvF1uPtwt/uuYUlOoY5kjO0PQ=="
     },
@@ -307,11 +259,7 @@
         "x-ms-date": "Thu, 05 Mar 2020 21:43:39 GMT",
         "x-ms-delete-snapshots": "include",
         "x-ms-return-client-request-id": "true",
-<<<<<<< HEAD
-        "x-ms-version": "2019-12-12"
-=======
-        "x-ms-version": "2020-02-10"
->>>>>>> 60f4876e
+        "x-ms-version": "2020-02-10"
       },
       "RequestBody": null,
       "StatusCode": 202,
@@ -324,11 +272,7 @@
         ],
         "x-ms-client-request-id": "0e971ce7-3bf9-d638-9289-b3fe50a38931",
         "x-ms-request-id": "c9ef622d-f01a-0012-6137-f3e9eb000000",
-<<<<<<< HEAD
-        "x-ms-version": "2019-12-12"
-=======
-        "x-ms-version": "2020-02-10"
->>>>>>> 60f4876e
+        "x-ms-version": "2020-02-10"
       },
       "ResponseBody": []
     }
