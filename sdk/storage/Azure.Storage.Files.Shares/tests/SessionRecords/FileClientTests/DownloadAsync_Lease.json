--- conflicted
+++ resolved
@@ -1,56 +1,51 @@
-{
+﻿{
   "Entries": [
     {
-      "RequestUri": "http://seanmcccanary3.file.core.windows.net/test-share-cda35ca3-887f-ea02-d2bf-235750d75d13?restype=share",
-      "RequestMethod": "PUT",
-      "RequestHeaders": {
-        "Accept": "application/xml",
-        "Authorization": "Sanitized",
-        "traceparent": "00-2872e48ff34c05438f662df4aa936593-591151db6f77c244-00",
-        "User-Agent": [
-          "azsdk-net-Storage.Files.Shares/12.8.0-alpha.20210820.1",
-          "(.NET Core 3.1.18; Microsoft Windows 10.0.19043)"
+      "RequestUri": "https://seanmcccanary3.file.core.windows.net/test-share-cda35ca3-887f-ea02-d2bf-235750d75d13?restype=share",
+      "RequestMethod": "PUT",
+      "RequestHeaders": {
+        "Accept": "application/xml",
+        "Authorization": "Sanitized",
+        "traceparent": "00-3f9b53030209de449a4529140b5402ab-9d0d1053521b0640-00",
+        "User-Agent": [
+          "azsdk-net-Storage.Files.Shares/12.7.0-alpha.20210126.1",
+          "(.NET 5.0.2; Microsoft Windows 10.0.19042)"
         ],
         "x-ms-client-request-id": "a3affd3b-b57c-8064-7fd8-a8de941eff36",
-        "x-ms-date": "Mon, 23 Aug 2021 18:36:16 GMT",
-        "x-ms-return-client-request-id": "true",
-        "x-ms-version": "2020-12-06"
-      },
-      "RequestBody": null,
-      "StatusCode": 201,
-      "ResponseHeaders": {
-        "Content-Length": "0",
-        "Date": "Mon, 23 Aug 2021 18:36:15 GMT",
-        "ETag": "\u00220x8D96664E46FA0C4\u0022",
-        "Last-Modified": "Mon, 23 Aug 2021 18:36:16 GMT",
+        "x-ms-date": "Tue, 26 Jan 2021 19:29:45 GMT",
+        "x-ms-return-client-request-id": "true",
+        "x-ms-version": "2020-12-06"
+      },
+      "RequestBody": null,
+      "StatusCode": 201,
+      "ResponseHeaders": {
+        "Content-Length": "0",
+        "Date": "Tue, 26 Jan 2021 19:29:45 GMT",
+        "ETag": "\"0x8D8C230BC93C182\"",
+        "Last-Modified": "Tue, 26 Jan 2021 19:29:45 GMT",
         "Server": [
           "Windows-Azure-File/1.0",
           "Microsoft-HTTPAPI/2.0"
         ],
         "x-ms-client-request-id": "a3affd3b-b57c-8064-7fd8-a8de941eff36",
-<<<<<<< HEAD
-        "x-ms-request-id": "d25c3649-b01a-0088-614d-983fcb000000",
-        "x-ms-version": "2020-10-02"
-=======
         "x-ms-request-id": "8bddf148-d01a-0008-4819-f4c0cd000000",
         "x-ms-version": "2020-12-06"
->>>>>>> 76e66c80
-      },
-      "ResponseBody": []
-    },
-    {
-      "RequestUri": "http://seanmcccanary3.file.core.windows.net/test-share-cda35ca3-887f-ea02-d2bf-235750d75d13/test-directory-5daa3d5d-5366-fc79-4ca3-af8830787f27?restype=directory",
-      "RequestMethod": "PUT",
-      "RequestHeaders": {
-        "Accept": "application/xml",
-        "Authorization": "Sanitized",
-        "traceparent": "00-d3d323c832b89b4bb0afb4e29dd48fb1-661b12cabfb63443-00",
-        "User-Agent": [
-          "azsdk-net-Storage.Files.Shares/12.8.0-alpha.20210820.1",
-          "(.NET Core 3.1.18; Microsoft Windows 10.0.19043)"
+      },
+      "ResponseBody": []
+    },
+    {
+      "RequestUri": "https://seanmcccanary3.file.core.windows.net/test-share-cda35ca3-887f-ea02-d2bf-235750d75d13/test-directory-5daa3d5d-5366-fc79-4ca3-af8830787f27?restype=directory",
+      "RequestMethod": "PUT",
+      "RequestHeaders": {
+        "Accept": "application/xml",
+        "Authorization": "Sanitized",
+        "traceparent": "00-a61c81a4e989b146ac9a553f40db9417-7f07e9bacb156b47-00",
+        "User-Agent": [
+          "azsdk-net-Storage.Files.Shares/12.7.0-alpha.20210126.1",
+          "(.NET 5.0.2; Microsoft Windows 10.0.19042)"
         ],
         "x-ms-client-request-id": "2e2c22f7-1fff-e8df-84b2-57d905dc5006",
-        "x-ms-date": "Mon, 23 Aug 2021 18:36:16 GMT",
+        "x-ms-date": "Tue, 26 Jan 2021 19:29:45 GMT",
         "x-ms-file-attributes": "None",
         "x-ms-file-creation-time": "Now",
         "x-ms-file-last-write-time": "Now",
@@ -62,41 +57,41 @@
       "StatusCode": 201,
       "ResponseHeaders": {
         "Content-Length": "0",
-        "Date": "Mon, 23 Aug 2021 18:36:16 GMT",
-        "ETag": "\u00220x8D96664E47AF2F8\u0022",
-        "Last-Modified": "Mon, 23 Aug 2021 18:36:16 GMT",
+        "Date": "Tue, 26 Jan 2021 19:29:45 GMT",
+        "ETag": "\"0x8D8C230BC9E097B\"",
+        "Last-Modified": "Tue, 26 Jan 2021 19:29:45 GMT",
         "Server": [
           "Windows-Azure-File/1.0",
           "Microsoft-HTTPAPI/2.0"
         ],
         "x-ms-client-request-id": "2e2c22f7-1fff-e8df-84b2-57d905dc5006",
         "x-ms-file-attributes": "Directory",
-        "x-ms-file-change-time": "2021-08-23T18:36:16.5661432Z",
-        "x-ms-file-creation-time": "2021-08-23T18:36:16.5661432Z",
+        "x-ms-file-change-time": "2021-01-26T19:29:45.1617659Z",
+        "x-ms-file-creation-time": "2021-01-26T19:29:45.1617659Z",
         "x-ms-file-id": "13835128424026341376",
-        "x-ms-file-last-write-time": "2021-08-23T18:36:16.5661432Z",
+        "x-ms-file-last-write-time": "2021-01-26T19:29:45.1617659Z",
         "x-ms-file-parent-id": "0",
         "x-ms-file-permission-key": "17860367565182308406*11459378189709739967",
-        "x-ms-request-id": "d25c364f-b01a-0088-624d-983fcb000000",
+        "x-ms-request-id": "8bddf14b-d01a-0008-4919-f4c0cd000000",
         "x-ms-request-server-encrypted": "true",
         "x-ms-version": "2020-12-06"
       },
       "ResponseBody": []
     },
     {
-      "RequestUri": "http://seanmcccanary3.file.core.windows.net/test-share-cda35ca3-887f-ea02-d2bf-235750d75d13/test-directory-5daa3d5d-5366-fc79-4ca3-af8830787f27/test-file-b79c8159-ac02-a30e-a60c-f183dcc0fe1a",
-      "RequestMethod": "PUT",
-      "RequestHeaders": {
-        "Accept": "application/xml",
-        "Authorization": "Sanitized",
-        "traceparent": "00-705a8c069f3d874dbb52555d21e7e928-9f05e4ce33d25f4f-00",
-        "User-Agent": [
-          "azsdk-net-Storage.Files.Shares/12.8.0-alpha.20210820.1",
-          "(.NET Core 3.1.18; Microsoft Windows 10.0.19043)"
+      "RequestUri": "https://seanmcccanary3.file.core.windows.net/test-share-cda35ca3-887f-ea02-d2bf-235750d75d13/test-directory-5daa3d5d-5366-fc79-4ca3-af8830787f27/test-file-b79c8159-ac02-a30e-a60c-f183dcc0fe1a",
+      "RequestMethod": "PUT",
+      "RequestHeaders": {
+        "Accept": "application/xml",
+        "Authorization": "Sanitized",
+        "traceparent": "00-dee3fef4ba6c3a4ea35190ee75bb5a4a-0aea00ab6f52124c-00",
+        "User-Agent": [
+          "azsdk-net-Storage.Files.Shares/12.7.0-alpha.20210126.1",
+          "(.NET 5.0.2; Microsoft Windows 10.0.19042)"
         ],
         "x-ms-client-request-id": "7c5f7092-b595-4bfc-1388-88f32e5c0cc4",
         "x-ms-content-length": "1048576",
-        "x-ms-date": "Mon, 23 Aug 2021 18:36:16 GMT",
+        "x-ms-date": "Tue, 26 Jan 2021 19:29:46 GMT",
         "x-ms-file-attributes": "None",
         "x-ms-file-creation-time": "Now",
         "x-ms-file-last-write-time": "Now",
@@ -109,79 +104,79 @@
       "StatusCode": 201,
       "ResponseHeaders": {
         "Content-Length": "0",
-        "Date": "Mon, 23 Aug 2021 18:36:16 GMT",
-        "ETag": "\u00220x8D96664E4841963\u0022",
-        "Last-Modified": "Mon, 23 Aug 2021 18:36:16 GMT",
+        "Date": "Tue, 26 Jan 2021 19:29:45 GMT",
+        "ETag": "\"0x8D8C230BCA907F7\"",
+        "Last-Modified": "Tue, 26 Jan 2021 19:29:45 GMT",
         "Server": [
           "Windows-Azure-File/1.0",
           "Microsoft-HTTPAPI/2.0"
         ],
         "x-ms-client-request-id": "7c5f7092-b595-4bfc-1388-88f32e5c0cc4",
         "x-ms-file-attributes": "Archive",
-        "x-ms-file-change-time": "2021-08-23T18:36:16.6261091Z",
-        "x-ms-file-creation-time": "2021-08-23T18:36:16.6261091Z",
+        "x-ms-file-change-time": "2021-01-26T19:29:45.2338167Z",
+        "x-ms-file-creation-time": "2021-01-26T19:29:45.2338167Z",
         "x-ms-file-id": "11529285414812647424",
-        "x-ms-file-last-write-time": "2021-08-23T18:36:16.6261091Z",
+        "x-ms-file-last-write-time": "2021-01-26T19:29:45.2338167Z",
         "x-ms-file-parent-id": "13835128424026341376",
         "x-ms-file-permission-key": "4010187179898695473*11459378189709739967",
-        "x-ms-request-id": "d25c3653-b01a-0088-634d-983fcb000000",
+        "x-ms-request-id": "8bddf14d-d01a-0008-4a19-f4c0cd000000",
         "x-ms-request-server-encrypted": "true",
         "x-ms-version": "2020-12-06"
       },
       "ResponseBody": []
     },
     {
-      "RequestUri": "http://seanmcccanary3.file.core.windows.net/test-share-cda35ca3-887f-ea02-d2bf-235750d75d13/test-directory-5daa3d5d-5366-fc79-4ca3-af8830787f27/test-file-b79c8159-ac02-a30e-a60c-f183dcc0fe1a?comp=range",
+      "RequestUri": "https://seanmcccanary3.file.core.windows.net/test-share-cda35ca3-887f-ea02-d2bf-235750d75d13/test-directory-5daa3d5d-5366-fc79-4ca3-af8830787f27/test-file-b79c8159-ac02-a30e-a60c-f183dcc0fe1a?comp=range",
       "RequestMethod": "PUT",
       "RequestHeaders": {
         "Accept": "application/xml",
         "Authorization": "Sanitized",
         "Content-Length": "1024",
         "Content-Type": "application/octet-stream",
-        "traceparent": "00-2785d9860d96b34e98276735bc3c4dfe-e586ea67c1ddf94c-00",
-        "User-Agent": [
-          "azsdk-net-Storage.Files.Shares/12.8.0-alpha.20210820.1",
-          "(.NET Core 3.1.18; Microsoft Windows 10.0.19043)"
+        "traceparent": "00-57ff7a6015da2544b1ff2cc56f50d622-27226aab52083c45-00",
+        "User-Agent": [
+          "azsdk-net-Storage.Files.Shares/12.7.0-alpha.20210126.1",
+          "(.NET 5.0.2; Microsoft Windows 10.0.19042)"
         ],
         "x-ms-client-request-id": "6bf06073-8160-8285-b445-fac3c834f5a0",
-        "x-ms-date": "Mon, 23 Aug 2021 18:36:16 GMT",
+        "x-ms-date": "Tue, 26 Jan 2021 19:29:46 GMT",
         "x-ms-range": "bytes=1024-2047",
         "x-ms-return-client-request-id": "true",
         "x-ms-version": "2020-12-06",
         "x-ms-write": "update"
       },
-      "RequestBody": "yU6hcI8OmiAyNSCZqLqp5xCrpnOiq222TiYeLmT5aCYKG3q86IvP1OqnTd5H5PNdKdDzI9xYuB3g6iFo72y8OM36j40/7f\u002BE3NGI\u002B12Pb2ozwQSTBkVJsWNd2/1qZuV\u002B6hURTVVmHTzRbkYKz72/UXu3NS5nKDKHsN0q4hEBGnbsChBIfiEUzKPIwpf\u002BPuKmnYqBsjC2FsLiiZx3Ozsq0FPQHsSsd9JZommLn2aaiHH7g0SGf2hFNvRNZvWFnZBnnfJELiAd\u002BSa4KA/HKndbSAAre7f3o1DriufQXxHd1AXYJAF0VlpQ3ooezldYfgt98R70WSLYcPmhWKQ5TJoV2lMK7wV15/Gm2pwt2NX4kgvbUm3y6Hri/7QH0v22F5HwCfMETY8FBwosTn\u002BFq5ckqcWYXfosIvLYJ/BRbRXz78IKPM/i9ER81Upjxpn7XVMd4yk4HbqXw\u002BcAKyaetJn1OV68em/IQbSAG4evyVtY3cqcNIrru9IHc3jo4cke3SGwbo06PuLkVKF0twIz6PqLqE5cAoAPCX2MtQf24GDrYj1m/lvOHp7nuN/odwPP1Ip\u002BXDl7wtuhoWUPrYnb7nRBiVXEzOqfvImvdUmgJpF6veB8d4MmcJ9ixFz2v3AVC8pqp\u002B6uCweg36Cvy0ySAHrTlfCpX3bxGhi1YgiNqP0Zmmp/NX\u002Bjy7HY25jjd6RSz8ThIyp/a6tTeYzV\u002Ban/EzajlTHiE8r7L8k\u002B0ITeDqNzYpJDq4XSmS6\u002BK7zzzdII2MhhP\u002BFzcLz55vNgQJsndWvoYZcWvGex0PsCJOcOCGH3Nvi7fM7C//LVScWSclmTlrVRCms78hxgsG/lcUvV692RaAqja/icJmKkQHKhH12ib40xvP71vETbWsxe3I6mAF7oAApO8Cu9tOMJlrGqv5ERQgG9oy/fm6vGxxArPUnT/UATuR5TU39idAga7CaTMJs7TJqM6V0vCGReiCgakXaaNphwlgVyvu6CWi4mxa\u002BFMpd17/GvRhTj5LG59MtWSOKRf7WOIpqVyY6rCY4uCEO12VWRpKGF6\u002B\u002BDjbJUuMojLBJMlUX59hD83yZjAzyGtNxtBBp1xaRADJTGCpToQRDDh9184XP9u\u002BJFlMR7Iuey/djV5rOvrmZuC4mxM\u002Bx7FJ4Wn3xfCtNpcEk3MDDfxemtEw27ElpcFNl2DtbpTIj2yX8mZINrU/MFbHZqd341jkWfBB/fvwJEuYqi6Pv8fyTBQWaxuWBmQcAZtqXk8ZxbQX\u002BQSkdoFwl94qv4yGr3Ce1RqTYXhNXkOcJfxQlcX8fuRqd8azXcWSldNNa1bnhVIq24kkhlRLyprBGFCFL/IILjCYLDe524dVANulD\u002BL8pJCg==",
-      "StatusCode": 201,
-      "ResponseHeaders": {
-        "Content-Length": "0",
-        "Content-MD5": "KQB1/Uj5Cxj8IONA\u002BZT3aQ==",
-        "Date": "Mon, 23 Aug 2021 18:36:16 GMT",
-        "ETag": "\u00220x8D96664E48D66DC\u0022",
-        "Last-Modified": "Mon, 23 Aug 2021 18:36:16 GMT",
+      "RequestBody": "yU6hcI8OmiAyNSCZqLqp5xCrpnOiq222TiYeLmT5aCYKG3q86IvP1OqnTd5H5PNdKdDzI9xYuB3g6iFo72y8OM36j40/7f+E3NGI+12Pb2ozwQSTBkVJsWNd2/1qZuV+6hURTVVmHTzRbkYKz72/UXu3NS5nKDKHsN0q4hEBGnbsChBIfiEUzKPIwpf+PuKmnYqBsjC2FsLiiZx3Ozsq0FPQHsSsd9JZommLn2aaiHH7g0SGf2hFNvRNZvWFnZBnnfJELiAd+Sa4KA/HKndbSAAre7f3o1DriufQXxHd1AXYJAF0VlpQ3ooezldYfgt98R70WSLYcPmhWKQ5TJoV2lMK7wV15/Gm2pwt2NX4kgvbUm3y6Hri/7QH0v22F5HwCfMETY8FBwosTn+Fq5ckqcWYXfosIvLYJ/BRbRXz78IKPM/i9ER81Upjxpn7XVMd4yk4HbqXw+cAKyaetJn1OV68em/IQbSAG4evyVtY3cqcNIrru9IHc3jo4cke3SGwbo06PuLkVKF0twIz6PqLqE5cAoAPCX2MtQf24GDrYj1m/lvOHp7nuN/odwPP1Ip+XDl7wtuhoWUPrYnb7nRBiVXEzOqfvImvdUmgJpF6veB8d4MmcJ9ixFz2v3AVC8pqp+6uCweg36Cvy0ySAHrTlfCpX3bxGhi1YgiNqP0Zmmp/NX+jy7HY25jjd6RSz8ThIyp/a6tTeYzV+an/EzajlTHiE8r7L8k+0ITeDqNzYpJDq4XSmS6+K7zzzdII2MhhP+FzcLz55vNgQJsndWvoYZcWvGex0PsCJOcOCGH3Nvi7fM7C//LVScWSclmTlrVRCms78hxgsG/lcUvV692RaAqja/icJmKkQHKhH12ib40xvP71vETbWsxe3I6mAF7oAApO8Cu9tOMJlrGqv5ERQgG9oy/fm6vGxxArPUnT/UATuR5TU39idAga7CaTMJs7TJqM6V0vCGReiCgakXaaNphwlgVyvu6CWi4mxa+FMpd17/GvRhTj5LG59MtWSOKRf7WOIpqVyY6rCY4uCEO12VWRpKGF6++DjbJUuMojLBJMlUX59hD83yZjAzyGtNxtBBp1xaRADJTGCpToQRDDh9184XP9u+JFlMR7Iuey/djV5rOvrmZuC4mxM+x7FJ4Wn3xfCtNpcEk3MDDfxemtEw27ElpcFNl2DtbpTIj2yX8mZINrU/MFbHZqd341jkWfBB/fvwJEuYqi6Pv8fyTBQWaxuWBmQcAZtqXk8ZxbQX+QSkdoFwl94qv4yGr3Ce1RqTYXhNXkOcJfxQlcX8fuRqd8azXcWSldNNa1bnhVIq24kkhlRLyprBGFCFL/IILjCYLDe524dVANulD+L8pJCg==",
+      "StatusCode": 201,
+      "ResponseHeaders": {
+        "Content-Length": "0",
+        "Content-MD5": "KQB1/Uj5Cxj8IONA+ZT3aQ==",
+        "Date": "Tue, 26 Jan 2021 19:29:45 GMT",
+        "ETag": "\"0x8D8C230BCB2CDBF\"",
+        "Last-Modified": "Tue, 26 Jan 2021 19:29:45 GMT",
         "Server": [
           "Windows-Azure-File/1.0",
           "Microsoft-HTTPAPI/2.0"
         ],
         "x-ms-client-request-id": "6bf06073-8160-8285-b445-fac3c834f5a0",
-        "x-ms-request-id": "d25c3656-b01a-0088-644d-983fcb000000",
+        "x-ms-request-id": "8bddf14e-d01a-0008-4b19-f4c0cd000000",
         "x-ms-request-server-encrypted": "true",
         "x-ms-version": "2020-12-06"
       },
       "ResponseBody": []
     },
     {
-      "RequestUri": "http://seanmcccanary3.file.core.windows.net/test-share-cda35ca3-887f-ea02-d2bf-235750d75d13/test-directory-5daa3d5d-5366-fc79-4ca3-af8830787f27/test-file-b79c8159-ac02-a30e-a60c-f183dcc0fe1a?comp=lease",
-      "RequestMethod": "PUT",
-      "RequestHeaders": {
-        "Accept": "application/xml",
-        "Authorization": "Sanitized",
-        "traceparent": "00-b8d2dd1bfd629d4eacee2f6ecdf8cc15-00a24e421208b445-00",
-        "User-Agent": [
-          "azsdk-net-Storage.Files.Shares/12.8.0-alpha.20210820.1",
-          "(.NET Core 3.1.18; Microsoft Windows 10.0.19043)"
+      "RequestUri": "https://seanmcccanary3.file.core.windows.net/test-share-cda35ca3-887f-ea02-d2bf-235750d75d13/test-directory-5daa3d5d-5366-fc79-4ca3-af8830787f27/test-file-b79c8159-ac02-a30e-a60c-f183dcc0fe1a?comp=lease",
+      "RequestMethod": "PUT",
+      "RequestHeaders": {
+        "Accept": "application/xml",
+        "Authorization": "Sanitized",
+        "traceparent": "00-d73a87ee50861a4bbdd4d31bfd807340-d7da4170eb01ec4f-00",
+        "User-Agent": [
+          "azsdk-net-Storage.Files.Shares/12.7.0-alpha.20210126.1",
+          "(.NET 5.0.2; Microsoft Windows 10.0.19042)"
         ],
         "x-ms-client-request-id": "d3a91883-1bd8-2fcd-1c9f-b4095d688688",
-        "x-ms-date": "Mon, 23 Aug 2021 18:36:16 GMT",
+        "x-ms-date": "Tue, 26 Jan 2021 19:29:46 GMT",
         "x-ms-lease-action": "acquire",
         "x-ms-lease-duration": "-1",
         "x-ms-proposed-lease-id": "25c00a26-431b-5144-b656-231cfb2c6d7b",
@@ -191,9 +186,9 @@
       "RequestBody": null,
       "StatusCode": 201,
       "ResponseHeaders": {
-        "Date": "Mon, 23 Aug 2021 18:36:16 GMT",
-        "ETag": "\u00220x8D96664E48D66DC\u0022",
-        "Last-Modified": "Mon, 23 Aug 2021 18:36:16 GMT",
+        "Date": "Tue, 26 Jan 2021 19:29:45 GMT",
+        "ETag": "\"0x8D8C230BCB2CDBF\"",
+        "Last-Modified": "Tue, 26 Jan 2021 19:29:45 GMT",
         "Server": [
           "Windows-Azure-File/1.0",
           "Microsoft-HTTPAPI/2.0"
@@ -201,31 +196,27 @@
         "Transfer-Encoding": "chunked",
         "x-ms-client-request-id": "d3a91883-1bd8-2fcd-1c9f-b4095d688688",
         "x-ms-lease-id": "25c00a26-431b-5144-b656-231cfb2c6d7b",
-<<<<<<< HEAD
-        "x-ms-request-id": "d25c3659-b01a-0088-654d-983fcb000000",
-        "x-ms-version": "2020-10-02"
-=======
         "x-ms-request-id": "8bddf14f-d01a-0008-4c19-f4c0cd000000",
         "x-ms-version": "2020-12-06"
->>>>>>> 76e66c80
-      },
-      "ResponseBody": []
-    },
-    {
-      "RequestUri": "http://seanmcccanary3.file.core.windows.net/test-share-cda35ca3-887f-ea02-d2bf-235750d75d13/test-directory-5daa3d5d-5366-fc79-4ca3-af8830787f27/test-file-b79c8159-ac02-a30e-a60c-f183dcc0fe1a",
+      },
+      "ResponseBody": []
+    },
+    {
+      "RequestUri": "https://seanmcccanary3.file.core.windows.net/test-share-cda35ca3-887f-ea02-d2bf-235750d75d13/test-directory-5daa3d5d-5366-fc79-4ca3-af8830787f27/test-file-b79c8159-ac02-a30e-a60c-f183dcc0fe1a",
       "RequestMethod": "GET",
       "RequestHeaders": {
         "Accept": "application/xml",
         "Authorization": "Sanitized",
-        "traceparent": "00-b5c76c7e6d44cb4096a896c61f0e3812-f61715b8adff0046-00",
-        "User-Agent": [
-          "azsdk-net-Storage.Files.Shares/12.8.0-alpha.20210820.1",
-          "(.NET Core 3.1.18; Microsoft Windows 10.0.19043)"
+        "traceparent": "00-9924aa88cb0403448224919a7ce7971a-0ea2b35872634a4a-00",
+        "User-Agent": [
+          "azsdk-net-Storage.Files.Shares/12.7.0-alpha.20210126.1",
+          "(.NET 5.0.2; Microsoft Windows 10.0.19042)"
         ],
         "x-ms-client-request-id": "e298fe16-9a83-2ba2-d150-b1cdec59d54e",
-        "x-ms-date": "Mon, 23 Aug 2021 18:36:16 GMT",
+        "x-ms-date": "Tue, 26 Jan 2021 19:29:46 GMT",
         "x-ms-lease-id": "25c00a26-431b-5144-b656-231cfb2c6d7b",
         "x-ms-range": "bytes=1024-2047",
+        "x-ms-range-get-content-md5": "false",
         "x-ms-return-client-request-id": "true",
         "x-ms-version": "2020-12-06"
       },
@@ -236,44 +227,45 @@
         "Content-Length": "1024",
         "Content-Range": "bytes 1024-2047/1048576",
         "Content-Type": "application/octet-stream",
-        "Date": "Mon, 23 Aug 2021 18:36:16 GMT",
-        "ETag": "\u00220x8D96664E48D66DC\u0022",
-        "Last-Modified": "Mon, 23 Aug 2021 18:36:16 GMT",
-        "Server": [
-          "Windows-Azure-File/1.0",
-          "Microsoft-HTTPAPI/2.0"
-        ],
+        "Date": "Tue, 26 Jan 2021 19:29:45 GMT",
+        "ETag": "\"0x8D8C230BCB2CDBF\"",
+        "Last-Modified": "Tue, 26 Jan 2021 19:29:45 GMT",
+        "Server": [
+          "Windows-Azure-File/1.0",
+          "Microsoft-HTTPAPI/2.0"
+        ],
+        "Vary": "Origin",
         "x-ms-client-request-id": "e298fe16-9a83-2ba2-d150-b1cdec59d54e",
         "x-ms-file-attributes": "Archive",
-        "x-ms-file-change-time": "2021-08-23T18:36:16.6261091Z",
-        "x-ms-file-creation-time": "2021-08-23T18:36:16.6261091Z",
+        "x-ms-file-change-time": "2021-01-26T19:29:45.2978623Z",
+        "x-ms-file-creation-time": "2021-01-26T19:29:45.2338167Z",
         "x-ms-file-id": "11529285414812647424",
-        "x-ms-file-last-write-time": "2021-08-23T18:36:16.6261091Z",
+        "x-ms-file-last-write-time": "2021-01-26T19:29:45.2978623Z",
         "x-ms-file-parent-id": "13835128424026341376",
         "x-ms-file-permission-key": "4010187179898695473*11459378189709739967",
         "x-ms-lease-duration": "infinite",
         "x-ms-lease-state": "leased",
         "x-ms-lease-status": "locked",
-        "x-ms-request-id": "d25c365d-b01a-0088-664d-983fcb000000",
+        "x-ms-request-id": "8bddf150-d01a-0008-4d19-f4c0cd000000",
         "x-ms-server-encrypted": "true",
         "x-ms-type": "File",
         "x-ms-version": "2020-12-06"
       },
-      "ResponseBody": "yU6hcI8OmiAyNSCZqLqp5xCrpnOiq222TiYeLmT5aCYKG3q86IvP1OqnTd5H5PNdKdDzI9xYuB3g6iFo72y8OM36j40/7f\u002BE3NGI\u002B12Pb2ozwQSTBkVJsWNd2/1qZuV\u002B6hURTVVmHTzRbkYKz72/UXu3NS5nKDKHsN0q4hEBGnbsChBIfiEUzKPIwpf\u002BPuKmnYqBsjC2FsLiiZx3Ozsq0FPQHsSsd9JZommLn2aaiHH7g0SGf2hFNvRNZvWFnZBnnfJELiAd\u002BSa4KA/HKndbSAAre7f3o1DriufQXxHd1AXYJAF0VlpQ3ooezldYfgt98R70WSLYcPmhWKQ5TJoV2lMK7wV15/Gm2pwt2NX4kgvbUm3y6Hri/7QH0v22F5HwCfMETY8FBwosTn\u002BFq5ckqcWYXfosIvLYJ/BRbRXz78IKPM/i9ER81Upjxpn7XVMd4yk4HbqXw\u002BcAKyaetJn1OV68em/IQbSAG4evyVtY3cqcNIrru9IHc3jo4cke3SGwbo06PuLkVKF0twIz6PqLqE5cAoAPCX2MtQf24GDrYj1m/lvOHp7nuN/odwPP1Ip\u002BXDl7wtuhoWUPrYnb7nRBiVXEzOqfvImvdUmgJpF6veB8d4MmcJ9ixFz2v3AVC8pqp\u002B6uCweg36Cvy0ySAHrTlfCpX3bxGhi1YgiNqP0Zmmp/NX\u002Bjy7HY25jjd6RSz8ThIyp/a6tTeYzV\u002Ban/EzajlTHiE8r7L8k\u002B0ITeDqNzYpJDq4XSmS6\u002BK7zzzdII2MhhP\u002BFzcLz55vNgQJsndWvoYZcWvGex0PsCJOcOCGH3Nvi7fM7C//LVScWSclmTlrVRCms78hxgsG/lcUvV692RaAqja/icJmKkQHKhH12ib40xvP71vETbWsxe3I6mAF7oAApO8Cu9tOMJlrGqv5ERQgG9oy/fm6vGxxArPUnT/UATuR5TU39idAga7CaTMJs7TJqM6V0vCGReiCgakXaaNphwlgVyvu6CWi4mxa\u002BFMpd17/GvRhTj5LG59MtWSOKRf7WOIpqVyY6rCY4uCEO12VWRpKGF6\u002B\u002BDjbJUuMojLBJMlUX59hD83yZjAzyGtNxtBBp1xaRADJTGCpToQRDDh9184XP9u\u002BJFlMR7Iuey/djV5rOvrmZuC4mxM\u002Bx7FJ4Wn3xfCtNpcEk3MDDfxemtEw27ElpcFNl2DtbpTIj2yX8mZINrU/MFbHZqd341jkWfBB/fvwJEuYqi6Pv8fyTBQWaxuWBmQcAZtqXk8ZxbQX\u002BQSkdoFwl94qv4yGr3Ce1RqTYXhNXkOcJfxQlcX8fuRqd8azXcWSldNNa1bnhVIq24kkhlRLyprBGFCFL/IILjCYLDe524dVANulD\u002BL8pJCg=="
-    },
-    {
-      "RequestUri": "http://seanmcccanary3.file.core.windows.net/test-share-cda35ca3-887f-ea02-d2bf-235750d75d13?restype=share",
+      "ResponseBody": "yU6hcI8OmiAyNSCZqLqp5xCrpnOiq222TiYeLmT5aCYKG3q86IvP1OqnTd5H5PNdKdDzI9xYuB3g6iFo72y8OM36j40/7f+E3NGI+12Pb2ozwQSTBkVJsWNd2/1qZuV+6hURTVVmHTzRbkYKz72/UXu3NS5nKDKHsN0q4hEBGnbsChBIfiEUzKPIwpf+PuKmnYqBsjC2FsLiiZx3Ozsq0FPQHsSsd9JZommLn2aaiHH7g0SGf2hFNvRNZvWFnZBnnfJELiAd+Sa4KA/HKndbSAAre7f3o1DriufQXxHd1AXYJAF0VlpQ3ooezldYfgt98R70WSLYcPmhWKQ5TJoV2lMK7wV15/Gm2pwt2NX4kgvbUm3y6Hri/7QH0v22F5HwCfMETY8FBwosTn+Fq5ckqcWYXfosIvLYJ/BRbRXz78IKPM/i9ER81Upjxpn7XVMd4yk4HbqXw+cAKyaetJn1OV68em/IQbSAG4evyVtY3cqcNIrru9IHc3jo4cke3SGwbo06PuLkVKF0twIz6PqLqE5cAoAPCX2MtQf24GDrYj1m/lvOHp7nuN/odwPP1Ip+XDl7wtuhoWUPrYnb7nRBiVXEzOqfvImvdUmgJpF6veB8d4MmcJ9ixFz2v3AVC8pqp+6uCweg36Cvy0ySAHrTlfCpX3bxGhi1YgiNqP0Zmmp/NX+jy7HY25jjd6RSz8ThIyp/a6tTeYzV+an/EzajlTHiE8r7L8k+0ITeDqNzYpJDq4XSmS6+K7zzzdII2MhhP+FzcLz55vNgQJsndWvoYZcWvGex0PsCJOcOCGH3Nvi7fM7C//LVScWSclmTlrVRCms78hxgsG/lcUvV692RaAqja/icJmKkQHKhH12ib40xvP71vETbWsxe3I6mAF7oAApO8Cu9tOMJlrGqv5ERQgG9oy/fm6vGxxArPUnT/UATuR5TU39idAga7CaTMJs7TJqM6V0vCGReiCgakXaaNphwlgVyvu6CWi4mxa+FMpd17/GvRhTj5LG59MtWSOKRf7WOIpqVyY6rCY4uCEO12VWRpKGF6++DjbJUuMojLBJMlUX59hD83yZjAzyGtNxtBBp1xaRADJTGCpToQRDDh9184XP9u+JFlMR7Iuey/djV5rOvrmZuC4mxM+x7FJ4Wn3xfCtNpcEk3MDDfxemtEw27ElpcFNl2DtbpTIj2yX8mZINrU/MFbHZqd341jkWfBB/fvwJEuYqi6Pv8fyTBQWaxuWBmQcAZtqXk8ZxbQX+QSkdoFwl94qv4yGr3Ce1RqTYXhNXkOcJfxQlcX8fuRqd8azXcWSldNNa1bnhVIq24kkhlRLyprBGFCFL/IILjCYLDe524dVANulD+L8pJCg=="
+    },
+    {
+      "RequestUri": "https://seanmcccanary3.file.core.windows.net/test-share-cda35ca3-887f-ea02-d2bf-235750d75d13?restype=share",
       "RequestMethod": "DELETE",
       "RequestHeaders": {
         "Accept": "application/xml",
         "Authorization": "Sanitized",
-        "traceparent": "00-8590df9425116944b71016ce54a80940-13b259ffb8a1dc40-00",
-        "User-Agent": [
-          "azsdk-net-Storage.Files.Shares/12.8.0-alpha.20210820.1",
-          "(.NET Core 3.1.18; Microsoft Windows 10.0.19043)"
+        "traceparent": "00-f81bd25b4aea1e41acb17adc4d35ba16-cd768f24178ccb4c-00",
+        "User-Agent": [
+          "azsdk-net-Storage.Files.Shares/12.7.0-alpha.20210126.1",
+          "(.NET 5.0.2; Microsoft Windows 10.0.19042)"
         ],
         "x-ms-client-request-id": "5ff3f595-a4d0-3d05-dc50-57637667994c",
-        "x-ms-date": "Mon, 23 Aug 2021 18:36:16 GMT",
+        "x-ms-date": "Tue, 26 Jan 2021 19:29:46 GMT",
         "x-ms-delete-snapshots": "include",
         "x-ms-return-client-request-id": "true",
         "x-ms-version": "2020-12-06"
@@ -282,25 +274,20 @@
       "StatusCode": 202,
       "ResponseHeaders": {
         "Content-Length": "0",
-        "Date": "Mon, 23 Aug 2021 18:36:16 GMT",
+        "Date": "Tue, 26 Jan 2021 19:29:45 GMT",
         "Server": [
           "Windows-Azure-File/1.0",
           "Microsoft-HTTPAPI/2.0"
         ],
         "x-ms-client-request-id": "5ff3f595-a4d0-3d05-dc50-57637667994c",
-<<<<<<< HEAD
-        "x-ms-request-id": "d25c365f-b01a-0088-674d-983fcb000000",
-        "x-ms-version": "2020-10-02"
-=======
         "x-ms-request-id": "8bddf152-d01a-0008-4f19-f4c0cd000000",
         "x-ms-version": "2020-12-06"
->>>>>>> 76e66c80
       },
       "ResponseBody": []
     }
   ],
   "Variables": {
     "RandomSeed": "67735788",
-    "Storage_TestConfigDefault": "ProductionTenant\nseanmcccanary3\nU2FuaXRpemVk\nhttp://seanmcccanary3.blob.core.windows.net\nhttp://seanmcccanary3.file.core.windows.net\nhttp://seanmcccanary3.queue.core.windows.net\nhttp://seanmcccanary3.table.core.windows.net\n\n\n\n\nhttp://seanmcccanary3-secondary.blob.core.windows.net\nhttp://seanmcccanary3-secondary.file.core.windows.net\nhttp://seanmcccanary3-secondary.queue.core.windows.net\nhttp://seanmcccanary3-secondary.table.core.windows.net\n\nSanitized\n\n\nCloud\nBlobEndpoint=http://seanmcccanary3.blob.core.windows.net/;QueueEndpoint=http://seanmcccanary3.queue.core.windows.net/;FileEndpoint=http://seanmcccanary3.file.core.windows.net/;BlobSecondaryEndpoint=http://seanmcccanary3-secondary.blob.core.windows.net/;QueueSecondaryEndpoint=http://seanmcccanary3-secondary.queue.core.windows.net/;FileSecondaryEndpoint=http://seanmcccanary3-secondary.file.core.windows.net/;AccountName=seanmcccanary3;AccountKey=Kg==;\n[encryption scope]\n\n"
+    "Storage_TestConfigDefault": "ProductionTenant\nseanmcccanary3\nU2FuaXRpemVk\nhttps://seanmcccanary3.blob.core.windows.net\nhttps://seanmcccanary3.file.core.windows.net\nhttps://seanmcccanary3.queue.core.windows.net\nhttps://seanmcccanary3.table.core.windows.net\n\n\n\n\nhttps://seanmcccanary3-secondary.blob.core.windows.net\nhttps://seanmcccanary3-secondary.file.core.windows.net\nhttps://seanmcccanary3-secondary.queue.core.windows.net\nhttps://seanmcccanary3-secondary.table.core.windows.net\n\nSanitized\n\n\nCloud\nBlobEndpoint=https://seanmcccanary3.blob.core.windows.net/;QueueEndpoint=https://seanmcccanary3.queue.core.windows.net/;FileEndpoint=https://seanmcccanary3.file.core.windows.net/;BlobSecondaryEndpoint=https://seanmcccanary3-secondary.blob.core.windows.net/;QueueSecondaryEndpoint=https://seanmcccanary3-secondary.queue.core.windows.net/;FileSecondaryEndpoint=https://seanmcccanary3-secondary.file.core.windows.net/;AccountName=seanmcccanary3;AccountKey=Kg==;\nseanscope1\n\n"
   }
 }