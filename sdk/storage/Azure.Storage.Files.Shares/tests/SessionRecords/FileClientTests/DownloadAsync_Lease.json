--- conflicted
+++ resolved
@@ -1,56 +1,51 @@
 {
   "Entries": [
     {
-      "RequestUri": "https://seanmcccanary3.file.core.windows.net/test-share-cd45a001-57d6-6dc9-cfbc-71f29ba92b39?restype=share",
-      "RequestMethod": "PUT",
-      "RequestHeaders": {
-        "Accept": "application/xml",
-        "Authorization": "Sanitized",
-        "traceparent": "00-cde29af7c4441b45ab941b87f993e672-f5d485ec4a712246-00",
-        "User-Agent": [
-          "azsdk-net-Storage.Files.Shares/12.7.0-alpha.20210121.1",
-          "(.NET 5.0.2; Microsoft Windows 10.0.19042)"
-        ],
-        "x-ms-client-request-id": "b55bb143-1ea5-7eee-197f-f2237dc7ea7c",
-        "x-ms-date": "Thu, 21 Jan 2021 20:38:49 GMT",
-        "x-ms-return-client-request-id": "true",
-        "x-ms-version": "2020-06-12"
-      },
-      "RequestBody": null,
-      "StatusCode": 201,
-      "ResponseHeaders": {
-        "Content-Length": "0",
-        "Date": "Thu, 21 Jan 2021 20:38:49 GMT",
-        "ETag": "\u00220x8D8BE4C8EDA10FF\u0022",
-        "Last-Modified": "Thu, 21 Jan 2021 20:38:49 GMT",
-        "Server": [
-          "Windows-Azure-File/1.0",
-          "Microsoft-HTTPAPI/2.0"
-        ],
-        "x-ms-client-request-id": "b55bb143-1ea5-7eee-197f-f2237dc7ea7c",
-<<<<<<< HEAD
-        "x-ms-request-id": "c9ef6226-f01a-0012-5b37-f3e9eb000000",
-        "x-ms-version": "2020-06-12"
-=======
-        "x-ms-request-id": "3186b29c-e01a-0013-4e35-f0fece000000",
-        "x-ms-version": "2020-04-08"
->>>>>>> ac24a13f
-      },
-      "ResponseBody": []
-    },
-    {
-      "RequestUri": "https://seanmcccanary3.file.core.windows.net/test-share-cd45a001-57d6-6dc9-cfbc-71f29ba92b39/test-directory-46c34d0f-c335-4f9c-e723-c80de4cba0fb?restype=directory",
-      "RequestMethod": "PUT",
-      "RequestHeaders": {
-        "Accept": "application/xml",
-        "Authorization": "Sanitized",
-        "traceparent": "00-3296873467b65443bd86746670022540-39eb3e4602f5ce4c-00",
-        "User-Agent": [
-          "azsdk-net-Storage.Files.Shares/12.7.0-alpha.20210121.1",
-          "(.NET 5.0.2; Microsoft Windows 10.0.19042)"
-        ],
-        "x-ms-client-request-id": "7feef7de-4510-7fc9-150c-ce8155e19a4e",
-        "x-ms-date": "Thu, 21 Jan 2021 20:38:49 GMT",
+      "RequestUri": "https://seanmcccanary3.file.core.windows.net/test-share-cda35ca3-887f-ea02-d2bf-235750d75d13?restype=share",
+      "RequestMethod": "PUT",
+      "RequestHeaders": {
+        "Accept": "application/xml",
+        "Authorization": "Sanitized",
+        "traceparent": "00-3f9b53030209de449a4529140b5402ab-9d0d1053521b0640-00",
+        "User-Agent": [
+          "azsdk-net-Storage.Files.Shares/12.7.0-alpha.20210126.1",
+          "(.NET 5.0.2; Microsoft Windows 10.0.19042)"
+        ],
+        "x-ms-client-request-id": "a3affd3b-b57c-8064-7fd8-a8de941eff36",
+        "x-ms-date": "Tue, 26 Jan 2021 19:29:45 GMT",
+        "x-ms-return-client-request-id": "true",
+        "x-ms-version": "2020-06-12"
+      },
+      "RequestBody": null,
+      "StatusCode": 201,
+      "ResponseHeaders": {
+        "Content-Length": "0",
+        "Date": "Tue, 26 Jan 2021 19:29:45 GMT",
+        "ETag": "\u00220x8D8C230BC93C182\u0022",
+        "Last-Modified": "Tue, 26 Jan 2021 19:29:45 GMT",
+        "Server": [
+          "Windows-Azure-File/1.0",
+          "Microsoft-HTTPAPI/2.0"
+        ],
+        "x-ms-client-request-id": "a3affd3b-b57c-8064-7fd8-a8de941eff36",
+        "x-ms-request-id": "8bddf148-d01a-0008-4819-f4c0cd000000",
+        "x-ms-version": "2020-06-12"
+      },
+      "ResponseBody": []
+    },
+    {
+      "RequestUri": "https://seanmcccanary3.file.core.windows.net/test-share-cda35ca3-887f-ea02-d2bf-235750d75d13/test-directory-5daa3d5d-5366-fc79-4ca3-af8830787f27?restype=directory",
+      "RequestMethod": "PUT",
+      "RequestHeaders": {
+        "Accept": "application/xml",
+        "Authorization": "Sanitized",
+        "traceparent": "00-a61c81a4e989b146ac9a553f40db9417-7f07e9bacb156b47-00",
+        "User-Agent": [
+          "azsdk-net-Storage.Files.Shares/12.7.0-alpha.20210126.1",
+          "(.NET 5.0.2; Microsoft Windows 10.0.19042)"
+        ],
+        "x-ms-client-request-id": "2e2c22f7-1fff-e8df-84b2-57d905dc5006",
+        "x-ms-date": "Tue, 26 Jan 2021 19:29:45 GMT",
         "x-ms-file-attributes": "None",
         "x-ms-file-creation-time": "Now",
         "x-ms-file-last-write-time": "Now",
@@ -62,41 +57,41 @@
       "StatusCode": 201,
       "ResponseHeaders": {
         "Content-Length": "0",
-        "Date": "Thu, 21 Jan 2021 20:38:49 GMT",
-        "ETag": "\u00220x8D8BE4C8EE44E5C\u0022",
-        "Last-Modified": "Thu, 21 Jan 2021 20:38:49 GMT",
-        "Server": [
-          "Windows-Azure-File/1.0",
-          "Microsoft-HTTPAPI/2.0"
-        ],
-        "x-ms-client-request-id": "7feef7de-4510-7fc9-150c-ce8155e19a4e",
+        "Date": "Tue, 26 Jan 2021 19:29:45 GMT",
+        "ETag": "\u00220x8D8C230BC9E097B\u0022",
+        "Last-Modified": "Tue, 26 Jan 2021 19:29:45 GMT",
+        "Server": [
+          "Windows-Azure-File/1.0",
+          "Microsoft-HTTPAPI/2.0"
+        ],
+        "x-ms-client-request-id": "2e2c22f7-1fff-e8df-84b2-57d905dc5006",
         "x-ms-file-attributes": "Directory",
-        "x-ms-file-change-time": "2021-01-21T20:38:49.7044060Z",
-        "x-ms-file-creation-time": "2021-01-21T20:38:49.7044060Z",
+        "x-ms-file-change-time": "2021-01-26T19:29:45.1617659Z",
+        "x-ms-file-creation-time": "2021-01-26T19:29:45.1617659Z",
         "x-ms-file-id": "13835128424026341376",
-        "x-ms-file-last-write-time": "2021-01-21T20:38:49.7044060Z",
+        "x-ms-file-last-write-time": "2021-01-26T19:29:45.1617659Z",
         "x-ms-file-parent-id": "0",
         "x-ms-file-permission-key": "17860367565182308406*11459378189709739967",
-        "x-ms-request-id": "3186b29f-e01a-0013-4f35-f0fece000000",
+        "x-ms-request-id": "8bddf14b-d01a-0008-4919-f4c0cd000000",
         "x-ms-request-server-encrypted": "true",
         "x-ms-version": "2020-06-12"
       },
       "ResponseBody": []
     },
     {
-      "RequestUri": "https://seanmcccanary3.file.core.windows.net/test-share-cd45a001-57d6-6dc9-cfbc-71f29ba92b39/test-directory-46c34d0f-c335-4f9c-e723-c80de4cba0fb/test-file-0af3f6df-ff18-992e-b96b-e9b5ec7b8f51",
-      "RequestMethod": "PUT",
-      "RequestHeaders": {
-        "Accept": "application/xml",
-        "Authorization": "Sanitized",
-        "traceparent": "00-f44d0b340a84f9498fd3b7b669db9c6b-2656dad7c38af744-00",
-        "User-Agent": [
-          "azsdk-net-Storage.Files.Shares/12.7.0-alpha.20210121.1",
-          "(.NET 5.0.2; Microsoft Windows 10.0.19042)"
-        ],
-        "x-ms-client-request-id": "c94188e5-9aa2-de25-c855-c6a45c139299",
+      "RequestUri": "https://seanmcccanary3.file.core.windows.net/test-share-cda35ca3-887f-ea02-d2bf-235750d75d13/test-directory-5daa3d5d-5366-fc79-4ca3-af8830787f27/test-file-b79c8159-ac02-a30e-a60c-f183dcc0fe1a",
+      "RequestMethod": "PUT",
+      "RequestHeaders": {
+        "Accept": "application/xml",
+        "Authorization": "Sanitized",
+        "traceparent": "00-dee3fef4ba6c3a4ea35190ee75bb5a4a-0aea00ab6f52124c-00",
+        "User-Agent": [
+          "azsdk-net-Storage.Files.Shares/12.7.0-alpha.20210126.1",
+          "(.NET 5.0.2; Microsoft Windows 10.0.19042)"
+        ],
+        "x-ms-client-request-id": "7c5f7092-b595-4bfc-1388-88f32e5c0cc4",
         "x-ms-content-length": "1048576",
-        "x-ms-date": "Thu, 21 Jan 2021 20:38:50 GMT",
+        "x-ms-date": "Tue, 26 Jan 2021 19:29:46 GMT",
         "x-ms-file-attributes": "None",
         "x-ms-file-creation-time": "Now",
         "x-ms-file-last-write-time": "Now",
@@ -109,122 +104,117 @@
       "StatusCode": 201,
       "ResponseHeaders": {
         "Content-Length": "0",
-        "Date": "Thu, 21 Jan 2021 20:38:49 GMT",
-        "ETag": "\u00220x8D8BE4C8EEE6257\u0022",
-        "Last-Modified": "Thu, 21 Jan 2021 20:38:49 GMT",
-        "Server": [
-          "Windows-Azure-File/1.0",
-          "Microsoft-HTTPAPI/2.0"
-        ],
-        "x-ms-client-request-id": "c94188e5-9aa2-de25-c855-c6a45c139299",
+        "Date": "Tue, 26 Jan 2021 19:29:45 GMT",
+        "ETag": "\u00220x8D8C230BCA907F7\u0022",
+        "Last-Modified": "Tue, 26 Jan 2021 19:29:45 GMT",
+        "Server": [
+          "Windows-Azure-File/1.0",
+          "Microsoft-HTTPAPI/2.0"
+        ],
+        "x-ms-client-request-id": "7c5f7092-b595-4bfc-1388-88f32e5c0cc4",
         "x-ms-file-attributes": "Archive",
-        "x-ms-file-change-time": "2021-01-21T20:38:49.7704535Z",
-        "x-ms-file-creation-time": "2021-01-21T20:38:49.7704535Z",
+        "x-ms-file-change-time": "2021-01-26T19:29:45.2338167Z",
+        "x-ms-file-creation-time": "2021-01-26T19:29:45.2338167Z",
         "x-ms-file-id": "11529285414812647424",
-        "x-ms-file-last-write-time": "2021-01-21T20:38:49.7704535Z",
+        "x-ms-file-last-write-time": "2021-01-26T19:29:45.2338167Z",
         "x-ms-file-parent-id": "13835128424026341376",
         "x-ms-file-permission-key": "4010187179898695473*11459378189709739967",
-        "x-ms-request-id": "3186b2a1-e01a-0013-5035-f0fece000000",
+        "x-ms-request-id": "8bddf14d-d01a-0008-4a19-f4c0cd000000",
         "x-ms-request-server-encrypted": "true",
         "x-ms-version": "2020-06-12"
       },
       "ResponseBody": []
     },
     {
-      "RequestUri": "https://seanmcccanary3.file.core.windows.net/test-share-cd45a001-57d6-6dc9-cfbc-71f29ba92b39/test-directory-46c34d0f-c335-4f9c-e723-c80de4cba0fb/test-file-0af3f6df-ff18-992e-b96b-e9b5ec7b8f51?comp=range",
+      "RequestUri": "https://seanmcccanary3.file.core.windows.net/test-share-cda35ca3-887f-ea02-d2bf-235750d75d13/test-directory-5daa3d5d-5366-fc79-4ca3-af8830787f27/test-file-b79c8159-ac02-a30e-a60c-f183dcc0fe1a?comp=range",
       "RequestMethod": "PUT",
       "RequestHeaders": {
         "Accept": "application/xml",
         "Authorization": "Sanitized",
         "Content-Length": "1024",
         "Content-Type": "application/octet-stream",
-        "traceparent": "00-4ba4cc966af237489fdb5705b03fe50a-f78ee534dc4a7c4f-00",
-        "User-Agent": [
-          "azsdk-net-Storage.Files.Shares/12.7.0-alpha.20210121.1",
-          "(.NET 5.0.2; Microsoft Windows 10.0.19042)"
-        ],
-        "x-ms-client-request-id": "63cf6d68-c639-e4ae-6650-24885a468d95",
-        "x-ms-date": "Thu, 21 Jan 2021 20:38:50 GMT",
+        "traceparent": "00-57ff7a6015da2544b1ff2cc56f50d622-27226aab52083c45-00",
+        "User-Agent": [
+          "azsdk-net-Storage.Files.Shares/12.7.0-alpha.20210126.1",
+          "(.NET 5.0.2; Microsoft Windows 10.0.19042)"
+        ],
+        "x-ms-client-request-id": "6bf06073-8160-8285-b445-fac3c834f5a0",
+        "x-ms-date": "Tue, 26 Jan 2021 19:29:46 GMT",
         "x-ms-range": "bytes=1024-2047",
         "x-ms-return-client-request-id": "true",
         "x-ms-version": "2020-06-12",
         "x-ms-write": "update"
       },
-      "RequestBody": "1CmVxGI9/eAWfxwFEAu0bG/zXhI2zzkl9LXyXfuR7Agq\u002BqsXHnWhJLP\u002BmO56fk5Hgq4NlrEQmwXvcNCtSp/lhJMT2hZgnE35UTlfNzZLqnVnqttMhFVXGV6lKK6l9NkUGRNaZqQ35\u002BZhFER3sWTPo8VaRaDDmAA\u002Bu8G4unOfU11fSh0i8ETRL8P06m8R32j51oToSq45UIATHKrjfyxywsDnGGZGrLOBiRbdz66RLdxYvuTvtgmuJfqcD9SZ7rCWgiivKscBsinRZ8CYXIHSge/OisBIgwy3OPJsqZ3f55tlRkyF4gIUVwy7HU5IFsh5yo3ky2TwTv8c9/HUlQiL8oAlMhY0TJ/suTK0jWW9biEq8t8P\u002Bhw3dfhNaeoQQMIDLyvNIuSyRX3u9xExO8CZXojQqqIpe/dk7rwd5uO123lwsF4670s8d61hIQIKBTk3tAthQJYf2bMzaTQnlV6aOByYwYpiX249kzL1x1r0WemC5TLYU5vjUNeqBoUXFeJOx\u002BjmckOu1VScJKxjKhJYPhBLpa8swuWAtXCzt1joJX5Qpv9xDual0xDdOy/ufybEUcd1zG8zIgUDZb3T\u002Bx77tP4tEoMS5zAqpdGfToa1kjVJ72WRc1kOHYT6bago0tjx4YcwwGyisWqWSiaek9N\u002BTtOIiQu4akGlHvX/GHmIAdP4rW3/hNHIpj36\u002BigycImwex/UoEjNOXdFi6J3o5nwDUhSpeZmf8kCv\u002BLNvW8Ycq5rT5xZtGGLK3T1ufkuUQOkCuzg4MqjSvxW0eBl/3sHLRjzC1P8l1nmx3pycMXP027eKbODOJLjyAWgA\u002BOAJSz47ozhO0Wwp3KT\u002BRhQMNk3hv1yhtXHg/WFEENOW5R1ZqFNeYE57pgoLoFA7z95kpcraXzmDp5WMWqXWysCYUveHZN3ArdX/phkSVhThpO1DH2rI/IXj1cD9kcXoZNtJs01YtKsAo/f02vjgcRGA6vW4U6tVj5Zxo47dAxvQFwF9yOKHSTBCQnty0\u002BHNA2SvPOcQMBEv8\u002BP3JtDcI6DcJMO3oqhu\u002BWGFddEv4vu0ZKBqLcY0/\u002BbwDdU\u002B0GJfph7alu7eFWC8QAOFivp/wBEoAsIwsjWa5yTcx5TTcCk/Zc\u002ByFUvM1g9/ra2Cb3UssA2D1o1gLvQpf6\u002BJwU3L6RAahiUqjaqFG2yy8QRH2Hfv8FdHD1lbnzbbSNXcQtTBc8Sdp\u002BkQAeJjPrtg7X2v4Wc3mhD2RJn2vubuDwTU6NhXsX1/qnCO36505BCeOrG5K6eupKjDyu8q5yjCIfLdjlXjCXwAcDc2qPpigaCJGIR1NOOdJgRvk6ZOFMNHjL37lxW6\u002BvF1uPtwt/uuYUlOoY5kjO0PQ==",
-      "StatusCode": 201,
-      "ResponseHeaders": {
-        "Content-Length": "0",
-        "Content-MD5": "5bAc4VMnYzh34WgdU0G/\u002BA==",
-        "Date": "Thu, 21 Jan 2021 20:38:49 GMT",
-        "ETag": "\u00220x8D8BE4C8EF7167B\u0022",
-        "Last-Modified": "Thu, 21 Jan 2021 20:38:49 GMT",
-        "Server": [
-          "Windows-Azure-File/1.0",
-          "Microsoft-HTTPAPI/2.0"
-        ],
-        "x-ms-client-request-id": "63cf6d68-c639-e4ae-6650-24885a468d95",
-        "x-ms-request-id": "3186b2a2-e01a-0013-5135-f0fece000000",
+      "RequestBody": "yU6hcI8OmiAyNSCZqLqp5xCrpnOiq222TiYeLmT5aCYKG3q86IvP1OqnTd5H5PNdKdDzI9xYuB3g6iFo72y8OM36j40/7f\u002BE3NGI\u002B12Pb2ozwQSTBkVJsWNd2/1qZuV\u002B6hURTVVmHTzRbkYKz72/UXu3NS5nKDKHsN0q4hEBGnbsChBIfiEUzKPIwpf\u002BPuKmnYqBsjC2FsLiiZx3Ozsq0FPQHsSsd9JZommLn2aaiHH7g0SGf2hFNvRNZvWFnZBnnfJELiAd\u002BSa4KA/HKndbSAAre7f3o1DriufQXxHd1AXYJAF0VlpQ3ooezldYfgt98R70WSLYcPmhWKQ5TJoV2lMK7wV15/Gm2pwt2NX4kgvbUm3y6Hri/7QH0v22F5HwCfMETY8FBwosTn\u002BFq5ckqcWYXfosIvLYJ/BRbRXz78IKPM/i9ER81Upjxpn7XVMd4yk4HbqXw\u002BcAKyaetJn1OV68em/IQbSAG4evyVtY3cqcNIrru9IHc3jo4cke3SGwbo06PuLkVKF0twIz6PqLqE5cAoAPCX2MtQf24GDrYj1m/lvOHp7nuN/odwPP1Ip\u002BXDl7wtuhoWUPrYnb7nRBiVXEzOqfvImvdUmgJpF6veB8d4MmcJ9ixFz2v3AVC8pqp\u002B6uCweg36Cvy0ySAHrTlfCpX3bxGhi1YgiNqP0Zmmp/NX\u002Bjy7HY25jjd6RSz8ThIyp/a6tTeYzV\u002Ban/EzajlTHiE8r7L8k\u002B0ITeDqNzYpJDq4XSmS6\u002BK7zzzdII2MhhP\u002BFzcLz55vNgQJsndWvoYZcWvGex0PsCJOcOCGH3Nvi7fM7C//LVScWSclmTlrVRCms78hxgsG/lcUvV692RaAqja/icJmKkQHKhH12ib40xvP71vETbWsxe3I6mAF7oAApO8Cu9tOMJlrGqv5ERQgG9oy/fm6vGxxArPUnT/UATuR5TU39idAga7CaTMJs7TJqM6V0vCGReiCgakXaaNphwlgVyvu6CWi4mxa\u002BFMpd17/GvRhTj5LG59MtWSOKRf7WOIpqVyY6rCY4uCEO12VWRpKGF6\u002B\u002BDjbJUuMojLBJMlUX59hD83yZjAzyGtNxtBBp1xaRADJTGCpToQRDDh9184XP9u\u002BJFlMR7Iuey/djV5rOvrmZuC4mxM\u002Bx7FJ4Wn3xfCtNpcEk3MDDfxemtEw27ElpcFNl2DtbpTIj2yX8mZINrU/MFbHZqd341jkWfBB/fvwJEuYqi6Pv8fyTBQWaxuWBmQcAZtqXk8ZxbQX\u002BQSkdoFwl94qv4yGr3Ce1RqTYXhNXkOcJfxQlcX8fuRqd8azXcWSldNNa1bnhVIq24kkhlRLyprBGFCFL/IILjCYLDe524dVANulD\u002BL8pJCg==",
+      "StatusCode": 201,
+      "ResponseHeaders": {
+        "Content-Length": "0",
+        "Content-MD5": "KQB1/Uj5Cxj8IONA\u002BZT3aQ==",
+        "Date": "Tue, 26 Jan 2021 19:29:45 GMT",
+        "ETag": "\u00220x8D8C230BCB2CDBF\u0022",
+        "Last-Modified": "Tue, 26 Jan 2021 19:29:45 GMT",
+        "Server": [
+          "Windows-Azure-File/1.0",
+          "Microsoft-HTTPAPI/2.0"
+        ],
+        "x-ms-client-request-id": "6bf06073-8160-8285-b445-fac3c834f5a0",
+        "x-ms-request-id": "8bddf14e-d01a-0008-4b19-f4c0cd000000",
         "x-ms-request-server-encrypted": "true",
         "x-ms-version": "2020-06-12"
       },
       "ResponseBody": []
     },
     {
-      "RequestUri": "https://seanmcccanary3.file.core.windows.net/test-share-cd45a001-57d6-6dc9-cfbc-71f29ba92b39/test-directory-46c34d0f-c335-4f9c-e723-c80de4cba0fb/test-file-0af3f6df-ff18-992e-b96b-e9b5ec7b8f51?comp=lease",
-      "RequestMethod": "PUT",
-      "RequestHeaders": {
-        "Accept": "application/xml",
-        "Authorization": "Sanitized",
-        "traceparent": "00-edf31e44c6c374439cbf5e6b9fcb2707-733b5318debbf54d-00",
-        "User-Agent": [
-          "azsdk-net-Storage.Files.Shares/12.7.0-alpha.20210121.1",
-          "(.NET 5.0.2; Microsoft Windows 10.0.19042)"
-        ],
-        "x-ms-client-request-id": "ef4bca7c-c727-2f98-a297-4bb60815aa29",
-        "x-ms-date": "Thu, 21 Jan 2021 20:38:50 GMT",
+      "RequestUri": "https://seanmcccanary3.file.core.windows.net/test-share-cda35ca3-887f-ea02-d2bf-235750d75d13/test-directory-5daa3d5d-5366-fc79-4ca3-af8830787f27/test-file-b79c8159-ac02-a30e-a60c-f183dcc0fe1a?comp=lease",
+      "RequestMethod": "PUT",
+      "RequestHeaders": {
+        "Accept": "application/xml",
+        "Authorization": "Sanitized",
+        "traceparent": "00-d73a87ee50861a4bbdd4d31bfd807340-d7da4170eb01ec4f-00",
+        "User-Agent": [
+          "azsdk-net-Storage.Files.Shares/12.7.0-alpha.20210126.1",
+          "(.NET 5.0.2; Microsoft Windows 10.0.19042)"
+        ],
+        "x-ms-client-request-id": "d3a91883-1bd8-2fcd-1c9f-b4095d688688",
+        "x-ms-date": "Tue, 26 Jan 2021 19:29:46 GMT",
         "x-ms-lease-action": "acquire",
         "x-ms-lease-duration": "-1",
-        "x-ms-proposed-lease-id": "2ac43b9c-380e-38ca-1783-bd99393cb4dc",
-        "x-ms-return-client-request-id": "true",
-        "x-ms-version": "2020-06-12"
-      },
-      "RequestBody": null,
-      "StatusCode": 201,
-      "ResponseHeaders": {
-        "Date": "Thu, 21 Jan 2021 20:38:49 GMT",
-        "ETag": "\u00220x8D8BE4C8EF7167B\u0022",
-        "Last-Modified": "Thu, 21 Jan 2021 20:38:49 GMT",
+        "x-ms-proposed-lease-id": "25c00a26-431b-5144-b656-231cfb2c6d7b",
+        "x-ms-return-client-request-id": "true",
+        "x-ms-version": "2020-06-12"
+      },
+      "RequestBody": null,
+      "StatusCode": 201,
+      "ResponseHeaders": {
+        "Date": "Tue, 26 Jan 2021 19:29:45 GMT",
+        "ETag": "\u00220x8D8C230BCB2CDBF\u0022",
+        "Last-Modified": "Tue, 26 Jan 2021 19:29:45 GMT",
         "Server": [
           "Windows-Azure-File/1.0",
           "Microsoft-HTTPAPI/2.0"
         ],
         "Transfer-Encoding": "chunked",
-        "x-ms-client-request-id": "ef4bca7c-c727-2f98-a297-4bb60815aa29",
-        "x-ms-lease-id": "2ac43b9c-380e-38ca-1783-bd99393cb4dc",
-<<<<<<< HEAD
-        "x-ms-request-id": "c9ef622b-f01a-0012-5f37-f3e9eb000000",
-        "x-ms-version": "2020-06-12"
-=======
-        "x-ms-request-id": "3186b2a3-e01a-0013-5235-f0fece000000",
-        "x-ms-version": "2020-04-08"
->>>>>>> ac24a13f
-      },
-      "ResponseBody": []
-    },
-    {
-      "RequestUri": "https://seanmcccanary3.file.core.windows.net/test-share-cd45a001-57d6-6dc9-cfbc-71f29ba92b39/test-directory-46c34d0f-c335-4f9c-e723-c80de4cba0fb/test-file-0af3f6df-ff18-992e-b96b-e9b5ec7b8f51",
+        "x-ms-client-request-id": "d3a91883-1bd8-2fcd-1c9f-b4095d688688",
+        "x-ms-lease-id": "25c00a26-431b-5144-b656-231cfb2c6d7b",
+        "x-ms-request-id": "8bddf14f-d01a-0008-4c19-f4c0cd000000",
+        "x-ms-version": "2020-06-12"
+      },
+      "ResponseBody": []
+    },
+    {
+      "RequestUri": "https://seanmcccanary3.file.core.windows.net/test-share-cda35ca3-887f-ea02-d2bf-235750d75d13/test-directory-5daa3d5d-5366-fc79-4ca3-af8830787f27/test-file-b79c8159-ac02-a30e-a60c-f183dcc0fe1a",
       "RequestMethod": "GET",
       "RequestHeaders": {
         "Accept": "application/xml",
         "Authorization": "Sanitized",
-        "traceparent": "00-893d9b9ecd0c524fb18a7fcad5e9e767-9b9845db238fbe47-00",
-        "User-Agent": [
-          "azsdk-net-Storage.Files.Shares/12.7.0-alpha.20210121.1",
-          "(.NET 5.0.2; Microsoft Windows 10.0.19042)"
-        ],
-        "x-ms-client-request-id": "6f1cf91f-c5f1-9bb5-870c-4cade3a9aeb7",
-        "x-ms-date": "Thu, 21 Jan 2021 20:38:50 GMT",
-        "x-ms-lease-id": "2ac43b9c-380e-38ca-1783-bd99393cb4dc",
+        "traceparent": "00-9924aa88cb0403448224919a7ce7971a-0ea2b35872634a4a-00",
+        "User-Agent": [
+          "azsdk-net-Storage.Files.Shares/12.7.0-alpha.20210126.1",
+          "(.NET 5.0.2; Microsoft Windows 10.0.19042)"
+        ],
+        "x-ms-client-request-id": "e298fe16-9a83-2ba2-d150-b1cdec59d54e",
+        "x-ms-date": "Tue, 26 Jan 2021 19:29:46 GMT",
+        "x-ms-lease-id": "25c00a26-431b-5144-b656-231cfb2c6d7b",
         "x-ms-range": "bytes=1024-2047",
         "x-ms-range-get-content-md5": "false",
         "x-ms-return-client-request-id": "true",
@@ -237,45 +227,45 @@
         "Content-Length": "1024",
         "Content-Range": "bytes 1024-2047/1048576",
         "Content-Type": "application/octet-stream",
-        "Date": "Thu, 21 Jan 2021 20:38:49 GMT",
-        "ETag": "\u00220x8D8BE4C8EF7167B\u0022",
-        "Last-Modified": "Thu, 21 Jan 2021 20:38:49 GMT",
+        "Date": "Tue, 26 Jan 2021 19:29:45 GMT",
+        "ETag": "\u00220x8D8C230BCB2CDBF\u0022",
+        "Last-Modified": "Tue, 26 Jan 2021 19:29:45 GMT",
         "Server": [
           "Windows-Azure-File/1.0",
           "Microsoft-HTTPAPI/2.0"
         ],
         "Vary": "Origin",
-        "x-ms-client-request-id": "6f1cf91f-c5f1-9bb5-870c-4cade3a9aeb7",
+        "x-ms-client-request-id": "e298fe16-9a83-2ba2-d150-b1cdec59d54e",
         "x-ms-file-attributes": "Archive",
-        "x-ms-file-change-time": "2021-01-21T20:38:49.8274939Z",
-        "x-ms-file-creation-time": "2021-01-21T20:38:49.7704535Z",
+        "x-ms-file-change-time": "2021-01-26T19:29:45.2978623Z",
+        "x-ms-file-creation-time": "2021-01-26T19:29:45.2338167Z",
         "x-ms-file-id": "11529285414812647424",
-        "x-ms-file-last-write-time": "2021-01-21T20:38:49.8274939Z",
+        "x-ms-file-last-write-time": "2021-01-26T19:29:45.2978623Z",
         "x-ms-file-parent-id": "13835128424026341376",
         "x-ms-file-permission-key": "4010187179898695473*11459378189709739967",
         "x-ms-lease-duration": "infinite",
         "x-ms-lease-state": "leased",
         "x-ms-lease-status": "locked",
-        "x-ms-request-id": "3186b2a4-e01a-0013-5335-f0fece000000",
+        "x-ms-request-id": "8bddf150-d01a-0008-4d19-f4c0cd000000",
         "x-ms-server-encrypted": "true",
         "x-ms-type": "File",
         "x-ms-version": "2020-06-12"
       },
-      "ResponseBody": "1CmVxGI9/eAWfxwFEAu0bG/zXhI2zzkl9LXyXfuR7Agq\u002BqsXHnWhJLP\u002BmO56fk5Hgq4NlrEQmwXvcNCtSp/lhJMT2hZgnE35UTlfNzZLqnVnqttMhFVXGV6lKK6l9NkUGRNaZqQ35\u002BZhFER3sWTPo8VaRaDDmAA\u002Bu8G4unOfU11fSh0i8ETRL8P06m8R32j51oToSq45UIATHKrjfyxywsDnGGZGrLOBiRbdz66RLdxYvuTvtgmuJfqcD9SZ7rCWgiivKscBsinRZ8CYXIHSge/OisBIgwy3OPJsqZ3f55tlRkyF4gIUVwy7HU5IFsh5yo3ky2TwTv8c9/HUlQiL8oAlMhY0TJ/suTK0jWW9biEq8t8P\u002Bhw3dfhNaeoQQMIDLyvNIuSyRX3u9xExO8CZXojQqqIpe/dk7rwd5uO123lwsF4670s8d61hIQIKBTk3tAthQJYf2bMzaTQnlV6aOByYwYpiX249kzL1x1r0WemC5TLYU5vjUNeqBoUXFeJOx\u002BjmckOu1VScJKxjKhJYPhBLpa8swuWAtXCzt1joJX5Qpv9xDual0xDdOy/ufybEUcd1zG8zIgUDZb3T\u002Bx77tP4tEoMS5zAqpdGfToa1kjVJ72WRc1kOHYT6bago0tjx4YcwwGyisWqWSiaek9N\u002BTtOIiQu4akGlHvX/GHmIAdP4rW3/hNHIpj36\u002BigycImwex/UoEjNOXdFi6J3o5nwDUhSpeZmf8kCv\u002BLNvW8Ycq5rT5xZtGGLK3T1ufkuUQOkCuzg4MqjSvxW0eBl/3sHLRjzC1P8l1nmx3pycMXP027eKbODOJLjyAWgA\u002BOAJSz47ozhO0Wwp3KT\u002BRhQMNk3hv1yhtXHg/WFEENOW5R1ZqFNeYE57pgoLoFA7z95kpcraXzmDp5WMWqXWysCYUveHZN3ArdX/phkSVhThpO1DH2rI/IXj1cD9kcXoZNtJs01YtKsAo/f02vjgcRGA6vW4U6tVj5Zxo47dAxvQFwF9yOKHSTBCQnty0\u002BHNA2SvPOcQMBEv8\u002BP3JtDcI6DcJMO3oqhu\u002BWGFddEv4vu0ZKBqLcY0/\u002BbwDdU\u002B0GJfph7alu7eFWC8QAOFivp/wBEoAsIwsjWa5yTcx5TTcCk/Zc\u002ByFUvM1g9/ra2Cb3UssA2D1o1gLvQpf6\u002BJwU3L6RAahiUqjaqFG2yy8QRH2Hfv8FdHD1lbnzbbSNXcQtTBc8Sdp\u002BkQAeJjPrtg7X2v4Wc3mhD2RJn2vubuDwTU6NhXsX1/qnCO36505BCeOrG5K6eupKjDyu8q5yjCIfLdjlXjCXwAcDc2qPpigaCJGIR1NOOdJgRvk6ZOFMNHjL37lxW6\u002BvF1uPtwt/uuYUlOoY5kjO0PQ=="
-    },
-    {
-      "RequestUri": "https://seanmcccanary3.file.core.windows.net/test-share-cd45a001-57d6-6dc9-cfbc-71f29ba92b39?restype=share",
+      "ResponseBody": "yU6hcI8OmiAyNSCZqLqp5xCrpnOiq222TiYeLmT5aCYKG3q86IvP1OqnTd5H5PNdKdDzI9xYuB3g6iFo72y8OM36j40/7f\u002BE3NGI\u002B12Pb2ozwQSTBkVJsWNd2/1qZuV\u002B6hURTVVmHTzRbkYKz72/UXu3NS5nKDKHsN0q4hEBGnbsChBIfiEUzKPIwpf\u002BPuKmnYqBsjC2FsLiiZx3Ozsq0FPQHsSsd9JZommLn2aaiHH7g0SGf2hFNvRNZvWFnZBnnfJELiAd\u002BSa4KA/HKndbSAAre7f3o1DriufQXxHd1AXYJAF0VlpQ3ooezldYfgt98R70WSLYcPmhWKQ5TJoV2lMK7wV15/Gm2pwt2NX4kgvbUm3y6Hri/7QH0v22F5HwCfMETY8FBwosTn\u002BFq5ckqcWYXfosIvLYJ/BRbRXz78IKPM/i9ER81Upjxpn7XVMd4yk4HbqXw\u002BcAKyaetJn1OV68em/IQbSAG4evyVtY3cqcNIrru9IHc3jo4cke3SGwbo06PuLkVKF0twIz6PqLqE5cAoAPCX2MtQf24GDrYj1m/lvOHp7nuN/odwPP1Ip\u002BXDl7wtuhoWUPrYnb7nRBiVXEzOqfvImvdUmgJpF6veB8d4MmcJ9ixFz2v3AVC8pqp\u002B6uCweg36Cvy0ySAHrTlfCpX3bxGhi1YgiNqP0Zmmp/NX\u002Bjy7HY25jjd6RSz8ThIyp/a6tTeYzV\u002Ban/EzajlTHiE8r7L8k\u002B0ITeDqNzYpJDq4XSmS6\u002BK7zzzdII2MhhP\u002BFzcLz55vNgQJsndWvoYZcWvGex0PsCJOcOCGH3Nvi7fM7C//LVScWSclmTlrVRCms78hxgsG/lcUvV692RaAqja/icJmKkQHKhH12ib40xvP71vETbWsxe3I6mAF7oAApO8Cu9tOMJlrGqv5ERQgG9oy/fm6vGxxArPUnT/UATuR5TU39idAga7CaTMJs7TJqM6V0vCGReiCgakXaaNphwlgVyvu6CWi4mxa\u002BFMpd17/GvRhTj5LG59MtWSOKRf7WOIpqVyY6rCY4uCEO12VWRpKGF6\u002B\u002BDjbJUuMojLBJMlUX59hD83yZjAzyGtNxtBBp1xaRADJTGCpToQRDDh9184XP9u\u002BJFlMR7Iuey/djV5rOvrmZuC4mxM\u002Bx7FJ4Wn3xfCtNpcEk3MDDfxemtEw27ElpcFNl2DtbpTIj2yX8mZINrU/MFbHZqd341jkWfBB/fvwJEuYqi6Pv8fyTBQWaxuWBmQcAZtqXk8ZxbQX\u002BQSkdoFwl94qv4yGr3Ce1RqTYXhNXkOcJfxQlcX8fuRqd8azXcWSldNNa1bnhVIq24kkhlRLyprBGFCFL/IILjCYLDe524dVANulD\u002BL8pJCg=="
+    },
+    {
+      "RequestUri": "https://seanmcccanary3.file.core.windows.net/test-share-cda35ca3-887f-ea02-d2bf-235750d75d13?restype=share",
       "RequestMethod": "DELETE",
       "RequestHeaders": {
         "Accept": "application/xml",
         "Authorization": "Sanitized",
-        "traceparent": "00-877d16f4e6834549bea823330fb3d121-018b6ea32b580049-00",
-        "User-Agent": [
-          "azsdk-net-Storage.Files.Shares/12.7.0-alpha.20210121.1",
-          "(.NET 5.0.2; Microsoft Windows 10.0.19042)"
-        ],
-        "x-ms-client-request-id": "0e971ce7-3bf9-d638-9289-b3fe50a38931",
-        "x-ms-date": "Thu, 21 Jan 2021 20:38:50 GMT",
+        "traceparent": "00-f81bd25b4aea1e41acb17adc4d35ba16-cd768f24178ccb4c-00",
+        "User-Agent": [
+          "azsdk-net-Storage.Files.Shares/12.7.0-alpha.20210126.1",
+          "(.NET 5.0.2; Microsoft Windows 10.0.19042)"
+        ],
+        "x-ms-client-request-id": "5ff3f595-a4d0-3d05-dc50-57637667994c",
+        "x-ms-date": "Tue, 26 Jan 2021 19:29:46 GMT",
         "x-ms-delete-snapshots": "include",
         "x-ms-return-client-request-id": "true",
         "x-ms-version": "2020-06-12"
@@ -284,25 +274,20 @@
       "StatusCode": 202,
       "ResponseHeaders": {
         "Content-Length": "0",
-        "Date": "Thu, 21 Jan 2021 20:38:49 GMT",
-        "Server": [
-          "Windows-Azure-File/1.0",
-          "Microsoft-HTTPAPI/2.0"
-        ],
-        "x-ms-client-request-id": "0e971ce7-3bf9-d638-9289-b3fe50a38931",
-<<<<<<< HEAD
-        "x-ms-request-id": "c9ef622d-f01a-0012-6137-f3e9eb000000",
-        "x-ms-version": "2020-06-12"
-=======
-        "x-ms-request-id": "3186b2a5-e01a-0013-5435-f0fece000000",
-        "x-ms-version": "2020-04-08"
->>>>>>> ac24a13f
+        "Date": "Tue, 26 Jan 2021 19:29:45 GMT",
+        "Server": [
+          "Windows-Azure-File/1.0",
+          "Microsoft-HTTPAPI/2.0"
+        ],
+        "x-ms-client-request-id": "5ff3f595-a4d0-3d05-dc50-57637667994c",
+        "x-ms-request-id": "8bddf152-d01a-0008-4f19-f4c0cd000000",
+        "x-ms-version": "2020-06-12"
       },
       "ResponseBody": []
     }
   ],
   "Variables": {
-    "RandomSeed": "74133020",
+    "RandomSeed": "67735788",
     "Storage_TestConfigDefault": "ProductionTenant\nseanmcccanary3\nU2FuaXRpemVk\nhttps://seanmcccanary3.blob.core.windows.net\nhttps://seanmcccanary3.file.core.windows.net\nhttps://seanmcccanary3.queue.core.windows.net\nhttps://seanmcccanary3.table.core.windows.net\n\n\n\n\nhttps://seanmcccanary3-secondary.blob.core.windows.net\nhttps://seanmcccanary3-secondary.file.core.windows.net\nhttps://seanmcccanary3-secondary.queue.core.windows.net\nhttps://seanmcccanary3-secondary.table.core.windows.net\n\nSanitized\n\n\nCloud\nBlobEndpoint=https://seanmcccanary3.blob.core.windows.net/;QueueEndpoint=https://seanmcccanary3.queue.core.windows.net/;FileEndpoint=https://seanmcccanary3.file.core.windows.net/;BlobSecondaryEndpoint=https://seanmcccanary3-secondary.blob.core.windows.net/;QueueSecondaryEndpoint=https://seanmcccanary3-secondary.queue.core.windows.net/;FileSecondaryEndpoint=https://seanmcccanary3-secondary.file.core.windows.net/;AccountName=seanmcccanary3;AccountKey=Kg==;\nseanscope1"
   }
 }