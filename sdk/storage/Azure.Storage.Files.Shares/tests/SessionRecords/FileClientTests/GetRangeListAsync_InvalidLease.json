--- conflicted
+++ resolved
@@ -1,18 +1,18 @@
 {
   "Entries": [
     {
-      "RequestUri": "https://seanmcccanary3.file.core.windows.net/test-share-9af2a1d2-38b8-6b21-7cdb-900068511644?restype=share",
+      "RequestUri": "https://seanmcccanary3.file.core.windows.net/test-share-aa95196b-c3a3-f1e2-eb83-d4ade002d1ee?restype=share",
       "RequestMethod": "PUT",
       "RequestHeaders": {
         "Accept": "application/xml",
         "Authorization": "Sanitized",
-        "traceparent": "00-720ad5ece3043e45b7df42b8f87cfa7c-a8a224f24090fb42-00",
-        "User-Agent": [
-          "azsdk-net-Storage.Files.Shares/12.7.0-alpha.20210121.1",
-          "(.NET 5.0.2; Microsoft Windows 10.0.19042)"
-        ],
-        "x-ms-client-request-id": "f91528f5-a21e-c6db-5931-b3b96b16f4a9",
-        "x-ms-date": "Thu, 21 Jan 2021 20:39:04 GMT",
+        "traceparent": "00-55da4f8d24eb544bb22f82e52eebc55b-50b548f1fb935f48-00",
+        "User-Agent": [
+          "azsdk-net-Storage.Files.Shares/12.7.0-alpha.20210126.1",
+          "(.NET 5.0.2; Microsoft Windows 10.0.19042)"
+        ],
+        "x-ms-client-request-id": "49ff7877-50ff-a478-16b0-b511b0f4f4e1",
+        "x-ms-date": "Tue, 26 Jan 2021 19:30:06 GMT",
         "x-ms-return-client-request-id": "true",
         "x-ms-version": "2020-06-12"
       },
@@ -20,37 +20,32 @@
       "StatusCode": 201,
       "ResponseHeaders": {
         "Content-Length": "0",
-        "Date": "Thu, 21 Jan 2021 20:39:03 GMT",
-        "ETag": "\u00220x8D8BE4C976C4D8B\u0022",
-        "Last-Modified": "Thu, 21 Jan 2021 20:39:04 GMT",
-        "Server": [
-          "Windows-Azure-File/1.0",
-          "Microsoft-HTTPAPI/2.0"
-        ],
-        "x-ms-client-request-id": "f91528f5-a21e-c6db-5931-b3b96b16f4a9",
-<<<<<<< HEAD
-        "x-ms-request-id": "c9ef62a3-f01a-0012-3d37-f3e9eb000000",
-        "x-ms-version": "2020-06-12"
-=======
-        "x-ms-request-id": "fba4ea4c-f01a-000f-0a35-f0acae000000",
-        "x-ms-version": "2020-04-08"
->>>>>>> ac24a13f
-      },
-      "ResponseBody": []
-    },
-    {
-      "RequestUri": "https://seanmcccanary3.file.core.windows.net/test-share-9af2a1d2-38b8-6b21-7cdb-900068511644/test-directory-334b225b-14d8-2489-e1b6-e56a190eb8e5?restype=directory",
+        "Date": "Tue, 26 Jan 2021 19:30:05 GMT",
+        "ETag": "\u00220x8D8C230C9138850\u0022",
+        "Last-Modified": "Tue, 26 Jan 2021 19:30:06 GMT",
+        "Server": [
+          "Windows-Azure-File/1.0",
+          "Microsoft-HTTPAPI/2.0"
+        ],
+        "x-ms-client-request-id": "49ff7877-50ff-a478-16b0-b511b0f4f4e1",
+        "x-ms-request-id": "3d3b032b-f01a-007d-3619-f4abe1000000",
+        "x-ms-version": "2020-06-12"
+      },
+      "ResponseBody": []
+    },
+    {
+      "RequestUri": "https://seanmcccanary3.file.core.windows.net/test-share-aa95196b-c3a3-f1e2-eb83-d4ade002d1ee/test-directory-32b54785-d5f5-58bb-c09f-2acf85c3b39c?restype=directory",
       "RequestMethod": "PUT",
       "RequestHeaders": {
         "Accept": "application/xml",
         "Authorization": "Sanitized",
-        "traceparent": "00-a4bae8f98c8cca4890d19402ea5dfc28-b1283ce20b985b4d-00",
-        "User-Agent": [
-          "azsdk-net-Storage.Files.Shares/12.7.0-alpha.20210121.1",
-          "(.NET 5.0.2; Microsoft Windows 10.0.19042)"
-        ],
-        "x-ms-client-request-id": "90b77659-2c4c-e1fd-9ef0-1868bc70ad4b",
-        "x-ms-date": "Thu, 21 Jan 2021 20:39:04 GMT",
+        "traceparent": "00-f3ed98d510c17044aaf3be3770b3767b-7f3128c8ed098b4b-00",
+        "User-Agent": [
+          "azsdk-net-Storage.Files.Shares/12.7.0-alpha.20210126.1",
+          "(.NET 5.0.2; Microsoft Windows 10.0.19042)"
+        ],
+        "x-ms-client-request-id": "f6985cdf-c898-a1aa-bca7-895f26a91e52",
+        "x-ms-date": "Tue, 26 Jan 2021 19:30:06 GMT",
         "x-ms-file-attributes": "None",
         "x-ms-file-creation-time": "Now",
         "x-ms-file-last-write-time": "Now",
@@ -62,41 +57,41 @@
       "StatusCode": 201,
       "ResponseHeaders": {
         "Content-Length": "0",
-        "Date": "Thu, 21 Jan 2021 20:39:03 GMT",
-        "ETag": "\u00220x8D8BE4C97761824\u0022",
-        "Last-Modified": "Thu, 21 Jan 2021 20:39:04 GMT",
-        "Server": [
-          "Windows-Azure-File/1.0",
-          "Microsoft-HTTPAPI/2.0"
-        ],
-        "x-ms-client-request-id": "90b77659-2c4c-e1fd-9ef0-1868bc70ad4b",
+        "Date": "Tue, 26 Jan 2021 19:30:05 GMT",
+        "ETag": "\u00220x8D8C230C91FEFDC\u0022",
+        "Last-Modified": "Tue, 26 Jan 2021 19:30:06 GMT",
+        "Server": [
+          "Windows-Azure-File/1.0",
+          "Microsoft-HTTPAPI/2.0"
+        ],
+        "x-ms-client-request-id": "f6985cdf-c898-a1aa-bca7-895f26a91e52",
         "x-ms-file-attributes": "Directory",
-        "x-ms-file-change-time": "2021-01-21T20:39:04.0816164Z",
-        "x-ms-file-creation-time": "2021-01-21T20:39:04.0816164Z",
+        "x-ms-file-change-time": "2021-01-26T19:30:06.1457372Z",
+        "x-ms-file-creation-time": "2021-01-26T19:30:06.1457372Z",
         "x-ms-file-id": "13835128424026341376",
-        "x-ms-file-last-write-time": "2021-01-21T20:39:04.0816164Z",
+        "x-ms-file-last-write-time": "2021-01-26T19:30:06.1457372Z",
         "x-ms-file-parent-id": "0",
         "x-ms-file-permission-key": "17860367565182308406*11459378189709739967",
-        "x-ms-request-id": "fba4ea50-f01a-000f-0c35-f0acae000000",
+        "x-ms-request-id": "3d3b032e-f01a-007d-3719-f4abe1000000",
         "x-ms-request-server-encrypted": "true",
         "x-ms-version": "2020-06-12"
       },
       "ResponseBody": []
     },
     {
-      "RequestUri": "https://seanmcccanary3.file.core.windows.net/test-share-9af2a1d2-38b8-6b21-7cdb-900068511644/test-directory-334b225b-14d8-2489-e1b6-e56a190eb8e5/test-file-b03ece79-b40b-3e6d-fc3d-aa8daecd2ada",
+      "RequestUri": "https://seanmcccanary3.file.core.windows.net/test-share-aa95196b-c3a3-f1e2-eb83-d4ade002d1ee/test-directory-32b54785-d5f5-58bb-c09f-2acf85c3b39c/test-file-7b8818fc-8cbd-fddf-5891-985761a0fb77",
       "RequestMethod": "PUT",
       "RequestHeaders": {
         "Accept": "application/xml",
         "Authorization": "Sanitized",
-        "traceparent": "00-03039d4396b8c54fa19f54a913e09e71-204fd59efa241741-00",
-        "User-Agent": [
-          "azsdk-net-Storage.Files.Shares/12.7.0-alpha.20210121.1",
-          "(.NET 5.0.2; Microsoft Windows 10.0.19042)"
-        ],
-        "x-ms-client-request-id": "2c421b9d-20c8-a493-0878-930e826f32d1",
+        "traceparent": "00-3ca7e384245c9d40ae8c93f9f17856d7-6b078150812bba40-00",
+        "User-Agent": [
+          "azsdk-net-Storage.Files.Shares/12.7.0-alpha.20210126.1",
+          "(.NET 5.0.2; Microsoft Windows 10.0.19042)"
+        ],
+        "x-ms-client-request-id": "441e227e-cabf-53ce-7c9b-9e072f52401c",
         "x-ms-content-length": "1048576",
-        "x-ms-date": "Thu, 21 Jan 2021 20:39:04 GMT",
+        "x-ms-date": "Tue, 26 Jan 2021 19:30:06 GMT",
         "x-ms-file-attributes": "None",
         "x-ms-file-creation-time": "Now",
         "x-ms-file-last-write-time": "Now",
@@ -109,41 +104,41 @@
       "StatusCode": 201,
       "ResponseHeaders": {
         "Content-Length": "0",
-        "Date": "Thu, 21 Jan 2021 20:39:03 GMT",
-        "ETag": "\u00220x8D8BE4C97827672\u0022",
-        "Last-Modified": "Thu, 21 Jan 2021 20:39:04 GMT",
-        "Server": [
-          "Windows-Azure-File/1.0",
-          "Microsoft-HTTPAPI/2.0"
-        ],
-        "x-ms-client-request-id": "2c421b9d-20c8-a493-0878-930e826f32d1",
+        "Date": "Tue, 26 Jan 2021 19:30:05 GMT",
+        "ETag": "\u00220x8D8C230C9294060\u0022",
+        "Last-Modified": "Tue, 26 Jan 2021 19:30:06 GMT",
+        "Server": [
+          "Windows-Azure-File/1.0",
+          "Microsoft-HTTPAPI/2.0"
+        ],
+        "x-ms-client-request-id": "441e227e-cabf-53ce-7c9b-9e072f52401c",
         "x-ms-file-attributes": "Archive",
-        "x-ms-file-change-time": "2021-01-21T20:39:04.1626738Z",
-        "x-ms-file-creation-time": "2021-01-21T20:39:04.1626738Z",
+        "x-ms-file-change-time": "2021-01-26T19:30:06.2067808Z",
+        "x-ms-file-creation-time": "2021-01-26T19:30:06.2067808Z",
         "x-ms-file-id": "11529285414812647424",
-        "x-ms-file-last-write-time": "2021-01-21T20:39:04.1626738Z",
+        "x-ms-file-last-write-time": "2021-01-26T19:30:06.2067808Z",
         "x-ms-file-parent-id": "13835128424026341376",
         "x-ms-file-permission-key": "4010187179898695473*11459378189709739967",
-        "x-ms-request-id": "fba4ea53-f01a-000f-0f35-f0acae000000",
+        "x-ms-request-id": "3d3b0330-f01a-007d-3819-f4abe1000000",
         "x-ms-request-server-encrypted": "true",
         "x-ms-version": "2020-06-12"
       },
       "ResponseBody": []
     },
     {
-      "RequestUri": "https://seanmcccanary3.file.core.windows.net/test-share-9af2a1d2-38b8-6b21-7cdb-900068511644/test-directory-334b225b-14d8-2489-e1b6-e56a190eb8e5/test-file-b03ece79-b40b-3e6d-fc3d-aa8daecd2ada?comp=rangelist",
+      "RequestUri": "https://seanmcccanary3.file.core.windows.net/test-share-aa95196b-c3a3-f1e2-eb83-d4ade002d1ee/test-directory-32b54785-d5f5-58bb-c09f-2acf85c3b39c/test-file-7b8818fc-8cbd-fddf-5891-985761a0fb77?comp=rangelist",
       "RequestMethod": "GET",
       "RequestHeaders": {
         "Accept": "application/xml",
         "Authorization": "Sanitized",
-        "traceparent": "00-e647989554f22d4ba817d807be90aef2-560b5b7a8c63fc44-00",
-        "User-Agent": [
-          "azsdk-net-Storage.Files.Shares/12.7.0-alpha.20210121.1",
-          "(.NET 5.0.2; Microsoft Windows 10.0.19042)"
-        ],
-        "x-ms-client-request-id": "c584d0f6-d93b-92b9-27f0-f7d72db191e5",
-        "x-ms-date": "Thu, 21 Jan 2021 20:39:04 GMT",
-        "x-ms-lease-id": "76823ec6-0a5e-51f3-34f0-f2e113223a3f",
+        "traceparent": "00-960e1997294c3845bd5f9e99ade35902-a1a64899085d8a49-00",
+        "User-Agent": [
+          "azsdk-net-Storage.Files.Shares/12.7.0-alpha.20210126.1",
+          "(.NET 5.0.2; Microsoft Windows 10.0.19042)"
+        ],
+        "x-ms-client-request-id": "edb08f55-7689-8936-fade-2ff6d9a672f9",
+        "x-ms-date": "Tue, 26 Jan 2021 19:30:07 GMT",
+        "x-ms-lease-id": "880511ab-f5b9-3f27-14c8-f028e083fec9",
         "x-ms-range": "bytes=0-1048575",
         "x-ms-return-client-request-id": "true",
         "x-ms-version": "2020-06-12"
@@ -153,41 +148,36 @@
       "ResponseHeaders": {
         "Content-Length": "241",
         "Content-Type": "application/xml",
-        "Date": "Thu, 21 Jan 2021 20:39:03 GMT",
+        "Date": "Tue, 26 Jan 2021 19:30:06 GMT",
         "Server": [
           "Windows-Azure-File/1.0",
           "Microsoft-HTTPAPI/2.0"
         ],
         "Vary": "Origin",
-        "x-ms-client-request-id": "c584d0f6-d93b-92b9-27f0-f7d72db191e5",
+        "x-ms-client-request-id": "edb08f55-7689-8936-fade-2ff6d9a672f9",
         "x-ms-error-code": "LeaseNotPresentWithFileOperation",
-<<<<<<< HEAD
-        "x-ms-request-id": "c9ef62a7-f01a-0012-4037-f3e9eb000000",
-        "x-ms-version": "2020-06-12"
-=======
-        "x-ms-request-id": "fba4ea56-f01a-000f-1235-f0acae000000",
-        "x-ms-version": "2020-04-08"
->>>>>>> ac24a13f
+        "x-ms-request-id": "3d3b0331-f01a-007d-3919-f4abe1000000",
+        "x-ms-version": "2020-06-12"
       },
       "ResponseBody": [
         "\uFEFF\u003C?xml version=\u00221.0\u0022 encoding=\u0022utf-8\u0022?\u003E\u003CError\u003E\u003CCode\u003ELeaseNotPresentWithFileOperation\u003C/Code\u003E\u003CMessage\u003EThere is currently no lease on the file.\n",
-        "RequestId:fba4ea56-f01a-000f-1235-f0acae000000\n",
-        "Time:2021-01-21T20:39:04.4327407Z\u003C/Message\u003E\u003C/Error\u003E"
+        "RequestId:3d3b0331-f01a-007d-3919-f4abe1000000\n",
+        "Time:2021-01-26T19:30:06.5247676Z\u003C/Message\u003E\u003C/Error\u003E"
       ]
     },
     {
-      "RequestUri": "https://seanmcccanary3.file.core.windows.net/test-share-9af2a1d2-38b8-6b21-7cdb-900068511644?restype=share",
+      "RequestUri": "https://seanmcccanary3.file.core.windows.net/test-share-aa95196b-c3a3-f1e2-eb83-d4ade002d1ee?restype=share",
       "RequestMethod": "DELETE",
       "RequestHeaders": {
         "Accept": "application/xml",
         "Authorization": "Sanitized",
-        "traceparent": "00-2e233cca55483e4faa6b7905d83342d8-a1a0563654dc9142-00",
-        "User-Agent": [
-          "azsdk-net-Storage.Files.Shares/12.7.0-alpha.20210121.1",
-          "(.NET 5.0.2; Microsoft Windows 10.0.19042)"
-        ],
-        "x-ms-client-request-id": "42eba425-749e-1303-d85e-6c9b073a9702",
-        "x-ms-date": "Thu, 21 Jan 2021 20:39:04 GMT",
+        "traceparent": "00-b49e12b504fcc24ca3bd5d5f0e41942c-0dce3fca8b25ce47-00",
+        "User-Agent": [
+          "azsdk-net-Storage.Files.Shares/12.7.0-alpha.20210126.1",
+          "(.NET 5.0.2; Microsoft Windows 10.0.19042)"
+        ],
+        "x-ms-client-request-id": "50d2b839-11d3-1d40-714f-44a287c2b629",
+        "x-ms-date": "Tue, 26 Jan 2021 19:30:07 GMT",
         "x-ms-delete-snapshots": "include",
         "x-ms-return-client-request-id": "true",
         "x-ms-version": "2020-06-12"
@@ -196,25 +186,20 @@
       "StatusCode": 202,
       "ResponseHeaders": {
         "Content-Length": "0",
-        "Date": "Thu, 21 Jan 2021 20:39:04 GMT",
-        "Server": [
-          "Windows-Azure-File/1.0",
-          "Microsoft-HTTPAPI/2.0"
-        ],
-        "x-ms-client-request-id": "42eba425-749e-1303-d85e-6c9b073a9702",
-<<<<<<< HEAD
-        "x-ms-request-id": "c9ef62a8-f01a-0012-4137-f3e9eb000000",
-        "x-ms-version": "2020-06-12"
-=======
-        "x-ms-request-id": "fba4ea60-f01a-000f-1a35-f0acae000000",
-        "x-ms-version": "2020-04-08"
->>>>>>> ac24a13f
+        "Date": "Tue, 26 Jan 2021 19:30:06 GMT",
+        "Server": [
+          "Windows-Azure-File/1.0",
+          "Microsoft-HTTPAPI/2.0"
+        ],
+        "x-ms-client-request-id": "50d2b839-11d3-1d40-714f-44a287c2b629",
+        "x-ms-request-id": "3d3b0333-f01a-007d-3b19-f4abe1000000",
+        "x-ms-version": "2020-06-12"
       },
       "ResponseBody": []
     }
   ],
   "Variables": {
-    "RandomSeed": "1188399288",
+    "RandomSeed": "780282353",
     "Storage_TestConfigDefault": "ProductionTenant\nseanmcccanary3\nU2FuaXRpemVk\nhttps://seanmcccanary3.blob.core.windows.net\nhttps://seanmcccanary3.file.core.windows.net\nhttps://seanmcccanary3.queue.core.windows.net\nhttps://seanmcccanary3.table.core.windows.net\n\n\n\n\nhttps://seanmcccanary3-secondary.blob.core.windows.net\nhttps://seanmcccanary3-secondary.file.core.windows.net\nhttps://seanmcccanary3-secondary.queue.core.windows.net\nhttps://seanmcccanary3-secondary.table.core.windows.net\n\nSanitized\n\n\nCloud\nBlobEndpoint=https://seanmcccanary3.blob.core.windows.net/;QueueEndpoint=https://seanmcccanary3.queue.core.windows.net/;FileEndpoint=https://seanmcccanary3.file.core.windows.net/;BlobSecondaryEndpoint=https://seanmcccanary3-secondary.blob.core.windows.net/;QueueSecondaryEndpoint=https://seanmcccanary3-secondary.queue.core.windows.net/;FileSecondaryEndpoint=https://seanmcccanary3-secondary.file.core.windows.net/;AccountName=seanmcccanary3;AccountKey=Kg==;\nseanscope1"
   }
 }