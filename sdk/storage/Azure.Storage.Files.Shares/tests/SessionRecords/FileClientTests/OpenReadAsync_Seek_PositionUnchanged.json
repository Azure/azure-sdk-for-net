--- conflicted
+++ resolved
@@ -1,56 +1,51 @@
-{
+﻿{
   "Entries": [
     {
-      "RequestUri": "http://seanmcccanary3.file.core.windows.net/test-share-508f9bd7-9a9e-fa6a-4f0a-5dbffb93429a?restype=share",
-      "RequestMethod": "PUT",
-      "RequestHeaders": {
-        "Accept": "application/xml",
-        "Authorization": "Sanitized",
-        "traceparent": "00-1c3822956fa7114baa6ae4fb94e6c27a-bf4b448fa1396e4e-00",
-        "User-Agent": [
-          "azsdk-net-Storage.Files.Shares/12.8.0-alpha.20210820.1",
-          "(.NET Core 3.1.18; Microsoft Windows 10.0.19043)"
+      "RequestUri": "https://seanmcccanary3.file.core.windows.net/test-share-508f9bd7-9a9e-fa6a-4f0a-5dbffb93429a?restype=share",
+      "RequestMethod": "PUT",
+      "RequestHeaders": {
+        "Accept": "application/xml",
+        "Authorization": "Sanitized",
+        "traceparent": "00-ef9c48b0f92eaf4a95a73e84aca70352-3e68347acbd1ae4e-00",
+        "User-Agent": [
+          "azsdk-net-Storage.Files.Shares/12.7.0-alpha.20210126.1",
+          "(.NET 5.0.2; Microsoft Windows 10.0.19042)"
         ],
         "x-ms-client-request-id": "c12a57d9-b1d9-389a-f5c1-6564817a379f",
-        "x-ms-date": "Mon, 23 Aug 2021 18:36:31 GMT",
-        "x-ms-return-client-request-id": "true",
-        "x-ms-version": "2020-12-06"
-      },
-      "RequestBody": null,
-      "StatusCode": 201,
-      "ResponseHeaders": {
-        "Content-Length": "0",
-        "Date": "Mon, 23 Aug 2021 18:36:30 GMT",
-        "ETag": "\u00220x8D96664ED3BC045\u0022",
-        "Last-Modified": "Mon, 23 Aug 2021 18:36:31 GMT",
+        "x-ms-date": "Tue, 26 Jan 2021 19:30:28 GMT",
+        "x-ms-return-client-request-id": "true",
+        "x-ms-version": "2020-12-06"
+      },
+      "RequestBody": null,
+      "StatusCode": 201,
+      "ResponseHeaders": {
+        "Content-Length": "0",
+        "Date": "Tue, 26 Jan 2021 19:30:28 GMT",
+        "ETag": "\"0x8D8C230D6564116\"",
+        "Last-Modified": "Tue, 26 Jan 2021 19:30:28 GMT",
         "Server": [
           "Windows-Azure-File/1.0",
           "Microsoft-HTTPAPI/2.0"
         ],
         "x-ms-client-request-id": "c12a57d9-b1d9-389a-f5c1-6564817a379f",
-<<<<<<< HEAD
-        "x-ms-request-id": "d25c373e-b01a-0088-4c4d-983fcb000000",
-        "x-ms-version": "2020-10-02"
-=======
         "x-ms-request-id": "c24e1629-d01a-008e-5b19-f40c74000000",
         "x-ms-version": "2020-12-06"
->>>>>>> 76e66c80
-      },
-      "ResponseBody": []
-    },
-    {
-      "RequestUri": "http://seanmcccanary3.file.core.windows.net/test-share-508f9bd7-9a9e-fa6a-4f0a-5dbffb93429a/test-directory-ed275c48-ca65-2272-d6b5-b64b4d679cb8?restype=directory",
-      "RequestMethod": "PUT",
-      "RequestHeaders": {
-        "Accept": "application/xml",
-        "Authorization": "Sanitized",
-        "traceparent": "00-3e9c7ce9432ee0479c770d56da992d63-6b1741a69af3ac49-00",
-        "User-Agent": [
-          "azsdk-net-Storage.Files.Shares/12.8.0-alpha.20210820.1",
-          "(.NET Core 3.1.18; Microsoft Windows 10.0.19043)"
+      },
+      "ResponseBody": []
+    },
+    {
+      "RequestUri": "https://seanmcccanary3.file.core.windows.net/test-share-508f9bd7-9a9e-fa6a-4f0a-5dbffb93429a/test-directory-ed275c48-ca65-2272-d6b5-b64b4d679cb8?restype=directory",
+      "RequestMethod": "PUT",
+      "RequestHeaders": {
+        "Accept": "application/xml",
+        "Authorization": "Sanitized",
+        "traceparent": "00-5ea37cef5724554f80a6fd12454a7917-67539ed4c19a9744-00",
+        "User-Agent": [
+          "azsdk-net-Storage.Files.Shares/12.7.0-alpha.20210126.1",
+          "(.NET 5.0.2; Microsoft Windows 10.0.19042)"
         ],
         "x-ms-client-request-id": "01bbad1b-836f-0ff1-e507-ea23fb4feb8e",
-        "x-ms-date": "Mon, 23 Aug 2021 18:36:31 GMT",
+        "x-ms-date": "Tue, 26 Jan 2021 19:30:29 GMT",
         "x-ms-file-attributes": "None",
         "x-ms-file-creation-time": "Now",
         "x-ms-file-last-write-time": "Now",
@@ -62,41 +57,41 @@
       "StatusCode": 201,
       "ResponseHeaders": {
         "Content-Length": "0",
-        "Date": "Mon, 23 Aug 2021 18:36:30 GMT",
-        "ETag": "\u00220x8D96664ED47646A\u0022",
-        "Last-Modified": "Mon, 23 Aug 2021 18:36:31 GMT",
+        "Date": "Tue, 26 Jan 2021 19:30:28 GMT",
+        "ETag": "\"0x8D8C230D65FF1E2\"",
+        "Last-Modified": "Tue, 26 Jan 2021 19:30:28 GMT",
         "Server": [
           "Windows-Azure-File/1.0",
           "Microsoft-HTTPAPI/2.0"
         ],
         "x-ms-client-request-id": "01bbad1b-836f-0ff1-e507-ea23fb4feb8e",
         "x-ms-file-attributes": "Directory",
-        "x-ms-file-change-time": "2021-08-23T18:36:31.3277546Z",
-        "x-ms-file-creation-time": "2021-08-23T18:36:31.3277546Z",
+        "x-ms-file-change-time": "2021-01-26T19:30:28.3756002Z",
+        "x-ms-file-creation-time": "2021-01-26T19:30:28.3756002Z",
         "x-ms-file-id": "13835128424026341376",
-        "x-ms-file-last-write-time": "2021-08-23T18:36:31.3277546Z",
+        "x-ms-file-last-write-time": "2021-01-26T19:30:28.3756002Z",
         "x-ms-file-parent-id": "0",
         "x-ms-file-permission-key": "17860367565182308406*11459378189709739967",
-        "x-ms-request-id": "d25c3740-b01a-0088-4d4d-983fcb000000",
+        "x-ms-request-id": "c24e162d-d01a-008e-5c19-f40c74000000",
         "x-ms-request-server-encrypted": "true",
         "x-ms-version": "2020-12-06"
       },
       "ResponseBody": []
     },
     {
-      "RequestUri": "http://seanmcccanary3.file.core.windows.net/test-share-508f9bd7-9a9e-fa6a-4f0a-5dbffb93429a/test-directory-ed275c48-ca65-2272-d6b5-b64b4d679cb8/test-file-bd629477-f2d6-139c-43bb-450ca94bbf4f",
-      "RequestMethod": "PUT",
-      "RequestHeaders": {
-        "Accept": "application/xml",
-        "Authorization": "Sanitized",
-        "traceparent": "00-80974dcb4c68a14fbe3c8ab8fe6d66cc-b0395a03f546d643-00",
-        "User-Agent": [
-          "azsdk-net-Storage.Files.Shares/12.8.0-alpha.20210820.1",
-          "(.NET Core 3.1.18; Microsoft Windows 10.0.19043)"
+      "RequestUri": "https://seanmcccanary3.file.core.windows.net/test-share-508f9bd7-9a9e-fa6a-4f0a-5dbffb93429a/test-directory-ed275c48-ca65-2272-d6b5-b64b4d679cb8/test-file-bd629477-f2d6-139c-43bb-450ca94bbf4f",
+      "RequestMethod": "PUT",
+      "RequestHeaders": {
+        "Accept": "application/xml",
+        "Authorization": "Sanitized",
+        "traceparent": "00-020b7103fbc5bf47957633947b8097db-9b31b5eb0a49a343-00",
+        "User-Agent": [
+          "azsdk-net-Storage.Files.Shares/12.7.0-alpha.20210126.1",
+          "(.NET 5.0.2; Microsoft Windows 10.0.19042)"
         ],
         "x-ms-client-request-id": "d8e08c4c-c064-bb64-0b1d-d2d826cabfbc",
         "x-ms-content-length": "1024",
-        "x-ms-date": "Mon, 23 Aug 2021 18:36:31 GMT",
+        "x-ms-date": "Tue, 26 Jan 2021 19:30:29 GMT",
         "x-ms-file-attributes": "None",
         "x-ms-file-creation-time": "Now",
         "x-ms-file-last-write-time": "Now",
@@ -109,79 +104,79 @@
       "StatusCode": 201,
       "ResponseHeaders": {
         "Content-Length": "0",
-        "Date": "Mon, 23 Aug 2021 18:36:30 GMT",
-        "ETag": "\u00220x8D96664ED50D8EB\u0022",
-        "Last-Modified": "Mon, 23 Aug 2021 18:36:31 GMT",
+        "Date": "Tue, 26 Jan 2021 19:30:28 GMT",
+        "ETag": "\"0x8D8C230D66AF070\"",
+        "Last-Modified": "Tue, 26 Jan 2021 19:30:28 GMT",
         "Server": [
           "Windows-Azure-File/1.0",
           "Microsoft-HTTPAPI/2.0"
         ],
         "x-ms-client-request-id": "d8e08c4c-c064-bb64-0b1d-d2d826cabfbc",
         "x-ms-file-attributes": "Archive",
-        "x-ms-file-change-time": "2021-08-23T18:36:31.3897195Z",
-        "x-ms-file-creation-time": "2021-08-23T18:36:31.3897195Z",
+        "x-ms-file-change-time": "2021-01-26T19:30:28.4476528Z",
+        "x-ms-file-creation-time": "2021-01-26T19:30:28.4476528Z",
         "x-ms-file-id": "11529285414812647424",
-        "x-ms-file-last-write-time": "2021-08-23T18:36:31.3897195Z",
+        "x-ms-file-last-write-time": "2021-01-26T19:30:28.4476528Z",
         "x-ms-file-parent-id": "13835128424026341376",
         "x-ms-file-permission-key": "4010187179898695473*11459378189709739967",
-        "x-ms-request-id": "d25c3741-b01a-0088-4e4d-983fcb000000",
+        "x-ms-request-id": "c24e162f-d01a-008e-5d19-f40c74000000",
         "x-ms-request-server-encrypted": "true",
         "x-ms-version": "2020-12-06"
       },
       "ResponseBody": []
     },
     {
-      "RequestUri": "http://seanmcccanary3.file.core.windows.net/test-share-508f9bd7-9a9e-fa6a-4f0a-5dbffb93429a/test-directory-ed275c48-ca65-2272-d6b5-b64b4d679cb8/test-file-bd629477-f2d6-139c-43bb-450ca94bbf4f?comp=range",
+      "RequestUri": "https://seanmcccanary3.file.core.windows.net/test-share-508f9bd7-9a9e-fa6a-4f0a-5dbffb93429a/test-directory-ed275c48-ca65-2272-d6b5-b64b4d679cb8/test-file-bd629477-f2d6-139c-43bb-450ca94bbf4f?comp=range",
       "RequestMethod": "PUT",
       "RequestHeaders": {
         "Accept": "application/xml",
         "Authorization": "Sanitized",
         "Content-Length": "1024",
         "Content-Type": "application/octet-stream",
-        "traceparent": "00-4ffaabfd0dfe084e9f67928b23ecafbf-cbccd35eb4276546-00",
-        "User-Agent": [
-          "azsdk-net-Storage.Files.Shares/12.8.0-alpha.20210820.1",
-          "(.NET Core 3.1.18; Microsoft Windows 10.0.19043)"
+        "traceparent": "00-4d3652137150124ba7f1829358dbb299-77da1d037222bd42-00",
+        "User-Agent": [
+          "azsdk-net-Storage.Files.Shares/12.7.0-alpha.20210126.1",
+          "(.NET 5.0.2; Microsoft Windows 10.0.19042)"
         ],
         "x-ms-client-request-id": "1dbf5f62-e66a-5cea-275a-f63202a40510",
-        "x-ms-date": "Mon, 23 Aug 2021 18:36:31 GMT",
+        "x-ms-date": "Tue, 26 Jan 2021 19:30:29 GMT",
         "x-ms-range": "bytes=0-1023",
         "x-ms-return-client-request-id": "true",
         "x-ms-version": "2020-12-06",
         "x-ms-write": "update"
       },
-      "RequestBody": "JK3Le5STNcec5T5A3OrUdl2WL5\u002Brm0kWFNe\u002BYpWcRV85X2OhlNyKh3fzZIlFsDL7M3PGZB9L4oljtWa91dMy/6DeB3yHMuGAC6gnuDa/0GSkwi4h1eFA7XzZPd91zbGkwWTpZqm2cwCSRlh3JCpTpOQCGRKkECq\u002BnhkArfQCCj72g/fR1mm77U8tj4\u002BIyMlShpn7c7Se/7A6KsiQtsUMkDsagaEygc16RyvDdoCaNtVPrSdbBpaKV4NGlqyhKjeJIf9TbkcoHwTMgCyI24gwoPTyQAiesYmkjykd6\u002Boh2RzzOlWARseOJ44jj4ZqAXz6Fva3ruov6nB2r98dCjMZqqYQlaAzr1ksZBl6eyICOo2tItX0aSsyxFDkCpfocBxaCeTgWWzcx2adiknQtW9Oc3RRcOheJUF63tBQTqXBRPT9H3I9IuAh0VtvVt7iYQ7glpcil/8z\u002B\u002BOjZXubi3jB20ZU05X9EFCTL56N785imHzCb7gOnq30ySOOmr1lhUXirXuYjY144oZGj2dhpgwUQMz/2RzAszyZYApxbnWTLqpZqkFTygvuSYwyxw9FkyIXelrwZqwpIvo\u002B/yyDBnMQsmC9B/zLwHbAEI\u002BPjessU8znWvQbosj9L4dGFMvea0IYIhWuiIsmS7njL1YcmZQPEqtgm6x/9BCYv9d0hKur4qRMdmvWfcpBwQ47OHJy4JbyNwIfftCWmS0EFsizsccNOE2x0CIoOJThHtmdQ7ydJt5BgUypjGPUtt0\u002B0WcCjRBHLv8kwBBzyv9uPl/2\u002BFZxZ\u002B/qcS96ZKzq3RlF6mcs35HJVhS8eGbOzrdNOk0E3b2HzGp4FxvgzMpTOuP3Lt\u002BYQl/OLaJBtO6JHKN4LSle5f9bvh38s8d16YpKaT2D1p/YtffuNbAbRRd77/t3Z56g9FTjm2/Bm46YWEQX9kuwBkUDoHgxb69PP3gFgcTL/YHrqXTooDswFhlpVt1rBE7Myui2dMcmb4Wlk1v2uxrJzFvCLE3Xx2YJ04leyBjS4zsqObbbFIm5xDruQwzgOVv/n4mCqNcB9QKCraA\u002ByKZs0q8fzIJj7bjRCWcS6IRZKZouXimOUDpkKESzWWfoe/yTgnFdwGzYm7HRsJ9v7g1\u002BKYMGD2p93YJ0u6M\u002BsJRR6I5rf2UT/GgtVcJ3vaCb9Do2NDDj4muRFqTv6AXImuscf8cRBG\u002Bnaywa2LmnBSDi2cZpB3tkbQUi2WjBIxNjZbrXWz3YifDLj8kDyAqx6hCDDQ8/XpNvuBHB7ioG5UcZt3L\u002B0KriCU/WnniyYKX6cO9YPRYDJAYnZ6IrFpvFxKmB6RCYshlmoQPAaMAbvVdsx346rqcwFZNs12kHtvO0ENnOMQ==",
+      "RequestBody": "JK3Le5STNcec5T5A3OrUdl2WL5+rm0kWFNe+YpWcRV85X2OhlNyKh3fzZIlFsDL7M3PGZB9L4oljtWa91dMy/6DeB3yHMuGAC6gnuDa/0GSkwi4h1eFA7XzZPd91zbGkwWTpZqm2cwCSRlh3JCpTpOQCGRKkECq+nhkArfQCCj72g/fR1mm77U8tj4+IyMlShpn7c7Se/7A6KsiQtsUMkDsagaEygc16RyvDdoCaNtVPrSdbBpaKV4NGlqyhKjeJIf9TbkcoHwTMgCyI24gwoPTyQAiesYmkjykd6+oh2RzzOlWARseOJ44jj4ZqAXz6Fva3ruov6nB2r98dCjMZqqYQlaAzr1ksZBl6eyICOo2tItX0aSsyxFDkCpfocBxaCeTgWWzcx2adiknQtW9Oc3RRcOheJUF63tBQTqXBRPT9H3I9IuAh0VtvVt7iYQ7glpcil/8z++OjZXubi3jB20ZU05X9EFCTL56N785imHzCb7gOnq30ySOOmr1lhUXirXuYjY144oZGj2dhpgwUQMz/2RzAszyZYApxbnWTLqpZqkFTygvuSYwyxw9FkyIXelrwZqwpIvo+/yyDBnMQsmC9B/zLwHbAEI+PjessU8znWvQbosj9L4dGFMvea0IYIhWuiIsmS7njL1YcmZQPEqtgm6x/9BCYv9d0hKur4qRMdmvWfcpBwQ47OHJy4JbyNwIfftCWmS0EFsizsccNOE2x0CIoOJThHtmdQ7ydJt5BgUypjGPUtt0+0WcCjRBHLv8kwBBzyv9uPl/2+FZxZ+/qcS96ZKzq3RlF6mcs35HJVhS8eGbOzrdNOk0E3b2HzGp4FxvgzMpTOuP3Lt+YQl/OLaJBtO6JHKN4LSle5f9bvh38s8d16YpKaT2D1p/YtffuNbAbRRd77/t3Z56g9FTjm2/Bm46YWEQX9kuwBkUDoHgxb69PP3gFgcTL/YHrqXTooDswFhlpVt1rBE7Myui2dMcmb4Wlk1v2uxrJzFvCLE3Xx2YJ04leyBjS4zsqObbbFIm5xDruQwzgOVv/n4mCqNcB9QKCraA+yKZs0q8fzIJj7bjRCWcS6IRZKZouXimOUDpkKESzWWfoe/yTgnFdwGzYm7HRsJ9v7g1+KYMGD2p93YJ0u6M+sJRR6I5rf2UT/GgtVcJ3vaCb9Do2NDDj4muRFqTv6AXImuscf8cRBG+naywa2LmnBSDi2cZpB3tkbQUi2WjBIxNjZbrXWz3YifDLj8kDyAqx6hCDDQ8/XpNvuBHB7ioG5UcZt3L+0KriCU/WnniyYKX6cO9YPRYDJAYnZ6IrFpvFxKmB6RCYshlmoQPAaMAbvVdsx346rqcwFZNs12kHtvO0ENnOMQ==",
       "StatusCode": 201,
       "ResponseHeaders": {
         "Content-Length": "0",
         "Content-MD5": "32ZpfSieU38Qb36iJEHxmA==",
-        "Date": "Mon, 23 Aug 2021 18:36:30 GMT",
-        "ETag": "\u00220x8D96664ED59D84A\u0022",
-        "Last-Modified": "Mon, 23 Aug 2021 18:36:31 GMT",
+        "Date": "Tue, 26 Jan 2021 19:30:28 GMT",
+        "ETag": "\"0x8D8C230D675A0BE\"",
+        "Last-Modified": "Tue, 26 Jan 2021 19:30:28 GMT",
         "Server": [
           "Windows-Azure-File/1.0",
           "Microsoft-HTTPAPI/2.0"
         ],
         "x-ms-client-request-id": "1dbf5f62-e66a-5cea-275a-f63202a40510",
-        "x-ms-request-id": "d25c3743-b01a-0088-4f4d-983fcb000000",
+        "x-ms-request-id": "c24e1631-d01a-008e-5e19-f40c74000000",
         "x-ms-request-server-encrypted": "true",
         "x-ms-version": "2020-12-06"
       },
       "ResponseBody": []
     },
     {
-      "RequestUri": "http://seanmcccanary3.file.core.windows.net/test-share-508f9bd7-9a9e-fa6a-4f0a-5dbffb93429a/test-directory-ed275c48-ca65-2272-d6b5-b64b4d679cb8/test-file-bd629477-f2d6-139c-43bb-450ca94bbf4f",
+      "RequestUri": "https://seanmcccanary3.file.core.windows.net/test-share-508f9bd7-9a9e-fa6a-4f0a-5dbffb93429a/test-directory-ed275c48-ca65-2272-d6b5-b64b4d679cb8/test-file-bd629477-f2d6-139c-43bb-450ca94bbf4f",
       "RequestMethod": "HEAD",
       "RequestHeaders": {
         "Accept": "application/xml",
         "Authorization": "Sanitized",
-        "traceparent": "00-ba419f155504614c84249c5518880e75-5148b29ec74cdf40-00",
-        "User-Agent": [
-          "azsdk-net-Storage.Files.Shares/12.8.0-alpha.20210820.1",
-          "(.NET Core 3.1.18; Microsoft Windows 10.0.19043)"
+        "traceparent": "00-90cfa33d3c006841a4d770c891528ce6-d5ad6a306f31b047-00",
+        "User-Agent": [
+          "azsdk-net-Storage.Files.Shares/12.7.0-alpha.20210126.1",
+          "(.NET 5.0.2; Microsoft Windows 10.0.19042)"
         ],
         "x-ms-client-request-id": "c6759a1a-a10b-1051-b83b-5d68d6ada072",
-        "x-ms-date": "Mon, 23 Aug 2021 18:36:31 GMT",
+        "x-ms-date": "Tue, 26 Jan 2021 19:30:29 GMT",
         "x-ms-return-client-request-id": "true",
         "x-ms-version": "2020-12-06"
       },
@@ -190,24 +185,25 @@
       "ResponseHeaders": {
         "Content-Length": "1024",
         "Content-Type": "application/octet-stream",
-        "Date": "Mon, 23 Aug 2021 18:36:30 GMT",
-        "ETag": "\u00220x8D96664ED59D84A\u0022",
-        "Last-Modified": "Mon, 23 Aug 2021 18:36:31 GMT",
-        "Server": [
-          "Windows-Azure-File/1.0",
-          "Microsoft-HTTPAPI/2.0"
-        ],
+        "Date": "Tue, 26 Jan 2021 19:30:28 GMT",
+        "ETag": "\"0x8D8C230D675A0BE\"",
+        "Last-Modified": "Tue, 26 Jan 2021 19:30:28 GMT",
+        "Server": [
+          "Windows-Azure-File/1.0",
+          "Microsoft-HTTPAPI/2.0"
+        ],
+        "Vary": "Origin",
         "x-ms-client-request-id": "c6759a1a-a10b-1051-b83b-5d68d6ada072",
         "x-ms-file-attributes": "Archive",
-        "x-ms-file-change-time": "2021-08-23T18:36:31.3897195Z",
-        "x-ms-file-creation-time": "2021-08-23T18:36:31.3897195Z",
+        "x-ms-file-change-time": "2021-01-26T19:30:28.5177022Z",
+        "x-ms-file-creation-time": "2021-01-26T19:30:28.4476528Z",
         "x-ms-file-id": "11529285414812647424",
-        "x-ms-file-last-write-time": "2021-08-23T18:36:31.3897195Z",
+        "x-ms-file-last-write-time": "2021-01-26T19:30:28.5177022Z",
         "x-ms-file-parent-id": "13835128424026341376",
         "x-ms-file-permission-key": "4010187179898695473*11459378189709739967",
         "x-ms-lease-state": "available",
         "x-ms-lease-status": "unlocked",
-        "x-ms-request-id": "d25c3746-b01a-0088-504d-983fcb000000",
+        "x-ms-request-id": "c24e1632-d01a-008e-5f19-f40c74000000",
         "x-ms-server-encrypted": "true",
         "x-ms-type": "File",
         "x-ms-version": "2020-12-06"
@@ -215,18 +211,19 @@
       "ResponseBody": []
     },
     {
-      "RequestUri": "http://seanmcccanary3.file.core.windows.net/test-share-508f9bd7-9a9e-fa6a-4f0a-5dbffb93429a/test-directory-ed275c48-ca65-2272-d6b5-b64b4d679cb8/test-file-bd629477-f2d6-139c-43bb-450ca94bbf4f",
+      "RequestUri": "https://seanmcccanary3.file.core.windows.net/test-share-508f9bd7-9a9e-fa6a-4f0a-5dbffb93429a/test-directory-ed275c48-ca65-2272-d6b5-b64b4d679cb8/test-file-bd629477-f2d6-139c-43bb-450ca94bbf4f",
       "RequestMethod": "GET",
       "RequestHeaders": {
         "Accept": "application/xml",
         "Authorization": "Sanitized",
         "User-Agent": [
-          "azsdk-net-Storage.Files.Shares/12.8.0-alpha.20210820.1",
-          "(.NET Core 3.1.18; Microsoft Windows 10.0.19043)"
+          "azsdk-net-Storage.Files.Shares/12.7.0-alpha.20210126.1",
+          "(.NET 5.0.2; Microsoft Windows 10.0.19042)"
         ],
         "x-ms-client-request-id": "67189d32-3e2e-4e05-51e2-b33976baaafd",
-        "x-ms-date": "Mon, 23 Aug 2021 18:36:31 GMT",
+        "x-ms-date": "Tue, 26 Jan 2021 19:30:29 GMT",
         "x-ms-range": "bytes=0-4194303",
+        "x-ms-range-get-content-md5": "false",
         "x-ms-return-client-request-id": "true",
         "x-ms-version": "2020-12-06"
       },
@@ -237,43 +234,44 @@
         "Content-Length": "1024",
         "Content-Range": "bytes 0-1023/1024",
         "Content-Type": "application/octet-stream",
-        "Date": "Mon, 23 Aug 2021 18:36:31 GMT",
-        "ETag": "\u00220x8D96664ED59D84A\u0022",
-        "Last-Modified": "Mon, 23 Aug 2021 18:36:31 GMT",
-        "Server": [
-          "Windows-Azure-File/1.0",
-          "Microsoft-HTTPAPI/2.0"
-        ],
+        "Date": "Tue, 26 Jan 2021 19:30:28 GMT",
+        "ETag": "\"0x8D8C230D675A0BE\"",
+        "Last-Modified": "Tue, 26 Jan 2021 19:30:28 GMT",
+        "Server": [
+          "Windows-Azure-File/1.0",
+          "Microsoft-HTTPAPI/2.0"
+        ],
+        "Vary": "Origin",
         "x-ms-client-request-id": "67189d32-3e2e-4e05-51e2-b33976baaafd",
         "x-ms-file-attributes": "Archive",
-        "x-ms-file-change-time": "2021-08-23T18:36:31.3897195Z",
-        "x-ms-file-creation-time": "2021-08-23T18:36:31.3897195Z",
+        "x-ms-file-change-time": "2021-01-26T19:30:28.5177022Z",
+        "x-ms-file-creation-time": "2021-01-26T19:30:28.4476528Z",
         "x-ms-file-id": "11529285414812647424",
-        "x-ms-file-last-write-time": "2021-08-23T18:36:31.3897195Z",
+        "x-ms-file-last-write-time": "2021-01-26T19:30:28.5177022Z",
         "x-ms-file-parent-id": "13835128424026341376",
         "x-ms-file-permission-key": "4010187179898695473*11459378189709739967",
         "x-ms-lease-state": "available",
         "x-ms-lease-status": "unlocked",
-        "x-ms-request-id": "d25c3747-b01a-0088-514d-983fcb000000",
+        "x-ms-request-id": "c24e1633-d01a-008e-6019-f40c74000000",
         "x-ms-server-encrypted": "true",
         "x-ms-type": "File",
         "x-ms-version": "2020-12-06"
       },
-      "ResponseBody": "JK3Le5STNcec5T5A3OrUdl2WL5\u002Brm0kWFNe\u002BYpWcRV85X2OhlNyKh3fzZIlFsDL7M3PGZB9L4oljtWa91dMy/6DeB3yHMuGAC6gnuDa/0GSkwi4h1eFA7XzZPd91zbGkwWTpZqm2cwCSRlh3JCpTpOQCGRKkECq\u002BnhkArfQCCj72g/fR1mm77U8tj4\u002BIyMlShpn7c7Se/7A6KsiQtsUMkDsagaEygc16RyvDdoCaNtVPrSdbBpaKV4NGlqyhKjeJIf9TbkcoHwTMgCyI24gwoPTyQAiesYmkjykd6\u002Boh2RzzOlWARseOJ44jj4ZqAXz6Fva3ruov6nB2r98dCjMZqqYQlaAzr1ksZBl6eyICOo2tItX0aSsyxFDkCpfocBxaCeTgWWzcx2adiknQtW9Oc3RRcOheJUF63tBQTqXBRPT9H3I9IuAh0VtvVt7iYQ7glpcil/8z\u002B\u002BOjZXubi3jB20ZU05X9EFCTL56N785imHzCb7gOnq30ySOOmr1lhUXirXuYjY144oZGj2dhpgwUQMz/2RzAszyZYApxbnWTLqpZqkFTygvuSYwyxw9FkyIXelrwZqwpIvo\u002B/yyDBnMQsmC9B/zLwHbAEI\u002BPjessU8znWvQbosj9L4dGFMvea0IYIhWuiIsmS7njL1YcmZQPEqtgm6x/9BCYv9d0hKur4qRMdmvWfcpBwQ47OHJy4JbyNwIfftCWmS0EFsizsccNOE2x0CIoOJThHtmdQ7ydJt5BgUypjGPUtt0\u002B0WcCjRBHLv8kwBBzyv9uPl/2\u002BFZxZ\u002B/qcS96ZKzq3RlF6mcs35HJVhS8eGbOzrdNOk0E3b2HzGp4FxvgzMpTOuP3Lt\u002BYQl/OLaJBtO6JHKN4LSle5f9bvh38s8d16YpKaT2D1p/YtffuNbAbRRd77/t3Z56g9FTjm2/Bm46YWEQX9kuwBkUDoHgxb69PP3gFgcTL/YHrqXTooDswFhlpVt1rBE7Myui2dMcmb4Wlk1v2uxrJzFvCLE3Xx2YJ04leyBjS4zsqObbbFIm5xDruQwzgOVv/n4mCqNcB9QKCraA\u002ByKZs0q8fzIJj7bjRCWcS6IRZKZouXimOUDpkKESzWWfoe/yTgnFdwGzYm7HRsJ9v7g1\u002BKYMGD2p93YJ0u6M\u002BsJRR6I5rf2UT/GgtVcJ3vaCb9Do2NDDj4muRFqTv6AXImuscf8cRBG\u002Bnaywa2LmnBSDi2cZpB3tkbQUi2WjBIxNjZbrXWz3YifDLj8kDyAqx6hCDDQ8/XpNvuBHB7ioG5UcZt3L\u002B0KriCU/WnniyYKX6cO9YPRYDJAYnZ6IrFpvFxKmB6RCYshlmoQPAaMAbvVdsx346rqcwFZNs12kHtvO0ENnOMQ=="
-    },
-    {
-      "RequestUri": "http://seanmcccanary3.file.core.windows.net/test-share-508f9bd7-9a9e-fa6a-4f0a-5dbffb93429a?restype=share",
+      "ResponseBody": "JK3Le5STNcec5T5A3OrUdl2WL5+rm0kWFNe+YpWcRV85X2OhlNyKh3fzZIlFsDL7M3PGZB9L4oljtWa91dMy/6DeB3yHMuGAC6gnuDa/0GSkwi4h1eFA7XzZPd91zbGkwWTpZqm2cwCSRlh3JCpTpOQCGRKkECq+nhkArfQCCj72g/fR1mm77U8tj4+IyMlShpn7c7Se/7A6KsiQtsUMkDsagaEygc16RyvDdoCaNtVPrSdbBpaKV4NGlqyhKjeJIf9TbkcoHwTMgCyI24gwoPTyQAiesYmkjykd6+oh2RzzOlWARseOJ44jj4ZqAXz6Fva3ruov6nB2r98dCjMZqqYQlaAzr1ksZBl6eyICOo2tItX0aSsyxFDkCpfocBxaCeTgWWzcx2adiknQtW9Oc3RRcOheJUF63tBQTqXBRPT9H3I9IuAh0VtvVt7iYQ7glpcil/8z++OjZXubi3jB20ZU05X9EFCTL56N785imHzCb7gOnq30ySOOmr1lhUXirXuYjY144oZGj2dhpgwUQMz/2RzAszyZYApxbnWTLqpZqkFTygvuSYwyxw9FkyIXelrwZqwpIvo+/yyDBnMQsmC9B/zLwHbAEI+PjessU8znWvQbosj9L4dGFMvea0IYIhWuiIsmS7njL1YcmZQPEqtgm6x/9BCYv9d0hKur4qRMdmvWfcpBwQ47OHJy4JbyNwIfftCWmS0EFsizsccNOE2x0CIoOJThHtmdQ7ydJt5BgUypjGPUtt0+0WcCjRBHLv8kwBBzyv9uPl/2+FZxZ+/qcS96ZKzq3RlF6mcs35HJVhS8eGbOzrdNOk0E3b2HzGp4FxvgzMpTOuP3Lt+YQl/OLaJBtO6JHKN4LSle5f9bvh38s8d16YpKaT2D1p/YtffuNbAbRRd77/t3Z56g9FTjm2/Bm46YWEQX9kuwBkUDoHgxb69PP3gFgcTL/YHrqXTooDswFhlpVt1rBE7Myui2dMcmb4Wlk1v2uxrJzFvCLE3Xx2YJ04leyBjS4zsqObbbFIm5xDruQwzgOVv/n4mCqNcB9QKCraA+yKZs0q8fzIJj7bjRCWcS6IRZKZouXimOUDpkKESzWWfoe/yTgnFdwGzYm7HRsJ9v7g1+KYMGD2p93YJ0u6M+sJRR6I5rf2UT/GgtVcJ3vaCb9Do2NDDj4muRFqTv6AXImuscf8cRBG+naywa2LmnBSDi2cZpB3tkbQUi2WjBIxNjZbrXWz3YifDLj8kDyAqx6hCDDQ8/XpNvuBHB7ioG5UcZt3L+0KriCU/WnniyYKX6cO9YPRYDJAYnZ6IrFpvFxKmB6RCYshlmoQPAaMAbvVdsx346rqcwFZNs12kHtvO0ENnOMQ=="
+    },
+    {
+      "RequestUri": "https://seanmcccanary3.file.core.windows.net/test-share-508f9bd7-9a9e-fa6a-4f0a-5dbffb93429a?restype=share",
       "RequestMethod": "DELETE",
       "RequestHeaders": {
         "Accept": "application/xml",
         "Authorization": "Sanitized",
-        "traceparent": "00-de5868c25685914aa66a98ce320e0ba0-ad9bff8b878e8145-00",
-        "User-Agent": [
-          "azsdk-net-Storage.Files.Shares/12.8.0-alpha.20210820.1",
-          "(.NET Core 3.1.18; Microsoft Windows 10.0.19043)"
+        "traceparent": "00-7c55e7b0aebee14f93bca46b6b71f1db-6719176a03e22542-00",
+        "User-Agent": [
+          "azsdk-net-Storage.Files.Shares/12.7.0-alpha.20210126.1",
+          "(.NET 5.0.2; Microsoft Windows 10.0.19042)"
         ],
         "x-ms-client-request-id": "393674bc-3995-f243-cce7-a0dce3891882",
-        "x-ms-date": "Mon, 23 Aug 2021 18:36:31 GMT",
+        "x-ms-date": "Tue, 26 Jan 2021 19:30:29 GMT",
         "x-ms-delete-snapshots": "include",
         "x-ms-return-client-request-id": "true",
         "x-ms-version": "2020-12-06"
@@ -282,25 +280,20 @@
       "StatusCode": 202,
       "ResponseHeaders": {
         "Content-Length": "0",
-        "Date": "Mon, 23 Aug 2021 18:36:31 GMT",
+        "Date": "Tue, 26 Jan 2021 19:30:28 GMT",
         "Server": [
           "Windows-Azure-File/1.0",
           "Microsoft-HTTPAPI/2.0"
         ],
         "x-ms-client-request-id": "393674bc-3995-f243-cce7-a0dce3891882",
-<<<<<<< HEAD
-        "x-ms-request-id": "d25c3749-b01a-0088-534d-983fcb000000",
-        "x-ms-version": "2020-10-02"
-=======
         "x-ms-request-id": "c24e1634-d01a-008e-6119-f40c74000000",
         "x-ms-version": "2020-12-06"
->>>>>>> 76e66c80
       },
       "ResponseBody": []
     }
   ],
   "Variables": {
     "RandomSeed": "1806931324",
-    "Storage_TestConfigDefault": "ProductionTenant\nseanmcccanary3\nU2FuaXRpemVk\nhttp://seanmcccanary3.blob.core.windows.net\nhttp://seanmcccanary3.file.core.windows.net\nhttp://seanmcccanary3.queue.core.windows.net\nhttp://seanmcccanary3.table.core.windows.net\n\n\n\n\nhttp://seanmcccanary3-secondary.blob.core.windows.net\nhttp://seanmcccanary3-secondary.file.core.windows.net\nhttp://seanmcccanary3-secondary.queue.core.windows.net\nhttp://seanmcccanary3-secondary.table.core.windows.net\n\nSanitized\n\n\nCloud\nBlobEndpoint=http://seanmcccanary3.blob.core.windows.net/;QueueEndpoint=http://seanmcccanary3.queue.core.windows.net/;FileEndpoint=http://seanmcccanary3.file.core.windows.net/;BlobSecondaryEndpoint=http://seanmcccanary3-secondary.blob.core.windows.net/;QueueSecondaryEndpoint=http://seanmcccanary3-secondary.queue.core.windows.net/;FileSecondaryEndpoint=http://seanmcccanary3-secondary.file.core.windows.net/;AccountName=seanmcccanary3;AccountKey=Kg==;\n[encryption scope]\n\n"
+    "Storage_TestConfigDefault": "ProductionTenant\nseanmcccanary3\nU2FuaXRpemVk\nhttps://seanmcccanary3.blob.core.windows.net\nhttps://seanmcccanary3.file.core.windows.net\nhttps://seanmcccanary3.queue.core.windows.net\nhttps://seanmcccanary3.table.core.windows.net\n\n\n\n\nhttps://seanmcccanary3-secondary.blob.core.windows.net\nhttps://seanmcccanary3-secondary.file.core.windows.net\nhttps://seanmcccanary3-secondary.queue.core.windows.net\nhttps://seanmcccanary3-secondary.table.core.windows.net\n\nSanitized\n\n\nCloud\nBlobEndpoint=https://seanmcccanary3.blob.core.windows.net/;QueueEndpoint=https://seanmcccanary3.queue.core.windows.net/;FileEndpoint=https://seanmcccanary3.file.core.windows.net/;BlobSecondaryEndpoint=https://seanmcccanary3-secondary.blob.core.windows.net/;QueueSecondaryEndpoint=https://seanmcccanary3-secondary.queue.core.windows.net/;FileSecondaryEndpoint=https://seanmcccanary3-secondary.file.core.windows.net/;AccountName=seanmcccanary3;AccountKey=Kg==;\nseanscope1\n\n"
   }
 }