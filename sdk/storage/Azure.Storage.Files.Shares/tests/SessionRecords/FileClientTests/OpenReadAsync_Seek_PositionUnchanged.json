{
  "Entries": [
    {
      "RequestUri": "https://seanmcccanary3.file.core.windows.net/test-share-dde95b4a-85cd-04e3-5eb3-ada022bc60e1?restype=share",
      "RequestMethod": "PUT",
      "RequestHeaders": {
        "Accept": "application/xml",
        "Authorization": "Sanitized",
        "traceparent": "00-5e8b9865d6aa2d4c89ae27258a9cb8c6-8134036dd5da1746-00",
        "User-Agent": [
          "azsdk-net-Storage.Files.Shares/12.7.0-alpha.20210121.1",
          "(.NET 5.0.2; Microsoft Windows 10.0.19042)"
        ],
        "x-ms-client-request-id": "f3d280a7-cf8c-ebff-b69c-d5813caaf54a",
        "x-ms-date": "Thu, 21 Jan 2021 20:39:24 GMT",
        "x-ms-return-client-request-id": "true",
        "x-ms-version": "2020-06-12"
      },
      "RequestBody": null,
      "StatusCode": 201,
      "ResponseHeaders": {
        "Content-Length": "0",
        "Date": "Thu, 21 Jan 2021 20:39:23 GMT",
        "ETag": "\u00220x8D8BE4CA355F721\u0022",
        "Last-Modified": "Thu, 21 Jan 2021 20:39:24 GMT",
        "Server": [
          "Windows-Azure-File/1.0",
          "Microsoft-HTTPAPI/2.0"
        ],
        "x-ms-client-request-id": "f3d280a7-cf8c-ebff-b69c-d5813caaf54a",
<<<<<<< HEAD
        "x-ms-request-id": "30b51b36-401a-000a-80e2-9c7e75000000",
        "x-ms-version": "2020-06-12"
=======
        "x-ms-request-id": "7d0dbd62-501a-0016-3635-f02c15000000",
        "x-ms-version": "2020-04-08"
>>>>>>> ac24a13f
      },
      "ResponseBody": []
    },
    {
      "RequestUri": "https://seanmcccanary3.file.core.windows.net/test-share-dde95b4a-85cd-04e3-5eb3-ada022bc60e1/test-directory-03f6c31c-16ce-e3bc-e190-7940a753fce6?restype=directory",
      "RequestMethod": "PUT",
      "RequestHeaders": {
        "Accept": "application/xml",
        "Authorization": "Sanitized",
        "traceparent": "00-2f62f075d4fa3c43bf7ace94887d4a61-01f8c8f420d1de4d-00",
        "User-Agent": [
          "azsdk-net-Storage.Files.Shares/12.7.0-alpha.20210121.1",
          "(.NET 5.0.2; Microsoft Windows 10.0.19042)"
        ],
        "x-ms-client-request-id": "45729297-d181-914d-c4ef-12fb56be4462",
        "x-ms-date": "Thu, 21 Jan 2021 20:39:24 GMT",
        "x-ms-file-attributes": "None",
        "x-ms-file-creation-time": "Now",
        "x-ms-file-last-write-time": "Now",
        "x-ms-file-permission": "Inherit",
        "x-ms-return-client-request-id": "true",
        "x-ms-version": "2020-06-12"
      },
      "RequestBody": null,
      "StatusCode": 201,
      "ResponseHeaders": {
        "Content-Length": "0",
        "Date": "Thu, 21 Jan 2021 20:39:23 GMT",
        "ETag": "\u00220x8D8BE4CA361420D\u0022",
        "Last-Modified": "Thu, 21 Jan 2021 20:39:24 GMT",
        "Server": [
          "Windows-Azure-File/1.0",
          "Microsoft-HTTPAPI/2.0"
        ],
        "x-ms-client-request-id": "45729297-d181-914d-c4ef-12fb56be4462",
        "x-ms-file-attributes": "Directory",
        "x-ms-file-change-time": "2021-01-21T20:39:24.0777229Z",
        "x-ms-file-creation-time": "2021-01-21T20:39:24.0777229Z",
        "x-ms-file-id": "13835128424026341376",
        "x-ms-file-last-write-time": "2021-01-21T20:39:24.0777229Z",
        "x-ms-file-parent-id": "0",
        "x-ms-file-permission-key": "17860367565182308406*11459378189709739967",
        "x-ms-request-id": "7d0dbd65-501a-0016-3735-f02c15000000",
        "x-ms-request-server-encrypted": "true",
        "x-ms-version": "2020-06-12"
      },
      "ResponseBody": []
    },
    {
      "RequestUri": "https://seanmcccanary3.file.core.windows.net/test-share-dde95b4a-85cd-04e3-5eb3-ada022bc60e1/test-directory-03f6c31c-16ce-e3bc-e190-7940a753fce6/test-file-67528914-b601-df10-e0fa-3c6f8f59b0da",
      "RequestMethod": "PUT",
      "RequestHeaders": {
        "Accept": "application/xml",
        "Authorization": "Sanitized",
        "traceparent": "00-cf7cb01e5c7f59469b24cd32b177162d-97c74053e1b78941-00",
        "User-Agent": [
          "azsdk-net-Storage.Files.Shares/12.7.0-alpha.20210121.1",
          "(.NET 5.0.2; Microsoft Windows 10.0.19042)"
        ],
        "x-ms-client-request-id": "c0f6d001-670c-2663-df78-a2ac43d2ee46",
        "x-ms-content-length": "1024",
        "x-ms-date": "Thu, 21 Jan 2021 20:39:24 GMT",
        "x-ms-file-attributes": "None",
        "x-ms-file-creation-time": "Now",
        "x-ms-file-last-write-time": "Now",
        "x-ms-file-permission": "Inherit",
        "x-ms-return-client-request-id": "true",
        "x-ms-type": "file",
        "x-ms-version": "2020-06-12"
      },
      "RequestBody": null,
      "StatusCode": 201,
      "ResponseHeaders": {
        "Content-Length": "0",
        "Date": "Thu, 21 Jan 2021 20:39:23 GMT",
        "ETag": "\u00220x8D8BE4CA36BA432\u0022",
        "Last-Modified": "Thu, 21 Jan 2021 20:39:24 GMT",
        "Server": [
          "Windows-Azure-File/1.0",
          "Microsoft-HTTPAPI/2.0"
        ],
        "x-ms-client-request-id": "c0f6d001-670c-2663-df78-a2ac43d2ee46",
        "x-ms-file-attributes": "Archive",
        "x-ms-file-change-time": "2021-01-21T20:39:24.1457714Z",
        "x-ms-file-creation-time": "2021-01-21T20:39:24.1457714Z",
        "x-ms-file-id": "11529285414812647424",
        "x-ms-file-last-write-time": "2021-01-21T20:39:24.1457714Z",
        "x-ms-file-parent-id": "13835128424026341376",
        "x-ms-file-permission-key": "4010187179898695473*11459378189709739967",
        "x-ms-request-id": "7d0dbd67-501a-0016-3835-f02c15000000",
        "x-ms-request-server-encrypted": "true",
        "x-ms-version": "2020-06-12"
      },
      "ResponseBody": []
    },
    {
      "RequestUri": "https://seanmcccanary3.file.core.windows.net/test-share-dde95b4a-85cd-04e3-5eb3-ada022bc60e1/test-directory-03f6c31c-16ce-e3bc-e190-7940a753fce6/test-file-67528914-b601-df10-e0fa-3c6f8f59b0da?comp=range",
      "RequestMethod": "PUT",
      "RequestHeaders": {
        "Accept": "application/xml",
        "Authorization": "Sanitized",
        "Content-Length": "1024",
        "Content-Type": "application/octet-stream",
        "traceparent": "00-61eea67862021d4284ee50f2434a3ccf-6a84612b12f22f43-00",
        "User-Agent": [
          "azsdk-net-Storage.Files.Shares/12.7.0-alpha.20210121.1",
          "(.NET 5.0.2; Microsoft Windows 10.0.19042)"
        ],
        "x-ms-client-request-id": "be6eb363-f062-79cd-9fee-b8312897dcdd",
        "x-ms-date": "Thu, 21 Jan 2021 20:39:24 GMT",
        "x-ms-range": "bytes=0-1023",
        "x-ms-return-client-request-id": "true",
        "x-ms-version": "2020-06-12",
        "x-ms-write": "update"
      },
      "RequestBody": "oO\u002BhqrFSYK9uMiAECT9S6HTAqBTgt2UOQ2fd\u002BlpYbiSFqdyhV3EIRDLD1k6xSYiEnSqHlRUvgemKk2dJdGZVFcT7fl9isJACuGPiHeAWXfnfWV0w0dgOVSjzF8QJvs/LbcGKtcooIuyZhN2yTWQIczZtahsJJETs7Ck3bpnM\u002BfmTF68ejKcvtjZwl0z6XAjE6qOOm1S0wUl9nsih8bNTzYvkHja06ueOPrPlmI338ZAhc4P1PV2l31Vmoe3ejsSCHcnAFj7RDwC8/1ygzii7haw4f34wXY8uPj7hTUj5r7DuYnvDNttST2ODOT0ABRAsqhtBpg5GUsA5ktf/8MK3wlCssWyt907Q5i8arCNRLTkttKMttwmipw\u002B7iqQEUl\u002Bhy3ftVFOkf7LMcb/eK6Wc6GWd0TsfigpHCQlc8W2qzJTQeeGsZNnmiTXwYEZJxHxqH6I/ZoAjgkBspkpJSI1EIqQrDbLE74OMt0gGLirD/UWN8tLLa2UTrPegP72OnUGoqz2hHrbKpS8es684HVMWqakFu1W6ebY/F2G6JK/G/RoHXYLsId6Pw02jrbi2246jipYUieHr7TKGYgZVD4B/WLWVMcDRKYfKdfcIFsv\u002BiTzSFpoZsXQ4G29PZr/YObPMJFQCIanO0mAPShPp4tZmiNnJg/nlZqZBXBVQgcPI8jxEO/J2\u002B2iTA0Q5CWdgTziY6N7lDra6572uwcSUflCdR1fXpafk74xxNoC1q1w/4Q3ct5nk4uOFiVQ0yDqj/4TznMIPiamRtPhRdNg2BTthb\u002BC3t8e3uGR0URtSrydRzTf7wQ\u002BaL1hjSwKgk20LT4QY01la60e9PONdmzeOPgXRAKagOkMrxj\u002BIU2zEFiX3aQKXOtvN9uLvPYUsPJQg1Qz9z5PGahRA7AwZ0pfb\u002BSW9ZjE19wQqAwnEsf2\u002B/4qrZ35fx0eSMP/tVk3OsyRKFERfbtZi694I08uJArkXge2CbmsZezLeKzUySKC3W0/kepy4X5C0SXygV/R7CC5G1tRfTEW5MZgSgUOgL6M9UHd7pYgcXiJdziTueSQ9YiIH7HHLVw4KK0kEpt5MExnZYgZ8AGOlKXeyAn4gyrh01B4hmEMxcvlocXk/GLhEELoLFRYdwWK/YsL6GVWQ6WCRj9G/K3vWqPANE47pZhG\u002BbvLDFbWhVxO8YTaANlmk2IgYrojmhOQ/NGwmEK7U1fuxO6pjzdOr7zi\u002BA8lEVnKXaDsF0biI2OoNg\u002BBIekZl54w7z/quQQq0bb5QKIEa\u002Bt76j6dyzgRCKGPAVUnzYnTxWRs9CYZ36CcwUGT6OK9o8okCTuuf8hmH\u002BKeX7uvBwQpJXs5l3PBXg6Z/Qn2gR\u002B\u002BzV2PA8Q==",
      "StatusCode": 201,
      "ResponseHeaders": {
        "Content-Length": "0",
        "Content-MD5": "bmQ7s7QiA9t6ec4o4VyJtg==",
        "Date": "Thu, 21 Jan 2021 20:39:23 GMT",
        "ETag": "\u00220x8D8BE4CA3762D62\u0022",
        "Last-Modified": "Thu, 21 Jan 2021 20:39:24 GMT",
        "Server": [
          "Windows-Azure-File/1.0",
          "Microsoft-HTTPAPI/2.0"
        ],
        "x-ms-client-request-id": "be6eb363-f062-79cd-9fee-b8312897dcdd",
        "x-ms-request-id": "7d0dbd68-501a-0016-3935-f02c15000000",
        "x-ms-request-server-encrypted": "true",
        "x-ms-version": "2020-06-12"
      },
      "ResponseBody": []
    },
    {
      "RequestUri": "https://seanmcccanary3.file.core.windows.net/test-share-dde95b4a-85cd-04e3-5eb3-ada022bc60e1/test-directory-03f6c31c-16ce-e3bc-e190-7940a753fce6/test-file-67528914-b601-df10-e0fa-3c6f8f59b0da",
      "RequestMethod": "HEAD",
      "RequestHeaders": {
        "Accept": "application/xml",
        "Authorization": "Sanitized",
        "traceparent": "00-e35950b4d3443341928c56f2c76d82a7-4ed2352a4225f24f-00",
        "User-Agent": [
          "azsdk-net-Storage.Files.Shares/12.7.0-alpha.20210121.1",
          "(.NET 5.0.2; Microsoft Windows 10.0.19042)"
        ],
        "x-ms-client-request-id": "8f49a650-3064-a6e4-4759-b45f6e1520ac",
        "x-ms-date": "Thu, 21 Jan 2021 20:39:24 GMT",
        "x-ms-return-client-request-id": "true",
        "x-ms-version": "2020-06-12"
      },
      "RequestBody": null,
      "StatusCode": 200,
      "ResponseHeaders": {
        "Content-Length": "1024",
        "Content-Type": "application/octet-stream",
        "Date": "Thu, 21 Jan 2021 20:39:23 GMT",
        "ETag": "\u00220x8D8BE4CA3762D62\u0022",
        "Last-Modified": "Thu, 21 Jan 2021 20:39:24 GMT",
        "Server": [
          "Windows-Azure-File/1.0",
          "Microsoft-HTTPAPI/2.0"
        ],
        "Vary": "Origin",
        "x-ms-client-request-id": "8f49a650-3064-a6e4-4759-b45f6e1520ac",
        "x-ms-file-attributes": "Archive",
        "x-ms-file-change-time": "2021-01-21T20:39:24.2148194Z",
        "x-ms-file-creation-time": "2021-01-21T20:39:24.1457714Z",
        "x-ms-file-id": "11529285414812647424",
        "x-ms-file-last-write-time": "2021-01-21T20:39:24.2148194Z",
        "x-ms-file-parent-id": "13835128424026341376",
        "x-ms-file-permission-key": "4010187179898695473*11459378189709739967",
        "x-ms-lease-state": "available",
        "x-ms-lease-status": "unlocked",
        "x-ms-request-id": "7d0dbd69-501a-0016-3a35-f02c15000000",
        "x-ms-server-encrypted": "true",
        "x-ms-type": "File",
        "x-ms-version": "2020-06-12"
      },
      "ResponseBody": []
    },
    {
      "RequestUri": "https://seanmcccanary3.file.core.windows.net/test-share-dde95b4a-85cd-04e3-5eb3-ada022bc60e1/test-directory-03f6c31c-16ce-e3bc-e190-7940a753fce6/test-file-67528914-b601-df10-e0fa-3c6f8f59b0da",
      "RequestMethod": "GET",
      "RequestHeaders": {
        "Accept": "application/xml",
        "Authorization": "Sanitized",
        "User-Agent": [
          "azsdk-net-Storage.Files.Shares/12.7.0-alpha.20210121.1",
          "(.NET 5.0.2; Microsoft Windows 10.0.19042)"
        ],
        "x-ms-client-request-id": "82e13996-4c4e-7c79-bc72-5bb78ddb6b74",
        "x-ms-date": "Thu, 21 Jan 2021 20:39:24 GMT",
        "x-ms-range": "bytes=0-4194303",
        "x-ms-range-get-content-md5": "false",
        "x-ms-return-client-request-id": "true",
        "x-ms-version": "2020-06-12"
      },
      "RequestBody": null,
      "StatusCode": 206,
      "ResponseHeaders": {
        "Accept-Ranges": "bytes",
        "Content-Length": "1024",
        "Content-Range": "bytes 0-1023/1024",
        "Content-Type": "application/octet-stream",
        "Date": "Thu, 21 Jan 2021 20:39:23 GMT",
        "ETag": "\u00220x8D8BE4CA3762D62\u0022",
        "Last-Modified": "Thu, 21 Jan 2021 20:39:24 GMT",
        "Server": [
          "Windows-Azure-File/1.0",
          "Microsoft-HTTPAPI/2.0"
        ],
        "Vary": "Origin",
        "x-ms-client-request-id": "82e13996-4c4e-7c79-bc72-5bb78ddb6b74",
        "x-ms-file-attributes": "Archive",
        "x-ms-file-change-time": "2021-01-21T20:39:24.2148194Z",
        "x-ms-file-creation-time": "2021-01-21T20:39:24.1457714Z",
        "x-ms-file-id": "11529285414812647424",
        "x-ms-file-last-write-time": "2021-01-21T20:39:24.2148194Z",
        "x-ms-file-parent-id": "13835128424026341376",
        "x-ms-file-permission-key": "4010187179898695473*11459378189709739967",
        "x-ms-lease-state": "available",
        "x-ms-lease-status": "unlocked",
        "x-ms-request-id": "7d0dbd6a-501a-0016-3b35-f02c15000000",
        "x-ms-server-encrypted": "true",
        "x-ms-type": "File",
        "x-ms-version": "2020-06-12"
      },
      "ResponseBody": "oO\u002BhqrFSYK9uMiAECT9S6HTAqBTgt2UOQ2fd\u002BlpYbiSFqdyhV3EIRDLD1k6xSYiEnSqHlRUvgemKk2dJdGZVFcT7fl9isJACuGPiHeAWXfnfWV0w0dgOVSjzF8QJvs/LbcGKtcooIuyZhN2yTWQIczZtahsJJETs7Ck3bpnM\u002BfmTF68ejKcvtjZwl0z6XAjE6qOOm1S0wUl9nsih8bNTzYvkHja06ueOPrPlmI338ZAhc4P1PV2l31Vmoe3ejsSCHcnAFj7RDwC8/1ygzii7haw4f34wXY8uPj7hTUj5r7DuYnvDNttST2ODOT0ABRAsqhtBpg5GUsA5ktf/8MK3wlCssWyt907Q5i8arCNRLTkttKMttwmipw\u002B7iqQEUl\u002Bhy3ftVFOkf7LMcb/eK6Wc6GWd0TsfigpHCQlc8W2qzJTQeeGsZNnmiTXwYEZJxHxqH6I/ZoAjgkBspkpJSI1EIqQrDbLE74OMt0gGLirD/UWN8tLLa2UTrPegP72OnUGoqz2hHrbKpS8es684HVMWqakFu1W6ebY/F2G6JK/G/RoHXYLsId6Pw02jrbi2246jipYUieHr7TKGYgZVD4B/WLWVMcDRKYfKdfcIFsv\u002BiTzSFpoZsXQ4G29PZr/YObPMJFQCIanO0mAPShPp4tZmiNnJg/nlZqZBXBVQgcPI8jxEO/J2\u002B2iTA0Q5CWdgTziY6N7lDra6572uwcSUflCdR1fXpafk74xxNoC1q1w/4Q3ct5nk4uOFiVQ0yDqj/4TznMIPiamRtPhRdNg2BTthb\u002BC3t8e3uGR0URtSrydRzTf7wQ\u002BaL1hjSwKgk20LT4QY01la60e9PONdmzeOPgXRAKagOkMrxj\u002BIU2zEFiX3aQKXOtvN9uLvPYUsPJQg1Qz9z5PGahRA7AwZ0pfb\u002BSW9ZjE19wQqAwnEsf2\u002B/4qrZ35fx0eSMP/tVk3OsyRKFERfbtZi694I08uJArkXge2CbmsZezLeKzUySKC3W0/kepy4X5C0SXygV/R7CC5G1tRfTEW5MZgSgUOgL6M9UHd7pYgcXiJdziTueSQ9YiIH7HHLVw4KK0kEpt5MExnZYgZ8AGOlKXeyAn4gyrh01B4hmEMxcvlocXk/GLhEELoLFRYdwWK/YsL6GVWQ6WCRj9G/K3vWqPANE47pZhG\u002BbvLDFbWhVxO8YTaANlmk2IgYrojmhOQ/NGwmEK7U1fuxO6pjzdOr7zi\u002BA8lEVnKXaDsF0biI2OoNg\u002BBIekZl54w7z/quQQq0bb5QKIEa\u002Bt76j6dyzgRCKGPAVUnzYnTxWRs9CYZ36CcwUGT6OK9o8okCTuuf8hmH\u002BKeX7uvBwQpJXs5l3PBXg6Z/Qn2gR\u002B\u002BzV2PA8Q=="
    },
    {
      "RequestUri": "https://seanmcccanary3.file.core.windows.net/test-share-dde95b4a-85cd-04e3-5eb3-ada022bc60e1?restype=share",
      "RequestMethod": "DELETE",
      "RequestHeaders": {
        "Accept": "application/xml",
        "Authorization": "Sanitized",
        "traceparent": "00-41296e716345ec41b573cf23acd205b1-038c52f144e26647-00",
        "User-Agent": [
          "azsdk-net-Storage.Files.Shares/12.7.0-alpha.20210121.1",
          "(.NET 5.0.2; Microsoft Windows 10.0.19042)"
        ],
        "x-ms-client-request-id": "35c81290-9d33-085d-603c-70d32a33939d",
        "x-ms-date": "Thu, 21 Jan 2021 20:39:24 GMT",
        "x-ms-delete-snapshots": "include",
        "x-ms-return-client-request-id": "true",
        "x-ms-version": "2020-06-12"
      },
      "RequestBody": null,
      "StatusCode": 202,
      "ResponseHeaders": {
        "Content-Length": "0",
        "Date": "Thu, 21 Jan 2021 20:39:23 GMT",
        "Server": [
          "Windows-Azure-File/1.0",
          "Microsoft-HTTPAPI/2.0"
        ],
        "x-ms-client-request-id": "35c81290-9d33-085d-603c-70d32a33939d",
<<<<<<< HEAD
        "x-ms-request-id": "30b51b4b-401a-000a-0fe2-9c7e75000000",
        "x-ms-version": "2020-06-12"
=======
        "x-ms-request-id": "7d0dbd6c-501a-0016-3c35-f02c15000000",
        "x-ms-version": "2020-04-08"
>>>>>>> ac24a13f
      },
      "ResponseBody": []
    }
  ],
  "Variables": {
    "RandomSeed": "1549466516",
    "Storage_TestConfigDefault": "ProductionTenant\nseanmcccanary3\nU2FuaXRpemVk\nhttps://seanmcccanary3.blob.core.windows.net\nhttps://seanmcccanary3.file.core.windows.net\nhttps://seanmcccanary3.queue.core.windows.net\nhttps://seanmcccanary3.table.core.windows.net\n\n\n\n\nhttps://seanmcccanary3-secondary.blob.core.windows.net\nhttps://seanmcccanary3-secondary.file.core.windows.net\nhttps://seanmcccanary3-secondary.queue.core.windows.net\nhttps://seanmcccanary3-secondary.table.core.windows.net\n\nSanitized\n\n\nCloud\nBlobEndpoint=https://seanmcccanary3.blob.core.windows.net/;QueueEndpoint=https://seanmcccanary3.queue.core.windows.net/;FileEndpoint=https://seanmcccanary3.file.core.windows.net/;BlobSecondaryEndpoint=https://seanmcccanary3-secondary.blob.core.windows.net/;QueueSecondaryEndpoint=https://seanmcccanary3-secondary.queue.core.windows.net/;FileSecondaryEndpoint=https://seanmcccanary3-secondary.file.core.windows.net/;AccountName=seanmcccanary3;AccountKey=Kg==;\nseanscope1"
  }
}<|MERGE_RESOLUTION|>--- conflicted
+++ resolved
@@ -1,56 +1,51 @@
 {
   "Entries": [
     {
-      "RequestUri": "https://seanmcccanary3.file.core.windows.net/test-share-dde95b4a-85cd-04e3-5eb3-ada022bc60e1?restype=share",
-      "RequestMethod": "PUT",
-      "RequestHeaders": {
-        "Accept": "application/xml",
-        "Authorization": "Sanitized",
-        "traceparent": "00-5e8b9865d6aa2d4c89ae27258a9cb8c6-8134036dd5da1746-00",
-        "User-Agent": [
-          "azsdk-net-Storage.Files.Shares/12.7.0-alpha.20210121.1",
-          "(.NET 5.0.2; Microsoft Windows 10.0.19042)"
-        ],
-        "x-ms-client-request-id": "f3d280a7-cf8c-ebff-b69c-d5813caaf54a",
-        "x-ms-date": "Thu, 21 Jan 2021 20:39:24 GMT",
-        "x-ms-return-client-request-id": "true",
-        "x-ms-version": "2020-06-12"
-      },
-      "RequestBody": null,
-      "StatusCode": 201,
-      "ResponseHeaders": {
-        "Content-Length": "0",
-        "Date": "Thu, 21 Jan 2021 20:39:23 GMT",
-        "ETag": "\u00220x8D8BE4CA355F721\u0022",
-        "Last-Modified": "Thu, 21 Jan 2021 20:39:24 GMT",
-        "Server": [
-          "Windows-Azure-File/1.0",
-          "Microsoft-HTTPAPI/2.0"
-        ],
-        "x-ms-client-request-id": "f3d280a7-cf8c-ebff-b69c-d5813caaf54a",
-<<<<<<< HEAD
-        "x-ms-request-id": "30b51b36-401a-000a-80e2-9c7e75000000",
-        "x-ms-version": "2020-06-12"
-=======
-        "x-ms-request-id": "7d0dbd62-501a-0016-3635-f02c15000000",
-        "x-ms-version": "2020-04-08"
->>>>>>> ac24a13f
-      },
-      "ResponseBody": []
-    },
-    {
-      "RequestUri": "https://seanmcccanary3.file.core.windows.net/test-share-dde95b4a-85cd-04e3-5eb3-ada022bc60e1/test-directory-03f6c31c-16ce-e3bc-e190-7940a753fce6?restype=directory",
-      "RequestMethod": "PUT",
-      "RequestHeaders": {
-        "Accept": "application/xml",
-        "Authorization": "Sanitized",
-        "traceparent": "00-2f62f075d4fa3c43bf7ace94887d4a61-01f8c8f420d1de4d-00",
-        "User-Agent": [
-          "azsdk-net-Storage.Files.Shares/12.7.0-alpha.20210121.1",
-          "(.NET 5.0.2; Microsoft Windows 10.0.19042)"
-        ],
-        "x-ms-client-request-id": "45729297-d181-914d-c4ef-12fb56be4462",
-        "x-ms-date": "Thu, 21 Jan 2021 20:39:24 GMT",
+      "RequestUri": "https://seanmcccanary3.file.core.windows.net/test-share-508f9bd7-9a9e-fa6a-4f0a-5dbffb93429a?restype=share",
+      "RequestMethod": "PUT",
+      "RequestHeaders": {
+        "Accept": "application/xml",
+        "Authorization": "Sanitized",
+        "traceparent": "00-ef9c48b0f92eaf4a95a73e84aca70352-3e68347acbd1ae4e-00",
+        "User-Agent": [
+          "azsdk-net-Storage.Files.Shares/12.7.0-alpha.20210126.1",
+          "(.NET 5.0.2; Microsoft Windows 10.0.19042)"
+        ],
+        "x-ms-client-request-id": "c12a57d9-b1d9-389a-f5c1-6564817a379f",
+        "x-ms-date": "Tue, 26 Jan 2021 19:30:28 GMT",
+        "x-ms-return-client-request-id": "true",
+        "x-ms-version": "2020-06-12"
+      },
+      "RequestBody": null,
+      "StatusCode": 201,
+      "ResponseHeaders": {
+        "Content-Length": "0",
+        "Date": "Tue, 26 Jan 2021 19:30:28 GMT",
+        "ETag": "\u00220x8D8C230D6564116\u0022",
+        "Last-Modified": "Tue, 26 Jan 2021 19:30:28 GMT",
+        "Server": [
+          "Windows-Azure-File/1.0",
+          "Microsoft-HTTPAPI/2.0"
+        ],
+        "x-ms-client-request-id": "c12a57d9-b1d9-389a-f5c1-6564817a379f",
+        "x-ms-request-id": "c24e1629-d01a-008e-5b19-f40c74000000",
+        "x-ms-version": "2020-06-12"
+      },
+      "ResponseBody": []
+    },
+    {
+      "RequestUri": "https://seanmcccanary3.file.core.windows.net/test-share-508f9bd7-9a9e-fa6a-4f0a-5dbffb93429a/test-directory-ed275c48-ca65-2272-d6b5-b64b4d679cb8?restype=directory",
+      "RequestMethod": "PUT",
+      "RequestHeaders": {
+        "Accept": "application/xml",
+        "Authorization": "Sanitized",
+        "traceparent": "00-5ea37cef5724554f80a6fd12454a7917-67539ed4c19a9744-00",
+        "User-Agent": [
+          "azsdk-net-Storage.Files.Shares/12.7.0-alpha.20210126.1",
+          "(.NET 5.0.2; Microsoft Windows 10.0.19042)"
+        ],
+        "x-ms-client-request-id": "01bbad1b-836f-0ff1-e507-ea23fb4feb8e",
+        "x-ms-date": "Tue, 26 Jan 2021 19:30:29 GMT",
         "x-ms-file-attributes": "None",
         "x-ms-file-creation-time": "Now",
         "x-ms-file-last-write-time": "Now",
@@ -62,41 +57,41 @@
       "StatusCode": 201,
       "ResponseHeaders": {
         "Content-Length": "0",
-        "Date": "Thu, 21 Jan 2021 20:39:23 GMT",
-        "ETag": "\u00220x8D8BE4CA361420D\u0022",
-        "Last-Modified": "Thu, 21 Jan 2021 20:39:24 GMT",
-        "Server": [
-          "Windows-Azure-File/1.0",
-          "Microsoft-HTTPAPI/2.0"
-        ],
-        "x-ms-client-request-id": "45729297-d181-914d-c4ef-12fb56be4462",
+        "Date": "Tue, 26 Jan 2021 19:30:28 GMT",
+        "ETag": "\u00220x8D8C230D65FF1E2\u0022",
+        "Last-Modified": "Tue, 26 Jan 2021 19:30:28 GMT",
+        "Server": [
+          "Windows-Azure-File/1.0",
+          "Microsoft-HTTPAPI/2.0"
+        ],
+        "x-ms-client-request-id": "01bbad1b-836f-0ff1-e507-ea23fb4feb8e",
         "x-ms-file-attributes": "Directory",
-        "x-ms-file-change-time": "2021-01-21T20:39:24.0777229Z",
-        "x-ms-file-creation-time": "2021-01-21T20:39:24.0777229Z",
+        "x-ms-file-change-time": "2021-01-26T19:30:28.3756002Z",
+        "x-ms-file-creation-time": "2021-01-26T19:30:28.3756002Z",
         "x-ms-file-id": "13835128424026341376",
-        "x-ms-file-last-write-time": "2021-01-21T20:39:24.0777229Z",
+        "x-ms-file-last-write-time": "2021-01-26T19:30:28.3756002Z",
         "x-ms-file-parent-id": "0",
         "x-ms-file-permission-key": "17860367565182308406*11459378189709739967",
-        "x-ms-request-id": "7d0dbd65-501a-0016-3735-f02c15000000",
+        "x-ms-request-id": "c24e162d-d01a-008e-5c19-f40c74000000",
         "x-ms-request-server-encrypted": "true",
         "x-ms-version": "2020-06-12"
       },
       "ResponseBody": []
     },
     {
-      "RequestUri": "https://seanmcccanary3.file.core.windows.net/test-share-dde95b4a-85cd-04e3-5eb3-ada022bc60e1/test-directory-03f6c31c-16ce-e3bc-e190-7940a753fce6/test-file-67528914-b601-df10-e0fa-3c6f8f59b0da",
-      "RequestMethod": "PUT",
-      "RequestHeaders": {
-        "Accept": "application/xml",
-        "Authorization": "Sanitized",
-        "traceparent": "00-cf7cb01e5c7f59469b24cd32b177162d-97c74053e1b78941-00",
-        "User-Agent": [
-          "azsdk-net-Storage.Files.Shares/12.7.0-alpha.20210121.1",
-          "(.NET 5.0.2; Microsoft Windows 10.0.19042)"
-        ],
-        "x-ms-client-request-id": "c0f6d001-670c-2663-df78-a2ac43d2ee46",
+      "RequestUri": "https://seanmcccanary3.file.core.windows.net/test-share-508f9bd7-9a9e-fa6a-4f0a-5dbffb93429a/test-directory-ed275c48-ca65-2272-d6b5-b64b4d679cb8/test-file-bd629477-f2d6-139c-43bb-450ca94bbf4f",
+      "RequestMethod": "PUT",
+      "RequestHeaders": {
+        "Accept": "application/xml",
+        "Authorization": "Sanitized",
+        "traceparent": "00-020b7103fbc5bf47957633947b8097db-9b31b5eb0a49a343-00",
+        "User-Agent": [
+          "azsdk-net-Storage.Files.Shares/12.7.0-alpha.20210126.1",
+          "(.NET 5.0.2; Microsoft Windows 10.0.19042)"
+        ],
+        "x-ms-client-request-id": "d8e08c4c-c064-bb64-0b1d-d2d826cabfbc",
         "x-ms-content-length": "1024",
-        "x-ms-date": "Thu, 21 Jan 2021 20:39:24 GMT",
+        "x-ms-date": "Tue, 26 Jan 2021 19:30:29 GMT",
         "x-ms-file-attributes": "None",
         "x-ms-file-creation-time": "Now",
         "x-ms-file-last-write-time": "Now",
@@ -109,79 +104,79 @@
       "StatusCode": 201,
       "ResponseHeaders": {
         "Content-Length": "0",
-        "Date": "Thu, 21 Jan 2021 20:39:23 GMT",
-        "ETag": "\u00220x8D8BE4CA36BA432\u0022",
-        "Last-Modified": "Thu, 21 Jan 2021 20:39:24 GMT",
-        "Server": [
-          "Windows-Azure-File/1.0",
-          "Microsoft-HTTPAPI/2.0"
-        ],
-        "x-ms-client-request-id": "c0f6d001-670c-2663-df78-a2ac43d2ee46",
+        "Date": "Tue, 26 Jan 2021 19:30:28 GMT",
+        "ETag": "\u00220x8D8C230D66AF070\u0022",
+        "Last-Modified": "Tue, 26 Jan 2021 19:30:28 GMT",
+        "Server": [
+          "Windows-Azure-File/1.0",
+          "Microsoft-HTTPAPI/2.0"
+        ],
+        "x-ms-client-request-id": "d8e08c4c-c064-bb64-0b1d-d2d826cabfbc",
         "x-ms-file-attributes": "Archive",
-        "x-ms-file-change-time": "2021-01-21T20:39:24.1457714Z",
-        "x-ms-file-creation-time": "2021-01-21T20:39:24.1457714Z",
+        "x-ms-file-change-time": "2021-01-26T19:30:28.4476528Z",
+        "x-ms-file-creation-time": "2021-01-26T19:30:28.4476528Z",
         "x-ms-file-id": "11529285414812647424",
-        "x-ms-file-last-write-time": "2021-01-21T20:39:24.1457714Z",
+        "x-ms-file-last-write-time": "2021-01-26T19:30:28.4476528Z",
         "x-ms-file-parent-id": "13835128424026341376",
         "x-ms-file-permission-key": "4010187179898695473*11459378189709739967",
-        "x-ms-request-id": "7d0dbd67-501a-0016-3835-f02c15000000",
+        "x-ms-request-id": "c24e162f-d01a-008e-5d19-f40c74000000",
         "x-ms-request-server-encrypted": "true",
         "x-ms-version": "2020-06-12"
       },
       "ResponseBody": []
     },
     {
-      "RequestUri": "https://seanmcccanary3.file.core.windows.net/test-share-dde95b4a-85cd-04e3-5eb3-ada022bc60e1/test-directory-03f6c31c-16ce-e3bc-e190-7940a753fce6/test-file-67528914-b601-df10-e0fa-3c6f8f59b0da?comp=range",
+      "RequestUri": "https://seanmcccanary3.file.core.windows.net/test-share-508f9bd7-9a9e-fa6a-4f0a-5dbffb93429a/test-directory-ed275c48-ca65-2272-d6b5-b64b4d679cb8/test-file-bd629477-f2d6-139c-43bb-450ca94bbf4f?comp=range",
       "RequestMethod": "PUT",
       "RequestHeaders": {
         "Accept": "application/xml",
         "Authorization": "Sanitized",
         "Content-Length": "1024",
         "Content-Type": "application/octet-stream",
-        "traceparent": "00-61eea67862021d4284ee50f2434a3ccf-6a84612b12f22f43-00",
-        "User-Agent": [
-          "azsdk-net-Storage.Files.Shares/12.7.0-alpha.20210121.1",
-          "(.NET 5.0.2; Microsoft Windows 10.0.19042)"
-        ],
-        "x-ms-client-request-id": "be6eb363-f062-79cd-9fee-b8312897dcdd",
-        "x-ms-date": "Thu, 21 Jan 2021 20:39:24 GMT",
+        "traceparent": "00-4d3652137150124ba7f1829358dbb299-77da1d037222bd42-00",
+        "User-Agent": [
+          "azsdk-net-Storage.Files.Shares/12.7.0-alpha.20210126.1",
+          "(.NET 5.0.2; Microsoft Windows 10.0.19042)"
+        ],
+        "x-ms-client-request-id": "1dbf5f62-e66a-5cea-275a-f63202a40510",
+        "x-ms-date": "Tue, 26 Jan 2021 19:30:29 GMT",
         "x-ms-range": "bytes=0-1023",
         "x-ms-return-client-request-id": "true",
         "x-ms-version": "2020-06-12",
         "x-ms-write": "update"
       },
-      "RequestBody": "oO\u002BhqrFSYK9uMiAECT9S6HTAqBTgt2UOQ2fd\u002BlpYbiSFqdyhV3EIRDLD1k6xSYiEnSqHlRUvgemKk2dJdGZVFcT7fl9isJACuGPiHeAWXfnfWV0w0dgOVSjzF8QJvs/LbcGKtcooIuyZhN2yTWQIczZtahsJJETs7Ck3bpnM\u002BfmTF68ejKcvtjZwl0z6XAjE6qOOm1S0wUl9nsih8bNTzYvkHja06ueOPrPlmI338ZAhc4P1PV2l31Vmoe3ejsSCHcnAFj7RDwC8/1ygzii7haw4f34wXY8uPj7hTUj5r7DuYnvDNttST2ODOT0ABRAsqhtBpg5GUsA5ktf/8MK3wlCssWyt907Q5i8arCNRLTkttKMttwmipw\u002B7iqQEUl\u002Bhy3ftVFOkf7LMcb/eK6Wc6GWd0TsfigpHCQlc8W2qzJTQeeGsZNnmiTXwYEZJxHxqH6I/ZoAjgkBspkpJSI1EIqQrDbLE74OMt0gGLirD/UWN8tLLa2UTrPegP72OnUGoqz2hHrbKpS8es684HVMWqakFu1W6ebY/F2G6JK/G/RoHXYLsId6Pw02jrbi2246jipYUieHr7TKGYgZVD4B/WLWVMcDRKYfKdfcIFsv\u002BiTzSFpoZsXQ4G29PZr/YObPMJFQCIanO0mAPShPp4tZmiNnJg/nlZqZBXBVQgcPI8jxEO/J2\u002B2iTA0Q5CWdgTziY6N7lDra6572uwcSUflCdR1fXpafk74xxNoC1q1w/4Q3ct5nk4uOFiVQ0yDqj/4TznMIPiamRtPhRdNg2BTthb\u002BC3t8e3uGR0URtSrydRzTf7wQ\u002BaL1hjSwKgk20LT4QY01la60e9PONdmzeOPgXRAKagOkMrxj\u002BIU2zEFiX3aQKXOtvN9uLvPYUsPJQg1Qz9z5PGahRA7AwZ0pfb\u002BSW9ZjE19wQqAwnEsf2\u002B/4qrZ35fx0eSMP/tVk3OsyRKFERfbtZi694I08uJArkXge2CbmsZezLeKzUySKC3W0/kepy4X5C0SXygV/R7CC5G1tRfTEW5MZgSgUOgL6M9UHd7pYgcXiJdziTueSQ9YiIH7HHLVw4KK0kEpt5MExnZYgZ8AGOlKXeyAn4gyrh01B4hmEMxcvlocXk/GLhEELoLFRYdwWK/YsL6GVWQ6WCRj9G/K3vWqPANE47pZhG\u002BbvLDFbWhVxO8YTaANlmk2IgYrojmhOQ/NGwmEK7U1fuxO6pjzdOr7zi\u002BA8lEVnKXaDsF0biI2OoNg\u002BBIekZl54w7z/quQQq0bb5QKIEa\u002Bt76j6dyzgRCKGPAVUnzYnTxWRs9CYZ36CcwUGT6OK9o8okCTuuf8hmH\u002BKeX7uvBwQpJXs5l3PBXg6Z/Qn2gR\u002B\u002BzV2PA8Q==",
-      "StatusCode": 201,
-      "ResponseHeaders": {
-        "Content-Length": "0",
-        "Content-MD5": "bmQ7s7QiA9t6ec4o4VyJtg==",
-        "Date": "Thu, 21 Jan 2021 20:39:23 GMT",
-        "ETag": "\u00220x8D8BE4CA3762D62\u0022",
-        "Last-Modified": "Thu, 21 Jan 2021 20:39:24 GMT",
-        "Server": [
-          "Windows-Azure-File/1.0",
-          "Microsoft-HTTPAPI/2.0"
-        ],
-        "x-ms-client-request-id": "be6eb363-f062-79cd-9fee-b8312897dcdd",
-        "x-ms-request-id": "7d0dbd68-501a-0016-3935-f02c15000000",
+      "RequestBody": "JK3Le5STNcec5T5A3OrUdl2WL5\u002Brm0kWFNe\u002BYpWcRV85X2OhlNyKh3fzZIlFsDL7M3PGZB9L4oljtWa91dMy/6DeB3yHMuGAC6gnuDa/0GSkwi4h1eFA7XzZPd91zbGkwWTpZqm2cwCSRlh3JCpTpOQCGRKkECq\u002BnhkArfQCCj72g/fR1mm77U8tj4\u002BIyMlShpn7c7Se/7A6KsiQtsUMkDsagaEygc16RyvDdoCaNtVPrSdbBpaKV4NGlqyhKjeJIf9TbkcoHwTMgCyI24gwoPTyQAiesYmkjykd6\u002Boh2RzzOlWARseOJ44jj4ZqAXz6Fva3ruov6nB2r98dCjMZqqYQlaAzr1ksZBl6eyICOo2tItX0aSsyxFDkCpfocBxaCeTgWWzcx2adiknQtW9Oc3RRcOheJUF63tBQTqXBRPT9H3I9IuAh0VtvVt7iYQ7glpcil/8z\u002B\u002BOjZXubi3jB20ZU05X9EFCTL56N785imHzCb7gOnq30ySOOmr1lhUXirXuYjY144oZGj2dhpgwUQMz/2RzAszyZYApxbnWTLqpZqkFTygvuSYwyxw9FkyIXelrwZqwpIvo\u002B/yyDBnMQsmC9B/zLwHbAEI\u002BPjessU8znWvQbosj9L4dGFMvea0IYIhWuiIsmS7njL1YcmZQPEqtgm6x/9BCYv9d0hKur4qRMdmvWfcpBwQ47OHJy4JbyNwIfftCWmS0EFsizsccNOE2x0CIoOJThHtmdQ7ydJt5BgUypjGPUtt0\u002B0WcCjRBHLv8kwBBzyv9uPl/2\u002BFZxZ\u002B/qcS96ZKzq3RlF6mcs35HJVhS8eGbOzrdNOk0E3b2HzGp4FxvgzMpTOuP3Lt\u002BYQl/OLaJBtO6JHKN4LSle5f9bvh38s8d16YpKaT2D1p/YtffuNbAbRRd77/t3Z56g9FTjm2/Bm46YWEQX9kuwBkUDoHgxb69PP3gFgcTL/YHrqXTooDswFhlpVt1rBE7Myui2dMcmb4Wlk1v2uxrJzFvCLE3Xx2YJ04leyBjS4zsqObbbFIm5xDruQwzgOVv/n4mCqNcB9QKCraA\u002ByKZs0q8fzIJj7bjRCWcS6IRZKZouXimOUDpkKESzWWfoe/yTgnFdwGzYm7HRsJ9v7g1\u002BKYMGD2p93YJ0u6M\u002BsJRR6I5rf2UT/GgtVcJ3vaCb9Do2NDDj4muRFqTv6AXImuscf8cRBG\u002Bnaywa2LmnBSDi2cZpB3tkbQUi2WjBIxNjZbrXWz3YifDLj8kDyAqx6hCDDQ8/XpNvuBHB7ioG5UcZt3L\u002B0KriCU/WnniyYKX6cO9YPRYDJAYnZ6IrFpvFxKmB6RCYshlmoQPAaMAbvVdsx346rqcwFZNs12kHtvO0ENnOMQ==",
+      "StatusCode": 201,
+      "ResponseHeaders": {
+        "Content-Length": "0",
+        "Content-MD5": "32ZpfSieU38Qb36iJEHxmA==",
+        "Date": "Tue, 26 Jan 2021 19:30:28 GMT",
+        "ETag": "\u00220x8D8C230D675A0BE\u0022",
+        "Last-Modified": "Tue, 26 Jan 2021 19:30:28 GMT",
+        "Server": [
+          "Windows-Azure-File/1.0",
+          "Microsoft-HTTPAPI/2.0"
+        ],
+        "x-ms-client-request-id": "1dbf5f62-e66a-5cea-275a-f63202a40510",
+        "x-ms-request-id": "c24e1631-d01a-008e-5e19-f40c74000000",
         "x-ms-request-server-encrypted": "true",
         "x-ms-version": "2020-06-12"
       },
       "ResponseBody": []
     },
     {
-      "RequestUri": "https://seanmcccanary3.file.core.windows.net/test-share-dde95b4a-85cd-04e3-5eb3-ada022bc60e1/test-directory-03f6c31c-16ce-e3bc-e190-7940a753fce6/test-file-67528914-b601-df10-e0fa-3c6f8f59b0da",
+      "RequestUri": "https://seanmcccanary3.file.core.windows.net/test-share-508f9bd7-9a9e-fa6a-4f0a-5dbffb93429a/test-directory-ed275c48-ca65-2272-d6b5-b64b4d679cb8/test-file-bd629477-f2d6-139c-43bb-450ca94bbf4f",
       "RequestMethod": "HEAD",
       "RequestHeaders": {
         "Accept": "application/xml",
         "Authorization": "Sanitized",
-        "traceparent": "00-e35950b4d3443341928c56f2c76d82a7-4ed2352a4225f24f-00",
-        "User-Agent": [
-          "azsdk-net-Storage.Files.Shares/12.7.0-alpha.20210121.1",
-          "(.NET 5.0.2; Microsoft Windows 10.0.19042)"
-        ],
-        "x-ms-client-request-id": "8f49a650-3064-a6e4-4759-b45f6e1520ac",
-        "x-ms-date": "Thu, 21 Jan 2021 20:39:24 GMT",
+        "traceparent": "00-90cfa33d3c006841a4d770c891528ce6-d5ad6a306f31b047-00",
+        "User-Agent": [
+          "azsdk-net-Storage.Files.Shares/12.7.0-alpha.20210126.1",
+          "(.NET 5.0.2; Microsoft Windows 10.0.19042)"
+        ],
+        "x-ms-client-request-id": "c6759a1a-a10b-1051-b83b-5d68d6ada072",
+        "x-ms-date": "Tue, 26 Jan 2021 19:30:29 GMT",
         "x-ms-return-client-request-id": "true",
         "x-ms-version": "2020-06-12"
       },
@@ -190,25 +185,25 @@
       "ResponseHeaders": {
         "Content-Length": "1024",
         "Content-Type": "application/octet-stream",
-        "Date": "Thu, 21 Jan 2021 20:39:23 GMT",
-        "ETag": "\u00220x8D8BE4CA3762D62\u0022",
-        "Last-Modified": "Thu, 21 Jan 2021 20:39:24 GMT",
+        "Date": "Tue, 26 Jan 2021 19:30:28 GMT",
+        "ETag": "\u00220x8D8C230D675A0BE\u0022",
+        "Last-Modified": "Tue, 26 Jan 2021 19:30:28 GMT",
         "Server": [
           "Windows-Azure-File/1.0",
           "Microsoft-HTTPAPI/2.0"
         ],
         "Vary": "Origin",
-        "x-ms-client-request-id": "8f49a650-3064-a6e4-4759-b45f6e1520ac",
+        "x-ms-client-request-id": "c6759a1a-a10b-1051-b83b-5d68d6ada072",
         "x-ms-file-attributes": "Archive",
-        "x-ms-file-change-time": "2021-01-21T20:39:24.2148194Z",
-        "x-ms-file-creation-time": "2021-01-21T20:39:24.1457714Z",
+        "x-ms-file-change-time": "2021-01-26T19:30:28.5177022Z",
+        "x-ms-file-creation-time": "2021-01-26T19:30:28.4476528Z",
         "x-ms-file-id": "11529285414812647424",
-        "x-ms-file-last-write-time": "2021-01-21T20:39:24.2148194Z",
+        "x-ms-file-last-write-time": "2021-01-26T19:30:28.5177022Z",
         "x-ms-file-parent-id": "13835128424026341376",
         "x-ms-file-permission-key": "4010187179898695473*11459378189709739967",
         "x-ms-lease-state": "available",
         "x-ms-lease-status": "unlocked",
-        "x-ms-request-id": "7d0dbd69-501a-0016-3a35-f02c15000000",
+        "x-ms-request-id": "c24e1632-d01a-008e-5f19-f40c74000000",
         "x-ms-server-encrypted": "true",
         "x-ms-type": "File",
         "x-ms-version": "2020-06-12"
@@ -216,17 +211,17 @@
       "ResponseBody": []
     },
     {
-      "RequestUri": "https://seanmcccanary3.file.core.windows.net/test-share-dde95b4a-85cd-04e3-5eb3-ada022bc60e1/test-directory-03f6c31c-16ce-e3bc-e190-7940a753fce6/test-file-67528914-b601-df10-e0fa-3c6f8f59b0da",
+      "RequestUri": "https://seanmcccanary3.file.core.windows.net/test-share-508f9bd7-9a9e-fa6a-4f0a-5dbffb93429a/test-directory-ed275c48-ca65-2272-d6b5-b64b4d679cb8/test-file-bd629477-f2d6-139c-43bb-450ca94bbf4f",
       "RequestMethod": "GET",
       "RequestHeaders": {
         "Accept": "application/xml",
         "Authorization": "Sanitized",
         "User-Agent": [
-          "azsdk-net-Storage.Files.Shares/12.7.0-alpha.20210121.1",
-          "(.NET 5.0.2; Microsoft Windows 10.0.19042)"
-        ],
-        "x-ms-client-request-id": "82e13996-4c4e-7c79-bc72-5bb78ddb6b74",
-        "x-ms-date": "Thu, 21 Jan 2021 20:39:24 GMT",
+          "azsdk-net-Storage.Files.Shares/12.7.0-alpha.20210126.1",
+          "(.NET 5.0.2; Microsoft Windows 10.0.19042)"
+        ],
+        "x-ms-client-request-id": "67189d32-3e2e-4e05-51e2-b33976baaafd",
+        "x-ms-date": "Tue, 26 Jan 2021 19:30:29 GMT",
         "x-ms-range": "bytes=0-4194303",
         "x-ms-range-get-content-md5": "false",
         "x-ms-return-client-request-id": "true",
@@ -239,44 +234,44 @@
         "Content-Length": "1024",
         "Content-Range": "bytes 0-1023/1024",
         "Content-Type": "application/octet-stream",
-        "Date": "Thu, 21 Jan 2021 20:39:23 GMT",
-        "ETag": "\u00220x8D8BE4CA3762D62\u0022",
-        "Last-Modified": "Thu, 21 Jan 2021 20:39:24 GMT",
+        "Date": "Tue, 26 Jan 2021 19:30:28 GMT",
+        "ETag": "\u00220x8D8C230D675A0BE\u0022",
+        "Last-Modified": "Tue, 26 Jan 2021 19:30:28 GMT",
         "Server": [
           "Windows-Azure-File/1.0",
           "Microsoft-HTTPAPI/2.0"
         ],
         "Vary": "Origin",
-        "x-ms-client-request-id": "82e13996-4c4e-7c79-bc72-5bb78ddb6b74",
+        "x-ms-client-request-id": "67189d32-3e2e-4e05-51e2-b33976baaafd",
         "x-ms-file-attributes": "Archive",
-        "x-ms-file-change-time": "2021-01-21T20:39:24.2148194Z",
-        "x-ms-file-creation-time": "2021-01-21T20:39:24.1457714Z",
+        "x-ms-file-change-time": "2021-01-26T19:30:28.5177022Z",
+        "x-ms-file-creation-time": "2021-01-26T19:30:28.4476528Z",
         "x-ms-file-id": "11529285414812647424",
-        "x-ms-file-last-write-time": "2021-01-21T20:39:24.2148194Z",
+        "x-ms-file-last-write-time": "2021-01-26T19:30:28.5177022Z",
         "x-ms-file-parent-id": "13835128424026341376",
         "x-ms-file-permission-key": "4010187179898695473*11459378189709739967",
         "x-ms-lease-state": "available",
         "x-ms-lease-status": "unlocked",
-        "x-ms-request-id": "7d0dbd6a-501a-0016-3b35-f02c15000000",
+        "x-ms-request-id": "c24e1633-d01a-008e-6019-f40c74000000",
         "x-ms-server-encrypted": "true",
         "x-ms-type": "File",
         "x-ms-version": "2020-06-12"
       },
-      "ResponseBody": "oO\u002BhqrFSYK9uMiAECT9S6HTAqBTgt2UOQ2fd\u002BlpYbiSFqdyhV3EIRDLD1k6xSYiEnSqHlRUvgemKk2dJdGZVFcT7fl9isJACuGPiHeAWXfnfWV0w0dgOVSjzF8QJvs/LbcGKtcooIuyZhN2yTWQIczZtahsJJETs7Ck3bpnM\u002BfmTF68ejKcvtjZwl0z6XAjE6qOOm1S0wUl9nsih8bNTzYvkHja06ueOPrPlmI338ZAhc4P1PV2l31Vmoe3ejsSCHcnAFj7RDwC8/1ygzii7haw4f34wXY8uPj7hTUj5r7DuYnvDNttST2ODOT0ABRAsqhtBpg5GUsA5ktf/8MK3wlCssWyt907Q5i8arCNRLTkttKMttwmipw\u002B7iqQEUl\u002Bhy3ftVFOkf7LMcb/eK6Wc6GWd0TsfigpHCQlc8W2qzJTQeeGsZNnmiTXwYEZJxHxqH6I/ZoAjgkBspkpJSI1EIqQrDbLE74OMt0gGLirD/UWN8tLLa2UTrPegP72OnUGoqz2hHrbKpS8es684HVMWqakFu1W6ebY/F2G6JK/G/RoHXYLsId6Pw02jrbi2246jipYUieHr7TKGYgZVD4B/WLWVMcDRKYfKdfcIFsv\u002BiTzSFpoZsXQ4G29PZr/YObPMJFQCIanO0mAPShPp4tZmiNnJg/nlZqZBXBVQgcPI8jxEO/J2\u002B2iTA0Q5CWdgTziY6N7lDra6572uwcSUflCdR1fXpafk74xxNoC1q1w/4Q3ct5nk4uOFiVQ0yDqj/4TznMIPiamRtPhRdNg2BTthb\u002BC3t8e3uGR0URtSrydRzTf7wQ\u002BaL1hjSwKgk20LT4QY01la60e9PONdmzeOPgXRAKagOkMrxj\u002BIU2zEFiX3aQKXOtvN9uLvPYUsPJQg1Qz9z5PGahRA7AwZ0pfb\u002BSW9ZjE19wQqAwnEsf2\u002B/4qrZ35fx0eSMP/tVk3OsyRKFERfbtZi694I08uJArkXge2CbmsZezLeKzUySKC3W0/kepy4X5C0SXygV/R7CC5G1tRfTEW5MZgSgUOgL6M9UHd7pYgcXiJdziTueSQ9YiIH7HHLVw4KK0kEpt5MExnZYgZ8AGOlKXeyAn4gyrh01B4hmEMxcvlocXk/GLhEELoLFRYdwWK/YsL6GVWQ6WCRj9G/K3vWqPANE47pZhG\u002BbvLDFbWhVxO8YTaANlmk2IgYrojmhOQ/NGwmEK7U1fuxO6pjzdOr7zi\u002BA8lEVnKXaDsF0biI2OoNg\u002BBIekZl54w7z/quQQq0bb5QKIEa\u002Bt76j6dyzgRCKGPAVUnzYnTxWRs9CYZ36CcwUGT6OK9o8okCTuuf8hmH\u002BKeX7uvBwQpJXs5l3PBXg6Z/Qn2gR\u002B\u002BzV2PA8Q=="
-    },
-    {
-      "RequestUri": "https://seanmcccanary3.file.core.windows.net/test-share-dde95b4a-85cd-04e3-5eb3-ada022bc60e1?restype=share",
+      "ResponseBody": "JK3Le5STNcec5T5A3OrUdl2WL5\u002Brm0kWFNe\u002BYpWcRV85X2OhlNyKh3fzZIlFsDL7M3PGZB9L4oljtWa91dMy/6DeB3yHMuGAC6gnuDa/0GSkwi4h1eFA7XzZPd91zbGkwWTpZqm2cwCSRlh3JCpTpOQCGRKkECq\u002BnhkArfQCCj72g/fR1mm77U8tj4\u002BIyMlShpn7c7Se/7A6KsiQtsUMkDsagaEygc16RyvDdoCaNtVPrSdbBpaKV4NGlqyhKjeJIf9TbkcoHwTMgCyI24gwoPTyQAiesYmkjykd6\u002Boh2RzzOlWARseOJ44jj4ZqAXz6Fva3ruov6nB2r98dCjMZqqYQlaAzr1ksZBl6eyICOo2tItX0aSsyxFDkCpfocBxaCeTgWWzcx2adiknQtW9Oc3RRcOheJUF63tBQTqXBRPT9H3I9IuAh0VtvVt7iYQ7glpcil/8z\u002B\u002BOjZXubi3jB20ZU05X9EFCTL56N785imHzCb7gOnq30ySOOmr1lhUXirXuYjY144oZGj2dhpgwUQMz/2RzAszyZYApxbnWTLqpZqkFTygvuSYwyxw9FkyIXelrwZqwpIvo\u002B/yyDBnMQsmC9B/zLwHbAEI\u002BPjessU8znWvQbosj9L4dGFMvea0IYIhWuiIsmS7njL1YcmZQPEqtgm6x/9BCYv9d0hKur4qRMdmvWfcpBwQ47OHJy4JbyNwIfftCWmS0EFsizsccNOE2x0CIoOJThHtmdQ7ydJt5BgUypjGPUtt0\u002B0WcCjRBHLv8kwBBzyv9uPl/2\u002BFZxZ\u002B/qcS96ZKzq3RlF6mcs35HJVhS8eGbOzrdNOk0E3b2HzGp4FxvgzMpTOuP3Lt\u002BYQl/OLaJBtO6JHKN4LSle5f9bvh38s8d16YpKaT2D1p/YtffuNbAbRRd77/t3Z56g9FTjm2/Bm46YWEQX9kuwBkUDoHgxb69PP3gFgcTL/YHrqXTooDswFhlpVt1rBE7Myui2dMcmb4Wlk1v2uxrJzFvCLE3Xx2YJ04leyBjS4zsqObbbFIm5xDruQwzgOVv/n4mCqNcB9QKCraA\u002ByKZs0q8fzIJj7bjRCWcS6IRZKZouXimOUDpkKESzWWfoe/yTgnFdwGzYm7HRsJ9v7g1\u002BKYMGD2p93YJ0u6M\u002BsJRR6I5rf2UT/GgtVcJ3vaCb9Do2NDDj4muRFqTv6AXImuscf8cRBG\u002Bnaywa2LmnBSDi2cZpB3tkbQUi2WjBIxNjZbrXWz3YifDLj8kDyAqx6hCDDQ8/XpNvuBHB7ioG5UcZt3L\u002B0KriCU/WnniyYKX6cO9YPRYDJAYnZ6IrFpvFxKmB6RCYshlmoQPAaMAbvVdsx346rqcwFZNs12kHtvO0ENnOMQ=="
+    },
+    {
+      "RequestUri": "https://seanmcccanary3.file.core.windows.net/test-share-508f9bd7-9a9e-fa6a-4f0a-5dbffb93429a?restype=share",
       "RequestMethod": "DELETE",
       "RequestHeaders": {
         "Accept": "application/xml",
         "Authorization": "Sanitized",
-        "traceparent": "00-41296e716345ec41b573cf23acd205b1-038c52f144e26647-00",
-        "User-Agent": [
-          "azsdk-net-Storage.Files.Shares/12.7.0-alpha.20210121.1",
-          "(.NET 5.0.2; Microsoft Windows 10.0.19042)"
-        ],
-        "x-ms-client-request-id": "35c81290-9d33-085d-603c-70d32a33939d",
-        "x-ms-date": "Thu, 21 Jan 2021 20:39:24 GMT",
+        "traceparent": "00-7c55e7b0aebee14f93bca46b6b71f1db-6719176a03e22542-00",
+        "User-Agent": [
+          "azsdk-net-Storage.Files.Shares/12.7.0-alpha.20210126.1",
+          "(.NET 5.0.2; Microsoft Windows 10.0.19042)"
+        ],
+        "x-ms-client-request-id": "393674bc-3995-f243-cce7-a0dce3891882",
+        "x-ms-date": "Tue, 26 Jan 2021 19:30:29 GMT",
         "x-ms-delete-snapshots": "include",
         "x-ms-return-client-request-id": "true",
         "x-ms-version": "2020-06-12"
@@ -285,25 +280,20 @@
       "StatusCode": 202,
       "ResponseHeaders": {
         "Content-Length": "0",
-        "Date": "Thu, 21 Jan 2021 20:39:23 GMT",
-        "Server": [
-          "Windows-Azure-File/1.0",
-          "Microsoft-HTTPAPI/2.0"
-        ],
-        "x-ms-client-request-id": "35c81290-9d33-085d-603c-70d32a33939d",
-<<<<<<< HEAD
-        "x-ms-request-id": "30b51b4b-401a-000a-0fe2-9c7e75000000",
-        "x-ms-version": "2020-06-12"
-=======
-        "x-ms-request-id": "7d0dbd6c-501a-0016-3c35-f02c15000000",
-        "x-ms-version": "2020-04-08"
->>>>>>> ac24a13f
+        "Date": "Tue, 26 Jan 2021 19:30:28 GMT",
+        "Server": [
+          "Windows-Azure-File/1.0",
+          "Microsoft-HTTPAPI/2.0"
+        ],
+        "x-ms-client-request-id": "393674bc-3995-f243-cce7-a0dce3891882",
+        "x-ms-request-id": "c24e1634-d01a-008e-6119-f40c74000000",
+        "x-ms-version": "2020-06-12"
       },
       "ResponseBody": []
     }
   ],
   "Variables": {
-    "RandomSeed": "1549466516",
+    "RandomSeed": "1806931324",
     "Storage_TestConfigDefault": "ProductionTenant\nseanmcccanary3\nU2FuaXRpemVk\nhttps://seanmcccanary3.blob.core.windows.net\nhttps://seanmcccanary3.file.core.windows.net\nhttps://seanmcccanary3.queue.core.windows.net\nhttps://seanmcccanary3.table.core.windows.net\n\n\n\n\nhttps://seanmcccanary3-secondary.blob.core.windows.net\nhttps://seanmcccanary3-secondary.file.core.windows.net\nhttps://seanmcccanary3-secondary.queue.core.windows.net\nhttps://seanmcccanary3-secondary.table.core.windows.net\n\nSanitized\n\n\nCloud\nBlobEndpoint=https://seanmcccanary3.blob.core.windows.net/;QueueEndpoint=https://seanmcccanary3.queue.core.windows.net/;FileEndpoint=https://seanmcccanary3.file.core.windows.net/;BlobSecondaryEndpoint=https://seanmcccanary3-secondary.blob.core.windows.net/;QueueSecondaryEndpoint=https://seanmcccanary3-secondary.queue.core.windows.net/;FileSecondaryEndpoint=https://seanmcccanary3-secondary.file.core.windows.net/;AccountName=seanmcccanary3;AccountKey=Kg==;\nseanscope1"
   }
 }