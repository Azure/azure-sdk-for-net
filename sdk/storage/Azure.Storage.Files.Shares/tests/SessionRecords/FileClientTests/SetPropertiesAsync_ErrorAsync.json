--- conflicted
+++ resolved
@@ -1,31 +1,17 @@
 {
   "Entries": [
     {
-<<<<<<< HEAD
-      "RequestUri": "http://seanstagetest.file.core.windows.net/test-share-a1df0332-405b-e13b-d89e-29562d4a93df?restype=share",
+      "RequestUri": "http://seanstagetest.file.core.windows.net/test-share-4f240051-8047-ba57-3d3f-1368536d4635?restype=share",
       "RequestMethod": "PUT",
       "RequestHeaders": {
         "Authorization": "Sanitized",
-        "traceparent": "00-ccdb26ddb19e1d42a69f97fead1ef351-f5a5e0e47413984b-00",
+        "traceparent": "00-2cd49982a3c9c14e90be5c7e345dbda4-10539c4d9194444e-00",
         "User-Agent": [
-          "azsdk-net-Storage.Files.Shares/12.0.0-dev.20191209.1\u002Bb71b1fa965b15eccfc57e2c7781b8bf85cd4c766",
+          "azsdk-net-Storage.Files.Shares/12.0.0-dev.20191211.1\u002B899431c003876eb9b26cefd8e8a37e7f27f82ced",
           "(.NET Core 4.6.28008.01; Microsoft Windows 10.0.18363 )"
         ],
-        "x-ms-client-request-id": "6a5deea4-e294-c171-d5da-70c13d7a99b1",
-        "x-ms-date": "Tue, 10 Dec 2019 05:32:49 GMT",
-=======
-      "RequestUri": "http://seanstagetest.file.core.windows.net/test-share-074e6691-cbd5-cd6f-8853-25809b64a41a?restype=share",
-      "RequestMethod": "PUT",
-      "RequestHeaders": {
-        "Authorization": "Sanitized",
-        "traceparent": "00-6fefa27acd8da949837b7c2d29180acd-642cfb6a8aadaa41-00",
-        "User-Agent": [
-          "azsdk-net-Storage.Files.Shares/12.0.0-dev.20191209.1\u002B61bda4d1783b0e05dba0d434ff14b2840726d3b1",
-          "(.NET Core 4.6.28008.01; Microsoft Windows 10.0.18363 )"
-        ],
-        "x-ms-client-request-id": "6c8c76b7-a86a-7a2a-8311-e0dc9e7f0a09",
-        "x-ms-date": "Tue, 10 Dec 2019 06:01:14 GMT",
->>>>>>> 1d9822e0
+        "x-ms-client-request-id": "6b3c8978-38e2-b0e9-83fb-e51825f85e82",
+        "x-ms-date": "Wed, 11 Dec 2019 20:39:54 GMT",
         "x-ms-return-client-request-id": "true",
         "x-ms-version": "2019-07-07"
       },
@@ -33,56 +19,31 @@
       "StatusCode": 201,
       "ResponseHeaders": {
         "Content-Length": "0",
-<<<<<<< HEAD
-        "Date": "Tue, 10 Dec 2019 05:32:48 GMT",
-        "ETag": "\u00220x8D77D32655C5F26\u0022",
-        "Last-Modified": "Tue, 10 Dec 2019 05:32:49 GMT",
-=======
-        "Date": "Tue, 10 Dec 2019 06:01:13 GMT",
-        "ETag": "\u00220x8D77D365D486748\u0022",
-        "Last-Modified": "Tue, 10 Dec 2019 06:01:14 GMT",
->>>>>>> 1d9822e0
+        "Date": "Wed, 11 Dec 2019 20:39:53 GMT",
+        "ETag": "\u00220x8D77E7A47804DE1\u0022",
+        "Last-Modified": "Wed, 11 Dec 2019 20:39:54 GMT",
         "Server": [
           "Windows-Azure-File/1.0",
           "Microsoft-HTTPAPI/2.0"
         ],
-<<<<<<< HEAD
-        "x-ms-client-request-id": "6a5deea4-e294-c171-d5da-70c13d7a99b1",
-        "x-ms-request-id": "0cb00a19-501a-0046-2d1b-afa6bc000000",
-=======
-        "x-ms-client-request-id": "6c8c76b7-a86a-7a2a-8311-e0dc9e7f0a09",
-        "x-ms-request-id": "38a4fa1d-501a-0034-6f1f-afa1f3000000",
->>>>>>> 1d9822e0
+        "x-ms-client-request-id": "6b3c8978-38e2-b0e9-83fb-e51825f85e82",
+        "x-ms-request-id": "ef3e4043-c01a-0019-3963-b01280000000",
         "x-ms-version": "2019-07-07"
       },
       "ResponseBody": []
     },
     {
-<<<<<<< HEAD
-      "RequestUri": "http://seanstagetest.file.core.windows.net/test-share-a1df0332-405b-e13b-d89e-29562d4a93df/test-directory-69366a1c-3c47-b04b-cb2f-6585057174dd?restype=directory",
+      "RequestUri": "http://seanstagetest.file.core.windows.net/test-share-4f240051-8047-ba57-3d3f-1368536d4635/test-directory-850e595b-6f8d-2172-ec4a-62bd72d8c209?restype=directory",
       "RequestMethod": "PUT",
       "RequestHeaders": {
         "Authorization": "Sanitized",
-        "traceparent": "00-313c5e5f2a232f46bba0b8cb9be94dea-ca1dd4cd698d0f4c-00",
+        "traceparent": "00-166548947776684c8326dad12f0f79b8-0d5f35603c5cb146-00",
         "User-Agent": [
-          "azsdk-net-Storage.Files.Shares/12.0.0-dev.20191209.1\u002Bb71b1fa965b15eccfc57e2c7781b8bf85cd4c766",
+          "azsdk-net-Storage.Files.Shares/12.0.0-dev.20191211.1\u002B899431c003876eb9b26cefd8e8a37e7f27f82ced",
           "(.NET Core 4.6.28008.01; Microsoft Windows 10.0.18363 )"
         ],
-        "x-ms-client-request-id": "02ad893c-58c4-684c-a2ac-9e647cecbb63",
-        "x-ms-date": "Tue, 10 Dec 2019 05:32:49 GMT",
-=======
-      "RequestUri": "http://seanstagetest.file.core.windows.net/test-share-074e6691-cbd5-cd6f-8853-25809b64a41a/test-directory-d6ec1b1e-9865-a701-8efa-3bd46df627ca?restype=directory",
-      "RequestMethod": "PUT",
-      "RequestHeaders": {
-        "Authorization": "Sanitized",
-        "traceparent": "00-6b9020a37cc1914a83eb14e9873126dc-4611ca43435c6549-00",
-        "User-Agent": [
-          "azsdk-net-Storage.Files.Shares/12.0.0-dev.20191209.1\u002B61bda4d1783b0e05dba0d434ff14b2840726d3b1",
-          "(.NET Core 4.6.28008.01; Microsoft Windows 10.0.18363 )"
-        ],
-        "x-ms-client-request-id": "895a53f7-10d1-1f32-74e5-de6f6d550d8c",
-        "x-ms-date": "Tue, 10 Dec 2019 06:01:14 GMT",
->>>>>>> 1d9822e0
+        "x-ms-client-request-id": "9d238b2b-e626-0931-171b-7e97d52c3eab",
+        "x-ms-date": "Wed, 11 Dec 2019 20:39:54 GMT",
         "x-ms-file-attributes": "None",
         "x-ms-file-creation-time": "Now",
         "x-ms-file-last-write-time": "Now",
@@ -94,83 +55,45 @@
       "StatusCode": 201,
       "ResponseHeaders": {
         "Content-Length": "0",
-<<<<<<< HEAD
-        "Date": "Tue, 10 Dec 2019 05:32:49 GMT",
-        "ETag": "\u00220x8D77D326569FA46\u0022",
-        "Last-Modified": "Tue, 10 Dec 2019 05:32:49 GMT",
-=======
-        "Date": "Tue, 10 Dec 2019 06:01:13 GMT",
-        "ETag": "\u00220x8D77D365D562701\u0022",
-        "Last-Modified": "Tue, 10 Dec 2019 06:01:14 GMT",
->>>>>>> 1d9822e0
+        "Date": "Wed, 11 Dec 2019 20:39:54 GMT",
+        "ETag": "\u00220x8D77E7A478E4279\u0022",
+        "Last-Modified": "Wed, 11 Dec 2019 20:39:54 GMT",
         "Server": [
           "Windows-Azure-File/1.0",
           "Microsoft-HTTPAPI/2.0"
         ],
-<<<<<<< HEAD
-        "x-ms-client-request-id": "02ad893c-58c4-684c-a2ac-9e647cecbb63",
+        "x-ms-client-request-id": "9d238b2b-e626-0931-171b-7e97d52c3eab",
         "x-ms-file-attributes": "Directory",
-        "x-ms-file-change-time": "2019-12-10T05:32:49.9495494Z",
-        "x-ms-file-creation-time": "2019-12-10T05:32:49.9495494Z",
+        "x-ms-file-change-time": "2019-12-11T20:39:54.7829881Z",
+        "x-ms-file-creation-time": "2019-12-11T20:39:54.7829881Z",
         "x-ms-file-id": "13835128424026341376",
-        "x-ms-file-last-write-time": "2019-12-10T05:32:49.9495494Z",
+        "x-ms-file-last-write-time": "2019-12-11T20:39:54.7829881Z",
         "x-ms-file-parent-id": "0",
         "x-ms-file-permission-key": "7855875120676328179*422928105932735866",
-        "x-ms-request-id": "0cb00a1b-501a-0046-2e1b-afa6bc000000",
-=======
-        "x-ms-client-request-id": "895a53f7-10d1-1f32-74e5-de6f6d550d8c",
-        "x-ms-file-attributes": "Directory",
-        "x-ms-file-change-time": "2019-12-10T06:01:14.3847681Z",
-        "x-ms-file-creation-time": "2019-12-10T06:01:14.3847681Z",
-        "x-ms-file-id": "13835128424026341376",
-        "x-ms-file-last-write-time": "2019-12-10T06:01:14.3847681Z",
-        "x-ms-file-parent-id": "0",
-        "x-ms-file-permission-key": "7855875120676328179*422928105932735866",
-        "x-ms-request-id": "38a4fa1f-501a-0034-701f-afa1f3000000",
->>>>>>> 1d9822e0
+        "x-ms-request-id": "ef3e4045-c01a-0019-3a63-b01280000000",
         "x-ms-request-server-encrypted": "true",
         "x-ms-version": "2019-07-07"
       },
       "ResponseBody": []
     },
     {
-<<<<<<< HEAD
-      "RequestUri": "http://seanstagetest.file.core.windows.net/test-share-a1df0332-405b-e13b-d89e-29562d4a93df/test-directory-69366a1c-3c47-b04b-cb2f-6585057174dd/test-file-a9e49266-5bc8-f3c4-1f06-3e608884a055?comp=properties",
+      "RequestUri": "http://seanstagetest.file.core.windows.net/test-share-4f240051-8047-ba57-3d3f-1368536d4635/test-directory-850e595b-6f8d-2172-ec4a-62bd72d8c209/test-file-d144dc38-9408-8052-0794-fac84cb6d6f1?comp=properties",
       "RequestMethod": "PUT",
       "RequestHeaders": {
         "Authorization": "Sanitized",
-        "traceparent": "00-4bbc01236a26434293316f2bd750d613-b40f45a05cafff4a-00",
+        "traceparent": "00-66fcb8597aca1b4f87c1d622feb10fc2-fc17ed6c4683d34b-00",
         "User-Agent": [
-          "azsdk-net-Storage.Files.Shares/12.0.0-dev.20191209.1\u002Bb71b1fa965b15eccfc57e2c7781b8bf85cd4c766",
+          "azsdk-net-Storage.Files.Shares/12.0.0-dev.20191211.1\u002B899431c003876eb9b26cefd8e8a37e7f27f82ced",
           "(.NET Core 4.6.28008.01; Microsoft Windows 10.0.18363 )"
         ],
-        "x-ms-cache-control": "vjkiyioxfethrayptnir",
-        "x-ms-client-request-id": "7e604f2b-c891-e1f8-c4ba-e2bd19ebdf1d",
-        "x-ms-content-disposition": "eqrepcselgqujtedsgku",
-        "x-ms-content-encoding": "tpomwxalckgqtckeqgsw",
-        "x-ms-content-language": "pklxnxxwuuvmcnwocfgr",
-        "x-ms-content-md5": "mV7ClqY2sbVxDyj0P2RAqA==",
-        "x-ms-content-type": "cgbaaabgjammmnejepxy",
-        "x-ms-date": "Tue, 10 Dec 2019 05:32:50 GMT",
-=======
-      "RequestUri": "http://seanstagetest.file.core.windows.net/test-share-074e6691-cbd5-cd6f-8853-25809b64a41a/test-directory-d6ec1b1e-9865-a701-8efa-3bd46df627ca/test-file-107016ea-e5b7-e632-6c85-a57334249d92?comp=properties",
-      "RequestMethod": "PUT",
-      "RequestHeaders": {
-        "Authorization": "Sanitized",
-        "traceparent": "00-2d2309bce9aec347aa4f8acb2bcbb637-5b1a12e037b2554f-00",
-        "User-Agent": [
-          "azsdk-net-Storage.Files.Shares/12.0.0-dev.20191209.1\u002B61bda4d1783b0e05dba0d434ff14b2840726d3b1",
-          "(.NET Core 4.6.28008.01; Microsoft Windows 10.0.18363 )"
-        ],
-        "x-ms-cache-control": "fvtbvkvqwumdcrcqrvdq",
-        "x-ms-client-request-id": "f2f3d6e5-a48b-1195-2174-1d4b6abfea50",
-        "x-ms-content-disposition": "xhnlqilhvsusgkxxxipi",
-        "x-ms-content-encoding": "qageuhhixbqqajkxhijn",
-        "x-ms-content-language": "xotdatvqtdrjgtaxbjpj",
-        "x-ms-content-md5": "xAvma8LbquzCwG4vjjGjVg==",
-        "x-ms-content-type": "adiucdrwaaqpxckcfcda",
-        "x-ms-date": "Tue, 10 Dec 2019 06:01:14 GMT",
->>>>>>> 1d9822e0
+        "x-ms-cache-control": "rfovjwqirsywqobdlshd",
+        "x-ms-client-request-id": "6e837887-e3b6-97eb-39a3-9591ec69bd60",
+        "x-ms-content-disposition": "opvpkgwosklpgpffgqxs",
+        "x-ms-content-encoding": "wrsepciaecmygkwcixld",
+        "x-ms-content-language": "abphhjqbiuwttnfwvryh",
+        "x-ms-content-md5": "rGPIrxqZnf79Xzdwqyazmg==",
+        "x-ms-content-type": "xvkpwljurdwhfusuclwg",
+        "x-ms-date": "Wed, 11 Dec 2019 20:39:54 GMT",
         "x-ms-file-attributes": "Preserve",
         "x-ms-file-creation-time": "Preserve",
         "x-ms-file-last-write-time": "Preserve",
@@ -183,63 +106,34 @@
       "ResponseHeaders": {
         "Content-Length": "223",
         "Content-Type": "application/xml",
-<<<<<<< HEAD
-        "Date": "Tue, 10 Dec 2019 05:32:49 GMT",
-=======
-        "Date": "Tue, 10 Dec 2019 06:01:13 GMT",
->>>>>>> 1d9822e0
+        "Date": "Wed, 11 Dec 2019 20:39:54 GMT",
         "Server": [
           "Windows-Azure-File/1.0",
           "Microsoft-HTTPAPI/2.0"
         ],
-<<<<<<< HEAD
-        "x-ms-client-request-id": "7e604f2b-c891-e1f8-c4ba-e2bd19ebdf1d",
+        "x-ms-client-request-id": "6e837887-e3b6-97eb-39a3-9591ec69bd60",
         "x-ms-error-code": "ResourceNotFound",
-        "x-ms-request-id": "0cb00a1c-501a-0046-2f1b-afa6bc000000",
-=======
-        "x-ms-client-request-id": "f2f3d6e5-a48b-1195-2174-1d4b6abfea50",
-        "x-ms-error-code": "ResourceNotFound",
-        "x-ms-request-id": "38a4fa20-501a-0034-711f-afa1f3000000",
->>>>>>> 1d9822e0
+        "x-ms-request-id": "ef3e4046-c01a-0019-3b63-b01280000000",
         "x-ms-version": "2019-07-07"
       },
       "ResponseBody": [
         "\uFEFF\u003C?xml version=\u00221.0\u0022 encoding=\u0022utf-8\u0022?\u003E\u003CError\u003E\u003CCode\u003EResourceNotFound\u003C/Code\u003E\u003CMessage\u003EThe specified resource does not exist.\n",
-<<<<<<< HEAD
-        "RequestId:0cb00a1c-501a-0046-2f1b-afa6bc000000\n",
-        "Time:2019-12-10T05:32:50.0313821Z\u003C/Message\u003E\u003C/Error\u003E"
+        "RequestId:ef3e4046-c01a-0019-3b63-b01280000000\n",
+        "Time:2019-12-11T20:39:54.8655352Z\u003C/Message\u003E\u003C/Error\u003E"
       ]
     },
     {
-      "RequestUri": "http://seanstagetest.file.core.windows.net/test-share-a1df0332-405b-e13b-d89e-29562d4a93df?restype=share",
+      "RequestUri": "http://seanstagetest.file.core.windows.net/test-share-4f240051-8047-ba57-3d3f-1368536d4635?restype=share",
       "RequestMethod": "DELETE",
       "RequestHeaders": {
         "Authorization": "Sanitized",
-        "traceparent": "00-0575e70729b4b04b9d1f4f931bd7be0e-ff97c096fa4fbb4e-00",
+        "traceparent": "00-65c4444f85a73f42a489156c7ff27172-c7727af050524440-00",
         "User-Agent": [
-          "azsdk-net-Storage.Files.Shares/12.0.0-dev.20191209.1\u002Bb71b1fa965b15eccfc57e2c7781b8bf85cd4c766",
+          "azsdk-net-Storage.Files.Shares/12.0.0-dev.20191211.1\u002B899431c003876eb9b26cefd8e8a37e7f27f82ced",
           "(.NET Core 4.6.28008.01; Microsoft Windows 10.0.18363 )"
         ],
-        "x-ms-client-request-id": "3935ff53-2124-f4c4-aa67-b8088e5b6b5c",
-        "x-ms-date": "Tue, 10 Dec 2019 05:32:50 GMT",
-=======
-        "RequestId:38a4fa20-501a-0034-711f-afa1f3000000\n",
-        "Time:2019-12-10T06:01:14.4656683Z\u003C/Message\u003E\u003C/Error\u003E"
-      ]
-    },
-    {
-      "RequestUri": "http://seanstagetest.file.core.windows.net/test-share-074e6691-cbd5-cd6f-8853-25809b64a41a?restype=share",
-      "RequestMethod": "DELETE",
-      "RequestHeaders": {
-        "Authorization": "Sanitized",
-        "traceparent": "00-882e2fe4c601b24c893d95fe688f37c4-12dc995f49b7d446-00",
-        "User-Agent": [
-          "azsdk-net-Storage.Files.Shares/12.0.0-dev.20191209.1\u002B61bda4d1783b0e05dba0d434ff14b2840726d3b1",
-          "(.NET Core 4.6.28008.01; Microsoft Windows 10.0.18363 )"
-        ],
-        "x-ms-client-request-id": "5d8dc98b-ab30-a007-58cc-f72780adf19b",
-        "x-ms-date": "Tue, 10 Dec 2019 06:01:14 GMT",
->>>>>>> 1d9822e0
+        "x-ms-client-request-id": "d3409af1-6832-b33b-82f9-ad118f5100b9",
+        "x-ms-date": "Wed, 11 Dec 2019 20:39:54 GMT",
         "x-ms-delete-snapshots": "include",
         "x-ms-return-client-request-id": "true",
         "x-ms-version": "2019-07-07"
@@ -248,35 +142,21 @@
       "StatusCode": 202,
       "ResponseHeaders": {
         "Content-Length": "0",
-<<<<<<< HEAD
-        "Date": "Tue, 10 Dec 2019 05:32:49 GMT",
-=======
-        "Date": "Tue, 10 Dec 2019 06:01:13 GMT",
->>>>>>> 1d9822e0
+        "Date": "Wed, 11 Dec 2019 20:39:54 GMT",
         "Server": [
           "Windows-Azure-File/1.0",
           "Microsoft-HTTPAPI/2.0"
         ],
-<<<<<<< HEAD
-        "x-ms-client-request-id": "3935ff53-2124-f4c4-aa67-b8088e5b6b5c",
-        "x-ms-request-id": "0cb00a1d-501a-0046-301b-afa6bc000000",
-=======
-        "x-ms-client-request-id": "5d8dc98b-ab30-a007-58cc-f72780adf19b",
-        "x-ms-request-id": "38a4fa21-501a-0034-721f-afa1f3000000",
->>>>>>> 1d9822e0
+        "x-ms-client-request-id": "d3409af1-6832-b33b-82f9-ad118f5100b9",
+        "x-ms-request-id": "ef3e4047-c01a-0019-3c63-b01280000000",
         "x-ms-version": "2019-07-07"
       },
       "ResponseBody": []
     }
   ],
   "Variables": {
-<<<<<<< HEAD
-    "DateTimeOffsetNow": "2019-12-09T21:32:49.8662181-08:00",
-    "RandomSeed": "34400014",
-=======
-    "DateTimeOffsetNow": "2019-12-09T22:01:14.2992634-08:00",
-    "RandomSeed": "1411324351",
->>>>>>> 1d9822e0
+    "DateTimeOffsetNow": "2019-12-11T12:39:54.6717807-08:00",
+    "RandomSeed": "1179277836",
     "Storage_TestConfigDefault": "ProductionTenant\nseanstagetest\nU2FuaXRpemVk\nhttp://seanstagetest.blob.core.windows.net\nhttp://seanstagetest.file.core.windows.net\nhttp://seanstagetest.queue.core.windows.net\nhttp://seanstagetest.table.core.windows.net\n\n\n\n\nhttp://seanstagetest-secondary.blob.core.windows.net\nhttp://seanstagetest-secondary.file.core.windows.net\nhttp://seanstagetest-secondary.queue.core.windows.net\nhttp://seanstagetest-secondary.table.core.windows.net\n\nSanitized\n\n\nCloud\nBlobEndpoint=http://seanstagetest.blob.core.windows.net/;QueueEndpoint=http://seanstagetest.queue.core.windows.net/;FileEndpoint=http://seanstagetest.file.core.windows.net/;BlobSecondaryEndpoint=http://seanstagetest-secondary.blob.core.windows.net/;QueueSecondaryEndpoint=http://seanstagetest-secondary.queue.core.windows.net/;FileSecondaryEndpoint=http://seanstagetest-secondary.file.core.windows.net/;AccountName=seanstagetest;AccountKey=Sanitized"
   }
 }