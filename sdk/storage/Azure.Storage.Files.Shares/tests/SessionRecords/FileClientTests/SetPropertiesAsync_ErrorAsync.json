{
  "Entries": [
    {
      "RequestUri": "http://seanstagetest.file.core.windows.net/test-share-4f240051-8047-ba57-3d3f-1368536d4635?restype=share",
      "RequestMethod": "PUT",
      "RequestHeaders": {
        "Authorization": "Sanitized",
        "traceparent": "00-2cd49982a3c9c14e90be5c7e345dbda4-10539c4d9194444e-00",
        "User-Agent": [
<<<<<<< HEAD
          "azsdk-net-Storage.Files.Shares/12.0.0-dev.20191205.1+4f14c4315f17fbbc59c93c6819467b6f15d7008f",
=======
          "azsdk-net-Storage.Files.Shares/12.0.0-dev.20191211.1\u002B899431c003876eb9b26cefd8e8a37e7f27f82ced",
>>>>>>> 5e20a7a1
          "(.NET Core 4.6.28008.01; Microsoft Windows 10.0.18363 )"
        ],
        "x-ms-client-request-id": "6b3c8978-38e2-b0e9-83fb-e51825f85e82",
        "x-ms-date": "Wed, 11 Dec 2019 20:39:54 GMT",
        "x-ms-return-client-request-id": "true",
        "x-ms-version": "2019-07-07"
      },
      "RequestBody": null,
      "StatusCode": 201,
      "ResponseHeaders": {
        "Content-Length": "0",
<<<<<<< HEAD
        "Date": "Fri, 06 Dec 2019 00:27:15 GMT",
        "ETag": "\"0x8D779E30B905E0E\"",
        "Last-Modified": "Fri, 06 Dec 2019 00:27:15 GMT",
=======
        "Date": "Wed, 11 Dec 2019 20:39:53 GMT",
        "ETag": "\u00220x8D77E7A47804DE1\u0022",
        "Last-Modified": "Wed, 11 Dec 2019 20:39:54 GMT",
>>>>>>> 5e20a7a1
        "Server": [
          "Windows-Azure-File/1.0",
          "Microsoft-HTTPAPI/2.0"
        ],
        "x-ms-client-request-id": "6b3c8978-38e2-b0e9-83fb-e51825f85e82",
        "x-ms-request-id": "ef3e4043-c01a-0019-3963-b01280000000",
        "x-ms-version": "2019-07-07"
      },
      "ResponseBody": []
    },
    {
      "RequestUri": "http://seanstagetest.file.core.windows.net/test-share-4f240051-8047-ba57-3d3f-1368536d4635/test-directory-850e595b-6f8d-2172-ec4a-62bd72d8c209?restype=directory",
      "RequestMethod": "PUT",
      "RequestHeaders": {
        "Authorization": "Sanitized",
        "traceparent": "00-166548947776684c8326dad12f0f79b8-0d5f35603c5cb146-00",
        "User-Agent": [
<<<<<<< HEAD
          "azsdk-net-Storage.Files.Shares/12.0.0-dev.20191205.1+4f14c4315f17fbbc59c93c6819467b6f15d7008f",
=======
          "azsdk-net-Storage.Files.Shares/12.0.0-dev.20191211.1\u002B899431c003876eb9b26cefd8e8a37e7f27f82ced",
>>>>>>> 5e20a7a1
          "(.NET Core 4.6.28008.01; Microsoft Windows 10.0.18363 )"
        ],
        "x-ms-client-request-id": "9d238b2b-e626-0931-171b-7e97d52c3eab",
        "x-ms-date": "Wed, 11 Dec 2019 20:39:54 GMT",
        "x-ms-file-attributes": "None",
        "x-ms-file-creation-time": "Now",
        "x-ms-file-last-write-time": "Now",
        "x-ms-file-permission": "Inherit",
        "x-ms-return-client-request-id": "true",
        "x-ms-version": "2019-07-07"
      },
      "RequestBody": null,
      "StatusCode": 201,
      "ResponseHeaders": {
        "Content-Length": "0",
<<<<<<< HEAD
        "Date": "Fri, 06 Dec 2019 00:27:15 GMT",
        "ETag": "\"0x8D779E30B9DBE7B\"",
        "Last-Modified": "Fri, 06 Dec 2019 00:27:15 GMT",
=======
        "Date": "Wed, 11 Dec 2019 20:39:54 GMT",
        "ETag": "\u00220x8D77E7A478E4279\u0022",
        "Last-Modified": "Wed, 11 Dec 2019 20:39:54 GMT",
>>>>>>> 5e20a7a1
        "Server": [
          "Windows-Azure-File/1.0",
          "Microsoft-HTTPAPI/2.0"
        ],
        "x-ms-client-request-id": "9d238b2b-e626-0931-171b-7e97d52c3eab",
        "x-ms-file-attributes": "Directory",
        "x-ms-file-change-time": "2019-12-11T20:39:54.7829881Z",
        "x-ms-file-creation-time": "2019-12-11T20:39:54.7829881Z",
        "x-ms-file-id": "13835128424026341376",
        "x-ms-file-last-write-time": "2019-12-11T20:39:54.7829881Z",
        "x-ms-file-parent-id": "0",
        "x-ms-file-permission-key": "7855875120676328179*422928105932735866",
        "x-ms-request-id": "ef3e4045-c01a-0019-3a63-b01280000000",
        "x-ms-request-server-encrypted": "true",
        "x-ms-version": "2019-07-07"
      },
      "ResponseBody": []
    },
    {
      "RequestUri": "http://seanstagetest.file.core.windows.net/test-share-4f240051-8047-ba57-3d3f-1368536d4635/test-directory-850e595b-6f8d-2172-ec4a-62bd72d8c209/test-file-d144dc38-9408-8052-0794-fac84cb6d6f1?comp=properties",
      "RequestMethod": "PUT",
      "RequestHeaders": {
        "Authorization": "Sanitized",
        "traceparent": "00-66fcb8597aca1b4f87c1d622feb10fc2-fc17ed6c4683d34b-00",
        "User-Agent": [
<<<<<<< HEAD
          "azsdk-net-Storage.Files.Shares/12.0.0-dev.20191205.1+4f14c4315f17fbbc59c93c6819467b6f15d7008f",
          "(.NET Core 4.6.28008.01; Microsoft Windows 10.0.18363 )"
        ],
        "x-ms-cache-control": "yimingitammabqludfmv",
        "x-ms-client-request-id": "d79cb233-6a5e-c729-5c49-9414fbd17baf",
        "x-ms-content-disposition": "cvtitfbrdpyvkbvuhmum",
        "x-ms-content-encoding": "rjhjllpghwnqqfcdndnh",
        "x-ms-content-language": "fqpjnppauqnpjadrnkvi",
        "x-ms-content-md5": "B+b0WcUQXrX+H7nP3qcIiQ==",
        "x-ms-content-type": "ptjgcifexrgdxmhatwuu",
        "x-ms-date": "Fri, 06 Dec 2019 00:27:15 GMT",
=======
          "azsdk-net-Storage.Files.Shares/12.0.0-dev.20191211.1\u002B899431c003876eb9b26cefd8e8a37e7f27f82ced",
          "(.NET Core 4.6.28008.01; Microsoft Windows 10.0.18363 )"
        ],
        "x-ms-cache-control": "rfovjwqirsywqobdlshd",
        "x-ms-client-request-id": "6e837887-e3b6-97eb-39a3-9591ec69bd60",
        "x-ms-content-disposition": "opvpkgwosklpgpffgqxs",
        "x-ms-content-encoding": "wrsepciaecmygkwcixld",
        "x-ms-content-language": "abphhjqbiuwttnfwvryh",
        "x-ms-content-md5": "rGPIrxqZnf79Xzdwqyazmg==",
        "x-ms-content-type": "xvkpwljurdwhfusuclwg",
        "x-ms-date": "Wed, 11 Dec 2019 20:39:54 GMT",
>>>>>>> 5e20a7a1
        "x-ms-file-attributes": "Preserve",
        "x-ms-file-creation-time": "Preserve",
        "x-ms-file-last-write-time": "Preserve",
        "x-ms-file-permission": "Preserve",
        "x-ms-return-client-request-id": "true",
        "x-ms-version": "2019-07-07"
      },
      "RequestBody": null,
      "StatusCode": 404,
      "ResponseHeaders": {
        "Content-Length": "223",
        "Content-Type": "application/xml",
        "Date": "Wed, 11 Dec 2019 20:39:54 GMT",
        "Server": [
          "Windows-Azure-File/1.0",
          "Microsoft-HTTPAPI/2.0"
        ],
        "x-ms-client-request-id": "6e837887-e3b6-97eb-39a3-9591ec69bd60",
        "x-ms-error-code": "ResourceNotFound",
        "x-ms-request-id": "ef3e4046-c01a-0019-3b63-b01280000000",
        "x-ms-version": "2019-07-07"
      },
      "ResponseBody": [
<<<<<<< HEAD
        "﻿<?xml version=\"1.0\" encoding=\"utf-8\"?><Error><Code>ResourceNotFound</Code><Message>The specified resource does not exist.\n",
        "RequestId:4376e553-b01a-003c-18cb-abbbfc000000\n",
        "Time:2019-12-06T00:27:15.6452259Z</Message></Error>"
=======
        "\uFEFF\u003C?xml version=\u00221.0\u0022 encoding=\u0022utf-8\u0022?\u003E\u003CError\u003E\u003CCode\u003EResourceNotFound\u003C/Code\u003E\u003CMessage\u003EThe specified resource does not exist.\n",
        "RequestId:ef3e4046-c01a-0019-3b63-b01280000000\n",
        "Time:2019-12-11T20:39:54.8655352Z\u003C/Message\u003E\u003C/Error\u003E"
>>>>>>> 5e20a7a1
      ]
    },
    {
      "RequestUri": "http://seanstagetest.file.core.windows.net/test-share-4f240051-8047-ba57-3d3f-1368536d4635?restype=share",
      "RequestMethod": "DELETE",
      "RequestHeaders": {
        "Authorization": "Sanitized",
        "traceparent": "00-65c4444f85a73f42a489156c7ff27172-c7727af050524440-00",
        "User-Agent": [
<<<<<<< HEAD
          "azsdk-net-Storage.Files.Shares/12.0.0-dev.20191205.1+4f14c4315f17fbbc59c93c6819467b6f15d7008f",
=======
          "azsdk-net-Storage.Files.Shares/12.0.0-dev.20191211.1\u002B899431c003876eb9b26cefd8e8a37e7f27f82ced",
>>>>>>> 5e20a7a1
          "(.NET Core 4.6.28008.01; Microsoft Windows 10.0.18363 )"
        ],
        "x-ms-client-request-id": "d3409af1-6832-b33b-82f9-ad118f5100b9",
        "x-ms-date": "Wed, 11 Dec 2019 20:39:54 GMT",
        "x-ms-delete-snapshots": "include",
        "x-ms-return-client-request-id": "true",
        "x-ms-version": "2019-07-07"
      },
      "RequestBody": null,
      "StatusCode": 202,
      "ResponseHeaders": {
        "Content-Length": "0",
        "Date": "Wed, 11 Dec 2019 20:39:54 GMT",
        "Server": [
          "Windows-Azure-File/1.0",
          "Microsoft-HTTPAPI/2.0"
        ],
        "x-ms-client-request-id": "d3409af1-6832-b33b-82f9-ad118f5100b9",
        "x-ms-request-id": "ef3e4047-c01a-0019-3c63-b01280000000",
        "x-ms-version": "2019-07-07"
      },
      "ResponseBody": []
    }
  ],
  "Variables": {
<<<<<<< HEAD
    "DateTimeOffsetNow": "2019-12-05T16:27:15.4695919-08:00",
    "RandomSeed": "1092148389",
    "Storage_TestConfigDefault": "ProductionTenant\nseanstagetest\nU2FuaXRpemVk\nhttp://seanstagetest.blob.core.windows.net\nhttp://seanstagetest.file.core.windows.net\nhttp://seanstagetest.queue.core.windows.net\nhttp://seanstagetest.table.core.windows.net\n\n\n\n\nhttp://seanstagetest-secondary.blob.core.windows.net\nhttp://seanstagetest-secondary.file.core.windows.net\nhttp://seanstagetest-secondary.queue.core.windows.net\nhttp://seanstagetest-secondary.table.core.windows.net\n\nSanitized\n\n\nCloud\nBlobEndpoint=http://seanstagetest.blob.core.windows.net/;QueueEndpoint=http://seanstagetest.queue.core.windows.net/;FileEndpoint=http://seanstagetest.file.core.windows.net/;BlobSecondaryEndpoint=http://seanstagetest-secondary.blob.core.windows.net/;QueueSecondaryEndpoint=http://seanstagetest-secondary.queue.core.windows.net/;FileSecondaryEndpoint=http://seanstagetest-secondary.file.core.windows.net/;AccountName=seanstagetest;AccountKey=Sanitized\nseanscope1"
=======
    "DateTimeOffsetNow": "2019-12-11T12:39:54.6717807-08:00",
    "RandomSeed": "1179277836",
    "Storage_TestConfigDefault": "ProductionTenant\nseanstagetest\nU2FuaXRpemVk\nhttp://seanstagetest.blob.core.windows.net\nhttp://seanstagetest.file.core.windows.net\nhttp://seanstagetest.queue.core.windows.net\nhttp://seanstagetest.table.core.windows.net\n\n\n\n\nhttp://seanstagetest-secondary.blob.core.windows.net\nhttp://seanstagetest-secondary.file.core.windows.net\nhttp://seanstagetest-secondary.queue.core.windows.net\nhttp://seanstagetest-secondary.table.core.windows.net\n\nSanitized\n\n\nCloud\nBlobEndpoint=http://seanstagetest.blob.core.windows.net/;QueueEndpoint=http://seanstagetest.queue.core.windows.net/;FileEndpoint=http://seanstagetest.file.core.windows.net/;BlobSecondaryEndpoint=http://seanstagetest-secondary.blob.core.windows.net/;QueueSecondaryEndpoint=http://seanstagetest-secondary.queue.core.windows.net/;FileSecondaryEndpoint=http://seanstagetest-secondary.file.core.windows.net/;AccountName=seanstagetest;AccountKey=Sanitized"
>>>>>>> 5e20a7a1
  }
}<|MERGE_RESOLUTION|>--- conflicted
+++ resolved
@@ -1,21 +1,17 @@
 {
   "Entries": [
     {
-      "RequestUri": "http://seanstagetest.file.core.windows.net/test-share-4f240051-8047-ba57-3d3f-1368536d4635?restype=share",
+      "RequestUri": "http://seanstagetest.file.core.windows.net/test-share-98739ac1-0eae-1d49-a0e9-c0c4850b8e28?restype=share",
       "RequestMethod": "PUT",
       "RequestHeaders": {
         "Authorization": "Sanitized",
-        "traceparent": "00-2cd49982a3c9c14e90be5c7e345dbda4-10539c4d9194444e-00",
+        "traceparent": "00-d53aaf42c75f4e4b85edda6018901912-40c97ef3a59cf54d-00",
         "User-Agent": [
-<<<<<<< HEAD
-          "azsdk-net-Storage.Files.Shares/12.0.0-dev.20191205.1+4f14c4315f17fbbc59c93c6819467b6f15d7008f",
-=======
-          "azsdk-net-Storage.Files.Shares/12.0.0-dev.20191211.1\u002B899431c003876eb9b26cefd8e8a37e7f27f82ced",
->>>>>>> 5e20a7a1
+          "azsdk-net-Storage.Files.Shares/12.0.0-dev.20191211.1\u002B2accb37068f0a0c9382fa117525bb968c5397cf7",
           "(.NET Core 4.6.28008.01; Microsoft Windows 10.0.18363 )"
         ],
-        "x-ms-client-request-id": "6b3c8978-38e2-b0e9-83fb-e51825f85e82",
-        "x-ms-date": "Wed, 11 Dec 2019 20:39:54 GMT",
+        "x-ms-client-request-id": "5b0e1c02-2fd4-f1b9-f30a-dd956d90062e",
+        "x-ms-date": "Wed, 11 Dec 2019 23:07:30 GMT",
         "x-ms-return-client-request-id": "true",
         "x-ms-version": "2019-07-07"
       },
@@ -23,41 +19,31 @@
       "StatusCode": 201,
       "ResponseHeaders": {
         "Content-Length": "0",
-<<<<<<< HEAD
-        "Date": "Fri, 06 Dec 2019 00:27:15 GMT",
-        "ETag": "\"0x8D779E30B905E0E\"",
-        "Last-Modified": "Fri, 06 Dec 2019 00:27:15 GMT",
-=======
-        "Date": "Wed, 11 Dec 2019 20:39:53 GMT",
-        "ETag": "\u00220x8D77E7A47804DE1\u0022",
-        "Last-Modified": "Wed, 11 Dec 2019 20:39:54 GMT",
->>>>>>> 5e20a7a1
+        "Date": "Wed, 11 Dec 2019 23:07:29 GMT",
+        "ETag": "\u00220x8D77E8EE5F6D582\u0022",
+        "Last-Modified": "Wed, 11 Dec 2019 23:07:30 GMT",
         "Server": [
           "Windows-Azure-File/1.0",
           "Microsoft-HTTPAPI/2.0"
         ],
-        "x-ms-client-request-id": "6b3c8978-38e2-b0e9-83fb-e51825f85e82",
-        "x-ms-request-id": "ef3e4043-c01a-0019-3963-b01280000000",
+        "x-ms-client-request-id": "5b0e1c02-2fd4-f1b9-f30a-dd956d90062e",
+        "x-ms-request-id": "01ef14b3-d01a-0015-6b77-b08588000000",
         "x-ms-version": "2019-07-07"
       },
       "ResponseBody": []
     },
     {
-      "RequestUri": "http://seanstagetest.file.core.windows.net/test-share-4f240051-8047-ba57-3d3f-1368536d4635/test-directory-850e595b-6f8d-2172-ec4a-62bd72d8c209?restype=directory",
+      "RequestUri": "http://seanstagetest.file.core.windows.net/test-share-98739ac1-0eae-1d49-a0e9-c0c4850b8e28/test-directory-53a070d6-4fb3-96fc-bed8-cc1b844640bf?restype=directory",
       "RequestMethod": "PUT",
       "RequestHeaders": {
         "Authorization": "Sanitized",
-        "traceparent": "00-166548947776684c8326dad12f0f79b8-0d5f35603c5cb146-00",
+        "traceparent": "00-ffcc6ffd9000e64cb66957645d65290c-2301ffc3ad892a43-00",
         "User-Agent": [
-<<<<<<< HEAD
-          "azsdk-net-Storage.Files.Shares/12.0.0-dev.20191205.1+4f14c4315f17fbbc59c93c6819467b6f15d7008f",
-=======
-          "azsdk-net-Storage.Files.Shares/12.0.0-dev.20191211.1\u002B899431c003876eb9b26cefd8e8a37e7f27f82ced",
->>>>>>> 5e20a7a1
+          "azsdk-net-Storage.Files.Shares/12.0.0-dev.20191211.1\u002B2accb37068f0a0c9382fa117525bb968c5397cf7",
           "(.NET Core 4.6.28008.01; Microsoft Windows 10.0.18363 )"
         ],
-        "x-ms-client-request-id": "9d238b2b-e626-0931-171b-7e97d52c3eab",
-        "x-ms-date": "Wed, 11 Dec 2019 20:39:54 GMT",
+        "x-ms-client-request-id": "6b2c5b8d-9640-b3f2-2077-9dfc629d6cac",
+        "x-ms-date": "Wed, 11 Dec 2019 23:07:30 GMT",
         "x-ms-file-attributes": "None",
         "x-ms-file-creation-time": "Now",
         "x-ms-file-last-write-time": "Now",
@@ -69,65 +55,45 @@
       "StatusCode": 201,
       "ResponseHeaders": {
         "Content-Length": "0",
-<<<<<<< HEAD
-        "Date": "Fri, 06 Dec 2019 00:27:15 GMT",
-        "ETag": "\"0x8D779E30B9DBE7B\"",
-        "Last-Modified": "Fri, 06 Dec 2019 00:27:15 GMT",
-=======
-        "Date": "Wed, 11 Dec 2019 20:39:54 GMT",
-        "ETag": "\u00220x8D77E7A478E4279\u0022",
-        "Last-Modified": "Wed, 11 Dec 2019 20:39:54 GMT",
->>>>>>> 5e20a7a1
+        "Date": "Wed, 11 Dec 2019 23:07:29 GMT",
+        "ETag": "\u00220x8D77E8EE604C9DE\u0022",
+        "Last-Modified": "Wed, 11 Dec 2019 23:07:30 GMT",
         "Server": [
           "Windows-Azure-File/1.0",
           "Microsoft-HTTPAPI/2.0"
         ],
-        "x-ms-client-request-id": "9d238b2b-e626-0931-171b-7e97d52c3eab",
+        "x-ms-client-request-id": "6b2c5b8d-9640-b3f2-2077-9dfc629d6cac",
         "x-ms-file-attributes": "Directory",
-        "x-ms-file-change-time": "2019-12-11T20:39:54.7829881Z",
-        "x-ms-file-creation-time": "2019-12-11T20:39:54.7829881Z",
+        "x-ms-file-change-time": "2019-12-11T23:07:30.5743838Z",
+        "x-ms-file-creation-time": "2019-12-11T23:07:30.5743838Z",
         "x-ms-file-id": "13835128424026341376",
-        "x-ms-file-last-write-time": "2019-12-11T20:39:54.7829881Z",
+        "x-ms-file-last-write-time": "2019-12-11T23:07:30.5743838Z",
         "x-ms-file-parent-id": "0",
         "x-ms-file-permission-key": "7855875120676328179*422928105932735866",
-        "x-ms-request-id": "ef3e4045-c01a-0019-3a63-b01280000000",
+        "x-ms-request-id": "01ef14ba-d01a-0015-7177-b08588000000",
         "x-ms-request-server-encrypted": "true",
         "x-ms-version": "2019-07-07"
       },
       "ResponseBody": []
     },
     {
-      "RequestUri": "http://seanstagetest.file.core.windows.net/test-share-4f240051-8047-ba57-3d3f-1368536d4635/test-directory-850e595b-6f8d-2172-ec4a-62bd72d8c209/test-file-d144dc38-9408-8052-0794-fac84cb6d6f1?comp=properties",
+      "RequestUri": "http://seanstagetest.file.core.windows.net/test-share-98739ac1-0eae-1d49-a0e9-c0c4850b8e28/test-directory-53a070d6-4fb3-96fc-bed8-cc1b844640bf/test-file-52971ec9-9dce-a430-1c12-f4f8df794877?comp=properties",
       "RequestMethod": "PUT",
       "RequestHeaders": {
         "Authorization": "Sanitized",
-        "traceparent": "00-66fcb8597aca1b4f87c1d622feb10fc2-fc17ed6c4683d34b-00",
+        "traceparent": "00-2b3a5f4dbfb9594d9c1a0a43ae4ee7ca-cad5c03a327c794a-00",
         "User-Agent": [
-<<<<<<< HEAD
-          "azsdk-net-Storage.Files.Shares/12.0.0-dev.20191205.1+4f14c4315f17fbbc59c93c6819467b6f15d7008f",
+          "azsdk-net-Storage.Files.Shares/12.0.0-dev.20191211.1\u002B2accb37068f0a0c9382fa117525bb968c5397cf7",
           "(.NET Core 4.6.28008.01; Microsoft Windows 10.0.18363 )"
         ],
-        "x-ms-cache-control": "yimingitammabqludfmv",
-        "x-ms-client-request-id": "d79cb233-6a5e-c729-5c49-9414fbd17baf",
-        "x-ms-content-disposition": "cvtitfbrdpyvkbvuhmum",
-        "x-ms-content-encoding": "rjhjllpghwnqqfcdndnh",
-        "x-ms-content-language": "fqpjnppauqnpjadrnkvi",
-        "x-ms-content-md5": "B+b0WcUQXrX+H7nP3qcIiQ==",
-        "x-ms-content-type": "ptjgcifexrgdxmhatwuu",
-        "x-ms-date": "Fri, 06 Dec 2019 00:27:15 GMT",
-=======
-          "azsdk-net-Storage.Files.Shares/12.0.0-dev.20191211.1\u002B899431c003876eb9b26cefd8e8a37e7f27f82ced",
-          "(.NET Core 4.6.28008.01; Microsoft Windows 10.0.18363 )"
-        ],
-        "x-ms-cache-control": "rfovjwqirsywqobdlshd",
-        "x-ms-client-request-id": "6e837887-e3b6-97eb-39a3-9591ec69bd60",
-        "x-ms-content-disposition": "opvpkgwosklpgpffgqxs",
-        "x-ms-content-encoding": "wrsepciaecmygkwcixld",
-        "x-ms-content-language": "abphhjqbiuwttnfwvryh",
-        "x-ms-content-md5": "rGPIrxqZnf79Xzdwqyazmg==",
-        "x-ms-content-type": "xvkpwljurdwhfusuclwg",
-        "x-ms-date": "Wed, 11 Dec 2019 20:39:54 GMT",
->>>>>>> 5e20a7a1
+        "x-ms-cache-control": "kaxlvisygwwecaemaoae",
+        "x-ms-client-request-id": "2fb9c24e-daaf-ef6c-2a87-4e2da2fad3a7",
+        "x-ms-content-disposition": "qblxohioygdwrxseqwxf",
+        "x-ms-content-encoding": "cakoukswieobkdtinyvo",
+        "x-ms-content-language": "adaysylehyvcqubppwce",
+        "x-ms-content-md5": "fH0nwmOXxDip3aetJN5CSg==",
+        "x-ms-content-type": "nkgurclodjqqbieyakuu",
+        "x-ms-date": "Wed, 11 Dec 2019 23:07:30 GMT",
         "x-ms-file-attributes": "Preserve",
         "x-ms-file-creation-time": "Preserve",
         "x-ms-file-last-write-time": "Preserve",
@@ -140,44 +106,34 @@
       "ResponseHeaders": {
         "Content-Length": "223",
         "Content-Type": "application/xml",
-        "Date": "Wed, 11 Dec 2019 20:39:54 GMT",
+        "Date": "Wed, 11 Dec 2019 23:07:29 GMT",
         "Server": [
           "Windows-Azure-File/1.0",
           "Microsoft-HTTPAPI/2.0"
         ],
-        "x-ms-client-request-id": "6e837887-e3b6-97eb-39a3-9591ec69bd60",
+        "x-ms-client-request-id": "2fb9c24e-daaf-ef6c-2a87-4e2da2fad3a7",
         "x-ms-error-code": "ResourceNotFound",
-        "x-ms-request-id": "ef3e4046-c01a-0019-3b63-b01280000000",
+        "x-ms-request-id": "01ef14c1-d01a-0015-7877-b08588000000",
         "x-ms-version": "2019-07-07"
       },
       "ResponseBody": [
-<<<<<<< HEAD
-        "﻿<?xml version=\"1.0\" encoding=\"utf-8\"?><Error><Code>ResourceNotFound</Code><Message>The specified resource does not exist.\n",
-        "RequestId:4376e553-b01a-003c-18cb-abbbfc000000\n",
-        "Time:2019-12-06T00:27:15.6452259Z</Message></Error>"
-=======
         "\uFEFF\u003C?xml version=\u00221.0\u0022 encoding=\u0022utf-8\u0022?\u003E\u003CError\u003E\u003CCode\u003EResourceNotFound\u003C/Code\u003E\u003CMessage\u003EThe specified resource does not exist.\n",
-        "RequestId:ef3e4046-c01a-0019-3b63-b01280000000\n",
-        "Time:2019-12-11T20:39:54.8655352Z\u003C/Message\u003E\u003C/Error\u003E"
->>>>>>> 5e20a7a1
+        "RequestId:01ef14c1-d01a-0015-7877-b08588000000\n",
+        "Time:2019-12-11T23:07:30.6859883Z\u003C/Message\u003E\u003C/Error\u003E"
       ]
     },
     {
-      "RequestUri": "http://seanstagetest.file.core.windows.net/test-share-4f240051-8047-ba57-3d3f-1368536d4635?restype=share",
+      "RequestUri": "http://seanstagetest.file.core.windows.net/test-share-98739ac1-0eae-1d49-a0e9-c0c4850b8e28?restype=share",
       "RequestMethod": "DELETE",
       "RequestHeaders": {
         "Authorization": "Sanitized",
-        "traceparent": "00-65c4444f85a73f42a489156c7ff27172-c7727af050524440-00",
+        "traceparent": "00-70ee24381a37c948b20f9a134fe3d9a5-2a9a22dbc14cab43-00",
         "User-Agent": [
-<<<<<<< HEAD
-          "azsdk-net-Storage.Files.Shares/12.0.0-dev.20191205.1+4f14c4315f17fbbc59c93c6819467b6f15d7008f",
-=======
-          "azsdk-net-Storage.Files.Shares/12.0.0-dev.20191211.1\u002B899431c003876eb9b26cefd8e8a37e7f27f82ced",
->>>>>>> 5e20a7a1
+          "azsdk-net-Storage.Files.Shares/12.0.0-dev.20191211.1\u002B2accb37068f0a0c9382fa117525bb968c5397cf7",
           "(.NET Core 4.6.28008.01; Microsoft Windows 10.0.18363 )"
         ],
-        "x-ms-client-request-id": "d3409af1-6832-b33b-82f9-ad118f5100b9",
-        "x-ms-date": "Wed, 11 Dec 2019 20:39:54 GMT",
+        "x-ms-client-request-id": "1da933e8-19bf-d1c8-249d-ff928650c52d",
+        "x-ms-date": "Wed, 11 Dec 2019 23:07:30 GMT",
         "x-ms-delete-snapshots": "include",
         "x-ms-return-client-request-id": "true",
         "x-ms-version": "2019-07-07"
@@ -186,27 +142,21 @@
       "StatusCode": 202,
       "ResponseHeaders": {
         "Content-Length": "0",
-        "Date": "Wed, 11 Dec 2019 20:39:54 GMT",
+        "Date": "Wed, 11 Dec 2019 23:07:29 GMT",
         "Server": [
           "Windows-Azure-File/1.0",
           "Microsoft-HTTPAPI/2.0"
         ],
-        "x-ms-client-request-id": "d3409af1-6832-b33b-82f9-ad118f5100b9",
-        "x-ms-request-id": "ef3e4047-c01a-0019-3c63-b01280000000",
+        "x-ms-client-request-id": "1da933e8-19bf-d1c8-249d-ff928650c52d",
+        "x-ms-request-id": "01ef14c7-d01a-0015-7e77-b08588000000",
         "x-ms-version": "2019-07-07"
       },
       "ResponseBody": []
     }
   ],
   "Variables": {
-<<<<<<< HEAD
-    "DateTimeOffsetNow": "2019-12-05T16:27:15.4695919-08:00",
-    "RandomSeed": "1092148389",
+    "DateTimeOffsetNow": "2019-12-11T15:07:30.4619801-08:00",
+    "RandomSeed": "1686828727",
     "Storage_TestConfigDefault": "ProductionTenant\nseanstagetest\nU2FuaXRpemVk\nhttp://seanstagetest.blob.core.windows.net\nhttp://seanstagetest.file.core.windows.net\nhttp://seanstagetest.queue.core.windows.net\nhttp://seanstagetest.table.core.windows.net\n\n\n\n\nhttp://seanstagetest-secondary.blob.core.windows.net\nhttp://seanstagetest-secondary.file.core.windows.net\nhttp://seanstagetest-secondary.queue.core.windows.net\nhttp://seanstagetest-secondary.table.core.windows.net\n\nSanitized\n\n\nCloud\nBlobEndpoint=http://seanstagetest.blob.core.windows.net/;QueueEndpoint=http://seanstagetest.queue.core.windows.net/;FileEndpoint=http://seanstagetest.file.core.windows.net/;BlobSecondaryEndpoint=http://seanstagetest-secondary.blob.core.windows.net/;QueueSecondaryEndpoint=http://seanstagetest-secondary.queue.core.windows.net/;FileSecondaryEndpoint=http://seanstagetest-secondary.file.core.windows.net/;AccountName=seanstagetest;AccountKey=Sanitized\nseanscope1"
-=======
-    "DateTimeOffsetNow": "2019-12-11T12:39:54.6717807-08:00",
-    "RandomSeed": "1179277836",
-    "Storage_TestConfigDefault": "ProductionTenant\nseanstagetest\nU2FuaXRpemVk\nhttp://seanstagetest.blob.core.windows.net\nhttp://seanstagetest.file.core.windows.net\nhttp://seanstagetest.queue.core.windows.net\nhttp://seanstagetest.table.core.windows.net\n\n\n\n\nhttp://seanstagetest-secondary.blob.core.windows.net\nhttp://seanstagetest-secondary.file.core.windows.net\nhttp://seanstagetest-secondary.queue.core.windows.net\nhttp://seanstagetest-secondary.table.core.windows.net\n\nSanitized\n\n\nCloud\nBlobEndpoint=http://seanstagetest.blob.core.windows.net/;QueueEndpoint=http://seanstagetest.queue.core.windows.net/;FileEndpoint=http://seanstagetest.file.core.windows.net/;BlobSecondaryEndpoint=http://seanstagetest-secondary.blob.core.windows.net/;QueueSecondaryEndpoint=http://seanstagetest-secondary.queue.core.windows.net/;FileSecondaryEndpoint=http://seanstagetest-secondary.file.core.windows.net/;AccountName=seanstagetest;AccountKey=Sanitized"
->>>>>>> 5e20a7a1
   }
 }