--- conflicted
+++ resolved
@@ -14,11 +14,7 @@
         "x-ms-client-request-id": "c6259599-2583-a42d-c12d-3a266886d7f7",
         "x-ms-date": "Tue, 26 Jan 2021 19:30:07 GMT",
         "x-ms-return-client-request-id": "true",
-<<<<<<< HEAD
-        "x-ms-version": "2020-12-06"
-=======
-        "x-ms-version": "2021-02-12"
->>>>>>> 7e782c87
+        "x-ms-version": "2021-02-12"
       },
       "RequestBody": null,
       "StatusCode": 201,
@@ -33,11 +29,7 @@
         ],
         "x-ms-client-request-id": "c6259599-2583-a42d-c12d-3a266886d7f7",
         "x-ms-request-id": "b835ad7b-201a-008a-0f19-f48173000000",
-<<<<<<< HEAD
-        "x-ms-version": "2020-12-06"
-=======
-        "x-ms-version": "2021-02-12"
->>>>>>> 7e782c87
+        "x-ms-version": "2021-02-12"
       },
       "ResponseBody": []
     },
@@ -59,11 +51,7 @@
         "x-ms-file-last-write-time": "Now",
         "x-ms-file-permission": "Inherit",
         "x-ms-return-client-request-id": "true",
-<<<<<<< HEAD
-        "x-ms-version": "2020-12-06"
-=======
-        "x-ms-version": "2021-02-12"
->>>>>>> 7e782c87
+        "x-ms-version": "2021-02-12"
       },
       "RequestBody": null,
       "StatusCode": 201,
@@ -86,11 +74,7 @@
         "x-ms-file-permission-key": "17860367565182308406*11459378189709739967",
         "x-ms-request-id": "b835ad7d-201a-008a-1019-f48173000000",
         "x-ms-request-server-encrypted": "true",
-<<<<<<< HEAD
-        "x-ms-version": "2020-12-06"
-=======
-        "x-ms-version": "2021-02-12"
->>>>>>> 7e782c87
+        "x-ms-version": "2021-02-12"
       },
       "ResponseBody": []
     },
@@ -114,11 +98,7 @@
         "x-ms-file-permission": "Inherit",
         "x-ms-return-client-request-id": "true",
         "x-ms-type": "file",
-<<<<<<< HEAD
-        "x-ms-version": "2020-12-06"
-=======
-        "x-ms-version": "2021-02-12"
->>>>>>> 7e782c87
+        "x-ms-version": "2021-02-12"
       },
       "RequestBody": null,
       "StatusCode": 201,
@@ -141,11 +121,7 @@
         "x-ms-file-permission-key": "4010187179898695473*11459378189709739967",
         "x-ms-request-id": "b835ad7f-201a-008a-1219-f48173000000",
         "x-ms-request-server-encrypted": "true",
-<<<<<<< HEAD
-        "x-ms-version": "2020-12-06"
-=======
-        "x-ms-version": "2021-02-12"
->>>>>>> 7e782c87
+        "x-ms-version": "2021-02-12"
       },
       "ResponseBody": []
     },
@@ -166,11 +142,7 @@
         "x-ms-lease-duration": "-1",
         "x-ms-proposed-lease-id": "69d7c685-243c-0310-bb94-3d611ca8c9b5",
         "x-ms-return-client-request-id": "true",
-<<<<<<< HEAD
-        "x-ms-version": "2020-12-06"
-=======
-        "x-ms-version": "2021-02-12"
->>>>>>> 7e782c87
+        "x-ms-version": "2021-02-12"
       },
       "RequestBody": null,
       "StatusCode": 201,
@@ -186,11 +158,7 @@
         "x-ms-client-request-id": "0994b5ce-21a3-0bf7-9d65-7f18cb468006",
         "x-ms-lease-id": "69d7c685-243c-0310-bb94-3d611ca8c9b5",
         "x-ms-request-id": "b835ad80-201a-008a-1319-f48173000000",
-<<<<<<< HEAD
-        "x-ms-version": "2020-12-06"
-=======
-        "x-ms-version": "2021-02-12"
->>>>>>> 7e782c87
+        "x-ms-version": "2021-02-12"
       },
       "ResponseBody": []
     },
@@ -209,11 +177,7 @@
         "x-ms-date": "Tue, 26 Jan 2021 19:30:08 GMT",
         "x-ms-range": "bytes=0-1048575",
         "x-ms-return-client-request-id": "true",
-<<<<<<< HEAD
-        "x-ms-version": "2020-12-06"
-=======
-        "x-ms-version": "2021-02-12"
->>>>>>> 7e782c87
+        "x-ms-version": "2021-02-12"
       },
       "RequestBody": null,
       "StatusCode": 200,
@@ -231,11 +195,7 @@
         "x-ms-client-request-id": "6792a606-c013-6511-48b0-7b89db270e38",
         "x-ms-content-length": "1048576",
         "x-ms-request-id": "b835ad82-201a-008a-1519-f48173000000",
-<<<<<<< HEAD
-        "x-ms-version": "2020-12-06"
-=======
-        "x-ms-version": "2021-02-12"
->>>>>>> 7e782c87
+        "x-ms-version": "2021-02-12"
       },
       "ResponseBody": "﻿<?xml version=\"1.0\" encoding=\"utf-8\"?><Ranges />"
     },
@@ -254,11 +214,7 @@
         "x-ms-date": "Tue, 26 Jan 2021 19:30:08 GMT",
         "x-ms-delete-snapshots": "include",
         "x-ms-return-client-request-id": "true",
-<<<<<<< HEAD
-        "x-ms-version": "2020-12-06"
-=======
-        "x-ms-version": "2021-02-12"
->>>>>>> 7e782c87
+        "x-ms-version": "2021-02-12"
       },
       "RequestBody": null,
       "StatusCode": 202,
@@ -271,11 +227,7 @@
         ],
         "x-ms-client-request-id": "2511d3d5-18b4-1df3-e982-cc9a02d94f5e",
         "x-ms-request-id": "b835ad83-201a-008a-1619-f48173000000",
-<<<<<<< HEAD
-        "x-ms-version": "2020-12-06"
-=======
-        "x-ms-version": "2021-02-12"
->>>>>>> 7e782c87
+        "x-ms-version": "2021-02-12"
       },
       "ResponseBody": []
     }
