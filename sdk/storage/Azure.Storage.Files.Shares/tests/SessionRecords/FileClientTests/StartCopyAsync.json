--- conflicted
+++ resolved
@@ -1,88 +1,49 @@
 {
   "Entries": [
     {
-<<<<<<< HEAD
-      "RequestUri": "http://seanstagetest.file.core.windows.net/test-share-16dc4ddf-9ff2-5efe-bc63-4df5c10cda0c?restype=share",
-      "RequestMethod": "PUT",
-      "RequestHeaders": {
-        "Authorization": "Sanitized",
-        "traceparent": "00-cab6d8096d69184bb1d6a9d96ba28d7e-8b1812040b07d144-00",
-        "User-Agent": [
-          "azsdk-net-Storage.Files.Shares/12.0.0-dev.20191209.1\u002Bb71b1fa965b15eccfc57e2c7781b8bf85cd4c766",
-          "(.NET Core 4.6.28008.01; Microsoft Windows 10.0.18363 )"
-        ],
-        "x-ms-client-request-id": "07e708b3-1389-3dc5-c4a0-71023c48729b",
-        "x-ms-date": "Tue, 10 Dec 2019 05:31:15 GMT",
-=======
-      "RequestUri": "http://seanstagetest.file.core.windows.net/test-share-1ad817ba-0973-bed1-62d2-3f28a30257b7?restype=share",
-      "RequestMethod": "PUT",
-      "RequestHeaders": {
-        "Authorization": "Sanitized",
-        "traceparent": "00-3bf7b0d61cd4da4ead0b57477b7cbc1d-4905649bdae9bb43-00",
-        "User-Agent": [
-          "azsdk-net-Storage.Files.Shares/12.0.0-dev.20191209.1\u002B61bda4d1783b0e05dba0d434ff14b2840726d3b1",
-          "(.NET Core 4.6.28008.01; Microsoft Windows 10.0.18363 )"
-        ],
-        "x-ms-client-request-id": "1ecff568-1bd2-b73b-b432-d9c0ad375d77",
-        "x-ms-date": "Tue, 10 Dec 2019 05:59:38 GMT",
->>>>>>> 1d9822e0
-        "x-ms-return-client-request-id": "true",
-        "x-ms-version": "2019-07-07"
-      },
-      "RequestBody": null,
-      "StatusCode": 201,
-      "ResponseHeaders": {
-        "Content-Length": "0",
-<<<<<<< HEAD
-        "Date": "Tue, 10 Dec 2019 05:31:14 GMT",
-        "ETag": "\u00220x8D77D322CDC71B5\u0022",
-        "Last-Modified": "Tue, 10 Dec 2019 05:31:15 GMT",
-=======
-        "Date": "Tue, 10 Dec 2019 05:59:38 GMT",
-        "ETag": "\u00220x8D77D36244737F6\u0022",
-        "Last-Modified": "Tue, 10 Dec 2019 05:59:38 GMT",
->>>>>>> 1d9822e0
-        "Server": [
-          "Windows-Azure-File/1.0",
-          "Microsoft-HTTPAPI/2.0"
-        ],
-<<<<<<< HEAD
-        "x-ms-client-request-id": "07e708b3-1389-3dc5-c4a0-71023c48729b",
-        "x-ms-request-id": "3e8dabb9-201a-003e-5a1b-af0544000000",
-=======
-        "x-ms-client-request-id": "1ecff568-1bd2-b73b-b432-d9c0ad375d77",
-        "x-ms-request-id": "8749bf5e-c01a-0019-611f-af1280000000",
->>>>>>> 1d9822e0
-        "x-ms-version": "2019-07-07"
-      },
-      "ResponseBody": []
-    },
-    {
-<<<<<<< HEAD
-      "RequestUri": "http://seanstagetest.file.core.windows.net/test-share-16dc4ddf-9ff2-5efe-bc63-4df5c10cda0c/test-directory-c9f6ab2e-b146-1e2f-e29d-acd43c534056?restype=directory",
-      "RequestMethod": "PUT",
-      "RequestHeaders": {
-        "Authorization": "Sanitized",
-        "traceparent": "00-ecc2a3ffb2b72a4d8dd28ae15855d7db-0931cbb1a431cf4e-00",
-        "User-Agent": [
-          "azsdk-net-Storage.Files.Shares/12.0.0-dev.20191209.1\u002Bb71b1fa965b15eccfc57e2c7781b8bf85cd4c766",
-          "(.NET Core 4.6.28008.01; Microsoft Windows 10.0.18363 )"
-        ],
-        "x-ms-client-request-id": "727cc7ab-906f-01ec-d8c8-24eb67f10070",
-        "x-ms-date": "Tue, 10 Dec 2019 05:31:15 GMT",
-=======
-      "RequestUri": "http://seanstagetest.file.core.windows.net/test-share-1ad817ba-0973-bed1-62d2-3f28a30257b7/test-directory-159994ca-d650-0ba2-4cb9-780e4841f8ed?restype=directory",
-      "RequestMethod": "PUT",
-      "RequestHeaders": {
-        "Authorization": "Sanitized",
-        "traceparent": "00-ce0170cbbdc9a445a0358fb6fda078db-6a64d42e72d25c43-00",
-        "User-Agent": [
-          "azsdk-net-Storage.Files.Shares/12.0.0-dev.20191209.1\u002B61bda4d1783b0e05dba0d434ff14b2840726d3b1",
-          "(.NET Core 4.6.28008.01; Microsoft Windows 10.0.18363 )"
-        ],
-        "x-ms-client-request-id": "32c54808-dedc-91b2-53c4-d118a32d6f73",
-        "x-ms-date": "Tue, 10 Dec 2019 05:59:38 GMT",
->>>>>>> 1d9822e0
+      "RequestUri": "http://seanstagetest.file.core.windows.net/test-share-3417bf06-5298-e03a-87a2-2ac00be582b7?restype=share",
+      "RequestMethod": "PUT",
+      "RequestHeaders": {
+        "Authorization": "Sanitized",
+        "traceparent": "00-8f979a4b9894b94bb50055fe63b59a55-2c4151063d6bd14a-00",
+        "User-Agent": [
+          "azsdk-net-Storage.Files.Shares/12.0.0-dev.20191211.1\u002B899431c003876eb9b26cefd8e8a37e7f27f82ced",
+          "(.NET Core 4.6.28008.01; Microsoft Windows 10.0.18363 )"
+        ],
+        "x-ms-client-request-id": "df1923c0-8db5-e4ae-c086-23f8e899f61e",
+        "x-ms-date": "Wed, 11 Dec 2019 20:38:19 GMT",
+        "x-ms-return-client-request-id": "true",
+        "x-ms-version": "2019-07-07"
+      },
+      "RequestBody": null,
+      "StatusCode": 201,
+      "ResponseHeaders": {
+        "Content-Length": "0",
+        "Date": "Wed, 11 Dec 2019 20:38:19 GMT",
+        "ETag": "\u00220x8D77E7A0EE94F7C\u0022",
+        "Last-Modified": "Wed, 11 Dec 2019 20:38:19 GMT",
+        "Server": [
+          "Windows-Azure-File/1.0",
+          "Microsoft-HTTPAPI/2.0"
+        ],
+        "x-ms-client-request-id": "df1923c0-8db5-e4ae-c086-23f8e899f61e",
+        "x-ms-request-id": "ef3e3b13-c01a-0019-5562-b01280000000",
+        "x-ms-version": "2019-07-07"
+      },
+      "ResponseBody": []
+    },
+    {
+      "RequestUri": "http://seanstagetest.file.core.windows.net/test-share-3417bf06-5298-e03a-87a2-2ac00be582b7/test-directory-4f0debd5-4591-413e-7e39-56ee9c3c7c13?restype=directory",
+      "RequestMethod": "PUT",
+      "RequestHeaders": {
+        "Authorization": "Sanitized",
+        "traceparent": "00-40764e25fcff094f85234fc9418ee819-b09130f65297d84b-00",
+        "User-Agent": [
+          "azsdk-net-Storage.Files.Shares/12.0.0-dev.20191211.1\u002B899431c003876eb9b26cefd8e8a37e7f27f82ced",
+          "(.NET Core 4.6.28008.01; Microsoft Windows 10.0.18363 )"
+        ],
+        "x-ms-client-request-id": "782797b3-1567-7b08-e5d8-607c36bf4883",
+        "x-ms-date": "Wed, 11 Dec 2019 20:38:19 GMT",
         "x-ms-file-attributes": "None",
         "x-ms-file-creation-time": "Now",
         "x-ms-file-last-write-time": "Now",
@@ -94,73 +55,40 @@
       "StatusCode": 201,
       "ResponseHeaders": {
         "Content-Length": "0",
-<<<<<<< HEAD
-        "Date": "Tue, 10 Dec 2019 05:31:15 GMT",
-        "ETag": "\u00220x8D77D322CEA706A\u0022",
-        "Last-Modified": "Tue, 10 Dec 2019 05:31:15 GMT",
-=======
-        "Date": "Tue, 10 Dec 2019 05:59:38 GMT",
-        "ETag": "\u00220x8D77D3624553A50\u0022",
-        "Last-Modified": "Tue, 10 Dec 2019 05:59:38 GMT",
->>>>>>> 1d9822e0
-        "Server": [
-          "Windows-Azure-File/1.0",
-          "Microsoft-HTTPAPI/2.0"
-        ],
-<<<<<<< HEAD
-        "x-ms-client-request-id": "727cc7ab-906f-01ec-d8c8-24eb67f10070",
+        "Date": "Wed, 11 Dec 2019 20:38:19 GMT",
+        "ETag": "\u00220x8D77E7A0EF73D68\u0022",
+        "Last-Modified": "Wed, 11 Dec 2019 20:38:19 GMT",
+        "Server": [
+          "Windows-Azure-File/1.0",
+          "Microsoft-HTTPAPI/2.0"
+        ],
+        "x-ms-client-request-id": "782797b3-1567-7b08-e5d8-607c36bf4883",
         "x-ms-file-attributes": "Directory",
-        "x-ms-file-change-time": "2019-12-10T05:31:15.1613034Z",
-        "x-ms-file-creation-time": "2019-12-10T05:31:15.1613034Z",
+        "x-ms-file-change-time": "2019-12-11T20:38:19.8408552Z",
+        "x-ms-file-creation-time": "2019-12-11T20:38:19.8408552Z",
         "x-ms-file-id": "13835128424026341376",
-        "x-ms-file-last-write-time": "2019-12-10T05:31:15.1613034Z",
+        "x-ms-file-last-write-time": "2019-12-11T20:38:19.8408552Z",
         "x-ms-file-parent-id": "0",
         "x-ms-file-permission-key": "7855875120676328179*422928105932735866",
-        "x-ms-request-id": "3e8dabbb-201a-003e-5b1b-af0544000000",
-=======
-        "x-ms-client-request-id": "32c54808-dedc-91b2-53c4-d118a32d6f73",
-        "x-ms-file-attributes": "Directory",
-        "x-ms-file-change-time": "2019-12-10T05:59:38.7485776Z",
-        "x-ms-file-creation-time": "2019-12-10T05:59:38.7485776Z",
-        "x-ms-file-id": "13835128424026341376",
-        "x-ms-file-last-write-time": "2019-12-10T05:59:38.7485776Z",
-        "x-ms-file-parent-id": "0",
-        "x-ms-file-permission-key": "7855875120676328179*422928105932735866",
-        "x-ms-request-id": "8749bf61-c01a-0019-621f-af1280000000",
->>>>>>> 1d9822e0
-        "x-ms-request-server-encrypted": "true",
-        "x-ms-version": "2019-07-07"
-      },
-      "ResponseBody": []
-    },
-    {
-<<<<<<< HEAD
-      "RequestUri": "http://seanstagetest.file.core.windows.net/test-share-16dc4ddf-9ff2-5efe-bc63-4df5c10cda0c/test-directory-c9f6ab2e-b146-1e2f-e29d-acd43c534056/test-file-21f91a60-b805-5b77-27a4-9d85ff49cf7a",
-      "RequestMethod": "PUT",
-      "RequestHeaders": {
-        "Authorization": "Sanitized",
-        "traceparent": "00-a8b1a0a9acf9814a832077a1570d86c6-fe1576294c931c42-00",
-        "User-Agent": [
-          "azsdk-net-Storage.Files.Shares/12.0.0-dev.20191209.1\u002Bb71b1fa965b15eccfc57e2c7781b8bf85cd4c766",
-          "(.NET Core 4.6.28008.01; Microsoft Windows 10.0.18363 )"
-        ],
-        "x-ms-client-request-id": "348441bf-df6e-f31b-5020-4bcaf367018e",
+        "x-ms-request-id": "ef3e3b15-c01a-0019-5662-b01280000000",
+        "x-ms-request-server-encrypted": "true",
+        "x-ms-version": "2019-07-07"
+      },
+      "ResponseBody": []
+    },
+    {
+      "RequestUri": "http://seanstagetest.file.core.windows.net/test-share-3417bf06-5298-e03a-87a2-2ac00be582b7/test-directory-4f0debd5-4591-413e-7e39-56ee9c3c7c13/test-file-58bb0f0a-0f99-3252-e9c7-9855781e9e36",
+      "RequestMethod": "PUT",
+      "RequestHeaders": {
+        "Authorization": "Sanitized",
+        "traceparent": "00-5ec14bce2ae57149b3b80a64c0a96887-b1d5f7dc15302f45-00",
+        "User-Agent": [
+          "azsdk-net-Storage.Files.Shares/12.0.0-dev.20191211.1\u002B899431c003876eb9b26cefd8e8a37e7f27f82ced",
+          "(.NET Core 4.6.28008.01; Microsoft Windows 10.0.18363 )"
+        ],
+        "x-ms-client-request-id": "921448f4-9b8c-a3ab-44f5-8f9f7db302c6",
         "x-ms-content-length": "1048576",
-        "x-ms-date": "Tue, 10 Dec 2019 05:31:15 GMT",
-=======
-      "RequestUri": "http://seanstagetest.file.core.windows.net/test-share-1ad817ba-0973-bed1-62d2-3f28a30257b7/test-directory-159994ca-d650-0ba2-4cb9-780e4841f8ed/test-file-70e1ec3a-b077-9044-ae2d-f110f7873541",
-      "RequestMethod": "PUT",
-      "RequestHeaders": {
-        "Authorization": "Sanitized",
-        "traceparent": "00-e157aced88358e4c8520ae18eedbd79c-c34d53b36e1a6e47-00",
-        "User-Agent": [
-          "azsdk-net-Storage.Files.Shares/12.0.0-dev.20191209.1\u002B61bda4d1783b0e05dba0d434ff14b2840726d3b1",
-          "(.NET Core 4.6.28008.01; Microsoft Windows 10.0.18363 )"
-        ],
-        "x-ms-client-request-id": "e9e06bd0-0029-57f1-0334-83afeda29acc",
-        "x-ms-content-length": "1048576",
-        "x-ms-date": "Tue, 10 Dec 2019 05:59:38 GMT",
->>>>>>> 1d9822e0
+        "x-ms-date": "Wed, 11 Dec 2019 20:38:19 GMT",
         "x-ms-file-attributes": "None",
         "x-ms-file-creation-time": "Now",
         "x-ms-file-last-write-time": "Now",
@@ -173,128 +101,71 @@
       "StatusCode": 201,
       "ResponseHeaders": {
         "Content-Length": "0",
-<<<<<<< HEAD
-        "Date": "Tue, 10 Dec 2019 05:31:15 GMT",
-        "ETag": "\u00220x8D77D322CF87BA5\u0022",
-        "Last-Modified": "Tue, 10 Dec 2019 05:31:15 GMT",
-=======
-        "Date": "Tue, 10 Dec 2019 05:59:38 GMT",
-        "ETag": "\u00220x8D77D3624631A4F\u0022",
-        "Last-Modified": "Tue, 10 Dec 2019 05:59:38 GMT",
->>>>>>> 1d9822e0
-        "Server": [
-          "Windows-Azure-File/1.0",
-          "Microsoft-HTTPAPI/2.0"
-        ],
-<<<<<<< HEAD
-        "x-ms-client-request-id": "348441bf-df6e-f31b-5020-4bcaf367018e",
+        "Date": "Wed, 11 Dec 2019 20:38:19 GMT",
+        "ETag": "\u00220x8D77E7A0F0432CB\u0022",
+        "Last-Modified": "Wed, 11 Dec 2019 20:38:19 GMT",
+        "Server": [
+          "Windows-Azure-File/1.0",
+          "Microsoft-HTTPAPI/2.0"
+        ],
+        "x-ms-client-request-id": "921448f4-9b8c-a3ab-44f5-8f9f7db302c6",
         "x-ms-file-attributes": "Archive",
-        "x-ms-file-change-time": "2019-12-10T05:31:15.2533413Z",
-        "x-ms-file-creation-time": "2019-12-10T05:31:15.2533413Z",
+        "x-ms-file-change-time": "2019-12-11T20:38:19.9257803Z",
+        "x-ms-file-creation-time": "2019-12-11T20:38:19.9257803Z",
         "x-ms-file-id": "11529285414812647424",
-        "x-ms-file-last-write-time": "2019-12-10T05:31:15.2533413Z",
+        "x-ms-file-last-write-time": "2019-12-11T20:38:19.9257803Z",
         "x-ms-file-parent-id": "13835128424026341376",
         "x-ms-file-permission-key": "12501538048846835188*422928105932735866",
-        "x-ms-request-id": "3e8dabbc-201a-003e-5c1b-af0544000000",
-=======
-        "x-ms-client-request-id": "e9e06bd0-0029-57f1-0334-83afeda29acc",
-        "x-ms-file-attributes": "Archive",
-        "x-ms-file-change-time": "2019-12-10T05:59:38.8395087Z",
-        "x-ms-file-creation-time": "2019-12-10T05:59:38.8395087Z",
-        "x-ms-file-id": "11529285414812647424",
-        "x-ms-file-last-write-time": "2019-12-10T05:59:38.8395087Z",
-        "x-ms-file-parent-id": "13835128424026341376",
-        "x-ms-file-permission-key": "12501538048846835188*422928105932735866",
-        "x-ms-request-id": "8749bf62-c01a-0019-631f-af1280000000",
->>>>>>> 1d9822e0
-        "x-ms-request-server-encrypted": "true",
-        "x-ms-version": "2019-07-07"
-      },
-      "ResponseBody": []
-    },
-    {
-<<<<<<< HEAD
-      "RequestUri": "http://seanstagetest.file.core.windows.net/test-share-db4faaf9-8cc9-9399-3481-f3c4d71bad8f?restype=share",
-      "RequestMethod": "PUT",
-      "RequestHeaders": {
-        "Authorization": "Sanitized",
-        "traceparent": "00-df1dc771f480404b9c4fe4532bbd6092-e47fac847a57584b-00",
-        "User-Agent": [
-          "azsdk-net-Storage.Files.Shares/12.0.0-dev.20191209.1\u002Bb71b1fa965b15eccfc57e2c7781b8bf85cd4c766",
-          "(.NET Core 4.6.28008.01; Microsoft Windows 10.0.18363 )"
-        ],
-        "x-ms-client-request-id": "0362523f-0e49-3371-a7f1-00ecec571b34",
-        "x-ms-date": "Tue, 10 Dec 2019 05:31:15 GMT",
-=======
-      "RequestUri": "http://seanstagetest.file.core.windows.net/test-share-93cf908e-6f27-74f6-dbe2-e54957d629e1?restype=share",
-      "RequestMethod": "PUT",
-      "RequestHeaders": {
-        "Authorization": "Sanitized",
-        "traceparent": "00-39090da2bf972441aabab6f2f0eedb39-80c67ad4445ead4d-00",
-        "User-Agent": [
-          "azsdk-net-Storage.Files.Shares/12.0.0-dev.20191209.1\u002B61bda4d1783b0e05dba0d434ff14b2840726d3b1",
-          "(.NET Core 4.6.28008.01; Microsoft Windows 10.0.18363 )"
-        ],
-        "x-ms-client-request-id": "d6df8c94-35fe-61cf-746b-0d461aa8002d",
-        "x-ms-date": "Tue, 10 Dec 2019 05:59:38 GMT",
->>>>>>> 1d9822e0
-        "x-ms-return-client-request-id": "true",
-        "x-ms-version": "2019-07-07"
-      },
-      "RequestBody": null,
-      "StatusCode": 201,
-      "ResponseHeaders": {
-        "Content-Length": "0",
-<<<<<<< HEAD
-        "Date": "Tue, 10 Dec 2019 05:31:15 GMT",
-        "ETag": "\u00220x8D77D322D057CE2\u0022",
-        "Last-Modified": "Tue, 10 Dec 2019 05:31:15 GMT",
-=======
-        "Date": "Tue, 10 Dec 2019 05:59:38 GMT",
-        "ETag": "\u00220x8D77D36246F58E5\u0022",
-        "Last-Modified": "Tue, 10 Dec 2019 05:59:38 GMT",
->>>>>>> 1d9822e0
-        "Server": [
-          "Windows-Azure-File/1.0",
-          "Microsoft-HTTPAPI/2.0"
-        ],
-<<<<<<< HEAD
-        "x-ms-client-request-id": "0362523f-0e49-3371-a7f1-00ecec571b34",
-        "x-ms-request-id": "3e8dabbd-201a-003e-5d1b-af0544000000",
-=======
-        "x-ms-client-request-id": "d6df8c94-35fe-61cf-746b-0d461aa8002d",
-        "x-ms-request-id": "8749bf63-c01a-0019-641f-af1280000000",
->>>>>>> 1d9822e0
-        "x-ms-version": "2019-07-07"
-      },
-      "ResponseBody": []
-    },
-    {
-<<<<<<< HEAD
-      "RequestUri": "http://seanstagetest.file.core.windows.net/test-share-db4faaf9-8cc9-9399-3481-f3c4d71bad8f/test-directory-8f0fbb73-42a1-5ec9-9e92-6c9467e21117?restype=directory",
-      "RequestMethod": "PUT",
-      "RequestHeaders": {
-        "Authorization": "Sanitized",
-        "traceparent": "00-f58a13d9f91dda498aa1129fa266a088-8f0b88bc867d2c42-00",
-        "User-Agent": [
-          "azsdk-net-Storage.Files.Shares/12.0.0-dev.20191209.1\u002Bb71b1fa965b15eccfc57e2c7781b8bf85cd4c766",
-          "(.NET Core 4.6.28008.01; Microsoft Windows 10.0.18363 )"
-        ],
-        "x-ms-client-request-id": "c642f018-f50c-fc24-8804-65b6a2dcccc5",
-        "x-ms-date": "Tue, 10 Dec 2019 05:31:15 GMT",
-=======
-      "RequestUri": "http://seanstagetest.file.core.windows.net/test-share-93cf908e-6f27-74f6-dbe2-e54957d629e1/test-directory-f24ba10b-0d61-4225-7886-767873af317a?restype=directory",
-      "RequestMethod": "PUT",
-      "RequestHeaders": {
-        "Authorization": "Sanitized",
-        "traceparent": "00-db9e1188aa58bb4789ff60af14428a6e-d8664d73d7bf534b-00",
-        "User-Agent": [
-          "azsdk-net-Storage.Files.Shares/12.0.0-dev.20191209.1\u002B61bda4d1783b0e05dba0d434ff14b2840726d3b1",
-          "(.NET Core 4.6.28008.01; Microsoft Windows 10.0.18363 )"
-        ],
-        "x-ms-client-request-id": "a13ccead-2015-8686-679d-5e77be56eec5",
-        "x-ms-date": "Tue, 10 Dec 2019 05:59:39 GMT",
->>>>>>> 1d9822e0
+        "x-ms-request-id": "ef3e3b16-c01a-0019-5762-b01280000000",
+        "x-ms-request-server-encrypted": "true",
+        "x-ms-version": "2019-07-07"
+      },
+      "ResponseBody": []
+    },
+    {
+      "RequestUri": "http://seanstagetest.file.core.windows.net/test-share-24372939-4283-066e-6393-d1140c5ff063?restype=share",
+      "RequestMethod": "PUT",
+      "RequestHeaders": {
+        "Authorization": "Sanitized",
+        "traceparent": "00-33f9431fe5cd324ab3fbd55fb52e2630-92fe3ea587014f44-00",
+        "User-Agent": [
+          "azsdk-net-Storage.Files.Shares/12.0.0-dev.20191211.1\u002B899431c003876eb9b26cefd8e8a37e7f27f82ced",
+          "(.NET Core 4.6.28008.01; Microsoft Windows 10.0.18363 )"
+        ],
+        "x-ms-client-request-id": "18ba3b82-e94d-b174-d90e-2ef9ca9697e5",
+        "x-ms-date": "Wed, 11 Dec 2019 20:38:19 GMT",
+        "x-ms-return-client-request-id": "true",
+        "x-ms-version": "2019-07-07"
+      },
+      "RequestBody": null,
+      "StatusCode": 201,
+      "ResponseHeaders": {
+        "Content-Length": "0",
+        "Date": "Wed, 11 Dec 2019 20:38:19 GMT",
+        "ETag": "\u00220x8D77E7A0F10855B\u0022",
+        "Last-Modified": "Wed, 11 Dec 2019 20:38:20 GMT",
+        "Server": [
+          "Windows-Azure-File/1.0",
+          "Microsoft-HTTPAPI/2.0"
+        ],
+        "x-ms-client-request-id": "18ba3b82-e94d-b174-d90e-2ef9ca9697e5",
+        "x-ms-request-id": "ef3e3b17-c01a-0019-5862-b01280000000",
+        "x-ms-version": "2019-07-07"
+      },
+      "ResponseBody": []
+    },
+    {
+      "RequestUri": "http://seanstagetest.file.core.windows.net/test-share-24372939-4283-066e-6393-d1140c5ff063/test-directory-dce52b05-d153-2dbc-7f8f-beeb814e9156?restype=directory",
+      "RequestMethod": "PUT",
+      "RequestHeaders": {
+        "Authorization": "Sanitized",
+        "traceparent": "00-1273d49c2174b244b10dc4700a039c6e-92f39908b6a1dc4c-00",
+        "User-Agent": [
+          "azsdk-net-Storage.Files.Shares/12.0.0-dev.20191211.1\u002B899431c003876eb9b26cefd8e8a37e7f27f82ced",
+          "(.NET Core 4.6.28008.01; Microsoft Windows 10.0.18363 )"
+        ],
+        "x-ms-client-request-id": "491adc00-ce27-b180-7f8c-99be2b882f8a",
+        "x-ms-date": "Wed, 11 Dec 2019 20:38:20 GMT",
         "x-ms-file-attributes": "None",
         "x-ms-file-creation-time": "Now",
         "x-ms-file-last-write-time": "Now",
@@ -306,73 +177,40 @@
       "StatusCode": 201,
       "ResponseHeaders": {
         "Content-Length": "0",
-<<<<<<< HEAD
-        "Date": "Tue, 10 Dec 2019 05:31:15 GMT",
-        "ETag": "\u00220x8D77D322D135588\u0022",
-        "Last-Modified": "Tue, 10 Dec 2019 05:31:15 GMT",
-=======
-        "Date": "Tue, 10 Dec 2019 05:59:38 GMT",
-        "ETag": "\u00220x8D77D36247D3235\u0022",
-        "Last-Modified": "Tue, 10 Dec 2019 05:59:39 GMT",
->>>>>>> 1d9822e0
-        "Server": [
-          "Windows-Azure-File/1.0",
-          "Microsoft-HTTPAPI/2.0"
-        ],
-<<<<<<< HEAD
-        "x-ms-client-request-id": "c642f018-f50c-fc24-8804-65b6a2dcccc5",
+        "Date": "Wed, 11 Dec 2019 20:38:19 GMT",
+        "ETag": "\u00220x8D77E7A0F1E7429\u0022",
+        "Last-Modified": "Wed, 11 Dec 2019 20:38:20 GMT",
+        "Server": [
+          "Windows-Azure-File/1.0",
+          "Microsoft-HTTPAPI/2.0"
+        ],
+        "x-ms-client-request-id": "491adc00-ce27-b180-7f8c-99be2b882f8a",
         "x-ms-file-attributes": "Directory",
-        "x-ms-file-change-time": "2019-12-10T05:31:15.4293128Z",
-        "x-ms-file-creation-time": "2019-12-10T05:31:15.4293128Z",
+        "x-ms-file-change-time": "2019-12-11T20:38:20.0978473Z",
+        "x-ms-file-creation-time": "2019-12-11T20:38:20.0978473Z",
         "x-ms-file-id": "13835128424026341376",
-        "x-ms-file-last-write-time": "2019-12-10T05:31:15.4293128Z",
+        "x-ms-file-last-write-time": "2019-12-11T20:38:20.0978473Z",
         "x-ms-file-parent-id": "0",
         "x-ms-file-permission-key": "7855875120676328179*422928105932735866",
-        "x-ms-request-id": "3e8dabbf-201a-003e-5e1b-af0544000000",
-=======
-        "x-ms-client-request-id": "a13ccead-2015-8686-679d-5e77be56eec5",
-        "x-ms-file-attributes": "Directory",
-        "x-ms-file-change-time": "2019-12-10T05:59:39.0105141Z",
-        "x-ms-file-creation-time": "2019-12-10T05:59:39.0105141Z",
-        "x-ms-file-id": "13835128424026341376",
-        "x-ms-file-last-write-time": "2019-12-10T05:59:39.0105141Z",
-        "x-ms-file-parent-id": "0",
-        "x-ms-file-permission-key": "7855875120676328179*422928105932735866",
-        "x-ms-request-id": "8749bf65-c01a-0019-651f-af1280000000",
->>>>>>> 1d9822e0
-        "x-ms-request-server-encrypted": "true",
-        "x-ms-version": "2019-07-07"
-      },
-      "ResponseBody": []
-    },
-    {
-<<<<<<< HEAD
-      "RequestUri": "http://seanstagetest.file.core.windows.net/test-share-db4faaf9-8cc9-9399-3481-f3c4d71bad8f/test-directory-8f0fbb73-42a1-5ec9-9e92-6c9467e21117/test-file-bfefe8e0-96d2-c97a-7664-9c102bf6c37e",
-      "RequestMethod": "PUT",
-      "RequestHeaders": {
-        "Authorization": "Sanitized",
-        "traceparent": "00-8fc15759f0d3d84c8ccceca348777114-878854f651129046-00",
-        "User-Agent": [
-          "azsdk-net-Storage.Files.Shares/12.0.0-dev.20191209.1\u002Bb71b1fa965b15eccfc57e2c7781b8bf85cd4c766",
-          "(.NET Core 4.6.28008.01; Microsoft Windows 10.0.18363 )"
-        ],
-        "x-ms-client-request-id": "b2f351c5-1030-8145-7579-50a85814d092",
+        "x-ms-request-id": "ef3e3b19-c01a-0019-5962-b01280000000",
+        "x-ms-request-server-encrypted": "true",
+        "x-ms-version": "2019-07-07"
+      },
+      "ResponseBody": []
+    },
+    {
+      "RequestUri": "http://seanstagetest.file.core.windows.net/test-share-24372939-4283-066e-6393-d1140c5ff063/test-directory-dce52b05-d153-2dbc-7f8f-beeb814e9156/test-file-cb11d87c-c605-2e3f-1516-b0a37ac050cd",
+      "RequestMethod": "PUT",
+      "RequestHeaders": {
+        "Authorization": "Sanitized",
+        "traceparent": "00-4d5064195e53e745a02b1e03b7056505-e1a8716a9ac3db4d-00",
+        "User-Agent": [
+          "azsdk-net-Storage.Files.Shares/12.0.0-dev.20191211.1\u002B899431c003876eb9b26cefd8e8a37e7f27f82ced",
+          "(.NET Core 4.6.28008.01; Microsoft Windows 10.0.18363 )"
+        ],
+        "x-ms-client-request-id": "047fcc7f-13a0-3aca-9cec-33101edc36be",
         "x-ms-content-length": "1048576",
-        "x-ms-date": "Tue, 10 Dec 2019 05:31:15 GMT",
-=======
-      "RequestUri": "http://seanstagetest.file.core.windows.net/test-share-93cf908e-6f27-74f6-dbe2-e54957d629e1/test-directory-f24ba10b-0d61-4225-7886-767873af317a/test-file-1d76923a-36f2-b836-be1d-c782f6ea03a6",
-      "RequestMethod": "PUT",
-      "RequestHeaders": {
-        "Authorization": "Sanitized",
-        "traceparent": "00-1fba574287576241a6499b35da560637-c9cd378d7feea040-00",
-        "User-Agent": [
-          "azsdk-net-Storage.Files.Shares/12.0.0-dev.20191209.1\u002B61bda4d1783b0e05dba0d434ff14b2840726d3b1",
-          "(.NET Core 4.6.28008.01; Microsoft Windows 10.0.18363 )"
-        ],
-        "x-ms-client-request-id": "ac0052f0-105b-7782-9883-e2f85803907c",
-        "x-ms-content-length": "1048576",
-        "x-ms-date": "Tue, 10 Dec 2019 05:59:39 GMT",
->>>>>>> 1d9822e0
+        "x-ms-date": "Wed, 11 Dec 2019 20:38:20 GMT",
         "x-ms-file-attributes": "None",
         "x-ms-file-creation-time": "Now",
         "x-ms-file-last-write-time": "Now",
@@ -385,140 +223,77 @@
       "StatusCode": 201,
       "ResponseHeaders": {
         "Content-Length": "0",
-<<<<<<< HEAD
-        "Date": "Tue, 10 Dec 2019 05:31:15 GMT",
-        "ETag": "\u00220x8D77D322D218776\u0022",
-        "Last-Modified": "Tue, 10 Dec 2019 05:31:15 GMT",
-=======
-        "Date": "Tue, 10 Dec 2019 05:59:38 GMT",
-        "ETag": "\u00220x8D77D36248A51CA\u0022",
-        "Last-Modified": "Tue, 10 Dec 2019 05:59:39 GMT",
->>>>>>> 1d9822e0
-        "Server": [
-          "Windows-Azure-File/1.0",
-          "Microsoft-HTTPAPI/2.0"
-        ],
-<<<<<<< HEAD
-        "x-ms-client-request-id": "b2f351c5-1030-8145-7579-50a85814d092",
+        "Date": "Wed, 11 Dec 2019 20:38:19 GMT",
+        "ETag": "\u00220x8D77E7A0F2CCB38\u0022",
+        "Last-Modified": "Wed, 11 Dec 2019 20:38:20 GMT",
+        "Server": [
+          "Windows-Azure-File/1.0",
+          "Microsoft-HTTPAPI/2.0"
+        ],
+        "x-ms-client-request-id": "047fcc7f-13a0-3aca-9cec-33101edc36be",
         "x-ms-file-attributes": "Archive",
-        "x-ms-file-change-time": "2019-12-10T05:31:15.5223414Z",
-        "x-ms-file-creation-time": "2019-12-10T05:31:15.5223414Z",
+        "x-ms-file-change-time": "2019-12-11T20:38:20.1918264Z",
+        "x-ms-file-creation-time": "2019-12-11T20:38:20.1918264Z",
         "x-ms-file-id": "11529285414812647424",
-        "x-ms-file-last-write-time": "2019-12-10T05:31:15.5223414Z",
+        "x-ms-file-last-write-time": "2019-12-11T20:38:20.1918264Z",
         "x-ms-file-parent-id": "13835128424026341376",
         "x-ms-file-permission-key": "12501538048846835188*422928105932735866",
-        "x-ms-request-id": "3e8dabc0-201a-003e-5f1b-af0544000000",
-=======
-        "x-ms-client-request-id": "ac0052f0-105b-7782-9883-e2f85803907c",
-        "x-ms-file-attributes": "Archive",
-        "x-ms-file-change-time": "2019-12-10T05:59:39.0965194Z",
-        "x-ms-file-creation-time": "2019-12-10T05:59:39.0965194Z",
-        "x-ms-file-id": "11529285414812647424",
-        "x-ms-file-last-write-time": "2019-12-10T05:59:39.0965194Z",
-        "x-ms-file-parent-id": "13835128424026341376",
-        "x-ms-file-permission-key": "12501538048846835188*422928105932735866",
-        "x-ms-request-id": "8749bf66-c01a-0019-661f-af1280000000",
->>>>>>> 1d9822e0
-        "x-ms-request-server-encrypted": "true",
-        "x-ms-version": "2019-07-07"
-      },
-      "ResponseBody": []
-    },
-    {
-<<<<<<< HEAD
-      "RequestUri": "http://seanstagetest.file.core.windows.net/test-share-16dc4ddf-9ff2-5efe-bc63-4df5c10cda0c/test-directory-c9f6ab2e-b146-1e2f-e29d-acd43c534056/test-file-21f91a60-b805-5b77-27a4-9d85ff49cf7a?comp=range",
-=======
-      "RequestUri": "http://seanstagetest.file.core.windows.net/test-share-1ad817ba-0973-bed1-62d2-3f28a30257b7/test-directory-159994ca-d650-0ba2-4cb9-780e4841f8ed/test-file-70e1ec3a-b077-9044-ae2d-f110f7873541?comp=range",
->>>>>>> 1d9822e0
+        "x-ms-request-id": "ef3e3b1a-c01a-0019-5a62-b01280000000",
+        "x-ms-request-server-encrypted": "true",
+        "x-ms-version": "2019-07-07"
+      },
+      "ResponseBody": []
+    },
+    {
+      "RequestUri": "http://seanstagetest.file.core.windows.net/test-share-3417bf06-5298-e03a-87a2-2ac00be582b7/test-directory-4f0debd5-4591-413e-7e39-56ee9c3c7c13/test-file-58bb0f0a-0f99-3252-e9c7-9855781e9e36?comp=range",
       "RequestMethod": "PUT",
       "RequestHeaders": {
         "Authorization": "Sanitized",
         "Content-Length": "1024",
-<<<<<<< HEAD
-        "traceparent": "00-bc9fcd63eecb8a419697dffa1e900954-2a6fb4c9bd81e64c-00",
-        "User-Agent": [
-          "azsdk-net-Storage.Files.Shares/12.0.0-dev.20191209.1\u002Bb71b1fa965b15eccfc57e2c7781b8bf85cd4c766",
-          "(.NET Core 4.6.28008.01; Microsoft Windows 10.0.18363 )"
-        ],
-        "x-ms-client-request-id": "35a93dc4-a879-4b7c-1078-3d73abef9cb3",
-        "x-ms-date": "Tue, 10 Dec 2019 05:31:15 GMT",
-=======
-        "traceparent": "00-a613da4a4c599246bc7e0e469d6873a4-a301ec7a00bb6742-00",
-        "User-Agent": [
-          "azsdk-net-Storage.Files.Shares/12.0.0-dev.20191209.1\u002B61bda4d1783b0e05dba0d434ff14b2840726d3b1",
-          "(.NET Core 4.6.28008.01; Microsoft Windows 10.0.18363 )"
-        ],
-        "x-ms-client-request-id": "0fc88cc8-6dbb-a8c1-8230-055ca74d8d4d",
-        "x-ms-date": "Tue, 10 Dec 2019 05:59:39 GMT",
->>>>>>> 1d9822e0
+        "traceparent": "00-74a709b49055634d8cd32f33a1eb1a65-780d6d968656ca4b-00",
+        "User-Agent": [
+          "azsdk-net-Storage.Files.Shares/12.0.0-dev.20191211.1\u002B899431c003876eb9b26cefd8e8a37e7f27f82ced",
+          "(.NET Core 4.6.28008.01; Microsoft Windows 10.0.18363 )"
+        ],
+        "x-ms-client-request-id": "a3e8b1c7-ea4c-e86a-33c4-4e4ceecfcf5e",
+        "x-ms-date": "Wed, 11 Dec 2019 20:38:20 GMT",
         "x-ms-range": "bytes=0-1023",
         "x-ms-return-client-request-id": "true",
         "x-ms-version": "2019-07-07",
         "x-ms-write": "update"
       },
-<<<<<<< HEAD
-      "RequestBody": "QObzTWFVJZXd57ZJmsWE51qGS9oCEU2yD/kAJvpjrvO4anRdm7y0byxd1UlZ\u002B\u002Bew9GhN0cn2jy\u002BZQT1nVP6aeTjDkS9RJkud0tutpTwEWBQSUDKRFdwqwdpExFl\u002BTRouwlsQlmm3Xs0csP/tSerzlekpVQTMCWRcmM9VDGLyH4XBf\u002BLg88GrWvFkdGXdPXjwUC5wVfcWYrn3tP2ZYlJqKpF6K8oHEqEnfvsSZ5T\u002BfltXZLszgsmNqxwp6T/DEfef\u002BkrUYhGu6T2NSdf8A/sl\u002BDWiQv6WN6jH7YCt3iliY2wDcm1JKhxKqXp9pjjxkKchA/AKIc/5CcKhDHWQAAsUK\u002BVr\u002BZCN284YWJmDGJBv1lzYi9o5V0GdCWmqqB2nuahvaXtThpYWkygh8ck2dfEyMjYYuHUw2tOkze8n4zOxcZ7xFK4VHE/GwfeyF2Z4Z5R4d3XmjwEyP46or7in7q/1cH8qRWFCHRbmUvZ9fsNsK2Zbr2y9yuKdvtQgbG2XH9JHvafmTSIyNVpfAD0KtcHLO4NSSz9DN6adjYaMIrCoTzIkNcAbht5EKXoRXcmlkwkTVDHqRdOTBIUASMCbpROptrAK5n8Ar7SkDSLEMdnc\u002BPl9ec1\u002BvgpfkDE7Gj0dqINmZ6YZm6yJE6R9RTexztKrJFDGHSxFKvimqlVOxJR2h2WeXskzwlxN9GUpAXnTrcFej/btV4pXIT2uc/BWOk4PBr7REnAIeGHzeSnGHCl\u002B0vyU7zSeiS/aRzyMhE9s9roXGfu7AZpRVheU\u002Bd1hkAUTMKDzwkoZcXyO98sze/QRh4NvrwItw9FhQpgdCpBSebY3eFSveDNv/ah\u002BLQrPHdsjgnFa8eEC5mzOkYCx/GfsO30U/AKfYQ9QALFarpbHkiW9\u002BYcf\u002BIfVNJLn4eazvQFAkvGMuiDYgyBiCvEwqDfWB/9a9ALfzEP2P8hvuIAonEKvGRukOtcE5HZmve6WpItaENnmWMn/YMWtlnpXaMufOW2ugI8cMswnVg\u002BLeQ9VX5o9FaenQkR5r7hV96RdrHyrxoOA6CT8Pt4MvwG6c\u002Be2VzbgGlMj\u002BPcoNNDWxjooyqmT4LKL1Hd2QNbJmoJCvzzRn59tfJIoiM6MWLNTJXij5PRYJpM0KoO/adl8WV105XWUBSabuk0Xaljk/3zEIxpeJraO6pionHUbrhO4qy5wGHI9viBRByqmQLw7UCsG\u002Bka\u002BHjOn5fvc62mxfww6Xr4pc\u002BYJhmT6DR6M56ncbUtKFbPN\u002BY37yDN3YdK3n4cdbOH\u002BEdxE/XThxBAVG/1RAH4dZ2pYbGUwLqqzkSWSQm2WbnvH3VtuBRc/6zV95a01JmBUmTgdxf98zeMxkWtPT4Gjfg==",
-      "StatusCode": 201,
-      "ResponseHeaders": {
-        "Content-Length": "0",
-        "Content-MD5": "m6e4cHOeF2WoqXLapmDFzQ==",
-        "Date": "Tue, 10 Dec 2019 05:31:15 GMT",
-        "ETag": "\u00220x8D77D322D2E0952\u0022",
-        "Last-Modified": "Tue, 10 Dec 2019 05:31:15 GMT",
-=======
-      "RequestBody": "mbgevYtJUqotxqXD0tzFUq3ykqPpVktIf1QM7q1tVnOf5sA6TbJJp/9Wf5RqvqS7vo9LZnHskkNt1j03PGT9v28yJOscigX6qeqjk9e23cCvUS8dIvABslR8zXd0EmqbWL8kOJq4nzSKUL2HSf5stvh9h\u002Bs0351/MHGXn72OhZd/BzsXkqUl9rH7k9EzemlVEBZ\u002B94p/Z3khpQgoIP93\u002B8smB0HDVCNTWJA5OEzMTLUIQY6mD44MAKDB9e2d/NWyhJcGDXIokrzyK575RS4tVVhSIN5w0Os8GQehAV82tVu6h7S0xj5C4K/Ss\u002BPvE7pxlJ\u002BUStz2QbOryfRrh5BcvHVDPr15eI8aDz8vnh0ITQVNL22/oWt\u002BxEYBCP1K11kfdfZurNX89xsQejqdx6OVo3vuHlcinRsKxHp3eHCSzzjmDygmmaAvUDhRricw4fyjbGSBW7kC/djbY\u002BhbhX\u002BrfqsCtrh6bwnbvs0f0e7z2uJ\u002B0wwLEHN/5BJQSja41Mu4pTB7LipDKPxbppzr4ivp54kF3bFzoG43gtKmKiTTIuoCZiu\u002BeKu3OqsPsGnWkwHmZmKtsvcZRQXCRKtYnP7Xh4Oy6XwAKm/dTqIGZO8EYO7RwMPCJnDy6CEl/DP/X52sNyjmJKqE5jvyz2RVE\u002BEWveS8h9w7FWETvwBb2i483e8EWSzHHjxDTNmHz1YLndU/Dz5PQtfBcSLH0mSqKQsNtfF1ULm0T5\u002BoeTsCs0UKCCIrG8vw7ZoXQ\u002BgKAEzXmSLOehlllkwbi8Cepsmcvr7cvMlBfw4/HMhWXg3Rqk9T0N8YNDgrpXLWD5ALUUbReoQqLUOClRoUjl1RDjc\u002BSeBwStbqhIqFsRZXa299NMuBheOIp30L0TrFBKXb2ZY6l8WvmgZw5/b6pHwsKiqqllqS0IlUtqJjZXmbJH/kqteAHdSpzZnEEJ7sjgIB3qYQG21LSAkN5eAjTDSN1cJ2FvqkrA1VAMjAzr/qZyefYofSigkRmWHNczfzhoFlNjvbdXcIXDKYuxqli3pJIn65g\u002Bqtukq5ZX2Y1znWYXpHW5eEDvGvlwVUOc/ubA7nhFC4OgKWt3zwIhD6b4X4wlmfXi/ixROMCevkWIB7yvhusVLoHSZ3sKQblOzgtSiAXHd1Tw3eBL88LDEXsV77dFcYi74yD6QzKK2LxzAmq1TDY/wJBXvrkKyTrPH1YP9FIB\u002BVyClpTkzSQiZgUj2OFoDdU01h8W/cLPsSnmOzPseuRacRkeMrWRWvNsNUiz1vBZZxFwyx4y6wuJstV7DpHwRfsg2VfIScsvk4srqrh6G9opjNQSa7/GF5YdhH/QJkxhe/9dkw2YkR1GQSeTFzBDH6b7QYGw==",
-      "StatusCode": 201,
-      "ResponseHeaders": {
-        "Content-Length": "0",
-        "Content-MD5": "Y63N5xLBSL6t\u002BT6SmZB6xg==",
-        "Date": "Tue, 10 Dec 2019 05:59:38 GMT",
-        "ETag": "\u00220x8D77D362496FB9D\u0022",
-        "Last-Modified": "Tue, 10 Dec 2019 05:59:39 GMT",
->>>>>>> 1d9822e0
-        "Server": [
-          "Windows-Azure-File/1.0",
-          "Microsoft-HTTPAPI/2.0"
-        ],
-<<<<<<< HEAD
-        "x-ms-client-request-id": "35a93dc4-a879-4b7c-1078-3d73abef9cb3",
-        "x-ms-request-id": "3e8dabc1-201a-003e-601b-af0544000000",
-=======
-        "x-ms-client-request-id": "0fc88cc8-6dbb-a8c1-8230-055ca74d8d4d",
-        "x-ms-request-id": "8749bf68-c01a-0019-671f-af1280000000",
->>>>>>> 1d9822e0
-        "x-ms-request-server-encrypted": "true",
-        "x-ms-version": "2019-07-07"
-      },
-      "ResponseBody": []
-    },
-    {
-<<<<<<< HEAD
-      "RequestUri": "http://seanstagetest.file.core.windows.net/test-share-db4faaf9-8cc9-9399-3481-f3c4d71bad8f/test-directory-8f0fbb73-42a1-5ec9-9e92-6c9467e21117/test-file-bfefe8e0-96d2-c97a-7664-9c102bf6c37e",
-      "RequestMethod": "PUT",
-      "RequestHeaders": {
-        "Authorization": "Sanitized",
-        "traceparent": "00-5f3ea3373db0824a9194f622fa3bfe83-c1c14fd7ab447e40-00",
-        "User-Agent": [
-          "azsdk-net-Storage.Files.Shares/12.0.0-dev.20191209.1\u002Bb71b1fa965b15eccfc57e2c7781b8bf85cd4c766",
-          "(.NET Core 4.6.28008.01; Microsoft Windows 10.0.18363 )"
-        ],
-        "x-ms-client-request-id": "118a0013-6ed8-0405-053e-12a971eea729",
-        "x-ms-copy-source": "http://seanstagetest.file.core.windows.net/test-share-16dc4ddf-9ff2-5efe-bc63-4df5c10cda0c/test-directory-c9f6ab2e-b146-1e2f-e29d-acd43c534056/test-file-21f91a60-b805-5b77-27a4-9d85ff49cf7a",
-        "x-ms-date": "Tue, 10 Dec 2019 05:31:15 GMT",
-=======
-      "RequestUri": "http://seanstagetest.file.core.windows.net/test-share-1ad817ba-0973-bed1-62d2-3f28a30257b7/test-directory-159994ca-d650-0ba2-4cb9-780e4841f8ed/test-file-70e1ec3a-b077-9044-ae2d-f110f7873541",
-      "RequestMethod": "PUT",
-      "RequestHeaders": {
-        "Authorization": "Sanitized",
-        "traceparent": "00-fa3c653718dee449a9291fa77f53dccf-eb952ab21c2d6148-00",
-        "User-Agent": [
-          "azsdk-net-Storage.Files.Shares/12.0.0-dev.20191209.1\u002B61bda4d1783b0e05dba0d434ff14b2840726d3b1",
-          "(.NET Core 4.6.28008.01; Microsoft Windows 10.0.18363 )"
-        ],
-        "x-ms-client-request-id": "e2319f18-09eb-6f60-1bfc-337b16be0308",
-        "x-ms-copy-source": "http://seanstagetest.file.core.windows.net/test-share-1ad817ba-0973-bed1-62d2-3f28a30257b7/test-directory-159994ca-d650-0ba2-4cb9-780e4841f8ed/test-file-70e1ec3a-b077-9044-ae2d-f110f7873541",
-        "x-ms-date": "Tue, 10 Dec 2019 05:59:39 GMT",
->>>>>>> 1d9822e0
+      "RequestBody": "PMwOPJ2JVjOo900ldCfxvnIMJK5BSy2dJLAJRhQe\u002B6Gpk9xwSWcG9XVLW6jFpcZ0\u002B3WeEbeIfPCecBjsgA8eivyre\u002BBLgHULBi849fCF13/qlUufgOnpIRbr0thOGXVlLNGrGSnlKXsAkwqIT4cAGJmZAurEfwkTwlnJX62cvO250sge2r5VBGzPnu3fYNKP6rk/tRaKoazImFfQG8nNY9Ydz3y\u002B4j7aQ/1\u002B9eEcNGGGOnX0XQfWLzEbVkFmhemiAToWwZFW0Ah6ZHEZC6vLrGT1SeFU2QXPRp9Koov8dL4U3POmBXLPMGlsefmVvSSGUKrdcDsITic0RnvxDC58fvCyBC\u002B4JKbyJRl352AMOoh7xFLhHwOCDI3Lcb/23iQ77/sJ47n0zisD60oikGfHKAzzdkfcml7sL/ih7LLn\u002B0f0PPhkAlfOhvYm3jO4YHsmBEmzAmjcXlScHLPBUuF4HO8DLlRvYiW0JO9RtrwrNM98e\u002BdpM/jfF92jyOWjDTQUrcFEtTInt6Ej/t54i6iYcejjRdf5D\u002Bj2IxZ3y5k/EBa7PAj75n\u002BdVcRGRjUaZow0C1f9v8hcGp7YTZEbr\u002BsH4\u002B3HvU6gnIpoRvASs8iz27yJQ8BCQlBOXiJqIpjtgaXYPmNIU6k\u002Bk27NlXnYSWfVJXHVkWwqxaGceV8sNXnxe8VKOXRla4gTS69SdazXdRS7lP0nF\u002B85rnnBq9lJEl702xm0jQ/yb7nowka82E/0xANLcKF8ymPVEYv6o7\u002BvyTlRXZmTI\u002BcEyCRDPlSpfNUpzebW/qG8eBG23nyE98z6OfkNa3u2YaEbRqh8OIwOLJS20dbY2MuXlOSI3URrgNBYSQRbnBFac2xFu7f4QECFp7LozSb1IWEuddaWLoRdsMbXI\u002B6IspCDXF5pkx0Tn1OkAzWRgrKqYiijLSY6xETo6ArwIR1R/PQiZXHIjI1DGtaD8StOyy0ULcDG5YVpSJgZgasTIn02UwZBbh1A4daaXxJQt9IZmhzc3PNcihduuRzZrgvhMPhYTJ0lDFwQ00vqLIVyGJHFAOaPNkWK2snu0rUAZzLLuC8a\u002BGs09I2/zAmocl2S/KGLE64kUvqyzXLUNjqnD2sYHnNWVx8mkAtZz2k74WdrXNYUdVOEp2U0aCr4X71SGLyej1PqO6SBZIKjyoOQdusKadpkk5kXlHcOIe/0LTFOB7esnVIUgSAxkhDQ4dzipPE/7vXi7oQjhvvb2xq0jTdRVMPL49iZ9ei6MgGJR7OaK33\u002BtT87bBgyiRdWOKUFfQTZf4wZFsAYpfgNJ7uDmT9HQLCdttf4FuiqmVrAQr1DtbX8sMcmgRS95RBGLkRdrvDYDvj1aMct4Gikbw==",
+      "StatusCode": 201,
+      "ResponseHeaders": {
+        "Content-Length": "0",
+        "Content-MD5": "zACDGuRld2LgrL7VZUx6Ug==",
+        "Date": "Wed, 11 Dec 2019 20:38:19 GMT",
+        "ETag": "\u00220x8D77E7A0F39283B\u0022",
+        "Last-Modified": "Wed, 11 Dec 2019 20:38:20 GMT",
+        "Server": [
+          "Windows-Azure-File/1.0",
+          "Microsoft-HTTPAPI/2.0"
+        ],
+        "x-ms-client-request-id": "a3e8b1c7-ea4c-e86a-33c4-4e4ceecfcf5e",
+        "x-ms-request-id": "ef3e3b1b-c01a-0019-5b62-b01280000000",
+        "x-ms-request-server-encrypted": "true",
+        "x-ms-version": "2019-07-07"
+      },
+      "ResponseBody": []
+    },
+    {
+      "RequestUri": "http://seanstagetest.file.core.windows.net/test-share-24372939-4283-066e-6393-d1140c5ff063/test-directory-dce52b05-d153-2dbc-7f8f-beeb814e9156/test-file-cb11d87c-c605-2e3f-1516-b0a37ac050cd",
+      "RequestMethod": "PUT",
+      "RequestHeaders": {
+        "Authorization": "Sanitized",
+        "traceparent": "00-608acf6f9f20f7439c069db6c8a671bd-d894dd20b9d32441-00",
+        "User-Agent": [
+          "azsdk-net-Storage.Files.Shares/12.0.0-dev.20191211.1\u002B899431c003876eb9b26cefd8e8a37e7f27f82ced",
+          "(.NET Core 4.6.28008.01; Microsoft Windows 10.0.18363 )"
+        ],
+        "x-ms-client-request-id": "2e65f688-0080-9322-fb6f-2e767b2516b8",
+        "x-ms-copy-source": "http://seanstagetest.file.core.windows.net/test-share-3417bf06-5298-e03a-87a2-2ac00be582b7/test-directory-4f0debd5-4591-413e-7e39-56ee9c3c7c13/test-file-58bb0f0a-0f99-3252-e9c7-9855781e9e36",
+        "x-ms-date": "Wed, 11 Dec 2019 20:38:20 GMT",
         "x-ms-return-client-request-id": "true",
         "x-ms-version": "2019-07-07"
       },
@@ -526,60 +301,64 @@
       "StatusCode": 202,
       "ResponseHeaders": {
         "Content-Length": "0",
-<<<<<<< HEAD
-        "Date": "Tue, 10 Dec 2019 05:31:15 GMT",
-        "ETag": "\u00220x8D77D322D469B6D\u0022",
-        "Last-Modified": "Tue, 10 Dec 2019 05:31:15 GMT",
-=======
-        "Date": "Tue, 10 Dec 2019 05:59:39 GMT",
-        "ETag": "\u00220x8D77D3624B77EB7\u0022",
-        "Last-Modified": "Tue, 10 Dec 2019 05:59:39 GMT",
->>>>>>> 1d9822e0
-        "Server": [
-          "Windows-Azure-File/1.0",
-          "Microsoft-HTTPAPI/2.0"
-        ],
-<<<<<<< HEAD
-        "x-ms-client-request-id": "118a0013-6ed8-0405-053e-12a971eea729",
-        "x-ms-copy-id": "b3ef5220-68ca-4bfa-8321-2ab6a3031ec4",
+        "Date": "Wed, 11 Dec 2019 20:38:19 GMT",
+        "ETag": "\u00220x8D77E7A0F53DBAA\u0022",
+        "Last-Modified": "Wed, 11 Dec 2019 20:38:20 GMT",
+        "Server": [
+          "Windows-Azure-File/1.0",
+          "Microsoft-HTTPAPI/2.0"
+        ],
+        "x-ms-client-request-id": "2e65f688-0080-9322-fb6f-2e767b2516b8",
+        "x-ms-copy-id": "a3b82a69-df62-4170-82fc-746d93a79e71",
         "x-ms-copy-status": "success",
-        "x-ms-request-id": "3e8dabc2-201a-003e-611b-af0544000000",
-=======
-        "x-ms-client-request-id": "e2319f18-09eb-6f60-1bfc-337b16be0308",
-        "x-ms-copy-id": "594d3be8-b623-4443-9bb9-ff946969fce4",
-        "x-ms-copy-status": "success",
-        "x-ms-request-id": "8749bf6a-c01a-0019-681f-af1280000000",
->>>>>>> 1d9822e0
-        "x-ms-version": "2019-07-07"
-      },
-      "ResponseBody": []
-    },
-    {
-<<<<<<< HEAD
-      "RequestUri": "http://seanstagetest.file.core.windows.net/test-share-db4faaf9-8cc9-9399-3481-f3c4d71bad8f?restype=share",
+        "x-ms-request-id": "ef3e3b1c-c01a-0019-5c62-b01280000000",
+        "x-ms-version": "2019-07-07"
+      },
+      "ResponseBody": []
+    },
+    {
+      "RequestUri": "http://seanstagetest.file.core.windows.net/test-share-24372939-4283-066e-6393-d1140c5ff063?restype=share",
       "RequestMethod": "DELETE",
       "RequestHeaders": {
         "Authorization": "Sanitized",
-        "traceparent": "00-5bb25fa7c428f84fb9212469b421f21e-f86044b9645e6c4a-00",
-        "User-Agent": [
-          "azsdk-net-Storage.Files.Shares/12.0.0-dev.20191209.1\u002Bb71b1fa965b15eccfc57e2c7781b8bf85cd4c766",
-          "(.NET Core 4.6.28008.01; Microsoft Windows 10.0.18363 )"
-        ],
-        "x-ms-client-request-id": "aa5f08de-8b64-6bda-61fb-ad5d2b8779e8",
-        "x-ms-date": "Tue, 10 Dec 2019 05:31:15 GMT",
-=======
-      "RequestUri": "http://seanstagetest.file.core.windows.net/test-share-93cf908e-6f27-74f6-dbe2-e54957d629e1?restype=share",
+        "traceparent": "00-04e1a6a2db73bf43b73c5c09b21062dc-e85b1a1d572f8b41-00",
+        "User-Agent": [
+          "azsdk-net-Storage.Files.Shares/12.0.0-dev.20191211.1\u002B899431c003876eb9b26cefd8e8a37e7f27f82ced",
+          "(.NET Core 4.6.28008.01; Microsoft Windows 10.0.18363 )"
+        ],
+        "x-ms-client-request-id": "f8c4f38c-a169-81dd-ef04-5b1d7e94e8ac",
+        "x-ms-date": "Wed, 11 Dec 2019 20:38:20 GMT",
+        "x-ms-delete-snapshots": "include",
+        "x-ms-return-client-request-id": "true",
+        "x-ms-version": "2019-07-07"
+      },
+      "RequestBody": null,
+      "StatusCode": 202,
+      "ResponseHeaders": {
+        "Content-Length": "0",
+        "Date": "Wed, 11 Dec 2019 20:38:19 GMT",
+        "Server": [
+          "Windows-Azure-File/1.0",
+          "Microsoft-HTTPAPI/2.0"
+        ],
+        "x-ms-client-request-id": "f8c4f38c-a169-81dd-ef04-5b1d7e94e8ac",
+        "x-ms-request-id": "ef3e3b1d-c01a-0019-5d62-b01280000000",
+        "x-ms-version": "2019-07-07"
+      },
+      "ResponseBody": []
+    },
+    {
+      "RequestUri": "http://seanstagetest.file.core.windows.net/test-share-3417bf06-5298-e03a-87a2-2ac00be582b7?restype=share",
       "RequestMethod": "DELETE",
       "RequestHeaders": {
         "Authorization": "Sanitized",
-        "traceparent": "00-18e5374fb649ed489889ac9e3ad20439-d2528cedc895874e-00",
-        "User-Agent": [
-          "azsdk-net-Storage.Files.Shares/12.0.0-dev.20191209.1\u002B61bda4d1783b0e05dba0d434ff14b2840726d3b1",
-          "(.NET Core 4.6.28008.01; Microsoft Windows 10.0.18363 )"
-        ],
-        "x-ms-client-request-id": "084436e9-aa1b-4361-4ac9-c555ef0aa7af",
-        "x-ms-date": "Tue, 10 Dec 2019 05:59:39 GMT",
->>>>>>> 1d9822e0
+        "traceparent": "00-74ef37f6d7840f41b81f40e5f17d5d9d-d22d769a06daa540-00",
+        "User-Agent": [
+          "azsdk-net-Storage.Files.Shares/12.0.0-dev.20191211.1\u002B899431c003876eb9b26cefd8e8a37e7f27f82ced",
+          "(.NET Core 4.6.28008.01; Microsoft Windows 10.0.18363 )"
+        ],
+        "x-ms-client-request-id": "87eae8e9-1e61-784e-3a1c-bdff2d259b12",
+        "x-ms-date": "Wed, 11 Dec 2019 20:38:20 GMT",
         "x-ms-delete-snapshots": "include",
         "x-ms-return-client-request-id": "true",
         "x-ms-version": "2019-07-07"
@@ -588,87 +367,20 @@
       "StatusCode": 202,
       "ResponseHeaders": {
         "Content-Length": "0",
-<<<<<<< HEAD
-        "Date": "Tue, 10 Dec 2019 05:31:15 GMT",
-=======
-        "Date": "Tue, 10 Dec 2019 05:59:39 GMT",
->>>>>>> 1d9822e0
-        "Server": [
-          "Windows-Azure-File/1.0",
-          "Microsoft-HTTPAPI/2.0"
-        ],
-<<<<<<< HEAD
-        "x-ms-client-request-id": "aa5f08de-8b64-6bda-61fb-ad5d2b8779e8",
-        "x-ms-request-id": "3e8dabc3-201a-003e-621b-af0544000000",
-=======
-        "x-ms-client-request-id": "084436e9-aa1b-4361-4ac9-c555ef0aa7af",
-        "x-ms-request-id": "8749bf6b-c01a-0019-691f-af1280000000",
->>>>>>> 1d9822e0
-        "x-ms-version": "2019-07-07"
-      },
-      "ResponseBody": []
-    },
-    {
-<<<<<<< HEAD
-      "RequestUri": "http://seanstagetest.file.core.windows.net/test-share-16dc4ddf-9ff2-5efe-bc63-4df5c10cda0c?restype=share",
-      "RequestMethod": "DELETE",
-      "RequestHeaders": {
-        "Authorization": "Sanitized",
-        "traceparent": "00-7a4bb8fb757c9e429a911846b6093660-a9a60b85fd833c4c-00",
-        "User-Agent": [
-          "azsdk-net-Storage.Files.Shares/12.0.0-dev.20191209.1\u002Bb71b1fa965b15eccfc57e2c7781b8bf85cd4c766",
-          "(.NET Core 4.6.28008.01; Microsoft Windows 10.0.18363 )"
-        ],
-        "x-ms-client-request-id": "69cb1b40-fd8e-58c4-a26d-80021c705a84",
-        "x-ms-date": "Tue, 10 Dec 2019 05:31:15 GMT",
-=======
-      "RequestUri": "http://seanstagetest.file.core.windows.net/test-share-1ad817ba-0973-bed1-62d2-3f28a30257b7?restype=share",
-      "RequestMethod": "DELETE",
-      "RequestHeaders": {
-        "Authorization": "Sanitized",
-        "traceparent": "00-8578dabae086b64fafbd5acb89e9bd51-11154017464b3e46-00",
-        "User-Agent": [
-          "azsdk-net-Storage.Files.Shares/12.0.0-dev.20191209.1\u002B61bda4d1783b0e05dba0d434ff14b2840726d3b1",
-          "(.NET Core 4.6.28008.01; Microsoft Windows 10.0.18363 )"
-        ],
-        "x-ms-client-request-id": "e091566f-fb79-7dec-4844-f69f45ebb5fd",
-        "x-ms-date": "Tue, 10 Dec 2019 05:59:39 GMT",
->>>>>>> 1d9822e0
-        "x-ms-delete-snapshots": "include",
-        "x-ms-return-client-request-id": "true",
-        "x-ms-version": "2019-07-07"
-      },
-      "RequestBody": null,
-      "StatusCode": 202,
-      "ResponseHeaders": {
-        "Content-Length": "0",
-<<<<<<< HEAD
-        "Date": "Tue, 10 Dec 2019 05:31:15 GMT",
-=======
-        "Date": "Tue, 10 Dec 2019 05:59:39 GMT",
->>>>>>> 1d9822e0
-        "Server": [
-          "Windows-Azure-File/1.0",
-          "Microsoft-HTTPAPI/2.0"
-        ],
-<<<<<<< HEAD
-        "x-ms-client-request-id": "69cb1b40-fd8e-58c4-a26d-80021c705a84",
-        "x-ms-request-id": "3e8dabc4-201a-003e-631b-af0544000000",
-=======
-        "x-ms-client-request-id": "e091566f-fb79-7dec-4844-f69f45ebb5fd",
-        "x-ms-request-id": "8749bf6c-c01a-0019-6a1f-af1280000000",
->>>>>>> 1d9822e0
+        "Date": "Wed, 11 Dec 2019 20:38:20 GMT",
+        "Server": [
+          "Windows-Azure-File/1.0",
+          "Microsoft-HTTPAPI/2.0"
+        ],
+        "x-ms-client-request-id": "87eae8e9-1e61-784e-3a1c-bdff2d259b12",
+        "x-ms-request-id": "ef3e3b1e-c01a-0019-5e62-b01280000000",
         "x-ms-version": "2019-07-07"
       },
       "ResponseBody": []
     }
   ],
   "Variables": {
-<<<<<<< HEAD
-    "RandomSeed": "2034598266",
-=======
-    "RandomSeed": "1412390440",
->>>>>>> 1d9822e0
+    "RandomSeed": "681328030",
     "Storage_TestConfigDefault": "ProductionTenant\nseanstagetest\nU2FuaXRpemVk\nhttp://seanstagetest.blob.core.windows.net\nhttp://seanstagetest.file.core.windows.net\nhttp://seanstagetest.queue.core.windows.net\nhttp://seanstagetest.table.core.windows.net\n\n\n\n\nhttp://seanstagetest-secondary.blob.core.windows.net\nhttp://seanstagetest-secondary.file.core.windows.net\nhttp://seanstagetest-secondary.queue.core.windows.net\nhttp://seanstagetest-secondary.table.core.windows.net\n\nSanitized\n\n\nCloud\nBlobEndpoint=http://seanstagetest.blob.core.windows.net/;QueueEndpoint=http://seanstagetest.queue.core.windows.net/;FileEndpoint=http://seanstagetest.file.core.windows.net/;BlobSecondaryEndpoint=http://seanstagetest-secondary.blob.core.windows.net/;QueueSecondaryEndpoint=http://seanstagetest-secondary.queue.core.windows.net/;FileSecondaryEndpoint=http://seanstagetest-secondary.file.core.windows.net/;AccountName=seanstagetest;AccountKey=Sanitized"
   }
 }