--- conflicted
+++ resolved
@@ -1,18 +1,18 @@
 {
   "Entries": [
     {
-      "RequestUri": "https://seanmcccanary3.file.core.windows.net/test-share-67343ab2-cb05-d68c-988d-8cb9fbbd74cc?restype=share",
+      "RequestUri": "https://seanmcccanary3.file.core.windows.net/test-share-14dcf1ba-348a-5bad-e754-1caa78c3c6cf?restype=share",
       "RequestMethod": "PUT",
       "RequestHeaders": {
         "Accept": "application/xml",
         "Authorization": "Sanitized",
-        "traceparent": "00-dce16df7a3774c4a87aa2e1123d2fa92-ad3e4c520e502144-00",
+        "traceparent": "00-6556eefdd20ef347997bf21985ed539a-15e069f87e4df246-00",
         "User-Agent": [
-          "azsdk-net-Storage.Files.Shares/12.7.0-alpha.20210121.1",
+          "azsdk-net-Storage.Files.Shares/12.7.0-alpha.20210126.1",
           "(.NET 5.0.2; Microsoft Windows 10.0.19042)"
         ],
-        "x-ms-client-request-id": "ec9f7e1f-0800-9c52-8404-c95ddc4169c9",
-        "x-ms-date": "Thu, 21 Jan 2021 20:41:28 GMT",
+        "x-ms-client-request-id": "98a76ba9-222c-f2d2-6c15-b13e4e5a9068",
+        "x-ms-date": "Tue, 26 Jan 2021 19:32:56 GMT",
         "x-ms-return-client-request-id": "true",
         "x-ms-version": "2020-06-12"
       },
@@ -20,38 +20,33 @@
       "StatusCode": 201,
       "ResponseHeaders": {
         "Content-Length": "0",
-        "Date": "Thu, 21 Jan 2021 20:41:28 GMT",
-        "ETag": "\u00220x8D8BE4CED9695C6\u0022",
-        "Last-Modified": "Thu, 21 Jan 2021 20:41:28 GMT",
+        "Date": "Tue, 26 Jan 2021 19:32:54 GMT",
+        "ETag": "\u00220x8D8C2312E19BE4D\u0022",
+        "Last-Modified": "Tue, 26 Jan 2021 19:32:55 GMT",
         "Server": [
           "Windows-Azure-File/1.0",
           "Microsoft-HTTPAPI/2.0"
         ],
-        "x-ms-client-request-id": "ec9f7e1f-0800-9c52-8404-c95ddc4169c9",
-<<<<<<< HEAD
-        "x-ms-request-id": "c9ef6797-f01a-0012-6c37-f3e9eb000000",
+        "x-ms-client-request-id": "98a76ba9-222c-f2d2-6c15-b13e4e5a9068",
+        "x-ms-request-id": "1bf6e795-001a-000b-2c1a-f421a9000000",
         "x-ms-version": "2020-06-12"
-=======
-        "x-ms-request-id": "d7928727-801a-0048-2835-f0c7f5000000",
-        "x-ms-version": "2020-04-08"
->>>>>>> ac24a13f
       },
       "ResponseBody": []
     },
     {
-      "RequestUri": "https://seanmcccanary3.file.core.windows.net/test-share-67343ab2-cb05-d68c-988d-8cb9fbbd74cc/test-file-58e39b11-8498-3d1f-76a6-5c4381ef6515",
+      "RequestUri": "https://seanmcccanary3.file.core.windows.net/test-share-14dcf1ba-348a-5bad-e754-1caa78c3c6cf/test-file-71c53096-a3fd-8a9d-2a73-d12dd490235a",
       "RequestMethod": "PUT",
       "RequestHeaders": {
         "Accept": "application/xml",
         "Authorization": "Sanitized",
-        "traceparent": "00-f4468d5ae4fd0e4ebfaac6742e050521-fc3c5b2ab658d64d-00",
+        "traceparent": "00-3db6b775c5f33c4fb7ea63920f491431-6690f58a21a87b4b-00",
         "User-Agent": [
-          "azsdk-net-Storage.Files.Shares/12.7.0-alpha.20210121.1",
+          "azsdk-net-Storage.Files.Shares/12.7.0-alpha.20210126.1",
           "(.NET 5.0.2; Microsoft Windows 10.0.19042)"
         ],
-        "x-ms-client-request-id": "d48b8158-749f-9a35-5e62-765aac0e1b94",
+        "x-ms-client-request-id": "0787f7cd-51c7-055f-cd1d-6eb950a51ddc",
         "x-ms-content-length": "1024",
-        "x-ms-date": "Thu, 21 Jan 2021 20:41:28 GMT",
+        "x-ms-date": "Tue, 26 Jan 2021 19:32:56 GMT",
         "x-ms-file-attributes": "None",
         "x-ms-file-creation-time": "Now",
         "x-ms-file-last-write-time": "Now",
@@ -64,40 +59,40 @@
       "StatusCode": 201,
       "ResponseHeaders": {
         "Content-Length": "0",
-        "Date": "Thu, 21 Jan 2021 20:41:28 GMT",
-        "ETag": "\u00220x8D8BE4CEDA067AC\u0022",
-        "Last-Modified": "Thu, 21 Jan 2021 20:41:28 GMT",
+        "Date": "Tue, 26 Jan 2021 19:32:54 GMT",
+        "ETag": "\u00220x8D8C2312E24374A\u0022",
+        "Last-Modified": "Tue, 26 Jan 2021 19:32:55 GMT",
         "Server": [
           "Windows-Azure-File/1.0",
           "Microsoft-HTTPAPI/2.0"
         ],
-        "x-ms-client-request-id": "d48b8158-749f-9a35-5e62-765aac0e1b94",
+        "x-ms-client-request-id": "0787f7cd-51c7-055f-cd1d-6eb950a51ddc",
         "x-ms-file-attributes": "Archive",
-        "x-ms-file-change-time": "2021-01-21T20:41:28.6429612Z",
-        "x-ms-file-creation-time": "2021-01-21T20:41:28.6429612Z",
+        "x-ms-file-change-time": "2021-01-26T19:32:55.6236618Z",
+        "x-ms-file-creation-time": "2021-01-26T19:32:55.6236618Z",
         "x-ms-file-id": "13835128424026341376",
-        "x-ms-file-last-write-time": "2021-01-21T20:41:28.6429612Z",
+        "x-ms-file-last-write-time": "2021-01-26T19:32:55.6236618Z",
         "x-ms-file-parent-id": "0",
         "x-ms-file-permission-key": "4010187179898695473*11459378189709739967",
-        "x-ms-request-id": "d792872c-801a-0048-2b35-f0c7f5000000",
+        "x-ms-request-id": "1bf6e798-001a-000b-2e1a-f421a9000000",
         "x-ms-request-server-encrypted": "true",
         "x-ms-version": "2020-06-12"
       },
       "ResponseBody": []
     },
     {
-      "RequestUri": "https://seanmcccanary3.file.core.windows.net/test-share-67343ab2-cb05-d68c-988d-8cb9fbbd74cc/test-file-58e39b11-8498-3d1f-76a6-5c4381ef6515",
+      "RequestUri": "https://seanmcccanary3.file.core.windows.net/test-share-14dcf1ba-348a-5bad-e754-1caa78c3c6cf/test-file-71c53096-a3fd-8a9d-2a73-d12dd490235a",
       "RequestMethod": "DELETE",
       "RequestHeaders": {
         "Accept": "application/xml",
         "Authorization": "Sanitized",
-        "traceparent": "00-a9d34ca26f13c3408a8a4a7b916358fc-eba5045ce65f7740-00",
+        "traceparent": "00-21d9ac9a07494e4aad01f309267dcd41-2a8e33cfa993a945-00",
         "User-Agent": [
-          "azsdk-net-Storage.Files.Shares/12.7.0-alpha.20210121.1",
+          "azsdk-net-Storage.Files.Shares/12.7.0-alpha.20210126.1",
           "(.NET 5.0.2; Microsoft Windows 10.0.19042)"
         ],
-        "x-ms-client-request-id": "ffea91f4-9164-4b76-8a00-1dbc107227cd",
-        "x-ms-date": "Thu, 21 Jan 2021 20:41:28 GMT",
+        "x-ms-client-request-id": "dd60ea58-1b08-4092-5efa-3ffdbfe9ea2e",
+        "x-ms-date": "Tue, 26 Jan 2021 19:32:56 GMT",
         "x-ms-return-client-request-id": "true",
         "x-ms-version": "2020-06-12"
       },
@@ -105,35 +100,30 @@
       "StatusCode": 202,
       "ResponseHeaders": {
         "Content-Length": "0",
-        "Date": "Thu, 21 Jan 2021 20:41:28 GMT",
+        "Date": "Tue, 26 Jan 2021 19:32:54 GMT",
         "Server": [
           "Windows-Azure-File/1.0",
           "Microsoft-HTTPAPI/2.0"
         ],
-        "x-ms-client-request-id": "ffea91f4-9164-4b76-8a00-1dbc107227cd",
-<<<<<<< HEAD
-        "x-ms-request-id": "c9ef679a-f01a-0012-6e37-f3e9eb000000",
+        "x-ms-client-request-id": "dd60ea58-1b08-4092-5efa-3ffdbfe9ea2e",
+        "x-ms-request-id": "1bf6e79d-001a-000b-321a-f421a9000000",
         "x-ms-version": "2020-06-12"
-=======
-        "x-ms-request-id": "d792872e-801a-0048-2d35-f0c7f5000000",
-        "x-ms-version": "2020-04-08"
->>>>>>> ac24a13f
       },
       "ResponseBody": []
     },
     {
-      "RequestUri": "https://seanmcccanary3.file.core.windows.net/test-share-67343ab2-cb05-d68c-988d-8cb9fbbd74cc?restype=share",
+      "RequestUri": "https://seanmcccanary3.file.core.windows.net/test-share-14dcf1ba-348a-5bad-e754-1caa78c3c6cf?restype=share",
       "RequestMethod": "DELETE",
       "RequestHeaders": {
         "Accept": "application/xml",
         "Authorization": "Sanitized",
-        "traceparent": "00-df56017118835546822953cbef13f32e-f587216ec47f3245-00",
+        "traceparent": "00-025e109d470d0c4494938dabc8e83d88-34f8406106741a45-00",
         "User-Agent": [
-          "azsdk-net-Storage.Files.Shares/12.7.0-alpha.20210121.1",
+          "azsdk-net-Storage.Files.Shares/12.7.0-alpha.20210126.1",
           "(.NET 5.0.2; Microsoft Windows 10.0.19042)"
         ],
-        "x-ms-client-request-id": "1a6567d0-1b24-0c30-3d51-93a7ceee785c",
-        "x-ms-date": "Thu, 21 Jan 2021 20:41:29 GMT",
+        "x-ms-client-request-id": "6660cc11-3f44-d6d3-c56c-315f434fa8a3",
+        "x-ms-date": "Tue, 26 Jan 2021 19:32:56 GMT",
         "x-ms-delete-snapshots": "include",
         "x-ms-return-client-request-id": "true",
         "x-ms-version": "2020-06-12"
@@ -142,25 +132,20 @@
       "StatusCode": 202,
       "ResponseHeaders": {
         "Content-Length": "0",
-        "Date": "Thu, 21 Jan 2021 20:41:28 GMT",
+        "Date": "Tue, 26 Jan 2021 19:32:54 GMT",
         "Server": [
           "Windows-Azure-File/1.0",
           "Microsoft-HTTPAPI/2.0"
         ],
-        "x-ms-client-request-id": "1a6567d0-1b24-0c30-3d51-93a7ceee785c",
-<<<<<<< HEAD
-        "x-ms-request-id": "c9ef679b-f01a-0012-6f37-f3e9eb000000",
+        "x-ms-client-request-id": "6660cc11-3f44-d6d3-c56c-315f434fa8a3",
+        "x-ms-request-id": "1bf6e7a1-001a-000b-361a-f421a9000000",
         "x-ms-version": "2020-06-12"
-=======
-        "x-ms-request-id": "d7928730-801a-0048-2f35-f0c7f5000000",
-        "x-ms-version": "2020-04-08"
->>>>>>> ac24a13f
       },
       "ResponseBody": []
     }
   ],
   "Variables": {
-    "RandomSeed": "694693195",
+    "RandomSeed": "291421569",
     "Storage_TestConfigDefault": "ProductionTenant\nseanmcccanary3\nU2FuaXRpemVk\nhttps://seanmcccanary3.blob.core.windows.net\nhttps://seanmcccanary3.file.core.windows.net\nhttps://seanmcccanary3.queue.core.windows.net\nhttps://seanmcccanary3.table.core.windows.net\n\n\n\n\nhttps://seanmcccanary3-secondary.blob.core.windows.net\nhttps://seanmcccanary3-secondary.file.core.windows.net\nhttps://seanmcccanary3-secondary.queue.core.windows.net\nhttps://seanmcccanary3-secondary.table.core.windows.net\n\nSanitized\n\n\nCloud\nBlobEndpoint=https://seanmcccanary3.blob.core.windows.net/;QueueEndpoint=https://seanmcccanary3.queue.core.windows.net/;FileEndpoint=https://seanmcccanary3.file.core.windows.net/;BlobSecondaryEndpoint=https://seanmcccanary3-secondary.blob.core.windows.net/;QueueSecondaryEndpoint=https://seanmcccanary3-secondary.queue.core.windows.net/;FileSecondaryEndpoint=https://seanmcccanary3-secondary.file.core.windows.net/;AccountName=seanmcccanary3;AccountKey=Kg==;\nseanscope1"
   }
 }