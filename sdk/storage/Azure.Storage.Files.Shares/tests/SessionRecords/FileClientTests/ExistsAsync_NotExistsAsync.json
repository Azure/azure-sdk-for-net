{
  "Entries": [
    {
      "RequestUri": "https://seanmcccanary3.file.core.windows.net/test-share-cdc99f3b-f785-a43f-d466-33b215783a93?restype=share",
      "RequestMethod": "PUT",
      "RequestHeaders": {
        "Accept": "application/xml",
        "Authorization": "Sanitized",
        "traceparent": "00-8254cf1ec4fb174d878f510e52f94714-bfdefde447978440-00",
        "User-Agent": [
          "azsdk-net-Storage.Files.Shares/12.7.0-alpha.20210121.1",
          "(.NET 5.0.2; Microsoft Windows 10.0.19042)"
        ],
        "x-ms-client-request-id": "1f18da19-3bc9-7b4b-a1a7-f953a5d91398",
        "x-ms-date": "Thu, 21 Jan 2021 20:41:35 GMT",
        "x-ms-return-client-request-id": "true",
        "x-ms-version": "2020-06-12"
      },
      "RequestBody": null,
      "StatusCode": 201,
      "ResponseHeaders": {
        "Content-Length": "0",
        "Date": "Thu, 21 Jan 2021 20:41:35 GMT",
        "ETag": "\u00220x8D8BE4CF186539C\u0022",
        "Last-Modified": "Thu, 21 Jan 2021 20:41:35 GMT",
        "Server": [
          "Windows-Azure-File/1.0",
          "Microsoft-HTTPAPI/2.0"
        ],
        "x-ms-client-request-id": "1f18da19-3bc9-7b4b-a1a7-f953a5d91398",
<<<<<<< HEAD
        "x-ms-request-id": "c9ef67da-f01a-0012-2037-f3e9eb000000",
        "x-ms-version": "2020-06-12"
=======
        "x-ms-request-id": "13eff178-c01a-0092-7d35-f05e14000000",
        "x-ms-version": "2020-04-08"
>>>>>>> ac24a13f
      },
      "ResponseBody": []
    },
    {
      "RequestUri": "https://seanmcccanary3.file.core.windows.net/test-share-cdc99f3b-f785-a43f-d466-33b215783a93/test-file-4ce88fa5-10f2-b464-feaa-1a0d5ae73c96",
      "RequestMethod": "HEAD",
      "RequestHeaders": {
        "Accept": "application/xml",
        "Authorization": "Sanitized",
        "traceparent": "00-9aa9786510872f45a850f96bf5a7c4be-dd84b2cc0c64ee4b-00",
        "User-Agent": [
          "azsdk-net-Storage.Files.Shares/12.7.0-alpha.20210121.1",
          "(.NET 5.0.2; Microsoft Windows 10.0.19042)"
        ],
        "x-ms-client-request-id": "d8b20464-9555-086b-7664-201e213e20ba",
        "x-ms-date": "Thu, 21 Jan 2021 20:41:35 GMT",
        "x-ms-return-client-request-id": "true",
        "x-ms-version": "2020-06-12"
      },
      "RequestBody": null,
      "StatusCode": 404,
      "ResponseHeaders": {
        "Date": "Thu, 21 Jan 2021 20:41:35 GMT",
        "Server": [
          "Windows-Azure-File/1.0",
          "Microsoft-HTTPAPI/2.0"
        ],
        "Transfer-Encoding": "chunked",
        "Vary": "Origin",
        "x-ms-client-request-id": "d8b20464-9555-086b-7664-201e213e20ba",
        "x-ms-error-code": "ResourceNotFound",
<<<<<<< HEAD
        "x-ms-request-id": "c9ef67dc-f01a-0012-2137-f3e9eb000000",
        "x-ms-version": "2020-06-12"
=======
        "x-ms-request-id": "13eff17b-c01a-0092-7e35-f05e14000000",
        "x-ms-version": "2020-04-08"
>>>>>>> ac24a13f
      },
      "ResponseBody": []
    },
    {
      "RequestUri": "https://seanmcccanary3.file.core.windows.net/test-share-cdc99f3b-f785-a43f-d466-33b215783a93?restype=share",
      "RequestMethod": "DELETE",
      "RequestHeaders": {
        "Accept": "application/xml",
        "Authorization": "Sanitized",
        "traceparent": "00-f29ddb77480d044e8e36b8484ce589af-b50d99e3ccf58a41-00",
        "User-Agent": [
          "azsdk-net-Storage.Files.Shares/12.7.0-alpha.20210121.1",
          "(.NET 5.0.2; Microsoft Windows 10.0.19042)"
        ],
        "x-ms-client-request-id": "56a84031-6335-ef40-6a90-c5fbfaabf34c",
        "x-ms-date": "Thu, 21 Jan 2021 20:41:35 GMT",
        "x-ms-delete-snapshots": "include",
        "x-ms-return-client-request-id": "true",
        "x-ms-version": "2020-06-12"
      },
      "RequestBody": null,
      "StatusCode": 202,
      "ResponseHeaders": {
        "Content-Length": "0",
        "Date": "Thu, 21 Jan 2021 20:41:35 GMT",
        "Server": [
          "Windows-Azure-File/1.0",
          "Microsoft-HTTPAPI/2.0"
        ],
        "x-ms-client-request-id": "56a84031-6335-ef40-6a90-c5fbfaabf34c",
<<<<<<< HEAD
        "x-ms-request-id": "c9ef67dd-f01a-0012-2237-f3e9eb000000",
        "x-ms-version": "2020-06-12"
=======
        "x-ms-request-id": "13eff17c-c01a-0092-7f35-f05e14000000",
        "x-ms-version": "2020-04-08"
>>>>>>> ac24a13f
      },
      "ResponseBody": []
    }
  ],
  "Variables": {
    "RandomSeed": "517987881",
    "Storage_TestConfigDefault": "ProductionTenant\nseanmcccanary3\nU2FuaXRpemVk\nhttps://seanmcccanary3.blob.core.windows.net\nhttps://seanmcccanary3.file.core.windows.net\nhttps://seanmcccanary3.queue.core.windows.net\nhttps://seanmcccanary3.table.core.windows.net\n\n\n\n\nhttps://seanmcccanary3-secondary.blob.core.windows.net\nhttps://seanmcccanary3-secondary.file.core.windows.net\nhttps://seanmcccanary3-secondary.queue.core.windows.net\nhttps://seanmcccanary3-secondary.table.core.windows.net\n\nSanitized\n\n\nCloud\nBlobEndpoint=https://seanmcccanary3.blob.core.windows.net/;QueueEndpoint=https://seanmcccanary3.queue.core.windows.net/;FileEndpoint=https://seanmcccanary3.file.core.windows.net/;BlobSecondaryEndpoint=https://seanmcccanary3-secondary.blob.core.windows.net/;QueueSecondaryEndpoint=https://seanmcccanary3-secondary.queue.core.windows.net/;FileSecondaryEndpoint=https://seanmcccanary3-secondary.file.core.windows.net/;AccountName=seanmcccanary3;AccountKey=Kg==;\nseanscope1"
  }
}<|MERGE_RESOLUTION|>--- conflicted
+++ resolved
@@ -1,18 +1,18 @@
 {
   "Entries": [
     {
-      "RequestUri": "https://seanmcccanary3.file.core.windows.net/test-share-cdc99f3b-f785-a43f-d466-33b215783a93?restype=share",
+      "RequestUri": "https://seanmcccanary3.file.core.windows.net/test-share-6b46f89c-8e2d-58ca-6630-ecf8b3b5afa3?restype=share",
       "RequestMethod": "PUT",
       "RequestHeaders": {
         "Accept": "application/xml",
         "Authorization": "Sanitized",
-        "traceparent": "00-8254cf1ec4fb174d878f510e52f94714-bfdefde447978440-00",
+        "traceparent": "00-525794141c2e1940897012573defe709-e56d133e98d7ba4b-00",
         "User-Agent": [
-          "azsdk-net-Storage.Files.Shares/12.7.0-alpha.20210121.1",
+          "azsdk-net-Storage.Files.Shares/12.7.0-alpha.20210126.1",
           "(.NET 5.0.2; Microsoft Windows 10.0.19042)"
         ],
-        "x-ms-client-request-id": "1f18da19-3bc9-7b4b-a1a7-f953a5d91398",
-        "x-ms-date": "Thu, 21 Jan 2021 20:41:35 GMT",
+        "x-ms-client-request-id": "9e21f65b-ac61-8816-5c47-3dfa606f9bc2",
+        "x-ms-date": "Tue, 26 Jan 2021 19:33:04 GMT",
         "x-ms-return-client-request-id": "true",
         "x-ms-version": "2020-06-12"
       },
@@ -20,75 +20,65 @@
       "StatusCode": 201,
       "ResponseHeaders": {
         "Content-Length": "0",
-        "Date": "Thu, 21 Jan 2021 20:41:35 GMT",
-        "ETag": "\u00220x8D8BE4CF186539C\u0022",
-        "Last-Modified": "Thu, 21 Jan 2021 20:41:35 GMT",
+        "Date": "Tue, 26 Jan 2021 19:33:02 GMT",
+        "ETag": "\u00220x8D8C2313303DAF4\u0022",
+        "Last-Modified": "Tue, 26 Jan 2021 19:33:03 GMT",
         "Server": [
           "Windows-Azure-File/1.0",
           "Microsoft-HTTPAPI/2.0"
         ],
-        "x-ms-client-request-id": "1f18da19-3bc9-7b4b-a1a7-f953a5d91398",
-<<<<<<< HEAD
-        "x-ms-request-id": "c9ef67da-f01a-0012-2037-f3e9eb000000",
+        "x-ms-client-request-id": "9e21f65b-ac61-8816-5c47-3dfa606f9bc2",
+        "x-ms-request-id": "8823bf69-501a-0006-241a-f4e97d000000",
         "x-ms-version": "2020-06-12"
-=======
-        "x-ms-request-id": "13eff178-c01a-0092-7d35-f05e14000000",
-        "x-ms-version": "2020-04-08"
->>>>>>> ac24a13f
       },
       "ResponseBody": []
     },
     {
-      "RequestUri": "https://seanmcccanary3.file.core.windows.net/test-share-cdc99f3b-f785-a43f-d466-33b215783a93/test-file-4ce88fa5-10f2-b464-feaa-1a0d5ae73c96",
+      "RequestUri": "https://seanmcccanary3.file.core.windows.net/test-share-6b46f89c-8e2d-58ca-6630-ecf8b3b5afa3/test-file-c7eb16e4-c7f8-86d7-500a-603ff1058eb5",
       "RequestMethod": "HEAD",
       "RequestHeaders": {
         "Accept": "application/xml",
         "Authorization": "Sanitized",
-        "traceparent": "00-9aa9786510872f45a850f96bf5a7c4be-dd84b2cc0c64ee4b-00",
+        "traceparent": "00-e44a79e033e65b45a9b849b9887086f7-53054e0ed533c542-00",
         "User-Agent": [
-          "azsdk-net-Storage.Files.Shares/12.7.0-alpha.20210121.1",
+          "azsdk-net-Storage.Files.Shares/12.7.0-alpha.20210126.1",
           "(.NET 5.0.2; Microsoft Windows 10.0.19042)"
         ],
-        "x-ms-client-request-id": "d8b20464-9555-086b-7664-201e213e20ba",
-        "x-ms-date": "Thu, 21 Jan 2021 20:41:35 GMT",
+        "x-ms-client-request-id": "b3e1da52-4bc6-9480-1e9a-4d574cd79657",
+        "x-ms-date": "Tue, 26 Jan 2021 19:33:04 GMT",
         "x-ms-return-client-request-id": "true",
         "x-ms-version": "2020-06-12"
       },
       "RequestBody": null,
       "StatusCode": 404,
       "ResponseHeaders": {
-        "Date": "Thu, 21 Jan 2021 20:41:35 GMT",
+        "Date": "Tue, 26 Jan 2021 19:33:03 GMT",
         "Server": [
           "Windows-Azure-File/1.0",
           "Microsoft-HTTPAPI/2.0"
         ],
         "Transfer-Encoding": "chunked",
         "Vary": "Origin",
-        "x-ms-client-request-id": "d8b20464-9555-086b-7664-201e213e20ba",
+        "x-ms-client-request-id": "b3e1da52-4bc6-9480-1e9a-4d574cd79657",
         "x-ms-error-code": "ResourceNotFound",
-<<<<<<< HEAD
-        "x-ms-request-id": "c9ef67dc-f01a-0012-2137-f3e9eb000000",
+        "x-ms-request-id": "8823bf6d-501a-0006-251a-f4e97d000000",
         "x-ms-version": "2020-06-12"
-=======
-        "x-ms-request-id": "13eff17b-c01a-0092-7e35-f05e14000000",
-        "x-ms-version": "2020-04-08"
->>>>>>> ac24a13f
       },
       "ResponseBody": []
     },
     {
-      "RequestUri": "https://seanmcccanary3.file.core.windows.net/test-share-cdc99f3b-f785-a43f-d466-33b215783a93?restype=share",
+      "RequestUri": "https://seanmcccanary3.file.core.windows.net/test-share-6b46f89c-8e2d-58ca-6630-ecf8b3b5afa3?restype=share",
       "RequestMethod": "DELETE",
       "RequestHeaders": {
         "Accept": "application/xml",
         "Authorization": "Sanitized",
-        "traceparent": "00-f29ddb77480d044e8e36b8484ce589af-b50d99e3ccf58a41-00",
+        "traceparent": "00-d6d36054760f11438ebcf1cc2887311a-d587212d91a4654e-00",
         "User-Agent": [
-          "azsdk-net-Storage.Files.Shares/12.7.0-alpha.20210121.1",
+          "azsdk-net-Storage.Files.Shares/12.7.0-alpha.20210126.1",
           "(.NET 5.0.2; Microsoft Windows 10.0.19042)"
         ],
-        "x-ms-client-request-id": "56a84031-6335-ef40-6a90-c5fbfaabf34c",
-        "x-ms-date": "Thu, 21 Jan 2021 20:41:35 GMT",
+        "x-ms-client-request-id": "17ecc42e-da23-d2ee-f208-9efac2e94387",
+        "x-ms-date": "Tue, 26 Jan 2021 19:33:05 GMT",
         "x-ms-delete-snapshots": "include",
         "x-ms-return-client-request-id": "true",
         "x-ms-version": "2020-06-12"
@@ -97,25 +87,20 @@
       "StatusCode": 202,
       "ResponseHeaders": {
         "Content-Length": "0",
-        "Date": "Thu, 21 Jan 2021 20:41:35 GMT",
+        "Date": "Tue, 26 Jan 2021 19:33:03 GMT",
         "Server": [
           "Windows-Azure-File/1.0",
           "Microsoft-HTTPAPI/2.0"
         ],
-        "x-ms-client-request-id": "56a84031-6335-ef40-6a90-c5fbfaabf34c",
-<<<<<<< HEAD
-        "x-ms-request-id": "c9ef67dd-f01a-0012-2237-f3e9eb000000",
+        "x-ms-client-request-id": "17ecc42e-da23-d2ee-f208-9efac2e94387",
+        "x-ms-request-id": "8823bf6f-501a-0006-271a-f4e97d000000",
         "x-ms-version": "2020-06-12"
-=======
-        "x-ms-request-id": "13eff17c-c01a-0092-7f35-f05e14000000",
-        "x-ms-version": "2020-04-08"
->>>>>>> ac24a13f
       },
       "ResponseBody": []
     }
   ],
   "Variables": {
-    "RandomSeed": "517987881",
+    "RandomSeed": "1388209881",
     "Storage_TestConfigDefault": "ProductionTenant\nseanmcccanary3\nU2FuaXRpemVk\nhttps://seanmcccanary3.blob.core.windows.net\nhttps://seanmcccanary3.file.core.windows.net\nhttps://seanmcccanary3.queue.core.windows.net\nhttps://seanmcccanary3.table.core.windows.net\n\n\n\n\nhttps://seanmcccanary3-secondary.blob.core.windows.net\nhttps://seanmcccanary3-secondary.file.core.windows.net\nhttps://seanmcccanary3-secondary.queue.core.windows.net\nhttps://seanmcccanary3-secondary.table.core.windows.net\n\nSanitized\n\n\nCloud\nBlobEndpoint=https://seanmcccanary3.blob.core.windows.net/;QueueEndpoint=https://seanmcccanary3.queue.core.windows.net/;FileEndpoint=https://seanmcccanary3.file.core.windows.net/;BlobSecondaryEndpoint=https://seanmcccanary3-secondary.blob.core.windows.net/;QueueSecondaryEndpoint=https://seanmcccanary3-secondary.queue.core.windows.net/;FileSecondaryEndpoint=https://seanmcccanary3-secondary.file.core.windows.net/;AccountName=seanmcccanary3;AccountKey=Kg==;\nseanscope1"
   }
 }