{
  "Entries": [
    {
      "RequestUri": "https://seanmcccanary3.file.core.windows.net/test-share-b4320ef7-5732-9219-e2d5-1000f5f80c9b?restype=share",
      "RequestMethod": "PUT",
      "RequestHeaders": {
        "Accept": "application/xml",
        "Authorization": "Sanitized",
        "traceparent": "00-74451072c1b17c4fbb933481f081f68d-352b41b06f520646-00",
        "User-Agent": [
          "azsdk-net-Storage.Files.Shares/12.7.0-alpha.20210121.1",
          "(.NET 5.0.2; Microsoft Windows 10.0.19042)"
        ],
        "x-ms-client-request-id": "27b47523-9500-c80a-2615-8206cb022906",
        "x-ms-date": "Thu, 21 Jan 2021 20:40:06 GMT",
        "x-ms-return-client-request-id": "true",
        "x-ms-version": "2020-06-12"
      },
      "RequestBody": null,
      "StatusCode": 201,
      "ResponseHeaders": {
        "Content-Length": "0",
        "Date": "Thu, 21 Jan 2021 20:40:06 GMT",
        "ETag": "\u00220x8D8BE4CBC8F673E\u0022",
        "Last-Modified": "Thu, 21 Jan 2021 20:40:06 GMT",
        "Server": [
          "Windows-Azure-File/1.0",
          "Microsoft-HTTPAPI/2.0"
        ],
        "x-ms-client-request-id": "27b47523-9500-c80a-2615-8206cb022906",
<<<<<<< HEAD
        "x-ms-request-id": "6940bfe1-301a-0072-08e2-9cdd8d000000",
        "x-ms-version": "2020-06-12"
=======
        "x-ms-request-id": "28cf0fba-d01a-0027-2235-f0cd06000000",
        "x-ms-version": "2020-04-08"
>>>>>>> ac24a13f
      },
      "ResponseBody": []
    },
    {
      "RequestUri": "https://seanmcccanary3.file.core.windows.net/test-share-b4320ef7-5732-9219-e2d5-1000f5f80c9b/test-directory-a107f1ea-91d3-8a75-c22d-1bcaaeacc52d?restype=directory",
      "RequestMethod": "PUT",
      "RequestHeaders": {
        "Accept": "application/xml",
        "Authorization": "Sanitized",
        "traceparent": "00-85ee02d90323cf4a98ad2b289acf1a6d-071d054863557040-00",
        "User-Agent": [
          "azsdk-net-Storage.Files.Shares/12.7.0-alpha.20210121.1",
          "(.NET 5.0.2; Microsoft Windows 10.0.19042)"
        ],
        "x-ms-client-request-id": "db83a13e-b3ac-9253-ff29-64d2793f1979",
        "x-ms-date": "Thu, 21 Jan 2021 20:40:06 GMT",
        "x-ms-file-attributes": "None",
        "x-ms-file-creation-time": "Now",
        "x-ms-file-last-write-time": "Now",
        "x-ms-file-permission": "Inherit",
        "x-ms-return-client-request-id": "true",
        "x-ms-version": "2020-06-12"
      },
      "RequestBody": null,
      "StatusCode": 201,
      "ResponseHeaders": {
        "Content-Length": "0",
        "Date": "Thu, 21 Jan 2021 20:40:06 GMT",
        "ETag": "\u00220x8D8BE4CBC99619B\u0022",
        "Last-Modified": "Thu, 21 Jan 2021 20:40:06 GMT",
        "Server": [
          "Windows-Azure-File/1.0",
          "Microsoft-HTTPAPI/2.0"
        ],
        "x-ms-client-request-id": "db83a13e-b3ac-9253-ff29-64d2793f1979",
        "x-ms-file-attributes": "Directory",
        "x-ms-file-change-time": "2021-01-21T20:40:06.3885723Z",
        "x-ms-file-creation-time": "2021-01-21T20:40:06.3885723Z",
        "x-ms-file-id": "13835128424026341376",
        "x-ms-file-last-write-time": "2021-01-21T20:40:06.3885723Z",
        "x-ms-file-parent-id": "0",
        "x-ms-file-permission-key": "17860367565182308406*11459378189709739967",
        "x-ms-request-id": "28cf0fbe-d01a-0027-2435-f0cd06000000",
        "x-ms-request-server-encrypted": "true",
        "x-ms-version": "2020-06-12"
      },
      "ResponseBody": []
    },
    {
      "RequestUri": "https://seanmcccanary3.file.core.windows.net/test-share-b4320ef7-5732-9219-e2d5-1000f5f80c9b/test-directory-a107f1ea-91d3-8a75-c22d-1bcaaeacc52d/test-file-4f4501ca-abd8-e0b1-558d-e279897762b7",
      "RequestMethod": "PUT",
      "RequestHeaders": {
        "Accept": "application/xml",
        "Authorization": "Sanitized",
        "traceparent": "00-1ebb7e2323662942a6746ffc9e363ce0-1b196e625415ac4d-00",
        "User-Agent": [
          "azsdk-net-Storage.Files.Shares/12.7.0-alpha.20210121.1",
          "(.NET 5.0.2; Microsoft Windows 10.0.19042)"
        ],
        "x-ms-client-request-id": "95a0d2f5-3da9-9f0e-f668-982f7f9a6afd",
        "x-ms-content-length": "1024",
        "x-ms-date": "Thu, 21 Jan 2021 20:40:06 GMT",
        "x-ms-file-attributes": "None",
        "x-ms-file-creation-time": "Now",
        "x-ms-file-last-write-time": "Now",
        "x-ms-file-permission": "Inherit",
        "x-ms-return-client-request-id": "true",
        "x-ms-type": "file",
        "x-ms-version": "2020-06-12"
      },
      "RequestBody": null,
      "StatusCode": 201,
      "ResponseHeaders": {
        "Content-Length": "0",
        "Date": "Thu, 21 Jan 2021 20:40:06 GMT",
        "ETag": "\u00220x8D8BE4CBCA3C3BB\u0022",
        "Last-Modified": "Thu, 21 Jan 2021 20:40:06 GMT",
        "Server": [
          "Windows-Azure-File/1.0",
          "Microsoft-HTTPAPI/2.0"
        ],
        "x-ms-client-request-id": "95a0d2f5-3da9-9f0e-f668-982f7f9a6afd",
        "x-ms-file-attributes": "Archive",
        "x-ms-file-change-time": "2021-01-21T20:40:06.4566203Z",
        "x-ms-file-creation-time": "2021-01-21T20:40:06.4566203Z",
        "x-ms-file-id": "11529285414812647424",
        "x-ms-file-last-write-time": "2021-01-21T20:40:06.4566203Z",
        "x-ms-file-parent-id": "13835128424026341376",
        "x-ms-file-permission-key": "4010187179898695473*11459378189709739967",
        "x-ms-request-id": "28cf0fbf-d01a-0027-2535-f0cd06000000",
        "x-ms-request-server-encrypted": "true",
        "x-ms-version": "2020-06-12"
      },
      "ResponseBody": []
    },
    {
      "RequestUri": "https://seanmcccanary3.file.core.windows.net/test-share-b4320ef7-5732-9219-e2d5-1000f5f80c9b/test-directory-a107f1ea-91d3-8a75-c22d-1bcaaeacc52d/test-file-4f4501ca-abd8-e0b1-558d-e279897762b7?comp=range",
      "RequestMethod": "PUT",
      "RequestHeaders": {
        "Accept": "application/xml",
        "Authorization": "Sanitized",
        "Content-Length": "1024",
        "Content-Type": "application/octet-stream",
        "traceparent": "00-1e07ab411304c94db2af0f77f812a7e1-d2583b75cc999b4c-00",
        "User-Agent": [
          "azsdk-net-Storage.Files.Shares/12.7.0-alpha.20210121.1",
          "(.NET 5.0.2; Microsoft Windows 10.0.19042)"
        ],
        "x-ms-client-request-id": "b7839765-cdd7-ac0e-127e-1007b2a9e85e",
        "x-ms-date": "Thu, 21 Jan 2021 20:40:06 GMT",
        "x-ms-range": "bytes=0-1023",
        "x-ms-return-client-request-id": "true",
        "x-ms-version": "2020-06-12",
        "x-ms-write": "update"
      },
      "RequestBody": "UFSG4iWpwgVWT2sTarOgffWEjAwp6YDMlkqAGoDIPvamrXKVvlZwlN99hV1IQCdMiebd9LINUGbTukzbKKiFjRB1bLxBCr\u002BfFPctq2MjhFUiNJCZ60lDmFwLwgQKlWw2\u002BPdN0tNrCn8nPuC736UCsDb2ufMX66LGMtNgNki6lH\u002BL97Ns1bGBtyoRcaxpiLm3CBHNE9t4HgxUhqD/CtQ3bKlhMOjyltqEdAHJBnr1XaoaqS027YGjEtimF08RgqxV2gQDB1fQxHI2SJ/ZrxiRXin25WGnAH8ovh4QS3\u002BLc/JVcyx28lZSSeS7AKThyWLAFLglG5xLrtmE2kk5wHnyqtWshDvsG2zSo5t86wDbRvW7TzbHZVhVCsVS8RcNGIlryFXONEQm1PlLU3cBzsLZqZRTfnBCK0R9V3l2mSpUxYsRESKqDBGwlHs9exLgUzwCeEiDuZoZKZ0QUd3KsDrO943s772fLpyCo\u002Br0BK8xnAM9dCHi0Azx\u002BOeFmrs05eNBb4SF9GR\u002BYkqsARWvJCTu3rTZjDwZ7CaA\u002B/fVGpTgTb0Gs5UrrKifvxHXNc/2QdTDlrsGWlinKIJdBPltqUe1y7NXqXGPwzIMOs0qQrZWirkiEoTY2vNlXosSzaeuMRXJIWocnpdiM9OJ\u002BSCKfOXLB3o/SpfD3fC/8kvmfPWKXQi4YCFLOusiv96wTuDT2uGlRsYsb\u002Bd\u002BBkN6XKxMfLbd/5sX0hzEf82PHYq4Eo4P7BhpQDUvXe4hOlrd0d0/1UIo009FuwfF4Mf4nVJcxfO0am\u002BT4zyBraGt9pjB567vT0dHkD8/yjAQo19uN7\u002BcxHRmKGdtq/IGpiWul8VvA/kYCE0KFTWzdZ8\u002Bgz/cEnbhETEkW75GgqRVQekakTNroJ9mVS5yka8\u002BsrPHLieyKpSuzIaUS6g70oaptdRMmeNs0\u002BOfdrxIb4CC5agKf1N9oxZUa8St11X3KoOnyNzb8hnPW1pEErPYZl0FEWUAMVIyLBK99y0fv/yNqEs4oKajp/OOOiP4OJBjfAVnp8Xv9/kwdZzKHfvssJtetmpon8a2YmlycfYvOfOBWnontxg2nbFRBysK2Yn3oYqImoEl\u002Bt0/sUVbfYUDATupSMOAxPiDJxi5FpebrIjges9spp9xW1\u002Bd6AbS2yAsTgXvYJHFd92RBHNpbORFpAS8ewO1l1qcN\u002Bxk49vysEz4jceSq0v3GgPy2qIrCO56V0QBFl8ddreqUymkYZMBn1MncN8ds/i5xGH/wry4cC/96ouX8Jrs2hYP51giU7hv8DpPBJcPXaRLSFH\u002BHbT78uP6pnYHaq\u002B4OpbJDcugl3GokNGBaGuX7o3nS6dI7r1hFPR0J6xCaIaLlg==",
      "StatusCode": 201,
      "ResponseHeaders": {
        "Content-Length": "0",
        "Content-MD5": "LqLVQijwMKdN9XD/T3xf0Q==",
        "Date": "Thu, 21 Jan 2021 20:40:06 GMT",
        "ETag": "\u00220x8D8BE4CBCAD897B\u0022",
        "Last-Modified": "Thu, 21 Jan 2021 20:40:06 GMT",
        "Server": [
          "Windows-Azure-File/1.0",
          "Microsoft-HTTPAPI/2.0"
        ],
        "x-ms-client-request-id": "b7839765-cdd7-ac0e-127e-1007b2a9e85e",
        "x-ms-request-id": "28cf0fc0-d01a-0027-2635-f0cd06000000",
        "x-ms-request-server-encrypted": "true",
        "x-ms-version": "2020-06-12"
      },
      "ResponseBody": []
    },
    {
      "RequestUri": "https://seanmcccanary3.file.core.windows.net/test-share-b4320ef7-5732-9219-e2d5-1000f5f80c9b/test-directory-a107f1ea-91d3-8a75-c22d-1bcaaeacc52d/test-file-4f4501ca-abd8-e0b1-558d-e279897762b7",
      "RequestMethod": "HEAD",
      "RequestHeaders": {
        "Accept": "application/xml",
        "Authorization": "Sanitized",
        "traceparent": "00-c6403e9981ad4b4493394901f37a3db9-d74cf66ab7134b40-00",
        "User-Agent": [
          "azsdk-net-Storage.Files.Shares/12.7.0-alpha.20210121.1",
          "(.NET 5.0.2; Microsoft Windows 10.0.19042)"
        ],
        "x-ms-client-request-id": "e8c9a94d-b316-f726-e6ac-35e8731ecc7e",
        "x-ms-date": "Thu, 21 Jan 2021 20:40:06 GMT",
        "x-ms-return-client-request-id": "true",
        "x-ms-version": "2020-06-12"
      },
      "RequestBody": null,
      "StatusCode": 200,
      "ResponseHeaders": {
        "Content-Length": "1024",
        "Content-Type": "application/octet-stream",
        "Date": "Thu, 21 Jan 2021 20:40:06 GMT",
        "ETag": "\u00220x8D8BE4CBCAD897B\u0022",
        "Last-Modified": "Thu, 21 Jan 2021 20:40:06 GMT",
        "Server": [
          "Windows-Azure-File/1.0",
          "Microsoft-HTTPAPI/2.0"
        ],
        "Vary": "Origin",
        "x-ms-client-request-id": "e8c9a94d-b316-f726-e6ac-35e8731ecc7e",
        "x-ms-file-attributes": "Archive",
        "x-ms-file-change-time": "2021-01-21T20:40:06.5206651Z",
        "x-ms-file-creation-time": "2021-01-21T20:40:06.4566203Z",
        "x-ms-file-id": "11529285414812647424",
        "x-ms-file-last-write-time": "2021-01-21T20:40:06.5206651Z",
        "x-ms-file-parent-id": "13835128424026341376",
        "x-ms-file-permission-key": "4010187179898695473*11459378189709739967",
        "x-ms-lease-state": "available",
        "x-ms-lease-status": "unlocked",
        "x-ms-request-id": "28cf0fc1-d01a-0027-2735-f0cd06000000",
        "x-ms-server-encrypted": "true",
        "x-ms-type": "File",
        "x-ms-version": "2020-06-12"
      },
      "ResponseBody": []
    },
    {
      "RequestUri": "https://seanmcccanary3.file.core.windows.net/test-share-b4320ef7-5732-9219-e2d5-1000f5f80c9b/test-directory-a107f1ea-91d3-8a75-c22d-1bcaaeacc52d/test-file-4f4501ca-abd8-e0b1-558d-e279897762b7",
      "RequestMethod": "GET",
      "RequestHeaders": {
        "Accept": "application/xml",
        "Authorization": "Sanitized",
        "User-Agent": [
          "azsdk-net-Storage.Files.Shares/12.7.0-alpha.20210121.1",
          "(.NET 5.0.2; Microsoft Windows 10.0.19042)"
        ],
        "x-ms-client-request-id": "09ba5b5e-ffdf-b847-08b2-e861abfafe8d",
        "x-ms-date": "Thu, 21 Jan 2021 20:40:06 GMT",
        "x-ms-range": "bytes=0-127",
        "x-ms-range-get-content-md5": "false",
        "x-ms-return-client-request-id": "true",
        "x-ms-version": "2020-06-12"
      },
      "RequestBody": null,
      "StatusCode": 206,
      "ResponseHeaders": {
        "Accept-Ranges": "bytes",
        "Content-Length": "128",
        "Content-Range": "bytes 0-127/1024",
        "Content-Type": "application/octet-stream",
        "Date": "Thu, 21 Jan 2021 20:40:06 GMT",
        "ETag": "\u00220x8D8BE4CBCAD897B\u0022",
        "Last-Modified": "Thu, 21 Jan 2021 20:40:06 GMT",
        "Server": [
          "Windows-Azure-File/1.0",
          "Microsoft-HTTPAPI/2.0"
        ],
        "Vary": "Origin",
        "x-ms-client-request-id": "09ba5b5e-ffdf-b847-08b2-e861abfafe8d",
        "x-ms-file-attributes": "Archive",
        "x-ms-file-change-time": "2021-01-21T20:40:06.5206651Z",
        "x-ms-file-creation-time": "2021-01-21T20:40:06.4566203Z",
        "x-ms-file-id": "11529285414812647424",
        "x-ms-file-last-write-time": "2021-01-21T20:40:06.5206651Z",
        "x-ms-file-parent-id": "13835128424026341376",
        "x-ms-file-permission-key": "4010187179898695473*11459378189709739967",
        "x-ms-lease-state": "available",
        "x-ms-lease-status": "unlocked",
        "x-ms-request-id": "28cf0fc2-d01a-0027-2835-f0cd06000000",
        "x-ms-server-encrypted": "true",
        "x-ms-type": "File",
        "x-ms-version": "2020-06-12"
      },
      "ResponseBody": "UFSG4iWpwgVWT2sTarOgffWEjAwp6YDMlkqAGoDIPvamrXKVvlZwlN99hV1IQCdMiebd9LINUGbTukzbKKiFjRB1bLxBCr\u002BfFPctq2MjhFUiNJCZ60lDmFwLwgQKlWw2\u002BPdN0tNrCn8nPuC736UCsDb2ufMX66LGMtNgNki6lH8="
    },
    {
      "RequestUri": "https://seanmcccanary3.file.core.windows.net/test-share-b4320ef7-5732-9219-e2d5-1000f5f80c9b/test-directory-a107f1ea-91d3-8a75-c22d-1bcaaeacc52d/test-file-4f4501ca-abd8-e0b1-558d-e279897762b7",
      "RequestMethod": "GET",
      "RequestHeaders": {
        "Accept": "application/xml",
        "Authorization": "Sanitized",
        "User-Agent": [
          "azsdk-net-Storage.Files.Shares/12.7.0-alpha.20210121.1",
          "(.NET 5.0.2; Microsoft Windows 10.0.19042)"
        ],
        "x-ms-client-request-id": "188a2fe7-c364-f59e-b1dd-49e46380dab9",
        "x-ms-date": "Thu, 21 Jan 2021 20:40:06 GMT",
        "x-ms-range": "bytes=128-255",
        "x-ms-range-get-content-md5": "false",
        "x-ms-return-client-request-id": "true",
        "x-ms-version": "2020-06-12"
      },
      "RequestBody": null,
      "StatusCode": 206,
      "ResponseHeaders": {
        "Accept-Ranges": "bytes",
        "Content-Length": "128",
        "Content-Range": "bytes 128-255/1024",
        "Content-Type": "application/octet-stream",
        "Date": "Thu, 21 Jan 2021 20:40:06 GMT",
        "ETag": "\u00220x8D8BE4CBCAD897B\u0022",
        "Last-Modified": "Thu, 21 Jan 2021 20:40:06 GMT",
        "Server": [
          "Windows-Azure-File/1.0",
          "Microsoft-HTTPAPI/2.0"
        ],
        "Vary": "Origin",
        "x-ms-client-request-id": "188a2fe7-c364-f59e-b1dd-49e46380dab9",
        "x-ms-file-attributes": "Archive",
        "x-ms-file-change-time": "2021-01-21T20:40:06.5206651Z",
        "x-ms-file-creation-time": "2021-01-21T20:40:06.4566203Z",
        "x-ms-file-id": "11529285414812647424",
        "x-ms-file-last-write-time": "2021-01-21T20:40:06.5206651Z",
        "x-ms-file-parent-id": "13835128424026341376",
        "x-ms-file-permission-key": "4010187179898695473*11459378189709739967",
        "x-ms-lease-state": "available",
        "x-ms-lease-status": "unlocked",
        "x-ms-request-id": "28cf0fc3-d01a-0027-2935-f0cd06000000",
        "x-ms-server-encrypted": "true",
        "x-ms-type": "File",
        "x-ms-version": "2020-06-12"
      },
      "ResponseBody": "i/ezbNWxgbcqEXGsaYi5twgRzRPbeB4MVIag/wrUN2ypYTDo8pbahHQByQZ69V2qGqktNu2BoxLYphdPEYKsVdoEAwdX0MRyNkif2a8YkV4p9uVhpwB/KL4eEEt/i3PyVXMsdvJWUknkuwCk4cliwBS4JRucS67ZhNpJOcB58qo="
    },
    {
      "RequestUri": "https://seanmcccanary3.file.core.windows.net/test-share-b4320ef7-5732-9219-e2d5-1000f5f80c9b/test-directory-a107f1ea-91d3-8a75-c22d-1bcaaeacc52d/test-file-4f4501ca-abd8-e0b1-558d-e279897762b7",
      "RequestMethod": "GET",
      "RequestHeaders": {
        "Accept": "application/xml",
        "Authorization": "Sanitized",
        "User-Agent": [
          "azsdk-net-Storage.Files.Shares/12.7.0-alpha.20210121.1",
          "(.NET 5.0.2; Microsoft Windows 10.0.19042)"
        ],
        "x-ms-client-request-id": "7b7a451a-e570-9228-4fdf-3c9985399d47",
        "x-ms-date": "Thu, 21 Jan 2021 20:40:07 GMT",
        "x-ms-range": "bytes=256-383",
        "x-ms-range-get-content-md5": "false",
        "x-ms-return-client-request-id": "true",
        "x-ms-version": "2020-06-12"
      },
      "RequestBody": null,
      "StatusCode": 206,
      "ResponseHeaders": {
        "Accept-Ranges": "bytes",
        "Content-Length": "128",
        "Content-Range": "bytes 256-383/1024",
        "Content-Type": "application/octet-stream",
        "Date": "Thu, 21 Jan 2021 20:40:06 GMT",
        "ETag": "\u00220x8D8BE4CBCAD897B\u0022",
        "Last-Modified": "Thu, 21 Jan 2021 20:40:06 GMT",
        "Server": [
          "Windows-Azure-File/1.0",
          "Microsoft-HTTPAPI/2.0"
        ],
        "Vary": "Origin",
        "x-ms-client-request-id": "7b7a451a-e570-9228-4fdf-3c9985399d47",
        "x-ms-file-attributes": "Archive",
        "x-ms-file-change-time": "2021-01-21T20:40:06.5206651Z",
        "x-ms-file-creation-time": "2021-01-21T20:40:06.4566203Z",
        "x-ms-file-id": "11529285414812647424",
        "x-ms-file-last-write-time": "2021-01-21T20:40:06.5206651Z",
        "x-ms-file-parent-id": "13835128424026341376",
        "x-ms-file-permission-key": "4010187179898695473*11459378189709739967",
        "x-ms-lease-state": "available",
        "x-ms-lease-status": "unlocked",
        "x-ms-request-id": "28cf0fc4-d01a-0027-2a35-f0cd06000000",
        "x-ms-server-encrypted": "true",
        "x-ms-type": "File",
        "x-ms-version": "2020-06-12"
      },
      "ResponseBody": "1ayEO\u002BwbbNKjm3zrANtG9btPNsdlWFUKxVLxFw0YiWvIVc40RCbU\u002BUtTdwHOwtmplFN\u002BcEIrRH1XeXaZKlTFixERIqoMEbCUez17EuBTPAJ4SIO5mhkpnRBR3cqwOs73jezvvZ8unIKj6vQErzGcAz10IeLQDPH454WauzTl40E="
    },
    {
      "RequestUri": "https://seanmcccanary3.file.core.windows.net/test-share-b4320ef7-5732-9219-e2d5-1000f5f80c9b/test-directory-a107f1ea-91d3-8a75-c22d-1bcaaeacc52d/test-file-4f4501ca-abd8-e0b1-558d-e279897762b7",
      "RequestMethod": "GET",
      "RequestHeaders": {
        "Accept": "application/xml",
        "Authorization": "Sanitized",
        "User-Agent": [
          "azsdk-net-Storage.Files.Shares/12.7.0-alpha.20210121.1",
          "(.NET 5.0.2; Microsoft Windows 10.0.19042)"
        ],
        "x-ms-client-request-id": "1ec9b1cc-5e06-2e48-56ce-218d9bf50a03",
        "x-ms-date": "Thu, 21 Jan 2021 20:40:07 GMT",
        "x-ms-range": "bytes=384-511",
        "x-ms-range-get-content-md5": "false",
        "x-ms-return-client-request-id": "true",
        "x-ms-version": "2020-06-12"
      },
      "RequestBody": null,
      "StatusCode": 206,
      "ResponseHeaders": {
        "Accept-Ranges": "bytes",
        "Content-Length": "128",
        "Content-Range": "bytes 384-511/1024",
        "Content-Type": "application/octet-stream",
        "Date": "Thu, 21 Jan 2021 20:40:06 GMT",
        "ETag": "\u00220x8D8BE4CBCAD897B\u0022",
        "Last-Modified": "Thu, 21 Jan 2021 20:40:06 GMT",
        "Server": [
          "Windows-Azure-File/1.0",
          "Microsoft-HTTPAPI/2.0"
        ],
        "Vary": "Origin",
        "x-ms-client-request-id": "1ec9b1cc-5e06-2e48-56ce-218d9bf50a03",
        "x-ms-file-attributes": "Archive",
        "x-ms-file-change-time": "2021-01-21T20:40:06.5206651Z",
        "x-ms-file-creation-time": "2021-01-21T20:40:06.4566203Z",
        "x-ms-file-id": "11529285414812647424",
        "x-ms-file-last-write-time": "2021-01-21T20:40:06.5206651Z",
        "x-ms-file-parent-id": "13835128424026341376",
        "x-ms-file-permission-key": "4010187179898695473*11459378189709739967",
        "x-ms-lease-state": "available",
        "x-ms-lease-status": "unlocked",
        "x-ms-request-id": "28cf0fc5-d01a-0027-2b35-f0cd06000000",
        "x-ms-server-encrypted": "true",
        "x-ms-type": "File",
        "x-ms-version": "2020-06-12"
      },
      "ResponseBody": "b4SF9GR\u002BYkqsARWvJCTu3rTZjDwZ7CaA\u002B/fVGpTgTb0Gs5UrrKifvxHXNc/2QdTDlrsGWlinKIJdBPltqUe1y7NXqXGPwzIMOs0qQrZWirkiEoTY2vNlXosSzaeuMRXJIWocnpdiM9OJ\u002BSCKfOXLB3o/SpfD3fC/8kvmfPWKXQg="
    },
    {
      "RequestUri": "https://seanmcccanary3.file.core.windows.net/test-share-b4320ef7-5732-9219-e2d5-1000f5f80c9b/test-directory-a107f1ea-91d3-8a75-c22d-1bcaaeacc52d/test-file-4f4501ca-abd8-e0b1-558d-e279897762b7",
      "RequestMethod": "GET",
      "RequestHeaders": {
        "Accept": "application/xml",
        "Authorization": "Sanitized",
        "User-Agent": [
          "azsdk-net-Storage.Files.Shares/12.7.0-alpha.20210121.1",
          "(.NET 5.0.2; Microsoft Windows 10.0.19042)"
        ],
        "x-ms-client-request-id": "d4cdccb5-7f6f-0b40-32c2-d34205a874ab",
        "x-ms-date": "Thu, 21 Jan 2021 20:40:07 GMT",
        "x-ms-range": "bytes=350-477",
        "x-ms-range-get-content-md5": "false",
        "x-ms-return-client-request-id": "true",
        "x-ms-version": "2020-06-12"
      },
      "RequestBody": null,
      "StatusCode": 206,
      "ResponseHeaders": {
        "Accept-Ranges": "bytes",
        "Content-Length": "128",
        "Content-Range": "bytes 350-477/1024",
        "Content-Type": "application/octet-stream",
        "Date": "Thu, 21 Jan 2021 20:40:06 GMT",
        "ETag": "\u00220x8D8BE4CBCAD897B\u0022",
        "Last-Modified": "Thu, 21 Jan 2021 20:40:06 GMT",
        "Server": [
          "Windows-Azure-File/1.0",
          "Microsoft-HTTPAPI/2.0"
        ],
        "Vary": "Origin",
        "x-ms-client-request-id": "d4cdccb5-7f6f-0b40-32c2-d34205a874ab",
        "x-ms-file-attributes": "Archive",
        "x-ms-file-change-time": "2021-01-21T20:40:06.5206651Z",
        "x-ms-file-creation-time": "2021-01-21T20:40:06.4566203Z",
        "x-ms-file-id": "11529285414812647424",
        "x-ms-file-last-write-time": "2021-01-21T20:40:06.5206651Z",
        "x-ms-file-parent-id": "13835128424026341376",
        "x-ms-file-permission-key": "4010187179898695473*11459378189709739967",
        "x-ms-lease-state": "available",
        "x-ms-lease-status": "unlocked",
        "x-ms-request-id": "28cf0fc6-d01a-0027-2c35-f0cd06000000",
        "x-ms-server-encrypted": "true",
        "x-ms-type": "File",
        "x-ms-version": "2020-06-12"
      },
      "ResponseBody": "zveN7O\u002B9ny6cgqPq9ASvMZwDPXQh4tAM8fjnhZq7NOXjQW\u002BEhfRkfmJKrAEVryQk7t602Yw8GewmgPv31RqU4E29BrOVK6yon78R1zXP9kHUw5a7BlpYpyiCXQT5balHtcuzV6lxj8MyDDrNKkK2Voq5IhKE2NrzZV6LEs2nrjE="
    },
    {
      "RequestUri": "https://seanmcccanary3.file.core.windows.net/test-share-b4320ef7-5732-9219-e2d5-1000f5f80c9b/test-directory-a107f1ea-91d3-8a75-c22d-1bcaaeacc52d/test-file-4f4501ca-abd8-e0b1-558d-e279897762b7",
      "RequestMethod": "GET",
      "RequestHeaders": {
        "Accept": "application/xml",
        "Authorization": "Sanitized",
        "User-Agent": [
          "azsdk-net-Storage.Files.Shares/12.7.0-alpha.20210121.1",
          "(.NET 5.0.2; Microsoft Windows 10.0.19042)"
        ],
        "x-ms-client-request-id": "ced8d5be-3628-9c93-b925-1d8f1445ed66",
        "x-ms-date": "Thu, 21 Jan 2021 20:40:07 GMT",
        "x-ms-range": "bytes=478-605",
        "x-ms-range-get-content-md5": "false",
        "x-ms-return-client-request-id": "true",
        "x-ms-version": "2020-06-12"
      },
      "RequestBody": null,
      "StatusCode": 206,
      "ResponseHeaders": {
        "Accept-Ranges": "bytes",
        "Content-Length": "128",
        "Content-Range": "bytes 478-605/1024",
        "Content-Type": "application/octet-stream",
        "Date": "Thu, 21 Jan 2021 20:40:06 GMT",
        "ETag": "\u00220x8D8BE4CBCAD897B\u0022",
        "Last-Modified": "Thu, 21 Jan 2021 20:40:06 GMT",
        "Server": [
          "Windows-Azure-File/1.0",
          "Microsoft-HTTPAPI/2.0"
        ],
        "Vary": "Origin",
        "x-ms-client-request-id": "ced8d5be-3628-9c93-b925-1d8f1445ed66",
        "x-ms-file-attributes": "Archive",
        "x-ms-file-change-time": "2021-01-21T20:40:06.5206651Z",
        "x-ms-file-creation-time": "2021-01-21T20:40:06.4566203Z",
        "x-ms-file-id": "11529285414812647424",
        "x-ms-file-last-write-time": "2021-01-21T20:40:06.5206651Z",
        "x-ms-file-parent-id": "13835128424026341376",
        "x-ms-file-permission-key": "4010187179898695473*11459378189709739967",
        "x-ms-lease-state": "available",
        "x-ms-lease-status": "unlocked",
        "x-ms-request-id": "28cf0fc7-d01a-0027-2d35-f0cd06000000",
        "x-ms-server-encrypted": "true",
        "x-ms-type": "File",
        "x-ms-version": "2020-06-12"
      },
      "ResponseBody": "Fckhahyel2Iz04n5IIp85csHej9Kl8Pd8L/yS\u002BZ89YpdCLhgIUs66yK/3rBO4NPa4aVGxixv534GQ3pcrEx8tt3/mxfSHMR/zY8dirgSjg/sGGlANS9d7iE6Wt3R3T/VQijTT0W7B8Xgx/idUlzF87Rqb5PjPIGtoa32mMHnru8="
    },
    {
      "RequestUri": "https://seanmcccanary3.file.core.windows.net/test-share-b4320ef7-5732-9219-e2d5-1000f5f80c9b/test-directory-a107f1ea-91d3-8a75-c22d-1bcaaeacc52d/test-file-4f4501ca-abd8-e0b1-558d-e279897762b7",
      "RequestMethod": "GET",
      "RequestHeaders": {
        "Accept": "application/xml",
        "Authorization": "Sanitized",
        "User-Agent": [
          "azsdk-net-Storage.Files.Shares/12.7.0-alpha.20210121.1",
          "(.NET 5.0.2; Microsoft Windows 10.0.19042)"
        ],
        "x-ms-client-request-id": "3083fa9d-a5cf-b982-44f3-ceadbc8fcfe4",
        "x-ms-date": "Thu, 21 Jan 2021 20:40:07 GMT",
        "x-ms-range": "bytes=606-733",
        "x-ms-range-get-content-md5": "false",
        "x-ms-return-client-request-id": "true",
        "x-ms-version": "2020-06-12"
      },
      "RequestBody": null,
      "StatusCode": 206,
      "ResponseHeaders": {
        "Accept-Ranges": "bytes",
        "Content-Length": "128",
        "Content-Range": "bytes 606-733/1024",
        "Content-Type": "application/octet-stream",
        "Date": "Thu, 21 Jan 2021 20:40:06 GMT",
        "ETag": "\u00220x8D8BE4CBCAD897B\u0022",
        "Last-Modified": "Thu, 21 Jan 2021 20:40:06 GMT",
        "Server": [
          "Windows-Azure-File/1.0",
          "Microsoft-HTTPAPI/2.0"
        ],
        "Vary": "Origin",
        "x-ms-client-request-id": "3083fa9d-a5cf-b982-44f3-ceadbc8fcfe4",
        "x-ms-file-attributes": "Archive",
        "x-ms-file-change-time": "2021-01-21T20:40:06.5206651Z",
        "x-ms-file-creation-time": "2021-01-21T20:40:06.4566203Z",
        "x-ms-file-id": "11529285414812647424",
        "x-ms-file-last-write-time": "2021-01-21T20:40:06.5206651Z",
        "x-ms-file-parent-id": "13835128424026341376",
        "x-ms-file-permission-key": "4010187179898695473*11459378189709739967",
        "x-ms-lease-state": "available",
        "x-ms-lease-status": "unlocked",
        "x-ms-request-id": "28cf0fc8-d01a-0027-2e35-f0cd06000000",
        "x-ms-server-encrypted": "true",
        "x-ms-type": "File",
        "x-ms-version": "2020-06-12"
      },
      "ResponseBody": "T0dHkD8/yjAQo19uN7\u002BcxHRmKGdtq/IGpiWul8VvA/kYCE0KFTWzdZ8\u002Bgz/cEnbhETEkW75GgqRVQekakTNroJ9mVS5yka8\u002BsrPHLieyKpSuzIaUS6g70oaptdRMmeNs0\u002BOfdrxIb4CC5agKf1N9oxZUa8St11X3KoOnyNzb8hk="
    },
    {
      "RequestUri": "https://seanmcccanary3.file.core.windows.net/test-share-b4320ef7-5732-9219-e2d5-1000f5f80c9b/test-directory-a107f1ea-91d3-8a75-c22d-1bcaaeacc52d/test-file-4f4501ca-abd8-e0b1-558d-e279897762b7",
      "RequestMethod": "GET",
      "RequestHeaders": {
        "Accept": "application/xml",
        "Authorization": "Sanitized",
        "User-Agent": [
          "azsdk-net-Storage.Files.Shares/12.7.0-alpha.20210121.1",
          "(.NET 5.0.2; Microsoft Windows 10.0.19042)"
        ],
        "x-ms-client-request-id": "1af1bd9d-bcc1-5097-adcd-ecfab9cb1e1f",
        "x-ms-date": "Thu, 21 Jan 2021 20:40:07 GMT",
        "x-ms-range": "bytes=734-861",
        "x-ms-range-get-content-md5": "false",
        "x-ms-return-client-request-id": "true",
        "x-ms-version": "2020-06-12"
      },
      "RequestBody": null,
      "StatusCode": 206,
      "ResponseHeaders": {
        "Accept-Ranges": "bytes",
        "Content-Length": "128",
        "Content-Range": "bytes 734-861/1024",
        "Content-Type": "application/octet-stream",
        "Date": "Thu, 21 Jan 2021 20:40:06 GMT",
        "ETag": "\u00220x8D8BE4CBCAD897B\u0022",
        "Last-Modified": "Thu, 21 Jan 2021 20:40:06 GMT",
        "Server": [
          "Windows-Azure-File/1.0",
          "Microsoft-HTTPAPI/2.0"
        ],
        "Vary": "Origin",
        "x-ms-client-request-id": "1af1bd9d-bcc1-5097-adcd-ecfab9cb1e1f",
        "x-ms-file-attributes": "Archive",
        "x-ms-file-change-time": "2021-01-21T20:40:06.5206651Z",
        "x-ms-file-creation-time": "2021-01-21T20:40:06.4566203Z",
        "x-ms-file-id": "11529285414812647424",
        "x-ms-file-last-write-time": "2021-01-21T20:40:06.5206651Z",
        "x-ms-file-parent-id": "13835128424026341376",
        "x-ms-file-permission-key": "4010187179898695473*11459378189709739967",
        "x-ms-lease-state": "available",
        "x-ms-lease-status": "unlocked",
        "x-ms-request-id": "28cf0fc9-d01a-0027-2f35-f0cd06000000",
        "x-ms-server-encrypted": "true",
        "x-ms-type": "File",
        "x-ms-version": "2020-06-12"
      },
      "ResponseBody": "z1taRBKz2GZdBRFlADFSMiwSvfctH7/8jahLOKCmo6fzjjoj\u002BDiQY3wFZ6fF7/f5MHWcyh377LCbXrZqaJ/GtmJpcnH2LznzgVp6J7cYNp2xUQcrCtmJ96GKiJqBJfrdP7FFW32FAwE7qUjDgMT4gycYuRaXm6yI4HrPbKafcVs="
    },
    {
      "RequestUri": "https://seanmcccanary3.file.core.windows.net/test-share-b4320ef7-5732-9219-e2d5-1000f5f80c9b/test-directory-a107f1ea-91d3-8a75-c22d-1bcaaeacc52d/test-file-4f4501ca-abd8-e0b1-558d-e279897762b7",
      "RequestMethod": "GET",
      "RequestHeaders": {
        "Accept": "application/xml",
        "Authorization": "Sanitized",
        "User-Agent": [
          "azsdk-net-Storage.Files.Shares/12.7.0-alpha.20210121.1",
          "(.NET 5.0.2; Microsoft Windows 10.0.19042)"
        ],
        "x-ms-client-request-id": "fe10bac6-b59d-2b22-1154-a77d05f07c90",
        "x-ms-date": "Thu, 21 Jan 2021 20:40:07 GMT",
        "x-ms-range": "bytes=862-989",
        "x-ms-range-get-content-md5": "false",
        "x-ms-return-client-request-id": "true",
        "x-ms-version": "2020-06-12"
      },
      "RequestBody": null,
      "StatusCode": 206,
      "ResponseHeaders": {
        "Accept-Ranges": "bytes",
        "Content-Length": "128",
        "Content-Range": "bytes 862-989/1024",
        "Content-Type": "application/octet-stream",
        "Date": "Thu, 21 Jan 2021 20:40:06 GMT",
        "ETag": "\u00220x8D8BE4CBCAD897B\u0022",
        "Last-Modified": "Thu, 21 Jan 2021 20:40:06 GMT",
        "Server": [
          "Windows-Azure-File/1.0",
          "Microsoft-HTTPAPI/2.0"
        ],
        "Vary": "Origin",
        "x-ms-client-request-id": "fe10bac6-b59d-2b22-1154-a77d05f07c90",
        "x-ms-file-attributes": "Archive",
        "x-ms-file-change-time": "2021-01-21T20:40:06.5206651Z",
        "x-ms-file-creation-time": "2021-01-21T20:40:06.4566203Z",
        "x-ms-file-id": "11529285414812647424",
        "x-ms-file-last-write-time": "2021-01-21T20:40:06.5206651Z",
        "x-ms-file-parent-id": "13835128424026341376",
        "x-ms-file-permission-key": "4010187179898695473*11459378189709739967",
        "x-ms-lease-state": "available",
        "x-ms-lease-status": "unlocked",
        "x-ms-request-id": "28cf0fca-d01a-0027-3035-f0cd06000000",
        "x-ms-server-encrypted": "true",
        "x-ms-type": "File",
        "x-ms-version": "2020-06-12"
      },
      "ResponseBody": "X53oBtLbICxOBe9gkcV33ZEEc2ls5EWkBLx7A7WXWpw37GTj2/KwTPiNx5KrS/caA/LaoisI7npXRAEWXx12t6pTKaRhkwGfUydw3x2z\u002BLnEYf/CvLhwL/3qi5fwmuzaFg/nWCJTuG/wOk8Elw9dpEtIUf4dtPvy4/qmdgdqr7g="
    },
    {
      "RequestUri": "https://seanmcccanary3.file.core.windows.net/test-share-b4320ef7-5732-9219-e2d5-1000f5f80c9b/test-directory-a107f1ea-91d3-8a75-c22d-1bcaaeacc52d/test-file-4f4501ca-abd8-e0b1-558d-e279897762b7",
      "RequestMethod": "GET",
      "RequestHeaders": {
        "Accept": "application/xml",
        "Authorization": "Sanitized",
        "User-Agent": [
          "azsdk-net-Storage.Files.Shares/12.7.0-alpha.20210121.1",
          "(.NET 5.0.2; Microsoft Windows 10.0.19042)"
        ],
        "x-ms-client-request-id": "ff34a2a0-1fbb-6281-a484-b6aa8b97a51e",
        "x-ms-date": "Thu, 21 Jan 2021 20:40:07 GMT",
        "x-ms-range": "bytes=990-1117",
        "x-ms-range-get-content-md5": "false",
        "x-ms-return-client-request-id": "true",
        "x-ms-version": "2020-06-12"
      },
      "RequestBody": null,
      "StatusCode": 206,
      "ResponseHeaders": {
        "Accept-Ranges": "bytes",
        "Content-Length": "34",
        "Content-Range": "bytes 990-1023/1024",
        "Content-Type": "application/octet-stream",
        "Date": "Thu, 21 Jan 2021 20:40:06 GMT",
        "ETag": "\u00220x8D8BE4CBCAD897B\u0022",
        "Last-Modified": "Thu, 21 Jan 2021 20:40:06 GMT",
        "Server": [
          "Windows-Azure-File/1.0",
          "Microsoft-HTTPAPI/2.0"
        ],
        "Vary": "Origin",
        "x-ms-client-request-id": "ff34a2a0-1fbb-6281-a484-b6aa8b97a51e",
        "x-ms-file-attributes": "Archive",
        "x-ms-file-change-time": "2021-01-21T20:40:06.5206651Z",
        "x-ms-file-creation-time": "2021-01-21T20:40:06.4566203Z",
        "x-ms-file-id": "11529285414812647424",
        "x-ms-file-last-write-time": "2021-01-21T20:40:06.5206651Z",
        "x-ms-file-parent-id": "13835128424026341376",
        "x-ms-file-permission-key": "4010187179898695473*11459378189709739967",
        "x-ms-lease-state": "available",
        "x-ms-lease-status": "unlocked",
        "x-ms-request-id": "28cf0fcb-d01a-0027-3135-f0cd06000000",
        "x-ms-server-encrypted": "true",
        "x-ms-type": "File",
        "x-ms-version": "2020-06-12"
      },
      "ResponseBody": "OpbJDcugl3GokNGBaGuX7o3nS6dI7r1hFPR0J6xCaIaLlg=="
    },
    {
      "RequestUri": "https://seanmcccanary3.file.core.windows.net/test-share-b4320ef7-5732-9219-e2d5-1000f5f80c9b?restype=share",
      "RequestMethod": "DELETE",
      "RequestHeaders": {
        "Accept": "application/xml",
        "Authorization": "Sanitized",
        "traceparent": "00-cd7e8d97e88f4a45814d2c5b712f090a-02e466233e929847-00",
        "User-Agent": [
          "azsdk-net-Storage.Files.Shares/12.7.0-alpha.20210121.1",
          "(.NET 5.0.2; Microsoft Windows 10.0.19042)"
        ],
        "x-ms-client-request-id": "63dc3c89-7dbc-c0d4-7ec4-20c4ae6bdf10",
        "x-ms-date": "Thu, 21 Jan 2021 20:40:07 GMT",
        "x-ms-delete-snapshots": "include",
        "x-ms-return-client-request-id": "true",
        "x-ms-version": "2020-06-12"
      },
      "RequestBody": null,
      "StatusCode": 202,
      "ResponseHeaders": {
        "Content-Length": "0",
        "Date": "Thu, 21 Jan 2021 20:40:06 GMT",
        "Server": [
          "Windows-Azure-File/1.0",
          "Microsoft-HTTPAPI/2.0"
        ],
        "x-ms-client-request-id": "63dc3c89-7dbc-c0d4-7ec4-20c4ae6bdf10",
<<<<<<< HEAD
        "x-ms-request-id": "6940bff4-301a-0072-18e2-9cdd8d000000",
        "x-ms-version": "2020-06-12"
=======
        "x-ms-request-id": "28cf0fcc-d01a-0027-3235-f0cd06000000",
        "x-ms-version": "2020-04-08"
>>>>>>> ac24a13f
      },
      "ResponseBody": []
    }
  ],
  "Variables": {
    "RandomSeed": "1732409266",
    "Storage_TestConfigDefault": "ProductionTenant\nseanmcccanary3\nU2FuaXRpemVk\nhttps://seanmcccanary3.blob.core.windows.net\nhttps://seanmcccanary3.file.core.windows.net\nhttps://seanmcccanary3.queue.core.windows.net\nhttps://seanmcccanary3.table.core.windows.net\n\n\n\n\nhttps://seanmcccanary3-secondary.blob.core.windows.net\nhttps://seanmcccanary3-secondary.file.core.windows.net\nhttps://seanmcccanary3-secondary.queue.core.windows.net\nhttps://seanmcccanary3-secondary.table.core.windows.net\n\nSanitized\n\n\nCloud\nBlobEndpoint=https://seanmcccanary3.blob.core.windows.net/;QueueEndpoint=https://seanmcccanary3.queue.core.windows.net/;FileEndpoint=https://seanmcccanary3.file.core.windows.net/;BlobSecondaryEndpoint=https://seanmcccanary3-secondary.blob.core.windows.net/;QueueSecondaryEndpoint=https://seanmcccanary3-secondary.queue.core.windows.net/;FileSecondaryEndpoint=https://seanmcccanary3-secondary.file.core.windows.net/;AccountName=seanmcccanary3;AccountKey=Kg==;\nseanscope1"
  }
}<|MERGE_RESOLUTION|>--- conflicted
+++ resolved
@@ -1,18 +1,18 @@
 {
   "Entries": [
     {
-      "RequestUri": "https://seanmcccanary3.file.core.windows.net/test-share-b4320ef7-5732-9219-e2d5-1000f5f80c9b?restype=share",
+      "RequestUri": "https://seanmcccanary3.file.core.windows.net/test-share-cdeb3e09-264a-fbce-a276-1bb516e4e6f4?restype=share",
       "RequestMethod": "PUT",
       "RequestHeaders": {
         "Accept": "application/xml",
         "Authorization": "Sanitized",
-        "traceparent": "00-74451072c1b17c4fbb933481f081f68d-352b41b06f520646-00",
-        "User-Agent": [
-          "azsdk-net-Storage.Files.Shares/12.7.0-alpha.20210121.1",
-          "(.NET 5.0.2; Microsoft Windows 10.0.19042)"
-        ],
-        "x-ms-client-request-id": "27b47523-9500-c80a-2615-8206cb022906",
-        "x-ms-date": "Thu, 21 Jan 2021 20:40:06 GMT",
+        "traceparent": "00-2eecc18c89d255449365479d3e189aa0-e2d493480ef53e40-00",
+        "User-Agent": [
+          "azsdk-net-Storage.Files.Shares/12.7.0-alpha.20210126.1",
+          "(.NET 5.0.2; Microsoft Windows 10.0.19042)"
+        ],
+        "x-ms-client-request-id": "ad293d24-2f35-881d-a618-3cd78bab6033",
+        "x-ms-date": "Tue, 26 Jan 2021 19:31:22 GMT",
         "x-ms-return-client-request-id": "true",
         "x-ms-version": "2020-06-12"
       },
@@ -20,37 +20,32 @@
       "StatusCode": 201,
       "ResponseHeaders": {
         "Content-Length": "0",
-        "Date": "Thu, 21 Jan 2021 20:40:06 GMT",
-        "ETag": "\u00220x8D8BE4CBC8F673E\u0022",
-        "Last-Modified": "Thu, 21 Jan 2021 20:40:06 GMT",
-        "Server": [
-          "Windows-Azure-File/1.0",
-          "Microsoft-HTTPAPI/2.0"
-        ],
-        "x-ms-client-request-id": "27b47523-9500-c80a-2615-8206cb022906",
-<<<<<<< HEAD
-        "x-ms-request-id": "6940bfe1-301a-0072-08e2-9cdd8d000000",
-        "x-ms-version": "2020-06-12"
-=======
-        "x-ms-request-id": "28cf0fba-d01a-0027-2235-f0cd06000000",
-        "x-ms-version": "2020-04-08"
->>>>>>> ac24a13f
+        "Date": "Tue, 26 Jan 2021 19:31:20 GMT",
+        "ETag": "\u00220x8D8C230F639A44F\u0022",
+        "Last-Modified": "Tue, 26 Jan 2021 19:31:21 GMT",
+        "Server": [
+          "Windows-Azure-File/1.0",
+          "Microsoft-HTTPAPI/2.0"
+        ],
+        "x-ms-client-request-id": "ad293d24-2f35-881d-a618-3cd78bab6033",
+        "x-ms-request-id": "f571dfbb-601a-0050-6d19-f41892000000",
+        "x-ms-version": "2020-06-12"
       },
       "ResponseBody": []
     },
     {
-      "RequestUri": "https://seanmcccanary3.file.core.windows.net/test-share-b4320ef7-5732-9219-e2d5-1000f5f80c9b/test-directory-a107f1ea-91d3-8a75-c22d-1bcaaeacc52d?restype=directory",
+      "RequestUri": "https://seanmcccanary3.file.core.windows.net/test-share-cdeb3e09-264a-fbce-a276-1bb516e4e6f4/test-directory-f9013dae-ad84-60a5-6a90-8c2e4709241e?restype=directory",
       "RequestMethod": "PUT",
       "RequestHeaders": {
         "Accept": "application/xml",
         "Authorization": "Sanitized",
-        "traceparent": "00-85ee02d90323cf4a98ad2b289acf1a6d-071d054863557040-00",
-        "User-Agent": [
-          "azsdk-net-Storage.Files.Shares/12.7.0-alpha.20210121.1",
-          "(.NET 5.0.2; Microsoft Windows 10.0.19042)"
-        ],
-        "x-ms-client-request-id": "db83a13e-b3ac-9253-ff29-64d2793f1979",
-        "x-ms-date": "Thu, 21 Jan 2021 20:40:06 GMT",
+        "traceparent": "00-54c2998ba869c242be3b3a0dd32fb287-9672f34cd069b545-00",
+        "User-Agent": [
+          "azsdk-net-Storage.Files.Shares/12.7.0-alpha.20210126.1",
+          "(.NET 5.0.2; Microsoft Windows 10.0.19042)"
+        ],
+        "x-ms-client-request-id": "9916abbb-5782-77fb-98c8-43a5a2ef419c",
+        "x-ms-date": "Tue, 26 Jan 2021 19:31:22 GMT",
         "x-ms-file-attributes": "None",
         "x-ms-file-creation-time": "Now",
         "x-ms-file-last-write-time": "Now",
@@ -62,41 +57,41 @@
       "StatusCode": 201,
       "ResponseHeaders": {
         "Content-Length": "0",
-        "Date": "Thu, 21 Jan 2021 20:40:06 GMT",
-        "ETag": "\u00220x8D8BE4CBC99619B\u0022",
-        "Last-Modified": "Thu, 21 Jan 2021 20:40:06 GMT",
-        "Server": [
-          "Windows-Azure-File/1.0",
-          "Microsoft-HTTPAPI/2.0"
-        ],
-        "x-ms-client-request-id": "db83a13e-b3ac-9253-ff29-64d2793f1979",
+        "Date": "Tue, 26 Jan 2021 19:31:20 GMT",
+        "ETag": "\u00220x8D8C230F6456870\u0022",
+        "Last-Modified": "Tue, 26 Jan 2021 19:31:21 GMT",
+        "Server": [
+          "Windows-Azure-File/1.0",
+          "Microsoft-HTTPAPI/2.0"
+        ],
+        "x-ms-client-request-id": "9916abbb-5782-77fb-98c8-43a5a2ef419c",
         "x-ms-file-attributes": "Directory",
-        "x-ms-file-change-time": "2021-01-21T20:40:06.3885723Z",
-        "x-ms-file-creation-time": "2021-01-21T20:40:06.3885723Z",
+        "x-ms-file-change-time": "2021-01-26T19:31:21.8887792Z",
+        "x-ms-file-creation-time": "2021-01-26T19:31:21.8887792Z",
         "x-ms-file-id": "13835128424026341376",
-        "x-ms-file-last-write-time": "2021-01-21T20:40:06.3885723Z",
+        "x-ms-file-last-write-time": "2021-01-26T19:31:21.8887792Z",
         "x-ms-file-parent-id": "0",
         "x-ms-file-permission-key": "17860367565182308406*11459378189709739967",
-        "x-ms-request-id": "28cf0fbe-d01a-0027-2435-f0cd06000000",
+        "x-ms-request-id": "f571dfbe-601a-0050-6e19-f41892000000",
         "x-ms-request-server-encrypted": "true",
         "x-ms-version": "2020-06-12"
       },
       "ResponseBody": []
     },
     {
-      "RequestUri": "https://seanmcccanary3.file.core.windows.net/test-share-b4320ef7-5732-9219-e2d5-1000f5f80c9b/test-directory-a107f1ea-91d3-8a75-c22d-1bcaaeacc52d/test-file-4f4501ca-abd8-e0b1-558d-e279897762b7",
+      "RequestUri": "https://seanmcccanary3.file.core.windows.net/test-share-cdeb3e09-264a-fbce-a276-1bb516e4e6f4/test-directory-f9013dae-ad84-60a5-6a90-8c2e4709241e/test-file-7a55de67-70a5-f807-5859-4100d7488c25",
       "RequestMethod": "PUT",
       "RequestHeaders": {
         "Accept": "application/xml",
         "Authorization": "Sanitized",
-        "traceparent": "00-1ebb7e2323662942a6746ffc9e363ce0-1b196e625415ac4d-00",
-        "User-Agent": [
-          "azsdk-net-Storage.Files.Shares/12.7.0-alpha.20210121.1",
-          "(.NET 5.0.2; Microsoft Windows 10.0.19042)"
-        ],
-        "x-ms-client-request-id": "95a0d2f5-3da9-9f0e-f668-982f7f9a6afd",
+        "traceparent": "00-fa7860fe167aac409f9ef6cb118df6e8-8bbe5a42a3c8254c-00",
+        "User-Agent": [
+          "azsdk-net-Storage.Files.Shares/12.7.0-alpha.20210126.1",
+          "(.NET 5.0.2; Microsoft Windows 10.0.19042)"
+        ],
+        "x-ms-client-request-id": "dd1b0548-2bd8-9e76-2411-cdd34828d88c",
         "x-ms-content-length": "1024",
-        "x-ms-date": "Thu, 21 Jan 2021 20:40:06 GMT",
+        "x-ms-date": "Tue, 26 Jan 2021 19:31:22 GMT",
         "x-ms-file-attributes": "None",
         "x-ms-file-creation-time": "Now",
         "x-ms-file-last-write-time": "Now",
@@ -109,79 +104,79 @@
       "StatusCode": 201,
       "ResponseHeaders": {
         "Content-Length": "0",
-        "Date": "Thu, 21 Jan 2021 20:40:06 GMT",
-        "ETag": "\u00220x8D8BE4CBCA3C3BB\u0022",
-        "Last-Modified": "Thu, 21 Jan 2021 20:40:06 GMT",
-        "Server": [
-          "Windows-Azure-File/1.0",
-          "Microsoft-HTTPAPI/2.0"
-        ],
-        "x-ms-client-request-id": "95a0d2f5-3da9-9f0e-f668-982f7f9a6afd",
-        "x-ms-file-attributes": "Archive",
-        "x-ms-file-change-time": "2021-01-21T20:40:06.4566203Z",
-        "x-ms-file-creation-time": "2021-01-21T20:40:06.4566203Z",
-        "x-ms-file-id": "11529285414812647424",
-        "x-ms-file-last-write-time": "2021-01-21T20:40:06.4566203Z",
-        "x-ms-file-parent-id": "13835128424026341376",
-        "x-ms-file-permission-key": "4010187179898695473*11459378189709739967",
-        "x-ms-request-id": "28cf0fbf-d01a-0027-2535-f0cd06000000",
+        "Date": "Tue, 26 Jan 2021 19:31:21 GMT",
+        "ETag": "\u00220x8D8C230F64FA37F\u0022",
+        "Last-Modified": "Tue, 26 Jan 2021 19:31:21 GMT",
+        "Server": [
+          "Windows-Azure-File/1.0",
+          "Microsoft-HTTPAPI/2.0"
+        ],
+        "x-ms-client-request-id": "dd1b0548-2bd8-9e76-2411-cdd34828d88c",
+        "x-ms-file-attributes": "Archive",
+        "x-ms-file-change-time": "2021-01-26T19:31:21.9558271Z",
+        "x-ms-file-creation-time": "2021-01-26T19:31:21.9558271Z",
+        "x-ms-file-id": "11529285414812647424",
+        "x-ms-file-last-write-time": "2021-01-26T19:31:21.9558271Z",
+        "x-ms-file-parent-id": "13835128424026341376",
+        "x-ms-file-permission-key": "4010187179898695473*11459378189709739967",
+        "x-ms-request-id": "f571dfc0-601a-0050-6f19-f41892000000",
         "x-ms-request-server-encrypted": "true",
         "x-ms-version": "2020-06-12"
       },
       "ResponseBody": []
     },
     {
-      "RequestUri": "https://seanmcccanary3.file.core.windows.net/test-share-b4320ef7-5732-9219-e2d5-1000f5f80c9b/test-directory-a107f1ea-91d3-8a75-c22d-1bcaaeacc52d/test-file-4f4501ca-abd8-e0b1-558d-e279897762b7?comp=range",
+      "RequestUri": "https://seanmcccanary3.file.core.windows.net/test-share-cdeb3e09-264a-fbce-a276-1bb516e4e6f4/test-directory-f9013dae-ad84-60a5-6a90-8c2e4709241e/test-file-7a55de67-70a5-f807-5859-4100d7488c25?comp=range",
       "RequestMethod": "PUT",
       "RequestHeaders": {
         "Accept": "application/xml",
         "Authorization": "Sanitized",
         "Content-Length": "1024",
         "Content-Type": "application/octet-stream",
-        "traceparent": "00-1e07ab411304c94db2af0f77f812a7e1-d2583b75cc999b4c-00",
-        "User-Agent": [
-          "azsdk-net-Storage.Files.Shares/12.7.0-alpha.20210121.1",
-          "(.NET 5.0.2; Microsoft Windows 10.0.19042)"
-        ],
-        "x-ms-client-request-id": "b7839765-cdd7-ac0e-127e-1007b2a9e85e",
-        "x-ms-date": "Thu, 21 Jan 2021 20:40:06 GMT",
+        "traceparent": "00-b9fe0d1bf0b09e47b58fc0b1ec768c16-d1ca17b4d1e5e746-00",
+        "User-Agent": [
+          "azsdk-net-Storage.Files.Shares/12.7.0-alpha.20210126.1",
+          "(.NET 5.0.2; Microsoft Windows 10.0.19042)"
+        ],
+        "x-ms-client-request-id": "d2b779f4-af2d-cf4d-ff3f-23b4974c8870",
+        "x-ms-date": "Tue, 26 Jan 2021 19:31:22 GMT",
         "x-ms-range": "bytes=0-1023",
         "x-ms-return-client-request-id": "true",
         "x-ms-version": "2020-06-12",
         "x-ms-write": "update"
       },
-      "RequestBody": "UFSG4iWpwgVWT2sTarOgffWEjAwp6YDMlkqAGoDIPvamrXKVvlZwlN99hV1IQCdMiebd9LINUGbTukzbKKiFjRB1bLxBCr\u002BfFPctq2MjhFUiNJCZ60lDmFwLwgQKlWw2\u002BPdN0tNrCn8nPuC736UCsDb2ufMX66LGMtNgNki6lH\u002BL97Ns1bGBtyoRcaxpiLm3CBHNE9t4HgxUhqD/CtQ3bKlhMOjyltqEdAHJBnr1XaoaqS027YGjEtimF08RgqxV2gQDB1fQxHI2SJ/ZrxiRXin25WGnAH8ovh4QS3\u002BLc/JVcyx28lZSSeS7AKThyWLAFLglG5xLrtmE2kk5wHnyqtWshDvsG2zSo5t86wDbRvW7TzbHZVhVCsVS8RcNGIlryFXONEQm1PlLU3cBzsLZqZRTfnBCK0R9V3l2mSpUxYsRESKqDBGwlHs9exLgUzwCeEiDuZoZKZ0QUd3KsDrO943s772fLpyCo\u002Br0BK8xnAM9dCHi0Azx\u002BOeFmrs05eNBb4SF9GR\u002BYkqsARWvJCTu3rTZjDwZ7CaA\u002B/fVGpTgTb0Gs5UrrKifvxHXNc/2QdTDlrsGWlinKIJdBPltqUe1y7NXqXGPwzIMOs0qQrZWirkiEoTY2vNlXosSzaeuMRXJIWocnpdiM9OJ\u002BSCKfOXLB3o/SpfD3fC/8kvmfPWKXQi4YCFLOusiv96wTuDT2uGlRsYsb\u002Bd\u002BBkN6XKxMfLbd/5sX0hzEf82PHYq4Eo4P7BhpQDUvXe4hOlrd0d0/1UIo009FuwfF4Mf4nVJcxfO0am\u002BT4zyBraGt9pjB567vT0dHkD8/yjAQo19uN7\u002BcxHRmKGdtq/IGpiWul8VvA/kYCE0KFTWzdZ8\u002Bgz/cEnbhETEkW75GgqRVQekakTNroJ9mVS5yka8\u002BsrPHLieyKpSuzIaUS6g70oaptdRMmeNs0\u002BOfdrxIb4CC5agKf1N9oxZUa8St11X3KoOnyNzb8hnPW1pEErPYZl0FEWUAMVIyLBK99y0fv/yNqEs4oKajp/OOOiP4OJBjfAVnp8Xv9/kwdZzKHfvssJtetmpon8a2YmlycfYvOfOBWnontxg2nbFRBysK2Yn3oYqImoEl\u002Bt0/sUVbfYUDATupSMOAxPiDJxi5FpebrIjges9spp9xW1\u002Bd6AbS2yAsTgXvYJHFd92RBHNpbORFpAS8ewO1l1qcN\u002Bxk49vysEz4jceSq0v3GgPy2qIrCO56V0QBFl8ddreqUymkYZMBn1MncN8ds/i5xGH/wry4cC/96ouX8Jrs2hYP51giU7hv8DpPBJcPXaRLSFH\u002BHbT78uP6pnYHaq\u002B4OpbJDcugl3GokNGBaGuX7o3nS6dI7r1hFPR0J6xCaIaLlg==",
+      "RequestBody": "9B6w8BmIeHV\u002BVu11AS70bcD3cpzzipvPnxpA8vUZCBvNDoJOTN97MzOhGytphXVp1Nblq32lqWmC4VD/SIV/ZU7SqPKspiDgez5oUW9wZhmk1h4fNF2dKGUYy2uPe\u002ButIrXdlt2DvC21BC8\u002BPFj6Eno3W3FmXzHwNX\u002BNlNq1Uf9Tui65ks87IBnwai8tXuwMHrnwVyB6R8KD7GFe9ihS/7Mw64EpQH\u002Br/DpXdfUBw9aTgHYhxfne2XNsNaVu3CrxnWt8/XNq4905RVrmItHNgSmLy3ayMTm5URIOvQraPB8PZteJhcZiKJyY54Cf\u002BLainrN84xGzPmwxwqtgXCbSXwg71rz5RPxiKKPZGkm4Gllbax9WXVkOWyhrV8MaAst2xoh4YyH6qVq3Gbtu2iQieahSBfAHewKvLXqTjew4SCbXY1PBQLY3YcLEnkOdoIEESN4ax/zab0qGyDamZhttftCVlnbQYTjxG6MuQty\u002BEYz4j0UNHoEp/PMJO3h/kfqnVh9yCAkLM\u002BemKaxZrC1tx7aprdbWYGBPa5mCxiXAcYqohuu8SwiD7VxdZvTVz0/Gm3PB1uMj0fa/I5xviGzC5rcisCZBsHyuJsB6ePlrepxKuyux/5umhbX1/SdrE2Xvm4A9sh8pher3E68jqFj8U6kAJcxBEOcbeytxTLNUQhJai914Lsd8IDZAuuzrg9xc\u002BKp\u002Ba\u002B6YrYuZIjfzuDg3o9CdyB17gyTihAWVAVb7L/dPFFQI1tckwd5S3wyPiWf9CBYbTru\u002B4HSFnOfpAqs0nvJApKPkL835eAY\u002BKaQYUvqdmPk/3\u002BA8kDPfgjnvO74yHUAZT\u002BTDGNlJIda0gLfPbUnsS2qy9b4SAxNwBayTCT1HDAtk/wIW2X8f9b4KhxB8DxXvA\u002B9UfyiBB0vQUxMstheYbXOsa21G1XLqkv//B3wD9PWXowZN84zj4vi3RYVs8z\u002BncRqcz6SnqC59ae0ogf/PzV8dlBIRS3nnyIh1j5Dsfp/AWJZiZyRR7/rYz4mfumD453gmTl4sliWgtAYbMhmdkepNaClpbWU7zKQXOHvvSA4ofKcXxTBAk8JwwbIdNr3hOj6fUVI3j3oT6oG5FF2qsGv48rVxhsu5DNRn\u002BKuyHpbnNv48UPe78ewtBNuuh39kxRFGJEMHcLNz5UR9z5fPYMzr0t5ebV90PAHJQ4LwC4VVAjKaa/lT38VLyWuyPiFVXqQOw7SgBlix0udBPi0xgtq\u002BKMxkNPTSl/IYE6P0wv7fc\u002BXd4UfRtPza6ZkREaCYGUeR8xVV8SmwOyvCiPK0vBDpYctHU6GS7XTPiUtawYZRgPpcY87pioK7LaUcDywKJSyJKK/VUMWm/gaghQ==",
       "StatusCode": 201,
       "ResponseHeaders": {
         "Content-Length": "0",
-        "Content-MD5": "LqLVQijwMKdN9XD/T3xf0Q==",
-        "Date": "Thu, 21 Jan 2021 20:40:06 GMT",
-        "ETag": "\u00220x8D8BE4CBCAD897B\u0022",
-        "Last-Modified": "Thu, 21 Jan 2021 20:40:06 GMT",
-        "Server": [
-          "Windows-Azure-File/1.0",
-          "Microsoft-HTTPAPI/2.0"
-        ],
-        "x-ms-client-request-id": "b7839765-cdd7-ac0e-127e-1007b2a9e85e",
-        "x-ms-request-id": "28cf0fc0-d01a-0027-2635-f0cd06000000",
+        "Content-MD5": "JEm5LA2cNbARstNp1yFZZg==",
+        "Date": "Tue, 26 Jan 2021 19:31:21 GMT",
+        "ETag": "\u00220x8D8C230F65C5005\u0022",
+        "Last-Modified": "Tue, 26 Jan 2021 19:31:22 GMT",
+        "Server": [
+          "Windows-Azure-File/1.0",
+          "Microsoft-HTTPAPI/2.0"
+        ],
+        "x-ms-client-request-id": "d2b779f4-af2d-cf4d-ff3f-23b4974c8870",
+        "x-ms-request-id": "f571dfc1-601a-0050-7019-f41892000000",
         "x-ms-request-server-encrypted": "true",
         "x-ms-version": "2020-06-12"
       },
       "ResponseBody": []
     },
     {
-      "RequestUri": "https://seanmcccanary3.file.core.windows.net/test-share-b4320ef7-5732-9219-e2d5-1000f5f80c9b/test-directory-a107f1ea-91d3-8a75-c22d-1bcaaeacc52d/test-file-4f4501ca-abd8-e0b1-558d-e279897762b7",
+      "RequestUri": "https://seanmcccanary3.file.core.windows.net/test-share-cdeb3e09-264a-fbce-a276-1bb516e4e6f4/test-directory-f9013dae-ad84-60a5-6a90-8c2e4709241e/test-file-7a55de67-70a5-f807-5859-4100d7488c25",
       "RequestMethod": "HEAD",
       "RequestHeaders": {
         "Accept": "application/xml",
         "Authorization": "Sanitized",
-        "traceparent": "00-c6403e9981ad4b4493394901f37a3db9-d74cf66ab7134b40-00",
-        "User-Agent": [
-          "azsdk-net-Storage.Files.Shares/12.7.0-alpha.20210121.1",
-          "(.NET 5.0.2; Microsoft Windows 10.0.19042)"
-        ],
-        "x-ms-client-request-id": "e8c9a94d-b316-f726-e6ac-35e8731ecc7e",
-        "x-ms-date": "Thu, 21 Jan 2021 20:40:06 GMT",
+        "traceparent": "00-582ab645f66d39448cca10c54728e8b4-98428ffbfe274245-00",
+        "User-Agent": [
+          "azsdk-net-Storage.Files.Shares/12.7.0-alpha.20210126.1",
+          "(.NET 5.0.2; Microsoft Windows 10.0.19042)"
+        ],
+        "x-ms-client-request-id": "cede2b4d-0670-145e-51db-88e8340b6b73",
+        "x-ms-date": "Tue, 26 Jan 2021 19:31:22 GMT",
         "x-ms-return-client-request-id": "true",
         "x-ms-version": "2020-06-12"
       },
@@ -190,25 +185,25 @@
       "ResponseHeaders": {
         "Content-Length": "1024",
         "Content-Type": "application/octet-stream",
-        "Date": "Thu, 21 Jan 2021 20:40:06 GMT",
-        "ETag": "\u00220x8D8BE4CBCAD897B\u0022",
-        "Last-Modified": "Thu, 21 Jan 2021 20:40:06 GMT",
-        "Server": [
-          "Windows-Azure-File/1.0",
-          "Microsoft-HTTPAPI/2.0"
-        ],
-        "Vary": "Origin",
-        "x-ms-client-request-id": "e8c9a94d-b316-f726-e6ac-35e8731ecc7e",
-        "x-ms-file-attributes": "Archive",
-        "x-ms-file-change-time": "2021-01-21T20:40:06.5206651Z",
-        "x-ms-file-creation-time": "2021-01-21T20:40:06.4566203Z",
-        "x-ms-file-id": "11529285414812647424",
-        "x-ms-file-last-write-time": "2021-01-21T20:40:06.5206651Z",
-        "x-ms-file-parent-id": "13835128424026341376",
-        "x-ms-file-permission-key": "4010187179898695473*11459378189709739967",
-        "x-ms-lease-state": "available",
-        "x-ms-lease-status": "unlocked",
-        "x-ms-request-id": "28cf0fc1-d01a-0027-2735-f0cd06000000",
+        "Date": "Tue, 26 Jan 2021 19:31:21 GMT",
+        "ETag": "\u00220x8D8C230F65C5005\u0022",
+        "Last-Modified": "Tue, 26 Jan 2021 19:31:22 GMT",
+        "Server": [
+          "Windows-Azure-File/1.0",
+          "Microsoft-HTTPAPI/2.0"
+        ],
+        "Vary": "Origin",
+        "x-ms-client-request-id": "cede2b4d-0670-145e-51db-88e8340b6b73",
+        "x-ms-file-attributes": "Archive",
+        "x-ms-file-change-time": "2021-01-26T19:31:22.0388869Z",
+        "x-ms-file-creation-time": "2021-01-26T19:31:21.9558271Z",
+        "x-ms-file-id": "11529285414812647424",
+        "x-ms-file-last-write-time": "2021-01-26T19:31:22.0388869Z",
+        "x-ms-file-parent-id": "13835128424026341376",
+        "x-ms-file-permission-key": "4010187179898695473*11459378189709739967",
+        "x-ms-lease-state": "available",
+        "x-ms-lease-status": "unlocked",
+        "x-ms-request-id": "f571dfc2-601a-0050-7119-f41892000000",
         "x-ms-server-encrypted": "true",
         "x-ms-type": "File",
         "x-ms-version": "2020-06-12"
@@ -216,17 +211,17 @@
       "ResponseBody": []
     },
     {
-      "RequestUri": "https://seanmcccanary3.file.core.windows.net/test-share-b4320ef7-5732-9219-e2d5-1000f5f80c9b/test-directory-a107f1ea-91d3-8a75-c22d-1bcaaeacc52d/test-file-4f4501ca-abd8-e0b1-558d-e279897762b7",
-      "RequestMethod": "GET",
-      "RequestHeaders": {
-        "Accept": "application/xml",
-        "Authorization": "Sanitized",
-        "User-Agent": [
-          "azsdk-net-Storage.Files.Shares/12.7.0-alpha.20210121.1",
-          "(.NET 5.0.2; Microsoft Windows 10.0.19042)"
-        ],
-        "x-ms-client-request-id": "09ba5b5e-ffdf-b847-08b2-e861abfafe8d",
-        "x-ms-date": "Thu, 21 Jan 2021 20:40:06 GMT",
+      "RequestUri": "https://seanmcccanary3.file.core.windows.net/test-share-cdeb3e09-264a-fbce-a276-1bb516e4e6f4/test-directory-f9013dae-ad84-60a5-6a90-8c2e4709241e/test-file-7a55de67-70a5-f807-5859-4100d7488c25",
+      "RequestMethod": "GET",
+      "RequestHeaders": {
+        "Accept": "application/xml",
+        "Authorization": "Sanitized",
+        "User-Agent": [
+          "azsdk-net-Storage.Files.Shares/12.7.0-alpha.20210126.1",
+          "(.NET 5.0.2; Microsoft Windows 10.0.19042)"
+        ],
+        "x-ms-client-request-id": "6c66d694-ba6d-f7ff-9057-423054b7bc3a",
+        "x-ms-date": "Tue, 26 Jan 2021 19:31:22 GMT",
         "x-ms-range": "bytes=0-127",
         "x-ms-range-get-content-md5": "false",
         "x-ms-return-client-request-id": "true",
@@ -239,43 +234,43 @@
         "Content-Length": "128",
         "Content-Range": "bytes 0-127/1024",
         "Content-Type": "application/octet-stream",
-        "Date": "Thu, 21 Jan 2021 20:40:06 GMT",
-        "ETag": "\u00220x8D8BE4CBCAD897B\u0022",
-        "Last-Modified": "Thu, 21 Jan 2021 20:40:06 GMT",
-        "Server": [
-          "Windows-Azure-File/1.0",
-          "Microsoft-HTTPAPI/2.0"
-        ],
-        "Vary": "Origin",
-        "x-ms-client-request-id": "09ba5b5e-ffdf-b847-08b2-e861abfafe8d",
-        "x-ms-file-attributes": "Archive",
-        "x-ms-file-change-time": "2021-01-21T20:40:06.5206651Z",
-        "x-ms-file-creation-time": "2021-01-21T20:40:06.4566203Z",
-        "x-ms-file-id": "11529285414812647424",
-        "x-ms-file-last-write-time": "2021-01-21T20:40:06.5206651Z",
-        "x-ms-file-parent-id": "13835128424026341376",
-        "x-ms-file-permission-key": "4010187179898695473*11459378189709739967",
-        "x-ms-lease-state": "available",
-        "x-ms-lease-status": "unlocked",
-        "x-ms-request-id": "28cf0fc2-d01a-0027-2835-f0cd06000000",
-        "x-ms-server-encrypted": "true",
-        "x-ms-type": "File",
-        "x-ms-version": "2020-06-12"
-      },
-      "ResponseBody": "UFSG4iWpwgVWT2sTarOgffWEjAwp6YDMlkqAGoDIPvamrXKVvlZwlN99hV1IQCdMiebd9LINUGbTukzbKKiFjRB1bLxBCr\u002BfFPctq2MjhFUiNJCZ60lDmFwLwgQKlWw2\u002BPdN0tNrCn8nPuC736UCsDb2ufMX66LGMtNgNki6lH8="
-    },
-    {
-      "RequestUri": "https://seanmcccanary3.file.core.windows.net/test-share-b4320ef7-5732-9219-e2d5-1000f5f80c9b/test-directory-a107f1ea-91d3-8a75-c22d-1bcaaeacc52d/test-file-4f4501ca-abd8-e0b1-558d-e279897762b7",
-      "RequestMethod": "GET",
-      "RequestHeaders": {
-        "Accept": "application/xml",
-        "Authorization": "Sanitized",
-        "User-Agent": [
-          "azsdk-net-Storage.Files.Shares/12.7.0-alpha.20210121.1",
-          "(.NET 5.0.2; Microsoft Windows 10.0.19042)"
-        ],
-        "x-ms-client-request-id": "188a2fe7-c364-f59e-b1dd-49e46380dab9",
-        "x-ms-date": "Thu, 21 Jan 2021 20:40:06 GMT",
+        "Date": "Tue, 26 Jan 2021 19:31:21 GMT",
+        "ETag": "\u00220x8D8C230F65C5005\u0022",
+        "Last-Modified": "Tue, 26 Jan 2021 19:31:22 GMT",
+        "Server": [
+          "Windows-Azure-File/1.0",
+          "Microsoft-HTTPAPI/2.0"
+        ],
+        "Vary": "Origin",
+        "x-ms-client-request-id": "6c66d694-ba6d-f7ff-9057-423054b7bc3a",
+        "x-ms-file-attributes": "Archive",
+        "x-ms-file-change-time": "2021-01-26T19:31:22.0388869Z",
+        "x-ms-file-creation-time": "2021-01-26T19:31:21.9558271Z",
+        "x-ms-file-id": "11529285414812647424",
+        "x-ms-file-last-write-time": "2021-01-26T19:31:22.0388869Z",
+        "x-ms-file-parent-id": "13835128424026341376",
+        "x-ms-file-permission-key": "4010187179898695473*11459378189709739967",
+        "x-ms-lease-state": "available",
+        "x-ms-lease-status": "unlocked",
+        "x-ms-request-id": "f571dfc3-601a-0050-7219-f41892000000",
+        "x-ms-server-encrypted": "true",
+        "x-ms-type": "File",
+        "x-ms-version": "2020-06-12"
+      },
+      "ResponseBody": "9B6w8BmIeHV\u002BVu11AS70bcD3cpzzipvPnxpA8vUZCBvNDoJOTN97MzOhGytphXVp1Nblq32lqWmC4VD/SIV/ZU7SqPKspiDgez5oUW9wZhmk1h4fNF2dKGUYy2uPe\u002ButIrXdlt2DvC21BC8\u002BPFj6Eno3W3FmXzHwNX\u002BNlNq1Uf8="
+    },
+    {
+      "RequestUri": "https://seanmcccanary3.file.core.windows.net/test-share-cdeb3e09-264a-fbce-a276-1bb516e4e6f4/test-directory-f9013dae-ad84-60a5-6a90-8c2e4709241e/test-file-7a55de67-70a5-f807-5859-4100d7488c25",
+      "RequestMethod": "GET",
+      "RequestHeaders": {
+        "Accept": "application/xml",
+        "Authorization": "Sanitized",
+        "User-Agent": [
+          "azsdk-net-Storage.Files.Shares/12.7.0-alpha.20210126.1",
+          "(.NET 5.0.2; Microsoft Windows 10.0.19042)"
+        ],
+        "x-ms-client-request-id": "5d542f56-ffa4-4205-70d9-7214ec66c221",
+        "x-ms-date": "Tue, 26 Jan 2021 19:31:23 GMT",
         "x-ms-range": "bytes=128-255",
         "x-ms-range-get-content-md5": "false",
         "x-ms-return-client-request-id": "true",
@@ -288,43 +283,43 @@
         "Content-Length": "128",
         "Content-Range": "bytes 128-255/1024",
         "Content-Type": "application/octet-stream",
-        "Date": "Thu, 21 Jan 2021 20:40:06 GMT",
-        "ETag": "\u00220x8D8BE4CBCAD897B\u0022",
-        "Last-Modified": "Thu, 21 Jan 2021 20:40:06 GMT",
-        "Server": [
-          "Windows-Azure-File/1.0",
-          "Microsoft-HTTPAPI/2.0"
-        ],
-        "Vary": "Origin",
-        "x-ms-client-request-id": "188a2fe7-c364-f59e-b1dd-49e46380dab9",
-        "x-ms-file-attributes": "Archive",
-        "x-ms-file-change-time": "2021-01-21T20:40:06.5206651Z",
-        "x-ms-file-creation-time": "2021-01-21T20:40:06.4566203Z",
-        "x-ms-file-id": "11529285414812647424",
-        "x-ms-file-last-write-time": "2021-01-21T20:40:06.5206651Z",
-        "x-ms-file-parent-id": "13835128424026341376",
-        "x-ms-file-permission-key": "4010187179898695473*11459378189709739967",
-        "x-ms-lease-state": "available",
-        "x-ms-lease-status": "unlocked",
-        "x-ms-request-id": "28cf0fc3-d01a-0027-2935-f0cd06000000",
-        "x-ms-server-encrypted": "true",
-        "x-ms-type": "File",
-        "x-ms-version": "2020-06-12"
-      },
-      "ResponseBody": "i/ezbNWxgbcqEXGsaYi5twgRzRPbeB4MVIag/wrUN2ypYTDo8pbahHQByQZ69V2qGqktNu2BoxLYphdPEYKsVdoEAwdX0MRyNkif2a8YkV4p9uVhpwB/KL4eEEt/i3PyVXMsdvJWUknkuwCk4cliwBS4JRucS67ZhNpJOcB58qo="
-    },
-    {
-      "RequestUri": "https://seanmcccanary3.file.core.windows.net/test-share-b4320ef7-5732-9219-e2d5-1000f5f80c9b/test-directory-a107f1ea-91d3-8a75-c22d-1bcaaeacc52d/test-file-4f4501ca-abd8-e0b1-558d-e279897762b7",
-      "RequestMethod": "GET",
-      "RequestHeaders": {
-        "Accept": "application/xml",
-        "Authorization": "Sanitized",
-        "User-Agent": [
-          "azsdk-net-Storage.Files.Shares/12.7.0-alpha.20210121.1",
-          "(.NET 5.0.2; Microsoft Windows 10.0.19042)"
-        ],
-        "x-ms-client-request-id": "7b7a451a-e570-9228-4fdf-3c9985399d47",
-        "x-ms-date": "Thu, 21 Jan 2021 20:40:07 GMT",
+        "Date": "Tue, 26 Jan 2021 19:31:21 GMT",
+        "ETag": "\u00220x8D8C230F65C5005\u0022",
+        "Last-Modified": "Tue, 26 Jan 2021 19:31:22 GMT",
+        "Server": [
+          "Windows-Azure-File/1.0",
+          "Microsoft-HTTPAPI/2.0"
+        ],
+        "Vary": "Origin",
+        "x-ms-client-request-id": "5d542f56-ffa4-4205-70d9-7214ec66c221",
+        "x-ms-file-attributes": "Archive",
+        "x-ms-file-change-time": "2021-01-26T19:31:22.0388869Z",
+        "x-ms-file-creation-time": "2021-01-26T19:31:21.9558271Z",
+        "x-ms-file-id": "11529285414812647424",
+        "x-ms-file-last-write-time": "2021-01-26T19:31:22.0388869Z",
+        "x-ms-file-parent-id": "13835128424026341376",
+        "x-ms-file-permission-key": "4010187179898695473*11459378189709739967",
+        "x-ms-lease-state": "available",
+        "x-ms-lease-status": "unlocked",
+        "x-ms-request-id": "f571dfc4-601a-0050-7319-f41892000000",
+        "x-ms-server-encrypted": "true",
+        "x-ms-type": "File",
+        "x-ms-version": "2020-06-12"
+      },
+      "ResponseBody": "U7ouuZLPOyAZ8GovLV7sDB658FcgekfCg\u002BxhXvYoUv\u002BzMOuBKUB/q/w6V3X1AcPWk4B2IcX53tlzbDWlbtwq8Z1rfP1zauPdOUVa5iLRzYEpi8t2sjE5uVESDr0K2jwfD2bXiYXGYiicmOeAn/i2op6zfOMRsz5sMcKrYFwm0l8="
+    },
+    {
+      "RequestUri": "https://seanmcccanary3.file.core.windows.net/test-share-cdeb3e09-264a-fbce-a276-1bb516e4e6f4/test-directory-f9013dae-ad84-60a5-6a90-8c2e4709241e/test-file-7a55de67-70a5-f807-5859-4100d7488c25",
+      "RequestMethod": "GET",
+      "RequestHeaders": {
+        "Accept": "application/xml",
+        "Authorization": "Sanitized",
+        "User-Agent": [
+          "azsdk-net-Storage.Files.Shares/12.7.0-alpha.20210126.1",
+          "(.NET 5.0.2; Microsoft Windows 10.0.19042)"
+        ],
+        "x-ms-client-request-id": "24d9ebd2-5e63-ac95-a513-69fd34cd312d",
+        "x-ms-date": "Tue, 26 Jan 2021 19:31:23 GMT",
         "x-ms-range": "bytes=256-383",
         "x-ms-range-get-content-md5": "false",
         "x-ms-return-client-request-id": "true",
@@ -337,43 +332,43 @@
         "Content-Length": "128",
         "Content-Range": "bytes 256-383/1024",
         "Content-Type": "application/octet-stream",
-        "Date": "Thu, 21 Jan 2021 20:40:06 GMT",
-        "ETag": "\u00220x8D8BE4CBCAD897B\u0022",
-        "Last-Modified": "Thu, 21 Jan 2021 20:40:06 GMT",
-        "Server": [
-          "Windows-Azure-File/1.0",
-          "Microsoft-HTTPAPI/2.0"
-        ],
-        "Vary": "Origin",
-        "x-ms-client-request-id": "7b7a451a-e570-9228-4fdf-3c9985399d47",
-        "x-ms-file-attributes": "Archive",
-        "x-ms-file-change-time": "2021-01-21T20:40:06.5206651Z",
-        "x-ms-file-creation-time": "2021-01-21T20:40:06.4566203Z",
-        "x-ms-file-id": "11529285414812647424",
-        "x-ms-file-last-write-time": "2021-01-21T20:40:06.5206651Z",
-        "x-ms-file-parent-id": "13835128424026341376",
-        "x-ms-file-permission-key": "4010187179898695473*11459378189709739967",
-        "x-ms-lease-state": "available",
-        "x-ms-lease-status": "unlocked",
-        "x-ms-request-id": "28cf0fc4-d01a-0027-2a35-f0cd06000000",
-        "x-ms-server-encrypted": "true",
-        "x-ms-type": "File",
-        "x-ms-version": "2020-06-12"
-      },
-      "ResponseBody": "1ayEO\u002BwbbNKjm3zrANtG9btPNsdlWFUKxVLxFw0YiWvIVc40RCbU\u002BUtTdwHOwtmplFN\u002BcEIrRH1XeXaZKlTFixERIqoMEbCUez17EuBTPAJ4SIO5mhkpnRBR3cqwOs73jezvvZ8unIKj6vQErzGcAz10IeLQDPH454WauzTl40E="
-    },
-    {
-      "RequestUri": "https://seanmcccanary3.file.core.windows.net/test-share-b4320ef7-5732-9219-e2d5-1000f5f80c9b/test-directory-a107f1ea-91d3-8a75-c22d-1bcaaeacc52d/test-file-4f4501ca-abd8-e0b1-558d-e279897762b7",
-      "RequestMethod": "GET",
-      "RequestHeaders": {
-        "Accept": "application/xml",
-        "Authorization": "Sanitized",
-        "User-Agent": [
-          "azsdk-net-Storage.Files.Shares/12.7.0-alpha.20210121.1",
-          "(.NET 5.0.2; Microsoft Windows 10.0.19042)"
-        ],
-        "x-ms-client-request-id": "1ec9b1cc-5e06-2e48-56ce-218d9bf50a03",
-        "x-ms-date": "Thu, 21 Jan 2021 20:40:07 GMT",
+        "Date": "Tue, 26 Jan 2021 19:31:21 GMT",
+        "ETag": "\u00220x8D8C230F65C5005\u0022",
+        "Last-Modified": "Tue, 26 Jan 2021 19:31:22 GMT",
+        "Server": [
+          "Windows-Azure-File/1.0",
+          "Microsoft-HTTPAPI/2.0"
+        ],
+        "Vary": "Origin",
+        "x-ms-client-request-id": "24d9ebd2-5e63-ac95-a513-69fd34cd312d",
+        "x-ms-file-attributes": "Archive",
+        "x-ms-file-change-time": "2021-01-26T19:31:22.0388869Z",
+        "x-ms-file-creation-time": "2021-01-26T19:31:21.9558271Z",
+        "x-ms-file-id": "11529285414812647424",
+        "x-ms-file-last-write-time": "2021-01-26T19:31:22.0388869Z",
+        "x-ms-file-parent-id": "13835128424026341376",
+        "x-ms-file-permission-key": "4010187179898695473*11459378189709739967",
+        "x-ms-lease-state": "available",
+        "x-ms-lease-status": "unlocked",
+        "x-ms-request-id": "f571dfc7-601a-0050-7419-f41892000000",
+        "x-ms-server-encrypted": "true",
+        "x-ms-type": "File",
+        "x-ms-version": "2020-06-12"
+      },
+      "ResponseBody": "CDvWvPlE/GIoo9kaSbgaWVtrH1ZdWQ5bKGtXwxoCy3bGiHhjIfqpWrcZu27aJCJ5qFIF8Ad7Aq8tepON7DhIJtdjU8FAtjdhwsSeQ52ggQRI3hrH/NpvSobINqZmG21\u002B0JWWdtBhOPEboy5C3L4RjPiPRQ0egSn88wk7eH\u002BR\u002Bqc="
+    },
+    {
+      "RequestUri": "https://seanmcccanary3.file.core.windows.net/test-share-cdeb3e09-264a-fbce-a276-1bb516e4e6f4/test-directory-f9013dae-ad84-60a5-6a90-8c2e4709241e/test-file-7a55de67-70a5-f807-5859-4100d7488c25",
+      "RequestMethod": "GET",
+      "RequestHeaders": {
+        "Accept": "application/xml",
+        "Authorization": "Sanitized",
+        "User-Agent": [
+          "azsdk-net-Storage.Files.Shares/12.7.0-alpha.20210126.1",
+          "(.NET 5.0.2; Microsoft Windows 10.0.19042)"
+        ],
+        "x-ms-client-request-id": "00412b5b-9d8c-acbd-bcbc-40914283b827",
+        "x-ms-date": "Tue, 26 Jan 2021 19:31:23 GMT",
         "x-ms-range": "bytes=384-511",
         "x-ms-range-get-content-md5": "false",
         "x-ms-return-client-request-id": "true",
@@ -386,43 +381,43 @@
         "Content-Length": "128",
         "Content-Range": "bytes 384-511/1024",
         "Content-Type": "application/octet-stream",
-        "Date": "Thu, 21 Jan 2021 20:40:06 GMT",
-        "ETag": "\u00220x8D8BE4CBCAD897B\u0022",
-        "Last-Modified": "Thu, 21 Jan 2021 20:40:06 GMT",
-        "Server": [
-          "Windows-Azure-File/1.0",
-          "Microsoft-HTTPAPI/2.0"
-        ],
-        "Vary": "Origin",
-        "x-ms-client-request-id": "1ec9b1cc-5e06-2e48-56ce-218d9bf50a03",
-        "x-ms-file-attributes": "Archive",
-        "x-ms-file-change-time": "2021-01-21T20:40:06.5206651Z",
-        "x-ms-file-creation-time": "2021-01-21T20:40:06.4566203Z",
-        "x-ms-file-id": "11529285414812647424",
-        "x-ms-file-last-write-time": "2021-01-21T20:40:06.5206651Z",
-        "x-ms-file-parent-id": "13835128424026341376",
-        "x-ms-file-permission-key": "4010187179898695473*11459378189709739967",
-        "x-ms-lease-state": "available",
-        "x-ms-lease-status": "unlocked",
-        "x-ms-request-id": "28cf0fc5-d01a-0027-2b35-f0cd06000000",
-        "x-ms-server-encrypted": "true",
-        "x-ms-type": "File",
-        "x-ms-version": "2020-06-12"
-      },
-      "ResponseBody": "b4SF9GR\u002BYkqsARWvJCTu3rTZjDwZ7CaA\u002B/fVGpTgTb0Gs5UrrKifvxHXNc/2QdTDlrsGWlinKIJdBPltqUe1y7NXqXGPwzIMOs0qQrZWirkiEoTY2vNlXosSzaeuMRXJIWocnpdiM9OJ\u002BSCKfOXLB3o/SpfD3fC/8kvmfPWKXQg="
-    },
-    {
-      "RequestUri": "https://seanmcccanary3.file.core.windows.net/test-share-b4320ef7-5732-9219-e2d5-1000f5f80c9b/test-directory-a107f1ea-91d3-8a75-c22d-1bcaaeacc52d/test-file-4f4501ca-abd8-e0b1-558d-e279897762b7",
-      "RequestMethod": "GET",
-      "RequestHeaders": {
-        "Accept": "application/xml",
-        "Authorization": "Sanitized",
-        "User-Agent": [
-          "azsdk-net-Storage.Files.Shares/12.7.0-alpha.20210121.1",
-          "(.NET 5.0.2; Microsoft Windows 10.0.19042)"
-        ],
-        "x-ms-client-request-id": "d4cdccb5-7f6f-0b40-32c2-d34205a874ab",
-        "x-ms-date": "Thu, 21 Jan 2021 20:40:07 GMT",
+        "Date": "Tue, 26 Jan 2021 19:31:21 GMT",
+        "ETag": "\u00220x8D8C230F65C5005\u0022",
+        "Last-Modified": "Tue, 26 Jan 2021 19:31:22 GMT",
+        "Server": [
+          "Windows-Azure-File/1.0",
+          "Microsoft-HTTPAPI/2.0"
+        ],
+        "Vary": "Origin",
+        "x-ms-client-request-id": "00412b5b-9d8c-acbd-bcbc-40914283b827",
+        "x-ms-file-attributes": "Archive",
+        "x-ms-file-change-time": "2021-01-26T19:31:22.0388869Z",
+        "x-ms-file-creation-time": "2021-01-26T19:31:21.9558271Z",
+        "x-ms-file-id": "11529285414812647424",
+        "x-ms-file-last-write-time": "2021-01-26T19:31:22.0388869Z",
+        "x-ms-file-parent-id": "13835128424026341376",
+        "x-ms-file-permission-key": "4010187179898695473*11459378189709739967",
+        "x-ms-lease-state": "available",
+        "x-ms-lease-status": "unlocked",
+        "x-ms-request-id": "f571dfc8-601a-0050-7519-f41892000000",
+        "x-ms-server-encrypted": "true",
+        "x-ms-type": "File",
+        "x-ms-version": "2020-06-12"
+      },
+      "ResponseBody": "Vh9yCAkLM\u002BemKaxZrC1tx7aprdbWYGBPa5mCxiXAcYqohuu8SwiD7VxdZvTVz0/Gm3PB1uMj0fa/I5xviGzC5rcisCZBsHyuJsB6ePlrepxKuyux/5umhbX1/SdrE2Xvm4A9sh8pher3E68jqFj8U6kAJcxBEOcbeytxTLNUQhI="
+    },
+    {
+      "RequestUri": "https://seanmcccanary3.file.core.windows.net/test-share-cdeb3e09-264a-fbce-a276-1bb516e4e6f4/test-directory-f9013dae-ad84-60a5-6a90-8c2e4709241e/test-file-7a55de67-70a5-f807-5859-4100d7488c25",
+      "RequestMethod": "GET",
+      "RequestHeaders": {
+        "Accept": "application/xml",
+        "Authorization": "Sanitized",
+        "User-Agent": [
+          "azsdk-net-Storage.Files.Shares/12.7.0-alpha.20210126.1",
+          "(.NET 5.0.2; Microsoft Windows 10.0.19042)"
+        ],
+        "x-ms-client-request-id": "09a24e96-308c-67a0-14f3-6b245d20682b",
+        "x-ms-date": "Tue, 26 Jan 2021 19:31:23 GMT",
         "x-ms-range": "bytes=350-477",
         "x-ms-range-get-content-md5": "false",
         "x-ms-return-client-request-id": "true",
@@ -435,43 +430,43 @@
         "Content-Length": "128",
         "Content-Range": "bytes 350-477/1024",
         "Content-Type": "application/octet-stream",
-        "Date": "Thu, 21 Jan 2021 20:40:06 GMT",
-        "ETag": "\u00220x8D8BE4CBCAD897B\u0022",
-        "Last-Modified": "Thu, 21 Jan 2021 20:40:06 GMT",
-        "Server": [
-          "Windows-Azure-File/1.0",
-          "Microsoft-HTTPAPI/2.0"
-        ],
-        "Vary": "Origin",
-        "x-ms-client-request-id": "d4cdccb5-7f6f-0b40-32c2-d34205a874ab",
-        "x-ms-file-attributes": "Archive",
-        "x-ms-file-change-time": "2021-01-21T20:40:06.5206651Z",
-        "x-ms-file-creation-time": "2021-01-21T20:40:06.4566203Z",
-        "x-ms-file-id": "11529285414812647424",
-        "x-ms-file-last-write-time": "2021-01-21T20:40:06.5206651Z",
-        "x-ms-file-parent-id": "13835128424026341376",
-        "x-ms-file-permission-key": "4010187179898695473*11459378189709739967",
-        "x-ms-lease-state": "available",
-        "x-ms-lease-status": "unlocked",
-        "x-ms-request-id": "28cf0fc6-d01a-0027-2c35-f0cd06000000",
-        "x-ms-server-encrypted": "true",
-        "x-ms-type": "File",
-        "x-ms-version": "2020-06-12"
-      },
-      "ResponseBody": "zveN7O\u002B9ny6cgqPq9ASvMZwDPXQh4tAM8fjnhZq7NOXjQW\u002BEhfRkfmJKrAEVryQk7t602Yw8GewmgPv31RqU4E29BrOVK6yon78R1zXP9kHUw5a7BlpYpyiCXQT5balHtcuzV6lxj8MyDDrNKkK2Voq5IhKE2NrzZV6LEs2nrjE="
-    },
-    {
-      "RequestUri": "https://seanmcccanary3.file.core.windows.net/test-share-b4320ef7-5732-9219-e2d5-1000f5f80c9b/test-directory-a107f1ea-91d3-8a75-c22d-1bcaaeacc52d/test-file-4f4501ca-abd8-e0b1-558d-e279897762b7",
-      "RequestMethod": "GET",
-      "RequestHeaders": {
-        "Accept": "application/xml",
-        "Authorization": "Sanitized",
-        "User-Agent": [
-          "azsdk-net-Storage.Files.Shares/12.7.0-alpha.20210121.1",
-          "(.NET 5.0.2; Microsoft Windows 10.0.19042)"
-        ],
-        "x-ms-client-request-id": "ced8d5be-3628-9c93-b925-1d8f1445ed66",
-        "x-ms-date": "Thu, 21 Jan 2021 20:40:07 GMT",
+        "Date": "Tue, 26 Jan 2021 19:31:21 GMT",
+        "ETag": "\u00220x8D8C230F65C5005\u0022",
+        "Last-Modified": "Tue, 26 Jan 2021 19:31:22 GMT",
+        "Server": [
+          "Windows-Azure-File/1.0",
+          "Microsoft-HTTPAPI/2.0"
+        ],
+        "Vary": "Origin",
+        "x-ms-client-request-id": "09a24e96-308c-67a0-14f3-6b245d20682b",
+        "x-ms-file-attributes": "Archive",
+        "x-ms-file-change-time": "2021-01-26T19:31:22.0388869Z",
+        "x-ms-file-creation-time": "2021-01-26T19:31:21.9558271Z",
+        "x-ms-file-id": "11529285414812647424",
+        "x-ms-file-last-write-time": "2021-01-26T19:31:22.0388869Z",
+        "x-ms-file-parent-id": "13835128424026341376",
+        "x-ms-file-permission-key": "4010187179898695473*11459378189709739967",
+        "x-ms-lease-state": "available",
+        "x-ms-lease-status": "unlocked",
+        "x-ms-request-id": "f571dfc9-601a-0050-7619-f41892000000",
+        "x-ms-server-encrypted": "true",
+        "x-ms-type": "File",
+        "x-ms-version": "2020-06-12"
+      },
+      "ResponseBody": "bX7QlZZ20GE48RujLkLcvhGM\u002BI9FDR6BKfzzCTt4f5H6p1YfcggJCzPnpimsWawtbce2qa3W1mBgT2uZgsYlwHGKqIbrvEsIg\u002B1cXWb01c9PxptzwdbjI9H2vyOcb4hswua3IrAmQbB8ribAenj5a3qcSrsrsf\u002BbpoW19f0naxM="
+    },
+    {
+      "RequestUri": "https://seanmcccanary3.file.core.windows.net/test-share-cdeb3e09-264a-fbce-a276-1bb516e4e6f4/test-directory-f9013dae-ad84-60a5-6a90-8c2e4709241e/test-file-7a55de67-70a5-f807-5859-4100d7488c25",
+      "RequestMethod": "GET",
+      "RequestHeaders": {
+        "Accept": "application/xml",
+        "Authorization": "Sanitized",
+        "User-Agent": [
+          "azsdk-net-Storage.Files.Shares/12.7.0-alpha.20210126.1",
+          "(.NET 5.0.2; Microsoft Windows 10.0.19042)"
+        ],
+        "x-ms-client-request-id": "f4fafb36-afe1-e79a-0939-dec2e942d719",
+        "x-ms-date": "Tue, 26 Jan 2021 19:31:23 GMT",
         "x-ms-range": "bytes=478-605",
         "x-ms-range-get-content-md5": "false",
         "x-ms-return-client-request-id": "true",
@@ -484,43 +479,43 @@
         "Content-Length": "128",
         "Content-Range": "bytes 478-605/1024",
         "Content-Type": "application/octet-stream",
-        "Date": "Thu, 21 Jan 2021 20:40:06 GMT",
-        "ETag": "\u00220x8D8BE4CBCAD897B\u0022",
-        "Last-Modified": "Thu, 21 Jan 2021 20:40:06 GMT",
-        "Server": [
-          "Windows-Azure-File/1.0",
-          "Microsoft-HTTPAPI/2.0"
-        ],
-        "Vary": "Origin",
-        "x-ms-client-request-id": "ced8d5be-3628-9c93-b925-1d8f1445ed66",
-        "x-ms-file-attributes": "Archive",
-        "x-ms-file-change-time": "2021-01-21T20:40:06.5206651Z",
-        "x-ms-file-creation-time": "2021-01-21T20:40:06.4566203Z",
-        "x-ms-file-id": "11529285414812647424",
-        "x-ms-file-last-write-time": "2021-01-21T20:40:06.5206651Z",
-        "x-ms-file-parent-id": "13835128424026341376",
-        "x-ms-file-permission-key": "4010187179898695473*11459378189709739967",
-        "x-ms-lease-state": "available",
-        "x-ms-lease-status": "unlocked",
-        "x-ms-request-id": "28cf0fc7-d01a-0027-2d35-f0cd06000000",
-        "x-ms-server-encrypted": "true",
-        "x-ms-type": "File",
-        "x-ms-version": "2020-06-12"
-      },
-      "ResponseBody": "Fckhahyel2Iz04n5IIp85csHej9Kl8Pd8L/yS\u002BZ89YpdCLhgIUs66yK/3rBO4NPa4aVGxixv534GQ3pcrEx8tt3/mxfSHMR/zY8dirgSjg/sGGlANS9d7iE6Wt3R3T/VQijTT0W7B8Xgx/idUlzF87Rqb5PjPIGtoa32mMHnru8="
-    },
-    {
-      "RequestUri": "https://seanmcccanary3.file.core.windows.net/test-share-b4320ef7-5732-9219-e2d5-1000f5f80c9b/test-directory-a107f1ea-91d3-8a75-c22d-1bcaaeacc52d/test-file-4f4501ca-abd8-e0b1-558d-e279897762b7",
-      "RequestMethod": "GET",
-      "RequestHeaders": {
-        "Accept": "application/xml",
-        "Authorization": "Sanitized",
-        "User-Agent": [
-          "azsdk-net-Storage.Files.Shares/12.7.0-alpha.20210121.1",
-          "(.NET 5.0.2; Microsoft Windows 10.0.19042)"
-        ],
-        "x-ms-client-request-id": "3083fa9d-a5cf-b982-44f3-ceadbc8fcfe4",
-        "x-ms-date": "Thu, 21 Jan 2021 20:40:07 GMT",
+        "Date": "Tue, 26 Jan 2021 19:31:21 GMT",
+        "ETag": "\u00220x8D8C230F65C5005\u0022",
+        "Last-Modified": "Tue, 26 Jan 2021 19:31:22 GMT",
+        "Server": [
+          "Windows-Azure-File/1.0",
+          "Microsoft-HTTPAPI/2.0"
+        ],
+        "Vary": "Origin",
+        "x-ms-client-request-id": "f4fafb36-afe1-e79a-0939-dec2e942d719",
+        "x-ms-file-attributes": "Archive",
+        "x-ms-file-change-time": "2021-01-26T19:31:22.0388869Z",
+        "x-ms-file-creation-time": "2021-01-26T19:31:21.9558271Z",
+        "x-ms-file-id": "11529285414812647424",
+        "x-ms-file-last-write-time": "2021-01-26T19:31:22.0388869Z",
+        "x-ms-file-parent-id": "13835128424026341376",
+        "x-ms-file-permission-key": "4010187179898695473*11459378189709739967",
+        "x-ms-lease-state": "available",
+        "x-ms-lease-status": "unlocked",
+        "x-ms-request-id": "f571dfca-601a-0050-7719-f41892000000",
+        "x-ms-server-encrypted": "true",
+        "x-ms-type": "File",
+        "x-ms-version": "2020-06-12"
+      },
+      "ResponseBody": "Ze\u002BbgD2yHymF6vcTryOoWPxTqQAlzEEQ5xt7K3FMs1RCElqL3Xgux3wgNkC67OuD3Fz4qn5r7piti5kiN/O4ODej0J3IHXuDJOKEBZUBVvsv908UVAjW1yTB3lLfDI\u002BJZ/0IFhtOu77gdIWc5\u002BkCqzSe8kCko\u002BQvzfl4Bj4ppBg="
+    },
+    {
+      "RequestUri": "https://seanmcccanary3.file.core.windows.net/test-share-cdeb3e09-264a-fbce-a276-1bb516e4e6f4/test-directory-f9013dae-ad84-60a5-6a90-8c2e4709241e/test-file-7a55de67-70a5-f807-5859-4100d7488c25",
+      "RequestMethod": "GET",
+      "RequestHeaders": {
+        "Accept": "application/xml",
+        "Authorization": "Sanitized",
+        "User-Agent": [
+          "azsdk-net-Storage.Files.Shares/12.7.0-alpha.20210126.1",
+          "(.NET 5.0.2; Microsoft Windows 10.0.19042)"
+        ],
+        "x-ms-client-request-id": "62ede73c-7426-ff49-a75e-7384aca21c81",
+        "x-ms-date": "Tue, 26 Jan 2021 19:31:23 GMT",
         "x-ms-range": "bytes=606-733",
         "x-ms-range-get-content-md5": "false",
         "x-ms-return-client-request-id": "true",
@@ -533,43 +528,43 @@
         "Content-Length": "128",
         "Content-Range": "bytes 606-733/1024",
         "Content-Type": "application/octet-stream",
-        "Date": "Thu, 21 Jan 2021 20:40:06 GMT",
-        "ETag": "\u00220x8D8BE4CBCAD897B\u0022",
-        "Last-Modified": "Thu, 21 Jan 2021 20:40:06 GMT",
-        "Server": [
-          "Windows-Azure-File/1.0",
-          "Microsoft-HTTPAPI/2.0"
-        ],
-        "Vary": "Origin",
-        "x-ms-client-request-id": "3083fa9d-a5cf-b982-44f3-ceadbc8fcfe4",
-        "x-ms-file-attributes": "Archive",
-        "x-ms-file-change-time": "2021-01-21T20:40:06.5206651Z",
-        "x-ms-file-creation-time": "2021-01-21T20:40:06.4566203Z",
-        "x-ms-file-id": "11529285414812647424",
-        "x-ms-file-last-write-time": "2021-01-21T20:40:06.5206651Z",
-        "x-ms-file-parent-id": "13835128424026341376",
-        "x-ms-file-permission-key": "4010187179898695473*11459378189709739967",
-        "x-ms-lease-state": "available",
-        "x-ms-lease-status": "unlocked",
-        "x-ms-request-id": "28cf0fc8-d01a-0027-2e35-f0cd06000000",
-        "x-ms-server-encrypted": "true",
-        "x-ms-type": "File",
-        "x-ms-version": "2020-06-12"
-      },
-      "ResponseBody": "T0dHkD8/yjAQo19uN7\u002BcxHRmKGdtq/IGpiWul8VvA/kYCE0KFTWzdZ8\u002Bgz/cEnbhETEkW75GgqRVQekakTNroJ9mVS5yka8\u002BsrPHLieyKpSuzIaUS6g70oaptdRMmeNs0\u002BOfdrxIb4CC5agKf1N9oxZUa8St11X3KoOnyNzb8hk="
-    },
-    {
-      "RequestUri": "https://seanmcccanary3.file.core.windows.net/test-share-b4320ef7-5732-9219-e2d5-1000f5f80c9b/test-directory-a107f1ea-91d3-8a75-c22d-1bcaaeacc52d/test-file-4f4501ca-abd8-e0b1-558d-e279897762b7",
-      "RequestMethod": "GET",
-      "RequestHeaders": {
-        "Accept": "application/xml",
-        "Authorization": "Sanitized",
-        "User-Agent": [
-          "azsdk-net-Storage.Files.Shares/12.7.0-alpha.20210121.1",
-          "(.NET 5.0.2; Microsoft Windows 10.0.19042)"
-        ],
-        "x-ms-client-request-id": "1af1bd9d-bcc1-5097-adcd-ecfab9cb1e1f",
-        "x-ms-date": "Thu, 21 Jan 2021 20:40:07 GMT",
+        "Date": "Tue, 26 Jan 2021 19:31:21 GMT",
+        "ETag": "\u00220x8D8C230F65C5005\u0022",
+        "Last-Modified": "Tue, 26 Jan 2021 19:31:22 GMT",
+        "Server": [
+          "Windows-Azure-File/1.0",
+          "Microsoft-HTTPAPI/2.0"
+        ],
+        "Vary": "Origin",
+        "x-ms-client-request-id": "62ede73c-7426-ff49-a75e-7384aca21c81",
+        "x-ms-file-attributes": "Archive",
+        "x-ms-file-change-time": "2021-01-26T19:31:22.0388869Z",
+        "x-ms-file-creation-time": "2021-01-26T19:31:21.9558271Z",
+        "x-ms-file-id": "11529285414812647424",
+        "x-ms-file-last-write-time": "2021-01-26T19:31:22.0388869Z",
+        "x-ms-file-parent-id": "13835128424026341376",
+        "x-ms-file-permission-key": "4010187179898695473*11459378189709739967",
+        "x-ms-lease-state": "available",
+        "x-ms-lease-status": "unlocked",
+        "x-ms-request-id": "f571dfcb-601a-0050-7819-f41892000000",
+        "x-ms-server-encrypted": "true",
+        "x-ms-type": "File",
+        "x-ms-version": "2020-06-12"
+      },
+      "ResponseBody": "UvqdmPk/3\u002BA8kDPfgjnvO74yHUAZT\u002BTDGNlJIda0gLfPbUnsS2qy9b4SAxNwBayTCT1HDAtk/wIW2X8f9b4KhxB8DxXvA\u002B9UfyiBB0vQUxMstheYbXOsa21G1XLqkv//B3wD9PWXowZN84zj4vi3RYVs8z\u002BncRqcz6SnqC59ae0="
+    },
+    {
+      "RequestUri": "https://seanmcccanary3.file.core.windows.net/test-share-cdeb3e09-264a-fbce-a276-1bb516e4e6f4/test-directory-f9013dae-ad84-60a5-6a90-8c2e4709241e/test-file-7a55de67-70a5-f807-5859-4100d7488c25",
+      "RequestMethod": "GET",
+      "RequestHeaders": {
+        "Accept": "application/xml",
+        "Authorization": "Sanitized",
+        "User-Agent": [
+          "azsdk-net-Storage.Files.Shares/12.7.0-alpha.20210126.1",
+          "(.NET 5.0.2; Microsoft Windows 10.0.19042)"
+        ],
+        "x-ms-client-request-id": "02858afa-7455-51f3-014e-0c9594016046",
+        "x-ms-date": "Tue, 26 Jan 2021 19:31:23 GMT",
         "x-ms-range": "bytes=734-861",
         "x-ms-range-get-content-md5": "false",
         "x-ms-return-client-request-id": "true",
@@ -582,43 +577,43 @@
         "Content-Length": "128",
         "Content-Range": "bytes 734-861/1024",
         "Content-Type": "application/octet-stream",
-        "Date": "Thu, 21 Jan 2021 20:40:06 GMT",
-        "ETag": "\u00220x8D8BE4CBCAD897B\u0022",
-        "Last-Modified": "Thu, 21 Jan 2021 20:40:06 GMT",
-        "Server": [
-          "Windows-Azure-File/1.0",
-          "Microsoft-HTTPAPI/2.0"
-        ],
-        "Vary": "Origin",
-        "x-ms-client-request-id": "1af1bd9d-bcc1-5097-adcd-ecfab9cb1e1f",
-        "x-ms-file-attributes": "Archive",
-        "x-ms-file-change-time": "2021-01-21T20:40:06.5206651Z",
-        "x-ms-file-creation-time": "2021-01-21T20:40:06.4566203Z",
-        "x-ms-file-id": "11529285414812647424",
-        "x-ms-file-last-write-time": "2021-01-21T20:40:06.5206651Z",
-        "x-ms-file-parent-id": "13835128424026341376",
-        "x-ms-file-permission-key": "4010187179898695473*11459378189709739967",
-        "x-ms-lease-state": "available",
-        "x-ms-lease-status": "unlocked",
-        "x-ms-request-id": "28cf0fc9-d01a-0027-2f35-f0cd06000000",
-        "x-ms-server-encrypted": "true",
-        "x-ms-type": "File",
-        "x-ms-version": "2020-06-12"
-      },
-      "ResponseBody": "z1taRBKz2GZdBRFlADFSMiwSvfctH7/8jahLOKCmo6fzjjoj\u002BDiQY3wFZ6fF7/f5MHWcyh377LCbXrZqaJ/GtmJpcnH2LznzgVp6J7cYNp2xUQcrCtmJ96GKiJqBJfrdP7FFW32FAwE7qUjDgMT4gycYuRaXm6yI4HrPbKafcVs="
-    },
-    {
-      "RequestUri": "https://seanmcccanary3.file.core.windows.net/test-share-b4320ef7-5732-9219-e2d5-1000f5f80c9b/test-directory-a107f1ea-91d3-8a75-c22d-1bcaaeacc52d/test-file-4f4501ca-abd8-e0b1-558d-e279897762b7",
-      "RequestMethod": "GET",
-      "RequestHeaders": {
-        "Accept": "application/xml",
-        "Authorization": "Sanitized",
-        "User-Agent": [
-          "azsdk-net-Storage.Files.Shares/12.7.0-alpha.20210121.1",
-          "(.NET 5.0.2; Microsoft Windows 10.0.19042)"
-        ],
-        "x-ms-client-request-id": "fe10bac6-b59d-2b22-1154-a77d05f07c90",
-        "x-ms-date": "Thu, 21 Jan 2021 20:40:07 GMT",
+        "Date": "Tue, 26 Jan 2021 19:31:21 GMT",
+        "ETag": "\u00220x8D8C230F65C5005\u0022",
+        "Last-Modified": "Tue, 26 Jan 2021 19:31:22 GMT",
+        "Server": [
+          "Windows-Azure-File/1.0",
+          "Microsoft-HTTPAPI/2.0"
+        ],
+        "Vary": "Origin",
+        "x-ms-client-request-id": "02858afa-7455-51f3-014e-0c9594016046",
+        "x-ms-file-attributes": "Archive",
+        "x-ms-file-change-time": "2021-01-26T19:31:22.0388869Z",
+        "x-ms-file-creation-time": "2021-01-26T19:31:21.9558271Z",
+        "x-ms-file-id": "11529285414812647424",
+        "x-ms-file-last-write-time": "2021-01-26T19:31:22.0388869Z",
+        "x-ms-file-parent-id": "13835128424026341376",
+        "x-ms-file-permission-key": "4010187179898695473*11459378189709739967",
+        "x-ms-lease-state": "available",
+        "x-ms-lease-status": "unlocked",
+        "x-ms-request-id": "f571dfcc-601a-0050-7919-f41892000000",
+        "x-ms-server-encrypted": "true",
+        "x-ms-type": "File",
+        "x-ms-version": "2020-06-12"
+      },
+      "ResponseBody": "KIH/z81fHZQSEUt558iIdY\u002BQ7H6fwFiWYmckUe/62M\u002BJn7pg\u002BOd4Jk5eLJYloLQGGzIZnZHqTWgpaW1lO8ykFzh770gOKHynF8UwQJPCcMGyHTa94To\u002Bn1FSN496E\u002BqBuRRdqrBr\u002BPK1cYbLuQzUZ/irsh6W5zb\u002BPFD3u/HsLQQ="
+    },
+    {
+      "RequestUri": "https://seanmcccanary3.file.core.windows.net/test-share-cdeb3e09-264a-fbce-a276-1bb516e4e6f4/test-directory-f9013dae-ad84-60a5-6a90-8c2e4709241e/test-file-7a55de67-70a5-f807-5859-4100d7488c25",
+      "RequestMethod": "GET",
+      "RequestHeaders": {
+        "Accept": "application/xml",
+        "Authorization": "Sanitized",
+        "User-Agent": [
+          "azsdk-net-Storage.Files.Shares/12.7.0-alpha.20210126.1",
+          "(.NET 5.0.2; Microsoft Windows 10.0.19042)"
+        ],
+        "x-ms-client-request-id": "218aabe0-191c-c02c-ba45-da25f7fa9a72",
+        "x-ms-date": "Tue, 26 Jan 2021 19:31:23 GMT",
         "x-ms-range": "bytes=862-989",
         "x-ms-range-get-content-md5": "false",
         "x-ms-return-client-request-id": "true",
@@ -631,43 +626,43 @@
         "Content-Length": "128",
         "Content-Range": "bytes 862-989/1024",
         "Content-Type": "application/octet-stream",
-        "Date": "Thu, 21 Jan 2021 20:40:06 GMT",
-        "ETag": "\u00220x8D8BE4CBCAD897B\u0022",
-        "Last-Modified": "Thu, 21 Jan 2021 20:40:06 GMT",
-        "Server": [
-          "Windows-Azure-File/1.0",
-          "Microsoft-HTTPAPI/2.0"
-        ],
-        "Vary": "Origin",
-        "x-ms-client-request-id": "fe10bac6-b59d-2b22-1154-a77d05f07c90",
-        "x-ms-file-attributes": "Archive",
-        "x-ms-file-change-time": "2021-01-21T20:40:06.5206651Z",
-        "x-ms-file-creation-time": "2021-01-21T20:40:06.4566203Z",
-        "x-ms-file-id": "11529285414812647424",
-        "x-ms-file-last-write-time": "2021-01-21T20:40:06.5206651Z",
-        "x-ms-file-parent-id": "13835128424026341376",
-        "x-ms-file-permission-key": "4010187179898695473*11459378189709739967",
-        "x-ms-lease-state": "available",
-        "x-ms-lease-status": "unlocked",
-        "x-ms-request-id": "28cf0fca-d01a-0027-3035-f0cd06000000",
-        "x-ms-server-encrypted": "true",
-        "x-ms-type": "File",
-        "x-ms-version": "2020-06-12"
-      },
-      "ResponseBody": "X53oBtLbICxOBe9gkcV33ZEEc2ls5EWkBLx7A7WXWpw37GTj2/KwTPiNx5KrS/caA/LaoisI7npXRAEWXx12t6pTKaRhkwGfUydw3x2z\u002BLnEYf/CvLhwL/3qi5fwmuzaFg/nWCJTuG/wOk8Elw9dpEtIUf4dtPvy4/qmdgdqr7g="
-    },
-    {
-      "RequestUri": "https://seanmcccanary3.file.core.windows.net/test-share-b4320ef7-5732-9219-e2d5-1000f5f80c9b/test-directory-a107f1ea-91d3-8a75-c22d-1bcaaeacc52d/test-file-4f4501ca-abd8-e0b1-558d-e279897762b7",
-      "RequestMethod": "GET",
-      "RequestHeaders": {
-        "Accept": "application/xml",
-        "Authorization": "Sanitized",
-        "User-Agent": [
-          "azsdk-net-Storage.Files.Shares/12.7.0-alpha.20210121.1",
-          "(.NET 5.0.2; Microsoft Windows 10.0.19042)"
-        ],
-        "x-ms-client-request-id": "ff34a2a0-1fbb-6281-a484-b6aa8b97a51e",
-        "x-ms-date": "Thu, 21 Jan 2021 20:40:07 GMT",
+        "Date": "Tue, 26 Jan 2021 19:31:21 GMT",
+        "ETag": "\u00220x8D8C230F65C5005\u0022",
+        "Last-Modified": "Tue, 26 Jan 2021 19:31:22 GMT",
+        "Server": [
+          "Windows-Azure-File/1.0",
+          "Microsoft-HTTPAPI/2.0"
+        ],
+        "Vary": "Origin",
+        "x-ms-client-request-id": "218aabe0-191c-c02c-ba45-da25f7fa9a72",
+        "x-ms-file-attributes": "Archive",
+        "x-ms-file-change-time": "2021-01-26T19:31:22.0388869Z",
+        "x-ms-file-creation-time": "2021-01-26T19:31:21.9558271Z",
+        "x-ms-file-id": "11529285414812647424",
+        "x-ms-file-last-write-time": "2021-01-26T19:31:22.0388869Z",
+        "x-ms-file-parent-id": "13835128424026341376",
+        "x-ms-file-permission-key": "4010187179898695473*11459378189709739967",
+        "x-ms-lease-state": "available",
+        "x-ms-lease-status": "unlocked",
+        "x-ms-request-id": "f571dfcd-601a-0050-7a19-f41892000000",
+        "x-ms-server-encrypted": "true",
+        "x-ms-type": "File",
+        "x-ms-version": "2020-06-12"
+      },
+      "ResponseBody": "266Hf2TFEUYkQwdws3PlRH3Pl89gzOvS3l5tX3Q8AclDgvALhVUCMppr\u002BVPfxUvJa7I\u002BIVVepA7DtKAGWLHS50E\u002BLTGC2r4ozGQ09NKX8hgTo/TC/t9z5d3hR9G0/NrpmRERoJgZR5HzFVXxKbA7K8KI8rS8EOlhy0dToZLtdM8="
+    },
+    {
+      "RequestUri": "https://seanmcccanary3.file.core.windows.net/test-share-cdeb3e09-264a-fbce-a276-1bb516e4e6f4/test-directory-f9013dae-ad84-60a5-6a90-8c2e4709241e/test-file-7a55de67-70a5-f807-5859-4100d7488c25",
+      "RequestMethod": "GET",
+      "RequestHeaders": {
+        "Accept": "application/xml",
+        "Authorization": "Sanitized",
+        "User-Agent": [
+          "azsdk-net-Storage.Files.Shares/12.7.0-alpha.20210126.1",
+          "(.NET 5.0.2; Microsoft Windows 10.0.19042)"
+        ],
+        "x-ms-client-request-id": "e8b580b9-3f76-662a-9689-006588ba425c",
+        "x-ms-date": "Tue, 26 Jan 2021 19:31:23 GMT",
         "x-ms-range": "bytes=990-1117",
         "x-ms-range-get-content-md5": "false",
         "x-ms-return-client-request-id": "true",
@@ -680,44 +675,44 @@
         "Content-Length": "34",
         "Content-Range": "bytes 990-1023/1024",
         "Content-Type": "application/octet-stream",
-        "Date": "Thu, 21 Jan 2021 20:40:06 GMT",
-        "ETag": "\u00220x8D8BE4CBCAD897B\u0022",
-        "Last-Modified": "Thu, 21 Jan 2021 20:40:06 GMT",
-        "Server": [
-          "Windows-Azure-File/1.0",
-          "Microsoft-HTTPAPI/2.0"
-        ],
-        "Vary": "Origin",
-        "x-ms-client-request-id": "ff34a2a0-1fbb-6281-a484-b6aa8b97a51e",
-        "x-ms-file-attributes": "Archive",
-        "x-ms-file-change-time": "2021-01-21T20:40:06.5206651Z",
-        "x-ms-file-creation-time": "2021-01-21T20:40:06.4566203Z",
-        "x-ms-file-id": "11529285414812647424",
-        "x-ms-file-last-write-time": "2021-01-21T20:40:06.5206651Z",
-        "x-ms-file-parent-id": "13835128424026341376",
-        "x-ms-file-permission-key": "4010187179898695473*11459378189709739967",
-        "x-ms-lease-state": "available",
-        "x-ms-lease-status": "unlocked",
-        "x-ms-request-id": "28cf0fcb-d01a-0027-3135-f0cd06000000",
-        "x-ms-server-encrypted": "true",
-        "x-ms-type": "File",
-        "x-ms-version": "2020-06-12"
-      },
-      "ResponseBody": "OpbJDcugl3GokNGBaGuX7o3nS6dI7r1hFPR0J6xCaIaLlg=="
-    },
-    {
-      "RequestUri": "https://seanmcccanary3.file.core.windows.net/test-share-b4320ef7-5732-9219-e2d5-1000f5f80c9b?restype=share",
+        "Date": "Tue, 26 Jan 2021 19:31:21 GMT",
+        "ETag": "\u00220x8D8C230F65C5005\u0022",
+        "Last-Modified": "Tue, 26 Jan 2021 19:31:22 GMT",
+        "Server": [
+          "Windows-Azure-File/1.0",
+          "Microsoft-HTTPAPI/2.0"
+        ],
+        "Vary": "Origin",
+        "x-ms-client-request-id": "e8b580b9-3f76-662a-9689-006588ba425c",
+        "x-ms-file-attributes": "Archive",
+        "x-ms-file-change-time": "2021-01-26T19:31:22.0388869Z",
+        "x-ms-file-creation-time": "2021-01-26T19:31:21.9558271Z",
+        "x-ms-file-id": "11529285414812647424",
+        "x-ms-file-last-write-time": "2021-01-26T19:31:22.0388869Z",
+        "x-ms-file-parent-id": "13835128424026341376",
+        "x-ms-file-permission-key": "4010187179898695473*11459378189709739967",
+        "x-ms-lease-state": "available",
+        "x-ms-lease-status": "unlocked",
+        "x-ms-request-id": "f571dfce-601a-0050-7b19-f41892000000",
+        "x-ms-server-encrypted": "true",
+        "x-ms-type": "File",
+        "x-ms-version": "2020-06-12"
+      },
+      "ResponseBody": "iUtawYZRgPpcY87pioK7LaUcDywKJSyJKK/VUMWm/gaghQ=="
+    },
+    {
+      "RequestUri": "https://seanmcccanary3.file.core.windows.net/test-share-cdeb3e09-264a-fbce-a276-1bb516e4e6f4?restype=share",
       "RequestMethod": "DELETE",
       "RequestHeaders": {
         "Accept": "application/xml",
         "Authorization": "Sanitized",
-        "traceparent": "00-cd7e8d97e88f4a45814d2c5b712f090a-02e466233e929847-00",
-        "User-Agent": [
-          "azsdk-net-Storage.Files.Shares/12.7.0-alpha.20210121.1",
-          "(.NET 5.0.2; Microsoft Windows 10.0.19042)"
-        ],
-        "x-ms-client-request-id": "63dc3c89-7dbc-c0d4-7ec4-20c4ae6bdf10",
-        "x-ms-date": "Thu, 21 Jan 2021 20:40:07 GMT",
+        "traceparent": "00-7ea06185eb5a894e908ed8b980b6ec18-a6b9d544ce160c4a-00",
+        "User-Agent": [
+          "azsdk-net-Storage.Files.Shares/12.7.0-alpha.20210126.1",
+          "(.NET 5.0.2; Microsoft Windows 10.0.19042)"
+        ],
+        "x-ms-client-request-id": "776cdc5d-b145-4efb-995f-1047c1b60df0",
+        "x-ms-date": "Tue, 26 Jan 2021 19:31:23 GMT",
         "x-ms-delete-snapshots": "include",
         "x-ms-return-client-request-id": "true",
         "x-ms-version": "2020-06-12"
@@ -726,25 +721,20 @@
       "StatusCode": 202,
       "ResponseHeaders": {
         "Content-Length": "0",
-        "Date": "Thu, 21 Jan 2021 20:40:06 GMT",
-        "Server": [
-          "Windows-Azure-File/1.0",
-          "Microsoft-HTTPAPI/2.0"
-        ],
-        "x-ms-client-request-id": "63dc3c89-7dbc-c0d4-7ec4-20c4ae6bdf10",
-<<<<<<< HEAD
-        "x-ms-request-id": "6940bff4-301a-0072-18e2-9cdd8d000000",
-        "x-ms-version": "2020-06-12"
-=======
-        "x-ms-request-id": "28cf0fcc-d01a-0027-3235-f0cd06000000",
-        "x-ms-version": "2020-04-08"
->>>>>>> ac24a13f
+        "Date": "Tue, 26 Jan 2021 19:31:21 GMT",
+        "Server": [
+          "Windows-Azure-File/1.0",
+          "Microsoft-HTTPAPI/2.0"
+        ],
+        "x-ms-client-request-id": "776cdc5d-b145-4efb-995f-1047c1b60df0",
+        "x-ms-request-id": "f571dfcf-601a-0050-7c19-f41892000000",
+        "x-ms-version": "2020-06-12"
       },
       "ResponseBody": []
     }
   ],
   "Variables": {
-    "RandomSeed": "1732409266",
+    "RandomSeed": "1721474017",
     "Storage_TestConfigDefault": "ProductionTenant\nseanmcccanary3\nU2FuaXRpemVk\nhttps://seanmcccanary3.blob.core.windows.net\nhttps://seanmcccanary3.file.core.windows.net\nhttps://seanmcccanary3.queue.core.windows.net\nhttps://seanmcccanary3.table.core.windows.net\n\n\n\n\nhttps://seanmcccanary3-secondary.blob.core.windows.net\nhttps://seanmcccanary3-secondary.file.core.windows.net\nhttps://seanmcccanary3-secondary.queue.core.windows.net\nhttps://seanmcccanary3-secondary.table.core.windows.net\n\nSanitized\n\n\nCloud\nBlobEndpoint=https://seanmcccanary3.blob.core.windows.net/;QueueEndpoint=https://seanmcccanary3.queue.core.windows.net/;FileEndpoint=https://seanmcccanary3.file.core.windows.net/;BlobSecondaryEndpoint=https://seanmcccanary3-secondary.blob.core.windows.net/;QueueSecondaryEndpoint=https://seanmcccanary3-secondary.queue.core.windows.net/;FileSecondaryEndpoint=https://seanmcccanary3-secondary.file.core.windows.net/;AccountName=seanmcccanary3;AccountKey=Kg==;\nseanscope1"
   }
 }