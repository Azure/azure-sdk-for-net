{
  "Entries": [
    {
      "RequestUri": "http://seanmcccanary3.file.core.windows.net/test-share-cdeb3e09-264a-fbce-a276-1bb516e4e6f4?restype=share",
      "RequestMethod": "PUT",
      "RequestHeaders": {
        "Accept": "application/xml",
        "Authorization": "Sanitized",
        "traceparent": "00-52917e1d3ce8e7448353c342bf7f5401-ff88e602967b4a4e-00",
        "User-Agent": [
          "azsdk-net-Storage.Files.Shares/12.8.0-alpha.20210820.1",
          "(.NET Core 3.1.18; Microsoft Windows 10.0.19043)"
        ],
        "x-ms-client-request-id": "ad293d24-2f35-881d-a618-3cd78bab6033",
        "x-ms-date": "Mon, 23 Aug 2021 18:39:08 GMT",
        "x-ms-return-client-request-id": "true",
        "x-ms-version": "2020-12-06"
      },
      "RequestBody": null,
      "StatusCode": 201,
      "ResponseHeaders": {
        "Content-Length": "0",
        "Date": "Mon, 23 Aug 2021 18:39:08 GMT",
        "ETag": "\u00220x8D966654B197656\u0022",
        "Last-Modified": "Mon, 23 Aug 2021 18:39:08 GMT",
        "Server": [
          "Windows-Azure-File/1.0",
          "Microsoft-HTTPAPI/2.0"
        ],
        "x-ms-client-request-id": "ad293d24-2f35-881d-a618-3cd78bab6033",
<<<<<<< HEAD
        "x-ms-request-id": "05165952-901a-0009-074e-989f11000000",
        "x-ms-version": "2020-10-02"
=======
        "x-ms-request-id": "f571dfbb-601a-0050-6d19-f41892000000",
        "x-ms-version": "2020-12-06"
>>>>>>> 76e66c80
      },
      "ResponseBody": []
    },
    {
      "RequestUri": "http://seanmcccanary3.file.core.windows.net/test-share-cdeb3e09-264a-fbce-a276-1bb516e4e6f4/test-directory-f9013dae-ad84-60a5-6a90-8c2e4709241e?restype=directory",
      "RequestMethod": "PUT",
      "RequestHeaders": {
        "Accept": "application/xml",
        "Authorization": "Sanitized",
        "traceparent": "00-25f0a5ef39326d42a8ed57b6c6fcfed9-8ad876b71b27cb46-00",
        "User-Agent": [
          "azsdk-net-Storage.Files.Shares/12.8.0-alpha.20210820.1",
          "(.NET Core 3.1.18; Microsoft Windows 10.0.19043)"
        ],
        "x-ms-client-request-id": "9916abbb-5782-77fb-98c8-43a5a2ef419c",
        "x-ms-date": "Mon, 23 Aug 2021 18:39:08 GMT",
        "x-ms-file-attributes": "None",
        "x-ms-file-creation-time": "Now",
        "x-ms-file-last-write-time": "Now",
        "x-ms-file-permission": "Inherit",
        "x-ms-return-client-request-id": "true",
        "x-ms-version": "2020-12-06"
      },
      "RequestBody": null,
      "StatusCode": 201,
      "ResponseHeaders": {
        "Content-Length": "0",
        "Date": "Mon, 23 Aug 2021 18:39:08 GMT",
        "ETag": "\u00220x8D966654B23C93F\u0022",
        "Last-Modified": "Mon, 23 Aug 2021 18:39:08 GMT",
        "Server": [
          "Windows-Azure-File/1.0",
          "Microsoft-HTTPAPI/2.0"
        ],
        "x-ms-client-request-id": "9916abbb-5782-77fb-98c8-43a5a2ef419c",
        "x-ms-file-attributes": "Directory",
        "x-ms-file-change-time": "2021-08-23T18:39:08.8002367Z",
        "x-ms-file-creation-time": "2021-08-23T18:39:08.8002367Z",
        "x-ms-file-id": "13835128424026341376",
        "x-ms-file-last-write-time": "2021-08-23T18:39:08.8002367Z",
        "x-ms-file-parent-id": "0",
        "x-ms-file-permission-key": "17860367565182308406*11459378189709739967",
        "x-ms-request-id": "05165958-901a-0009-0c4e-989f11000000",
        "x-ms-request-server-encrypted": "true",
        "x-ms-version": "2020-12-06"
      },
      "ResponseBody": []
    },
    {
      "RequestUri": "http://seanmcccanary3.file.core.windows.net/test-share-cdeb3e09-264a-fbce-a276-1bb516e4e6f4/test-directory-f9013dae-ad84-60a5-6a90-8c2e4709241e/test-file-7a55de67-70a5-f807-5859-4100d7488c25",
      "RequestMethod": "PUT",
      "RequestHeaders": {
        "Accept": "application/xml",
        "Authorization": "Sanitized",
        "traceparent": "00-cee264dfeb441f438225033748f54bb2-9f1b5c61b025fc4b-00",
        "User-Agent": [
          "azsdk-net-Storage.Files.Shares/12.8.0-alpha.20210820.1",
          "(.NET Core 3.1.18; Microsoft Windows 10.0.19043)"
        ],
        "x-ms-client-request-id": "dd1b0548-2bd8-9e76-2411-cdd34828d88c",
        "x-ms-content-length": "1024",
        "x-ms-date": "Mon, 23 Aug 2021 18:39:08 GMT",
        "x-ms-file-attributes": "None",
        "x-ms-file-creation-time": "Now",
        "x-ms-file-last-write-time": "Now",
        "x-ms-file-permission": "Inherit",
        "x-ms-return-client-request-id": "true",
        "x-ms-type": "file",
        "x-ms-version": "2020-12-06"
      },
      "RequestBody": null,
      "StatusCode": 201,
      "ResponseHeaders": {
        "Content-Length": "0",
        "Date": "Mon, 23 Aug 2021 18:39:08 GMT",
        "ETag": "\u00220x8D966654B2E7611\u0022",
        "Last-Modified": "Mon, 23 Aug 2021 18:39:08 GMT",
        "Server": [
          "Windows-Azure-File/1.0",
          "Microsoft-HTTPAPI/2.0"
        ],
        "x-ms-client-request-id": "dd1b0548-2bd8-9e76-2411-cdd34828d88c",
        "x-ms-file-attributes": "Archive",
        "x-ms-file-change-time": "2021-08-23T18:39:08.8701969Z",
        "x-ms-file-creation-time": "2021-08-23T18:39:08.8701969Z",
        "x-ms-file-id": "11529285414812647424",
        "x-ms-file-last-write-time": "2021-08-23T18:39:08.8701969Z",
        "x-ms-file-parent-id": "13835128424026341376",
        "x-ms-file-permission-key": "4010187179898695473*11459378189709739967",
        "x-ms-request-id": "0516595c-901a-0009-104e-989f11000000",
        "x-ms-request-server-encrypted": "true",
        "x-ms-version": "2020-12-06"
      },
      "ResponseBody": []
    },
    {
      "RequestUri": "http://seanmcccanary3.file.core.windows.net/test-share-cdeb3e09-264a-fbce-a276-1bb516e4e6f4/test-directory-f9013dae-ad84-60a5-6a90-8c2e4709241e/test-file-7a55de67-70a5-f807-5859-4100d7488c25?comp=range",
      "RequestMethod": "PUT",
      "RequestHeaders": {
        "Accept": "application/xml",
        "Authorization": "Sanitized",
        "Content-Length": "1024",
        "Content-Type": "application/octet-stream",
        "traceparent": "00-95ac60276efbcf4c9214bc3befa9d7fd-ac74ec5186029f44-00",
        "User-Agent": [
          "azsdk-net-Storage.Files.Shares/12.8.0-alpha.20210820.1",
          "(.NET Core 3.1.18; Microsoft Windows 10.0.19043)"
        ],
        "x-ms-client-request-id": "d2b779f4-af2d-cf4d-ff3f-23b4974c8870",
        "x-ms-date": "Mon, 23 Aug 2021 18:39:08 GMT",
        "x-ms-range": "bytes=0-1023",
        "x-ms-return-client-request-id": "true",
        "x-ms-version": "2020-12-06",
        "x-ms-write": "update"
      },
      "RequestBody": "9B6w8BmIeHV\u002BVu11AS70bcD3cpzzipvPnxpA8vUZCBvNDoJOTN97MzOhGytphXVp1Nblq32lqWmC4VD/SIV/ZU7SqPKspiDgez5oUW9wZhmk1h4fNF2dKGUYy2uPe\u002ButIrXdlt2DvC21BC8\u002BPFj6Eno3W3FmXzHwNX\u002BNlNq1Uf9Tui65ks87IBnwai8tXuwMHrnwVyB6R8KD7GFe9ihS/7Mw64EpQH\u002Br/DpXdfUBw9aTgHYhxfne2XNsNaVu3CrxnWt8/XNq4905RVrmItHNgSmLy3ayMTm5URIOvQraPB8PZteJhcZiKJyY54Cf\u002BLainrN84xGzPmwxwqtgXCbSXwg71rz5RPxiKKPZGkm4Gllbax9WXVkOWyhrV8MaAst2xoh4YyH6qVq3Gbtu2iQieahSBfAHewKvLXqTjew4SCbXY1PBQLY3YcLEnkOdoIEESN4ax/zab0qGyDamZhttftCVlnbQYTjxG6MuQty\u002BEYz4j0UNHoEp/PMJO3h/kfqnVh9yCAkLM\u002BemKaxZrC1tx7aprdbWYGBPa5mCxiXAcYqohuu8SwiD7VxdZvTVz0/Gm3PB1uMj0fa/I5xviGzC5rcisCZBsHyuJsB6ePlrepxKuyux/5umhbX1/SdrE2Xvm4A9sh8pher3E68jqFj8U6kAJcxBEOcbeytxTLNUQhJai914Lsd8IDZAuuzrg9xc\u002BKp\u002Ba\u002B6YrYuZIjfzuDg3o9CdyB17gyTihAWVAVb7L/dPFFQI1tckwd5S3wyPiWf9CBYbTru\u002B4HSFnOfpAqs0nvJApKPkL835eAY\u002BKaQYUvqdmPk/3\u002BA8kDPfgjnvO74yHUAZT\u002BTDGNlJIda0gLfPbUnsS2qy9b4SAxNwBayTCT1HDAtk/wIW2X8f9b4KhxB8DxXvA\u002B9UfyiBB0vQUxMstheYbXOsa21G1XLqkv//B3wD9PWXowZN84zj4vi3RYVs8z\u002BncRqcz6SnqC59ae0ogf/PzV8dlBIRS3nnyIh1j5Dsfp/AWJZiZyRR7/rYz4mfumD453gmTl4sliWgtAYbMhmdkepNaClpbWU7zKQXOHvvSA4ofKcXxTBAk8JwwbIdNr3hOj6fUVI3j3oT6oG5FF2qsGv48rVxhsu5DNRn\u002BKuyHpbnNv48UPe78ewtBNuuh39kxRFGJEMHcLNz5UR9z5fPYMzr0t5ebV90PAHJQ4LwC4VVAjKaa/lT38VLyWuyPiFVXqQOw7SgBlix0udBPi0xgtq\u002BKMxkNPTSl/IYE6P0wv7fc\u002BXd4UfRtPza6ZkREaCYGUeR8xVV8SmwOyvCiPK0vBDpYctHU6GS7XTPiUtawYZRgPpcY87pioK7LaUcDywKJSyJKK/VUMWm/gaghQ==",
      "StatusCode": 201,
      "ResponseHeaders": {
        "Content-Length": "0",
        "Content-MD5": "JEm5LA2cNbARstNp1yFZZg==",
        "Date": "Mon, 23 Aug 2021 18:39:08 GMT",
        "ETag": "\u00220x8D966654B3886BA\u0022",
        "Last-Modified": "Mon, 23 Aug 2021 18:39:08 GMT",
        "Server": [
          "Windows-Azure-File/1.0",
          "Microsoft-HTTPAPI/2.0"
        ],
        "x-ms-client-request-id": "d2b779f4-af2d-cf4d-ff3f-23b4974c8870",
        "x-ms-request-id": "0516595d-901a-0009-114e-989f11000000",
        "x-ms-request-server-encrypted": "true",
        "x-ms-version": "2020-12-06"
      },
      "ResponseBody": []
    },
    {
      "RequestUri": "http://seanmcccanary3.file.core.windows.net/test-share-cdeb3e09-264a-fbce-a276-1bb516e4e6f4/test-directory-f9013dae-ad84-60a5-6a90-8c2e4709241e/test-file-7a55de67-70a5-f807-5859-4100d7488c25",
      "RequestMethod": "HEAD",
      "RequestHeaders": {
        "Accept": "application/xml",
        "Authorization": "Sanitized",
        "traceparent": "00-2989b6798bf000419571b701835bee65-88c2ded6dcd4f24b-00",
        "User-Agent": [
          "azsdk-net-Storage.Files.Shares/12.8.0-alpha.20210820.1",
          "(.NET Core 3.1.18; Microsoft Windows 10.0.19043)"
        ],
        "x-ms-client-request-id": "cede2b4d-0670-145e-51db-88e8340b6b73",
        "x-ms-date": "Mon, 23 Aug 2021 18:39:08 GMT",
        "x-ms-return-client-request-id": "true",
        "x-ms-version": "2020-12-06"
      },
      "RequestBody": null,
      "StatusCode": 200,
      "ResponseHeaders": {
        "Content-Length": "1024",
        "Content-Type": "application/octet-stream",
        "Date": "Mon, 23 Aug 2021 18:39:08 GMT",
        "ETag": "\u00220x8D966654B3886BA\u0022",
        "Last-Modified": "Mon, 23 Aug 2021 18:39:08 GMT",
        "Server": [
          "Windows-Azure-File/1.0",
          "Microsoft-HTTPAPI/2.0"
        ],
        "x-ms-client-request-id": "cede2b4d-0670-145e-51db-88e8340b6b73",
        "x-ms-file-attributes": "Archive",
        "x-ms-file-change-time": "2021-08-23T18:39:08.8701969Z",
        "x-ms-file-creation-time": "2021-08-23T18:39:08.8701969Z",
        "x-ms-file-id": "11529285414812647424",
        "x-ms-file-last-write-time": "2021-08-23T18:39:08.8701969Z",
        "x-ms-file-parent-id": "13835128424026341376",
        "x-ms-file-permission-key": "4010187179898695473*11459378189709739967",
        "x-ms-lease-state": "available",
        "x-ms-lease-status": "unlocked",
        "x-ms-request-id": "05165962-901a-0009-164e-989f11000000",
        "x-ms-server-encrypted": "true",
        "x-ms-type": "File",
        "x-ms-version": "2020-12-06"
      },
      "ResponseBody": []
    },
    {
      "RequestUri": "http://seanmcccanary3.file.core.windows.net/test-share-cdeb3e09-264a-fbce-a276-1bb516e4e6f4/test-directory-f9013dae-ad84-60a5-6a90-8c2e4709241e/test-file-7a55de67-70a5-f807-5859-4100d7488c25",
      "RequestMethod": "GET",
      "RequestHeaders": {
        "Accept": "application/xml",
        "Authorization": "Sanitized",
        "User-Agent": [
          "azsdk-net-Storage.Files.Shares/12.8.0-alpha.20210820.1",
          "(.NET Core 3.1.18; Microsoft Windows 10.0.19043)"
        ],
        "x-ms-client-request-id": "6c66d694-ba6d-f7ff-9057-423054b7bc3a",
        "x-ms-date": "Mon, 23 Aug 2021 18:39:09 GMT",
        "x-ms-range": "bytes=0-127",
        "x-ms-return-client-request-id": "true",
        "x-ms-version": "2020-12-06"
      },
      "RequestBody": null,
      "StatusCode": 206,
      "ResponseHeaders": {
        "Accept-Ranges": "bytes",
        "Content-Length": "128",
        "Content-Range": "bytes 0-127/1024",
        "Content-Type": "application/octet-stream",
        "Date": "Mon, 23 Aug 2021 18:39:08 GMT",
        "ETag": "\u00220x8D966654B3886BA\u0022",
        "Last-Modified": "Mon, 23 Aug 2021 18:39:08 GMT",
        "Server": [
          "Windows-Azure-File/1.0",
          "Microsoft-HTTPAPI/2.0"
        ],
        "x-ms-client-request-id": "6c66d694-ba6d-f7ff-9057-423054b7bc3a",
        "x-ms-file-attributes": "Archive",
        "x-ms-file-change-time": "2021-08-23T18:39:08.8701969Z",
        "x-ms-file-creation-time": "2021-08-23T18:39:08.8701969Z",
        "x-ms-file-id": "11529285414812647424",
        "x-ms-file-last-write-time": "2021-08-23T18:39:08.8701969Z",
        "x-ms-file-parent-id": "13835128424026341376",
        "x-ms-file-permission-key": "4010187179898695473*11459378189709739967",
        "x-ms-lease-state": "available",
        "x-ms-lease-status": "unlocked",
        "x-ms-request-id": "05165966-901a-0009-1a4e-989f11000000",
        "x-ms-server-encrypted": "true",
        "x-ms-type": "File",
        "x-ms-version": "2020-12-06"
      },
      "ResponseBody": "9B6w8BmIeHV\u002BVu11AS70bcD3cpzzipvPnxpA8vUZCBvNDoJOTN97MzOhGytphXVp1Nblq32lqWmC4VD/SIV/ZU7SqPKspiDgez5oUW9wZhmk1h4fNF2dKGUYy2uPe\u002ButIrXdlt2DvC21BC8\u002BPFj6Eno3W3FmXzHwNX\u002BNlNq1Uf8="
    },
    {
      "RequestUri": "http://seanmcccanary3.file.core.windows.net/test-share-cdeb3e09-264a-fbce-a276-1bb516e4e6f4/test-directory-f9013dae-ad84-60a5-6a90-8c2e4709241e/test-file-7a55de67-70a5-f807-5859-4100d7488c25",
      "RequestMethod": "GET",
      "RequestHeaders": {
        "Accept": "application/xml",
        "Authorization": "Sanitized",
        "User-Agent": [
          "azsdk-net-Storage.Files.Shares/12.8.0-alpha.20210820.1",
          "(.NET Core 3.1.18; Microsoft Windows 10.0.19043)"
        ],
        "x-ms-client-request-id": "5d542f56-ffa4-4205-70d9-7214ec66c221",
        "x-ms-date": "Mon, 23 Aug 2021 18:39:09 GMT",
        "x-ms-range": "bytes=128-255",
        "x-ms-return-client-request-id": "true",
        "x-ms-version": "2020-12-06"
      },
      "RequestBody": null,
      "StatusCode": 206,
      "ResponseHeaders": {
        "Accept-Ranges": "bytes",
        "Content-Length": "128",
        "Content-Range": "bytes 128-255/1024",
        "Content-Type": "application/octet-stream",
        "Date": "Mon, 23 Aug 2021 18:39:09 GMT",
        "ETag": "\u00220x8D966654B3886BA\u0022",
        "Last-Modified": "Mon, 23 Aug 2021 18:39:08 GMT",
        "Server": [
          "Windows-Azure-File/1.0",
          "Microsoft-HTTPAPI/2.0"
        ],
        "x-ms-client-request-id": "5d542f56-ffa4-4205-70d9-7214ec66c221",
        "x-ms-file-attributes": "Archive",
        "x-ms-file-change-time": "2021-08-23T18:39:08.8701969Z",
        "x-ms-file-creation-time": "2021-08-23T18:39:08.8701969Z",
        "x-ms-file-id": "11529285414812647424",
        "x-ms-file-last-write-time": "2021-08-23T18:39:08.8701969Z",
        "x-ms-file-parent-id": "13835128424026341376",
        "x-ms-file-permission-key": "4010187179898695473*11459378189709739967",
        "x-ms-lease-state": "available",
        "x-ms-lease-status": "unlocked",
        "x-ms-request-id": "0516596b-901a-0009-1f4e-989f11000000",
        "x-ms-server-encrypted": "true",
        "x-ms-type": "File",
        "x-ms-version": "2020-12-06"
      },
      "ResponseBody": "U7ouuZLPOyAZ8GovLV7sDB658FcgekfCg\u002BxhXvYoUv\u002BzMOuBKUB/q/w6V3X1AcPWk4B2IcX53tlzbDWlbtwq8Z1rfP1zauPdOUVa5iLRzYEpi8t2sjE5uVESDr0K2jwfD2bXiYXGYiicmOeAn/i2op6zfOMRsz5sMcKrYFwm0l8="
    },
    {
      "RequestUri": "http://seanmcccanary3.file.core.windows.net/test-share-cdeb3e09-264a-fbce-a276-1bb516e4e6f4/test-directory-f9013dae-ad84-60a5-6a90-8c2e4709241e/test-file-7a55de67-70a5-f807-5859-4100d7488c25",
      "RequestMethod": "GET",
      "RequestHeaders": {
        "Accept": "application/xml",
        "Authorization": "Sanitized",
        "User-Agent": [
          "azsdk-net-Storage.Files.Shares/12.8.0-alpha.20210820.1",
          "(.NET Core 3.1.18; Microsoft Windows 10.0.19043)"
        ],
        "x-ms-client-request-id": "24d9ebd2-5e63-ac95-a513-69fd34cd312d",
        "x-ms-date": "Mon, 23 Aug 2021 18:39:09 GMT",
        "x-ms-range": "bytes=256-383",
        "x-ms-return-client-request-id": "true",
        "x-ms-version": "2020-12-06"
      },
      "RequestBody": null,
      "StatusCode": 206,
      "ResponseHeaders": {
        "Accept-Ranges": "bytes",
        "Content-Length": "128",
        "Content-Range": "bytes 256-383/1024",
        "Content-Type": "application/octet-stream",
        "Date": "Mon, 23 Aug 2021 18:39:09 GMT",
        "ETag": "\u00220x8D966654B3886BA\u0022",
        "Last-Modified": "Mon, 23 Aug 2021 18:39:08 GMT",
        "Server": [
          "Windows-Azure-File/1.0",
          "Microsoft-HTTPAPI/2.0"
        ],
        "x-ms-client-request-id": "24d9ebd2-5e63-ac95-a513-69fd34cd312d",
        "x-ms-file-attributes": "Archive",
        "x-ms-file-change-time": "2021-08-23T18:39:08.8701969Z",
        "x-ms-file-creation-time": "2021-08-23T18:39:08.8701969Z",
        "x-ms-file-id": "11529285414812647424",
        "x-ms-file-last-write-time": "2021-08-23T18:39:08.8701969Z",
        "x-ms-file-parent-id": "13835128424026341376",
        "x-ms-file-permission-key": "4010187179898695473*11459378189709739967",
        "x-ms-lease-state": "available",
        "x-ms-lease-status": "unlocked",
        "x-ms-request-id": "0516596c-901a-0009-204e-989f11000000",
        "x-ms-server-encrypted": "true",
        "x-ms-type": "File",
        "x-ms-version": "2020-12-06"
      },
      "ResponseBody": "CDvWvPlE/GIoo9kaSbgaWVtrH1ZdWQ5bKGtXwxoCy3bGiHhjIfqpWrcZu27aJCJ5qFIF8Ad7Aq8tepON7DhIJtdjU8FAtjdhwsSeQ52ggQRI3hrH/NpvSobINqZmG21\u002B0JWWdtBhOPEboy5C3L4RjPiPRQ0egSn88wk7eH\u002BR\u002Bqc="
    },
    {
      "RequestUri": "http://seanmcccanary3.file.core.windows.net/test-share-cdeb3e09-264a-fbce-a276-1bb516e4e6f4/test-directory-f9013dae-ad84-60a5-6a90-8c2e4709241e/test-file-7a55de67-70a5-f807-5859-4100d7488c25",
      "RequestMethod": "GET",
      "RequestHeaders": {
        "Accept": "application/xml",
        "Authorization": "Sanitized",
        "User-Agent": [
          "azsdk-net-Storage.Files.Shares/12.8.0-alpha.20210820.1",
          "(.NET Core 3.1.18; Microsoft Windows 10.0.19043)"
        ],
        "x-ms-client-request-id": "00412b5b-9d8c-acbd-bcbc-40914283b827",
        "x-ms-date": "Mon, 23 Aug 2021 18:39:09 GMT",
        "x-ms-range": "bytes=384-511",
        "x-ms-return-client-request-id": "true",
        "x-ms-version": "2020-12-06"
      },
      "RequestBody": null,
      "StatusCode": 206,
      "ResponseHeaders": {
        "Accept-Ranges": "bytes",
        "Content-Length": "128",
        "Content-Range": "bytes 384-511/1024",
        "Content-Type": "application/octet-stream",
        "Date": "Mon, 23 Aug 2021 18:39:09 GMT",
        "ETag": "\u00220x8D966654B3886BA\u0022",
        "Last-Modified": "Mon, 23 Aug 2021 18:39:08 GMT",
        "Server": [
          "Windows-Azure-File/1.0",
          "Microsoft-HTTPAPI/2.0"
        ],
        "x-ms-client-request-id": "00412b5b-9d8c-acbd-bcbc-40914283b827",
        "x-ms-file-attributes": "Archive",
        "x-ms-file-change-time": "2021-08-23T18:39:08.8701969Z",
        "x-ms-file-creation-time": "2021-08-23T18:39:08.8701969Z",
        "x-ms-file-id": "11529285414812647424",
        "x-ms-file-last-write-time": "2021-08-23T18:39:08.8701969Z",
        "x-ms-file-parent-id": "13835128424026341376",
        "x-ms-file-permission-key": "4010187179898695473*11459378189709739967",
        "x-ms-lease-state": "available",
        "x-ms-lease-status": "unlocked",
        "x-ms-request-id": "0516596d-901a-0009-214e-989f11000000",
        "x-ms-server-encrypted": "true",
        "x-ms-type": "File",
        "x-ms-version": "2020-12-06"
      },
      "ResponseBody": "Vh9yCAkLM\u002BemKaxZrC1tx7aprdbWYGBPa5mCxiXAcYqohuu8SwiD7VxdZvTVz0/Gm3PB1uMj0fa/I5xviGzC5rcisCZBsHyuJsB6ePlrepxKuyux/5umhbX1/SdrE2Xvm4A9sh8pher3E68jqFj8U6kAJcxBEOcbeytxTLNUQhI="
    },
    {
      "RequestUri": "http://seanmcccanary3.file.core.windows.net/test-share-cdeb3e09-264a-fbce-a276-1bb516e4e6f4/test-directory-f9013dae-ad84-60a5-6a90-8c2e4709241e/test-file-7a55de67-70a5-f807-5859-4100d7488c25",
      "RequestMethod": "GET",
      "RequestHeaders": {
        "Accept": "application/xml",
        "Authorization": "Sanitized",
        "User-Agent": [
          "azsdk-net-Storage.Files.Shares/12.8.0-alpha.20210820.1",
          "(.NET Core 3.1.18; Microsoft Windows 10.0.19043)"
        ],
        "x-ms-client-request-id": "09a24e96-308c-67a0-14f3-6b245d20682b",
        "x-ms-date": "Mon, 23 Aug 2021 18:39:09 GMT",
        "x-ms-range": "bytes=350-477",
        "x-ms-return-client-request-id": "true",
        "x-ms-version": "2020-12-06"
      },
      "RequestBody": null,
      "StatusCode": 206,
      "ResponseHeaders": {
        "Accept-Ranges": "bytes",
        "Content-Length": "128",
        "Content-Range": "bytes 350-477/1024",
        "Content-Type": "application/octet-stream",
        "Date": "Mon, 23 Aug 2021 18:39:09 GMT",
        "ETag": "\u00220x8D966654B3886BA\u0022",
        "Last-Modified": "Mon, 23 Aug 2021 18:39:08 GMT",
        "Server": [
          "Windows-Azure-File/1.0",
          "Microsoft-HTTPAPI/2.0"
        ],
        "x-ms-client-request-id": "09a24e96-308c-67a0-14f3-6b245d20682b",
        "x-ms-file-attributes": "Archive",
        "x-ms-file-change-time": "2021-08-23T18:39:08.8701969Z",
        "x-ms-file-creation-time": "2021-08-23T18:39:08.8701969Z",
        "x-ms-file-id": "11529285414812647424",
        "x-ms-file-last-write-time": "2021-08-23T18:39:08.8701969Z",
        "x-ms-file-parent-id": "13835128424026341376",
        "x-ms-file-permission-key": "4010187179898695473*11459378189709739967",
        "x-ms-lease-state": "available",
        "x-ms-lease-status": "unlocked",
        "x-ms-request-id": "05165971-901a-0009-254e-989f11000000",
        "x-ms-server-encrypted": "true",
        "x-ms-type": "File",
        "x-ms-version": "2020-12-06"
      },
      "ResponseBody": "bX7QlZZ20GE48RujLkLcvhGM\u002BI9FDR6BKfzzCTt4f5H6p1YfcggJCzPnpimsWawtbce2qa3W1mBgT2uZgsYlwHGKqIbrvEsIg\u002B1cXWb01c9PxptzwdbjI9H2vyOcb4hswua3IrAmQbB8ribAenj5a3qcSrsrsf\u002BbpoW19f0naxM="
    },
    {
      "RequestUri": "http://seanmcccanary3.file.core.windows.net/test-share-cdeb3e09-264a-fbce-a276-1bb516e4e6f4/test-directory-f9013dae-ad84-60a5-6a90-8c2e4709241e/test-file-7a55de67-70a5-f807-5859-4100d7488c25",
      "RequestMethod": "GET",
      "RequestHeaders": {
        "Accept": "application/xml",
        "Authorization": "Sanitized",
        "User-Agent": [
          "azsdk-net-Storage.Files.Shares/12.8.0-alpha.20210820.1",
          "(.NET Core 3.1.18; Microsoft Windows 10.0.19043)"
        ],
        "x-ms-client-request-id": "f4fafb36-afe1-e79a-0939-dec2e942d719",
        "x-ms-date": "Mon, 23 Aug 2021 18:39:09 GMT",
        "x-ms-range": "bytes=478-605",
        "x-ms-return-client-request-id": "true",
        "x-ms-version": "2020-12-06"
      },
      "RequestBody": null,
      "StatusCode": 206,
      "ResponseHeaders": {
        "Accept-Ranges": "bytes",
        "Content-Length": "128",
        "Content-Range": "bytes 478-605/1024",
        "Content-Type": "application/octet-stream",
        "Date": "Mon, 23 Aug 2021 18:39:09 GMT",
        "ETag": "\u00220x8D966654B3886BA\u0022",
        "Last-Modified": "Mon, 23 Aug 2021 18:39:08 GMT",
        "Server": [
          "Windows-Azure-File/1.0",
          "Microsoft-HTTPAPI/2.0"
        ],
        "x-ms-client-request-id": "f4fafb36-afe1-e79a-0939-dec2e942d719",
        "x-ms-file-attributes": "Archive",
        "x-ms-file-change-time": "2021-08-23T18:39:08.8701969Z",
        "x-ms-file-creation-time": "2021-08-23T18:39:08.8701969Z",
        "x-ms-file-id": "11529285414812647424",
        "x-ms-file-last-write-time": "2021-08-23T18:39:08.8701969Z",
        "x-ms-file-parent-id": "13835128424026341376",
        "x-ms-file-permission-key": "4010187179898695473*11459378189709739967",
        "x-ms-lease-state": "available",
        "x-ms-lease-status": "unlocked",
        "x-ms-request-id": "05165975-901a-0009-294e-989f11000000",
        "x-ms-server-encrypted": "true",
        "x-ms-type": "File",
        "x-ms-version": "2020-12-06"
      },
      "ResponseBody": "Ze\u002BbgD2yHymF6vcTryOoWPxTqQAlzEEQ5xt7K3FMs1RCElqL3Xgux3wgNkC67OuD3Fz4qn5r7piti5kiN/O4ODej0J3IHXuDJOKEBZUBVvsv908UVAjW1yTB3lLfDI\u002BJZ/0IFhtOu77gdIWc5\u002BkCqzSe8kCko\u002BQvzfl4Bj4ppBg="
    },
    {
      "RequestUri": "http://seanmcccanary3.file.core.windows.net/test-share-cdeb3e09-264a-fbce-a276-1bb516e4e6f4/test-directory-f9013dae-ad84-60a5-6a90-8c2e4709241e/test-file-7a55de67-70a5-f807-5859-4100d7488c25",
      "RequestMethod": "GET",
      "RequestHeaders": {
        "Accept": "application/xml",
        "Authorization": "Sanitized",
        "User-Agent": [
          "azsdk-net-Storage.Files.Shares/12.8.0-alpha.20210820.1",
          "(.NET Core 3.1.18; Microsoft Windows 10.0.19043)"
        ],
        "x-ms-client-request-id": "62ede73c-7426-ff49-a75e-7384aca21c81",
        "x-ms-date": "Mon, 23 Aug 2021 18:39:09 GMT",
        "x-ms-range": "bytes=606-733",
        "x-ms-return-client-request-id": "true",
        "x-ms-version": "2020-12-06"
      },
      "RequestBody": null,
      "StatusCode": 206,
      "ResponseHeaders": {
        "Accept-Ranges": "bytes",
        "Content-Length": "128",
        "Content-Range": "bytes 606-733/1024",
        "Content-Type": "application/octet-stream",
        "Date": "Mon, 23 Aug 2021 18:39:09 GMT",
        "ETag": "\u00220x8D966654B3886BA\u0022",
        "Last-Modified": "Mon, 23 Aug 2021 18:39:08 GMT",
        "Server": [
          "Windows-Azure-File/1.0",
          "Microsoft-HTTPAPI/2.0"
        ],
        "x-ms-client-request-id": "62ede73c-7426-ff49-a75e-7384aca21c81",
        "x-ms-file-attributes": "Archive",
        "x-ms-file-change-time": "2021-08-23T18:39:08.8701969Z",
        "x-ms-file-creation-time": "2021-08-23T18:39:08.8701969Z",
        "x-ms-file-id": "11529285414812647424",
        "x-ms-file-last-write-time": "2021-08-23T18:39:08.8701969Z",
        "x-ms-file-parent-id": "13835128424026341376",
        "x-ms-file-permission-key": "4010187179898695473*11459378189709739967",
        "x-ms-lease-state": "available",
        "x-ms-lease-status": "unlocked",
        "x-ms-request-id": "05165977-901a-0009-2b4e-989f11000000",
        "x-ms-server-encrypted": "true",
        "x-ms-type": "File",
        "x-ms-version": "2020-12-06"
      },
      "ResponseBody": "UvqdmPk/3\u002BA8kDPfgjnvO74yHUAZT\u002BTDGNlJIda0gLfPbUnsS2qy9b4SAxNwBayTCT1HDAtk/wIW2X8f9b4KhxB8DxXvA\u002B9UfyiBB0vQUxMstheYbXOsa21G1XLqkv//B3wD9PWXowZN84zj4vi3RYVs8z\u002BncRqcz6SnqC59ae0="
    },
    {
      "RequestUri": "http://seanmcccanary3.file.core.windows.net/test-share-cdeb3e09-264a-fbce-a276-1bb516e4e6f4/test-directory-f9013dae-ad84-60a5-6a90-8c2e4709241e/test-file-7a55de67-70a5-f807-5859-4100d7488c25",
      "RequestMethod": "GET",
      "RequestHeaders": {
        "Accept": "application/xml",
        "Authorization": "Sanitized",
        "User-Agent": [
          "azsdk-net-Storage.Files.Shares/12.8.0-alpha.20210820.1",
          "(.NET Core 3.1.18; Microsoft Windows 10.0.19043)"
        ],
        "x-ms-client-request-id": "02858afa-7455-51f3-014e-0c9594016046",
        "x-ms-date": "Mon, 23 Aug 2021 18:39:09 GMT",
        "x-ms-range": "bytes=734-861",
        "x-ms-return-client-request-id": "true",
        "x-ms-version": "2020-12-06"
      },
      "RequestBody": null,
      "StatusCode": 206,
      "ResponseHeaders": {
        "Accept-Ranges": "bytes",
        "Content-Length": "128",
        "Content-Range": "bytes 734-861/1024",
        "Content-Type": "application/octet-stream",
        "Date": "Mon, 23 Aug 2021 18:39:09 GMT",
        "ETag": "\u00220x8D966654B3886BA\u0022",
        "Last-Modified": "Mon, 23 Aug 2021 18:39:08 GMT",
        "Server": [
          "Windows-Azure-File/1.0",
          "Microsoft-HTTPAPI/2.0"
        ],
        "x-ms-client-request-id": "02858afa-7455-51f3-014e-0c9594016046",
        "x-ms-file-attributes": "Archive",
        "x-ms-file-change-time": "2021-08-23T18:39:08.8701969Z",
        "x-ms-file-creation-time": "2021-08-23T18:39:08.8701969Z",
        "x-ms-file-id": "11529285414812647424",
        "x-ms-file-last-write-time": "2021-08-23T18:39:08.8701969Z",
        "x-ms-file-parent-id": "13835128424026341376",
        "x-ms-file-permission-key": "4010187179898695473*11459378189709739967",
        "x-ms-lease-state": "available",
        "x-ms-lease-status": "unlocked",
        "x-ms-request-id": "0516597b-901a-0009-2f4e-989f11000000",
        "x-ms-server-encrypted": "true",
        "x-ms-type": "File",
        "x-ms-version": "2020-12-06"
      },
      "ResponseBody": "KIH/z81fHZQSEUt558iIdY\u002BQ7H6fwFiWYmckUe/62M\u002BJn7pg\u002BOd4Jk5eLJYloLQGGzIZnZHqTWgpaW1lO8ykFzh770gOKHynF8UwQJPCcMGyHTa94To\u002Bn1FSN496E\u002BqBuRRdqrBr\u002BPK1cYbLuQzUZ/irsh6W5zb\u002BPFD3u/HsLQQ="
    },
    {
      "RequestUri": "http://seanmcccanary3.file.core.windows.net/test-share-cdeb3e09-264a-fbce-a276-1bb516e4e6f4/test-directory-f9013dae-ad84-60a5-6a90-8c2e4709241e/test-file-7a55de67-70a5-f807-5859-4100d7488c25",
      "RequestMethod": "GET",
      "RequestHeaders": {
        "Accept": "application/xml",
        "Authorization": "Sanitized",
        "User-Agent": [
          "azsdk-net-Storage.Files.Shares/12.8.0-alpha.20210820.1",
          "(.NET Core 3.1.18; Microsoft Windows 10.0.19043)"
        ],
        "x-ms-client-request-id": "218aabe0-191c-c02c-ba45-da25f7fa9a72",
        "x-ms-date": "Mon, 23 Aug 2021 18:39:09 GMT",
        "x-ms-range": "bytes=862-989",
        "x-ms-return-client-request-id": "true",
        "x-ms-version": "2020-12-06"
      },
      "RequestBody": null,
      "StatusCode": 206,
      "ResponseHeaders": {
        "Accept-Ranges": "bytes",
        "Content-Length": "128",
        "Content-Range": "bytes 862-989/1024",
        "Content-Type": "application/octet-stream",
        "Date": "Mon, 23 Aug 2021 18:39:09 GMT",
        "ETag": "\u00220x8D966654B3886BA\u0022",
        "Last-Modified": "Mon, 23 Aug 2021 18:39:08 GMT",
        "Server": [
          "Windows-Azure-File/1.0",
          "Microsoft-HTTPAPI/2.0"
        ],
        "x-ms-client-request-id": "218aabe0-191c-c02c-ba45-da25f7fa9a72",
        "x-ms-file-attributes": "Archive",
        "x-ms-file-change-time": "2021-08-23T18:39:08.8701969Z",
        "x-ms-file-creation-time": "2021-08-23T18:39:08.8701969Z",
        "x-ms-file-id": "11529285414812647424",
        "x-ms-file-last-write-time": "2021-08-23T18:39:08.8701969Z",
        "x-ms-file-parent-id": "13835128424026341376",
        "x-ms-file-permission-key": "4010187179898695473*11459378189709739967",
        "x-ms-lease-state": "available",
        "x-ms-lease-status": "unlocked",
        "x-ms-request-id": "0516597c-901a-0009-304e-989f11000000",
        "x-ms-server-encrypted": "true",
        "x-ms-type": "File",
        "x-ms-version": "2020-12-06"
      },
      "ResponseBody": "266Hf2TFEUYkQwdws3PlRH3Pl89gzOvS3l5tX3Q8AclDgvALhVUCMppr\u002BVPfxUvJa7I\u002BIVVepA7DtKAGWLHS50E\u002BLTGC2r4ozGQ09NKX8hgTo/TC/t9z5d3hR9G0/NrpmRERoJgZR5HzFVXxKbA7K8KI8rS8EOlhy0dToZLtdM8="
    },
    {
      "RequestUri": "http://seanmcccanary3.file.core.windows.net/test-share-cdeb3e09-264a-fbce-a276-1bb516e4e6f4/test-directory-f9013dae-ad84-60a5-6a90-8c2e4709241e/test-file-7a55de67-70a5-f807-5859-4100d7488c25",
      "RequestMethod": "GET",
      "RequestHeaders": {
        "Accept": "application/xml",
        "Authorization": "Sanitized",
        "User-Agent": [
          "azsdk-net-Storage.Files.Shares/12.8.0-alpha.20210820.1",
          "(.NET Core 3.1.18; Microsoft Windows 10.0.19043)"
        ],
        "x-ms-client-request-id": "e8b580b9-3f76-662a-9689-006588ba425c",
        "x-ms-date": "Mon, 23 Aug 2021 18:39:09 GMT",
        "x-ms-range": "bytes=990-1117",
        "x-ms-return-client-request-id": "true",
        "x-ms-version": "2020-12-06"
      },
      "RequestBody": null,
      "StatusCode": 206,
      "ResponseHeaders": {
        "Accept-Ranges": "bytes",
        "Content-Length": "34",
        "Content-Range": "bytes 990-1023/1024",
        "Content-Type": "application/octet-stream",
        "Date": "Mon, 23 Aug 2021 18:39:09 GMT",
        "ETag": "\u00220x8D966654B3886BA\u0022",
        "Last-Modified": "Mon, 23 Aug 2021 18:39:08 GMT",
        "Server": [
          "Windows-Azure-File/1.0",
          "Microsoft-HTTPAPI/2.0"
        ],
        "x-ms-client-request-id": "e8b580b9-3f76-662a-9689-006588ba425c",
        "x-ms-file-attributes": "Archive",
        "x-ms-file-change-time": "2021-08-23T18:39:08.8701969Z",
        "x-ms-file-creation-time": "2021-08-23T18:39:08.8701969Z",
        "x-ms-file-id": "11529285414812647424",
        "x-ms-file-last-write-time": "2021-08-23T18:39:08.8701969Z",
        "x-ms-file-parent-id": "13835128424026341376",
        "x-ms-file-permission-key": "4010187179898695473*11459378189709739967",
        "x-ms-lease-state": "available",
        "x-ms-lease-status": "unlocked",
        "x-ms-request-id": "05165980-901a-0009-344e-989f11000000",
        "x-ms-server-encrypted": "true",
        "x-ms-type": "File",
        "x-ms-version": "2020-12-06"
      },
      "ResponseBody": "iUtawYZRgPpcY87pioK7LaUcDywKJSyJKK/VUMWm/gaghQ=="
    },
    {
      "RequestUri": "http://seanmcccanary3.file.core.windows.net/test-share-cdeb3e09-264a-fbce-a276-1bb516e4e6f4?restype=share",
      "RequestMethod": "DELETE",
      "RequestHeaders": {
        "Accept": "application/xml",
        "Authorization": "Sanitized",
        "traceparent": "00-728ad36cd4cf3a4987b2b3bea6c496da-d1102074214fa74b-00",
        "User-Agent": [
          "azsdk-net-Storage.Files.Shares/12.8.0-alpha.20210820.1",
          "(.NET Core 3.1.18; Microsoft Windows 10.0.19043)"
        ],
        "x-ms-client-request-id": "776cdc5d-b145-4efb-995f-1047c1b60df0",
        "x-ms-date": "Mon, 23 Aug 2021 18:39:09 GMT",
        "x-ms-delete-snapshots": "include",
        "x-ms-return-client-request-id": "true",
        "x-ms-version": "2020-12-06"
      },
      "RequestBody": null,
      "StatusCode": 202,
      "ResponseHeaders": {
        "Content-Length": "0",
        "Date": "Mon, 23 Aug 2021 18:39:09 GMT",
        "Server": [
          "Windows-Azure-File/1.0",
          "Microsoft-HTTPAPI/2.0"
        ],
        "x-ms-client-request-id": "776cdc5d-b145-4efb-995f-1047c1b60df0",
<<<<<<< HEAD
        "x-ms-request-id": "05165982-901a-0009-364e-989f11000000",
        "x-ms-version": "2020-10-02"
=======
        "x-ms-request-id": "f571dfcf-601a-0050-7c19-f41892000000",
        "x-ms-version": "2020-12-06"
>>>>>>> 76e66c80
      },
      "ResponseBody": []
    }
  ],
  "Variables": {
    "RandomSeed": "1721474017",
    "Storage_TestConfigDefault": "ProductionTenant\nseanmcccanary3\nU2FuaXRpemVk\nhttp://seanmcccanary3.blob.core.windows.net\nhttp://seanmcccanary3.file.core.windows.net\nhttp://seanmcccanary3.queue.core.windows.net\nhttp://seanmcccanary3.table.core.windows.net\n\n\n\n\nhttp://seanmcccanary3-secondary.blob.core.windows.net\nhttp://seanmcccanary3-secondary.file.core.windows.net\nhttp://seanmcccanary3-secondary.queue.core.windows.net\nhttp://seanmcccanary3-secondary.table.core.windows.net\n\nSanitized\n\n\nCloud\nBlobEndpoint=http://seanmcccanary3.blob.core.windows.net/;QueueEndpoint=http://seanmcccanary3.queue.core.windows.net/;FileEndpoint=http://seanmcccanary3.file.core.windows.net/;BlobSecondaryEndpoint=http://seanmcccanary3-secondary.blob.core.windows.net/;QueueSecondaryEndpoint=http://seanmcccanary3-secondary.queue.core.windows.net/;FileSecondaryEndpoint=http://seanmcccanary3-secondary.file.core.windows.net/;AccountName=seanmcccanary3;AccountKey=Kg==;\n[encryption scope]\n\n"
  }
}<|MERGE_RESOLUTION|>--- conflicted
+++ resolved
@@ -1,18 +1,18 @@
-{
+﻿{
   "Entries": [
     {
-      "RequestUri": "http://seanmcccanary3.file.core.windows.net/test-share-cdeb3e09-264a-fbce-a276-1bb516e4e6f4?restype=share",
+      "RequestUri": "https://seanmcccanary3.file.core.windows.net/test-share-cdeb3e09-264a-fbce-a276-1bb516e4e6f4?restype=share",
       "RequestMethod": "PUT",
       "RequestHeaders": {
         "Accept": "application/xml",
         "Authorization": "Sanitized",
-        "traceparent": "00-52917e1d3ce8e7448353c342bf7f5401-ff88e602967b4a4e-00",
-        "User-Agent": [
-          "azsdk-net-Storage.Files.Shares/12.8.0-alpha.20210820.1",
-          "(.NET Core 3.1.18; Microsoft Windows 10.0.19043)"
+        "traceparent": "00-2eecc18c89d255449365479d3e189aa0-e2d493480ef53e40-00",
+        "User-Agent": [
+          "azsdk-net-Storage.Files.Shares/12.7.0-alpha.20210126.1",
+          "(.NET 5.0.2; Microsoft Windows 10.0.19042)"
         ],
         "x-ms-client-request-id": "ad293d24-2f35-881d-a618-3cd78bab6033",
-        "x-ms-date": "Mon, 23 Aug 2021 18:39:08 GMT",
+        "x-ms-date": "Tue, 26 Jan 2021 19:31:22 GMT",
         "x-ms-return-client-request-id": "true",
         "x-ms-version": "2020-12-06"
       },
@@ -20,37 +20,32 @@
       "StatusCode": 201,
       "ResponseHeaders": {
         "Content-Length": "0",
-        "Date": "Mon, 23 Aug 2021 18:39:08 GMT",
-        "ETag": "\u00220x8D966654B197656\u0022",
-        "Last-Modified": "Mon, 23 Aug 2021 18:39:08 GMT",
+        "Date": "Tue, 26 Jan 2021 19:31:20 GMT",
+        "ETag": "\"0x8D8C230F639A44F\"",
+        "Last-Modified": "Tue, 26 Jan 2021 19:31:21 GMT",
         "Server": [
           "Windows-Azure-File/1.0",
           "Microsoft-HTTPAPI/2.0"
         ],
         "x-ms-client-request-id": "ad293d24-2f35-881d-a618-3cd78bab6033",
-<<<<<<< HEAD
-        "x-ms-request-id": "05165952-901a-0009-074e-989f11000000",
-        "x-ms-version": "2020-10-02"
-=======
         "x-ms-request-id": "f571dfbb-601a-0050-6d19-f41892000000",
         "x-ms-version": "2020-12-06"
->>>>>>> 76e66c80
       },
       "ResponseBody": []
     },
     {
-      "RequestUri": "http://seanmcccanary3.file.core.windows.net/test-share-cdeb3e09-264a-fbce-a276-1bb516e4e6f4/test-directory-f9013dae-ad84-60a5-6a90-8c2e4709241e?restype=directory",
+      "RequestUri": "https://seanmcccanary3.file.core.windows.net/test-share-cdeb3e09-264a-fbce-a276-1bb516e4e6f4/test-directory-f9013dae-ad84-60a5-6a90-8c2e4709241e?restype=directory",
       "RequestMethod": "PUT",
       "RequestHeaders": {
         "Accept": "application/xml",
         "Authorization": "Sanitized",
-        "traceparent": "00-25f0a5ef39326d42a8ed57b6c6fcfed9-8ad876b71b27cb46-00",
-        "User-Agent": [
-          "azsdk-net-Storage.Files.Shares/12.8.0-alpha.20210820.1",
-          "(.NET Core 3.1.18; Microsoft Windows 10.0.19043)"
+        "traceparent": "00-54c2998ba869c242be3b3a0dd32fb287-9672f34cd069b545-00",
+        "User-Agent": [
+          "azsdk-net-Storage.Files.Shares/12.7.0-alpha.20210126.1",
+          "(.NET 5.0.2; Microsoft Windows 10.0.19042)"
         ],
         "x-ms-client-request-id": "9916abbb-5782-77fb-98c8-43a5a2ef419c",
-        "x-ms-date": "Mon, 23 Aug 2021 18:39:08 GMT",
+        "x-ms-date": "Tue, 26 Jan 2021 19:31:22 GMT",
         "x-ms-file-attributes": "None",
         "x-ms-file-creation-time": "Now",
         "x-ms-file-last-write-time": "Now",
@@ -62,41 +57,41 @@
       "StatusCode": 201,
       "ResponseHeaders": {
         "Content-Length": "0",
-        "Date": "Mon, 23 Aug 2021 18:39:08 GMT",
-        "ETag": "\u00220x8D966654B23C93F\u0022",
-        "Last-Modified": "Mon, 23 Aug 2021 18:39:08 GMT",
+        "Date": "Tue, 26 Jan 2021 19:31:20 GMT",
+        "ETag": "\"0x8D8C230F6456870\"",
+        "Last-Modified": "Tue, 26 Jan 2021 19:31:21 GMT",
         "Server": [
           "Windows-Azure-File/1.0",
           "Microsoft-HTTPAPI/2.0"
         ],
         "x-ms-client-request-id": "9916abbb-5782-77fb-98c8-43a5a2ef419c",
         "x-ms-file-attributes": "Directory",
-        "x-ms-file-change-time": "2021-08-23T18:39:08.8002367Z",
-        "x-ms-file-creation-time": "2021-08-23T18:39:08.8002367Z",
+        "x-ms-file-change-time": "2021-01-26T19:31:21.8887792Z",
+        "x-ms-file-creation-time": "2021-01-26T19:31:21.8887792Z",
         "x-ms-file-id": "13835128424026341376",
-        "x-ms-file-last-write-time": "2021-08-23T18:39:08.8002367Z",
+        "x-ms-file-last-write-time": "2021-01-26T19:31:21.8887792Z",
         "x-ms-file-parent-id": "0",
         "x-ms-file-permission-key": "17860367565182308406*11459378189709739967",
-        "x-ms-request-id": "05165958-901a-0009-0c4e-989f11000000",
+        "x-ms-request-id": "f571dfbe-601a-0050-6e19-f41892000000",
         "x-ms-request-server-encrypted": "true",
         "x-ms-version": "2020-12-06"
       },
       "ResponseBody": []
     },
     {
-      "RequestUri": "http://seanmcccanary3.file.core.windows.net/test-share-cdeb3e09-264a-fbce-a276-1bb516e4e6f4/test-directory-f9013dae-ad84-60a5-6a90-8c2e4709241e/test-file-7a55de67-70a5-f807-5859-4100d7488c25",
+      "RequestUri": "https://seanmcccanary3.file.core.windows.net/test-share-cdeb3e09-264a-fbce-a276-1bb516e4e6f4/test-directory-f9013dae-ad84-60a5-6a90-8c2e4709241e/test-file-7a55de67-70a5-f807-5859-4100d7488c25",
       "RequestMethod": "PUT",
       "RequestHeaders": {
         "Accept": "application/xml",
         "Authorization": "Sanitized",
-        "traceparent": "00-cee264dfeb441f438225033748f54bb2-9f1b5c61b025fc4b-00",
-        "User-Agent": [
-          "azsdk-net-Storage.Files.Shares/12.8.0-alpha.20210820.1",
-          "(.NET Core 3.1.18; Microsoft Windows 10.0.19043)"
+        "traceparent": "00-fa7860fe167aac409f9ef6cb118df6e8-8bbe5a42a3c8254c-00",
+        "User-Agent": [
+          "azsdk-net-Storage.Files.Shares/12.7.0-alpha.20210126.1",
+          "(.NET 5.0.2; Microsoft Windows 10.0.19042)"
         ],
         "x-ms-client-request-id": "dd1b0548-2bd8-9e76-2411-cdd34828d88c",
         "x-ms-content-length": "1024",
-        "x-ms-date": "Mon, 23 Aug 2021 18:39:08 GMT",
+        "x-ms-date": "Tue, 26 Jan 2021 19:31:22 GMT",
         "x-ms-file-attributes": "None",
         "x-ms-file-creation-time": "Now",
         "x-ms-file-last-write-time": "Now",
@@ -109,79 +104,79 @@
       "StatusCode": 201,
       "ResponseHeaders": {
         "Content-Length": "0",
-        "Date": "Mon, 23 Aug 2021 18:39:08 GMT",
-        "ETag": "\u00220x8D966654B2E7611\u0022",
-        "Last-Modified": "Mon, 23 Aug 2021 18:39:08 GMT",
+        "Date": "Tue, 26 Jan 2021 19:31:21 GMT",
+        "ETag": "\"0x8D8C230F64FA37F\"",
+        "Last-Modified": "Tue, 26 Jan 2021 19:31:21 GMT",
         "Server": [
           "Windows-Azure-File/1.0",
           "Microsoft-HTTPAPI/2.0"
         ],
         "x-ms-client-request-id": "dd1b0548-2bd8-9e76-2411-cdd34828d88c",
         "x-ms-file-attributes": "Archive",
-        "x-ms-file-change-time": "2021-08-23T18:39:08.8701969Z",
-        "x-ms-file-creation-time": "2021-08-23T18:39:08.8701969Z",
-        "x-ms-file-id": "11529285414812647424",
-        "x-ms-file-last-write-time": "2021-08-23T18:39:08.8701969Z",
-        "x-ms-file-parent-id": "13835128424026341376",
-        "x-ms-file-permission-key": "4010187179898695473*11459378189709739967",
-        "x-ms-request-id": "0516595c-901a-0009-104e-989f11000000",
+        "x-ms-file-change-time": "2021-01-26T19:31:21.9558271Z",
+        "x-ms-file-creation-time": "2021-01-26T19:31:21.9558271Z",
+        "x-ms-file-id": "11529285414812647424",
+        "x-ms-file-last-write-time": "2021-01-26T19:31:21.9558271Z",
+        "x-ms-file-parent-id": "13835128424026341376",
+        "x-ms-file-permission-key": "4010187179898695473*11459378189709739967",
+        "x-ms-request-id": "f571dfc0-601a-0050-6f19-f41892000000",
         "x-ms-request-server-encrypted": "true",
         "x-ms-version": "2020-12-06"
       },
       "ResponseBody": []
     },
     {
-      "RequestUri": "http://seanmcccanary3.file.core.windows.net/test-share-cdeb3e09-264a-fbce-a276-1bb516e4e6f4/test-directory-f9013dae-ad84-60a5-6a90-8c2e4709241e/test-file-7a55de67-70a5-f807-5859-4100d7488c25?comp=range",
+      "RequestUri": "https://seanmcccanary3.file.core.windows.net/test-share-cdeb3e09-264a-fbce-a276-1bb516e4e6f4/test-directory-f9013dae-ad84-60a5-6a90-8c2e4709241e/test-file-7a55de67-70a5-f807-5859-4100d7488c25?comp=range",
       "RequestMethod": "PUT",
       "RequestHeaders": {
         "Accept": "application/xml",
         "Authorization": "Sanitized",
         "Content-Length": "1024",
         "Content-Type": "application/octet-stream",
-        "traceparent": "00-95ac60276efbcf4c9214bc3befa9d7fd-ac74ec5186029f44-00",
-        "User-Agent": [
-          "azsdk-net-Storage.Files.Shares/12.8.0-alpha.20210820.1",
-          "(.NET Core 3.1.18; Microsoft Windows 10.0.19043)"
+        "traceparent": "00-b9fe0d1bf0b09e47b58fc0b1ec768c16-d1ca17b4d1e5e746-00",
+        "User-Agent": [
+          "azsdk-net-Storage.Files.Shares/12.7.0-alpha.20210126.1",
+          "(.NET 5.0.2; Microsoft Windows 10.0.19042)"
         ],
         "x-ms-client-request-id": "d2b779f4-af2d-cf4d-ff3f-23b4974c8870",
-        "x-ms-date": "Mon, 23 Aug 2021 18:39:08 GMT",
+        "x-ms-date": "Tue, 26 Jan 2021 19:31:22 GMT",
         "x-ms-range": "bytes=0-1023",
         "x-ms-return-client-request-id": "true",
         "x-ms-version": "2020-12-06",
         "x-ms-write": "update"
       },
-      "RequestBody": "9B6w8BmIeHV\u002BVu11AS70bcD3cpzzipvPnxpA8vUZCBvNDoJOTN97MzOhGytphXVp1Nblq32lqWmC4VD/SIV/ZU7SqPKspiDgez5oUW9wZhmk1h4fNF2dKGUYy2uPe\u002ButIrXdlt2DvC21BC8\u002BPFj6Eno3W3FmXzHwNX\u002BNlNq1Uf9Tui65ks87IBnwai8tXuwMHrnwVyB6R8KD7GFe9ihS/7Mw64EpQH\u002Br/DpXdfUBw9aTgHYhxfne2XNsNaVu3CrxnWt8/XNq4905RVrmItHNgSmLy3ayMTm5URIOvQraPB8PZteJhcZiKJyY54Cf\u002BLainrN84xGzPmwxwqtgXCbSXwg71rz5RPxiKKPZGkm4Gllbax9WXVkOWyhrV8MaAst2xoh4YyH6qVq3Gbtu2iQieahSBfAHewKvLXqTjew4SCbXY1PBQLY3YcLEnkOdoIEESN4ax/zab0qGyDamZhttftCVlnbQYTjxG6MuQty\u002BEYz4j0UNHoEp/PMJO3h/kfqnVh9yCAkLM\u002BemKaxZrC1tx7aprdbWYGBPa5mCxiXAcYqohuu8SwiD7VxdZvTVz0/Gm3PB1uMj0fa/I5xviGzC5rcisCZBsHyuJsB6ePlrepxKuyux/5umhbX1/SdrE2Xvm4A9sh8pher3E68jqFj8U6kAJcxBEOcbeytxTLNUQhJai914Lsd8IDZAuuzrg9xc\u002BKp\u002Ba\u002B6YrYuZIjfzuDg3o9CdyB17gyTihAWVAVb7L/dPFFQI1tckwd5S3wyPiWf9CBYbTru\u002B4HSFnOfpAqs0nvJApKPkL835eAY\u002BKaQYUvqdmPk/3\u002BA8kDPfgjnvO74yHUAZT\u002BTDGNlJIda0gLfPbUnsS2qy9b4SAxNwBayTCT1HDAtk/wIW2X8f9b4KhxB8DxXvA\u002B9UfyiBB0vQUxMstheYbXOsa21G1XLqkv//B3wD9PWXowZN84zj4vi3RYVs8z\u002BncRqcz6SnqC59ae0ogf/PzV8dlBIRS3nnyIh1j5Dsfp/AWJZiZyRR7/rYz4mfumD453gmTl4sliWgtAYbMhmdkepNaClpbWU7zKQXOHvvSA4ofKcXxTBAk8JwwbIdNr3hOj6fUVI3j3oT6oG5FF2qsGv48rVxhsu5DNRn\u002BKuyHpbnNv48UPe78ewtBNuuh39kxRFGJEMHcLNz5UR9z5fPYMzr0t5ebV90PAHJQ4LwC4VVAjKaa/lT38VLyWuyPiFVXqQOw7SgBlix0udBPi0xgtq\u002BKMxkNPTSl/IYE6P0wv7fc\u002BXd4UfRtPza6ZkREaCYGUeR8xVV8SmwOyvCiPK0vBDpYctHU6GS7XTPiUtawYZRgPpcY87pioK7LaUcDywKJSyJKK/VUMWm/gaghQ==",
+      "RequestBody": "9B6w8BmIeHV+Vu11AS70bcD3cpzzipvPnxpA8vUZCBvNDoJOTN97MzOhGytphXVp1Nblq32lqWmC4VD/SIV/ZU7SqPKspiDgez5oUW9wZhmk1h4fNF2dKGUYy2uPe+utIrXdlt2DvC21BC8+PFj6Eno3W3FmXzHwNX+NlNq1Uf9Tui65ks87IBnwai8tXuwMHrnwVyB6R8KD7GFe9ihS/7Mw64EpQH+r/DpXdfUBw9aTgHYhxfne2XNsNaVu3CrxnWt8/XNq4905RVrmItHNgSmLy3ayMTm5URIOvQraPB8PZteJhcZiKJyY54Cf+LainrN84xGzPmwxwqtgXCbSXwg71rz5RPxiKKPZGkm4Gllbax9WXVkOWyhrV8MaAst2xoh4YyH6qVq3Gbtu2iQieahSBfAHewKvLXqTjew4SCbXY1PBQLY3YcLEnkOdoIEESN4ax/zab0qGyDamZhttftCVlnbQYTjxG6MuQty+EYz4j0UNHoEp/PMJO3h/kfqnVh9yCAkLM+emKaxZrC1tx7aprdbWYGBPa5mCxiXAcYqohuu8SwiD7VxdZvTVz0/Gm3PB1uMj0fa/I5xviGzC5rcisCZBsHyuJsB6ePlrepxKuyux/5umhbX1/SdrE2Xvm4A9sh8pher3E68jqFj8U6kAJcxBEOcbeytxTLNUQhJai914Lsd8IDZAuuzrg9xc+Kp+a+6YrYuZIjfzuDg3o9CdyB17gyTihAWVAVb7L/dPFFQI1tckwd5S3wyPiWf9CBYbTru+4HSFnOfpAqs0nvJApKPkL835eAY+KaQYUvqdmPk/3+A8kDPfgjnvO74yHUAZT+TDGNlJIda0gLfPbUnsS2qy9b4SAxNwBayTCT1HDAtk/wIW2X8f9b4KhxB8DxXvA+9UfyiBB0vQUxMstheYbXOsa21G1XLqkv//B3wD9PWXowZN84zj4vi3RYVs8z+ncRqcz6SnqC59ae0ogf/PzV8dlBIRS3nnyIh1j5Dsfp/AWJZiZyRR7/rYz4mfumD453gmTl4sliWgtAYbMhmdkepNaClpbWU7zKQXOHvvSA4ofKcXxTBAk8JwwbIdNr3hOj6fUVI3j3oT6oG5FF2qsGv48rVxhsu5DNRn+KuyHpbnNv48UPe78ewtBNuuh39kxRFGJEMHcLNz5UR9z5fPYMzr0t5ebV90PAHJQ4LwC4VVAjKaa/lT38VLyWuyPiFVXqQOw7SgBlix0udBPi0xgtq+KMxkNPTSl/IYE6P0wv7fc+Xd4UfRtPza6ZkREaCYGUeR8xVV8SmwOyvCiPK0vBDpYctHU6GS7XTPiUtawYZRgPpcY87pioK7LaUcDywKJSyJKK/VUMWm/gaghQ==",
       "StatusCode": 201,
       "ResponseHeaders": {
         "Content-Length": "0",
         "Content-MD5": "JEm5LA2cNbARstNp1yFZZg==",
-        "Date": "Mon, 23 Aug 2021 18:39:08 GMT",
-        "ETag": "\u00220x8D966654B3886BA\u0022",
-        "Last-Modified": "Mon, 23 Aug 2021 18:39:08 GMT",
+        "Date": "Tue, 26 Jan 2021 19:31:21 GMT",
+        "ETag": "\"0x8D8C230F65C5005\"",
+        "Last-Modified": "Tue, 26 Jan 2021 19:31:22 GMT",
         "Server": [
           "Windows-Azure-File/1.0",
           "Microsoft-HTTPAPI/2.0"
         ],
         "x-ms-client-request-id": "d2b779f4-af2d-cf4d-ff3f-23b4974c8870",
-        "x-ms-request-id": "0516595d-901a-0009-114e-989f11000000",
+        "x-ms-request-id": "f571dfc1-601a-0050-7019-f41892000000",
         "x-ms-request-server-encrypted": "true",
         "x-ms-version": "2020-12-06"
       },
       "ResponseBody": []
     },
     {
-      "RequestUri": "http://seanmcccanary3.file.core.windows.net/test-share-cdeb3e09-264a-fbce-a276-1bb516e4e6f4/test-directory-f9013dae-ad84-60a5-6a90-8c2e4709241e/test-file-7a55de67-70a5-f807-5859-4100d7488c25",
+      "RequestUri": "https://seanmcccanary3.file.core.windows.net/test-share-cdeb3e09-264a-fbce-a276-1bb516e4e6f4/test-directory-f9013dae-ad84-60a5-6a90-8c2e4709241e/test-file-7a55de67-70a5-f807-5859-4100d7488c25",
       "RequestMethod": "HEAD",
       "RequestHeaders": {
         "Accept": "application/xml",
         "Authorization": "Sanitized",
-        "traceparent": "00-2989b6798bf000419571b701835bee65-88c2ded6dcd4f24b-00",
-        "User-Agent": [
-          "azsdk-net-Storage.Files.Shares/12.8.0-alpha.20210820.1",
-          "(.NET Core 3.1.18; Microsoft Windows 10.0.19043)"
+        "traceparent": "00-582ab645f66d39448cca10c54728e8b4-98428ffbfe274245-00",
+        "User-Agent": [
+          "azsdk-net-Storage.Files.Shares/12.7.0-alpha.20210126.1",
+          "(.NET 5.0.2; Microsoft Windows 10.0.19042)"
         ],
         "x-ms-client-request-id": "cede2b4d-0670-145e-51db-88e8340b6b73",
-        "x-ms-date": "Mon, 23 Aug 2021 18:39:08 GMT",
+        "x-ms-date": "Tue, 26 Jan 2021 19:31:22 GMT",
         "x-ms-return-client-request-id": "true",
         "x-ms-version": "2020-12-06"
       },
@@ -190,24 +185,25 @@
       "ResponseHeaders": {
         "Content-Length": "1024",
         "Content-Type": "application/octet-stream",
-        "Date": "Mon, 23 Aug 2021 18:39:08 GMT",
-        "ETag": "\u00220x8D966654B3886BA\u0022",
-        "Last-Modified": "Mon, 23 Aug 2021 18:39:08 GMT",
-        "Server": [
-          "Windows-Azure-File/1.0",
-          "Microsoft-HTTPAPI/2.0"
-        ],
+        "Date": "Tue, 26 Jan 2021 19:31:21 GMT",
+        "ETag": "\"0x8D8C230F65C5005\"",
+        "Last-Modified": "Tue, 26 Jan 2021 19:31:22 GMT",
+        "Server": [
+          "Windows-Azure-File/1.0",
+          "Microsoft-HTTPAPI/2.0"
+        ],
+        "Vary": "Origin",
         "x-ms-client-request-id": "cede2b4d-0670-145e-51db-88e8340b6b73",
         "x-ms-file-attributes": "Archive",
-        "x-ms-file-change-time": "2021-08-23T18:39:08.8701969Z",
-        "x-ms-file-creation-time": "2021-08-23T18:39:08.8701969Z",
-        "x-ms-file-id": "11529285414812647424",
-        "x-ms-file-last-write-time": "2021-08-23T18:39:08.8701969Z",
-        "x-ms-file-parent-id": "13835128424026341376",
-        "x-ms-file-permission-key": "4010187179898695473*11459378189709739967",
-        "x-ms-lease-state": "available",
-        "x-ms-lease-status": "unlocked",
-        "x-ms-request-id": "05165962-901a-0009-164e-989f11000000",
+        "x-ms-file-change-time": "2021-01-26T19:31:22.0388869Z",
+        "x-ms-file-creation-time": "2021-01-26T19:31:21.9558271Z",
+        "x-ms-file-id": "11529285414812647424",
+        "x-ms-file-last-write-time": "2021-01-26T19:31:22.0388869Z",
+        "x-ms-file-parent-id": "13835128424026341376",
+        "x-ms-file-permission-key": "4010187179898695473*11459378189709739967",
+        "x-ms-lease-state": "available",
+        "x-ms-lease-status": "unlocked",
+        "x-ms-request-id": "f571dfc2-601a-0050-7119-f41892000000",
         "x-ms-server-encrypted": "true",
         "x-ms-type": "File",
         "x-ms-version": "2020-12-06"
@@ -215,18 +211,19 @@
       "ResponseBody": []
     },
     {
-      "RequestUri": "http://seanmcccanary3.file.core.windows.net/test-share-cdeb3e09-264a-fbce-a276-1bb516e4e6f4/test-directory-f9013dae-ad84-60a5-6a90-8c2e4709241e/test-file-7a55de67-70a5-f807-5859-4100d7488c25",
-      "RequestMethod": "GET",
-      "RequestHeaders": {
-        "Accept": "application/xml",
-        "Authorization": "Sanitized",
-        "User-Agent": [
-          "azsdk-net-Storage.Files.Shares/12.8.0-alpha.20210820.1",
-          "(.NET Core 3.1.18; Microsoft Windows 10.0.19043)"
+      "RequestUri": "https://seanmcccanary3.file.core.windows.net/test-share-cdeb3e09-264a-fbce-a276-1bb516e4e6f4/test-directory-f9013dae-ad84-60a5-6a90-8c2e4709241e/test-file-7a55de67-70a5-f807-5859-4100d7488c25",
+      "RequestMethod": "GET",
+      "RequestHeaders": {
+        "Accept": "application/xml",
+        "Authorization": "Sanitized",
+        "User-Agent": [
+          "azsdk-net-Storage.Files.Shares/12.7.0-alpha.20210126.1",
+          "(.NET 5.0.2; Microsoft Windows 10.0.19042)"
         ],
         "x-ms-client-request-id": "6c66d694-ba6d-f7ff-9057-423054b7bc3a",
-        "x-ms-date": "Mon, 23 Aug 2021 18:39:09 GMT",
+        "x-ms-date": "Tue, 26 Jan 2021 19:31:22 GMT",
         "x-ms-range": "bytes=0-127",
+        "x-ms-range-get-content-md5": "false",
         "x-ms-return-client-request-id": "true",
         "x-ms-version": "2020-12-06"
       },
@@ -237,43 +234,45 @@
         "Content-Length": "128",
         "Content-Range": "bytes 0-127/1024",
         "Content-Type": "application/octet-stream",
-        "Date": "Mon, 23 Aug 2021 18:39:08 GMT",
-        "ETag": "\u00220x8D966654B3886BA\u0022",
-        "Last-Modified": "Mon, 23 Aug 2021 18:39:08 GMT",
-        "Server": [
-          "Windows-Azure-File/1.0",
-          "Microsoft-HTTPAPI/2.0"
-        ],
+        "Date": "Tue, 26 Jan 2021 19:31:21 GMT",
+        "ETag": "\"0x8D8C230F65C5005\"",
+        "Last-Modified": "Tue, 26 Jan 2021 19:31:22 GMT",
+        "Server": [
+          "Windows-Azure-File/1.0",
+          "Microsoft-HTTPAPI/2.0"
+        ],
+        "Vary": "Origin",
         "x-ms-client-request-id": "6c66d694-ba6d-f7ff-9057-423054b7bc3a",
         "x-ms-file-attributes": "Archive",
-        "x-ms-file-change-time": "2021-08-23T18:39:08.8701969Z",
-        "x-ms-file-creation-time": "2021-08-23T18:39:08.8701969Z",
-        "x-ms-file-id": "11529285414812647424",
-        "x-ms-file-last-write-time": "2021-08-23T18:39:08.8701969Z",
-        "x-ms-file-parent-id": "13835128424026341376",
-        "x-ms-file-permission-key": "4010187179898695473*11459378189709739967",
-        "x-ms-lease-state": "available",
-        "x-ms-lease-status": "unlocked",
-        "x-ms-request-id": "05165966-901a-0009-1a4e-989f11000000",
-        "x-ms-server-encrypted": "true",
-        "x-ms-type": "File",
-        "x-ms-version": "2020-12-06"
-      },
-      "ResponseBody": "9B6w8BmIeHV\u002BVu11AS70bcD3cpzzipvPnxpA8vUZCBvNDoJOTN97MzOhGytphXVp1Nblq32lqWmC4VD/SIV/ZU7SqPKspiDgez5oUW9wZhmk1h4fNF2dKGUYy2uPe\u002ButIrXdlt2DvC21BC8\u002BPFj6Eno3W3FmXzHwNX\u002BNlNq1Uf8="
-    },
-    {
-      "RequestUri": "http://seanmcccanary3.file.core.windows.net/test-share-cdeb3e09-264a-fbce-a276-1bb516e4e6f4/test-directory-f9013dae-ad84-60a5-6a90-8c2e4709241e/test-file-7a55de67-70a5-f807-5859-4100d7488c25",
-      "RequestMethod": "GET",
-      "RequestHeaders": {
-        "Accept": "application/xml",
-        "Authorization": "Sanitized",
-        "User-Agent": [
-          "azsdk-net-Storage.Files.Shares/12.8.0-alpha.20210820.1",
-          "(.NET Core 3.1.18; Microsoft Windows 10.0.19043)"
+        "x-ms-file-change-time": "2021-01-26T19:31:22.0388869Z",
+        "x-ms-file-creation-time": "2021-01-26T19:31:21.9558271Z",
+        "x-ms-file-id": "11529285414812647424",
+        "x-ms-file-last-write-time": "2021-01-26T19:31:22.0388869Z",
+        "x-ms-file-parent-id": "13835128424026341376",
+        "x-ms-file-permission-key": "4010187179898695473*11459378189709739967",
+        "x-ms-lease-state": "available",
+        "x-ms-lease-status": "unlocked",
+        "x-ms-request-id": "f571dfc3-601a-0050-7219-f41892000000",
+        "x-ms-server-encrypted": "true",
+        "x-ms-type": "File",
+        "x-ms-version": "2020-12-06"
+      },
+      "ResponseBody": "9B6w8BmIeHV+Vu11AS70bcD3cpzzipvPnxpA8vUZCBvNDoJOTN97MzOhGytphXVp1Nblq32lqWmC4VD/SIV/ZU7SqPKspiDgez5oUW9wZhmk1h4fNF2dKGUYy2uPe+utIrXdlt2DvC21BC8+PFj6Eno3W3FmXzHwNX+NlNq1Uf8="
+    },
+    {
+      "RequestUri": "https://seanmcccanary3.file.core.windows.net/test-share-cdeb3e09-264a-fbce-a276-1bb516e4e6f4/test-directory-f9013dae-ad84-60a5-6a90-8c2e4709241e/test-file-7a55de67-70a5-f807-5859-4100d7488c25",
+      "RequestMethod": "GET",
+      "RequestHeaders": {
+        "Accept": "application/xml",
+        "Authorization": "Sanitized",
+        "User-Agent": [
+          "azsdk-net-Storage.Files.Shares/12.7.0-alpha.20210126.1",
+          "(.NET 5.0.2; Microsoft Windows 10.0.19042)"
         ],
         "x-ms-client-request-id": "5d542f56-ffa4-4205-70d9-7214ec66c221",
-        "x-ms-date": "Mon, 23 Aug 2021 18:39:09 GMT",
+        "x-ms-date": "Tue, 26 Jan 2021 19:31:23 GMT",
         "x-ms-range": "bytes=128-255",
+        "x-ms-range-get-content-md5": "false",
         "x-ms-return-client-request-id": "true",
         "x-ms-version": "2020-12-06"
       },
@@ -284,43 +283,45 @@
         "Content-Length": "128",
         "Content-Range": "bytes 128-255/1024",
         "Content-Type": "application/octet-stream",
-        "Date": "Mon, 23 Aug 2021 18:39:09 GMT",
-        "ETag": "\u00220x8D966654B3886BA\u0022",
-        "Last-Modified": "Mon, 23 Aug 2021 18:39:08 GMT",
-        "Server": [
-          "Windows-Azure-File/1.0",
-          "Microsoft-HTTPAPI/2.0"
-        ],
+        "Date": "Tue, 26 Jan 2021 19:31:21 GMT",
+        "ETag": "\"0x8D8C230F65C5005\"",
+        "Last-Modified": "Tue, 26 Jan 2021 19:31:22 GMT",
+        "Server": [
+          "Windows-Azure-File/1.0",
+          "Microsoft-HTTPAPI/2.0"
+        ],
+        "Vary": "Origin",
         "x-ms-client-request-id": "5d542f56-ffa4-4205-70d9-7214ec66c221",
         "x-ms-file-attributes": "Archive",
-        "x-ms-file-change-time": "2021-08-23T18:39:08.8701969Z",
-        "x-ms-file-creation-time": "2021-08-23T18:39:08.8701969Z",
-        "x-ms-file-id": "11529285414812647424",
-        "x-ms-file-last-write-time": "2021-08-23T18:39:08.8701969Z",
-        "x-ms-file-parent-id": "13835128424026341376",
-        "x-ms-file-permission-key": "4010187179898695473*11459378189709739967",
-        "x-ms-lease-state": "available",
-        "x-ms-lease-status": "unlocked",
-        "x-ms-request-id": "0516596b-901a-0009-1f4e-989f11000000",
-        "x-ms-server-encrypted": "true",
-        "x-ms-type": "File",
-        "x-ms-version": "2020-12-06"
-      },
-      "ResponseBody": "U7ouuZLPOyAZ8GovLV7sDB658FcgekfCg\u002BxhXvYoUv\u002BzMOuBKUB/q/w6V3X1AcPWk4B2IcX53tlzbDWlbtwq8Z1rfP1zauPdOUVa5iLRzYEpi8t2sjE5uVESDr0K2jwfD2bXiYXGYiicmOeAn/i2op6zfOMRsz5sMcKrYFwm0l8="
-    },
-    {
-      "RequestUri": "http://seanmcccanary3.file.core.windows.net/test-share-cdeb3e09-264a-fbce-a276-1bb516e4e6f4/test-directory-f9013dae-ad84-60a5-6a90-8c2e4709241e/test-file-7a55de67-70a5-f807-5859-4100d7488c25",
-      "RequestMethod": "GET",
-      "RequestHeaders": {
-        "Accept": "application/xml",
-        "Authorization": "Sanitized",
-        "User-Agent": [
-          "azsdk-net-Storage.Files.Shares/12.8.0-alpha.20210820.1",
-          "(.NET Core 3.1.18; Microsoft Windows 10.0.19043)"
+        "x-ms-file-change-time": "2021-01-26T19:31:22.0388869Z",
+        "x-ms-file-creation-time": "2021-01-26T19:31:21.9558271Z",
+        "x-ms-file-id": "11529285414812647424",
+        "x-ms-file-last-write-time": "2021-01-26T19:31:22.0388869Z",
+        "x-ms-file-parent-id": "13835128424026341376",
+        "x-ms-file-permission-key": "4010187179898695473*11459378189709739967",
+        "x-ms-lease-state": "available",
+        "x-ms-lease-status": "unlocked",
+        "x-ms-request-id": "f571dfc4-601a-0050-7319-f41892000000",
+        "x-ms-server-encrypted": "true",
+        "x-ms-type": "File",
+        "x-ms-version": "2020-12-06"
+      },
+      "ResponseBody": "U7ouuZLPOyAZ8GovLV7sDB658FcgekfCg+xhXvYoUv+zMOuBKUB/q/w6V3X1AcPWk4B2IcX53tlzbDWlbtwq8Z1rfP1zauPdOUVa5iLRzYEpi8t2sjE5uVESDr0K2jwfD2bXiYXGYiicmOeAn/i2op6zfOMRsz5sMcKrYFwm0l8="
+    },
+    {
+      "RequestUri": "https://seanmcccanary3.file.core.windows.net/test-share-cdeb3e09-264a-fbce-a276-1bb516e4e6f4/test-directory-f9013dae-ad84-60a5-6a90-8c2e4709241e/test-file-7a55de67-70a5-f807-5859-4100d7488c25",
+      "RequestMethod": "GET",
+      "RequestHeaders": {
+        "Accept": "application/xml",
+        "Authorization": "Sanitized",
+        "User-Agent": [
+          "azsdk-net-Storage.Files.Shares/12.7.0-alpha.20210126.1",
+          "(.NET 5.0.2; Microsoft Windows 10.0.19042)"
         ],
         "x-ms-client-request-id": "24d9ebd2-5e63-ac95-a513-69fd34cd312d",
-        "x-ms-date": "Mon, 23 Aug 2021 18:39:09 GMT",
+        "x-ms-date": "Tue, 26 Jan 2021 19:31:23 GMT",
         "x-ms-range": "bytes=256-383",
+        "x-ms-range-get-content-md5": "false",
         "x-ms-return-client-request-id": "true",
         "x-ms-version": "2020-12-06"
       },
@@ -331,43 +332,45 @@
         "Content-Length": "128",
         "Content-Range": "bytes 256-383/1024",
         "Content-Type": "application/octet-stream",
-        "Date": "Mon, 23 Aug 2021 18:39:09 GMT",
-        "ETag": "\u00220x8D966654B3886BA\u0022",
-        "Last-Modified": "Mon, 23 Aug 2021 18:39:08 GMT",
-        "Server": [
-          "Windows-Azure-File/1.0",
-          "Microsoft-HTTPAPI/2.0"
-        ],
+        "Date": "Tue, 26 Jan 2021 19:31:21 GMT",
+        "ETag": "\"0x8D8C230F65C5005\"",
+        "Last-Modified": "Tue, 26 Jan 2021 19:31:22 GMT",
+        "Server": [
+          "Windows-Azure-File/1.0",
+          "Microsoft-HTTPAPI/2.0"
+        ],
+        "Vary": "Origin",
         "x-ms-client-request-id": "24d9ebd2-5e63-ac95-a513-69fd34cd312d",
         "x-ms-file-attributes": "Archive",
-        "x-ms-file-change-time": "2021-08-23T18:39:08.8701969Z",
-        "x-ms-file-creation-time": "2021-08-23T18:39:08.8701969Z",
-        "x-ms-file-id": "11529285414812647424",
-        "x-ms-file-last-write-time": "2021-08-23T18:39:08.8701969Z",
-        "x-ms-file-parent-id": "13835128424026341376",
-        "x-ms-file-permission-key": "4010187179898695473*11459378189709739967",
-        "x-ms-lease-state": "available",
-        "x-ms-lease-status": "unlocked",
-        "x-ms-request-id": "0516596c-901a-0009-204e-989f11000000",
-        "x-ms-server-encrypted": "true",
-        "x-ms-type": "File",
-        "x-ms-version": "2020-12-06"
-      },
-      "ResponseBody": "CDvWvPlE/GIoo9kaSbgaWVtrH1ZdWQ5bKGtXwxoCy3bGiHhjIfqpWrcZu27aJCJ5qFIF8Ad7Aq8tepON7DhIJtdjU8FAtjdhwsSeQ52ggQRI3hrH/NpvSobINqZmG21\u002B0JWWdtBhOPEboy5C3L4RjPiPRQ0egSn88wk7eH\u002BR\u002Bqc="
-    },
-    {
-      "RequestUri": "http://seanmcccanary3.file.core.windows.net/test-share-cdeb3e09-264a-fbce-a276-1bb516e4e6f4/test-directory-f9013dae-ad84-60a5-6a90-8c2e4709241e/test-file-7a55de67-70a5-f807-5859-4100d7488c25",
-      "RequestMethod": "GET",
-      "RequestHeaders": {
-        "Accept": "application/xml",
-        "Authorization": "Sanitized",
-        "User-Agent": [
-          "azsdk-net-Storage.Files.Shares/12.8.0-alpha.20210820.1",
-          "(.NET Core 3.1.18; Microsoft Windows 10.0.19043)"
+        "x-ms-file-change-time": "2021-01-26T19:31:22.0388869Z",
+        "x-ms-file-creation-time": "2021-01-26T19:31:21.9558271Z",
+        "x-ms-file-id": "11529285414812647424",
+        "x-ms-file-last-write-time": "2021-01-26T19:31:22.0388869Z",
+        "x-ms-file-parent-id": "13835128424026341376",
+        "x-ms-file-permission-key": "4010187179898695473*11459378189709739967",
+        "x-ms-lease-state": "available",
+        "x-ms-lease-status": "unlocked",
+        "x-ms-request-id": "f571dfc7-601a-0050-7419-f41892000000",
+        "x-ms-server-encrypted": "true",
+        "x-ms-type": "File",
+        "x-ms-version": "2020-12-06"
+      },
+      "ResponseBody": "CDvWvPlE/GIoo9kaSbgaWVtrH1ZdWQ5bKGtXwxoCy3bGiHhjIfqpWrcZu27aJCJ5qFIF8Ad7Aq8tepON7DhIJtdjU8FAtjdhwsSeQ52ggQRI3hrH/NpvSobINqZmG21+0JWWdtBhOPEboy5C3L4RjPiPRQ0egSn88wk7eH+R+qc="
+    },
+    {
+      "RequestUri": "https://seanmcccanary3.file.core.windows.net/test-share-cdeb3e09-264a-fbce-a276-1bb516e4e6f4/test-directory-f9013dae-ad84-60a5-6a90-8c2e4709241e/test-file-7a55de67-70a5-f807-5859-4100d7488c25",
+      "RequestMethod": "GET",
+      "RequestHeaders": {
+        "Accept": "application/xml",
+        "Authorization": "Sanitized",
+        "User-Agent": [
+          "azsdk-net-Storage.Files.Shares/12.7.0-alpha.20210126.1",
+          "(.NET 5.0.2; Microsoft Windows 10.0.19042)"
         ],
         "x-ms-client-request-id": "00412b5b-9d8c-acbd-bcbc-40914283b827",
-        "x-ms-date": "Mon, 23 Aug 2021 18:39:09 GMT",
+        "x-ms-date": "Tue, 26 Jan 2021 19:31:23 GMT",
         "x-ms-range": "bytes=384-511",
+        "x-ms-range-get-content-md5": "false",
         "x-ms-return-client-request-id": "true",
         "x-ms-version": "2020-12-06"
       },
@@ -378,43 +381,45 @@
         "Content-Length": "128",
         "Content-Range": "bytes 384-511/1024",
         "Content-Type": "application/octet-stream",
-        "Date": "Mon, 23 Aug 2021 18:39:09 GMT",
-        "ETag": "\u00220x8D966654B3886BA\u0022",
-        "Last-Modified": "Mon, 23 Aug 2021 18:39:08 GMT",
-        "Server": [
-          "Windows-Azure-File/1.0",
-          "Microsoft-HTTPAPI/2.0"
-        ],
+        "Date": "Tue, 26 Jan 2021 19:31:21 GMT",
+        "ETag": "\"0x8D8C230F65C5005\"",
+        "Last-Modified": "Tue, 26 Jan 2021 19:31:22 GMT",
+        "Server": [
+          "Windows-Azure-File/1.0",
+          "Microsoft-HTTPAPI/2.0"
+        ],
+        "Vary": "Origin",
         "x-ms-client-request-id": "00412b5b-9d8c-acbd-bcbc-40914283b827",
         "x-ms-file-attributes": "Archive",
-        "x-ms-file-change-time": "2021-08-23T18:39:08.8701969Z",
-        "x-ms-file-creation-time": "2021-08-23T18:39:08.8701969Z",
-        "x-ms-file-id": "11529285414812647424",
-        "x-ms-file-last-write-time": "2021-08-23T18:39:08.8701969Z",
-        "x-ms-file-parent-id": "13835128424026341376",
-        "x-ms-file-permission-key": "4010187179898695473*11459378189709739967",
-        "x-ms-lease-state": "available",
-        "x-ms-lease-status": "unlocked",
-        "x-ms-request-id": "0516596d-901a-0009-214e-989f11000000",
-        "x-ms-server-encrypted": "true",
-        "x-ms-type": "File",
-        "x-ms-version": "2020-12-06"
-      },
-      "ResponseBody": "Vh9yCAkLM\u002BemKaxZrC1tx7aprdbWYGBPa5mCxiXAcYqohuu8SwiD7VxdZvTVz0/Gm3PB1uMj0fa/I5xviGzC5rcisCZBsHyuJsB6ePlrepxKuyux/5umhbX1/SdrE2Xvm4A9sh8pher3E68jqFj8U6kAJcxBEOcbeytxTLNUQhI="
-    },
-    {
-      "RequestUri": "http://seanmcccanary3.file.core.windows.net/test-share-cdeb3e09-264a-fbce-a276-1bb516e4e6f4/test-directory-f9013dae-ad84-60a5-6a90-8c2e4709241e/test-file-7a55de67-70a5-f807-5859-4100d7488c25",
-      "RequestMethod": "GET",
-      "RequestHeaders": {
-        "Accept": "application/xml",
-        "Authorization": "Sanitized",
-        "User-Agent": [
-          "azsdk-net-Storage.Files.Shares/12.8.0-alpha.20210820.1",
-          "(.NET Core 3.1.18; Microsoft Windows 10.0.19043)"
+        "x-ms-file-change-time": "2021-01-26T19:31:22.0388869Z",
+        "x-ms-file-creation-time": "2021-01-26T19:31:21.9558271Z",
+        "x-ms-file-id": "11529285414812647424",
+        "x-ms-file-last-write-time": "2021-01-26T19:31:22.0388869Z",
+        "x-ms-file-parent-id": "13835128424026341376",
+        "x-ms-file-permission-key": "4010187179898695473*11459378189709739967",
+        "x-ms-lease-state": "available",
+        "x-ms-lease-status": "unlocked",
+        "x-ms-request-id": "f571dfc8-601a-0050-7519-f41892000000",
+        "x-ms-server-encrypted": "true",
+        "x-ms-type": "File",
+        "x-ms-version": "2020-12-06"
+      },
+      "ResponseBody": "Vh9yCAkLM+emKaxZrC1tx7aprdbWYGBPa5mCxiXAcYqohuu8SwiD7VxdZvTVz0/Gm3PB1uMj0fa/I5xviGzC5rcisCZBsHyuJsB6ePlrepxKuyux/5umhbX1/SdrE2Xvm4A9sh8pher3E68jqFj8U6kAJcxBEOcbeytxTLNUQhI="
+    },
+    {
+      "RequestUri": "https://seanmcccanary3.file.core.windows.net/test-share-cdeb3e09-264a-fbce-a276-1bb516e4e6f4/test-directory-f9013dae-ad84-60a5-6a90-8c2e4709241e/test-file-7a55de67-70a5-f807-5859-4100d7488c25",
+      "RequestMethod": "GET",
+      "RequestHeaders": {
+        "Accept": "application/xml",
+        "Authorization": "Sanitized",
+        "User-Agent": [
+          "azsdk-net-Storage.Files.Shares/12.7.0-alpha.20210126.1",
+          "(.NET 5.0.2; Microsoft Windows 10.0.19042)"
         ],
         "x-ms-client-request-id": "09a24e96-308c-67a0-14f3-6b245d20682b",
-        "x-ms-date": "Mon, 23 Aug 2021 18:39:09 GMT",
+        "x-ms-date": "Tue, 26 Jan 2021 19:31:23 GMT",
         "x-ms-range": "bytes=350-477",
+        "x-ms-range-get-content-md5": "false",
         "x-ms-return-client-request-id": "true",
         "x-ms-version": "2020-12-06"
       },
@@ -425,43 +430,45 @@
         "Content-Length": "128",
         "Content-Range": "bytes 350-477/1024",
         "Content-Type": "application/octet-stream",
-        "Date": "Mon, 23 Aug 2021 18:39:09 GMT",
-        "ETag": "\u00220x8D966654B3886BA\u0022",
-        "Last-Modified": "Mon, 23 Aug 2021 18:39:08 GMT",
-        "Server": [
-          "Windows-Azure-File/1.0",
-          "Microsoft-HTTPAPI/2.0"
-        ],
+        "Date": "Tue, 26 Jan 2021 19:31:21 GMT",
+        "ETag": "\"0x8D8C230F65C5005\"",
+        "Last-Modified": "Tue, 26 Jan 2021 19:31:22 GMT",
+        "Server": [
+          "Windows-Azure-File/1.0",
+          "Microsoft-HTTPAPI/2.0"
+        ],
+        "Vary": "Origin",
         "x-ms-client-request-id": "09a24e96-308c-67a0-14f3-6b245d20682b",
         "x-ms-file-attributes": "Archive",
-        "x-ms-file-change-time": "2021-08-23T18:39:08.8701969Z",
-        "x-ms-file-creation-time": "2021-08-23T18:39:08.8701969Z",
-        "x-ms-file-id": "11529285414812647424",
-        "x-ms-file-last-write-time": "2021-08-23T18:39:08.8701969Z",
-        "x-ms-file-parent-id": "13835128424026341376",
-        "x-ms-file-permission-key": "4010187179898695473*11459378189709739967",
-        "x-ms-lease-state": "available",
-        "x-ms-lease-status": "unlocked",
-        "x-ms-request-id": "05165971-901a-0009-254e-989f11000000",
-        "x-ms-server-encrypted": "true",
-        "x-ms-type": "File",
-        "x-ms-version": "2020-12-06"
-      },
-      "ResponseBody": "bX7QlZZ20GE48RujLkLcvhGM\u002BI9FDR6BKfzzCTt4f5H6p1YfcggJCzPnpimsWawtbce2qa3W1mBgT2uZgsYlwHGKqIbrvEsIg\u002B1cXWb01c9PxptzwdbjI9H2vyOcb4hswua3IrAmQbB8ribAenj5a3qcSrsrsf\u002BbpoW19f0naxM="
-    },
-    {
-      "RequestUri": "http://seanmcccanary3.file.core.windows.net/test-share-cdeb3e09-264a-fbce-a276-1bb516e4e6f4/test-directory-f9013dae-ad84-60a5-6a90-8c2e4709241e/test-file-7a55de67-70a5-f807-5859-4100d7488c25",
-      "RequestMethod": "GET",
-      "RequestHeaders": {
-        "Accept": "application/xml",
-        "Authorization": "Sanitized",
-        "User-Agent": [
-          "azsdk-net-Storage.Files.Shares/12.8.0-alpha.20210820.1",
-          "(.NET Core 3.1.18; Microsoft Windows 10.0.19043)"
+        "x-ms-file-change-time": "2021-01-26T19:31:22.0388869Z",
+        "x-ms-file-creation-time": "2021-01-26T19:31:21.9558271Z",
+        "x-ms-file-id": "11529285414812647424",
+        "x-ms-file-last-write-time": "2021-01-26T19:31:22.0388869Z",
+        "x-ms-file-parent-id": "13835128424026341376",
+        "x-ms-file-permission-key": "4010187179898695473*11459378189709739967",
+        "x-ms-lease-state": "available",
+        "x-ms-lease-status": "unlocked",
+        "x-ms-request-id": "f571dfc9-601a-0050-7619-f41892000000",
+        "x-ms-server-encrypted": "true",
+        "x-ms-type": "File",
+        "x-ms-version": "2020-12-06"
+      },
+      "ResponseBody": "bX7QlZZ20GE48RujLkLcvhGM+I9FDR6BKfzzCTt4f5H6p1YfcggJCzPnpimsWawtbce2qa3W1mBgT2uZgsYlwHGKqIbrvEsIg+1cXWb01c9PxptzwdbjI9H2vyOcb4hswua3IrAmQbB8ribAenj5a3qcSrsrsf+bpoW19f0naxM="
+    },
+    {
+      "RequestUri": "https://seanmcccanary3.file.core.windows.net/test-share-cdeb3e09-264a-fbce-a276-1bb516e4e6f4/test-directory-f9013dae-ad84-60a5-6a90-8c2e4709241e/test-file-7a55de67-70a5-f807-5859-4100d7488c25",
+      "RequestMethod": "GET",
+      "RequestHeaders": {
+        "Accept": "application/xml",
+        "Authorization": "Sanitized",
+        "User-Agent": [
+          "azsdk-net-Storage.Files.Shares/12.7.0-alpha.20210126.1",
+          "(.NET 5.0.2; Microsoft Windows 10.0.19042)"
         ],
         "x-ms-client-request-id": "f4fafb36-afe1-e79a-0939-dec2e942d719",
-        "x-ms-date": "Mon, 23 Aug 2021 18:39:09 GMT",
+        "x-ms-date": "Tue, 26 Jan 2021 19:31:23 GMT",
         "x-ms-range": "bytes=478-605",
+        "x-ms-range-get-content-md5": "false",
         "x-ms-return-client-request-id": "true",
         "x-ms-version": "2020-12-06"
       },
@@ -472,43 +479,45 @@
         "Content-Length": "128",
         "Content-Range": "bytes 478-605/1024",
         "Content-Type": "application/octet-stream",
-        "Date": "Mon, 23 Aug 2021 18:39:09 GMT",
-        "ETag": "\u00220x8D966654B3886BA\u0022",
-        "Last-Modified": "Mon, 23 Aug 2021 18:39:08 GMT",
-        "Server": [
-          "Windows-Azure-File/1.0",
-          "Microsoft-HTTPAPI/2.0"
-        ],
+        "Date": "Tue, 26 Jan 2021 19:31:21 GMT",
+        "ETag": "\"0x8D8C230F65C5005\"",
+        "Last-Modified": "Tue, 26 Jan 2021 19:31:22 GMT",
+        "Server": [
+          "Windows-Azure-File/1.0",
+          "Microsoft-HTTPAPI/2.0"
+        ],
+        "Vary": "Origin",
         "x-ms-client-request-id": "f4fafb36-afe1-e79a-0939-dec2e942d719",
         "x-ms-file-attributes": "Archive",
-        "x-ms-file-change-time": "2021-08-23T18:39:08.8701969Z",
-        "x-ms-file-creation-time": "2021-08-23T18:39:08.8701969Z",
-        "x-ms-file-id": "11529285414812647424",
-        "x-ms-file-last-write-time": "2021-08-23T18:39:08.8701969Z",
-        "x-ms-file-parent-id": "13835128424026341376",
-        "x-ms-file-permission-key": "4010187179898695473*11459378189709739967",
-        "x-ms-lease-state": "available",
-        "x-ms-lease-status": "unlocked",
-        "x-ms-request-id": "05165975-901a-0009-294e-989f11000000",
-        "x-ms-server-encrypted": "true",
-        "x-ms-type": "File",
-        "x-ms-version": "2020-12-06"
-      },
-      "ResponseBody": "Ze\u002BbgD2yHymF6vcTryOoWPxTqQAlzEEQ5xt7K3FMs1RCElqL3Xgux3wgNkC67OuD3Fz4qn5r7piti5kiN/O4ODej0J3IHXuDJOKEBZUBVvsv908UVAjW1yTB3lLfDI\u002BJZ/0IFhtOu77gdIWc5\u002BkCqzSe8kCko\u002BQvzfl4Bj4ppBg="
-    },
-    {
-      "RequestUri": "http://seanmcccanary3.file.core.windows.net/test-share-cdeb3e09-264a-fbce-a276-1bb516e4e6f4/test-directory-f9013dae-ad84-60a5-6a90-8c2e4709241e/test-file-7a55de67-70a5-f807-5859-4100d7488c25",
-      "RequestMethod": "GET",
-      "RequestHeaders": {
-        "Accept": "application/xml",
-        "Authorization": "Sanitized",
-        "User-Agent": [
-          "azsdk-net-Storage.Files.Shares/12.8.0-alpha.20210820.1",
-          "(.NET Core 3.1.18; Microsoft Windows 10.0.19043)"
+        "x-ms-file-change-time": "2021-01-26T19:31:22.0388869Z",
+        "x-ms-file-creation-time": "2021-01-26T19:31:21.9558271Z",
+        "x-ms-file-id": "11529285414812647424",
+        "x-ms-file-last-write-time": "2021-01-26T19:31:22.0388869Z",
+        "x-ms-file-parent-id": "13835128424026341376",
+        "x-ms-file-permission-key": "4010187179898695473*11459378189709739967",
+        "x-ms-lease-state": "available",
+        "x-ms-lease-status": "unlocked",
+        "x-ms-request-id": "f571dfca-601a-0050-7719-f41892000000",
+        "x-ms-server-encrypted": "true",
+        "x-ms-type": "File",
+        "x-ms-version": "2020-12-06"
+      },
+      "ResponseBody": "Ze+bgD2yHymF6vcTryOoWPxTqQAlzEEQ5xt7K3FMs1RCElqL3Xgux3wgNkC67OuD3Fz4qn5r7piti5kiN/O4ODej0J3IHXuDJOKEBZUBVvsv908UVAjW1yTB3lLfDI+JZ/0IFhtOu77gdIWc5+kCqzSe8kCko+Qvzfl4Bj4ppBg="
+    },
+    {
+      "RequestUri": "https://seanmcccanary3.file.core.windows.net/test-share-cdeb3e09-264a-fbce-a276-1bb516e4e6f4/test-directory-f9013dae-ad84-60a5-6a90-8c2e4709241e/test-file-7a55de67-70a5-f807-5859-4100d7488c25",
+      "RequestMethod": "GET",
+      "RequestHeaders": {
+        "Accept": "application/xml",
+        "Authorization": "Sanitized",
+        "User-Agent": [
+          "azsdk-net-Storage.Files.Shares/12.7.0-alpha.20210126.1",
+          "(.NET 5.0.2; Microsoft Windows 10.0.19042)"
         ],
         "x-ms-client-request-id": "62ede73c-7426-ff49-a75e-7384aca21c81",
-        "x-ms-date": "Mon, 23 Aug 2021 18:39:09 GMT",
+        "x-ms-date": "Tue, 26 Jan 2021 19:31:23 GMT",
         "x-ms-range": "bytes=606-733",
+        "x-ms-range-get-content-md5": "false",
         "x-ms-return-client-request-id": "true",
         "x-ms-version": "2020-12-06"
       },
@@ -519,43 +528,45 @@
         "Content-Length": "128",
         "Content-Range": "bytes 606-733/1024",
         "Content-Type": "application/octet-stream",
-        "Date": "Mon, 23 Aug 2021 18:39:09 GMT",
-        "ETag": "\u00220x8D966654B3886BA\u0022",
-        "Last-Modified": "Mon, 23 Aug 2021 18:39:08 GMT",
-        "Server": [
-          "Windows-Azure-File/1.0",
-          "Microsoft-HTTPAPI/2.0"
-        ],
+        "Date": "Tue, 26 Jan 2021 19:31:21 GMT",
+        "ETag": "\"0x8D8C230F65C5005\"",
+        "Last-Modified": "Tue, 26 Jan 2021 19:31:22 GMT",
+        "Server": [
+          "Windows-Azure-File/1.0",
+          "Microsoft-HTTPAPI/2.0"
+        ],
+        "Vary": "Origin",
         "x-ms-client-request-id": "62ede73c-7426-ff49-a75e-7384aca21c81",
         "x-ms-file-attributes": "Archive",
-        "x-ms-file-change-time": "2021-08-23T18:39:08.8701969Z",
-        "x-ms-file-creation-time": "2021-08-23T18:39:08.8701969Z",
-        "x-ms-file-id": "11529285414812647424",
-        "x-ms-file-last-write-time": "2021-08-23T18:39:08.8701969Z",
-        "x-ms-file-parent-id": "13835128424026341376",
-        "x-ms-file-permission-key": "4010187179898695473*11459378189709739967",
-        "x-ms-lease-state": "available",
-        "x-ms-lease-status": "unlocked",
-        "x-ms-request-id": "05165977-901a-0009-2b4e-989f11000000",
-        "x-ms-server-encrypted": "true",
-        "x-ms-type": "File",
-        "x-ms-version": "2020-12-06"
-      },
-      "ResponseBody": "UvqdmPk/3\u002BA8kDPfgjnvO74yHUAZT\u002BTDGNlJIda0gLfPbUnsS2qy9b4SAxNwBayTCT1HDAtk/wIW2X8f9b4KhxB8DxXvA\u002B9UfyiBB0vQUxMstheYbXOsa21G1XLqkv//B3wD9PWXowZN84zj4vi3RYVs8z\u002BncRqcz6SnqC59ae0="
-    },
-    {
-      "RequestUri": "http://seanmcccanary3.file.core.windows.net/test-share-cdeb3e09-264a-fbce-a276-1bb516e4e6f4/test-directory-f9013dae-ad84-60a5-6a90-8c2e4709241e/test-file-7a55de67-70a5-f807-5859-4100d7488c25",
-      "RequestMethod": "GET",
-      "RequestHeaders": {
-        "Accept": "application/xml",
-        "Authorization": "Sanitized",
-        "User-Agent": [
-          "azsdk-net-Storage.Files.Shares/12.8.0-alpha.20210820.1",
-          "(.NET Core 3.1.18; Microsoft Windows 10.0.19043)"
+        "x-ms-file-change-time": "2021-01-26T19:31:22.0388869Z",
+        "x-ms-file-creation-time": "2021-01-26T19:31:21.9558271Z",
+        "x-ms-file-id": "11529285414812647424",
+        "x-ms-file-last-write-time": "2021-01-26T19:31:22.0388869Z",
+        "x-ms-file-parent-id": "13835128424026341376",
+        "x-ms-file-permission-key": "4010187179898695473*11459378189709739967",
+        "x-ms-lease-state": "available",
+        "x-ms-lease-status": "unlocked",
+        "x-ms-request-id": "f571dfcb-601a-0050-7819-f41892000000",
+        "x-ms-server-encrypted": "true",
+        "x-ms-type": "File",
+        "x-ms-version": "2020-12-06"
+      },
+      "ResponseBody": "UvqdmPk/3+A8kDPfgjnvO74yHUAZT+TDGNlJIda0gLfPbUnsS2qy9b4SAxNwBayTCT1HDAtk/wIW2X8f9b4KhxB8DxXvA+9UfyiBB0vQUxMstheYbXOsa21G1XLqkv//B3wD9PWXowZN84zj4vi3RYVs8z+ncRqcz6SnqC59ae0="
+    },
+    {
+      "RequestUri": "https://seanmcccanary3.file.core.windows.net/test-share-cdeb3e09-264a-fbce-a276-1bb516e4e6f4/test-directory-f9013dae-ad84-60a5-6a90-8c2e4709241e/test-file-7a55de67-70a5-f807-5859-4100d7488c25",
+      "RequestMethod": "GET",
+      "RequestHeaders": {
+        "Accept": "application/xml",
+        "Authorization": "Sanitized",
+        "User-Agent": [
+          "azsdk-net-Storage.Files.Shares/12.7.0-alpha.20210126.1",
+          "(.NET 5.0.2; Microsoft Windows 10.0.19042)"
         ],
         "x-ms-client-request-id": "02858afa-7455-51f3-014e-0c9594016046",
-        "x-ms-date": "Mon, 23 Aug 2021 18:39:09 GMT",
+        "x-ms-date": "Tue, 26 Jan 2021 19:31:23 GMT",
         "x-ms-range": "bytes=734-861",
+        "x-ms-range-get-content-md5": "false",
         "x-ms-return-client-request-id": "true",
         "x-ms-version": "2020-12-06"
       },
@@ -566,43 +577,45 @@
         "Content-Length": "128",
         "Content-Range": "bytes 734-861/1024",
         "Content-Type": "application/octet-stream",
-        "Date": "Mon, 23 Aug 2021 18:39:09 GMT",
-        "ETag": "\u00220x8D966654B3886BA\u0022",
-        "Last-Modified": "Mon, 23 Aug 2021 18:39:08 GMT",
-        "Server": [
-          "Windows-Azure-File/1.0",
-          "Microsoft-HTTPAPI/2.0"
-        ],
+        "Date": "Tue, 26 Jan 2021 19:31:21 GMT",
+        "ETag": "\"0x8D8C230F65C5005\"",
+        "Last-Modified": "Tue, 26 Jan 2021 19:31:22 GMT",
+        "Server": [
+          "Windows-Azure-File/1.0",
+          "Microsoft-HTTPAPI/2.0"
+        ],
+        "Vary": "Origin",
         "x-ms-client-request-id": "02858afa-7455-51f3-014e-0c9594016046",
         "x-ms-file-attributes": "Archive",
-        "x-ms-file-change-time": "2021-08-23T18:39:08.8701969Z",
-        "x-ms-file-creation-time": "2021-08-23T18:39:08.8701969Z",
-        "x-ms-file-id": "11529285414812647424",
-        "x-ms-file-last-write-time": "2021-08-23T18:39:08.8701969Z",
-        "x-ms-file-parent-id": "13835128424026341376",
-        "x-ms-file-permission-key": "4010187179898695473*11459378189709739967",
-        "x-ms-lease-state": "available",
-        "x-ms-lease-status": "unlocked",
-        "x-ms-request-id": "0516597b-901a-0009-2f4e-989f11000000",
-        "x-ms-server-encrypted": "true",
-        "x-ms-type": "File",
-        "x-ms-version": "2020-12-06"
-      },
-      "ResponseBody": "KIH/z81fHZQSEUt558iIdY\u002BQ7H6fwFiWYmckUe/62M\u002BJn7pg\u002BOd4Jk5eLJYloLQGGzIZnZHqTWgpaW1lO8ykFzh770gOKHynF8UwQJPCcMGyHTa94To\u002Bn1FSN496E\u002BqBuRRdqrBr\u002BPK1cYbLuQzUZ/irsh6W5zb\u002BPFD3u/HsLQQ="
-    },
-    {
-      "RequestUri": "http://seanmcccanary3.file.core.windows.net/test-share-cdeb3e09-264a-fbce-a276-1bb516e4e6f4/test-directory-f9013dae-ad84-60a5-6a90-8c2e4709241e/test-file-7a55de67-70a5-f807-5859-4100d7488c25",
-      "RequestMethod": "GET",
-      "RequestHeaders": {
-        "Accept": "application/xml",
-        "Authorization": "Sanitized",
-        "User-Agent": [
-          "azsdk-net-Storage.Files.Shares/12.8.0-alpha.20210820.1",
-          "(.NET Core 3.1.18; Microsoft Windows 10.0.19043)"
+        "x-ms-file-change-time": "2021-01-26T19:31:22.0388869Z",
+        "x-ms-file-creation-time": "2021-01-26T19:31:21.9558271Z",
+        "x-ms-file-id": "11529285414812647424",
+        "x-ms-file-last-write-time": "2021-01-26T19:31:22.0388869Z",
+        "x-ms-file-parent-id": "13835128424026341376",
+        "x-ms-file-permission-key": "4010187179898695473*11459378189709739967",
+        "x-ms-lease-state": "available",
+        "x-ms-lease-status": "unlocked",
+        "x-ms-request-id": "f571dfcc-601a-0050-7919-f41892000000",
+        "x-ms-server-encrypted": "true",
+        "x-ms-type": "File",
+        "x-ms-version": "2020-12-06"
+      },
+      "ResponseBody": "KIH/z81fHZQSEUt558iIdY+Q7H6fwFiWYmckUe/62M+Jn7pg+Od4Jk5eLJYloLQGGzIZnZHqTWgpaW1lO8ykFzh770gOKHynF8UwQJPCcMGyHTa94To+n1FSN496E+qBuRRdqrBr+PK1cYbLuQzUZ/irsh6W5zb+PFD3u/HsLQQ="
+    },
+    {
+      "RequestUri": "https://seanmcccanary3.file.core.windows.net/test-share-cdeb3e09-264a-fbce-a276-1bb516e4e6f4/test-directory-f9013dae-ad84-60a5-6a90-8c2e4709241e/test-file-7a55de67-70a5-f807-5859-4100d7488c25",
+      "RequestMethod": "GET",
+      "RequestHeaders": {
+        "Accept": "application/xml",
+        "Authorization": "Sanitized",
+        "User-Agent": [
+          "azsdk-net-Storage.Files.Shares/12.7.0-alpha.20210126.1",
+          "(.NET 5.0.2; Microsoft Windows 10.0.19042)"
         ],
         "x-ms-client-request-id": "218aabe0-191c-c02c-ba45-da25f7fa9a72",
-        "x-ms-date": "Mon, 23 Aug 2021 18:39:09 GMT",
+        "x-ms-date": "Tue, 26 Jan 2021 19:31:23 GMT",
         "x-ms-range": "bytes=862-989",
+        "x-ms-range-get-content-md5": "false",
         "x-ms-return-client-request-id": "true",
         "x-ms-version": "2020-12-06"
       },
@@ -613,43 +626,45 @@
         "Content-Length": "128",
         "Content-Range": "bytes 862-989/1024",
         "Content-Type": "application/octet-stream",
-        "Date": "Mon, 23 Aug 2021 18:39:09 GMT",
-        "ETag": "\u00220x8D966654B3886BA\u0022",
-        "Last-Modified": "Mon, 23 Aug 2021 18:39:08 GMT",
-        "Server": [
-          "Windows-Azure-File/1.0",
-          "Microsoft-HTTPAPI/2.0"
-        ],
+        "Date": "Tue, 26 Jan 2021 19:31:21 GMT",
+        "ETag": "\"0x8D8C230F65C5005\"",
+        "Last-Modified": "Tue, 26 Jan 2021 19:31:22 GMT",
+        "Server": [
+          "Windows-Azure-File/1.0",
+          "Microsoft-HTTPAPI/2.0"
+        ],
+        "Vary": "Origin",
         "x-ms-client-request-id": "218aabe0-191c-c02c-ba45-da25f7fa9a72",
         "x-ms-file-attributes": "Archive",
-        "x-ms-file-change-time": "2021-08-23T18:39:08.8701969Z",
-        "x-ms-file-creation-time": "2021-08-23T18:39:08.8701969Z",
-        "x-ms-file-id": "11529285414812647424",
-        "x-ms-file-last-write-time": "2021-08-23T18:39:08.8701969Z",
-        "x-ms-file-parent-id": "13835128424026341376",
-        "x-ms-file-permission-key": "4010187179898695473*11459378189709739967",
-        "x-ms-lease-state": "available",
-        "x-ms-lease-status": "unlocked",
-        "x-ms-request-id": "0516597c-901a-0009-304e-989f11000000",
-        "x-ms-server-encrypted": "true",
-        "x-ms-type": "File",
-        "x-ms-version": "2020-12-06"
-      },
-      "ResponseBody": "266Hf2TFEUYkQwdws3PlRH3Pl89gzOvS3l5tX3Q8AclDgvALhVUCMppr\u002BVPfxUvJa7I\u002BIVVepA7DtKAGWLHS50E\u002BLTGC2r4ozGQ09NKX8hgTo/TC/t9z5d3hR9G0/NrpmRERoJgZR5HzFVXxKbA7K8KI8rS8EOlhy0dToZLtdM8="
-    },
-    {
-      "RequestUri": "http://seanmcccanary3.file.core.windows.net/test-share-cdeb3e09-264a-fbce-a276-1bb516e4e6f4/test-directory-f9013dae-ad84-60a5-6a90-8c2e4709241e/test-file-7a55de67-70a5-f807-5859-4100d7488c25",
-      "RequestMethod": "GET",
-      "RequestHeaders": {
-        "Accept": "application/xml",
-        "Authorization": "Sanitized",
-        "User-Agent": [
-          "azsdk-net-Storage.Files.Shares/12.8.0-alpha.20210820.1",
-          "(.NET Core 3.1.18; Microsoft Windows 10.0.19043)"
+        "x-ms-file-change-time": "2021-01-26T19:31:22.0388869Z",
+        "x-ms-file-creation-time": "2021-01-26T19:31:21.9558271Z",
+        "x-ms-file-id": "11529285414812647424",
+        "x-ms-file-last-write-time": "2021-01-26T19:31:22.0388869Z",
+        "x-ms-file-parent-id": "13835128424026341376",
+        "x-ms-file-permission-key": "4010187179898695473*11459378189709739967",
+        "x-ms-lease-state": "available",
+        "x-ms-lease-status": "unlocked",
+        "x-ms-request-id": "f571dfcd-601a-0050-7a19-f41892000000",
+        "x-ms-server-encrypted": "true",
+        "x-ms-type": "File",
+        "x-ms-version": "2020-12-06"
+      },
+      "ResponseBody": "266Hf2TFEUYkQwdws3PlRH3Pl89gzOvS3l5tX3Q8AclDgvALhVUCMppr+VPfxUvJa7I+IVVepA7DtKAGWLHS50E+LTGC2r4ozGQ09NKX8hgTo/TC/t9z5d3hR9G0/NrpmRERoJgZR5HzFVXxKbA7K8KI8rS8EOlhy0dToZLtdM8="
+    },
+    {
+      "RequestUri": "https://seanmcccanary3.file.core.windows.net/test-share-cdeb3e09-264a-fbce-a276-1bb516e4e6f4/test-directory-f9013dae-ad84-60a5-6a90-8c2e4709241e/test-file-7a55de67-70a5-f807-5859-4100d7488c25",
+      "RequestMethod": "GET",
+      "RequestHeaders": {
+        "Accept": "application/xml",
+        "Authorization": "Sanitized",
+        "User-Agent": [
+          "azsdk-net-Storage.Files.Shares/12.7.0-alpha.20210126.1",
+          "(.NET 5.0.2; Microsoft Windows 10.0.19042)"
         ],
         "x-ms-client-request-id": "e8b580b9-3f76-662a-9689-006588ba425c",
-        "x-ms-date": "Mon, 23 Aug 2021 18:39:09 GMT",
+        "x-ms-date": "Tue, 26 Jan 2021 19:31:23 GMT",
         "x-ms-range": "bytes=990-1117",
+        "x-ms-range-get-content-md5": "false",
         "x-ms-return-client-request-id": "true",
         "x-ms-version": "2020-12-06"
       },
@@ -660,24 +675,25 @@
         "Content-Length": "34",
         "Content-Range": "bytes 990-1023/1024",
         "Content-Type": "application/octet-stream",
-        "Date": "Mon, 23 Aug 2021 18:39:09 GMT",
-        "ETag": "\u00220x8D966654B3886BA\u0022",
-        "Last-Modified": "Mon, 23 Aug 2021 18:39:08 GMT",
-        "Server": [
-          "Windows-Azure-File/1.0",
-          "Microsoft-HTTPAPI/2.0"
-        ],
+        "Date": "Tue, 26 Jan 2021 19:31:21 GMT",
+        "ETag": "\"0x8D8C230F65C5005\"",
+        "Last-Modified": "Tue, 26 Jan 2021 19:31:22 GMT",
+        "Server": [
+          "Windows-Azure-File/1.0",
+          "Microsoft-HTTPAPI/2.0"
+        ],
+        "Vary": "Origin",
         "x-ms-client-request-id": "e8b580b9-3f76-662a-9689-006588ba425c",
         "x-ms-file-attributes": "Archive",
-        "x-ms-file-change-time": "2021-08-23T18:39:08.8701969Z",
-        "x-ms-file-creation-time": "2021-08-23T18:39:08.8701969Z",
-        "x-ms-file-id": "11529285414812647424",
-        "x-ms-file-last-write-time": "2021-08-23T18:39:08.8701969Z",
-        "x-ms-file-parent-id": "13835128424026341376",
-        "x-ms-file-permission-key": "4010187179898695473*11459378189709739967",
-        "x-ms-lease-state": "available",
-        "x-ms-lease-status": "unlocked",
-        "x-ms-request-id": "05165980-901a-0009-344e-989f11000000",
+        "x-ms-file-change-time": "2021-01-26T19:31:22.0388869Z",
+        "x-ms-file-creation-time": "2021-01-26T19:31:21.9558271Z",
+        "x-ms-file-id": "11529285414812647424",
+        "x-ms-file-last-write-time": "2021-01-26T19:31:22.0388869Z",
+        "x-ms-file-parent-id": "13835128424026341376",
+        "x-ms-file-permission-key": "4010187179898695473*11459378189709739967",
+        "x-ms-lease-state": "available",
+        "x-ms-lease-status": "unlocked",
+        "x-ms-request-id": "f571dfce-601a-0050-7b19-f41892000000",
         "x-ms-server-encrypted": "true",
         "x-ms-type": "File",
         "x-ms-version": "2020-12-06"
@@ -685,18 +701,18 @@
       "ResponseBody": "iUtawYZRgPpcY87pioK7LaUcDywKJSyJKK/VUMWm/gaghQ=="
     },
     {
-      "RequestUri": "http://seanmcccanary3.file.core.windows.net/test-share-cdeb3e09-264a-fbce-a276-1bb516e4e6f4?restype=share",
+      "RequestUri": "https://seanmcccanary3.file.core.windows.net/test-share-cdeb3e09-264a-fbce-a276-1bb516e4e6f4?restype=share",
       "RequestMethod": "DELETE",
       "RequestHeaders": {
         "Accept": "application/xml",
         "Authorization": "Sanitized",
-        "traceparent": "00-728ad36cd4cf3a4987b2b3bea6c496da-d1102074214fa74b-00",
-        "User-Agent": [
-          "azsdk-net-Storage.Files.Shares/12.8.0-alpha.20210820.1",
-          "(.NET Core 3.1.18; Microsoft Windows 10.0.19043)"
+        "traceparent": "00-7ea06185eb5a894e908ed8b980b6ec18-a6b9d544ce160c4a-00",
+        "User-Agent": [
+          "azsdk-net-Storage.Files.Shares/12.7.0-alpha.20210126.1",
+          "(.NET 5.0.2; Microsoft Windows 10.0.19042)"
         ],
         "x-ms-client-request-id": "776cdc5d-b145-4efb-995f-1047c1b60df0",
-        "x-ms-date": "Mon, 23 Aug 2021 18:39:09 GMT",
+        "x-ms-date": "Tue, 26 Jan 2021 19:31:23 GMT",
         "x-ms-delete-snapshots": "include",
         "x-ms-return-client-request-id": "true",
         "x-ms-version": "2020-12-06"
@@ -705,25 +721,20 @@
       "StatusCode": 202,
       "ResponseHeaders": {
         "Content-Length": "0",
-        "Date": "Mon, 23 Aug 2021 18:39:09 GMT",
+        "Date": "Tue, 26 Jan 2021 19:31:21 GMT",
         "Server": [
           "Windows-Azure-File/1.0",
           "Microsoft-HTTPAPI/2.0"
         ],
         "x-ms-client-request-id": "776cdc5d-b145-4efb-995f-1047c1b60df0",
-<<<<<<< HEAD
-        "x-ms-request-id": "05165982-901a-0009-364e-989f11000000",
-        "x-ms-version": "2020-10-02"
-=======
         "x-ms-request-id": "f571dfcf-601a-0050-7c19-f41892000000",
         "x-ms-version": "2020-12-06"
->>>>>>> 76e66c80
       },
       "ResponseBody": []
     }
   ],
   "Variables": {
     "RandomSeed": "1721474017",
-    "Storage_TestConfigDefault": "ProductionTenant\nseanmcccanary3\nU2FuaXRpemVk\nhttp://seanmcccanary3.blob.core.windows.net\nhttp://seanmcccanary3.file.core.windows.net\nhttp://seanmcccanary3.queue.core.windows.net\nhttp://seanmcccanary3.table.core.windows.net\n\n\n\n\nhttp://seanmcccanary3-secondary.blob.core.windows.net\nhttp://seanmcccanary3-secondary.file.core.windows.net\nhttp://seanmcccanary3-secondary.queue.core.windows.net\nhttp://seanmcccanary3-secondary.table.core.windows.net\n\nSanitized\n\n\nCloud\nBlobEndpoint=http://seanmcccanary3.blob.core.windows.net/;QueueEndpoint=http://seanmcccanary3.queue.core.windows.net/;FileEndpoint=http://seanmcccanary3.file.core.windows.net/;BlobSecondaryEndpoint=http://seanmcccanary3-secondary.blob.core.windows.net/;QueueSecondaryEndpoint=http://seanmcccanary3-secondary.queue.core.windows.net/;FileSecondaryEndpoint=http://seanmcccanary3-secondary.file.core.windows.net/;AccountName=seanmcccanary3;AccountKey=Kg==;\n[encryption scope]\n\n"
+    "Storage_TestConfigDefault": "ProductionTenant\nseanmcccanary3\nU2FuaXRpemVk\nhttps://seanmcccanary3.blob.core.windows.net\nhttps://seanmcccanary3.file.core.windows.net\nhttps://seanmcccanary3.queue.core.windows.net\nhttps://seanmcccanary3.table.core.windows.net\n\n\n\n\nhttps://seanmcccanary3-secondary.blob.core.windows.net\nhttps://seanmcccanary3-secondary.file.core.windows.net\nhttps://seanmcccanary3-secondary.queue.core.windows.net\nhttps://seanmcccanary3-secondary.table.core.windows.net\n\nSanitized\n\n\nCloud\nBlobEndpoint=https://seanmcccanary3.blob.core.windows.net/;QueueEndpoint=https://seanmcccanary3.queue.core.windows.net/;FileEndpoint=https://seanmcccanary3.file.core.windows.net/;BlobSecondaryEndpoint=https://seanmcccanary3-secondary.blob.core.windows.net/;QueueSecondaryEndpoint=https://seanmcccanary3-secondary.queue.core.windows.net/;FileSecondaryEndpoint=https://seanmcccanary3-secondary.file.core.windows.net/;AccountName=seanmcccanary3;AccountKey=Kg==;\nseanscope1\n\n"
   }
 }