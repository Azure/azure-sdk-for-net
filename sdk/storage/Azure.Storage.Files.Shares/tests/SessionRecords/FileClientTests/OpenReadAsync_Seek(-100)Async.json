--- conflicted
+++ resolved
@@ -14,11 +14,7 @@
         "x-ms-client-request-id": "ad293d24-2f35-881d-a618-3cd78bab6033",
         "x-ms-date": "Tue, 26 Jan 2021 19:31:22 GMT",
         "x-ms-return-client-request-id": "true",
-<<<<<<< HEAD
-        "x-ms-version": "2020-12-06"
-=======
-        "x-ms-version": "2021-02-12"
->>>>>>> 7e782c87
+        "x-ms-version": "2021-02-12"
       },
       "RequestBody": null,
       "StatusCode": 201,
@@ -33,11 +29,7 @@
         ],
         "x-ms-client-request-id": "ad293d24-2f35-881d-a618-3cd78bab6033",
         "x-ms-request-id": "f571dfbb-601a-0050-6d19-f41892000000",
-<<<<<<< HEAD
-        "x-ms-version": "2020-12-06"
-=======
-        "x-ms-version": "2021-02-12"
->>>>>>> 7e782c87
+        "x-ms-version": "2021-02-12"
       },
       "ResponseBody": []
     },
@@ -59,11 +51,7 @@
         "x-ms-file-last-write-time": "Now",
         "x-ms-file-permission": "Inherit",
         "x-ms-return-client-request-id": "true",
-<<<<<<< HEAD
-        "x-ms-version": "2020-12-06"
-=======
-        "x-ms-version": "2021-02-12"
->>>>>>> 7e782c87
+        "x-ms-version": "2021-02-12"
       },
       "RequestBody": null,
       "StatusCode": 201,
@@ -86,11 +74,7 @@
         "x-ms-file-permission-key": "17860367565182308406*11459378189709739967",
         "x-ms-request-id": "f571dfbe-601a-0050-6e19-f41892000000",
         "x-ms-request-server-encrypted": "true",
-<<<<<<< HEAD
-        "x-ms-version": "2020-12-06"
-=======
-        "x-ms-version": "2021-02-12"
->>>>>>> 7e782c87
+        "x-ms-version": "2021-02-12"
       },
       "ResponseBody": []
     },
@@ -114,11 +98,7 @@
         "x-ms-file-permission": "Inherit",
         "x-ms-return-client-request-id": "true",
         "x-ms-type": "file",
-<<<<<<< HEAD
-        "x-ms-version": "2020-12-06"
-=======
-        "x-ms-version": "2021-02-12"
->>>>>>> 7e782c87
+        "x-ms-version": "2021-02-12"
       },
       "RequestBody": null,
       "StatusCode": 201,
@@ -141,11 +121,7 @@
         "x-ms-file-permission-key": "4010187179898695473*11459378189709739967",
         "x-ms-request-id": "f571dfc0-601a-0050-6f19-f41892000000",
         "x-ms-request-server-encrypted": "true",
-<<<<<<< HEAD
-        "x-ms-version": "2020-12-06"
-=======
-        "x-ms-version": "2021-02-12"
->>>>>>> 7e782c87
+        "x-ms-version": "2021-02-12"
       },
       "ResponseBody": []
     },
@@ -166,11 +142,7 @@
         "x-ms-date": "Tue, 26 Jan 2021 19:31:22 GMT",
         "x-ms-range": "bytes=0-1023",
         "x-ms-return-client-request-id": "true",
-<<<<<<< HEAD
-        "x-ms-version": "2020-12-06",
-=======
         "x-ms-version": "2021-02-12",
->>>>>>> 7e782c87
         "x-ms-write": "update"
       },
       "RequestBody": "9B6w8BmIeHV+Vu11AS70bcD3cpzzipvPnxpA8vUZCBvNDoJOTN97MzOhGytphXVp1Nblq32lqWmC4VD/SIV/ZU7SqPKspiDgez5oUW9wZhmk1h4fNF2dKGUYy2uPe+utIrXdlt2DvC21BC8+PFj6Eno3W3FmXzHwNX+NlNq1Uf9Tui65ks87IBnwai8tXuwMHrnwVyB6R8KD7GFe9ihS/7Mw64EpQH+r/DpXdfUBw9aTgHYhxfne2XNsNaVu3CrxnWt8/XNq4905RVrmItHNgSmLy3ayMTm5URIOvQraPB8PZteJhcZiKJyY54Cf+LainrN84xGzPmwxwqtgXCbSXwg71rz5RPxiKKPZGkm4Gllbax9WXVkOWyhrV8MaAst2xoh4YyH6qVq3Gbtu2iQieahSBfAHewKvLXqTjew4SCbXY1PBQLY3YcLEnkOdoIEESN4ax/zab0qGyDamZhttftCVlnbQYTjxG6MuQty+EYz4j0UNHoEp/PMJO3h/kfqnVh9yCAkLM+emKaxZrC1tx7aprdbWYGBPa5mCxiXAcYqohuu8SwiD7VxdZvTVz0/Gm3PB1uMj0fa/I5xviGzC5rcisCZBsHyuJsB6ePlrepxKuyux/5umhbX1/SdrE2Xvm4A9sh8pher3E68jqFj8U6kAJcxBEOcbeytxTLNUQhJai914Lsd8IDZAuuzrg9xc+Kp+a+6YrYuZIjfzuDg3o9CdyB17gyTihAWVAVb7L/dPFFQI1tckwd5S3wyPiWf9CBYbTru+4HSFnOfpAqs0nvJApKPkL835eAY+KaQYUvqdmPk/3+A8kDPfgjnvO74yHUAZT+TDGNlJIda0gLfPbUnsS2qy9b4SAxNwBayTCT1HDAtk/wIW2X8f9b4KhxB8DxXvA+9UfyiBB0vQUxMstheYbXOsa21G1XLqkv//B3wD9PWXowZN84zj4vi3RYVs8z+ncRqcz6SnqC59ae0ogf/PzV8dlBIRS3nnyIh1j5Dsfp/AWJZiZyRR7/rYz4mfumD453gmTl4sliWgtAYbMhmdkepNaClpbWU7zKQXOHvvSA4ofKcXxTBAk8JwwbIdNr3hOj6fUVI3j3oT6oG5FF2qsGv48rVxhsu5DNRn+KuyHpbnNv48UPe78ewtBNuuh39kxRFGJEMHcLNz5UR9z5fPYMzr0t5ebV90PAHJQ4LwC4VVAjKaa/lT38VLyWuyPiFVXqQOw7SgBlix0udBPi0xgtq+KMxkNPTSl/IYE6P0wv7fc+Xd4UfRtPza6ZkREaCYGUeR8xVV8SmwOyvCiPK0vBDpYctHU6GS7XTPiUtawYZRgPpcY87pioK7LaUcDywKJSyJKK/VUMWm/gaghQ==",
@@ -188,11 +160,7 @@
         "x-ms-client-request-id": "d2b779f4-af2d-cf4d-ff3f-23b4974c8870",
         "x-ms-request-id": "f571dfc1-601a-0050-7019-f41892000000",
         "x-ms-request-server-encrypted": "true",
-<<<<<<< HEAD
-        "x-ms-version": "2020-12-06"
-=======
-        "x-ms-version": "2021-02-12"
->>>>>>> 7e782c87
+        "x-ms-version": "2021-02-12"
       },
       "ResponseBody": []
     },
@@ -210,11 +178,7 @@
         "x-ms-client-request-id": "cede2b4d-0670-145e-51db-88e8340b6b73",
         "x-ms-date": "Tue, 26 Jan 2021 19:31:22 GMT",
         "x-ms-return-client-request-id": "true",
-<<<<<<< HEAD
-        "x-ms-version": "2020-12-06"
-=======
-        "x-ms-version": "2021-02-12"
->>>>>>> 7e782c87
+        "x-ms-version": "2021-02-12"
       },
       "RequestBody": null,
       "StatusCode": 200,
@@ -242,11 +206,7 @@
         "x-ms-request-id": "f571dfc2-601a-0050-7119-f41892000000",
         "x-ms-server-encrypted": "true",
         "x-ms-type": "File",
-<<<<<<< HEAD
-        "x-ms-version": "2020-12-06"
-=======
-        "x-ms-version": "2021-02-12"
->>>>>>> 7e782c87
+        "x-ms-version": "2021-02-12"
       },
       "ResponseBody": []
     },
@@ -265,11 +225,7 @@
         "x-ms-range": "bytes=0-127",
         "x-ms-range-get-content-md5": "false",
         "x-ms-return-client-request-id": "true",
-<<<<<<< HEAD
-        "x-ms-version": "2020-12-06"
-=======
-        "x-ms-version": "2021-02-12"
->>>>>>> 7e782c87
+        "x-ms-version": "2021-02-12"
       },
       "RequestBody": null,
       "StatusCode": 206,
@@ -299,11 +255,7 @@
         "x-ms-request-id": "f571dfc3-601a-0050-7219-f41892000000",
         "x-ms-server-encrypted": "true",
         "x-ms-type": "File",
-<<<<<<< HEAD
-        "x-ms-version": "2020-12-06"
-=======
-        "x-ms-version": "2021-02-12"
->>>>>>> 7e782c87
+        "x-ms-version": "2021-02-12"
       },
       "ResponseBody": "9B6w8BmIeHV+Vu11AS70bcD3cpzzipvPnxpA8vUZCBvNDoJOTN97MzOhGytphXVp1Nblq32lqWmC4VD/SIV/ZU7SqPKspiDgez5oUW9wZhmk1h4fNF2dKGUYy2uPe+utIrXdlt2DvC21BC8+PFj6Eno3W3FmXzHwNX+NlNq1Uf8="
     },
@@ -322,11 +274,7 @@
         "x-ms-range": "bytes=128-255",
         "x-ms-range-get-content-md5": "false",
         "x-ms-return-client-request-id": "true",
-<<<<<<< HEAD
-        "x-ms-version": "2020-12-06"
-=======
-        "x-ms-version": "2021-02-12"
->>>>>>> 7e782c87
+        "x-ms-version": "2021-02-12"
       },
       "RequestBody": null,
       "StatusCode": 206,
@@ -356,11 +304,7 @@
         "x-ms-request-id": "f571dfc4-601a-0050-7319-f41892000000",
         "x-ms-server-encrypted": "true",
         "x-ms-type": "File",
-<<<<<<< HEAD
-        "x-ms-version": "2020-12-06"
-=======
-        "x-ms-version": "2021-02-12"
->>>>>>> 7e782c87
+        "x-ms-version": "2021-02-12"
       },
       "ResponseBody": "U7ouuZLPOyAZ8GovLV7sDB658FcgekfCg+xhXvYoUv+zMOuBKUB/q/w6V3X1AcPWk4B2IcX53tlzbDWlbtwq8Z1rfP1zauPdOUVa5iLRzYEpi8t2sjE5uVESDr0K2jwfD2bXiYXGYiicmOeAn/i2op6zfOMRsz5sMcKrYFwm0l8="
     },
@@ -379,11 +323,7 @@
         "x-ms-range": "bytes=256-383",
         "x-ms-range-get-content-md5": "false",
         "x-ms-return-client-request-id": "true",
-<<<<<<< HEAD
-        "x-ms-version": "2020-12-06"
-=======
-        "x-ms-version": "2021-02-12"
->>>>>>> 7e782c87
+        "x-ms-version": "2021-02-12"
       },
       "RequestBody": null,
       "StatusCode": 206,
@@ -413,11 +353,7 @@
         "x-ms-request-id": "f571dfc7-601a-0050-7419-f41892000000",
         "x-ms-server-encrypted": "true",
         "x-ms-type": "File",
-<<<<<<< HEAD
-        "x-ms-version": "2020-12-06"
-=======
-        "x-ms-version": "2021-02-12"
->>>>>>> 7e782c87
+        "x-ms-version": "2021-02-12"
       },
       "ResponseBody": "CDvWvPlE/GIoo9kaSbgaWVtrH1ZdWQ5bKGtXwxoCy3bGiHhjIfqpWrcZu27aJCJ5qFIF8Ad7Aq8tepON7DhIJtdjU8FAtjdhwsSeQ52ggQRI3hrH/NpvSobINqZmG21+0JWWdtBhOPEboy5C3L4RjPiPRQ0egSn88wk7eH+R+qc="
     },
@@ -436,11 +372,7 @@
         "x-ms-range": "bytes=384-511",
         "x-ms-range-get-content-md5": "false",
         "x-ms-return-client-request-id": "true",
-<<<<<<< HEAD
-        "x-ms-version": "2020-12-06"
-=======
-        "x-ms-version": "2021-02-12"
->>>>>>> 7e782c87
+        "x-ms-version": "2021-02-12"
       },
       "RequestBody": null,
       "StatusCode": 206,
@@ -470,11 +402,7 @@
         "x-ms-request-id": "f571dfc8-601a-0050-7519-f41892000000",
         "x-ms-server-encrypted": "true",
         "x-ms-type": "File",
-<<<<<<< HEAD
-        "x-ms-version": "2020-12-06"
-=======
-        "x-ms-version": "2021-02-12"
->>>>>>> 7e782c87
+        "x-ms-version": "2021-02-12"
       },
       "ResponseBody": "Vh9yCAkLM+emKaxZrC1tx7aprdbWYGBPa5mCxiXAcYqohuu8SwiD7VxdZvTVz0/Gm3PB1uMj0fa/I5xviGzC5rcisCZBsHyuJsB6ePlrepxKuyux/5umhbX1/SdrE2Xvm4A9sh8pher3E68jqFj8U6kAJcxBEOcbeytxTLNUQhI="
     },
@@ -493,11 +421,7 @@
         "x-ms-range": "bytes=350-477",
         "x-ms-range-get-content-md5": "false",
         "x-ms-return-client-request-id": "true",
-<<<<<<< HEAD
-        "x-ms-version": "2020-12-06"
-=======
-        "x-ms-version": "2021-02-12"
->>>>>>> 7e782c87
+        "x-ms-version": "2021-02-12"
       },
       "RequestBody": null,
       "StatusCode": 206,
@@ -527,11 +451,7 @@
         "x-ms-request-id": "f571dfc9-601a-0050-7619-f41892000000",
         "x-ms-server-encrypted": "true",
         "x-ms-type": "File",
-<<<<<<< HEAD
-        "x-ms-version": "2020-12-06"
-=======
-        "x-ms-version": "2021-02-12"
->>>>>>> 7e782c87
+        "x-ms-version": "2021-02-12"
       },
       "ResponseBody": "bX7QlZZ20GE48RujLkLcvhGM+I9FDR6BKfzzCTt4f5H6p1YfcggJCzPnpimsWawtbce2qa3W1mBgT2uZgsYlwHGKqIbrvEsIg+1cXWb01c9PxptzwdbjI9H2vyOcb4hswua3IrAmQbB8ribAenj5a3qcSrsrsf+bpoW19f0naxM="
     },
@@ -550,11 +470,7 @@
         "x-ms-range": "bytes=478-605",
         "x-ms-range-get-content-md5": "false",
         "x-ms-return-client-request-id": "true",
-<<<<<<< HEAD
-        "x-ms-version": "2020-12-06"
-=======
-        "x-ms-version": "2021-02-12"
->>>>>>> 7e782c87
+        "x-ms-version": "2021-02-12"
       },
       "RequestBody": null,
       "StatusCode": 206,
@@ -584,11 +500,7 @@
         "x-ms-request-id": "f571dfca-601a-0050-7719-f41892000000",
         "x-ms-server-encrypted": "true",
         "x-ms-type": "File",
-<<<<<<< HEAD
-        "x-ms-version": "2020-12-06"
-=======
-        "x-ms-version": "2021-02-12"
->>>>>>> 7e782c87
+        "x-ms-version": "2021-02-12"
       },
       "ResponseBody": "Ze+bgD2yHymF6vcTryOoWPxTqQAlzEEQ5xt7K3FMs1RCElqL3Xgux3wgNkC67OuD3Fz4qn5r7piti5kiN/O4ODej0J3IHXuDJOKEBZUBVvsv908UVAjW1yTB3lLfDI+JZ/0IFhtOu77gdIWc5+kCqzSe8kCko+Qvzfl4Bj4ppBg="
     },
@@ -607,11 +519,7 @@
         "x-ms-range": "bytes=606-733",
         "x-ms-range-get-content-md5": "false",
         "x-ms-return-client-request-id": "true",
-<<<<<<< HEAD
-        "x-ms-version": "2020-12-06"
-=======
-        "x-ms-version": "2021-02-12"
->>>>>>> 7e782c87
+        "x-ms-version": "2021-02-12"
       },
       "RequestBody": null,
       "StatusCode": 206,
@@ -641,11 +549,7 @@
         "x-ms-request-id": "f571dfcb-601a-0050-7819-f41892000000",
         "x-ms-server-encrypted": "true",
         "x-ms-type": "File",
-<<<<<<< HEAD
-        "x-ms-version": "2020-12-06"
-=======
-        "x-ms-version": "2021-02-12"
->>>>>>> 7e782c87
+        "x-ms-version": "2021-02-12"
       },
       "ResponseBody": "UvqdmPk/3+A8kDPfgjnvO74yHUAZT+TDGNlJIda0gLfPbUnsS2qy9b4SAxNwBayTCT1HDAtk/wIW2X8f9b4KhxB8DxXvA+9UfyiBB0vQUxMstheYbXOsa21G1XLqkv//B3wD9PWXowZN84zj4vi3RYVs8z+ncRqcz6SnqC59ae0="
     },
@@ -664,11 +568,7 @@
         "x-ms-range": "bytes=734-861",
         "x-ms-range-get-content-md5": "false",
         "x-ms-return-client-request-id": "true",
-<<<<<<< HEAD
-        "x-ms-version": "2020-12-06"
-=======
-        "x-ms-version": "2021-02-12"
->>>>>>> 7e782c87
+        "x-ms-version": "2021-02-12"
       },
       "RequestBody": null,
       "StatusCode": 206,
@@ -698,11 +598,7 @@
         "x-ms-request-id": "f571dfcc-601a-0050-7919-f41892000000",
         "x-ms-server-encrypted": "true",
         "x-ms-type": "File",
-<<<<<<< HEAD
-        "x-ms-version": "2020-12-06"
-=======
-        "x-ms-version": "2021-02-12"
->>>>>>> 7e782c87
+        "x-ms-version": "2021-02-12"
       },
       "ResponseBody": "KIH/z81fHZQSEUt558iIdY+Q7H6fwFiWYmckUe/62M+Jn7pg+Od4Jk5eLJYloLQGGzIZnZHqTWgpaW1lO8ykFzh770gOKHynF8UwQJPCcMGyHTa94To+n1FSN496E+qBuRRdqrBr+PK1cYbLuQzUZ/irsh6W5zb+PFD3u/HsLQQ="
     },
@@ -721,11 +617,7 @@
         "x-ms-range": "bytes=862-989",
         "x-ms-range-get-content-md5": "false",
         "x-ms-return-client-request-id": "true",
-<<<<<<< HEAD
-        "x-ms-version": "2020-12-06"
-=======
-        "x-ms-version": "2021-02-12"
->>>>>>> 7e782c87
+        "x-ms-version": "2021-02-12"
       },
       "RequestBody": null,
       "StatusCode": 206,
@@ -755,11 +647,7 @@
         "x-ms-request-id": "f571dfcd-601a-0050-7a19-f41892000000",
         "x-ms-server-encrypted": "true",
         "x-ms-type": "File",
-<<<<<<< HEAD
-        "x-ms-version": "2020-12-06"
-=======
-        "x-ms-version": "2021-02-12"
->>>>>>> 7e782c87
+        "x-ms-version": "2021-02-12"
       },
       "ResponseBody": "266Hf2TFEUYkQwdws3PlRH3Pl89gzOvS3l5tX3Q8AclDgvALhVUCMppr+VPfxUvJa7I+IVVepA7DtKAGWLHS50E+LTGC2r4ozGQ09NKX8hgTo/TC/t9z5d3hR9G0/NrpmRERoJgZR5HzFVXxKbA7K8KI8rS8EOlhy0dToZLtdM8="
     },
@@ -778,11 +666,7 @@
         "x-ms-range": "bytes=990-1117",
         "x-ms-range-get-content-md5": "false",
         "x-ms-return-client-request-id": "true",
-<<<<<<< HEAD
-        "x-ms-version": "2020-12-06"
-=======
-        "x-ms-version": "2021-02-12"
->>>>>>> 7e782c87
+        "x-ms-version": "2021-02-12"
       },
       "RequestBody": null,
       "StatusCode": 206,
@@ -812,11 +696,7 @@
         "x-ms-request-id": "f571dfce-601a-0050-7b19-f41892000000",
         "x-ms-server-encrypted": "true",
         "x-ms-type": "File",
-<<<<<<< HEAD
-        "x-ms-version": "2020-12-06"
-=======
-        "x-ms-version": "2021-02-12"
->>>>>>> 7e782c87
+        "x-ms-version": "2021-02-12"
       },
       "ResponseBody": "iUtawYZRgPpcY87pioK7LaUcDywKJSyJKK/VUMWm/gaghQ=="
     },
@@ -835,11 +715,7 @@
         "x-ms-date": "Tue, 26 Jan 2021 19:31:23 GMT",
         "x-ms-delete-snapshots": "include",
         "x-ms-return-client-request-id": "true",
-<<<<<<< HEAD
-        "x-ms-version": "2020-12-06"
-=======
-        "x-ms-version": "2021-02-12"
->>>>>>> 7e782c87
+        "x-ms-version": "2021-02-12"
       },
       "RequestBody": null,
       "StatusCode": 202,
@@ -852,11 +728,7 @@
         ],
         "x-ms-client-request-id": "776cdc5d-b145-4efb-995f-1047c1b60df0",
         "x-ms-request-id": "f571dfcf-601a-0050-7c19-f41892000000",
-<<<<<<< HEAD
-        "x-ms-version": "2020-12-06"
-=======
-        "x-ms-version": "2021-02-12"
->>>>>>> 7e782c87
+        "x-ms-version": "2021-02-12"
       },
       "ResponseBody": []
     }
