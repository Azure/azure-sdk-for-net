--- conflicted
+++ resolved
@@ -1,56 +1,51 @@
 {
   "Entries": [
     {
-      "RequestUri": "https://seanmcccanary3.file.core.windows.net/test-share-21742cba-1ede-bf25-4890-d9a994b86d86?restype=share",
-      "RequestMethod": "PUT",
-      "RequestHeaders": {
-        "Accept": "application/xml",
-        "Authorization": "Sanitized",
-        "traceparent": "00-df48ae68c5b082479c58f31b0a8eaa9e-24c32027f9d3cb46-00",
-        "User-Agent": [
-          "azsdk-net-Storage.Files.Shares/12.7.0-alpha.20210121.1",
-          "(.NET 5.0.2; Microsoft Windows 10.0.19042)"
-        ],
-        "x-ms-client-request-id": "12700ed0-fe61-11a8-bd16-e9cf01c803e8",
-        "x-ms-date": "Thu, 21 Jan 2021 20:42:06 GMT",
-        "x-ms-return-client-request-id": "true",
-        "x-ms-version": "2020-06-12"
-      },
-      "RequestBody": null,
-      "StatusCode": 201,
-      "ResponseHeaders": {
-        "Content-Length": "0",
-        "Date": "Thu, 21 Jan 2021 20:42:06 GMT",
-        "ETag": "\u00220x8D8BE4D0464F2FA\u0022",
-        "Last-Modified": "Thu, 21 Jan 2021 20:42:06 GMT",
-        "Server": [
-          "Windows-Azure-File/1.0",
-          "Microsoft-HTTPAPI/2.0"
-        ],
-        "x-ms-client-request-id": "12700ed0-fe61-11a8-bd16-e9cf01c803e8",
-<<<<<<< HEAD
-        "x-ms-request-id": "554bc994-e01a-0072-33fb-8554bb000000",
-        "x-ms-version": "2020-06-12"
-=======
-        "x-ms-request-id": "c6d7f085-d01a-006a-6c35-f002ea000000",
-        "x-ms-version": "2020-04-08"
->>>>>>> ac24a13f
-      },
-      "ResponseBody": []
-    },
-    {
-      "RequestUri": "https://seanmcccanary3.file.core.windows.net/test-share-21742cba-1ede-bf25-4890-d9a994b86d86/test-directory-8f392a61-f17f-c266-853d-850de639d1e3?restype=directory",
-      "RequestMethod": "PUT",
-      "RequestHeaders": {
-        "Accept": "application/xml",
-        "Authorization": "Sanitized",
-        "traceparent": "00-40fdd7453cceec4fae151473cedd2916-86334c4e3208284d-00",
-        "User-Agent": [
-          "azsdk-net-Storage.Files.Shares/12.7.0-alpha.20210121.1",
-          "(.NET 5.0.2; Microsoft Windows 10.0.19042)"
-        ],
-        "x-ms-client-request-id": "c38a4fce-7f2b-de25-a7ad-8c24799b2b83",
-        "x-ms-date": "Thu, 21 Jan 2021 20:42:07 GMT",
+      "RequestUri": "https://seanmcccanary3.file.core.windows.net/test-share-0f4ba9be-fbb8-bd49-719a-49ebe32d2fbc?restype=share",
+      "RequestMethod": "PUT",
+      "RequestHeaders": {
+        "Accept": "application/xml",
+        "Authorization": "Sanitized",
+        "traceparent": "00-d6e8a70dd03d064d9e9fef6d7a560c6b-48aaefb7f2645d4d-00",
+        "User-Agent": [
+          "azsdk-net-Storage.Files.Shares/12.7.0-alpha.20210126.1",
+          "(.NET 5.0.2; Microsoft Windows 10.0.19042)"
+        ],
+        "x-ms-client-request-id": "58413d9c-53fd-83c5-a167-6f6002516b0d",
+        "x-ms-date": "Tue, 26 Jan 2021 19:33:39 GMT",
+        "x-ms-return-client-request-id": "true",
+        "x-ms-version": "2020-06-12"
+      },
+      "RequestBody": null,
+      "StatusCode": 201,
+      "ResponseHeaders": {
+        "Content-Length": "0",
+        "Date": "Tue, 26 Jan 2021 19:33:38 GMT",
+        "ETag": "\u00220x8D8C23147F3E331\u0022",
+        "Last-Modified": "Tue, 26 Jan 2021 19:33:38 GMT",
+        "Server": [
+          "Windows-Azure-File/1.0",
+          "Microsoft-HTTPAPI/2.0"
+        ],
+        "x-ms-client-request-id": "58413d9c-53fd-83c5-a167-6f6002516b0d",
+        "x-ms-request-id": "afab825d-101a-0075-291a-f4b1ee000000",
+        "x-ms-version": "2020-06-12"
+      },
+      "ResponseBody": []
+    },
+    {
+      "RequestUri": "https://seanmcccanary3.file.core.windows.net/test-share-0f4ba9be-fbb8-bd49-719a-49ebe32d2fbc/test-directory-315aaa2f-7d9a-6542-7e8a-b00215ae1034?restype=directory",
+      "RequestMethod": "PUT",
+      "RequestHeaders": {
+        "Accept": "application/xml",
+        "Authorization": "Sanitized",
+        "traceparent": "00-f1b16f59bbc19b4daf557997b83a86bb-ae03436ed4aee84d-00",
+        "User-Agent": [
+          "azsdk-net-Storage.Files.Shares/12.7.0-alpha.20210126.1",
+          "(.NET 5.0.2; Microsoft Windows 10.0.19042)"
+        ],
+        "x-ms-client-request-id": "026cd84a-2ae2-1e04-fbdb-da72a3c36ef3",
+        "x-ms-date": "Tue, 26 Jan 2021 19:33:39 GMT",
         "x-ms-file-attributes": "None",
         "x-ms-file-creation-time": "Now",
         "x-ms-file-last-write-time": "Now",
@@ -62,41 +57,41 @@
       "StatusCode": 201,
       "ResponseHeaders": {
         "Content-Length": "0",
-        "Date": "Thu, 21 Jan 2021 20:42:06 GMT",
-        "ETag": "\u00220x8D8BE4D046E24C2\u0022",
-        "Last-Modified": "Thu, 21 Jan 2021 20:42:06 GMT",
-        "Server": [
-          "Windows-Azure-File/1.0",
-          "Microsoft-HTTPAPI/2.0"
-        ],
-        "x-ms-client-request-id": "c38a4fce-7f2b-de25-a7ad-8c24799b2b83",
+        "Date": "Tue, 26 Jan 2021 19:33:38 GMT",
+        "ETag": "\u00220x8D8C23147FDCA98\u0022",
+        "Last-Modified": "Tue, 26 Jan 2021 19:33:38 GMT",
+        "Server": [
+          "Windows-Azure-File/1.0",
+          "Microsoft-HTTPAPI/2.0"
+        ],
+        "x-ms-client-request-id": "026cd84a-2ae2-1e04-fbdb-da72a3c36ef3",
         "x-ms-file-attributes": "Directory",
-        "x-ms-file-change-time": "2021-01-21T20:42:06.9011650Z",
-        "x-ms-file-creation-time": "2021-01-21T20:42:06.9011650Z",
+        "x-ms-file-change-time": "2021-01-26T19:33:38.9926040Z",
+        "x-ms-file-creation-time": "2021-01-26T19:33:38.9926040Z",
         "x-ms-file-id": "13835128424026341376",
-        "x-ms-file-last-write-time": "2021-01-21T20:42:06.9011650Z",
+        "x-ms-file-last-write-time": "2021-01-26T19:33:38.9926040Z",
         "x-ms-file-parent-id": "0",
         "x-ms-file-permission-key": "17860367565182308406*11459378189709739967",
-        "x-ms-request-id": "c6d7f087-d01a-006a-6d35-f002ea000000",
+        "x-ms-request-id": "afab8260-101a-0075-2a1a-f4b1ee000000",
         "x-ms-request-server-encrypted": "true",
         "x-ms-version": "2020-06-12"
       },
       "ResponseBody": []
     },
     {
-      "RequestUri": "https://seanmcccanary3.file.core.windows.net/test-share-21742cba-1ede-bf25-4890-d9a994b86d86/test-directory-8f392a61-f17f-c266-853d-850de639d1e3/test-file-c372f63a-634e-81eb-360a-88e776d3e2ae",
-      "RequestMethod": "PUT",
-      "RequestHeaders": {
-        "Accept": "application/xml",
-        "Authorization": "Sanitized",
-        "traceparent": "00-eab971f803731649bdd28a08d33a9e1e-907076d4b2963d45-00",
-        "User-Agent": [
-          "azsdk-net-Storage.Files.Shares/12.7.0-alpha.20210121.1",
-          "(.NET 5.0.2; Microsoft Windows 10.0.19042)"
-        ],
-        "x-ms-client-request-id": "d93d992d-8d0b-3dff-7abd-5b555a432024",
+      "RequestUri": "https://seanmcccanary3.file.core.windows.net/test-share-0f4ba9be-fbb8-bd49-719a-49ebe32d2fbc/test-directory-315aaa2f-7d9a-6542-7e8a-b00215ae1034/test-file-e80d47a0-d8fc-1f88-ea5c-8ff6e69ef4db",
+      "RequestMethod": "PUT",
+      "RequestHeaders": {
+        "Accept": "application/xml",
+        "Authorization": "Sanitized",
+        "traceparent": "00-5c810cfa877ab64b861caeb994656f34-10550c0360f26840-00",
+        "User-Agent": [
+          "azsdk-net-Storage.Files.Shares/12.7.0-alpha.20210126.1",
+          "(.NET 5.0.2; Microsoft Windows 10.0.19042)"
+        ],
+        "x-ms-client-request-id": "94f48948-c9be-2108-f5d5-30622f85502d",
         "x-ms-content-length": "1024",
-        "x-ms-date": "Thu, 21 Jan 2021 20:42:07 GMT",
+        "x-ms-date": "Tue, 26 Jan 2021 19:33:39 GMT",
         "x-ms-file-attributes": "None",
         "x-ms-file-creation-time": "Now",
         "x-ms-file-last-write-time": "Now",
@@ -109,29 +104,29 @@
       "StatusCode": 201,
       "ResponseHeaders": {
         "Content-Length": "0",
-        "Date": "Thu, 21 Jan 2021 20:42:06 GMT",
-        "ETag": "\u00220x8D8BE4D0478AE00\u0022",
-        "Last-Modified": "Thu, 21 Jan 2021 20:42:06 GMT",
-        "Server": [
-          "Windows-Azure-File/1.0",
-          "Microsoft-HTTPAPI/2.0"
-        ],
-        "x-ms-client-request-id": "d93d992d-8d0b-3dff-7abd-5b555a432024",
+        "Date": "Tue, 26 Jan 2021 19:33:38 GMT",
+        "ETag": "\u00220x8D8C23148106BA4\u0022",
+        "Last-Modified": "Tue, 26 Jan 2021 19:33:39 GMT",
+        "Server": [
+          "Windows-Azure-File/1.0",
+          "Microsoft-HTTPAPI/2.0"
+        ],
+        "x-ms-client-request-id": "94f48948-c9be-2108-f5d5-30622f85502d",
         "x-ms-file-attributes": "Archive",
-        "x-ms-file-change-time": "2021-01-21T20:42:06.9702144Z",
-        "x-ms-file-creation-time": "2021-01-21T20:42:06.9702144Z",
+        "x-ms-file-change-time": "2021-01-26T19:33:39.1146916Z",
+        "x-ms-file-creation-time": "2021-01-26T19:33:39.1146916Z",
         "x-ms-file-id": "11529285414812647424",
-        "x-ms-file-last-write-time": "2021-01-21T20:42:06.9702144Z",
+        "x-ms-file-last-write-time": "2021-01-26T19:33:39.1146916Z",
         "x-ms-file-parent-id": "13835128424026341376",
         "x-ms-file-permission-key": "4010187179898695473*11459378189709739967",
-        "x-ms-request-id": "c6d7f088-d01a-006a-6e35-f002ea000000",
+        "x-ms-request-id": "afab8262-101a-0075-2b1a-f4b1ee000000",
         "x-ms-request-server-encrypted": "true",
         "x-ms-version": "2020-06-12"
       },
       "ResponseBody": []
     },
     {
-      "RequestUri": "https://seanmcccanary3.file.core.windows.net/test-share-21742cba-1ede-bf25-4890-d9a994b86d86/test-directory-8f392a61-f17f-c266-853d-850de639d1e3/test-file-c372f63a-634e-81eb-360a-88e776d3e2ae?comp=range",
+      "RequestUri": "https://seanmcccanary3.file.core.windows.net/test-share-0f4ba9be-fbb8-bd49-719a-49ebe32d2fbc/test-directory-315aaa2f-7d9a-6542-7e8a-b00215ae1034/test-file-e80d47a0-d8fc-1f88-ea5c-8ff6e69ef4db?comp=range",
       "RequestMethod": "PUT",
       "RequestHeaders": {
         "Accept": "application/xml",
@@ -139,90 +134,85 @@
         "Content-Length": "1024",
         "Content-Type": "application/octet-stream",
         "User-Agent": [
-          "azsdk-net-Storage.Files.Shares/12.7.0-alpha.20210121.1",
-          "(.NET 5.0.2; Microsoft Windows 10.0.19042)"
-        ],
-        "x-ms-client-request-id": "dcb9f1fb-0896-b2a3-2b63-2f8ddd8054d3",
-        "x-ms-date": "Thu, 21 Jan 2021 20:42:07 GMT",
+          "azsdk-net-Storage.Files.Shares/12.7.0-alpha.20210126.1",
+          "(.NET 5.0.2; Microsoft Windows 10.0.19042)"
+        ],
+        "x-ms-client-request-id": "5dad1a9f-60a9-121c-c42e-502ef4e3c375",
+        "x-ms-date": "Tue, 26 Jan 2021 19:33:39 GMT",
         "x-ms-range": "bytes=0-1023",
         "x-ms-return-client-request-id": "true",
         "x-ms-version": "2020-06-12",
         "x-ms-write": "update"
       },
-      "RequestBody": "RQVNze98nwUFfkeLVrK0rQexPpavDbcBD/rem88BQazHF24IimjkUbCEvq04mYf1\u002Bd8cyFyV1DdNS770nQQ2BD2axD9DqyKeze3mKk8KyXVy6aLv5HlPMkI3uz6q77OrTrlwndVIsU28fvpvr6roQ4JIgbRiRiDES5H8DPDk9N46OtyVmiufKjhUM2Z\u002B34OYTne8YW3/SQeZq1JDS6Vd2IkcNXTOUqlWqVd7DRO6RWsOZL14J5JxOvDU/O7ZXN6T91vcYaoOyvzOZrgWgzz032XmNOfn5LD3q/qE\u002BVa6fEx46Ba33uPBAJnBqsHaW7e04B2I8yf3qxKq5LavitGlE\u002BlrnZolPACCJTROJjrvHFBCzxg5MoklgT0DDfktEXXIG5bXbr0djqQcBs3yqYXYushmbLq4bOFgRhxdIi4HVBS\u002BhQqjGK6SJUF0HSu7Mti3K1IxxqS7D6\u002B1diegv2x1FLG5MyN6NKEZ00d4RE\u002B1pRREpfbb1o1vA3Zb7qGG8mXV/gh6Af60PfexF/NdQstf/9ETXBp1mT4jSTCtHkUAkuHhokVGO6MWj2f/Kr6aEsCq\u002B\u002B/Qc5VLYGXKVrfNBx6xsIUSe5\u002BFGMQt/MyydW5/iTZwAiJWLx5LlULgfOTsSIhJTnk5iJcgJeMqonfJmOr2SsyAXQT7WoFmxuZdpJzfQbRDaSf0RgGfT90/LIyngvxX6jEYa\u002BqDTfP40sGww4BGSmHChS/DAQTL4A4nvC70v0TpBrpqx9XJwBs0\u002B3Q/7oxd\u002BeEr5PzNk\u002BgtTIvcXJHEBBJ9x7zF3IOM\u002BMUTjwWPi/GBysNNyNpHG3LSPHpJ7WOKb/dhwSfPlxxdnuw3uQTinsCZWpHOdjs4NqtK858IQgthiB8OLsrKsjKm8CruEGFu7565sJPSvPm7KIt7hKR8VFvg1TDk1G/2z6dfKIYRSiVK3AMBT5J4j8wmUgU\u002BTy2OKZvODTowiRouwuDrc5Rzqt5mMaigewXJaEZkvoJpuIB60f7qQjzqGVPp0oyxjBw4s6cm2B6F7a6WBaT0zMuYxApgcaGViGeiexdVt6h4F9wpKwvaQ99i9ONPVD2X9kyHUA6CURt6oitAhF0GMDUGHe3IyqC/voEq/ny\u002BRTMpCoXLzWaZ9sXAr4ngmr6CW8StSTdPzyuryJKMV1Keu1z3FnnYO2LPbCcnBxoX3yPCp6K3EPz72jtZHwXUDZ5zIfMs6IREqiBi3t0PJ8cQlOhuybCv56tg\u002Bzw\u002Bfhxd\u002Bl6JtOUn6/affv2CVTIe7LJzSIocZUPuwzpIy\u002BxIBiwEBON\u002BhnPh6ajxzkuzLZF5QQ\u002BJyzWRQZQbm/Gr3iAKV3jQflFOoGU/kl/iKpf3Opapz4ncvg==",
-      "StatusCode": 201,
-      "ResponseHeaders": {
-        "Content-Length": "0",
-        "Content-MD5": "\u002BOkvmQckLPjuFoJrVCz4jg==",
-        "Date": "Thu, 21 Jan 2021 20:42:06 GMT",
-        "ETag": "\u00220x8D8BE4D0483D391\u0022",
-        "Last-Modified": "Thu, 21 Jan 2021 20:42:07 GMT",
-        "Server": [
-          "Windows-Azure-File/1.0",
-          "Microsoft-HTTPAPI/2.0"
-        ],
-        "x-ms-client-request-id": "dcb9f1fb-0896-b2a3-2b63-2f8ddd8054d3",
-        "x-ms-request-id": "c6d7f08b-d01a-006a-7135-f002ea000000",
+      "RequestBody": "VjsiVwLGIVjrKsnFdsd9tMyiuD1CDVETpTCqEPxNjKRnEyStp2YLhLcTF7hgP6g0XiamAAowsUnpDrLSGxBbnp0kXWOizwxllzSGLvaYs2WIdrLWpoyaNmHbw5m0OGimt3kbO\u002BFEkY4ZQGjVqoNSUFtMSqVehfcQiicBxwtzsV7M33Z9fXeDQ\u002BQjvGYjxIveiHM9Z\u002B7CSDKCCrG6Q8mDpo8JCcsM1dPjyQbBO8iQ7cacIj\u002BYNUpvCZdE\u002BnLGyf8anxbXGbq/0rOfWZ7nAQ1p8R3rHiCK6nBEmQA0x9pgHf8HppuyudML3FCL\u002BNushwiK2glV26rfkLSlkn\u002B6iwrYPzye4FpxtzhK30LQ/vKVmBL3qe3RC0JVKBbmDCZTUFBGs7mfDqetGCLQCvtoD5HCEPltwuEdBjP5SLhEi6sR94/yiUs59YpqSpHKAABH7BmFI/ss5Y1uKKyFpcXuaIx3vhNsdoVGiRtvA3hQUgUzslufv2ev5REBg2Ces1DFe\u002BEFU0Ls2naTPprgveIVHtanUvJpT6kkx9kCavIkp9XLqoeWS//DRtflC4DMzycv7GWK92FdWyw44Ito6nCEb5fFFRJbftPW4wsbg0QoWPix0n6MmbBzbU5aXmp0W1tnYZvpB7kU1G2StBNVQtfoD4iSthfx99bmUafEAB9oYoewsyKoPlA\u002BnP4Q\u002BuWdHit2ck7i4aVDdWnFA7YSUNNOKlKLpY60QNE3VBkZ4P3xSTN7To7RhYDibD254zuaLEwqws\u002BSEXidwTF9q42LKpRs07qClgJFfaXRqDhQ\u002B12WnSfM7h4tXje63oxcU9rzV0KoTA\u002BAF5ZK5UUqwWhATMXU5w1lvjt2P3WCyLd16CnL3VH2qK5NFYaRggnYApzPepLGh2zMjpgGMg2Z/k7e1PwcX\u002BQWSaMXhtKG1DwynTzYs00lrmC8/k\u002B573ahtBY3sq0MvKK4uDDurwCaRblc1JTQwUsAuSabX2GVXVotddK7TyKOJeCaIPodNv5gIriVXRvh0PPLN/iHcV1BI1vWwDkt3/aXza6zNqBQ44InOz2oAAA\u002BS6Xf7xgpB7SDWPyfRnXEMkPC/Y9sLplSelN1XzUfmCNal3WUTu/ebsb6L96jsZwMYgn65gJx0h0LjXXEtKd/ZMDZRK8AMORT44/Icv67rsi2aPwsJbIg6cVYiMB5Gbofesseym3tDDIlpgJzqGAeUN\u002BsDUuqUz4NuVrqqKcj2snVqPczneNbyVzKBn6vrUFkOTfhzQxudSeMEBESA2OKAcw5nv9o6rL7UETu4EzAXgsZhW5vQgy9ZjPPp43SSMX4PwSydg9B/E\u002BF5XzHf5XbzLEF\u002BX70Gr\u002B/ezfMmEMlKAd/9g==",
+      "StatusCode": 201,
+      "ResponseHeaders": {
+        "Content-Length": "0",
+        "Content-MD5": "Uvsn9941TN64ru65MHXAcg==",
+        "Date": "Tue, 26 Jan 2021 19:33:38 GMT",
+        "ETag": "\u00220x8D8C231481B430C\u0022",
+        "Last-Modified": "Tue, 26 Jan 2021 19:33:39 GMT",
+        "Server": [
+          "Windows-Azure-File/1.0",
+          "Microsoft-HTTPAPI/2.0"
+        ],
+        "x-ms-client-request-id": "5dad1a9f-60a9-121c-c42e-502ef4e3c375",
+        "x-ms-request-id": "afab8263-101a-0075-2c1a-f4b1ee000000",
         "x-ms-request-server-encrypted": "true",
         "x-ms-version": "2020-06-12"
       },
       "ResponseBody": []
     },
     {
-      "RequestUri": "https://seanmcccanary3.file.core.windows.net/test-share-21742cba-1ede-bf25-4890-d9a994b86d86/test-directory-8f392a61-f17f-c266-853d-850de639d1e3/test-file-c372f63a-634e-81eb-360a-88e776d3e2ae?comp=lease",
-      "RequestMethod": "PUT",
-      "RequestHeaders": {
-        "Accept": "application/xml",
-        "Authorization": "Sanitized",
-        "traceparent": "00-26e44664ad44c4409f669707788a0368-a3a03ebb7c32374b-00",
-        "User-Agent": [
-          "azsdk-net-Storage.Files.Shares/12.7.0-alpha.20210121.1",
-          "(.NET 5.0.2; Microsoft Windows 10.0.19042)"
-        ],
-        "x-ms-client-request-id": "4074d86f-b283-909c-43bf-b65b4f5bd17c",
-        "x-ms-date": "Thu, 21 Jan 2021 20:42:07 GMT",
+      "RequestUri": "https://seanmcccanary3.file.core.windows.net/test-share-0f4ba9be-fbb8-bd49-719a-49ebe32d2fbc/test-directory-315aaa2f-7d9a-6542-7e8a-b00215ae1034/test-file-e80d47a0-d8fc-1f88-ea5c-8ff6e69ef4db?comp=lease",
+      "RequestMethod": "PUT",
+      "RequestHeaders": {
+        "Accept": "application/xml",
+        "Authorization": "Sanitized",
+        "traceparent": "00-a9d16756c71e3545a0cf672d67b7cfe4-61a0163ae8887a47-00",
+        "User-Agent": [
+          "azsdk-net-Storage.Files.Shares/12.7.0-alpha.20210126.1",
+          "(.NET 5.0.2; Microsoft Windows 10.0.19042)"
+        ],
+        "x-ms-client-request-id": "1b9e7856-6f66-3e75-5e9d-c531cd7737e0",
+        "x-ms-date": "Tue, 26 Jan 2021 19:33:40 GMT",
         "x-ms-lease-action": "acquire",
         "x-ms-lease-duration": "-1",
-        "x-ms-proposed-lease-id": "7407fedc-6a98-faae-263a-b847e1aefdef",
-        "x-ms-return-client-request-id": "true",
-        "x-ms-version": "2020-06-12"
-      },
-      "RequestBody": null,
-      "StatusCode": 201,
-      "ResponseHeaders": {
-        "Date": "Thu, 21 Jan 2021 20:42:06 GMT",
-        "ETag": "\u00220x8D8BE4D0483D391\u0022",
-        "Last-Modified": "Thu, 21 Jan 2021 20:42:07 GMT",
+        "x-ms-proposed-lease-id": "a4be4786-6115-10bc-9778-92a4dbe4bed0",
+        "x-ms-return-client-request-id": "true",
+        "x-ms-version": "2020-06-12"
+      },
+      "RequestBody": null,
+      "StatusCode": 201,
+      "ResponseHeaders": {
+        "Date": "Tue, 26 Jan 2021 19:33:38 GMT",
+        "ETag": "\u00220x8D8C231481B430C\u0022",
+        "Last-Modified": "Tue, 26 Jan 2021 19:33:39 GMT",
         "Server": [
           "Windows-Azure-File/1.0",
           "Microsoft-HTTPAPI/2.0"
         ],
         "Transfer-Encoding": "chunked",
-        "x-ms-client-request-id": "4074d86f-b283-909c-43bf-b65b4f5bd17c",
-        "x-ms-lease-id": "7407fedc-6a98-faae-263a-b847e1aefdef",
-<<<<<<< HEAD
-        "x-ms-request-id": "554bc99e-e01a-0072-39fb-8554bb000000",
-        "x-ms-version": "2020-06-12"
-=======
-        "x-ms-request-id": "c6d7f08d-d01a-006a-7335-f002ea000000",
-        "x-ms-version": "2020-04-08"
->>>>>>> ac24a13f
-      },
-      "ResponseBody": []
-    },
-    {
-      "RequestUri": "https://seanmcccanary3.file.core.windows.net/test-share-21742cba-1ede-bf25-4890-d9a994b86d86/test-directory-8f392a61-f17f-c266-853d-850de639d1e3/test-file-c372f63a-634e-81eb-360a-88e776d3e2ae",
+        "x-ms-client-request-id": "1b9e7856-6f66-3e75-5e9d-c531cd7737e0",
+        "x-ms-lease-id": "a4be4786-6115-10bc-9778-92a4dbe4bed0",
+        "x-ms-request-id": "afab8264-101a-0075-2d1a-f4b1ee000000",
+        "x-ms-version": "2020-06-12"
+      },
+      "ResponseBody": []
+    },
+    {
+      "RequestUri": "https://seanmcccanary3.file.core.windows.net/test-share-0f4ba9be-fbb8-bd49-719a-49ebe32d2fbc/test-directory-315aaa2f-7d9a-6542-7e8a-b00215ae1034/test-file-e80d47a0-d8fc-1f88-ea5c-8ff6e69ef4db",
       "RequestMethod": "HEAD",
       "RequestHeaders": {
         "Accept": "application/xml",
         "Authorization": "Sanitized",
         "User-Agent": [
-          "azsdk-net-Storage.Files.Shares/12.7.0-alpha.20210121.1",
-          "(.NET 5.0.2; Microsoft Windows 10.0.19042)"
-        ],
-        "x-ms-client-request-id": "08d81816-bc39-e46c-8ac9-24c98c3200e8",
-        "x-ms-date": "Thu, 21 Jan 2021 20:42:07 GMT",
-        "x-ms-lease-id": "7407fedc-6a98-faae-263a-b847e1aefdef",
+          "azsdk-net-Storage.Files.Shares/12.7.0-alpha.20210126.1",
+          "(.NET 5.0.2; Microsoft Windows 10.0.19042)"
+        ],
+        "x-ms-client-request-id": "624d73f0-a245-536a-2e83-b63a2d5276d4",
+        "x-ms-date": "Tue, 26 Jan 2021 19:33:40 GMT",
+        "x-ms-lease-id": "a4be4786-6115-10bc-9778-92a4dbe4bed0",
         "x-ms-return-client-request-id": "true",
         "x-ms-version": "2020-06-12"
       },
@@ -231,26 +221,26 @@
       "ResponseHeaders": {
         "Content-Length": "1024",
         "Content-Type": "application/octet-stream",
-        "Date": "Thu, 21 Jan 2021 20:42:06 GMT",
-        "ETag": "\u00220x8D8BE4D0483D391\u0022",
-        "Last-Modified": "Thu, 21 Jan 2021 20:42:07 GMT",
+        "Date": "Tue, 26 Jan 2021 19:33:39 GMT",
+        "ETag": "\u00220x8D8C231481B430C\u0022",
+        "Last-Modified": "Tue, 26 Jan 2021 19:33:39 GMT",
         "Server": [
           "Windows-Azure-File/1.0",
           "Microsoft-HTTPAPI/2.0"
         ],
         "Vary": "Origin",
-        "x-ms-client-request-id": "08d81816-bc39-e46c-8ac9-24c98c3200e8",
+        "x-ms-client-request-id": "624d73f0-a245-536a-2e83-b63a2d5276d4",
         "x-ms-file-attributes": "Archive",
-        "x-ms-file-change-time": "2021-01-21T20:42:07.0432657Z",
-        "x-ms-file-creation-time": "2021-01-21T20:42:06.9702144Z",
+        "x-ms-file-change-time": "2021-01-26T19:33:39.1857420Z",
+        "x-ms-file-creation-time": "2021-01-26T19:33:39.1146916Z",
         "x-ms-file-id": "11529285414812647424",
-        "x-ms-file-last-write-time": "2021-01-21T20:42:07.0432657Z",
+        "x-ms-file-last-write-time": "2021-01-26T19:33:39.1857420Z",
         "x-ms-file-parent-id": "13835128424026341376",
         "x-ms-file-permission-key": "4010187179898695473*11459378189709739967",
         "x-ms-lease-duration": "infinite",
         "x-ms-lease-state": "leased",
         "x-ms-lease-status": "locked",
-        "x-ms-request-id": "c6d7f08f-d01a-006a-7535-f002ea000000",
+        "x-ms-request-id": "afab8265-101a-0075-2e1a-f4b1ee000000",
         "x-ms-server-encrypted": "true",
         "x-ms-type": "File",
         "x-ms-version": "2020-06-12"
@@ -258,18 +248,18 @@
       "ResponseBody": []
     },
     {
-      "RequestUri": "https://seanmcccanary3.file.core.windows.net/test-share-21742cba-1ede-bf25-4890-d9a994b86d86/test-directory-8f392a61-f17f-c266-853d-850de639d1e3/test-file-c372f63a-634e-81eb-360a-88e776d3e2ae",
+      "RequestUri": "https://seanmcccanary3.file.core.windows.net/test-share-0f4ba9be-fbb8-bd49-719a-49ebe32d2fbc/test-directory-315aaa2f-7d9a-6542-7e8a-b00215ae1034/test-file-e80d47a0-d8fc-1f88-ea5c-8ff6e69ef4db",
       "RequestMethod": "GET",
       "RequestHeaders": {
         "Accept": "application/xml",
         "Authorization": "Sanitized",
         "User-Agent": [
-          "azsdk-net-Storage.Files.Shares/12.7.0-alpha.20210121.1",
-          "(.NET 5.0.2; Microsoft Windows 10.0.19042)"
-        ],
-        "x-ms-client-request-id": "364577c8-c883-a943-d311-2b5cc7810c3f",
-        "x-ms-date": "Thu, 21 Jan 2021 20:42:07 GMT",
-        "x-ms-lease-id": "7407fedc-6a98-faae-263a-b847e1aefdef",
+          "azsdk-net-Storage.Files.Shares/12.7.0-alpha.20210126.1",
+          "(.NET 5.0.2; Microsoft Windows 10.0.19042)"
+        ],
+        "x-ms-client-request-id": "5a40f374-d429-cd9a-1519-209cf8626570",
+        "x-ms-date": "Tue, 26 Jan 2021 19:33:40 GMT",
+        "x-ms-lease-id": "a4be4786-6115-10bc-9778-92a4dbe4bed0",
         "x-ms-range": "bytes=0-4194303",
         "x-ms-range-get-content-md5": "false",
         "x-ms-return-client-request-id": "true",
@@ -282,45 +272,45 @@
         "Content-Length": "1024",
         "Content-Range": "bytes 0-1023/1024",
         "Content-Type": "application/octet-stream",
-        "Date": "Thu, 21 Jan 2021 20:42:06 GMT",
-        "ETag": "\u00220x8D8BE4D0483D391\u0022",
-        "Last-Modified": "Thu, 21 Jan 2021 20:42:07 GMT",
+        "Date": "Tue, 26 Jan 2021 19:33:39 GMT",
+        "ETag": "\u00220x8D8C231481B430C\u0022",
+        "Last-Modified": "Tue, 26 Jan 2021 19:33:39 GMT",
         "Server": [
           "Windows-Azure-File/1.0",
           "Microsoft-HTTPAPI/2.0"
         ],
         "Vary": "Origin",
-        "x-ms-client-request-id": "364577c8-c883-a943-d311-2b5cc7810c3f",
+        "x-ms-client-request-id": "5a40f374-d429-cd9a-1519-209cf8626570",
         "x-ms-file-attributes": "Archive",
-        "x-ms-file-change-time": "2021-01-21T20:42:07.0432657Z",
-        "x-ms-file-creation-time": "2021-01-21T20:42:06.9702144Z",
+        "x-ms-file-change-time": "2021-01-26T19:33:39.1857420Z",
+        "x-ms-file-creation-time": "2021-01-26T19:33:39.1146916Z",
         "x-ms-file-id": "11529285414812647424",
-        "x-ms-file-last-write-time": "2021-01-21T20:42:07.0432657Z",
+        "x-ms-file-last-write-time": "2021-01-26T19:33:39.1857420Z",
         "x-ms-file-parent-id": "13835128424026341376",
         "x-ms-file-permission-key": "4010187179898695473*11459378189709739967",
         "x-ms-lease-duration": "infinite",
         "x-ms-lease-state": "leased",
         "x-ms-lease-status": "locked",
-        "x-ms-request-id": "c6d7f091-d01a-006a-7735-f002ea000000",
+        "x-ms-request-id": "afab8266-101a-0075-2f1a-f4b1ee000000",
         "x-ms-server-encrypted": "true",
         "x-ms-type": "File",
         "x-ms-version": "2020-06-12"
       },
-      "ResponseBody": "RQVNze98nwUFfkeLVrK0rQexPpavDbcBD/rem88BQazHF24IimjkUbCEvq04mYf1\u002Bd8cyFyV1DdNS770nQQ2BD2axD9DqyKeze3mKk8KyXVy6aLv5HlPMkI3uz6q77OrTrlwndVIsU28fvpvr6roQ4JIgbRiRiDES5H8DPDk9N46OtyVmiufKjhUM2Z\u002B34OYTne8YW3/SQeZq1JDS6Vd2IkcNXTOUqlWqVd7DRO6RWsOZL14J5JxOvDU/O7ZXN6T91vcYaoOyvzOZrgWgzz032XmNOfn5LD3q/qE\u002BVa6fEx46Ba33uPBAJnBqsHaW7e04B2I8yf3qxKq5LavitGlE\u002BlrnZolPACCJTROJjrvHFBCzxg5MoklgT0DDfktEXXIG5bXbr0djqQcBs3yqYXYushmbLq4bOFgRhxdIi4HVBS\u002BhQqjGK6SJUF0HSu7Mti3K1IxxqS7D6\u002B1diegv2x1FLG5MyN6NKEZ00d4RE\u002B1pRREpfbb1o1vA3Zb7qGG8mXV/gh6Af60PfexF/NdQstf/9ETXBp1mT4jSTCtHkUAkuHhokVGO6MWj2f/Kr6aEsCq\u002B\u002B/Qc5VLYGXKVrfNBx6xsIUSe5\u002BFGMQt/MyydW5/iTZwAiJWLx5LlULgfOTsSIhJTnk5iJcgJeMqonfJmOr2SsyAXQT7WoFmxuZdpJzfQbRDaSf0RgGfT90/LIyngvxX6jEYa\u002BqDTfP40sGww4BGSmHChS/DAQTL4A4nvC70v0TpBrpqx9XJwBs0\u002B3Q/7oxd\u002BeEr5PzNk\u002BgtTIvcXJHEBBJ9x7zF3IOM\u002BMUTjwWPi/GBysNNyNpHG3LSPHpJ7WOKb/dhwSfPlxxdnuw3uQTinsCZWpHOdjs4NqtK858IQgthiB8OLsrKsjKm8CruEGFu7565sJPSvPm7KIt7hKR8VFvg1TDk1G/2z6dfKIYRSiVK3AMBT5J4j8wmUgU\u002BTy2OKZvODTowiRouwuDrc5Rzqt5mMaigewXJaEZkvoJpuIB60f7qQjzqGVPp0oyxjBw4s6cm2B6F7a6WBaT0zMuYxApgcaGViGeiexdVt6h4F9wpKwvaQ99i9ONPVD2X9kyHUA6CURt6oitAhF0GMDUGHe3IyqC/voEq/ny\u002BRTMpCoXLzWaZ9sXAr4ngmr6CW8StSTdPzyuryJKMV1Keu1z3FnnYO2LPbCcnBxoX3yPCp6K3EPz72jtZHwXUDZ5zIfMs6IREqiBi3t0PJ8cQlOhuybCv56tg\u002Bzw\u002Bfhxd\u002Bl6JtOUn6/affv2CVTIe7LJzSIocZUPuwzpIy\u002BxIBiwEBON\u002BhnPh6ajxzkuzLZF5QQ\u002BJyzWRQZQbm/Gr3iAKV3jQflFOoGU/kl/iKpf3Opapz4ncvg=="
-    },
-    {
-      "RequestUri": "https://seanmcccanary3.file.core.windows.net/test-share-21742cba-1ede-bf25-4890-d9a994b86d86?restype=share",
+      "ResponseBody": "VjsiVwLGIVjrKsnFdsd9tMyiuD1CDVETpTCqEPxNjKRnEyStp2YLhLcTF7hgP6g0XiamAAowsUnpDrLSGxBbnp0kXWOizwxllzSGLvaYs2WIdrLWpoyaNmHbw5m0OGimt3kbO\u002BFEkY4ZQGjVqoNSUFtMSqVehfcQiicBxwtzsV7M33Z9fXeDQ\u002BQjvGYjxIveiHM9Z\u002B7CSDKCCrG6Q8mDpo8JCcsM1dPjyQbBO8iQ7cacIj\u002BYNUpvCZdE\u002BnLGyf8anxbXGbq/0rOfWZ7nAQ1p8R3rHiCK6nBEmQA0x9pgHf8HppuyudML3FCL\u002BNushwiK2glV26rfkLSlkn\u002B6iwrYPzye4FpxtzhK30LQ/vKVmBL3qe3RC0JVKBbmDCZTUFBGs7mfDqetGCLQCvtoD5HCEPltwuEdBjP5SLhEi6sR94/yiUs59YpqSpHKAABH7BmFI/ss5Y1uKKyFpcXuaIx3vhNsdoVGiRtvA3hQUgUzslufv2ev5REBg2Ces1DFe\u002BEFU0Ls2naTPprgveIVHtanUvJpT6kkx9kCavIkp9XLqoeWS//DRtflC4DMzycv7GWK92FdWyw44Ito6nCEb5fFFRJbftPW4wsbg0QoWPix0n6MmbBzbU5aXmp0W1tnYZvpB7kU1G2StBNVQtfoD4iSthfx99bmUafEAB9oYoewsyKoPlA\u002BnP4Q\u002BuWdHit2ck7i4aVDdWnFA7YSUNNOKlKLpY60QNE3VBkZ4P3xSTN7To7RhYDibD254zuaLEwqws\u002BSEXidwTF9q42LKpRs07qClgJFfaXRqDhQ\u002B12WnSfM7h4tXje63oxcU9rzV0KoTA\u002BAF5ZK5UUqwWhATMXU5w1lvjt2P3WCyLd16CnL3VH2qK5NFYaRggnYApzPepLGh2zMjpgGMg2Z/k7e1PwcX\u002BQWSaMXhtKG1DwynTzYs00lrmC8/k\u002B573ahtBY3sq0MvKK4uDDurwCaRblc1JTQwUsAuSabX2GVXVotddK7TyKOJeCaIPodNv5gIriVXRvh0PPLN/iHcV1BI1vWwDkt3/aXza6zNqBQ44InOz2oAAA\u002BS6Xf7xgpB7SDWPyfRnXEMkPC/Y9sLplSelN1XzUfmCNal3WUTu/ebsb6L96jsZwMYgn65gJx0h0LjXXEtKd/ZMDZRK8AMORT44/Icv67rsi2aPwsJbIg6cVYiMB5Gbofesseym3tDDIlpgJzqGAeUN\u002BsDUuqUz4NuVrqqKcj2snVqPczneNbyVzKBn6vrUFkOTfhzQxudSeMEBESA2OKAcw5nv9o6rL7UETu4EzAXgsZhW5vQgy9ZjPPp43SSMX4PwSydg9B/E\u002BF5XzHf5XbzLEF\u002BX70Gr\u002B/ezfMmEMlKAd/9g=="
+    },
+    {
+      "RequestUri": "https://seanmcccanary3.file.core.windows.net/test-share-0f4ba9be-fbb8-bd49-719a-49ebe32d2fbc?restype=share",
       "RequestMethod": "DELETE",
       "RequestHeaders": {
         "Accept": "application/xml",
         "Authorization": "Sanitized",
-        "traceparent": "00-f7a81ab90b76e34f84f55da0289a9aef-3db28a8a1e0b7a4c-00",
-        "User-Agent": [
-          "azsdk-net-Storage.Files.Shares/12.7.0-alpha.20210121.1",
-          "(.NET 5.0.2; Microsoft Windows 10.0.19042)"
-        ],
-        "x-ms-client-request-id": "15010a2a-caec-1c65-b974-f0de421dba0d",
-        "x-ms-date": "Thu, 21 Jan 2021 20:42:07 GMT",
+        "traceparent": "00-ca1752b97e51ac4799e3e7007a82a05c-773a36bcb0422c4e-00",
+        "User-Agent": [
+          "azsdk-net-Storage.Files.Shares/12.7.0-alpha.20210126.1",
+          "(.NET 5.0.2; Microsoft Windows 10.0.19042)"
+        ],
+        "x-ms-client-request-id": "3ac58a0e-1c12-2caa-1d4c-513e1761b078",
+        "x-ms-date": "Tue, 26 Jan 2021 19:33:40 GMT",
         "x-ms-delete-snapshots": "include",
         "x-ms-return-client-request-id": "true",
         "x-ms-version": "2020-06-12"
@@ -329,25 +319,20 @@
       "StatusCode": 202,
       "ResponseHeaders": {
         "Content-Length": "0",
-        "Date": "Thu, 21 Jan 2021 20:42:06 GMT",
-        "Server": [
-          "Windows-Azure-File/1.0",
-          "Microsoft-HTTPAPI/2.0"
-        ],
-        "x-ms-client-request-id": "15010a2a-caec-1c65-b974-f0de421dba0d",
-<<<<<<< HEAD
-        "x-ms-request-id": "554bc9a1-e01a-0072-3cfb-8554bb000000",
-        "x-ms-version": "2020-06-12"
-=======
-        "x-ms-request-id": "c6d7f094-d01a-006a-7935-f002ea000000",
-        "x-ms-version": "2020-04-08"
->>>>>>> ac24a13f
+        "Date": "Tue, 26 Jan 2021 19:33:39 GMT",
+        "Server": [
+          "Windows-Azure-File/1.0",
+          "Microsoft-HTTPAPI/2.0"
+        ],
+        "x-ms-client-request-id": "3ac58a0e-1c12-2caa-1d4c-513e1761b078",
+        "x-ms-request-id": "afab8267-101a-0075-301a-f4b1ee000000",
+        "x-ms-version": "2020-06-12"
       },
       "ResponseBody": []
     }
   ],
   "Variables": {
-    "RandomSeed": "1956932711",
+    "RandomSeed": "189356310",
     "Storage_TestConfigDefault": "ProductionTenant\nseanmcccanary3\nU2FuaXRpemVk\nhttps://seanmcccanary3.blob.core.windows.net\nhttps://seanmcccanary3.file.core.windows.net\nhttps://seanmcccanary3.queue.core.windows.net\nhttps://seanmcccanary3.table.core.windows.net\n\n\n\n\nhttps://seanmcccanary3-secondary.blob.core.windows.net\nhttps://seanmcccanary3-secondary.file.core.windows.net\nhttps://seanmcccanary3-secondary.queue.core.windows.net\nhttps://seanmcccanary3-secondary.table.core.windows.net\n\nSanitized\n\n\nCloud\nBlobEndpoint=https://seanmcccanary3.blob.core.windows.net/;QueueEndpoint=https://seanmcccanary3.queue.core.windows.net/;FileEndpoint=https://seanmcccanary3.file.core.windows.net/;BlobSecondaryEndpoint=https://seanmcccanary3-secondary.blob.core.windows.net/;QueueSecondaryEndpoint=https://seanmcccanary3-secondary.queue.core.windows.net/;FileSecondaryEndpoint=https://seanmcccanary3-secondary.file.core.windows.net/;AccountName=seanmcccanary3;AccountKey=Kg==;\nseanscope1"
   }
 }