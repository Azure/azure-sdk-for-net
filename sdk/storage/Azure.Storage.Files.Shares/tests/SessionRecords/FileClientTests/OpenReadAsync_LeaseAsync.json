--- conflicted
+++ resolved
@@ -1,56 +1,51 @@
-{
+﻿{
   "Entries": [
     {
-      "RequestUri": "http://seanmcccanary3.file.core.windows.net/test-share-0f4ba9be-fbb8-bd49-719a-49ebe32d2fbc?restype=share",
-      "RequestMethod": "PUT",
-      "RequestHeaders": {
-        "Accept": "application/xml",
-        "Authorization": "Sanitized",
-        "traceparent": "00-9398c5e010cce143bdb05260e8ee0e4f-486835d34b4fbd4d-00",
-        "User-Agent": [
-          "azsdk-net-Storage.Files.Shares/12.8.0-alpha.20210820.1",
-          "(.NET Core 3.1.18; Microsoft Windows 10.0.19043)"
+      "RequestUri": "https://seanmcccanary3.file.core.windows.net/test-share-0f4ba9be-fbb8-bd49-719a-49ebe32d2fbc?restype=share",
+      "RequestMethod": "PUT",
+      "RequestHeaders": {
+        "Accept": "application/xml",
+        "Authorization": "Sanitized",
+        "traceparent": "00-d6e8a70dd03d064d9e9fef6d7a560c6b-48aaefb7f2645d4d-00",
+        "User-Agent": [
+          "azsdk-net-Storage.Files.Shares/12.7.0-alpha.20210126.1",
+          "(.NET 5.0.2; Microsoft Windows 10.0.19042)"
         ],
         "x-ms-client-request-id": "58413d9c-53fd-83c5-a167-6f6002516b0d",
-        "x-ms-date": "Mon, 23 Aug 2021 18:31:52 GMT",
-        "x-ms-return-client-request-id": "true",
-        "x-ms-version": "2020-12-06"
-      },
-      "RequestBody": null,
-      "StatusCode": 201,
-      "ResponseHeaders": {
-        "Content-Length": "0",
-        "Date": "Mon, 23 Aug 2021 18:31:51 GMT",
-        "ETag": "\u00220x8D9666446DFDC91\u0022",
-        "Last-Modified": "Mon, 23 Aug 2021 18:31:52 GMT",
+        "x-ms-date": "Tue, 26 Jan 2021 19:33:39 GMT",
+        "x-ms-return-client-request-id": "true",
+        "x-ms-version": "2020-12-06"
+      },
+      "RequestBody": null,
+      "StatusCode": 201,
+      "ResponseHeaders": {
+        "Content-Length": "0",
+        "Date": "Tue, 26 Jan 2021 19:33:38 GMT",
+        "ETag": "\"0x8D8C23147F3E331\"",
+        "Last-Modified": "Tue, 26 Jan 2021 19:33:38 GMT",
         "Server": [
           "Windows-Azure-File/1.0",
           "Microsoft-HTTPAPI/2.0"
         ],
         "x-ms-client-request-id": "58413d9c-53fd-83c5-a167-6f6002516b0d",
-<<<<<<< HEAD
-        "x-ms-request-id": "69aefe71-101a-0075-174d-98b1ee000000",
-        "x-ms-version": "2020-10-02"
-=======
         "x-ms-request-id": "afab825d-101a-0075-291a-f4b1ee000000",
         "x-ms-version": "2020-12-06"
->>>>>>> 76e66c80
-      },
-      "ResponseBody": []
-    },
-    {
-      "RequestUri": "http://seanmcccanary3.file.core.windows.net/test-share-0f4ba9be-fbb8-bd49-719a-49ebe32d2fbc/test-directory-315aaa2f-7d9a-6542-7e8a-b00215ae1034?restype=directory",
-      "RequestMethod": "PUT",
-      "RequestHeaders": {
-        "Accept": "application/xml",
-        "Authorization": "Sanitized",
-        "traceparent": "00-55b8ad29374f9e4cbec07ed4c053c1f8-53efa4a636241348-00",
-        "User-Agent": [
-          "azsdk-net-Storage.Files.Shares/12.8.0-alpha.20210820.1",
-          "(.NET Core 3.1.18; Microsoft Windows 10.0.19043)"
+      },
+      "ResponseBody": []
+    },
+    {
+      "RequestUri": "https://seanmcccanary3.file.core.windows.net/test-share-0f4ba9be-fbb8-bd49-719a-49ebe32d2fbc/test-directory-315aaa2f-7d9a-6542-7e8a-b00215ae1034?restype=directory",
+      "RequestMethod": "PUT",
+      "RequestHeaders": {
+        "Accept": "application/xml",
+        "Authorization": "Sanitized",
+        "traceparent": "00-f1b16f59bbc19b4daf557997b83a86bb-ae03436ed4aee84d-00",
+        "User-Agent": [
+          "azsdk-net-Storage.Files.Shares/12.7.0-alpha.20210126.1",
+          "(.NET 5.0.2; Microsoft Windows 10.0.19042)"
         ],
         "x-ms-client-request-id": "026cd84a-2ae2-1e04-fbdb-da72a3c36ef3",
-        "x-ms-date": "Mon, 23 Aug 2021 18:31:52 GMT",
+        "x-ms-date": "Tue, 26 Jan 2021 19:33:39 GMT",
         "x-ms-file-attributes": "None",
         "x-ms-file-creation-time": "Now",
         "x-ms-file-last-write-time": "Now",
@@ -62,41 +57,41 @@
       "StatusCode": 201,
       "ResponseHeaders": {
         "Content-Length": "0",
-        "Date": "Mon, 23 Aug 2021 18:31:51 GMT",
-        "ETag": "\u00220x8D9666446E92224\u0022",
-        "Last-Modified": "Mon, 23 Aug 2021 18:31:52 GMT",
+        "Date": "Tue, 26 Jan 2021 19:33:38 GMT",
+        "ETag": "\"0x8D8C23147FDCA98\"",
+        "Last-Modified": "Tue, 26 Jan 2021 19:33:38 GMT",
         "Server": [
           "Windows-Azure-File/1.0",
           "Microsoft-HTTPAPI/2.0"
         ],
         "x-ms-client-request-id": "026cd84a-2ae2-1e04-fbdb-da72a3c36ef3",
         "x-ms-file-attributes": "Directory",
-        "x-ms-file-change-time": "2021-08-23T18:31:52.2082340Z",
-        "x-ms-file-creation-time": "2021-08-23T18:31:52.2082340Z",
+        "x-ms-file-change-time": "2021-01-26T19:33:38.992604Z",
+        "x-ms-file-creation-time": "2021-01-26T19:33:38.992604Z",
         "x-ms-file-id": "13835128424026341376",
-        "x-ms-file-last-write-time": "2021-08-23T18:31:52.2082340Z",
+        "x-ms-file-last-write-time": "2021-01-26T19:33:38.992604Z",
         "x-ms-file-parent-id": "0",
         "x-ms-file-permission-key": "17860367565182308406*11459378189709739967",
-        "x-ms-request-id": "69aefe73-101a-0075-184d-98b1ee000000",
+        "x-ms-request-id": "afab8260-101a-0075-2a1a-f4b1ee000000",
         "x-ms-request-server-encrypted": "true",
         "x-ms-version": "2020-12-06"
       },
       "ResponseBody": []
     },
     {
-      "RequestUri": "http://seanmcccanary3.file.core.windows.net/test-share-0f4ba9be-fbb8-bd49-719a-49ebe32d2fbc/test-directory-315aaa2f-7d9a-6542-7e8a-b00215ae1034/test-file-e80d47a0-d8fc-1f88-ea5c-8ff6e69ef4db",
-      "RequestMethod": "PUT",
-      "RequestHeaders": {
-        "Accept": "application/xml",
-        "Authorization": "Sanitized",
-        "traceparent": "00-1c1a429422edae4c934aa4aa34c7a12e-65e45eeebfeea44c-00",
-        "User-Agent": [
-          "azsdk-net-Storage.Files.Shares/12.8.0-alpha.20210820.1",
-          "(.NET Core 3.1.18; Microsoft Windows 10.0.19043)"
+      "RequestUri": "https://seanmcccanary3.file.core.windows.net/test-share-0f4ba9be-fbb8-bd49-719a-49ebe32d2fbc/test-directory-315aaa2f-7d9a-6542-7e8a-b00215ae1034/test-file-e80d47a0-d8fc-1f88-ea5c-8ff6e69ef4db",
+      "RequestMethod": "PUT",
+      "RequestHeaders": {
+        "Accept": "application/xml",
+        "Authorization": "Sanitized",
+        "traceparent": "00-5c810cfa877ab64b861caeb994656f34-10550c0360f26840-00",
+        "User-Agent": [
+          "azsdk-net-Storage.Files.Shares/12.7.0-alpha.20210126.1",
+          "(.NET 5.0.2; Microsoft Windows 10.0.19042)"
         ],
         "x-ms-client-request-id": "94f48948-c9be-2108-f5d5-30622f85502d",
         "x-ms-content-length": "1024",
-        "x-ms-date": "Mon, 23 Aug 2021 18:31:52 GMT",
+        "x-ms-date": "Tue, 26 Jan 2021 19:33:39 GMT",
         "x-ms-file-attributes": "None",
         "x-ms-file-creation-time": "Now",
         "x-ms-file-last-write-time": "Now",
@@ -109,29 +104,29 @@
       "StatusCode": 201,
       "ResponseHeaders": {
         "Content-Length": "0",
-        "Date": "Mon, 23 Aug 2021 18:31:51 GMT",
-        "ETag": "\u00220x8D9666446F2488D\u0022",
-        "Last-Modified": "Mon, 23 Aug 2021 18:31:52 GMT",
+        "Date": "Tue, 26 Jan 2021 19:33:38 GMT",
+        "ETag": "\"0x8D8C23148106BA4\"",
+        "Last-Modified": "Tue, 26 Jan 2021 19:33:39 GMT",
         "Server": [
           "Windows-Azure-File/1.0",
           "Microsoft-HTTPAPI/2.0"
         ],
         "x-ms-client-request-id": "94f48948-c9be-2108-f5d5-30622f85502d",
         "x-ms-file-attributes": "Archive",
-        "x-ms-file-change-time": "2021-08-23T18:31:52.2681997Z",
-        "x-ms-file-creation-time": "2021-08-23T18:31:52.2681997Z",
+        "x-ms-file-change-time": "2021-01-26T19:33:39.1146916Z",
+        "x-ms-file-creation-time": "2021-01-26T19:33:39.1146916Z",
         "x-ms-file-id": "11529285414812647424",
-        "x-ms-file-last-write-time": "2021-08-23T18:31:52.2681997Z",
+        "x-ms-file-last-write-time": "2021-01-26T19:33:39.1146916Z",
         "x-ms-file-parent-id": "13835128424026341376",
         "x-ms-file-permission-key": "4010187179898695473*11459378189709739967",
-        "x-ms-request-id": "69aefe74-101a-0075-194d-98b1ee000000",
+        "x-ms-request-id": "afab8262-101a-0075-2b1a-f4b1ee000000",
         "x-ms-request-server-encrypted": "true",
         "x-ms-version": "2020-12-06"
       },
       "ResponseBody": []
     },
     {
-      "RequestUri": "http://seanmcccanary3.file.core.windows.net/test-share-0f4ba9be-fbb8-bd49-719a-49ebe32d2fbc/test-directory-315aaa2f-7d9a-6542-7e8a-b00215ae1034/test-file-e80d47a0-d8fc-1f88-ea5c-8ff6e69ef4db?comp=range",
+      "RequestUri": "https://seanmcccanary3.file.core.windows.net/test-share-0f4ba9be-fbb8-bd49-719a-49ebe32d2fbc/test-directory-315aaa2f-7d9a-6542-7e8a-b00215ae1034/test-file-e80d47a0-d8fc-1f88-ea5c-8ff6e69ef4db?comp=range",
       "RequestMethod": "PUT",
       "RequestHeaders": {
         "Accept": "application/xml",
@@ -139,48 +134,48 @@
         "Content-Length": "1024",
         "Content-Type": "application/octet-stream",
         "User-Agent": [
-          "azsdk-net-Storage.Files.Shares/12.8.0-alpha.20210820.1",
-          "(.NET Core 3.1.18; Microsoft Windows 10.0.19043)"
+          "azsdk-net-Storage.Files.Shares/12.7.0-alpha.20210126.1",
+          "(.NET 5.0.2; Microsoft Windows 10.0.19042)"
         ],
         "x-ms-client-request-id": "5dad1a9f-60a9-121c-c42e-502ef4e3c375",
-        "x-ms-date": "Mon, 23 Aug 2021 18:31:52 GMT",
+        "x-ms-date": "Tue, 26 Jan 2021 19:33:39 GMT",
         "x-ms-range": "bytes=0-1023",
         "x-ms-return-client-request-id": "true",
         "x-ms-version": "2020-12-06",
         "x-ms-write": "update"
       },
-      "RequestBody": "VjsiVwLGIVjrKsnFdsd9tMyiuD1CDVETpTCqEPxNjKRnEyStp2YLhLcTF7hgP6g0XiamAAowsUnpDrLSGxBbnp0kXWOizwxllzSGLvaYs2WIdrLWpoyaNmHbw5m0OGimt3kbO\u002BFEkY4ZQGjVqoNSUFtMSqVehfcQiicBxwtzsV7M33Z9fXeDQ\u002BQjvGYjxIveiHM9Z\u002B7CSDKCCrG6Q8mDpo8JCcsM1dPjyQbBO8iQ7cacIj\u002BYNUpvCZdE\u002BnLGyf8anxbXGbq/0rOfWZ7nAQ1p8R3rHiCK6nBEmQA0x9pgHf8HppuyudML3FCL\u002BNushwiK2glV26rfkLSlkn\u002B6iwrYPzye4FpxtzhK30LQ/vKVmBL3qe3RC0JVKBbmDCZTUFBGs7mfDqetGCLQCvtoD5HCEPltwuEdBjP5SLhEi6sR94/yiUs59YpqSpHKAABH7BmFI/ss5Y1uKKyFpcXuaIx3vhNsdoVGiRtvA3hQUgUzslufv2ev5REBg2Ces1DFe\u002BEFU0Ls2naTPprgveIVHtanUvJpT6kkx9kCavIkp9XLqoeWS//DRtflC4DMzycv7GWK92FdWyw44Ito6nCEb5fFFRJbftPW4wsbg0QoWPix0n6MmbBzbU5aXmp0W1tnYZvpB7kU1G2StBNVQtfoD4iSthfx99bmUafEAB9oYoewsyKoPlA\u002BnP4Q\u002BuWdHit2ck7i4aVDdWnFA7YSUNNOKlKLpY60QNE3VBkZ4P3xSTN7To7RhYDibD254zuaLEwqws\u002BSEXidwTF9q42LKpRs07qClgJFfaXRqDhQ\u002B12WnSfM7h4tXje63oxcU9rzV0KoTA\u002BAF5ZK5UUqwWhATMXU5w1lvjt2P3WCyLd16CnL3VH2qK5NFYaRggnYApzPepLGh2zMjpgGMg2Z/k7e1PwcX\u002BQWSaMXhtKG1DwynTzYs00lrmC8/k\u002B573ahtBY3sq0MvKK4uDDurwCaRblc1JTQwUsAuSabX2GVXVotddK7TyKOJeCaIPodNv5gIriVXRvh0PPLN/iHcV1BI1vWwDkt3/aXza6zNqBQ44InOz2oAAA\u002BS6Xf7xgpB7SDWPyfRnXEMkPC/Y9sLplSelN1XzUfmCNal3WUTu/ebsb6L96jsZwMYgn65gJx0h0LjXXEtKd/ZMDZRK8AMORT44/Icv67rsi2aPwsJbIg6cVYiMB5Gbofesseym3tDDIlpgJzqGAeUN\u002BsDUuqUz4NuVrqqKcj2snVqPczneNbyVzKBn6vrUFkOTfhzQxudSeMEBESA2OKAcw5nv9o6rL7UETu4EzAXgsZhW5vQgy9ZjPPp43SSMX4PwSydg9B/E\u002BF5XzHf5XbzLEF\u002BX70Gr\u002B/ezfMmEMlKAd/9g==",
+      "RequestBody": "VjsiVwLGIVjrKsnFdsd9tMyiuD1CDVETpTCqEPxNjKRnEyStp2YLhLcTF7hgP6g0XiamAAowsUnpDrLSGxBbnp0kXWOizwxllzSGLvaYs2WIdrLWpoyaNmHbw5m0OGimt3kbO+FEkY4ZQGjVqoNSUFtMSqVehfcQiicBxwtzsV7M33Z9fXeDQ+QjvGYjxIveiHM9Z+7CSDKCCrG6Q8mDpo8JCcsM1dPjyQbBO8iQ7cacIj+YNUpvCZdE+nLGyf8anxbXGbq/0rOfWZ7nAQ1p8R3rHiCK6nBEmQA0x9pgHf8HppuyudML3FCL+NushwiK2glV26rfkLSlkn+6iwrYPzye4FpxtzhK30LQ/vKVmBL3qe3RC0JVKBbmDCZTUFBGs7mfDqetGCLQCvtoD5HCEPltwuEdBjP5SLhEi6sR94/yiUs59YpqSpHKAABH7BmFI/ss5Y1uKKyFpcXuaIx3vhNsdoVGiRtvA3hQUgUzslufv2ev5REBg2Ces1DFe+EFU0Ls2naTPprgveIVHtanUvJpT6kkx9kCavIkp9XLqoeWS//DRtflC4DMzycv7GWK92FdWyw44Ito6nCEb5fFFRJbftPW4wsbg0QoWPix0n6MmbBzbU5aXmp0W1tnYZvpB7kU1G2StBNVQtfoD4iSthfx99bmUafEAB9oYoewsyKoPlA+nP4Q+uWdHit2ck7i4aVDdWnFA7YSUNNOKlKLpY60QNE3VBkZ4P3xSTN7To7RhYDibD254zuaLEwqws+SEXidwTF9q42LKpRs07qClgJFfaXRqDhQ+12WnSfM7h4tXje63oxcU9rzV0KoTA+AF5ZK5UUqwWhATMXU5w1lvjt2P3WCyLd16CnL3VH2qK5NFYaRggnYApzPepLGh2zMjpgGMg2Z/k7e1PwcX+QWSaMXhtKG1DwynTzYs00lrmC8/k+573ahtBY3sq0MvKK4uDDurwCaRblc1JTQwUsAuSabX2GVXVotddK7TyKOJeCaIPodNv5gIriVXRvh0PPLN/iHcV1BI1vWwDkt3/aXza6zNqBQ44InOz2oAAA+S6Xf7xgpB7SDWPyfRnXEMkPC/Y9sLplSelN1XzUfmCNal3WUTu/ebsb6L96jsZwMYgn65gJx0h0LjXXEtKd/ZMDZRK8AMORT44/Icv67rsi2aPwsJbIg6cVYiMB5Gbofesseym3tDDIlpgJzqGAeUN+sDUuqUz4NuVrqqKcj2snVqPczneNbyVzKBn6vrUFkOTfhzQxudSeMEBESA2OKAcw5nv9o6rL7UETu4EzAXgsZhW5vQgy9ZjPPp43SSMX4PwSydg9B/E+F5XzHf5XbzLEF+X70Gr+/ezfMmEMlKAd/9g==",
       "StatusCode": 201,
       "ResponseHeaders": {
         "Content-Length": "0",
         "Content-MD5": "Uvsn9941TN64ru65MHXAcg==",
-        "Date": "Mon, 23 Aug 2021 18:31:51 GMT",
-        "ETag": "\u00220x8D9666446FC3232\u0022",
-        "Last-Modified": "Mon, 23 Aug 2021 18:31:52 GMT",
+        "Date": "Tue, 26 Jan 2021 19:33:38 GMT",
+        "ETag": "\"0x8D8C231481B430C\"",
+        "Last-Modified": "Tue, 26 Jan 2021 19:33:39 GMT",
         "Server": [
           "Windows-Azure-File/1.0",
           "Microsoft-HTTPAPI/2.0"
         ],
         "x-ms-client-request-id": "5dad1a9f-60a9-121c-c42e-502ef4e3c375",
-        "x-ms-request-id": "69aefe75-101a-0075-1a4d-98b1ee000000",
+        "x-ms-request-id": "afab8263-101a-0075-2c1a-f4b1ee000000",
         "x-ms-request-server-encrypted": "true",
         "x-ms-version": "2020-12-06"
       },
       "ResponseBody": []
     },
     {
-      "RequestUri": "http://seanmcccanary3.file.core.windows.net/test-share-0f4ba9be-fbb8-bd49-719a-49ebe32d2fbc/test-directory-315aaa2f-7d9a-6542-7e8a-b00215ae1034/test-file-e80d47a0-d8fc-1f88-ea5c-8ff6e69ef4db?comp=lease",
-      "RequestMethod": "PUT",
-      "RequestHeaders": {
-        "Accept": "application/xml",
-        "Authorization": "Sanitized",
-        "traceparent": "00-90246d51af3f6a47b828b24c70b21294-7701b114b9f9cb45-00",
-        "User-Agent": [
-          "azsdk-net-Storage.Files.Shares/12.8.0-alpha.20210820.1",
-          "(.NET Core 3.1.18; Microsoft Windows 10.0.19043)"
+      "RequestUri": "https://seanmcccanary3.file.core.windows.net/test-share-0f4ba9be-fbb8-bd49-719a-49ebe32d2fbc/test-directory-315aaa2f-7d9a-6542-7e8a-b00215ae1034/test-file-e80d47a0-d8fc-1f88-ea5c-8ff6e69ef4db?comp=lease",
+      "RequestMethod": "PUT",
+      "RequestHeaders": {
+        "Accept": "application/xml",
+        "Authorization": "Sanitized",
+        "traceparent": "00-a9d16756c71e3545a0cf672d67b7cfe4-61a0163ae8887a47-00",
+        "User-Agent": [
+          "azsdk-net-Storage.Files.Shares/12.7.0-alpha.20210126.1",
+          "(.NET 5.0.2; Microsoft Windows 10.0.19042)"
         ],
         "x-ms-client-request-id": "1b9e7856-6f66-3e75-5e9d-c531cd7737e0",
-        "x-ms-date": "Mon, 23 Aug 2021 18:31:52 GMT",
+        "x-ms-date": "Tue, 26 Jan 2021 19:33:40 GMT",
         "x-ms-lease-action": "acquire",
         "x-ms-lease-duration": "-1",
         "x-ms-proposed-lease-id": "a4be4786-6115-10bc-9778-92a4dbe4bed0",
@@ -190,9 +185,9 @@
       "RequestBody": null,
       "StatusCode": 201,
       "ResponseHeaders": {
-        "Date": "Mon, 23 Aug 2021 18:31:51 GMT",
-        "ETag": "\u00220x8D9666446FC3232\u0022",
-        "Last-Modified": "Mon, 23 Aug 2021 18:31:52 GMT",
+        "Date": "Tue, 26 Jan 2021 19:33:38 GMT",
+        "ETag": "\"0x8D8C231481B430C\"",
+        "Last-Modified": "Tue, 26 Jan 2021 19:33:39 GMT",
         "Server": [
           "Windows-Azure-File/1.0",
           "Microsoft-HTTPAPI/2.0"
@@ -200,28 +195,23 @@
         "Transfer-Encoding": "chunked",
         "x-ms-client-request-id": "1b9e7856-6f66-3e75-5e9d-c531cd7737e0",
         "x-ms-lease-id": "a4be4786-6115-10bc-9778-92a4dbe4bed0",
-<<<<<<< HEAD
-        "x-ms-request-id": "69aefe76-101a-0075-1b4d-98b1ee000000",
-        "x-ms-version": "2020-10-02"
-=======
         "x-ms-request-id": "afab8264-101a-0075-2d1a-f4b1ee000000",
         "x-ms-version": "2020-12-06"
->>>>>>> 76e66c80
-      },
-      "ResponseBody": []
-    },
-    {
-      "RequestUri": "http://seanmcccanary3.file.core.windows.net/test-share-0f4ba9be-fbb8-bd49-719a-49ebe32d2fbc/test-directory-315aaa2f-7d9a-6542-7e8a-b00215ae1034/test-file-e80d47a0-d8fc-1f88-ea5c-8ff6e69ef4db",
+      },
+      "ResponseBody": []
+    },
+    {
+      "RequestUri": "https://seanmcccanary3.file.core.windows.net/test-share-0f4ba9be-fbb8-bd49-719a-49ebe32d2fbc/test-directory-315aaa2f-7d9a-6542-7e8a-b00215ae1034/test-file-e80d47a0-d8fc-1f88-ea5c-8ff6e69ef4db",
       "RequestMethod": "HEAD",
       "RequestHeaders": {
         "Accept": "application/xml",
         "Authorization": "Sanitized",
         "User-Agent": [
-          "azsdk-net-Storage.Files.Shares/12.8.0-alpha.20210820.1",
-          "(.NET Core 3.1.18; Microsoft Windows 10.0.19043)"
+          "azsdk-net-Storage.Files.Shares/12.7.0-alpha.20210126.1",
+          "(.NET 5.0.2; Microsoft Windows 10.0.19042)"
         ],
         "x-ms-client-request-id": "624d73f0-a245-536a-2e83-b63a2d5276d4",
-        "x-ms-date": "Mon, 23 Aug 2021 18:31:52 GMT",
+        "x-ms-date": "Tue, 26 Jan 2021 19:33:40 GMT",
         "x-ms-lease-id": "a4be4786-6115-10bc-9778-92a4dbe4bed0",
         "x-ms-return-client-request-id": "true",
         "x-ms-version": "2020-12-06"
@@ -231,25 +221,26 @@
       "ResponseHeaders": {
         "Content-Length": "1024",
         "Content-Type": "application/octet-stream",
-        "Date": "Mon, 23 Aug 2021 18:31:51 GMT",
-        "ETag": "\u00220x8D9666446FC3232\u0022",
-        "Last-Modified": "Mon, 23 Aug 2021 18:31:52 GMT",
-        "Server": [
-          "Windows-Azure-File/1.0",
-          "Microsoft-HTTPAPI/2.0"
-        ],
+        "Date": "Tue, 26 Jan 2021 19:33:39 GMT",
+        "ETag": "\"0x8D8C231481B430C\"",
+        "Last-Modified": "Tue, 26 Jan 2021 19:33:39 GMT",
+        "Server": [
+          "Windows-Azure-File/1.0",
+          "Microsoft-HTTPAPI/2.0"
+        ],
+        "Vary": "Origin",
         "x-ms-client-request-id": "624d73f0-a245-536a-2e83-b63a2d5276d4",
         "x-ms-file-attributes": "Archive",
-        "x-ms-file-change-time": "2021-08-23T18:31:52.2681997Z",
-        "x-ms-file-creation-time": "2021-08-23T18:31:52.2681997Z",
+        "x-ms-file-change-time": "2021-01-26T19:33:39.185742Z",
+        "x-ms-file-creation-time": "2021-01-26T19:33:39.1146916Z",
         "x-ms-file-id": "11529285414812647424",
-        "x-ms-file-last-write-time": "2021-08-23T18:31:52.2681997Z",
+        "x-ms-file-last-write-time": "2021-01-26T19:33:39.185742Z",
         "x-ms-file-parent-id": "13835128424026341376",
         "x-ms-file-permission-key": "4010187179898695473*11459378189709739967",
         "x-ms-lease-duration": "infinite",
         "x-ms-lease-state": "leased",
         "x-ms-lease-status": "locked",
-        "x-ms-request-id": "69aefe79-101a-0075-1c4d-98b1ee000000",
+        "x-ms-request-id": "afab8265-101a-0075-2e1a-f4b1ee000000",
         "x-ms-server-encrypted": "true",
         "x-ms-type": "File",
         "x-ms-version": "2020-12-06"
@@ -257,19 +248,20 @@
       "ResponseBody": []
     },
     {
-      "RequestUri": "http://seanmcccanary3.file.core.windows.net/test-share-0f4ba9be-fbb8-bd49-719a-49ebe32d2fbc/test-directory-315aaa2f-7d9a-6542-7e8a-b00215ae1034/test-file-e80d47a0-d8fc-1f88-ea5c-8ff6e69ef4db",
+      "RequestUri": "https://seanmcccanary3.file.core.windows.net/test-share-0f4ba9be-fbb8-bd49-719a-49ebe32d2fbc/test-directory-315aaa2f-7d9a-6542-7e8a-b00215ae1034/test-file-e80d47a0-d8fc-1f88-ea5c-8ff6e69ef4db",
       "RequestMethod": "GET",
       "RequestHeaders": {
         "Accept": "application/xml",
         "Authorization": "Sanitized",
         "User-Agent": [
-          "azsdk-net-Storage.Files.Shares/12.8.0-alpha.20210820.1",
-          "(.NET Core 3.1.18; Microsoft Windows 10.0.19043)"
+          "azsdk-net-Storage.Files.Shares/12.7.0-alpha.20210126.1",
+          "(.NET 5.0.2; Microsoft Windows 10.0.19042)"
         ],
         "x-ms-client-request-id": "5a40f374-d429-cd9a-1519-209cf8626570",
-        "x-ms-date": "Mon, 23 Aug 2021 18:31:52 GMT",
+        "x-ms-date": "Tue, 26 Jan 2021 19:33:40 GMT",
         "x-ms-lease-id": "a4be4786-6115-10bc-9778-92a4dbe4bed0",
         "x-ms-range": "bytes=0-4194303",
+        "x-ms-range-get-content-md5": "false",
         "x-ms-return-client-request-id": "true",
         "x-ms-version": "2020-12-06"
       },
@@ -280,44 +272,45 @@
         "Content-Length": "1024",
         "Content-Range": "bytes 0-1023/1024",
         "Content-Type": "application/octet-stream",
-        "Date": "Mon, 23 Aug 2021 18:31:51 GMT",
-        "ETag": "\u00220x8D9666446FC3232\u0022",
-        "Last-Modified": "Mon, 23 Aug 2021 18:31:52 GMT",
-        "Server": [
-          "Windows-Azure-File/1.0",
-          "Microsoft-HTTPAPI/2.0"
-        ],
+        "Date": "Tue, 26 Jan 2021 19:33:39 GMT",
+        "ETag": "\"0x8D8C231481B430C\"",
+        "Last-Modified": "Tue, 26 Jan 2021 19:33:39 GMT",
+        "Server": [
+          "Windows-Azure-File/1.0",
+          "Microsoft-HTTPAPI/2.0"
+        ],
+        "Vary": "Origin",
         "x-ms-client-request-id": "5a40f374-d429-cd9a-1519-209cf8626570",
         "x-ms-file-attributes": "Archive",
-        "x-ms-file-change-time": "2021-08-23T18:31:52.2681997Z",
-        "x-ms-file-creation-time": "2021-08-23T18:31:52.2681997Z",
+        "x-ms-file-change-time": "2021-01-26T19:33:39.185742Z",
+        "x-ms-file-creation-time": "2021-01-26T19:33:39.1146916Z",
         "x-ms-file-id": "11529285414812647424",
-        "x-ms-file-last-write-time": "2021-08-23T18:31:52.2681997Z",
+        "x-ms-file-last-write-time": "2021-01-26T19:33:39.185742Z",
         "x-ms-file-parent-id": "13835128424026341376",
         "x-ms-file-permission-key": "4010187179898695473*11459378189709739967",
         "x-ms-lease-duration": "infinite",
         "x-ms-lease-state": "leased",
         "x-ms-lease-status": "locked",
-        "x-ms-request-id": "69aefe7a-101a-0075-1d4d-98b1ee000000",
+        "x-ms-request-id": "afab8266-101a-0075-2f1a-f4b1ee000000",
         "x-ms-server-encrypted": "true",
         "x-ms-type": "File",
         "x-ms-version": "2020-12-06"
       },
-      "ResponseBody": "VjsiVwLGIVjrKsnFdsd9tMyiuD1CDVETpTCqEPxNjKRnEyStp2YLhLcTF7hgP6g0XiamAAowsUnpDrLSGxBbnp0kXWOizwxllzSGLvaYs2WIdrLWpoyaNmHbw5m0OGimt3kbO\u002BFEkY4ZQGjVqoNSUFtMSqVehfcQiicBxwtzsV7M33Z9fXeDQ\u002BQjvGYjxIveiHM9Z\u002B7CSDKCCrG6Q8mDpo8JCcsM1dPjyQbBO8iQ7cacIj\u002BYNUpvCZdE\u002BnLGyf8anxbXGbq/0rOfWZ7nAQ1p8R3rHiCK6nBEmQA0x9pgHf8HppuyudML3FCL\u002BNushwiK2glV26rfkLSlkn\u002B6iwrYPzye4FpxtzhK30LQ/vKVmBL3qe3RC0JVKBbmDCZTUFBGs7mfDqetGCLQCvtoD5HCEPltwuEdBjP5SLhEi6sR94/yiUs59YpqSpHKAABH7BmFI/ss5Y1uKKyFpcXuaIx3vhNsdoVGiRtvA3hQUgUzslufv2ev5REBg2Ces1DFe\u002BEFU0Ls2naTPprgveIVHtanUvJpT6kkx9kCavIkp9XLqoeWS//DRtflC4DMzycv7GWK92FdWyw44Ito6nCEb5fFFRJbftPW4wsbg0QoWPix0n6MmbBzbU5aXmp0W1tnYZvpB7kU1G2StBNVQtfoD4iSthfx99bmUafEAB9oYoewsyKoPlA\u002BnP4Q\u002BuWdHit2ck7i4aVDdWnFA7YSUNNOKlKLpY60QNE3VBkZ4P3xSTN7To7RhYDibD254zuaLEwqws\u002BSEXidwTF9q42LKpRs07qClgJFfaXRqDhQ\u002B12WnSfM7h4tXje63oxcU9rzV0KoTA\u002BAF5ZK5UUqwWhATMXU5w1lvjt2P3WCyLd16CnL3VH2qK5NFYaRggnYApzPepLGh2zMjpgGMg2Z/k7e1PwcX\u002BQWSaMXhtKG1DwynTzYs00lrmC8/k\u002B573ahtBY3sq0MvKK4uDDurwCaRblc1JTQwUsAuSabX2GVXVotddK7TyKOJeCaIPodNv5gIriVXRvh0PPLN/iHcV1BI1vWwDkt3/aXza6zNqBQ44InOz2oAAA\u002BS6Xf7xgpB7SDWPyfRnXEMkPC/Y9sLplSelN1XzUfmCNal3WUTu/ebsb6L96jsZwMYgn65gJx0h0LjXXEtKd/ZMDZRK8AMORT44/Icv67rsi2aPwsJbIg6cVYiMB5Gbofesseym3tDDIlpgJzqGAeUN\u002BsDUuqUz4NuVrqqKcj2snVqPczneNbyVzKBn6vrUFkOTfhzQxudSeMEBESA2OKAcw5nv9o6rL7UETu4EzAXgsZhW5vQgy9ZjPPp43SSMX4PwSydg9B/E\u002BF5XzHf5XbzLEF\u002BX70Gr\u002B/ezfMmEMlKAd/9g=="
-    },
-    {
-      "RequestUri": "http://seanmcccanary3.file.core.windows.net/test-share-0f4ba9be-fbb8-bd49-719a-49ebe32d2fbc?restype=share",
+      "ResponseBody": "VjsiVwLGIVjrKsnFdsd9tMyiuD1CDVETpTCqEPxNjKRnEyStp2YLhLcTF7hgP6g0XiamAAowsUnpDrLSGxBbnp0kXWOizwxllzSGLvaYs2WIdrLWpoyaNmHbw5m0OGimt3kbO+FEkY4ZQGjVqoNSUFtMSqVehfcQiicBxwtzsV7M33Z9fXeDQ+QjvGYjxIveiHM9Z+7CSDKCCrG6Q8mDpo8JCcsM1dPjyQbBO8iQ7cacIj+YNUpvCZdE+nLGyf8anxbXGbq/0rOfWZ7nAQ1p8R3rHiCK6nBEmQA0x9pgHf8HppuyudML3FCL+NushwiK2glV26rfkLSlkn+6iwrYPzye4FpxtzhK30LQ/vKVmBL3qe3RC0JVKBbmDCZTUFBGs7mfDqetGCLQCvtoD5HCEPltwuEdBjP5SLhEi6sR94/yiUs59YpqSpHKAABH7BmFI/ss5Y1uKKyFpcXuaIx3vhNsdoVGiRtvA3hQUgUzslufv2ev5REBg2Ces1DFe+EFU0Ls2naTPprgveIVHtanUvJpT6kkx9kCavIkp9XLqoeWS//DRtflC4DMzycv7GWK92FdWyw44Ito6nCEb5fFFRJbftPW4wsbg0QoWPix0n6MmbBzbU5aXmp0W1tnYZvpB7kU1G2StBNVQtfoD4iSthfx99bmUafEAB9oYoewsyKoPlA+nP4Q+uWdHit2ck7i4aVDdWnFA7YSUNNOKlKLpY60QNE3VBkZ4P3xSTN7To7RhYDibD254zuaLEwqws+SEXidwTF9q42LKpRs07qClgJFfaXRqDhQ+12WnSfM7h4tXje63oxcU9rzV0KoTA+AF5ZK5UUqwWhATMXU5w1lvjt2P3WCyLd16CnL3VH2qK5NFYaRggnYApzPepLGh2zMjpgGMg2Z/k7e1PwcX+QWSaMXhtKG1DwynTzYs00lrmC8/k+573ahtBY3sq0MvKK4uDDurwCaRblc1JTQwUsAuSabX2GVXVotddK7TyKOJeCaIPodNv5gIriVXRvh0PPLN/iHcV1BI1vWwDkt3/aXza6zNqBQ44InOz2oAAA+S6Xf7xgpB7SDWPyfRnXEMkPC/Y9sLplSelN1XzUfmCNal3WUTu/ebsb6L96jsZwMYgn65gJx0h0LjXXEtKd/ZMDZRK8AMORT44/Icv67rsi2aPwsJbIg6cVYiMB5Gbofesseym3tDDIlpgJzqGAeUN+sDUuqUz4NuVrqqKcj2snVqPczneNbyVzKBn6vrUFkOTfhzQxudSeMEBESA2OKAcw5nv9o6rL7UETu4EzAXgsZhW5vQgy9ZjPPp43SSMX4PwSydg9B/E+F5XzHf5XbzLEF+X70Gr+/ezfMmEMlKAd/9g=="
+    },
+    {
+      "RequestUri": "https://seanmcccanary3.file.core.windows.net/test-share-0f4ba9be-fbb8-bd49-719a-49ebe32d2fbc?restype=share",
       "RequestMethod": "DELETE",
       "RequestHeaders": {
         "Accept": "application/xml",
         "Authorization": "Sanitized",
-        "traceparent": "00-0e56b3f3b68a904395fe49ea8d90027b-185f975fa77b9d47-00",
-        "User-Agent": [
-          "azsdk-net-Storage.Files.Shares/12.8.0-alpha.20210820.1",
-          "(.NET Core 3.1.18; Microsoft Windows 10.0.19043)"
+        "traceparent": "00-ca1752b97e51ac4799e3e7007a82a05c-773a36bcb0422c4e-00",
+        "User-Agent": [
+          "azsdk-net-Storage.Files.Shares/12.7.0-alpha.20210126.1",
+          "(.NET 5.0.2; Microsoft Windows 10.0.19042)"
         ],
         "x-ms-client-request-id": "3ac58a0e-1c12-2caa-1d4c-513e1761b078",
-        "x-ms-date": "Mon, 23 Aug 2021 18:31:52 GMT",
+        "x-ms-date": "Tue, 26 Jan 2021 19:33:40 GMT",
         "x-ms-delete-snapshots": "include",
         "x-ms-return-client-request-id": "true",
         "x-ms-version": "2020-12-06"
@@ -326,25 +319,20 @@
       "StatusCode": 202,
       "ResponseHeaders": {
         "Content-Length": "0",
-        "Date": "Mon, 23 Aug 2021 18:31:51 GMT",
+        "Date": "Tue, 26 Jan 2021 19:33:39 GMT",
         "Server": [
           "Windows-Azure-File/1.0",
           "Microsoft-HTTPAPI/2.0"
         ],
         "x-ms-client-request-id": "3ac58a0e-1c12-2caa-1d4c-513e1761b078",
-<<<<<<< HEAD
-        "x-ms-request-id": "69aefe7b-101a-0075-1e4d-98b1ee000000",
-        "x-ms-version": "2020-10-02"
-=======
         "x-ms-request-id": "afab8267-101a-0075-301a-f4b1ee000000",
         "x-ms-version": "2020-12-06"
->>>>>>> 76e66c80
       },
       "ResponseBody": []
     }
   ],
   "Variables": {
     "RandomSeed": "189356310",
-    "Storage_TestConfigDefault": "ProductionTenant\nseanmcccanary3\nU2FuaXRpemVk\nhttp://seanmcccanary3.blob.core.windows.net\nhttp://seanmcccanary3.file.core.windows.net\nhttp://seanmcccanary3.queue.core.windows.net\nhttp://seanmcccanary3.table.core.windows.net\n\n\n\n\nhttp://seanmcccanary3-secondary.blob.core.windows.net\nhttp://seanmcccanary3-secondary.file.core.windows.net\nhttp://seanmcccanary3-secondary.queue.core.windows.net\nhttp://seanmcccanary3-secondary.table.core.windows.net\n\nSanitized\n\n\nCloud\nBlobEndpoint=http://seanmcccanary3.blob.core.windows.net/;QueueEndpoint=http://seanmcccanary3.queue.core.windows.net/;FileEndpoint=http://seanmcccanary3.file.core.windows.net/;BlobSecondaryEndpoint=http://seanmcccanary3-secondary.blob.core.windows.net/;QueueSecondaryEndpoint=http://seanmcccanary3-secondary.queue.core.windows.net/;FileSecondaryEndpoint=http://seanmcccanary3-secondary.file.core.windows.net/;AccountName=seanmcccanary3;AccountKey=Kg==;\n[encryption scope]\n\n"
+    "Storage_TestConfigDefault": "ProductionTenant\nseanmcccanary3\nU2FuaXRpemVk\nhttps://seanmcccanary3.blob.core.windows.net\nhttps://seanmcccanary3.file.core.windows.net\nhttps://seanmcccanary3.queue.core.windows.net\nhttps://seanmcccanary3.table.core.windows.net\n\n\n\n\nhttps://seanmcccanary3-secondary.blob.core.windows.net\nhttps://seanmcccanary3-secondary.file.core.windows.net\nhttps://seanmcccanary3-secondary.queue.core.windows.net\nhttps://seanmcccanary3-secondary.table.core.windows.net\n\nSanitized\n\n\nCloud\nBlobEndpoint=https://seanmcccanary3.blob.core.windows.net/;QueueEndpoint=https://seanmcccanary3.queue.core.windows.net/;FileEndpoint=https://seanmcccanary3.file.core.windows.net/;BlobSecondaryEndpoint=https://seanmcccanary3-secondary.blob.core.windows.net/;QueueSecondaryEndpoint=https://seanmcccanary3-secondary.queue.core.windows.net/;FileSecondaryEndpoint=https://seanmcccanary3-secondary.file.core.windows.net/;AccountName=seanmcccanary3;AccountKey=Kg==;\nseanscope1\n\n"
   }
 }