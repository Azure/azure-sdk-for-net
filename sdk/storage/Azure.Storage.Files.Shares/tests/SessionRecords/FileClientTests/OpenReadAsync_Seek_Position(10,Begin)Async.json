--- conflicted
+++ resolved
@@ -14,11 +14,7 @@
         "x-ms-client-request-id": "8258c905-4269-adb6-7059-73bb44665187",
         "x-ms-date": "Tue, 26 Jan 2021 19:31:27 GMT",
         "x-ms-return-client-request-id": "true",
-<<<<<<< HEAD
-        "x-ms-version": "2020-12-06"
-=======
-        "x-ms-version": "2021-02-12"
->>>>>>> 7e782c87
+        "x-ms-version": "2021-02-12"
       },
       "RequestBody": null,
       "StatusCode": 201,
@@ -33,11 +29,7 @@
         ],
         "x-ms-client-request-id": "8258c905-4269-adb6-7059-73bb44665187",
         "x-ms-request-id": "13bb6149-701a-005c-5c19-f48f9a000000",
-<<<<<<< HEAD
-        "x-ms-version": "2020-12-06"
-=======
-        "x-ms-version": "2021-02-12"
->>>>>>> 7e782c87
+        "x-ms-version": "2021-02-12"
       },
       "ResponseBody": []
     },
@@ -59,11 +51,7 @@
         "x-ms-file-last-write-time": "Now",
         "x-ms-file-permission": "Inherit",
         "x-ms-return-client-request-id": "true",
-<<<<<<< HEAD
-        "x-ms-version": "2020-12-06"
-=======
-        "x-ms-version": "2021-02-12"
->>>>>>> 7e782c87
+        "x-ms-version": "2021-02-12"
       },
       "RequestBody": null,
       "StatusCode": 201,
@@ -86,11 +74,7 @@
         "x-ms-file-permission-key": "17860367565182308406*11459378189709739967",
         "x-ms-request-id": "13bb614b-701a-005c-5d19-f48f9a000000",
         "x-ms-request-server-encrypted": "true",
-<<<<<<< HEAD
-        "x-ms-version": "2020-12-06"
-=======
-        "x-ms-version": "2021-02-12"
->>>>>>> 7e782c87
+        "x-ms-version": "2021-02-12"
       },
       "ResponseBody": []
     },
@@ -114,11 +98,7 @@
         "x-ms-file-permission": "Inherit",
         "x-ms-return-client-request-id": "true",
         "x-ms-type": "file",
-<<<<<<< HEAD
-        "x-ms-version": "2020-12-06"
-=======
-        "x-ms-version": "2021-02-12"
->>>>>>> 7e782c87
+        "x-ms-version": "2021-02-12"
       },
       "RequestBody": null,
       "StatusCode": 201,
@@ -141,11 +121,7 @@
         "x-ms-file-permission-key": "4010187179898695473*11459378189709739967",
         "x-ms-request-id": "13bb614c-701a-005c-5e19-f48f9a000000",
         "x-ms-request-server-encrypted": "true",
-<<<<<<< HEAD
-        "x-ms-version": "2020-12-06"
-=======
-        "x-ms-version": "2021-02-12"
->>>>>>> 7e782c87
+        "x-ms-version": "2021-02-12"
       },
       "ResponseBody": []
     },
@@ -166,11 +142,7 @@
         "x-ms-date": "Tue, 26 Jan 2021 19:31:27 GMT",
         "x-ms-range": "bytes=0-1023",
         "x-ms-return-client-request-id": "true",
-<<<<<<< HEAD
-        "x-ms-version": "2020-12-06",
-=======
         "x-ms-version": "2021-02-12",
->>>>>>> 7e782c87
         "x-ms-write": "update"
       },
       "RequestBody": "KBzpljvZrWv+iRD/fByzzuohFChEvdhXShl088QCB0iHqoCheOg2izzzc/VpZJTnNIQVjSdziWpDkksiZLmm+4LIeNKbElUC64nsUUrj7eaEjb9A7XkgFCAVXeWcFCaCTXdzoezCSyIuEqKehjggYKVlndf6ZQ4Ip2OxhbRwZtZiaQTTb0z6wkKdEtvXgo3o9fxAN3ZPiOdpa/qIEMVtvqvLOx0zTPFZa9qUXVMyMCTVyJC4Ly5fEuEcagRRcbJ8L1MvDEZwtakK58ycuiqUNjrVskc1tI59ayk7F+HsB/koGC3/AiPeZRPnrUhiw1i2iDTJfL5qR3vFsqEdNZ3HHt/Sc6L9lDQX900zTgdFG6fRhI6tI4s7vdGyOlCBwDB1H49oj0+1ufT/soRwNvlzf5f6TLAPGfpUl7bRSlnjlTYdvi533ItXG8qarXEGyofYPru5h3R/ZgWUFPiZ5G+aGxxNUnjK+6ILojDldWuJTswu+QueKg7Cnlco48iTvjZb/5FUuHcPDUMZreRDmfGZC8Yra+tj/PAOi7QgohjZd+T6inXaNZVUH+vIhH0pfwRmjtgCaFNL+AOgRi3D7moqPzYASQ97v9Yw10v/mndz5QywuhNA1g6Rr5JyOe5nkTGAnkVGKDb1684B0ZEHS12LLGEhEjNX6mgnb5l8CIbnyUUafvwyLbzWus9FPgV9iWQ15gyNRX79KbPcHrmceOJHGghL7cxgWf+kS1hkEqtjqeY1RyF6WYPHHVVIVQ4DOUHt/SP9MpyX1I0M6PommBcIeHTTZjHAzcCEhNB3FwPwoRIWdxSHZndJnXKUbXCJoIQ9QN2aMNIQLC9iea7MIL2JHEfnECACgBL9ici/K2BQ+uNLOtYmVnE/BkvlJO3JfX20ClApoZBjOsDLnKYKUADPEn7KgOXmY8bWqAnVHVskNAtKCiEPJlhT5/8WWrnKNLVKFRJu/vyYzaeKU/mGjRxlpmeav0bfwOwmdpjl0AgMC3NUiwhJtTUOsjx6hNNfzVrjsLNRL3VvalQlSIhksvyefUeFMgITG/EyjAwJZTsZxqk+AiBVutv+5CCzI22tqgA/3AaL2ptXz5TCH6NpZgUZDIHfJa/cSMNrhk3hYPiDheELyYk0jewN5jKLkps4lH4bmhbrzYRQYpNDH1NNdm+cPpnCXZx75H+U0T99UbYnM/LPxcXil7ddumb28G6ZwHDC7lMBdjbhoLaXV/tF0xHdHOthfrGquqbiZKM1hfMQ+xHPumNiJr277SUPSkC7F+dVGNSCOEK/GDStHxGTqxrDhlvqdRiue/YupZCLmm9lJk274GwejsPPEKEutAarJ0EKTMPl0aLOp53eU5KxM33ERw==",
@@ -188,11 +160,7 @@
         "x-ms-client-request-id": "58155288-9be2-d72e-23a7-e0349e6e9511",
         "x-ms-request-id": "13bb614d-701a-005c-5f19-f48f9a000000",
         "x-ms-request-server-encrypted": "true",
-<<<<<<< HEAD
-        "x-ms-version": "2020-12-06"
-=======
-        "x-ms-version": "2021-02-12"
->>>>>>> 7e782c87
+        "x-ms-version": "2021-02-12"
       },
       "ResponseBody": []
     },
@@ -210,11 +178,7 @@
         "x-ms-client-request-id": "04b3b8e3-7f11-350c-e68b-8e87399205aa",
         "x-ms-date": "Tue, 26 Jan 2021 19:31:28 GMT",
         "x-ms-return-client-request-id": "true",
-<<<<<<< HEAD
-        "x-ms-version": "2020-12-06"
-=======
-        "x-ms-version": "2021-02-12"
->>>>>>> 7e782c87
+        "x-ms-version": "2021-02-12"
       },
       "RequestBody": null,
       "StatusCode": 200,
@@ -242,11 +206,7 @@
         "x-ms-request-id": "13bb614f-701a-005c-6019-f48f9a000000",
         "x-ms-server-encrypted": "true",
         "x-ms-type": "File",
-<<<<<<< HEAD
-        "x-ms-version": "2020-12-06"
-=======
-        "x-ms-version": "2021-02-12"
->>>>>>> 7e782c87
+        "x-ms-version": "2021-02-12"
       },
       "ResponseBody": []
     },
@@ -265,11 +225,7 @@
         "x-ms-range": "bytes=0-4194303",
         "x-ms-range-get-content-md5": "false",
         "x-ms-return-client-request-id": "true",
-<<<<<<< HEAD
-        "x-ms-version": "2020-12-06"
-=======
-        "x-ms-version": "2021-02-12"
->>>>>>> 7e782c87
+        "x-ms-version": "2021-02-12"
       },
       "RequestBody": null,
       "StatusCode": 206,
@@ -299,11 +255,7 @@
         "x-ms-request-id": "13bb6150-701a-005c-6119-f48f9a000000",
         "x-ms-server-encrypted": "true",
         "x-ms-type": "File",
-<<<<<<< HEAD
-        "x-ms-version": "2020-12-06"
-=======
-        "x-ms-version": "2021-02-12"
->>>>>>> 7e782c87
+        "x-ms-version": "2021-02-12"
       },
       "ResponseBody": "KBzpljvZrWv+iRD/fByzzuohFChEvdhXShl088QCB0iHqoCheOg2izzzc/VpZJTnNIQVjSdziWpDkksiZLmm+4LIeNKbElUC64nsUUrj7eaEjb9A7XkgFCAVXeWcFCaCTXdzoezCSyIuEqKehjggYKVlndf6ZQ4Ip2OxhbRwZtZiaQTTb0z6wkKdEtvXgo3o9fxAN3ZPiOdpa/qIEMVtvqvLOx0zTPFZa9qUXVMyMCTVyJC4Ly5fEuEcagRRcbJ8L1MvDEZwtakK58ycuiqUNjrVskc1tI59ayk7F+HsB/koGC3/AiPeZRPnrUhiw1i2iDTJfL5qR3vFsqEdNZ3HHt/Sc6L9lDQX900zTgdFG6fRhI6tI4s7vdGyOlCBwDB1H49oj0+1ufT/soRwNvlzf5f6TLAPGfpUl7bRSlnjlTYdvi533ItXG8qarXEGyofYPru5h3R/ZgWUFPiZ5G+aGxxNUnjK+6ILojDldWuJTswu+QueKg7Cnlco48iTvjZb/5FUuHcPDUMZreRDmfGZC8Yra+tj/PAOi7QgohjZd+T6inXaNZVUH+vIhH0pfwRmjtgCaFNL+AOgRi3D7moqPzYASQ97v9Yw10v/mndz5QywuhNA1g6Rr5JyOe5nkTGAnkVGKDb1684B0ZEHS12LLGEhEjNX6mgnb5l8CIbnyUUafvwyLbzWus9FPgV9iWQ15gyNRX79KbPcHrmceOJHGghL7cxgWf+kS1hkEqtjqeY1RyF6WYPHHVVIVQ4DOUHt/SP9MpyX1I0M6PommBcIeHTTZjHAzcCEhNB3FwPwoRIWdxSHZndJnXKUbXCJoIQ9QN2aMNIQLC9iea7MIL2JHEfnECACgBL9ici/K2BQ+uNLOtYmVnE/BkvlJO3JfX20ClApoZBjOsDLnKYKUADPEn7KgOXmY8bWqAnVHVskNAtKCiEPJlhT5/8WWrnKNLVKFRJu/vyYzaeKU/mGjRxlpmeav0bfwOwmdpjl0AgMC3NUiwhJtTUOsjx6hNNfzVrjsLNRL3VvalQlSIhksvyefUeFMgITG/EyjAwJZTsZxqk+AiBVutv+5CCzI22tqgA/3AaL2ptXz5TCH6NpZgUZDIHfJa/cSMNrhk3hYPiDheELyYk0jewN5jKLkps4lH4bmhbrzYRQYpNDH1NNdm+cPpnCXZx75H+U0T99UbYnM/LPxcXil7ddumb28G6ZwHDC7lMBdjbhoLaXV/tF0xHdHOthfrGquqbiZKM1hfMQ+xHPumNiJr277SUPSkC7F+dVGNSCOEK/GDStHxGTqxrDhlvqdRiue/YupZCLmm9lJk274GwejsPPEKEutAarJ0EKTMPl0aLOp53eU5KxM33ERw=="
     },
@@ -322,11 +274,7 @@
         "x-ms-date": "Tue, 26 Jan 2021 19:31:28 GMT",
         "x-ms-delete-snapshots": "include",
         "x-ms-return-client-request-id": "true",
-<<<<<<< HEAD
-        "x-ms-version": "2020-12-06"
-=======
-        "x-ms-version": "2021-02-12"
->>>>>>> 7e782c87
+        "x-ms-version": "2021-02-12"
       },
       "RequestBody": null,
       "StatusCode": 202,
@@ -339,11 +287,7 @@
         ],
         "x-ms-client-request-id": "6623ea97-1f41-c5ef-816f-cd201714c3f1",
         "x-ms-request-id": "13bb6151-701a-005c-6219-f48f9a000000",
-<<<<<<< HEAD
-        "x-ms-version": "2020-12-06"
-=======
-        "x-ms-version": "2021-02-12"
->>>>>>> 7e782c87
+        "x-ms-version": "2021-02-12"
       },
       "ResponseBody": []
     }
