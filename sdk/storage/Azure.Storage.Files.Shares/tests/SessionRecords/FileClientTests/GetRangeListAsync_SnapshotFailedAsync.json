{
  "Entries": [
    {
      "RequestUri": "https://seanmcccanary3.file.core.windows.net/test-share-0381c53b-e395-fe62-fd73-37464fd4b6be?restype=share",
      "RequestMethod": "PUT",
      "RequestHeaders": {
        "Accept": "application/xml",
        "Authorization": "Sanitized",
        "traceparent": "00-54c4221d7cfd3e4a97bde25702696409-742ea9b80d631248-00",
        "User-Agent": [
          "azsdk-net-Storage.Files.Shares/12.7.0-alpha.20210121.1",
          "(.NET 5.0.2; Microsoft Windows 10.0.19042)"
        ],
        "x-ms-client-request-id": "10ccf636-82d4-a0f8-8879-a6238c4c07c4",
        "x-ms-date": "Thu, 21 Jan 2021 20:41:52 GMT",
        "x-ms-return-client-request-id": "true",
        "x-ms-version": "2020-06-12"
      },
      "RequestBody": null,
      "StatusCode": 201,
      "ResponseHeaders": {
        "Content-Length": "0",
        "Date": "Thu, 21 Jan 2021 20:41:52 GMT",
        "ETag": "\u00220x8D8BE4CFBFEA78C\u0022",
        "Last-Modified": "Thu, 21 Jan 2021 20:41:52 GMT",
        "Server": [
          "Windows-Azure-File/1.0",
          "Microsoft-HTTPAPI/2.0"
        ],
        "x-ms-client-request-id": "10ccf636-82d4-a0f8-8879-a6238c4c07c4",
<<<<<<< HEAD
        "x-ms-request-id": "768a12c7-201a-0010-1f3b-6fd7af000000",
        "x-ms-version": "2020-06-12"
=======
        "x-ms-request-id": "8c5fe84e-c01a-003b-5835-f09f66000000",
        "x-ms-version": "2020-04-08"
>>>>>>> ac24a13f
      },
      "ResponseBody": []
    },
    {
      "RequestUri": "https://seanmcccanary3.file.core.windows.net/test-share-0381c53b-e395-fe62-fd73-37464fd4b6be/test-directory-e8fddb15-f027-1262-06e6-cfc820b2dd4d?restype=directory",
      "RequestMethod": "PUT",
      "RequestHeaders": {
        "Accept": "application/xml",
        "Authorization": "Sanitized",
        "traceparent": "00-e2ac0135214172499f9a179b326e815c-f54beb480e260d46-00",
        "User-Agent": [
          "azsdk-net-Storage.Files.Shares/12.7.0-alpha.20210121.1",
          "(.NET 5.0.2; Microsoft Windows 10.0.19042)"
        ],
        "x-ms-client-request-id": "459affc5-5db1-45d6-93b9-09eeb32f80d6",
        "x-ms-date": "Thu, 21 Jan 2021 20:41:53 GMT",
        "x-ms-file-attributes": "None",
        "x-ms-file-creation-time": "Now",
        "x-ms-file-last-write-time": "Now",
        "x-ms-file-permission": "Inherit",
        "x-ms-return-client-request-id": "true",
        "x-ms-version": "2020-06-12"
      },
      "RequestBody": null,
      "StatusCode": 201,
      "ResponseHeaders": {
        "Content-Length": "0",
        "Date": "Thu, 21 Jan 2021 20:41:52 GMT",
        "ETag": "\u00220x8D8BE4CFC082D7A\u0022",
        "Last-Modified": "Thu, 21 Jan 2021 20:41:52 GMT",
        "Server": [
          "Windows-Azure-File/1.0",
          "Microsoft-HTTPAPI/2.0"
        ],
        "x-ms-client-request-id": "459affc5-5db1-45d6-93b9-09eeb32f80d6",
        "x-ms-file-attributes": "Directory",
        "x-ms-file-change-time": "2021-01-21T20:41:52.8111482Z",
        "x-ms-file-creation-time": "2021-01-21T20:41:52.8111482Z",
        "x-ms-file-id": "13835128424026341376",
        "x-ms-file-last-write-time": "2021-01-21T20:41:52.8111482Z",
        "x-ms-file-parent-id": "0",
        "x-ms-file-permission-key": "17860367565182308406*11459378189709739967",
        "x-ms-request-id": "8c5fe854-c01a-003b-5935-f09f66000000",
        "x-ms-request-server-encrypted": "true",
        "x-ms-version": "2020-06-12"
      },
      "ResponseBody": []
    },
    {
      "RequestUri": "https://seanmcccanary3.file.core.windows.net/test-share-0381c53b-e395-fe62-fd73-37464fd4b6be/test-directory-e8fddb15-f027-1262-06e6-cfc820b2dd4d/test-file-53f5599c-ae3c-6fbb-f1b3-3f2adbde906b",
      "RequestMethod": "PUT",
      "RequestHeaders": {
        "Accept": "application/xml",
        "Authorization": "Sanitized",
        "traceparent": "00-b3d340f3de02a24fa95d5f8b9b386603-1c42d0c5c874464d-00",
        "User-Agent": [
          "azsdk-net-Storage.Files.Shares/12.7.0-alpha.20210121.1",
          "(.NET 5.0.2; Microsoft Windows 10.0.19042)"
        ],
        "x-ms-client-request-id": "28e73e7b-bba6-16ab-432b-53fe1eac6ab5",
        "x-ms-content-length": "1048576",
        "x-ms-date": "Thu, 21 Jan 2021 20:41:53 GMT",
        "x-ms-file-attributes": "None",
        "x-ms-file-creation-time": "Now",
        "x-ms-file-last-write-time": "Now",
        "x-ms-file-permission": "Inherit",
        "x-ms-return-client-request-id": "true",
        "x-ms-type": "file",
        "x-ms-version": "2020-06-12"
      },
      "RequestBody": null,
      "StatusCode": 201,
      "ResponseHeaders": {
        "Content-Length": "0",
        "Date": "Thu, 21 Jan 2021 20:41:52 GMT",
        "ETag": "\u00220x8D8BE4CFC10BA85\u0022",
        "Last-Modified": "Thu, 21 Jan 2021 20:41:52 GMT",
        "Server": [
          "Windows-Azure-File/1.0",
          "Microsoft-HTTPAPI/2.0"
        ],
        "x-ms-client-request-id": "28e73e7b-bba6-16ab-432b-53fe1eac6ab5",
        "x-ms-file-attributes": "Archive",
        "x-ms-file-change-time": "2021-01-21T20:41:52.8671877Z",
        "x-ms-file-creation-time": "2021-01-21T20:41:52.8671877Z",
        "x-ms-file-id": "11529285414812647424",
        "x-ms-file-last-write-time": "2021-01-21T20:41:52.8671877Z",
        "x-ms-file-parent-id": "13835128424026341376",
        "x-ms-file-permission-key": "4010187179898695473*11459378189709739967",
        "x-ms-request-id": "8c5fe859-c01a-003b-5b35-f09f66000000",
        "x-ms-request-server-encrypted": "true",
        "x-ms-version": "2020-06-12"
      },
      "ResponseBody": []
    },
    {
      "RequestUri": "https://seanmcccanary3.file.core.windows.net/test-share-0381c53b-e395-fe62-fd73-37464fd4b6be/test-directory-e8fddb15-f027-1262-06e6-cfc820b2dd4d/test-file-53f5599c-ae3c-6fbb-f1b3-3f2adbde906b?comp=rangelist\u0026sharesnapshot=2020-08-07T16%3A58%3A02.0000000Z",
      "RequestMethod": "GET",
      "RequestHeaders": {
        "Accept": "application/xml",
        "Authorization": "Sanitized",
        "traceparent": "00-3a5eb23193014941b80197f80b407108-78c3a2209e0f6043-00",
        "User-Agent": [
          "azsdk-net-Storage.Files.Shares/12.7.0-alpha.20210121.1",
          "(.NET 5.0.2; Microsoft Windows 10.0.19042)"
        ],
        "x-ms-client-request-id": "9daec61c-68f7-1bc5-3cec-dcec439db1b6",
        "x-ms-date": "Thu, 21 Jan 2021 20:41:53 GMT",
        "x-ms-return-client-request-id": "true",
        "x-ms-version": "2020-06-12"
      },
      "RequestBody": null,
      "StatusCode": 404,
      "ResponseHeaders": {
        "Content-Length": "217",
        "Content-Type": "application/xml",
        "Date": "Thu, 21 Jan 2021 20:41:52 GMT",
        "Server": [
          "Windows-Azure-File/1.0",
          "Microsoft-HTTPAPI/2.0"
        ],
        "Vary": "Origin",
        "x-ms-client-request-id": "9daec61c-68f7-1bc5-3cec-dcec439db1b6",
        "x-ms-error-code": "ShareNotFound",
<<<<<<< HEAD
        "x-ms-request-id": "768a12d2-201a-0010-283b-6fd7af000000",
        "x-ms-version": "2020-06-12"
=======
        "x-ms-request-id": "8c5fe85c-c01a-003b-5c35-f09f66000000",
        "x-ms-version": "2020-04-08"
>>>>>>> ac24a13f
      },
      "ResponseBody": [
        "\uFEFF\u003C?xml version=\u00221.0\u0022 encoding=\u0022utf-8\u0022?\u003E\u003CError\u003E\u003CCode\u003EShareNotFound\u003C/Code\u003E\u003CMessage\u003EThe specified share does not exist.\n",
        "RequestId:8c5fe85c-c01a-003b-5c35-f09f66000000\n",
        "Time:2021-01-21T20:41:52.9248622Z\u003C/Message\u003E\u003C/Error\u003E"
      ]
    },
    {
      "RequestUri": "https://seanmcccanary3.file.core.windows.net/test-share-0381c53b-e395-fe62-fd73-37464fd4b6be?restype=share",
      "RequestMethod": "DELETE",
      "RequestHeaders": {
        "Accept": "application/xml",
        "Authorization": "Sanitized",
        "traceparent": "00-3cced80043166a449843f4daaaa6a661-1a3cf8617a51ee4b-00",
        "User-Agent": [
          "azsdk-net-Storage.Files.Shares/12.7.0-alpha.20210121.1",
          "(.NET 5.0.2; Microsoft Windows 10.0.19042)"
        ],
        "x-ms-client-request-id": "58e15d58-cdfd-c0bd-d9fb-8f4082d1c120",
        "x-ms-date": "Thu, 21 Jan 2021 20:41:53 GMT",
        "x-ms-delete-snapshots": "include",
        "x-ms-return-client-request-id": "true",
        "x-ms-version": "2020-06-12"
      },
      "RequestBody": null,
      "StatusCode": 202,
      "ResponseHeaders": {
        "Content-Length": "0",
        "Date": "Thu, 21 Jan 2021 20:41:52 GMT",
        "Server": [
          "Windows-Azure-File/1.0",
          "Microsoft-HTTPAPI/2.0"
        ],
        "x-ms-client-request-id": "58e15d58-cdfd-c0bd-d9fb-8f4082d1c120",
<<<<<<< HEAD
        "x-ms-request-id": "768a12d4-201a-0010-293b-6fd7af000000",
        "x-ms-version": "2020-06-12"
=======
        "x-ms-request-id": "8c5fe860-c01a-003b-5e35-f09f66000000",
        "x-ms-version": "2020-04-08"
>>>>>>> ac24a13f
      },
      "ResponseBody": []
    }
  ],
  "Variables": {
    "RandomSeed": "10228766",
    "Storage_TestConfigDefault": "ProductionTenant\nseanmcccanary3\nU2FuaXRpemVk\nhttps://seanmcccanary3.blob.core.windows.net\nhttps://seanmcccanary3.file.core.windows.net\nhttps://seanmcccanary3.queue.core.windows.net\nhttps://seanmcccanary3.table.core.windows.net\n\n\n\n\nhttps://seanmcccanary3-secondary.blob.core.windows.net\nhttps://seanmcccanary3-secondary.file.core.windows.net\nhttps://seanmcccanary3-secondary.queue.core.windows.net\nhttps://seanmcccanary3-secondary.table.core.windows.net\n\nSanitized\n\n\nCloud\nBlobEndpoint=https://seanmcccanary3.blob.core.windows.net/;QueueEndpoint=https://seanmcccanary3.queue.core.windows.net/;FileEndpoint=https://seanmcccanary3.file.core.windows.net/;BlobSecondaryEndpoint=https://seanmcccanary3-secondary.blob.core.windows.net/;QueueSecondaryEndpoint=https://seanmcccanary3-secondary.queue.core.windows.net/;FileSecondaryEndpoint=https://seanmcccanary3-secondary.file.core.windows.net/;AccountName=seanmcccanary3;AccountKey=Kg==;\nseanscope1"
  }
}<|MERGE_RESOLUTION|>--- conflicted
+++ resolved
@@ -1,18 +1,18 @@
 {
   "Entries": [
     {
-      "RequestUri": "https://seanmcccanary3.file.core.windows.net/test-share-0381c53b-e395-fe62-fd73-37464fd4b6be?restype=share",
+      "RequestUri": "https://seanmcccanary3.file.core.windows.net/test-share-218f9139-0175-7f53-28cd-124222a4b543?restype=share",
       "RequestMethod": "PUT",
       "RequestHeaders": {
         "Accept": "application/xml",
         "Authorization": "Sanitized",
-        "traceparent": "00-54c4221d7cfd3e4a97bde25702696409-742ea9b80d631248-00",
-        "User-Agent": [
-          "azsdk-net-Storage.Files.Shares/12.7.0-alpha.20210121.1",
-          "(.NET 5.0.2; Microsoft Windows 10.0.19042)"
-        ],
-        "x-ms-client-request-id": "10ccf636-82d4-a0f8-8879-a6238c4c07c4",
-        "x-ms-date": "Thu, 21 Jan 2021 20:41:52 GMT",
+        "traceparent": "00-22866f5afd1fa941987fb946f92b4e2c-e287a879f4b2ac4d-00",
+        "User-Agent": [
+          "azsdk-net-Storage.Files.Shares/12.7.0-alpha.20210126.1",
+          "(.NET 5.0.2; Microsoft Windows 10.0.19042)"
+        ],
+        "x-ms-client-request-id": "00d77fa5-0bb6-05e2-4578-dbb3808c4e2b",
+        "x-ms-date": "Tue, 26 Jan 2021 19:33:22 GMT",
         "x-ms-return-client-request-id": "true",
         "x-ms-version": "2020-06-12"
       },
@@ -20,37 +20,32 @@
       "StatusCode": 201,
       "ResponseHeaders": {
         "Content-Length": "0",
-        "Date": "Thu, 21 Jan 2021 20:41:52 GMT",
-        "ETag": "\u00220x8D8BE4CFBFEA78C\u0022",
-        "Last-Modified": "Thu, 21 Jan 2021 20:41:52 GMT",
-        "Server": [
-          "Windows-Azure-File/1.0",
-          "Microsoft-HTTPAPI/2.0"
-        ],
-        "x-ms-client-request-id": "10ccf636-82d4-a0f8-8879-a6238c4c07c4",
-<<<<<<< HEAD
-        "x-ms-request-id": "768a12c7-201a-0010-1f3b-6fd7af000000",
-        "x-ms-version": "2020-06-12"
-=======
-        "x-ms-request-id": "8c5fe84e-c01a-003b-5835-f09f66000000",
-        "x-ms-version": "2020-04-08"
->>>>>>> ac24a13f
-      },
-      "ResponseBody": []
-    },
-    {
-      "RequestUri": "https://seanmcccanary3.file.core.windows.net/test-share-0381c53b-e395-fe62-fd73-37464fd4b6be/test-directory-e8fddb15-f027-1262-06e6-cfc820b2dd4d?restype=directory",
+        "Date": "Tue, 26 Jan 2021 19:33:21 GMT",
+        "ETag": "\u00220x8D8C2313DB2C1D6\u0022",
+        "Last-Modified": "Tue, 26 Jan 2021 19:33:21 GMT",
+        "Server": [
+          "Windows-Azure-File/1.0",
+          "Microsoft-HTTPAPI/2.0"
+        ],
+        "x-ms-client-request-id": "00d77fa5-0bb6-05e2-4578-dbb3808c4e2b",
+        "x-ms-request-id": "08ebea57-501a-005b-2f1a-f4e3f9000000",
+        "x-ms-version": "2020-06-12"
+      },
+      "ResponseBody": []
+    },
+    {
+      "RequestUri": "https://seanmcccanary3.file.core.windows.net/test-share-218f9139-0175-7f53-28cd-124222a4b543/test-directory-a532c6cd-715e-8185-0727-4964cb9aae12?restype=directory",
       "RequestMethod": "PUT",
       "RequestHeaders": {
         "Accept": "application/xml",
         "Authorization": "Sanitized",
-        "traceparent": "00-e2ac0135214172499f9a179b326e815c-f54beb480e260d46-00",
-        "User-Agent": [
-          "azsdk-net-Storage.Files.Shares/12.7.0-alpha.20210121.1",
-          "(.NET 5.0.2; Microsoft Windows 10.0.19042)"
-        ],
-        "x-ms-client-request-id": "459affc5-5db1-45d6-93b9-09eeb32f80d6",
-        "x-ms-date": "Thu, 21 Jan 2021 20:41:53 GMT",
+        "traceparent": "00-e9a30fe1551cff4ea0d574715ccd0291-f128f7bc7322e44e-00",
+        "User-Agent": [
+          "azsdk-net-Storage.Files.Shares/12.7.0-alpha.20210126.1",
+          "(.NET 5.0.2; Microsoft Windows 10.0.19042)"
+        ],
+        "x-ms-client-request-id": "0aea0ac3-95e3-34cd-f955-f88ec17e3aaa",
+        "x-ms-date": "Tue, 26 Jan 2021 19:33:22 GMT",
         "x-ms-file-attributes": "None",
         "x-ms-file-creation-time": "Now",
         "x-ms-file-last-write-time": "Now",
@@ -62,41 +57,41 @@
       "StatusCode": 201,
       "ResponseHeaders": {
         "Content-Length": "0",
-        "Date": "Thu, 21 Jan 2021 20:41:52 GMT",
-        "ETag": "\u00220x8D8BE4CFC082D7A\u0022",
-        "Last-Modified": "Thu, 21 Jan 2021 20:41:52 GMT",
-        "Server": [
-          "Windows-Azure-File/1.0",
-          "Microsoft-HTTPAPI/2.0"
-        ],
-        "x-ms-client-request-id": "459affc5-5db1-45d6-93b9-09eeb32f80d6",
+        "Date": "Tue, 26 Jan 2021 19:33:21 GMT",
+        "ETag": "\u00220x8D8C2313DBD3D14\u0022",
+        "Last-Modified": "Tue, 26 Jan 2021 19:33:21 GMT",
+        "Server": [
+          "Windows-Azure-File/1.0",
+          "Microsoft-HTTPAPI/2.0"
+        ],
+        "x-ms-client-request-id": "0aea0ac3-95e3-34cd-f955-f88ec17e3aaa",
         "x-ms-file-attributes": "Directory",
-        "x-ms-file-change-time": "2021-01-21T20:41:52.8111482Z",
-        "x-ms-file-creation-time": "2021-01-21T20:41:52.8111482Z",
+        "x-ms-file-change-time": "2021-01-26T19:33:21.7923348Z",
+        "x-ms-file-creation-time": "2021-01-26T19:33:21.7923348Z",
         "x-ms-file-id": "13835128424026341376",
-        "x-ms-file-last-write-time": "2021-01-21T20:41:52.8111482Z",
+        "x-ms-file-last-write-time": "2021-01-26T19:33:21.7923348Z",
         "x-ms-file-parent-id": "0",
         "x-ms-file-permission-key": "17860367565182308406*11459378189709739967",
-        "x-ms-request-id": "8c5fe854-c01a-003b-5935-f09f66000000",
+        "x-ms-request-id": "08ebea5a-501a-005b-301a-f4e3f9000000",
         "x-ms-request-server-encrypted": "true",
         "x-ms-version": "2020-06-12"
       },
       "ResponseBody": []
     },
     {
-      "RequestUri": "https://seanmcccanary3.file.core.windows.net/test-share-0381c53b-e395-fe62-fd73-37464fd4b6be/test-directory-e8fddb15-f027-1262-06e6-cfc820b2dd4d/test-file-53f5599c-ae3c-6fbb-f1b3-3f2adbde906b",
+      "RequestUri": "https://seanmcccanary3.file.core.windows.net/test-share-218f9139-0175-7f53-28cd-124222a4b543/test-directory-a532c6cd-715e-8185-0727-4964cb9aae12/test-file-9920c8c9-aaef-185e-39cd-c5299f24a531",
       "RequestMethod": "PUT",
       "RequestHeaders": {
         "Accept": "application/xml",
         "Authorization": "Sanitized",
-        "traceparent": "00-b3d340f3de02a24fa95d5f8b9b386603-1c42d0c5c874464d-00",
-        "User-Agent": [
-          "azsdk-net-Storage.Files.Shares/12.7.0-alpha.20210121.1",
-          "(.NET 5.0.2; Microsoft Windows 10.0.19042)"
-        ],
-        "x-ms-client-request-id": "28e73e7b-bba6-16ab-432b-53fe1eac6ab5",
+        "traceparent": "00-38ce143f2a37ec408c25eb496c12bc5f-57d9c595ec1bdd45-00",
+        "User-Agent": [
+          "azsdk-net-Storage.Files.Shares/12.7.0-alpha.20210126.1",
+          "(.NET 5.0.2; Microsoft Windows 10.0.19042)"
+        ],
+        "x-ms-client-request-id": "139626fa-4db5-185c-abd1-d115cfa494d5",
         "x-ms-content-length": "1048576",
-        "x-ms-date": "Thu, 21 Jan 2021 20:41:53 GMT",
+        "x-ms-date": "Tue, 26 Jan 2021 19:33:22 GMT",
         "x-ms-file-attributes": "None",
         "x-ms-file-creation-time": "Now",
         "x-ms-file-last-write-time": "Now",
@@ -109,40 +104,40 @@
       "StatusCode": 201,
       "ResponseHeaders": {
         "Content-Length": "0",
-        "Date": "Thu, 21 Jan 2021 20:41:52 GMT",
-        "ETag": "\u00220x8D8BE4CFC10BA85\u0022",
-        "Last-Modified": "Thu, 21 Jan 2021 20:41:52 GMT",
-        "Server": [
-          "Windows-Azure-File/1.0",
-          "Microsoft-HTTPAPI/2.0"
-        ],
-        "x-ms-client-request-id": "28e73e7b-bba6-16ab-432b-53fe1eac6ab5",
+        "Date": "Tue, 26 Jan 2021 19:33:21 GMT",
+        "ETag": "\u00220x8D8C2313DC68D98\u0022",
+        "Last-Modified": "Tue, 26 Jan 2021 19:33:21 GMT",
+        "Server": [
+          "Windows-Azure-File/1.0",
+          "Microsoft-HTTPAPI/2.0"
+        ],
+        "x-ms-client-request-id": "139626fa-4db5-185c-abd1-d115cfa494d5",
         "x-ms-file-attributes": "Archive",
-        "x-ms-file-change-time": "2021-01-21T20:41:52.8671877Z",
-        "x-ms-file-creation-time": "2021-01-21T20:41:52.8671877Z",
+        "x-ms-file-change-time": "2021-01-26T19:33:21.8533784Z",
+        "x-ms-file-creation-time": "2021-01-26T19:33:21.8533784Z",
         "x-ms-file-id": "11529285414812647424",
-        "x-ms-file-last-write-time": "2021-01-21T20:41:52.8671877Z",
+        "x-ms-file-last-write-time": "2021-01-26T19:33:21.8533784Z",
         "x-ms-file-parent-id": "13835128424026341376",
         "x-ms-file-permission-key": "4010187179898695473*11459378189709739967",
-        "x-ms-request-id": "8c5fe859-c01a-003b-5b35-f09f66000000",
+        "x-ms-request-id": "08ebea5d-501a-005b-321a-f4e3f9000000",
         "x-ms-request-server-encrypted": "true",
         "x-ms-version": "2020-06-12"
       },
       "ResponseBody": []
     },
     {
-      "RequestUri": "https://seanmcccanary3.file.core.windows.net/test-share-0381c53b-e395-fe62-fd73-37464fd4b6be/test-directory-e8fddb15-f027-1262-06e6-cfc820b2dd4d/test-file-53f5599c-ae3c-6fbb-f1b3-3f2adbde906b?comp=rangelist\u0026sharesnapshot=2020-08-07T16%3A58%3A02.0000000Z",
+      "RequestUri": "https://seanmcccanary3.file.core.windows.net/test-share-218f9139-0175-7f53-28cd-124222a4b543/test-directory-a532c6cd-715e-8185-0727-4964cb9aae12/test-file-9920c8c9-aaef-185e-39cd-c5299f24a531?comp=rangelist\u0026sharesnapshot=2020-08-07T16%3A58%3A02.0000000Z",
       "RequestMethod": "GET",
       "RequestHeaders": {
         "Accept": "application/xml",
         "Authorization": "Sanitized",
-        "traceparent": "00-3a5eb23193014941b80197f80b407108-78c3a2209e0f6043-00",
-        "User-Agent": [
-          "azsdk-net-Storage.Files.Shares/12.7.0-alpha.20210121.1",
-          "(.NET 5.0.2; Microsoft Windows 10.0.19042)"
-        ],
-        "x-ms-client-request-id": "9daec61c-68f7-1bc5-3cec-dcec439db1b6",
-        "x-ms-date": "Thu, 21 Jan 2021 20:41:53 GMT",
+        "traceparent": "00-ffee5fc0d4fbfd48b0832d019aa88fb1-a6edc47e1e48d64c-00",
+        "User-Agent": [
+          "azsdk-net-Storage.Files.Shares/12.7.0-alpha.20210126.1",
+          "(.NET 5.0.2; Microsoft Windows 10.0.19042)"
+        ],
+        "x-ms-client-request-id": "792e642a-918d-f27b-a288-15ded1192e74",
+        "x-ms-date": "Tue, 26 Jan 2021 19:33:22 GMT",
         "x-ms-return-client-request-id": "true",
         "x-ms-version": "2020-06-12"
       },
@@ -151,41 +146,36 @@
       "ResponseHeaders": {
         "Content-Length": "217",
         "Content-Type": "application/xml",
-        "Date": "Thu, 21 Jan 2021 20:41:52 GMT",
+        "Date": "Tue, 26 Jan 2021 19:33:21 GMT",
         "Server": [
           "Windows-Azure-File/1.0",
           "Microsoft-HTTPAPI/2.0"
         ],
         "Vary": "Origin",
-        "x-ms-client-request-id": "9daec61c-68f7-1bc5-3cec-dcec439db1b6",
+        "x-ms-client-request-id": "792e642a-918d-f27b-a288-15ded1192e74",
         "x-ms-error-code": "ShareNotFound",
-<<<<<<< HEAD
-        "x-ms-request-id": "768a12d2-201a-0010-283b-6fd7af000000",
-        "x-ms-version": "2020-06-12"
-=======
-        "x-ms-request-id": "8c5fe85c-c01a-003b-5c35-f09f66000000",
-        "x-ms-version": "2020-04-08"
->>>>>>> ac24a13f
+        "x-ms-request-id": "08ebea5f-501a-005b-341a-f4e3f9000000",
+        "x-ms-version": "2020-06-12"
       },
       "ResponseBody": [
         "\uFEFF\u003C?xml version=\u00221.0\u0022 encoding=\u0022utf-8\u0022?\u003E\u003CError\u003E\u003CCode\u003EShareNotFound\u003C/Code\u003E\u003CMessage\u003EThe specified share does not exist.\n",
-        "RequestId:8c5fe85c-c01a-003b-5c35-f09f66000000\n",
-        "Time:2021-01-21T20:41:52.9248622Z\u003C/Message\u003E\u003C/Error\u003E"
+        "RequestId:08ebea5f-501a-005b-341a-f4e3f9000000\n",
+        "Time:2021-01-26T19:33:21.9337928Z\u003C/Message\u003E\u003C/Error\u003E"
       ]
     },
     {
-      "RequestUri": "https://seanmcccanary3.file.core.windows.net/test-share-0381c53b-e395-fe62-fd73-37464fd4b6be?restype=share",
+      "RequestUri": "https://seanmcccanary3.file.core.windows.net/test-share-218f9139-0175-7f53-28cd-124222a4b543?restype=share",
       "RequestMethod": "DELETE",
       "RequestHeaders": {
         "Accept": "application/xml",
         "Authorization": "Sanitized",
-        "traceparent": "00-3cced80043166a449843f4daaaa6a661-1a3cf8617a51ee4b-00",
-        "User-Agent": [
-          "azsdk-net-Storage.Files.Shares/12.7.0-alpha.20210121.1",
-          "(.NET 5.0.2; Microsoft Windows 10.0.19042)"
-        ],
-        "x-ms-client-request-id": "58e15d58-cdfd-c0bd-d9fb-8f4082d1c120",
-        "x-ms-date": "Thu, 21 Jan 2021 20:41:53 GMT",
+        "traceparent": "00-5e8b4baae13faf448b1c11589d0e8092-adff080411d5bd42-00",
+        "User-Agent": [
+          "azsdk-net-Storage.Files.Shares/12.7.0-alpha.20210126.1",
+          "(.NET 5.0.2; Microsoft Windows 10.0.19042)"
+        ],
+        "x-ms-client-request-id": "6bea9675-1b75-1f47-4a5c-2154641c547f",
+        "x-ms-date": "Tue, 26 Jan 2021 19:33:22 GMT",
         "x-ms-delete-snapshots": "include",
         "x-ms-return-client-request-id": "true",
         "x-ms-version": "2020-06-12"
@@ -194,25 +184,20 @@
       "StatusCode": 202,
       "ResponseHeaders": {
         "Content-Length": "0",
-        "Date": "Thu, 21 Jan 2021 20:41:52 GMT",
-        "Server": [
-          "Windows-Azure-File/1.0",
-          "Microsoft-HTTPAPI/2.0"
-        ],
-        "x-ms-client-request-id": "58e15d58-cdfd-c0bd-d9fb-8f4082d1c120",
-<<<<<<< HEAD
-        "x-ms-request-id": "768a12d4-201a-0010-293b-6fd7af000000",
-        "x-ms-version": "2020-06-12"
-=======
-        "x-ms-request-id": "8c5fe860-c01a-003b-5e35-f09f66000000",
-        "x-ms-version": "2020-04-08"
->>>>>>> ac24a13f
+        "Date": "Tue, 26 Jan 2021 19:33:21 GMT",
+        "Server": [
+          "Windows-Azure-File/1.0",
+          "Microsoft-HTTPAPI/2.0"
+        ],
+        "x-ms-client-request-id": "6bea9675-1b75-1f47-4a5c-2154641c547f",
+        "x-ms-request-id": "08ebea63-501a-005b-371a-f4e3f9000000",
+        "x-ms-version": "2020-06-12"
       },
       "ResponseBody": []
     }
   ],
   "Variables": {
-    "RandomSeed": "10228766",
+    "RandomSeed": "548794023",
     "Storage_TestConfigDefault": "ProductionTenant\nseanmcccanary3\nU2FuaXRpemVk\nhttps://seanmcccanary3.blob.core.windows.net\nhttps://seanmcccanary3.file.core.windows.net\nhttps://seanmcccanary3.queue.core.windows.net\nhttps://seanmcccanary3.table.core.windows.net\n\n\n\n\nhttps://seanmcccanary3-secondary.blob.core.windows.net\nhttps://seanmcccanary3-secondary.file.core.windows.net\nhttps://seanmcccanary3-secondary.queue.core.windows.net\nhttps://seanmcccanary3-secondary.table.core.windows.net\n\nSanitized\n\n\nCloud\nBlobEndpoint=https://seanmcccanary3.blob.core.windows.net/;QueueEndpoint=https://seanmcccanary3.queue.core.windows.net/;FileEndpoint=https://seanmcccanary3.file.core.windows.net/;BlobSecondaryEndpoint=https://seanmcccanary3-secondary.blob.core.windows.net/;QueueSecondaryEndpoint=https://seanmcccanary3-secondary.queue.core.windows.net/;FileSecondaryEndpoint=https://seanmcccanary3-secondary.file.core.windows.net/;AccountName=seanmcccanary3;AccountKey=Kg==;\nseanscope1"
   }
 }