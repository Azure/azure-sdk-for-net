﻿{
  "Entries": [
    {
      "RequestUri": "https://seanmcccanary3.file.core.windows.net/test-share-218f9139-0175-7f53-28cd-124222a4b543?restype=share",
      "RequestMethod": "PUT",
      "RequestHeaders": {
        "Accept": "application/xml",
        "Authorization": "Sanitized",
        "traceparent": "00-22866f5afd1fa941987fb946f92b4e2c-e287a879f4b2ac4d-00",
        "User-Agent": [
          "azsdk-net-Storage.Files.Shares/12.7.0-alpha.20210126.1",
          "(.NET 5.0.2; Microsoft Windows 10.0.19042)"
        ],
        "x-ms-client-request-id": "00d77fa5-0bb6-05e2-4578-dbb3808c4e2b",
        "x-ms-date": "Tue, 26 Jan 2021 19:33:22 GMT",
        "x-ms-return-client-request-id": "true",
<<<<<<< HEAD
        "x-ms-version": "2020-12-06"
=======
        "x-ms-version": "2021-02-12"
>>>>>>> 7e782c87
      },
      "RequestBody": null,
      "StatusCode": 201,
      "ResponseHeaders": {
        "Content-Length": "0",
        "Date": "Tue, 26 Jan 2021 19:33:21 GMT",
        "ETag": "\"0x8D8C2313DB2C1D6\"",
        "Last-Modified": "Tue, 26 Jan 2021 19:33:21 GMT",
        "Server": [
          "Windows-Azure-File/1.0",
          "Microsoft-HTTPAPI/2.0"
        ],
        "x-ms-client-request-id": "00d77fa5-0bb6-05e2-4578-dbb3808c4e2b",
        "x-ms-request-id": "08ebea57-501a-005b-2f1a-f4e3f9000000",
<<<<<<< HEAD
        "x-ms-version": "2020-12-06"
=======
        "x-ms-version": "2021-02-12"
>>>>>>> 7e782c87
      },
      "ResponseBody": []
    },
    {
      "RequestUri": "https://seanmcccanary3.file.core.windows.net/test-share-218f9139-0175-7f53-28cd-124222a4b543/test-directory-a532c6cd-715e-8185-0727-4964cb9aae12?restype=directory",
      "RequestMethod": "PUT",
      "RequestHeaders": {
        "Accept": "application/xml",
        "Authorization": "Sanitized",
        "traceparent": "00-e9a30fe1551cff4ea0d574715ccd0291-f128f7bc7322e44e-00",
        "User-Agent": [
          "azsdk-net-Storage.Files.Shares/12.7.0-alpha.20210126.1",
          "(.NET 5.0.2; Microsoft Windows 10.0.19042)"
        ],
        "x-ms-client-request-id": "0aea0ac3-95e3-34cd-f955-f88ec17e3aaa",
        "x-ms-date": "Tue, 26 Jan 2021 19:33:22 GMT",
        "x-ms-file-attributes": "None",
        "x-ms-file-creation-time": "Now",
        "x-ms-file-last-write-time": "Now",
        "x-ms-file-permission": "Inherit",
        "x-ms-return-client-request-id": "true",
<<<<<<< HEAD
        "x-ms-version": "2020-12-06"
=======
        "x-ms-version": "2021-02-12"
>>>>>>> 7e782c87
      },
      "RequestBody": null,
      "StatusCode": 201,
      "ResponseHeaders": {
        "Content-Length": "0",
        "Date": "Tue, 26 Jan 2021 19:33:21 GMT",
        "ETag": "\"0x8D8C2313DBD3D14\"",
        "Last-Modified": "Tue, 26 Jan 2021 19:33:21 GMT",
        "Server": [
          "Windows-Azure-File/1.0",
          "Microsoft-HTTPAPI/2.0"
        ],
        "x-ms-client-request-id": "0aea0ac3-95e3-34cd-f955-f88ec17e3aaa",
        "x-ms-file-attributes": "Directory",
        "x-ms-file-change-time": "2021-01-26T19:33:21.7923348Z",
        "x-ms-file-creation-time": "2021-01-26T19:33:21.7923348Z",
        "x-ms-file-id": "13835128424026341376",
        "x-ms-file-last-write-time": "2021-01-26T19:33:21.7923348Z",
        "x-ms-file-parent-id": "0",
        "x-ms-file-permission-key": "17860367565182308406*11459378189709739967",
        "x-ms-request-id": "08ebea5a-501a-005b-301a-f4e3f9000000",
        "x-ms-request-server-encrypted": "true",
<<<<<<< HEAD
        "x-ms-version": "2020-12-06"
=======
        "x-ms-version": "2021-02-12"
>>>>>>> 7e782c87
      },
      "ResponseBody": []
    },
    {
      "RequestUri": "https://seanmcccanary3.file.core.windows.net/test-share-218f9139-0175-7f53-28cd-124222a4b543/test-directory-a532c6cd-715e-8185-0727-4964cb9aae12/test-file-9920c8c9-aaef-185e-39cd-c5299f24a531",
      "RequestMethod": "PUT",
      "RequestHeaders": {
        "Accept": "application/xml",
        "Authorization": "Sanitized",
        "traceparent": "00-38ce143f2a37ec408c25eb496c12bc5f-57d9c595ec1bdd45-00",
        "User-Agent": [
          "azsdk-net-Storage.Files.Shares/12.7.0-alpha.20210126.1",
          "(.NET 5.0.2; Microsoft Windows 10.0.19042)"
        ],
        "x-ms-client-request-id": "139626fa-4db5-185c-abd1-d115cfa494d5",
        "x-ms-content-length": "1048576",
        "x-ms-date": "Tue, 26 Jan 2021 19:33:22 GMT",
        "x-ms-file-attributes": "None",
        "x-ms-file-creation-time": "Now",
        "x-ms-file-last-write-time": "Now",
        "x-ms-file-permission": "Inherit",
        "x-ms-return-client-request-id": "true",
        "x-ms-type": "file",
<<<<<<< HEAD
        "x-ms-version": "2020-12-06"
=======
        "x-ms-version": "2021-02-12"
>>>>>>> 7e782c87
      },
      "RequestBody": null,
      "StatusCode": 201,
      "ResponseHeaders": {
        "Content-Length": "0",
        "Date": "Tue, 26 Jan 2021 19:33:21 GMT",
        "ETag": "\"0x8D8C2313DC68D98\"",
        "Last-Modified": "Tue, 26 Jan 2021 19:33:21 GMT",
        "Server": [
          "Windows-Azure-File/1.0",
          "Microsoft-HTTPAPI/2.0"
        ],
        "x-ms-client-request-id": "139626fa-4db5-185c-abd1-d115cfa494d5",
        "x-ms-file-attributes": "Archive",
        "x-ms-file-change-time": "2021-01-26T19:33:21.8533784Z",
        "x-ms-file-creation-time": "2021-01-26T19:33:21.8533784Z",
        "x-ms-file-id": "11529285414812647424",
        "x-ms-file-last-write-time": "2021-01-26T19:33:21.8533784Z",
        "x-ms-file-parent-id": "13835128424026341376",
        "x-ms-file-permission-key": "4010187179898695473*11459378189709739967",
        "x-ms-request-id": "08ebea5d-501a-005b-321a-f4e3f9000000",
        "x-ms-request-server-encrypted": "true",
<<<<<<< HEAD
        "x-ms-version": "2020-12-06"
=======
        "x-ms-version": "2021-02-12"
>>>>>>> 7e782c87
      },
      "ResponseBody": []
    },
    {
      "RequestUri": "https://seanmcccanary3.file.core.windows.net/test-share-218f9139-0175-7f53-28cd-124222a4b543/test-directory-a532c6cd-715e-8185-0727-4964cb9aae12/test-file-9920c8c9-aaef-185e-39cd-c5299f24a531?comp=rangelist&sharesnapshot=2020-08-07T16%3A58%3A02.0000000Z",
      "RequestMethod": "GET",
      "RequestHeaders": {
        "Accept": "application/xml",
        "Authorization": "Sanitized",
        "traceparent": "00-ffee5fc0d4fbfd48b0832d019aa88fb1-a6edc47e1e48d64c-00",
        "User-Agent": [
          "azsdk-net-Storage.Files.Shares/12.7.0-alpha.20210126.1",
          "(.NET 5.0.2; Microsoft Windows 10.0.19042)"
        ],
        "x-ms-client-request-id": "792e642a-918d-f27b-a288-15ded1192e74",
        "x-ms-date": "Tue, 26 Jan 2021 19:33:22 GMT",
        "x-ms-return-client-request-id": "true",
<<<<<<< HEAD
        "x-ms-version": "2020-12-06"
=======
        "x-ms-version": "2021-02-12"
>>>>>>> 7e782c87
      },
      "RequestBody": null,
      "StatusCode": 404,
      "ResponseHeaders": {
        "Content-Length": "217",
        "Content-Type": "application/xml",
        "Date": "Tue, 26 Jan 2021 19:33:21 GMT",
        "Server": [
          "Windows-Azure-File/1.0",
          "Microsoft-HTTPAPI/2.0"
        ],
        "Vary": "Origin",
        "x-ms-client-request-id": "792e642a-918d-f27b-a288-15ded1192e74",
        "x-ms-error-code": "ShareNotFound",
        "x-ms-request-id": "08ebea5f-501a-005b-341a-f4e3f9000000",
<<<<<<< HEAD
        "x-ms-version": "2020-12-06"
=======
        "x-ms-version": "2021-02-12"
>>>>>>> 7e782c87
      },
      "ResponseBody": [
        "﻿<?xml version=\"1.0\" encoding=\"utf-8\"?><Error><Code>ShareNotFound</Code><Message>The specified share does not exist.\n",
        "RequestId:08ebea5f-501a-005b-341a-f4e3f9000000\n",
        "Time:2021-01-26T19:33:21.9337928Z</Message></Error>"
      ]
    },
    {
      "RequestUri": "https://seanmcccanary3.file.core.windows.net/test-share-218f9139-0175-7f53-28cd-124222a4b543?restype=share",
      "RequestMethod": "DELETE",
      "RequestHeaders": {
        "Accept": "application/xml",
        "Authorization": "Sanitized",
        "traceparent": "00-5e8b4baae13faf448b1c11589d0e8092-adff080411d5bd42-00",
        "User-Agent": [
          "azsdk-net-Storage.Files.Shares/12.7.0-alpha.20210126.1",
          "(.NET 5.0.2; Microsoft Windows 10.0.19042)"
        ],
        "x-ms-client-request-id": "6bea9675-1b75-1f47-4a5c-2154641c547f",
        "x-ms-date": "Tue, 26 Jan 2021 19:33:22 GMT",
        "x-ms-delete-snapshots": "include",
        "x-ms-return-client-request-id": "true",
<<<<<<< HEAD
        "x-ms-version": "2020-12-06"
=======
        "x-ms-version": "2021-02-12"
>>>>>>> 7e782c87
      },
      "RequestBody": null,
      "StatusCode": 202,
      "ResponseHeaders": {
        "Content-Length": "0",
        "Date": "Tue, 26 Jan 2021 19:33:21 GMT",
        "Server": [
          "Windows-Azure-File/1.0",
          "Microsoft-HTTPAPI/2.0"
        ],
        "x-ms-client-request-id": "6bea9675-1b75-1f47-4a5c-2154641c547f",
        "x-ms-request-id": "08ebea63-501a-005b-371a-f4e3f9000000",
<<<<<<< HEAD
        "x-ms-version": "2020-12-06"
=======
        "x-ms-version": "2021-02-12"
>>>>>>> 7e782c87
      },
      "ResponseBody": []
    }
  ],
  "Variables": {
    "RandomSeed": "548794023",
    "Storage_TestConfigDefault": "ProductionTenant\nseanmcccanary3\nU2FuaXRpemVk\nhttps://seanmcccanary3.blob.core.windows.net\nhttps://seanmcccanary3.file.core.windows.net\nhttps://seanmcccanary3.queue.core.windows.net\nhttps://seanmcccanary3.table.core.windows.net\n\n\n\n\nhttps://seanmcccanary3-secondary.blob.core.windows.net\nhttps://seanmcccanary3-secondary.file.core.windows.net\nhttps://seanmcccanary3-secondary.queue.core.windows.net\nhttps://seanmcccanary3-secondary.table.core.windows.net\n\nSanitized\n\n\nCloud\nBlobEndpoint=https://seanmcccanary3.blob.core.windows.net/;QueueEndpoint=https://seanmcccanary3.queue.core.windows.net/;FileEndpoint=https://seanmcccanary3.file.core.windows.net/;BlobSecondaryEndpoint=https://seanmcccanary3-secondary.blob.core.windows.net/;QueueSecondaryEndpoint=https://seanmcccanary3-secondary.queue.core.windows.net/;FileSecondaryEndpoint=https://seanmcccanary3-secondary.file.core.windows.net/;AccountName=seanmcccanary3;AccountKey=Kg==;\nseanscope1\n\n"
  }
}<|MERGE_RESOLUTION|>--- conflicted
+++ resolved
@@ -14,11 +14,7 @@
         "x-ms-client-request-id": "00d77fa5-0bb6-05e2-4578-dbb3808c4e2b",
         "x-ms-date": "Tue, 26 Jan 2021 19:33:22 GMT",
         "x-ms-return-client-request-id": "true",
-<<<<<<< HEAD
-        "x-ms-version": "2020-12-06"
-=======
-        "x-ms-version": "2021-02-12"
->>>>>>> 7e782c87
+        "x-ms-version": "2021-02-12"
       },
       "RequestBody": null,
       "StatusCode": 201,
@@ -33,11 +29,7 @@
         ],
         "x-ms-client-request-id": "00d77fa5-0bb6-05e2-4578-dbb3808c4e2b",
         "x-ms-request-id": "08ebea57-501a-005b-2f1a-f4e3f9000000",
-<<<<<<< HEAD
-        "x-ms-version": "2020-12-06"
-=======
-        "x-ms-version": "2021-02-12"
->>>>>>> 7e782c87
+        "x-ms-version": "2021-02-12"
       },
       "ResponseBody": []
     },
@@ -59,11 +51,7 @@
         "x-ms-file-last-write-time": "Now",
         "x-ms-file-permission": "Inherit",
         "x-ms-return-client-request-id": "true",
-<<<<<<< HEAD
-        "x-ms-version": "2020-12-06"
-=======
-        "x-ms-version": "2021-02-12"
->>>>>>> 7e782c87
+        "x-ms-version": "2021-02-12"
       },
       "RequestBody": null,
       "StatusCode": 201,
@@ -86,11 +74,7 @@
         "x-ms-file-permission-key": "17860367565182308406*11459378189709739967",
         "x-ms-request-id": "08ebea5a-501a-005b-301a-f4e3f9000000",
         "x-ms-request-server-encrypted": "true",
-<<<<<<< HEAD
-        "x-ms-version": "2020-12-06"
-=======
-        "x-ms-version": "2021-02-12"
->>>>>>> 7e782c87
+        "x-ms-version": "2021-02-12"
       },
       "ResponseBody": []
     },
@@ -114,11 +98,7 @@
         "x-ms-file-permission": "Inherit",
         "x-ms-return-client-request-id": "true",
         "x-ms-type": "file",
-<<<<<<< HEAD
-        "x-ms-version": "2020-12-06"
-=======
-        "x-ms-version": "2021-02-12"
->>>>>>> 7e782c87
+        "x-ms-version": "2021-02-12"
       },
       "RequestBody": null,
       "StatusCode": 201,
@@ -141,11 +121,7 @@
         "x-ms-file-permission-key": "4010187179898695473*11459378189709739967",
         "x-ms-request-id": "08ebea5d-501a-005b-321a-f4e3f9000000",
         "x-ms-request-server-encrypted": "true",
-<<<<<<< HEAD
-        "x-ms-version": "2020-12-06"
-=======
-        "x-ms-version": "2021-02-12"
->>>>>>> 7e782c87
+        "x-ms-version": "2021-02-12"
       },
       "ResponseBody": []
     },
@@ -163,11 +139,7 @@
         "x-ms-client-request-id": "792e642a-918d-f27b-a288-15ded1192e74",
         "x-ms-date": "Tue, 26 Jan 2021 19:33:22 GMT",
         "x-ms-return-client-request-id": "true",
-<<<<<<< HEAD
-        "x-ms-version": "2020-12-06"
-=======
-        "x-ms-version": "2021-02-12"
->>>>>>> 7e782c87
+        "x-ms-version": "2021-02-12"
       },
       "RequestBody": null,
       "StatusCode": 404,
@@ -183,11 +155,7 @@
         "x-ms-client-request-id": "792e642a-918d-f27b-a288-15ded1192e74",
         "x-ms-error-code": "ShareNotFound",
         "x-ms-request-id": "08ebea5f-501a-005b-341a-f4e3f9000000",
-<<<<<<< HEAD
-        "x-ms-version": "2020-12-06"
-=======
-        "x-ms-version": "2021-02-12"
->>>>>>> 7e782c87
+        "x-ms-version": "2021-02-12"
       },
       "ResponseBody": [
         "﻿<?xml version=\"1.0\" encoding=\"utf-8\"?><Error><Code>ShareNotFound</Code><Message>The specified share does not exist.\n",
@@ -210,11 +178,7 @@
         "x-ms-date": "Tue, 26 Jan 2021 19:33:22 GMT",
         "x-ms-delete-snapshots": "include",
         "x-ms-return-client-request-id": "true",
-<<<<<<< HEAD
-        "x-ms-version": "2020-12-06"
-=======
-        "x-ms-version": "2021-02-12"
->>>>>>> 7e782c87
+        "x-ms-version": "2021-02-12"
       },
       "RequestBody": null,
       "StatusCode": 202,
@@ -227,11 +191,7 @@
         ],
         "x-ms-client-request-id": "6bea9675-1b75-1f47-4a5c-2154641c547f",
         "x-ms-request-id": "08ebea63-501a-005b-371a-f4e3f9000000",
-<<<<<<< HEAD
-        "x-ms-version": "2020-12-06"
-=======
-        "x-ms-version": "2021-02-12"
->>>>>>> 7e782c87
+        "x-ms-version": "2021-02-12"
       },
       "ResponseBody": []
     }
