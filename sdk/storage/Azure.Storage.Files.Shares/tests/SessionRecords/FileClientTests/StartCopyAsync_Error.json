{
  "Entries": [
    {
<<<<<<< HEAD
      "RequestUri": "http://seanstagetest.file.core.windows.net/test-share-110ba695-23c5-f646-b2d4-1ec713b2bc81?restype=share",
      "RequestMethod": "PUT",
      "RequestHeaders": {
        "Authorization": "Sanitized",
        "traceparent": "00-4b7c56ea7f8ced4fb99ab03f5b42d35a-021ea709513ca641-00",
        "User-Agent": [
          "azsdk-net-Storage.Files.Shares/12.0.0-dev.20191209.1\u002Bb71b1fa965b15eccfc57e2c7781b8bf85cd4c766",
          "(.NET Core 4.6.28008.01; Microsoft Windows 10.0.18363 )"
        ],
        "x-ms-client-request-id": "c68fb733-3bfa-804d-49d4-b34b252a9f99",
        "x-ms-date": "Tue, 10 Dec 2019 05:31:16 GMT",
=======
      "RequestUri": "http://seanstagetest.file.core.windows.net/test-share-76758f4c-8fd6-2637-5617-d92d51826c4c?restype=share",
      "RequestMethod": "PUT",
      "RequestHeaders": {
        "Authorization": "Sanitized",
        "traceparent": "00-ebc2cca941f44b459c8ebcf27c486654-3f317c93d5a5cf47-00",
        "User-Agent": [
          "azsdk-net-Storage.Files.Shares/12.0.0-dev.20191209.1\u002B61bda4d1783b0e05dba0d434ff14b2840726d3b1",
          "(.NET Core 4.6.28008.01; Microsoft Windows 10.0.18363 )"
        ],
        "x-ms-client-request-id": "43e4dbce-b941-d47d-f4cb-3773fe8cd267",
        "x-ms-date": "Tue, 10 Dec 2019 05:59:40 GMT",
>>>>>>> 1d9822e0
        "x-ms-return-client-request-id": "true",
        "x-ms-version": "2019-07-07"
      },
      "RequestBody": null,
      "StatusCode": 201,
      "ResponseHeaders": {
        "Content-Length": "0",
<<<<<<< HEAD
        "Date": "Tue, 10 Dec 2019 05:31:15 GMT",
        "ETag": "\u00220x8D77D322D73331A\u0022",
        "Last-Modified": "Tue, 10 Dec 2019 05:31:16 GMT",
=======
        "Date": "Tue, 10 Dec 2019 05:59:40 GMT",
        "ETag": "\u00220x8D77D362586BDE2\u0022",
        "Last-Modified": "Tue, 10 Dec 2019 05:59:40 GMT",
>>>>>>> 1d9822e0
        "Server": [
          "Windows-Azure-File/1.0",
          "Microsoft-HTTPAPI/2.0"
        ],
<<<<<<< HEAD
        "x-ms-client-request-id": "c68fb733-3bfa-804d-49d4-b34b252a9f99",
        "x-ms-request-id": "3e8dabc5-201a-003e-641b-af0544000000",
=======
        "x-ms-client-request-id": "43e4dbce-b941-d47d-f4cb-3773fe8cd267",
        "x-ms-request-id": "8749bf7c-c01a-0019-771f-af1280000000",
>>>>>>> 1d9822e0
        "x-ms-version": "2019-07-07"
      },
      "ResponseBody": []
    },
    {
<<<<<<< HEAD
      "RequestUri": "http://seanstagetest.file.core.windows.net/test-share-110ba695-23c5-f646-b2d4-1ec713b2bc81/test-directory-83876df4-1712-9510-59d1-c2ce9e0621c1?restype=directory",
      "RequestMethod": "PUT",
      "RequestHeaders": {
        "Authorization": "Sanitized",
        "traceparent": "00-9238277be40b7745809c8620d7c2eac8-762f68251907e84f-00",
        "User-Agent": [
          "azsdk-net-Storage.Files.Shares/12.0.0-dev.20191209.1\u002Bb71b1fa965b15eccfc57e2c7781b8bf85cd4c766",
          "(.NET Core 4.6.28008.01; Microsoft Windows 10.0.18363 )"
        ],
        "x-ms-client-request-id": "664aeb56-fb69-1c2f-a7f9-6c28787ee242",
        "x-ms-date": "Tue, 10 Dec 2019 05:31:16 GMT",
=======
      "RequestUri": "http://seanstagetest.file.core.windows.net/test-share-76758f4c-8fd6-2637-5617-d92d51826c4c/test-directory-a9b12f04-d276-9176-2cf1-b4a44dd0d29d?restype=directory",
      "RequestMethod": "PUT",
      "RequestHeaders": {
        "Authorization": "Sanitized",
        "traceparent": "00-03f0f12fff467744aca82717163c1591-6ed233c8b7d63049-00",
        "User-Agent": [
          "azsdk-net-Storage.Files.Shares/12.0.0-dev.20191209.1\u002B61bda4d1783b0e05dba0d434ff14b2840726d3b1",
          "(.NET Core 4.6.28008.01; Microsoft Windows 10.0.18363 )"
        ],
        "x-ms-client-request-id": "2463da5f-5c08-fc5a-6553-174f05d98724",
        "x-ms-date": "Tue, 10 Dec 2019 05:59:40 GMT",
>>>>>>> 1d9822e0
        "x-ms-file-attributes": "None",
        "x-ms-file-creation-time": "Now",
        "x-ms-file-last-write-time": "Now",
        "x-ms-file-permission": "Inherit",
        "x-ms-return-client-request-id": "true",
        "x-ms-version": "2019-07-07"
      },
      "RequestBody": null,
      "StatusCode": 201,
      "ResponseHeaders": {
        "Content-Length": "0",
<<<<<<< HEAD
        "Date": "Tue, 10 Dec 2019 05:31:16 GMT",
        "ETag": "\u00220x8D77D322D824396\u0022",
        "Last-Modified": "Tue, 10 Dec 2019 05:31:16 GMT",
=======
        "Date": "Tue, 10 Dec 2019 05:59:40 GMT",
        "ETag": "\u00220x8D77D36259531F0\u0022",
        "Last-Modified": "Tue, 10 Dec 2019 05:59:40 GMT",
>>>>>>> 1d9822e0
        "Server": [
          "Windows-Azure-File/1.0",
          "Microsoft-HTTPAPI/2.0"
        ],
<<<<<<< HEAD
        "x-ms-client-request-id": "664aeb56-fb69-1c2f-a7f9-6c28787ee242",
        "x-ms-file-attributes": "Directory",
        "x-ms-file-change-time": "2019-12-10T05:31:16.1563030Z",
        "x-ms-file-creation-time": "2019-12-10T05:31:16.1563030Z",
        "x-ms-file-id": "13835128424026341376",
        "x-ms-file-last-write-time": "2019-12-10T05:31:16.1563030Z",
        "x-ms-file-parent-id": "0",
        "x-ms-file-permission-key": "7855875120676328179*422928105932735866",
        "x-ms-request-id": "3e8dabc7-201a-003e-651b-af0544000000",
=======
        "x-ms-client-request-id": "2463da5f-5c08-fc5a-6553-174f05d98724",
        "x-ms-file-attributes": "Directory",
        "x-ms-file-change-time": "2019-12-10T05:59:40.8455152Z",
        "x-ms-file-creation-time": "2019-12-10T05:59:40.8455152Z",
        "x-ms-file-id": "13835128424026341376",
        "x-ms-file-last-write-time": "2019-12-10T05:59:40.8455152Z",
        "x-ms-file-parent-id": "0",
        "x-ms-file-permission-key": "7855875120676328179*422928105932735866",
        "x-ms-request-id": "8749bf7e-c01a-0019-781f-af1280000000",
>>>>>>> 1d9822e0
        "x-ms-request-server-encrypted": "true",
        "x-ms-version": "2019-07-07"
      },
      "ResponseBody": []
    },
    {
<<<<<<< HEAD
      "RequestUri": "http://seanstagetest.file.core.windows.net/test-share-110ba695-23c5-f646-b2d4-1ec713b2bc81/test-directory-83876df4-1712-9510-59d1-c2ce9e0621c1/test-file-49f6f1b2-4496-fe76-e6f1-20aebf804957",
      "RequestMethod": "PUT",
      "RequestHeaders": {
        "Authorization": "Sanitized",
        "traceparent": "00-6181df568a13594796ab2fcb68fbb534-47e5f6361019604f-00",
        "User-Agent": [
          "azsdk-net-Storage.Files.Shares/12.0.0-dev.20191209.1\u002Bb71b1fa965b15eccfc57e2c7781b8bf85cd4c766",
          "(.NET Core 4.6.28008.01; Microsoft Windows 10.0.18363 )"
        ],
        "x-ms-client-request-id": "5add1481-c90b-128d-754c-8078db815c26",
        "x-ms-content-length": "1048576",
        "x-ms-date": "Tue, 10 Dec 2019 05:31:16 GMT",
=======
      "RequestUri": "http://seanstagetest.file.core.windows.net/test-share-76758f4c-8fd6-2637-5617-d92d51826c4c/test-directory-a9b12f04-d276-9176-2cf1-b4a44dd0d29d/test-file-f5619af8-5d2d-dbc8-2371-9b977bbf0e3c",
      "RequestMethod": "PUT",
      "RequestHeaders": {
        "Authorization": "Sanitized",
        "traceparent": "00-c4a0da08d493a74aa1dbea3d768083fd-19b00f5ac10d7c43-00",
        "User-Agent": [
          "azsdk-net-Storage.Files.Shares/12.0.0-dev.20191209.1\u002B61bda4d1783b0e05dba0d434ff14b2840726d3b1",
          "(.NET Core 4.6.28008.01; Microsoft Windows 10.0.18363 )"
        ],
        "x-ms-client-request-id": "e8bd3357-908e-0107-1187-0096c0c280a5",
        "x-ms-content-length": "1048576",
        "x-ms-date": "Tue, 10 Dec 2019 05:59:40 GMT",
>>>>>>> 1d9822e0
        "x-ms-file-attributes": "None",
        "x-ms-file-creation-time": "Now",
        "x-ms-file-last-write-time": "Now",
        "x-ms-file-permission": "Inherit",
        "x-ms-return-client-request-id": "true",
        "x-ms-type": "file",
        "x-ms-version": "2019-07-07"
      },
      "RequestBody": null,
      "StatusCode": 201,
      "ResponseHeaders": {
        "Content-Length": "0",
<<<<<<< HEAD
        "Date": "Tue, 10 Dec 2019 05:31:16 GMT",
        "ETag": "\u00220x8D77D322D8FFF0A\u0022",
        "Last-Modified": "Tue, 10 Dec 2019 05:31:16 GMT",
=======
        "Date": "Tue, 10 Dec 2019 05:59:40 GMT",
        "ETag": "\u00220x8D77D3625A29F9A\u0022",
        "Last-Modified": "Tue, 10 Dec 2019 05:59:40 GMT",
>>>>>>> 1d9822e0
        "Server": [
          "Windows-Azure-File/1.0",
          "Microsoft-HTTPAPI/2.0"
        ],
<<<<<<< HEAD
        "x-ms-client-request-id": "5add1481-c90b-128d-754c-8078db815c26",
        "x-ms-file-attributes": "Archive",
        "x-ms-file-change-time": "2019-12-10T05:31:16.2462986Z",
        "x-ms-file-creation-time": "2019-12-10T05:31:16.2462986Z",
        "x-ms-file-id": "11529285414812647424",
        "x-ms-file-last-write-time": "2019-12-10T05:31:16.2462986Z",
        "x-ms-file-parent-id": "13835128424026341376",
        "x-ms-file-permission-key": "12501538048846835188*422928105932735866",
        "x-ms-request-id": "3e8dabc8-201a-003e-661b-af0544000000",
=======
        "x-ms-client-request-id": "e8bd3357-908e-0107-1187-0096c0c280a5",
        "x-ms-file-attributes": "Archive",
        "x-ms-file-change-time": "2019-12-10T05:59:40.9335194Z",
        "x-ms-file-creation-time": "2019-12-10T05:59:40.9335194Z",
        "x-ms-file-id": "11529285414812647424",
        "x-ms-file-last-write-time": "2019-12-10T05:59:40.9335194Z",
        "x-ms-file-parent-id": "13835128424026341376",
        "x-ms-file-permission-key": "12501538048846835188*422928105932735866",
        "x-ms-request-id": "8749bf7f-c01a-0019-791f-af1280000000",
>>>>>>> 1d9822e0
        "x-ms-request-server-encrypted": "true",
        "x-ms-version": "2019-07-07"
      },
      "ResponseBody": []
    },
    {
<<<<<<< HEAD
      "RequestUri": "http://seanstagetest.file.core.windows.net/test-share-110ba695-23c5-f646-b2d4-1ec713b2bc81/test-directory-83876df4-1712-9510-59d1-c2ce9e0621c1/test-file-49f6f1b2-4496-fe76-e6f1-20aebf804957",
      "RequestMethod": "PUT",
      "RequestHeaders": {
        "Authorization": "Sanitized",
        "traceparent": "00-22ef31b856915b48a543d9dcc66bf463-60cff408acca394c-00",
        "User-Agent": [
          "azsdk-net-Storage.Files.Shares/12.0.0-dev.20191209.1\u002Bb71b1fa965b15eccfc57e2c7781b8bf85cd4c766",
          "(.NET Core 4.6.28008.01; Microsoft Windows 10.0.18363 )"
        ],
        "x-ms-client-request-id": "ab2d3cd4-eea3-f44c-1065-3c6f3ade7e2b",
        "x-ms-copy-source": "https://error.file.core.windows.net/",
        "x-ms-date": "Tue, 10 Dec 2019 05:31:16 GMT",
=======
      "RequestUri": "http://seanstagetest.file.core.windows.net/test-share-76758f4c-8fd6-2637-5617-d92d51826c4c/test-directory-a9b12f04-d276-9176-2cf1-b4a44dd0d29d/test-file-f5619af8-5d2d-dbc8-2371-9b977bbf0e3c",
      "RequestMethod": "PUT",
      "RequestHeaders": {
        "Authorization": "Sanitized",
        "traceparent": "00-5810d10c01a4d94292c2861728786410-439f99e9266a7145-00",
        "User-Agent": [
          "azsdk-net-Storage.Files.Shares/12.0.0-dev.20191209.1\u002B61bda4d1783b0e05dba0d434ff14b2840726d3b1",
          "(.NET Core 4.6.28008.01; Microsoft Windows 10.0.18363 )"
        ],
        "x-ms-client-request-id": "483f6737-2602-daad-7743-61e5acfff4ec",
        "x-ms-copy-source": "https://error.file.core.windows.net/",
        "x-ms-date": "Tue, 10 Dec 2019 05:59:41 GMT",
>>>>>>> 1d9822e0
        "x-ms-return-client-request-id": "true",
        "x-ms-version": "2019-07-07"
      },
      "RequestBody": null,
      "StatusCode": 400,
      "ResponseHeaders": {
        "Content-Length": "269",
        "Content-Type": "application/xml",
<<<<<<< HEAD
        "Date": "Tue, 10 Dec 2019 05:31:16 GMT",
=======
        "Date": "Tue, 10 Dec 2019 05:59:41 GMT",
>>>>>>> 1d9822e0
        "Server": [
          "Windows-Azure-File/1.0",
          "Microsoft-HTTPAPI/2.0"
        ],
<<<<<<< HEAD
        "x-ms-client-request-id": "ab2d3cd4-eea3-f44c-1065-3c6f3ade7e2b",
        "x-ms-error-code": "CannotVerifyCopySource",
        "x-ms-request-id": "3e8dabcb-201a-003e-681b-af0544000000",
=======
        "x-ms-client-request-id": "483f6737-2602-daad-7743-61e5acfff4ec",
        "x-ms-error-code": "CannotVerifyCopySource",
        "x-ms-request-id": "8749bf82-c01a-0019-7c1f-af1280000000",
>>>>>>> 1d9822e0
        "x-ms-version": "2019-07-07"
      },
      "ResponseBody": [
        "\uFEFF\u003C?xml version=\u00221.0\u0022 encoding=\u0022utf-8\u0022?\u003E\u003CError\u003E\u003CCode\u003ECannotVerifyCopySource\u003C/Code\u003E\u003CMessage\u003EValue for one of the query parameters specified in the request URI is invalid.\n",
<<<<<<< HEAD
        "RequestId:3e8dabcb-201a-003e-681b-af0544000000\n",
        "Time:2019-12-10T05:31:16.6725765Z\u003C/Message\u003E\u003C/Error\u003E"
      ]
    },
    {
      "RequestUri": "http://seanstagetest.file.core.windows.net/test-share-110ba695-23c5-f646-b2d4-1ec713b2bc81?restype=share",
      "RequestMethod": "DELETE",
      "RequestHeaders": {
        "Authorization": "Sanitized",
        "traceparent": "00-25186657359b974f9310187b84833ee6-3001d02654a6534f-00",
        "User-Agent": [
          "azsdk-net-Storage.Files.Shares/12.0.0-dev.20191209.1\u002Bb71b1fa965b15eccfc57e2c7781b8bf85cd4c766",
          "(.NET Core 4.6.28008.01; Microsoft Windows 10.0.18363 )"
        ],
        "x-ms-client-request-id": "9ea4f8d8-b054-c183-c876-c9a0f318bcbb",
        "x-ms-date": "Tue, 10 Dec 2019 05:31:16 GMT",
=======
        "RequestId:8749bf82-c01a-0019-7c1f-af1280000000\n",
        "Time:2019-12-10T05:59:41.8037381Z\u003C/Message\u003E\u003C/Error\u003E"
      ]
    },
    {
      "RequestUri": "http://seanstagetest.file.core.windows.net/test-share-76758f4c-8fd6-2637-5617-d92d51826c4c?restype=share",
      "RequestMethod": "DELETE",
      "RequestHeaders": {
        "Authorization": "Sanitized",
        "traceparent": "00-d6e2caca0776a742afa9dd9627d7272c-c674f93fe0c4104a-00",
        "User-Agent": [
          "azsdk-net-Storage.Files.Shares/12.0.0-dev.20191209.1\u002B61bda4d1783b0e05dba0d434ff14b2840726d3b1",
          "(.NET Core 4.6.28008.01; Microsoft Windows 10.0.18363 )"
        ],
        "x-ms-client-request-id": "595e98bc-3882-1ea3-2d09-0e50b3d19e05",
        "x-ms-date": "Tue, 10 Dec 2019 05:59:41 GMT",
>>>>>>> 1d9822e0
        "x-ms-delete-snapshots": "include",
        "x-ms-return-client-request-id": "true",
        "x-ms-version": "2019-07-07"
      },
      "RequestBody": null,
      "StatusCode": 202,
      "ResponseHeaders": {
        "Content-Length": "0",
<<<<<<< HEAD
        "Date": "Tue, 10 Dec 2019 05:31:16 GMT",
=======
        "Date": "Tue, 10 Dec 2019 05:59:41 GMT",
>>>>>>> 1d9822e0
        "Server": [
          "Windows-Azure-File/1.0",
          "Microsoft-HTTPAPI/2.0"
        ],
<<<<<<< HEAD
        "x-ms-client-request-id": "9ea4f8d8-b054-c183-c876-c9a0f318bcbb",
        "x-ms-request-id": "3e8dabcd-201a-003e-691b-af0544000000",
=======
        "x-ms-client-request-id": "595e98bc-3882-1ea3-2d09-0e50b3d19e05",
        "x-ms-request-id": "8749bf85-c01a-0019-7d1f-af1280000000",
>>>>>>> 1d9822e0
        "x-ms-version": "2019-07-07"
      },
      "ResponseBody": []
    }
  ],
  "Variables": {
<<<<<<< HEAD
    "RandomSeed": "1854546716",
=======
    "RandomSeed": "1609024944",
>>>>>>> 1d9822e0
    "Storage_TestConfigDefault": "ProductionTenant\nseanstagetest\nU2FuaXRpemVk\nhttp://seanstagetest.blob.core.windows.net\nhttp://seanstagetest.file.core.windows.net\nhttp://seanstagetest.queue.core.windows.net\nhttp://seanstagetest.table.core.windows.net\n\n\n\n\nhttp://seanstagetest-secondary.blob.core.windows.net\nhttp://seanstagetest-secondary.file.core.windows.net\nhttp://seanstagetest-secondary.queue.core.windows.net\nhttp://seanstagetest-secondary.table.core.windows.net\n\nSanitized\n\n\nCloud\nBlobEndpoint=http://seanstagetest.blob.core.windows.net/;QueueEndpoint=http://seanstagetest.queue.core.windows.net/;FileEndpoint=http://seanstagetest.file.core.windows.net/;BlobSecondaryEndpoint=http://seanstagetest-secondary.blob.core.windows.net/;QueueSecondaryEndpoint=http://seanstagetest-secondary.queue.core.windows.net/;FileSecondaryEndpoint=http://seanstagetest-secondary.file.core.windows.net/;AccountName=seanstagetest;AccountKey=Sanitized"
  }
}<|MERGE_RESOLUTION|>--- conflicted
+++ resolved
@@ -1,31 +1,17 @@
 {
   "Entries": [
     {
-<<<<<<< HEAD
-      "RequestUri": "http://seanstagetest.file.core.windows.net/test-share-110ba695-23c5-f646-b2d4-1ec713b2bc81?restype=share",
+      "RequestUri": "http://seanstagetest.file.core.windows.net/test-share-d23013f3-b78e-cbf4-ff30-bea491eed67b?restype=share",
       "RequestMethod": "PUT",
       "RequestHeaders": {
         "Authorization": "Sanitized",
-        "traceparent": "00-4b7c56ea7f8ced4fb99ab03f5b42d35a-021ea709513ca641-00",
+        "traceparent": "00-66dc23869be29541ac2de58c6aa749fb-75c340f0ee58214c-00",
         "User-Agent": [
-          "azsdk-net-Storage.Files.Shares/12.0.0-dev.20191209.1\u002Bb71b1fa965b15eccfc57e2c7781b8bf85cd4c766",
+          "azsdk-net-Storage.Files.Shares/12.0.0-dev.20191211.1\u002B899431c003876eb9b26cefd8e8a37e7f27f82ced",
           "(.NET Core 4.6.28008.01; Microsoft Windows 10.0.18363 )"
         ],
-        "x-ms-client-request-id": "c68fb733-3bfa-804d-49d4-b34b252a9f99",
-        "x-ms-date": "Tue, 10 Dec 2019 05:31:16 GMT",
-=======
-      "RequestUri": "http://seanstagetest.file.core.windows.net/test-share-76758f4c-8fd6-2637-5617-d92d51826c4c?restype=share",
-      "RequestMethod": "PUT",
-      "RequestHeaders": {
-        "Authorization": "Sanitized",
-        "traceparent": "00-ebc2cca941f44b459c8ebcf27c486654-3f317c93d5a5cf47-00",
-        "User-Agent": [
-          "azsdk-net-Storage.Files.Shares/12.0.0-dev.20191209.1\u002B61bda4d1783b0e05dba0d434ff14b2840726d3b1",
-          "(.NET Core 4.6.28008.01; Microsoft Windows 10.0.18363 )"
-        ],
-        "x-ms-client-request-id": "43e4dbce-b941-d47d-f4cb-3773fe8cd267",
-        "x-ms-date": "Tue, 10 Dec 2019 05:59:40 GMT",
->>>>>>> 1d9822e0
+        "x-ms-client-request-id": "545096c0-bddf-a437-8168-73d98f137398",
+        "x-ms-date": "Wed, 11 Dec 2019 20:38:21 GMT",
         "x-ms-return-client-request-id": "true",
         "x-ms-version": "2019-07-07"
       },
@@ -33,56 +19,31 @@
       "StatusCode": 201,
       "ResponseHeaders": {
         "Content-Length": "0",
-<<<<<<< HEAD
-        "Date": "Tue, 10 Dec 2019 05:31:15 GMT",
-        "ETag": "\u00220x8D77D322D73331A\u0022",
-        "Last-Modified": "Tue, 10 Dec 2019 05:31:16 GMT",
-=======
-        "Date": "Tue, 10 Dec 2019 05:59:40 GMT",
-        "ETag": "\u00220x8D77D362586BDE2\u0022",
-        "Last-Modified": "Tue, 10 Dec 2019 05:59:40 GMT",
->>>>>>> 1d9822e0
+        "Date": "Wed, 11 Dec 2019 20:38:21 GMT",
+        "ETag": "\u00220x8D77E7A1027C222\u0022",
+        "Last-Modified": "Wed, 11 Dec 2019 20:38:21 GMT",
         "Server": [
           "Windows-Azure-File/1.0",
           "Microsoft-HTTPAPI/2.0"
         ],
-<<<<<<< HEAD
-        "x-ms-client-request-id": "c68fb733-3bfa-804d-49d4-b34b252a9f99",
-        "x-ms-request-id": "3e8dabc5-201a-003e-641b-af0544000000",
-=======
-        "x-ms-client-request-id": "43e4dbce-b941-d47d-f4cb-3773fe8cd267",
-        "x-ms-request-id": "8749bf7c-c01a-0019-771f-af1280000000",
->>>>>>> 1d9822e0
+        "x-ms-client-request-id": "545096c0-bddf-a437-8168-73d98f137398",
+        "x-ms-request-id": "ef3e3b2e-c01a-0019-6b62-b01280000000",
         "x-ms-version": "2019-07-07"
       },
       "ResponseBody": []
     },
     {
-<<<<<<< HEAD
-      "RequestUri": "http://seanstagetest.file.core.windows.net/test-share-110ba695-23c5-f646-b2d4-1ec713b2bc81/test-directory-83876df4-1712-9510-59d1-c2ce9e0621c1?restype=directory",
+      "RequestUri": "http://seanstagetest.file.core.windows.net/test-share-d23013f3-b78e-cbf4-ff30-bea491eed67b/test-directory-702e8534-30ea-44c9-ce87-2663382091cf?restype=directory",
       "RequestMethod": "PUT",
       "RequestHeaders": {
         "Authorization": "Sanitized",
-        "traceparent": "00-9238277be40b7745809c8620d7c2eac8-762f68251907e84f-00",
+        "traceparent": "00-416e65f39849b14b85d307132db76cb7-f9f8794f4b2fb146-00",
         "User-Agent": [
-          "azsdk-net-Storage.Files.Shares/12.0.0-dev.20191209.1\u002Bb71b1fa965b15eccfc57e2c7781b8bf85cd4c766",
+          "azsdk-net-Storage.Files.Shares/12.0.0-dev.20191211.1\u002B899431c003876eb9b26cefd8e8a37e7f27f82ced",
           "(.NET Core 4.6.28008.01; Microsoft Windows 10.0.18363 )"
         ],
-        "x-ms-client-request-id": "664aeb56-fb69-1c2f-a7f9-6c28787ee242",
-        "x-ms-date": "Tue, 10 Dec 2019 05:31:16 GMT",
-=======
-      "RequestUri": "http://seanstagetest.file.core.windows.net/test-share-76758f4c-8fd6-2637-5617-d92d51826c4c/test-directory-a9b12f04-d276-9176-2cf1-b4a44dd0d29d?restype=directory",
-      "RequestMethod": "PUT",
-      "RequestHeaders": {
-        "Authorization": "Sanitized",
-        "traceparent": "00-03f0f12fff467744aca82717163c1591-6ed233c8b7d63049-00",
-        "User-Agent": [
-          "azsdk-net-Storage.Files.Shares/12.0.0-dev.20191209.1\u002B61bda4d1783b0e05dba0d434ff14b2840726d3b1",
-          "(.NET Core 4.6.28008.01; Microsoft Windows 10.0.18363 )"
-        ],
-        "x-ms-client-request-id": "2463da5f-5c08-fc5a-6553-174f05d98724",
-        "x-ms-date": "Tue, 10 Dec 2019 05:59:40 GMT",
->>>>>>> 1d9822e0
+        "x-ms-client-request-id": "b49fe5b7-5401-8ff3-cc0b-855897d36b60",
+        "x-ms-date": "Wed, 11 Dec 2019 20:38:21 GMT",
         "x-ms-file-attributes": "None",
         "x-ms-file-creation-time": "Now",
         "x-ms-file-last-write-time": "Now",
@@ -94,73 +55,40 @@
       "StatusCode": 201,
       "ResponseHeaders": {
         "Content-Length": "0",
-<<<<<<< HEAD
-        "Date": "Tue, 10 Dec 2019 05:31:16 GMT",
-        "ETag": "\u00220x8D77D322D824396\u0022",
-        "Last-Modified": "Tue, 10 Dec 2019 05:31:16 GMT",
-=======
-        "Date": "Tue, 10 Dec 2019 05:59:40 GMT",
-        "ETag": "\u00220x8D77D36259531F0\u0022",
-        "Last-Modified": "Tue, 10 Dec 2019 05:59:40 GMT",
->>>>>>> 1d9822e0
+        "Date": "Wed, 11 Dec 2019 20:38:21 GMT",
+        "ETag": "\u00220x8D77E7A103586F6\u0022",
+        "Last-Modified": "Wed, 11 Dec 2019 20:38:21 GMT",
         "Server": [
           "Windows-Azure-File/1.0",
           "Microsoft-HTTPAPI/2.0"
         ],
-<<<<<<< HEAD
-        "x-ms-client-request-id": "664aeb56-fb69-1c2f-a7f9-6c28787ee242",
+        "x-ms-client-request-id": "b49fe5b7-5401-8ff3-cc0b-855897d36b60",
         "x-ms-file-attributes": "Directory",
-        "x-ms-file-change-time": "2019-12-10T05:31:16.1563030Z",
-        "x-ms-file-creation-time": "2019-12-10T05:31:16.1563030Z",
+        "x-ms-file-change-time": "2019-12-11T20:38:21.9267830Z",
+        "x-ms-file-creation-time": "2019-12-11T20:38:21.9267830Z",
         "x-ms-file-id": "13835128424026341376",
-        "x-ms-file-last-write-time": "2019-12-10T05:31:16.1563030Z",
+        "x-ms-file-last-write-time": "2019-12-11T20:38:21.9267830Z",
         "x-ms-file-parent-id": "0",
         "x-ms-file-permission-key": "7855875120676328179*422928105932735866",
-        "x-ms-request-id": "3e8dabc7-201a-003e-651b-af0544000000",
-=======
-        "x-ms-client-request-id": "2463da5f-5c08-fc5a-6553-174f05d98724",
-        "x-ms-file-attributes": "Directory",
-        "x-ms-file-change-time": "2019-12-10T05:59:40.8455152Z",
-        "x-ms-file-creation-time": "2019-12-10T05:59:40.8455152Z",
-        "x-ms-file-id": "13835128424026341376",
-        "x-ms-file-last-write-time": "2019-12-10T05:59:40.8455152Z",
-        "x-ms-file-parent-id": "0",
-        "x-ms-file-permission-key": "7855875120676328179*422928105932735866",
-        "x-ms-request-id": "8749bf7e-c01a-0019-781f-af1280000000",
->>>>>>> 1d9822e0
+        "x-ms-request-id": "ef3e3b30-c01a-0019-6c62-b01280000000",
         "x-ms-request-server-encrypted": "true",
         "x-ms-version": "2019-07-07"
       },
       "ResponseBody": []
     },
     {
-<<<<<<< HEAD
-      "RequestUri": "http://seanstagetest.file.core.windows.net/test-share-110ba695-23c5-f646-b2d4-1ec713b2bc81/test-directory-83876df4-1712-9510-59d1-c2ce9e0621c1/test-file-49f6f1b2-4496-fe76-e6f1-20aebf804957",
+      "RequestUri": "http://seanstagetest.file.core.windows.net/test-share-d23013f3-b78e-cbf4-ff30-bea491eed67b/test-directory-702e8534-30ea-44c9-ce87-2663382091cf/test-file-ad6da3d7-772f-b3fa-e921-8eedd6ae0964",
       "RequestMethod": "PUT",
       "RequestHeaders": {
         "Authorization": "Sanitized",
-        "traceparent": "00-6181df568a13594796ab2fcb68fbb534-47e5f6361019604f-00",
+        "traceparent": "00-521d4f4d19211045bd12175c2da3098d-944f122305a78b44-00",
         "User-Agent": [
-          "azsdk-net-Storage.Files.Shares/12.0.0-dev.20191209.1\u002Bb71b1fa965b15eccfc57e2c7781b8bf85cd4c766",
+          "azsdk-net-Storage.Files.Shares/12.0.0-dev.20191211.1\u002B899431c003876eb9b26cefd8e8a37e7f27f82ced",
           "(.NET Core 4.6.28008.01; Microsoft Windows 10.0.18363 )"
         ],
-        "x-ms-client-request-id": "5add1481-c90b-128d-754c-8078db815c26",
+        "x-ms-client-request-id": "9742f891-6cfc-3f68-ebeb-cae0c506b81d",
         "x-ms-content-length": "1048576",
-        "x-ms-date": "Tue, 10 Dec 2019 05:31:16 GMT",
-=======
-      "RequestUri": "http://seanstagetest.file.core.windows.net/test-share-76758f4c-8fd6-2637-5617-d92d51826c4c/test-directory-a9b12f04-d276-9176-2cf1-b4a44dd0d29d/test-file-f5619af8-5d2d-dbc8-2371-9b977bbf0e3c",
-      "RequestMethod": "PUT",
-      "RequestHeaders": {
-        "Authorization": "Sanitized",
-        "traceparent": "00-c4a0da08d493a74aa1dbea3d768083fd-19b00f5ac10d7c43-00",
-        "User-Agent": [
-          "azsdk-net-Storage.Files.Shares/12.0.0-dev.20191209.1\u002B61bda4d1783b0e05dba0d434ff14b2840726d3b1",
-          "(.NET Core 4.6.28008.01; Microsoft Windows 10.0.18363 )"
-        ],
-        "x-ms-client-request-id": "e8bd3357-908e-0107-1187-0096c0c280a5",
-        "x-ms-content-length": "1048576",
-        "x-ms-date": "Tue, 10 Dec 2019 05:59:40 GMT",
->>>>>>> 1d9822e0
+        "x-ms-date": "Wed, 11 Dec 2019 20:38:21 GMT",
         "x-ms-file-attributes": "None",
         "x-ms-file-creation-time": "Now",
         "x-ms-file-last-write-time": "Now",
@@ -173,73 +101,40 @@
       "StatusCode": 201,
       "ResponseHeaders": {
         "Content-Length": "0",
-<<<<<<< HEAD
-        "Date": "Tue, 10 Dec 2019 05:31:16 GMT",
-        "ETag": "\u00220x8D77D322D8FFF0A\u0022",
-        "Last-Modified": "Tue, 10 Dec 2019 05:31:16 GMT",
-=======
-        "Date": "Tue, 10 Dec 2019 05:59:40 GMT",
-        "ETag": "\u00220x8D77D3625A29F9A\u0022",
-        "Last-Modified": "Tue, 10 Dec 2019 05:59:40 GMT",
->>>>>>> 1d9822e0
+        "Date": "Wed, 11 Dec 2019 20:38:21 GMT",
+        "ETag": "\u00220x8D77E7A1042812C\u0022",
+        "Last-Modified": "Wed, 11 Dec 2019 20:38:22 GMT",
         "Server": [
           "Windows-Azure-File/1.0",
           "Microsoft-HTTPAPI/2.0"
         ],
-<<<<<<< HEAD
-        "x-ms-client-request-id": "5add1481-c90b-128d-754c-8078db815c26",
+        "x-ms-client-request-id": "9742f891-6cfc-3f68-ebeb-cae0c506b81d",
         "x-ms-file-attributes": "Archive",
-        "x-ms-file-change-time": "2019-12-10T05:31:16.2462986Z",
-        "x-ms-file-creation-time": "2019-12-10T05:31:16.2462986Z",
+        "x-ms-file-change-time": "2019-12-11T20:38:22.0118316Z",
+        "x-ms-file-creation-time": "2019-12-11T20:38:22.0118316Z",
         "x-ms-file-id": "11529285414812647424",
-        "x-ms-file-last-write-time": "2019-12-10T05:31:16.2462986Z",
+        "x-ms-file-last-write-time": "2019-12-11T20:38:22.0118316Z",
         "x-ms-file-parent-id": "13835128424026341376",
         "x-ms-file-permission-key": "12501538048846835188*422928105932735866",
-        "x-ms-request-id": "3e8dabc8-201a-003e-661b-af0544000000",
-=======
-        "x-ms-client-request-id": "e8bd3357-908e-0107-1187-0096c0c280a5",
-        "x-ms-file-attributes": "Archive",
-        "x-ms-file-change-time": "2019-12-10T05:59:40.9335194Z",
-        "x-ms-file-creation-time": "2019-12-10T05:59:40.9335194Z",
-        "x-ms-file-id": "11529285414812647424",
-        "x-ms-file-last-write-time": "2019-12-10T05:59:40.9335194Z",
-        "x-ms-file-parent-id": "13835128424026341376",
-        "x-ms-file-permission-key": "12501538048846835188*422928105932735866",
-        "x-ms-request-id": "8749bf7f-c01a-0019-791f-af1280000000",
->>>>>>> 1d9822e0
+        "x-ms-request-id": "ef3e3b31-c01a-0019-6d62-b01280000000",
         "x-ms-request-server-encrypted": "true",
         "x-ms-version": "2019-07-07"
       },
       "ResponseBody": []
     },
     {
-<<<<<<< HEAD
-      "RequestUri": "http://seanstagetest.file.core.windows.net/test-share-110ba695-23c5-f646-b2d4-1ec713b2bc81/test-directory-83876df4-1712-9510-59d1-c2ce9e0621c1/test-file-49f6f1b2-4496-fe76-e6f1-20aebf804957",
+      "RequestUri": "http://seanstagetest.file.core.windows.net/test-share-d23013f3-b78e-cbf4-ff30-bea491eed67b/test-directory-702e8534-30ea-44c9-ce87-2663382091cf/test-file-ad6da3d7-772f-b3fa-e921-8eedd6ae0964",
       "RequestMethod": "PUT",
       "RequestHeaders": {
         "Authorization": "Sanitized",
-        "traceparent": "00-22ef31b856915b48a543d9dcc66bf463-60cff408acca394c-00",
+        "traceparent": "00-07689cd58330d04ead10dea74d6f066e-8953150cd42eee4f-00",
         "User-Agent": [
-          "azsdk-net-Storage.Files.Shares/12.0.0-dev.20191209.1\u002Bb71b1fa965b15eccfc57e2c7781b8bf85cd4c766",
+          "azsdk-net-Storage.Files.Shares/12.0.0-dev.20191211.1\u002B899431c003876eb9b26cefd8e8a37e7f27f82ced",
           "(.NET Core 4.6.28008.01; Microsoft Windows 10.0.18363 )"
         ],
-        "x-ms-client-request-id": "ab2d3cd4-eea3-f44c-1065-3c6f3ade7e2b",
+        "x-ms-client-request-id": "de5b81ab-716c-0067-246c-679511ed52e8",
         "x-ms-copy-source": "https://error.file.core.windows.net/",
-        "x-ms-date": "Tue, 10 Dec 2019 05:31:16 GMT",
-=======
-      "RequestUri": "http://seanstagetest.file.core.windows.net/test-share-76758f4c-8fd6-2637-5617-d92d51826c4c/test-directory-a9b12f04-d276-9176-2cf1-b4a44dd0d29d/test-file-f5619af8-5d2d-dbc8-2371-9b977bbf0e3c",
-      "RequestMethod": "PUT",
-      "RequestHeaders": {
-        "Authorization": "Sanitized",
-        "traceparent": "00-5810d10c01a4d94292c2861728786410-439f99e9266a7145-00",
-        "User-Agent": [
-          "azsdk-net-Storage.Files.Shares/12.0.0-dev.20191209.1\u002B61bda4d1783b0e05dba0d434ff14b2840726d3b1",
-          "(.NET Core 4.6.28008.01; Microsoft Windows 10.0.18363 )"
-        ],
-        "x-ms-client-request-id": "483f6737-2602-daad-7743-61e5acfff4ec",
-        "x-ms-copy-source": "https://error.file.core.windows.net/",
-        "x-ms-date": "Tue, 10 Dec 2019 05:59:41 GMT",
->>>>>>> 1d9822e0
+        "x-ms-date": "Wed, 11 Dec 2019 20:38:22 GMT",
         "x-ms-return-client-request-id": "true",
         "x-ms-version": "2019-07-07"
       },
@@ -248,63 +143,34 @@
       "ResponseHeaders": {
         "Content-Length": "269",
         "Content-Type": "application/xml",
-<<<<<<< HEAD
-        "Date": "Tue, 10 Dec 2019 05:31:16 GMT",
-=======
-        "Date": "Tue, 10 Dec 2019 05:59:41 GMT",
->>>>>>> 1d9822e0
+        "Date": "Wed, 11 Dec 2019 20:38:21 GMT",
         "Server": [
           "Windows-Azure-File/1.0",
           "Microsoft-HTTPAPI/2.0"
         ],
-<<<<<<< HEAD
-        "x-ms-client-request-id": "ab2d3cd4-eea3-f44c-1065-3c6f3ade7e2b",
+        "x-ms-client-request-id": "de5b81ab-716c-0067-246c-679511ed52e8",
         "x-ms-error-code": "CannotVerifyCopySource",
-        "x-ms-request-id": "3e8dabcb-201a-003e-681b-af0544000000",
-=======
-        "x-ms-client-request-id": "483f6737-2602-daad-7743-61e5acfff4ec",
-        "x-ms-error-code": "CannotVerifyCopySource",
-        "x-ms-request-id": "8749bf82-c01a-0019-7c1f-af1280000000",
->>>>>>> 1d9822e0
+        "x-ms-request-id": "ef3e3b32-c01a-0019-6e62-b01280000000",
         "x-ms-version": "2019-07-07"
       },
       "ResponseBody": [
         "\uFEFF\u003C?xml version=\u00221.0\u0022 encoding=\u0022utf-8\u0022?\u003E\u003CError\u003E\u003CCode\u003ECannotVerifyCopySource\u003C/Code\u003E\u003CMessage\u003EValue for one of the query parameters specified in the request URI is invalid.\n",
-<<<<<<< HEAD
-        "RequestId:3e8dabcb-201a-003e-681b-af0544000000\n",
-        "Time:2019-12-10T05:31:16.6725765Z\u003C/Message\u003E\u003C/Error\u003E"
+        "RequestId:ef3e3b32-c01a-0019-6e62-b01280000000\n",
+        "Time:2019-12-11T20:38:22.6065593Z\u003C/Message\u003E\u003C/Error\u003E"
       ]
     },
     {
-      "RequestUri": "http://seanstagetest.file.core.windows.net/test-share-110ba695-23c5-f646-b2d4-1ec713b2bc81?restype=share",
+      "RequestUri": "http://seanstagetest.file.core.windows.net/test-share-d23013f3-b78e-cbf4-ff30-bea491eed67b?restype=share",
       "RequestMethod": "DELETE",
       "RequestHeaders": {
         "Authorization": "Sanitized",
-        "traceparent": "00-25186657359b974f9310187b84833ee6-3001d02654a6534f-00",
+        "traceparent": "00-98bd775a0a45d44d801b3272de468b38-60f67c7d48675f4c-00",
         "User-Agent": [
-          "azsdk-net-Storage.Files.Shares/12.0.0-dev.20191209.1\u002Bb71b1fa965b15eccfc57e2c7781b8bf85cd4c766",
+          "azsdk-net-Storage.Files.Shares/12.0.0-dev.20191211.1\u002B899431c003876eb9b26cefd8e8a37e7f27f82ced",
           "(.NET Core 4.6.28008.01; Microsoft Windows 10.0.18363 )"
         ],
-        "x-ms-client-request-id": "9ea4f8d8-b054-c183-c876-c9a0f318bcbb",
-        "x-ms-date": "Tue, 10 Dec 2019 05:31:16 GMT",
-=======
-        "RequestId:8749bf82-c01a-0019-7c1f-af1280000000\n",
-        "Time:2019-12-10T05:59:41.8037381Z\u003C/Message\u003E\u003C/Error\u003E"
-      ]
-    },
-    {
-      "RequestUri": "http://seanstagetest.file.core.windows.net/test-share-76758f4c-8fd6-2637-5617-d92d51826c4c?restype=share",
-      "RequestMethod": "DELETE",
-      "RequestHeaders": {
-        "Authorization": "Sanitized",
-        "traceparent": "00-d6e2caca0776a742afa9dd9627d7272c-c674f93fe0c4104a-00",
-        "User-Agent": [
-          "azsdk-net-Storage.Files.Shares/12.0.0-dev.20191209.1\u002B61bda4d1783b0e05dba0d434ff14b2840726d3b1",
-          "(.NET Core 4.6.28008.01; Microsoft Windows 10.0.18363 )"
-        ],
-        "x-ms-client-request-id": "595e98bc-3882-1ea3-2d09-0e50b3d19e05",
-        "x-ms-date": "Tue, 10 Dec 2019 05:59:41 GMT",
->>>>>>> 1d9822e0
+        "x-ms-client-request-id": "43342335-daaa-91b1-b8eb-e4bab149eae7",
+        "x-ms-date": "Wed, 11 Dec 2019 20:38:22 GMT",
         "x-ms-delete-snapshots": "include",
         "x-ms-return-client-request-id": "true",
         "x-ms-version": "2019-07-07"
@@ -313,33 +179,20 @@
       "StatusCode": 202,
       "ResponseHeaders": {
         "Content-Length": "0",
-<<<<<<< HEAD
-        "Date": "Tue, 10 Dec 2019 05:31:16 GMT",
-=======
-        "Date": "Tue, 10 Dec 2019 05:59:41 GMT",
->>>>>>> 1d9822e0
+        "Date": "Wed, 11 Dec 2019 20:38:22 GMT",
         "Server": [
           "Windows-Azure-File/1.0",
           "Microsoft-HTTPAPI/2.0"
         ],
-<<<<<<< HEAD
-        "x-ms-client-request-id": "9ea4f8d8-b054-c183-c876-c9a0f318bcbb",
-        "x-ms-request-id": "3e8dabcd-201a-003e-691b-af0544000000",
-=======
-        "x-ms-client-request-id": "595e98bc-3882-1ea3-2d09-0e50b3d19e05",
-        "x-ms-request-id": "8749bf85-c01a-0019-7d1f-af1280000000",
->>>>>>> 1d9822e0
+        "x-ms-client-request-id": "43342335-daaa-91b1-b8eb-e4bab149eae7",
+        "x-ms-request-id": "ef3e3b37-c01a-0019-7162-b01280000000",
         "x-ms-version": "2019-07-07"
       },
       "ResponseBody": []
     }
   ],
   "Variables": {
-<<<<<<< HEAD
-    "RandomSeed": "1854546716",
-=======
-    "RandomSeed": "1609024944",
->>>>>>> 1d9822e0
+    "RandomSeed": "2125251538",
     "Storage_TestConfigDefault": "ProductionTenant\nseanstagetest\nU2FuaXRpemVk\nhttp://seanstagetest.blob.core.windows.net\nhttp://seanstagetest.file.core.windows.net\nhttp://seanstagetest.queue.core.windows.net\nhttp://seanstagetest.table.core.windows.net\n\n\n\n\nhttp://seanstagetest-secondary.blob.core.windows.net\nhttp://seanstagetest-secondary.file.core.windows.net\nhttp://seanstagetest-secondary.queue.core.windows.net\nhttp://seanstagetest-secondary.table.core.windows.net\n\nSanitized\n\n\nCloud\nBlobEndpoint=http://seanstagetest.blob.core.windows.net/;QueueEndpoint=http://seanstagetest.queue.core.windows.net/;FileEndpoint=http://seanstagetest.file.core.windows.net/;BlobSecondaryEndpoint=http://seanstagetest-secondary.blob.core.windows.net/;QueueSecondaryEndpoint=http://seanstagetest-secondary.queue.core.windows.net/;FileSecondaryEndpoint=http://seanstagetest-secondary.file.core.windows.net/;AccountName=seanstagetest;AccountKey=Sanitized"
   }
 }