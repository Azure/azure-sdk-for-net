--- conflicted
+++ resolved
@@ -1,21 +1,17 @@
 {
   "Entries": [
     {
-      "RequestUri": "http://seanstagetest.file.core.windows.net/test-share-d23013f3-b78e-cbf4-ff30-bea491eed67b?restype=share",
+      "RequestUri": "http://seanstagetest.file.core.windows.net/test-share-ac740f8a-fbc7-321c-2bb5-53ae332bc74e?restype=share",
       "RequestMethod": "PUT",
       "RequestHeaders": {
         "Authorization": "Sanitized",
-        "traceparent": "00-66dc23869be29541ac2de58c6aa749fb-75c340f0ee58214c-00",
+        "traceparent": "00-98a8e19b3625b24caca8daf78c3992a5-0a16ae603e4e544f-00",
         "User-Agent": [
-<<<<<<< HEAD
-          "azsdk-net-Storage.Files.Shares/12.0.0-dev.20191205.1+4f14c4315f17fbbc59c93c6819467b6f15d7008f",
-=======
-          "azsdk-net-Storage.Files.Shares/12.0.0-dev.20191211.1\u002B899431c003876eb9b26cefd8e8a37e7f27f82ced",
->>>>>>> 5e20a7a1
+          "azsdk-net-Storage.Files.Shares/12.0.0-dev.20191211.1\u002B2accb37068f0a0c9382fa117525bb968c5397cf7",
           "(.NET Core 4.6.28008.01; Microsoft Windows 10.0.18363 )"
         ],
-        "x-ms-client-request-id": "545096c0-bddf-a437-8168-73d98f137398",
-        "x-ms-date": "Wed, 11 Dec 2019 20:38:21 GMT",
+        "x-ms-client-request-id": "06f30b7b-62b8-2bbe-c3fc-71ea46c84bc1",
+        "x-ms-date": "Wed, 11 Dec 2019 23:05:54 GMT",
         "x-ms-return-client-request-id": "true",
         "x-ms-version": "2019-07-07"
       },
@@ -23,41 +19,31 @@
       "StatusCode": 201,
       "ResponseHeaders": {
         "Content-Length": "0",
-<<<<<<< HEAD
-        "Date": "Fri, 06 Dec 2019 00:25:56 GMT",
-        "ETag": "\"0x8D779E2DC9AA808\"",
-        "Last-Modified": "Fri, 06 Dec 2019 00:25:56 GMT",
-=======
-        "Date": "Wed, 11 Dec 2019 20:38:21 GMT",
-        "ETag": "\u00220x8D77E7A1027C222\u0022",
-        "Last-Modified": "Wed, 11 Dec 2019 20:38:21 GMT",
->>>>>>> 5e20a7a1
+        "Date": "Wed, 11 Dec 2019 23:05:54 GMT",
+        "ETag": "\u00220x8D77E8EACF48975\u0022",
+        "Last-Modified": "Wed, 11 Dec 2019 23:05:54 GMT",
         "Server": [
           "Windows-Azure-File/1.0",
           "Microsoft-HTTPAPI/2.0"
         ],
-        "x-ms-client-request-id": "545096c0-bddf-a437-8168-73d98f137398",
-        "x-ms-request-id": "ef3e3b2e-c01a-0019-6b62-b01280000000",
+        "x-ms-client-request-id": "06f30b7b-62b8-2bbe-c3fc-71ea46c84bc1",
+        "x-ms-request-id": "b65eb8a5-301a-0022-4577-b05724000000",
         "x-ms-version": "2019-07-07"
       },
       "ResponseBody": []
     },
     {
-      "RequestUri": "http://seanstagetest.file.core.windows.net/test-share-d23013f3-b78e-cbf4-ff30-bea491eed67b/test-directory-702e8534-30ea-44c9-ce87-2663382091cf?restype=directory",
+      "RequestUri": "http://seanstagetest.file.core.windows.net/test-share-ac740f8a-fbc7-321c-2bb5-53ae332bc74e/test-directory-ac5de99e-6048-23be-99ce-b5cfdd86f003?restype=directory",
       "RequestMethod": "PUT",
       "RequestHeaders": {
         "Authorization": "Sanitized",
-        "traceparent": "00-416e65f39849b14b85d307132db76cb7-f9f8794f4b2fb146-00",
+        "traceparent": "00-cee3345a3511cc4ba469bb15d1b8a481-35ec8423774c9e4c-00",
         "User-Agent": [
-<<<<<<< HEAD
-          "azsdk-net-Storage.Files.Shares/12.0.0-dev.20191205.1+4f14c4315f17fbbc59c93c6819467b6f15d7008f",
-=======
-          "azsdk-net-Storage.Files.Shares/12.0.0-dev.20191211.1\u002B899431c003876eb9b26cefd8e8a37e7f27f82ced",
->>>>>>> 5e20a7a1
+          "azsdk-net-Storage.Files.Shares/12.0.0-dev.20191211.1\u002B2accb37068f0a0c9382fa117525bb968c5397cf7",
           "(.NET Core 4.6.28008.01; Microsoft Windows 10.0.18363 )"
         ],
-        "x-ms-client-request-id": "b49fe5b7-5401-8ff3-cc0b-855897d36b60",
-        "x-ms-date": "Wed, 11 Dec 2019 20:38:21 GMT",
+        "x-ms-client-request-id": "57f65cac-eec9-1be0-4cd0-6de9adee4d3c",
+        "x-ms-date": "Wed, 11 Dec 2019 23:05:54 GMT",
         "x-ms-file-attributes": "None",
         "x-ms-file-creation-time": "Now",
         "x-ms-file-last-write-time": "Now",
@@ -69,50 +55,40 @@
       "StatusCode": 201,
       "ResponseHeaders": {
         "Content-Length": "0",
-<<<<<<< HEAD
-        "Date": "Fri, 06 Dec 2019 00:25:56 GMT",
-        "ETag": "\"0x8D779E2DCA7EE2E\"",
-        "Last-Modified": "Fri, 06 Dec 2019 00:25:56 GMT",
-=======
-        "Date": "Wed, 11 Dec 2019 20:38:21 GMT",
-        "ETag": "\u00220x8D77E7A103586F6\u0022",
-        "Last-Modified": "Wed, 11 Dec 2019 20:38:21 GMT",
->>>>>>> 5e20a7a1
+        "Date": "Wed, 11 Dec 2019 23:05:54 GMT",
+        "ETag": "\u00220x8D77E8EAD03182A\u0022",
+        "Last-Modified": "Wed, 11 Dec 2019 23:05:54 GMT",
         "Server": [
           "Windows-Azure-File/1.0",
           "Microsoft-HTTPAPI/2.0"
         ],
-        "x-ms-client-request-id": "b49fe5b7-5401-8ff3-cc0b-855897d36b60",
+        "x-ms-client-request-id": "57f65cac-eec9-1be0-4cd0-6de9adee4d3c",
         "x-ms-file-attributes": "Directory",
-        "x-ms-file-change-time": "2019-12-11T20:38:21.9267830Z",
-        "x-ms-file-creation-time": "2019-12-11T20:38:21.9267830Z",
+        "x-ms-file-change-time": "2019-12-11T23:05:54.9331498Z",
+        "x-ms-file-creation-time": "2019-12-11T23:05:54.9331498Z",
         "x-ms-file-id": "13835128424026341376",
-        "x-ms-file-last-write-time": "2019-12-11T20:38:21.9267830Z",
+        "x-ms-file-last-write-time": "2019-12-11T23:05:54.9331498Z",
         "x-ms-file-parent-id": "0",
         "x-ms-file-permission-key": "7855875120676328179*422928105932735866",
-        "x-ms-request-id": "ef3e3b30-c01a-0019-6c62-b01280000000",
+        "x-ms-request-id": "b65eb8ac-301a-0022-4b77-b05724000000",
         "x-ms-request-server-encrypted": "true",
         "x-ms-version": "2019-07-07"
       },
       "ResponseBody": []
     },
     {
-      "RequestUri": "http://seanstagetest.file.core.windows.net/test-share-d23013f3-b78e-cbf4-ff30-bea491eed67b/test-directory-702e8534-30ea-44c9-ce87-2663382091cf/test-file-ad6da3d7-772f-b3fa-e921-8eedd6ae0964",
+      "RequestUri": "http://seanstagetest.file.core.windows.net/test-share-ac740f8a-fbc7-321c-2bb5-53ae332bc74e/test-directory-ac5de99e-6048-23be-99ce-b5cfdd86f003/test-file-1ccf6d0b-2395-de89-53be-b4c88fd42c0e",
       "RequestMethod": "PUT",
       "RequestHeaders": {
         "Authorization": "Sanitized",
-        "traceparent": "00-521d4f4d19211045bd12175c2da3098d-944f122305a78b44-00",
+        "traceparent": "00-b1005109ace6384e888ec4bcf2658bb7-858d3c6a0ba09143-00",
         "User-Agent": [
-<<<<<<< HEAD
-          "azsdk-net-Storage.Files.Shares/12.0.0-dev.20191205.1+4f14c4315f17fbbc59c93c6819467b6f15d7008f",
-=======
-          "azsdk-net-Storage.Files.Shares/12.0.0-dev.20191211.1\u002B899431c003876eb9b26cefd8e8a37e7f27f82ced",
->>>>>>> 5e20a7a1
+          "azsdk-net-Storage.Files.Shares/12.0.0-dev.20191211.1\u002B2accb37068f0a0c9382fa117525bb968c5397cf7",
           "(.NET Core 4.6.28008.01; Microsoft Windows 10.0.18363 )"
         ],
-        "x-ms-client-request-id": "9742f891-6cfc-3f68-ebeb-cae0c506b81d",
+        "x-ms-client-request-id": "88de9431-43ba-8999-d218-040a39178b78",
         "x-ms-content-length": "1048576",
-        "x-ms-date": "Wed, 11 Dec 2019 20:38:21 GMT",
+        "x-ms-date": "Wed, 11 Dec 2019 23:05:54 GMT",
         "x-ms-file-attributes": "None",
         "x-ms-file-creation-time": "Now",
         "x-ms-file-last-write-time": "Now",
@@ -125,50 +101,40 @@
       "StatusCode": 201,
       "ResponseHeaders": {
         "Content-Length": "0",
-<<<<<<< HEAD
-        "Date": "Fri, 06 Dec 2019 00:25:56 GMT",
-        "ETag": "\"0x8D779E2DCB582AB\"",
-        "Last-Modified": "Fri, 06 Dec 2019 00:25:56 GMT",
-=======
-        "Date": "Wed, 11 Dec 2019 20:38:21 GMT",
-        "ETag": "\u00220x8D77E7A1042812C\u0022",
-        "Last-Modified": "Wed, 11 Dec 2019 20:38:22 GMT",
->>>>>>> 5e20a7a1
+        "Date": "Wed, 11 Dec 2019 23:05:54 GMT",
+        "ETag": "\u00220x8D77E8EAD10D1DF\u0022",
+        "Last-Modified": "Wed, 11 Dec 2019 23:05:55 GMT",
         "Server": [
           "Windows-Azure-File/1.0",
           "Microsoft-HTTPAPI/2.0"
         ],
-        "x-ms-client-request-id": "9742f891-6cfc-3f68-ebeb-cae0c506b81d",
+        "x-ms-client-request-id": "88de9431-43ba-8999-d218-040a39178b78",
         "x-ms-file-attributes": "Archive",
-        "x-ms-file-change-time": "2019-12-11T20:38:22.0118316Z",
-        "x-ms-file-creation-time": "2019-12-11T20:38:22.0118316Z",
+        "x-ms-file-change-time": "2019-12-11T23:05:55.0231007Z",
+        "x-ms-file-creation-time": "2019-12-11T23:05:55.0231007Z",
         "x-ms-file-id": "11529285414812647424",
-        "x-ms-file-last-write-time": "2019-12-11T20:38:22.0118316Z",
+        "x-ms-file-last-write-time": "2019-12-11T23:05:55.0231007Z",
         "x-ms-file-parent-id": "13835128424026341376",
         "x-ms-file-permission-key": "12501538048846835188*422928105932735866",
-        "x-ms-request-id": "ef3e3b31-c01a-0019-6d62-b01280000000",
+        "x-ms-request-id": "b65eb8b3-301a-0022-5277-b05724000000",
         "x-ms-request-server-encrypted": "true",
         "x-ms-version": "2019-07-07"
       },
       "ResponseBody": []
     },
     {
-      "RequestUri": "http://seanstagetest.file.core.windows.net/test-share-d23013f3-b78e-cbf4-ff30-bea491eed67b/test-directory-702e8534-30ea-44c9-ce87-2663382091cf/test-file-ad6da3d7-772f-b3fa-e921-8eedd6ae0964",
+      "RequestUri": "http://seanstagetest.file.core.windows.net/test-share-ac740f8a-fbc7-321c-2bb5-53ae332bc74e/test-directory-ac5de99e-6048-23be-99ce-b5cfdd86f003/test-file-1ccf6d0b-2395-de89-53be-b4c88fd42c0e",
       "RequestMethod": "PUT",
       "RequestHeaders": {
         "Authorization": "Sanitized",
-        "traceparent": "00-07689cd58330d04ead10dea74d6f066e-8953150cd42eee4f-00",
+        "traceparent": "00-a0fb3399fd838248a3258fd6b3e5bc2d-61803f6fd49bdd45-00",
         "User-Agent": [
-<<<<<<< HEAD
-          "azsdk-net-Storage.Files.Shares/12.0.0-dev.20191205.1+4f14c4315f17fbbc59c93c6819467b6f15d7008f",
-=======
-          "azsdk-net-Storage.Files.Shares/12.0.0-dev.20191211.1\u002B899431c003876eb9b26cefd8e8a37e7f27f82ced",
->>>>>>> 5e20a7a1
+          "azsdk-net-Storage.Files.Shares/12.0.0-dev.20191211.1\u002B2accb37068f0a0c9382fa117525bb968c5397cf7",
           "(.NET Core 4.6.28008.01; Microsoft Windows 10.0.18363 )"
         ],
-        "x-ms-client-request-id": "de5b81ab-716c-0067-246c-679511ed52e8",
+        "x-ms-client-request-id": "fb97aacc-a4f6-2c53-ec99-ae779430f331",
         "x-ms-copy-source": "https://error.file.core.windows.net/",
-        "x-ms-date": "Wed, 11 Dec 2019 20:38:22 GMT",
+        "x-ms-date": "Wed, 11 Dec 2019 23:05:55 GMT",
         "x-ms-return-client-request-id": "true",
         "x-ms-version": "2019-07-07"
       },
@@ -177,44 +143,34 @@
       "ResponseHeaders": {
         "Content-Length": "269",
         "Content-Type": "application/xml",
-        "Date": "Wed, 11 Dec 2019 20:38:21 GMT",
+        "Date": "Wed, 11 Dec 2019 23:05:55 GMT",
         "Server": [
           "Windows-Azure-File/1.0",
           "Microsoft-HTTPAPI/2.0"
         ],
-        "x-ms-client-request-id": "de5b81ab-716c-0067-246c-679511ed52e8",
+        "x-ms-client-request-id": "fb97aacc-a4f6-2c53-ec99-ae779430f331",
         "x-ms-error-code": "CannotVerifyCopySource",
-        "x-ms-request-id": "ef3e3b32-c01a-0019-6e62-b01280000000",
+        "x-ms-request-id": "b65eb8ba-301a-0022-5977-b05724000000",
         "x-ms-version": "2019-07-07"
       },
       "ResponseBody": [
-<<<<<<< HEAD
-        "﻿<?xml version=\"1.0\" encoding=\"utf-8\"?><Error><Code>CannotVerifyCopySource</Code><Message>Value for one of the query parameters specified in the request URI is invalid.\n",
-        "RequestId:a2d0f76a-501a-0034-60cb-aba1f3000000\n",
-        "Time:2019-12-06T00:25:57.4567403Z</Message></Error>"
-=======
         "\uFEFF\u003C?xml version=\u00221.0\u0022 encoding=\u0022utf-8\u0022?\u003E\u003CError\u003E\u003CCode\u003ECannotVerifyCopySource\u003C/Code\u003E\u003CMessage\u003EValue for one of the query parameters specified in the request URI is invalid.\n",
-        "RequestId:ef3e3b32-c01a-0019-6e62-b01280000000\n",
-        "Time:2019-12-11T20:38:22.6065593Z\u003C/Message\u003E\u003C/Error\u003E"
->>>>>>> 5e20a7a1
+        "RequestId:b65eb8ba-301a-0022-5977-b05724000000\n",
+        "Time:2019-12-11T23:05:55.4917514Z\u003C/Message\u003E\u003C/Error\u003E"
       ]
     },
     {
-      "RequestUri": "http://seanstagetest.file.core.windows.net/test-share-d23013f3-b78e-cbf4-ff30-bea491eed67b?restype=share",
+      "RequestUri": "http://seanstagetest.file.core.windows.net/test-share-ac740f8a-fbc7-321c-2bb5-53ae332bc74e?restype=share",
       "RequestMethod": "DELETE",
       "RequestHeaders": {
         "Authorization": "Sanitized",
-        "traceparent": "00-98bd775a0a45d44d801b3272de468b38-60f67c7d48675f4c-00",
+        "traceparent": "00-8ea209eb74f4f747b21fca43a0c81d46-cab550e3d7c7f44d-00",
         "User-Agent": [
-<<<<<<< HEAD
-          "azsdk-net-Storage.Files.Shares/12.0.0-dev.20191205.1+4f14c4315f17fbbc59c93c6819467b6f15d7008f",
-=======
-          "azsdk-net-Storage.Files.Shares/12.0.0-dev.20191211.1\u002B899431c003876eb9b26cefd8e8a37e7f27f82ced",
->>>>>>> 5e20a7a1
+          "azsdk-net-Storage.Files.Shares/12.0.0-dev.20191211.1\u002B2accb37068f0a0c9382fa117525bb968c5397cf7",
           "(.NET Core 4.6.28008.01; Microsoft Windows 10.0.18363 )"
         ],
-        "x-ms-client-request-id": "43342335-daaa-91b1-b8eb-e4bab149eae7",
-        "x-ms-date": "Wed, 11 Dec 2019 20:38:22 GMT",
+        "x-ms-client-request-id": "8e3d5c8d-8f80-ff82-0b4d-3a321e34dd02",
+        "x-ms-date": "Wed, 11 Dec 2019 23:05:55 GMT",
         "x-ms-delete-snapshots": "include",
         "x-ms-return-client-request-id": "true",
         "x-ms-version": "2019-07-07"
@@ -223,25 +179,20 @@
       "StatusCode": 202,
       "ResponseHeaders": {
         "Content-Length": "0",
-        "Date": "Wed, 11 Dec 2019 20:38:22 GMT",
+        "Date": "Wed, 11 Dec 2019 23:05:55 GMT",
         "Server": [
           "Windows-Azure-File/1.0",
           "Microsoft-HTTPAPI/2.0"
         ],
-        "x-ms-client-request-id": "43342335-daaa-91b1-b8eb-e4bab149eae7",
-        "x-ms-request-id": "ef3e3b37-c01a-0019-7162-b01280000000",
+        "x-ms-client-request-id": "8e3d5c8d-8f80-ff82-0b4d-3a321e34dd02",
+        "x-ms-request-id": "b65eb8ce-301a-0022-6b77-b05724000000",
         "x-ms-version": "2019-07-07"
       },
       "ResponseBody": []
     }
   ],
   "Variables": {
-<<<<<<< HEAD
-    "RandomSeed": "36585362",
+    "RandomSeed": "1119732766",
     "Storage_TestConfigDefault": "ProductionTenant\nseanstagetest\nU2FuaXRpemVk\nhttp://seanstagetest.blob.core.windows.net\nhttp://seanstagetest.file.core.windows.net\nhttp://seanstagetest.queue.core.windows.net\nhttp://seanstagetest.table.core.windows.net\n\n\n\n\nhttp://seanstagetest-secondary.blob.core.windows.net\nhttp://seanstagetest-secondary.file.core.windows.net\nhttp://seanstagetest-secondary.queue.core.windows.net\nhttp://seanstagetest-secondary.table.core.windows.net\n\nSanitized\n\n\nCloud\nBlobEndpoint=http://seanstagetest.blob.core.windows.net/;QueueEndpoint=http://seanstagetest.queue.core.windows.net/;FileEndpoint=http://seanstagetest.file.core.windows.net/;BlobSecondaryEndpoint=http://seanstagetest-secondary.blob.core.windows.net/;QueueSecondaryEndpoint=http://seanstagetest-secondary.queue.core.windows.net/;FileSecondaryEndpoint=http://seanstagetest-secondary.file.core.windows.net/;AccountName=seanstagetest;AccountKey=Sanitized\nseanscope1"
-=======
-    "RandomSeed": "2125251538",
-    "Storage_TestConfigDefault": "ProductionTenant\nseanstagetest\nU2FuaXRpemVk\nhttp://seanstagetest.blob.core.windows.net\nhttp://seanstagetest.file.core.windows.net\nhttp://seanstagetest.queue.core.windows.net\nhttp://seanstagetest.table.core.windows.net\n\n\n\n\nhttp://seanstagetest-secondary.blob.core.windows.net\nhttp://seanstagetest-secondary.file.core.windows.net\nhttp://seanstagetest-secondary.queue.core.windows.net\nhttp://seanstagetest-secondary.table.core.windows.net\n\nSanitized\n\n\nCloud\nBlobEndpoint=http://seanstagetest.blob.core.windows.net/;QueueEndpoint=http://seanstagetest.queue.core.windows.net/;FileEndpoint=http://seanstagetest.file.core.windows.net/;BlobSecondaryEndpoint=http://seanstagetest-secondary.blob.core.windows.net/;QueueSecondaryEndpoint=http://seanstagetest-secondary.queue.core.windows.net/;FileSecondaryEndpoint=http://seanstagetest-secondary.file.core.windows.net/;AccountName=seanstagetest;AccountKey=Sanitized"
->>>>>>> 5e20a7a1
   }
 }