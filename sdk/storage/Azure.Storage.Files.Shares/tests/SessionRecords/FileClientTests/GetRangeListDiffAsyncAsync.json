{
  "Entries": [
    {
      "RequestUri": "https://seanmcccanary3.file.core.windows.net/test-share-1ed9d8ad-1ff4-d863-fef0-9e87baedc638?restype=share",
      "RequestMethod": "PUT",
      "RequestHeaders": {
        "Accept": "application/xml",
        "Authorization": "Sanitized",
        "traceparent": "00-a2cf458609541e4fa8476ae58fabf748-8ef35e9c3bd50d4b-00",
        "User-Agent": [
          "azsdk-net-Storage.Files.Shares/12.8.0-alpha.20210616.1",
          "(.NET 5.0.7; Microsoft Windows 10.0.19043)"
        ],
        "x-ms-client-request-id": "f65149fe-dcfb-6006-28df-2afb5238d5f3",
        "x-ms-date": "Wed, 16 Jun 2021 19:11:50 GMT",
        "x-ms-return-client-request-id": "true",
<<<<<<< HEAD
        "x-ms-version": "2020-12-06"
=======
        "x-ms-version": "2021-02-12"
>>>>>>> 7e782c87
      },
      "RequestBody": null,
      "StatusCode": 201,
      "ResponseHeaders": {
        "Content-Length": "0",
        "Date": "Wed, 16 Jun 2021 19:11:50 GMT",
        "ETag": "\u00220x8D930FA9847FADE\u0022",
        "Last-Modified": "Wed, 16 Jun 2021 19:11:50 GMT",
        "Server": [
          "Windows-Azure-File/1.0",
          "Microsoft-HTTPAPI/2.0"
        ],
        "x-ms-client-request-id": "f65149fe-dcfb-6006-28df-2afb5238d5f3",
        "x-ms-request-id": "ee691acf-601a-000d-53e3-621216000000",
<<<<<<< HEAD
        "x-ms-version": "2020-12-06"
=======
        "x-ms-version": "2021-02-12"
>>>>>>> 7e782c87
      },
      "ResponseBody": []
    },
    {
      "RequestUri": "https://seanmcccanary3.file.core.windows.net/test-share-1ed9d8ad-1ff4-d863-fef0-9e87baedc638/test-directory-3e7aa5d6-a2ec-dcbe-6322-56beb9861534?restype=directory",
      "RequestMethod": "PUT",
      "RequestHeaders": {
        "Accept": "application/xml",
        "Authorization": "Sanitized",
        "traceparent": "00-f73bdb67b5d3554a883f82508a652c12-456ef6a4b7f6c041-00",
        "User-Agent": [
          "azsdk-net-Storage.Files.Shares/12.8.0-alpha.20210616.1",
          "(.NET 5.0.7; Microsoft Windows 10.0.19043)"
        ],
        "x-ms-client-request-id": "1e057261-ff4f-5b06-8b74-92d88648a6a1",
        "x-ms-date": "Wed, 16 Jun 2021 19:11:50 GMT",
        "x-ms-file-attributes": "None",
        "x-ms-file-creation-time": "Now",
        "x-ms-file-last-write-time": "Now",
        "x-ms-file-permission": "Inherit",
        "x-ms-return-client-request-id": "true",
<<<<<<< HEAD
        "x-ms-version": "2020-12-06"
=======
        "x-ms-version": "2021-02-12"
>>>>>>> 7e782c87
      },
      "RequestBody": null,
      "StatusCode": 201,
      "ResponseHeaders": {
        "Content-Length": "0",
        "Date": "Wed, 16 Jun 2021 19:11:50 GMT",
        "ETag": "\u00220x8D930FA98539817\u0022",
        "Last-Modified": "Wed, 16 Jun 2021 19:11:50 GMT",
        "Server": [
          "Windows-Azure-File/1.0",
          "Microsoft-HTTPAPI/2.0"
        ],
        "x-ms-client-request-id": "1e057261-ff4f-5b06-8b74-92d88648a6a1",
        "x-ms-file-attributes": "Directory",
        "x-ms-file-change-time": "2021-06-16T19:11:50.5208343Z",
        "x-ms-file-creation-time": "2021-06-16T19:11:50.5208343Z",
        "x-ms-file-id": "13835128424026341376",
        "x-ms-file-last-write-time": "2021-06-16T19:11:50.5208343Z",
        "x-ms-file-parent-id": "0",
        "x-ms-file-permission-key": "17860367565182308406*11459378189709739967",
        "x-ms-request-id": "ee691ad2-601a-000d-55e3-621216000000",
        "x-ms-request-server-encrypted": "true",
<<<<<<< HEAD
        "x-ms-version": "2020-12-06"
=======
        "x-ms-version": "2021-02-12"
>>>>>>> 7e782c87
      },
      "ResponseBody": []
    },
    {
      "RequestUri": "https://seanmcccanary3.file.core.windows.net/test-share-1ed9d8ad-1ff4-d863-fef0-9e87baedc638/test-directory-3e7aa5d6-a2ec-dcbe-6322-56beb9861534/test-file-a648f5c9-64af-0657-673b-132bfbf636e9",
      "RequestMethod": "PUT",
      "RequestHeaders": {
        "Accept": "application/xml",
        "Authorization": "Sanitized",
        "traceparent": "00-8ceb43433012dc40be9bffa56f5e28a9-19ab6e0b84aea047-00",
        "User-Agent": [
          "azsdk-net-Storage.Files.Shares/12.8.0-alpha.20210616.1",
          "(.NET 5.0.7; Microsoft Windows 10.0.19043)"
        ],
        "x-ms-client-request-id": "b0fd061a-be31-fddf-1aff-b613ebda6094",
        "x-ms-content-length": "1048576",
        "x-ms-date": "Wed, 16 Jun 2021 19:11:50 GMT",
        "x-ms-file-attributes": "None",
        "x-ms-file-creation-time": "Now",
        "x-ms-file-last-write-time": "Now",
        "x-ms-file-permission": "Inherit",
        "x-ms-return-client-request-id": "true",
        "x-ms-type": "file",
<<<<<<< HEAD
        "x-ms-version": "2020-12-06"
=======
        "x-ms-version": "2021-02-12"
>>>>>>> 7e782c87
      },
      "RequestBody": null,
      "StatusCode": 201,
      "ResponseHeaders": {
        "Content-Length": "0",
        "Date": "Wed, 16 Jun 2021 19:11:50 GMT",
        "ETag": "\u00220x8D930FA985E2152\u0022",
        "Last-Modified": "Wed, 16 Jun 2021 19:11:50 GMT",
        "Server": [
          "Windows-Azure-File/1.0",
          "Microsoft-HTTPAPI/2.0"
        ],
        "x-ms-client-request-id": "b0fd061a-be31-fddf-1aff-b613ebda6094",
        "x-ms-file-attributes": "Archive",
        "x-ms-file-change-time": "2021-06-16T19:11:50.5898834Z",
        "x-ms-file-creation-time": "2021-06-16T19:11:50.5898834Z",
        "x-ms-file-id": "11529285414812647424",
        "x-ms-file-last-write-time": "2021-06-16T19:11:50.5898834Z",
        "x-ms-file-parent-id": "13835128424026341376",
        "x-ms-file-permission-key": "4010187179898695473*11459378189709739967",
        "x-ms-request-id": "ee691ad3-601a-000d-56e3-621216000000",
        "x-ms-request-server-encrypted": "true",
<<<<<<< HEAD
        "x-ms-version": "2020-12-06"
=======
        "x-ms-version": "2021-02-12"
>>>>>>> 7e782c87
      },
      "ResponseBody": []
    },
    {
      "RequestUri": "https://seanmcccanary3.file.core.windows.net/test-share-1ed9d8ad-1ff4-d863-fef0-9e87baedc638/test-directory-3e7aa5d6-a2ec-dcbe-6322-56beb9861534/test-file-a648f5c9-64af-0657-673b-132bfbf636e9?comp=range",
      "RequestMethod": "PUT",
      "RequestHeaders": {
        "Accept": "application/xml",
        "Authorization": "Sanitized",
        "Content-Length": "1024",
        "Content-Type": "application/octet-stream",
        "traceparent": "00-d822f1c8cffb3d46bca8956ee1290741-9d0d98b64fb4224a-00",
        "User-Agent": [
          "azsdk-net-Storage.Files.Shares/12.8.0-alpha.20210616.1",
          "(.NET 5.0.7; Microsoft Windows 10.0.19043)"
        ],
        "x-ms-client-request-id": "f22190a1-cb4e-6cca-470e-84d9bad1fde5",
        "x-ms-date": "Wed, 16 Jun 2021 19:11:50 GMT",
        "x-ms-range": "bytes=1024-2047",
        "x-ms-return-client-request-id": "true",
<<<<<<< HEAD
        "x-ms-version": "2020-12-06",
=======
        "x-ms-version": "2021-02-12",
>>>>>>> 7e782c87
        "x-ms-write": "update"
      },
      "RequestBody": "PqgbvuteINIPlgCCfTHHAoIxEfT5hbj\u002B6F8tgUDRxsvMUeiWSfr3u\u002BUroZq9XH/pOLORuslrm7jvHNaMMZ\u002BRPc81tixIMbmHOVUOzeQdQYzfREmNQAsBYLYvpiwka4pGmWPLh6ZToAf5CYBzXM3U0dtJrO1VBP3DM1V1GIqNY87LyDSBUrnmjKRCkzaLjgPpW9VR2r6c8ZVlB1RQ3Yd8bKayp5SZUn8iYx9JE3DHOKVRjLy1O4gPLtefG0tlla8cxSaP2OdvUAhWLnafU90kns6u/1DKxzAdoni9\u002BTczvc5wLE5KN1\u002B94jyzXwwScNv5en18tpZeUf31cjZusVbRInGoLieP2mZv8B0TFmgkCzGdxH66twc4EtpQVMUoTjDm4jybakKzaqAWDcV4SjuV0WcF0e3XF2tqbxxNPoWhRqHsLTQriKHv6Vneo6lBv8efu4JdI31DD8vRMPolZisbdccjjB0GaUjGFeeT\u002BXTBKLBVrYICQyIkqR5pWlimyYMtwi7iHjKqmFI6lw2VrxVWDwdJ0LipGDGl/uP/nQ7wH0xkZTZG3wp9qhQwyKwUj/kIEkpQXPjKhKr8PCBPq/tDSXfBMEnfEC/9zCWjeFCEkG/p9orDn8NTmuCMSaLqLf8Z7H41U16vKQEbU5DSJgxaeKywZrRwf6q0bZZpUseME54miozRTz0QOc2JqEsygHPUMtH2OcdLqGzUgOXIRtY5jkDxrJx/iChunyzn59Zege0ilCD2ldnX2\u002BEf/c9YSPL2TxoLQdPXVKmoh5maY8CVdf/4pbK2Q/hmGdG6YItZFlc68Ji8Uz8ZSz92TQ4/PXchiYfQYKNAQAshpCcCHfQdT3BCYHIo2CK/3llyP/XqJ9xamNcDibaz\u002BbCMm64XFy1KWf6d/dwE\u002BLBlEIFJzQAWNn1Lp4QdGsW6jmbCnD1zp8csJ\u002Bb3TSn/VaAmnng1aiuvdmQxzG\u002BpLT444m52Qlxz8Wm5HaUaHulTS1Hk9ntNhCQ6EibYQtpYgvqnv2q6iRNEs6wOe0yFlVd73YEdxTbD6l5KOzA2mq\u002BPYZqrc19\u002BmcI\u002Bn0POPgjYtH3OXGRZO73D49QMcE3jDRj9fxqx2iH4/ES\u002B3iXz9KxVcoazZz5KNSXd6I\u002BKcih0W5Iq0L/tJtpb1l8gmlyY0O8ot/7HMKbas0n11PKSbYobSoOTyCPsZ0usV5HeKpvJRRegYrsqrCrsUB11\u002BFHoyGjVBFDYBAfLO0\u002ByG9gU/IiuK4/a8gvO8Z1Yp3gGd276w48oCCZK8EAQ1CZrd5FS11OVx8zCDdZdBhKyf12OxcThuFdJ7PNiYztPyR3lY3oMBtAlcK\u002BhOLa4ywETmHDigg9hir86COpfMg==",
      "StatusCode": 201,
      "ResponseHeaders": {
        "Content-Length": "0",
        "Content-MD5": "s8WKo2rOLX1\u002B8xDKL5/wOQ==",
        "Date": "Wed, 16 Jun 2021 19:11:50 GMT",
        "ETag": "\u00220x8D930FA986CA2DE\u0022",
        "Last-Modified": "Wed, 16 Jun 2021 19:11:50 GMT",
        "Server": [
          "Windows-Azure-File/1.0",
          "Microsoft-HTTPAPI/2.0"
        ],
        "x-ms-client-request-id": "f22190a1-cb4e-6cca-470e-84d9bad1fde5",
        "x-ms-request-id": "ee691ad5-601a-000d-58e3-621216000000",
        "x-ms-request-server-encrypted": "true",
<<<<<<< HEAD
        "x-ms-version": "2020-12-06"
=======
        "x-ms-version": "2021-02-12"
>>>>>>> 7e782c87
      },
      "ResponseBody": []
    },
    {
      "RequestUri": "https://seanmcccanary3.file.core.windows.net/test-share-1ed9d8ad-1ff4-d863-fef0-9e87baedc638?restype=share\u0026comp=snapshot",
      "RequestMethod": "PUT",
      "RequestHeaders": {
        "Accept": "application/xml",
        "Authorization": "Sanitized",
        "traceparent": "00-9b869c638c69f34ab0d4ca145bc08177-8c7116b322bbf04c-00",
        "User-Agent": [
          "azsdk-net-Storage.Files.Shares/12.8.0-alpha.20210616.1",
          "(.NET 5.0.7; Microsoft Windows 10.0.19043)"
        ],
        "x-ms-client-request-id": "78983f4a-6dc9-98e3-c606-fca9f3caddd4",
        "x-ms-date": "Wed, 16 Jun 2021 19:11:50 GMT",
        "x-ms-return-client-request-id": "true",
<<<<<<< HEAD
        "x-ms-version": "2020-12-06"
=======
        "x-ms-version": "2021-02-12"
>>>>>>> 7e782c87
      },
      "RequestBody": null,
      "StatusCode": 201,
      "ResponseHeaders": {
        "Content-Length": "0",
        "Date": "Wed, 16 Jun 2021 19:11:50 GMT",
        "ETag": "\u00220x8D930FA9847FADE\u0022",
        "Last-Modified": "Wed, 16 Jun 2021 19:11:50 GMT",
        "Server": [
          "Windows-Azure-File/1.0",
          "Microsoft-HTTPAPI/2.0"
        ],
        "x-ms-client-request-id": "78983f4a-6dc9-98e3-c606-fca9f3caddd4",
        "x-ms-request-id": "ee691ad8-601a-000d-5be3-621216000000",
        "x-ms-snapshot": "2021-06-16T19:11:50.0000000Z",
<<<<<<< HEAD
        "x-ms-version": "2020-12-06"
=======
        "x-ms-version": "2021-02-12"
>>>>>>> 7e782c87
      },
      "ResponseBody": []
    },
    {
      "RequestUri": "https://seanmcccanary3.file.core.windows.net/test-share-1ed9d8ad-1ff4-d863-fef0-9e87baedc638/test-directory-3e7aa5d6-a2ec-dcbe-6322-56beb9861534/test-file-a648f5c9-64af-0657-673b-132bfbf636e9?comp=range",
      "RequestMethod": "PUT",
      "RequestHeaders": {
        "Accept": "application/xml",
        "Authorization": "Sanitized",
        "Content-Length": "1024",
        "Content-Type": "application/octet-stream",
        "traceparent": "00-02dd1da7f775bd4ebc46138cca333211-9dfb1577f899ef48-00",
        "User-Agent": [
          "azsdk-net-Storage.Files.Shares/12.8.0-alpha.20210616.1",
          "(.NET 5.0.7; Microsoft Windows 10.0.19043)"
        ],
        "x-ms-client-request-id": "7a8e3853-8539-571c-5ab3-49bf76565f94",
        "x-ms-date": "Wed, 16 Jun 2021 19:11:51 GMT",
        "x-ms-range": "bytes=3072-4095",
        "x-ms-return-client-request-id": "true",
<<<<<<< HEAD
        "x-ms-version": "2020-12-06",
=======
        "x-ms-version": "2021-02-12",
>>>>>>> 7e782c87
        "x-ms-write": "update"
      },
      "RequestBody": "PqgbvuteINIPlgCCfTHHAoIxEfT5hbj\u002B6F8tgUDRxsvMUeiWSfr3u\u002BUroZq9XH/pOLORuslrm7jvHNaMMZ\u002BRPc81tixIMbmHOVUOzeQdQYzfREmNQAsBYLYvpiwka4pGmWPLh6ZToAf5CYBzXM3U0dtJrO1VBP3DM1V1GIqNY87LyDSBUrnmjKRCkzaLjgPpW9VR2r6c8ZVlB1RQ3Yd8bKayp5SZUn8iYx9JE3DHOKVRjLy1O4gPLtefG0tlla8cxSaP2OdvUAhWLnafU90kns6u/1DKxzAdoni9\u002BTczvc5wLE5KN1\u002B94jyzXwwScNv5en18tpZeUf31cjZusVbRInGoLieP2mZv8B0TFmgkCzGdxH66twc4EtpQVMUoTjDm4jybakKzaqAWDcV4SjuV0WcF0e3XF2tqbxxNPoWhRqHsLTQriKHv6Vneo6lBv8efu4JdI31DD8vRMPolZisbdccjjB0GaUjGFeeT\u002BXTBKLBVrYICQyIkqR5pWlimyYMtwi7iHjKqmFI6lw2VrxVWDwdJ0LipGDGl/uP/nQ7wH0xkZTZG3wp9qhQwyKwUj/kIEkpQXPjKhKr8PCBPq/tDSXfBMEnfEC/9zCWjeFCEkG/p9orDn8NTmuCMSaLqLf8Z7H41U16vKQEbU5DSJgxaeKywZrRwf6q0bZZpUseME54miozRTz0QOc2JqEsygHPUMtH2OcdLqGzUgOXIRtY5jkDxrJx/iChunyzn59Zege0ilCD2ldnX2\u002BEf/c9YSPL2TxoLQdPXVKmoh5maY8CVdf/4pbK2Q/hmGdG6YItZFlc68Ji8Uz8ZSz92TQ4/PXchiYfQYKNAQAshpCcCHfQdT3BCYHIo2CK/3llyP/XqJ9xamNcDibaz\u002BbCMm64XFy1KWf6d/dwE\u002BLBlEIFJzQAWNn1Lp4QdGsW6jmbCnD1zp8csJ\u002Bb3TSn/VaAmnng1aiuvdmQxzG\u002BpLT444m52Qlxz8Wm5HaUaHulTS1Hk9ntNhCQ6EibYQtpYgvqnv2q6iRNEs6wOe0yFlVd73YEdxTbD6l5KOzA2mq\u002BPYZqrc19\u002BmcI\u002Bn0POPgjYtH3OXGRZO73D49QMcE3jDRj9fxqx2iH4/ES\u002B3iXz9KxVcoazZz5KNSXd6I\u002BKcih0W5Iq0L/tJtpb1l8gmlyY0O8ot/7HMKbas0n11PKSbYobSoOTyCPsZ0usV5HeKpvJRRegYrsqrCrsUB11\u002BFHoyGjVBFDYBAfLO0\u002ByG9gU/IiuK4/a8gvO8Z1Yp3gGd276w48oCCZK8EAQ1CZrd5FS11OVx8zCDdZdBhKyf12OxcThuFdJ7PNiYztPyR3lY3oMBtAlcK\u002BhOLa4ywETmHDigg9hir86COpfMg==",
      "StatusCode": 201,
      "ResponseHeaders": {
        "Content-Length": "0",
        "Content-MD5": "s8WKo2rOLX1\u002B8xDKL5/wOQ==",
        "Date": "Wed, 16 Jun 2021 19:11:50 GMT",
        "ETag": "\u00220x8D930FA9886983D\u0022",
        "Last-Modified": "Wed, 16 Jun 2021 19:11:50 GMT",
        "Server": [
          "Windows-Azure-File/1.0",
          "Microsoft-HTTPAPI/2.0"
        ],
        "x-ms-client-request-id": "7a8e3853-8539-571c-5ab3-49bf76565f94",
        "x-ms-request-id": "ee691ada-601a-000d-5de3-621216000000",
        "x-ms-request-server-encrypted": "true",
<<<<<<< HEAD
        "x-ms-version": "2020-12-06"
=======
        "x-ms-version": "2021-02-12"
>>>>>>> 7e782c87
      },
      "ResponseBody": []
    },
    {
      "RequestUri": "https://seanmcccanary3.file.core.windows.net/test-share-1ed9d8ad-1ff4-d863-fef0-9e87baedc638/test-directory-3e7aa5d6-a2ec-dcbe-6322-56beb9861534/test-file-a648f5c9-64af-0657-673b-132bfbf636e9?comp=range",
      "RequestMethod": "PUT",
      "RequestHeaders": {
        "Accept": "application/xml",
        "Authorization": "Sanitized",
        "Content-Length": "0",
        "Content-Type": "application/octet-stream",
        "traceparent": "00-5a514134f17b0f40ad6b76d7b11e64a1-c3e84d399cbcee43-00",
        "User-Agent": [
          "azsdk-net-Storage.Files.Shares/12.8.0-alpha.20210616.1",
          "(.NET 5.0.7; Microsoft Windows 10.0.19043)"
        ],
        "x-ms-client-request-id": "bb55ccee-623b-f69b-8b4b-bb15e6fbb838",
        "x-ms-date": "Wed, 16 Jun 2021 19:11:51 GMT",
        "x-ms-range": "bytes=0-511",
        "x-ms-return-client-request-id": "true",
<<<<<<< HEAD
        "x-ms-version": "2020-12-06",
=======
        "x-ms-version": "2021-02-12",
>>>>>>> 7e782c87
        "x-ms-write": "clear"
      },
      "RequestBody": [],
      "StatusCode": 201,
      "ResponseHeaders": {
        "Content-Length": "0",
        "Date": "Wed, 16 Jun 2021 19:11:50 GMT",
        "ETag": "\u00220x8D930FA9890AC37\u0022",
        "Last-Modified": "Wed, 16 Jun 2021 19:11:50 GMT",
        "Server": [
          "Windows-Azure-File/1.0",
          "Microsoft-HTTPAPI/2.0"
        ],
        "x-ms-client-request-id": "bb55ccee-623b-f69b-8b4b-bb15e6fbb838",
        "x-ms-request-id": "ee691adb-601a-000d-5ee3-621216000000",
<<<<<<< HEAD
        "x-ms-version": "2020-12-06"
=======
        "x-ms-version": "2021-02-12"
>>>>>>> 7e782c87
      },
      "ResponseBody": []
    },
    {
      "RequestUri": "https://seanmcccanary3.file.core.windows.net/test-share-1ed9d8ad-1ff4-d863-fef0-9e87baedc638?restype=share\u0026comp=snapshot",
      "RequestMethod": "PUT",
      "RequestHeaders": {
        "Accept": "application/xml",
        "Authorization": "Sanitized",
        "traceparent": "00-2651541e55672a42a51f22c33448ac06-126a1e277572004a-00",
        "User-Agent": [
          "azsdk-net-Storage.Files.Shares/12.8.0-alpha.20210616.1",
          "(.NET 5.0.7; Microsoft Windows 10.0.19043)"
        ],
        "x-ms-client-request-id": "a9d056f4-a401-3b58-8184-2028e86c348a",
        "x-ms-date": "Wed, 16 Jun 2021 19:11:51 GMT",
        "x-ms-return-client-request-id": "true",
<<<<<<< HEAD
        "x-ms-version": "2020-12-06"
=======
        "x-ms-version": "2021-02-12"
>>>>>>> 7e782c87
      },
      "RequestBody": null,
      "StatusCode": 201,
      "ResponseHeaders": {
        "Content-Length": "0",
        "Date": "Wed, 16 Jun 2021 19:11:50 GMT",
        "ETag": "\u00220x8D930FA9847FADE\u0022",
        "Last-Modified": "Wed, 16 Jun 2021 19:11:50 GMT",
        "Server": [
          "Windows-Azure-File/1.0",
          "Microsoft-HTTPAPI/2.0"
        ],
        "x-ms-client-request-id": "a9d056f4-a401-3b58-8184-2028e86c348a",
        "x-ms-request-id": "ee691add-601a-000d-60e3-621216000000",
        "x-ms-snapshot": "2021-06-16T19:11:51.0000000Z",
<<<<<<< HEAD
        "x-ms-version": "2020-12-06"
=======
        "x-ms-version": "2021-02-12"
>>>>>>> 7e782c87
      },
      "ResponseBody": []
    },
    {
      "RequestUri": "https://seanmcccanary3.file.core.windows.net/test-share-1ed9d8ad-1ff4-d863-fef0-9e87baedc638/test-directory-3e7aa5d6-a2ec-dcbe-6322-56beb9861534/test-file-a648f5c9-64af-0657-673b-132bfbf636e9?comp=rangelist\u0026sharesnapshot=2021-06-16T19%3A11%3A51.0000000Z\u0026prevsharesnapshot=2021-06-16T19%3A11%3A50.0000000Z",
      "RequestMethod": "GET",
      "RequestHeaders": {
        "Accept": "application/xml",
        "Authorization": "Sanitized",
        "traceparent": "00-93380d54c45aa842af0fa264478f3a55-b509028c63eb494e-00",
        "User-Agent": [
          "azsdk-net-Storage.Files.Shares/12.8.0-alpha.20210616.1",
          "(.NET 5.0.7; Microsoft Windows 10.0.19043)"
        ],
        "x-ms-client-request-id": "8f2072cd-0f2a-ca37-a6f8-3bd44a91c648",
        "x-ms-date": "Wed, 16 Jun 2021 19:11:51 GMT",
        "x-ms-return-client-request-id": "true",
<<<<<<< HEAD
        "x-ms-version": "2020-12-06"
=======
        "x-ms-version": "2021-02-12"
>>>>>>> 7e782c87
      },
      "RequestBody": null,
      "StatusCode": 200,
      "ResponseHeaders": {
        "Content-Type": "application/xml",
        "Date": "Wed, 16 Jun 2021 19:11:51 GMT",
        "ETag": "\u00220x8D930FA9890AC37\u0022",
        "Last-Modified": "Wed, 16 Jun 2021 19:11:50 GMT",
        "Server": [
          "Windows-Azure-File/1.0",
          "Microsoft-HTTPAPI/2.0"
        ],
        "Transfer-Encoding": "chunked",
        "x-ms-client-request-id": "8f2072cd-0f2a-ca37-a6f8-3bd44a91c648",
        "x-ms-content-length": "1048576",
        "x-ms-request-id": "ee691adf-601a-000d-62e3-621216000000",
<<<<<<< HEAD
        "x-ms-version": "2020-12-06"
=======
        "x-ms-version": "2021-02-12"
>>>>>>> 7e782c87
      },
      "ResponseBody": "\uFEFF\u003C?xml version=\u00221.0\u0022 encoding=\u0022utf-8\u0022?\u003E\u003CRanges\u003E\u003CClearRange\u003E\u003CStart\u003E0\u003C/Start\u003E\u003CEnd\u003E511\u003C/End\u003E\u003C/ClearRange\u003E\u003CRange\u003E\u003CStart\u003E3072\u003C/Start\u003E\u003CEnd\u003E4095\u003C/End\u003E\u003C/Range\u003E\u003C/Ranges\u003E"
    },
    {
      "RequestUri": "https://seanmcccanary3.file.core.windows.net/test-share-1ed9d8ad-1ff4-d863-fef0-9e87baedc638?restype=share",
      "RequestMethod": "DELETE",
      "RequestHeaders": {
        "Accept": "application/xml",
        "Authorization": "Sanitized",
        "traceparent": "00-c360a3a221d72a4c9e6522d456ce2fe0-6dfcc4ef09370945-00",
        "User-Agent": [
          "azsdk-net-Storage.Files.Shares/12.8.0-alpha.20210616.1",
          "(.NET 5.0.7; Microsoft Windows 10.0.19043)"
        ],
        "x-ms-client-request-id": "765bb629-a54b-a15f-78c2-32e4c5c53880",
        "x-ms-date": "Wed, 16 Jun 2021 19:11:51 GMT",
        "x-ms-delete-snapshots": "include",
        "x-ms-return-client-request-id": "true",
<<<<<<< HEAD
        "x-ms-version": "2020-12-06"
=======
        "x-ms-version": "2021-02-12"
>>>>>>> 7e782c87
      },
      "RequestBody": null,
      "StatusCode": 202,
      "ResponseHeaders": {
        "Content-Length": "0",
        "Date": "Wed, 16 Jun 2021 19:11:51 GMT",
        "Server": [
          "Windows-Azure-File/1.0",
          "Microsoft-HTTPAPI/2.0"
        ],
        "x-ms-client-request-id": "765bb629-a54b-a15f-78c2-32e4c5c53880",
        "x-ms-request-id": "ee691ae2-601a-000d-63e3-621216000000",
<<<<<<< HEAD
        "x-ms-version": "2020-12-06"
=======
        "x-ms-version": "2021-02-12"
>>>>>>> 7e782c87
      },
      "ResponseBody": []
    }
  ],
  "Variables": {
    "RandomSeed": "1089374041",
    "Storage_TestConfigDefault": "ProductionTenant\nseanmcccanary3\nU2FuaXRpemVk\nhttps://seanmcccanary3.blob.core.windows.net\nhttps://seanmcccanary3.file.core.windows.net\nhttps://seanmcccanary3.queue.core.windows.net\nhttps://seanmcccanary3.table.core.windows.net\n\n\n\n\nhttps://seanmcccanary3-secondary.blob.core.windows.net\nhttps://seanmcccanary3-secondary.file.core.windows.net\nhttps://seanmcccanary3-secondary.queue.core.windows.net\nhttps://seanmcccanary3-secondary.table.core.windows.net\n\nSanitized\n\n\nCloud\nBlobEndpoint=https://seanmcccanary3.blob.core.windows.net/;QueueEndpoint=https://seanmcccanary3.queue.core.windows.net/;FileEndpoint=https://seanmcccanary3.file.core.windows.net/;BlobSecondaryEndpoint=https://seanmcccanary3-secondary.blob.core.windows.net/;QueueSecondaryEndpoint=https://seanmcccanary3-secondary.queue.core.windows.net/;FileSecondaryEndpoint=https://seanmcccanary3-secondary.file.core.windows.net/;AccountName=seanmcccanary3;AccountKey=Kg==;\nseanscope1\n\n"
  }
}<|MERGE_RESOLUTION|>--- conflicted
+++ resolved
@@ -14,11 +14,7 @@
         "x-ms-client-request-id": "f65149fe-dcfb-6006-28df-2afb5238d5f3",
         "x-ms-date": "Wed, 16 Jun 2021 19:11:50 GMT",
         "x-ms-return-client-request-id": "true",
-<<<<<<< HEAD
-        "x-ms-version": "2020-12-06"
-=======
-        "x-ms-version": "2021-02-12"
->>>>>>> 7e782c87
+        "x-ms-version": "2021-02-12"
       },
       "RequestBody": null,
       "StatusCode": 201,
@@ -33,11 +29,7 @@
         ],
         "x-ms-client-request-id": "f65149fe-dcfb-6006-28df-2afb5238d5f3",
         "x-ms-request-id": "ee691acf-601a-000d-53e3-621216000000",
-<<<<<<< HEAD
-        "x-ms-version": "2020-12-06"
-=======
-        "x-ms-version": "2021-02-12"
->>>>>>> 7e782c87
+        "x-ms-version": "2021-02-12"
       },
       "ResponseBody": []
     },
@@ -59,11 +51,7 @@
         "x-ms-file-last-write-time": "Now",
         "x-ms-file-permission": "Inherit",
         "x-ms-return-client-request-id": "true",
-<<<<<<< HEAD
-        "x-ms-version": "2020-12-06"
-=======
-        "x-ms-version": "2021-02-12"
->>>>>>> 7e782c87
+        "x-ms-version": "2021-02-12"
       },
       "RequestBody": null,
       "StatusCode": 201,
@@ -86,11 +74,7 @@
         "x-ms-file-permission-key": "17860367565182308406*11459378189709739967",
         "x-ms-request-id": "ee691ad2-601a-000d-55e3-621216000000",
         "x-ms-request-server-encrypted": "true",
-<<<<<<< HEAD
-        "x-ms-version": "2020-12-06"
-=======
-        "x-ms-version": "2021-02-12"
->>>>>>> 7e782c87
+        "x-ms-version": "2021-02-12"
       },
       "ResponseBody": []
     },
@@ -114,11 +98,7 @@
         "x-ms-file-permission": "Inherit",
         "x-ms-return-client-request-id": "true",
         "x-ms-type": "file",
-<<<<<<< HEAD
-        "x-ms-version": "2020-12-06"
-=======
-        "x-ms-version": "2021-02-12"
->>>>>>> 7e782c87
+        "x-ms-version": "2021-02-12"
       },
       "RequestBody": null,
       "StatusCode": 201,
@@ -141,11 +121,7 @@
         "x-ms-file-permission-key": "4010187179898695473*11459378189709739967",
         "x-ms-request-id": "ee691ad3-601a-000d-56e3-621216000000",
         "x-ms-request-server-encrypted": "true",
-<<<<<<< HEAD
-        "x-ms-version": "2020-12-06"
-=======
-        "x-ms-version": "2021-02-12"
->>>>>>> 7e782c87
+        "x-ms-version": "2021-02-12"
       },
       "ResponseBody": []
     },
@@ -166,11 +142,7 @@
         "x-ms-date": "Wed, 16 Jun 2021 19:11:50 GMT",
         "x-ms-range": "bytes=1024-2047",
         "x-ms-return-client-request-id": "true",
-<<<<<<< HEAD
-        "x-ms-version": "2020-12-06",
-=======
         "x-ms-version": "2021-02-12",
->>>>>>> 7e782c87
         "x-ms-write": "update"
       },
       "RequestBody": "PqgbvuteINIPlgCCfTHHAoIxEfT5hbj\u002B6F8tgUDRxsvMUeiWSfr3u\u002BUroZq9XH/pOLORuslrm7jvHNaMMZ\u002BRPc81tixIMbmHOVUOzeQdQYzfREmNQAsBYLYvpiwka4pGmWPLh6ZToAf5CYBzXM3U0dtJrO1VBP3DM1V1GIqNY87LyDSBUrnmjKRCkzaLjgPpW9VR2r6c8ZVlB1RQ3Yd8bKayp5SZUn8iYx9JE3DHOKVRjLy1O4gPLtefG0tlla8cxSaP2OdvUAhWLnafU90kns6u/1DKxzAdoni9\u002BTczvc5wLE5KN1\u002B94jyzXwwScNv5en18tpZeUf31cjZusVbRInGoLieP2mZv8B0TFmgkCzGdxH66twc4EtpQVMUoTjDm4jybakKzaqAWDcV4SjuV0WcF0e3XF2tqbxxNPoWhRqHsLTQriKHv6Vneo6lBv8efu4JdI31DD8vRMPolZisbdccjjB0GaUjGFeeT\u002BXTBKLBVrYICQyIkqR5pWlimyYMtwi7iHjKqmFI6lw2VrxVWDwdJ0LipGDGl/uP/nQ7wH0xkZTZG3wp9qhQwyKwUj/kIEkpQXPjKhKr8PCBPq/tDSXfBMEnfEC/9zCWjeFCEkG/p9orDn8NTmuCMSaLqLf8Z7H41U16vKQEbU5DSJgxaeKywZrRwf6q0bZZpUseME54miozRTz0QOc2JqEsygHPUMtH2OcdLqGzUgOXIRtY5jkDxrJx/iChunyzn59Zege0ilCD2ldnX2\u002BEf/c9YSPL2TxoLQdPXVKmoh5maY8CVdf/4pbK2Q/hmGdG6YItZFlc68Ji8Uz8ZSz92TQ4/PXchiYfQYKNAQAshpCcCHfQdT3BCYHIo2CK/3llyP/XqJ9xamNcDibaz\u002BbCMm64XFy1KWf6d/dwE\u002BLBlEIFJzQAWNn1Lp4QdGsW6jmbCnD1zp8csJ\u002Bb3TSn/VaAmnng1aiuvdmQxzG\u002BpLT444m52Qlxz8Wm5HaUaHulTS1Hk9ntNhCQ6EibYQtpYgvqnv2q6iRNEs6wOe0yFlVd73YEdxTbD6l5KOzA2mq\u002BPYZqrc19\u002BmcI\u002Bn0POPgjYtH3OXGRZO73D49QMcE3jDRj9fxqx2iH4/ES\u002B3iXz9KxVcoazZz5KNSXd6I\u002BKcih0W5Iq0L/tJtpb1l8gmlyY0O8ot/7HMKbas0n11PKSbYobSoOTyCPsZ0usV5HeKpvJRRegYrsqrCrsUB11\u002BFHoyGjVBFDYBAfLO0\u002ByG9gU/IiuK4/a8gvO8Z1Yp3gGd276w48oCCZK8EAQ1CZrd5FS11OVx8zCDdZdBhKyf12OxcThuFdJ7PNiYztPyR3lY3oMBtAlcK\u002BhOLa4ywETmHDigg9hir86COpfMg==",
@@ -188,11 +160,7 @@
         "x-ms-client-request-id": "f22190a1-cb4e-6cca-470e-84d9bad1fde5",
         "x-ms-request-id": "ee691ad5-601a-000d-58e3-621216000000",
         "x-ms-request-server-encrypted": "true",
-<<<<<<< HEAD
-        "x-ms-version": "2020-12-06"
-=======
-        "x-ms-version": "2021-02-12"
->>>>>>> 7e782c87
+        "x-ms-version": "2021-02-12"
       },
       "ResponseBody": []
     },
@@ -210,11 +178,7 @@
         "x-ms-client-request-id": "78983f4a-6dc9-98e3-c606-fca9f3caddd4",
         "x-ms-date": "Wed, 16 Jun 2021 19:11:50 GMT",
         "x-ms-return-client-request-id": "true",
-<<<<<<< HEAD
-        "x-ms-version": "2020-12-06"
-=======
-        "x-ms-version": "2021-02-12"
->>>>>>> 7e782c87
+        "x-ms-version": "2021-02-12"
       },
       "RequestBody": null,
       "StatusCode": 201,
@@ -230,11 +194,7 @@
         "x-ms-client-request-id": "78983f4a-6dc9-98e3-c606-fca9f3caddd4",
         "x-ms-request-id": "ee691ad8-601a-000d-5be3-621216000000",
         "x-ms-snapshot": "2021-06-16T19:11:50.0000000Z",
-<<<<<<< HEAD
-        "x-ms-version": "2020-12-06"
-=======
-        "x-ms-version": "2021-02-12"
->>>>>>> 7e782c87
+        "x-ms-version": "2021-02-12"
       },
       "ResponseBody": []
     },
@@ -255,11 +215,7 @@
         "x-ms-date": "Wed, 16 Jun 2021 19:11:51 GMT",
         "x-ms-range": "bytes=3072-4095",
         "x-ms-return-client-request-id": "true",
-<<<<<<< HEAD
-        "x-ms-version": "2020-12-06",
-=======
         "x-ms-version": "2021-02-12",
->>>>>>> 7e782c87
         "x-ms-write": "update"
       },
       "RequestBody": "PqgbvuteINIPlgCCfTHHAoIxEfT5hbj\u002B6F8tgUDRxsvMUeiWSfr3u\u002BUroZq9XH/pOLORuslrm7jvHNaMMZ\u002BRPc81tixIMbmHOVUOzeQdQYzfREmNQAsBYLYvpiwka4pGmWPLh6ZToAf5CYBzXM3U0dtJrO1VBP3DM1V1GIqNY87LyDSBUrnmjKRCkzaLjgPpW9VR2r6c8ZVlB1RQ3Yd8bKayp5SZUn8iYx9JE3DHOKVRjLy1O4gPLtefG0tlla8cxSaP2OdvUAhWLnafU90kns6u/1DKxzAdoni9\u002BTczvc5wLE5KN1\u002B94jyzXwwScNv5en18tpZeUf31cjZusVbRInGoLieP2mZv8B0TFmgkCzGdxH66twc4EtpQVMUoTjDm4jybakKzaqAWDcV4SjuV0WcF0e3XF2tqbxxNPoWhRqHsLTQriKHv6Vneo6lBv8efu4JdI31DD8vRMPolZisbdccjjB0GaUjGFeeT\u002BXTBKLBVrYICQyIkqR5pWlimyYMtwi7iHjKqmFI6lw2VrxVWDwdJ0LipGDGl/uP/nQ7wH0xkZTZG3wp9qhQwyKwUj/kIEkpQXPjKhKr8PCBPq/tDSXfBMEnfEC/9zCWjeFCEkG/p9orDn8NTmuCMSaLqLf8Z7H41U16vKQEbU5DSJgxaeKywZrRwf6q0bZZpUseME54miozRTz0QOc2JqEsygHPUMtH2OcdLqGzUgOXIRtY5jkDxrJx/iChunyzn59Zege0ilCD2ldnX2\u002BEf/c9YSPL2TxoLQdPXVKmoh5maY8CVdf/4pbK2Q/hmGdG6YItZFlc68Ji8Uz8ZSz92TQ4/PXchiYfQYKNAQAshpCcCHfQdT3BCYHIo2CK/3llyP/XqJ9xamNcDibaz\u002BbCMm64XFy1KWf6d/dwE\u002BLBlEIFJzQAWNn1Lp4QdGsW6jmbCnD1zp8csJ\u002Bb3TSn/VaAmnng1aiuvdmQxzG\u002BpLT444m52Qlxz8Wm5HaUaHulTS1Hk9ntNhCQ6EibYQtpYgvqnv2q6iRNEs6wOe0yFlVd73YEdxTbD6l5KOzA2mq\u002BPYZqrc19\u002BmcI\u002Bn0POPgjYtH3OXGRZO73D49QMcE3jDRj9fxqx2iH4/ES\u002B3iXz9KxVcoazZz5KNSXd6I\u002BKcih0W5Iq0L/tJtpb1l8gmlyY0O8ot/7HMKbas0n11PKSbYobSoOTyCPsZ0usV5HeKpvJRRegYrsqrCrsUB11\u002BFHoyGjVBFDYBAfLO0\u002ByG9gU/IiuK4/a8gvO8Z1Yp3gGd276w48oCCZK8EAQ1CZrd5FS11OVx8zCDdZdBhKyf12OxcThuFdJ7PNiYztPyR3lY3oMBtAlcK\u002BhOLa4ywETmHDigg9hir86COpfMg==",
@@ -277,11 +233,7 @@
         "x-ms-client-request-id": "7a8e3853-8539-571c-5ab3-49bf76565f94",
         "x-ms-request-id": "ee691ada-601a-000d-5de3-621216000000",
         "x-ms-request-server-encrypted": "true",
-<<<<<<< HEAD
-        "x-ms-version": "2020-12-06"
-=======
-        "x-ms-version": "2021-02-12"
->>>>>>> 7e782c87
+        "x-ms-version": "2021-02-12"
       },
       "ResponseBody": []
     },
@@ -302,11 +254,7 @@
         "x-ms-date": "Wed, 16 Jun 2021 19:11:51 GMT",
         "x-ms-range": "bytes=0-511",
         "x-ms-return-client-request-id": "true",
-<<<<<<< HEAD
-        "x-ms-version": "2020-12-06",
-=======
         "x-ms-version": "2021-02-12",
->>>>>>> 7e782c87
         "x-ms-write": "clear"
       },
       "RequestBody": [],
@@ -322,11 +270,7 @@
         ],
         "x-ms-client-request-id": "bb55ccee-623b-f69b-8b4b-bb15e6fbb838",
         "x-ms-request-id": "ee691adb-601a-000d-5ee3-621216000000",
-<<<<<<< HEAD
-        "x-ms-version": "2020-12-06"
-=======
-        "x-ms-version": "2021-02-12"
->>>>>>> 7e782c87
+        "x-ms-version": "2021-02-12"
       },
       "ResponseBody": []
     },
@@ -344,11 +288,7 @@
         "x-ms-client-request-id": "a9d056f4-a401-3b58-8184-2028e86c348a",
         "x-ms-date": "Wed, 16 Jun 2021 19:11:51 GMT",
         "x-ms-return-client-request-id": "true",
-<<<<<<< HEAD
-        "x-ms-version": "2020-12-06"
-=======
-        "x-ms-version": "2021-02-12"
->>>>>>> 7e782c87
+        "x-ms-version": "2021-02-12"
       },
       "RequestBody": null,
       "StatusCode": 201,
@@ -364,11 +304,7 @@
         "x-ms-client-request-id": "a9d056f4-a401-3b58-8184-2028e86c348a",
         "x-ms-request-id": "ee691add-601a-000d-60e3-621216000000",
         "x-ms-snapshot": "2021-06-16T19:11:51.0000000Z",
-<<<<<<< HEAD
-        "x-ms-version": "2020-12-06"
-=======
-        "x-ms-version": "2021-02-12"
->>>>>>> 7e782c87
+        "x-ms-version": "2021-02-12"
       },
       "ResponseBody": []
     },
@@ -386,11 +322,7 @@
         "x-ms-client-request-id": "8f2072cd-0f2a-ca37-a6f8-3bd44a91c648",
         "x-ms-date": "Wed, 16 Jun 2021 19:11:51 GMT",
         "x-ms-return-client-request-id": "true",
-<<<<<<< HEAD
-        "x-ms-version": "2020-12-06"
-=======
-        "x-ms-version": "2021-02-12"
->>>>>>> 7e782c87
+        "x-ms-version": "2021-02-12"
       },
       "RequestBody": null,
       "StatusCode": 200,
@@ -407,11 +339,7 @@
         "x-ms-client-request-id": "8f2072cd-0f2a-ca37-a6f8-3bd44a91c648",
         "x-ms-content-length": "1048576",
         "x-ms-request-id": "ee691adf-601a-000d-62e3-621216000000",
-<<<<<<< HEAD
-        "x-ms-version": "2020-12-06"
-=======
-        "x-ms-version": "2021-02-12"
->>>>>>> 7e782c87
+        "x-ms-version": "2021-02-12"
       },
       "ResponseBody": "\uFEFF\u003C?xml version=\u00221.0\u0022 encoding=\u0022utf-8\u0022?\u003E\u003CRanges\u003E\u003CClearRange\u003E\u003CStart\u003E0\u003C/Start\u003E\u003CEnd\u003E511\u003C/End\u003E\u003C/ClearRange\u003E\u003CRange\u003E\u003CStart\u003E3072\u003C/Start\u003E\u003CEnd\u003E4095\u003C/End\u003E\u003C/Range\u003E\u003C/Ranges\u003E"
     },
@@ -430,11 +358,7 @@
         "x-ms-date": "Wed, 16 Jun 2021 19:11:51 GMT",
         "x-ms-delete-snapshots": "include",
         "x-ms-return-client-request-id": "true",
-<<<<<<< HEAD
-        "x-ms-version": "2020-12-06"
-=======
-        "x-ms-version": "2021-02-12"
->>>>>>> 7e782c87
+        "x-ms-version": "2021-02-12"
       },
       "RequestBody": null,
       "StatusCode": 202,
@@ -447,11 +371,7 @@
         ],
         "x-ms-client-request-id": "765bb629-a54b-a15f-78c2-32e4c5c53880",
         "x-ms-request-id": "ee691ae2-601a-000d-63e3-621216000000",
-<<<<<<< HEAD
-        "x-ms-version": "2020-12-06"
-=======
-        "x-ms-version": "2021-02-12"
->>>>>>> 7e782c87
+        "x-ms-version": "2021-02-12"
       },
       "ResponseBody": []
     }
