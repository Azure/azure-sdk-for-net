{
  "Entries": [
    {
      "RequestUri": "https://seanmcccanary3.file.core.windows.net/test-share-72adc935-b073-49ca-1438-863b1bec0d7c?restype=share",
      "RequestMethod": "PUT",
      "RequestHeaders": {
        "Accept": "application/xml",
        "Authorization": "Sanitized",
        "traceparent": "00-78ff10e915cb38488f4cc8ea927d5b68-c2b9fe8fe6e9264d-00",
        "User-Agent": [
          "azsdk-net-Storage.Files.Shares/12.7.0-alpha.20210121.1",
          "(.NET 5.0.2; Microsoft Windows 10.0.19042)"
        ],
        "x-ms-client-request-id": "7349dfbe-af44-0bc6-3d78-3495395ce8bc",
        "x-ms-date": "Thu, 21 Jan 2021 20:41:25 GMT",
        "x-ms-return-client-request-id": "true",
        "x-ms-version": "2020-06-12"
      },
      "RequestBody": null,
      "StatusCode": 201,
      "ResponseHeaders": {
        "Content-Length": "0",
        "Date": "Thu, 21 Jan 2021 20:41:25 GMT",
        "ETag": "\u00220x8D8BE4CEBA03111\u0022",
        "Last-Modified": "Thu, 21 Jan 2021 20:41:25 GMT",
        "Server": [
          "Windows-Azure-File/1.0",
          "Microsoft-HTTPAPI/2.0"
        ],
        "x-ms-client-request-id": "7349dfbe-af44-0bc6-3d78-3495395ce8bc",
<<<<<<< HEAD
        "x-ms-request-id": "5619ad71-101a-0035-4f8d-d5faa6000000",
        "x-ms-version": "2020-06-12"
=======
        "x-ms-request-id": "428eed5f-301a-0000-4535-f0dac2000000",
        "x-ms-version": "2020-04-08"
>>>>>>> ac24a13f
      },
      "ResponseBody": []
    },
    {
      "RequestUri": "https://seanmcccanary3.file.core.windows.net/test-share-72adc935-b073-49ca-1438-863b1bec0d7c?restype=share",
      "RequestMethod": "DELETE",
      "RequestHeaders": {
        "Accept": "application/xml",
        "Authorization": "Sanitized",
        "traceparent": "00-8eb49e24e67aa548b89182357749dda4-9a1c82930b1b9849-00",
        "User-Agent": [
          "azsdk-net-Storage.Files.Shares/12.7.0-alpha.20210121.1",
          "(.NET 5.0.2; Microsoft Windows 10.0.19042)"
        ],
        "x-ms-client-request-id": "1c5ec07e-ec6f-6c5e-0733-dcc9b9b9d697",
        "x-ms-date": "Thu, 21 Jan 2021 20:41:25 GMT",
        "x-ms-delete-snapshots": "include",
        "x-ms-return-client-request-id": "true",
        "x-ms-version": "2020-06-12"
      },
      "RequestBody": null,
      "StatusCode": 202,
      "ResponseHeaders": {
        "Content-Length": "0",
        "Date": "Thu, 21 Jan 2021 20:41:25 GMT",
        "Server": [
          "Windows-Azure-File/1.0",
          "Microsoft-HTTPAPI/2.0"
        ],
        "x-ms-client-request-id": "1c5ec07e-ec6f-6c5e-0733-dcc9b9b9d697",
<<<<<<< HEAD
        "x-ms-request-id": "5619ad74-101a-0035-508d-d5faa6000000",
        "x-ms-version": "2020-06-12"
=======
        "x-ms-request-id": "428eed65-301a-0000-4635-f0dac2000000",
        "x-ms-version": "2020-04-08"
>>>>>>> ac24a13f
      },
      "ResponseBody": []
    }
  ],
  "Variables": {
    "DateTimeOffsetNow": "2021-01-21T14:41:25.6210383-06:00",
    "RandomSeed": "664859990",
    "Storage_TestConfigDefault": "ProductionTenant\nseanmcccanary3\nU2FuaXRpemVk\nhttps://seanmcccanary3.blob.core.windows.net\nhttps://seanmcccanary3.file.core.windows.net\nhttps://seanmcccanary3.queue.core.windows.net\nhttps://seanmcccanary3.table.core.windows.net\n\n\n\n\nhttps://seanmcccanary3-secondary.blob.core.windows.net\nhttps://seanmcccanary3-secondary.file.core.windows.net\nhttps://seanmcccanary3-secondary.queue.core.windows.net\nhttps://seanmcccanary3-secondary.table.core.windows.net\n\nSanitized\n\n\nCloud\nBlobEndpoint=https://seanmcccanary3.blob.core.windows.net/;QueueEndpoint=https://seanmcccanary3.queue.core.windows.net/;FileEndpoint=https://seanmcccanary3.file.core.windows.net/;BlobSecondaryEndpoint=https://seanmcccanary3-secondary.blob.core.windows.net/;QueueSecondaryEndpoint=https://seanmcccanary3-secondary.queue.core.windows.net/;FileSecondaryEndpoint=https://seanmcccanary3-secondary.file.core.windows.net/;AccountName=seanmcccanary3;AccountKey=Kg==;\nseanscope1"
  }
}<|MERGE_RESOLUTION|>--- conflicted
+++ resolved
@@ -1,18 +1,18 @@
 {
   "Entries": [
     {
-      "RequestUri": "https://seanmcccanary3.file.core.windows.net/test-share-72adc935-b073-49ca-1438-863b1bec0d7c?restype=share",
+      "RequestUri": "https://seanmcccanary3.file.core.windows.net/test-share-a24a74d7-e3ad-23f6-a2f4-3ffeebb5d01b?restype=share",
       "RequestMethod": "PUT",
       "RequestHeaders": {
         "Accept": "application/xml",
         "Authorization": "Sanitized",
-        "traceparent": "00-78ff10e915cb38488f4cc8ea927d5b68-c2b9fe8fe6e9264d-00",
+        "traceparent": "00-5ed03a59a6cfe54799409061d19b30b2-e2db03e066143144-00",
         "User-Agent": [
-          "azsdk-net-Storage.Files.Shares/12.7.0-alpha.20210121.1",
+          "azsdk-net-Storage.Files.Shares/12.7.0-alpha.20210126.1",
           "(.NET 5.0.2; Microsoft Windows 10.0.19042)"
         ],
-        "x-ms-client-request-id": "7349dfbe-af44-0bc6-3d78-3495395ce8bc",
-        "x-ms-date": "Thu, 21 Jan 2021 20:41:25 GMT",
+        "x-ms-client-request-id": "b483f245-be70-1953-308b-8d5a830dc182",
+        "x-ms-date": "Tue, 26 Jan 2021 19:32:52 GMT",
         "x-ms-return-client-request-id": "true",
         "x-ms-version": "2020-06-12"
       },
@@ -20,37 +20,32 @@
       "StatusCode": 201,
       "ResponseHeaders": {
         "Content-Length": "0",
-        "Date": "Thu, 21 Jan 2021 20:41:25 GMT",
-        "ETag": "\u00220x8D8BE4CEBA03111\u0022",
-        "Last-Modified": "Thu, 21 Jan 2021 20:41:25 GMT",
+        "Date": "Tue, 26 Jan 2021 19:32:51 GMT",
+        "ETag": "\u00220x8D8C2312C0C5D36\u0022",
+        "Last-Modified": "Tue, 26 Jan 2021 19:32:52 GMT",
         "Server": [
           "Windows-Azure-File/1.0",
           "Microsoft-HTTPAPI/2.0"
         ],
-        "x-ms-client-request-id": "7349dfbe-af44-0bc6-3d78-3495395ce8bc",
-<<<<<<< HEAD
-        "x-ms-request-id": "5619ad71-101a-0035-4f8d-d5faa6000000",
+        "x-ms-client-request-id": "b483f245-be70-1953-308b-8d5a830dc182",
+        "x-ms-request-id": "3105048e-e01a-002c-741a-f4366d000000",
         "x-ms-version": "2020-06-12"
-=======
-        "x-ms-request-id": "428eed5f-301a-0000-4535-f0dac2000000",
-        "x-ms-version": "2020-04-08"
->>>>>>> ac24a13f
       },
       "ResponseBody": []
     },
     {
-      "RequestUri": "https://seanmcccanary3.file.core.windows.net/test-share-72adc935-b073-49ca-1438-863b1bec0d7c?restype=share",
+      "RequestUri": "https://seanmcccanary3.file.core.windows.net/test-share-a24a74d7-e3ad-23f6-a2f4-3ffeebb5d01b?restype=share",
       "RequestMethod": "DELETE",
       "RequestHeaders": {
         "Accept": "application/xml",
         "Authorization": "Sanitized",
-        "traceparent": "00-8eb49e24e67aa548b89182357749dda4-9a1c82930b1b9849-00",
+        "traceparent": "00-d97d8ba2c338614396d22db982f168da-6d51095f9be7dd48-00",
         "User-Agent": [
-          "azsdk-net-Storage.Files.Shares/12.7.0-alpha.20210121.1",
+          "azsdk-net-Storage.Files.Shares/12.7.0-alpha.20210126.1",
           "(.NET 5.0.2; Microsoft Windows 10.0.19042)"
         ],
-        "x-ms-client-request-id": "1c5ec07e-ec6f-6c5e-0733-dcc9b9b9d697",
-        "x-ms-date": "Thu, 21 Jan 2021 20:41:25 GMT",
+        "x-ms-client-request-id": "14e73de3-2ac4-dddf-f17d-aa12fc4bf6d8",
+        "x-ms-date": "Tue, 26 Jan 2021 19:32:52 GMT",
         "x-ms-delete-snapshots": "include",
         "x-ms-return-client-request-id": "true",
         "x-ms-version": "2020-06-12"
@@ -59,26 +54,21 @@
       "StatusCode": 202,
       "ResponseHeaders": {
         "Content-Length": "0",
-        "Date": "Thu, 21 Jan 2021 20:41:25 GMT",
+        "Date": "Tue, 26 Jan 2021 19:32:51 GMT",
         "Server": [
           "Windows-Azure-File/1.0",
           "Microsoft-HTTPAPI/2.0"
         ],
-        "x-ms-client-request-id": "1c5ec07e-ec6f-6c5e-0733-dcc9b9b9d697",
-<<<<<<< HEAD
-        "x-ms-request-id": "5619ad74-101a-0035-508d-d5faa6000000",
+        "x-ms-client-request-id": "14e73de3-2ac4-dddf-f17d-aa12fc4bf6d8",
+        "x-ms-request-id": "31050491-e01a-002c-751a-f4366d000000",
         "x-ms-version": "2020-06-12"
-=======
-        "x-ms-request-id": "428eed65-301a-0000-4635-f0dac2000000",
-        "x-ms-version": "2020-04-08"
->>>>>>> ac24a13f
       },
       "ResponseBody": []
     }
   ],
   "Variables": {
-    "DateTimeOffsetNow": "2021-01-21T14:41:25.6210383-06:00",
-    "RandomSeed": "664859990",
+    "DateTimeOffsetNow": "2021-01-26T13:32:52.9956104-06:00",
+    "RandomSeed": "1222732863",
     "Storage_TestConfigDefault": "ProductionTenant\nseanmcccanary3\nU2FuaXRpemVk\nhttps://seanmcccanary3.blob.core.windows.net\nhttps://seanmcccanary3.file.core.windows.net\nhttps://seanmcccanary3.queue.core.windows.net\nhttps://seanmcccanary3.table.core.windows.net\n\n\n\n\nhttps://seanmcccanary3-secondary.blob.core.windows.net\nhttps://seanmcccanary3-secondary.file.core.windows.net\nhttps://seanmcccanary3-secondary.queue.core.windows.net\nhttps://seanmcccanary3-secondary.table.core.windows.net\n\nSanitized\n\n\nCloud\nBlobEndpoint=https://seanmcccanary3.blob.core.windows.net/;QueueEndpoint=https://seanmcccanary3.queue.core.windows.net/;FileEndpoint=https://seanmcccanary3.file.core.windows.net/;BlobSecondaryEndpoint=https://seanmcccanary3-secondary.blob.core.windows.net/;QueueSecondaryEndpoint=https://seanmcccanary3-secondary.queue.core.windows.net/;FileSecondaryEndpoint=https://seanmcccanary3-secondary.file.core.windows.net/;AccountName=seanmcccanary3;AccountKey=Kg==;\nseanscope1"
   }
 }