--- conflicted
+++ resolved
@@ -1,57 +1,51 @@
 {
   "Entries": [
     {
-      "RequestUri": "https://seanmcccanary3.file.core.windows.net/test-share-b47e0e75-0f02-7404-e75d-4334c88b52b7?restype=share",
+      "RequestUri": "https://seanmcccanary3.file.core.windows.net/test-share-7b965dd6-93dd-0a47-62c7-e40004908294?restype=share",
       "RequestMethod": "PUT",
       "RequestHeaders": {
         "Accept": "application/xml",
         "Authorization": "Sanitized",
-        "traceparent": "00-bda4ba4bf9476244a7262a30b811c3df-a769bdea71b7a840-00",
+        "traceparent": "00-eb2fec39223cc64993ff3971c5c87082-4a57c7a4ee78e642-00",
         "User-Agent": [
-          "azsdk-net-Storage.Files.Shares/12.7.0-alpha.20210121.1",
+          "azsdk-net-Storage.Files.Shares/12.7.0-alpha.20210126.1",
           "(.NET 5.0.2; Microsoft Windows 10.0.19042)"
         ],
-        "x-ms-client-request-id": "b4afb26a-541e-3641-d8f5-3fc08da3f1d7",
-        "x-ms-date": "Thu, 21 Jan 2021 20:41:20 GMT",
+        "x-ms-client-request-id": "d7563153-7009-d412-3cdd-25676650d2b9",
+        "x-ms-date": "Tue, 26 Jan 2021 19:32:47 GMT",
         "x-ms-return-client-request-id": "true",
         "x-ms-version": "2020-06-12"
       },
       "RequestBody": null,
       "StatusCode": 201,
       "ResponseHeaders": {
-        "Connection": "close",
         "Content-Length": "0",
-        "Date": "Thu, 21 Jan 2021 20:41:20 GMT",
-        "ETag": "\u00220x8D8BE4CE8C5B966\u0022",
-        "Last-Modified": "Thu, 21 Jan 2021 20:41:20 GMT",
+        "Date": "Tue, 26 Jan 2021 19:32:46 GMT",
+        "ETag": "\u00220x8D8C231292D42D4\u0022",
+        "Last-Modified": "Tue, 26 Jan 2021 19:32:47 GMT",
         "Server": [
           "Windows-Azure-File/1.0",
           "Microsoft-HTTPAPI/2.0"
         ],
-        "x-ms-client-request-id": "b4afb26a-541e-3641-d8f5-3fc08da3f1d7",
-<<<<<<< HEAD
-        "x-ms-request-id": "c9ef6746-f01a-0012-2e37-f3e9eb000000",
+        "x-ms-client-request-id": "d7563153-7009-d412-3cdd-25676650d2b9",
+        "x-ms-request-id": "5e58e6bf-f01a-0020-4b1a-f4a165000000",
         "x-ms-version": "2020-06-12"
-=======
-        "x-ms-request-id": "b78b2023-901a-0009-6135-f09f11000000",
-        "x-ms-version": "2020-04-08"
->>>>>>> ac24a13f
       },
       "ResponseBody": []
     },
     {
-      "RequestUri": "https://seanmcccanary3.file.core.windows.net/test-share-b47e0e75-0f02-7404-e75d-4334c88b52b7/test-directory-bb7b3eac-fdf2-c468-541d-58b5ede1f5cc?restype=directory",
+      "RequestUri": "https://seanmcccanary3.file.core.windows.net/test-share-7b965dd6-93dd-0a47-62c7-e40004908294/test-directory-bba1ee20-6e60-58d7-abf7-e6eb96173b23?restype=directory",
       "RequestMethod": "PUT",
       "RequestHeaders": {
         "Accept": "application/xml",
         "Authorization": "Sanitized",
-        "traceparent": "00-3b3ba529e7a4284bb8446c039eb0001e-a488a13d83b62842-00",
+        "traceparent": "00-8f0ac5a5f88d9446af6cbc8e01623141-64ce7084ccd6504e-00",
         "User-Agent": [
-          "azsdk-net-Storage.Files.Shares/12.7.0-alpha.20210121.1",
+          "azsdk-net-Storage.Files.Shares/12.7.0-alpha.20210126.1",
           "(.NET 5.0.2; Microsoft Windows 10.0.19042)"
         ],
-        "x-ms-client-request-id": "41764a5b-a79f-6db8-49ea-6001fc8b48f7",
-        "x-ms-date": "Thu, 21 Jan 2021 20:41:20 GMT",
+        "x-ms-client-request-id": "e00f431f-a99d-e4de-5afe-2c1189273e25",
+        "x-ms-date": "Tue, 26 Jan 2021 19:32:48 GMT",
         "x-ms-file-attributes": "None",
         "x-ms-file-creation-time": "Now",
         "x-ms-file-last-write-time": "Now",
@@ -63,41 +57,41 @@
       "StatusCode": 201,
       "ResponseHeaders": {
         "Content-Length": "0",
-        "Date": "Thu, 21 Jan 2021 20:41:19 GMT",
-        "ETag": "\u00220x8D8BE4CE8EC8BCC\u0022",
-        "Last-Modified": "Thu, 21 Jan 2021 20:41:20 GMT",
+        "Date": "Tue, 26 Jan 2021 19:32:46 GMT",
+        "ETag": "\u00220x8D8C23129373EC7\u0022",
+        "Last-Modified": "Tue, 26 Jan 2021 19:32:47 GMT",
         "Server": [
           "Windows-Azure-File/1.0",
           "Microsoft-HTTPAPI/2.0"
         ],
-        "x-ms-client-request-id": "41764a5b-a79f-6db8-49ea-6001fc8b48f7",
+        "x-ms-client-request-id": "e00f431f-a99d-e4de-5afe-2c1189273e25",
         "x-ms-file-attributes": "Directory",
-        "x-ms-file-change-time": "2021-01-21T20:41:20.7533516Z",
-        "x-ms-file-creation-time": "2021-01-21T20:41:20.7533516Z",
+        "x-ms-file-change-time": "2021-01-26T19:32:47.3597639Z",
+        "x-ms-file-creation-time": "2021-01-26T19:32:47.3597639Z",
         "x-ms-file-id": "13835128424026341376",
-        "x-ms-file-last-write-time": "2021-01-21T20:41:20.7533516Z",
+        "x-ms-file-last-write-time": "2021-01-26T19:32:47.3597639Z",
         "x-ms-file-parent-id": "0",
         "x-ms-file-permission-key": "17860367565182308406*11459378189709739967",
-        "x-ms-request-id": "452c8c31-101a-0028-0e35-f0bb6a000000",
+        "x-ms-request-id": "5e58e6c9-f01a-0020-501a-f4a165000000",
         "x-ms-request-server-encrypted": "true",
         "x-ms-version": "2020-06-12"
       },
       "ResponseBody": []
     },
     {
-      "RequestUri": "https://seanmcccanary3.file.core.windows.net/test-share-b47e0e75-0f02-7404-e75d-4334c88b52b7/test-directory-bb7b3eac-fdf2-c468-541d-58b5ede1f5cc/test-file-f5c57300-dbd9-0ffb-a512-397e7594525c",
+      "RequestUri": "https://seanmcccanary3.file.core.windows.net/test-share-7b965dd6-93dd-0a47-62c7-e40004908294/test-directory-bba1ee20-6e60-58d7-abf7-e6eb96173b23/test-file-c10402a1-ffa3-767f-63bc-5f1d3c0fff5f",
       "RequestMethod": "PUT",
       "RequestHeaders": {
         "Accept": "application/xml",
         "Authorization": "Sanitized",
-        "traceparent": "00-9887ddea1d6c6d48afc86e454f131a2a-90c7b2073ec43e4c-00",
+        "traceparent": "00-70210bb07c5760469b03b80b2b2666c3-1fe5634650508f4e-00",
         "User-Agent": [
-          "azsdk-net-Storage.Files.Shares/12.7.0-alpha.20210121.1",
+          "azsdk-net-Storage.Files.Shares/12.7.0-alpha.20210126.1",
           "(.NET 5.0.2; Microsoft Windows 10.0.19042)"
         ],
-        "x-ms-client-request-id": "fed3902b-de32-80de-4e67-9b8d6d39f7b5",
+        "x-ms-client-request-id": "56260c04-7747-20a1-c499-7ce049c1a84b",
         "x-ms-content-length": "1048576",
-        "x-ms-date": "Thu, 21 Jan 2021 20:41:21 GMT",
+        "x-ms-date": "Tue, 26 Jan 2021 19:32:48 GMT",
         "x-ms-file-attributes": "None",
         "x-ms-file-creation-time": "Now",
         "x-ms-file-last-write-time": "Now",
@@ -110,40 +104,40 @@
       "StatusCode": 201,
       "ResponseHeaders": {
         "Content-Length": "0",
-        "Date": "Thu, 21 Jan 2021 20:41:20 GMT",
-        "ETag": "\u00220x8D8BE4CE8F78A4D\u0022",
-        "Last-Modified": "Thu, 21 Jan 2021 20:41:20 GMT",
+        "Date": "Tue, 26 Jan 2021 19:32:46 GMT",
+        "ETag": "\u00220x8D8C23129423D43\u0022",
+        "Last-Modified": "Tue, 26 Jan 2021 19:32:47 GMT",
         "Server": [
           "Windows-Azure-File/1.0",
           "Microsoft-HTTPAPI/2.0"
         ],
-        "x-ms-client-request-id": "fed3902b-de32-80de-4e67-9b8d6d39f7b5",
+        "x-ms-client-request-id": "56260c04-7747-20a1-c499-7ce049c1a84b",
         "x-ms-file-attributes": "Archive",
-        "x-ms-file-change-time": "2021-01-21T20:41:20.8254029Z",
-        "x-ms-file-creation-time": "2021-01-21T20:41:20.8254029Z",
+        "x-ms-file-change-time": "2021-01-26T19:32:47.4318147Z",
+        "x-ms-file-creation-time": "2021-01-26T19:32:47.4318147Z",
         "x-ms-file-id": "11529285414812647424",
-        "x-ms-file-last-write-time": "2021-01-21T20:41:20.8254029Z",
+        "x-ms-file-last-write-time": "2021-01-26T19:32:47.4318147Z",
         "x-ms-file-parent-id": "13835128424026341376",
         "x-ms-file-permission-key": "9019159817152516874*11459378189709739967",
-        "x-ms-request-id": "452c8c3a-101a-0028-0f35-f0bb6a000000",
+        "x-ms-request-id": "5e58e6d1-f01a-0020-561a-f4a165000000",
         "x-ms-request-server-encrypted": "true",
         "x-ms-version": "2020-06-12"
       },
       "ResponseBody": []
     },
     {
-      "RequestUri": "https://seanmcccanary3.file.core.windows.net/test-share-b47e0e75-0f02-7404-e75d-4334c88b52b7?restype=share",
+      "RequestUri": "https://seanmcccanary3.file.core.windows.net/test-share-7b965dd6-93dd-0a47-62c7-e40004908294?restype=share",
       "RequestMethod": "DELETE",
       "RequestHeaders": {
         "Accept": "application/xml",
         "Authorization": "Sanitized",
-        "traceparent": "00-fb33eda634d1044187078552f056a5c5-fd1b841af68f6b47-00",
+        "traceparent": "00-fc4fc88f58938f41a97a0f63f25f13c9-143f84d4b685aa4f-00",
         "User-Agent": [
-          "azsdk-net-Storage.Files.Shares/12.7.0-alpha.20210121.1",
+          "azsdk-net-Storage.Files.Shares/12.7.0-alpha.20210126.1",
           "(.NET 5.0.2; Microsoft Windows 10.0.19042)"
         ],
-        "x-ms-client-request-id": "e55344a4-54c0-6a29-c1d8-5403179fe6a5",
-        "x-ms-date": "Thu, 21 Jan 2021 20:41:21 GMT",
+        "x-ms-client-request-id": "2f182b61-a9e8-4617-01ab-8e6edfa57004",
+        "x-ms-date": "Tue, 26 Jan 2021 19:32:48 GMT",
         "x-ms-delete-snapshots": "include",
         "x-ms-return-client-request-id": "true",
         "x-ms-version": "2020-06-12"
@@ -152,25 +146,20 @@
       "StatusCode": 202,
       "ResponseHeaders": {
         "Content-Length": "0",
-        "Date": "Thu, 21 Jan 2021 20:41:20 GMT",
+        "Date": "Tue, 26 Jan 2021 19:32:46 GMT",
         "Server": [
           "Windows-Azure-File/1.0",
           "Microsoft-HTTPAPI/2.0"
         ],
-        "x-ms-client-request-id": "e55344a4-54c0-6a29-c1d8-5403179fe6a5",
-<<<<<<< HEAD
-        "x-ms-request-id": "c9ef674a-f01a-0012-3137-f3e9eb000000",
+        "x-ms-client-request-id": "2f182b61-a9e8-4617-01ab-8e6edfa57004",
+        "x-ms-request-id": "5e58e6d4-f01a-0020-591a-f4a165000000",
         "x-ms-version": "2020-06-12"
-=======
-        "x-ms-request-id": "452c8c40-101a-0028-1235-f0bb6a000000",
-        "x-ms-version": "2020-04-08"
->>>>>>> ac24a13f
       },
       "ResponseBody": []
     }
   ],
   "Variables": {
-    "RandomSeed": "1427285326",
+    "RandomSeed": "1557275137",
     "Storage_TestConfigDefault": "ProductionTenant\nseanmcccanary3\nU2FuaXRpemVk\nhttps://seanmcccanary3.blob.core.windows.net\nhttps://seanmcccanary3.file.core.windows.net\nhttps://seanmcccanary3.queue.core.windows.net\nhttps://seanmcccanary3.table.core.windows.net\n\n\n\n\nhttps://seanmcccanary3-secondary.blob.core.windows.net\nhttps://seanmcccanary3-secondary.file.core.windows.net\nhttps://seanmcccanary3-secondary.queue.core.windows.net\nhttps://seanmcccanary3-secondary.table.core.windows.net\n\nSanitized\n\n\nCloud\nBlobEndpoint=https://seanmcccanary3.blob.core.windows.net/;QueueEndpoint=https://seanmcccanary3.queue.core.windows.net/;FileEndpoint=https://seanmcccanary3.file.core.windows.net/;BlobSecondaryEndpoint=https://seanmcccanary3-secondary.blob.core.windows.net/;QueueSecondaryEndpoint=https://seanmcccanary3-secondary.queue.core.windows.net/;FileSecondaryEndpoint=https://seanmcccanary3-secondary.file.core.windows.net/;AccountName=seanmcccanary3;AccountKey=Kg==;\nseanscope1"
   }
 }