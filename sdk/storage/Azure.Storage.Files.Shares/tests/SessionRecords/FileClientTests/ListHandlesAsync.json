--- conflicted
+++ resolved
@@ -1,18 +1,18 @@
 {
   "Entries": [
     {
-      "RequestUri": "https://seanmcccanary3.file.core.windows.net/test-share-e2dcacbd-a950-be75-116a-19fd99840388?restype=share",
+      "RequestUri": "https://seanmcccanary3.file.core.windows.net/test-share-a4166ea1-8456-e840-ac1c-8dfea29e833b?restype=share",
       "RequestMethod": "PUT",
       "RequestHeaders": {
         "Accept": "application/xml",
         "Authorization": "Sanitized",
-        "traceparent": "00-c76155b6d979144aadae5122784fd216-2f3de379a20c2546-00",
+        "traceparent": "00-f87769fb42b8da439fc0efc4d958cf39-f36131a217ea6141-00",
         "User-Agent": [
-          "azsdk-net-Storage.Files.Shares/12.7.0-alpha.20210121.1",
+          "azsdk-net-Storage.Files.Shares/12.7.0-alpha.20210126.1",
           "(.NET 5.0.2; Microsoft Windows 10.0.19042)"
         ],
-        "x-ms-client-request-id": "51a5a1e2-f99e-8f98-faa1-a3f7b91803a6",
-        "x-ms-date": "Thu, 21 Jan 2021 20:41:56 GMT",
+        "x-ms-client-request-id": "1f3e53d6-fe8b-a7f4-2829-f1df49446d89",
+        "x-ms-date": "Tue, 26 Jan 2021 19:33:28 GMT",
         "x-ms-return-client-request-id": "true",
         "x-ms-version": "2020-06-12"
       },
@@ -20,37 +20,32 @@
       "StatusCode": 201,
       "ResponseHeaders": {
         "Content-Length": "0",
-        "Date": "Thu, 21 Jan 2021 20:41:56 GMT",
-        "ETag": "\u00220x8D8BE4CFE6FA366\u0022",
-        "Last-Modified": "Thu, 21 Jan 2021 20:41:56 GMT",
+        "Date": "Tue, 26 Jan 2021 19:33:26 GMT",
+        "ETag": "\u00220x8D8C231411D78DC\u0022",
+        "Last-Modified": "Tue, 26 Jan 2021 19:33:27 GMT",
         "Server": [
           "Windows-Azure-File/1.0",
           "Microsoft-HTTPAPI/2.0"
         ],
-        "x-ms-client-request-id": "51a5a1e2-f99e-8f98-faa1-a3f7b91803a6",
-<<<<<<< HEAD
-        "x-ms-request-id": "c9ef6851-f01a-0012-7537-f3e9eb000000",
+        "x-ms-client-request-id": "1f3e53d6-fe8b-a7f4-2829-f1df49446d89",
+        "x-ms-request-id": "55f6f3d5-201a-007e-4a1a-f44a85000000",
         "x-ms-version": "2020-06-12"
-=======
-        "x-ms-request-id": "d0961fd4-601a-008b-4d35-f0deaf000000",
-        "x-ms-version": "2020-04-08"
->>>>>>> ac24a13f
       },
       "ResponseBody": []
     },
     {
-      "RequestUri": "https://seanmcccanary3.file.core.windows.net/test-share-e2dcacbd-a950-be75-116a-19fd99840388/test-directory-97a60803-ad94-540c-3710-f2b9cb04ebf1?restype=directory",
+      "RequestUri": "https://seanmcccanary3.file.core.windows.net/test-share-a4166ea1-8456-e840-ac1c-8dfea29e833b/test-directory-c879cea5-57fd-94fd-6ece-a0918419a76b?restype=directory",
       "RequestMethod": "PUT",
       "RequestHeaders": {
         "Accept": "application/xml",
         "Authorization": "Sanitized",
-        "traceparent": "00-505a8609558fda439f4ed9bc315a373d-82c297ad4371e340-00",
+        "traceparent": "00-b5f7481b9cd6b6479b8ee6fcd59e06fb-b142f8686d16fe4b-00",
         "User-Agent": [
-          "azsdk-net-Storage.Files.Shares/12.7.0-alpha.20210121.1",
+          "azsdk-net-Storage.Files.Shares/12.7.0-alpha.20210126.1",
           "(.NET 5.0.2; Microsoft Windows 10.0.19042)"
         ],
-        "x-ms-client-request-id": "ca6c3693-ca79-345f-9450-1a8e07dec3f5",
-        "x-ms-date": "Thu, 21 Jan 2021 20:41:57 GMT",
+        "x-ms-client-request-id": "72817657-21c6-7e49-56aa-b0bd5d63220f",
+        "x-ms-date": "Tue, 26 Jan 2021 19:33:28 GMT",
         "x-ms-file-attributes": "None",
         "x-ms-file-creation-time": "Now",
         "x-ms-file-last-write-time": "Now",
@@ -62,41 +57,41 @@
       "StatusCode": 201,
       "ResponseHeaders": {
         "Content-Length": "0",
-        "Date": "Thu, 21 Jan 2021 20:41:56 GMT",
-        "ETag": "\u00220x8D8BE4CFE7A3B9A\u0022",
-        "Last-Modified": "Thu, 21 Jan 2021 20:41:56 GMT",
+        "Date": "Tue, 26 Jan 2021 19:33:27 GMT",
+        "ETag": "\u00220x8D8C231413244F4\u0022",
+        "Last-Modified": "Tue, 26 Jan 2021 19:33:27 GMT",
         "Server": [
           "Windows-Azure-File/1.0",
           "Microsoft-HTTPAPI/2.0"
         ],
-        "x-ms-client-request-id": "ca6c3693-ca79-345f-9450-1a8e07dec3f5",
+        "x-ms-client-request-id": "72817657-21c6-7e49-56aa-b0bd5d63220f",
         "x-ms-file-attributes": "Directory",
-        "x-ms-file-change-time": "2021-01-21T20:41:56.9140634Z",
-        "x-ms-file-creation-time": "2021-01-21T20:41:56.9140634Z",
+        "x-ms-file-change-time": "2021-01-26T19:33:27.5924724Z",
+        "x-ms-file-creation-time": "2021-01-26T19:33:27.5924724Z",
         "x-ms-file-id": "13835128424026341376",
-        "x-ms-file-last-write-time": "2021-01-21T20:41:56.9140634Z",
+        "x-ms-file-last-write-time": "2021-01-26T19:33:27.5924724Z",
         "x-ms-file-parent-id": "0",
         "x-ms-file-permission-key": "17860367565182308406*11459378189709739967",
-        "x-ms-request-id": "d0961fdb-601a-008b-4f35-f0deaf000000",
+        "x-ms-request-id": "55f6f3d9-201a-007e-4c1a-f44a85000000",
         "x-ms-request-server-encrypted": "true",
         "x-ms-version": "2020-06-12"
       },
       "ResponseBody": []
     },
     {
-      "RequestUri": "https://seanmcccanary3.file.core.windows.net/test-share-e2dcacbd-a950-be75-116a-19fd99840388/test-directory-97a60803-ad94-540c-3710-f2b9cb04ebf1/test-file-94efb2b5-0cfd-51c7-1e13-c6960a8e8fb9",
+      "RequestUri": "https://seanmcccanary3.file.core.windows.net/test-share-a4166ea1-8456-e840-ac1c-8dfea29e833b/test-directory-c879cea5-57fd-94fd-6ece-a0918419a76b/test-file-04ac8581-1e1d-4128-1ebe-3ce4cf5f784d",
       "RequestMethod": "PUT",
       "RequestHeaders": {
         "Accept": "application/xml",
         "Authorization": "Sanitized",
-        "traceparent": "00-a2308d0ae098714e8cb4760252aef464-9ff4e0a9bee71941-00",
+        "traceparent": "00-8103d43c66bdb044a783355591ca7efe-ed72704710677a47-00",
         "User-Agent": [
-          "azsdk-net-Storage.Files.Shares/12.7.0-alpha.20210121.1",
+          "azsdk-net-Storage.Files.Shares/12.7.0-alpha.20210126.1",
           "(.NET 5.0.2; Microsoft Windows 10.0.19042)"
         ],
-        "x-ms-client-request-id": "12c8ae3b-7e8e-87da-6f1b-ab6504c92a06",
+        "x-ms-client-request-id": "971c78f6-fa73-38a1-4e40-5307e565aef7",
         "x-ms-content-length": "1048576",
-        "x-ms-date": "Thu, 21 Jan 2021 20:41:57 GMT",
+        "x-ms-date": "Tue, 26 Jan 2021 19:33:28 GMT",
         "x-ms-file-attributes": "None",
         "x-ms-file-creation-time": "Now",
         "x-ms-file-last-write-time": "Now",
@@ -109,39 +104,39 @@
       "StatusCode": 201,
       "ResponseHeaders": {
         "Content-Length": "0",
-        "Date": "Thu, 21 Jan 2021 20:41:56 GMT",
-        "ETag": "\u00220x8D8BE4CFE86E817\u0022",
-        "Last-Modified": "Thu, 21 Jan 2021 20:41:56 GMT",
+        "Date": "Tue, 26 Jan 2021 19:33:27 GMT",
+        "ETag": "\u00220x8D8C231413C31D5\u0022",
+        "Last-Modified": "Tue, 26 Jan 2021 19:33:27 GMT",
         "Server": [
           "Windows-Azure-File/1.0",
           "Microsoft-HTTPAPI/2.0"
         ],
-        "x-ms-client-request-id": "12c8ae3b-7e8e-87da-6f1b-ab6504c92a06",
+        "x-ms-client-request-id": "971c78f6-fa73-38a1-4e40-5307e565aef7",
         "x-ms-file-attributes": "Archive",
-        "x-ms-file-change-time": "2021-01-21T20:41:56.9971223Z",
-        "x-ms-file-creation-time": "2021-01-21T20:41:56.9971223Z",
+        "x-ms-file-change-time": "2021-01-26T19:33:27.6575189Z",
+        "x-ms-file-creation-time": "2021-01-26T19:33:27.6575189Z",
         "x-ms-file-id": "11529285414812647424",
-        "x-ms-file-last-write-time": "2021-01-21T20:41:56.9971223Z",
+        "x-ms-file-last-write-time": "2021-01-26T19:33:27.6575189Z",
         "x-ms-file-parent-id": "13835128424026341376",
         "x-ms-file-permission-key": "4010187179898695473*11459378189709739967",
-        "x-ms-request-id": "d0961fdd-601a-008b-5035-f0deaf000000",
+        "x-ms-request-id": "55f6f3db-201a-007e-4d1a-f44a85000000",
         "x-ms-request-server-encrypted": "true",
         "x-ms-version": "2020-06-12"
       },
       "ResponseBody": []
     },
     {
-      "RequestUri": "https://seanmcccanary3.file.core.windows.net/test-share-e2dcacbd-a950-be75-116a-19fd99840388/test-directory-97a60803-ad94-540c-3710-f2b9cb04ebf1/test-file-94efb2b5-0cfd-51c7-1e13-c6960a8e8fb9?comp=listhandles",
+      "RequestUri": "https://seanmcccanary3.file.core.windows.net/test-share-a4166ea1-8456-e840-ac1c-8dfea29e833b/test-directory-c879cea5-57fd-94fd-6ece-a0918419a76b/test-file-04ac8581-1e1d-4128-1ebe-3ce4cf5f784d?comp=listhandles",
       "RequestMethod": "GET",
       "RequestHeaders": {
         "Accept": "application/xml",
         "Authorization": "Sanitized",
         "User-Agent": [
-          "azsdk-net-Storage.Files.Shares/12.7.0-alpha.20210121.1",
+          "azsdk-net-Storage.Files.Shares/12.7.0-alpha.20210126.1",
           "(.NET 5.0.2; Microsoft Windows 10.0.19042)"
         ],
-        "x-ms-client-request-id": "5b5ad386-7cc5-7e2b-409e-257c761238fb",
-        "x-ms-date": "Thu, 21 Jan 2021 20:41:57 GMT",
+        "x-ms-client-request-id": "57ee1261-e042-d6da-4102-bf57e19c2c96",
+        "x-ms-date": "Tue, 26 Jan 2021 19:33:28 GMT",
         "x-ms-return-client-request-id": "true",
         "x-ms-version": "2020-06-12"
       },
@@ -149,37 +144,32 @@
       "StatusCode": 200,
       "ResponseHeaders": {
         "Content-Type": "application/xml",
-        "Date": "Thu, 21 Jan 2021 20:41:56 GMT",
+        "Date": "Tue, 26 Jan 2021 19:33:27 GMT",
         "Server": [
           "Windows-Azure-File/1.0",
           "Microsoft-HTTPAPI/2.0"
         ],
         "Transfer-Encoding": "chunked",
         "Vary": "Origin",
-        "x-ms-client-request-id": "5b5ad386-7cc5-7e2b-409e-257c761238fb",
-<<<<<<< HEAD
-        "x-ms-request-id": "c9ef6855-f01a-0012-7837-f3e9eb000000",
+        "x-ms-client-request-id": "57ee1261-e042-d6da-4102-bf57e19c2c96",
+        "x-ms-request-id": "55f6f3dc-201a-007e-4e1a-f44a85000000",
         "x-ms-version": "2020-06-12"
-=======
-        "x-ms-request-id": "d0961fdf-601a-008b-5135-f0deaf000000",
-        "x-ms-version": "2020-04-08"
->>>>>>> ac24a13f
       },
       "ResponseBody": "\uFEFF\u003C?xml version=\u00221.0\u0022 encoding=\u0022utf-8\u0022?\u003E\u003CEnumerationResults\u003E\u003CEntries /\u003E\u003CNextMarker /\u003E\u003C/EnumerationResults\u003E"
     },
     {
-      "RequestUri": "https://seanmcccanary3.file.core.windows.net/test-share-e2dcacbd-a950-be75-116a-19fd99840388?restype=share",
+      "RequestUri": "https://seanmcccanary3.file.core.windows.net/test-share-a4166ea1-8456-e840-ac1c-8dfea29e833b?restype=share",
       "RequestMethod": "DELETE",
       "RequestHeaders": {
         "Accept": "application/xml",
         "Authorization": "Sanitized",
-        "traceparent": "00-07905ee85448314f8320aebee738ce20-d26857b8f20d6147-00",
+        "traceparent": "00-6d3c64a82f9f374e81ab1157fd9a7413-f2dbde94b0c5e540-00",
         "User-Agent": [
-          "azsdk-net-Storage.Files.Shares/12.7.0-alpha.20210121.1",
+          "azsdk-net-Storage.Files.Shares/12.7.0-alpha.20210126.1",
           "(.NET 5.0.2; Microsoft Windows 10.0.19042)"
         ],
-        "x-ms-client-request-id": "30dfe761-cf6f-4440-3512-ac1a09e11d27",
-        "x-ms-date": "Thu, 21 Jan 2021 20:41:57 GMT",
+        "x-ms-client-request-id": "d2a628b1-5777-51b4-8816-392655206943",
+        "x-ms-date": "Tue, 26 Jan 2021 19:33:29 GMT",
         "x-ms-delete-snapshots": "include",
         "x-ms-return-client-request-id": "true",
         "x-ms-version": "2020-06-12"
@@ -188,25 +178,20 @@
       "StatusCode": 202,
       "ResponseHeaders": {
         "Content-Length": "0",
-        "Date": "Thu, 21 Jan 2021 20:41:56 GMT",
+        "Date": "Tue, 26 Jan 2021 19:33:27 GMT",
         "Server": [
           "Windows-Azure-File/1.0",
           "Microsoft-HTTPAPI/2.0"
         ],
-        "x-ms-client-request-id": "30dfe761-cf6f-4440-3512-ac1a09e11d27",
-<<<<<<< HEAD
-        "x-ms-request-id": "c9ef6856-f01a-0012-7937-f3e9eb000000",
+        "x-ms-client-request-id": "d2a628b1-5777-51b4-8816-392655206943",
+        "x-ms-request-id": "55f6f3e0-201a-007e-511a-f44a85000000",
         "x-ms-version": "2020-06-12"
-=======
-        "x-ms-request-id": "d0961fe1-601a-008b-5235-f0deaf000000",
-        "x-ms-version": "2020-04-08"
->>>>>>> ac24a13f
       },
       "ResponseBody": []
     }
   ],
   "Variables": {
-    "RandomSeed": "424982520",
+    "RandomSeed": "387244246",
     "Storage_TestConfigDefault": "ProductionTenant\nseanmcccanary3\nU2FuaXRpemVk\nhttps://seanmcccanary3.blob.core.windows.net\nhttps://seanmcccanary3.file.core.windows.net\nhttps://seanmcccanary3.queue.core.windows.net\nhttps://seanmcccanary3.table.core.windows.net\n\n\n\n\nhttps://seanmcccanary3-secondary.blob.core.windows.net\nhttps://seanmcccanary3-secondary.file.core.windows.net\nhttps://seanmcccanary3-secondary.queue.core.windows.net\nhttps://seanmcccanary3-secondary.table.core.windows.net\n\nSanitized\n\n\nCloud\nBlobEndpoint=https://seanmcccanary3.blob.core.windows.net/;QueueEndpoint=https://seanmcccanary3.queue.core.windows.net/;FileEndpoint=https://seanmcccanary3.file.core.windows.net/;BlobSecondaryEndpoint=https://seanmcccanary3-secondary.blob.core.windows.net/;QueueSecondaryEndpoint=https://seanmcccanary3-secondary.queue.core.windows.net/;FileSecondaryEndpoint=https://seanmcccanary3-secondary.file.core.windows.net/;AccountName=seanmcccanary3;AccountKey=Kg==;\nseanscope1"
   }
 }