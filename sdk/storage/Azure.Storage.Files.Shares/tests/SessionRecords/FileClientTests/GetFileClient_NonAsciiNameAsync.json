--- conflicted
+++ resolved
@@ -14,11 +14,7 @@
         "x-ms-client-request-id": "9783ec3a-64e9-b7fa-47d2-3944896ac27a",
         "x-ms-date": "Tue, 26 Jan 2021 19:33:08 GMT",
         "x-ms-return-client-request-id": "true",
-<<<<<<< HEAD
-        "x-ms-version": "2020-12-06"
-=======
         "x-ms-version": "2021-02-12"
->>>>>>> 7e782c87
       },
       "RequestBody": null,
       "StatusCode": 201,
@@ -33,11 +29,7 @@
         ],
         "x-ms-client-request-id": "9783ec3a-64e9-b7fa-47d2-3944896ac27a",
         "x-ms-request-id": "eb276b0d-001a-008d-7e1a-f4ed10000000",
-<<<<<<< HEAD
-        "x-ms-version": "2020-12-06"
-=======
         "x-ms-version": "2021-02-12"
->>>>>>> 7e782c87
       },
       "ResponseBody": []
     },
@@ -59,11 +51,7 @@
         "x-ms-file-last-write-time": "Now",
         "x-ms-file-permission": "Inherit",
         "x-ms-return-client-request-id": "true",
-<<<<<<< HEAD
-        "x-ms-version": "2020-12-06"
-=======
         "x-ms-version": "2021-02-12"
->>>>>>> 7e782c87
       },
       "RequestBody": null,
       "StatusCode": 201,
@@ -86,11 +74,7 @@
         "x-ms-file-permission-key": "17860367565182308406*11459378189709739967",
         "x-ms-request-id": "eb276b10-001a-008d-7f1a-f4ed10000000",
         "x-ms-request-server-encrypted": "true",
-<<<<<<< HEAD
-        "x-ms-version": "2020-12-06"
-=======
         "x-ms-version": "2021-02-12"
->>>>>>> 7e782c87
       },
       "ResponseBody": []
     },
@@ -114,11 +98,7 @@
         "x-ms-file-permission": "Inherit",
         "x-ms-return-client-request-id": "true",
         "x-ms-type": "file",
-<<<<<<< HEAD
-        "x-ms-version": "2020-12-06"
-=======
         "x-ms-version": "2021-02-12"
->>>>>>> 7e782c87
       },
       "RequestBody": null,
       "StatusCode": 201,
@@ -141,11 +121,7 @@
         "x-ms-file-permission-key": "4010187179898695473*11459378189709739967",
         "x-ms-request-id": "eb276b13-001a-008d-011a-f4ed10000000",
         "x-ms-request-server-encrypted": "true",
-<<<<<<< HEAD
-        "x-ms-version": "2020-12-06"
-=======
         "x-ms-version": "2021-02-12"
->>>>>>> 7e782c87
       },
       "ResponseBody": []
     },
@@ -162,11 +138,7 @@
         "x-ms-client-request-id": "eb136729-7506-5cec-e631-ffa08dd3d5a8",
         "x-ms-date": "Tue, 26 Jan 2021 19:33:08 GMT",
         "x-ms-return-client-request-id": "true",
-<<<<<<< HEAD
-        "x-ms-version": "2020-12-06"
-=======
         "x-ms-version": "2021-02-12"
->>>>>>> 7e782c87
       },
       "RequestBody": null,
       "StatusCode": 200,
@@ -181,11 +153,7 @@
         "Vary": "Origin",
         "x-ms-client-request-id": "eb136729-7506-5cec-e631-ffa08dd3d5a8",
         "x-ms-request-id": "eb276b15-001a-008d-031a-f4ed10000000",
-<<<<<<< HEAD
-        "x-ms-version": "2020-12-06"
-=======
         "x-ms-version": "2021-02-12"
->>>>>>> 7e782c87
       },
       "ResponseBody": "﻿<?xml version=\"1.0\" encoding=\"utf-8\"?><EnumerationResults ServiceEndpoint=\"https://seanmcccanary3.file.core.windows.net/\" ShareName=\"test-share-5b981b3a-ff3f-e862-aa28-ad3ddf7af442\" DirectoryPath=\"test-directory-6dd241a0-8136-05d2-70fc-75c8814b51d4\"><Entries><File><Name>test-ƒ¡£€‽%3A-85476580-d067-4383-e806-518a38ac0a0a</Name><Properties><Content-Length>1048576</Content-Length></Properties></File></Entries><NextMarker /></EnumerationResults>"
     },
@@ -204,11 +172,7 @@
         "x-ms-date": "Tue, 26 Jan 2021 19:33:09 GMT",
         "x-ms-delete-snapshots": "include",
         "x-ms-return-client-request-id": "true",
-<<<<<<< HEAD
-        "x-ms-version": "2020-12-06"
-=======
         "x-ms-version": "2021-02-12"
->>>>>>> 7e782c87
       },
       "RequestBody": null,
       "StatusCode": 202,
@@ -221,11 +185,7 @@
         ],
         "x-ms-client-request-id": "04d3f127-94d5-fd67-2fa6-0eecb688f7c1",
         "x-ms-request-id": "eb276b16-001a-008d-041a-f4ed10000000",
-<<<<<<< HEAD
-        "x-ms-version": "2020-12-06"
-=======
         "x-ms-version": "2021-02-12"
->>>>>>> 7e782c87
       },
       "ResponseBody": []
     }
