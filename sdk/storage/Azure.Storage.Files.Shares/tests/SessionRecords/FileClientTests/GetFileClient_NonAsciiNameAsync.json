{
  "Entries": [
    {
      "RequestUri": "https://seanmcccanary3.file.core.windows.net/test-share-71377377-6074-5941-e34b-b96f043e6ec0?restype=share",
      "RequestMethod": "PUT",
      "RequestHeaders": {
        "Accept": "application/xml",
        "Authorization": "Sanitized",
        "traceparent": "00-55f499c8dfa8294ea4dff4a2c9f696c0-34eba1925a69ab46-00",
        "User-Agent": [
          "azsdk-net-Storage.Files.Shares/12.7.0-alpha.20210121.1",
          "(.NET 5.0.2; Microsoft Windows 10.0.19042)"
        ],
        "x-ms-client-request-id": "a91c1566-4793-a0af-1766-4bbe8d41650e",
        "x-ms-date": "Thu, 21 Jan 2021 20:41:37 GMT",
        "x-ms-return-client-request-id": "true",
        "x-ms-version": "2020-06-12"
      },
      "RequestBody": null,
      "StatusCode": 201,
      "ResponseHeaders": {
        "Content-Length": "0",
        "Date": "Thu, 21 Jan 2021 20:41:37 GMT",
        "ETag": "\u00220x8D8BE4CF2F64AFA\u0022",
        "Last-Modified": "Thu, 21 Jan 2021 20:41:37 GMT",
        "Server": [
          "Windows-Azure-File/1.0",
          "Microsoft-HTTPAPI/2.0"
        ],
        "x-ms-client-request-id": "a91c1566-4793-a0af-1766-4bbe8d41650e",
<<<<<<< HEAD
        "x-ms-request-id": "7154ed21-d01a-002a-455f-3f92b0000000",
        "x-ms-version": "2020-06-12"
=======
        "x-ms-request-id": "fe85f5d5-f01a-001f-3b35-f069c6000000",
        "x-ms-version": "2020-04-08"
>>>>>>> ac24a13f
      },
      "ResponseBody": []
    },
    {
      "RequestUri": "https://seanmcccanary3.file.core.windows.net/test-share-71377377-6074-5941-e34b-b96f043e6ec0/test-directory-ae2a1ef3-51fd-fe02-6db4-a200d62c2739?restype=directory",
      "RequestMethod": "PUT",
      "RequestHeaders": {
        "Accept": "application/xml",
        "Authorization": "Sanitized",
        "traceparent": "00-26843a19dbd5d94689edde85f575f89a-42360cc1b2fef94e-00",
        "User-Agent": [
          "azsdk-net-Storage.Files.Shares/12.7.0-alpha.20210121.1",
          "(.NET 5.0.2; Microsoft Windows 10.0.19042)"
        ],
        "x-ms-client-request-id": "12207c0d-9680-153b-131e-3cdfa4aecaea",
        "x-ms-date": "Thu, 21 Jan 2021 20:41:37 GMT",
        "x-ms-file-attributes": "None",
        "x-ms-file-creation-time": "Now",
        "x-ms-file-last-write-time": "Now",
        "x-ms-file-permission": "Inherit",
        "x-ms-return-client-request-id": "true",
        "x-ms-version": "2020-06-12"
      },
      "RequestBody": null,
      "StatusCode": 201,
      "ResponseHeaders": {
        "Content-Length": "0",
        "Date": "Thu, 21 Jan 2021 20:41:37 GMT",
        "ETag": "\u00220x8D8BE4CF3016BFA\u0022",
        "Last-Modified": "Thu, 21 Jan 2021 20:41:37 GMT",
        "Server": [
          "Windows-Azure-File/1.0",
          "Microsoft-HTTPAPI/2.0"
        ],
        "x-ms-client-request-id": "12207c0d-9680-153b-131e-3cdfa4aecaea",
        "x-ms-file-attributes": "Directory",
        "x-ms-file-change-time": "2021-01-21T20:41:37.6673786Z",
        "x-ms-file-creation-time": "2021-01-21T20:41:37.6673786Z",
        "x-ms-file-id": "13835128424026341376",
        "x-ms-file-last-write-time": "2021-01-21T20:41:37.6673786Z",
        "x-ms-file-parent-id": "0",
        "x-ms-file-permission-key": "17860367565182308406*11459378189709739967",
        "x-ms-request-id": "fe85f5d8-f01a-001f-3c35-f069c6000000",
        "x-ms-request-server-encrypted": "true",
        "x-ms-version": "2020-06-12"
      },
      "ResponseBody": []
    },
    {
      "RequestUri": "https://seanmcccanary3.file.core.windows.net/test-share-71377377-6074-5941-e34b-b96f043e6ec0/test-directory-ae2a1ef3-51fd-fe02-6db4-a200d62c2739/test-\u0192\u00A1\u00A3\u20AC\u203D%253A-0db7123e-7638-2eeb-f15e-0dea7a34d024",
      "RequestMethod": "PUT",
      "RequestHeaders": {
        "Accept": "application/xml",
        "Authorization": "Sanitized",
        "traceparent": "00-ea3c6e96e542e349a75d0d10986e518c-ebd8663ef500dc44-00",
        "User-Agent": [
          "azsdk-net-Storage.Files.Shares/12.7.0-alpha.20210121.1",
          "(.NET 5.0.2; Microsoft Windows 10.0.19042)"
        ],
        "x-ms-client-request-id": "1b8feb48-e790-9754-90f2-202189519ade",
        "x-ms-content-length": "1048576",
        "x-ms-date": "Thu, 21 Jan 2021 20:41:38 GMT",
        "x-ms-file-attributes": "None",
        "x-ms-file-creation-time": "Now",
        "x-ms-file-last-write-time": "Now",
        "x-ms-file-permission": "Inherit",
        "x-ms-return-client-request-id": "true",
        "x-ms-type": "file",
        "x-ms-version": "2020-06-12"
      },
      "RequestBody": null,
      "StatusCode": 201,
      "ResponseHeaders": {
        "Content-Length": "0",
        "Date": "Thu, 21 Jan 2021 20:41:37 GMT",
        "ETag": "\u00220x8D8BE4CF30CB8A0\u0022",
        "Last-Modified": "Thu, 21 Jan 2021 20:41:37 GMT",
        "Server": [
          "Windows-Azure-File/1.0",
          "Microsoft-HTTPAPI/2.0"
        ],
        "x-ms-client-request-id": "1b8feb48-e790-9754-90f2-202189519ade",
        "x-ms-file-attributes": "Archive",
        "x-ms-file-change-time": "2021-01-21T20:41:37.7414304Z",
        "x-ms-file-creation-time": "2021-01-21T20:41:37.7414304Z",
        "x-ms-file-id": "11529285414812647424",
        "x-ms-file-last-write-time": "2021-01-21T20:41:37.7414304Z",
        "x-ms-file-parent-id": "13835128424026341376",
        "x-ms-file-permission-key": "4010187179898695473*11459378189709739967",
        "x-ms-request-id": "fe85f5da-f01a-001f-3d35-f069c6000000",
        "x-ms-request-server-encrypted": "true",
        "x-ms-version": "2020-06-12"
      },
      "ResponseBody": []
    },
    {
      "RequestUri": "https://seanmcccanary3.file.core.windows.net/test-share-71377377-6074-5941-e34b-b96f043e6ec0/test-directory-ae2a1ef3-51fd-fe02-6db4-a200d62c2739?restype=directory\u0026comp=list",
      "RequestMethod": "GET",
      "RequestHeaders": {
        "Accept": "application/xml",
        "Authorization": "Sanitized",
        "User-Agent": [
          "azsdk-net-Storage.Files.Shares/12.7.0-alpha.20210121.1",
          "(.NET 5.0.2; Microsoft Windows 10.0.19042)"
        ],
        "x-ms-client-request-id": "8fa11b38-b4a5-d794-c05c-c819f497e7f3",
        "x-ms-date": "Thu, 21 Jan 2021 20:41:38 GMT",
        "x-ms-return-client-request-id": "true",
        "x-ms-version": "2020-06-12"
      },
      "RequestBody": null,
      "StatusCode": 200,
      "ResponseHeaders": {
        "Content-Type": "application/xml",
        "Date": "Thu, 21 Jan 2021 20:41:37 GMT",
        "Server": [
          "Windows-Azure-File/1.0",
          "Microsoft-HTTPAPI/2.0"
        ],
        "Transfer-Encoding": "chunked",
        "Vary": "Origin",
        "x-ms-client-request-id": "8fa11b38-b4a5-d794-c05c-c819f497e7f3",
<<<<<<< HEAD
        "x-ms-request-id": "7154ed26-d01a-002a-485f-3f92b0000000",
        "x-ms-version": "2020-06-12"
=======
        "x-ms-request-id": "fe85f5db-f01a-001f-3e35-f069c6000000",
        "x-ms-version": "2020-04-08"
>>>>>>> ac24a13f
      },
      "ResponseBody": "\uFEFF\u003C?xml version=\u00221.0\u0022 encoding=\u0022utf-8\u0022?\u003E\u003CEnumerationResults ServiceEndpoint=\u0022https://seanmcccanary3.file.core.windows.net/\u0022 ShareName=\u0022test-share-71377377-6074-5941-e34b-b96f043e6ec0\u0022 DirectoryPath=\u0022test-directory-ae2a1ef3-51fd-fe02-6db4-a200d62c2739\u0022\u003E\u003CEntries\u003E\u003CFile\u003E\u003CName\u003Etest-\u0192\u00A1\u00A3\u20AC\u203D%3A-0db7123e-7638-2eeb-f15e-0dea7a34d024\u003C/Name\u003E\u003CProperties\u003E\u003CContent-Length\u003E1048576\u003C/Content-Length\u003E\u003C/Properties\u003E\u003C/File\u003E\u003C/Entries\u003E\u003CNextMarker /\u003E\u003C/EnumerationResults\u003E"
    },
    {
      "RequestUri": "https://seanmcccanary3.file.core.windows.net/test-share-71377377-6074-5941-e34b-b96f043e6ec0?restype=share",
      "RequestMethod": "DELETE",
      "RequestHeaders": {
        "Accept": "application/xml",
        "Authorization": "Sanitized",
        "traceparent": "00-88bfca58ab3dda48ab710da70e80b846-52929012366a5542-00",
        "User-Agent": [
          "azsdk-net-Storage.Files.Shares/12.7.0-alpha.20210121.1",
          "(.NET 5.0.2; Microsoft Windows 10.0.19042)"
        ],
        "x-ms-client-request-id": "6de87d4d-0aaf-9a39-8249-ce5fa8c534c1",
        "x-ms-date": "Thu, 21 Jan 2021 20:41:38 GMT",
        "x-ms-delete-snapshots": "include",
        "x-ms-return-client-request-id": "true",
        "x-ms-version": "2020-06-12"
      },
      "RequestBody": null,
      "StatusCode": 202,
      "ResponseHeaders": {
        "Content-Length": "0",
        "Date": "Thu, 21 Jan 2021 20:41:37 GMT",
        "Server": [
          "Windows-Azure-File/1.0",
          "Microsoft-HTTPAPI/2.0"
        ],
        "x-ms-client-request-id": "6de87d4d-0aaf-9a39-8249-ce5fa8c534c1",
<<<<<<< HEAD
        "x-ms-request-id": "7154ed27-d01a-002a-495f-3f92b0000000",
        "x-ms-version": "2020-06-12"
=======
        "x-ms-request-id": "fe85f5dc-f01a-001f-3f35-f069c6000000",
        "x-ms-version": "2020-04-08"
>>>>>>> ac24a13f
      },
      "ResponseBody": []
    }
  ],
  "Variables": {
    "RandomSeed": "1308916652",
    "Storage_TestConfigDefault": "ProductionTenant\nseanmcccanary3\nU2FuaXRpemVk\nhttps://seanmcccanary3.blob.core.windows.net\nhttps://seanmcccanary3.file.core.windows.net\nhttps://seanmcccanary3.queue.core.windows.net\nhttps://seanmcccanary3.table.core.windows.net\n\n\n\n\nhttps://seanmcccanary3-secondary.blob.core.windows.net\nhttps://seanmcccanary3-secondary.file.core.windows.net\nhttps://seanmcccanary3-secondary.queue.core.windows.net\nhttps://seanmcccanary3-secondary.table.core.windows.net\n\nSanitized\n\n\nCloud\nBlobEndpoint=https://seanmcccanary3.blob.core.windows.net/;QueueEndpoint=https://seanmcccanary3.queue.core.windows.net/;FileEndpoint=https://seanmcccanary3.file.core.windows.net/;BlobSecondaryEndpoint=https://seanmcccanary3-secondary.blob.core.windows.net/;QueueSecondaryEndpoint=https://seanmcccanary3-secondary.queue.core.windows.net/;FileSecondaryEndpoint=https://seanmcccanary3-secondary.file.core.windows.net/;AccountName=seanmcccanary3;AccountKey=Kg==;\nseanscope1"
  }
}<|MERGE_RESOLUTION|>--- conflicted
+++ resolved
@@ -1,18 +1,18 @@
 {
   "Entries": [
     {
-      "RequestUri": "https://seanmcccanary3.file.core.windows.net/test-share-71377377-6074-5941-e34b-b96f043e6ec0?restype=share",
+      "RequestUri": "https://seanmcccanary3.file.core.windows.net/test-share-5b981b3a-ff3f-e862-aa28-ad3ddf7af442?restype=share",
       "RequestMethod": "PUT",
       "RequestHeaders": {
         "Accept": "application/xml",
         "Authorization": "Sanitized",
-        "traceparent": "00-55f499c8dfa8294ea4dff4a2c9f696c0-34eba1925a69ab46-00",
+        "traceparent": "00-70059b0870f72a4aac93be40f42409a2-325bec34a4cd7249-00",
         "User-Agent": [
-          "azsdk-net-Storage.Files.Shares/12.7.0-alpha.20210121.1",
+          "azsdk-net-Storage.Files.Shares/12.7.0-alpha.20210126.1",
           "(.NET 5.0.2; Microsoft Windows 10.0.19042)"
         ],
-        "x-ms-client-request-id": "a91c1566-4793-a0af-1766-4bbe8d41650e",
-        "x-ms-date": "Thu, 21 Jan 2021 20:41:37 GMT",
+        "x-ms-client-request-id": "9783ec3a-64e9-b7fa-47d2-3944896ac27a",
+        "x-ms-date": "Tue, 26 Jan 2021 19:33:08 GMT",
         "x-ms-return-client-request-id": "true",
         "x-ms-version": "2020-06-12"
       },
@@ -20,37 +20,32 @@
       "StatusCode": 201,
       "ResponseHeaders": {
         "Content-Length": "0",
-        "Date": "Thu, 21 Jan 2021 20:41:37 GMT",
-        "ETag": "\u00220x8D8BE4CF2F64AFA\u0022",
-        "Last-Modified": "Thu, 21 Jan 2021 20:41:37 GMT",
+        "Date": "Tue, 26 Jan 2021 19:33:07 GMT",
+        "ETag": "\u00220x8D8C231357ED5C8\u0022",
+        "Last-Modified": "Tue, 26 Jan 2021 19:33:07 GMT",
         "Server": [
           "Windows-Azure-File/1.0",
           "Microsoft-HTTPAPI/2.0"
         ],
-        "x-ms-client-request-id": "a91c1566-4793-a0af-1766-4bbe8d41650e",
-<<<<<<< HEAD
-        "x-ms-request-id": "7154ed21-d01a-002a-455f-3f92b0000000",
+        "x-ms-client-request-id": "9783ec3a-64e9-b7fa-47d2-3944896ac27a",
+        "x-ms-request-id": "eb276b0d-001a-008d-7e1a-f4ed10000000",
         "x-ms-version": "2020-06-12"
-=======
-        "x-ms-request-id": "fe85f5d5-f01a-001f-3b35-f069c6000000",
-        "x-ms-version": "2020-04-08"
->>>>>>> ac24a13f
       },
       "ResponseBody": []
     },
     {
-      "RequestUri": "https://seanmcccanary3.file.core.windows.net/test-share-71377377-6074-5941-e34b-b96f043e6ec0/test-directory-ae2a1ef3-51fd-fe02-6db4-a200d62c2739?restype=directory",
+      "RequestUri": "https://seanmcccanary3.file.core.windows.net/test-share-5b981b3a-ff3f-e862-aa28-ad3ddf7af442/test-directory-6dd241a0-8136-05d2-70fc-75c8814b51d4?restype=directory",
       "RequestMethod": "PUT",
       "RequestHeaders": {
         "Accept": "application/xml",
         "Authorization": "Sanitized",
-        "traceparent": "00-26843a19dbd5d94689edde85f575f89a-42360cc1b2fef94e-00",
+        "traceparent": "00-1d7077931c170d458846b677d0c64d5e-1c112176cef92a4a-00",
         "User-Agent": [
-          "azsdk-net-Storage.Files.Shares/12.7.0-alpha.20210121.1",
+          "azsdk-net-Storage.Files.Shares/12.7.0-alpha.20210126.1",
           "(.NET 5.0.2; Microsoft Windows 10.0.19042)"
         ],
-        "x-ms-client-request-id": "12207c0d-9680-153b-131e-3cdfa4aecaea",
-        "x-ms-date": "Thu, 21 Jan 2021 20:41:37 GMT",
+        "x-ms-client-request-id": "567702b3-bc03-b872-1a7d-26ecef3235fc",
+        "x-ms-date": "Tue, 26 Jan 2021 19:33:08 GMT",
         "x-ms-file-attributes": "None",
         "x-ms-file-creation-time": "Now",
         "x-ms-file-last-write-time": "Now",
@@ -62,41 +57,41 @@
       "StatusCode": 201,
       "ResponseHeaders": {
         "Content-Length": "0",
-        "Date": "Thu, 21 Jan 2021 20:41:37 GMT",
-        "ETag": "\u00220x8D8BE4CF3016BFA\u0022",
-        "Last-Modified": "Thu, 21 Jan 2021 20:41:37 GMT",
+        "Date": "Tue, 26 Jan 2021 19:33:08 GMT",
+        "ETag": "\u00220x8D8C231358959EF\u0022",
+        "Last-Modified": "Tue, 26 Jan 2021 19:33:08 GMT",
         "Server": [
           "Windows-Azure-File/1.0",
           "Microsoft-HTTPAPI/2.0"
         ],
-        "x-ms-client-request-id": "12207c0d-9680-153b-131e-3cdfa4aecaea",
+        "x-ms-client-request-id": "567702b3-bc03-b872-1a7d-26ecef3235fc",
         "x-ms-file-attributes": "Directory",
-        "x-ms-file-change-time": "2021-01-21T20:41:37.6673786Z",
-        "x-ms-file-creation-time": "2021-01-21T20:41:37.6673786Z",
+        "x-ms-file-change-time": "2021-01-26T19:33:08.0305135Z",
+        "x-ms-file-creation-time": "2021-01-26T19:33:08.0305135Z",
         "x-ms-file-id": "13835128424026341376",
-        "x-ms-file-last-write-time": "2021-01-21T20:41:37.6673786Z",
+        "x-ms-file-last-write-time": "2021-01-26T19:33:08.0305135Z",
         "x-ms-file-parent-id": "0",
         "x-ms-file-permission-key": "17860367565182308406*11459378189709739967",
-        "x-ms-request-id": "fe85f5d8-f01a-001f-3c35-f069c6000000",
+        "x-ms-request-id": "eb276b10-001a-008d-7f1a-f4ed10000000",
         "x-ms-request-server-encrypted": "true",
         "x-ms-version": "2020-06-12"
       },
       "ResponseBody": []
     },
     {
-      "RequestUri": "https://seanmcccanary3.file.core.windows.net/test-share-71377377-6074-5941-e34b-b96f043e6ec0/test-directory-ae2a1ef3-51fd-fe02-6db4-a200d62c2739/test-\u0192\u00A1\u00A3\u20AC\u203D%253A-0db7123e-7638-2eeb-f15e-0dea7a34d024",
+      "RequestUri": "https://seanmcccanary3.file.core.windows.net/test-share-5b981b3a-ff3f-e862-aa28-ad3ddf7af442/test-directory-6dd241a0-8136-05d2-70fc-75c8814b51d4/test-\u0192\u00A1\u00A3\u20AC\u203D%253A-85476580-d067-4383-e806-518a38ac0a0a",
       "RequestMethod": "PUT",
       "RequestHeaders": {
         "Accept": "application/xml",
         "Authorization": "Sanitized",
-        "traceparent": "00-ea3c6e96e542e349a75d0d10986e518c-ebd8663ef500dc44-00",
+        "traceparent": "00-ae7c83959c559b48bf283bdad914bb65-1c23a39850ba764f-00",
         "User-Agent": [
-          "azsdk-net-Storage.Files.Shares/12.7.0-alpha.20210121.1",
+          "azsdk-net-Storage.Files.Shares/12.7.0-alpha.20210126.1",
           "(.NET 5.0.2; Microsoft Windows 10.0.19042)"
         ],
-        "x-ms-client-request-id": "1b8feb48-e790-9754-90f2-202189519ade",
+        "x-ms-client-request-id": "95a54c77-8c1e-e313-7f33-6dfd6be8806e",
         "x-ms-content-length": "1048576",
-        "x-ms-date": "Thu, 21 Jan 2021 20:41:38 GMT",
+        "x-ms-date": "Tue, 26 Jan 2021 19:33:08 GMT",
         "x-ms-file-attributes": "None",
         "x-ms-file-creation-time": "Now",
         "x-ms-file-last-write-time": "Now",
@@ -109,39 +104,39 @@
       "StatusCode": 201,
       "ResponseHeaders": {
         "Content-Length": "0",
-        "Date": "Thu, 21 Jan 2021 20:41:37 GMT",
-        "ETag": "\u00220x8D8BE4CF30CB8A0\u0022",
-        "Last-Modified": "Thu, 21 Jan 2021 20:41:37 GMT",
+        "Date": "Tue, 26 Jan 2021 19:33:08 GMT",
+        "ETag": "\u00220x8D8C23135947F80\u0022",
+        "Last-Modified": "Tue, 26 Jan 2021 19:33:08 GMT",
         "Server": [
           "Windows-Azure-File/1.0",
           "Microsoft-HTTPAPI/2.0"
         ],
-        "x-ms-client-request-id": "1b8feb48-e790-9754-90f2-202189519ade",
+        "x-ms-client-request-id": "95a54c77-8c1e-e313-7f33-6dfd6be8806e",
         "x-ms-file-attributes": "Archive",
-        "x-ms-file-change-time": "2021-01-21T20:41:37.7414304Z",
-        "x-ms-file-creation-time": "2021-01-21T20:41:37.7414304Z",
+        "x-ms-file-change-time": "2021-01-26T19:33:08.1035648Z",
+        "x-ms-file-creation-time": "2021-01-26T19:33:08.1035648Z",
         "x-ms-file-id": "11529285414812647424",
-        "x-ms-file-last-write-time": "2021-01-21T20:41:37.7414304Z",
+        "x-ms-file-last-write-time": "2021-01-26T19:33:08.1035648Z",
         "x-ms-file-parent-id": "13835128424026341376",
         "x-ms-file-permission-key": "4010187179898695473*11459378189709739967",
-        "x-ms-request-id": "fe85f5da-f01a-001f-3d35-f069c6000000",
+        "x-ms-request-id": "eb276b13-001a-008d-011a-f4ed10000000",
         "x-ms-request-server-encrypted": "true",
         "x-ms-version": "2020-06-12"
       },
       "ResponseBody": []
     },
     {
-      "RequestUri": "https://seanmcccanary3.file.core.windows.net/test-share-71377377-6074-5941-e34b-b96f043e6ec0/test-directory-ae2a1ef3-51fd-fe02-6db4-a200d62c2739?restype=directory\u0026comp=list",
+      "RequestUri": "https://seanmcccanary3.file.core.windows.net/test-share-5b981b3a-ff3f-e862-aa28-ad3ddf7af442/test-directory-6dd241a0-8136-05d2-70fc-75c8814b51d4?restype=directory\u0026comp=list",
       "RequestMethod": "GET",
       "RequestHeaders": {
         "Accept": "application/xml",
         "Authorization": "Sanitized",
         "User-Agent": [
-          "azsdk-net-Storage.Files.Shares/12.7.0-alpha.20210121.1",
+          "azsdk-net-Storage.Files.Shares/12.7.0-alpha.20210126.1",
           "(.NET 5.0.2; Microsoft Windows 10.0.19042)"
         ],
-        "x-ms-client-request-id": "8fa11b38-b4a5-d794-c05c-c819f497e7f3",
-        "x-ms-date": "Thu, 21 Jan 2021 20:41:38 GMT",
+        "x-ms-client-request-id": "eb136729-7506-5cec-e631-ffa08dd3d5a8",
+        "x-ms-date": "Tue, 26 Jan 2021 19:33:08 GMT",
         "x-ms-return-client-request-id": "true",
         "x-ms-version": "2020-06-12"
       },
@@ -149,37 +144,32 @@
       "StatusCode": 200,
       "ResponseHeaders": {
         "Content-Type": "application/xml",
-        "Date": "Thu, 21 Jan 2021 20:41:37 GMT",
+        "Date": "Tue, 26 Jan 2021 19:33:08 GMT",
         "Server": [
           "Windows-Azure-File/1.0",
           "Microsoft-HTTPAPI/2.0"
         ],
         "Transfer-Encoding": "chunked",
         "Vary": "Origin",
-        "x-ms-client-request-id": "8fa11b38-b4a5-d794-c05c-c819f497e7f3",
-<<<<<<< HEAD
-        "x-ms-request-id": "7154ed26-d01a-002a-485f-3f92b0000000",
+        "x-ms-client-request-id": "eb136729-7506-5cec-e631-ffa08dd3d5a8",
+        "x-ms-request-id": "eb276b15-001a-008d-031a-f4ed10000000",
         "x-ms-version": "2020-06-12"
-=======
-        "x-ms-request-id": "fe85f5db-f01a-001f-3e35-f069c6000000",
-        "x-ms-version": "2020-04-08"
->>>>>>> ac24a13f
       },
-      "ResponseBody": "\uFEFF\u003C?xml version=\u00221.0\u0022 encoding=\u0022utf-8\u0022?\u003E\u003CEnumerationResults ServiceEndpoint=\u0022https://seanmcccanary3.file.core.windows.net/\u0022 ShareName=\u0022test-share-71377377-6074-5941-e34b-b96f043e6ec0\u0022 DirectoryPath=\u0022test-directory-ae2a1ef3-51fd-fe02-6db4-a200d62c2739\u0022\u003E\u003CEntries\u003E\u003CFile\u003E\u003CName\u003Etest-\u0192\u00A1\u00A3\u20AC\u203D%3A-0db7123e-7638-2eeb-f15e-0dea7a34d024\u003C/Name\u003E\u003CProperties\u003E\u003CContent-Length\u003E1048576\u003C/Content-Length\u003E\u003C/Properties\u003E\u003C/File\u003E\u003C/Entries\u003E\u003CNextMarker /\u003E\u003C/EnumerationResults\u003E"
+      "ResponseBody": "\uFEFF\u003C?xml version=\u00221.0\u0022 encoding=\u0022utf-8\u0022?\u003E\u003CEnumerationResults ServiceEndpoint=\u0022https://seanmcccanary3.file.core.windows.net/\u0022 ShareName=\u0022test-share-5b981b3a-ff3f-e862-aa28-ad3ddf7af442\u0022 DirectoryPath=\u0022test-directory-6dd241a0-8136-05d2-70fc-75c8814b51d4\u0022\u003E\u003CEntries\u003E\u003CFile\u003E\u003CName\u003Etest-\u0192\u00A1\u00A3\u20AC\u203D%3A-85476580-d067-4383-e806-518a38ac0a0a\u003C/Name\u003E\u003CProperties\u003E\u003CContent-Length\u003E1048576\u003C/Content-Length\u003E\u003C/Properties\u003E\u003C/File\u003E\u003C/Entries\u003E\u003CNextMarker /\u003E\u003C/EnumerationResults\u003E"
     },
     {
-      "RequestUri": "https://seanmcccanary3.file.core.windows.net/test-share-71377377-6074-5941-e34b-b96f043e6ec0?restype=share",
+      "RequestUri": "https://seanmcccanary3.file.core.windows.net/test-share-5b981b3a-ff3f-e862-aa28-ad3ddf7af442?restype=share",
       "RequestMethod": "DELETE",
       "RequestHeaders": {
         "Accept": "application/xml",
         "Authorization": "Sanitized",
-        "traceparent": "00-88bfca58ab3dda48ab710da70e80b846-52929012366a5542-00",
+        "traceparent": "00-46d12b4ab12dad4e84433c2b098258b5-9f97202cffa5ea40-00",
         "User-Agent": [
-          "azsdk-net-Storage.Files.Shares/12.7.0-alpha.20210121.1",
+          "azsdk-net-Storage.Files.Shares/12.7.0-alpha.20210126.1",
           "(.NET 5.0.2; Microsoft Windows 10.0.19042)"
         ],
-        "x-ms-client-request-id": "6de87d4d-0aaf-9a39-8249-ce5fa8c534c1",
-        "x-ms-date": "Thu, 21 Jan 2021 20:41:38 GMT",
+        "x-ms-client-request-id": "04d3f127-94d5-fd67-2fa6-0eecb688f7c1",
+        "x-ms-date": "Tue, 26 Jan 2021 19:33:09 GMT",
         "x-ms-delete-snapshots": "include",
         "x-ms-return-client-request-id": "true",
         "x-ms-version": "2020-06-12"
@@ -188,25 +178,20 @@
       "StatusCode": 202,
       "ResponseHeaders": {
         "Content-Length": "0",
-        "Date": "Thu, 21 Jan 2021 20:41:37 GMT",
+        "Date": "Tue, 26 Jan 2021 19:33:08 GMT",
         "Server": [
           "Windows-Azure-File/1.0",
           "Microsoft-HTTPAPI/2.0"
         ],
-        "x-ms-client-request-id": "6de87d4d-0aaf-9a39-8249-ce5fa8c534c1",
-<<<<<<< HEAD
-        "x-ms-request-id": "7154ed27-d01a-002a-495f-3f92b0000000",
+        "x-ms-client-request-id": "04d3f127-94d5-fd67-2fa6-0eecb688f7c1",
+        "x-ms-request-id": "eb276b16-001a-008d-041a-f4ed10000000",
         "x-ms-version": "2020-06-12"
-=======
-        "x-ms-request-id": "fe85f5dc-f01a-001f-3f35-f069c6000000",
-        "x-ms-version": "2020-04-08"
->>>>>>> ac24a13f
       },
       "ResponseBody": []
     }
   ],
   "Variables": {
-    "RandomSeed": "1308916652",
+    "RandomSeed": "2001015969",
     "Storage_TestConfigDefault": "ProductionTenant\nseanmcccanary3\nU2FuaXRpemVk\nhttps://seanmcccanary3.blob.core.windows.net\nhttps://seanmcccanary3.file.core.windows.net\nhttps://seanmcccanary3.queue.core.windows.net\nhttps://seanmcccanary3.table.core.windows.net\n\n\n\n\nhttps://seanmcccanary3-secondary.blob.core.windows.net\nhttps://seanmcccanary3-secondary.file.core.windows.net\nhttps://seanmcccanary3-secondary.queue.core.windows.net\nhttps://seanmcccanary3-secondary.table.core.windows.net\n\nSanitized\n\n\nCloud\nBlobEndpoint=https://seanmcccanary3.blob.core.windows.net/;QueueEndpoint=https://seanmcccanary3.queue.core.windows.net/;FileEndpoint=https://seanmcccanary3.file.core.windows.net/;BlobSecondaryEndpoint=https://seanmcccanary3-secondary.blob.core.windows.net/;QueueSecondaryEndpoint=https://seanmcccanary3-secondary.queue.core.windows.net/;FileSecondaryEndpoint=https://seanmcccanary3-secondary.file.core.windows.net/;AccountName=seanmcccanary3;AccountKey=Kg==;\nseanscope1"
   }
 }