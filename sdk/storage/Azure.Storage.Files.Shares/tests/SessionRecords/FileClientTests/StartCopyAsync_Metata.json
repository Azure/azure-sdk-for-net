--- conflicted
+++ resolved
@@ -1,88 +1,49 @@
 {
   "Entries": [
     {
-<<<<<<< HEAD
-      "RequestUri": "http://seanstagetest.file.core.windows.net/test-share-ec0b987a-3a91-37bf-5339-10720d5f2ca9?restype=share",
-      "RequestMethod": "PUT",
-      "RequestHeaders": {
-        "Authorization": "Sanitized",
-        "traceparent": "00-ce045cd044e16e429a375ae381c0c579-951bd3d692f5f046-00",
-        "User-Agent": [
-          "azsdk-net-Storage.Files.Shares/12.0.0-dev.20191209.1\u002Bb71b1fa965b15eccfc57e2c7781b8bf85cd4c766",
-          "(.NET Core 4.6.28008.01; Microsoft Windows 10.0.18363 )"
-        ],
-        "x-ms-client-request-id": "b9e6b067-d41d-3f5b-8042-b61814103356",
-        "x-ms-date": "Tue, 10 Dec 2019 05:31:18 GMT",
-=======
-      "RequestUri": "http://seanstagetest.file.core.windows.net/test-share-776024c1-8d71-3c78-4949-d0791d45fb2f?restype=share",
-      "RequestMethod": "PUT",
-      "RequestHeaders": {
-        "Authorization": "Sanitized",
-        "traceparent": "00-da8a94249287fe489bffff2f38f548d9-97aff2f3dfd9cd4c-00",
-        "User-Agent": [
-          "azsdk-net-Storage.Files.Shares/12.0.0-dev.20191209.1\u002B61bda4d1783b0e05dba0d434ff14b2840726d3b1",
-          "(.NET Core 4.6.28008.01; Microsoft Windows 10.0.18363 )"
-        ],
-        "x-ms-client-request-id": "b16a6598-f29b-8dbb-0224-034d52b43216",
-        "x-ms-date": "Tue, 10 Dec 2019 05:59:43 GMT",
->>>>>>> 1d9822e0
-        "x-ms-return-client-request-id": "true",
-        "x-ms-version": "2019-07-07"
-      },
-      "RequestBody": null,
-      "StatusCode": 201,
-      "ResponseHeaders": {
-        "Content-Length": "0",
-<<<<<<< HEAD
-        "Date": "Tue, 10 Dec 2019 05:31:18 GMT",
-        "ETag": "\u00220x8D77D322F16361F\u0022",
-        "Last-Modified": "Tue, 10 Dec 2019 05:31:18 GMT",
-=======
-        "Date": "Tue, 10 Dec 2019 05:59:43 GMT",
-        "ETag": "\u00220x8D77D362774AA47\u0022",
-        "Last-Modified": "Tue, 10 Dec 2019 05:59:43 GMT",
->>>>>>> 1d9822e0
-        "Server": [
-          "Windows-Azure-File/1.0",
-          "Microsoft-HTTPAPI/2.0"
-        ],
-<<<<<<< HEAD
-        "x-ms-client-request-id": "b9e6b067-d41d-3f5b-8042-b61814103356",
-        "x-ms-request-id": "3e8dabeb-201a-003e-7f1b-af0544000000",
-=======
-        "x-ms-client-request-id": "b16a6598-f29b-8dbb-0224-034d52b43216",
-        "x-ms-request-id": "8749bfa1-c01a-0019-131f-af1280000000",
->>>>>>> 1d9822e0
-        "x-ms-version": "2019-07-07"
-      },
-      "ResponseBody": []
-    },
-    {
-<<<<<<< HEAD
-      "RequestUri": "http://seanstagetest.file.core.windows.net/test-share-ec0b987a-3a91-37bf-5339-10720d5f2ca9/test-directory-6cb356e3-97c4-264f-41f3-7ad9444c3e4b?restype=directory",
-      "RequestMethod": "PUT",
-      "RequestHeaders": {
-        "Authorization": "Sanitized",
-        "traceparent": "00-65098b2bf3b12b459b8c4b33360bc36c-d4326e5864f1764d-00",
-        "User-Agent": [
-          "azsdk-net-Storage.Files.Shares/12.0.0-dev.20191209.1\u002Bb71b1fa965b15eccfc57e2c7781b8bf85cd4c766",
-          "(.NET Core 4.6.28008.01; Microsoft Windows 10.0.18363 )"
-        ],
-        "x-ms-client-request-id": "a28f9f84-c354-cfb2-61c0-782a5a81fa34",
-        "x-ms-date": "Tue, 10 Dec 2019 05:31:18 GMT",
-=======
-      "RequestUri": "http://seanstagetest.file.core.windows.net/test-share-776024c1-8d71-3c78-4949-d0791d45fb2f/test-directory-39e8157c-cd5f-e2a5-0ab6-a7a523cb3b39?restype=directory",
-      "RequestMethod": "PUT",
-      "RequestHeaders": {
-        "Authorization": "Sanitized",
-        "traceparent": "00-44510d7630f4c843a97ee07424750f2b-0d2591e2e62ac04f-00",
-        "User-Agent": [
-          "azsdk-net-Storage.Files.Shares/12.0.0-dev.20191209.1\u002B61bda4d1783b0e05dba0d434ff14b2840726d3b1",
-          "(.NET Core 4.6.28008.01; Microsoft Windows 10.0.18363 )"
-        ],
-        "x-ms-client-request-id": "eb305398-9927-cbaf-c088-a6e44b156937",
-        "x-ms-date": "Tue, 10 Dec 2019 05:59:44 GMT",
->>>>>>> 1d9822e0
+      "RequestUri": "http://seanstagetest.file.core.windows.net/test-share-4a18d3a5-17b7-2d18-e4aa-3d52b13014f1?restype=share",
+      "RequestMethod": "PUT",
+      "RequestHeaders": {
+        "Authorization": "Sanitized",
+        "traceparent": "00-6e9f479f0927c147995b1c89ef1af983-612540db1727194b-00",
+        "User-Agent": [
+          "azsdk-net-Storage.Files.Shares/12.0.0-dev.20191211.1\u002B899431c003876eb9b26cefd8e8a37e7f27f82ced",
+          "(.NET Core 4.6.28008.01; Microsoft Windows 10.0.18363 )"
+        ],
+        "x-ms-client-request-id": "afae863f-0054-e2d5-604b-628c07845f68",
+        "x-ms-date": "Wed, 11 Dec 2019 20:38:26 GMT",
+        "x-ms-return-client-request-id": "true",
+        "x-ms-version": "2019-07-07"
+      },
+      "RequestBody": null,
+      "StatusCode": 201,
+      "ResponseHeaders": {
+        "Content-Length": "0",
+        "Date": "Wed, 11 Dec 2019 20:38:25 GMT",
+        "ETag": "\u00220x8D77E7A13036DD3\u0022",
+        "Last-Modified": "Wed, 11 Dec 2019 20:38:26 GMT",
+        "Server": [
+          "Windows-Azure-File/1.0",
+          "Microsoft-HTTPAPI/2.0"
+        ],
+        "x-ms-client-request-id": "afae863f-0054-e2d5-604b-628c07845f68",
+        "x-ms-request-id": "ef3e3b6c-c01a-0019-1c62-b01280000000",
+        "x-ms-version": "2019-07-07"
+      },
+      "ResponseBody": []
+    },
+    {
+      "RequestUri": "http://seanstagetest.file.core.windows.net/test-share-4a18d3a5-17b7-2d18-e4aa-3d52b13014f1/test-directory-0f68676f-54da-8de9-ffea-3c4ca6cb268f?restype=directory",
+      "RequestMethod": "PUT",
+      "RequestHeaders": {
+        "Authorization": "Sanitized",
+        "traceparent": "00-0a48b2b8f60f4246b3f5506df34a988c-184fab0f4240cf40-00",
+        "User-Agent": [
+          "azsdk-net-Storage.Files.Shares/12.0.0-dev.20191211.1\u002B899431c003876eb9b26cefd8e8a37e7f27f82ced",
+          "(.NET Core 4.6.28008.01; Microsoft Windows 10.0.18363 )"
+        ],
+        "x-ms-client-request-id": "9fdd080b-f2ec-ea6a-9c21-b06ac3893b94",
+        "x-ms-date": "Wed, 11 Dec 2019 20:38:26 GMT",
         "x-ms-file-attributes": "None",
         "x-ms-file-creation-time": "Now",
         "x-ms-file-last-write-time": "Now",
@@ -94,73 +55,40 @@
       "StatusCode": 201,
       "ResponseHeaders": {
         "Content-Length": "0",
-<<<<<<< HEAD
-        "Date": "Tue, 10 Dec 2019 05:31:18 GMT",
-        "ETag": "\u00220x8D77D322F245C84\u0022",
-        "Last-Modified": "Tue, 10 Dec 2019 05:31:18 GMT",
-=======
-        "Date": "Tue, 10 Dec 2019 05:59:43 GMT",
-        "ETag": "\u00220x8D77D362782D169\u0022",
-        "Last-Modified": "Tue, 10 Dec 2019 05:59:44 GMT",
->>>>>>> 1d9822e0
-        "Server": [
-          "Windows-Azure-File/1.0",
-          "Microsoft-HTTPAPI/2.0"
-        ],
-<<<<<<< HEAD
-        "x-ms-client-request-id": "a28f9f84-c354-cfb2-61c0-782a5a81fa34",
+        "Date": "Wed, 11 Dec 2019 20:38:25 GMT",
+        "ETag": "\u00220x8D77E7A13117E1D\u0022",
+        "Last-Modified": "Wed, 11 Dec 2019 20:38:26 GMT",
+        "Server": [
+          "Windows-Azure-File/1.0",
+          "Microsoft-HTTPAPI/2.0"
+        ],
+        "x-ms-client-request-id": "9fdd080b-f2ec-ea6a-9c21-b06ac3893b94",
         "x-ms-file-attributes": "Directory",
-        "x-ms-file-change-time": "2019-12-10T05:31:18.8963460Z",
-        "x-ms-file-creation-time": "2019-12-10T05:31:18.8963460Z",
+        "x-ms-file-change-time": "2019-12-11T20:38:26.7237917Z",
+        "x-ms-file-creation-time": "2019-12-11T20:38:26.7237917Z",
         "x-ms-file-id": "13835128424026341376",
-        "x-ms-file-last-write-time": "2019-12-10T05:31:18.8963460Z",
+        "x-ms-file-last-write-time": "2019-12-11T20:38:26.7237917Z",
         "x-ms-file-parent-id": "0",
         "x-ms-file-permission-key": "7855875120676328179*422928105932735866",
-        "x-ms-request-id": "3e8dabed-201a-003e-801b-af0544000000",
-=======
-        "x-ms-client-request-id": "eb305398-9927-cbaf-c088-a6e44b156937",
-        "x-ms-file-attributes": "Directory",
-        "x-ms-file-change-time": "2019-12-10T05:59:44.0805225Z",
-        "x-ms-file-creation-time": "2019-12-10T05:59:44.0805225Z",
-        "x-ms-file-id": "13835128424026341376",
-        "x-ms-file-last-write-time": "2019-12-10T05:59:44.0805225Z",
-        "x-ms-file-parent-id": "0",
-        "x-ms-file-permission-key": "7855875120676328179*422928105932735866",
-        "x-ms-request-id": "8749bfa3-c01a-0019-141f-af1280000000",
->>>>>>> 1d9822e0
+        "x-ms-request-id": "ef3e3b6e-c01a-0019-1d62-b01280000000",
         "x-ms-request-server-encrypted": "true",
         "x-ms-version": "2019-07-07"
       },
       "ResponseBody": []
     },
     {
-<<<<<<< HEAD
-      "RequestUri": "http://seanstagetest.file.core.windows.net/test-share-ec0b987a-3a91-37bf-5339-10720d5f2ca9/test-directory-6cb356e3-97c4-264f-41f3-7ad9444c3e4b/test-file-7a0f6a03-d605-6fdd-cb43-480a7b0d8702",
-      "RequestMethod": "PUT",
-      "RequestHeaders": {
-        "Authorization": "Sanitized",
-        "traceparent": "00-28b35c03a218b24781282197a87c2bea-f8a818ca420e1c46-00",
-        "User-Agent": [
-          "azsdk-net-Storage.Files.Shares/12.0.0-dev.20191209.1\u002Bb71b1fa965b15eccfc57e2c7781b8bf85cd4c766",
-          "(.NET Core 4.6.28008.01; Microsoft Windows 10.0.18363 )"
-        ],
-        "x-ms-client-request-id": "343ee7bf-892f-ae5b-c120-d7107aa75354",
+      "RequestUri": "http://seanstagetest.file.core.windows.net/test-share-4a18d3a5-17b7-2d18-e4aa-3d52b13014f1/test-directory-0f68676f-54da-8de9-ffea-3c4ca6cb268f/test-file-0ee3d324-3370-0ae6-ca85-01b17586d8b7",
+      "RequestMethod": "PUT",
+      "RequestHeaders": {
+        "Authorization": "Sanitized",
+        "traceparent": "00-0c75905928fcae429c79203e955d87fe-885c4a54a34b8f41-00",
+        "User-Agent": [
+          "azsdk-net-Storage.Files.Shares/12.0.0-dev.20191211.1\u002B899431c003876eb9b26cefd8e8a37e7f27f82ced",
+          "(.NET Core 4.6.28008.01; Microsoft Windows 10.0.18363 )"
+        ],
+        "x-ms-client-request-id": "e13e4aed-1864-d719-21d3-d466f0b87516",
         "x-ms-content-length": "1048576",
-        "x-ms-date": "Tue, 10 Dec 2019 05:31:18 GMT",
-=======
-      "RequestUri": "http://seanstagetest.file.core.windows.net/test-share-776024c1-8d71-3c78-4949-d0791d45fb2f/test-directory-39e8157c-cd5f-e2a5-0ab6-a7a523cb3b39/test-file-90d6c9e9-7bd3-333a-80b0-c66d2bd3053d",
-      "RequestMethod": "PUT",
-      "RequestHeaders": {
-        "Authorization": "Sanitized",
-        "traceparent": "00-4a173b4220ee8443a49937d633b7dc23-db6f5b271f59b443-00",
-        "User-Agent": [
-          "azsdk-net-Storage.Files.Shares/12.0.0-dev.20191209.1\u002B61bda4d1783b0e05dba0d434ff14b2840726d3b1",
-          "(.NET Core 4.6.28008.01; Microsoft Windows 10.0.18363 )"
-        ],
-        "x-ms-client-request-id": "12e86a89-c7f5-1d47-19fd-6a76d3419fed",
-        "x-ms-content-length": "1048576",
-        "x-ms-date": "Tue, 10 Dec 2019 05:59:44 GMT",
->>>>>>> 1d9822e0
+        "x-ms-date": "Wed, 11 Dec 2019 20:38:26 GMT",
         "x-ms-file-attributes": "None",
         "x-ms-file-creation-time": "Now",
         "x-ms-file-last-write-time": "Now",
@@ -173,128 +101,71 @@
       "StatusCode": 201,
       "ResponseHeaders": {
         "Content-Length": "0",
-<<<<<<< HEAD
-        "Date": "Tue, 10 Dec 2019 05:31:18 GMT",
-        "ETag": "\u00220x8D77D322F31C8E5\u0022",
-        "Last-Modified": "Tue, 10 Dec 2019 05:31:18 GMT",
-=======
-        "Date": "Tue, 10 Dec 2019 05:59:43 GMT",
-        "ETag": "\u00220x8D77D3627901841\u0022",
-        "Last-Modified": "Tue, 10 Dec 2019 05:59:44 GMT",
->>>>>>> 1d9822e0
-        "Server": [
-          "Windows-Azure-File/1.0",
-          "Microsoft-HTTPAPI/2.0"
-        ],
-<<<<<<< HEAD
-        "x-ms-client-request-id": "343ee7bf-892f-ae5b-c120-d7107aa75354",
+        "Date": "Wed, 11 Dec 2019 20:38:26 GMT",
+        "ETag": "\u00220x8D77E7A131E9F36\u0022",
+        "Last-Modified": "Wed, 11 Dec 2019 20:38:26 GMT",
+        "Server": [
+          "Windows-Azure-File/1.0",
+          "Microsoft-HTTPAPI/2.0"
+        ],
+        "x-ms-client-request-id": "e13e4aed-1864-d719-21d3-d466f0b87516",
         "x-ms-file-attributes": "Archive",
-        "x-ms-file-change-time": "2019-12-10T05:31:18.9843173Z",
-        "x-ms-file-creation-time": "2019-12-10T05:31:18.9843173Z",
+        "x-ms-file-change-time": "2019-12-11T20:38:26.8098358Z",
+        "x-ms-file-creation-time": "2019-12-11T20:38:26.8098358Z",
         "x-ms-file-id": "11529285414812647424",
-        "x-ms-file-last-write-time": "2019-12-10T05:31:18.9843173Z",
+        "x-ms-file-last-write-time": "2019-12-11T20:38:26.8098358Z",
         "x-ms-file-parent-id": "13835128424026341376",
         "x-ms-file-permission-key": "12501538048846835188*422928105932735866",
-        "x-ms-request-id": "3e8dabee-201a-003e-011b-af0544000000",
-=======
-        "x-ms-client-request-id": "12e86a89-c7f5-1d47-19fd-6a76d3419fed",
-        "x-ms-file-attributes": "Archive",
-        "x-ms-file-change-time": "2019-12-10T05:59:44.1675329Z",
-        "x-ms-file-creation-time": "2019-12-10T05:59:44.1675329Z",
-        "x-ms-file-id": "11529285414812647424",
-        "x-ms-file-last-write-time": "2019-12-10T05:59:44.1675329Z",
-        "x-ms-file-parent-id": "13835128424026341376",
-        "x-ms-file-permission-key": "12501538048846835188*422928105932735866",
-        "x-ms-request-id": "8749bfa4-c01a-0019-151f-af1280000000",
->>>>>>> 1d9822e0
+        "x-ms-request-id": "ef3e3b6f-c01a-0019-1e62-b01280000000",
         "x-ms-request-server-encrypted": "true",
         "x-ms-version": "2019-07-07"
       },
       "ResponseBody": []
     },
     {
-<<<<<<< HEAD
-      "RequestUri": "http://seanstagetest.file.core.windows.net/test-share-413a7538-542c-6677-72c9-92cada25746a?restype=share",
-      "RequestMethod": "PUT",
-      "RequestHeaders": {
-        "Authorization": "Sanitized",
-        "traceparent": "00-539051011c14d94db1d37ae4b6af5ba3-4260306edee9c34a-00",
-        "User-Agent": [
-          "azsdk-net-Storage.Files.Shares/12.0.0-dev.20191209.1\u002Bb71b1fa965b15eccfc57e2c7781b8bf85cd4c766",
-          "(.NET Core 4.6.28008.01; Microsoft Windows 10.0.18363 )"
-        ],
-        "x-ms-client-request-id": "857fa7e7-d426-6b75-6fd7-c166f790d39c",
-        "x-ms-date": "Tue, 10 Dec 2019 05:31:19 GMT",
-=======
-      "RequestUri": "http://seanstagetest.file.core.windows.net/test-share-be856882-9808-989c-b7f9-7dbe84e790d0?restype=share",
-      "RequestMethod": "PUT",
-      "RequestHeaders": {
-        "Authorization": "Sanitized",
-        "traceparent": "00-499bca343beb0c4b8d1bbf5479076cb1-e155d1484c79bb49-00",
-        "User-Agent": [
-          "azsdk-net-Storage.Files.Shares/12.0.0-dev.20191209.1\u002B61bda4d1783b0e05dba0d434ff14b2840726d3b1",
-          "(.NET Core 4.6.28008.01; Microsoft Windows 10.0.18363 )"
-        ],
-        "x-ms-client-request-id": "39d10975-2d29-f054-ce4f-5afc4a889932",
-        "x-ms-date": "Tue, 10 Dec 2019 05:59:44 GMT",
->>>>>>> 1d9822e0
-        "x-ms-return-client-request-id": "true",
-        "x-ms-version": "2019-07-07"
-      },
-      "RequestBody": null,
-      "StatusCode": 201,
-      "ResponseHeaders": {
-        "Content-Length": "0",
-<<<<<<< HEAD
-        "Date": "Tue, 10 Dec 2019 05:31:18 GMT",
-        "ETag": "\u00220x8D77D322F3E5857\u0022",
-        "Last-Modified": "Tue, 10 Dec 2019 05:31:19 GMT",
-=======
-        "Date": "Tue, 10 Dec 2019 05:59:43 GMT",
-        "ETag": "\u00220x8D77D36279C5901\u0022",
-        "Last-Modified": "Tue, 10 Dec 2019 05:59:44 GMT",
->>>>>>> 1d9822e0
-        "Server": [
-          "Windows-Azure-File/1.0",
-          "Microsoft-HTTPAPI/2.0"
-        ],
-<<<<<<< HEAD
-        "x-ms-client-request-id": "857fa7e7-d426-6b75-6fd7-c166f790d39c",
-        "x-ms-request-id": "3e8dabef-201a-003e-021b-af0544000000",
-=======
-        "x-ms-client-request-id": "39d10975-2d29-f054-ce4f-5afc4a889932",
-        "x-ms-request-id": "8749bfa6-c01a-0019-161f-af1280000000",
->>>>>>> 1d9822e0
-        "x-ms-version": "2019-07-07"
-      },
-      "ResponseBody": []
-    },
-    {
-<<<<<<< HEAD
-      "RequestUri": "http://seanstagetest.file.core.windows.net/test-share-413a7538-542c-6677-72c9-92cada25746a/test-directory-d4e36dab-bf5c-e584-a1d3-83856fdaa18c?restype=directory",
-      "RequestMethod": "PUT",
-      "RequestHeaders": {
-        "Authorization": "Sanitized",
-        "traceparent": "00-5cffcdcd6fdac549b27b2311ede45908-671806373a91f04b-00",
-        "User-Agent": [
-          "azsdk-net-Storage.Files.Shares/12.0.0-dev.20191209.1\u002Bb71b1fa965b15eccfc57e2c7781b8bf85cd4c766",
-          "(.NET Core 4.6.28008.01; Microsoft Windows 10.0.18363 )"
-        ],
-        "x-ms-client-request-id": "57f048d3-f603-27e3-229a-e45250f0fb95",
-        "x-ms-date": "Tue, 10 Dec 2019 05:31:19 GMT",
-=======
-      "RequestUri": "http://seanstagetest.file.core.windows.net/test-share-be856882-9808-989c-b7f9-7dbe84e790d0/test-directory-6bb1996c-de5d-8f01-20ee-7919e1ffb11c?restype=directory",
-      "RequestMethod": "PUT",
-      "RequestHeaders": {
-        "Authorization": "Sanitized",
-        "traceparent": "00-22edaae33acdc74d9b762ac966a65e00-c6a0faf6844c904b-00",
-        "User-Agent": [
-          "azsdk-net-Storage.Files.Shares/12.0.0-dev.20191209.1\u002B61bda4d1783b0e05dba0d434ff14b2840726d3b1",
-          "(.NET Core 4.6.28008.01; Microsoft Windows 10.0.18363 )"
-        ],
-        "x-ms-client-request-id": "4c308556-9ee9-9673-0841-183ab43a0ece",
-        "x-ms-date": "Tue, 10 Dec 2019 05:59:44 GMT",
->>>>>>> 1d9822e0
+      "RequestUri": "http://seanstagetest.file.core.windows.net/test-share-0fa6f848-9c49-9da7-302c-7f47a4855497?restype=share",
+      "RequestMethod": "PUT",
+      "RequestHeaders": {
+        "Authorization": "Sanitized",
+        "traceparent": "00-46074665dff6304ba3064e4044b22b24-f721bedaa3e00242-00",
+        "User-Agent": [
+          "azsdk-net-Storage.Files.Shares/12.0.0-dev.20191211.1\u002B899431c003876eb9b26cefd8e8a37e7f27f82ced",
+          "(.NET Core 4.6.28008.01; Microsoft Windows 10.0.18363 )"
+        ],
+        "x-ms-client-request-id": "bc1878b3-108c-503b-a3a0-b03898d2339b",
+        "x-ms-date": "Wed, 11 Dec 2019 20:38:26 GMT",
+        "x-ms-return-client-request-id": "true",
+        "x-ms-version": "2019-07-07"
+      },
+      "RequestBody": null,
+      "StatusCode": 201,
+      "ResponseHeaders": {
+        "Content-Length": "0",
+        "Date": "Wed, 11 Dec 2019 20:38:26 GMT",
+        "ETag": "\u00220x8D77E7A132ACA5C\u0022",
+        "Last-Modified": "Wed, 11 Dec 2019 20:38:26 GMT",
+        "Server": [
+          "Windows-Azure-File/1.0",
+          "Microsoft-HTTPAPI/2.0"
+        ],
+        "x-ms-client-request-id": "bc1878b3-108c-503b-a3a0-b03898d2339b",
+        "x-ms-request-id": "ef3e3b70-c01a-0019-1f62-b01280000000",
+        "x-ms-version": "2019-07-07"
+      },
+      "ResponseBody": []
+    },
+    {
+      "RequestUri": "http://seanstagetest.file.core.windows.net/test-share-0fa6f848-9c49-9da7-302c-7f47a4855497/test-directory-73013c7e-4bf4-51ce-a6fa-76e01f8ceaf4?restype=directory",
+      "RequestMethod": "PUT",
+      "RequestHeaders": {
+        "Authorization": "Sanitized",
+        "traceparent": "00-5ea9ad9791a90442aa55e404a308c60e-29d4a986e26a194b-00",
+        "User-Agent": [
+          "azsdk-net-Storage.Files.Shares/12.0.0-dev.20191211.1\u002B899431c003876eb9b26cefd8e8a37e7f27f82ced",
+          "(.NET Core 4.6.28008.01; Microsoft Windows 10.0.18363 )"
+        ],
+        "x-ms-client-request-id": "769ce135-523a-68e1-a9c6-1692995a3016",
+        "x-ms-date": "Wed, 11 Dec 2019 20:38:26 GMT",
         "x-ms-file-attributes": "None",
         "x-ms-file-creation-time": "Now",
         "x-ms-file-last-write-time": "Now",
@@ -306,73 +177,40 @@
       "StatusCode": 201,
       "ResponseHeaders": {
         "Content-Length": "0",
-<<<<<<< HEAD
-        "Date": "Tue, 10 Dec 2019 05:31:18 GMT",
-        "ETag": "\u00220x8D77D322F4C7EA8\u0022",
-        "Last-Modified": "Tue, 10 Dec 2019 05:31:19 GMT",
-=======
-        "Date": "Tue, 10 Dec 2019 05:59:43 GMT",
-        "ETag": "\u00220x8D77D3627AD8D7A\u0022",
-        "Last-Modified": "Tue, 10 Dec 2019 05:59:44 GMT",
->>>>>>> 1d9822e0
-        "Server": [
-          "Windows-Azure-File/1.0",
-          "Microsoft-HTTPAPI/2.0"
-        ],
-<<<<<<< HEAD
-        "x-ms-client-request-id": "57f048d3-f603-27e3-229a-e45250f0fb95",
+        "Date": "Wed, 11 Dec 2019 20:38:26 GMT",
+        "ETag": "\u00220x8D77E7A1338DC30\u0022",
+        "Last-Modified": "Wed, 11 Dec 2019 20:38:26 GMT",
+        "Server": [
+          "Windows-Azure-File/1.0",
+          "Microsoft-HTTPAPI/2.0"
+        ],
+        "x-ms-client-request-id": "769ce135-523a-68e1-a9c6-1692995a3016",
         "x-ms-file-attributes": "Directory",
-        "x-ms-file-change-time": "2019-12-10T05:31:19.1593640Z",
-        "x-ms-file-creation-time": "2019-12-10T05:31:19.1593640Z",
+        "x-ms-file-change-time": "2019-12-11T20:38:26.9817904Z",
+        "x-ms-file-creation-time": "2019-12-11T20:38:26.9817904Z",
         "x-ms-file-id": "13835128424026341376",
-        "x-ms-file-last-write-time": "2019-12-10T05:31:19.1593640Z",
+        "x-ms-file-last-write-time": "2019-12-11T20:38:26.9817904Z",
         "x-ms-file-parent-id": "0",
         "x-ms-file-permission-key": "7855875120676328179*422928105932735866",
-        "x-ms-request-id": "3e8dabf1-201a-003e-031b-af0544000000",
-=======
-        "x-ms-client-request-id": "4c308556-9ee9-9673-0841-183ab43a0ece",
-        "x-ms-file-attributes": "Directory",
-        "x-ms-file-change-time": "2019-12-10T05:59:44.3605882Z",
-        "x-ms-file-creation-time": "2019-12-10T05:59:44.3605882Z",
-        "x-ms-file-id": "13835128424026341376",
-        "x-ms-file-last-write-time": "2019-12-10T05:59:44.3605882Z",
-        "x-ms-file-parent-id": "0",
-        "x-ms-file-permission-key": "7855875120676328179*422928105932735866",
-        "x-ms-request-id": "8749bfa8-c01a-0019-171f-af1280000000",
->>>>>>> 1d9822e0
+        "x-ms-request-id": "ef3e3b72-c01a-0019-2062-b01280000000",
         "x-ms-request-server-encrypted": "true",
         "x-ms-version": "2019-07-07"
       },
       "ResponseBody": []
     },
     {
-<<<<<<< HEAD
-      "RequestUri": "http://seanstagetest.file.core.windows.net/test-share-413a7538-542c-6677-72c9-92cada25746a/test-directory-d4e36dab-bf5c-e584-a1d3-83856fdaa18c/test-file-a5683535-9fad-bcf6-2989-a47d9b8c5334",
-      "RequestMethod": "PUT",
-      "RequestHeaders": {
-        "Authorization": "Sanitized",
-        "traceparent": "00-b92dddec413e594084be8db6a03be3f9-cfd310c9d5df0248-00",
-        "User-Agent": [
-          "azsdk-net-Storage.Files.Shares/12.0.0-dev.20191209.1\u002Bb71b1fa965b15eccfc57e2c7781b8bf85cd4c766",
-          "(.NET Core 4.6.28008.01; Microsoft Windows 10.0.18363 )"
-        ],
-        "x-ms-client-request-id": "5cc28fe4-c905-337f-5233-2d7a51668c95",
+      "RequestUri": "http://seanstagetest.file.core.windows.net/test-share-0fa6f848-9c49-9da7-302c-7f47a4855497/test-directory-73013c7e-4bf4-51ce-a6fa-76e01f8ceaf4/test-file-efd1bcb5-063e-e52e-31ac-3180c4270b8c",
+      "RequestMethod": "PUT",
+      "RequestHeaders": {
+        "Authorization": "Sanitized",
+        "traceparent": "00-122ce294229f614d8f2d8186b47f18cb-d1efc9b76fe6e148-00",
+        "User-Agent": [
+          "azsdk-net-Storage.Files.Shares/12.0.0-dev.20191211.1\u002B899431c003876eb9b26cefd8e8a37e7f27f82ced",
+          "(.NET Core 4.6.28008.01; Microsoft Windows 10.0.18363 )"
+        ],
+        "x-ms-client-request-id": "89f17043-2348-2e88-b2b6-448d2161a482",
         "x-ms-content-length": "1048576",
-        "x-ms-date": "Tue, 10 Dec 2019 05:31:19 GMT",
-=======
-      "RequestUri": "http://seanstagetest.file.core.windows.net/test-share-be856882-9808-989c-b7f9-7dbe84e790d0/test-directory-6bb1996c-de5d-8f01-20ee-7919e1ffb11c/test-file-9d0c3e9d-1e3e-151c-f21a-5769ec65f7d5",
-      "RequestMethod": "PUT",
-      "RequestHeaders": {
-        "Authorization": "Sanitized",
-        "traceparent": "00-06ed22a456dcd34d800fea514af340bd-d576dceb29e0f447-00",
-        "User-Agent": [
-          "azsdk-net-Storage.Files.Shares/12.0.0-dev.20191209.1\u002B61bda4d1783b0e05dba0d434ff14b2840726d3b1",
-          "(.NET Core 4.6.28008.01; Microsoft Windows 10.0.18363 )"
-        ],
-        "x-ms-client-request-id": "5afe23e5-af3f-387e-691b-5acf4709aaa2",
-        "x-ms-content-length": "1048576",
-        "x-ms-date": "Tue, 10 Dec 2019 05:59:44 GMT",
->>>>>>> 1d9822e0
+        "x-ms-date": "Wed, 11 Dec 2019 20:38:27 GMT",
         "x-ms-file-attributes": "None",
         "x-ms-file-creation-time": "Now",
         "x-ms-file-last-write-time": "Now",
@@ -385,140 +223,77 @@
       "StatusCode": 201,
       "ResponseHeaders": {
         "Content-Length": "0",
-<<<<<<< HEAD
-        "Date": "Tue, 10 Dec 2019 05:31:19 GMT",
-        "ETag": "\u00220x8D77D322F59C2FB\u0022",
-        "Last-Modified": "Tue, 10 Dec 2019 05:31:19 GMT",
-=======
-        "Date": "Tue, 10 Dec 2019 05:59:43 GMT",
-        "ETag": "\u00220x8D77D3627BAAAC4\u0022",
-        "Last-Modified": "Tue, 10 Dec 2019 05:59:44 GMT",
->>>>>>> 1d9822e0
-        "Server": [
-          "Windows-Azure-File/1.0",
-          "Microsoft-HTTPAPI/2.0"
-        ],
-<<<<<<< HEAD
-        "x-ms-client-request-id": "5cc28fe4-c905-337f-5233-2d7a51668c95",
+        "Date": "Wed, 11 Dec 2019 20:38:26 GMT",
+        "ETag": "\u00220x8D77E7A1345FDDE\u0022",
+        "Last-Modified": "Wed, 11 Dec 2019 20:38:27 GMT",
+        "Server": [
+          "Windows-Azure-File/1.0",
+          "Microsoft-HTTPAPI/2.0"
+        ],
+        "x-ms-client-request-id": "89f17043-2348-2e88-b2b6-448d2161a482",
         "x-ms-file-attributes": "Archive",
-        "x-ms-file-change-time": "2019-12-10T05:31:19.2463099Z",
-        "x-ms-file-creation-time": "2019-12-10T05:31:19.2463099Z",
+        "x-ms-file-change-time": "2019-12-11T20:38:27.0678494Z",
+        "x-ms-file-creation-time": "2019-12-11T20:38:27.0678494Z",
         "x-ms-file-id": "11529285414812647424",
-        "x-ms-file-last-write-time": "2019-12-10T05:31:19.2463099Z",
+        "x-ms-file-last-write-time": "2019-12-11T20:38:27.0678494Z",
         "x-ms-file-parent-id": "13835128424026341376",
         "x-ms-file-permission-key": "12501538048846835188*422928105932735866",
-        "x-ms-request-id": "3e8dabf2-201a-003e-041b-af0544000000",
-=======
-        "x-ms-client-request-id": "5afe23e5-af3f-387e-691b-5acf4709aaa2",
-        "x-ms-file-attributes": "Archive",
-        "x-ms-file-change-time": "2019-12-10T05:59:44.4465348Z",
-        "x-ms-file-creation-time": "2019-12-10T05:59:44.4465348Z",
-        "x-ms-file-id": "11529285414812647424",
-        "x-ms-file-last-write-time": "2019-12-10T05:59:44.4465348Z",
-        "x-ms-file-parent-id": "13835128424026341376",
-        "x-ms-file-permission-key": "12501538048846835188*422928105932735866",
-        "x-ms-request-id": "8749bfa9-c01a-0019-181f-af1280000000",
->>>>>>> 1d9822e0
+        "x-ms-request-id": "ef3e3b73-c01a-0019-2162-b01280000000",
         "x-ms-request-server-encrypted": "true",
         "x-ms-version": "2019-07-07"
       },
       "ResponseBody": []
     },
     {
-<<<<<<< HEAD
-      "RequestUri": "http://seanstagetest.file.core.windows.net/test-share-ec0b987a-3a91-37bf-5339-10720d5f2ca9/test-directory-6cb356e3-97c4-264f-41f3-7ad9444c3e4b/test-file-7a0f6a03-d605-6fdd-cb43-480a7b0d8702?comp=range",
-=======
-      "RequestUri": "http://seanstagetest.file.core.windows.net/test-share-776024c1-8d71-3c78-4949-d0791d45fb2f/test-directory-39e8157c-cd5f-e2a5-0ab6-a7a523cb3b39/test-file-90d6c9e9-7bd3-333a-80b0-c66d2bd3053d?comp=range",
->>>>>>> 1d9822e0
+      "RequestUri": "http://seanstagetest.file.core.windows.net/test-share-4a18d3a5-17b7-2d18-e4aa-3d52b13014f1/test-directory-0f68676f-54da-8de9-ffea-3c4ca6cb268f/test-file-0ee3d324-3370-0ae6-ca85-01b17586d8b7?comp=range",
       "RequestMethod": "PUT",
       "RequestHeaders": {
         "Authorization": "Sanitized",
         "Content-Length": "1024",
-<<<<<<< HEAD
-        "traceparent": "00-e0867f6650d5ec4ca3a7c984aa734bfd-1d0f6ddbc9e9de4c-00",
-        "User-Agent": [
-          "azsdk-net-Storage.Files.Shares/12.0.0-dev.20191209.1\u002Bb71b1fa965b15eccfc57e2c7781b8bf85cd4c766",
-          "(.NET Core 4.6.28008.01; Microsoft Windows 10.0.18363 )"
-        ],
-        "x-ms-client-request-id": "fe7b72d6-2906-ec98-e42f-844a5bd84340",
-        "x-ms-date": "Tue, 10 Dec 2019 05:31:19 GMT",
-=======
-        "traceparent": "00-c8f445eed630ac40a75882530ad1b9c2-d6cf77bd566a4d47-00",
-        "User-Agent": [
-          "azsdk-net-Storage.Files.Shares/12.0.0-dev.20191209.1\u002B61bda4d1783b0e05dba0d434ff14b2840726d3b1",
-          "(.NET Core 4.6.28008.01; Microsoft Windows 10.0.18363 )"
-        ],
-        "x-ms-client-request-id": "4f77d66d-7f18-940a-a2c5-d96950a733c7",
-        "x-ms-date": "Tue, 10 Dec 2019 05:59:44 GMT",
->>>>>>> 1d9822e0
+        "traceparent": "00-5371a7bfd908754e9f46d7f52eb79398-785d04cc857c1847-00",
+        "User-Agent": [
+          "azsdk-net-Storage.Files.Shares/12.0.0-dev.20191211.1\u002B899431c003876eb9b26cefd8e8a37e7f27f82ced",
+          "(.NET Core 4.6.28008.01; Microsoft Windows 10.0.18363 )"
+        ],
+        "x-ms-client-request-id": "c74c55e3-86c2-f6ef-6614-96641b094cb8",
+        "x-ms-date": "Wed, 11 Dec 2019 20:38:27 GMT",
         "x-ms-range": "bytes=0-1023",
         "x-ms-return-client-request-id": "true",
         "x-ms-version": "2019-07-07",
         "x-ms-write": "update"
       },
-<<<<<<< HEAD
-      "RequestBody": "R7Du\u002BT7TquusYTfwj\u002BuyOX9lmQvK9i6a137VthwOtAcwe8NaAhABEOTWsKOSjqRmgfT67M2AylGBUyK//vTPna0vwBMnVzdvY4kn9EWLCEjZbjQoE8g6r7By2a7uQRHvBxL2Ys6QPim9i4hDWNYL9Uva5Y/Ap4nk9BBjtX6IgSJ3N\u002B0ylaV5SS8Kaog/9lfZZuNiE1uBL2CIEW29LYmrNAlmzCDp2GCmYJxftjwBpf65iU6aJW3G9QiNqoM3vBulXjZ/2Co28I6DvLO\u002BIXkjh2xvA6M7EA6coNcXXC7cbqOAulcFgczUg5m/F2m5B9OPaSIXx7h4ak0o4jhSHpRfp04QPmciHQWfm4AJe/ml4pgEiPMMxKbqCFAJ3Z\u002BUgWQFYHAaqclrbUsceCw4bu5UggCfTpahUuKnJTUXGEBmCxobBBuJijnPmBqn70t6splhtFue9DLOZA2Nc4STU1QLtm0SHGrSyvjHz7V7\u002BWOWLXOctWTlxxbnTaAN/Ba1PETFnDneaJUvjupj1yR9Umuq9kYR957wJu5XKs/Jxc7hEpNxtlwpuMTdbCZ5gu/xavo1YgXQo0Wm1HZLhz3GZckbgcWQC5wOgT6BM4p3dqP\u002BZcDUlGLJEG5OyuHm3jCHFwZdXgAqYV5eJ\u002BHGTnC6L17STCJ88dFmUnFXQkG7KKMN\u002BhuDGhij1ARidm2BAsL9lJqDE5EOCyY19guP0h4co/4\u002BuVRUNhVFLngeGXtj5VCuWq2mNxQR/\u002B/1TiMMFALlRdJuQkhtqF2FPeQZ8PGq0RG74HhxdWvqLLplX\u002BjxOBp2ONSo9aIHQbFQIfov\u002BA79SnwSUDSKdM9mhBaOCEl0kwTKo7ccAtxutJ7GIFRxujSrZxRs3\u002Bjm7MQEQXGMeDln2431ZVVX4Uifo5yVw1N79cni46A1CLQc5LfyGMBr4jtlX0XHfFXeVIbMzDtLUChxiUynqpWYMtLZ2IGeZMiHM8FgMGQNs3hzA44aaTx40ZOOgY9zwzimzCxy7qPTQPC9RJh66iDEY9XTNKYGfsmWYAftD\u002BM5E3CIumM3msXVn8KeXCSj/uZzyR25oI\u002BRn01j3I2b5TEMhDAo8TC8jcgQ/pTkaCKk82IhekXGf3Pg9xoW0744ObmRkdfzewy1tjxUqaH7rTYqvukremvrRgS9R/oVpbkK18XaU9ZLsHhVbMQIctbS5Erk7BTVDL9OpUvSNjMSnxCDSdHcIVlg3w1x1Q6n4tQu62KwMbmkNMoFi62LeHpEQ8yzhSgE9cPwgwwHZDexp8N2o0vQYW5X3hQG1par1GaTLJFB812sKvWfv62sndCTVOPqFNUudOJdXKYT/R4tRK\u002Bmczimb7NmynlWMaLAqg==",
-      "StatusCode": 201,
-      "ResponseHeaders": {
-        "Content-Length": "0",
-        "Content-MD5": "jztyP/Su0nf9spkYlW7kCg==",
-        "Date": "Tue, 10 Dec 2019 05:31:19 GMT",
-        "ETag": "\u00220x8D77D322F666EF1\u0022",
-        "Last-Modified": "Tue, 10 Dec 2019 05:31:19 GMT",
-=======
-      "RequestBody": "SkOZ93eyADgKu2SMq0fXhjZ/hMhnnZXyPYvzsgpkCS8I0Ir60uthMiPFT4RK8owhRNSYx4XhO62tprrrv00uprE1g9q93LNLHlGlok4RqEv\u002B0W41y0GpJpXdTCwxdXPVlqjSFG6xY2chTakzPJhenP5u7O3e\u002BNtvi11F4JCHGaje0AulPpPdTG0HFH6Xdun8frAtwomF9p7MY4gQbIPXmTMBVWyNuV1rkZ9/1\u002BNc1xVzSWLfWVcfWNlt2NsLzeDqMHpLliB9b8VSwjHpBh\u002B6cItynCIh90Dc4v2SIOCCX8O/laZpEUH09tqdjZclNlK6smhQmDC9yTk6b7Qj6k7k0GJtKnB4UV5KfqZIg2motqyq2G13MseTAcxtLqKN0AuLuL01twzhQWEKBRmKdUXPkrgHeRHhbZ2a2iikCyK7vK2avMuscv6fyJcLbCytCIuHnpzqhVf5qUofmt3jPTY\u002BTkls8Ll5Ih\u002B5Z7B61gFx7NGdHGyG0TdVoBOBjNghvIthzR7jQRjSDXt8MB2nf9NJrq4LRSHJt30RF1Cl\u002BJVHl6skGQjjjqu5yw7wCqAarSA/N94pFndqlxWg0SnILBXlNZlygmXKZiACUnoS2K3c92kvZsC3HYE0uoLzQr2B8J75C9UHpyq6dNG\u002BJ8P8WL5oxNnAmcVULRcXPsjj1yRjgWLbGM3X1FA\u002BdPHv\u002Bfa\u002BN2LDin3jwVfYpN298Gli1pysWqVhID/xkPCJgSTUZDQhWQZlIE2nf78KA3PwGuTm251UQp5QXBci0fmMWj8yBEConJZj/bZPBdvmVh3MAXYMoqWHfyKV0PzvQk5TGiSA2P4zR35Ngt7nBTzDagb5VtCDgLeZqoUdE8uadLpn/Ou2ZX0emLn3viDHoHnl0Wb29et9z5lt5i15FTOysg4kfwhRDQSI274Xi8GX0goLOEFlpH/O6SxSSX5QpYKFRQsRoiBwlMRhbRotZkPX1RQibd3xTA6PVZbb/8OGODU7kUa1hS/qmqR8BDZkoYLpenNqLTilk/j9gk2JlZUA2zXk8dX8IlDkONI4dEjYKrQT8oRQGwv9lf1NuALiYAUPeygBgK\u002Bs7FcihfRlbR6vJViYdaIQsL8q51zYr2lNAdfNKfkf1qkEZwUtLZYWmCjenZOqSepi/8tp15lT1D3t1YMdl0QlkE6ulA6c44IpE08z\u002BhHWorjtaikttv8QsJLIP1gS\u002BQDkuA1E/LTbxhxJQMNKINosFzLLMC0a\u002BNpPneR71KMpFhpOT0IDkaYDEaQN5HU7xpC4mycmR8jSyr8z9V/QYPF4Hymo\u002B9CYKIWMyB6JDBRkE9ZUwzh8A89RfIWC0JxHMrGylcVLk8u/IHOimX\u002BqSb2rzg==",
-      "StatusCode": 201,
-      "ResponseHeaders": {
-        "Content-Length": "0",
-        "Content-MD5": "7HzbcacfhEOQZCXanyagpA==",
-        "Date": "Tue, 10 Dec 2019 05:59:44 GMT",
-        "ETag": "\u00220x8D77D3627C72DCE\u0022",
-        "Last-Modified": "Tue, 10 Dec 2019 05:59:44 GMT",
->>>>>>> 1d9822e0
-        "Server": [
-          "Windows-Azure-File/1.0",
-          "Microsoft-HTTPAPI/2.0"
-        ],
-<<<<<<< HEAD
-        "x-ms-client-request-id": "fe7b72d6-2906-ec98-e42f-844a5bd84340",
-        "x-ms-request-id": "3e8dabf3-201a-003e-051b-af0544000000",
-=======
-        "x-ms-client-request-id": "4f77d66d-7f18-940a-a2c5-d96950a733c7",
-        "x-ms-request-id": "8749bfaa-c01a-0019-191f-af1280000000",
->>>>>>> 1d9822e0
+      "RequestBody": "uomp66/yJkACvSYUg4djuPFJPVQ1gkTEJnyLOjAr82eGAOz4zs84UUmxhov8dKorUouc1yNQTThF5cQyZusQ1sm/jYOba\u002BohEewKg/u4yLLRYOekjxxDNrOzsukLBepeoK/BPeYnkOehesU3Rsk9jB0SYAYDbEetfFfQ57gAFgsBq\u002BNL94rLqtAAAhRWC/DpdiXM\u002BKXkWjRoFMGPV6guoWS5Nprl8pWSRrY1AmkzVnBn5nGSMx1mHVGv4uLJPFMn0mGwnNVVBIOPOrLvrlfKNb1QKHA3m21HUxhINg\u002ByyApjDjAIgrmaEeLtAvlrd2755K0leRTi8Df0aEm8Dc103XKni6AnwrIDthaOSZhz29ypTlJhjU/2gB35Expw3QMUeSWHw\u002BvO0iH7IcL9U6eegI1sEr57Ek8jsQuCLa6YktgTetBy7Bjx23swZmuM\u002BC12WpOMA8pFmWbWYxHgTKRyYo7q6tnWK5N0ezdCS6vjl7jdDNIbC44NzeBpnIgGEI7XvQPcoQ5Tny//GIiTAk668sxZAj/RV1cA3Rz4bY8Kbmqoa42nB/WqimyjHPMGesuSrqm8rQ5PBWas3MPyWzKg9Kkd6pbAE\u002BvXr3jSLjpk\u002BWNQZr7lTsFcWWYn\u002Byoyty46AydJ6Y810pu\u002B5P6WfNYrSONgofVzu6XowJAvmBfApfdJmCoSGg/TG5MjJmnDxd2P/LNH0hY5xkiCYSj/BTqD/T8GTeSsGC3TjIZhUJQ7JfqzoJxkedPhD9HikLnm1BZZnykqvHj44\u002BOFc0WP2HazRjstTGWeHoNsJT0TyYh07LdvCLFrEWiCury43waNUTZaLkp9uYixu4ClvZY65RpbEIeNINDESDTSq5Go5T9939QHuJo99jMvvk0wxlTRR9SiXc5\u002B/zFmluYVqg32CNVBJ93CMy1/HRlTXWGDk4LgAWS8Bohw/t\u002BioCK0KEwlObZ37552DxOnIj\u002B1K6HQ4wJjNKmpOQFN0Cj9IJMKyvXNLiSqC6TjavFQFeNIu9M\u002B0r0fUPOifP\u002B1KR91eO6AnFhK5/18JddegMq3WSQdBBVVv03V63kBKrEl9OKEbfEDz3iL/tPWwazlwdAp6yPbmCQJILmhqrHfSL1LVzH12RLYtImrkgVBf/6g8Cmo1z\u002BOSVy9e004YSTGq7UWiml78Oi\u002BUDaZLwUfx6G6ALqINnB\u002BvQ7UN17EoFJk5OZPK/SUJf9B6ocI9BpWnrOsfWFqPnVFl81bp7iK\u002BbDjNUofz5ytJtu6Rkzpdcj0fZmqGCLx\u002BqVwCpMmOX1Gt/DWJL/PN88X/1eFr/goWyIEZykf3\u002BCO8jqkrsQIhu1dc49bE1AJJEbJkxnLa0utR69xIdFUJ9cPSA==",
+      "StatusCode": 201,
+      "ResponseHeaders": {
+        "Content-Length": "0",
+        "Content-MD5": "E/tX6k5toRZy2gyqyrnCgQ==",
+        "Date": "Wed, 11 Dec 2019 20:38:26 GMT",
+        "ETag": "\u00220x8D77E7A135231E7\u0022",
+        "Last-Modified": "Wed, 11 Dec 2019 20:38:27 GMT",
+        "Server": [
+          "Windows-Azure-File/1.0",
+          "Microsoft-HTTPAPI/2.0"
+        ],
+        "x-ms-client-request-id": "c74c55e3-86c2-f6ef-6614-96641b094cb8",
+        "x-ms-request-id": "ef3e3b74-c01a-0019-2262-b01280000000",
         "x-ms-request-server-encrypted": "true",
         "x-ms-version": "2019-07-07"
       },
       "ResponseBody": []
     },
     {
-<<<<<<< HEAD
-      "RequestUri": "http://seanstagetest.file.core.windows.net/test-share-ec0b987a-3a91-37bf-5339-10720d5f2ca9/test-directory-6cb356e3-97c4-264f-41f3-7ad9444c3e4b/test-file-7a0f6a03-d605-6fdd-cb43-480a7b0d8702",
-      "RequestMethod": "PUT",
-      "RequestHeaders": {
-        "Authorization": "Sanitized",
-        "traceparent": "00-5ee531a1c0bcb544862d1823dc915d96-50740770d1119a42-00",
-        "User-Agent": [
-          "azsdk-net-Storage.Files.Shares/12.0.0-dev.20191209.1\u002Bb71b1fa965b15eccfc57e2c7781b8bf85cd4c766",
-          "(.NET Core 4.6.28008.01; Microsoft Windows 10.0.18363 )"
-        ],
-        "x-ms-client-request-id": "be7f4c31-c226-17a4-ab87-9d833c75358c",
-        "x-ms-copy-source": "http://seanstagetest.file.core.windows.net/test-share-ec0b987a-3a91-37bf-5339-10720d5f2ca9/test-directory-6cb356e3-97c4-264f-41f3-7ad9444c3e4b/test-file-7a0f6a03-d605-6fdd-cb43-480a7b0d8702",
-        "x-ms-date": "Tue, 10 Dec 2019 05:31:19 GMT",
-=======
-      "RequestUri": "http://seanstagetest.file.core.windows.net/test-share-776024c1-8d71-3c78-4949-d0791d45fb2f/test-directory-39e8157c-cd5f-e2a5-0ab6-a7a523cb3b39/test-file-90d6c9e9-7bd3-333a-80b0-c66d2bd3053d",
-      "RequestMethod": "PUT",
-      "RequestHeaders": {
-        "Authorization": "Sanitized",
-        "traceparent": "00-2ced3f6ea170504787340234d1c382cb-4ccc8d1954a3f348-00",
-        "User-Agent": [
-          "azsdk-net-Storage.Files.Shares/12.0.0-dev.20191209.1\u002B61bda4d1783b0e05dba0d434ff14b2840726d3b1",
-          "(.NET Core 4.6.28008.01; Microsoft Windows 10.0.18363 )"
-        ],
-        "x-ms-client-request-id": "723ce954-5c46-62b5-7de7-faf322b10aae",
-        "x-ms-copy-source": "http://seanstagetest.file.core.windows.net/test-share-776024c1-8d71-3c78-4949-d0791d45fb2f/test-directory-39e8157c-cd5f-e2a5-0ab6-a7a523cb3b39/test-file-90d6c9e9-7bd3-333a-80b0-c66d2bd3053d",
-        "x-ms-date": "Tue, 10 Dec 2019 05:59:44 GMT",
->>>>>>> 1d9822e0
+      "RequestUri": "http://seanstagetest.file.core.windows.net/test-share-4a18d3a5-17b7-2d18-e4aa-3d52b13014f1/test-directory-0f68676f-54da-8de9-ffea-3c4ca6cb268f/test-file-0ee3d324-3370-0ae6-ca85-01b17586d8b7",
+      "RequestMethod": "PUT",
+      "RequestHeaders": {
+        "Authorization": "Sanitized",
+        "traceparent": "00-ef08a49485ccc540997592e90c5a004d-9488ac92290b2746-00",
+        "User-Agent": [
+          "azsdk-net-Storage.Files.Shares/12.0.0-dev.20191211.1\u002B899431c003876eb9b26cefd8e8a37e7f27f82ced",
+          "(.NET Core 4.6.28008.01; Microsoft Windows 10.0.18363 )"
+        ],
+        "x-ms-client-request-id": "d1708f26-488b-ac85-9533-21f678134e1f",
+        "x-ms-copy-source": "http://seanstagetest.file.core.windows.net/test-share-4a18d3a5-17b7-2d18-e4aa-3d52b13014f1/test-directory-0f68676f-54da-8de9-ffea-3c4ca6cb268f/test-file-0ee3d324-3370-0ae6-ca85-01b17586d8b7",
+        "x-ms-date": "Wed, 11 Dec 2019 20:38:27 GMT",
         "x-ms-meta-Capital": "letter",
         "x-ms-meta-foo": "bar",
         "x-ms-meta-meta": "data",
@@ -530,60 +305,33 @@
       "StatusCode": 202,
       "ResponseHeaders": {
         "Content-Length": "0",
-<<<<<<< HEAD
-        "Date": "Tue, 10 Dec 2019 05:31:19 GMT",
-        "ETag": "\u00220x8D77D322F7BF0D2\u0022",
-        "Last-Modified": "Tue, 10 Dec 2019 05:31:19 GMT",
-=======
-        "Date": "Tue, 10 Dec 2019 05:59:44 GMT",
-        "ETag": "\u00220x8D77D3627DE87A8\u0022",
-        "Last-Modified": "Tue, 10 Dec 2019 05:59:44 GMT",
->>>>>>> 1d9822e0
-        "Server": [
-          "Windows-Azure-File/1.0",
-          "Microsoft-HTTPAPI/2.0"
-        ],
-<<<<<<< HEAD
-        "x-ms-client-request-id": "be7f4c31-c226-17a4-ab87-9d833c75358c",
-        "x-ms-copy-id": "fff31e33-fd02-403c-b3c8-a538a1ded32b",
+        "Date": "Wed, 11 Dec 2019 20:38:26 GMT",
+        "ETag": "\u00220x8D77E7A13682BA8\u0022",
+        "Last-Modified": "Wed, 11 Dec 2019 20:38:27 GMT",
+        "Server": [
+          "Windows-Azure-File/1.0",
+          "Microsoft-HTTPAPI/2.0"
+        ],
+        "x-ms-client-request-id": "d1708f26-488b-ac85-9533-21f678134e1f",
+        "x-ms-copy-id": "1a14b247-5987-44cf-a818-8d1fb74f523a",
         "x-ms-copy-status": "success",
-        "x-ms-request-id": "3e8dabf4-201a-003e-061b-af0544000000",
-=======
-        "x-ms-client-request-id": "723ce954-5c46-62b5-7de7-faf322b10aae",
-        "x-ms-copy-id": "460bdfe1-521d-4292-b10f-cc028161f239",
-        "x-ms-copy-status": "success",
-        "x-ms-request-id": "8749bfab-c01a-0019-1a1f-af1280000000",
->>>>>>> 1d9822e0
-        "x-ms-version": "2019-07-07"
-      },
-      "ResponseBody": []
-    },
-    {
-<<<<<<< HEAD
-      "RequestUri": "http://seanstagetest.file.core.windows.net/test-share-ec0b987a-3a91-37bf-5339-10720d5f2ca9/test-directory-6cb356e3-97c4-264f-41f3-7ad9444c3e4b/test-file-7a0f6a03-d605-6fdd-cb43-480a7b0d8702",
+        "x-ms-request-id": "ef3e3b75-c01a-0019-2362-b01280000000",
+        "x-ms-version": "2019-07-07"
+      },
+      "ResponseBody": []
+    },
+    {
+      "RequestUri": "http://seanstagetest.file.core.windows.net/test-share-4a18d3a5-17b7-2d18-e4aa-3d52b13014f1/test-directory-0f68676f-54da-8de9-ffea-3c4ca6cb268f/test-file-0ee3d324-3370-0ae6-ca85-01b17586d8b7",
       "RequestMethod": "HEAD",
       "RequestHeaders": {
         "Authorization": "Sanitized",
-        "traceparent": "00-0da6e6bf828ec54caaddc49d7b5bc0cd-9ec0f4e012f04b43-00",
-        "User-Agent": [
-          "azsdk-net-Storage.Files.Shares/12.0.0-dev.20191209.1\u002Bb71b1fa965b15eccfc57e2c7781b8bf85cd4c766",
-          "(.NET Core 4.6.28008.01; Microsoft Windows 10.0.18363 )"
-        ],
-        "x-ms-client-request-id": "0f18d413-8458-da19-0e4d-2202fef74679",
-        "x-ms-date": "Tue, 10 Dec 2019 05:31:19 GMT",
-=======
-      "RequestUri": "http://seanstagetest.file.core.windows.net/test-share-776024c1-8d71-3c78-4949-d0791d45fb2f/test-directory-39e8157c-cd5f-e2a5-0ab6-a7a523cb3b39/test-file-90d6c9e9-7bd3-333a-80b0-c66d2bd3053d",
-      "RequestMethod": "HEAD",
-      "RequestHeaders": {
-        "Authorization": "Sanitized",
-        "traceparent": "00-1d352356d6c5f04b9ef83d1cf4767756-cbe4cfcd3eba7d48-00",
-        "User-Agent": [
-          "azsdk-net-Storage.Files.Shares/12.0.0-dev.20191209.1\u002B61bda4d1783b0e05dba0d434ff14b2840726d3b1",
-          "(.NET Core 4.6.28008.01; Microsoft Windows 10.0.18363 )"
-        ],
-        "x-ms-client-request-id": "661420ab-c06b-7a80-4b57-40ce190576f8",
-        "x-ms-date": "Tue, 10 Dec 2019 05:59:44 GMT",
->>>>>>> 1d9822e0
+        "traceparent": "00-38b2e7c69ba91c4f9c4089935dcc560b-31d8adafe0b38b4f-00",
+        "User-Agent": [
+          "azsdk-net-Storage.Files.Shares/12.0.0-dev.20191211.1\u002B899431c003876eb9b26cefd8e8a37e7f27f82ced",
+          "(.NET Core 4.6.28008.01; Microsoft Windows 10.0.18363 )"
+        ],
+        "x-ms-client-request-id": "8c3ef6ad-7b98-032d-4571-efc69dc80c8c",
+        "x-ms-date": "Wed, 11 Dec 2019 20:38:27 GMT",
         "x-ms-return-client-request-id": "true",
         "x-ms-version": "2019-07-07"
       },
@@ -592,45 +340,25 @@
       "ResponseHeaders": {
         "Content-Length": "1048576",
         "Content-Type": "application/octet-stream",
-<<<<<<< HEAD
-        "Date": "Tue, 10 Dec 2019 05:31:19 GMT",
-        "ETag": "\u00220x8D77D322F7BF0D2\u0022",
-        "Last-Modified": "Tue, 10 Dec 2019 05:31:19 GMT",
-=======
-        "Date": "Tue, 10 Dec 2019 05:59:44 GMT",
-        "ETag": "\u00220x8D77D3627DE87A8\u0022",
-        "Last-Modified": "Tue, 10 Dec 2019 05:59:44 GMT",
->>>>>>> 1d9822e0
+        "Date": "Wed, 11 Dec 2019 20:38:26 GMT",
+        "ETag": "\u00220x8D77E7A13682BA8\u0022",
+        "Last-Modified": "Wed, 11 Dec 2019 20:38:27 GMT",
         "Server": [
           "Windows-Azure-File/1.0",
           "Microsoft-HTTPAPI/2.0"
         ],
         "Vary": "Origin",
-<<<<<<< HEAD
-        "x-ms-client-request-id": "0f18d413-8458-da19-0e4d-2202fef74679",
-        "x-ms-copy-completion-time": "Tue, 10 Dec 2019 05:31:19 GMT",
-        "x-ms-copy-id": "fff31e33-fd02-403c-b3c8-a538a1ded32b",
+        "x-ms-client-request-id": "8c3ef6ad-7b98-032d-4571-efc69dc80c8c",
+        "x-ms-copy-completion-time": "Wed, 11 Dec 2019 20:38:27 GMT",
+        "x-ms-copy-id": "1a14b247-5987-44cf-a818-8d1fb74f523a",
         "x-ms-copy-progress": "1048576/1048576",
-        "x-ms-copy-source": "https://seanstagetest.file.core.windows.net/test-share-ec0b987a-3a91-37bf-5339-10720d5f2ca9/test-directory-6cb356e3-97c4-264f-41f3-7ad9444c3e4b/test-file-7a0f6a03-d605-6fdd-cb43-480a7b0d8702",
+        "x-ms-copy-source": "https://seanstagetest.file.core.windows.net/test-share-4a18d3a5-17b7-2d18-e4aa-3d52b13014f1/test-directory-0f68676f-54da-8de9-ffea-3c4ca6cb268f/test-file-0ee3d324-3370-0ae6-ca85-01b17586d8b7",
         "x-ms-copy-status": "success",
         "x-ms-file-attributes": "Archive",
-        "x-ms-file-change-time": "2019-12-10T05:31:19.4703058Z",
-        "x-ms-file-creation-time": "2019-12-10T05:31:19.4703058Z",
+        "x-ms-file-change-time": "2019-12-11T20:38:27.2918440Z",
+        "x-ms-file-creation-time": "2019-12-11T20:38:27.2918440Z",
         "x-ms-file-id": "11529285414812647424",
-        "x-ms-file-last-write-time": "2019-12-10T05:31:19.4703058Z",
-=======
-        "x-ms-client-request-id": "661420ab-c06b-7a80-4b57-40ce190576f8",
-        "x-ms-copy-completion-time": "Tue, 10 Dec 2019 05:59:44 GMT",
-        "x-ms-copy-id": "460bdfe1-521d-4292-b10f-cc028161f239",
-        "x-ms-copy-progress": "1048576/1048576",
-        "x-ms-copy-source": "https://seanstagetest.file.core.windows.net/test-share-776024c1-8d71-3c78-4949-d0791d45fb2f/test-directory-39e8157c-cd5f-e2a5-0ab6-a7a523cb3b39/test-file-90d6c9e9-7bd3-333a-80b0-c66d2bd3053d",
-        "x-ms-copy-status": "success",
-        "x-ms-file-attributes": "Archive",
-        "x-ms-file-change-time": "2019-12-10T05:59:44.6815656Z",
-        "x-ms-file-creation-time": "2019-12-10T05:59:44.6815656Z",
-        "x-ms-file-id": "11529285414812647424",
-        "x-ms-file-last-write-time": "2019-12-10T05:59:44.6815656Z",
->>>>>>> 1d9822e0
+        "x-ms-file-last-write-time": "2019-12-11T20:38:27.2918440Z",
         "x-ms-file-parent-id": "13835128424026341376",
         "x-ms-file-permission-key": "12501538048846835188*422928105932735866",
         "x-ms-lease-state": "available",
@@ -639,11 +367,7 @@
         "x-ms-meta-foo": "bar",
         "x-ms-meta-meta": "data",
         "x-ms-meta-UPPER": "case",
-<<<<<<< HEAD
-        "x-ms-request-id": "3e8dabf5-201a-003e-071b-af0544000000",
-=======
-        "x-ms-request-id": "8749bfac-c01a-0019-1b1f-af1280000000",
->>>>>>> 1d9822e0
+        "x-ms-request-id": "ef3e3b76-c01a-0019-2462-b01280000000",
         "x-ms-server-encrypted": "true",
         "x-ms-type": "File",
         "x-ms-version": "2019-07-07"
@@ -651,31 +375,17 @@
       "ResponseBody": []
     },
     {
-<<<<<<< HEAD
-      "RequestUri": "http://seanstagetest.file.core.windows.net/test-share-ec0b987a-3a91-37bf-5339-10720d5f2ca9/test-directory-6cb356e3-97c4-264f-41f3-7ad9444c3e4b/test-file-7a0f6a03-d605-6fdd-cb43-480a7b0d8702",
+      "RequestUri": "http://seanstagetest.file.core.windows.net/test-share-4a18d3a5-17b7-2d18-e4aa-3d52b13014f1/test-directory-0f68676f-54da-8de9-ffea-3c4ca6cb268f/test-file-0ee3d324-3370-0ae6-ca85-01b17586d8b7",
       "RequestMethod": "HEAD",
       "RequestHeaders": {
         "Authorization": "Sanitized",
-        "traceparent": "00-1e19789e7236fc45bb4bfe7d761081a3-94c255cf3798ac4b-00",
-        "User-Agent": [
-          "azsdk-net-Storage.Files.Shares/12.0.0-dev.20191209.1\u002Bb71b1fa965b15eccfc57e2c7781b8bf85cd4c766",
-          "(.NET Core 4.6.28008.01; Microsoft Windows 10.0.18363 )"
-        ],
-        "x-ms-client-request-id": "676f4492-265c-ef33-556c-d704a79f3c01",
-        "x-ms-date": "Tue, 10 Dec 2019 05:31:19 GMT",
-=======
-      "RequestUri": "http://seanstagetest.file.core.windows.net/test-share-776024c1-8d71-3c78-4949-d0791d45fb2f/test-directory-39e8157c-cd5f-e2a5-0ab6-a7a523cb3b39/test-file-90d6c9e9-7bd3-333a-80b0-c66d2bd3053d",
-      "RequestMethod": "HEAD",
-      "RequestHeaders": {
-        "Authorization": "Sanitized",
-        "traceparent": "00-6eb80cd12a0f0d4d8988c7b9c7bfd757-8091a6bfaee54242-00",
-        "User-Agent": [
-          "azsdk-net-Storage.Files.Shares/12.0.0-dev.20191209.1\u002B61bda4d1783b0e05dba0d434ff14b2840726d3b1",
-          "(.NET Core 4.6.28008.01; Microsoft Windows 10.0.18363 )"
-        ],
-        "x-ms-client-request-id": "014863c6-a39c-8b42-03c3-0bd645103fd7",
-        "x-ms-date": "Tue, 10 Dec 2019 05:59:45 GMT",
->>>>>>> 1d9822e0
+        "traceparent": "00-825f4bf31777f04ab0f65945ddef82e7-27cd3d3b445d984e-00",
+        "User-Agent": [
+          "azsdk-net-Storage.Files.Shares/12.0.0-dev.20191211.1\u002B899431c003876eb9b26cefd8e8a37e7f27f82ced",
+          "(.NET Core 4.6.28008.01; Microsoft Windows 10.0.18363 )"
+        ],
+        "x-ms-client-request-id": "81483482-c1d5-7386-827f-3741868187cd",
+        "x-ms-date": "Wed, 11 Dec 2019 20:38:27 GMT",
         "x-ms-return-client-request-id": "true",
         "x-ms-version": "2019-07-07"
       },
@@ -684,45 +394,25 @@
       "ResponseHeaders": {
         "Content-Length": "1048576",
         "Content-Type": "application/octet-stream",
-<<<<<<< HEAD
-        "Date": "Tue, 10 Dec 2019 05:31:19 GMT",
-        "ETag": "\u00220x8D77D322F7BF0D2\u0022",
-        "Last-Modified": "Tue, 10 Dec 2019 05:31:19 GMT",
-=======
-        "Date": "Tue, 10 Dec 2019 05:59:44 GMT",
-        "ETag": "\u00220x8D77D3627DE87A8\u0022",
-        "Last-Modified": "Tue, 10 Dec 2019 05:59:44 GMT",
->>>>>>> 1d9822e0
+        "Date": "Wed, 11 Dec 2019 20:38:26 GMT",
+        "ETag": "\u00220x8D77E7A13682BA8\u0022",
+        "Last-Modified": "Wed, 11 Dec 2019 20:38:27 GMT",
         "Server": [
           "Windows-Azure-File/1.0",
           "Microsoft-HTTPAPI/2.0"
         ],
         "Vary": "Origin",
-<<<<<<< HEAD
-        "x-ms-client-request-id": "676f4492-265c-ef33-556c-d704a79f3c01",
-        "x-ms-copy-completion-time": "Tue, 10 Dec 2019 05:31:19 GMT",
-        "x-ms-copy-id": "fff31e33-fd02-403c-b3c8-a538a1ded32b",
+        "x-ms-client-request-id": "81483482-c1d5-7386-827f-3741868187cd",
+        "x-ms-copy-completion-time": "Wed, 11 Dec 2019 20:38:27 GMT",
+        "x-ms-copy-id": "1a14b247-5987-44cf-a818-8d1fb74f523a",
         "x-ms-copy-progress": "1048576/1048576",
-        "x-ms-copy-source": "https://seanstagetest.file.core.windows.net/test-share-ec0b987a-3a91-37bf-5339-10720d5f2ca9/test-directory-6cb356e3-97c4-264f-41f3-7ad9444c3e4b/test-file-7a0f6a03-d605-6fdd-cb43-480a7b0d8702",
+        "x-ms-copy-source": "https://seanstagetest.file.core.windows.net/test-share-4a18d3a5-17b7-2d18-e4aa-3d52b13014f1/test-directory-0f68676f-54da-8de9-ffea-3c4ca6cb268f/test-file-0ee3d324-3370-0ae6-ca85-01b17586d8b7",
         "x-ms-copy-status": "success",
         "x-ms-file-attributes": "Archive",
-        "x-ms-file-change-time": "2019-12-10T05:31:19.4703058Z",
-        "x-ms-file-creation-time": "2019-12-10T05:31:19.4703058Z",
+        "x-ms-file-change-time": "2019-12-11T20:38:27.2918440Z",
+        "x-ms-file-creation-time": "2019-12-11T20:38:27.2918440Z",
         "x-ms-file-id": "11529285414812647424",
-        "x-ms-file-last-write-time": "2019-12-10T05:31:19.4703058Z",
-=======
-        "x-ms-client-request-id": "014863c6-a39c-8b42-03c3-0bd645103fd7",
-        "x-ms-copy-completion-time": "Tue, 10 Dec 2019 05:59:44 GMT",
-        "x-ms-copy-id": "460bdfe1-521d-4292-b10f-cc028161f239",
-        "x-ms-copy-progress": "1048576/1048576",
-        "x-ms-copy-source": "https://seanstagetest.file.core.windows.net/test-share-776024c1-8d71-3c78-4949-d0791d45fb2f/test-directory-39e8157c-cd5f-e2a5-0ab6-a7a523cb3b39/test-file-90d6c9e9-7bd3-333a-80b0-c66d2bd3053d",
-        "x-ms-copy-status": "success",
-        "x-ms-file-attributes": "Archive",
-        "x-ms-file-change-time": "2019-12-10T05:59:44.6815656Z",
-        "x-ms-file-creation-time": "2019-12-10T05:59:44.6815656Z",
-        "x-ms-file-id": "11529285414812647424",
-        "x-ms-file-last-write-time": "2019-12-10T05:59:44.6815656Z",
->>>>>>> 1d9822e0
+        "x-ms-file-last-write-time": "2019-12-11T20:38:27.2918440Z",
         "x-ms-file-parent-id": "13835128424026341376",
         "x-ms-file-permission-key": "12501538048846835188*422928105932735866",
         "x-ms-lease-state": "available",
@@ -731,11 +421,7 @@
         "x-ms-meta-foo": "bar",
         "x-ms-meta-meta": "data",
         "x-ms-meta-UPPER": "case",
-<<<<<<< HEAD
-        "x-ms-request-id": "3e8dabf7-201a-003e-081b-af0544000000",
-=======
-        "x-ms-request-id": "8749bfae-c01a-0019-1c1f-af1280000000",
->>>>>>> 1d9822e0
+        "x-ms-request-id": "ef3e3b78-c01a-0019-2562-b01280000000",
         "x-ms-server-encrypted": "true",
         "x-ms-type": "File",
         "x-ms-version": "2019-07-07"
@@ -743,31 +429,48 @@
       "ResponseBody": []
     },
     {
-<<<<<<< HEAD
-      "RequestUri": "http://seanstagetest.file.core.windows.net/test-share-413a7538-542c-6677-72c9-92cada25746a?restype=share",
+      "RequestUri": "http://seanstagetest.file.core.windows.net/test-share-0fa6f848-9c49-9da7-302c-7f47a4855497?restype=share",
       "RequestMethod": "DELETE",
       "RequestHeaders": {
         "Authorization": "Sanitized",
-        "traceparent": "00-f80f0e77edf9b64abe66d93800e63b23-29b53063db082842-00",
-        "User-Agent": [
-          "azsdk-net-Storage.Files.Shares/12.0.0-dev.20191209.1\u002Bb71b1fa965b15eccfc57e2c7781b8bf85cd4c766",
-          "(.NET Core 4.6.28008.01; Microsoft Windows 10.0.18363 )"
-        ],
-        "x-ms-client-request-id": "ba708f50-de87-ba1d-4d1c-33d75f59c00a",
-        "x-ms-date": "Tue, 10 Dec 2019 05:31:19 GMT",
-=======
-      "RequestUri": "http://seanstagetest.file.core.windows.net/test-share-be856882-9808-989c-b7f9-7dbe84e790d0?restype=share",
+        "traceparent": "00-0e677affcf710f4bb678bbdf3007642a-b28e97e29853804d-00",
+        "User-Agent": [
+          "azsdk-net-Storage.Files.Shares/12.0.0-dev.20191211.1\u002B899431c003876eb9b26cefd8e8a37e7f27f82ced",
+          "(.NET Core 4.6.28008.01; Microsoft Windows 10.0.18363 )"
+        ],
+        "x-ms-client-request-id": "68443a08-8b80-51b7-9dad-1379b3ab29c5",
+        "x-ms-date": "Wed, 11 Dec 2019 20:38:27 GMT",
+        "x-ms-delete-snapshots": "include",
+        "x-ms-return-client-request-id": "true",
+        "x-ms-version": "2019-07-07"
+      },
+      "RequestBody": null,
+      "StatusCode": 202,
+      "ResponseHeaders": {
+        "Content-Length": "0",
+        "Date": "Wed, 11 Dec 2019 20:38:26 GMT",
+        "Server": [
+          "Windows-Azure-File/1.0",
+          "Microsoft-HTTPAPI/2.0"
+        ],
+        "x-ms-client-request-id": "68443a08-8b80-51b7-9dad-1379b3ab29c5",
+        "x-ms-request-id": "ef3e3b79-c01a-0019-2662-b01280000000",
+        "x-ms-version": "2019-07-07"
+      },
+      "ResponseBody": []
+    },
+    {
+      "RequestUri": "http://seanstagetest.file.core.windows.net/test-share-4a18d3a5-17b7-2d18-e4aa-3d52b13014f1?restype=share",
       "RequestMethod": "DELETE",
       "RequestHeaders": {
         "Authorization": "Sanitized",
-        "traceparent": "00-36a00d76cedcc947bfe5eb185e8a1ea4-7b907cb04c83be40-00",
-        "User-Agent": [
-          "azsdk-net-Storage.Files.Shares/12.0.0-dev.20191209.1\u002B61bda4d1783b0e05dba0d434ff14b2840726d3b1",
-          "(.NET Core 4.6.28008.01; Microsoft Windows 10.0.18363 )"
-        ],
-        "x-ms-client-request-id": "b6088037-74bc-435b-4b76-eb08b7b488fa",
-        "x-ms-date": "Tue, 10 Dec 2019 05:59:45 GMT",
->>>>>>> 1d9822e0
+        "traceparent": "00-ea168ecc3685494da2b9b80da4c811bb-17ec210e1e292a47-00",
+        "User-Agent": [
+          "azsdk-net-Storage.Files.Shares/12.0.0-dev.20191211.1\u002B899431c003876eb9b26cefd8e8a37e7f27f82ced",
+          "(.NET Core 4.6.28008.01; Microsoft Windows 10.0.18363 )"
+        ],
+        "x-ms-client-request-id": "4b38159d-1e3d-304d-e3fc-8111087b0f5e",
+        "x-ms-date": "Wed, 11 Dec 2019 20:38:27 GMT",
         "x-ms-delete-snapshots": "include",
         "x-ms-return-client-request-id": "true",
         "x-ms-version": "2019-07-07"
@@ -776,89 +479,21 @@
       "StatusCode": 202,
       "ResponseHeaders": {
         "Content-Length": "0",
-<<<<<<< HEAD
-        "Date": "Tue, 10 Dec 2019 05:31:19 GMT",
-=======
-        "Date": "Tue, 10 Dec 2019 05:59:44 GMT",
->>>>>>> 1d9822e0
-        "Server": [
-          "Windows-Azure-File/1.0",
-          "Microsoft-HTTPAPI/2.0"
-        ],
-<<<<<<< HEAD
-        "x-ms-client-request-id": "ba708f50-de87-ba1d-4d1c-33d75f59c00a",
-        "x-ms-request-id": "3e8dabf8-201a-003e-091b-af0544000000",
-=======
-        "x-ms-client-request-id": "b6088037-74bc-435b-4b76-eb08b7b488fa",
-        "x-ms-request-id": "8749bfaf-c01a-0019-1d1f-af1280000000",
->>>>>>> 1d9822e0
-        "x-ms-version": "2019-07-07"
-      },
-      "ResponseBody": []
-    },
-    {
-<<<<<<< HEAD
-      "RequestUri": "http://seanstagetest.file.core.windows.net/test-share-ec0b987a-3a91-37bf-5339-10720d5f2ca9?restype=share",
-      "RequestMethod": "DELETE",
-      "RequestHeaders": {
-        "Authorization": "Sanitized",
-        "traceparent": "00-b7888de18d86ec48b6972004b0727808-d584482b9a5a854d-00",
-        "User-Agent": [
-          "azsdk-net-Storage.Files.Shares/12.0.0-dev.20191209.1\u002Bb71b1fa965b15eccfc57e2c7781b8bf85cd4c766",
-          "(.NET Core 4.6.28008.01; Microsoft Windows 10.0.18363 )"
-        ],
-        "x-ms-client-request-id": "18b37c44-822f-d279-7855-4bf0383d7c1d",
-        "x-ms-date": "Tue, 10 Dec 2019 05:31:20 GMT",
-=======
-      "RequestUri": "http://seanstagetest.file.core.windows.net/test-share-776024c1-8d71-3c78-4949-d0791d45fb2f?restype=share",
-      "RequestMethod": "DELETE",
-      "RequestHeaders": {
-        "Authorization": "Sanitized",
-        "traceparent": "00-6f85b768ab1c5d438815d484f6580105-e40d23da4bb03b42-00",
-        "User-Agent": [
-          "azsdk-net-Storage.Files.Shares/12.0.0-dev.20191209.1\u002B61bda4d1783b0e05dba0d434ff14b2840726d3b1",
-          "(.NET Core 4.6.28008.01; Microsoft Windows 10.0.18363 )"
-        ],
-        "x-ms-client-request-id": "c59e4e00-8808-f21a-51fc-684547c230e1",
-        "x-ms-date": "Tue, 10 Dec 2019 05:59:45 GMT",
->>>>>>> 1d9822e0
-        "x-ms-delete-snapshots": "include",
-        "x-ms-return-client-request-id": "true",
-        "x-ms-version": "2019-07-07"
-      },
-      "RequestBody": null,
-      "StatusCode": 202,
-      "ResponseHeaders": {
-        "Content-Length": "0",
-<<<<<<< HEAD
-        "Date": "Tue, 10 Dec 2019 05:31:19 GMT",
-=======
-        "Date": "Tue, 10 Dec 2019 05:59:44 GMT",
->>>>>>> 1d9822e0
-        "Server": [
-          "Windows-Azure-File/1.0",
-          "Microsoft-HTTPAPI/2.0"
-        ],
-<<<<<<< HEAD
-        "x-ms-client-request-id": "18b37c44-822f-d279-7855-4bf0383d7c1d",
-        "x-ms-request-id": "3e8dabf9-201a-003e-0a1b-af0544000000",
-=======
-        "x-ms-client-request-id": "c59e4e00-8808-f21a-51fc-684547c230e1",
-        "x-ms-request-id": "8749bfb0-c01a-0019-1e1f-af1280000000",
->>>>>>> 1d9822e0
+        "Date": "Wed, 11 Dec 2019 20:38:27 GMT",
+        "Server": [
+          "Windows-Azure-File/1.0",
+          "Microsoft-HTTPAPI/2.0"
+        ],
+        "x-ms-client-request-id": "4b38159d-1e3d-304d-e3fc-8111087b0f5e",
+        "x-ms-request-id": "ef3e3b7a-c01a-0019-2762-b01280000000",
         "x-ms-version": "2019-07-07"
       },
       "ResponseBody": []
     }
   ],
   "Variables": {
-<<<<<<< HEAD
-    "DateTimeOffsetNow": "2019-12-09T21:31:19.5589939-08:00",
-    "RandomSeed": "1326594761",
-=======
-    "DateTimeOffsetNow": "2019-12-09T21:59:44.7701939-08:00",
-    "RandomSeed": "145495025",
->>>>>>> 1d9822e0
+    "DateTimeOffsetNow": "2019-12-11T12:38:27.3556912-08:00",
+    "RandomSeed": "434322546",
     "Storage_TestConfigDefault": "ProductionTenant\nseanstagetest\nU2FuaXRpemVk\nhttp://seanstagetest.blob.core.windows.net\nhttp://seanstagetest.file.core.windows.net\nhttp://seanstagetest.queue.core.windows.net\nhttp://seanstagetest.table.core.windows.net\n\n\n\n\nhttp://seanstagetest-secondary.blob.core.windows.net\nhttp://seanstagetest-secondary.file.core.windows.net\nhttp://seanstagetest-secondary.queue.core.windows.net\nhttp://seanstagetest-secondary.table.core.windows.net\n\nSanitized\n\n\nCloud\nBlobEndpoint=http://seanstagetest.blob.core.windows.net/;QueueEndpoint=http://seanstagetest.queue.core.windows.net/;FileEndpoint=http://seanstagetest.file.core.windows.net/;BlobSecondaryEndpoint=http://seanstagetest-secondary.blob.core.windows.net/;QueueSecondaryEndpoint=http://seanstagetest-secondary.queue.core.windows.net/;FileSecondaryEndpoint=http://seanstagetest-secondary.file.core.windows.net/;AccountName=seanstagetest;AccountKey=Sanitized"
   }
 }