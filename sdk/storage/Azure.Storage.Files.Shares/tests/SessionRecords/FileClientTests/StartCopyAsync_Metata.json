--- conflicted
+++ resolved
@@ -1,56 +1,51 @@
 {
   "Entries": [
     {
-      "RequestUri": "https://seanmcccanary3.file.core.windows.net/test-share-c3e2a2f2-d4df-4539-d441-7a88bca42427?restype=share",
-      "RequestMethod": "PUT",
-      "RequestHeaders": {
-        "Accept": "application/xml",
-        "Authorization": "Sanitized",
-        "traceparent": "00-d6f3a6c89f0c4e43aba8c0672e72f325-89fcc1cc3ac17c45-00",
-        "User-Agent": [
-          "azsdk-net-Storage.Files.Shares/12.7.0-alpha.20210121.1",
-          "(.NET 5.0.2; Microsoft Windows 10.0.19042)"
-        ],
-        "x-ms-client-request-id": "65d8f5dc-938c-064a-bccf-18979a2dfce2",
-        "x-ms-date": "Thu, 21 Jan 2021 20:39:51 GMT",
-        "x-ms-return-client-request-id": "true",
-        "x-ms-version": "2020-06-12"
-      },
-      "RequestBody": null,
-      "StatusCode": 201,
-      "ResponseHeaders": {
-        "Content-Length": "0",
-        "Date": "Thu, 21 Jan 2021 20:39:50 GMT",
-        "ETag": "\u00220x8D8BE4CB3ACD914\u0022",
-        "Last-Modified": "Thu, 21 Jan 2021 20:39:51 GMT",
-        "Server": [
-          "Windows-Azure-File/1.0",
-          "Microsoft-HTTPAPI/2.0"
-        ],
-        "x-ms-client-request-id": "65d8f5dc-938c-064a-bccf-18979a2dfce2",
-<<<<<<< HEAD
-        "x-ms-request-id": "c9ef638f-f01a-0012-7037-f3e9eb000000",
-        "x-ms-version": "2020-06-12"
-=======
-        "x-ms-request-id": "c1324a70-b01a-0031-4635-f03bd1000000",
-        "x-ms-version": "2020-04-08"
->>>>>>> ac24a13f
-      },
-      "ResponseBody": []
-    },
-    {
-      "RequestUri": "https://seanmcccanary3.file.core.windows.net/test-share-c3e2a2f2-d4df-4539-d441-7a88bca42427/test-directory-3e3a5695-20f9-6a45-5e82-7a0618e3452b?restype=directory",
-      "RequestMethod": "PUT",
-      "RequestHeaders": {
-        "Accept": "application/xml",
-        "Authorization": "Sanitized",
-        "traceparent": "00-3260d146c2f51344ac270647a1b3052d-9818917c9d0ead43-00",
-        "User-Agent": [
-          "azsdk-net-Storage.Files.Shares/12.7.0-alpha.20210121.1",
-          "(.NET 5.0.2; Microsoft Windows 10.0.19042)"
-        ],
-        "x-ms-client-request-id": "a8bfd9dc-d96e-bb37-af6e-060a1844eed8",
-        "x-ms-date": "Thu, 21 Jan 2021 20:39:51 GMT",
+      "RequestUri": "https://seanmcccanary3.file.core.windows.net/test-share-c86a53ab-79e7-a015-7477-f420081fe336?restype=share",
+      "RequestMethod": "PUT",
+      "RequestHeaders": {
+        "Accept": "application/xml",
+        "Authorization": "Sanitized",
+        "traceparent": "00-ca44a328638c6d4592cecfa14f5ffbe9-a72be5eeb8a1fb4d-00",
+        "User-Agent": [
+          "azsdk-net-Storage.Files.Shares/12.7.0-alpha.20210126.1",
+          "(.NET 5.0.2; Microsoft Windows 10.0.19042)"
+        ],
+        "x-ms-client-request-id": "30e4be8d-7be3-9f52-0f83-667bbcf63c70",
+        "x-ms-date": "Tue, 26 Jan 2021 19:31:03 GMT",
+        "x-ms-return-client-request-id": "true",
+        "x-ms-version": "2020-06-12"
+      },
+      "RequestBody": null,
+      "StatusCode": 201,
+      "ResponseHeaders": {
+        "Content-Length": "0",
+        "Date": "Tue, 26 Jan 2021 19:31:02 GMT",
+        "ETag": "\u00220x8D8C230EB1E14FD\u0022",
+        "Last-Modified": "Tue, 26 Jan 2021 19:31:03 GMT",
+        "Server": [
+          "Windows-Azure-File/1.0",
+          "Microsoft-HTTPAPI/2.0"
+        ],
+        "x-ms-client-request-id": "30e4be8d-7be3-9f52-0f83-667bbcf63c70",
+        "x-ms-request-id": "ecb4f2b5-b01a-0088-2f19-f43fcb000000",
+        "x-ms-version": "2020-06-12"
+      },
+      "ResponseBody": []
+    },
+    {
+      "RequestUri": "https://seanmcccanary3.file.core.windows.net/test-share-c86a53ab-79e7-a015-7477-f420081fe336/test-directory-5317f57b-faa5-7be0-5289-2beea052ae95?restype=directory",
+      "RequestMethod": "PUT",
+      "RequestHeaders": {
+        "Accept": "application/xml",
+        "Authorization": "Sanitized",
+        "traceparent": "00-755cad3b80d02e4ab32183db7a8d7572-972dfadcd4c53f44-00",
+        "User-Agent": [
+          "azsdk-net-Storage.Files.Shares/12.7.0-alpha.20210126.1",
+          "(.NET 5.0.2; Microsoft Windows 10.0.19042)"
+        ],
+        "x-ms-client-request-id": "fc4668bc-6fc7-92f6-de69-dd594f63febc",
+        "x-ms-date": "Tue, 26 Jan 2021 19:31:04 GMT",
         "x-ms-file-attributes": "None",
         "x-ms-file-creation-time": "Now",
         "x-ms-file-last-write-time": "Now",
@@ -62,41 +57,41 @@
       "StatusCode": 201,
       "ResponseHeaders": {
         "Content-Length": "0",
-        "Date": "Thu, 21 Jan 2021 20:39:50 GMT",
-        "ETag": "\u00220x8D8BE4CB3B7E56E\u0022",
-        "Last-Modified": "Thu, 21 Jan 2021 20:39:51 GMT",
-        "Server": [
-          "Windows-Azure-File/1.0",
-          "Microsoft-HTTPAPI/2.0"
-        ],
-        "x-ms-client-request-id": "a8bfd9dc-d96e-bb37-af6e-060a1844eed8",
+        "Date": "Tue, 26 Jan 2021 19:31:02 GMT",
+        "ETag": "\u00220x8D8C230EB28D18A\u0022",
+        "Last-Modified": "Tue, 26 Jan 2021 19:31:03 GMT",
+        "Server": [
+          "Windows-Azure-File/1.0",
+          "Microsoft-HTTPAPI/2.0"
+        ],
+        "x-ms-client-request-id": "fc4668bc-6fc7-92f6-de69-dd594f63febc",
         "x-ms-file-attributes": "Directory",
-        "x-ms-file-change-time": "2021-01-21T20:39:51.4890606Z",
-        "x-ms-file-creation-time": "2021-01-21T20:39:51.4890606Z",
+        "x-ms-file-change-time": "2021-01-26T19:31:03.2464778Z",
+        "x-ms-file-creation-time": "2021-01-26T19:31:03.2464778Z",
         "x-ms-file-id": "13835128424026341376",
-        "x-ms-file-last-write-time": "2021-01-21T20:39:51.4890606Z",
+        "x-ms-file-last-write-time": "2021-01-26T19:31:03.2464778Z",
         "x-ms-file-parent-id": "0",
         "x-ms-file-permission-key": "17860367565182308406*11459378189709739967",
-        "x-ms-request-id": "c1324a73-b01a-0031-4735-f03bd1000000",
+        "x-ms-request-id": "ecb4f2b8-b01a-0088-3019-f43fcb000000",
         "x-ms-request-server-encrypted": "true",
         "x-ms-version": "2020-06-12"
       },
       "ResponseBody": []
     },
     {
-      "RequestUri": "https://seanmcccanary3.file.core.windows.net/test-share-c3e2a2f2-d4df-4539-d441-7a88bca42427/test-directory-3e3a5695-20f9-6a45-5e82-7a0618e3452b/test-file-516dec89-3581-d616-bc68-b67591cbfab2",
-      "RequestMethod": "PUT",
-      "RequestHeaders": {
-        "Accept": "application/xml",
-        "Authorization": "Sanitized",
-        "traceparent": "00-6698d3140c39104db4b585c810a0fbf9-7b16973c4229164b-00",
-        "User-Agent": [
-          "azsdk-net-Storage.Files.Shares/12.7.0-alpha.20210121.1",
-          "(.NET 5.0.2; Microsoft Windows 10.0.19042)"
-        ],
-        "x-ms-client-request-id": "83f0b696-733e-a699-c2e9-ec0522c22ae3",
+      "RequestUri": "https://seanmcccanary3.file.core.windows.net/test-share-c86a53ab-79e7-a015-7477-f420081fe336/test-directory-5317f57b-faa5-7be0-5289-2beea052ae95/test-file-62c6d0d5-f263-c835-a189-7fc6b622b1cd",
+      "RequestMethod": "PUT",
+      "RequestHeaders": {
+        "Accept": "application/xml",
+        "Authorization": "Sanitized",
+        "traceparent": "00-34108182151265448bfccbd2a9d48c84-bc7190f699e44240-00",
+        "User-Agent": [
+          "azsdk-net-Storage.Files.Shares/12.7.0-alpha.20210126.1",
+          "(.NET 5.0.2; Microsoft Windows 10.0.19042)"
+        ],
+        "x-ms-client-request-id": "f9e988e0-c2be-c942-337d-5a3eef2fdcbb",
         "x-ms-content-length": "1048576",
-        "x-ms-date": "Thu, 21 Jan 2021 20:39:51 GMT",
+        "x-ms-date": "Tue, 26 Jan 2021 19:31:04 GMT",
         "x-ms-file-attributes": "None",
         "x-ms-file-creation-time": "Now",
         "x-ms-file-last-write-time": "Now",
@@ -109,78 +104,73 @@
       "StatusCode": 201,
       "ResponseHeaders": {
         "Content-Length": "0",
-        "Date": "Thu, 21 Jan 2021 20:39:50 GMT",
-        "ETag": "\u00220x8D8BE4CB3C18422\u0022",
-        "Last-Modified": "Thu, 21 Jan 2021 20:39:51 GMT",
-        "Server": [
-          "Windows-Azure-File/1.0",
-          "Microsoft-HTTPAPI/2.0"
-        ],
-        "x-ms-client-request-id": "83f0b696-733e-a699-c2e9-ec0522c22ae3",
+        "Date": "Tue, 26 Jan 2021 19:31:03 GMT",
+        "ETag": "\u00220x8D8C230EB327041\u0022",
+        "Last-Modified": "Tue, 26 Jan 2021 19:31:03 GMT",
+        "Server": [
+          "Windows-Azure-File/1.0",
+          "Microsoft-HTTPAPI/2.0"
+        ],
+        "x-ms-client-request-id": "f9e988e0-c2be-c942-337d-5a3eef2fdcbb",
         "x-ms-file-attributes": "Archive",
-        "x-ms-file-change-time": "2021-01-21T20:39:51.5521058Z",
-        "x-ms-file-creation-time": "2021-01-21T20:39:51.5521058Z",
+        "x-ms-file-change-time": "2021-01-26T19:31:03.3095233Z",
+        "x-ms-file-creation-time": "2021-01-26T19:31:03.3095233Z",
         "x-ms-file-id": "11529285414812647424",
-        "x-ms-file-last-write-time": "2021-01-21T20:39:51.5521058Z",
+        "x-ms-file-last-write-time": "2021-01-26T19:31:03.3095233Z",
         "x-ms-file-parent-id": "13835128424026341376",
         "x-ms-file-permission-key": "4010187179898695473*11459378189709739967",
-        "x-ms-request-id": "c1324a75-b01a-0031-4835-f03bd1000000",
+        "x-ms-request-id": "ecb4f2ba-b01a-0088-3119-f43fcb000000",
         "x-ms-request-server-encrypted": "true",
         "x-ms-version": "2020-06-12"
       },
       "ResponseBody": []
     },
     {
-      "RequestUri": "https://seanmcccanary3.file.core.windows.net/test-share-b94c5473-af1b-ecb4-2f1d-40901db81d2b?restype=share",
-      "RequestMethod": "PUT",
-      "RequestHeaders": {
-        "Accept": "application/xml",
-        "Authorization": "Sanitized",
-        "traceparent": "00-9a71617bd091fc4d9b6caed7c9e76f6f-0dec3f3b53d24b48-00",
-        "User-Agent": [
-          "azsdk-net-Storage.Files.Shares/12.7.0-alpha.20210121.1",
-          "(.NET 5.0.2; Microsoft Windows 10.0.19042)"
-        ],
-        "x-ms-client-request-id": "64ea34c7-fe43-e627-0203-53203309890a",
-        "x-ms-date": "Thu, 21 Jan 2021 20:39:51 GMT",
-        "x-ms-return-client-request-id": "true",
-        "x-ms-version": "2020-06-12"
-      },
-      "RequestBody": null,
-      "StatusCode": 201,
-      "ResponseHeaders": {
-        "Content-Length": "0",
-        "Date": "Thu, 21 Jan 2021 20:39:51 GMT",
-        "ETag": "\u00220x8D8BE4CB3E41668\u0022",
-        "Last-Modified": "Thu, 21 Jan 2021 20:39:51 GMT",
-        "Server": [
-          "Windows-Azure-File/1.0",
-          "Microsoft-HTTPAPI/2.0"
-        ],
-        "x-ms-client-request-id": "64ea34c7-fe43-e627-0203-53203309890a",
-<<<<<<< HEAD
-        "x-ms-request-id": "c9ef6393-f01a-0012-7337-f3e9eb000000",
-        "x-ms-version": "2020-06-12"
-=======
-        "x-ms-request-id": "2f612595-201a-006e-6935-f08fed000000",
-        "x-ms-version": "2020-04-08"
->>>>>>> ac24a13f
-      },
-      "ResponseBody": []
-    },
-    {
-      "RequestUri": "https://seanmcccanary3.file.core.windows.net/test-share-b94c5473-af1b-ecb4-2f1d-40901db81d2b/test-directory-af54c0cb-4fe3-fc07-df02-f498337a3b78?restype=directory",
-      "RequestMethod": "PUT",
-      "RequestHeaders": {
-        "Accept": "application/xml",
-        "Authorization": "Sanitized",
-        "traceparent": "00-68e763f3966116438dfea0cd3417bc22-169031687582344d-00",
-        "User-Agent": [
-          "azsdk-net-Storage.Files.Shares/12.7.0-alpha.20210121.1",
-          "(.NET 5.0.2; Microsoft Windows 10.0.19042)"
-        ],
-        "x-ms-client-request-id": "ef6e72f9-7e62-776c-2ced-84410a8fb387",
-        "x-ms-date": "Thu, 21 Jan 2021 20:39:52 GMT",
+      "RequestUri": "https://seanmcccanary3.file.core.windows.net/test-share-c9f510b8-c531-23b0-0281-ff618663f3a8?restype=share",
+      "RequestMethod": "PUT",
+      "RequestHeaders": {
+        "Accept": "application/xml",
+        "Authorization": "Sanitized",
+        "traceparent": "00-0516a2752cc5b14bb5018ee2aea2a49d-106696b10b08174c-00",
+        "User-Agent": [
+          "azsdk-net-Storage.Files.Shares/12.7.0-alpha.20210126.1",
+          "(.NET 5.0.2; Microsoft Windows 10.0.19042)"
+        ],
+        "x-ms-client-request-id": "c419af24-7504-1a3f-d7c5-f73dc2e043cf",
+        "x-ms-date": "Tue, 26 Jan 2021 19:31:04 GMT",
+        "x-ms-return-client-request-id": "true",
+        "x-ms-version": "2020-06-12"
+      },
+      "RequestBody": null,
+      "StatusCode": 201,
+      "ResponseHeaders": {
+        "Content-Length": "0",
+        "Date": "Tue, 26 Jan 2021 19:31:03 GMT",
+        "ETag": "\u00220x8D8C230EB57343C\u0022",
+        "Last-Modified": "Tue, 26 Jan 2021 19:31:03 GMT",
+        "Server": [
+          "Windows-Azure-File/1.0",
+          "Microsoft-HTTPAPI/2.0"
+        ],
+        "x-ms-client-request-id": "c419af24-7504-1a3f-d7c5-f73dc2e043cf",
+        "x-ms-request-id": "10850c9f-d01a-0037-7319-f4086e000000",
+        "x-ms-version": "2020-06-12"
+      },
+      "ResponseBody": []
+    },
+    {
+      "RequestUri": "https://seanmcccanary3.file.core.windows.net/test-share-c9f510b8-c531-23b0-0281-ff618663f3a8/test-directory-e0f4b289-ae48-0082-0152-85c8bf22cd72?restype=directory",
+      "RequestMethod": "PUT",
+      "RequestHeaders": {
+        "Accept": "application/xml",
+        "Authorization": "Sanitized",
+        "traceparent": "00-d511d8d38787cc48a35bfb2c876804f1-8114a7089bef6842-00",
+        "User-Agent": [
+          "azsdk-net-Storage.Files.Shares/12.7.0-alpha.20210126.1",
+          "(.NET 5.0.2; Microsoft Windows 10.0.19042)"
+        ],
+        "x-ms-client-request-id": "a4043625-759b-76eb-2d18-c3b1ef765ab5",
+        "x-ms-date": "Tue, 26 Jan 2021 19:31:04 GMT",
         "x-ms-file-attributes": "None",
         "x-ms-file-creation-time": "Now",
         "x-ms-file-last-write-time": "Now",
@@ -192,41 +182,41 @@
       "StatusCode": 201,
       "ResponseHeaders": {
         "Content-Length": "0",
-        "Date": "Thu, 21 Jan 2021 20:39:51 GMT",
-        "ETag": "\u00220x8D8BE4CB3ED56FE\u0022",
-        "Last-Modified": "Thu, 21 Jan 2021 20:39:51 GMT",
-        "Server": [
-          "Windows-Azure-File/1.0",
-          "Microsoft-HTTPAPI/2.0"
-        ],
-        "x-ms-client-request-id": "ef6e72f9-7e62-776c-2ced-84410a8fb387",
+        "Date": "Tue, 26 Jan 2021 19:31:03 GMT",
+        "ETag": "\u00220x8D8C230EB61ED50\u0022",
+        "Last-Modified": "Tue, 26 Jan 2021 19:31:03 GMT",
+        "Server": [
+          "Windows-Azure-File/1.0",
+          "Microsoft-HTTPAPI/2.0"
+        ],
+        "x-ms-client-request-id": "a4043625-759b-76eb-2d18-c3b1ef765ab5",
         "x-ms-file-attributes": "Directory",
-        "x-ms-file-change-time": "2021-01-21T20:39:51.8393086Z",
-        "x-ms-file-creation-time": "2021-01-21T20:39:51.8393086Z",
+        "x-ms-file-change-time": "2021-01-26T19:31:03.6207440Z",
+        "x-ms-file-creation-time": "2021-01-26T19:31:03.6207440Z",
         "x-ms-file-id": "13835128424026341376",
-        "x-ms-file-last-write-time": "2021-01-21T20:39:51.8393086Z",
+        "x-ms-file-last-write-time": "2021-01-26T19:31:03.6207440Z",
         "x-ms-file-parent-id": "0",
         "x-ms-file-permission-key": "17860367565182308406*11459378189709739967",
-        "x-ms-request-id": "2f612598-201a-006e-6a35-f08fed000000",
+        "x-ms-request-id": "10850ca2-d01a-0037-7419-f4086e000000",
         "x-ms-request-server-encrypted": "true",
         "x-ms-version": "2020-06-12"
       },
       "ResponseBody": []
     },
     {
-      "RequestUri": "https://seanmcccanary3.file.core.windows.net/test-share-b94c5473-af1b-ecb4-2f1d-40901db81d2b/test-directory-af54c0cb-4fe3-fc07-df02-f498337a3b78/test-file-4230dbc7-9f40-113b-d8a3-63eb7630d88c",
-      "RequestMethod": "PUT",
-      "RequestHeaders": {
-        "Accept": "application/xml",
-        "Authorization": "Sanitized",
-        "traceparent": "00-8c5974e3cebd534c93c96878eca239be-64c1da2f04b9d046-00",
-        "User-Agent": [
-          "azsdk-net-Storage.Files.Shares/12.7.0-alpha.20210121.1",
-          "(.NET 5.0.2; Microsoft Windows 10.0.19042)"
-        ],
-        "x-ms-client-request-id": "48105144-d423-597a-365c-17bf1b8100fc",
+      "RequestUri": "https://seanmcccanary3.file.core.windows.net/test-share-c9f510b8-c531-23b0-0281-ff618663f3a8/test-directory-e0f4b289-ae48-0082-0152-85c8bf22cd72/test-file-f71185f8-6ca3-5b85-0d1e-107c570f412e",
+      "RequestMethod": "PUT",
+      "RequestHeaders": {
+        "Accept": "application/xml",
+        "Authorization": "Sanitized",
+        "traceparent": "00-aac9d710cd278547957fce65edeb0f71-2cee360b8dbee749-00",
+        "User-Agent": [
+          "azsdk-net-Storage.Files.Shares/12.7.0-alpha.20210126.1",
+          "(.NET 5.0.2; Microsoft Windows 10.0.19042)"
+        ],
+        "x-ms-client-request-id": "3a7ba071-e8c0-b8bf-b0a9-967c656f1e1d",
         "x-ms-content-length": "1048576",
-        "x-ms-date": "Thu, 21 Jan 2021 20:39:52 GMT",
+        "x-ms-date": "Tue, 26 Jan 2021 19:31:04 GMT",
         "x-ms-file-attributes": "None",
         "x-ms-file-creation-time": "Now",
         "x-ms-file-last-write-time": "Now",
@@ -239,80 +229,80 @@
       "StatusCode": 201,
       "ResponseHeaders": {
         "Content-Length": "0",
-        "Date": "Thu, 21 Jan 2021 20:39:51 GMT",
-        "ETag": "\u00220x8D8BE4CB3F60B1E\u0022",
-        "Last-Modified": "Thu, 21 Jan 2021 20:39:51 GMT",
-        "Server": [
-          "Windows-Azure-File/1.0",
-          "Microsoft-HTTPAPI/2.0"
-        ],
-        "x-ms-client-request-id": "48105144-d423-597a-365c-17bf1b8100fc",
+        "Date": "Tue, 26 Jan 2021 19:31:03 GMT",
+        "ETag": "\u00220x8D8C230EB6AC89C\u0022",
+        "Last-Modified": "Tue, 26 Jan 2021 19:31:03 GMT",
+        "Server": [
+          "Windows-Azure-File/1.0",
+          "Microsoft-HTTPAPI/2.0"
+        ],
+        "x-ms-client-request-id": "3a7ba071-e8c0-b8bf-b0a9-967c656f1e1d",
         "x-ms-file-attributes": "Archive",
-        "x-ms-file-change-time": "2021-01-21T20:39:51.8963486Z",
-        "x-ms-file-creation-time": "2021-01-21T20:39:51.8963486Z",
+        "x-ms-file-change-time": "2021-01-26T19:31:03.6787868Z",
+        "x-ms-file-creation-time": "2021-01-26T19:31:03.6787868Z",
         "x-ms-file-id": "11529285414812647424",
-        "x-ms-file-last-write-time": "2021-01-21T20:39:51.8963486Z",
+        "x-ms-file-last-write-time": "2021-01-26T19:31:03.6787868Z",
         "x-ms-file-parent-id": "13835128424026341376",
         "x-ms-file-permission-key": "4010187179898695473*11459378189709739967",
-        "x-ms-request-id": "2f61259a-201a-006e-6b35-f08fed000000",
+        "x-ms-request-id": "10850ca4-d01a-0037-7519-f4086e000000",
         "x-ms-request-server-encrypted": "true",
         "x-ms-version": "2020-06-12"
       },
       "ResponseBody": []
     },
     {
-      "RequestUri": "https://seanmcccanary3.file.core.windows.net/test-share-c3e2a2f2-d4df-4539-d441-7a88bca42427/test-directory-3e3a5695-20f9-6a45-5e82-7a0618e3452b/test-file-516dec89-3581-d616-bc68-b67591cbfab2?comp=range",
+      "RequestUri": "https://seanmcccanary3.file.core.windows.net/test-share-c86a53ab-79e7-a015-7477-f420081fe336/test-directory-5317f57b-faa5-7be0-5289-2beea052ae95/test-file-62c6d0d5-f263-c835-a189-7fc6b622b1cd?comp=range",
       "RequestMethod": "PUT",
       "RequestHeaders": {
         "Accept": "application/xml",
         "Authorization": "Sanitized",
         "Content-Length": "1024",
         "Content-Type": "application/octet-stream",
-        "traceparent": "00-0eb55a0388f091438396e54baced53da-f66ad102298f7442-00",
-        "User-Agent": [
-          "azsdk-net-Storage.Files.Shares/12.7.0-alpha.20210121.1",
-          "(.NET 5.0.2; Microsoft Windows 10.0.19042)"
-        ],
-        "x-ms-client-request-id": "0e255080-a7de-a632-9345-d66f9f3c44c9",
-        "x-ms-date": "Thu, 21 Jan 2021 20:39:52 GMT",
+        "traceparent": "00-c9b412e8ffc2344186bc05b2c4ec29c9-058cca3fa2d20143-00",
+        "User-Agent": [
+          "azsdk-net-Storage.Files.Shares/12.7.0-alpha.20210126.1",
+          "(.NET 5.0.2; Microsoft Windows 10.0.19042)"
+        ],
+        "x-ms-client-request-id": "f715a5da-269f-e790-7fe3-9279ff1c5fd5",
+        "x-ms-date": "Tue, 26 Jan 2021 19:31:04 GMT",
         "x-ms-range": "bytes=0-1023",
         "x-ms-return-client-request-id": "true",
         "x-ms-version": "2020-06-12",
         "x-ms-write": "update"
       },
-      "RequestBody": "FfhW0e/ye3vFvr7v4lrcMfympiUfj2gWvkaKrzRVVgNQwMs9UNXNUdWUg2QWinbcgOXDddra3IWPQBOpaMtGcGi6nyKOnuEm2VRPiwwE/zPPri9OkuEpdeRGrhDCI\u002BkKTRL8XOtUTeEEnJyFilB5i0Df2bqb\u002BN2HkSk9SPDQZLVrRT35CKNIe2FOSvVEo\u002BqTzSPP4koublU1dMrCFgTxNDjmGUUTf4Kcll5ZTa7oQu0\u002BqnvNAIFrPNboxJPYhmRdXRW9XoqlgE2gM0zr1SGnTTLcg2yIIzO2e9xuKrvvwxD5/PCYKuRjmSkuLc01f2e1QXZh/AL41DniBuKtNlWSsG878tkwDyJOeOpCWfZlgfx1uelEjscNACe3tSQBtmLUnHxe\u002BYyNhDFUE4MYtnpCfYXmOHxrTiKnLfKyeVn\u002BTMKHbr16B4dv5zW373tD9UqsdDifG37laE1Zt8ya2wrYVcbBkEi9yHb9dlBHs16nYzinBQUhXzBEoQVvIFC71Asq35q0gmQC76zCoaQtnrTvslOT8tUFtvaWfe9CTacmQqJEHNTD8uDUpRZYXr2LFgNRf238J\u002BE2JCmjHQV0v6EEnF8C6YHgK8Byvk2/rVc4Cmfr8c05KRrADverINTbX\u002BZ0U8JeiCyBcFStimiUdnfRaxKeiM3Uy3JFQtuJNQvrl19nSlmV2oI6aoB5jJ\u002BxK5eA2bTBPNYYoIhPGUZR9ztIwfMJLSwePJGQZB5NWz/TkxZDCVtWKVqITqrQRcA76HJEMcqrp/5rYZ0jMNi4y0RJe4UvDu7g8ZiZgd6BTfbQVHusCCp0J\u002BsX16i9M/iB0INlh8k7DNqDZD8yEiYg6hOnU9xcC8Ia1FOZFzZGI76fF7FaG8YslUihKKPqQhXF9\u002B2UFd8cJMTBSrJ1ofSjPUCBkvt0xs5Ner6Tu\u002BMeMJI\u002B0yBIsQ3egvPtmdETt/RU/upjaK8aUTEfR5shiWngohogNs3TWowzohAHhy39OcPKPr35u8fiJILuKWpxvfiKDPa384AmgKNeMMaeEskEIg7YV0ur5\u002BZSPhJK5DEiweUXfXo2RUZCo70amosBQxK56gZbmWat3iUPZLVu3JtxPG/hh5RPztzIlbSNkUxbUfr/kfoqxid/ap9UJuGQ1MYhqF4cILx9ahwqkwOyIEzYtBO6bkuhR3ZHYhz1\u002Bqf7N8Hta\u002BnuPzA9gSbd/zIkzEpSfHLN1WZ7gGDn1L2fiG91L1xCxLRj6nTifOwkxEdEI5XSo341LmFacuuIBmtznvm3aNDV4giW75L96ll5VrwZo7EozeXxPwH751LJ2uMJb97zbVt2bkCMPLPrOEMI4Rsvb2K5StAUxSjP2vq2zBSu83p6hg==",
-      "StatusCode": 201,
-      "ResponseHeaders": {
-        "Content-Length": "0",
-        "Content-MD5": "VdMnfDM1DUc6XJk59puSbw==",
-        "Date": "Thu, 21 Jan 2021 20:39:51 GMT",
-        "ETag": "\u00220x8D8BE4CB3FE9825\u0022",
-        "Last-Modified": "Thu, 21 Jan 2021 20:39:51 GMT",
-        "Server": [
-          "Windows-Azure-File/1.0",
-          "Microsoft-HTTPAPI/2.0"
-        ],
-        "x-ms-client-request-id": "0e255080-a7de-a632-9345-d66f9f3c44c9",
-        "x-ms-request-id": "2f61259b-201a-006e-6c35-f08fed000000",
+      "RequestBody": "15Q/zNLQl8\u002BuWxfdw1PvGzi2CreUBm6JY\u002BrYdZJZUHCnjFrWsxmGoAmri2XR4fVduXtEr2RnidAmtWjn\u002BCI9VQqnNjf4GWcfL2mt6HsIuIL1ersXFaELPwKKr/2xnqjnbjZbKau\u002BZZ8TJYD6uqBVHf3l8n1mJj9onPY0bWppbZDBxXpErY7XNxUcA/AhEIVhNJEAy6wrgUj28o20ivc1qrfvOfQmEHBvDrtoSSJPR4tx0jnYaaHjlUQxTroAIq0d51k4MdaQOyMhkL3xwzclpqsCQ7e\u002BXUAWC6Ov9cK1b\u002BwOSmLJFxW04JcVt9jk8tIMC6cP/d71X4oYIiUy4EZhayHQ4njVXI\u002BVTWIgqKZoMRnRoukapXENGOvYsPTvggBRtEu2FA9aN68XebB81bbksPAMYT1cRsWwwsqN/Kybpctiz/RasR0Jd2s6AyvBkEM19P8D4yDC9G2FBlFFzDsCfNTkGgXBif/TA\u002BrSIkOZ7jKGWAisl8Kqn9uG1arMw6ovN4ZX3HY\u002Bc2sAMN8279Iq6xgev3QyVuQROnoqO7NUBj9Aouq8QhK7SOScq2fidLAIXOqSrQQ1/eChRqL7Ezi3qymg9kznbakFYnaPlat9LsXKId7Jwlk7CqUJGvtwwDSs5f8\u002BQn5kIO5AjEqNpWc1JBjcMfFZ7unPZeum3lOtlaJB47CrPutGZQHwiDUOrWU\u002B1Pbjk45DU/YWbt2TvUKbk/eoTMK2ieYslsvwaWWzwLiGaAlcygET/pC5lc8Ns6e\u002BVfU\u002BZmCih0oQtv3CUuqQYq0lDVU5Psj1lE0y/fQWH\u002BIkMhNwdVpX4\u002BC\u002BTBQEUKymKDIh6KZShRYsSdITcIpW\u002BZcanh/WIO1Tzil1evG08EOgi9TB9Dc80a39QyyHQ3JVZ1J96bGM0AhFzhl83AoleFiOcuS1lQVg3sxy2NzBy4q2HxKeNgaRFLvMfCYdv/Wi18vT\u002BdCNoNJNHQvkGfcsgwKOxr34hkFR/V4o6RnfQh7X0AEQ7dK6KH9AURn7rPrEoPgjjvk3qVGJgvtyZLa4bdrsDUn2G5Uw1J0\u002BuDQnVlBjZEkgvLQloCavh2vWR8PIh\u002BM/Dp\u002BxzoRj87lc\u002BfEcYiyrDgBsmLEmx20iRpQqWY3ZdTBQ6EexspXEvcj6yaY1kiQ\u002BKznDXO8yGUYyj4jwOJksgoTAy3rk\u002BlxrqNroK/7G7bNv6y5TFhlBHs4BfiMM04UvzUYidMeqWjHdV7MUSe1Ha6HUgUxq2Gxqfqyr43s4XtRVuV24pHnsxJH9dr5lLdXguROBOFI4xPTZt/Ua/3a2pPjfv5CPj8co6Ly6bWKtBVHXyilotyaBHPRp3\u002ByD0sUaR9LFhW5FUSpLWFCVfQ==",
+      "StatusCode": 201,
+      "ResponseHeaders": {
+        "Content-Length": "0",
+        "Content-MD5": "4RoVFPCGba0fMMxjKkydsA==",
+        "Date": "Tue, 26 Jan 2021 19:31:03 GMT",
+        "ETag": "\u00220x8D8C230EB74674A\u0022",
+        "Last-Modified": "Tue, 26 Jan 2021 19:31:03 GMT",
+        "Server": [
+          "Windows-Azure-File/1.0",
+          "Microsoft-HTTPAPI/2.0"
+        ],
+        "x-ms-client-request-id": "f715a5da-269f-e790-7fe3-9279ff1c5fd5",
+        "x-ms-request-id": "10850ca5-d01a-0037-7619-f4086e000000",
         "x-ms-request-server-encrypted": "true",
         "x-ms-version": "2020-06-12"
       },
       "ResponseBody": []
     },
     {
-      "RequestUri": "https://seanmcccanary3.file.core.windows.net/test-share-c3e2a2f2-d4df-4539-d441-7a88bca42427/test-directory-3e3a5695-20f9-6a45-5e82-7a0618e3452b/test-file-516dec89-3581-d616-bc68-b67591cbfab2",
-      "RequestMethod": "PUT",
-      "RequestHeaders": {
-        "Accept": "application/xml",
-        "Authorization": "Sanitized",
-        "traceparent": "00-8514be8c98f44b4bb8809c0c46d4887b-b314628aec781846-00",
-        "User-Agent": [
-          "azsdk-net-Storage.Files.Shares/12.7.0-alpha.20210121.1",
-          "(.NET 5.0.2; Microsoft Windows 10.0.19042)"
-        ],
-        "x-ms-client-request-id": "a32ea933-6b54-41a8-2dfb-a12ac52292c8",
-        "x-ms-copy-source": "https://seanmcccanary3.file.core.windows.net/test-share-c3e2a2f2-d4df-4539-d441-7a88bca42427/test-directory-3e3a5695-20f9-6a45-5e82-7a0618e3452b/test-file-516dec89-3581-d616-bc68-b67591cbfab2",
-        "x-ms-date": "Thu, 21 Jan 2021 20:39:52 GMT",
+      "RequestUri": "https://seanmcccanary3.file.core.windows.net/test-share-c86a53ab-79e7-a015-7477-f420081fe336/test-directory-5317f57b-faa5-7be0-5289-2beea052ae95/test-file-62c6d0d5-f263-c835-a189-7fc6b622b1cd",
+      "RequestMethod": "PUT",
+      "RequestHeaders": {
+        "Accept": "application/xml",
+        "Authorization": "Sanitized",
+        "traceparent": "00-012d93a254446446a74ea6b346c7f900-170c8993f6274c45-00",
+        "User-Agent": [
+          "azsdk-net-Storage.Files.Shares/12.7.0-alpha.20210126.1",
+          "(.NET 5.0.2; Microsoft Windows 10.0.19042)"
+        ],
+        "x-ms-client-request-id": "b3707a2a-9e3a-30dd-0143-32c0b0bb4d31",
+        "x-ms-copy-source": "https://seanmcccanary3.file.core.windows.net/test-share-c86a53ab-79e7-a015-7477-f420081fe336/test-directory-5317f57b-faa5-7be0-5289-2beea052ae95/test-file-62c6d0d5-f263-c835-a189-7fc6b622b1cd",
+        "x-ms-date": "Tue, 26 Jan 2021 19:31:04 GMT",
         "x-ms-meta-Capital": "letter",
         "x-ms-meta-foo": "bar",
         "x-ms-meta-meta": "data",
@@ -324,39 +314,34 @@
       "StatusCode": 202,
       "ResponseHeaders": {
         "Content-Length": "0",
-        "Date": "Thu, 21 Jan 2021 20:39:51 GMT",
-        "ETag": "\u00220x8D8BE4CB4102783\u0022",
-        "Last-Modified": "Thu, 21 Jan 2021 20:39:52 GMT",
-        "Server": [
-          "Windows-Azure-File/1.0",
-          "Microsoft-HTTPAPI/2.0"
-        ],
-        "x-ms-client-request-id": "a32ea933-6b54-41a8-2dfb-a12ac52292c8",
-        "x-ms-copy-id": "23db6ed8-11f4-47cc-a20d-491b7532f553",
+        "Date": "Tue, 26 Jan 2021 19:31:03 GMT",
+        "ETag": "\u00220x8D8C230EB850C26\u0022",
+        "Last-Modified": "Tue, 26 Jan 2021 19:31:03 GMT",
+        "Server": [
+          "Windows-Azure-File/1.0",
+          "Microsoft-HTTPAPI/2.0"
+        ],
+        "x-ms-client-request-id": "b3707a2a-9e3a-30dd-0143-32c0b0bb4d31",
+        "x-ms-copy-id": "692e9207-ad6b-4a26-aacf-823640e2fbfc",
         "x-ms-copy-status": "success",
-<<<<<<< HEAD
-        "x-ms-request-id": "c9ef6399-f01a-0012-7737-f3e9eb000000",
-        "x-ms-version": "2020-06-12"
-=======
-        "x-ms-request-id": "2f61259d-201a-006e-6d35-f08fed000000",
-        "x-ms-version": "2020-04-08"
->>>>>>> ac24a13f
-      },
-      "ResponseBody": []
-    },
-    {
-      "RequestUri": "https://seanmcccanary3.file.core.windows.net/test-share-c3e2a2f2-d4df-4539-d441-7a88bca42427/test-directory-3e3a5695-20f9-6a45-5e82-7a0618e3452b/test-file-516dec89-3581-d616-bc68-b67591cbfab2",
+        "x-ms-request-id": "10850ca7-d01a-0037-7719-f4086e000000",
+        "x-ms-version": "2020-06-12"
+      },
+      "ResponseBody": []
+    },
+    {
+      "RequestUri": "https://seanmcccanary3.file.core.windows.net/test-share-c86a53ab-79e7-a015-7477-f420081fe336/test-directory-5317f57b-faa5-7be0-5289-2beea052ae95/test-file-62c6d0d5-f263-c835-a189-7fc6b622b1cd",
       "RequestMethod": "HEAD",
       "RequestHeaders": {
         "Accept": "application/xml",
         "Authorization": "Sanitized",
-        "traceparent": "00-b91f323579796f408a4f850de2f11f48-cdde3631ddf6c547-00",
-        "User-Agent": [
-          "azsdk-net-Storage.Files.Shares/12.7.0-alpha.20210121.1",
-          "(.NET 5.0.2; Microsoft Windows 10.0.19042)"
-        ],
-        "x-ms-client-request-id": "f63b5651-a00e-2174-b2f1-a0d08b1ee91b",
-        "x-ms-date": "Thu, 21 Jan 2021 20:39:52 GMT",
+        "traceparent": "00-c5830a2a920b15408f02e6ba996b7fef-822359d56f38ef45-00",
+        "User-Agent": [
+          "azsdk-net-Storage.Files.Shares/12.7.0-alpha.20210126.1",
+          "(.NET 5.0.2; Microsoft Windows 10.0.19042)"
+        ],
+        "x-ms-client-request-id": "854ee817-acab-4d9b-c16c-d56f081fdfd4",
+        "x-ms-date": "Tue, 26 Jan 2021 19:31:04 GMT",
         "x-ms-return-client-request-id": "true",
         "x-ms-version": "2020-06-12"
       },
@@ -365,25 +350,25 @@
       "ResponseHeaders": {
         "Content-Length": "1048576",
         "Content-Type": "application/octet-stream",
-        "Date": "Thu, 21 Jan 2021 20:39:51 GMT",
-        "ETag": "\u00220x8D8BE4CB4102783\u0022",
-        "Last-Modified": "Thu, 21 Jan 2021 20:39:52 GMT",
+        "Date": "Tue, 26 Jan 2021 19:31:03 GMT",
+        "ETag": "\u00220x8D8C230EB850C26\u0022",
+        "Last-Modified": "Tue, 26 Jan 2021 19:31:03 GMT",
         "Server": [
           "Windows-Azure-File/1.0",
           "Microsoft-HTTPAPI/2.0"
         ],
         "Vary": "Origin",
-        "x-ms-client-request-id": "f63b5651-a00e-2174-b2f1-a0d08b1ee91b",
-        "x-ms-copy-completion-time": "Thu, 21 Jan 2021 20:39:52 GMT",
-        "x-ms-copy-id": "23db6ed8-11f4-47cc-a20d-491b7532f553",
+        "x-ms-client-request-id": "854ee817-acab-4d9b-c16c-d56f081fdfd4",
+        "x-ms-copy-completion-time": "Tue, 26 Jan 2021 19:31:03 GMT",
+        "x-ms-copy-id": "692e9207-ad6b-4a26-aacf-823640e2fbfc",
         "x-ms-copy-progress": "1048576/1048576",
-        "x-ms-copy-source": "https://seanmcccanary3.file.core.windows.net/test-share-c3e2a2f2-d4df-4539-d441-7a88bca42427/test-directory-3e3a5695-20f9-6a45-5e82-7a0618e3452b/test-file-516dec89-3581-d616-bc68-b67591cbfab2",
+        "x-ms-copy-source": "https://seanmcccanary3.file.core.windows.net/test-share-c86a53ab-79e7-a015-7477-f420081fe336/test-directory-5317f57b-faa5-7be0-5289-2beea052ae95/test-file-62c6d0d5-f263-c835-a189-7fc6b622b1cd",
         "x-ms-copy-status": "success",
         "x-ms-file-attributes": "Archive",
-        "x-ms-file-change-time": "2021-01-21T20:39:52.0674691Z",
-        "x-ms-file-creation-time": "2021-01-21T20:39:52.0674691Z",
+        "x-ms-file-change-time": "2021-01-26T19:31:03.8509094Z",
+        "x-ms-file-creation-time": "2021-01-26T19:31:03.8509094Z",
         "x-ms-file-id": "11529285414812647424",
-        "x-ms-file-last-write-time": "2021-01-21T20:39:52.0674691Z",
+        "x-ms-file-last-write-time": "2021-01-26T19:31:03.8509094Z",
         "x-ms-file-parent-id": "13835128424026341376",
         "x-ms-file-permission-key": "4010187179898695473*11459378189709739967",
         "x-ms-lease-state": "available",
@@ -392,7 +377,7 @@
         "x-ms-meta-foo": "bar",
         "x-ms-meta-meta": "data",
         "x-ms-meta-UPPER": "case",
-        "x-ms-request-id": "2f61259e-201a-006e-6e35-f08fed000000",
+        "x-ms-request-id": "10850ca9-d01a-0037-7819-f4086e000000",
         "x-ms-server-encrypted": "true",
         "x-ms-type": "File",
         "x-ms-version": "2020-06-12"
@@ -400,18 +385,18 @@
       "ResponseBody": []
     },
     {
-      "RequestUri": "https://seanmcccanary3.file.core.windows.net/test-share-c3e2a2f2-d4df-4539-d441-7a88bca42427/test-directory-3e3a5695-20f9-6a45-5e82-7a0618e3452b/test-file-516dec89-3581-d616-bc68-b67591cbfab2",
+      "RequestUri": "https://seanmcccanary3.file.core.windows.net/test-share-c86a53ab-79e7-a015-7477-f420081fe336/test-directory-5317f57b-faa5-7be0-5289-2beea052ae95/test-file-62c6d0d5-f263-c835-a189-7fc6b622b1cd",
       "RequestMethod": "HEAD",
       "RequestHeaders": {
         "Accept": "application/xml",
         "Authorization": "Sanitized",
-        "traceparent": "00-bb99d678aa1e9741bb96e961d684d349-c57d23f01bc91140-00",
-        "User-Agent": [
-          "azsdk-net-Storage.Files.Shares/12.7.0-alpha.20210121.1",
-          "(.NET 5.0.2; Microsoft Windows 10.0.19042)"
-        ],
-        "x-ms-client-request-id": "6ed9f567-9ce6-22ba-7f43-f9112acec6e8",
-        "x-ms-date": "Thu, 21 Jan 2021 20:39:52 GMT",
+        "traceparent": "00-abe5e460fd798748bffedbd283dc2d5c-e8fa585c1d4f4747-00",
+        "User-Agent": [
+          "azsdk-net-Storage.Files.Shares/12.7.0-alpha.20210126.1",
+          "(.NET 5.0.2; Microsoft Windows 10.0.19042)"
+        ],
+        "x-ms-client-request-id": "c7a9da4f-c86c-e086-6124-41917a8c97a5",
+        "x-ms-date": "Tue, 26 Jan 2021 19:31:04 GMT",
         "x-ms-return-client-request-id": "true",
         "x-ms-version": "2020-06-12"
       },
@@ -420,25 +405,25 @@
       "ResponseHeaders": {
         "Content-Length": "1048576",
         "Content-Type": "application/octet-stream",
-        "Date": "Thu, 21 Jan 2021 20:39:51 GMT",
-        "ETag": "\u00220x8D8BE4CB4102783\u0022",
-        "Last-Modified": "Thu, 21 Jan 2021 20:39:52 GMT",
+        "Date": "Tue, 26 Jan 2021 19:31:04 GMT",
+        "ETag": "\u00220x8D8C230EB850C26\u0022",
+        "Last-Modified": "Tue, 26 Jan 2021 19:31:03 GMT",
         "Server": [
           "Windows-Azure-File/1.0",
           "Microsoft-HTTPAPI/2.0"
         ],
         "Vary": "Origin",
-        "x-ms-client-request-id": "6ed9f567-9ce6-22ba-7f43-f9112acec6e8",
-        "x-ms-copy-completion-time": "Thu, 21 Jan 2021 20:39:52 GMT",
-        "x-ms-copy-id": "23db6ed8-11f4-47cc-a20d-491b7532f553",
+        "x-ms-client-request-id": "c7a9da4f-c86c-e086-6124-41917a8c97a5",
+        "x-ms-copy-completion-time": "Tue, 26 Jan 2021 19:31:03 GMT",
+        "x-ms-copy-id": "692e9207-ad6b-4a26-aacf-823640e2fbfc",
         "x-ms-copy-progress": "1048576/1048576",
-        "x-ms-copy-source": "https://seanmcccanary3.file.core.windows.net/test-share-c3e2a2f2-d4df-4539-d441-7a88bca42427/test-directory-3e3a5695-20f9-6a45-5e82-7a0618e3452b/test-file-516dec89-3581-d616-bc68-b67591cbfab2",
+        "x-ms-copy-source": "https://seanmcccanary3.file.core.windows.net/test-share-c86a53ab-79e7-a015-7477-f420081fe336/test-directory-5317f57b-faa5-7be0-5289-2beea052ae95/test-file-62c6d0d5-f263-c835-a189-7fc6b622b1cd",
         "x-ms-copy-status": "success",
         "x-ms-file-attributes": "Archive",
-        "x-ms-file-change-time": "2021-01-21T20:39:52.0674691Z",
-        "x-ms-file-creation-time": "2021-01-21T20:39:52.0674691Z",
+        "x-ms-file-change-time": "2021-01-26T19:31:03.8509094Z",
+        "x-ms-file-creation-time": "2021-01-26T19:31:03.8509094Z",
         "x-ms-file-id": "11529285414812647424",
-        "x-ms-file-last-write-time": "2021-01-21T20:39:52.0674691Z",
+        "x-ms-file-last-write-time": "2021-01-26T19:31:03.8509094Z",
         "x-ms-file-parent-id": "13835128424026341376",
         "x-ms-file-permission-key": "4010187179898695473*11459378189709739967",
         "x-ms-lease-state": "available",
@@ -447,7 +432,7 @@
         "x-ms-meta-foo": "bar",
         "x-ms-meta-meta": "data",
         "x-ms-meta-UPPER": "case",
-        "x-ms-request-id": "2f61259f-201a-006e-6f35-f08fed000000",
+        "x-ms-request-id": "10850cad-d01a-0037-7919-f4086e000000",
         "x-ms-server-encrypted": "true",
         "x-ms-type": "File",
         "x-ms-version": "2020-06-12"
@@ -455,18 +440,18 @@
       "ResponseBody": []
     },
     {
-      "RequestUri": "https://seanmcccanary3.file.core.windows.net/test-share-b94c5473-af1b-ecb4-2f1d-40901db81d2b?restype=share",
+      "RequestUri": "https://seanmcccanary3.file.core.windows.net/test-share-c9f510b8-c531-23b0-0281-ff618663f3a8?restype=share",
       "RequestMethod": "DELETE",
       "RequestHeaders": {
         "Accept": "application/xml",
         "Authorization": "Sanitized",
-        "traceparent": "00-e31edd2b61fe1947befc2376a0e4c9fd-9dafe02c2ed7ba44-00",
-        "User-Agent": [
-          "azsdk-net-Storage.Files.Shares/12.7.0-alpha.20210121.1",
-          "(.NET 5.0.2; Microsoft Windows 10.0.19042)"
-        ],
-        "x-ms-client-request-id": "96688498-7a45-b435-3b3c-9e3f4f6a3e3b",
-        "x-ms-date": "Thu, 21 Jan 2021 20:39:52 GMT",
+        "traceparent": "00-6bb39da612205641a6ccf450a6c733c4-4f06d6d22cf17743-00",
+        "User-Agent": [
+          "azsdk-net-Storage.Files.Shares/12.7.0-alpha.20210126.1",
+          "(.NET 5.0.2; Microsoft Windows 10.0.19042)"
+        ],
+        "x-ms-client-request-id": "2e207e69-1776-b767-4178-9590871a60f0",
+        "x-ms-date": "Tue, 26 Jan 2021 19:31:05 GMT",
         "x-ms-delete-snapshots": "include",
         "x-ms-return-client-request-id": "true",
         "x-ms-version": "2020-06-12"
@@ -475,35 +460,30 @@
       "StatusCode": 202,
       "ResponseHeaders": {
         "Content-Length": "0",
-        "Date": "Thu, 21 Jan 2021 20:39:51 GMT",
-        "Server": [
-          "Windows-Azure-File/1.0",
-          "Microsoft-HTTPAPI/2.0"
-        ],
-        "x-ms-client-request-id": "96688498-7a45-b435-3b3c-9e3f4f6a3e3b",
-<<<<<<< HEAD
-        "x-ms-request-id": "c9ef639d-f01a-0012-7a37-f3e9eb000000",
-        "x-ms-version": "2020-06-12"
-=======
-        "x-ms-request-id": "2f6125a0-201a-006e-7035-f08fed000000",
-        "x-ms-version": "2020-04-08"
->>>>>>> ac24a13f
-      },
-      "ResponseBody": []
-    },
-    {
-      "RequestUri": "https://seanmcccanary3.file.core.windows.net/test-share-c3e2a2f2-d4df-4539-d441-7a88bca42427?restype=share",
+        "Date": "Tue, 26 Jan 2021 19:31:04 GMT",
+        "Server": [
+          "Windows-Azure-File/1.0",
+          "Microsoft-HTTPAPI/2.0"
+        ],
+        "x-ms-client-request-id": "2e207e69-1776-b767-4178-9590871a60f0",
+        "x-ms-request-id": "10850cae-d01a-0037-7a19-f4086e000000",
+        "x-ms-version": "2020-06-12"
+      },
+      "ResponseBody": []
+    },
+    {
+      "RequestUri": "https://seanmcccanary3.file.core.windows.net/test-share-c86a53ab-79e7-a015-7477-f420081fe336?restype=share",
       "RequestMethod": "DELETE",
       "RequestHeaders": {
         "Accept": "application/xml",
         "Authorization": "Sanitized",
-        "traceparent": "00-6d6475009c788b4ba29a146161d08880-b9c16f39cd0d5140-00",
-        "User-Agent": [
-          "azsdk-net-Storage.Files.Shares/12.7.0-alpha.20210121.1",
-          "(.NET 5.0.2; Microsoft Windows 10.0.19042)"
-        ],
-        "x-ms-client-request-id": "a679f3bd-3065-13a3-7ef7-b575d7eab86f",
-        "x-ms-date": "Thu, 21 Jan 2021 20:39:52 GMT",
+        "traceparent": "00-81e2da0b0e2b5045bc7cdda8f9940c69-2d1a72c05925af41-00",
+        "User-Agent": [
+          "azsdk-net-Storage.Files.Shares/12.7.0-alpha.20210126.1",
+          "(.NET 5.0.2; Microsoft Windows 10.0.19042)"
+        ],
+        "x-ms-client-request-id": "fb288b0d-696b-8e2f-2b9b-24da6812c522",
+        "x-ms-date": "Tue, 26 Jan 2021 19:31:05 GMT",
         "x-ms-delete-snapshots": "include",
         "x-ms-return-client-request-id": "true",
         "x-ms-version": "2020-06-12"
@@ -512,26 +492,21 @@
       "StatusCode": 202,
       "ResponseHeaders": {
         "Content-Length": "0",
-        "Date": "Thu, 21 Jan 2021 20:39:51 GMT",
-        "Server": [
-          "Windows-Azure-File/1.0",
-          "Microsoft-HTTPAPI/2.0"
-        ],
-        "x-ms-client-request-id": "a679f3bd-3065-13a3-7ef7-b575d7eab86f",
-<<<<<<< HEAD
-        "x-ms-request-id": "c9ef639f-f01a-0012-7b37-f3e9eb000000",
-        "x-ms-version": "2020-06-12"
-=======
-        "x-ms-request-id": "2f6125a1-201a-006e-7135-f08fed000000",
-        "x-ms-version": "2020-04-08"
->>>>>>> ac24a13f
+        "Date": "Tue, 26 Jan 2021 19:31:04 GMT",
+        "Server": [
+          "Windows-Azure-File/1.0",
+          "Microsoft-HTTPAPI/2.0"
+        ],
+        "x-ms-client-request-id": "fb288b0d-696b-8e2f-2b9b-24da6812c522",
+        "x-ms-request-id": "10850caf-d01a-0037-7b19-f4086e000000",
+        "x-ms-version": "2020-06-12"
       },
       "ResponseBody": []
     }
   ],
   "Variables": {
-    "DateTimeOffsetNow": "2021-01-21T14:39:52.3956598-06:00",
-    "RandomSeed": "1041639591",
+    "DateTimeOffsetNow": "2021-01-26T13:31:04.6898355-06:00",
+    "RandomSeed": "1193705362",
     "Storage_TestConfigDefault": "ProductionTenant\nseanmcccanary3\nU2FuaXRpemVk\nhttps://seanmcccanary3.blob.core.windows.net\nhttps://seanmcccanary3.file.core.windows.net\nhttps://seanmcccanary3.queue.core.windows.net\nhttps://seanmcccanary3.table.core.windows.net\n\n\n\n\nhttps://seanmcccanary3-secondary.blob.core.windows.net\nhttps://seanmcccanary3-secondary.file.core.windows.net\nhttps://seanmcccanary3-secondary.queue.core.windows.net\nhttps://seanmcccanary3-secondary.table.core.windows.net\n\nSanitized\n\n\nCloud\nBlobEndpoint=https://seanmcccanary3.blob.core.windows.net/;QueueEndpoint=https://seanmcccanary3.queue.core.windows.net/;FileEndpoint=https://seanmcccanary3.file.core.windows.net/;BlobSecondaryEndpoint=https://seanmcccanary3-secondary.blob.core.windows.net/;QueueSecondaryEndpoint=https://seanmcccanary3-secondary.queue.core.windows.net/;FileSecondaryEndpoint=https://seanmcccanary3-secondary.file.core.windows.net/;AccountName=seanmcccanary3;AccountKey=Kg==;\nseanscope1"
   }
 }