--- conflicted
+++ resolved
@@ -14,11 +14,7 @@
         "x-ms-client-request-id": "30e4be8d-7be3-9f52-0f83-667bbcf63c70",
         "x-ms-date": "Tue, 26 Jan 2021 19:31:03 GMT",
         "x-ms-return-client-request-id": "true",
-<<<<<<< HEAD
-        "x-ms-version": "2020-12-06"
-=======
-        "x-ms-version": "2021-02-12"
->>>>>>> 7e782c87
+        "x-ms-version": "2021-02-12"
       },
       "RequestBody": null,
       "StatusCode": 201,
@@ -33,11 +29,7 @@
         ],
         "x-ms-client-request-id": "30e4be8d-7be3-9f52-0f83-667bbcf63c70",
         "x-ms-request-id": "ecb4f2b5-b01a-0088-2f19-f43fcb000000",
-<<<<<<< HEAD
-        "x-ms-version": "2020-12-06"
-=======
-        "x-ms-version": "2021-02-12"
->>>>>>> 7e782c87
+        "x-ms-version": "2021-02-12"
       },
       "ResponseBody": []
     },
@@ -59,11 +51,7 @@
         "x-ms-file-last-write-time": "Now",
         "x-ms-file-permission": "Inherit",
         "x-ms-return-client-request-id": "true",
-<<<<<<< HEAD
-        "x-ms-version": "2020-12-06"
-=======
-        "x-ms-version": "2021-02-12"
->>>>>>> 7e782c87
+        "x-ms-version": "2021-02-12"
       },
       "RequestBody": null,
       "StatusCode": 201,
@@ -86,11 +74,7 @@
         "x-ms-file-permission-key": "17860367565182308406*11459378189709739967",
         "x-ms-request-id": "ecb4f2b8-b01a-0088-3019-f43fcb000000",
         "x-ms-request-server-encrypted": "true",
-<<<<<<< HEAD
-        "x-ms-version": "2020-12-06"
-=======
-        "x-ms-version": "2021-02-12"
->>>>>>> 7e782c87
+        "x-ms-version": "2021-02-12"
       },
       "ResponseBody": []
     },
@@ -114,11 +98,7 @@
         "x-ms-file-permission": "Inherit",
         "x-ms-return-client-request-id": "true",
         "x-ms-type": "file",
-<<<<<<< HEAD
-        "x-ms-version": "2020-12-06"
-=======
-        "x-ms-version": "2021-02-12"
->>>>>>> 7e782c87
+        "x-ms-version": "2021-02-12"
       },
       "RequestBody": null,
       "StatusCode": 201,
@@ -141,11 +121,7 @@
         "x-ms-file-permission-key": "4010187179898695473*11459378189709739967",
         "x-ms-request-id": "ecb4f2ba-b01a-0088-3119-f43fcb000000",
         "x-ms-request-server-encrypted": "true",
-<<<<<<< HEAD
-        "x-ms-version": "2020-12-06"
-=======
-        "x-ms-version": "2021-02-12"
->>>>>>> 7e782c87
+        "x-ms-version": "2021-02-12"
       },
       "ResponseBody": []
     },
@@ -163,11 +139,7 @@
         "x-ms-client-request-id": "c419af24-7504-1a3f-d7c5-f73dc2e043cf",
         "x-ms-date": "Tue, 26 Jan 2021 19:31:04 GMT",
         "x-ms-return-client-request-id": "true",
-<<<<<<< HEAD
-        "x-ms-version": "2020-12-06"
-=======
-        "x-ms-version": "2021-02-12"
->>>>>>> 7e782c87
+        "x-ms-version": "2021-02-12"
       },
       "RequestBody": null,
       "StatusCode": 201,
@@ -182,11 +154,7 @@
         ],
         "x-ms-client-request-id": "c419af24-7504-1a3f-d7c5-f73dc2e043cf",
         "x-ms-request-id": "10850c9f-d01a-0037-7319-f4086e000000",
-<<<<<<< HEAD
-        "x-ms-version": "2020-12-06"
-=======
-        "x-ms-version": "2021-02-12"
->>>>>>> 7e782c87
+        "x-ms-version": "2021-02-12"
       },
       "ResponseBody": []
     },
@@ -208,11 +176,7 @@
         "x-ms-file-last-write-time": "Now",
         "x-ms-file-permission": "Inherit",
         "x-ms-return-client-request-id": "true",
-<<<<<<< HEAD
-        "x-ms-version": "2020-12-06"
-=======
-        "x-ms-version": "2021-02-12"
->>>>>>> 7e782c87
+        "x-ms-version": "2021-02-12"
       },
       "RequestBody": null,
       "StatusCode": 201,
@@ -235,11 +199,7 @@
         "x-ms-file-permission-key": "17860367565182308406*11459378189709739967",
         "x-ms-request-id": "10850ca2-d01a-0037-7419-f4086e000000",
         "x-ms-request-server-encrypted": "true",
-<<<<<<< HEAD
-        "x-ms-version": "2020-12-06"
-=======
-        "x-ms-version": "2021-02-12"
->>>>>>> 7e782c87
+        "x-ms-version": "2021-02-12"
       },
       "ResponseBody": []
     },
@@ -263,11 +223,7 @@
         "x-ms-file-permission": "Inherit",
         "x-ms-return-client-request-id": "true",
         "x-ms-type": "file",
-<<<<<<< HEAD
-        "x-ms-version": "2020-12-06"
-=======
-        "x-ms-version": "2021-02-12"
->>>>>>> 7e782c87
+        "x-ms-version": "2021-02-12"
       },
       "RequestBody": null,
       "StatusCode": 201,
@@ -290,11 +246,7 @@
         "x-ms-file-permission-key": "4010187179898695473*11459378189709739967",
         "x-ms-request-id": "10850ca4-d01a-0037-7519-f4086e000000",
         "x-ms-request-server-encrypted": "true",
-<<<<<<< HEAD
-        "x-ms-version": "2020-12-06"
-=======
-        "x-ms-version": "2021-02-12"
->>>>>>> 7e782c87
+        "x-ms-version": "2021-02-12"
       },
       "ResponseBody": []
     },
@@ -315,11 +267,7 @@
         "x-ms-date": "Tue, 26 Jan 2021 19:31:04 GMT",
         "x-ms-range": "bytes=0-1023",
         "x-ms-return-client-request-id": "true",
-<<<<<<< HEAD
-        "x-ms-version": "2020-12-06",
-=======
         "x-ms-version": "2021-02-12",
->>>>>>> 7e782c87
         "x-ms-write": "update"
       },
       "RequestBody": "15Q/zNLQl8+uWxfdw1PvGzi2CreUBm6JY+rYdZJZUHCnjFrWsxmGoAmri2XR4fVduXtEr2RnidAmtWjn+CI9VQqnNjf4GWcfL2mt6HsIuIL1ersXFaELPwKKr/2xnqjnbjZbKau+ZZ8TJYD6uqBVHf3l8n1mJj9onPY0bWppbZDBxXpErY7XNxUcA/AhEIVhNJEAy6wrgUj28o20ivc1qrfvOfQmEHBvDrtoSSJPR4tx0jnYaaHjlUQxTroAIq0d51k4MdaQOyMhkL3xwzclpqsCQ7e+XUAWC6Ov9cK1b+wOSmLJFxW04JcVt9jk8tIMC6cP/d71X4oYIiUy4EZhayHQ4njVXI+VTWIgqKZoMRnRoukapXENGOvYsPTvggBRtEu2FA9aN68XebB81bbksPAMYT1cRsWwwsqN/Kybpctiz/RasR0Jd2s6AyvBkEM19P8D4yDC9G2FBlFFzDsCfNTkGgXBif/TA+rSIkOZ7jKGWAisl8Kqn9uG1arMw6ovN4ZX3HY+c2sAMN8279Iq6xgev3QyVuQROnoqO7NUBj9Aouq8QhK7SOScq2fidLAIXOqSrQQ1/eChRqL7Ezi3qymg9kznbakFYnaPlat9LsXKId7Jwlk7CqUJGvtwwDSs5f8+Qn5kIO5AjEqNpWc1JBjcMfFZ7unPZeum3lOtlaJB47CrPutGZQHwiDUOrWU+1Pbjk45DU/YWbt2TvUKbk/eoTMK2ieYslsvwaWWzwLiGaAlcygET/pC5lc8Ns6e+VfU+ZmCih0oQtv3CUuqQYq0lDVU5Psj1lE0y/fQWH+IkMhNwdVpX4+C+TBQEUKymKDIh6KZShRYsSdITcIpW+Zcanh/WIO1Tzil1evG08EOgi9TB9Dc80a39QyyHQ3JVZ1J96bGM0AhFzhl83AoleFiOcuS1lQVg3sxy2NzBy4q2HxKeNgaRFLvMfCYdv/Wi18vT+dCNoNJNHQvkGfcsgwKOxr34hkFR/V4o6RnfQh7X0AEQ7dK6KH9AURn7rPrEoPgjjvk3qVGJgvtyZLa4bdrsDUn2G5Uw1J0+uDQnVlBjZEkgvLQloCavh2vWR8PIh+M/Dp+xzoRj87lc+fEcYiyrDgBsmLEmx20iRpQqWY3ZdTBQ6EexspXEvcj6yaY1kiQ+KznDXO8yGUYyj4jwOJksgoTAy3rk+lxrqNroK/7G7bNv6y5TFhlBHs4BfiMM04UvzUYidMeqWjHdV7MUSe1Ha6HUgUxq2Gxqfqyr43s4XtRVuV24pHnsxJH9dr5lLdXguROBOFI4xPTZt/Ua/3a2pPjfv5CPj8co6Ly6bWKtBVHXyilotyaBHPRp3+yD0sUaR9LFhW5FUSpLWFCVfQ==",
@@ -337,11 +285,7 @@
         "x-ms-client-request-id": "f715a5da-269f-e790-7fe3-9279ff1c5fd5",
         "x-ms-request-id": "10850ca5-d01a-0037-7619-f4086e000000",
         "x-ms-request-server-encrypted": "true",
-<<<<<<< HEAD
-        "x-ms-version": "2020-12-06"
-=======
-        "x-ms-version": "2021-02-12"
->>>>>>> 7e782c87
+        "x-ms-version": "2021-02-12"
       },
       "ResponseBody": []
     },
@@ -364,11 +308,7 @@
         "x-ms-meta-meta": "data",
         "x-ms-meta-UPPER": "case",
         "x-ms-return-client-request-id": "true",
-<<<<<<< HEAD
-        "x-ms-version": "2020-12-06"
-=======
-        "x-ms-version": "2021-02-12"
->>>>>>> 7e782c87
+        "x-ms-version": "2021-02-12"
       },
       "RequestBody": null,
       "StatusCode": 202,
@@ -385,11 +325,7 @@
         "x-ms-copy-id": "692e9207-ad6b-4a26-aacf-823640e2fbfc",
         "x-ms-copy-status": "success",
         "x-ms-request-id": "10850ca7-d01a-0037-7719-f4086e000000",
-<<<<<<< HEAD
-        "x-ms-version": "2020-12-06"
-=======
-        "x-ms-version": "2021-02-12"
->>>>>>> 7e782c87
+        "x-ms-version": "2021-02-12"
       },
       "ResponseBody": []
     },
@@ -407,11 +343,7 @@
         "x-ms-client-request-id": "854ee817-acab-4d9b-c16c-d56f081fdfd4",
         "x-ms-date": "Tue, 26 Jan 2021 19:31:04 GMT",
         "x-ms-return-client-request-id": "true",
-<<<<<<< HEAD
-        "x-ms-version": "2020-12-06"
-=======
-        "x-ms-version": "2021-02-12"
->>>>>>> 7e782c87
+        "x-ms-version": "2021-02-12"
       },
       "RequestBody": null,
       "StatusCode": 200,
@@ -448,11 +380,7 @@
         "x-ms-request-id": "10850ca9-d01a-0037-7819-f4086e000000",
         "x-ms-server-encrypted": "true",
         "x-ms-type": "File",
-<<<<<<< HEAD
-        "x-ms-version": "2020-12-06"
-=======
-        "x-ms-version": "2021-02-12"
->>>>>>> 7e782c87
+        "x-ms-version": "2021-02-12"
       },
       "ResponseBody": []
     },
@@ -470,11 +398,7 @@
         "x-ms-client-request-id": "c7a9da4f-c86c-e086-6124-41917a8c97a5",
         "x-ms-date": "Tue, 26 Jan 2021 19:31:04 GMT",
         "x-ms-return-client-request-id": "true",
-<<<<<<< HEAD
-        "x-ms-version": "2020-12-06"
-=======
-        "x-ms-version": "2021-02-12"
->>>>>>> 7e782c87
+        "x-ms-version": "2021-02-12"
       },
       "RequestBody": null,
       "StatusCode": 200,
@@ -511,11 +435,7 @@
         "x-ms-request-id": "10850cad-d01a-0037-7919-f4086e000000",
         "x-ms-server-encrypted": "true",
         "x-ms-type": "File",
-<<<<<<< HEAD
-        "x-ms-version": "2020-12-06"
-=======
-        "x-ms-version": "2021-02-12"
->>>>>>> 7e782c87
+        "x-ms-version": "2021-02-12"
       },
       "ResponseBody": []
     },
@@ -534,11 +454,7 @@
         "x-ms-date": "Tue, 26 Jan 2021 19:31:05 GMT",
         "x-ms-delete-snapshots": "include",
         "x-ms-return-client-request-id": "true",
-<<<<<<< HEAD
-        "x-ms-version": "2020-12-06"
-=======
-        "x-ms-version": "2021-02-12"
->>>>>>> 7e782c87
+        "x-ms-version": "2021-02-12"
       },
       "RequestBody": null,
       "StatusCode": 202,
@@ -551,11 +467,7 @@
         ],
         "x-ms-client-request-id": "2e207e69-1776-b767-4178-9590871a60f0",
         "x-ms-request-id": "10850cae-d01a-0037-7a19-f4086e000000",
-<<<<<<< HEAD
-        "x-ms-version": "2020-12-06"
-=======
-        "x-ms-version": "2021-02-12"
->>>>>>> 7e782c87
+        "x-ms-version": "2021-02-12"
       },
       "ResponseBody": []
     },
@@ -574,11 +486,7 @@
         "x-ms-date": "Tue, 26 Jan 2021 19:31:05 GMT",
         "x-ms-delete-snapshots": "include",
         "x-ms-return-client-request-id": "true",
-<<<<<<< HEAD
-        "x-ms-version": "2020-12-06"
-=======
-        "x-ms-version": "2021-02-12"
->>>>>>> 7e782c87
+        "x-ms-version": "2021-02-12"
       },
       "RequestBody": null,
       "StatusCode": 202,
@@ -591,11 +499,7 @@
         ],
         "x-ms-client-request-id": "fb288b0d-696b-8e2f-2b9b-24da6812c522",
         "x-ms-request-id": "10850caf-d01a-0037-7b19-f4086e000000",
-<<<<<<< HEAD
-        "x-ms-version": "2020-12-06"
-=======
-        "x-ms-version": "2021-02-12"
->>>>>>> 7e782c87
+        "x-ms-version": "2021-02-12"
       },
       "ResponseBody": []
     }
