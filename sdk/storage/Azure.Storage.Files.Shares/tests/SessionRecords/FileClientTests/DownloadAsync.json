﻿{
  "Entries": [
    {
      "RequestUri": "https://seanmcccanary3.file.core.windows.net/test-share-b40b108b-14e4-852a-d2dd-c533cfd155a5?restype=share",
      "RequestMethod": "PUT",
      "RequestHeaders": {
        "Accept": "application/xml",
        "Authorization": "Sanitized",
        "traceparent": "00-80ebcfc210d13a429b4e7939f73ee872-da6fb38cdad6db46-00",
        "User-Agent": [
          "azsdk-net-Storage.Files.Shares/12.7.0-alpha.20210126.1",
          "(.NET 5.0.2; Microsoft Windows 10.0.19042)"
        ],
        "x-ms-client-request-id": "88efdd25-bdd7-a9e3-5ed2-817f7efb13f7",
        "x-ms-date": "Tue, 26 Jan 2021 19:29:44 GMT",
        "x-ms-return-client-request-id": "true",
<<<<<<< HEAD
        "x-ms-version": "2020-12-06"
=======
        "x-ms-version": "2021-02-12"
>>>>>>> 7e782c87
      },
      "RequestBody": null,
      "StatusCode": 201,
      "ResponseHeaders": {
        "Content-Length": "0",
        "Date": "Tue, 26 Jan 2021 19:29:43 GMT",
        "ETag": "\"0x8D8C230BBDEB7CB\"",
        "Last-Modified": "Tue, 26 Jan 2021 19:29:43 GMT",
        "Server": [
          "Windows-Azure-File/1.0",
          "Microsoft-HTTPAPI/2.0"
        ],
        "x-ms-client-request-id": "88efdd25-bdd7-a9e3-5ed2-817f7efb13f7",
        "x-ms-request-id": "944f1e20-b01a-0098-3519-f4faa3000000",
<<<<<<< HEAD
        "x-ms-version": "2020-12-06"
=======
        "x-ms-version": "2021-02-12"
>>>>>>> 7e782c87
      },
      "ResponseBody": []
    },
    {
      "RequestUri": "https://seanmcccanary3.file.core.windows.net/test-share-b40b108b-14e4-852a-d2dd-c533cfd155a5/test-directory-360831cc-1729-5454-12ed-491dcb0d42d9?restype=directory",
      "RequestMethod": "PUT",
      "RequestHeaders": {
        "Accept": "application/xml",
        "Authorization": "Sanitized",
        "traceparent": "00-027380568732e54ca3e88f43bb7f9ee5-4497b38fc5abbc4f-00",
        "User-Agent": [
          "azsdk-net-Storage.Files.Shares/12.7.0-alpha.20210126.1",
          "(.NET 5.0.2; Microsoft Windows 10.0.19042)"
        ],
        "x-ms-client-request-id": "125051b3-1cf1-0da6-899b-76e973c5de50",
        "x-ms-date": "Tue, 26 Jan 2021 19:29:44 GMT",
        "x-ms-file-attributes": "None",
        "x-ms-file-creation-time": "Now",
        "x-ms-file-last-write-time": "Now",
        "x-ms-file-permission": "Inherit",
        "x-ms-return-client-request-id": "true",
<<<<<<< HEAD
        "x-ms-version": "2020-12-06"
=======
        "x-ms-version": "2021-02-12"
>>>>>>> 7e782c87
      },
      "RequestBody": null,
      "StatusCode": 201,
      "ResponseHeaders": {
        "Content-Length": "0",
        "Date": "Tue, 26 Jan 2021 19:29:43 GMT",
        "ETag": "\"0x8D8C230BBE8A22A\"",
        "Last-Modified": "Tue, 26 Jan 2021 19:29:43 GMT",
        "Server": [
          "Windows-Azure-File/1.0",
          "Microsoft-HTTPAPI/2.0"
        ],
        "x-ms-client-request-id": "125051b3-1cf1-0da6-899b-76e973c5de50",
        "x-ms-file-attributes": "Directory",
        "x-ms-file-change-time": "2021-01-26T19:29:43.9729194Z",
        "x-ms-file-creation-time": "2021-01-26T19:29:43.9729194Z",
        "x-ms-file-id": "13835128424026341376",
        "x-ms-file-last-write-time": "2021-01-26T19:29:43.9729194Z",
        "x-ms-file-parent-id": "0",
        "x-ms-file-permission-key": "17860367565182308406*11459378189709739967",
        "x-ms-request-id": "944f1e23-b01a-0098-3619-f4faa3000000",
        "x-ms-request-server-encrypted": "true",
<<<<<<< HEAD
        "x-ms-version": "2020-12-06"
=======
        "x-ms-version": "2021-02-12"
>>>>>>> 7e782c87
      },
      "ResponseBody": []
    },
    {
      "RequestUri": "https://seanmcccanary3.file.core.windows.net/test-share-b40b108b-14e4-852a-d2dd-c533cfd155a5/test-directory-360831cc-1729-5454-12ed-491dcb0d42d9/test-file-88f5a890-22ee-ff15-639e-594cff409e93",
      "RequestMethod": "PUT",
      "RequestHeaders": {
        "Accept": "application/xml",
        "Authorization": "Sanitized",
        "traceparent": "00-fd6f124cfe2fb543bcfee9567325782a-e08b6900b889364a-00",
        "User-Agent": [
          "azsdk-net-Storage.Files.Shares/12.7.0-alpha.20210126.1",
          "(.NET 5.0.2; Microsoft Windows 10.0.19042)"
        ],
        "x-ms-client-request-id": "0d83c7fd-1689-9080-3c51-ae52c2590e49",
        "x-ms-content-length": "1048576",
        "x-ms-date": "Tue, 26 Jan 2021 19:29:44 GMT",
        "x-ms-file-attributes": "None",
        "x-ms-file-creation-time": "Now",
        "x-ms-file-last-write-time": "Now",
        "x-ms-file-permission": "Inherit",
        "x-ms-return-client-request-id": "true",
        "x-ms-type": "file",
<<<<<<< HEAD
        "x-ms-version": "2020-12-06"
=======
        "x-ms-version": "2021-02-12"
>>>>>>> 7e782c87
      },
      "RequestBody": null,
      "StatusCode": 201,
      "ResponseHeaders": {
        "Content-Length": "0",
        "Date": "Tue, 26 Jan 2021 19:29:43 GMT",
        "ETag": "\"0x8D8C230BBF17D79\"",
        "Last-Modified": "Tue, 26 Jan 2021 19:29:44 GMT",
        "Server": [
          "Windows-Azure-File/1.0",
          "Microsoft-HTTPAPI/2.0"
        ],
        "x-ms-client-request-id": "0d83c7fd-1689-9080-3c51-ae52c2590e49",
        "x-ms-file-attributes": "Archive",
        "x-ms-file-change-time": "2021-01-26T19:29:44.0309625Z",
        "x-ms-file-creation-time": "2021-01-26T19:29:44.0309625Z",
        "x-ms-file-id": "11529285414812647424",
        "x-ms-file-last-write-time": "2021-01-26T19:29:44.0309625Z",
        "x-ms-file-parent-id": "13835128424026341376",
        "x-ms-file-permission-key": "4010187179898695473*11459378189709739967",
        "x-ms-request-id": "944f1e24-b01a-0098-3719-f4faa3000000",
        "x-ms-request-server-encrypted": "true",
<<<<<<< HEAD
        "x-ms-version": "2020-12-06"
=======
        "x-ms-version": "2021-02-12"
>>>>>>> 7e782c87
      },
      "ResponseBody": []
    },
    {
      "RequestUri": "https://seanmcccanary3.file.core.windows.net/test-share-b40b108b-14e4-852a-d2dd-c533cfd155a5/test-directory-360831cc-1729-5454-12ed-491dcb0d42d9/test-file-88f5a890-22ee-ff15-639e-594cff409e93?comp=range",
      "RequestMethod": "PUT",
      "RequestHeaders": {
        "Accept": "application/xml",
        "Authorization": "Sanitized",
        "Content-Length": "1024",
        "Content-Type": "application/octet-stream",
        "traceparent": "00-210361b32b9832408d3ca015ee7b3d21-6c6d602da36a5b46-00",
        "User-Agent": [
          "azsdk-net-Storage.Files.Shares/12.7.0-alpha.20210126.1",
          "(.NET 5.0.2; Microsoft Windows 10.0.19042)"
        ],
        "x-ms-client-request-id": "384f41a9-91bd-380a-59d9-3d6b8194abf6",
        "x-ms-date": "Tue, 26 Jan 2021 19:29:44 GMT",
        "x-ms-range": "bytes=1024-2047",
        "x-ms-return-client-request-id": "true",
<<<<<<< HEAD
        "x-ms-version": "2020-12-06",
=======
        "x-ms-version": "2021-02-12",
>>>>>>> 7e782c87
        "x-ms-write": "update"
      },
      "RequestBody": "7I7KrgV21p4jXh2TEdbx6IOo6TagO6BmAKAJTVal6gjcqLeYX+gqquLcQGjoKyc8ym8jUug6TLDuZK1kbYlIfnMUt2geWIiafT5UxPs4ftV5zYPmgZgfoVwHqfs7xTxZlML003O+HXHniNSp5oe1tubX66AFYfzb9RUMF6+MX7gC+jA4Q6piu68R//jEdbvUUfMVY9qcUzLFGd5esQbCWikbp+tXfXI7dTDw82IDF39ZOMa7d/veZqb9cyrMAwmoT6TPqM7QfNSB2u6qq1/PwQFeBHlABuMuPUFEWQlHbnEmSKS+NG6wibvxOp0MNLpGLrEobv+PaEjBoGqNiyPKOWt8g2O7EY2SrXu+TsxGIQmG/StYHgByl99b/JQEI/6YJwAxkLBXix0klcCD0Bl8e39gB433cRtqCeyDYBT5jop9JifMFJFYLnINNIhA78bG3oEUoxxwoLXlxobE1CoIKwc2Bqryr2fuCNka6T2SKholvYGT5OpuDIVx500KlFlIBQiBCegb0y8aJptCVrZ3UptrnheodUccyPokgMgZ43N/0uQ0ECEyCulSeb1PK7XP+ZSxnvVBn4/BZEHt9lJmAEInw4TRQkJ6OZQuVvyJzZ1FVYczZ0V+PTJVc6zgRBOW63h6J2gx/bZSN2VgE0mTOJajqKHLM5n9qYVRfM+VmvSBl2qEDqY1E1jQ4TDgHSrpwjoVPJxyyrjffX7j34HnvJxw33veDynwbpRJ+1FoHItaaLqUgF1YDsyypJAnUjPW6CWTbz6uCrIQJM0HKc9mdmDziHfGUjw+GNCuLGqZyBxhchIs1KxMq10Hg1uQUeX9Sy4wNMm8D5boVFdtAN5Id1ywpre8OqGzptwav87grsfrsOE7aZRTpWJ8Q39V36t+vgz/36ouQRCMfI7toVDHB6aQgU/9DA7IXQFUP/YhXscwmwDC4c8cvW/Qr+wFZQMStTvZxF1cgbH9N4Gp2QEZah3GvAVPBCbXdMTfLF0hwvj9Qoq7SJpp1BpOxapNcuRutkTPP6n9wrAVAk+ZfFRU23SJrJd2XiKCXefrAD98iQHgcXYZUoNO/4DapUVK0FfF+uo1xMZN91ciTOHBEsFwmXlNuQveO4jxOqwWnLncN4yQJQZVRsQ7k3ke9gWhjOy+aQzM/RdM579hQ4kZNlueRhRVMe27G1K0EiaSwESCUK2/WDKsDzp1RD1G8wM7IVwdf7DxS1v+Ak25GOvwuSd73vLbWd0p8jba3+2wdCdPefDJdECTkQRSwFXk8/dPhIoVyxUQX8d/9I16FmtuTo4map77J0Xm6EzuiZiIRP8/i1timqkSPxkoSn+zGHqY43LHvohYVF1EL+LJIdYu96+NOw==",
      "StatusCode": 201,
      "ResponseHeaders": {
        "Content-Length": "0",
        "Content-MD5": "e9uCP4NeaV450PCNIAvqSQ==",
        "Date": "Tue, 26 Jan 2021 19:29:43 GMT",
        "ETag": "\"0x8D8C230BBFD667B\"",
        "Last-Modified": "Tue, 26 Jan 2021 19:29:44 GMT",
        "Server": [
          "Windows-Azure-File/1.0",
          "Microsoft-HTTPAPI/2.0"
        ],
        "x-ms-client-request-id": "384f41a9-91bd-380a-59d9-3d6b8194abf6",
        "x-ms-request-id": "944f1e25-b01a-0098-3819-f4faa3000000",
        "x-ms-request-server-encrypted": "true",
<<<<<<< HEAD
        "x-ms-version": "2020-12-06"
=======
        "x-ms-version": "2021-02-12"
>>>>>>> 7e782c87
      },
      "ResponseBody": []
    },
    {
      "RequestUri": "https://seanmcccanary3.file.core.windows.net/test-share-b40b108b-14e4-852a-d2dd-c533cfd155a5/test-directory-360831cc-1729-5454-12ed-491dcb0d42d9/test-file-88f5a890-22ee-ff15-639e-594cff409e93",
      "RequestMethod": "HEAD",
      "RequestHeaders": {
        "Accept": "application/xml",
        "Authorization": "Sanitized",
        "traceparent": "00-b520ee81639f7e45990f4f9cbbb80297-c68ca0d8f8361d4f-00",
        "User-Agent": [
          "azsdk-net-Storage.Files.Shares/12.7.0-alpha.20210126.1",
          "(.NET 5.0.2; Microsoft Windows 10.0.19042)"
        ],
        "x-ms-client-request-id": "81a92ea8-d60a-6b8c-d862-3f822728df2c",
        "x-ms-date": "Tue, 26 Jan 2021 19:29:44 GMT",
        "x-ms-return-client-request-id": "true",
<<<<<<< HEAD
        "x-ms-version": "2020-12-06"
=======
        "x-ms-version": "2021-02-12"
>>>>>>> 7e782c87
      },
      "RequestBody": null,
      "StatusCode": 200,
      "ResponseHeaders": {
        "Content-Length": "1048576",
        "Content-Type": "application/octet-stream",
        "Date": "Tue, 26 Jan 2021 19:29:43 GMT",
        "ETag": "\"0x8D8C230BBFD667B\"",
        "Last-Modified": "Tue, 26 Jan 2021 19:29:44 GMT",
        "Server": [
          "Windows-Azure-File/1.0",
          "Microsoft-HTTPAPI/2.0"
        ],
        "Vary": "Origin",
        "x-ms-client-request-id": "81a92ea8-d60a-6b8c-d862-3f822728df2c",
        "x-ms-file-attributes": "Archive",
        "x-ms-file-change-time": "2021-01-26T19:29:44.1090171Z",
        "x-ms-file-creation-time": "2021-01-26T19:29:44.0309625Z",
        "x-ms-file-id": "11529285414812647424",
        "x-ms-file-last-write-time": "2021-01-26T19:29:44.1090171Z",
        "x-ms-file-parent-id": "13835128424026341376",
        "x-ms-file-permission-key": "4010187179898695473*11459378189709739967",
        "x-ms-lease-state": "available",
        "x-ms-lease-status": "unlocked",
        "x-ms-request-id": "944f1e26-b01a-0098-3919-f4faa3000000",
        "x-ms-server-encrypted": "true",
        "x-ms-type": "File",
<<<<<<< HEAD
        "x-ms-version": "2020-12-06"
=======
        "x-ms-version": "2021-02-12"
>>>>>>> 7e782c87
      },
      "ResponseBody": []
    },
    {
      "RequestUri": "https://seanmcccanary3.file.core.windows.net/test-share-b40b108b-14e4-852a-d2dd-c533cfd155a5/test-directory-360831cc-1729-5454-12ed-491dcb0d42d9/test-file-88f5a890-22ee-ff15-639e-594cff409e93",
      "RequestMethod": "GET",
      "RequestHeaders": {
        "Accept": "application/xml",
        "Authorization": "Sanitized",
        "traceparent": "00-905941fd2a8bd847be03830125e381aa-d3cd5e68a228ca45-00",
        "User-Agent": [
          "azsdk-net-Storage.Files.Shares/12.7.0-alpha.20210126.1",
          "(.NET 5.0.2; Microsoft Windows 10.0.19042)"
        ],
        "x-ms-client-request-id": "52c3ce03-2aeb-1bec-91df-9be61c39710b",
        "x-ms-date": "Tue, 26 Jan 2021 19:29:44 GMT",
        "x-ms-range": "bytes=1024-2047",
        "x-ms-range-get-content-md5": "false",
        "x-ms-return-client-request-id": "true",
<<<<<<< HEAD
        "x-ms-version": "2020-12-06"
=======
        "x-ms-version": "2021-02-12"
>>>>>>> 7e782c87
      },
      "RequestBody": null,
      "StatusCode": 206,
      "ResponseHeaders": {
        "Accept-Ranges": "bytes",
        "Content-Length": "1024",
        "Content-Range": "bytes 1024-2047/1048576",
        "Content-Type": "application/octet-stream",
        "Date": "Tue, 26 Jan 2021 19:29:43 GMT",
        "ETag": "\"0x8D8C230BBFD667B\"",
        "Last-Modified": "Tue, 26 Jan 2021 19:29:44 GMT",
        "Server": [
          "Windows-Azure-File/1.0",
          "Microsoft-HTTPAPI/2.0"
        ],
        "Vary": "Origin",
        "x-ms-client-request-id": "52c3ce03-2aeb-1bec-91df-9be61c39710b",
        "x-ms-file-attributes": "Archive",
        "x-ms-file-change-time": "2021-01-26T19:29:44.1090171Z",
        "x-ms-file-creation-time": "2021-01-26T19:29:44.0309625Z",
        "x-ms-file-id": "11529285414812647424",
        "x-ms-file-last-write-time": "2021-01-26T19:29:44.1090171Z",
        "x-ms-file-parent-id": "13835128424026341376",
        "x-ms-file-permission-key": "4010187179898695473*11459378189709739967",
        "x-ms-lease-state": "available",
        "x-ms-lease-status": "unlocked",
        "x-ms-request-id": "944f1e27-b01a-0098-3a19-f4faa3000000",
        "x-ms-server-encrypted": "true",
        "x-ms-type": "File",
<<<<<<< HEAD
        "x-ms-version": "2020-12-06"
=======
        "x-ms-version": "2021-02-12"
>>>>>>> 7e782c87
      },
      "ResponseBody": "7I7KrgV21p4jXh2TEdbx6IOo6TagO6BmAKAJTVal6gjcqLeYX+gqquLcQGjoKyc8ym8jUug6TLDuZK1kbYlIfnMUt2geWIiafT5UxPs4ftV5zYPmgZgfoVwHqfs7xTxZlML003O+HXHniNSp5oe1tubX66AFYfzb9RUMF6+MX7gC+jA4Q6piu68R//jEdbvUUfMVY9qcUzLFGd5esQbCWikbp+tXfXI7dTDw82IDF39ZOMa7d/veZqb9cyrMAwmoT6TPqM7QfNSB2u6qq1/PwQFeBHlABuMuPUFEWQlHbnEmSKS+NG6wibvxOp0MNLpGLrEobv+PaEjBoGqNiyPKOWt8g2O7EY2SrXu+TsxGIQmG/StYHgByl99b/JQEI/6YJwAxkLBXix0klcCD0Bl8e39gB433cRtqCeyDYBT5jop9JifMFJFYLnINNIhA78bG3oEUoxxwoLXlxobE1CoIKwc2Bqryr2fuCNka6T2SKholvYGT5OpuDIVx500KlFlIBQiBCegb0y8aJptCVrZ3UptrnheodUccyPokgMgZ43N/0uQ0ECEyCulSeb1PK7XP+ZSxnvVBn4/BZEHt9lJmAEInw4TRQkJ6OZQuVvyJzZ1FVYczZ0V+PTJVc6zgRBOW63h6J2gx/bZSN2VgE0mTOJajqKHLM5n9qYVRfM+VmvSBl2qEDqY1E1jQ4TDgHSrpwjoVPJxyyrjffX7j34HnvJxw33veDynwbpRJ+1FoHItaaLqUgF1YDsyypJAnUjPW6CWTbz6uCrIQJM0HKc9mdmDziHfGUjw+GNCuLGqZyBxhchIs1KxMq10Hg1uQUeX9Sy4wNMm8D5boVFdtAN5Id1ywpre8OqGzptwav87grsfrsOE7aZRTpWJ8Q39V36t+vgz/36ouQRCMfI7toVDHB6aQgU/9DA7IXQFUP/YhXscwmwDC4c8cvW/Qr+wFZQMStTvZxF1cgbH9N4Gp2QEZah3GvAVPBCbXdMTfLF0hwvj9Qoq7SJpp1BpOxapNcuRutkTPP6n9wrAVAk+ZfFRU23SJrJd2XiKCXefrAD98iQHgcXYZUoNO/4DapUVK0FfF+uo1xMZN91ciTOHBEsFwmXlNuQveO4jxOqwWnLncN4yQJQZVRsQ7k3ke9gWhjOy+aQzM/RdM579hQ4kZNlueRhRVMe27G1K0EiaSwESCUK2/WDKsDzp1RD1G8wM7IVwdf7DxS1v+Ak25GOvwuSd73vLbWd0p8jba3+2wdCdPefDJdECTkQRSwFXk8/dPhIoVyxUQX8d/9I16FmtuTo4map77J0Xm6EzuiZiIRP8/i1timqkSPxkoSn+zGHqY43LHvohYVF1EL+LJIdYu96+NOw=="
    },
    {
      "RequestUri": "https://seanmcccanary3.file.core.windows.net/test-share-b40b108b-14e4-852a-d2dd-c533cfd155a5?restype=share",
      "RequestMethod": "DELETE",
      "RequestHeaders": {
        "Accept": "application/xml",
        "Authorization": "Sanitized",
        "traceparent": "00-a7821c68e7da1842a6c93edec74c17d2-eaa81d67c3640e46-00",
        "User-Agent": [
          "azsdk-net-Storage.Files.Shares/12.7.0-alpha.20210126.1",
          "(.NET 5.0.2; Microsoft Windows 10.0.19042)"
        ],
        "x-ms-client-request-id": "587f7707-8c65-b140-55e1-0aa39850304c",
        "x-ms-date": "Tue, 26 Jan 2021 19:29:45 GMT",
        "x-ms-delete-snapshots": "include",
        "x-ms-return-client-request-id": "true",
<<<<<<< HEAD
        "x-ms-version": "2020-12-06"
=======
        "x-ms-version": "2021-02-12"
>>>>>>> 7e782c87
      },
      "RequestBody": null,
      "StatusCode": 202,
      "ResponseHeaders": {
        "Content-Length": "0",
        "Date": "Tue, 26 Jan 2021 19:29:43 GMT",
        "Server": [
          "Windows-Azure-File/1.0",
          "Microsoft-HTTPAPI/2.0"
        ],
        "x-ms-client-request-id": "587f7707-8c65-b140-55e1-0aa39850304c",
        "x-ms-request-id": "944f1e28-b01a-0098-3b19-f4faa3000000",
<<<<<<< HEAD
        "x-ms-version": "2020-12-06"
=======
        "x-ms-version": "2021-02-12"
>>>>>>> 7e782c87
      },
      "ResponseBody": []
    }
  ],
  "Variables": {
    "RandomSeed": "182276835",
    "Storage_TestConfigDefault": "ProductionTenant\nseanmcccanary3\nU2FuaXRpemVk\nhttps://seanmcccanary3.blob.core.windows.net\nhttps://seanmcccanary3.file.core.windows.net\nhttps://seanmcccanary3.queue.core.windows.net\nhttps://seanmcccanary3.table.core.windows.net\n\n\n\n\nhttps://seanmcccanary3-secondary.blob.core.windows.net\nhttps://seanmcccanary3-secondary.file.core.windows.net\nhttps://seanmcccanary3-secondary.queue.core.windows.net\nhttps://seanmcccanary3-secondary.table.core.windows.net\n\nSanitized\n\n\nCloud\nBlobEndpoint=https://seanmcccanary3.blob.core.windows.net/;QueueEndpoint=https://seanmcccanary3.queue.core.windows.net/;FileEndpoint=https://seanmcccanary3.file.core.windows.net/;BlobSecondaryEndpoint=https://seanmcccanary3-secondary.blob.core.windows.net/;QueueSecondaryEndpoint=https://seanmcccanary3-secondary.queue.core.windows.net/;FileSecondaryEndpoint=https://seanmcccanary3-secondary.file.core.windows.net/;AccountName=seanmcccanary3;AccountKey=Kg==;\nseanscope1\n\n"
  }
}<|MERGE_RESOLUTION|>--- conflicted
+++ resolved
@@ -14,11 +14,7 @@
         "x-ms-client-request-id": "88efdd25-bdd7-a9e3-5ed2-817f7efb13f7",
         "x-ms-date": "Tue, 26 Jan 2021 19:29:44 GMT",
         "x-ms-return-client-request-id": "true",
-<<<<<<< HEAD
-        "x-ms-version": "2020-12-06"
-=======
-        "x-ms-version": "2021-02-12"
->>>>>>> 7e782c87
+        "x-ms-version": "2021-02-12"
       },
       "RequestBody": null,
       "StatusCode": 201,
@@ -33,11 +29,7 @@
         ],
         "x-ms-client-request-id": "88efdd25-bdd7-a9e3-5ed2-817f7efb13f7",
         "x-ms-request-id": "944f1e20-b01a-0098-3519-f4faa3000000",
-<<<<<<< HEAD
-        "x-ms-version": "2020-12-06"
-=======
-        "x-ms-version": "2021-02-12"
->>>>>>> 7e782c87
+        "x-ms-version": "2021-02-12"
       },
       "ResponseBody": []
     },
@@ -59,11 +51,7 @@
         "x-ms-file-last-write-time": "Now",
         "x-ms-file-permission": "Inherit",
         "x-ms-return-client-request-id": "true",
-<<<<<<< HEAD
-        "x-ms-version": "2020-12-06"
-=======
-        "x-ms-version": "2021-02-12"
->>>>>>> 7e782c87
+        "x-ms-version": "2021-02-12"
       },
       "RequestBody": null,
       "StatusCode": 201,
@@ -86,11 +74,7 @@
         "x-ms-file-permission-key": "17860367565182308406*11459378189709739967",
         "x-ms-request-id": "944f1e23-b01a-0098-3619-f4faa3000000",
         "x-ms-request-server-encrypted": "true",
-<<<<<<< HEAD
-        "x-ms-version": "2020-12-06"
-=======
-        "x-ms-version": "2021-02-12"
->>>>>>> 7e782c87
+        "x-ms-version": "2021-02-12"
       },
       "ResponseBody": []
     },
@@ -114,11 +98,7 @@
         "x-ms-file-permission": "Inherit",
         "x-ms-return-client-request-id": "true",
         "x-ms-type": "file",
-<<<<<<< HEAD
-        "x-ms-version": "2020-12-06"
-=======
-        "x-ms-version": "2021-02-12"
->>>>>>> 7e782c87
+        "x-ms-version": "2021-02-12"
       },
       "RequestBody": null,
       "StatusCode": 201,
@@ -141,11 +121,7 @@
         "x-ms-file-permission-key": "4010187179898695473*11459378189709739967",
         "x-ms-request-id": "944f1e24-b01a-0098-3719-f4faa3000000",
         "x-ms-request-server-encrypted": "true",
-<<<<<<< HEAD
-        "x-ms-version": "2020-12-06"
-=======
-        "x-ms-version": "2021-02-12"
->>>>>>> 7e782c87
+        "x-ms-version": "2021-02-12"
       },
       "ResponseBody": []
     },
@@ -166,11 +142,7 @@
         "x-ms-date": "Tue, 26 Jan 2021 19:29:44 GMT",
         "x-ms-range": "bytes=1024-2047",
         "x-ms-return-client-request-id": "true",
-<<<<<<< HEAD
-        "x-ms-version": "2020-12-06",
-=======
         "x-ms-version": "2021-02-12",
->>>>>>> 7e782c87
         "x-ms-write": "update"
       },
       "RequestBody": "7I7KrgV21p4jXh2TEdbx6IOo6TagO6BmAKAJTVal6gjcqLeYX+gqquLcQGjoKyc8ym8jUug6TLDuZK1kbYlIfnMUt2geWIiafT5UxPs4ftV5zYPmgZgfoVwHqfs7xTxZlML003O+HXHniNSp5oe1tubX66AFYfzb9RUMF6+MX7gC+jA4Q6piu68R//jEdbvUUfMVY9qcUzLFGd5esQbCWikbp+tXfXI7dTDw82IDF39ZOMa7d/veZqb9cyrMAwmoT6TPqM7QfNSB2u6qq1/PwQFeBHlABuMuPUFEWQlHbnEmSKS+NG6wibvxOp0MNLpGLrEobv+PaEjBoGqNiyPKOWt8g2O7EY2SrXu+TsxGIQmG/StYHgByl99b/JQEI/6YJwAxkLBXix0klcCD0Bl8e39gB433cRtqCeyDYBT5jop9JifMFJFYLnINNIhA78bG3oEUoxxwoLXlxobE1CoIKwc2Bqryr2fuCNka6T2SKholvYGT5OpuDIVx500KlFlIBQiBCegb0y8aJptCVrZ3UptrnheodUccyPokgMgZ43N/0uQ0ECEyCulSeb1PK7XP+ZSxnvVBn4/BZEHt9lJmAEInw4TRQkJ6OZQuVvyJzZ1FVYczZ0V+PTJVc6zgRBOW63h6J2gx/bZSN2VgE0mTOJajqKHLM5n9qYVRfM+VmvSBl2qEDqY1E1jQ4TDgHSrpwjoVPJxyyrjffX7j34HnvJxw33veDynwbpRJ+1FoHItaaLqUgF1YDsyypJAnUjPW6CWTbz6uCrIQJM0HKc9mdmDziHfGUjw+GNCuLGqZyBxhchIs1KxMq10Hg1uQUeX9Sy4wNMm8D5boVFdtAN5Id1ywpre8OqGzptwav87grsfrsOE7aZRTpWJ8Q39V36t+vgz/36ouQRCMfI7toVDHB6aQgU/9DA7IXQFUP/YhXscwmwDC4c8cvW/Qr+wFZQMStTvZxF1cgbH9N4Gp2QEZah3GvAVPBCbXdMTfLF0hwvj9Qoq7SJpp1BpOxapNcuRutkTPP6n9wrAVAk+ZfFRU23SJrJd2XiKCXefrAD98iQHgcXYZUoNO/4DapUVK0FfF+uo1xMZN91ciTOHBEsFwmXlNuQveO4jxOqwWnLncN4yQJQZVRsQ7k3ke9gWhjOy+aQzM/RdM579hQ4kZNlueRhRVMe27G1K0EiaSwESCUK2/WDKsDzp1RD1G8wM7IVwdf7DxS1v+Ak25GOvwuSd73vLbWd0p8jba3+2wdCdPefDJdECTkQRSwFXk8/dPhIoVyxUQX8d/9I16FmtuTo4map77J0Xm6EzuiZiIRP8/i1timqkSPxkoSn+zGHqY43LHvohYVF1EL+LJIdYu96+NOw==",
@@ -188,11 +160,7 @@
         "x-ms-client-request-id": "384f41a9-91bd-380a-59d9-3d6b8194abf6",
         "x-ms-request-id": "944f1e25-b01a-0098-3819-f4faa3000000",
         "x-ms-request-server-encrypted": "true",
-<<<<<<< HEAD
-        "x-ms-version": "2020-12-06"
-=======
-        "x-ms-version": "2021-02-12"
->>>>>>> 7e782c87
+        "x-ms-version": "2021-02-12"
       },
       "ResponseBody": []
     },
@@ -210,11 +178,7 @@
         "x-ms-client-request-id": "81a92ea8-d60a-6b8c-d862-3f822728df2c",
         "x-ms-date": "Tue, 26 Jan 2021 19:29:44 GMT",
         "x-ms-return-client-request-id": "true",
-<<<<<<< HEAD
-        "x-ms-version": "2020-12-06"
-=======
-        "x-ms-version": "2021-02-12"
->>>>>>> 7e782c87
+        "x-ms-version": "2021-02-12"
       },
       "RequestBody": null,
       "StatusCode": 200,
@@ -242,11 +206,7 @@
         "x-ms-request-id": "944f1e26-b01a-0098-3919-f4faa3000000",
         "x-ms-server-encrypted": "true",
         "x-ms-type": "File",
-<<<<<<< HEAD
-        "x-ms-version": "2020-12-06"
-=======
-        "x-ms-version": "2021-02-12"
->>>>>>> 7e782c87
+        "x-ms-version": "2021-02-12"
       },
       "ResponseBody": []
     },
@@ -266,11 +226,7 @@
         "x-ms-range": "bytes=1024-2047",
         "x-ms-range-get-content-md5": "false",
         "x-ms-return-client-request-id": "true",
-<<<<<<< HEAD
-        "x-ms-version": "2020-12-06"
-=======
-        "x-ms-version": "2021-02-12"
->>>>>>> 7e782c87
+        "x-ms-version": "2021-02-12"
       },
       "RequestBody": null,
       "StatusCode": 206,
@@ -300,11 +256,7 @@
         "x-ms-request-id": "944f1e27-b01a-0098-3a19-f4faa3000000",
         "x-ms-server-encrypted": "true",
         "x-ms-type": "File",
-<<<<<<< HEAD
-        "x-ms-version": "2020-12-06"
-=======
-        "x-ms-version": "2021-02-12"
->>>>>>> 7e782c87
+        "x-ms-version": "2021-02-12"
       },
       "ResponseBody": "7I7KrgV21p4jXh2TEdbx6IOo6TagO6BmAKAJTVal6gjcqLeYX+gqquLcQGjoKyc8ym8jUug6TLDuZK1kbYlIfnMUt2geWIiafT5UxPs4ftV5zYPmgZgfoVwHqfs7xTxZlML003O+HXHniNSp5oe1tubX66AFYfzb9RUMF6+MX7gC+jA4Q6piu68R//jEdbvUUfMVY9qcUzLFGd5esQbCWikbp+tXfXI7dTDw82IDF39ZOMa7d/veZqb9cyrMAwmoT6TPqM7QfNSB2u6qq1/PwQFeBHlABuMuPUFEWQlHbnEmSKS+NG6wibvxOp0MNLpGLrEobv+PaEjBoGqNiyPKOWt8g2O7EY2SrXu+TsxGIQmG/StYHgByl99b/JQEI/6YJwAxkLBXix0klcCD0Bl8e39gB433cRtqCeyDYBT5jop9JifMFJFYLnINNIhA78bG3oEUoxxwoLXlxobE1CoIKwc2Bqryr2fuCNka6T2SKholvYGT5OpuDIVx500KlFlIBQiBCegb0y8aJptCVrZ3UptrnheodUccyPokgMgZ43N/0uQ0ECEyCulSeb1PK7XP+ZSxnvVBn4/BZEHt9lJmAEInw4TRQkJ6OZQuVvyJzZ1FVYczZ0V+PTJVc6zgRBOW63h6J2gx/bZSN2VgE0mTOJajqKHLM5n9qYVRfM+VmvSBl2qEDqY1E1jQ4TDgHSrpwjoVPJxyyrjffX7j34HnvJxw33veDynwbpRJ+1FoHItaaLqUgF1YDsyypJAnUjPW6CWTbz6uCrIQJM0HKc9mdmDziHfGUjw+GNCuLGqZyBxhchIs1KxMq10Hg1uQUeX9Sy4wNMm8D5boVFdtAN5Id1ywpre8OqGzptwav87grsfrsOE7aZRTpWJ8Q39V36t+vgz/36ouQRCMfI7toVDHB6aQgU/9DA7IXQFUP/YhXscwmwDC4c8cvW/Qr+wFZQMStTvZxF1cgbH9N4Gp2QEZah3GvAVPBCbXdMTfLF0hwvj9Qoq7SJpp1BpOxapNcuRutkTPP6n9wrAVAk+ZfFRU23SJrJd2XiKCXefrAD98iQHgcXYZUoNO/4DapUVK0FfF+uo1xMZN91ciTOHBEsFwmXlNuQveO4jxOqwWnLncN4yQJQZVRsQ7k3ke9gWhjOy+aQzM/RdM579hQ4kZNlueRhRVMe27G1K0EiaSwESCUK2/WDKsDzp1RD1G8wM7IVwdf7DxS1v+Ak25GOvwuSd73vLbWd0p8jba3+2wdCdPefDJdECTkQRSwFXk8/dPhIoVyxUQX8d/9I16FmtuTo4map77J0Xm6EzuiZiIRP8/i1timqkSPxkoSn+zGHqY43LHvohYVF1EL+LJIdYu96+NOw=="
     },
@@ -323,11 +275,7 @@
         "x-ms-date": "Tue, 26 Jan 2021 19:29:45 GMT",
         "x-ms-delete-snapshots": "include",
         "x-ms-return-client-request-id": "true",
-<<<<<<< HEAD
-        "x-ms-version": "2020-12-06"
-=======
-        "x-ms-version": "2021-02-12"
->>>>>>> 7e782c87
+        "x-ms-version": "2021-02-12"
       },
       "RequestBody": null,
       "StatusCode": 202,
@@ -340,11 +288,7 @@
         ],
         "x-ms-client-request-id": "587f7707-8c65-b140-55e1-0aa39850304c",
         "x-ms-request-id": "944f1e28-b01a-0098-3b19-f4faa3000000",
-<<<<<<< HEAD
-        "x-ms-version": "2020-12-06"
-=======
-        "x-ms-version": "2021-02-12"
->>>>>>> 7e782c87
+        "x-ms-version": "2021-02-12"
       },
       "ResponseBody": []
     }
