--- conflicted
+++ resolved
@@ -1,88 +1,49 @@
 {
   "Entries": [
     {
-<<<<<<< HEAD
-      "RequestUri": "http://seanstagetest.file.core.windows.net/test-share-25ef798a-4b58-1765-1163-c8cc06c3b1e8?restype=share",
-      "RequestMethod": "PUT",
-      "RequestHeaders": {
-        "Authorization": "Sanitized",
-        "traceparent": "00-7a75fd68b7b15f40b92a3c9f42ea8d92-83685a9bee8f2e43-00",
-        "User-Agent": [
-          "azsdk-net-Storage.Files.Shares/12.0.0-dev.20191209.1\u002Bb71b1fa965b15eccfc57e2c7781b8bf85cd4c766",
-          "(.NET Core 4.6.28008.01; Microsoft Windows 10.0.18363 )"
-        ],
-        "x-ms-client-request-id": "1fb5d0c5-6a56-0a6b-20bc-6d84d2fdd718",
-        "x-ms-date": "Tue, 10 Dec 2019 05:30:56 GMT",
-=======
-      "RequestUri": "http://seanstagetest.file.core.windows.net/test-share-6ae6b6b5-88d7-e9d5-8f0d-7f53d3e2330b?restype=share",
-      "RequestMethod": "PUT",
-      "RequestHeaders": {
-        "Authorization": "Sanitized",
-        "traceparent": "00-1a79882195d5f447a9cb59ceff0cabe5-49b4c988049ade47-00",
-        "User-Agent": [
-          "azsdk-net-Storage.Files.Shares/12.0.0-dev.20191209.1\u002B61bda4d1783b0e05dba0d434ff14b2840726d3b1",
-          "(.NET Core 4.6.28008.01; Microsoft Windows 10.0.18363 )"
-        ],
-        "x-ms-client-request-id": "65930efe-9958-e9fd-7e36-2d1069ed70fb",
-        "x-ms-date": "Tue, 10 Dec 2019 05:59:27 GMT",
->>>>>>> 1d9822e0
-        "x-ms-return-client-request-id": "true",
-        "x-ms-version": "2019-07-07"
-      },
-      "RequestBody": null,
-      "StatusCode": 201,
-      "ResponseHeaders": {
-        "Content-Length": "0",
-<<<<<<< HEAD
-        "Date": "Tue, 10 Dec 2019 05:30:55 GMT",
-        "ETag": "\u00220x8D77D3221D25A38\u0022",
-        "Last-Modified": "Tue, 10 Dec 2019 05:30:56 GMT",
-=======
-        "Date": "Tue, 10 Dec 2019 05:59:27 GMT",
-        "ETag": "\u00220x8D77D361DE3E887\u0022",
-        "Last-Modified": "Tue, 10 Dec 2019 05:59:27 GMT",
->>>>>>> 1d9822e0
-        "Server": [
-          "Windows-Azure-File/1.0",
-          "Microsoft-HTTPAPI/2.0"
-        ],
-<<<<<<< HEAD
-        "x-ms-client-request-id": "1fb5d0c5-6a56-0a6b-20bc-6d84d2fdd718",
-        "x-ms-request-id": "3e8daab3-201a-003e-101a-af0544000000",
-=======
-        "x-ms-client-request-id": "65930efe-9958-e9fd-7e36-2d1069ed70fb",
-        "x-ms-request-id": "8749bec6-c01a-0019-711e-af1280000000",
->>>>>>> 1d9822e0
-        "x-ms-version": "2019-07-07"
-      },
-      "ResponseBody": []
-    },
-    {
-<<<<<<< HEAD
-      "RequestUri": "http://seanstagetest.file.core.windows.net/test-share-25ef798a-4b58-1765-1163-c8cc06c3b1e8/test-directory-63b23e6f-a291-fed8-a2d4-200254379f7f?restype=directory",
-      "RequestMethod": "PUT",
-      "RequestHeaders": {
-        "Authorization": "Sanitized",
-        "traceparent": "00-9cae3e2379e8a749878a5c5e8c338f10-21988ab249afd94a-00",
-        "User-Agent": [
-          "azsdk-net-Storage.Files.Shares/12.0.0-dev.20191209.1\u002Bb71b1fa965b15eccfc57e2c7781b8bf85cd4c766",
-          "(.NET Core 4.6.28008.01; Microsoft Windows 10.0.18363 )"
-        ],
-        "x-ms-client-request-id": "39bede7e-78df-22b9-f8b6-7d814a69b5e8",
-        "x-ms-date": "Tue, 10 Dec 2019 05:30:56 GMT",
-=======
-      "RequestUri": "http://seanstagetest.file.core.windows.net/test-share-6ae6b6b5-88d7-e9d5-8f0d-7f53d3e2330b/test-directory-1b27fa1f-aeca-5666-244c-a9a222da2852?restype=directory",
-      "RequestMethod": "PUT",
-      "RequestHeaders": {
-        "Authorization": "Sanitized",
-        "traceparent": "00-727edc777913474ea8558f63bab94134-885a3590d4daf34b-00",
-        "User-Agent": [
-          "azsdk-net-Storage.Files.Shares/12.0.0-dev.20191209.1\u002B61bda4d1783b0e05dba0d434ff14b2840726d3b1",
-          "(.NET Core 4.6.28008.01; Microsoft Windows 10.0.18363 )"
-        ],
-        "x-ms-client-request-id": "c7db6ac4-5516-4f50-a83d-410cef5ac6a3",
-        "x-ms-date": "Tue, 10 Dec 2019 05:59:28 GMT",
->>>>>>> 1d9822e0
+      "RequestUri": "http://seanstagetest.file.core.windows.net/test-share-b00b492f-0f4c-79ec-d79e-4e700cfbceda?restype=share",
+      "RequestMethod": "PUT",
+      "RequestHeaders": {
+        "Authorization": "Sanitized",
+        "traceparent": "00-0fac6ee6acca844a965b2614f0dbbc2e-d4d82de0c0ec4146-00",
+        "User-Agent": [
+          "azsdk-net-Storage.Files.Shares/12.0.0-dev.20191211.1\u002B899431c003876eb9b26cefd8e8a37e7f27f82ced",
+          "(.NET Core 4.6.28008.01; Microsoft Windows 10.0.18363 )"
+        ],
+        "x-ms-client-request-id": "1c07e6b7-ad70-f30c-b6bc-309d5e576bea",
+        "x-ms-date": "Wed, 11 Dec 2019 20:38:01 GMT",
+        "x-ms-return-client-request-id": "true",
+        "x-ms-version": "2019-07-07"
+      },
+      "RequestBody": null,
+      "StatusCode": 201,
+      "ResponseHeaders": {
+        "Content-Length": "0",
+        "Date": "Wed, 11 Dec 2019 20:38:01 GMT",
+        "ETag": "\u00220x8D77E7A04526747\u0022",
+        "Last-Modified": "Wed, 11 Dec 2019 20:38:01 GMT",
+        "Server": [
+          "Windows-Azure-File/1.0",
+          "Microsoft-HTTPAPI/2.0"
+        ],
+        "x-ms-client-request-id": "1c07e6b7-ad70-f30c-b6bc-309d5e576bea",
+        "x-ms-request-id": "ef3e39fb-c01a-0019-7d62-b01280000000",
+        "x-ms-version": "2019-07-07"
+      },
+      "ResponseBody": []
+    },
+    {
+      "RequestUri": "http://seanstagetest.file.core.windows.net/test-share-b00b492f-0f4c-79ec-d79e-4e700cfbceda/test-directory-f3ca4449-ab01-4a6d-964a-9edc51dc5a53?restype=directory",
+      "RequestMethod": "PUT",
+      "RequestHeaders": {
+        "Authorization": "Sanitized",
+        "traceparent": "00-ee33a1cda38e26488fb715c7641fa6d6-e72b5c58b24f204c-00",
+        "User-Agent": [
+          "azsdk-net-Storage.Files.Shares/12.0.0-dev.20191211.1\u002B899431c003876eb9b26cefd8e8a37e7f27f82ced",
+          "(.NET Core 4.6.28008.01; Microsoft Windows 10.0.18363 )"
+        ],
+        "x-ms-client-request-id": "dac6d204-6bb9-0cd5-79bc-85260f30a1da",
+        "x-ms-date": "Wed, 11 Dec 2019 20:38:02 GMT",
         "x-ms-file-attributes": "None",
         "x-ms-file-creation-time": "Now",
         "x-ms-file-last-write-time": "Now",
@@ -94,73 +55,40 @@
       "StatusCode": 201,
       "ResponseHeaders": {
         "Content-Length": "0",
-<<<<<<< HEAD
-        "Date": "Tue, 10 Dec 2019 05:30:55 GMT",
-        "ETag": "\u00220x8D77D3221E00DD4\u0022",
-        "Last-Modified": "Tue, 10 Dec 2019 05:30:56 GMT",
-=======
-        "Date": "Tue, 10 Dec 2019 05:59:27 GMT",
-        "ETag": "\u00220x8D77D361DF1F0B7\u0022",
-        "Last-Modified": "Tue, 10 Dec 2019 05:59:28 GMT",
->>>>>>> 1d9822e0
-        "Server": [
-          "Windows-Azure-File/1.0",
-          "Microsoft-HTTPAPI/2.0"
-        ],
-<<<<<<< HEAD
-        "x-ms-client-request-id": "39bede7e-78df-22b9-f8b6-7d814a69b5e8",
+        "Date": "Wed, 11 Dec 2019 20:38:01 GMT",
+        "ETag": "\u00220x8D77E7A04614471\u0022",
+        "Last-Modified": "Wed, 11 Dec 2019 20:38:02 GMT",
+        "Server": [
+          "Windows-Azure-File/1.0",
+          "Microsoft-HTTPAPI/2.0"
+        ],
+        "x-ms-client-request-id": "dac6d204-6bb9-0cd5-79bc-85260f30a1da",
         "x-ms-file-attributes": "Directory",
-        "x-ms-file-change-time": "2019-12-10T05:30:56.6383060Z",
-        "x-ms-file-creation-time": "2019-12-10T05:30:56.6383060Z",
+        "x-ms-file-change-time": "2019-12-11T20:38:02.0807793Z",
+        "x-ms-file-creation-time": "2019-12-11T20:38:02.0807793Z",
         "x-ms-file-id": "13835128424026341376",
-        "x-ms-file-last-write-time": "2019-12-10T05:30:56.6383060Z",
+        "x-ms-file-last-write-time": "2019-12-11T20:38:02.0807793Z",
         "x-ms-file-parent-id": "0",
         "x-ms-file-permission-key": "7855875120676328179*422928105932735866",
-        "x-ms-request-id": "3e8daab5-201a-003e-111a-af0544000000",
-=======
-        "x-ms-client-request-id": "c7db6ac4-5516-4f50-a83d-410cef5ac6a3",
-        "x-ms-file-attributes": "Directory",
-        "x-ms-file-change-time": "2019-12-10T05:59:28.0315575Z",
-        "x-ms-file-creation-time": "2019-12-10T05:59:28.0315575Z",
-        "x-ms-file-id": "13835128424026341376",
-        "x-ms-file-last-write-time": "2019-12-10T05:59:28.0315575Z",
-        "x-ms-file-parent-id": "0",
-        "x-ms-file-permission-key": "7855875120676328179*422928105932735866",
-        "x-ms-request-id": "8749bec8-c01a-0019-721e-af1280000000",
->>>>>>> 1d9822e0
+        "x-ms-request-id": "ef3e3a00-c01a-0019-8062-b01280000000",
         "x-ms-request-server-encrypted": "true",
         "x-ms-version": "2019-07-07"
       },
       "ResponseBody": []
     },
     {
-<<<<<<< HEAD
-      "RequestUri": "http://seanstagetest.file.core.windows.net/test-share-25ef798a-4b58-1765-1163-c8cc06c3b1e8/test-directory-63b23e6f-a291-fed8-a2d4-200254379f7f/test-file-55fded1c-a1f6-dd0a-ac33-8b0f5d52df50",
-      "RequestMethod": "PUT",
-      "RequestHeaders": {
-        "Authorization": "Sanitized",
-        "traceparent": "00-49d7a5ded166e8498836c65e312aaa7b-b27f69484503ad48-00",
-        "User-Agent": [
-          "azsdk-net-Storage.Files.Shares/12.0.0-dev.20191209.1\u002Bb71b1fa965b15eccfc57e2c7781b8bf85cd4c766",
-          "(.NET Core 4.6.28008.01; Microsoft Windows 10.0.18363 )"
-        ],
-        "x-ms-client-request-id": "31685ccc-f354-dc10-d3e1-8cabedaac4a6",
+      "RequestUri": "http://seanstagetest.file.core.windows.net/test-share-b00b492f-0f4c-79ec-d79e-4e700cfbceda/test-directory-f3ca4449-ab01-4a6d-964a-9edc51dc5a53/test-file-e65edd62-449e-97f6-dab2-f003c6ce9581",
+      "RequestMethod": "PUT",
+      "RequestHeaders": {
+        "Authorization": "Sanitized",
+        "traceparent": "00-d2db917d30c1ad4e94621dd6a9d6510d-6520a31669f8c84c-00",
+        "User-Agent": [
+          "azsdk-net-Storage.Files.Shares/12.0.0-dev.20191211.1\u002B899431c003876eb9b26cefd8e8a37e7f27f82ced",
+          "(.NET Core 4.6.28008.01; Microsoft Windows 10.0.18363 )"
+        ],
+        "x-ms-client-request-id": "d73c095d-7bb6-bf1c-dc2f-00077ad245aa",
         "x-ms-content-length": "1048576",
-        "x-ms-date": "Tue, 10 Dec 2019 05:30:56 GMT",
-=======
-      "RequestUri": "http://seanstagetest.file.core.windows.net/test-share-6ae6b6b5-88d7-e9d5-8f0d-7f53d3e2330b/test-directory-1b27fa1f-aeca-5666-244c-a9a222da2852/test-file-0573db0e-ab98-51ad-46d0-06ae73ea23a2",
-      "RequestMethod": "PUT",
-      "RequestHeaders": {
-        "Authorization": "Sanitized",
-        "traceparent": "00-0ed73896730ffa488490f8ff51466ae4-8f80d32defbd9949-00",
-        "User-Agent": [
-          "azsdk-net-Storage.Files.Shares/12.0.0-dev.20191209.1\u002B61bda4d1783b0e05dba0d434ff14b2840726d3b1",
-          "(.NET Core 4.6.28008.01; Microsoft Windows 10.0.18363 )"
-        ],
-        "x-ms-client-request-id": "576d9755-2b0e-183b-bd89-80454ea2dcbd",
-        "x-ms-content-length": "1048576",
-        "x-ms-date": "Tue, 10 Dec 2019 05:59:28 GMT",
->>>>>>> 1d9822e0
+        "x-ms-date": "Wed, 11 Dec 2019 20:38:02 GMT",
         "x-ms-file-attributes": "None",
         "x-ms-file-creation-time": "Now",
         "x-ms-file-last-write-time": "Now",
@@ -173,138 +101,76 @@
       "StatusCode": 201,
       "ResponseHeaders": {
         "Content-Length": "0",
-<<<<<<< HEAD
-        "Date": "Tue, 10 Dec 2019 05:30:55 GMT",
-        "ETag": "\u00220x8D77D3221ED551A\u0022",
-        "Last-Modified": "Tue, 10 Dec 2019 05:30:56 GMT",
-=======
-        "Date": "Tue, 10 Dec 2019 05:59:27 GMT",
-        "ETag": "\u00220x8D77D361DFF0D5D\u0022",
-        "Last-Modified": "Tue, 10 Dec 2019 05:59:28 GMT",
->>>>>>> 1d9822e0
-        "Server": [
-          "Windows-Azure-File/1.0",
-          "Microsoft-HTTPAPI/2.0"
-        ],
-<<<<<<< HEAD
-        "x-ms-client-request-id": "31685ccc-f354-dc10-d3e1-8cabedaac4a6",
+        "Date": "Wed, 11 Dec 2019 20:38:01 GMT",
+        "ETag": "\u00220x8D77E7A046EDA34\u0022",
+        "Last-Modified": "Wed, 11 Dec 2019 20:38:02 GMT",
+        "Server": [
+          "Windows-Azure-File/1.0",
+          "Microsoft-HTTPAPI/2.0"
+        ],
+        "x-ms-client-request-id": "d73c095d-7bb6-bf1c-dc2f-00077ad245aa",
         "x-ms-file-attributes": "Archive",
-        "x-ms-file-change-time": "2019-12-10T05:30:56.7253274Z",
-        "x-ms-file-creation-time": "2019-12-10T05:30:56.7253274Z",
+        "x-ms-file-change-time": "2019-12-11T20:38:02.1698100Z",
+        "x-ms-file-creation-time": "2019-12-11T20:38:02.1698100Z",
         "x-ms-file-id": "11529285414812647424",
-        "x-ms-file-last-write-time": "2019-12-10T05:30:56.7253274Z",
+        "x-ms-file-last-write-time": "2019-12-11T20:38:02.1698100Z",
         "x-ms-file-parent-id": "13835128424026341376",
         "x-ms-file-permission-key": "12501538048846835188*422928105932735866",
-        "x-ms-request-id": "3e8daab6-201a-003e-121a-af0544000000",
-=======
-        "x-ms-client-request-id": "576d9755-2b0e-183b-bd89-80454ea2dcbd",
-        "x-ms-file-attributes": "Archive",
-        "x-ms-file-change-time": "2019-12-10T05:59:28.1174877Z",
-        "x-ms-file-creation-time": "2019-12-10T05:59:28.1174877Z",
-        "x-ms-file-id": "11529285414812647424",
-        "x-ms-file-last-write-time": "2019-12-10T05:59:28.1174877Z",
-        "x-ms-file-parent-id": "13835128424026341376",
-        "x-ms-file-permission-key": "12501538048846835188*422928105932735866",
-        "x-ms-request-id": "8749bec9-c01a-0019-731e-af1280000000",
->>>>>>> 1d9822e0
+        "x-ms-request-id": "ef3e3a03-c01a-0019-0362-b01280000000",
         "x-ms-request-server-encrypted": "true",
         "x-ms-version": "2019-07-07"
       },
       "ResponseBody": []
     },
     {
-<<<<<<< HEAD
-      "RequestUri": "http://seanstagetest.file.core.windows.net/test-share-25ef798a-4b58-1765-1163-c8cc06c3b1e8/test-directory-63b23e6f-a291-fed8-a2d4-200254379f7f/test-file-55fded1c-a1f6-dd0a-ac33-8b0f5d52df50?comp=range",
-=======
-      "RequestUri": "http://seanstagetest.file.core.windows.net/test-share-6ae6b6b5-88d7-e9d5-8f0d-7f53d3e2330b/test-directory-1b27fa1f-aeca-5666-244c-a9a222da2852/test-file-0573db0e-ab98-51ad-46d0-06ae73ea23a2?comp=range",
->>>>>>> 1d9822e0
+      "RequestUri": "http://seanstagetest.file.core.windows.net/test-share-b00b492f-0f4c-79ec-d79e-4e700cfbceda/test-directory-f3ca4449-ab01-4a6d-964a-9edc51dc5a53/test-file-e65edd62-449e-97f6-dab2-f003c6ce9581?comp=range",
       "RequestMethod": "PUT",
       "RequestHeaders": {
         "Authorization": "Sanitized",
         "Content-Length": "1024",
-<<<<<<< HEAD
-        "traceparent": "00-4a996265feed1a428533acf92a553774-ea36c5df7492974b-00",
-        "User-Agent": [
-          "azsdk-net-Storage.Files.Shares/12.0.0-dev.20191209.1\u002Bb71b1fa965b15eccfc57e2c7781b8bf85cd4c766",
-          "(.NET Core 4.6.28008.01; Microsoft Windows 10.0.18363 )"
-        ],
-        "x-ms-client-request-id": "01421cff-ade9-98fc-08a6-a397d9f42118",
-        "x-ms-date": "Tue, 10 Dec 2019 05:30:56 GMT",
-=======
-        "traceparent": "00-7d6a7a0a86877b40b300c74700477a4d-e794f0f5320a5b4c-00",
-        "User-Agent": [
-          "azsdk-net-Storage.Files.Shares/12.0.0-dev.20191209.1\u002B61bda4d1783b0e05dba0d434ff14b2840726d3b1",
-          "(.NET Core 4.6.28008.01; Microsoft Windows 10.0.18363 )"
-        ],
-        "x-ms-client-request-id": "db584b69-cc7d-ef94-9bc5-fb75e0f6f871",
-        "x-ms-date": "Tue, 10 Dec 2019 05:59:28 GMT",
->>>>>>> 1d9822e0
+        "traceparent": "00-b1fc9920214af44d8e5dd8b08a596ee2-83525c16bb9d0143-00",
+        "User-Agent": [
+          "azsdk-net-Storage.Files.Shares/12.0.0-dev.20191211.1\u002B899431c003876eb9b26cefd8e8a37e7f27f82ced",
+          "(.NET Core 4.6.28008.01; Microsoft Windows 10.0.18363 )"
+        ],
+        "x-ms-client-request-id": "bda51da9-bd92-6ccb-c718-a3e67f9258d0",
+        "x-ms-date": "Wed, 11 Dec 2019 20:38:02 GMT",
         "x-ms-range": "bytes=1024-2047",
         "x-ms-return-client-request-id": "true",
         "x-ms-version": "2019-07-07",
         "x-ms-write": "update"
       },
-<<<<<<< HEAD
-      "RequestBody": "HwJhOunymEf3x04k16MlqZI/CCc4AkVcF9mo0FRSjYf2bsS3olV88wbJYHmve/Rv1D4v57yjSxy9BCIPScjypDrHLmnfbgY8whUhb6LLrJzlOfsWIqXLUiOn\u002Bp4zbak91rs/6E2Lj2Y38yWmgdt58VeGKhDM24KU/NtFOHNoCVVr5JnnjMRPWaqV3i\u002BAJNBILQlGrEKZcPo5quxxRVfyz\u002BrPO51BkmSTN9BlNvxTFNcL/QppIlwT0XSereLY3RNTow9EsekzBpqlsnVxMzn95pYUZUdMia2NvGkoo\u002BSBu1m8EpPtDmPu2PdvxG/noZ47oMdMw3fMBhlit/WACmK2I/cbtCGlENgyJY1P3MU9phrL7QIdNffh8Ax5i1dubs2VuaB3y\u002Bx9lZDvGZ7qfCpUJBHatR1fmO4AOsQUK4WAxLfAuiIkxtotTldyLRtY93ThJWZGk7mvNSCxd5EoaGoLblXnKcEHL142rGbG7WvTp0JPMgYeOjD9EIUBc09JBeXsZ77Gcc2y2vUID\u002BdS6Ue13c9O2DVk7DMk6Rk8BbwP7aeB2YasDTZ1nVgQFitJqic9TJZ/\u002Bi2wiHqKooe0dtQ5\u002BSFA0Q/BCNCZ2TvcU9YI2j7x/rklj/N50FELIWquwCeD1x0JCdkYfEPF5iHy0zSkgsdJw3cbE2ouxgG9tedl6hgTWHu4/9Fl2YF1YKjRh/wcZp\u002BjZP2vaMSz2kLYWsZcYPsJ3nu564P25On2pbPBXT4EoU9HwoYaZPC3BSSOjX67GQCtyKmBY3ocrYATucMR8X0E07l2FJ117nmKAeZeZ1ZrOoyyFJSUgz3VKxQFBqstphSnibnFRAViN9kw9mKUvUUqqH43Xt3ob1B7oeiIcOfNXVrRtt2dpvaHUNy6ZIzbQG3P214t9kg2vxlpSaIc2cfyYpkHwgdnjAKHrw0ALQvDoGB6uZWJoGcSmvfDM1xTanYVyAHz035maE5cpUY6NZEOpqhBoSAxacIx9ScQo1mlM0WW62QJz83iFFFHLPoh12VltYy0EclW5F8/wd1WVsT0t3EBo0osBNbaX4zO6jzHEB3Cqu7M8CF8QAcFyg7vi76NUnWIIDQaOLC22bI8iPkjeLDAlKvWKMZQhWNDJzrI69POQZfGP/DpqHI9FhdvP7cN4lJdL/cTtiqvOJrR1hB27u7fbkZhXDjA1\u002Bs4mBKu4EWrNkXoarvbuoptFwZVF9FhxicokNFwq4UZnVgM2h0YAFdVJaDLjoMzA7O89EUyar8a1tLqhlBzOoq/z81jz\u002BBsVRauAPIwljik9YwetLZA5jKZ8QNLLXoH4eoWC761zzTTT58ug2rM6kCZRZDDVYXTf\u002Biayt7cISecpx4HGg==",
-      "StatusCode": 201,
-      "ResponseHeaders": {
-        "Content-Length": "0",
-        "Content-MD5": "v/TlYsZzrNToWTYtg7BpUg==",
-        "Date": "Tue, 10 Dec 2019 05:30:56 GMT",
-        "ETag": "\u00220x8D77D3221F9D799\u0022",
-        "Last-Modified": "Tue, 10 Dec 2019 05:30:56 GMT",
-=======
-      "RequestBody": "QqcT1/FceeXm4quW\u002BpDW3VENQ7ybpbglxtVi/yvAStyTCKDDes7y8l6kax5LbLmIvA9642SnfJ3u7hAc\u002Bnm6JpjOAvLwEmOCG1Fe9jqa2Vob2UMbRWZ47IsC1Iu91vfk6USFfWrHmKms98gTSIVjUxS2ACA2nuAxVhVm7T3XxURZeQ31FFzwU0CZbk2eZKMFnoB2B9bWrktkVCZUYKpr1TKDuc94bj\u002B4xqzgnS\u002BTkvFxYU69YL1ugsvBkMA1m/OWLZkaG6rUjDBBvUEp9hEb0cE14v9brnR1FDcDtt1/gyq5SW\u002BWeHZGndQee6J8RYu6pr/\u002BALjzOn4kpQdz0NZSwjoWcKyhhFlK7kUrPTPS\u002BM6rSQ8egIJxxQ/xcdJv08z\u002By7loZtTeGSFmsxJzyPxLUq04x4fGNEG3pKqdsBOG2xt5LHF6apH6zTDuuM1w/v0Sph4lNwtEOJd3sMEqQWgO39j2\u002BpuK0egbPvpX2HtzRqatigr0YaQPNPTaArnQz4vH39j1eQRhiNQ2CfgQ7WAbBGkbfLdeGn4z58WnsM8uS25vj/ijfsyhTAI1vVer/0eTvv1QtFPUaMRawZI/udcFB76KoV1neIWceTC0KVwmiOd9FPLR3pYbmic0SLw6YpMqL7aZIV7qLEV4szsjHz9nMzmrwaXlNCknbgY2My/IYhacifqmjWaJk\u002BesWSpb93vozBWDjqHtRfuMcbJYs/gVr1EkhpZFwKXSIi29ONv\u002BzHeLTWYaRdN0rkP\u002BGRyzMN/vlqnYNnHlowxwsGx0MA0fjqU7zGWS\u002B2l\u002Br9dSRqaJHvFNzqExJZUFpqpaqpRnAH4234t2eGN5XJpAWoeZkl1l5pJ6JmJr7WgPNSa7N1HVF65ZG2YbEqaN03EG8coObBNN9cMC7NkbyvEiZ0I9viRJakPYQHf2SdPr7VPwZPydAckTbUKO0irVPVB1\u002BKtjUBRMvYaGNiycV6vvFv6GKmX1hGV4KVHiupcYAwImgVAoh5w\u002BpKd1F8uddxaWnrsrThPrgHRF6ybDagLubTIpdtZbx49iR4a\u002Bf22a27I7Sxzb7LTvOwHc45x2ezmkhqmYdAA/O9csyQeMLAAGqhBzhx7mEoF\u002BOjvVf\u002BTy68tMGvjEAmax\u002BxBFryOsYg4A1TiMAvMavnMoGTnFarzzOd07PxIHQqepwYwOoWNd0tcs1KmrZunXMlyFnOkt65BTUXVFcCP8\u002BJOQ4kBnDBwPykdhmZYSR9P0ZA22gqW\u002Be9b7uk/uGGG0MNwWG4OpbyY/ddKiy1L6QQqhUQwVRnXt0Wdqa1HNIbHlrWm5/CxPSvTndg3THLCDAXlETMdVn\u002BlmKEkcPwTUcVMgvB7pQETeUgYXLs9oGQ==",
-      "StatusCode": 201,
-      "ResponseHeaders": {
-        "Content-Length": "0",
-        "Content-MD5": "w3M0FST3s6F6z5F\u002BWsUu3w==",
-        "Date": "Tue, 10 Dec 2019 05:59:27 GMT",
-        "ETag": "\u00220x8D77D361E0B908C\u0022",
-        "Last-Modified": "Tue, 10 Dec 2019 05:59:28 GMT",
->>>>>>> 1d9822e0
-        "Server": [
-          "Windows-Azure-File/1.0",
-          "Microsoft-HTTPAPI/2.0"
-        ],
-<<<<<<< HEAD
-        "x-ms-client-request-id": "01421cff-ade9-98fc-08a6-a397d9f42118",
-        "x-ms-request-id": "3e8daab7-201a-003e-131a-af0544000000",
-=======
-        "x-ms-client-request-id": "db584b69-cc7d-ef94-9bc5-fb75e0f6f871",
-        "x-ms-request-id": "8749beca-c01a-0019-741e-af1280000000",
->>>>>>> 1d9822e0
+      "RequestBody": "zVQg2t9C1\u002Bku16JUC91vnpSadZOvODS7wcZQ9k5YzchefQeDXMoO9XxuzlVV0a0jiqwGDtnttpUfZBkY8eCb1grZ9Y3V60HJjIAWQGrfZu8YLWyiUr/vccZyY/iw9QOb0/hLfNsfTp5qPIFY13UrQP4pAMR0\u002BIRK6oTHYodJGZZ9em1xlOkU\u002BN7NNxU9lppQRyP5hvU\u002BJ9p0AJJXWOsXISPr21wIuasUFQfmpsFuDFPqdxtjT5KhPlOS/ZNXvaDythXyUrs9R4535HHtWIAZBfQ\u002BbOHQs9GQSp0IdrsXvFhn8/CrfLqYrC\u002BM62ohs\u002BXSefifGVC\u002BIgJEYQgdNNHTYCgYhWWPbYk6psCxQ8dmb5a3Nv3CeKMHqNHuZxqxendeuYtCCC2AQwtvZXKQDN463fJyZv7TEOeEEd2UoQZuiCxIU4o7I2ZoNvLxUxIxd5vys4koPxN5iqmkvvdQ7KIFAdxGR7lU/rmMCjAL4rzUUplBoe18RUkYz8ngl2VuF0pQ61I16y/inrTPnDXjbaftz2tdDku0iLuTLXjwc2dUHfLluvZqn2dqXwI4rakTNWEh88j5EQj/m2OWor228SpNe35C/bKxgjAD8q9IfNsSf/gXz4CfWgzp5h\u002BT0/yqtG3X6zEq0Tevb3CY9h5Zth\u002BHhCLFnyKqriFyWBaTHq8zWT5BcJGq6K7AaF8QB2TukC//C07a5RRKLT0Qt3ggG1HAZJzfF0aO3Zx0BDfDmqa9g8fmkxJhWXQp90JUmTA1oEwNT6LHD3npcS6yZeDdhpOWUjOwOYc/XwsotR8DOUNsPmTqtkoE9XRO/SLkr/OTTHCvvkb8hGbEze\u002BXn1lZ5TfqRSd889BIkl2/YjxlW7AXlGmvU3v8b7n9JulabFYa9Bfq\u002BWnMFlmgZyzpPSEpX3I/fwrwqpK77dZtf8zn7SUGpG4lemFHS34QD\u002BxPEjKX1Md2G\u002BxMKkqFLguTXpeMuHkG45izBOQR\u002BDSL4JqlbNuj1asFcNI5uXokn0tVs\u002BznhFZzSS6Z5M/iZSO4wEmv38Iw74nshkinzSoej2SYu0RHpFxEMiKsCfHbIwuvgPgwdL\u002BIJMRj\u002Bv0Oy3sEe1VqSanecBzta62ghOWYEGM8\u002BEwx7RqkD5d/5KleNWanp46bcdlh0BDcQwkS6KDey\u002Bqa0dMv0o07xTkSXotyjjVG\u002BdxW/J\u002BK2yg7VaoQkif3oRm/xGSTd9UBYKufTnGFabXTzO/Dh85KD/ar83zjKjMSG71xssnRsoEHVZv064y2tuz0PcY3MxlKdbVt6INYHjZ4jDOzE7bsARluuzIzViRp9D2Q7u1t2\u002BekJz0UY8r9rjZle15YAqI1CDusyHjmFx6QBPNGyA==",
+      "StatusCode": 201,
+      "ResponseHeaders": {
+        "Content-Length": "0",
+        "Content-MD5": "CrXyiD6pJaBHi14PXG1vyw==",
+        "Date": "Wed, 11 Dec 2019 20:38:01 GMT",
+        "ETag": "\u00220x8D77E7A047B8353\u0022",
+        "Last-Modified": "Wed, 11 Dec 2019 20:38:02 GMT",
+        "Server": [
+          "Windows-Azure-File/1.0",
+          "Microsoft-HTTPAPI/2.0"
+        ],
+        "x-ms-client-request-id": "bda51da9-bd92-6ccb-c718-a3e67f9258d0",
+        "x-ms-request-id": "ef3e3a04-c01a-0019-0462-b01280000000",
         "x-ms-request-server-encrypted": "true",
         "x-ms-version": "2019-07-07"
       },
       "ResponseBody": []
     },
     {
-<<<<<<< HEAD
-      "RequestUri": "http://seanstagetest.file.core.windows.net/test-share-25ef798a-4b58-1765-1163-c8cc06c3b1e8/test-directory-63b23e6f-a291-fed8-a2d4-200254379f7f/test-file-55fded1c-a1f6-dd0a-ac33-8b0f5d52df50",
+      "RequestUri": "http://seanstagetest.file.core.windows.net/test-share-b00b492f-0f4c-79ec-d79e-4e700cfbceda/test-directory-f3ca4449-ab01-4a6d-964a-9edc51dc5a53/test-file-e65edd62-449e-97f6-dab2-f003c6ce9581",
       "RequestMethod": "HEAD",
       "RequestHeaders": {
         "Authorization": "Sanitized",
-        "traceparent": "00-00ca37a0b7866745a1343b2cb819b791-9762a47f40312f46-00",
-        "User-Agent": [
-          "azsdk-net-Storage.Files.Shares/12.0.0-dev.20191209.1\u002Bb71b1fa965b15eccfc57e2c7781b8bf85cd4c766",
-          "(.NET Core 4.6.28008.01; Microsoft Windows 10.0.18363 )"
-        ],
-        "x-ms-client-request-id": "d0acf019-c367-29bc-2f5e-293f9bd8dc58",
-        "x-ms-date": "Tue, 10 Dec 2019 05:30:56 GMT",
-=======
-      "RequestUri": "http://seanstagetest.file.core.windows.net/test-share-6ae6b6b5-88d7-e9d5-8f0d-7f53d3e2330b/test-directory-1b27fa1f-aeca-5666-244c-a9a222da2852/test-file-0573db0e-ab98-51ad-46d0-06ae73ea23a2",
-      "RequestMethod": "HEAD",
-      "RequestHeaders": {
-        "Authorization": "Sanitized",
-        "traceparent": "00-1d12e7cf41b7a546b5f89330081219bc-02eb3ddd10beaa4d-00",
-        "User-Agent": [
-          "azsdk-net-Storage.Files.Shares/12.0.0-dev.20191209.1\u002B61bda4d1783b0e05dba0d434ff14b2840726d3b1",
-          "(.NET Core 4.6.28008.01; Microsoft Windows 10.0.18363 )"
-        ],
-        "x-ms-client-request-id": "03dbe1c3-0049-4d40-0a01-7db6132ecda8",
-        "x-ms-date": "Tue, 10 Dec 2019 05:59:28 GMT",
->>>>>>> 1d9822e0
+        "traceparent": "00-50418a362b1bf247b638bed5f2c32527-14a09ef85e437145-00",
+        "User-Agent": [
+          "azsdk-net-Storage.Files.Shares/12.0.0-dev.20191211.1\u002B899431c003876eb9b26cefd8e8a37e7f27f82ced",
+          "(.NET Core 4.6.28008.01; Microsoft Windows 10.0.18363 )"
+        ],
+        "x-ms-client-request-id": "5d5d69c4-882c-6a18-38d0-653f7ede63b0",
+        "x-ms-date": "Wed, 11 Dec 2019 20:38:02 GMT",
         "x-ms-return-client-request-id": "true",
         "x-ms-version": "2019-07-07"
       },
@@ -313,44 +179,25 @@
       "ResponseHeaders": {
         "Content-Length": "1048576",
         "Content-Type": "application/octet-stream",
-<<<<<<< HEAD
-        "Date": "Tue, 10 Dec 2019 05:30:56 GMT",
-        "ETag": "\u00220x8D77D3221F9D799\u0022",
-        "Last-Modified": "Tue, 10 Dec 2019 05:30:56 GMT",
-=======
-        "Date": "Tue, 10 Dec 2019 05:59:27 GMT",
-        "ETag": "\u00220x8D77D361E0B908C\u0022",
-        "Last-Modified": "Tue, 10 Dec 2019 05:59:28 GMT",
->>>>>>> 1d9822e0
+        "Date": "Wed, 11 Dec 2019 20:38:01 GMT",
+        "ETag": "\u00220x8D77E7A047B8353\u0022",
+        "Last-Modified": "Wed, 11 Dec 2019 20:38:02 GMT",
         "Server": [
           "Windows-Azure-File/1.0",
           "Microsoft-HTTPAPI/2.0"
         ],
         "Vary": "Origin",
-<<<<<<< HEAD
-        "x-ms-client-request-id": "d0acf019-c367-29bc-2f5e-293f9bd8dc58",
+        "x-ms-client-request-id": "5d5d69c4-882c-6a18-38d0-653f7ede63b0",
         "x-ms-file-attributes": "Archive",
-        "x-ms-file-change-time": "2019-12-10T05:30:56.7253274Z",
-        "x-ms-file-creation-time": "2019-12-10T05:30:56.7253274Z",
+        "x-ms-file-change-time": "2019-12-11T20:38:02.1698100Z",
+        "x-ms-file-creation-time": "2019-12-11T20:38:02.1698100Z",
         "x-ms-file-id": "11529285414812647424",
-        "x-ms-file-last-write-time": "2019-12-10T05:30:56.7253274Z",
-=======
-        "x-ms-client-request-id": "03dbe1c3-0049-4d40-0a01-7db6132ecda8",
-        "x-ms-file-attributes": "Archive",
-        "x-ms-file-change-time": "2019-12-10T05:59:28.1174877Z",
-        "x-ms-file-creation-time": "2019-12-10T05:59:28.1174877Z",
-        "x-ms-file-id": "11529285414812647424",
-        "x-ms-file-last-write-time": "2019-12-10T05:59:28.1174877Z",
->>>>>>> 1d9822e0
+        "x-ms-file-last-write-time": "2019-12-11T20:38:02.1698100Z",
         "x-ms-file-parent-id": "13835128424026341376",
         "x-ms-file-permission-key": "12501538048846835188*422928105932735866",
         "x-ms-lease-state": "available",
         "x-ms-lease-status": "unlocked",
-<<<<<<< HEAD
-        "x-ms-request-id": "3e8daab8-201a-003e-141a-af0544000000",
-=======
-        "x-ms-request-id": "8749becb-c01a-0019-751e-af1280000000",
->>>>>>> 1d9822e0
+        "x-ms-request-id": "ef3e3a05-c01a-0019-0562-b01280000000",
         "x-ms-server-encrypted": "true",
         "x-ms-type": "File",
         "x-ms-version": "2019-07-07"
@@ -358,31 +205,17 @@
       "ResponseBody": []
     },
     {
-<<<<<<< HEAD
-      "RequestUri": "http://seanstagetest.file.core.windows.net/test-share-25ef798a-4b58-1765-1163-c8cc06c3b1e8/test-directory-63b23e6f-a291-fed8-a2d4-200254379f7f/test-file-55fded1c-a1f6-dd0a-ac33-8b0f5d52df50",
+      "RequestUri": "http://seanstagetest.file.core.windows.net/test-share-b00b492f-0f4c-79ec-d79e-4e700cfbceda/test-directory-f3ca4449-ab01-4a6d-964a-9edc51dc5a53/test-file-e65edd62-449e-97f6-dab2-f003c6ce9581",
       "RequestMethod": "GET",
       "RequestHeaders": {
         "Authorization": "Sanitized",
-        "traceparent": "00-fe06c9529b2f3e49bd473594e5d1f40a-06e774e27130ed48-00",
-        "User-Agent": [
-          "azsdk-net-Storage.Files.Shares/12.0.0-dev.20191209.1\u002Bb71b1fa965b15eccfc57e2c7781b8bf85cd4c766",
-          "(.NET Core 4.6.28008.01; Microsoft Windows 10.0.18363 )"
-        ],
-        "x-ms-client-request-id": "e97d832d-5047-5cb0-db56-b9bcd949f213",
-        "x-ms-date": "Tue, 10 Dec 2019 05:30:56 GMT",
-=======
-      "RequestUri": "http://seanstagetest.file.core.windows.net/test-share-6ae6b6b5-88d7-e9d5-8f0d-7f53d3e2330b/test-directory-1b27fa1f-aeca-5666-244c-a9a222da2852/test-file-0573db0e-ab98-51ad-46d0-06ae73ea23a2",
-      "RequestMethod": "GET",
-      "RequestHeaders": {
-        "Authorization": "Sanitized",
-        "traceparent": "00-d4da8c3960faaa429435865651d847ec-771299f70506ef40-00",
-        "User-Agent": [
-          "azsdk-net-Storage.Files.Shares/12.0.0-dev.20191209.1\u002B61bda4d1783b0e05dba0d434ff14b2840726d3b1",
-          "(.NET Core 4.6.28008.01; Microsoft Windows 10.0.18363 )"
-        ],
-        "x-ms-client-request-id": "feb2da3b-f51b-2927-1fa9-e1b4cf8734c4",
-        "x-ms-date": "Tue, 10 Dec 2019 05:59:28 GMT",
->>>>>>> 1d9822e0
+        "traceparent": "00-3fb45b316ab7d043af326e7d8a980315-33b74ec0d7c36944-00",
+        "User-Agent": [
+          "azsdk-net-Storage.Files.Shares/12.0.0-dev.20191211.1\u002B899431c003876eb9b26cefd8e8a37e7f27f82ced",
+          "(.NET Core 4.6.28008.01; Microsoft Windows 10.0.18363 )"
+        ],
+        "x-ms-client-request-id": "152185f0-fa35-e0a3-e9a5-f035763bbc66",
+        "x-ms-date": "Wed, 11 Dec 2019 20:38:02 GMT",
         "x-ms-range": "bytes=1024-2047",
         "x-ms-return-client-request-id": "true",
         "x-ms-version": "2019-07-07"
@@ -395,78 +228,42 @@
         "Content-Length": "1024",
         "Content-Range": "bytes 1024-2047/1048576",
         "Content-Type": "application/octet-stream",
-<<<<<<< HEAD
-        "Date": "Tue, 10 Dec 2019 05:30:56 GMT",
-        "ETag": "\u00220x8D77D3221F9D799\u0022",
-        "Last-Modified": "Tue, 10 Dec 2019 05:30:56 GMT",
-=======
-        "Date": "Tue, 10 Dec 2019 05:59:27 GMT",
-        "ETag": "\u00220x8D77D361E0B908C\u0022",
-        "Last-Modified": "Tue, 10 Dec 2019 05:59:28 GMT",
->>>>>>> 1d9822e0
-        "Server": [
-          "Windows-Azure-File/1.0",
-          "Microsoft-HTTPAPI/2.0"
-        ],
-<<<<<<< HEAD
-        "x-ms-client-request-id": "e97d832d-5047-5cb0-db56-b9bcd949f213",
+        "Date": "Wed, 11 Dec 2019 20:38:01 GMT",
+        "ETag": "\u00220x8D77E7A047B8353\u0022",
+        "Last-Modified": "Wed, 11 Dec 2019 20:38:02 GMT",
+        "Server": [
+          "Windows-Azure-File/1.0",
+          "Microsoft-HTTPAPI/2.0"
+        ],
+        "x-ms-client-request-id": "152185f0-fa35-e0a3-e9a5-f035763bbc66",
         "x-ms-file-attributes": "Archive",
-        "x-ms-file-change-time": "2019-12-10T05:30:56.7253274Z",
-        "x-ms-file-creation-time": "2019-12-10T05:30:56.7253274Z",
+        "x-ms-file-change-time": "2019-12-11T20:38:02.1698100Z",
+        "x-ms-file-creation-time": "2019-12-11T20:38:02.1698100Z",
         "x-ms-file-id": "11529285414812647424",
-        "x-ms-file-last-write-time": "2019-12-10T05:30:56.7253274Z",
-=======
-        "x-ms-client-request-id": "feb2da3b-f51b-2927-1fa9-e1b4cf8734c4",
-        "x-ms-file-attributes": "Archive",
-        "x-ms-file-change-time": "2019-12-10T05:59:28.1174877Z",
-        "x-ms-file-creation-time": "2019-12-10T05:59:28.1174877Z",
-        "x-ms-file-id": "11529285414812647424",
-        "x-ms-file-last-write-time": "2019-12-10T05:59:28.1174877Z",
->>>>>>> 1d9822e0
+        "x-ms-file-last-write-time": "2019-12-11T20:38:02.1698100Z",
         "x-ms-file-parent-id": "13835128424026341376",
         "x-ms-file-permission-key": "12501538048846835188*422928105932735866",
         "x-ms-lease-state": "available",
         "x-ms-lease-status": "unlocked",
-<<<<<<< HEAD
-        "x-ms-request-id": "3e8daaba-201a-003e-151a-af0544000000",
-=======
-        "x-ms-request-id": "8749becc-c01a-0019-761e-af1280000000",
->>>>>>> 1d9822e0
+        "x-ms-request-id": "ef3e3a06-c01a-0019-0662-b01280000000",
         "x-ms-server-encrypted": "true",
         "x-ms-type": "File",
         "x-ms-version": "2019-07-07"
       },
-<<<<<<< HEAD
-      "ResponseBody": "HwJhOunymEf3x04k16MlqZI/CCc4AkVcF9mo0FRSjYf2bsS3olV88wbJYHmve/Rv1D4v57yjSxy9BCIPScjypDrHLmnfbgY8whUhb6LLrJzlOfsWIqXLUiOn\u002Bp4zbak91rs/6E2Lj2Y38yWmgdt58VeGKhDM24KU/NtFOHNoCVVr5JnnjMRPWaqV3i\u002BAJNBILQlGrEKZcPo5quxxRVfyz\u002BrPO51BkmSTN9BlNvxTFNcL/QppIlwT0XSereLY3RNTow9EsekzBpqlsnVxMzn95pYUZUdMia2NvGkoo\u002BSBu1m8EpPtDmPu2PdvxG/noZ47oMdMw3fMBhlit/WACmK2I/cbtCGlENgyJY1P3MU9phrL7QIdNffh8Ax5i1dubs2VuaB3y\u002Bx9lZDvGZ7qfCpUJBHatR1fmO4AOsQUK4WAxLfAuiIkxtotTldyLRtY93ThJWZGk7mvNSCxd5EoaGoLblXnKcEHL142rGbG7WvTp0JPMgYeOjD9EIUBc09JBeXsZ77Gcc2y2vUID\u002BdS6Ue13c9O2DVk7DMk6Rk8BbwP7aeB2YasDTZ1nVgQFitJqic9TJZ/\u002Bi2wiHqKooe0dtQ5\u002BSFA0Q/BCNCZ2TvcU9YI2j7x/rklj/N50FELIWquwCeD1x0JCdkYfEPF5iHy0zSkgsdJw3cbE2ouxgG9tedl6hgTWHu4/9Fl2YF1YKjRh/wcZp\u002BjZP2vaMSz2kLYWsZcYPsJ3nu564P25On2pbPBXT4EoU9HwoYaZPC3BSSOjX67GQCtyKmBY3ocrYATucMR8X0E07l2FJ117nmKAeZeZ1ZrOoyyFJSUgz3VKxQFBqstphSnibnFRAViN9kw9mKUvUUqqH43Xt3ob1B7oeiIcOfNXVrRtt2dpvaHUNy6ZIzbQG3P214t9kg2vxlpSaIc2cfyYpkHwgdnjAKHrw0ALQvDoGB6uZWJoGcSmvfDM1xTanYVyAHz035maE5cpUY6NZEOpqhBoSAxacIx9ScQo1mlM0WW62QJz83iFFFHLPoh12VltYy0EclW5F8/wd1WVsT0t3EBo0osBNbaX4zO6jzHEB3Cqu7M8CF8QAcFyg7vi76NUnWIIDQaOLC22bI8iPkjeLDAlKvWKMZQhWNDJzrI69POQZfGP/DpqHI9FhdvP7cN4lJdL/cTtiqvOJrR1hB27u7fbkZhXDjA1\u002Bs4mBKu4EWrNkXoarvbuoptFwZVF9FhxicokNFwq4UZnVgM2h0YAFdVJaDLjoMzA7O89EUyar8a1tLqhlBzOoq/z81jz\u002BBsVRauAPIwljik9YwetLZA5jKZ8QNLLXoH4eoWC761zzTTT58ug2rM6kCZRZDDVYXTf\u002Biayt7cISecpx4HGg=="
-    },
-    {
-      "RequestUri": "http://seanstagetest.file.core.windows.net/test-share-25ef798a-4b58-1765-1163-c8cc06c3b1e8?restype=share",
+      "ResponseBody": "zVQg2t9C1\u002Bku16JUC91vnpSadZOvODS7wcZQ9k5YzchefQeDXMoO9XxuzlVV0a0jiqwGDtnttpUfZBkY8eCb1grZ9Y3V60HJjIAWQGrfZu8YLWyiUr/vccZyY/iw9QOb0/hLfNsfTp5qPIFY13UrQP4pAMR0\u002BIRK6oTHYodJGZZ9em1xlOkU\u002BN7NNxU9lppQRyP5hvU\u002BJ9p0AJJXWOsXISPr21wIuasUFQfmpsFuDFPqdxtjT5KhPlOS/ZNXvaDythXyUrs9R4535HHtWIAZBfQ\u002BbOHQs9GQSp0IdrsXvFhn8/CrfLqYrC\u002BM62ohs\u002BXSefifGVC\u002BIgJEYQgdNNHTYCgYhWWPbYk6psCxQ8dmb5a3Nv3CeKMHqNHuZxqxendeuYtCCC2AQwtvZXKQDN463fJyZv7TEOeEEd2UoQZuiCxIU4o7I2ZoNvLxUxIxd5vys4koPxN5iqmkvvdQ7KIFAdxGR7lU/rmMCjAL4rzUUplBoe18RUkYz8ngl2VuF0pQ61I16y/inrTPnDXjbaftz2tdDku0iLuTLXjwc2dUHfLluvZqn2dqXwI4rakTNWEh88j5EQj/m2OWor228SpNe35C/bKxgjAD8q9IfNsSf/gXz4CfWgzp5h\u002BT0/yqtG3X6zEq0Tevb3CY9h5Zth\u002BHhCLFnyKqriFyWBaTHq8zWT5BcJGq6K7AaF8QB2TukC//C07a5RRKLT0Qt3ggG1HAZJzfF0aO3Zx0BDfDmqa9g8fmkxJhWXQp90JUmTA1oEwNT6LHD3npcS6yZeDdhpOWUjOwOYc/XwsotR8DOUNsPmTqtkoE9XRO/SLkr/OTTHCvvkb8hGbEze\u002BXn1lZ5TfqRSd889BIkl2/YjxlW7AXlGmvU3v8b7n9JulabFYa9Bfq\u002BWnMFlmgZyzpPSEpX3I/fwrwqpK77dZtf8zn7SUGpG4lemFHS34QD\u002BxPEjKX1Md2G\u002BxMKkqFLguTXpeMuHkG45izBOQR\u002BDSL4JqlbNuj1asFcNI5uXokn0tVs\u002BznhFZzSS6Z5M/iZSO4wEmv38Iw74nshkinzSoej2SYu0RHpFxEMiKsCfHbIwuvgPgwdL\u002BIJMRj\u002Bv0Oy3sEe1VqSanecBzta62ghOWYEGM8\u002BEwx7RqkD5d/5KleNWanp46bcdlh0BDcQwkS6KDey\u002Bqa0dMv0o07xTkSXotyjjVG\u002BdxW/J\u002BK2yg7VaoQkif3oRm/xGSTd9UBYKufTnGFabXTzO/Dh85KD/ar83zjKjMSG71xssnRsoEHVZv064y2tuz0PcY3MxlKdbVt6INYHjZ4jDOzE7bsARluuzIzViRp9D2Q7u1t2\u002BekJz0UY8r9rjZle15YAqI1CDusyHjmFx6QBPNGyA=="
+    },
+    {
+      "RequestUri": "http://seanstagetest.file.core.windows.net/test-share-b00b492f-0f4c-79ec-d79e-4e700cfbceda?restype=share",
       "RequestMethod": "DELETE",
       "RequestHeaders": {
         "Authorization": "Sanitized",
-        "traceparent": "00-dda6d3810dee304fa07b6fb8a53b1f54-4b2291f89a52d946-00",
-        "User-Agent": [
-          "azsdk-net-Storage.Files.Shares/12.0.0-dev.20191209.1\u002Bb71b1fa965b15eccfc57e2c7781b8bf85cd4c766",
-          "(.NET Core 4.6.28008.01; Microsoft Windows 10.0.18363 )"
-        ],
-        "x-ms-client-request-id": "18111f27-f35b-7d11-c995-f1dd26c5214b",
-        "x-ms-date": "Tue, 10 Dec 2019 05:30:57 GMT",
-=======
-      "ResponseBody": "QqcT1/FceeXm4quW\u002BpDW3VENQ7ybpbglxtVi/yvAStyTCKDDes7y8l6kax5LbLmIvA9642SnfJ3u7hAc\u002Bnm6JpjOAvLwEmOCG1Fe9jqa2Vob2UMbRWZ47IsC1Iu91vfk6USFfWrHmKms98gTSIVjUxS2ACA2nuAxVhVm7T3XxURZeQ31FFzwU0CZbk2eZKMFnoB2B9bWrktkVCZUYKpr1TKDuc94bj\u002B4xqzgnS\u002BTkvFxYU69YL1ugsvBkMA1m/OWLZkaG6rUjDBBvUEp9hEb0cE14v9brnR1FDcDtt1/gyq5SW\u002BWeHZGndQee6J8RYu6pr/\u002BALjzOn4kpQdz0NZSwjoWcKyhhFlK7kUrPTPS\u002BM6rSQ8egIJxxQ/xcdJv08z\u002By7loZtTeGSFmsxJzyPxLUq04x4fGNEG3pKqdsBOG2xt5LHF6apH6zTDuuM1w/v0Sph4lNwtEOJd3sMEqQWgO39j2\u002BpuK0egbPvpX2HtzRqatigr0YaQPNPTaArnQz4vH39j1eQRhiNQ2CfgQ7WAbBGkbfLdeGn4z58WnsM8uS25vj/ijfsyhTAI1vVer/0eTvv1QtFPUaMRawZI/udcFB76KoV1neIWceTC0KVwmiOd9FPLR3pYbmic0SLw6YpMqL7aZIV7qLEV4szsjHz9nMzmrwaXlNCknbgY2My/IYhacifqmjWaJk\u002BesWSpb93vozBWDjqHtRfuMcbJYs/gVr1EkhpZFwKXSIi29ONv\u002BzHeLTWYaRdN0rkP\u002BGRyzMN/vlqnYNnHlowxwsGx0MA0fjqU7zGWS\u002B2l\u002Br9dSRqaJHvFNzqExJZUFpqpaqpRnAH4234t2eGN5XJpAWoeZkl1l5pJ6JmJr7WgPNSa7N1HVF65ZG2YbEqaN03EG8coObBNN9cMC7NkbyvEiZ0I9viRJakPYQHf2SdPr7VPwZPydAckTbUKO0irVPVB1\u002BKtjUBRMvYaGNiycV6vvFv6GKmX1hGV4KVHiupcYAwImgVAoh5w\u002BpKd1F8uddxaWnrsrThPrgHRF6ybDagLubTIpdtZbx49iR4a\u002Bf22a27I7Sxzb7LTvOwHc45x2ezmkhqmYdAA/O9csyQeMLAAGqhBzhx7mEoF\u002BOjvVf\u002BTy68tMGvjEAmax\u002BxBFryOsYg4A1TiMAvMavnMoGTnFarzzOd07PxIHQqepwYwOoWNd0tcs1KmrZunXMlyFnOkt65BTUXVFcCP8\u002BJOQ4kBnDBwPykdhmZYSR9P0ZA22gqW\u002Be9b7uk/uGGG0MNwWG4OpbyY/ddKiy1L6QQqhUQwVRnXt0Wdqa1HNIbHlrWm5/CxPSvTndg3THLCDAXlETMdVn\u002BlmKEkcPwTUcVMgvB7pQETeUgYXLs9oGQ=="
-    },
-    {
-      "RequestUri": "http://seanstagetest.file.core.windows.net/test-share-6ae6b6b5-88d7-e9d5-8f0d-7f53d3e2330b?restype=share",
-      "RequestMethod": "DELETE",
-      "RequestHeaders": {
-        "Authorization": "Sanitized",
-        "traceparent": "00-0ca4d4f7a05efc4b9a14f1eec5c8cf27-8022657d35737e41-00",
-        "User-Agent": [
-          "azsdk-net-Storage.Files.Shares/12.0.0-dev.20191209.1\u002B61bda4d1783b0e05dba0d434ff14b2840726d3b1",
-          "(.NET Core 4.6.28008.01; Microsoft Windows 10.0.18363 )"
-        ],
-        "x-ms-client-request-id": "387b8b4c-ce7b-3d8c-5740-0ffcf7354c85",
-        "x-ms-date": "Tue, 10 Dec 2019 05:59:28 GMT",
->>>>>>> 1d9822e0
+        "traceparent": "00-f070f02a2354c547993ab734e1daca3b-421428efabaa694f-00",
+        "User-Agent": [
+          "azsdk-net-Storage.Files.Shares/12.0.0-dev.20191211.1\u002B899431c003876eb9b26cefd8e8a37e7f27f82ced",
+          "(.NET Core 4.6.28008.01; Microsoft Windows 10.0.18363 )"
+        ],
+        "x-ms-client-request-id": "f94ec99b-4dbd-387a-d0a8-ac08515b5867",
+        "x-ms-date": "Wed, 11 Dec 2019 20:38:02 GMT",
         "x-ms-delete-snapshots": "include",
         "x-ms-return-client-request-id": "true",
         "x-ms-version": "2019-07-07"
@@ -475,33 +272,20 @@
       "StatusCode": 202,
       "ResponseHeaders": {
         "Content-Length": "0",
-<<<<<<< HEAD
-        "Date": "Tue, 10 Dec 2019 05:30:56 GMT",
-=======
-        "Date": "Tue, 10 Dec 2019 05:59:27 GMT",
->>>>>>> 1d9822e0
-        "Server": [
-          "Windows-Azure-File/1.0",
-          "Microsoft-HTTPAPI/2.0"
-        ],
-<<<<<<< HEAD
-        "x-ms-client-request-id": "18111f27-f35b-7d11-c995-f1dd26c5214b",
-        "x-ms-request-id": "3e8daabc-201a-003e-161a-af0544000000",
-=======
-        "x-ms-client-request-id": "387b8b4c-ce7b-3d8c-5740-0ffcf7354c85",
-        "x-ms-request-id": "8749becd-c01a-0019-771e-af1280000000",
->>>>>>> 1d9822e0
+        "Date": "Wed, 11 Dec 2019 20:38:01 GMT",
+        "Server": [
+          "Windows-Azure-File/1.0",
+          "Microsoft-HTTPAPI/2.0"
+        ],
+        "x-ms-client-request-id": "f94ec99b-4dbd-387a-d0a8-ac08515b5867",
+        "x-ms-request-id": "ef3e3a07-c01a-0019-0762-b01280000000",
         "x-ms-version": "2019-07-07"
       },
       "ResponseBody": []
     }
   ],
   "Variables": {
-<<<<<<< HEAD
-    "RandomSeed": "930897840",
-=======
-    "RandomSeed": "1215248959",
->>>>>>> 1d9822e0
+    "RandomSeed": "442504838",
     "Storage_TestConfigDefault": "ProductionTenant\nseanstagetest\nU2FuaXRpemVk\nhttp://seanstagetest.blob.core.windows.net\nhttp://seanstagetest.file.core.windows.net\nhttp://seanstagetest.queue.core.windows.net\nhttp://seanstagetest.table.core.windows.net\n\n\n\n\nhttp://seanstagetest-secondary.blob.core.windows.net\nhttp://seanstagetest-secondary.file.core.windows.net\nhttp://seanstagetest-secondary.queue.core.windows.net\nhttp://seanstagetest-secondary.table.core.windows.net\n\nSanitized\n\n\nCloud\nBlobEndpoint=http://seanstagetest.blob.core.windows.net/;QueueEndpoint=http://seanstagetest.queue.core.windows.net/;FileEndpoint=http://seanstagetest.file.core.windows.net/;BlobSecondaryEndpoint=http://seanstagetest-secondary.blob.core.windows.net/;QueueSecondaryEndpoint=http://seanstagetest-secondary.queue.core.windows.net/;FileSecondaryEndpoint=http://seanstagetest-secondary.file.core.windows.net/;AccountName=seanstagetest;AccountKey=Sanitized"
   }
 }