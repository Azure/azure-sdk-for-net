--- conflicted
+++ resolved
@@ -1,18 +1,18 @@
 {
   "Entries": [
     {
-      "RequestUri": "https://seanmcccanary3.file.core.windows.net/test-share-58941fc9-83e3-b1e6-3bfd-9fea88e24f24?restype=share",
+      "RequestUri": "https://seanmcccanary3.file.core.windows.net/test-share-41ab9623-9108-84f6-ac4f-3e6619d8bd8c?restype=share",
       "RequestMethod": "PUT",
       "RequestHeaders": {
         "Accept": "application/xml",
         "Authorization": "Sanitized",
-        "traceparent": "00-a1c9a5a0011efc4381ff8368abff8ae7-b9f728386181cf45-00",
+        "traceparent": "00-9b8b9b11049eca4b8d45d9190de487c1-854fe94aa729f24c-00",
         "User-Agent": [
-          "azsdk-net-Storage.Files.Shares/12.7.0-alpha.20210121.1",
+          "azsdk-net-Storage.Files.Shares/12.7.0-alpha.20210126.1",
           "(.NET 5.0.2; Microsoft Windows 10.0.19042)"
         ],
-        "x-ms-client-request-id": "d7256eff-0d98-7667-5c7c-033645d387e5",
-        "x-ms-date": "Thu, 21 Jan 2021 20:39:33 GMT",
+        "x-ms-client-request-id": "589a402f-87e2-53ac-1fd5-3b2df36db543",
+        "x-ms-date": "Tue, 26 Jan 2021 19:30:37 GMT",
         "x-ms-return-client-request-id": "true",
         "x-ms-version": "2020-06-12"
       },
@@ -20,37 +20,32 @@
       "StatusCode": 201,
       "ResponseHeaders": {
         "Content-Length": "0",
-        "Date": "Thu, 21 Jan 2021 20:39:32 GMT",
-        "ETag": "\u00220x8D8BE4CA8DF619A\u0022",
-        "Last-Modified": "Thu, 21 Jan 2021 20:39:33 GMT",
+        "Date": "Tue, 26 Jan 2021 19:30:37 GMT",
+        "ETag": "\u00220x8D8C230DBA69366\u0022",
+        "Last-Modified": "Tue, 26 Jan 2021 19:30:37 GMT",
         "Server": [
           "Windows-Azure-File/1.0",
           "Microsoft-HTTPAPI/2.0"
         ],
-        "x-ms-client-request-id": "d7256eff-0d98-7667-5c7c-033645d387e5",
-<<<<<<< HEAD
-        "x-ms-request-id": "c9ef62d3-f01a-0012-6337-f3e9eb000000",
+        "x-ms-client-request-id": "589a402f-87e2-53ac-1fd5-3b2df36db543",
+        "x-ms-request-id": "dc9fb7f3-f01a-001f-0419-f469c6000000",
         "x-ms-version": "2020-06-12"
-=======
-        "x-ms-request-id": "fe85f515-f01a-001f-0235-f069c6000000",
-        "x-ms-version": "2020-04-08"
->>>>>>> ac24a13f
       },
       "ResponseBody": []
     },
     {
-      "RequestUri": "https://seanmcccanary3.file.core.windows.net/test-share-58941fc9-83e3-b1e6-3bfd-9fea88e24f24/test-directory-617b5ad0-078f-75af-42d1-ce3b80d1eb9c?restype=directory",
+      "RequestUri": "https://seanmcccanary3.file.core.windows.net/test-share-41ab9623-9108-84f6-ac4f-3e6619d8bd8c/test-directory-1aa137bd-d0d7-b579-318d-d73967331778?restype=directory",
       "RequestMethod": "PUT",
       "RequestHeaders": {
         "Accept": "application/xml",
         "Authorization": "Sanitized",
-        "traceparent": "00-e072130681bf89498fe7259d81aa3a50-72ef8c0f84b4b748-00",
+        "traceparent": "00-5f82b45a70f3a94183d0496adaa0fa7d-448969c55e44824a-00",
         "User-Agent": [
-          "azsdk-net-Storage.Files.Shares/12.7.0-alpha.20210121.1",
+          "azsdk-net-Storage.Files.Shares/12.7.0-alpha.20210126.1",
           "(.NET 5.0.2; Microsoft Windows 10.0.19042)"
         ],
-        "x-ms-client-request-id": "6b441d21-e622-f86b-beb0-95c63f2cf68a",
-        "x-ms-date": "Thu, 21 Jan 2021 20:39:33 GMT",
+        "x-ms-client-request-id": "3505e619-7f92-5ec2-c6e4-2755b072eceb",
+        "x-ms-date": "Tue, 26 Jan 2021 19:30:38 GMT",
         "x-ms-file-attributes": "None",
         "x-ms-file-creation-time": "Now",
         "x-ms-file-last-write-time": "Now",
@@ -62,42 +57,42 @@
       "StatusCode": 201,
       "ResponseHeaders": {
         "Content-Length": "0",
-        "Date": "Thu, 21 Jan 2021 20:39:32 GMT",
-        "ETag": "\u00220x8D8BE4CA8E9F7C8\u0022",
-        "Last-Modified": "Thu, 21 Jan 2021 20:39:33 GMT",
+        "Date": "Tue, 26 Jan 2021 19:30:37 GMT",
+        "ETag": "\u00220x8D8C230DBB11598\u0022",
+        "Last-Modified": "Tue, 26 Jan 2021 19:30:37 GMT",
         "Server": [
           "Windows-Azure-File/1.0",
           "Microsoft-HTTPAPI/2.0"
         ],
-        "x-ms-client-request-id": "6b441d21-e622-f86b-beb0-95c63f2cf68a",
+        "x-ms-client-request-id": "3505e619-7f92-5ec2-c6e4-2755b072eceb",
         "x-ms-file-attributes": "Directory",
-        "x-ms-file-change-time": "2021-01-21T20:39:33.3622728Z",
-        "x-ms-file-creation-time": "2021-01-21T20:39:33.3622728Z",
+        "x-ms-file-change-time": "2021-01-26T19:30:37.2959640Z",
+        "x-ms-file-creation-time": "2021-01-26T19:30:37.2959640Z",
         "x-ms-file-id": "13835128424026341376",
-        "x-ms-file-last-write-time": "2021-01-21T20:39:33.3622728Z",
+        "x-ms-file-last-write-time": "2021-01-26T19:30:37.2959640Z",
         "x-ms-file-parent-id": "0",
         "x-ms-file-permission-key": "17860367565182308406*11459378189709739967",
-        "x-ms-request-id": "fe85f518-f01a-001f-0335-f069c6000000",
+        "x-ms-request-id": "dc9fb7f6-f01a-001f-0519-f469c6000000",
         "x-ms-request-server-encrypted": "true",
         "x-ms-version": "2020-06-12"
       },
       "ResponseBody": []
     },
     {
-      "RequestUri": "https://seanmcccanary3.file.core.windows.net/test-share-58941fc9-83e3-b1e6-3bfd-9fea88e24f24/test-directory-617b5ad0-078f-75af-42d1-ce3b80d1eb9c/test-directory-a0806791-6ce8-5828-cea5-d96c5a9c249b?comp=lease",
+      "RequestUri": "https://seanmcccanary3.file.core.windows.net/test-share-41ab9623-9108-84f6-ac4f-3e6619d8bd8c/test-directory-1aa137bd-d0d7-b579-318d-d73967331778/test-directory-4e78c3be-dc35-5905-8e11-02ffa84882fa?comp=lease",
       "RequestMethod": "PUT",
       "RequestHeaders": {
         "Accept": "application/xml",
         "Authorization": "Sanitized",
-        "traceparent": "00-733fc59d8de271478403e9bce5b170e2-d5994ecc92671841-00",
+        "traceparent": "00-ef489fcd1b124e4a944a0e5aeb69dbf5-fb3659c519e4c945-00",
         "User-Agent": [
-          "azsdk-net-Storage.Files.Shares/12.7.0-alpha.20210121.1",
+          "azsdk-net-Storage.Files.Shares/12.7.0-alpha.20210126.1",
           "(.NET 5.0.2; Microsoft Windows 10.0.19042)"
         ],
-        "x-ms-client-request-id": "2773f98b-9212-10fc-ecb0-66f5111c7509",
-        "x-ms-date": "Thu, 21 Jan 2021 20:39:33 GMT",
+        "x-ms-client-request-id": "d5f22d62-6c52-dbbd-dd43-6c5dc9ab1b3a",
+        "x-ms-date": "Tue, 26 Jan 2021 19:30:38 GMT",
         "x-ms-lease-action": "release",
-        "x-ms-lease-id": "63191753-808d-cf7a-39f2-5b0ce2c5965a",
+        "x-ms-lease-id": "801fda62-e22e-34e5-e2d8-12593d54dfa5",
         "x-ms-return-client-request-id": "true",
         "x-ms-version": "2020-06-12"
       },
@@ -106,40 +101,35 @@
       "ResponseHeaders": {
         "Content-Length": "223",
         "Content-Type": "application/xml",
-        "Date": "Thu, 21 Jan 2021 20:39:33 GMT",
+        "Date": "Tue, 26 Jan 2021 19:30:37 GMT",
         "Server": [
           "Windows-Azure-File/1.0",
           "Microsoft-HTTPAPI/2.0"
         ],
-        "x-ms-client-request-id": "2773f98b-9212-10fc-ecb0-66f5111c7509",
+        "x-ms-client-request-id": "d5f22d62-6c52-dbbd-dd43-6c5dc9ab1b3a",
         "x-ms-error-code": "ResourceNotFound",
-<<<<<<< HEAD
-        "x-ms-request-id": "c9ef62d6-f01a-0012-6537-f3e9eb000000",
+        "x-ms-request-id": "dc9fb7f9-f01a-001f-0619-f469c6000000",
         "x-ms-version": "2020-06-12"
-=======
-        "x-ms-request-id": "fe85f51a-f01a-001f-0435-f069c6000000",
-        "x-ms-version": "2020-04-08"
->>>>>>> ac24a13f
       },
       "ResponseBody": [
         "\uFEFF\u003C?xml version=\u00221.0\u0022 encoding=\u0022utf-8\u0022?\u003E\u003CError\u003E\u003CCode\u003EResourceNotFound\u003C/Code\u003E\u003CMessage\u003EThe specified resource does not exist.\n",
-        "RequestId:fe85f51a-f01a-001f-0435-f069c6000000\n",
-        "Time:2021-01-21T20:39:34.8720085Z\u003C/Message\u003E\u003C/Error\u003E"
+        "RequestId:dc9fb7f9-f01a-001f-0619-f469c6000000\n",
+        "Time:2021-01-26T19:30:37.3611903Z\u003C/Message\u003E\u003C/Error\u003E"
       ]
     },
     {
-      "RequestUri": "https://seanmcccanary3.file.core.windows.net/test-share-58941fc9-83e3-b1e6-3bfd-9fea88e24f24?restype=share",
+      "RequestUri": "https://seanmcccanary3.file.core.windows.net/test-share-41ab9623-9108-84f6-ac4f-3e6619d8bd8c?restype=share",
       "RequestMethod": "DELETE",
       "RequestHeaders": {
         "Accept": "application/xml",
         "Authorization": "Sanitized",
-        "traceparent": "00-421014727e2fe24b90012b3990f353ba-ef917a36bfb3a843-00",
+        "traceparent": "00-7864d87b211f9245aa4ec14325565284-212584edb1e00b4f-00",
         "User-Agent": [
-          "azsdk-net-Storage.Files.Shares/12.7.0-alpha.20210121.1",
+          "azsdk-net-Storage.Files.Shares/12.7.0-alpha.20210126.1",
           "(.NET 5.0.2; Microsoft Windows 10.0.19042)"
         ],
-        "x-ms-client-request-id": "e9813955-6e52-9948-2571-fc7577d8a3d8",
-        "x-ms-date": "Thu, 21 Jan 2021 20:39:35 GMT",
+        "x-ms-client-request-id": "10f79422-0961-7f52-7e97-927b70697336",
+        "x-ms-date": "Tue, 26 Jan 2021 19:30:38 GMT",
         "x-ms-delete-snapshots": "include",
         "x-ms-return-client-request-id": "true",
         "x-ms-version": "2020-06-12"
@@ -148,25 +138,20 @@
       "StatusCode": 202,
       "ResponseHeaders": {
         "Content-Length": "0",
-        "Date": "Thu, 21 Jan 2021 20:39:33 GMT",
+        "Date": "Tue, 26 Jan 2021 19:30:37 GMT",
         "Server": [
           "Windows-Azure-File/1.0",
           "Microsoft-HTTPAPI/2.0"
         ],
-        "x-ms-client-request-id": "e9813955-6e52-9948-2571-fc7577d8a3d8",
-<<<<<<< HEAD
-        "x-ms-request-id": "c9ef62d8-f01a-0012-6637-f3e9eb000000",
+        "x-ms-client-request-id": "10f79422-0961-7f52-7e97-927b70697336",
+        "x-ms-request-id": "dc9fb7fa-f01a-001f-0719-f469c6000000",
         "x-ms-version": "2020-06-12"
-=======
-        "x-ms-request-id": "fe85f51b-f01a-001f-0535-f069c6000000",
-        "x-ms-version": "2020-04-08"
->>>>>>> ac24a13f
       },
       "ResponseBody": []
     }
   ],
   "Variables": {
-    "RandomSeed": "1870135272",
+    "RandomSeed": "88861501",
     "Storage_TestConfigDefault": "ProductionTenant\nseanmcccanary3\nU2FuaXRpemVk\nhttps://seanmcccanary3.blob.core.windows.net\nhttps://seanmcccanary3.file.core.windows.net\nhttps://seanmcccanary3.queue.core.windows.net\nhttps://seanmcccanary3.table.core.windows.net\n\n\n\n\nhttps://seanmcccanary3-secondary.blob.core.windows.net\nhttps://seanmcccanary3-secondary.file.core.windows.net\nhttps://seanmcccanary3-secondary.queue.core.windows.net\nhttps://seanmcccanary3-secondary.table.core.windows.net\n\nSanitized\n\n\nCloud\nBlobEndpoint=https://seanmcccanary3.blob.core.windows.net/;QueueEndpoint=https://seanmcccanary3.queue.core.windows.net/;FileEndpoint=https://seanmcccanary3.file.core.windows.net/;BlobSecondaryEndpoint=https://seanmcccanary3-secondary.blob.core.windows.net/;QueueSecondaryEndpoint=https://seanmcccanary3-secondary.queue.core.windows.net/;FileSecondaryEndpoint=https://seanmcccanary3-secondary.file.core.windows.net/;AccountName=seanmcccanary3;AccountKey=Kg==;\nseanscope1"
   }
 }