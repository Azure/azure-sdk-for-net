--- conflicted
+++ resolved
@@ -1,18 +1,18 @@
 {
   "Entries": [
     {
-      "RequestUri": "https://seanmcccanary3.file.core.windows.net/test-share-b47870ea-2e93-1323-f35b-84115cd24d03?restype=share",
+      "RequestUri": "https://seanmcccanary3.file.core.windows.net/test-share-ecba86f5-1e98-831d-bfe3-07eaf1e23c42?restype=share",
       "RequestMethod": "PUT",
       "RequestHeaders": {
         "Accept": "application/xml",
         "Authorization": "Sanitized",
-        "traceparent": "00-6d608064d38baf49b3e97bddfc9e5ab5-33f4892a5359a042-00",
+        "traceparent": "00-819dcde558894b46a415d23a8d9943c1-fb9b32acaed99342-00",
         "User-Agent": [
-          "azsdk-net-Storage.Files.Shares/12.7.0-alpha.20210121.1",
+          "azsdk-net-Storage.Files.Shares/12.7.0-alpha.20210126.1",
           "(.NET 5.0.2; Microsoft Windows 10.0.19042)"
         ],
-        "x-ms-client-request-id": "dbc39fd0-a0d0-0c44-c493-fcd63923668b",
-        "x-ms-date": "Thu, 21 Jan 2021 20:41:16 GMT",
+        "x-ms-client-request-id": "951f0748-8ebc-0f07-f046-f2047e870736",
+        "x-ms-date": "Tue, 26 Jan 2021 19:32:44 GMT",
         "x-ms-return-client-request-id": "true",
         "x-ms-version": "2020-06-12"
       },
@@ -20,37 +20,32 @@
       "StatusCode": 201,
       "ResponseHeaders": {
         "Content-Length": "0",
-        "Date": "Thu, 21 Jan 2021 20:41:16 GMT",
-        "ETag": "\u00220x8D8BE4CE68F1CF4\u0022",
-        "Last-Modified": "Thu, 21 Jan 2021 20:41:16 GMT",
+        "Date": "Tue, 26 Jan 2021 19:32:43 GMT",
+        "ETag": "\u00220x8D8C23127558984\u0022",
+        "Last-Modified": "Tue, 26 Jan 2021 19:32:44 GMT",
         "Server": [
           "Windows-Azure-File/1.0",
           "Microsoft-HTTPAPI/2.0"
         ],
-        "x-ms-client-request-id": "dbc39fd0-a0d0-0c44-c493-fcd63923668b",
-<<<<<<< HEAD
-        "x-ms-request-id": "c9ef672c-f01a-0012-1937-f3e9eb000000",
+        "x-ms-client-request-id": "951f0748-8ebc-0f07-f046-f2047e870736",
+        "x-ms-request-id": "13bb6204-701a-005c-251a-f48f9a000000",
         "x-ms-version": "2020-06-12"
-=======
-        "x-ms-request-id": "debe1570-f01a-0052-2135-f0a62a000000",
-        "x-ms-version": "2020-04-08"
->>>>>>> ac24a13f
       },
       "ResponseBody": []
     },
     {
-      "RequestUri": "https://seanmcccanary3.file.core.windows.net/test-share-b47870ea-2e93-1323-f35b-84115cd24d03/test-directory-84b50abf-424d-b633-d92c-14e8e7049ad9?restype=directory",
+      "RequestUri": "https://seanmcccanary3.file.core.windows.net/test-share-ecba86f5-1e98-831d-bfe3-07eaf1e23c42/test-directory-232cfaec-cab7-b4ed-70fd-527c02022895?restype=directory",
       "RequestMethod": "PUT",
       "RequestHeaders": {
         "Accept": "application/xml",
         "Authorization": "Sanitized",
-        "traceparent": "00-aa0a1a6b197e804c84a442c33be41238-723cbc8fbdda0941-00",
+        "traceparent": "00-6c6144b8c49c1b49b8a4c4f719379076-958bb231fe730747-00",
         "User-Agent": [
-          "azsdk-net-Storage.Files.Shares/12.7.0-alpha.20210121.1",
+          "azsdk-net-Storage.Files.Shares/12.7.0-alpha.20210126.1",
           "(.NET 5.0.2; Microsoft Windows 10.0.19042)"
         ],
-        "x-ms-client-request-id": "6e5fbb44-4d64-8d85-6b0d-01a48c5c24bf",
-        "x-ms-date": "Thu, 21 Jan 2021 20:41:17 GMT",
+        "x-ms-client-request-id": "602ee615-43fc-7da2-1a6b-24be3c8b0dee",
+        "x-ms-date": "Tue, 26 Jan 2021 19:32:45 GMT",
         "x-ms-file-attributes": "None",
         "x-ms-file-creation-time": "Now",
         "x-ms-file-last-write-time": "Now",
@@ -62,43 +57,43 @@
       "StatusCode": 201,
       "ResponseHeaders": {
         "Content-Length": "0",
-        "Date": "Thu, 21 Jan 2021 20:41:16 GMT",
-        "ETag": "\u00220x8D8BE4CE6986B3C\u0022",
-        "Last-Modified": "Thu, 21 Jan 2021 20:41:16 GMT",
+        "Date": "Tue, 26 Jan 2021 19:32:43 GMT",
+        "ETag": "\u00220x8D8C231275FDEB9\u0022",
+        "Last-Modified": "Tue, 26 Jan 2021 19:32:44 GMT",
         "Server": [
           "Windows-Azure-File/1.0",
           "Microsoft-HTTPAPI/2.0"
         ],
-        "x-ms-client-request-id": "6e5fbb44-4d64-8d85-6b0d-01a48c5c24bf",
+        "x-ms-client-request-id": "602ee615-43fc-7da2-1a6b-24be3c8b0dee",
         "x-ms-file-attributes": "Directory",
-        "x-ms-file-change-time": "2021-01-21T20:41:16.8465724Z",
-        "x-ms-file-creation-time": "2021-01-21T20:41:16.8465724Z",
+        "x-ms-file-change-time": "2021-01-26T19:32:44.2705593Z",
+        "x-ms-file-creation-time": "2021-01-26T19:32:44.2705593Z",
         "x-ms-file-id": "13835128424026341376",
-        "x-ms-file-last-write-time": "2021-01-21T20:41:16.8465724Z",
+        "x-ms-file-last-write-time": "2021-01-26T19:32:44.2705593Z",
         "x-ms-file-parent-id": "0",
         "x-ms-file-permission-key": "17860367565182308406*11459378189709739967",
-        "x-ms-request-id": "debe1575-f01a-0052-2335-f0a62a000000",
+        "x-ms-request-id": "13bb6207-701a-005c-261a-f48f9a000000",
         "x-ms-request-server-encrypted": "true",
         "x-ms-version": "2020-06-12"
       },
       "ResponseBody": []
     },
     {
-      "RequestUri": "https://seanmcccanary3.file.core.windows.net/test-share-b47870ea-2e93-1323-f35b-84115cd24d03/test-directory-84b50abf-424d-b633-d92c-14e8e7049ad9/test-directory-874c22f8-a9e2-4d7d-d7b3-b09659667e1a?comp=lease",
+      "RequestUri": "https://seanmcccanary3.file.core.windows.net/test-share-ecba86f5-1e98-831d-bfe3-07eaf1e23c42/test-directory-232cfaec-cab7-b4ed-70fd-527c02022895/test-directory-d0885d1d-1ce4-4572-7341-acf6d7d0665f?comp=lease",
       "RequestMethod": "PUT",
       "RequestHeaders": {
         "Accept": "application/xml",
         "Authorization": "Sanitized",
-        "traceparent": "00-a7fc26ef2ae48f419cdca6cbc931bcbd-1524918b57ca364f-00",
+        "traceparent": "00-c4d72682e754dd46b678039c9505b554-b521550f9272c948-00",
         "User-Agent": [
-          "azsdk-net-Storage.Files.Shares/12.7.0-alpha.20210121.1",
+          "azsdk-net-Storage.Files.Shares/12.7.0-alpha.20210126.1",
           "(.NET 5.0.2; Microsoft Windows 10.0.19042)"
         ],
-        "x-ms-client-request-id": "3004383e-6992-8da7-fe09-ed9395c3a03e",
-        "x-ms-date": "Thu, 21 Jan 2021 20:41:17 GMT",
+        "x-ms-client-request-id": "d342c092-75d0-50d6-126d-a8e9dbdda15e",
+        "x-ms-date": "Tue, 26 Jan 2021 19:32:45 GMT",
         "x-ms-lease-action": "change",
-        "x-ms-lease-id": "2ba49819-2ca5-3c74-2db3-5101708f7477",
-        "x-ms-proposed-lease-id": "15d42991-8b72-9a99-3d11-97b19cee3304",
+        "x-ms-lease-id": "1b663fbe-c8d3-3898-0a24-d05882c7aeec",
+        "x-ms-proposed-lease-id": "f0ff04b3-6e88-f82d-73e9-edba97aba64a",
         "x-ms-return-client-request-id": "true",
         "x-ms-version": "2020-06-12"
       },
@@ -107,40 +102,35 @@
       "ResponseHeaders": {
         "Content-Length": "223",
         "Content-Type": "application/xml",
-        "Date": "Thu, 21 Jan 2021 20:41:16 GMT",
+        "Date": "Tue, 26 Jan 2021 19:32:43 GMT",
         "Server": [
           "Windows-Azure-File/1.0",
           "Microsoft-HTTPAPI/2.0"
         ],
-        "x-ms-client-request-id": "3004383e-6992-8da7-fe09-ed9395c3a03e",
+        "x-ms-client-request-id": "d342c092-75d0-50d6-126d-a8e9dbdda15e",
         "x-ms-error-code": "ResourceNotFound",
-<<<<<<< HEAD
-        "x-ms-request-id": "c9ef672f-f01a-0012-1b37-f3e9eb000000",
+        "x-ms-request-id": "13bb6208-701a-005c-271a-f48f9a000000",
         "x-ms-version": "2020-06-12"
-=======
-        "x-ms-request-id": "debe1576-f01a-0052-2435-f0a62a000000",
-        "x-ms-version": "2020-04-08"
->>>>>>> ac24a13f
       },
       "ResponseBody": [
         "\uFEFF\u003C?xml version=\u00221.0\u0022 encoding=\u0022utf-8\u0022?\u003E\u003CError\u003E\u003CCode\u003EResourceNotFound\u003C/Code\u003E\u003CMessage\u003EThe specified resource does not exist.\n",
-        "RequestId:debe1576-f01a-0052-2435-f0a62a000000\n",
-        "Time:2021-01-21T20:41:16.9537051Z\u003C/Message\u003E\u003C/Error\u003E"
+        "RequestId:13bb6208-701a-005c-271a-f48f9a000000\n",
+        "Time:2021-01-26T19:32:44.3309334Z\u003C/Message\u003E\u003C/Error\u003E"
       ]
     },
     {
-      "RequestUri": "https://seanmcccanary3.file.core.windows.net/test-share-b47870ea-2e93-1323-f35b-84115cd24d03?restype=share",
+      "RequestUri": "https://seanmcccanary3.file.core.windows.net/test-share-ecba86f5-1e98-831d-bfe3-07eaf1e23c42?restype=share",
       "RequestMethod": "DELETE",
       "RequestHeaders": {
         "Accept": "application/xml",
         "Authorization": "Sanitized",
-        "traceparent": "00-6c0a02d15dbb5544a8497b9bf1685eea-1154192b538fa640-00",
+        "traceparent": "00-a8a380586fa0424a8560746a1512226b-3f18d01daddd1944-00",
         "User-Agent": [
-          "azsdk-net-Storage.Files.Shares/12.7.0-alpha.20210121.1",
+          "azsdk-net-Storage.Files.Shares/12.7.0-alpha.20210126.1",
           "(.NET 5.0.2; Microsoft Windows 10.0.19042)"
         ],
-        "x-ms-client-request-id": "63724f34-03e9-2572-40fc-f4ae0b8636e9",
-        "x-ms-date": "Thu, 21 Jan 2021 20:41:17 GMT",
+        "x-ms-client-request-id": "d7274027-d269-8e79-eeb0-e9b749317ae6",
+        "x-ms-date": "Tue, 26 Jan 2021 19:32:45 GMT",
         "x-ms-delete-snapshots": "include",
         "x-ms-return-client-request-id": "true",
         "x-ms-version": "2020-06-12"
@@ -149,25 +139,20 @@
       "StatusCode": 202,
       "ResponseHeaders": {
         "Content-Length": "0",
-        "Date": "Thu, 21 Jan 2021 20:41:16 GMT",
+        "Date": "Tue, 26 Jan 2021 19:32:43 GMT",
         "Server": [
           "Windows-Azure-File/1.0",
           "Microsoft-HTTPAPI/2.0"
         ],
-        "x-ms-client-request-id": "63724f34-03e9-2572-40fc-f4ae0b8636e9",
-<<<<<<< HEAD
-        "x-ms-request-id": "c9ef6731-f01a-0012-1d37-f3e9eb000000",
+        "x-ms-client-request-id": "d7274027-d269-8e79-eeb0-e9b749317ae6",
+        "x-ms-request-id": "13bb620a-701a-005c-281a-f48f9a000000",
         "x-ms-version": "2020-06-12"
-=======
-        "x-ms-request-id": "debe1577-f01a-0052-2535-f0a62a000000",
-        "x-ms-version": "2020-04-08"
->>>>>>> ac24a13f
       },
       "ResponseBody": []
     }
   ],
   "Variables": {
-    "RandomSeed": "1611390904",
+    "RandomSeed": "1230437699",
     "Storage_TestConfigDefault": "ProductionTenant\nseanmcccanary3\nU2FuaXRpemVk\nhttps://seanmcccanary3.blob.core.windows.net\nhttps://seanmcccanary3.file.core.windows.net\nhttps://seanmcccanary3.queue.core.windows.net\nhttps://seanmcccanary3.table.core.windows.net\n\n\n\n\nhttps://seanmcccanary3-secondary.blob.core.windows.net\nhttps://seanmcccanary3-secondary.file.core.windows.net\nhttps://seanmcccanary3-secondary.queue.core.windows.net\nhttps://seanmcccanary3-secondary.table.core.windows.net\n\nSanitized\n\n\nCloud\nBlobEndpoint=https://seanmcccanary3.blob.core.windows.net/;QueueEndpoint=https://seanmcccanary3.queue.core.windows.net/;FileEndpoint=https://seanmcccanary3.file.core.windows.net/;BlobSecondaryEndpoint=https://seanmcccanary3-secondary.blob.core.windows.net/;QueueSecondaryEndpoint=https://seanmcccanary3-secondary.queue.core.windows.net/;FileSecondaryEndpoint=https://seanmcccanary3-secondary.file.core.windows.net/;AccountName=seanmcccanary3;AccountKey=Kg==;\nseanscope1"
   }
 }