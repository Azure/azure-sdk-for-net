{
  "Entries": [
    {
      "RequestUri": "https://seandevtest.file.core.windows.net/test-share-a8b012ee-d22e-1c58-657e-a0844ddaf7ac?restype=share",
      "RequestMethod": "PUT",
      "RequestHeaders": {
        "Accept": "application/xml",
        "Authorization": "Sanitized",
        "traceparent": "00-492c98546ed8ea7db6a811521a055d08-6b7399a5415c3214-00",
        "User-Agent": [
          "azsdk-net-Storage.Files.Shares/12.9.0-alpha.20220215.1",
          "(.NET 6.0.2; Microsoft Windows 10.0.19044)"
        ],
        "x-ms-client-request-id": "c7b20b19-f3d2-e0b4-0bfd-cf6d004602ea",
        "x-ms-date": "Tue, 15 Feb 2022 19:47:48 GMT",
        "x-ms-return-client-request-id": "true",
        "x-ms-version": "2021-06-08"
      },
      "RequestBody": null,
      "StatusCode": 201,
      "ResponseHeaders": {
        "Content-Length": "0",
        "Date": "Tue, 15 Feb 2022 19:47:48 GMT",
        "ETag": "\u00220x8D9F0BC0BDD216A\u0022",
        "Last-Modified": "Tue, 15 Feb 2022 19:47:49 GMT",
        "Server": [
          "Windows-Azure-File/1.0",
          "Microsoft-HTTPAPI/2.0"
        ],
        "x-ms-client-request-id": "c7b20b19-f3d2-e0b4-0bfd-cf6d004602ea",
<<<<<<< HEAD
        "x-ms-request-id": "cff982a6-301a-005d-4d1a-f4d046000000",
        "x-ms-version": "2021-06-08"
=======
        "x-ms-request-id": "63131ca9-201a-0071-16a4-227833000000",
        "x-ms-version": "2021-04-10"
>>>>>>> 1645ea51
      },
      "ResponseBody": []
    },
    {
      "RequestUri": "https://seandevtest.file.core.windows.net/test-share-a8b012ee-d22e-1c58-657e-a0844ddaf7ac/test-directory-0998ce43-d986-4473-c375-64f12e0a6e47?restype=directory",
      "RequestMethod": "PUT",
      "RequestHeaders": {
        "Accept": "application/xml",
        "Authorization": "Sanitized",
        "traceparent": "00-4ac4ba4afde50e4056092ad2f65d2267-798058818998de2f-00",
        "User-Agent": [
          "azsdk-net-Storage.Files.Shares/12.9.0-alpha.20220215.1",
          "(.NET 6.0.2; Microsoft Windows 10.0.19044)"
        ],
        "x-ms-client-request-id": "df0ab93a-7d84-3fca-986d-035c8fc2b201",
        "x-ms-date": "Tue, 15 Feb 2022 19:47:48 GMT",
        "x-ms-file-attributes": "None",
        "x-ms-file-creation-time": "Now",
        "x-ms-file-last-write-time": "Now",
        "x-ms-file-permission": "Inherit",
        "x-ms-return-client-request-id": "true",
        "x-ms-version": "2021-06-08"
      },
      "RequestBody": null,
      "StatusCode": 201,
      "ResponseHeaders": {
        "Content-Length": "0",
        "Date": "Tue, 15 Feb 2022 19:47:48 GMT",
        "ETag": "\u00220x8D9F0BC0BE6783C\u0022",
        "Last-Modified": "Tue, 15 Feb 2022 19:47:49 GMT",
        "Server": [
          "Windows-Azure-File/1.0",
          "Microsoft-HTTPAPI/2.0"
        ],
        "x-ms-client-request-id": "df0ab93a-7d84-3fca-986d-035c8fc2b201",
        "x-ms-file-attributes": "Directory",
        "x-ms-file-change-time": "2022-02-15T19:47:49.3807164Z",
        "x-ms-file-creation-time": "2022-02-15T19:47:49.3807164Z",
        "x-ms-file-id": "13835128424026341376",
        "x-ms-file-last-write-time": "2022-02-15T19:47:49.3807164Z",
        "x-ms-file-parent-id": "0",
        "x-ms-file-permission-key": "5337567907660077720*2506815767522118929",
        "x-ms-request-id": "63131cab-201a-0071-17a4-227833000000",
        "x-ms-request-server-encrypted": "true",
        "x-ms-version": "2021-06-08"
      },
      "ResponseBody": []
    },
    {
      "RequestUri": "https://seandevtest.file.core.windows.net/test-share-a8b012ee-d22e-1c58-657e-a0844ddaf7ac/test-directory-0998ce43-d986-4473-c375-64f12e0a6e47/test-file-b175878f-c0db-12c2-f463-597139e069e3",
      "RequestMethod": "PUT",
      "RequestHeaders": {
        "Accept": "application/xml",
        "Authorization": "Sanitized",
        "traceparent": "00-5c9f0df3ad04b456d150bd898ab869e7-12c2df3b5394a00f-00",
        "User-Agent": [
          "azsdk-net-Storage.Files.Shares/12.9.0-alpha.20220215.1",
          "(.NET 6.0.2; Microsoft Windows 10.0.19044)"
        ],
        "x-ms-client-request-id": "53039d62-896b-7a21-f7f7-eb21245905b7",
        "x-ms-content-length": "1048576",
        "x-ms-date": "Tue, 15 Feb 2022 19:47:48 GMT",
        "x-ms-file-attributes": "None",
        "x-ms-file-creation-time": "Now",
        "x-ms-file-last-write-time": "Now",
        "x-ms-file-permission": "Inherit",
        "x-ms-return-client-request-id": "true",
        "x-ms-type": "file",
        "x-ms-version": "2021-06-08"
      },
      "RequestBody": null,
      "StatusCode": 201,
      "ResponseHeaders": {
        "Content-Length": "0",
        "Date": "Tue, 15 Feb 2022 19:47:48 GMT",
        "ETag": "\u00220x8D9F0BC0BEF508A\u0022",
        "Last-Modified": "Tue, 15 Feb 2022 19:47:49 GMT",
        "Server": [
          "Windows-Azure-File/1.0",
          "Microsoft-HTTPAPI/2.0"
        ],
        "x-ms-client-request-id": "53039d62-896b-7a21-f7f7-eb21245905b7",
        "x-ms-file-attributes": "Archive",
        "x-ms-file-change-time": "2022-02-15T19:47:49.4386826Z",
        "x-ms-file-creation-time": "2022-02-15T19:47:49.4386826Z",
        "x-ms-file-id": "11529285414812647424",
        "x-ms-file-last-write-time": "2022-02-15T19:47:49.4386826Z",
        "x-ms-file-parent-id": "13835128424026341376",
        "x-ms-file-permission-key": "9973529139831694751*2506815767522118929",
        "x-ms-request-id": "63131cac-201a-0071-18a4-227833000000",
        "x-ms-request-server-encrypted": "true",
        "x-ms-version": "2021-06-08"
      },
      "ResponseBody": []
    },
    {
      "RequestUri": "https://seandevtest.file.core.windows.net/test-share-28212004-3e0c-0102-c4fb-2cb11507e576?restype=share",
      "RequestMethod": "PUT",
      "RequestHeaders": {
        "Accept": "application/xml",
        "Authorization": "Sanitized",
        "traceparent": "00-d30b623b2645649877dc14aa605f2756-2c5cb069267c2c80-00",
        "User-Agent": [
          "azsdk-net-Storage.Files.Shares/12.9.0-alpha.20220215.1",
          "(.NET 6.0.2; Microsoft Windows 10.0.19044)"
        ],
        "x-ms-client-request-id": "0db6f224-7c5b-24e0-9b02-8e6f5c7064ef",
        "x-ms-date": "Tue, 15 Feb 2022 19:47:48 GMT",
        "x-ms-return-client-request-id": "true",
        "x-ms-version": "2021-06-08"
      },
      "RequestBody": null,
      "StatusCode": 201,
      "ResponseHeaders": {
        "Content-Length": "0",
        "Date": "Tue, 15 Feb 2022 19:47:49 GMT",
        "ETag": "\u00220x8D9F0BC0BFA68E1\u0022",
        "Last-Modified": "Tue, 15 Feb 2022 19:47:49 GMT",
        "Server": [
          "Windows-Azure-File/1.0",
          "Microsoft-HTTPAPI/2.0"
        ],
        "x-ms-client-request-id": "0db6f224-7c5b-24e0-9b02-8e6f5c7064ef",
<<<<<<< HEAD
        "x-ms-request-id": "9dee2298-501a-0064-291a-f42b5a000000",
        "x-ms-version": "2021-06-08"
=======
        "x-ms-request-id": "63131cad-201a-0071-19a4-227833000000",
        "x-ms-version": "2021-04-10"
>>>>>>> 1645ea51
      },
      "ResponseBody": []
    },
    {
      "RequestUri": "https://seandevtest.file.core.windows.net/test-share-28212004-3e0c-0102-c4fb-2cb11507e576/test-directory-b7647512-694a-edda-a86f-e3d0c1fa5e23?restype=directory",
      "RequestMethod": "PUT",
      "RequestHeaders": {
        "Accept": "application/xml",
        "Authorization": "Sanitized",
        "traceparent": "00-9e90b64785d1e93aa621acd0b629fa93-8e48509d755aad78-00",
        "User-Agent": [
          "azsdk-net-Storage.Files.Shares/12.9.0-alpha.20220215.1",
          "(.NET 6.0.2; Microsoft Windows 10.0.19044)"
        ],
        "x-ms-client-request-id": "2df58cd7-9e3d-bbe0-17c8-65eb991062a0",
        "x-ms-date": "Tue, 15 Feb 2022 19:47:48 GMT",
        "x-ms-file-attributes": "None",
        "x-ms-file-creation-time": "Now",
        "x-ms-file-last-write-time": "Now",
        "x-ms-file-permission": "Inherit",
        "x-ms-return-client-request-id": "true",
        "x-ms-version": "2021-06-08"
      },
      "RequestBody": null,
      "StatusCode": 201,
      "ResponseHeaders": {
        "Content-Length": "0",
        "Date": "Tue, 15 Feb 2022 19:47:49 GMT",
        "ETag": "\u00220x8D9F0BC0C00B325\u0022",
        "Last-Modified": "Tue, 15 Feb 2022 19:47:49 GMT",
        "Server": [
          "Windows-Azure-File/1.0",
          "Microsoft-HTTPAPI/2.0"
        ],
        "x-ms-client-request-id": "2df58cd7-9e3d-bbe0-17c8-65eb991062a0",
        "x-ms-file-attributes": "Directory",
        "x-ms-file-change-time": "2022-02-15T19:47:49.5526181Z",
        "x-ms-file-creation-time": "2022-02-15T19:47:49.5526181Z",
        "x-ms-file-id": "13835128424026341376",
        "x-ms-file-last-write-time": "2022-02-15T19:47:49.5526181Z",
        "x-ms-file-parent-id": "0",
        "x-ms-file-permission-key": "5337567907660077720*2506815767522118929",
        "x-ms-request-id": "63131caf-201a-0071-1aa4-227833000000",
        "x-ms-request-server-encrypted": "true",
        "x-ms-version": "2021-06-08"
      },
      "ResponseBody": []
    },
    {
      "RequestUri": "https://seandevtest.file.core.windows.net/test-share-28212004-3e0c-0102-c4fb-2cb11507e576/test-directory-b7647512-694a-edda-a86f-e3d0c1fa5e23/test-file-5acb6ba4-41e4-3a9e-5a23-2c60680066a0",
      "RequestMethod": "PUT",
      "RequestHeaders": {
        "Accept": "application/xml",
        "Authorization": "Sanitized",
        "traceparent": "00-326042435b071cf6c95de77daafcc974-696acb8caf625ac4-00",
        "User-Agent": [
          "azsdk-net-Storage.Files.Shares/12.9.0-alpha.20220215.1",
          "(.NET 6.0.2; Microsoft Windows 10.0.19044)"
        ],
        "x-ms-client-request-id": "1c366087-fb3c-96f1-eeba-d31972805217",
        "x-ms-content-length": "1048576",
        "x-ms-date": "Tue, 15 Feb 2022 19:47:48 GMT",
        "x-ms-file-attributes": "None",
        "x-ms-file-creation-time": "Now",
        "x-ms-file-last-write-time": "Now",
        "x-ms-file-permission": "Inherit",
        "x-ms-return-client-request-id": "true",
        "x-ms-type": "file",
        "x-ms-version": "2021-06-08"
      },
      "RequestBody": null,
      "StatusCode": 201,
      "ResponseHeaders": {
        "Content-Length": "0",
        "Date": "Tue, 15 Feb 2022 19:47:49 GMT",
        "ETag": "\u00220x8D9F0BC0C096467\u0022",
        "Last-Modified": "Tue, 15 Feb 2022 19:47:49 GMT",
        "Server": [
          "Windows-Azure-File/1.0",
          "Microsoft-HTTPAPI/2.0"
        ],
        "x-ms-client-request-id": "1c366087-fb3c-96f1-eeba-d31972805217",
        "x-ms-file-attributes": "Archive",
        "x-ms-file-change-time": "2022-02-15T19:47:49.6095847Z",
        "x-ms-file-creation-time": "2022-02-15T19:47:49.6095847Z",
        "x-ms-file-id": "11529285414812647424",
        "x-ms-file-last-write-time": "2022-02-15T19:47:49.6095847Z",
        "x-ms-file-parent-id": "13835128424026341376",
        "x-ms-file-permission-key": "9973529139831694751*2506815767522118929",
        "x-ms-request-id": "63131cb1-201a-0071-1ba4-227833000000",
        "x-ms-request-server-encrypted": "true",
        "x-ms-version": "2021-06-08"
      },
      "ResponseBody": []
    },
    {
      "RequestUri": "https://seandevtest.file.core.windows.net/test-share-a8b012ee-d22e-1c58-657e-a0844ddaf7ac/test-directory-0998ce43-d986-4473-c375-64f12e0a6e47/test-file-b175878f-c0db-12c2-f463-597139e069e3?comp=range",
      "RequestMethod": "PUT",
      "RequestHeaders": {
        "Accept": "application/xml",
        "Authorization": "Sanitized",
        "Content-Length": "1024",
        "Content-Type": "application/octet-stream",
        "traceparent": "00-5b1feefdfa96d3c1443c4239ff3c96ff-49da19c51b588491-00",
        "User-Agent": [
          "azsdk-net-Storage.Files.Shares/12.9.0-alpha.20220215.1",
          "(.NET 6.0.2; Microsoft Windows 10.0.19044)"
        ],
        "x-ms-client-request-id": "705564a1-1a09-5d10-b522-a5ea7454e7a2",
        "x-ms-date": "Tue, 15 Feb 2022 19:47:48 GMT",
        "x-ms-range": "bytes=0-1023",
        "x-ms-return-client-request-id": "true",
        "x-ms-version": "2021-06-08",
        "x-ms-write": "update"
      },
      "RequestBody": "YcTRixctmnOExTgTNhTGK3yx2AjKSmMeHWJGS13Nk6F\u002B8yeuXBtkWcbDl3bC3l/Z86icwadJTRdgs2605k8VtzGXlELsGM5gTH5CBrLsWz8DbVe1MNL5NaYQTamtr3N2rd9FKkkd7NvZO3QoB0ZldFcvsXn4YIdenV\u002Bb3Moks50Ly1nTpzH15YB72/Re0S5gqtlRfv75fkxY5o3qghAQtYjXHDvtkcwmOsz5fIWSAMwwOzHx0jWeEkwMesGjCmJwaiZsh7XychgNK0QyAALHxeXBuUfeH\u002BJTOAru4BcLgi9piRFfJnkXPcgY5KfxbBFKRLXb4lAbkUtDGU6qBJEBAagUyXfxaJ9sqXt\u002BxTs6Ycz4o5xhMJ/eTffFGw0qbDk2F\u002BL/3KOaWdwWbjjUnMwQCbeCsWD1oNEINnuAK0ySQj1CSK5YO4UpXkrAS8JmCbAqtRJVp7rYQHYR9qYnGi6PhCv7klQet84xWVMWNVQPoizKVXU6PJqCaQc3R0TfAUQcMceWa3dbC/5DI05nwgshAVR6XcS4VEeReChN52\u002BJUlcP\u002BgSNeDa0bkl29xhLG6f7FUbwZKR/Y9x/BfJPDiSPutH2WMcHlIgdxe56Ql0vRVyAUtEpmO2zj5cnDnNEZWAl5zxHVMPf84C905\u002B1BSB/UMCVzrxSZiLjQ8gw4IYV2WCNVVsg6PCZoF5Qa8VO/Yl2p72zrpak0oAaYxH6rxP6p/o\u002BJ6/FXmjQ/C1eAvpclUU\u002BuTjIYivJ6YPaBoTenvFKVsPLENXasUhV47FpRdCFvc7Mu/XaMkXOdD0s6ljj8V07E6s2kYRvZAjvc395YKSzVEm2EuP8byR\u002B/JuXrcbwcfFULTIkTitJXFbs677GVRSZeJUPLd96P6SHuJXp17ZC/wGNJTJxjwUdbLWMD4Rlt6aH/jUw4UQS2e6OnJaWYIWgquy9ODDhKOmP8sEp7i8fIgDuYtmBER29e0tE4/Jvhgww62WYp352pdZLoO\u002BC6Ou/bnmVqP2rHpnOAL3lnUT3IGu0\u002BQLJh3uCeLwDNnAuOpJfhXV42t4OhM3MyafAkAiRU4CDzu/p9eb\u002BEy9BqOgooMUrhRfPfkWNpnQ1/b7Twee0ceLvqmyidpCOeseuzdzkoyjhlQrxwtU79Sh6tPcoKlJHjDYFOfVZiQ\u002BHQAR\u002B39iYUFqV8ivdw68NtLREJ8KZZU91ZkCl32kyiAv7aYHQvBZP4mOckjgmasmH\u002BIVBFWJN7tq0CXiX83DwYmog4VktPPed9EVe/NMWT/x2Hufk8XKprnumHLOet\u002B7zqzDOBYhwWbuNoyAd7vEHnbp8INWJDHH3dzPdhiBD/zxWa1CiSElzBsQsVk5RjL\u002BJn375Ig==",
      "StatusCode": 201,
      "ResponseHeaders": {
        "Content-Length": "0",
        "Content-MD5": "FxbfARNb1XUm8M4rSN9zqg==",
        "Date": "Tue, 15 Feb 2022 19:47:49 GMT",
        "ETag": "\u00220x8D9F0BC0C1215B3\u0022",
        "Last-Modified": "Tue, 15 Feb 2022 19:47:49 GMT",
        "Server": [
          "Windows-Azure-File/1.0",
          "Microsoft-HTTPAPI/2.0"
        ],
        "x-ms-client-request-id": "705564a1-1a09-5d10-b522-a5ea7454e7a2",
        "x-ms-request-id": "63131cb2-201a-0071-1ca4-227833000000",
        "x-ms-request-server-encrypted": "true",
        "x-ms-version": "2021-06-08"
      },
      "ResponseBody": []
    },
    {
      "RequestUri": "https://seandevtest.file.core.windows.net/test-share-a8b012ee-d22e-1c58-657e-a0844ddaf7ac/test-directory-0998ce43-d986-4473-c375-64f12e0a6e47/test-file-b175878f-c0db-12c2-f463-597139e069e3",
      "RequestMethod": "PUT",
      "RequestHeaders": {
        "Accept": "application/xml",
        "Authorization": "Sanitized",
        "traceparent": "00-9310a770c4134dfcbaaece1cf9b44a8a-3b6995dc8c5e3570-00",
        "User-Agent": [
          "azsdk-net-Storage.Files.Shares/12.9.0-alpha.20220215.1",
          "(.NET 6.0.2; Microsoft Windows 10.0.19044)"
        ],
        "x-ms-client-request-id": "3ae83bc5-8928-7c19-080c-ea9c32a3e13e",
        "x-ms-copy-source": "https://seandevtest.file.core.windows.net/test-share-a8b012ee-d22e-1c58-657e-a0844ddaf7ac/test-directory-0998ce43-d986-4473-c375-64f12e0a6e47/test-file-b175878f-c0db-12c2-f463-597139e069e3",
        "x-ms-date": "Tue, 15 Feb 2022 19:47:48 GMT",
        "x-ms-file-copy-ignore-readonly": "true",
        "x-ms-file-copy-set-archive": "true",
        "x-ms-return-client-request-id": "true",
        "x-ms-version": "2021-06-08"
      },
      "RequestBody": null,
      "StatusCode": 202,
      "ResponseHeaders": {
        "Content-Length": "0",
        "Date": "Tue, 15 Feb 2022 19:47:49 GMT",
        "ETag": "\u00220x8D9F0BC0C204473\u0022",
        "Last-Modified": "Tue, 15 Feb 2022 19:47:49 GMT",
        "Server": [
          "Windows-Azure-File/1.0",
          "Microsoft-HTTPAPI/2.0"
        ],
        "x-ms-client-request-id": "3ae83bc5-8928-7c19-080c-ea9c32a3e13e",
        "x-ms-copy-id": "a670ffd7-e4b4-49b6-939c-9555bdd157bf",
        "x-ms-copy-status": "success",
<<<<<<< HEAD
        "x-ms-request-id": "9dee22a5-501a-0064-311a-f42b5a000000",
        "x-ms-version": "2021-06-08"
=======
        "x-ms-request-id": "63131cb3-201a-0071-1da4-227833000000",
        "x-ms-version": "2021-04-10"
>>>>>>> 1645ea51
      },
      "ResponseBody": []
    },
    {
      "RequestUri": "https://seandevtest.file.core.windows.net/test-share-28212004-3e0c-0102-c4fb-2cb11507e576?restype=share",
      "RequestMethod": "DELETE",
      "RequestHeaders": {
        "Accept": "application/xml",
        "Authorization": "Sanitized",
        "traceparent": "00-fcc3e7cd87abd514e977d74e67b728f6-640a6fa722fc7770-00",
        "User-Agent": [
          "azsdk-net-Storage.Files.Shares/12.9.0-alpha.20220215.1",
          "(.NET 6.0.2; Microsoft Windows 10.0.19044)"
        ],
        "x-ms-client-request-id": "38253779-ad6b-c179-c329-34f4c6473e17",
        "x-ms-date": "Tue, 15 Feb 2022 19:47:49 GMT",
        "x-ms-delete-snapshots": "include",
        "x-ms-return-client-request-id": "true",
        "x-ms-version": "2021-06-08"
      },
      "RequestBody": null,
      "StatusCode": 202,
      "ResponseHeaders": {
        "Content-Length": "0",
        "Date": "Tue, 15 Feb 2022 19:47:49 GMT",
        "Server": [
          "Windows-Azure-File/1.0",
          "Microsoft-HTTPAPI/2.0"
        ],
        "x-ms-client-request-id": "38253779-ad6b-c179-c329-34f4c6473e17",
<<<<<<< HEAD
        "x-ms-request-id": "9dee22cf-501a-0064-561a-f42b5a000000",
        "x-ms-version": "2021-06-08"
=======
        "x-ms-request-id": "63131cb4-201a-0071-1ea4-227833000000",
        "x-ms-version": "2021-04-10"
>>>>>>> 1645ea51
      },
      "ResponseBody": []
    },
    {
      "RequestUri": "https://seandevtest.file.core.windows.net/test-share-a8b012ee-d22e-1c58-657e-a0844ddaf7ac?restype=share",
      "RequestMethod": "DELETE",
      "RequestHeaders": {
        "Accept": "application/xml",
        "Authorization": "Sanitized",
        "traceparent": "00-a35ebb34c1d20c39ce1f2476ab9c192d-0524e16eb37957a3-00",
        "User-Agent": [
          "azsdk-net-Storage.Files.Shares/12.9.0-alpha.20220215.1",
          "(.NET 6.0.2; Microsoft Windows 10.0.19044)"
        ],
        "x-ms-client-request-id": "fa224240-a87e-3dd3-7f3e-0316558d2939",
        "x-ms-date": "Tue, 15 Feb 2022 19:47:49 GMT",
        "x-ms-delete-snapshots": "include",
        "x-ms-return-client-request-id": "true",
        "x-ms-version": "2021-06-08"
      },
      "RequestBody": null,
      "StatusCode": 202,
      "ResponseHeaders": {
        "Content-Length": "0",
        "Date": "Tue, 15 Feb 2022 19:47:49 GMT",
        "Server": [
          "Windows-Azure-File/1.0",
          "Microsoft-HTTPAPI/2.0"
        ],
        "x-ms-client-request-id": "fa224240-a87e-3dd3-7f3e-0316558d2939",
<<<<<<< HEAD
        "x-ms-request-id": "9dee22d2-501a-0064-591a-f42b5a000000",
        "x-ms-version": "2021-06-08"
=======
        "x-ms-request-id": "63131cb5-201a-0071-1fa4-227833000000",
        "x-ms-version": "2021-04-10"
>>>>>>> 1645ea51
      },
      "ResponseBody": []
    }
  ],
  "Variables": {
    "RandomSeed": "1539674689",
    "Storage_TestConfigDefault": "ProductionTenant\nseandevtest\nU2FuaXRpemVk\nhttps://seandevtest.blob.core.windows.net\nhttps://seandevtest.file.core.windows.net\nhttps://seandevtest.queue.core.windows.net\nhttps://seandevtest.table.core.windows.net\n\n\n\n\nhttps://seandevtest-secondary.blob.core.windows.net\nhttps://seandevtest-secondary.file.core.windows.net\nhttps://seandevtest-secondary.queue.core.windows.net\nhttps://seandevtest-secondary.table.core.windows.net\n\nSanitized\n\n\nCloud\nBlobEndpoint=https://seandevtest.blob.core.windows.net/;QueueEndpoint=https://seandevtest.queue.core.windows.net/;FileEndpoint=https://seandevtest.file.core.windows.net/;BlobSecondaryEndpoint=https://seandevtest-secondary.blob.core.windows.net/;QueueSecondaryEndpoint=https://seandevtest-secondary.queue.core.windows.net/;FileSecondaryEndpoint=https://seandevtest-secondary.file.core.windows.net/;AccountName=seandevtest;AccountKey=Kg==;\nseanscope1\n\n"
  }
}<|MERGE_RESOLUTION|>--- conflicted
+++ resolved
@@ -1,56 +1,47 @@
 {
   "Entries": [
     {
-      "RequestUri": "https://seandevtest.file.core.windows.net/test-share-a8b012ee-d22e-1c58-657e-a0844ddaf7ac?restype=share",
-      "RequestMethod": "PUT",
-      "RequestHeaders": {
-        "Accept": "application/xml",
-        "Authorization": "Sanitized",
-        "traceparent": "00-492c98546ed8ea7db6a811521a055d08-6b7399a5415c3214-00",
-        "User-Agent": [
-          "azsdk-net-Storage.Files.Shares/12.9.0-alpha.20220215.1",
-          "(.NET 6.0.2; Microsoft Windows 10.0.19044)"
-        ],
-        "x-ms-client-request-id": "c7b20b19-f3d2-e0b4-0bfd-cf6d004602ea",
-        "x-ms-date": "Tue, 15 Feb 2022 19:47:48 GMT",
-        "x-ms-return-client-request-id": "true",
-        "x-ms-version": "2021-06-08"
-      },
-      "RequestBody": null,
-      "StatusCode": 201,
-      "ResponseHeaders": {
-        "Content-Length": "0",
-        "Date": "Tue, 15 Feb 2022 19:47:48 GMT",
-        "ETag": "\u00220x8D9F0BC0BDD216A\u0022",
-        "Last-Modified": "Tue, 15 Feb 2022 19:47:49 GMT",
-        "Server": [
-          "Windows-Azure-File/1.0",
-          "Microsoft-HTTPAPI/2.0"
-        ],
-        "x-ms-client-request-id": "c7b20b19-f3d2-e0b4-0bfd-cf6d004602ea",
-<<<<<<< HEAD
-        "x-ms-request-id": "cff982a6-301a-005d-4d1a-f4d046000000",
-        "x-ms-version": "2021-06-08"
-=======
-        "x-ms-request-id": "63131ca9-201a-0071-16a4-227833000000",
-        "x-ms-version": "2021-04-10"
->>>>>>> 1645ea51
-      },
-      "ResponseBody": []
-    },
-    {
-      "RequestUri": "https://seandevtest.file.core.windows.net/test-share-a8b012ee-d22e-1c58-657e-a0844ddaf7ac/test-directory-0998ce43-d986-4473-c375-64f12e0a6e47?restype=directory",
-      "RequestMethod": "PUT",
-      "RequestHeaders": {
-        "Accept": "application/xml",
-        "Authorization": "Sanitized",
-        "traceparent": "00-4ac4ba4afde50e4056092ad2f65d2267-798058818998de2f-00",
-        "User-Agent": [
-          "azsdk-net-Storage.Files.Shares/12.9.0-alpha.20220215.1",
-          "(.NET 6.0.2; Microsoft Windows 10.0.19044)"
-        ],
-        "x-ms-client-request-id": "df0ab93a-7d84-3fca-986d-035c8fc2b201",
-        "x-ms-date": "Tue, 15 Feb 2022 19:47:48 GMT",
+      "RequestUri": "https://seancanary3.file.core.windows.net/test-share-e5afb9f8-d588-5e0c-0758-db7116f527a7?restype=share",
+      "RequestMethod": "PUT",
+      "RequestHeaders": {
+        "Accept": "application/xml",
+        "Authorization": "Sanitized",
+        "Content-Length": "0",
+        "traceparent": "00-d9bdac6949e49fcc49a524c0a7f5ca2c-ef779b48f6885048-00",
+        "User-Agent": "azsdk-net-Storage.Files.Shares/12.9.0-alpha.20220301.1 (.NET 6.0.2; Microsoft Windows 10.0.19044)",
+        "x-ms-client-request-id": "f3998a88-eba1-8df4-5657-27ddb0b860d8",
+        "x-ms-date": "Tue, 01 Mar 2022 20:37:34 GMT",
+        "x-ms-return-client-request-id": "true",
+        "x-ms-version": "2021-06-08"
+      },
+      "RequestBody": null,
+      "StatusCode": 201,
+      "ResponseHeaders": {
+        "Content-Length": "0",
+        "Date": "Tue, 01 Mar 2022 20:37:33 GMT",
+        "ETag": "\u00220x8D9FBC350506BC3\u0022",
+        "Last-Modified": "Tue, 01 Mar 2022 20:37:33 GMT",
+        "Server": [
+          "Windows-Azure-File/1.0",
+          "Microsoft-HTTPAPI/2.0"
+        ],
+        "x-ms-client-request-id": "f3998a88-eba1-8df4-5657-27ddb0b860d8",
+        "x-ms-request-id": "145ebe7d-201a-0033-2aac-2d8569000000",
+        "x-ms-version": "2021-06-08"
+      },
+      "ResponseBody": null
+    },
+    {
+      "RequestUri": "https://seancanary3.file.core.windows.net/test-share-e5afb9f8-d588-5e0c-0758-db7116f527a7/test-directory-114092a7-a514-7c1d-3042-b6374dc04450?restype=directory",
+      "RequestMethod": "PUT",
+      "RequestHeaders": {
+        "Accept": "application/xml",
+        "Authorization": "Sanitized",
+        "Content-Length": "0",
+        "traceparent": "00-8b8814e2e6b590b7a05061c1e804e9f4-d14c5cb1bd7487ea-00",
+        "User-Agent": "azsdk-net-Storage.Files.Shares/12.9.0-alpha.20220301.1 (.NET 6.0.2; Microsoft Windows 10.0.19044)",
+        "x-ms-client-request-id": "88a4aef0-9d76-e302-6c1c-c25e35bc3f96",
+        "x-ms-date": "Tue, 01 Mar 2022 20:37:34 GMT",
         "x-ms-file-attributes": "None",
         "x-ms-file-creation-time": "Now",
         "x-ms-file-last-write-time": "Now",
@@ -62,41 +53,39 @@
       "StatusCode": 201,
       "ResponseHeaders": {
         "Content-Length": "0",
-        "Date": "Tue, 15 Feb 2022 19:47:48 GMT",
-        "ETag": "\u00220x8D9F0BC0BE6783C\u0022",
-        "Last-Modified": "Tue, 15 Feb 2022 19:47:49 GMT",
-        "Server": [
-          "Windows-Azure-File/1.0",
-          "Microsoft-HTTPAPI/2.0"
-        ],
-        "x-ms-client-request-id": "df0ab93a-7d84-3fca-986d-035c8fc2b201",
+        "Date": "Tue, 01 Mar 2022 20:37:33 GMT",
+        "ETag": "\u00220x8D9FBC350566587\u0022",
+        "Last-Modified": "Tue, 01 Mar 2022 20:37:33 GMT",
+        "Server": [
+          "Windows-Azure-File/1.0",
+          "Microsoft-HTTPAPI/2.0"
+        ],
+        "x-ms-client-request-id": "88a4aef0-9d76-e302-6c1c-c25e35bc3f96",
         "x-ms-file-attributes": "Directory",
-        "x-ms-file-change-time": "2022-02-15T19:47:49.3807164Z",
-        "x-ms-file-creation-time": "2022-02-15T19:47:49.3807164Z",
+        "x-ms-file-change-time": "2022-03-01T20:37:33.4669703Z",
+        "x-ms-file-creation-time": "2022-03-01T20:37:33.4669703Z",
         "x-ms-file-id": "13835128424026341376",
-        "x-ms-file-last-write-time": "2022-02-15T19:47:49.3807164Z",
+        "x-ms-file-last-write-time": "2022-03-01T20:37:33.4669703Z",
         "x-ms-file-parent-id": "0",
-        "x-ms-file-permission-key": "5337567907660077720*2506815767522118929",
-        "x-ms-request-id": "63131cab-201a-0071-17a4-227833000000",
-        "x-ms-request-server-encrypted": "true",
-        "x-ms-version": "2021-06-08"
-      },
-      "ResponseBody": []
-    },
-    {
-      "RequestUri": "https://seandevtest.file.core.windows.net/test-share-a8b012ee-d22e-1c58-657e-a0844ddaf7ac/test-directory-0998ce43-d986-4473-c375-64f12e0a6e47/test-file-b175878f-c0db-12c2-f463-597139e069e3",
-      "RequestMethod": "PUT",
-      "RequestHeaders": {
-        "Accept": "application/xml",
-        "Authorization": "Sanitized",
-        "traceparent": "00-5c9f0df3ad04b456d150bd898ab869e7-12c2df3b5394a00f-00",
-        "User-Agent": [
-          "azsdk-net-Storage.Files.Shares/12.9.0-alpha.20220215.1",
-          "(.NET 6.0.2; Microsoft Windows 10.0.19044)"
-        ],
-        "x-ms-client-request-id": "53039d62-896b-7a21-f7f7-eb21245905b7",
+        "x-ms-file-permission-key": "11063387973006775541*17389008035619160956",
+        "x-ms-request-id": "145ebe7f-201a-0033-2bac-2d8569000000",
+        "x-ms-request-server-encrypted": "true",
+        "x-ms-version": "2021-06-08"
+      },
+      "ResponseBody": null
+    },
+    {
+      "RequestUri": "https://seancanary3.file.core.windows.net/test-share-e5afb9f8-d588-5e0c-0758-db7116f527a7/test-directory-114092a7-a514-7c1d-3042-b6374dc04450/test-file-ec33d712-d3d0-747d-8cb6-23f28eb52885",
+      "RequestMethod": "PUT",
+      "RequestHeaders": {
+        "Accept": "application/xml",
+        "Authorization": "Sanitized",
+        "Content-Length": "0",
+        "traceparent": "00-f661b643991f1a048949d1cc1a05cc80-26b7f9d885789420-00",
+        "User-Agent": "azsdk-net-Storage.Files.Shares/12.9.0-alpha.20220301.1 (.NET 6.0.2; Microsoft Windows 10.0.19044)",
+        "x-ms-client-request-id": "7c5581e2-cf77-1ca7-3130-fcc0791054b7",
         "x-ms-content-length": "1048576",
-        "x-ms-date": "Tue, 15 Feb 2022 19:47:48 GMT",
+        "x-ms-date": "Tue, 01 Mar 2022 20:37:34 GMT",
         "x-ms-file-attributes": "None",
         "x-ms-file-creation-time": "Now",
         "x-ms-file-last-write-time": "Now",
@@ -109,78 +98,69 @@
       "StatusCode": 201,
       "ResponseHeaders": {
         "Content-Length": "0",
-        "Date": "Tue, 15 Feb 2022 19:47:48 GMT",
-        "ETag": "\u00220x8D9F0BC0BEF508A\u0022",
-        "Last-Modified": "Tue, 15 Feb 2022 19:47:49 GMT",
-        "Server": [
-          "Windows-Azure-File/1.0",
-          "Microsoft-HTTPAPI/2.0"
-        ],
-        "x-ms-client-request-id": "53039d62-896b-7a21-f7f7-eb21245905b7",
+        "Date": "Tue, 01 Mar 2022 20:37:33 GMT",
+        "ETag": "\u00220x8D9FBC3505BBBF1\u0022",
+        "Last-Modified": "Tue, 01 Mar 2022 20:37:33 GMT",
+        "Server": [
+          "Windows-Azure-File/1.0",
+          "Microsoft-HTTPAPI/2.0"
+        ],
+        "x-ms-client-request-id": "7c5581e2-cf77-1ca7-3130-fcc0791054b7",
         "x-ms-file-attributes": "Archive",
-        "x-ms-file-change-time": "2022-02-15T19:47:49.4386826Z",
-        "x-ms-file-creation-time": "2022-02-15T19:47:49.4386826Z",
+        "x-ms-file-change-time": "2022-03-01T20:37:33.5019505Z",
+        "x-ms-file-creation-time": "2022-03-01T20:37:33.5019505Z",
         "x-ms-file-id": "11529285414812647424",
-        "x-ms-file-last-write-time": "2022-02-15T19:47:49.4386826Z",
+        "x-ms-file-last-write-time": "2022-03-01T20:37:33.5019505Z",
         "x-ms-file-parent-id": "13835128424026341376",
-        "x-ms-file-permission-key": "9973529139831694751*2506815767522118929",
-        "x-ms-request-id": "63131cac-201a-0071-18a4-227833000000",
-        "x-ms-request-server-encrypted": "true",
-        "x-ms-version": "2021-06-08"
-      },
-      "ResponseBody": []
-    },
-    {
-      "RequestUri": "https://seandevtest.file.core.windows.net/test-share-28212004-3e0c-0102-c4fb-2cb11507e576?restype=share",
-      "RequestMethod": "PUT",
-      "RequestHeaders": {
-        "Accept": "application/xml",
-        "Authorization": "Sanitized",
-        "traceparent": "00-d30b623b2645649877dc14aa605f2756-2c5cb069267c2c80-00",
-        "User-Agent": [
-          "azsdk-net-Storage.Files.Shares/12.9.0-alpha.20220215.1",
-          "(.NET 6.0.2; Microsoft Windows 10.0.19044)"
-        ],
-        "x-ms-client-request-id": "0db6f224-7c5b-24e0-9b02-8e6f5c7064ef",
-        "x-ms-date": "Tue, 15 Feb 2022 19:47:48 GMT",
-        "x-ms-return-client-request-id": "true",
-        "x-ms-version": "2021-06-08"
-      },
-      "RequestBody": null,
-      "StatusCode": 201,
-      "ResponseHeaders": {
-        "Content-Length": "0",
-        "Date": "Tue, 15 Feb 2022 19:47:49 GMT",
-        "ETag": "\u00220x8D9F0BC0BFA68E1\u0022",
-        "Last-Modified": "Tue, 15 Feb 2022 19:47:49 GMT",
-        "Server": [
-          "Windows-Azure-File/1.0",
-          "Microsoft-HTTPAPI/2.0"
-        ],
-        "x-ms-client-request-id": "0db6f224-7c5b-24e0-9b02-8e6f5c7064ef",
-<<<<<<< HEAD
-        "x-ms-request-id": "9dee2298-501a-0064-291a-f42b5a000000",
-        "x-ms-version": "2021-06-08"
-=======
-        "x-ms-request-id": "63131cad-201a-0071-19a4-227833000000",
-        "x-ms-version": "2021-04-10"
->>>>>>> 1645ea51
-      },
-      "ResponseBody": []
-    },
-    {
-      "RequestUri": "https://seandevtest.file.core.windows.net/test-share-28212004-3e0c-0102-c4fb-2cb11507e576/test-directory-b7647512-694a-edda-a86f-e3d0c1fa5e23?restype=directory",
-      "RequestMethod": "PUT",
-      "RequestHeaders": {
-        "Accept": "application/xml",
-        "Authorization": "Sanitized",
-        "traceparent": "00-9e90b64785d1e93aa621acd0b629fa93-8e48509d755aad78-00",
-        "User-Agent": [
-          "azsdk-net-Storage.Files.Shares/12.9.0-alpha.20220215.1",
-          "(.NET 6.0.2; Microsoft Windows 10.0.19044)"
-        ],
-        "x-ms-client-request-id": "2df58cd7-9e3d-bbe0-17c8-65eb991062a0",
-        "x-ms-date": "Tue, 15 Feb 2022 19:47:48 GMT",
+        "x-ms-file-permission-key": "6481457136421546994*17389008035619160956",
+        "x-ms-request-id": "145ebe80-201a-0033-2cac-2d8569000000",
+        "x-ms-request-server-encrypted": "true",
+        "x-ms-version": "2021-06-08"
+      },
+      "ResponseBody": null
+    },
+    {
+      "RequestUri": "https://seancanary3.file.core.windows.net/test-share-f6d73df3-a175-567b-fd27-2acbb43e03e4?restype=share",
+      "RequestMethod": "PUT",
+      "RequestHeaders": {
+        "Accept": "application/xml",
+        "Authorization": "Sanitized",
+        "Content-Length": "0",
+        "traceparent": "00-05276ca4bfcd4fb7d0ed79202cf8c2c4-8e3a49da747ac7d4-00",
+        "User-Agent": "azsdk-net-Storage.Files.Shares/12.9.0-alpha.20220301.1 (.NET 6.0.2; Microsoft Windows 10.0.19044)",
+        "x-ms-client-request-id": "334a68b0-5dcf-40bc-06ff-7e50a4db68f3",
+        "x-ms-date": "Tue, 01 Mar 2022 20:37:34 GMT",
+        "x-ms-return-client-request-id": "true",
+        "x-ms-version": "2021-06-08"
+      },
+      "RequestBody": null,
+      "StatusCode": 201,
+      "ResponseHeaders": {
+        "Content-Length": "0",
+        "Date": "Tue, 01 Mar 2022 20:37:33 GMT",
+        "ETag": "\u00220x8D9FBC35061322D\u0022",
+        "Last-Modified": "Tue, 01 Mar 2022 20:37:33 GMT",
+        "Server": [
+          "Windows-Azure-File/1.0",
+          "Microsoft-HTTPAPI/2.0"
+        ],
+        "x-ms-client-request-id": "334a68b0-5dcf-40bc-06ff-7e50a4db68f3",
+        "x-ms-request-id": "145ebe81-201a-0033-2dac-2d8569000000",
+        "x-ms-version": "2021-06-08"
+      },
+      "ResponseBody": null
+    },
+    {
+      "RequestUri": "https://seancanary3.file.core.windows.net/test-share-f6d73df3-a175-567b-fd27-2acbb43e03e4/test-directory-865f172d-4700-4757-2f1f-5f4a349096e3?restype=directory",
+      "RequestMethod": "PUT",
+      "RequestHeaders": {
+        "Accept": "application/xml",
+        "Authorization": "Sanitized",
+        "Content-Length": "0",
+        "traceparent": "00-58ecb12e841d206852aead733463ad07-6b78bfa8707ea1a6-00",
+        "User-Agent": "azsdk-net-Storage.Files.Shares/12.9.0-alpha.20220301.1 (.NET 6.0.2; Microsoft Windows 10.0.19044)",
+        "x-ms-client-request-id": "a9bd79c2-0cba-68b0-1003-03affe720c75",
+        "x-ms-date": "Tue, 01 Mar 2022 20:37:34 GMT",
         "x-ms-file-attributes": "None",
         "x-ms-file-creation-time": "Now",
         "x-ms-file-last-write-time": "Now",
@@ -192,41 +172,39 @@
       "StatusCode": 201,
       "ResponseHeaders": {
         "Content-Length": "0",
-        "Date": "Tue, 15 Feb 2022 19:47:49 GMT",
-        "ETag": "\u00220x8D9F0BC0C00B325\u0022",
-        "Last-Modified": "Tue, 15 Feb 2022 19:47:49 GMT",
-        "Server": [
-          "Windows-Azure-File/1.0",
-          "Microsoft-HTTPAPI/2.0"
-        ],
-        "x-ms-client-request-id": "2df58cd7-9e3d-bbe0-17c8-65eb991062a0",
+        "Date": "Tue, 01 Mar 2022 20:37:33 GMT",
+        "ETag": "\u00220x8D9FBC35066B6D9\u0022",
+        "Last-Modified": "Tue, 01 Mar 2022 20:37:33 GMT",
+        "Server": [
+          "Windows-Azure-File/1.0",
+          "Microsoft-HTTPAPI/2.0"
+        ],
+        "x-ms-client-request-id": "a9bd79c2-0cba-68b0-1003-03affe720c75",
         "x-ms-file-attributes": "Directory",
-        "x-ms-file-change-time": "2022-02-15T19:47:49.5526181Z",
-        "x-ms-file-creation-time": "2022-02-15T19:47:49.5526181Z",
+        "x-ms-file-change-time": "2022-03-01T20:37:33.5739097Z",
+        "x-ms-file-creation-time": "2022-03-01T20:37:33.5739097Z",
         "x-ms-file-id": "13835128424026341376",
-        "x-ms-file-last-write-time": "2022-02-15T19:47:49.5526181Z",
+        "x-ms-file-last-write-time": "2022-03-01T20:37:33.5739097Z",
         "x-ms-file-parent-id": "0",
-        "x-ms-file-permission-key": "5337567907660077720*2506815767522118929",
-        "x-ms-request-id": "63131caf-201a-0071-1aa4-227833000000",
-        "x-ms-request-server-encrypted": "true",
-        "x-ms-version": "2021-06-08"
-      },
-      "ResponseBody": []
-    },
-    {
-      "RequestUri": "https://seandevtest.file.core.windows.net/test-share-28212004-3e0c-0102-c4fb-2cb11507e576/test-directory-b7647512-694a-edda-a86f-e3d0c1fa5e23/test-file-5acb6ba4-41e4-3a9e-5a23-2c60680066a0",
-      "RequestMethod": "PUT",
-      "RequestHeaders": {
-        "Accept": "application/xml",
-        "Authorization": "Sanitized",
-        "traceparent": "00-326042435b071cf6c95de77daafcc974-696acb8caf625ac4-00",
-        "User-Agent": [
-          "azsdk-net-Storage.Files.Shares/12.9.0-alpha.20220215.1",
-          "(.NET 6.0.2; Microsoft Windows 10.0.19044)"
-        ],
-        "x-ms-client-request-id": "1c366087-fb3c-96f1-eeba-d31972805217",
+        "x-ms-file-permission-key": "11063387973006775541*17389008035619160956",
+        "x-ms-request-id": "145ebe83-201a-0033-2eac-2d8569000000",
+        "x-ms-request-server-encrypted": "true",
+        "x-ms-version": "2021-06-08"
+      },
+      "ResponseBody": null
+    },
+    {
+      "RequestUri": "https://seancanary3.file.core.windows.net/test-share-f6d73df3-a175-567b-fd27-2acbb43e03e4/test-directory-865f172d-4700-4757-2f1f-5f4a349096e3/test-file-2abb9b68-1cc0-5cff-015b-503041f61971",
+      "RequestMethod": "PUT",
+      "RequestHeaders": {
+        "Accept": "application/xml",
+        "Authorization": "Sanitized",
+        "Content-Length": "0",
+        "traceparent": "00-81862802f63c1dec12d793cdb49c3f57-807cde690284dac3-00",
+        "User-Agent": "azsdk-net-Storage.Files.Shares/12.9.0-alpha.20220301.1 (.NET 6.0.2; Microsoft Windows 10.0.19044)",
+        "x-ms-client-request-id": "92f791c2-e902-a6fa-7960-a75ebb80271a",
         "x-ms-content-length": "1048576",
-        "x-ms-date": "Tue, 15 Feb 2022 19:47:48 GMT",
+        "x-ms-date": "Tue, 01 Mar 2022 20:37:34 GMT",
         "x-ms-file-attributes": "None",
         "x-ms-file-creation-time": "Now",
         "x-ms-file-last-write-time": "Now",
@@ -239,81 +217,77 @@
       "StatusCode": 201,
       "ResponseHeaders": {
         "Content-Length": "0",
-        "Date": "Tue, 15 Feb 2022 19:47:49 GMT",
-        "ETag": "\u00220x8D9F0BC0C096467\u0022",
-        "Last-Modified": "Tue, 15 Feb 2022 19:47:49 GMT",
-        "Server": [
-          "Windows-Azure-File/1.0",
-          "Microsoft-HTTPAPI/2.0"
-        ],
-        "x-ms-client-request-id": "1c366087-fb3c-96f1-eeba-d31972805217",
+        "Date": "Tue, 01 Mar 2022 20:37:33 GMT",
+        "ETag": "\u00220x8D9FBC350702B56\u0022",
+        "Last-Modified": "Tue, 01 Mar 2022 20:37:33 GMT",
+        "Server": [
+          "Windows-Azure-File/1.0",
+          "Microsoft-HTTPAPI/2.0"
+        ],
+        "x-ms-client-request-id": "92f791c2-e902-a6fa-7960-a75ebb80271a",
         "x-ms-file-attributes": "Archive",
-        "x-ms-file-change-time": "2022-02-15T19:47:49.6095847Z",
-        "x-ms-file-creation-time": "2022-02-15T19:47:49.6095847Z",
+        "x-ms-file-change-time": "2022-03-01T20:37:33.6358742Z",
+        "x-ms-file-creation-time": "2022-03-01T20:37:33.6358742Z",
         "x-ms-file-id": "11529285414812647424",
-        "x-ms-file-last-write-time": "2022-02-15T19:47:49.6095847Z",
+        "x-ms-file-last-write-time": "2022-03-01T20:37:33.6358742Z",
         "x-ms-file-parent-id": "13835128424026341376",
-        "x-ms-file-permission-key": "9973529139831694751*2506815767522118929",
-        "x-ms-request-id": "63131cb1-201a-0071-1ba4-227833000000",
-        "x-ms-request-server-encrypted": "true",
-        "x-ms-version": "2021-06-08"
-      },
-      "ResponseBody": []
-    },
-    {
-      "RequestUri": "https://seandevtest.file.core.windows.net/test-share-a8b012ee-d22e-1c58-657e-a0844ddaf7ac/test-directory-0998ce43-d986-4473-c375-64f12e0a6e47/test-file-b175878f-c0db-12c2-f463-597139e069e3?comp=range",
+        "x-ms-file-permission-key": "6481457136421546994*17389008035619160956",
+        "x-ms-request-id": "145ebe84-201a-0033-2fac-2d8569000000",
+        "x-ms-request-server-encrypted": "true",
+        "x-ms-version": "2021-06-08"
+      },
+      "ResponseBody": null
+    },
+    {
+      "RequestUri": "https://seancanary3.file.core.windows.net/test-share-e5afb9f8-d588-5e0c-0758-db7116f527a7/test-directory-114092a7-a514-7c1d-3042-b6374dc04450/test-file-ec33d712-d3d0-747d-8cb6-23f28eb52885?comp=range",
       "RequestMethod": "PUT",
       "RequestHeaders": {
         "Accept": "application/xml",
         "Authorization": "Sanitized",
         "Content-Length": "1024",
         "Content-Type": "application/octet-stream",
-        "traceparent": "00-5b1feefdfa96d3c1443c4239ff3c96ff-49da19c51b588491-00",
-        "User-Agent": [
-          "azsdk-net-Storage.Files.Shares/12.9.0-alpha.20220215.1",
-          "(.NET 6.0.2; Microsoft Windows 10.0.19044)"
-        ],
-        "x-ms-client-request-id": "705564a1-1a09-5d10-b522-a5ea7454e7a2",
-        "x-ms-date": "Tue, 15 Feb 2022 19:47:48 GMT",
+        "traceparent": "00-dedb0cfdaeeb0bc2854d33d52658a04b-6e5c097326994893-00",
+        "User-Agent": "azsdk-net-Storage.Files.Shares/12.9.0-alpha.20220301.1 (.NET 6.0.2; Microsoft Windows 10.0.19044)",
+        "x-ms-client-request-id": "fb5cec31-9917-2253-53c5-6829f3553bc7",
+        "x-ms-date": "Tue, 01 Mar 2022 20:37:34 GMT",
         "x-ms-range": "bytes=0-1023",
         "x-ms-return-client-request-id": "true",
         "x-ms-version": "2021-06-08",
         "x-ms-write": "update"
       },
-      "RequestBody": "YcTRixctmnOExTgTNhTGK3yx2AjKSmMeHWJGS13Nk6F\u002B8yeuXBtkWcbDl3bC3l/Z86icwadJTRdgs2605k8VtzGXlELsGM5gTH5CBrLsWz8DbVe1MNL5NaYQTamtr3N2rd9FKkkd7NvZO3QoB0ZldFcvsXn4YIdenV\u002Bb3Moks50Ly1nTpzH15YB72/Re0S5gqtlRfv75fkxY5o3qghAQtYjXHDvtkcwmOsz5fIWSAMwwOzHx0jWeEkwMesGjCmJwaiZsh7XychgNK0QyAALHxeXBuUfeH\u002BJTOAru4BcLgi9piRFfJnkXPcgY5KfxbBFKRLXb4lAbkUtDGU6qBJEBAagUyXfxaJ9sqXt\u002BxTs6Ycz4o5xhMJ/eTffFGw0qbDk2F\u002BL/3KOaWdwWbjjUnMwQCbeCsWD1oNEINnuAK0ySQj1CSK5YO4UpXkrAS8JmCbAqtRJVp7rYQHYR9qYnGi6PhCv7klQet84xWVMWNVQPoizKVXU6PJqCaQc3R0TfAUQcMceWa3dbC/5DI05nwgshAVR6XcS4VEeReChN52\u002BJUlcP\u002BgSNeDa0bkl29xhLG6f7FUbwZKR/Y9x/BfJPDiSPutH2WMcHlIgdxe56Ql0vRVyAUtEpmO2zj5cnDnNEZWAl5zxHVMPf84C905\u002B1BSB/UMCVzrxSZiLjQ8gw4IYV2WCNVVsg6PCZoF5Qa8VO/Yl2p72zrpak0oAaYxH6rxP6p/o\u002BJ6/FXmjQ/C1eAvpclUU\u002BuTjIYivJ6YPaBoTenvFKVsPLENXasUhV47FpRdCFvc7Mu/XaMkXOdD0s6ljj8V07E6s2kYRvZAjvc395YKSzVEm2EuP8byR\u002B/JuXrcbwcfFULTIkTitJXFbs677GVRSZeJUPLd96P6SHuJXp17ZC/wGNJTJxjwUdbLWMD4Rlt6aH/jUw4UQS2e6OnJaWYIWgquy9ODDhKOmP8sEp7i8fIgDuYtmBER29e0tE4/Jvhgww62WYp352pdZLoO\u002BC6Ou/bnmVqP2rHpnOAL3lnUT3IGu0\u002BQLJh3uCeLwDNnAuOpJfhXV42t4OhM3MyafAkAiRU4CDzu/p9eb\u002BEy9BqOgooMUrhRfPfkWNpnQ1/b7Twee0ceLvqmyidpCOeseuzdzkoyjhlQrxwtU79Sh6tPcoKlJHjDYFOfVZiQ\u002BHQAR\u002B39iYUFqV8ivdw68NtLREJ8KZZU91ZkCl32kyiAv7aYHQvBZP4mOckjgmasmH\u002BIVBFWJN7tq0CXiX83DwYmog4VktPPed9EVe/NMWT/x2Hufk8XKprnumHLOet\u002B7zqzDOBYhwWbuNoyAd7vEHnbp8INWJDHH3dzPdhiBD/zxWa1CiSElzBsQsVk5RjL\u002BJn375Ig==",
-      "StatusCode": 201,
-      "ResponseHeaders": {
-        "Content-Length": "0",
-        "Content-MD5": "FxbfARNb1XUm8M4rSN9zqg==",
-        "Date": "Tue, 15 Feb 2022 19:47:49 GMT",
-        "ETag": "\u00220x8D9F0BC0C1215B3\u0022",
-        "Last-Modified": "Tue, 15 Feb 2022 19:47:49 GMT",
-        "Server": [
-          "Windows-Azure-File/1.0",
-          "Microsoft-HTTPAPI/2.0"
-        ],
-        "x-ms-client-request-id": "705564a1-1a09-5d10-b522-a5ea7454e7a2",
-        "x-ms-request-id": "63131cb2-201a-0071-1ca4-227833000000",
-        "x-ms-request-server-encrypted": "true",
-        "x-ms-version": "2021-06-08"
-      },
-      "ResponseBody": []
-    },
-    {
-      "RequestUri": "https://seandevtest.file.core.windows.net/test-share-a8b012ee-d22e-1c58-657e-a0844ddaf7ac/test-directory-0998ce43-d986-4473-c375-64f12e0a6e47/test-file-b175878f-c0db-12c2-f463-597139e069e3",
-      "RequestMethod": "PUT",
-      "RequestHeaders": {
-        "Accept": "application/xml",
-        "Authorization": "Sanitized",
-        "traceparent": "00-9310a770c4134dfcbaaece1cf9b44a8a-3b6995dc8c5e3570-00",
-        "User-Agent": [
-          "azsdk-net-Storage.Files.Shares/12.9.0-alpha.20220215.1",
-          "(.NET 6.0.2; Microsoft Windows 10.0.19044)"
-        ],
-        "x-ms-client-request-id": "3ae83bc5-8928-7c19-080c-ea9c32a3e13e",
-        "x-ms-copy-source": "https://seandevtest.file.core.windows.net/test-share-a8b012ee-d22e-1c58-657e-a0844ddaf7ac/test-directory-0998ce43-d986-4473-c375-64f12e0a6e47/test-file-b175878f-c0db-12c2-f463-597139e069e3",
-        "x-ms-date": "Tue, 15 Feb 2022 19:47:48 GMT",
-        "x-ms-file-copy-ignore-readonly": "true",
+      "RequestBody": "6pKjWupRoXtxMmEO4Q\u002BQnFaMba/\u002Bhm8jqeFBc0XKzUiLIAU6wqrZce97INCH7MRpzwsHLxJ3G2MigLEJEC42p2UYgsEKVtmssvzAgmafm7wd16M6wp42FAWiF0L40GHARXlrb2oDX3kxW3wWt5j9g\u002BT17DiL/OTG4W27Zz6XtOKa/z3sMytSGXcpCGchIF1tpZNdA\u002BQoNUmUpI38R/g6mqaZe7daEE\u002B4o9LBYfN9pcEQTcKrObD\u002Bcsn0WI\u002BeVdF/7m3AiKWlEpRDpGARZ9NVFv7M6/o2j2D2mwjuZri/Gk0AQnKGvB0cazotZ5RQ7Av1n0GQ0WnXSF8Nyu2ct6zcg4kTESRhz1rhr4C/CCfLpq79\u002BMd2L0jjKPkTePIvgLSOUOMLPdvmlM/nryLpGEA3QSQ\u002Bn77lZlRAL\u002BgrTVZnsS/MMLhDwGnSFmP3j38m\u002BQ\u002B52zfO8eH1qeqPyg3yu0d5f/3yHOiH84C7bIhb7dbUGjXZcnIemcBO14fNtPZb31scfQ\u002BCM9wnMee3E4RYmbsUuq/XGUnVWuY8pEVguj\u002BJX4wtP2/GUeZYskCKZ4U89j7LuflGhMURRyIpRo\u002BXxnaoLbT3KlpLTWjJfmcISvNhAK4HlQFFQtrGG/hNnQtXwevK4TrRRMvjgGyRfQVeCfwvx0bhkDF1Y\u002BrZMQ9i/q9dcb17Pmm5j7vjIxWVs8XUaBL7HdXFdjG6VH1Q9xO7gYG8NAtI4suSdjiK/Wwb4K8lBMj9ZuDZl/uLwenraJeoJ6GT2H\u002B5jIVGaKedOnjEnnTOK/NKvhuh4pwQvCHhpw2g4dbKiAgva3hCtv04PFyDxyJ1HT2kXmiG8vXjqc9kZMGa/Fmh\u002BRZsnr96BwgdaKY/jPX/bInP/INtRJUSTMKp3lE8nj8D4c0LCX5\u002BKVZgaIpPpBzZZfg3ygDVM7WBWVL80Sm24clmO6so82IKUdItDdsLwqilz3hZBNQ\u002BLa0Xiq8sgVcsqofB6WhxsHGVLHkuqCbZdpeqVwGwXNz0Jw39EGmz3tB6AGJUSdg/NB4HxNdbEIWHPRQXgipVfE2qzMFadJ8I4k6os6fDhSy\u002BaiLjqZgFmReIdtNUm1ulJYQVqX0X5MB//uGJsl3dw7joWRcHctO0pTKq0v3Ms0byA44jrtuup4ViY6q2fOe5qrIbbEJDnrKwYARKbRLCskqblq/PuRXcObGSpQ4o/ilL8CdLsUYEr2Xbck3XYzlzoLFfG\u002BU36vGdPjOQsfijiGLb/33rdwAEluZK80bHBNV4HwVdyOJDEwU2rXITc/1sOOrr/GS8iCmwW4T\u002B7feq1jldGJLzRsB/mOt3tMmO8CPp3rtc2whxu5bbrGxdRCUOi9Y4tVtreA==",
+      "StatusCode": 201,
+      "ResponseHeaders": {
+        "Content-Length": "0",
+        "Content-MD5": "bKKAY2UStyGFdmzb0OX6/A==",
+        "Date": "Tue, 01 Mar 2022 20:37:33 GMT",
+        "ETag": "\u00220x8D9FBC35075F6E3\u0022",
+        "Last-Modified": "Tue, 01 Mar 2022 20:37:33 GMT",
+        "Server": [
+          "Windows-Azure-File/1.0",
+          "Microsoft-HTTPAPI/2.0"
+        ],
+        "x-ms-client-request-id": "fb5cec31-9917-2253-53c5-6829f3553bc7",
+        "x-ms-file-last-write-time": "2022-03-01T20:37:33.6738531Z",
+        "x-ms-request-id": "145ebe85-201a-0033-30ac-2d8569000000",
+        "x-ms-request-server-encrypted": "true",
+        "x-ms-version": "2021-06-08"
+      },
+      "ResponseBody": null
+    },
+    {
+      "RequestUri": "https://seancanary3.file.core.windows.net/test-share-e5afb9f8-d588-5e0c-0758-db7116f527a7/test-directory-114092a7-a514-7c1d-3042-b6374dc04450/test-file-ec33d712-d3d0-747d-8cb6-23f28eb52885",
+      "RequestMethod": "PUT",
+      "RequestHeaders": {
+        "Accept": "application/xml",
+        "Authorization": "Sanitized",
+        "Content-Length": "0",
+        "traceparent": "00-69097c4c6519211fd2a45bce4d7c8b5f-e6d4f8415e1b8bf8-00",
+        "User-Agent": "azsdk-net-Storage.Files.Shares/12.9.0-alpha.20220301.1 (.NET 6.0.2; Microsoft Windows 10.0.19044)",
+        "x-ms-client-request-id": "c807db3c-6ffe-5860-d749-10b3dca96ccc",
+        "x-ms-copy-source": "https://seancanary3.file.core.windows.net/test-share-e5afb9f8-d588-5e0c-0758-db7116f527a7/test-directory-114092a7-a514-7c1d-3042-b6374dc04450/test-file-ec33d712-d3d0-747d-8cb6-23f28eb52885",
+        "x-ms-date": "Tue, 01 Mar 2022 20:37:34 GMT",
+        "x-ms-file-copy-ignore-read-only": "true",
         "x-ms-file-copy-set-archive": "true",
         "x-ms-return-client-request-id": "true",
         "x-ms-version": "2021-06-08"
@@ -322,39 +296,31 @@
       "StatusCode": 202,
       "ResponseHeaders": {
         "Content-Length": "0",
-        "Date": "Tue, 15 Feb 2022 19:47:49 GMT",
-        "ETag": "\u00220x8D9F0BC0C204473\u0022",
-        "Last-Modified": "Tue, 15 Feb 2022 19:47:49 GMT",
-        "Server": [
-          "Windows-Azure-File/1.0",
-          "Microsoft-HTTPAPI/2.0"
-        ],
-        "x-ms-client-request-id": "3ae83bc5-8928-7c19-080c-ea9c32a3e13e",
-        "x-ms-copy-id": "a670ffd7-e4b4-49b6-939c-9555bdd157bf",
+        "Date": "Tue, 01 Mar 2022 20:37:33 GMT",
+        "ETag": "\u00220x8D9FBC350855DF5\u0022",
+        "Last-Modified": "Tue, 01 Mar 2022 20:37:33 GMT",
+        "Server": [
+          "Windows-Azure-File/1.0",
+          "Microsoft-HTTPAPI/2.0"
+        ],
+        "x-ms-client-request-id": "c807db3c-6ffe-5860-d749-10b3dca96ccc",
+        "x-ms-copy-id": "0de46a2f-0bb3-4143-b28a-60258c318369",
         "x-ms-copy-status": "success",
-<<<<<<< HEAD
-        "x-ms-request-id": "9dee22a5-501a-0064-311a-f42b5a000000",
-        "x-ms-version": "2021-06-08"
-=======
-        "x-ms-request-id": "63131cb3-201a-0071-1da4-227833000000",
-        "x-ms-version": "2021-04-10"
->>>>>>> 1645ea51
-      },
-      "ResponseBody": []
-    },
-    {
-      "RequestUri": "https://seandevtest.file.core.windows.net/test-share-28212004-3e0c-0102-c4fb-2cb11507e576?restype=share",
+        "x-ms-request-id": "145ebe86-201a-0033-31ac-2d8569000000",
+        "x-ms-version": "2021-06-08"
+      },
+      "ResponseBody": null
+    },
+    {
+      "RequestUri": "https://seancanary3.file.core.windows.net/test-share-f6d73df3-a175-567b-fd27-2acbb43e03e4?restype=share",
       "RequestMethod": "DELETE",
       "RequestHeaders": {
         "Accept": "application/xml",
         "Authorization": "Sanitized",
-        "traceparent": "00-fcc3e7cd87abd514e977d74e67b728f6-640a6fa722fc7770-00",
-        "User-Agent": [
-          "azsdk-net-Storage.Files.Shares/12.9.0-alpha.20220215.1",
-          "(.NET 6.0.2; Microsoft Windows 10.0.19044)"
-        ],
-        "x-ms-client-request-id": "38253779-ad6b-c179-c329-34f4c6473e17",
-        "x-ms-date": "Tue, 15 Feb 2022 19:47:49 GMT",
+        "traceparent": "00-4eab19f7e0317a273a355ff42ec08d1c-da8e42246a4b5df1-00",
+        "User-Agent": "azsdk-net-Storage.Files.Shares/12.9.0-alpha.20220301.1 (.NET 6.0.2; Microsoft Windows 10.0.19044)",
+        "x-ms-client-request-id": "17ed95af-734e-0ec8-0570-5a2594449a1a",
+        "x-ms-date": "Tue, 01 Mar 2022 20:37:34 GMT",
         "x-ms-delete-snapshots": "include",
         "x-ms-return-client-request-id": "true",
         "x-ms-version": "2021-06-08"
@@ -363,35 +329,27 @@
       "StatusCode": 202,
       "ResponseHeaders": {
         "Content-Length": "0",
-        "Date": "Tue, 15 Feb 2022 19:47:49 GMT",
-        "Server": [
-          "Windows-Azure-File/1.0",
-          "Microsoft-HTTPAPI/2.0"
-        ],
-        "x-ms-client-request-id": "38253779-ad6b-c179-c329-34f4c6473e17",
-<<<<<<< HEAD
-        "x-ms-request-id": "9dee22cf-501a-0064-561a-f42b5a000000",
-        "x-ms-version": "2021-06-08"
-=======
-        "x-ms-request-id": "63131cb4-201a-0071-1ea4-227833000000",
-        "x-ms-version": "2021-04-10"
->>>>>>> 1645ea51
-      },
-      "ResponseBody": []
-    },
-    {
-      "RequestUri": "https://seandevtest.file.core.windows.net/test-share-a8b012ee-d22e-1c58-657e-a0844ddaf7ac?restype=share",
+        "Date": "Tue, 01 Mar 2022 20:37:33 GMT",
+        "Server": [
+          "Windows-Azure-File/1.0",
+          "Microsoft-HTTPAPI/2.0"
+        ],
+        "x-ms-client-request-id": "17ed95af-734e-0ec8-0570-5a2594449a1a",
+        "x-ms-request-id": "145ebe87-201a-0033-32ac-2d8569000000",
+        "x-ms-version": "2021-06-08"
+      },
+      "ResponseBody": null
+    },
+    {
+      "RequestUri": "https://seancanary3.file.core.windows.net/test-share-e5afb9f8-d588-5e0c-0758-db7116f527a7?restype=share",
       "RequestMethod": "DELETE",
       "RequestHeaders": {
         "Accept": "application/xml",
         "Authorization": "Sanitized",
-        "traceparent": "00-a35ebb34c1d20c39ce1f2476ab9c192d-0524e16eb37957a3-00",
-        "User-Agent": [
-          "azsdk-net-Storage.Files.Shares/12.9.0-alpha.20220215.1",
-          "(.NET 6.0.2; Microsoft Windows 10.0.19044)"
-        ],
-        "x-ms-client-request-id": "fa224240-a87e-3dd3-7f3e-0316558d2939",
-        "x-ms-date": "Tue, 15 Feb 2022 19:47:49 GMT",
+        "traceparent": "00-fefeb441f3e245a88125fcaa96e2cf21-a3b225f52f3e46b2-00",
+        "User-Agent": "azsdk-net-Storage.Files.Shares/12.9.0-alpha.20220301.1 (.NET 6.0.2; Microsoft Windows 10.0.19044)",
+        "x-ms-client-request-id": "4604eb23-54bc-bc7e-d189-a401c266f7b0",
+        "x-ms-date": "Tue, 01 Mar 2022 20:37:34 GMT",
         "x-ms-delete-snapshots": "include",
         "x-ms-return-client-request-id": "true",
         "x-ms-version": "2021-06-08"
@@ -400,25 +358,20 @@
       "StatusCode": 202,
       "ResponseHeaders": {
         "Content-Length": "0",
-        "Date": "Tue, 15 Feb 2022 19:47:49 GMT",
-        "Server": [
-          "Windows-Azure-File/1.0",
-          "Microsoft-HTTPAPI/2.0"
-        ],
-        "x-ms-client-request-id": "fa224240-a87e-3dd3-7f3e-0316558d2939",
-<<<<<<< HEAD
-        "x-ms-request-id": "9dee22d2-501a-0064-591a-f42b5a000000",
-        "x-ms-version": "2021-06-08"
-=======
-        "x-ms-request-id": "63131cb5-201a-0071-1fa4-227833000000",
-        "x-ms-version": "2021-04-10"
->>>>>>> 1645ea51
-      },
-      "ResponseBody": []
+        "Date": "Tue, 01 Mar 2022 20:37:33 GMT",
+        "Server": [
+          "Windows-Azure-File/1.0",
+          "Microsoft-HTTPAPI/2.0"
+        ],
+        "x-ms-client-request-id": "4604eb23-54bc-bc7e-d189-a401c266f7b0",
+        "x-ms-request-id": "145ebe88-201a-0033-33ac-2d8569000000",
+        "x-ms-version": "2021-06-08"
+      },
+      "ResponseBody": null
     }
   ],
   "Variables": {
-    "RandomSeed": "1539674689",
-    "Storage_TestConfigDefault": "ProductionTenant\nseandevtest\nU2FuaXRpemVk\nhttps://seandevtest.blob.core.windows.net\nhttps://seandevtest.file.core.windows.net\nhttps://seandevtest.queue.core.windows.net\nhttps://seandevtest.table.core.windows.net\n\n\n\n\nhttps://seandevtest-secondary.blob.core.windows.net\nhttps://seandevtest-secondary.file.core.windows.net\nhttps://seandevtest-secondary.queue.core.windows.net\nhttps://seandevtest-secondary.table.core.windows.net\n\nSanitized\n\n\nCloud\nBlobEndpoint=https://seandevtest.blob.core.windows.net/;QueueEndpoint=https://seandevtest.queue.core.windows.net/;FileEndpoint=https://seandevtest.file.core.windows.net/;BlobSecondaryEndpoint=https://seandevtest-secondary.blob.core.windows.net/;QueueSecondaryEndpoint=https://seandevtest-secondary.queue.core.windows.net/;FileSecondaryEndpoint=https://seandevtest-secondary.file.core.windows.net/;AccountName=seandevtest;AccountKey=Kg==;\nseanscope1\n\n"
+    "RandomSeed": "2133921602",
+    "Storage_TestConfigDefault": "ProductionTenant\nseancanary3\nU2FuaXRpemVk\nhttps://seancanary3.blob.core.windows.net\nhttps://seancanary3.file.core.windows.net\nhttps://seancanary3.queue.core.windows.net\nhttps://seancanary3.table.core.windows.net\n\n\n\n\nhttps://seancanary3-secondary.blob.core.windows.net\nhttps://seancanary3-secondary.file.core.windows.net\nhttp://seancanary3-secondary.queue.core.windows.net\nhttps://seancanary3-secondary.table.core.windows.net\n\nSanitized\n\n\nCloud\nBlobEndpoint=https://seancanary3.blob.core.windows.net/;QueueEndpoint=https://seancanary3.queue.core.windows.net/;FileEndpoint=https://seancanary3.file.core.windows.net/;BlobSecondaryEndpoint=https://seancanary3-secondary.blob.core.windows.net/;QueueSecondaryEndpoint=http://seancanary3-secondary.queue.core.windows.net/;FileSecondaryEndpoint=https://seancanary3-secondary.file.core.windows.net/;AccountName=seancanary3;AccountKey=Sanitized\n[encryption scope]\n\n"
   }
 }