--- conflicted
+++ resolved
@@ -11,11 +11,7 @@
         "x-ms-client-request-id": "e2d0dfdf-88c4-94ba-7ec2-4d332909748c",
         "x-ms-date": "Mon, 19 Jul 2021 15:52:57 GMT",
         "x-ms-return-client-request-id": "true",
-<<<<<<< HEAD
-        "x-ms-version": "2020-12-06"
-=======
-        "x-ms-version": "2021-02-12"
->>>>>>> 7e782c87
+        "x-ms-version": "2021-02-12"
       },
       "RequestBody": null,
       "StatusCode": 201,
@@ -27,11 +23,7 @@
         "Server": "Windows-Azure-File/1.0 Microsoft-HTTPAPI/2.0",
         "x-ms-client-request-id": "e2d0dfdf-88c4-94ba-7ec2-4d332909748c",
         "x-ms-request-id": "9ce12364-201a-005e-59b6-7c2151000000",
-<<<<<<< HEAD
-        "x-ms-version": "2020-12-06"
-=======
-        "x-ms-version": "2021-02-12"
->>>>>>> 7e782c87
+        "x-ms-version": "2021-02-12"
       },
       "ResponseBody": []
     },
@@ -50,11 +42,7 @@
         "x-ms-file-last-write-time": "Now",
         "x-ms-file-permission": "Inherit",
         "x-ms-return-client-request-id": "true",
-<<<<<<< HEAD
-        "x-ms-version": "2020-12-06"
-=======
-        "x-ms-version": "2021-02-12"
->>>>>>> 7e782c87
+        "x-ms-version": "2021-02-12"
       },
       "RequestBody": null,
       "StatusCode": 201,
@@ -74,11 +62,7 @@
         "x-ms-file-permission-key": "3917056552249722909*6811422022089678740",
         "x-ms-request-id": "9ce12366-201a-005e-5ab6-7c2151000000",
         "x-ms-request-server-encrypted": "true",
-<<<<<<< HEAD
-        "x-ms-version": "2020-12-06"
-=======
-        "x-ms-version": "2021-02-12"
->>>>>>> 7e782c87
+        "x-ms-version": "2021-02-12"
       },
       "ResponseBody": []
     },
@@ -99,11 +83,7 @@
         "x-ms-file-permission": "Inherit",
         "x-ms-return-client-request-id": "true",
         "x-ms-type": "file",
-<<<<<<< HEAD
-        "x-ms-version": "2020-12-06"
-=======
-        "x-ms-version": "2021-02-12"
->>>>>>> 7e782c87
+        "x-ms-version": "2021-02-12"
       },
       "RequestBody": null,
       "StatusCode": 201,
@@ -123,11 +103,7 @@
         "x-ms-file-permission-key": "17737392480967489306*6811422022089678740",
         "x-ms-request-id": "9ce12367-201a-005e-5bb6-7c2151000000",
         "x-ms-request-server-encrypted": "true",
-<<<<<<< HEAD
-        "x-ms-version": "2020-12-06"
-=======
-        "x-ms-version": "2021-02-12"
->>>>>>> 7e782c87
+        "x-ms-version": "2021-02-12"
       },
       "ResponseBody": []
     },
@@ -144,11 +120,7 @@
         "x-ms-date": "Mon, 19 Jul 2021 15:52:57 GMT",
         "x-ms-range": "bytes=0-1023",
         "x-ms-return-client-request-id": "true",
-<<<<<<< HEAD
-        "x-ms-version": "2020-12-06",
-=======
         "x-ms-version": "2021-02-12",
->>>>>>> 7e782c87
         "x-ms-write": "update"
       },
       "RequestBody": "3pI4g33\u002BTifT/r1R02ndzLVb9XHV8/IexKJIubC6xKO1HNSgtNhTCjQQatG4n7gI41WmG6gihuugGb7btpR3GDkanLaUPRjdB\u002Bs8xIghZiTpP9ZbFKj6k5bpAJoZeFSfmVGXngMBdKY9yRS95cJif7KZ8Xe\u002BGwSRHwggqj19w46WnCo2icgg58swHkqTPa3UhoDof4bd4X5NBX/64clowAWGJkiXK/XqeAqrjv25/uFbSyO8lUMIubus6YNJJgYBx15FDRdkPFuL/QZ8MVKAkwedn5WlrCrBfWyN60FyoVIDqsafdPDJ9g7IMZc9i4hpK1Z7q4ZwWxozg4\u002Bq11EZGFy0eIaL4R4W06iH3HuThPLkJMDr9vXMk06sa/BhHx\u002B9rxg6iBMB3Uk4ZNfe6X\u002Ben/\u002BdxrOQLiJm5\u002BQ433YttbSIyS1jWPve40Z3spEd7qrPDcvxxFhsLIH21KEuyP3TCq8jVR9RO0cDvuNsGXuQSfk5adGqO/FbHJysbIRarxpJpKfi\u002BpmKfdGE7QV1/xIFZoqn9F8rKM\u002B9xziCpc/CqQ7II3XTrU9gruv/JU3s5RyJpgb5srq7HXvYJDJgB9gCwkT2rdydMrg7R0Z0KwOB0eIb\u002Bf7IyPZUDQb6\u002Bokc/6YS/WIJ9ThA7HROvmt0RvF3V1JPRQ7ZOflNop/WojcuHkifYS6gd9uq2gyKegqL38YUgqI2zLmYOMNpvFOYakk8H58i1eXC1993pWoBT7/vwcLZwR\u002BV\u002BFGOBihrN7uHEXDCTltraQngUqvCvyZOlukEevqQvqkqpyZNlM69Vp8k75T6PgBjg1i4\u002BG5z0jgrP3A\u002BZ73B9lPHmKc0HtQ6I/sMntCSVFfooPai18U6ttTtIlRefu/iY/hBM6ZZL2WDfdVzZzNomOsZVsfGHh6NjeLSRvuA3KQMKTvXUSGxjnCQHlrwx06hhYppRSgoG0TZs6bDh\u002BhpA6ExZz33kEbKZ8dWNgDEnMWTMMFxF5d84w73/p167QeIJhu4v2ARqfRDnt1h0eVEFBfgMFYn\u002BOwJtYMvAJKoT3q/zg/kDN1lgofNLXi6GhEps\u002BqGmr2xYC4urwrc4ahhm05joQPVXwg5eq3OWspzT5pxBk2nIbS8Dm3htlzTiaDea5IpV3kOU1PiTCAQ4gZju2Bva9tbunmappKV9KirZvAM8O83SfcgY7L5xdSUrCxnffv8Yx3Fg7EZj7HmeF6qN\u002BYvA/EXLHFoTwgoYfSkBflmLnetrgLTR209HrlGOepUTo7uZKk6UFCJlBQVnCG8dIm3f0rn/YjkXLuE2Q23IRUd1BNmtqFQLN4mJBnuvatMgakwj7mgbFEFCQfutndD0nL\u002B98cOVr7oZlNswA==",
@@ -163,11 +135,7 @@
         "x-ms-client-request-id": "044d11f6-05dd-86dd-c705-d92bfa2d783f",
         "x-ms-request-id": "9ce12369-201a-005e-5cb6-7c2151000000",
         "x-ms-request-server-encrypted": "true",
-<<<<<<< HEAD
-        "x-ms-version": "2020-12-06"
-=======
-        "x-ms-version": "2021-02-12"
->>>>>>> 7e782c87
+        "x-ms-version": "2021-02-12"
       },
       "ResponseBody": []
     },
@@ -182,11 +150,7 @@
         "x-ms-client-request-id": "da34f083-23fa-2f89-cef2-ce0e8eb283f1",
         "x-ms-date": "Mon, 19 Jul 2021 15:52:57 GMT",
         "x-ms-return-client-request-id": "true",
-<<<<<<< HEAD
-        "x-ms-version": "2020-12-06"
-=======
-        "x-ms-version": "2021-02-12"
->>>>>>> 7e782c87
+        "x-ms-version": "2021-02-12"
       },
       "RequestBody": null,
       "StatusCode": 200,
@@ -211,11 +175,7 @@
         "x-ms-request-id": "9ce1236a-201a-005e-5db6-7c2151000000",
         "x-ms-server-encrypted": "true",
         "x-ms-type": "File",
-<<<<<<< HEAD
-        "x-ms-version": "2020-12-06"
-=======
-        "x-ms-version": "2021-02-12"
->>>>>>> 7e782c87
+        "x-ms-version": "2021-02-12"
       },
       "ResponseBody": "3pI4g33\u002BTifT/r1R02ndzLVb9XHV8/IexKJIubC6xKO1HNSgtNhTCjQQatG4n7gI41WmG6gihuugGb7btpR3GDkanLaUPRjdB\u002Bs8xIghZiTpP9ZbFKj6k5bpAJoZeFSfmVGXngMBdKY9yRS95cJif7KZ8Xe\u002BGwSRHwggqj19w46WnCo2icgg58swHkqTPa3UhoDof4bd4X5NBX/64clowAWGJkiXK/XqeAqrjv25/uFbSyO8lUMIubus6YNJJgYBx15FDRdkPFuL/QZ8MVKAkwedn5WlrCrBfWyN60FyoVIDqsafdPDJ9g7IMZc9i4hpK1Z7q4ZwWxozg4\u002Bq11EZGFy0eIaL4R4W06iH3HuThPLkJMDr9vXMk06sa/BhHx\u002B9rxg6iBMB3Uk4ZNfe6X\u002Ben/\u002BdxrOQLiJm5\u002BQ433YttbSIyS1jWPve40Z3spEd7qrPDcvxxFhsLIH21KEuyP3TCq8jVR9RO0cDvuNsGXuQSfk5adGqO/FbHJysbIRarxpJpKfi\u002BpmKfdGE7QV1/xIFZoqn9F8rKM\u002B9xziCpc/CqQ7II3XTrU9gruv/JU3s5RyJpgb5srq7HXvYJDJgB9gCwkT2rdydMrg7R0Z0KwOB0eIb\u002Bf7IyPZUDQb6\u002Bokc/6YS/WIJ9ThA7HROvmt0RvF3V1JPRQ7ZOflNop/WojcuHkifYS6gd9uq2gyKegqL38YUgqI2zLmYOMNpvFOYakk8H58i1eXC1993pWoBT7/vwcLZwR\u002BV\u002BFGOBihrN7uHEXDCTltraQngUqvCvyZOlukEevqQvqkqpyZNlM69Vp8k75T6PgBjg1i4\u002BG5z0jgrP3A\u002BZ73B9lPHmKc0HtQ6I/sMntCSVFfooPai18U6ttTtIlRefu/iY/hBM6ZZL2WDfdVzZzNomOsZVsfGHh6NjeLSRvuA3KQMKTvXUSGxjnCQHlrwx06hhYppRSgoG0TZs6bDh\u002BhpA6ExZz33kEbKZ8dWNgDEnMWTMMFxF5d84w73/p167QeIJhu4v2ARqfRDnt1h0eVEFBfgMFYn\u002BOwJtYMvAJKoT3q/zg/kDN1lgofNLXi6GhEps\u002BqGmr2xYC4urwrc4ahhm05joQPVXwg5eq3OWspzT5pxBk2nIbS8Dm3htlzTiaDea5IpV3kOU1PiTCAQ4gZju2Bva9tbunmappKV9KirZvAM8O83SfcgY7L5xdSUrCxnffv8Yx3Fg7EZj7HmeF6qN\u002BYvA/EXLHFoTwgoYfSkBflmLnetrgLTR209HrlGOepUTo7uZKk6UFCJlBQVnCG8dIm3f0rn/YjkXLuE2Q23IRUd1BNmtqFQLN4mJBnuvatMgakwj7mgbFEFCQfutndD0nL\u002B98cOVr7oZlNswA=="
     },
@@ -231,11 +191,7 @@
         "x-ms-date": "Mon, 19 Jul 2021 15:52:57 GMT",
         "x-ms-delete-snapshots": "include",
         "x-ms-return-client-request-id": "true",
-<<<<<<< HEAD
-        "x-ms-version": "2020-12-06"
-=======
-        "x-ms-version": "2021-02-12"
->>>>>>> 7e782c87
+        "x-ms-version": "2021-02-12"
       },
       "RequestBody": null,
       "StatusCode": 202,
@@ -245,11 +201,7 @@
         "Server": "Windows-Azure-File/1.0 Microsoft-HTTPAPI/2.0",
         "x-ms-client-request-id": "09a88eb7-9ef8-4645-6c1a-ed56fb89a3d0",
         "x-ms-request-id": "9ce1236b-201a-005e-5eb6-7c2151000000",
-<<<<<<< HEAD
-        "x-ms-version": "2020-12-06"
-=======
-        "x-ms-version": "2021-02-12"
->>>>>>> 7e782c87
+        "x-ms-version": "2021-02-12"
       },
       "ResponseBody": []
     }
