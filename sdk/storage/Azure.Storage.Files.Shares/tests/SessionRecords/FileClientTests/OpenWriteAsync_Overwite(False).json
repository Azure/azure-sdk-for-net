--- conflicted
+++ resolved
@@ -1,56 +1,51 @@
 {
   "Entries": [
     {
-      "RequestUri": "https://seanmcccanary3.file.core.windows.net/test-share-2cb272b6-7e11-c121-cb85-abf63596e6d5?restype=share",
-      "RequestMethod": "PUT",
-      "RequestHeaders": {
-        "Accept": "application/xml",
-        "Authorization": "Sanitized",
-        "traceparent": "00-2f9bfd3928f41a4691e4259dc28a291e-e93fcc127ba33346-00",
-        "User-Agent": [
-          "azsdk-net-Storage.Files.Shares/12.7.0-alpha.20210121.1",
-          "(.NET 5.0.2; Microsoft Windows 10.0.19042)"
-        ],
-        "x-ms-client-request-id": "f3d8021e-99c8-9f45-abd7-d25005d3378c",
-        "x-ms-date": "Thu, 21 Jan 2021 20:37:38 GMT",
-        "x-ms-return-client-request-id": "true",
-        "x-ms-version": "2020-06-12"
-      },
-      "RequestBody": null,
-      "StatusCode": 201,
-      "ResponseHeaders": {
-        "Content-Length": "0",
-        "Date": "Thu, 21 Jan 2021 20:37:38 GMT",
-        "ETag": "\u00220x8D8BE4C649C84A4\u0022",
-        "Last-Modified": "Thu, 21 Jan 2021 20:37:38 GMT",
-        "Server": [
-          "Windows-Azure-File/1.0",
-          "Microsoft-HTTPAPI/2.0"
-        ],
-        "x-ms-client-request-id": "f3d8021e-99c8-9f45-abd7-d25005d3378c",
-<<<<<<< HEAD
-        "x-ms-request-id": "bd196cfd-e01a-003c-1d19-6df305000000",
-        "x-ms-version": "2020-06-12"
-=======
-        "x-ms-request-id": "77381444-f01a-0099-5535-f0a57f000000",
-        "x-ms-version": "2020-04-08"
->>>>>>> ac24a13f
-      },
-      "ResponseBody": []
-    },
-    {
-      "RequestUri": "https://seanmcccanary3.file.core.windows.net/test-share-2cb272b6-7e11-c121-cb85-abf63596e6d5/test-directory-cd768e11-7be1-7767-dc62-747b40ea56ef?restype=directory",
-      "RequestMethod": "PUT",
-      "RequestHeaders": {
-        "Accept": "application/xml",
-        "Authorization": "Sanitized",
-        "traceparent": "00-94a22b65017d1344b5021d0ab01f8ef2-4865e26a81166347-00",
-        "User-Agent": [
-          "azsdk-net-Storage.Files.Shares/12.7.0-alpha.20210121.1",
-          "(.NET 5.0.2; Microsoft Windows 10.0.19042)"
-        ],
-        "x-ms-client-request-id": "db25b15e-f965-a2be-9b61-176524ca5ec1",
-        "x-ms-date": "Thu, 21 Jan 2021 20:37:39 GMT",
+      "RequestUri": "https://seanmcccanary3.file.core.windows.net/test-share-206baac9-7cd5-03b4-17a8-7018dd6b2ee1?restype=share",
+      "RequestMethod": "PUT",
+      "RequestHeaders": {
+        "Accept": "application/xml",
+        "Authorization": "Sanitized",
+        "traceparent": "00-56912b0291b71542b5d3b13aa612de45-8a2db305ef676346-00",
+        "User-Agent": [
+          "azsdk-net-Storage.Files.Shares/12.7.0-alpha.20210126.1",
+          "(.NET 5.0.2; Microsoft Windows 10.0.19042)"
+        ],
+        "x-ms-client-request-id": "e2d0dfdf-88c4-94ba-7ec2-4d332909748c",
+        "x-ms-date": "Tue, 26 Jan 2021 19:28:25 GMT",
+        "x-ms-return-client-request-id": "true",
+        "x-ms-version": "2020-06-12"
+      },
+      "RequestBody": null,
+      "StatusCode": 201,
+      "ResponseHeaders": {
+        "Content-Length": "0",
+        "Date": "Tue, 26 Jan 2021 19:28:24 GMT",
+        "ETag": "\u00220x8D8C2308CDDFE05\u0022",
+        "Last-Modified": "Tue, 26 Jan 2021 19:28:25 GMT",
+        "Server": [
+          "Windows-Azure-File/1.0",
+          "Microsoft-HTTPAPI/2.0"
+        ],
+        "x-ms-client-request-id": "e2d0dfdf-88c4-94ba-7ec2-4d332909748c",
+        "x-ms-request-id": "011f5452-d01a-0045-2419-f40f21000000",
+        "x-ms-version": "2020-06-12"
+      },
+      "ResponseBody": []
+    },
+    {
+      "RequestUri": "https://seanmcccanary3.file.core.windows.net/test-share-206baac9-7cd5-03b4-17a8-7018dd6b2ee1/test-directory-dbd28fd8-a46e-879d-6910-55cd39acb9c9?restype=directory",
+      "RequestMethod": "PUT",
+      "RequestHeaders": {
+        "Accept": "application/xml",
+        "Authorization": "Sanitized",
+        "traceparent": "00-21a9af6c68447841bbb0b201c40e2497-d3589cffaa4e654d-00",
+        "User-Agent": [
+          "azsdk-net-Storage.Files.Shares/12.7.0-alpha.20210126.1",
+          "(.NET 5.0.2; Microsoft Windows 10.0.19042)"
+        ],
+        "x-ms-client-request-id": "ba2eb694-d27b-3b17-4149-78b333ed5bd1",
+        "x-ms-date": "Tue, 26 Jan 2021 19:28:25 GMT",
         "x-ms-file-attributes": "None",
         "x-ms-file-creation-time": "Now",
         "x-ms-file-last-write-time": "Now",
@@ -62,41 +57,41 @@
       "StatusCode": 201,
       "ResponseHeaders": {
         "Content-Length": "0",
-        "Date": "Thu, 21 Jan 2021 20:37:38 GMT",
-        "ETag": "\u00220x8D8BE4C64A6A581\u0022",
-        "Last-Modified": "Thu, 21 Jan 2021 20:37:38 GMT",
-        "Server": [
-          "Windows-Azure-File/1.0",
-          "Microsoft-HTTPAPI/2.0"
-        ],
-        "x-ms-client-request-id": "db25b15e-f965-a2be-9b61-176524ca5ec1",
+        "Date": "Tue, 26 Jan 2021 19:28:24 GMT",
+        "ETag": "\u00220x8D8C2308CE95817\u0022",
+        "Last-Modified": "Tue, 26 Jan 2021 19:28:25 GMT",
+        "Server": [
+          "Windows-Azure-File/1.0",
+          "Microsoft-HTTPAPI/2.0"
+        ],
+        "x-ms-client-request-id": "ba2eb694-d27b-3b17-4149-78b333ed5bd1",
         "x-ms-file-attributes": "Directory",
-        "x-ms-file-change-time": "2021-01-21T20:37:38.8360065Z",
-        "x-ms-file-creation-time": "2021-01-21T20:37:38.8360065Z",
+        "x-ms-file-change-time": "2021-01-26T19:28:25.1246615Z",
+        "x-ms-file-creation-time": "2021-01-26T19:28:25.1246615Z",
         "x-ms-file-id": "13835128424026341376",
-        "x-ms-file-last-write-time": "2021-01-21T20:37:38.8360065Z",
+        "x-ms-file-last-write-time": "2021-01-26T19:28:25.1246615Z",
         "x-ms-file-parent-id": "0",
         "x-ms-file-permission-key": "17860367565182308406*11459378189709739967",
-        "x-ms-request-id": "77381446-f01a-0099-5635-f0a57f000000",
+        "x-ms-request-id": "011f5455-d01a-0045-2519-f40f21000000",
         "x-ms-request-server-encrypted": "true",
         "x-ms-version": "2020-06-12"
       },
       "ResponseBody": []
     },
     {
-      "RequestUri": "https://seanmcccanary3.file.core.windows.net/test-share-2cb272b6-7e11-c121-cb85-abf63596e6d5/test-directory-cd768e11-7be1-7767-dc62-747b40ea56ef/test-file-fa92e381-04fb-1ece-814b-365d65a70c98",
-      "RequestMethod": "PUT",
-      "RequestHeaders": {
-        "Accept": "application/xml",
-        "Authorization": "Sanitized",
-        "traceparent": "00-f2e930405600134eb560637436d92e2a-fb413fc598a7c64f-00",
-        "User-Agent": [
-          "azsdk-net-Storage.Files.Shares/12.7.0-alpha.20210121.1",
-          "(.NET 5.0.2; Microsoft Windows 10.0.19042)"
-        ],
-        "x-ms-client-request-id": "6a06da48-0e3c-2b5b-38f6-53e56a5d5170",
+      "RequestUri": "https://seanmcccanary3.file.core.windows.net/test-share-206baac9-7cd5-03b4-17a8-7018dd6b2ee1/test-directory-dbd28fd8-a46e-879d-6910-55cd39acb9c9/test-file-3e388309-75cf-8cf1-72c1-215c779e935b",
+      "RequestMethod": "PUT",
+      "RequestHeaders": {
+        "Accept": "application/xml",
+        "Authorization": "Sanitized",
+        "traceparent": "00-e6b64c7eb9f9674da59ed1ea52ea8e75-56644a2dcf5c224d-00",
+        "User-Agent": [
+          "azsdk-net-Storage.Files.Shares/12.7.0-alpha.20210126.1",
+          "(.NET 5.0.2; Microsoft Windows 10.0.19042)"
+        ],
+        "x-ms-client-request-id": "6676629a-51e3-f0a7-c5e3-3d2aeb472866",
         "x-ms-content-length": "1024",
-        "x-ms-date": "Thu, 21 Jan 2021 20:37:39 GMT",
+        "x-ms-date": "Tue, 26 Jan 2021 19:28:25 GMT",
         "x-ms-file-attributes": "None",
         "x-ms-file-creation-time": "Now",
         "x-ms-file-last-write-time": "Now",
@@ -109,29 +104,29 @@
       "StatusCode": 201,
       "ResponseHeaders": {
         "Content-Length": "0",
-        "Date": "Thu, 21 Jan 2021 20:37:38 GMT",
-        "ETag": "\u00220x8D8BE4C64B01D1F\u0022",
-        "Last-Modified": "Thu, 21 Jan 2021 20:37:38 GMT",
-        "Server": [
-          "Windows-Azure-File/1.0",
-          "Microsoft-HTTPAPI/2.0"
-        ],
-        "x-ms-client-request-id": "6a06da48-0e3c-2b5b-38f6-53e56a5d5170",
+        "Date": "Tue, 26 Jan 2021 19:28:24 GMT",
+        "ETag": "\u00220x8D8C2308CF4569C\u0022",
+        "Last-Modified": "Tue, 26 Jan 2021 19:28:25 GMT",
+        "Server": [
+          "Windows-Azure-File/1.0",
+          "Microsoft-HTTPAPI/2.0"
+        ],
+        "x-ms-client-request-id": "6676629a-51e3-f0a7-c5e3-3d2aeb472866",
         "x-ms-file-attributes": "Archive",
-        "x-ms-file-change-time": "2021-01-21T20:37:38.8980511Z",
-        "x-ms-file-creation-time": "2021-01-21T20:37:38.8980511Z",
+        "x-ms-file-change-time": "2021-01-26T19:28:25.1967132Z",
+        "x-ms-file-creation-time": "2021-01-26T19:28:25.1967132Z",
         "x-ms-file-id": "11529285414812647424",
-        "x-ms-file-last-write-time": "2021-01-21T20:37:38.8980511Z",
+        "x-ms-file-last-write-time": "2021-01-26T19:28:25.1967132Z",
         "x-ms-file-parent-id": "13835128424026341376",
         "x-ms-file-permission-key": "4010187179898695473*11459378189709739967",
-        "x-ms-request-id": "77381448-f01a-0099-5835-f0a57f000000",
+        "x-ms-request-id": "011f5457-d01a-0045-2619-f40f21000000",
         "x-ms-request-server-encrypted": "true",
         "x-ms-version": "2020-06-12"
       },
       "ResponseBody": []
     },
     {
-      "RequestUri": "https://seanmcccanary3.file.core.windows.net/test-share-2cb272b6-7e11-c121-cb85-abf63596e6d5/test-directory-cd768e11-7be1-7767-dc62-747b40ea56ef/test-file-fa92e381-04fb-1ece-814b-365d65a70c98?comp=range",
+      "RequestUri": "https://seanmcccanary3.file.core.windows.net/test-share-206baac9-7cd5-03b4-17a8-7018dd6b2ee1/test-directory-dbd28fd8-a46e-879d-6910-55cd39acb9c9/test-file-3e388309-75cf-8cf1-72c1-215c779e935b?comp=range",
       "RequestMethod": "PUT",
       "RequestHeaders": {
         "Accept": "application/xml",
@@ -139,48 +134,48 @@
         "Content-Length": "1024",
         "Content-Type": "application/octet-stream",
         "User-Agent": [
-          "azsdk-net-Storage.Files.Shares/12.7.0-alpha.20210121.1",
-          "(.NET 5.0.2; Microsoft Windows 10.0.19042)"
-        ],
-        "x-ms-client-request-id": "7283c035-31bf-c527-b470-5f4b5b932d21",
-        "x-ms-date": "Thu, 21 Jan 2021 20:37:39 GMT",
+          "azsdk-net-Storage.Files.Shares/12.7.0-alpha.20210126.1",
+          "(.NET 5.0.2; Microsoft Windows 10.0.19042)"
+        ],
+        "x-ms-client-request-id": "044d11f6-05dd-86dd-c705-d92bfa2d783f",
+        "x-ms-date": "Tue, 26 Jan 2021 19:28:26 GMT",
         "x-ms-range": "bytes=0-1023",
         "x-ms-return-client-request-id": "true",
         "x-ms-version": "2020-06-12",
         "x-ms-write": "update"
       },
-      "RequestBody": "GZEcjsV7icNMNZdc3KgFzSVUPoexT\u002Bda4wdaGsNhPPNUfkuTrdD8BVrPrsZscULYRWg3EWmE5sqpwqu\u002BIW4A6vikB11cch9VWDgt4qAh7XHEgdRbKiuK0JiB6eskPuTrz8PNyGrle9NJ4bgwVwMpiNQ5\u002BZ\u002BapMDMGjfE24gzMBpUQRPdUyQH3wUBEUhzWnmVV2AX60REUSoCAK4yIKBKFbCd3BXwSzWwMhmamJN4WcC\u002BL4QoHEXVD\u002B/p21J21L9lt/yX1X1jpAsrZrgrqriXiqftdPEbIvhryMwmB3DiOV1aNeGW4IRCW4p4/LWMqWQ3UVCriGDNSZQDLAywPJ2bSC1b0XXWAKoiqxhnoyVD3h5o77UfN7D9jOxNkrR3kR7t3LOIMdjvYFGmiN1HZqVuwE3uSE3nfBF8XUSIiW32qxn6esdyuq1GeI5keK/TtSZG3tJmiUjQBWCiDNOTZtbjsN3DTOze/Aagp8\u002B/gwNiqageQqubjyLRKnRmz67ZshK4gMjRD2g5aOHMxeF4EYFdP2IrdCQqSCC78iJ3dyxXx/W9BgI7kJk/5NrKzspAWBjzCY9LrT7tjTinFh1GwvC0dP7suwp\u002BIq/J7I9JYHlWepoJhG6cCxm2z3jJk3l7\u002BCLqFVrLVJ0OdOfggcGupC2/UJyDPD6BF2jkNeuStI42TvNtX0oeiiX8\u002Bw\u002BHvIpXCCtLCULc\u002BLzkaP7x5h\u002ByfL9YqjPOQUTjoMV2hkAu\u002BlvejSy/RqtLWVU2iPdMLaQGSn9PLhFWicfnaGl9ZXF7tW2iElny8jUUDVHdl7hNl3MhcDvB38xJiARl2N5CzvPku9OJqRtKFFhKOyDAePEOmtH1W/U2utagWYlVjBpW0j9e\u002Bdvlw\u002B1X11zjdqSsiBASVj0NTHL9rgH86U\u002BR9Yc982jhYn4VKdbjnYSZUkMy9NB5QjbcSYbMYEva6NmdxuHUpoM7yiaR/C1nKq7uZFu\u002ByvR\u002BGLJRYKriFAIzO0D9RdeixKy/9imq6EYIdR7X3fvvGx7kH64vg0bYWbUkXcDsauTWTKCv/tPL1C9rSOqLCjcGQyAhGCYpckBm55xzhoqFGws5AZFbQBxLGUp\u002BwztbTE9\u002BHRqgy1G\u002BrNlfSRc2V02l5izeUgimqgMD1v7bq64FCppN9Whw5FC5e1S3\u002B/cFFMH92d0OfPpG2HMWnfRT4wErWj596WLkNAHbJNa0764M/sE93dLR9o2fBhz1WUdbZpdTi6C4hyteGKTbM1cjkujECp8zFgUuWWSx3eJG79u6f74/YGMNU3aV3sUt9cM1e3M0ME6nKFCSJDI8B6pJGCnJIbOZ5DKFt7YpnTdAAGShe2FuEb\u002BMEldtrDwx0UzMTMabZA==",
-      "StatusCode": 201,
-      "ResponseHeaders": {
-        "Content-Length": "0",
-        "Content-MD5": "MqHSZuA4FPMPfBwVbILFYA==",
-        "Date": "Thu, 21 Jan 2021 20:37:38 GMT",
-        "ETag": "\u00220x8D8BE4C64BB42B9\u0022",
-        "Last-Modified": "Thu, 21 Jan 2021 20:37:38 GMT",
-        "Server": [
-          "Windows-Azure-File/1.0",
-          "Microsoft-HTTPAPI/2.0"
-        ],
-        "x-ms-client-request-id": "7283c035-31bf-c527-b470-5f4b5b932d21",
-        "x-ms-request-id": "77381449-f01a-0099-5935-f0a57f000000",
+      "RequestBody": "3pI4g33\u002BTifT/r1R02ndzLVb9XHV8/IexKJIubC6xKO1HNSgtNhTCjQQatG4n7gI41WmG6gihuugGb7btpR3GDkanLaUPRjdB\u002Bs8xIghZiTpP9ZbFKj6k5bpAJoZeFSfmVGXngMBdKY9yRS95cJif7KZ8Xe\u002BGwSRHwggqj19w46WnCo2icgg58swHkqTPa3UhoDof4bd4X5NBX/64clowAWGJkiXK/XqeAqrjv25/uFbSyO8lUMIubus6YNJJgYBx15FDRdkPFuL/QZ8MVKAkwedn5WlrCrBfWyN60FyoVIDqsafdPDJ9g7IMZc9i4hpK1Z7q4ZwWxozg4\u002Bq11EZGFy0eIaL4R4W06iH3HuThPLkJMDr9vXMk06sa/BhHx\u002B9rxg6iBMB3Uk4ZNfe6X\u002Ben/\u002BdxrOQLiJm5\u002BQ433YttbSIyS1jWPve40Z3spEd7qrPDcvxxFhsLIH21KEuyP3TCq8jVR9RO0cDvuNsGXuQSfk5adGqO/FbHJysbIRarxpJpKfi\u002BpmKfdGE7QV1/xIFZoqn9F8rKM\u002B9xziCpc/CqQ7II3XTrU9gruv/JU3s5RyJpgb5srq7HXvYJDJgB9gCwkT2rdydMrg7R0Z0KwOB0eIb\u002Bf7IyPZUDQb6\u002Bokc/6YS/WIJ9ThA7HROvmt0RvF3V1JPRQ7ZOflNop/WojcuHkifYS6gd9uq2gyKegqL38YUgqI2zLmYOMNpvFOYakk8H58i1eXC1993pWoBT7/vwcLZwR\u002BV\u002BFGOBihrN7uHEXDCTltraQngUqvCvyZOlukEevqQvqkqpyZNlM69Vp8k75T6PgBjg1i4\u002BG5z0jgrP3A\u002BZ73B9lPHmKc0HtQ6I/sMntCSVFfooPai18U6ttTtIlRefu/iY/hBM6ZZL2WDfdVzZzNomOsZVsfGHh6NjeLSRvuA3KQMKTvXUSGxjnCQHlrwx06hhYppRSgoG0TZs6bDh\u002BhpA6ExZz33kEbKZ8dWNgDEnMWTMMFxF5d84w73/p167QeIJhu4v2ARqfRDnt1h0eVEFBfgMFYn\u002BOwJtYMvAJKoT3q/zg/kDN1lgofNLXi6GhEps\u002BqGmr2xYC4urwrc4ahhm05joQPVXwg5eq3OWspzT5pxBk2nIbS8Dm3htlzTiaDea5IpV3kOU1PiTCAQ4gZju2Bva9tbunmappKV9KirZvAM8O83SfcgY7L5xdSUrCxnffv8Yx3Fg7EZj7HmeF6qN\u002BYvA/EXLHFoTwgoYfSkBflmLnetrgLTR209HrlGOepUTo7uZKk6UFCJlBQVnCG8dIm3f0rn/YjkXLuE2Q23IRUd1BNmtqFQLN4mJBnuvatMgakwj7mgbFEFCQfutndD0nL\u002B98cOVr7oZlNswA==",
+      "StatusCode": 201,
+      "ResponseHeaders": {
+        "Content-Length": "0",
+        "Content-MD5": "y9IPkT417hTQl1OiA2qZVQ==",
+        "Date": "Tue, 26 Jan 2021 19:28:24 GMT",
+        "ETag": "\u00220x8D8C2308CFD800B\u0022",
+        "Last-Modified": "Tue, 26 Jan 2021 19:28:25 GMT",
+        "Server": [
+          "Windows-Azure-File/1.0",
+          "Microsoft-HTTPAPI/2.0"
+        ],
+        "x-ms-client-request-id": "044d11f6-05dd-86dd-c705-d92bfa2d783f",
+        "x-ms-request-id": "011f5458-d01a-0045-2719-f40f21000000",
         "x-ms-request-server-encrypted": "true",
         "x-ms-version": "2020-06-12"
       },
       "ResponseBody": []
     },
     {
-      "RequestUri": "https://seanmcccanary3.file.core.windows.net/test-share-2cb272b6-7e11-c121-cb85-abf63596e6d5/test-directory-cd768e11-7be1-7767-dc62-747b40ea56ef/test-file-fa92e381-04fb-1ece-814b-365d65a70c98",
+      "RequestUri": "https://seanmcccanary3.file.core.windows.net/test-share-206baac9-7cd5-03b4-17a8-7018dd6b2ee1/test-directory-dbd28fd8-a46e-879d-6910-55cd39acb9c9/test-file-3e388309-75cf-8cf1-72c1-215c779e935b",
       "RequestMethod": "GET",
       "RequestHeaders": {
         "Accept": "application/xml",
         "Authorization": "Sanitized",
-        "traceparent": "00-d4744aedbf994a4fb50e2ac6b8b94602-c914e575b7e62541-00",
-        "User-Agent": [
-          "azsdk-net-Storage.Files.Shares/12.7.0-alpha.20210121.1",
-          "(.NET 5.0.2; Microsoft Windows 10.0.19042)"
-        ],
-        "x-ms-client-request-id": "a9aff0dd-ded9-73b1-74ca-dc6e6be207b2",
-        "x-ms-date": "Thu, 21 Jan 2021 20:37:39 GMT",
+        "traceparent": "00-66d0e834c9733d4593b5d57cbaf2d101-e46eeceb237efe4d-00",
+        "User-Agent": [
+          "azsdk-net-Storage.Files.Shares/12.7.0-alpha.20210126.1",
+          "(.NET 5.0.2; Microsoft Windows 10.0.19042)"
+        ],
+        "x-ms-client-request-id": "da34f083-23fa-2f89-cef2-ce0e8eb283f1",
+        "x-ms-date": "Tue, 26 Jan 2021 19:28:26 GMT",
         "x-ms-range": "bytes=0-",
         "x-ms-return-client-request-id": "true",
         "x-ms-version": "2020-06-12"
@@ -192,44 +187,44 @@
         "Content-Length": "1024",
         "Content-Range": "bytes 0-1023/1024",
         "Content-Type": "application/octet-stream",
-        "Date": "Thu, 21 Jan 2021 20:37:38 GMT",
-        "ETag": "\u00220x8D8BE4C64BB42B9\u0022",
-        "Last-Modified": "Thu, 21 Jan 2021 20:37:38 GMT",
+        "Date": "Tue, 26 Jan 2021 19:28:24 GMT",
+        "ETag": "\u00220x8D8C2308CFD800B\u0022",
+        "Last-Modified": "Tue, 26 Jan 2021 19:28:25 GMT",
         "Server": [
           "Windows-Azure-File/1.0",
           "Microsoft-HTTPAPI/2.0"
         ],
         "Vary": "Origin",
-        "x-ms-client-request-id": "a9aff0dd-ded9-73b1-74ca-dc6e6be207b2",
+        "x-ms-client-request-id": "da34f083-23fa-2f89-cef2-ce0e8eb283f1",
         "x-ms-file-attributes": "Archive",
-        "x-ms-file-change-time": "2021-01-21T20:37:38.9711033Z",
-        "x-ms-file-creation-time": "2021-01-21T20:37:38.8980511Z",
+        "x-ms-file-change-time": "2021-01-26T19:28:25.2567563Z",
+        "x-ms-file-creation-time": "2021-01-26T19:28:25.1967132Z",
         "x-ms-file-id": "11529285414812647424",
-        "x-ms-file-last-write-time": "2021-01-21T20:37:38.9711033Z",
+        "x-ms-file-last-write-time": "2021-01-26T19:28:25.2567563Z",
         "x-ms-file-parent-id": "13835128424026341376",
         "x-ms-file-permission-key": "4010187179898695473*11459378189709739967",
         "x-ms-lease-state": "available",
         "x-ms-lease-status": "unlocked",
-        "x-ms-request-id": "7738144b-f01a-0099-5a35-f0a57f000000",
+        "x-ms-request-id": "011f545a-d01a-0045-2819-f40f21000000",
         "x-ms-server-encrypted": "true",
         "x-ms-type": "File",
         "x-ms-version": "2020-06-12"
       },
-      "ResponseBody": "GZEcjsV7icNMNZdc3KgFzSVUPoexT\u002Bda4wdaGsNhPPNUfkuTrdD8BVrPrsZscULYRWg3EWmE5sqpwqu\u002BIW4A6vikB11cch9VWDgt4qAh7XHEgdRbKiuK0JiB6eskPuTrz8PNyGrle9NJ4bgwVwMpiNQ5\u002BZ\u002BapMDMGjfE24gzMBpUQRPdUyQH3wUBEUhzWnmVV2AX60REUSoCAK4yIKBKFbCd3BXwSzWwMhmamJN4WcC\u002BL4QoHEXVD\u002B/p21J21L9lt/yX1X1jpAsrZrgrqriXiqftdPEbIvhryMwmB3DiOV1aNeGW4IRCW4p4/LWMqWQ3UVCriGDNSZQDLAywPJ2bSC1b0XXWAKoiqxhnoyVD3h5o77UfN7D9jOxNkrR3kR7t3LOIMdjvYFGmiN1HZqVuwE3uSE3nfBF8XUSIiW32qxn6esdyuq1GeI5keK/TtSZG3tJmiUjQBWCiDNOTZtbjsN3DTOze/Aagp8\u002B/gwNiqageQqubjyLRKnRmz67ZshK4gMjRD2g5aOHMxeF4EYFdP2IrdCQqSCC78iJ3dyxXx/W9BgI7kJk/5NrKzspAWBjzCY9LrT7tjTinFh1GwvC0dP7suwp\u002BIq/J7I9JYHlWepoJhG6cCxm2z3jJk3l7\u002BCLqFVrLVJ0OdOfggcGupC2/UJyDPD6BF2jkNeuStI42TvNtX0oeiiX8\u002Bw\u002BHvIpXCCtLCULc\u002BLzkaP7x5h\u002ByfL9YqjPOQUTjoMV2hkAu\u002BlvejSy/RqtLWVU2iPdMLaQGSn9PLhFWicfnaGl9ZXF7tW2iElny8jUUDVHdl7hNl3MhcDvB38xJiARl2N5CzvPku9OJqRtKFFhKOyDAePEOmtH1W/U2utagWYlVjBpW0j9e\u002Bdvlw\u002B1X11zjdqSsiBASVj0NTHL9rgH86U\u002BR9Yc982jhYn4VKdbjnYSZUkMy9NB5QjbcSYbMYEva6NmdxuHUpoM7yiaR/C1nKq7uZFu\u002ByvR\u002BGLJRYKriFAIzO0D9RdeixKy/9imq6EYIdR7X3fvvGx7kH64vg0bYWbUkXcDsauTWTKCv/tPL1C9rSOqLCjcGQyAhGCYpckBm55xzhoqFGws5AZFbQBxLGUp\u002BwztbTE9\u002BHRqgy1G\u002BrNlfSRc2V02l5izeUgimqgMD1v7bq64FCppN9Whw5FC5e1S3\u002B/cFFMH92d0OfPpG2HMWnfRT4wErWj596WLkNAHbJNa0764M/sE93dLR9o2fBhz1WUdbZpdTi6C4hyteGKTbM1cjkujECp8zFgUuWWSx3eJG79u6f74/YGMNU3aV3sUt9cM1e3M0ME6nKFCSJDI8B6pJGCnJIbOZ5DKFt7YpnTdAAGShe2FuEb\u002BMEldtrDwx0UzMTMabZA=="
-    },
-    {
-      "RequestUri": "https://seanmcccanary3.file.core.windows.net/test-share-2cb272b6-7e11-c121-cb85-abf63596e6d5?restype=share",
+      "ResponseBody": "3pI4g33\u002BTifT/r1R02ndzLVb9XHV8/IexKJIubC6xKO1HNSgtNhTCjQQatG4n7gI41WmG6gihuugGb7btpR3GDkanLaUPRjdB\u002Bs8xIghZiTpP9ZbFKj6k5bpAJoZeFSfmVGXngMBdKY9yRS95cJif7KZ8Xe\u002BGwSRHwggqj19w46WnCo2icgg58swHkqTPa3UhoDof4bd4X5NBX/64clowAWGJkiXK/XqeAqrjv25/uFbSyO8lUMIubus6YNJJgYBx15FDRdkPFuL/QZ8MVKAkwedn5WlrCrBfWyN60FyoVIDqsafdPDJ9g7IMZc9i4hpK1Z7q4ZwWxozg4\u002Bq11EZGFy0eIaL4R4W06iH3HuThPLkJMDr9vXMk06sa/BhHx\u002B9rxg6iBMB3Uk4ZNfe6X\u002Ben/\u002BdxrOQLiJm5\u002BQ433YttbSIyS1jWPve40Z3spEd7qrPDcvxxFhsLIH21KEuyP3TCq8jVR9RO0cDvuNsGXuQSfk5adGqO/FbHJysbIRarxpJpKfi\u002BpmKfdGE7QV1/xIFZoqn9F8rKM\u002B9xziCpc/CqQ7II3XTrU9gruv/JU3s5RyJpgb5srq7HXvYJDJgB9gCwkT2rdydMrg7R0Z0KwOB0eIb\u002Bf7IyPZUDQb6\u002Bokc/6YS/WIJ9ThA7HROvmt0RvF3V1JPRQ7ZOflNop/WojcuHkifYS6gd9uq2gyKegqL38YUgqI2zLmYOMNpvFOYakk8H58i1eXC1993pWoBT7/vwcLZwR\u002BV\u002BFGOBihrN7uHEXDCTltraQngUqvCvyZOlukEevqQvqkqpyZNlM69Vp8k75T6PgBjg1i4\u002BG5z0jgrP3A\u002BZ73B9lPHmKc0HtQ6I/sMntCSVFfooPai18U6ttTtIlRefu/iY/hBM6ZZL2WDfdVzZzNomOsZVsfGHh6NjeLSRvuA3KQMKTvXUSGxjnCQHlrwx06hhYppRSgoG0TZs6bDh\u002BhpA6ExZz33kEbKZ8dWNgDEnMWTMMFxF5d84w73/p167QeIJhu4v2ARqfRDnt1h0eVEFBfgMFYn\u002BOwJtYMvAJKoT3q/zg/kDN1lgofNLXi6GhEps\u002BqGmr2xYC4urwrc4ahhm05joQPVXwg5eq3OWspzT5pxBk2nIbS8Dm3htlzTiaDea5IpV3kOU1PiTCAQ4gZju2Bva9tbunmappKV9KirZvAM8O83SfcgY7L5xdSUrCxnffv8Yx3Fg7EZj7HmeF6qN\u002BYvA/EXLHFoTwgoYfSkBflmLnetrgLTR209HrlGOepUTo7uZKk6UFCJlBQVnCG8dIm3f0rn/YjkXLuE2Q23IRUd1BNmtqFQLN4mJBnuvatMgakwj7mgbFEFCQfutndD0nL\u002B98cOVr7oZlNswA=="
+    },
+    {
+      "RequestUri": "https://seanmcccanary3.file.core.windows.net/test-share-206baac9-7cd5-03b4-17a8-7018dd6b2ee1?restype=share",
       "RequestMethod": "DELETE",
       "RequestHeaders": {
         "Accept": "application/xml",
         "Authorization": "Sanitized",
-        "traceparent": "00-17433c8c7582d04f82ae90ff4f6197e5-2197b3cbb4b59c45-00",
-        "User-Agent": [
-          "azsdk-net-Storage.Files.Shares/12.7.0-alpha.20210121.1",
-          "(.NET 5.0.2; Microsoft Windows 10.0.19042)"
-        ],
-        "x-ms-client-request-id": "6a6d8199-84e3-5b48-f739-13732d3f11ca",
-        "x-ms-date": "Thu, 21 Jan 2021 20:37:39 GMT",
+        "traceparent": "00-2909d0e5981bd249b521867b2aab7c08-391bc0a91fe68e43-00",
+        "User-Agent": [
+          "azsdk-net-Storage.Files.Shares/12.7.0-alpha.20210126.1",
+          "(.NET 5.0.2; Microsoft Windows 10.0.19042)"
+        ],
+        "x-ms-client-request-id": "09a88eb7-9ef8-4645-6c1a-ed56fb89a3d0",
+        "x-ms-date": "Tue, 26 Jan 2021 19:28:26 GMT",
         "x-ms-delete-snapshots": "include",
         "x-ms-return-client-request-id": "true",
         "x-ms-version": "2020-06-12"
@@ -238,25 +233,20 @@
       "StatusCode": 202,
       "ResponseHeaders": {
         "Content-Length": "0",
-        "Date": "Thu, 21 Jan 2021 20:37:38 GMT",
-        "Server": [
-          "Windows-Azure-File/1.0",
-          "Microsoft-HTTPAPI/2.0"
-        ],
-        "x-ms-client-request-id": "6a6d8199-84e3-5b48-f739-13732d3f11ca",
-<<<<<<< HEAD
-        "x-ms-request-id": "bd196d05-e01a-003c-2319-6df305000000",
-        "x-ms-version": "2020-06-12"
-=======
-        "x-ms-request-id": "7738144c-f01a-0099-5b35-f0a57f000000",
-        "x-ms-version": "2020-04-08"
->>>>>>> ac24a13f
+        "Date": "Tue, 26 Jan 2021 19:28:24 GMT",
+        "Server": [
+          "Windows-Azure-File/1.0",
+          "Microsoft-HTTPAPI/2.0"
+        ],
+        "x-ms-client-request-id": "09a88eb7-9ef8-4645-6c1a-ed56fb89a3d0",
+        "x-ms-request-id": "011f545b-d01a-0045-2919-f40f21000000",
+        "x-ms-version": "2020-06-12"
       },
       "ResponseBody": []
     }
   ],
   "Variables": {
-    "RandomSeed": "1855175717",
+    "RandomSeed": "1331863728",
     "Storage_TestConfigDefault": "ProductionTenant\nseanmcccanary3\nU2FuaXRpemVk\nhttps://seanmcccanary3.blob.core.windows.net\nhttps://seanmcccanary3.file.core.windows.net\nhttps://seanmcccanary3.queue.core.windows.net\nhttps://seanmcccanary3.table.core.windows.net\n\n\n\n\nhttps://seanmcccanary3-secondary.blob.core.windows.net\nhttps://seanmcccanary3-secondary.file.core.windows.net\nhttps://seanmcccanary3-secondary.queue.core.windows.net\nhttps://seanmcccanary3-secondary.table.core.windows.net\n\nSanitized\n\n\nCloud\nBlobEndpoint=https://seanmcccanary3.blob.core.windows.net/;QueueEndpoint=https://seanmcccanary3.queue.core.windows.net/;FileEndpoint=https://seanmcccanary3.file.core.windows.net/;BlobSecondaryEndpoint=https://seanmcccanary3-secondary.blob.core.windows.net/;QueueSecondaryEndpoint=https://seanmcccanary3-secondary.queue.core.windows.net/;FileSecondaryEndpoint=https://seanmcccanary3-secondary.file.core.windows.net/;AccountName=seanmcccanary3;AccountKey=Kg==;\nseanscope1"
   }
 }