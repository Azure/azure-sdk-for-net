{
  "Entries": [
    {
<<<<<<< HEAD
      "RequestUri": "http://seanstagetest.file.core.windows.net/test-share-b37b9bfd-a860-16c4-da4e-506629d7716d?restype=share",
      "RequestMethod": "PUT",
      "RequestHeaders": {
        "Authorization": "Sanitized",
        "traceparent": "00-3440c1da3b2969428ccce3842a657b03-de50496b04092541-00",
        "User-Agent": [
          "azsdk-net-Storage.Files.Shares/12.0.0-dev.20191209.1\u002Bb71b1fa965b15eccfc57e2c7781b8bf85cd4c766",
          "(.NET Core 4.6.28008.01; Microsoft Windows 10.0.18363 )"
        ],
        "x-ms-client-request-id": "1d3b36e6-e706-4289-0f19-fcb9e39c57c2",
        "x-ms-date": "Tue, 10 Dec 2019 05:31:02 GMT",
=======
      "RequestUri": "http://seanstagetest.file.core.windows.net/test-share-30460708-f984-049b-5183-147c1df2fc3b?restype=share",
      "RequestMethod": "PUT",
      "RequestHeaders": {
        "Authorization": "Sanitized",
        "traceparent": "00-bd8aa8363327b144b0e5e82bea7d9f4d-8ca30672a1d1a741-00",
        "User-Agent": [
          "azsdk-net-Storage.Files.Shares/12.0.0-dev.20191209.1\u002B61bda4d1783b0e05dba0d434ff14b2840726d3b1",
          "(.NET Core 4.6.28008.01; Microsoft Windows 10.0.18363 )"
        ],
        "x-ms-client-request-id": "7cc2d86c-c4f7-ab79-4569-817b722af1c4",
        "x-ms-date": "Tue, 10 Dec 2019 05:59:32 GMT",
>>>>>>> 1d9822e0
        "x-ms-return-client-request-id": "true",
        "x-ms-version": "2019-07-07"
      },
      "RequestBody": null,
      "StatusCode": 201,
      "ResponseHeaders": {
        "Content-Length": "0",
<<<<<<< HEAD
        "Date": "Tue, 10 Dec 2019 05:31:01 GMT",
        "ETag": "\u00220x8D77D32256A2856\u0022",
        "Last-Modified": "Tue, 10 Dec 2019 05:31:02 GMT",
=======
        "Date": "Tue, 10 Dec 2019 05:59:31 GMT",
        "ETag": "\u00220x8D77D362068C12F\u0022",
        "Last-Modified": "Tue, 10 Dec 2019 05:59:32 GMT",
>>>>>>> 1d9822e0
        "Server": [
          "Windows-Azure-File/1.0",
          "Microsoft-HTTPAPI/2.0"
        ],
<<<<<<< HEAD
        "x-ms-client-request-id": "1d3b36e6-e706-4289-0f19-fcb9e39c57c2",
        "x-ms-request-id": "3e8daafe-201a-003e-4b1b-af0544000000",
=======
        "x-ms-client-request-id": "7cc2d86c-c4f7-ab79-4569-817b722af1c4",
        "x-ms-request-id": "8749bef8-c01a-0019-191e-af1280000000",
>>>>>>> 1d9822e0
        "x-ms-version": "2019-07-07"
      },
      "ResponseBody": []
    },
    {
<<<<<<< HEAD
      "RequestUri": "http://seanstagetest.file.core.windows.net/test-share-b37b9bfd-a860-16c4-da4e-506629d7716d/test-directory-49cb1ac1-e53a-203a-9017-bad8e423681a?restype=directory",
      "RequestMethod": "PUT",
      "RequestHeaders": {
        "Authorization": "Sanitized",
        "traceparent": "00-06db9b1e298c3341b1105c387290807e-66c5e501a1c1af4c-00",
        "User-Agent": [
          "azsdk-net-Storage.Files.Shares/12.0.0-dev.20191209.1\u002Bb71b1fa965b15eccfc57e2c7781b8bf85cd4c766",
          "(.NET Core 4.6.28008.01; Microsoft Windows 10.0.18363 )"
        ],
        "x-ms-client-request-id": "92b74b4f-7d92-056f-c68b-724d9b8c33c4",
        "x-ms-date": "Tue, 10 Dec 2019 05:31:02 GMT",
=======
      "RequestUri": "http://seanstagetest.file.core.windows.net/test-share-30460708-f984-049b-5183-147c1df2fc3b/test-directory-71fef6a1-8ad5-2daf-2700-cfff9597173b?restype=directory",
      "RequestMethod": "PUT",
      "RequestHeaders": {
        "Authorization": "Sanitized",
        "traceparent": "00-014705b4de5e90429fddec8e4ad99f04-89923920a5f58e45-00",
        "User-Agent": [
          "azsdk-net-Storage.Files.Shares/12.0.0-dev.20191209.1\u002B61bda4d1783b0e05dba0d434ff14b2840726d3b1",
          "(.NET Core 4.6.28008.01; Microsoft Windows 10.0.18363 )"
        ],
        "x-ms-client-request-id": "63185fe9-b6a0-3b57-f473-4aa1a37d0b2e",
        "x-ms-date": "Tue, 10 Dec 2019 05:59:32 GMT",
>>>>>>> 1d9822e0
        "x-ms-file-attributes": "None",
        "x-ms-file-creation-time": "Now",
        "x-ms-file-last-write-time": "Now",
        "x-ms-file-permission": "Inherit",
        "x-ms-return-client-request-id": "true",
        "x-ms-version": "2019-07-07"
      },
      "RequestBody": null,
      "StatusCode": 201,
      "ResponseHeaders": {
        "Content-Length": "0",
<<<<<<< HEAD
        "Date": "Tue, 10 Dec 2019 05:31:01 GMT",
        "ETag": "\u00220x8D77D322578023B\u0022",
        "Last-Modified": "Tue, 10 Dec 2019 05:31:02 GMT",
=======
        "Date": "Tue, 10 Dec 2019 05:59:31 GMT",
        "ETag": "\u00220x8D77D362077D75A\u0022",
        "Last-Modified": "Tue, 10 Dec 2019 05:59:32 GMT",
>>>>>>> 1d9822e0
        "Server": [
          "Windows-Azure-File/1.0",
          "Microsoft-HTTPAPI/2.0"
        ],
<<<<<<< HEAD
        "x-ms-client-request-id": "92b74b4f-7d92-056f-c68b-724d9b8c33c4",
        "x-ms-file-attributes": "Directory",
        "x-ms-file-change-time": "2019-12-10T05:31:02.6673211Z",
        "x-ms-file-creation-time": "2019-12-10T05:31:02.6673211Z",
        "x-ms-file-id": "13835128424026341376",
        "x-ms-file-last-write-time": "2019-12-10T05:31:02.6673211Z",
        "x-ms-file-parent-id": "0",
        "x-ms-file-permission-key": "7855875120676328179*422928105932735866",
        "x-ms-request-id": "3e8dab00-201a-003e-4c1b-af0544000000",
=======
        "x-ms-client-request-id": "63185fe9-b6a0-3b57-f473-4aa1a37d0b2e",
        "x-ms-file-attributes": "Directory",
        "x-ms-file-change-time": "2019-12-10T05:59:32.2645338Z",
        "x-ms-file-creation-time": "2019-12-10T05:59:32.2645338Z",
        "x-ms-file-id": "13835128424026341376",
        "x-ms-file-last-write-time": "2019-12-10T05:59:32.2645338Z",
        "x-ms-file-parent-id": "0",
        "x-ms-file-permission-key": "7855875120676328179*422928105932735866",
        "x-ms-request-id": "8749befa-c01a-0019-1a1e-af1280000000",
>>>>>>> 1d9822e0
        "x-ms-request-server-encrypted": "true",
        "x-ms-version": "2019-07-07"
      },
      "ResponseBody": []
    },
    {
<<<<<<< HEAD
      "RequestUri": "http://seanstagetest.file.core.windows.net/test-share-b37b9bfd-a860-16c4-da4e-506629d7716d/test-directory-49cb1ac1-e53a-203a-9017-bad8e423681a/test-file-89d00c2b-7ee4-b20a-4c80-029dc8cd9a75",
      "RequestMethod": "PUT",
      "RequestHeaders": {
        "Authorization": "Sanitized",
        "traceparent": "00-945cdbeec39f0046833a41a46af76941-f6e487c5196e0947-00",
        "User-Agent": [
          "azsdk-net-Storage.Files.Shares/12.0.0-dev.20191209.1\u002Bb71b1fa965b15eccfc57e2c7781b8bf85cd4c766",
          "(.NET Core 4.6.28008.01; Microsoft Windows 10.0.18363 )"
        ],
        "x-ms-client-request-id": "98699b55-c5e5-ff30-d5e5-cdca7365f73a",
        "x-ms-content-length": "1048576",
        "x-ms-date": "Tue, 10 Dec 2019 05:31:02 GMT",
=======
      "RequestUri": "http://seanstagetest.file.core.windows.net/test-share-30460708-f984-049b-5183-147c1df2fc3b/test-directory-71fef6a1-8ad5-2daf-2700-cfff9597173b/test-file-37faa0ba-f5c1-94b0-ef59-18843c62334f",
      "RequestMethod": "PUT",
      "RequestHeaders": {
        "Authorization": "Sanitized",
        "traceparent": "00-e937c410dae7e74198ddf9e5803986cd-fc4dec1927e26547-00",
        "User-Agent": [
          "azsdk-net-Storage.Files.Shares/12.0.0-dev.20191209.1\u002B61bda4d1783b0e05dba0d434ff14b2840726d3b1",
          "(.NET Core 4.6.28008.01; Microsoft Windows 10.0.18363 )"
        ],
        "x-ms-client-request-id": "12922dff-8d11-1623-27c3-31053d8ff129",
        "x-ms-content-length": "1048576",
        "x-ms-date": "Tue, 10 Dec 2019 05:59:32 GMT",
>>>>>>> 1d9822e0
        "x-ms-file-attributes": "None",
        "x-ms-file-creation-time": "Now",
        "x-ms-file-last-write-time": "Now",
        "x-ms-file-permission": "Inherit",
        "x-ms-return-client-request-id": "true",
        "x-ms-type": "file",
        "x-ms-version": "2019-07-07"
      },
      "RequestBody": null,
      "StatusCode": 201,
      "ResponseHeaders": {
        "Content-Length": "0",
<<<<<<< HEAD
        "Date": "Tue, 10 Dec 2019 05:31:01 GMT",
        "ETag": "\u00220x8D77D3225856F6C\u0022",
        "Last-Modified": "Tue, 10 Dec 2019 05:31:02 GMT",
=======
        "Date": "Tue, 10 Dec 2019 05:59:31 GMT",
        "ETag": "\u00220x8D77D362084F877\u0022",
        "Last-Modified": "Tue, 10 Dec 2019 05:59:32 GMT",
>>>>>>> 1d9822e0
        "Server": [
          "Windows-Azure-File/1.0",
          "Microsoft-HTTPAPI/2.0"
        ],
<<<<<<< HEAD
        "x-ms-client-request-id": "98699b55-c5e5-ff30-d5e5-cdca7365f73a",
        "x-ms-file-attributes": "Archive",
        "x-ms-file-change-time": "2019-12-10T05:31:02.7553132Z",
        "x-ms-file-creation-time": "2019-12-10T05:31:02.7553132Z",
        "x-ms-file-id": "11529285414812647424",
        "x-ms-file-last-write-time": "2019-12-10T05:31:02.7553132Z",
        "x-ms-file-parent-id": "13835128424026341376",
        "x-ms-file-permission-key": "12501538048846835188*422928105932735866",
        "x-ms-request-id": "3e8dab01-201a-003e-4d1b-af0544000000",
=======
        "x-ms-client-request-id": "12922dff-8d11-1623-27c3-31053d8ff129",
        "x-ms-file-attributes": "Archive",
        "x-ms-file-change-time": "2019-12-10T05:59:32.3505783Z",
        "x-ms-file-creation-time": "2019-12-10T05:59:32.3505783Z",
        "x-ms-file-id": "11529285414812647424",
        "x-ms-file-last-write-time": "2019-12-10T05:59:32.3505783Z",
        "x-ms-file-parent-id": "13835128424026341376",
        "x-ms-file-permission-key": "12501538048846835188*422928105932735866",
        "x-ms-request-id": "8749befb-c01a-0019-1b1e-af1280000000",
>>>>>>> 1d9822e0
        "x-ms-request-server-encrypted": "true",
        "x-ms-version": "2019-07-07"
      },
      "ResponseBody": []
    },
    {
<<<<<<< HEAD
      "RequestUri": "http://seanstagetest.file.core.windows.net/test-share-b37b9bfd-a860-16c4-da4e-506629d7716d/test-directory-49cb1ac1-e53a-203a-9017-bad8e423681a/test-file-89d00c2b-7ee4-b20a-4c80-029dc8cd9a75?sv=2019-02-02\u0026st=2019-12-10T04%3A31%3A02Z\u0026se=2019-12-10T06%3A31%3A02Z\u0026sr=f\u0026sp=rcwd\u0026sig=Sanitized",
      "RequestMethod": "HEAD",
      "RequestHeaders": {
        "traceparent": "00-92fddf6375a14e4fac5139783b4f89b8-e3bbf53aba0a684b-00",
        "User-Agent": [
          "azsdk-net-Storage.Files.Shares/12.0.0-dev.20191209.1\u002Bb71b1fa965b15eccfc57e2c7781b8bf85cd4c766",
          "(.NET Core 4.6.28008.01; Microsoft Windows 10.0.18363 )"
        ],
        "x-ms-client-request-id": "00f726a4-9b22-3ede-30cb-d41acf978d1d",
=======
      "RequestUri": "http://seanstagetest.file.core.windows.net/test-share-30460708-f984-049b-5183-147c1df2fc3b/test-directory-71fef6a1-8ad5-2daf-2700-cfff9597173b/test-file-37faa0ba-f5c1-94b0-ef59-18843c62334f?sv=2019-02-02\u0026st=2019-12-10T04%3A59%3A32Z\u0026se=2019-12-10T06%3A59%3A32Z\u0026sr=f\u0026sp=rcwd\u0026sig=Sanitized",
      "RequestMethod": "HEAD",
      "RequestHeaders": {
        "traceparent": "00-b99139c5734c8748bef920e140828197-6967e5b7f462804c-00",
        "User-Agent": [
          "azsdk-net-Storage.Files.Shares/12.0.0-dev.20191209.1\u002B61bda4d1783b0e05dba0d434ff14b2840726d3b1",
          "(.NET Core 4.6.28008.01; Microsoft Windows 10.0.18363 )"
        ],
        "x-ms-client-request-id": "75a230b4-f8eb-9a1c-20a0-83d8173ca719",
>>>>>>> 1d9822e0
        "x-ms-return-client-request-id": "true",
        "x-ms-version": "2019-07-07"
      },
      "RequestBody": null,
      "StatusCode": 200,
      "ResponseHeaders": {
        "Content-Length": "1048576",
        "Content-Type": "application/octet-stream",
<<<<<<< HEAD
        "Date": "Tue, 10 Dec 2019 05:31:01 GMT",
        "ETag": "\u00220x8D77D3225856F6C\u0022",
        "Last-Modified": "Tue, 10 Dec 2019 05:31:02 GMT",
=======
        "Date": "Tue, 10 Dec 2019 05:59:31 GMT",
        "ETag": "\u00220x8D77D362084F877\u0022",
        "Last-Modified": "Tue, 10 Dec 2019 05:59:32 GMT",
>>>>>>> 1d9822e0
        "Server": [
          "Windows-Azure-File/1.0",
          "Microsoft-HTTPAPI/2.0"
        ],
        "Vary": "Origin",
<<<<<<< HEAD
        "x-ms-client-request-id": "00f726a4-9b22-3ede-30cb-d41acf978d1d",
        "x-ms-file-attributes": "Archive",
        "x-ms-file-change-time": "2019-12-10T05:31:02.7553132Z",
        "x-ms-file-creation-time": "2019-12-10T05:31:02.7553132Z",
        "x-ms-file-id": "11529285414812647424",
        "x-ms-file-last-write-time": "2019-12-10T05:31:02.7553132Z",
=======
        "x-ms-client-request-id": "75a230b4-f8eb-9a1c-20a0-83d8173ca719",
        "x-ms-file-attributes": "Archive",
        "x-ms-file-change-time": "2019-12-10T05:59:32.3505783Z",
        "x-ms-file-creation-time": "2019-12-10T05:59:32.3505783Z",
        "x-ms-file-id": "11529285414812647424",
        "x-ms-file-last-write-time": "2019-12-10T05:59:32.3505783Z",
>>>>>>> 1d9822e0
        "x-ms-file-parent-id": "13835128424026341376",
        "x-ms-file-permission-key": "12501538048846835188*422928105932735866",
        "x-ms-lease-state": "available",
        "x-ms-lease-status": "unlocked",
<<<<<<< HEAD
        "x-ms-request-id": "3e8dab02-201a-003e-4e1b-af0544000000",
=======
        "x-ms-request-id": "8749befd-c01a-0019-1c1e-af1280000000",
>>>>>>> 1d9822e0
        "x-ms-server-encrypted": "true",
        "x-ms-type": "File",
        "x-ms-version": "2019-07-07"
      },
      "ResponseBody": []
    },
    {
<<<<<<< HEAD
      "RequestUri": "http://seanstagetest.file.core.windows.net/test-share-b37b9bfd-a860-16c4-da4e-506629d7716d?restype=share",
      "RequestMethod": "DELETE",
      "RequestHeaders": {
        "Authorization": "Sanitized",
        "traceparent": "00-88017ab68913be488a4218385bc595bd-75a4b7c12998bd4e-00",
        "User-Agent": [
          "azsdk-net-Storage.Files.Shares/12.0.0-dev.20191209.1\u002Bb71b1fa965b15eccfc57e2c7781b8bf85cd4c766",
          "(.NET Core 4.6.28008.01; Microsoft Windows 10.0.18363 )"
        ],
        "x-ms-client-request-id": "4d25079f-f76d-ea18-8546-cb2a4547e253",
        "x-ms-date": "Tue, 10 Dec 2019 05:31:02 GMT",
=======
      "RequestUri": "http://seanstagetest.file.core.windows.net/test-share-30460708-f984-049b-5183-147c1df2fc3b?restype=share",
      "RequestMethod": "DELETE",
      "RequestHeaders": {
        "Authorization": "Sanitized",
        "traceparent": "00-a31025bceb84c7448bfacdea08546ca1-b1733bfef51bf945-00",
        "User-Agent": [
          "azsdk-net-Storage.Files.Shares/12.0.0-dev.20191209.1\u002B61bda4d1783b0e05dba0d434ff14b2840726d3b1",
          "(.NET Core 4.6.28008.01; Microsoft Windows 10.0.18363 )"
        ],
        "x-ms-client-request-id": "0c500e6e-7cec-7a3d-93e4-88d43bde89e1",
        "x-ms-date": "Tue, 10 Dec 2019 05:59:32 GMT",
>>>>>>> 1d9822e0
        "x-ms-delete-snapshots": "include",
        "x-ms-return-client-request-id": "true",
        "x-ms-version": "2019-07-07"
      },
      "RequestBody": null,
      "StatusCode": 202,
      "ResponseHeaders": {
        "Content-Length": "0",
<<<<<<< HEAD
        "Date": "Tue, 10 Dec 2019 05:31:02 GMT",
=======
        "Date": "Tue, 10 Dec 2019 05:59:31 GMT",
>>>>>>> 1d9822e0
        "Server": [
          "Windows-Azure-File/1.0",
          "Microsoft-HTTPAPI/2.0"
        ],
<<<<<<< HEAD
        "x-ms-client-request-id": "4d25079f-f76d-ea18-8546-cb2a4547e253",
        "x-ms-request-id": "3e8dab03-201a-003e-4f1b-af0544000000",
=======
        "x-ms-client-request-id": "0c500e6e-7cec-7a3d-93e4-88d43bde89e1",
        "x-ms-request-id": "8749beff-c01a-0019-1d1e-af1280000000",
>>>>>>> 1d9822e0
        "x-ms-version": "2019-07-07"
      },
      "ResponseBody": []
    }
  ],
  "Variables": {
<<<<<<< HEAD
    "DateTimeOffsetNow": "2019-12-09T21:31:02.8417737-08:00",
    "RandomSeed": "1412787490",
=======
    "DateTimeOffsetNow": "2019-12-09T21:59:32.4343921-08:00",
    "RandomSeed": "1245391819",
>>>>>>> 1d9822e0
    "Storage_TestConfigDefault": "ProductionTenant\nseanstagetest\nU2FuaXRpemVk\nhttp://seanstagetest.blob.core.windows.net\nhttp://seanstagetest.file.core.windows.net\nhttp://seanstagetest.queue.core.windows.net\nhttp://seanstagetest.table.core.windows.net\n\n\n\n\nhttp://seanstagetest-secondary.blob.core.windows.net\nhttp://seanstagetest-secondary.file.core.windows.net\nhttp://seanstagetest-secondary.queue.core.windows.net\nhttp://seanstagetest-secondary.table.core.windows.net\n\nSanitized\n\n\nCloud\nBlobEndpoint=http://seanstagetest.blob.core.windows.net/;QueueEndpoint=http://seanstagetest.queue.core.windows.net/;FileEndpoint=http://seanstagetest.file.core.windows.net/;BlobSecondaryEndpoint=http://seanstagetest-secondary.blob.core.windows.net/;QueueSecondaryEndpoint=http://seanstagetest-secondary.queue.core.windows.net/;FileSecondaryEndpoint=http://seanstagetest-secondary.file.core.windows.net/;AccountName=seanstagetest;AccountKey=Sanitized"
  }
}<|MERGE_RESOLUTION|>--- conflicted
+++ resolved
@@ -1,88 +1,49 @@
 {
   "Entries": [
     {
-<<<<<<< HEAD
-      "RequestUri": "http://seanstagetest.file.core.windows.net/test-share-b37b9bfd-a860-16c4-da4e-506629d7716d?restype=share",
+      "RequestUri": "http://seanstagetest.file.core.windows.net/test-share-0bf57702-23db-8836-a8da-69e39e923081?restype=share",
       "RequestMethod": "PUT",
       "RequestHeaders": {
         "Authorization": "Sanitized",
-        "traceparent": "00-3440c1da3b2969428ccce3842a657b03-de50496b04092541-00",
-        "User-Agent": [
-          "azsdk-net-Storage.Files.Shares/12.0.0-dev.20191209.1\u002Bb71b1fa965b15eccfc57e2c7781b8bf85cd4c766",
-          "(.NET Core 4.6.28008.01; Microsoft Windows 10.0.18363 )"
-        ],
-        "x-ms-client-request-id": "1d3b36e6-e706-4289-0f19-fcb9e39c57c2",
-        "x-ms-date": "Tue, 10 Dec 2019 05:31:02 GMT",
-=======
-      "RequestUri": "http://seanstagetest.file.core.windows.net/test-share-30460708-f984-049b-5183-147c1df2fc3b?restype=share",
+        "traceparent": "00-4b830d132629a946be6d7557151e110c-4d202fe2c4b5e240-00",
+        "User-Agent": [
+          "azsdk-net-Storage.Files.Shares/12.0.0-dev.20191211.1\u002B899431c003876eb9b26cefd8e8a37e7f27f82ced",
+          "(.NET Core 4.6.28008.01; Microsoft Windows 10.0.18363 )"
+        ],
+        "x-ms-client-request-id": "67034f5b-619f-adf5-7ca9-4164109721aa",
+        "x-ms-date": "Wed, 11 Dec 2019 20:38:07 GMT",
+        "x-ms-return-client-request-id": "true",
+        "x-ms-version": "2019-07-07"
+      },
+      "RequestBody": null,
+      "StatusCode": 201,
+      "ResponseHeaders": {
+        "Content-Length": "0",
+        "Date": "Wed, 11 Dec 2019 20:38:07 GMT",
+        "ETag": "\u00220x8D77E7A07C54818\u0022",
+        "Last-Modified": "Wed, 11 Dec 2019 20:38:07 GMT",
+        "Server": [
+          "Windows-Azure-File/1.0",
+          "Microsoft-HTTPAPI/2.0"
+        ],
+        "x-ms-client-request-id": "67034f5b-619f-adf5-7ca9-4164109721aa",
+        "x-ms-request-id": "ef3e3a4a-c01a-0019-3d62-b01280000000",
+        "x-ms-version": "2019-07-07"
+      },
+      "ResponseBody": []
+    },
+    {
+      "RequestUri": "http://seanstagetest.file.core.windows.net/test-share-0bf57702-23db-8836-a8da-69e39e923081/test-directory-b7f75835-b8c3-3e81-f6fa-58fc07d17e1a?restype=directory",
       "RequestMethod": "PUT",
       "RequestHeaders": {
         "Authorization": "Sanitized",
-        "traceparent": "00-bd8aa8363327b144b0e5e82bea7d9f4d-8ca30672a1d1a741-00",
-        "User-Agent": [
-          "azsdk-net-Storage.Files.Shares/12.0.0-dev.20191209.1\u002B61bda4d1783b0e05dba0d434ff14b2840726d3b1",
-          "(.NET Core 4.6.28008.01; Microsoft Windows 10.0.18363 )"
-        ],
-        "x-ms-client-request-id": "7cc2d86c-c4f7-ab79-4569-817b722af1c4",
-        "x-ms-date": "Tue, 10 Dec 2019 05:59:32 GMT",
->>>>>>> 1d9822e0
-        "x-ms-return-client-request-id": "true",
-        "x-ms-version": "2019-07-07"
-      },
-      "RequestBody": null,
-      "StatusCode": 201,
-      "ResponseHeaders": {
-        "Content-Length": "0",
-<<<<<<< HEAD
-        "Date": "Tue, 10 Dec 2019 05:31:01 GMT",
-        "ETag": "\u00220x8D77D32256A2856\u0022",
-        "Last-Modified": "Tue, 10 Dec 2019 05:31:02 GMT",
-=======
-        "Date": "Tue, 10 Dec 2019 05:59:31 GMT",
-        "ETag": "\u00220x8D77D362068C12F\u0022",
-        "Last-Modified": "Tue, 10 Dec 2019 05:59:32 GMT",
->>>>>>> 1d9822e0
-        "Server": [
-          "Windows-Azure-File/1.0",
-          "Microsoft-HTTPAPI/2.0"
-        ],
-<<<<<<< HEAD
-        "x-ms-client-request-id": "1d3b36e6-e706-4289-0f19-fcb9e39c57c2",
-        "x-ms-request-id": "3e8daafe-201a-003e-4b1b-af0544000000",
-=======
-        "x-ms-client-request-id": "7cc2d86c-c4f7-ab79-4569-817b722af1c4",
-        "x-ms-request-id": "8749bef8-c01a-0019-191e-af1280000000",
->>>>>>> 1d9822e0
-        "x-ms-version": "2019-07-07"
-      },
-      "ResponseBody": []
-    },
-    {
-<<<<<<< HEAD
-      "RequestUri": "http://seanstagetest.file.core.windows.net/test-share-b37b9bfd-a860-16c4-da4e-506629d7716d/test-directory-49cb1ac1-e53a-203a-9017-bad8e423681a?restype=directory",
-      "RequestMethod": "PUT",
-      "RequestHeaders": {
-        "Authorization": "Sanitized",
-        "traceparent": "00-06db9b1e298c3341b1105c387290807e-66c5e501a1c1af4c-00",
-        "User-Agent": [
-          "azsdk-net-Storage.Files.Shares/12.0.0-dev.20191209.1\u002Bb71b1fa965b15eccfc57e2c7781b8bf85cd4c766",
-          "(.NET Core 4.6.28008.01; Microsoft Windows 10.0.18363 )"
-        ],
-        "x-ms-client-request-id": "92b74b4f-7d92-056f-c68b-724d9b8c33c4",
-        "x-ms-date": "Tue, 10 Dec 2019 05:31:02 GMT",
-=======
-      "RequestUri": "http://seanstagetest.file.core.windows.net/test-share-30460708-f984-049b-5183-147c1df2fc3b/test-directory-71fef6a1-8ad5-2daf-2700-cfff9597173b?restype=directory",
-      "RequestMethod": "PUT",
-      "RequestHeaders": {
-        "Authorization": "Sanitized",
-        "traceparent": "00-014705b4de5e90429fddec8e4ad99f04-89923920a5f58e45-00",
-        "User-Agent": [
-          "azsdk-net-Storage.Files.Shares/12.0.0-dev.20191209.1\u002B61bda4d1783b0e05dba0d434ff14b2840726d3b1",
-          "(.NET Core 4.6.28008.01; Microsoft Windows 10.0.18363 )"
-        ],
-        "x-ms-client-request-id": "63185fe9-b6a0-3b57-f473-4aa1a37d0b2e",
-        "x-ms-date": "Tue, 10 Dec 2019 05:59:32 GMT",
->>>>>>> 1d9822e0
+        "traceparent": "00-204e957d60bdfb4fabeb05e69e974150-ed5fc426254ceb44-00",
+        "User-Agent": [
+          "azsdk-net-Storage.Files.Shares/12.0.0-dev.20191211.1\u002B899431c003876eb9b26cefd8e8a37e7f27f82ced",
+          "(.NET Core 4.6.28008.01; Microsoft Windows 10.0.18363 )"
+        ],
+        "x-ms-client-request-id": "cd8ed0dd-f649-be17-639e-e223b8d3395e",
+        "x-ms-date": "Wed, 11 Dec 2019 20:38:07 GMT",
         "x-ms-file-attributes": "None",
         "x-ms-file-creation-time": "Now",
         "x-ms-file-last-write-time": "Now",
@@ -94,73 +55,40 @@
       "StatusCode": 201,
       "ResponseHeaders": {
         "Content-Length": "0",
-<<<<<<< HEAD
-        "Date": "Tue, 10 Dec 2019 05:31:01 GMT",
-        "ETag": "\u00220x8D77D322578023B\u0022",
-        "Last-Modified": "Tue, 10 Dec 2019 05:31:02 GMT",
-=======
-        "Date": "Tue, 10 Dec 2019 05:59:31 GMT",
-        "ETag": "\u00220x8D77D362077D75A\u0022",
-        "Last-Modified": "Tue, 10 Dec 2019 05:59:32 GMT",
->>>>>>> 1d9822e0
-        "Server": [
-          "Windows-Azure-File/1.0",
-          "Microsoft-HTTPAPI/2.0"
-        ],
-<<<<<<< HEAD
-        "x-ms-client-request-id": "92b74b4f-7d92-056f-c68b-724d9b8c33c4",
+        "Date": "Wed, 11 Dec 2019 20:38:07 GMT",
+        "ETag": "\u00220x8D77E7A07D35FD1\u0022",
+        "Last-Modified": "Wed, 11 Dec 2019 20:38:07 GMT",
+        "Server": [
+          "Windows-Azure-File/1.0",
+          "Microsoft-HTTPAPI/2.0"
+        ],
+        "x-ms-client-request-id": "cd8ed0dd-f649-be17-639e-e223b8d3395e",
         "x-ms-file-attributes": "Directory",
-        "x-ms-file-change-time": "2019-12-10T05:31:02.6673211Z",
-        "x-ms-file-creation-time": "2019-12-10T05:31:02.6673211Z",
+        "x-ms-file-change-time": "2019-12-11T20:38:07.8617553Z",
+        "x-ms-file-creation-time": "2019-12-11T20:38:07.8617553Z",
         "x-ms-file-id": "13835128424026341376",
-        "x-ms-file-last-write-time": "2019-12-10T05:31:02.6673211Z",
+        "x-ms-file-last-write-time": "2019-12-11T20:38:07.8617553Z",
         "x-ms-file-parent-id": "0",
         "x-ms-file-permission-key": "7855875120676328179*422928105932735866",
-        "x-ms-request-id": "3e8dab00-201a-003e-4c1b-af0544000000",
-=======
-        "x-ms-client-request-id": "63185fe9-b6a0-3b57-f473-4aa1a37d0b2e",
-        "x-ms-file-attributes": "Directory",
-        "x-ms-file-change-time": "2019-12-10T05:59:32.2645338Z",
-        "x-ms-file-creation-time": "2019-12-10T05:59:32.2645338Z",
-        "x-ms-file-id": "13835128424026341376",
-        "x-ms-file-last-write-time": "2019-12-10T05:59:32.2645338Z",
-        "x-ms-file-parent-id": "0",
-        "x-ms-file-permission-key": "7855875120676328179*422928105932735866",
-        "x-ms-request-id": "8749befa-c01a-0019-1a1e-af1280000000",
->>>>>>> 1d9822e0
+        "x-ms-request-id": "ef3e3a4c-c01a-0019-3e62-b01280000000",
         "x-ms-request-server-encrypted": "true",
         "x-ms-version": "2019-07-07"
       },
       "ResponseBody": []
     },
     {
-<<<<<<< HEAD
-      "RequestUri": "http://seanstagetest.file.core.windows.net/test-share-b37b9bfd-a860-16c4-da4e-506629d7716d/test-directory-49cb1ac1-e53a-203a-9017-bad8e423681a/test-file-89d00c2b-7ee4-b20a-4c80-029dc8cd9a75",
+      "RequestUri": "http://seanstagetest.file.core.windows.net/test-share-0bf57702-23db-8836-a8da-69e39e923081/test-directory-b7f75835-b8c3-3e81-f6fa-58fc07d17e1a/test-file-cef237df-878b-4edb-755e-a8ea1c4c5db7",
       "RequestMethod": "PUT",
       "RequestHeaders": {
         "Authorization": "Sanitized",
-        "traceparent": "00-945cdbeec39f0046833a41a46af76941-f6e487c5196e0947-00",
-        "User-Agent": [
-          "azsdk-net-Storage.Files.Shares/12.0.0-dev.20191209.1\u002Bb71b1fa965b15eccfc57e2c7781b8bf85cd4c766",
-          "(.NET Core 4.6.28008.01; Microsoft Windows 10.0.18363 )"
-        ],
-        "x-ms-client-request-id": "98699b55-c5e5-ff30-d5e5-cdca7365f73a",
+        "traceparent": "00-cf480d92b4fa0c42a9cec3e1ddb58881-dbd44a927234754b-00",
+        "User-Agent": [
+          "azsdk-net-Storage.Files.Shares/12.0.0-dev.20191211.1\u002B899431c003876eb9b26cefd8e8a37e7f27f82ced",
+          "(.NET Core 4.6.28008.01; Microsoft Windows 10.0.18363 )"
+        ],
+        "x-ms-client-request-id": "3f870525-5309-a661-891c-4ae53b2a2d2a",
         "x-ms-content-length": "1048576",
-        "x-ms-date": "Tue, 10 Dec 2019 05:31:02 GMT",
-=======
-      "RequestUri": "http://seanstagetest.file.core.windows.net/test-share-30460708-f984-049b-5183-147c1df2fc3b/test-directory-71fef6a1-8ad5-2daf-2700-cfff9597173b/test-file-37faa0ba-f5c1-94b0-ef59-18843c62334f",
-      "RequestMethod": "PUT",
-      "RequestHeaders": {
-        "Authorization": "Sanitized",
-        "traceparent": "00-e937c410dae7e74198ddf9e5803986cd-fc4dec1927e26547-00",
-        "User-Agent": [
-          "azsdk-net-Storage.Files.Shares/12.0.0-dev.20191209.1\u002B61bda4d1783b0e05dba0d434ff14b2840726d3b1",
-          "(.NET Core 4.6.28008.01; Microsoft Windows 10.0.18363 )"
-        ],
-        "x-ms-client-request-id": "12922dff-8d11-1623-27c3-31053d8ff129",
-        "x-ms-content-length": "1048576",
-        "x-ms-date": "Tue, 10 Dec 2019 05:59:32 GMT",
->>>>>>> 1d9822e0
+        "x-ms-date": "Wed, 11 Dec 2019 20:38:07 GMT",
         "x-ms-file-attributes": "None",
         "x-ms-file-creation-time": "Now",
         "x-ms-file-last-write-time": "Now",
@@ -173,67 +101,37 @@
       "StatusCode": 201,
       "ResponseHeaders": {
         "Content-Length": "0",
-<<<<<<< HEAD
-        "Date": "Tue, 10 Dec 2019 05:31:01 GMT",
-        "ETag": "\u00220x8D77D3225856F6C\u0022",
-        "Last-Modified": "Tue, 10 Dec 2019 05:31:02 GMT",
-=======
-        "Date": "Tue, 10 Dec 2019 05:59:31 GMT",
-        "ETag": "\u00220x8D77D362084F877\u0022",
-        "Last-Modified": "Tue, 10 Dec 2019 05:59:32 GMT",
->>>>>>> 1d9822e0
-        "Server": [
-          "Windows-Azure-File/1.0",
-          "Microsoft-HTTPAPI/2.0"
-        ],
-<<<<<<< HEAD
-        "x-ms-client-request-id": "98699b55-c5e5-ff30-d5e5-cdca7365f73a",
+        "Date": "Wed, 11 Dec 2019 20:38:07 GMT",
+        "ETag": "\u00220x8D77E7A07E22CC5\u0022",
+        "Last-Modified": "Wed, 11 Dec 2019 20:38:07 GMT",
+        "Server": [
+          "Windows-Azure-File/1.0",
+          "Microsoft-HTTPAPI/2.0"
+        ],
+        "x-ms-client-request-id": "3f870525-5309-a661-891c-4ae53b2a2d2a",
         "x-ms-file-attributes": "Archive",
-        "x-ms-file-change-time": "2019-12-10T05:31:02.7553132Z",
-        "x-ms-file-creation-time": "2019-12-10T05:31:02.7553132Z",
+        "x-ms-file-change-time": "2019-12-11T20:38:07.9587525Z",
+        "x-ms-file-creation-time": "2019-12-11T20:38:07.9587525Z",
         "x-ms-file-id": "11529285414812647424",
-        "x-ms-file-last-write-time": "2019-12-10T05:31:02.7553132Z",
+        "x-ms-file-last-write-time": "2019-12-11T20:38:07.9587525Z",
         "x-ms-file-parent-id": "13835128424026341376",
         "x-ms-file-permission-key": "12501538048846835188*422928105932735866",
-        "x-ms-request-id": "3e8dab01-201a-003e-4d1b-af0544000000",
-=======
-        "x-ms-client-request-id": "12922dff-8d11-1623-27c3-31053d8ff129",
-        "x-ms-file-attributes": "Archive",
-        "x-ms-file-change-time": "2019-12-10T05:59:32.3505783Z",
-        "x-ms-file-creation-time": "2019-12-10T05:59:32.3505783Z",
-        "x-ms-file-id": "11529285414812647424",
-        "x-ms-file-last-write-time": "2019-12-10T05:59:32.3505783Z",
-        "x-ms-file-parent-id": "13835128424026341376",
-        "x-ms-file-permission-key": "12501538048846835188*422928105932735866",
-        "x-ms-request-id": "8749befb-c01a-0019-1b1e-af1280000000",
->>>>>>> 1d9822e0
+        "x-ms-request-id": "ef3e3a4d-c01a-0019-3f62-b01280000000",
         "x-ms-request-server-encrypted": "true",
         "x-ms-version": "2019-07-07"
       },
       "ResponseBody": []
     },
     {
-<<<<<<< HEAD
-      "RequestUri": "http://seanstagetest.file.core.windows.net/test-share-b37b9bfd-a860-16c4-da4e-506629d7716d/test-directory-49cb1ac1-e53a-203a-9017-bad8e423681a/test-file-89d00c2b-7ee4-b20a-4c80-029dc8cd9a75?sv=2019-02-02\u0026st=2019-12-10T04%3A31%3A02Z\u0026se=2019-12-10T06%3A31%3A02Z\u0026sr=f\u0026sp=rcwd\u0026sig=Sanitized",
+      "RequestUri": "http://seanstagetest.file.core.windows.net/test-share-0bf57702-23db-8836-a8da-69e39e923081/test-directory-b7f75835-b8c3-3e81-f6fa-58fc07d17e1a/test-file-cef237df-878b-4edb-755e-a8ea1c4c5db7?sv=2019-02-02\u0026st=2019-12-11T19%3A38%3A08Z\u0026se=2019-12-11T21%3A38%3A08Z\u0026sr=f\u0026sp=rcwd\u0026sig=Sanitized",
       "RequestMethod": "HEAD",
       "RequestHeaders": {
-        "traceparent": "00-92fddf6375a14e4fac5139783b4f89b8-e3bbf53aba0a684b-00",
-        "User-Agent": [
-          "azsdk-net-Storage.Files.Shares/12.0.0-dev.20191209.1\u002Bb71b1fa965b15eccfc57e2c7781b8bf85cd4c766",
-          "(.NET Core 4.6.28008.01; Microsoft Windows 10.0.18363 )"
-        ],
-        "x-ms-client-request-id": "00f726a4-9b22-3ede-30cb-d41acf978d1d",
-=======
-      "RequestUri": "http://seanstagetest.file.core.windows.net/test-share-30460708-f984-049b-5183-147c1df2fc3b/test-directory-71fef6a1-8ad5-2daf-2700-cfff9597173b/test-file-37faa0ba-f5c1-94b0-ef59-18843c62334f?sv=2019-02-02\u0026st=2019-12-10T04%3A59%3A32Z\u0026se=2019-12-10T06%3A59%3A32Z\u0026sr=f\u0026sp=rcwd\u0026sig=Sanitized",
-      "RequestMethod": "HEAD",
-      "RequestHeaders": {
-        "traceparent": "00-b99139c5734c8748bef920e140828197-6967e5b7f462804c-00",
-        "User-Agent": [
-          "azsdk-net-Storage.Files.Shares/12.0.0-dev.20191209.1\u002B61bda4d1783b0e05dba0d434ff14b2840726d3b1",
-          "(.NET Core 4.6.28008.01; Microsoft Windows 10.0.18363 )"
-        ],
-        "x-ms-client-request-id": "75a230b4-f8eb-9a1c-20a0-83d8173ca719",
->>>>>>> 1d9822e0
+        "traceparent": "00-390ac98809153e4dbff6549a4ee166d3-1e2e3230cb49e246-00",
+        "User-Agent": [
+          "azsdk-net-Storage.Files.Shares/12.0.0-dev.20191211.1\u002B899431c003876eb9b26cefd8e8a37e7f27f82ced",
+          "(.NET Core 4.6.28008.01; Microsoft Windows 10.0.18363 )"
+        ],
+        "x-ms-client-request-id": "b2fd6063-f94c-4155-099e-9f41886d00d5",
         "x-ms-return-client-request-id": "true",
         "x-ms-version": "2019-07-07"
       },
@@ -242,44 +140,25 @@
       "ResponseHeaders": {
         "Content-Length": "1048576",
         "Content-Type": "application/octet-stream",
-<<<<<<< HEAD
-        "Date": "Tue, 10 Dec 2019 05:31:01 GMT",
-        "ETag": "\u00220x8D77D3225856F6C\u0022",
-        "Last-Modified": "Tue, 10 Dec 2019 05:31:02 GMT",
-=======
-        "Date": "Tue, 10 Dec 2019 05:59:31 GMT",
-        "ETag": "\u00220x8D77D362084F877\u0022",
-        "Last-Modified": "Tue, 10 Dec 2019 05:59:32 GMT",
->>>>>>> 1d9822e0
+        "Date": "Wed, 11 Dec 2019 20:38:07 GMT",
+        "ETag": "\u00220x8D77E7A07E22CC5\u0022",
+        "Last-Modified": "Wed, 11 Dec 2019 20:38:07 GMT",
         "Server": [
           "Windows-Azure-File/1.0",
           "Microsoft-HTTPAPI/2.0"
         ],
         "Vary": "Origin",
-<<<<<<< HEAD
-        "x-ms-client-request-id": "00f726a4-9b22-3ede-30cb-d41acf978d1d",
+        "x-ms-client-request-id": "b2fd6063-f94c-4155-099e-9f41886d00d5",
         "x-ms-file-attributes": "Archive",
-        "x-ms-file-change-time": "2019-12-10T05:31:02.7553132Z",
-        "x-ms-file-creation-time": "2019-12-10T05:31:02.7553132Z",
+        "x-ms-file-change-time": "2019-12-11T20:38:07.9587525Z",
+        "x-ms-file-creation-time": "2019-12-11T20:38:07.9587525Z",
         "x-ms-file-id": "11529285414812647424",
-        "x-ms-file-last-write-time": "2019-12-10T05:31:02.7553132Z",
-=======
-        "x-ms-client-request-id": "75a230b4-f8eb-9a1c-20a0-83d8173ca719",
-        "x-ms-file-attributes": "Archive",
-        "x-ms-file-change-time": "2019-12-10T05:59:32.3505783Z",
-        "x-ms-file-creation-time": "2019-12-10T05:59:32.3505783Z",
-        "x-ms-file-id": "11529285414812647424",
-        "x-ms-file-last-write-time": "2019-12-10T05:59:32.3505783Z",
->>>>>>> 1d9822e0
+        "x-ms-file-last-write-time": "2019-12-11T20:38:07.9587525Z",
         "x-ms-file-parent-id": "13835128424026341376",
         "x-ms-file-permission-key": "12501538048846835188*422928105932735866",
         "x-ms-lease-state": "available",
         "x-ms-lease-status": "unlocked",
-<<<<<<< HEAD
-        "x-ms-request-id": "3e8dab02-201a-003e-4e1b-af0544000000",
-=======
-        "x-ms-request-id": "8749befd-c01a-0019-1c1e-af1280000000",
->>>>>>> 1d9822e0
+        "x-ms-request-id": "ef3e3a4e-c01a-0019-4062-b01280000000",
         "x-ms-server-encrypted": "true",
         "x-ms-type": "File",
         "x-ms-version": "2019-07-07"
@@ -287,31 +166,17 @@
       "ResponseBody": []
     },
     {
-<<<<<<< HEAD
-      "RequestUri": "http://seanstagetest.file.core.windows.net/test-share-b37b9bfd-a860-16c4-da4e-506629d7716d?restype=share",
+      "RequestUri": "http://seanstagetest.file.core.windows.net/test-share-0bf57702-23db-8836-a8da-69e39e923081?restype=share",
       "RequestMethod": "DELETE",
       "RequestHeaders": {
         "Authorization": "Sanitized",
-        "traceparent": "00-88017ab68913be488a4218385bc595bd-75a4b7c12998bd4e-00",
-        "User-Agent": [
-          "azsdk-net-Storage.Files.Shares/12.0.0-dev.20191209.1\u002Bb71b1fa965b15eccfc57e2c7781b8bf85cd4c766",
-          "(.NET Core 4.6.28008.01; Microsoft Windows 10.0.18363 )"
-        ],
-        "x-ms-client-request-id": "4d25079f-f76d-ea18-8546-cb2a4547e253",
-        "x-ms-date": "Tue, 10 Dec 2019 05:31:02 GMT",
-=======
-      "RequestUri": "http://seanstagetest.file.core.windows.net/test-share-30460708-f984-049b-5183-147c1df2fc3b?restype=share",
-      "RequestMethod": "DELETE",
-      "RequestHeaders": {
-        "Authorization": "Sanitized",
-        "traceparent": "00-a31025bceb84c7448bfacdea08546ca1-b1733bfef51bf945-00",
-        "User-Agent": [
-          "azsdk-net-Storage.Files.Shares/12.0.0-dev.20191209.1\u002B61bda4d1783b0e05dba0d434ff14b2840726d3b1",
-          "(.NET Core 4.6.28008.01; Microsoft Windows 10.0.18363 )"
-        ],
-        "x-ms-client-request-id": "0c500e6e-7cec-7a3d-93e4-88d43bde89e1",
-        "x-ms-date": "Tue, 10 Dec 2019 05:59:32 GMT",
->>>>>>> 1d9822e0
+        "traceparent": "00-0e2e93140b63894786a42e2acb6402ad-f09f930735b0bc4d-00",
+        "User-Agent": [
+          "azsdk-net-Storage.Files.Shares/12.0.0-dev.20191211.1\u002B899431c003876eb9b26cefd8e8a37e7f27f82ced",
+          "(.NET Core 4.6.28008.01; Microsoft Windows 10.0.18363 )"
+        ],
+        "x-ms-client-request-id": "db8207e7-7a2d-75de-24fd-fe16ba9c8110",
+        "x-ms-date": "Wed, 11 Dec 2019 20:38:08 GMT",
         "x-ms-delete-snapshots": "include",
         "x-ms-return-client-request-id": "true",
         "x-ms-version": "2019-07-07"
@@ -320,35 +185,21 @@
       "StatusCode": 202,
       "ResponseHeaders": {
         "Content-Length": "0",
-<<<<<<< HEAD
-        "Date": "Tue, 10 Dec 2019 05:31:02 GMT",
-=======
-        "Date": "Tue, 10 Dec 2019 05:59:31 GMT",
->>>>>>> 1d9822e0
-        "Server": [
-          "Windows-Azure-File/1.0",
-          "Microsoft-HTTPAPI/2.0"
-        ],
-<<<<<<< HEAD
-        "x-ms-client-request-id": "4d25079f-f76d-ea18-8546-cb2a4547e253",
-        "x-ms-request-id": "3e8dab03-201a-003e-4f1b-af0544000000",
-=======
-        "x-ms-client-request-id": "0c500e6e-7cec-7a3d-93e4-88d43bde89e1",
-        "x-ms-request-id": "8749beff-c01a-0019-1d1e-af1280000000",
->>>>>>> 1d9822e0
+        "Date": "Wed, 11 Dec 2019 20:38:07 GMT",
+        "Server": [
+          "Windows-Azure-File/1.0",
+          "Microsoft-HTTPAPI/2.0"
+        ],
+        "x-ms-client-request-id": "db8207e7-7a2d-75de-24fd-fe16ba9c8110",
+        "x-ms-request-id": "ef3e3a4f-c01a-0019-4162-b01280000000",
         "x-ms-version": "2019-07-07"
       },
       "ResponseBody": []
     }
   ],
   "Variables": {
-<<<<<<< HEAD
-    "DateTimeOffsetNow": "2019-12-09T21:31:02.8417737-08:00",
-    "RandomSeed": "1412787490",
-=======
-    "DateTimeOffsetNow": "2019-12-09T21:59:32.4343921-08:00",
-    "RandomSeed": "1245391819",
->>>>>>> 1d9822e0
+    "DateTimeOffsetNow": "2019-12-11T12:38:08.0193929-08:00",
+    "RandomSeed": "1285233775",
     "Storage_TestConfigDefault": "ProductionTenant\nseanstagetest\nU2FuaXRpemVk\nhttp://seanstagetest.blob.core.windows.net\nhttp://seanstagetest.file.core.windows.net\nhttp://seanstagetest.queue.core.windows.net\nhttp://seanstagetest.table.core.windows.net\n\n\n\n\nhttp://seanstagetest-secondary.blob.core.windows.net\nhttp://seanstagetest-secondary.file.core.windows.net\nhttp://seanstagetest-secondary.queue.core.windows.net\nhttp://seanstagetest-secondary.table.core.windows.net\n\nSanitized\n\n\nCloud\nBlobEndpoint=http://seanstagetest.blob.core.windows.net/;QueueEndpoint=http://seanstagetest.queue.core.windows.net/;FileEndpoint=http://seanstagetest.file.core.windows.net/;BlobSecondaryEndpoint=http://seanstagetest-secondary.blob.core.windows.net/;QueueSecondaryEndpoint=http://seanstagetest-secondary.queue.core.windows.net/;FileSecondaryEndpoint=http://seanstagetest-secondary.file.core.windows.net/;AccountName=seanstagetest;AccountKey=Sanitized"
   }
 }