{
  "Entries": [
    {
      "RequestUri": "http://seanstagetest.file.core.windows.net/test-share-0bf57702-23db-8836-a8da-69e39e923081?restype=share",
      "RequestMethod": "PUT",
      "RequestHeaders": {
        "Authorization": "Sanitized",
<<<<<<< HEAD
        "traceparent": "00-d3251e266ef68045a97d381a621c011e-4ff9faae85e74d49-00",
        "User-Agent": [
          "azsdk-net-Storage.Files.Shares/12.0.0-dev.20191210.1\u002B5758cdf8298d3305c897cb7ba843ddd732c229c1",
          "(.NET Core 4.6.28008.01; Microsoft Windows 10.0.18363 )"
        ],
        "x-ms-client-request-id": "d84d1052-bad8-110e-3ae8-82d7d6a2db51",
        "x-ms-date": "Wed, 11 Dec 2019 05:58:00 GMT",
=======
        "traceparent": "00-4b830d132629a946be6d7557151e110c-4d202fe2c4b5e240-00",
        "User-Agent": [
          "azsdk-net-Storage.Files.Shares/12.0.0-dev.20191211.1\u002B899431c003876eb9b26cefd8e8a37e7f27f82ced",
          "(.NET Core 4.6.28008.01; Microsoft Windows 10.0.18363 )"
        ],
        "x-ms-client-request-id": "67034f5b-619f-adf5-7ca9-4164109721aa",
        "x-ms-date": "Wed, 11 Dec 2019 20:38:07 GMT",
>>>>>>> 5e20a7a1
        "x-ms-return-client-request-id": "true",
        "x-ms-version": "2019-07-07"
      },
      "RequestBody": null,
      "StatusCode": 201,
      "ResponseHeaders": {
        "Content-Length": "0",
<<<<<<< HEAD
        "Date": "Wed, 11 Dec 2019 05:58:00 GMT",
        "ETag": "\u00220x8D77DFF13EF48DC\u0022",
        "Last-Modified": "Wed, 11 Dec 2019 05:58:00 GMT",
=======
        "Date": "Wed, 11 Dec 2019 20:38:07 GMT",
        "ETag": "\u00220x8D77E7A07C54818\u0022",
        "Last-Modified": "Wed, 11 Dec 2019 20:38:07 GMT",
>>>>>>> 5e20a7a1
        "Server": [
          "Windows-Azure-File/1.0",
          "Microsoft-HTTPAPI/2.0"
        ],
<<<<<<< HEAD
        "x-ms-client-request-id": "d84d1052-bad8-110e-3ae8-82d7d6a2db51",
        "x-ms-request-id": "d5ada4fc-601a-003f-2ae7-af5a98000000",
=======
        "x-ms-client-request-id": "67034f5b-619f-adf5-7ca9-4164109721aa",
        "x-ms-request-id": "ef3e3a4a-c01a-0019-3d62-b01280000000",
>>>>>>> 5e20a7a1
        "x-ms-version": "2019-07-07"
      },
      "ResponseBody": []
    },
    {
      "RequestUri": "http://seanstagetest.file.core.windows.net/test-share-0bf57702-23db-8836-a8da-69e39e923081/test-directory-b7f75835-b8c3-3e81-f6fa-58fc07d17e1a?restype=directory",
      "RequestMethod": "PUT",
      "RequestHeaders": {
        "Authorization": "Sanitized",
<<<<<<< HEAD
        "traceparent": "00-69095d69642cb24a820eb3dbda32c67b-0489d79016a2d54c-00",
        "User-Agent": [
          "azsdk-net-Storage.Files.Shares/12.0.0-dev.20191210.1\u002B5758cdf8298d3305c897cb7ba843ddd732c229c1",
          "(.NET Core 4.6.28008.01; Microsoft Windows 10.0.18363 )"
        ],
        "x-ms-client-request-id": "bbb6aa64-8da9-cd43-1492-af56f749dd37",
        "x-ms-date": "Wed, 11 Dec 2019 05:58:00 GMT",
=======
        "traceparent": "00-204e957d60bdfb4fabeb05e69e974150-ed5fc426254ceb44-00",
        "User-Agent": [
          "azsdk-net-Storage.Files.Shares/12.0.0-dev.20191211.1\u002B899431c003876eb9b26cefd8e8a37e7f27f82ced",
          "(.NET Core 4.6.28008.01; Microsoft Windows 10.0.18363 )"
        ],
        "x-ms-client-request-id": "cd8ed0dd-f649-be17-639e-e223b8d3395e",
        "x-ms-date": "Wed, 11 Dec 2019 20:38:07 GMT",
>>>>>>> 5e20a7a1
        "x-ms-file-attributes": "None",
        "x-ms-file-creation-time": "Now",
        "x-ms-file-last-write-time": "Now",
        "x-ms-file-permission": "Inherit",
        "x-ms-return-client-request-id": "true",
        "x-ms-version": "2019-07-07"
      },
      "RequestBody": null,
      "StatusCode": 201,
      "ResponseHeaders": {
        "Content-Length": "0",
<<<<<<< HEAD
        "Date": "Wed, 11 Dec 2019 05:58:00 GMT",
        "ETag": "\u00220x8D77DFF13FEC47F\u0022",
        "Last-Modified": "Wed, 11 Dec 2019 05:58:00 GMT",
=======
        "Date": "Wed, 11 Dec 2019 20:38:07 GMT",
        "ETag": "\u00220x8D77E7A07D35FD1\u0022",
        "Last-Modified": "Wed, 11 Dec 2019 20:38:07 GMT",
>>>>>>> 5e20a7a1
        "Server": [
          "Windows-Azure-File/1.0",
          "Microsoft-HTTPAPI/2.0"
        ],
        "x-ms-client-request-id": "cd8ed0dd-f649-be17-639e-e223b8d3395e",
        "x-ms-file-attributes": "Directory",
<<<<<<< HEAD
        "x-ms-file-change-time": "2019-12-11T05:58:00.1810559Z",
        "x-ms-file-creation-time": "2019-12-11T05:58:00.1810559Z",
        "x-ms-file-id": "13835128424026341376",
        "x-ms-file-last-write-time": "2019-12-11T05:58:00.1810559Z",
        "x-ms-file-parent-id": "0",
        "x-ms-file-permission-key": "7855875120676328179*422928105932735866",
        "x-ms-request-id": "d5ada4fe-601a-003f-2be7-af5a98000000",
=======
        "x-ms-file-change-time": "2019-12-11T20:38:07.8617553Z",
        "x-ms-file-creation-time": "2019-12-11T20:38:07.8617553Z",
        "x-ms-file-id": "13835128424026341376",
        "x-ms-file-last-write-time": "2019-12-11T20:38:07.8617553Z",
        "x-ms-file-parent-id": "0",
        "x-ms-file-permission-key": "7855875120676328179*422928105932735866",
        "x-ms-request-id": "ef3e3a4c-c01a-0019-3e62-b01280000000",
>>>>>>> 5e20a7a1
        "x-ms-request-server-encrypted": "true",
        "x-ms-version": "2019-07-07"
      },
      "ResponseBody": []
    },
    {
      "RequestUri": "http://seanstagetest.file.core.windows.net/test-share-0bf57702-23db-8836-a8da-69e39e923081/test-directory-b7f75835-b8c3-3e81-f6fa-58fc07d17e1a/test-file-cef237df-878b-4edb-755e-a8ea1c4c5db7",
      "RequestMethod": "PUT",
      "RequestHeaders": {
        "Authorization": "Sanitized",
<<<<<<< HEAD
        "traceparent": "00-e331f9fee0ce46409620eb2ed73b2b1c-ae66ecf48c1a9b48-00",
        "User-Agent": [
          "azsdk-net-Storage.Files.Shares/12.0.0-dev.20191210.1\u002B5758cdf8298d3305c897cb7ba843ddd732c229c1",
=======
        "traceparent": "00-cf480d92b4fa0c42a9cec3e1ddb58881-dbd44a927234754b-00",
        "User-Agent": [
          "azsdk-net-Storage.Files.Shares/12.0.0-dev.20191211.1\u002B899431c003876eb9b26cefd8e8a37e7f27f82ced",
>>>>>>> 5e20a7a1
          "(.NET Core 4.6.28008.01; Microsoft Windows 10.0.18363 )"
        ],
        "x-ms-client-request-id": "3f870525-5309-a661-891c-4ae53b2a2d2a",
        "x-ms-content-length": "1048576",
<<<<<<< HEAD
        "x-ms-date": "Wed, 11 Dec 2019 05:58:00 GMT",
=======
        "x-ms-date": "Wed, 11 Dec 2019 20:38:07 GMT",
>>>>>>> 5e20a7a1
        "x-ms-file-attributes": "None",
        "x-ms-file-creation-time": "Now",
        "x-ms-file-last-write-time": "Now",
        "x-ms-file-permission": "Inherit",
        "x-ms-return-client-request-id": "true",
        "x-ms-type": "file",
        "x-ms-version": "2019-07-07"
      },
      "RequestBody": null,
      "StatusCode": 201,
      "ResponseHeaders": {
        "Content-Length": "0",
<<<<<<< HEAD
        "Date": "Wed, 11 Dec 2019 05:58:00 GMT",
        "ETag": "\u00220x8D77DFF140D69E0\u0022",
        "Last-Modified": "Wed, 11 Dec 2019 05:58:00 GMT",
=======
        "Date": "Wed, 11 Dec 2019 20:38:07 GMT",
        "ETag": "\u00220x8D77E7A07E22CC5\u0022",
        "Last-Modified": "Wed, 11 Dec 2019 20:38:07 GMT",
>>>>>>> 5e20a7a1
        "Server": [
          "Windows-Azure-File/1.0",
          "Microsoft-HTTPAPI/2.0"
        ],
        "x-ms-client-request-id": "3f870525-5309-a661-891c-4ae53b2a2d2a",
        "x-ms-file-attributes": "Archive",
<<<<<<< HEAD
        "x-ms-file-change-time": "2019-12-11T05:58:00.2770400Z",
        "x-ms-file-creation-time": "2019-12-11T05:58:00.2770400Z",
        "x-ms-file-id": "11529285414812647424",
        "x-ms-file-last-write-time": "2019-12-11T05:58:00.2770400Z",
        "x-ms-file-parent-id": "13835128424026341376",
        "x-ms-file-permission-key": "12501538048846835188*422928105932735866",
        "x-ms-request-id": "d5ada4ff-601a-003f-2ce7-af5a98000000",
=======
        "x-ms-file-change-time": "2019-12-11T20:38:07.9587525Z",
        "x-ms-file-creation-time": "2019-12-11T20:38:07.9587525Z",
        "x-ms-file-id": "11529285414812647424",
        "x-ms-file-last-write-time": "2019-12-11T20:38:07.9587525Z",
        "x-ms-file-parent-id": "13835128424026341376",
        "x-ms-file-permission-key": "12501538048846835188*422928105932735866",
        "x-ms-request-id": "ef3e3a4d-c01a-0019-3f62-b01280000000",
>>>>>>> 5e20a7a1
        "x-ms-request-server-encrypted": "true",
        "x-ms-version": "2019-07-07"
      },
      "ResponseBody": []
    },
    {
<<<<<<< HEAD
      "RequestUri": "http://seanstagetest.file.core.windows.net/test-share-2c7285dc-2d37-279e-f108-9d23f6d8f6a2/test-directory-f8cecd67-2830-a7ab-4996-adea334ab68d/test-file-3cff1ed5-5694-e592-7558-5108cbf7661c?sv=2019-07-07\u0026st=2019-12-11T04%3A58%3A00Z\u0026se=2019-12-11T06%3A58%3A00Z\u0026sr=f\u0026sp=rcwd\u0026sig=Sanitized",
      "RequestMethod": "HEAD",
      "RequestHeaders": {
        "traceparent": "00-40a86b7da13f6e48b9a66710abb12c1b-fb7a6ba4e1529941-00",
        "User-Agent": [
          "azsdk-net-Storage.Files.Shares/12.0.0-dev.20191210.1\u002B5758cdf8298d3305c897cb7ba843ddd732c229c1",
=======
      "RequestUri": "http://seanstagetest.file.core.windows.net/test-share-0bf57702-23db-8836-a8da-69e39e923081/test-directory-b7f75835-b8c3-3e81-f6fa-58fc07d17e1a/test-file-cef237df-878b-4edb-755e-a8ea1c4c5db7?sv=2019-02-02\u0026st=2019-12-11T19%3A38%3A08Z\u0026se=2019-12-11T21%3A38%3A08Z\u0026sr=f\u0026sp=rcwd\u0026sig=Sanitized",
      "RequestMethod": "HEAD",
      "RequestHeaders": {
        "traceparent": "00-390ac98809153e4dbff6549a4ee166d3-1e2e3230cb49e246-00",
        "User-Agent": [
          "azsdk-net-Storage.Files.Shares/12.0.0-dev.20191211.1\u002B899431c003876eb9b26cefd8e8a37e7f27f82ced",
>>>>>>> 5e20a7a1
          "(.NET Core 4.6.28008.01; Microsoft Windows 10.0.18363 )"
        ],
        "x-ms-client-request-id": "b2fd6063-f94c-4155-099e-9f41886d00d5",
        "x-ms-return-client-request-id": "true",
        "x-ms-version": "2019-07-07"
      },
      "RequestBody": null,
      "StatusCode": 200,
      "ResponseHeaders": {
        "Content-Length": "1048576",
        "Content-Type": "application/octet-stream",
<<<<<<< HEAD
        "Date": "Wed, 11 Dec 2019 05:58:00 GMT",
        "ETag": "\u00220x8D77DFF140D69E0\u0022",
        "Last-Modified": "Wed, 11 Dec 2019 05:58:00 GMT",
=======
        "Date": "Wed, 11 Dec 2019 20:38:07 GMT",
        "ETag": "\u00220x8D77E7A07E22CC5\u0022",
        "Last-Modified": "Wed, 11 Dec 2019 20:38:07 GMT",
>>>>>>> 5e20a7a1
        "Server": [
          "Windows-Azure-File/1.0",
          "Microsoft-HTTPAPI/2.0"
        ],
        "Vary": "Origin",
        "x-ms-client-request-id": "b2fd6063-f94c-4155-099e-9f41886d00d5",
        "x-ms-file-attributes": "Archive",
<<<<<<< HEAD
        "x-ms-file-change-time": "2019-12-11T05:58:00.2770400Z",
        "x-ms-file-creation-time": "2019-12-11T05:58:00.2770400Z",
        "x-ms-file-id": "11529285414812647424",
        "x-ms-file-last-write-time": "2019-12-11T05:58:00.2770400Z",
=======
        "x-ms-file-change-time": "2019-12-11T20:38:07.9587525Z",
        "x-ms-file-creation-time": "2019-12-11T20:38:07.9587525Z",
        "x-ms-file-id": "11529285414812647424",
        "x-ms-file-last-write-time": "2019-12-11T20:38:07.9587525Z",
>>>>>>> 5e20a7a1
        "x-ms-file-parent-id": "13835128424026341376",
        "x-ms-file-permission-key": "12501538048846835188*422928105932735866",
        "x-ms-lease-state": "available",
        "x-ms-lease-status": "unlocked",
<<<<<<< HEAD
        "x-ms-request-id": "d5ada500-601a-003f-2de7-af5a98000000",
=======
        "x-ms-request-id": "ef3e3a4e-c01a-0019-4062-b01280000000",
>>>>>>> 5e20a7a1
        "x-ms-server-encrypted": "true",
        "x-ms-type": "File",
        "x-ms-version": "2019-07-07"
      },
      "ResponseBody": []
    },
    {
      "RequestUri": "http://seanstagetest.file.core.windows.net/test-share-0bf57702-23db-8836-a8da-69e39e923081?restype=share",
      "RequestMethod": "DELETE",
      "RequestHeaders": {
        "Authorization": "Sanitized",
<<<<<<< HEAD
        "traceparent": "00-008b419b964d614f9bba25592deebc26-7af74da43849d040-00",
        "User-Agent": [
          "azsdk-net-Storage.Files.Shares/12.0.0-dev.20191210.1\u002B5758cdf8298d3305c897cb7ba843ddd732c229c1",
          "(.NET Core 4.6.28008.01; Microsoft Windows 10.0.18363 )"
        ],
        "x-ms-client-request-id": "b71e2c20-2c24-bdde-df0b-faaed6b697bb",
        "x-ms-date": "Wed, 11 Dec 2019 05:58:00 GMT",
=======
        "traceparent": "00-0e2e93140b63894786a42e2acb6402ad-f09f930735b0bc4d-00",
        "User-Agent": [
          "azsdk-net-Storage.Files.Shares/12.0.0-dev.20191211.1\u002B899431c003876eb9b26cefd8e8a37e7f27f82ced",
          "(.NET Core 4.6.28008.01; Microsoft Windows 10.0.18363 )"
        ],
        "x-ms-client-request-id": "db8207e7-7a2d-75de-24fd-fe16ba9c8110",
        "x-ms-date": "Wed, 11 Dec 2019 20:38:08 GMT",
>>>>>>> 5e20a7a1
        "x-ms-delete-snapshots": "include",
        "x-ms-return-client-request-id": "true",
        "x-ms-version": "2019-07-07"
      },
      "RequestBody": null,
      "StatusCode": 202,
      "ResponseHeaders": {
        "Content-Length": "0",
<<<<<<< HEAD
        "Date": "Wed, 11 Dec 2019 05:58:00 GMT",
=======
        "Date": "Wed, 11 Dec 2019 20:38:07 GMT",
>>>>>>> 5e20a7a1
        "Server": [
          "Windows-Azure-File/1.0",
          "Microsoft-HTTPAPI/2.0"
        ],
<<<<<<< HEAD
        "x-ms-client-request-id": "b71e2c20-2c24-bdde-df0b-faaed6b697bb",
        "x-ms-request-id": "d5ada501-601a-003f-2ee7-af5a98000000",
=======
        "x-ms-client-request-id": "db8207e7-7a2d-75de-24fd-fe16ba9c8110",
        "x-ms-request-id": "ef3e3a4f-c01a-0019-4162-b01280000000",
>>>>>>> 5e20a7a1
        "x-ms-version": "2019-07-07"
      },
      "ResponseBody": []
    }
  ],
  "Variables": {
<<<<<<< HEAD
    "DateTimeOffsetNow": "2019-12-10T21:58:00.3381814-08:00",
    "RandomSeed": "1370936998",
    "Storage_TestConfigDefault": "ProductionTenant\nseanstagetest\nU2FuaXRpemVk\nhttp://seanstagetest.blob.core.windows.net\nhttp://seanstagetest.file.core.windows.net\nhttp://seanstagetest.queue.core.windows.net\nhttp://seanstagetest.table.core.windows.net\n\n\n\n\nhttp://seanstagetest-secondary.blob.core.windows.net\nhttp://seanstagetest-secondary.file.core.windows.net\nhttp://seanstagetest-secondary.queue.core.windows.net\nhttp://seanstagetest-secondary.table.core.windows.net\n\nSanitized\n\n\nCloud\nBlobEndpoint=http://seanstagetest.blob.core.windows.net/;QueueEndpoint=http://seanstagetest.queue.core.windows.net/;FileEndpoint=http://seanstagetest.file.core.windows.net/;BlobSecondaryEndpoint=http://seanstagetest-secondary.blob.core.windows.net/;QueueSecondaryEndpoint=http://seanstagetest-secondary.queue.core.windows.net/;FileSecondaryEndpoint=http://seanstagetest-secondary.file.core.windows.net/;AccountName=seanstagetest;AccountKey=Sanitized\nseanscope1"
=======
    "DateTimeOffsetNow": "2019-12-11T12:38:08.0193929-08:00",
    "RandomSeed": "1285233775",
    "Storage_TestConfigDefault": "ProductionTenant\nseanstagetest\nU2FuaXRpemVk\nhttp://seanstagetest.blob.core.windows.net\nhttp://seanstagetest.file.core.windows.net\nhttp://seanstagetest.queue.core.windows.net\nhttp://seanstagetest.table.core.windows.net\n\n\n\n\nhttp://seanstagetest-secondary.blob.core.windows.net\nhttp://seanstagetest-secondary.file.core.windows.net\nhttp://seanstagetest-secondary.queue.core.windows.net\nhttp://seanstagetest-secondary.table.core.windows.net\n\nSanitized\n\n\nCloud\nBlobEndpoint=http://seanstagetest.blob.core.windows.net/;QueueEndpoint=http://seanstagetest.queue.core.windows.net/;FileEndpoint=http://seanstagetest.file.core.windows.net/;BlobSecondaryEndpoint=http://seanstagetest-secondary.blob.core.windows.net/;QueueSecondaryEndpoint=http://seanstagetest-secondary.queue.core.windows.net/;FileSecondaryEndpoint=http://seanstagetest-secondary.file.core.windows.net/;AccountName=seanstagetest;AccountKey=Sanitized"
>>>>>>> 5e20a7a1
  }
}<|MERGE_RESOLUTION|>--- conflicted
+++ resolved
@@ -1,27 +1,17 @@
 {
   "Entries": [
     {
-      "RequestUri": "http://seanstagetest.file.core.windows.net/test-share-0bf57702-23db-8836-a8da-69e39e923081?restype=share",
+      "RequestUri": "http://seanstagetest.file.core.windows.net/test-share-421be5a7-5934-c8ad-8c01-8ff56fc8c461?restype=share",
       "RequestMethod": "PUT",
       "RequestHeaders": {
         "Authorization": "Sanitized",
-<<<<<<< HEAD
-        "traceparent": "00-d3251e266ef68045a97d381a621c011e-4ff9faae85e74d49-00",
-        "User-Agent": [
-          "azsdk-net-Storage.Files.Shares/12.0.0-dev.20191210.1\u002B5758cdf8298d3305c897cb7ba843ddd732c229c1",
-          "(.NET Core 4.6.28008.01; Microsoft Windows 10.0.18363 )"
-        ],
-        "x-ms-client-request-id": "d84d1052-bad8-110e-3ae8-82d7d6a2db51",
-        "x-ms-date": "Wed, 11 Dec 2019 05:58:00 GMT",
-=======
-        "traceparent": "00-4b830d132629a946be6d7557151e110c-4d202fe2c4b5e240-00",
-        "User-Agent": [
-          "azsdk-net-Storage.Files.Shares/12.0.0-dev.20191211.1\u002B899431c003876eb9b26cefd8e8a37e7f27f82ced",
-          "(.NET Core 4.6.28008.01; Microsoft Windows 10.0.18363 )"
-        ],
-        "x-ms-client-request-id": "67034f5b-619f-adf5-7ca9-4164109721aa",
-        "x-ms-date": "Wed, 11 Dec 2019 20:38:07 GMT",
->>>>>>> 5e20a7a1
+        "traceparent": "00-a41f4535810400498f9e01cf0ee0d71f-23b323b80eece940-00",
+        "User-Agent": [
+          "azsdk-net-Storage.Files.Shares/12.0.0-dev.20191211.1\u002B2accb37068f0a0c9382fa117525bb968c5397cf7",
+          "(.NET Core 4.6.28008.01; Microsoft Windows 10.0.18363 )"
+        ],
+        "x-ms-client-request-id": "d3066da7-8d51-d984-6d12-43b2e9391630",
+        "x-ms-date": "Wed, 11 Dec 2019 23:05:40 GMT",
         "x-ms-return-client-request-id": "true",
         "x-ms-version": "2019-07-07"
       },
@@ -29,52 +19,31 @@
       "StatusCode": 201,
       "ResponseHeaders": {
         "Content-Length": "0",
-<<<<<<< HEAD
-        "Date": "Wed, 11 Dec 2019 05:58:00 GMT",
-        "ETag": "\u00220x8D77DFF13EF48DC\u0022",
-        "Last-Modified": "Wed, 11 Dec 2019 05:58:00 GMT",
-=======
-        "Date": "Wed, 11 Dec 2019 20:38:07 GMT",
-        "ETag": "\u00220x8D77E7A07C54818\u0022",
-        "Last-Modified": "Wed, 11 Dec 2019 20:38:07 GMT",
->>>>>>> 5e20a7a1
-        "Server": [
-          "Windows-Azure-File/1.0",
-          "Microsoft-HTTPAPI/2.0"
-        ],
-<<<<<<< HEAD
-        "x-ms-client-request-id": "d84d1052-bad8-110e-3ae8-82d7d6a2db51",
-        "x-ms-request-id": "d5ada4fc-601a-003f-2ae7-af5a98000000",
-=======
-        "x-ms-client-request-id": "67034f5b-619f-adf5-7ca9-4164109721aa",
-        "x-ms-request-id": "ef3e3a4a-c01a-0019-3d62-b01280000000",
->>>>>>> 5e20a7a1
-        "x-ms-version": "2019-07-07"
-      },
-      "ResponseBody": []
-    },
-    {
-      "RequestUri": "http://seanstagetest.file.core.windows.net/test-share-0bf57702-23db-8836-a8da-69e39e923081/test-directory-b7f75835-b8c3-3e81-f6fa-58fc07d17e1a?restype=directory",
+        "Date": "Wed, 11 Dec 2019 23:05:40 GMT",
+        "ETag": "\u00220x8D77E8EA4720630\u0022",
+        "Last-Modified": "Wed, 11 Dec 2019 23:05:40 GMT",
+        "Server": [
+          "Windows-Azure-File/1.0",
+          "Microsoft-HTTPAPI/2.0"
+        ],
+        "x-ms-client-request-id": "d3066da7-8d51-d984-6d12-43b2e9391630",
+        "x-ms-request-id": "b65eb60f-301a-0022-6c77-b05724000000",
+        "x-ms-version": "2019-07-07"
+      },
+      "ResponseBody": []
+    },
+    {
+      "RequestUri": "http://seanstagetest.file.core.windows.net/test-share-421be5a7-5934-c8ad-8c01-8ff56fc8c461/test-directory-85b67309-bbfc-299e-96a0-d033821b5922?restype=directory",
       "RequestMethod": "PUT",
       "RequestHeaders": {
         "Authorization": "Sanitized",
-<<<<<<< HEAD
-        "traceparent": "00-69095d69642cb24a820eb3dbda32c67b-0489d79016a2d54c-00",
-        "User-Agent": [
-          "azsdk-net-Storage.Files.Shares/12.0.0-dev.20191210.1\u002B5758cdf8298d3305c897cb7ba843ddd732c229c1",
-          "(.NET Core 4.6.28008.01; Microsoft Windows 10.0.18363 )"
-        ],
-        "x-ms-client-request-id": "bbb6aa64-8da9-cd43-1492-af56f749dd37",
-        "x-ms-date": "Wed, 11 Dec 2019 05:58:00 GMT",
-=======
-        "traceparent": "00-204e957d60bdfb4fabeb05e69e974150-ed5fc426254ceb44-00",
-        "User-Agent": [
-          "azsdk-net-Storage.Files.Shares/12.0.0-dev.20191211.1\u002B899431c003876eb9b26cefd8e8a37e7f27f82ced",
-          "(.NET Core 4.6.28008.01; Microsoft Windows 10.0.18363 )"
-        ],
-        "x-ms-client-request-id": "cd8ed0dd-f649-be17-639e-e223b8d3395e",
-        "x-ms-date": "Wed, 11 Dec 2019 20:38:07 GMT",
->>>>>>> 5e20a7a1
+        "traceparent": "00-b403c97b81f2c148af0f1599695bb74a-130a4d06c60f3b41-00",
+        "User-Agent": [
+          "azsdk-net-Storage.Files.Shares/12.0.0-dev.20191211.1\u002B2accb37068f0a0c9382fa117525bb968c5397cf7",
+          "(.NET Core 4.6.28008.01; Microsoft Windows 10.0.18363 )"
+        ],
+        "x-ms-client-request-id": "a5bd6004-165f-5d1c-2f6b-167eb298020c",
+        "x-ms-date": "Wed, 11 Dec 2019 23:05:40 GMT",
         "x-ms-file-attributes": "None",
         "x-ms-file-creation-time": "Now",
         "x-ms-file-last-write-time": "Now",
@@ -86,66 +55,40 @@
       "StatusCode": 201,
       "ResponseHeaders": {
         "Content-Length": "0",
-<<<<<<< HEAD
-        "Date": "Wed, 11 Dec 2019 05:58:00 GMT",
-        "ETag": "\u00220x8D77DFF13FEC47F\u0022",
-        "Last-Modified": "Wed, 11 Dec 2019 05:58:00 GMT",
-=======
-        "Date": "Wed, 11 Dec 2019 20:38:07 GMT",
-        "ETag": "\u00220x8D77E7A07D35FD1\u0022",
-        "Last-Modified": "Wed, 11 Dec 2019 20:38:07 GMT",
->>>>>>> 5e20a7a1
-        "Server": [
-          "Windows-Azure-File/1.0",
-          "Microsoft-HTTPAPI/2.0"
-        ],
-        "x-ms-client-request-id": "cd8ed0dd-f649-be17-639e-e223b8d3395e",
+        "Date": "Wed, 11 Dec 2019 23:05:40 GMT",
+        "ETag": "\u00220x8D77E8EA47F363F\u0022",
+        "Last-Modified": "Wed, 11 Dec 2019 23:05:40 GMT",
+        "Server": [
+          "Windows-Azure-File/1.0",
+          "Microsoft-HTTPAPI/2.0"
+        ],
+        "x-ms-client-request-id": "a5bd6004-165f-5d1c-2f6b-167eb298020c",
         "x-ms-file-attributes": "Directory",
-<<<<<<< HEAD
-        "x-ms-file-change-time": "2019-12-11T05:58:00.1810559Z",
-        "x-ms-file-creation-time": "2019-12-11T05:58:00.1810559Z",
+        "x-ms-file-change-time": "2019-12-11T23:05:40.6470719Z",
+        "x-ms-file-creation-time": "2019-12-11T23:05:40.6470719Z",
         "x-ms-file-id": "13835128424026341376",
-        "x-ms-file-last-write-time": "2019-12-11T05:58:00.1810559Z",
+        "x-ms-file-last-write-time": "2019-12-11T23:05:40.6470719Z",
         "x-ms-file-parent-id": "0",
         "x-ms-file-permission-key": "7855875120676328179*422928105932735866",
-        "x-ms-request-id": "d5ada4fe-601a-003f-2be7-af5a98000000",
-=======
-        "x-ms-file-change-time": "2019-12-11T20:38:07.8617553Z",
-        "x-ms-file-creation-time": "2019-12-11T20:38:07.8617553Z",
-        "x-ms-file-id": "13835128424026341376",
-        "x-ms-file-last-write-time": "2019-12-11T20:38:07.8617553Z",
-        "x-ms-file-parent-id": "0",
-        "x-ms-file-permission-key": "7855875120676328179*422928105932735866",
-        "x-ms-request-id": "ef3e3a4c-c01a-0019-3e62-b01280000000",
->>>>>>> 5e20a7a1
+        "x-ms-request-id": "b65eb612-301a-0022-6e77-b05724000000",
         "x-ms-request-server-encrypted": "true",
         "x-ms-version": "2019-07-07"
       },
       "ResponseBody": []
     },
     {
-      "RequestUri": "http://seanstagetest.file.core.windows.net/test-share-0bf57702-23db-8836-a8da-69e39e923081/test-directory-b7f75835-b8c3-3e81-f6fa-58fc07d17e1a/test-file-cef237df-878b-4edb-755e-a8ea1c4c5db7",
+      "RequestUri": "http://seanstagetest.file.core.windows.net/test-share-421be5a7-5934-c8ad-8c01-8ff56fc8c461/test-directory-85b67309-bbfc-299e-96a0-d033821b5922/test-file-36769bef-30dd-a305-414a-d1641265ea6e",
       "RequestMethod": "PUT",
       "RequestHeaders": {
         "Authorization": "Sanitized",
-<<<<<<< HEAD
-        "traceparent": "00-e331f9fee0ce46409620eb2ed73b2b1c-ae66ecf48c1a9b48-00",
-        "User-Agent": [
-          "azsdk-net-Storage.Files.Shares/12.0.0-dev.20191210.1\u002B5758cdf8298d3305c897cb7ba843ddd732c229c1",
-=======
-        "traceparent": "00-cf480d92b4fa0c42a9cec3e1ddb58881-dbd44a927234754b-00",
-        "User-Agent": [
-          "azsdk-net-Storage.Files.Shares/12.0.0-dev.20191211.1\u002B899431c003876eb9b26cefd8e8a37e7f27f82ced",
->>>>>>> 5e20a7a1
-          "(.NET Core 4.6.28008.01; Microsoft Windows 10.0.18363 )"
-        ],
-        "x-ms-client-request-id": "3f870525-5309-a661-891c-4ae53b2a2d2a",
+        "traceparent": "00-14a0ca922e9a9f4fbb0a86871cf7b421-eb4d5ee688794348-00",
+        "User-Agent": [
+          "azsdk-net-Storage.Files.Shares/12.0.0-dev.20191211.1\u002B2accb37068f0a0c9382fa117525bb968c5397cf7",
+          "(.NET Core 4.6.28008.01; Microsoft Windows 10.0.18363 )"
+        ],
+        "x-ms-client-request-id": "89ad7bf7-717c-9fd0-45ea-9e6abe1247b8",
         "x-ms-content-length": "1048576",
-<<<<<<< HEAD
-        "x-ms-date": "Wed, 11 Dec 2019 05:58:00 GMT",
-=======
-        "x-ms-date": "Wed, 11 Dec 2019 20:38:07 GMT",
->>>>>>> 5e20a7a1
+        "x-ms-date": "Wed, 11 Dec 2019 23:05:40 GMT",
         "x-ms-file-attributes": "None",
         "x-ms-file-creation-time": "Now",
         "x-ms-file-last-write-time": "Now",
@@ -158,62 +101,37 @@
       "StatusCode": 201,
       "ResponseHeaders": {
         "Content-Length": "0",
-<<<<<<< HEAD
-        "Date": "Wed, 11 Dec 2019 05:58:00 GMT",
-        "ETag": "\u00220x8D77DFF140D69E0\u0022",
-        "Last-Modified": "Wed, 11 Dec 2019 05:58:00 GMT",
-=======
-        "Date": "Wed, 11 Dec 2019 20:38:07 GMT",
-        "ETag": "\u00220x8D77E7A07E22CC5\u0022",
-        "Last-Modified": "Wed, 11 Dec 2019 20:38:07 GMT",
->>>>>>> 5e20a7a1
-        "Server": [
-          "Windows-Azure-File/1.0",
-          "Microsoft-HTTPAPI/2.0"
-        ],
-        "x-ms-client-request-id": "3f870525-5309-a661-891c-4ae53b2a2d2a",
+        "Date": "Wed, 11 Dec 2019 23:05:40 GMT",
+        "ETag": "\u00220x8D77E8EA48C0789\u0022",
+        "Last-Modified": "Wed, 11 Dec 2019 23:05:40 GMT",
+        "Server": [
+          "Windows-Azure-File/1.0",
+          "Microsoft-HTTPAPI/2.0"
+        ],
+        "x-ms-client-request-id": "89ad7bf7-717c-9fd0-45ea-9e6abe1247b8",
         "x-ms-file-attributes": "Archive",
-<<<<<<< HEAD
-        "x-ms-file-change-time": "2019-12-11T05:58:00.2770400Z",
-        "x-ms-file-creation-time": "2019-12-11T05:58:00.2770400Z",
+        "x-ms-file-change-time": "2019-12-11T23:05:40.7310729Z",
+        "x-ms-file-creation-time": "2019-12-11T23:05:40.7310729Z",
         "x-ms-file-id": "11529285414812647424",
-        "x-ms-file-last-write-time": "2019-12-11T05:58:00.2770400Z",
+        "x-ms-file-last-write-time": "2019-12-11T23:05:40.7310729Z",
         "x-ms-file-parent-id": "13835128424026341376",
         "x-ms-file-permission-key": "12501538048846835188*422928105932735866",
-        "x-ms-request-id": "d5ada4ff-601a-003f-2ce7-af5a98000000",
-=======
-        "x-ms-file-change-time": "2019-12-11T20:38:07.9587525Z",
-        "x-ms-file-creation-time": "2019-12-11T20:38:07.9587525Z",
-        "x-ms-file-id": "11529285414812647424",
-        "x-ms-file-last-write-time": "2019-12-11T20:38:07.9587525Z",
-        "x-ms-file-parent-id": "13835128424026341376",
-        "x-ms-file-permission-key": "12501538048846835188*422928105932735866",
-        "x-ms-request-id": "ef3e3a4d-c01a-0019-3f62-b01280000000",
->>>>>>> 5e20a7a1
+        "x-ms-request-id": "b65eb613-301a-0022-6f77-b05724000000",
         "x-ms-request-server-encrypted": "true",
         "x-ms-version": "2019-07-07"
       },
       "ResponseBody": []
     },
     {
-<<<<<<< HEAD
-      "RequestUri": "http://seanstagetest.file.core.windows.net/test-share-2c7285dc-2d37-279e-f108-9d23f6d8f6a2/test-directory-f8cecd67-2830-a7ab-4996-adea334ab68d/test-file-3cff1ed5-5694-e592-7558-5108cbf7661c?sv=2019-07-07\u0026st=2019-12-11T04%3A58%3A00Z\u0026se=2019-12-11T06%3A58%3A00Z\u0026sr=f\u0026sp=rcwd\u0026sig=Sanitized",
+      "RequestUri": "http://seanstagetest.file.core.windows.net/test-share-421be5a7-5934-c8ad-8c01-8ff56fc8c461/test-directory-85b67309-bbfc-299e-96a0-d033821b5922/test-file-36769bef-30dd-a305-414a-d1641265ea6e?sv=2019-07-07\u0026st=2019-12-11T22%3A05%3A40Z\u0026se=2019-12-12T00%3A05%3A40Z\u0026sr=f\u0026sp=rcwd\u0026sig=Sanitized",
       "RequestMethod": "HEAD",
       "RequestHeaders": {
-        "traceparent": "00-40a86b7da13f6e48b9a66710abb12c1b-fb7a6ba4e1529941-00",
-        "User-Agent": [
-          "azsdk-net-Storage.Files.Shares/12.0.0-dev.20191210.1\u002B5758cdf8298d3305c897cb7ba843ddd732c229c1",
-=======
-      "RequestUri": "http://seanstagetest.file.core.windows.net/test-share-0bf57702-23db-8836-a8da-69e39e923081/test-directory-b7f75835-b8c3-3e81-f6fa-58fc07d17e1a/test-file-cef237df-878b-4edb-755e-a8ea1c4c5db7?sv=2019-02-02\u0026st=2019-12-11T19%3A38%3A08Z\u0026se=2019-12-11T21%3A38%3A08Z\u0026sr=f\u0026sp=rcwd\u0026sig=Sanitized",
-      "RequestMethod": "HEAD",
-      "RequestHeaders": {
-        "traceparent": "00-390ac98809153e4dbff6549a4ee166d3-1e2e3230cb49e246-00",
-        "User-Agent": [
-          "azsdk-net-Storage.Files.Shares/12.0.0-dev.20191211.1\u002B899431c003876eb9b26cefd8e8a37e7f27f82ced",
->>>>>>> 5e20a7a1
-          "(.NET Core 4.6.28008.01; Microsoft Windows 10.0.18363 )"
-        ],
-        "x-ms-client-request-id": "b2fd6063-f94c-4155-099e-9f41886d00d5",
+        "traceparent": "00-00857b5519fd7e4796fa6699a241a832-9dbc534d9dfe2c48-00",
+        "User-Agent": [
+          "azsdk-net-Storage.Files.Shares/12.0.0-dev.20191211.1\u002B2accb37068f0a0c9382fa117525bb968c5397cf7",
+          "(.NET Core 4.6.28008.01; Microsoft Windows 10.0.18363 )"
+        ],
+        "x-ms-client-request-id": "37861a16-79ea-6890-aa3e-e147d83014c9",
         "x-ms-return-client-request-id": "true",
         "x-ms-version": "2019-07-07"
       },
@@ -222,42 +140,25 @@
       "ResponseHeaders": {
         "Content-Length": "1048576",
         "Content-Type": "application/octet-stream",
-<<<<<<< HEAD
-        "Date": "Wed, 11 Dec 2019 05:58:00 GMT",
-        "ETag": "\u00220x8D77DFF140D69E0\u0022",
-        "Last-Modified": "Wed, 11 Dec 2019 05:58:00 GMT",
-=======
-        "Date": "Wed, 11 Dec 2019 20:38:07 GMT",
-        "ETag": "\u00220x8D77E7A07E22CC5\u0022",
-        "Last-Modified": "Wed, 11 Dec 2019 20:38:07 GMT",
->>>>>>> 5e20a7a1
+        "Date": "Wed, 11 Dec 2019 23:05:40 GMT",
+        "ETag": "\u00220x8D77E8EA48C0789\u0022",
+        "Last-Modified": "Wed, 11 Dec 2019 23:05:40 GMT",
         "Server": [
           "Windows-Azure-File/1.0",
           "Microsoft-HTTPAPI/2.0"
         ],
         "Vary": "Origin",
-        "x-ms-client-request-id": "b2fd6063-f94c-4155-099e-9f41886d00d5",
+        "x-ms-client-request-id": "37861a16-79ea-6890-aa3e-e147d83014c9",
         "x-ms-file-attributes": "Archive",
-<<<<<<< HEAD
-        "x-ms-file-change-time": "2019-12-11T05:58:00.2770400Z",
-        "x-ms-file-creation-time": "2019-12-11T05:58:00.2770400Z",
+        "x-ms-file-change-time": "2019-12-11T23:05:40.7310729Z",
+        "x-ms-file-creation-time": "2019-12-11T23:05:40.7310729Z",
         "x-ms-file-id": "11529285414812647424",
-        "x-ms-file-last-write-time": "2019-12-11T05:58:00.2770400Z",
-=======
-        "x-ms-file-change-time": "2019-12-11T20:38:07.9587525Z",
-        "x-ms-file-creation-time": "2019-12-11T20:38:07.9587525Z",
-        "x-ms-file-id": "11529285414812647424",
-        "x-ms-file-last-write-time": "2019-12-11T20:38:07.9587525Z",
->>>>>>> 5e20a7a1
+        "x-ms-file-last-write-time": "2019-12-11T23:05:40.7310729Z",
         "x-ms-file-parent-id": "13835128424026341376",
         "x-ms-file-permission-key": "12501538048846835188*422928105932735866",
         "x-ms-lease-state": "available",
         "x-ms-lease-status": "unlocked",
-<<<<<<< HEAD
-        "x-ms-request-id": "d5ada500-601a-003f-2de7-af5a98000000",
-=======
-        "x-ms-request-id": "ef3e3a4e-c01a-0019-4062-b01280000000",
->>>>>>> 5e20a7a1
+        "x-ms-request-id": "b65eb617-301a-0022-7377-b05724000000",
         "x-ms-server-encrypted": "true",
         "x-ms-type": "File",
         "x-ms-version": "2019-07-07"
@@ -265,27 +166,17 @@
       "ResponseBody": []
     },
     {
-      "RequestUri": "http://seanstagetest.file.core.windows.net/test-share-0bf57702-23db-8836-a8da-69e39e923081?restype=share",
+      "RequestUri": "http://seanstagetest.file.core.windows.net/test-share-421be5a7-5934-c8ad-8c01-8ff56fc8c461?restype=share",
       "RequestMethod": "DELETE",
       "RequestHeaders": {
         "Authorization": "Sanitized",
-<<<<<<< HEAD
-        "traceparent": "00-008b419b964d614f9bba25592deebc26-7af74da43849d040-00",
-        "User-Agent": [
-          "azsdk-net-Storage.Files.Shares/12.0.0-dev.20191210.1\u002B5758cdf8298d3305c897cb7ba843ddd732c229c1",
-          "(.NET Core 4.6.28008.01; Microsoft Windows 10.0.18363 )"
-        ],
-        "x-ms-client-request-id": "b71e2c20-2c24-bdde-df0b-faaed6b697bb",
-        "x-ms-date": "Wed, 11 Dec 2019 05:58:00 GMT",
-=======
-        "traceparent": "00-0e2e93140b63894786a42e2acb6402ad-f09f930735b0bc4d-00",
-        "User-Agent": [
-          "azsdk-net-Storage.Files.Shares/12.0.0-dev.20191211.1\u002B899431c003876eb9b26cefd8e8a37e7f27f82ced",
-          "(.NET Core 4.6.28008.01; Microsoft Windows 10.0.18363 )"
-        ],
-        "x-ms-client-request-id": "db8207e7-7a2d-75de-24fd-fe16ba9c8110",
-        "x-ms-date": "Wed, 11 Dec 2019 20:38:08 GMT",
->>>>>>> 5e20a7a1
+        "traceparent": "00-34a0f03b00bd09459544f7ec7eedeba1-7ba17d232329bd41-00",
+        "User-Agent": [
+          "azsdk-net-Storage.Files.Shares/12.0.0-dev.20191211.1\u002B2accb37068f0a0c9382fa117525bb968c5397cf7",
+          "(.NET Core 4.6.28008.01; Microsoft Windows 10.0.18363 )"
+        ],
+        "x-ms-client-request-id": "a354062a-0f8b-0fce-53a8-5f54124fb594",
+        "x-ms-date": "Wed, 11 Dec 2019 23:05:40 GMT",
         "x-ms-delete-snapshots": "include",
         "x-ms-return-client-request-id": "true",
         "x-ms-version": "2019-07-07"
@@ -294,36 +185,21 @@
       "StatusCode": 202,
       "ResponseHeaders": {
         "Content-Length": "0",
-<<<<<<< HEAD
-        "Date": "Wed, 11 Dec 2019 05:58:00 GMT",
-=======
-        "Date": "Wed, 11 Dec 2019 20:38:07 GMT",
->>>>>>> 5e20a7a1
-        "Server": [
-          "Windows-Azure-File/1.0",
-          "Microsoft-HTTPAPI/2.0"
-        ],
-<<<<<<< HEAD
-        "x-ms-client-request-id": "b71e2c20-2c24-bdde-df0b-faaed6b697bb",
-        "x-ms-request-id": "d5ada501-601a-003f-2ee7-af5a98000000",
-=======
-        "x-ms-client-request-id": "db8207e7-7a2d-75de-24fd-fe16ba9c8110",
-        "x-ms-request-id": "ef3e3a4f-c01a-0019-4162-b01280000000",
->>>>>>> 5e20a7a1
+        "Date": "Wed, 11 Dec 2019 23:05:40 GMT",
+        "Server": [
+          "Windows-Azure-File/1.0",
+          "Microsoft-HTTPAPI/2.0"
+        ],
+        "x-ms-client-request-id": "a354062a-0f8b-0fce-53a8-5f54124fb594",
+        "x-ms-request-id": "b65eb61c-301a-0022-7877-b05724000000",
         "x-ms-version": "2019-07-07"
       },
       "ResponseBody": []
     }
   ],
   "Variables": {
-<<<<<<< HEAD
-    "DateTimeOffsetNow": "2019-12-10T21:58:00.3381814-08:00",
-    "RandomSeed": "1370936998",
+    "DateTimeOffsetNow": "2019-12-11T15:05:40.7920242-08:00",
+    "RandomSeed": "1194071965",
     "Storage_TestConfigDefault": "ProductionTenant\nseanstagetest\nU2FuaXRpemVk\nhttp://seanstagetest.blob.core.windows.net\nhttp://seanstagetest.file.core.windows.net\nhttp://seanstagetest.queue.core.windows.net\nhttp://seanstagetest.table.core.windows.net\n\n\n\n\nhttp://seanstagetest-secondary.blob.core.windows.net\nhttp://seanstagetest-secondary.file.core.windows.net\nhttp://seanstagetest-secondary.queue.core.windows.net\nhttp://seanstagetest-secondary.table.core.windows.net\n\nSanitized\n\n\nCloud\nBlobEndpoint=http://seanstagetest.blob.core.windows.net/;QueueEndpoint=http://seanstagetest.queue.core.windows.net/;FileEndpoint=http://seanstagetest.file.core.windows.net/;BlobSecondaryEndpoint=http://seanstagetest-secondary.blob.core.windows.net/;QueueSecondaryEndpoint=http://seanstagetest-secondary.queue.core.windows.net/;FileSecondaryEndpoint=http://seanstagetest-secondary.file.core.windows.net/;AccountName=seanstagetest;AccountKey=Sanitized\nseanscope1"
-=======
-    "DateTimeOffsetNow": "2019-12-11T12:38:08.0193929-08:00",
-    "RandomSeed": "1285233775",
-    "Storage_TestConfigDefault": "ProductionTenant\nseanstagetest\nU2FuaXRpemVk\nhttp://seanstagetest.blob.core.windows.net\nhttp://seanstagetest.file.core.windows.net\nhttp://seanstagetest.queue.core.windows.net\nhttp://seanstagetest.table.core.windows.net\n\n\n\n\nhttp://seanstagetest-secondary.blob.core.windows.net\nhttp://seanstagetest-secondary.file.core.windows.net\nhttp://seanstagetest-secondary.queue.core.windows.net\nhttp://seanstagetest-secondary.table.core.windows.net\n\nSanitized\n\n\nCloud\nBlobEndpoint=http://seanstagetest.blob.core.windows.net/;QueueEndpoint=http://seanstagetest.queue.core.windows.net/;FileEndpoint=http://seanstagetest.file.core.windows.net/;BlobSecondaryEndpoint=http://seanstagetest-secondary.blob.core.windows.net/;QueueSecondaryEndpoint=http://seanstagetest-secondary.queue.core.windows.net/;FileSecondaryEndpoint=http://seanstagetest-secondary.file.core.windows.net/;AccountName=seanstagetest;AccountKey=Sanitized"
->>>>>>> 5e20a7a1
   }
 }