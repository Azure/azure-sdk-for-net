{
  "Entries": [
    {
      "RequestUri": "http://seanmcccanary3.file.core.windows.net/test-share-df427a98-1b5e-439b-a30a-1d92aac30444?restype=share",
      "RequestMethod": "PUT",
      "RequestHeaders": {
        "Accept": "application/xml",
        "Authorization": "Sanitized",
        "traceparent": "00-012fef0943ca9d4eada86bb24cfa27f9-de4d176847737441-00",
        "User-Agent": [
          "azsdk-net-Storage.Files.Shares/12.8.0-alpha.20210820.1",
          "(.NET Core 3.1.18; Microsoft Windows 10.0.19043)"
        ],
        "x-ms-client-request-id": "8c2046d3-6fd8-b27c-b849-4ba98f60642d",
        "x-ms-date": "Mon, 23 Aug 2021 18:39:06 GMT",
        "x-ms-return-client-request-id": "true",
        "x-ms-version": "2020-12-06"
      },
      "RequestBody": null,
      "StatusCode": 201,
      "ResponseHeaders": {
        "Content-Length": "0",
        "Date": "Mon, 23 Aug 2021 18:39:06 GMT",
        "ETag": "\u00220x8D966654A03B521\u0022",
        "Last-Modified": "Mon, 23 Aug 2021 18:39:06 GMT",
        "Server": [
          "Windows-Azure-File/1.0",
          "Microsoft-HTTPAPI/2.0"
        ],
        "x-ms-client-request-id": "8c2046d3-6fd8-b27c-b849-4ba98f60642d",
<<<<<<< HEAD
        "x-ms-request-id": "051658ca-901a-0009-024e-989f11000000",
        "x-ms-version": "2020-10-02"
=======
        "x-ms-request-id": "13bb612d-701a-005c-4b19-f48f9a000000",
        "x-ms-version": "2020-12-06"
>>>>>>> 76e66c80
      },
      "ResponseBody": []
    },
    {
      "RequestUri": "http://seanmcccanary3.file.core.windows.net/test-share-df427a98-1b5e-439b-a30a-1d92aac30444/test-directory-ef1611d5-54fd-0ab9-6e1b-b6656fe7d345?restype=directory",
      "RequestMethod": "PUT",
      "RequestHeaders": {
        "Accept": "application/xml",
        "Authorization": "Sanitized",
        "traceparent": "00-db84958d6a4f804f8cce6af56a316645-d6d86f27785c9846-00",
        "User-Agent": [
          "azsdk-net-Storage.Files.Shares/12.8.0-alpha.20210820.1",
          "(.NET Core 3.1.18; Microsoft Windows 10.0.19043)"
        ],
        "x-ms-client-request-id": "5ede7e93-0946-7fb2-8d15-1dbcb81643d1",
        "x-ms-date": "Mon, 23 Aug 2021 18:39:06 GMT",
        "x-ms-file-attributes": "None",
        "x-ms-file-creation-time": "Now",
        "x-ms-file-last-write-time": "Now",
        "x-ms-file-permission": "Inherit",
        "x-ms-return-client-request-id": "true",
        "x-ms-version": "2020-12-06"
      },
      "RequestBody": null,
      "StatusCode": 201,
      "ResponseHeaders": {
        "Content-Length": "0",
        "Date": "Mon, 23 Aug 2021 18:39:06 GMT",
        "ETag": "\u00220x8D966654A12CF1F\u0022",
        "Last-Modified": "Mon, 23 Aug 2021 18:39:07 GMT",
        "Server": [
          "Windows-Azure-File/1.0",
          "Microsoft-HTTPAPI/2.0"
        ],
        "x-ms-client-request-id": "5ede7e93-0946-7fb2-8d15-1dbcb81643d1",
        "x-ms-file-attributes": "Directory",
        "x-ms-file-change-time": "2021-08-23T18:39:07.0112543Z",
        "x-ms-file-creation-time": "2021-08-23T18:39:07.0112543Z",
        "x-ms-file-id": "13835128424026341376",
        "x-ms-file-last-write-time": "2021-08-23T18:39:07.0112543Z",
        "x-ms-file-parent-id": "0",
        "x-ms-file-permission-key": "17860367565182308406*11459378189709739967",
        "x-ms-request-id": "051658d2-901a-0009-094e-989f11000000",
        "x-ms-request-server-encrypted": "true",
        "x-ms-version": "2020-12-06"
      },
      "ResponseBody": []
    },
    {
      "RequestUri": "http://seanmcccanary3.file.core.windows.net/test-share-df427a98-1b5e-439b-a30a-1d92aac30444/test-directory-ef1611d5-54fd-0ab9-6e1b-b6656fe7d345/test-file-9216ef07-4081-4a6b-a8d5-15e59d792bf6",
      "RequestMethod": "PUT",
      "RequestHeaders": {
        "Accept": "application/xml",
        "Authorization": "Sanitized",
        "traceparent": "00-b39aca40147d9c479e5a108f2b6d9b3d-77f1f861279e9c4e-00",
        "User-Agent": [
          "azsdk-net-Storage.Files.Shares/12.8.0-alpha.20210820.1",
          "(.NET Core 3.1.18; Microsoft Windows 10.0.19043)"
        ],
        "x-ms-client-request-id": "0359bf38-de69-77fb-df17-80b0d6d24751",
        "x-ms-content-length": "1024",
        "x-ms-date": "Mon, 23 Aug 2021 18:39:07 GMT",
        "x-ms-file-attributes": "None",
        "x-ms-file-creation-time": "Now",
        "x-ms-file-last-write-time": "Now",
        "x-ms-file-permission": "Inherit",
        "x-ms-return-client-request-id": "true",
        "x-ms-type": "file",
        "x-ms-version": "2020-12-06"
      },
      "RequestBody": null,
      "StatusCode": 201,
      "ResponseHeaders": {
        "Content-Length": "0",
        "Date": "Mon, 23 Aug 2021 18:39:06 GMT",
        "ETag": "\u00220x8D966654A1E3F25\u0022",
        "Last-Modified": "Mon, 23 Aug 2021 18:39:07 GMT",
        "Server": [
          "Windows-Azure-File/1.0",
          "Microsoft-HTTPAPI/2.0"
        ],
        "x-ms-client-request-id": "0359bf38-de69-77fb-df17-80b0d6d24751",
        "x-ms-file-attributes": "Archive",
        "x-ms-file-change-time": "2021-08-23T18:39:07.0862117Z",
        "x-ms-file-creation-time": "2021-08-23T18:39:07.0862117Z",
        "x-ms-file-id": "11529285414812647424",
        "x-ms-file-last-write-time": "2021-08-23T18:39:07.0862117Z",
        "x-ms-file-parent-id": "13835128424026341376",
        "x-ms-file-permission-key": "4010187179898695473*11459378189709739967",
        "x-ms-request-id": "051658d4-901a-0009-0b4e-989f11000000",
        "x-ms-request-server-encrypted": "true",
        "x-ms-version": "2020-12-06"
      },
      "ResponseBody": []
    },
    {
      "RequestUri": "http://seanmcccanary3.file.core.windows.net/test-share-df427a98-1b5e-439b-a30a-1d92aac30444/test-directory-ef1611d5-54fd-0ab9-6e1b-b6656fe7d345/test-file-9216ef07-4081-4a6b-a8d5-15e59d792bf6?comp=range",
      "RequestMethod": "PUT",
      "RequestHeaders": {
        "Accept": "application/xml",
        "Authorization": "Sanitized",
        "Content-Length": "1024",
        "Content-Type": "application/octet-stream",
        "traceparent": "00-3a82023f16f44c4386f9a2935996e77f-0a2b6796cdf85744-00",
        "User-Agent": [
          "azsdk-net-Storage.Files.Shares/12.8.0-alpha.20210820.1",
          "(.NET Core 3.1.18; Microsoft Windows 10.0.19043)"
        ],
        "x-ms-client-request-id": "deac6f29-281f-858c-736c-a2079a30cb13",
        "x-ms-date": "Mon, 23 Aug 2021 18:39:07 GMT",
        "x-ms-range": "bytes=0-1023",
        "x-ms-return-client-request-id": "true",
        "x-ms-version": "2020-12-06",
        "x-ms-write": "update"
      },
      "RequestBody": "dgWYIaEBiV6lNYlJnUfIDITu0fEJdf8Huz/VjlqvKU9x5Po9ynUmkvR/uBGAaOFGTBA4yURRyAEGkGZiLPsE9Qw617lMi0IOxz/9ibzth1Jdj0FJd18KHxz5NzkPxGX4e8MFRpAo\u002BcHOKQEFVD9FGAkTBZy5un2sMLicU1QJ/wPZBA3450HCNZZ/e05dBcvcsx4w\u002B77JP8BFWRXYi6VtxSr9K08xTDHIUc8GOT8vTyrswKA12QNEEMVMs44r6anxErYkX9p7q2fsZ6ruwgWBFQnq7MsFN\u002BsmuBqK5JminWgmFSeJC\u002B9QcRQ4SXFYVU6/y52EQPze69rK/abA8MbOScpCyKzd9woamnu2zO56zmLLyhj7HlxrSClNvw5IkIBNav\u002BmFo2h4tSTaqaBJx/rTy9D9CWu0itt14CDkDj70Qn6aWHv1LfVKehEZ7O26SAKYW/eBJxan5fTOD8MHlGbmJichr69\u002B3t3bso8aWt3t\u002B1geC/IHMxtoMnJHJt4yQuXqc8aGmNiTGX0Z5bRHTUsW4FSrKUi0nvML\u002Bb09N/g/qW/pcCcXJ2J/SzJ1LU1m4KUncAZJhxlddZTTup8bliFFGjxEnh1j/7kyK55WP7GlpNjYFYfxtiIWTDqSA6yDI/UQ8BMRIkKHg3BNV5t7BzXjbhXGA4BZk2QabhIikbwMrsfpBU9eVIJWUFIXZF5GmwUErpVWvOB0t1zvNrQwpPG0QKiTkcHmhRmTr/MuQm7Fk5MM3iMmtfHndE3yrx3OZetgYuO18wkDHim7ww0tBnUt6WMhI4bOjYq27B2z89X7hUnHzd9LT\u002BCJycA5avLk\u002Bm4YxMX67QJkkZVY/sbrj2oTwD3DZXiV4pmCV1nGlWLX0jHvmu8QANgHozwJ8lDZnjpV5aq1IZT1QyJsOFXonfxyQSzVPDS7A79lu4I8S/BI6PlfcK\u002B4IrCc\u002BhfMo8iCXsV/17EjxKHF2uHrT2XSuTdyI09cSS0Muh58eAIcrl\u002B2o1z8/HQ/JOQXWZXNzNNKigDgWoC5JdXYM11Sp0xfqSxCNKvJFfyDMv5rRO9Xfu1LMa3BPFOfPb1G5MkW7L1X9/CpS5gnQbREXWfCTeDmQLRvx7WenqyY4zcugjEzbAYA000\u002B7fNVY7A5fN8rnK\u002BcoGQUpyTHuRkD0Khg\u002BP\u002BDUPEhgXpTp5KBGqPFpSHNrQaHUiGM3oUheRpz\u002Bt1K9GrwdivuCht1SPjRU4xBAhP3diOh2abd9nIrwEhf3\u002By1diY5FS8136LrEgkou0s44HcGfET5qRrD0r\u002B5ggmTFWkMXB1mB\u002BzkwZaAtoedtTsm8yARGaNn\u002B40LdQKvfB1ZWDygHB9t0phKYXruOTKTZl1Eko8pg==",
      "StatusCode": 201,
      "ResponseHeaders": {
        "Content-Length": "0",
        "Content-MD5": "3Oh9qIcJSz8Bf48WOG1u4w==",
        "Date": "Mon, 23 Aug 2021 18:39:07 GMT",
        "ETag": "\u00220x8D966654A289DDE\u0022",
        "Last-Modified": "Mon, 23 Aug 2021 18:39:07 GMT",
        "Server": [
          "Windows-Azure-File/1.0",
          "Microsoft-HTTPAPI/2.0"
        ],
        "x-ms-client-request-id": "deac6f29-281f-858c-736c-a2079a30cb13",
        "x-ms-request-id": "051658d9-901a-0009-104e-989f11000000",
        "x-ms-request-server-encrypted": "true",
        "x-ms-version": "2020-12-06"
      },
      "ResponseBody": []
    },
    {
      "RequestUri": "http://seanmcccanary3.file.core.windows.net/test-share-df427a98-1b5e-439b-a30a-1d92aac30444/test-directory-ef1611d5-54fd-0ab9-6e1b-b6656fe7d345/test-file-9216ef07-4081-4a6b-a8d5-15e59d792bf6",
      "RequestMethod": "HEAD",
      "RequestHeaders": {
        "Accept": "application/xml",
        "Authorization": "Sanitized",
        "traceparent": "00-1404a1cc1718674fa87c7e5a8d8c8eeb-ea3f32c8f1de6541-00",
        "User-Agent": [
          "azsdk-net-Storage.Files.Shares/12.8.0-alpha.20210820.1",
          "(.NET Core 3.1.18; Microsoft Windows 10.0.19043)"
        ],
        "x-ms-client-request-id": "66866c07-6826-f931-168c-2ffa187f52de",
        "x-ms-date": "Mon, 23 Aug 2021 18:39:07 GMT",
        "x-ms-return-client-request-id": "true",
        "x-ms-version": "2020-12-06"
      },
      "RequestBody": null,
      "StatusCode": 200,
      "ResponseHeaders": {
        "Content-Length": "1024",
        "Content-Type": "application/octet-stream",
        "Date": "Mon, 23 Aug 2021 18:39:07 GMT",
        "ETag": "\u00220x8D966654A289DDE\u0022",
        "Last-Modified": "Mon, 23 Aug 2021 18:39:07 GMT",
        "Server": [
          "Windows-Azure-File/1.0",
          "Microsoft-HTTPAPI/2.0"
        ],
        "x-ms-client-request-id": "66866c07-6826-f931-168c-2ffa187f52de",
        "x-ms-file-attributes": "Archive",
        "x-ms-file-change-time": "2021-08-23T18:39:07.0862117Z",
        "x-ms-file-creation-time": "2021-08-23T18:39:07.0862117Z",
        "x-ms-file-id": "11529285414812647424",
        "x-ms-file-last-write-time": "2021-08-23T18:39:07.0862117Z",
        "x-ms-file-parent-id": "13835128424026341376",
        "x-ms-file-permission-key": "4010187179898695473*11459378189709739967",
        "x-ms-lease-state": "available",
        "x-ms-lease-status": "unlocked",
        "x-ms-request-id": "051658e1-901a-0009-184e-989f11000000",
        "x-ms-server-encrypted": "true",
        "x-ms-type": "File",
        "x-ms-version": "2020-12-06"
      },
      "ResponseBody": []
    },
    {
      "RequestUri": "http://seanmcccanary3.file.core.windows.net/test-share-df427a98-1b5e-439b-a30a-1d92aac30444/test-directory-ef1611d5-54fd-0ab9-6e1b-b6656fe7d345/test-file-9216ef07-4081-4a6b-a8d5-15e59d792bf6",
      "RequestMethod": "GET",
      "RequestHeaders": {
        "Accept": "application/xml",
        "Authorization": "Sanitized",
        "User-Agent": [
          "azsdk-net-Storage.Files.Shares/12.8.0-alpha.20210820.1",
          "(.NET Core 3.1.18; Microsoft Windows 10.0.19043)"
        ],
        "x-ms-client-request-id": "2dff4dcc-65a9-5aed-e7c6-81f6d94465b7",
        "x-ms-date": "Mon, 23 Aug 2021 18:39:07 GMT",
        "x-ms-range": "bytes=0-127",
        "x-ms-return-client-request-id": "true",
        "x-ms-version": "2020-12-06"
      },
      "RequestBody": null,
      "StatusCode": 206,
      "ResponseHeaders": {
        "Accept-Ranges": "bytes",
        "Content-Length": "128",
        "Content-Range": "bytes 0-127/1024",
        "Content-Type": "application/octet-stream",
        "Date": "Mon, 23 Aug 2021 18:39:07 GMT",
        "ETag": "\u00220x8D966654A289DDE\u0022",
        "Last-Modified": "Mon, 23 Aug 2021 18:39:07 GMT",
        "Server": [
          "Windows-Azure-File/1.0",
          "Microsoft-HTTPAPI/2.0"
        ],
        "x-ms-client-request-id": "2dff4dcc-65a9-5aed-e7c6-81f6d94465b7",
        "x-ms-file-attributes": "Archive",
        "x-ms-file-change-time": "2021-08-23T18:39:07.0862117Z",
        "x-ms-file-creation-time": "2021-08-23T18:39:07.0862117Z",
        "x-ms-file-id": "11529285414812647424",
        "x-ms-file-last-write-time": "2021-08-23T18:39:07.0862117Z",
        "x-ms-file-parent-id": "13835128424026341376",
        "x-ms-file-permission-key": "4010187179898695473*11459378189709739967",
        "x-ms-lease-state": "available",
        "x-ms-lease-status": "unlocked",
        "x-ms-request-id": "051658e3-901a-0009-1a4e-989f11000000",
        "x-ms-server-encrypted": "true",
        "x-ms-type": "File",
        "x-ms-version": "2020-12-06"
      },
      "ResponseBody": "dgWYIaEBiV6lNYlJnUfIDITu0fEJdf8Huz/VjlqvKU9x5Po9ynUmkvR/uBGAaOFGTBA4yURRyAEGkGZiLPsE9Qw617lMi0IOxz/9ibzth1Jdj0FJd18KHxz5NzkPxGX4e8MFRpAo\u002BcHOKQEFVD9FGAkTBZy5un2sMLicU1QJ/wM="
    },
    {
      "RequestUri": "http://seanmcccanary3.file.core.windows.net/test-share-df427a98-1b5e-439b-a30a-1d92aac30444/test-directory-ef1611d5-54fd-0ab9-6e1b-b6656fe7d345/test-file-9216ef07-4081-4a6b-a8d5-15e59d792bf6",
      "RequestMethod": "GET",
      "RequestHeaders": {
        "Accept": "application/xml",
        "Authorization": "Sanitized",
        "User-Agent": [
          "azsdk-net-Storage.Files.Shares/12.8.0-alpha.20210820.1",
          "(.NET Core 3.1.18; Microsoft Windows 10.0.19043)"
        ],
        "x-ms-client-request-id": "ca2d3f39-247f-4434-aa5a-d605f59947eb",
        "x-ms-date": "Mon, 23 Aug 2021 18:39:07 GMT",
        "x-ms-range": "bytes=128-255",
        "x-ms-return-client-request-id": "true",
        "x-ms-version": "2020-12-06"
      },
      "RequestBody": null,
      "StatusCode": 206,
      "ResponseHeaders": {
        "Accept-Ranges": "bytes",
        "Content-Length": "128",
        "Content-Range": "bytes 128-255/1024",
        "Content-Type": "application/octet-stream",
        "Date": "Mon, 23 Aug 2021 18:39:07 GMT",
        "ETag": "\u00220x8D966654A289DDE\u0022",
        "Last-Modified": "Mon, 23 Aug 2021 18:39:07 GMT",
        "Server": [
          "Windows-Azure-File/1.0",
          "Microsoft-HTTPAPI/2.0"
        ],
        "x-ms-client-request-id": "ca2d3f39-247f-4434-aa5a-d605f59947eb",
        "x-ms-file-attributes": "Archive",
        "x-ms-file-change-time": "2021-08-23T18:39:07.0862117Z",
        "x-ms-file-creation-time": "2021-08-23T18:39:07.0862117Z",
        "x-ms-file-id": "11529285414812647424",
        "x-ms-file-last-write-time": "2021-08-23T18:39:07.0862117Z",
        "x-ms-file-parent-id": "13835128424026341376",
        "x-ms-file-permission-key": "4010187179898695473*11459378189709739967",
        "x-ms-lease-state": "available",
        "x-ms-lease-status": "unlocked",
        "x-ms-request-id": "051658ea-901a-0009-214e-989f11000000",
        "x-ms-server-encrypted": "true",
        "x-ms-type": "File",
        "x-ms-version": "2020-12-06"
      },
      "ResponseBody": "2QQN\u002BOdBwjWWf3tOXQXL3LMeMPu\u002ByT/ARVkV2IulbcUq/StPMUwxyFHPBjk/L08q7MCgNdkDRBDFTLOOK\u002Bmp8RK2JF/ae6tn7Geq7sIFgRUJ6uzLBTfrJrgaiuSZop1oJhUniQvvUHEUOElxWFVOv8udhED83uvayv2mwPDGzkk="
    },
    {
      "RequestUri": "http://seanmcccanary3.file.core.windows.net/test-share-df427a98-1b5e-439b-a30a-1d92aac30444/test-directory-ef1611d5-54fd-0ab9-6e1b-b6656fe7d345/test-file-9216ef07-4081-4a6b-a8d5-15e59d792bf6",
      "RequestMethod": "GET",
      "RequestHeaders": {
        "Accept": "application/xml",
        "Authorization": "Sanitized",
        "User-Agent": [
          "azsdk-net-Storage.Files.Shares/12.8.0-alpha.20210820.1",
          "(.NET Core 3.1.18; Microsoft Windows 10.0.19043)"
        ],
        "x-ms-client-request-id": "9abd0200-9a17-f538-e106-f0750b849b42",
        "x-ms-date": "Mon, 23 Aug 2021 18:39:07 GMT",
        "x-ms-range": "bytes=256-383",
        "x-ms-return-client-request-id": "true",
        "x-ms-version": "2020-12-06"
      },
      "RequestBody": null,
      "StatusCode": 206,
      "ResponseHeaders": {
        "Accept-Ranges": "bytes",
        "Content-Length": "128",
        "Content-Range": "bytes 256-383/1024",
        "Content-Type": "application/octet-stream",
        "Date": "Mon, 23 Aug 2021 18:39:07 GMT",
        "ETag": "\u00220x8D966654A289DDE\u0022",
        "Last-Modified": "Mon, 23 Aug 2021 18:39:07 GMT",
        "Server": [
          "Windows-Azure-File/1.0",
          "Microsoft-HTTPAPI/2.0"
        ],
        "x-ms-client-request-id": "9abd0200-9a17-f538-e106-f0750b849b42",
        "x-ms-file-attributes": "Archive",
        "x-ms-file-change-time": "2021-08-23T18:39:07.0862117Z",
        "x-ms-file-creation-time": "2021-08-23T18:39:07.0862117Z",
        "x-ms-file-id": "11529285414812647424",
        "x-ms-file-last-write-time": "2021-08-23T18:39:07.0862117Z",
        "x-ms-file-parent-id": "13835128424026341376",
        "x-ms-file-permission-key": "4010187179898695473*11459378189709739967",
        "x-ms-lease-state": "available",
        "x-ms-lease-status": "unlocked",
        "x-ms-request-id": "051658eb-901a-0009-224e-989f11000000",
        "x-ms-server-encrypted": "true",
        "x-ms-type": "File",
        "x-ms-version": "2020-12-06"
      },
      "ResponseBody": "ykLIrN33Chqae7bM7nrOYsvKGPseXGtIKU2/DkiQgE1q/6YWjaHi1JNqpoEnH\u002BtPL0P0Ja7SK23XgIOQOPvRCfppYe/Ut9Up6ERns7bpIAphb94EnFqfl9M4PwweUZuYmJyGvr37e3duyjxpa3e37WB4L8gczG2gyckcm3jJC5c="
    },
    {
      "RequestUri": "http://seanmcccanary3.file.core.windows.net/test-share-df427a98-1b5e-439b-a30a-1d92aac30444/test-directory-ef1611d5-54fd-0ab9-6e1b-b6656fe7d345/test-file-9216ef07-4081-4a6b-a8d5-15e59d792bf6",
      "RequestMethod": "GET",
      "RequestHeaders": {
        "Accept": "application/xml",
        "Authorization": "Sanitized",
        "User-Agent": [
          "azsdk-net-Storage.Files.Shares/12.8.0-alpha.20210820.1",
          "(.NET Core 3.1.18; Microsoft Windows 10.0.19043)"
        ],
        "x-ms-client-request-id": "f2046dc2-addc-2fd4-b6a3-3b46c8aadf3f",
        "x-ms-date": "Mon, 23 Aug 2021 18:39:07 GMT",
        "x-ms-range": "bytes=384-511",
        "x-ms-return-client-request-id": "true",
        "x-ms-version": "2020-12-06"
      },
      "RequestBody": null,
      "StatusCode": 206,
      "ResponseHeaders": {
        "Accept-Ranges": "bytes",
        "Content-Length": "128",
        "Content-Range": "bytes 384-511/1024",
        "Content-Type": "application/octet-stream",
        "Date": "Mon, 23 Aug 2021 18:39:07 GMT",
        "ETag": "\u00220x8D966654A289DDE\u0022",
        "Last-Modified": "Mon, 23 Aug 2021 18:39:07 GMT",
        "Server": [
          "Windows-Azure-File/1.0",
          "Microsoft-HTTPAPI/2.0"
        ],
        "x-ms-client-request-id": "f2046dc2-addc-2fd4-b6a3-3b46c8aadf3f",
        "x-ms-file-attributes": "Archive",
        "x-ms-file-change-time": "2021-08-23T18:39:07.0862117Z",
        "x-ms-file-creation-time": "2021-08-23T18:39:07.0862117Z",
        "x-ms-file-id": "11529285414812647424",
        "x-ms-file-last-write-time": "2021-08-23T18:39:07.0862117Z",
        "x-ms-file-parent-id": "13835128424026341376",
        "x-ms-file-permission-key": "4010187179898695473*11459378189709739967",
        "x-ms-lease-state": "available",
        "x-ms-lease-status": "unlocked",
        "x-ms-request-id": "051658f3-901a-0009-2a4e-989f11000000",
        "x-ms-server-encrypted": "true",
        "x-ms-type": "File",
        "x-ms-version": "2020-12-06"
      },
      "ResponseBody": "qc8aGmNiTGX0Z5bRHTUsW4FSrKUi0nvML\u002Bb09N/g/qW/pcCcXJ2J/SzJ1LU1m4KUncAZJhxlddZTTup8bliFFGjxEnh1j/7kyK55WP7GlpNjYFYfxtiIWTDqSA6yDI/UQ8BMRIkKHg3BNV5t7BzXjbhXGA4BZk2QabhIikbwMrs="
    },
    {
      "RequestUri": "http://seanmcccanary3.file.core.windows.net/test-share-df427a98-1b5e-439b-a30a-1d92aac30444/test-directory-ef1611d5-54fd-0ab9-6e1b-b6656fe7d345/test-file-9216ef07-4081-4a6b-a8d5-15e59d792bf6",
      "RequestMethod": "GET",
      "RequestHeaders": {
        "Accept": "application/xml",
        "Authorization": "Sanitized",
        "User-Agent": [
          "azsdk-net-Storage.Files.Shares/12.8.0-alpha.20210820.1",
          "(.NET Core 3.1.18; Microsoft Windows 10.0.19043)"
        ],
        "x-ms-client-request-id": "9eb33cf0-a980-7066-76fd-1d416ceab874",
        "x-ms-date": "Mon, 23 Aug 2021 18:39:07 GMT",
        "x-ms-range": "bytes=512-639",
        "x-ms-return-client-request-id": "true",
        "x-ms-version": "2020-12-06"
      },
      "RequestBody": null,
      "StatusCode": 206,
      "ResponseHeaders": {
        "Accept-Ranges": "bytes",
        "Content-Length": "128",
        "Content-Range": "bytes 512-639/1024",
        "Content-Type": "application/octet-stream",
        "Date": "Mon, 23 Aug 2021 18:39:07 GMT",
        "ETag": "\u00220x8D966654A289DDE\u0022",
        "Last-Modified": "Mon, 23 Aug 2021 18:39:07 GMT",
        "Server": [
          "Windows-Azure-File/1.0",
          "Microsoft-HTTPAPI/2.0"
        ],
        "x-ms-client-request-id": "9eb33cf0-a980-7066-76fd-1d416ceab874",
        "x-ms-file-attributes": "Archive",
        "x-ms-file-change-time": "2021-08-23T18:39:07.0862117Z",
        "x-ms-file-creation-time": "2021-08-23T18:39:07.0862117Z",
        "x-ms-file-id": "11529285414812647424",
        "x-ms-file-last-write-time": "2021-08-23T18:39:07.0862117Z",
        "x-ms-file-parent-id": "13835128424026341376",
        "x-ms-file-permission-key": "4010187179898695473*11459378189709739967",
        "x-ms-lease-state": "available",
        "x-ms-lease-status": "unlocked",
        "x-ms-request-id": "051658f6-901a-0009-2d4e-989f11000000",
        "x-ms-server-encrypted": "true",
        "x-ms-type": "File",
        "x-ms-version": "2020-12-06"
      },
      "ResponseBody": "H6QVPXlSCVlBSF2ReRpsFBK6VVrzgdLdc7za0MKTxtECok5HB5oUZk6/zLkJuxZOTDN4jJrXx53RN8q8dzmXrYGLjtfMJAx4pu8MNLQZ1LeljISOGzo2Ktuwds/PV\u002B4VJx83fS0/gicnAOWry5PpuGMTF\u002Bu0CZJGVWP7G649qE8="
    },
    {
      "RequestUri": "http://seanmcccanary3.file.core.windows.net/test-share-df427a98-1b5e-439b-a30a-1d92aac30444/test-directory-ef1611d5-54fd-0ab9-6e1b-b6656fe7d345/test-file-9216ef07-4081-4a6b-a8d5-15e59d792bf6",
      "RequestMethod": "GET",
      "RequestHeaders": {
        "Accept": "application/xml",
        "Authorization": "Sanitized",
        "User-Agent": [
          "azsdk-net-Storage.Files.Shares/12.8.0-alpha.20210820.1",
          "(.NET Core 3.1.18; Microsoft Windows 10.0.19043)"
        ],
        "x-ms-client-request-id": "8b554981-41f7-2abe-a7b6-6dcda642ede6",
        "x-ms-date": "Mon, 23 Aug 2021 18:39:07 GMT",
        "x-ms-range": "bytes=640-767",
        "x-ms-return-client-request-id": "true",
        "x-ms-version": "2020-12-06"
      },
      "RequestBody": null,
      "StatusCode": 206,
      "ResponseHeaders": {
        "Accept-Ranges": "bytes",
        "Content-Length": "128",
        "Content-Range": "bytes 640-767/1024",
        "Content-Type": "application/octet-stream",
        "Date": "Mon, 23 Aug 2021 18:39:07 GMT",
        "ETag": "\u00220x8D966654A289DDE\u0022",
        "Last-Modified": "Mon, 23 Aug 2021 18:39:07 GMT",
        "Server": [
          "Windows-Azure-File/1.0",
          "Microsoft-HTTPAPI/2.0"
        ],
        "x-ms-client-request-id": "8b554981-41f7-2abe-a7b6-6dcda642ede6",
        "x-ms-file-attributes": "Archive",
        "x-ms-file-change-time": "2021-08-23T18:39:07.0862117Z",
        "x-ms-file-creation-time": "2021-08-23T18:39:07.0862117Z",
        "x-ms-file-id": "11529285414812647424",
        "x-ms-file-last-write-time": "2021-08-23T18:39:07.0862117Z",
        "x-ms-file-parent-id": "13835128424026341376",
        "x-ms-file-permission-key": "4010187179898695473*11459378189709739967",
        "x-ms-lease-state": "available",
        "x-ms-lease-status": "unlocked",
        "x-ms-request-id": "051658fc-901a-0009-334e-989f11000000",
        "x-ms-server-encrypted": "true",
        "x-ms-type": "File",
        "x-ms-version": "2020-12-06"
      },
      "ResponseBody": "APcNleJXimYJXWcaVYtfSMe\u002Ba7xAA2AejPAnyUNmeOlXlqrUhlPVDImw4Veid/HJBLNU8NLsDv2W7gjxL8Ejo\u002BV9wr7gisJz6F8yjyIJexX/XsSPEocXa4etPZdK5N3IjT1xJLQy6Hnx4AhyuX7ajXPz8dD8k5BdZlc3M00qKAM="
    },
    {
      "RequestUri": "http://seanmcccanary3.file.core.windows.net/test-share-df427a98-1b5e-439b-a30a-1d92aac30444/test-directory-ef1611d5-54fd-0ab9-6e1b-b6656fe7d345/test-file-9216ef07-4081-4a6b-a8d5-15e59d792bf6",
      "RequestMethod": "GET",
      "RequestHeaders": {
        "Accept": "application/xml",
        "Authorization": "Sanitized",
        "User-Agent": [
          "azsdk-net-Storage.Files.Shares/12.8.0-alpha.20210820.1",
          "(.NET Core 3.1.18; Microsoft Windows 10.0.19043)"
        ],
        "x-ms-client-request-id": "22bf8d61-2c94-217d-0813-1d12c31b57a5",
        "x-ms-date": "Mon, 23 Aug 2021 18:39:07 GMT",
        "x-ms-range": "bytes=768-895",
        "x-ms-return-client-request-id": "true",
        "x-ms-version": "2020-12-06"
      },
      "RequestBody": null,
      "StatusCode": 206,
      "ResponseHeaders": {
        "Accept-Ranges": "bytes",
        "Content-Length": "128",
        "Content-Range": "bytes 768-895/1024",
        "Content-Type": "application/octet-stream",
        "Date": "Mon, 23 Aug 2021 18:39:07 GMT",
        "ETag": "\u00220x8D966654A289DDE\u0022",
        "Last-Modified": "Mon, 23 Aug 2021 18:39:07 GMT",
        "Server": [
          "Windows-Azure-File/1.0",
          "Microsoft-HTTPAPI/2.0"
        ],
        "x-ms-client-request-id": "22bf8d61-2c94-217d-0813-1d12c31b57a5",
        "x-ms-file-attributes": "Archive",
        "x-ms-file-change-time": "2021-08-23T18:39:07.0862117Z",
        "x-ms-file-creation-time": "2021-08-23T18:39:07.0862117Z",
        "x-ms-file-id": "11529285414812647424",
        "x-ms-file-last-write-time": "2021-08-23T18:39:07.0862117Z",
        "x-ms-file-parent-id": "13835128424026341376",
        "x-ms-file-permission-key": "4010187179898695473*11459378189709739967",
        "x-ms-lease-state": "available",
        "x-ms-lease-status": "unlocked",
        "x-ms-request-id": "05165903-901a-0009-3a4e-989f11000000",
        "x-ms-server-encrypted": "true",
        "x-ms-type": "File",
        "x-ms-version": "2020-12-06"
      },
      "ResponseBody": "gWoC5JdXYM11Sp0xfqSxCNKvJFfyDMv5rRO9Xfu1LMa3BPFOfPb1G5MkW7L1X9/CpS5gnQbREXWfCTeDmQLRvx7WenqyY4zcugjEzbAYA000\u002B7fNVY7A5fN8rnK\u002BcoGQUpyTHuRkD0Khg\u002BP\u002BDUPEhgXpTp5KBGqPFpSHNrQaHUg="
    },
    {
      "RequestUri": "http://seanmcccanary3.file.core.windows.net/test-share-df427a98-1b5e-439b-a30a-1d92aac30444/test-directory-ef1611d5-54fd-0ab9-6e1b-b6656fe7d345/test-file-9216ef07-4081-4a6b-a8d5-15e59d792bf6",
      "RequestMethod": "GET",
      "RequestHeaders": {
        "Accept": "application/xml",
        "Authorization": "Sanitized",
        "User-Agent": [
          "azsdk-net-Storage.Files.Shares/12.8.0-alpha.20210820.1",
          "(.NET Core 3.1.18; Microsoft Windows 10.0.19043)"
        ],
        "x-ms-client-request-id": "196bf779-ca83-5851-884f-c4d53e15fb38",
        "x-ms-date": "Mon, 23 Aug 2021 18:39:07 GMT",
        "x-ms-range": "bytes=896-1023",
        "x-ms-return-client-request-id": "true",
        "x-ms-version": "2020-12-06"
      },
      "RequestBody": null,
      "StatusCode": 206,
      "ResponseHeaders": {
        "Accept-Ranges": "bytes",
        "Content-Length": "128",
        "Content-Range": "bytes 896-1023/1024",
        "Content-Type": "application/octet-stream",
        "Date": "Mon, 23 Aug 2021 18:39:07 GMT",
        "ETag": "\u00220x8D966654A289DDE\u0022",
        "Last-Modified": "Mon, 23 Aug 2021 18:39:07 GMT",
        "Server": [
          "Windows-Azure-File/1.0",
          "Microsoft-HTTPAPI/2.0"
        ],
        "x-ms-client-request-id": "196bf779-ca83-5851-884f-c4d53e15fb38",
        "x-ms-file-attributes": "Archive",
        "x-ms-file-change-time": "2021-08-23T18:39:07.0862117Z",
        "x-ms-file-creation-time": "2021-08-23T18:39:07.0862117Z",
        "x-ms-file-id": "11529285414812647424",
        "x-ms-file-last-write-time": "2021-08-23T18:39:07.0862117Z",
        "x-ms-file-parent-id": "13835128424026341376",
        "x-ms-file-permission-key": "4010187179898695473*11459378189709739967",
        "x-ms-lease-state": "available",
        "x-ms-lease-status": "unlocked",
        "x-ms-request-id": "05165905-901a-0009-3c4e-989f11000000",
        "x-ms-server-encrypted": "true",
        "x-ms-type": "File",
        "x-ms-version": "2020-12-06"
      },
      "ResponseBody": "hjN6FIXkac/rdSvRq8HYr7gobdUj40VOMQQIT93Yjodmm3fZyK8BIX9/stXYmORUvNd\u002Bi6xIJKLtLOOB3BnxE\u002Bakaw9K/uYIJkxVpDFwdZgfs5MGWgLaHnbU7JvMgERmjZ/uNC3UCr3wdWVg8oBwfbdKYSmF67jkyk2ZdRJKPKY="
    },
    {
      "RequestUri": "http://seanmcccanary3.file.core.windows.net/test-share-df427a98-1b5e-439b-a30a-1d92aac30444?restype=share",
      "RequestMethod": "DELETE",
      "RequestHeaders": {
        "Accept": "application/xml",
        "Authorization": "Sanitized",
        "traceparent": "00-37777da5dc523d4fae90acefc78fa1c6-9f62677040e81640-00",
        "User-Agent": [
          "azsdk-net-Storage.Files.Shares/12.8.0-alpha.20210820.1",
          "(.NET Core 3.1.18; Microsoft Windows 10.0.19043)"
        ],
        "x-ms-client-request-id": "cc993d71-3daf-f322-eac1-a33f0bd1e70b",
        "x-ms-date": "Mon, 23 Aug 2021 18:39:07 GMT",
        "x-ms-delete-snapshots": "include",
        "x-ms-return-client-request-id": "true",
        "x-ms-version": "2020-12-06"
      },
      "RequestBody": null,
      "StatusCode": 202,
      "ResponseHeaders": {
        "Content-Length": "0",
        "Date": "Mon, 23 Aug 2021 18:39:07 GMT",
        "Server": [
          "Windows-Azure-File/1.0",
          "Microsoft-HTTPAPI/2.0"
        ],
        "x-ms-client-request-id": "cc993d71-3daf-f322-eac1-a33f0bd1e70b",
<<<<<<< HEAD
        "x-ms-request-id": "0516590b-901a-0009-424e-989f11000000",
        "x-ms-version": "2020-10-02"
=======
        "x-ms-request-id": "13bb613d-701a-005c-5819-f48f9a000000",
        "x-ms-version": "2020-12-06"
>>>>>>> 76e66c80
      },
      "ResponseBody": []
    }
  ],
  "Variables": {
    "RandomSeed": "2133443150",
    "Storage_TestConfigDefault": "ProductionTenant\nseanmcccanary3\nU2FuaXRpemVk\nhttp://seanmcccanary3.blob.core.windows.net\nhttp://seanmcccanary3.file.core.windows.net\nhttp://seanmcccanary3.queue.core.windows.net\nhttp://seanmcccanary3.table.core.windows.net\n\n\n\n\nhttp://seanmcccanary3-secondary.blob.core.windows.net\nhttp://seanmcccanary3-secondary.file.core.windows.net\nhttp://seanmcccanary3-secondary.queue.core.windows.net\nhttp://seanmcccanary3-secondary.table.core.windows.net\n\nSanitized\n\n\nCloud\nBlobEndpoint=http://seanmcccanary3.blob.core.windows.net/;QueueEndpoint=http://seanmcccanary3.queue.core.windows.net/;FileEndpoint=http://seanmcccanary3.file.core.windows.net/;BlobSecondaryEndpoint=http://seanmcccanary3-secondary.blob.core.windows.net/;QueueSecondaryEndpoint=http://seanmcccanary3-secondary.queue.core.windows.net/;FileSecondaryEndpoint=http://seanmcccanary3-secondary.file.core.windows.net/;AccountName=seanmcccanary3;AccountKey=Kg==;\n[encryption scope]\n\n"
  }
}<|MERGE_RESOLUTION|>--- conflicted
+++ resolved
@@ -1,18 +1,18 @@
-{
+﻿{
   "Entries": [
     {
-      "RequestUri": "http://seanmcccanary3.file.core.windows.net/test-share-df427a98-1b5e-439b-a30a-1d92aac30444?restype=share",
+      "RequestUri": "https://seanmcccanary3.file.core.windows.net/test-share-df427a98-1b5e-439b-a30a-1d92aac30444?restype=share",
       "RequestMethod": "PUT",
       "RequestHeaders": {
         "Accept": "application/xml",
         "Authorization": "Sanitized",
-        "traceparent": "00-012fef0943ca9d4eada86bb24cfa27f9-de4d176847737441-00",
-        "User-Agent": [
-          "azsdk-net-Storage.Files.Shares/12.8.0-alpha.20210820.1",
-          "(.NET Core 3.1.18; Microsoft Windows 10.0.19043)"
+        "traceparent": "00-c1b3688a2392cc4990ef4514a8391450-b45d243b53708b4f-00",
+        "User-Agent": [
+          "azsdk-net-Storage.Files.Shares/12.7.0-alpha.20210126.1",
+          "(.NET 5.0.2; Microsoft Windows 10.0.19042)"
         ],
         "x-ms-client-request-id": "8c2046d3-6fd8-b27c-b849-4ba98f60642d",
-        "x-ms-date": "Mon, 23 Aug 2021 18:39:06 GMT",
+        "x-ms-date": "Tue, 26 Jan 2021 19:31:20 GMT",
         "x-ms-return-client-request-id": "true",
         "x-ms-version": "2020-12-06"
       },
@@ -20,37 +20,32 @@
       "StatusCode": 201,
       "ResponseHeaders": {
         "Content-Length": "0",
-        "Date": "Mon, 23 Aug 2021 18:39:06 GMT",
-        "ETag": "\u00220x8D966654A03B521\u0022",
-        "Last-Modified": "Mon, 23 Aug 2021 18:39:06 GMT",
+        "Date": "Tue, 26 Jan 2021 19:31:18 GMT",
+        "ETag": "\"0x8D8C230F4FCB76D\"",
+        "Last-Modified": "Tue, 26 Jan 2021 19:31:19 GMT",
         "Server": [
           "Windows-Azure-File/1.0",
           "Microsoft-HTTPAPI/2.0"
         ],
         "x-ms-client-request-id": "8c2046d3-6fd8-b27c-b849-4ba98f60642d",
-<<<<<<< HEAD
-        "x-ms-request-id": "051658ca-901a-0009-024e-989f11000000",
-        "x-ms-version": "2020-10-02"
-=======
         "x-ms-request-id": "13bb612d-701a-005c-4b19-f48f9a000000",
         "x-ms-version": "2020-12-06"
->>>>>>> 76e66c80
       },
       "ResponseBody": []
     },
     {
-      "RequestUri": "http://seanmcccanary3.file.core.windows.net/test-share-df427a98-1b5e-439b-a30a-1d92aac30444/test-directory-ef1611d5-54fd-0ab9-6e1b-b6656fe7d345?restype=directory",
+      "RequestUri": "https://seanmcccanary3.file.core.windows.net/test-share-df427a98-1b5e-439b-a30a-1d92aac30444/test-directory-ef1611d5-54fd-0ab9-6e1b-b6656fe7d345?restype=directory",
       "RequestMethod": "PUT",
       "RequestHeaders": {
         "Accept": "application/xml",
         "Authorization": "Sanitized",
-        "traceparent": "00-db84958d6a4f804f8cce6af56a316645-d6d86f27785c9846-00",
-        "User-Agent": [
-          "azsdk-net-Storage.Files.Shares/12.8.0-alpha.20210820.1",
-          "(.NET Core 3.1.18; Microsoft Windows 10.0.19043)"
+        "traceparent": "00-eb6bc5f97e437c4da2d16b771dcb506b-8ce70a6f7eea2e44-00",
+        "User-Agent": [
+          "azsdk-net-Storage.Files.Shares/12.7.0-alpha.20210126.1",
+          "(.NET 5.0.2; Microsoft Windows 10.0.19042)"
         ],
         "x-ms-client-request-id": "5ede7e93-0946-7fb2-8d15-1dbcb81643d1",
-        "x-ms-date": "Mon, 23 Aug 2021 18:39:06 GMT",
+        "x-ms-date": "Tue, 26 Jan 2021 19:31:20 GMT",
         "x-ms-file-attributes": "None",
         "x-ms-file-creation-time": "Now",
         "x-ms-file-last-write-time": "Now",
@@ -62,41 +57,41 @@
       "StatusCode": 201,
       "ResponseHeaders": {
         "Content-Length": "0",
-        "Date": "Mon, 23 Aug 2021 18:39:06 GMT",
-        "ETag": "\u00220x8D966654A12CF1F\u0022",
-        "Last-Modified": "Mon, 23 Aug 2021 18:39:07 GMT",
+        "Date": "Tue, 26 Jan 2021 19:31:19 GMT",
+        "ETag": "\"0x8D8C230F5073039\"",
+        "Last-Modified": "Tue, 26 Jan 2021 19:31:19 GMT",
         "Server": [
           "Windows-Azure-File/1.0",
           "Microsoft-HTTPAPI/2.0"
         ],
         "x-ms-client-request-id": "5ede7e93-0946-7fb2-8d15-1dbcb81643d1",
         "x-ms-file-attributes": "Directory",
-        "x-ms-file-change-time": "2021-08-23T18:39:07.0112543Z",
-        "x-ms-file-creation-time": "2021-08-23T18:39:07.0112543Z",
+        "x-ms-file-change-time": "2021-01-26T19:31:19.8032953Z",
+        "x-ms-file-creation-time": "2021-01-26T19:31:19.8032953Z",
         "x-ms-file-id": "13835128424026341376",
-        "x-ms-file-last-write-time": "2021-08-23T18:39:07.0112543Z",
+        "x-ms-file-last-write-time": "2021-01-26T19:31:19.8032953Z",
         "x-ms-file-parent-id": "0",
         "x-ms-file-permission-key": "17860367565182308406*11459378189709739967",
-        "x-ms-request-id": "051658d2-901a-0009-094e-989f11000000",
+        "x-ms-request-id": "13bb6131-701a-005c-4c19-f48f9a000000",
         "x-ms-request-server-encrypted": "true",
         "x-ms-version": "2020-12-06"
       },
       "ResponseBody": []
     },
     {
-      "RequestUri": "http://seanmcccanary3.file.core.windows.net/test-share-df427a98-1b5e-439b-a30a-1d92aac30444/test-directory-ef1611d5-54fd-0ab9-6e1b-b6656fe7d345/test-file-9216ef07-4081-4a6b-a8d5-15e59d792bf6",
+      "RequestUri": "https://seanmcccanary3.file.core.windows.net/test-share-df427a98-1b5e-439b-a30a-1d92aac30444/test-directory-ef1611d5-54fd-0ab9-6e1b-b6656fe7d345/test-file-9216ef07-4081-4a6b-a8d5-15e59d792bf6",
       "RequestMethod": "PUT",
       "RequestHeaders": {
         "Accept": "application/xml",
         "Authorization": "Sanitized",
-        "traceparent": "00-b39aca40147d9c479e5a108f2b6d9b3d-77f1f861279e9c4e-00",
-        "User-Agent": [
-          "azsdk-net-Storage.Files.Shares/12.8.0-alpha.20210820.1",
-          "(.NET Core 3.1.18; Microsoft Windows 10.0.19043)"
+        "traceparent": "00-787bc01e830ec44f89fec2084455c7b9-b045b316e2965547-00",
+        "User-Agent": [
+          "azsdk-net-Storage.Files.Shares/12.7.0-alpha.20210126.1",
+          "(.NET 5.0.2; Microsoft Windows 10.0.19042)"
         ],
         "x-ms-client-request-id": "0359bf38-de69-77fb-df17-80b0d6d24751",
         "x-ms-content-length": "1024",
-        "x-ms-date": "Mon, 23 Aug 2021 18:39:07 GMT",
+        "x-ms-date": "Tue, 26 Jan 2021 19:31:20 GMT",
         "x-ms-file-attributes": "None",
         "x-ms-file-creation-time": "Now",
         "x-ms-file-last-write-time": "Now",
@@ -109,79 +104,79 @@
       "StatusCode": 201,
       "ResponseHeaders": {
         "Content-Length": "0",
-        "Date": "Mon, 23 Aug 2021 18:39:06 GMT",
-        "ETag": "\u00220x8D966654A1E3F25\u0022",
-        "Last-Modified": "Mon, 23 Aug 2021 18:39:07 GMT",
+        "Date": "Tue, 26 Jan 2021 19:31:19 GMT",
+        "ETag": "\"0x8D8C230F512A3F4\"",
+        "Last-Modified": "Tue, 26 Jan 2021 19:31:19 GMT",
         "Server": [
           "Windows-Azure-File/1.0",
           "Microsoft-HTTPAPI/2.0"
         ],
         "x-ms-client-request-id": "0359bf38-de69-77fb-df17-80b0d6d24751",
         "x-ms-file-attributes": "Archive",
-        "x-ms-file-change-time": "2021-08-23T18:39:07.0862117Z",
-        "x-ms-file-creation-time": "2021-08-23T18:39:07.0862117Z",
-        "x-ms-file-id": "11529285414812647424",
-        "x-ms-file-last-write-time": "2021-08-23T18:39:07.0862117Z",
-        "x-ms-file-parent-id": "13835128424026341376",
-        "x-ms-file-permission-key": "4010187179898695473*11459378189709739967",
-        "x-ms-request-id": "051658d4-901a-0009-0b4e-989f11000000",
+        "x-ms-file-change-time": "2021-01-26T19:31:19.8783476Z",
+        "x-ms-file-creation-time": "2021-01-26T19:31:19.8783476Z",
+        "x-ms-file-id": "11529285414812647424",
+        "x-ms-file-last-write-time": "2021-01-26T19:31:19.8783476Z",
+        "x-ms-file-parent-id": "13835128424026341376",
+        "x-ms-file-permission-key": "4010187179898695473*11459378189709739967",
+        "x-ms-request-id": "13bb6132-701a-005c-4d19-f48f9a000000",
         "x-ms-request-server-encrypted": "true",
         "x-ms-version": "2020-12-06"
       },
       "ResponseBody": []
     },
     {
-      "RequestUri": "http://seanmcccanary3.file.core.windows.net/test-share-df427a98-1b5e-439b-a30a-1d92aac30444/test-directory-ef1611d5-54fd-0ab9-6e1b-b6656fe7d345/test-file-9216ef07-4081-4a6b-a8d5-15e59d792bf6?comp=range",
+      "RequestUri": "https://seanmcccanary3.file.core.windows.net/test-share-df427a98-1b5e-439b-a30a-1d92aac30444/test-directory-ef1611d5-54fd-0ab9-6e1b-b6656fe7d345/test-file-9216ef07-4081-4a6b-a8d5-15e59d792bf6?comp=range",
       "RequestMethod": "PUT",
       "RequestHeaders": {
         "Accept": "application/xml",
         "Authorization": "Sanitized",
         "Content-Length": "1024",
         "Content-Type": "application/octet-stream",
-        "traceparent": "00-3a82023f16f44c4386f9a2935996e77f-0a2b6796cdf85744-00",
-        "User-Agent": [
-          "azsdk-net-Storage.Files.Shares/12.8.0-alpha.20210820.1",
-          "(.NET Core 3.1.18; Microsoft Windows 10.0.19043)"
+        "traceparent": "00-9f98a8a85400704ca0049e12f1c0f840-a40fb70f3b95d945-00",
+        "User-Agent": [
+          "azsdk-net-Storage.Files.Shares/12.7.0-alpha.20210126.1",
+          "(.NET 5.0.2; Microsoft Windows 10.0.19042)"
         ],
         "x-ms-client-request-id": "deac6f29-281f-858c-736c-a2079a30cb13",
-        "x-ms-date": "Mon, 23 Aug 2021 18:39:07 GMT",
+        "x-ms-date": "Tue, 26 Jan 2021 19:31:20 GMT",
         "x-ms-range": "bytes=0-1023",
         "x-ms-return-client-request-id": "true",
         "x-ms-version": "2020-12-06",
         "x-ms-write": "update"
       },
-      "RequestBody": "dgWYIaEBiV6lNYlJnUfIDITu0fEJdf8Huz/VjlqvKU9x5Po9ynUmkvR/uBGAaOFGTBA4yURRyAEGkGZiLPsE9Qw617lMi0IOxz/9ibzth1Jdj0FJd18KHxz5NzkPxGX4e8MFRpAo\u002BcHOKQEFVD9FGAkTBZy5un2sMLicU1QJ/wPZBA3450HCNZZ/e05dBcvcsx4w\u002B77JP8BFWRXYi6VtxSr9K08xTDHIUc8GOT8vTyrswKA12QNEEMVMs44r6anxErYkX9p7q2fsZ6ruwgWBFQnq7MsFN\u002BsmuBqK5JminWgmFSeJC\u002B9QcRQ4SXFYVU6/y52EQPze69rK/abA8MbOScpCyKzd9woamnu2zO56zmLLyhj7HlxrSClNvw5IkIBNav\u002BmFo2h4tSTaqaBJx/rTy9D9CWu0itt14CDkDj70Qn6aWHv1LfVKehEZ7O26SAKYW/eBJxan5fTOD8MHlGbmJichr69\u002B3t3bso8aWt3t\u002B1geC/IHMxtoMnJHJt4yQuXqc8aGmNiTGX0Z5bRHTUsW4FSrKUi0nvML\u002Bb09N/g/qW/pcCcXJ2J/SzJ1LU1m4KUncAZJhxlddZTTup8bliFFGjxEnh1j/7kyK55WP7GlpNjYFYfxtiIWTDqSA6yDI/UQ8BMRIkKHg3BNV5t7BzXjbhXGA4BZk2QabhIikbwMrsfpBU9eVIJWUFIXZF5GmwUErpVWvOB0t1zvNrQwpPG0QKiTkcHmhRmTr/MuQm7Fk5MM3iMmtfHndE3yrx3OZetgYuO18wkDHim7ww0tBnUt6WMhI4bOjYq27B2z89X7hUnHzd9LT\u002BCJycA5avLk\u002Bm4YxMX67QJkkZVY/sbrj2oTwD3DZXiV4pmCV1nGlWLX0jHvmu8QANgHozwJ8lDZnjpV5aq1IZT1QyJsOFXonfxyQSzVPDS7A79lu4I8S/BI6PlfcK\u002B4IrCc\u002BhfMo8iCXsV/17EjxKHF2uHrT2XSuTdyI09cSS0Muh58eAIcrl\u002B2o1z8/HQ/JOQXWZXNzNNKigDgWoC5JdXYM11Sp0xfqSxCNKvJFfyDMv5rRO9Xfu1LMa3BPFOfPb1G5MkW7L1X9/CpS5gnQbREXWfCTeDmQLRvx7WenqyY4zcugjEzbAYA000\u002B7fNVY7A5fN8rnK\u002BcoGQUpyTHuRkD0Khg\u002BP\u002BDUPEhgXpTp5KBGqPFpSHNrQaHUiGM3oUheRpz\u002Bt1K9GrwdivuCht1SPjRU4xBAhP3diOh2abd9nIrwEhf3\u002By1diY5FS8136LrEgkou0s44HcGfET5qRrD0r\u002B5ggmTFWkMXB1mB\u002BzkwZaAtoedtTsm8yARGaNn\u002B40LdQKvfB1ZWDygHB9t0phKYXruOTKTZl1Eko8pg==",
+      "RequestBody": "dgWYIaEBiV6lNYlJnUfIDITu0fEJdf8Huz/VjlqvKU9x5Po9ynUmkvR/uBGAaOFGTBA4yURRyAEGkGZiLPsE9Qw617lMi0IOxz/9ibzth1Jdj0FJd18KHxz5NzkPxGX4e8MFRpAo+cHOKQEFVD9FGAkTBZy5un2sMLicU1QJ/wPZBA3450HCNZZ/e05dBcvcsx4w+77JP8BFWRXYi6VtxSr9K08xTDHIUc8GOT8vTyrswKA12QNEEMVMs44r6anxErYkX9p7q2fsZ6ruwgWBFQnq7MsFN+smuBqK5JminWgmFSeJC+9QcRQ4SXFYVU6/y52EQPze69rK/abA8MbOScpCyKzd9woamnu2zO56zmLLyhj7HlxrSClNvw5IkIBNav+mFo2h4tSTaqaBJx/rTy9D9CWu0itt14CDkDj70Qn6aWHv1LfVKehEZ7O26SAKYW/eBJxan5fTOD8MHlGbmJichr69+3t3bso8aWt3t+1geC/IHMxtoMnJHJt4yQuXqc8aGmNiTGX0Z5bRHTUsW4FSrKUi0nvML+b09N/g/qW/pcCcXJ2J/SzJ1LU1m4KUncAZJhxlddZTTup8bliFFGjxEnh1j/7kyK55WP7GlpNjYFYfxtiIWTDqSA6yDI/UQ8BMRIkKHg3BNV5t7BzXjbhXGA4BZk2QabhIikbwMrsfpBU9eVIJWUFIXZF5GmwUErpVWvOB0t1zvNrQwpPG0QKiTkcHmhRmTr/MuQm7Fk5MM3iMmtfHndE3yrx3OZetgYuO18wkDHim7ww0tBnUt6WMhI4bOjYq27B2z89X7hUnHzd9LT+CJycA5avLk+m4YxMX67QJkkZVY/sbrj2oTwD3DZXiV4pmCV1nGlWLX0jHvmu8QANgHozwJ8lDZnjpV5aq1IZT1QyJsOFXonfxyQSzVPDS7A79lu4I8S/BI6PlfcK+4IrCc+hfMo8iCXsV/17EjxKHF2uHrT2XSuTdyI09cSS0Muh58eAIcrl+2o1z8/HQ/JOQXWZXNzNNKigDgWoC5JdXYM11Sp0xfqSxCNKvJFfyDMv5rRO9Xfu1LMa3BPFOfPb1G5MkW7L1X9/CpS5gnQbREXWfCTeDmQLRvx7WenqyY4zcugjEzbAYA000+7fNVY7A5fN8rnK+coGQUpyTHuRkD0Khg+P+DUPEhgXpTp5KBGqPFpSHNrQaHUiGM3oUheRpz+t1K9GrwdivuCht1SPjRU4xBAhP3diOh2abd9nIrwEhf3+y1diY5FS8136LrEgkou0s44HcGfET5qRrD0r+5ggmTFWkMXB1mB+zkwZaAtoedtTsm8yARGaNn+40LdQKvfB1ZWDygHB9t0phKYXruOTKTZl1Eko8pg==",
       "StatusCode": 201,
       "ResponseHeaders": {
         "Content-Length": "0",
         "Content-MD5": "3Oh9qIcJSz8Bf48WOG1u4w==",
-        "Date": "Mon, 23 Aug 2021 18:39:07 GMT",
-        "ETag": "\u00220x8D966654A289DDE\u0022",
-        "Last-Modified": "Mon, 23 Aug 2021 18:39:07 GMT",
+        "Date": "Tue, 26 Jan 2021 19:31:19 GMT",
+        "ETag": "\"0x8D8C230F51C42B4\"",
+        "Last-Modified": "Tue, 26 Jan 2021 19:31:19 GMT",
         "Server": [
           "Windows-Azure-File/1.0",
           "Microsoft-HTTPAPI/2.0"
         ],
         "x-ms-client-request-id": "deac6f29-281f-858c-736c-a2079a30cb13",
-        "x-ms-request-id": "051658d9-901a-0009-104e-989f11000000",
+        "x-ms-request-id": "13bb6133-701a-005c-4e19-f48f9a000000",
         "x-ms-request-server-encrypted": "true",
         "x-ms-version": "2020-12-06"
       },
       "ResponseBody": []
     },
     {
-      "RequestUri": "http://seanmcccanary3.file.core.windows.net/test-share-df427a98-1b5e-439b-a30a-1d92aac30444/test-directory-ef1611d5-54fd-0ab9-6e1b-b6656fe7d345/test-file-9216ef07-4081-4a6b-a8d5-15e59d792bf6",
+      "RequestUri": "https://seanmcccanary3.file.core.windows.net/test-share-df427a98-1b5e-439b-a30a-1d92aac30444/test-directory-ef1611d5-54fd-0ab9-6e1b-b6656fe7d345/test-file-9216ef07-4081-4a6b-a8d5-15e59d792bf6",
       "RequestMethod": "HEAD",
       "RequestHeaders": {
         "Accept": "application/xml",
         "Authorization": "Sanitized",
-        "traceparent": "00-1404a1cc1718674fa87c7e5a8d8c8eeb-ea3f32c8f1de6541-00",
-        "User-Agent": [
-          "azsdk-net-Storage.Files.Shares/12.8.0-alpha.20210820.1",
-          "(.NET Core 3.1.18; Microsoft Windows 10.0.19043)"
+        "traceparent": "00-288075647098f240bf6d768e6cca7ecf-65eae9be2d50d14a-00",
+        "User-Agent": [
+          "azsdk-net-Storage.Files.Shares/12.7.0-alpha.20210126.1",
+          "(.NET 5.0.2; Microsoft Windows 10.0.19042)"
         ],
         "x-ms-client-request-id": "66866c07-6826-f931-168c-2ffa187f52de",
-        "x-ms-date": "Mon, 23 Aug 2021 18:39:07 GMT",
+        "x-ms-date": "Tue, 26 Jan 2021 19:31:20 GMT",
         "x-ms-return-client-request-id": "true",
         "x-ms-version": "2020-12-06"
       },
@@ -190,24 +185,25 @@
       "ResponseHeaders": {
         "Content-Length": "1024",
         "Content-Type": "application/octet-stream",
-        "Date": "Mon, 23 Aug 2021 18:39:07 GMT",
-        "ETag": "\u00220x8D966654A289DDE\u0022",
-        "Last-Modified": "Mon, 23 Aug 2021 18:39:07 GMT",
-        "Server": [
-          "Windows-Azure-File/1.0",
-          "Microsoft-HTTPAPI/2.0"
-        ],
+        "Date": "Tue, 26 Jan 2021 19:31:19 GMT",
+        "ETag": "\"0x8D8C230F51C42B4\"",
+        "Last-Modified": "Tue, 26 Jan 2021 19:31:19 GMT",
+        "Server": [
+          "Windows-Azure-File/1.0",
+          "Microsoft-HTTPAPI/2.0"
+        ],
+        "Vary": "Origin",
         "x-ms-client-request-id": "66866c07-6826-f931-168c-2ffa187f52de",
         "x-ms-file-attributes": "Archive",
-        "x-ms-file-change-time": "2021-08-23T18:39:07.0862117Z",
-        "x-ms-file-creation-time": "2021-08-23T18:39:07.0862117Z",
-        "x-ms-file-id": "11529285414812647424",
-        "x-ms-file-last-write-time": "2021-08-23T18:39:07.0862117Z",
-        "x-ms-file-parent-id": "13835128424026341376",
-        "x-ms-file-permission-key": "4010187179898695473*11459378189709739967",
-        "x-ms-lease-state": "available",
-        "x-ms-lease-status": "unlocked",
-        "x-ms-request-id": "051658e1-901a-0009-184e-989f11000000",
+        "x-ms-file-change-time": "2021-01-26T19:31:19.941394Z",
+        "x-ms-file-creation-time": "2021-01-26T19:31:19.8783476Z",
+        "x-ms-file-id": "11529285414812647424",
+        "x-ms-file-last-write-time": "2021-01-26T19:31:19.941394Z",
+        "x-ms-file-parent-id": "13835128424026341376",
+        "x-ms-file-permission-key": "4010187179898695473*11459378189709739967",
+        "x-ms-lease-state": "available",
+        "x-ms-lease-status": "unlocked",
+        "x-ms-request-id": "13bb6134-701a-005c-4f19-f48f9a000000",
         "x-ms-server-encrypted": "true",
         "x-ms-type": "File",
         "x-ms-version": "2020-12-06"
@@ -215,18 +211,19 @@
       "ResponseBody": []
     },
     {
-      "RequestUri": "http://seanmcccanary3.file.core.windows.net/test-share-df427a98-1b5e-439b-a30a-1d92aac30444/test-directory-ef1611d5-54fd-0ab9-6e1b-b6656fe7d345/test-file-9216ef07-4081-4a6b-a8d5-15e59d792bf6",
-      "RequestMethod": "GET",
-      "RequestHeaders": {
-        "Accept": "application/xml",
-        "Authorization": "Sanitized",
-        "User-Agent": [
-          "azsdk-net-Storage.Files.Shares/12.8.0-alpha.20210820.1",
-          "(.NET Core 3.1.18; Microsoft Windows 10.0.19043)"
+      "RequestUri": "https://seanmcccanary3.file.core.windows.net/test-share-df427a98-1b5e-439b-a30a-1d92aac30444/test-directory-ef1611d5-54fd-0ab9-6e1b-b6656fe7d345/test-file-9216ef07-4081-4a6b-a8d5-15e59d792bf6",
+      "RequestMethod": "GET",
+      "RequestHeaders": {
+        "Accept": "application/xml",
+        "Authorization": "Sanitized",
+        "User-Agent": [
+          "azsdk-net-Storage.Files.Shares/12.7.0-alpha.20210126.1",
+          "(.NET 5.0.2; Microsoft Windows 10.0.19042)"
         ],
         "x-ms-client-request-id": "2dff4dcc-65a9-5aed-e7c6-81f6d94465b7",
-        "x-ms-date": "Mon, 23 Aug 2021 18:39:07 GMT",
+        "x-ms-date": "Tue, 26 Jan 2021 19:31:20 GMT",
         "x-ms-range": "bytes=0-127",
+        "x-ms-range-get-content-md5": "false",
         "x-ms-return-client-request-id": "true",
         "x-ms-version": "2020-12-06"
       },
@@ -237,43 +234,45 @@
         "Content-Length": "128",
         "Content-Range": "bytes 0-127/1024",
         "Content-Type": "application/octet-stream",
-        "Date": "Mon, 23 Aug 2021 18:39:07 GMT",
-        "ETag": "\u00220x8D966654A289DDE\u0022",
-        "Last-Modified": "Mon, 23 Aug 2021 18:39:07 GMT",
-        "Server": [
-          "Windows-Azure-File/1.0",
-          "Microsoft-HTTPAPI/2.0"
-        ],
+        "Date": "Tue, 26 Jan 2021 19:31:19 GMT",
+        "ETag": "\"0x8D8C230F51C42B4\"",
+        "Last-Modified": "Tue, 26 Jan 2021 19:31:19 GMT",
+        "Server": [
+          "Windows-Azure-File/1.0",
+          "Microsoft-HTTPAPI/2.0"
+        ],
+        "Vary": "Origin",
         "x-ms-client-request-id": "2dff4dcc-65a9-5aed-e7c6-81f6d94465b7",
         "x-ms-file-attributes": "Archive",
-        "x-ms-file-change-time": "2021-08-23T18:39:07.0862117Z",
-        "x-ms-file-creation-time": "2021-08-23T18:39:07.0862117Z",
-        "x-ms-file-id": "11529285414812647424",
-        "x-ms-file-last-write-time": "2021-08-23T18:39:07.0862117Z",
-        "x-ms-file-parent-id": "13835128424026341376",
-        "x-ms-file-permission-key": "4010187179898695473*11459378189709739967",
-        "x-ms-lease-state": "available",
-        "x-ms-lease-status": "unlocked",
-        "x-ms-request-id": "051658e3-901a-0009-1a4e-989f11000000",
-        "x-ms-server-encrypted": "true",
-        "x-ms-type": "File",
-        "x-ms-version": "2020-12-06"
-      },
-      "ResponseBody": "dgWYIaEBiV6lNYlJnUfIDITu0fEJdf8Huz/VjlqvKU9x5Po9ynUmkvR/uBGAaOFGTBA4yURRyAEGkGZiLPsE9Qw617lMi0IOxz/9ibzth1Jdj0FJd18KHxz5NzkPxGX4e8MFRpAo\u002BcHOKQEFVD9FGAkTBZy5un2sMLicU1QJ/wM="
-    },
-    {
-      "RequestUri": "http://seanmcccanary3.file.core.windows.net/test-share-df427a98-1b5e-439b-a30a-1d92aac30444/test-directory-ef1611d5-54fd-0ab9-6e1b-b6656fe7d345/test-file-9216ef07-4081-4a6b-a8d5-15e59d792bf6",
-      "RequestMethod": "GET",
-      "RequestHeaders": {
-        "Accept": "application/xml",
-        "Authorization": "Sanitized",
-        "User-Agent": [
-          "azsdk-net-Storage.Files.Shares/12.8.0-alpha.20210820.1",
-          "(.NET Core 3.1.18; Microsoft Windows 10.0.19043)"
+        "x-ms-file-change-time": "2021-01-26T19:31:19.941394Z",
+        "x-ms-file-creation-time": "2021-01-26T19:31:19.8783476Z",
+        "x-ms-file-id": "11529285414812647424",
+        "x-ms-file-last-write-time": "2021-01-26T19:31:19.941394Z",
+        "x-ms-file-parent-id": "13835128424026341376",
+        "x-ms-file-permission-key": "4010187179898695473*11459378189709739967",
+        "x-ms-lease-state": "available",
+        "x-ms-lease-status": "unlocked",
+        "x-ms-request-id": "13bb6135-701a-005c-5019-f48f9a000000",
+        "x-ms-server-encrypted": "true",
+        "x-ms-type": "File",
+        "x-ms-version": "2020-12-06"
+      },
+      "ResponseBody": "dgWYIaEBiV6lNYlJnUfIDITu0fEJdf8Huz/VjlqvKU9x5Po9ynUmkvR/uBGAaOFGTBA4yURRyAEGkGZiLPsE9Qw617lMi0IOxz/9ibzth1Jdj0FJd18KHxz5NzkPxGX4e8MFRpAo+cHOKQEFVD9FGAkTBZy5un2sMLicU1QJ/wM="
+    },
+    {
+      "RequestUri": "https://seanmcccanary3.file.core.windows.net/test-share-df427a98-1b5e-439b-a30a-1d92aac30444/test-directory-ef1611d5-54fd-0ab9-6e1b-b6656fe7d345/test-file-9216ef07-4081-4a6b-a8d5-15e59d792bf6",
+      "RequestMethod": "GET",
+      "RequestHeaders": {
+        "Accept": "application/xml",
+        "Authorization": "Sanitized",
+        "User-Agent": [
+          "azsdk-net-Storage.Files.Shares/12.7.0-alpha.20210126.1",
+          "(.NET 5.0.2; Microsoft Windows 10.0.19042)"
         ],
         "x-ms-client-request-id": "ca2d3f39-247f-4434-aa5a-d605f59947eb",
-        "x-ms-date": "Mon, 23 Aug 2021 18:39:07 GMT",
+        "x-ms-date": "Tue, 26 Jan 2021 19:31:20 GMT",
         "x-ms-range": "bytes=128-255",
+        "x-ms-range-get-content-md5": "false",
         "x-ms-return-client-request-id": "true",
         "x-ms-version": "2020-12-06"
       },
@@ -284,43 +283,45 @@
         "Content-Length": "128",
         "Content-Range": "bytes 128-255/1024",
         "Content-Type": "application/octet-stream",
-        "Date": "Mon, 23 Aug 2021 18:39:07 GMT",
-        "ETag": "\u00220x8D966654A289DDE\u0022",
-        "Last-Modified": "Mon, 23 Aug 2021 18:39:07 GMT",
-        "Server": [
-          "Windows-Azure-File/1.0",
-          "Microsoft-HTTPAPI/2.0"
-        ],
+        "Date": "Tue, 26 Jan 2021 19:31:19 GMT",
+        "ETag": "\"0x8D8C230F51C42B4\"",
+        "Last-Modified": "Tue, 26 Jan 2021 19:31:19 GMT",
+        "Server": [
+          "Windows-Azure-File/1.0",
+          "Microsoft-HTTPAPI/2.0"
+        ],
+        "Vary": "Origin",
         "x-ms-client-request-id": "ca2d3f39-247f-4434-aa5a-d605f59947eb",
         "x-ms-file-attributes": "Archive",
-        "x-ms-file-change-time": "2021-08-23T18:39:07.0862117Z",
-        "x-ms-file-creation-time": "2021-08-23T18:39:07.0862117Z",
-        "x-ms-file-id": "11529285414812647424",
-        "x-ms-file-last-write-time": "2021-08-23T18:39:07.0862117Z",
-        "x-ms-file-parent-id": "13835128424026341376",
-        "x-ms-file-permission-key": "4010187179898695473*11459378189709739967",
-        "x-ms-lease-state": "available",
-        "x-ms-lease-status": "unlocked",
-        "x-ms-request-id": "051658ea-901a-0009-214e-989f11000000",
-        "x-ms-server-encrypted": "true",
-        "x-ms-type": "File",
-        "x-ms-version": "2020-12-06"
-      },
-      "ResponseBody": "2QQN\u002BOdBwjWWf3tOXQXL3LMeMPu\u002ByT/ARVkV2IulbcUq/StPMUwxyFHPBjk/L08q7MCgNdkDRBDFTLOOK\u002Bmp8RK2JF/ae6tn7Geq7sIFgRUJ6uzLBTfrJrgaiuSZop1oJhUniQvvUHEUOElxWFVOv8udhED83uvayv2mwPDGzkk="
-    },
-    {
-      "RequestUri": "http://seanmcccanary3.file.core.windows.net/test-share-df427a98-1b5e-439b-a30a-1d92aac30444/test-directory-ef1611d5-54fd-0ab9-6e1b-b6656fe7d345/test-file-9216ef07-4081-4a6b-a8d5-15e59d792bf6",
-      "RequestMethod": "GET",
-      "RequestHeaders": {
-        "Accept": "application/xml",
-        "Authorization": "Sanitized",
-        "User-Agent": [
-          "azsdk-net-Storage.Files.Shares/12.8.0-alpha.20210820.1",
-          "(.NET Core 3.1.18; Microsoft Windows 10.0.19043)"
+        "x-ms-file-change-time": "2021-01-26T19:31:19.941394Z",
+        "x-ms-file-creation-time": "2021-01-26T19:31:19.8783476Z",
+        "x-ms-file-id": "11529285414812647424",
+        "x-ms-file-last-write-time": "2021-01-26T19:31:19.941394Z",
+        "x-ms-file-parent-id": "13835128424026341376",
+        "x-ms-file-permission-key": "4010187179898695473*11459378189709739967",
+        "x-ms-lease-state": "available",
+        "x-ms-lease-status": "unlocked",
+        "x-ms-request-id": "13bb6136-701a-005c-5119-f48f9a000000",
+        "x-ms-server-encrypted": "true",
+        "x-ms-type": "File",
+        "x-ms-version": "2020-12-06"
+      },
+      "ResponseBody": "2QQN+OdBwjWWf3tOXQXL3LMeMPu+yT/ARVkV2IulbcUq/StPMUwxyFHPBjk/L08q7MCgNdkDRBDFTLOOK+mp8RK2JF/ae6tn7Geq7sIFgRUJ6uzLBTfrJrgaiuSZop1oJhUniQvvUHEUOElxWFVOv8udhED83uvayv2mwPDGzkk="
+    },
+    {
+      "RequestUri": "https://seanmcccanary3.file.core.windows.net/test-share-df427a98-1b5e-439b-a30a-1d92aac30444/test-directory-ef1611d5-54fd-0ab9-6e1b-b6656fe7d345/test-file-9216ef07-4081-4a6b-a8d5-15e59d792bf6",
+      "RequestMethod": "GET",
+      "RequestHeaders": {
+        "Accept": "application/xml",
+        "Authorization": "Sanitized",
+        "User-Agent": [
+          "azsdk-net-Storage.Files.Shares/12.7.0-alpha.20210126.1",
+          "(.NET 5.0.2; Microsoft Windows 10.0.19042)"
         ],
         "x-ms-client-request-id": "9abd0200-9a17-f538-e106-f0750b849b42",
-        "x-ms-date": "Mon, 23 Aug 2021 18:39:07 GMT",
+        "x-ms-date": "Tue, 26 Jan 2021 19:31:20 GMT",
         "x-ms-range": "bytes=256-383",
+        "x-ms-range-get-content-md5": "false",
         "x-ms-return-client-request-id": "true",
         "x-ms-version": "2020-12-06"
       },
@@ -331,43 +332,45 @@
         "Content-Length": "128",
         "Content-Range": "bytes 256-383/1024",
         "Content-Type": "application/octet-stream",
-        "Date": "Mon, 23 Aug 2021 18:39:07 GMT",
-        "ETag": "\u00220x8D966654A289DDE\u0022",
-        "Last-Modified": "Mon, 23 Aug 2021 18:39:07 GMT",
-        "Server": [
-          "Windows-Azure-File/1.0",
-          "Microsoft-HTTPAPI/2.0"
-        ],
+        "Date": "Tue, 26 Jan 2021 19:31:19 GMT",
+        "ETag": "\"0x8D8C230F51C42B4\"",
+        "Last-Modified": "Tue, 26 Jan 2021 19:31:19 GMT",
+        "Server": [
+          "Windows-Azure-File/1.0",
+          "Microsoft-HTTPAPI/2.0"
+        ],
+        "Vary": "Origin",
         "x-ms-client-request-id": "9abd0200-9a17-f538-e106-f0750b849b42",
         "x-ms-file-attributes": "Archive",
-        "x-ms-file-change-time": "2021-08-23T18:39:07.0862117Z",
-        "x-ms-file-creation-time": "2021-08-23T18:39:07.0862117Z",
-        "x-ms-file-id": "11529285414812647424",
-        "x-ms-file-last-write-time": "2021-08-23T18:39:07.0862117Z",
-        "x-ms-file-parent-id": "13835128424026341376",
-        "x-ms-file-permission-key": "4010187179898695473*11459378189709739967",
-        "x-ms-lease-state": "available",
-        "x-ms-lease-status": "unlocked",
-        "x-ms-request-id": "051658eb-901a-0009-224e-989f11000000",
-        "x-ms-server-encrypted": "true",
-        "x-ms-type": "File",
-        "x-ms-version": "2020-12-06"
-      },
-      "ResponseBody": "ykLIrN33Chqae7bM7nrOYsvKGPseXGtIKU2/DkiQgE1q/6YWjaHi1JNqpoEnH\u002BtPL0P0Ja7SK23XgIOQOPvRCfppYe/Ut9Up6ERns7bpIAphb94EnFqfl9M4PwweUZuYmJyGvr37e3duyjxpa3e37WB4L8gczG2gyckcm3jJC5c="
-    },
-    {
-      "RequestUri": "http://seanmcccanary3.file.core.windows.net/test-share-df427a98-1b5e-439b-a30a-1d92aac30444/test-directory-ef1611d5-54fd-0ab9-6e1b-b6656fe7d345/test-file-9216ef07-4081-4a6b-a8d5-15e59d792bf6",
-      "RequestMethod": "GET",
-      "RequestHeaders": {
-        "Accept": "application/xml",
-        "Authorization": "Sanitized",
-        "User-Agent": [
-          "azsdk-net-Storage.Files.Shares/12.8.0-alpha.20210820.1",
-          "(.NET Core 3.1.18; Microsoft Windows 10.0.19043)"
+        "x-ms-file-change-time": "2021-01-26T19:31:19.941394Z",
+        "x-ms-file-creation-time": "2021-01-26T19:31:19.8783476Z",
+        "x-ms-file-id": "11529285414812647424",
+        "x-ms-file-last-write-time": "2021-01-26T19:31:19.941394Z",
+        "x-ms-file-parent-id": "13835128424026341376",
+        "x-ms-file-permission-key": "4010187179898695473*11459378189709739967",
+        "x-ms-lease-state": "available",
+        "x-ms-lease-status": "unlocked",
+        "x-ms-request-id": "13bb6137-701a-005c-5219-f48f9a000000",
+        "x-ms-server-encrypted": "true",
+        "x-ms-type": "File",
+        "x-ms-version": "2020-12-06"
+      },
+      "ResponseBody": "ykLIrN33Chqae7bM7nrOYsvKGPseXGtIKU2/DkiQgE1q/6YWjaHi1JNqpoEnH+tPL0P0Ja7SK23XgIOQOPvRCfppYe/Ut9Up6ERns7bpIAphb94EnFqfl9M4PwweUZuYmJyGvr37e3duyjxpa3e37WB4L8gczG2gyckcm3jJC5c="
+    },
+    {
+      "RequestUri": "https://seanmcccanary3.file.core.windows.net/test-share-df427a98-1b5e-439b-a30a-1d92aac30444/test-directory-ef1611d5-54fd-0ab9-6e1b-b6656fe7d345/test-file-9216ef07-4081-4a6b-a8d5-15e59d792bf6",
+      "RequestMethod": "GET",
+      "RequestHeaders": {
+        "Accept": "application/xml",
+        "Authorization": "Sanitized",
+        "User-Agent": [
+          "azsdk-net-Storage.Files.Shares/12.7.0-alpha.20210126.1",
+          "(.NET 5.0.2; Microsoft Windows 10.0.19042)"
         ],
         "x-ms-client-request-id": "f2046dc2-addc-2fd4-b6a3-3b46c8aadf3f",
-        "x-ms-date": "Mon, 23 Aug 2021 18:39:07 GMT",
+        "x-ms-date": "Tue, 26 Jan 2021 19:31:21 GMT",
         "x-ms-range": "bytes=384-511",
+        "x-ms-range-get-content-md5": "false",
         "x-ms-return-client-request-id": "true",
         "x-ms-version": "2020-12-06"
       },
@@ -378,43 +381,45 @@
         "Content-Length": "128",
         "Content-Range": "bytes 384-511/1024",
         "Content-Type": "application/octet-stream",
-        "Date": "Mon, 23 Aug 2021 18:39:07 GMT",
-        "ETag": "\u00220x8D966654A289DDE\u0022",
-        "Last-Modified": "Mon, 23 Aug 2021 18:39:07 GMT",
-        "Server": [
-          "Windows-Azure-File/1.0",
-          "Microsoft-HTTPAPI/2.0"
-        ],
+        "Date": "Tue, 26 Jan 2021 19:31:19 GMT",
+        "ETag": "\"0x8D8C230F51C42B4\"",
+        "Last-Modified": "Tue, 26 Jan 2021 19:31:19 GMT",
+        "Server": [
+          "Windows-Azure-File/1.0",
+          "Microsoft-HTTPAPI/2.0"
+        ],
+        "Vary": "Origin",
         "x-ms-client-request-id": "f2046dc2-addc-2fd4-b6a3-3b46c8aadf3f",
         "x-ms-file-attributes": "Archive",
-        "x-ms-file-change-time": "2021-08-23T18:39:07.0862117Z",
-        "x-ms-file-creation-time": "2021-08-23T18:39:07.0862117Z",
-        "x-ms-file-id": "11529285414812647424",
-        "x-ms-file-last-write-time": "2021-08-23T18:39:07.0862117Z",
-        "x-ms-file-parent-id": "13835128424026341376",
-        "x-ms-file-permission-key": "4010187179898695473*11459378189709739967",
-        "x-ms-lease-state": "available",
-        "x-ms-lease-status": "unlocked",
-        "x-ms-request-id": "051658f3-901a-0009-2a4e-989f11000000",
-        "x-ms-server-encrypted": "true",
-        "x-ms-type": "File",
-        "x-ms-version": "2020-12-06"
-      },
-      "ResponseBody": "qc8aGmNiTGX0Z5bRHTUsW4FSrKUi0nvML\u002Bb09N/g/qW/pcCcXJ2J/SzJ1LU1m4KUncAZJhxlddZTTup8bliFFGjxEnh1j/7kyK55WP7GlpNjYFYfxtiIWTDqSA6yDI/UQ8BMRIkKHg3BNV5t7BzXjbhXGA4BZk2QabhIikbwMrs="
-    },
-    {
-      "RequestUri": "http://seanmcccanary3.file.core.windows.net/test-share-df427a98-1b5e-439b-a30a-1d92aac30444/test-directory-ef1611d5-54fd-0ab9-6e1b-b6656fe7d345/test-file-9216ef07-4081-4a6b-a8d5-15e59d792bf6",
-      "RequestMethod": "GET",
-      "RequestHeaders": {
-        "Accept": "application/xml",
-        "Authorization": "Sanitized",
-        "User-Agent": [
-          "azsdk-net-Storage.Files.Shares/12.8.0-alpha.20210820.1",
-          "(.NET Core 3.1.18; Microsoft Windows 10.0.19043)"
+        "x-ms-file-change-time": "2021-01-26T19:31:19.941394Z",
+        "x-ms-file-creation-time": "2021-01-26T19:31:19.8783476Z",
+        "x-ms-file-id": "11529285414812647424",
+        "x-ms-file-last-write-time": "2021-01-26T19:31:19.941394Z",
+        "x-ms-file-parent-id": "13835128424026341376",
+        "x-ms-file-permission-key": "4010187179898695473*11459378189709739967",
+        "x-ms-lease-state": "available",
+        "x-ms-lease-status": "unlocked",
+        "x-ms-request-id": "13bb6138-701a-005c-5319-f48f9a000000",
+        "x-ms-server-encrypted": "true",
+        "x-ms-type": "File",
+        "x-ms-version": "2020-12-06"
+      },
+      "ResponseBody": "qc8aGmNiTGX0Z5bRHTUsW4FSrKUi0nvML+b09N/g/qW/pcCcXJ2J/SzJ1LU1m4KUncAZJhxlddZTTup8bliFFGjxEnh1j/7kyK55WP7GlpNjYFYfxtiIWTDqSA6yDI/UQ8BMRIkKHg3BNV5t7BzXjbhXGA4BZk2QabhIikbwMrs="
+    },
+    {
+      "RequestUri": "https://seanmcccanary3.file.core.windows.net/test-share-df427a98-1b5e-439b-a30a-1d92aac30444/test-directory-ef1611d5-54fd-0ab9-6e1b-b6656fe7d345/test-file-9216ef07-4081-4a6b-a8d5-15e59d792bf6",
+      "RequestMethod": "GET",
+      "RequestHeaders": {
+        "Accept": "application/xml",
+        "Authorization": "Sanitized",
+        "User-Agent": [
+          "azsdk-net-Storage.Files.Shares/12.7.0-alpha.20210126.1",
+          "(.NET 5.0.2; Microsoft Windows 10.0.19042)"
         ],
         "x-ms-client-request-id": "9eb33cf0-a980-7066-76fd-1d416ceab874",
-        "x-ms-date": "Mon, 23 Aug 2021 18:39:07 GMT",
+        "x-ms-date": "Tue, 26 Jan 2021 19:31:21 GMT",
         "x-ms-range": "bytes=512-639",
+        "x-ms-range-get-content-md5": "false",
         "x-ms-return-client-request-id": "true",
         "x-ms-version": "2020-12-06"
       },
@@ -425,43 +430,45 @@
         "Content-Length": "128",
         "Content-Range": "bytes 512-639/1024",
         "Content-Type": "application/octet-stream",
-        "Date": "Mon, 23 Aug 2021 18:39:07 GMT",
-        "ETag": "\u00220x8D966654A289DDE\u0022",
-        "Last-Modified": "Mon, 23 Aug 2021 18:39:07 GMT",
-        "Server": [
-          "Windows-Azure-File/1.0",
-          "Microsoft-HTTPAPI/2.0"
-        ],
+        "Date": "Tue, 26 Jan 2021 19:31:19 GMT",
+        "ETag": "\"0x8D8C230F51C42B4\"",
+        "Last-Modified": "Tue, 26 Jan 2021 19:31:19 GMT",
+        "Server": [
+          "Windows-Azure-File/1.0",
+          "Microsoft-HTTPAPI/2.0"
+        ],
+        "Vary": "Origin",
         "x-ms-client-request-id": "9eb33cf0-a980-7066-76fd-1d416ceab874",
         "x-ms-file-attributes": "Archive",
-        "x-ms-file-change-time": "2021-08-23T18:39:07.0862117Z",
-        "x-ms-file-creation-time": "2021-08-23T18:39:07.0862117Z",
-        "x-ms-file-id": "11529285414812647424",
-        "x-ms-file-last-write-time": "2021-08-23T18:39:07.0862117Z",
-        "x-ms-file-parent-id": "13835128424026341376",
-        "x-ms-file-permission-key": "4010187179898695473*11459378189709739967",
-        "x-ms-lease-state": "available",
-        "x-ms-lease-status": "unlocked",
-        "x-ms-request-id": "051658f6-901a-0009-2d4e-989f11000000",
-        "x-ms-server-encrypted": "true",
-        "x-ms-type": "File",
-        "x-ms-version": "2020-12-06"
-      },
-      "ResponseBody": "H6QVPXlSCVlBSF2ReRpsFBK6VVrzgdLdc7za0MKTxtECok5HB5oUZk6/zLkJuxZOTDN4jJrXx53RN8q8dzmXrYGLjtfMJAx4pu8MNLQZ1LeljISOGzo2Ktuwds/PV\u002B4VJx83fS0/gicnAOWry5PpuGMTF\u002Bu0CZJGVWP7G649qE8="
-    },
-    {
-      "RequestUri": "http://seanmcccanary3.file.core.windows.net/test-share-df427a98-1b5e-439b-a30a-1d92aac30444/test-directory-ef1611d5-54fd-0ab9-6e1b-b6656fe7d345/test-file-9216ef07-4081-4a6b-a8d5-15e59d792bf6",
-      "RequestMethod": "GET",
-      "RequestHeaders": {
-        "Accept": "application/xml",
-        "Authorization": "Sanitized",
-        "User-Agent": [
-          "azsdk-net-Storage.Files.Shares/12.8.0-alpha.20210820.1",
-          "(.NET Core 3.1.18; Microsoft Windows 10.0.19043)"
+        "x-ms-file-change-time": "2021-01-26T19:31:19.941394Z",
+        "x-ms-file-creation-time": "2021-01-26T19:31:19.8783476Z",
+        "x-ms-file-id": "11529285414812647424",
+        "x-ms-file-last-write-time": "2021-01-26T19:31:19.941394Z",
+        "x-ms-file-parent-id": "13835128424026341376",
+        "x-ms-file-permission-key": "4010187179898695473*11459378189709739967",
+        "x-ms-lease-state": "available",
+        "x-ms-lease-status": "unlocked",
+        "x-ms-request-id": "13bb6139-701a-005c-5419-f48f9a000000",
+        "x-ms-server-encrypted": "true",
+        "x-ms-type": "File",
+        "x-ms-version": "2020-12-06"
+      },
+      "ResponseBody": "H6QVPXlSCVlBSF2ReRpsFBK6VVrzgdLdc7za0MKTxtECok5HB5oUZk6/zLkJuxZOTDN4jJrXx53RN8q8dzmXrYGLjtfMJAx4pu8MNLQZ1LeljISOGzo2Ktuwds/PV+4VJx83fS0/gicnAOWry5PpuGMTF+u0CZJGVWP7G649qE8="
+    },
+    {
+      "RequestUri": "https://seanmcccanary3.file.core.windows.net/test-share-df427a98-1b5e-439b-a30a-1d92aac30444/test-directory-ef1611d5-54fd-0ab9-6e1b-b6656fe7d345/test-file-9216ef07-4081-4a6b-a8d5-15e59d792bf6",
+      "RequestMethod": "GET",
+      "RequestHeaders": {
+        "Accept": "application/xml",
+        "Authorization": "Sanitized",
+        "User-Agent": [
+          "azsdk-net-Storage.Files.Shares/12.7.0-alpha.20210126.1",
+          "(.NET 5.0.2; Microsoft Windows 10.0.19042)"
         ],
         "x-ms-client-request-id": "8b554981-41f7-2abe-a7b6-6dcda642ede6",
-        "x-ms-date": "Mon, 23 Aug 2021 18:39:07 GMT",
+        "x-ms-date": "Tue, 26 Jan 2021 19:31:21 GMT",
         "x-ms-range": "bytes=640-767",
+        "x-ms-range-get-content-md5": "false",
         "x-ms-return-client-request-id": "true",
         "x-ms-version": "2020-12-06"
       },
@@ -472,43 +479,45 @@
         "Content-Length": "128",
         "Content-Range": "bytes 640-767/1024",
         "Content-Type": "application/octet-stream",
-        "Date": "Mon, 23 Aug 2021 18:39:07 GMT",
-        "ETag": "\u00220x8D966654A289DDE\u0022",
-        "Last-Modified": "Mon, 23 Aug 2021 18:39:07 GMT",
-        "Server": [
-          "Windows-Azure-File/1.0",
-          "Microsoft-HTTPAPI/2.0"
-        ],
+        "Date": "Tue, 26 Jan 2021 19:31:19 GMT",
+        "ETag": "\"0x8D8C230F51C42B4\"",
+        "Last-Modified": "Tue, 26 Jan 2021 19:31:19 GMT",
+        "Server": [
+          "Windows-Azure-File/1.0",
+          "Microsoft-HTTPAPI/2.0"
+        ],
+        "Vary": "Origin",
         "x-ms-client-request-id": "8b554981-41f7-2abe-a7b6-6dcda642ede6",
         "x-ms-file-attributes": "Archive",
-        "x-ms-file-change-time": "2021-08-23T18:39:07.0862117Z",
-        "x-ms-file-creation-time": "2021-08-23T18:39:07.0862117Z",
-        "x-ms-file-id": "11529285414812647424",
-        "x-ms-file-last-write-time": "2021-08-23T18:39:07.0862117Z",
-        "x-ms-file-parent-id": "13835128424026341376",
-        "x-ms-file-permission-key": "4010187179898695473*11459378189709739967",
-        "x-ms-lease-state": "available",
-        "x-ms-lease-status": "unlocked",
-        "x-ms-request-id": "051658fc-901a-0009-334e-989f11000000",
-        "x-ms-server-encrypted": "true",
-        "x-ms-type": "File",
-        "x-ms-version": "2020-12-06"
-      },
-      "ResponseBody": "APcNleJXimYJXWcaVYtfSMe\u002Ba7xAA2AejPAnyUNmeOlXlqrUhlPVDImw4Veid/HJBLNU8NLsDv2W7gjxL8Ejo\u002BV9wr7gisJz6F8yjyIJexX/XsSPEocXa4etPZdK5N3IjT1xJLQy6Hnx4AhyuX7ajXPz8dD8k5BdZlc3M00qKAM="
-    },
-    {
-      "RequestUri": "http://seanmcccanary3.file.core.windows.net/test-share-df427a98-1b5e-439b-a30a-1d92aac30444/test-directory-ef1611d5-54fd-0ab9-6e1b-b6656fe7d345/test-file-9216ef07-4081-4a6b-a8d5-15e59d792bf6",
-      "RequestMethod": "GET",
-      "RequestHeaders": {
-        "Accept": "application/xml",
-        "Authorization": "Sanitized",
-        "User-Agent": [
-          "azsdk-net-Storage.Files.Shares/12.8.0-alpha.20210820.1",
-          "(.NET Core 3.1.18; Microsoft Windows 10.0.19043)"
+        "x-ms-file-change-time": "2021-01-26T19:31:19.941394Z",
+        "x-ms-file-creation-time": "2021-01-26T19:31:19.8783476Z",
+        "x-ms-file-id": "11529285414812647424",
+        "x-ms-file-last-write-time": "2021-01-26T19:31:19.941394Z",
+        "x-ms-file-parent-id": "13835128424026341376",
+        "x-ms-file-permission-key": "4010187179898695473*11459378189709739967",
+        "x-ms-lease-state": "available",
+        "x-ms-lease-status": "unlocked",
+        "x-ms-request-id": "13bb613a-701a-005c-5519-f48f9a000000",
+        "x-ms-server-encrypted": "true",
+        "x-ms-type": "File",
+        "x-ms-version": "2020-12-06"
+      },
+      "ResponseBody": "APcNleJXimYJXWcaVYtfSMe+a7xAA2AejPAnyUNmeOlXlqrUhlPVDImw4Veid/HJBLNU8NLsDv2W7gjxL8Ejo+V9wr7gisJz6F8yjyIJexX/XsSPEocXa4etPZdK5N3IjT1xJLQy6Hnx4AhyuX7ajXPz8dD8k5BdZlc3M00qKAM="
+    },
+    {
+      "RequestUri": "https://seanmcccanary3.file.core.windows.net/test-share-df427a98-1b5e-439b-a30a-1d92aac30444/test-directory-ef1611d5-54fd-0ab9-6e1b-b6656fe7d345/test-file-9216ef07-4081-4a6b-a8d5-15e59d792bf6",
+      "RequestMethod": "GET",
+      "RequestHeaders": {
+        "Accept": "application/xml",
+        "Authorization": "Sanitized",
+        "User-Agent": [
+          "azsdk-net-Storage.Files.Shares/12.7.0-alpha.20210126.1",
+          "(.NET 5.0.2; Microsoft Windows 10.0.19042)"
         ],
         "x-ms-client-request-id": "22bf8d61-2c94-217d-0813-1d12c31b57a5",
-        "x-ms-date": "Mon, 23 Aug 2021 18:39:07 GMT",
+        "x-ms-date": "Tue, 26 Jan 2021 19:31:21 GMT",
         "x-ms-range": "bytes=768-895",
+        "x-ms-range-get-content-md5": "false",
         "x-ms-return-client-request-id": "true",
         "x-ms-version": "2020-12-06"
       },
@@ -519,43 +528,45 @@
         "Content-Length": "128",
         "Content-Range": "bytes 768-895/1024",
         "Content-Type": "application/octet-stream",
-        "Date": "Mon, 23 Aug 2021 18:39:07 GMT",
-        "ETag": "\u00220x8D966654A289DDE\u0022",
-        "Last-Modified": "Mon, 23 Aug 2021 18:39:07 GMT",
-        "Server": [
-          "Windows-Azure-File/1.0",
-          "Microsoft-HTTPAPI/2.0"
-        ],
+        "Date": "Tue, 26 Jan 2021 19:31:19 GMT",
+        "ETag": "\"0x8D8C230F51C42B4\"",
+        "Last-Modified": "Tue, 26 Jan 2021 19:31:19 GMT",
+        "Server": [
+          "Windows-Azure-File/1.0",
+          "Microsoft-HTTPAPI/2.0"
+        ],
+        "Vary": "Origin",
         "x-ms-client-request-id": "22bf8d61-2c94-217d-0813-1d12c31b57a5",
         "x-ms-file-attributes": "Archive",
-        "x-ms-file-change-time": "2021-08-23T18:39:07.0862117Z",
-        "x-ms-file-creation-time": "2021-08-23T18:39:07.0862117Z",
-        "x-ms-file-id": "11529285414812647424",
-        "x-ms-file-last-write-time": "2021-08-23T18:39:07.0862117Z",
-        "x-ms-file-parent-id": "13835128424026341376",
-        "x-ms-file-permission-key": "4010187179898695473*11459378189709739967",
-        "x-ms-lease-state": "available",
-        "x-ms-lease-status": "unlocked",
-        "x-ms-request-id": "05165903-901a-0009-3a4e-989f11000000",
-        "x-ms-server-encrypted": "true",
-        "x-ms-type": "File",
-        "x-ms-version": "2020-12-06"
-      },
-      "ResponseBody": "gWoC5JdXYM11Sp0xfqSxCNKvJFfyDMv5rRO9Xfu1LMa3BPFOfPb1G5MkW7L1X9/CpS5gnQbREXWfCTeDmQLRvx7WenqyY4zcugjEzbAYA000\u002B7fNVY7A5fN8rnK\u002BcoGQUpyTHuRkD0Khg\u002BP\u002BDUPEhgXpTp5KBGqPFpSHNrQaHUg="
-    },
-    {
-      "RequestUri": "http://seanmcccanary3.file.core.windows.net/test-share-df427a98-1b5e-439b-a30a-1d92aac30444/test-directory-ef1611d5-54fd-0ab9-6e1b-b6656fe7d345/test-file-9216ef07-4081-4a6b-a8d5-15e59d792bf6",
-      "RequestMethod": "GET",
-      "RequestHeaders": {
-        "Accept": "application/xml",
-        "Authorization": "Sanitized",
-        "User-Agent": [
-          "azsdk-net-Storage.Files.Shares/12.8.0-alpha.20210820.1",
-          "(.NET Core 3.1.18; Microsoft Windows 10.0.19043)"
+        "x-ms-file-change-time": "2021-01-26T19:31:19.941394Z",
+        "x-ms-file-creation-time": "2021-01-26T19:31:19.8783476Z",
+        "x-ms-file-id": "11529285414812647424",
+        "x-ms-file-last-write-time": "2021-01-26T19:31:19.941394Z",
+        "x-ms-file-parent-id": "13835128424026341376",
+        "x-ms-file-permission-key": "4010187179898695473*11459378189709739967",
+        "x-ms-lease-state": "available",
+        "x-ms-lease-status": "unlocked",
+        "x-ms-request-id": "13bb613b-701a-005c-5619-f48f9a000000",
+        "x-ms-server-encrypted": "true",
+        "x-ms-type": "File",
+        "x-ms-version": "2020-12-06"
+      },
+      "ResponseBody": "gWoC5JdXYM11Sp0xfqSxCNKvJFfyDMv5rRO9Xfu1LMa3BPFOfPb1G5MkW7L1X9/CpS5gnQbREXWfCTeDmQLRvx7WenqyY4zcugjEzbAYA000+7fNVY7A5fN8rnK+coGQUpyTHuRkD0Khg+P+DUPEhgXpTp5KBGqPFpSHNrQaHUg="
+    },
+    {
+      "RequestUri": "https://seanmcccanary3.file.core.windows.net/test-share-df427a98-1b5e-439b-a30a-1d92aac30444/test-directory-ef1611d5-54fd-0ab9-6e1b-b6656fe7d345/test-file-9216ef07-4081-4a6b-a8d5-15e59d792bf6",
+      "RequestMethod": "GET",
+      "RequestHeaders": {
+        "Accept": "application/xml",
+        "Authorization": "Sanitized",
+        "User-Agent": [
+          "azsdk-net-Storage.Files.Shares/12.7.0-alpha.20210126.1",
+          "(.NET 5.0.2; Microsoft Windows 10.0.19042)"
         ],
         "x-ms-client-request-id": "196bf779-ca83-5851-884f-c4d53e15fb38",
-        "x-ms-date": "Mon, 23 Aug 2021 18:39:07 GMT",
+        "x-ms-date": "Tue, 26 Jan 2021 19:31:21 GMT",
         "x-ms-range": "bytes=896-1023",
+        "x-ms-range-get-content-md5": "false",
         "x-ms-return-client-request-id": "true",
         "x-ms-version": "2020-12-06"
       },
@@ -566,43 +577,44 @@
         "Content-Length": "128",
         "Content-Range": "bytes 896-1023/1024",
         "Content-Type": "application/octet-stream",
-        "Date": "Mon, 23 Aug 2021 18:39:07 GMT",
-        "ETag": "\u00220x8D966654A289DDE\u0022",
-        "Last-Modified": "Mon, 23 Aug 2021 18:39:07 GMT",
-        "Server": [
-          "Windows-Azure-File/1.0",
-          "Microsoft-HTTPAPI/2.0"
-        ],
+        "Date": "Tue, 26 Jan 2021 19:31:19 GMT",
+        "ETag": "\"0x8D8C230F51C42B4\"",
+        "Last-Modified": "Tue, 26 Jan 2021 19:31:19 GMT",
+        "Server": [
+          "Windows-Azure-File/1.0",
+          "Microsoft-HTTPAPI/2.0"
+        ],
+        "Vary": "Origin",
         "x-ms-client-request-id": "196bf779-ca83-5851-884f-c4d53e15fb38",
         "x-ms-file-attributes": "Archive",
-        "x-ms-file-change-time": "2021-08-23T18:39:07.0862117Z",
-        "x-ms-file-creation-time": "2021-08-23T18:39:07.0862117Z",
-        "x-ms-file-id": "11529285414812647424",
-        "x-ms-file-last-write-time": "2021-08-23T18:39:07.0862117Z",
-        "x-ms-file-parent-id": "13835128424026341376",
-        "x-ms-file-permission-key": "4010187179898695473*11459378189709739967",
-        "x-ms-lease-state": "available",
-        "x-ms-lease-status": "unlocked",
-        "x-ms-request-id": "05165905-901a-0009-3c4e-989f11000000",
-        "x-ms-server-encrypted": "true",
-        "x-ms-type": "File",
-        "x-ms-version": "2020-12-06"
-      },
-      "ResponseBody": "hjN6FIXkac/rdSvRq8HYr7gobdUj40VOMQQIT93Yjodmm3fZyK8BIX9/stXYmORUvNd\u002Bi6xIJKLtLOOB3BnxE\u002Bakaw9K/uYIJkxVpDFwdZgfs5MGWgLaHnbU7JvMgERmjZ/uNC3UCr3wdWVg8oBwfbdKYSmF67jkyk2ZdRJKPKY="
-    },
-    {
-      "RequestUri": "http://seanmcccanary3.file.core.windows.net/test-share-df427a98-1b5e-439b-a30a-1d92aac30444?restype=share",
+        "x-ms-file-change-time": "2021-01-26T19:31:19.941394Z",
+        "x-ms-file-creation-time": "2021-01-26T19:31:19.8783476Z",
+        "x-ms-file-id": "11529285414812647424",
+        "x-ms-file-last-write-time": "2021-01-26T19:31:19.941394Z",
+        "x-ms-file-parent-id": "13835128424026341376",
+        "x-ms-file-permission-key": "4010187179898695473*11459378189709739967",
+        "x-ms-lease-state": "available",
+        "x-ms-lease-status": "unlocked",
+        "x-ms-request-id": "13bb613c-701a-005c-5719-f48f9a000000",
+        "x-ms-server-encrypted": "true",
+        "x-ms-type": "File",
+        "x-ms-version": "2020-12-06"
+      },
+      "ResponseBody": "hjN6FIXkac/rdSvRq8HYr7gobdUj40VOMQQIT93Yjodmm3fZyK8BIX9/stXYmORUvNd+i6xIJKLtLOOB3BnxE+akaw9K/uYIJkxVpDFwdZgfs5MGWgLaHnbU7JvMgERmjZ/uNC3UCr3wdWVg8oBwfbdKYSmF67jkyk2ZdRJKPKY="
+    },
+    {
+      "RequestUri": "https://seanmcccanary3.file.core.windows.net/test-share-df427a98-1b5e-439b-a30a-1d92aac30444?restype=share",
       "RequestMethod": "DELETE",
       "RequestHeaders": {
         "Accept": "application/xml",
         "Authorization": "Sanitized",
-        "traceparent": "00-37777da5dc523d4fae90acefc78fa1c6-9f62677040e81640-00",
-        "User-Agent": [
-          "azsdk-net-Storage.Files.Shares/12.8.0-alpha.20210820.1",
-          "(.NET Core 3.1.18; Microsoft Windows 10.0.19043)"
+        "traceparent": "00-a8dffc29c2d757428db977c55bc762d8-8275a98711383e4d-00",
+        "User-Agent": [
+          "azsdk-net-Storage.Files.Shares/12.7.0-alpha.20210126.1",
+          "(.NET 5.0.2; Microsoft Windows 10.0.19042)"
         ],
         "x-ms-client-request-id": "cc993d71-3daf-f322-eac1-a33f0bd1e70b",
-        "x-ms-date": "Mon, 23 Aug 2021 18:39:07 GMT",
+        "x-ms-date": "Tue, 26 Jan 2021 19:31:21 GMT",
         "x-ms-delete-snapshots": "include",
         "x-ms-return-client-request-id": "true",
         "x-ms-version": "2020-12-06"
@@ -611,25 +623,20 @@
       "StatusCode": 202,
       "ResponseHeaders": {
         "Content-Length": "0",
-        "Date": "Mon, 23 Aug 2021 18:39:07 GMT",
+        "Date": "Tue, 26 Jan 2021 19:31:19 GMT",
         "Server": [
           "Windows-Azure-File/1.0",
           "Microsoft-HTTPAPI/2.0"
         ],
         "x-ms-client-request-id": "cc993d71-3daf-f322-eac1-a33f0bd1e70b",
-<<<<<<< HEAD
-        "x-ms-request-id": "0516590b-901a-0009-424e-989f11000000",
-        "x-ms-version": "2020-10-02"
-=======
         "x-ms-request-id": "13bb613d-701a-005c-5819-f48f9a000000",
         "x-ms-version": "2020-12-06"
->>>>>>> 76e66c80
       },
       "ResponseBody": []
     }
   ],
   "Variables": {
     "RandomSeed": "2133443150",
-    "Storage_TestConfigDefault": "ProductionTenant\nseanmcccanary3\nU2FuaXRpemVk\nhttp://seanmcccanary3.blob.core.windows.net\nhttp://seanmcccanary3.file.core.windows.net\nhttp://seanmcccanary3.queue.core.windows.net\nhttp://seanmcccanary3.table.core.windows.net\n\n\n\n\nhttp://seanmcccanary3-secondary.blob.core.windows.net\nhttp://seanmcccanary3-secondary.file.core.windows.net\nhttp://seanmcccanary3-secondary.queue.core.windows.net\nhttp://seanmcccanary3-secondary.table.core.windows.net\n\nSanitized\n\n\nCloud\nBlobEndpoint=http://seanmcccanary3.blob.core.windows.net/;QueueEndpoint=http://seanmcccanary3.queue.core.windows.net/;FileEndpoint=http://seanmcccanary3.file.core.windows.net/;BlobSecondaryEndpoint=http://seanmcccanary3-secondary.blob.core.windows.net/;QueueSecondaryEndpoint=http://seanmcccanary3-secondary.queue.core.windows.net/;FileSecondaryEndpoint=http://seanmcccanary3-secondary.file.core.windows.net/;AccountName=seanmcccanary3;AccountKey=Kg==;\n[encryption scope]\n\n"
+    "Storage_TestConfigDefault": "ProductionTenant\nseanmcccanary3\nU2FuaXRpemVk\nhttps://seanmcccanary3.blob.core.windows.net\nhttps://seanmcccanary3.file.core.windows.net\nhttps://seanmcccanary3.queue.core.windows.net\nhttps://seanmcccanary3.table.core.windows.net\n\n\n\n\nhttps://seanmcccanary3-secondary.blob.core.windows.net\nhttps://seanmcccanary3-secondary.file.core.windows.net\nhttps://seanmcccanary3-secondary.queue.core.windows.net\nhttps://seanmcccanary3-secondary.table.core.windows.net\n\nSanitized\n\n\nCloud\nBlobEndpoint=https://seanmcccanary3.blob.core.windows.net/;QueueEndpoint=https://seanmcccanary3.queue.core.windows.net/;FileEndpoint=https://seanmcccanary3.file.core.windows.net/;BlobSecondaryEndpoint=https://seanmcccanary3-secondary.blob.core.windows.net/;QueueSecondaryEndpoint=https://seanmcccanary3-secondary.queue.core.windows.net/;FileSecondaryEndpoint=https://seanmcccanary3-secondary.file.core.windows.net/;AccountName=seanmcccanary3;AccountKey=Kg==;\nseanscope1\n\n"
   }
 }