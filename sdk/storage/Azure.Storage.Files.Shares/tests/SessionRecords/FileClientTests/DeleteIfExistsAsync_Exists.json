{
  "Entries": [
    {
      "RequestUri": "https://seanmcccanary3.file.core.windows.net/test-share-3eaf56ea-4f1d-94b8-a221-dd5109931423?restype=share",
      "RequestMethod": "PUT",
      "RequestHeaders": {
        "Accept": "application/xml",
        "Authorization": "Sanitized",
        "traceparent": "00-ced2ef4c01c0994c9a3840f987a713cd-1d89f1273aa1364c-00",
        "User-Agent": [
          "azsdk-net-Storage.Files.Shares/12.7.0-alpha.20210121.1",
          "(.NET 5.0.2; Microsoft Windows 10.0.19042)"
        ],
        "x-ms-client-request-id": "f5d9c6ed-f4c4-e18b-cefd-47e7cb127469",
        "x-ms-date": "Thu, 21 Jan 2021 20:38:47 GMT",
        "x-ms-return-client-request-id": "true",
        "x-ms-version": "2020-06-12"
      },
      "RequestBody": null,
      "StatusCode": 201,
      "ResponseHeaders": {
        "Content-Length": "0",
        "Date": "Thu, 21 Jan 2021 20:38:46 GMT",
        "ETag": "\u00220x8D8BE4C8D3EE8D7\u0022",
        "Last-Modified": "Thu, 21 Jan 2021 20:38:46 GMT",
        "Server": [
          "Windows-Azure-File/1.0",
          "Microsoft-HTTPAPI/2.0"
        ],
        "x-ms-client-request-id": "f5d9c6ed-f4c4-e18b-cefd-47e7cb127469",
<<<<<<< HEAD
        "x-ms-request-id": "c9ef6206-f01a-0012-4337-f3e9eb000000",
        "x-ms-version": "2020-06-12"
=======
        "x-ms-request-id": "c069090d-f01a-0020-2835-f0a165000000",
        "x-ms-version": "2020-04-08"
>>>>>>> ac24a13f
      },
      "ResponseBody": []
    },
    {
      "RequestUri": "https://seanmcccanary3.file.core.windows.net/test-share-3eaf56ea-4f1d-94b8-a221-dd5109931423/test-file-48006c9e-7618-e1e3-83f5-1d06e1865a0c",
      "RequestMethod": "PUT",
      "RequestHeaders": {
        "Accept": "application/xml",
        "Authorization": "Sanitized",
        "traceparent": "00-e2938af83f077145946a35e939831df8-320c082bc580e440-00",
        "User-Agent": [
          "azsdk-net-Storage.Files.Shares/12.7.0-alpha.20210121.1",
          "(.NET 5.0.2; Microsoft Windows 10.0.19042)"
        ],
        "x-ms-client-request-id": "cd9304a2-3495-764e-e2f8-71cfd7840048",
        "x-ms-content-length": "1024",
        "x-ms-date": "Thu, 21 Jan 2021 20:38:47 GMT",
        "x-ms-file-attributes": "None",
        "x-ms-file-creation-time": "Now",
        "x-ms-file-last-write-time": "Now",
        "x-ms-file-permission": "Inherit",
        "x-ms-return-client-request-id": "true",
        "x-ms-type": "file",
        "x-ms-version": "2020-06-12"
      },
      "RequestBody": null,
      "StatusCode": 201,
      "ResponseHeaders": {
        "Content-Length": "0",
        "Date": "Thu, 21 Jan 2021 20:38:46 GMT",
        "ETag": "\u00220x8D8BE4C8D4C9B3D\u0022",
        "Last-Modified": "Thu, 21 Jan 2021 20:38:47 GMT",
        "Server": [
          "Windows-Azure-File/1.0",
          "Microsoft-HTTPAPI/2.0"
        ],
        "x-ms-client-request-id": "cd9304a2-3495-764e-e2f8-71cfd7840048",
        "x-ms-file-attributes": "Archive",
        "x-ms-file-change-time": "2021-01-21T20:38:47.0325053Z",
        "x-ms-file-creation-time": "2021-01-21T20:38:47.0325053Z",
        "x-ms-file-id": "13835128424026341376",
        "x-ms-file-last-write-time": "2021-01-21T20:38:47.0325053Z",
        "x-ms-file-parent-id": "0",
        "x-ms-file-permission-key": "4010187179898695473*11459378189709739967",
        "x-ms-request-id": "c0690910-f01a-0020-2935-f0a165000000",
        "x-ms-request-server-encrypted": "true",
        "x-ms-version": "2020-06-12"
      },
      "ResponseBody": []
    },
    {
      "RequestUri": "https://seanmcccanary3.file.core.windows.net/test-share-3eaf56ea-4f1d-94b8-a221-dd5109931423/test-file-48006c9e-7618-e1e3-83f5-1d06e1865a0c",
      "RequestMethod": "DELETE",
      "RequestHeaders": {
        "Accept": "application/xml",
        "Authorization": "Sanitized",
        "traceparent": "00-8b543a33319d524d85191cac6aed8124-f7df4d8dfe853a40-00",
        "User-Agent": [
          "azsdk-net-Storage.Files.Shares/12.7.0-alpha.20210121.1",
          "(.NET 5.0.2; Microsoft Windows 10.0.19042)"
        ],
        "x-ms-client-request-id": "dc640f06-8df3-7076-29ed-60c0ad8faaaf",
        "x-ms-date": "Thu, 21 Jan 2021 20:38:47 GMT",
        "x-ms-return-client-request-id": "true",
        "x-ms-version": "2020-06-12"
      },
      "RequestBody": null,
      "StatusCode": 202,
      "ResponseHeaders": {
        "Content-Length": "0",
        "Date": "Thu, 21 Jan 2021 20:38:46 GMT",
        "Server": [
          "Windows-Azure-File/1.0",
          "Microsoft-HTTPAPI/2.0"
        ],
        "x-ms-client-request-id": "dc640f06-8df3-7076-29ed-60c0ad8faaaf",
<<<<<<< HEAD
        "x-ms-request-id": "c9ef620c-f01a-0012-4637-f3e9eb000000",
        "x-ms-version": "2020-06-12"
=======
        "x-ms-request-id": "c0690912-f01a-0020-2a35-f0a165000000",
        "x-ms-version": "2020-04-08"
>>>>>>> ac24a13f
      },
      "ResponseBody": []
    },
    {
      "RequestUri": "https://seanmcccanary3.file.core.windows.net/test-share-3eaf56ea-4f1d-94b8-a221-dd5109931423?restype=share",
      "RequestMethod": "DELETE",
      "RequestHeaders": {
        "Accept": "application/xml",
        "Authorization": "Sanitized",
        "traceparent": "00-4354108fb4cf824c96ba61f9b0c288ef-c16204c2d9eb664d-00",
        "User-Agent": [
          "azsdk-net-Storage.Files.Shares/12.7.0-alpha.20210121.1",
          "(.NET 5.0.2; Microsoft Windows 10.0.19042)"
        ],
        "x-ms-client-request-id": "c7c8d8d8-2420-1454-c4d1-2bc2d0efd27d",
        "x-ms-date": "Thu, 21 Jan 2021 20:38:47 GMT",
        "x-ms-delete-snapshots": "include",
        "x-ms-return-client-request-id": "true",
        "x-ms-version": "2020-06-12"
      },
      "RequestBody": null,
      "StatusCode": 202,
      "ResponseHeaders": {
        "Content-Length": "0",
        "Date": "Thu, 21 Jan 2021 20:38:46 GMT",
        "Server": [
          "Windows-Azure-File/1.0",
          "Microsoft-HTTPAPI/2.0"
        ],
        "x-ms-client-request-id": "c7c8d8d8-2420-1454-c4d1-2bc2d0efd27d",
<<<<<<< HEAD
        "x-ms-request-id": "c9ef620f-f01a-0012-4837-f3e9eb000000",
        "x-ms-version": "2020-06-12"
=======
        "x-ms-request-id": "c0690913-f01a-0020-2b35-f0a165000000",
        "x-ms-version": "2020-04-08"
>>>>>>> ac24a13f
      },
      "ResponseBody": []
    }
  ],
  "Variables": {
    "RandomSeed": "1050661041",
    "Storage_TestConfigDefault": "ProductionTenant\nseanmcccanary3\nU2FuaXRpemVk\nhttps://seanmcccanary3.blob.core.windows.net\nhttps://seanmcccanary3.file.core.windows.net\nhttps://seanmcccanary3.queue.core.windows.net\nhttps://seanmcccanary3.table.core.windows.net\n\n\n\n\nhttps://seanmcccanary3-secondary.blob.core.windows.net\nhttps://seanmcccanary3-secondary.file.core.windows.net\nhttps://seanmcccanary3-secondary.queue.core.windows.net\nhttps://seanmcccanary3-secondary.table.core.windows.net\n\nSanitized\n\n\nCloud\nBlobEndpoint=https://seanmcccanary3.blob.core.windows.net/;QueueEndpoint=https://seanmcccanary3.queue.core.windows.net/;FileEndpoint=https://seanmcccanary3.file.core.windows.net/;BlobSecondaryEndpoint=https://seanmcccanary3-secondary.blob.core.windows.net/;QueueSecondaryEndpoint=https://seanmcccanary3-secondary.queue.core.windows.net/;FileSecondaryEndpoint=https://seanmcccanary3-secondary.file.core.windows.net/;AccountName=seanmcccanary3;AccountKey=Kg==;\nseanscope1"
  }
}<|MERGE_RESOLUTION|>--- conflicted
+++ resolved
@@ -1,18 +1,18 @@
 {
   "Entries": [
     {
-      "RequestUri": "https://seanmcccanary3.file.core.windows.net/test-share-3eaf56ea-4f1d-94b8-a221-dd5109931423?restype=share",
+      "RequestUri": "https://seanmcccanary3.file.core.windows.net/test-share-f2224e78-e1c6-02c5-54e6-c214124c6570?restype=share",
       "RequestMethod": "PUT",
       "RequestHeaders": {
         "Accept": "application/xml",
         "Authorization": "Sanitized",
-        "traceparent": "00-ced2ef4c01c0994c9a3840f987a713cd-1d89f1273aa1364c-00",
+        "traceparent": "00-d323db79e0d31f4688459d6361ed5386-d2d3cf7e5c812145-00",
         "User-Agent": [
-          "azsdk-net-Storage.Files.Shares/12.7.0-alpha.20210121.1",
+          "azsdk-net-Storage.Files.Shares/12.7.0-alpha.20210126.1",
           "(.NET 5.0.2; Microsoft Windows 10.0.19042)"
         ],
-        "x-ms-client-request-id": "f5d9c6ed-f4c4-e18b-cefd-47e7cb127469",
-        "x-ms-date": "Thu, 21 Jan 2021 20:38:47 GMT",
+        "x-ms-client-request-id": "a708e477-0d63-5fe2-6a65-2bdd1ff1e081",
+        "x-ms-date": "Tue, 26 Jan 2021 19:29:43 GMT",
         "x-ms-return-client-request-id": "true",
         "x-ms-version": "2020-06-12"
       },
@@ -20,38 +20,33 @@
       "StatusCode": 201,
       "ResponseHeaders": {
         "Content-Length": "0",
-        "Date": "Thu, 21 Jan 2021 20:38:46 GMT",
-        "ETag": "\u00220x8D8BE4C8D3EE8D7\u0022",
-        "Last-Modified": "Thu, 21 Jan 2021 20:38:46 GMT",
+        "Date": "Tue, 26 Jan 2021 19:29:42 GMT",
+        "ETag": "\u00220x8D8C230BB0CDBF2\u0022",
+        "Last-Modified": "Tue, 26 Jan 2021 19:29:42 GMT",
         "Server": [
           "Windows-Azure-File/1.0",
           "Microsoft-HTTPAPI/2.0"
         ],
-        "x-ms-client-request-id": "f5d9c6ed-f4c4-e18b-cefd-47e7cb127469",
-<<<<<<< HEAD
-        "x-ms-request-id": "c9ef6206-f01a-0012-4337-f3e9eb000000",
+        "x-ms-client-request-id": "a708e477-0d63-5fe2-6a65-2bdd1ff1e081",
+        "x-ms-request-id": "c24e15cb-d01a-008e-3919-f40c74000000",
         "x-ms-version": "2020-06-12"
-=======
-        "x-ms-request-id": "c069090d-f01a-0020-2835-f0a165000000",
-        "x-ms-version": "2020-04-08"
->>>>>>> ac24a13f
       },
       "ResponseBody": []
     },
     {
-      "RequestUri": "https://seanmcccanary3.file.core.windows.net/test-share-3eaf56ea-4f1d-94b8-a221-dd5109931423/test-file-48006c9e-7618-e1e3-83f5-1d06e1865a0c",
+      "RequestUri": "https://seanmcccanary3.file.core.windows.net/test-share-f2224e78-e1c6-02c5-54e6-c214124c6570/test-file-376dbe77-b27a-9de3-97ef-221a6870d789",
       "RequestMethod": "PUT",
       "RequestHeaders": {
         "Accept": "application/xml",
         "Authorization": "Sanitized",
-        "traceparent": "00-e2938af83f077145946a35e939831df8-320c082bc580e440-00",
+        "traceparent": "00-94a7c60320502b4f8b257756599e252f-0c68af0e9082c04d-00",
         "User-Agent": [
-          "azsdk-net-Storage.Files.Shares/12.7.0-alpha.20210121.1",
+          "azsdk-net-Storage.Files.Shares/12.7.0-alpha.20210126.1",
           "(.NET 5.0.2; Microsoft Windows 10.0.19042)"
         ],
-        "x-ms-client-request-id": "cd9304a2-3495-764e-e2f8-71cfd7840048",
+        "x-ms-client-request-id": "6cddf7ca-195d-c58c-006a-0f73ebc8f7f9",
         "x-ms-content-length": "1024",
-        "x-ms-date": "Thu, 21 Jan 2021 20:38:47 GMT",
+        "x-ms-date": "Tue, 26 Jan 2021 19:29:43 GMT",
         "x-ms-file-attributes": "None",
         "x-ms-file-creation-time": "Now",
         "x-ms-file-last-write-time": "Now",
@@ -64,40 +59,40 @@
       "StatusCode": 201,
       "ResponseHeaders": {
         "Content-Length": "0",
-        "Date": "Thu, 21 Jan 2021 20:38:46 GMT",
-        "ETag": "\u00220x8D8BE4C8D4C9B3D\u0022",
-        "Last-Modified": "Thu, 21 Jan 2021 20:38:47 GMT",
+        "Date": "Tue, 26 Jan 2021 19:29:42 GMT",
+        "ETag": "\u00220x8D8C230BB16D3D9\u0022",
+        "Last-Modified": "Tue, 26 Jan 2021 19:29:42 GMT",
         "Server": [
           "Windows-Azure-File/1.0",
           "Microsoft-HTTPAPI/2.0"
         ],
-        "x-ms-client-request-id": "cd9304a2-3495-764e-e2f8-71cfd7840048",
+        "x-ms-client-request-id": "6cddf7ca-195d-c58c-006a-0f73ebc8f7f9",
         "x-ms-file-attributes": "Archive",
-        "x-ms-file-change-time": "2021-01-21T20:38:47.0325053Z",
-        "x-ms-file-creation-time": "2021-01-21T20:38:47.0325053Z",
+        "x-ms-file-change-time": "2021-01-26T19:29:42.5979353Z",
+        "x-ms-file-creation-time": "2021-01-26T19:29:42.5979353Z",
         "x-ms-file-id": "13835128424026341376",
-        "x-ms-file-last-write-time": "2021-01-21T20:38:47.0325053Z",
+        "x-ms-file-last-write-time": "2021-01-26T19:29:42.5979353Z",
         "x-ms-file-parent-id": "0",
         "x-ms-file-permission-key": "4010187179898695473*11459378189709739967",
-        "x-ms-request-id": "c0690910-f01a-0020-2935-f0a165000000",
+        "x-ms-request-id": "c24e15ce-d01a-008e-3a19-f40c74000000",
         "x-ms-request-server-encrypted": "true",
         "x-ms-version": "2020-06-12"
       },
       "ResponseBody": []
     },
     {
-      "RequestUri": "https://seanmcccanary3.file.core.windows.net/test-share-3eaf56ea-4f1d-94b8-a221-dd5109931423/test-file-48006c9e-7618-e1e3-83f5-1d06e1865a0c",
+      "RequestUri": "https://seanmcccanary3.file.core.windows.net/test-share-f2224e78-e1c6-02c5-54e6-c214124c6570/test-file-376dbe77-b27a-9de3-97ef-221a6870d789",
       "RequestMethod": "DELETE",
       "RequestHeaders": {
         "Accept": "application/xml",
         "Authorization": "Sanitized",
-        "traceparent": "00-8b543a33319d524d85191cac6aed8124-f7df4d8dfe853a40-00",
+        "traceparent": "00-8839db66bfc9304d81f635c5139e4366-c19dda6a4f6ad848-00",
         "User-Agent": [
-          "azsdk-net-Storage.Files.Shares/12.7.0-alpha.20210121.1",
+          "azsdk-net-Storage.Files.Shares/12.7.0-alpha.20210126.1",
           "(.NET 5.0.2; Microsoft Windows 10.0.19042)"
         ],
-        "x-ms-client-request-id": "dc640f06-8df3-7076-29ed-60c0ad8faaaf",
-        "x-ms-date": "Thu, 21 Jan 2021 20:38:47 GMT",
+        "x-ms-client-request-id": "714f42db-6b93-7c2b-2ed7-2dd9ae985907",
+        "x-ms-date": "Tue, 26 Jan 2021 19:29:43 GMT",
         "x-ms-return-client-request-id": "true",
         "x-ms-version": "2020-06-12"
       },
@@ -105,35 +100,30 @@
       "StatusCode": 202,
       "ResponseHeaders": {
         "Content-Length": "0",
-        "Date": "Thu, 21 Jan 2021 20:38:46 GMT",
+        "Date": "Tue, 26 Jan 2021 19:29:42 GMT",
         "Server": [
           "Windows-Azure-File/1.0",
           "Microsoft-HTTPAPI/2.0"
         ],
-        "x-ms-client-request-id": "dc640f06-8df3-7076-29ed-60c0ad8faaaf",
-<<<<<<< HEAD
-        "x-ms-request-id": "c9ef620c-f01a-0012-4637-f3e9eb000000",
+        "x-ms-client-request-id": "714f42db-6b93-7c2b-2ed7-2dd9ae985907",
+        "x-ms-request-id": "c24e15d0-d01a-008e-3b19-f40c74000000",
         "x-ms-version": "2020-06-12"
-=======
-        "x-ms-request-id": "c0690912-f01a-0020-2a35-f0a165000000",
-        "x-ms-version": "2020-04-08"
->>>>>>> ac24a13f
       },
       "ResponseBody": []
     },
     {
-      "RequestUri": "https://seanmcccanary3.file.core.windows.net/test-share-3eaf56ea-4f1d-94b8-a221-dd5109931423?restype=share",
+      "RequestUri": "https://seanmcccanary3.file.core.windows.net/test-share-f2224e78-e1c6-02c5-54e6-c214124c6570?restype=share",
       "RequestMethod": "DELETE",
       "RequestHeaders": {
         "Accept": "application/xml",
         "Authorization": "Sanitized",
-        "traceparent": "00-4354108fb4cf824c96ba61f9b0c288ef-c16204c2d9eb664d-00",
+        "traceparent": "00-1b244ceeb768f74f948c01b7d6c49cd0-29a66703f447be4e-00",
         "User-Agent": [
-          "azsdk-net-Storage.Files.Shares/12.7.0-alpha.20210121.1",
+          "azsdk-net-Storage.Files.Shares/12.7.0-alpha.20210126.1",
           "(.NET 5.0.2; Microsoft Windows 10.0.19042)"
         ],
-        "x-ms-client-request-id": "c7c8d8d8-2420-1454-c4d1-2bc2d0efd27d",
-        "x-ms-date": "Thu, 21 Jan 2021 20:38:47 GMT",
+        "x-ms-client-request-id": "a898517c-8579-2265-76ca-367d84630b18",
+        "x-ms-date": "Tue, 26 Jan 2021 19:29:43 GMT",
         "x-ms-delete-snapshots": "include",
         "x-ms-return-client-request-id": "true",
         "x-ms-version": "2020-06-12"
@@ -142,25 +132,20 @@
       "StatusCode": 202,
       "ResponseHeaders": {
         "Content-Length": "0",
-        "Date": "Thu, 21 Jan 2021 20:38:46 GMT",
+        "Date": "Tue, 26 Jan 2021 19:29:42 GMT",
         "Server": [
           "Windows-Azure-File/1.0",
           "Microsoft-HTTPAPI/2.0"
         ],
-        "x-ms-client-request-id": "c7c8d8d8-2420-1454-c4d1-2bc2d0efd27d",
-<<<<<<< HEAD
-        "x-ms-request-id": "c9ef620f-f01a-0012-4837-f3e9eb000000",
+        "x-ms-client-request-id": "a898517c-8579-2265-76ca-367d84630b18",
+        "x-ms-request-id": "c24e15d1-d01a-008e-3c19-f40c74000000",
         "x-ms-version": "2020-06-12"
-=======
-        "x-ms-request-id": "c0690913-f01a-0020-2b35-f0a165000000",
-        "x-ms-version": "2020-04-08"
->>>>>>> ac24a13f
       },
       "ResponseBody": []
     }
   ],
   "Variables": {
-    "RandomSeed": "1050661041",
+    "RandomSeed": "1518008729",
     "Storage_TestConfigDefault": "ProductionTenant\nseanmcccanary3\nU2FuaXRpemVk\nhttps://seanmcccanary3.blob.core.windows.net\nhttps://seanmcccanary3.file.core.windows.net\nhttps://seanmcccanary3.queue.core.windows.net\nhttps://seanmcccanary3.table.core.windows.net\n\n\n\n\nhttps://seanmcccanary3-secondary.blob.core.windows.net\nhttps://seanmcccanary3-secondary.file.core.windows.net\nhttps://seanmcccanary3-secondary.queue.core.windows.net\nhttps://seanmcccanary3-secondary.table.core.windows.net\n\nSanitized\n\n\nCloud\nBlobEndpoint=https://seanmcccanary3.blob.core.windows.net/;QueueEndpoint=https://seanmcccanary3.queue.core.windows.net/;FileEndpoint=https://seanmcccanary3.file.core.windows.net/;BlobSecondaryEndpoint=https://seanmcccanary3-secondary.blob.core.windows.net/;QueueSecondaryEndpoint=https://seanmcccanary3-secondary.queue.core.windows.net/;FileSecondaryEndpoint=https://seanmcccanary3-secondary.file.core.windows.net/;AccountName=seanmcccanary3;AccountKey=Kg==;\nseanscope1"
   }
 }