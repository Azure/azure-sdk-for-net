--- conflicted
+++ resolved
@@ -1,18 +1,18 @@
 {
   "Entries": [
     {
-      "RequestUri": "https://seanmcccanary3.file.core.windows.net/test-share-531f3646-8d04-ec9b-665f-382c3746f912?restype=share",
+      "RequestUri": "https://seanmcccanary3.file.core.windows.net/test-share-da367799-f64b-2218-c7d7-c8a0fb7e5d50?restype=share",
       "RequestMethod": "PUT",
       "RequestHeaders": {
         "Accept": "application/xml",
         "Authorization": "Sanitized",
-        "traceparent": "00-1d2275a45ec1eb47939fc5d5fb1bb63a-dadd3eb06cd5a84b-00",
+        "traceparent": "00-7e0e2d244f18374e877bcc77fcc7cbea-4cc0c62c1b2ac442-00",
         "User-Agent": [
-          "azsdk-net-Storage.Files.Shares/12.7.0-alpha.20210121.1",
+          "azsdk-net-Storage.Files.Shares/12.7.0-alpha.20210126.1",
           "(.NET 5.0.2; Microsoft Windows 10.0.19042)"
         ],
-        "x-ms-client-request-id": "e48d2a2f-5e9c-e672-40f4-143066a410f4",
-        "x-ms-date": "Thu, 21 Jan 2021 20:39:42 GMT",
+        "x-ms-client-request-id": "78db3883-7b85-5a84-f743-5bdef1a2d6d6",
+        "x-ms-date": "Tue, 26 Jan 2021 19:30:48 GMT",
         "x-ms-return-client-request-id": "true",
         "x-ms-version": "2020-06-12"
       },
@@ -20,37 +20,32 @@
       "StatusCode": 201,
       "ResponseHeaders": {
         "Content-Length": "0",
-        "Date": "Thu, 21 Jan 2021 20:39:42 GMT",
-        "ETag": "\u00220x8D8BE4CAE81D8C4\u0022",
-        "Last-Modified": "Thu, 21 Jan 2021 20:39:42 GMT",
+        "Date": "Tue, 26 Jan 2021 19:30:48 GMT",
+        "ETag": "\u00220x8D8C230E23E4386\u0022",
+        "Last-Modified": "Tue, 26 Jan 2021 19:30:48 GMT",
         "Server": [
           "Windows-Azure-File/1.0",
           "Microsoft-HTTPAPI/2.0"
         ],
-        "x-ms-client-request-id": "e48d2a2f-5e9c-e672-40f4-143066a410f4",
-<<<<<<< HEAD
-        "x-ms-request-id": "c9ef6320-f01a-0012-1f37-f3e9eb000000",
+        "x-ms-client-request-id": "78db3883-7b85-5a84-f743-5bdef1a2d6d6",
+        "x-ms-request-id": "ecb4f29f-b01a-0088-2719-f43fcb000000",
         "x-ms-version": "2020-06-12"
-=======
-        "x-ms-request-id": "773815e1-f01a-0099-4135-f0a57f000000",
-        "x-ms-version": "2020-04-08"
->>>>>>> ac24a13f
       },
       "ResponseBody": []
     },
     {
-      "RequestUri": "https://seanmcccanary3.file.core.windows.net/test-share-531f3646-8d04-ec9b-665f-382c3746f912/test-directory-f896faa4-6496-6807-7349-69e4c23bea46?restype=directory",
+      "RequestUri": "https://seanmcccanary3.file.core.windows.net/test-share-da367799-f64b-2218-c7d7-c8a0fb7e5d50/test-directory-c9d27225-d85b-7bd5-7d34-8fdd73cfe1cf?restype=directory",
       "RequestMethod": "PUT",
       "RequestHeaders": {
         "Accept": "application/xml",
         "Authorization": "Sanitized",
-        "traceparent": "00-6f0b00dd4cebd9428f60ac2948bf10d4-980243ff6a4b2b43-00",
+        "traceparent": "00-f214421ff732c7418bd1a00c819705c0-3df5718245c76545-00",
         "User-Agent": [
-          "azsdk-net-Storage.Files.Shares/12.7.0-alpha.20210121.1",
+          "azsdk-net-Storage.Files.Shares/12.7.0-alpha.20210126.1",
           "(.NET 5.0.2; Microsoft Windows 10.0.19042)"
         ],
-        "x-ms-client-request-id": "07bad70f-8088-cb2a-2324-7052f58e2405",
-        "x-ms-date": "Thu, 21 Jan 2021 20:39:43 GMT",
+        "x-ms-client-request-id": "ce23ac98-1525-aabd-625f-fb50eca7e627",
+        "x-ms-date": "Tue, 26 Jan 2021 19:30:49 GMT",
         "x-ms-file-attributes": "None",
         "x-ms-file-creation-time": "Now",
         "x-ms-file-last-write-time": "Now",
@@ -62,41 +57,41 @@
       "StatusCode": 201,
       "ResponseHeaders": {
         "Content-Length": "0",
-        "Date": "Thu, 21 Jan 2021 20:39:42 GMT",
-        "ETag": "\u00220x8D8BE4CAE8DB477\u0022",
-        "Last-Modified": "Thu, 21 Jan 2021 20:39:42 GMT",
+        "Date": "Tue, 26 Jan 2021 19:30:48 GMT",
+        "ETag": "\u00220x8D8C230E24973FA\u0022",
+        "Last-Modified": "Tue, 26 Jan 2021 19:30:48 GMT",
         "Server": [
           "Windows-Azure-File/1.0",
           "Microsoft-HTTPAPI/2.0"
         ],
-        "x-ms-client-request-id": "07bad70f-8088-cb2a-2324-7052f58e2405",
+        "x-ms-client-request-id": "ce23ac98-1525-aabd-625f-fb50eca7e627",
         "x-ms-file-attributes": "Directory",
-        "x-ms-file-change-time": "2021-01-21T20:39:42.8239479Z",
-        "x-ms-file-creation-time": "2021-01-21T20:39:42.8239479Z",
+        "x-ms-file-change-time": "2021-01-26T19:30:48.3608570Z",
+        "x-ms-file-creation-time": "2021-01-26T19:30:48.3608570Z",
         "x-ms-file-id": "13835128424026341376",
-        "x-ms-file-last-write-time": "2021-01-21T20:39:42.8239479Z",
+        "x-ms-file-last-write-time": "2021-01-26T19:30:48.3608570Z",
         "x-ms-file-parent-id": "0",
         "x-ms-file-permission-key": "17860367565182308406*11459378189709739967",
-        "x-ms-request-id": "773815e4-f01a-0099-4235-f0a57f000000",
+        "x-ms-request-id": "ecb4f2a2-b01a-0088-2819-f43fcb000000",
         "x-ms-request-server-encrypted": "true",
         "x-ms-version": "2020-06-12"
       },
       "ResponseBody": []
     },
     {
-      "RequestUri": "https://seanmcccanary3.file.core.windows.net/test-share-531f3646-8d04-ec9b-665f-382c3746f912/test-directory-f896faa4-6496-6807-7349-69e4c23bea46/test-file-ef49cd0a-04a7-8f3b-8429-8c77b6e49fe0",
+      "RequestUri": "https://seanmcccanary3.file.core.windows.net/test-share-da367799-f64b-2218-c7d7-c8a0fb7e5d50/test-directory-c9d27225-d85b-7bd5-7d34-8fdd73cfe1cf/test-file-41e68c61-1285-4033-a84f-cd41274aba62",
       "RequestMethod": "PUT",
       "RequestHeaders": {
         "Accept": "application/xml",
         "Authorization": "Sanitized",
-        "traceparent": "00-881a2d8cf25fb048a9ae9e14cba00d98-bb8d54e34ffd8646-00",
+        "traceparent": "00-9af53af5468a1340a138af539a7bc171-50b2d41c20513d44-00",
         "User-Agent": [
-          "azsdk-net-Storage.Files.Shares/12.7.0-alpha.20210121.1",
+          "azsdk-net-Storage.Files.Shares/12.7.0-alpha.20210126.1",
           "(.NET 5.0.2; Microsoft Windows 10.0.19042)"
         ],
-        "x-ms-client-request-id": "fb18a8fa-804a-0b9d-9c2b-825ff4b3143f",
+        "x-ms-client-request-id": "34298933-cf35-8523-78e2-26d5477c8318",
         "x-ms-content-length": "1024",
-        "x-ms-date": "Thu, 21 Jan 2021 20:39:43 GMT",
+        "x-ms-date": "Tue, 26 Jan 2021 19:30:49 GMT",
         "x-ms-file-attributes": "None",
         "x-ms-file-creation-time": "Now",
         "x-ms-file-last-write-time": "Now",
@@ -109,40 +104,40 @@
       "StatusCode": 201,
       "ResponseHeaders": {
         "Content-Length": "0",
-        "Date": "Thu, 21 Jan 2021 20:39:42 GMT",
-        "ETag": "\u00220x8D8BE4CAE988BDA\u0022",
-        "Last-Modified": "Thu, 21 Jan 2021 20:39:42 GMT",
+        "Date": "Tue, 26 Jan 2021 19:30:48 GMT",
+        "ETag": "\u00220x8D8C230E252C476\u0022",
+        "Last-Modified": "Tue, 26 Jan 2021 19:30:48 GMT",
         "Server": [
           "Windows-Azure-File/1.0",
           "Microsoft-HTTPAPI/2.0"
         ],
-        "x-ms-client-request-id": "fb18a8fa-804a-0b9d-9c2b-825ff4b3143f",
+        "x-ms-client-request-id": "34298933-cf35-8523-78e2-26d5477c8318",
         "x-ms-file-attributes": "Archive",
-        "x-ms-file-change-time": "2021-01-21T20:39:42.8949978Z",
-        "x-ms-file-creation-time": "2021-01-21T20:39:42.8949978Z",
+        "x-ms-file-change-time": "2021-01-26T19:30:48.4218998Z",
+        "x-ms-file-creation-time": "2021-01-26T19:30:48.4218998Z",
         "x-ms-file-id": "11529285414812647424",
-        "x-ms-file-last-write-time": "2021-01-21T20:39:42.8949978Z",
+        "x-ms-file-last-write-time": "2021-01-26T19:30:48.4218998Z",
         "x-ms-file-parent-id": "13835128424026341376",
         "x-ms-file-permission-key": "4010187179898695473*11459378189709739967",
-        "x-ms-request-id": "773815e6-f01a-0099-4335-f0a57f000000",
+        "x-ms-request-id": "ecb4f2a5-b01a-0088-2919-f43fcb000000",
         "x-ms-request-server-encrypted": "true",
         "x-ms-version": "2020-06-12"
       },
       "ResponseBody": []
     },
     {
-      "RequestUri": "https://seanmcccanary3.file.core.windows.net/test-share-531f3646-8d04-ec9b-665f-382c3746f912?restype=share",
+      "RequestUri": "https://seanmcccanary3.file.core.windows.net/test-share-da367799-f64b-2218-c7d7-c8a0fb7e5d50?restype=share",
       "RequestMethod": "DELETE",
       "RequestHeaders": {
         "Accept": "application/xml",
         "Authorization": "Sanitized",
-        "traceparent": "00-93e07b0c64f65d48ac1cfe506b66d3e6-89aab5dc520d194d-00",
+        "traceparent": "00-fb96b549d4173b4a98963a059d0bdc42-df0cd3eb72ccb34d-00",
         "User-Agent": [
-          "azsdk-net-Storage.Files.Shares/12.7.0-alpha.20210121.1",
+          "azsdk-net-Storage.Files.Shares/12.7.0-alpha.20210126.1",
           "(.NET 5.0.2; Microsoft Windows 10.0.19042)"
         ],
-        "x-ms-client-request-id": "0d7caeb2-a4cb-5996-85c9-4e54605e7298",
-        "x-ms-date": "Thu, 21 Jan 2021 20:39:43 GMT",
+        "x-ms-client-request-id": "9d0d78ba-8520-542c-c2bf-4fc9edd39b75",
+        "x-ms-date": "Tue, 26 Jan 2021 19:30:49 GMT",
         "x-ms-delete-snapshots": "include",
         "x-ms-return-client-request-id": "true",
         "x-ms-version": "2020-06-12"
@@ -151,26 +146,21 @@
       "StatusCode": 202,
       "ResponseHeaders": {
         "Content-Length": "0",
-        "Date": "Thu, 21 Jan 2021 20:39:42 GMT",
+        "Date": "Tue, 26 Jan 2021 19:30:48 GMT",
         "Server": [
           "Windows-Azure-File/1.0",
           "Microsoft-HTTPAPI/2.0"
         ],
-        "x-ms-client-request-id": "0d7caeb2-a4cb-5996-85c9-4e54605e7298",
-<<<<<<< HEAD
-        "x-ms-request-id": "c9ef6324-f01a-0012-2237-f3e9eb000000",
+        "x-ms-client-request-id": "9d0d78ba-8520-542c-c2bf-4fc9edd39b75",
+        "x-ms-request-id": "ecb4f2a6-b01a-0088-2a19-f43fcb000000",
         "x-ms-version": "2020-06-12"
-=======
-        "x-ms-request-id": "773815e7-f01a-0099-4435-f0a57f000000",
-        "x-ms-version": "2020-04-08"
->>>>>>> ac24a13f
       },
       "ResponseBody": []
     }
   ],
   "Variables": {
-    "DateTimeOffsetNow": "2021-01-21T14:39:42.8348569-06:00",
-    "RandomSeed": "28083486",
+    "DateTimeOffsetNow": "2021-01-26T13:30:48.8811705-06:00",
+    "RandomSeed": "1152567137",
     "Storage_TestConfigDefault": "ProductionTenant\nseanmcccanary3\nU2FuaXRpemVk\nhttps://seanmcccanary3.blob.core.windows.net\nhttps://seanmcccanary3.file.core.windows.net\nhttps://seanmcccanary3.queue.core.windows.net\nhttps://seanmcccanary3.table.core.windows.net\n\n\n\n\nhttps://seanmcccanary3-secondary.blob.core.windows.net\nhttps://seanmcccanary3-secondary.file.core.windows.net\nhttps://seanmcccanary3-secondary.queue.core.windows.net\nhttps://seanmcccanary3-secondary.table.core.windows.net\n\nSanitized\n\n\nCloud\nBlobEndpoint=https://seanmcccanary3.blob.core.windows.net/;QueueEndpoint=https://seanmcccanary3.queue.core.windows.net/;FileEndpoint=https://seanmcccanary3.file.core.windows.net/;BlobSecondaryEndpoint=https://seanmcccanary3-secondary.blob.core.windows.net/;QueueSecondaryEndpoint=https://seanmcccanary3-secondary.queue.core.windows.net/;FileSecondaryEndpoint=https://seanmcccanary3-secondary.file.core.windows.net/;AccountName=seanmcccanary3;AccountKey=Kg==;\nseanscope1"
   }
 }