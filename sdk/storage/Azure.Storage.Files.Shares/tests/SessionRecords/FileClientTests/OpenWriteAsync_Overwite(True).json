--- conflicted
+++ resolved
@@ -1,56 +1,51 @@
 {
   "Entries": [
     {
-      "RequestUri": "https://seanmcccanary3.file.core.windows.net/test-share-7003b7d2-8e85-eb49-9563-15a58bd69053?restype=share",
-      "RequestMethod": "PUT",
-      "RequestHeaders": {
-        "Accept": "application/xml",
-        "Authorization": "Sanitized",
-        "traceparent": "00-e18cca563d58964ba8a1c02ed4cc7ec1-03b8fcf14142e245-00",
-        "User-Agent": [
-          "azsdk-net-Storage.Files.Shares/12.7.0-alpha.20210121.1",
-          "(.NET 5.0.2; Microsoft Windows 10.0.19042)"
-        ],
-        "x-ms-client-request-id": "bde3b43b-ef2a-b612-b961-e3b2678361f5",
-        "x-ms-date": "Thu, 21 Jan 2021 20:37:39 GMT",
-        "x-ms-return-client-request-id": "true",
-        "x-ms-version": "2020-06-12"
-      },
-      "RequestBody": null,
-      "StatusCode": 201,
-      "ResponseHeaders": {
-        "Content-Length": "0",
-        "Date": "Thu, 21 Jan 2021 20:37:38 GMT",
-        "ETag": "\u00220x8D8BE4C64F0CD09\u0022",
-        "Last-Modified": "Thu, 21 Jan 2021 20:37:39 GMT",
-        "Server": [
-          "Windows-Azure-File/1.0",
-          "Microsoft-HTTPAPI/2.0"
-        ],
-        "x-ms-client-request-id": "bde3b43b-ef2a-b612-b961-e3b2678361f5",
-<<<<<<< HEAD
-        "x-ms-request-id": "37f521e5-101a-0038-7019-6d7e02000000",
-        "x-ms-version": "2020-06-12"
-=======
-        "x-ms-request-id": "f9f0c10e-d01a-0055-6635-f0ca49000000",
-        "x-ms-version": "2020-04-08"
->>>>>>> ac24a13f
-      },
-      "ResponseBody": []
-    },
-    {
-      "RequestUri": "https://seanmcccanary3.file.core.windows.net/test-share-7003b7d2-8e85-eb49-9563-15a58bd69053/test-directory-b54a0ddc-db7e-4f83-2eb1-be34023ddd52?restype=directory",
-      "RequestMethod": "PUT",
-      "RequestHeaders": {
-        "Accept": "application/xml",
-        "Authorization": "Sanitized",
-        "traceparent": "00-c8cacc649128094a93086b649c7d06d0-e1efd247afd61f40-00",
-        "User-Agent": [
-          "azsdk-net-Storage.Files.Shares/12.7.0-alpha.20210121.1",
-          "(.NET 5.0.2; Microsoft Windows 10.0.19042)"
-        ],
-        "x-ms-client-request-id": "ff2f95ef-c5f7-60f8-3093-8e7831deb47c",
-        "x-ms-date": "Thu, 21 Jan 2021 20:37:39 GMT",
+      "RequestUri": "https://seanmcccanary3.file.core.windows.net/test-share-a3f98b29-549a-2832-f8ed-d5da374d4898?restype=share",
+      "RequestMethod": "PUT",
+      "RequestHeaders": {
+        "Accept": "application/xml",
+        "Authorization": "Sanitized",
+        "traceparent": "00-f1fe7e80efc53a41b884df10520bb44a-97840fe4176cf146-00",
+        "User-Agent": [
+          "azsdk-net-Storage.Files.Shares/12.7.0-alpha.20210126.1",
+          "(.NET 5.0.2; Microsoft Windows 10.0.19042)"
+        ],
+        "x-ms-client-request-id": "f9a9e866-3c22-b3bf-cb88-4095437dcae3",
+        "x-ms-date": "Tue, 26 Jan 2021 19:28:26 GMT",
+        "x-ms-return-client-request-id": "true",
+        "x-ms-version": "2020-06-12"
+      },
+      "RequestBody": null,
+      "StatusCode": 201,
+      "ResponseHeaders": {
+        "Content-Length": "0",
+        "Date": "Tue, 26 Jan 2021 19:28:24 GMT",
+        "ETag": "\u00220x8D8C2308D38B99B\u0022",
+        "Last-Modified": "Tue, 26 Jan 2021 19:28:25 GMT",
+        "Server": [
+          "Windows-Azure-File/1.0",
+          "Microsoft-HTTPAPI/2.0"
+        ],
+        "x-ms-client-request-id": "f9a9e866-3c22-b3bf-cb88-4095437dcae3",
+        "x-ms-request-id": "faf60655-801a-0015-1319-f4cd71000000",
+        "x-ms-version": "2020-06-12"
+      },
+      "ResponseBody": []
+    },
+    {
+      "RequestUri": "https://seanmcccanary3.file.core.windows.net/test-share-a3f98b29-549a-2832-f8ed-d5da374d4898/test-directory-65fabf57-4137-2952-2763-9f3bfbff2137?restype=directory",
+      "RequestMethod": "PUT",
+      "RequestHeaders": {
+        "Accept": "application/xml",
+        "Authorization": "Sanitized",
+        "traceparent": "00-a0836f80e2c43e499d6c7f84c2441ec2-800adfb21caf9947-00",
+        "User-Agent": [
+          "azsdk-net-Storage.Files.Shares/12.7.0-alpha.20210126.1",
+          "(.NET 5.0.2; Microsoft Windows 10.0.19042)"
+        ],
+        "x-ms-client-request-id": "47db7594-27c6-25d9-9680-d2be9d84b8cc",
+        "x-ms-date": "Tue, 26 Jan 2021 19:28:26 GMT",
         "x-ms-file-attributes": "None",
         "x-ms-file-creation-time": "Now",
         "x-ms-file-last-write-time": "Now",
@@ -62,41 +57,41 @@
       "StatusCode": 201,
       "ResponseHeaders": {
         "Content-Length": "0",
-        "Date": "Thu, 21 Jan 2021 20:37:38 GMT",
-        "ETag": "\u00220x8D8BE4C64FCEB8B\u0022",
-        "Last-Modified": "Thu, 21 Jan 2021 20:37:39 GMT",
-        "Server": [
-          "Windows-Azure-File/1.0",
-          "Microsoft-HTTPAPI/2.0"
-        ],
-        "x-ms-client-request-id": "ff2f95ef-c5f7-60f8-3093-8e7831deb47c",
+        "Date": "Tue, 26 Jan 2021 19:28:24 GMT",
+        "ETag": "\u00220x8D8C2308D4767CF\u0022",
+        "Last-Modified": "Tue, 26 Jan 2021 19:28:25 GMT",
+        "Server": [
+          "Windows-Azure-File/1.0",
+          "Microsoft-HTTPAPI/2.0"
+        ],
+        "x-ms-client-request-id": "47db7594-27c6-25d9-9680-d2be9d84b8cc",
         "x-ms-file-attributes": "Directory",
-        "x-ms-file-change-time": "2021-01-21T20:37:39.4014091Z",
-        "x-ms-file-creation-time": "2021-01-21T20:37:39.4014091Z",
+        "x-ms-file-change-time": "2021-01-26T19:28:25.7411023Z",
+        "x-ms-file-creation-time": "2021-01-26T19:28:25.7411023Z",
         "x-ms-file-id": "13835128424026341376",
-        "x-ms-file-last-write-time": "2021-01-21T20:37:39.4014091Z",
+        "x-ms-file-last-write-time": "2021-01-26T19:28:25.7411023Z",
         "x-ms-file-parent-id": "0",
         "x-ms-file-permission-key": "17860367565182308406*11459378189709739967",
-        "x-ms-request-id": "f9f0c111-d01a-0055-6735-f0ca49000000",
-        "x-ms-request-server-encrypted": "true",
-        "x-ms-version": "2020-06-12"
-      },
-      "ResponseBody": []
-    },
-    {
-      "RequestUri": "https://seanmcccanary3.file.core.windows.net/test-share-7003b7d2-8e85-eb49-9563-15a58bd69053/test-directory-b54a0ddc-db7e-4f83-2eb1-be34023ddd52/test-file-c8c99083-8a1a-0902-e419-08f413a0af59",
-      "RequestMethod": "PUT",
-      "RequestHeaders": {
-        "Accept": "application/xml",
-        "Authorization": "Sanitized",
-        "traceparent": "00-e779f6b110dc3644aa5f34008980fab0-4b238e4e22bc8244-00",
-        "User-Agent": [
-          "azsdk-net-Storage.Files.Shares/12.7.0-alpha.20210121.1",
-          "(.NET 5.0.2; Microsoft Windows 10.0.19042)"
-        ],
-        "x-ms-client-request-id": "0e5f4ad5-210b-6413-9226-1bdebd044c90",
+        "x-ms-request-id": "faf60660-801a-0015-1c19-f4cd71000000",
+        "x-ms-request-server-encrypted": "true",
+        "x-ms-version": "2020-06-12"
+      },
+      "ResponseBody": []
+    },
+    {
+      "RequestUri": "https://seanmcccanary3.file.core.windows.net/test-share-a3f98b29-549a-2832-f8ed-d5da374d4898/test-directory-65fabf57-4137-2952-2763-9f3bfbff2137/test-file-7e350867-7a0a-0940-498a-5510756c6958",
+      "RequestMethod": "PUT",
+      "RequestHeaders": {
+        "Accept": "application/xml",
+        "Authorization": "Sanitized",
+        "traceparent": "00-44b9adffc172c1439193ba224164df99-5cff07e667a02645-00",
+        "User-Agent": [
+          "azsdk-net-Storage.Files.Shares/12.7.0-alpha.20210126.1",
+          "(.NET 5.0.2; Microsoft Windows 10.0.19042)"
+        ],
+        "x-ms-client-request-id": "b67eff6e-d499-197d-35d2-fe3bd2c8af29",
         "x-ms-content-length": "1024",
-        "x-ms-date": "Thu, 21 Jan 2021 20:37:39 GMT",
+        "x-ms-date": "Tue, 26 Jan 2021 19:28:26 GMT",
         "x-ms-file-attributes": "None",
         "x-ms-file-creation-time": "Now",
         "x-ms-file-last-write-time": "Now",
@@ -109,41 +104,41 @@
       "StatusCode": 201,
       "ResponseHeaders": {
         "Content-Length": "0",
-        "Date": "Thu, 21 Jan 2021 20:37:38 GMT",
-        "ETag": "\u00220x8D8BE4C65083836\u0022",
-        "Last-Modified": "Thu, 21 Jan 2021 20:37:39 GMT",
-        "Server": [
-          "Windows-Azure-File/1.0",
-          "Microsoft-HTTPAPI/2.0"
-        ],
-        "x-ms-client-request-id": "0e5f4ad5-210b-6413-9226-1bdebd044c90",
+        "Date": "Tue, 26 Jan 2021 19:28:24 GMT",
+        "ETag": "\u00220x8D8C2308D50DF68\u0022",
+        "Last-Modified": "Tue, 26 Jan 2021 19:28:25 GMT",
+        "Server": [
+          "Windows-Azure-File/1.0",
+          "Microsoft-HTTPAPI/2.0"
+        ],
+        "x-ms-client-request-id": "b67eff6e-d499-197d-35d2-fe3bd2c8af29",
         "x-ms-file-attributes": "Archive",
-        "x-ms-file-change-time": "2021-01-21T20:37:39.4754614Z",
-        "x-ms-file-creation-time": "2021-01-21T20:37:39.4754614Z",
+        "x-ms-file-change-time": "2021-01-26T19:28:25.8031464Z",
+        "x-ms-file-creation-time": "2021-01-26T19:28:25.8031464Z",
         "x-ms-file-id": "11529285414812647424",
-        "x-ms-file-last-write-time": "2021-01-21T20:37:39.4754614Z",
+        "x-ms-file-last-write-time": "2021-01-26T19:28:25.8031464Z",
         "x-ms-file-parent-id": "13835128424026341376",
         "x-ms-file-permission-key": "4010187179898695473*11459378189709739967",
-        "x-ms-request-id": "f9f0c112-d01a-0055-6835-f0ca49000000",
-        "x-ms-request-server-encrypted": "true",
-        "x-ms-version": "2020-06-12"
-      },
-      "ResponseBody": []
-    },
-    {
-      "RequestUri": "https://seanmcccanary3.file.core.windows.net/test-share-7003b7d2-8e85-eb49-9563-15a58bd69053/test-directory-b54a0ddc-db7e-4f83-2eb1-be34023ddd52/test-file-c8c99083-8a1a-0902-e419-08f413a0af59",
-      "RequestMethod": "PUT",
-      "RequestHeaders": {
-        "Accept": "application/xml",
-        "Authorization": "Sanitized",
-        "traceparent": "00-065057fbb116f84491c9a1d598a696f2-c9950693a6345f47-00",
-        "User-Agent": [
-          "azsdk-net-Storage.Files.Shares/12.7.0-alpha.20210121.1",
-          "(.NET 5.0.2; Microsoft Windows 10.0.19042)"
-        ],
-        "x-ms-client-request-id": "f0794c64-933f-0d11-8f2b-8c97b938af50",
+        "x-ms-request-id": "faf6066b-801a-0015-2619-f4cd71000000",
+        "x-ms-request-server-encrypted": "true",
+        "x-ms-version": "2020-06-12"
+      },
+      "ResponseBody": []
+    },
+    {
+      "RequestUri": "https://seanmcccanary3.file.core.windows.net/test-share-a3f98b29-549a-2832-f8ed-d5da374d4898/test-directory-65fabf57-4137-2952-2763-9f3bfbff2137/test-file-7e350867-7a0a-0940-498a-5510756c6958",
+      "RequestMethod": "PUT",
+      "RequestHeaders": {
+        "Accept": "application/xml",
+        "Authorization": "Sanitized",
+        "traceparent": "00-4697bbf8eaf62c4e894ea8513d49de5b-51162164e629184b-00",
+        "User-Agent": [
+          "azsdk-net-Storage.Files.Shares/12.7.0-alpha.20210126.1",
+          "(.NET 5.0.2; Microsoft Windows 10.0.19042)"
+        ],
+        "x-ms-client-request-id": "e1768bdd-70ea-03c3-a009-c86f67fab7ea",
         "x-ms-content-length": "1024",
-        "x-ms-date": "Thu, 21 Jan 2021 20:37:39 GMT",
+        "x-ms-date": "Tue, 26 Jan 2021 19:28:26 GMT",
         "x-ms-file-attributes": "None",
         "x-ms-file-creation-time": "Now",
         "x-ms-file-last-write-time": "Now",
@@ -156,29 +151,29 @@
       "StatusCode": 201,
       "ResponseHeaders": {
         "Content-Length": "0",
-        "Date": "Thu, 21 Jan 2021 20:37:38 GMT",
-        "ETag": "\u00220x8D8BE4C65129A63\u0022",
-        "Last-Modified": "Thu, 21 Jan 2021 20:37:39 GMT",
-        "Server": [
-          "Windows-Azure-File/1.0",
-          "Microsoft-HTTPAPI/2.0"
-        ],
-        "x-ms-client-request-id": "f0794c64-933f-0d11-8f2b-8c97b938af50",
+        "Date": "Tue, 26 Jan 2021 19:28:24 GMT",
+        "ETag": "\u00220x8D8C2308D5BDDED\u0022",
+        "Last-Modified": "Tue, 26 Jan 2021 19:28:25 GMT",
+        "Server": [
+          "Windows-Azure-File/1.0",
+          "Microsoft-HTTPAPI/2.0"
+        ],
+        "x-ms-client-request-id": "e1768bdd-70ea-03c3-a009-c86f67fab7ea",
         "x-ms-file-attributes": "Archive",
-        "x-ms-file-change-time": "2021-01-21T20:37:39.5435107Z",
-        "x-ms-file-creation-time": "2021-01-21T20:37:39.5435107Z",
+        "x-ms-file-change-time": "2021-01-26T19:28:25.8751981Z",
+        "x-ms-file-creation-time": "2021-01-26T19:28:25.8751981Z",
         "x-ms-file-id": "11529285414812647424",
-        "x-ms-file-last-write-time": "2021-01-21T20:37:39.5435107Z",
+        "x-ms-file-last-write-time": "2021-01-26T19:28:25.8751981Z",
         "x-ms-file-parent-id": "13835128424026341376",
         "x-ms-file-permission-key": "4010187179898695473*11459378189709739967",
-        "x-ms-request-id": "f9f0c114-d01a-0055-6a35-f0ca49000000",
-        "x-ms-request-server-encrypted": "true",
-        "x-ms-version": "2020-06-12"
-      },
-      "ResponseBody": []
-    },
-    {
-      "RequestUri": "https://seanmcccanary3.file.core.windows.net/test-share-7003b7d2-8e85-eb49-9563-15a58bd69053/test-directory-b54a0ddc-db7e-4f83-2eb1-be34023ddd52/test-file-c8c99083-8a1a-0902-e419-08f413a0af59?comp=range",
+        "x-ms-request-id": "faf6066d-801a-0015-2819-f4cd71000000",
+        "x-ms-request-server-encrypted": "true",
+        "x-ms-version": "2020-06-12"
+      },
+      "ResponseBody": []
+    },
+    {
+      "RequestUri": "https://seanmcccanary3.file.core.windows.net/test-share-a3f98b29-549a-2832-f8ed-d5da374d4898/test-directory-65fabf57-4137-2952-2763-9f3bfbff2137/test-file-7e350867-7a0a-0940-498a-5510756c6958?comp=range",
       "RequestMethod": "PUT",
       "RequestHeaders": {
         "Accept": "application/xml",
@@ -186,48 +181,48 @@
         "Content-Length": "1024",
         "Content-Type": "application/octet-stream",
         "User-Agent": [
-          "azsdk-net-Storage.Files.Shares/12.7.0-alpha.20210121.1",
-          "(.NET 5.0.2; Microsoft Windows 10.0.19042)"
-        ],
-        "x-ms-client-request-id": "51df00fa-25d6-1b4e-9845-e8bf1e026913",
-        "x-ms-date": "Thu, 21 Jan 2021 20:37:39 GMT",
+          "azsdk-net-Storage.Files.Shares/12.7.0-alpha.20210126.1",
+          "(.NET 5.0.2; Microsoft Windows 10.0.19042)"
+        ],
+        "x-ms-client-request-id": "e2728089-386c-0c84-85d5-cef51f117741",
+        "x-ms-date": "Tue, 26 Jan 2021 19:28:26 GMT",
         "x-ms-range": "bytes=0-1023",
         "x-ms-return-client-request-id": "true",
         "x-ms-version": "2020-06-12",
         "x-ms-write": "update"
       },
-      "RequestBody": "5DWxoJlHbqU1piIR46PFMxk5H8lAoE2mfODa58N8ZqK8FnoO/182jtu62WX/AoHuYefEhOWDT0PoCyO4bIfiuUB/VcwotjS6A5Dthsfop3pe64bbuOG9OMc2JvQ7fSFU1x8kf6y1xaqyCoFUlcl8AGOoWoEBBgFewhwF8ZBAfoVuma6nwyjOqCXbKa5gaKL9uiWQkiKgUtEexryPsNMacov75fwa1D072rFbJd1T/ll6BzdqsOtjzkfdifxrPvhRwbciZYOm4\u002BXoVLhwRCz0y8hiFamcr8GfmBe1PUtA0Jy5CmQmMJjW0yNRgVsz8oka6b00CChOtBH1gsxs8aWaqIMctjrHzZsvjEGFSy1lbKWOmlSOC8dzalVSMK7MauJ\u002BttnXFztOUhsiBXvmyWnkjxUn3lZRDJy7qEvldZ3tYyJfB5RUjVVpP0g5awZMjKHrbqGYpIyMLao8G27vaN1\u002BNaFZh8LVjwHAvZ4OF6CWbxuq\u002Bgb7VL6W09npF3HmetZquzZk8gXfFd\u002Bf1\u002BftfhUJpqxTRW7XguDjw7To7HeP2UPHo1xqMXwVy\u002BQnXH3XqFXE33HFkzRokzlVgS9R9ilnD/2kJdq5n3UvPXqJsCVjCxpfJAwGykYOXxAiFK9NxNS7v0x/MoJ6CkD7llW63uMT8nUV8tIdYEW3lsbKlorG4nilzvDY49mX5BnLCzPwU4AtDyI5N9ICnl8HyJy8sHS2NbTdFBDyOg6cfQ24UVURxkJGnYdojKqmoy\u002BR0Rs82zSlFdV/Ez5vOtQTnLrESU0J9QJZdhPtTagJNnHhYWnyX6HZEzt/krIE1mKyVPDw4Vnih9sZ42Ugt8csdt3MjthrID0Y6zYRiWNPVZ\u002BwOvm4GFUY/tqN2Xw8uFtzUxvVN0eKRjOz2PYj0f14yY3FcH3Oc12HtI/\u002B3kfA2zLanTZHeh5YJfTFBUBf9C3cFA/udkfepd\u002B\u002BTYK3i2js8vzDSTPGME9vbUqICW4cKMBhIck30WXr\u002B/hXiSycoJqL2RNDm6v6FuS/fwn9VZxxoSTBVWqetCCX2E07b6cj0s2w/S9b2I0VZwvleFJc7aVb5ucI2kov7CTyrMNdvqY9nKw7TFhsFsiXrO5euTvOO\u002Bqn34m/GviCgBALaCzJt6hlp9ulIKFN79AecS5c0DPoJHHZtt4dfYG0uMtIYa2czfRF\u002BRFgKRtIWvC5oKnJJq/dIkS68AHKRyla8GfVBY4igqM5FtchiPpWkFvuZN3Y65Ibaj5p4dzze7HoBjm0c1Rilh4FkBDYvJpJZGCl2\u002BNMgQXUuppPuaDHRpslOYLBoR0HjM2\u002B0luCQq6kH3x7TZ/Om4Qz37i6Et1\u002BPkl0s4IXiMJDnk8Vjg==",
-      "StatusCode": 201,
-      "ResponseHeaders": {
-        "Content-Length": "0",
-        "Content-MD5": "nOhHHiCMjZzKXMWhtZS6CQ==",
-        "Date": "Thu, 21 Jan 2021 20:37:38 GMT",
-        "ETag": "\u00220x8D8BE4C651E0E1E\u0022",
-        "Last-Modified": "Thu, 21 Jan 2021 20:37:39 GMT",
-        "Server": [
-          "Windows-Azure-File/1.0",
-          "Microsoft-HTTPAPI/2.0"
-        ],
-        "x-ms-client-request-id": "51df00fa-25d6-1b4e-9845-e8bf1e026913",
-        "x-ms-request-id": "f9f0c115-d01a-0055-6b35-f0ca49000000",
-        "x-ms-request-server-encrypted": "true",
-        "x-ms-version": "2020-06-12"
-      },
-      "ResponseBody": []
-    },
-    {
-      "RequestUri": "https://seanmcccanary3.file.core.windows.net/test-share-7003b7d2-8e85-eb49-9563-15a58bd69053/test-directory-b54a0ddc-db7e-4f83-2eb1-be34023ddd52/test-file-c8c99083-8a1a-0902-e419-08f413a0af59",
+      "RequestBody": "Fnmthd0yqI2X/ZK7wh2MkbnIoXXusr87moxPUNs1ZSKfjgsCCUuvPFfwH5tCwVcYRm2CCic5OmS5cutQ4lexYZdvHDMRiYdtGWUe/ZMj\u002Bdk1Nwpus1v7ZVSnSZdgXln/P70E0qQjB7zmFPDCGzzRlXgSGqtMQq07dLbfaUDvDboLHr7VHyc0ETBOiJ9rOEoX1rMfTkOus/wQyF7uRJ179gc1t/x\u002B/HZR3gl7/boO0DtsyJONz753XGvBxVbIRc2S05GXNYFNmNk8znA6M7VCAfcignwJ7SdIvlqRvTcfiJg86Cood5u5Hi\u002B5UQFOPCm1fsNepcNQieVqTnYnvNuiHEXY/UqLGYpcaWNMT5wl\u002BoEw3D5zwOLU615EvigkkmFTFzS7dj7eKmQ5AjxgBDpJRFT09\u002BCcL1tiAxLsRlphN9cB\u002BDhoaoRDUbHZOr6mdOck\u002B3rUMJuBt\u002BfYWHIs8uQK18plXgsB4drPsaUuw/WdvI8rx0vgjQc8gEFQjxESFl7Nz2L0QBbcIhmgBH71U/PyO5ziASuYKUnCKd3JsVHIvZtGYfOSqXx5TqUxQIiJRi1OXVR1LxUzNKUYMRY4EnDI10fjrvH/X5IfaLKFZ\u002BnBOeOwe1P9U42FEyxOendlQTw0aGhAppc7Tv3CVcZirs28V/gzh5cdy4O6XZvFseUauid2Uf6AgJNLdSxVO/7GImVekSJ/MbmkF53lhkj8dZwYp5uf7FzPO9dl6BJqx5CF9Do2ZyDDm4hu0jpgm/lKTv\u002BQPZNiJjYIj1ZLGkinOU8NX5EOxg58VQwTMRoibp/dGpoS2on8Is0ELdfJd4A/x5jqUjtoPIfxFOiHT/Uc5iC2bv\u002BulF/FET3ECZg2st2L02mBNxtkdd4SIMWhddPX50e3EgmBkTI5JEH\u002BpDLvu2EK\u002B3uLmq4FUvghm3OZJJxp7CFRf6DTCkI3RxLaZdGrI2VjlnlYS02Ysr8QX/W\u002BoACllLcQnTzBN/A4VFObKu0ndXgONY4iEaDUuM3gw6pNeaYSNNAZm4Uool\u002BJH/f5/YfS6Op8r2pyg4MXO\u002BVv4HNF69qsifYcDtny5ZMumPKo2rtFDtrA0Mk8oLFNAV\u002BgucHrQzQcTXSQtdoQisnXQ\u002BqRbmApKdKZhRoRcOlEzwx6USzSQ1W\u002Bi41GtVn/r0b/ZFzGvJL\u002Bd5DuUb4ZC92LS\u002BXNljidBQCV0uPT4nR5mdXTEQuMfhN5e9qb4/GWpICwu2lzMhkNYV9cMemvK5QbdbjoRfnR/s3SUxpeAiEP/i5iIyYLBme8xq\u002BsMEwqylBGf244rV6G3r2boN7\u002Brl8\u002BTDK6TQdtEG9RLH9KJc2BqInKGIKz1lHQ3ERpcGWIvRdPbeMZbw==",
+      "StatusCode": 201,
+      "ResponseHeaders": {
+        "Content-Length": "0",
+        "Content-MD5": "demiDZ2NgQGdJ6P0AliIIg==",
+        "Date": "Tue, 26 Jan 2021 19:28:25 GMT",
+        "ETag": "\u00220x8D8C2308D668E3B\u0022",
+        "Last-Modified": "Tue, 26 Jan 2021 19:28:25 GMT",
+        "Server": [
+          "Windows-Azure-File/1.0",
+          "Microsoft-HTTPAPI/2.0"
+        ],
+        "x-ms-client-request-id": "e2728089-386c-0c84-85d5-cef51f117741",
+        "x-ms-request-id": "faf6066e-801a-0015-2919-f4cd71000000",
+        "x-ms-request-server-encrypted": "true",
+        "x-ms-version": "2020-06-12"
+      },
+      "ResponseBody": []
+    },
+    {
+      "RequestUri": "https://seanmcccanary3.file.core.windows.net/test-share-a3f98b29-549a-2832-f8ed-d5da374d4898/test-directory-65fabf57-4137-2952-2763-9f3bfbff2137/test-file-7e350867-7a0a-0940-498a-5510756c6958",
       "RequestMethod": "GET",
       "RequestHeaders": {
         "Accept": "application/xml",
         "Authorization": "Sanitized",
-        "traceparent": "00-ccb0d0e95dc4a04ab462cefa3104ed39-e02c02ea4f120a4d-00",
-        "User-Agent": [
-          "azsdk-net-Storage.Files.Shares/12.7.0-alpha.20210121.1",
-          "(.NET 5.0.2; Microsoft Windows 10.0.19042)"
-        ],
-        "x-ms-client-request-id": "b99d7346-5d58-9379-bdb9-f147580f4940",
-        "x-ms-date": "Thu, 21 Jan 2021 20:37:39 GMT",
+        "traceparent": "00-7d1bf553a053ba47aaa6611a4e7600bf-7b1b1d16e27ac84e-00",
+        "User-Agent": [
+          "azsdk-net-Storage.Files.Shares/12.7.0-alpha.20210126.1",
+          "(.NET 5.0.2; Microsoft Windows 10.0.19042)"
+        ],
+        "x-ms-client-request-id": "e6e5949b-d588-2f7d-b400-fc6944bdcebd",
+        "x-ms-date": "Tue, 26 Jan 2021 19:28:26 GMT",
         "x-ms-range": "bytes=0-",
         "x-ms-return-client-request-id": "true",
         "x-ms-version": "2020-06-12"
@@ -239,44 +234,44 @@
         "Content-Length": "1024",
         "Content-Range": "bytes 0-1023/1024",
         "Content-Type": "application/octet-stream",
-        "Date": "Thu, 21 Jan 2021 20:37:38 GMT",
-        "ETag": "\u00220x8D8BE4C651E0E1E\u0022",
-        "Last-Modified": "Thu, 21 Jan 2021 20:37:39 GMT",
+        "Date": "Tue, 26 Jan 2021 19:28:25 GMT",
+        "ETag": "\u00220x8D8C2308D668E3B\u0022",
+        "Last-Modified": "Tue, 26 Jan 2021 19:28:25 GMT",
         "Server": [
           "Windows-Azure-File/1.0",
           "Microsoft-HTTPAPI/2.0"
         ],
         "Vary": "Origin",
-        "x-ms-client-request-id": "b99d7346-5d58-9379-bdb9-f147580f4940",
+        "x-ms-client-request-id": "e6e5949b-d588-2f7d-b400-fc6944bdcebd",
         "x-ms-file-attributes": "Archive",
-        "x-ms-file-change-time": "2021-01-21T20:37:39.6185630Z",
-        "x-ms-file-creation-time": "2021-01-21T20:37:39.5435107Z",
+        "x-ms-file-change-time": "2021-01-26T19:28:25.9452475Z",
+        "x-ms-file-creation-time": "2021-01-26T19:28:25.8751981Z",
         "x-ms-file-id": "11529285414812647424",
-        "x-ms-file-last-write-time": "2021-01-21T20:37:39.6185630Z",
+        "x-ms-file-last-write-time": "2021-01-26T19:28:25.9452475Z",
         "x-ms-file-parent-id": "13835128424026341376",
         "x-ms-file-permission-key": "4010187179898695473*11459378189709739967",
         "x-ms-lease-state": "available",
         "x-ms-lease-status": "unlocked",
-        "x-ms-request-id": "f9f0c116-d01a-0055-6c35-f0ca49000000",
+        "x-ms-request-id": "faf60670-801a-0015-2b19-f4cd71000000",
         "x-ms-server-encrypted": "true",
         "x-ms-type": "File",
         "x-ms-version": "2020-06-12"
       },
-      "ResponseBody": "5DWxoJlHbqU1piIR46PFMxk5H8lAoE2mfODa58N8ZqK8FnoO/182jtu62WX/AoHuYefEhOWDT0PoCyO4bIfiuUB/VcwotjS6A5Dthsfop3pe64bbuOG9OMc2JvQ7fSFU1x8kf6y1xaqyCoFUlcl8AGOoWoEBBgFewhwF8ZBAfoVuma6nwyjOqCXbKa5gaKL9uiWQkiKgUtEexryPsNMacov75fwa1D072rFbJd1T/ll6BzdqsOtjzkfdifxrPvhRwbciZYOm4\u002BXoVLhwRCz0y8hiFamcr8GfmBe1PUtA0Jy5CmQmMJjW0yNRgVsz8oka6b00CChOtBH1gsxs8aWaqIMctjrHzZsvjEGFSy1lbKWOmlSOC8dzalVSMK7MauJ\u002BttnXFztOUhsiBXvmyWnkjxUn3lZRDJy7qEvldZ3tYyJfB5RUjVVpP0g5awZMjKHrbqGYpIyMLao8G27vaN1\u002BNaFZh8LVjwHAvZ4OF6CWbxuq\u002Bgb7VL6W09npF3HmetZquzZk8gXfFd\u002Bf1\u002BftfhUJpqxTRW7XguDjw7To7HeP2UPHo1xqMXwVy\u002BQnXH3XqFXE33HFkzRokzlVgS9R9ilnD/2kJdq5n3UvPXqJsCVjCxpfJAwGykYOXxAiFK9NxNS7v0x/MoJ6CkD7llW63uMT8nUV8tIdYEW3lsbKlorG4nilzvDY49mX5BnLCzPwU4AtDyI5N9ICnl8HyJy8sHS2NbTdFBDyOg6cfQ24UVURxkJGnYdojKqmoy\u002BR0Rs82zSlFdV/Ez5vOtQTnLrESU0J9QJZdhPtTagJNnHhYWnyX6HZEzt/krIE1mKyVPDw4Vnih9sZ42Ugt8csdt3MjthrID0Y6zYRiWNPVZ\u002BwOvm4GFUY/tqN2Xw8uFtzUxvVN0eKRjOz2PYj0f14yY3FcH3Oc12HtI/\u002B3kfA2zLanTZHeh5YJfTFBUBf9C3cFA/udkfepd\u002B\u002BTYK3i2js8vzDSTPGME9vbUqICW4cKMBhIck30WXr\u002B/hXiSycoJqL2RNDm6v6FuS/fwn9VZxxoSTBVWqetCCX2E07b6cj0s2w/S9b2I0VZwvleFJc7aVb5ucI2kov7CTyrMNdvqY9nKw7TFhsFsiXrO5euTvOO\u002Bqn34m/GviCgBALaCzJt6hlp9ulIKFN79AecS5c0DPoJHHZtt4dfYG0uMtIYa2czfRF\u002BRFgKRtIWvC5oKnJJq/dIkS68AHKRyla8GfVBY4igqM5FtchiPpWkFvuZN3Y65Ibaj5p4dzze7HoBjm0c1Rilh4FkBDYvJpJZGCl2\u002BNMgQXUuppPuaDHRpslOYLBoR0HjM2\u002B0luCQq6kH3x7TZ/Om4Qz37i6Et1\u002BPkl0s4IXiMJDnk8Vjg=="
-    },
-    {
-      "RequestUri": "https://seanmcccanary3.file.core.windows.net/test-share-7003b7d2-8e85-eb49-9563-15a58bd69053?restype=share",
+      "ResponseBody": "Fnmthd0yqI2X/ZK7wh2MkbnIoXXusr87moxPUNs1ZSKfjgsCCUuvPFfwH5tCwVcYRm2CCic5OmS5cutQ4lexYZdvHDMRiYdtGWUe/ZMj\u002Bdk1Nwpus1v7ZVSnSZdgXln/P70E0qQjB7zmFPDCGzzRlXgSGqtMQq07dLbfaUDvDboLHr7VHyc0ETBOiJ9rOEoX1rMfTkOus/wQyF7uRJ179gc1t/x\u002B/HZR3gl7/boO0DtsyJONz753XGvBxVbIRc2S05GXNYFNmNk8znA6M7VCAfcignwJ7SdIvlqRvTcfiJg86Cood5u5Hi\u002B5UQFOPCm1fsNepcNQieVqTnYnvNuiHEXY/UqLGYpcaWNMT5wl\u002BoEw3D5zwOLU615EvigkkmFTFzS7dj7eKmQ5AjxgBDpJRFT09\u002BCcL1tiAxLsRlphN9cB\u002BDhoaoRDUbHZOr6mdOck\u002B3rUMJuBt\u002BfYWHIs8uQK18plXgsB4drPsaUuw/WdvI8rx0vgjQc8gEFQjxESFl7Nz2L0QBbcIhmgBH71U/PyO5ziASuYKUnCKd3JsVHIvZtGYfOSqXx5TqUxQIiJRi1OXVR1LxUzNKUYMRY4EnDI10fjrvH/X5IfaLKFZ\u002BnBOeOwe1P9U42FEyxOendlQTw0aGhAppc7Tv3CVcZirs28V/gzh5cdy4O6XZvFseUauid2Uf6AgJNLdSxVO/7GImVekSJ/MbmkF53lhkj8dZwYp5uf7FzPO9dl6BJqx5CF9Do2ZyDDm4hu0jpgm/lKTv\u002BQPZNiJjYIj1ZLGkinOU8NX5EOxg58VQwTMRoibp/dGpoS2on8Is0ELdfJd4A/x5jqUjtoPIfxFOiHT/Uc5iC2bv\u002BulF/FET3ECZg2st2L02mBNxtkdd4SIMWhddPX50e3EgmBkTI5JEH\u002BpDLvu2EK\u002B3uLmq4FUvghm3OZJJxp7CFRf6DTCkI3RxLaZdGrI2VjlnlYS02Ysr8QX/W\u002BoACllLcQnTzBN/A4VFObKu0ndXgONY4iEaDUuM3gw6pNeaYSNNAZm4Uool\u002BJH/f5/YfS6Op8r2pyg4MXO\u002BVv4HNF69qsifYcDtny5ZMumPKo2rtFDtrA0Mk8oLFNAV\u002BgucHrQzQcTXSQtdoQisnXQ\u002BqRbmApKdKZhRoRcOlEzwx6USzSQ1W\u002Bi41GtVn/r0b/ZFzGvJL\u002Bd5DuUb4ZC92LS\u002BXNljidBQCV0uPT4nR5mdXTEQuMfhN5e9qb4/GWpICwu2lzMhkNYV9cMemvK5QbdbjoRfnR/s3SUxpeAiEP/i5iIyYLBme8xq\u002BsMEwqylBGf244rV6G3r2boN7\u002Brl8\u002BTDK6TQdtEG9RLH9KJc2BqInKGIKz1lHQ3ERpcGWIvRdPbeMZbw=="
+    },
+    {
+      "RequestUri": "https://seanmcccanary3.file.core.windows.net/test-share-a3f98b29-549a-2832-f8ed-d5da374d4898?restype=share",
       "RequestMethod": "DELETE",
       "RequestHeaders": {
         "Accept": "application/xml",
         "Authorization": "Sanitized",
-        "traceparent": "00-708b29a1e776d14d8815f5dcd9329d9c-17bfd4957a6a934d-00",
-        "User-Agent": [
-          "azsdk-net-Storage.Files.Shares/12.7.0-alpha.20210121.1",
-          "(.NET 5.0.2; Microsoft Windows 10.0.19042)"
-        ],
-        "x-ms-client-request-id": "ab78b6b0-af65-ecba-320b-d36f12efca6e",
-        "x-ms-date": "Thu, 21 Jan 2021 20:37:40 GMT",
+        "traceparent": "00-9fed6ff6794c3f4bbc583f658b62b035-d99f400cf2f4c14c-00",
+        "User-Agent": [
+          "azsdk-net-Storage.Files.Shares/12.7.0-alpha.20210126.1",
+          "(.NET 5.0.2; Microsoft Windows 10.0.19042)"
+        ],
+        "x-ms-client-request-id": "8b5a834b-912c-2cb8-8882-0a47b5ed8519",
+        "x-ms-date": "Tue, 26 Jan 2021 19:28:26 GMT",
         "x-ms-delete-snapshots": "include",
         "x-ms-return-client-request-id": "true",
         "x-ms-version": "2020-06-12"
@@ -285,25 +280,20 @@
       "StatusCode": 202,
       "ResponseHeaders": {
         "Content-Length": "0",
-        "Date": "Thu, 21 Jan 2021 20:37:38 GMT",
-        "Server": [
-          "Windows-Azure-File/1.0",
-          "Microsoft-HTTPAPI/2.0"
-        ],
-        "x-ms-client-request-id": "ab78b6b0-af65-ecba-320b-d36f12efca6e",
-<<<<<<< HEAD
-        "x-ms-request-id": "37f521ee-101a-0038-7619-6d7e02000000",
-        "x-ms-version": "2020-06-12"
-=======
-        "x-ms-request-id": "f9f0c118-d01a-0055-6e35-f0ca49000000",
-        "x-ms-version": "2020-04-08"
->>>>>>> ac24a13f
+        "Date": "Tue, 26 Jan 2021 19:28:25 GMT",
+        "Server": [
+          "Windows-Azure-File/1.0",
+          "Microsoft-HTTPAPI/2.0"
+        ],
+        "x-ms-client-request-id": "8b5a834b-912c-2cb8-8882-0a47b5ed8519",
+        "x-ms-request-id": "faf60671-801a-0015-2c19-f4cd71000000",
+        "x-ms-version": "2020-06-12"
       },
       "ResponseBody": []
     }
   ],
   "Variables": {
-    "RandomSeed": "1337820708",
+    "RandomSeed": "114170426",
     "Storage_TestConfigDefault": "ProductionTenant\nseanmcccanary3\nU2FuaXRpemVk\nhttps://seanmcccanary3.blob.core.windows.net\nhttps://seanmcccanary3.file.core.windows.net\nhttps://seanmcccanary3.queue.core.windows.net\nhttps://seanmcccanary3.table.core.windows.net\n\n\n\n\nhttps://seanmcccanary3-secondary.blob.core.windows.net\nhttps://seanmcccanary3-secondary.file.core.windows.net\nhttps://seanmcccanary3-secondary.queue.core.windows.net\nhttps://seanmcccanary3-secondary.table.core.windows.net\n\nSanitized\n\n\nCloud\nBlobEndpoint=https://seanmcccanary3.blob.core.windows.net/;QueueEndpoint=https://seanmcccanary3.queue.core.windows.net/;FileEndpoint=https://seanmcccanary3.file.core.windows.net/;BlobSecondaryEndpoint=https://seanmcccanary3-secondary.blob.core.windows.net/;QueueSecondaryEndpoint=https://seanmcccanary3-secondary.queue.core.windows.net/;FileSecondaryEndpoint=https://seanmcccanary3-secondary.file.core.windows.net/;AccountName=seanmcccanary3;AccountKey=Kg==;\nseanscope1"
   }
 }