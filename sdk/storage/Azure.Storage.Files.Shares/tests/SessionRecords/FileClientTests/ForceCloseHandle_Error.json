--- conflicted
+++ resolved
@@ -1,21 +1,17 @@
 {
   "Entries": [
     {
-      "RequestUri": "http://seanstagetest.file.core.windows.net/test-share-d95f90cb-8bc2-993d-f6c4-390fadbd6e79?restype=share",
+      "RequestUri": "http://seanstagetest.file.core.windows.net/test-share-b18af796-9c04-02a6-8fbf-d600fc1c21a1?restype=share",
       "RequestMethod": "PUT",
       "RequestHeaders": {
         "Authorization": "Sanitized",
-        "traceparent": "00-98743e65069b104180cb77ab84e0083b-c971c6510a29714b-00",
+        "traceparent": "00-2699768c3ba4a84890daf6c6a3c3e82a-3f8f74470317b042-00",
         "User-Agent": [
-<<<<<<< HEAD
-          "azsdk-net-Storage.Files.Shares/12.0.0-dev.20191205.1+4f14c4315f17fbbc59c93c6819467b6f15d7008f",
-=======
-          "azsdk-net-Storage.Files.Shares/12.0.0-dev.20191211.1\u002B899431c003876eb9b26cefd8e8a37e7f27f82ced",
->>>>>>> 5e20a7a1
+          "azsdk-net-Storage.Files.Shares/12.0.0-dev.20191211.1\u002B2accb37068f0a0c9382fa117525bb968c5397cf7",
           "(.NET Core 4.6.28008.01; Microsoft Windows 10.0.18363 )"
         ],
-        "x-ms-client-request-id": "14e1f868-ce5f-aa5d-9610-42663b9d0595",
-        "x-ms-date": "Wed, 11 Dec 2019 20:38:05 GMT",
+        "x-ms-client-request-id": "4cd61de0-ccc8-b493-ad31-2865635e4d94",
+        "x-ms-date": "Wed, 11 Dec 2019 23:05:38 GMT",
         "x-ms-return-client-request-id": "true",
         "x-ms-version": "2019-07-07"
       },
@@ -23,41 +19,31 @@
       "StatusCode": 201,
       "ResponseHeaders": {
         "Content-Length": "0",
-<<<<<<< HEAD
-        "Date": "Fri, 06 Dec 2019 00:25:46 GMT",
-        "ETag": "\"0x8D779E2D7441427\"",
-        "Last-Modified": "Fri, 06 Dec 2019 00:25:47 GMT",
-=======
-        "Date": "Wed, 11 Dec 2019 20:38:05 GMT",
-        "ETag": "\u00220x8D77E7A06ACAE72\u0022",
-        "Last-Modified": "Wed, 11 Dec 2019 20:38:05 GMT",
->>>>>>> 5e20a7a1
+        "Date": "Wed, 11 Dec 2019 23:05:38 GMT",
+        "ETag": "\u00220x8D77E8EA34B11C9\u0022",
+        "Last-Modified": "Wed, 11 Dec 2019 23:05:38 GMT",
         "Server": [
           "Windows-Azure-File/1.0",
           "Microsoft-HTTPAPI/2.0"
         ],
-        "x-ms-client-request-id": "14e1f868-ce5f-aa5d-9610-42663b9d0595",
-        "x-ms-request-id": "ef3e3a2e-c01a-0019-2762-b01280000000",
+        "x-ms-client-request-id": "4cd61de0-ccc8-b493-ad31-2865635e4d94",
+        "x-ms-request-id": "b65eb592-301a-0022-7577-b05724000000",
         "x-ms-version": "2019-07-07"
       },
       "ResponseBody": []
     },
     {
-      "RequestUri": "http://seanstagetest.file.core.windows.net/test-share-d95f90cb-8bc2-993d-f6c4-390fadbd6e79/test-directory-e32ae85d-a601-7f88-2b70-873c29aebabd?restype=directory",
+      "RequestUri": "http://seanstagetest.file.core.windows.net/test-share-b18af796-9c04-02a6-8fbf-d600fc1c21a1/test-directory-11b83be3-49b7-b5ec-d219-e45bb2d0d641?restype=directory",
       "RequestMethod": "PUT",
       "RequestHeaders": {
         "Authorization": "Sanitized",
-        "traceparent": "00-3cf617fb72ccf54996333aa2b59049de-9981aeef59ab4b4c-00",
+        "traceparent": "00-0ec62ad49a20e04bad884af157d32090-f5f87a2fa0ebf747-00",
         "User-Agent": [
-<<<<<<< HEAD
-          "azsdk-net-Storage.Files.Shares/12.0.0-dev.20191205.1+4f14c4315f17fbbc59c93c6819467b6f15d7008f",
-=======
-          "azsdk-net-Storage.Files.Shares/12.0.0-dev.20191211.1\u002B899431c003876eb9b26cefd8e8a37e7f27f82ced",
->>>>>>> 5e20a7a1
+          "azsdk-net-Storage.Files.Shares/12.0.0-dev.20191211.1\u002B2accb37068f0a0c9382fa117525bb968c5397cf7",
           "(.NET Core 4.6.28008.01; Microsoft Windows 10.0.18363 )"
         ],
-        "x-ms-client-request-id": "f631cc80-380d-c1dc-7062-e8ee472080e7",
-        "x-ms-date": "Wed, 11 Dec 2019 20:38:05 GMT",
+        "x-ms-client-request-id": "f0f2555b-dd95-97fb-3021-79aee83801dd",
+        "x-ms-date": "Wed, 11 Dec 2019 23:05:38 GMT",
         "x-ms-file-attributes": "None",
         "x-ms-file-creation-time": "Now",
         "x-ms-file-last-write-time": "Now",
@@ -69,49 +55,39 @@
       "StatusCode": 201,
       "ResponseHeaders": {
         "Content-Length": "0",
-<<<<<<< HEAD
-        "Date": "Fri, 06 Dec 2019 00:25:46 GMT",
-        "ETag": "\"0x8D779E2D751CEC0\"",
-        "Last-Modified": "Fri, 06 Dec 2019 00:25:47 GMT",
-=======
-        "Date": "Wed, 11 Dec 2019 20:38:05 GMT",
-        "ETag": "\u00220x8D77E7A06BA50A8\u0022",
-        "Last-Modified": "Wed, 11 Dec 2019 20:38:06 GMT",
->>>>>>> 5e20a7a1
+        "Date": "Wed, 11 Dec 2019 23:05:38 GMT",
+        "ETag": "\u00220x8D77E8EA3592CB2\u0022",
+        "Last-Modified": "Wed, 11 Dec 2019 23:05:38 GMT",
         "Server": [
           "Windows-Azure-File/1.0",
           "Microsoft-HTTPAPI/2.0"
         ],
-        "x-ms-client-request-id": "f631cc80-380d-c1dc-7062-e8ee472080e7",
+        "x-ms-client-request-id": "f0f2555b-dd95-97fb-3021-79aee83801dd",
         "x-ms-file-attributes": "Directory",
-        "x-ms-file-change-time": "2019-12-11T20:38:06.0198056Z",
-        "x-ms-file-creation-time": "2019-12-11T20:38:06.0198056Z",
+        "x-ms-file-change-time": "2019-12-11T23:05:38.7200690Z",
+        "x-ms-file-creation-time": "2019-12-11T23:05:38.7200690Z",
         "x-ms-file-id": "13835128424026341376",
-        "x-ms-file-last-write-time": "2019-12-11T20:38:06.0198056Z",
+        "x-ms-file-last-write-time": "2019-12-11T23:05:38.7200690Z",
         "x-ms-file-parent-id": "0",
         "x-ms-file-permission-key": "7855875120676328179*422928105932735866",
-        "x-ms-request-id": "ef3e3a30-c01a-0019-2862-b01280000000",
+        "x-ms-request-id": "b65eb59a-301a-0022-7c77-b05724000000",
         "x-ms-request-server-encrypted": "true",
         "x-ms-version": "2019-07-07"
       },
       "ResponseBody": []
     },
     {
-      "RequestUri": "http://seanstagetest.file.core.windows.net/test-share-d95f90cb-8bc2-993d-f6c4-390fadbd6e79/test-directory-e32ae85d-a601-7f88-2b70-873c29aebabd/test-directory-e0bd8455-50f6-03ba-ce44-a68d935e742e?comp=forceclosehandles",
+      "RequestUri": "http://seanstagetest.file.core.windows.net/test-share-b18af796-9c04-02a6-8fbf-d600fc1c21a1/test-directory-11b83be3-49b7-b5ec-d219-e45bb2d0d641/test-directory-3f94e75b-6e3e-0d4e-629e-609fd958fc12?comp=forceclosehandles",
       "RequestMethod": "PUT",
       "RequestHeaders": {
         "Authorization": "Sanitized",
-        "traceparent": "00-665327201cf3e449be25ce5bd5f9d37e-90c2fba487b42b43-00",
+        "traceparent": "00-6784e4a94a96384d93efaf1e1a8ea4f5-db655c8bfc96f843-00",
         "User-Agent": [
-<<<<<<< HEAD
-          "azsdk-net-Storage.Files.Shares/12.0.0-dev.20191205.1+4f14c4315f17fbbc59c93c6819467b6f15d7008f",
-=======
-          "azsdk-net-Storage.Files.Shares/12.0.0-dev.20191211.1\u002B899431c003876eb9b26cefd8e8a37e7f27f82ced",
->>>>>>> 5e20a7a1
+          "azsdk-net-Storage.Files.Shares/12.0.0-dev.20191211.1\u002B2accb37068f0a0c9382fa117525bb968c5397cf7",
           "(.NET Core 4.6.28008.01; Microsoft Windows 10.0.18363 )"
         ],
-        "x-ms-client-request-id": "86d42bf3-d33f-2fbe-122d-28c9924e2d12",
-        "x-ms-date": "Wed, 11 Dec 2019 20:38:06 GMT",
+        "x-ms-client-request-id": "d1389215-cd2b-ed30-06e4-8ef77d5cbdd7",
+        "x-ms-date": "Wed, 11 Dec 2019 23:05:38 GMT",
         "x-ms-handle-id": "nonExistantHandleId",
         "x-ms-return-client-request-id": "true",
         "x-ms-version": "2019-07-07"
@@ -121,44 +97,34 @@
       "ResponseHeaders": {
         "Content-Length": "339",
         "Content-Type": "application/xml",
-        "Date": "Wed, 11 Dec 2019 20:38:05 GMT",
+        "Date": "Wed, 11 Dec 2019 23:05:38 GMT",
         "Server": [
           "Windows-Azure-File/1.0",
           "Microsoft-HTTPAPI/2.0"
         ],
-        "x-ms-client-request-id": "86d42bf3-d33f-2fbe-122d-28c9924e2d12",
+        "x-ms-client-request-id": "d1389215-cd2b-ed30-06e4-8ef77d5cbdd7",
         "x-ms-error-code": "InvalidHeaderValue",
-        "x-ms-request-id": "ef3e3a31-c01a-0019-2962-b01280000000",
+        "x-ms-request-id": "b65eb59d-301a-0022-7f77-b05724000000",
         "x-ms-version": "2019-07-07"
       },
       "ResponseBody": [
-<<<<<<< HEAD
-        "﻿<?xml version=\"1.0\" encoding=\"utf-8\"?><Error><Code>InvalidHeaderValue</Code><Message>The value for one of the HTTP headers is not in the correct format.\n",
-        "RequestId:a2d0f689-501a-0034-1dcb-aba1f3000000\n",
-        "Time:2019-12-06T00:25:47.9087366Z</Message><HeaderName>x-ms-handle-id</HeaderName><HeaderValue>nonExistantHandleId</HeaderValue></Error>"
-=======
         "\uFEFF\u003C?xml version=\u00221.0\u0022 encoding=\u0022utf-8\u0022?\u003E\u003CError\u003E\u003CCode\u003EInvalidHeaderValue\u003C/Code\u003E\u003CMessage\u003EThe value for one of the HTTP headers is not in the correct format.\n",
-        "RequestId:ef3e3a31-c01a-0019-2962-b01280000000\n",
-        "Time:2019-12-11T20:38:06.1024180Z\u003C/Message\u003E\u003CHeaderName\u003Ex-ms-handle-id\u003C/HeaderName\u003E\u003CHeaderValue\u003EnonExistantHandleId\u003C/HeaderValue\u003E\u003C/Error\u003E"
->>>>>>> 5e20a7a1
+        "RequestId:b65eb59d-301a-0022-7f77-b05724000000\n",
+        "Time:2019-12-11T23:05:38.8076337Z\u003C/Message\u003E\u003CHeaderName\u003Ex-ms-handle-id\u003C/HeaderName\u003E\u003CHeaderValue\u003EnonExistantHandleId\u003C/HeaderValue\u003E\u003C/Error\u003E"
       ]
     },
     {
-      "RequestUri": "http://seanstagetest.file.core.windows.net/test-share-d95f90cb-8bc2-993d-f6c4-390fadbd6e79?restype=share",
+      "RequestUri": "http://seanstagetest.file.core.windows.net/test-share-b18af796-9c04-02a6-8fbf-d600fc1c21a1?restype=share",
       "RequestMethod": "DELETE",
       "RequestHeaders": {
         "Authorization": "Sanitized",
-        "traceparent": "00-8891e04575ae564c8b69d511879b8dbb-9e2f069dd2348e49-00",
+        "traceparent": "00-bc8874587faba34ba0b025c20a4b9fd1-cbf7e6ec64bcaf40-00",
         "User-Agent": [
-<<<<<<< HEAD
-          "azsdk-net-Storage.Files.Shares/12.0.0-dev.20191205.1+4f14c4315f17fbbc59c93c6819467b6f15d7008f",
-=======
-          "azsdk-net-Storage.Files.Shares/12.0.0-dev.20191211.1\u002B899431c003876eb9b26cefd8e8a37e7f27f82ced",
->>>>>>> 5e20a7a1
+          "azsdk-net-Storage.Files.Shares/12.0.0-dev.20191211.1\u002B2accb37068f0a0c9382fa117525bb968c5397cf7",
           "(.NET Core 4.6.28008.01; Microsoft Windows 10.0.18363 )"
         ],
-        "x-ms-client-request-id": "689a89a6-ee89-eaee-138c-4a509be6dd30",
-        "x-ms-date": "Wed, 11 Dec 2019 20:38:06 GMT",
+        "x-ms-client-request-id": "478ae76b-2b20-3fe7-4411-56f956b576cb",
+        "x-ms-date": "Wed, 11 Dec 2019 23:05:38 GMT",
         "x-ms-delete-snapshots": "include",
         "x-ms-return-client-request-id": "true",
         "x-ms-version": "2019-07-07"
@@ -167,25 +133,20 @@
       "StatusCode": 202,
       "ResponseHeaders": {
         "Content-Length": "0",
-        "Date": "Wed, 11 Dec 2019 20:38:06 GMT",
+        "Date": "Wed, 11 Dec 2019 23:05:38 GMT",
         "Server": [
           "Windows-Azure-File/1.0",
           "Microsoft-HTTPAPI/2.0"
         ],
-        "x-ms-client-request-id": "689a89a6-ee89-eaee-138c-4a509be6dd30",
-        "x-ms-request-id": "ef3e3a32-c01a-0019-2a62-b01280000000",
+        "x-ms-client-request-id": "478ae76b-2b20-3fe7-4411-56f956b576cb",
+        "x-ms-request-id": "b65eb5a0-301a-0022-0277-b05724000000",
         "x-ms-version": "2019-07-07"
       },
       "ResponseBody": []
     }
   ],
   "Variables": {
-<<<<<<< HEAD
-    "RandomSeed": "851338223",
+    "RandomSeed": "109211099",
     "Storage_TestConfigDefault": "ProductionTenant\nseanstagetest\nU2FuaXRpemVk\nhttp://seanstagetest.blob.core.windows.net\nhttp://seanstagetest.file.core.windows.net\nhttp://seanstagetest.queue.core.windows.net\nhttp://seanstagetest.table.core.windows.net\n\n\n\n\nhttp://seanstagetest-secondary.blob.core.windows.net\nhttp://seanstagetest-secondary.file.core.windows.net\nhttp://seanstagetest-secondary.queue.core.windows.net\nhttp://seanstagetest-secondary.table.core.windows.net\n\nSanitized\n\n\nCloud\nBlobEndpoint=http://seanstagetest.blob.core.windows.net/;QueueEndpoint=http://seanstagetest.queue.core.windows.net/;FileEndpoint=http://seanstagetest.file.core.windows.net/;BlobSecondaryEndpoint=http://seanstagetest-secondary.blob.core.windows.net/;QueueSecondaryEndpoint=http://seanstagetest-secondary.queue.core.windows.net/;FileSecondaryEndpoint=http://seanstagetest-secondary.file.core.windows.net/;AccountName=seanstagetest;AccountKey=Sanitized\nseanscope1"
-=======
-    "RandomSeed": "1458973115",
-    "Storage_TestConfigDefault": "ProductionTenant\nseanstagetest\nU2FuaXRpemVk\nhttp://seanstagetest.blob.core.windows.net\nhttp://seanstagetest.file.core.windows.net\nhttp://seanstagetest.queue.core.windows.net\nhttp://seanstagetest.table.core.windows.net\n\n\n\n\nhttp://seanstagetest-secondary.blob.core.windows.net\nhttp://seanstagetest-secondary.file.core.windows.net\nhttp://seanstagetest-secondary.queue.core.windows.net\nhttp://seanstagetest-secondary.table.core.windows.net\n\nSanitized\n\n\nCloud\nBlobEndpoint=http://seanstagetest.blob.core.windows.net/;QueueEndpoint=http://seanstagetest.queue.core.windows.net/;FileEndpoint=http://seanstagetest.file.core.windows.net/;BlobSecondaryEndpoint=http://seanstagetest-secondary.blob.core.windows.net/;QueueSecondaryEndpoint=http://seanstagetest-secondary.queue.core.windows.net/;FileSecondaryEndpoint=http://seanstagetest-secondary.file.core.windows.net/;AccountName=seanstagetest;AccountKey=Sanitized"
->>>>>>> 5e20a7a1
   }
 }