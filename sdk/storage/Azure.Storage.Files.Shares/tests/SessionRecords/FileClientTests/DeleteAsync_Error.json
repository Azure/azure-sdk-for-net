--- conflicted
+++ resolved
@@ -1,21 +1,17 @@
 {
   "Entries": [
     {
-      "RequestUri": "http://seanstagetest.file.core.windows.net/test-share-90925d22-314c-fc0c-8538-f37a67f4ebcf?restype=share",
+      "RequestUri": "http://seanstagetest.file.core.windows.net/test-share-6a16e158-6cfa-91ce-fa95-4f7ca165dc19?restype=share",
       "RequestMethod": "PUT",
       "RequestHeaders": {
         "Authorization": "Sanitized",
-        "traceparent": "00-aaa6542a9d802f49990c9185aa7aba9e-263fcf69cd50384c-00",
+        "traceparent": "00-4805b163a25f7a49b71434bc0bb6e894-daf21d8987bdf14e-00",
         "User-Agent": [
-<<<<<<< HEAD
-          "azsdk-net-Storage.Files.Shares/12.0.0-dev.20191205.1+4f14c4315f17fbbc59c93c6819467b6f15d7008f",
-=======
-          "azsdk-net-Storage.Files.Shares/12.0.0-dev.20191211.1\u002B899431c003876eb9b26cefd8e8a37e7f27f82ced",
->>>>>>> 5e20a7a1
+          "azsdk-net-Storage.Files.Shares/12.0.0-dev.20191211.1\u002B2accb37068f0a0c9382fa117525bb968c5397cf7",
           "(.NET Core 4.6.28008.01; Microsoft Windows 10.0.18363 )"
         ],
-        "x-ms-client-request-id": "48023a5b-e517-de82-7d18-cc2954dc2ddb",
-        "x-ms-date": "Wed, 11 Dec 2019 20:38:00 GMT",
+        "x-ms-client-request-id": "736cf725-9ce6-7e18-7ad1-eb7b6ad8afaf",
+        "x-ms-date": "Wed, 11 Dec 2019 23:05:33 GMT",
         "x-ms-return-client-request-id": "true",
         "x-ms-version": "2019-07-07"
       },
@@ -23,41 +19,31 @@
       "StatusCode": 201,
       "ResponseHeaders": {
         "Content-Length": "0",
-<<<<<<< HEAD
-        "Date": "Fri, 06 Dec 2019 00:25:44 GMT",
-        "ETag": "\"0x8D779E2D5B02DAC\"",
-        "Last-Modified": "Fri, 06 Dec 2019 00:25:45 GMT",
-=======
-        "Date": "Wed, 11 Dec 2019 20:37:59 GMT",
-        "ETag": "\u00220x8D77E7A038E7B2A\u0022",
-        "Last-Modified": "Wed, 11 Dec 2019 20:38:00 GMT",
->>>>>>> 5e20a7a1
+        "Date": "Wed, 11 Dec 2019 23:05:33 GMT",
+        "ETag": "\u00220x8D77E8EA01A69B8\u0022",
+        "Last-Modified": "Wed, 11 Dec 2019 23:05:33 GMT",
         "Server": [
           "Windows-Azure-File/1.0",
           "Microsoft-HTTPAPI/2.0"
         ],
-        "x-ms-client-request-id": "48023a5b-e517-de82-7d18-cc2954dc2ddb",
-        "x-ms-request-id": "ef3e39e9-c01a-0019-6e62-b01280000000",
+        "x-ms-client-request-id": "736cf725-9ce6-7e18-7ad1-eb7b6ad8afaf",
+        "x-ms-request-id": "b65eb48e-301a-0022-7e77-b05724000000",
         "x-ms-version": "2019-07-07"
       },
       "ResponseBody": []
     },
     {
-      "RequestUri": "http://seanstagetest.file.core.windows.net/test-share-90925d22-314c-fc0c-8538-f37a67f4ebcf/test-directory-1feb0f71-f7c5-0a0f-1fbb-18bf1078aa4c?restype=directory",
+      "RequestUri": "http://seanstagetest.file.core.windows.net/test-share-6a16e158-6cfa-91ce-fa95-4f7ca165dc19/test-directory-e1f8a604-2dd4-26ec-1014-8a1f2f4b047a?restype=directory",
       "RequestMethod": "PUT",
       "RequestHeaders": {
         "Authorization": "Sanitized",
-        "traceparent": "00-2af2051c8b5e4841afb97c7c4b84fe32-b0ed4b35ee80044e-00",
+        "traceparent": "00-5a961229f793784380bdf02c875e7d10-705ea0e5f6f50348-00",
         "User-Agent": [
-<<<<<<< HEAD
-          "azsdk-net-Storage.Files.Shares/12.0.0-dev.20191205.1+4f14c4315f17fbbc59c93c6819467b6f15d7008f",
-=======
-          "azsdk-net-Storage.Files.Shares/12.0.0-dev.20191211.1\u002B899431c003876eb9b26cefd8e8a37e7f27f82ced",
->>>>>>> 5e20a7a1
+          "azsdk-net-Storage.Files.Shares/12.0.0-dev.20191211.1\u002B2accb37068f0a0c9382fa117525bb968c5397cf7",
           "(.NET Core 4.6.28008.01; Microsoft Windows 10.0.18363 )"
         ],
-        "x-ms-client-request-id": "4322465f-814c-648e-2bf8-295bcdc3ce04",
-        "x-ms-date": "Wed, 11 Dec 2019 20:38:00 GMT",
+        "x-ms-client-request-id": "e67e8d2a-6787-f8c4-0b45-62d111f84e2e",
+        "x-ms-date": "Wed, 11 Dec 2019 23:05:33 GMT",
         "x-ms-file-attributes": "None",
         "x-ms-file-creation-time": "Now",
         "x-ms-file-last-write-time": "Now",
@@ -69,49 +55,39 @@
       "StatusCode": 201,
       "ResponseHeaders": {
         "Content-Length": "0",
-<<<<<<< HEAD
-        "Date": "Fri, 06 Dec 2019 00:25:44 GMT",
-        "ETag": "\"0x8D779E2D5BD9A05\"",
-        "Last-Modified": "Fri, 06 Dec 2019 00:25:45 GMT",
-=======
-        "Date": "Wed, 11 Dec 2019 20:38:00 GMT",
-        "ETag": "\u00220x8D77E7A039E67EA\u0022",
-        "Last-Modified": "Wed, 11 Dec 2019 20:38:00 GMT",
->>>>>>> 5e20a7a1
+        "Date": "Wed, 11 Dec 2019 23:05:33 GMT",
+        "ETag": "\u00220x8D77E8EA028612D\u0022",
+        "Last-Modified": "Wed, 11 Dec 2019 23:05:33 GMT",
         "Server": [
           "Windows-Azure-File/1.0",
           "Microsoft-HTTPAPI/2.0"
         ],
-        "x-ms-client-request-id": "4322465f-814c-648e-2bf8-295bcdc3ce04",
+        "x-ms-client-request-id": "e67e8d2a-6787-f8c4-0b45-62d111f84e2e",
         "x-ms-file-attributes": "Directory",
-        "x-ms-file-change-time": "2019-12-11T20:38:00.8037354Z",
-        "x-ms-file-creation-time": "2019-12-11T20:38:00.8037354Z",
+        "x-ms-file-change-time": "2019-12-11T23:05:33.3671213Z",
+        "x-ms-file-creation-time": "2019-12-11T23:05:33.3671213Z",
         "x-ms-file-id": "13835128424026341376",
-        "x-ms-file-last-write-time": "2019-12-11T20:38:00.8037354Z",
+        "x-ms-file-last-write-time": "2019-12-11T23:05:33.3671213Z",
         "x-ms-file-parent-id": "0",
         "x-ms-file-permission-key": "7855875120676328179*422928105932735866",
-        "x-ms-request-id": "ef3e39eb-c01a-0019-6f62-b01280000000",
+        "x-ms-request-id": "b65eb492-301a-0022-0177-b05724000000",
         "x-ms-request-server-encrypted": "true",
         "x-ms-version": "2019-07-07"
       },
       "ResponseBody": []
     },
     {
-      "RequestUri": "http://seanstagetest.file.core.windows.net/test-share-90925d22-314c-fc0c-8538-f37a67f4ebcf/test-directory-1feb0f71-f7c5-0a0f-1fbb-18bf1078aa4c/test-file-b4917f6e-01be-cee9-57a6-60513f09be0a",
+      "RequestUri": "http://seanstagetest.file.core.windows.net/test-share-6a16e158-6cfa-91ce-fa95-4f7ca165dc19/test-directory-e1f8a604-2dd4-26ec-1014-8a1f2f4b047a/test-file-b42f71cc-0581-9cb6-737f-25964707e0bb",
       "RequestMethod": "DELETE",
       "RequestHeaders": {
         "Authorization": "Sanitized",
-        "traceparent": "00-e007a6aee9a0f345ab2b15708f629868-dc64d05051723d43-00",
+        "traceparent": "00-47f2a674e1526148a4810369a7a92267-e8e0296a33ed9545-00",
         "User-Agent": [
-<<<<<<< HEAD
-          "azsdk-net-Storage.Files.Shares/12.0.0-dev.20191205.1+4f14c4315f17fbbc59c93c6819467b6f15d7008f",
-=======
-          "azsdk-net-Storage.Files.Shares/12.0.0-dev.20191211.1\u002B899431c003876eb9b26cefd8e8a37e7f27f82ced",
->>>>>>> 5e20a7a1
+          "azsdk-net-Storage.Files.Shares/12.0.0-dev.20191211.1\u002B2accb37068f0a0c9382fa117525bb968c5397cf7",
           "(.NET Core 4.6.28008.01; Microsoft Windows 10.0.18363 )"
         ],
-        "x-ms-client-request-id": "cb98b3a5-cd83-5edd-5c54-eba6213c2422",
-        "x-ms-date": "Wed, 11 Dec 2019 20:38:00 GMT",
+        "x-ms-client-request-id": "d417b6ef-e225-2586-d7e1-7207412db003",
+        "x-ms-date": "Wed, 11 Dec 2019 23:05:33 GMT",
         "x-ms-return-client-request-id": "true",
         "x-ms-version": "2019-07-07"
       },
@@ -120,44 +96,34 @@
       "ResponseHeaders": {
         "Content-Length": "223",
         "Content-Type": "application/xml",
-        "Date": "Wed, 11 Dec 2019 20:38:00 GMT",
+        "Date": "Wed, 11 Dec 2019 23:05:33 GMT",
         "Server": [
           "Windows-Azure-File/1.0",
           "Microsoft-HTTPAPI/2.0"
         ],
-        "x-ms-client-request-id": "cb98b3a5-cd83-5edd-5c54-eba6213c2422",
+        "x-ms-client-request-id": "d417b6ef-e225-2586-d7e1-7207412db003",
         "x-ms-error-code": "ResourceNotFound",
-        "x-ms-request-id": "ef3e39ec-c01a-0019-7062-b01280000000",
+        "x-ms-request-id": "b65eb493-301a-0022-0277-b05724000000",
         "x-ms-version": "2019-07-07"
       },
       "ResponseBody": [
-<<<<<<< HEAD
-        "﻿<?xml version=\"1.0\" encoding=\"utf-8\"?><Error><Code>ResourceNotFound</Code><Message>The specified resource does not exist.\n",
-        "RequestId:a2d0f650-501a-0034-6bcb-aba1f3000000\n",
-        "Time:2019-12-06T00:25:45.2557373Z</Message></Error>"
-=======
         "\uFEFF\u003C?xml version=\u00221.0\u0022 encoding=\u0022utf-8\u0022?\u003E\u003CError\u003E\u003CCode\u003EResourceNotFound\u003C/Code\u003E\u003CMessage\u003EThe specified resource does not exist.\n",
-        "RequestId:ef3e39ec-c01a-0019-7062-b01280000000\n",
-        "Time:2019-12-11T20:38:00.8843167Z\u003C/Message\u003E\u003C/Error\u003E"
->>>>>>> 5e20a7a1
+        "RequestId:b65eb493-301a-0022-0277-b05724000000\n",
+        "Time:2019-12-11T23:05:33.4515967Z\u003C/Message\u003E\u003C/Error\u003E"
       ]
     },
     {
-      "RequestUri": "http://seanstagetest.file.core.windows.net/test-share-90925d22-314c-fc0c-8538-f37a67f4ebcf?restype=share",
+      "RequestUri": "http://seanstagetest.file.core.windows.net/test-share-6a16e158-6cfa-91ce-fa95-4f7ca165dc19?restype=share",
       "RequestMethod": "DELETE",
       "RequestHeaders": {
         "Authorization": "Sanitized",
-        "traceparent": "00-26db8ffcc1bb934b934899859192a65c-45557f2bd67f504e-00",
+        "traceparent": "00-4f3a9d1f7a86bb489f3be02a8132eb13-633e9d2dab0ff94b-00",
         "User-Agent": [
-<<<<<<< HEAD
-          "azsdk-net-Storage.Files.Shares/12.0.0-dev.20191205.1+4f14c4315f17fbbc59c93c6819467b6f15d7008f",
-=======
-          "azsdk-net-Storage.Files.Shares/12.0.0-dev.20191211.1\u002B899431c003876eb9b26cefd8e8a37e7f27f82ced",
->>>>>>> 5e20a7a1
+          "azsdk-net-Storage.Files.Shares/12.0.0-dev.20191211.1\u002B2accb37068f0a0c9382fa117525bb968c5397cf7",
           "(.NET Core 4.6.28008.01; Microsoft Windows 10.0.18363 )"
         ],
-        "x-ms-client-request-id": "8cab642d-f370-6c87-9e00-6c017b59f4d5",
-        "x-ms-date": "Wed, 11 Dec 2019 20:38:00 GMT",
+        "x-ms-client-request-id": "91a66218-0bf0-9a95-fdcf-cbebabeba3c4",
+        "x-ms-date": "Wed, 11 Dec 2019 23:05:33 GMT",
         "x-ms-delete-snapshots": "include",
         "x-ms-return-client-request-id": "true",
         "x-ms-version": "2019-07-07"
@@ -166,25 +132,20 @@
       "StatusCode": 202,
       "ResponseHeaders": {
         "Content-Length": "0",
-        "Date": "Wed, 11 Dec 2019 20:38:00 GMT",
+        "Date": "Wed, 11 Dec 2019 23:05:33 GMT",
         "Server": [
           "Windows-Azure-File/1.0",
           "Microsoft-HTTPAPI/2.0"
         ],
-        "x-ms-client-request-id": "8cab642d-f370-6c87-9e00-6c017b59f4d5",
-        "x-ms-request-id": "ef3e39ed-c01a-0019-7162-b01280000000",
+        "x-ms-client-request-id": "91a66218-0bf0-9a95-fdcf-cbebabeba3c4",
+        "x-ms-request-id": "b65eb494-301a-0022-0377-b05724000000",
         "x-ms-version": "2019-07-07"
       },
       "ResponseBody": []
     }
   ],
   "Variables": {
-<<<<<<< HEAD
-    "RandomSeed": "1453094274",
+    "RandomSeed": "1919087359",
     "Storage_TestConfigDefault": "ProductionTenant\nseanstagetest\nU2FuaXRpemVk\nhttp://seanstagetest.blob.core.windows.net\nhttp://seanstagetest.file.core.windows.net\nhttp://seanstagetest.queue.core.windows.net\nhttp://seanstagetest.table.core.windows.net\n\n\n\n\nhttp://seanstagetest-secondary.blob.core.windows.net\nhttp://seanstagetest-secondary.file.core.windows.net\nhttp://seanstagetest-secondary.queue.core.windows.net\nhttp://seanstagetest-secondary.table.core.windows.net\n\nSanitized\n\n\nCloud\nBlobEndpoint=http://seanstagetest.blob.core.windows.net/;QueueEndpoint=http://seanstagetest.queue.core.windows.net/;FileEndpoint=http://seanstagetest.file.core.windows.net/;BlobSecondaryEndpoint=http://seanstagetest-secondary.blob.core.windows.net/;QueueSecondaryEndpoint=http://seanstagetest-secondary.queue.core.windows.net/;FileSecondaryEndpoint=http://seanstagetest-secondary.file.core.windows.net/;AccountName=seanstagetest;AccountKey=Sanitized\nseanscope1"
-=======
-    "RandomSeed": "894962578",
-    "Storage_TestConfigDefault": "ProductionTenant\nseanstagetest\nU2FuaXRpemVk\nhttp://seanstagetest.blob.core.windows.net\nhttp://seanstagetest.file.core.windows.net\nhttp://seanstagetest.queue.core.windows.net\nhttp://seanstagetest.table.core.windows.net\n\n\n\n\nhttp://seanstagetest-secondary.blob.core.windows.net\nhttp://seanstagetest-secondary.file.core.windows.net\nhttp://seanstagetest-secondary.queue.core.windows.net\nhttp://seanstagetest-secondary.table.core.windows.net\n\nSanitized\n\n\nCloud\nBlobEndpoint=http://seanstagetest.blob.core.windows.net/;QueueEndpoint=http://seanstagetest.queue.core.windows.net/;FileEndpoint=http://seanstagetest.file.core.windows.net/;BlobSecondaryEndpoint=http://seanstagetest-secondary.blob.core.windows.net/;QueueSecondaryEndpoint=http://seanstagetest-secondary.queue.core.windows.net/;FileSecondaryEndpoint=http://seanstagetest-secondary.file.core.windows.net/;AccountName=seanstagetest;AccountKey=Sanitized"
->>>>>>> 5e20a7a1
   }
 }