--- conflicted
+++ resolved
@@ -1,18 +1,18 @@
 {
   "Entries": [
     {
-      "RequestUri": "https://seanmcccanary3.file.core.windows.net/test-share-6a16e158-6cfa-91ce-fa95-4f7ca165dc19?restype=share",
+      "RequestUri": "https://seanmcccanary3.file.core.windows.net/test-share-77bb4378-2a66-4c73-c165-a870b2576fce?restype=share",
       "RequestMethod": "PUT",
       "RequestHeaders": {
         "Accept": "application/xml",
         "Authorization": "Sanitized",
-        "traceparent": "00-6abeeb03d57e8a49b69cf5b6a51d4fff-f3ccfd1c4cfc344b-00",
+        "traceparent": "00-de91cdaa376956448b6b3fb1dc6a25a7-cd46876beceb0040-00",
         "User-Agent": [
-          "azsdk-net-Storage.Files.Shares/12.7.0-alpha.20210121.1",
+          "azsdk-net-Storage.Files.Shares/12.7.0-alpha.20210126.1",
           "(.NET 5.0.2; Microsoft Windows 10.0.19042)"
         ],
-        "x-ms-client-request-id": "736cf725-9ce6-7e18-7ad1-eb7b6ad8afaf",
-        "x-ms-date": "Thu, 21 Jan 2021 20:38:45 GMT",
+        "x-ms-client-request-id": "1099d5b0-5080-bae2-98e0-c199d463cf58",
+        "x-ms-date": "Tue, 26 Jan 2021 19:29:41 GMT",
         "x-ms-return-client-request-id": "true",
         "x-ms-version": "2020-06-12"
       },
@@ -20,37 +20,32 @@
       "StatusCode": 201,
       "ResponseHeaders": {
         "Content-Length": "0",
-        "Date": "Thu, 21 Jan 2021 20:38:44 GMT",
-        "ETag": "\u00220x8D8BE4C8C2DB944\u0022",
-        "Last-Modified": "Thu, 21 Jan 2021 20:38:45 GMT",
+        "Date": "Tue, 26 Jan 2021 19:29:39 GMT",
+        "ETag": "\u00220x8D8C230B9CA6032\u0022",
+        "Last-Modified": "Tue, 26 Jan 2021 19:29:40 GMT",
         "Server": [
           "Windows-Azure-File/1.0",
           "Microsoft-HTTPAPI/2.0"
         ],
-        "x-ms-client-request-id": "736cf725-9ce6-7e18-7ad1-eb7b6ad8afaf",
-<<<<<<< HEAD
-        "x-ms-request-id": "c9ef61ee-f01a-0012-3137-f3e9eb000000",
+        "x-ms-client-request-id": "1099d5b0-5080-bae2-98e0-c199d463cf58",
+        "x-ms-request-id": "c211a961-c01a-0049-0519-f49829000000",
         "x-ms-version": "2020-06-12"
-=======
-        "x-ms-request-id": "d94b7c13-701a-0001-5b35-f0851e000000",
-        "x-ms-version": "2020-04-08"
->>>>>>> ac24a13f
       },
       "ResponseBody": []
     },
     {
-      "RequestUri": "https://seanmcccanary3.file.core.windows.net/test-share-6a16e158-6cfa-91ce-fa95-4f7ca165dc19/test-directory-e1f8a604-2dd4-26ec-1014-8a1f2f4b047a?restype=directory",
+      "RequestUri": "https://seanmcccanary3.file.core.windows.net/test-share-77bb4378-2a66-4c73-c165-a870b2576fce/test-directory-6c16a3e1-af07-b618-fa78-4d0831b08ab3?restype=directory",
       "RequestMethod": "PUT",
       "RequestHeaders": {
         "Accept": "application/xml",
         "Authorization": "Sanitized",
-        "traceparent": "00-8bcd242a71e89d439f87cc35e7a6a01a-75510097ae5c3c4b-00",
+        "traceparent": "00-95ad1c13a53f6e439a2fde0aff05d90d-a6e3131d4288ae4b-00",
         "User-Agent": [
-          "azsdk-net-Storage.Files.Shares/12.7.0-alpha.20210121.1",
+          "azsdk-net-Storage.Files.Shares/12.7.0-alpha.20210126.1",
           "(.NET 5.0.2; Microsoft Windows 10.0.19042)"
         ],
-        "x-ms-client-request-id": "e67e8d2a-6787-f8c4-0b45-62d111f84e2e",
-        "x-ms-date": "Thu, 21 Jan 2021 20:38:45 GMT",
+        "x-ms-client-request-id": "1ee1a18d-01f7-0073-bce2-160703d989e8",
+        "x-ms-date": "Tue, 26 Jan 2021 19:29:41 GMT",
         "x-ms-file-attributes": "None",
         "x-ms-file-creation-time": "Now",
         "x-ms-file-last-write-time": "Now",
@@ -62,40 +57,40 @@
       "StatusCode": 201,
       "ResponseHeaders": {
         "Content-Length": "0",
-        "Date": "Thu, 21 Jan 2021 20:38:44 GMT",
-        "ETag": "\u00220x8D8BE4C8C38AF01\u0022",
-        "Last-Modified": "Thu, 21 Jan 2021 20:38:45 GMT",
+        "Date": "Tue, 26 Jan 2021 19:29:39 GMT",
+        "ETag": "\u00220x8D8C230B9D60315\u0022",
+        "Last-Modified": "Tue, 26 Jan 2021 19:29:40 GMT",
         "Server": [
           "Windows-Azure-File/1.0",
           "Microsoft-HTTPAPI/2.0"
         ],
-        "x-ms-client-request-id": "e67e8d2a-6787-f8c4-0b45-62d111f84e2e",
+        "x-ms-client-request-id": "1ee1a18d-01f7-0073-bce2-160703d989e8",
         "x-ms-file-attributes": "Directory",
-        "x-ms-file-change-time": "2021-01-21T20:38:45.2242177Z",
-        "x-ms-file-creation-time": "2021-01-21T20:38:45.2242177Z",
+        "x-ms-file-change-time": "2021-01-26T19:29:40.4954389Z",
+        "x-ms-file-creation-time": "2021-01-26T19:29:40.4954389Z",
         "x-ms-file-id": "13835128424026341376",
-        "x-ms-file-last-write-time": "2021-01-21T20:38:45.2242177Z",
+        "x-ms-file-last-write-time": "2021-01-26T19:29:40.4954389Z",
         "x-ms-file-parent-id": "0",
         "x-ms-file-permission-key": "17860367565182308406*11459378189709739967",
-        "x-ms-request-id": "d94b7c16-701a-0001-5c35-f0851e000000",
+        "x-ms-request-id": "c211a966-c01a-0049-0819-f49829000000",
         "x-ms-request-server-encrypted": "true",
         "x-ms-version": "2020-06-12"
       },
       "ResponseBody": []
     },
     {
-      "RequestUri": "https://seanmcccanary3.file.core.windows.net/test-share-6a16e158-6cfa-91ce-fa95-4f7ca165dc19/test-directory-e1f8a604-2dd4-26ec-1014-8a1f2f4b047a/test-file-b42f71cc-0581-9cb6-737f-25964707e0bb",
+      "RequestUri": "https://seanmcccanary3.file.core.windows.net/test-share-77bb4378-2a66-4c73-c165-a870b2576fce/test-directory-6c16a3e1-af07-b618-fa78-4d0831b08ab3/test-file-a6a10e55-f3a3-829a-5585-28bec4cdb64a",
       "RequestMethod": "DELETE",
       "RequestHeaders": {
         "Accept": "application/xml",
         "Authorization": "Sanitized",
-        "traceparent": "00-ec68d7ebca2b6246b612554e13d9e4ba-ca2ba557bfc3b64a-00",
+        "traceparent": "00-302b0228441aef4d8cde2ece921e9187-71db983aa703b543-00",
         "User-Agent": [
-          "azsdk-net-Storage.Files.Shares/12.7.0-alpha.20210121.1",
+          "azsdk-net-Storage.Files.Shares/12.7.0-alpha.20210126.1",
           "(.NET 5.0.2; Microsoft Windows 10.0.19042)"
         ],
-        "x-ms-client-request-id": "d417b6ef-e225-2586-d7e1-7207412db003",
-        "x-ms-date": "Thu, 21 Jan 2021 20:38:45 GMT",
+        "x-ms-client-request-id": "f1f503be-c70e-9a23-075f-c972d9b43cef",
+        "x-ms-date": "Tue, 26 Jan 2021 19:29:41 GMT",
         "x-ms-return-client-request-id": "true",
         "x-ms-version": "2020-06-12"
       },
@@ -104,40 +99,35 @@
       "ResponseHeaders": {
         "Content-Length": "223",
         "Content-Type": "application/xml",
-        "Date": "Thu, 21 Jan 2021 20:38:44 GMT",
+        "Date": "Tue, 26 Jan 2021 19:29:39 GMT",
         "Server": [
           "Windows-Azure-File/1.0",
           "Microsoft-HTTPAPI/2.0"
         ],
-        "x-ms-client-request-id": "d417b6ef-e225-2586-d7e1-7207412db003",
+        "x-ms-client-request-id": "f1f503be-c70e-9a23-075f-c972d9b43cef",
         "x-ms-error-code": "ResourceNotFound",
-<<<<<<< HEAD
-        "x-ms-request-id": "c9ef61f4-f01a-0012-3537-f3e9eb000000",
+        "x-ms-request-id": "c211a968-c01a-0049-0919-f49829000000",
         "x-ms-version": "2020-06-12"
-=======
-        "x-ms-request-id": "d94b7c18-701a-0001-5d35-f0851e000000",
-        "x-ms-version": "2020-04-08"
->>>>>>> ac24a13f
       },
       "ResponseBody": [
         "\uFEFF\u003C?xml version=\u00221.0\u0022 encoding=\u0022utf-8\u0022?\u003E\u003CError\u003E\u003CCode\u003EResourceNotFound\u003C/Code\u003E\u003CMessage\u003EThe specified resource does not exist.\n",
-        "RequestId:d94b7c18-701a-0001-5d35-f0851e000000\n",
-        "Time:2021-01-21T20:38:45.2994961Z\u003C/Message\u003E\u003C/Error\u003E"
+        "RequestId:c211a968-c01a-0049-0919-f49829000000\n",
+        "Time:2021-01-26T19:29:40.5652836Z\u003C/Message\u003E\u003C/Error\u003E"
       ]
     },
     {
-      "RequestUri": "https://seanmcccanary3.file.core.windows.net/test-share-6a16e158-6cfa-91ce-fa95-4f7ca165dc19?restype=share",
+      "RequestUri": "https://seanmcccanary3.file.core.windows.net/test-share-77bb4378-2a66-4c73-c165-a870b2576fce?restype=share",
       "RequestMethod": "DELETE",
       "RequestHeaders": {
         "Accept": "application/xml",
         "Authorization": "Sanitized",
-        "traceparent": "00-8d538034b527014e867b94ea59dba338-bb4fdcb491646b41-00",
+        "traceparent": "00-1490049534674c4f837b1e8253a0f10d-2fba42843b8cfe44-00",
         "User-Agent": [
-          "azsdk-net-Storage.Files.Shares/12.7.0-alpha.20210121.1",
+          "azsdk-net-Storage.Files.Shares/12.7.0-alpha.20210126.1",
           "(.NET 5.0.2; Microsoft Windows 10.0.19042)"
         ],
-        "x-ms-client-request-id": "91a66218-0bf0-9a95-fdcf-cbebabeba3c4",
-        "x-ms-date": "Thu, 21 Jan 2021 20:38:45 GMT",
+        "x-ms-client-request-id": "c1ffbdf7-c4d7-433c-63e0-886fa3491d06",
+        "x-ms-date": "Tue, 26 Jan 2021 19:29:41 GMT",
         "x-ms-delete-snapshots": "include",
         "x-ms-return-client-request-id": "true",
         "x-ms-version": "2020-06-12"
@@ -146,25 +136,20 @@
       "StatusCode": 202,
       "ResponseHeaders": {
         "Content-Length": "0",
-        "Date": "Thu, 21 Jan 2021 20:38:44 GMT",
+        "Date": "Tue, 26 Jan 2021 19:29:39 GMT",
         "Server": [
           "Windows-Azure-File/1.0",
           "Microsoft-HTTPAPI/2.0"
         ],
-        "x-ms-client-request-id": "91a66218-0bf0-9a95-fdcf-cbebabeba3c4",
-<<<<<<< HEAD
-        "x-ms-request-id": "c9ef61f5-f01a-0012-3637-f3e9eb000000",
+        "x-ms-client-request-id": "c1ffbdf7-c4d7-433c-63e0-886fa3491d06",
+        "x-ms-request-id": "c211a969-c01a-0049-0a19-f49829000000",
         "x-ms-version": "2020-06-12"
-=======
-        "x-ms-request-id": "d94b7c19-701a-0001-5e35-f0851e000000",
-        "x-ms-version": "2020-04-08"
->>>>>>> ac24a13f
       },
       "ResponseBody": []
     }
   ],
   "Variables": {
-    "RandomSeed": "1919087359",
+    "RandomSeed": "1994745614",
     "Storage_TestConfigDefault": "ProductionTenant\nseanmcccanary3\nU2FuaXRpemVk\nhttps://seanmcccanary3.blob.core.windows.net\nhttps://seanmcccanary3.file.core.windows.net\nhttps://seanmcccanary3.queue.core.windows.net\nhttps://seanmcccanary3.table.core.windows.net\n\n\n\n\nhttps://seanmcccanary3-secondary.blob.core.windows.net\nhttps://seanmcccanary3-secondary.file.core.windows.net\nhttps://seanmcccanary3-secondary.queue.core.windows.net\nhttps://seanmcccanary3-secondary.table.core.windows.net\n\nSanitized\n\n\nCloud\nBlobEndpoint=https://seanmcccanary3.blob.core.windows.net/;QueueEndpoint=https://seanmcccanary3.queue.core.windows.net/;FileEndpoint=https://seanmcccanary3.file.core.windows.net/;BlobSecondaryEndpoint=https://seanmcccanary3-secondary.blob.core.windows.net/;QueueSecondaryEndpoint=https://seanmcccanary3-secondary.queue.core.windows.net/;FileSecondaryEndpoint=https://seanmcccanary3-secondary.file.core.windows.net/;AccountName=seanmcccanary3;AccountKey=Kg==;\nseanscope1"
   }
 }