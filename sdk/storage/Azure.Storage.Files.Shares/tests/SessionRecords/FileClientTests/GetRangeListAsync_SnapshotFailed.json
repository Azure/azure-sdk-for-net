--- conflicted
+++ resolved
@@ -1,18 +1,18 @@
 {
   "Entries": [
     {
-      "RequestUri": "https://seanmcccanary3.file.core.windows.net/test-share-ece87094-fe24-f34b-58d4-12ca0a98a056?restype=share",
+      "RequestUri": "https://seanmcccanary3.file.core.windows.net/test-share-ff3318db-8a78-657e-c588-49b8ba921040?restype=share",
       "RequestMethod": "PUT",
       "RequestHeaders": {
         "Accept": "application/xml",
         "Authorization": "Sanitized",
-        "traceparent": "00-b6a9fe3204b4114d81cd9fe472436e4a-0f755cefd29b854c-00",
-        "User-Agent": [
-          "azsdk-net-Storage.Files.Shares/12.7.0-alpha.20210121.1",
-          "(.NET 5.0.2; Microsoft Windows 10.0.19042)"
-        ],
-        "x-ms-client-request-id": "65f8d747-0c77-2eef-9ecb-7c08f3b0563c",
-        "x-ms-date": "Thu, 21 Jan 2021 20:39:07 GMT",
+        "traceparent": "00-8e8799aba279734282fdeac971b2dd18-6b64993d83461e4f-00",
+        "User-Agent": [
+          "azsdk-net-Storage.Files.Shares/12.7.0-alpha.20210126.1",
+          "(.NET 5.0.2; Microsoft Windows 10.0.19042)"
+        ],
+        "x-ms-client-request-id": "95d24f46-8361-284c-7fc3-19c779a86c9e",
+        "x-ms-date": "Tue, 26 Jan 2021 19:30:10 GMT",
         "x-ms-return-client-request-id": "true",
         "x-ms-version": "2020-06-12"
       },
@@ -20,37 +20,32 @@
       "StatusCode": 201,
       "ResponseHeaders": {
         "Content-Length": "0",
-        "Date": "Thu, 21 Jan 2021 20:39:07 GMT",
-        "ETag": "\u00220x8D8BE4C9990F7D5\u0022",
-        "Last-Modified": "Thu, 21 Jan 2021 20:39:07 GMT",
-        "Server": [
-          "Windows-Azure-File/1.0",
-          "Microsoft-HTTPAPI/2.0"
-        ],
-        "x-ms-client-request-id": "65f8d747-0c77-2eef-9ecb-7c08f3b0563c",
-<<<<<<< HEAD
-        "x-ms-request-id": "efbdf32b-f01a-0019-653b-6fcd21000000",
-        "x-ms-version": "2020-06-12"
-=======
-        "x-ms-request-id": "3186b2c8-e01a-0013-5a35-f0fece000000",
-        "x-ms-version": "2020-04-08"
->>>>>>> ac24a13f
-      },
-      "ResponseBody": []
-    },
-    {
-      "RequestUri": "https://seanmcccanary3.file.core.windows.net/test-share-ece87094-fe24-f34b-58d4-12ca0a98a056/test-directory-3558c234-faa2-a6c6-a413-8b76f7e131d7?restype=directory",
+        "Date": "Tue, 26 Jan 2021 19:30:10 GMT",
+        "ETag": "\u00220x8D8C230CC31BBBF\u0022",
+        "Last-Modified": "Tue, 26 Jan 2021 19:30:11 GMT",
+        "Server": [
+          "Windows-Azure-File/1.0",
+          "Microsoft-HTTPAPI/2.0"
+        ],
+        "x-ms-client-request-id": "95d24f46-8361-284c-7fc3-19c779a86c9e",
+        "x-ms-request-id": "8823bdab-501a-0006-3f19-f4e97d000000",
+        "x-ms-version": "2020-06-12"
+      },
+      "ResponseBody": []
+    },
+    {
+      "RequestUri": "https://seanmcccanary3.file.core.windows.net/test-share-ff3318db-8a78-657e-c588-49b8ba921040/test-directory-d0c2b5f0-cc11-a4c0-ad73-1bdc8df674c6?restype=directory",
       "RequestMethod": "PUT",
       "RequestHeaders": {
         "Accept": "application/xml",
         "Authorization": "Sanitized",
-        "traceparent": "00-7c2d25602a28cf42acdc37ba42a34ef1-9458b8c3af291d45-00",
-        "User-Agent": [
-          "azsdk-net-Storage.Files.Shares/12.7.0-alpha.20210121.1",
-          "(.NET 5.0.2; Microsoft Windows 10.0.19042)"
-        ],
-        "x-ms-client-request-id": "0035cb58-8528-4c3a-1051-c163817937bd",
-        "x-ms-date": "Thu, 21 Jan 2021 20:39:07 GMT",
+        "traceparent": "00-dd7e8a3201d360478e1eb315e6605a33-8393cfe09afe6f4f-00",
+        "User-Agent": [
+          "azsdk-net-Storage.Files.Shares/12.7.0-alpha.20210126.1",
+          "(.NET 5.0.2; Microsoft Windows 10.0.19042)"
+        ],
+        "x-ms-client-request-id": "3b975e30-993c-7ab1-8f2e-e8ed676f9a89",
+        "x-ms-date": "Tue, 26 Jan 2021 19:30:12 GMT",
         "x-ms-file-attributes": "None",
         "x-ms-file-creation-time": "Now",
         "x-ms-file-last-write-time": "Now",
@@ -62,41 +57,41 @@
       "StatusCode": 201,
       "ResponseHeaders": {
         "Content-Length": "0",
-        "Date": "Thu, 21 Jan 2021 20:39:07 GMT",
-        "ETag": "\u00220x8D8BE4C999C68CC\u0022",
-        "Last-Modified": "Thu, 21 Jan 2021 20:39:07 GMT",
-        "Server": [
-          "Windows-Azure-File/1.0",
-          "Microsoft-HTTPAPI/2.0"
-        ],
-        "x-ms-client-request-id": "0035cb58-8528-4c3a-1051-c163817937bd",
+        "Date": "Tue, 26 Jan 2021 19:30:11 GMT",
+        "ETag": "\u00220x8D8C230CC847A0B\u0022",
+        "Last-Modified": "Tue, 26 Jan 2021 19:30:11 GMT",
+        "Server": [
+          "Windows-Azure-File/1.0",
+          "Microsoft-HTTPAPI/2.0"
+        ],
+        "x-ms-client-request-id": "3b975e30-993c-7ab1-8f2e-e8ed676f9a89",
         "x-ms-file-attributes": "Directory",
-        "x-ms-file-change-time": "2021-01-21T20:39:07.6881612Z",
-        "x-ms-file-creation-time": "2021-01-21T20:39:07.6881612Z",
+        "x-ms-file-change-time": "2021-01-26T19:30:11.8377995Z",
+        "x-ms-file-creation-time": "2021-01-26T19:30:11.8377995Z",
         "x-ms-file-id": "13835128424026341376",
-        "x-ms-file-last-write-time": "2021-01-21T20:39:07.6881612Z",
+        "x-ms-file-last-write-time": "2021-01-26T19:30:11.8377995Z",
         "x-ms-file-parent-id": "0",
         "x-ms-file-permission-key": "17860367565182308406*11459378189709739967",
-        "x-ms-request-id": "3186b2cb-e01a-0013-5b35-f0fece000000",
+        "x-ms-request-id": "8823bdb0-501a-0006-4019-f4e97d000000",
         "x-ms-request-server-encrypted": "true",
         "x-ms-version": "2020-06-12"
       },
       "ResponseBody": []
     },
     {
-      "RequestUri": "https://seanmcccanary3.file.core.windows.net/test-share-ece87094-fe24-f34b-58d4-12ca0a98a056/test-directory-3558c234-faa2-a6c6-a413-8b76f7e131d7/test-file-bdeea49a-232e-f89c-e3dd-5e5cac1334e1",
+      "RequestUri": "https://seanmcccanary3.file.core.windows.net/test-share-ff3318db-8a78-657e-c588-49b8ba921040/test-directory-d0c2b5f0-cc11-a4c0-ad73-1bdc8df674c6/test-file-f3a8524e-0136-75df-d635-669671508509",
       "RequestMethod": "PUT",
       "RequestHeaders": {
         "Accept": "application/xml",
         "Authorization": "Sanitized",
-        "traceparent": "00-afdae7f3471d8441aa346ccd6664c2cb-4775f9e97ffa4449-00",
-        "User-Agent": [
-          "azsdk-net-Storage.Files.Shares/12.7.0-alpha.20210121.1",
-          "(.NET 5.0.2; Microsoft Windows 10.0.19042)"
-        ],
-        "x-ms-client-request-id": "cd18910d-23d3-3482-2e3c-1c4a27dea0fc",
+        "traceparent": "00-a04a068c68965542bf05180046534a19-31c8dfe5208b9945-00",
+        "User-Agent": [
+          "azsdk-net-Storage.Files.Shares/12.7.0-alpha.20210126.1",
+          "(.NET 5.0.2; Microsoft Windows 10.0.19042)"
+        ],
+        "x-ms-client-request-id": "cb21d1df-52fb-2e05-7e22-6507331a093f",
         "x-ms-content-length": "1048576",
-        "x-ms-date": "Thu, 21 Jan 2021 20:39:08 GMT",
+        "x-ms-date": "Tue, 26 Jan 2021 19:30:12 GMT",
         "x-ms-file-attributes": "None",
         "x-ms-file-creation-time": "Now",
         "x-ms-file-last-write-time": "Now",
@@ -109,40 +104,40 @@
       "StatusCode": 201,
       "ResponseHeaders": {
         "Content-Length": "0",
-        "Date": "Thu, 21 Jan 2021 20:39:07 GMT",
-        "ETag": "\u00220x8D8BE4C99A78E61\u0022",
-        "Last-Modified": "Thu, 21 Jan 2021 20:39:07 GMT",
-        "Server": [
-          "Windows-Azure-File/1.0",
-          "Microsoft-HTTPAPI/2.0"
-        ],
-        "x-ms-client-request-id": "cd18910d-23d3-3482-2e3c-1c4a27dea0fc",
+        "Date": "Tue, 26 Jan 2021 19:30:11 GMT",
+        "ETag": "\u00220x8D8C230CC9DABEF\u0022",
+        "Last-Modified": "Tue, 26 Jan 2021 19:30:12 GMT",
+        "Server": [
+          "Windows-Azure-File/1.0",
+          "Microsoft-HTTPAPI/2.0"
+        ],
+        "x-ms-client-request-id": "cb21d1df-52fb-2e05-7e22-6507331a093f",
         "x-ms-file-attributes": "Archive",
-        "x-ms-file-change-time": "2021-01-21T20:39:07.7612129Z",
-        "x-ms-file-creation-time": "2021-01-21T20:39:07.7612129Z",
+        "x-ms-file-change-time": "2021-01-26T19:30:12.0029167Z",
+        "x-ms-file-creation-time": "2021-01-26T19:30:12.0029167Z",
         "x-ms-file-id": "11529285414812647424",
-        "x-ms-file-last-write-time": "2021-01-21T20:39:07.7612129Z",
+        "x-ms-file-last-write-time": "2021-01-26T19:30:12.0029167Z",
         "x-ms-file-parent-id": "13835128424026341376",
         "x-ms-file-permission-key": "4010187179898695473*11459378189709739967",
-        "x-ms-request-id": "3186b2cd-e01a-0013-5c35-f0fece000000",
+        "x-ms-request-id": "8823bdb2-501a-0006-4119-f4e97d000000",
         "x-ms-request-server-encrypted": "true",
         "x-ms-version": "2020-06-12"
       },
       "ResponseBody": []
     },
     {
-      "RequestUri": "https://seanmcccanary3.file.core.windows.net/test-share-ece87094-fe24-f34b-58d4-12ca0a98a056/test-directory-3558c234-faa2-a6c6-a413-8b76f7e131d7/test-file-bdeea49a-232e-f89c-e3dd-5e5cac1334e1?comp=rangelist\u0026sharesnapshot=2020-08-07T16%3A58%3A02.0000000Z",
+      "RequestUri": "https://seanmcccanary3.file.core.windows.net/test-share-ff3318db-8a78-657e-c588-49b8ba921040/test-directory-d0c2b5f0-cc11-a4c0-ad73-1bdc8df674c6/test-file-f3a8524e-0136-75df-d635-669671508509?comp=rangelist\u0026sharesnapshot=2020-08-07T16%3A58%3A02.0000000Z",
       "RequestMethod": "GET",
       "RequestHeaders": {
         "Accept": "application/xml",
         "Authorization": "Sanitized",
-        "traceparent": "00-b896f37b22a14a4292960f5ab8586b7f-3853e50300ba824e-00",
-        "User-Agent": [
-          "azsdk-net-Storage.Files.Shares/12.7.0-alpha.20210121.1",
-          "(.NET 5.0.2; Microsoft Windows 10.0.19042)"
-        ],
-        "x-ms-client-request-id": "1b4fffe3-67fb-0e0d-57e9-fc6e13646c1c",
-        "x-ms-date": "Thu, 21 Jan 2021 20:39:08 GMT",
+        "traceparent": "00-54f46ede9a6f494da429d4e1d9279e4e-c4dfbb62a99d6d44-00",
+        "User-Agent": [
+          "azsdk-net-Storage.Files.Shares/12.7.0-alpha.20210126.1",
+          "(.NET 5.0.2; Microsoft Windows 10.0.19042)"
+        ],
+        "x-ms-client-request-id": "9fb76b0f-ba2e-da0d-db7d-b13cd48352ba",
+        "x-ms-date": "Tue, 26 Jan 2021 19:30:12 GMT",
         "x-ms-return-client-request-id": "true",
         "x-ms-version": "2020-06-12"
       },
@@ -151,41 +146,36 @@
       "ResponseHeaders": {
         "Content-Length": "217",
         "Content-Type": "application/xml",
-        "Date": "Thu, 21 Jan 2021 20:39:07 GMT",
+        "Date": "Tue, 26 Jan 2021 19:30:11 GMT",
         "Server": [
           "Windows-Azure-File/1.0",
           "Microsoft-HTTPAPI/2.0"
         ],
         "Vary": "Origin",
-        "x-ms-client-request-id": "1b4fffe3-67fb-0e0d-57e9-fc6e13646c1c",
+        "x-ms-client-request-id": "9fb76b0f-ba2e-da0d-db7d-b13cd48352ba",
         "x-ms-error-code": "ShareNotFound",
-<<<<<<< HEAD
-        "x-ms-request-id": "efbdf336-f01a-0019-6e3b-6fcd21000000",
-        "x-ms-version": "2020-06-12"
-=======
-        "x-ms-request-id": "3186b2ce-e01a-0013-5d35-f0fece000000",
-        "x-ms-version": "2020-04-08"
->>>>>>> ac24a13f
+        "x-ms-request-id": "8823bdb4-501a-0006-4219-f4e97d000000",
+        "x-ms-version": "2020-06-12"
       },
       "ResponseBody": [
         "\uFEFF\u003C?xml version=\u00221.0\u0022 encoding=\u0022utf-8\u0022?\u003E\u003CError\u003E\u003CCode\u003EShareNotFound\u003C/Code\u003E\u003CMessage\u003EThe specified share does not exist.\n",
-        "RequestId:3186b2ce-e01a-0013-5d35-f0fece000000\n",
-        "Time:2021-01-21T20:39:07.8243317Z\u003C/Message\u003E\u003C/Error\u003E"
+        "RequestId:8823bdb4-501a-0006-4219-f4e97d000000\n",
+        "Time:2021-01-26T19:30:12.1351236Z\u003C/Message\u003E\u003C/Error\u003E"
       ]
     },
     {
-      "RequestUri": "https://seanmcccanary3.file.core.windows.net/test-share-ece87094-fe24-f34b-58d4-12ca0a98a056?restype=share",
+      "RequestUri": "https://seanmcccanary3.file.core.windows.net/test-share-ff3318db-8a78-657e-c588-49b8ba921040?restype=share",
       "RequestMethod": "DELETE",
       "RequestHeaders": {
         "Accept": "application/xml",
         "Authorization": "Sanitized",
-        "traceparent": "00-22ed1b172e196d4b8d17285786193441-9906a53017fa534d-00",
-        "User-Agent": [
-          "azsdk-net-Storage.Files.Shares/12.7.0-alpha.20210121.1",
-          "(.NET 5.0.2; Microsoft Windows 10.0.19042)"
-        ],
-        "x-ms-client-request-id": "2767b4bd-858e-b501-d123-50720ea3558f",
-        "x-ms-date": "Thu, 21 Jan 2021 20:39:08 GMT",
+        "traceparent": "00-3937f3747c2a5d4fbc4074deb1503f89-27ce5d32f193284c-00",
+        "User-Agent": [
+          "azsdk-net-Storage.Files.Shares/12.7.0-alpha.20210126.1",
+          "(.NET 5.0.2; Microsoft Windows 10.0.19042)"
+        ],
+        "x-ms-client-request-id": "c7f7813f-6a63-ee10-d1e5-ab47b9ee4044",
+        "x-ms-date": "Tue, 26 Jan 2021 19:30:12 GMT",
         "x-ms-delete-snapshots": "include",
         "x-ms-return-client-request-id": "true",
         "x-ms-version": "2020-06-12"
@@ -194,25 +184,20 @@
       "StatusCode": 202,
       "ResponseHeaders": {
         "Content-Length": "0",
-        "Date": "Thu, 21 Jan 2021 20:39:07 GMT",
-        "Server": [
-          "Windows-Azure-File/1.0",
-          "Microsoft-HTTPAPI/2.0"
-        ],
-        "x-ms-client-request-id": "2767b4bd-858e-b501-d123-50720ea3558f",
-<<<<<<< HEAD
-        "x-ms-request-id": "efbdf33b-f01a-0019-723b-6fcd21000000",
-        "x-ms-version": "2020-06-12"
-=======
-        "x-ms-request-id": "3186b2d0-e01a-0013-5e35-f0fece000000",
-        "x-ms-version": "2020-04-08"
->>>>>>> ac24a13f
+        "Date": "Tue, 26 Jan 2021 19:30:11 GMT",
+        "Server": [
+          "Windows-Azure-File/1.0",
+          "Microsoft-HTTPAPI/2.0"
+        ],
+        "x-ms-client-request-id": "c7f7813f-6a63-ee10-d1e5-ab47b9ee4044",
+        "x-ms-request-id": "8823bdb6-501a-0006-4319-f4e97d000000",
+        "x-ms-version": "2020-06-12"
       },
       "ResponseBody": []
     }
   ],
   "Variables": {
-    "RandomSeed": "1362590785",
+    "RandomSeed": "527237181",
     "Storage_TestConfigDefault": "ProductionTenant\nseanmcccanary3\nU2FuaXRpemVk\nhttps://seanmcccanary3.blob.core.windows.net\nhttps://seanmcccanary3.file.core.windows.net\nhttps://seanmcccanary3.queue.core.windows.net\nhttps://seanmcccanary3.table.core.windows.net\n\n\n\n\nhttps://seanmcccanary3-secondary.blob.core.windows.net\nhttps://seanmcccanary3-secondary.file.core.windows.net\nhttps://seanmcccanary3-secondary.queue.core.windows.net\nhttps://seanmcccanary3-secondary.table.core.windows.net\n\nSanitized\n\n\nCloud\nBlobEndpoint=https://seanmcccanary3.blob.core.windows.net/;QueueEndpoint=https://seanmcccanary3.queue.core.windows.net/;FileEndpoint=https://seanmcccanary3.file.core.windows.net/;BlobSecondaryEndpoint=https://seanmcccanary3-secondary.blob.core.windows.net/;QueueSecondaryEndpoint=https://seanmcccanary3-secondary.queue.core.windows.net/;FileSecondaryEndpoint=https://seanmcccanary3-secondary.file.core.windows.net/;AccountName=seanmcccanary3;AccountKey=Kg==;\nseanscope1"
   }
 }