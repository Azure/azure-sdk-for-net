{
  "Entries": [
    {
      "RequestUri": "http://seanstagetest.file.core.windows.net/test-share-ed282648-d16b-894f-4593-f03778d4a75d?restype=share",
      "RequestMethod": "PUT",
      "RequestHeaders": {
        "Authorization": "Sanitized",
        "traceparent": "00-9c6d416f6d64f9438d2b57a4e20adc19-e56103dcd605364e-00",
        "User-Agent": [
<<<<<<< HEAD
          "azsdk-net-Storage.Files.Shares/12.0.0-dev.20191205.1+4f14c4315f17fbbc59c93c6819467b6f15d7008f",
=======
          "azsdk-net-Storage.Files.Shares/12.0.0-dev.20191211.1\u002B899431c003876eb9b26cefd8e8a37e7f27f82ced",
>>>>>>> 5e20a7a1
          "(.NET Core 4.6.28008.01; Microsoft Windows 10.0.18363 )"
        ],
        "x-ms-client-request-id": "725b51ff-773e-b4c6-e4d1-d5934dd29eba",
        "x-ms-date": "Wed, 11 Dec 2019 20:38:13 GMT",
        "x-ms-return-client-request-id": "true",
        "x-ms-version": "2019-07-07"
      },
      "RequestBody": null,
      "StatusCode": 201,
      "ResponseHeaders": {
        "Content-Length": "0",
<<<<<<< HEAD
        "Date": "Fri, 06 Dec 2019 00:25:51 GMT",
        "ETag": "\"0x8D779E2D9CC93D1\"",
        "Last-Modified": "Fri, 06 Dec 2019 00:25:51 GMT",
=======
        "Date": "Wed, 11 Dec 2019 20:38:12 GMT",
        "ETag": "\u00220x8D77E7A0AF1FBAF\u0022",
        "Last-Modified": "Wed, 11 Dec 2019 20:38:13 GMT",
>>>>>>> 5e20a7a1
        "Server": [
          "Windows-Azure-File/1.0",
          "Microsoft-HTTPAPI/2.0"
        ],
        "x-ms-client-request-id": "725b51ff-773e-b4c6-e4d1-d5934dd29eba",
        "x-ms-request-id": "ef3e3aa2-c01a-0019-7c62-b01280000000",
        "x-ms-version": "2019-07-07"
      },
      "ResponseBody": []
    },
    {
      "RequestUri": "http://seanstagetest.file.core.windows.net/test-share-ed282648-d16b-894f-4593-f03778d4a75d/test-directory-64cfd4d4-9003-62cd-8d78-cbcdefb978a9?restype=directory",
      "RequestMethod": "PUT",
      "RequestHeaders": {
        "Authorization": "Sanitized",
        "traceparent": "00-6e974d029f729d4b8ce4404d3a7ebb41-d3983685f8c72e4b-00",
        "User-Agent": [
<<<<<<< HEAD
          "azsdk-net-Storage.Files.Shares/12.0.0-dev.20191205.1+4f14c4315f17fbbc59c93c6819467b6f15d7008f",
=======
          "azsdk-net-Storage.Files.Shares/12.0.0-dev.20191211.1\u002B899431c003876eb9b26cefd8e8a37e7f27f82ced",
>>>>>>> 5e20a7a1
          "(.NET Core 4.6.28008.01; Microsoft Windows 10.0.18363 )"
        ],
        "x-ms-client-request-id": "3cc027ff-00cc-6e66-83f9-e5c6acf9c42a",
        "x-ms-date": "Wed, 11 Dec 2019 20:38:13 GMT",
        "x-ms-file-attributes": "None",
        "x-ms-file-creation-time": "Now",
        "x-ms-file-last-write-time": "Now",
        "x-ms-file-permission": "Inherit",
        "x-ms-return-client-request-id": "true",
        "x-ms-version": "2019-07-07"
      },
      "RequestBody": null,
      "StatusCode": 201,
      "ResponseHeaders": {
        "Content-Length": "0",
<<<<<<< HEAD
        "Date": "Fri, 06 Dec 2019 00:25:51 GMT",
        "ETag": "\"0x8D779E2D9DA0080\"",
        "Last-Modified": "Fri, 06 Dec 2019 00:25:52 GMT",
=======
        "Date": "Wed, 11 Dec 2019 20:38:12 GMT",
        "ETag": "\u00220x8D77E7A0AFFC0E8\u0022",
        "Last-Modified": "Wed, 11 Dec 2019 20:38:13 GMT",
>>>>>>> 5e20a7a1
        "Server": [
          "Windows-Azure-File/1.0",
          "Microsoft-HTTPAPI/2.0"
        ],
        "x-ms-client-request-id": "3cc027ff-00cc-6e66-83f9-e5c6acf9c42a",
        "x-ms-file-attributes": "Directory",
        "x-ms-file-change-time": "2019-12-11T20:38:13.1857640Z",
        "x-ms-file-creation-time": "2019-12-11T20:38:13.1857640Z",
        "x-ms-file-id": "13835128424026341376",
        "x-ms-file-last-write-time": "2019-12-11T20:38:13.1857640Z",
        "x-ms-file-parent-id": "0",
        "x-ms-file-permission-key": "7855875120676328179*422928105932735866",
        "x-ms-request-id": "ef3e3aa5-c01a-0019-7d62-b01280000000",
        "x-ms-request-server-encrypted": "true",
        "x-ms-version": "2019-07-07"
      },
      "ResponseBody": []
    },
    {
      "RequestUri": "http://seanstagetest.file.core.windows.net/test-share-ed282648-d16b-894f-4593-f03778d4a75d/test-directory-64cfd4d4-9003-62cd-8d78-cbcdefb978a9/test-file-c7652c59-779a-9f41-b600-80d429d85187",
      "RequestMethod": "PUT",
      "RequestHeaders": {
        "Authorization": "Sanitized",
        "traceparent": "00-d08873de290c004a93e06f66f4e5a3eb-fea05cd63dd5c149-00",
        "User-Agent": [
<<<<<<< HEAD
          "azsdk-net-Storage.Files.Shares/12.0.0-dev.20191205.1+4f14c4315f17fbbc59c93c6819467b6f15d7008f",
=======
          "azsdk-net-Storage.Files.Shares/12.0.0-dev.20191211.1\u002B899431c003876eb9b26cefd8e8a37e7f27f82ced",
>>>>>>> 5e20a7a1
          "(.NET Core 4.6.28008.01; Microsoft Windows 10.0.18363 )"
        ],
        "x-ms-client-request-id": "e39b3c69-999f-87b4-e521-86cc809144aa",
        "x-ms-content-length": "1048576",
        "x-ms-date": "Wed, 11 Dec 2019 20:38:13 GMT",
        "x-ms-file-attributes": "None",
        "x-ms-file-creation-time": "Now",
        "x-ms-file-last-write-time": "Now",
        "x-ms-file-permission": "Inherit",
        "x-ms-return-client-request-id": "true",
        "x-ms-type": "file",
        "x-ms-version": "2019-07-07"
      },
      "RequestBody": null,
      "StatusCode": 201,
      "ResponseHeaders": {
        "Content-Length": "0",
<<<<<<< HEAD
        "Date": "Fri, 06 Dec 2019 00:25:51 GMT",
        "ETag": "\"0x8D779E2D9E748BD\"",
        "Last-Modified": "Fri, 06 Dec 2019 00:25:52 GMT",
=======
        "Date": "Wed, 11 Dec 2019 20:38:12 GMT",
        "ETag": "\u00220x8D77E7A0B0CB927\u0022",
        "Last-Modified": "Wed, 11 Dec 2019 20:38:13 GMT",
>>>>>>> 5e20a7a1
        "Server": [
          "Windows-Azure-File/1.0",
          "Microsoft-HTTPAPI/2.0"
        ],
        "x-ms-client-request-id": "e39b3c69-999f-87b4-e521-86cc809144aa",
        "x-ms-file-attributes": "Archive",
        "x-ms-file-change-time": "2019-12-11T20:38:13.2707623Z",
        "x-ms-file-creation-time": "2019-12-11T20:38:13.2707623Z",
        "x-ms-file-id": "11529285414812647424",
        "x-ms-file-last-write-time": "2019-12-11T20:38:13.2707623Z",
        "x-ms-file-parent-id": "13835128424026341376",
        "x-ms-file-permission-key": "12501538048846835188*422928105932735866",
        "x-ms-request-id": "ef3e3aa8-c01a-0019-8062-b01280000000",
        "x-ms-request-server-encrypted": "true",
        "x-ms-version": "2019-07-07"
      },
      "ResponseBody": []
    },
    {
      "RequestUri": "http://seanstagetest.file.core.windows.net/test-share-ed282648-d16b-894f-4593-f03778d4a75d/test-directory-64cfd4d4-9003-62cd-8d78-cbcdefb978a9/test-file-c7652c59-779a-9f41-b600-80d429d85187?comp=listhandles",
      "RequestMethod": "GET",
      "RequestHeaders": {
        "Authorization": "Sanitized",
        "User-Agent": [
<<<<<<< HEAD
          "azsdk-net-Storage.Files.Shares/12.0.0-dev.20191205.1+4f14c4315f17fbbc59c93c6819467b6f15d7008f",
=======
          "azsdk-net-Storage.Files.Shares/12.0.0-dev.20191211.1\u002B899431c003876eb9b26cefd8e8a37e7f27f82ced",
>>>>>>> 5e20a7a1
          "(.NET Core 4.6.28008.01; Microsoft Windows 10.0.18363 )"
        ],
        "x-ms-client-request-id": "ed6b94dd-6d3c-7de7-c946-e3d7b50fab8e",
        "x-ms-date": "Wed, 11 Dec 2019 20:38:13 GMT",
        "x-ms-return-client-request-id": "true",
        "x-ms-version": "2019-07-07"
      },
      "RequestBody": null,
      "StatusCode": 200,
      "ResponseHeaders": {
        "Access-Control-Allow-Origin": "*",
        "Content-Type": "application/xml",
        "Date": "Wed, 11 Dec 2019 20:38:12 GMT",
        "Server": [
          "Windows-Azure-File/1.0",
          "Microsoft-HTTPAPI/2.0"
        ],
        "Transfer-Encoding": "chunked",
        "x-ms-client-request-id": "ed6b94dd-6d3c-7de7-c946-e3d7b50fab8e",
        "x-ms-request-id": "ef3e3aa9-c01a-0019-0162-b01280000000",
        "x-ms-version": "2019-07-07"
      },
      "ResponseBody": "﻿<?xml version=\"1.0\" encoding=\"utf-8\"?><EnumerationResults><Entries /><NextMarker /></EnumerationResults>"
    },
    {
      "RequestUri": "http://seanstagetest.file.core.windows.net/test-share-ed282648-d16b-894f-4593-f03778d4a75d?restype=share",
      "RequestMethod": "DELETE",
      "RequestHeaders": {
        "Authorization": "Sanitized",
        "traceparent": "00-4b850238b05624489e196af0b7949e57-1e04fb2c56c6f34d-00",
        "User-Agent": [
<<<<<<< HEAD
          "azsdk-net-Storage.Files.Shares/12.0.0-dev.20191205.1+4f14c4315f17fbbc59c93c6819467b6f15d7008f",
=======
          "azsdk-net-Storage.Files.Shares/12.0.0-dev.20191211.1\u002B899431c003876eb9b26cefd8e8a37e7f27f82ced",
>>>>>>> 5e20a7a1
          "(.NET Core 4.6.28008.01; Microsoft Windows 10.0.18363 )"
        ],
        "x-ms-client-request-id": "ecef28d0-5626-396e-7731-65e3195a6840",
        "x-ms-date": "Wed, 11 Dec 2019 20:38:13 GMT",
        "x-ms-delete-snapshots": "include",
        "x-ms-return-client-request-id": "true",
        "x-ms-version": "2019-07-07"
      },
      "RequestBody": null,
      "StatusCode": 202,
      "ResponseHeaders": {
        "Content-Length": "0",
        "Date": "Wed, 11 Dec 2019 20:38:13 GMT",
        "Server": [
          "Windows-Azure-File/1.0",
          "Microsoft-HTTPAPI/2.0"
        ],
        "x-ms-client-request-id": "ecef28d0-5626-396e-7731-65e3195a6840",
        "x-ms-request-id": "ef3e3aaa-c01a-0019-0262-b01280000000",
        "x-ms-version": "2019-07-07"
      },
      "ResponseBody": []
    }
  ],
  "Variables": {
<<<<<<< HEAD
    "RandomSeed": "1991192152",
    "Storage_TestConfigDefault": "ProductionTenant\nseanstagetest\nU2FuaXRpemVk\nhttp://seanstagetest.blob.core.windows.net\nhttp://seanstagetest.file.core.windows.net\nhttp://seanstagetest.queue.core.windows.net\nhttp://seanstagetest.table.core.windows.net\n\n\n\n\nhttp://seanstagetest-secondary.blob.core.windows.net\nhttp://seanstagetest-secondary.file.core.windows.net\nhttp://seanstagetest-secondary.queue.core.windows.net\nhttp://seanstagetest-secondary.table.core.windows.net\n\nSanitized\n\n\nCloud\nBlobEndpoint=http://seanstagetest.blob.core.windows.net/;QueueEndpoint=http://seanstagetest.queue.core.windows.net/;FileEndpoint=http://seanstagetest.file.core.windows.net/;BlobSecondaryEndpoint=http://seanstagetest-secondary.blob.core.windows.net/;QueueSecondaryEndpoint=http://seanstagetest-secondary.queue.core.windows.net/;FileSecondaryEndpoint=http://seanstagetest-secondary.file.core.windows.net/;AccountName=seanstagetest;AccountKey=Sanitized\nseanscope1"
=======
    "RandomSeed": "1437125506",
    "Storage_TestConfigDefault": "ProductionTenant\nseanstagetest\nU2FuaXRpemVk\nhttp://seanstagetest.blob.core.windows.net\nhttp://seanstagetest.file.core.windows.net\nhttp://seanstagetest.queue.core.windows.net\nhttp://seanstagetest.table.core.windows.net\n\n\n\n\nhttp://seanstagetest-secondary.blob.core.windows.net\nhttp://seanstagetest-secondary.file.core.windows.net\nhttp://seanstagetest-secondary.queue.core.windows.net\nhttp://seanstagetest-secondary.table.core.windows.net\n\nSanitized\n\n\nCloud\nBlobEndpoint=http://seanstagetest.blob.core.windows.net/;QueueEndpoint=http://seanstagetest.queue.core.windows.net/;FileEndpoint=http://seanstagetest.file.core.windows.net/;BlobSecondaryEndpoint=http://seanstagetest-secondary.blob.core.windows.net/;QueueSecondaryEndpoint=http://seanstagetest-secondary.queue.core.windows.net/;FileSecondaryEndpoint=http://seanstagetest-secondary.file.core.windows.net/;AccountName=seanstagetest;AccountKey=Sanitized"
>>>>>>> 5e20a7a1
  }
}<|MERGE_RESOLUTION|>--- conflicted
+++ resolved
@@ -1,21 +1,17 @@
 {
   "Entries": [
     {
-      "RequestUri": "http://seanstagetest.file.core.windows.net/test-share-ed282648-d16b-894f-4593-f03778d4a75d?restype=share",
+      "RequestUri": "http://seanstagetest.file.core.windows.net/test-share-ac796197-678b-e2c0-20f4-9069f7975f4e?restype=share",
       "RequestMethod": "PUT",
       "RequestHeaders": {
         "Authorization": "Sanitized",
-        "traceparent": "00-9c6d416f6d64f9438d2b57a4e20adc19-e56103dcd605364e-00",
+        "traceparent": "00-d30d869ed069ee4ea1cd31ea9c17b70a-5061f6666b54d54b-00",
         "User-Agent": [
-<<<<<<< HEAD
-          "azsdk-net-Storage.Files.Shares/12.0.0-dev.20191205.1+4f14c4315f17fbbc59c93c6819467b6f15d7008f",
-=======
-          "azsdk-net-Storage.Files.Shares/12.0.0-dev.20191211.1\u002B899431c003876eb9b26cefd8e8a37e7f27f82ced",
->>>>>>> 5e20a7a1
+          "azsdk-net-Storage.Files.Shares/12.0.0-dev.20191211.1\u002B2accb37068f0a0c9382fa117525bb968c5397cf7",
           "(.NET Core 4.6.28008.01; Microsoft Windows 10.0.18363 )"
         ],
-        "x-ms-client-request-id": "725b51ff-773e-b4c6-e4d1-d5934dd29eba",
-        "x-ms-date": "Wed, 11 Dec 2019 20:38:13 GMT",
+        "x-ms-client-request-id": "9a46080f-00b5-e390-c378-b8f127af6126",
+        "x-ms-date": "Wed, 11 Dec 2019 23:05:45 GMT",
         "x-ms-return-client-request-id": "true",
         "x-ms-version": "2019-07-07"
       },
@@ -23,41 +19,31 @@
       "StatusCode": 201,
       "ResponseHeaders": {
         "Content-Length": "0",
-<<<<<<< HEAD
-        "Date": "Fri, 06 Dec 2019 00:25:51 GMT",
-        "ETag": "\"0x8D779E2D9CC93D1\"",
-        "Last-Modified": "Fri, 06 Dec 2019 00:25:51 GMT",
-=======
-        "Date": "Wed, 11 Dec 2019 20:38:12 GMT",
-        "ETag": "\u00220x8D77E7A0AF1FBAF\u0022",
-        "Last-Modified": "Wed, 11 Dec 2019 20:38:13 GMT",
->>>>>>> 5e20a7a1
+        "Date": "Wed, 11 Dec 2019 23:05:45 GMT",
+        "ETag": "\u00220x8D77E8EA7A9652C\u0022",
+        "Last-Modified": "Wed, 11 Dec 2019 23:05:45 GMT",
         "Server": [
           "Windows-Azure-File/1.0",
           "Microsoft-HTTPAPI/2.0"
         ],
-        "x-ms-client-request-id": "725b51ff-773e-b4c6-e4d1-d5934dd29eba",
-        "x-ms-request-id": "ef3e3aa2-c01a-0019-7c62-b01280000000",
+        "x-ms-client-request-id": "9a46080f-00b5-e390-c378-b8f127af6126",
+        "x-ms-request-id": "b65eb70c-301a-0022-5177-b05724000000",
         "x-ms-version": "2019-07-07"
       },
       "ResponseBody": []
     },
     {
-      "RequestUri": "http://seanstagetest.file.core.windows.net/test-share-ed282648-d16b-894f-4593-f03778d4a75d/test-directory-64cfd4d4-9003-62cd-8d78-cbcdefb978a9?restype=directory",
+      "RequestUri": "http://seanstagetest.file.core.windows.net/test-share-ac796197-678b-e2c0-20f4-9069f7975f4e/test-directory-28790e15-9d15-87ea-2ee7-147c96decf6a?restype=directory",
       "RequestMethod": "PUT",
       "RequestHeaders": {
         "Authorization": "Sanitized",
-        "traceparent": "00-6e974d029f729d4b8ce4404d3a7ebb41-d3983685f8c72e4b-00",
+        "traceparent": "00-4ce2a793ada809419723025576f0e091-25ffdfb425e7374d-00",
         "User-Agent": [
-<<<<<<< HEAD
-          "azsdk-net-Storage.Files.Shares/12.0.0-dev.20191205.1+4f14c4315f17fbbc59c93c6819467b6f15d7008f",
-=======
-          "azsdk-net-Storage.Files.Shares/12.0.0-dev.20191211.1\u002B899431c003876eb9b26cefd8e8a37e7f27f82ced",
->>>>>>> 5e20a7a1
+          "azsdk-net-Storage.Files.Shares/12.0.0-dev.20191211.1\u002B2accb37068f0a0c9382fa117525bb968c5397cf7",
           "(.NET Core 4.6.28008.01; Microsoft Windows 10.0.18363 )"
         ],
-        "x-ms-client-request-id": "3cc027ff-00cc-6e66-83f9-e5c6acf9c42a",
-        "x-ms-date": "Wed, 11 Dec 2019 20:38:13 GMT",
+        "x-ms-client-request-id": "05cdaaae-643d-72fe-1ebf-6bceeb144de5",
+        "x-ms-date": "Wed, 11 Dec 2019 23:05:46 GMT",
         "x-ms-file-attributes": "None",
         "x-ms-file-creation-time": "Now",
         "x-ms-file-last-write-time": "Now",
@@ -69,50 +55,40 @@
       "StatusCode": 201,
       "ResponseHeaders": {
         "Content-Length": "0",
-<<<<<<< HEAD
-        "Date": "Fri, 06 Dec 2019 00:25:51 GMT",
-        "ETag": "\"0x8D779E2D9DA0080\"",
-        "Last-Modified": "Fri, 06 Dec 2019 00:25:52 GMT",
-=======
-        "Date": "Wed, 11 Dec 2019 20:38:12 GMT",
-        "ETag": "\u00220x8D77E7A0AFFC0E8\u0022",
-        "Last-Modified": "Wed, 11 Dec 2019 20:38:13 GMT",
->>>>>>> 5e20a7a1
+        "Date": "Wed, 11 Dec 2019 23:05:45 GMT",
+        "ETag": "\u00220x8D77E8EA7B70A82\u0022",
+        "Last-Modified": "Wed, 11 Dec 2019 23:05:46 GMT",
         "Server": [
           "Windows-Azure-File/1.0",
           "Microsoft-HTTPAPI/2.0"
         ],
-        "x-ms-client-request-id": "3cc027ff-00cc-6e66-83f9-e5c6acf9c42a",
+        "x-ms-client-request-id": "05cdaaae-643d-72fe-1ebf-6bceeb144de5",
         "x-ms-file-attributes": "Directory",
-        "x-ms-file-change-time": "2019-12-11T20:38:13.1857640Z",
-        "x-ms-file-creation-time": "2019-12-11T20:38:13.1857640Z",
+        "x-ms-file-change-time": "2019-12-11T23:05:46.0461186Z",
+        "x-ms-file-creation-time": "2019-12-11T23:05:46.0461186Z",
         "x-ms-file-id": "13835128424026341376",
-        "x-ms-file-last-write-time": "2019-12-11T20:38:13.1857640Z",
+        "x-ms-file-last-write-time": "2019-12-11T23:05:46.0461186Z",
         "x-ms-file-parent-id": "0",
         "x-ms-file-permission-key": "7855875120676328179*422928105932735866",
-        "x-ms-request-id": "ef3e3aa5-c01a-0019-7d62-b01280000000",
+        "x-ms-request-id": "b65eb711-301a-0022-5577-b05724000000",
         "x-ms-request-server-encrypted": "true",
         "x-ms-version": "2019-07-07"
       },
       "ResponseBody": []
     },
     {
-      "RequestUri": "http://seanstagetest.file.core.windows.net/test-share-ed282648-d16b-894f-4593-f03778d4a75d/test-directory-64cfd4d4-9003-62cd-8d78-cbcdefb978a9/test-file-c7652c59-779a-9f41-b600-80d429d85187",
+      "RequestUri": "http://seanstagetest.file.core.windows.net/test-share-ac796197-678b-e2c0-20f4-9069f7975f4e/test-directory-28790e15-9d15-87ea-2ee7-147c96decf6a/test-file-ab8a4da9-7355-50d5-75f9-a02a37f32fed",
       "RequestMethod": "PUT",
       "RequestHeaders": {
         "Authorization": "Sanitized",
-        "traceparent": "00-d08873de290c004a93e06f66f4e5a3eb-fea05cd63dd5c149-00",
+        "traceparent": "00-791eea1fb9a7484a9179ecb2734b6a26-de4c0bd9c51b0d41-00",
         "User-Agent": [
-<<<<<<< HEAD
-          "azsdk-net-Storage.Files.Shares/12.0.0-dev.20191205.1+4f14c4315f17fbbc59c93c6819467b6f15d7008f",
-=======
-          "azsdk-net-Storage.Files.Shares/12.0.0-dev.20191211.1\u002B899431c003876eb9b26cefd8e8a37e7f27f82ced",
->>>>>>> 5e20a7a1
+          "azsdk-net-Storage.Files.Shares/12.0.0-dev.20191211.1\u002B2accb37068f0a0c9382fa117525bb968c5397cf7",
           "(.NET Core 4.6.28008.01; Microsoft Windows 10.0.18363 )"
         ],
-        "x-ms-client-request-id": "e39b3c69-999f-87b4-e521-86cc809144aa",
+        "x-ms-client-request-id": "094d809d-c0b6-3b93-d57d-9043c4d33a2a",
         "x-ms-content-length": "1048576",
-        "x-ms-date": "Wed, 11 Dec 2019 20:38:13 GMT",
+        "x-ms-date": "Wed, 11 Dec 2019 23:05:46 GMT",
         "x-ms-file-attributes": "None",
         "x-ms-file-creation-time": "Now",
         "x-ms-file-last-write-time": "Now",
@@ -125,48 +101,38 @@
       "StatusCode": 201,
       "ResponseHeaders": {
         "Content-Length": "0",
-<<<<<<< HEAD
-        "Date": "Fri, 06 Dec 2019 00:25:51 GMT",
-        "ETag": "\"0x8D779E2D9E748BD\"",
-        "Last-Modified": "Fri, 06 Dec 2019 00:25:52 GMT",
-=======
-        "Date": "Wed, 11 Dec 2019 20:38:12 GMT",
-        "ETag": "\u00220x8D77E7A0B0CB927\u0022",
-        "Last-Modified": "Wed, 11 Dec 2019 20:38:13 GMT",
->>>>>>> 5e20a7a1
+        "Date": "Wed, 11 Dec 2019 23:05:45 GMT",
+        "ETag": "\u00220x8D77E8EA7C402F3\u0022",
+        "Last-Modified": "Wed, 11 Dec 2019 23:05:46 GMT",
         "Server": [
           "Windows-Azure-File/1.0",
           "Microsoft-HTTPAPI/2.0"
         ],
-        "x-ms-client-request-id": "e39b3c69-999f-87b4-e521-86cc809144aa",
+        "x-ms-client-request-id": "094d809d-c0b6-3b93-d57d-9043c4d33a2a",
         "x-ms-file-attributes": "Archive",
-        "x-ms-file-change-time": "2019-12-11T20:38:13.2707623Z",
-        "x-ms-file-creation-time": "2019-12-11T20:38:13.2707623Z",
+        "x-ms-file-change-time": "2019-12-11T23:05:46.1311219Z",
+        "x-ms-file-creation-time": "2019-12-11T23:05:46.1311219Z",
         "x-ms-file-id": "11529285414812647424",
-        "x-ms-file-last-write-time": "2019-12-11T20:38:13.2707623Z",
+        "x-ms-file-last-write-time": "2019-12-11T23:05:46.1311219Z",
         "x-ms-file-parent-id": "13835128424026341376",
         "x-ms-file-permission-key": "12501538048846835188*422928105932735866",
-        "x-ms-request-id": "ef3e3aa8-c01a-0019-8062-b01280000000",
+        "x-ms-request-id": "b65eb717-301a-0022-5b77-b05724000000",
         "x-ms-request-server-encrypted": "true",
         "x-ms-version": "2019-07-07"
       },
       "ResponseBody": []
     },
     {
-      "RequestUri": "http://seanstagetest.file.core.windows.net/test-share-ed282648-d16b-894f-4593-f03778d4a75d/test-directory-64cfd4d4-9003-62cd-8d78-cbcdefb978a9/test-file-c7652c59-779a-9f41-b600-80d429d85187?comp=listhandles",
+      "RequestUri": "http://seanstagetest.file.core.windows.net/test-share-ac796197-678b-e2c0-20f4-9069f7975f4e/test-directory-28790e15-9d15-87ea-2ee7-147c96decf6a/test-file-ab8a4da9-7355-50d5-75f9-a02a37f32fed?comp=listhandles",
       "RequestMethod": "GET",
       "RequestHeaders": {
         "Authorization": "Sanitized",
         "User-Agent": [
-<<<<<<< HEAD
-          "azsdk-net-Storage.Files.Shares/12.0.0-dev.20191205.1+4f14c4315f17fbbc59c93c6819467b6f15d7008f",
-=======
-          "azsdk-net-Storage.Files.Shares/12.0.0-dev.20191211.1\u002B899431c003876eb9b26cefd8e8a37e7f27f82ced",
->>>>>>> 5e20a7a1
+          "azsdk-net-Storage.Files.Shares/12.0.0-dev.20191211.1\u002B2accb37068f0a0c9382fa117525bb968c5397cf7",
           "(.NET Core 4.6.28008.01; Microsoft Windows 10.0.18363 )"
         ],
-        "x-ms-client-request-id": "ed6b94dd-6d3c-7de7-c946-e3d7b50fab8e",
-        "x-ms-date": "Wed, 11 Dec 2019 20:38:13 GMT",
+        "x-ms-client-request-id": "b68c2c65-25a5-bb37-9993-179339e93daa",
+        "x-ms-date": "Wed, 11 Dec 2019 23:05:46 GMT",
         "x-ms-return-client-request-id": "true",
         "x-ms-version": "2019-07-07"
       },
@@ -175,34 +141,30 @@
       "ResponseHeaders": {
         "Access-Control-Allow-Origin": "*",
         "Content-Type": "application/xml",
-        "Date": "Wed, 11 Dec 2019 20:38:12 GMT",
+        "Date": "Wed, 11 Dec 2019 23:05:45 GMT",
         "Server": [
           "Windows-Azure-File/1.0",
           "Microsoft-HTTPAPI/2.0"
         ],
         "Transfer-Encoding": "chunked",
-        "x-ms-client-request-id": "ed6b94dd-6d3c-7de7-c946-e3d7b50fab8e",
-        "x-ms-request-id": "ef3e3aa9-c01a-0019-0162-b01280000000",
+        "x-ms-client-request-id": "b68c2c65-25a5-bb37-9993-179339e93daa",
+        "x-ms-request-id": "b65eb71a-301a-0022-5e77-b05724000000",
         "x-ms-version": "2019-07-07"
       },
-      "ResponseBody": "﻿<?xml version=\"1.0\" encoding=\"utf-8\"?><EnumerationResults><Entries /><NextMarker /></EnumerationResults>"
+      "ResponseBody": "\uFEFF\u003C?xml version=\u00221.0\u0022 encoding=\u0022utf-8\u0022?\u003E\u003CEnumerationResults\u003E\u003CEntries /\u003E\u003CNextMarker /\u003E\u003C/EnumerationResults\u003E"
     },
     {
-      "RequestUri": "http://seanstagetest.file.core.windows.net/test-share-ed282648-d16b-894f-4593-f03778d4a75d?restype=share",
+      "RequestUri": "http://seanstagetest.file.core.windows.net/test-share-ac796197-678b-e2c0-20f4-9069f7975f4e?restype=share",
       "RequestMethod": "DELETE",
       "RequestHeaders": {
         "Authorization": "Sanitized",
-        "traceparent": "00-4b850238b05624489e196af0b7949e57-1e04fb2c56c6f34d-00",
+        "traceparent": "00-beac1a91e2a3d24aa7b2794dac5eeeeb-5f9b3930e41aab43-00",
         "User-Agent": [
-<<<<<<< HEAD
-          "azsdk-net-Storage.Files.Shares/12.0.0-dev.20191205.1+4f14c4315f17fbbc59c93c6819467b6f15d7008f",
-=======
-          "azsdk-net-Storage.Files.Shares/12.0.0-dev.20191211.1\u002B899431c003876eb9b26cefd8e8a37e7f27f82ced",
->>>>>>> 5e20a7a1
+          "azsdk-net-Storage.Files.Shares/12.0.0-dev.20191211.1\u002B2accb37068f0a0c9382fa117525bb968c5397cf7",
           "(.NET Core 4.6.28008.01; Microsoft Windows 10.0.18363 )"
         ],
-        "x-ms-client-request-id": "ecef28d0-5626-396e-7731-65e3195a6840",
-        "x-ms-date": "Wed, 11 Dec 2019 20:38:13 GMT",
+        "x-ms-client-request-id": "97dee587-8447-6a85-4596-26b34a40a637",
+        "x-ms-date": "Wed, 11 Dec 2019 23:05:46 GMT",
         "x-ms-delete-snapshots": "include",
         "x-ms-return-client-request-id": "true",
         "x-ms-version": "2019-07-07"
@@ -211,25 +173,20 @@
       "StatusCode": 202,
       "ResponseHeaders": {
         "Content-Length": "0",
-        "Date": "Wed, 11 Dec 2019 20:38:13 GMT",
+        "Date": "Wed, 11 Dec 2019 23:05:46 GMT",
         "Server": [
           "Windows-Azure-File/1.0",
           "Microsoft-HTTPAPI/2.0"
         ],
-        "x-ms-client-request-id": "ecef28d0-5626-396e-7731-65e3195a6840",
-        "x-ms-request-id": "ef3e3aaa-c01a-0019-0262-b01280000000",
+        "x-ms-client-request-id": "97dee587-8447-6a85-4596-26b34a40a637",
+        "x-ms-request-id": "b65eb71f-301a-0022-6277-b05724000000",
         "x-ms-version": "2019-07-07"
       },
       "ResponseBody": []
     }
   ],
   "Variables": {
-<<<<<<< HEAD
-    "RandomSeed": "1991192152",
+    "RandomSeed": "579976158",
     "Storage_TestConfigDefault": "ProductionTenant\nseanstagetest\nU2FuaXRpemVk\nhttp://seanstagetest.blob.core.windows.net\nhttp://seanstagetest.file.core.windows.net\nhttp://seanstagetest.queue.core.windows.net\nhttp://seanstagetest.table.core.windows.net\n\n\n\n\nhttp://seanstagetest-secondary.blob.core.windows.net\nhttp://seanstagetest-secondary.file.core.windows.net\nhttp://seanstagetest-secondary.queue.core.windows.net\nhttp://seanstagetest-secondary.table.core.windows.net\n\nSanitized\n\n\nCloud\nBlobEndpoint=http://seanstagetest.blob.core.windows.net/;QueueEndpoint=http://seanstagetest.queue.core.windows.net/;FileEndpoint=http://seanstagetest.file.core.windows.net/;BlobSecondaryEndpoint=http://seanstagetest-secondary.blob.core.windows.net/;QueueSecondaryEndpoint=http://seanstagetest-secondary.queue.core.windows.net/;FileSecondaryEndpoint=http://seanstagetest-secondary.file.core.windows.net/;AccountName=seanstagetest;AccountKey=Sanitized\nseanscope1"
-=======
-    "RandomSeed": "1437125506",
-    "Storage_TestConfigDefault": "ProductionTenant\nseanstagetest\nU2FuaXRpemVk\nhttp://seanstagetest.blob.core.windows.net\nhttp://seanstagetest.file.core.windows.net\nhttp://seanstagetest.queue.core.windows.net\nhttp://seanstagetest.table.core.windows.net\n\n\n\n\nhttp://seanstagetest-secondary.blob.core.windows.net\nhttp://seanstagetest-secondary.file.core.windows.net\nhttp://seanstagetest-secondary.queue.core.windows.net\nhttp://seanstagetest-secondary.table.core.windows.net\n\nSanitized\n\n\nCloud\nBlobEndpoint=http://seanstagetest.blob.core.windows.net/;QueueEndpoint=http://seanstagetest.queue.core.windows.net/;FileEndpoint=http://seanstagetest.file.core.windows.net/;BlobSecondaryEndpoint=http://seanstagetest-secondary.blob.core.windows.net/;QueueSecondaryEndpoint=http://seanstagetest-secondary.queue.core.windows.net/;FileSecondaryEndpoint=http://seanstagetest-secondary.file.core.windows.net/;AccountName=seanstagetest;AccountKey=Sanitized"
->>>>>>> 5e20a7a1
   }
 }