﻿{
  "Entries": [
    {
      "RequestUri": "https://seanmcccanary3.file.core.windows.net/test-share-5c250c66-bf28-d173-d3b4-f57140f97b8d?restype=share",
      "RequestMethod": "PUT",
      "RequestHeaders": {
        "Accept": "application/xml",
        "Authorization": "Sanitized",
        "traceparent": "00-a12fbe741eb8db42a279c877eeca07c0-dfc7d17991780e46-00",
        "User-Agent": [
          "azsdk-net-Storage.Files.Shares/12.7.0-alpha.20210126.1",
          "(.NET 5.0.2; Microsoft Windows 10.0.19042)"
        ],
        "x-ms-client-request-id": "ad857771-8f63-01a6-732f-08e2240f58f7",
        "x-ms-date": "Tue, 26 Jan 2021 19:30:17 GMT",
        "x-ms-return-client-request-id": "true",
<<<<<<< HEAD
        "x-ms-version": "2020-12-06"
=======
        "x-ms-version": "2021-02-12"
>>>>>>> 7e782c87
      },
      "RequestBody": null,
      "StatusCode": 201,
      "ResponseHeaders": {
        "Content-Length": "0",
        "Date": "Tue, 26 Jan 2021 19:30:16 GMT",
        "ETag": "\"0x8D8C230CFB51425\"",
        "Last-Modified": "Tue, 26 Jan 2021 19:30:17 GMT",
        "Server": [
          "Windows-Azure-File/1.0",
          "Microsoft-HTTPAPI/2.0"
        ],
        "x-ms-client-request-id": "ad857771-8f63-01a6-732f-08e2240f58f7",
        "x-ms-request-id": "068296e9-a01a-003d-7719-f4acd9000000",
<<<<<<< HEAD
        "x-ms-version": "2020-12-06"
=======
        "x-ms-version": "2021-02-12"
>>>>>>> 7e782c87
      },
      "ResponseBody": []
    },
    {
      "RequestUri": "https://seanmcccanary3.file.core.windows.net/test-share-5c250c66-bf28-d173-d3b4-f57140f97b8d/test-directory-ad4b75a2-868a-5c0e-a776-548553683396?restype=directory",
      "RequestMethod": "PUT",
      "RequestHeaders": {
        "Accept": "application/xml",
        "Authorization": "Sanitized",
        "traceparent": "00-45119ab63ef4924f93285564e6d2fab0-306e7b44c30a9d4f-00",
        "User-Agent": [
          "azsdk-net-Storage.Files.Shares/12.7.0-alpha.20210126.1",
          "(.NET 5.0.2; Microsoft Windows 10.0.19042)"
        ],
        "x-ms-client-request-id": "2868734a-42f1-ea93-6928-06ed3a21ad0a",
        "x-ms-date": "Tue, 26 Jan 2021 19:30:18 GMT",
        "x-ms-file-attributes": "None",
        "x-ms-file-creation-time": "Now",
        "x-ms-file-last-write-time": "Now",
        "x-ms-file-permission": "Inherit",
        "x-ms-return-client-request-id": "true",
<<<<<<< HEAD
        "x-ms-version": "2020-12-06"
=======
        "x-ms-version": "2021-02-12"
>>>>>>> 7e782c87
      },
      "RequestBody": null,
      "StatusCode": 201,
      "ResponseHeaders": {
        "Content-Length": "0",
        "Date": "Tue, 26 Jan 2021 19:30:16 GMT",
        "ETag": "\"0x8D8C230CFBE9117\"",
        "Last-Modified": "Tue, 26 Jan 2021 19:30:17 GMT",
        "Server": [
          "Windows-Azure-File/1.0",
          "Microsoft-HTTPAPI/2.0"
        ],
        "x-ms-client-request-id": "2868734a-42f1-ea93-6928-06ed3a21ad0a",
        "x-ms-file-attributes": "Directory",
        "x-ms-file-change-time": "2021-01-26T19:30:17.2516631Z",
        "x-ms-file-creation-time": "2021-01-26T19:30:17.2516631Z",
        "x-ms-file-id": "13835128424026341376",
        "x-ms-file-last-write-time": "2021-01-26T19:30:17.2516631Z",
        "x-ms-file-parent-id": "0",
        "x-ms-file-permission-key": "17860367565182308406*11459378189709739967",
        "x-ms-request-id": "068296ef-a01a-003d-7819-f4acd9000000",
        "x-ms-request-server-encrypted": "true",
<<<<<<< HEAD
        "x-ms-version": "2020-12-06"
=======
        "x-ms-version": "2021-02-12"
>>>>>>> 7e782c87
      },
      "ResponseBody": []
    },
    {
      "RequestUri": "https://seanmcccanary3.file.core.windows.net/test-share-5c250c66-bf28-d173-d3b4-f57140f97b8d/test-directory-ad4b75a2-868a-5c0e-a776-548553683396/test-file-4d1d71fb-8f0f-d483-4b37-e2d3b4225a24",
      "RequestMethod": "PUT",
      "RequestHeaders": {
        "Accept": "application/xml",
        "Authorization": "Sanitized",
        "traceparent": "00-092a36c19fb25e4ab47dc02e3f686269-eecdb11090b7f94a-00",
        "User-Agent": [
          "azsdk-net-Storage.Files.Shares/12.7.0-alpha.20210126.1",
          "(.NET 5.0.2; Microsoft Windows 10.0.19042)"
        ],
        "x-ms-client-request-id": "90f0c708-3d65-bbe8-f093-dcba5fbf3547",
        "x-ms-content-length": "1048576",
        "x-ms-date": "Tue, 26 Jan 2021 19:30:18 GMT",
        "x-ms-file-attributes": "None",
        "x-ms-file-creation-time": "Now",
        "x-ms-file-last-write-time": "Now",
        "x-ms-file-permission": "Inherit",
        "x-ms-return-client-request-id": "true",
        "x-ms-type": "file",
<<<<<<< HEAD
        "x-ms-version": "2020-12-06"
=======
        "x-ms-version": "2021-02-12"
>>>>>>> 7e782c87
      },
      "RequestBody": null,
      "StatusCode": 201,
      "ResponseHeaders": {
        "Content-Length": "0",
        "Date": "Tue, 26 Jan 2021 19:30:16 GMT",
        "ETag": "\"0x8D8C230CFCA04DF\"",
        "Last-Modified": "Tue, 26 Jan 2021 19:30:17 GMT",
        "Server": [
          "Windows-Azure-File/1.0",
          "Microsoft-HTTPAPI/2.0"
        ],
        "x-ms-client-request-id": "90f0c708-3d65-bbe8-f093-dcba5fbf3547",
        "x-ms-file-attributes": "Archive",
        "x-ms-file-change-time": "2021-01-26T19:30:17.3267167Z",
        "x-ms-file-creation-time": "2021-01-26T19:30:17.3267167Z",
        "x-ms-file-id": "11529285414812647424",
        "x-ms-file-last-write-time": "2021-01-26T19:30:17.3267167Z",
        "x-ms-file-parent-id": "13835128424026341376",
        "x-ms-file-permission-key": "4010187179898695473*11459378189709739967",
        "x-ms-request-id": "068296f3-a01a-003d-7919-f4acd9000000",
        "x-ms-request-server-encrypted": "true",
<<<<<<< HEAD
        "x-ms-version": "2020-12-06"
=======
        "x-ms-version": "2021-02-12"
>>>>>>> 7e782c87
      },
      "ResponseBody": []
    },
    {
      "RequestUri": "https://seanmcccanary3.file.core.windows.net/test-share-5c250c66-bf28-d173-d3b4-f57140f97b8d/test-directory-ad4b75a2-868a-5c0e-a776-548553683396/test-file-4d1d71fb-8f0f-d483-4b37-e2d3b4225a24?comp=listhandles",
      "RequestMethod": "GET",
      "RequestHeaders": {
        "Accept": "application/xml",
        "Authorization": "Sanitized",
        "traceparent": "00-43c64b50668fa6458d06a580f77389d5-0ded349980191842-00",
        "User-Agent": [
          "azsdk-net-Storage.Files.Shares/12.7.0-alpha.20210126.1",
          "(.NET 5.0.2; Microsoft Windows 10.0.19042)"
        ],
        "x-ms-client-request-id": "edca395e-ca31-aebf-727f-ef6c2dea2285",
        "x-ms-date": "Tue, 26 Jan 2021 19:30:18 GMT",
        "x-ms-return-client-request-id": "true",
<<<<<<< HEAD
        "x-ms-version": "2020-12-06"
=======
        "x-ms-version": "2021-02-12"
>>>>>>> 7e782c87
      },
      "RequestBody": null,
      "StatusCode": 200,
      "ResponseHeaders": {
        "Content-Type": "application/xml",
        "Date": "Tue, 26 Jan 2021 19:30:16 GMT",
        "Server": [
          "Windows-Azure-File/1.0",
          "Microsoft-HTTPAPI/2.0"
        ],
        "Transfer-Encoding": "chunked",
        "Vary": "Origin",
        "x-ms-client-request-id": "edca395e-ca31-aebf-727f-ef6c2dea2285",
        "x-ms-request-id": "068296f5-a01a-003d-7a19-f4acd9000000",
<<<<<<< HEAD
        "x-ms-version": "2020-12-06"
=======
        "x-ms-version": "2021-02-12"
>>>>>>> 7e782c87
      },
      "ResponseBody": "﻿<?xml version=\"1.0\" encoding=\"utf-8\"?><EnumerationResults><Entries /><NextMarker /></EnumerationResults>"
    },
    {
      "RequestUri": "https://seanmcccanary3.file.core.windows.net/test-share-5c250c66-bf28-d173-d3b4-f57140f97b8d?restype=share",
      "RequestMethod": "DELETE",
      "RequestHeaders": {
        "Accept": "application/xml",
        "Authorization": "Sanitized",
        "traceparent": "00-585f1c555b2da844bf176908bcdf3c57-4646abc237a9ec45-00",
        "User-Agent": [
          "azsdk-net-Storage.Files.Shares/12.7.0-alpha.20210126.1",
          "(.NET 5.0.2; Microsoft Windows 10.0.19042)"
        ],
        "x-ms-client-request-id": "265bce86-48f4-0415-2352-6c66dd9dc3e2",
        "x-ms-date": "Tue, 26 Jan 2021 19:30:18 GMT",
        "x-ms-delete-snapshots": "include",
        "x-ms-return-client-request-id": "true",
<<<<<<< HEAD
        "x-ms-version": "2020-12-06"
=======
        "x-ms-version": "2021-02-12"
>>>>>>> 7e782c87
      },
      "RequestBody": null,
      "StatusCode": 202,
      "ResponseHeaders": {
        "Content-Length": "0",
        "Date": "Tue, 26 Jan 2021 19:30:16 GMT",
        "Server": [
          "Windows-Azure-File/1.0",
          "Microsoft-HTTPAPI/2.0"
        ],
        "x-ms-client-request-id": "265bce86-48f4-0415-2352-6c66dd9dc3e2",
        "x-ms-request-id": "068296f7-a01a-003d-7b19-f4acd9000000",
<<<<<<< HEAD
        "x-ms-version": "2020-12-06"
=======
        "x-ms-version": "2021-02-12"
>>>>>>> 7e782c87
      },
      "ResponseBody": []
    }
  ],
  "Variables": {
    "RandomSeed": "1726152229",
    "Storage_TestConfigDefault": "ProductionTenant\nseanmcccanary3\nU2FuaXRpemVk\nhttps://seanmcccanary3.blob.core.windows.net\nhttps://seanmcccanary3.file.core.windows.net\nhttps://seanmcccanary3.queue.core.windows.net\nhttps://seanmcccanary3.table.core.windows.net\n\n\n\n\nhttps://seanmcccanary3-secondary.blob.core.windows.net\nhttps://seanmcccanary3-secondary.file.core.windows.net\nhttps://seanmcccanary3-secondary.queue.core.windows.net\nhttps://seanmcccanary3-secondary.table.core.windows.net\n\nSanitized\n\n\nCloud\nBlobEndpoint=https://seanmcccanary3.blob.core.windows.net/;QueueEndpoint=https://seanmcccanary3.queue.core.windows.net/;FileEndpoint=https://seanmcccanary3.file.core.windows.net/;BlobSecondaryEndpoint=https://seanmcccanary3-secondary.blob.core.windows.net/;QueueSecondaryEndpoint=https://seanmcccanary3-secondary.queue.core.windows.net/;FileSecondaryEndpoint=https://seanmcccanary3-secondary.file.core.windows.net/;AccountName=seanmcccanary3;AccountKey=Kg==;\nseanscope1\n\n"
  }
}<|MERGE_RESOLUTION|>--- conflicted
+++ resolved
@@ -14,11 +14,7 @@
         "x-ms-client-request-id": "ad857771-8f63-01a6-732f-08e2240f58f7",
         "x-ms-date": "Tue, 26 Jan 2021 19:30:17 GMT",
         "x-ms-return-client-request-id": "true",
-<<<<<<< HEAD
-        "x-ms-version": "2020-12-06"
-=======
         "x-ms-version": "2021-02-12"
->>>>>>> 7e782c87
       },
       "RequestBody": null,
       "StatusCode": 201,
@@ -33,11 +29,7 @@
         ],
         "x-ms-client-request-id": "ad857771-8f63-01a6-732f-08e2240f58f7",
         "x-ms-request-id": "068296e9-a01a-003d-7719-f4acd9000000",
-<<<<<<< HEAD
-        "x-ms-version": "2020-12-06"
-=======
         "x-ms-version": "2021-02-12"
->>>>>>> 7e782c87
       },
       "ResponseBody": []
     },
@@ -59,11 +51,7 @@
         "x-ms-file-last-write-time": "Now",
         "x-ms-file-permission": "Inherit",
         "x-ms-return-client-request-id": "true",
-<<<<<<< HEAD
-        "x-ms-version": "2020-12-06"
-=======
         "x-ms-version": "2021-02-12"
->>>>>>> 7e782c87
       },
       "RequestBody": null,
       "StatusCode": 201,
@@ -86,11 +74,7 @@
         "x-ms-file-permission-key": "17860367565182308406*11459378189709739967",
         "x-ms-request-id": "068296ef-a01a-003d-7819-f4acd9000000",
         "x-ms-request-server-encrypted": "true",
-<<<<<<< HEAD
-        "x-ms-version": "2020-12-06"
-=======
         "x-ms-version": "2021-02-12"
->>>>>>> 7e782c87
       },
       "ResponseBody": []
     },
@@ -114,11 +98,7 @@
         "x-ms-file-permission": "Inherit",
         "x-ms-return-client-request-id": "true",
         "x-ms-type": "file",
-<<<<<<< HEAD
-        "x-ms-version": "2020-12-06"
-=======
         "x-ms-version": "2021-02-12"
->>>>>>> 7e782c87
       },
       "RequestBody": null,
       "StatusCode": 201,
@@ -141,11 +121,7 @@
         "x-ms-file-permission-key": "4010187179898695473*11459378189709739967",
         "x-ms-request-id": "068296f3-a01a-003d-7919-f4acd9000000",
         "x-ms-request-server-encrypted": "true",
-<<<<<<< HEAD
-        "x-ms-version": "2020-12-06"
-=======
         "x-ms-version": "2021-02-12"
->>>>>>> 7e782c87
       },
       "ResponseBody": []
     },
@@ -163,11 +139,7 @@
         "x-ms-client-request-id": "edca395e-ca31-aebf-727f-ef6c2dea2285",
         "x-ms-date": "Tue, 26 Jan 2021 19:30:18 GMT",
         "x-ms-return-client-request-id": "true",
-<<<<<<< HEAD
-        "x-ms-version": "2020-12-06"
-=======
         "x-ms-version": "2021-02-12"
->>>>>>> 7e782c87
       },
       "RequestBody": null,
       "StatusCode": 200,
@@ -182,11 +154,7 @@
         "Vary": "Origin",
         "x-ms-client-request-id": "edca395e-ca31-aebf-727f-ef6c2dea2285",
         "x-ms-request-id": "068296f5-a01a-003d-7a19-f4acd9000000",
-<<<<<<< HEAD
-        "x-ms-version": "2020-12-06"
-=======
         "x-ms-version": "2021-02-12"
->>>>>>> 7e782c87
       },
       "ResponseBody": "﻿<?xml version=\"1.0\" encoding=\"utf-8\"?><EnumerationResults><Entries /><NextMarker /></EnumerationResults>"
     },
@@ -205,11 +173,7 @@
         "x-ms-date": "Tue, 26 Jan 2021 19:30:18 GMT",
         "x-ms-delete-snapshots": "include",
         "x-ms-return-client-request-id": "true",
-<<<<<<< HEAD
-        "x-ms-version": "2020-12-06"
-=======
         "x-ms-version": "2021-02-12"
->>>>>>> 7e782c87
       },
       "RequestBody": null,
       "StatusCode": 202,
@@ -222,11 +186,7 @@
         ],
         "x-ms-client-request-id": "265bce86-48f4-0415-2352-6c66dd9dc3e2",
         "x-ms-request-id": "068296f7-a01a-003d-7b19-f4acd9000000",
-<<<<<<< HEAD
-        "x-ms-version": "2020-12-06"
-=======
         "x-ms-version": "2021-02-12"
->>>>>>> 7e782c87
       },
       "ResponseBody": []
     }
