--- conflicted
+++ resolved
@@ -14,11 +14,7 @@
         "x-ms-client-request-id": "57b08f59-1c50-615e-bd75-1e85ff907fb8",
         "x-ms-date": "Tue, 26 Jan 2021 19:32:45 GMT",
         "x-ms-return-client-request-id": "true",
-<<<<<<< HEAD
-        "x-ms-version": "2020-12-06"
-=======
         "x-ms-version": "2021-02-12"
->>>>>>> 7e782c87
       },
       "RequestBody": null,
       "StatusCode": 201,
@@ -33,11 +29,7 @@
         ],
         "x-ms-client-request-id": "57b08f59-1c50-615e-bd75-1e85ff907fb8",
         "x-ms-request-id": "d859a2e5-101a-0028-2d1a-f4bb6a000000",
-<<<<<<< HEAD
-        "x-ms-version": "2020-12-06"
-=======
         "x-ms-version": "2021-02-12"
->>>>>>> 7e782c87
       },
       "ResponseBody": []
     },
@@ -61,11 +53,7 @@
         "x-ms-file-permission": "Inherit",
         "x-ms-return-client-request-id": "true",
         "x-ms-type": "file",
-<<<<<<< HEAD
-        "x-ms-version": "2020-12-06"
-=======
         "x-ms-version": "2021-02-12"
->>>>>>> 7e782c87
       },
       "RequestBody": null,
       "StatusCode": 201,
@@ -88,11 +76,7 @@
         "x-ms-file-permission-key": "4010187179898695473*11459378189709739967",
         "x-ms-request-id": "d859a2ea-101a-0028-301a-f4bb6a000000",
         "x-ms-request-server-encrypted": "true",
-<<<<<<< HEAD
-        "x-ms-version": "2020-12-06"
-=======
         "x-ms-version": "2021-02-12"
->>>>>>> 7e782c87
       },
       "ResponseBody": []
     },
@@ -113,11 +97,7 @@
         "x-ms-lease-duration": "-1",
         "x-ms-proposed-lease-id": "dbdb65b1-1159-3a7f-9631-5da7e0605d08",
         "x-ms-return-client-request-id": "true",
-<<<<<<< HEAD
-        "x-ms-version": "2020-12-06"
-=======
         "x-ms-version": "2021-02-12"
->>>>>>> 7e782c87
       },
       "RequestBody": null,
       "StatusCode": 201,
@@ -133,11 +113,7 @@
         "x-ms-client-request-id": "b01e3464-8da8-f0ff-91c5-fa6c955936fe",
         "x-ms-lease-id": "dbdb65b1-1159-3a7f-9631-5da7e0605d08",
         "x-ms-request-id": "d859a2ec-101a-0028-311a-f4bb6a000000",
-<<<<<<< HEAD
-        "x-ms-version": "2020-12-06"
-=======
         "x-ms-version": "2021-02-12"
->>>>>>> 7e782c87
       },
       "ResponseBody": []
     },
@@ -159,11 +135,7 @@
         "x-ms-lease-id": "dbdb65b1-1159-3a7f-9631-5da7e0605d08",
         "x-ms-range": "bytes=1024-2047",
         "x-ms-return-client-request-id": "true",
-<<<<<<< HEAD
-        "x-ms-version": "2020-12-06",
-=======
         "x-ms-version": "2021-02-12",
->>>>>>> 7e782c87
         "x-ms-write": "clear"
       },
       "RequestBody": [],
@@ -179,11 +151,7 @@
         ],
         "x-ms-client-request-id": "ac43c92d-ad41-185f-cf6b-8aca37ad21c9",
         "x-ms-request-id": "d859a2ed-101a-0028-321a-f4bb6a000000",
-<<<<<<< HEAD
-        "x-ms-version": "2020-12-06"
-=======
         "x-ms-version": "2021-02-12"
->>>>>>> 7e782c87
       },
       "ResponseBody": []
     },
@@ -202,11 +170,7 @@
         "x-ms-date": "Tue, 26 Jan 2021 19:32:46 GMT",
         "x-ms-delete-snapshots": "include",
         "x-ms-return-client-request-id": "true",
-<<<<<<< HEAD
-        "x-ms-version": "2020-12-06"
-=======
         "x-ms-version": "2021-02-12"
->>>>>>> 7e782c87
       },
       "RequestBody": null,
       "StatusCode": 202,
@@ -219,11 +183,7 @@
         ],
         "x-ms-client-request-id": "cb3f25de-8a16-33bd-6282-57388dd3479c",
         "x-ms-request-id": "d859a2ee-101a-0028-331a-f4bb6a000000",
-<<<<<<< HEAD
-        "x-ms-version": "2020-12-06"
-=======
         "x-ms-version": "2021-02-12"
->>>>>>> 7e782c87
       },
       "ResponseBody": []
     }
