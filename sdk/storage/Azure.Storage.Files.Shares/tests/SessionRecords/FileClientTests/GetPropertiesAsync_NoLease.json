--- conflicted
+++ resolved
@@ -14,11 +14,7 @@
         "x-ms-client-request-id": "d32991fd-6524-decc-1559-49aa7a7aed75",
         "x-ms-date": "Tue, 26 Jan 2021 19:30:02 GMT",
         "x-ms-return-client-request-id": "true",
-<<<<<<< HEAD
-        "x-ms-version": "2020-12-06"
-=======
-        "x-ms-version": "2021-02-12"
->>>>>>> 7e782c87
+        "x-ms-version": "2021-02-12"
       },
       "RequestBody": null,
       "StatusCode": 201,
@@ -33,11 +29,7 @@
         ],
         "x-ms-client-request-id": "d32991fd-6524-decc-1559-49aa7a7aed75",
         "x-ms-request-id": "e2cc7a7c-e01a-0095-0e19-f43277000000",
-<<<<<<< HEAD
-        "x-ms-version": "2020-12-06"
-=======
-        "x-ms-version": "2021-02-12"
->>>>>>> 7e782c87
+        "x-ms-version": "2021-02-12"
       },
       "ResponseBody": []
     },
@@ -59,11 +51,7 @@
         "x-ms-file-last-write-time": "Now",
         "x-ms-file-permission": "Inherit",
         "x-ms-return-client-request-id": "true",
-<<<<<<< HEAD
-        "x-ms-version": "2020-12-06"
-=======
-        "x-ms-version": "2021-02-12"
->>>>>>> 7e782c87
+        "x-ms-version": "2021-02-12"
       },
       "RequestBody": null,
       "StatusCode": 201,
@@ -86,11 +74,7 @@
         "x-ms-file-permission-key": "17860367565182308406*11459378189709739967",
         "x-ms-request-id": "e2cc7a80-e01a-0095-1019-f43277000000",
         "x-ms-request-server-encrypted": "true",
-<<<<<<< HEAD
-        "x-ms-version": "2020-12-06"
-=======
-        "x-ms-version": "2021-02-12"
->>>>>>> 7e782c87
+        "x-ms-version": "2021-02-12"
       },
       "ResponseBody": []
     },
@@ -114,11 +98,7 @@
         "x-ms-file-permission": "Inherit",
         "x-ms-return-client-request-id": "true",
         "x-ms-type": "file",
-<<<<<<< HEAD
-        "x-ms-version": "2020-12-06"
-=======
-        "x-ms-version": "2021-02-12"
->>>>>>> 7e782c87
+        "x-ms-version": "2021-02-12"
       },
       "RequestBody": null,
       "StatusCode": 201,
@@ -141,11 +121,7 @@
         "x-ms-file-permission-key": "4010187179898695473*11459378189709739967",
         "x-ms-request-id": "e2cc7a83-e01a-0095-1319-f43277000000",
         "x-ms-request-server-encrypted": "true",
-<<<<<<< HEAD
-        "x-ms-version": "2020-12-06"
-=======
-        "x-ms-version": "2021-02-12"
->>>>>>> 7e782c87
+        "x-ms-version": "2021-02-12"
       },
       "ResponseBody": []
     },
@@ -166,11 +142,7 @@
         "x-ms-lease-duration": "-1",
         "x-ms-proposed-lease-id": "cd41ed11-e872-346a-9cbd-a1f5a604d4fc",
         "x-ms-return-client-request-id": "true",
-<<<<<<< HEAD
-        "x-ms-version": "2020-12-06"
-=======
-        "x-ms-version": "2021-02-12"
->>>>>>> 7e782c87
+        "x-ms-version": "2021-02-12"
       },
       "RequestBody": null,
       "StatusCode": 201,
@@ -186,11 +158,7 @@
         "x-ms-client-request-id": "907fa8b9-88b6-23a8-346a-9910948005bc",
         "x-ms-lease-id": "cd41ed11-e872-346a-9cbd-a1f5a604d4fc",
         "x-ms-request-id": "e2cc7a85-e01a-0095-1519-f43277000000",
-<<<<<<< HEAD
-        "x-ms-version": "2020-12-06"
-=======
-        "x-ms-version": "2021-02-12"
->>>>>>> 7e782c87
+        "x-ms-version": "2021-02-12"
       },
       "ResponseBody": []
     },
@@ -208,11 +176,7 @@
         "x-ms-client-request-id": "fd3cfdaa-4484-3c45-9a21-81706d3288f8",
         "x-ms-date": "Tue, 26 Jan 2021 19:30:03 GMT",
         "x-ms-return-client-request-id": "true",
-<<<<<<< HEAD
-        "x-ms-version": "2020-12-06"
-=======
-        "x-ms-version": "2021-02-12"
->>>>>>> 7e782c87
+        "x-ms-version": "2021-02-12"
       },
       "RequestBody": null,
       "StatusCode": 200,
@@ -241,11 +205,7 @@
         "x-ms-request-id": "e2cc7a87-e01a-0095-1719-f43277000000",
         "x-ms-server-encrypted": "true",
         "x-ms-type": "File",
-<<<<<<< HEAD
-        "x-ms-version": "2020-12-06"
-=======
-        "x-ms-version": "2021-02-12"
->>>>>>> 7e782c87
+        "x-ms-version": "2021-02-12"
       },
       "ResponseBody": []
     },
@@ -264,11 +224,7 @@
         "x-ms-date": "Tue, 26 Jan 2021 19:30:03 GMT",
         "x-ms-delete-snapshots": "include",
         "x-ms-return-client-request-id": "true",
-<<<<<<< HEAD
-        "x-ms-version": "2020-12-06"
-=======
-        "x-ms-version": "2021-02-12"
->>>>>>> 7e782c87
+        "x-ms-version": "2021-02-12"
       },
       "RequestBody": null,
       "StatusCode": 202,
@@ -281,11 +237,7 @@
         ],
         "x-ms-client-request-id": "9666d0f1-0743-ce38-fcf6-45575c8a9d77",
         "x-ms-request-id": "e2cc7a89-e01a-0095-1919-f43277000000",
-<<<<<<< HEAD
-        "x-ms-version": "2020-12-06"
-=======
-        "x-ms-version": "2021-02-12"
->>>>>>> 7e782c87
+        "x-ms-version": "2021-02-12"
       },
       "ResponseBody": []
     }
