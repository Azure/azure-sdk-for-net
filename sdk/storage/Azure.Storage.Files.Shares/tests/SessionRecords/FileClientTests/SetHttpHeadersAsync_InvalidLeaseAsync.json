{
  "Entries": [
    {
      "RequestUri": "https://seanmcccanary3.file.core.windows.net/test-share-beef5254-fab3-96f7-0ac3-33f2a06a6ebb?restype=share",
      "RequestMethod": "PUT",
      "RequestHeaders": {
        "Accept": "application/xml",
        "Authorization": "Sanitized",
        "traceparent": "00-e646ed009f70b746ae143b82e5028cf4-66d93c1880cee842-00",
        "User-Agent": [
          "azsdk-net-Storage.Files.Shares/12.7.0-alpha.20210121.1",
          "(.NET 5.0.2; Microsoft Windows 10.0.19042)"
        ],
        "x-ms-client-request-id": "ac7cdfe4-fe2d-3533-6988-f6b6b4cac0b5",
        "x-ms-date": "Thu, 21 Jan 2021 20:42:19 GMT",
        "x-ms-return-client-request-id": "true",
        "x-ms-version": "2020-06-12"
      },
      "RequestBody": null,
      "StatusCode": 201,
      "ResponseHeaders": {
        "Content-Length": "0",
        "Date": "Thu, 21 Jan 2021 20:42:18 GMT",
        "ETag": "\u00220x8D8BE4D0BB2E720\u0022",
        "Last-Modified": "Thu, 21 Jan 2021 20:42:19 GMT",
        "Server": [
          "Windows-Azure-File/1.0",
          "Microsoft-HTTPAPI/2.0"
        ],
        "x-ms-client-request-id": "ac7cdfe4-fe2d-3533-6988-f6b6b4cac0b5",
<<<<<<< HEAD
        "x-ms-request-id": "c9ef6878-f01a-0012-1537-f3e9eb000000",
        "x-ms-version": "2020-06-12"
=======
        "x-ms-request-id": "2b9d95e0-e01a-0061-3635-f0f981000000",
        "x-ms-version": "2020-04-08"
>>>>>>> ac24a13f
      },
      "ResponseBody": []
    },
    {
      "RequestUri": "https://seanmcccanary3.file.core.windows.net/test-share-beef5254-fab3-96f7-0ac3-33f2a06a6ebb/test-directory-ae215712-e61b-71bd-ee19-1113db133689?restype=directory",
      "RequestMethod": "PUT",
      "RequestHeaders": {
        "Accept": "application/xml",
        "Authorization": "Sanitized",
        "traceparent": "00-81c544dcaa0bc44cb3a7011fa3ece5a6-4c6f3ac777ad9640-00",
        "User-Agent": [
          "azsdk-net-Storage.Files.Shares/12.7.0-alpha.20210121.1",
          "(.NET 5.0.2; Microsoft Windows 10.0.19042)"
        ],
        "x-ms-client-request-id": "09d169df-d25f-fe67-210b-bd14ec1f5955",
        "x-ms-date": "Thu, 21 Jan 2021 20:42:19 GMT",
        "x-ms-file-attributes": "None",
        "x-ms-file-creation-time": "Now",
        "x-ms-file-last-write-time": "Now",
        "x-ms-file-permission": "Inherit",
        "x-ms-return-client-request-id": "true",
        "x-ms-version": "2020-06-12"
      },
      "RequestBody": null,
      "StatusCode": 201,
      "ResponseHeaders": {
        "Content-Length": "0",
        "Date": "Thu, 21 Jan 2021 20:42:18 GMT",
        "ETag": "\u00220x8D8BE4D0BBD4913\u0022",
        "Last-Modified": "Thu, 21 Jan 2021 20:42:19 GMT",
        "Server": [
          "Windows-Azure-File/1.0",
          "Microsoft-HTTPAPI/2.0"
        ],
        "x-ms-client-request-id": "09d169df-d25f-fe67-210b-bd14ec1f5955",
        "x-ms-file-attributes": "Directory",
        "x-ms-file-change-time": "2021-01-21T20:42:19.1638803Z",
        "x-ms-file-creation-time": "2021-01-21T20:42:19.1638803Z",
        "x-ms-file-id": "13835128424026341376",
        "x-ms-file-last-write-time": "2021-01-21T20:42:19.1638803Z",
        "x-ms-file-parent-id": "0",
        "x-ms-file-permission-key": "17860367565182308406*11459378189709739967",
        "x-ms-request-id": "2b9d95e6-e01a-0061-3735-f0f981000000",
        "x-ms-request-server-encrypted": "true",
        "x-ms-version": "2020-06-12"
      },
      "ResponseBody": []
    },
    {
      "RequestUri": "https://seanmcccanary3.file.core.windows.net/test-share-beef5254-fab3-96f7-0ac3-33f2a06a6ebb/test-directory-ae215712-e61b-71bd-ee19-1113db133689/test-file-04736c51-febc-51c8-c966-010b393a8440",
      "RequestMethod": "PUT",
      "RequestHeaders": {
        "Accept": "application/xml",
        "Authorization": "Sanitized",
        "traceparent": "00-97edadee62f7304ea40862958642cad4-16351ef4c28a264e-00",
        "User-Agent": [
          "azsdk-net-Storage.Files.Shares/12.7.0-alpha.20210121.1",
          "(.NET 5.0.2; Microsoft Windows 10.0.19042)"
        ],
        "x-ms-client-request-id": "7f3156b6-1c39-e025-a07f-3ff8d15bc4e6",
        "x-ms-content-length": "1048576",
        "x-ms-date": "Thu, 21 Jan 2021 20:42:19 GMT",
        "x-ms-file-attributes": "None",
        "x-ms-file-creation-time": "Now",
        "x-ms-file-last-write-time": "Now",
        "x-ms-file-permission": "Inherit",
        "x-ms-return-client-request-id": "true",
        "x-ms-type": "file",
        "x-ms-version": "2020-06-12"
      },
      "RequestBody": null,
      "StatusCode": 201,
      "ResponseHeaders": {
        "Content-Length": "0",
        "Date": "Thu, 21 Jan 2021 20:42:18 GMT",
        "ETag": "\u00220x8D8BE4D0BC6244D\u0022",
        "Last-Modified": "Thu, 21 Jan 2021 20:42:19 GMT",
        "Server": [
          "Windows-Azure-File/1.0",
          "Microsoft-HTTPAPI/2.0"
        ],
        "x-ms-client-request-id": "7f3156b6-1c39-e025-a07f-3ff8d15bc4e6",
        "x-ms-file-attributes": "Archive",
        "x-ms-file-change-time": "2021-01-21T20:42:19.2219213Z",
        "x-ms-file-creation-time": "2021-01-21T20:42:19.2219213Z",
        "x-ms-file-id": "11529285414812647424",
        "x-ms-file-last-write-time": "2021-01-21T20:42:19.2219213Z",
        "x-ms-file-parent-id": "13835128424026341376",
        "x-ms-file-permission-key": "4010187179898695473*11459378189709739967",
        "x-ms-request-id": "2b9d95ea-e01a-0061-3835-f0f981000000",
        "x-ms-request-server-encrypted": "true",
        "x-ms-version": "2020-06-12"
      },
      "ResponseBody": []
    },
    {
      "RequestUri": "https://seanmcccanary3.file.core.windows.net/test-share-beef5254-fab3-96f7-0ac3-33f2a06a6ebb/test-directory-ae215712-e61b-71bd-ee19-1113db133689/test-file-04736c51-febc-51c8-c966-010b393a8440?comp=properties",
      "RequestMethod": "PUT",
      "RequestHeaders": {
        "Accept": "application/xml",
        "Authorization": "Sanitized",
        "traceparent": "00-cf67fdcd68475e4da9e08894bdf2e435-8dd7e665544c904c-00",
        "User-Agent": [
          "azsdk-net-Storage.Files.Shares/12.7.0-alpha.20210121.1",
          "(.NET 5.0.2; Microsoft Windows 10.0.19042)"
        ],
        "x-ms-client-request-id": "865bb84a-115c-cea2-430d-3d375f7781ba",
        "x-ms-content-type": "potjjgtjfajdqafiratf",
        "x-ms-date": "Thu, 21 Jan 2021 20:42:19 GMT",
        "x-ms-file-attributes": "Preserve",
        "x-ms-file-creation-time": "Preserve",
        "x-ms-file-last-write-time": "Preserve",
        "x-ms-file-permission": "Preserve",
        "x-ms-lease-id": "bc1c7d86-e7eb-2413-4202-bdad5fe64d50",
        "x-ms-return-client-request-id": "true",
        "x-ms-version": "2020-06-12"
      },
      "RequestBody": null,
      "StatusCode": 412,
      "ResponseHeaders": {
        "Content-Length": "241",
        "Content-Type": "application/xml",
        "Date": "Thu, 21 Jan 2021 20:42:18 GMT",
        "Server": [
          "Windows-Azure-File/1.0",
          "Microsoft-HTTPAPI/2.0"
        ],
        "x-ms-client-request-id": "865bb84a-115c-cea2-430d-3d375f7781ba",
        "x-ms-error-code": "LeaseNotPresentWithFileOperation",
<<<<<<< HEAD
        "x-ms-request-id": "c9ef687c-f01a-0012-1837-f3e9eb000000",
        "x-ms-version": "2020-06-12"
=======
        "x-ms-request-id": "2b9d95ed-e01a-0061-3935-f0f981000000",
        "x-ms-version": "2020-04-08"
>>>>>>> ac24a13f
      },
      "ResponseBody": [
        "\uFEFF\u003C?xml version=\u00221.0\u0022 encoding=\u0022utf-8\u0022?\u003E\u003CError\u003E\u003CCode\u003ELeaseNotPresentWithFileOperation\u003C/Code\u003E\u003CMessage\u003EThere is currently no lease on the file.\n",
        "RequestId:2b9d95ed-e01a-0061-3935-f0f981000000\n",
        "Time:2021-01-21T20:42:19.2929755Z\u003C/Message\u003E\u003C/Error\u003E"
      ]
    },
    {
      "RequestUri": "https://seanmcccanary3.file.core.windows.net/test-share-beef5254-fab3-96f7-0ac3-33f2a06a6ebb?restype=share",
      "RequestMethod": "DELETE",
      "RequestHeaders": {
        "Accept": "application/xml",
        "Authorization": "Sanitized",
        "traceparent": "00-d063dcbb0564ee448f553fd11d6f7017-0232fe17106d2546-00",
        "User-Agent": [
          "azsdk-net-Storage.Files.Shares/12.7.0-alpha.20210121.1",
          "(.NET 5.0.2; Microsoft Windows 10.0.19042)"
        ],
        "x-ms-client-request-id": "a663d163-c68a-87f3-d087-9efac7cf7b92",
        "x-ms-date": "Thu, 21 Jan 2021 20:42:19 GMT",
        "x-ms-delete-snapshots": "include",
        "x-ms-return-client-request-id": "true",
        "x-ms-version": "2020-06-12"
      },
      "RequestBody": null,
      "StatusCode": 202,
      "ResponseHeaders": {
        "Content-Length": "0",
        "Date": "Thu, 21 Jan 2021 20:42:18 GMT",
        "Server": [
          "Windows-Azure-File/1.0",
          "Microsoft-HTTPAPI/2.0"
        ],
        "x-ms-client-request-id": "a663d163-c68a-87f3-d087-9efac7cf7b92",
<<<<<<< HEAD
        "x-ms-request-id": "c9ef687d-f01a-0012-1937-f3e9eb000000",
        "x-ms-version": "2020-06-12"
=======
        "x-ms-request-id": "2b9d95f0-e01a-0061-3a35-f0f981000000",
        "x-ms-version": "2020-04-08"
>>>>>>> ac24a13f
      },
      "ResponseBody": []
    }
  ],
  "Variables": {
    "DateTimeOffsetNow": "2021-01-21T14:42:19.1848992-06:00",
    "RandomSeed": "994658626",
    "Storage_TestConfigDefault": "ProductionTenant\nseanmcccanary3\nU2FuaXRpemVk\nhttps://seanmcccanary3.blob.core.windows.net\nhttps://seanmcccanary3.file.core.windows.net\nhttps://seanmcccanary3.queue.core.windows.net\nhttps://seanmcccanary3.table.core.windows.net\n\n\n\n\nhttps://seanmcccanary3-secondary.blob.core.windows.net\nhttps://seanmcccanary3-secondary.file.core.windows.net\nhttps://seanmcccanary3-secondary.queue.core.windows.net\nhttps://seanmcccanary3-secondary.table.core.windows.net\n\nSanitized\n\n\nCloud\nBlobEndpoint=https://seanmcccanary3.blob.core.windows.net/;QueueEndpoint=https://seanmcccanary3.queue.core.windows.net/;FileEndpoint=https://seanmcccanary3.file.core.windows.net/;BlobSecondaryEndpoint=https://seanmcccanary3-secondary.blob.core.windows.net/;QueueSecondaryEndpoint=https://seanmcccanary3-secondary.queue.core.windows.net/;FileSecondaryEndpoint=https://seanmcccanary3-secondary.file.core.windows.net/;AccountName=seanmcccanary3;AccountKey=Kg==;\nseanscope1"
  }
}<|MERGE_RESOLUTION|>--- conflicted
+++ resolved
@@ -1,18 +1,18 @@
 {
   "Entries": [
     {
-      "RequestUri": "https://seanmcccanary3.file.core.windows.net/test-share-beef5254-fab3-96f7-0ac3-33f2a06a6ebb?restype=share",
-      "RequestMethod": "PUT",
-      "RequestHeaders": {
-        "Accept": "application/xml",
-        "Authorization": "Sanitized",
-        "traceparent": "00-e646ed009f70b746ae143b82e5028cf4-66d93c1880cee842-00",
-        "User-Agent": [
-          "azsdk-net-Storage.Files.Shares/12.7.0-alpha.20210121.1",
-          "(.NET 5.0.2; Microsoft Windows 10.0.19042)"
-        ],
-        "x-ms-client-request-id": "ac7cdfe4-fe2d-3533-6988-f6b6b4cac0b5",
-        "x-ms-date": "Thu, 21 Jan 2021 20:42:19 GMT",
+      "RequestUri": "https://seanmcccanary3.file.core.windows.net/test-share-a12a7d1b-34fd-4010-aec8-37d1586cee31?restype=share",
+      "RequestMethod": "PUT",
+      "RequestHeaders": {
+        "Accept": "application/xml",
+        "Authorization": "Sanitized",
+        "traceparent": "00-dc26117a0592a341a18de99356e2b897-80709e8b4076384f-00",
+        "User-Agent": [
+          "azsdk-net-Storage.Files.Shares/12.7.0-alpha.20210126.1",
+          "(.NET 5.0.2; Microsoft Windows 10.0.19042)"
+        ],
+        "x-ms-client-request-id": "1847628b-edff-40e9-671d-340cb16320f3",
+        "x-ms-date": "Tue, 26 Jan 2021 19:33:51 GMT",
         "x-ms-return-client-request-id": "true",
         "x-ms-version": "2020-06-12"
       },
@@ -20,37 +20,32 @@
       "StatusCode": 201,
       "ResponseHeaders": {
         "Content-Length": "0",
-        "Date": "Thu, 21 Jan 2021 20:42:18 GMT",
-        "ETag": "\u00220x8D8BE4D0BB2E720\u0022",
-        "Last-Modified": "Thu, 21 Jan 2021 20:42:19 GMT",
-        "Server": [
-          "Windows-Azure-File/1.0",
-          "Microsoft-HTTPAPI/2.0"
-        ],
-        "x-ms-client-request-id": "ac7cdfe4-fe2d-3533-6988-f6b6b4cac0b5",
-<<<<<<< HEAD
-        "x-ms-request-id": "c9ef6878-f01a-0012-1537-f3e9eb000000",
-        "x-ms-version": "2020-06-12"
-=======
-        "x-ms-request-id": "2b9d95e0-e01a-0061-3635-f0f981000000",
-        "x-ms-version": "2020-04-08"
->>>>>>> ac24a13f
-      },
-      "ResponseBody": []
-    },
-    {
-      "RequestUri": "https://seanmcccanary3.file.core.windows.net/test-share-beef5254-fab3-96f7-0ac3-33f2a06a6ebb/test-directory-ae215712-e61b-71bd-ee19-1113db133689?restype=directory",
-      "RequestMethod": "PUT",
-      "RequestHeaders": {
-        "Accept": "application/xml",
-        "Authorization": "Sanitized",
-        "traceparent": "00-81c544dcaa0bc44cb3a7011fa3ece5a6-4c6f3ac777ad9640-00",
-        "User-Agent": [
-          "azsdk-net-Storage.Files.Shares/12.7.0-alpha.20210121.1",
-          "(.NET 5.0.2; Microsoft Windows 10.0.19042)"
-        ],
-        "x-ms-client-request-id": "09d169df-d25f-fe67-210b-bd14ec1f5955",
-        "x-ms-date": "Thu, 21 Jan 2021 20:42:19 GMT",
+        "Date": "Tue, 26 Jan 2021 19:33:50 GMT",
+        "ETag": "\u00220x8D8C2314F1BD6C8\u0022",
+        "Last-Modified": "Tue, 26 Jan 2021 19:33:50 GMT",
+        "Server": [
+          "Windows-Azure-File/1.0",
+          "Microsoft-HTTPAPI/2.0"
+        ],
+        "x-ms-client-request-id": "1847628b-edff-40e9-671d-340cb16320f3",
+        "x-ms-request-id": "f249ca7f-101a-005a-421a-f4bc25000000",
+        "x-ms-version": "2020-06-12"
+      },
+      "ResponseBody": []
+    },
+    {
+      "RequestUri": "https://seanmcccanary3.file.core.windows.net/test-share-a12a7d1b-34fd-4010-aec8-37d1586cee31/test-directory-d4ddc0e8-8b79-4a8a-5a46-48474b0ba27c?restype=directory",
+      "RequestMethod": "PUT",
+      "RequestHeaders": {
+        "Accept": "application/xml",
+        "Authorization": "Sanitized",
+        "traceparent": "00-25c0670953fa3b4bbfe0c15f6d473ca0-621e068985e06245-00",
+        "User-Agent": [
+          "azsdk-net-Storage.Files.Shares/12.7.0-alpha.20210126.1",
+          "(.NET 5.0.2; Microsoft Windows 10.0.19042)"
+        ],
+        "x-ms-client-request-id": "dc1cf595-4253-007c-d7fd-bdb8a5a1f45b",
+        "x-ms-date": "Tue, 26 Jan 2021 19:33:51 GMT",
         "x-ms-file-attributes": "None",
         "x-ms-file-creation-time": "Now",
         "x-ms-file-last-write-time": "Now",
@@ -62,41 +57,41 @@
       "StatusCode": 201,
       "ResponseHeaders": {
         "Content-Length": "0",
-        "Date": "Thu, 21 Jan 2021 20:42:18 GMT",
-        "ETag": "\u00220x8D8BE4D0BBD4913\u0022",
-        "Last-Modified": "Thu, 21 Jan 2021 20:42:19 GMT",
-        "Server": [
-          "Windows-Azure-File/1.0",
-          "Microsoft-HTTPAPI/2.0"
-        ],
-        "x-ms-client-request-id": "09d169df-d25f-fe67-210b-bd14ec1f5955",
+        "Date": "Tue, 26 Jan 2021 19:33:50 GMT",
+        "ETag": "\u00220x8D8C2314F27FC5A\u0022",
+        "Last-Modified": "Tue, 26 Jan 2021 19:33:51 GMT",
+        "Server": [
+          "Windows-Azure-File/1.0",
+          "Microsoft-HTTPAPI/2.0"
+        ],
+        "x-ms-client-request-id": "dc1cf595-4253-007c-d7fd-bdb8a5a1f45b",
         "x-ms-file-attributes": "Directory",
-        "x-ms-file-change-time": "2021-01-21T20:42:19.1638803Z",
-        "x-ms-file-creation-time": "2021-01-21T20:42:19.1638803Z",
+        "x-ms-file-change-time": "2021-01-26T19:33:51.0131802Z",
+        "x-ms-file-creation-time": "2021-01-26T19:33:51.0131802Z",
         "x-ms-file-id": "13835128424026341376",
-        "x-ms-file-last-write-time": "2021-01-21T20:42:19.1638803Z",
+        "x-ms-file-last-write-time": "2021-01-26T19:33:51.0131802Z",
         "x-ms-file-parent-id": "0",
         "x-ms-file-permission-key": "17860367565182308406*11459378189709739967",
-        "x-ms-request-id": "2b9d95e6-e01a-0061-3735-f0f981000000",
+        "x-ms-request-id": "f249ca82-101a-005a-431a-f4bc25000000",
         "x-ms-request-server-encrypted": "true",
         "x-ms-version": "2020-06-12"
       },
       "ResponseBody": []
     },
     {
-      "RequestUri": "https://seanmcccanary3.file.core.windows.net/test-share-beef5254-fab3-96f7-0ac3-33f2a06a6ebb/test-directory-ae215712-e61b-71bd-ee19-1113db133689/test-file-04736c51-febc-51c8-c966-010b393a8440",
-      "RequestMethod": "PUT",
-      "RequestHeaders": {
-        "Accept": "application/xml",
-        "Authorization": "Sanitized",
-        "traceparent": "00-97edadee62f7304ea40862958642cad4-16351ef4c28a264e-00",
-        "User-Agent": [
-          "azsdk-net-Storage.Files.Shares/12.7.0-alpha.20210121.1",
-          "(.NET 5.0.2; Microsoft Windows 10.0.19042)"
-        ],
-        "x-ms-client-request-id": "7f3156b6-1c39-e025-a07f-3ff8d15bc4e6",
+      "RequestUri": "https://seanmcccanary3.file.core.windows.net/test-share-a12a7d1b-34fd-4010-aec8-37d1586cee31/test-directory-d4ddc0e8-8b79-4a8a-5a46-48474b0ba27c/test-file-6f5bb77a-291d-12ce-8e93-4e0eea50ad43",
+      "RequestMethod": "PUT",
+      "RequestHeaders": {
+        "Accept": "application/xml",
+        "Authorization": "Sanitized",
+        "traceparent": "00-5694dba4edbedc4c88bc245fc63a9ec1-41ea765059deb44c-00",
+        "User-Agent": [
+          "azsdk-net-Storage.Files.Shares/12.7.0-alpha.20210126.1",
+          "(.NET 5.0.2; Microsoft Windows 10.0.19042)"
+        ],
+        "x-ms-client-request-id": "e5bf4575-c2ba-6bd7-2609-4dbff46d1587",
         "x-ms-content-length": "1048576",
-        "x-ms-date": "Thu, 21 Jan 2021 20:42:19 GMT",
+        "x-ms-date": "Tue, 26 Jan 2021 19:33:51 GMT",
         "x-ms-file-attributes": "None",
         "x-ms-file-creation-time": "Now",
         "x-ms-file-last-write-time": "Now",
@@ -109,46 +104,46 @@
       "StatusCode": 201,
       "ResponseHeaders": {
         "Content-Length": "0",
-        "Date": "Thu, 21 Jan 2021 20:42:18 GMT",
-        "ETag": "\u00220x8D8BE4D0BC6244D\u0022",
-        "Last-Modified": "Thu, 21 Jan 2021 20:42:19 GMT",
-        "Server": [
-          "Windows-Azure-File/1.0",
-          "Microsoft-HTTPAPI/2.0"
-        ],
-        "x-ms-client-request-id": "7f3156b6-1c39-e025-a07f-3ff8d15bc4e6",
+        "Date": "Tue, 26 Jan 2021 19:33:50 GMT",
+        "ETag": "\u00220x8D8C2314F33BE51\u0022",
+        "Last-Modified": "Tue, 26 Jan 2021 19:33:51 GMT",
+        "Server": [
+          "Windows-Azure-File/1.0",
+          "Microsoft-HTTPAPI/2.0"
+        ],
+        "x-ms-client-request-id": "e5bf4575-c2ba-6bd7-2609-4dbff46d1587",
         "x-ms-file-attributes": "Archive",
-        "x-ms-file-change-time": "2021-01-21T20:42:19.2219213Z",
-        "x-ms-file-creation-time": "2021-01-21T20:42:19.2219213Z",
+        "x-ms-file-change-time": "2021-01-26T19:33:51.0902353Z",
+        "x-ms-file-creation-time": "2021-01-26T19:33:51.0902353Z",
         "x-ms-file-id": "11529285414812647424",
-        "x-ms-file-last-write-time": "2021-01-21T20:42:19.2219213Z",
+        "x-ms-file-last-write-time": "2021-01-26T19:33:51.0902353Z",
         "x-ms-file-parent-id": "13835128424026341376",
         "x-ms-file-permission-key": "4010187179898695473*11459378189709739967",
-        "x-ms-request-id": "2b9d95ea-e01a-0061-3835-f0f981000000",
+        "x-ms-request-id": "f249ca84-101a-005a-441a-f4bc25000000",
         "x-ms-request-server-encrypted": "true",
         "x-ms-version": "2020-06-12"
       },
       "ResponseBody": []
     },
     {
-      "RequestUri": "https://seanmcccanary3.file.core.windows.net/test-share-beef5254-fab3-96f7-0ac3-33f2a06a6ebb/test-directory-ae215712-e61b-71bd-ee19-1113db133689/test-file-04736c51-febc-51c8-c966-010b393a8440?comp=properties",
-      "RequestMethod": "PUT",
-      "RequestHeaders": {
-        "Accept": "application/xml",
-        "Authorization": "Sanitized",
-        "traceparent": "00-cf67fdcd68475e4da9e08894bdf2e435-8dd7e665544c904c-00",
-        "User-Agent": [
-          "azsdk-net-Storage.Files.Shares/12.7.0-alpha.20210121.1",
-          "(.NET 5.0.2; Microsoft Windows 10.0.19042)"
-        ],
-        "x-ms-client-request-id": "865bb84a-115c-cea2-430d-3d375f7781ba",
-        "x-ms-content-type": "potjjgtjfajdqafiratf",
-        "x-ms-date": "Thu, 21 Jan 2021 20:42:19 GMT",
+      "RequestUri": "https://seanmcccanary3.file.core.windows.net/test-share-a12a7d1b-34fd-4010-aec8-37d1586cee31/test-directory-d4ddc0e8-8b79-4a8a-5a46-48474b0ba27c/test-file-6f5bb77a-291d-12ce-8e93-4e0eea50ad43?comp=properties",
+      "RequestMethod": "PUT",
+      "RequestHeaders": {
+        "Accept": "application/xml",
+        "Authorization": "Sanitized",
+        "traceparent": "00-92843912b93b53479f619e91713caa76-90e91aa25be32b4f-00",
+        "User-Agent": [
+          "azsdk-net-Storage.Files.Shares/12.7.0-alpha.20210126.1",
+          "(.NET 5.0.2; Microsoft Windows 10.0.19042)"
+        ],
+        "x-ms-client-request-id": "9ed79730-53d3-d6f5-d90a-56cc18ff607f",
+        "x-ms-content-type": "ggetrhqtaufkmpaxfkih",
+        "x-ms-date": "Tue, 26 Jan 2021 19:33:51 GMT",
         "x-ms-file-attributes": "Preserve",
         "x-ms-file-creation-time": "Preserve",
         "x-ms-file-last-write-time": "Preserve",
         "x-ms-file-permission": "Preserve",
-        "x-ms-lease-id": "bc1c7d86-e7eb-2413-4202-bdad5fe64d50",
+        "x-ms-lease-id": "51a5794f-9eef-b46c-8eee-aad70ba7fa15",
         "x-ms-return-client-request-id": "true",
         "x-ms-version": "2020-06-12"
       },
@@ -157,40 +152,35 @@
       "ResponseHeaders": {
         "Content-Length": "241",
         "Content-Type": "application/xml",
-        "Date": "Thu, 21 Jan 2021 20:42:18 GMT",
-        "Server": [
-          "Windows-Azure-File/1.0",
-          "Microsoft-HTTPAPI/2.0"
-        ],
-        "x-ms-client-request-id": "865bb84a-115c-cea2-430d-3d375f7781ba",
+        "Date": "Tue, 26 Jan 2021 19:33:51 GMT",
+        "Server": [
+          "Windows-Azure-File/1.0",
+          "Microsoft-HTTPAPI/2.0"
+        ],
+        "x-ms-client-request-id": "9ed79730-53d3-d6f5-d90a-56cc18ff607f",
         "x-ms-error-code": "LeaseNotPresentWithFileOperation",
-<<<<<<< HEAD
-        "x-ms-request-id": "c9ef687c-f01a-0012-1837-f3e9eb000000",
-        "x-ms-version": "2020-06-12"
-=======
-        "x-ms-request-id": "2b9d95ed-e01a-0061-3935-f0f981000000",
-        "x-ms-version": "2020-04-08"
->>>>>>> ac24a13f
+        "x-ms-request-id": "f249ca85-101a-005a-451a-f4bc25000000",
+        "x-ms-version": "2020-06-12"
       },
       "ResponseBody": [
         "\uFEFF\u003C?xml version=\u00221.0\u0022 encoding=\u0022utf-8\u0022?\u003E\u003CError\u003E\u003CCode\u003ELeaseNotPresentWithFileOperation\u003C/Code\u003E\u003CMessage\u003EThere is currently no lease on the file.\n",
-        "RequestId:2b9d95ed-e01a-0061-3935-f0f981000000\n",
-        "Time:2021-01-21T20:42:19.2929755Z\u003C/Message\u003E\u003C/Error\u003E"
+        "RequestId:f249ca85-101a-005a-451a-f4bc25000000\n",
+        "Time:2021-01-26T19:33:51.1657401Z\u003C/Message\u003E\u003C/Error\u003E"
       ]
     },
     {
-      "RequestUri": "https://seanmcccanary3.file.core.windows.net/test-share-beef5254-fab3-96f7-0ac3-33f2a06a6ebb?restype=share",
+      "RequestUri": "https://seanmcccanary3.file.core.windows.net/test-share-a12a7d1b-34fd-4010-aec8-37d1586cee31?restype=share",
       "RequestMethod": "DELETE",
       "RequestHeaders": {
         "Accept": "application/xml",
         "Authorization": "Sanitized",
-        "traceparent": "00-d063dcbb0564ee448f553fd11d6f7017-0232fe17106d2546-00",
-        "User-Agent": [
-          "azsdk-net-Storage.Files.Shares/12.7.0-alpha.20210121.1",
-          "(.NET 5.0.2; Microsoft Windows 10.0.19042)"
-        ],
-        "x-ms-client-request-id": "a663d163-c68a-87f3-d087-9efac7cf7b92",
-        "x-ms-date": "Thu, 21 Jan 2021 20:42:19 GMT",
+        "traceparent": "00-f073c7e3d951814395afe364924e45e4-5e095645929bd84e-00",
+        "User-Agent": [
+          "azsdk-net-Storage.Files.Shares/12.7.0-alpha.20210126.1",
+          "(.NET 5.0.2; Microsoft Windows 10.0.19042)"
+        ],
+        "x-ms-client-request-id": "73a65275-5bcf-9c42-74c2-cb8671bc387c",
+        "x-ms-date": "Tue, 26 Jan 2021 19:33:52 GMT",
         "x-ms-delete-snapshots": "include",
         "x-ms-return-client-request-id": "true",
         "x-ms-version": "2020-06-12"
@@ -199,26 +189,21 @@
       "StatusCode": 202,
       "ResponseHeaders": {
         "Content-Length": "0",
-        "Date": "Thu, 21 Jan 2021 20:42:18 GMT",
-        "Server": [
-          "Windows-Azure-File/1.0",
-          "Microsoft-HTTPAPI/2.0"
-        ],
-        "x-ms-client-request-id": "a663d163-c68a-87f3-d087-9efac7cf7b92",
-<<<<<<< HEAD
-        "x-ms-request-id": "c9ef687d-f01a-0012-1937-f3e9eb000000",
-        "x-ms-version": "2020-06-12"
-=======
-        "x-ms-request-id": "2b9d95f0-e01a-0061-3a35-f0f981000000",
-        "x-ms-version": "2020-04-08"
->>>>>>> ac24a13f
+        "Date": "Tue, 26 Jan 2021 19:33:51 GMT",
+        "Server": [
+          "Windows-Azure-File/1.0",
+          "Microsoft-HTTPAPI/2.0"
+        ],
+        "x-ms-client-request-id": "73a65275-5bcf-9c42-74c2-cb8671bc387c",
+        "x-ms-request-id": "f249ca86-101a-005a-461a-f4bc25000000",
+        "x-ms-version": "2020-06-12"
       },
       "ResponseBody": []
     }
   ],
   "Variables": {
-    "DateTimeOffsetNow": "2021-01-21T14:42:19.1848992-06:00",
-    "RandomSeed": "994658626",
+    "DateTimeOffsetNow": "2021-01-26T13:33:51.5403226-06:00",
+    "RandomSeed": "1255517622",
     "Storage_TestConfigDefault": "ProductionTenant\nseanmcccanary3\nU2FuaXRpemVk\nhttps://seanmcccanary3.blob.core.windows.net\nhttps://seanmcccanary3.file.core.windows.net\nhttps://seanmcccanary3.queue.core.windows.net\nhttps://seanmcccanary3.table.core.windows.net\n\n\n\n\nhttps://seanmcccanary3-secondary.blob.core.windows.net\nhttps://seanmcccanary3-secondary.file.core.windows.net\nhttps://seanmcccanary3-secondary.queue.core.windows.net\nhttps://seanmcccanary3-secondary.table.core.windows.net\n\nSanitized\n\n\nCloud\nBlobEndpoint=https://seanmcccanary3.blob.core.windows.net/;QueueEndpoint=https://seanmcccanary3.queue.core.windows.net/;FileEndpoint=https://seanmcccanary3.file.core.windows.net/;BlobSecondaryEndpoint=https://seanmcccanary3-secondary.blob.core.windows.net/;QueueSecondaryEndpoint=https://seanmcccanary3-secondary.queue.core.windows.net/;FileSecondaryEndpoint=https://seanmcccanary3-secondary.file.core.windows.net/;AccountName=seanmcccanary3;AccountKey=Kg==;\nseanscope1"
   }
 }