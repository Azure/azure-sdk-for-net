{
  "Entries": [
    {
      "RequestUri": "https://seanmcccanary3.file.core.windows.net/test-share-3b38ec40-cf34-a0a2-a733-9a70c1425ba0?restype=share",
      "RequestMethod": "PUT",
      "RequestHeaders": {
        "Accept": "application/xml",
        "Authorization": "Sanitized",
        "traceparent": "00-eef528e2ac806f48a5a6794df36ab036-f14f42d584c51e4e-00",
        "User-Agent": [
          "azsdk-net-Storage.Files.Shares/12.7.0-alpha.20210121.1",
          "(.NET 5.0.2; Microsoft Windows 10.0.19042)"
        ],
        "x-ms-client-request-id": "01bb78e3-14bb-f0f2-803d-417bb474cc0d",
        "x-ms-date": "Thu, 21 Jan 2021 20:39:01 GMT",
        "x-ms-return-client-request-id": "true",
        "x-ms-version": "2020-06-12"
      },
      "RequestBody": null,
      "StatusCode": 201,
      "ResponseHeaders": {
        "Content-Length": "0",
        "Date": "Thu, 21 Jan 2021 20:39:00 GMT",
        "ETag": "\u00220x8D8BE4C95E6801D\u0022",
        "Last-Modified": "Thu, 21 Jan 2021 20:39:01 GMT",
        "Server": [
          "Windows-Azure-File/1.0",
          "Microsoft-HTTPAPI/2.0"
        ],
        "x-ms-client-request-id": "01bb78e3-14bb-f0f2-803d-417bb474cc0d",
<<<<<<< HEAD
        "x-ms-request-id": "3cd80558-901a-0049-485a-4b0f4b000000",
        "x-ms-version": "2020-06-12"
=======
        "x-ms-request-id": "7d43d1e7-801a-0058-0935-f0029d000000",
        "x-ms-version": "2020-04-08"
>>>>>>> ac24a13f
      },
      "ResponseBody": []
    },
    {
      "RequestUri": "https://seanmcccanary3.file.core.windows.net/test-share-3b38ec40-cf34-a0a2-a733-9a70c1425ba0/test-directory-993e5898-57c8-17cc-4de7-88503e3d1c3f?restype=directory",
      "RequestMethod": "PUT",
      "RequestHeaders": {
        "Accept": "application/xml",
        "Authorization": "Sanitized",
        "traceparent": "00-c3e5cb7c0fcdc9438ec1aa95004741c9-ca630dad40e9d047-00",
        "User-Agent": [
          "azsdk-net-Storage.Files.Shares/12.7.0-alpha.20210121.1",
          "(.NET 5.0.2; Microsoft Windows 10.0.19042)"
        ],
        "x-ms-client-request-id": "2acd8317-b92a-8c72-aba4-b4d38ca2b143",
        "x-ms-date": "Thu, 21 Jan 2021 20:39:01 GMT",
        "x-ms-file-attributes": "None",
        "x-ms-file-creation-time": "Now",
        "x-ms-file-last-write-time": "Now",
        "x-ms-file-permission": "Inherit",
        "x-ms-return-client-request-id": "true",
        "x-ms-version": "2020-06-12"
      },
      "RequestBody": null,
      "StatusCode": 201,
      "ResponseHeaders": {
        "Content-Length": "0",
        "Date": "Thu, 21 Jan 2021 20:39:00 GMT",
        "ETag": "\u00220x8D8BE4C95F154CF\u0022",
        "Last-Modified": "Thu, 21 Jan 2021 20:39:01 GMT",
        "Server": [
          "Windows-Azure-File/1.0",
          "Microsoft-HTTPAPI/2.0"
        ],
        "x-ms-client-request-id": "2acd8317-b92a-8c72-aba4-b4d38ca2b143",
        "x-ms-file-attributes": "Directory",
        "x-ms-file-change-time": "2021-01-21T20:39:01.5338191Z",
        "x-ms-file-creation-time": "2021-01-21T20:39:01.5338191Z",
        "x-ms-file-id": "13835128424026341376",
        "x-ms-file-last-write-time": "2021-01-21T20:39:01.5338191Z",
        "x-ms-file-parent-id": "0",
        "x-ms-file-permission-key": "17860367565182308406*11459378189709739967",
        "x-ms-request-id": "7d43d1ea-801a-0058-0a35-f0029d000000",
        "x-ms-request-server-encrypted": "true",
        "x-ms-version": "2020-06-12"
      },
      "ResponseBody": []
    },
    {
      "RequestUri": "https://seanmcccanary3.file.core.windows.net/test-share-3b38ec40-cf34-a0a2-a733-9a70c1425ba0/test-directory-993e5898-57c8-17cc-4de7-88503e3d1c3f/test-file-549a0220-83e6-3e86-7477-061063482f28",
      "RequestMethod": "PUT",
      "RequestHeaders": {
        "Accept": "application/xml",
        "Authorization": "Sanitized",
        "traceparent": "00-a49d69aa22ba954da26a92a2f10a3689-81518e5f60eafa43-00",
        "User-Agent": [
          "azsdk-net-Storage.Files.Shares/12.7.0-alpha.20210121.1",
          "(.NET 5.0.2; Microsoft Windows 10.0.19042)"
        ],
        "x-ms-client-request-id": "e563b006-4789-9358-fd8f-b6b3b3622863",
        "x-ms-content-length": "1024",
        "x-ms-date": "Thu, 21 Jan 2021 20:39:01 GMT",
        "x-ms-file-attributes": "None",
        "x-ms-file-creation-time": "Now",
        "x-ms-file-last-write-time": "Now",
        "x-ms-file-permission": "Inherit",
        "x-ms-return-client-request-id": "true",
        "x-ms-type": "file",
        "x-ms-version": "2020-06-12"
      },
      "RequestBody": null,
      "StatusCode": 201,
      "ResponseHeaders": {
        "Content-Length": "0",
        "Date": "Thu, 21 Jan 2021 20:39:00 GMT",
        "ETag": "\u00220x8D8BE4C95FEC4C0\u0022",
        "Last-Modified": "Thu, 21 Jan 2021 20:39:01 GMT",
        "Server": [
          "Windows-Azure-File/1.0",
          "Microsoft-HTTPAPI/2.0"
        ],
        "x-ms-client-request-id": "e563b006-4789-9358-fd8f-b6b3b3622863",
        "x-ms-file-attributes": "Archive",
        "x-ms-file-change-time": "2021-01-21T20:39:01.6218816Z",
        "x-ms-file-creation-time": "2021-01-21T20:39:01.6218816Z",
        "x-ms-file-id": "11529285414812647424",
        "x-ms-file-last-write-time": "2021-01-21T20:39:01.6218816Z",
        "x-ms-file-parent-id": "13835128424026341376",
        "x-ms-file-permission-key": "4010187179898695473*11459378189709739967",
        "x-ms-request-id": "7d43d1ec-801a-0058-0b35-f0029d000000",
        "x-ms-request-server-encrypted": "true",
        "x-ms-version": "2020-06-12"
      },
      "ResponseBody": []
    },
    {
      "RequestUri": "https://seanmcccanary3.file.core.windows.net/test-share-3b38ec40-cf34-a0a2-a733-9a70c1425ba0?restype=share\u0026comp=snapshot",
      "RequestMethod": "PUT",
      "RequestHeaders": {
        "Accept": "application/xml",
        "Authorization": "Sanitized",
        "traceparent": "00-d4016f3c89faf74a8981b66607f0d5ad-8fce48da29d00a46-00",
        "User-Agent": [
          "azsdk-net-Storage.Files.Shares/12.7.0-alpha.20210121.1",
          "(.NET 5.0.2; Microsoft Windows 10.0.19042)"
        ],
        "x-ms-client-request-id": "b209143b-49e4-039e-f0a5-bde03b61748b",
        "x-ms-date": "Thu, 21 Jan 2021 20:39:01 GMT",
        "x-ms-return-client-request-id": "true",
        "x-ms-version": "2020-06-12"
      },
      "RequestBody": null,
      "StatusCode": 201,
      "ResponseHeaders": {
        "Content-Length": "0",
        "Date": "Thu, 21 Jan 2021 20:39:01 GMT",
        "ETag": "\u00220x8D8BE4C95E6801D\u0022",
        "Last-Modified": "Thu, 21 Jan 2021 20:39:01 GMT",
        "Server": [
          "Windows-Azure-File/1.0",
          "Microsoft-HTTPAPI/2.0"
        ],
        "x-ms-client-request-id": "b209143b-49e4-039e-f0a5-bde03b61748b",
<<<<<<< HEAD
        "x-ms-request-id": "3cd80565-901a-0049-4b5a-4b0f4b000000",
        "x-ms-snapshot": "2020-06-26T01:35:23.0000000Z",
        "x-ms-version": "2020-06-12"
=======
        "x-ms-request-id": "7d43d1ed-801a-0058-0c35-f0029d000000",
        "x-ms-snapshot": "2021-01-21T20:39:01.0000000Z",
        "x-ms-version": "2020-04-08"
>>>>>>> ac24a13f
      },
      "ResponseBody": []
    },
    {
      "RequestUri": "https://seanmcccanary3.file.core.windows.net/test-share-3b38ec40-cf34-a0a2-a733-9a70c1425ba0/test-directory-993e5898-57c8-17cc-4de7-88503e3d1c3f/test-file-549a0220-83e6-3e86-7477-061063482f28?sharesnapshot=2021-01-21T20:39:01.0000000Z",
      "RequestMethod": "HEAD",
      "RequestHeaders": {
        "Accept": "application/xml",
        "Authorization": "Sanitized",
        "traceparent": "00-b14adf964d727e43b614820d911dd3fb-4710b6e36ca56b4e-00",
        "User-Agent": [
          "azsdk-net-Storage.Files.Shares/12.7.0-alpha.20210121.1",
          "(.NET 5.0.2; Microsoft Windows 10.0.19042)"
        ],
        "x-ms-client-request-id": "9e7754f7-7558-2b7e-ec83-53c439f2f28b",
        "x-ms-date": "Thu, 21 Jan 2021 20:39:02 GMT",
        "x-ms-return-client-request-id": "true",
        "x-ms-version": "2020-06-12"
      },
      "RequestBody": null,
      "StatusCode": 200,
      "ResponseHeaders": {
        "Content-Length": "1024",
        "Content-Type": "application/octet-stream",
        "Date": "Thu, 21 Jan 2021 20:39:01 GMT",
        "ETag": "\u00220x8D8BE4C95FEC4C0\u0022",
        "Last-Modified": "Thu, 21 Jan 2021 20:39:01 GMT",
        "Server": [
          "Windows-Azure-File/1.0",
          "Microsoft-HTTPAPI/2.0"
        ],
        "Vary": "Origin",
        "x-ms-client-request-id": "9e7754f7-7558-2b7e-ec83-53c439f2f28b",
        "x-ms-file-attributes": "Archive",
        "x-ms-file-change-time": "2021-01-21T20:39:01.6218816Z",
        "x-ms-file-creation-time": "2021-01-21T20:39:01.6218816Z",
        "x-ms-file-id": "11529285414812647424",
        "x-ms-file-last-write-time": "2021-01-21T20:39:01.6218816Z",
        "x-ms-file-parent-id": "13835128424026341376",
        "x-ms-file-permission-key": "4010187179898695473*11459378189709739967",
        "x-ms-request-id": "7d43d1ee-801a-0058-0d35-f0029d000000",
        "x-ms-server-encrypted": "true",
        "x-ms-type": "File",
        "x-ms-version": "2020-06-12"
      },
      "ResponseBody": []
    },
    {
      "RequestUri": "https://seanmcccanary3.file.core.windows.net/test-share-3b38ec40-cf34-a0a2-a733-9a70c1425ba0?restype=share",
      "RequestMethod": "DELETE",
      "RequestHeaders": {
        "Accept": "application/xml",
        "Authorization": "Sanitized",
        "traceparent": "00-55c1a6ae2222794ba2352e9529537722-a52e2bddb62c9f4c-00",
        "User-Agent": [
          "azsdk-net-Storage.Files.Shares/12.7.0-alpha.20210121.1",
          "(.NET 5.0.2; Microsoft Windows 10.0.19042)"
        ],
        "x-ms-client-request-id": "e7e964f7-d6ea-6233-bb41-2e06a4c3d6ea",
        "x-ms-date": "Thu, 21 Jan 2021 20:39:02 GMT",
        "x-ms-delete-snapshots": "include",
        "x-ms-return-client-request-id": "true",
        "x-ms-version": "2020-06-12"
      },
      "RequestBody": null,
      "StatusCode": 202,
      "ResponseHeaders": {
        "Content-Length": "0",
        "Date": "Thu, 21 Jan 2021 20:39:01 GMT",
        "Server": [
          "Windows-Azure-File/1.0",
          "Microsoft-HTTPAPI/2.0"
        ],
        "x-ms-client-request-id": "e7e964f7-d6ea-6233-bb41-2e06a4c3d6ea",
<<<<<<< HEAD
        "x-ms-request-id": "3cd80568-901a-0049-4d5a-4b0f4b000000",
        "x-ms-version": "2020-06-12"
=======
        "x-ms-request-id": "7d43d1f0-801a-0058-0e35-f0029d000000",
        "x-ms-version": "2020-04-08"
>>>>>>> ac24a13f
      },
      "ResponseBody": []
    }
  ],
  "Variables": {
    "RandomSeed": "1039818459",
    "Storage_TestConfigDefault": "ProductionTenant\nseanmcccanary3\nU2FuaXRpemVk\nhttps://seanmcccanary3.blob.core.windows.net\nhttps://seanmcccanary3.file.core.windows.net\nhttps://seanmcccanary3.queue.core.windows.net\nhttps://seanmcccanary3.table.core.windows.net\n\n\n\n\nhttps://seanmcccanary3-secondary.blob.core.windows.net\nhttps://seanmcccanary3-secondary.file.core.windows.net\nhttps://seanmcccanary3-secondary.queue.core.windows.net\nhttps://seanmcccanary3-secondary.table.core.windows.net\n\nSanitized\n\n\nCloud\nBlobEndpoint=https://seanmcccanary3.blob.core.windows.net/;QueueEndpoint=https://seanmcccanary3.queue.core.windows.net/;FileEndpoint=https://seanmcccanary3.file.core.windows.net/;BlobSecondaryEndpoint=https://seanmcccanary3-secondary.blob.core.windows.net/;QueueSecondaryEndpoint=https://seanmcccanary3-secondary.queue.core.windows.net/;FileSecondaryEndpoint=https://seanmcccanary3-secondary.file.core.windows.net/;AccountName=seanmcccanary3;AccountKey=Kg==;\nseanscope1"
  }
}<|MERGE_RESOLUTION|>--- conflicted
+++ resolved
@@ -1,56 +1,51 @@
 {
   "Entries": [
     {
-      "RequestUri": "https://seanmcccanary3.file.core.windows.net/test-share-3b38ec40-cf34-a0a2-a733-9a70c1425ba0?restype=share",
-      "RequestMethod": "PUT",
-      "RequestHeaders": {
-        "Accept": "application/xml",
-        "Authorization": "Sanitized",
-        "traceparent": "00-eef528e2ac806f48a5a6794df36ab036-f14f42d584c51e4e-00",
-        "User-Agent": [
-          "azsdk-net-Storage.Files.Shares/12.7.0-alpha.20210121.1",
-          "(.NET 5.0.2; Microsoft Windows 10.0.19042)"
-        ],
-        "x-ms-client-request-id": "01bb78e3-14bb-f0f2-803d-417bb474cc0d",
-        "x-ms-date": "Thu, 21 Jan 2021 20:39:01 GMT",
-        "x-ms-return-client-request-id": "true",
-        "x-ms-version": "2020-06-12"
-      },
-      "RequestBody": null,
-      "StatusCode": 201,
-      "ResponseHeaders": {
-        "Content-Length": "0",
-        "Date": "Thu, 21 Jan 2021 20:39:00 GMT",
-        "ETag": "\u00220x8D8BE4C95E6801D\u0022",
-        "Last-Modified": "Thu, 21 Jan 2021 20:39:01 GMT",
-        "Server": [
-          "Windows-Azure-File/1.0",
-          "Microsoft-HTTPAPI/2.0"
-        ],
-        "x-ms-client-request-id": "01bb78e3-14bb-f0f2-803d-417bb474cc0d",
-<<<<<<< HEAD
-        "x-ms-request-id": "3cd80558-901a-0049-485a-4b0f4b000000",
-        "x-ms-version": "2020-06-12"
-=======
-        "x-ms-request-id": "7d43d1e7-801a-0058-0935-f0029d000000",
-        "x-ms-version": "2020-04-08"
->>>>>>> ac24a13f
-      },
-      "ResponseBody": []
-    },
-    {
-      "RequestUri": "https://seanmcccanary3.file.core.windows.net/test-share-3b38ec40-cf34-a0a2-a733-9a70c1425ba0/test-directory-993e5898-57c8-17cc-4de7-88503e3d1c3f?restype=directory",
-      "RequestMethod": "PUT",
-      "RequestHeaders": {
-        "Accept": "application/xml",
-        "Authorization": "Sanitized",
-        "traceparent": "00-c3e5cb7c0fcdc9438ec1aa95004741c9-ca630dad40e9d047-00",
-        "User-Agent": [
-          "azsdk-net-Storage.Files.Shares/12.7.0-alpha.20210121.1",
-          "(.NET 5.0.2; Microsoft Windows 10.0.19042)"
-        ],
-        "x-ms-client-request-id": "2acd8317-b92a-8c72-aba4-b4d38ca2b143",
-        "x-ms-date": "Thu, 21 Jan 2021 20:39:01 GMT",
+      "RequestUri": "https://seanmcccanary3.file.core.windows.net/test-share-da65950c-d5e9-9313-e9da-48e890de2bcd?restype=share",
+      "RequestMethod": "PUT",
+      "RequestHeaders": {
+        "Accept": "application/xml",
+        "Authorization": "Sanitized",
+        "traceparent": "00-6d8f51dc4a9128439414ebc3b8b1d207-62b417279403c54f-00",
+        "User-Agent": [
+          "azsdk-net-Storage.Files.Shares/12.7.0-alpha.20210126.1",
+          "(.NET 5.0.2; Microsoft Windows 10.0.19042)"
+        ],
+        "x-ms-client-request-id": "72652f82-c833-9495-41f0-8211db4ee0cc",
+        "x-ms-date": "Tue, 26 Jan 2021 19:30:04 GMT",
+        "x-ms-return-client-request-id": "true",
+        "x-ms-version": "2020-06-12"
+      },
+      "RequestBody": null,
+      "StatusCode": 201,
+      "ResponseHeaders": {
+        "Content-Length": "0",
+        "Date": "Tue, 26 Jan 2021 19:30:02 GMT",
+        "ETag": "\u00220x8D8C230C796C476\u0022",
+        "Last-Modified": "Tue, 26 Jan 2021 19:30:03 GMT",
+        "Server": [
+          "Windows-Azure-File/1.0",
+          "Microsoft-HTTPAPI/2.0"
+        ],
+        "x-ms-client-request-id": "72652f82-c833-9495-41f0-8211db4ee0cc",
+        "x-ms-request-id": "798660b6-a01a-002d-6219-f469b1000000",
+        "x-ms-version": "2020-06-12"
+      },
+      "ResponseBody": []
+    },
+    {
+      "RequestUri": "https://seanmcccanary3.file.core.windows.net/test-share-da65950c-d5e9-9313-e9da-48e890de2bcd/test-directory-ae74191d-5a27-5eea-4acc-4017d0bf0df1?restype=directory",
+      "RequestMethod": "PUT",
+      "RequestHeaders": {
+        "Accept": "application/xml",
+        "Authorization": "Sanitized",
+        "traceparent": "00-9e82891867ddff4e9a08465075f28a01-ab090ac62d660944-00",
+        "User-Agent": [
+          "azsdk-net-Storage.Files.Shares/12.7.0-alpha.20210126.1",
+          "(.NET 5.0.2; Microsoft Windows 10.0.19042)"
+        ],
+        "x-ms-client-request-id": "6c3538f1-e983-2819-4507-2866887ec481",
+        "x-ms-date": "Tue, 26 Jan 2021 19:30:04 GMT",
         "x-ms-file-attributes": "None",
         "x-ms-file-creation-time": "Now",
         "x-ms-file-last-write-time": "Now",
@@ -62,41 +57,41 @@
       "StatusCode": 201,
       "ResponseHeaders": {
         "Content-Length": "0",
-        "Date": "Thu, 21 Jan 2021 20:39:00 GMT",
-        "ETag": "\u00220x8D8BE4C95F154CF\u0022",
-        "Last-Modified": "Thu, 21 Jan 2021 20:39:01 GMT",
-        "Server": [
-          "Windows-Azure-File/1.0",
-          "Microsoft-HTTPAPI/2.0"
-        ],
-        "x-ms-client-request-id": "2acd8317-b92a-8c72-aba4-b4d38ca2b143",
+        "Date": "Tue, 26 Jan 2021 19:30:02 GMT",
+        "ETag": "\u00220x8D8C230C7A1474E\u0022",
+        "Last-Modified": "Tue, 26 Jan 2021 19:30:03 GMT",
+        "Server": [
+          "Windows-Azure-File/1.0",
+          "Microsoft-HTTPAPI/2.0"
+        ],
+        "x-ms-client-request-id": "6c3538f1-e983-2819-4507-2866887ec481",
         "x-ms-file-attributes": "Directory",
-        "x-ms-file-change-time": "2021-01-21T20:39:01.5338191Z",
-        "x-ms-file-creation-time": "2021-01-21T20:39:01.5338191Z",
+        "x-ms-file-change-time": "2021-01-26T19:30:03.6379470Z",
+        "x-ms-file-creation-time": "2021-01-26T19:30:03.6379470Z",
         "x-ms-file-id": "13835128424026341376",
-        "x-ms-file-last-write-time": "2021-01-21T20:39:01.5338191Z",
+        "x-ms-file-last-write-time": "2021-01-26T19:30:03.6379470Z",
         "x-ms-file-parent-id": "0",
         "x-ms-file-permission-key": "17860367565182308406*11459378189709739967",
-        "x-ms-request-id": "7d43d1ea-801a-0058-0a35-f0029d000000",
+        "x-ms-request-id": "798660b9-a01a-002d-6319-f469b1000000",
         "x-ms-request-server-encrypted": "true",
         "x-ms-version": "2020-06-12"
       },
       "ResponseBody": []
     },
     {
-      "RequestUri": "https://seanmcccanary3.file.core.windows.net/test-share-3b38ec40-cf34-a0a2-a733-9a70c1425ba0/test-directory-993e5898-57c8-17cc-4de7-88503e3d1c3f/test-file-549a0220-83e6-3e86-7477-061063482f28",
-      "RequestMethod": "PUT",
-      "RequestHeaders": {
-        "Accept": "application/xml",
-        "Authorization": "Sanitized",
-        "traceparent": "00-a49d69aa22ba954da26a92a2f10a3689-81518e5f60eafa43-00",
-        "User-Agent": [
-          "azsdk-net-Storage.Files.Shares/12.7.0-alpha.20210121.1",
-          "(.NET 5.0.2; Microsoft Windows 10.0.19042)"
-        ],
-        "x-ms-client-request-id": "e563b006-4789-9358-fd8f-b6b3b3622863",
+      "RequestUri": "https://seanmcccanary3.file.core.windows.net/test-share-da65950c-d5e9-9313-e9da-48e890de2bcd/test-directory-ae74191d-5a27-5eea-4acc-4017d0bf0df1/test-file-d3cf90e2-80e8-6554-7f26-34ab8d03320f",
+      "RequestMethod": "PUT",
+      "RequestHeaders": {
+        "Accept": "application/xml",
+        "Authorization": "Sanitized",
+        "traceparent": "00-5a943f3f61fa3745aca610352fe611ba-d807c79f93765245-00",
+        "User-Agent": [
+          "azsdk-net-Storage.Files.Shares/12.7.0-alpha.20210126.1",
+          "(.NET 5.0.2; Microsoft Windows 10.0.19042)"
+        ],
+        "x-ms-client-request-id": "9b044bb7-e96a-7162-e3d0-ed5db56d9a42",
         "x-ms-content-length": "1024",
-        "x-ms-date": "Thu, 21 Jan 2021 20:39:01 GMT",
+        "x-ms-date": "Tue, 26 Jan 2021 19:30:04 GMT",
         "x-ms-file-attributes": "None",
         "x-ms-file-creation-time": "Now",
         "x-ms-file-last-write-time": "Now",
@@ -109,80 +104,74 @@
       "StatusCode": 201,
       "ResponseHeaders": {
         "Content-Length": "0",
-        "Date": "Thu, 21 Jan 2021 20:39:00 GMT",
-        "ETag": "\u00220x8D8BE4C95FEC4C0\u0022",
-        "Last-Modified": "Thu, 21 Jan 2021 20:39:01 GMT",
-        "Server": [
-          "Windows-Azure-File/1.0",
-          "Microsoft-HTTPAPI/2.0"
-        ],
-        "x-ms-client-request-id": "e563b006-4789-9358-fd8f-b6b3b3622863",
+        "Date": "Tue, 26 Jan 2021 19:30:02 GMT",
+        "ETag": "\u00220x8D8C230C7AE1AEE\u0022",
+        "Last-Modified": "Tue, 26 Jan 2021 19:30:03 GMT",
+        "Server": [
+          "Windows-Azure-File/1.0",
+          "Microsoft-HTTPAPI/2.0"
+        ],
+        "x-ms-client-request-id": "9b044bb7-e96a-7162-e3d0-ed5db56d9a42",
         "x-ms-file-attributes": "Archive",
-        "x-ms-file-change-time": "2021-01-21T20:39:01.6218816Z",
-        "x-ms-file-creation-time": "2021-01-21T20:39:01.6218816Z",
+        "x-ms-file-change-time": "2021-01-26T19:30:03.7220078Z",
+        "x-ms-file-creation-time": "2021-01-26T19:30:03.7220078Z",
         "x-ms-file-id": "11529285414812647424",
-        "x-ms-file-last-write-time": "2021-01-21T20:39:01.6218816Z",
+        "x-ms-file-last-write-time": "2021-01-26T19:30:03.7220078Z",
         "x-ms-file-parent-id": "13835128424026341376",
         "x-ms-file-permission-key": "4010187179898695473*11459378189709739967",
-        "x-ms-request-id": "7d43d1ec-801a-0058-0b35-f0029d000000",
+        "x-ms-request-id": "798660bb-a01a-002d-6419-f469b1000000",
         "x-ms-request-server-encrypted": "true",
         "x-ms-version": "2020-06-12"
       },
       "ResponseBody": []
     },
     {
-      "RequestUri": "https://seanmcccanary3.file.core.windows.net/test-share-3b38ec40-cf34-a0a2-a733-9a70c1425ba0?restype=share\u0026comp=snapshot",
-      "RequestMethod": "PUT",
-      "RequestHeaders": {
-        "Accept": "application/xml",
-        "Authorization": "Sanitized",
-        "traceparent": "00-d4016f3c89faf74a8981b66607f0d5ad-8fce48da29d00a46-00",
-        "User-Agent": [
-          "azsdk-net-Storage.Files.Shares/12.7.0-alpha.20210121.1",
-          "(.NET 5.0.2; Microsoft Windows 10.0.19042)"
-        ],
-        "x-ms-client-request-id": "b209143b-49e4-039e-f0a5-bde03b61748b",
-        "x-ms-date": "Thu, 21 Jan 2021 20:39:01 GMT",
-        "x-ms-return-client-request-id": "true",
-        "x-ms-version": "2020-06-12"
-      },
-      "RequestBody": null,
-      "StatusCode": 201,
-      "ResponseHeaders": {
-        "Content-Length": "0",
-        "Date": "Thu, 21 Jan 2021 20:39:01 GMT",
-        "ETag": "\u00220x8D8BE4C95E6801D\u0022",
-        "Last-Modified": "Thu, 21 Jan 2021 20:39:01 GMT",
-        "Server": [
-          "Windows-Azure-File/1.0",
-          "Microsoft-HTTPAPI/2.0"
-        ],
-        "x-ms-client-request-id": "b209143b-49e4-039e-f0a5-bde03b61748b",
-<<<<<<< HEAD
-        "x-ms-request-id": "3cd80565-901a-0049-4b5a-4b0f4b000000",
-        "x-ms-snapshot": "2020-06-26T01:35:23.0000000Z",
-        "x-ms-version": "2020-06-12"
-=======
-        "x-ms-request-id": "7d43d1ed-801a-0058-0c35-f0029d000000",
-        "x-ms-snapshot": "2021-01-21T20:39:01.0000000Z",
-        "x-ms-version": "2020-04-08"
->>>>>>> ac24a13f
-      },
-      "ResponseBody": []
-    },
-    {
-      "RequestUri": "https://seanmcccanary3.file.core.windows.net/test-share-3b38ec40-cf34-a0a2-a733-9a70c1425ba0/test-directory-993e5898-57c8-17cc-4de7-88503e3d1c3f/test-file-549a0220-83e6-3e86-7477-061063482f28?sharesnapshot=2021-01-21T20:39:01.0000000Z",
+      "RequestUri": "https://seanmcccanary3.file.core.windows.net/test-share-da65950c-d5e9-9313-e9da-48e890de2bcd?restype=share\u0026comp=snapshot",
+      "RequestMethod": "PUT",
+      "RequestHeaders": {
+        "Accept": "application/xml",
+        "Authorization": "Sanitized",
+        "traceparent": "00-9440909285ef8e488510ae1e3cfa8068-0441ef53cb45ab4c-00",
+        "User-Agent": [
+          "azsdk-net-Storage.Files.Shares/12.7.0-alpha.20210126.1",
+          "(.NET 5.0.2; Microsoft Windows 10.0.19042)"
+        ],
+        "x-ms-client-request-id": "42f33860-96ff-25a5-92b3-b4b9b310a380",
+        "x-ms-date": "Tue, 26 Jan 2021 19:30:04 GMT",
+        "x-ms-return-client-request-id": "true",
+        "x-ms-version": "2020-06-12"
+      },
+      "RequestBody": null,
+      "StatusCode": 201,
+      "ResponseHeaders": {
+        "Content-Length": "0",
+        "Date": "Tue, 26 Jan 2021 19:30:02 GMT",
+        "ETag": "\u00220x8D8C230C796C476\u0022",
+        "Last-Modified": "Tue, 26 Jan 2021 19:30:03 GMT",
+        "Server": [
+          "Windows-Azure-File/1.0",
+          "Microsoft-HTTPAPI/2.0"
+        ],
+        "x-ms-client-request-id": "42f33860-96ff-25a5-92b3-b4b9b310a380",
+        "x-ms-request-id": "798660bc-a01a-002d-6519-f469b1000000",
+        "x-ms-snapshot": "2021-01-26T19:30:03.0000000Z",
+        "x-ms-version": "2020-06-12"
+      },
+      "ResponseBody": []
+    },
+    {
+      "RequestUri": "https://seanmcccanary3.file.core.windows.net/test-share-da65950c-d5e9-9313-e9da-48e890de2bcd/test-directory-ae74191d-5a27-5eea-4acc-4017d0bf0df1/test-file-d3cf90e2-80e8-6554-7f26-34ab8d03320f?sharesnapshot=2021-01-26T19:30:03.0000000Z",
       "RequestMethod": "HEAD",
       "RequestHeaders": {
         "Accept": "application/xml",
         "Authorization": "Sanitized",
-        "traceparent": "00-b14adf964d727e43b614820d911dd3fb-4710b6e36ca56b4e-00",
-        "User-Agent": [
-          "azsdk-net-Storage.Files.Shares/12.7.0-alpha.20210121.1",
-          "(.NET 5.0.2; Microsoft Windows 10.0.19042)"
-        ],
-        "x-ms-client-request-id": "9e7754f7-7558-2b7e-ec83-53c439f2f28b",
-        "x-ms-date": "Thu, 21 Jan 2021 20:39:02 GMT",
+        "traceparent": "00-ba5427ad8755f8448060e5e8c805f697-30935b7d2022fa4c-00",
+        "User-Agent": [
+          "azsdk-net-Storage.Files.Shares/12.7.0-alpha.20210126.1",
+          "(.NET 5.0.2; Microsoft Windows 10.0.19042)"
+        ],
+        "x-ms-client-request-id": "7cfca1fb-587a-3e43-7331-ffa5773e8d11",
+        "x-ms-date": "Tue, 26 Jan 2021 19:30:04 GMT",
         "x-ms-return-client-request-id": "true",
         "x-ms-version": "2020-06-12"
       },
@@ -191,23 +180,23 @@
       "ResponseHeaders": {
         "Content-Length": "1024",
         "Content-Type": "application/octet-stream",
-        "Date": "Thu, 21 Jan 2021 20:39:01 GMT",
-        "ETag": "\u00220x8D8BE4C95FEC4C0\u0022",
-        "Last-Modified": "Thu, 21 Jan 2021 20:39:01 GMT",
+        "Date": "Tue, 26 Jan 2021 19:30:02 GMT",
+        "ETag": "\u00220x8D8C230C7AE1AEE\u0022",
+        "Last-Modified": "Tue, 26 Jan 2021 19:30:03 GMT",
         "Server": [
           "Windows-Azure-File/1.0",
           "Microsoft-HTTPAPI/2.0"
         ],
         "Vary": "Origin",
-        "x-ms-client-request-id": "9e7754f7-7558-2b7e-ec83-53c439f2f28b",
+        "x-ms-client-request-id": "7cfca1fb-587a-3e43-7331-ffa5773e8d11",
         "x-ms-file-attributes": "Archive",
-        "x-ms-file-change-time": "2021-01-21T20:39:01.6218816Z",
-        "x-ms-file-creation-time": "2021-01-21T20:39:01.6218816Z",
+        "x-ms-file-change-time": "2021-01-26T19:30:03.7220078Z",
+        "x-ms-file-creation-time": "2021-01-26T19:30:03.7220078Z",
         "x-ms-file-id": "11529285414812647424",
-        "x-ms-file-last-write-time": "2021-01-21T20:39:01.6218816Z",
+        "x-ms-file-last-write-time": "2021-01-26T19:30:03.7220078Z",
         "x-ms-file-parent-id": "13835128424026341376",
         "x-ms-file-permission-key": "4010187179898695473*11459378189709739967",
-        "x-ms-request-id": "7d43d1ee-801a-0058-0d35-f0029d000000",
+        "x-ms-request-id": "798660bd-a01a-002d-6619-f469b1000000",
         "x-ms-server-encrypted": "true",
         "x-ms-type": "File",
         "x-ms-version": "2020-06-12"
@@ -215,18 +204,18 @@
       "ResponseBody": []
     },
     {
-      "RequestUri": "https://seanmcccanary3.file.core.windows.net/test-share-3b38ec40-cf34-a0a2-a733-9a70c1425ba0?restype=share",
+      "RequestUri": "https://seanmcccanary3.file.core.windows.net/test-share-da65950c-d5e9-9313-e9da-48e890de2bcd?restype=share",
       "RequestMethod": "DELETE",
       "RequestHeaders": {
         "Accept": "application/xml",
         "Authorization": "Sanitized",
-        "traceparent": "00-55c1a6ae2222794ba2352e9529537722-a52e2bddb62c9f4c-00",
-        "User-Agent": [
-          "azsdk-net-Storage.Files.Shares/12.7.0-alpha.20210121.1",
-          "(.NET 5.0.2; Microsoft Windows 10.0.19042)"
-        ],
-        "x-ms-client-request-id": "e7e964f7-d6ea-6233-bb41-2e06a4c3d6ea",
-        "x-ms-date": "Thu, 21 Jan 2021 20:39:02 GMT",
+        "traceparent": "00-17e13fec64011f44af7f858745a25312-f65d770f00e50c4c-00",
+        "User-Agent": [
+          "azsdk-net-Storage.Files.Shares/12.7.0-alpha.20210126.1",
+          "(.NET 5.0.2; Microsoft Windows 10.0.19042)"
+        ],
+        "x-ms-client-request-id": "12bdb3a7-2614-4a05-945e-03aa33fd1314",
+        "x-ms-date": "Tue, 26 Jan 2021 19:30:04 GMT",
         "x-ms-delete-snapshots": "include",
         "x-ms-return-client-request-id": "true",
         "x-ms-version": "2020-06-12"
@@ -235,25 +224,20 @@
       "StatusCode": 202,
       "ResponseHeaders": {
         "Content-Length": "0",
-        "Date": "Thu, 21 Jan 2021 20:39:01 GMT",
-        "Server": [
-          "Windows-Azure-File/1.0",
-          "Microsoft-HTTPAPI/2.0"
-        ],
-        "x-ms-client-request-id": "e7e964f7-d6ea-6233-bb41-2e06a4c3d6ea",
-<<<<<<< HEAD
-        "x-ms-request-id": "3cd80568-901a-0049-4d5a-4b0f4b000000",
-        "x-ms-version": "2020-06-12"
-=======
-        "x-ms-request-id": "7d43d1f0-801a-0058-0e35-f0029d000000",
-        "x-ms-version": "2020-04-08"
->>>>>>> ac24a13f
+        "Date": "Tue, 26 Jan 2021 19:30:03 GMT",
+        "Server": [
+          "Windows-Azure-File/1.0",
+          "Microsoft-HTTPAPI/2.0"
+        ],
+        "x-ms-client-request-id": "12bdb3a7-2614-4a05-945e-03aa33fd1314",
+        "x-ms-request-id": "798660bf-a01a-002d-6719-f469b1000000",
+        "x-ms-version": "2020-06-12"
       },
       "ResponseBody": []
     }
   ],
   "Variables": {
-    "RandomSeed": "1039818459",
+    "RandomSeed": "1472919204",
     "Storage_TestConfigDefault": "ProductionTenant\nseanmcccanary3\nU2FuaXRpemVk\nhttps://seanmcccanary3.blob.core.windows.net\nhttps://seanmcccanary3.file.core.windows.net\nhttps://seanmcccanary3.queue.core.windows.net\nhttps://seanmcccanary3.table.core.windows.net\n\n\n\n\nhttps://seanmcccanary3-secondary.blob.core.windows.net\nhttps://seanmcccanary3-secondary.file.core.windows.net\nhttps://seanmcccanary3-secondary.queue.core.windows.net\nhttps://seanmcccanary3-secondary.table.core.windows.net\n\nSanitized\n\n\nCloud\nBlobEndpoint=https://seanmcccanary3.blob.core.windows.net/;QueueEndpoint=https://seanmcccanary3.queue.core.windows.net/;FileEndpoint=https://seanmcccanary3.file.core.windows.net/;BlobSecondaryEndpoint=https://seanmcccanary3-secondary.blob.core.windows.net/;QueueSecondaryEndpoint=https://seanmcccanary3-secondary.queue.core.windows.net/;FileSecondaryEndpoint=https://seanmcccanary3-secondary.file.core.windows.net/;AccountName=seanmcccanary3;AccountKey=Kg==;\nseanscope1"
   }
 }