--- conflicted
+++ resolved
@@ -1,31 +1,17 @@
 {
   "Entries": [
     {
-<<<<<<< HEAD
-      "RequestUri": "http://seanstagetest.file.core.windows.net/test-share-18fb1944-d578-696d-fb2e-4b6bed2060e2?restype=share",
+      "RequestUri": "http://seanstagetest.file.core.windows.net/test-share-8ca82b73-5a54-559a-2b19-ae07fcd5d0e5?restype=share",
       "RequestMethod": "PUT",
       "RequestHeaders": {
         "Authorization": "Sanitized",
-        "traceparent": "00-87f6190f8d5ac247817816f6ce107cca-109119b010601f4c-00",
+        "traceparent": "00-1196339ff10a3243b1b532a2d70a3a7b-f7347ac42439ff43-00",
         "User-Agent": [
-          "azsdk-net-Storage.Files.Shares/12.0.0-dev.20191209.1\u002Bb71b1fa965b15eccfc57e2c7781b8bf85cd4c766",
+          "azsdk-net-Storage.Files.Shares/12.0.0-dev.20191211.1\u002B899431c003876eb9b26cefd8e8a37e7f27f82ced",
           "(.NET Core 4.6.28008.01; Microsoft Windows 10.0.18363 )"
         ],
-        "x-ms-client-request-id": "14f224a5-654b-9539-eae6-9e6cbc2629e1",
-        "x-ms-date": "Tue, 10 Dec 2019 05:30:51 GMT",
-=======
-      "RequestUri": "http://seanstagetest.file.core.windows.net/test-share-b76a5b74-45f0-bbfd-0d56-1f6b620832b4?restype=share",
-      "RequestMethod": "PUT",
-      "RequestHeaders": {
-        "Authorization": "Sanitized",
-        "traceparent": "00-507a90d7c07695488767ddb3acd19c61-7fbfc9998eadcb45-00",
-        "User-Agent": [
-          "azsdk-net-Storage.Files.Shares/12.0.0-dev.20191209.1\u002B61bda4d1783b0e05dba0d434ff14b2840726d3b1",
-          "(.NET Core 4.6.28008.01; Microsoft Windows 10.0.18363 )"
-        ],
-        "x-ms-client-request-id": "a6838152-39c4-b2dd-a9c0-d0fed3996a39",
-        "x-ms-date": "Tue, 10 Dec 2019 05:59:24 GMT",
->>>>>>> 1d9822e0
+        "x-ms-client-request-id": "583022e6-930c-8f0b-bb46-757068852658",
+        "x-ms-date": "Wed, 11 Dec 2019 20:37:57 GMT",
         "x-ms-return-client-request-id": "true",
         "x-ms-version": "2019-07-07"
       },
@@ -33,56 +19,31 @@
       "StatusCode": 201,
       "ResponseHeaders": {
         "Content-Length": "0",
-<<<<<<< HEAD
-        "Date": "Tue, 10 Dec 2019 05:30:50 GMT",
-        "ETag": "\u00220x8D77D321ECEB620\u0022",
-        "Last-Modified": "Tue, 10 Dec 2019 05:30:51 GMT",
-=======
-        "Date": "Tue, 10 Dec 2019 05:59:24 GMT",
-        "ETag": "\u00220x8D77D361C1D7EF4\u0022",
-        "Last-Modified": "Tue, 10 Dec 2019 05:59:24 GMT",
->>>>>>> 1d9822e0
+        "Date": "Wed, 11 Dec 2019 20:37:56 GMT",
+        "ETag": "\u00220x8D77E7A015E7A65\u0022",
+        "Last-Modified": "Wed, 11 Dec 2019 20:37:57 GMT",
         "Server": [
           "Windows-Azure-File/1.0",
           "Microsoft-HTTPAPI/2.0"
         ],
-<<<<<<< HEAD
-        "x-ms-client-request-id": "14f224a5-654b-9539-eae6-9e6cbc2629e1",
-        "x-ms-request-id": "3e8daa6a-201a-003e-571a-af0544000000",
-=======
-        "x-ms-client-request-id": "a6838152-39c4-b2dd-a9c0-d0fed3996a39",
-        "x-ms-request-id": "8749be9b-c01a-0019-4f1e-af1280000000",
->>>>>>> 1d9822e0
+        "x-ms-client-request-id": "583022e6-930c-8f0b-bb46-757068852658",
+        "x-ms-request-id": "ef3e39b1-c01a-0019-4562-b01280000000",
         "x-ms-version": "2019-07-07"
       },
       "ResponseBody": []
     },
     {
-<<<<<<< HEAD
-      "RequestUri": "http://seanstagetest.file.core.windows.net/test-share-18fb1944-d578-696d-fb2e-4b6bed2060e2/test-directory-b276d511-404d-f1ff-644d-b9086dd4a7b9?restype=directory",
+      "RequestUri": "http://seanstagetest.file.core.windows.net/test-share-8ca82b73-5a54-559a-2b19-ae07fcd5d0e5/test-directory-53e9d754-3f14-59d4-984c-1b56bd1a58ed?restype=directory",
       "RequestMethod": "PUT",
       "RequestHeaders": {
         "Authorization": "Sanitized",
-        "traceparent": "00-3370720d2a71e642b9dd750aa52f56f0-10eff2695d7e934c-00",
+        "traceparent": "00-ee83c0d2a27a474dbb6ed31139430eb4-9c942846a05e4b46-00",
         "User-Agent": [
-          "azsdk-net-Storage.Files.Shares/12.0.0-dev.20191209.1\u002Bb71b1fa965b15eccfc57e2c7781b8bf85cd4c766",
+          "azsdk-net-Storage.Files.Shares/12.0.0-dev.20191211.1\u002B899431c003876eb9b26cefd8e8a37e7f27f82ced",
           "(.NET Core 4.6.28008.01; Microsoft Windows 10.0.18363 )"
         ],
-        "x-ms-client-request-id": "ec878647-78cb-6509-2401-b0fdac302816",
-        "x-ms-date": "Tue, 10 Dec 2019 05:30:51 GMT",
-=======
-      "RequestUri": "http://seanstagetest.file.core.windows.net/test-share-b76a5b74-45f0-bbfd-0d56-1f6b620832b4/test-directory-4b655fcf-587c-4de4-ea36-59a303d4253e?restype=directory",
-      "RequestMethod": "PUT",
-      "RequestHeaders": {
-        "Authorization": "Sanitized",
-        "traceparent": "00-20bb439698059a4e8af30ca0752b9d5c-0928d508df5b9543-00",
-        "User-Agent": [
-          "azsdk-net-Storage.Files.Shares/12.0.0-dev.20191209.1\u002B61bda4d1783b0e05dba0d434ff14b2840726d3b1",
-          "(.NET Core 4.6.28008.01; Microsoft Windows 10.0.18363 )"
-        ],
-        "x-ms-client-request-id": "375907e2-3969-faee-9d35-bc8de039afd5",
-        "x-ms-date": "Tue, 10 Dec 2019 05:59:25 GMT",
->>>>>>> 1d9822e0
+        "x-ms-client-request-id": "252b44d7-0b54-a6ff-4dd7-c0c077b4d2a1",
+        "x-ms-date": "Wed, 11 Dec 2019 20:37:57 GMT",
         "x-ms-file-attributes": "None",
         "x-ms-file-creation-time": "Now",
         "x-ms-file-last-write-time": "Now",
@@ -94,73 +55,40 @@
       "StatusCode": 201,
       "ResponseHeaders": {
         "Content-Length": "0",
-<<<<<<< HEAD
-        "Date": "Tue, 10 Dec 2019 05:30:50 GMT",
-        "ETag": "\u00220x8D77D321EDCB6B6\u0022",
-        "Last-Modified": "Tue, 10 Dec 2019 05:30:51 GMT",
-=======
-        "Date": "Tue, 10 Dec 2019 05:59:24 GMT",
-        "ETag": "\u00220x8D77D361C2B377E\u0022",
-        "Last-Modified": "Tue, 10 Dec 2019 05:59:25 GMT",
->>>>>>> 1d9822e0
+        "Date": "Wed, 11 Dec 2019 20:37:56 GMT",
+        "ETag": "\u00220x8D77E7A017C23EF\u0022",
+        "Last-Modified": "Wed, 11 Dec 2019 20:37:57 GMT",
         "Server": [
           "Windows-Azure-File/1.0",
           "Microsoft-HTTPAPI/2.0"
         ],
-<<<<<<< HEAD
-        "x-ms-client-request-id": "ec878647-78cb-6509-2401-b0fdac302816",
+        "x-ms-client-request-id": "252b44d7-0b54-a6ff-4dd7-c0c077b4d2a1",
         "x-ms-file-attributes": "Directory",
-        "x-ms-file-change-time": "2019-12-10T05:30:51.5832502Z",
-        "x-ms-file-creation-time": "2019-12-10T05:30:51.5832502Z",
+        "x-ms-file-change-time": "2019-12-11T20:37:57.2237295Z",
+        "x-ms-file-creation-time": "2019-12-11T20:37:57.2237295Z",
         "x-ms-file-id": "13835128424026341376",
-        "x-ms-file-last-write-time": "2019-12-10T05:30:51.5832502Z",
+        "x-ms-file-last-write-time": "2019-12-11T20:37:57.2237295Z",
         "x-ms-file-parent-id": "0",
         "x-ms-file-permission-key": "7855875120676328179*422928105932735866",
-        "x-ms-request-id": "3e8daa6c-201a-003e-581a-af0544000000",
-=======
-        "x-ms-client-request-id": "375907e2-3969-faee-9d35-bc8de039afd5",
-        "x-ms-file-attributes": "Directory",
-        "x-ms-file-change-time": "2019-12-10T05:59:25.0514814Z",
-        "x-ms-file-creation-time": "2019-12-10T05:59:25.0514814Z",
-        "x-ms-file-id": "13835128424026341376",
-        "x-ms-file-last-write-time": "2019-12-10T05:59:25.0514814Z",
-        "x-ms-file-parent-id": "0",
-        "x-ms-file-permission-key": "7855875120676328179*422928105932735866",
-        "x-ms-request-id": "8749be9d-c01a-0019-501e-af1280000000",
->>>>>>> 1d9822e0
+        "x-ms-request-id": "ef3e39b3-c01a-0019-4662-b01280000000",
         "x-ms-request-server-encrypted": "true",
         "x-ms-version": "2019-07-07"
       },
       "ResponseBody": []
     },
     {
-<<<<<<< HEAD
-      "RequestUri": "http://seanstagetest.file.core.windows.net/test-share-18fb1944-d578-696d-fb2e-4b6bed2060e2/test-directory-b276d511-404d-f1ff-644d-b9086dd4a7b9/test-file-c769e43f-5f60-c5b3-3e1f-6393ae0f3d1c",
+      "RequestUri": "http://seanstagetest.file.core.windows.net/test-share-8ca82b73-5a54-559a-2b19-ae07fcd5d0e5/test-directory-53e9d754-3f14-59d4-984c-1b56bd1a58ed/test-file-cfb687ed-4c63-dcb3-fec1-c8bd4379b575",
       "RequestMethod": "PUT",
       "RequestHeaders": {
         "Authorization": "Sanitized",
-        "traceparent": "00-c9508e2d03119e48b71da5ffa0f39832-1ebd7434c0a62f47-00",
+        "traceparent": "00-f9b8220d2990244b85de656eebcaad06-f059e23220295b47-00",
         "User-Agent": [
-          "azsdk-net-Storage.Files.Shares/12.0.0-dev.20191209.1\u002Bb71b1fa965b15eccfc57e2c7781b8bf85cd4c766",
+          "azsdk-net-Storage.Files.Shares/12.0.0-dev.20191211.1\u002B899431c003876eb9b26cefd8e8a37e7f27f82ced",
           "(.NET Core 4.6.28008.01; Microsoft Windows 10.0.18363 )"
         ],
-        "x-ms-client-request-id": "cfb17b91-29de-e7d7-d3c2-aeab1475b615",
+        "x-ms-client-request-id": "1c6d5b85-246c-8a87-914f-2692424263d4",
         "x-ms-content-length": "1048576",
-        "x-ms-date": "Tue, 10 Dec 2019 05:30:51 GMT",
-=======
-      "RequestUri": "http://seanstagetest.file.core.windows.net/test-share-b76a5b74-45f0-bbfd-0d56-1f6b620832b4/test-directory-4b655fcf-587c-4de4-ea36-59a303d4253e/test-file-1f2c919b-8a7f-43b4-6f8a-0f825ad9f776",
-      "RequestMethod": "PUT",
-      "RequestHeaders": {
-        "Authorization": "Sanitized",
-        "traceparent": "00-8dc3f3ad9527264f93bdb46efe5d8c0a-f9c455d11ad41441-00",
-        "User-Agent": [
-          "azsdk-net-Storage.Files.Shares/12.0.0-dev.20191209.1\u002B61bda4d1783b0e05dba0d434ff14b2840726d3b1",
-          "(.NET Core 4.6.28008.01; Microsoft Windows 10.0.18363 )"
-        ],
-        "x-ms-client-request-id": "c46f284a-4046-5845-5316-c8df2a6ca0c4",
-        "x-ms-content-length": "1048576",
-        "x-ms-date": "Tue, 10 Dec 2019 05:59:25 GMT",
->>>>>>> 1d9822e0
+        "x-ms-date": "Wed, 11 Dec 2019 20:37:57 GMT",
         "x-ms-file-attributes": "None",
         "x-ms-file-creation-time": "Now",
         "x-ms-file-last-write-time": "Now",
@@ -173,71 +101,39 @@
       "StatusCode": 201,
       "ResponseHeaders": {
         "Content-Length": "0",
-<<<<<<< HEAD
-        "Date": "Tue, 10 Dec 2019 05:30:51 GMT",
-        "ETag": "\u00220x8D77D321EE9FEFC\u0022",
-        "Last-Modified": "Tue, 10 Dec 2019 05:30:51 GMT",
-=======
-        "Date": "Tue, 10 Dec 2019 05:59:24 GMT",
-        "ETag": "\u00220x8D77D361C382FD4\u0022",
-        "Last-Modified": "Tue, 10 Dec 2019 05:59:25 GMT",
->>>>>>> 1d9822e0
+        "Date": "Wed, 11 Dec 2019 20:37:56 GMT",
+        "ETag": "\u00220x8D77E7A0188F52B\u0022",
+        "Last-Modified": "Wed, 11 Dec 2019 20:37:57 GMT",
         "Server": [
           "Windows-Azure-File/1.0",
           "Microsoft-HTTPAPI/2.0"
         ],
-<<<<<<< HEAD
-        "x-ms-client-request-id": "cfb17b91-29de-e7d7-d3c2-aeab1475b615",
+        "x-ms-client-request-id": "1c6d5b85-246c-8a87-914f-2692424263d4",
         "x-ms-file-attributes": "Archive",
-        "x-ms-file-change-time": "2019-12-10T05:30:51.6702972Z",
-        "x-ms-file-creation-time": "2019-12-10T05:30:51.6702972Z",
+        "x-ms-file-change-time": "2019-12-11T20:37:57.3077291Z",
+        "x-ms-file-creation-time": "2019-12-11T20:37:57.3077291Z",
         "x-ms-file-id": "11529285414812647424",
-        "x-ms-file-last-write-time": "2019-12-10T05:30:51.6702972Z",
+        "x-ms-file-last-write-time": "2019-12-11T20:37:57.3077291Z",
         "x-ms-file-parent-id": "13835128424026341376",
         "x-ms-file-permission-key": "16713728419002454479*422928105932735866",
-        "x-ms-request-id": "3e8daa6d-201a-003e-591a-af0544000000",
-=======
-        "x-ms-client-request-id": "c46f284a-4046-5845-5316-c8df2a6ca0c4",
-        "x-ms-file-attributes": "Archive",
-        "x-ms-file-change-time": "2019-12-10T05:59:25.1364820Z",
-        "x-ms-file-creation-time": "2019-12-10T05:59:25.1364820Z",
-        "x-ms-file-id": "11529285414812647424",
-        "x-ms-file-last-write-time": "2019-12-10T05:59:25.1364820Z",
-        "x-ms-file-parent-id": "13835128424026341376",
-        "x-ms-file-permission-key": "16713728419002454479*422928105932735866",
-        "x-ms-request-id": "8749be9e-c01a-0019-511e-af1280000000",
->>>>>>> 1d9822e0
+        "x-ms-request-id": "ef3e39b4-c01a-0019-4762-b01280000000",
         "x-ms-request-server-encrypted": "true",
         "x-ms-version": "2019-07-07"
       },
       "ResponseBody": []
     },
     {
-<<<<<<< HEAD
-      "RequestUri": "http://seanstagetest.file.core.windows.net/test-share-18fb1944-d578-696d-fb2e-4b6bed2060e2?restype=share",
+      "RequestUri": "http://seanstagetest.file.core.windows.net/test-share-8ca82b73-5a54-559a-2b19-ae07fcd5d0e5?restype=share",
       "RequestMethod": "DELETE",
       "RequestHeaders": {
         "Authorization": "Sanitized",
-        "traceparent": "00-8701b53bbaa4754f8595eb47981457e4-20cdf5cf73586b4e-00",
+        "traceparent": "00-4a82d0a697db504690a20287c3c12a79-3da069fa7c8c2647-00",
         "User-Agent": [
-          "azsdk-net-Storage.Files.Shares/12.0.0-dev.20191209.1\u002Bb71b1fa965b15eccfc57e2c7781b8bf85cd4c766",
+          "azsdk-net-Storage.Files.Shares/12.0.0-dev.20191211.1\u002B899431c003876eb9b26cefd8e8a37e7f27f82ced",
           "(.NET Core 4.6.28008.01; Microsoft Windows 10.0.18363 )"
         ],
-        "x-ms-client-request-id": "32014574-6d5e-333d-a8d9-138a0c427676",
-        "x-ms-date": "Tue, 10 Dec 2019 05:30:51 GMT",
-=======
-      "RequestUri": "http://seanstagetest.file.core.windows.net/test-share-b76a5b74-45f0-bbfd-0d56-1f6b620832b4?restype=share",
-      "RequestMethod": "DELETE",
-      "RequestHeaders": {
-        "Authorization": "Sanitized",
-        "traceparent": "00-82605115b12c8845a9118615e75832f9-7b8bee14f7651941-00",
-        "User-Agent": [
-          "azsdk-net-Storage.Files.Shares/12.0.0-dev.20191209.1\u002B61bda4d1783b0e05dba0d434ff14b2840726d3b1",
-          "(.NET Core 4.6.28008.01; Microsoft Windows 10.0.18363 )"
-        ],
-        "x-ms-client-request-id": "31380c8e-3369-9630-4f67-a86425f56c59",
-        "x-ms-date": "Tue, 10 Dec 2019 05:59:25 GMT",
->>>>>>> 1d9822e0
+        "x-ms-client-request-id": "e837f311-990b-3308-a9f4-e69f0d066c56",
+        "x-ms-date": "Wed, 11 Dec 2019 20:37:57 GMT",
         "x-ms-delete-snapshots": "include",
         "x-ms-return-client-request-id": "true",
         "x-ms-version": "2019-07-07"
@@ -246,33 +142,20 @@
       "StatusCode": 202,
       "ResponseHeaders": {
         "Content-Length": "0",
-<<<<<<< HEAD
-        "Date": "Tue, 10 Dec 2019 05:30:51 GMT",
-=======
-        "Date": "Tue, 10 Dec 2019 05:59:24 GMT",
->>>>>>> 1d9822e0
+        "Date": "Wed, 11 Dec 2019 20:37:56 GMT",
         "Server": [
           "Windows-Azure-File/1.0",
           "Microsoft-HTTPAPI/2.0"
         ],
-<<<<<<< HEAD
-        "x-ms-client-request-id": "32014574-6d5e-333d-a8d9-138a0c427676",
-        "x-ms-request-id": "3e8daa6e-201a-003e-5a1a-af0544000000",
-=======
-        "x-ms-client-request-id": "31380c8e-3369-9630-4f67-a86425f56c59",
-        "x-ms-request-id": "8749be9f-c01a-0019-521e-af1280000000",
->>>>>>> 1d9822e0
+        "x-ms-client-request-id": "e837f311-990b-3308-a9f4-e69f0d066c56",
+        "x-ms-request-id": "ef3e39b5-c01a-0019-4862-b01280000000",
         "x-ms-version": "2019-07-07"
       },
       "ResponseBody": []
     }
   ],
   "Variables": {
-<<<<<<< HEAD
-    "RandomSeed": "1096749157",
-=======
-    "RandomSeed": "1557436214",
->>>>>>> 1d9822e0
+    "RandomSeed": "561136960",
     "Storage_TestConfigDefault": "ProductionTenant\nseanstagetest\nU2FuaXRpemVk\nhttp://seanstagetest.blob.core.windows.net\nhttp://seanstagetest.file.core.windows.net\nhttp://seanstagetest.queue.core.windows.net\nhttp://seanstagetest.table.core.windows.net\n\n\n\n\nhttp://seanstagetest-secondary.blob.core.windows.net\nhttp://seanstagetest-secondary.file.core.windows.net\nhttp://seanstagetest-secondary.queue.core.windows.net\nhttp://seanstagetest-secondary.table.core.windows.net\n\nSanitized\n\n\nCloud\nBlobEndpoint=http://seanstagetest.blob.core.windows.net/;QueueEndpoint=http://seanstagetest.queue.core.windows.net/;FileEndpoint=http://seanstagetest.file.core.windows.net/;BlobSecondaryEndpoint=http://seanstagetest-secondary.blob.core.windows.net/;QueueSecondaryEndpoint=http://seanstagetest-secondary.queue.core.windows.net/;FileSecondaryEndpoint=http://seanstagetest-secondary.file.core.windows.net/;AccountName=seanstagetest;AccountKey=Sanitized"
   }
 }