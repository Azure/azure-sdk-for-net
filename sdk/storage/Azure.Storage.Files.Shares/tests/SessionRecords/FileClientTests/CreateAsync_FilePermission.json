--- conflicted
+++ resolved
@@ -1,21 +1,17 @@
 {
   "Entries": [
     {
-      "RequestUri": "http://seanstagetest.file.core.windows.net/test-share-8ca82b73-5a54-559a-2b19-ae07fcd5d0e5?restype=share",
+      "RequestUri": "http://seanstagetest.file.core.windows.net/test-share-c8106424-beb0-a1a3-073d-79f82a9107af?restype=share",
       "RequestMethod": "PUT",
       "RequestHeaders": {
         "Authorization": "Sanitized",
-        "traceparent": "00-1196339ff10a3243b1b532a2d70a3a7b-f7347ac42439ff43-00",
+        "traceparent": "00-a0112e9af4162a4a8e501ea9b2dad18a-353ecf724845d844-00",
         "User-Agent": [
-<<<<<<< HEAD
-          "azsdk-net-Storage.Files.Shares/12.0.0-dev.20191205.1+4f14c4315f17fbbc59c93c6819467b6f15d7008f",
-=======
-          "azsdk-net-Storage.Files.Shares/12.0.0-dev.20191211.1\u002B899431c003876eb9b26cefd8e8a37e7f27f82ced",
->>>>>>> 5e20a7a1
+          "azsdk-net-Storage.Files.Shares/12.0.0-dev.20191211.1\u002B2accb37068f0a0c9382fa117525bb968c5397cf7",
           "(.NET Core 4.6.28008.01; Microsoft Windows 10.0.18363 )"
         ],
-        "x-ms-client-request-id": "583022e6-930c-8f0b-bb46-757068852658",
-        "x-ms-date": "Wed, 11 Dec 2019 20:37:57 GMT",
+        "x-ms-client-request-id": "47832e32-7b9b-3f52-df5f-1d1662f2731d",
+        "x-ms-date": "Wed, 11 Dec 2019 23:05:29 GMT",
         "x-ms-return-client-request-id": "true",
         "x-ms-version": "2019-07-07"
       },
@@ -23,41 +19,31 @@
       "StatusCode": 201,
       "ResponseHeaders": {
         "Content-Length": "0",
-<<<<<<< HEAD
-        "Date": "Fri, 06 Dec 2019 00:25:41 GMT",
-        "ETag": "\"0x8D779E2D42AED32\"",
-        "Last-Modified": "Fri, 06 Dec 2019 00:25:42 GMT",
-=======
-        "Date": "Wed, 11 Dec 2019 20:37:56 GMT",
-        "ETag": "\u00220x8D77E7A015E7A65\u0022",
-        "Last-Modified": "Wed, 11 Dec 2019 20:37:57 GMT",
->>>>>>> 5e20a7a1
+        "Date": "Wed, 11 Dec 2019 23:05:29 GMT",
+        "ETag": "\u00220x8D77E8E9DE0CC6D\u0022",
+        "Last-Modified": "Wed, 11 Dec 2019 23:05:29 GMT",
         "Server": [
           "Windows-Azure-File/1.0",
           "Microsoft-HTTPAPI/2.0"
         ],
-        "x-ms-client-request-id": "583022e6-930c-8f0b-bb46-757068852658",
-        "x-ms-request-id": "ef3e39b1-c01a-0019-4562-b01280000000",
+        "x-ms-client-request-id": "47832e32-7b9b-3f52-df5f-1d1662f2731d",
+        "x-ms-request-id": "b65eb38e-301a-0022-1077-b05724000000",
         "x-ms-version": "2019-07-07"
       },
       "ResponseBody": []
     },
     {
-      "RequestUri": "http://seanstagetest.file.core.windows.net/test-share-8ca82b73-5a54-559a-2b19-ae07fcd5d0e5/test-directory-53e9d754-3f14-59d4-984c-1b56bd1a58ed?restype=directory",
+      "RequestUri": "http://seanstagetest.file.core.windows.net/test-share-c8106424-beb0-a1a3-073d-79f82a9107af/test-directory-b62948a3-c0ab-931d-f640-0999eaa1595c?restype=directory",
       "RequestMethod": "PUT",
       "RequestHeaders": {
         "Authorization": "Sanitized",
-        "traceparent": "00-ee83c0d2a27a474dbb6ed31139430eb4-9c942846a05e4b46-00",
+        "traceparent": "00-90205d7428c0f34f9f2d049b7133f21d-326115394ce53c4a-00",
         "User-Agent": [
-<<<<<<< HEAD
-          "azsdk-net-Storage.Files.Shares/12.0.0-dev.20191205.1+4f14c4315f17fbbc59c93c6819467b6f15d7008f",
-=======
-          "azsdk-net-Storage.Files.Shares/12.0.0-dev.20191211.1\u002B899431c003876eb9b26cefd8e8a37e7f27f82ced",
->>>>>>> 5e20a7a1
+          "azsdk-net-Storage.Files.Shares/12.0.0-dev.20191211.1\u002B2accb37068f0a0c9382fa117525bb968c5397cf7",
           "(.NET Core 4.6.28008.01; Microsoft Windows 10.0.18363 )"
         ],
-        "x-ms-client-request-id": "252b44d7-0b54-a6ff-4dd7-c0c077b4d2a1",
-        "x-ms-date": "Wed, 11 Dec 2019 20:37:57 GMT",
+        "x-ms-client-request-id": "ff5eb6a3-6080-724d-11ef-515a71b9553d",
+        "x-ms-date": "Wed, 11 Dec 2019 23:05:29 GMT",
         "x-ms-file-attributes": "None",
         "x-ms-file-creation-time": "Now",
         "x-ms-file-last-write-time": "Now",
@@ -69,50 +55,40 @@
       "StatusCode": 201,
       "ResponseHeaders": {
         "Content-Length": "0",
-<<<<<<< HEAD
-        "Date": "Fri, 06 Dec 2019 00:25:41 GMT",
-        "ETag": "\"0x8D779E2D438594B\"",
-        "Last-Modified": "Fri, 06 Dec 2019 00:25:42 GMT",
-=======
-        "Date": "Wed, 11 Dec 2019 20:37:56 GMT",
-        "ETag": "\u00220x8D77E7A017C23EF\u0022",
-        "Last-Modified": "Wed, 11 Dec 2019 20:37:57 GMT",
->>>>>>> 5e20a7a1
+        "Date": "Wed, 11 Dec 2019 23:05:29 GMT",
+        "ETag": "\u00220x8D77E8E9DEF1201\u0022",
+        "Last-Modified": "Wed, 11 Dec 2019 23:05:29 GMT",
         "Server": [
           "Windows-Azure-File/1.0",
           "Microsoft-HTTPAPI/2.0"
         ],
-        "x-ms-client-request-id": "252b44d7-0b54-a6ff-4dd7-c0c077b4d2a1",
+        "x-ms-client-request-id": "ff5eb6a3-6080-724d-11ef-515a71b9553d",
         "x-ms-file-attributes": "Directory",
-        "x-ms-file-change-time": "2019-12-11T20:37:57.2237295Z",
-        "x-ms-file-creation-time": "2019-12-11T20:37:57.2237295Z",
+        "x-ms-file-change-time": "2019-12-11T23:05:29.6360961Z",
+        "x-ms-file-creation-time": "2019-12-11T23:05:29.6360961Z",
         "x-ms-file-id": "13835128424026341376",
-        "x-ms-file-last-write-time": "2019-12-11T20:37:57.2237295Z",
+        "x-ms-file-last-write-time": "2019-12-11T23:05:29.6360961Z",
         "x-ms-file-parent-id": "0",
         "x-ms-file-permission-key": "7855875120676328179*422928105932735866",
-        "x-ms-request-id": "ef3e39b3-c01a-0019-4662-b01280000000",
+        "x-ms-request-id": "b65eb393-301a-0022-1477-b05724000000",
         "x-ms-request-server-encrypted": "true",
         "x-ms-version": "2019-07-07"
       },
       "ResponseBody": []
     },
     {
-      "RequestUri": "http://seanstagetest.file.core.windows.net/test-share-8ca82b73-5a54-559a-2b19-ae07fcd5d0e5/test-directory-53e9d754-3f14-59d4-984c-1b56bd1a58ed/test-file-cfb687ed-4c63-dcb3-fec1-c8bd4379b575",
+      "RequestUri": "http://seanstagetest.file.core.windows.net/test-share-c8106424-beb0-a1a3-073d-79f82a9107af/test-directory-b62948a3-c0ab-931d-f640-0999eaa1595c/test-file-e2f0c106-782c-e30f-344b-28a194b8209e",
       "RequestMethod": "PUT",
       "RequestHeaders": {
         "Authorization": "Sanitized",
-        "traceparent": "00-f9b8220d2990244b85de656eebcaad06-f059e23220295b47-00",
+        "traceparent": "00-8739cffa7666ae4ab3f81bf4aeb91efe-9c1262545da3e343-00",
         "User-Agent": [
-<<<<<<< HEAD
-          "azsdk-net-Storage.Files.Shares/12.0.0-dev.20191205.1+4f14c4315f17fbbc59c93c6819467b6f15d7008f",
-=======
-          "azsdk-net-Storage.Files.Shares/12.0.0-dev.20191211.1\u002B899431c003876eb9b26cefd8e8a37e7f27f82ced",
->>>>>>> 5e20a7a1
+          "azsdk-net-Storage.Files.Shares/12.0.0-dev.20191211.1\u002B2accb37068f0a0c9382fa117525bb968c5397cf7",
           "(.NET Core 4.6.28008.01; Microsoft Windows 10.0.18363 )"
         ],
-        "x-ms-client-request-id": "1c6d5b85-246c-8a87-914f-2692424263d4",
+        "x-ms-client-request-id": "b15eeeb5-8c66-2b9f-a67a-ca3538acdd58",
         "x-ms-content-length": "1048576",
-        "x-ms-date": "Wed, 11 Dec 2019 20:37:57 GMT",
+        "x-ms-date": "Wed, 11 Dec 2019 23:05:29 GMT",
         "x-ms-file-attributes": "None",
         "x-ms-file-creation-time": "Now",
         "x-ms-file-last-write-time": "Now",
@@ -125,49 +101,39 @@
       "StatusCode": 201,
       "ResponseHeaders": {
         "Content-Length": "0",
-<<<<<<< HEAD
-        "Date": "Fri, 06 Dec 2019 00:25:41 GMT",
-        "ETag": "\"0x8D779E2D4450383\"",
-        "Last-Modified": "Fri, 06 Dec 2019 00:25:42 GMT",
-=======
-        "Date": "Wed, 11 Dec 2019 20:37:56 GMT",
-        "ETag": "\u00220x8D77E7A0188F52B\u0022",
-        "Last-Modified": "Wed, 11 Dec 2019 20:37:57 GMT",
->>>>>>> 5e20a7a1
+        "Date": "Wed, 11 Dec 2019 23:05:29 GMT",
+        "ETag": "\u00220x8D77E8E9DFC0B19\u0022",
+        "Last-Modified": "Wed, 11 Dec 2019 23:05:29 GMT",
         "Server": [
           "Windows-Azure-File/1.0",
           "Microsoft-HTTPAPI/2.0"
         ],
-        "x-ms-client-request-id": "1c6d5b85-246c-8a87-914f-2692424263d4",
+        "x-ms-client-request-id": "b15eeeb5-8c66-2b9f-a67a-ca3538acdd58",
         "x-ms-file-attributes": "Archive",
-        "x-ms-file-change-time": "2019-12-11T20:37:57.3077291Z",
-        "x-ms-file-creation-time": "2019-12-11T20:37:57.3077291Z",
+        "x-ms-file-change-time": "2019-12-11T23:05:29.7211161Z",
+        "x-ms-file-creation-time": "2019-12-11T23:05:29.7211161Z",
         "x-ms-file-id": "11529285414812647424",
-        "x-ms-file-last-write-time": "2019-12-11T20:37:57.3077291Z",
+        "x-ms-file-last-write-time": "2019-12-11T23:05:29.7211161Z",
         "x-ms-file-parent-id": "13835128424026341376",
         "x-ms-file-permission-key": "16713728419002454479*422928105932735866",
-        "x-ms-request-id": "ef3e39b4-c01a-0019-4762-b01280000000",
+        "x-ms-request-id": "b65eb396-301a-0022-1777-b05724000000",
         "x-ms-request-server-encrypted": "true",
         "x-ms-version": "2019-07-07"
       },
       "ResponseBody": []
     },
     {
-      "RequestUri": "http://seanstagetest.file.core.windows.net/test-share-8ca82b73-5a54-559a-2b19-ae07fcd5d0e5?restype=share",
+      "RequestUri": "http://seanstagetest.file.core.windows.net/test-share-c8106424-beb0-a1a3-073d-79f82a9107af?restype=share",
       "RequestMethod": "DELETE",
       "RequestHeaders": {
         "Authorization": "Sanitized",
-        "traceparent": "00-4a82d0a697db504690a20287c3c12a79-3da069fa7c8c2647-00",
+        "traceparent": "00-39f2505a58de4d40bc1c67e3737a45e1-1d0a695e0f08b248-00",
         "User-Agent": [
-<<<<<<< HEAD
-          "azsdk-net-Storage.Files.Shares/12.0.0-dev.20191205.1+4f14c4315f17fbbc59c93c6819467b6f15d7008f",
-=======
-          "azsdk-net-Storage.Files.Shares/12.0.0-dev.20191211.1\u002B899431c003876eb9b26cefd8e8a37e7f27f82ced",
->>>>>>> 5e20a7a1
+          "azsdk-net-Storage.Files.Shares/12.0.0-dev.20191211.1\u002B2accb37068f0a0c9382fa117525bb968c5397cf7",
           "(.NET Core 4.6.28008.01; Microsoft Windows 10.0.18363 )"
         ],
-        "x-ms-client-request-id": "e837f311-990b-3308-a9f4-e69f0d066c56",
-        "x-ms-date": "Wed, 11 Dec 2019 20:37:57 GMT",
+        "x-ms-client-request-id": "a5eb53de-6f59-4537-9ec9-8dc88ea68c86",
+        "x-ms-date": "Wed, 11 Dec 2019 23:05:29 GMT",
         "x-ms-delete-snapshots": "include",
         "x-ms-return-client-request-id": "true",
         "x-ms-version": "2019-07-07"
@@ -176,25 +142,20 @@
       "StatusCode": 202,
       "ResponseHeaders": {
         "Content-Length": "0",
-        "Date": "Wed, 11 Dec 2019 20:37:56 GMT",
+        "Date": "Wed, 11 Dec 2019 23:05:29 GMT",
         "Server": [
           "Windows-Azure-File/1.0",
           "Microsoft-HTTPAPI/2.0"
         ],
-        "x-ms-client-request-id": "e837f311-990b-3308-a9f4-e69f0d066c56",
-        "x-ms-request-id": "ef3e39b5-c01a-0019-4862-b01280000000",
+        "x-ms-client-request-id": "a5eb53de-6f59-4537-9ec9-8dc88ea68c86",
+        "x-ms-request-id": "b65eb399-301a-0022-1a77-b05724000000",
         "x-ms-version": "2019-07-07"
       },
       "ResponseBody": []
     }
   ],
   "Variables": {
-<<<<<<< HEAD
-    "RandomSeed": "796097019",
+    "RandomSeed": "38551093",
     "Storage_TestConfigDefault": "ProductionTenant\nseanstagetest\nU2FuaXRpemVk\nhttp://seanstagetest.blob.core.windows.net\nhttp://seanstagetest.file.core.windows.net\nhttp://seanstagetest.queue.core.windows.net\nhttp://seanstagetest.table.core.windows.net\n\n\n\n\nhttp://seanstagetest-secondary.blob.core.windows.net\nhttp://seanstagetest-secondary.file.core.windows.net\nhttp://seanstagetest-secondary.queue.core.windows.net\nhttp://seanstagetest-secondary.table.core.windows.net\n\nSanitized\n\n\nCloud\nBlobEndpoint=http://seanstagetest.blob.core.windows.net/;QueueEndpoint=http://seanstagetest.queue.core.windows.net/;FileEndpoint=http://seanstagetest.file.core.windows.net/;BlobSecondaryEndpoint=http://seanstagetest-secondary.blob.core.windows.net/;QueueSecondaryEndpoint=http://seanstagetest-secondary.queue.core.windows.net/;FileSecondaryEndpoint=http://seanstagetest-secondary.file.core.windows.net/;AccountName=seanstagetest;AccountKey=Sanitized\nseanscope1"
-=======
-    "RandomSeed": "561136960",
-    "Storage_TestConfigDefault": "ProductionTenant\nseanstagetest\nU2FuaXRpemVk\nhttp://seanstagetest.blob.core.windows.net\nhttp://seanstagetest.file.core.windows.net\nhttp://seanstagetest.queue.core.windows.net\nhttp://seanstagetest.table.core.windows.net\n\n\n\n\nhttp://seanstagetest-secondary.blob.core.windows.net\nhttp://seanstagetest-secondary.file.core.windows.net\nhttp://seanstagetest-secondary.queue.core.windows.net\nhttp://seanstagetest-secondary.table.core.windows.net\n\nSanitized\n\n\nCloud\nBlobEndpoint=http://seanstagetest.blob.core.windows.net/;QueueEndpoint=http://seanstagetest.queue.core.windows.net/;FileEndpoint=http://seanstagetest.file.core.windows.net/;BlobSecondaryEndpoint=http://seanstagetest-secondary.blob.core.windows.net/;QueueSecondaryEndpoint=http://seanstagetest-secondary.queue.core.windows.net/;FileSecondaryEndpoint=http://seanstagetest-secondary.file.core.windows.net/;AccountName=seanstagetest;AccountKey=Sanitized"
->>>>>>> 5e20a7a1
   }
 }