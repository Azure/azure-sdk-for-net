--- conflicted
+++ resolved
@@ -14,11 +14,7 @@
         "x-ms-client-request-id": "85c85ade-11e7-0a89-96a4-b3cf19df48dc",
         "x-ms-date": "Tue, 26 Jan 2021 19:29:49 GMT",
         "x-ms-return-client-request-id": "true",
-<<<<<<< HEAD
-        "x-ms-version": "2020-12-06"
-=======
         "x-ms-version": "2021-02-12"
->>>>>>> 7e782c87
       },
       "RequestBody": null,
       "StatusCode": 201,
@@ -33,11 +29,7 @@
         ],
         "x-ms-client-request-id": "85c85ade-11e7-0a89-96a4-b3cf19df48dc",
         "x-ms-request-id": "ec1edb0c-101a-0017-2e19-f473c9000000",
-<<<<<<< HEAD
-        "x-ms-version": "2020-12-06"
-=======
         "x-ms-version": "2021-02-12"
->>>>>>> 7e782c87
       },
       "ResponseBody": []
     },
@@ -61,11 +53,7 @@
         "x-ms-file-permission": "Inherit",
         "x-ms-return-client-request-id": "true",
         "x-ms-type": "file",
-<<<<<<< HEAD
-        "x-ms-version": "2020-12-06"
-=======
         "x-ms-version": "2021-02-12"
->>>>>>> 7e782c87
       },
       "RequestBody": null,
       "StatusCode": 201,
@@ -88,11 +76,7 @@
         "x-ms-file-permission-key": "4010187179898695473*11459378189709739967",
         "x-ms-request-id": "ec1edb0f-101a-0017-2f19-f473c9000000",
         "x-ms-request-server-encrypted": "true",
-<<<<<<< HEAD
-        "x-ms-version": "2020-12-06"
-=======
         "x-ms-version": "2021-02-12"
->>>>>>> 7e782c87
       },
       "ResponseBody": []
     },
@@ -110,11 +94,7 @@
         "x-ms-client-request-id": "04273850-4e61-70e4-c5dd-8bd839095308",
         "x-ms-date": "Tue, 26 Jan 2021 19:29:49 GMT",
         "x-ms-return-client-request-id": "true",
-<<<<<<< HEAD
-        "x-ms-version": "2020-12-06"
-=======
         "x-ms-version": "2021-02-12"
->>>>>>> 7e782c87
       },
       "RequestBody": null,
       "StatusCode": 200,
@@ -142,11 +122,7 @@
         "x-ms-request-id": "ec1edb11-101a-0017-3019-f473c9000000",
         "x-ms-server-encrypted": "true",
         "x-ms-type": "File",
-<<<<<<< HEAD
-        "x-ms-version": "2020-12-06"
-=======
         "x-ms-version": "2021-02-12"
->>>>>>> 7e782c87
       },
       "ResponseBody": []
     },
@@ -165,11 +141,7 @@
         "x-ms-date": "Tue, 26 Jan 2021 19:29:49 GMT",
         "x-ms-delete-snapshots": "include",
         "x-ms-return-client-request-id": "true",
-<<<<<<< HEAD
-        "x-ms-version": "2020-12-06"
-=======
         "x-ms-version": "2021-02-12"
->>>>>>> 7e782c87
       },
       "RequestBody": null,
       "StatusCode": 202,
@@ -182,11 +154,7 @@
         ],
         "x-ms-client-request-id": "4af98cbc-0de0-5053-061e-f971c3c75380",
         "x-ms-request-id": "ec1edb12-101a-0017-3119-f473c9000000",
-<<<<<<< HEAD
-        "x-ms-version": "2020-12-06"
-=======
         "x-ms-version": "2021-02-12"
->>>>>>> 7e782c87
       },
       "ResponseBody": []
     }
