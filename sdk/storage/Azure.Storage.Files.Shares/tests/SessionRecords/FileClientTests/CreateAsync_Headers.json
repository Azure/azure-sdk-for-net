{
  "Entries": [
    {
      "RequestUri": "https://seanmcccanary3.file.core.windows.net/test-share-455b851c-997d-2246-9c9e-c290ce1c806e?restype=share",
      "RequestMethod": "PUT",
      "RequestHeaders": {
        "Accept": "application/xml",
        "Authorization": "Sanitized",
        "traceparent": "00-324d5360a7827047b7756bbc6d131458-8a8fb94d444bfb4a-00",
        "User-Agent": [
          "azsdk-net-Storage.Files.Shares/12.7.0-alpha.20210121.1",
          "(.NET 5.0.2; Microsoft Windows 10.0.19042)"
        ],
        "x-ms-client-request-id": "e495b84c-0b06-a280-57c1-ff48b8c599d3",
        "x-ms-date": "Thu, 21 Jan 2021 20:38:40 GMT",
        "x-ms-return-client-request-id": "true",
        "x-ms-version": "2020-06-12"
      },
      "RequestBody": null,
      "StatusCode": 201,
      "ResponseHeaders": {
        "Content-Length": "0",
        "Date": "Thu, 21 Jan 2021 20:38:40 GMT",
        "ETag": "\u00220x8D8BE4C894FA799\u0022",
        "Last-Modified": "Thu, 21 Jan 2021 20:38:40 GMT",
        "Server": [
          "Windows-Azure-File/1.0",
          "Microsoft-HTTPAPI/2.0"
        ],
        "x-ms-client-request-id": "e495b84c-0b06-a280-57c1-ff48b8c599d3",
<<<<<<< HEAD
        "x-ms-request-id": "c9ef61c6-f01a-0012-1237-f3e9eb000000",
        "x-ms-version": "2020-06-12"
=======
        "x-ms-request-id": "8ba05f0d-a01a-0002-3435-f0647a000000",
        "x-ms-version": "2020-04-08"
>>>>>>> ac24a13f
      },
      "ResponseBody": []
    },
    {
      "RequestUri": "https://seanmcccanary3.file.core.windows.net/test-share-455b851c-997d-2246-9c9e-c290ce1c806e/test-directory-eb0a55ae-1775-6c4f-0ff6-855c50886817?restype=directory",
      "RequestMethod": "PUT",
      "RequestHeaders": {
        "Accept": "application/xml",
        "Authorization": "Sanitized",
        "traceparent": "00-d4732683db82b54eb106ee86ec52c24d-9da89137958a4c43-00",
        "User-Agent": [
          "azsdk-net-Storage.Files.Shares/12.7.0-alpha.20210121.1",
          "(.NET 5.0.2; Microsoft Windows 10.0.19042)"
        ],
        "x-ms-client-request-id": "640f7588-b07a-350d-6828-d510862352cf",
        "x-ms-date": "Thu, 21 Jan 2021 20:38:40 GMT",
        "x-ms-file-attributes": "None",
        "x-ms-file-creation-time": "Now",
        "x-ms-file-last-write-time": "Now",
        "x-ms-file-permission": "Inherit",
        "x-ms-return-client-request-id": "true",
        "x-ms-version": "2020-06-12"
      },
      "RequestBody": null,
      "StatusCode": 201,
      "ResponseHeaders": {
        "Content-Length": "0",
        "Date": "Thu, 21 Jan 2021 20:38:40 GMT",
        "ETag": "\u00220x8D8BE4C8972CC5B\u0022",
        "Last-Modified": "Thu, 21 Jan 2021 20:38:40 GMT",
        "Server": [
          "Windows-Azure-File/1.0",
          "Microsoft-HTTPAPI/2.0"
        ],
        "x-ms-client-request-id": "640f7588-b07a-350d-6828-d510862352cf",
        "x-ms-file-attributes": "Directory",
        "x-ms-file-change-time": "2021-01-21T20:38:40.5719131Z",
        "x-ms-file-creation-time": "2021-01-21T20:38:40.5719131Z",
        "x-ms-file-id": "13835128424026341376",
        "x-ms-file-last-write-time": "2021-01-21T20:38:40.5719131Z",
        "x-ms-file-parent-id": "0",
        "x-ms-file-permission-key": "17860367565182308406*11459378189709739967",
        "x-ms-request-id": "8ba05f17-a01a-0002-3c35-f0647a000000",
        "x-ms-request-server-encrypted": "true",
        "x-ms-version": "2020-06-12"
      },
      "ResponseBody": []
    },
    {
      "RequestUri": "https://seanmcccanary3.file.core.windows.net/test-share-455b851c-997d-2246-9c9e-c290ce1c806e/test-directory-eb0a55ae-1775-6c4f-0ff6-855c50886817/test-file-7846e758-8381-114b-ed0a-2baa9d28bce1",
      "RequestMethod": "PUT",
      "RequestHeaders": {
        "Accept": "application/xml",
        "Authorization": "Sanitized",
        "traceparent": "00-e0585d23c1ff3748bd745ed2afeb3db7-5d601e1ef9aa914e-00",
        "User-Agent": [
          "azsdk-net-Storage.Files.Shares/12.7.0-alpha.20210121.1",
          "(.NET 5.0.2; Microsoft Windows 10.0.19042)"
        ],
        "x-ms-cache-control": "eondhefhenjvldhhytig",
        "x-ms-client-request-id": "c9ceaa78-33e6-0579-29fd-766f85629740",
        "x-ms-content-disposition": "qlvckilwawlyfgwxvfvw",
        "x-ms-content-encoding": "woxewevolkruxnosslsx",
        "x-ms-content-language": "rihgbjpffjktwlibnqeg",
        "x-ms-content-length": "1048576",
        "x-ms-content-md5": "F3jg9YNDF5oEa/djhYkV6A==",
        "x-ms-content-type": "mwkpfparqeejlweohqdm",
        "x-ms-date": "Thu, 21 Jan 2021 20:38:40 GMT",
        "x-ms-file-attributes": "None",
        "x-ms-file-creation-time": "Now",
        "x-ms-file-last-write-time": "Now",
        "x-ms-file-permission": "Inherit",
        "x-ms-return-client-request-id": "true",
        "x-ms-type": "file",
        "x-ms-version": "2020-06-12"
      },
      "RequestBody": null,
      "StatusCode": 201,
      "ResponseHeaders": {
        "Content-Length": "0",
        "Date": "Thu, 21 Jan 2021 20:38:40 GMT",
        "ETag": "\u00220x8D8BE4C897D7CA9\u0022",
        "Last-Modified": "Thu, 21 Jan 2021 20:38:40 GMT",
        "Server": [
          "Windows-Azure-File/1.0",
          "Microsoft-HTTPAPI/2.0"
        ],
        "x-ms-client-request-id": "c9ceaa78-33e6-0579-29fd-766f85629740",
        "x-ms-file-attributes": "Archive",
        "x-ms-file-change-time": "2021-01-21T20:38:40.6419625Z",
        "x-ms-file-creation-time": "2021-01-21T20:38:40.6419625Z",
        "x-ms-file-id": "11529285414812647424",
        "x-ms-file-last-write-time": "2021-01-21T20:38:40.6419625Z",
        "x-ms-file-parent-id": "13835128424026341376",
        "x-ms-file-permission-key": "4010187179898695473*11459378189709739967",
        "x-ms-request-id": "8ba05f1a-a01a-0002-3f35-f0647a000000",
        "x-ms-request-server-encrypted": "true",
        "x-ms-version": "2020-06-12"
      },
      "ResponseBody": []
    },
    {
      "RequestUri": "https://seanmcccanary3.file.core.windows.net/test-share-455b851c-997d-2246-9c9e-c290ce1c806e/test-directory-eb0a55ae-1775-6c4f-0ff6-855c50886817/test-file-7846e758-8381-114b-ed0a-2baa9d28bce1",
      "RequestMethod": "HEAD",
      "RequestHeaders": {
        "Accept": "application/xml",
        "Authorization": "Sanitized",
        "traceparent": "00-e8fd1a0d6151c84daf9d9b912445aef4-0cfbd84ee9d55f4f-00",
        "User-Agent": [
          "azsdk-net-Storage.Files.Shares/12.7.0-alpha.20210121.1",
          "(.NET 5.0.2; Microsoft Windows 10.0.19042)"
        ],
        "x-ms-client-request-id": "f3318e91-f359-16fa-10ce-b17b8d2dcccf",
        "x-ms-date": "Thu, 21 Jan 2021 20:38:40 GMT",
        "x-ms-return-client-request-id": "true",
        "x-ms-version": "2020-06-12"
      },
      "RequestBody": null,
      "StatusCode": 200,
      "ResponseHeaders": {
        "Cache-Control": "eondhefhenjvldhhytig",
        "Content-Disposition": "qlvckilwawlyfgwxvfvw",
        "Content-Encoding": "woxewevolkruxnosslsx",
        "Content-Language": "rihgbjpffjktwlibnqeg",
        "Content-Length": "1048576",
        "Content-MD5": "F3jg9YNDF5oEa/djhYkV6A==",
        "Content-Type": "mwkpfparqeejlweohqdm",
        "Date": "Thu, 21 Jan 2021 20:38:40 GMT",
        "ETag": "\u00220x8D8BE4C897D7CA9\u0022",
        "Last-Modified": "Thu, 21 Jan 2021 20:38:40 GMT",
        "Server": [
          "Windows-Azure-File/1.0",
          "Microsoft-HTTPAPI/2.0"
        ],
        "Vary": "Origin",
        "x-ms-client-request-id": "f3318e91-f359-16fa-10ce-b17b8d2dcccf",
        "x-ms-file-attributes": "Archive",
        "x-ms-file-change-time": "2021-01-21T20:38:40.6419625Z",
        "x-ms-file-creation-time": "2021-01-21T20:38:40.6419625Z",
        "x-ms-file-id": "11529285414812647424",
        "x-ms-file-last-write-time": "2021-01-21T20:38:40.6419625Z",
        "x-ms-file-parent-id": "13835128424026341376",
        "x-ms-file-permission-key": "4010187179898695473*11459378189709739967",
        "x-ms-lease-state": "available",
        "x-ms-lease-status": "unlocked",
        "x-ms-request-id": "8ba05f1e-a01a-0002-4335-f0647a000000",
        "x-ms-server-encrypted": "true",
        "x-ms-type": "File",
        "x-ms-version": "2020-06-12"
      },
      "ResponseBody": []
    },
    {
      "RequestUri": "https://seanmcccanary3.file.core.windows.net/test-share-455b851c-997d-2246-9c9e-c290ce1c806e?restype=share",
      "RequestMethod": "DELETE",
      "RequestHeaders": {
        "Accept": "application/xml",
        "Authorization": "Sanitized",
        "traceparent": "00-1009f8362b883b48b5f45628563cc3d7-0ed48e346c07c642-00",
        "User-Agent": [
          "azsdk-net-Storage.Files.Shares/12.7.0-alpha.20210121.1",
          "(.NET 5.0.2; Microsoft Windows 10.0.19042)"
        ],
        "x-ms-client-request-id": "f6dee0b3-a431-79e7-f8af-ec80c5dbc71d",
        "x-ms-date": "Thu, 21 Jan 2021 20:38:41 GMT",
        "x-ms-delete-snapshots": "include",
        "x-ms-return-client-request-id": "true",
        "x-ms-version": "2020-06-12"
      },
      "RequestBody": null,
      "StatusCode": 202,
      "ResponseHeaders": {
        "Content-Length": "0",
        "Date": "Thu, 21 Jan 2021 20:38:40 GMT",
        "Server": [
          "Windows-Azure-File/1.0",
          "Microsoft-HTTPAPI/2.0"
        ],
        "x-ms-client-request-id": "f6dee0b3-a431-79e7-f8af-ec80c5dbc71d",
<<<<<<< HEAD
        "x-ms-request-id": "c9ef61cb-f01a-0012-1637-f3e9eb000000",
        "x-ms-version": "2020-06-12"
=======
        "x-ms-request-id": "8ba05f22-a01a-0002-4735-f0647a000000",
        "x-ms-version": "2020-04-08"
>>>>>>> ac24a13f
      },
      "ResponseBody": []
    }
  ],
  "Variables": {
    "DateTimeOffsetNow": "2021-01-21T14:38:40.4468910-06:00",
    "RandomSeed": "737725181",
    "Storage_TestConfigDefault": "ProductionTenant\nseanmcccanary3\nU2FuaXRpemVk\nhttps://seanmcccanary3.blob.core.windows.net\nhttps://seanmcccanary3.file.core.windows.net\nhttps://seanmcccanary3.queue.core.windows.net\nhttps://seanmcccanary3.table.core.windows.net\n\n\n\n\nhttps://seanmcccanary3-secondary.blob.core.windows.net\nhttps://seanmcccanary3-secondary.file.core.windows.net\nhttps://seanmcccanary3-secondary.queue.core.windows.net\nhttps://seanmcccanary3-secondary.table.core.windows.net\n\nSanitized\n\n\nCloud\nBlobEndpoint=https://seanmcccanary3.blob.core.windows.net/;QueueEndpoint=https://seanmcccanary3.queue.core.windows.net/;FileEndpoint=https://seanmcccanary3.file.core.windows.net/;BlobSecondaryEndpoint=https://seanmcccanary3-secondary.blob.core.windows.net/;QueueSecondaryEndpoint=https://seanmcccanary3-secondary.queue.core.windows.net/;FileSecondaryEndpoint=https://seanmcccanary3-secondary.file.core.windows.net/;AccountName=seanmcccanary3;AccountKey=Kg==;\nseanscope1"
  }
}<|MERGE_RESOLUTION|>--- conflicted
+++ resolved
@@ -1,18 +1,18 @@
 {
   "Entries": [
     {
-      "RequestUri": "https://seanmcccanary3.file.core.windows.net/test-share-455b851c-997d-2246-9c9e-c290ce1c806e?restype=share",
+      "RequestUri": "https://seanmcccanary3.file.core.windows.net/test-share-ccf36df4-9474-0712-bc69-848bd12bd7c3?restype=share",
       "RequestMethod": "PUT",
       "RequestHeaders": {
         "Accept": "application/xml",
         "Authorization": "Sanitized",
-        "traceparent": "00-324d5360a7827047b7756bbc6d131458-8a8fb94d444bfb4a-00",
-        "User-Agent": [
-          "azsdk-net-Storage.Files.Shares/12.7.0-alpha.20210121.1",
-          "(.NET 5.0.2; Microsoft Windows 10.0.19042)"
-        ],
-        "x-ms-client-request-id": "e495b84c-0b06-a280-57c1-ff48b8c599d3",
-        "x-ms-date": "Thu, 21 Jan 2021 20:38:40 GMT",
+        "traceparent": "00-4070ec89566cba45988646f58344c0bc-ab3d1df93eea2c49-00",
+        "User-Agent": [
+          "azsdk-net-Storage.Files.Shares/12.7.0-alpha.20210126.1",
+          "(.NET 5.0.2; Microsoft Windows 10.0.19042)"
+        ],
+        "x-ms-client-request-id": "d6a3c40c-0889-f773-107e-555abba7d87b",
+        "x-ms-date": "Tue, 26 Jan 2021 19:29:35 GMT",
         "x-ms-return-client-request-id": "true",
         "x-ms-version": "2020-06-12"
       },
@@ -20,37 +20,32 @@
       "StatusCode": 201,
       "ResponseHeaders": {
         "Content-Length": "0",
-        "Date": "Thu, 21 Jan 2021 20:38:40 GMT",
-        "ETag": "\u00220x8D8BE4C894FA799\u0022",
-        "Last-Modified": "Thu, 21 Jan 2021 20:38:40 GMT",
-        "Server": [
-          "Windows-Azure-File/1.0",
-          "Microsoft-HTTPAPI/2.0"
-        ],
-        "x-ms-client-request-id": "e495b84c-0b06-a280-57c1-ff48b8c599d3",
-<<<<<<< HEAD
-        "x-ms-request-id": "c9ef61c6-f01a-0012-1237-f3e9eb000000",
-        "x-ms-version": "2020-06-12"
-=======
-        "x-ms-request-id": "8ba05f0d-a01a-0002-3435-f0647a000000",
-        "x-ms-version": "2020-04-08"
->>>>>>> ac24a13f
-      },
-      "ResponseBody": []
-    },
-    {
-      "RequestUri": "https://seanmcccanary3.file.core.windows.net/test-share-455b851c-997d-2246-9c9e-c290ce1c806e/test-directory-eb0a55ae-1775-6c4f-0ff6-855c50886817?restype=directory",
+        "Date": "Tue, 26 Jan 2021 19:29:34 GMT",
+        "ETag": "\u00220x8D8C230B6BDA0C9\u0022",
+        "Last-Modified": "Tue, 26 Jan 2021 19:29:35 GMT",
+        "Server": [
+          "Windows-Azure-File/1.0",
+          "Microsoft-HTTPAPI/2.0"
+        ],
+        "x-ms-client-request-id": "d6a3c40c-0889-f773-107e-555abba7d87b",
+        "x-ms-request-id": "f249c7d7-101a-005a-5119-f4bc25000000",
+        "x-ms-version": "2020-06-12"
+      },
+      "ResponseBody": []
+    },
+    {
+      "RequestUri": "https://seanmcccanary3.file.core.windows.net/test-share-ccf36df4-9474-0712-bc69-848bd12bd7c3/test-directory-40543235-7fe9-7bf6-0bba-52271986d208?restype=directory",
       "RequestMethod": "PUT",
       "RequestHeaders": {
         "Accept": "application/xml",
         "Authorization": "Sanitized",
-        "traceparent": "00-d4732683db82b54eb106ee86ec52c24d-9da89137958a4c43-00",
-        "User-Agent": [
-          "azsdk-net-Storage.Files.Shares/12.7.0-alpha.20210121.1",
-          "(.NET 5.0.2; Microsoft Windows 10.0.19042)"
-        ],
-        "x-ms-client-request-id": "640f7588-b07a-350d-6828-d510862352cf",
-        "x-ms-date": "Thu, 21 Jan 2021 20:38:40 GMT",
+        "traceparent": "00-549fc580ac9b2642860034f272905e7b-5528b5230e35c945-00",
+        "User-Agent": [
+          "azsdk-net-Storage.Files.Shares/12.7.0-alpha.20210126.1",
+          "(.NET 5.0.2; Microsoft Windows 10.0.19042)"
+        ],
+        "x-ms-client-request-id": "0256ff74-8b5f-8c4b-cd27-cbceb54cde8a",
+        "x-ms-date": "Tue, 26 Jan 2021 19:29:36 GMT",
         "x-ms-file-attributes": "None",
         "x-ms-file-creation-time": "Now",
         "x-ms-file-last-write-time": "Now",
@@ -62,47 +57,47 @@
       "StatusCode": 201,
       "ResponseHeaders": {
         "Content-Length": "0",
-        "Date": "Thu, 21 Jan 2021 20:38:40 GMT",
-        "ETag": "\u00220x8D8BE4C8972CC5B\u0022",
-        "Last-Modified": "Thu, 21 Jan 2021 20:38:40 GMT",
-        "Server": [
-          "Windows-Azure-File/1.0",
-          "Microsoft-HTTPAPI/2.0"
-        ],
-        "x-ms-client-request-id": "640f7588-b07a-350d-6828-d510862352cf",
+        "Date": "Tue, 26 Jan 2021 19:29:34 GMT",
+        "ETag": "\u00220x8D8C230B6C8D0A1\u0022",
+        "Last-Modified": "Tue, 26 Jan 2021 19:29:35 GMT",
+        "Server": [
+          "Windows-Azure-File/1.0",
+          "Microsoft-HTTPAPI/2.0"
+        ],
+        "x-ms-client-request-id": "0256ff74-8b5f-8c4b-cd27-cbceb54cde8a",
         "x-ms-file-attributes": "Directory",
-        "x-ms-file-change-time": "2021-01-21T20:38:40.5719131Z",
-        "x-ms-file-creation-time": "2021-01-21T20:38:40.5719131Z",
+        "x-ms-file-change-time": "2021-01-26T19:29:35.3757857Z",
+        "x-ms-file-creation-time": "2021-01-26T19:29:35.3757857Z",
         "x-ms-file-id": "13835128424026341376",
-        "x-ms-file-last-write-time": "2021-01-21T20:38:40.5719131Z",
+        "x-ms-file-last-write-time": "2021-01-26T19:29:35.3757857Z",
         "x-ms-file-parent-id": "0",
         "x-ms-file-permission-key": "17860367565182308406*11459378189709739967",
-        "x-ms-request-id": "8ba05f17-a01a-0002-3c35-f0647a000000",
+        "x-ms-request-id": "f249c7da-101a-005a-5219-f4bc25000000",
         "x-ms-request-server-encrypted": "true",
         "x-ms-version": "2020-06-12"
       },
       "ResponseBody": []
     },
     {
-      "RequestUri": "https://seanmcccanary3.file.core.windows.net/test-share-455b851c-997d-2246-9c9e-c290ce1c806e/test-directory-eb0a55ae-1775-6c4f-0ff6-855c50886817/test-file-7846e758-8381-114b-ed0a-2baa9d28bce1",
+      "RequestUri": "https://seanmcccanary3.file.core.windows.net/test-share-ccf36df4-9474-0712-bc69-848bd12bd7c3/test-directory-40543235-7fe9-7bf6-0bba-52271986d208/test-file-6cbd4dac-cb28-34f3-f80b-d2fc8c6e5803",
       "RequestMethod": "PUT",
       "RequestHeaders": {
         "Accept": "application/xml",
         "Authorization": "Sanitized",
-        "traceparent": "00-e0585d23c1ff3748bd745ed2afeb3db7-5d601e1ef9aa914e-00",
-        "User-Agent": [
-          "azsdk-net-Storage.Files.Shares/12.7.0-alpha.20210121.1",
-          "(.NET 5.0.2; Microsoft Windows 10.0.19042)"
-        ],
-        "x-ms-cache-control": "eondhefhenjvldhhytig",
-        "x-ms-client-request-id": "c9ceaa78-33e6-0579-29fd-766f85629740",
-        "x-ms-content-disposition": "qlvckilwawlyfgwxvfvw",
-        "x-ms-content-encoding": "woxewevolkruxnosslsx",
-        "x-ms-content-language": "rihgbjpffjktwlibnqeg",
+        "traceparent": "00-84d293e015c3bd4382e3fd1cfd6f4671-9cd31e84aa2b8344-00",
+        "User-Agent": [
+          "azsdk-net-Storage.Files.Shares/12.7.0-alpha.20210126.1",
+          "(.NET 5.0.2; Microsoft Windows 10.0.19042)"
+        ],
+        "x-ms-cache-control": "vuiondkchjwmoqjjtefp",
+        "x-ms-client-request-id": "d6dc690f-114a-a9a9-0b21-0a54b84eff5e",
+        "x-ms-content-disposition": "whjgufrlcrrdocvfgjgv",
+        "x-ms-content-encoding": "mbegajuasknwicfnkbsi",
+        "x-ms-content-language": "kyyoqsxmtddjwjcudcgk",
         "x-ms-content-length": "1048576",
-        "x-ms-content-md5": "F3jg9YNDF5oEa/djhYkV6A==",
-        "x-ms-content-type": "mwkpfparqeejlweohqdm",
-        "x-ms-date": "Thu, 21 Jan 2021 20:38:40 GMT",
+        "x-ms-content-md5": "w7lghz/VXYIibSDvt4NtgA==",
+        "x-ms-content-type": "jrsreutlvitepxkncopg",
+        "x-ms-date": "Tue, 26 Jan 2021 19:29:36 GMT",
         "x-ms-file-attributes": "None",
         "x-ms-file-creation-time": "Now",
         "x-ms-file-last-write-time": "Now",
@@ -115,72 +110,72 @@
       "StatusCode": 201,
       "ResponseHeaders": {
         "Content-Length": "0",
-        "Date": "Thu, 21 Jan 2021 20:38:40 GMT",
-        "ETag": "\u00220x8D8BE4C897D7CA9\u0022",
-        "Last-Modified": "Thu, 21 Jan 2021 20:38:40 GMT",
-        "Server": [
-          "Windows-Azure-File/1.0",
-          "Microsoft-HTTPAPI/2.0"
-        ],
-        "x-ms-client-request-id": "c9ceaa78-33e6-0579-29fd-766f85629740",
+        "Date": "Tue, 26 Jan 2021 19:29:34 GMT",
+        "ETag": "\u00220x8D8C230B6D2E497\u0022",
+        "Last-Modified": "Tue, 26 Jan 2021 19:29:35 GMT",
+        "Server": [
+          "Windows-Azure-File/1.0",
+          "Microsoft-HTTPAPI/2.0"
+        ],
+        "x-ms-client-request-id": "d6dc690f-114a-a9a9-0b21-0a54b84eff5e",
         "x-ms-file-attributes": "Archive",
-        "x-ms-file-change-time": "2021-01-21T20:38:40.6419625Z",
-        "x-ms-file-creation-time": "2021-01-21T20:38:40.6419625Z",
+        "x-ms-file-change-time": "2021-01-26T19:29:35.4418327Z",
+        "x-ms-file-creation-time": "2021-01-26T19:29:35.4418327Z",
         "x-ms-file-id": "11529285414812647424",
-        "x-ms-file-last-write-time": "2021-01-21T20:38:40.6419625Z",
+        "x-ms-file-last-write-time": "2021-01-26T19:29:35.4418327Z",
         "x-ms-file-parent-id": "13835128424026341376",
         "x-ms-file-permission-key": "4010187179898695473*11459378189709739967",
-        "x-ms-request-id": "8ba05f1a-a01a-0002-3f35-f0647a000000",
+        "x-ms-request-id": "f249c7dc-101a-005a-5319-f4bc25000000",
         "x-ms-request-server-encrypted": "true",
         "x-ms-version": "2020-06-12"
       },
       "ResponseBody": []
     },
     {
-      "RequestUri": "https://seanmcccanary3.file.core.windows.net/test-share-455b851c-997d-2246-9c9e-c290ce1c806e/test-directory-eb0a55ae-1775-6c4f-0ff6-855c50886817/test-file-7846e758-8381-114b-ed0a-2baa9d28bce1",
+      "RequestUri": "https://seanmcccanary3.file.core.windows.net/test-share-ccf36df4-9474-0712-bc69-848bd12bd7c3/test-directory-40543235-7fe9-7bf6-0bba-52271986d208/test-file-6cbd4dac-cb28-34f3-f80b-d2fc8c6e5803",
       "RequestMethod": "HEAD",
       "RequestHeaders": {
         "Accept": "application/xml",
         "Authorization": "Sanitized",
-        "traceparent": "00-e8fd1a0d6151c84daf9d9b912445aef4-0cfbd84ee9d55f4f-00",
-        "User-Agent": [
-          "azsdk-net-Storage.Files.Shares/12.7.0-alpha.20210121.1",
-          "(.NET 5.0.2; Microsoft Windows 10.0.19042)"
-        ],
-        "x-ms-client-request-id": "f3318e91-f359-16fa-10ce-b17b8d2dcccf",
-        "x-ms-date": "Thu, 21 Jan 2021 20:38:40 GMT",
+        "traceparent": "00-69e6feab6c7f304aa587df8b88fa7584-f4d42eeb47874a40-00",
+        "User-Agent": [
+          "azsdk-net-Storage.Files.Shares/12.7.0-alpha.20210126.1",
+          "(.NET 5.0.2; Microsoft Windows 10.0.19042)"
+        ],
+        "x-ms-client-request-id": "23ecb178-8291-2bb8-d70a-0f0ec55457b5",
+        "x-ms-date": "Tue, 26 Jan 2021 19:29:36 GMT",
         "x-ms-return-client-request-id": "true",
         "x-ms-version": "2020-06-12"
       },
       "RequestBody": null,
       "StatusCode": 200,
       "ResponseHeaders": {
-        "Cache-Control": "eondhefhenjvldhhytig",
-        "Content-Disposition": "qlvckilwawlyfgwxvfvw",
-        "Content-Encoding": "woxewevolkruxnosslsx",
-        "Content-Language": "rihgbjpffjktwlibnqeg",
+        "Cache-Control": "vuiondkchjwmoqjjtefp",
+        "Content-Disposition": "whjgufrlcrrdocvfgjgv",
+        "Content-Encoding": "mbegajuasknwicfnkbsi",
+        "Content-Language": "kyyoqsxmtddjwjcudcgk",
         "Content-Length": "1048576",
-        "Content-MD5": "F3jg9YNDF5oEa/djhYkV6A==",
-        "Content-Type": "mwkpfparqeejlweohqdm",
-        "Date": "Thu, 21 Jan 2021 20:38:40 GMT",
-        "ETag": "\u00220x8D8BE4C897D7CA9\u0022",
-        "Last-Modified": "Thu, 21 Jan 2021 20:38:40 GMT",
+        "Content-MD5": "w7lghz/VXYIibSDvt4NtgA==",
+        "Content-Type": "jrsreutlvitepxkncopg",
+        "Date": "Tue, 26 Jan 2021 19:29:34 GMT",
+        "ETag": "\u00220x8D8C230B6D2E497\u0022",
+        "Last-Modified": "Tue, 26 Jan 2021 19:29:35 GMT",
         "Server": [
           "Windows-Azure-File/1.0",
           "Microsoft-HTTPAPI/2.0"
         ],
         "Vary": "Origin",
-        "x-ms-client-request-id": "f3318e91-f359-16fa-10ce-b17b8d2dcccf",
+        "x-ms-client-request-id": "23ecb178-8291-2bb8-d70a-0f0ec55457b5",
         "x-ms-file-attributes": "Archive",
-        "x-ms-file-change-time": "2021-01-21T20:38:40.6419625Z",
-        "x-ms-file-creation-time": "2021-01-21T20:38:40.6419625Z",
+        "x-ms-file-change-time": "2021-01-26T19:29:35.4418327Z",
+        "x-ms-file-creation-time": "2021-01-26T19:29:35.4418327Z",
         "x-ms-file-id": "11529285414812647424",
-        "x-ms-file-last-write-time": "2021-01-21T20:38:40.6419625Z",
+        "x-ms-file-last-write-time": "2021-01-26T19:29:35.4418327Z",
         "x-ms-file-parent-id": "13835128424026341376",
         "x-ms-file-permission-key": "4010187179898695473*11459378189709739967",
         "x-ms-lease-state": "available",
         "x-ms-lease-status": "unlocked",
-        "x-ms-request-id": "8ba05f1e-a01a-0002-4335-f0647a000000",
+        "x-ms-request-id": "f249c7de-101a-005a-5419-f4bc25000000",
         "x-ms-server-encrypted": "true",
         "x-ms-type": "File",
         "x-ms-version": "2020-06-12"
@@ -188,18 +183,18 @@
       "ResponseBody": []
     },
     {
-      "RequestUri": "https://seanmcccanary3.file.core.windows.net/test-share-455b851c-997d-2246-9c9e-c290ce1c806e?restype=share",
+      "RequestUri": "https://seanmcccanary3.file.core.windows.net/test-share-ccf36df4-9474-0712-bc69-848bd12bd7c3?restype=share",
       "RequestMethod": "DELETE",
       "RequestHeaders": {
         "Accept": "application/xml",
         "Authorization": "Sanitized",
-        "traceparent": "00-1009f8362b883b48b5f45628563cc3d7-0ed48e346c07c642-00",
-        "User-Agent": [
-          "azsdk-net-Storage.Files.Shares/12.7.0-alpha.20210121.1",
-          "(.NET 5.0.2; Microsoft Windows 10.0.19042)"
-        ],
-        "x-ms-client-request-id": "f6dee0b3-a431-79e7-f8af-ec80c5dbc71d",
-        "x-ms-date": "Thu, 21 Jan 2021 20:38:41 GMT",
+        "traceparent": "00-1a47bf457dee5e479cd776c4afaa3854-4c155a6d91cd1847-00",
+        "User-Agent": [
+          "azsdk-net-Storage.Files.Shares/12.7.0-alpha.20210126.1",
+          "(.NET 5.0.2; Microsoft Windows 10.0.19042)"
+        ],
+        "x-ms-client-request-id": "07dc7d22-dc61-4ccd-0f65-5d8eb44c164f",
+        "x-ms-date": "Tue, 26 Jan 2021 19:29:36 GMT",
         "x-ms-delete-snapshots": "include",
         "x-ms-return-client-request-id": "true",
         "x-ms-version": "2020-06-12"
@@ -208,26 +203,21 @@
       "StatusCode": 202,
       "ResponseHeaders": {
         "Content-Length": "0",
-        "Date": "Thu, 21 Jan 2021 20:38:40 GMT",
-        "Server": [
-          "Windows-Azure-File/1.0",
-          "Microsoft-HTTPAPI/2.0"
-        ],
-        "x-ms-client-request-id": "f6dee0b3-a431-79e7-f8af-ec80c5dbc71d",
-<<<<<<< HEAD
-        "x-ms-request-id": "c9ef61cb-f01a-0012-1637-f3e9eb000000",
-        "x-ms-version": "2020-06-12"
-=======
-        "x-ms-request-id": "8ba05f22-a01a-0002-4735-f0647a000000",
-        "x-ms-version": "2020-04-08"
->>>>>>> ac24a13f
+        "Date": "Tue, 26 Jan 2021 19:29:34 GMT",
+        "Server": [
+          "Windows-Azure-File/1.0",
+          "Microsoft-HTTPAPI/2.0"
+        ],
+        "x-ms-client-request-id": "07dc7d22-dc61-4ccd-0f65-5d8eb44c164f",
+        "x-ms-request-id": "f249c7df-101a-005a-5519-f4bc25000000",
+        "x-ms-version": "2020-06-12"
       },
       "ResponseBody": []
     }
   ],
   "Variables": {
-    "DateTimeOffsetNow": "2021-01-21T14:38:40.4468910-06:00",
-    "RandomSeed": "737725181",
+    "DateTimeOffsetNow": "2021-01-26T13:29:35.9173181-06:00",
+    "RandomSeed": "797497282",
     "Storage_TestConfigDefault": "ProductionTenant\nseanmcccanary3\nU2FuaXRpemVk\nhttps://seanmcccanary3.blob.core.windows.net\nhttps://seanmcccanary3.file.core.windows.net\nhttps://seanmcccanary3.queue.core.windows.net\nhttps://seanmcccanary3.table.core.windows.net\n\n\n\n\nhttps://seanmcccanary3-secondary.blob.core.windows.net\nhttps://seanmcccanary3-secondary.file.core.windows.net\nhttps://seanmcccanary3-secondary.queue.core.windows.net\nhttps://seanmcccanary3-secondary.table.core.windows.net\n\nSanitized\n\n\nCloud\nBlobEndpoint=https://seanmcccanary3.blob.core.windows.net/;QueueEndpoint=https://seanmcccanary3.queue.core.windows.net/;FileEndpoint=https://seanmcccanary3.file.core.windows.net/;BlobSecondaryEndpoint=https://seanmcccanary3-secondary.blob.core.windows.net/;QueueSecondaryEndpoint=https://seanmcccanary3-secondary.queue.core.windows.net/;FileSecondaryEndpoint=https://seanmcccanary3-secondary.file.core.windows.net/;AccountName=seanmcccanary3;AccountKey=Kg==;\nseanscope1"
   }
 }