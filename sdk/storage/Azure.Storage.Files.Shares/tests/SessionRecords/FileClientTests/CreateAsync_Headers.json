{
  "Entries": [
    {
<<<<<<< HEAD
      "RequestUri": "http://seanstagetest.file.core.windows.net/test-share-e8092491-3647-e02a-72b1-81827689cfd3?restype=share",
      "RequestMethod": "PUT",
      "RequestHeaders": {
        "Authorization": "Sanitized",
        "traceparent": "00-5f02f04628fe5e44b26a1504ec475c24-173cd85cbbdd6547-00",
        "User-Agent": [
          "azsdk-net-Storage.Files.Shares/12.0.0-dev.20191209.1\u002Bb71b1fa965b15eccfc57e2c7781b8bf85cd4c766",
          "(.NET Core 4.6.28008.01; Microsoft Windows 10.0.18363 )"
        ],
        "x-ms-client-request-id": "d4b068a1-d6ac-8810-2129-8b71498860c7",
        "x-ms-date": "Tue, 10 Dec 2019 05:30:52 GMT",
=======
      "RequestUri": "http://seanstagetest.file.core.windows.net/test-share-449c075b-2c3a-4c23-e759-54234d4eeaf4?restype=share",
      "RequestMethod": "PUT",
      "RequestHeaders": {
        "Authorization": "Sanitized",
        "traceparent": "00-3ea39e5453799446af14c4c54c8851d5-eb2025d879a28746-00",
        "User-Agent": [
          "azsdk-net-Storage.Files.Shares/12.0.0-dev.20191209.1\u002B61bda4d1783b0e05dba0d434ff14b2840726d3b1",
          "(.NET Core 4.6.28008.01; Microsoft Windows 10.0.18363 )"
        ],
        "x-ms-client-request-id": "d269be05-d888-1e6a-24f4-d1ca36e9c15d",
        "x-ms-date": "Tue, 10 Dec 2019 05:59:25 GMT",
>>>>>>> 1d9822e0
        "x-ms-return-client-request-id": "true",
        "x-ms-version": "2019-07-07"
      },
      "RequestBody": null,
      "StatusCode": 201,
      "ResponseHeaders": {
        "Content-Length": "0",
<<<<<<< HEAD
        "Date": "Tue, 10 Dec 2019 05:30:51 GMT",
        "ETag": "\u00220x8D77D321F574708\u0022",
        "Last-Modified": "Tue, 10 Dec 2019 05:30:52 GMT",
=======
        "Date": "Tue, 10 Dec 2019 05:59:25 GMT",
        "ETag": "\u00220x8D77D361CA2DBD1\u0022",
        "Last-Modified": "Tue, 10 Dec 2019 05:59:25 GMT",
>>>>>>> 1d9822e0
        "Server": [
          "Windows-Azure-File/1.0",
          "Microsoft-HTTPAPI/2.0"
        ],
<<<<<<< HEAD
        "x-ms-client-request-id": "d4b068a1-d6ac-8810-2129-8b71498860c7",
        "x-ms-request-id": "3e8daa79-201a-003e-611a-af0544000000",
=======
        "x-ms-client-request-id": "d269be05-d888-1e6a-24f4-d1ca36e9c15d",
        "x-ms-request-id": "8749bea8-c01a-0019-591e-af1280000000",
>>>>>>> 1d9822e0
        "x-ms-version": "2019-07-07"
      },
      "ResponseBody": []
    },
    {
<<<<<<< HEAD
      "RequestUri": "http://seanstagetest.file.core.windows.net/test-share-e8092491-3647-e02a-72b1-81827689cfd3/test-directory-dfa6a2b4-1433-d384-49e1-96cfdddbaa6d?restype=directory",
      "RequestMethod": "PUT",
      "RequestHeaders": {
        "Authorization": "Sanitized",
        "traceparent": "00-361d86e1a1461d419ca09ea66d6a9fb4-374183d6a23f9140-00",
        "User-Agent": [
          "azsdk-net-Storage.Files.Shares/12.0.0-dev.20191209.1\u002Bb71b1fa965b15eccfc57e2c7781b8bf85cd4c766",
          "(.NET Core 4.6.28008.01; Microsoft Windows 10.0.18363 )"
        ],
        "x-ms-client-request-id": "939b9017-4a5e-8c3c-e4dc-8bcb4041aa46",
        "x-ms-date": "Tue, 10 Dec 2019 05:30:52 GMT",
=======
      "RequestUri": "http://seanstagetest.file.core.windows.net/test-share-449c075b-2c3a-4c23-e759-54234d4eeaf4/test-directory-fd05fd6a-7262-dcf6-af79-50eaf08262a2?restype=directory",
      "RequestMethod": "PUT",
      "RequestHeaders": {
        "Authorization": "Sanitized",
        "traceparent": "00-92789e3a37b08f4f971176d564478c1a-996675374faa3243-00",
        "User-Agent": [
          "azsdk-net-Storage.Files.Shares/12.0.0-dev.20191209.1\u002B61bda4d1783b0e05dba0d434ff14b2840726d3b1",
          "(.NET Core 4.6.28008.01; Microsoft Windows 10.0.18363 )"
        ],
        "x-ms-client-request-id": "ed36de8e-b13e-9353-c88c-230f88802da2",
        "x-ms-date": "Tue, 10 Dec 2019 05:59:25 GMT",
>>>>>>> 1d9822e0
        "x-ms-file-attributes": "None",
        "x-ms-file-creation-time": "Now",
        "x-ms-file-last-write-time": "Now",
        "x-ms-file-permission": "Inherit",
        "x-ms-return-client-request-id": "true",
        "x-ms-version": "2019-07-07"
      },
      "RequestBody": null,
      "StatusCode": 201,
      "ResponseHeaders": {
        "Content-Length": "0",
<<<<<<< HEAD
        "Date": "Tue, 10 Dec 2019 05:30:51 GMT",
        "ETag": "\u00220x8D77D321F654813\u0022",
        "Last-Modified": "Tue, 10 Dec 2019 05:30:52 GMT",
=======
        "Date": "Tue, 10 Dec 2019 05:59:25 GMT",
        "ETag": "\u00220x8D77D361CB0E399\u0022",
        "Last-Modified": "Tue, 10 Dec 2019 05:59:25 GMT",
>>>>>>> 1d9822e0
        "Server": [
          "Windows-Azure-File/1.0",
          "Microsoft-HTTPAPI/2.0"
        ],
<<<<<<< HEAD
        "x-ms-client-request-id": "939b9017-4a5e-8c3c-e4dc-8bcb4041aa46",
        "x-ms-file-attributes": "Directory",
        "x-ms-file-change-time": "2019-12-10T05:30:52.4782611Z",
        "x-ms-file-creation-time": "2019-12-10T05:30:52.4782611Z",
        "x-ms-file-id": "13835128424026341376",
        "x-ms-file-last-write-time": "2019-12-10T05:30:52.4782611Z",
        "x-ms-file-parent-id": "0",
        "x-ms-file-permission-key": "7855875120676328179*422928105932735866",
        "x-ms-request-id": "3e8daa7b-201a-003e-621a-af0544000000",
=======
        "x-ms-client-request-id": "ed36de8e-b13e-9353-c88c-230f88802da2",
        "x-ms-file-attributes": "Directory",
        "x-ms-file-change-time": "2019-12-10T05:59:25.9275161Z",
        "x-ms-file-creation-time": "2019-12-10T05:59:25.9275161Z",
        "x-ms-file-id": "13835128424026341376",
        "x-ms-file-last-write-time": "2019-12-10T05:59:25.9275161Z",
        "x-ms-file-parent-id": "0",
        "x-ms-file-permission-key": "7855875120676328179*422928105932735866",
        "x-ms-request-id": "8749beaa-c01a-0019-5a1e-af1280000000",
>>>>>>> 1d9822e0
        "x-ms-request-server-encrypted": "true",
        "x-ms-version": "2019-07-07"
      },
      "ResponseBody": []
    },
    {
<<<<<<< HEAD
      "RequestUri": "http://seanstagetest.file.core.windows.net/test-share-e8092491-3647-e02a-72b1-81827689cfd3/test-directory-dfa6a2b4-1433-d384-49e1-96cfdddbaa6d/test-file-37ea1e7f-52a8-b8ed-7b8a-7723aa23a1de",
      "RequestMethod": "PUT",
      "RequestHeaders": {
        "Authorization": "Sanitized",
        "traceparent": "00-727a007078c1c943907ac3ba54ae9d0e-d461ac52c3511d4c-00",
        "User-Agent": [
          "azsdk-net-Storage.Files.Shares/12.0.0-dev.20191209.1\u002Bb71b1fa965b15eccfc57e2c7781b8bf85cd4c766",
          "(.NET Core 4.6.28008.01; Microsoft Windows 10.0.18363 )"
        ],
        "x-ms-cache-control": "qifbutqophgdedkgdten",
        "x-ms-client-request-id": "13e02365-a77f-c421-a2e2-17d4d218e2c0",
        "x-ms-content-disposition": "wkdxcjhfcbcfyfjebfqm",
        "x-ms-content-encoding": "bshsvoemshlwbbkfegxk",
        "x-ms-content-language": "llloeaextgewdrleckcn",
        "x-ms-content-length": "1048576",
        "x-ms-content-md5": "TaPP9SE6B90JrSt4HGLyBQ==",
        "x-ms-content-type": "eumtofewudyuhfapgsnu",
        "x-ms-date": "Tue, 10 Dec 2019 05:30:52 GMT",
=======
      "RequestUri": "http://seanstagetest.file.core.windows.net/test-share-449c075b-2c3a-4c23-e759-54234d4eeaf4/test-directory-fd05fd6a-7262-dcf6-af79-50eaf08262a2/test-file-971f2e92-32cb-5278-909a-9823119a2e21",
      "RequestMethod": "PUT",
      "RequestHeaders": {
        "Authorization": "Sanitized",
        "traceparent": "00-441c9b4befb87745a0354b082a79b7d9-3e24456fcb876543-00",
        "User-Agent": [
          "azsdk-net-Storage.Files.Shares/12.0.0-dev.20191209.1\u002B61bda4d1783b0e05dba0d434ff14b2840726d3b1",
          "(.NET Core 4.6.28008.01; Microsoft Windows 10.0.18363 )"
        ],
        "x-ms-cache-control": "ryixmaomxsgbndxtneqp",
        "x-ms-client-request-id": "7ec9be10-556e-5c3f-65e4-5ca3182f812d",
        "x-ms-content-disposition": "ywvulixqweycteoydhub",
        "x-ms-content-encoding": "esykucxnuqwhhtgtcmme",
        "x-ms-content-language": "cwosseginyqgjplfxkyi",
        "x-ms-content-length": "1048576",
        "x-ms-content-md5": "aHb4TW/h1D05ZzqExIU6FQ==",
        "x-ms-content-type": "kjvfgrtaxtvpuqygefrq",
        "x-ms-date": "Tue, 10 Dec 2019 05:59:26 GMT",
>>>>>>> 1d9822e0
        "x-ms-file-attributes": "None",
        "x-ms-file-creation-time": "Now",
        "x-ms-file-last-write-time": "Now",
        "x-ms-file-permission": "Inherit",
        "x-ms-return-client-request-id": "true",
        "x-ms-type": "file",
        "x-ms-version": "2019-07-07"
      },
      "RequestBody": null,
      "StatusCode": 201,
      "ResponseHeaders": {
        "Content-Length": "0",
<<<<<<< HEAD
        "Date": "Tue, 10 Dec 2019 05:30:51 GMT",
        "ETag": "\u00220x8D77D321F732A8B\u0022",
        "Last-Modified": "Tue, 10 Dec 2019 05:30:52 GMT",
=======
        "Date": "Tue, 10 Dec 2019 05:59:25 GMT",
        "ETag": "\u00220x8D77D361CBE9F67\u0022",
        "Last-Modified": "Tue, 10 Dec 2019 05:59:26 GMT",
>>>>>>> 1d9822e0
        "Server": [
          "Windows-Azure-File/1.0",
          "Microsoft-HTTPAPI/2.0"
        ],
<<<<<<< HEAD
        "x-ms-client-request-id": "13e02365-a77f-c421-a2e2-17d4d218e2c0",
        "x-ms-file-attributes": "Archive",
        "x-ms-file-change-time": "2019-12-10T05:30:52.5692555Z",
        "x-ms-file-creation-time": "2019-12-10T05:30:52.5692555Z",
        "x-ms-file-id": "11529285414812647424",
        "x-ms-file-last-write-time": "2019-12-10T05:30:52.5692555Z",
        "x-ms-file-parent-id": "13835128424026341376",
        "x-ms-file-permission-key": "12501538048846835188*422928105932735866",
        "x-ms-request-id": "3e8daa7c-201a-003e-631a-af0544000000",
=======
        "x-ms-client-request-id": "7ec9be10-556e-5c3f-65e4-5ca3182f812d",
        "x-ms-file-attributes": "Archive",
        "x-ms-file-change-time": "2019-12-10T05:59:26.0175207Z",
        "x-ms-file-creation-time": "2019-12-10T05:59:26.0175207Z",
        "x-ms-file-id": "11529285414812647424",
        "x-ms-file-last-write-time": "2019-12-10T05:59:26.0175207Z",
        "x-ms-file-parent-id": "13835128424026341376",
        "x-ms-file-permission-key": "12501538048846835188*422928105932735866",
        "x-ms-request-id": "8749beab-c01a-0019-5b1e-af1280000000",
>>>>>>> 1d9822e0
        "x-ms-request-server-encrypted": "true",
        "x-ms-version": "2019-07-07"
      },
      "ResponseBody": []
    },
    {
<<<<<<< HEAD
      "RequestUri": "http://seanstagetest.file.core.windows.net/test-share-e8092491-3647-e02a-72b1-81827689cfd3/test-directory-dfa6a2b4-1433-d384-49e1-96cfdddbaa6d/test-file-37ea1e7f-52a8-b8ed-7b8a-7723aa23a1de",
      "RequestMethod": "HEAD",
      "RequestHeaders": {
        "Authorization": "Sanitized",
        "traceparent": "00-04a2c9f6f7e0ea4584ffac0acb0017a9-7eb9b589857e1340-00",
        "User-Agent": [
          "azsdk-net-Storage.Files.Shares/12.0.0-dev.20191209.1\u002Bb71b1fa965b15eccfc57e2c7781b8bf85cd4c766",
          "(.NET Core 4.6.28008.01; Microsoft Windows 10.0.18363 )"
        ],
        "x-ms-client-request-id": "86bd51ae-8d43-5b5f-aaf3-aa5dff3a69bc",
        "x-ms-date": "Tue, 10 Dec 2019 05:30:52 GMT",
=======
      "RequestUri": "http://seanstagetest.file.core.windows.net/test-share-449c075b-2c3a-4c23-e759-54234d4eeaf4/test-directory-fd05fd6a-7262-dcf6-af79-50eaf08262a2/test-file-971f2e92-32cb-5278-909a-9823119a2e21",
      "RequestMethod": "HEAD",
      "RequestHeaders": {
        "Authorization": "Sanitized",
        "traceparent": "00-33213b908a1abb419b455da3e2e8f0c4-98821d2471952549-00",
        "User-Agent": [
          "azsdk-net-Storage.Files.Shares/12.0.0-dev.20191209.1\u002B61bda4d1783b0e05dba0d434ff14b2840726d3b1",
          "(.NET Core 4.6.28008.01; Microsoft Windows 10.0.18363 )"
        ],
        "x-ms-client-request-id": "5213b3b8-afd1-35b2-05fe-ad6817c0e11a",
        "x-ms-date": "Tue, 10 Dec 2019 05:59:26 GMT",
>>>>>>> 1d9822e0
        "x-ms-return-client-request-id": "true",
        "x-ms-version": "2019-07-07"
      },
      "RequestBody": null,
      "StatusCode": 200,
      "ResponseHeaders": {
<<<<<<< HEAD
        "Cache-Control": "qifbutqophgdedkgdten",
        "Content-Disposition": "wkdxcjhfcbcfyfjebfqm",
        "Content-Encoding": "bshsvoemshlwbbkfegxk",
        "Content-Language": "llloeaextgewdrleckcn",
        "Content-Length": "1048576",
        "Content-MD5": "TaPP9SE6B90JrSt4HGLyBQ==",
        "Content-Type": "eumtofewudyuhfapgsnu",
        "Date": "Tue, 10 Dec 2019 05:30:51 GMT",
        "ETag": "\u00220x8D77D321F732A8B\u0022",
        "Last-Modified": "Tue, 10 Dec 2019 05:30:52 GMT",
=======
        "Cache-Control": "ryixmaomxsgbndxtneqp",
        "Content-Disposition": "ywvulixqweycteoydhub",
        "Content-Encoding": "esykucxnuqwhhtgtcmme",
        "Content-Language": "cwosseginyqgjplfxkyi",
        "Content-Length": "1048576",
        "Content-MD5": "aHb4TW/h1D05ZzqExIU6FQ==",
        "Content-Type": "kjvfgrtaxtvpuqygefrq",
        "Date": "Tue, 10 Dec 2019 05:59:25 GMT",
        "ETag": "\u00220x8D77D361CBE9F67\u0022",
        "Last-Modified": "Tue, 10 Dec 2019 05:59:26 GMT",
>>>>>>> 1d9822e0
        "Server": [
          "Windows-Azure-File/1.0",
          "Microsoft-HTTPAPI/2.0"
        ],
        "Vary": "Origin",
<<<<<<< HEAD
        "x-ms-client-request-id": "86bd51ae-8d43-5b5f-aaf3-aa5dff3a69bc",
        "x-ms-file-attributes": "Archive",
        "x-ms-file-change-time": "2019-12-10T05:30:52.5692555Z",
        "x-ms-file-creation-time": "2019-12-10T05:30:52.5692555Z",
        "x-ms-file-id": "11529285414812647424",
        "x-ms-file-last-write-time": "2019-12-10T05:30:52.5692555Z",
=======
        "x-ms-client-request-id": "5213b3b8-afd1-35b2-05fe-ad6817c0e11a",
        "x-ms-file-attributes": "Archive",
        "x-ms-file-change-time": "2019-12-10T05:59:26.0175207Z",
        "x-ms-file-creation-time": "2019-12-10T05:59:26.0175207Z",
        "x-ms-file-id": "11529285414812647424",
        "x-ms-file-last-write-time": "2019-12-10T05:59:26.0175207Z",
>>>>>>> 1d9822e0
        "x-ms-file-parent-id": "13835128424026341376",
        "x-ms-file-permission-key": "12501538048846835188*422928105932735866",
        "x-ms-lease-state": "available",
        "x-ms-lease-status": "unlocked",
<<<<<<< HEAD
        "x-ms-request-id": "3e8daa7d-201a-003e-641a-af0544000000",
=======
        "x-ms-request-id": "8749beac-c01a-0019-5c1e-af1280000000",
>>>>>>> 1d9822e0
        "x-ms-server-encrypted": "true",
        "x-ms-type": "File",
        "x-ms-version": "2019-07-07"
      },
      "ResponseBody": []
    },
    {
<<<<<<< HEAD
      "RequestUri": "http://seanstagetest.file.core.windows.net/test-share-e8092491-3647-e02a-72b1-81827689cfd3?restype=share",
      "RequestMethod": "DELETE",
      "RequestHeaders": {
        "Authorization": "Sanitized",
        "traceparent": "00-81b7c5912aa95b46a22599f54d673065-b8cf93399d5e4443-00",
        "User-Agent": [
          "azsdk-net-Storage.Files.Shares/12.0.0-dev.20191209.1\u002Bb71b1fa965b15eccfc57e2c7781b8bf85cd4c766",
          "(.NET Core 4.6.28008.01; Microsoft Windows 10.0.18363 )"
        ],
        "x-ms-client-request-id": "8125f89a-5b5a-ad7d-4d6c-c995b2a869d5",
        "x-ms-date": "Tue, 10 Dec 2019 05:30:52 GMT",
=======
      "RequestUri": "http://seanstagetest.file.core.windows.net/test-share-449c075b-2c3a-4c23-e759-54234d4eeaf4?restype=share",
      "RequestMethod": "DELETE",
      "RequestHeaders": {
        "Authorization": "Sanitized",
        "traceparent": "00-045a128b9291a342a58252d1ff0a8eba-850fbf549ca6bc45-00",
        "User-Agent": [
          "azsdk-net-Storage.Files.Shares/12.0.0-dev.20191209.1\u002B61bda4d1783b0e05dba0d434ff14b2840726d3b1",
          "(.NET Core 4.6.28008.01; Microsoft Windows 10.0.18363 )"
        ],
        "x-ms-client-request-id": "64eb2986-2e1c-ae5b-504e-3d266ded060a",
        "x-ms-date": "Tue, 10 Dec 2019 05:59:26 GMT",
>>>>>>> 1d9822e0
        "x-ms-delete-snapshots": "include",
        "x-ms-return-client-request-id": "true",
        "x-ms-version": "2019-07-07"
      },
      "RequestBody": null,
      "StatusCode": 202,
      "ResponseHeaders": {
        "Content-Length": "0",
<<<<<<< HEAD
        "Date": "Tue, 10 Dec 2019 05:30:52 GMT",
=======
        "Date": "Tue, 10 Dec 2019 05:59:25 GMT",
>>>>>>> 1d9822e0
        "Server": [
          "Windows-Azure-File/1.0",
          "Microsoft-HTTPAPI/2.0"
        ],
<<<<<<< HEAD
        "x-ms-client-request-id": "8125f89a-5b5a-ad7d-4d6c-c995b2a869d5",
        "x-ms-request-id": "3e8daa7e-201a-003e-651a-af0544000000",
=======
        "x-ms-client-request-id": "64eb2986-2e1c-ae5b-504e-3d266ded060a",
        "x-ms-request-id": "8749bead-c01a-0019-5d1e-af1280000000",
>>>>>>> 1d9822e0
        "x-ms-version": "2019-07-07"
      },
      "ResponseBody": []
    }
  ],
  "Variables": {
<<<<<<< HEAD
    "DateTimeOffsetNow": "2019-12-09T21:30:52.3891709-08:00",
    "RandomSeed": "758934625",
=======
    "DateTimeOffsetNow": "2019-12-09T21:59:25.8388245-08:00",
    "RandomSeed": "1338482116",
>>>>>>> 1d9822e0
    "Storage_TestConfigDefault": "ProductionTenant\nseanstagetest\nU2FuaXRpemVk\nhttp://seanstagetest.blob.core.windows.net\nhttp://seanstagetest.file.core.windows.net\nhttp://seanstagetest.queue.core.windows.net\nhttp://seanstagetest.table.core.windows.net\n\n\n\n\nhttp://seanstagetest-secondary.blob.core.windows.net\nhttp://seanstagetest-secondary.file.core.windows.net\nhttp://seanstagetest-secondary.queue.core.windows.net\nhttp://seanstagetest-secondary.table.core.windows.net\n\nSanitized\n\n\nCloud\nBlobEndpoint=http://seanstagetest.blob.core.windows.net/;QueueEndpoint=http://seanstagetest.queue.core.windows.net/;FileEndpoint=http://seanstagetest.file.core.windows.net/;BlobSecondaryEndpoint=http://seanstagetest-secondary.blob.core.windows.net/;QueueSecondaryEndpoint=http://seanstagetest-secondary.queue.core.windows.net/;FileSecondaryEndpoint=http://seanstagetest-secondary.file.core.windows.net/;AccountName=seanstagetest;AccountKey=Sanitized"
  }
}<|MERGE_RESOLUTION|>--- conflicted
+++ resolved
@@ -1,88 +1,49 @@
 {
   "Entries": [
     {
-<<<<<<< HEAD
-      "RequestUri": "http://seanstagetest.file.core.windows.net/test-share-e8092491-3647-e02a-72b1-81827689cfd3?restype=share",
+      "RequestUri": "http://seanstagetest.file.core.windows.net/test-share-8d5521f1-715f-1388-e5b7-225ddce57a91?restype=share",
       "RequestMethod": "PUT",
       "RequestHeaders": {
         "Authorization": "Sanitized",
-        "traceparent": "00-5f02f04628fe5e44b26a1504ec475c24-173cd85cbbdd6547-00",
-        "User-Agent": [
-          "azsdk-net-Storage.Files.Shares/12.0.0-dev.20191209.1\u002Bb71b1fa965b15eccfc57e2c7781b8bf85cd4c766",
-          "(.NET Core 4.6.28008.01; Microsoft Windows 10.0.18363 )"
-        ],
-        "x-ms-client-request-id": "d4b068a1-d6ac-8810-2129-8b71498860c7",
-        "x-ms-date": "Tue, 10 Dec 2019 05:30:52 GMT",
-=======
-      "RequestUri": "http://seanstagetest.file.core.windows.net/test-share-449c075b-2c3a-4c23-e759-54234d4eeaf4?restype=share",
+        "traceparent": "00-4299e49a47b09b41820fd5549849931d-1b3d4d08191d5141-00",
+        "User-Agent": [
+          "azsdk-net-Storage.Files.Shares/12.0.0-dev.20191211.1\u002B899431c003876eb9b26cefd8e8a37e7f27f82ced",
+          "(.NET Core 4.6.28008.01; Microsoft Windows 10.0.18363 )"
+        ],
+        "x-ms-client-request-id": "0b87f2b4-1b17-258b-cc11-e94c71166293",
+        "x-ms-date": "Wed, 11 Dec 2019 20:37:57 GMT",
+        "x-ms-return-client-request-id": "true",
+        "x-ms-version": "2019-07-07"
+      },
+      "RequestBody": null,
+      "StatusCode": 201,
+      "ResponseHeaders": {
+        "Content-Length": "0",
+        "Date": "Wed, 11 Dec 2019 20:37:57 GMT",
+        "ETag": "\u00220x8D77E7A01F081C4\u0022",
+        "Last-Modified": "Wed, 11 Dec 2019 20:37:57 GMT",
+        "Server": [
+          "Windows-Azure-File/1.0",
+          "Microsoft-HTTPAPI/2.0"
+        ],
+        "x-ms-client-request-id": "0b87f2b4-1b17-258b-cc11-e94c71166293",
+        "x-ms-request-id": "ef3e39bf-c01a-0019-4f62-b01280000000",
+        "x-ms-version": "2019-07-07"
+      },
+      "ResponseBody": []
+    },
+    {
+      "RequestUri": "http://seanstagetest.file.core.windows.net/test-share-8d5521f1-715f-1388-e5b7-225ddce57a91/test-directory-38815781-4876-7633-e28c-0974236d7ee7?restype=directory",
       "RequestMethod": "PUT",
       "RequestHeaders": {
         "Authorization": "Sanitized",
-        "traceparent": "00-3ea39e5453799446af14c4c54c8851d5-eb2025d879a28746-00",
-        "User-Agent": [
-          "azsdk-net-Storage.Files.Shares/12.0.0-dev.20191209.1\u002B61bda4d1783b0e05dba0d434ff14b2840726d3b1",
-          "(.NET Core 4.6.28008.01; Microsoft Windows 10.0.18363 )"
-        ],
-        "x-ms-client-request-id": "d269be05-d888-1e6a-24f4-d1ca36e9c15d",
-        "x-ms-date": "Tue, 10 Dec 2019 05:59:25 GMT",
->>>>>>> 1d9822e0
-        "x-ms-return-client-request-id": "true",
-        "x-ms-version": "2019-07-07"
-      },
-      "RequestBody": null,
-      "StatusCode": 201,
-      "ResponseHeaders": {
-        "Content-Length": "0",
-<<<<<<< HEAD
-        "Date": "Tue, 10 Dec 2019 05:30:51 GMT",
-        "ETag": "\u00220x8D77D321F574708\u0022",
-        "Last-Modified": "Tue, 10 Dec 2019 05:30:52 GMT",
-=======
-        "Date": "Tue, 10 Dec 2019 05:59:25 GMT",
-        "ETag": "\u00220x8D77D361CA2DBD1\u0022",
-        "Last-Modified": "Tue, 10 Dec 2019 05:59:25 GMT",
->>>>>>> 1d9822e0
-        "Server": [
-          "Windows-Azure-File/1.0",
-          "Microsoft-HTTPAPI/2.0"
-        ],
-<<<<<<< HEAD
-        "x-ms-client-request-id": "d4b068a1-d6ac-8810-2129-8b71498860c7",
-        "x-ms-request-id": "3e8daa79-201a-003e-611a-af0544000000",
-=======
-        "x-ms-client-request-id": "d269be05-d888-1e6a-24f4-d1ca36e9c15d",
-        "x-ms-request-id": "8749bea8-c01a-0019-591e-af1280000000",
->>>>>>> 1d9822e0
-        "x-ms-version": "2019-07-07"
-      },
-      "ResponseBody": []
-    },
-    {
-<<<<<<< HEAD
-      "RequestUri": "http://seanstagetest.file.core.windows.net/test-share-e8092491-3647-e02a-72b1-81827689cfd3/test-directory-dfa6a2b4-1433-d384-49e1-96cfdddbaa6d?restype=directory",
-      "RequestMethod": "PUT",
-      "RequestHeaders": {
-        "Authorization": "Sanitized",
-        "traceparent": "00-361d86e1a1461d419ca09ea66d6a9fb4-374183d6a23f9140-00",
-        "User-Agent": [
-          "azsdk-net-Storage.Files.Shares/12.0.0-dev.20191209.1\u002Bb71b1fa965b15eccfc57e2c7781b8bf85cd4c766",
-          "(.NET Core 4.6.28008.01; Microsoft Windows 10.0.18363 )"
-        ],
-        "x-ms-client-request-id": "939b9017-4a5e-8c3c-e4dc-8bcb4041aa46",
-        "x-ms-date": "Tue, 10 Dec 2019 05:30:52 GMT",
-=======
-      "RequestUri": "http://seanstagetest.file.core.windows.net/test-share-449c075b-2c3a-4c23-e759-54234d4eeaf4/test-directory-fd05fd6a-7262-dcf6-af79-50eaf08262a2?restype=directory",
-      "RequestMethod": "PUT",
-      "RequestHeaders": {
-        "Authorization": "Sanitized",
-        "traceparent": "00-92789e3a37b08f4f971176d564478c1a-996675374faa3243-00",
-        "User-Agent": [
-          "azsdk-net-Storage.Files.Shares/12.0.0-dev.20191209.1\u002B61bda4d1783b0e05dba0d434ff14b2840726d3b1",
-          "(.NET Core 4.6.28008.01; Microsoft Windows 10.0.18363 )"
-        ],
-        "x-ms-client-request-id": "ed36de8e-b13e-9353-c88c-230f88802da2",
-        "x-ms-date": "Tue, 10 Dec 2019 05:59:25 GMT",
->>>>>>> 1d9822e0
+        "traceparent": "00-d68d0be58977de42a6c3118c6f94ad25-7e7b9bfdce78c449-00",
+        "User-Agent": [
+          "azsdk-net-Storage.Files.Shares/12.0.0-dev.20191211.1\u002B899431c003876eb9b26cefd8e8a37e7f27f82ced",
+          "(.NET Core 4.6.28008.01; Microsoft Windows 10.0.18363 )"
+        ],
+        "x-ms-client-request-id": "3d9aba88-947c-6c3f-bf10-298b1116015f",
+        "x-ms-date": "Wed, 11 Dec 2019 20:37:58 GMT",
         "x-ms-file-attributes": "None",
         "x-ms-file-creation-time": "Now",
         "x-ms-file-last-write-time": "Now",
@@ -94,85 +55,46 @@
       "StatusCode": 201,
       "ResponseHeaders": {
         "Content-Length": "0",
-<<<<<<< HEAD
-        "Date": "Tue, 10 Dec 2019 05:30:51 GMT",
-        "ETag": "\u00220x8D77D321F654813\u0022",
-        "Last-Modified": "Tue, 10 Dec 2019 05:30:52 GMT",
-=======
-        "Date": "Tue, 10 Dec 2019 05:59:25 GMT",
-        "ETag": "\u00220x8D77D361CB0E399\u0022",
-        "Last-Modified": "Tue, 10 Dec 2019 05:59:25 GMT",
->>>>>>> 1d9822e0
-        "Server": [
-          "Windows-Azure-File/1.0",
-          "Microsoft-HTTPAPI/2.0"
-        ],
-<<<<<<< HEAD
-        "x-ms-client-request-id": "939b9017-4a5e-8c3c-e4dc-8bcb4041aa46",
+        "Date": "Wed, 11 Dec 2019 20:37:57 GMT",
+        "ETag": "\u00220x8D77E7A01FDD6F2\u0022",
+        "Last-Modified": "Wed, 11 Dec 2019 20:37:58 GMT",
+        "Server": [
+          "Windows-Azure-File/1.0",
+          "Microsoft-HTTPAPI/2.0"
+        ],
+        "x-ms-client-request-id": "3d9aba88-947c-6c3f-bf10-298b1116015f",
         "x-ms-file-attributes": "Directory",
-        "x-ms-file-change-time": "2019-12-10T05:30:52.4782611Z",
-        "x-ms-file-creation-time": "2019-12-10T05:30:52.4782611Z",
+        "x-ms-file-change-time": "2019-12-11T20:37:58.0737266Z",
+        "x-ms-file-creation-time": "2019-12-11T20:37:58.0737266Z",
         "x-ms-file-id": "13835128424026341376",
-        "x-ms-file-last-write-time": "2019-12-10T05:30:52.4782611Z",
+        "x-ms-file-last-write-time": "2019-12-11T20:37:58.0737266Z",
         "x-ms-file-parent-id": "0",
         "x-ms-file-permission-key": "7855875120676328179*422928105932735866",
-        "x-ms-request-id": "3e8daa7b-201a-003e-621a-af0544000000",
-=======
-        "x-ms-client-request-id": "ed36de8e-b13e-9353-c88c-230f88802da2",
-        "x-ms-file-attributes": "Directory",
-        "x-ms-file-change-time": "2019-12-10T05:59:25.9275161Z",
-        "x-ms-file-creation-time": "2019-12-10T05:59:25.9275161Z",
-        "x-ms-file-id": "13835128424026341376",
-        "x-ms-file-last-write-time": "2019-12-10T05:59:25.9275161Z",
-        "x-ms-file-parent-id": "0",
-        "x-ms-file-permission-key": "7855875120676328179*422928105932735866",
-        "x-ms-request-id": "8749beaa-c01a-0019-5a1e-af1280000000",
->>>>>>> 1d9822e0
+        "x-ms-request-id": "ef3e39c1-c01a-0019-5062-b01280000000",
         "x-ms-request-server-encrypted": "true",
         "x-ms-version": "2019-07-07"
       },
       "ResponseBody": []
     },
     {
-<<<<<<< HEAD
-      "RequestUri": "http://seanstagetest.file.core.windows.net/test-share-e8092491-3647-e02a-72b1-81827689cfd3/test-directory-dfa6a2b4-1433-d384-49e1-96cfdddbaa6d/test-file-37ea1e7f-52a8-b8ed-7b8a-7723aa23a1de",
+      "RequestUri": "http://seanstagetest.file.core.windows.net/test-share-8d5521f1-715f-1388-e5b7-225ddce57a91/test-directory-38815781-4876-7633-e28c-0974236d7ee7/test-file-05620192-786d-1235-dc33-3a2ae50fe4f0",
       "RequestMethod": "PUT",
       "RequestHeaders": {
         "Authorization": "Sanitized",
-        "traceparent": "00-727a007078c1c943907ac3ba54ae9d0e-d461ac52c3511d4c-00",
-        "User-Agent": [
-          "azsdk-net-Storage.Files.Shares/12.0.0-dev.20191209.1\u002Bb71b1fa965b15eccfc57e2c7781b8bf85cd4c766",
-          "(.NET Core 4.6.28008.01; Microsoft Windows 10.0.18363 )"
-        ],
-        "x-ms-cache-control": "qifbutqophgdedkgdten",
-        "x-ms-client-request-id": "13e02365-a77f-c421-a2e2-17d4d218e2c0",
-        "x-ms-content-disposition": "wkdxcjhfcbcfyfjebfqm",
-        "x-ms-content-encoding": "bshsvoemshlwbbkfegxk",
-        "x-ms-content-language": "llloeaextgewdrleckcn",
+        "traceparent": "00-d8a2559007e50f4d90491e747fdd9bac-8058002a85dd1340-00",
+        "User-Agent": [
+          "azsdk-net-Storage.Files.Shares/12.0.0-dev.20191211.1\u002B899431c003876eb9b26cefd8e8a37e7f27f82ced",
+          "(.NET Core 4.6.28008.01; Microsoft Windows 10.0.18363 )"
+        ],
+        "x-ms-cache-control": "fcixbisoqswriilknktv",
+        "x-ms-client-request-id": "9091034a-5190-10ff-8487-6049591587af",
+        "x-ms-content-disposition": "oevjbfvqqugawbmrifdt",
+        "x-ms-content-encoding": "ipwryjjuvyyeomsbgxwv",
+        "x-ms-content-language": "lbxulwthvtbihamxgdkq",
         "x-ms-content-length": "1048576",
-        "x-ms-content-md5": "TaPP9SE6B90JrSt4HGLyBQ==",
-        "x-ms-content-type": "eumtofewudyuhfapgsnu",
-        "x-ms-date": "Tue, 10 Dec 2019 05:30:52 GMT",
-=======
-      "RequestUri": "http://seanstagetest.file.core.windows.net/test-share-449c075b-2c3a-4c23-e759-54234d4eeaf4/test-directory-fd05fd6a-7262-dcf6-af79-50eaf08262a2/test-file-971f2e92-32cb-5278-909a-9823119a2e21",
-      "RequestMethod": "PUT",
-      "RequestHeaders": {
-        "Authorization": "Sanitized",
-        "traceparent": "00-441c9b4befb87745a0354b082a79b7d9-3e24456fcb876543-00",
-        "User-Agent": [
-          "azsdk-net-Storage.Files.Shares/12.0.0-dev.20191209.1\u002B61bda4d1783b0e05dba0d434ff14b2840726d3b1",
-          "(.NET Core 4.6.28008.01; Microsoft Windows 10.0.18363 )"
-        ],
-        "x-ms-cache-control": "ryixmaomxsgbndxtneqp",
-        "x-ms-client-request-id": "7ec9be10-556e-5c3f-65e4-5ca3182f812d",
-        "x-ms-content-disposition": "ywvulixqweycteoydhub",
-        "x-ms-content-encoding": "esykucxnuqwhhtgtcmme",
-        "x-ms-content-language": "cwosseginyqgjplfxkyi",
-        "x-ms-content-length": "1048576",
-        "x-ms-content-md5": "aHb4TW/h1D05ZzqExIU6FQ==",
-        "x-ms-content-type": "kjvfgrtaxtvpuqygefrq",
-        "x-ms-date": "Tue, 10 Dec 2019 05:59:26 GMT",
->>>>>>> 1d9822e0
+        "x-ms-content-md5": "VTcbgAnyfgZL5H9Joq3CQg==",
+        "x-ms-content-type": "ubuqvclkikljighgrcgc",
+        "x-ms-date": "Wed, 11 Dec 2019 20:37:58 GMT",
         "x-ms-file-attributes": "None",
         "x-ms-file-creation-time": "Now",
         "x-ms-file-last-write-time": "Now",
@@ -185,129 +107,71 @@
       "StatusCode": 201,
       "ResponseHeaders": {
         "Content-Length": "0",
-<<<<<<< HEAD
-        "Date": "Tue, 10 Dec 2019 05:30:51 GMT",
-        "ETag": "\u00220x8D77D321F732A8B\u0022",
-        "Last-Modified": "Tue, 10 Dec 2019 05:30:52 GMT",
-=======
-        "Date": "Tue, 10 Dec 2019 05:59:25 GMT",
-        "ETag": "\u00220x8D77D361CBE9F67\u0022",
-        "Last-Modified": "Tue, 10 Dec 2019 05:59:26 GMT",
->>>>>>> 1d9822e0
-        "Server": [
-          "Windows-Azure-File/1.0",
-          "Microsoft-HTTPAPI/2.0"
-        ],
-<<<<<<< HEAD
-        "x-ms-client-request-id": "13e02365-a77f-c421-a2e2-17d4d218e2c0",
+        "Date": "Wed, 11 Dec 2019 20:37:57 GMT",
+        "ETag": "\u00220x8D77E7A020AF687\u0022",
+        "Last-Modified": "Wed, 11 Dec 2019 20:37:58 GMT",
+        "Server": [
+          "Windows-Azure-File/1.0",
+          "Microsoft-HTTPAPI/2.0"
+        ],
+        "x-ms-client-request-id": "9091034a-5190-10ff-8487-6049591587af",
         "x-ms-file-attributes": "Archive",
-        "x-ms-file-change-time": "2019-12-10T05:30:52.5692555Z",
-        "x-ms-file-creation-time": "2019-12-10T05:30:52.5692555Z",
+        "x-ms-file-change-time": "2019-12-11T20:37:58.1597319Z",
+        "x-ms-file-creation-time": "2019-12-11T20:37:58.1597319Z",
         "x-ms-file-id": "11529285414812647424",
-        "x-ms-file-last-write-time": "2019-12-10T05:30:52.5692555Z",
+        "x-ms-file-last-write-time": "2019-12-11T20:37:58.1597319Z",
         "x-ms-file-parent-id": "13835128424026341376",
         "x-ms-file-permission-key": "12501538048846835188*422928105932735866",
-        "x-ms-request-id": "3e8daa7c-201a-003e-631a-af0544000000",
-=======
-        "x-ms-client-request-id": "7ec9be10-556e-5c3f-65e4-5ca3182f812d",
+        "x-ms-request-id": "ef3e39c3-c01a-0019-5162-b01280000000",
+        "x-ms-request-server-encrypted": "true",
+        "x-ms-version": "2019-07-07"
+      },
+      "ResponseBody": []
+    },
+    {
+      "RequestUri": "http://seanstagetest.file.core.windows.net/test-share-8d5521f1-715f-1388-e5b7-225ddce57a91/test-directory-38815781-4876-7633-e28c-0974236d7ee7/test-file-05620192-786d-1235-dc33-3a2ae50fe4f0",
+      "RequestMethod": "HEAD",
+      "RequestHeaders": {
+        "Authorization": "Sanitized",
+        "traceparent": "00-82eaefbad9134c4ea9d3101e9b7a80fd-dad01920d4ae3c40-00",
+        "User-Agent": [
+          "azsdk-net-Storage.Files.Shares/12.0.0-dev.20191211.1\u002B899431c003876eb9b26cefd8e8a37e7f27f82ced",
+          "(.NET Core 4.6.28008.01; Microsoft Windows 10.0.18363 )"
+        ],
+        "x-ms-client-request-id": "e1df54f7-537d-e35f-9ddb-e44bdf21fc16",
+        "x-ms-date": "Wed, 11 Dec 2019 20:37:58 GMT",
+        "x-ms-return-client-request-id": "true",
+        "x-ms-version": "2019-07-07"
+      },
+      "RequestBody": null,
+      "StatusCode": 200,
+      "ResponseHeaders": {
+        "Cache-Control": "fcixbisoqswriilknktv",
+        "Content-Disposition": "oevjbfvqqugawbmrifdt",
+        "Content-Encoding": "ipwryjjuvyyeomsbgxwv",
+        "Content-Language": "lbxulwthvtbihamxgdkq",
+        "Content-Length": "1048576",
+        "Content-MD5": "VTcbgAnyfgZL5H9Joq3CQg==",
+        "Content-Type": "ubuqvclkikljighgrcgc",
+        "Date": "Wed, 11 Dec 2019 20:37:57 GMT",
+        "ETag": "\u00220x8D77E7A020AF687\u0022",
+        "Last-Modified": "Wed, 11 Dec 2019 20:37:58 GMT",
+        "Server": [
+          "Windows-Azure-File/1.0",
+          "Microsoft-HTTPAPI/2.0"
+        ],
+        "Vary": "Origin",
+        "x-ms-client-request-id": "e1df54f7-537d-e35f-9ddb-e44bdf21fc16",
         "x-ms-file-attributes": "Archive",
-        "x-ms-file-change-time": "2019-12-10T05:59:26.0175207Z",
-        "x-ms-file-creation-time": "2019-12-10T05:59:26.0175207Z",
+        "x-ms-file-change-time": "2019-12-11T20:37:58.1597319Z",
+        "x-ms-file-creation-time": "2019-12-11T20:37:58.1597319Z",
         "x-ms-file-id": "11529285414812647424",
-        "x-ms-file-last-write-time": "2019-12-10T05:59:26.0175207Z",
-        "x-ms-file-parent-id": "13835128424026341376",
-        "x-ms-file-permission-key": "12501538048846835188*422928105932735866",
-        "x-ms-request-id": "8749beab-c01a-0019-5b1e-af1280000000",
->>>>>>> 1d9822e0
-        "x-ms-request-server-encrypted": "true",
-        "x-ms-version": "2019-07-07"
-      },
-      "ResponseBody": []
-    },
-    {
-<<<<<<< HEAD
-      "RequestUri": "http://seanstagetest.file.core.windows.net/test-share-e8092491-3647-e02a-72b1-81827689cfd3/test-directory-dfa6a2b4-1433-d384-49e1-96cfdddbaa6d/test-file-37ea1e7f-52a8-b8ed-7b8a-7723aa23a1de",
-      "RequestMethod": "HEAD",
-      "RequestHeaders": {
-        "Authorization": "Sanitized",
-        "traceparent": "00-04a2c9f6f7e0ea4584ffac0acb0017a9-7eb9b589857e1340-00",
-        "User-Agent": [
-          "azsdk-net-Storage.Files.Shares/12.0.0-dev.20191209.1\u002Bb71b1fa965b15eccfc57e2c7781b8bf85cd4c766",
-          "(.NET Core 4.6.28008.01; Microsoft Windows 10.0.18363 )"
-        ],
-        "x-ms-client-request-id": "86bd51ae-8d43-5b5f-aaf3-aa5dff3a69bc",
-        "x-ms-date": "Tue, 10 Dec 2019 05:30:52 GMT",
-=======
-      "RequestUri": "http://seanstagetest.file.core.windows.net/test-share-449c075b-2c3a-4c23-e759-54234d4eeaf4/test-directory-fd05fd6a-7262-dcf6-af79-50eaf08262a2/test-file-971f2e92-32cb-5278-909a-9823119a2e21",
-      "RequestMethod": "HEAD",
-      "RequestHeaders": {
-        "Authorization": "Sanitized",
-        "traceparent": "00-33213b908a1abb419b455da3e2e8f0c4-98821d2471952549-00",
-        "User-Agent": [
-          "azsdk-net-Storage.Files.Shares/12.0.0-dev.20191209.1\u002B61bda4d1783b0e05dba0d434ff14b2840726d3b1",
-          "(.NET Core 4.6.28008.01; Microsoft Windows 10.0.18363 )"
-        ],
-        "x-ms-client-request-id": "5213b3b8-afd1-35b2-05fe-ad6817c0e11a",
-        "x-ms-date": "Tue, 10 Dec 2019 05:59:26 GMT",
->>>>>>> 1d9822e0
-        "x-ms-return-client-request-id": "true",
-        "x-ms-version": "2019-07-07"
-      },
-      "RequestBody": null,
-      "StatusCode": 200,
-      "ResponseHeaders": {
-<<<<<<< HEAD
-        "Cache-Control": "qifbutqophgdedkgdten",
-        "Content-Disposition": "wkdxcjhfcbcfyfjebfqm",
-        "Content-Encoding": "bshsvoemshlwbbkfegxk",
-        "Content-Language": "llloeaextgewdrleckcn",
-        "Content-Length": "1048576",
-        "Content-MD5": "TaPP9SE6B90JrSt4HGLyBQ==",
-        "Content-Type": "eumtofewudyuhfapgsnu",
-        "Date": "Tue, 10 Dec 2019 05:30:51 GMT",
-        "ETag": "\u00220x8D77D321F732A8B\u0022",
-        "Last-Modified": "Tue, 10 Dec 2019 05:30:52 GMT",
-=======
-        "Cache-Control": "ryixmaomxsgbndxtneqp",
-        "Content-Disposition": "ywvulixqweycteoydhub",
-        "Content-Encoding": "esykucxnuqwhhtgtcmme",
-        "Content-Language": "cwosseginyqgjplfxkyi",
-        "Content-Length": "1048576",
-        "Content-MD5": "aHb4TW/h1D05ZzqExIU6FQ==",
-        "Content-Type": "kjvfgrtaxtvpuqygefrq",
-        "Date": "Tue, 10 Dec 2019 05:59:25 GMT",
-        "ETag": "\u00220x8D77D361CBE9F67\u0022",
-        "Last-Modified": "Tue, 10 Dec 2019 05:59:26 GMT",
->>>>>>> 1d9822e0
-        "Server": [
-          "Windows-Azure-File/1.0",
-          "Microsoft-HTTPAPI/2.0"
-        ],
-        "Vary": "Origin",
-<<<<<<< HEAD
-        "x-ms-client-request-id": "86bd51ae-8d43-5b5f-aaf3-aa5dff3a69bc",
-        "x-ms-file-attributes": "Archive",
-        "x-ms-file-change-time": "2019-12-10T05:30:52.5692555Z",
-        "x-ms-file-creation-time": "2019-12-10T05:30:52.5692555Z",
-        "x-ms-file-id": "11529285414812647424",
-        "x-ms-file-last-write-time": "2019-12-10T05:30:52.5692555Z",
-=======
-        "x-ms-client-request-id": "5213b3b8-afd1-35b2-05fe-ad6817c0e11a",
-        "x-ms-file-attributes": "Archive",
-        "x-ms-file-change-time": "2019-12-10T05:59:26.0175207Z",
-        "x-ms-file-creation-time": "2019-12-10T05:59:26.0175207Z",
-        "x-ms-file-id": "11529285414812647424",
-        "x-ms-file-last-write-time": "2019-12-10T05:59:26.0175207Z",
->>>>>>> 1d9822e0
+        "x-ms-file-last-write-time": "2019-12-11T20:37:58.1597319Z",
         "x-ms-file-parent-id": "13835128424026341376",
         "x-ms-file-permission-key": "12501538048846835188*422928105932735866",
         "x-ms-lease-state": "available",
         "x-ms-lease-status": "unlocked",
-<<<<<<< HEAD
-        "x-ms-request-id": "3e8daa7d-201a-003e-641a-af0544000000",
-=======
-        "x-ms-request-id": "8749beac-c01a-0019-5c1e-af1280000000",
->>>>>>> 1d9822e0
+        "x-ms-request-id": "ef3e39c5-c01a-0019-5262-b01280000000",
         "x-ms-server-encrypted": "true",
         "x-ms-type": "File",
         "x-ms-version": "2019-07-07"
@@ -315,31 +179,17 @@
       "ResponseBody": []
     },
     {
-<<<<<<< HEAD
-      "RequestUri": "http://seanstagetest.file.core.windows.net/test-share-e8092491-3647-e02a-72b1-81827689cfd3?restype=share",
+      "RequestUri": "http://seanstagetest.file.core.windows.net/test-share-8d5521f1-715f-1388-e5b7-225ddce57a91?restype=share",
       "RequestMethod": "DELETE",
       "RequestHeaders": {
         "Authorization": "Sanitized",
-        "traceparent": "00-81b7c5912aa95b46a22599f54d673065-b8cf93399d5e4443-00",
-        "User-Agent": [
-          "azsdk-net-Storage.Files.Shares/12.0.0-dev.20191209.1\u002Bb71b1fa965b15eccfc57e2c7781b8bf85cd4c766",
-          "(.NET Core 4.6.28008.01; Microsoft Windows 10.0.18363 )"
-        ],
-        "x-ms-client-request-id": "8125f89a-5b5a-ad7d-4d6c-c995b2a869d5",
-        "x-ms-date": "Tue, 10 Dec 2019 05:30:52 GMT",
-=======
-      "RequestUri": "http://seanstagetest.file.core.windows.net/test-share-449c075b-2c3a-4c23-e759-54234d4eeaf4?restype=share",
-      "RequestMethod": "DELETE",
-      "RequestHeaders": {
-        "Authorization": "Sanitized",
-        "traceparent": "00-045a128b9291a342a58252d1ff0a8eba-850fbf549ca6bc45-00",
-        "User-Agent": [
-          "azsdk-net-Storage.Files.Shares/12.0.0-dev.20191209.1\u002B61bda4d1783b0e05dba0d434ff14b2840726d3b1",
-          "(.NET Core 4.6.28008.01; Microsoft Windows 10.0.18363 )"
-        ],
-        "x-ms-client-request-id": "64eb2986-2e1c-ae5b-504e-3d266ded060a",
-        "x-ms-date": "Tue, 10 Dec 2019 05:59:26 GMT",
->>>>>>> 1d9822e0
+        "traceparent": "00-fa1ea9d05e2ff84fb39762b71f531277-c7b33b44711abb4d-00",
+        "User-Agent": [
+          "azsdk-net-Storage.Files.Shares/12.0.0-dev.20191211.1\u002B899431c003876eb9b26cefd8e8a37e7f27f82ced",
+          "(.NET Core 4.6.28008.01; Microsoft Windows 10.0.18363 )"
+        ],
+        "x-ms-client-request-id": "055173ba-a535-d832-d972-d74eb3407274",
+        "x-ms-date": "Wed, 11 Dec 2019 20:37:58 GMT",
         "x-ms-delete-snapshots": "include",
         "x-ms-return-client-request-id": "true",
         "x-ms-version": "2019-07-07"
@@ -348,35 +198,21 @@
       "StatusCode": 202,
       "ResponseHeaders": {
         "Content-Length": "0",
-<<<<<<< HEAD
-        "Date": "Tue, 10 Dec 2019 05:30:52 GMT",
-=======
-        "Date": "Tue, 10 Dec 2019 05:59:25 GMT",
->>>>>>> 1d9822e0
-        "Server": [
-          "Windows-Azure-File/1.0",
-          "Microsoft-HTTPAPI/2.0"
-        ],
-<<<<<<< HEAD
-        "x-ms-client-request-id": "8125f89a-5b5a-ad7d-4d6c-c995b2a869d5",
-        "x-ms-request-id": "3e8daa7e-201a-003e-651a-af0544000000",
-=======
-        "x-ms-client-request-id": "64eb2986-2e1c-ae5b-504e-3d266ded060a",
-        "x-ms-request-id": "8749bead-c01a-0019-5d1e-af1280000000",
->>>>>>> 1d9822e0
+        "Date": "Wed, 11 Dec 2019 20:37:57 GMT",
+        "Server": [
+          "Windows-Azure-File/1.0",
+          "Microsoft-HTTPAPI/2.0"
+        ],
+        "x-ms-client-request-id": "055173ba-a535-d832-d972-d74eb3407274",
+        "x-ms-request-id": "ef3e39c6-c01a-0019-5362-b01280000000",
         "x-ms-version": "2019-07-07"
       },
       "ResponseBody": []
     }
   ],
   "Variables": {
-<<<<<<< HEAD
-    "DateTimeOffsetNow": "2019-12-09T21:30:52.3891709-08:00",
-    "RandomSeed": "758934625",
-=======
-    "DateTimeOffsetNow": "2019-12-09T21:59:25.8388245-08:00",
-    "RandomSeed": "1338482116",
->>>>>>> 1d9822e0
+    "DateTimeOffsetNow": "2019-12-11T12:37:57.9655722-08:00",
+    "RandomSeed": "604711728",
     "Storage_TestConfigDefault": "ProductionTenant\nseanstagetest\nU2FuaXRpemVk\nhttp://seanstagetest.blob.core.windows.net\nhttp://seanstagetest.file.core.windows.net\nhttp://seanstagetest.queue.core.windows.net\nhttp://seanstagetest.table.core.windows.net\n\n\n\n\nhttp://seanstagetest-secondary.blob.core.windows.net\nhttp://seanstagetest-secondary.file.core.windows.net\nhttp://seanstagetest-secondary.queue.core.windows.net\nhttp://seanstagetest-secondary.table.core.windows.net\n\nSanitized\n\n\nCloud\nBlobEndpoint=http://seanstagetest.blob.core.windows.net/;QueueEndpoint=http://seanstagetest.queue.core.windows.net/;FileEndpoint=http://seanstagetest.file.core.windows.net/;BlobSecondaryEndpoint=http://seanstagetest-secondary.blob.core.windows.net/;QueueSecondaryEndpoint=http://seanstagetest-secondary.queue.core.windows.net/;FileSecondaryEndpoint=http://seanstagetest-secondary.file.core.windows.net/;AccountName=seanstagetest;AccountKey=Sanitized"
   }
 }