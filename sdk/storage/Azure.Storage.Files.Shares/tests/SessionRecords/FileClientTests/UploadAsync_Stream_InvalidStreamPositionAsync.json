--- conflicted
+++ resolved
@@ -1,18 +1,18 @@
 {
   "Entries": [
     {
-      "RequestUri": "https://seanmcccanary3.file.core.windows.net/test-share-1d863457-e600-4362-36a1-3cfce6519a65?restype=share",
+      "RequestUri": "https://seanmcccanary3.file.core.windows.net/test-share-31d00890-0660-61dd-3047-ee7086071f64?restype=share",
       "RequestMethod": "PUT",
       "RequestHeaders": {
         "Accept": "application/xml",
         "Authorization": "Sanitized",
-        "traceparent": "00-aa5da3491b7818468fc8f6cc92326d6e-314bdfa4a7f5a44f-00",
+        "traceparent": "00-a49f859d5f94fa419b8534b4fdfff725-3c8aed3adbca9b41-00",
         "User-Agent": [
-          "azsdk-net-Storage.Files.Shares/12.7.0-alpha.20210121.1",
+          "azsdk-net-Storage.Files.Shares/12.7.0-alpha.20210126.1",
           "(.NET 5.0.2; Microsoft Windows 10.0.19042)"
         ],
-        "x-ms-client-request-id": "13465ac1-b765-7ca9-3394-71a9c2d8f610",
-        "x-ms-date": "Thu, 21 Jan 2021 20:42:44 GMT",
+        "x-ms-client-request-id": "bf1294c7-5b49-db57-0d34-3fdac568b6c9",
+        "x-ms-date": "Tue, 26 Jan 2021 19:34:21 GMT",
         "x-ms-return-client-request-id": "true",
         "x-ms-version": "2020-06-12"
       },
@@ -20,37 +20,32 @@
       "StatusCode": 201,
       "ResponseHeaders": {
         "Content-Length": "0",
-        "Date": "Thu, 21 Jan 2021 20:42:43 GMT",
-        "ETag": "\u00220x8D8BE4D1A7D187B\u0022",
-        "Last-Modified": "Thu, 21 Jan 2021 20:42:43 GMT",
+        "Date": "Tue, 26 Jan 2021 19:34:20 GMT",
+        "ETag": "\u00220x8D8C23160B65EAA\u0022",
+        "Last-Modified": "Tue, 26 Jan 2021 19:34:20 GMT",
         "Server": [
           "Windows-Azure-File/1.0",
           "Microsoft-HTTPAPI/2.0"
         ],
-        "x-ms-client-request-id": "13465ac1-b765-7ca9-3394-71a9c2d8f610",
-<<<<<<< HEAD
-        "x-ms-request-id": "ea760edd-001a-0066-1172-75b850000000",
+        "x-ms-client-request-id": "bf1294c7-5b49-db57-0d34-3fdac568b6c9",
+        "x-ms-request-id": "757aff00-d01a-006a-581a-f402ea000000",
         "x-ms-version": "2020-06-12"
-=======
-        "x-ms-request-id": "cd494e92-501a-0080-4335-f025c4000000",
-        "x-ms-version": "2020-04-08"
->>>>>>> ac24a13f
       },
       "ResponseBody": []
     },
     {
-      "RequestUri": "https://seanmcccanary3.file.core.windows.net/test-share-1d863457-e600-4362-36a1-3cfce6519a65/test-directory-141ae814-7016-5766-6d7c-7756a8ffa2c5?restype=directory",
+      "RequestUri": "https://seanmcccanary3.file.core.windows.net/test-share-31d00890-0660-61dd-3047-ee7086071f64/test-directory-c8ef9a5d-70a6-4d99-80eb-94015966b65d?restype=directory",
       "RequestMethod": "PUT",
       "RequestHeaders": {
         "Accept": "application/xml",
         "Authorization": "Sanitized",
-        "traceparent": "00-38f700d82a4bd848b04f214845206cd4-b1a8f269af4d3343-00",
+        "traceparent": "00-67adda42106f914499ea5c295aea1025-9ff76189ca407d4f-00",
         "User-Agent": [
-          "azsdk-net-Storage.Files.Shares/12.7.0-alpha.20210121.1",
+          "azsdk-net-Storage.Files.Shares/12.7.0-alpha.20210126.1",
           "(.NET 5.0.2; Microsoft Windows 10.0.19042)"
         ],
-        "x-ms-client-request-id": "b84e2eb3-5056-506e-f3ee-a6e94052d333",
-        "x-ms-date": "Thu, 21 Jan 2021 20:42:44 GMT",
+        "x-ms-client-request-id": "101ae2a7-09e3-568a-fbc4-3e5ec65581a7",
+        "x-ms-date": "Tue, 26 Jan 2021 19:34:21 GMT",
         "x-ms-file-attributes": "None",
         "x-ms-file-creation-time": "Now",
         "x-ms-file-last-write-time": "Now",
@@ -62,41 +57,41 @@
       "StatusCode": 201,
       "ResponseHeaders": {
         "Content-Length": "0",
-        "Date": "Thu, 21 Jan 2021 20:42:43 GMT",
-        "ETag": "\u00220x8D8BE4D1A86C331\u0022",
-        "Last-Modified": "Thu, 21 Jan 2021 20:42:43 GMT",
+        "Date": "Tue, 26 Jan 2021 19:34:20 GMT",
+        "ETag": "\u00220x8D8C23160C0B1F0\u0022",
+        "Last-Modified": "Tue, 26 Jan 2021 19:34:20 GMT",
         "Server": [
           "Windows-Azure-File/1.0",
           "Microsoft-HTTPAPI/2.0"
         ],
-        "x-ms-client-request-id": "b84e2eb3-5056-506e-f3ee-a6e94052d333",
+        "x-ms-client-request-id": "101ae2a7-09e3-568a-fbc4-3e5ec65581a7",
         "x-ms-file-attributes": "Directory",
-        "x-ms-file-change-time": "2021-01-21T20:42:43.9723825Z",
-        "x-ms-file-creation-time": "2021-01-21T20:42:43.9723825Z",
+        "x-ms-file-change-time": "2021-01-26T19:34:20.5352432Z",
+        "x-ms-file-creation-time": "2021-01-26T19:34:20.5352432Z",
         "x-ms-file-id": "13835128424026341376",
-        "x-ms-file-last-write-time": "2021-01-21T20:42:43.9723825Z",
+        "x-ms-file-last-write-time": "2021-01-26T19:34:20.5352432Z",
         "x-ms-file-parent-id": "0",
         "x-ms-file-permission-key": "17860367565182308406*11459378189709739967",
-        "x-ms-request-id": "cd494e95-501a-0080-4435-f025c4000000",
+        "x-ms-request-id": "757aff07-d01a-006a-5d1a-f402ea000000",
         "x-ms-request-server-encrypted": "true",
         "x-ms-version": "2020-06-12"
       },
       "ResponseBody": []
     },
     {
-      "RequestUri": "https://seanmcccanary3.file.core.windows.net/test-share-1d863457-e600-4362-36a1-3cfce6519a65/test-directory-141ae814-7016-5766-6d7c-7756a8ffa2c5/test-file-0c6eacf2-6b9d-8e06-e8d3-81f18e82c950",
+      "RequestUri": "https://seanmcccanary3.file.core.windows.net/test-share-31d00890-0660-61dd-3047-ee7086071f64/test-directory-c8ef9a5d-70a6-4d99-80eb-94015966b65d/test-file-0864e17d-c3bf-fcd4-807f-40d2eb3c4ad2",
       "RequestMethod": "PUT",
       "RequestHeaders": {
         "Accept": "application/xml",
         "Authorization": "Sanitized",
-        "traceparent": "00-fc0edac6be259f4b882992f6eb407655-0a63357fc6d99447-00",
+        "traceparent": "00-0bb5a50a86ebd54eb02c3bcf2e1a5dc6-38b9729049a92846-00",
         "User-Agent": [
-          "azsdk-net-Storage.Files.Shares/12.7.0-alpha.20210121.1",
+          "azsdk-net-Storage.Files.Shares/12.7.0-alpha.20210126.1",
           "(.NET 5.0.2; Microsoft Windows 10.0.19042)"
         ],
-        "x-ms-client-request-id": "e2f1ae51-3bae-4730-28c0-d083cf7dc270",
+        "x-ms-client-request-id": "21dfdd52-1748-e374-0e1d-8f64c8b76bbe",
         "x-ms-content-length": "1024",
-        "x-ms-date": "Thu, 21 Jan 2021 20:42:44 GMT",
+        "x-ms-date": "Tue, 26 Jan 2021 19:34:21 GMT",
         "x-ms-file-attributes": "None",
         "x-ms-file-creation-time": "Now",
         "x-ms-file-last-write-time": "Now",
@@ -109,40 +104,40 @@
       "StatusCode": 201,
       "ResponseHeaders": {
         "Content-Length": "0",
-        "Date": "Thu, 21 Jan 2021 20:42:43 GMT",
-        "ETag": "\u00220x8D8BE4D1A90FE37\u0022",
-        "Last-Modified": "Thu, 21 Jan 2021 20:42:44 GMT",
+        "Date": "Tue, 26 Jan 2021 19:34:20 GMT",
+        "ETag": "\u00220x8D8C23160CCC219\u0022",
+        "Last-Modified": "Tue, 26 Jan 2021 19:34:20 GMT",
         "Server": [
           "Windows-Azure-File/1.0",
           "Microsoft-HTTPAPI/2.0"
         ],
-        "x-ms-client-request-id": "e2f1ae51-3bae-4730-28c0-d083cf7dc270",
+        "x-ms-client-request-id": "21dfdd52-1748-e374-0e1d-8f64c8b76bbe",
         "x-ms-file-attributes": "Archive",
-        "x-ms-file-change-time": "2021-01-21T20:42:44.0394295Z",
-        "x-ms-file-creation-time": "2021-01-21T20:42:44.0394295Z",
+        "x-ms-file-change-time": "2021-01-26T19:34:20.6143001Z",
+        "x-ms-file-creation-time": "2021-01-26T19:34:20.6143001Z",
         "x-ms-file-id": "11529285414812647424",
-        "x-ms-file-last-write-time": "2021-01-21T20:42:44.0394295Z",
+        "x-ms-file-last-write-time": "2021-01-26T19:34:20.6143001Z",
         "x-ms-file-parent-id": "13835128424026341376",
         "x-ms-file-permission-key": "4010187179898695473*11459378189709739967",
-        "x-ms-request-id": "cd494e97-501a-0080-4535-f025c4000000",
+        "x-ms-request-id": "757aff0d-d01a-006a-621a-f402ea000000",
         "x-ms-request-server-encrypted": "true",
         "x-ms-version": "2020-06-12"
       },
       "ResponseBody": []
     },
     {
-      "RequestUri": "https://seanmcccanary3.file.core.windows.net/test-share-1d863457-e600-4362-36a1-3cfce6519a65?restype=share",
+      "RequestUri": "https://seanmcccanary3.file.core.windows.net/test-share-31d00890-0660-61dd-3047-ee7086071f64?restype=share",
       "RequestMethod": "DELETE",
       "RequestHeaders": {
         "Accept": "application/xml",
         "Authorization": "Sanitized",
-        "traceparent": "00-20d4bdc6f61bd9469e1e2c4314f759c9-cff527ef4c3ca14c-00",
+        "traceparent": "00-fe001679d378d24ba308ac81f135244d-796ff9a29ad50f46-00",
         "User-Agent": [
-          "azsdk-net-Storage.Files.Shares/12.7.0-alpha.20210121.1",
+          "azsdk-net-Storage.Files.Shares/12.7.0-alpha.20210126.1",
           "(.NET 5.0.2; Microsoft Windows 10.0.19042)"
         ],
-        "x-ms-client-request-id": "e508537e-69d2-69a7-a0e7-dfaeef4c2586",
-        "x-ms-date": "Thu, 21 Jan 2021 20:42:44 GMT",
+        "x-ms-client-request-id": "2e6b3559-a617-b145-f6eb-c99c2fc65f1b",
+        "x-ms-date": "Tue, 26 Jan 2021 19:34:21 GMT",
         "x-ms-delete-snapshots": "include",
         "x-ms-return-client-request-id": "true",
         "x-ms-version": "2020-06-12"
@@ -151,25 +146,20 @@
       "StatusCode": 202,
       "ResponseHeaders": {
         "Content-Length": "0",
-        "Date": "Thu, 21 Jan 2021 20:42:43 GMT",
+        "Date": "Tue, 26 Jan 2021 19:34:20 GMT",
         "Server": [
           "Windows-Azure-File/1.0",
           "Microsoft-HTTPAPI/2.0"
         ],
-        "x-ms-client-request-id": "e508537e-69d2-69a7-a0e7-dfaeef4c2586",
-<<<<<<< HEAD
-        "x-ms-request-id": "ea760ee2-001a-0066-1472-75b850000000",
+        "x-ms-client-request-id": "2e6b3559-a617-b145-f6eb-c99c2fc65f1b",
+        "x-ms-request-id": "757aff12-d01a-006a-671a-f402ea000000",
         "x-ms-version": "2020-06-12"
-=======
-        "x-ms-request-id": "cd494e98-501a-0080-4635-f025c4000000",
-        "x-ms-version": "2020-04-08"
->>>>>>> ac24a13f
       },
       "ResponseBody": []
     }
   ],
   "Variables": {
-    "RandomSeed": "780561337",
+    "RandomSeed": "391173409",
     "Storage_TestConfigDefault": "ProductionTenant\nseanmcccanary3\nU2FuaXRpemVk\nhttps://seanmcccanary3.blob.core.windows.net\nhttps://seanmcccanary3.file.core.windows.net\nhttps://seanmcccanary3.queue.core.windows.net\nhttps://seanmcccanary3.table.core.windows.net\n\n\n\n\nhttps://seanmcccanary3-secondary.blob.core.windows.net\nhttps://seanmcccanary3-secondary.file.core.windows.net\nhttps://seanmcccanary3-secondary.queue.core.windows.net\nhttps://seanmcccanary3-secondary.table.core.windows.net\n\nSanitized\n\n\nCloud\nBlobEndpoint=https://seanmcccanary3.blob.core.windows.net/;QueueEndpoint=https://seanmcccanary3.queue.core.windows.net/;FileEndpoint=https://seanmcccanary3.file.core.windows.net/;BlobSecondaryEndpoint=https://seanmcccanary3-secondary.blob.core.windows.net/;QueueSecondaryEndpoint=https://seanmcccanary3-secondary.queue.core.windows.net/;FileSecondaryEndpoint=https://seanmcccanary3-secondary.file.core.windows.net/;AccountName=seanmcccanary3;AccountKey=Kg==;\nseanscope1"
   }
 }