--- conflicted
+++ resolved
@@ -14,11 +14,7 @@
         "x-ms-client-request-id": "bf1294c7-5b49-db57-0d34-3fdac568b6c9",
         "x-ms-date": "Tue, 26 Jan 2021 19:34:21 GMT",
         "x-ms-return-client-request-id": "true",
-<<<<<<< HEAD
-        "x-ms-version": "2020-12-06"
-=======
         "x-ms-version": "2021-02-12"
->>>>>>> 7e782c87
       },
       "RequestBody": null,
       "StatusCode": 201,
@@ -33,11 +29,7 @@
         ],
         "x-ms-client-request-id": "bf1294c7-5b49-db57-0d34-3fdac568b6c9",
         "x-ms-request-id": "757aff00-d01a-006a-581a-f402ea000000",
-<<<<<<< HEAD
-        "x-ms-version": "2020-12-06"
-=======
         "x-ms-version": "2021-02-12"
->>>>>>> 7e782c87
       },
       "ResponseBody": []
     },
@@ -59,11 +51,7 @@
         "x-ms-file-last-write-time": "Now",
         "x-ms-file-permission": "Inherit",
         "x-ms-return-client-request-id": "true",
-<<<<<<< HEAD
-        "x-ms-version": "2020-12-06"
-=======
         "x-ms-version": "2021-02-12"
->>>>>>> 7e782c87
       },
       "RequestBody": null,
       "StatusCode": 201,
@@ -86,11 +74,7 @@
         "x-ms-file-permission-key": "17860367565182308406*11459378189709739967",
         "x-ms-request-id": "757aff07-d01a-006a-5d1a-f402ea000000",
         "x-ms-request-server-encrypted": "true",
-<<<<<<< HEAD
-        "x-ms-version": "2020-12-06"
-=======
         "x-ms-version": "2021-02-12"
->>>>>>> 7e782c87
       },
       "ResponseBody": []
     },
@@ -114,11 +98,7 @@
         "x-ms-file-permission": "Inherit",
         "x-ms-return-client-request-id": "true",
         "x-ms-type": "file",
-<<<<<<< HEAD
-        "x-ms-version": "2020-12-06"
-=======
         "x-ms-version": "2021-02-12"
->>>>>>> 7e782c87
       },
       "RequestBody": null,
       "StatusCode": 201,
@@ -141,11 +121,7 @@
         "x-ms-file-permission-key": "4010187179898695473*11459378189709739967",
         "x-ms-request-id": "757aff0d-d01a-006a-621a-f402ea000000",
         "x-ms-request-server-encrypted": "true",
-<<<<<<< HEAD
-        "x-ms-version": "2020-12-06"
-=======
         "x-ms-version": "2021-02-12"
->>>>>>> 7e782c87
       },
       "ResponseBody": []
     },
@@ -164,11 +140,7 @@
         "x-ms-date": "Tue, 26 Jan 2021 19:34:21 GMT",
         "x-ms-delete-snapshots": "include",
         "x-ms-return-client-request-id": "true",
-<<<<<<< HEAD
-        "x-ms-version": "2020-12-06"
-=======
         "x-ms-version": "2021-02-12"
->>>>>>> 7e782c87
       },
       "RequestBody": null,
       "StatusCode": 202,
@@ -181,11 +153,7 @@
         ],
         "x-ms-client-request-id": "2e6b3559-a617-b145-f6eb-c99c2fc65f1b",
         "x-ms-request-id": "757aff12-d01a-006a-671a-f402ea000000",
-<<<<<<< HEAD
-        "x-ms-version": "2020-12-06"
-=======
         "x-ms-version": "2021-02-12"
->>>>>>> 7e782c87
       },
       "ResponseBody": []
     }
