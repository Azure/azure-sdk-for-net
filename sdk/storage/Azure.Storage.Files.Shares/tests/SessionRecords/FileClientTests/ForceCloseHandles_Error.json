{
  "Entries": [
    {
      "RequestUri": "https://seanmcccanary3.file.core.windows.net/test-share-7a1dc0a2-9157-3170-0d13-704ea452eac3?restype=share",
      "RequestMethod": "PUT",
      "RequestHeaders": {
        "Accept": "application/xml",
        "Authorization": "Sanitized",
        "traceparent": "00-68765d29a6346a41983d0c51845aa79c-53b4028c4caca746-00",
        "User-Agent": [
          "azsdk-net-Storage.Files.Shares/12.7.0-alpha.20210121.1",
          "(.NET 5.0.2; Microsoft Windows 10.0.19042)"
        ],
        "x-ms-client-request-id": "01edd584-3710-c038-f429-ef0556283da5",
        "x-ms-date": "Thu, 21 Jan 2021 20:38:55 GMT",
        "x-ms-return-client-request-id": "true",
        "x-ms-version": "2020-06-12"
      },
      "RequestBody": null,
      "StatusCode": 201,
      "ResponseHeaders": {
        "Content-Length": "0",
        "Date": "Thu, 21 Jan 2021 20:38:54 GMT",
        "ETag": "\u00220x8D8BE4C9208011D\u0022",
        "Last-Modified": "Thu, 21 Jan 2021 20:38:54 GMT",
        "Server": [
          "Windows-Azure-File/1.0",
          "Microsoft-HTTPAPI/2.0"
        ],
        "x-ms-client-request-id": "01edd584-3710-c038-f429-ef0556283da5",
<<<<<<< HEAD
        "x-ms-request-id": "c9ef6253-f01a-0012-7e37-f3e9eb000000",
        "x-ms-version": "2020-06-12"
=======
        "x-ms-request-id": "ca881713-601a-000d-3e35-f01216000000",
        "x-ms-version": "2020-04-08"
>>>>>>> ac24a13f
      },
      "ResponseBody": []
    },
    {
      "RequestUri": "https://seanmcccanary3.file.core.windows.net/test-share-7a1dc0a2-9157-3170-0d13-704ea452eac3/test-directory-42fbf354-b79d-7a8f-ff1a-e419c2e1d87a?restype=directory",
      "RequestMethod": "PUT",
      "RequestHeaders": {
        "Accept": "application/xml",
        "Authorization": "Sanitized",
        "traceparent": "00-43c4496e6bb8f1498c2b6b3282fb85eb-520073d4ab10e244-00",
        "User-Agent": [
          "azsdk-net-Storage.Files.Shares/12.7.0-alpha.20210121.1",
          "(.NET 5.0.2; Microsoft Windows 10.0.19042)"
        ],
        "x-ms-client-request-id": "653a2900-a697-ccf4-4573-02f6531ffd13",
        "x-ms-date": "Thu, 21 Jan 2021 20:38:55 GMT",
        "x-ms-file-attributes": "None",
        "x-ms-file-creation-time": "Now",
        "x-ms-file-last-write-time": "Now",
        "x-ms-file-permission": "Inherit",
        "x-ms-return-client-request-id": "true",
        "x-ms-version": "2020-06-12"
      },
      "RequestBody": null,
      "StatusCode": 201,
      "ResponseHeaders": {
        "Content-Length": "0",
        "Date": "Thu, 21 Jan 2021 20:38:54 GMT",
        "ETag": "\u00220x8D8BE4C921254A9\u0022",
        "Last-Modified": "Thu, 21 Jan 2021 20:38:55 GMT",
        "Server": [
          "Windows-Azure-File/1.0",
          "Microsoft-HTTPAPI/2.0"
        ],
        "x-ms-client-request-id": "653a2900-a697-ccf4-4573-02f6531ffd13",
        "x-ms-file-attributes": "Directory",
        "x-ms-file-change-time": "2021-01-21T20:38:55.0391977Z",
        "x-ms-file-creation-time": "2021-01-21T20:38:55.0391977Z",
        "x-ms-file-id": "13835128424026341376",
        "x-ms-file-last-write-time": "2021-01-21T20:38:55.0391977Z",
        "x-ms-file-parent-id": "0",
        "x-ms-file-permission-key": "17860367565182308406*11459378189709739967",
        "x-ms-request-id": "ca881716-601a-000d-3f35-f01216000000",
        "x-ms-request-server-encrypted": "true",
        "x-ms-version": "2020-06-12"
      },
      "ResponseBody": []
    },
    {
      "RequestUri": "https://seanmcccanary3.file.core.windows.net/test-share-7a1dc0a2-9157-3170-0d13-704ea452eac3/test-directory-42fbf354-b79d-7a8f-ff1a-e419c2e1d87a/test-directory-78db7451-6d5e-6b41-4064-cfd650834044?comp=forceclosehandles",
      "RequestMethod": "PUT",
      "RequestHeaders": {
        "Accept": "application/xml",
        "Authorization": "Sanitized",
        "traceparent": "00-8c616eb7b5cf464bb08ee95796565e32-b15abdcfbe2dc84e-00",
        "User-Agent": [
          "azsdk-net-Storage.Files.Shares/12.7.0-alpha.20210121.1",
          "(.NET 5.0.2; Microsoft Windows 10.0.19042)"
        ],
        "x-ms-client-request-id": "c4b953ca-34df-930d-e7ce-2532d71e7cc1",
        "x-ms-date": "Thu, 21 Jan 2021 20:38:55 GMT",
        "x-ms-handle-id": "*",
        "x-ms-return-client-request-id": "true",
        "x-ms-version": "2020-06-12"
      },
      "RequestBody": null,
      "StatusCode": 404,
      "ResponseHeaders": {
        "Content-Length": "223",
        "Content-Type": "application/xml",
        "Date": "Thu, 21 Jan 2021 20:38:54 GMT",
        "Server": [
          "Windows-Azure-File/1.0",
          "Microsoft-HTTPAPI/2.0"
        ],
        "x-ms-client-request-id": "c4b953ca-34df-930d-e7ce-2532d71e7cc1",
        "x-ms-error-code": "ResourceNotFound",
<<<<<<< HEAD
        "x-ms-request-id": "c9ef6256-f01a-0012-8037-f3e9eb000000",
        "x-ms-version": "2020-06-12"
=======
        "x-ms-request-id": "ca881718-601a-000d-4035-f01216000000",
        "x-ms-version": "2020-04-08"
>>>>>>> ac24a13f
      },
      "ResponseBody": [
        "\uFEFF\u003C?xml version=\u00221.0\u0022 encoding=\u0022utf-8\u0022?\u003E\u003CError\u003E\u003CCode\u003EResourceNotFound\u003C/Code\u003E\u003CMessage\u003EThe specified resource does not exist.\n",
        "RequestId:ca881718-601a-000d-4035-f01216000000\n",
        "Time:2021-01-21T20:38:55.1396423Z\u003C/Message\u003E\u003C/Error\u003E"
      ]
    },
    {
      "RequestUri": "https://seanmcccanary3.file.core.windows.net/test-share-7a1dc0a2-9157-3170-0d13-704ea452eac3?restype=share",
      "RequestMethod": "DELETE",
      "RequestHeaders": {
        "Accept": "application/xml",
        "Authorization": "Sanitized",
        "traceparent": "00-1d7d6cb96b18754a889a4d1d67ed3d24-efd28d1e562d734c-00",
        "User-Agent": [
          "azsdk-net-Storage.Files.Shares/12.7.0-alpha.20210121.1",
          "(.NET 5.0.2; Microsoft Windows 10.0.19042)"
        ],
        "x-ms-client-request-id": "fc0c7b20-7bca-3864-6a85-b1d84db0acca",
        "x-ms-date": "Thu, 21 Jan 2021 20:38:55 GMT",
        "x-ms-delete-snapshots": "include",
        "x-ms-return-client-request-id": "true",
        "x-ms-version": "2020-06-12"
      },
      "RequestBody": null,
      "StatusCode": 202,
      "ResponseHeaders": {
        "Content-Length": "0",
        "Date": "Thu, 21 Jan 2021 20:38:54 GMT",
        "Server": [
          "Windows-Azure-File/1.0",
          "Microsoft-HTTPAPI/2.0"
        ],
        "x-ms-client-request-id": "fc0c7b20-7bca-3864-6a85-b1d84db0acca",
<<<<<<< HEAD
        "x-ms-request-id": "c9ef6257-f01a-0012-0137-f3e9eb000000",
        "x-ms-version": "2020-06-12"
=======
        "x-ms-request-id": "ca88171a-601a-000d-4235-f01216000000",
        "x-ms-version": "2020-04-08"
>>>>>>> ac24a13f
      },
      "ResponseBody": []
    }
  ],
  "Variables": {
    "RandomSeed": "669198686",
    "Storage_TestConfigDefault": "ProductionTenant\nseanmcccanary3\nU2FuaXRpemVk\nhttps://seanmcccanary3.blob.core.windows.net\nhttps://seanmcccanary3.file.core.windows.net\nhttps://seanmcccanary3.queue.core.windows.net\nhttps://seanmcccanary3.table.core.windows.net\n\n\n\n\nhttps://seanmcccanary3-secondary.blob.core.windows.net\nhttps://seanmcccanary3-secondary.file.core.windows.net\nhttps://seanmcccanary3-secondary.queue.core.windows.net\nhttps://seanmcccanary3-secondary.table.core.windows.net\n\nSanitized\n\n\nCloud\nBlobEndpoint=https://seanmcccanary3.blob.core.windows.net/;QueueEndpoint=https://seanmcccanary3.queue.core.windows.net/;FileEndpoint=https://seanmcccanary3.file.core.windows.net/;BlobSecondaryEndpoint=https://seanmcccanary3-secondary.blob.core.windows.net/;QueueSecondaryEndpoint=https://seanmcccanary3-secondary.queue.core.windows.net/;FileSecondaryEndpoint=https://seanmcccanary3-secondary.file.core.windows.net/;AccountName=seanmcccanary3;AccountKey=Kg==;\nseanscope1"
  }
}<|MERGE_RESOLUTION|>--- conflicted
+++ resolved
@@ -1,18 +1,18 @@
 {
   "Entries": [
     {
-      "RequestUri": "https://seanmcccanary3.file.core.windows.net/test-share-7a1dc0a2-9157-3170-0d13-704ea452eac3?restype=share",
+      "RequestUri": "https://seanmcccanary3.file.core.windows.net/test-share-b1cef1d0-6fa8-a298-3c92-3746f97d6d15?restype=share",
       "RequestMethod": "PUT",
       "RequestHeaders": {
         "Accept": "application/xml",
         "Authorization": "Sanitized",
-        "traceparent": "00-68765d29a6346a41983d0c51845aa79c-53b4028c4caca746-00",
+        "traceparent": "00-952b86473f42ad4085749dc4c605784f-a7d720bdee38f54a-00",
         "User-Agent": [
-          "azsdk-net-Storage.Files.Shares/12.7.0-alpha.20210121.1",
+          "azsdk-net-Storage.Files.Shares/12.7.0-alpha.20210126.1",
           "(.NET 5.0.2; Microsoft Windows 10.0.19042)"
         ],
-        "x-ms-client-request-id": "01edd584-3710-c038-f429-ef0556283da5",
-        "x-ms-date": "Thu, 21 Jan 2021 20:38:55 GMT",
+        "x-ms-client-request-id": "3750757e-7692-4cf3-855b-d19ac6a85233",
+        "x-ms-date": "Tue, 26 Jan 2021 19:29:56 GMT",
         "x-ms-return-client-request-id": "true",
         "x-ms-version": "2020-06-12"
       },
@@ -20,37 +20,32 @@
       "StatusCode": 201,
       "ResponseHeaders": {
         "Content-Length": "0",
-        "Date": "Thu, 21 Jan 2021 20:38:54 GMT",
-        "ETag": "\u00220x8D8BE4C9208011D\u0022",
-        "Last-Modified": "Thu, 21 Jan 2021 20:38:54 GMT",
+        "Date": "Tue, 26 Jan 2021 19:29:55 GMT",
+        "ETag": "\u00220x8D8C230C32C2C37\u0022",
+        "Last-Modified": "Tue, 26 Jan 2021 19:29:56 GMT",
         "Server": [
           "Windows-Azure-File/1.0",
           "Microsoft-HTTPAPI/2.0"
         ],
-        "x-ms-client-request-id": "01edd584-3710-c038-f429-ef0556283da5",
-<<<<<<< HEAD
-        "x-ms-request-id": "c9ef6253-f01a-0012-7e37-f3e9eb000000",
+        "x-ms-client-request-id": "3750757e-7692-4cf3-855b-d19ac6a85233",
+        "x-ms-request-id": "884d8174-301a-0000-0819-f4dac2000000",
         "x-ms-version": "2020-06-12"
-=======
-        "x-ms-request-id": "ca881713-601a-000d-3e35-f01216000000",
-        "x-ms-version": "2020-04-08"
->>>>>>> ac24a13f
       },
       "ResponseBody": []
     },
     {
-      "RequestUri": "https://seanmcccanary3.file.core.windows.net/test-share-7a1dc0a2-9157-3170-0d13-704ea452eac3/test-directory-42fbf354-b79d-7a8f-ff1a-e419c2e1d87a?restype=directory",
+      "RequestUri": "https://seanmcccanary3.file.core.windows.net/test-share-b1cef1d0-6fa8-a298-3c92-3746f97d6d15/test-directory-8f513e80-044b-b597-a5e0-120cbe82e772?restype=directory",
       "RequestMethod": "PUT",
       "RequestHeaders": {
         "Accept": "application/xml",
         "Authorization": "Sanitized",
-        "traceparent": "00-43c4496e6bb8f1498c2b6b3282fb85eb-520073d4ab10e244-00",
+        "traceparent": "00-368d1f90208e89419b7302e4a2a623b1-c46790f3f99add40-00",
         "User-Agent": [
-          "azsdk-net-Storage.Files.Shares/12.7.0-alpha.20210121.1",
+          "azsdk-net-Storage.Files.Shares/12.7.0-alpha.20210126.1",
           "(.NET 5.0.2; Microsoft Windows 10.0.19042)"
         ],
-        "x-ms-client-request-id": "653a2900-a697-ccf4-4573-02f6531ffd13",
-        "x-ms-date": "Thu, 21 Jan 2021 20:38:55 GMT",
+        "x-ms-client-request-id": "7d967d49-c578-7a74-dd9a-92b164e78e02",
+        "x-ms-date": "Tue, 26 Jan 2021 19:29:57 GMT",
         "x-ms-file-attributes": "None",
         "x-ms-file-creation-time": "Now",
         "x-ms-file-last-write-time": "Now",
@@ -62,40 +57,40 @@
       "StatusCode": 201,
       "ResponseHeaders": {
         "Content-Length": "0",
-        "Date": "Thu, 21 Jan 2021 20:38:54 GMT",
-        "ETag": "\u00220x8D8BE4C921254A9\u0022",
-        "Last-Modified": "Thu, 21 Jan 2021 20:38:55 GMT",
+        "Date": "Tue, 26 Jan 2021 19:29:55 GMT",
+        "ETag": "\u00220x8D8C230C338D96E\u0022",
+        "Last-Modified": "Tue, 26 Jan 2021 19:29:56 GMT",
         "Server": [
           "Windows-Azure-File/1.0",
           "Microsoft-HTTPAPI/2.0"
         ],
-        "x-ms-client-request-id": "653a2900-a697-ccf4-4573-02f6531ffd13",
+        "x-ms-client-request-id": "7d967d49-c578-7a74-dd9a-92b164e78e02",
         "x-ms-file-attributes": "Directory",
-        "x-ms-file-change-time": "2021-01-21T20:38:55.0391977Z",
-        "x-ms-file-creation-time": "2021-01-21T20:38:55.0391977Z",
+        "x-ms-file-change-time": "2021-01-26T19:29:56.2426734Z",
+        "x-ms-file-creation-time": "2021-01-26T19:29:56.2426734Z",
         "x-ms-file-id": "13835128424026341376",
-        "x-ms-file-last-write-time": "2021-01-21T20:38:55.0391977Z",
+        "x-ms-file-last-write-time": "2021-01-26T19:29:56.2426734Z",
         "x-ms-file-parent-id": "0",
         "x-ms-file-permission-key": "17860367565182308406*11459378189709739967",
-        "x-ms-request-id": "ca881716-601a-000d-3f35-f01216000000",
+        "x-ms-request-id": "884d8177-301a-0000-0919-f4dac2000000",
         "x-ms-request-server-encrypted": "true",
         "x-ms-version": "2020-06-12"
       },
       "ResponseBody": []
     },
     {
-      "RequestUri": "https://seanmcccanary3.file.core.windows.net/test-share-7a1dc0a2-9157-3170-0d13-704ea452eac3/test-directory-42fbf354-b79d-7a8f-ff1a-e419c2e1d87a/test-directory-78db7451-6d5e-6b41-4064-cfd650834044?comp=forceclosehandles",
+      "RequestUri": "https://seanmcccanary3.file.core.windows.net/test-share-b1cef1d0-6fa8-a298-3c92-3746f97d6d15/test-directory-8f513e80-044b-b597-a5e0-120cbe82e772/test-directory-4e5d5f74-cfdf-4a05-ba0e-b945827d6bf3?comp=forceclosehandles",
       "RequestMethod": "PUT",
       "RequestHeaders": {
         "Accept": "application/xml",
         "Authorization": "Sanitized",
-        "traceparent": "00-8c616eb7b5cf464bb08ee95796565e32-b15abdcfbe2dc84e-00",
+        "traceparent": "00-636953a8f005164884ccaa9550547b9b-c4d2af6c1357f34d-00",
         "User-Agent": [
-          "azsdk-net-Storage.Files.Shares/12.7.0-alpha.20210121.1",
+          "azsdk-net-Storage.Files.Shares/12.7.0-alpha.20210126.1",
           "(.NET 5.0.2; Microsoft Windows 10.0.19042)"
         ],
-        "x-ms-client-request-id": "c4b953ca-34df-930d-e7ce-2532d71e7cc1",
-        "x-ms-date": "Thu, 21 Jan 2021 20:38:55 GMT",
+        "x-ms-client-request-id": "eaa57e77-d854-7a17-774b-c36a0c2ff760",
+        "x-ms-date": "Tue, 26 Jan 2021 19:29:57 GMT",
         "x-ms-handle-id": "*",
         "x-ms-return-client-request-id": "true",
         "x-ms-version": "2020-06-12"
@@ -105,40 +100,35 @@
       "ResponseHeaders": {
         "Content-Length": "223",
         "Content-Type": "application/xml",
-        "Date": "Thu, 21 Jan 2021 20:38:54 GMT",
+        "Date": "Tue, 26 Jan 2021 19:29:55 GMT",
         "Server": [
           "Windows-Azure-File/1.0",
           "Microsoft-HTTPAPI/2.0"
         ],
-        "x-ms-client-request-id": "c4b953ca-34df-930d-e7ce-2532d71e7cc1",
+        "x-ms-client-request-id": "eaa57e77-d854-7a17-774b-c36a0c2ff760",
         "x-ms-error-code": "ResourceNotFound",
-<<<<<<< HEAD
-        "x-ms-request-id": "c9ef6256-f01a-0012-8037-f3e9eb000000",
+        "x-ms-request-id": "884d8179-301a-0000-0a19-f4dac2000000",
         "x-ms-version": "2020-06-12"
-=======
-        "x-ms-request-id": "ca881718-601a-000d-4035-f01216000000",
-        "x-ms-version": "2020-04-08"
->>>>>>> ac24a13f
       },
       "ResponseBody": [
         "\uFEFF\u003C?xml version=\u00221.0\u0022 encoding=\u0022utf-8\u0022?\u003E\u003CError\u003E\u003CCode\u003EResourceNotFound\u003C/Code\u003E\u003CMessage\u003EThe specified resource does not exist.\n",
-        "RequestId:ca881718-601a-000d-4035-f01216000000\n",
-        "Time:2021-01-21T20:38:55.1396423Z\u003C/Message\u003E\u003C/Error\u003E"
+        "RequestId:884d8179-301a-0000-0a19-f4dac2000000\n",
+        "Time:2021-01-26T19:29:56.4007672Z\u003C/Message\u003E\u003C/Error\u003E"
       ]
     },
     {
-      "RequestUri": "https://seanmcccanary3.file.core.windows.net/test-share-7a1dc0a2-9157-3170-0d13-704ea452eac3?restype=share",
+      "RequestUri": "https://seanmcccanary3.file.core.windows.net/test-share-b1cef1d0-6fa8-a298-3c92-3746f97d6d15?restype=share",
       "RequestMethod": "DELETE",
       "RequestHeaders": {
         "Accept": "application/xml",
         "Authorization": "Sanitized",
-        "traceparent": "00-1d7d6cb96b18754a889a4d1d67ed3d24-efd28d1e562d734c-00",
+        "traceparent": "00-063d4dfd6c0a92439719069d305ebd6e-f434644dcf113f4a-00",
         "User-Agent": [
-          "azsdk-net-Storage.Files.Shares/12.7.0-alpha.20210121.1",
+          "azsdk-net-Storage.Files.Shares/12.7.0-alpha.20210126.1",
           "(.NET 5.0.2; Microsoft Windows 10.0.19042)"
         ],
-        "x-ms-client-request-id": "fc0c7b20-7bca-3864-6a85-b1d84db0acca",
-        "x-ms-date": "Thu, 21 Jan 2021 20:38:55 GMT",
+        "x-ms-client-request-id": "03cec92f-81d8-e09f-0349-c8a0a68f6bd4",
+        "x-ms-date": "Tue, 26 Jan 2021 19:29:57 GMT",
         "x-ms-delete-snapshots": "include",
         "x-ms-return-client-request-id": "true",
         "x-ms-version": "2020-06-12"
@@ -147,25 +137,20 @@
       "StatusCode": 202,
       "ResponseHeaders": {
         "Content-Length": "0",
-        "Date": "Thu, 21 Jan 2021 20:38:54 GMT",
+        "Date": "Tue, 26 Jan 2021 19:29:56 GMT",
         "Server": [
           "Windows-Azure-File/1.0",
           "Microsoft-HTTPAPI/2.0"
         ],
-        "x-ms-client-request-id": "fc0c7b20-7bca-3864-6a85-b1d84db0acca",
-<<<<<<< HEAD
-        "x-ms-request-id": "c9ef6257-f01a-0012-0137-f3e9eb000000",
+        "x-ms-client-request-id": "03cec92f-81d8-e09f-0349-c8a0a68f6bd4",
+        "x-ms-request-id": "884d817b-301a-0000-0b19-f4dac2000000",
         "x-ms-version": "2020-06-12"
-=======
-        "x-ms-request-id": "ca88171a-601a-000d-4235-f01216000000",
-        "x-ms-version": "2020-04-08"
->>>>>>> ac24a13f
       },
       "ResponseBody": []
     }
   ],
   "Variables": {
-    "RandomSeed": "669198686",
+    "RandomSeed": "734525670",
     "Storage_TestConfigDefault": "ProductionTenant\nseanmcccanary3\nU2FuaXRpemVk\nhttps://seanmcccanary3.blob.core.windows.net\nhttps://seanmcccanary3.file.core.windows.net\nhttps://seanmcccanary3.queue.core.windows.net\nhttps://seanmcccanary3.table.core.windows.net\n\n\n\n\nhttps://seanmcccanary3-secondary.blob.core.windows.net\nhttps://seanmcccanary3-secondary.file.core.windows.net\nhttps://seanmcccanary3-secondary.queue.core.windows.net\nhttps://seanmcccanary3-secondary.table.core.windows.net\n\nSanitized\n\n\nCloud\nBlobEndpoint=https://seanmcccanary3.blob.core.windows.net/;QueueEndpoint=https://seanmcccanary3.queue.core.windows.net/;FileEndpoint=https://seanmcccanary3.file.core.windows.net/;BlobSecondaryEndpoint=https://seanmcccanary3-secondary.blob.core.windows.net/;QueueSecondaryEndpoint=https://seanmcccanary3-secondary.queue.core.windows.net/;FileSecondaryEndpoint=https://seanmcccanary3-secondary.file.core.windows.net/;AccountName=seanmcccanary3;AccountKey=Kg==;\nseanscope1"
   }
 }