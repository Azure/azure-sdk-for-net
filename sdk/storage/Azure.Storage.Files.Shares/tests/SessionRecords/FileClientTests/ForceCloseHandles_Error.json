--- conflicted
+++ resolved
@@ -14,11 +14,7 @@
         "x-ms-client-request-id": "3750757e-7692-4cf3-855b-d19ac6a85233",
         "x-ms-date": "Tue, 26 Jan 2021 19:29:56 GMT",
         "x-ms-return-client-request-id": "true",
-<<<<<<< HEAD
-        "x-ms-version": "2020-12-06"
-=======
         "x-ms-version": "2021-02-12"
->>>>>>> 7e782c87
       },
       "RequestBody": null,
       "StatusCode": 201,
@@ -33,11 +29,7 @@
         ],
         "x-ms-client-request-id": "3750757e-7692-4cf3-855b-d19ac6a85233",
         "x-ms-request-id": "884d8174-301a-0000-0819-f4dac2000000",
-<<<<<<< HEAD
-        "x-ms-version": "2020-12-06"
-=======
         "x-ms-version": "2021-02-12"
->>>>>>> 7e782c87
       },
       "ResponseBody": []
     },
@@ -59,11 +51,7 @@
         "x-ms-file-last-write-time": "Now",
         "x-ms-file-permission": "Inherit",
         "x-ms-return-client-request-id": "true",
-<<<<<<< HEAD
-        "x-ms-version": "2020-12-06"
-=======
         "x-ms-version": "2021-02-12"
->>>>>>> 7e782c87
       },
       "RequestBody": null,
       "StatusCode": 201,
@@ -86,11 +74,7 @@
         "x-ms-file-permission-key": "17860367565182308406*11459378189709739967",
         "x-ms-request-id": "884d8177-301a-0000-0919-f4dac2000000",
         "x-ms-request-server-encrypted": "true",
-<<<<<<< HEAD
-        "x-ms-version": "2020-12-06"
-=======
         "x-ms-version": "2021-02-12"
->>>>>>> 7e782c87
       },
       "ResponseBody": []
     },
@@ -109,11 +93,7 @@
         "x-ms-date": "Tue, 26 Jan 2021 19:29:57 GMT",
         "x-ms-handle-id": "*",
         "x-ms-return-client-request-id": "true",
-<<<<<<< HEAD
-        "x-ms-version": "2020-12-06"
-=======
         "x-ms-version": "2021-02-12"
->>>>>>> 7e782c87
       },
       "RequestBody": null,
       "StatusCode": 404,
@@ -128,11 +108,7 @@
         "x-ms-client-request-id": "eaa57e77-d854-7a17-774b-c36a0c2ff760",
         "x-ms-error-code": "ResourceNotFound",
         "x-ms-request-id": "884d8179-301a-0000-0a19-f4dac2000000",
-<<<<<<< HEAD
-        "x-ms-version": "2020-12-06"
-=======
         "x-ms-version": "2021-02-12"
->>>>>>> 7e782c87
       },
       "ResponseBody": [
         "﻿<?xml version=\"1.0\" encoding=\"utf-8\"?><Error><Code>ResourceNotFound</Code><Message>The specified resource does not exist.\n",
@@ -155,11 +131,7 @@
         "x-ms-date": "Tue, 26 Jan 2021 19:29:57 GMT",
         "x-ms-delete-snapshots": "include",
         "x-ms-return-client-request-id": "true",
-<<<<<<< HEAD
-        "x-ms-version": "2020-12-06"
-=======
         "x-ms-version": "2021-02-12"
->>>>>>> 7e782c87
       },
       "RequestBody": null,
       "StatusCode": 202,
@@ -172,11 +144,7 @@
         ],
         "x-ms-client-request-id": "03cec92f-81d8-e09f-0349-c8a0a68f6bd4",
         "x-ms-request-id": "884d817b-301a-0000-0b19-f4dac2000000",
-<<<<<<< HEAD
-        "x-ms-version": "2020-12-06"
-=======
         "x-ms-version": "2021-02-12"
->>>>>>> 7e782c87
       },
       "ResponseBody": []
     }
