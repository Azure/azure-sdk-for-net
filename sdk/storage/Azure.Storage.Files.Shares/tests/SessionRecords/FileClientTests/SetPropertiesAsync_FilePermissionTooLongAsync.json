--- conflicted
+++ resolved
@@ -1,31 +1,17 @@
 {
   "Entries": [
     {
-<<<<<<< HEAD
-      "RequestUri": "http://seanstagetest.file.core.windows.net/test-share-2bbc6753-411d-73f6-6db6-6515632cd7be?restype=share",
+      "RequestUri": "http://seanstagetest.file.core.windows.net/test-share-01ea9a0a-10a5-4a91-38bb-c88651b6005b?restype=share",
       "RequestMethod": "PUT",
       "RequestHeaders": {
         "Authorization": "Sanitized",
-        "traceparent": "00-eeabc9add8ef424d9184a69e4d7c7993-1dccdcb4b5701c40-00",
+        "traceparent": "00-3f1b2ff8af6fda42a6f25bfd46fbcc0d-4314acffd85bcf4d-00",
         "User-Agent": [
-          "azsdk-net-Storage.Files.Shares/12.0.0-dev.20191209.1\u002Bb71b1fa965b15eccfc57e2c7781b8bf85cd4c766",
+          "azsdk-net-Storage.Files.Shares/12.0.0-dev.20191211.1\u002B899431c003876eb9b26cefd8e8a37e7f27f82ced",
           "(.NET Core 4.6.28008.01; Microsoft Windows 10.0.18363 )"
         ],
-        "x-ms-client-request-id": "ab3cee7c-52d5-d6c4-f166-ab2d2fb7358e",
-        "x-ms-date": "Tue, 10 Dec 2019 05:32:50 GMT",
-=======
-      "RequestUri": "http://seanstagetest.file.core.windows.net/test-share-531d8033-9ba8-23f3-4ff1-6706e83b145f?restype=share",
-      "RequestMethod": "PUT",
-      "RequestHeaders": {
-        "Authorization": "Sanitized",
-        "traceparent": "00-3468b613bbdedf46bbc55e7e6ef703df-48dd319e66821a47-00",
-        "User-Agent": [
-          "azsdk-net-Storage.Files.Shares/12.0.0-dev.20191209.1\u002B61bda4d1783b0e05dba0d434ff14b2840726d3b1",
-          "(.NET Core 4.6.28008.01; Microsoft Windows 10.0.18363 )"
-        ],
-        "x-ms-client-request-id": "4662ae79-cc72-f49e-435c-7ecb7d6c175c",
-        "x-ms-date": "Tue, 10 Dec 2019 06:01:15 GMT",
->>>>>>> 1d9822e0
+        "x-ms-client-request-id": "d3066f42-ee1c-54d4-4bb7-bf4f3bf71575",
+        "x-ms-date": "Wed, 11 Dec 2019 20:39:55 GMT",
         "x-ms-return-client-request-id": "true",
         "x-ms-version": "2019-07-07"
       },
@@ -33,56 +19,31 @@
       "StatusCode": 201,
       "ResponseHeaders": {
         "Content-Length": "0",
-<<<<<<< HEAD
-        "Date": "Tue, 10 Dec 2019 05:32:50 GMT",
-        "ETag": "\u00220x8D77D326604ADBB\u0022",
-        "Last-Modified": "Tue, 10 Dec 2019 05:32:50 GMT",
-=======
-        "Date": "Tue, 10 Dec 2019 06:01:14 GMT",
-        "ETag": "\u00220x8D77D365DF7BA4B\u0022",
-        "Last-Modified": "Tue, 10 Dec 2019 06:01:15 GMT",
->>>>>>> 1d9822e0
+        "Date": "Wed, 11 Dec 2019 20:39:55 GMT",
+        "ETag": "\u00220x8D77E7A482BCF74\u0022",
+        "Last-Modified": "Wed, 11 Dec 2019 20:39:55 GMT",
         "Server": [
           "Windows-Azure-File/1.0",
           "Microsoft-HTTPAPI/2.0"
         ],
-<<<<<<< HEAD
-        "x-ms-client-request-id": "ab3cee7c-52d5-d6c4-f166-ab2d2fb7358e",
-        "x-ms-request-id": "0cb00a2b-501a-0046-3a1b-afa6bc000000",
-=======
-        "x-ms-client-request-id": "4662ae79-cc72-f49e-435c-7ecb7d6c175c",
-        "x-ms-request-id": "38a4fa2d-501a-0034-7c1f-afa1f3000000",
->>>>>>> 1d9822e0
+        "x-ms-client-request-id": "d3066f42-ee1c-54d4-4bb7-bf4f3bf71575",
+        "x-ms-request-id": "ef3e4053-c01a-0019-4663-b01280000000",
         "x-ms-version": "2019-07-07"
       },
       "ResponseBody": []
     },
     {
-<<<<<<< HEAD
-      "RequestUri": "http://seanstagetest.file.core.windows.net/test-share-2bbc6753-411d-73f6-6db6-6515632cd7be/test-directory-b6ccc345-6aad-6b44-d248-7276e6545157?restype=directory",
+      "RequestUri": "http://seanstagetest.file.core.windows.net/test-share-01ea9a0a-10a5-4a91-38bb-c88651b6005b/test-directory-269f5b4d-83e7-e75c-d496-3e6cd3bfa953?restype=directory",
       "RequestMethod": "PUT",
       "RequestHeaders": {
         "Authorization": "Sanitized",
-        "traceparent": "00-1faac9a44efe8c4fa6e4398fa9f38f38-5d09b86c4d4afa4b-00",
+        "traceparent": "00-737e7c75a72b7041948a40c955efa984-038fd5bcfb091248-00",
         "User-Agent": [
-          "azsdk-net-Storage.Files.Shares/12.0.0-dev.20191209.1\u002Bb71b1fa965b15eccfc57e2c7781b8bf85cd4c766",
+          "azsdk-net-Storage.Files.Shares/12.0.0-dev.20191211.1\u002B899431c003876eb9b26cefd8e8a37e7f27f82ced",
           "(.NET Core 4.6.28008.01; Microsoft Windows 10.0.18363 )"
         ],
-        "x-ms-client-request-id": "5d5bcc72-ba49-12c4-a9d1-d88de04df09c",
-        "x-ms-date": "Tue, 10 Dec 2019 05:32:51 GMT",
-=======
-      "RequestUri": "http://seanstagetest.file.core.windows.net/test-share-531d8033-9ba8-23f3-4ff1-6706e83b145f/test-directory-b70da925-b0e9-c9ae-ea75-a4737bbd5ac9?restype=directory",
-      "RequestMethod": "PUT",
-      "RequestHeaders": {
-        "Authorization": "Sanitized",
-        "traceparent": "00-582a5a2ea07b454685f9c55da8b36527-ed3fe5614fb3004e-00",
-        "User-Agent": [
-          "azsdk-net-Storage.Files.Shares/12.0.0-dev.20191209.1\u002B61bda4d1783b0e05dba0d434ff14b2840726d3b1",
-          "(.NET Core 4.6.28008.01; Microsoft Windows 10.0.18363 )"
-        ],
-        "x-ms-client-request-id": "1e0fc21d-c779-c942-ff99-5bfc282b7885",
-        "x-ms-date": "Tue, 10 Dec 2019 06:01:15 GMT",
->>>>>>> 1d9822e0
+        "x-ms-client-request-id": "4584c823-de45-bfcb-121f-ff85b067818b",
+        "x-ms-date": "Wed, 11 Dec 2019 20:39:55 GMT",
         "x-ms-file-attributes": "None",
         "x-ms-file-creation-time": "Now",
         "x-ms-file-last-write-time": "Now",
@@ -94,73 +55,40 @@
       "StatusCode": 201,
       "ResponseHeaders": {
         "Content-Length": "0",
-<<<<<<< HEAD
-        "Date": "Tue, 10 Dec 2019 05:32:50 GMT",
-        "ETag": "\u00220x8D77D32661220CA\u0022",
-        "Last-Modified": "Tue, 10 Dec 2019 05:32:51 GMT",
-=======
-        "Date": "Tue, 10 Dec 2019 06:01:14 GMT",
-        "ETag": "\u00220x8D77D365E05A08C\u0022",
-        "Last-Modified": "Tue, 10 Dec 2019 06:01:15 GMT",
->>>>>>> 1d9822e0
+        "Date": "Wed, 11 Dec 2019 20:39:55 GMT",
+        "ETag": "\u00220x8D77E7A483A14A1\u0022",
+        "Last-Modified": "Wed, 11 Dec 2019 20:39:55 GMT",
         "Server": [
           "Windows-Azure-File/1.0",
           "Microsoft-HTTPAPI/2.0"
         ],
-<<<<<<< HEAD
-        "x-ms-client-request-id": "5d5bcc72-ba49-12c4-a9d1-d88de04df09c",
+        "x-ms-client-request-id": "4584c823-de45-bfcb-121f-ff85b067818b",
         "x-ms-file-attributes": "Directory",
-        "x-ms-file-change-time": "2019-12-10T05:32:51.0515402Z",
-        "x-ms-file-creation-time": "2019-12-10T05:32:51.0515402Z",
+        "x-ms-file-change-time": "2019-12-11T20:39:55.9090337Z",
+        "x-ms-file-creation-time": "2019-12-11T20:39:55.9090337Z",
         "x-ms-file-id": "13835128424026341376",
-        "x-ms-file-last-write-time": "2019-12-10T05:32:51.0515402Z",
+        "x-ms-file-last-write-time": "2019-12-11T20:39:55.9090337Z",
         "x-ms-file-parent-id": "0",
         "x-ms-file-permission-key": "7855875120676328179*422928105932735866",
-        "x-ms-request-id": "0cb00a2d-501a-0046-3b1b-afa6bc000000",
-=======
-        "x-ms-client-request-id": "1e0fc21d-c779-c942-ff99-5bfc282b7885",
-        "x-ms-file-attributes": "Directory",
-        "x-ms-file-change-time": "2019-12-10T06:01:15.5347596Z",
-        "x-ms-file-creation-time": "2019-12-10T06:01:15.5347596Z",
-        "x-ms-file-id": "13835128424026341376",
-        "x-ms-file-last-write-time": "2019-12-10T06:01:15.5347596Z",
-        "x-ms-file-parent-id": "0",
-        "x-ms-file-permission-key": "7855875120676328179*422928105932735866",
-        "x-ms-request-id": "38a4fa2f-501a-0034-7d1f-afa1f3000000",
->>>>>>> 1d9822e0
+        "x-ms-request-id": "ef3e4056-c01a-0019-4763-b01280000000",
         "x-ms-request-server-encrypted": "true",
         "x-ms-version": "2019-07-07"
       },
       "ResponseBody": []
     },
     {
-<<<<<<< HEAD
-      "RequestUri": "http://seanstagetest.file.core.windows.net/test-share-2bbc6753-411d-73f6-6db6-6515632cd7be/test-directory-b6ccc345-6aad-6b44-d248-7276e6545157/test-file-3ce75314-c01f-1a9e-da24-2c99344e2d6b",
+      "RequestUri": "http://seanstagetest.file.core.windows.net/test-share-01ea9a0a-10a5-4a91-38bb-c88651b6005b/test-directory-269f5b4d-83e7-e75c-d496-3e6cd3bfa953/test-file-25986c0d-33b2-20c5-1b0c-4551ecd1835d",
       "RequestMethod": "PUT",
       "RequestHeaders": {
         "Authorization": "Sanitized",
-        "traceparent": "00-42bf63efbb537d4696def16511bd073d-153a43c32c626241-00",
+        "traceparent": "00-f7704b435fa0464fb0815ea475fd6179-8b24556bc422604a-00",
         "User-Agent": [
-          "azsdk-net-Storage.Files.Shares/12.0.0-dev.20191209.1\u002Bb71b1fa965b15eccfc57e2c7781b8bf85cd4c766",
+          "azsdk-net-Storage.Files.Shares/12.0.0-dev.20191211.1\u002B899431c003876eb9b26cefd8e8a37e7f27f82ced",
           "(.NET Core 4.6.28008.01; Microsoft Windows 10.0.18363 )"
         ],
-        "x-ms-client-request-id": "e9e19923-087f-b1e2-2d41-82258d2add5b",
+        "x-ms-client-request-id": "f77d0b14-f2de-ef19-0363-29399879d241",
         "x-ms-content-length": "1024",
-        "x-ms-date": "Tue, 10 Dec 2019 05:32:51 GMT",
-=======
-      "RequestUri": "http://seanstagetest.file.core.windows.net/test-share-531d8033-9ba8-23f3-4ff1-6706e83b145f/test-directory-b70da925-b0e9-c9ae-ea75-a4737bbd5ac9/test-file-4158b501-dde0-5784-bbd4-af28131edf20",
-      "RequestMethod": "PUT",
-      "RequestHeaders": {
-        "Authorization": "Sanitized",
-        "traceparent": "00-957ab8cbfeab6c4097833aa0864a4d74-6f8638c1878ff740-00",
-        "User-Agent": [
-          "azsdk-net-Storage.Files.Shares/12.0.0-dev.20191209.1\u002B61bda4d1783b0e05dba0d434ff14b2840726d3b1",
-          "(.NET Core 4.6.28008.01; Microsoft Windows 10.0.18363 )"
-        ],
-        "x-ms-client-request-id": "348e1748-e771-4061-3eb8-62a4171ab6e1",
-        "x-ms-content-length": "1024",
-        "x-ms-date": "Tue, 10 Dec 2019 06:01:15 GMT",
->>>>>>> 1d9822e0
+        "x-ms-date": "Wed, 11 Dec 2019 20:39:55 GMT",
         "x-ms-file-attributes": "None",
         "x-ms-file-creation-time": "Now",
         "x-ms-file-last-write-time": "Now",
@@ -173,71 +101,39 @@
       "StatusCode": 201,
       "ResponseHeaders": {
         "Content-Length": "0",
-<<<<<<< HEAD
-        "Date": "Tue, 10 Dec 2019 05:32:50 GMT",
-        "ETag": "\u00220x8D77D32661F3EC4\u0022",
-        "Last-Modified": "Tue, 10 Dec 2019 05:32:51 GMT",
-=======
-        "Date": "Tue, 10 Dec 2019 06:01:15 GMT",
-        "ETag": "\u00220x8D77D365E12E541\u0022",
-        "Last-Modified": "Tue, 10 Dec 2019 06:01:15 GMT",
->>>>>>> 1d9822e0
+        "Date": "Wed, 11 Dec 2019 20:39:55 GMT",
+        "ETag": "\u00220x8D77E7A48478453\u0022",
+        "Last-Modified": "Wed, 11 Dec 2019 20:39:55 GMT",
         "Server": [
           "Windows-Azure-File/1.0",
           "Microsoft-HTTPAPI/2.0"
         ],
-<<<<<<< HEAD
-        "x-ms-client-request-id": "e9e19923-087f-b1e2-2d41-82258d2add5b",
+        "x-ms-client-request-id": "f77d0b14-f2de-ef19-0363-29399879d241",
         "x-ms-file-attributes": "Archive",
-        "x-ms-file-change-time": "2019-12-10T05:32:51.1375044Z",
-        "x-ms-file-creation-time": "2019-12-10T05:32:51.1375044Z",
+        "x-ms-file-change-time": "2019-12-11T20:39:55.9970899Z",
+        "x-ms-file-creation-time": "2019-12-11T20:39:55.9970899Z",
         "x-ms-file-id": "11529285414812647424",
-        "x-ms-file-last-write-time": "2019-12-10T05:32:51.1375044Z",
+        "x-ms-file-last-write-time": "2019-12-11T20:39:55.9970899Z",
         "x-ms-file-parent-id": "13835128424026341376",
         "x-ms-file-permission-key": "12501538048846835188*422928105932735866",
-        "x-ms-request-id": "0cb00a2e-501a-0046-3c1b-afa6bc000000",
-=======
-        "x-ms-client-request-id": "348e1748-e771-4061-3eb8-62a4171ab6e1",
-        "x-ms-file-attributes": "Archive",
-        "x-ms-file-change-time": "2019-12-10T06:01:15.6217153Z",
-        "x-ms-file-creation-time": "2019-12-10T06:01:15.6217153Z",
-        "x-ms-file-id": "11529285414812647424",
-        "x-ms-file-last-write-time": "2019-12-10T06:01:15.6217153Z",
-        "x-ms-file-parent-id": "13835128424026341376",
-        "x-ms-file-permission-key": "12501538048846835188*422928105932735866",
-        "x-ms-request-id": "38a4fa30-501a-0034-7e1f-afa1f3000000",
->>>>>>> 1d9822e0
+        "x-ms-request-id": "ef3e4057-c01a-0019-4863-b01280000000",
         "x-ms-request-server-encrypted": "true",
         "x-ms-version": "2019-07-07"
       },
       "ResponseBody": []
     },
     {
-<<<<<<< HEAD
-      "RequestUri": "http://seanstagetest.file.core.windows.net/test-share-2bbc6753-411d-73f6-6db6-6515632cd7be?restype=share",
+      "RequestUri": "http://seanstagetest.file.core.windows.net/test-share-01ea9a0a-10a5-4a91-38bb-c88651b6005b?restype=share",
       "RequestMethod": "DELETE",
       "RequestHeaders": {
         "Authorization": "Sanitized",
-        "traceparent": "00-5edcdd1e13136748b8d70e5db9fa7dc0-b20249cce3f5774f-00",
+        "traceparent": "00-bf0d0366c7f60b4580f788b5ad7dfdd5-1e11b7ad13160c48-00",
         "User-Agent": [
-          "azsdk-net-Storage.Files.Shares/12.0.0-dev.20191209.1\u002Bb71b1fa965b15eccfc57e2c7781b8bf85cd4c766",
+          "azsdk-net-Storage.Files.Shares/12.0.0-dev.20191211.1\u002B899431c003876eb9b26cefd8e8a37e7f27f82ced",
           "(.NET Core 4.6.28008.01; Microsoft Windows 10.0.18363 )"
         ],
-        "x-ms-client-request-id": "9a76ef5c-446c-faec-8d52-edb770e9fd03",
-        "x-ms-date": "Tue, 10 Dec 2019 05:32:51 GMT",
-=======
-      "RequestUri": "http://seanstagetest.file.core.windows.net/test-share-531d8033-9ba8-23f3-4ff1-6706e83b145f?restype=share",
-      "RequestMethod": "DELETE",
-      "RequestHeaders": {
-        "Authorization": "Sanitized",
-        "traceparent": "00-61b9f00902ab8f4d9da658fd8161c50f-a3718349bc9cb24f-00",
-        "User-Agent": [
-          "azsdk-net-Storage.Files.Shares/12.0.0-dev.20191209.1\u002B61bda4d1783b0e05dba0d434ff14b2840726d3b1",
-          "(.NET Core 4.6.28008.01; Microsoft Windows 10.0.18363 )"
-        ],
-        "x-ms-client-request-id": "fbdfd3c4-aa90-64af-0015-7af5daab93df",
-        "x-ms-date": "Tue, 10 Dec 2019 06:01:15 GMT",
->>>>>>> 1d9822e0
+        "x-ms-client-request-id": "e13ccb29-8c54-8b7f-5859-07d83ad43ed0",
+        "x-ms-date": "Wed, 11 Dec 2019 20:39:56 GMT",
         "x-ms-delete-snapshots": "include",
         "x-ms-return-client-request-id": "true",
         "x-ms-version": "2019-07-07"
@@ -246,35 +142,21 @@
       "StatusCode": 202,
       "ResponseHeaders": {
         "Content-Length": "0",
-<<<<<<< HEAD
-        "Date": "Tue, 10 Dec 2019 05:32:50 GMT",
-=======
-        "Date": "Tue, 10 Dec 2019 06:01:15 GMT",
->>>>>>> 1d9822e0
+        "Date": "Wed, 11 Dec 2019 20:39:55 GMT",
         "Server": [
           "Windows-Azure-File/1.0",
           "Microsoft-HTTPAPI/2.0"
         ],
-<<<<<<< HEAD
-        "x-ms-client-request-id": "9a76ef5c-446c-faec-8d52-edb770e9fd03",
-        "x-ms-request-id": "0cb00a2f-501a-0046-3d1b-afa6bc000000",
-=======
-        "x-ms-client-request-id": "fbdfd3c4-aa90-64af-0015-7af5daab93df",
-        "x-ms-request-id": "38a4fa31-501a-0034-7f1f-afa1f3000000",
->>>>>>> 1d9822e0
+        "x-ms-client-request-id": "e13ccb29-8c54-8b7f-5859-07d83ad43ed0",
+        "x-ms-request-id": "ef3e4058-c01a-0019-4963-b01280000000",
         "x-ms-version": "2019-07-07"
       },
       "ResponseBody": []
     }
   ],
   "Variables": {
-<<<<<<< HEAD
-    "DateTimeOffsetNow": "2019-12-09T21:32:50.9694119-08:00",
-    "RandomSeed": "1580280351",
-=======
-    "DateTimeOffsetNow": "2019-12-09T22:01:15.4473014-08:00",
-    "RandomSeed": "1761303972",
->>>>>>> 1d9822e0
+    "DateTimeOffsetNow": "2019-12-11T12:39:55.7954968-08:00",
+    "RandomSeed": "2009416337",
     "Storage_TestConfigDefault": "ProductionTenant\nseanstagetest\nU2FuaXRpemVk\nhttp://seanstagetest.blob.core.windows.net\nhttp://seanstagetest.file.core.windows.net\nhttp://seanstagetest.queue.core.windows.net\nhttp://seanstagetest.table.core.windows.net\n\n\n\n\nhttp://seanstagetest-secondary.blob.core.windows.net\nhttp://seanstagetest-secondary.file.core.windows.net\nhttp://seanstagetest-secondary.queue.core.windows.net\nhttp://seanstagetest-secondary.table.core.windows.net\n\nSanitized\n\n\nCloud\nBlobEndpoint=http://seanstagetest.blob.core.windows.net/;QueueEndpoint=http://seanstagetest.queue.core.windows.net/;FileEndpoint=http://seanstagetest.file.core.windows.net/;BlobSecondaryEndpoint=http://seanstagetest-secondary.blob.core.windows.net/;QueueSecondaryEndpoint=http://seanstagetest-secondary.queue.core.windows.net/;FileSecondaryEndpoint=http://seanstagetest-secondary.file.core.windows.net/;AccountName=seanstagetest;AccountKey=Sanitized"
   }
 }