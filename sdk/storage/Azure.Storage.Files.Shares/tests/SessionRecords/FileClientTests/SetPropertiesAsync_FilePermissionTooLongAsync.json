{
  "Entries": [
    {
      "RequestUri": "https://seanmcccanary3.file.core.windows.net/test-share-788a58d8-d209-50dd-c2cd-218016306c26?restype=share",
      "RequestMethod": "PUT",
      "RequestHeaders": {
        "Accept": "application/xml",
        "Authorization": "Sanitized",
        "traceparent": "00-a2c574efa818dd4999b3c8fae6e07664-d6742865d97d304f-00",
        "User-Agent": [
          "azsdk-net-Storage.Files.Shares/12.8.0-alpha.20210824.1",
          "(.NET 5.0.9; Microsoft Windows 10.0.19043)"
        ],
        "x-ms-client-request-id": "c36a914a-84c8-61e7-108a-4b03053f4d6f",
        "x-ms-date": "Tue, 24 Aug 2021 19:28:58 GMT",
        "x-ms-return-client-request-id": "true",
<<<<<<< HEAD
        "x-ms-version": "2020-12-06"
=======
        "x-ms-version": "2021-02-12"
>>>>>>> 7e782c87
      },
      "RequestBody": null,
      "StatusCode": 201,
      "ResponseHeaders": {
        "Content-Length": "0",
<<<<<<< HEAD
        "Date": "Mon, 26 Apr 2021 22:11:10 GMT",
        "ETag": "\"0x8D909003302BDB4\"",
        "Last-Modified": "Mon, 26 Apr 2021 22:11:11 GMT",
        "Server": "Windows-Azure-File/1.0 Microsoft-HTTPAPI/2.0",
        "x-ms-client-request-id": "266c3016-ae1f-489c-f7d0-c4c836cf4110",
        "x-ms-request-id": "0529f8ba-f01a-0010-68e9-3a0fd9000000",
        "x-ms-version": "2020-12-06"
=======
        "Date": "Tue, 24 Aug 2021 19:28:57 GMT",
        "ETag": "\u00220x8D967356B200453\u0022",
        "Last-Modified": "Tue, 24 Aug 2021 19:28:57 GMT",
        "Server": [
          "Windows-Azure-File/1.0",
          "Microsoft-HTTPAPI/2.0"
        ],
        "x-ms-client-request-id": "c36a914a-84c8-61e7-108a-4b03053f4d6f",
        "x-ms-request-id": "aa545a8e-b01a-000e-151e-99f372000000",
        "x-ms-version": "2021-02-12"
>>>>>>> 7e782c87
      },
      "ResponseBody": []
    },
    {
      "RequestUri": "https://seanmcccanary3.file.core.windows.net/test-share-788a58d8-d209-50dd-c2cd-218016306c26/test-directory-e6d0948c-7701-086a-94c2-413990ccf6f5?restype=directory",
      "RequestMethod": "PUT",
      "RequestHeaders": {
        "Accept": "application/xml",
        "Authorization": "Sanitized",
        "traceparent": "00-327a95dbe4aec948b4aeb338105562ff-e843771f54bacf41-00",
        "User-Agent": [
          "azsdk-net-Storage.Files.Shares/12.8.0-alpha.20210824.1",
          "(.NET 5.0.9; Microsoft Windows 10.0.19043)"
        ],
        "x-ms-client-request-id": "c584d281-cbfc-d311-2762-2f0643add044",
        "x-ms-date": "Tue, 24 Aug 2021 19:28:58 GMT",
        "x-ms-file-attributes": "None",
        "x-ms-file-creation-time": "Now",
        "x-ms-file-last-write-time": "Now",
        "x-ms-file-permission": "Inherit",
        "x-ms-return-client-request-id": "true",
<<<<<<< HEAD
        "x-ms-version": "2020-12-06"
=======
        "x-ms-version": "2021-02-12"
>>>>>>> 7e782c87
      },
      "RequestBody": null,
      "StatusCode": 201,
      "ResponseHeaders": {
        "Content-Length": "0",
        "Date": "Tue, 24 Aug 2021 19:28:57 GMT",
        "ETag": "\u00220x8D967356B279812\u0022",
        "Last-Modified": "Tue, 24 Aug 2021 19:28:57 GMT",
        "Server": [
          "Windows-Azure-File/1.0",
          "Microsoft-HTTPAPI/2.0"
        ],
        "x-ms-client-request-id": "c584d281-cbfc-d311-2762-2f0643add044",
        "x-ms-file-attributes": "Directory",
        "x-ms-file-change-time": "2021-08-24T19:28:57.8320402Z",
        "x-ms-file-creation-time": "2021-08-24T19:28:57.8320402Z",
        "x-ms-file-id": "13835128424026341376",
        "x-ms-file-last-write-time": "2021-08-24T19:28:57.8320402Z",
        "x-ms-file-parent-id": "0",
        "x-ms-file-permission-key": "17860367565182308406*11459378189709739967",
        "x-ms-request-id": "aa545a90-b01a-000e-161e-99f372000000",
        "x-ms-request-server-encrypted": "true",
<<<<<<< HEAD
        "x-ms-version": "2020-12-06"
=======
        "x-ms-version": "2021-02-12"
>>>>>>> 7e782c87
      },
      "ResponseBody": []
    },
    {
      "RequestUri": "https://seanmcccanary3.file.core.windows.net/test-share-788a58d8-d209-50dd-c2cd-218016306c26/test-directory-e6d0948c-7701-086a-94c2-413990ccf6f5/test-file-f6e85693-c909-e3a9-3635-20c63ffd82d3",
      "RequestMethod": "PUT",
      "RequestHeaders": {
        "Accept": "application/xml",
        "Authorization": "Sanitized",
        "traceparent": "00-e5268b8ad2fd9c4dae9e1b82c94fdebd-8cbd678a9ed2b241-00",
        "User-Agent": [
          "azsdk-net-Storage.Files.Shares/12.8.0-alpha.20210824.1",
          "(.NET 5.0.9; Microsoft Windows 10.0.19043)"
        ],
        "x-ms-client-request-id": "2fd9f269-ccd8-b7ed-28a1-8ec6ab4a932a",
        "x-ms-content-length": "1024",
        "x-ms-date": "Tue, 24 Aug 2021 19:28:58 GMT",
        "x-ms-file-attributes": "None",
        "x-ms-file-creation-time": "Now",
        "x-ms-file-last-write-time": "Now",
        "x-ms-file-permission": "Inherit",
        "x-ms-return-client-request-id": "true",
        "x-ms-type": "file",
<<<<<<< HEAD
        "x-ms-version": "2020-12-06"
=======
        "x-ms-version": "2021-02-12"
>>>>>>> 7e782c87
      },
      "RequestBody": null,
      "StatusCode": 201,
      "ResponseHeaders": {
        "Content-Length": "0",
        "Date": "Tue, 24 Aug 2021 19:28:57 GMT",
        "ETag": "\u00220x8D967356B2EEC6A\u0022",
        "Last-Modified": "Tue, 24 Aug 2021 19:28:57 GMT",
        "Server": [
          "Windows-Azure-File/1.0",
          "Microsoft-HTTPAPI/2.0"
        ],
        "x-ms-client-request-id": "2fd9f269-ccd8-b7ed-28a1-8ec6ab4a932a",
        "x-ms-file-attributes": "Archive",
        "x-ms-file-change-time": "2021-08-24T19:28:57.8800746Z",
        "x-ms-file-creation-time": "2021-08-24T19:28:57.8800746Z",
        "x-ms-file-id": "11529285414812647424",
        "x-ms-file-last-write-time": "2021-08-24T19:28:57.8800746Z",
        "x-ms-file-parent-id": "13835128424026341376",
        "x-ms-file-permission-key": "4010187179898695473*11459378189709739967",
        "x-ms-request-id": "aa545a91-b01a-000e-171e-99f372000000",
        "x-ms-request-server-encrypted": "true",
<<<<<<< HEAD
        "x-ms-version": "2020-12-06"
=======
        "x-ms-version": "2021-02-12"
>>>>>>> 7e782c87
      },
      "ResponseBody": []
    },
    {
      "RequestUri": "https://seanmcccanary3.file.core.windows.net/test-share-788a58d8-d209-50dd-c2cd-218016306c26?restype=share",
      "RequestMethod": "DELETE",
      "RequestHeaders": {
        "Accept": "application/xml",
        "Authorization": "Sanitized",
        "traceparent": "00-247750ebb1497f46a4a24f7a593f328b-233f840a4a6b7c4b-00",
        "User-Agent": [
          "azsdk-net-Storage.Files.Shares/12.8.0-alpha.20210824.1",
          "(.NET 5.0.9; Microsoft Windows 10.0.19043)"
        ],
        "x-ms-client-request-id": "4d5c07de-5323-31fa-5b00-95a6a232a3b3",
        "x-ms-date": "Tue, 24 Aug 2021 19:28:58 GMT",
        "x-ms-delete-snapshots": "include",
        "x-ms-return-client-request-id": "true",
<<<<<<< HEAD
        "x-ms-version": "2020-12-06"
=======
        "x-ms-version": "2021-02-12"
>>>>>>> 7e782c87
      },
      "RequestBody": null,
      "StatusCode": 202,
      "ResponseHeaders": {
        "Content-Length": "0",
<<<<<<< HEAD
        "Date": "Mon, 26 Apr 2021 22:11:11 GMT",
        "Server": "Windows-Azure-File/1.0 Microsoft-HTTPAPI/2.0",
        "x-ms-client-request-id": "2a934aab-5bdf-f907-f512-fc625d99f8a7",
        "x-ms-request-id": "0529f8be-f01a-0010-6be9-3a0fd9000000",
        "x-ms-version": "2020-12-06"
=======
        "Date": "Tue, 24 Aug 2021 19:28:57 GMT",
        "Server": [
          "Windows-Azure-File/1.0",
          "Microsoft-HTTPAPI/2.0"
        ],
        "x-ms-client-request-id": "4d5c07de-5323-31fa-5b00-95a6a232a3b3",
        "x-ms-request-id": "aa545a92-b01a-000e-181e-99f372000000",
        "x-ms-version": "2021-02-12"
>>>>>>> 7e782c87
      },
      "ResponseBody": []
    }
  ],
  "Variables": {
    "DateTimeOffsetNow": "2021-08-24T14:28:58.1636720-05:00",
    "RandomSeed": "468523888",
    "Storage_TestConfigDefault": "ProductionTenant\nseanmcccanary3\nU2FuaXRpemVk\nhttps://seanmcccanary3.blob.core.windows.net\nhttps://seanmcccanary3.file.core.windows.net\nhttps://seanmcccanary3.queue.core.windows.net\nhttps://seanmcccanary3.table.core.windows.net\n\n\n\n\nhttps://seanmcccanary3-secondary.blob.core.windows.net\nhttps://seanmcccanary3-secondary.file.core.windows.net\nhttps://seanmcccanary3-secondary.queue.core.windows.net\nhttps://seanmcccanary3-secondary.table.core.windows.net\n\nSanitized\n\n\nCloud\nBlobEndpoint=https://seanmcccanary3.blob.core.windows.net/;QueueEndpoint=https://seanmcccanary3.queue.core.windows.net/;FileEndpoint=https://seanmcccanary3.file.core.windows.net/;BlobSecondaryEndpoint=https://seanmcccanary3-secondary.blob.core.windows.net/;QueueSecondaryEndpoint=https://seanmcccanary3-secondary.queue.core.windows.net/;FileSecondaryEndpoint=https://seanmcccanary3-secondary.file.core.windows.net/;AccountName=seanmcccanary3;AccountKey=Kg==;\nseanscope1\n\n"
  }
}<|MERGE_RESOLUTION|>--- conflicted
+++ resolved
@@ -14,25 +14,12 @@
         "x-ms-client-request-id": "c36a914a-84c8-61e7-108a-4b03053f4d6f",
         "x-ms-date": "Tue, 24 Aug 2021 19:28:58 GMT",
         "x-ms-return-client-request-id": "true",
-<<<<<<< HEAD
-        "x-ms-version": "2020-12-06"
-=======
         "x-ms-version": "2021-02-12"
->>>>>>> 7e782c87
       },
       "RequestBody": null,
       "StatusCode": 201,
       "ResponseHeaders": {
         "Content-Length": "0",
-<<<<<<< HEAD
-        "Date": "Mon, 26 Apr 2021 22:11:10 GMT",
-        "ETag": "\"0x8D909003302BDB4\"",
-        "Last-Modified": "Mon, 26 Apr 2021 22:11:11 GMT",
-        "Server": "Windows-Azure-File/1.0 Microsoft-HTTPAPI/2.0",
-        "x-ms-client-request-id": "266c3016-ae1f-489c-f7d0-c4c836cf4110",
-        "x-ms-request-id": "0529f8ba-f01a-0010-68e9-3a0fd9000000",
-        "x-ms-version": "2020-12-06"
-=======
         "Date": "Tue, 24 Aug 2021 19:28:57 GMT",
         "ETag": "\u00220x8D967356B200453\u0022",
         "Last-Modified": "Tue, 24 Aug 2021 19:28:57 GMT",
@@ -43,7 +30,6 @@
         "x-ms-client-request-id": "c36a914a-84c8-61e7-108a-4b03053f4d6f",
         "x-ms-request-id": "aa545a8e-b01a-000e-151e-99f372000000",
         "x-ms-version": "2021-02-12"
->>>>>>> 7e782c87
       },
       "ResponseBody": []
     },
@@ -65,11 +51,7 @@
         "x-ms-file-last-write-time": "Now",
         "x-ms-file-permission": "Inherit",
         "x-ms-return-client-request-id": "true",
-<<<<<<< HEAD
-        "x-ms-version": "2020-12-06"
-=======
         "x-ms-version": "2021-02-12"
->>>>>>> 7e782c87
       },
       "RequestBody": null,
       "StatusCode": 201,
@@ -92,11 +74,7 @@
         "x-ms-file-permission-key": "17860367565182308406*11459378189709739967",
         "x-ms-request-id": "aa545a90-b01a-000e-161e-99f372000000",
         "x-ms-request-server-encrypted": "true",
-<<<<<<< HEAD
-        "x-ms-version": "2020-12-06"
-=======
         "x-ms-version": "2021-02-12"
->>>>>>> 7e782c87
       },
       "ResponseBody": []
     },
@@ -120,11 +98,7 @@
         "x-ms-file-permission": "Inherit",
         "x-ms-return-client-request-id": "true",
         "x-ms-type": "file",
-<<<<<<< HEAD
-        "x-ms-version": "2020-12-06"
-=======
         "x-ms-version": "2021-02-12"
->>>>>>> 7e782c87
       },
       "RequestBody": null,
       "StatusCode": 201,
@@ -147,11 +121,7 @@
         "x-ms-file-permission-key": "4010187179898695473*11459378189709739967",
         "x-ms-request-id": "aa545a91-b01a-000e-171e-99f372000000",
         "x-ms-request-server-encrypted": "true",
-<<<<<<< HEAD
-        "x-ms-version": "2020-12-06"
-=======
         "x-ms-version": "2021-02-12"
->>>>>>> 7e782c87
       },
       "ResponseBody": []
     },
@@ -170,23 +140,12 @@
         "x-ms-date": "Tue, 24 Aug 2021 19:28:58 GMT",
         "x-ms-delete-snapshots": "include",
         "x-ms-return-client-request-id": "true",
-<<<<<<< HEAD
-        "x-ms-version": "2020-12-06"
-=======
         "x-ms-version": "2021-02-12"
->>>>>>> 7e782c87
       },
       "RequestBody": null,
       "StatusCode": 202,
       "ResponseHeaders": {
         "Content-Length": "0",
-<<<<<<< HEAD
-        "Date": "Mon, 26 Apr 2021 22:11:11 GMT",
-        "Server": "Windows-Azure-File/1.0 Microsoft-HTTPAPI/2.0",
-        "x-ms-client-request-id": "2a934aab-5bdf-f907-f512-fc625d99f8a7",
-        "x-ms-request-id": "0529f8be-f01a-0010-6be9-3a0fd9000000",
-        "x-ms-version": "2020-12-06"
-=======
         "Date": "Tue, 24 Aug 2021 19:28:57 GMT",
         "Server": [
           "Windows-Azure-File/1.0",
@@ -195,7 +154,6 @@
         "x-ms-client-request-id": "4d5c07de-5323-31fa-5b00-95a6a232a3b3",
         "x-ms-request-id": "aa545a92-b01a-000e-181e-99f372000000",
         "x-ms-version": "2021-02-12"
->>>>>>> 7e782c87
       },
       "ResponseBody": []
     }
