﻿{
  "Entries": [
    {
      "RequestUri": "https://seanmcccanary3.file.core.windows.net/test-share-0097c583-d9b4-b5c5-be3a-f5f3b3dde1f4?restype=share",
      "RequestMethod": "PUT",
      "RequestHeaders": {
        "Accept": "application/xml",
        "Authorization": "Sanitized",
        "traceparent": "00-2ff52a7feea1a7438d074bf92d53e107-64bb5189da98be4e-00",
        "User-Agent": [
          "azsdk-net-Storage.Files.Shares/12.7.0-alpha.20210126.1",
          "(.NET 5.0.2; Microsoft Windows 10.0.19042)"
        ],
        "x-ms-client-request-id": "4a7de274-1bc4-f168-3f51-db128f9645d5",
        "x-ms-date": "Tue, 26 Jan 2021 19:31:24 GMT",
        "x-ms-return-client-request-id": "true",
<<<<<<< HEAD
        "x-ms-version": "2020-12-06"
=======
        "x-ms-version": "2021-02-12"
>>>>>>> 7e782c87
      },
      "RequestBody": null,
      "StatusCode": 201,
      "ResponseHeaders": {
        "Content-Length": "0",
        "Date": "Tue, 26 Jan 2021 19:31:24 GMT",
        "ETag": "\"0x8D8C230F8280C98\"",
        "Last-Modified": "Tue, 26 Jan 2021 19:31:25 GMT",
        "Server": [
          "Windows-Azure-File/1.0",
          "Microsoft-HTTPAPI/2.0"
        ],
        "x-ms-client-request-id": "4a7de274-1bc4-f168-3f51-db128f9645d5",
        "x-ms-request-id": "9ba53585-401a-0078-7119-f4793a000000",
<<<<<<< HEAD
        "x-ms-version": "2020-12-06"
=======
        "x-ms-version": "2021-02-12"
>>>>>>> 7e782c87
      },
      "ResponseBody": []
    },
    {
      "RequestUri": "https://seanmcccanary3.file.core.windows.net/test-share-0097c583-d9b4-b5c5-be3a-f5f3b3dde1f4/test-directory-d7049e43-e3d3-21dd-7009-0feccc77d27a?restype=directory",
      "RequestMethod": "PUT",
      "RequestHeaders": {
        "Accept": "application/xml",
        "Authorization": "Sanitized",
        "traceparent": "00-d6744682b64b294da052340e1ae7f9d3-7e1d582d7760f840-00",
        "User-Agent": [
          "azsdk-net-Storage.Files.Shares/12.7.0-alpha.20210126.1",
          "(.NET 5.0.2; Microsoft Windows 10.0.19042)"
        ],
        "x-ms-client-request-id": "430b3782-3a3f-9161-055c-d9ba0b7b24c8",
        "x-ms-date": "Tue, 26 Jan 2021 19:31:25 GMT",
        "x-ms-file-attributes": "None",
        "x-ms-file-creation-time": "Now",
        "x-ms-file-last-write-time": "Now",
        "x-ms-file-permission": "Inherit",
        "x-ms-return-client-request-id": "true",
<<<<<<< HEAD
        "x-ms-version": "2020-12-06"
=======
        "x-ms-version": "2021-02-12"
>>>>>>> 7e782c87
      },
      "RequestBody": null,
      "StatusCode": 201,
      "ResponseHeaders": {
        "Content-Length": "0",
        "Date": "Tue, 26 Jan 2021 19:31:25 GMT",
        "ETag": "\"0x8D8C230F833B015\"",
        "Last-Modified": "Tue, 26 Jan 2021 19:31:25 GMT",
        "Server": [
          "Windows-Azure-File/1.0",
          "Microsoft-HTTPAPI/2.0"
        ],
        "x-ms-client-request-id": "430b3782-3a3f-9161-055c-d9ba0b7b24c8",
        "x-ms-file-attributes": "Directory",
        "x-ms-file-change-time": "2021-01-26T19:31:25.1280917Z",
        "x-ms-file-creation-time": "2021-01-26T19:31:25.1280917Z",
        "x-ms-file-id": "13835128424026341376",
        "x-ms-file-last-write-time": "2021-01-26T19:31:25.1280917Z",
        "x-ms-file-parent-id": "0",
        "x-ms-file-permission-key": "17860367565182308406*11459378189709739967",
        "x-ms-request-id": "9ba53588-401a-0078-7219-f4793a000000",
        "x-ms-request-server-encrypted": "true",
<<<<<<< HEAD
        "x-ms-version": "2020-12-06"
=======
        "x-ms-version": "2021-02-12"
>>>>>>> 7e782c87
      },
      "ResponseBody": []
    },
    {
      "RequestUri": "https://seanmcccanary3.file.core.windows.net/test-share-0097c583-d9b4-b5c5-be3a-f5f3b3dde1f4/test-directory-d7049e43-e3d3-21dd-7009-0feccc77d27a/test-file-834aa18d-b929-026f-e505-f72f573f7775",
      "RequestMethod": "PUT",
      "RequestHeaders": {
        "Accept": "application/xml",
        "Authorization": "Sanitized",
        "traceparent": "00-e2ce3e580a92e140a6e53af1e5e03e1b-b9f19d6e7450d745-00",
        "User-Agent": [
          "azsdk-net-Storage.Files.Shares/12.7.0-alpha.20210126.1",
          "(.NET 5.0.2; Microsoft Windows 10.0.19042)"
        ],
        "x-ms-client-request-id": "0076c888-68af-f1db-1b7b-c8a57fd908e5",
        "x-ms-content-length": "1024",
        "x-ms-date": "Tue, 26 Jan 2021 19:31:25 GMT",
        "x-ms-file-attributes": "None",
        "x-ms-file-creation-time": "Now",
        "x-ms-file-last-write-time": "Now",
        "x-ms-file-permission": "Inherit",
        "x-ms-return-client-request-id": "true",
        "x-ms-type": "file",
<<<<<<< HEAD
        "x-ms-version": "2020-12-06"
=======
        "x-ms-version": "2021-02-12"
>>>>>>> 7e782c87
      },
      "RequestBody": null,
      "StatusCode": 201,
      "ResponseHeaders": {
        "Content-Length": "0",
        "Date": "Tue, 26 Jan 2021 19:31:25 GMT",
        "ETag": "\"0x8D8C230F83E1242\"",
        "Last-Modified": "Tue, 26 Jan 2021 19:31:25 GMT",
        "Server": [
          "Windows-Azure-File/1.0",
          "Microsoft-HTTPAPI/2.0"
        ],
        "x-ms-client-request-id": "0076c888-68af-f1db-1b7b-c8a57fd908e5",
        "x-ms-file-attributes": "Archive",
        "x-ms-file-change-time": "2021-01-26T19:31:25.196141Z",
        "x-ms-file-creation-time": "2021-01-26T19:31:25.196141Z",
        "x-ms-file-id": "11529285414812647424",
        "x-ms-file-last-write-time": "2021-01-26T19:31:25.196141Z",
        "x-ms-file-parent-id": "13835128424026341376",
        "x-ms-file-permission-key": "4010187179898695473*11459378189709739967",
        "x-ms-request-id": "9ba5358a-401a-0078-7319-f4793a000000",
        "x-ms-request-server-encrypted": "true",
<<<<<<< HEAD
        "x-ms-version": "2020-12-06"
=======
        "x-ms-version": "2021-02-12"
>>>>>>> 7e782c87
      },
      "ResponseBody": []
    },
    {
      "RequestUri": "https://seanmcccanary3.file.core.windows.net/test-share-0097c583-d9b4-b5c5-be3a-f5f3b3dde1f4/test-directory-d7049e43-e3d3-21dd-7009-0feccc77d27a/test-file-834aa18d-b929-026f-e505-f72f573f7775?comp=range",
      "RequestMethod": "PUT",
      "RequestHeaders": {
        "Accept": "application/xml",
        "Authorization": "Sanitized",
        "Content-Length": "1024",
        "Content-Type": "application/octet-stream",
        "traceparent": "00-b1fb31cb6a3c58469337c92778022fb9-6974672f5c01404e-00",
        "User-Agent": [
          "azsdk-net-Storage.Files.Shares/12.7.0-alpha.20210126.1",
          "(.NET 5.0.2; Microsoft Windows 10.0.19042)"
        ],
        "x-ms-client-request-id": "8fa7a436-77c8-94c5-1a6e-92b7e3ffee0a",
        "x-ms-date": "Tue, 26 Jan 2021 19:31:26 GMT",
        "x-ms-range": "bytes=0-1023",
        "x-ms-return-client-request-id": "true",
<<<<<<< HEAD
        "x-ms-version": "2020-12-06",
=======
        "x-ms-version": "2021-02-12",
>>>>>>> 7e782c87
        "x-ms-write": "update"
      },
      "RequestBody": "f2Dqzxd0dKxuqGMPWIOaLgu0apVsjjvtXu3LBLx1UPifwtslVy9CDcJe1ZbXUjmBwauvVhCPXPAl/HAqqXDw+Vdqb5WodNfbclzSDbmkFgy0SUIRxfrnD2bqAFq/GGRSbtw/bOKj2U3T1OS0vU83geZjdl8u3jNdgmAvvnR8HFr3gJ7cZKoqEHD1PfEVM1IXsn50W6EEJJCp4umCdBvYV7iKvD2wWxw8OWXvOaBCR08NGAv1CMC481sOM4HAqJxUHOY4i3YVZldhOCE7FevvZpuadFsP4k730snhoSebe5HJmhy6CbzY+LG0lNCffN1wH8zmJTRARDmYQLmtM8QvxryPcnrONF3ewnuqW059WFXrcIJatFZdiFbjIsgDK8Xshc0UDwpjoupvB2O4lunrGuhjwcJC1BJlMukk6xKU25e2vdaBaUlKiM6X66zypPJs+Afgn2kCqrC7rtwhP7bX2yzMAtgTarGeGTn0qullc432t/MLtDwtsxMlxbpsKEgXvxCAJqIaWI1WQYUwDv/HVTtPK4fDzCfwnk/F7aT2MfHw3OrZ5Uzr3F9ltHK2/KUTXnB/Hf3BVPPpj4dTVGrpYBCUQDEV7m/uZE4oXhi0OqKpso8zdxTzL4j38FXFl4f0e1RhIbxz/nAAkLmumPbaNFXlqaLbtej8oRCpHf4aKczHNOLDUhjlNbMfM+ZaRJaSHLz/3+7kGMVrZYCsyeBy5mbt52QTF+E9AHPvvIICoVx6FwBCGknd4hscWO2XOWzTrU1/bV0yfgXawt969VxDacQjMbLfL8sdDwRI9r7zpcYHGw40gjT/SJn7Z1hpY+2/2e8odAe5832BYl1Y6YhG5hwZctlNDuePJOkZ5Mhzs6wXiRzPyzG/TSiRsh/Wpl4RtIA7UPATccsImE8doA+0Dq+xQF9rdxvrWSWxu1vHuX2KCC9IOGK7BBhRxzLhoqwZ3aRwJGX/pj1kT/fLYrVvQN/Rkpjfa9ZM9jxGGbDpCbd4l962VpUYi2Hy5Ohr8KFi4oZSEA8UOnHOJC4puIyNekU/UsrXuOlKuQc27Yft4AWa5DYplvmnZF1s6DJm79LVZWmjLJ3WiymcCFYI3Uzp4UQojtRVY+NMmO5tatC348o1YYceSrRow1gNjI6in4YQgwfuPmH9fwGFVpSuaSFZ5SWM03vFy5aQwMp7SNZVqfhoXOfIyaRpN+KGmPMguVo3s6doFcwKS7dwXX6WgjYqMK2bRgw6kRuAI5uZPjOjbwZvRJQv7JMrXREvV2sm0rWrW2hGhHNO/SKL6PIxcQyEzO14Jz2h+0MZb+n6CjmwWlDm7ePKXeuTIUZyowSh+usEq4p9rat3CWAkLRSKU/Pp2w==",
      "StatusCode": 201,
      "ResponseHeaders": {
        "Content-Length": "0",
        "Content-MD5": "iU3hEhxcRO6uyeMANtJK9A==",
        "Date": "Tue, 26 Jan 2021 19:31:25 GMT",
        "ETag": "\"0x8D8C230F8484D4C\"",
        "Last-Modified": "Tue, 26 Jan 2021 19:31:25 GMT",
        "Server": [
          "Windows-Azure-File/1.0",
          "Microsoft-HTTPAPI/2.0"
        ],
        "x-ms-client-request-id": "8fa7a436-77c8-94c5-1a6e-92b7e3ffee0a",
        "x-ms-request-id": "9ba5358b-401a-0078-7419-f4793a000000",
        "x-ms-request-server-encrypted": "true",
<<<<<<< HEAD
        "x-ms-version": "2020-12-06"
=======
        "x-ms-version": "2021-02-12"
>>>>>>> 7e782c87
      },
      "ResponseBody": []
    },
    {
      "RequestUri": "https://seanmcccanary3.file.core.windows.net/test-share-0097c583-d9b4-b5c5-be3a-f5f3b3dde1f4/test-directory-d7049e43-e3d3-21dd-7009-0feccc77d27a/test-file-834aa18d-b929-026f-e505-f72f573f7775",
      "RequestMethod": "HEAD",
      "RequestHeaders": {
        "Accept": "application/xml",
        "Authorization": "Sanitized",
        "traceparent": "00-86bef376890c634196a230b1c5ca730c-650238679cbca143-00",
        "User-Agent": [
          "azsdk-net-Storage.Files.Shares/12.7.0-alpha.20210126.1",
          "(.NET 5.0.2; Microsoft Windows 10.0.19042)"
        ],
        "x-ms-client-request-id": "db6eec4f-7832-3e1d-daf8-4225a8f1fefb",
        "x-ms-date": "Tue, 26 Jan 2021 19:31:26 GMT",
        "x-ms-return-client-request-id": "true",
<<<<<<< HEAD
        "x-ms-version": "2020-12-06"
=======
        "x-ms-version": "2021-02-12"
>>>>>>> 7e782c87
      },
      "RequestBody": null,
      "StatusCode": 200,
      "ResponseHeaders": {
        "Content-Length": "1024",
        "Content-Type": "application/octet-stream",
        "Date": "Tue, 26 Jan 2021 19:31:25 GMT",
        "ETag": "\"0x8D8C230F8484D4C\"",
        "Last-Modified": "Tue, 26 Jan 2021 19:31:25 GMT",
        "Server": [
          "Windows-Azure-File/1.0",
          "Microsoft-HTTPAPI/2.0"
        ],
        "Vary": "Origin",
        "x-ms-client-request-id": "db6eec4f-7832-3e1d-daf8-4225a8f1fefb",
        "x-ms-file-attributes": "Archive",
        "x-ms-file-change-time": "2021-01-26T19:31:25.2631884Z",
        "x-ms-file-creation-time": "2021-01-26T19:31:25.196141Z",
        "x-ms-file-id": "11529285414812647424",
        "x-ms-file-last-write-time": "2021-01-26T19:31:25.2631884Z",
        "x-ms-file-parent-id": "13835128424026341376",
        "x-ms-file-permission-key": "4010187179898695473*11459378189709739967",
        "x-ms-lease-state": "available",
        "x-ms-lease-status": "unlocked",
        "x-ms-request-id": "9ba5358c-401a-0078-7519-f4793a000000",
        "x-ms-server-encrypted": "true",
        "x-ms-type": "File",
<<<<<<< HEAD
        "x-ms-version": "2020-12-06"
=======
        "x-ms-version": "2021-02-12"
>>>>>>> 7e782c87
      },
      "ResponseBody": []
    },
    {
      "RequestUri": "https://seanmcccanary3.file.core.windows.net/test-share-0097c583-d9b4-b5c5-be3a-f5f3b3dde1f4?restype=share",
      "RequestMethod": "DELETE",
      "RequestHeaders": {
        "Accept": "application/xml",
        "Authorization": "Sanitized",
        "traceparent": "00-7e68011aad32bf45b6feba2406ccca00-977baf10fed95445-00",
        "User-Agent": [
          "azsdk-net-Storage.Files.Shares/12.7.0-alpha.20210126.1",
          "(.NET 5.0.2; Microsoft Windows 10.0.19042)"
        ],
        "x-ms-client-request-id": "f668b690-1391-02d7-a23c-5c832f99a52d",
        "x-ms-date": "Tue, 26 Jan 2021 19:31:26 GMT",
        "x-ms-delete-snapshots": "include",
        "x-ms-return-client-request-id": "true",
<<<<<<< HEAD
        "x-ms-version": "2020-12-06"
=======
        "x-ms-version": "2021-02-12"
>>>>>>> 7e782c87
      },
      "RequestBody": null,
      "StatusCode": 202,
      "ResponseHeaders": {
        "Content-Length": "0",
        "Date": "Tue, 26 Jan 2021 19:31:25 GMT",
        "Server": [
          "Windows-Azure-File/1.0",
          "Microsoft-HTTPAPI/2.0"
        ],
        "x-ms-client-request-id": "f668b690-1391-02d7-a23c-5c832f99a52d",
        "x-ms-request-id": "9ba5358d-401a-0078-7619-f4793a000000",
<<<<<<< HEAD
        "x-ms-version": "2020-12-06"
=======
        "x-ms-version": "2021-02-12"
>>>>>>> 7e782c87
      },
      "ResponseBody": []
    }
  ],
  "Variables": {
    "RandomSeed": "1189234322",
    "Storage_TestConfigDefault": "ProductionTenant\nseanmcccanary3\nU2FuaXRpemVk\nhttps://seanmcccanary3.blob.core.windows.net\nhttps://seanmcccanary3.file.core.windows.net\nhttps://seanmcccanary3.queue.core.windows.net\nhttps://seanmcccanary3.table.core.windows.net\n\n\n\n\nhttps://seanmcccanary3-secondary.blob.core.windows.net\nhttps://seanmcccanary3-secondary.file.core.windows.net\nhttps://seanmcccanary3-secondary.queue.core.windows.net\nhttps://seanmcccanary3-secondary.table.core.windows.net\n\nSanitized\n\n\nCloud\nBlobEndpoint=https://seanmcccanary3.blob.core.windows.net/;QueueEndpoint=https://seanmcccanary3.queue.core.windows.net/;FileEndpoint=https://seanmcccanary3.file.core.windows.net/;BlobSecondaryEndpoint=https://seanmcccanary3-secondary.blob.core.windows.net/;QueueSecondaryEndpoint=https://seanmcccanary3-secondary.queue.core.windows.net/;FileSecondaryEndpoint=https://seanmcccanary3-secondary.file.core.windows.net/;AccountName=seanmcccanary3;AccountKey=Kg==;\nseanscope1\n\n"
  }
}<|MERGE_RESOLUTION|>--- conflicted
+++ resolved
@@ -14,11 +14,7 @@
         "x-ms-client-request-id": "4a7de274-1bc4-f168-3f51-db128f9645d5",
         "x-ms-date": "Tue, 26 Jan 2021 19:31:24 GMT",
         "x-ms-return-client-request-id": "true",
-<<<<<<< HEAD
-        "x-ms-version": "2020-12-06"
-=======
-        "x-ms-version": "2021-02-12"
->>>>>>> 7e782c87
+        "x-ms-version": "2021-02-12"
       },
       "RequestBody": null,
       "StatusCode": 201,
@@ -33,11 +29,7 @@
         ],
         "x-ms-client-request-id": "4a7de274-1bc4-f168-3f51-db128f9645d5",
         "x-ms-request-id": "9ba53585-401a-0078-7119-f4793a000000",
-<<<<<<< HEAD
-        "x-ms-version": "2020-12-06"
-=======
-        "x-ms-version": "2021-02-12"
->>>>>>> 7e782c87
+        "x-ms-version": "2021-02-12"
       },
       "ResponseBody": []
     },
@@ -59,11 +51,7 @@
         "x-ms-file-last-write-time": "Now",
         "x-ms-file-permission": "Inherit",
         "x-ms-return-client-request-id": "true",
-<<<<<<< HEAD
-        "x-ms-version": "2020-12-06"
-=======
-        "x-ms-version": "2021-02-12"
->>>>>>> 7e782c87
+        "x-ms-version": "2021-02-12"
       },
       "RequestBody": null,
       "StatusCode": 201,
@@ -86,11 +74,7 @@
         "x-ms-file-permission-key": "17860367565182308406*11459378189709739967",
         "x-ms-request-id": "9ba53588-401a-0078-7219-f4793a000000",
         "x-ms-request-server-encrypted": "true",
-<<<<<<< HEAD
-        "x-ms-version": "2020-12-06"
-=======
-        "x-ms-version": "2021-02-12"
->>>>>>> 7e782c87
+        "x-ms-version": "2021-02-12"
       },
       "ResponseBody": []
     },
@@ -114,11 +98,7 @@
         "x-ms-file-permission": "Inherit",
         "x-ms-return-client-request-id": "true",
         "x-ms-type": "file",
-<<<<<<< HEAD
-        "x-ms-version": "2020-12-06"
-=======
-        "x-ms-version": "2021-02-12"
->>>>>>> 7e782c87
+        "x-ms-version": "2021-02-12"
       },
       "RequestBody": null,
       "StatusCode": 201,
@@ -141,11 +121,7 @@
         "x-ms-file-permission-key": "4010187179898695473*11459378189709739967",
         "x-ms-request-id": "9ba5358a-401a-0078-7319-f4793a000000",
         "x-ms-request-server-encrypted": "true",
-<<<<<<< HEAD
-        "x-ms-version": "2020-12-06"
-=======
-        "x-ms-version": "2021-02-12"
->>>>>>> 7e782c87
+        "x-ms-version": "2021-02-12"
       },
       "ResponseBody": []
     },
@@ -166,11 +142,7 @@
         "x-ms-date": "Tue, 26 Jan 2021 19:31:26 GMT",
         "x-ms-range": "bytes=0-1023",
         "x-ms-return-client-request-id": "true",
-<<<<<<< HEAD
-        "x-ms-version": "2020-12-06",
-=======
         "x-ms-version": "2021-02-12",
->>>>>>> 7e782c87
         "x-ms-write": "update"
       },
       "RequestBody": "f2Dqzxd0dKxuqGMPWIOaLgu0apVsjjvtXu3LBLx1UPifwtslVy9CDcJe1ZbXUjmBwauvVhCPXPAl/HAqqXDw+Vdqb5WodNfbclzSDbmkFgy0SUIRxfrnD2bqAFq/GGRSbtw/bOKj2U3T1OS0vU83geZjdl8u3jNdgmAvvnR8HFr3gJ7cZKoqEHD1PfEVM1IXsn50W6EEJJCp4umCdBvYV7iKvD2wWxw8OWXvOaBCR08NGAv1CMC481sOM4HAqJxUHOY4i3YVZldhOCE7FevvZpuadFsP4k730snhoSebe5HJmhy6CbzY+LG0lNCffN1wH8zmJTRARDmYQLmtM8QvxryPcnrONF3ewnuqW059WFXrcIJatFZdiFbjIsgDK8Xshc0UDwpjoupvB2O4lunrGuhjwcJC1BJlMukk6xKU25e2vdaBaUlKiM6X66zypPJs+Afgn2kCqrC7rtwhP7bX2yzMAtgTarGeGTn0qullc432t/MLtDwtsxMlxbpsKEgXvxCAJqIaWI1WQYUwDv/HVTtPK4fDzCfwnk/F7aT2MfHw3OrZ5Uzr3F9ltHK2/KUTXnB/Hf3BVPPpj4dTVGrpYBCUQDEV7m/uZE4oXhi0OqKpso8zdxTzL4j38FXFl4f0e1RhIbxz/nAAkLmumPbaNFXlqaLbtej8oRCpHf4aKczHNOLDUhjlNbMfM+ZaRJaSHLz/3+7kGMVrZYCsyeBy5mbt52QTF+E9AHPvvIICoVx6FwBCGknd4hscWO2XOWzTrU1/bV0yfgXawt969VxDacQjMbLfL8sdDwRI9r7zpcYHGw40gjT/SJn7Z1hpY+2/2e8odAe5832BYl1Y6YhG5hwZctlNDuePJOkZ5Mhzs6wXiRzPyzG/TSiRsh/Wpl4RtIA7UPATccsImE8doA+0Dq+xQF9rdxvrWSWxu1vHuX2KCC9IOGK7BBhRxzLhoqwZ3aRwJGX/pj1kT/fLYrVvQN/Rkpjfa9ZM9jxGGbDpCbd4l962VpUYi2Hy5Ohr8KFi4oZSEA8UOnHOJC4puIyNekU/UsrXuOlKuQc27Yft4AWa5DYplvmnZF1s6DJm79LVZWmjLJ3WiymcCFYI3Uzp4UQojtRVY+NMmO5tatC348o1YYceSrRow1gNjI6in4YQgwfuPmH9fwGFVpSuaSFZ5SWM03vFy5aQwMp7SNZVqfhoXOfIyaRpN+KGmPMguVo3s6doFcwKS7dwXX6WgjYqMK2bRgw6kRuAI5uZPjOjbwZvRJQv7JMrXREvV2sm0rWrW2hGhHNO/SKL6PIxcQyEzO14Jz2h+0MZb+n6CjmwWlDm7ePKXeuTIUZyowSh+usEq4p9rat3CWAkLRSKU/Pp2w==",
@@ -188,11 +160,7 @@
         "x-ms-client-request-id": "8fa7a436-77c8-94c5-1a6e-92b7e3ffee0a",
         "x-ms-request-id": "9ba5358b-401a-0078-7419-f4793a000000",
         "x-ms-request-server-encrypted": "true",
-<<<<<<< HEAD
-        "x-ms-version": "2020-12-06"
-=======
-        "x-ms-version": "2021-02-12"
->>>>>>> 7e782c87
+        "x-ms-version": "2021-02-12"
       },
       "ResponseBody": []
     },
@@ -210,11 +178,7 @@
         "x-ms-client-request-id": "db6eec4f-7832-3e1d-daf8-4225a8f1fefb",
         "x-ms-date": "Tue, 26 Jan 2021 19:31:26 GMT",
         "x-ms-return-client-request-id": "true",
-<<<<<<< HEAD
-        "x-ms-version": "2020-12-06"
-=======
-        "x-ms-version": "2021-02-12"
->>>>>>> 7e782c87
+        "x-ms-version": "2021-02-12"
       },
       "RequestBody": null,
       "StatusCode": 200,
@@ -242,11 +206,7 @@
         "x-ms-request-id": "9ba5358c-401a-0078-7519-f4793a000000",
         "x-ms-server-encrypted": "true",
         "x-ms-type": "File",
-<<<<<<< HEAD
-        "x-ms-version": "2020-12-06"
-=======
-        "x-ms-version": "2021-02-12"
->>>>>>> 7e782c87
+        "x-ms-version": "2021-02-12"
       },
       "ResponseBody": []
     },
@@ -265,11 +225,7 @@
         "x-ms-date": "Tue, 26 Jan 2021 19:31:26 GMT",
         "x-ms-delete-snapshots": "include",
         "x-ms-return-client-request-id": "true",
-<<<<<<< HEAD
-        "x-ms-version": "2020-12-06"
-=======
-        "x-ms-version": "2021-02-12"
->>>>>>> 7e782c87
+        "x-ms-version": "2021-02-12"
       },
       "RequestBody": null,
       "StatusCode": 202,
@@ -282,11 +238,7 @@
         ],
         "x-ms-client-request-id": "f668b690-1391-02d7-a23c-5c832f99a52d",
         "x-ms-request-id": "9ba5358d-401a-0078-7619-f4793a000000",
-<<<<<<< HEAD
-        "x-ms-version": "2020-12-06"
-=======
-        "x-ms-version": "2021-02-12"
->>>>>>> 7e782c87
+        "x-ms-version": "2021-02-12"
       },
       "ResponseBody": []
     }
