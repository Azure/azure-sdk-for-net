{
  "Entries": [
    {
      "RequestUri": "https://seanmcccanary3.file.core.windows.net/test-share-92dfee34-7166-f98a-01f6-1636426702ee?restype=share",
      "RequestMethod": "PUT",
      "RequestHeaders": {
        "Accept": "application/xml",
        "Authorization": "Sanitized",
        "traceparent": "00-11334b3d33f0db4e9b041830db92c069-2470d15c6130c24a-00",
        "User-Agent": [
          "azsdk-net-Storage.Files.Shares/12.7.0-alpha.20210121.1",
          "(.NET 5.0.2; Microsoft Windows 10.0.19042)"
        ],
        "x-ms-client-request-id": "0197b285-c156-5ad9-32aa-2c7c400cb825",
        "x-ms-date": "Thu, 21 Jan 2021 20:37:36 GMT",
        "x-ms-return-client-request-id": "true",
        "x-ms-version": "2020-06-12"
      },
      "RequestBody": null,
      "StatusCode": 201,
      "ResponseHeaders": {
        "Content-Length": "0",
        "Date": "Thu, 21 Jan 2021 20:37:35 GMT",
        "ETag": "\u00220x8D8BE4C62F514F4\u0022",
        "Last-Modified": "Thu, 21 Jan 2021 20:37:35 GMT",
        "Server": [
          "Windows-Azure-File/1.0",
          "Microsoft-HTTPAPI/2.0"
        ],
        "x-ms-client-request-id": "0197b285-c156-5ad9-32aa-2c7c400cb825",
<<<<<<< HEAD
        "x-ms-request-id": "8e8e978b-a01a-0012-1a19-6da112000000",
        "x-ms-version": "2020-06-12"
=======
        "x-ms-request-id": "4e15bc20-c01a-0076-1c35-f0508a000000",
        "x-ms-version": "2020-04-08"
>>>>>>> ac24a13f
      },
      "ResponseBody": []
    },
    {
      "RequestUri": "https://seanmcccanary3.file.core.windows.net/test-share-92dfee34-7166-f98a-01f6-1636426702ee/test-directory-70477d74-f1b4-472e-edab-a54d511fb399?restype=directory",
      "RequestMethod": "PUT",
      "RequestHeaders": {
        "Accept": "application/xml",
        "Authorization": "Sanitized",
        "traceparent": "00-301e2874bf72c1459599c039e44aa1db-ba3b314566a54746-00",
        "User-Agent": [
          "azsdk-net-Storage.Files.Shares/12.7.0-alpha.20210121.1",
          "(.NET 5.0.2; Microsoft Windows 10.0.19042)"
        ],
        "x-ms-client-request-id": "c7f6fa60-2621-93e9-8450-14ab1c8b0813",
        "x-ms-date": "Thu, 21 Jan 2021 20:37:36 GMT",
        "x-ms-file-attributes": "None",
        "x-ms-file-creation-time": "Now",
        "x-ms-file-last-write-time": "Now",
        "x-ms-file-permission": "Inherit",
        "x-ms-return-client-request-id": "true",
        "x-ms-version": "2020-06-12"
      },
      "RequestBody": null,
      "StatusCode": 201,
      "ResponseHeaders": {
        "Content-Length": "0",
        "Date": "Thu, 21 Jan 2021 20:37:35 GMT",
        "ETag": "\u00220x8D8BE4C62FEEA1A\u0022",
        "Last-Modified": "Thu, 21 Jan 2021 20:37:36 GMT",
        "Server": [
          "Windows-Azure-File/1.0",
          "Microsoft-HTTPAPI/2.0"
        ],
        "x-ms-client-request-id": "c7f6fa60-2621-93e9-8450-14ab1c8b0813",
        "x-ms-file-attributes": "Directory",
        "x-ms-file-change-time": "2021-01-21T20:37:36.0590362Z",
        "x-ms-file-creation-time": "2021-01-21T20:37:36.0590362Z",
        "x-ms-file-id": "13835128424026341376",
        "x-ms-file-last-write-time": "2021-01-21T20:37:36.0590362Z",
        "x-ms-file-parent-id": "0",
        "x-ms-file-permission-key": "17860367565182308406*11459378189709739967",
        "x-ms-request-id": "4e15bc23-c01a-0076-1d35-f0508a000000",
        "x-ms-request-server-encrypted": "true",
        "x-ms-version": "2020-06-12"
      },
      "ResponseBody": []
    },
    {
      "RequestUri": "https://seanmcccanary3.file.core.windows.net/test-share-92dfee34-7166-f98a-01f6-1636426702ee/test-directory-70477d74-f1b4-472e-edab-a54d511fb399/test-file-c81d93f6-285a-7355-e599-eaceb25b8569",
      "RequestMethod": "PUT",
      "RequestHeaders": {
        "Accept": "application/xml",
        "Authorization": "Sanitized",
        "traceparent": "00-de51d7a473b4e945bce29d372aa34466-bb0f3d5acbde3044-00",
        "User-Agent": [
          "azsdk-net-Storage.Files.Shares/12.7.0-alpha.20210121.1",
          "(.NET 5.0.2; Microsoft Windows 10.0.19042)"
        ],
        "x-ms-client-request-id": "2ddc2cdd-2b66-3887-a583-e2873b1be028",
        "x-ms-content-length": "1024",
        "x-ms-date": "Thu, 21 Jan 2021 20:37:36 GMT",
        "x-ms-file-attributes": "None",
        "x-ms-file-creation-time": "Now",
        "x-ms-file-last-write-time": "Now",
        "x-ms-file-permission": "Inherit",
        "x-ms-return-client-request-id": "true",
        "x-ms-type": "file",
        "x-ms-version": "2020-06-12"
      },
      "RequestBody": null,
      "StatusCode": 201,
      "ResponseHeaders": {
        "Content-Length": "0",
        "Date": "Thu, 21 Jan 2021 20:37:35 GMT",
        "ETag": "\u00220x8D8BE4C630A0FAF\u0022",
        "Last-Modified": "Thu, 21 Jan 2021 20:37:36 GMT",
        "Server": [
          "Windows-Azure-File/1.0",
          "Microsoft-HTTPAPI/2.0"
        ],
        "x-ms-client-request-id": "2ddc2cdd-2b66-3887-a583-e2873b1be028",
        "x-ms-file-attributes": "Archive",
        "x-ms-file-change-time": "2021-01-21T20:37:36.1320879Z",
        "x-ms-file-creation-time": "2021-01-21T20:37:36.1320879Z",
        "x-ms-file-id": "11529285414812647424",
        "x-ms-file-last-write-time": "2021-01-21T20:37:36.1320879Z",
        "x-ms-file-parent-id": "13835128424026341376",
        "x-ms-file-permission-key": "4010187179898695473*11459378189709739967",
        "x-ms-request-id": "4e15bc24-c01a-0076-1e35-f0508a000000",
        "x-ms-request-server-encrypted": "true",
        "x-ms-version": "2020-06-12"
      },
      "ResponseBody": []
    },
    {
      "RequestUri": "https://seanmcccanary3.file.core.windows.net/test-share-92dfee34-7166-f98a-01f6-1636426702ee/test-directory-70477d74-f1b4-472e-edab-a54d511fb399/test-file-c81d93f6-285a-7355-e599-eaceb25b8569",
      "RequestMethod": "HEAD",
      "RequestHeaders": {
        "Accept": "application/xml",
        "Authorization": "Sanitized",
        "traceparent": "00-9a47c8dd0bd0c842840006b15b840a0f-9f32e3d0bdb7b44e-00",
        "User-Agent": [
          "azsdk-net-Storage.Files.Shares/12.7.0-alpha.20210121.1",
          "(.NET 5.0.2; Microsoft Windows 10.0.19042)"
        ],
        "x-ms-client-request-id": "bc590369-a40e-cee4-f615-3d69d238ee2e",
        "x-ms-date": "Thu, 21 Jan 2021 20:37:36 GMT",
        "x-ms-lease-id": "94324f2a-1d67-4a46-c0c1-e5d115892e19",
        "x-ms-return-client-request-id": "true",
        "x-ms-version": "2020-06-12"
      },
      "RequestBody": null,
      "StatusCode": 412,
      "ResponseHeaders": {
        "Date": "Thu, 21 Jan 2021 20:37:35 GMT",
        "Server": [
          "Windows-Azure-File/1.0",
          "Microsoft-HTTPAPI/2.0"
        ],
        "Transfer-Encoding": "chunked",
        "Vary": "Origin",
        "x-ms-client-request-id": "bc590369-a40e-cee4-f615-3d69d238ee2e",
        "x-ms-error-code": "LeaseNotPresentWithFileOperation",
<<<<<<< HEAD
        "x-ms-request-id": "8e8e9790-a01a-0012-1d19-6da112000000",
        "x-ms-version": "2020-06-12"
=======
        "x-ms-request-id": "4e15bc26-c01a-0076-1f35-f0508a000000",
        "x-ms-version": "2020-04-08"
>>>>>>> ac24a13f
      },
      "ResponseBody": []
    },
    {
      "RequestUri": "https://seanmcccanary3.file.core.windows.net/test-share-92dfee34-7166-f98a-01f6-1636426702ee?restype=share",
      "RequestMethod": "DELETE",
      "RequestHeaders": {
        "Accept": "application/xml",
        "Authorization": "Sanitized",
        "traceparent": "00-1b1dc560df23544e9c880374da36a855-04a5648e75688945-00",
        "User-Agent": [
          "azsdk-net-Storage.Files.Shares/12.7.0-alpha.20210121.1",
          "(.NET 5.0.2; Microsoft Windows 10.0.19042)"
        ],
        "x-ms-client-request-id": "12671803-712f-690a-8c06-ff21281a3f9a",
        "x-ms-date": "Thu, 21 Jan 2021 20:37:36 GMT",
        "x-ms-delete-snapshots": "include",
        "x-ms-return-client-request-id": "true",
        "x-ms-version": "2020-06-12"
      },
      "RequestBody": null,
      "StatusCode": 202,
      "ResponseHeaders": {
        "Content-Length": "0",
        "Date": "Thu, 21 Jan 2021 20:37:35 GMT",
        "Server": [
          "Windows-Azure-File/1.0",
          "Microsoft-HTTPAPI/2.0"
        ],
        "x-ms-client-request-id": "12671803-712f-690a-8c06-ff21281a3f9a",
<<<<<<< HEAD
        "x-ms-request-id": "8e8e9792-a01a-0012-1f19-6da112000000",
        "x-ms-version": "2020-06-12"
=======
        "x-ms-request-id": "4e15bc27-c01a-0076-2035-f0508a000000",
        "x-ms-version": "2020-04-08"
>>>>>>> ac24a13f
      },
      "ResponseBody": []
    }
  ],
  "Variables": {
    "RandomSeed": "1012529903",
    "Storage_TestConfigDefault": "ProductionTenant\nseanmcccanary3\nU2FuaXRpemVk\nhttps://seanmcccanary3.blob.core.windows.net\nhttps://seanmcccanary3.file.core.windows.net\nhttps://seanmcccanary3.queue.core.windows.net\nhttps://seanmcccanary3.table.core.windows.net\n\n\n\n\nhttps://seanmcccanary3-secondary.blob.core.windows.net\nhttps://seanmcccanary3-secondary.file.core.windows.net\nhttps://seanmcccanary3-secondary.queue.core.windows.net\nhttps://seanmcccanary3-secondary.table.core.windows.net\n\nSanitized\n\n\nCloud\nBlobEndpoint=https://seanmcccanary3.blob.core.windows.net/;QueueEndpoint=https://seanmcccanary3.queue.core.windows.net/;FileEndpoint=https://seanmcccanary3.file.core.windows.net/;BlobSecondaryEndpoint=https://seanmcccanary3-secondary.blob.core.windows.net/;QueueSecondaryEndpoint=https://seanmcccanary3-secondary.queue.core.windows.net/;FileSecondaryEndpoint=https://seanmcccanary3-secondary.file.core.windows.net/;AccountName=seanmcccanary3;AccountKey=Kg==;\nseanscope1"
  }
}<|MERGE_RESOLUTION|>--- conflicted
+++ resolved
@@ -1,18 +1,18 @@
 {
   "Entries": [
     {
-      "RequestUri": "https://seanmcccanary3.file.core.windows.net/test-share-92dfee34-7166-f98a-01f6-1636426702ee?restype=share",
+      "RequestUri": "https://seanmcccanary3.file.core.windows.net/test-share-59e09dd9-91de-6bf4-f210-717edb8b379e?restype=share",
       "RequestMethod": "PUT",
       "RequestHeaders": {
         "Accept": "application/xml",
         "Authorization": "Sanitized",
-        "traceparent": "00-11334b3d33f0db4e9b041830db92c069-2470d15c6130c24a-00",
+        "traceparent": "00-91b15ee023b85941a3d58a5b518e3a9d-913ee6e4404a3d47-00",
         "User-Agent": [
-          "azsdk-net-Storage.Files.Shares/12.7.0-alpha.20210121.1",
+          "azsdk-net-Storage.Files.Shares/12.7.0-alpha.20210126.1",
           "(.NET 5.0.2; Microsoft Windows 10.0.19042)"
         ],
-        "x-ms-client-request-id": "0197b285-c156-5ad9-32aa-2c7c400cb825",
-        "x-ms-date": "Thu, 21 Jan 2021 20:37:36 GMT",
+        "x-ms-client-request-id": "82e9f86e-9993-0bdd-ce9e-0703d7679fec",
+        "x-ms-date": "Tue, 26 Jan 2021 19:28:21 GMT",
         "x-ms-return-client-request-id": "true",
         "x-ms-version": "2020-06-12"
       },
@@ -20,37 +20,32 @@
       "StatusCode": 201,
       "ResponseHeaders": {
         "Content-Length": "0",
-        "Date": "Thu, 21 Jan 2021 20:37:35 GMT",
-        "ETag": "\u00220x8D8BE4C62F514F4\u0022",
-        "Last-Modified": "Thu, 21 Jan 2021 20:37:35 GMT",
+        "Date": "Tue, 26 Jan 2021 19:28:20 GMT",
+        "ETag": "\u00220x8D8C2308A6D2445\u0022",
+        "Last-Modified": "Tue, 26 Jan 2021 19:28:20 GMT",
         "Server": [
           "Windows-Azure-File/1.0",
           "Microsoft-HTTPAPI/2.0"
         ],
-        "x-ms-client-request-id": "0197b285-c156-5ad9-32aa-2c7c400cb825",
-<<<<<<< HEAD
-        "x-ms-request-id": "8e8e978b-a01a-0012-1a19-6da112000000",
+        "x-ms-client-request-id": "82e9f86e-9993-0bdd-ce9e-0703d7679fec",
+        "x-ms-request-id": "52a35338-201a-006e-0719-f48fed000000",
         "x-ms-version": "2020-06-12"
-=======
-        "x-ms-request-id": "4e15bc20-c01a-0076-1c35-f0508a000000",
-        "x-ms-version": "2020-04-08"
->>>>>>> ac24a13f
       },
       "ResponseBody": []
     },
     {
-      "RequestUri": "https://seanmcccanary3.file.core.windows.net/test-share-92dfee34-7166-f98a-01f6-1636426702ee/test-directory-70477d74-f1b4-472e-edab-a54d511fb399?restype=directory",
+      "RequestUri": "https://seanmcccanary3.file.core.windows.net/test-share-59e09dd9-91de-6bf4-f210-717edb8b379e/test-directory-2205ec6b-d75c-2d2a-1359-1c13e447a640?restype=directory",
       "RequestMethod": "PUT",
       "RequestHeaders": {
         "Accept": "application/xml",
         "Authorization": "Sanitized",
-        "traceparent": "00-301e2874bf72c1459599c039e44aa1db-ba3b314566a54746-00",
+        "traceparent": "00-f2aef860b2fd8344908b54dff3f8830e-520dd91067088f4d-00",
         "User-Agent": [
-          "azsdk-net-Storage.Files.Shares/12.7.0-alpha.20210121.1",
+          "azsdk-net-Storage.Files.Shares/12.7.0-alpha.20210126.1",
           "(.NET 5.0.2; Microsoft Windows 10.0.19042)"
         ],
-        "x-ms-client-request-id": "c7f6fa60-2621-93e9-8450-14ab1c8b0813",
-        "x-ms-date": "Thu, 21 Jan 2021 20:37:36 GMT",
+        "x-ms-client-request-id": "d941c02b-b3ad-967c-cdbb-6e397dca2687",
+        "x-ms-date": "Tue, 26 Jan 2021 19:28:21 GMT",
         "x-ms-file-attributes": "None",
         "x-ms-file-creation-time": "Now",
         "x-ms-file-last-write-time": "Now",
@@ -62,41 +57,41 @@
       "StatusCode": 201,
       "ResponseHeaders": {
         "Content-Length": "0",
-        "Date": "Thu, 21 Jan 2021 20:37:35 GMT",
-        "ETag": "\u00220x8D8BE4C62FEEA1A\u0022",
-        "Last-Modified": "Thu, 21 Jan 2021 20:37:36 GMT",
+        "Date": "Tue, 26 Jan 2021 19:28:20 GMT",
+        "ETag": "\u00220x8D8C2308A7A090A\u0022",
+        "Last-Modified": "Tue, 26 Jan 2021 19:28:21 GMT",
         "Server": [
           "Windows-Azure-File/1.0",
           "Microsoft-HTTPAPI/2.0"
         ],
-        "x-ms-client-request-id": "c7f6fa60-2621-93e9-8450-14ab1c8b0813",
+        "x-ms-client-request-id": "d941c02b-b3ad-967c-cdbb-6e397dca2687",
         "x-ms-file-attributes": "Directory",
-        "x-ms-file-change-time": "2021-01-21T20:37:36.0590362Z",
-        "x-ms-file-creation-time": "2021-01-21T20:37:36.0590362Z",
+        "x-ms-file-change-time": "2021-01-26T19:28:21.0397450Z",
+        "x-ms-file-creation-time": "2021-01-26T19:28:21.0397450Z",
         "x-ms-file-id": "13835128424026341376",
-        "x-ms-file-last-write-time": "2021-01-21T20:37:36.0590362Z",
+        "x-ms-file-last-write-time": "2021-01-26T19:28:21.0397450Z",
         "x-ms-file-parent-id": "0",
         "x-ms-file-permission-key": "17860367565182308406*11459378189709739967",
-        "x-ms-request-id": "4e15bc23-c01a-0076-1d35-f0508a000000",
+        "x-ms-request-id": "52a3533b-201a-006e-0819-f48fed000000",
         "x-ms-request-server-encrypted": "true",
         "x-ms-version": "2020-06-12"
       },
       "ResponseBody": []
     },
     {
-      "RequestUri": "https://seanmcccanary3.file.core.windows.net/test-share-92dfee34-7166-f98a-01f6-1636426702ee/test-directory-70477d74-f1b4-472e-edab-a54d511fb399/test-file-c81d93f6-285a-7355-e599-eaceb25b8569",
+      "RequestUri": "https://seanmcccanary3.file.core.windows.net/test-share-59e09dd9-91de-6bf4-f210-717edb8b379e/test-directory-2205ec6b-d75c-2d2a-1359-1c13e447a640/test-file-3ec9c6f8-bc56-b549-e07e-6399bbbe888d",
       "RequestMethod": "PUT",
       "RequestHeaders": {
         "Accept": "application/xml",
         "Authorization": "Sanitized",
-        "traceparent": "00-de51d7a473b4e945bce29d372aa34466-bb0f3d5acbde3044-00",
+        "traceparent": "00-cdc402b01ac4634aab1c2dc67f1e8f75-7c71df4cad380941-00",
         "User-Agent": [
-          "azsdk-net-Storage.Files.Shares/12.7.0-alpha.20210121.1",
+          "azsdk-net-Storage.Files.Shares/12.7.0-alpha.20210126.1",
           "(.NET 5.0.2; Microsoft Windows 10.0.19042)"
         ],
-        "x-ms-client-request-id": "2ddc2cdd-2b66-3887-a583-e2873b1be028",
+        "x-ms-client-request-id": "de73949c-70bc-6e7f-768c-f82f50e2db0f",
         "x-ms-content-length": "1024",
-        "x-ms-date": "Thu, 21 Jan 2021 20:37:36 GMT",
+        "x-ms-date": "Tue, 26 Jan 2021 19:28:21 GMT",
         "x-ms-file-attributes": "None",
         "x-ms-file-creation-time": "Now",
         "x-ms-file-last-write-time": "Now",
@@ -109,79 +104,74 @@
       "StatusCode": 201,
       "ResponseHeaders": {
         "Content-Length": "0",
-        "Date": "Thu, 21 Jan 2021 20:37:35 GMT",
-        "ETag": "\u00220x8D8BE4C630A0FAF\u0022",
-        "Last-Modified": "Thu, 21 Jan 2021 20:37:36 GMT",
+        "Date": "Tue, 26 Jan 2021 19:28:20 GMT",
+        "ETag": "\u00220x8D8C2308A841D04\u0022",
+        "Last-Modified": "Tue, 26 Jan 2021 19:28:21 GMT",
         "Server": [
           "Windows-Azure-File/1.0",
           "Microsoft-HTTPAPI/2.0"
         ],
-        "x-ms-client-request-id": "2ddc2cdd-2b66-3887-a583-e2873b1be028",
+        "x-ms-client-request-id": "de73949c-70bc-6e7f-768c-f82f50e2db0f",
         "x-ms-file-attributes": "Archive",
-        "x-ms-file-change-time": "2021-01-21T20:37:36.1320879Z",
-        "x-ms-file-creation-time": "2021-01-21T20:37:36.1320879Z",
+        "x-ms-file-change-time": "2021-01-26T19:28:21.1057924Z",
+        "x-ms-file-creation-time": "2021-01-26T19:28:21.1057924Z",
         "x-ms-file-id": "11529285414812647424",
-        "x-ms-file-last-write-time": "2021-01-21T20:37:36.1320879Z",
+        "x-ms-file-last-write-time": "2021-01-26T19:28:21.1057924Z",
         "x-ms-file-parent-id": "13835128424026341376",
         "x-ms-file-permission-key": "4010187179898695473*11459378189709739967",
-        "x-ms-request-id": "4e15bc24-c01a-0076-1e35-f0508a000000",
+        "x-ms-request-id": "52a3533e-201a-006e-0a19-f48fed000000",
         "x-ms-request-server-encrypted": "true",
         "x-ms-version": "2020-06-12"
       },
       "ResponseBody": []
     },
     {
-      "RequestUri": "https://seanmcccanary3.file.core.windows.net/test-share-92dfee34-7166-f98a-01f6-1636426702ee/test-directory-70477d74-f1b4-472e-edab-a54d511fb399/test-file-c81d93f6-285a-7355-e599-eaceb25b8569",
+      "RequestUri": "https://seanmcccanary3.file.core.windows.net/test-share-59e09dd9-91de-6bf4-f210-717edb8b379e/test-directory-2205ec6b-d75c-2d2a-1359-1c13e447a640/test-file-3ec9c6f8-bc56-b549-e07e-6399bbbe888d",
       "RequestMethod": "HEAD",
       "RequestHeaders": {
         "Accept": "application/xml",
         "Authorization": "Sanitized",
-        "traceparent": "00-9a47c8dd0bd0c842840006b15b840a0f-9f32e3d0bdb7b44e-00",
+        "traceparent": "00-dd38cba76627c847a18d99f009366f48-9e3271c037d7c842-00",
         "User-Agent": [
-          "azsdk-net-Storage.Files.Shares/12.7.0-alpha.20210121.1",
+          "azsdk-net-Storage.Files.Shares/12.7.0-alpha.20210126.1",
           "(.NET 5.0.2; Microsoft Windows 10.0.19042)"
         ],
-        "x-ms-client-request-id": "bc590369-a40e-cee4-f615-3d69d238ee2e",
-        "x-ms-date": "Thu, 21 Jan 2021 20:37:36 GMT",
-        "x-ms-lease-id": "94324f2a-1d67-4a46-c0c1-e5d115892e19",
+        "x-ms-client-request-id": "f0294707-53f3-0f9c-4751-05ff465ca52b",
+        "x-ms-date": "Tue, 26 Jan 2021 19:28:21 GMT",
+        "x-ms-lease-id": "f9c9a622-b972-a542-2367-5d545ad4991c",
         "x-ms-return-client-request-id": "true",
         "x-ms-version": "2020-06-12"
       },
       "RequestBody": null,
       "StatusCode": 412,
       "ResponseHeaders": {
-        "Date": "Thu, 21 Jan 2021 20:37:35 GMT",
+        "Date": "Tue, 26 Jan 2021 19:28:20 GMT",
         "Server": [
           "Windows-Azure-File/1.0",
           "Microsoft-HTTPAPI/2.0"
         ],
         "Transfer-Encoding": "chunked",
         "Vary": "Origin",
-        "x-ms-client-request-id": "bc590369-a40e-cee4-f615-3d69d238ee2e",
+        "x-ms-client-request-id": "f0294707-53f3-0f9c-4751-05ff465ca52b",
         "x-ms-error-code": "LeaseNotPresentWithFileOperation",
-<<<<<<< HEAD
-        "x-ms-request-id": "8e8e9790-a01a-0012-1d19-6da112000000",
+        "x-ms-request-id": "52a3533f-201a-006e-0b19-f48fed000000",
         "x-ms-version": "2020-06-12"
-=======
-        "x-ms-request-id": "4e15bc26-c01a-0076-1f35-f0508a000000",
-        "x-ms-version": "2020-04-08"
->>>>>>> ac24a13f
       },
       "ResponseBody": []
     },
     {
-      "RequestUri": "https://seanmcccanary3.file.core.windows.net/test-share-92dfee34-7166-f98a-01f6-1636426702ee?restype=share",
+      "RequestUri": "https://seanmcccanary3.file.core.windows.net/test-share-59e09dd9-91de-6bf4-f210-717edb8b379e?restype=share",
       "RequestMethod": "DELETE",
       "RequestHeaders": {
         "Accept": "application/xml",
         "Authorization": "Sanitized",
-        "traceparent": "00-1b1dc560df23544e9c880374da36a855-04a5648e75688945-00",
+        "traceparent": "00-47e5d6321b205c4f857249014d4b8257-c3df8cca03734047-00",
         "User-Agent": [
-          "azsdk-net-Storage.Files.Shares/12.7.0-alpha.20210121.1",
+          "azsdk-net-Storage.Files.Shares/12.7.0-alpha.20210126.1",
           "(.NET 5.0.2; Microsoft Windows 10.0.19042)"
         ],
-        "x-ms-client-request-id": "12671803-712f-690a-8c06-ff21281a3f9a",
-        "x-ms-date": "Thu, 21 Jan 2021 20:37:36 GMT",
+        "x-ms-client-request-id": "134d2361-a8aa-2629-7630-f89dbfb6706e",
+        "x-ms-date": "Tue, 26 Jan 2021 19:28:22 GMT",
         "x-ms-delete-snapshots": "include",
         "x-ms-return-client-request-id": "true",
         "x-ms-version": "2020-06-12"
@@ -190,25 +180,20 @@
       "StatusCode": 202,
       "ResponseHeaders": {
         "Content-Length": "0",
-        "Date": "Thu, 21 Jan 2021 20:37:35 GMT",
+        "Date": "Tue, 26 Jan 2021 19:28:20 GMT",
         "Server": [
           "Windows-Azure-File/1.0",
           "Microsoft-HTTPAPI/2.0"
         ],
-        "x-ms-client-request-id": "12671803-712f-690a-8c06-ff21281a3f9a",
-<<<<<<< HEAD
-        "x-ms-request-id": "8e8e9792-a01a-0012-1f19-6da112000000",
+        "x-ms-client-request-id": "134d2361-a8aa-2629-7630-f89dbfb6706e",
+        "x-ms-request-id": "52a35342-201a-006e-0e19-f48fed000000",
         "x-ms-version": "2020-06-12"
-=======
-        "x-ms-request-id": "4e15bc27-c01a-0076-2035-f0508a000000",
-        "x-ms-version": "2020-04-08"
->>>>>>> ac24a13f
       },
       "ResponseBody": []
     }
   ],
   "Variables": {
-    "RandomSeed": "1012529903",
+    "RandomSeed": "1845136042",
     "Storage_TestConfigDefault": "ProductionTenant\nseanmcccanary3\nU2FuaXRpemVk\nhttps://seanmcccanary3.blob.core.windows.net\nhttps://seanmcccanary3.file.core.windows.net\nhttps://seanmcccanary3.queue.core.windows.net\nhttps://seanmcccanary3.table.core.windows.net\n\n\n\n\nhttps://seanmcccanary3-secondary.blob.core.windows.net\nhttps://seanmcccanary3-secondary.file.core.windows.net\nhttps://seanmcccanary3-secondary.queue.core.windows.net\nhttps://seanmcccanary3-secondary.table.core.windows.net\n\nSanitized\n\n\nCloud\nBlobEndpoint=https://seanmcccanary3.blob.core.windows.net/;QueueEndpoint=https://seanmcccanary3.queue.core.windows.net/;FileEndpoint=https://seanmcccanary3.file.core.windows.net/;BlobSecondaryEndpoint=https://seanmcccanary3-secondary.blob.core.windows.net/;QueueSecondaryEndpoint=https://seanmcccanary3-secondary.queue.core.windows.net/;FileSecondaryEndpoint=https://seanmcccanary3-secondary.file.core.windows.net/;AccountName=seanmcccanary3;AccountKey=Kg==;\nseanscope1"
   }
 }