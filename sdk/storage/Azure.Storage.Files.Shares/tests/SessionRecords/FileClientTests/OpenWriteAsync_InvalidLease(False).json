--- conflicted
+++ resolved
@@ -14,11 +14,7 @@
         "x-ms-client-request-id": "82e9f86e-9993-0bdd-ce9e-0703d7679fec",
         "x-ms-date": "Tue, 26 Jan 2021 19:28:21 GMT",
         "x-ms-return-client-request-id": "true",
-<<<<<<< HEAD
-        "x-ms-version": "2020-12-06"
-=======
         "x-ms-version": "2021-02-12"
->>>>>>> 7e782c87
       },
       "RequestBody": null,
       "StatusCode": 201,
@@ -33,11 +29,7 @@
         ],
         "x-ms-client-request-id": "82e9f86e-9993-0bdd-ce9e-0703d7679fec",
         "x-ms-request-id": "52a35338-201a-006e-0719-f48fed000000",
-<<<<<<< HEAD
-        "x-ms-version": "2020-12-06"
-=======
         "x-ms-version": "2021-02-12"
->>>>>>> 7e782c87
       },
       "ResponseBody": []
     },
@@ -59,11 +51,7 @@
         "x-ms-file-last-write-time": "Now",
         "x-ms-file-permission": "Inherit",
         "x-ms-return-client-request-id": "true",
-<<<<<<< HEAD
-        "x-ms-version": "2020-12-06"
-=======
         "x-ms-version": "2021-02-12"
->>>>>>> 7e782c87
       },
       "RequestBody": null,
       "StatusCode": 201,
@@ -86,11 +74,7 @@
         "x-ms-file-permission-key": "17860367565182308406*11459378189709739967",
         "x-ms-request-id": "52a3533b-201a-006e-0819-f48fed000000",
         "x-ms-request-server-encrypted": "true",
-<<<<<<< HEAD
-        "x-ms-version": "2020-12-06"
-=======
         "x-ms-version": "2021-02-12"
->>>>>>> 7e782c87
       },
       "ResponseBody": []
     },
@@ -114,11 +98,7 @@
         "x-ms-file-permission": "Inherit",
         "x-ms-return-client-request-id": "true",
         "x-ms-type": "file",
-<<<<<<< HEAD
-        "x-ms-version": "2020-12-06"
-=======
         "x-ms-version": "2021-02-12"
->>>>>>> 7e782c87
       },
       "RequestBody": null,
       "StatusCode": 201,
@@ -141,11 +121,7 @@
         "x-ms-file-permission-key": "4010187179898695473*11459378189709739967",
         "x-ms-request-id": "52a3533e-201a-006e-0a19-f48fed000000",
         "x-ms-request-server-encrypted": "true",
-<<<<<<< HEAD
-        "x-ms-version": "2020-12-06"
-=======
         "x-ms-version": "2021-02-12"
->>>>>>> 7e782c87
       },
       "ResponseBody": []
     },
@@ -164,11 +140,7 @@
         "x-ms-date": "Tue, 26 Jan 2021 19:28:21 GMT",
         "x-ms-lease-id": "f9c9a622-b972-a542-2367-5d545ad4991c",
         "x-ms-return-client-request-id": "true",
-<<<<<<< HEAD
-        "x-ms-version": "2020-12-06"
-=======
         "x-ms-version": "2021-02-12"
->>>>>>> 7e782c87
       },
       "RequestBody": null,
       "StatusCode": 412,
@@ -183,11 +155,7 @@
         "x-ms-client-request-id": "f0294707-53f3-0f9c-4751-05ff465ca52b",
         "x-ms-error-code": "LeaseNotPresentWithFileOperation",
         "x-ms-request-id": "52a3533f-201a-006e-0b19-f48fed000000",
-<<<<<<< HEAD
-        "x-ms-version": "2020-12-06"
-=======
         "x-ms-version": "2021-02-12"
->>>>>>> 7e782c87
       },
       "ResponseBody": []
     },
@@ -206,11 +174,7 @@
         "x-ms-date": "Tue, 26 Jan 2021 19:28:22 GMT",
         "x-ms-delete-snapshots": "include",
         "x-ms-return-client-request-id": "true",
-<<<<<<< HEAD
-        "x-ms-version": "2020-12-06"
-=======
         "x-ms-version": "2021-02-12"
->>>>>>> 7e782c87
       },
       "RequestBody": null,
       "StatusCode": 202,
@@ -223,11 +187,7 @@
         ],
         "x-ms-client-request-id": "134d2361-a8aa-2629-7630-f89dbfb6706e",
         "x-ms-request-id": "52a35342-201a-006e-0e19-f48fed000000",
-<<<<<<< HEAD
-        "x-ms-version": "2020-12-06"
-=======
         "x-ms-version": "2021-02-12"
->>>>>>> 7e782c87
       },
       "ResponseBody": []
     }
