{
  "Entries": [
    {
      "RequestUri": "https://seanmcccanary3.file.core.windows.net/test-share-38fd1103-a235-d705-58ed-cd39e6850fbd?restype=share",
      "RequestMethod": "PUT",
      "RequestHeaders": {
        "Accept": "application/xml",
        "Authorization": "Sanitized",
        "traceparent": "00-46c76178f7487f41bc1243be518316e2-eecc1fbd03ef1445-00",
        "User-Agent": [
          "azsdk-net-Storage.Files.Shares/12.7.0-alpha.20210121.1",
          "(.NET 5.0.2; Microsoft Windows 10.0.19042)"
        ],
        "x-ms-client-request-id": "34ffe1af-36cf-d664-ea21-2166088ab08b",
        "x-ms-date": "Thu, 21 Jan 2021 20:37:41 GMT",
        "x-ms-return-client-request-id": "true",
        "x-ms-version": "2020-06-12"
      },
      "RequestBody": null,
      "StatusCode": 201,
      "ResponseHeaders": {
        "Content-Length": "0",
        "Date": "Thu, 21 Jan 2021 20:37:40 GMT",
        "ETag": "\u00220x8D8BE4C65EFA510\u0022",
        "Last-Modified": "Thu, 21 Jan 2021 20:37:40 GMT",
        "Server": [
          "Windows-Azure-File/1.0",
          "Microsoft-HTTPAPI/2.0"
        ],
        "x-ms-client-request-id": "34ffe1af-36cf-d664-ea21-2166088ab08b",
<<<<<<< HEAD
        "x-ms-request-id": "c9ef63ea-f01a-0012-3637-f3e9eb000000",
        "x-ms-version": "2020-06-12"
=======
        "x-ms-request-id": "4e15bc2d-c01a-0076-2335-f0508a000000",
        "x-ms-version": "2020-04-08"
>>>>>>> ac24a13f
      },
      "ResponseBody": []
    },
    {
      "RequestUri": "https://seanmcccanary3.file.core.windows.net/test-share-38fd1103-a235-d705-58ed-cd39e6850fbd/test-file-7f00298c-1e02-b2b6-64b9-a9f6a466e73d",
      "RequestMethod": "PUT",
      "RequestHeaders": {
        "Accept": "application/xml",
        "Authorization": "Sanitized",
        "traceparent": "00-2ff3293f04712643915433237a162ed3-87f628dea26ba14c-00",
        "User-Agent": [
          "azsdk-net-Storage.Files.Shares/12.7.0-alpha.20210121.1",
          "(.NET 5.0.2; Microsoft Windows 10.0.19042)"
        ],
        "x-ms-client-request-id": "c612728d-421a-90a5-2a4d-cf158d6e3184",
        "x-ms-content-length": "2048",
        "x-ms-date": "Thu, 21 Jan 2021 20:37:41 GMT",
        "x-ms-file-attributes": "None",
        "x-ms-file-creation-time": "Now",
        "x-ms-file-last-write-time": "Now",
        "x-ms-file-permission": "Inherit",
        "x-ms-return-client-request-id": "true",
        "x-ms-type": "file",
        "x-ms-version": "2020-06-12"
      },
      "RequestBody": null,
      "StatusCode": 201,
      "ResponseHeaders": {
        "Content-Length": "0",
        "Date": "Thu, 21 Jan 2021 20:37:40 GMT",
        "ETag": "\u00220x8D8BE4C65F953DA\u0022",
        "Last-Modified": "Thu, 21 Jan 2021 20:37:41 GMT",
        "Server": [
          "Windows-Azure-File/1.0",
          "Microsoft-HTTPAPI/2.0"
        ],
        "x-ms-client-request-id": "c612728d-421a-90a5-2a4d-cf158d6e3184",
        "x-ms-file-attributes": "Archive",
        "x-ms-file-change-time": "2021-01-21T20:37:41.0555866Z",
        "x-ms-file-creation-time": "2021-01-21T20:37:41.0555866Z",
        "x-ms-file-id": "13835128424026341376",
        "x-ms-file-last-write-time": "2021-01-21T20:37:41.0555866Z",
        "x-ms-file-parent-id": "0",
        "x-ms-file-permission-key": "4010187179898695473*11459378189709739967",
        "x-ms-request-id": "4e15bc2f-c01a-0076-2435-f0508a000000",
        "x-ms-request-server-encrypted": "true",
        "x-ms-version": "2020-06-12"
      },
      "ResponseBody": []
    },
    {
      "RequestUri": "https://seanmcccanary3.file.core.windows.net/test-share-38fd1103-a235-d705-58ed-cd39e6850fbd/test-file-7f00298c-1e02-b2b6-64b9-a9f6a466e73d?comp=range",
      "RequestMethod": "PUT",
      "RequestHeaders": {
        "Accept": "application/xml",
        "Authorization": "Sanitized",
        "Content-Length": "1024",
        "Content-Type": "application/octet-stream",
        "User-Agent": [
          "azsdk-net-Storage.Files.Shares/12.7.0-alpha.20210121.1",
          "(.NET 5.0.2; Microsoft Windows 10.0.19042)"
        ],
        "x-ms-client-request-id": "3268a47e-2053-e923-80fa-db380cd79203",
        "x-ms-date": "Thu, 21 Jan 2021 20:37:41 GMT",
        "x-ms-range": "bytes=0-1023",
        "x-ms-return-client-request-id": "true",
        "x-ms-version": "2020-06-12",
        "x-ms-write": "update"
      },
      "RequestBody": "7K7z1WYGv/X9yahX4z7A45KTlK00YuQF8UJ7ZMaKrGARBG3TSTBhU\u002BJDtnL2//91Qra6CqViNYnJ7eMjilovcx1IRt/R7ZphMkHK8KtyD/FDBSIQ0KG6rs7jCVxNPsiIFENVrrkfpFQcWNhjmEXdV93x4IQ4HqJ7jZcR7eQ\u002BFPN4QttoHGA3I2HN83fIVhWIBbF\u002BW11DT/Wg2SEiDrZw3UTk61ZpdTp9ur0jayoqszaBiOcywLmWNfLlx0M/FRSqXBYz5Gu/H492AKCgH\u002BPLdSbqoYbOPR2KTrVjhK73PaWoeA8U987KwmlXvL8Y9hUPGlEdVHSO2x74qJW2W5vhf8P796bUtn5XIN4cdoFeclifVGld2egwGp3wHE44FGbOdjz8HP5uOmTSxTSVcWSdmjY9FgYxg6Xay90J5JkwHgx3TgBFYlZZMRkFihS0m6g4UoEX\u002B/5gnPKWIVEhZFbKoqYoHSNkWDjg4\u002BXsLPmRJS800ZEYGCMNF7INrkAEOMzDOuhtjH6F0/pJNxcZc3D5BPwh7ZPFsomDGgVxV6n426sYKfIQJJmwr/6WzuEL9KRCE6pD40o4/Yhf6XJ4FHtRUVxrAEl96eBjcT6ULuOodyVhL0P/tPhg3yxqsTomN5qCRX2EoPRaxCrJ4HEMpM\u002BktnJMF\u002BU4UpxkCyAdEzelPDmjEelmI9cxBmsZNdOGUztcxfrI2iC1SvLgIJTUPbDyJKQ4aZLlPZOaGxF6HxzI3bfkwE483GEY7cf2hgJCXMi6JhEvTeqpd4hnLr8POyvWF0Ld731itUdCIHvL7reQV75Iv/kLmJDMO0nF1a6iCbKbIG7AZG1LWHDJ7S1u3YjR19YAxnwyyn6yEbM0nOCZnxbJL85I0PNR/WaIQqtjXV3A9P7YokM2aVbwDlO5F7yPME4Wpa66iAbjr8gVqYjTTrNVc6fiwPzSksV3WMKfl\u002BWq\u002BRJcTLevBmz39fJ6IL/OHL\u002BgY6QUrW9RRBLoQi9EQxjia7B1dwL7pm076ssKWHIFqTsD/zNBlUuiCgilx8M8s7Hal7UPWKW8pL022MOkR\u002Bug4pnzQUTkoNVk02z5Vt6p/zcZL8C89lCWRlp1C72I/cMcBOQpSHFt9fbgq4Q5wk7ejNmLixcr4\u002BxIXfvpb5UX29Wp3VH6gLbFqzrJ3ErLXYMMln7j/XKr8SD44Ot2g4ZgyM\u002Buj\u002BX85AwixeDdYQahfAB43dgXM95j/usxAp/LTye0aBR7HM2dELJxwTeRzZAZVmPq/aatSZTwS5H5y\u002BJsVnW4KfjyJl8y2s0mpXKn0jBbF6s74FKABh\u002BAitE7o0XPBWrB2aSXJzADuCPZh6MhSXhhnbM2MHYjNyPYcZyN9w==",
      "StatusCode": 201,
      "ResponseHeaders": {
        "Content-Length": "0",
        "Content-MD5": "7lsf2Cos0493BUQQ8ovRdg==",
        "Date": "Thu, 21 Jan 2021 20:37:40 GMT",
        "ETag": "\u00220x8D8BE4C66025631\u0022",
        "Last-Modified": "Thu, 21 Jan 2021 20:37:41 GMT",
        "Server": [
          "Windows-Azure-File/1.0",
          "Microsoft-HTTPAPI/2.0"
        ],
        "x-ms-client-request-id": "3268a47e-2053-e923-80fa-db380cd79203",
        "x-ms-request-id": "4e15bc30-c01a-0076-2535-f0508a000000",
        "x-ms-request-server-encrypted": "true",
        "x-ms-version": "2020-06-12"
      },
      "ResponseBody": []
    },
    {
      "RequestUri": "https://seanmcccanary3.file.core.windows.net/test-share-38fd1103-a235-d705-58ed-cd39e6850fbd/test-file-7f00298c-1e02-b2b6-64b9-a9f6a466e73d?comp=range",
      "RequestMethod": "PUT",
      "RequestHeaders": {
        "Accept": "application/xml",
        "Authorization": "Sanitized",
        "Content-Length": "1024",
        "Content-Type": "application/octet-stream",
        "User-Agent": [
          "azsdk-net-Storage.Files.Shares/12.7.0-alpha.20210121.1",
          "(.NET 5.0.2; Microsoft Windows 10.0.19042)"
        ],
        "x-ms-client-request-id": "e997b0ca-fe05-1930-bf51-6105cfcda464",
        "x-ms-date": "Thu, 21 Jan 2021 20:37:41 GMT",
        "x-ms-range": "bytes=1024-2047",
        "x-ms-return-client-request-id": "true",
        "x-ms-version": "2020-06-12",
        "x-ms-write": "update"
      },
      "RequestBody": "NodWoAfl\u002BIzE8Hs4KC\u002Bnf3xfQFnaBZGZ1PSeoYG\u002BtZN1wOxRMAMZY4DU2cO7\u002BE30kKNcEls0HDD2vcwTR1cLBTrnwmdCVU54RdzYBSzO3dunqRDdYqM4QKS7W3M3BhwoydSJ0zblsTtV481\u002BXBcEKN/wa51GLqOXr4HDh/naQT/ArztXRAqlwfjVh37WueSNtjOTRpp\u002B4psx8iO1IilBeqGOvazbrePVS6qlcaYkwfacNtHGR/ukQs2fJlLm75/OkwzcSPs4sQlPvfvw2HD1DDEtGOtYejOm6XreO4aQ71sK1t6aSHj6ZIXId4kAtGldqhkhuNe0dhjYNl6AWnWCv86f5QKRW8S4MrRmkAOqpjQRgJFsbjaEVmDFwREaeQkPRbe7YM5ny09VaYUiTeYVLo8pb9nkFlCXG4\u002BhzJqynbiqVkpL70ZlqbVCFwSxYgh5sJKC8AowKy9mI0Q/xf\u002B1oszMd/ebyT9Jw8Ykof5L5rmGKBwHMK2ueisb5MsBJuO2jHQ45OoR3uZSOSxDDIkwGz2LuJ3irXIeHv3Lf\u002BR0R53jbRWJEwHOdUk1tPaAam2h68mNdW1F098CGcbtRV4C3vGPYJ50pgc7vUNUrPl7nrOPKpQa5tIvnpo1h/k74C/qM9UF8QrOLETCUbcq8CbmhnsSXhvK5/gfX8EEPh4OAN0TaXkjdqyowP1PWJQaBa1zTwF9KIIUIEvd5pJIyu0ls1HaFoetwxDOap0deo9jBFkUke8dkdda/0ktRY8aX/YPKaVDP\u002B8mxozwrr7l96W8euE4NDn\u002BByJ5gBc9gH2AtAqmDVHpH8Vq7ctiLeIZdQekcMqt4iq9ESGDyb/Y6UUOb/qzP\u002BpU01oczkZum9o/YAsPmA\u002By09Hf6PwvZlUGkgSFU73oZTYdUJ1wkRTkT3VHRGi0yFA2XJwo01btJWwEFjtC6UcdVvvU8UhyQkG9\u002B5mG5yLsUsmzT/cgv5HfLyswa3vYoWYtKu1t39cIwxlba9e8Zz1KF8RyjplP/JZp9MEcQtfG5FozWb01f3Lxq4vexVS5I8ju5lO2ZRPM3S1WA\u002BoV64FBlIZ9iQ5/FJhRgOIOcTZCr9H4LluED39GZnuQ3nuI28AKnDHNO5m6btG6ZeQwvmz3E1MYHLwlvYUHNiOS7zYdyaUiA9QFdHQ4PsCKyamaFqgPmMonb74D5N\u002BsxgV2KH\u002BbnZw/DbqX8p/f4N78m/PbbSB6g1Zr9VnmHx/1Wa5vwhZA7iwNWgjud6YrR4/gBknr0Fjk\u002B6UoL6dDWe6aoZjwcB3Iu6zHzRIXjAuwP67JBRjWCohVisZxGL\u002BEygAZU9YNOtZxGEqcIwNGzW\u002BZeO/5eVPWxJcQm\u002BZXVqPtQg==",
      "StatusCode": 201,
      "ResponseHeaders": {
        "Content-Length": "0",
        "Content-MD5": "rx15y51VgckbyQR/npT4iA==",
        "Date": "Thu, 21 Jan 2021 20:37:40 GMT",
        "ETag": "\u00220x8D8BE4C660BA6B6\u0022",
        "Last-Modified": "Thu, 21 Jan 2021 20:37:41 GMT",
        "Server": [
          "Windows-Azure-File/1.0",
          "Microsoft-HTTPAPI/2.0"
        ],
        "x-ms-client-request-id": "e997b0ca-fe05-1930-bf51-6105cfcda464",
        "x-ms-request-id": "4e15bc32-c01a-0076-2635-f0508a000000",
        "x-ms-request-server-encrypted": "true",
        "x-ms-version": "2020-06-12"
      },
      "ResponseBody": []
    },
    {
      "RequestUri": "https://seanmcccanary3.file.core.windows.net/test-share-38fd1103-a235-d705-58ed-cd39e6850fbd/test-file-7f00298c-1e02-b2b6-64b9-a9f6a466e73d",
      "RequestMethod": "GET",
      "RequestHeaders": {
        "Accept": "application/xml",
        "Authorization": "Sanitized",
        "traceparent": "00-69b1a851e2760a478999a7b69b91bea9-07c83fc2b1872a45-00",
        "User-Agent": [
          "azsdk-net-Storage.Files.Shares/12.7.0-alpha.20210121.1",
          "(.NET 5.0.2; Microsoft Windows 10.0.19042)"
        ],
        "x-ms-client-request-id": "5b6dfda2-a940-9afe-2f17-8cb9f600139f",
        "x-ms-date": "Thu, 21 Jan 2021 20:37:41 GMT",
        "x-ms-range": "bytes=0-",
        "x-ms-return-client-request-id": "true",
        "x-ms-version": "2020-06-12"
      },
      "RequestBody": null,
      "StatusCode": 206,
      "ResponseHeaders": {
        "Accept-Ranges": "bytes",
        "Content-Length": "2048",
        "Content-Range": "bytes 0-2047/2048",
        "Content-Type": "application/octet-stream",
        "Date": "Thu, 21 Jan 2021 20:37:40 GMT",
        "ETag": "\u00220x8D8BE4C660BA6B6\u0022",
        "Last-Modified": "Thu, 21 Jan 2021 20:37:41 GMT",
        "Server": [
          "Windows-Azure-File/1.0",
          "Microsoft-HTTPAPI/2.0"
        ],
        "Vary": "Origin",
        "x-ms-client-request-id": "5b6dfda2-a940-9afe-2f17-8cb9f600139f",
        "x-ms-file-attributes": "Archive",
        "x-ms-file-change-time": "2021-01-21T20:37:41.1756726Z",
        "x-ms-file-creation-time": "2021-01-21T20:37:41.0555866Z",
        "x-ms-file-id": "13835128424026341376",
        "x-ms-file-last-write-time": "2021-01-21T20:37:41.1756726Z",
        "x-ms-file-parent-id": "0",
        "x-ms-file-permission-key": "4010187179898695473*11459378189709739967",
        "x-ms-lease-state": "available",
        "x-ms-lease-status": "unlocked",
        "x-ms-request-id": "4e15bc33-c01a-0076-2735-f0508a000000",
        "x-ms-server-encrypted": "true",
        "x-ms-type": "File",
        "x-ms-version": "2020-06-12"
      },
      "ResponseBody": "7K7z1WYGv/X9yahX4z7A45KTlK00YuQF8UJ7ZMaKrGARBG3TSTBhU\u002BJDtnL2//91Qra6CqViNYnJ7eMjilovcx1IRt/R7ZphMkHK8KtyD/FDBSIQ0KG6rs7jCVxNPsiIFENVrrkfpFQcWNhjmEXdV93x4IQ4HqJ7jZcR7eQ\u002BFPN4QttoHGA3I2HN83fIVhWIBbF\u002BW11DT/Wg2SEiDrZw3UTk61ZpdTp9ur0jayoqszaBiOcywLmWNfLlx0M/FRSqXBYz5Gu/H492AKCgH\u002BPLdSbqoYbOPR2KTrVjhK73PaWoeA8U987KwmlXvL8Y9hUPGlEdVHSO2x74qJW2W5vhf8P796bUtn5XIN4cdoFeclifVGld2egwGp3wHE44FGbOdjz8HP5uOmTSxTSVcWSdmjY9FgYxg6Xay90J5JkwHgx3TgBFYlZZMRkFihS0m6g4UoEX\u002B/5gnPKWIVEhZFbKoqYoHSNkWDjg4\u002BXsLPmRJS800ZEYGCMNF7INrkAEOMzDOuhtjH6F0/pJNxcZc3D5BPwh7ZPFsomDGgVxV6n426sYKfIQJJmwr/6WzuEL9KRCE6pD40o4/Yhf6XJ4FHtRUVxrAEl96eBjcT6ULuOodyVhL0P/tPhg3yxqsTomN5qCRX2EoPRaxCrJ4HEMpM\u002BktnJMF\u002BU4UpxkCyAdEzelPDmjEelmI9cxBmsZNdOGUztcxfrI2iC1SvLgIJTUPbDyJKQ4aZLlPZOaGxF6HxzI3bfkwE483GEY7cf2hgJCXMi6JhEvTeqpd4hnLr8POyvWF0Ld731itUdCIHvL7reQV75Iv/kLmJDMO0nF1a6iCbKbIG7AZG1LWHDJ7S1u3YjR19YAxnwyyn6yEbM0nOCZnxbJL85I0PNR/WaIQqtjXV3A9P7YokM2aVbwDlO5F7yPME4Wpa66iAbjr8gVqYjTTrNVc6fiwPzSksV3WMKfl\u002BWq\u002BRJcTLevBmz39fJ6IL/OHL\u002BgY6QUrW9RRBLoQi9EQxjia7B1dwL7pm076ssKWHIFqTsD/zNBlUuiCgilx8M8s7Hal7UPWKW8pL022MOkR\u002Bug4pnzQUTkoNVk02z5Vt6p/zcZL8C89lCWRlp1C72I/cMcBOQpSHFt9fbgq4Q5wk7ejNmLixcr4\u002BxIXfvpb5UX29Wp3VH6gLbFqzrJ3ErLXYMMln7j/XKr8SD44Ot2g4ZgyM\u002Buj\u002BX85AwixeDdYQahfAB43dgXM95j/usxAp/LTye0aBR7HM2dELJxwTeRzZAZVmPq/aatSZTwS5H5y\u002BJsVnW4KfjyJl8y2s0mpXKn0jBbF6s74FKABh\u002BAitE7o0XPBWrB2aSXJzADuCPZh6MhSXhhnbM2MHYjNyPYcZyN9zaHVqAH5fiMxPB7OCgvp398X0BZ2gWRmdT0nqGBvrWTdcDsUTADGWOA1NnDu/hN9JCjXBJbNBww9r3ME0dXCwU658JnQlVOeEXc2AUszt3bp6kQ3WKjOECku1tzNwYcKMnUidM25bE7VePNflwXBCjf8GudRi6jl6\u002BBw4f52kE/wK87V0QKpcH41Yd\u002B1rnkjbYzk0aafuKbMfIjtSIpQXqhjr2s263j1UuqpXGmJMH2nDbRxkf7pELNnyZS5u\u002BfzpMM3Ej7OLEJT7378Nhw9QwxLRjrWHozpul63juGkO9bCtbemkh4\u002BmSFyHeJALRpXaoZIbjXtHYY2DZegFp1gr/On\u002BUCkVvEuDK0ZpADqqY0EYCRbG42hFZgxcERGnkJD0W3u2DOZ8tPVWmFIk3mFS6PKW/Z5BZQlxuPocyasp24qlZKS\u002B9GZam1QhcEsWIIebCSgvAKMCsvZiNEP8X/taLMzHf3m8k/ScPGJKH\u002BS\u002Ba5higcBzCtrnorG\u002BTLASbjtox0OOTqEd7mUjksQwyJMBs9i7id4q1yHh79y3/kdEed420ViRMBznVJNbT2gGptoevJjXVtRdPfAhnG7UVeAt7xj2CedKYHO71DVKz5e56zjyqUGubSL56aNYf5O\u002BAv6jPVBfEKzixEwlG3KvAm5oZ7El4byuf4H1/BBD4eDgDdE2l5I3asqMD9T1iUGgWtc08BfSiCFCBL3eaSSMrtJbNR2haHrcMQzmqdHXqPYwRZFJHvHZHXWv9JLUWPGl/2DymlQz/vJsaM8K6\u002B5felvHrhODQ5/gcieYAXPYB9gLQKpg1R6R/Fau3LYi3iGXUHpHDKreIqvREhg8m/2OlFDm/6sz/qVNNaHM5GbpvaP2ALD5gPstPR3\u002Bj8L2ZVBpIEhVO96GU2HVCdcJEU5E91R0RotMhQNlycKNNW7SVsBBY7QulHHVb71PFIckJBvfuZhuci7FLJs0/3IL\u002BR3y8rMGt72KFmLSrtbd/XCMMZW2vXvGc9ShfEco6ZT/yWafTBHELXxuRaM1m9NX9y8auL3sVUuSPI7uZTtmUTzN0tVgPqFeuBQZSGfYkOfxSYUYDiDnE2Qq/R\u002BC5bhA9/RmZ7kN57iNvACpwxzTuZum7RumXkML5s9xNTGBy8Jb2FBzYjku82HcmlIgPUBXR0OD7AismpmhaoD5jKJ2\u002B\u002BA\u002BTfrMYFdih/m52cPw26l/Kf3\u002BDe/Jvz220geoNWa/VZ5h8f9Vmub8IWQO4sDVoI7nemK0eP4AZJ69BY5PulKC\u002BnQ1numqGY8HAdyLusx80SF4wLsD\u002BuyQUY1gqIVYrGcRi/hMoAGVPWDTrWcRhKnCMDRs1vmXjv\u002BXlT1sSXEJvmV1aj7UI="
    },
    {
      "RequestUri": "https://seanmcccanary3.file.core.windows.net/test-share-38fd1103-a235-d705-58ed-cd39e6850fbd?restype=share",
      "RequestMethod": "DELETE",
      "RequestHeaders": {
        "Accept": "application/xml",
        "Authorization": "Sanitized",
        "traceparent": "00-97868909b7239a44a4a0ee93b48edc3e-fd07faef3faf734d-00",
        "User-Agent": [
          "azsdk-net-Storage.Files.Shares/12.7.0-alpha.20210121.1",
          "(.NET 5.0.2; Microsoft Windows 10.0.19042)"
        ],
        "x-ms-client-request-id": "d2624e9d-4960-a323-0b04-aa04a9592f9e",
        "x-ms-date": "Thu, 21 Jan 2021 20:37:41 GMT",
        "x-ms-delete-snapshots": "include",
        "x-ms-return-client-request-id": "true",
        "x-ms-version": "2020-06-12"
      },
      "RequestBody": null,
      "StatusCode": 202,
      "ResponseHeaders": {
        "Content-Length": "0",
        "Date": "Thu, 21 Jan 2021 20:37:41 GMT",
        "Server": [
          "Windows-Azure-File/1.0",
          "Microsoft-HTTPAPI/2.0"
        ],
        "x-ms-client-request-id": "d2624e9d-4960-a323-0b04-aa04a9592f9e",
<<<<<<< HEAD
        "x-ms-request-id": "c9ef63f2-f01a-0012-3d37-f3e9eb000000",
        "x-ms-version": "2020-06-12"
=======
        "x-ms-request-id": "4e15bc34-c01a-0076-2835-f0508a000000",
        "x-ms-version": "2020-04-08"
>>>>>>> ac24a13f
      },
      "ResponseBody": []
    }
  ],
  "Variables": {
    "RandomSeed": "1467363307",
    "Storage_TestConfigDefault": "ProductionTenant\nseanmcccanary3\nU2FuaXRpemVk\nhttps://seanmcccanary3.blob.core.windows.net\nhttps://seanmcccanary3.file.core.windows.net\nhttps://seanmcccanary3.queue.core.windows.net\nhttps://seanmcccanary3.table.core.windows.net\n\n\n\n\nhttps://seanmcccanary3-secondary.blob.core.windows.net\nhttps://seanmcccanary3-secondary.file.core.windows.net\nhttps://seanmcccanary3-secondary.queue.core.windows.net\nhttps://seanmcccanary3-secondary.table.core.windows.net\n\nSanitized\n\n\nCloud\nBlobEndpoint=https://seanmcccanary3.blob.core.windows.net/;QueueEndpoint=https://seanmcccanary3.queue.core.windows.net/;FileEndpoint=https://seanmcccanary3.file.core.windows.net/;BlobSecondaryEndpoint=https://seanmcccanary3-secondary.blob.core.windows.net/;QueueSecondaryEndpoint=https://seanmcccanary3-secondary.queue.core.windows.net/;FileSecondaryEndpoint=https://seanmcccanary3-secondary.file.core.windows.net/;AccountName=seanmcccanary3;AccountKey=Kg==;\nseanscope1"
  }
}<|MERGE_RESOLUTION|>--- conflicted
+++ resolved
@@ -1,57 +1,52 @@
 {
   "Entries": [
     {
-      "RequestUri": "https://seanmcccanary3.file.core.windows.net/test-share-38fd1103-a235-d705-58ed-cd39e6850fbd?restype=share",
-      "RequestMethod": "PUT",
-      "RequestHeaders": {
-        "Accept": "application/xml",
-        "Authorization": "Sanitized",
-        "traceparent": "00-46c76178f7487f41bc1243be518316e2-eecc1fbd03ef1445-00",
-        "User-Agent": [
-          "azsdk-net-Storage.Files.Shares/12.7.0-alpha.20210121.1",
-          "(.NET 5.0.2; Microsoft Windows 10.0.19042)"
-        ],
-        "x-ms-client-request-id": "34ffe1af-36cf-d664-ea21-2166088ab08b",
-        "x-ms-date": "Thu, 21 Jan 2021 20:37:41 GMT",
-        "x-ms-return-client-request-id": "true",
-        "x-ms-version": "2020-06-12"
-      },
-      "RequestBody": null,
-      "StatusCode": 201,
-      "ResponseHeaders": {
-        "Content-Length": "0",
-        "Date": "Thu, 21 Jan 2021 20:37:40 GMT",
-        "ETag": "\u00220x8D8BE4C65EFA510\u0022",
-        "Last-Modified": "Thu, 21 Jan 2021 20:37:40 GMT",
-        "Server": [
-          "Windows-Azure-File/1.0",
-          "Microsoft-HTTPAPI/2.0"
-        ],
-        "x-ms-client-request-id": "34ffe1af-36cf-d664-ea21-2166088ab08b",
-<<<<<<< HEAD
-        "x-ms-request-id": "c9ef63ea-f01a-0012-3637-f3e9eb000000",
-        "x-ms-version": "2020-06-12"
-=======
-        "x-ms-request-id": "4e15bc2d-c01a-0076-2335-f0508a000000",
-        "x-ms-version": "2020-04-08"
->>>>>>> ac24a13f
-      },
-      "ResponseBody": []
-    },
-    {
-      "RequestUri": "https://seanmcccanary3.file.core.windows.net/test-share-38fd1103-a235-d705-58ed-cd39e6850fbd/test-file-7f00298c-1e02-b2b6-64b9-a9f6a466e73d",
-      "RequestMethod": "PUT",
-      "RequestHeaders": {
-        "Accept": "application/xml",
-        "Authorization": "Sanitized",
-        "traceparent": "00-2ff3293f04712643915433237a162ed3-87f628dea26ba14c-00",
-        "User-Agent": [
-          "azsdk-net-Storage.Files.Shares/12.7.0-alpha.20210121.1",
-          "(.NET 5.0.2; Microsoft Windows 10.0.19042)"
-        ],
-        "x-ms-client-request-id": "c612728d-421a-90a5-2a4d-cf158d6e3184",
+      "RequestUri": "https://seanmcccanary3.file.core.windows.net/test-share-30b40f1e-f523-c5bd-42ca-c76fcfab54b5?restype=share",
+      "RequestMethod": "PUT",
+      "RequestHeaders": {
+        "Accept": "application/xml",
+        "Authorization": "Sanitized",
+        "traceparent": "00-b52040dc221ed34799755d78fc470bc1-8c8358e02447074a-00",
+        "User-Agent": [
+          "azsdk-net-Storage.Files.Shares/12.7.0-alpha.20210126.1",
+          "(.NET 5.0.2; Microsoft Windows 10.0.19042)"
+        ],
+        "x-ms-client-request-id": "3fdd3999-e930-9306-fe52-be70936ee3bd",
+        "x-ms-date": "Tue, 26 Jan 2021 19:28:27 GMT",
+        "x-ms-return-client-request-id": "true",
+        "x-ms-version": "2020-06-12"
+      },
+      "RequestBody": null,
+      "StatusCode": 201,
+      "ResponseHeaders": {
+        "Content-Length": "0",
+        "Date": "Tue, 26 Jan 2021 19:28:26 GMT",
+        "ETag": "\u00220x8D8C2308E41C43B\u0022",
+        "Last-Modified": "Tue, 26 Jan 2021 19:28:27 GMT",
+        "Server": [
+          "Windows-Azure-File/1.0",
+          "Microsoft-HTTPAPI/2.0"
+        ],
+        "x-ms-client-request-id": "3fdd3999-e930-9306-fe52-be70936ee3bd",
+        "x-ms-request-id": "bf55e673-401a-000a-1019-f47e75000000",
+        "x-ms-version": "2020-06-12"
+      },
+      "ResponseBody": []
+    },
+    {
+      "RequestUri": "https://seanmcccanary3.file.core.windows.net/test-share-30b40f1e-f523-c5bd-42ca-c76fcfab54b5/test-file-7fa80896-7fb8-55f6-89b4-9547f783dd33",
+      "RequestMethod": "PUT",
+      "RequestHeaders": {
+        "Accept": "application/xml",
+        "Authorization": "Sanitized",
+        "traceparent": "00-b16e6f667d13394ab8050652ad650674-5e7f8ff16ec9914a-00",
+        "User-Agent": [
+          "azsdk-net-Storage.Files.Shares/12.7.0-alpha.20210126.1",
+          "(.NET 5.0.2; Microsoft Windows 10.0.19042)"
+        ],
+        "x-ms-client-request-id": "e0a340f8-a165-191d-4288-b67b54be9b7a",
         "x-ms-content-length": "2048",
-        "x-ms-date": "Thu, 21 Jan 2021 20:37:41 GMT",
+        "x-ms-date": "Tue, 26 Jan 2021 19:28:28 GMT",
         "x-ms-file-attributes": "None",
         "x-ms-file-creation-time": "Now",
         "x-ms-file-last-write-time": "Now",
@@ -64,29 +59,29 @@
       "StatusCode": 201,
       "ResponseHeaders": {
         "Content-Length": "0",
-        "Date": "Thu, 21 Jan 2021 20:37:40 GMT",
-        "ETag": "\u00220x8D8BE4C65F953DA\u0022",
-        "Last-Modified": "Thu, 21 Jan 2021 20:37:41 GMT",
-        "Server": [
-          "Windows-Azure-File/1.0",
-          "Microsoft-HTTPAPI/2.0"
-        ],
-        "x-ms-client-request-id": "c612728d-421a-90a5-2a4d-cf158d6e3184",
+        "Date": "Tue, 26 Jan 2021 19:28:26 GMT",
+        "ETag": "\u00220x8D8C2308E4B99B4\u0022",
+        "Last-Modified": "Tue, 26 Jan 2021 19:28:27 GMT",
+        "Server": [
+          "Windows-Azure-File/1.0",
+          "Microsoft-HTTPAPI/2.0"
+        ],
+        "x-ms-client-request-id": "e0a340f8-a165-191d-4288-b67b54be9b7a",
         "x-ms-file-attributes": "Archive",
-        "x-ms-file-change-time": "2021-01-21T20:37:41.0555866Z",
-        "x-ms-file-creation-time": "2021-01-21T20:37:41.0555866Z",
+        "x-ms-file-change-time": "2021-01-26T19:28:27.4463156Z",
+        "x-ms-file-creation-time": "2021-01-26T19:28:27.4463156Z",
         "x-ms-file-id": "13835128424026341376",
-        "x-ms-file-last-write-time": "2021-01-21T20:37:41.0555866Z",
+        "x-ms-file-last-write-time": "2021-01-26T19:28:27.4463156Z",
         "x-ms-file-parent-id": "0",
         "x-ms-file-permission-key": "4010187179898695473*11459378189709739967",
-        "x-ms-request-id": "4e15bc2f-c01a-0076-2435-f0508a000000",
+        "x-ms-request-id": "bf55e676-401a-000a-1119-f47e75000000",
         "x-ms-request-server-encrypted": "true",
         "x-ms-version": "2020-06-12"
       },
       "ResponseBody": []
     },
     {
-      "RequestUri": "https://seanmcccanary3.file.core.windows.net/test-share-38fd1103-a235-d705-58ed-cd39e6850fbd/test-file-7f00298c-1e02-b2b6-64b9-a9f6a466e73d?comp=range",
+      "RequestUri": "https://seanmcccanary3.file.core.windows.net/test-share-30b40f1e-f523-c5bd-42ca-c76fcfab54b5/test-file-7fa80896-7fb8-55f6-89b4-9547f783dd33?comp=range",
       "RequestMethod": "PUT",
       "RequestHeaders": {
         "Accept": "application/xml",
@@ -94,37 +89,37 @@
         "Content-Length": "1024",
         "Content-Type": "application/octet-stream",
         "User-Agent": [
-          "azsdk-net-Storage.Files.Shares/12.7.0-alpha.20210121.1",
-          "(.NET 5.0.2; Microsoft Windows 10.0.19042)"
-        ],
-        "x-ms-client-request-id": "3268a47e-2053-e923-80fa-db380cd79203",
-        "x-ms-date": "Thu, 21 Jan 2021 20:37:41 GMT",
+          "azsdk-net-Storage.Files.Shares/12.7.0-alpha.20210126.1",
+          "(.NET 5.0.2; Microsoft Windows 10.0.19042)"
+        ],
+        "x-ms-client-request-id": "b64f6849-fddf-06ce-d3bd-53465e09bcee",
+        "x-ms-date": "Tue, 26 Jan 2021 19:28:28 GMT",
         "x-ms-range": "bytes=0-1023",
         "x-ms-return-client-request-id": "true",
         "x-ms-version": "2020-06-12",
         "x-ms-write": "update"
       },
-      "RequestBody": "7K7z1WYGv/X9yahX4z7A45KTlK00YuQF8UJ7ZMaKrGARBG3TSTBhU\u002BJDtnL2//91Qra6CqViNYnJ7eMjilovcx1IRt/R7ZphMkHK8KtyD/FDBSIQ0KG6rs7jCVxNPsiIFENVrrkfpFQcWNhjmEXdV93x4IQ4HqJ7jZcR7eQ\u002BFPN4QttoHGA3I2HN83fIVhWIBbF\u002BW11DT/Wg2SEiDrZw3UTk61ZpdTp9ur0jayoqszaBiOcywLmWNfLlx0M/FRSqXBYz5Gu/H492AKCgH\u002BPLdSbqoYbOPR2KTrVjhK73PaWoeA8U987KwmlXvL8Y9hUPGlEdVHSO2x74qJW2W5vhf8P796bUtn5XIN4cdoFeclifVGld2egwGp3wHE44FGbOdjz8HP5uOmTSxTSVcWSdmjY9FgYxg6Xay90J5JkwHgx3TgBFYlZZMRkFihS0m6g4UoEX\u002B/5gnPKWIVEhZFbKoqYoHSNkWDjg4\u002BXsLPmRJS800ZEYGCMNF7INrkAEOMzDOuhtjH6F0/pJNxcZc3D5BPwh7ZPFsomDGgVxV6n426sYKfIQJJmwr/6WzuEL9KRCE6pD40o4/Yhf6XJ4FHtRUVxrAEl96eBjcT6ULuOodyVhL0P/tPhg3yxqsTomN5qCRX2EoPRaxCrJ4HEMpM\u002BktnJMF\u002BU4UpxkCyAdEzelPDmjEelmI9cxBmsZNdOGUztcxfrI2iC1SvLgIJTUPbDyJKQ4aZLlPZOaGxF6HxzI3bfkwE483GEY7cf2hgJCXMi6JhEvTeqpd4hnLr8POyvWF0Ld731itUdCIHvL7reQV75Iv/kLmJDMO0nF1a6iCbKbIG7AZG1LWHDJ7S1u3YjR19YAxnwyyn6yEbM0nOCZnxbJL85I0PNR/WaIQqtjXV3A9P7YokM2aVbwDlO5F7yPME4Wpa66iAbjr8gVqYjTTrNVc6fiwPzSksV3WMKfl\u002BWq\u002BRJcTLevBmz39fJ6IL/OHL\u002BgY6QUrW9RRBLoQi9EQxjia7B1dwL7pm076ssKWHIFqTsD/zNBlUuiCgilx8M8s7Hal7UPWKW8pL022MOkR\u002Bug4pnzQUTkoNVk02z5Vt6p/zcZL8C89lCWRlp1C72I/cMcBOQpSHFt9fbgq4Q5wk7ejNmLixcr4\u002BxIXfvpb5UX29Wp3VH6gLbFqzrJ3ErLXYMMln7j/XKr8SD44Ot2g4ZgyM\u002Buj\u002BX85AwixeDdYQahfAB43dgXM95j/usxAp/LTye0aBR7HM2dELJxwTeRzZAZVmPq/aatSZTwS5H5y\u002BJsVnW4KfjyJl8y2s0mpXKn0jBbF6s74FKABh\u002BAitE7o0XPBWrB2aSXJzADuCPZh6MhSXhhnbM2MHYjNyPYcZyN9w==",
-      "StatusCode": 201,
-      "ResponseHeaders": {
-        "Content-Length": "0",
-        "Content-MD5": "7lsf2Cos0493BUQQ8ovRdg==",
-        "Date": "Thu, 21 Jan 2021 20:37:40 GMT",
-        "ETag": "\u00220x8D8BE4C66025631\u0022",
-        "Last-Modified": "Thu, 21 Jan 2021 20:37:41 GMT",
-        "Server": [
-          "Windows-Azure-File/1.0",
-          "Microsoft-HTTPAPI/2.0"
-        ],
-        "x-ms-client-request-id": "3268a47e-2053-e923-80fa-db380cd79203",
-        "x-ms-request-id": "4e15bc30-c01a-0076-2535-f0508a000000",
+      "RequestBody": "zAI3Jn2Erw7Ed/\u002BzLWvZTlq\u002BL6sRM/ZbppFhFwSTUPOhgyJIckqu8WRITmc05l4cblQD4JkfxJgM23/rIpcJMCYMEqlIkdwPDz5GyOWPJ78yRaiwj3BZgr\u002BJPJfKw87MPh1AJ9S009149NFa2PuyfbO/uNzvWaG2s5DqvlRERExveorITv/rfXLKN5uf/6nD177jCwrx3OV8iXRDyhSIM6\u002BE6l5x6i601DpqJCEFF7TmJueWYDlBfp2kTMWLp7NdQQTsGhRLUuyQLzfPh7jEdnHAXaQs8tJ2Q2zAzZ1pKCyHDOMcGf2fm9P6BTECcfbl39VTykoPME8xddani4VPJgYKSHrUp11zIMLQMuyhc9F22u3IFV3ieNuT66Mn\u002BA9Oq94q9yl8EDd436qHPv5ikAIEMbCXhhGpKNCeQby5TCeygYYNd3yo\u002Bcq1TzWzWjncMVuhIsdftiTNgc9Z3c97vpOC1b14VBiFWzfl4jbc9c6WwQ9gGCpfUstiQPWsTxz6OpGiMIR8ZN1CG8aQedTt8YsAwhvAGqZoIoLyFRQj2Awb66elOcRKGlwyHvxjz9j2dE9qrI0AOh/rOQ4Bik7JH0K6dY4sSLfHtqe\u002BjfypBVOq\u002B6HEuCx\u002BGrCIugC2SJANaf66qFpJySuXo/XmQawiQTO7V46tBGYWPFrepI63EG4WsST971z4YDJ2LRU2mNkDZXjM\u002B/ECYGWYo2wAayWd4JKHz5CHJVLXwvdcN9ZQ36SA2j4W6hV9E1C/ZUvv9/QN2EyDrshJfEAl9Tj5pimOR8TIf5Hmh/Z9Crs/yMAH58oCT16KzTDcN17\u002B8PXcg20nMR2GJ3hjJlFWBaMMCbN/Hg5u91fKA3qT7Egy55cAoYdOGJajgL9SnigNM8eMzy2qf9HnbosWXC2i8zovMD\u002B6VWQcvfEd3J5OG1guvc\u002BzBhwbiGjFGTP8N7toAIyEI27oU95icBE7jaIymVIy559e7uweE6fW9DwxIIY1tNwRyfjqRWnxUZYK3/vGkoDgyVAcChGgZg/GEl6iMFCLBtjGIc9aR6E1bJ1WEzOsEGG7UVY2GKnKcWLoJDMKTyBFf9kj/3GwhYGu5550SVPbGQH95t/5Ve0u/K9tciJtKh19EJRaiRHwCsvUhzALVicPDAsyDWhATCnr9APBQxNfQL2A9jm/gZDwDNwTJM28I6aIXWUXOxy1PMRqbpUNLsa4dUdzil/uUIt6QgCMLSdbL9BdOeWtRwWhy7p0VBL74t4VW6\u002BGSZhGmQ3ZnPgbKA\u002BdDj/Er/XhCi5B0b6keft4f18idtF41eU4FqDY06sMhqKq10XTNzPpNFGBRHjZoR8RYRyY\u002BLI\u002BJTlai5hVCDaDNEsc\u002Bg==",
+      "StatusCode": 201,
+      "ResponseHeaders": {
+        "Content-Length": "0",
+        "Content-MD5": "UgdYJW\u002B/wtVQzHDm3kZCNA==",
+        "Date": "Tue, 26 Jan 2021 19:28:26 GMT",
+        "ETag": "\u00220x8D8C2308E570D77\u0022",
+        "Last-Modified": "Tue, 26 Jan 2021 19:28:27 GMT",
+        "Server": [
+          "Windows-Azure-File/1.0",
+          "Microsoft-HTTPAPI/2.0"
+        ],
+        "x-ms-client-request-id": "b64f6849-fddf-06ce-d3bd-53465e09bcee",
+        "x-ms-request-id": "bf55e678-401a-000a-1219-f47e75000000",
         "x-ms-request-server-encrypted": "true",
         "x-ms-version": "2020-06-12"
       },
       "ResponseBody": []
     },
     {
-      "RequestUri": "https://seanmcccanary3.file.core.windows.net/test-share-38fd1103-a235-d705-58ed-cd39e6850fbd/test-file-7f00298c-1e02-b2b6-64b9-a9f6a466e73d?comp=range",
+      "RequestUri": "https://seanmcccanary3.file.core.windows.net/test-share-30b40f1e-f523-c5bd-42ca-c76fcfab54b5/test-file-7fa80896-7fb8-55f6-89b4-9547f783dd33?comp=range",
       "RequestMethod": "PUT",
       "RequestHeaders": {
         "Accept": "application/xml",
@@ -132,48 +127,48 @@
         "Content-Length": "1024",
         "Content-Type": "application/octet-stream",
         "User-Agent": [
-          "azsdk-net-Storage.Files.Shares/12.7.0-alpha.20210121.1",
-          "(.NET 5.0.2; Microsoft Windows 10.0.19042)"
-        ],
-        "x-ms-client-request-id": "e997b0ca-fe05-1930-bf51-6105cfcda464",
-        "x-ms-date": "Thu, 21 Jan 2021 20:37:41 GMT",
+          "azsdk-net-Storage.Files.Shares/12.7.0-alpha.20210126.1",
+          "(.NET 5.0.2; Microsoft Windows 10.0.19042)"
+        ],
+        "x-ms-client-request-id": "ec32443c-e46e-779b-bcc1-cedafaa9237a",
+        "x-ms-date": "Tue, 26 Jan 2021 19:28:28 GMT",
         "x-ms-range": "bytes=1024-2047",
         "x-ms-return-client-request-id": "true",
         "x-ms-version": "2020-06-12",
         "x-ms-write": "update"
       },
-      "RequestBody": "NodWoAfl\u002BIzE8Hs4KC\u002Bnf3xfQFnaBZGZ1PSeoYG\u002BtZN1wOxRMAMZY4DU2cO7\u002BE30kKNcEls0HDD2vcwTR1cLBTrnwmdCVU54RdzYBSzO3dunqRDdYqM4QKS7W3M3BhwoydSJ0zblsTtV481\u002BXBcEKN/wa51GLqOXr4HDh/naQT/ArztXRAqlwfjVh37WueSNtjOTRpp\u002B4psx8iO1IilBeqGOvazbrePVS6qlcaYkwfacNtHGR/ukQs2fJlLm75/OkwzcSPs4sQlPvfvw2HD1DDEtGOtYejOm6XreO4aQ71sK1t6aSHj6ZIXId4kAtGldqhkhuNe0dhjYNl6AWnWCv86f5QKRW8S4MrRmkAOqpjQRgJFsbjaEVmDFwREaeQkPRbe7YM5ny09VaYUiTeYVLo8pb9nkFlCXG4\u002BhzJqynbiqVkpL70ZlqbVCFwSxYgh5sJKC8AowKy9mI0Q/xf\u002B1oszMd/ebyT9Jw8Ykof5L5rmGKBwHMK2ueisb5MsBJuO2jHQ45OoR3uZSOSxDDIkwGz2LuJ3irXIeHv3Lf\u002BR0R53jbRWJEwHOdUk1tPaAam2h68mNdW1F098CGcbtRV4C3vGPYJ50pgc7vUNUrPl7nrOPKpQa5tIvnpo1h/k74C/qM9UF8QrOLETCUbcq8CbmhnsSXhvK5/gfX8EEPh4OAN0TaXkjdqyowP1PWJQaBa1zTwF9KIIUIEvd5pJIyu0ls1HaFoetwxDOap0deo9jBFkUke8dkdda/0ktRY8aX/YPKaVDP\u002B8mxozwrr7l96W8euE4NDn\u002BByJ5gBc9gH2AtAqmDVHpH8Vq7ctiLeIZdQekcMqt4iq9ESGDyb/Y6UUOb/qzP\u002BpU01oczkZum9o/YAsPmA\u002By09Hf6PwvZlUGkgSFU73oZTYdUJ1wkRTkT3VHRGi0yFA2XJwo01btJWwEFjtC6UcdVvvU8UhyQkG9\u002B5mG5yLsUsmzT/cgv5HfLyswa3vYoWYtKu1t39cIwxlba9e8Zz1KF8RyjplP/JZp9MEcQtfG5FozWb01f3Lxq4vexVS5I8ju5lO2ZRPM3S1WA\u002BoV64FBlIZ9iQ5/FJhRgOIOcTZCr9H4LluED39GZnuQ3nuI28AKnDHNO5m6btG6ZeQwvmz3E1MYHLwlvYUHNiOS7zYdyaUiA9QFdHQ4PsCKyamaFqgPmMonb74D5N\u002BsxgV2KH\u002BbnZw/DbqX8p/f4N78m/PbbSB6g1Zr9VnmHx/1Wa5vwhZA7iwNWgjud6YrR4/gBknr0Fjk\u002B6UoL6dDWe6aoZjwcB3Iu6zHzRIXjAuwP67JBRjWCohVisZxGL\u002BEygAZU9YNOtZxGEqcIwNGzW\u002BZeO/5eVPWxJcQm\u002BZXVqPtQg==",
-      "StatusCode": 201,
-      "ResponseHeaders": {
-        "Content-Length": "0",
-        "Content-MD5": "rx15y51VgckbyQR/npT4iA==",
-        "Date": "Thu, 21 Jan 2021 20:37:40 GMT",
-        "ETag": "\u00220x8D8BE4C660BA6B6\u0022",
-        "Last-Modified": "Thu, 21 Jan 2021 20:37:41 GMT",
-        "Server": [
-          "Windows-Azure-File/1.0",
-          "Microsoft-HTTPAPI/2.0"
-        ],
-        "x-ms-client-request-id": "e997b0ca-fe05-1930-bf51-6105cfcda464",
-        "x-ms-request-id": "4e15bc32-c01a-0076-2635-f0508a000000",
+      "RequestBody": "orWlSCw5Qn/2kG1edYDGco50jfBssgx4q5qUKxv9Dyy9p31bu9Rrvm\u002B\u002BLqjtLCPUQcP0wL4rje\u002BpLZ2SpRdk\u002BIBAoc0Ca7e5CM6BroNji352v\u002BlXCU9ukhqNso432RhXWTUorItW0tYLO7jvqd5sRaEeG\u002BYtDO8x0g\u002BydLgpgi61KVROO9/zIOwSTM2Wf\u002Bg8IWzsGL0yKk1F9tp8o14e4biJOX\u002BJHQnBKvv6G8AimlMmdlJLPGlxg/8HCUUFd32O9GoVDUVpsgRiK\u002B3COA6NI1uGViwL0qVOGLV/ghTEvLN\u002BbCZVDI0NvMRO6BF7rkvweuXpfiFQgiLFxvWQ6TDvnm46RMzoNxbOeZlovemT02lqjwcu2j6SLekEj0aYfNOUXkqjQWp/CELOGwSH6MU4MvKLJloowMMwpxbi46fQNfzF1F6e8JH/6obEYL85CkUky11TDVZ5a56HcplTnCSa/uYIwhRmmkJgizvTY2AE95zRvhhKfCilTGjAF334rE1hKWHZMUgxvTEb8oEbpQc9gnv8gt4MUIK9YnarpoLEaN/tcjn/K8ZUnwDmLommiqZggpUB\u002BylvVdneG87RhhavVomiLjPNPle1qOPeJSH4FtjPSiTtwm21fh1gIA/3ghnpN9cABFtzkkQ9TFJGkC\u002B35gT2ATvywpQc7LAWbR1HvSXJ9O5J\u002BBF8XLjfr3Yabu3tqDoKAYDe93VD4xirXCUm9Y4tfZxBbu3zeaSDEhIdAX7CKMTjPbyk6/14BhT50QCSubnn7fFRrDpMF4fbWuRiJeKa6DRgQ7jRiJGfyGfZ\u002Baik8FlYNhSMcXyKlyU0yJAYFuAxX\u002BjLMnUBFWRgsuTSch3fNmqKCe/ODXe41aySncAAhrGHp5q/2b3jVyCvLL\u002BYuCQHVZEmjQ3wY1FwE1zJbnikYCsySsuDIF2sprHPHuG4IB2Iikgu2viklkNJT8VhGumnC8yTZW1YhDUzeeZbIUVvuPM\u002BQeMwdYYzjbOHOdCXS4zIJxIVJbqwLwYS\u002BmARSXX\u002B2ZbSItkFdpZGYNi50UtknC5akvoyWpI4jhHdHXolIUM\u002BiF85xCiyw7B8z8Xi9166rl4xt7d7zH8EmpTHKFkbID6UekjrKtcGp85JtorNVpayIm4b82qMw7zgNSqT6ptXYK\u002BGTnwWz4SHKw/oMRX1NkT9FAXq/yzUB7aLC/Sscrwz8lbbRgganFLqlMhapJKn6v/mltaVbWCCskbFi8SQ27lStD\u002B/Ge8743izAGtkeWMk4yD1xdzmnoX1WJTBVBCOWbkPB\u002B9S59APqrJd4mz0HjnjoaejmxXcbBa6ycFbeo5nJKayVHFz0ftP5RopibwYADpb3rNp6r6jMpvZmA==",
+      "StatusCode": 201,
+      "ResponseHeaders": {
+        "Content-Length": "0",
+        "Content-MD5": "XCx9pVp7qkQFzzO/M7KOHQ==",
+        "Date": "Tue, 26 Jan 2021 19:28:26 GMT",
+        "ETag": "\u00220x8D8C2308E647D6E\u0022",
+        "Last-Modified": "Tue, 26 Jan 2021 19:28:27 GMT",
+        "Server": [
+          "Windows-Azure-File/1.0",
+          "Microsoft-HTTPAPI/2.0"
+        ],
+        "x-ms-client-request-id": "ec32443c-e46e-779b-bcc1-cedafaa9237a",
+        "x-ms-request-id": "bf55e679-401a-000a-1319-f47e75000000",
         "x-ms-request-server-encrypted": "true",
         "x-ms-version": "2020-06-12"
       },
       "ResponseBody": []
     },
     {
-      "RequestUri": "https://seanmcccanary3.file.core.windows.net/test-share-38fd1103-a235-d705-58ed-cd39e6850fbd/test-file-7f00298c-1e02-b2b6-64b9-a9f6a466e73d",
+      "RequestUri": "https://seanmcccanary3.file.core.windows.net/test-share-30b40f1e-f523-c5bd-42ca-c76fcfab54b5/test-file-7fa80896-7fb8-55f6-89b4-9547f783dd33",
       "RequestMethod": "GET",
       "RequestHeaders": {
         "Accept": "application/xml",
         "Authorization": "Sanitized",
-        "traceparent": "00-69b1a851e2760a478999a7b69b91bea9-07c83fc2b1872a45-00",
-        "User-Agent": [
-          "azsdk-net-Storage.Files.Shares/12.7.0-alpha.20210121.1",
-          "(.NET 5.0.2; Microsoft Windows 10.0.19042)"
-        ],
-        "x-ms-client-request-id": "5b6dfda2-a940-9afe-2f17-8cb9f600139f",
-        "x-ms-date": "Thu, 21 Jan 2021 20:37:41 GMT",
+        "traceparent": "00-2d8bc36a0e2dab4499a5f97cddc77cb2-f66ccba55c75994a-00",
+        "User-Agent": [
+          "azsdk-net-Storage.Files.Shares/12.7.0-alpha.20210126.1",
+          "(.NET 5.0.2; Microsoft Windows 10.0.19042)"
+        ],
+        "x-ms-client-request-id": "1909b7c8-d0d6-d07f-4562-c28dfabab0a8",
+        "x-ms-date": "Tue, 26 Jan 2021 19:28:28 GMT",
         "x-ms-range": "bytes=0-",
         "x-ms-return-client-request-id": "true",
         "x-ms-version": "2020-06-12"
@@ -185,44 +180,44 @@
         "Content-Length": "2048",
         "Content-Range": "bytes 0-2047/2048",
         "Content-Type": "application/octet-stream",
-        "Date": "Thu, 21 Jan 2021 20:37:40 GMT",
-        "ETag": "\u00220x8D8BE4C660BA6B6\u0022",
-        "Last-Modified": "Thu, 21 Jan 2021 20:37:41 GMT",
+        "Date": "Tue, 26 Jan 2021 19:28:27 GMT",
+        "ETag": "\u00220x8D8C2308E647D6E\u0022",
+        "Last-Modified": "Tue, 26 Jan 2021 19:28:27 GMT",
         "Server": [
           "Windows-Azure-File/1.0",
           "Microsoft-HTTPAPI/2.0"
         ],
         "Vary": "Origin",
-        "x-ms-client-request-id": "5b6dfda2-a940-9afe-2f17-8cb9f600139f",
+        "x-ms-client-request-id": "1909b7c8-d0d6-d07f-4562-c28dfabab0a8",
         "x-ms-file-attributes": "Archive",
-        "x-ms-file-change-time": "2021-01-21T20:37:41.1756726Z",
-        "x-ms-file-creation-time": "2021-01-21T20:37:41.0555866Z",
+        "x-ms-file-change-time": "2021-01-26T19:28:27.6094318Z",
+        "x-ms-file-creation-time": "2021-01-26T19:28:27.4463156Z",
         "x-ms-file-id": "13835128424026341376",
-        "x-ms-file-last-write-time": "2021-01-21T20:37:41.1756726Z",
+        "x-ms-file-last-write-time": "2021-01-26T19:28:27.6094318Z",
         "x-ms-file-parent-id": "0",
         "x-ms-file-permission-key": "4010187179898695473*11459378189709739967",
         "x-ms-lease-state": "available",
         "x-ms-lease-status": "unlocked",
-        "x-ms-request-id": "4e15bc33-c01a-0076-2735-f0508a000000",
+        "x-ms-request-id": "bf55e67a-401a-000a-1419-f47e75000000",
         "x-ms-server-encrypted": "true",
         "x-ms-type": "File",
         "x-ms-version": "2020-06-12"
       },
-      "ResponseBody": "7K7z1WYGv/X9yahX4z7A45KTlK00YuQF8UJ7ZMaKrGARBG3TSTBhU\u002BJDtnL2//91Qra6CqViNYnJ7eMjilovcx1IRt/R7ZphMkHK8KtyD/FDBSIQ0KG6rs7jCVxNPsiIFENVrrkfpFQcWNhjmEXdV93x4IQ4HqJ7jZcR7eQ\u002BFPN4QttoHGA3I2HN83fIVhWIBbF\u002BW11DT/Wg2SEiDrZw3UTk61ZpdTp9ur0jayoqszaBiOcywLmWNfLlx0M/FRSqXBYz5Gu/H492AKCgH\u002BPLdSbqoYbOPR2KTrVjhK73PaWoeA8U987KwmlXvL8Y9hUPGlEdVHSO2x74qJW2W5vhf8P796bUtn5XIN4cdoFeclifVGld2egwGp3wHE44FGbOdjz8HP5uOmTSxTSVcWSdmjY9FgYxg6Xay90J5JkwHgx3TgBFYlZZMRkFihS0m6g4UoEX\u002B/5gnPKWIVEhZFbKoqYoHSNkWDjg4\u002BXsLPmRJS800ZEYGCMNF7INrkAEOMzDOuhtjH6F0/pJNxcZc3D5BPwh7ZPFsomDGgVxV6n426sYKfIQJJmwr/6WzuEL9KRCE6pD40o4/Yhf6XJ4FHtRUVxrAEl96eBjcT6ULuOodyVhL0P/tPhg3yxqsTomN5qCRX2EoPRaxCrJ4HEMpM\u002BktnJMF\u002BU4UpxkCyAdEzelPDmjEelmI9cxBmsZNdOGUztcxfrI2iC1SvLgIJTUPbDyJKQ4aZLlPZOaGxF6HxzI3bfkwE483GEY7cf2hgJCXMi6JhEvTeqpd4hnLr8POyvWF0Ld731itUdCIHvL7reQV75Iv/kLmJDMO0nF1a6iCbKbIG7AZG1LWHDJ7S1u3YjR19YAxnwyyn6yEbM0nOCZnxbJL85I0PNR/WaIQqtjXV3A9P7YokM2aVbwDlO5F7yPME4Wpa66iAbjr8gVqYjTTrNVc6fiwPzSksV3WMKfl\u002BWq\u002BRJcTLevBmz39fJ6IL/OHL\u002BgY6QUrW9RRBLoQi9EQxjia7B1dwL7pm076ssKWHIFqTsD/zNBlUuiCgilx8M8s7Hal7UPWKW8pL022MOkR\u002Bug4pnzQUTkoNVk02z5Vt6p/zcZL8C89lCWRlp1C72I/cMcBOQpSHFt9fbgq4Q5wk7ejNmLixcr4\u002BxIXfvpb5UX29Wp3VH6gLbFqzrJ3ErLXYMMln7j/XKr8SD44Ot2g4ZgyM\u002Buj\u002BX85AwixeDdYQahfAB43dgXM95j/usxAp/LTye0aBR7HM2dELJxwTeRzZAZVmPq/aatSZTwS5H5y\u002BJsVnW4KfjyJl8y2s0mpXKn0jBbF6s74FKABh\u002BAitE7o0XPBWrB2aSXJzADuCPZh6MhSXhhnbM2MHYjNyPYcZyN9zaHVqAH5fiMxPB7OCgvp398X0BZ2gWRmdT0nqGBvrWTdcDsUTADGWOA1NnDu/hN9JCjXBJbNBww9r3ME0dXCwU658JnQlVOeEXc2AUszt3bp6kQ3WKjOECku1tzNwYcKMnUidM25bE7VePNflwXBCjf8GudRi6jl6\u002BBw4f52kE/wK87V0QKpcH41Yd\u002B1rnkjbYzk0aafuKbMfIjtSIpQXqhjr2s263j1UuqpXGmJMH2nDbRxkf7pELNnyZS5u\u002BfzpMM3Ej7OLEJT7378Nhw9QwxLRjrWHozpul63juGkO9bCtbemkh4\u002BmSFyHeJALRpXaoZIbjXtHYY2DZegFp1gr/On\u002BUCkVvEuDK0ZpADqqY0EYCRbG42hFZgxcERGnkJD0W3u2DOZ8tPVWmFIk3mFS6PKW/Z5BZQlxuPocyasp24qlZKS\u002B9GZam1QhcEsWIIebCSgvAKMCsvZiNEP8X/taLMzHf3m8k/ScPGJKH\u002BS\u002Ba5higcBzCtrnorG\u002BTLASbjtox0OOTqEd7mUjksQwyJMBs9i7id4q1yHh79y3/kdEed420ViRMBznVJNbT2gGptoevJjXVtRdPfAhnG7UVeAt7xj2CedKYHO71DVKz5e56zjyqUGubSL56aNYf5O\u002BAv6jPVBfEKzixEwlG3KvAm5oZ7El4byuf4H1/BBD4eDgDdE2l5I3asqMD9T1iUGgWtc08BfSiCFCBL3eaSSMrtJbNR2haHrcMQzmqdHXqPYwRZFJHvHZHXWv9JLUWPGl/2DymlQz/vJsaM8K6\u002B5felvHrhODQ5/gcieYAXPYB9gLQKpg1R6R/Fau3LYi3iGXUHpHDKreIqvREhg8m/2OlFDm/6sz/qVNNaHM5GbpvaP2ALD5gPstPR3\u002Bj8L2ZVBpIEhVO96GU2HVCdcJEU5E91R0RotMhQNlycKNNW7SVsBBY7QulHHVb71PFIckJBvfuZhuci7FLJs0/3IL\u002BR3y8rMGt72KFmLSrtbd/XCMMZW2vXvGc9ShfEco6ZT/yWafTBHELXxuRaM1m9NX9y8auL3sVUuSPI7uZTtmUTzN0tVgPqFeuBQZSGfYkOfxSYUYDiDnE2Qq/R\u002BC5bhA9/RmZ7kN57iNvACpwxzTuZum7RumXkML5s9xNTGBy8Jb2FBzYjku82HcmlIgPUBXR0OD7AismpmhaoD5jKJ2\u002B\u002BA\u002BTfrMYFdih/m52cPw26l/Kf3\u002BDe/Jvz220geoNWa/VZ5h8f9Vmub8IWQO4sDVoI7nemK0eP4AZJ69BY5PulKC\u002BnQ1numqGY8HAdyLusx80SF4wLsD\u002BuyQUY1gqIVYrGcRi/hMoAGVPWDTrWcRhKnCMDRs1vmXjv\u002BXlT1sSXEJvmV1aj7UI="
-    },
-    {
-      "RequestUri": "https://seanmcccanary3.file.core.windows.net/test-share-38fd1103-a235-d705-58ed-cd39e6850fbd?restype=share",
+      "ResponseBody": "zAI3Jn2Erw7Ed/\u002BzLWvZTlq\u002BL6sRM/ZbppFhFwSTUPOhgyJIckqu8WRITmc05l4cblQD4JkfxJgM23/rIpcJMCYMEqlIkdwPDz5GyOWPJ78yRaiwj3BZgr\u002BJPJfKw87MPh1AJ9S009149NFa2PuyfbO/uNzvWaG2s5DqvlRERExveorITv/rfXLKN5uf/6nD177jCwrx3OV8iXRDyhSIM6\u002BE6l5x6i601DpqJCEFF7TmJueWYDlBfp2kTMWLp7NdQQTsGhRLUuyQLzfPh7jEdnHAXaQs8tJ2Q2zAzZ1pKCyHDOMcGf2fm9P6BTECcfbl39VTykoPME8xddani4VPJgYKSHrUp11zIMLQMuyhc9F22u3IFV3ieNuT66Mn\u002BA9Oq94q9yl8EDd436qHPv5ikAIEMbCXhhGpKNCeQby5TCeygYYNd3yo\u002Bcq1TzWzWjncMVuhIsdftiTNgc9Z3c97vpOC1b14VBiFWzfl4jbc9c6WwQ9gGCpfUstiQPWsTxz6OpGiMIR8ZN1CG8aQedTt8YsAwhvAGqZoIoLyFRQj2Awb66elOcRKGlwyHvxjz9j2dE9qrI0AOh/rOQ4Bik7JH0K6dY4sSLfHtqe\u002BjfypBVOq\u002B6HEuCx\u002BGrCIugC2SJANaf66qFpJySuXo/XmQawiQTO7V46tBGYWPFrepI63EG4WsST971z4YDJ2LRU2mNkDZXjM\u002B/ECYGWYo2wAayWd4JKHz5CHJVLXwvdcN9ZQ36SA2j4W6hV9E1C/ZUvv9/QN2EyDrshJfEAl9Tj5pimOR8TIf5Hmh/Z9Crs/yMAH58oCT16KzTDcN17\u002B8PXcg20nMR2GJ3hjJlFWBaMMCbN/Hg5u91fKA3qT7Egy55cAoYdOGJajgL9SnigNM8eMzy2qf9HnbosWXC2i8zovMD\u002B6VWQcvfEd3J5OG1guvc\u002BzBhwbiGjFGTP8N7toAIyEI27oU95icBE7jaIymVIy559e7uweE6fW9DwxIIY1tNwRyfjqRWnxUZYK3/vGkoDgyVAcChGgZg/GEl6iMFCLBtjGIc9aR6E1bJ1WEzOsEGG7UVY2GKnKcWLoJDMKTyBFf9kj/3GwhYGu5550SVPbGQH95t/5Ve0u/K9tciJtKh19EJRaiRHwCsvUhzALVicPDAsyDWhATCnr9APBQxNfQL2A9jm/gZDwDNwTJM28I6aIXWUXOxy1PMRqbpUNLsa4dUdzil/uUIt6QgCMLSdbL9BdOeWtRwWhy7p0VBL74t4VW6\u002BGSZhGmQ3ZnPgbKA\u002BdDj/Er/XhCi5B0b6keft4f18idtF41eU4FqDY06sMhqKq10XTNzPpNFGBRHjZoR8RYRyY\u002BLI\u002BJTlai5hVCDaDNEsc\u002BqK1pUgsOUJ/9pBtXnWAxnKOdI3wbLIMeKualCsb/Q8svad9W7vUa75vvi6o7Swj1EHD9MC\u002BK43vqS2dkqUXZPiAQKHNAmu3uQjOga6DY4t\u002Bdr/pVwlPbpIajbKON9kYV1k1KKyLVtLWCzu476nebEWhHhvmLQzvMdIPsnS4KYIutSlUTjvf8yDsEkzNln/oPCFs7Bi9MipNRfbafKNeHuG4iTl/iR0JwSr7\u002BhvAIppTJnZSSzxpcYP/BwlFBXd9jvRqFQ1FabIEYivtwjgOjSNbhlYsC9KlThi1f4IUxLyzfmwmVQyNDbzETugRe65L8Hrl6X4hUIIixcb1kOkw755uOkTM6DcWznmZaL3pk9Npao8HLto\u002Bki3pBI9GmHzTlF5Ko0FqfwhCzhsEh\u002BjFODLyiyZaKMDDMKcW4uOn0DX8xdRenvCR/\u002BqGxGC/OQpFJMtdUw1WeWueh3KZU5wkmv7mCMIUZppCYIs702NgBPec0b4YSnwopUxowBd9\u002BKxNYSlh2TFIMb0xG/KBG6UHPYJ7/ILeDFCCvWJ2q6aCxGjf7XI5/yvGVJ8A5i6JpoqmYIKVAfspb1XZ3hvO0YYWr1aJoi4zzT5Xtajj3iUh\u002BBbYz0ok7cJttX4dYCAP94IZ6TfXAARbc5JEPUxSRpAvt\u002BYE9gE78sKUHOywFm0dR70lyfTuSfgRfFy43692Gm7t7ag6CgGA3vd1Q\u002BMYq1wlJvWOLX2cQW7t83mkgxISHQF\u002BwijE4z28pOv9eAYU\u002BdEAkrm55\u002B3xUaw6TBeH21rkYiXimug0YEO40YiRn8hn2fmopPBZWDYUjHF8ipclNMiQGBbgMV/oyzJ1ARVkYLLk0nId3zZqignvzg13uNWskp3AAIaxh6eav9m941cgryy/mLgkB1WRJo0N8GNRcBNcyW54pGArMkrLgyBdrKaxzx7huCAdiIpILtr4pJZDSU/FYRrppwvMk2VtWIQ1M3nmWyFFb7jzPkHjMHWGM42zhznQl0uMyCcSFSW6sC8GEvpgEUl1/tmW0iLZBXaWRmDYudFLZJwuWpL6MlqSOI4R3R16JSFDPohfOcQossOwfM/F4vdeuq5eMbe3e8x/BJqUxyhZGyA\u002BlHpI6yrXBqfOSbaKzVaWsiJuG/NqjMO84DUqk\u002BqbV2Cvhk58Fs\u002BEhysP6DEV9TZE/RQF6v8s1Ae2iwv0rHK8M/JW20YIGpxS6pTIWqSSp\u002Br/5pbWlW1ggrJGxYvEkNu5UrQ/vxnvO\u002BN4swBrZHljJOMg9cXc5p6F9ViUwVQQjlm5DwfvUufQD6qyXeJs9B4546Gno5sV3GwWusnBW3qOZySmslRxc9H7T\u002BUaKYm8GAA6W96zaeq\u002BozKb2Zg="
+    },
+    {
+      "RequestUri": "https://seanmcccanary3.file.core.windows.net/test-share-30b40f1e-f523-c5bd-42ca-c76fcfab54b5?restype=share",
       "RequestMethod": "DELETE",
       "RequestHeaders": {
         "Accept": "application/xml",
         "Authorization": "Sanitized",
-        "traceparent": "00-97868909b7239a44a4a0ee93b48edc3e-fd07faef3faf734d-00",
-        "User-Agent": [
-          "azsdk-net-Storage.Files.Shares/12.7.0-alpha.20210121.1",
-          "(.NET 5.0.2; Microsoft Windows 10.0.19042)"
-        ],
-        "x-ms-client-request-id": "d2624e9d-4960-a323-0b04-aa04a9592f9e",
-        "x-ms-date": "Thu, 21 Jan 2021 20:37:41 GMT",
+        "traceparent": "00-9f3c9f3c1b006f4bb4600836ccf443c0-9708683a7b655947-00",
+        "User-Agent": [
+          "azsdk-net-Storage.Files.Shares/12.7.0-alpha.20210126.1",
+          "(.NET 5.0.2; Microsoft Windows 10.0.19042)"
+        ],
+        "x-ms-client-request-id": "4212b08a-099f-0ca3-64e2-fd6a09968519",
+        "x-ms-date": "Tue, 26 Jan 2021 19:28:28 GMT",
         "x-ms-delete-snapshots": "include",
         "x-ms-return-client-request-id": "true",
         "x-ms-version": "2020-06-12"
@@ -231,25 +226,20 @@
       "StatusCode": 202,
       "ResponseHeaders": {
         "Content-Length": "0",
-        "Date": "Thu, 21 Jan 2021 20:37:41 GMT",
-        "Server": [
-          "Windows-Azure-File/1.0",
-          "Microsoft-HTTPAPI/2.0"
-        ],
-        "x-ms-client-request-id": "d2624e9d-4960-a323-0b04-aa04a9592f9e",
-<<<<<<< HEAD
-        "x-ms-request-id": "c9ef63f2-f01a-0012-3d37-f3e9eb000000",
-        "x-ms-version": "2020-06-12"
-=======
-        "x-ms-request-id": "4e15bc34-c01a-0076-2835-f0508a000000",
-        "x-ms-version": "2020-04-08"
->>>>>>> ac24a13f
+        "Date": "Tue, 26 Jan 2021 19:28:27 GMT",
+        "Server": [
+          "Windows-Azure-File/1.0",
+          "Microsoft-HTTPAPI/2.0"
+        ],
+        "x-ms-client-request-id": "4212b08a-099f-0ca3-64e2-fd6a09968519",
+        "x-ms-request-id": "bf55e67b-401a-000a-1519-f47e75000000",
+        "x-ms-version": "2020-06-12"
       },
       "ResponseBody": []
     }
   ],
   "Variables": {
-    "RandomSeed": "1467363307",
+    "RandomSeed": "1099549557",
     "Storage_TestConfigDefault": "ProductionTenant\nseanmcccanary3\nU2FuaXRpemVk\nhttps://seanmcccanary3.blob.core.windows.net\nhttps://seanmcccanary3.file.core.windows.net\nhttps://seanmcccanary3.queue.core.windows.net\nhttps://seanmcccanary3.table.core.windows.net\n\n\n\n\nhttps://seanmcccanary3-secondary.blob.core.windows.net\nhttps://seanmcccanary3-secondary.file.core.windows.net\nhttps://seanmcccanary3-secondary.queue.core.windows.net\nhttps://seanmcccanary3-secondary.table.core.windows.net\n\nSanitized\n\n\nCloud\nBlobEndpoint=https://seanmcccanary3.blob.core.windows.net/;QueueEndpoint=https://seanmcccanary3.queue.core.windows.net/;FileEndpoint=https://seanmcccanary3.file.core.windows.net/;BlobSecondaryEndpoint=https://seanmcccanary3-secondary.blob.core.windows.net/;QueueSecondaryEndpoint=https://seanmcccanary3-secondary.queue.core.windows.net/;FileSecondaryEndpoint=https://seanmcccanary3-secondary.file.core.windows.net/;AccountName=seanmcccanary3;AccountKey=Kg==;\nseanscope1"
   }
 }