{
  "Entries": [
    {
      "RequestUri": "http://seanstagetest.file.core.windows.net/test-share-ed2fb7c3-3238-d889-dd65-e1c7da858927?restype=share",
      "RequestMethod": "PUT",
      "RequestHeaders": {
        "Authorization": "Sanitized",
        "traceparent": "00-cc8cd66e3d08274da3f213634e253b21-686c6e71724e3e46-00",
        "User-Agent": [
          "azsdk-net-Storage.Files.Shares/12.2.0-dev.20200305.1",
          "(.NET Core 4.6.28325.01; Microsoft Windows 10.0.18363 )"
        ],
        "x-ms-client-request-id": "754be869-b303-2d94-ab77-2aeb727b090f",
        "x-ms-date": "Thu, 05 Mar 2020 21:44:08 GMT",
        "x-ms-return-client-request-id": "true",
<<<<<<< HEAD
        "x-ms-version": "2019-12-12"
=======
        "x-ms-version": "2020-02-10"
>>>>>>> 60f4876e
      },
      "RequestBody": null,
      "StatusCode": 201,
      "ResponseHeaders": {
        "Content-Length": "0",
        "Date": "Thu, 05 Mar 2020 21:44:08 GMT",
        "ETag": "\u00220x8D7C14E5588526D\u0022",
        "Last-Modified": "Thu, 05 Mar 2020 21:44:08 GMT",
        "Server": [
          "Windows-Azure-File/1.0",
          "Microsoft-HTTPAPI/2.0"
        ],
        "x-ms-client-request-id": "754be869-b303-2d94-ab77-2aeb727b090f",
        "x-ms-request-id": "c9ef63c4-f01a-0012-1937-f3e9eb000000",
<<<<<<< HEAD
        "x-ms-version": "2019-12-12"
=======
        "x-ms-version": "2020-02-10"
>>>>>>> 60f4876e
      },
      "ResponseBody": []
    },
    {
      "RequestUri": "http://seanstagetest.file.core.windows.net/test-share-ed2fb7c3-3238-d889-dd65-e1c7da858927/test-directory-e30845b9-cd58-f5ca-a8a8-816e3f1755e9?restype=directory",
      "RequestMethod": "PUT",
      "RequestHeaders": {
        "Authorization": "Sanitized",
        "traceparent": "00-176857290a69dd4ca15588aba36fa81f-2e9954855adcd240-00",
        "User-Agent": [
          "azsdk-net-Storage.Files.Shares/12.2.0-dev.20200305.1",
          "(.NET Core 4.6.28325.01; Microsoft Windows 10.0.18363 )"
        ],
        "x-ms-client-request-id": "3db7e3c1-cdeb-9ca8-1e55-cc5a3126ee94",
        "x-ms-date": "Thu, 05 Mar 2020 21:44:08 GMT",
        "x-ms-file-attributes": "None",
        "x-ms-file-creation-time": "Now",
        "x-ms-file-last-write-time": "Now",
        "x-ms-file-permission": "Inherit",
        "x-ms-return-client-request-id": "true",
<<<<<<< HEAD
        "x-ms-version": "2019-12-12"
=======
        "x-ms-version": "2020-02-10"
>>>>>>> 60f4876e
      },
      "RequestBody": null,
      "StatusCode": 201,
      "ResponseHeaders": {
        "Content-Length": "0",
        "Date": "Thu, 05 Mar 2020 21:44:08 GMT",
        "ETag": "\u00220x8D7C14E55960218\u0022",
        "Last-Modified": "Thu, 05 Mar 2020 21:44:08 GMT",
        "Server": [
          "Windows-Azure-File/1.0",
          "Microsoft-HTTPAPI/2.0"
        ],
        "x-ms-client-request-id": "3db7e3c1-cdeb-9ca8-1e55-cc5a3126ee94",
        "x-ms-file-attributes": "Directory",
        "x-ms-file-change-time": "2020-03-05T21:44:08.3718680Z",
        "x-ms-file-creation-time": "2020-03-05T21:44:08.3718680Z",
        "x-ms-file-id": "13835128424026341376",
        "x-ms-file-last-write-time": "2020-03-05T21:44:08.3718680Z",
        "x-ms-file-parent-id": "0",
        "x-ms-file-permission-key": "7855875120676328179*422928105932735866",
        "x-ms-request-id": "c9ef63c6-f01a-0012-1a37-f3e9eb000000",
        "x-ms-request-server-encrypted": "true",
<<<<<<< HEAD
        "x-ms-version": "2019-12-12"
=======
        "x-ms-version": "2020-02-10"
>>>>>>> 60f4876e
      },
      "ResponseBody": []
    },
    {
      "RequestUri": "http://seanstagetest.file.core.windows.net/test-share-ed2fb7c3-3238-d889-dd65-e1c7da858927/test-directory-e30845b9-cd58-f5ca-a8a8-816e3f1755e9/test-file-91364022-171d-a5d5-2188-86ffe6d05284",
      "RequestMethod": "PUT",
      "RequestHeaders": {
        "Authorization": "Sanitized",
        "traceparent": "00-eb65c4816b67d14588e25c09551dcf11-699e70f949e1a44e-00",
        "User-Agent": [
          "azsdk-net-Storage.Files.Shares/12.2.0-dev.20200305.1",
          "(.NET Core 4.6.28325.01; Microsoft Windows 10.0.18363 )"
        ],
        "x-ms-client-request-id": "62d7526a-82ed-aad3-0e12-1c6247a8b64d",
        "x-ms-content-length": "1048576",
        "x-ms-date": "Thu, 05 Mar 2020 21:44:08 GMT",
        "x-ms-file-attributes": "None",
        "x-ms-file-creation-time": "Now",
        "x-ms-file-last-write-time": "Now",
        "x-ms-file-permission": "Inherit",
        "x-ms-return-client-request-id": "true",
        "x-ms-type": "file",
<<<<<<< HEAD
        "x-ms-version": "2019-12-12"
=======
        "x-ms-version": "2020-02-10"
>>>>>>> 60f4876e
      },
      "RequestBody": null,
      "StatusCode": 201,
      "ResponseHeaders": {
        "Content-Length": "0",
        "Date": "Thu, 05 Mar 2020 21:44:08 GMT",
        "ETag": "\u00220x8D7C14E55A3217D\u0022",
        "Last-Modified": "Thu, 05 Mar 2020 21:44:08 GMT",
        "Server": [
          "Windows-Azure-File/1.0",
          "Microsoft-HTTPAPI/2.0"
        ],
        "x-ms-client-request-id": "62d7526a-82ed-aad3-0e12-1c6247a8b64d",
        "x-ms-file-attributes": "Archive",
        "x-ms-file-change-time": "2020-03-05T21:44:08.4578685Z",
        "x-ms-file-creation-time": "2020-03-05T21:44:08.4578685Z",
        "x-ms-file-id": "11529285414812647424",
        "x-ms-file-last-write-time": "2020-03-05T21:44:08.4578685Z",
        "x-ms-file-parent-id": "13835128424026341376",
        "x-ms-file-permission-key": "12501538048846835188*422928105932735866",
        "x-ms-request-id": "c9ef63c7-f01a-0012-1b37-f3e9eb000000",
        "x-ms-request-server-encrypted": "true",
<<<<<<< HEAD
        "x-ms-version": "2019-12-12"
=======
        "x-ms-version": "2020-02-10"
>>>>>>> 60f4876e
      },
      "ResponseBody": []
    },
    {
      "RequestUri": "http://seanstagetest.file.core.windows.net/test-share-ed2fb7c3-3238-d889-dd65-e1c7da858927/test-directory-e30845b9-cd58-f5ca-a8a8-816e3f1755e9/test-file-91364022-171d-a5d5-2188-86ffe6d05284?comp=lease",
      "RequestMethod": "PUT",
      "RequestHeaders": {
        "Authorization": "Sanitized",
        "traceparent": "00-e38a19e4f6f9d941bc9227bb1c069498-5e723879109b6641-00",
        "User-Agent": [
          "azsdk-net-Storage.Files.Shares/12.2.0-dev.20200305.1",
          "(.NET Core 4.6.28325.01; Microsoft Windows 10.0.18363 )"
        ],
        "x-ms-client-request-id": "fee2860a-ad05-d7bd-1ecb-209e2a76671d",
        "x-ms-date": "Thu, 05 Mar 2020 21:44:08 GMT",
        "x-ms-lease-action": "acquire",
        "x-ms-lease-duration": "-1",
        "x-ms-proposed-lease-id": "a0c54802-9279-0b34-414f-585c42f05e56",
        "x-ms-return-client-request-id": "true",
<<<<<<< HEAD
        "x-ms-version": "2019-12-12"
=======
        "x-ms-version": "2020-02-10"
>>>>>>> 60f4876e
      },
      "RequestBody": null,
      "StatusCode": 201,
      "ResponseHeaders": {
        "Date": "Thu, 05 Mar 2020 21:44:08 GMT",
        "ETag": "\u00220x8D7C14E55A3217D\u0022",
        "Last-Modified": "Thu, 05 Mar 2020 21:44:08 GMT",
        "Server": [
          "Windows-Azure-File/1.0",
          "Microsoft-HTTPAPI/2.0"
        ],
        "Transfer-Encoding": "chunked",
        "x-ms-client-request-id": "fee2860a-ad05-d7bd-1ecb-209e2a76671d",
        "x-ms-lease-id": "a0c54802-9279-0b34-414f-585c42f05e56",
        "x-ms-request-id": "c9ef63c8-f01a-0012-1c37-f3e9eb000000",
<<<<<<< HEAD
        "x-ms-version": "2019-12-12"
=======
        "x-ms-version": "2020-02-10"
>>>>>>> 60f4876e
      },
      "ResponseBody": []
    },
    {
      "RequestUri": "http://seanstagetest.file.core.windows.net/test-share-ed2fb7c3-3238-d889-dd65-e1c7da858927/test-directory-e30845b9-cd58-f5ca-a8a8-816e3f1755e9/test-file-91364022-171d-a5d5-2188-86ffe6d05284?comp=range",
      "RequestMethod": "PUT",
      "RequestHeaders": {
        "Authorization": "Sanitized",
        "Content-Length": "1024",
        "traceparent": "00-ef85bc8d8cca7940b22b59512c2215d7-5dd880a1cbc77c4f-00",
        "User-Agent": [
          "azsdk-net-Storage.Files.Shares/12.2.0-dev.20200305.1",
          "(.NET Core 4.6.28325.01; Microsoft Windows 10.0.18363 )"
        ],
        "x-ms-client-request-id": "bc52c7af-5f0e-8c51-92bd-742dd0f8e747",
        "x-ms-date": "Thu, 05 Mar 2020 21:44:08 GMT",
        "x-ms-lease-id": "a0c54802-9279-0b34-414f-585c42f05e56",
        "x-ms-range": "bytes=1024-2047",
        "x-ms-return-client-request-id": "true",
<<<<<<< HEAD
        "x-ms-version": "2019-12-12",
=======
        "x-ms-version": "2020-02-10",
>>>>>>> 60f4876e
        "x-ms-write": "update"
      },
      "RequestBody": "\u002Bsb5j3tBFMLDSQx2eBfsiVoqL8Bn1pMQI42KyzOExvnunEKA6129A68gwhwxY1aOiaWtbcGXEiMz6Gztt0iPPoMSh9vUa579bSwQRxN23r83\u002B0KN11g3V4oeTQLwz0xnkYOZH9t6uh0HrwCVhssQvAqstrsGAWcq2jBRtR6bDJ3fqbWP3b/jvEEkhidYotG/DpH4RBmRYY8cbkSrKQT/bKNitdwVgN5Kyfl54XpA0jhfkaaMosiDTkglc257OJI9JRqD9ez0qY6yrnogF38V3JwLS5ddcsnb32aU7wxwz5FmO7xgvN1La\u002BgY2vRNYzbIEJfSb\u002B3637JRqBaFYLmBQt7pudvDtR\u002B\u002BwN\u002BvRZjUjXsvy991nWCja1wJDhPHxgoulpgVZKpbBFt3E68NS5oZfBuaVZTaC6R\u002BRU1/uqYM9/nUga4AvynR1MeD/omwliDB75L4LHB2U4rzlx5c20q1ahy1OMnsGb3xyYHNVg0aza4tvsoTFMqJXi4jDCcKdPl9zpNt\u002B15X1dbVBmLuqPx92clvLx1/oVZRK9mbyAyV5lWHUIh6rNJQ1uj0PQ5nmrUxpjNem0Xc/iw9HNCEvAzJQB8NZ1h0Ayz3Hlk0imRH6ZAjaSLYN0sPq1FbPJACzBnbKv3vWjNcvaMHZnzsp3PI9TI/YFPq8QnT/rsGGMab9VI/WGBnWI9dx6t/0dDPIwPek0ddwmvG8TnzG1x3VaXca3EprE4TYZyj4Zmnah84BNq4KIR\u002BPTLneGcmcz0z5XEFomVfpXa0yzKquuDSH4cZuxeBvy0gXS4\u002BQjTn7O1ecPwoose62V5jA1xS1INRFVngDLgmsSZD5EQ3IGNCzd5ES0nkqXy/X\u002BG4HbvQzomq7C3bB\u002BA1OL7V5b2Dg7j7ITZ\u002BDog5bGvcIK3WbpNqcha7jDQ2Z8X\u002BDhOLD8S/PNwpvPyFUr8BcYDB/uYyXsora3Kmx/aExbpwf/90rl2mHOTRrLGX5B9WuRu0dGjey69JX6NRGHTlpfdCFdPAjcIiGuEBYbIYlIZTUA7b0FBRkbNPK065VARw6we5Vc9MlSxYkVmG3Gr9MMsd/shlCtWn8IMfcWF0aMbdkXWqXz63Brrigj72yrRIUfuDnFU7CuEyEmRLLSTK5CmTqUv1U9CMZvgOg4eWsCXP1iBm8cxwoYaTeE3abNmVF54VYyFpU/4q9jZdLYZam2I/e1YEZPJdIwfEYduDsvofeGzogUwEZoIhO/qWEnP/OdzqmvCCkbKrtz8ZpPEip0Q8PrQacRoVOxXT4in4xxCTxCj\u002BmBcJnOe6PMkM6sGR/pS2WdS/5cjC1V/arq6Is/Avhd/JJA4sMqHNXzVQCFBUQuOVQm071N5gPA==",
      "StatusCode": 201,
      "ResponseHeaders": {
        "Content-Length": "0",
        "Content-MD5": "wrhjs0zOkFq94uR3nfu0kA==",
        "Date": "Thu, 05 Mar 2020 21:44:08 GMT",
        "ETag": "\u00220x8D7C14E55BC9CEE\u0022",
        "Last-Modified": "Thu, 05 Mar 2020 21:44:08 GMT",
        "Server": [
          "Windows-Azure-File/1.0",
          "Microsoft-HTTPAPI/2.0"
        ],
        "x-ms-client-request-id": "bc52c7af-5f0e-8c51-92bd-742dd0f8e747",
        "x-ms-request-id": "c9ef63c9-f01a-0012-1d37-f3e9eb000000",
        "x-ms-request-server-encrypted": "true",
<<<<<<< HEAD
        "x-ms-version": "2019-12-12"
=======
        "x-ms-version": "2020-02-10"
>>>>>>> 60f4876e
      },
      "ResponseBody": []
    },
    {
      "RequestUri": "http://seanstagetest.file.core.windows.net/test-share-ed2fb7c3-3238-d889-dd65-e1c7da858927?restype=share",
      "RequestMethod": "DELETE",
      "RequestHeaders": {
        "Authorization": "Sanitized",
        "traceparent": "00-f9b13c988192734a882c86a2662c91be-30287887d319364b-00",
        "User-Agent": [
          "azsdk-net-Storage.Files.Shares/12.2.0-dev.20200305.1",
          "(.NET Core 4.6.28325.01; Microsoft Windows 10.0.18363 )"
        ],
        "x-ms-client-request-id": "62ee7aba-ab23-540f-749b-6554af2741b9",
        "x-ms-date": "Thu, 05 Mar 2020 21:44:08 GMT",
        "x-ms-delete-snapshots": "include",
        "x-ms-return-client-request-id": "true",
<<<<<<< HEAD
        "x-ms-version": "2019-12-12"
=======
        "x-ms-version": "2020-02-10"
>>>>>>> 60f4876e
      },
      "RequestBody": null,
      "StatusCode": 202,
      "ResponseHeaders": {
        "Content-Length": "0",
        "Date": "Thu, 05 Mar 2020 21:44:08 GMT",
        "Server": [
          "Windows-Azure-File/1.0",
          "Microsoft-HTTPAPI/2.0"
        ],
        "x-ms-client-request-id": "62ee7aba-ab23-540f-749b-6554af2741b9",
        "x-ms-request-id": "c9ef63ca-f01a-0012-1e37-f3e9eb000000",
<<<<<<< HEAD
        "x-ms-version": "2019-12-12"
=======
        "x-ms-version": "2020-02-10"
>>>>>>> 60f4876e
      },
      "ResponseBody": []
    }
  ],
  "Variables": {
    "RandomSeed": "1972262317",
    "Storage_TestConfigDefault": "ProductionTenant\nseanstagetest\nU2FuaXRpemVk\nhttps://seanstagetest.blob.core.windows.net\nhttp://seanstagetest.file.core.windows.net\nhttp://seanstagetest.queue.core.windows.net\nhttp://seanstagetest.table.core.windows.net\n\n\n\n\nhttp://seanstagetest-secondary.blob.core.windows.net\nhttp://seanstagetest-secondary.file.core.windows.net\nhttp://seanstagetest-secondary.queue.core.windows.net\nhttp://seanstagetest-secondary.table.core.windows.net\n\nSanitized\n\n\nCloud\nBlobEndpoint=https://seanstagetest.blob.core.windows.net/;QueueEndpoint=http://seanstagetest.queue.core.windows.net/;FileEndpoint=http://seanstagetest.file.core.windows.net/;BlobSecondaryEndpoint=http://seanstagetest-secondary.blob.core.windows.net/;QueueSecondaryEndpoint=http://seanstagetest-secondary.queue.core.windows.net/;FileSecondaryEndpoint=http://seanstagetest-secondary.file.core.windows.net/;AccountName=seanstagetest;AccountKey=Sanitized\nseanscope1"
  }
}<|MERGE_RESOLUTION|>--- conflicted
+++ resolved
@@ -13,11 +13,7 @@
         "x-ms-client-request-id": "754be869-b303-2d94-ab77-2aeb727b090f",
         "x-ms-date": "Thu, 05 Mar 2020 21:44:08 GMT",
         "x-ms-return-client-request-id": "true",
-<<<<<<< HEAD
-        "x-ms-version": "2019-12-12"
-=======
-        "x-ms-version": "2020-02-10"
->>>>>>> 60f4876e
+        "x-ms-version": "2020-02-10"
       },
       "RequestBody": null,
       "StatusCode": 201,
@@ -32,11 +28,7 @@
         ],
         "x-ms-client-request-id": "754be869-b303-2d94-ab77-2aeb727b090f",
         "x-ms-request-id": "c9ef63c4-f01a-0012-1937-f3e9eb000000",
-<<<<<<< HEAD
-        "x-ms-version": "2019-12-12"
-=======
-        "x-ms-version": "2020-02-10"
->>>>>>> 60f4876e
+        "x-ms-version": "2020-02-10"
       },
       "ResponseBody": []
     },
@@ -57,11 +49,7 @@
         "x-ms-file-last-write-time": "Now",
         "x-ms-file-permission": "Inherit",
         "x-ms-return-client-request-id": "true",
-<<<<<<< HEAD
-        "x-ms-version": "2019-12-12"
-=======
-        "x-ms-version": "2020-02-10"
->>>>>>> 60f4876e
+        "x-ms-version": "2020-02-10"
       },
       "RequestBody": null,
       "StatusCode": 201,
@@ -84,11 +72,7 @@
         "x-ms-file-permission-key": "7855875120676328179*422928105932735866",
         "x-ms-request-id": "c9ef63c6-f01a-0012-1a37-f3e9eb000000",
         "x-ms-request-server-encrypted": "true",
-<<<<<<< HEAD
-        "x-ms-version": "2019-12-12"
-=======
-        "x-ms-version": "2020-02-10"
->>>>>>> 60f4876e
+        "x-ms-version": "2020-02-10"
       },
       "ResponseBody": []
     },
@@ -111,11 +95,7 @@
         "x-ms-file-permission": "Inherit",
         "x-ms-return-client-request-id": "true",
         "x-ms-type": "file",
-<<<<<<< HEAD
-        "x-ms-version": "2019-12-12"
-=======
-        "x-ms-version": "2020-02-10"
->>>>>>> 60f4876e
+        "x-ms-version": "2020-02-10"
       },
       "RequestBody": null,
       "StatusCode": 201,
@@ -138,11 +118,7 @@
         "x-ms-file-permission-key": "12501538048846835188*422928105932735866",
         "x-ms-request-id": "c9ef63c7-f01a-0012-1b37-f3e9eb000000",
         "x-ms-request-server-encrypted": "true",
-<<<<<<< HEAD
-        "x-ms-version": "2019-12-12"
-=======
-        "x-ms-version": "2020-02-10"
->>>>>>> 60f4876e
+        "x-ms-version": "2020-02-10"
       },
       "ResponseBody": []
     },
@@ -162,11 +138,7 @@
         "x-ms-lease-duration": "-1",
         "x-ms-proposed-lease-id": "a0c54802-9279-0b34-414f-585c42f05e56",
         "x-ms-return-client-request-id": "true",
-<<<<<<< HEAD
-        "x-ms-version": "2019-12-12"
-=======
-        "x-ms-version": "2020-02-10"
->>>>>>> 60f4876e
+        "x-ms-version": "2020-02-10"
       },
       "RequestBody": null,
       "StatusCode": 201,
@@ -182,11 +154,7 @@
         "x-ms-client-request-id": "fee2860a-ad05-d7bd-1ecb-209e2a76671d",
         "x-ms-lease-id": "a0c54802-9279-0b34-414f-585c42f05e56",
         "x-ms-request-id": "c9ef63c8-f01a-0012-1c37-f3e9eb000000",
-<<<<<<< HEAD
-        "x-ms-version": "2019-12-12"
-=======
-        "x-ms-version": "2020-02-10"
->>>>>>> 60f4876e
+        "x-ms-version": "2020-02-10"
       },
       "ResponseBody": []
     },
@@ -206,11 +174,7 @@
         "x-ms-lease-id": "a0c54802-9279-0b34-414f-585c42f05e56",
         "x-ms-range": "bytes=1024-2047",
         "x-ms-return-client-request-id": "true",
-<<<<<<< HEAD
-        "x-ms-version": "2019-12-12",
-=======
         "x-ms-version": "2020-02-10",
->>>>>>> 60f4876e
         "x-ms-write": "update"
       },
       "RequestBody": "\u002Bsb5j3tBFMLDSQx2eBfsiVoqL8Bn1pMQI42KyzOExvnunEKA6129A68gwhwxY1aOiaWtbcGXEiMz6Gztt0iPPoMSh9vUa579bSwQRxN23r83\u002B0KN11g3V4oeTQLwz0xnkYOZH9t6uh0HrwCVhssQvAqstrsGAWcq2jBRtR6bDJ3fqbWP3b/jvEEkhidYotG/DpH4RBmRYY8cbkSrKQT/bKNitdwVgN5Kyfl54XpA0jhfkaaMosiDTkglc257OJI9JRqD9ez0qY6yrnogF38V3JwLS5ddcsnb32aU7wxwz5FmO7xgvN1La\u002BgY2vRNYzbIEJfSb\u002B3637JRqBaFYLmBQt7pudvDtR\u002B\u002BwN\u002BvRZjUjXsvy991nWCja1wJDhPHxgoulpgVZKpbBFt3E68NS5oZfBuaVZTaC6R\u002BRU1/uqYM9/nUga4AvynR1MeD/omwliDB75L4LHB2U4rzlx5c20q1ahy1OMnsGb3xyYHNVg0aza4tvsoTFMqJXi4jDCcKdPl9zpNt\u002B15X1dbVBmLuqPx92clvLx1/oVZRK9mbyAyV5lWHUIh6rNJQ1uj0PQ5nmrUxpjNem0Xc/iw9HNCEvAzJQB8NZ1h0Ayz3Hlk0imRH6ZAjaSLYN0sPq1FbPJACzBnbKv3vWjNcvaMHZnzsp3PI9TI/YFPq8QnT/rsGGMab9VI/WGBnWI9dx6t/0dDPIwPek0ddwmvG8TnzG1x3VaXca3EprE4TYZyj4Zmnah84BNq4KIR\u002BPTLneGcmcz0z5XEFomVfpXa0yzKquuDSH4cZuxeBvy0gXS4\u002BQjTn7O1ecPwoose62V5jA1xS1INRFVngDLgmsSZD5EQ3IGNCzd5ES0nkqXy/X\u002BG4HbvQzomq7C3bB\u002BA1OL7V5b2Dg7j7ITZ\u002BDog5bGvcIK3WbpNqcha7jDQ2Z8X\u002BDhOLD8S/PNwpvPyFUr8BcYDB/uYyXsora3Kmx/aExbpwf/90rl2mHOTRrLGX5B9WuRu0dGjey69JX6NRGHTlpfdCFdPAjcIiGuEBYbIYlIZTUA7b0FBRkbNPK065VARw6we5Vc9MlSxYkVmG3Gr9MMsd/shlCtWn8IMfcWF0aMbdkXWqXz63Brrigj72yrRIUfuDnFU7CuEyEmRLLSTK5CmTqUv1U9CMZvgOg4eWsCXP1iBm8cxwoYaTeE3abNmVF54VYyFpU/4q9jZdLYZam2I/e1YEZPJdIwfEYduDsvofeGzogUwEZoIhO/qWEnP/OdzqmvCCkbKrtz8ZpPEip0Q8PrQacRoVOxXT4in4xxCTxCj\u002BmBcJnOe6PMkM6sGR/pS2WdS/5cjC1V/arq6Is/Avhd/JJA4sMqHNXzVQCFBUQuOVQm071N5gPA==",
@@ -228,11 +192,7 @@
         "x-ms-client-request-id": "bc52c7af-5f0e-8c51-92bd-742dd0f8e747",
         "x-ms-request-id": "c9ef63c9-f01a-0012-1d37-f3e9eb000000",
         "x-ms-request-server-encrypted": "true",
-<<<<<<< HEAD
-        "x-ms-version": "2019-12-12"
-=======
-        "x-ms-version": "2020-02-10"
->>>>>>> 60f4876e
+        "x-ms-version": "2020-02-10"
       },
       "ResponseBody": []
     },
@@ -250,11 +210,7 @@
         "x-ms-date": "Thu, 05 Mar 2020 21:44:08 GMT",
         "x-ms-delete-snapshots": "include",
         "x-ms-return-client-request-id": "true",
-<<<<<<< HEAD
-        "x-ms-version": "2019-12-12"
-=======
-        "x-ms-version": "2020-02-10"
->>>>>>> 60f4876e
+        "x-ms-version": "2020-02-10"
       },
       "RequestBody": null,
       "StatusCode": 202,
@@ -267,11 +223,7 @@
         ],
         "x-ms-client-request-id": "62ee7aba-ab23-540f-749b-6554af2741b9",
         "x-ms-request-id": "c9ef63ca-f01a-0012-1e37-f3e9eb000000",
-<<<<<<< HEAD
-        "x-ms-version": "2019-12-12"
-=======
-        "x-ms-version": "2020-02-10"
->>>>>>> 60f4876e
+        "x-ms-version": "2020-02-10"
       },
       "ResponseBody": []
     }
