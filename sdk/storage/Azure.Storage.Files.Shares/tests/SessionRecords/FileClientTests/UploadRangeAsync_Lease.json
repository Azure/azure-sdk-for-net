--- conflicted
+++ resolved
@@ -1,56 +1,51 @@
 {
   "Entries": [
     {
-      "RequestUri": "https://seanmcccanary3.file.core.windows.net/test-share-ed2fb7c3-3238-d889-dd65-e1c7da858927?restype=share",
-      "RequestMethod": "PUT",
-      "RequestHeaders": {
-        "Accept": "application/xml",
-        "Authorization": "Sanitized",
-        "traceparent": "00-968d02ab5e31a643a02f497319c43a88-7077f383519b754d-00",
-        "User-Agent": [
-          "azsdk-net-Storage.Files.Shares/12.7.0-alpha.20210121.1",
-          "(.NET 5.0.2; Microsoft Windows 10.0.19042)"
-        ],
-        "x-ms-client-request-id": "754be869-b303-2d94-ab77-2aeb727b090f",
-        "x-ms-date": "Thu, 21 Jan 2021 20:39:59 GMT",
-        "x-ms-return-client-request-id": "true",
-        "x-ms-version": "2020-06-12"
-      },
-      "RequestBody": null,
-      "StatusCode": 201,
-      "ResponseHeaders": {
-        "Content-Length": "0",
-        "Date": "Thu, 21 Jan 2021 20:39:58 GMT",
-        "ETag": "\u00220x8D8BE4CB851B599\u0022",
-        "Last-Modified": "Thu, 21 Jan 2021 20:39:59 GMT",
-        "Server": [
-          "Windows-Azure-File/1.0",
-          "Microsoft-HTTPAPI/2.0"
-        ],
-        "x-ms-client-request-id": "754be869-b303-2d94-ab77-2aeb727b090f",
-<<<<<<< HEAD
-        "x-ms-request-id": "c9ef63c4-f01a-0012-1937-f3e9eb000000",
-        "x-ms-version": "2020-06-12"
-=======
-        "x-ms-request-id": "0e4c4319-801a-0077-0935-f00f56000000",
-        "x-ms-version": "2020-04-08"
->>>>>>> ac24a13f
-      },
-      "ResponseBody": []
-    },
-    {
-      "RequestUri": "https://seanmcccanary3.file.core.windows.net/test-share-ed2fb7c3-3238-d889-dd65-e1c7da858927/test-directory-e30845b9-cd58-f5ca-a8a8-816e3f1755e9?restype=directory",
-      "RequestMethod": "PUT",
-      "RequestHeaders": {
-        "Accept": "application/xml",
-        "Authorization": "Sanitized",
-        "traceparent": "00-2ca001c006c3564e8e4dcaed518494b4-109961101f8eac4f-00",
-        "User-Agent": [
-          "azsdk-net-Storage.Files.Shares/12.7.0-alpha.20210121.1",
-          "(.NET 5.0.2; Microsoft Windows 10.0.19042)"
-        ],
-        "x-ms-client-request-id": "3db7e3c1-cdeb-9ca8-1e55-cc5a3126ee94",
-        "x-ms-date": "Thu, 21 Jan 2021 20:39:59 GMT",
+      "RequestUri": "https://seanmcccanary3.file.core.windows.net/test-share-e638220b-efa7-437b-b982-e6c74506b843?restype=share",
+      "RequestMethod": "PUT",
+      "RequestHeaders": {
+        "Accept": "application/xml",
+        "Authorization": "Sanitized",
+        "traceparent": "00-79c23ba69e0b004b94d5d504d0956951-e8d80871b0e75242-00",
+        "User-Agent": [
+          "azsdk-net-Storage.Files.Shares/12.7.0-alpha.20210126.1",
+          "(.NET 5.0.2; Microsoft Windows 10.0.19042)"
+        ],
+        "x-ms-client-request-id": "33b9fc9c-e9a1-3adb-0411-6ca16b3218fc",
+        "x-ms-date": "Tue, 26 Jan 2021 19:31:14 GMT",
+        "x-ms-return-client-request-id": "true",
+        "x-ms-version": "2020-06-12"
+      },
+      "RequestBody": null,
+      "StatusCode": 201,
+      "ResponseHeaders": {
+        "Content-Length": "0",
+        "Date": "Tue, 26 Jan 2021 19:31:13 GMT",
+        "ETag": "\u00220x8D8C230F19AAE6E\u0022",
+        "Last-Modified": "Tue, 26 Jan 2021 19:31:14 GMT",
+        "Server": [
+          "Windows-Azure-File/1.0",
+          "Microsoft-HTTPAPI/2.0"
+        ],
+        "x-ms-client-request-id": "33b9fc9c-e9a1-3adb-0411-6ca16b3218fc",
+        "x-ms-request-id": "54a9100e-301a-0072-7019-f4dd8d000000",
+        "x-ms-version": "2020-06-12"
+      },
+      "ResponseBody": []
+    },
+    {
+      "RequestUri": "https://seanmcccanary3.file.core.windows.net/test-share-e638220b-efa7-437b-b982-e6c74506b843/test-directory-afa1775e-128e-1c83-7de7-cc9e0bd4c8a9?restype=directory",
+      "RequestMethod": "PUT",
+      "RequestHeaders": {
+        "Accept": "application/xml",
+        "Authorization": "Sanitized",
+        "traceparent": "00-805f56480ea92542b94213f061844c15-3efa3452c326a54e-00",
+        "User-Agent": [
+          "azsdk-net-Storage.Files.Shares/12.7.0-alpha.20210126.1",
+          "(.NET 5.0.2; Microsoft Windows 10.0.19042)"
+        ],
+        "x-ms-client-request-id": "0349e7f1-6a6e-8af9-799c-b6b91c3d2e30",
+        "x-ms-date": "Tue, 26 Jan 2021 19:31:14 GMT",
         "x-ms-file-attributes": "None",
         "x-ms-file-creation-time": "Now",
         "x-ms-file-last-write-time": "Now",
@@ -62,41 +57,41 @@
       "StatusCode": 201,
       "ResponseHeaders": {
         "Content-Length": "0",
-        "Date": "Thu, 21 Jan 2021 20:39:58 GMT",
-        "ETag": "\u00220x8D8BE4CB85C2C68\u0022",
-        "Last-Modified": "Thu, 21 Jan 2021 20:39:59 GMT",
-        "Server": [
-          "Windows-Azure-File/1.0",
-          "Microsoft-HTTPAPI/2.0"
-        ],
-        "x-ms-client-request-id": "3db7e3c1-cdeb-9ca8-1e55-cc5a3126ee94",
+        "Date": "Tue, 26 Jan 2021 19:31:13 GMT",
+        "ETag": "\u00220x8D8C230F1A4F05D\u0022",
+        "Last-Modified": "Tue, 26 Jan 2021 19:31:14 GMT",
+        "Server": [
+          "Windows-Azure-File/1.0",
+          "Microsoft-HTTPAPI/2.0"
+        ],
+        "x-ms-client-request-id": "0349e7f1-6a6e-8af9-799c-b6b91c3d2e30",
         "x-ms-file-attributes": "Directory",
-        "x-ms-file-change-time": "2021-01-21T20:39:59.2765544Z",
-        "x-ms-file-creation-time": "2021-01-21T20:39:59.2765544Z",
+        "x-ms-file-change-time": "2021-01-26T19:31:14.1262429Z",
+        "x-ms-file-creation-time": "2021-01-26T19:31:14.1262429Z",
         "x-ms-file-id": "13835128424026341376",
-        "x-ms-file-last-write-time": "2021-01-21T20:39:59.2765544Z",
+        "x-ms-file-last-write-time": "2021-01-26T19:31:14.1262429Z",
         "x-ms-file-parent-id": "0",
         "x-ms-file-permission-key": "17860367565182308406*11459378189709739967",
-        "x-ms-request-id": "0e4c431e-801a-0077-0c35-f00f56000000",
+        "x-ms-request-id": "54a91011-301a-0072-7119-f4dd8d000000",
         "x-ms-request-server-encrypted": "true",
         "x-ms-version": "2020-06-12"
       },
       "ResponseBody": []
     },
     {
-      "RequestUri": "https://seanmcccanary3.file.core.windows.net/test-share-ed2fb7c3-3238-d889-dd65-e1c7da858927/test-directory-e30845b9-cd58-f5ca-a8a8-816e3f1755e9/test-file-91364022-171d-a5d5-2188-86ffe6d05284",
-      "RequestMethod": "PUT",
-      "RequestHeaders": {
-        "Accept": "application/xml",
-        "Authorization": "Sanitized",
-        "traceparent": "00-59676b4fc55f384f8151b04ae1fb183e-6be894cb4f159e45-00",
-        "User-Agent": [
-          "azsdk-net-Storage.Files.Shares/12.7.0-alpha.20210121.1",
-          "(.NET 5.0.2; Microsoft Windows 10.0.19042)"
-        ],
-        "x-ms-client-request-id": "62d7526a-82ed-aad3-0e12-1c6247a8b64d",
+      "RequestUri": "https://seanmcccanary3.file.core.windows.net/test-share-e638220b-efa7-437b-b982-e6c74506b843/test-directory-afa1775e-128e-1c83-7de7-cc9e0bd4c8a9/test-file-0d38c248-cf07-d9af-d5c0-baab776a9a7a",
+      "RequestMethod": "PUT",
+      "RequestHeaders": {
+        "Accept": "application/xml",
+        "Authorization": "Sanitized",
+        "traceparent": "00-9dd0c20e36db9648899ae81f4102f9d0-f44fdda3494c8943-00",
+        "User-Agent": [
+          "azsdk-net-Storage.Files.Shares/12.7.0-alpha.20210126.1",
+          "(.NET 5.0.2; Microsoft Windows 10.0.19042)"
+        ],
+        "x-ms-client-request-id": "bfcf6ab4-d8ca-22df-3870-2daeaf4e130f",
         "x-ms-content-length": "1048576",
-        "x-ms-date": "Thu, 21 Jan 2021 20:39:59 GMT",
+        "x-ms-date": "Tue, 26 Jan 2021 19:31:14 GMT",
         "x-ms-file-attributes": "None",
         "x-ms-file-creation-time": "Now",
         "x-ms-file-last-write-time": "Now",
@@ -109,122 +104,117 @@
       "StatusCode": 201,
       "ResponseHeaders": {
         "Content-Length": "0",
-        "Date": "Thu, 21 Jan 2021 20:39:58 GMT",
-        "ETag": "\u00220x8D8BE4CB8683C88\u0022",
-        "Last-Modified": "Thu, 21 Jan 2021 20:39:59 GMT",
-        "Server": [
-          "Windows-Azure-File/1.0",
-          "Microsoft-HTTPAPI/2.0"
-        ],
-        "x-ms-client-request-id": "62d7526a-82ed-aad3-0e12-1c6247a8b64d",
+        "Date": "Tue, 26 Jan 2021 19:31:13 GMT",
+        "ETag": "\u00220x8D8C230F1AE6804\u0022",
+        "Last-Modified": "Tue, 26 Jan 2021 19:31:14 GMT",
+        "Server": [
+          "Windows-Azure-File/1.0",
+          "Microsoft-HTTPAPI/2.0"
+        ],
+        "x-ms-client-request-id": "bfcf6ab4-d8ca-22df-3870-2daeaf4e130f",
         "x-ms-file-attributes": "Archive",
-        "x-ms-file-change-time": "2021-01-21T20:39:59.3556104Z",
-        "x-ms-file-creation-time": "2021-01-21T20:39:59.3556104Z",
+        "x-ms-file-change-time": "2021-01-26T19:31:14.1882884Z",
+        "x-ms-file-creation-time": "2021-01-26T19:31:14.1882884Z",
         "x-ms-file-id": "11529285414812647424",
-        "x-ms-file-last-write-time": "2021-01-21T20:39:59.3556104Z",
+        "x-ms-file-last-write-time": "2021-01-26T19:31:14.1882884Z",
         "x-ms-file-parent-id": "13835128424026341376",
         "x-ms-file-permission-key": "4010187179898695473*11459378189709739967",
-        "x-ms-request-id": "0e4c431f-801a-0077-0d35-f00f56000000",
+        "x-ms-request-id": "54a91014-301a-0072-7219-f4dd8d000000",
         "x-ms-request-server-encrypted": "true",
         "x-ms-version": "2020-06-12"
       },
       "ResponseBody": []
     },
     {
-      "RequestUri": "https://seanmcccanary3.file.core.windows.net/test-share-ed2fb7c3-3238-d889-dd65-e1c7da858927/test-directory-e30845b9-cd58-f5ca-a8a8-816e3f1755e9/test-file-91364022-171d-a5d5-2188-86ffe6d05284?comp=lease",
-      "RequestMethod": "PUT",
-      "RequestHeaders": {
-        "Accept": "application/xml",
-        "Authorization": "Sanitized",
-        "traceparent": "00-c267f98058d422468b3462ccc594dc9c-ec177ae3ac0bd44a-00",
-        "User-Agent": [
-          "azsdk-net-Storage.Files.Shares/12.7.0-alpha.20210121.1",
-          "(.NET 5.0.2; Microsoft Windows 10.0.19042)"
-        ],
-        "x-ms-client-request-id": "fee2860a-ad05-d7bd-1ecb-209e2a76671d",
-        "x-ms-date": "Thu, 21 Jan 2021 20:39:59 GMT",
+      "RequestUri": "https://seanmcccanary3.file.core.windows.net/test-share-e638220b-efa7-437b-b982-e6c74506b843/test-directory-afa1775e-128e-1c83-7de7-cc9e0bd4c8a9/test-file-0d38c248-cf07-d9af-d5c0-baab776a9a7a?comp=lease",
+      "RequestMethod": "PUT",
+      "RequestHeaders": {
+        "Accept": "application/xml",
+        "Authorization": "Sanitized",
+        "traceparent": "00-7ac72fe6cfa5fe45b69f33ec0c1b449f-4d0fadba3376cd45-00",
+        "User-Agent": [
+          "azsdk-net-Storage.Files.Shares/12.7.0-alpha.20210126.1",
+          "(.NET 5.0.2; Microsoft Windows 10.0.19042)"
+        ],
+        "x-ms-client-request-id": "91adc08c-8e31-aa27-c34c-379030782239",
+        "x-ms-date": "Tue, 26 Jan 2021 19:31:15 GMT",
         "x-ms-lease-action": "acquire",
         "x-ms-lease-duration": "-1",
-        "x-ms-proposed-lease-id": "a0c54802-9279-0b34-414f-585c42f05e56",
-        "x-ms-return-client-request-id": "true",
-        "x-ms-version": "2020-06-12"
-      },
-      "RequestBody": null,
-      "StatusCode": 201,
-      "ResponseHeaders": {
-        "Date": "Thu, 21 Jan 2021 20:39:58 GMT",
-        "ETag": "\u00220x8D8BE4CB8683C88\u0022",
-        "Last-Modified": "Thu, 21 Jan 2021 20:39:59 GMT",
+        "x-ms-proposed-lease-id": "36b73c02-0a90-83a6-8739-a767ffff0aec",
+        "x-ms-return-client-request-id": "true",
+        "x-ms-version": "2020-06-12"
+      },
+      "RequestBody": null,
+      "StatusCode": 201,
+      "ResponseHeaders": {
+        "Date": "Tue, 26 Jan 2021 19:31:13 GMT",
+        "ETag": "\u00220x8D8C230F1AE6804\u0022",
+        "Last-Modified": "Tue, 26 Jan 2021 19:31:14 GMT",
         "Server": [
           "Windows-Azure-File/1.0",
           "Microsoft-HTTPAPI/2.0"
         ],
         "Transfer-Encoding": "chunked",
-        "x-ms-client-request-id": "fee2860a-ad05-d7bd-1ecb-209e2a76671d",
-        "x-ms-lease-id": "a0c54802-9279-0b34-414f-585c42f05e56",
-<<<<<<< HEAD
-        "x-ms-request-id": "c9ef63c8-f01a-0012-1c37-f3e9eb000000",
-        "x-ms-version": "2020-06-12"
-=======
-        "x-ms-request-id": "0e4c4323-801a-0077-1135-f00f56000000",
-        "x-ms-version": "2020-04-08"
->>>>>>> ac24a13f
-      },
-      "ResponseBody": []
-    },
-    {
-      "RequestUri": "https://seanmcccanary3.file.core.windows.net/test-share-ed2fb7c3-3238-d889-dd65-e1c7da858927/test-directory-e30845b9-cd58-f5ca-a8a8-816e3f1755e9/test-file-91364022-171d-a5d5-2188-86ffe6d05284?comp=range",
+        "x-ms-client-request-id": "91adc08c-8e31-aa27-c34c-379030782239",
+        "x-ms-lease-id": "36b73c02-0a90-83a6-8739-a767ffff0aec",
+        "x-ms-request-id": "54a91015-301a-0072-7319-f4dd8d000000",
+        "x-ms-version": "2020-06-12"
+      },
+      "ResponseBody": []
+    },
+    {
+      "RequestUri": "https://seanmcccanary3.file.core.windows.net/test-share-e638220b-efa7-437b-b982-e6c74506b843/test-directory-afa1775e-128e-1c83-7de7-cc9e0bd4c8a9/test-file-0d38c248-cf07-d9af-d5c0-baab776a9a7a?comp=range",
       "RequestMethod": "PUT",
       "RequestHeaders": {
         "Accept": "application/xml",
         "Authorization": "Sanitized",
         "Content-Length": "1024",
         "Content-Type": "application/octet-stream",
-        "traceparent": "00-5a21c5731e87174baf080fbf71cfc820-5154308018bf104b-00",
-        "User-Agent": [
-          "azsdk-net-Storage.Files.Shares/12.7.0-alpha.20210121.1",
-          "(.NET 5.0.2; Microsoft Windows 10.0.19042)"
-        ],
-        "x-ms-client-request-id": "bc52c7af-5f0e-8c51-92bd-742dd0f8e747",
-        "x-ms-date": "Thu, 21 Jan 2021 20:39:59 GMT",
-        "x-ms-lease-id": "a0c54802-9279-0b34-414f-585c42f05e56",
+        "traceparent": "00-b8fe09fd6ce01047a60155c4c2cc874e-8dff161711d0904a-00",
+        "User-Agent": [
+          "azsdk-net-Storage.Files.Shares/12.7.0-alpha.20210126.1",
+          "(.NET 5.0.2; Microsoft Windows 10.0.19042)"
+        ],
+        "x-ms-client-request-id": "3fda90ea-7951-6cbb-da4c-494ea31ff88e",
+        "x-ms-date": "Tue, 26 Jan 2021 19:31:15 GMT",
+        "x-ms-lease-id": "36b73c02-0a90-83a6-8739-a767ffff0aec",
         "x-ms-range": "bytes=1024-2047",
         "x-ms-return-client-request-id": "true",
         "x-ms-version": "2020-06-12",
         "x-ms-write": "update"
       },
-      "RequestBody": "\u002Bsb5j3tBFMLDSQx2eBfsiVoqL8Bn1pMQI42KyzOExvnunEKA6129A68gwhwxY1aOiaWtbcGXEiMz6Gztt0iPPoMSh9vUa579bSwQRxN23r83\u002B0KN11g3V4oeTQLwz0xnkYOZH9t6uh0HrwCVhssQvAqstrsGAWcq2jBRtR6bDJ3fqbWP3b/jvEEkhidYotG/DpH4RBmRYY8cbkSrKQT/bKNitdwVgN5Kyfl54XpA0jhfkaaMosiDTkglc257OJI9JRqD9ez0qY6yrnogF38V3JwLS5ddcsnb32aU7wxwz5FmO7xgvN1La\u002BgY2vRNYzbIEJfSb\u002B3637JRqBaFYLmBQt7pudvDtR\u002B\u002BwN\u002BvRZjUjXsvy991nWCja1wJDhPHxgoulpgVZKpbBFt3E68NS5oZfBuaVZTaC6R\u002BRU1/uqYM9/nUga4AvynR1MeD/omwliDB75L4LHB2U4rzlx5c20q1ahy1OMnsGb3xyYHNVg0aza4tvsoTFMqJXi4jDCcKdPl9zpNt\u002B15X1dbVBmLuqPx92clvLx1/oVZRK9mbyAyV5lWHUIh6rNJQ1uj0PQ5nmrUxpjNem0Xc/iw9HNCEvAzJQB8NZ1h0Ayz3Hlk0imRH6ZAjaSLYN0sPq1FbPJACzBnbKv3vWjNcvaMHZnzsp3PI9TI/YFPq8QnT/rsGGMab9VI/WGBnWI9dx6t/0dDPIwPek0ddwmvG8TnzG1x3VaXca3EprE4TYZyj4Zmnah84BNq4KIR\u002BPTLneGcmcz0z5XEFomVfpXa0yzKquuDSH4cZuxeBvy0gXS4\u002BQjTn7O1ecPwoose62V5jA1xS1INRFVngDLgmsSZD5EQ3IGNCzd5ES0nkqXy/X\u002BG4HbvQzomq7C3bB\u002BA1OL7V5b2Dg7j7ITZ\u002BDog5bGvcIK3WbpNqcha7jDQ2Z8X\u002BDhOLD8S/PNwpvPyFUr8BcYDB/uYyXsora3Kmx/aExbpwf/90rl2mHOTRrLGX5B9WuRu0dGjey69JX6NRGHTlpfdCFdPAjcIiGuEBYbIYlIZTUA7b0FBRkbNPK065VARw6we5Vc9MlSxYkVmG3Gr9MMsd/shlCtWn8IMfcWF0aMbdkXWqXz63Brrigj72yrRIUfuDnFU7CuEyEmRLLSTK5CmTqUv1U9CMZvgOg4eWsCXP1iBm8cxwoYaTeE3abNmVF54VYyFpU/4q9jZdLYZam2I/e1YEZPJdIwfEYduDsvofeGzogUwEZoIhO/qWEnP/OdzqmvCCkbKrtz8ZpPEip0Q8PrQacRoVOxXT4in4xxCTxCj\u002BmBcJnOe6PMkM6sGR/pS2WdS/5cjC1V/arq6Is/Avhd/JJA4sMqHNXzVQCFBUQuOVQm071N5gPA==",
-      "StatusCode": 201,
-      "ResponseHeaders": {
-        "Content-Length": "0",
-        "Content-MD5": "wrhjs0zOkFq94uR3nfu0kA==",
-        "Date": "Thu, 21 Jan 2021 20:39:58 GMT",
-        "ETag": "\u00220x8D8BE4CB87BEF24\u0022",
-        "Last-Modified": "Thu, 21 Jan 2021 20:39:59 GMT",
-        "Server": [
-          "Windows-Azure-File/1.0",
-          "Microsoft-HTTPAPI/2.0"
-        ],
-        "x-ms-client-request-id": "bc52c7af-5f0e-8c51-92bd-742dd0f8e747",
-        "x-ms-request-id": "0e4c4325-801a-0077-1235-f00f56000000",
+      "RequestBody": "4MGUNEH9w3RHJOmwjI3o16GC/drQTQw6FKg5E7JVYh042iJ/PhllKamWFb5XFLE4nn8z9Dt/SZO1WSCYw7DB8sHMd7JraJmIHdMwOThN4//3AHUyIW7huZGPyuT4zGX51CL8i53/zDXmq9ZoTw9aZ3YgocM6jtBT6r4g3J60j1FuNmUVUVhi9zM/THaYeWmCNGJt2Cuiv0ZSqaDf3vCXMRyE\u002BRiqRBYevqmP\u002BkJau3FUnqc7R7cmy3cew6i3ghlCqBpZE39Q1\u002B9MThmBEsQD9\u002B0uikBJW\u002BpkXi6hi4FuZzuQTFEnAKfxA8a37/idpLmyG8y6iPjY\u002BU0v9bRRr0xu3efd8cVy2/dFPYd6kWvyxrp07nC1tN5Dt1ME\u002BAvzoFR5SBIQwLLzQD/VdEtwXmjiPC753MDbuSkJmTpybuPrUpwyAEhZ4gYIga4x4D\u002BS0ljrIbvd\u002BcOTnY/oByZ4gNFb6SGvPV4fiFon8VsSqtnpdsfhh0wnDljYn2K5cdvgjwDc1fYd45T6y5lhtQhogPO1/pBflvmFNNvJ1p77ZRd/RmFbNtXjy5My5ruzxlhQcB5vA3JLgfgHV6EbVA32/mWB4W6mDUod0jL8LbA90W2CeWV/jGGlNMVoU980x3eGO\u002BdVMuTpqWPUUTE/TlRIyYUzmdundnIE3K2pPblr6Qu7dfHI55\u002BJmM8CqjswZeVxIIpZAS6c38R1UVU3QGupaWcmg9higOLmqQELpMs303bHOB0vEujcH5YsUpVJUVdjWUHTCeINDp\u002BoclctkDv4Pn7fcAhOeld/SWRCNi1MnFipp0qKZMmUuip9hp\u002BQr45aMxQXauFPFd7pU8B9ytdyW9X/g\u002Bjwbtm0S7Xe0PO47pnV5wIYNDJ2WpJsoBAJFu9SCyvJkSymasU6Yx8rcUTqMWQmqOPVWSajiClWhM3JqjTGi8XI7lxtL3w83dETSuhNgW6s4m0LfbEEJggCT\u002Bb4cbjqZeV\u002BIkMHuXlmmHxUkD5ACAJeHMjGug4Uw8hTa9\u002BWRGwZKOQDz18rpCn0peQ1r5bKwUbjmVTwI6rWaV56s06Zz1QPO2dZPTmiM3ie0hUq3xQyiamYsqoXKAU5LGUBsPDbWtWPJXQvcYQNQGbcUVCVrIpJSCqkAByp\u002BBJhHxDToYKHw3c/m7qgAxckinJEO9e0pIDbt2fGNlm45S1hzVF0Op/jVI7ZVRHPqUUSgHaqZbw7rXuP\u002BOkbwY0eh7WNPjXFsFDSYedI205vCw0is7bjDYBwJSDW5EK1yJIBu85bQmoPTM8l2ATV8tEsH\u002Bzb\u002BA7WOnk1HRkV78wOHZlURyB/FMmjEmbnvjV7mjJOqcVV2c\u002BDKoBVJiRR\u002BV0DFrprgKuxrQ==",
+      "StatusCode": 201,
+      "ResponseHeaders": {
+        "Content-Length": "0",
+        "Content-MD5": "gjejWJ898vxlzvZMhBxLXA==",
+        "Date": "Tue, 26 Jan 2021 19:31:14 GMT",
+        "ETag": "\u00220x8D8C230F1C108FB\u0022",
+        "Last-Modified": "Tue, 26 Jan 2021 19:31:14 GMT",
+        "Server": [
+          "Windows-Azure-File/1.0",
+          "Microsoft-HTTPAPI/2.0"
+        ],
+        "x-ms-client-request-id": "3fda90ea-7951-6cbb-da4c-494ea31ff88e",
+        "x-ms-request-id": "54a91017-301a-0072-7519-f4dd8d000000",
         "x-ms-request-server-encrypted": "true",
         "x-ms-version": "2020-06-12"
       },
       "ResponseBody": []
     },
     {
-      "RequestUri": "https://seanmcccanary3.file.core.windows.net/test-share-ed2fb7c3-3238-d889-dd65-e1c7da858927?restype=share",
+      "RequestUri": "https://seanmcccanary3.file.core.windows.net/test-share-e638220b-efa7-437b-b982-e6c74506b843?restype=share",
       "RequestMethod": "DELETE",
       "RequestHeaders": {
         "Accept": "application/xml",
         "Authorization": "Sanitized",
-        "traceparent": "00-b08faa1c29a4d347a393614a4d55152b-85321e50e8e25c40-00",
-        "User-Agent": [
-          "azsdk-net-Storage.Files.Shares/12.7.0-alpha.20210121.1",
-          "(.NET 5.0.2; Microsoft Windows 10.0.19042)"
-        ],
-        "x-ms-client-request-id": "62ee7aba-ab23-540f-749b-6554af2741b9",
-        "x-ms-date": "Thu, 21 Jan 2021 20:39:59 GMT",
+        "traceparent": "00-4b9b11ba106d08429a20c4be9b61dcb3-9166e32a3da68c4d-00",
+        "User-Agent": [
+          "azsdk-net-Storage.Files.Shares/12.7.0-alpha.20210126.1",
+          "(.NET 5.0.2; Microsoft Windows 10.0.19042)"
+        ],
+        "x-ms-client-request-id": "9fa53b61-e29d-ece7-8546-d30abc26826d",
+        "x-ms-date": "Tue, 26 Jan 2021 19:31:15 GMT",
         "x-ms-delete-snapshots": "include",
         "x-ms-return-client-request-id": "true",
         "x-ms-version": "2020-06-12"
@@ -233,25 +223,20 @@
       "StatusCode": 202,
       "ResponseHeaders": {
         "Content-Length": "0",
-        "Date": "Thu, 21 Jan 2021 20:39:58 GMT",
-        "Server": [
-          "Windows-Azure-File/1.0",
-          "Microsoft-HTTPAPI/2.0"
-        ],
-        "x-ms-client-request-id": "62ee7aba-ab23-540f-749b-6554af2741b9",
-<<<<<<< HEAD
-        "x-ms-request-id": "c9ef63ca-f01a-0012-1e37-f3e9eb000000",
-        "x-ms-version": "2020-06-12"
-=======
-        "x-ms-request-id": "0e4c4326-801a-0077-1335-f00f56000000",
-        "x-ms-version": "2020-04-08"
->>>>>>> ac24a13f
+        "Date": "Tue, 26 Jan 2021 19:31:14 GMT",
+        "Server": [
+          "Windows-Azure-File/1.0",
+          "Microsoft-HTTPAPI/2.0"
+        ],
+        "x-ms-client-request-id": "9fa53b61-e29d-ece7-8546-d30abc26826d",
+        "x-ms-request-id": "54a9101c-301a-0072-7a19-f4dd8d000000",
+        "x-ms-version": "2020-06-12"
       },
       "ResponseBody": []
     }
   ],
   "Variables": {
-    "RandomSeed": "1972262317",
+    "RandomSeed": "96352682",
     "Storage_TestConfigDefault": "ProductionTenant\nseanmcccanary3\nU2FuaXRpemVk\nhttps://seanmcccanary3.blob.core.windows.net\nhttps://seanmcccanary3.file.core.windows.net\nhttps://seanmcccanary3.queue.core.windows.net\nhttps://seanmcccanary3.table.core.windows.net\n\n\n\n\nhttps://seanmcccanary3-secondary.blob.core.windows.net\nhttps://seanmcccanary3-secondary.file.core.windows.net\nhttps://seanmcccanary3-secondary.queue.core.windows.net\nhttps://seanmcccanary3-secondary.table.core.windows.net\n\nSanitized\n\n\nCloud\nBlobEndpoint=https://seanmcccanary3.blob.core.windows.net/;QueueEndpoint=https://seanmcccanary3.queue.core.windows.net/;FileEndpoint=https://seanmcccanary3.file.core.windows.net/;BlobSecondaryEndpoint=https://seanmcccanary3-secondary.blob.core.windows.net/;QueueSecondaryEndpoint=https://seanmcccanary3-secondary.queue.core.windows.net/;FileSecondaryEndpoint=https://seanmcccanary3-secondary.file.core.windows.net/;AccountName=seanmcccanary3;AccountKey=Kg==;\nseanscope1"
   }
 }