{
  "Entries": [
    {
      "RequestUri": "http://seanmcccanary3.file.core.windows.net/test-share-a8e876b6-1bcb-8733-be1e-91203f1eea46?restype=share",
      "RequestMethod": "PUT",
      "RequestHeaders": {
        "Accept": "application/xml",
        "Authorization": "Sanitized",
        "traceparent": "00-5601a00e52507946a7d3be1a77bddd50-511828e967dd5849-00",
        "User-Agent": [
          "azsdk-net-Storage.Files.Shares/12.8.0-alpha.20210820.1",
          "(.NET Core 3.1.18; Microsoft Windows 10.0.19043)"
        ],
        "x-ms-client-request-id": "8e89b257-0d6a-9f46-9275-1a0ff49e8c7f",
        "x-ms-date": "Mon, 23 Aug 2021 18:36:20 GMT",
        "x-ms-return-client-request-id": "true",
        "x-ms-version": "2020-12-06"
      },
      "RequestBody": null,
      "StatusCode": 201,
      "ResponseHeaders": {
        "Content-Length": "0",
        "Date": "Mon, 23 Aug 2021 18:36:19 GMT",
        "ETag": "\u00220x8D96664E6CB63FC\u0022",
        "Last-Modified": "Mon, 23 Aug 2021 18:36:20 GMT",
        "Server": [
          "Windows-Azure-File/1.0",
          "Microsoft-HTTPAPI/2.0"
        ],
        "x-ms-client-request-id": "8e89b257-0d6a-9f46-9275-1a0ff49e8c7f",
<<<<<<< HEAD
        "x-ms-request-id": "d25c368d-b01a-0088-764d-983fcb000000",
        "x-ms-version": "2020-10-02"
=======
        "x-ms-request-id": "b0a23111-401a-009c-0319-f477a4000000",
        "x-ms-version": "2020-12-06"
>>>>>>> 76e66c80
      },
      "ResponseBody": []
    },
    {
      "RequestUri": "http://seanmcccanary3.file.core.windows.net/test-share-a8e876b6-1bcb-8733-be1e-91203f1eea46/test-directory-01b43e4e-fdb5-992b-770d-f6dfb04059f1?restype=directory",
      "RequestMethod": "PUT",
      "RequestHeaders": {
        "Accept": "application/xml",
        "Authorization": "Sanitized",
        "traceparent": "00-d98b6ba5467df440873bd86f0564156a-01572cdf64319343-00",
        "User-Agent": [
          "azsdk-net-Storage.Files.Shares/12.8.0-alpha.20210820.1",
          "(.NET Core 3.1.18; Microsoft Windows 10.0.19043)"
        ],
        "x-ms-client-request-id": "eea4ea60-b718-5a17-87f0-165d1666ee52",
        "x-ms-date": "Mon, 23 Aug 2021 18:36:20 GMT",
        "x-ms-file-attributes": "None",
        "x-ms-file-creation-time": "Now",
        "x-ms-file-last-write-time": "Now",
        "x-ms-file-permission": "Inherit",
        "x-ms-return-client-request-id": "true",
        "x-ms-version": "2020-12-06"
      },
      "RequestBody": null,
      "StatusCode": 201,
      "ResponseHeaders": {
        "Content-Length": "0",
        "Date": "Mon, 23 Aug 2021 18:36:20 GMT",
        "ETag": "\u00220x8D96664E6DC7F1D\u0022",
        "Last-Modified": "Mon, 23 Aug 2021 18:36:20 GMT",
        "Server": [
          "Windows-Azure-File/1.0",
          "Microsoft-HTTPAPI/2.0"
        ],
        "x-ms-client-request-id": "eea4ea60-b718-5a17-87f0-165d1666ee52",
        "x-ms-file-attributes": "Directory",
        "x-ms-file-change-time": "2021-08-23T18:36:20.5608733Z",
        "x-ms-file-creation-time": "2021-08-23T18:36:20.5608733Z",
        "x-ms-file-id": "13835128424026341376",
        "x-ms-file-last-write-time": "2021-08-23T18:36:20.5608733Z",
        "x-ms-file-parent-id": "0",
        "x-ms-file-permission-key": "17860367565182308406*11459378189709739967",
        "x-ms-request-id": "d25c3693-b01a-0088-784d-983fcb000000",
        "x-ms-request-server-encrypted": "true",
        "x-ms-version": "2020-12-06"
      },
      "ResponseBody": []
    },
    {
      "RequestUri": "http://seanmcccanary3.file.core.windows.net/test-share-a8e876b6-1bcb-8733-be1e-91203f1eea46/test-directory-01b43e4e-fdb5-992b-770d-f6dfb04059f1/test-file-260a1109-40c5-129a-a589-3ea12b88c4c0",
      "RequestMethod": "PUT",
      "RequestHeaders": {
        "Accept": "application/xml",
        "Authorization": "Sanitized",
        "traceparent": "00-30950a10183f934cae37575b8be4f9e9-fe65bd7d8686c244-00",
        "User-Agent": [
          "azsdk-net-Storage.Files.Shares/12.8.0-alpha.20210820.1",
          "(.NET Core 3.1.18; Microsoft Windows 10.0.19043)"
        ],
        "x-ms-client-request-id": "3815ea1d-7a34-6ce7-9c5c-06135b301ab8",
        "x-ms-content-length": "1024",
        "x-ms-date": "Mon, 23 Aug 2021 18:36:20 GMT",
        "x-ms-file-attributes": "None",
        "x-ms-file-creation-time": "Now",
        "x-ms-file-last-write-time": "Now",
        "x-ms-file-permission": "Inherit",
        "x-ms-return-client-request-id": "true",
        "x-ms-type": "file",
        "x-ms-version": "2020-12-06"
      },
      "RequestBody": null,
      "StatusCode": 201,
      "ResponseHeaders": {
        "Content-Length": "0",
        "Date": "Mon, 23 Aug 2021 18:36:20 GMT",
        "ETag": "\u00220x8D96664E6E72BF0\u0022",
        "Last-Modified": "Mon, 23 Aug 2021 18:36:20 GMT",
        "Server": [
          "Windows-Azure-File/1.0",
          "Microsoft-HTTPAPI/2.0"
        ],
        "x-ms-client-request-id": "3815ea1d-7a34-6ce7-9c5c-06135b301ab8",
        "x-ms-file-attributes": "Archive",
        "x-ms-file-change-time": "2021-08-23T18:36:20.6308336Z",
        "x-ms-file-creation-time": "2021-08-23T18:36:20.6308336Z",
        "x-ms-file-id": "11529285414812647424",
        "x-ms-file-last-write-time": "2021-08-23T18:36:20.6308336Z",
        "x-ms-file-parent-id": "13835128424026341376",
        "x-ms-file-permission-key": "4010187179898695473*11459378189709739967",
        "x-ms-request-id": "d25c3696-b01a-0088-794d-983fcb000000",
        "x-ms-request-server-encrypted": "true",
        "x-ms-version": "2020-12-06"
      },
      "ResponseBody": []
    },
    {
      "RequestUri": "http://seanmcccanary3.file.core.windows.net/test-share-a8e876b6-1bcb-8733-be1e-91203f1eea46/test-directory-01b43e4e-fdb5-992b-770d-f6dfb04059f1/test-file-260a1109-40c5-129a-a589-3ea12b88c4c0?comp=range",
      "RequestMethod": "PUT",
      "RequestHeaders": {
        "Accept": "application/xml",
        "Authorization": "Sanitized",
        "Content-Length": "1024",
        "Content-Type": "application/octet-stream",
        "User-Agent": [
          "azsdk-net-Storage.Files.Shares/12.8.0-alpha.20210820.1",
          "(.NET Core 3.1.18; Microsoft Windows 10.0.19043)"
        ],
        "x-ms-client-request-id": "418316ac-8c73-0f8c-c100-dc186b077a56",
        "x-ms-date": "Mon, 23 Aug 2021 18:36:20 GMT",
        "x-ms-range": "bytes=0-1023",
        "x-ms-return-client-request-id": "true",
        "x-ms-version": "2020-12-06",
        "x-ms-write": "update"
      },
      "RequestBody": "GymqMNT\u002B6/Jjir22yIiWhybkf8Wba9itrG8GpEV9E90Q4YfZRbY9Yf\u002Byi476YZH/WY82MuYotrBQ/IRl\u002BEas5XbgpuYAvEFwph7G6d9Ks0rdB0q2RuD25yrWiUgx2Gi4BaUXGbqr/pxNxozIYs3RBUk5h/D79p6W6b\u002B7KjP4Ps21DeM5M5mQMgmuaIBULoRdBYP/\u002BFB3vA8HgTD779RpVIe\u002BElTpl9KwqVXnTY0eQbo6XiSw\u002BUZ9PVHUMrFolEM0RRP4lRsvc22wTk76kG\u002BB6D91wJGvuVpBQdUDFWUhSBQSsgh6JaufC\u002Bq2/6v3gq3hUklx8tSyhYy4tlRGK10IjwY56N1mB8KT1rWm\u002BLmvSb4nIcIbr1VAYC18wW5XWd\u002BMrnClvpnQe0uG3RseC43SCW2VHgma7OCw\u002BIiv6kVTPH3WGUlJCoslV6Z3ldE5IlSgqbcBwTvV8cGQ9MUQIJAFMqGeSPFDif/icMZjI1cOdtY0D0GOUntCACeIuBXFFDYVcWMwm9liXB\u002B4H1B0cs5qgX3v3BBPd\u002BAlXEjJu9DpHFyPTbH03tv80bIh1TMqzY5ZHTeX1TclxvqCCj6RmKFOzwL05CQcdqKi8gteLqGs\u002B4\u002B5cJ6ZUUckaYe3cdSdazgR0gYwNehpPaaU9eMrx5dZ1g6v1ygDtX27z3ucZQXOBIfTTFuafMWmTzP3BFtj\u002BKHvXprG7pMPDRyJdWZtzdegxvBbWHs7vlpICIj1C7AhV9bZrQdqCBb0wz4\u002BEQZfOYJbVj5qCKAmtKBAfeUKGgFsZx6Pkx/QNr7ZZ5Q8/KxT6c4FmrVxtk42svlnKYow6ak80qro0KViiiCAkaEL6rfz7ZQXBX9M\u002BrDPWeEmaQwzqX3r/yoBaxkoow\u002BU8SWtKshBczz2GeQp8Nj5GHbEOyEUTOcjIOqN8YF77mFwtwiKIS4Y5fbQPY\u002BZwQ9SCFOiY2fugKU9igretIG6eyqCuTjPbvZIrFYrQw9Yil7bOuku2Ir6gjZjTZcjOjB0FcJkFgjWg5lcWbcRwjyW5QCsAnmXi6KfiDYBayFfJHIlti5M83NVBLdQ0n/T6L/6zWeXdze23IkfxI7R1Rd3/TRF6wsOSfKNVv7CR7kjzJ93B526x606b9qkLC7kgy\u002Bg2dVKjv2z64R1CiA59JXQ/PjuWs15vDWGCnwxaRzDqNPOIm3k2D6iwxsZRb2NAXpE1C829ShhJhyfw4OBgYJnsWJNatIn7CS5TJeyYHd4\u002BQgB7JXsjbKqbftQRBS6IUGZsZNbQJeoHOgLfKiRr8alJsp7f5TseySvovzW16cP/ytVGa7kHbhwWM\u002Bs4BEJGL41qx5KPqGsrDZvq52a0UVB/Hx9O5YXwQ==",
      "StatusCode": 201,
      "ResponseHeaders": {
        "Content-Length": "0",
        "Content-MD5": "5SJ6hS6KDqA\u002BW2eVgLMzDA==",
        "Date": "Mon, 23 Aug 2021 18:36:20 GMT",
        "ETag": "\u00220x8D96664E6F44967\u0022",
        "Last-Modified": "Mon, 23 Aug 2021 18:36:20 GMT",
        "Server": [
          "Windows-Azure-File/1.0",
          "Microsoft-HTTPAPI/2.0"
        ],
        "x-ms-client-request-id": "418316ac-8c73-0f8c-c100-dc186b077a56",
        "x-ms-request-id": "d25c3699-b01a-0088-7a4d-983fcb000000",
        "x-ms-request-server-encrypted": "true",
        "x-ms-version": "2020-12-06"
      },
      "ResponseBody": []
    },
    {
      "RequestUri": "http://seanmcccanary3.file.core.windows.net/test-share-a8e876b6-1bcb-8733-be1e-91203f1eea46/test-directory-01b43e4e-fdb5-992b-770d-f6dfb04059f1/test-file-260a1109-40c5-129a-a589-3ea12b88c4c0",
      "RequestMethod": "HEAD",
      "RequestHeaders": {
        "Accept": "application/xml",
        "Authorization": "Sanitized",
        "User-Agent": [
          "azsdk-net-Storage.Files.Shares/12.8.0-alpha.20210820.1",
          "(.NET Core 3.1.18; Microsoft Windows 10.0.19043)"
        ],
        "x-ms-client-request-id": "4467eddd-d8ac-aa44-2fe3-cf29c3332bef",
        "x-ms-date": "Mon, 23 Aug 2021 18:36:20 GMT",
        "x-ms-return-client-request-id": "true",
        "x-ms-version": "2020-12-06"
      },
      "RequestBody": null,
      "StatusCode": 200,
      "ResponseHeaders": {
        "Content-Length": "1024",
        "Content-Type": "application/octet-stream",
        "Date": "Mon, 23 Aug 2021 18:36:20 GMT",
        "ETag": "\u00220x8D96664E6F44967\u0022",
        "Last-Modified": "Mon, 23 Aug 2021 18:36:20 GMT",
        "Server": [
          "Windows-Azure-File/1.0",
          "Microsoft-HTTPAPI/2.0"
        ],
        "x-ms-client-request-id": "4467eddd-d8ac-aa44-2fe3-cf29c3332bef",
        "x-ms-file-attributes": "Archive",
        "x-ms-file-change-time": "2021-08-23T18:36:20.6308336Z",
        "x-ms-file-creation-time": "2021-08-23T18:36:20.6308336Z",
        "x-ms-file-id": "11529285414812647424",
        "x-ms-file-last-write-time": "2021-08-23T18:36:20.6308336Z",
        "x-ms-file-parent-id": "13835128424026341376",
        "x-ms-file-permission-key": "4010187179898695473*11459378189709739967",
        "x-ms-lease-state": "available",
        "x-ms-lease-status": "unlocked",
        "x-ms-request-id": "d25c369c-b01a-0088-7b4d-983fcb000000",
        "x-ms-server-encrypted": "true",
        "x-ms-type": "File",
        "x-ms-version": "2020-12-06"
      },
      "ResponseBody": []
    },
    {
      "RequestUri": "http://seanmcccanary3.file.core.windows.net/test-share-a8e876b6-1bcb-8733-be1e-91203f1eea46/test-directory-01b43e4e-fdb5-992b-770d-f6dfb04059f1/test-file-260a1109-40c5-129a-a589-3ea12b88c4c0",
      "RequestMethod": "GET",
      "RequestHeaders": {
        "Accept": "application/xml",
        "Authorization": "Sanitized",
        "User-Agent": [
          "azsdk-net-Storage.Files.Shares/12.8.0-alpha.20210820.1",
          "(.NET Core 3.1.18; Microsoft Windows 10.0.19043)"
        ],
        "x-ms-client-request-id": "7e3bf568-359f-97aa-6e02-a8b67bd5ba6a",
        "x-ms-date": "Mon, 23 Aug 2021 18:36:20 GMT",
        "x-ms-range": "bytes=0-4194303",
        "x-ms-return-client-request-id": "true",
        "x-ms-version": "2020-12-06"
      },
      "RequestBody": null,
      "StatusCode": 206,
      "ResponseHeaders": {
        "Accept-Ranges": "bytes",
        "Content-Length": "1024",
        "Content-Range": "bytes 0-1023/1024",
        "Content-Type": "application/octet-stream",
        "Date": "Mon, 23 Aug 2021 18:36:20 GMT",
        "ETag": "\u00220x8D96664E6F44967\u0022",
        "Last-Modified": "Mon, 23 Aug 2021 18:36:20 GMT",
        "Server": [
          "Windows-Azure-File/1.0",
          "Microsoft-HTTPAPI/2.0"
        ],
        "x-ms-client-request-id": "7e3bf568-359f-97aa-6e02-a8b67bd5ba6a",
        "x-ms-file-attributes": "Archive",
        "x-ms-file-change-time": "2021-08-23T18:36:20.6308336Z",
        "x-ms-file-creation-time": "2021-08-23T18:36:20.6308336Z",
        "x-ms-file-id": "11529285414812647424",
        "x-ms-file-last-write-time": "2021-08-23T18:36:20.6308336Z",
        "x-ms-file-parent-id": "13835128424026341376",
        "x-ms-file-permission-key": "4010187179898695473*11459378189709739967",
        "x-ms-lease-state": "available",
        "x-ms-lease-status": "unlocked",
        "x-ms-request-id": "d25c369e-b01a-0088-7c4d-983fcb000000",
        "x-ms-server-encrypted": "true",
        "x-ms-type": "File",
        "x-ms-version": "2020-12-06"
      },
      "ResponseBody": "GymqMNT\u002B6/Jjir22yIiWhybkf8Wba9itrG8GpEV9E90Q4YfZRbY9Yf\u002Byi476YZH/WY82MuYotrBQ/IRl\u002BEas5XbgpuYAvEFwph7G6d9Ks0rdB0q2RuD25yrWiUgx2Gi4BaUXGbqr/pxNxozIYs3RBUk5h/D79p6W6b\u002B7KjP4Ps21DeM5M5mQMgmuaIBULoRdBYP/\u002BFB3vA8HgTD779RpVIe\u002BElTpl9KwqVXnTY0eQbo6XiSw\u002BUZ9PVHUMrFolEM0RRP4lRsvc22wTk76kG\u002BB6D91wJGvuVpBQdUDFWUhSBQSsgh6JaufC\u002Bq2/6v3gq3hUklx8tSyhYy4tlRGK10IjwY56N1mB8KT1rWm\u002BLmvSb4nIcIbr1VAYC18wW5XWd\u002BMrnClvpnQe0uG3RseC43SCW2VHgma7OCw\u002BIiv6kVTPH3WGUlJCoslV6Z3ldE5IlSgqbcBwTvV8cGQ9MUQIJAFMqGeSPFDif/icMZjI1cOdtY0D0GOUntCACeIuBXFFDYVcWMwm9liXB\u002B4H1B0cs5qgX3v3BBPd\u002BAlXEjJu9DpHFyPTbH03tv80bIh1TMqzY5ZHTeX1TclxvqCCj6RmKFOzwL05CQcdqKi8gteLqGs\u002B4\u002B5cJ6ZUUckaYe3cdSdazgR0gYwNehpPaaU9eMrx5dZ1g6v1ygDtX27z3ucZQXOBIfTTFuafMWmTzP3BFtj\u002BKHvXprG7pMPDRyJdWZtzdegxvBbWHs7vlpICIj1C7AhV9bZrQdqCBb0wz4\u002BEQZfOYJbVj5qCKAmtKBAfeUKGgFsZx6Pkx/QNr7ZZ5Q8/KxT6c4FmrVxtk42svlnKYow6ak80qro0KViiiCAkaEL6rfz7ZQXBX9M\u002BrDPWeEmaQwzqX3r/yoBaxkoow\u002BU8SWtKshBczz2GeQp8Nj5GHbEOyEUTOcjIOqN8YF77mFwtwiKIS4Y5fbQPY\u002BZwQ9SCFOiY2fugKU9igretIG6eyqCuTjPbvZIrFYrQw9Yil7bOuku2Ir6gjZjTZcjOjB0FcJkFgjWg5lcWbcRwjyW5QCsAnmXi6KfiDYBayFfJHIlti5M83NVBLdQ0n/T6L/6zWeXdze23IkfxI7R1Rd3/TRF6wsOSfKNVv7CR7kjzJ93B526x606b9qkLC7kgy\u002Bg2dVKjv2z64R1CiA59JXQ/PjuWs15vDWGCnwxaRzDqNPOIm3k2D6iwxsZRb2NAXpE1C829ShhJhyfw4OBgYJnsWJNatIn7CS5TJeyYHd4\u002BQgB7JXsjbKqbftQRBS6IUGZsZNbQJeoHOgLfKiRr8alJsp7f5TseySvovzW16cP/ytVGa7kHbhwWM\u002Bs4BEJGL41qx5KPqGsrDZvq52a0UVB/Hx9O5YXwQ=="
    },
    {
      "RequestUri": "http://seanmcccanary3.file.core.windows.net/test-share-a8e876b6-1bcb-8733-be1e-91203f1eea46?restype=share",
      "RequestMethod": "DELETE",
      "RequestHeaders": {
        "Accept": "application/xml",
        "Authorization": "Sanitized",
        "traceparent": "00-6866ae65a694804dad476e2402be8516-14b194ed103f0247-00",
        "User-Agent": [
          "azsdk-net-Storage.Files.Shares/12.8.0-alpha.20210820.1",
          "(.NET Core 3.1.18; Microsoft Windows 10.0.19043)"
        ],
        "x-ms-client-request-id": "cdc0baad-adf8-8350-9f33-b205fdc9e443",
        "x-ms-date": "Mon, 23 Aug 2021 18:36:20 GMT",
        "x-ms-delete-snapshots": "include",
        "x-ms-return-client-request-id": "true",
        "x-ms-version": "2020-12-06"
      },
      "RequestBody": null,
      "StatusCode": 202,
      "ResponseHeaders": {
        "Content-Length": "0",
        "Date": "Mon, 23 Aug 2021 18:36:20 GMT",
        "Server": [
          "Windows-Azure-File/1.0",
          "Microsoft-HTTPAPI/2.0"
        ],
        "x-ms-client-request-id": "cdc0baad-adf8-8350-9f33-b205fdc9e443",
<<<<<<< HEAD
        "x-ms-request-id": "d25c36a0-b01a-0088-7d4d-983fcb000000",
        "x-ms-version": "2020-10-02"
=======
        "x-ms-request-id": "b0a23134-401a-009c-2019-f477a4000000",
        "x-ms-version": "2020-12-06"
>>>>>>> 76e66c80
      },
      "ResponseBody": []
    }
  ],
  "Variables": {
    "RandomSeed": "614693024",
    "Storage_TestConfigDefault": "ProductionTenant\nseanmcccanary3\nU2FuaXRpemVk\nhttp://seanmcccanary3.blob.core.windows.net\nhttp://seanmcccanary3.file.core.windows.net\nhttp://seanmcccanary3.queue.core.windows.net\nhttp://seanmcccanary3.table.core.windows.net\n\n\n\n\nhttp://seanmcccanary3-secondary.blob.core.windows.net\nhttp://seanmcccanary3-secondary.file.core.windows.net\nhttp://seanmcccanary3-secondary.queue.core.windows.net\nhttp://seanmcccanary3-secondary.table.core.windows.net\n\nSanitized\n\n\nCloud\nBlobEndpoint=http://seanmcccanary3.blob.core.windows.net/;QueueEndpoint=http://seanmcccanary3.queue.core.windows.net/;FileEndpoint=http://seanmcccanary3.file.core.windows.net/;BlobSecondaryEndpoint=http://seanmcccanary3-secondary.blob.core.windows.net/;QueueSecondaryEndpoint=http://seanmcccanary3-secondary.queue.core.windows.net/;FileSecondaryEndpoint=http://seanmcccanary3-secondary.file.core.windows.net/;AccountName=seanmcccanary3;AccountKey=Kg==;\n[encryption scope]\n\n"
  }
}<|MERGE_RESOLUTION|>--- conflicted
+++ resolved
@@ -1,56 +1,51 @@
-{
+﻿{
   "Entries": [
     {
-      "RequestUri": "http://seanmcccanary3.file.core.windows.net/test-share-a8e876b6-1bcb-8733-be1e-91203f1eea46?restype=share",
-      "RequestMethod": "PUT",
-      "RequestHeaders": {
-        "Accept": "application/xml",
-        "Authorization": "Sanitized",
-        "traceparent": "00-5601a00e52507946a7d3be1a77bddd50-511828e967dd5849-00",
-        "User-Agent": [
-          "azsdk-net-Storage.Files.Shares/12.8.0-alpha.20210820.1",
-          "(.NET Core 3.1.18; Microsoft Windows 10.0.19043)"
+      "RequestUri": "https://seanmcccanary3.file.core.windows.net/test-share-a8e876b6-1bcb-8733-be1e-91203f1eea46?restype=share",
+      "RequestMethod": "PUT",
+      "RequestHeaders": {
+        "Accept": "application/xml",
+        "Authorization": "Sanitized",
+        "traceparent": "00-0f289d3451e5f64e8c0bb9212f7bf604-87ec5f68b0e9f245-00",
+        "User-Agent": [
+          "azsdk-net-Storage.Files.Shares/12.7.0-alpha.20210126.1",
+          "(.NET 5.0.2; Microsoft Windows 10.0.19042)"
         ],
         "x-ms-client-request-id": "8e89b257-0d6a-9f46-9275-1a0ff49e8c7f",
-        "x-ms-date": "Mon, 23 Aug 2021 18:36:20 GMT",
-        "x-ms-return-client-request-id": "true",
-        "x-ms-version": "2020-12-06"
-      },
-      "RequestBody": null,
-      "StatusCode": 201,
-      "ResponseHeaders": {
-        "Content-Length": "0",
-        "Date": "Mon, 23 Aug 2021 18:36:19 GMT",
-        "ETag": "\u00220x8D96664E6CB63FC\u0022",
-        "Last-Modified": "Mon, 23 Aug 2021 18:36:20 GMT",
+        "x-ms-date": "Tue, 26 Jan 2021 19:30:18 GMT",
+        "x-ms-return-client-request-id": "true",
+        "x-ms-version": "2020-12-06"
+      },
+      "RequestBody": null,
+      "StatusCode": 201,
+      "ResponseHeaders": {
+        "Content-Length": "0",
+        "Date": "Tue, 26 Jan 2021 19:30:17 GMT",
+        "ETag": "\"0x8D8C230CFFFAD8F\"",
+        "Last-Modified": "Tue, 26 Jan 2021 19:30:17 GMT",
         "Server": [
           "Windows-Azure-File/1.0",
           "Microsoft-HTTPAPI/2.0"
         ],
         "x-ms-client-request-id": "8e89b257-0d6a-9f46-9275-1a0ff49e8c7f",
-<<<<<<< HEAD
-        "x-ms-request-id": "d25c368d-b01a-0088-764d-983fcb000000",
-        "x-ms-version": "2020-10-02"
-=======
         "x-ms-request-id": "b0a23111-401a-009c-0319-f477a4000000",
         "x-ms-version": "2020-12-06"
->>>>>>> 76e66c80
-      },
-      "ResponseBody": []
-    },
-    {
-      "RequestUri": "http://seanmcccanary3.file.core.windows.net/test-share-a8e876b6-1bcb-8733-be1e-91203f1eea46/test-directory-01b43e4e-fdb5-992b-770d-f6dfb04059f1?restype=directory",
-      "RequestMethod": "PUT",
-      "RequestHeaders": {
-        "Accept": "application/xml",
-        "Authorization": "Sanitized",
-        "traceparent": "00-d98b6ba5467df440873bd86f0564156a-01572cdf64319343-00",
-        "User-Agent": [
-          "azsdk-net-Storage.Files.Shares/12.8.0-alpha.20210820.1",
-          "(.NET Core 3.1.18; Microsoft Windows 10.0.19043)"
+      },
+      "ResponseBody": []
+    },
+    {
+      "RequestUri": "https://seanmcccanary3.file.core.windows.net/test-share-a8e876b6-1bcb-8733-be1e-91203f1eea46/test-directory-01b43e4e-fdb5-992b-770d-f6dfb04059f1?restype=directory",
+      "RequestMethod": "PUT",
+      "RequestHeaders": {
+        "Accept": "application/xml",
+        "Authorization": "Sanitized",
+        "traceparent": "00-a33d894978c3e94f815952f16c17b49d-53dcb689ac009048-00",
+        "User-Agent": [
+          "azsdk-net-Storage.Files.Shares/12.7.0-alpha.20210126.1",
+          "(.NET 5.0.2; Microsoft Windows 10.0.19042)"
         ],
         "x-ms-client-request-id": "eea4ea60-b718-5a17-87f0-165d1666ee52",
-        "x-ms-date": "Mon, 23 Aug 2021 18:36:20 GMT",
+        "x-ms-date": "Tue, 26 Jan 2021 19:30:18 GMT",
         "x-ms-file-attributes": "None",
         "x-ms-file-creation-time": "Now",
         "x-ms-file-last-write-time": "Now",
@@ -62,41 +57,41 @@
       "StatusCode": 201,
       "ResponseHeaders": {
         "Content-Length": "0",
-        "Date": "Mon, 23 Aug 2021 18:36:20 GMT",
-        "ETag": "\u00220x8D96664E6DC7F1D\u0022",
-        "Last-Modified": "Mon, 23 Aug 2021 18:36:20 GMT",
+        "Date": "Tue, 26 Jan 2021 19:30:17 GMT",
+        "ETag": "\"0x8D8C230D00AC32E\"",
+        "Last-Modified": "Tue, 26 Jan 2021 19:30:17 GMT",
         "Server": [
           "Windows-Azure-File/1.0",
           "Microsoft-HTTPAPI/2.0"
         ],
         "x-ms-client-request-id": "eea4ea60-b718-5a17-87f0-165d1666ee52",
         "x-ms-file-attributes": "Directory",
-        "x-ms-file-change-time": "2021-08-23T18:36:20.5608733Z",
-        "x-ms-file-creation-time": "2021-08-23T18:36:20.5608733Z",
+        "x-ms-file-change-time": "2021-01-26T19:30:17.751019Z",
+        "x-ms-file-creation-time": "2021-01-26T19:30:17.751019Z",
         "x-ms-file-id": "13835128424026341376",
-        "x-ms-file-last-write-time": "2021-08-23T18:36:20.5608733Z",
+        "x-ms-file-last-write-time": "2021-01-26T19:30:17.751019Z",
         "x-ms-file-parent-id": "0",
         "x-ms-file-permission-key": "17860367565182308406*11459378189709739967",
-        "x-ms-request-id": "d25c3693-b01a-0088-784d-983fcb000000",
+        "x-ms-request-id": "b0a23116-401a-009c-0619-f477a4000000",
         "x-ms-request-server-encrypted": "true",
         "x-ms-version": "2020-12-06"
       },
       "ResponseBody": []
     },
     {
-      "RequestUri": "http://seanmcccanary3.file.core.windows.net/test-share-a8e876b6-1bcb-8733-be1e-91203f1eea46/test-directory-01b43e4e-fdb5-992b-770d-f6dfb04059f1/test-file-260a1109-40c5-129a-a589-3ea12b88c4c0",
-      "RequestMethod": "PUT",
-      "RequestHeaders": {
-        "Accept": "application/xml",
-        "Authorization": "Sanitized",
-        "traceparent": "00-30950a10183f934cae37575b8be4f9e9-fe65bd7d8686c244-00",
-        "User-Agent": [
-          "azsdk-net-Storage.Files.Shares/12.8.0-alpha.20210820.1",
-          "(.NET Core 3.1.18; Microsoft Windows 10.0.19043)"
+      "RequestUri": "https://seanmcccanary3.file.core.windows.net/test-share-a8e876b6-1bcb-8733-be1e-91203f1eea46/test-directory-01b43e4e-fdb5-992b-770d-f6dfb04059f1/test-file-260a1109-40c5-129a-a589-3ea12b88c4c0",
+      "RequestMethod": "PUT",
+      "RequestHeaders": {
+        "Accept": "application/xml",
+        "Authorization": "Sanitized",
+        "traceparent": "00-cc8819f711ac81458d42dc919c757691-f5396d953b971448-00",
+        "User-Agent": [
+          "azsdk-net-Storage.Files.Shares/12.7.0-alpha.20210126.1",
+          "(.NET 5.0.2; Microsoft Windows 10.0.19042)"
         ],
         "x-ms-client-request-id": "3815ea1d-7a34-6ce7-9c5c-06135b301ab8",
         "x-ms-content-length": "1024",
-        "x-ms-date": "Mon, 23 Aug 2021 18:36:20 GMT",
+        "x-ms-date": "Tue, 26 Jan 2021 19:30:18 GMT",
         "x-ms-file-attributes": "None",
         "x-ms-file-creation-time": "Now",
         "x-ms-file-last-write-time": "Now",
@@ -109,29 +104,29 @@
       "StatusCode": 201,
       "ResponseHeaders": {
         "Content-Length": "0",
-        "Date": "Mon, 23 Aug 2021 18:36:20 GMT",
-        "ETag": "\u00220x8D96664E6E72BF0\u0022",
-        "Last-Modified": "Mon, 23 Aug 2021 18:36:20 GMT",
+        "Date": "Tue, 26 Jan 2021 19:30:17 GMT",
+        "ETag": "\"0x8D8C230D01413A9\"",
+        "Last-Modified": "Tue, 26 Jan 2021 19:30:17 GMT",
         "Server": [
           "Windows-Azure-File/1.0",
           "Microsoft-HTTPAPI/2.0"
         ],
         "x-ms-client-request-id": "3815ea1d-7a34-6ce7-9c5c-06135b301ab8",
         "x-ms-file-attributes": "Archive",
-        "x-ms-file-change-time": "2021-08-23T18:36:20.6308336Z",
-        "x-ms-file-creation-time": "2021-08-23T18:36:20.6308336Z",
+        "x-ms-file-change-time": "2021-01-26T19:30:17.8120617Z",
+        "x-ms-file-creation-time": "2021-01-26T19:30:17.8120617Z",
         "x-ms-file-id": "11529285414812647424",
-        "x-ms-file-last-write-time": "2021-08-23T18:36:20.6308336Z",
+        "x-ms-file-last-write-time": "2021-01-26T19:30:17.8120617Z",
         "x-ms-file-parent-id": "13835128424026341376",
         "x-ms-file-permission-key": "4010187179898695473*11459378189709739967",
-        "x-ms-request-id": "d25c3696-b01a-0088-794d-983fcb000000",
+        "x-ms-request-id": "b0a2311f-401a-009c-0d19-f477a4000000",
         "x-ms-request-server-encrypted": "true",
         "x-ms-version": "2020-12-06"
       },
       "ResponseBody": []
     },
     {
-      "RequestUri": "http://seanmcccanary3.file.core.windows.net/test-share-a8e876b6-1bcb-8733-be1e-91203f1eea46/test-directory-01b43e4e-fdb5-992b-770d-f6dfb04059f1/test-file-260a1109-40c5-129a-a589-3ea12b88c4c0?comp=range",
+      "RequestUri": "https://seanmcccanary3.file.core.windows.net/test-share-a8e876b6-1bcb-8733-be1e-91203f1eea46/test-directory-01b43e4e-fdb5-992b-770d-f6dfb04059f1/test-file-260a1109-40c5-129a-a589-3ea12b88c4c0?comp=range",
       "RequestMethod": "PUT",
       "RequestHeaders": {
         "Accept": "application/xml",
@@ -139,47 +134,47 @@
         "Content-Length": "1024",
         "Content-Type": "application/octet-stream",
         "User-Agent": [
-          "azsdk-net-Storage.Files.Shares/12.8.0-alpha.20210820.1",
-          "(.NET Core 3.1.18; Microsoft Windows 10.0.19043)"
+          "azsdk-net-Storage.Files.Shares/12.7.0-alpha.20210126.1",
+          "(.NET 5.0.2; Microsoft Windows 10.0.19042)"
         ],
         "x-ms-client-request-id": "418316ac-8c73-0f8c-c100-dc186b077a56",
-        "x-ms-date": "Mon, 23 Aug 2021 18:36:20 GMT",
+        "x-ms-date": "Tue, 26 Jan 2021 19:30:18 GMT",
         "x-ms-range": "bytes=0-1023",
         "x-ms-return-client-request-id": "true",
         "x-ms-version": "2020-12-06",
         "x-ms-write": "update"
       },
-      "RequestBody": "GymqMNT\u002B6/Jjir22yIiWhybkf8Wba9itrG8GpEV9E90Q4YfZRbY9Yf\u002Byi476YZH/WY82MuYotrBQ/IRl\u002BEas5XbgpuYAvEFwph7G6d9Ks0rdB0q2RuD25yrWiUgx2Gi4BaUXGbqr/pxNxozIYs3RBUk5h/D79p6W6b\u002B7KjP4Ps21DeM5M5mQMgmuaIBULoRdBYP/\u002BFB3vA8HgTD779RpVIe\u002BElTpl9KwqVXnTY0eQbo6XiSw\u002BUZ9PVHUMrFolEM0RRP4lRsvc22wTk76kG\u002BB6D91wJGvuVpBQdUDFWUhSBQSsgh6JaufC\u002Bq2/6v3gq3hUklx8tSyhYy4tlRGK10IjwY56N1mB8KT1rWm\u002BLmvSb4nIcIbr1VAYC18wW5XWd\u002BMrnClvpnQe0uG3RseC43SCW2VHgma7OCw\u002BIiv6kVTPH3WGUlJCoslV6Z3ldE5IlSgqbcBwTvV8cGQ9MUQIJAFMqGeSPFDif/icMZjI1cOdtY0D0GOUntCACeIuBXFFDYVcWMwm9liXB\u002B4H1B0cs5qgX3v3BBPd\u002BAlXEjJu9DpHFyPTbH03tv80bIh1TMqzY5ZHTeX1TclxvqCCj6RmKFOzwL05CQcdqKi8gteLqGs\u002B4\u002B5cJ6ZUUckaYe3cdSdazgR0gYwNehpPaaU9eMrx5dZ1g6v1ygDtX27z3ucZQXOBIfTTFuafMWmTzP3BFtj\u002BKHvXprG7pMPDRyJdWZtzdegxvBbWHs7vlpICIj1C7AhV9bZrQdqCBb0wz4\u002BEQZfOYJbVj5qCKAmtKBAfeUKGgFsZx6Pkx/QNr7ZZ5Q8/KxT6c4FmrVxtk42svlnKYow6ak80qro0KViiiCAkaEL6rfz7ZQXBX9M\u002BrDPWeEmaQwzqX3r/yoBaxkoow\u002BU8SWtKshBczz2GeQp8Nj5GHbEOyEUTOcjIOqN8YF77mFwtwiKIS4Y5fbQPY\u002BZwQ9SCFOiY2fugKU9igretIG6eyqCuTjPbvZIrFYrQw9Yil7bOuku2Ir6gjZjTZcjOjB0FcJkFgjWg5lcWbcRwjyW5QCsAnmXi6KfiDYBayFfJHIlti5M83NVBLdQ0n/T6L/6zWeXdze23IkfxI7R1Rd3/TRF6wsOSfKNVv7CR7kjzJ93B526x606b9qkLC7kgy\u002Bg2dVKjv2z64R1CiA59JXQ/PjuWs15vDWGCnwxaRzDqNPOIm3k2D6iwxsZRb2NAXpE1C829ShhJhyfw4OBgYJnsWJNatIn7CS5TJeyYHd4\u002BQgB7JXsjbKqbftQRBS6IUGZsZNbQJeoHOgLfKiRr8alJsp7f5TseySvovzW16cP/ytVGa7kHbhwWM\u002Bs4BEJGL41qx5KPqGsrDZvq52a0UVB/Hx9O5YXwQ==",
-      "StatusCode": 201,
-      "ResponseHeaders": {
-        "Content-Length": "0",
-        "Content-MD5": "5SJ6hS6KDqA\u002BW2eVgLMzDA==",
-        "Date": "Mon, 23 Aug 2021 18:36:20 GMT",
-        "ETag": "\u00220x8D96664E6F44967\u0022",
-        "Last-Modified": "Mon, 23 Aug 2021 18:36:20 GMT",
+      "RequestBody": "GymqMNT+6/Jjir22yIiWhybkf8Wba9itrG8GpEV9E90Q4YfZRbY9Yf+yi476YZH/WY82MuYotrBQ/IRl+Eas5XbgpuYAvEFwph7G6d9Ks0rdB0q2RuD25yrWiUgx2Gi4BaUXGbqr/pxNxozIYs3RBUk5h/D79p6W6b+7KjP4Ps21DeM5M5mQMgmuaIBULoRdBYP/+FB3vA8HgTD779RpVIe+ElTpl9KwqVXnTY0eQbo6XiSw+UZ9PVHUMrFolEM0RRP4lRsvc22wTk76kG+B6D91wJGvuVpBQdUDFWUhSBQSsgh6JaufC+q2/6v3gq3hUklx8tSyhYy4tlRGK10IjwY56N1mB8KT1rWm+LmvSb4nIcIbr1VAYC18wW5XWd+MrnClvpnQe0uG3RseC43SCW2VHgma7OCw+Iiv6kVTPH3WGUlJCoslV6Z3ldE5IlSgqbcBwTvV8cGQ9MUQIJAFMqGeSPFDif/icMZjI1cOdtY0D0GOUntCACeIuBXFFDYVcWMwm9liXB+4H1B0cs5qgX3v3BBPd+AlXEjJu9DpHFyPTbH03tv80bIh1TMqzY5ZHTeX1TclxvqCCj6RmKFOzwL05CQcdqKi8gteLqGs+4+5cJ6ZUUckaYe3cdSdazgR0gYwNehpPaaU9eMrx5dZ1g6v1ygDtX27z3ucZQXOBIfTTFuafMWmTzP3BFtj+KHvXprG7pMPDRyJdWZtzdegxvBbWHs7vlpICIj1C7AhV9bZrQdqCBb0wz4+EQZfOYJbVj5qCKAmtKBAfeUKGgFsZx6Pkx/QNr7ZZ5Q8/KxT6c4FmrVxtk42svlnKYow6ak80qro0KViiiCAkaEL6rfz7ZQXBX9M+rDPWeEmaQwzqX3r/yoBaxkoow+U8SWtKshBczz2GeQp8Nj5GHbEOyEUTOcjIOqN8YF77mFwtwiKIS4Y5fbQPY+ZwQ9SCFOiY2fugKU9igretIG6eyqCuTjPbvZIrFYrQw9Yil7bOuku2Ir6gjZjTZcjOjB0FcJkFgjWg5lcWbcRwjyW5QCsAnmXi6KfiDYBayFfJHIlti5M83NVBLdQ0n/T6L/6zWeXdze23IkfxI7R1Rd3/TRF6wsOSfKNVv7CR7kjzJ93B526x606b9qkLC7kgy+g2dVKjv2z64R1CiA59JXQ/PjuWs15vDWGCnwxaRzDqNPOIm3k2D6iwxsZRb2NAXpE1C829ShhJhyfw4OBgYJnsWJNatIn7CS5TJeyYHd4+QgB7JXsjbKqbftQRBS6IUGZsZNbQJeoHOgLfKiRr8alJsp7f5TseySvovzW16cP/ytVGa7kHbhwWM+s4BEJGL41qx5KPqGsrDZvq52a0UVB/Hx9O5YXwQ==",
+      "StatusCode": 201,
+      "ResponseHeaders": {
+        "Content-Length": "0",
+        "Content-MD5": "5SJ6hS6KDqA+W2eVgLMzDA==",
+        "Date": "Tue, 26 Jan 2021 19:30:17 GMT",
+        "ETag": "\"0x8D8C230D01FFCB4\"",
+        "Last-Modified": "Tue, 26 Jan 2021 19:30:17 GMT",
         "Server": [
           "Windows-Azure-File/1.0",
           "Microsoft-HTTPAPI/2.0"
         ],
         "x-ms-client-request-id": "418316ac-8c73-0f8c-c100-dc186b077a56",
-        "x-ms-request-id": "d25c3699-b01a-0088-7a4d-983fcb000000",
+        "x-ms-request-id": "b0a23125-401a-009c-1319-f477a4000000",
         "x-ms-request-server-encrypted": "true",
         "x-ms-version": "2020-12-06"
       },
       "ResponseBody": []
     },
     {
-      "RequestUri": "http://seanmcccanary3.file.core.windows.net/test-share-a8e876b6-1bcb-8733-be1e-91203f1eea46/test-directory-01b43e4e-fdb5-992b-770d-f6dfb04059f1/test-file-260a1109-40c5-129a-a589-3ea12b88c4c0",
+      "RequestUri": "https://seanmcccanary3.file.core.windows.net/test-share-a8e876b6-1bcb-8733-be1e-91203f1eea46/test-directory-01b43e4e-fdb5-992b-770d-f6dfb04059f1/test-file-260a1109-40c5-129a-a589-3ea12b88c4c0",
       "RequestMethod": "HEAD",
       "RequestHeaders": {
         "Accept": "application/xml",
         "Authorization": "Sanitized",
         "User-Agent": [
-          "azsdk-net-Storage.Files.Shares/12.8.0-alpha.20210820.1",
-          "(.NET Core 3.1.18; Microsoft Windows 10.0.19043)"
+          "azsdk-net-Storage.Files.Shares/12.7.0-alpha.20210126.1",
+          "(.NET 5.0.2; Microsoft Windows 10.0.19042)"
         ],
         "x-ms-client-request-id": "4467eddd-d8ac-aa44-2fe3-cf29c3332bef",
-        "x-ms-date": "Mon, 23 Aug 2021 18:36:20 GMT",
+        "x-ms-date": "Tue, 26 Jan 2021 19:30:18 GMT",
         "x-ms-return-client-request-id": "true",
         "x-ms-version": "2020-12-06"
       },
@@ -188,24 +183,25 @@
       "ResponseHeaders": {
         "Content-Length": "1024",
         "Content-Type": "application/octet-stream",
-        "Date": "Mon, 23 Aug 2021 18:36:20 GMT",
-        "ETag": "\u00220x8D96664E6F44967\u0022",
-        "Last-Modified": "Mon, 23 Aug 2021 18:36:20 GMT",
-        "Server": [
-          "Windows-Azure-File/1.0",
-          "Microsoft-HTTPAPI/2.0"
-        ],
+        "Date": "Tue, 26 Jan 2021 19:30:17 GMT",
+        "ETag": "\"0x8D8C230D01FFCB4\"",
+        "Last-Modified": "Tue, 26 Jan 2021 19:30:17 GMT",
+        "Server": [
+          "Windows-Azure-File/1.0",
+          "Microsoft-HTTPAPI/2.0"
+        ],
+        "Vary": "Origin",
         "x-ms-client-request-id": "4467eddd-d8ac-aa44-2fe3-cf29c3332bef",
         "x-ms-file-attributes": "Archive",
-        "x-ms-file-change-time": "2021-08-23T18:36:20.6308336Z",
-        "x-ms-file-creation-time": "2021-08-23T18:36:20.6308336Z",
+        "x-ms-file-change-time": "2021-01-26T19:30:17.8901172Z",
+        "x-ms-file-creation-time": "2021-01-26T19:30:17.8120617Z",
         "x-ms-file-id": "11529285414812647424",
-        "x-ms-file-last-write-time": "2021-08-23T18:36:20.6308336Z",
+        "x-ms-file-last-write-time": "2021-01-26T19:30:17.8901172Z",
         "x-ms-file-parent-id": "13835128424026341376",
         "x-ms-file-permission-key": "4010187179898695473*11459378189709739967",
         "x-ms-lease-state": "available",
         "x-ms-lease-status": "unlocked",
-        "x-ms-request-id": "d25c369c-b01a-0088-7b4d-983fcb000000",
+        "x-ms-request-id": "b0a2312a-401a-009c-1719-f477a4000000",
         "x-ms-server-encrypted": "true",
         "x-ms-type": "File",
         "x-ms-version": "2020-12-06"
@@ -213,18 +209,19 @@
       "ResponseBody": []
     },
     {
-      "RequestUri": "http://seanmcccanary3.file.core.windows.net/test-share-a8e876b6-1bcb-8733-be1e-91203f1eea46/test-directory-01b43e4e-fdb5-992b-770d-f6dfb04059f1/test-file-260a1109-40c5-129a-a589-3ea12b88c4c0",
+      "RequestUri": "https://seanmcccanary3.file.core.windows.net/test-share-a8e876b6-1bcb-8733-be1e-91203f1eea46/test-directory-01b43e4e-fdb5-992b-770d-f6dfb04059f1/test-file-260a1109-40c5-129a-a589-3ea12b88c4c0",
       "RequestMethod": "GET",
       "RequestHeaders": {
         "Accept": "application/xml",
         "Authorization": "Sanitized",
         "User-Agent": [
-          "azsdk-net-Storage.Files.Shares/12.8.0-alpha.20210820.1",
-          "(.NET Core 3.1.18; Microsoft Windows 10.0.19043)"
+          "azsdk-net-Storage.Files.Shares/12.7.0-alpha.20210126.1",
+          "(.NET 5.0.2; Microsoft Windows 10.0.19042)"
         ],
         "x-ms-client-request-id": "7e3bf568-359f-97aa-6e02-a8b67bd5ba6a",
-        "x-ms-date": "Mon, 23 Aug 2021 18:36:20 GMT",
+        "x-ms-date": "Tue, 26 Jan 2021 19:30:18 GMT",
         "x-ms-range": "bytes=0-4194303",
+        "x-ms-range-get-content-md5": "false",
         "x-ms-return-client-request-id": "true",
         "x-ms-version": "2020-12-06"
       },
@@ -235,43 +232,44 @@
         "Content-Length": "1024",
         "Content-Range": "bytes 0-1023/1024",
         "Content-Type": "application/octet-stream",
-        "Date": "Mon, 23 Aug 2021 18:36:20 GMT",
-        "ETag": "\u00220x8D96664E6F44967\u0022",
-        "Last-Modified": "Mon, 23 Aug 2021 18:36:20 GMT",
-        "Server": [
-          "Windows-Azure-File/1.0",
-          "Microsoft-HTTPAPI/2.0"
-        ],
+        "Date": "Tue, 26 Jan 2021 19:30:17 GMT",
+        "ETag": "\"0x8D8C230D01FFCB4\"",
+        "Last-Modified": "Tue, 26 Jan 2021 19:30:17 GMT",
+        "Server": [
+          "Windows-Azure-File/1.0",
+          "Microsoft-HTTPAPI/2.0"
+        ],
+        "Vary": "Origin",
         "x-ms-client-request-id": "7e3bf568-359f-97aa-6e02-a8b67bd5ba6a",
         "x-ms-file-attributes": "Archive",
-        "x-ms-file-change-time": "2021-08-23T18:36:20.6308336Z",
-        "x-ms-file-creation-time": "2021-08-23T18:36:20.6308336Z",
+        "x-ms-file-change-time": "2021-01-26T19:30:17.8901172Z",
+        "x-ms-file-creation-time": "2021-01-26T19:30:17.8120617Z",
         "x-ms-file-id": "11529285414812647424",
-        "x-ms-file-last-write-time": "2021-08-23T18:36:20.6308336Z",
+        "x-ms-file-last-write-time": "2021-01-26T19:30:17.8901172Z",
         "x-ms-file-parent-id": "13835128424026341376",
         "x-ms-file-permission-key": "4010187179898695473*11459378189709739967",
         "x-ms-lease-state": "available",
         "x-ms-lease-status": "unlocked",
-        "x-ms-request-id": "d25c369e-b01a-0088-7c4d-983fcb000000",
+        "x-ms-request-id": "b0a2312f-401a-009c-1b19-f477a4000000",
         "x-ms-server-encrypted": "true",
         "x-ms-type": "File",
         "x-ms-version": "2020-12-06"
       },
-      "ResponseBody": "GymqMNT\u002B6/Jjir22yIiWhybkf8Wba9itrG8GpEV9E90Q4YfZRbY9Yf\u002Byi476YZH/WY82MuYotrBQ/IRl\u002BEas5XbgpuYAvEFwph7G6d9Ks0rdB0q2RuD25yrWiUgx2Gi4BaUXGbqr/pxNxozIYs3RBUk5h/D79p6W6b\u002B7KjP4Ps21DeM5M5mQMgmuaIBULoRdBYP/\u002BFB3vA8HgTD779RpVIe\u002BElTpl9KwqVXnTY0eQbo6XiSw\u002BUZ9PVHUMrFolEM0RRP4lRsvc22wTk76kG\u002BB6D91wJGvuVpBQdUDFWUhSBQSsgh6JaufC\u002Bq2/6v3gq3hUklx8tSyhYy4tlRGK10IjwY56N1mB8KT1rWm\u002BLmvSb4nIcIbr1VAYC18wW5XWd\u002BMrnClvpnQe0uG3RseC43SCW2VHgma7OCw\u002BIiv6kVTPH3WGUlJCoslV6Z3ldE5IlSgqbcBwTvV8cGQ9MUQIJAFMqGeSPFDif/icMZjI1cOdtY0D0GOUntCACeIuBXFFDYVcWMwm9liXB\u002B4H1B0cs5qgX3v3BBPd\u002BAlXEjJu9DpHFyPTbH03tv80bIh1TMqzY5ZHTeX1TclxvqCCj6RmKFOzwL05CQcdqKi8gteLqGs\u002B4\u002B5cJ6ZUUckaYe3cdSdazgR0gYwNehpPaaU9eMrx5dZ1g6v1ygDtX27z3ucZQXOBIfTTFuafMWmTzP3BFtj\u002BKHvXprG7pMPDRyJdWZtzdegxvBbWHs7vlpICIj1C7AhV9bZrQdqCBb0wz4\u002BEQZfOYJbVj5qCKAmtKBAfeUKGgFsZx6Pkx/QNr7ZZ5Q8/KxT6c4FmrVxtk42svlnKYow6ak80qro0KViiiCAkaEL6rfz7ZQXBX9M\u002BrDPWeEmaQwzqX3r/yoBaxkoow\u002BU8SWtKshBczz2GeQp8Nj5GHbEOyEUTOcjIOqN8YF77mFwtwiKIS4Y5fbQPY\u002BZwQ9SCFOiY2fugKU9igretIG6eyqCuTjPbvZIrFYrQw9Yil7bOuku2Ir6gjZjTZcjOjB0FcJkFgjWg5lcWbcRwjyW5QCsAnmXi6KfiDYBayFfJHIlti5M83NVBLdQ0n/T6L/6zWeXdze23IkfxI7R1Rd3/TRF6wsOSfKNVv7CR7kjzJ93B526x606b9qkLC7kgy\u002Bg2dVKjv2z64R1CiA59JXQ/PjuWs15vDWGCnwxaRzDqNPOIm3k2D6iwxsZRb2NAXpE1C829ShhJhyfw4OBgYJnsWJNatIn7CS5TJeyYHd4\u002BQgB7JXsjbKqbftQRBS6IUGZsZNbQJeoHOgLfKiRr8alJsp7f5TseySvovzW16cP/ytVGa7kHbhwWM\u002Bs4BEJGL41qx5KPqGsrDZvq52a0UVB/Hx9O5YXwQ=="
-    },
-    {
-      "RequestUri": "http://seanmcccanary3.file.core.windows.net/test-share-a8e876b6-1bcb-8733-be1e-91203f1eea46?restype=share",
+      "ResponseBody": "GymqMNT+6/Jjir22yIiWhybkf8Wba9itrG8GpEV9E90Q4YfZRbY9Yf+yi476YZH/WY82MuYotrBQ/IRl+Eas5XbgpuYAvEFwph7G6d9Ks0rdB0q2RuD25yrWiUgx2Gi4BaUXGbqr/pxNxozIYs3RBUk5h/D79p6W6b+7KjP4Ps21DeM5M5mQMgmuaIBULoRdBYP/+FB3vA8HgTD779RpVIe+ElTpl9KwqVXnTY0eQbo6XiSw+UZ9PVHUMrFolEM0RRP4lRsvc22wTk76kG+B6D91wJGvuVpBQdUDFWUhSBQSsgh6JaufC+q2/6v3gq3hUklx8tSyhYy4tlRGK10IjwY56N1mB8KT1rWm+LmvSb4nIcIbr1VAYC18wW5XWd+MrnClvpnQe0uG3RseC43SCW2VHgma7OCw+Iiv6kVTPH3WGUlJCoslV6Z3ldE5IlSgqbcBwTvV8cGQ9MUQIJAFMqGeSPFDif/icMZjI1cOdtY0D0GOUntCACeIuBXFFDYVcWMwm9liXB+4H1B0cs5qgX3v3BBPd+AlXEjJu9DpHFyPTbH03tv80bIh1TMqzY5ZHTeX1TclxvqCCj6RmKFOzwL05CQcdqKi8gteLqGs+4+5cJ6ZUUckaYe3cdSdazgR0gYwNehpPaaU9eMrx5dZ1g6v1ygDtX27z3ucZQXOBIfTTFuafMWmTzP3BFtj+KHvXprG7pMPDRyJdWZtzdegxvBbWHs7vlpICIj1C7AhV9bZrQdqCBb0wz4+EQZfOYJbVj5qCKAmtKBAfeUKGgFsZx6Pkx/QNr7ZZ5Q8/KxT6c4FmrVxtk42svlnKYow6ak80qro0KViiiCAkaEL6rfz7ZQXBX9M+rDPWeEmaQwzqX3r/yoBaxkoow+U8SWtKshBczz2GeQp8Nj5GHbEOyEUTOcjIOqN8YF77mFwtwiKIS4Y5fbQPY+ZwQ9SCFOiY2fugKU9igretIG6eyqCuTjPbvZIrFYrQw9Yil7bOuku2Ir6gjZjTZcjOjB0FcJkFgjWg5lcWbcRwjyW5QCsAnmXi6KfiDYBayFfJHIlti5M83NVBLdQ0n/T6L/6zWeXdze23IkfxI7R1Rd3/TRF6wsOSfKNVv7CR7kjzJ93B526x606b9qkLC7kgy+g2dVKjv2z64R1CiA59JXQ/PjuWs15vDWGCnwxaRzDqNPOIm3k2D6iwxsZRb2NAXpE1C829ShhJhyfw4OBgYJnsWJNatIn7CS5TJeyYHd4+QgB7JXsjbKqbftQRBS6IUGZsZNbQJeoHOgLfKiRr8alJsp7f5TseySvovzW16cP/ytVGa7kHbhwWM+s4BEJGL41qx5KPqGsrDZvq52a0UVB/Hx9O5YXwQ=="
+    },
+    {
+      "RequestUri": "https://seanmcccanary3.file.core.windows.net/test-share-a8e876b6-1bcb-8733-be1e-91203f1eea46?restype=share",
       "RequestMethod": "DELETE",
       "RequestHeaders": {
         "Accept": "application/xml",
         "Authorization": "Sanitized",
-        "traceparent": "00-6866ae65a694804dad476e2402be8516-14b194ed103f0247-00",
-        "User-Agent": [
-          "azsdk-net-Storage.Files.Shares/12.8.0-alpha.20210820.1",
-          "(.NET Core 3.1.18; Microsoft Windows 10.0.19043)"
+        "traceparent": "00-0c02daeae493384aa4923724d60b2e20-d7575d3fd53ac842-00",
+        "User-Agent": [
+          "azsdk-net-Storage.Files.Shares/12.7.0-alpha.20210126.1",
+          "(.NET 5.0.2; Microsoft Windows 10.0.19042)"
         ],
         "x-ms-client-request-id": "cdc0baad-adf8-8350-9f33-b205fdc9e443",
-        "x-ms-date": "Mon, 23 Aug 2021 18:36:20 GMT",
+        "x-ms-date": "Tue, 26 Jan 2021 19:30:18 GMT",
         "x-ms-delete-snapshots": "include",
         "x-ms-return-client-request-id": "true",
         "x-ms-version": "2020-12-06"
@@ -280,25 +278,20 @@
       "StatusCode": 202,
       "ResponseHeaders": {
         "Content-Length": "0",
-        "Date": "Mon, 23 Aug 2021 18:36:20 GMT",
+        "Date": "Tue, 26 Jan 2021 19:30:17 GMT",
         "Server": [
           "Windows-Azure-File/1.0",
           "Microsoft-HTTPAPI/2.0"
         ],
         "x-ms-client-request-id": "cdc0baad-adf8-8350-9f33-b205fdc9e443",
-<<<<<<< HEAD
-        "x-ms-request-id": "d25c36a0-b01a-0088-7d4d-983fcb000000",
-        "x-ms-version": "2020-10-02"
-=======
         "x-ms-request-id": "b0a23134-401a-009c-2019-f477a4000000",
         "x-ms-version": "2020-12-06"
->>>>>>> 76e66c80
       },
       "ResponseBody": []
     }
   ],
   "Variables": {
     "RandomSeed": "614693024",
-    "Storage_TestConfigDefault": "ProductionTenant\nseanmcccanary3\nU2FuaXRpemVk\nhttp://seanmcccanary3.blob.core.windows.net\nhttp://seanmcccanary3.file.core.windows.net\nhttp://seanmcccanary3.queue.core.windows.net\nhttp://seanmcccanary3.table.core.windows.net\n\n\n\n\nhttp://seanmcccanary3-secondary.blob.core.windows.net\nhttp://seanmcccanary3-secondary.file.core.windows.net\nhttp://seanmcccanary3-secondary.queue.core.windows.net\nhttp://seanmcccanary3-secondary.table.core.windows.net\n\nSanitized\n\n\nCloud\nBlobEndpoint=http://seanmcccanary3.blob.core.windows.net/;QueueEndpoint=http://seanmcccanary3.queue.core.windows.net/;FileEndpoint=http://seanmcccanary3.file.core.windows.net/;BlobSecondaryEndpoint=http://seanmcccanary3-secondary.blob.core.windows.net/;QueueSecondaryEndpoint=http://seanmcccanary3-secondary.queue.core.windows.net/;FileSecondaryEndpoint=http://seanmcccanary3-secondary.file.core.windows.net/;AccountName=seanmcccanary3;AccountKey=Kg==;\n[encryption scope]\n\n"
+    "Storage_TestConfigDefault": "ProductionTenant\nseanmcccanary3\nU2FuaXRpemVk\nhttps://seanmcccanary3.blob.core.windows.net\nhttps://seanmcccanary3.file.core.windows.net\nhttps://seanmcccanary3.queue.core.windows.net\nhttps://seanmcccanary3.table.core.windows.net\n\n\n\n\nhttps://seanmcccanary3-secondary.blob.core.windows.net\nhttps://seanmcccanary3-secondary.file.core.windows.net\nhttps://seanmcccanary3-secondary.queue.core.windows.net\nhttps://seanmcccanary3-secondary.table.core.windows.net\n\nSanitized\n\n\nCloud\nBlobEndpoint=https://seanmcccanary3.blob.core.windows.net/;QueueEndpoint=https://seanmcccanary3.queue.core.windows.net/;FileEndpoint=https://seanmcccanary3.file.core.windows.net/;BlobSecondaryEndpoint=https://seanmcccanary3-secondary.blob.core.windows.net/;QueueSecondaryEndpoint=https://seanmcccanary3-secondary.queue.core.windows.net/;FileSecondaryEndpoint=https://seanmcccanary3-secondary.file.core.windows.net/;AccountName=seanmcccanary3;AccountKey=Kg==;\nseanscope1\n\n"
   }
 }