--- conflicted
+++ resolved
@@ -14,11 +14,7 @@
         "x-ms-client-request-id": "2e657ce9-44a8-4bce-46db-c185e3d180c8",
         "x-ms-date": "Tue, 26 Jan 2021 19:33:30 GMT",
         "x-ms-return-client-request-id": "true",
-<<<<<<< HEAD
-        "x-ms-version": "2020-12-06"
-=======
-        "x-ms-version": "2021-02-12"
->>>>>>> 7e782c87
+        "x-ms-version": "2021-02-12"
       },
       "RequestBody": null,
       "StatusCode": 201,
@@ -33,11 +29,7 @@
         ],
         "x-ms-client-request-id": "2e657ce9-44a8-4bce-46db-c185e3d180c8",
         "x-ms-request-id": "125165e4-c01a-0082-171a-f49b7c000000",
-<<<<<<< HEAD
-        "x-ms-version": "2020-12-06"
-=======
-        "x-ms-version": "2021-02-12"
->>>>>>> 7e782c87
+        "x-ms-version": "2021-02-12"
       },
       "ResponseBody": []
     },
@@ -59,11 +51,7 @@
         "x-ms-file-last-write-time": "Now",
         "x-ms-file-permission": "Inherit",
         "x-ms-return-client-request-id": "true",
-<<<<<<< HEAD
-        "x-ms-version": "2020-12-06"
-=======
-        "x-ms-version": "2021-02-12"
->>>>>>> 7e782c87
+        "x-ms-version": "2021-02-12"
       },
       "RequestBody": null,
       "StatusCode": 201,
@@ -86,11 +74,7 @@
         "x-ms-file-permission-key": "17860367565182308406*11459378189709739967",
         "x-ms-request-id": "125165e7-c01a-0082-181a-f49b7c000000",
         "x-ms-request-server-encrypted": "true",
-<<<<<<< HEAD
-        "x-ms-version": "2020-12-06"
-=======
-        "x-ms-version": "2021-02-12"
->>>>>>> 7e782c87
+        "x-ms-version": "2021-02-12"
       },
       "ResponseBody": []
     },
@@ -114,11 +98,7 @@
         "x-ms-file-permission": "Inherit",
         "x-ms-return-client-request-id": "true",
         "x-ms-type": "file",
-<<<<<<< HEAD
-        "x-ms-version": "2020-12-06"
-=======
-        "x-ms-version": "2021-02-12"
->>>>>>> 7e782c87
+        "x-ms-version": "2021-02-12"
       },
       "RequestBody": null,
       "StatusCode": 201,
@@ -141,11 +121,7 @@
         "x-ms-file-permission-key": "4010187179898695473*11459378189709739967",
         "x-ms-request-id": "125165e9-c01a-0082-191a-f49b7c000000",
         "x-ms-request-server-encrypted": "true",
-<<<<<<< HEAD
-        "x-ms-version": "2020-12-06"
-=======
-        "x-ms-version": "2021-02-12"
->>>>>>> 7e782c87
+        "x-ms-version": "2021-02-12"
       },
       "ResponseBody": []
     },
@@ -165,11 +141,7 @@
         "x-ms-date": "Tue, 26 Jan 2021 19:33:31 GMT",
         "x-ms-range": "bytes=0-1023",
         "x-ms-return-client-request-id": "true",
-<<<<<<< HEAD
-        "x-ms-version": "2020-12-06",
-=======
         "x-ms-version": "2021-02-12",
->>>>>>> 7e782c87
         "x-ms-write": "update"
       },
       "RequestBody": "8D+Xu+vXrQWpyA8izSr7HtzcFuiQXTYIxzZO940zJ8XMMgYGgfyqWVF15ILVPuEvKNg39W96q5MJjvS1ibV3daFKVpok9Z3gMr2WGnmzM4hVHs+1/DFVUYZy/PII9c+c/m7hiuhGCzM7V8Oy5JEaVlprX2vmwnlv9AQUsfiq1zzt+hwK0aigDhObeqVuom31V6aYnJVktTz1cpbkMlk6kH+Gxel0D4Sxy1FYSkjTAVKWH1pSEjqniUTgFV8SvNy5YOkl592DgEch5tFDDGr0IXFETRL/6H5E3juklPolnw50nulerhl0E54SMCtpY33a7PTuzm/Junhr4Amh3uxN+0fCz22BlXJYzzp07LdS23q+yqcFN9CfquNx880P0jSxxDXkppQPWVaBlf40Vc3AGASO4xRER8R2IySJD6KlSP0GwyeCbTXmrnFQhKHSalUWsNrJge4fbH1xboNvhUm03E0ALpGmPqrOqDSj88Iio7jOc17H3McO5laqEf+ydignnKhU0TzDb3Iv+ti5fHi6TsrKoBLq7QCG8kg7+yyrHDEMe1caztJ8CwPsl+LuVGnd8MI159UWPa+ozd/ziHRFhN2mrQEhn4D3TpUO/lUemJ3fXgtqdTRc9T2ocgDziIOPphMER6dnvFBBPZg/Bz5ZijVBFCpp2w6oSrfDeC1/BMYSf1dBGVD2d6G6KDibHO3/TujLsXRZJcsEW/zvpEQjwjnSLYjmF3DkS52IrrLWDC7JxClFtFJRuVmMPb5UB9Jdl2b+ye5lGDd352bW0HcYLk7OJd8a3g3mgHQvWtqykETKKxZM10M/ZKzyzc3reujhdA9vheHzQrlYF0h6Nr5cxVYiDKVgzFYKj8EzKBBA+gWLTeXLQgti1+hd87/6xC7ulQd2yW5Dgai4ZPYgvxqoGB1D7+jYkYNLwDW8A9iWEMqSRZIJyTGXR8s9Et0VQhjNtNuit9RFFQSEKgk5hn7PIlQrjXmIn07rrKccmn+lNn0d707981j1TC+NhZ4oXcFNbe+I6bSeRRWMtwstKHqF3vSLHJcw0i77NUFJ+xmvw07mzy2PHEzJfqo4cDxNyCO1B6aqnEEqHZvAjbRzVEn83PO9RllN9sGnwZ3s92HyrmwdlPNyBSYMvLGRzo+YVipgPJRIkIHKZxHlAtukPSU6zt5HVb9WidfNsIqovCcxD2pyjLvNqR7rUy3ijQJKZ36MV/+xUABrCrK8e9/2IqvptPNwMrFpbCXAXAKSc/zUgkgLG2QngL5qB4EJEC0+9DGB+NgO2jXNIura8PT+2Ja26PmW6wZGwTQ1BisvYFz3gmjREHsjxqcTPvh5TY/JbC7rUig0pwkqOjak2dQKnsKO4g==",
@@ -187,11 +159,7 @@
         "x-ms-client-request-id": "09e1d70c-2e84-965a-744d-2de1b6028968",
         "x-ms-request-id": "125165ea-c01a-0082-1a1a-f49b7c000000",
         "x-ms-request-server-encrypted": "true",
-<<<<<<< HEAD
-        "x-ms-version": "2020-12-06"
-=======
-        "x-ms-version": "2021-02-12"
->>>>>>> 7e782c87
+        "x-ms-version": "2021-02-12"
       },
       "ResponseBody": []
     },
@@ -208,11 +176,7 @@
         "x-ms-client-request-id": "464fa964-b88b-3f7b-df77-e5672d3dde2a",
         "x-ms-date": "Tue, 26 Jan 2021 19:33:31 GMT",
         "x-ms-return-client-request-id": "true",
-<<<<<<< HEAD
-        "x-ms-version": "2020-12-06"
-=======
-        "x-ms-version": "2021-02-12"
->>>>>>> 7e782c87
+        "x-ms-version": "2021-02-12"
       },
       "RequestBody": null,
       "StatusCode": 200,
@@ -240,11 +204,7 @@
         "x-ms-request-id": "125165eb-c01a-0082-1b1a-f49b7c000000",
         "x-ms-server-encrypted": "true",
         "x-ms-type": "File",
-<<<<<<< HEAD
-        "x-ms-version": "2020-12-06"
-=======
-        "x-ms-version": "2021-02-12"
->>>>>>> 7e782c87
+        "x-ms-version": "2021-02-12"
       },
       "ResponseBody": []
     },
@@ -263,11 +223,7 @@
         "x-ms-range": "bytes=0-127",
         "x-ms-range-get-content-md5": "false",
         "x-ms-return-client-request-id": "true",
-<<<<<<< HEAD
-        "x-ms-version": "2020-12-06"
-=======
-        "x-ms-version": "2021-02-12"
->>>>>>> 7e782c87
+        "x-ms-version": "2021-02-12"
       },
       "RequestBody": null,
       "StatusCode": 206,
@@ -297,11 +253,7 @@
         "x-ms-request-id": "125165ec-c01a-0082-1c1a-f49b7c000000",
         "x-ms-server-encrypted": "true",
         "x-ms-type": "File",
-<<<<<<< HEAD
-        "x-ms-version": "2020-12-06"
-=======
-        "x-ms-version": "2021-02-12"
->>>>>>> 7e782c87
+        "x-ms-version": "2021-02-12"
       },
       "ResponseBody": "8D+Xu+vXrQWpyA8izSr7HtzcFuiQXTYIxzZO940zJ8XMMgYGgfyqWVF15ILVPuEvKNg39W96q5MJjvS1ibV3daFKVpok9Z3gMr2WGnmzM4hVHs+1/DFVUYZy/PII9c+c/m7hiuhGCzM7V8Oy5JEaVlprX2vmwnlv9AQUsfiq1zw="
     },
@@ -320,11 +272,7 @@
         "x-ms-range": "bytes=128-255",
         "x-ms-range-get-content-md5": "false",
         "x-ms-return-client-request-id": "true",
-<<<<<<< HEAD
-        "x-ms-version": "2020-12-06"
-=======
-        "x-ms-version": "2021-02-12"
->>>>>>> 7e782c87
+        "x-ms-version": "2021-02-12"
       },
       "RequestBody": null,
       "StatusCode": 206,
@@ -354,11 +302,7 @@
         "x-ms-request-id": "125165ed-c01a-0082-1d1a-f49b7c000000",
         "x-ms-server-encrypted": "true",
         "x-ms-type": "File",
-<<<<<<< HEAD
-        "x-ms-version": "2020-12-06"
-=======
-        "x-ms-version": "2021-02-12"
->>>>>>> 7e782c87
+        "x-ms-version": "2021-02-12"
       },
       "ResponseBody": "7focCtGooA4Tm3qlbqJt9VemmJyVZLU89XKW5DJZOpB/hsXpdA+EsctRWEpI0wFSlh9aUhI6p4lE4BVfErzcuWDpJefdg4BHIebRQwxq9CFxRE0S/+h+RN47pJT6JZ8OdJ7pXq4ZdBOeEjAraWN92uz07s5vybp4a+AJod7sTfs="
     },
@@ -377,11 +321,7 @@
         "x-ms-range": "bytes=256-383",
         "x-ms-range-get-content-md5": "false",
         "x-ms-return-client-request-id": "true",
-<<<<<<< HEAD
-        "x-ms-version": "2020-12-06"
-=======
-        "x-ms-version": "2021-02-12"
->>>>>>> 7e782c87
+        "x-ms-version": "2021-02-12"
       },
       "RequestBody": null,
       "StatusCode": 206,
@@ -411,11 +351,7 @@
         "x-ms-request-id": "125165ee-c01a-0082-1e1a-f49b7c000000",
         "x-ms-server-encrypted": "true",
         "x-ms-type": "File",
-<<<<<<< HEAD
-        "x-ms-version": "2020-12-06"
-=======
-        "x-ms-version": "2021-02-12"
->>>>>>> 7e782c87
+        "x-ms-version": "2021-02-12"
       },
       "ResponseBody": "R8LPbYGVcljPOnTst1Lber7KpwU30J+q43HzzQ/SNLHENeSmlA9ZVoGV/jRVzcAYBI7jFERHxHYjJIkPoqVI/QbDJ4JtNeaucVCEodJqVRaw2smB7h9sfXFug2+FSbTcTQAukaY+qs6oNKPzwiKjuM5zXsfcxw7mVqoR/7J2KCc="
     },
@@ -434,11 +370,7 @@
         "x-ms-range": "bytes=384-511",
         "x-ms-range-get-content-md5": "false",
         "x-ms-return-client-request-id": "true",
-<<<<<<< HEAD
-        "x-ms-version": "2020-12-06"
-=======
-        "x-ms-version": "2021-02-12"
->>>>>>> 7e782c87
+        "x-ms-version": "2021-02-12"
       },
       "RequestBody": null,
       "StatusCode": 206,
@@ -468,11 +400,7 @@
         "x-ms-request-id": "125165ef-c01a-0082-1f1a-f49b7c000000",
         "x-ms-server-encrypted": "true",
         "x-ms-type": "File",
-<<<<<<< HEAD
-        "x-ms-version": "2020-12-06"
-=======
-        "x-ms-version": "2021-02-12"
->>>>>>> 7e782c87
+        "x-ms-version": "2021-02-12"
       },
       "ResponseBody": "nKhU0TzDb3Iv+ti5fHi6TsrKoBLq7QCG8kg7+yyrHDEMe1caztJ8CwPsl+LuVGnd8MI159UWPa+ozd/ziHRFhN2mrQEhn4D3TpUO/lUemJ3fXgtqdTRc9T2ocgDziIOPphMER6dnvFBBPZg/Bz5ZijVBFCpp2w6oSrfDeC1/BMY="
     },
@@ -491,11 +419,7 @@
         "x-ms-range": "bytes=512-639",
         "x-ms-range-get-content-md5": "false",
         "x-ms-return-client-request-id": "true",
-<<<<<<< HEAD
-        "x-ms-version": "2020-12-06"
-=======
-        "x-ms-version": "2021-02-12"
->>>>>>> 7e782c87
+        "x-ms-version": "2021-02-12"
       },
       "RequestBody": null,
       "StatusCode": 206,
@@ -525,11 +449,7 @@
         "x-ms-request-id": "125165f0-c01a-0082-201a-f49b7c000000",
         "x-ms-server-encrypted": "true",
         "x-ms-type": "File",
-<<<<<<< HEAD
-        "x-ms-version": "2020-12-06"
-=======
-        "x-ms-version": "2021-02-12"
->>>>>>> 7e782c87
+        "x-ms-version": "2021-02-12"
       },
       "ResponseBody": "En9XQRlQ9nehuig4mxzt/07oy7F0WSXLBFv876REI8I50i2I5hdw5EudiK6y1gwuycQpRbRSUblZjD2+VAfSXZdm/snuZRg3d+dm1tB3GC5OziXfGt4N5oB0L1raspBEyisWTNdDP2Ss8s3N63ro4XQPb4Xh80K5WBdIeja+XMU="
     },
@@ -548,11 +468,7 @@
         "x-ms-range": "bytes=640-767",
         "x-ms-range-get-content-md5": "false",
         "x-ms-return-client-request-id": "true",
-<<<<<<< HEAD
-        "x-ms-version": "2020-12-06"
-=======
-        "x-ms-version": "2021-02-12"
->>>>>>> 7e782c87
+        "x-ms-version": "2021-02-12"
       },
       "RequestBody": null,
       "StatusCode": 206,
@@ -582,11 +498,7 @@
         "x-ms-request-id": "125165f1-c01a-0082-211a-f49b7c000000",
         "x-ms-server-encrypted": "true",
         "x-ms-type": "File",
-<<<<<<< HEAD
-        "x-ms-version": "2020-12-06"
-=======
-        "x-ms-version": "2021-02-12"
->>>>>>> 7e782c87
+        "x-ms-version": "2021-02-12"
       },
       "ResponseBody": "ViIMpWDMVgqPwTMoEED6BYtN5ctCC2LX6F3zv/rELu6VB3bJbkOBqLhk9iC/GqgYHUPv6NiRg0vANbwD2JYQypJFkgnJMZdHyz0S3RVCGM2026K31EUVBIQqCTmGfs8iVCuNeYifTuuspxyaf6U2fR3vTv3zWPVML42FnihdwU0="
     },
@@ -605,11 +517,7 @@
         "x-ms-range": "bytes=768-895",
         "x-ms-range-get-content-md5": "false",
         "x-ms-return-client-request-id": "true",
-<<<<<<< HEAD
-        "x-ms-version": "2020-12-06"
-=======
-        "x-ms-version": "2021-02-12"
->>>>>>> 7e782c87
+        "x-ms-version": "2021-02-12"
       },
       "RequestBody": null,
       "StatusCode": 206,
@@ -639,11 +547,7 @@
         "x-ms-request-id": "125165f3-c01a-0082-221a-f49b7c000000",
         "x-ms-server-encrypted": "true",
         "x-ms-type": "File",
-<<<<<<< HEAD
-        "x-ms-version": "2020-12-06"
-=======
-        "x-ms-version": "2021-02-12"
->>>>>>> 7e782c87
+        "x-ms-version": "2021-02-12"
       },
       "ResponseBody": "be+I6bSeRRWMtwstKHqF3vSLHJcw0i77NUFJ+xmvw07mzy2PHEzJfqo4cDxNyCO1B6aqnEEqHZvAjbRzVEn83PO9RllN9sGnwZ3s92HyrmwdlPNyBSYMvLGRzo+YVipgPJRIkIHKZxHlAtukPSU6zt5HVb9WidfNsIqovCcxD2o="
     },
@@ -662,11 +566,7 @@
         "x-ms-range": "bytes=896-1023",
         "x-ms-range-get-content-md5": "false",
         "x-ms-return-client-request-id": "true",
-<<<<<<< HEAD
-        "x-ms-version": "2020-12-06"
-=======
-        "x-ms-version": "2021-02-12"
->>>>>>> 7e782c87
+        "x-ms-version": "2021-02-12"
       },
       "RequestBody": null,
       "StatusCode": 206,
@@ -696,11 +596,7 @@
         "x-ms-request-id": "125165f4-c01a-0082-231a-f49b7c000000",
         "x-ms-server-encrypted": "true",
         "x-ms-type": "File",
-<<<<<<< HEAD
-        "x-ms-version": "2020-12-06"
-=======
-        "x-ms-version": "2021-02-12"
->>>>>>> 7e782c87
+        "x-ms-version": "2021-02-12"
       },
       "ResponseBody": "coy7zake61Mt4o0CSmd+jFf/sVAAawqyvHvf9iKr6bTzcDKxaWwlwFwCknP81IJICxtkJ4C+ageBCRAtPvQxgfjYDto1zSLq2vD0/tiWtuj5lusGRsE0NQYrL2Bc94Jo0RB7I8anEz74eU2PyWwu61IoNKcJKjo2pNnUCp7CjuI="
     },
@@ -719,11 +615,7 @@
         "x-ms-date": "Tue, 26 Jan 2021 19:33:31 GMT",
         "x-ms-delete-snapshots": "include",
         "x-ms-return-client-request-id": "true",
-<<<<<<< HEAD
-        "x-ms-version": "2020-12-06"
-=======
-        "x-ms-version": "2021-02-12"
->>>>>>> 7e782c87
+        "x-ms-version": "2021-02-12"
       },
       "RequestBody": null,
       "StatusCode": 202,
@@ -736,11 +628,7 @@
         ],
         "x-ms-client-request-id": "28223d3e-2e63-7204-9436-998e152c15c6",
         "x-ms-request-id": "125165f5-c01a-0082-241a-f49b7c000000",
-<<<<<<< HEAD
-        "x-ms-version": "2020-12-06"
-=======
-        "x-ms-version": "2021-02-12"
->>>>>>> 7e782c87
+        "x-ms-version": "2021-02-12"
       },
       "ResponseBody": []
     }
