--- conflicted
+++ resolved
@@ -1,18 +1,18 @@
 {
   "Entries": [
     {
-      "RequestUri": "https://seanmcccanary3.file.core.windows.net/test-share-613a3d49-983f-31a0-983d-92effba12b0c?restype=share",
+      "RequestUri": "https://seanmcccanary3.file.core.windows.net/test-share-f301a0e2-b285-7fa2-d6a1-8d04bc0b4ecd?restype=share",
       "RequestMethod": "PUT",
       "RequestHeaders": {
         "Accept": "application/xml",
         "Authorization": "Sanitized",
-        "traceparent": "00-671ab622650231459ce9749835082009-9d927dd416885749-00",
+        "traceparent": "00-da2f2a9a39b0a847bc012d14b649e163-b0d15c4099b64c48-00",
         "User-Agent": [
-          "azsdk-net-Storage.Files.Shares/12.7.0-alpha.20210121.1",
+          "azsdk-net-Storage.Files.Shares/12.7.0-alpha.20210126.1",
           "(.NET 5.0.2; Microsoft Windows 10.0.19042)"
         ],
-        "x-ms-client-request-id": "2727b048-2ea1-058e-a7a2-5be0b21514c3",
-        "x-ms-date": "Thu, 21 Jan 2021 20:41:44 GMT",
+        "x-ms-client-request-id": "130062fd-54d9-6968-e9bf-2667961c4491",
+        "x-ms-date": "Tue, 26 Jan 2021 19:33:15 GMT",
         "x-ms-return-client-request-id": "true",
         "x-ms-version": "2020-06-12"
       },
@@ -20,37 +20,32 @@
       "StatusCode": 201,
       "ResponseHeaders": {
         "Content-Length": "0",
-        "Date": "Thu, 21 Jan 2021 20:41:43 GMT",
-        "ETag": "\u00220x8D8BE4CF6C0C8BE\u0022",
-        "Last-Modified": "Thu, 21 Jan 2021 20:41:43 GMT",
+        "Date": "Tue, 26 Jan 2021 19:33:13 GMT",
+        "ETag": "\u00220x8D8C231396D7D3C\u0022",
+        "Last-Modified": "Tue, 26 Jan 2021 19:33:14 GMT",
         "Server": [
           "Windows-Azure-File/1.0",
           "Microsoft-HTTPAPI/2.0"
         ],
-        "x-ms-client-request-id": "2727b048-2ea1-058e-a7a2-5be0b21514c3",
-<<<<<<< HEAD
-        "x-ms-request-id": "a8998ef6-401a-0081-1f5a-4bed7a000000",
+        "x-ms-client-request-id": "130062fd-54d9-6968-e9bf-2667961c4491",
+        "x-ms-request-id": "3d3b0bd9-f01a-007d-7b1a-f4abe1000000",
         "x-ms-version": "2020-06-12"
-=======
-        "x-ms-request-id": "a97683c8-001a-0056-5935-f02b2d000000",
-        "x-ms-version": "2020-04-08"
->>>>>>> ac24a13f
       },
       "ResponseBody": []
     },
     {
-      "RequestUri": "https://seanmcccanary3.file.core.windows.net/test-share-613a3d49-983f-31a0-983d-92effba12b0c/test-directory-42ef3d41-b700-fd4a-3205-c8687459e3b9?restype=directory",
+      "RequestUri": "https://seanmcccanary3.file.core.windows.net/test-share-f301a0e2-b285-7fa2-d6a1-8d04bc0b4ecd/test-directory-63af943c-bb81-fb1e-a490-4e7ac9bc6881?restype=directory",
       "RequestMethod": "PUT",
       "RequestHeaders": {
         "Accept": "application/xml",
         "Authorization": "Sanitized",
-        "traceparent": "00-1feed841d3c7df409f6ecf98d11cb4f5-be70a06297e9f348-00",
+        "traceparent": "00-62718243b6d77d4eaf1ef17832e40b19-ed97515fa9f44e4c-00",
         "User-Agent": [
-          "azsdk-net-Storage.Files.Shares/12.7.0-alpha.20210121.1",
+          "azsdk-net-Storage.Files.Shares/12.7.0-alpha.20210126.1",
           "(.NET 5.0.2; Microsoft Windows 10.0.19042)"
         ],
-        "x-ms-client-request-id": "0f045fc2-4df0-90f2-6529-f49c6525904d",
-        "x-ms-date": "Thu, 21 Jan 2021 20:41:44 GMT",
+        "x-ms-client-request-id": "83aa57c5-72a5-4150-4405-6f4906ed9f2d",
+        "x-ms-date": "Tue, 26 Jan 2021 19:33:15 GMT",
         "x-ms-file-attributes": "None",
         "x-ms-file-creation-time": "Now",
         "x-ms-file-last-write-time": "Now",
@@ -62,41 +57,41 @@
       "StatusCode": 201,
       "ResponseHeaders": {
         "Content-Length": "0",
-        "Date": "Thu, 21 Jan 2021 20:41:43 GMT",
-        "ETag": "\u00220x8D8BE4CF6CABD24\u0022",
-        "Last-Modified": "Thu, 21 Jan 2021 20:41:44 GMT",
+        "Date": "Tue, 26 Jan 2021 19:33:13 GMT",
+        "ETag": "\u00220x8D8C23139772A47\u0022",
+        "Last-Modified": "Tue, 26 Jan 2021 19:33:14 GMT",
         "Server": [
           "Windows-Azure-File/1.0",
           "Microsoft-HTTPAPI/2.0"
         ],
-        "x-ms-client-request-id": "0f045fc2-4df0-90f2-6529-f49c6525904d",
+        "x-ms-client-request-id": "83aa57c5-72a5-4150-4405-6f4906ed9f2d",
         "x-ms-file-attributes": "Directory",
-        "x-ms-file-change-time": "2021-01-21T20:41:44.0198948Z",
-        "x-ms-file-creation-time": "2021-01-21T20:41:44.0198948Z",
+        "x-ms-file-change-time": "2021-01-26T19:33:14.6222151Z",
+        "x-ms-file-creation-time": "2021-01-26T19:33:14.6222151Z",
         "x-ms-file-id": "13835128424026341376",
-        "x-ms-file-last-write-time": "2021-01-21T20:41:44.0198948Z",
+        "x-ms-file-last-write-time": "2021-01-26T19:33:14.6222151Z",
         "x-ms-file-parent-id": "0",
         "x-ms-file-permission-key": "17860367565182308406*11459378189709739967",
-        "x-ms-request-id": "a97683cc-001a-0056-5a35-f02b2d000000",
+        "x-ms-request-id": "3d3b0bdc-f01a-007d-7c1a-f4abe1000000",
         "x-ms-request-server-encrypted": "true",
         "x-ms-version": "2020-06-12"
       },
       "ResponseBody": []
     },
     {
-      "RequestUri": "https://seanmcccanary3.file.core.windows.net/test-share-613a3d49-983f-31a0-983d-92effba12b0c/test-directory-42ef3d41-b700-fd4a-3205-c8687459e3b9/test-file-1233a2be-c96e-3d4a-d352-41579fa00c08",
+      "RequestUri": "https://seanmcccanary3.file.core.windows.net/test-share-f301a0e2-b285-7fa2-d6a1-8d04bc0b4ecd/test-directory-63af943c-bb81-fb1e-a490-4e7ac9bc6881/test-file-da9ba457-e915-0186-a0cd-730d512d390f",
       "RequestMethod": "PUT",
       "RequestHeaders": {
         "Accept": "application/xml",
         "Authorization": "Sanitized",
-        "traceparent": "00-76b71d0c547bfd4a8ee09a321b6b63ba-8e32a89b27450a48-00",
+        "traceparent": "00-dca33454aeaa30498bfe057bc5c04ed8-e7772e3b57ca854c-00",
         "User-Agent": [
-          "azsdk-net-Storage.Files.Shares/12.7.0-alpha.20210121.1",
+          "azsdk-net-Storage.Files.Shares/12.7.0-alpha.20210126.1",
           "(.NET 5.0.2; Microsoft Windows 10.0.19042)"
         ],
-        "x-ms-client-request-id": "4eebcb18-6ef6-f815-15c6-3c9d0b9bf1c5",
+        "x-ms-client-request-id": "1c993dd4-fff9-db73-d1a8-e2d7ff42ef16",
         "x-ms-content-length": "1024",
-        "x-ms-date": "Thu, 21 Jan 2021 20:41:44 GMT",
+        "x-ms-date": "Tue, 26 Jan 2021 19:33:15 GMT",
         "x-ms-file-attributes": "None",
         "x-ms-file-creation-time": "Now",
         "x-ms-file-last-write-time": "Now",
@@ -109,78 +104,73 @@
       "StatusCode": 201,
       "ResponseHeaders": {
         "Content-Length": "0",
-        "Date": "Thu, 21 Jan 2021 20:41:43 GMT",
-        "ETag": "\u00220x8D8BE4CF6D5E2A8\u0022",
-        "Last-Modified": "Thu, 21 Jan 2021 20:41:44 GMT",
+        "Date": "Tue, 26 Jan 2021 19:33:14 GMT",
+        "ETag": "\u00220x8D8C23139813E3D\u0022",
+        "Last-Modified": "Tue, 26 Jan 2021 19:33:14 GMT",
         "Server": [
           "Windows-Azure-File/1.0",
           "Microsoft-HTTPAPI/2.0"
         ],
-        "x-ms-client-request-id": "4eebcb18-6ef6-f815-15c6-3c9d0b9bf1c5",
+        "x-ms-client-request-id": "1c993dd4-fff9-db73-d1a8-e2d7ff42ef16",
         "x-ms-file-attributes": "Archive",
-        "x-ms-file-change-time": "2021-01-21T20:41:44.0929448Z",
-        "x-ms-file-creation-time": "2021-01-21T20:41:44.0929448Z",
+        "x-ms-file-change-time": "2021-01-26T19:33:14.6882621Z",
+        "x-ms-file-creation-time": "2021-01-26T19:33:14.6882621Z",
         "x-ms-file-id": "11529285414812647424",
-        "x-ms-file-last-write-time": "2021-01-21T20:41:44.0929448Z",
+        "x-ms-file-last-write-time": "2021-01-26T19:33:14.6882621Z",
         "x-ms-file-parent-id": "13835128424026341376",
         "x-ms-file-permission-key": "4010187179898695473*11459378189709739967",
-        "x-ms-request-id": "a97683cd-001a-0056-5b35-f02b2d000000",
+        "x-ms-request-id": "3d3b0bde-f01a-007d-7d1a-f4abe1000000",
         "x-ms-request-server-encrypted": "true",
         "x-ms-version": "2020-06-12"
       },
       "ResponseBody": []
     },
     {
-      "RequestUri": "https://seanmcccanary3.file.core.windows.net/test-share-613a3d49-983f-31a0-983d-92effba12b0c/test-directory-42ef3d41-b700-fd4a-3205-c8687459e3b9/test-file-1233a2be-c96e-3d4a-d352-41579fa00c08?sharesnapshot=2020-06-26T00:49:21.0000000Z",
+      "RequestUri": "https://seanmcccanary3.file.core.windows.net/test-share-f301a0e2-b285-7fa2-d6a1-8d04bc0b4ecd/test-directory-63af943c-bb81-fb1e-a490-4e7ac9bc6881/test-file-da9ba457-e915-0186-a0cd-730d512d390f?sharesnapshot=2020-06-26T00:49:21.0000000Z",
       "RequestMethod": "HEAD",
       "RequestHeaders": {
         "Accept": "application/xml",
         "Authorization": "Sanitized",
-        "traceparent": "00-7be01a0d7803aa45881a200074754288-2de6ba16c19f3c4e-00",
+        "traceparent": "00-435a6fae04ad6440906c1e24974e73d6-b0e8e2d523635d4d-00",
         "User-Agent": [
-          "azsdk-net-Storage.Files.Shares/12.7.0-alpha.20210121.1",
+          "azsdk-net-Storage.Files.Shares/12.7.0-alpha.20210126.1",
           "(.NET 5.0.2; Microsoft Windows 10.0.19042)"
         ],
-        "x-ms-client-request-id": "d43e671c-beb4-1512-30ad-ff8e972a5312",
-        "x-ms-date": "Thu, 21 Jan 2021 20:41:44 GMT",
+        "x-ms-client-request-id": "143971f1-1d93-b615-51d9-a16802055928",
+        "x-ms-date": "Tue, 26 Jan 2021 19:33:15 GMT",
         "x-ms-return-client-request-id": "true",
         "x-ms-version": "2020-06-12"
       },
       "RequestBody": null,
       "StatusCode": 404,
       "ResponseHeaders": {
-        "Date": "Thu, 21 Jan 2021 20:41:43 GMT",
+        "Date": "Tue, 26 Jan 2021 19:33:14 GMT",
         "Server": [
           "Windows-Azure-File/1.0",
           "Microsoft-HTTPAPI/2.0"
         ],
         "Transfer-Encoding": "chunked",
         "Vary": "Origin",
-        "x-ms-client-request-id": "d43e671c-beb4-1512-30ad-ff8e972a5312",
+        "x-ms-client-request-id": "143971f1-1d93-b615-51d9-a16802055928",
         "x-ms-error-code": "ShareNotFound",
-<<<<<<< HEAD
-        "x-ms-request-id": "a8998efb-401a-0081-225a-4bed7a000000",
+        "x-ms-request-id": "3d3b0bdf-f01a-007d-7e1a-f4abe1000000",
         "x-ms-version": "2020-06-12"
-=======
-        "x-ms-request-id": "a97683ce-001a-0056-5c35-f02b2d000000",
-        "x-ms-version": "2020-04-08"
->>>>>>> ac24a13f
       },
       "ResponseBody": []
     },
     {
-      "RequestUri": "https://seanmcccanary3.file.core.windows.net/test-share-613a3d49-983f-31a0-983d-92effba12b0c?restype=share",
+      "RequestUri": "https://seanmcccanary3.file.core.windows.net/test-share-f301a0e2-b285-7fa2-d6a1-8d04bc0b4ecd?restype=share",
       "RequestMethod": "DELETE",
       "RequestHeaders": {
         "Accept": "application/xml",
         "Authorization": "Sanitized",
-        "traceparent": "00-fc54469734b92943849174022ffc1ccd-ef6d4c9af9cc0f45-00",
+        "traceparent": "00-a25cbeae6f8c0641bcda610ac7cfb8aa-9f506634d8d4f04c-00",
         "User-Agent": [
-          "azsdk-net-Storage.Files.Shares/12.7.0-alpha.20210121.1",
+          "azsdk-net-Storage.Files.Shares/12.7.0-alpha.20210126.1",
           "(.NET 5.0.2; Microsoft Windows 10.0.19042)"
         ],
-        "x-ms-client-request-id": "a4813698-1d5c-5e10-d902-f0d17c6a53ae",
-        "x-ms-date": "Thu, 21 Jan 2021 20:41:44 GMT",
+        "x-ms-client-request-id": "8de5ec73-db09-ae83-4add-ef5f8cb26fc2",
+        "x-ms-date": "Tue, 26 Jan 2021 19:33:15 GMT",
         "x-ms-delete-snapshots": "include",
         "x-ms-return-client-request-id": "true",
         "x-ms-version": "2020-06-12"
@@ -189,25 +179,20 @@
       "StatusCode": 202,
       "ResponseHeaders": {
         "Content-Length": "0",
-        "Date": "Thu, 21 Jan 2021 20:41:43 GMT",
+        "Date": "Tue, 26 Jan 2021 19:33:14 GMT",
         "Server": [
           "Windows-Azure-File/1.0",
           "Microsoft-HTTPAPI/2.0"
         ],
-        "x-ms-client-request-id": "a4813698-1d5c-5e10-d902-f0d17c6a53ae",
-<<<<<<< HEAD
-        "x-ms-request-id": "a8998efd-401a-0081-235a-4bed7a000000",
+        "x-ms-client-request-id": "8de5ec73-db09-ae83-4add-ef5f8cb26fc2",
+        "x-ms-request-id": "3d3b0be1-f01a-007d-7f1a-f4abe1000000",
         "x-ms-version": "2020-06-12"
-=======
-        "x-ms-request-id": "a97683d0-001a-0056-5d35-f02b2d000000",
-        "x-ms-version": "2020-04-08"
->>>>>>> ac24a13f
       },
       "ResponseBody": []
     }
   ],
   "Variables": {
-    "RandomSeed": "2134174578",
+    "RandomSeed": "276181531",
     "Storage_TestConfigDefault": "ProductionTenant\nseanmcccanary3\nU2FuaXRpemVk\nhttps://seanmcccanary3.blob.core.windows.net\nhttps://seanmcccanary3.file.core.windows.net\nhttps://seanmcccanary3.queue.core.windows.net\nhttps://seanmcccanary3.table.core.windows.net\n\n\n\n\nhttps://seanmcccanary3-secondary.blob.core.windows.net\nhttps://seanmcccanary3-secondary.file.core.windows.net\nhttps://seanmcccanary3-secondary.queue.core.windows.net\nhttps://seanmcccanary3-secondary.table.core.windows.net\n\nSanitized\n\n\nCloud\nBlobEndpoint=https://seanmcccanary3.blob.core.windows.net/;QueueEndpoint=https://seanmcccanary3.queue.core.windows.net/;FileEndpoint=https://seanmcccanary3.file.core.windows.net/;BlobSecondaryEndpoint=https://seanmcccanary3-secondary.blob.core.windows.net/;QueueSecondaryEndpoint=https://seanmcccanary3-secondary.queue.core.windows.net/;FileSecondaryEndpoint=https://seanmcccanary3-secondary.file.core.windows.net/;AccountName=seanmcccanary3;AccountKey=Kg==;\nseanscope1"
   }
 }