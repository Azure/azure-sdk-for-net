{
  "Entries": [
    {
      "RequestUri": "https://seanmcccanary3.file.core.windows.net/test-share-7349fe5c-4d5b-e46c-e99f-d4a39f2fe848?restype=share",
      "RequestMethod": "PUT",
      "RequestHeaders": {
        "Accept": "application/xml",
        "Authorization": "Sanitized",
        "traceparent": "00-ca7e9e300d158746b5e0651dd87517ec-5943e40f65cd864c-00",
        "User-Agent": [
          "azsdk-net-Storage.Files.Shares/12.7.0-alpha.20210121.1",
          "(.NET 5.0.2; Microsoft Windows 10.0.19042)"
        ],
        "x-ms-client-request-id": "19fecf38-09a9-f316-03c1-f6ff45c8612c",
        "x-ms-date": "Thu, 21 Jan 2021 20:40:19 GMT",
        "x-ms-return-client-request-id": "true",
        "x-ms-version": "2020-06-12"
      },
      "RequestBody": null,
      "StatusCode": 201,
      "ResponseHeaders": {
        "Content-Length": "0",
        "Date": "Thu, 21 Jan 2021 20:40:19 GMT",
        "ETag": "\u00220x8D8BE4CC4960CE7\u0022",
        "Last-Modified": "Thu, 21 Jan 2021 20:40:19 GMT",
        "Server": [
          "Windows-Azure-File/1.0",
          "Microsoft-HTTPAPI/2.0"
        ],
        "x-ms-client-request-id": "19fecf38-09a9-f316-03c1-f6ff45c8612c",
<<<<<<< HEAD
        "x-ms-request-id": "70d79782-b01a-000e-2f19-6df372000000",
        "x-ms-version": "2020-06-12"
=======
        "x-ms-request-id": "d0961b12-601a-008b-2735-f0deaf000000",
        "x-ms-version": "2020-04-08"
>>>>>>> ac24a13f
      },
      "ResponseBody": []
    },
    {
      "RequestUri": "https://seanmcccanary3.file.core.windows.net/test-share-7349fe5c-4d5b-e46c-e99f-d4a39f2fe848/test-directory-d12d41ba-57db-ca14-7bf9-072df5561643?restype=directory",
      "RequestMethod": "PUT",
      "RequestHeaders": {
        "Accept": "application/xml",
        "Authorization": "Sanitized",
        "traceparent": "00-94cb77af0bdd824ba2ee9dff814869bf-729c4fe826931b4e-00",
        "User-Agent": [
          "azsdk-net-Storage.Files.Shares/12.7.0-alpha.20210121.1",
          "(.NET 5.0.2; Microsoft Windows 10.0.19042)"
        ],
        "x-ms-client-request-id": "8d5b2bcc-e679-e0f0-bb33-9eb001e8fead",
        "x-ms-date": "Thu, 21 Jan 2021 20:40:20 GMT",
        "x-ms-file-attributes": "None",
        "x-ms-file-creation-time": "Now",
        "x-ms-file-last-write-time": "Now",
        "x-ms-file-permission": "Inherit",
        "x-ms-return-client-request-id": "true",
        "x-ms-version": "2020-06-12"
      },
      "RequestBody": null,
      "StatusCode": 201,
      "ResponseHeaders": {
        "Content-Length": "0",
        "Date": "Thu, 21 Jan 2021 20:40:19 GMT",
        "ETag": "\u00220x8D8BE4CC4A034B9\u0022",
        "Last-Modified": "Thu, 21 Jan 2021 20:40:19 GMT",
        "Server": [
          "Windows-Azure-File/1.0",
          "Microsoft-HTTPAPI/2.0"
        ],
        "x-ms-client-request-id": "8d5b2bcc-e679-e0f0-bb33-9eb001e8fead",
        "x-ms-file-attributes": "Directory",
        "x-ms-file-change-time": "2021-01-21T20:40:19.8550713Z",
        "x-ms-file-creation-time": "2021-01-21T20:40:19.8550713Z",
        "x-ms-file-id": "13835128424026341376",
        "x-ms-file-last-write-time": "2021-01-21T20:40:19.8550713Z",
        "x-ms-file-parent-id": "0",
        "x-ms-file-permission-key": "17860367565182308406*11459378189709739967",
        "x-ms-request-id": "d0961b16-601a-008b-2935-f0deaf000000",
        "x-ms-request-server-encrypted": "true",
        "x-ms-version": "2020-06-12"
      },
      "ResponseBody": []
    },
    {
      "RequestUri": "https://seanmcccanary3.file.core.windows.net/test-share-7349fe5c-4d5b-e46c-e99f-d4a39f2fe848/test-directory-d12d41ba-57db-ca14-7bf9-072df5561643/test-file-3b17b3ab-915c-ebfb-a2f1-b2e1195130f6",
      "RequestMethod": "PUT",
      "RequestHeaders": {
        "Accept": "application/xml",
        "Authorization": "Sanitized",
        "traceparent": "00-6d113ca8d99c984d9ffe6c22b1cef200-468603b31bb3c845-00",
        "User-Agent": [
          "azsdk-net-Storage.Files.Shares/12.7.0-alpha.20210121.1",
          "(.NET 5.0.2; Microsoft Windows 10.0.19042)"
        ],
        "x-ms-client-request-id": "e71690fb-ce6c-3a47-306f-ea87330ec76a",
        "x-ms-content-length": "1024",
        "x-ms-date": "Thu, 21 Jan 2021 20:40:20 GMT",
        "x-ms-file-attributes": "None",
        "x-ms-file-creation-time": "Now",
        "x-ms-file-last-write-time": "Now",
        "x-ms-file-permission": "Inherit",
        "x-ms-return-client-request-id": "true",
        "x-ms-type": "file",
        "x-ms-version": "2020-06-12"
      },
      "RequestBody": null,
      "StatusCode": 201,
      "ResponseHeaders": {
        "Content-Length": "0",
        "Date": "Thu, 21 Jan 2021 20:40:19 GMT",
        "ETag": "\u00220x8D8BE4CC4A95E2A\u0022",
        "Last-Modified": "Thu, 21 Jan 2021 20:40:19 GMT",
        "Server": [
          "Windows-Azure-File/1.0",
          "Microsoft-HTTPAPI/2.0"
        ],
        "x-ms-client-request-id": "e71690fb-ce6c-3a47-306f-ea87330ec76a",
        "x-ms-file-attributes": "Archive",
        "x-ms-file-change-time": "2021-01-21T20:40:19.9151146Z",
        "x-ms-file-creation-time": "2021-01-21T20:40:19.9151146Z",
        "x-ms-file-id": "11529285414812647424",
        "x-ms-file-last-write-time": "2021-01-21T20:40:19.9151146Z",
        "x-ms-file-parent-id": "13835128424026341376",
        "x-ms-file-permission-key": "4010187179898695473*11459378189709739967",
        "x-ms-request-id": "d0961b18-601a-008b-2b35-f0deaf000000",
        "x-ms-request-server-encrypted": "true",
        "x-ms-version": "2020-06-12"
      },
      "ResponseBody": []
    },
    {
      "RequestUri": "https://seanmcccanary3.file.core.windows.net/test-share-7349fe5c-4d5b-e46c-e99f-d4a39f2fe848/test-directory-d12d41ba-57db-ca14-7bf9-072df5561643/test-file-3b17b3ab-915c-ebfb-a2f1-b2e1195130f6?comp=lease",
      "RequestMethod": "PUT",
      "RequestHeaders": {
        "Accept": "application/xml",
        "Authorization": "Sanitized",
        "traceparent": "00-155b13b9dc66764fbe25b89757583e87-f30da72f1b60244a-00",
        "User-Agent": [
          "azsdk-net-Storage.Files.Shares/12.7.0-alpha.20210121.1",
          "(.NET 5.0.2; Microsoft Windows 10.0.19042)"
        ],
        "x-ms-client-request-id": "7a43db71-c009-c8f2-9b11-9c95ad5af72b",
        "x-ms-date": "Thu, 21 Jan 2021 20:40:20 GMT",
        "x-ms-lease-action": "acquire",
        "x-ms-lease-duration": "-1",
        "x-ms-proposed-lease-id": "98aaf1f3-de10-694f-aa99-8273750fcfb6",
        "x-ms-return-client-request-id": "true",
        "x-ms-version": "2020-06-12"
      },
      "RequestBody": null,
      "StatusCode": 201,
      "ResponseHeaders": {
        "Date": "Thu, 21 Jan 2021 20:40:19 GMT",
        "ETag": "\u00220x8D8BE4CC4A95E2A\u0022",
        "Last-Modified": "Thu, 21 Jan 2021 20:40:19 GMT",
        "Server": [
          "Windows-Azure-File/1.0",
          "Microsoft-HTTPAPI/2.0"
        ],
        "Transfer-Encoding": "chunked",
        "x-ms-client-request-id": "7a43db71-c009-c8f2-9b11-9c95ad5af72b",
        "x-ms-lease-id": "98aaf1f3-de10-694f-aa99-8273750fcfb6",
<<<<<<< HEAD
        "x-ms-request-id": "70d79788-b01a-000e-3319-6df372000000",
        "x-ms-version": "2020-06-12"
=======
        "x-ms-request-id": "d0961b1a-601a-008b-2d35-f0deaf000000",
        "x-ms-version": "2020-04-08"
>>>>>>> ac24a13f
      },
      "ResponseBody": []
    },
    {
      "RequestUri": "https://seanmcccanary3.file.core.windows.net/test-share-7349fe5c-4d5b-e46c-e99f-d4a39f2fe848/test-directory-d12d41ba-57db-ca14-7bf9-072df5561643/test-file-3b17b3ab-915c-ebfb-a2f1-b2e1195130f6",
      "RequestMethod": "HEAD",
      "RequestHeaders": {
        "Accept": "application/xml",
        "Authorization": "Sanitized",
        "traceparent": "00-77d35b02faa44c46809ae4f1076f940f-f22edf65fe742643-00",
        "User-Agent": [
          "azsdk-net-Storage.Files.Shares/12.7.0-alpha.20210121.1",
          "(.NET 5.0.2; Microsoft Windows 10.0.19042)"
        ],
        "x-ms-client-request-id": "9a02239d-55cc-4ead-b69c-02c212428334",
        "x-ms-date": "Thu, 21 Jan 2021 20:40:20 GMT",
        "x-ms-lease-id": "98aaf1f3-de10-694f-aa99-8273750fcfb6",
        "x-ms-return-client-request-id": "true",
        "x-ms-version": "2020-06-12"
      },
      "RequestBody": null,
      "StatusCode": 200,
      "ResponseHeaders": {
        "Content-Length": "1024",
        "Content-Type": "application/octet-stream",
        "Date": "Thu, 21 Jan 2021 20:40:19 GMT",
        "ETag": "\u00220x8D8BE4CC4A95E2A\u0022",
        "Last-Modified": "Thu, 21 Jan 2021 20:40:19 GMT",
        "Server": [
          "Windows-Azure-File/1.0",
          "Microsoft-HTTPAPI/2.0"
        ],
        "Vary": "Origin",
        "x-ms-client-request-id": "9a02239d-55cc-4ead-b69c-02c212428334",
        "x-ms-file-attributes": "Archive",
        "x-ms-file-change-time": "2021-01-21T20:40:19.9151146Z",
        "x-ms-file-creation-time": "2021-01-21T20:40:19.9151146Z",
        "x-ms-file-id": "11529285414812647424",
        "x-ms-file-last-write-time": "2021-01-21T20:40:19.9151146Z",
        "x-ms-file-parent-id": "13835128424026341376",
        "x-ms-file-permission-key": "4010187179898695473*11459378189709739967",
        "x-ms-lease-duration": "infinite",
        "x-ms-lease-state": "leased",
        "x-ms-lease-status": "locked",
        "x-ms-request-id": "d0961b1b-601a-008b-2e35-f0deaf000000",
        "x-ms-server-encrypted": "true",
        "x-ms-type": "File",
        "x-ms-version": "2020-06-12"
      },
      "ResponseBody": []
    },
    {
      "RequestUri": "https://seanmcccanary3.file.core.windows.net/test-share-7349fe5c-4d5b-e46c-e99f-d4a39f2fe848/test-directory-d12d41ba-57db-ca14-7bf9-072df5561643/test-file-3b17b3ab-915c-ebfb-a2f1-b2e1195130f6?comp=range",
      "RequestMethod": "PUT",
      "RequestHeaders": {
        "Accept": "application/xml",
        "Authorization": "Sanitized",
        "Content-Length": "1024",
        "Content-Type": "application/octet-stream",
        "User-Agent": [
          "azsdk-net-Storage.Files.Shares/12.7.0-alpha.20210121.1",
          "(.NET 5.0.2; Microsoft Windows 10.0.19042)"
        ],
        "x-ms-client-request-id": "8af7f78f-5d58-955e-f5bc-1b39d3c532d5",
        "x-ms-date": "Thu, 21 Jan 2021 20:40:20 GMT",
        "x-ms-lease-id": "98aaf1f3-de10-694f-aa99-8273750fcfb6",
        "x-ms-range": "bytes=0-1023",
        "x-ms-return-client-request-id": "true",
        "x-ms-version": "2020-06-12",
        "x-ms-write": "update"
      },
      "RequestBody": "A6fBnoc0siPpFiLRff66s7d75og7SIofHCaYip5CzQrDqvmJLZuvxt7z/lWsdb0ytTfQtyg\u002BLrsdoYFgnCeEpkkXDtMEMIUbzB\u002BpSEo0c6doZtVmcRXihHs\u002BbIsaTiq3blcLlGfqLYSxtesIlOVw6C7a9zZRHTU0NYlXxsT6AH718trzKd9AfjhRtbsp2fCWzYRdP1bzZlAh1l7dk2e/t7RtE6ILfb5Omnn9AGh5C1uZwPhAnMEnAYyJ0VKAYurRkf4HvMZNi1DFD6Xd9mXoqMsDRNJufxrzRRIWgatszjeOLG9pck6VSzWoeo0cSgsmoSmGfR4YYhHkE3e0NwmkWEBtTsn2fzZ9bficxgSN1/sG7\u002BCC5VEZdspehV7X4RQrAyJMr/tBMCLzCQ8le5wMVjx8rUcpInPvU9j/mPnXpozkcMPiQCj/xL\u002B9j9xC9PouUS4hWzTMAuCvXVsjQpgoG2OCQArYKhYUfOiHa5OWrV7d0EbLtktYF27iM\u002BPM24InlXN4v7TvVScXDN5MRZZNGK/9RnFRXWQYKiib9vYzSKFmYNYfHe2q7Xsfs6lsDNLYlRszzpUQ1TcOYJWLU18w5MM95eS/LfrCUlj2Maq6qx5Ww2DbAHkMVYqfEL1YH5kc787mLybtGWchcHw8GaSNU7V3NJD\u002BVORKMZBaIBw9aTO/2kLb1Hv3aKn5uo/9zzvmEbwH4eoIHZrqnP6Vk/lK4wZJfD9hsX85f8zmBZpUTGFUcw5fNYhItryn8Dh9YtSwrtaItFP8hF89zWIdIRcAlU\u002BcQR/q665\u002BAMWCucBGvB34NlfDzJgNWO6uIWglK5Wlp1vp4CC0xsIoCbSNecqe9xBFJevAPMm3j\u002BkxO8lFWNUw3RJlXNv8Q2\u002BUm8LkgN4jECpX4AWp5GuRMlE2g4r54rHeXJy4OJo1SOF7K6AH0g4KDSuf7njPh/im1CqKxcDkmrgQBSNCa9ePIpcjLbnKiV9CLHZfWvQ5DtWjEmRwqoMhlpHn9s3ryKFTD8vgrFk/3EvLR5lJhUDE1/ZNn1hzH3cUApYo4pKSV2PUC0soWGJ7YzUYpGPp1xFQIx/WnSlI4O9Uy6nDF/m4OO81dXn0nH6T0jsjWnoUKyqF179zu7o6iytb1I25uEw8YGxzs2KXXIegQ8rtJYV0P6B/PkA6RX01\u002BulOmcfx2hru5/oOoXfH7Xs303jvTGWl5pTsOXoMARvuPbh5ScK/rmiw/z6LZp4ot1HEAnIFRa2DqbIzBKCg4uXfIGO\u002BTqO4eCQPPk0nGYD2w4IoR/\u002Bo6fcK9aAQjKnIEB1ZrEY7amitDIpN9QZgXI8xPEAed5rmNjZrs1kDp\u002Bt6Ri4wzW06ulkZezp0Ww==",
      "StatusCode": 201,
      "ResponseHeaders": {
        "Content-Length": "0",
        "Content-MD5": "gABTRauGtufdiWWPZ0w0lQ==",
        "Date": "Thu, 21 Jan 2021 20:40:19 GMT",
        "ETag": "\u00220x8D8BE4CC4C4B343\u0022",
        "Last-Modified": "Thu, 21 Jan 2021 20:40:20 GMT",
        "Server": [
          "Windows-Azure-File/1.0",
          "Microsoft-HTTPAPI/2.0"
        ],
        "x-ms-client-request-id": "8af7f78f-5d58-955e-f5bc-1b39d3c532d5",
        "x-ms-request-id": "d0961b1c-601a-008b-2f35-f0deaf000000",
        "x-ms-request-server-encrypted": "true",
        "x-ms-version": "2020-06-12"
      },
      "ResponseBody": []
    },
    {
      "RequestUri": "https://seanmcccanary3.file.core.windows.net/test-share-7349fe5c-4d5b-e46c-e99f-d4a39f2fe848?restype=share",
      "RequestMethod": "DELETE",
      "RequestHeaders": {
        "Accept": "application/xml",
        "Authorization": "Sanitized",
        "traceparent": "00-343a38f9fccfcc4eb76a0cf3ddb38e74-8f9c38a55b6f7c49-00",
        "User-Agent": [
          "azsdk-net-Storage.Files.Shares/12.7.0-alpha.20210121.1",
          "(.NET 5.0.2; Microsoft Windows 10.0.19042)"
        ],
        "x-ms-client-request-id": "1b3234ba-f84b-cddc-6d01-4f3d0e4fc78e",
        "x-ms-date": "Thu, 21 Jan 2021 20:40:20 GMT",
        "x-ms-delete-snapshots": "include",
        "x-ms-return-client-request-id": "true",
        "x-ms-version": "2020-06-12"
      },
      "RequestBody": null,
      "StatusCode": 202,
      "ResponseHeaders": {
        "Content-Length": "0",
        "Date": "Thu, 21 Jan 2021 20:40:19 GMT",
        "Server": [
          "Windows-Azure-File/1.0",
          "Microsoft-HTTPAPI/2.0"
        ],
        "x-ms-client-request-id": "1b3234ba-f84b-cddc-6d01-4f3d0e4fc78e",
<<<<<<< HEAD
        "x-ms-request-id": "70d7978b-b01a-000e-3619-6df372000000",
        "x-ms-version": "2020-06-12"
=======
        "x-ms-request-id": "d0961b1d-601a-008b-3035-f0deaf000000",
        "x-ms-version": "2020-04-08"
>>>>>>> ac24a13f
      },
      "ResponseBody": []
    }
  ],
  "Variables": {
    "RandomSeed": "722663199",
    "Storage_TestConfigDefault": "ProductionTenant\nseanmcccanary3\nU2FuaXRpemVk\nhttps://seanmcccanary3.blob.core.windows.net\nhttps://seanmcccanary3.file.core.windows.net\nhttps://seanmcccanary3.queue.core.windows.net\nhttps://seanmcccanary3.table.core.windows.net\n\n\n\n\nhttps://seanmcccanary3-secondary.blob.core.windows.net\nhttps://seanmcccanary3-secondary.file.core.windows.net\nhttps://seanmcccanary3-secondary.queue.core.windows.net\nhttps://seanmcccanary3-secondary.table.core.windows.net\n\nSanitized\n\n\nCloud\nBlobEndpoint=https://seanmcccanary3.blob.core.windows.net/;QueueEndpoint=https://seanmcccanary3.queue.core.windows.net/;FileEndpoint=https://seanmcccanary3.file.core.windows.net/;BlobSecondaryEndpoint=https://seanmcccanary3-secondary.blob.core.windows.net/;QueueSecondaryEndpoint=https://seanmcccanary3-secondary.queue.core.windows.net/;FileSecondaryEndpoint=https://seanmcccanary3-secondary.file.core.windows.net/;AccountName=seanmcccanary3;AccountKey=Kg==;\nseanscope1"
  }
}<|MERGE_RESOLUTION|>--- conflicted
+++ resolved
@@ -1,56 +1,51 @@
 {
   "Entries": [
     {
-      "RequestUri": "https://seanmcccanary3.file.core.windows.net/test-share-7349fe5c-4d5b-e46c-e99f-d4a39f2fe848?restype=share",
-      "RequestMethod": "PUT",
-      "RequestHeaders": {
-        "Accept": "application/xml",
-        "Authorization": "Sanitized",
-        "traceparent": "00-ca7e9e300d158746b5e0651dd87517ec-5943e40f65cd864c-00",
-        "User-Agent": [
-          "azsdk-net-Storage.Files.Shares/12.7.0-alpha.20210121.1",
-          "(.NET 5.0.2; Microsoft Windows 10.0.19042)"
-        ],
-        "x-ms-client-request-id": "19fecf38-09a9-f316-03c1-f6ff45c8612c",
-        "x-ms-date": "Thu, 21 Jan 2021 20:40:19 GMT",
-        "x-ms-return-client-request-id": "true",
-        "x-ms-version": "2020-06-12"
-      },
-      "RequestBody": null,
-      "StatusCode": 201,
-      "ResponseHeaders": {
-        "Content-Length": "0",
-        "Date": "Thu, 21 Jan 2021 20:40:19 GMT",
-        "ETag": "\u00220x8D8BE4CC4960CE7\u0022",
-        "Last-Modified": "Thu, 21 Jan 2021 20:40:19 GMT",
-        "Server": [
-          "Windows-Azure-File/1.0",
-          "Microsoft-HTTPAPI/2.0"
-        ],
-        "x-ms-client-request-id": "19fecf38-09a9-f316-03c1-f6ff45c8612c",
-<<<<<<< HEAD
-        "x-ms-request-id": "70d79782-b01a-000e-2f19-6df372000000",
-        "x-ms-version": "2020-06-12"
-=======
-        "x-ms-request-id": "d0961b12-601a-008b-2735-f0deaf000000",
-        "x-ms-version": "2020-04-08"
->>>>>>> ac24a13f
-      },
-      "ResponseBody": []
-    },
-    {
-      "RequestUri": "https://seanmcccanary3.file.core.windows.net/test-share-7349fe5c-4d5b-e46c-e99f-d4a39f2fe848/test-directory-d12d41ba-57db-ca14-7bf9-072df5561643?restype=directory",
-      "RequestMethod": "PUT",
-      "RequestHeaders": {
-        "Accept": "application/xml",
-        "Authorization": "Sanitized",
-        "traceparent": "00-94cb77af0bdd824ba2ee9dff814869bf-729c4fe826931b4e-00",
-        "User-Agent": [
-          "azsdk-net-Storage.Files.Shares/12.7.0-alpha.20210121.1",
-          "(.NET 5.0.2; Microsoft Windows 10.0.19042)"
-        ],
-        "x-ms-client-request-id": "8d5b2bcc-e679-e0f0-bb33-9eb001e8fead",
-        "x-ms-date": "Thu, 21 Jan 2021 20:40:20 GMT",
+      "RequestUri": "https://seanmcccanary3.file.core.windows.net/test-share-cb9501bd-45da-5971-b774-df8c203002fb?restype=share",
+      "RequestMethod": "PUT",
+      "RequestHeaders": {
+        "Accept": "application/xml",
+        "Authorization": "Sanitized",
+        "traceparent": "00-2844839eee07e146a07c3b9f1cef58be-9ac8c2aee9d92f45-00",
+        "User-Agent": [
+          "azsdk-net-Storage.Files.Shares/12.7.0-alpha.20210126.1",
+          "(.NET 5.0.2; Microsoft Windows 10.0.19042)"
+        ],
+        "x-ms-client-request-id": "73d99d49-abf2-654c-d519-3500fe47c03f",
+        "x-ms-date": "Tue, 26 Jan 2021 19:31:37 GMT",
+        "x-ms-return-client-request-id": "true",
+        "x-ms-version": "2020-06-12"
+      },
+      "RequestBody": null,
+      "StatusCode": 201,
+      "ResponseHeaders": {
+        "Content-Length": "0",
+        "Date": "Tue, 26 Jan 2021 19:31:36 GMT",
+        "ETag": "\u00220x8D8C230FF695DA8\u0022",
+        "Last-Modified": "Tue, 26 Jan 2021 19:31:37 GMT",
+        "Server": [
+          "Windows-Azure-File/1.0",
+          "Microsoft-HTTPAPI/2.0"
+        ],
+        "x-ms-client-request-id": "73d99d49-abf2-654c-d519-3500fe47c03f",
+        "x-ms-request-id": "352fb034-301a-0096-1b19-f4d313000000",
+        "x-ms-version": "2020-06-12"
+      },
+      "ResponseBody": []
+    },
+    {
+      "RequestUri": "https://seanmcccanary3.file.core.windows.net/test-share-cb9501bd-45da-5971-b774-df8c203002fb/test-directory-cb09b744-8a4e-56bb-a962-ef19ecebb34b?restype=directory",
+      "RequestMethod": "PUT",
+      "RequestHeaders": {
+        "Accept": "application/xml",
+        "Authorization": "Sanitized",
+        "traceparent": "00-d9d6efefdff57f4e9dfef949ceef6d34-6916bd7c7125e048-00",
+        "User-Agent": [
+          "azsdk-net-Storage.Files.Shares/12.7.0-alpha.20210126.1",
+          "(.NET 5.0.2; Microsoft Windows 10.0.19042)"
+        ],
+        "x-ms-client-request-id": "ee411800-b862-bfe8-e282-ca8fbc3278ea",
+        "x-ms-date": "Tue, 26 Jan 2021 19:31:38 GMT",
         "x-ms-file-attributes": "None",
         "x-ms-file-creation-time": "Now",
         "x-ms-file-last-write-time": "Now",
@@ -62,41 +57,41 @@
       "StatusCode": 201,
       "ResponseHeaders": {
         "Content-Length": "0",
-        "Date": "Thu, 21 Jan 2021 20:40:19 GMT",
-        "ETag": "\u00220x8D8BE4CC4A034B9\u0022",
-        "Last-Modified": "Thu, 21 Jan 2021 20:40:19 GMT",
-        "Server": [
-          "Windows-Azure-File/1.0",
-          "Microsoft-HTTPAPI/2.0"
-        ],
-        "x-ms-client-request-id": "8d5b2bcc-e679-e0f0-bb33-9eb001e8fead",
+        "Date": "Tue, 26 Jan 2021 19:31:36 GMT",
+        "ETag": "\u00220x8D8C230FF73699D\u0022",
+        "Last-Modified": "Tue, 26 Jan 2021 19:31:37 GMT",
+        "Server": [
+          "Windows-Azure-File/1.0",
+          "Microsoft-HTTPAPI/2.0"
+        ],
+        "x-ms-client-request-id": "ee411800-b862-bfe8-e282-ca8fbc3278ea",
         "x-ms-file-attributes": "Directory",
-        "x-ms-file-change-time": "2021-01-21T20:40:19.8550713Z",
-        "x-ms-file-creation-time": "2021-01-21T20:40:19.8550713Z",
+        "x-ms-file-change-time": "2021-01-26T19:31:37.2897693Z",
+        "x-ms-file-creation-time": "2021-01-26T19:31:37.2897693Z",
         "x-ms-file-id": "13835128424026341376",
-        "x-ms-file-last-write-time": "2021-01-21T20:40:19.8550713Z",
+        "x-ms-file-last-write-time": "2021-01-26T19:31:37.2897693Z",
         "x-ms-file-parent-id": "0",
         "x-ms-file-permission-key": "17860367565182308406*11459378189709739967",
-        "x-ms-request-id": "d0961b16-601a-008b-2935-f0deaf000000",
+        "x-ms-request-id": "352fb037-301a-0096-1c19-f4d313000000",
         "x-ms-request-server-encrypted": "true",
         "x-ms-version": "2020-06-12"
       },
       "ResponseBody": []
     },
     {
-      "RequestUri": "https://seanmcccanary3.file.core.windows.net/test-share-7349fe5c-4d5b-e46c-e99f-d4a39f2fe848/test-directory-d12d41ba-57db-ca14-7bf9-072df5561643/test-file-3b17b3ab-915c-ebfb-a2f1-b2e1195130f6",
-      "RequestMethod": "PUT",
-      "RequestHeaders": {
-        "Accept": "application/xml",
-        "Authorization": "Sanitized",
-        "traceparent": "00-6d113ca8d99c984d9ffe6c22b1cef200-468603b31bb3c845-00",
-        "User-Agent": [
-          "azsdk-net-Storage.Files.Shares/12.7.0-alpha.20210121.1",
-          "(.NET 5.0.2; Microsoft Windows 10.0.19042)"
-        ],
-        "x-ms-client-request-id": "e71690fb-ce6c-3a47-306f-ea87330ec76a",
+      "RequestUri": "https://seanmcccanary3.file.core.windows.net/test-share-cb9501bd-45da-5971-b774-df8c203002fb/test-directory-cb09b744-8a4e-56bb-a962-ef19ecebb34b/test-file-5510ea65-3d05-b6e8-ae93-45e714182553",
+      "RequestMethod": "PUT",
+      "RequestHeaders": {
+        "Accept": "application/xml",
+        "Authorization": "Sanitized",
+        "traceparent": "00-67929e3f3a498c4c847eb6f604af0d89-67740993b440c94d-00",
+        "User-Agent": [
+          "azsdk-net-Storage.Files.Shares/12.7.0-alpha.20210126.1",
+          "(.NET 5.0.2; Microsoft Windows 10.0.19042)"
+        ],
+        "x-ms-client-request-id": "463c8bee-de46-c28e-308b-3fcf7200aac9",
         "x-ms-content-length": "1024",
-        "x-ms-date": "Thu, 21 Jan 2021 20:40:20 GMT",
+        "x-ms-date": "Tue, 26 Jan 2021 19:31:38 GMT",
         "x-ms-file-attributes": "None",
         "x-ms-file-creation-time": "Now",
         "x-ms-file-last-write-time": "Now",
@@ -109,83 +104,78 @@
       "StatusCode": 201,
       "ResponseHeaders": {
         "Content-Length": "0",
-        "Date": "Thu, 21 Jan 2021 20:40:19 GMT",
-        "ETag": "\u00220x8D8BE4CC4A95E2A\u0022",
-        "Last-Modified": "Thu, 21 Jan 2021 20:40:19 GMT",
-        "Server": [
-          "Windows-Azure-File/1.0",
-          "Microsoft-HTTPAPI/2.0"
-        ],
-        "x-ms-client-request-id": "e71690fb-ce6c-3a47-306f-ea87330ec76a",
+        "Date": "Tue, 26 Jan 2021 19:31:36 GMT",
+        "ETag": "\u00220x8D8C230FF7F52AE\u0022",
+        "Last-Modified": "Tue, 26 Jan 2021 19:31:37 GMT",
+        "Server": [
+          "Windows-Azure-File/1.0",
+          "Microsoft-HTTPAPI/2.0"
+        ],
+        "x-ms-client-request-id": "463c8bee-de46-c28e-308b-3fcf7200aac9",
         "x-ms-file-attributes": "Archive",
-        "x-ms-file-change-time": "2021-01-21T20:40:19.9151146Z",
-        "x-ms-file-creation-time": "2021-01-21T20:40:19.9151146Z",
+        "x-ms-file-change-time": "2021-01-26T19:31:37.3678254Z",
+        "x-ms-file-creation-time": "2021-01-26T19:31:37.3678254Z",
         "x-ms-file-id": "11529285414812647424",
-        "x-ms-file-last-write-time": "2021-01-21T20:40:19.9151146Z",
+        "x-ms-file-last-write-time": "2021-01-26T19:31:37.3678254Z",
         "x-ms-file-parent-id": "13835128424026341376",
         "x-ms-file-permission-key": "4010187179898695473*11459378189709739967",
-        "x-ms-request-id": "d0961b18-601a-008b-2b35-f0deaf000000",
+        "x-ms-request-id": "352fb039-301a-0096-1d19-f4d313000000",
         "x-ms-request-server-encrypted": "true",
         "x-ms-version": "2020-06-12"
       },
       "ResponseBody": []
     },
     {
-      "RequestUri": "https://seanmcccanary3.file.core.windows.net/test-share-7349fe5c-4d5b-e46c-e99f-d4a39f2fe848/test-directory-d12d41ba-57db-ca14-7bf9-072df5561643/test-file-3b17b3ab-915c-ebfb-a2f1-b2e1195130f6?comp=lease",
-      "RequestMethod": "PUT",
-      "RequestHeaders": {
-        "Accept": "application/xml",
-        "Authorization": "Sanitized",
-        "traceparent": "00-155b13b9dc66764fbe25b89757583e87-f30da72f1b60244a-00",
-        "User-Agent": [
-          "azsdk-net-Storage.Files.Shares/12.7.0-alpha.20210121.1",
-          "(.NET 5.0.2; Microsoft Windows 10.0.19042)"
-        ],
-        "x-ms-client-request-id": "7a43db71-c009-c8f2-9b11-9c95ad5af72b",
-        "x-ms-date": "Thu, 21 Jan 2021 20:40:20 GMT",
+      "RequestUri": "https://seanmcccanary3.file.core.windows.net/test-share-cb9501bd-45da-5971-b774-df8c203002fb/test-directory-cb09b744-8a4e-56bb-a962-ef19ecebb34b/test-file-5510ea65-3d05-b6e8-ae93-45e714182553?comp=lease",
+      "RequestMethod": "PUT",
+      "RequestHeaders": {
+        "Accept": "application/xml",
+        "Authorization": "Sanitized",
+        "traceparent": "00-e419a218fa48fa4f8ac5ce5be8e58609-ccdc7fb9354b7b4f-00",
+        "User-Agent": [
+          "azsdk-net-Storage.Files.Shares/12.7.0-alpha.20210126.1",
+          "(.NET 5.0.2; Microsoft Windows 10.0.19042)"
+        ],
+        "x-ms-client-request-id": "3f1e841f-8863-24aa-8232-6e66b7400cf8",
+        "x-ms-date": "Tue, 26 Jan 2021 19:31:38 GMT",
         "x-ms-lease-action": "acquire",
         "x-ms-lease-duration": "-1",
-        "x-ms-proposed-lease-id": "98aaf1f3-de10-694f-aa99-8273750fcfb6",
-        "x-ms-return-client-request-id": "true",
-        "x-ms-version": "2020-06-12"
-      },
-      "RequestBody": null,
-      "StatusCode": 201,
-      "ResponseHeaders": {
-        "Date": "Thu, 21 Jan 2021 20:40:19 GMT",
-        "ETag": "\u00220x8D8BE4CC4A95E2A\u0022",
-        "Last-Modified": "Thu, 21 Jan 2021 20:40:19 GMT",
+        "x-ms-proposed-lease-id": "308d8413-b360-1fd3-7958-50297d6c9ec4",
+        "x-ms-return-client-request-id": "true",
+        "x-ms-version": "2020-06-12"
+      },
+      "RequestBody": null,
+      "StatusCode": 201,
+      "ResponseHeaders": {
+        "Date": "Tue, 26 Jan 2021 19:31:36 GMT",
+        "ETag": "\u00220x8D8C230FF7F52AE\u0022",
+        "Last-Modified": "Tue, 26 Jan 2021 19:31:37 GMT",
         "Server": [
           "Windows-Azure-File/1.0",
           "Microsoft-HTTPAPI/2.0"
         ],
         "Transfer-Encoding": "chunked",
-        "x-ms-client-request-id": "7a43db71-c009-c8f2-9b11-9c95ad5af72b",
-        "x-ms-lease-id": "98aaf1f3-de10-694f-aa99-8273750fcfb6",
-<<<<<<< HEAD
-        "x-ms-request-id": "70d79788-b01a-000e-3319-6df372000000",
-        "x-ms-version": "2020-06-12"
-=======
-        "x-ms-request-id": "d0961b1a-601a-008b-2d35-f0deaf000000",
-        "x-ms-version": "2020-04-08"
->>>>>>> ac24a13f
-      },
-      "ResponseBody": []
-    },
-    {
-      "RequestUri": "https://seanmcccanary3.file.core.windows.net/test-share-7349fe5c-4d5b-e46c-e99f-d4a39f2fe848/test-directory-d12d41ba-57db-ca14-7bf9-072df5561643/test-file-3b17b3ab-915c-ebfb-a2f1-b2e1195130f6",
+        "x-ms-client-request-id": "3f1e841f-8863-24aa-8232-6e66b7400cf8",
+        "x-ms-lease-id": "308d8413-b360-1fd3-7958-50297d6c9ec4",
+        "x-ms-request-id": "352fb03a-301a-0096-1e19-f4d313000000",
+        "x-ms-version": "2020-06-12"
+      },
+      "ResponseBody": []
+    },
+    {
+      "RequestUri": "https://seanmcccanary3.file.core.windows.net/test-share-cb9501bd-45da-5971-b774-df8c203002fb/test-directory-cb09b744-8a4e-56bb-a962-ef19ecebb34b/test-file-5510ea65-3d05-b6e8-ae93-45e714182553",
       "RequestMethod": "HEAD",
       "RequestHeaders": {
         "Accept": "application/xml",
         "Authorization": "Sanitized",
-        "traceparent": "00-77d35b02faa44c46809ae4f1076f940f-f22edf65fe742643-00",
-        "User-Agent": [
-          "azsdk-net-Storage.Files.Shares/12.7.0-alpha.20210121.1",
-          "(.NET 5.0.2; Microsoft Windows 10.0.19042)"
-        ],
-        "x-ms-client-request-id": "9a02239d-55cc-4ead-b69c-02c212428334",
-        "x-ms-date": "Thu, 21 Jan 2021 20:40:20 GMT",
-        "x-ms-lease-id": "98aaf1f3-de10-694f-aa99-8273750fcfb6",
+        "traceparent": "00-32223b7eb338bb498219f696360cb28c-193cd1860e56bc4b-00",
+        "User-Agent": [
+          "azsdk-net-Storage.Files.Shares/12.7.0-alpha.20210126.1",
+          "(.NET 5.0.2; Microsoft Windows 10.0.19042)"
+        ],
+        "x-ms-client-request-id": "f909946e-5f4e-e861-c229-7fd01800bbb2",
+        "x-ms-date": "Tue, 26 Jan 2021 19:31:38 GMT",
+        "x-ms-lease-id": "308d8413-b360-1fd3-7958-50297d6c9ec4",
         "x-ms-return-client-request-id": "true",
         "x-ms-version": "2020-06-12"
       },
@@ -194,26 +184,26 @@
       "ResponseHeaders": {
         "Content-Length": "1024",
         "Content-Type": "application/octet-stream",
-        "Date": "Thu, 21 Jan 2021 20:40:19 GMT",
-        "ETag": "\u00220x8D8BE4CC4A95E2A\u0022",
-        "Last-Modified": "Thu, 21 Jan 2021 20:40:19 GMT",
+        "Date": "Tue, 26 Jan 2021 19:31:36 GMT",
+        "ETag": "\u00220x8D8C230FF7F52AE\u0022",
+        "Last-Modified": "Tue, 26 Jan 2021 19:31:37 GMT",
         "Server": [
           "Windows-Azure-File/1.0",
           "Microsoft-HTTPAPI/2.0"
         ],
         "Vary": "Origin",
-        "x-ms-client-request-id": "9a02239d-55cc-4ead-b69c-02c212428334",
+        "x-ms-client-request-id": "f909946e-5f4e-e861-c229-7fd01800bbb2",
         "x-ms-file-attributes": "Archive",
-        "x-ms-file-change-time": "2021-01-21T20:40:19.9151146Z",
-        "x-ms-file-creation-time": "2021-01-21T20:40:19.9151146Z",
+        "x-ms-file-change-time": "2021-01-26T19:31:37.3678254Z",
+        "x-ms-file-creation-time": "2021-01-26T19:31:37.3678254Z",
         "x-ms-file-id": "11529285414812647424",
-        "x-ms-file-last-write-time": "2021-01-21T20:40:19.9151146Z",
+        "x-ms-file-last-write-time": "2021-01-26T19:31:37.3678254Z",
         "x-ms-file-parent-id": "13835128424026341376",
         "x-ms-file-permission-key": "4010187179898695473*11459378189709739967",
         "x-ms-lease-duration": "infinite",
         "x-ms-lease-state": "leased",
         "x-ms-lease-status": "locked",
-        "x-ms-request-id": "d0961b1b-601a-008b-2e35-f0deaf000000",
+        "x-ms-request-id": "352fb03d-301a-0096-1f19-f4d313000000",
         "x-ms-server-encrypted": "true",
         "x-ms-type": "File",
         "x-ms-version": "2020-06-12"
@@ -221,7 +211,7 @@
       "ResponseBody": []
     },
     {
-      "RequestUri": "https://seanmcccanary3.file.core.windows.net/test-share-7349fe5c-4d5b-e46c-e99f-d4a39f2fe848/test-directory-d12d41ba-57db-ca14-7bf9-072df5561643/test-file-3b17b3ab-915c-ebfb-a2f1-b2e1195130f6?comp=range",
+      "RequestUri": "https://seanmcccanary3.file.core.windows.net/test-share-cb9501bd-45da-5971-b774-df8c203002fb/test-directory-cb09b744-8a4e-56bb-a962-ef19ecebb34b/test-file-5510ea65-3d05-b6e8-ae93-45e714182553?comp=range",
       "RequestMethod": "PUT",
       "RequestHeaders": {
         "Accept": "application/xml",
@@ -229,49 +219,49 @@
         "Content-Length": "1024",
         "Content-Type": "application/octet-stream",
         "User-Agent": [
-          "azsdk-net-Storage.Files.Shares/12.7.0-alpha.20210121.1",
-          "(.NET 5.0.2; Microsoft Windows 10.0.19042)"
-        ],
-        "x-ms-client-request-id": "8af7f78f-5d58-955e-f5bc-1b39d3c532d5",
-        "x-ms-date": "Thu, 21 Jan 2021 20:40:20 GMT",
-        "x-ms-lease-id": "98aaf1f3-de10-694f-aa99-8273750fcfb6",
+          "azsdk-net-Storage.Files.Shares/12.7.0-alpha.20210126.1",
+          "(.NET 5.0.2; Microsoft Windows 10.0.19042)"
+        ],
+        "x-ms-client-request-id": "23f82fcc-1236-beaa-031d-dd0780c8741c",
+        "x-ms-date": "Tue, 26 Jan 2021 19:31:38 GMT",
+        "x-ms-lease-id": "308d8413-b360-1fd3-7958-50297d6c9ec4",
         "x-ms-range": "bytes=0-1023",
         "x-ms-return-client-request-id": "true",
         "x-ms-version": "2020-06-12",
         "x-ms-write": "update"
       },
-      "RequestBody": "A6fBnoc0siPpFiLRff66s7d75og7SIofHCaYip5CzQrDqvmJLZuvxt7z/lWsdb0ytTfQtyg\u002BLrsdoYFgnCeEpkkXDtMEMIUbzB\u002BpSEo0c6doZtVmcRXihHs\u002BbIsaTiq3blcLlGfqLYSxtesIlOVw6C7a9zZRHTU0NYlXxsT6AH718trzKd9AfjhRtbsp2fCWzYRdP1bzZlAh1l7dk2e/t7RtE6ILfb5Omnn9AGh5C1uZwPhAnMEnAYyJ0VKAYurRkf4HvMZNi1DFD6Xd9mXoqMsDRNJufxrzRRIWgatszjeOLG9pck6VSzWoeo0cSgsmoSmGfR4YYhHkE3e0NwmkWEBtTsn2fzZ9bficxgSN1/sG7\u002BCC5VEZdspehV7X4RQrAyJMr/tBMCLzCQ8le5wMVjx8rUcpInPvU9j/mPnXpozkcMPiQCj/xL\u002B9j9xC9PouUS4hWzTMAuCvXVsjQpgoG2OCQArYKhYUfOiHa5OWrV7d0EbLtktYF27iM\u002BPM24InlXN4v7TvVScXDN5MRZZNGK/9RnFRXWQYKiib9vYzSKFmYNYfHe2q7Xsfs6lsDNLYlRszzpUQ1TcOYJWLU18w5MM95eS/LfrCUlj2Maq6qx5Ww2DbAHkMVYqfEL1YH5kc787mLybtGWchcHw8GaSNU7V3NJD\u002BVORKMZBaIBw9aTO/2kLb1Hv3aKn5uo/9zzvmEbwH4eoIHZrqnP6Vk/lK4wZJfD9hsX85f8zmBZpUTGFUcw5fNYhItryn8Dh9YtSwrtaItFP8hF89zWIdIRcAlU\u002BcQR/q665\u002BAMWCucBGvB34NlfDzJgNWO6uIWglK5Wlp1vp4CC0xsIoCbSNecqe9xBFJevAPMm3j\u002BkxO8lFWNUw3RJlXNv8Q2\u002BUm8LkgN4jECpX4AWp5GuRMlE2g4r54rHeXJy4OJo1SOF7K6AH0g4KDSuf7njPh/im1CqKxcDkmrgQBSNCa9ePIpcjLbnKiV9CLHZfWvQ5DtWjEmRwqoMhlpHn9s3ryKFTD8vgrFk/3EvLR5lJhUDE1/ZNn1hzH3cUApYo4pKSV2PUC0soWGJ7YzUYpGPp1xFQIx/WnSlI4O9Uy6nDF/m4OO81dXn0nH6T0jsjWnoUKyqF179zu7o6iytb1I25uEw8YGxzs2KXXIegQ8rtJYV0P6B/PkA6RX01\u002BulOmcfx2hru5/oOoXfH7Xs303jvTGWl5pTsOXoMARvuPbh5ScK/rmiw/z6LZp4ot1HEAnIFRa2DqbIzBKCg4uXfIGO\u002BTqO4eCQPPk0nGYD2w4IoR/\u002Bo6fcK9aAQjKnIEB1ZrEY7amitDIpN9QZgXI8xPEAed5rmNjZrs1kDp\u002Bt6Ri4wzW06ulkZezp0Ww==",
-      "StatusCode": 201,
-      "ResponseHeaders": {
-        "Content-Length": "0",
-        "Content-MD5": "gABTRauGtufdiWWPZ0w0lQ==",
-        "Date": "Thu, 21 Jan 2021 20:40:19 GMT",
-        "ETag": "\u00220x8D8BE4CC4C4B343\u0022",
-        "Last-Modified": "Thu, 21 Jan 2021 20:40:20 GMT",
-        "Server": [
-          "Windows-Azure-File/1.0",
-          "Microsoft-HTTPAPI/2.0"
-        ],
-        "x-ms-client-request-id": "8af7f78f-5d58-955e-f5bc-1b39d3c532d5",
-        "x-ms-request-id": "d0961b1c-601a-008b-2f35-f0deaf000000",
+      "RequestBody": "XXZhYBqkQKAC2JWCnRTxNdry\u002BYnc3wxPzVajHoUZxMDY1ndNGFk4SUqbQ21JDCUcmQr0gAYh7X1pEZLEACEb6RTVqsacox2BubA\u002BQJyfBsAwh4V7JES5tun54wbGdEgpf1lZdGJef/Xsc8ZW4qzhygvRk3icoMXPG/Pco8AWukVnFcBCRpFe0QiPjrF9YtQ8Fxn79OHPjd\u002BUiVhvgds11riB783rn4N5c8FwDBIUUbgeoIumGsZkl4fhrrw471AsWrf4/HMGUHiVgoEfX4DMgDegUOFQjrzyHVhFCvHGQIRxQ7JbG1VEGE8TEJhFRDcGFS6FmJ9u3Mv7Bd4bwUaHz0L9rRvOcWTiWziSPH0jrdkgP/XDQafkA2fmXxV2KVYIjEFWSJYbOKPJoj1n259N11gF\u002B4JRxI2aGKq05xFObDHhibA7zWVCBAZR\u002BZ5qfSfHmIi9cC7Ut8izuy/rZlCSezYLhVHvEQnzw/Z7/8ruMJqD7U6JkfsDDNLoiBI1Vp22v35oXvfV2IZ\u002Byq03Wbf9xIuVaHkBCOk6CHl/Bon3vWxYxEBMhtGirRTHCsdOy7Ia6sOGoO0ktLaULVZ\u002BVtH8hgxA3pR2sT658rtkOv0i7DzGZBzGcR1\u002BNBCJt1l7JFdDyoS6DuwdozmEzK0yv3q4ckAZt/G1NhXuwaqE7fnlPs5kIW95Z95PqMDiQqRwTHWW0EUYYW1ljpRuzExCmbY/n43fzp0LPwpiyg4w0vRwfnQ07Ryzzd1g/pLaCpuRDA8Ko6IWkH7Xi5E7tZZeNbyg/U3XDayajNKwftALMDRv0L3/Ji9RWe72XWKKeBdGAcjWOgxOuv5ibxfQZhKtzFpdy\u002BXZXw\u002BNT6Rf4LBJDxO6anwHNPYnIBa\u002BnLYYgPPbSZAHLawxbaK5Sepo79lOGV8DFfyVpphkNavPGsNYdc6wg5cgQeJmif3aTuoLvjE8cIJWFGr3RqL4o/gBYlLfYdQct2xBLth9nYz\u002Bu1itWHZ5kqpAAWBjuTz0J53qZCaq\u002BuwV7gfF\u002BkKq2Xbe\u002BIpKSkuBiM\u002Bonl9zuf4vTAY6kzhmVMBrl2lvs5hnlSjphcGxqtxSaNxWAlyNoTUIlq07cEU\u002Bd6TK37PhEdQ3QAk2ijQ9faIq6CpcD1Fk3fU0Zh3qLCXjqw0c58spcFcHH8JTVhcByxkLEYca4WhTZgG9raq3TRPjU94nIJbXAHfTVPCOEYbdM5sE3hqdyMqkyYHJa8OsUNGubwI52quDNBEQR414xFR633kPsm75RYsUglYUDZSzJgMe36GEpFnvgaoJjYA8LAQsToxJnZ5itSl3JVdUbiZ8XSCJWeSy9jsgHzHE8LgK11VR578IaYlluyp3DH4Bmw==",
+      "StatusCode": 201,
+      "ResponseHeaders": {
+        "Content-Length": "0",
+        "Content-MD5": "TCsNx2fE4X/jfCtIVkWjEA==",
+        "Date": "Tue, 26 Jan 2021 19:31:37 GMT",
+        "ETag": "\u00220x8D8C230FF9B926D\u0022",
+        "Last-Modified": "Tue, 26 Jan 2021 19:31:37 GMT",
+        "Server": [
+          "Windows-Azure-File/1.0",
+          "Microsoft-HTTPAPI/2.0"
+        ],
+        "x-ms-client-request-id": "23f82fcc-1236-beaa-031d-dd0780c8741c",
+        "x-ms-request-id": "352fb03e-301a-0096-2019-f4d313000000",
         "x-ms-request-server-encrypted": "true",
         "x-ms-version": "2020-06-12"
       },
       "ResponseBody": []
     },
     {
-      "RequestUri": "https://seanmcccanary3.file.core.windows.net/test-share-7349fe5c-4d5b-e46c-e99f-d4a39f2fe848?restype=share",
+      "RequestUri": "https://seanmcccanary3.file.core.windows.net/test-share-cb9501bd-45da-5971-b774-df8c203002fb?restype=share",
       "RequestMethod": "DELETE",
       "RequestHeaders": {
         "Accept": "application/xml",
         "Authorization": "Sanitized",
-        "traceparent": "00-343a38f9fccfcc4eb76a0cf3ddb38e74-8f9c38a55b6f7c49-00",
-        "User-Agent": [
-          "azsdk-net-Storage.Files.Shares/12.7.0-alpha.20210121.1",
-          "(.NET 5.0.2; Microsoft Windows 10.0.19042)"
-        ],
-        "x-ms-client-request-id": "1b3234ba-f84b-cddc-6d01-4f3d0e4fc78e",
-        "x-ms-date": "Thu, 21 Jan 2021 20:40:20 GMT",
+        "traceparent": "00-9209123d3c999743ba35e1dc62092b51-9b39c7149aa5e843-00",
+        "User-Agent": [
+          "azsdk-net-Storage.Files.Shares/12.7.0-alpha.20210126.1",
+          "(.NET 5.0.2; Microsoft Windows 10.0.19042)"
+        ],
+        "x-ms-client-request-id": "e9043294-9708-777c-80c2-50166c849e23",
+        "x-ms-date": "Tue, 26 Jan 2021 19:31:38 GMT",
         "x-ms-delete-snapshots": "include",
         "x-ms-return-client-request-id": "true",
         "x-ms-version": "2020-06-12"
@@ -280,25 +270,20 @@
       "StatusCode": 202,
       "ResponseHeaders": {
         "Content-Length": "0",
-        "Date": "Thu, 21 Jan 2021 20:40:19 GMT",
-        "Server": [
-          "Windows-Azure-File/1.0",
-          "Microsoft-HTTPAPI/2.0"
-        ],
-        "x-ms-client-request-id": "1b3234ba-f84b-cddc-6d01-4f3d0e4fc78e",
-<<<<<<< HEAD
-        "x-ms-request-id": "70d7978b-b01a-000e-3619-6df372000000",
-        "x-ms-version": "2020-06-12"
-=======
-        "x-ms-request-id": "d0961b1d-601a-008b-3035-f0deaf000000",
-        "x-ms-version": "2020-04-08"
->>>>>>> ac24a13f
+        "Date": "Tue, 26 Jan 2021 19:31:37 GMT",
+        "Server": [
+          "Windows-Azure-File/1.0",
+          "Microsoft-HTTPAPI/2.0"
+        ],
+        "x-ms-client-request-id": "e9043294-9708-777c-80c2-50166c849e23",
+        "x-ms-request-id": "352fb03f-301a-0096-2119-f4d313000000",
+        "x-ms-version": "2020-06-12"
       },
       "ResponseBody": []
     }
   ],
   "Variables": {
-    "RandomSeed": "722663199",
+    "RandomSeed": "966754116",
     "Storage_TestConfigDefault": "ProductionTenant\nseanmcccanary3\nU2FuaXRpemVk\nhttps://seanmcccanary3.blob.core.windows.net\nhttps://seanmcccanary3.file.core.windows.net\nhttps://seanmcccanary3.queue.core.windows.net\nhttps://seanmcccanary3.table.core.windows.net\n\n\n\n\nhttps://seanmcccanary3-secondary.blob.core.windows.net\nhttps://seanmcccanary3-secondary.file.core.windows.net\nhttps://seanmcccanary3-secondary.queue.core.windows.net\nhttps://seanmcccanary3-secondary.table.core.windows.net\n\nSanitized\n\n\nCloud\nBlobEndpoint=https://seanmcccanary3.blob.core.windows.net/;QueueEndpoint=https://seanmcccanary3.queue.core.windows.net/;FileEndpoint=https://seanmcccanary3.file.core.windows.net/;BlobSecondaryEndpoint=https://seanmcccanary3-secondary.blob.core.windows.net/;QueueSecondaryEndpoint=https://seanmcccanary3-secondary.queue.core.windows.net/;FileSecondaryEndpoint=https://seanmcccanary3-secondary.file.core.windows.net/;AccountName=seanmcccanary3;AccountKey=Kg==;\nseanscope1"
   }
 }