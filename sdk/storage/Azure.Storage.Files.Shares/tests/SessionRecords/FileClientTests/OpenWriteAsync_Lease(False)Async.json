--- conflicted
+++ resolved
@@ -14,11 +14,7 @@
         "x-ms-client-request-id": "73d99d49-abf2-654c-d519-3500fe47c03f",
         "x-ms-date": "Tue, 26 Jan 2021 19:31:37 GMT",
         "x-ms-return-client-request-id": "true",
-<<<<<<< HEAD
-        "x-ms-version": "2020-12-06"
-=======
-        "x-ms-version": "2021-02-12"
->>>>>>> 7e782c87
+        "x-ms-version": "2021-02-12"
       },
       "RequestBody": null,
       "StatusCode": 201,
@@ -33,11 +29,7 @@
         ],
         "x-ms-client-request-id": "73d99d49-abf2-654c-d519-3500fe47c03f",
         "x-ms-request-id": "352fb034-301a-0096-1b19-f4d313000000",
-<<<<<<< HEAD
-        "x-ms-version": "2020-12-06"
-=======
-        "x-ms-version": "2021-02-12"
->>>>>>> 7e782c87
+        "x-ms-version": "2021-02-12"
       },
       "ResponseBody": []
     },
@@ -59,11 +51,7 @@
         "x-ms-file-last-write-time": "Now",
         "x-ms-file-permission": "Inherit",
         "x-ms-return-client-request-id": "true",
-<<<<<<< HEAD
-        "x-ms-version": "2020-12-06"
-=======
-        "x-ms-version": "2021-02-12"
->>>>>>> 7e782c87
+        "x-ms-version": "2021-02-12"
       },
       "RequestBody": null,
       "StatusCode": 201,
@@ -86,11 +74,7 @@
         "x-ms-file-permission-key": "17860367565182308406*11459378189709739967",
         "x-ms-request-id": "352fb037-301a-0096-1c19-f4d313000000",
         "x-ms-request-server-encrypted": "true",
-<<<<<<< HEAD
-        "x-ms-version": "2020-12-06"
-=======
-        "x-ms-version": "2021-02-12"
->>>>>>> 7e782c87
+        "x-ms-version": "2021-02-12"
       },
       "ResponseBody": []
     },
@@ -114,11 +98,7 @@
         "x-ms-file-permission": "Inherit",
         "x-ms-return-client-request-id": "true",
         "x-ms-type": "file",
-<<<<<<< HEAD
-        "x-ms-version": "2020-12-06"
-=======
-        "x-ms-version": "2021-02-12"
->>>>>>> 7e782c87
+        "x-ms-version": "2021-02-12"
       },
       "RequestBody": null,
       "StatusCode": 201,
@@ -141,11 +121,7 @@
         "x-ms-file-permission-key": "4010187179898695473*11459378189709739967",
         "x-ms-request-id": "352fb039-301a-0096-1d19-f4d313000000",
         "x-ms-request-server-encrypted": "true",
-<<<<<<< HEAD
-        "x-ms-version": "2020-12-06"
-=======
-        "x-ms-version": "2021-02-12"
->>>>>>> 7e782c87
+        "x-ms-version": "2021-02-12"
       },
       "ResponseBody": []
     },
@@ -166,11 +142,7 @@
         "x-ms-lease-duration": "-1",
         "x-ms-proposed-lease-id": "308d8413-b360-1fd3-7958-50297d6c9ec4",
         "x-ms-return-client-request-id": "true",
-<<<<<<< HEAD
-        "x-ms-version": "2020-12-06"
-=======
-        "x-ms-version": "2021-02-12"
->>>>>>> 7e782c87
+        "x-ms-version": "2021-02-12"
       },
       "RequestBody": null,
       "StatusCode": 201,
@@ -186,11 +158,7 @@
         "x-ms-client-request-id": "3f1e841f-8863-24aa-8232-6e66b7400cf8",
         "x-ms-lease-id": "308d8413-b360-1fd3-7958-50297d6c9ec4",
         "x-ms-request-id": "352fb03a-301a-0096-1e19-f4d313000000",
-<<<<<<< HEAD
-        "x-ms-version": "2020-12-06"
-=======
-        "x-ms-version": "2021-02-12"
->>>>>>> 7e782c87
+        "x-ms-version": "2021-02-12"
       },
       "ResponseBody": []
     },
@@ -209,11 +177,7 @@
         "x-ms-date": "Tue, 26 Jan 2021 19:31:38 GMT",
         "x-ms-lease-id": "308d8413-b360-1fd3-7958-50297d6c9ec4",
         "x-ms-return-client-request-id": "true",
-<<<<<<< HEAD
-        "x-ms-version": "2020-12-06"
-=======
-        "x-ms-version": "2021-02-12"
->>>>>>> 7e782c87
+        "x-ms-version": "2021-02-12"
       },
       "RequestBody": null,
       "StatusCode": 200,
@@ -242,11 +206,7 @@
         "x-ms-request-id": "352fb03d-301a-0096-1f19-f4d313000000",
         "x-ms-server-encrypted": "true",
         "x-ms-type": "File",
-<<<<<<< HEAD
-        "x-ms-version": "2020-12-06"
-=======
-        "x-ms-version": "2021-02-12"
->>>>>>> 7e782c87
+        "x-ms-version": "2021-02-12"
       },
       "ResponseBody": []
     },
@@ -267,11 +227,7 @@
         "x-ms-lease-id": "308d8413-b360-1fd3-7958-50297d6c9ec4",
         "x-ms-range": "bytes=0-1023",
         "x-ms-return-client-request-id": "true",
-<<<<<<< HEAD
-        "x-ms-version": "2020-12-06",
-=======
         "x-ms-version": "2021-02-12",
->>>>>>> 7e782c87
         "x-ms-write": "update"
       },
       "RequestBody": "XXZhYBqkQKAC2JWCnRTxNdry+Ync3wxPzVajHoUZxMDY1ndNGFk4SUqbQ21JDCUcmQr0gAYh7X1pEZLEACEb6RTVqsacox2BubA+QJyfBsAwh4V7JES5tun54wbGdEgpf1lZdGJef/Xsc8ZW4qzhygvRk3icoMXPG/Pco8AWukVnFcBCRpFe0QiPjrF9YtQ8Fxn79OHPjd+UiVhvgds11riB783rn4N5c8FwDBIUUbgeoIumGsZkl4fhrrw471AsWrf4/HMGUHiVgoEfX4DMgDegUOFQjrzyHVhFCvHGQIRxQ7JbG1VEGE8TEJhFRDcGFS6FmJ9u3Mv7Bd4bwUaHz0L9rRvOcWTiWziSPH0jrdkgP/XDQafkA2fmXxV2KVYIjEFWSJYbOKPJoj1n259N11gF+4JRxI2aGKq05xFObDHhibA7zWVCBAZR+Z5qfSfHmIi9cC7Ut8izuy/rZlCSezYLhVHvEQnzw/Z7/8ruMJqD7U6JkfsDDNLoiBI1Vp22v35oXvfV2IZ+yq03Wbf9xIuVaHkBCOk6CHl/Bon3vWxYxEBMhtGirRTHCsdOy7Ia6sOGoO0ktLaULVZ+VtH8hgxA3pR2sT658rtkOv0i7DzGZBzGcR1+NBCJt1l7JFdDyoS6DuwdozmEzK0yv3q4ckAZt/G1NhXuwaqE7fnlPs5kIW95Z95PqMDiQqRwTHWW0EUYYW1ljpRuzExCmbY/n43fzp0LPwpiyg4w0vRwfnQ07Ryzzd1g/pLaCpuRDA8Ko6IWkH7Xi5E7tZZeNbyg/U3XDayajNKwftALMDRv0L3/Ji9RWe72XWKKeBdGAcjWOgxOuv5ibxfQZhKtzFpdy+XZXw+NT6Rf4LBJDxO6anwHNPYnIBa+nLYYgPPbSZAHLawxbaK5Sepo79lOGV8DFfyVpphkNavPGsNYdc6wg5cgQeJmif3aTuoLvjE8cIJWFGr3RqL4o/gBYlLfYdQct2xBLth9nYz+u1itWHZ5kqpAAWBjuTz0J53qZCaq+uwV7gfF+kKq2Xbe+IpKSkuBiM+onl9zuf4vTAY6kzhmVMBrl2lvs5hnlSjphcGxqtxSaNxWAlyNoTUIlq07cEU+d6TK37PhEdQ3QAk2ijQ9faIq6CpcD1Fk3fU0Zh3qLCXjqw0c58spcFcHH8JTVhcByxkLEYca4WhTZgG9raq3TRPjU94nIJbXAHfTVPCOEYbdM5sE3hqdyMqkyYHJa8OsUNGubwI52quDNBEQR414xFR633kPsm75RYsUglYUDZSzJgMe36GEpFnvgaoJjYA8LAQsToxJnZ5itSl3JVdUbiZ8XSCJWeSy9jsgHzHE8LgK11VR578IaYlluyp3DH4Bmw==",
@@ -289,11 +245,7 @@
         "x-ms-client-request-id": "23f82fcc-1236-beaa-031d-dd0780c8741c",
         "x-ms-request-id": "352fb03e-301a-0096-2019-f4d313000000",
         "x-ms-request-server-encrypted": "true",
-<<<<<<< HEAD
-        "x-ms-version": "2020-12-06"
-=======
-        "x-ms-version": "2021-02-12"
->>>>>>> 7e782c87
+        "x-ms-version": "2021-02-12"
       },
       "ResponseBody": []
     },
@@ -312,11 +264,7 @@
         "x-ms-date": "Tue, 26 Jan 2021 19:31:38 GMT",
         "x-ms-delete-snapshots": "include",
         "x-ms-return-client-request-id": "true",
-<<<<<<< HEAD
-        "x-ms-version": "2020-12-06"
-=======
-        "x-ms-version": "2021-02-12"
->>>>>>> 7e782c87
+        "x-ms-version": "2021-02-12"
       },
       "RequestBody": null,
       "StatusCode": 202,
@@ -329,11 +277,7 @@
         ],
         "x-ms-client-request-id": "e9043294-9708-777c-80c2-50166c849e23",
         "x-ms-request-id": "352fb03f-301a-0096-2119-f4d313000000",
-<<<<<<< HEAD
-        "x-ms-version": "2020-12-06"
-=======
-        "x-ms-version": "2021-02-12"
->>>>>>> 7e782c87
+        "x-ms-version": "2021-02-12"
       },
       "ResponseBody": []
     }
