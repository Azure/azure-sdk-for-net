--- conflicted
+++ resolved
@@ -1,18 +1,18 @@
 {
   "Entries": [
     {
-      "RequestUri": "https://seanmcccanary3.file.core.windows.net/test-share-d0815263-934b-0554-0bdd-decccf366100?restype=share",
-      "RequestMethod": "PUT",
-      "RequestHeaders": {
-        "Accept": "application/xml",
-        "Authorization": "Sanitized",
-        "traceparent": "00-c47df42a24b47c4681b5be36619ca0c9-70247f61898d7242-00",
-        "User-Agent": [
-          "azsdk-net-Storage.Files.Shares/12.7.0-alpha.20210121.1",
-          "(.NET 5.0.2; Microsoft Windows 10.0.19042)"
-        ],
-        "x-ms-client-request-id": "2df15ae9-5b81-c0e2-8129-5dc24be32ae3",
-        "x-ms-date": "Thu, 21 Jan 2021 20:42:18 GMT",
+      "RequestUri": "https://seanmcccanary3.file.core.windows.net/test-share-6ad29704-ea45-5b0e-87ba-6256c0f3ef4b?restype=share",
+      "RequestMethod": "PUT",
+      "RequestHeaders": {
+        "Accept": "application/xml",
+        "Authorization": "Sanitized",
+        "traceparent": "00-7c6e298163959741b081685d31dd95d7-7b8a5d7c32429b4d-00",
+        "User-Agent": [
+          "azsdk-net-Storage.Files.Shares/12.7.0-alpha.20210126.1",
+          "(.NET 5.0.2; Microsoft Windows 10.0.19042)"
+        ],
+        "x-ms-client-request-id": "bbf81418-3dc2-260d-8b5d-9a2ee419d9c2",
+        "x-ms-date": "Tue, 26 Jan 2021 19:33:50 GMT",
         "x-ms-return-client-request-id": "true",
         "x-ms-version": "2020-06-12"
       },
@@ -20,37 +20,32 @@
       "StatusCode": 201,
       "ResponseHeaders": {
         "Content-Length": "0",
-        "Date": "Thu, 21 Jan 2021 20:42:18 GMT",
-        "ETag": "\u00220x8D8BE4D0B5606BF\u0022",
-        "Last-Modified": "Thu, 21 Jan 2021 20:42:18 GMT",
-        "Server": [
-          "Windows-Azure-File/1.0",
-          "Microsoft-HTTPAPI/2.0"
-        ],
-        "x-ms-client-request-id": "2df15ae9-5b81-c0e2-8129-5dc24be32ae3",
-<<<<<<< HEAD
-        "x-ms-request-id": "c9ef6871-f01a-0012-0f37-f3e9eb000000",
-        "x-ms-version": "2020-06-12"
-=======
-        "x-ms-request-id": "a7c71aba-201a-007e-6d35-f04a85000000",
-        "x-ms-version": "2020-04-08"
->>>>>>> ac24a13f
-      },
-      "ResponseBody": []
-    },
-    {
-      "RequestUri": "https://seanmcccanary3.file.core.windows.net/test-share-d0815263-934b-0554-0bdd-decccf366100/test-directory-fcd8ef24-d91e-0ff8-3079-ecf83471cdc9?restype=directory",
-      "RequestMethod": "PUT",
-      "RequestHeaders": {
-        "Accept": "application/xml",
-        "Authorization": "Sanitized",
-        "traceparent": "00-288cb62d4ce42f4aaf84fd070a424f01-5fc1ac84301bcf42-00",
-        "User-Agent": [
-          "azsdk-net-Storage.Files.Shares/12.7.0-alpha.20210121.1",
-          "(.NET 5.0.2; Microsoft Windows 10.0.19042)"
-        ],
-        "x-ms-client-request-id": "48bf7b28-5768-0fc4-62e2-fc086eea8b10",
-        "x-ms-date": "Thu, 21 Jan 2021 20:42:18 GMT",
+        "Date": "Tue, 26 Jan 2021 19:33:50 GMT",
+        "ETag": "\u00220x8D8C2314EC8F7EF\u0022",
+        "Last-Modified": "Tue, 26 Jan 2021 19:33:50 GMT",
+        "Server": [
+          "Windows-Azure-File/1.0",
+          "Microsoft-HTTPAPI/2.0"
+        ],
+        "x-ms-client-request-id": "bbf81418-3dc2-260d-8b5d-9a2ee419d9c2",
+        "x-ms-request-id": "757afae7-d01a-006a-731a-f402ea000000",
+        "x-ms-version": "2020-06-12"
+      },
+      "ResponseBody": []
+    },
+    {
+      "RequestUri": "https://seanmcccanary3.file.core.windows.net/test-share-6ad29704-ea45-5b0e-87ba-6256c0f3ef4b/test-directory-2441f977-8fa3-3474-f218-5bda991de8c3?restype=directory",
+      "RequestMethod": "PUT",
+      "RequestHeaders": {
+        "Accept": "application/xml",
+        "Authorization": "Sanitized",
+        "traceparent": "00-46917312d60e064782ff321bae03ca17-ce3574d7b8e5b046-00",
+        "User-Agent": [
+          "azsdk-net-Storage.Files.Shares/12.7.0-alpha.20210126.1",
+          "(.NET 5.0.2; Microsoft Windows 10.0.19042)"
+        ],
+        "x-ms-client-request-id": "79798d90-3182-8920-9fc3-c8aae2328c6d",
+        "x-ms-date": "Tue, 26 Jan 2021 19:33:51 GMT",
         "x-ms-file-attributes": "None",
         "x-ms-file-creation-time": "Now",
         "x-ms-file-last-write-time": "Now",
@@ -62,41 +57,41 @@
       "StatusCode": 201,
       "ResponseHeaders": {
         "Content-Length": "0",
-        "Date": "Thu, 21 Jan 2021 20:42:18 GMT",
-        "ETag": "\u00220x8D8BE4D0B604B36\u0022",
-        "Last-Modified": "Thu, 21 Jan 2021 20:42:18 GMT",
-        "Server": [
-          "Windows-Azure-File/1.0",
-          "Microsoft-HTTPAPI/2.0"
-        ],
-        "x-ms-client-request-id": "48bf7b28-5768-0fc4-62e2-fc086eea8b10",
+        "Date": "Tue, 26 Jan 2021 19:33:50 GMT",
+        "ETag": "\u00220x8D8C2314ED279B4\u0022",
+        "Last-Modified": "Tue, 26 Jan 2021 19:33:50 GMT",
+        "Server": [
+          "Windows-Azure-File/1.0",
+          "Microsoft-HTTPAPI/2.0"
+        ],
+        "x-ms-client-request-id": "79798d90-3182-8920-9fc3-c8aae2328c6d",
         "x-ms-file-attributes": "Directory",
-        "x-ms-file-change-time": "2021-01-21T20:42:18.5544502Z",
-        "x-ms-file-creation-time": "2021-01-21T20:42:18.5544502Z",
+        "x-ms-file-change-time": "2021-01-26T19:33:50.4527796Z",
+        "x-ms-file-creation-time": "2021-01-26T19:33:50.4527796Z",
         "x-ms-file-id": "13835128424026341376",
-        "x-ms-file-last-write-time": "2021-01-21T20:42:18.5544502Z",
+        "x-ms-file-last-write-time": "2021-01-26T19:33:50.4527796Z",
         "x-ms-file-parent-id": "0",
         "x-ms-file-permission-key": "17860367565182308406*11459378189709739967",
-        "x-ms-request-id": "a7c71ac0-201a-007e-6e35-f04a85000000",
+        "x-ms-request-id": "757afaea-d01a-006a-741a-f402ea000000",
         "x-ms-request-server-encrypted": "true",
         "x-ms-version": "2020-06-12"
       },
       "ResponseBody": []
     },
     {
-      "RequestUri": "https://seanmcccanary3.file.core.windows.net/test-share-d0815263-934b-0554-0bdd-decccf366100/test-directory-fcd8ef24-d91e-0ff8-3079-ecf83471cdc9/test-file-5038945c-b5ff-ef9d-70f3-440525a018d1",
-      "RequestMethod": "PUT",
-      "RequestHeaders": {
-        "Accept": "application/xml",
-        "Authorization": "Sanitized",
-        "traceparent": "00-faa47ca8586a3d4786a9f07765568a80-eaa700330fe20648-00",
-        "User-Agent": [
-          "azsdk-net-Storage.Files.Shares/12.7.0-alpha.20210121.1",
-          "(.NET 5.0.2; Microsoft Windows 10.0.19042)"
-        ],
-        "x-ms-client-request-id": "62fba38d-6c26-7200-ddcf-d87512bfe9c2",
+      "RequestUri": "https://seanmcccanary3.file.core.windows.net/test-share-6ad29704-ea45-5b0e-87ba-6256c0f3ef4b/test-directory-2441f977-8fa3-3474-f218-5bda991de8c3/test-file-46c9d675-2dda-43c7-6fda-a802489bfe7b",
+      "RequestMethod": "PUT",
+      "RequestHeaders": {
+        "Accept": "application/xml",
+        "Authorization": "Sanitized",
+        "traceparent": "00-4070f73ba0dd78489515b7fd014cef62-a78a88b0e9480147-00",
+        "User-Agent": [
+          "azsdk-net-Storage.Files.Shares/12.7.0-alpha.20210126.1",
+          "(.NET 5.0.2; Microsoft Windows 10.0.19042)"
+        ],
+        "x-ms-client-request-id": "5f63d814-8fad-621b-c635-09a8881d4104",
         "x-ms-content-length": "1048576",
-        "x-ms-date": "Thu, 21 Jan 2021 20:42:18 GMT",
+        "x-ms-date": "Tue, 26 Jan 2021 19:33:51 GMT",
         "x-ms-file-attributes": "None",
         "x-ms-file-creation-time": "Now",
         "x-ms-file-last-write-time": "Now",
@@ -109,46 +104,46 @@
       "StatusCode": 201,
       "ResponseHeaders": {
         "Content-Length": "0",
-        "Date": "Thu, 21 Jan 2021 20:42:18 GMT",
-        "ETag": "\u00220x8D8BE4D0B6A10F9\u0022",
-        "Last-Modified": "Thu, 21 Jan 2021 20:42:18 GMT",
-        "Server": [
-          "Windows-Azure-File/1.0",
-          "Microsoft-HTTPAPI/2.0"
-        ],
-        "x-ms-client-request-id": "62fba38d-6c26-7200-ddcf-d87512bfe9c2",
+        "Date": "Tue, 26 Jan 2021 19:33:50 GMT",
+        "ETag": "\u00220x8D8C2314EDC8DAA\u0022",
+        "Last-Modified": "Tue, 26 Jan 2021 19:33:50 GMT",
+        "Server": [
+          "Windows-Azure-File/1.0",
+          "Microsoft-HTTPAPI/2.0"
+        ],
+        "x-ms-client-request-id": "5f63d814-8fad-621b-c635-09a8881d4104",
         "x-ms-file-attributes": "Archive",
-        "x-ms-file-change-time": "2021-01-21T20:42:18.6184953Z",
-        "x-ms-file-creation-time": "2021-01-21T20:42:18.6184953Z",
+        "x-ms-file-change-time": "2021-01-26T19:33:50.5188266Z",
+        "x-ms-file-creation-time": "2021-01-26T19:33:50.5188266Z",
         "x-ms-file-id": "11529285414812647424",
-        "x-ms-file-last-write-time": "2021-01-21T20:42:18.6184953Z",
+        "x-ms-file-last-write-time": "2021-01-26T19:33:50.5188266Z",
         "x-ms-file-parent-id": "13835128424026341376",
         "x-ms-file-permission-key": "4010187179898695473*11459378189709739967",
-        "x-ms-request-id": "a7c71ac4-201a-007e-6f35-f04a85000000",
+        "x-ms-request-id": "757afaec-d01a-006a-751a-f402ea000000",
         "x-ms-request-server-encrypted": "true",
         "x-ms-version": "2020-06-12"
       },
       "ResponseBody": []
     },
     {
-      "RequestUri": "https://seanmcccanary3.file.core.windows.net/test-share-d0815263-934b-0554-0bdd-decccf366100/test-directory-fcd8ef24-d91e-0ff8-3079-ecf83471cdc9/test-file-5038945c-b5ff-ef9d-70f3-440525a018d1?comp=properties",
-      "RequestMethod": "PUT",
-      "RequestHeaders": {
-        "Accept": "application/xml",
-        "Authorization": "Sanitized",
-        "traceparent": "00-431e9f9610131f4abf5a731a705ed420-989e107790c8fc44-00",
-        "User-Agent": [
-          "azsdk-net-Storage.Files.Shares/12.7.0-alpha.20210121.1",
-          "(.NET 5.0.2; Microsoft Windows 10.0.19042)"
-        ],
-        "x-ms-cache-control": "tafmhucmcvxsfsrkxovb",
-        "x-ms-client-request-id": "8178767c-b6a4-50ab-eb5c-dce2aceb1f77",
-        "x-ms-content-disposition": "vjqdcsmcyfcwrswtwqcw",
-        "x-ms-content-encoding": "dlljhdhbwcxjftbjjbjo",
-        "x-ms-content-language": "hynvtaalvwmgmxwkxgvy",
-        "x-ms-content-md5": "tundNI8kKOhel0mEjnA77g==",
-        "x-ms-content-type": "kkevhrrxqmkugnpdxopg",
-        "x-ms-date": "Thu, 21 Jan 2021 20:42:18 GMT",
+      "RequestUri": "https://seanmcccanary3.file.core.windows.net/test-share-6ad29704-ea45-5b0e-87ba-6256c0f3ef4b/test-directory-2441f977-8fa3-3474-f218-5bda991de8c3/test-file-46c9d675-2dda-43c7-6fda-a802489bfe7b?comp=properties",
+      "RequestMethod": "PUT",
+      "RequestHeaders": {
+        "Accept": "application/xml",
+        "Authorization": "Sanitized",
+        "traceparent": "00-1c4ab7e1ff0daf4c9d442e9e30fec56d-f9a8d3ef2add954f-00",
+        "User-Agent": [
+          "azsdk-net-Storage.Files.Shares/12.7.0-alpha.20210126.1",
+          "(.NET 5.0.2; Microsoft Windows 10.0.19042)"
+        ],
+        "x-ms-cache-control": "nyeruugufpevmboryuev",
+        "x-ms-client-request-id": "6fee5e54-9e37-b2ce-4ae7-456e6498ab60",
+        "x-ms-content-disposition": "kkgxouaxglvqiyyhrewx",
+        "x-ms-content-encoding": "drjpcxktnreokrfdsgcy",
+        "x-ms-content-language": "uhnttnnmbhytwfrrapuq",
+        "x-ms-content-md5": "dDO\u002BPkRjr/IRsJz96tborg==",
+        "x-ms-content-type": "kfjnggfptvnlbxdudpvo",
+        "x-ms-date": "Tue, 26 Jan 2021 19:33:51 GMT",
         "x-ms-file-attributes": "Preserve",
         "x-ms-file-creation-time": "Preserve",
         "x-ms-file-last-write-time": "Preserve",
@@ -160,72 +155,72 @@
       "StatusCode": 200,
       "ResponseHeaders": {
         "Content-Length": "0",
-        "Date": "Thu, 21 Jan 2021 20:42:18 GMT",
-        "ETag": "\u00220x8D8BE4D0B792EEF\u0022",
-        "Last-Modified": "Thu, 21 Jan 2021 20:42:18 GMT",
-        "Server": [
-          "Windows-Azure-File/1.0",
-          "Microsoft-HTTPAPI/2.0"
-        ],
-        "x-ms-client-request-id": "8178767c-b6a4-50ab-eb5c-dce2aceb1f77",
+        "Date": "Tue, 26 Jan 2021 19:33:50 GMT",
+        "ETag": "\u00220x8D8C2314EE60547\u0022",
+        "Last-Modified": "Tue, 26 Jan 2021 19:33:50 GMT",
+        "Server": [
+          "Windows-Azure-File/1.0",
+          "Microsoft-HTTPAPI/2.0"
+        ],
+        "x-ms-client-request-id": "6fee5e54-9e37-b2ce-4ae7-456e6498ab60",
         "x-ms-file-attributes": "Archive",
-        "x-ms-file-change-time": "2021-01-21T20:42:18.7175663Z",
-        "x-ms-file-creation-time": "2021-01-21T20:42:18.6184953Z",
+        "x-ms-file-change-time": "2021-01-26T19:33:50.5808711Z",
+        "x-ms-file-creation-time": "2021-01-26T19:33:50.5188266Z",
         "x-ms-file-id": "11529285414812647424",
-        "x-ms-file-last-write-time": "2021-01-21T20:42:18.6184953Z",
+        "x-ms-file-last-write-time": "2021-01-26T19:33:50.5188266Z",
         "x-ms-file-parent-id": "13835128424026341376",
         "x-ms-file-permission-key": "4010187179898695473*11459378189709739967",
-        "x-ms-request-id": "a7c71ac7-201a-007e-7035-f04a85000000",
+        "x-ms-request-id": "757afaed-d01a-006a-761a-f402ea000000",
         "x-ms-request-server-encrypted": "true",
         "x-ms-version": "2020-06-12"
       },
       "ResponseBody": []
     },
     {
-      "RequestUri": "https://seanmcccanary3.file.core.windows.net/test-share-d0815263-934b-0554-0bdd-decccf366100/test-directory-fcd8ef24-d91e-0ff8-3079-ecf83471cdc9/test-file-5038945c-b5ff-ef9d-70f3-440525a018d1",
+      "RequestUri": "https://seanmcccanary3.file.core.windows.net/test-share-6ad29704-ea45-5b0e-87ba-6256c0f3ef4b/test-directory-2441f977-8fa3-3474-f218-5bda991de8c3/test-file-46c9d675-2dda-43c7-6fda-a802489bfe7b",
       "RequestMethod": "HEAD",
       "RequestHeaders": {
         "Accept": "application/xml",
         "Authorization": "Sanitized",
-        "traceparent": "00-a0ad0ce1f87f394f95e762000b75583a-c5ace220061dae45-00",
-        "User-Agent": [
-          "azsdk-net-Storage.Files.Shares/12.7.0-alpha.20210121.1",
-          "(.NET 5.0.2; Microsoft Windows 10.0.19042)"
-        ],
-        "x-ms-client-request-id": "9cf9dd18-6846-131d-7ffa-97bef57c2b48",
-        "x-ms-date": "Thu, 21 Jan 2021 20:42:19 GMT",
+        "traceparent": "00-9359887de49a9d418ce7740eb78b5ef5-8c36c3388174b540-00",
+        "User-Agent": [
+          "azsdk-net-Storage.Files.Shares/12.7.0-alpha.20210126.1",
+          "(.NET 5.0.2; Microsoft Windows 10.0.19042)"
+        ],
+        "x-ms-client-request-id": "2953785d-d12f-27cc-7eb5-32003a5aa1fd",
+        "x-ms-date": "Tue, 26 Jan 2021 19:33:51 GMT",
         "x-ms-return-client-request-id": "true",
         "x-ms-version": "2020-06-12"
       },
       "RequestBody": null,
       "StatusCode": 200,
       "ResponseHeaders": {
-        "Cache-Control": "tafmhucmcvxsfsrkxovb",
-        "Content-Disposition": "vjqdcsmcyfcwrswtwqcw",
-        "Content-Encoding": "dlljhdhbwcxjftbjjbjo",
-        "Content-Language": "hynvtaalvwmgmxwkxgvy",
+        "Cache-Control": "nyeruugufpevmboryuev",
+        "Content-Disposition": "kkgxouaxglvqiyyhrewx",
+        "Content-Encoding": "drjpcxktnreokrfdsgcy",
+        "Content-Language": "uhnttnnmbhytwfrrapuq",
         "Content-Length": "1048576",
-        "Content-MD5": "tundNI8kKOhel0mEjnA77g==",
-        "Content-Type": "kkevhrrxqmkugnpdxopg",
-        "Date": "Thu, 21 Jan 2021 20:42:18 GMT",
-        "ETag": "\u00220x8D8BE4D0B792EEF\u0022",
-        "Last-Modified": "Thu, 21 Jan 2021 20:42:18 GMT",
+        "Content-MD5": "dDO\u002BPkRjr/IRsJz96tborg==",
+        "Content-Type": "kfjnggfptvnlbxdudpvo",
+        "Date": "Tue, 26 Jan 2021 19:33:50 GMT",
+        "ETag": "\u00220x8D8C2314EE60547\u0022",
+        "Last-Modified": "Tue, 26 Jan 2021 19:33:50 GMT",
         "Server": [
           "Windows-Azure-File/1.0",
           "Microsoft-HTTPAPI/2.0"
         ],
         "Vary": "Origin",
-        "x-ms-client-request-id": "9cf9dd18-6846-131d-7ffa-97bef57c2b48",
+        "x-ms-client-request-id": "2953785d-d12f-27cc-7eb5-32003a5aa1fd",
         "x-ms-file-attributes": "Archive",
-        "x-ms-file-change-time": "2021-01-21T20:42:18.7175663Z",
-        "x-ms-file-creation-time": "2021-01-21T20:42:18.6184953Z",
+        "x-ms-file-change-time": "2021-01-26T19:33:50.5808711Z",
+        "x-ms-file-creation-time": "2021-01-26T19:33:50.5188266Z",
         "x-ms-file-id": "11529285414812647424",
-        "x-ms-file-last-write-time": "2021-01-21T20:42:18.6184953Z",
+        "x-ms-file-last-write-time": "2021-01-26T19:33:50.5188266Z",
         "x-ms-file-parent-id": "13835128424026341376",
         "x-ms-file-permission-key": "4010187179898695473*11459378189709739967",
         "x-ms-lease-state": "available",
         "x-ms-lease-status": "unlocked",
-        "x-ms-request-id": "a7c71acc-201a-007e-7135-f04a85000000",
+        "x-ms-request-id": "757afaee-d01a-006a-771a-f402ea000000",
         "x-ms-server-encrypted": "true",
         "x-ms-type": "File",
         "x-ms-version": "2020-06-12"
@@ -233,18 +228,18 @@
       "ResponseBody": []
     },
     {
-      "RequestUri": "https://seanmcccanary3.file.core.windows.net/test-share-d0815263-934b-0554-0bdd-decccf366100?restype=share",
+      "RequestUri": "https://seanmcccanary3.file.core.windows.net/test-share-6ad29704-ea45-5b0e-87ba-6256c0f3ef4b?restype=share",
       "RequestMethod": "DELETE",
       "RequestHeaders": {
         "Accept": "application/xml",
         "Authorization": "Sanitized",
-        "traceparent": "00-e8a675d4bc372e46a0b32de5017f16b9-8885b33980c3074e-00",
-        "User-Agent": [
-          "azsdk-net-Storage.Files.Shares/12.7.0-alpha.20210121.1",
-          "(.NET 5.0.2; Microsoft Windows 10.0.19042)"
-        ],
-        "x-ms-client-request-id": "cec9388d-83f1-8130-3286-8e2f5cf4c5c9",
-        "x-ms-date": "Thu, 21 Jan 2021 20:42:19 GMT",
+        "traceparent": "00-70bb677a7cdc4445a2a1c6bbc706e2fa-94d5eeeed0e85c44-00",
+        "User-Agent": [
+          "azsdk-net-Storage.Files.Shares/12.7.0-alpha.20210126.1",
+          "(.NET 5.0.2; Microsoft Windows 10.0.19042)"
+        ],
+        "x-ms-client-request-id": "ec100fa6-8145-a130-3a4a-9ec1d66059b5",
+        "x-ms-date": "Tue, 26 Jan 2021 19:33:51 GMT",
         "x-ms-delete-snapshots": "include",
         "x-ms-return-client-request-id": "true",
         "x-ms-version": "2020-06-12"
@@ -253,26 +248,21 @@
       "StatusCode": 202,
       "ResponseHeaders": {
         "Content-Length": "0",
-        "Date": "Thu, 21 Jan 2021 20:42:18 GMT",
-        "Server": [
-          "Windows-Azure-File/1.0",
-          "Microsoft-HTTPAPI/2.0"
-        ],
-        "x-ms-client-request-id": "cec9388d-83f1-8130-3286-8e2f5cf4c5c9",
-<<<<<<< HEAD
-        "x-ms-request-id": "c9ef6877-f01a-0012-1437-f3e9eb000000",
-        "x-ms-version": "2020-06-12"
-=======
-        "x-ms-request-id": "a7c71ace-201a-007e-7235-f04a85000000",
-        "x-ms-version": "2020-04-08"
->>>>>>> ac24a13f
+        "Date": "Tue, 26 Jan 2021 19:33:50 GMT",
+        "Server": [
+          "Windows-Azure-File/1.0",
+          "Microsoft-HTTPAPI/2.0"
+        ],
+        "x-ms-client-request-id": "ec100fa6-8145-a130-3a4a-9ec1d66059b5",
+        "x-ms-request-id": "757afaef-d01a-006a-781a-f402ea000000",
+        "x-ms-version": "2020-06-12"
       },
       "ResponseBody": []
     }
   ],
   "Variables": {
-    "DateTimeOffsetNow": "2021-01-21T14:42:18.5756659-06:00",
-    "RandomSeed": "2070666242",
+    "DateTimeOffsetNow": "2021-01-26T13:33:50.9930439-06:00",
+    "RandomSeed": "278959317",
     "Storage_TestConfigDefault": "ProductionTenant\nseanmcccanary3\nU2FuaXRpemVk\nhttps://seanmcccanary3.blob.core.windows.net\nhttps://seanmcccanary3.file.core.windows.net\nhttps://seanmcccanary3.queue.core.windows.net\nhttps://seanmcccanary3.table.core.windows.net\n\n\n\n\nhttps://seanmcccanary3-secondary.blob.core.windows.net\nhttps://seanmcccanary3-secondary.file.core.windows.net\nhttps://seanmcccanary3-secondary.queue.core.windows.net\nhttps://seanmcccanary3-secondary.table.core.windows.net\n\nSanitized\n\n\nCloud\nBlobEndpoint=https://seanmcccanary3.blob.core.windows.net/;QueueEndpoint=https://seanmcccanary3.queue.core.windows.net/;FileEndpoint=https://seanmcccanary3.file.core.windows.net/;BlobSecondaryEndpoint=https://seanmcccanary3-secondary.blob.core.windows.net/;QueueSecondaryEndpoint=https://seanmcccanary3-secondary.queue.core.windows.net/;FileSecondaryEndpoint=https://seanmcccanary3-secondary.file.core.windows.net/;AccountName=seanmcccanary3;AccountKey=Kg==;\nseanscope1"
   }
 }