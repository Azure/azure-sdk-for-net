{
  "Entries": [
    {
<<<<<<< HEAD
      "RequestUri": "http://seanstagetest.file.core.windows.net/test-share-87edd46a-568a-ad20-d276-b813eeaa70fb?restype=share",
      "RequestMethod": "PUT",
      "RequestHeaders": {
        "Authorization": "Sanitized",
        "traceparent": "00-5bac97e25111724096a99416702c74ba-162147c4f256e649-00",
        "User-Agent": [
          "azsdk-net-Storage.Files.Shares/12.0.0-dev.20191209.1\u002Bb71b1fa965b15eccfc57e2c7781b8bf85cd4c766",
          "(.NET Core 4.6.28008.01; Microsoft Windows 10.0.18363 )"
        ],
        "x-ms-client-request-id": "e877832f-4ae3-2f3c-5a44-75101a6e867f",
        "x-ms-date": "Tue, 10 Dec 2019 05:32:46 GMT",
=======
      "RequestUri": "http://seanstagetest.file.core.windows.net/test-share-9b88294b-9364-fc07-ca9a-576bb4b17bec?restype=share",
      "RequestMethod": "PUT",
      "RequestHeaders": {
        "Authorization": "Sanitized",
        "traceparent": "00-b28f7a4db828c0498a046ce1a39a8261-e17f1be9087acd4f-00",
        "User-Agent": [
          "azsdk-net-Storage.Files.Shares/12.0.0-dev.20191209.1\u002B61bda4d1783b0e05dba0d434ff14b2840726d3b1",
          "(.NET Core 4.6.28008.01; Microsoft Windows 10.0.18363 )"
        ],
        "x-ms-client-request-id": "40655f38-eb1e-4a07-9440-58aa0f9a0edf",
        "x-ms-date": "Tue, 10 Dec 2019 06:01:12 GMT",
>>>>>>> 1d9822e0
        "x-ms-return-client-request-id": "true",
        "x-ms-version": "2019-07-07"
      },
      "RequestBody": null,
      "StatusCode": 201,
      "ResponseHeaders": {
        "Content-Length": "0",
<<<<<<< HEAD
        "Date": "Tue, 10 Dec 2019 05:32:45 GMT",
        "ETag": "\u00220x8D77D326347FCB3\u0022",
        "Last-Modified": "Tue, 10 Dec 2019 05:32:46 GMT",
=======
        "Date": "Tue, 10 Dec 2019 06:01:12 GMT",
        "ETag": "\u00220x8D77D365C57506A\u0022",
        "Last-Modified": "Tue, 10 Dec 2019 06:01:12 GMT",
>>>>>>> 1d9822e0
        "Server": [
          "Windows-Azure-File/1.0",
          "Microsoft-HTTPAPI/2.0"
        ],
<<<<<<< HEAD
        "x-ms-client-request-id": "e877832f-4ae3-2f3c-5a44-75101a6e867f",
        "x-ms-request-id": "0cb009dd-501a-0046-051b-afa6bc000000",
=======
        "x-ms-client-request-id": "40655f38-eb1e-4a07-9440-58aa0f9a0edf",
        "x-ms-request-id": "38a4fa05-501a-0034-5d1f-afa1f3000000",
>>>>>>> 1d9822e0
        "x-ms-version": "2019-07-07"
      },
      "ResponseBody": []
    },
    {
<<<<<<< HEAD
      "RequestUri": "http://seanstagetest.file.core.windows.net/test-share-87edd46a-568a-ad20-d276-b813eeaa70fb/test-directory-be727aea-fff1-e505-0725-8b8c6918501e?restype=directory",
      "RequestMethod": "PUT",
      "RequestHeaders": {
        "Authorization": "Sanitized",
        "traceparent": "00-1924a1f1877c5d4593169819a351deb6-022cb86ecb85184c-00",
        "User-Agent": [
          "azsdk-net-Storage.Files.Shares/12.0.0-dev.20191209.1\u002Bb71b1fa965b15eccfc57e2c7781b8bf85cd4c766",
          "(.NET Core 4.6.28008.01; Microsoft Windows 10.0.18363 )"
        ],
        "x-ms-client-request-id": "e31d6c77-7441-3098-7e92-e0bebeafc541",
        "x-ms-date": "Tue, 10 Dec 2019 05:32:46 GMT",
=======
      "RequestUri": "http://seanstagetest.file.core.windows.net/test-share-9b88294b-9364-fc07-ca9a-576bb4b17bec/test-directory-c7ed6b31-79f0-708d-2c73-a482df42c53d?restype=directory",
      "RequestMethod": "PUT",
      "RequestHeaders": {
        "Authorization": "Sanitized",
        "traceparent": "00-8b19cdfe2a610748b9cc437b338032ac-3f987940801cfe47-00",
        "User-Agent": [
          "azsdk-net-Storage.Files.Shares/12.0.0-dev.20191209.1\u002B61bda4d1783b0e05dba0d434ff14b2840726d3b1",
          "(.NET Core 4.6.28008.01; Microsoft Windows 10.0.18363 )"
        ],
        "x-ms-client-request-id": "cb93d4d3-d3a0-bf96-d2f5-14aa47856a51",
        "x-ms-date": "Tue, 10 Dec 2019 06:01:12 GMT",
>>>>>>> 1d9822e0
        "x-ms-file-attributes": "None",
        "x-ms-file-creation-time": "Now",
        "x-ms-file-last-write-time": "Now",
        "x-ms-file-permission": "Inherit",
        "x-ms-return-client-request-id": "true",
        "x-ms-version": "2019-07-07"
      },
      "RequestBody": null,
      "StatusCode": 201,
      "ResponseHeaders": {
        "Content-Length": "0",
<<<<<<< HEAD
        "Date": "Tue, 10 Dec 2019 05:32:45 GMT",
        "ETag": "\u00220x8D77D3263559669\u0022",
        "Last-Modified": "Tue, 10 Dec 2019 05:32:46 GMT",
=======
        "Date": "Tue, 10 Dec 2019 06:01:12 GMT",
        "ETag": "\u00220x8D77D365C65832B\u0022",
        "Last-Modified": "Tue, 10 Dec 2019 06:01:12 GMT",
>>>>>>> 1d9822e0
        "Server": [
          "Windows-Azure-File/1.0",
          "Microsoft-HTTPAPI/2.0"
        ],
<<<<<<< HEAD
        "x-ms-client-request-id": "e31d6c77-7441-3098-7e92-e0bebeafc541",
        "x-ms-file-attributes": "Directory",
        "x-ms-file-change-time": "2019-12-10T05:32:46.4604777Z",
        "x-ms-file-creation-time": "2019-12-10T05:32:46.4604777Z",
        "x-ms-file-id": "13835128424026341376",
        "x-ms-file-last-write-time": "2019-12-10T05:32:46.4604777Z",
        "x-ms-file-parent-id": "0",
        "x-ms-file-permission-key": "7855875120676328179*422928105932735866",
        "x-ms-request-id": "0cb009df-501a-0046-061b-afa6bc000000",
=======
        "x-ms-client-request-id": "cb93d4d3-d3a0-bf96-d2f5-14aa47856a51",
        "x-ms-file-attributes": "Directory",
        "x-ms-file-change-time": "2019-12-10T06:01:12.8077099Z",
        "x-ms-file-creation-time": "2019-12-10T06:01:12.8077099Z",
        "x-ms-file-id": "13835128424026341376",
        "x-ms-file-last-write-time": "2019-12-10T06:01:12.8077099Z",
        "x-ms-file-parent-id": "0",
        "x-ms-file-permission-key": "7855875120676328179*422928105932735866",
        "x-ms-request-id": "38a4fa07-501a-0034-5e1f-afa1f3000000",
>>>>>>> 1d9822e0
        "x-ms-request-server-encrypted": "true",
        "x-ms-version": "2019-07-07"
      },
      "ResponseBody": []
    },
    {
<<<<<<< HEAD
      "RequestUri": "http://seanstagetest.file.core.windows.net/test-share-87edd46a-568a-ad20-d276-b813eeaa70fb/test-directory-be727aea-fff1-e505-0725-8b8c6918501e/test-file-eccc56f3-1a8a-624c-6254-ac5f0417d54b",
      "RequestMethod": "PUT",
      "RequestHeaders": {
        "Authorization": "Sanitized",
        "traceparent": "00-50baa0fe4a7f8c45a17fc2dee5b7d8e2-4bf6a3fec011df47-00",
        "User-Agent": [
          "azsdk-net-Storage.Files.Shares/12.0.0-dev.20191209.1\u002Bb71b1fa965b15eccfc57e2c7781b8bf85cd4c766",
          "(.NET Core 4.6.28008.01; Microsoft Windows 10.0.18363 )"
        ],
        "x-ms-client-request-id": "b8fab9cc-c0ef-5c02-20bb-80ecc7382c67",
        "x-ms-content-length": "1048576",
        "x-ms-date": "Tue, 10 Dec 2019 05:32:46 GMT",
=======
      "RequestUri": "http://seanstagetest.file.core.windows.net/test-share-9b88294b-9364-fc07-ca9a-576bb4b17bec/test-directory-c7ed6b31-79f0-708d-2c73-a482df42c53d/test-file-3eab1b7a-b968-f694-9d1b-abe066dbedda",
      "RequestMethod": "PUT",
      "RequestHeaders": {
        "Authorization": "Sanitized",
        "traceparent": "00-4a67852c86d25b47a2d9c1da31972d8f-a10627d774fa4446-00",
        "User-Agent": [
          "azsdk-net-Storage.Files.Shares/12.0.0-dev.20191209.1\u002B61bda4d1783b0e05dba0d434ff14b2840726d3b1",
          "(.NET Core 4.6.28008.01; Microsoft Windows 10.0.18363 )"
        ],
        "x-ms-client-request-id": "6636c1a4-c7a6-1af3-3f9c-2d8528b558f6",
        "x-ms-content-length": "1048576",
        "x-ms-date": "Tue, 10 Dec 2019 06:01:12 GMT",
>>>>>>> 1d9822e0
        "x-ms-file-attributes": "None",
        "x-ms-file-creation-time": "Now",
        "x-ms-file-last-write-time": "Now",
        "x-ms-file-permission": "Inherit",
        "x-ms-return-client-request-id": "true",
        "x-ms-type": "file",
        "x-ms-version": "2019-07-07"
      },
      "RequestBody": null,
      "StatusCode": 201,
      "ResponseHeaders": {
        "Content-Length": "0",
<<<<<<< HEAD
        "Date": "Tue, 10 Dec 2019 05:32:45 GMT",
        "ETag": "\u00220x8D77D326362B7B4\u0022",
        "Last-Modified": "Tue, 10 Dec 2019 05:32:46 GMT",
=======
        "Date": "Tue, 10 Dec 2019 06:01:12 GMT",
        "ETag": "\u00220x8D77D365C725716\u0022",
        "Last-Modified": "Tue, 10 Dec 2019 06:01:12 GMT",
>>>>>>> 1d9822e0
        "Server": [
          "Windows-Azure-File/1.0",
          "Microsoft-HTTPAPI/2.0"
        ],
<<<<<<< HEAD
        "x-ms-client-request-id": "b8fab9cc-c0ef-5c02-20bb-80ecc7382c67",
        "x-ms-file-attributes": "Archive",
        "x-ms-file-change-time": "2019-12-10T05:32:46.5465268Z",
        "x-ms-file-creation-time": "2019-12-10T05:32:46.5465268Z",
        "x-ms-file-id": "11529285414812647424",
        "x-ms-file-last-write-time": "2019-12-10T05:32:46.5465268Z",
        "x-ms-file-parent-id": "13835128424026341376",
        "x-ms-file-permission-key": "12501538048846835188*422928105932735866",
        "x-ms-request-id": "0cb009e0-501a-0046-071b-afa6bc000000",
=======
        "x-ms-client-request-id": "6636c1a4-c7a6-1af3-3f9c-2d8528b558f6",
        "x-ms-file-attributes": "Archive",
        "x-ms-file-change-time": "2019-12-10T06:01:12.8917782Z",
        "x-ms-file-creation-time": "2019-12-10T06:01:12.8917782Z",
        "x-ms-file-id": "11529285414812647424",
        "x-ms-file-last-write-time": "2019-12-10T06:01:12.8917782Z",
        "x-ms-file-parent-id": "13835128424026341376",
        "x-ms-file-permission-key": "12501538048846835188*422928105932735866",
        "x-ms-request-id": "38a4fa08-501a-0034-5f1f-afa1f3000000",
>>>>>>> 1d9822e0
        "x-ms-request-server-encrypted": "true",
        "x-ms-version": "2019-07-07"
      },
      "ResponseBody": []
    },
    {
<<<<<<< HEAD
      "RequestUri": "http://seanstagetest.file.core.windows.net/test-share-87edd46a-568a-ad20-d276-b813eeaa70fb/test-directory-be727aea-fff1-e505-0725-8b8c6918501e/test-file-eccc56f3-1a8a-624c-6254-ac5f0417d54b?comp=properties",
      "RequestMethod": "PUT",
      "RequestHeaders": {
        "Authorization": "Sanitized",
        "traceparent": "00-ecdb2ad0d7146242a5aa55409d2ab96e-d850fd7dd97b4f4f-00",
        "User-Agent": [
          "azsdk-net-Storage.Files.Shares/12.0.0-dev.20191209.1\u002Bb71b1fa965b15eccfc57e2c7781b8bf85cd4c766",
          "(.NET Core 4.6.28008.01; Microsoft Windows 10.0.18363 )"
        ],
        "x-ms-cache-control": "vmsebdgylixouegbptpn",
        "x-ms-client-request-id": "4a934af5-1d1c-b75c-fdb8-dc3febf1085d",
        "x-ms-content-disposition": "hpbylbnwxhlocgqxhbgj",
        "x-ms-content-encoding": "yurvuewfjjbaymqflsry",
        "x-ms-content-language": "ojbdwjlomisomgomxfeg",
        "x-ms-content-md5": "QllkQUFBj0cQ8Dqw/kZKDw==",
        "x-ms-content-type": "dinnfkopokmnigtotnxk",
        "x-ms-date": "Tue, 10 Dec 2019 05:32:46 GMT",
=======
      "RequestUri": "http://seanstagetest.file.core.windows.net/test-share-9b88294b-9364-fc07-ca9a-576bb4b17bec/test-directory-c7ed6b31-79f0-708d-2c73-a482df42c53d/test-file-3eab1b7a-b968-f694-9d1b-abe066dbedda?comp=properties",
      "RequestMethod": "PUT",
      "RequestHeaders": {
        "Authorization": "Sanitized",
        "traceparent": "00-89cde476fd567a4d9fb3f60d381fcabe-313954f0c0f5b54d-00",
        "User-Agent": [
          "azsdk-net-Storage.Files.Shares/12.0.0-dev.20191209.1\u002B61bda4d1783b0e05dba0d434ff14b2840726d3b1",
          "(.NET Core 4.6.28008.01; Microsoft Windows 10.0.18363 )"
        ],
        "x-ms-cache-control": "iosrcdbaxjjklyqdwgtn",
        "x-ms-client-request-id": "a43c1490-87a4-a733-5494-cb12cc170285",
        "x-ms-content-disposition": "fhenalfexgkqghiocwny",
        "x-ms-content-encoding": "jtbvamxsapedukkajerp",
        "x-ms-content-language": "wvbqyseepcaaruelghnm",
        "x-ms-content-md5": "pfAQL2ih8Ban33mrWczCTQ==",
        "x-ms-content-type": "nmeichuvvhexfxcmrkwg",
        "x-ms-date": "Tue, 10 Dec 2019 06:01:12 GMT",
>>>>>>> 1d9822e0
        "x-ms-file-attributes": "Preserve",
        "x-ms-file-creation-time": "Preserve",
        "x-ms-file-last-write-time": "Preserve",
        "x-ms-file-permission": "Preserve",
        "x-ms-return-client-request-id": "true",
        "x-ms-version": "2019-07-07"
      },
      "RequestBody": null,
      "StatusCode": 200,
      "ResponseHeaders": {
        "Content-Length": "0",
<<<<<<< HEAD
        "Date": "Tue, 10 Dec 2019 05:32:45 GMT",
        "ETag": "\u00220x8D77D3263746A6C\u0022",
        "Last-Modified": "Tue, 10 Dec 2019 05:32:46 GMT",
=======
        "Date": "Tue, 10 Dec 2019 06:01:12 GMT",
        "ETag": "\u00220x8D77D365C9B1230\u0022",
        "Last-Modified": "Tue, 10 Dec 2019 06:01:13 GMT",
>>>>>>> 1d9822e0
        "Server": [
          "Windows-Azure-File/1.0",
          "Microsoft-HTTPAPI/2.0"
        ],
<<<<<<< HEAD
        "x-ms-client-request-id": "4a934af5-1d1c-b75c-fdb8-dc3febf1085d",
        "x-ms-file-attributes": "Archive",
        "x-ms-file-change-time": "2019-12-10T05:32:46.6625132Z",
        "x-ms-file-creation-time": "2019-12-10T05:32:46.5465268Z",
        "x-ms-file-id": "11529285414812647424",
        "x-ms-file-last-write-time": "2019-12-10T05:32:46.5465268Z",
        "x-ms-file-parent-id": "13835128424026341376",
        "x-ms-file-permission-key": "12501538048846835188*422928105932735866",
        "x-ms-request-id": "0cb009e1-501a-0046-081b-afa6bc000000",
=======
        "x-ms-client-request-id": "a43c1490-87a4-a733-5494-cb12cc170285",
        "x-ms-file-attributes": "Archive",
        "x-ms-file-change-time": "2019-12-10T06:01:13.1587120Z",
        "x-ms-file-creation-time": "2019-12-10T06:01:12.8917782Z",
        "x-ms-file-id": "11529285414812647424",
        "x-ms-file-last-write-time": "2019-12-10T06:01:12.8917782Z",
        "x-ms-file-parent-id": "13835128424026341376",
        "x-ms-file-permission-key": "12501538048846835188*422928105932735866",
        "x-ms-request-id": "38a4fa0a-501a-0034-601f-afa1f3000000",
>>>>>>> 1d9822e0
        "x-ms-request-server-encrypted": "true",
        "x-ms-version": "2019-07-07"
      },
      "ResponseBody": []
    },
    {
<<<<<<< HEAD
      "RequestUri": "http://seanstagetest.file.core.windows.net/test-share-87edd46a-568a-ad20-d276-b813eeaa70fb/test-directory-be727aea-fff1-e505-0725-8b8c6918501e/test-file-eccc56f3-1a8a-624c-6254-ac5f0417d54b",
      "RequestMethod": "HEAD",
      "RequestHeaders": {
        "Authorization": "Sanitized",
        "traceparent": "00-ba00ad3b866b274aa699df4e984a392f-7491bb6d57fdfb41-00",
        "User-Agent": [
          "azsdk-net-Storage.Files.Shares/12.0.0-dev.20191209.1\u002Bb71b1fa965b15eccfc57e2c7781b8bf85cd4c766",
          "(.NET Core 4.6.28008.01; Microsoft Windows 10.0.18363 )"
        ],
        "x-ms-client-request-id": "7cf678ff-e1a5-9f4a-378d-c1e1eb069b88",
        "x-ms-date": "Tue, 10 Dec 2019 05:32:46 GMT",
=======
      "RequestUri": "http://seanstagetest.file.core.windows.net/test-share-9b88294b-9364-fc07-ca9a-576bb4b17bec/test-directory-c7ed6b31-79f0-708d-2c73-a482df42c53d/test-file-3eab1b7a-b968-f694-9d1b-abe066dbedda",
      "RequestMethod": "HEAD",
      "RequestHeaders": {
        "Authorization": "Sanitized",
        "traceparent": "00-c71e21858d5a464685d159e8d712f512-0b65f86901ee0d42-00",
        "User-Agent": [
          "azsdk-net-Storage.Files.Shares/12.0.0-dev.20191209.1\u002B61bda4d1783b0e05dba0d434ff14b2840726d3b1",
          "(.NET Core 4.6.28008.01; Microsoft Windows 10.0.18363 )"
        ],
        "x-ms-client-request-id": "13f4b3cc-b379-8051-0695-aa419390b267",
        "x-ms-date": "Tue, 10 Dec 2019 06:01:13 GMT",
>>>>>>> 1d9822e0
        "x-ms-return-client-request-id": "true",
        "x-ms-version": "2019-07-07"
      },
      "RequestBody": null,
      "StatusCode": 200,
      "ResponseHeaders": {
<<<<<<< HEAD
        "Cache-Control": "vmsebdgylixouegbptpn",
        "Content-Disposition": "hpbylbnwxhlocgqxhbgj",
        "Content-Encoding": "yurvuewfjjbaymqflsry",
        "Content-Language": "ojbdwjlomisomgomxfeg",
        "Content-Length": "1048576",
        "Content-MD5": "QllkQUFBj0cQ8Dqw/kZKDw==",
        "Content-Type": "dinnfkopokmnigtotnxk",
        "Date": "Tue, 10 Dec 2019 05:32:45 GMT",
        "ETag": "\u00220x8D77D3263746A6C\u0022",
        "Last-Modified": "Tue, 10 Dec 2019 05:32:46 GMT",
=======
        "Cache-Control": "iosrcdbaxjjklyqdwgtn",
        "Content-Disposition": "fhenalfexgkqghiocwny",
        "Content-Encoding": "jtbvamxsapedukkajerp",
        "Content-Language": "wvbqyseepcaaruelghnm",
        "Content-Length": "1048576",
        "Content-MD5": "pfAQL2ih8Ban33mrWczCTQ==",
        "Content-Type": "nmeichuvvhexfxcmrkwg",
        "Date": "Tue, 10 Dec 2019 06:01:12 GMT",
        "ETag": "\u00220x8D77D365C9B1230\u0022",
        "Last-Modified": "Tue, 10 Dec 2019 06:01:13 GMT",
>>>>>>> 1d9822e0
        "Server": [
          "Windows-Azure-File/1.0",
          "Microsoft-HTTPAPI/2.0"
        ],
        "Vary": "Origin",
<<<<<<< HEAD
        "x-ms-client-request-id": "7cf678ff-e1a5-9f4a-378d-c1e1eb069b88",
        "x-ms-file-attributes": "Archive",
        "x-ms-file-change-time": "2019-12-10T05:32:46.6625132Z",
        "x-ms-file-creation-time": "2019-12-10T05:32:46.5465268Z",
        "x-ms-file-id": "11529285414812647424",
        "x-ms-file-last-write-time": "2019-12-10T05:32:46.5465268Z",
=======
        "x-ms-client-request-id": "13f4b3cc-b379-8051-0695-aa419390b267",
        "x-ms-file-attributes": "Archive",
        "x-ms-file-change-time": "2019-12-10T06:01:13.1587120Z",
        "x-ms-file-creation-time": "2019-12-10T06:01:12.8917782Z",
        "x-ms-file-id": "11529285414812647424",
        "x-ms-file-last-write-time": "2019-12-10T06:01:12.8917782Z",
>>>>>>> 1d9822e0
        "x-ms-file-parent-id": "13835128424026341376",
        "x-ms-file-permission-key": "12501538048846835188*422928105932735866",
        "x-ms-lease-state": "available",
        "x-ms-lease-status": "unlocked",
<<<<<<< HEAD
        "x-ms-request-id": "0cb009e2-501a-0046-091b-afa6bc000000",
=======
        "x-ms-request-id": "38a4fa0b-501a-0034-611f-afa1f3000000",
>>>>>>> 1d9822e0
        "x-ms-server-encrypted": "true",
        "x-ms-type": "File",
        "x-ms-version": "2019-07-07"
      },
      "ResponseBody": []
    },
    {
<<<<<<< HEAD
      "RequestUri": "http://seanstagetest.file.core.windows.net/test-share-87edd46a-568a-ad20-d276-b813eeaa70fb?restype=share",
      "RequestMethod": "DELETE",
      "RequestHeaders": {
        "Authorization": "Sanitized",
        "traceparent": "00-5ac22fdadeff5d4c8cf0b99a805136cc-b8190f219573eb48-00",
        "User-Agent": [
          "azsdk-net-Storage.Files.Shares/12.0.0-dev.20191209.1\u002Bb71b1fa965b15eccfc57e2c7781b8bf85cd4c766",
          "(.NET Core 4.6.28008.01; Microsoft Windows 10.0.18363 )"
        ],
        "x-ms-client-request-id": "73406889-8bfa-a6b7-3b44-d986dee5176c",
        "x-ms-date": "Tue, 10 Dec 2019 05:32:46 GMT",
=======
      "RequestUri": "http://seanstagetest.file.core.windows.net/test-share-9b88294b-9364-fc07-ca9a-576bb4b17bec?restype=share",
      "RequestMethod": "DELETE",
      "RequestHeaders": {
        "Authorization": "Sanitized",
        "traceparent": "00-6c06f94866bb6f49ae3f28bd2b1be629-ef15d05e7382e140-00",
        "User-Agent": [
          "azsdk-net-Storage.Files.Shares/12.0.0-dev.20191209.1\u002B61bda4d1783b0e05dba0d434ff14b2840726d3b1",
          "(.NET Core 4.6.28008.01; Microsoft Windows 10.0.18363 )"
        ],
        "x-ms-client-request-id": "1945cab1-ee22-670b-3acd-e551e07fb28f",
        "x-ms-date": "Tue, 10 Dec 2019 06:01:13 GMT",
>>>>>>> 1d9822e0
        "x-ms-delete-snapshots": "include",
        "x-ms-return-client-request-id": "true",
        "x-ms-version": "2019-07-07"
      },
      "RequestBody": null,
      "StatusCode": 202,
      "ResponseHeaders": {
        "Content-Length": "0",
<<<<<<< HEAD
        "Date": "Tue, 10 Dec 2019 05:32:46 GMT",
=======
        "Date": "Tue, 10 Dec 2019 06:01:12 GMT",
>>>>>>> 1d9822e0
        "Server": [
          "Windows-Azure-File/1.0",
          "Microsoft-HTTPAPI/2.0"
        ],
<<<<<<< HEAD
        "x-ms-client-request-id": "73406889-8bfa-a6b7-3b44-d986dee5176c",
        "x-ms-request-id": "0cb009e3-501a-0046-0a1b-afa6bc000000",
=======
        "x-ms-client-request-id": "1945cab1-ee22-670b-3acd-e551e07fb28f",
        "x-ms-request-id": "38a4fa0c-501a-0034-621f-afa1f3000000",
>>>>>>> 1d9822e0
        "x-ms-version": "2019-07-07"
      },
      "ResponseBody": []
    }
  ],
  "Variables": {
<<<<<<< HEAD
    "DateTimeOffsetNow": "2019-12-09T21:32:46.3753403-08:00",
    "RandomSeed": "284767120",
=======
    "DateTimeOffsetNow": "2019-12-09T22:01:12.6976243-08:00",
    "RandomSeed": "1292480671",
>>>>>>> 1d9822e0
    "Storage_TestConfigDefault": "ProductionTenant\nseanstagetest\nU2FuaXRpemVk\nhttp://seanstagetest.blob.core.windows.net\nhttp://seanstagetest.file.core.windows.net\nhttp://seanstagetest.queue.core.windows.net\nhttp://seanstagetest.table.core.windows.net\n\n\n\n\nhttp://seanstagetest-secondary.blob.core.windows.net\nhttp://seanstagetest-secondary.file.core.windows.net\nhttp://seanstagetest-secondary.queue.core.windows.net\nhttp://seanstagetest-secondary.table.core.windows.net\n\nSanitized\n\n\nCloud\nBlobEndpoint=http://seanstagetest.blob.core.windows.net/;QueueEndpoint=http://seanstagetest.queue.core.windows.net/;FileEndpoint=http://seanstagetest.file.core.windows.net/;BlobSecondaryEndpoint=http://seanstagetest-secondary.blob.core.windows.net/;QueueSecondaryEndpoint=http://seanstagetest-secondary.queue.core.windows.net/;FileSecondaryEndpoint=http://seanstagetest-secondary.file.core.windows.net/;AccountName=seanstagetest;AccountKey=Sanitized"
  }
}<|MERGE_RESOLUTION|>--- conflicted
+++ resolved
@@ -1,31 +1,17 @@
 {
   "Entries": [
     {
-<<<<<<< HEAD
-      "RequestUri": "http://seanstagetest.file.core.windows.net/test-share-87edd46a-568a-ad20-d276-b813eeaa70fb?restype=share",
-      "RequestMethod": "PUT",
-      "RequestHeaders": {
-        "Authorization": "Sanitized",
-        "traceparent": "00-5bac97e25111724096a99416702c74ba-162147c4f256e649-00",
-        "User-Agent": [
-          "azsdk-net-Storage.Files.Shares/12.0.0-dev.20191209.1\u002Bb71b1fa965b15eccfc57e2c7781b8bf85cd4c766",
-          "(.NET Core 4.6.28008.01; Microsoft Windows 10.0.18363 )"
-        ],
-        "x-ms-client-request-id": "e877832f-4ae3-2f3c-5a44-75101a6e867f",
-        "x-ms-date": "Tue, 10 Dec 2019 05:32:46 GMT",
-=======
-      "RequestUri": "http://seanstagetest.file.core.windows.net/test-share-9b88294b-9364-fc07-ca9a-576bb4b17bec?restype=share",
-      "RequestMethod": "PUT",
-      "RequestHeaders": {
-        "Authorization": "Sanitized",
-        "traceparent": "00-b28f7a4db828c0498a046ce1a39a8261-e17f1be9087acd4f-00",
-        "User-Agent": [
-          "azsdk-net-Storage.Files.Shares/12.0.0-dev.20191209.1\u002B61bda4d1783b0e05dba0d434ff14b2840726d3b1",
-          "(.NET Core 4.6.28008.01; Microsoft Windows 10.0.18363 )"
-        ],
-        "x-ms-client-request-id": "40655f38-eb1e-4a07-9440-58aa0f9a0edf",
-        "x-ms-date": "Tue, 10 Dec 2019 06:01:12 GMT",
->>>>>>> 1d9822e0
+      "RequestUri": "http://seanstagetest.file.core.windows.net/test-share-97b53cd0-8d09-038d-854d-0fa3aba3b66b?restype=share",
+      "RequestMethod": "PUT",
+      "RequestHeaders": {
+        "Authorization": "Sanitized",
+        "traceparent": "00-458889667c8e264b828120840bfda8b2-6ea34a4c56b1944c-00",
+        "User-Agent": [
+          "azsdk-net-Storage.Files.Shares/12.0.0-dev.20191211.1\u002B899431c003876eb9b26cefd8e8a37e7f27f82ced",
+          "(.NET Core 4.6.28008.01; Microsoft Windows 10.0.18363 )"
+        ],
+        "x-ms-client-request-id": "5d1498bf-dbe9-97f3-fbf4-5042415239c0",
+        "x-ms-date": "Wed, 11 Dec 2019 20:39:51 GMT",
         "x-ms-return-client-request-id": "true",
         "x-ms-version": "2019-07-07"
       },
@@ -33,56 +19,31 @@
       "StatusCode": 201,
       "ResponseHeaders": {
         "Content-Length": "0",
-<<<<<<< HEAD
-        "Date": "Tue, 10 Dec 2019 05:32:45 GMT",
-        "ETag": "\u00220x8D77D326347FCB3\u0022",
-        "Last-Modified": "Tue, 10 Dec 2019 05:32:46 GMT",
-=======
-        "Date": "Tue, 10 Dec 2019 06:01:12 GMT",
-        "ETag": "\u00220x8D77D365C57506A\u0022",
-        "Last-Modified": "Tue, 10 Dec 2019 06:01:12 GMT",
->>>>>>> 1d9822e0
-        "Server": [
-          "Windows-Azure-File/1.0",
-          "Microsoft-HTTPAPI/2.0"
-        ],
-<<<<<<< HEAD
-        "x-ms-client-request-id": "e877832f-4ae3-2f3c-5a44-75101a6e867f",
-        "x-ms-request-id": "0cb009dd-501a-0046-051b-afa6bc000000",
-=======
-        "x-ms-client-request-id": "40655f38-eb1e-4a07-9440-58aa0f9a0edf",
-        "x-ms-request-id": "38a4fa05-501a-0034-5d1f-afa1f3000000",
->>>>>>> 1d9822e0
-        "x-ms-version": "2019-07-07"
-      },
-      "ResponseBody": []
-    },
-    {
-<<<<<<< HEAD
-      "RequestUri": "http://seanstagetest.file.core.windows.net/test-share-87edd46a-568a-ad20-d276-b813eeaa70fb/test-directory-be727aea-fff1-e505-0725-8b8c6918501e?restype=directory",
-      "RequestMethod": "PUT",
-      "RequestHeaders": {
-        "Authorization": "Sanitized",
-        "traceparent": "00-1924a1f1877c5d4593169819a351deb6-022cb86ecb85184c-00",
-        "User-Agent": [
-          "azsdk-net-Storage.Files.Shares/12.0.0-dev.20191209.1\u002Bb71b1fa965b15eccfc57e2c7781b8bf85cd4c766",
-          "(.NET Core 4.6.28008.01; Microsoft Windows 10.0.18363 )"
-        ],
-        "x-ms-client-request-id": "e31d6c77-7441-3098-7e92-e0bebeafc541",
-        "x-ms-date": "Tue, 10 Dec 2019 05:32:46 GMT",
-=======
-      "RequestUri": "http://seanstagetest.file.core.windows.net/test-share-9b88294b-9364-fc07-ca9a-576bb4b17bec/test-directory-c7ed6b31-79f0-708d-2c73-a482df42c53d?restype=directory",
-      "RequestMethod": "PUT",
-      "RequestHeaders": {
-        "Authorization": "Sanitized",
-        "traceparent": "00-8b19cdfe2a610748b9cc437b338032ac-3f987940801cfe47-00",
-        "User-Agent": [
-          "azsdk-net-Storage.Files.Shares/12.0.0-dev.20191209.1\u002B61bda4d1783b0e05dba0d434ff14b2840726d3b1",
-          "(.NET Core 4.6.28008.01; Microsoft Windows 10.0.18363 )"
-        ],
-        "x-ms-client-request-id": "cb93d4d3-d3a0-bf96-d2f5-14aa47856a51",
-        "x-ms-date": "Tue, 10 Dec 2019 06:01:12 GMT",
->>>>>>> 1d9822e0
+        "Date": "Wed, 11 Dec 2019 20:39:50 GMT",
+        "ETag": "\u00220x8D77E7A4576C02C\u0022",
+        "Last-Modified": "Wed, 11 Dec 2019 20:39:51 GMT",
+        "Server": [
+          "Windows-Azure-File/1.0",
+          "Microsoft-HTTPAPI/2.0"
+        ],
+        "x-ms-client-request-id": "5d1498bf-dbe9-97f3-fbf4-5042415239c0",
+        "x-ms-request-id": "ef3e400c-c01a-0019-0d63-b01280000000",
+        "x-ms-version": "2019-07-07"
+      },
+      "ResponseBody": []
+    },
+    {
+      "RequestUri": "http://seanstagetest.file.core.windows.net/test-share-97b53cd0-8d09-038d-854d-0fa3aba3b66b/test-directory-54b3b1ea-72bb-758c-69d5-b1d84edf3363?restype=directory",
+      "RequestMethod": "PUT",
+      "RequestHeaders": {
+        "Authorization": "Sanitized",
+        "traceparent": "00-f3397ea3df7bec4296a2b63d1ea5a84b-0c181d60d4f9eb45-00",
+        "User-Agent": [
+          "azsdk-net-Storage.Files.Shares/12.0.0-dev.20191211.1\u002B899431c003876eb9b26cefd8e8a37e7f27f82ced",
+          "(.NET Core 4.6.28008.01; Microsoft Windows 10.0.18363 )"
+        ],
+        "x-ms-client-request-id": "1ec27ef7-6f6d-4d69-0b9e-f414291b491b",
+        "x-ms-date": "Wed, 11 Dec 2019 20:39:51 GMT",
         "x-ms-file-attributes": "None",
         "x-ms-file-creation-time": "Now",
         "x-ms-file-last-write-time": "Now",
@@ -94,73 +55,40 @@
       "StatusCode": 201,
       "ResponseHeaders": {
         "Content-Length": "0",
-<<<<<<< HEAD
-        "Date": "Tue, 10 Dec 2019 05:32:45 GMT",
-        "ETag": "\u00220x8D77D3263559669\u0022",
-        "Last-Modified": "Tue, 10 Dec 2019 05:32:46 GMT",
-=======
-        "Date": "Tue, 10 Dec 2019 06:01:12 GMT",
-        "ETag": "\u00220x8D77D365C65832B\u0022",
-        "Last-Modified": "Tue, 10 Dec 2019 06:01:12 GMT",
->>>>>>> 1d9822e0
-        "Server": [
-          "Windows-Azure-File/1.0",
-          "Microsoft-HTTPAPI/2.0"
-        ],
-<<<<<<< HEAD
-        "x-ms-client-request-id": "e31d6c77-7441-3098-7e92-e0bebeafc541",
+        "Date": "Wed, 11 Dec 2019 20:39:50 GMT",
+        "ETag": "\u00220x8D77E7A4584922F\u0022",
+        "Last-Modified": "Wed, 11 Dec 2019 20:39:51 GMT",
+        "Server": [
+          "Windows-Azure-File/1.0",
+          "Microsoft-HTTPAPI/2.0"
+        ],
+        "x-ms-client-request-id": "1ec27ef7-6f6d-4d69-0b9e-f414291b491b",
         "x-ms-file-attributes": "Directory",
-        "x-ms-file-change-time": "2019-12-10T05:32:46.4604777Z",
-        "x-ms-file-creation-time": "2019-12-10T05:32:46.4604777Z",
+        "x-ms-file-change-time": "2019-12-11T20:39:51.3640495Z",
+        "x-ms-file-creation-time": "2019-12-11T20:39:51.3640495Z",
         "x-ms-file-id": "13835128424026341376",
-        "x-ms-file-last-write-time": "2019-12-10T05:32:46.4604777Z",
+        "x-ms-file-last-write-time": "2019-12-11T20:39:51.3640495Z",
         "x-ms-file-parent-id": "0",
         "x-ms-file-permission-key": "7855875120676328179*422928105932735866",
-        "x-ms-request-id": "0cb009df-501a-0046-061b-afa6bc000000",
-=======
-        "x-ms-client-request-id": "cb93d4d3-d3a0-bf96-d2f5-14aa47856a51",
-        "x-ms-file-attributes": "Directory",
-        "x-ms-file-change-time": "2019-12-10T06:01:12.8077099Z",
-        "x-ms-file-creation-time": "2019-12-10T06:01:12.8077099Z",
-        "x-ms-file-id": "13835128424026341376",
-        "x-ms-file-last-write-time": "2019-12-10T06:01:12.8077099Z",
-        "x-ms-file-parent-id": "0",
-        "x-ms-file-permission-key": "7855875120676328179*422928105932735866",
-        "x-ms-request-id": "38a4fa07-501a-0034-5e1f-afa1f3000000",
->>>>>>> 1d9822e0
+        "x-ms-request-id": "ef3e400e-c01a-0019-0e63-b01280000000",
         "x-ms-request-server-encrypted": "true",
         "x-ms-version": "2019-07-07"
       },
       "ResponseBody": []
     },
     {
-<<<<<<< HEAD
-      "RequestUri": "http://seanstagetest.file.core.windows.net/test-share-87edd46a-568a-ad20-d276-b813eeaa70fb/test-directory-be727aea-fff1-e505-0725-8b8c6918501e/test-file-eccc56f3-1a8a-624c-6254-ac5f0417d54b",
-      "RequestMethod": "PUT",
-      "RequestHeaders": {
-        "Authorization": "Sanitized",
-        "traceparent": "00-50baa0fe4a7f8c45a17fc2dee5b7d8e2-4bf6a3fec011df47-00",
-        "User-Agent": [
-          "azsdk-net-Storage.Files.Shares/12.0.0-dev.20191209.1\u002Bb71b1fa965b15eccfc57e2c7781b8bf85cd4c766",
-          "(.NET Core 4.6.28008.01; Microsoft Windows 10.0.18363 )"
-        ],
-        "x-ms-client-request-id": "b8fab9cc-c0ef-5c02-20bb-80ecc7382c67",
+      "RequestUri": "http://seanstagetest.file.core.windows.net/test-share-97b53cd0-8d09-038d-854d-0fa3aba3b66b/test-directory-54b3b1ea-72bb-758c-69d5-b1d84edf3363/test-file-56b9ecc0-266f-9132-2fab-680685106bd8",
+      "RequestMethod": "PUT",
+      "RequestHeaders": {
+        "Authorization": "Sanitized",
+        "traceparent": "00-642f236a8e892e4c8e53006aba33b218-de96801f0340ed41-00",
+        "User-Agent": [
+          "azsdk-net-Storage.Files.Shares/12.0.0-dev.20191211.1\u002B899431c003876eb9b26cefd8e8a37e7f27f82ced",
+          "(.NET Core 4.6.28008.01; Microsoft Windows 10.0.18363 )"
+        ],
+        "x-ms-client-request-id": "1dbbd06b-47d7-d024-4c30-efc20662c7fa",
         "x-ms-content-length": "1048576",
-        "x-ms-date": "Tue, 10 Dec 2019 05:32:46 GMT",
-=======
-      "RequestUri": "http://seanstagetest.file.core.windows.net/test-share-9b88294b-9364-fc07-ca9a-576bb4b17bec/test-directory-c7ed6b31-79f0-708d-2c73-a482df42c53d/test-file-3eab1b7a-b968-f694-9d1b-abe066dbedda",
-      "RequestMethod": "PUT",
-      "RequestHeaders": {
-        "Authorization": "Sanitized",
-        "traceparent": "00-4a67852c86d25b47a2d9c1da31972d8f-a10627d774fa4446-00",
-        "User-Agent": [
-          "azsdk-net-Storage.Files.Shares/12.0.0-dev.20191209.1\u002B61bda4d1783b0e05dba0d434ff14b2840726d3b1",
-          "(.NET Core 4.6.28008.01; Microsoft Windows 10.0.18363 )"
-        ],
-        "x-ms-client-request-id": "6636c1a4-c7a6-1af3-3f9c-2d8528b558f6",
-        "x-ms-content-length": "1048576",
-        "x-ms-date": "Tue, 10 Dec 2019 06:01:12 GMT",
->>>>>>> 1d9822e0
+        "x-ms-date": "Wed, 11 Dec 2019 20:39:51 GMT",
         "x-ms-file-attributes": "None",
         "x-ms-file-creation-time": "Now",
         "x-ms-file-last-write-time": "Now",
@@ -173,83 +101,45 @@
       "StatusCode": 201,
       "ResponseHeaders": {
         "Content-Length": "0",
-<<<<<<< HEAD
-        "Date": "Tue, 10 Dec 2019 05:32:45 GMT",
-        "ETag": "\u00220x8D77D326362B7B4\u0022",
-        "Last-Modified": "Tue, 10 Dec 2019 05:32:46 GMT",
-=======
-        "Date": "Tue, 10 Dec 2019 06:01:12 GMT",
-        "ETag": "\u00220x8D77D365C725716\u0022",
-        "Last-Modified": "Tue, 10 Dec 2019 06:01:12 GMT",
->>>>>>> 1d9822e0
-        "Server": [
-          "Windows-Azure-File/1.0",
-          "Microsoft-HTTPAPI/2.0"
-        ],
-<<<<<<< HEAD
-        "x-ms-client-request-id": "b8fab9cc-c0ef-5c02-20bb-80ecc7382c67",
+        "Date": "Wed, 11 Dec 2019 20:39:50 GMT",
+        "ETag": "\u00220x8D77E7A4591D767\u0022",
+        "Last-Modified": "Wed, 11 Dec 2019 20:39:51 GMT",
+        "Server": [
+          "Windows-Azure-File/1.0",
+          "Microsoft-HTTPAPI/2.0"
+        ],
+        "x-ms-client-request-id": "1dbbd06b-47d7-d024-4c30-efc20662c7fa",
         "x-ms-file-attributes": "Archive",
-        "x-ms-file-change-time": "2019-12-10T05:32:46.5465268Z",
-        "x-ms-file-creation-time": "2019-12-10T05:32:46.5465268Z",
+        "x-ms-file-change-time": "2019-12-11T20:39:51.4510183Z",
+        "x-ms-file-creation-time": "2019-12-11T20:39:51.4510183Z",
         "x-ms-file-id": "11529285414812647424",
-        "x-ms-file-last-write-time": "2019-12-10T05:32:46.5465268Z",
+        "x-ms-file-last-write-time": "2019-12-11T20:39:51.4510183Z",
         "x-ms-file-parent-id": "13835128424026341376",
         "x-ms-file-permission-key": "12501538048846835188*422928105932735866",
-        "x-ms-request-id": "0cb009e0-501a-0046-071b-afa6bc000000",
-=======
-        "x-ms-client-request-id": "6636c1a4-c7a6-1af3-3f9c-2d8528b558f6",
-        "x-ms-file-attributes": "Archive",
-        "x-ms-file-change-time": "2019-12-10T06:01:12.8917782Z",
-        "x-ms-file-creation-time": "2019-12-10T06:01:12.8917782Z",
-        "x-ms-file-id": "11529285414812647424",
-        "x-ms-file-last-write-time": "2019-12-10T06:01:12.8917782Z",
-        "x-ms-file-parent-id": "13835128424026341376",
-        "x-ms-file-permission-key": "12501538048846835188*422928105932735866",
-        "x-ms-request-id": "38a4fa08-501a-0034-5f1f-afa1f3000000",
->>>>>>> 1d9822e0
+        "x-ms-request-id": "ef3e400f-c01a-0019-0f63-b01280000000",
         "x-ms-request-server-encrypted": "true",
         "x-ms-version": "2019-07-07"
       },
       "ResponseBody": []
     },
     {
-<<<<<<< HEAD
-      "RequestUri": "http://seanstagetest.file.core.windows.net/test-share-87edd46a-568a-ad20-d276-b813eeaa70fb/test-directory-be727aea-fff1-e505-0725-8b8c6918501e/test-file-eccc56f3-1a8a-624c-6254-ac5f0417d54b?comp=properties",
-      "RequestMethod": "PUT",
-      "RequestHeaders": {
-        "Authorization": "Sanitized",
-        "traceparent": "00-ecdb2ad0d7146242a5aa55409d2ab96e-d850fd7dd97b4f4f-00",
-        "User-Agent": [
-          "azsdk-net-Storage.Files.Shares/12.0.0-dev.20191209.1\u002Bb71b1fa965b15eccfc57e2c7781b8bf85cd4c766",
-          "(.NET Core 4.6.28008.01; Microsoft Windows 10.0.18363 )"
-        ],
-        "x-ms-cache-control": "vmsebdgylixouegbptpn",
-        "x-ms-client-request-id": "4a934af5-1d1c-b75c-fdb8-dc3febf1085d",
-        "x-ms-content-disposition": "hpbylbnwxhlocgqxhbgj",
-        "x-ms-content-encoding": "yurvuewfjjbaymqflsry",
-        "x-ms-content-language": "ojbdwjlomisomgomxfeg",
-        "x-ms-content-md5": "QllkQUFBj0cQ8Dqw/kZKDw==",
-        "x-ms-content-type": "dinnfkopokmnigtotnxk",
-        "x-ms-date": "Tue, 10 Dec 2019 05:32:46 GMT",
-=======
-      "RequestUri": "http://seanstagetest.file.core.windows.net/test-share-9b88294b-9364-fc07-ca9a-576bb4b17bec/test-directory-c7ed6b31-79f0-708d-2c73-a482df42c53d/test-file-3eab1b7a-b968-f694-9d1b-abe066dbedda?comp=properties",
-      "RequestMethod": "PUT",
-      "RequestHeaders": {
-        "Authorization": "Sanitized",
-        "traceparent": "00-89cde476fd567a4d9fb3f60d381fcabe-313954f0c0f5b54d-00",
-        "User-Agent": [
-          "azsdk-net-Storage.Files.Shares/12.0.0-dev.20191209.1\u002B61bda4d1783b0e05dba0d434ff14b2840726d3b1",
-          "(.NET Core 4.6.28008.01; Microsoft Windows 10.0.18363 )"
-        ],
-        "x-ms-cache-control": "iosrcdbaxjjklyqdwgtn",
-        "x-ms-client-request-id": "a43c1490-87a4-a733-5494-cb12cc170285",
-        "x-ms-content-disposition": "fhenalfexgkqghiocwny",
-        "x-ms-content-encoding": "jtbvamxsapedukkajerp",
-        "x-ms-content-language": "wvbqyseepcaaruelghnm",
-        "x-ms-content-md5": "pfAQL2ih8Ban33mrWczCTQ==",
-        "x-ms-content-type": "nmeichuvvhexfxcmrkwg",
-        "x-ms-date": "Tue, 10 Dec 2019 06:01:12 GMT",
->>>>>>> 1d9822e0
+      "RequestUri": "http://seanstagetest.file.core.windows.net/test-share-97b53cd0-8d09-038d-854d-0fa3aba3b66b/test-directory-54b3b1ea-72bb-758c-69d5-b1d84edf3363/test-file-56b9ecc0-266f-9132-2fab-680685106bd8?comp=properties",
+      "RequestMethod": "PUT",
+      "RequestHeaders": {
+        "Authorization": "Sanitized",
+        "traceparent": "00-4cf8ece6fb8a9b409a13512636587c97-8ccc87753dc5174e-00",
+        "User-Agent": [
+          "azsdk-net-Storage.Files.Shares/12.0.0-dev.20191211.1\u002B899431c003876eb9b26cefd8e8a37e7f27f82ced",
+          "(.NET Core 4.6.28008.01; Microsoft Windows 10.0.18363 )"
+        ],
+        "x-ms-cache-control": "vrokaxwwmhvgaviwkrqe",
+        "x-ms-client-request-id": "b59b98cc-4e55-ef00-f910-82ec2434121e",
+        "x-ms-content-disposition": "haubhlweemygtkwpislt",
+        "x-ms-content-encoding": "jasinlbgojurgxrvwmco",
+        "x-ms-content-language": "bssyholoyrnrfvtggmmv",
+        "x-ms-content-md5": "erj0LZuIsNfR2evwIGjBvA==",
+        "x-ms-content-type": "jpotrhavsasupwsqhsay",
+        "x-ms-date": "Wed, 11 Dec 2019 20:39:51 GMT",
         "x-ms-file-attributes": "Preserve",
         "x-ms-file-creation-time": "Preserve",
         "x-ms-file-last-write-time": "Preserve",
@@ -261,129 +151,71 @@
       "StatusCode": 200,
       "ResponseHeaders": {
         "Content-Length": "0",
-<<<<<<< HEAD
-        "Date": "Tue, 10 Dec 2019 05:32:45 GMT",
-        "ETag": "\u00220x8D77D3263746A6C\u0022",
-        "Last-Modified": "Tue, 10 Dec 2019 05:32:46 GMT",
-=======
-        "Date": "Tue, 10 Dec 2019 06:01:12 GMT",
-        "ETag": "\u00220x8D77D365C9B1230\u0022",
-        "Last-Modified": "Tue, 10 Dec 2019 06:01:13 GMT",
->>>>>>> 1d9822e0
-        "Server": [
-          "Windows-Azure-File/1.0",
-          "Microsoft-HTTPAPI/2.0"
-        ],
-<<<<<<< HEAD
-        "x-ms-client-request-id": "4a934af5-1d1c-b75c-fdb8-dc3febf1085d",
+        "Date": "Wed, 11 Dec 2019 20:39:50 GMT",
+        "ETag": "\u00220x8D77E7A459EAA42\u0022",
+        "Last-Modified": "Wed, 11 Dec 2019 20:39:51 GMT",
+        "Server": [
+          "Windows-Azure-File/1.0",
+          "Microsoft-HTTPAPI/2.0"
+        ],
+        "x-ms-client-request-id": "b59b98cc-4e55-ef00-f910-82ec2434121e",
         "x-ms-file-attributes": "Archive",
-        "x-ms-file-change-time": "2019-12-10T05:32:46.6625132Z",
-        "x-ms-file-creation-time": "2019-12-10T05:32:46.5465268Z",
+        "x-ms-file-change-time": "2019-12-11T20:39:51.5350594Z",
+        "x-ms-file-creation-time": "2019-12-11T20:39:51.4510183Z",
         "x-ms-file-id": "11529285414812647424",
-        "x-ms-file-last-write-time": "2019-12-10T05:32:46.5465268Z",
+        "x-ms-file-last-write-time": "2019-12-11T20:39:51.4510183Z",
         "x-ms-file-parent-id": "13835128424026341376",
         "x-ms-file-permission-key": "12501538048846835188*422928105932735866",
-        "x-ms-request-id": "0cb009e1-501a-0046-081b-afa6bc000000",
-=======
-        "x-ms-client-request-id": "a43c1490-87a4-a733-5494-cb12cc170285",
+        "x-ms-request-id": "ef3e4010-c01a-0019-1063-b01280000000",
+        "x-ms-request-server-encrypted": "true",
+        "x-ms-version": "2019-07-07"
+      },
+      "ResponseBody": []
+    },
+    {
+      "RequestUri": "http://seanstagetest.file.core.windows.net/test-share-97b53cd0-8d09-038d-854d-0fa3aba3b66b/test-directory-54b3b1ea-72bb-758c-69d5-b1d84edf3363/test-file-56b9ecc0-266f-9132-2fab-680685106bd8",
+      "RequestMethod": "HEAD",
+      "RequestHeaders": {
+        "Authorization": "Sanitized",
+        "traceparent": "00-77c61a3af406a94aadd8a77b7513dd17-83c522e8661cc449-00",
+        "User-Agent": [
+          "azsdk-net-Storage.Files.Shares/12.0.0-dev.20191211.1\u002B899431c003876eb9b26cefd8e8a37e7f27f82ced",
+          "(.NET Core 4.6.28008.01; Microsoft Windows 10.0.18363 )"
+        ],
+        "x-ms-client-request-id": "6ef52e02-12c7-e4a5-1cec-132af71187c2",
+        "x-ms-date": "Wed, 11 Dec 2019 20:39:51 GMT",
+        "x-ms-return-client-request-id": "true",
+        "x-ms-version": "2019-07-07"
+      },
+      "RequestBody": null,
+      "StatusCode": 200,
+      "ResponseHeaders": {
+        "Cache-Control": "vrokaxwwmhvgaviwkrqe",
+        "Content-Disposition": "haubhlweemygtkwpislt",
+        "Content-Encoding": "jasinlbgojurgxrvwmco",
+        "Content-Language": "bssyholoyrnrfvtggmmv",
+        "Content-Length": "1048576",
+        "Content-MD5": "erj0LZuIsNfR2evwIGjBvA==",
+        "Content-Type": "jpotrhavsasupwsqhsay",
+        "Date": "Wed, 11 Dec 2019 20:39:50 GMT",
+        "ETag": "\u00220x8D77E7A459EAA42\u0022",
+        "Last-Modified": "Wed, 11 Dec 2019 20:39:51 GMT",
+        "Server": [
+          "Windows-Azure-File/1.0",
+          "Microsoft-HTTPAPI/2.0"
+        ],
+        "Vary": "Origin",
+        "x-ms-client-request-id": "6ef52e02-12c7-e4a5-1cec-132af71187c2",
         "x-ms-file-attributes": "Archive",
-        "x-ms-file-change-time": "2019-12-10T06:01:13.1587120Z",
-        "x-ms-file-creation-time": "2019-12-10T06:01:12.8917782Z",
+        "x-ms-file-change-time": "2019-12-11T20:39:51.5350594Z",
+        "x-ms-file-creation-time": "2019-12-11T20:39:51.4510183Z",
         "x-ms-file-id": "11529285414812647424",
-        "x-ms-file-last-write-time": "2019-12-10T06:01:12.8917782Z",
-        "x-ms-file-parent-id": "13835128424026341376",
-        "x-ms-file-permission-key": "12501538048846835188*422928105932735866",
-        "x-ms-request-id": "38a4fa0a-501a-0034-601f-afa1f3000000",
->>>>>>> 1d9822e0
-        "x-ms-request-server-encrypted": "true",
-        "x-ms-version": "2019-07-07"
-      },
-      "ResponseBody": []
-    },
-    {
-<<<<<<< HEAD
-      "RequestUri": "http://seanstagetest.file.core.windows.net/test-share-87edd46a-568a-ad20-d276-b813eeaa70fb/test-directory-be727aea-fff1-e505-0725-8b8c6918501e/test-file-eccc56f3-1a8a-624c-6254-ac5f0417d54b",
-      "RequestMethod": "HEAD",
-      "RequestHeaders": {
-        "Authorization": "Sanitized",
-        "traceparent": "00-ba00ad3b866b274aa699df4e984a392f-7491bb6d57fdfb41-00",
-        "User-Agent": [
-          "azsdk-net-Storage.Files.Shares/12.0.0-dev.20191209.1\u002Bb71b1fa965b15eccfc57e2c7781b8bf85cd4c766",
-          "(.NET Core 4.6.28008.01; Microsoft Windows 10.0.18363 )"
-        ],
-        "x-ms-client-request-id": "7cf678ff-e1a5-9f4a-378d-c1e1eb069b88",
-        "x-ms-date": "Tue, 10 Dec 2019 05:32:46 GMT",
-=======
-      "RequestUri": "http://seanstagetest.file.core.windows.net/test-share-9b88294b-9364-fc07-ca9a-576bb4b17bec/test-directory-c7ed6b31-79f0-708d-2c73-a482df42c53d/test-file-3eab1b7a-b968-f694-9d1b-abe066dbedda",
-      "RequestMethod": "HEAD",
-      "RequestHeaders": {
-        "Authorization": "Sanitized",
-        "traceparent": "00-c71e21858d5a464685d159e8d712f512-0b65f86901ee0d42-00",
-        "User-Agent": [
-          "azsdk-net-Storage.Files.Shares/12.0.0-dev.20191209.1\u002B61bda4d1783b0e05dba0d434ff14b2840726d3b1",
-          "(.NET Core 4.6.28008.01; Microsoft Windows 10.0.18363 )"
-        ],
-        "x-ms-client-request-id": "13f4b3cc-b379-8051-0695-aa419390b267",
-        "x-ms-date": "Tue, 10 Dec 2019 06:01:13 GMT",
->>>>>>> 1d9822e0
-        "x-ms-return-client-request-id": "true",
-        "x-ms-version": "2019-07-07"
-      },
-      "RequestBody": null,
-      "StatusCode": 200,
-      "ResponseHeaders": {
-<<<<<<< HEAD
-        "Cache-Control": "vmsebdgylixouegbptpn",
-        "Content-Disposition": "hpbylbnwxhlocgqxhbgj",
-        "Content-Encoding": "yurvuewfjjbaymqflsry",
-        "Content-Language": "ojbdwjlomisomgomxfeg",
-        "Content-Length": "1048576",
-        "Content-MD5": "QllkQUFBj0cQ8Dqw/kZKDw==",
-        "Content-Type": "dinnfkopokmnigtotnxk",
-        "Date": "Tue, 10 Dec 2019 05:32:45 GMT",
-        "ETag": "\u00220x8D77D3263746A6C\u0022",
-        "Last-Modified": "Tue, 10 Dec 2019 05:32:46 GMT",
-=======
-        "Cache-Control": "iosrcdbaxjjklyqdwgtn",
-        "Content-Disposition": "fhenalfexgkqghiocwny",
-        "Content-Encoding": "jtbvamxsapedukkajerp",
-        "Content-Language": "wvbqyseepcaaruelghnm",
-        "Content-Length": "1048576",
-        "Content-MD5": "pfAQL2ih8Ban33mrWczCTQ==",
-        "Content-Type": "nmeichuvvhexfxcmrkwg",
-        "Date": "Tue, 10 Dec 2019 06:01:12 GMT",
-        "ETag": "\u00220x8D77D365C9B1230\u0022",
-        "Last-Modified": "Tue, 10 Dec 2019 06:01:13 GMT",
->>>>>>> 1d9822e0
-        "Server": [
-          "Windows-Azure-File/1.0",
-          "Microsoft-HTTPAPI/2.0"
-        ],
-        "Vary": "Origin",
-<<<<<<< HEAD
-        "x-ms-client-request-id": "7cf678ff-e1a5-9f4a-378d-c1e1eb069b88",
-        "x-ms-file-attributes": "Archive",
-        "x-ms-file-change-time": "2019-12-10T05:32:46.6625132Z",
-        "x-ms-file-creation-time": "2019-12-10T05:32:46.5465268Z",
-        "x-ms-file-id": "11529285414812647424",
-        "x-ms-file-last-write-time": "2019-12-10T05:32:46.5465268Z",
-=======
-        "x-ms-client-request-id": "13f4b3cc-b379-8051-0695-aa419390b267",
-        "x-ms-file-attributes": "Archive",
-        "x-ms-file-change-time": "2019-12-10T06:01:13.1587120Z",
-        "x-ms-file-creation-time": "2019-12-10T06:01:12.8917782Z",
-        "x-ms-file-id": "11529285414812647424",
-        "x-ms-file-last-write-time": "2019-12-10T06:01:12.8917782Z",
->>>>>>> 1d9822e0
+        "x-ms-file-last-write-time": "2019-12-11T20:39:51.4510183Z",
         "x-ms-file-parent-id": "13835128424026341376",
         "x-ms-file-permission-key": "12501538048846835188*422928105932735866",
         "x-ms-lease-state": "available",
         "x-ms-lease-status": "unlocked",
-<<<<<<< HEAD
-        "x-ms-request-id": "0cb009e2-501a-0046-091b-afa6bc000000",
-=======
-        "x-ms-request-id": "38a4fa0b-501a-0034-611f-afa1f3000000",
->>>>>>> 1d9822e0
+        "x-ms-request-id": "ef3e4011-c01a-0019-1163-b01280000000",
         "x-ms-server-encrypted": "true",
         "x-ms-type": "File",
         "x-ms-version": "2019-07-07"
@@ -391,31 +223,17 @@
       "ResponseBody": []
     },
     {
-<<<<<<< HEAD
-      "RequestUri": "http://seanstagetest.file.core.windows.net/test-share-87edd46a-568a-ad20-d276-b813eeaa70fb?restype=share",
+      "RequestUri": "http://seanstagetest.file.core.windows.net/test-share-97b53cd0-8d09-038d-854d-0fa3aba3b66b?restype=share",
       "RequestMethod": "DELETE",
       "RequestHeaders": {
         "Authorization": "Sanitized",
-        "traceparent": "00-5ac22fdadeff5d4c8cf0b99a805136cc-b8190f219573eb48-00",
-        "User-Agent": [
-          "azsdk-net-Storage.Files.Shares/12.0.0-dev.20191209.1\u002Bb71b1fa965b15eccfc57e2c7781b8bf85cd4c766",
-          "(.NET Core 4.6.28008.01; Microsoft Windows 10.0.18363 )"
-        ],
-        "x-ms-client-request-id": "73406889-8bfa-a6b7-3b44-d986dee5176c",
-        "x-ms-date": "Tue, 10 Dec 2019 05:32:46 GMT",
-=======
-      "RequestUri": "http://seanstagetest.file.core.windows.net/test-share-9b88294b-9364-fc07-ca9a-576bb4b17bec?restype=share",
-      "RequestMethod": "DELETE",
-      "RequestHeaders": {
-        "Authorization": "Sanitized",
-        "traceparent": "00-6c06f94866bb6f49ae3f28bd2b1be629-ef15d05e7382e140-00",
-        "User-Agent": [
-          "azsdk-net-Storage.Files.Shares/12.0.0-dev.20191209.1\u002B61bda4d1783b0e05dba0d434ff14b2840726d3b1",
-          "(.NET Core 4.6.28008.01; Microsoft Windows 10.0.18363 )"
-        ],
-        "x-ms-client-request-id": "1945cab1-ee22-670b-3acd-e551e07fb28f",
-        "x-ms-date": "Tue, 10 Dec 2019 06:01:13 GMT",
->>>>>>> 1d9822e0
+        "traceparent": "00-966cb68e6db55949bc48a18b157b9d89-b14094cdde97644f-00",
+        "User-Agent": [
+          "azsdk-net-Storage.Files.Shares/12.0.0-dev.20191211.1\u002B899431c003876eb9b26cefd8e8a37e7f27f82ced",
+          "(.NET Core 4.6.28008.01; Microsoft Windows 10.0.18363 )"
+        ],
+        "x-ms-client-request-id": "f6e9795e-a43e-bc57-66d7-2ba4be6bfac0",
+        "x-ms-date": "Wed, 11 Dec 2019 20:39:51 GMT",
         "x-ms-delete-snapshots": "include",
         "x-ms-return-client-request-id": "true",
         "x-ms-version": "2019-07-07"
@@ -424,35 +242,21 @@
       "StatusCode": 202,
       "ResponseHeaders": {
         "Content-Length": "0",
-<<<<<<< HEAD
-        "Date": "Tue, 10 Dec 2019 05:32:46 GMT",
-=======
-        "Date": "Tue, 10 Dec 2019 06:01:12 GMT",
->>>>>>> 1d9822e0
-        "Server": [
-          "Windows-Azure-File/1.0",
-          "Microsoft-HTTPAPI/2.0"
-        ],
-<<<<<<< HEAD
-        "x-ms-client-request-id": "73406889-8bfa-a6b7-3b44-d986dee5176c",
-        "x-ms-request-id": "0cb009e3-501a-0046-0a1b-afa6bc000000",
-=======
-        "x-ms-client-request-id": "1945cab1-ee22-670b-3acd-e551e07fb28f",
-        "x-ms-request-id": "38a4fa0c-501a-0034-621f-afa1f3000000",
->>>>>>> 1d9822e0
+        "Date": "Wed, 11 Dec 2019 20:39:51 GMT",
+        "Server": [
+          "Windows-Azure-File/1.0",
+          "Microsoft-HTTPAPI/2.0"
+        ],
+        "x-ms-client-request-id": "f6e9795e-a43e-bc57-66d7-2ba4be6bfac0",
+        "x-ms-request-id": "ef3e4012-c01a-0019-1263-b01280000000",
         "x-ms-version": "2019-07-07"
       },
       "ResponseBody": []
     }
   ],
   "Variables": {
-<<<<<<< HEAD
-    "DateTimeOffsetNow": "2019-12-09T21:32:46.3753403-08:00",
-    "RandomSeed": "284767120",
-=======
-    "DateTimeOffsetNow": "2019-12-09T22:01:12.6976243-08:00",
-    "RandomSeed": "1292480671",
->>>>>>> 1d9822e0
+    "DateTimeOffsetNow": "2019-12-11T12:39:51.2538980-08:00",
+    "RandomSeed": "696369336",
     "Storage_TestConfigDefault": "ProductionTenant\nseanstagetest\nU2FuaXRpemVk\nhttp://seanstagetest.blob.core.windows.net\nhttp://seanstagetest.file.core.windows.net\nhttp://seanstagetest.queue.core.windows.net\nhttp://seanstagetest.table.core.windows.net\n\n\n\n\nhttp://seanstagetest-secondary.blob.core.windows.net\nhttp://seanstagetest-secondary.file.core.windows.net\nhttp://seanstagetest-secondary.queue.core.windows.net\nhttp://seanstagetest-secondary.table.core.windows.net\n\nSanitized\n\n\nCloud\nBlobEndpoint=http://seanstagetest.blob.core.windows.net/;QueueEndpoint=http://seanstagetest.queue.core.windows.net/;FileEndpoint=http://seanstagetest.file.core.windows.net/;BlobSecondaryEndpoint=http://seanstagetest-secondary.blob.core.windows.net/;QueueSecondaryEndpoint=http://seanstagetest-secondary.queue.core.windows.net/;FileSecondaryEndpoint=http://seanstagetest-secondary.file.core.windows.net/;AccountName=seanstagetest;AccountKey=Sanitized"
   }
 }