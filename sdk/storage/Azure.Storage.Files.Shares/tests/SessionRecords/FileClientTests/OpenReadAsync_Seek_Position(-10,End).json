--- conflicted
+++ resolved
@@ -1,56 +1,51 @@
 {
   "Entries": [
     {
-      "RequestUri": "https://seanmcccanary3.file.core.windows.net/test-share-8d058917-5018-3aac-0208-cff11834cf4b?restype=share",
-      "RequestMethod": "PUT",
-      "RequestHeaders": {
-        "Accept": "application/xml",
-        "Authorization": "Sanitized",
-        "traceparent": "00-e8ef2423319c194093e48b23a50b1bac-c4a5b0dc17d40543-00",
-        "User-Agent": [
-          "azsdk-net-Storage.Files.Shares/12.7.0-alpha.20210121.1",
-          "(.NET 5.0.2; Microsoft Windows 10.0.19042)"
-        ],
-        "x-ms-client-request-id": "b221b7f6-2bc2-8fc1-cd11-d68cbe9d4a8e",
-        "x-ms-date": "Thu, 21 Jan 2021 20:37:31 GMT",
-        "x-ms-return-client-request-id": "true",
-        "x-ms-version": "2020-06-12"
-      },
-      "RequestBody": null,
-      "StatusCode": 201,
-      "ResponseHeaders": {
-        "Content-Length": "0",
-        "Date": "Thu, 21 Jan 2021 20:37:30 GMT",
-        "ETag": "\u00220x8D8BE4C60046458\u0022",
-        "Last-Modified": "Thu, 21 Jan 2021 20:37:31 GMT",
-        "Server": [
-          "Windows-Azure-File/1.0",
-          "Microsoft-HTTPAPI/2.0"
-        ],
-        "x-ms-client-request-id": "b221b7f6-2bc2-8fc1-cd11-d68cbe9d4a8e",
-<<<<<<< HEAD
-        "x-ms-request-id": "29c85364-b01a-0098-3fe2-9cfaa3000000",
-        "x-ms-version": "2020-06-12"
-=======
-        "x-ms-request-id": "96ac9916-701a-002e-6135-f088d5000000",
-        "x-ms-version": "2020-04-08"
->>>>>>> ac24a13f
-      },
-      "ResponseBody": []
-    },
-    {
-      "RequestUri": "https://seanmcccanary3.file.core.windows.net/test-share-8d058917-5018-3aac-0208-cff11834cf4b/test-directory-4a1bb68c-bcdc-a67d-1137-da249318104c?restype=directory",
-      "RequestMethod": "PUT",
-      "RequestHeaders": {
-        "Accept": "application/xml",
-        "Authorization": "Sanitized",
-        "traceparent": "00-43d7a6989cfd6a479a0599b8b3d09d96-f9f0639d5b2c114f-00",
-        "User-Agent": [
-          "azsdk-net-Storage.Files.Shares/12.7.0-alpha.20210121.1",
-          "(.NET 5.0.2; Microsoft Windows 10.0.19042)"
-        ],
-        "x-ms-client-request-id": "74072ea8-bb9b-39b8-3a7a-a08b509cfbb4",
-        "x-ms-date": "Thu, 21 Jan 2021 20:37:31 GMT",
+      "RequestUri": "https://seanmcccanary3.file.core.windows.net/test-share-7a42f29a-6033-cee5-adfd-2e81a8059f11?restype=share",
+      "RequestMethod": "PUT",
+      "RequestHeaders": {
+        "Accept": "application/xml",
+        "Authorization": "Sanitized",
+        "traceparent": "00-5eb6515f7441fb43ab95908a78ea2363-e47a5eecd07abf4f-00",
+        "User-Agent": [
+          "azsdk-net-Storage.Files.Shares/12.7.0-alpha.20210126.1",
+          "(.NET 5.0.2; Microsoft Windows 10.0.19042)"
+        ],
+        "x-ms-client-request-id": "083484b1-d778-d913-336f-df227013bd46",
+        "x-ms-date": "Tue, 26 Jan 2021 19:28:16 GMT",
+        "x-ms-return-client-request-id": "true",
+        "x-ms-version": "2020-06-12"
+      },
+      "RequestBody": null,
+      "StatusCode": 201,
+      "ResponseHeaders": {
+        "Content-Length": "0",
+        "Date": "Tue, 26 Jan 2021 19:28:15 GMT",
+        "ETag": "\u00220x8D8C230875A2E3F\u0022",
+        "Last-Modified": "Tue, 26 Jan 2021 19:28:15 GMT",
+        "Server": [
+          "Windows-Azure-File/1.0",
+          "Microsoft-HTTPAPI/2.0"
+        ],
+        "x-ms-client-request-id": "083484b1-d778-d913-336f-df227013bd46",
+        "x-ms-request-id": "0a0b763c-b01a-0031-7b19-f43bd1000000",
+        "x-ms-version": "2020-06-12"
+      },
+      "ResponseBody": []
+    },
+    {
+      "RequestUri": "https://seanmcccanary3.file.core.windows.net/test-share-7a42f29a-6033-cee5-adfd-2e81a8059f11/test-directory-cfcb0356-3f06-59a6-c939-1f579272c805?restype=directory",
+      "RequestMethod": "PUT",
+      "RequestHeaders": {
+        "Accept": "application/xml",
+        "Authorization": "Sanitized",
+        "traceparent": "00-6249c997fae71e4d9c40173bac2fac87-7f7348570880414d-00",
+        "User-Agent": [
+          "azsdk-net-Storage.Files.Shares/12.7.0-alpha.20210126.1",
+          "(.NET 5.0.2; Microsoft Windows 10.0.19042)"
+        ],
+        "x-ms-client-request-id": "021c861e-fddc-719b-ddda-3e3fb7bb47c0",
+        "x-ms-date": "Tue, 26 Jan 2021 19:28:16 GMT",
         "x-ms-file-attributes": "None",
         "x-ms-file-creation-time": "Now",
         "x-ms-file-last-write-time": "Now",
@@ -62,41 +57,41 @@
       "StatusCode": 201,
       "ResponseHeaders": {
         "Content-Length": "0",
-        "Date": "Thu, 21 Jan 2021 20:37:30 GMT",
-        "ETag": "\u00220x8D8BE4C600E6D04\u0022",
-        "Last-Modified": "Thu, 21 Jan 2021 20:37:31 GMT",
-        "Server": [
-          "Windows-Azure-File/1.0",
-          "Microsoft-HTTPAPI/2.0"
-        ],
-        "x-ms-client-request-id": "74072ea8-bb9b-39b8-3a7a-a08b509cfbb4",
+        "Date": "Tue, 26 Jan 2021 19:28:15 GMT",
+        "ETag": "\u00220x8D8C2308763D44F\u0022",
+        "Last-Modified": "Tue, 26 Jan 2021 19:28:15 GMT",
+        "Server": [
+          "Windows-Azure-File/1.0",
+          "Microsoft-HTTPAPI/2.0"
+        ],
+        "x-ms-client-request-id": "021c861e-fddc-719b-ddda-3e3fb7bb47c0",
         "x-ms-file-attributes": "Directory",
-        "x-ms-file-change-time": "2021-01-21T20:37:31.1275268Z",
-        "x-ms-file-creation-time": "2021-01-21T20:37:31.1275268Z",
+        "x-ms-file-change-time": "2021-01-26T19:28:15.8610511Z",
+        "x-ms-file-creation-time": "2021-01-26T19:28:15.8610511Z",
         "x-ms-file-id": "13835128424026341376",
-        "x-ms-file-last-write-time": "2021-01-21T20:37:31.1275268Z",
+        "x-ms-file-last-write-time": "2021-01-26T19:28:15.8610511Z",
         "x-ms-file-parent-id": "0",
         "x-ms-file-permission-key": "17860367565182308406*11459378189709739967",
-        "x-ms-request-id": "96ac9919-701a-002e-6235-f088d5000000",
+        "x-ms-request-id": "0a0b763f-b01a-0031-7c19-f43bd1000000",
         "x-ms-request-server-encrypted": "true",
         "x-ms-version": "2020-06-12"
       },
       "ResponseBody": []
     },
     {
-      "RequestUri": "https://seanmcccanary3.file.core.windows.net/test-share-8d058917-5018-3aac-0208-cff11834cf4b/test-directory-4a1bb68c-bcdc-a67d-1137-da249318104c/test-file-a446d54d-3fa0-ed98-a74b-b74426d1b518",
-      "RequestMethod": "PUT",
-      "RequestHeaders": {
-        "Accept": "application/xml",
-        "Authorization": "Sanitized",
-        "traceparent": "00-470f976ddb35ab4399885532fe28ea59-2ceac88d3800514b-00",
-        "User-Agent": [
-          "azsdk-net-Storage.Files.Shares/12.7.0-alpha.20210121.1",
-          "(.NET 5.0.2; Microsoft Windows 10.0.19042)"
-        ],
-        "x-ms-client-request-id": "4c9676e7-7cfa-b9d5-1419-80fd16b55cc3",
+      "RequestUri": "https://seanmcccanary3.file.core.windows.net/test-share-7a42f29a-6033-cee5-adfd-2e81a8059f11/test-directory-cfcb0356-3f06-59a6-c939-1f579272c805/test-file-801ac63b-77f8-ed16-b714-fd012d911e8d",
+      "RequestMethod": "PUT",
+      "RequestHeaders": {
+        "Accept": "application/xml",
+        "Authorization": "Sanitized",
+        "traceparent": "00-3485a2c02ee94d4bb84938158bc45775-88a652bbeec5d24d-00",
+        "User-Agent": [
+          "azsdk-net-Storage.Files.Shares/12.7.0-alpha.20210126.1",
+          "(.NET 5.0.2; Microsoft Windows 10.0.19042)"
+        ],
+        "x-ms-client-request-id": "b19eb4ee-4486-defa-7755-0f9258aaeab2",
         "x-ms-content-length": "1024",
-        "x-ms-date": "Thu, 21 Jan 2021 20:37:31 GMT",
+        "x-ms-date": "Tue, 26 Jan 2021 19:28:16 GMT",
         "x-ms-file-attributes": "None",
         "x-ms-file-creation-time": "Now",
         "x-ms-file-last-write-time": "Now",
@@ -109,79 +104,79 @@
       "StatusCode": 201,
       "ResponseHeaders": {
         "Content-Length": "0",
-        "Date": "Thu, 21 Jan 2021 20:37:30 GMT",
-        "ETag": "\u00220x8D8BE4C60191D5B\u0022",
-        "Last-Modified": "Thu, 21 Jan 2021 20:37:31 GMT",
-        "Server": [
-          "Windows-Azure-File/1.0",
-          "Microsoft-HTTPAPI/2.0"
-        ],
-        "x-ms-client-request-id": "4c9676e7-7cfa-b9d5-1419-80fd16b55cc3",
+        "Date": "Tue, 26 Jan 2021 19:28:15 GMT",
+        "ETag": "\u00220x8D8C230876D9A16\u0022",
+        "Last-Modified": "Tue, 26 Jan 2021 19:28:15 GMT",
+        "Server": [
+          "Windows-Azure-File/1.0",
+          "Microsoft-HTTPAPI/2.0"
+        ],
+        "x-ms-client-request-id": "b19eb4ee-4486-defa-7755-0f9258aaeab2",
         "x-ms-file-attributes": "Archive",
-        "x-ms-file-change-time": "2021-01-21T20:37:31.1975771Z",
-        "x-ms-file-creation-time": "2021-01-21T20:37:31.1975771Z",
+        "x-ms-file-change-time": "2021-01-26T19:28:15.9250966Z",
+        "x-ms-file-creation-time": "2021-01-26T19:28:15.9250966Z",
         "x-ms-file-id": "11529285414812647424",
-        "x-ms-file-last-write-time": "2021-01-21T20:37:31.1975771Z",
+        "x-ms-file-last-write-time": "2021-01-26T19:28:15.9250966Z",
         "x-ms-file-parent-id": "13835128424026341376",
         "x-ms-file-permission-key": "4010187179898695473*11459378189709739967",
-        "x-ms-request-id": "96ac991b-701a-002e-6335-f088d5000000",
+        "x-ms-request-id": "0a0b7641-b01a-0031-7d19-f43bd1000000",
         "x-ms-request-server-encrypted": "true",
         "x-ms-version": "2020-06-12"
       },
       "ResponseBody": []
     },
     {
-      "RequestUri": "https://seanmcccanary3.file.core.windows.net/test-share-8d058917-5018-3aac-0208-cff11834cf4b/test-directory-4a1bb68c-bcdc-a67d-1137-da249318104c/test-file-a446d54d-3fa0-ed98-a74b-b74426d1b518?comp=range",
+      "RequestUri": "https://seanmcccanary3.file.core.windows.net/test-share-7a42f29a-6033-cee5-adfd-2e81a8059f11/test-directory-cfcb0356-3f06-59a6-c939-1f579272c805/test-file-801ac63b-77f8-ed16-b714-fd012d911e8d?comp=range",
       "RequestMethod": "PUT",
       "RequestHeaders": {
         "Accept": "application/xml",
         "Authorization": "Sanitized",
         "Content-Length": "1024",
         "Content-Type": "application/octet-stream",
-        "traceparent": "00-3b08ef310c9cbd42ad77a574fab54f71-49f885fcf36e8a4a-00",
-        "User-Agent": [
-          "azsdk-net-Storage.Files.Shares/12.7.0-alpha.20210121.1",
-          "(.NET 5.0.2; Microsoft Windows 10.0.19042)"
-        ],
-        "x-ms-client-request-id": "b05c624a-693b-231e-e3b5-7caf1aa6a898",
-        "x-ms-date": "Thu, 21 Jan 2021 20:37:31 GMT",
+        "traceparent": "00-2c608ef5db6c4b44a2a62d99fd50f6a7-f6379e10c3bfe747-00",
+        "User-Agent": [
+          "azsdk-net-Storage.Files.Shares/12.7.0-alpha.20210126.1",
+          "(.NET 5.0.2; Microsoft Windows 10.0.19042)"
+        ],
+        "x-ms-client-request-id": "7813d637-6df3-f007-0f80-9aba433d3e42",
+        "x-ms-date": "Tue, 26 Jan 2021 19:28:16 GMT",
         "x-ms-range": "bytes=0-1023",
         "x-ms-return-client-request-id": "true",
         "x-ms-version": "2020-06-12",
         "x-ms-write": "update"
       },
-      "RequestBody": "AIqJg6Lpem8sffQ0xvoMJyfFe2QQnLFIgsEmmXv9TLisQYEPYYtyv7SXRx3Gg3JAbXlkiyGXpGTZQAHgwuH0LzE8h4V4/MWbUryweVWTgv5P5isCmcCXFZ0dNiCKkvzSoxfsifztx3CzyDlk5ioORb4Ckdy28pVwpHLoWsalEMC/3tU9p/gCYh66TtCGMi5yD/FihwAgHLGBe\u002BSJBG2qDrd5pQhU0J3F/y\u002B9\u002B6PF6XJDdUvUQ4m/nsIkuywTeV2xDz8ZDYwmHT5TnIjRYiANvJFyRY4i1ssuugZGMBVxsobRDOxjq9zlHVgMgKcA7TyhFv6aoTPOjjl06lOG3\u002B0p4ukB/1YzqRC1jCg2FVUkLczKpBkW1hBTA32y78GJXz1r4569/\u002B7mbm3u5BULl3nkULyGuzvTEgzZrvzYgLpPLCzqyzG3Zi7e5DasKPH7R2sEzp4FAqQBl9CR41DyDe2znrjoIMxILemNqNcFJ\u002Boa3WaQ1LIbSiqI6TRgJYPe69ZI\u002BIk5Eyefu6G0d1nM/G/mdwbpYTk7l1SNYDaY5whmr7wBvC5h4Mo\u002B8RgQZtPQu\u002BzEeq189ImcDWE1q7PwB9SZTsedyz9AhJc8qnAhKjCBvaRK02xa6royZK/NLDQWTupDdhgLMu\u002Btg/UWQEkZeuIws\u002B4OpjNnP2QNamePc1hiJVyG3rQXdoq1nE92RKlwGenNnHhGCKe22ze0/siIHRCdsxvsk5wuGT1jWQnk8Pq6nFB9wdfgHB21zwJ8Y3jCLH4/2ZCOg4ZNn4I6466d0eo9\u002BmF3Clw4vZf\u002BN8OasrbFoSyLpRdqKxjKMCJUpThuGP0XP2gWSiEiBhv4kEzCsu3MdEGBEizT0s5JrNo65Bhejx/Fg3JNr1YKaJ/7cpvLCH00hzD27AXRRGyazJ1H6CEDmQAt/C96f8XqdqqN12AzfaRdBVznZ6IZ9D4Gs\u002BO5w399\u002BNiangtNuQhqDHZbQ2wMZ0746eLFHDFdEwjwdMviMbMqEN\u002BHmN\u002BYEExUfFssvrDS\u002BkyUwdqct9umPIsDXEU8iNrDMTONhM5vX9mWcJ/VMVVXHnp/TnDYjVgD4FtUlbMHF/SBaYx8RHV9JWEABkc80Qs1rD3KvDpq6qPbiqNzGsolj1irVMfI2toEASgO2IcRxg9QHul1PFq5Fn/pobnSCgqW2nfukXxEbdFjxrsRWxEcysOTI/zhsFP98T1H3zkgMvYed/0PIjWTC7EYEnafqLttzNb1PucOtSok8J8\u002B/I6XQpPE8\u002BMUDKeOABdLyZ3cXkmC2hJiKvQPEMLT6zKVVA8jgM/j27TXWcAuZz3Qw\u002ByMR5JWuyJ7NBietOMhQCB1\u002BKwHJ0jO\u002BYKUq4BRNMO3Pg==",
-      "StatusCode": 201,
-      "ResponseHeaders": {
-        "Content-Length": "0",
-        "Content-MD5": "80l1coJS4emgNpP4hlFY1A==",
-        "Date": "Thu, 21 Jan 2021 20:37:30 GMT",
-        "ETag": "\u00220x8D8BE4C60221FA9\u0022",
-        "Last-Modified": "Thu, 21 Jan 2021 20:37:31 GMT",
-        "Server": [
-          "Windows-Azure-File/1.0",
-          "Microsoft-HTTPAPI/2.0"
-        ],
-        "x-ms-client-request-id": "b05c624a-693b-231e-e3b5-7caf1aa6a898",
-        "x-ms-request-id": "96ac991c-701a-002e-6435-f088d5000000",
+      "RequestBody": "ptny5ESadb5rOmfnaq74w6DZOQtVxigy8F5G9lhY2azXFVGHE7QChBFelqKVtAcv4nqf3oI7a\u002BCxwPPlU39lEmG7D1RccbDr1rX69y\u002BFnDxXFhTeuPoqm6px1VPAHTCS\u002BIRB2aSy0nDKswjMQXOwKyO3jT1qh1lmkXOq65tcK7mFaP\u002BrRMOXpUOjEwXyXVo2wakwCY/yJ3Aq20gxB\u002BfUbohPRtl0BOdgH\u002Bj5x3RUdDMYcynyKyIpkkGOgGl6Zp1czqV8oxeBwrzB0Omm\u002BWD81mcUGJO94kJmJbOY5YN\u002B5bhLnfjP19Acl7FtMFs4gpngkqoCZk4JnutiFn1j6dw4Q\u002BsxW1xnLf6W\u002BIDiULLmLqIat1PYfH9qQv8MbMBTuK7UNe1wBic8eGSsa27NJk05e\u002BjaSDGJX8ZrxhldW8A9Qz/RDRvFdid73T7uLBAQnBux0/DYeHB9S9UmBEAN3x2kbigu\u002BxkydAXBXmrymjK1Wyn\u002Bq4jQZcrPVMFFnnHmbv4gSr7o4qEBf17qFhkFirGicKkWDjSV0wheX6dX7NWT2vBs0U90zXiI/Cwp5U6wysoQoi3Iz1/Ki3a1iYL6qpKJVjwpmLhhLqIwjhIIa\u002B65rZXcRkmnywqQokbZvkP2jlKZoI4ShzESr3SKl0FNwR\u002BI/NztHWNJ4YsxmPZxh3BfOgC/bstgpyVkypbVHDTJQ\u002BAmUcFnCHDuUL8C4O47oCcDK1xAjVNUJ1S2iVLNc8RXaFUVSzau9zGP0R4MXcY3KSpu0vDXiLWN0SltsH8dIdz6q3iYJVTxVDQrsbw0SMqOf18oXqHUgN\u002BgiHoNQUaxcbBCEbFOngPVfX28q9f5WYhe3zEf9cM7JiuY\u002BJ3a4xPteT8L8TYZP\u002BFcUuAjF9QIpi7xrmIVknztB\u002BuFtaVm\u002B5lqzjKX7WdSRZ9Pw6LiFw5Xj1Ju6TWw1\u002BfDHupLk4o89VdHuEihcbnHnmnCxs7ZCu/cLiVT9xFkufdL1M59BrIVE81Lm17Fth6Zp0rM7REY6RP6bmVk6f5F4v5RVpzqSZi2rbIAjW\u002BRFngGuVDHl8zlM\u002Bq7gphMsCrPBrhfdF\u002BCr12yFUBfF1ykaVftXS\u002BtfUsybCOyLsf/avyHMYe3MaIYhAryFIKLhhuOFxlAX1P7IYhtLQc8z4CWsqtD1\u002BbV7Di01dgku2jIpuYHJBetvgupjA/\u002BSgSa27SKW2LXSK40uSrhjIp612YgpIYhNato6fSgmUvX1qIzGfkkmV8G8V430mrtzDKBL7So3qV\u002BeaYIInJtN65jXeKHrXKQVj0HGbIn6mJAehzBHmqWLvj9taBTG3fsmLqv03SIZh\u002B/8dl3ocTzVo5Dx6dWrBhDzS7pivfRPA==",
+      "StatusCode": 201,
+      "ResponseHeaders": {
+        "Content-Length": "0",
+        "Content-MD5": "ycwrcH9d9Mr5yaGy7y9wGw==",
+        "Date": "Tue, 26 Jan 2021 19:28:15 GMT",
+        "ETag": "\u00220x8D8C23087769C75\u0022",
+        "Last-Modified": "Tue, 26 Jan 2021 19:28:15 GMT",
+        "Server": [
+          "Windows-Azure-File/1.0",
+          "Microsoft-HTTPAPI/2.0"
+        ],
+        "x-ms-client-request-id": "7813d637-6df3-f007-0f80-9aba433d3e42",
+        "x-ms-request-id": "0a0b7642-b01a-0031-7e19-f43bd1000000",
         "x-ms-request-server-encrypted": "true",
         "x-ms-version": "2020-06-12"
       },
       "ResponseBody": []
     },
     {
-      "RequestUri": "https://seanmcccanary3.file.core.windows.net/test-share-8d058917-5018-3aac-0208-cff11834cf4b/test-directory-4a1bb68c-bcdc-a67d-1137-da249318104c/test-file-a446d54d-3fa0-ed98-a74b-b74426d1b518",
+      "RequestUri": "https://seanmcccanary3.file.core.windows.net/test-share-7a42f29a-6033-cee5-adfd-2e81a8059f11/test-directory-cfcb0356-3f06-59a6-c939-1f579272c805/test-file-801ac63b-77f8-ed16-b714-fd012d911e8d",
       "RequestMethod": "HEAD",
       "RequestHeaders": {
         "Accept": "application/xml",
         "Authorization": "Sanitized",
-        "traceparent": "00-e995c68c68838f43944205b2555f56da-7ea1d558823da749-00",
-        "User-Agent": [
-          "azsdk-net-Storage.Files.Shares/12.7.0-alpha.20210121.1",
-          "(.NET 5.0.2; Microsoft Windows 10.0.19042)"
-        ],
-        "x-ms-client-request-id": "b3b203cd-ac58-8c88-488e-979fa9c6978a",
-        "x-ms-date": "Thu, 21 Jan 2021 20:37:31 GMT",
+        "traceparent": "00-76d4bdc126c1e04fb0ef0012f622c47f-a82d47fcd1ed7a41-00",
+        "User-Agent": [
+          "azsdk-net-Storage.Files.Shares/12.7.0-alpha.20210126.1",
+          "(.NET 5.0.2; Microsoft Windows 10.0.19042)"
+        ],
+        "x-ms-client-request-id": "825af7ae-7196-40be-9ac4-70162570a4b8",
+        "x-ms-date": "Tue, 26 Jan 2021 19:28:16 GMT",
         "x-ms-return-client-request-id": "true",
         "x-ms-version": "2020-06-12"
       },
@@ -190,25 +185,25 @@
       "ResponseHeaders": {
         "Content-Length": "1024",
         "Content-Type": "application/octet-stream",
-        "Date": "Thu, 21 Jan 2021 20:37:31 GMT",
-        "ETag": "\u00220x8D8BE4C60221FA9\u0022",
-        "Last-Modified": "Thu, 21 Jan 2021 20:37:31 GMT",
+        "Date": "Tue, 26 Jan 2021 19:28:15 GMT",
+        "ETag": "\u00220x8D8C23087769C75\u0022",
+        "Last-Modified": "Tue, 26 Jan 2021 19:28:15 GMT",
         "Server": [
           "Windows-Azure-File/1.0",
           "Microsoft-HTTPAPI/2.0"
         ],
         "Vary": "Origin",
-        "x-ms-client-request-id": "b3b203cd-ac58-8c88-488e-979fa9c6978a",
+        "x-ms-client-request-id": "825af7ae-7196-40be-9ac4-70162570a4b8",
         "x-ms-file-attributes": "Archive",
-        "x-ms-file-change-time": "2021-01-21T20:37:31.2566185Z",
-        "x-ms-file-creation-time": "2021-01-21T20:37:31.1975771Z",
+        "x-ms-file-change-time": "2021-01-26T19:28:15.9841397Z",
+        "x-ms-file-creation-time": "2021-01-26T19:28:15.9250966Z",
         "x-ms-file-id": "11529285414812647424",
-        "x-ms-file-last-write-time": "2021-01-21T20:37:31.2566185Z",
+        "x-ms-file-last-write-time": "2021-01-26T19:28:15.9841397Z",
         "x-ms-file-parent-id": "13835128424026341376",
         "x-ms-file-permission-key": "4010187179898695473*11459378189709739967",
         "x-ms-lease-state": "available",
         "x-ms-lease-status": "unlocked",
-        "x-ms-request-id": "96ac991d-701a-002e-6535-f088d5000000",
+        "x-ms-request-id": "0a0b7643-b01a-0031-7f19-f43bd1000000",
         "x-ms-server-encrypted": "true",
         "x-ms-type": "File",
         "x-ms-version": "2020-06-12"
@@ -216,17 +211,17 @@
       "ResponseBody": []
     },
     {
-      "RequestUri": "https://seanmcccanary3.file.core.windows.net/test-share-8d058917-5018-3aac-0208-cff11834cf4b/test-directory-4a1bb68c-bcdc-a67d-1137-da249318104c/test-file-a446d54d-3fa0-ed98-a74b-b74426d1b518",
+      "RequestUri": "https://seanmcccanary3.file.core.windows.net/test-share-7a42f29a-6033-cee5-adfd-2e81a8059f11/test-directory-cfcb0356-3f06-59a6-c939-1f579272c805/test-file-801ac63b-77f8-ed16-b714-fd012d911e8d",
       "RequestMethod": "GET",
       "RequestHeaders": {
         "Accept": "application/xml",
         "Authorization": "Sanitized",
         "User-Agent": [
-          "azsdk-net-Storage.Files.Shares/12.7.0-alpha.20210121.1",
-          "(.NET 5.0.2; Microsoft Windows 10.0.19042)"
-        ],
-        "x-ms-client-request-id": "16e1f079-f4f3-073f-768e-f1e8ee611839",
-        "x-ms-date": "Thu, 21 Jan 2021 20:37:31 GMT",
+          "azsdk-net-Storage.Files.Shares/12.7.0-alpha.20210126.1",
+          "(.NET 5.0.2; Microsoft Windows 10.0.19042)"
+        ],
+        "x-ms-client-request-id": "4b0c33ad-bce2-46ab-fb16-0a25eb780818",
+        "x-ms-date": "Tue, 26 Jan 2021 19:28:16 GMT",
         "x-ms-range": "bytes=0-4194303",
         "x-ms-range-get-content-md5": "false",
         "x-ms-return-client-request-id": "true",
@@ -239,44 +234,44 @@
         "Content-Length": "1024",
         "Content-Range": "bytes 0-1023/1024",
         "Content-Type": "application/octet-stream",
-        "Date": "Thu, 21 Jan 2021 20:37:31 GMT",
-        "ETag": "\u00220x8D8BE4C60221FA9\u0022",
-        "Last-Modified": "Thu, 21 Jan 2021 20:37:31 GMT",
+        "Date": "Tue, 26 Jan 2021 19:28:15 GMT",
+        "ETag": "\u00220x8D8C23087769C75\u0022",
+        "Last-Modified": "Tue, 26 Jan 2021 19:28:15 GMT",
         "Server": [
           "Windows-Azure-File/1.0",
           "Microsoft-HTTPAPI/2.0"
         ],
         "Vary": "Origin",
-        "x-ms-client-request-id": "16e1f079-f4f3-073f-768e-f1e8ee611839",
+        "x-ms-client-request-id": "4b0c33ad-bce2-46ab-fb16-0a25eb780818",
         "x-ms-file-attributes": "Archive",
-        "x-ms-file-change-time": "2021-01-21T20:37:31.2566185Z",
-        "x-ms-file-creation-time": "2021-01-21T20:37:31.1975771Z",
+        "x-ms-file-change-time": "2021-01-26T19:28:15.9841397Z",
+        "x-ms-file-creation-time": "2021-01-26T19:28:15.9250966Z",
         "x-ms-file-id": "11529285414812647424",
-        "x-ms-file-last-write-time": "2021-01-21T20:37:31.2566185Z",
+        "x-ms-file-last-write-time": "2021-01-26T19:28:15.9841397Z",
         "x-ms-file-parent-id": "13835128424026341376",
         "x-ms-file-permission-key": "4010187179898695473*11459378189709739967",
         "x-ms-lease-state": "available",
         "x-ms-lease-status": "unlocked",
-        "x-ms-request-id": "96ac991e-701a-002e-6635-f088d5000000",
+        "x-ms-request-id": "0a0b7644-b01a-0031-8019-f43bd1000000",
         "x-ms-server-encrypted": "true",
         "x-ms-type": "File",
         "x-ms-version": "2020-06-12"
       },
-      "ResponseBody": "AIqJg6Lpem8sffQ0xvoMJyfFe2QQnLFIgsEmmXv9TLisQYEPYYtyv7SXRx3Gg3JAbXlkiyGXpGTZQAHgwuH0LzE8h4V4/MWbUryweVWTgv5P5isCmcCXFZ0dNiCKkvzSoxfsifztx3CzyDlk5ioORb4Ckdy28pVwpHLoWsalEMC/3tU9p/gCYh66TtCGMi5yD/FihwAgHLGBe\u002BSJBG2qDrd5pQhU0J3F/y\u002B9\u002B6PF6XJDdUvUQ4m/nsIkuywTeV2xDz8ZDYwmHT5TnIjRYiANvJFyRY4i1ssuugZGMBVxsobRDOxjq9zlHVgMgKcA7TyhFv6aoTPOjjl06lOG3\u002B0p4ukB/1YzqRC1jCg2FVUkLczKpBkW1hBTA32y78GJXz1r4569/\u002B7mbm3u5BULl3nkULyGuzvTEgzZrvzYgLpPLCzqyzG3Zi7e5DasKPH7R2sEzp4FAqQBl9CR41DyDe2znrjoIMxILemNqNcFJ\u002Boa3WaQ1LIbSiqI6TRgJYPe69ZI\u002BIk5Eyefu6G0d1nM/G/mdwbpYTk7l1SNYDaY5whmr7wBvC5h4Mo\u002B8RgQZtPQu\u002BzEeq189ImcDWE1q7PwB9SZTsedyz9AhJc8qnAhKjCBvaRK02xa6royZK/NLDQWTupDdhgLMu\u002Btg/UWQEkZeuIws\u002B4OpjNnP2QNamePc1hiJVyG3rQXdoq1nE92RKlwGenNnHhGCKe22ze0/siIHRCdsxvsk5wuGT1jWQnk8Pq6nFB9wdfgHB21zwJ8Y3jCLH4/2ZCOg4ZNn4I6466d0eo9\u002BmF3Clw4vZf\u002BN8OasrbFoSyLpRdqKxjKMCJUpThuGP0XP2gWSiEiBhv4kEzCsu3MdEGBEizT0s5JrNo65Bhejx/Fg3JNr1YKaJ/7cpvLCH00hzD27AXRRGyazJ1H6CEDmQAt/C96f8XqdqqN12AzfaRdBVznZ6IZ9D4Gs\u002BO5w399\u002BNiangtNuQhqDHZbQ2wMZ0746eLFHDFdEwjwdMviMbMqEN\u002BHmN\u002BYEExUfFssvrDS\u002BkyUwdqct9umPIsDXEU8iNrDMTONhM5vX9mWcJ/VMVVXHnp/TnDYjVgD4FtUlbMHF/SBaYx8RHV9JWEABkc80Qs1rD3KvDpq6qPbiqNzGsolj1irVMfI2toEASgO2IcRxg9QHul1PFq5Fn/pobnSCgqW2nfukXxEbdFjxrsRWxEcysOTI/zhsFP98T1H3zkgMvYed/0PIjWTC7EYEnafqLttzNb1PucOtSok8J8\u002B/I6XQpPE8\u002BMUDKeOABdLyZ3cXkmC2hJiKvQPEMLT6zKVVA8jgM/j27TXWcAuZz3Qw\u002ByMR5JWuyJ7NBietOMhQCB1\u002BKwHJ0jO\u002BYKUq4BRNMO3Pg=="
-    },
-    {
-      "RequestUri": "https://seanmcccanary3.file.core.windows.net/test-share-8d058917-5018-3aac-0208-cff11834cf4b?restype=share",
+      "ResponseBody": "ptny5ESadb5rOmfnaq74w6DZOQtVxigy8F5G9lhY2azXFVGHE7QChBFelqKVtAcv4nqf3oI7a\u002BCxwPPlU39lEmG7D1RccbDr1rX69y\u002BFnDxXFhTeuPoqm6px1VPAHTCS\u002BIRB2aSy0nDKswjMQXOwKyO3jT1qh1lmkXOq65tcK7mFaP\u002BrRMOXpUOjEwXyXVo2wakwCY/yJ3Aq20gxB\u002BfUbohPRtl0BOdgH\u002Bj5x3RUdDMYcynyKyIpkkGOgGl6Zp1czqV8oxeBwrzB0Omm\u002BWD81mcUGJO94kJmJbOY5YN\u002B5bhLnfjP19Acl7FtMFs4gpngkqoCZk4JnutiFn1j6dw4Q\u002BsxW1xnLf6W\u002BIDiULLmLqIat1PYfH9qQv8MbMBTuK7UNe1wBic8eGSsa27NJk05e\u002BjaSDGJX8ZrxhldW8A9Qz/RDRvFdid73T7uLBAQnBux0/DYeHB9S9UmBEAN3x2kbigu\u002BxkydAXBXmrymjK1Wyn\u002Bq4jQZcrPVMFFnnHmbv4gSr7o4qEBf17qFhkFirGicKkWDjSV0wheX6dX7NWT2vBs0U90zXiI/Cwp5U6wysoQoi3Iz1/Ki3a1iYL6qpKJVjwpmLhhLqIwjhIIa\u002B65rZXcRkmnywqQokbZvkP2jlKZoI4ShzESr3SKl0FNwR\u002BI/NztHWNJ4YsxmPZxh3BfOgC/bstgpyVkypbVHDTJQ\u002BAmUcFnCHDuUL8C4O47oCcDK1xAjVNUJ1S2iVLNc8RXaFUVSzau9zGP0R4MXcY3KSpu0vDXiLWN0SltsH8dIdz6q3iYJVTxVDQrsbw0SMqOf18oXqHUgN\u002BgiHoNQUaxcbBCEbFOngPVfX28q9f5WYhe3zEf9cM7JiuY\u002BJ3a4xPteT8L8TYZP\u002BFcUuAjF9QIpi7xrmIVknztB\u002BuFtaVm\u002B5lqzjKX7WdSRZ9Pw6LiFw5Xj1Ju6TWw1\u002BfDHupLk4o89VdHuEihcbnHnmnCxs7ZCu/cLiVT9xFkufdL1M59BrIVE81Lm17Fth6Zp0rM7REY6RP6bmVk6f5F4v5RVpzqSZi2rbIAjW\u002BRFngGuVDHl8zlM\u002Bq7gphMsCrPBrhfdF\u002BCr12yFUBfF1ykaVftXS\u002BtfUsybCOyLsf/avyHMYe3MaIYhAryFIKLhhuOFxlAX1P7IYhtLQc8z4CWsqtD1\u002BbV7Di01dgku2jIpuYHJBetvgupjA/\u002BSgSa27SKW2LXSK40uSrhjIp612YgpIYhNato6fSgmUvX1qIzGfkkmV8G8V430mrtzDKBL7So3qV\u002BeaYIInJtN65jXeKHrXKQVj0HGbIn6mJAehzBHmqWLvj9taBTG3fsmLqv03SIZh\u002B/8dl3ocTzVo5Dx6dWrBhDzS7pivfRPA=="
+    },
+    {
+      "RequestUri": "https://seanmcccanary3.file.core.windows.net/test-share-7a42f29a-6033-cee5-adfd-2e81a8059f11?restype=share",
       "RequestMethod": "DELETE",
       "RequestHeaders": {
         "Accept": "application/xml",
         "Authorization": "Sanitized",
-        "traceparent": "00-9dfe35cf8ab0f34e9defc5bcd0c03462-2c061a59687fb942-00",
-        "User-Agent": [
-          "azsdk-net-Storage.Files.Shares/12.7.0-alpha.20210121.1",
-          "(.NET 5.0.2; Microsoft Windows 10.0.19042)"
-        ],
-        "x-ms-client-request-id": "b826f891-80e5-eb96-7ed6-09de1f1bd701",
-        "x-ms-date": "Thu, 21 Jan 2021 20:37:31 GMT",
+        "traceparent": "00-1d3b2437fbabc0448581a993c5d9ad37-139241c8ff4ec348-00",
+        "User-Agent": [
+          "azsdk-net-Storage.Files.Shares/12.7.0-alpha.20210126.1",
+          "(.NET 5.0.2; Microsoft Windows 10.0.19042)"
+        ],
+        "x-ms-client-request-id": "f2680584-5964-89d5-a658-56a2f807efcd",
+        "x-ms-date": "Tue, 26 Jan 2021 19:28:16 GMT",
         "x-ms-delete-snapshots": "include",
         "x-ms-return-client-request-id": "true",
         "x-ms-version": "2020-06-12"
@@ -285,25 +280,20 @@
       "StatusCode": 202,
       "ResponseHeaders": {
         "Content-Length": "0",
-        "Date": "Thu, 21 Jan 2021 20:37:31 GMT",
-        "Server": [
-          "Windows-Azure-File/1.0",
-          "Microsoft-HTTPAPI/2.0"
-        ],
-        "x-ms-client-request-id": "b826f891-80e5-eb96-7ed6-09de1f1bd701",
-<<<<<<< HEAD
-        "x-ms-request-id": "29c8536c-b01a-0098-45e2-9cfaa3000000",
-        "x-ms-version": "2020-06-12"
-=======
-        "x-ms-request-id": "96ac991f-701a-002e-6735-f088d5000000",
-        "x-ms-version": "2020-04-08"
->>>>>>> ac24a13f
+        "Date": "Tue, 26 Jan 2021 19:28:15 GMT",
+        "Server": [
+          "Windows-Azure-File/1.0",
+          "Microsoft-HTTPAPI/2.0"
+        ],
+        "x-ms-client-request-id": "f2680584-5964-89d5-a658-56a2f807efcd",
+        "x-ms-request-id": "0a0b7645-b01a-0031-0119-f43bd1000000",
+        "x-ms-version": "2020-06-12"
       },
       "ResponseBody": []
     }
   ],
   "Variables": {
-    "RandomSeed": "2002687428",
+    "RandomSeed": "1646865037",
     "Storage_TestConfigDefault": "ProductionTenant\nseanmcccanary3\nU2FuaXRpemVk\nhttps://seanmcccanary3.blob.core.windows.net\nhttps://seanmcccanary3.file.core.windows.net\nhttps://seanmcccanary3.queue.core.windows.net\nhttps://seanmcccanary3.table.core.windows.net\n\n\n\n\nhttps://seanmcccanary3-secondary.blob.core.windows.net\nhttps://seanmcccanary3-secondary.file.core.windows.net\nhttps://seanmcccanary3-secondary.queue.core.windows.net\nhttps://seanmcccanary3-secondary.table.core.windows.net\n\nSanitized\n\n\nCloud\nBlobEndpoint=https://seanmcccanary3.blob.core.windows.net/;QueueEndpoint=https://seanmcccanary3.queue.core.windows.net/;FileEndpoint=https://seanmcccanary3.file.core.windows.net/;BlobSecondaryEndpoint=https://seanmcccanary3-secondary.blob.core.windows.net/;QueueSecondaryEndpoint=https://seanmcccanary3-secondary.queue.core.windows.net/;FileSecondaryEndpoint=https://seanmcccanary3-secondary.file.core.windows.net/;AccountName=seanmcccanary3;AccountKey=Kg==;\nseanscope1"
   }
 }