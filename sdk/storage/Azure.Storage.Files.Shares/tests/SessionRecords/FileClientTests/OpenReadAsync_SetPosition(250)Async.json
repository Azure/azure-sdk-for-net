﻿{
  "Entries": [
    {
      "RequestUri": "https://seanmcccanary3.file.core.windows.net/test-share-74f3ae0c-61dd-f176-afba-9fad6f5e70bd?restype=share",
      "RequestMethod": "PUT",
      "RequestHeaders": {
        "Accept": "application/xml",
        "Authorization": "Sanitized",
        "traceparent": "00-dcf7f312067a9a4ab1621e6e9f220de9-574afb3fc7250f40-00",
        "User-Agent": [
          "azsdk-net-Storage.Files.Shares/12.7.0-alpha.20210126.1",
          "(.NET 5.0.2; Microsoft Windows 10.0.19042)"
        ],
        "x-ms-client-request-id": "cad8b4b6-3b78-4900-ebbf-f574ee0dd711",
        "x-ms-date": "Tue, 26 Jan 2021 19:31:34 GMT",
        "x-ms-return-client-request-id": "true",
<<<<<<< HEAD
        "x-ms-version": "2020-12-06"
=======
        "x-ms-version": "2021-02-12"
>>>>>>> 7e782c87
      },
      "RequestBody": null,
      "StatusCode": 201,
      "ResponseHeaders": {
        "Content-Length": "0",
        "Date": "Tue, 26 Jan 2021 19:31:32 GMT",
        "ETag": "\"0x8D8C230FD4B770E\"",
        "Last-Modified": "Tue, 26 Jan 2021 19:31:33 GMT",
        "Server": [
          "Windows-Azure-File/1.0",
          "Microsoft-HTTPAPI/2.0"
        ],
        "x-ms-client-request-id": "cad8b4b6-3b78-4900-ebbf-f574ee0dd711",
        "x-ms-request-id": "bf55f2f7-401a-000a-6d19-f47e75000000",
<<<<<<< HEAD
        "x-ms-version": "2020-12-06"
=======
        "x-ms-version": "2021-02-12"
>>>>>>> 7e782c87
      },
      "ResponseBody": []
    },
    {
      "RequestUri": "https://seanmcccanary3.file.core.windows.net/test-share-74f3ae0c-61dd-f176-afba-9fad6f5e70bd/test-directory-6b619091-1b04-d0a0-88a0-ad2e81b0beea?restype=directory",
      "RequestMethod": "PUT",
      "RequestHeaders": {
        "Accept": "application/xml",
        "Authorization": "Sanitized",
        "traceparent": "00-c871cdb856c0e341bc7a31d7b834e761-8c99ac2dc264ee4c-00",
        "User-Agent": [
          "azsdk-net-Storage.Files.Shares/12.7.0-alpha.20210126.1",
          "(.NET 5.0.2; Microsoft Windows 10.0.19042)"
        ],
        "x-ms-client-request-id": "a235ced7-5b63-9a6c-1408-41d88ed1c73b",
        "x-ms-date": "Tue, 26 Jan 2021 19:31:34 GMT",
        "x-ms-file-attributes": "None",
        "x-ms-file-creation-time": "Now",
        "x-ms-file-last-write-time": "Now",
        "x-ms-file-permission": "Inherit",
        "x-ms-return-client-request-id": "true",
<<<<<<< HEAD
        "x-ms-version": "2020-12-06"
=======
        "x-ms-version": "2021-02-12"
>>>>>>> 7e782c87
      },
      "RequestBody": null,
      "StatusCode": 201,
      "ResponseHeaders": {
        "Content-Length": "0",
        "Date": "Tue, 26 Jan 2021 19:31:32 GMT",
        "ETag": "\"0x8D8C230FD55A4D9\"",
        "Last-Modified": "Tue, 26 Jan 2021 19:31:33 GMT",
        "Server": [
          "Windows-Azure-File/1.0",
          "Microsoft-HTTPAPI/2.0"
        ],
        "x-ms-client-request-id": "a235ced7-5b63-9a6c-1408-41d88ed1c73b",
        "x-ms-file-attributes": "Directory",
        "x-ms-file-change-time": "2021-01-26T19:31:33.7392345Z",
        "x-ms-file-creation-time": "2021-01-26T19:31:33.7392345Z",
        "x-ms-file-id": "13835128424026341376",
        "x-ms-file-last-write-time": "2021-01-26T19:31:33.7392345Z",
        "x-ms-file-parent-id": "0",
        "x-ms-file-permission-key": "17860367565182308406*11459378189709739967",
        "x-ms-request-id": "bf55f2fc-401a-000a-7019-f47e75000000",
        "x-ms-request-server-encrypted": "true",
<<<<<<< HEAD
        "x-ms-version": "2020-12-06"
=======
        "x-ms-version": "2021-02-12"
>>>>>>> 7e782c87
      },
      "ResponseBody": []
    },
    {
      "RequestUri": "https://seanmcccanary3.file.core.windows.net/test-share-74f3ae0c-61dd-f176-afba-9fad6f5e70bd/test-directory-6b619091-1b04-d0a0-88a0-ad2e81b0beea/test-file-f35bfa7d-2b7f-b011-5252-d13e6ea66d05",
      "RequestMethod": "PUT",
      "RequestHeaders": {
        "Accept": "application/xml",
        "Authorization": "Sanitized",
        "traceparent": "00-982a1218a42a884291e97cf8ec57714b-14603eb1ec751b41-00",
        "User-Agent": [
          "azsdk-net-Storage.Files.Shares/12.7.0-alpha.20210126.1",
          "(.NET 5.0.2; Microsoft Windows 10.0.19042)"
        ],
        "x-ms-client-request-id": "09a0f45d-d4d7-8179-1fd7-c89adf95e1ef",
        "x-ms-content-length": "1024",
        "x-ms-date": "Tue, 26 Jan 2021 19:31:34 GMT",
        "x-ms-file-attributes": "None",
        "x-ms-file-creation-time": "Now",
        "x-ms-file-last-write-time": "Now",
        "x-ms-file-permission": "Inherit",
        "x-ms-return-client-request-id": "true",
        "x-ms-type": "file",
<<<<<<< HEAD
        "x-ms-version": "2020-12-06"
=======
        "x-ms-version": "2021-02-12"
>>>>>>> 7e782c87
      },
      "RequestBody": null,
      "StatusCode": 201,
      "ResponseHeaders": {
        "Content-Length": "0",
        "Date": "Tue, 26 Jan 2021 19:31:32 GMT",
        "ETag": "\"0x8D8C230FD5F6A9C\"",
        "Last-Modified": "Tue, 26 Jan 2021 19:31:33 GMT",
        "Server": [
          "Windows-Azure-File/1.0",
          "Microsoft-HTTPAPI/2.0"
        ],
        "x-ms-client-request-id": "09a0f45d-d4d7-8179-1fd7-c89adf95e1ef",
        "x-ms-file-attributes": "Archive",
        "x-ms-file-change-time": "2021-01-26T19:31:33.8032796Z",
        "x-ms-file-creation-time": "2021-01-26T19:31:33.8032796Z",
        "x-ms-file-id": "11529285414812647424",
        "x-ms-file-last-write-time": "2021-01-26T19:31:33.8032796Z",
        "x-ms-file-parent-id": "13835128424026341376",
        "x-ms-file-permission-key": "4010187179898695473*11459378189709739967",
        "x-ms-request-id": "bf55f301-401a-000a-7419-f47e75000000",
        "x-ms-request-server-encrypted": "true",
<<<<<<< HEAD
        "x-ms-version": "2020-12-06"
=======
        "x-ms-version": "2021-02-12"
>>>>>>> 7e782c87
      },
      "ResponseBody": []
    },
    {
      "RequestUri": "https://seanmcccanary3.file.core.windows.net/test-share-74f3ae0c-61dd-f176-afba-9fad6f5e70bd/test-directory-6b619091-1b04-d0a0-88a0-ad2e81b0beea/test-file-f35bfa7d-2b7f-b011-5252-d13e6ea66d05?comp=range",
      "RequestMethod": "PUT",
      "RequestHeaders": {
        "Accept": "application/xml",
        "Authorization": "Sanitized",
        "Content-Length": "1024",
        "Content-Type": "application/octet-stream",
        "traceparent": "00-63b86b514c97d1488ebdbcbe95e39be2-85aaee89949cd84b-00",
        "User-Agent": [
          "azsdk-net-Storage.Files.Shares/12.7.0-alpha.20210126.1",
          "(.NET 5.0.2; Microsoft Windows 10.0.19042)"
        ],
        "x-ms-client-request-id": "79e1d662-6306-042d-c641-7fc677010be4",
        "x-ms-date": "Tue, 26 Jan 2021 19:31:34 GMT",
        "x-ms-range": "bytes=0-1023",
        "x-ms-return-client-request-id": "true",
<<<<<<< HEAD
        "x-ms-version": "2020-12-06",
=======
        "x-ms-version": "2021-02-12",
>>>>>>> 7e782c87
        "x-ms-write": "update"
      },
      "RequestBody": "AQqAvxUdi+tLbbUbSXaJ1zzyVrN6G4eYwl2mfWNsZeQglyg8MKSlukJJVvWmUFGdf2mbm3oUwOWC6P23dw6I3wfR+7FOTKeXTZxxMMWS8nIMCP750MppDNZDuken7UM0wXft1FWfTzLBBE3eo5Af7/WLq24Pjg49Z+7aCpJg8GBZPG5NpB0dbLnLN8x8i2hGI8pRHELVJDNosG1mxUSfYRPthGYh0UvYbT60Q1ZBwNuGlObIDtMehBc75PSvt6d0LNa4jwYCJFF+ea4DIOHcJ++R4DBd1lNAzwBO5uxWKLaXPxeAiTHVg2+VSZUlG2M2Xr0EHtd2F1WDeMAFsz5kKFD3a+DJW56+vFzByIy9GrScF4cvUgrfICjB/RBwz9AwMCFELa+DbQIfRWF6tU7IxV4MaZu3NdVFF0q4CF6NTeyMkJhreOwEGaqEDwyoZGvZ+DiyZGY0efpM/hVlymWkkvd07iS2XUxxB0/wMibInbPe3w8m2+mGVxedHnrWn05F4H0VNHZHIpvrQVwWREbTg2FihutWfrYO7ZcMGD7SmmgAqlKps2k9l7xzOpqMcBPQypsYcxhj72HGBkbeOgpcGab0FZn0Ks/4Je8v4kQcgn2EPE6juiZPnbvw4q0iXlyxFyDzl1p625/LH04pMw0dqoPIWv67uV+ApHfdBEgi1ceTfcsjKOojCWCv15rYJmqu0jcpWgRd9l3Ac/PinNdXqUmGlrVB+YKZpVCeDOHFp30NLzIQ+XvDNodtYrT3QG2JWC5QUZC0bNi1kLWzvul8+8t11GylRq/Ow18u1JbNomTiFbSydFbtWcNZWmnGD3ed8WfpgWsA4xF+go0whpdB6O1Q0Kk1yYd0h3uoS+xGB7TokOMv4yD54jGiM/HJvNMrF3F7dj7NZyfgdPnwV5glOHrZR/W0EgTNVu53kpaVq8qofDN6y5F1Gii8T28mCYqZfft373XedwVsrR9PVdWQSsguSNpkqmzoYy3M+MKVp01k3hWaHrtVyQUuDR5yJcRTKwSm98CvNNOOjoxHEX9D1wbR63fA9SwM2H7VNp1Odj1oeM2976+NtapCDI8vDriG6jYXoTpNkzXYmR5C2f41QBhO3piyhedWRDXMfemc3crFT0tmNtQDG+WX5VaQStusDMt34S8f1GVOwV0EgBVLO7xTfIqyzgpDSsOzGp+RxflaIHEeJfubpnvlGHV3/prPTKmZPM5Q+T3BNJZrbLrGvftjqmCjLBbAuNYPzLaUy0wp483194grCSY0XfBlLznBH1t6E1Q5Kx+T2YT3QSyHLGhKQojs0MVyOKE6b88lW4mcTq1bGrf477etYh4EM8f5rTCIGu2w1E+VB9uz/7xQbQ==",
      "StatusCode": 201,
      "ResponseHeaders": {
        "Content-Length": "0",
        "Content-MD5": "gMe+GyYwReyUlknhyoat4A==",
        "Date": "Tue, 26 Jan 2021 19:31:32 GMT",
        "ETag": "\"0x8D8C230FD686CFB\"",
        "Last-Modified": "Tue, 26 Jan 2021 19:31:33 GMT",
        "Server": [
          "Windows-Azure-File/1.0",
          "Microsoft-HTTPAPI/2.0"
        ],
        "x-ms-client-request-id": "79e1d662-6306-042d-c641-7fc677010be4",
        "x-ms-request-id": "bf55f304-401a-000a-7719-f47e75000000",
        "x-ms-request-server-encrypted": "true",
<<<<<<< HEAD
        "x-ms-version": "2020-12-06"
=======
        "x-ms-version": "2021-02-12"
>>>>>>> 7e782c87
      },
      "ResponseBody": []
    },
    {
      "RequestUri": "https://seanmcccanary3.file.core.windows.net/test-share-74f3ae0c-61dd-f176-afba-9fad6f5e70bd/test-directory-6b619091-1b04-d0a0-88a0-ad2e81b0beea/test-file-f35bfa7d-2b7f-b011-5252-d13e6ea66d05",
      "RequestMethod": "HEAD",
      "RequestHeaders": {
        "Accept": "application/xml",
        "Authorization": "Sanitized",
        "traceparent": "00-e29a879e1449c746926552621bd2c3e7-7050cecbdf8df94f-00",
        "User-Agent": [
          "azsdk-net-Storage.Files.Shares/12.7.0-alpha.20210126.1",
          "(.NET 5.0.2; Microsoft Windows 10.0.19042)"
        ],
        "x-ms-client-request-id": "0937bb02-67b4-36e9-a9d5-f8b83109c55c",
        "x-ms-date": "Tue, 26 Jan 2021 19:31:34 GMT",
        "x-ms-return-client-request-id": "true",
<<<<<<< HEAD
        "x-ms-version": "2020-12-06"
=======
        "x-ms-version": "2021-02-12"
>>>>>>> 7e782c87
      },
      "RequestBody": null,
      "StatusCode": 200,
      "ResponseHeaders": {
        "Content-Length": "1024",
        "Content-Type": "application/octet-stream",
        "Date": "Tue, 26 Jan 2021 19:31:33 GMT",
        "ETag": "\"0x8D8C230FD686CFB\"",
        "Last-Modified": "Tue, 26 Jan 2021 19:31:33 GMT",
        "Server": [
          "Windows-Azure-File/1.0",
          "Microsoft-HTTPAPI/2.0"
        ],
        "Vary": "Origin",
        "x-ms-client-request-id": "0937bb02-67b4-36e9-a9d5-f8b83109c55c",
        "x-ms-file-attributes": "Archive",
        "x-ms-file-change-time": "2021-01-26T19:31:33.8623227Z",
        "x-ms-file-creation-time": "2021-01-26T19:31:33.8032796Z",
        "x-ms-file-id": "11529285414812647424",
        "x-ms-file-last-write-time": "2021-01-26T19:31:33.8623227Z",
        "x-ms-file-parent-id": "13835128424026341376",
        "x-ms-file-permission-key": "4010187179898695473*11459378189709739967",
        "x-ms-lease-state": "available",
        "x-ms-lease-status": "unlocked",
        "x-ms-request-id": "bf55f308-401a-000a-7b19-f47e75000000",
        "x-ms-server-encrypted": "true",
        "x-ms-type": "File",
<<<<<<< HEAD
        "x-ms-version": "2020-12-06"
=======
        "x-ms-version": "2021-02-12"
>>>>>>> 7e782c87
      },
      "ResponseBody": []
    },
    {
      "RequestUri": "https://seanmcccanary3.file.core.windows.net/test-share-74f3ae0c-61dd-f176-afba-9fad6f5e70bd/test-directory-6b619091-1b04-d0a0-88a0-ad2e81b0beea/test-file-f35bfa7d-2b7f-b011-5252-d13e6ea66d05",
      "RequestMethod": "GET",
      "RequestHeaders": {
        "Accept": "application/xml",
        "Authorization": "Sanitized",
        "User-Agent": [
          "azsdk-net-Storage.Files.Shares/12.7.0-alpha.20210126.1",
          "(.NET 5.0.2; Microsoft Windows 10.0.19042)"
        ],
        "x-ms-client-request-id": "bbc35f26-02ca-1430-ec42-5d953849791a",
        "x-ms-date": "Tue, 26 Jan 2021 19:31:34 GMT",
        "x-ms-range": "bytes=0-127",
        "x-ms-range-get-content-md5": "false",
        "x-ms-return-client-request-id": "true",
<<<<<<< HEAD
        "x-ms-version": "2020-12-06"
=======
        "x-ms-version": "2021-02-12"
>>>>>>> 7e782c87
      },
      "RequestBody": null,
      "StatusCode": 206,
      "ResponseHeaders": {
        "Accept-Ranges": "bytes",
        "Content-Length": "128",
        "Content-Range": "bytes 0-127/1024",
        "Content-Type": "application/octet-stream",
        "Date": "Tue, 26 Jan 2021 19:31:33 GMT",
        "ETag": "\"0x8D8C230FD686CFB\"",
        "Last-Modified": "Tue, 26 Jan 2021 19:31:33 GMT",
        "Server": [
          "Windows-Azure-File/1.0",
          "Microsoft-HTTPAPI/2.0"
        ],
        "Vary": "Origin",
        "x-ms-client-request-id": "bbc35f26-02ca-1430-ec42-5d953849791a",
        "x-ms-file-attributes": "Archive",
        "x-ms-file-change-time": "2021-01-26T19:31:33.8623227Z",
        "x-ms-file-creation-time": "2021-01-26T19:31:33.8032796Z",
        "x-ms-file-id": "11529285414812647424",
        "x-ms-file-last-write-time": "2021-01-26T19:31:33.8623227Z",
        "x-ms-file-parent-id": "13835128424026341376",
        "x-ms-file-permission-key": "4010187179898695473*11459378189709739967",
        "x-ms-lease-state": "available",
        "x-ms-lease-status": "unlocked",
        "x-ms-request-id": "bf55f30c-401a-000a-7f19-f47e75000000",
        "x-ms-server-encrypted": "true",
        "x-ms-type": "File",
<<<<<<< HEAD
        "x-ms-version": "2020-12-06"
=======
        "x-ms-version": "2021-02-12"
>>>>>>> 7e782c87
      },
      "ResponseBody": "AQqAvxUdi+tLbbUbSXaJ1zzyVrN6G4eYwl2mfWNsZeQglyg8MKSlukJJVvWmUFGdf2mbm3oUwOWC6P23dw6I3wfR+7FOTKeXTZxxMMWS8nIMCP750MppDNZDuken7UM0wXft1FWfTzLBBE3eo5Af7/WLq24Pjg49Z+7aCpJg8GA="
    },
    {
      "RequestUri": "https://seanmcccanary3.file.core.windows.net/test-share-74f3ae0c-61dd-f176-afba-9fad6f5e70bd/test-directory-6b619091-1b04-d0a0-88a0-ad2e81b0beea/test-file-f35bfa7d-2b7f-b011-5252-d13e6ea66d05",
      "RequestMethod": "GET",
      "RequestHeaders": {
        "Accept": "application/xml",
        "Authorization": "Sanitized",
        "User-Agent": [
          "azsdk-net-Storage.Files.Shares/12.7.0-alpha.20210126.1",
          "(.NET 5.0.2; Microsoft Windows 10.0.19042)"
        ],
        "x-ms-client-request-id": "d291892c-0a45-6292-6590-a342710bfa8a",
        "x-ms-date": "Tue, 26 Jan 2021 19:31:34 GMT",
        "x-ms-range": "bytes=128-255",
        "x-ms-range-get-content-md5": "false",
        "x-ms-return-client-request-id": "true",
<<<<<<< HEAD
        "x-ms-version": "2020-12-06"
=======
        "x-ms-version": "2021-02-12"
>>>>>>> 7e782c87
      },
      "RequestBody": null,
      "StatusCode": 206,
      "ResponseHeaders": {
        "Accept-Ranges": "bytes",
        "Content-Length": "128",
        "Content-Range": "bytes 128-255/1024",
        "Content-Type": "application/octet-stream",
        "Date": "Tue, 26 Jan 2021 19:31:33 GMT",
        "ETag": "\"0x8D8C230FD686CFB\"",
        "Last-Modified": "Tue, 26 Jan 2021 19:31:33 GMT",
        "Server": [
          "Windows-Azure-File/1.0",
          "Microsoft-HTTPAPI/2.0"
        ],
        "Vary": "Origin",
        "x-ms-client-request-id": "d291892c-0a45-6292-6590-a342710bfa8a",
        "x-ms-file-attributes": "Archive",
        "x-ms-file-change-time": "2021-01-26T19:31:33.8623227Z",
        "x-ms-file-creation-time": "2021-01-26T19:31:33.8032796Z",
        "x-ms-file-id": "11529285414812647424",
        "x-ms-file-last-write-time": "2021-01-26T19:31:33.8623227Z",
        "x-ms-file-parent-id": "13835128424026341376",
        "x-ms-file-permission-key": "4010187179898695473*11459378189709739967",
        "x-ms-lease-state": "available",
        "x-ms-lease-status": "unlocked",
        "x-ms-request-id": "bf55f30f-401a-000a-0219-f47e75000000",
        "x-ms-server-encrypted": "true",
        "x-ms-type": "File",
<<<<<<< HEAD
        "x-ms-version": "2020-12-06"
=======
        "x-ms-version": "2021-02-12"
>>>>>>> 7e782c87
      },
      "ResponseBody": "WTxuTaQdHWy5yzfMfItoRiPKURxC1SQzaLBtZsVEn2ET7YRmIdFL2G0+tENWQcDbhpTmyA7THoQXO+T0r7endCzWuI8GAiRRfnmuAyDh3CfvkeAwXdZTQM8ATubsVii2lz8XgIkx1YNvlUmVJRtjNl69BB7XdhdVg3jABbM+ZCg="
    },
    {
      "RequestUri": "https://seanmcccanary3.file.core.windows.net/test-share-74f3ae0c-61dd-f176-afba-9fad6f5e70bd/test-directory-6b619091-1b04-d0a0-88a0-ad2e81b0beea/test-file-f35bfa7d-2b7f-b011-5252-d13e6ea66d05",
      "RequestMethod": "GET",
      "RequestHeaders": {
        "Accept": "application/xml",
        "Authorization": "Sanitized",
        "User-Agent": [
          "azsdk-net-Storage.Files.Shares/12.7.0-alpha.20210126.1",
          "(.NET 5.0.2; Microsoft Windows 10.0.19042)"
        ],
        "x-ms-client-request-id": "ae6979c5-a7b8-93d4-bba1-6120e658c20e",
        "x-ms-date": "Tue, 26 Jan 2021 19:31:34 GMT",
        "x-ms-range": "bytes=256-383",
        "x-ms-range-get-content-md5": "false",
        "x-ms-return-client-request-id": "true",
<<<<<<< HEAD
        "x-ms-version": "2020-12-06"
=======
        "x-ms-version": "2021-02-12"
>>>>>>> 7e782c87
      },
      "RequestBody": null,
      "StatusCode": 206,
      "ResponseHeaders": {
        "Accept-Ranges": "bytes",
        "Content-Length": "128",
        "Content-Range": "bytes 256-383/1024",
        "Content-Type": "application/octet-stream",
        "Date": "Tue, 26 Jan 2021 19:31:33 GMT",
        "ETag": "\"0x8D8C230FD686CFB\"",
        "Last-Modified": "Tue, 26 Jan 2021 19:31:33 GMT",
        "Server": [
          "Windows-Azure-File/1.0",
          "Microsoft-HTTPAPI/2.0"
        ],
        "Vary": "Origin",
        "x-ms-client-request-id": "ae6979c5-a7b8-93d4-bba1-6120e658c20e",
        "x-ms-file-attributes": "Archive",
        "x-ms-file-change-time": "2021-01-26T19:31:33.8623227Z",
        "x-ms-file-creation-time": "2021-01-26T19:31:33.8032796Z",
        "x-ms-file-id": "11529285414812647424",
        "x-ms-file-last-write-time": "2021-01-26T19:31:33.8623227Z",
        "x-ms-file-parent-id": "13835128424026341376",
        "x-ms-file-permission-key": "4010187179898695473*11459378189709739967",
        "x-ms-lease-state": "available",
        "x-ms-lease-status": "unlocked",
        "x-ms-request-id": "bf55f314-401a-000a-0719-f47e75000000",
        "x-ms-server-encrypted": "true",
        "x-ms-type": "File",
<<<<<<< HEAD
        "x-ms-version": "2020-12-06"
=======
        "x-ms-version": "2021-02-12"
>>>>>>> 7e782c87
      },
      "ResponseBody": "UPdr4Mlbnr68XMHIjL0atJwXhy9SCt8gKMH9EHDP0DAwIUQtr4NtAh9FYXq1TsjFXgxpm7c11UUXSrgIXo1N7IyQmGt47AQZqoQPDKhka9n4OLJkZjR5+kz+FWXKZaSS93TuJLZdTHEHT/AyJsids97fDybb6YZXF50eetafTkU="
    },
    {
      "RequestUri": "https://seanmcccanary3.file.core.windows.net/test-share-74f3ae0c-61dd-f176-afba-9fad6f5e70bd/test-directory-6b619091-1b04-d0a0-88a0-ad2e81b0beea/test-file-f35bfa7d-2b7f-b011-5252-d13e6ea66d05",
      "RequestMethod": "GET",
      "RequestHeaders": {
        "Accept": "application/xml",
        "Authorization": "Sanitized",
        "User-Agent": [
          "azsdk-net-Storage.Files.Shares/12.7.0-alpha.20210126.1",
          "(.NET 5.0.2; Microsoft Windows 10.0.19042)"
        ],
        "x-ms-client-request-id": "f87dfd8e-4ba1-15d2-6671-ae20819cb66c",
        "x-ms-date": "Tue, 26 Jan 2021 19:31:34 GMT",
        "x-ms-range": "bytes=384-511",
        "x-ms-range-get-content-md5": "false",
        "x-ms-return-client-request-id": "true",
<<<<<<< HEAD
        "x-ms-version": "2020-12-06"
=======
        "x-ms-version": "2021-02-12"
>>>>>>> 7e782c87
      },
      "RequestBody": null,
      "StatusCode": 206,
      "ResponseHeaders": {
        "Accept-Ranges": "bytes",
        "Content-Length": "128",
        "Content-Range": "bytes 384-511/1024",
        "Content-Type": "application/octet-stream",
        "Date": "Tue, 26 Jan 2021 19:31:33 GMT",
        "ETag": "\"0x8D8C230FD686CFB\"",
        "Last-Modified": "Tue, 26 Jan 2021 19:31:33 GMT",
        "Server": [
          "Windows-Azure-File/1.0",
          "Microsoft-HTTPAPI/2.0"
        ],
        "Vary": "Origin",
        "x-ms-client-request-id": "f87dfd8e-4ba1-15d2-6671-ae20819cb66c",
        "x-ms-file-attributes": "Archive",
        "x-ms-file-change-time": "2021-01-26T19:31:33.8623227Z",
        "x-ms-file-creation-time": "2021-01-26T19:31:33.8032796Z",
        "x-ms-file-id": "11529285414812647424",
        "x-ms-file-last-write-time": "2021-01-26T19:31:33.8623227Z",
        "x-ms-file-parent-id": "13835128424026341376",
        "x-ms-file-permission-key": "4010187179898695473*11459378189709739967",
        "x-ms-lease-state": "available",
        "x-ms-lease-status": "unlocked",
        "x-ms-request-id": "bf55f319-401a-000a-0c19-f47e75000000",
        "x-ms-server-encrypted": "true",
        "x-ms-type": "File",
<<<<<<< HEAD
        "x-ms-version": "2020-12-06"
=======
        "x-ms-version": "2021-02-12"
>>>>>>> 7e782c87
      },
      "ResponseBody": "4H0VNHZHIpvrQVwWREbTg2FihutWfrYO7ZcMGD7SmmgAqlKps2k9l7xzOpqMcBPQypsYcxhj72HGBkbeOgpcGab0FZn0Ks/4Je8v4kQcgn2EPE6juiZPnbvw4q0iXlyxFyDzl1p625/LH04pMw0dqoPIWv67uV+ApHfdBEgi1cc="
    },
    {
      "RequestUri": "https://seanmcccanary3.file.core.windows.net/test-share-74f3ae0c-61dd-f176-afba-9fad6f5e70bd/test-directory-6b619091-1b04-d0a0-88a0-ad2e81b0beea/test-file-f35bfa7d-2b7f-b011-5252-d13e6ea66d05",
      "RequestMethod": "GET",
      "RequestHeaders": {
        "Accept": "application/xml",
        "Authorization": "Sanitized",
        "User-Agent": [
          "azsdk-net-Storage.Files.Shares/12.7.0-alpha.20210126.1",
          "(.NET 5.0.2; Microsoft Windows 10.0.19042)"
        ],
        "x-ms-client-request-id": "e992ad0c-cada-bf6c-d7ac-70cf6401c730",
        "x-ms-date": "Tue, 26 Jan 2021 19:31:34 GMT",
        "x-ms-range": "bytes=250-377",
        "x-ms-range-get-content-md5": "false",
        "x-ms-return-client-request-id": "true",
<<<<<<< HEAD
        "x-ms-version": "2020-12-06"
=======
        "x-ms-version": "2021-02-12"
>>>>>>> 7e782c87
      },
      "RequestBody": null,
      "StatusCode": 206,
      "ResponseHeaders": {
        "Accept-Ranges": "bytes",
        "Content-Length": "128",
        "Content-Range": "bytes 250-377/1024",
        "Content-Type": "application/octet-stream",
        "Date": "Tue, 26 Jan 2021 19:31:33 GMT",
        "ETag": "\"0x8D8C230FD686CFB\"",
        "Last-Modified": "Tue, 26 Jan 2021 19:31:33 GMT",
        "Server": [
          "Windows-Azure-File/1.0",
          "Microsoft-HTTPAPI/2.0"
        ],
        "Vary": "Origin",
        "x-ms-client-request-id": "e992ad0c-cada-bf6c-d7ac-70cf6401c730",
        "x-ms-file-attributes": "Archive",
        "x-ms-file-change-time": "2021-01-26T19:31:33.8623227Z",
        "x-ms-file-creation-time": "2021-01-26T19:31:33.8032796Z",
        "x-ms-file-id": "11529285414812647424",
        "x-ms-file-last-write-time": "2021-01-26T19:31:33.8623227Z",
        "x-ms-file-parent-id": "13835128424026341376",
        "x-ms-file-permission-key": "4010187179898695473*11459378189709739967",
        "x-ms-lease-state": "available",
        "x-ms-lease-status": "unlocked",
        "x-ms-request-id": "bf55f31c-401a-000a-0f19-f47e75000000",
        "x-ms-server-encrypted": "true",
        "x-ms-type": "File",
<<<<<<< HEAD
        "x-ms-version": "2020-12-06"
=======
        "x-ms-version": "2021-02-12"
>>>>>>> 7e782c87
      },
      "ResponseBody": "wAWzPmQoUPdr4Mlbnr68XMHIjL0atJwXhy9SCt8gKMH9EHDP0DAwIUQtr4NtAh9FYXq1TsjFXgxpm7c11UUXSrgIXo1N7IyQmGt47AQZqoQPDKhka9n4OLJkZjR5+kz+FWXKZaSS93TuJLZdTHEHT/AyJsids97fDybb6YZXF50="
    },
    {
      "RequestUri": "https://seanmcccanary3.file.core.windows.net/test-share-74f3ae0c-61dd-f176-afba-9fad6f5e70bd/test-directory-6b619091-1b04-d0a0-88a0-ad2e81b0beea/test-file-f35bfa7d-2b7f-b011-5252-d13e6ea66d05",
      "RequestMethod": "GET",
      "RequestHeaders": {
        "Accept": "application/xml",
        "Authorization": "Sanitized",
        "User-Agent": [
          "azsdk-net-Storage.Files.Shares/12.7.0-alpha.20210126.1",
          "(.NET 5.0.2; Microsoft Windows 10.0.19042)"
        ],
        "x-ms-client-request-id": "d313c046-cd09-0291-27fa-4b43bb954e55",
        "x-ms-date": "Tue, 26 Jan 2021 19:31:35 GMT",
        "x-ms-range": "bytes=378-505",
        "x-ms-range-get-content-md5": "false",
        "x-ms-return-client-request-id": "true",
<<<<<<< HEAD
        "x-ms-version": "2020-12-06"
=======
        "x-ms-version": "2021-02-12"
>>>>>>> 7e782c87
      },
      "RequestBody": null,
      "StatusCode": 206,
      "ResponseHeaders": {
        "Accept-Ranges": "bytes",
        "Content-Length": "128",
        "Content-Range": "bytes 378-505/1024",
        "Content-Type": "application/octet-stream",
        "Date": "Tue, 26 Jan 2021 19:31:33 GMT",
        "ETag": "\"0x8D8C230FD686CFB\"",
        "Last-Modified": "Tue, 26 Jan 2021 19:31:33 GMT",
        "Server": [
          "Windows-Azure-File/1.0",
          "Microsoft-HTTPAPI/2.0"
        ],
        "Vary": "Origin",
        "x-ms-client-request-id": "d313c046-cd09-0291-27fa-4b43bb954e55",
        "x-ms-file-attributes": "Archive",
        "x-ms-file-change-time": "2021-01-26T19:31:33.8623227Z",
        "x-ms-file-creation-time": "2021-01-26T19:31:33.8032796Z",
        "x-ms-file-id": "11529285414812647424",
        "x-ms-file-last-write-time": "2021-01-26T19:31:33.8623227Z",
        "x-ms-file-parent-id": "13835128424026341376",
        "x-ms-file-permission-key": "4010187179898695473*11459378189709739967",
        "x-ms-lease-state": "available",
        "x-ms-lease-status": "unlocked",
        "x-ms-request-id": "bf55f31f-401a-000a-1119-f47e75000000",
        "x-ms-server-encrypted": "true",
        "x-ms-type": "File",
<<<<<<< HEAD
        "x-ms-version": "2020-12-06"
=======
        "x-ms-version": "2021-02-12"
>>>>>>> 7e782c87
      },
      "ResponseBody": "HnrWn05F4H0VNHZHIpvrQVwWREbTg2FihutWfrYO7ZcMGD7SmmgAqlKps2k9l7xzOpqMcBPQypsYcxhj72HGBkbeOgpcGab0FZn0Ks/4Je8v4kQcgn2EPE6juiZPnbvw4q0iXlyxFyDzl1p625/LH04pMw0dqoPIWv67uV+ApHc="
    },
    {
      "RequestUri": "https://seanmcccanary3.file.core.windows.net/test-share-74f3ae0c-61dd-f176-afba-9fad6f5e70bd/test-directory-6b619091-1b04-d0a0-88a0-ad2e81b0beea/test-file-f35bfa7d-2b7f-b011-5252-d13e6ea66d05",
      "RequestMethod": "GET",
      "RequestHeaders": {
        "Accept": "application/xml",
        "Authorization": "Sanitized",
        "User-Agent": [
          "azsdk-net-Storage.Files.Shares/12.7.0-alpha.20210126.1",
          "(.NET 5.0.2; Microsoft Windows 10.0.19042)"
        ],
        "x-ms-client-request-id": "a4892730-f3ee-6f26-10e7-ad17267fa702",
        "x-ms-date": "Tue, 26 Jan 2021 19:31:35 GMT",
        "x-ms-range": "bytes=506-633",
        "x-ms-range-get-content-md5": "false",
        "x-ms-return-client-request-id": "true",
<<<<<<< HEAD
        "x-ms-version": "2020-12-06"
=======
        "x-ms-version": "2021-02-12"
>>>>>>> 7e782c87
      },
      "RequestBody": null,
      "StatusCode": 206,
      "ResponseHeaders": {
        "Accept-Ranges": "bytes",
        "Content-Length": "128",
        "Content-Range": "bytes 506-633/1024",
        "Content-Type": "application/octet-stream",
        "Date": "Tue, 26 Jan 2021 19:31:33 GMT",
        "ETag": "\"0x8D8C230FD686CFB\"",
        "Last-Modified": "Tue, 26 Jan 2021 19:31:33 GMT",
        "Server": [
          "Windows-Azure-File/1.0",
          "Microsoft-HTTPAPI/2.0"
        ],
        "Vary": "Origin",
        "x-ms-client-request-id": "a4892730-f3ee-6f26-10e7-ad17267fa702",
        "x-ms-file-attributes": "Archive",
        "x-ms-file-change-time": "2021-01-26T19:31:33.8623227Z",
        "x-ms-file-creation-time": "2021-01-26T19:31:33.8032796Z",
        "x-ms-file-id": "11529285414812647424",
        "x-ms-file-last-write-time": "2021-01-26T19:31:33.8623227Z",
        "x-ms-file-parent-id": "13835128424026341376",
        "x-ms-file-permission-key": "4010187179898695473*11459378189709739967",
        "x-ms-lease-state": "available",
        "x-ms-lease-status": "unlocked",
        "x-ms-request-id": "bf55f323-401a-000a-1519-f47e75000000",
        "x-ms-server-encrypted": "true",
        "x-ms-type": "File",
<<<<<<< HEAD
        "x-ms-version": "2020-12-06"
=======
        "x-ms-version": "2021-02-12"
>>>>>>> 7e782c87
      },
      "ResponseBody": "3QRIItXHk33LIyjqIwlgr9ea2CZqrtI3KVoEXfZdwHPz4pzXV6lJhpa1QfmCmaVQngzhxad9DS8yEPl7wzaHbWK090BtiVguUFGQtGzYtZC1s77pfPvLddRspUavzsNfLtSWzaJk4hW0snRW7VnDWVppxg93nfFn6YFrAOMRfoI="
    },
    {
      "RequestUri": "https://seanmcccanary3.file.core.windows.net/test-share-74f3ae0c-61dd-f176-afba-9fad6f5e70bd/test-directory-6b619091-1b04-d0a0-88a0-ad2e81b0beea/test-file-f35bfa7d-2b7f-b011-5252-d13e6ea66d05",
      "RequestMethod": "GET",
      "RequestHeaders": {
        "Accept": "application/xml",
        "Authorization": "Sanitized",
        "User-Agent": [
          "azsdk-net-Storage.Files.Shares/12.7.0-alpha.20210126.1",
          "(.NET 5.0.2; Microsoft Windows 10.0.19042)"
        ],
        "x-ms-client-request-id": "941382a4-aa0b-6566-8b17-e74da7c4746a",
        "x-ms-date": "Tue, 26 Jan 2021 19:31:35 GMT",
        "x-ms-range": "bytes=634-761",
        "x-ms-range-get-content-md5": "false",
        "x-ms-return-client-request-id": "true",
<<<<<<< HEAD
        "x-ms-version": "2020-12-06"
=======
        "x-ms-version": "2021-02-12"
>>>>>>> 7e782c87
      },
      "RequestBody": null,
      "StatusCode": 206,
      "ResponseHeaders": {
        "Accept-Ranges": "bytes",
        "Content-Length": "128",
        "Content-Range": "bytes 634-761/1024",
        "Content-Type": "application/octet-stream",
        "Date": "Tue, 26 Jan 2021 19:31:33 GMT",
        "ETag": "\"0x8D8C230FD686CFB\"",
        "Last-Modified": "Tue, 26 Jan 2021 19:31:33 GMT",
        "Server": [
          "Windows-Azure-File/1.0",
          "Microsoft-HTTPAPI/2.0"
        ],
        "Vary": "Origin",
        "x-ms-client-request-id": "941382a4-aa0b-6566-8b17-e74da7c4746a",
        "x-ms-file-attributes": "Archive",
        "x-ms-file-change-time": "2021-01-26T19:31:33.8623227Z",
        "x-ms-file-creation-time": "2021-01-26T19:31:33.8032796Z",
        "x-ms-file-id": "11529285414812647424",
        "x-ms-file-last-write-time": "2021-01-26T19:31:33.8623227Z",
        "x-ms-file-parent-id": "13835128424026341376",
        "x-ms-file-permission-key": "4010187179898695473*11459378189709739967",
        "x-ms-lease-state": "available",
        "x-ms-lease-status": "unlocked",
        "x-ms-request-id": "bf55f327-401a-000a-1819-f47e75000000",
        "x-ms-server-encrypted": "true",
        "x-ms-type": "File",
<<<<<<< HEAD
        "x-ms-version": "2020-12-06"
=======
        "x-ms-version": "2021-02-12"
>>>>>>> 7e782c87
      },
      "ResponseBody": "jTCGl0Ho7VDQqTXJh3SHe6hL7EYHtOiQ4y/jIPniMaIz8cm80ysXcXt2Ps1nJ+B0+fBXmCU4etlH9bQSBM1W7neSlpWryqh8M3rLkXUaKLxPbyYJipl9+3fvdd53BWytH09V1ZBKyC5I2mSqbOhjLcz4wpWnTWTeFZoeu1XJBS4="
    },
    {
      "RequestUri": "https://seanmcccanary3.file.core.windows.net/test-share-74f3ae0c-61dd-f176-afba-9fad6f5e70bd/test-directory-6b619091-1b04-d0a0-88a0-ad2e81b0beea/test-file-f35bfa7d-2b7f-b011-5252-d13e6ea66d05",
      "RequestMethod": "GET",
      "RequestHeaders": {
        "Accept": "application/xml",
        "Authorization": "Sanitized",
        "User-Agent": [
          "azsdk-net-Storage.Files.Shares/12.7.0-alpha.20210126.1",
          "(.NET 5.0.2; Microsoft Windows 10.0.19042)"
        ],
        "x-ms-client-request-id": "a373710f-136c-d2f6-e4c2-2b6f9ec64820",
        "x-ms-date": "Tue, 26 Jan 2021 19:31:35 GMT",
        "x-ms-range": "bytes=762-889",
        "x-ms-range-get-content-md5": "false",
        "x-ms-return-client-request-id": "true",
<<<<<<< HEAD
        "x-ms-version": "2020-12-06"
=======
        "x-ms-version": "2021-02-12"
>>>>>>> 7e782c87
      },
      "RequestBody": null,
      "StatusCode": 206,
      "ResponseHeaders": {
        "Accept-Ranges": "bytes",
        "Content-Length": "128",
        "Content-Range": "bytes 762-889/1024",
        "Content-Type": "application/octet-stream",
        "Date": "Tue, 26 Jan 2021 19:31:33 GMT",
        "ETag": "\"0x8D8C230FD686CFB\"",
        "Last-Modified": "Tue, 26 Jan 2021 19:31:33 GMT",
        "Server": [
          "Windows-Azure-File/1.0",
          "Microsoft-HTTPAPI/2.0"
        ],
        "Vary": "Origin",
        "x-ms-client-request-id": "a373710f-136c-d2f6-e4c2-2b6f9ec64820",
        "x-ms-file-attributes": "Archive",
        "x-ms-file-change-time": "2021-01-26T19:31:33.8623227Z",
        "x-ms-file-creation-time": "2021-01-26T19:31:33.8032796Z",
        "x-ms-file-id": "11529285414812647424",
        "x-ms-file-last-write-time": "2021-01-26T19:31:33.8623227Z",
        "x-ms-file-parent-id": "13835128424026341376",
        "x-ms-file-permission-key": "4010187179898695473*11459378189709739967",
        "x-ms-lease-state": "available",
        "x-ms-lease-status": "unlocked",
        "x-ms-request-id": "bf55f329-401a-000a-1a19-f47e75000000",
        "x-ms-server-encrypted": "true",
        "x-ms-type": "File",
<<<<<<< HEAD
        "x-ms-version": "2020-12-06"
=======
        "x-ms-version": "2021-02-12"
>>>>>>> 7e782c87
      },
      "ResponseBody": "DR5yJcRTKwSm98CvNNOOjoxHEX9D1wbR63fA9SwM2H7VNp1Odj1oeM2976+NtapCDI8vDriG6jYXoTpNkzXYmR5C2f41QBhO3piyhedWRDXMfemc3crFT0tmNtQDG+WX5VaQStusDMt34S8f1GVOwV0EgBVLO7xTfIqyzgpDSsM="
    },
    {
      "RequestUri": "https://seanmcccanary3.file.core.windows.net/test-share-74f3ae0c-61dd-f176-afba-9fad6f5e70bd/test-directory-6b619091-1b04-d0a0-88a0-ad2e81b0beea/test-file-f35bfa7d-2b7f-b011-5252-d13e6ea66d05",
      "RequestMethod": "GET",
      "RequestHeaders": {
        "Accept": "application/xml",
        "Authorization": "Sanitized",
        "User-Agent": [
          "azsdk-net-Storage.Files.Shares/12.7.0-alpha.20210126.1",
          "(.NET 5.0.2; Microsoft Windows 10.0.19042)"
        ],
        "x-ms-client-request-id": "363e5824-d050-75fe-58c0-f90074d10c4d",
        "x-ms-date": "Tue, 26 Jan 2021 19:31:35 GMT",
        "x-ms-range": "bytes=890-1017",
        "x-ms-range-get-content-md5": "false",
        "x-ms-return-client-request-id": "true",
<<<<<<< HEAD
        "x-ms-version": "2020-12-06"
=======
        "x-ms-version": "2021-02-12"
>>>>>>> 7e782c87
      },
      "RequestBody": null,
      "StatusCode": 206,
      "ResponseHeaders": {
        "Accept-Ranges": "bytes",
        "Content-Length": "128",
        "Content-Range": "bytes 890-1017/1024",
        "Content-Type": "application/octet-stream",
        "Date": "Tue, 26 Jan 2021 19:31:33 GMT",
        "ETag": "\"0x8D8C230FD686CFB\"",
        "Last-Modified": "Tue, 26 Jan 2021 19:31:33 GMT",
        "Server": [
          "Windows-Azure-File/1.0",
          "Microsoft-HTTPAPI/2.0"
        ],
        "Vary": "Origin",
        "x-ms-client-request-id": "363e5824-d050-75fe-58c0-f90074d10c4d",
        "x-ms-file-attributes": "Archive",
        "x-ms-file-change-time": "2021-01-26T19:31:33.8623227Z",
        "x-ms-file-creation-time": "2021-01-26T19:31:33.8032796Z",
        "x-ms-file-id": "11529285414812647424",
        "x-ms-file-last-write-time": "2021-01-26T19:31:33.8623227Z",
        "x-ms-file-parent-id": "13835128424026341376",
        "x-ms-file-permission-key": "4010187179898695473*11459378189709739967",
        "x-ms-lease-state": "available",
        "x-ms-lease-status": "unlocked",
        "x-ms-request-id": "bf55f32e-401a-000a-1f19-f47e75000000",
        "x-ms-server-encrypted": "true",
        "x-ms-type": "File",
<<<<<<< HEAD
        "x-ms-version": "2020-12-06"
=======
        "x-ms-version": "2021-02-12"
>>>>>>> 7e782c87
      },
      "ResponseBody": "sxqfkcX5WiBxHiX7m6Z75Rh1d/6az0ypmTzOUPk9wTSWa2y6xr37Y6pgoywWwLjWD8y2lMtMKePN9feIKwkmNF3wZS85wR9behNUOSsfk9mE90EshyxoSkKI7NDFcjihOm/PJVuJnE6tWxq3+O+3rWIeBDPH+a0wiBrtsNRPlQc="
    },
    {
      "RequestUri": "https://seanmcccanary3.file.core.windows.net/test-share-74f3ae0c-61dd-f176-afba-9fad6f5e70bd/test-directory-6b619091-1b04-d0a0-88a0-ad2e81b0beea/test-file-f35bfa7d-2b7f-b011-5252-d13e6ea66d05",
      "RequestMethod": "GET",
      "RequestHeaders": {
        "Accept": "application/xml",
        "Authorization": "Sanitized",
        "User-Agent": [
          "azsdk-net-Storage.Files.Shares/12.7.0-alpha.20210126.1",
          "(.NET 5.0.2; Microsoft Windows 10.0.19042)"
        ],
        "x-ms-client-request-id": "454bec67-1287-34cf-7fdb-d42e0079906f",
        "x-ms-date": "Tue, 26 Jan 2021 19:31:35 GMT",
        "x-ms-range": "bytes=1018-1145",
        "x-ms-range-get-content-md5": "false",
        "x-ms-return-client-request-id": "true",
<<<<<<< HEAD
        "x-ms-version": "2020-12-06"
=======
        "x-ms-version": "2021-02-12"
>>>>>>> 7e782c87
      },
      "RequestBody": null,
      "StatusCode": 206,
      "ResponseHeaders": {
        "Accept-Ranges": "bytes",
        "Content-Length": "6",
        "Content-Range": "bytes 1018-1023/1024",
        "Content-Type": "application/octet-stream",
        "Date": "Tue, 26 Jan 2021 19:31:33 GMT",
        "ETag": "\"0x8D8C230FD686CFB\"",
        "Last-Modified": "Tue, 26 Jan 2021 19:31:33 GMT",
        "Server": [
          "Windows-Azure-File/1.0",
          "Microsoft-HTTPAPI/2.0"
        ],
        "Vary": "Origin",
        "x-ms-client-request-id": "454bec67-1287-34cf-7fdb-d42e0079906f",
        "x-ms-file-attributes": "Archive",
        "x-ms-file-change-time": "2021-01-26T19:31:33.8623227Z",
        "x-ms-file-creation-time": "2021-01-26T19:31:33.8032796Z",
        "x-ms-file-id": "11529285414812647424",
        "x-ms-file-last-write-time": "2021-01-26T19:31:33.8623227Z",
        "x-ms-file-parent-id": "13835128424026341376",
        "x-ms-file-permission-key": "4010187179898695473*11459378189709739967",
        "x-ms-lease-state": "available",
        "x-ms-lease-status": "unlocked",
        "x-ms-request-id": "bf55f332-401a-000a-2319-f47e75000000",
        "x-ms-server-encrypted": "true",
        "x-ms-type": "File",
<<<<<<< HEAD
        "x-ms-version": "2020-12-06"
=======
        "x-ms-version": "2021-02-12"
>>>>>>> 7e782c87
      },
      "ResponseBody": "27P/vFBt"
    },
    {
      "RequestUri": "https://seanmcccanary3.file.core.windows.net/test-share-74f3ae0c-61dd-f176-afba-9fad6f5e70bd?restype=share",
      "RequestMethod": "DELETE",
      "RequestHeaders": {
        "Accept": "application/xml",
        "Authorization": "Sanitized",
        "traceparent": "00-0ce5ed65d2502c45af355fb37ac79d78-8ad2352a7402b141-00",
        "User-Agent": [
          "azsdk-net-Storage.Files.Shares/12.7.0-alpha.20210126.1",
          "(.NET 5.0.2; Microsoft Windows 10.0.19042)"
        ],
        "x-ms-client-request-id": "879806d7-c786-3ec5-d03b-0c20f170147f",
        "x-ms-date": "Tue, 26 Jan 2021 19:31:35 GMT",
        "x-ms-delete-snapshots": "include",
        "x-ms-return-client-request-id": "true",
<<<<<<< HEAD
        "x-ms-version": "2020-12-06"
=======
        "x-ms-version": "2021-02-12"
>>>>>>> 7e782c87
      },
      "RequestBody": null,
      "StatusCode": 202,
      "ResponseHeaders": {
        "Content-Length": "0",
        "Date": "Tue, 26 Jan 2021 19:31:33 GMT",
        "Server": [
          "Windows-Azure-File/1.0",
          "Microsoft-HTTPAPI/2.0"
        ],
        "x-ms-client-request-id": "879806d7-c786-3ec5-d03b-0c20f170147f",
        "x-ms-request-id": "bf55f333-401a-000a-2419-f47e75000000",
<<<<<<< HEAD
        "x-ms-version": "2020-12-06"
=======
        "x-ms-version": "2021-02-12"
>>>>>>> 7e782c87
      },
      "ResponseBody": []
    }
  ],
  "Variables": {
    "RandomSeed": "1917175205",
    "Storage_TestConfigDefault": "ProductionTenant\nseanmcccanary3\nU2FuaXRpemVk\nhttps://seanmcccanary3.blob.core.windows.net\nhttps://seanmcccanary3.file.core.windows.net\nhttps://seanmcccanary3.queue.core.windows.net\nhttps://seanmcccanary3.table.core.windows.net\n\n\n\n\nhttps://seanmcccanary3-secondary.blob.core.windows.net\nhttps://seanmcccanary3-secondary.file.core.windows.net\nhttps://seanmcccanary3-secondary.queue.core.windows.net\nhttps://seanmcccanary3-secondary.table.core.windows.net\n\nSanitized\n\n\nCloud\nBlobEndpoint=https://seanmcccanary3.blob.core.windows.net/;QueueEndpoint=https://seanmcccanary3.queue.core.windows.net/;FileEndpoint=https://seanmcccanary3.file.core.windows.net/;BlobSecondaryEndpoint=https://seanmcccanary3-secondary.blob.core.windows.net/;QueueSecondaryEndpoint=https://seanmcccanary3-secondary.queue.core.windows.net/;FileSecondaryEndpoint=https://seanmcccanary3-secondary.file.core.windows.net/;AccountName=seanmcccanary3;AccountKey=Kg==;\nseanscope1\n\n"
  }
}<|MERGE_RESOLUTION|>--- conflicted
+++ resolved
@@ -14,11 +14,7 @@
         "x-ms-client-request-id": "cad8b4b6-3b78-4900-ebbf-f574ee0dd711",
         "x-ms-date": "Tue, 26 Jan 2021 19:31:34 GMT",
         "x-ms-return-client-request-id": "true",
-<<<<<<< HEAD
-        "x-ms-version": "2020-12-06"
-=======
-        "x-ms-version": "2021-02-12"
->>>>>>> 7e782c87
+        "x-ms-version": "2021-02-12"
       },
       "RequestBody": null,
       "StatusCode": 201,
@@ -33,11 +29,7 @@
         ],
         "x-ms-client-request-id": "cad8b4b6-3b78-4900-ebbf-f574ee0dd711",
         "x-ms-request-id": "bf55f2f7-401a-000a-6d19-f47e75000000",
-<<<<<<< HEAD
-        "x-ms-version": "2020-12-06"
-=======
-        "x-ms-version": "2021-02-12"
->>>>>>> 7e782c87
+        "x-ms-version": "2021-02-12"
       },
       "ResponseBody": []
     },
@@ -59,11 +51,7 @@
         "x-ms-file-last-write-time": "Now",
         "x-ms-file-permission": "Inherit",
         "x-ms-return-client-request-id": "true",
-<<<<<<< HEAD
-        "x-ms-version": "2020-12-06"
-=======
-        "x-ms-version": "2021-02-12"
->>>>>>> 7e782c87
+        "x-ms-version": "2021-02-12"
       },
       "RequestBody": null,
       "StatusCode": 201,
@@ -86,11 +74,7 @@
         "x-ms-file-permission-key": "17860367565182308406*11459378189709739967",
         "x-ms-request-id": "bf55f2fc-401a-000a-7019-f47e75000000",
         "x-ms-request-server-encrypted": "true",
-<<<<<<< HEAD
-        "x-ms-version": "2020-12-06"
-=======
-        "x-ms-version": "2021-02-12"
->>>>>>> 7e782c87
+        "x-ms-version": "2021-02-12"
       },
       "ResponseBody": []
     },
@@ -114,11 +98,7 @@
         "x-ms-file-permission": "Inherit",
         "x-ms-return-client-request-id": "true",
         "x-ms-type": "file",
-<<<<<<< HEAD
-        "x-ms-version": "2020-12-06"
-=======
-        "x-ms-version": "2021-02-12"
->>>>>>> 7e782c87
+        "x-ms-version": "2021-02-12"
       },
       "RequestBody": null,
       "StatusCode": 201,
@@ -141,11 +121,7 @@
         "x-ms-file-permission-key": "4010187179898695473*11459378189709739967",
         "x-ms-request-id": "bf55f301-401a-000a-7419-f47e75000000",
         "x-ms-request-server-encrypted": "true",
-<<<<<<< HEAD
-        "x-ms-version": "2020-12-06"
-=======
-        "x-ms-version": "2021-02-12"
->>>>>>> 7e782c87
+        "x-ms-version": "2021-02-12"
       },
       "ResponseBody": []
     },
@@ -166,11 +142,7 @@
         "x-ms-date": "Tue, 26 Jan 2021 19:31:34 GMT",
         "x-ms-range": "bytes=0-1023",
         "x-ms-return-client-request-id": "true",
-<<<<<<< HEAD
-        "x-ms-version": "2020-12-06",
-=======
         "x-ms-version": "2021-02-12",
->>>>>>> 7e782c87
         "x-ms-write": "update"
       },
       "RequestBody": "AQqAvxUdi+tLbbUbSXaJ1zzyVrN6G4eYwl2mfWNsZeQglyg8MKSlukJJVvWmUFGdf2mbm3oUwOWC6P23dw6I3wfR+7FOTKeXTZxxMMWS8nIMCP750MppDNZDuken7UM0wXft1FWfTzLBBE3eo5Af7/WLq24Pjg49Z+7aCpJg8GBZPG5NpB0dbLnLN8x8i2hGI8pRHELVJDNosG1mxUSfYRPthGYh0UvYbT60Q1ZBwNuGlObIDtMehBc75PSvt6d0LNa4jwYCJFF+ea4DIOHcJ++R4DBd1lNAzwBO5uxWKLaXPxeAiTHVg2+VSZUlG2M2Xr0EHtd2F1WDeMAFsz5kKFD3a+DJW56+vFzByIy9GrScF4cvUgrfICjB/RBwz9AwMCFELa+DbQIfRWF6tU7IxV4MaZu3NdVFF0q4CF6NTeyMkJhreOwEGaqEDwyoZGvZ+DiyZGY0efpM/hVlymWkkvd07iS2XUxxB0/wMibInbPe3w8m2+mGVxedHnrWn05F4H0VNHZHIpvrQVwWREbTg2FihutWfrYO7ZcMGD7SmmgAqlKps2k9l7xzOpqMcBPQypsYcxhj72HGBkbeOgpcGab0FZn0Ks/4Je8v4kQcgn2EPE6juiZPnbvw4q0iXlyxFyDzl1p625/LH04pMw0dqoPIWv67uV+ApHfdBEgi1ceTfcsjKOojCWCv15rYJmqu0jcpWgRd9l3Ac/PinNdXqUmGlrVB+YKZpVCeDOHFp30NLzIQ+XvDNodtYrT3QG2JWC5QUZC0bNi1kLWzvul8+8t11GylRq/Ow18u1JbNomTiFbSydFbtWcNZWmnGD3ed8WfpgWsA4xF+go0whpdB6O1Q0Kk1yYd0h3uoS+xGB7TokOMv4yD54jGiM/HJvNMrF3F7dj7NZyfgdPnwV5glOHrZR/W0EgTNVu53kpaVq8qofDN6y5F1Gii8T28mCYqZfft373XedwVsrR9PVdWQSsguSNpkqmzoYy3M+MKVp01k3hWaHrtVyQUuDR5yJcRTKwSm98CvNNOOjoxHEX9D1wbR63fA9SwM2H7VNp1Odj1oeM2976+NtapCDI8vDriG6jYXoTpNkzXYmR5C2f41QBhO3piyhedWRDXMfemc3crFT0tmNtQDG+WX5VaQStusDMt34S8f1GVOwV0EgBVLO7xTfIqyzgpDSsOzGp+RxflaIHEeJfubpnvlGHV3/prPTKmZPM5Q+T3BNJZrbLrGvftjqmCjLBbAuNYPzLaUy0wp483194grCSY0XfBlLznBH1t6E1Q5Kx+T2YT3QSyHLGhKQojs0MVyOKE6b88lW4mcTq1bGrf477etYh4EM8f5rTCIGu2w1E+VB9uz/7xQbQ==",
@@ -188,11 +160,7 @@
         "x-ms-client-request-id": "79e1d662-6306-042d-c641-7fc677010be4",
         "x-ms-request-id": "bf55f304-401a-000a-7719-f47e75000000",
         "x-ms-request-server-encrypted": "true",
-<<<<<<< HEAD
-        "x-ms-version": "2020-12-06"
-=======
-        "x-ms-version": "2021-02-12"
->>>>>>> 7e782c87
+        "x-ms-version": "2021-02-12"
       },
       "ResponseBody": []
     },
@@ -210,11 +178,7 @@
         "x-ms-client-request-id": "0937bb02-67b4-36e9-a9d5-f8b83109c55c",
         "x-ms-date": "Tue, 26 Jan 2021 19:31:34 GMT",
         "x-ms-return-client-request-id": "true",
-<<<<<<< HEAD
-        "x-ms-version": "2020-12-06"
-=======
-        "x-ms-version": "2021-02-12"
->>>>>>> 7e782c87
+        "x-ms-version": "2021-02-12"
       },
       "RequestBody": null,
       "StatusCode": 200,
@@ -242,11 +206,7 @@
         "x-ms-request-id": "bf55f308-401a-000a-7b19-f47e75000000",
         "x-ms-server-encrypted": "true",
         "x-ms-type": "File",
-<<<<<<< HEAD
-        "x-ms-version": "2020-12-06"
-=======
-        "x-ms-version": "2021-02-12"
->>>>>>> 7e782c87
+        "x-ms-version": "2021-02-12"
       },
       "ResponseBody": []
     },
@@ -265,11 +225,7 @@
         "x-ms-range": "bytes=0-127",
         "x-ms-range-get-content-md5": "false",
         "x-ms-return-client-request-id": "true",
-<<<<<<< HEAD
-        "x-ms-version": "2020-12-06"
-=======
-        "x-ms-version": "2021-02-12"
->>>>>>> 7e782c87
+        "x-ms-version": "2021-02-12"
       },
       "RequestBody": null,
       "StatusCode": 206,
@@ -299,11 +255,7 @@
         "x-ms-request-id": "bf55f30c-401a-000a-7f19-f47e75000000",
         "x-ms-server-encrypted": "true",
         "x-ms-type": "File",
-<<<<<<< HEAD
-        "x-ms-version": "2020-12-06"
-=======
-        "x-ms-version": "2021-02-12"
->>>>>>> 7e782c87
+        "x-ms-version": "2021-02-12"
       },
       "ResponseBody": "AQqAvxUdi+tLbbUbSXaJ1zzyVrN6G4eYwl2mfWNsZeQglyg8MKSlukJJVvWmUFGdf2mbm3oUwOWC6P23dw6I3wfR+7FOTKeXTZxxMMWS8nIMCP750MppDNZDuken7UM0wXft1FWfTzLBBE3eo5Af7/WLq24Pjg49Z+7aCpJg8GA="
     },
@@ -322,11 +274,7 @@
         "x-ms-range": "bytes=128-255",
         "x-ms-range-get-content-md5": "false",
         "x-ms-return-client-request-id": "true",
-<<<<<<< HEAD
-        "x-ms-version": "2020-12-06"
-=======
-        "x-ms-version": "2021-02-12"
->>>>>>> 7e782c87
+        "x-ms-version": "2021-02-12"
       },
       "RequestBody": null,
       "StatusCode": 206,
@@ -356,11 +304,7 @@
         "x-ms-request-id": "bf55f30f-401a-000a-0219-f47e75000000",
         "x-ms-server-encrypted": "true",
         "x-ms-type": "File",
-<<<<<<< HEAD
-        "x-ms-version": "2020-12-06"
-=======
-        "x-ms-version": "2021-02-12"
->>>>>>> 7e782c87
+        "x-ms-version": "2021-02-12"
       },
       "ResponseBody": "WTxuTaQdHWy5yzfMfItoRiPKURxC1SQzaLBtZsVEn2ET7YRmIdFL2G0+tENWQcDbhpTmyA7THoQXO+T0r7endCzWuI8GAiRRfnmuAyDh3CfvkeAwXdZTQM8ATubsVii2lz8XgIkx1YNvlUmVJRtjNl69BB7XdhdVg3jABbM+ZCg="
     },
@@ -379,11 +323,7 @@
         "x-ms-range": "bytes=256-383",
         "x-ms-range-get-content-md5": "false",
         "x-ms-return-client-request-id": "true",
-<<<<<<< HEAD
-        "x-ms-version": "2020-12-06"
-=======
-        "x-ms-version": "2021-02-12"
->>>>>>> 7e782c87
+        "x-ms-version": "2021-02-12"
       },
       "RequestBody": null,
       "StatusCode": 206,
@@ -413,11 +353,7 @@
         "x-ms-request-id": "bf55f314-401a-000a-0719-f47e75000000",
         "x-ms-server-encrypted": "true",
         "x-ms-type": "File",
-<<<<<<< HEAD
-        "x-ms-version": "2020-12-06"
-=======
-        "x-ms-version": "2021-02-12"
->>>>>>> 7e782c87
+        "x-ms-version": "2021-02-12"
       },
       "ResponseBody": "UPdr4Mlbnr68XMHIjL0atJwXhy9SCt8gKMH9EHDP0DAwIUQtr4NtAh9FYXq1TsjFXgxpm7c11UUXSrgIXo1N7IyQmGt47AQZqoQPDKhka9n4OLJkZjR5+kz+FWXKZaSS93TuJLZdTHEHT/AyJsids97fDybb6YZXF50eetafTkU="
     },
@@ -436,11 +372,7 @@
         "x-ms-range": "bytes=384-511",
         "x-ms-range-get-content-md5": "false",
         "x-ms-return-client-request-id": "true",
-<<<<<<< HEAD
-        "x-ms-version": "2020-12-06"
-=======
-        "x-ms-version": "2021-02-12"
->>>>>>> 7e782c87
+        "x-ms-version": "2021-02-12"
       },
       "RequestBody": null,
       "StatusCode": 206,
@@ -470,11 +402,7 @@
         "x-ms-request-id": "bf55f319-401a-000a-0c19-f47e75000000",
         "x-ms-server-encrypted": "true",
         "x-ms-type": "File",
-<<<<<<< HEAD
-        "x-ms-version": "2020-12-06"
-=======
-        "x-ms-version": "2021-02-12"
->>>>>>> 7e782c87
+        "x-ms-version": "2021-02-12"
       },
       "ResponseBody": "4H0VNHZHIpvrQVwWREbTg2FihutWfrYO7ZcMGD7SmmgAqlKps2k9l7xzOpqMcBPQypsYcxhj72HGBkbeOgpcGab0FZn0Ks/4Je8v4kQcgn2EPE6juiZPnbvw4q0iXlyxFyDzl1p625/LH04pMw0dqoPIWv67uV+ApHfdBEgi1cc="
     },
@@ -493,11 +421,7 @@
         "x-ms-range": "bytes=250-377",
         "x-ms-range-get-content-md5": "false",
         "x-ms-return-client-request-id": "true",
-<<<<<<< HEAD
-        "x-ms-version": "2020-12-06"
-=======
-        "x-ms-version": "2021-02-12"
->>>>>>> 7e782c87
+        "x-ms-version": "2021-02-12"
       },
       "RequestBody": null,
       "StatusCode": 206,
@@ -527,11 +451,7 @@
         "x-ms-request-id": "bf55f31c-401a-000a-0f19-f47e75000000",
         "x-ms-server-encrypted": "true",
         "x-ms-type": "File",
-<<<<<<< HEAD
-        "x-ms-version": "2020-12-06"
-=======
-        "x-ms-version": "2021-02-12"
->>>>>>> 7e782c87
+        "x-ms-version": "2021-02-12"
       },
       "ResponseBody": "wAWzPmQoUPdr4Mlbnr68XMHIjL0atJwXhy9SCt8gKMH9EHDP0DAwIUQtr4NtAh9FYXq1TsjFXgxpm7c11UUXSrgIXo1N7IyQmGt47AQZqoQPDKhka9n4OLJkZjR5+kz+FWXKZaSS93TuJLZdTHEHT/AyJsids97fDybb6YZXF50="
     },
@@ -550,11 +470,7 @@
         "x-ms-range": "bytes=378-505",
         "x-ms-range-get-content-md5": "false",
         "x-ms-return-client-request-id": "true",
-<<<<<<< HEAD
-        "x-ms-version": "2020-12-06"
-=======
-        "x-ms-version": "2021-02-12"
->>>>>>> 7e782c87
+        "x-ms-version": "2021-02-12"
       },
       "RequestBody": null,
       "StatusCode": 206,
@@ -584,11 +500,7 @@
         "x-ms-request-id": "bf55f31f-401a-000a-1119-f47e75000000",
         "x-ms-server-encrypted": "true",
         "x-ms-type": "File",
-<<<<<<< HEAD
-        "x-ms-version": "2020-12-06"
-=======
-        "x-ms-version": "2021-02-12"
->>>>>>> 7e782c87
+        "x-ms-version": "2021-02-12"
       },
       "ResponseBody": "HnrWn05F4H0VNHZHIpvrQVwWREbTg2FihutWfrYO7ZcMGD7SmmgAqlKps2k9l7xzOpqMcBPQypsYcxhj72HGBkbeOgpcGab0FZn0Ks/4Je8v4kQcgn2EPE6juiZPnbvw4q0iXlyxFyDzl1p625/LH04pMw0dqoPIWv67uV+ApHc="
     },
@@ -607,11 +519,7 @@
         "x-ms-range": "bytes=506-633",
         "x-ms-range-get-content-md5": "false",
         "x-ms-return-client-request-id": "true",
-<<<<<<< HEAD
-        "x-ms-version": "2020-12-06"
-=======
-        "x-ms-version": "2021-02-12"
->>>>>>> 7e782c87
+        "x-ms-version": "2021-02-12"
       },
       "RequestBody": null,
       "StatusCode": 206,
@@ -641,11 +549,7 @@
         "x-ms-request-id": "bf55f323-401a-000a-1519-f47e75000000",
         "x-ms-server-encrypted": "true",
         "x-ms-type": "File",
-<<<<<<< HEAD
-        "x-ms-version": "2020-12-06"
-=======
-        "x-ms-version": "2021-02-12"
->>>>>>> 7e782c87
+        "x-ms-version": "2021-02-12"
       },
       "ResponseBody": "3QRIItXHk33LIyjqIwlgr9ea2CZqrtI3KVoEXfZdwHPz4pzXV6lJhpa1QfmCmaVQngzhxad9DS8yEPl7wzaHbWK090BtiVguUFGQtGzYtZC1s77pfPvLddRspUavzsNfLtSWzaJk4hW0snRW7VnDWVppxg93nfFn6YFrAOMRfoI="
     },
@@ -664,11 +568,7 @@
         "x-ms-range": "bytes=634-761",
         "x-ms-range-get-content-md5": "false",
         "x-ms-return-client-request-id": "true",
-<<<<<<< HEAD
-        "x-ms-version": "2020-12-06"
-=======
-        "x-ms-version": "2021-02-12"
->>>>>>> 7e782c87
+        "x-ms-version": "2021-02-12"
       },
       "RequestBody": null,
       "StatusCode": 206,
@@ -698,11 +598,7 @@
         "x-ms-request-id": "bf55f327-401a-000a-1819-f47e75000000",
         "x-ms-server-encrypted": "true",
         "x-ms-type": "File",
-<<<<<<< HEAD
-        "x-ms-version": "2020-12-06"
-=======
-        "x-ms-version": "2021-02-12"
->>>>>>> 7e782c87
+        "x-ms-version": "2021-02-12"
       },
       "ResponseBody": "jTCGl0Ho7VDQqTXJh3SHe6hL7EYHtOiQ4y/jIPniMaIz8cm80ysXcXt2Ps1nJ+B0+fBXmCU4etlH9bQSBM1W7neSlpWryqh8M3rLkXUaKLxPbyYJipl9+3fvdd53BWytH09V1ZBKyC5I2mSqbOhjLcz4wpWnTWTeFZoeu1XJBS4="
     },
@@ -721,11 +617,7 @@
         "x-ms-range": "bytes=762-889",
         "x-ms-range-get-content-md5": "false",
         "x-ms-return-client-request-id": "true",
-<<<<<<< HEAD
-        "x-ms-version": "2020-12-06"
-=======
-        "x-ms-version": "2021-02-12"
->>>>>>> 7e782c87
+        "x-ms-version": "2021-02-12"
       },
       "RequestBody": null,
       "StatusCode": 206,
@@ -755,11 +647,7 @@
         "x-ms-request-id": "bf55f329-401a-000a-1a19-f47e75000000",
         "x-ms-server-encrypted": "true",
         "x-ms-type": "File",
-<<<<<<< HEAD
-        "x-ms-version": "2020-12-06"
-=======
-        "x-ms-version": "2021-02-12"
->>>>>>> 7e782c87
+        "x-ms-version": "2021-02-12"
       },
       "ResponseBody": "DR5yJcRTKwSm98CvNNOOjoxHEX9D1wbR63fA9SwM2H7VNp1Odj1oeM2976+NtapCDI8vDriG6jYXoTpNkzXYmR5C2f41QBhO3piyhedWRDXMfemc3crFT0tmNtQDG+WX5VaQStusDMt34S8f1GVOwV0EgBVLO7xTfIqyzgpDSsM="
     },
@@ -778,11 +666,7 @@
         "x-ms-range": "bytes=890-1017",
         "x-ms-range-get-content-md5": "false",
         "x-ms-return-client-request-id": "true",
-<<<<<<< HEAD
-        "x-ms-version": "2020-12-06"
-=======
-        "x-ms-version": "2021-02-12"
->>>>>>> 7e782c87
+        "x-ms-version": "2021-02-12"
       },
       "RequestBody": null,
       "StatusCode": 206,
@@ -812,11 +696,7 @@
         "x-ms-request-id": "bf55f32e-401a-000a-1f19-f47e75000000",
         "x-ms-server-encrypted": "true",
         "x-ms-type": "File",
-<<<<<<< HEAD
-        "x-ms-version": "2020-12-06"
-=======
-        "x-ms-version": "2021-02-12"
->>>>>>> 7e782c87
+        "x-ms-version": "2021-02-12"
       },
       "ResponseBody": "sxqfkcX5WiBxHiX7m6Z75Rh1d/6az0ypmTzOUPk9wTSWa2y6xr37Y6pgoywWwLjWD8y2lMtMKePN9feIKwkmNF3wZS85wR9behNUOSsfk9mE90EshyxoSkKI7NDFcjihOm/PJVuJnE6tWxq3+O+3rWIeBDPH+a0wiBrtsNRPlQc="
     },
@@ -835,11 +715,7 @@
         "x-ms-range": "bytes=1018-1145",
         "x-ms-range-get-content-md5": "false",
         "x-ms-return-client-request-id": "true",
-<<<<<<< HEAD
-        "x-ms-version": "2020-12-06"
-=======
-        "x-ms-version": "2021-02-12"
->>>>>>> 7e782c87
+        "x-ms-version": "2021-02-12"
       },
       "RequestBody": null,
       "StatusCode": 206,
@@ -869,11 +745,7 @@
         "x-ms-request-id": "bf55f332-401a-000a-2319-f47e75000000",
         "x-ms-server-encrypted": "true",
         "x-ms-type": "File",
-<<<<<<< HEAD
-        "x-ms-version": "2020-12-06"
-=======
-        "x-ms-version": "2021-02-12"
->>>>>>> 7e782c87
+        "x-ms-version": "2021-02-12"
       },
       "ResponseBody": "27P/vFBt"
     },
@@ -892,11 +764,7 @@
         "x-ms-date": "Tue, 26 Jan 2021 19:31:35 GMT",
         "x-ms-delete-snapshots": "include",
         "x-ms-return-client-request-id": "true",
-<<<<<<< HEAD
-        "x-ms-version": "2020-12-06"
-=======
-        "x-ms-version": "2021-02-12"
->>>>>>> 7e782c87
+        "x-ms-version": "2021-02-12"
       },
       "RequestBody": null,
       "StatusCode": 202,
@@ -909,11 +777,7 @@
         ],
         "x-ms-client-request-id": "879806d7-c786-3ec5-d03b-0c20f170147f",
         "x-ms-request-id": "bf55f333-401a-000a-2419-f47e75000000",
-<<<<<<< HEAD
-        "x-ms-version": "2020-12-06"
-=======
-        "x-ms-version": "2021-02-12"
->>>>>>> 7e782c87
+        "x-ms-version": "2021-02-12"
       },
       "ResponseBody": []
     }
