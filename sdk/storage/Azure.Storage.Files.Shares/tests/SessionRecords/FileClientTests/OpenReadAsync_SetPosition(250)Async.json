--- conflicted
+++ resolved
@@ -1,18 +1,18 @@
-{
+﻿{
   "Entries": [
     {
-      "RequestUri": "http://seanmcccanary3.file.core.windows.net/test-share-74f3ae0c-61dd-f176-afba-9fad6f5e70bd?restype=share",
+      "RequestUri": "https://seanmcccanary3.file.core.windows.net/test-share-74f3ae0c-61dd-f176-afba-9fad6f5e70bd?restype=share",
       "RequestMethod": "PUT",
       "RequestHeaders": {
         "Accept": "application/xml",
         "Authorization": "Sanitized",
-        "traceparent": "00-4bef9cd16defb94398af9e05e8f5d37c-f195ddf96cf56a44-00",
-        "User-Agent": [
-          "azsdk-net-Storage.Files.Shares/12.8.0-alpha.20210820.1",
-          "(.NET Core 3.1.18; Microsoft Windows 10.0.19043)"
+        "traceparent": "00-dcf7f312067a9a4ab1621e6e9f220de9-574afb3fc7250f40-00",
+        "User-Agent": [
+          "azsdk-net-Storage.Files.Shares/12.7.0-alpha.20210126.1",
+          "(.NET 5.0.2; Microsoft Windows 10.0.19042)"
         ],
         "x-ms-client-request-id": "cad8b4b6-3b78-4900-ebbf-f574ee0dd711",
-        "x-ms-date": "Mon, 23 Aug 2021 18:39:15 GMT",
+        "x-ms-date": "Tue, 26 Jan 2021 19:31:34 GMT",
         "x-ms-return-client-request-id": "true",
         "x-ms-version": "2020-12-06"
       },
@@ -20,37 +20,32 @@
       "StatusCode": 201,
       "ResponseHeaders": {
         "Content-Length": "0",
-        "Date": "Mon, 23 Aug 2021 18:39:15 GMT",
-        "ETag": "\u00220x8D966654F3255BE\u0022",
-        "Last-Modified": "Mon, 23 Aug 2021 18:39:15 GMT",
+        "Date": "Tue, 26 Jan 2021 19:31:32 GMT",
+        "ETag": "\"0x8D8C230FD4B770E\"",
+        "Last-Modified": "Tue, 26 Jan 2021 19:31:33 GMT",
         "Server": [
           "Windows-Azure-File/1.0",
           "Microsoft-HTTPAPI/2.0"
         ],
         "x-ms-client-request-id": "cad8b4b6-3b78-4900-ebbf-f574ee0dd711",
-<<<<<<< HEAD
-        "x-ms-request-id": "05165b27-901a-0009-4b4e-989f11000000",
-        "x-ms-version": "2020-10-02"
-=======
         "x-ms-request-id": "bf55f2f7-401a-000a-6d19-f47e75000000",
         "x-ms-version": "2020-12-06"
->>>>>>> 76e66c80
       },
       "ResponseBody": []
     },
     {
-      "RequestUri": "http://seanmcccanary3.file.core.windows.net/test-share-74f3ae0c-61dd-f176-afba-9fad6f5e70bd/test-directory-6b619091-1b04-d0a0-88a0-ad2e81b0beea?restype=directory",
+      "RequestUri": "https://seanmcccanary3.file.core.windows.net/test-share-74f3ae0c-61dd-f176-afba-9fad6f5e70bd/test-directory-6b619091-1b04-d0a0-88a0-ad2e81b0beea?restype=directory",
       "RequestMethod": "PUT",
       "RequestHeaders": {
         "Accept": "application/xml",
         "Authorization": "Sanitized",
-        "traceparent": "00-6f3935527395544d97907a47165dd257-a31af8a1411d7b4f-00",
-        "User-Agent": [
-          "azsdk-net-Storage.Files.Shares/12.8.0-alpha.20210820.1",
-          "(.NET Core 3.1.18; Microsoft Windows 10.0.19043)"
+        "traceparent": "00-c871cdb856c0e341bc7a31d7b834e761-8c99ac2dc264ee4c-00",
+        "User-Agent": [
+          "azsdk-net-Storage.Files.Shares/12.7.0-alpha.20210126.1",
+          "(.NET 5.0.2; Microsoft Windows 10.0.19042)"
         ],
         "x-ms-client-request-id": "a235ced7-5b63-9a6c-1408-41d88ed1c73b",
-        "x-ms-date": "Mon, 23 Aug 2021 18:39:15 GMT",
+        "x-ms-date": "Tue, 26 Jan 2021 19:31:34 GMT",
         "x-ms-file-attributes": "None",
         "x-ms-file-creation-time": "Now",
         "x-ms-file-last-write-time": "Now",
@@ -62,41 +57,41 @@
       "StatusCode": 201,
       "ResponseHeaders": {
         "Content-Length": "0",
-        "Date": "Mon, 23 Aug 2021 18:39:15 GMT",
-        "ETag": "\u00220x8D966654F3BED3A\u0022",
-        "Last-Modified": "Mon, 23 Aug 2021 18:39:15 GMT",
+        "Date": "Tue, 26 Jan 2021 19:31:32 GMT",
+        "ETag": "\"0x8D8C230FD55A4D9\"",
+        "Last-Modified": "Tue, 26 Jan 2021 19:31:33 GMT",
         "Server": [
           "Windows-Azure-File/1.0",
           "Microsoft-HTTPAPI/2.0"
         ],
         "x-ms-client-request-id": "a235ced7-5b63-9a6c-1408-41d88ed1c73b",
         "x-ms-file-attributes": "Directory",
-        "x-ms-file-change-time": "2021-08-23T18:39:15.6693306Z",
-        "x-ms-file-creation-time": "2021-08-23T18:39:15.6693306Z",
+        "x-ms-file-change-time": "2021-01-26T19:31:33.7392345Z",
+        "x-ms-file-creation-time": "2021-01-26T19:31:33.7392345Z",
         "x-ms-file-id": "13835128424026341376",
-        "x-ms-file-last-write-time": "2021-08-23T18:39:15.6693306Z",
+        "x-ms-file-last-write-time": "2021-01-26T19:31:33.7392345Z",
         "x-ms-file-parent-id": "0",
         "x-ms-file-permission-key": "17860367565182308406*11459378189709739967",
-        "x-ms-request-id": "05165b29-901a-0009-4c4e-989f11000000",
+        "x-ms-request-id": "bf55f2fc-401a-000a-7019-f47e75000000",
         "x-ms-request-server-encrypted": "true",
         "x-ms-version": "2020-12-06"
       },
       "ResponseBody": []
     },
     {
-      "RequestUri": "http://seanmcccanary3.file.core.windows.net/test-share-74f3ae0c-61dd-f176-afba-9fad6f5e70bd/test-directory-6b619091-1b04-d0a0-88a0-ad2e81b0beea/test-file-f35bfa7d-2b7f-b011-5252-d13e6ea66d05",
+      "RequestUri": "https://seanmcccanary3.file.core.windows.net/test-share-74f3ae0c-61dd-f176-afba-9fad6f5e70bd/test-directory-6b619091-1b04-d0a0-88a0-ad2e81b0beea/test-file-f35bfa7d-2b7f-b011-5252-d13e6ea66d05",
       "RequestMethod": "PUT",
       "RequestHeaders": {
         "Accept": "application/xml",
         "Authorization": "Sanitized",
-        "traceparent": "00-d11bef61e59b9d41b021f28a25dc311c-5178d495f7d29e43-00",
-        "User-Agent": [
-          "azsdk-net-Storage.Files.Shares/12.8.0-alpha.20210820.1",
-          "(.NET Core 3.1.18; Microsoft Windows 10.0.19043)"
+        "traceparent": "00-982a1218a42a884291e97cf8ec57714b-14603eb1ec751b41-00",
+        "User-Agent": [
+          "azsdk-net-Storage.Files.Shares/12.7.0-alpha.20210126.1",
+          "(.NET 5.0.2; Microsoft Windows 10.0.19042)"
         ],
         "x-ms-client-request-id": "09a0f45d-d4d7-8179-1fd7-c89adf95e1ef",
         "x-ms-content-length": "1024",
-        "x-ms-date": "Mon, 23 Aug 2021 18:39:15 GMT",
+        "x-ms-date": "Tue, 26 Jan 2021 19:31:34 GMT",
         "x-ms-file-attributes": "None",
         "x-ms-file-creation-time": "Now",
         "x-ms-file-last-write-time": "Now",
@@ -109,79 +104,79 @@
       "StatusCode": 201,
       "ResponseHeaders": {
         "Content-Length": "0",
-        "Date": "Mon, 23 Aug 2021 18:39:15 GMT",
-        "ETag": "\u00220x8D966654F4588CA\u0022",
-        "Last-Modified": "Mon, 23 Aug 2021 18:39:15 GMT",
+        "Date": "Tue, 26 Jan 2021 19:31:32 GMT",
+        "ETag": "\"0x8D8C230FD5F6A9C\"",
+        "Last-Modified": "Tue, 26 Jan 2021 19:31:33 GMT",
         "Server": [
           "Windows-Azure-File/1.0",
           "Microsoft-HTTPAPI/2.0"
         ],
         "x-ms-client-request-id": "09a0f45d-d4d7-8179-1fd7-c89adf95e1ef",
         "x-ms-file-attributes": "Archive",
-        "x-ms-file-change-time": "2021-08-23T18:39:15.7322954Z",
-        "x-ms-file-creation-time": "2021-08-23T18:39:15.7322954Z",
-        "x-ms-file-id": "11529285414812647424",
-        "x-ms-file-last-write-time": "2021-08-23T18:39:15.7322954Z",
-        "x-ms-file-parent-id": "13835128424026341376",
-        "x-ms-file-permission-key": "4010187179898695473*11459378189709739967",
-        "x-ms-request-id": "05165b2a-901a-0009-4d4e-989f11000000",
+        "x-ms-file-change-time": "2021-01-26T19:31:33.8032796Z",
+        "x-ms-file-creation-time": "2021-01-26T19:31:33.8032796Z",
+        "x-ms-file-id": "11529285414812647424",
+        "x-ms-file-last-write-time": "2021-01-26T19:31:33.8032796Z",
+        "x-ms-file-parent-id": "13835128424026341376",
+        "x-ms-file-permission-key": "4010187179898695473*11459378189709739967",
+        "x-ms-request-id": "bf55f301-401a-000a-7419-f47e75000000",
         "x-ms-request-server-encrypted": "true",
         "x-ms-version": "2020-12-06"
       },
       "ResponseBody": []
     },
     {
-      "RequestUri": "http://seanmcccanary3.file.core.windows.net/test-share-74f3ae0c-61dd-f176-afba-9fad6f5e70bd/test-directory-6b619091-1b04-d0a0-88a0-ad2e81b0beea/test-file-f35bfa7d-2b7f-b011-5252-d13e6ea66d05?comp=range",
+      "RequestUri": "https://seanmcccanary3.file.core.windows.net/test-share-74f3ae0c-61dd-f176-afba-9fad6f5e70bd/test-directory-6b619091-1b04-d0a0-88a0-ad2e81b0beea/test-file-f35bfa7d-2b7f-b011-5252-d13e6ea66d05?comp=range",
       "RequestMethod": "PUT",
       "RequestHeaders": {
         "Accept": "application/xml",
         "Authorization": "Sanitized",
         "Content-Length": "1024",
         "Content-Type": "application/octet-stream",
-        "traceparent": "00-aa7e6895d236c348ab7d72cc1f253937-7fed2cb66f19ea44-00",
-        "User-Agent": [
-          "azsdk-net-Storage.Files.Shares/12.8.0-alpha.20210820.1",
-          "(.NET Core 3.1.18; Microsoft Windows 10.0.19043)"
+        "traceparent": "00-63b86b514c97d1488ebdbcbe95e39be2-85aaee89949cd84b-00",
+        "User-Agent": [
+          "azsdk-net-Storage.Files.Shares/12.7.0-alpha.20210126.1",
+          "(.NET 5.0.2; Microsoft Windows 10.0.19042)"
         ],
         "x-ms-client-request-id": "79e1d662-6306-042d-c641-7fc677010be4",
-        "x-ms-date": "Mon, 23 Aug 2021 18:39:15 GMT",
+        "x-ms-date": "Tue, 26 Jan 2021 19:31:34 GMT",
         "x-ms-range": "bytes=0-1023",
         "x-ms-return-client-request-id": "true",
         "x-ms-version": "2020-12-06",
         "x-ms-write": "update"
       },
-      "RequestBody": "AQqAvxUdi\u002BtLbbUbSXaJ1zzyVrN6G4eYwl2mfWNsZeQglyg8MKSlukJJVvWmUFGdf2mbm3oUwOWC6P23dw6I3wfR\u002B7FOTKeXTZxxMMWS8nIMCP750MppDNZDuken7UM0wXft1FWfTzLBBE3eo5Af7/WLq24Pjg49Z\u002B7aCpJg8GBZPG5NpB0dbLnLN8x8i2hGI8pRHELVJDNosG1mxUSfYRPthGYh0UvYbT60Q1ZBwNuGlObIDtMehBc75PSvt6d0LNa4jwYCJFF\u002Bea4DIOHcJ\u002B\u002BR4DBd1lNAzwBO5uxWKLaXPxeAiTHVg2\u002BVSZUlG2M2Xr0EHtd2F1WDeMAFsz5kKFD3a\u002BDJW56\u002BvFzByIy9GrScF4cvUgrfICjB/RBwz9AwMCFELa\u002BDbQIfRWF6tU7IxV4MaZu3NdVFF0q4CF6NTeyMkJhreOwEGaqEDwyoZGvZ\u002BDiyZGY0efpM/hVlymWkkvd07iS2XUxxB0/wMibInbPe3w8m2\u002BmGVxedHnrWn05F4H0VNHZHIpvrQVwWREbTg2FihutWfrYO7ZcMGD7SmmgAqlKps2k9l7xzOpqMcBPQypsYcxhj72HGBkbeOgpcGab0FZn0Ks/4Je8v4kQcgn2EPE6juiZPnbvw4q0iXlyxFyDzl1p625/LH04pMw0dqoPIWv67uV\u002BApHfdBEgi1ceTfcsjKOojCWCv15rYJmqu0jcpWgRd9l3Ac/PinNdXqUmGlrVB\u002BYKZpVCeDOHFp30NLzIQ\u002BXvDNodtYrT3QG2JWC5QUZC0bNi1kLWzvul8\u002B8t11GylRq/Ow18u1JbNomTiFbSydFbtWcNZWmnGD3ed8WfpgWsA4xF\u002Bgo0whpdB6O1Q0Kk1yYd0h3uoS\u002BxGB7TokOMv4yD54jGiM/HJvNMrF3F7dj7NZyfgdPnwV5glOHrZR/W0EgTNVu53kpaVq8qofDN6y5F1Gii8T28mCYqZfft373XedwVsrR9PVdWQSsguSNpkqmzoYy3M\u002BMKVp01k3hWaHrtVyQUuDR5yJcRTKwSm98CvNNOOjoxHEX9D1wbR63fA9SwM2H7VNp1Odj1oeM2976\u002BNtapCDI8vDriG6jYXoTpNkzXYmR5C2f41QBhO3piyhedWRDXMfemc3crFT0tmNtQDG\u002BWX5VaQStusDMt34S8f1GVOwV0EgBVLO7xTfIqyzgpDSsOzGp\u002BRxflaIHEeJfubpnvlGHV3/prPTKmZPM5Q\u002BT3BNJZrbLrGvftjqmCjLBbAuNYPzLaUy0wp483194grCSY0XfBlLznBH1t6E1Q5Kx\u002BT2YT3QSyHLGhKQojs0MVyOKE6b88lW4mcTq1bGrf477etYh4EM8f5rTCIGu2w1E\u002BVB9uz/7xQbQ==",
+      "RequestBody": "AQqAvxUdi+tLbbUbSXaJ1zzyVrN6G4eYwl2mfWNsZeQglyg8MKSlukJJVvWmUFGdf2mbm3oUwOWC6P23dw6I3wfR+7FOTKeXTZxxMMWS8nIMCP750MppDNZDuken7UM0wXft1FWfTzLBBE3eo5Af7/WLq24Pjg49Z+7aCpJg8GBZPG5NpB0dbLnLN8x8i2hGI8pRHELVJDNosG1mxUSfYRPthGYh0UvYbT60Q1ZBwNuGlObIDtMehBc75PSvt6d0LNa4jwYCJFF+ea4DIOHcJ++R4DBd1lNAzwBO5uxWKLaXPxeAiTHVg2+VSZUlG2M2Xr0EHtd2F1WDeMAFsz5kKFD3a+DJW56+vFzByIy9GrScF4cvUgrfICjB/RBwz9AwMCFELa+DbQIfRWF6tU7IxV4MaZu3NdVFF0q4CF6NTeyMkJhreOwEGaqEDwyoZGvZ+DiyZGY0efpM/hVlymWkkvd07iS2XUxxB0/wMibInbPe3w8m2+mGVxedHnrWn05F4H0VNHZHIpvrQVwWREbTg2FihutWfrYO7ZcMGD7SmmgAqlKps2k9l7xzOpqMcBPQypsYcxhj72HGBkbeOgpcGab0FZn0Ks/4Je8v4kQcgn2EPE6juiZPnbvw4q0iXlyxFyDzl1p625/LH04pMw0dqoPIWv67uV+ApHfdBEgi1ceTfcsjKOojCWCv15rYJmqu0jcpWgRd9l3Ac/PinNdXqUmGlrVB+YKZpVCeDOHFp30NLzIQ+XvDNodtYrT3QG2JWC5QUZC0bNi1kLWzvul8+8t11GylRq/Ow18u1JbNomTiFbSydFbtWcNZWmnGD3ed8WfpgWsA4xF+go0whpdB6O1Q0Kk1yYd0h3uoS+xGB7TokOMv4yD54jGiM/HJvNMrF3F7dj7NZyfgdPnwV5glOHrZR/W0EgTNVu53kpaVq8qofDN6y5F1Gii8T28mCYqZfft373XedwVsrR9PVdWQSsguSNpkqmzoYy3M+MKVp01k3hWaHrtVyQUuDR5yJcRTKwSm98CvNNOOjoxHEX9D1wbR63fA9SwM2H7VNp1Odj1oeM2976+NtapCDI8vDriG6jYXoTpNkzXYmR5C2f41QBhO3piyhedWRDXMfemc3crFT0tmNtQDG+WX5VaQStusDMt34S8f1GVOwV0EgBVLO7xTfIqyzgpDSsOzGp+RxflaIHEeJfubpnvlGHV3/prPTKmZPM5Q+T3BNJZrbLrGvftjqmCjLBbAuNYPzLaUy0wp483194grCSY0XfBlLznBH1t6E1Q5Kx+T2YT3QSyHLGhKQojs0MVyOKE6b88lW4mcTq1bGrf477etYh4EM8f5rTCIGu2w1E+VB9uz/7xQbQ==",
       "StatusCode": 201,
       "ResponseHeaders": {
         "Content-Length": "0",
-        "Content-MD5": "gMe\u002BGyYwReyUlknhyoat4A==",
-        "Date": "Mon, 23 Aug 2021 18:39:15 GMT",
-        "ETag": "\u00220x8D966654F4ED63C\u0022",
-        "Last-Modified": "Mon, 23 Aug 2021 18:39:15 GMT",
+        "Content-MD5": "gMe+GyYwReyUlknhyoat4A==",
+        "Date": "Tue, 26 Jan 2021 19:31:32 GMT",
+        "ETag": "\"0x8D8C230FD686CFB\"",
+        "Last-Modified": "Tue, 26 Jan 2021 19:31:33 GMT",
         "Server": [
           "Windows-Azure-File/1.0",
           "Microsoft-HTTPAPI/2.0"
         ],
         "x-ms-client-request-id": "79e1d662-6306-042d-c641-7fc677010be4",
-        "x-ms-request-id": "05165b2f-901a-0009-524e-989f11000000",
+        "x-ms-request-id": "bf55f304-401a-000a-7719-f47e75000000",
         "x-ms-request-server-encrypted": "true",
         "x-ms-version": "2020-12-06"
       },
       "ResponseBody": []
     },
     {
-      "RequestUri": "http://seanmcccanary3.file.core.windows.net/test-share-74f3ae0c-61dd-f176-afba-9fad6f5e70bd/test-directory-6b619091-1b04-d0a0-88a0-ad2e81b0beea/test-file-f35bfa7d-2b7f-b011-5252-d13e6ea66d05",
+      "RequestUri": "https://seanmcccanary3.file.core.windows.net/test-share-74f3ae0c-61dd-f176-afba-9fad6f5e70bd/test-directory-6b619091-1b04-d0a0-88a0-ad2e81b0beea/test-file-f35bfa7d-2b7f-b011-5252-d13e6ea66d05",
       "RequestMethod": "HEAD",
       "RequestHeaders": {
         "Accept": "application/xml",
         "Authorization": "Sanitized",
-        "traceparent": "00-e810ca3e4e6872408a5c285751223b47-3fa71f5804966a47-00",
-        "User-Agent": [
-          "azsdk-net-Storage.Files.Shares/12.8.0-alpha.20210820.1",
-          "(.NET Core 3.1.18; Microsoft Windows 10.0.19043)"
+        "traceparent": "00-e29a879e1449c746926552621bd2c3e7-7050cecbdf8df94f-00",
+        "User-Agent": [
+          "azsdk-net-Storage.Files.Shares/12.7.0-alpha.20210126.1",
+          "(.NET 5.0.2; Microsoft Windows 10.0.19042)"
         ],
         "x-ms-client-request-id": "0937bb02-67b4-36e9-a9d5-f8b83109c55c",
-        "x-ms-date": "Mon, 23 Aug 2021 18:39:15 GMT",
+        "x-ms-date": "Tue, 26 Jan 2021 19:31:34 GMT",
         "x-ms-return-client-request-id": "true",
         "x-ms-version": "2020-12-06"
       },
@@ -190,24 +185,25 @@
       "ResponseHeaders": {
         "Content-Length": "1024",
         "Content-Type": "application/octet-stream",
-        "Date": "Mon, 23 Aug 2021 18:39:15 GMT",
-        "ETag": "\u00220x8D966654F4ED63C\u0022",
-        "Last-Modified": "Mon, 23 Aug 2021 18:39:15 GMT",
-        "Server": [
-          "Windows-Azure-File/1.0",
-          "Microsoft-HTTPAPI/2.0"
-        ],
+        "Date": "Tue, 26 Jan 2021 19:31:33 GMT",
+        "ETag": "\"0x8D8C230FD686CFB\"",
+        "Last-Modified": "Tue, 26 Jan 2021 19:31:33 GMT",
+        "Server": [
+          "Windows-Azure-File/1.0",
+          "Microsoft-HTTPAPI/2.0"
+        ],
+        "Vary": "Origin",
         "x-ms-client-request-id": "0937bb02-67b4-36e9-a9d5-f8b83109c55c",
         "x-ms-file-attributes": "Archive",
-        "x-ms-file-change-time": "2021-08-23T18:39:15.7322954Z",
-        "x-ms-file-creation-time": "2021-08-23T18:39:15.7322954Z",
-        "x-ms-file-id": "11529285414812647424",
-        "x-ms-file-last-write-time": "2021-08-23T18:39:15.7322954Z",
-        "x-ms-file-parent-id": "13835128424026341376",
-        "x-ms-file-permission-key": "4010187179898695473*11459378189709739967",
-        "x-ms-lease-state": "available",
-        "x-ms-lease-status": "unlocked",
-        "x-ms-request-id": "05165b31-901a-0009-544e-989f11000000",
+        "x-ms-file-change-time": "2021-01-26T19:31:33.8623227Z",
+        "x-ms-file-creation-time": "2021-01-26T19:31:33.8032796Z",
+        "x-ms-file-id": "11529285414812647424",
+        "x-ms-file-last-write-time": "2021-01-26T19:31:33.8623227Z",
+        "x-ms-file-parent-id": "13835128424026341376",
+        "x-ms-file-permission-key": "4010187179898695473*11459378189709739967",
+        "x-ms-lease-state": "available",
+        "x-ms-lease-status": "unlocked",
+        "x-ms-request-id": "bf55f308-401a-000a-7b19-f47e75000000",
         "x-ms-server-encrypted": "true",
         "x-ms-type": "File",
         "x-ms-version": "2020-12-06"
@@ -215,18 +211,19 @@
       "ResponseBody": []
     },
     {
-      "RequestUri": "http://seanmcccanary3.file.core.windows.net/test-share-74f3ae0c-61dd-f176-afba-9fad6f5e70bd/test-directory-6b619091-1b04-d0a0-88a0-ad2e81b0beea/test-file-f35bfa7d-2b7f-b011-5252-d13e6ea66d05",
-      "RequestMethod": "GET",
-      "RequestHeaders": {
-        "Accept": "application/xml",
-        "Authorization": "Sanitized",
-        "User-Agent": [
-          "azsdk-net-Storage.Files.Shares/12.8.0-alpha.20210820.1",
-          "(.NET Core 3.1.18; Microsoft Windows 10.0.19043)"
+      "RequestUri": "https://seanmcccanary3.file.core.windows.net/test-share-74f3ae0c-61dd-f176-afba-9fad6f5e70bd/test-directory-6b619091-1b04-d0a0-88a0-ad2e81b0beea/test-file-f35bfa7d-2b7f-b011-5252-d13e6ea66d05",
+      "RequestMethod": "GET",
+      "RequestHeaders": {
+        "Accept": "application/xml",
+        "Authorization": "Sanitized",
+        "User-Agent": [
+          "azsdk-net-Storage.Files.Shares/12.7.0-alpha.20210126.1",
+          "(.NET 5.0.2; Microsoft Windows 10.0.19042)"
         ],
         "x-ms-client-request-id": "bbc35f26-02ca-1430-ec42-5d953849791a",
-        "x-ms-date": "Mon, 23 Aug 2021 18:39:15 GMT",
+        "x-ms-date": "Tue, 26 Jan 2021 19:31:34 GMT",
         "x-ms-range": "bytes=0-127",
+        "x-ms-range-get-content-md5": "false",
         "x-ms-return-client-request-id": "true",
         "x-ms-version": "2020-12-06"
       },
@@ -237,43 +234,45 @@
         "Content-Length": "128",
         "Content-Range": "bytes 0-127/1024",
         "Content-Type": "application/octet-stream",
-        "Date": "Mon, 23 Aug 2021 18:39:15 GMT",
-        "ETag": "\u00220x8D966654F4ED63C\u0022",
-        "Last-Modified": "Mon, 23 Aug 2021 18:39:15 GMT",
-        "Server": [
-          "Windows-Azure-File/1.0",
-          "Microsoft-HTTPAPI/2.0"
-        ],
+        "Date": "Tue, 26 Jan 2021 19:31:33 GMT",
+        "ETag": "\"0x8D8C230FD686CFB\"",
+        "Last-Modified": "Tue, 26 Jan 2021 19:31:33 GMT",
+        "Server": [
+          "Windows-Azure-File/1.0",
+          "Microsoft-HTTPAPI/2.0"
+        ],
+        "Vary": "Origin",
         "x-ms-client-request-id": "bbc35f26-02ca-1430-ec42-5d953849791a",
         "x-ms-file-attributes": "Archive",
-        "x-ms-file-change-time": "2021-08-23T18:39:15.7322954Z",
-        "x-ms-file-creation-time": "2021-08-23T18:39:15.7322954Z",
-        "x-ms-file-id": "11529285414812647424",
-        "x-ms-file-last-write-time": "2021-08-23T18:39:15.7322954Z",
-        "x-ms-file-parent-id": "13835128424026341376",
-        "x-ms-file-permission-key": "4010187179898695473*11459378189709739967",
-        "x-ms-lease-state": "available",
-        "x-ms-lease-status": "unlocked",
-        "x-ms-request-id": "05165b36-901a-0009-594e-989f11000000",
-        "x-ms-server-encrypted": "true",
-        "x-ms-type": "File",
-        "x-ms-version": "2020-12-06"
-      },
-      "ResponseBody": "AQqAvxUdi\u002BtLbbUbSXaJ1zzyVrN6G4eYwl2mfWNsZeQglyg8MKSlukJJVvWmUFGdf2mbm3oUwOWC6P23dw6I3wfR\u002B7FOTKeXTZxxMMWS8nIMCP750MppDNZDuken7UM0wXft1FWfTzLBBE3eo5Af7/WLq24Pjg49Z\u002B7aCpJg8GA="
-    },
-    {
-      "RequestUri": "http://seanmcccanary3.file.core.windows.net/test-share-74f3ae0c-61dd-f176-afba-9fad6f5e70bd/test-directory-6b619091-1b04-d0a0-88a0-ad2e81b0beea/test-file-f35bfa7d-2b7f-b011-5252-d13e6ea66d05",
-      "RequestMethod": "GET",
-      "RequestHeaders": {
-        "Accept": "application/xml",
-        "Authorization": "Sanitized",
-        "User-Agent": [
-          "azsdk-net-Storage.Files.Shares/12.8.0-alpha.20210820.1",
-          "(.NET Core 3.1.18; Microsoft Windows 10.0.19043)"
+        "x-ms-file-change-time": "2021-01-26T19:31:33.8623227Z",
+        "x-ms-file-creation-time": "2021-01-26T19:31:33.8032796Z",
+        "x-ms-file-id": "11529285414812647424",
+        "x-ms-file-last-write-time": "2021-01-26T19:31:33.8623227Z",
+        "x-ms-file-parent-id": "13835128424026341376",
+        "x-ms-file-permission-key": "4010187179898695473*11459378189709739967",
+        "x-ms-lease-state": "available",
+        "x-ms-lease-status": "unlocked",
+        "x-ms-request-id": "bf55f30c-401a-000a-7f19-f47e75000000",
+        "x-ms-server-encrypted": "true",
+        "x-ms-type": "File",
+        "x-ms-version": "2020-12-06"
+      },
+      "ResponseBody": "AQqAvxUdi+tLbbUbSXaJ1zzyVrN6G4eYwl2mfWNsZeQglyg8MKSlukJJVvWmUFGdf2mbm3oUwOWC6P23dw6I3wfR+7FOTKeXTZxxMMWS8nIMCP750MppDNZDuken7UM0wXft1FWfTzLBBE3eo5Af7/WLq24Pjg49Z+7aCpJg8GA="
+    },
+    {
+      "RequestUri": "https://seanmcccanary3.file.core.windows.net/test-share-74f3ae0c-61dd-f176-afba-9fad6f5e70bd/test-directory-6b619091-1b04-d0a0-88a0-ad2e81b0beea/test-file-f35bfa7d-2b7f-b011-5252-d13e6ea66d05",
+      "RequestMethod": "GET",
+      "RequestHeaders": {
+        "Accept": "application/xml",
+        "Authorization": "Sanitized",
+        "User-Agent": [
+          "azsdk-net-Storage.Files.Shares/12.7.0-alpha.20210126.1",
+          "(.NET 5.0.2; Microsoft Windows 10.0.19042)"
         ],
         "x-ms-client-request-id": "d291892c-0a45-6292-6590-a342710bfa8a",
-        "x-ms-date": "Mon, 23 Aug 2021 18:39:15 GMT",
+        "x-ms-date": "Tue, 26 Jan 2021 19:31:34 GMT",
         "x-ms-range": "bytes=128-255",
+        "x-ms-range-get-content-md5": "false",
         "x-ms-return-client-request-id": "true",
         "x-ms-version": "2020-12-06"
       },
@@ -284,43 +283,45 @@
         "Content-Length": "128",
         "Content-Range": "bytes 128-255/1024",
         "Content-Type": "application/octet-stream",
-        "Date": "Mon, 23 Aug 2021 18:39:15 GMT",
-        "ETag": "\u00220x8D966654F4ED63C\u0022",
-        "Last-Modified": "Mon, 23 Aug 2021 18:39:15 GMT",
-        "Server": [
-          "Windows-Azure-File/1.0",
-          "Microsoft-HTTPAPI/2.0"
-        ],
+        "Date": "Tue, 26 Jan 2021 19:31:33 GMT",
+        "ETag": "\"0x8D8C230FD686CFB\"",
+        "Last-Modified": "Tue, 26 Jan 2021 19:31:33 GMT",
+        "Server": [
+          "Windows-Azure-File/1.0",
+          "Microsoft-HTTPAPI/2.0"
+        ],
+        "Vary": "Origin",
         "x-ms-client-request-id": "d291892c-0a45-6292-6590-a342710bfa8a",
         "x-ms-file-attributes": "Archive",
-        "x-ms-file-change-time": "2021-08-23T18:39:15.7322954Z",
-        "x-ms-file-creation-time": "2021-08-23T18:39:15.7322954Z",
-        "x-ms-file-id": "11529285414812647424",
-        "x-ms-file-last-write-time": "2021-08-23T18:39:15.7322954Z",
-        "x-ms-file-parent-id": "13835128424026341376",
-        "x-ms-file-permission-key": "4010187179898695473*11459378189709739967",
-        "x-ms-lease-state": "available",
-        "x-ms-lease-status": "unlocked",
-        "x-ms-request-id": "05165b3a-901a-0009-5d4e-989f11000000",
-        "x-ms-server-encrypted": "true",
-        "x-ms-type": "File",
-        "x-ms-version": "2020-12-06"
-      },
-      "ResponseBody": "WTxuTaQdHWy5yzfMfItoRiPKURxC1SQzaLBtZsVEn2ET7YRmIdFL2G0\u002BtENWQcDbhpTmyA7THoQXO\u002BT0r7endCzWuI8GAiRRfnmuAyDh3CfvkeAwXdZTQM8ATubsVii2lz8XgIkx1YNvlUmVJRtjNl69BB7XdhdVg3jABbM\u002BZCg="
-    },
-    {
-      "RequestUri": "http://seanmcccanary3.file.core.windows.net/test-share-74f3ae0c-61dd-f176-afba-9fad6f5e70bd/test-directory-6b619091-1b04-d0a0-88a0-ad2e81b0beea/test-file-f35bfa7d-2b7f-b011-5252-d13e6ea66d05",
-      "RequestMethod": "GET",
-      "RequestHeaders": {
-        "Accept": "application/xml",
-        "Authorization": "Sanitized",
-        "User-Agent": [
-          "azsdk-net-Storage.Files.Shares/12.8.0-alpha.20210820.1",
-          "(.NET Core 3.1.18; Microsoft Windows 10.0.19043)"
+        "x-ms-file-change-time": "2021-01-26T19:31:33.8623227Z",
+        "x-ms-file-creation-time": "2021-01-26T19:31:33.8032796Z",
+        "x-ms-file-id": "11529285414812647424",
+        "x-ms-file-last-write-time": "2021-01-26T19:31:33.8623227Z",
+        "x-ms-file-parent-id": "13835128424026341376",
+        "x-ms-file-permission-key": "4010187179898695473*11459378189709739967",
+        "x-ms-lease-state": "available",
+        "x-ms-lease-status": "unlocked",
+        "x-ms-request-id": "bf55f30f-401a-000a-0219-f47e75000000",
+        "x-ms-server-encrypted": "true",
+        "x-ms-type": "File",
+        "x-ms-version": "2020-12-06"
+      },
+      "ResponseBody": "WTxuTaQdHWy5yzfMfItoRiPKURxC1SQzaLBtZsVEn2ET7YRmIdFL2G0+tENWQcDbhpTmyA7THoQXO+T0r7endCzWuI8GAiRRfnmuAyDh3CfvkeAwXdZTQM8ATubsVii2lz8XgIkx1YNvlUmVJRtjNl69BB7XdhdVg3jABbM+ZCg="
+    },
+    {
+      "RequestUri": "https://seanmcccanary3.file.core.windows.net/test-share-74f3ae0c-61dd-f176-afba-9fad6f5e70bd/test-directory-6b619091-1b04-d0a0-88a0-ad2e81b0beea/test-file-f35bfa7d-2b7f-b011-5252-d13e6ea66d05",
+      "RequestMethod": "GET",
+      "RequestHeaders": {
+        "Accept": "application/xml",
+        "Authorization": "Sanitized",
+        "User-Agent": [
+          "azsdk-net-Storage.Files.Shares/12.7.0-alpha.20210126.1",
+          "(.NET 5.0.2; Microsoft Windows 10.0.19042)"
         ],
         "x-ms-client-request-id": "ae6979c5-a7b8-93d4-bba1-6120e658c20e",
-        "x-ms-date": "Mon, 23 Aug 2021 18:39:15 GMT",
+        "x-ms-date": "Tue, 26 Jan 2021 19:31:34 GMT",
         "x-ms-range": "bytes=256-383",
+        "x-ms-range-get-content-md5": "false",
         "x-ms-return-client-request-id": "true",
         "x-ms-version": "2020-12-06"
       },
@@ -331,43 +332,45 @@
         "Content-Length": "128",
         "Content-Range": "bytes 256-383/1024",
         "Content-Type": "application/octet-stream",
-        "Date": "Mon, 23 Aug 2021 18:39:15 GMT",
-        "ETag": "\u00220x8D966654F4ED63C\u0022",
-        "Last-Modified": "Mon, 23 Aug 2021 18:39:15 GMT",
-        "Server": [
-          "Windows-Azure-File/1.0",
-          "Microsoft-HTTPAPI/2.0"
-        ],
+        "Date": "Tue, 26 Jan 2021 19:31:33 GMT",
+        "ETag": "\"0x8D8C230FD686CFB\"",
+        "Last-Modified": "Tue, 26 Jan 2021 19:31:33 GMT",
+        "Server": [
+          "Windows-Azure-File/1.0",
+          "Microsoft-HTTPAPI/2.0"
+        ],
+        "Vary": "Origin",
         "x-ms-client-request-id": "ae6979c5-a7b8-93d4-bba1-6120e658c20e",
         "x-ms-file-attributes": "Archive",
-        "x-ms-file-change-time": "2021-08-23T18:39:15.7322954Z",
-        "x-ms-file-creation-time": "2021-08-23T18:39:15.7322954Z",
-        "x-ms-file-id": "11529285414812647424",
-        "x-ms-file-last-write-time": "2021-08-23T18:39:15.7322954Z",
-        "x-ms-file-parent-id": "13835128424026341376",
-        "x-ms-file-permission-key": "4010187179898695473*11459378189709739967",
-        "x-ms-lease-state": "available",
-        "x-ms-lease-status": "unlocked",
-        "x-ms-request-id": "05165b3b-901a-0009-5e4e-989f11000000",
-        "x-ms-server-encrypted": "true",
-        "x-ms-type": "File",
-        "x-ms-version": "2020-12-06"
-      },
-      "ResponseBody": "UPdr4Mlbnr68XMHIjL0atJwXhy9SCt8gKMH9EHDP0DAwIUQtr4NtAh9FYXq1TsjFXgxpm7c11UUXSrgIXo1N7IyQmGt47AQZqoQPDKhka9n4OLJkZjR5\u002Bkz\u002BFWXKZaSS93TuJLZdTHEHT/AyJsids97fDybb6YZXF50eetafTkU="
-    },
-    {
-      "RequestUri": "http://seanmcccanary3.file.core.windows.net/test-share-74f3ae0c-61dd-f176-afba-9fad6f5e70bd/test-directory-6b619091-1b04-d0a0-88a0-ad2e81b0beea/test-file-f35bfa7d-2b7f-b011-5252-d13e6ea66d05",
-      "RequestMethod": "GET",
-      "RequestHeaders": {
-        "Accept": "application/xml",
-        "Authorization": "Sanitized",
-        "User-Agent": [
-          "azsdk-net-Storage.Files.Shares/12.8.0-alpha.20210820.1",
-          "(.NET Core 3.1.18; Microsoft Windows 10.0.19043)"
+        "x-ms-file-change-time": "2021-01-26T19:31:33.8623227Z",
+        "x-ms-file-creation-time": "2021-01-26T19:31:33.8032796Z",
+        "x-ms-file-id": "11529285414812647424",
+        "x-ms-file-last-write-time": "2021-01-26T19:31:33.8623227Z",
+        "x-ms-file-parent-id": "13835128424026341376",
+        "x-ms-file-permission-key": "4010187179898695473*11459378189709739967",
+        "x-ms-lease-state": "available",
+        "x-ms-lease-status": "unlocked",
+        "x-ms-request-id": "bf55f314-401a-000a-0719-f47e75000000",
+        "x-ms-server-encrypted": "true",
+        "x-ms-type": "File",
+        "x-ms-version": "2020-12-06"
+      },
+      "ResponseBody": "UPdr4Mlbnr68XMHIjL0atJwXhy9SCt8gKMH9EHDP0DAwIUQtr4NtAh9FYXq1TsjFXgxpm7c11UUXSrgIXo1N7IyQmGt47AQZqoQPDKhka9n4OLJkZjR5+kz+FWXKZaSS93TuJLZdTHEHT/AyJsids97fDybb6YZXF50eetafTkU="
+    },
+    {
+      "RequestUri": "https://seanmcccanary3.file.core.windows.net/test-share-74f3ae0c-61dd-f176-afba-9fad6f5e70bd/test-directory-6b619091-1b04-d0a0-88a0-ad2e81b0beea/test-file-f35bfa7d-2b7f-b011-5252-d13e6ea66d05",
+      "RequestMethod": "GET",
+      "RequestHeaders": {
+        "Accept": "application/xml",
+        "Authorization": "Sanitized",
+        "User-Agent": [
+          "azsdk-net-Storage.Files.Shares/12.7.0-alpha.20210126.1",
+          "(.NET 5.0.2; Microsoft Windows 10.0.19042)"
         ],
         "x-ms-client-request-id": "f87dfd8e-4ba1-15d2-6671-ae20819cb66c",
-        "x-ms-date": "Mon, 23 Aug 2021 18:39:16 GMT",
+        "x-ms-date": "Tue, 26 Jan 2021 19:31:34 GMT",
         "x-ms-range": "bytes=384-511",
+        "x-ms-range-get-content-md5": "false",
         "x-ms-return-client-request-id": "true",
         "x-ms-version": "2020-12-06"
       },
@@ -378,43 +381,45 @@
         "Content-Length": "128",
         "Content-Range": "bytes 384-511/1024",
         "Content-Type": "application/octet-stream",
-        "Date": "Mon, 23 Aug 2021 18:39:15 GMT",
-        "ETag": "\u00220x8D966654F4ED63C\u0022",
-        "Last-Modified": "Mon, 23 Aug 2021 18:39:15 GMT",
-        "Server": [
-          "Windows-Azure-File/1.0",
-          "Microsoft-HTTPAPI/2.0"
-        ],
+        "Date": "Tue, 26 Jan 2021 19:31:33 GMT",
+        "ETag": "\"0x8D8C230FD686CFB\"",
+        "Last-Modified": "Tue, 26 Jan 2021 19:31:33 GMT",
+        "Server": [
+          "Windows-Azure-File/1.0",
+          "Microsoft-HTTPAPI/2.0"
+        ],
+        "Vary": "Origin",
         "x-ms-client-request-id": "f87dfd8e-4ba1-15d2-6671-ae20819cb66c",
         "x-ms-file-attributes": "Archive",
-        "x-ms-file-change-time": "2021-08-23T18:39:15.7322954Z",
-        "x-ms-file-creation-time": "2021-08-23T18:39:15.7322954Z",
-        "x-ms-file-id": "11529285414812647424",
-        "x-ms-file-last-write-time": "2021-08-23T18:39:15.7322954Z",
-        "x-ms-file-parent-id": "13835128424026341376",
-        "x-ms-file-permission-key": "4010187179898695473*11459378189709739967",
-        "x-ms-lease-state": "available",
-        "x-ms-lease-status": "unlocked",
-        "x-ms-request-id": "05165b3c-901a-0009-5f4e-989f11000000",
-        "x-ms-server-encrypted": "true",
-        "x-ms-type": "File",
-        "x-ms-version": "2020-12-06"
-      },
-      "ResponseBody": "4H0VNHZHIpvrQVwWREbTg2FihutWfrYO7ZcMGD7SmmgAqlKps2k9l7xzOpqMcBPQypsYcxhj72HGBkbeOgpcGab0FZn0Ks/4Je8v4kQcgn2EPE6juiZPnbvw4q0iXlyxFyDzl1p625/LH04pMw0dqoPIWv67uV\u002BApHfdBEgi1cc="
-    },
-    {
-      "RequestUri": "http://seanmcccanary3.file.core.windows.net/test-share-74f3ae0c-61dd-f176-afba-9fad6f5e70bd/test-directory-6b619091-1b04-d0a0-88a0-ad2e81b0beea/test-file-f35bfa7d-2b7f-b011-5252-d13e6ea66d05",
-      "RequestMethod": "GET",
-      "RequestHeaders": {
-        "Accept": "application/xml",
-        "Authorization": "Sanitized",
-        "User-Agent": [
-          "azsdk-net-Storage.Files.Shares/12.8.0-alpha.20210820.1",
-          "(.NET Core 3.1.18; Microsoft Windows 10.0.19043)"
+        "x-ms-file-change-time": "2021-01-26T19:31:33.8623227Z",
+        "x-ms-file-creation-time": "2021-01-26T19:31:33.8032796Z",
+        "x-ms-file-id": "11529285414812647424",
+        "x-ms-file-last-write-time": "2021-01-26T19:31:33.8623227Z",
+        "x-ms-file-parent-id": "13835128424026341376",
+        "x-ms-file-permission-key": "4010187179898695473*11459378189709739967",
+        "x-ms-lease-state": "available",
+        "x-ms-lease-status": "unlocked",
+        "x-ms-request-id": "bf55f319-401a-000a-0c19-f47e75000000",
+        "x-ms-server-encrypted": "true",
+        "x-ms-type": "File",
+        "x-ms-version": "2020-12-06"
+      },
+      "ResponseBody": "4H0VNHZHIpvrQVwWREbTg2FihutWfrYO7ZcMGD7SmmgAqlKps2k9l7xzOpqMcBPQypsYcxhj72HGBkbeOgpcGab0FZn0Ks/4Je8v4kQcgn2EPE6juiZPnbvw4q0iXlyxFyDzl1p625/LH04pMw0dqoPIWv67uV+ApHfdBEgi1cc="
+    },
+    {
+      "RequestUri": "https://seanmcccanary3.file.core.windows.net/test-share-74f3ae0c-61dd-f176-afba-9fad6f5e70bd/test-directory-6b619091-1b04-d0a0-88a0-ad2e81b0beea/test-file-f35bfa7d-2b7f-b011-5252-d13e6ea66d05",
+      "RequestMethod": "GET",
+      "RequestHeaders": {
+        "Accept": "application/xml",
+        "Authorization": "Sanitized",
+        "User-Agent": [
+          "azsdk-net-Storage.Files.Shares/12.7.0-alpha.20210126.1",
+          "(.NET 5.0.2; Microsoft Windows 10.0.19042)"
         ],
         "x-ms-client-request-id": "e992ad0c-cada-bf6c-d7ac-70cf6401c730",
-        "x-ms-date": "Mon, 23 Aug 2021 18:39:16 GMT",
+        "x-ms-date": "Tue, 26 Jan 2021 19:31:34 GMT",
         "x-ms-range": "bytes=250-377",
+        "x-ms-range-get-content-md5": "false",
         "x-ms-return-client-request-id": "true",
         "x-ms-version": "2020-12-06"
       },
@@ -425,43 +430,45 @@
         "Content-Length": "128",
         "Content-Range": "bytes 250-377/1024",
         "Content-Type": "application/octet-stream",
-        "Date": "Mon, 23 Aug 2021 18:39:16 GMT",
-        "ETag": "\u00220x8D966654F4ED63C\u0022",
-        "Last-Modified": "Mon, 23 Aug 2021 18:39:15 GMT",
-        "Server": [
-          "Windows-Azure-File/1.0",
-          "Microsoft-HTTPAPI/2.0"
-        ],
+        "Date": "Tue, 26 Jan 2021 19:31:33 GMT",
+        "ETag": "\"0x8D8C230FD686CFB\"",
+        "Last-Modified": "Tue, 26 Jan 2021 19:31:33 GMT",
+        "Server": [
+          "Windows-Azure-File/1.0",
+          "Microsoft-HTTPAPI/2.0"
+        ],
+        "Vary": "Origin",
         "x-ms-client-request-id": "e992ad0c-cada-bf6c-d7ac-70cf6401c730",
         "x-ms-file-attributes": "Archive",
-        "x-ms-file-change-time": "2021-08-23T18:39:15.7322954Z",
-        "x-ms-file-creation-time": "2021-08-23T18:39:15.7322954Z",
-        "x-ms-file-id": "11529285414812647424",
-        "x-ms-file-last-write-time": "2021-08-23T18:39:15.7322954Z",
-        "x-ms-file-parent-id": "13835128424026341376",
-        "x-ms-file-permission-key": "4010187179898695473*11459378189709739967",
-        "x-ms-lease-state": "available",
-        "x-ms-lease-status": "unlocked",
-        "x-ms-request-id": "05165b3d-901a-0009-604e-989f11000000",
-        "x-ms-server-encrypted": "true",
-        "x-ms-type": "File",
-        "x-ms-version": "2020-12-06"
-      },
-      "ResponseBody": "wAWzPmQoUPdr4Mlbnr68XMHIjL0atJwXhy9SCt8gKMH9EHDP0DAwIUQtr4NtAh9FYXq1TsjFXgxpm7c11UUXSrgIXo1N7IyQmGt47AQZqoQPDKhka9n4OLJkZjR5\u002Bkz\u002BFWXKZaSS93TuJLZdTHEHT/AyJsids97fDybb6YZXF50="
-    },
-    {
-      "RequestUri": "http://seanmcccanary3.file.core.windows.net/test-share-74f3ae0c-61dd-f176-afba-9fad6f5e70bd/test-directory-6b619091-1b04-d0a0-88a0-ad2e81b0beea/test-file-f35bfa7d-2b7f-b011-5252-d13e6ea66d05",
-      "RequestMethod": "GET",
-      "RequestHeaders": {
-        "Accept": "application/xml",
-        "Authorization": "Sanitized",
-        "User-Agent": [
-          "azsdk-net-Storage.Files.Shares/12.8.0-alpha.20210820.1",
-          "(.NET Core 3.1.18; Microsoft Windows 10.0.19043)"
+        "x-ms-file-change-time": "2021-01-26T19:31:33.8623227Z",
+        "x-ms-file-creation-time": "2021-01-26T19:31:33.8032796Z",
+        "x-ms-file-id": "11529285414812647424",
+        "x-ms-file-last-write-time": "2021-01-26T19:31:33.8623227Z",
+        "x-ms-file-parent-id": "13835128424026341376",
+        "x-ms-file-permission-key": "4010187179898695473*11459378189709739967",
+        "x-ms-lease-state": "available",
+        "x-ms-lease-status": "unlocked",
+        "x-ms-request-id": "bf55f31c-401a-000a-0f19-f47e75000000",
+        "x-ms-server-encrypted": "true",
+        "x-ms-type": "File",
+        "x-ms-version": "2020-12-06"
+      },
+      "ResponseBody": "wAWzPmQoUPdr4Mlbnr68XMHIjL0atJwXhy9SCt8gKMH9EHDP0DAwIUQtr4NtAh9FYXq1TsjFXgxpm7c11UUXSrgIXo1N7IyQmGt47AQZqoQPDKhka9n4OLJkZjR5+kz+FWXKZaSS93TuJLZdTHEHT/AyJsids97fDybb6YZXF50="
+    },
+    {
+      "RequestUri": "https://seanmcccanary3.file.core.windows.net/test-share-74f3ae0c-61dd-f176-afba-9fad6f5e70bd/test-directory-6b619091-1b04-d0a0-88a0-ad2e81b0beea/test-file-f35bfa7d-2b7f-b011-5252-d13e6ea66d05",
+      "RequestMethod": "GET",
+      "RequestHeaders": {
+        "Accept": "application/xml",
+        "Authorization": "Sanitized",
+        "User-Agent": [
+          "azsdk-net-Storage.Files.Shares/12.7.0-alpha.20210126.1",
+          "(.NET 5.0.2; Microsoft Windows 10.0.19042)"
         ],
         "x-ms-client-request-id": "d313c046-cd09-0291-27fa-4b43bb954e55",
-        "x-ms-date": "Mon, 23 Aug 2021 18:39:16 GMT",
+        "x-ms-date": "Tue, 26 Jan 2021 19:31:35 GMT",
         "x-ms-range": "bytes=378-505",
+        "x-ms-range-get-content-md5": "false",
         "x-ms-return-client-request-id": "true",
         "x-ms-version": "2020-12-06"
       },
@@ -472,43 +479,45 @@
         "Content-Length": "128",
         "Content-Range": "bytes 378-505/1024",
         "Content-Type": "application/octet-stream",
-        "Date": "Mon, 23 Aug 2021 18:39:16 GMT",
-        "ETag": "\u00220x8D966654F4ED63C\u0022",
-        "Last-Modified": "Mon, 23 Aug 2021 18:39:15 GMT",
-        "Server": [
-          "Windows-Azure-File/1.0",
-          "Microsoft-HTTPAPI/2.0"
-        ],
+        "Date": "Tue, 26 Jan 2021 19:31:33 GMT",
+        "ETag": "\"0x8D8C230FD686CFB\"",
+        "Last-Modified": "Tue, 26 Jan 2021 19:31:33 GMT",
+        "Server": [
+          "Windows-Azure-File/1.0",
+          "Microsoft-HTTPAPI/2.0"
+        ],
+        "Vary": "Origin",
         "x-ms-client-request-id": "d313c046-cd09-0291-27fa-4b43bb954e55",
         "x-ms-file-attributes": "Archive",
-        "x-ms-file-change-time": "2021-08-23T18:39:15.7322954Z",
-        "x-ms-file-creation-time": "2021-08-23T18:39:15.7322954Z",
-        "x-ms-file-id": "11529285414812647424",
-        "x-ms-file-last-write-time": "2021-08-23T18:39:15.7322954Z",
-        "x-ms-file-parent-id": "13835128424026341376",
-        "x-ms-file-permission-key": "4010187179898695473*11459378189709739967",
-        "x-ms-lease-state": "available",
-        "x-ms-lease-status": "unlocked",
-        "x-ms-request-id": "05165b3f-901a-0009-624e-989f11000000",
-        "x-ms-server-encrypted": "true",
-        "x-ms-type": "File",
-        "x-ms-version": "2020-12-06"
-      },
-      "ResponseBody": "HnrWn05F4H0VNHZHIpvrQVwWREbTg2FihutWfrYO7ZcMGD7SmmgAqlKps2k9l7xzOpqMcBPQypsYcxhj72HGBkbeOgpcGab0FZn0Ks/4Je8v4kQcgn2EPE6juiZPnbvw4q0iXlyxFyDzl1p625/LH04pMw0dqoPIWv67uV\u002BApHc="
-    },
-    {
-      "RequestUri": "http://seanmcccanary3.file.core.windows.net/test-share-74f3ae0c-61dd-f176-afba-9fad6f5e70bd/test-directory-6b619091-1b04-d0a0-88a0-ad2e81b0beea/test-file-f35bfa7d-2b7f-b011-5252-d13e6ea66d05",
-      "RequestMethod": "GET",
-      "RequestHeaders": {
-        "Accept": "application/xml",
-        "Authorization": "Sanitized",
-        "User-Agent": [
-          "azsdk-net-Storage.Files.Shares/12.8.0-alpha.20210820.1",
-          "(.NET Core 3.1.18; Microsoft Windows 10.0.19043)"
+        "x-ms-file-change-time": "2021-01-26T19:31:33.8623227Z",
+        "x-ms-file-creation-time": "2021-01-26T19:31:33.8032796Z",
+        "x-ms-file-id": "11529285414812647424",
+        "x-ms-file-last-write-time": "2021-01-26T19:31:33.8623227Z",
+        "x-ms-file-parent-id": "13835128424026341376",
+        "x-ms-file-permission-key": "4010187179898695473*11459378189709739967",
+        "x-ms-lease-state": "available",
+        "x-ms-lease-status": "unlocked",
+        "x-ms-request-id": "bf55f31f-401a-000a-1119-f47e75000000",
+        "x-ms-server-encrypted": "true",
+        "x-ms-type": "File",
+        "x-ms-version": "2020-12-06"
+      },
+      "ResponseBody": "HnrWn05F4H0VNHZHIpvrQVwWREbTg2FihutWfrYO7ZcMGD7SmmgAqlKps2k9l7xzOpqMcBPQypsYcxhj72HGBkbeOgpcGab0FZn0Ks/4Je8v4kQcgn2EPE6juiZPnbvw4q0iXlyxFyDzl1p625/LH04pMw0dqoPIWv67uV+ApHc="
+    },
+    {
+      "RequestUri": "https://seanmcccanary3.file.core.windows.net/test-share-74f3ae0c-61dd-f176-afba-9fad6f5e70bd/test-directory-6b619091-1b04-d0a0-88a0-ad2e81b0beea/test-file-f35bfa7d-2b7f-b011-5252-d13e6ea66d05",
+      "RequestMethod": "GET",
+      "RequestHeaders": {
+        "Accept": "application/xml",
+        "Authorization": "Sanitized",
+        "User-Agent": [
+          "azsdk-net-Storage.Files.Shares/12.7.0-alpha.20210126.1",
+          "(.NET 5.0.2; Microsoft Windows 10.0.19042)"
         ],
         "x-ms-client-request-id": "a4892730-f3ee-6f26-10e7-ad17267fa702",
-        "x-ms-date": "Mon, 23 Aug 2021 18:39:16 GMT",
+        "x-ms-date": "Tue, 26 Jan 2021 19:31:35 GMT",
         "x-ms-range": "bytes=506-633",
+        "x-ms-range-get-content-md5": "false",
         "x-ms-return-client-request-id": "true",
         "x-ms-version": "2020-12-06"
       },
@@ -519,24 +528,25 @@
         "Content-Length": "128",
         "Content-Range": "bytes 506-633/1024",
         "Content-Type": "application/octet-stream",
-        "Date": "Mon, 23 Aug 2021 18:39:16 GMT",
-        "ETag": "\u00220x8D966654F4ED63C\u0022",
-        "Last-Modified": "Mon, 23 Aug 2021 18:39:15 GMT",
-        "Server": [
-          "Windows-Azure-File/1.0",
-          "Microsoft-HTTPAPI/2.0"
-        ],
+        "Date": "Tue, 26 Jan 2021 19:31:33 GMT",
+        "ETag": "\"0x8D8C230FD686CFB\"",
+        "Last-Modified": "Tue, 26 Jan 2021 19:31:33 GMT",
+        "Server": [
+          "Windows-Azure-File/1.0",
+          "Microsoft-HTTPAPI/2.0"
+        ],
+        "Vary": "Origin",
         "x-ms-client-request-id": "a4892730-f3ee-6f26-10e7-ad17267fa702",
         "x-ms-file-attributes": "Archive",
-        "x-ms-file-change-time": "2021-08-23T18:39:15.7322954Z",
-        "x-ms-file-creation-time": "2021-08-23T18:39:15.7322954Z",
-        "x-ms-file-id": "11529285414812647424",
-        "x-ms-file-last-write-time": "2021-08-23T18:39:15.7322954Z",
-        "x-ms-file-parent-id": "13835128424026341376",
-        "x-ms-file-permission-key": "4010187179898695473*11459378189709739967",
-        "x-ms-lease-state": "available",
-        "x-ms-lease-status": "unlocked",
-        "x-ms-request-id": "05165b42-901a-0009-654e-989f11000000",
+        "x-ms-file-change-time": "2021-01-26T19:31:33.8623227Z",
+        "x-ms-file-creation-time": "2021-01-26T19:31:33.8032796Z",
+        "x-ms-file-id": "11529285414812647424",
+        "x-ms-file-last-write-time": "2021-01-26T19:31:33.8623227Z",
+        "x-ms-file-parent-id": "13835128424026341376",
+        "x-ms-file-permission-key": "4010187179898695473*11459378189709739967",
+        "x-ms-lease-state": "available",
+        "x-ms-lease-status": "unlocked",
+        "x-ms-request-id": "bf55f323-401a-000a-1519-f47e75000000",
         "x-ms-server-encrypted": "true",
         "x-ms-type": "File",
         "x-ms-version": "2020-12-06"
@@ -544,18 +554,19 @@
       "ResponseBody": "3QRIItXHk33LIyjqIwlgr9ea2CZqrtI3KVoEXfZdwHPz4pzXV6lJhpa1QfmCmaVQngzhxad9DS8yEPl7wzaHbWK090BtiVguUFGQtGzYtZC1s77pfPvLddRspUavzsNfLtSWzaJk4hW0snRW7VnDWVppxg93nfFn6YFrAOMRfoI="
     },
     {
-      "RequestUri": "http://seanmcccanary3.file.core.windows.net/test-share-74f3ae0c-61dd-f176-afba-9fad6f5e70bd/test-directory-6b619091-1b04-d0a0-88a0-ad2e81b0beea/test-file-f35bfa7d-2b7f-b011-5252-d13e6ea66d05",
-      "RequestMethod": "GET",
-      "RequestHeaders": {
-        "Accept": "application/xml",
-        "Authorization": "Sanitized",
-        "User-Agent": [
-          "azsdk-net-Storage.Files.Shares/12.8.0-alpha.20210820.1",
-          "(.NET Core 3.1.18; Microsoft Windows 10.0.19043)"
+      "RequestUri": "https://seanmcccanary3.file.core.windows.net/test-share-74f3ae0c-61dd-f176-afba-9fad6f5e70bd/test-directory-6b619091-1b04-d0a0-88a0-ad2e81b0beea/test-file-f35bfa7d-2b7f-b011-5252-d13e6ea66d05",
+      "RequestMethod": "GET",
+      "RequestHeaders": {
+        "Accept": "application/xml",
+        "Authorization": "Sanitized",
+        "User-Agent": [
+          "azsdk-net-Storage.Files.Shares/12.7.0-alpha.20210126.1",
+          "(.NET 5.0.2; Microsoft Windows 10.0.19042)"
         ],
         "x-ms-client-request-id": "941382a4-aa0b-6566-8b17-e74da7c4746a",
-        "x-ms-date": "Mon, 23 Aug 2021 18:39:16 GMT",
+        "x-ms-date": "Tue, 26 Jan 2021 19:31:35 GMT",
         "x-ms-range": "bytes=634-761",
+        "x-ms-range-get-content-md5": "false",
         "x-ms-return-client-request-id": "true",
         "x-ms-version": "2020-12-06"
       },
@@ -566,43 +577,45 @@
         "Content-Length": "128",
         "Content-Range": "bytes 634-761/1024",
         "Content-Type": "application/octet-stream",
-        "Date": "Mon, 23 Aug 2021 18:39:16 GMT",
-        "ETag": "\u00220x8D966654F4ED63C\u0022",
-        "Last-Modified": "Mon, 23 Aug 2021 18:39:15 GMT",
-        "Server": [
-          "Windows-Azure-File/1.0",
-          "Microsoft-HTTPAPI/2.0"
-        ],
+        "Date": "Tue, 26 Jan 2021 19:31:33 GMT",
+        "ETag": "\"0x8D8C230FD686CFB\"",
+        "Last-Modified": "Tue, 26 Jan 2021 19:31:33 GMT",
+        "Server": [
+          "Windows-Azure-File/1.0",
+          "Microsoft-HTTPAPI/2.0"
+        ],
+        "Vary": "Origin",
         "x-ms-client-request-id": "941382a4-aa0b-6566-8b17-e74da7c4746a",
         "x-ms-file-attributes": "Archive",
-        "x-ms-file-change-time": "2021-08-23T18:39:15.7322954Z",
-        "x-ms-file-creation-time": "2021-08-23T18:39:15.7322954Z",
-        "x-ms-file-id": "11529285414812647424",
-        "x-ms-file-last-write-time": "2021-08-23T18:39:15.7322954Z",
-        "x-ms-file-parent-id": "13835128424026341376",
-        "x-ms-file-permission-key": "4010187179898695473*11459378189709739967",
-        "x-ms-lease-state": "available",
-        "x-ms-lease-status": "unlocked",
-        "x-ms-request-id": "05165b43-901a-0009-664e-989f11000000",
-        "x-ms-server-encrypted": "true",
-        "x-ms-type": "File",
-        "x-ms-version": "2020-12-06"
-      },
-      "ResponseBody": "jTCGl0Ho7VDQqTXJh3SHe6hL7EYHtOiQ4y/jIPniMaIz8cm80ysXcXt2Ps1nJ\u002BB0\u002BfBXmCU4etlH9bQSBM1W7neSlpWryqh8M3rLkXUaKLxPbyYJipl9\u002B3fvdd53BWytH09V1ZBKyC5I2mSqbOhjLcz4wpWnTWTeFZoeu1XJBS4="
-    },
-    {
-      "RequestUri": "http://seanmcccanary3.file.core.windows.net/test-share-74f3ae0c-61dd-f176-afba-9fad6f5e70bd/test-directory-6b619091-1b04-d0a0-88a0-ad2e81b0beea/test-file-f35bfa7d-2b7f-b011-5252-d13e6ea66d05",
-      "RequestMethod": "GET",
-      "RequestHeaders": {
-        "Accept": "application/xml",
-        "Authorization": "Sanitized",
-        "User-Agent": [
-          "azsdk-net-Storage.Files.Shares/12.8.0-alpha.20210820.1",
-          "(.NET Core 3.1.18; Microsoft Windows 10.0.19043)"
+        "x-ms-file-change-time": "2021-01-26T19:31:33.8623227Z",
+        "x-ms-file-creation-time": "2021-01-26T19:31:33.8032796Z",
+        "x-ms-file-id": "11529285414812647424",
+        "x-ms-file-last-write-time": "2021-01-26T19:31:33.8623227Z",
+        "x-ms-file-parent-id": "13835128424026341376",
+        "x-ms-file-permission-key": "4010187179898695473*11459378189709739967",
+        "x-ms-lease-state": "available",
+        "x-ms-lease-status": "unlocked",
+        "x-ms-request-id": "bf55f327-401a-000a-1819-f47e75000000",
+        "x-ms-server-encrypted": "true",
+        "x-ms-type": "File",
+        "x-ms-version": "2020-12-06"
+      },
+      "ResponseBody": "jTCGl0Ho7VDQqTXJh3SHe6hL7EYHtOiQ4y/jIPniMaIz8cm80ysXcXt2Ps1nJ+B0+fBXmCU4etlH9bQSBM1W7neSlpWryqh8M3rLkXUaKLxPbyYJipl9+3fvdd53BWytH09V1ZBKyC5I2mSqbOhjLcz4wpWnTWTeFZoeu1XJBS4="
+    },
+    {
+      "RequestUri": "https://seanmcccanary3.file.core.windows.net/test-share-74f3ae0c-61dd-f176-afba-9fad6f5e70bd/test-directory-6b619091-1b04-d0a0-88a0-ad2e81b0beea/test-file-f35bfa7d-2b7f-b011-5252-d13e6ea66d05",
+      "RequestMethod": "GET",
+      "RequestHeaders": {
+        "Accept": "application/xml",
+        "Authorization": "Sanitized",
+        "User-Agent": [
+          "azsdk-net-Storage.Files.Shares/12.7.0-alpha.20210126.1",
+          "(.NET 5.0.2; Microsoft Windows 10.0.19042)"
         ],
         "x-ms-client-request-id": "a373710f-136c-d2f6-e4c2-2b6f9ec64820",
-        "x-ms-date": "Mon, 23 Aug 2021 18:39:16 GMT",
+        "x-ms-date": "Tue, 26 Jan 2021 19:31:35 GMT",
         "x-ms-range": "bytes=762-889",
+        "x-ms-range-get-content-md5": "false",
         "x-ms-return-client-request-id": "true",
         "x-ms-version": "2020-12-06"
       },
@@ -613,43 +626,45 @@
         "Content-Length": "128",
         "Content-Range": "bytes 762-889/1024",
         "Content-Type": "application/octet-stream",
-        "Date": "Mon, 23 Aug 2021 18:39:16 GMT",
-        "ETag": "\u00220x8D966654F4ED63C\u0022",
-        "Last-Modified": "Mon, 23 Aug 2021 18:39:15 GMT",
-        "Server": [
-          "Windows-Azure-File/1.0",
-          "Microsoft-HTTPAPI/2.0"
-        ],
+        "Date": "Tue, 26 Jan 2021 19:31:33 GMT",
+        "ETag": "\"0x8D8C230FD686CFB\"",
+        "Last-Modified": "Tue, 26 Jan 2021 19:31:33 GMT",
+        "Server": [
+          "Windows-Azure-File/1.0",
+          "Microsoft-HTTPAPI/2.0"
+        ],
+        "Vary": "Origin",
         "x-ms-client-request-id": "a373710f-136c-d2f6-e4c2-2b6f9ec64820",
         "x-ms-file-attributes": "Archive",
-        "x-ms-file-change-time": "2021-08-23T18:39:15.7322954Z",
-        "x-ms-file-creation-time": "2021-08-23T18:39:15.7322954Z",
-        "x-ms-file-id": "11529285414812647424",
-        "x-ms-file-last-write-time": "2021-08-23T18:39:15.7322954Z",
-        "x-ms-file-parent-id": "13835128424026341376",
-        "x-ms-file-permission-key": "4010187179898695473*11459378189709739967",
-        "x-ms-lease-state": "available",
-        "x-ms-lease-status": "unlocked",
-        "x-ms-request-id": "05165b49-901a-0009-6c4e-989f11000000",
-        "x-ms-server-encrypted": "true",
-        "x-ms-type": "File",
-        "x-ms-version": "2020-12-06"
-      },
-      "ResponseBody": "DR5yJcRTKwSm98CvNNOOjoxHEX9D1wbR63fA9SwM2H7VNp1Odj1oeM2976\u002BNtapCDI8vDriG6jYXoTpNkzXYmR5C2f41QBhO3piyhedWRDXMfemc3crFT0tmNtQDG\u002BWX5VaQStusDMt34S8f1GVOwV0EgBVLO7xTfIqyzgpDSsM="
-    },
-    {
-      "RequestUri": "http://seanmcccanary3.file.core.windows.net/test-share-74f3ae0c-61dd-f176-afba-9fad6f5e70bd/test-directory-6b619091-1b04-d0a0-88a0-ad2e81b0beea/test-file-f35bfa7d-2b7f-b011-5252-d13e6ea66d05",
-      "RequestMethod": "GET",
-      "RequestHeaders": {
-        "Accept": "application/xml",
-        "Authorization": "Sanitized",
-        "User-Agent": [
-          "azsdk-net-Storage.Files.Shares/12.8.0-alpha.20210820.1",
-          "(.NET Core 3.1.18; Microsoft Windows 10.0.19043)"
+        "x-ms-file-change-time": "2021-01-26T19:31:33.8623227Z",
+        "x-ms-file-creation-time": "2021-01-26T19:31:33.8032796Z",
+        "x-ms-file-id": "11529285414812647424",
+        "x-ms-file-last-write-time": "2021-01-26T19:31:33.8623227Z",
+        "x-ms-file-parent-id": "13835128424026341376",
+        "x-ms-file-permission-key": "4010187179898695473*11459378189709739967",
+        "x-ms-lease-state": "available",
+        "x-ms-lease-status": "unlocked",
+        "x-ms-request-id": "bf55f329-401a-000a-1a19-f47e75000000",
+        "x-ms-server-encrypted": "true",
+        "x-ms-type": "File",
+        "x-ms-version": "2020-12-06"
+      },
+      "ResponseBody": "DR5yJcRTKwSm98CvNNOOjoxHEX9D1wbR63fA9SwM2H7VNp1Odj1oeM2976+NtapCDI8vDriG6jYXoTpNkzXYmR5C2f41QBhO3piyhedWRDXMfemc3crFT0tmNtQDG+WX5VaQStusDMt34S8f1GVOwV0EgBVLO7xTfIqyzgpDSsM="
+    },
+    {
+      "RequestUri": "https://seanmcccanary3.file.core.windows.net/test-share-74f3ae0c-61dd-f176-afba-9fad6f5e70bd/test-directory-6b619091-1b04-d0a0-88a0-ad2e81b0beea/test-file-f35bfa7d-2b7f-b011-5252-d13e6ea66d05",
+      "RequestMethod": "GET",
+      "RequestHeaders": {
+        "Accept": "application/xml",
+        "Authorization": "Sanitized",
+        "User-Agent": [
+          "azsdk-net-Storage.Files.Shares/12.7.0-alpha.20210126.1",
+          "(.NET 5.0.2; Microsoft Windows 10.0.19042)"
         ],
         "x-ms-client-request-id": "363e5824-d050-75fe-58c0-f90074d10c4d",
-        "x-ms-date": "Mon, 23 Aug 2021 18:39:16 GMT",
+        "x-ms-date": "Tue, 26 Jan 2021 19:31:35 GMT",
         "x-ms-range": "bytes=890-1017",
+        "x-ms-range-get-content-md5": "false",
         "x-ms-return-client-request-id": "true",
         "x-ms-version": "2020-12-06"
       },
@@ -660,43 +675,45 @@
         "Content-Length": "128",
         "Content-Range": "bytes 890-1017/1024",
         "Content-Type": "application/octet-stream",
-        "Date": "Mon, 23 Aug 2021 18:39:16 GMT",
-        "ETag": "\u00220x8D966654F4ED63C\u0022",
-        "Last-Modified": "Mon, 23 Aug 2021 18:39:15 GMT",
-        "Server": [
-          "Windows-Azure-File/1.0",
-          "Microsoft-HTTPAPI/2.0"
-        ],
+        "Date": "Tue, 26 Jan 2021 19:31:33 GMT",
+        "ETag": "\"0x8D8C230FD686CFB\"",
+        "Last-Modified": "Tue, 26 Jan 2021 19:31:33 GMT",
+        "Server": [
+          "Windows-Azure-File/1.0",
+          "Microsoft-HTTPAPI/2.0"
+        ],
+        "Vary": "Origin",
         "x-ms-client-request-id": "363e5824-d050-75fe-58c0-f90074d10c4d",
         "x-ms-file-attributes": "Archive",
-        "x-ms-file-change-time": "2021-08-23T18:39:15.7322954Z",
-        "x-ms-file-creation-time": "2021-08-23T18:39:15.7322954Z",
-        "x-ms-file-id": "11529285414812647424",
-        "x-ms-file-last-write-time": "2021-08-23T18:39:15.7322954Z",
-        "x-ms-file-parent-id": "13835128424026341376",
-        "x-ms-file-permission-key": "4010187179898695473*11459378189709739967",
-        "x-ms-lease-state": "available",
-        "x-ms-lease-status": "unlocked",
-        "x-ms-request-id": "05165b50-901a-0009-734e-989f11000000",
-        "x-ms-server-encrypted": "true",
-        "x-ms-type": "File",
-        "x-ms-version": "2020-12-06"
-      },
-      "ResponseBody": "sxqfkcX5WiBxHiX7m6Z75Rh1d/6az0ypmTzOUPk9wTSWa2y6xr37Y6pgoywWwLjWD8y2lMtMKePN9feIKwkmNF3wZS85wR9behNUOSsfk9mE90EshyxoSkKI7NDFcjihOm/PJVuJnE6tWxq3\u002BO\u002B3rWIeBDPH\u002Ba0wiBrtsNRPlQc="
-    },
-    {
-      "RequestUri": "http://seanmcccanary3.file.core.windows.net/test-share-74f3ae0c-61dd-f176-afba-9fad6f5e70bd/test-directory-6b619091-1b04-d0a0-88a0-ad2e81b0beea/test-file-f35bfa7d-2b7f-b011-5252-d13e6ea66d05",
-      "RequestMethod": "GET",
-      "RequestHeaders": {
-        "Accept": "application/xml",
-        "Authorization": "Sanitized",
-        "User-Agent": [
-          "azsdk-net-Storage.Files.Shares/12.8.0-alpha.20210820.1",
-          "(.NET Core 3.1.18; Microsoft Windows 10.0.19043)"
+        "x-ms-file-change-time": "2021-01-26T19:31:33.8623227Z",
+        "x-ms-file-creation-time": "2021-01-26T19:31:33.8032796Z",
+        "x-ms-file-id": "11529285414812647424",
+        "x-ms-file-last-write-time": "2021-01-26T19:31:33.8623227Z",
+        "x-ms-file-parent-id": "13835128424026341376",
+        "x-ms-file-permission-key": "4010187179898695473*11459378189709739967",
+        "x-ms-lease-state": "available",
+        "x-ms-lease-status": "unlocked",
+        "x-ms-request-id": "bf55f32e-401a-000a-1f19-f47e75000000",
+        "x-ms-server-encrypted": "true",
+        "x-ms-type": "File",
+        "x-ms-version": "2020-12-06"
+      },
+      "ResponseBody": "sxqfkcX5WiBxHiX7m6Z75Rh1d/6az0ypmTzOUPk9wTSWa2y6xr37Y6pgoywWwLjWD8y2lMtMKePN9feIKwkmNF3wZS85wR9behNUOSsfk9mE90EshyxoSkKI7NDFcjihOm/PJVuJnE6tWxq3+O+3rWIeBDPH+a0wiBrtsNRPlQc="
+    },
+    {
+      "RequestUri": "https://seanmcccanary3.file.core.windows.net/test-share-74f3ae0c-61dd-f176-afba-9fad6f5e70bd/test-directory-6b619091-1b04-d0a0-88a0-ad2e81b0beea/test-file-f35bfa7d-2b7f-b011-5252-d13e6ea66d05",
+      "RequestMethod": "GET",
+      "RequestHeaders": {
+        "Accept": "application/xml",
+        "Authorization": "Sanitized",
+        "User-Agent": [
+          "azsdk-net-Storage.Files.Shares/12.7.0-alpha.20210126.1",
+          "(.NET 5.0.2; Microsoft Windows 10.0.19042)"
         ],
         "x-ms-client-request-id": "454bec67-1287-34cf-7fdb-d42e0079906f",
-        "x-ms-date": "Mon, 23 Aug 2021 18:39:16 GMT",
+        "x-ms-date": "Tue, 26 Jan 2021 19:31:35 GMT",
         "x-ms-range": "bytes=1018-1145",
+        "x-ms-range-get-content-md5": "false",
         "x-ms-return-client-request-id": "true",
         "x-ms-version": "2020-12-06"
       },
@@ -707,24 +724,25 @@
         "Content-Length": "6",
         "Content-Range": "bytes 1018-1023/1024",
         "Content-Type": "application/octet-stream",
-        "Date": "Mon, 23 Aug 2021 18:39:16 GMT",
-        "ETag": "\u00220x8D966654F4ED63C\u0022",
-        "Last-Modified": "Mon, 23 Aug 2021 18:39:15 GMT",
-        "Server": [
-          "Windows-Azure-File/1.0",
-          "Microsoft-HTTPAPI/2.0"
-        ],
+        "Date": "Tue, 26 Jan 2021 19:31:33 GMT",
+        "ETag": "\"0x8D8C230FD686CFB\"",
+        "Last-Modified": "Tue, 26 Jan 2021 19:31:33 GMT",
+        "Server": [
+          "Windows-Azure-File/1.0",
+          "Microsoft-HTTPAPI/2.0"
+        ],
+        "Vary": "Origin",
         "x-ms-client-request-id": "454bec67-1287-34cf-7fdb-d42e0079906f",
         "x-ms-file-attributes": "Archive",
-        "x-ms-file-change-time": "2021-08-23T18:39:15.7322954Z",
-        "x-ms-file-creation-time": "2021-08-23T18:39:15.7322954Z",
-        "x-ms-file-id": "11529285414812647424",
-        "x-ms-file-last-write-time": "2021-08-23T18:39:15.7322954Z",
-        "x-ms-file-parent-id": "13835128424026341376",
-        "x-ms-file-permission-key": "4010187179898695473*11459378189709739967",
-        "x-ms-lease-state": "available",
-        "x-ms-lease-status": "unlocked",
-        "x-ms-request-id": "05165b53-901a-0009-764e-989f11000000",
+        "x-ms-file-change-time": "2021-01-26T19:31:33.8623227Z",
+        "x-ms-file-creation-time": "2021-01-26T19:31:33.8032796Z",
+        "x-ms-file-id": "11529285414812647424",
+        "x-ms-file-last-write-time": "2021-01-26T19:31:33.8623227Z",
+        "x-ms-file-parent-id": "13835128424026341376",
+        "x-ms-file-permission-key": "4010187179898695473*11459378189709739967",
+        "x-ms-lease-state": "available",
+        "x-ms-lease-status": "unlocked",
+        "x-ms-request-id": "bf55f332-401a-000a-2319-f47e75000000",
         "x-ms-server-encrypted": "true",
         "x-ms-type": "File",
         "x-ms-version": "2020-12-06"
@@ -732,18 +750,18 @@
       "ResponseBody": "27P/vFBt"
     },
     {
-      "RequestUri": "http://seanmcccanary3.file.core.windows.net/test-share-74f3ae0c-61dd-f176-afba-9fad6f5e70bd?restype=share",
+      "RequestUri": "https://seanmcccanary3.file.core.windows.net/test-share-74f3ae0c-61dd-f176-afba-9fad6f5e70bd?restype=share",
       "RequestMethod": "DELETE",
       "RequestHeaders": {
         "Accept": "application/xml",
         "Authorization": "Sanitized",
-        "traceparent": "00-9907d18c3a52de44a98cc543355a7b29-b4e6c19b11706646-00",
-        "User-Agent": [
-          "azsdk-net-Storage.Files.Shares/12.8.0-alpha.20210820.1",
-          "(.NET Core 3.1.18; Microsoft Windows 10.0.19043)"
+        "traceparent": "00-0ce5ed65d2502c45af355fb37ac79d78-8ad2352a7402b141-00",
+        "User-Agent": [
+          "azsdk-net-Storage.Files.Shares/12.7.0-alpha.20210126.1",
+          "(.NET 5.0.2; Microsoft Windows 10.0.19042)"
         ],
         "x-ms-client-request-id": "879806d7-c786-3ec5-d03b-0c20f170147f",
-        "x-ms-date": "Mon, 23 Aug 2021 18:39:16 GMT",
+        "x-ms-date": "Tue, 26 Jan 2021 19:31:35 GMT",
         "x-ms-delete-snapshots": "include",
         "x-ms-return-client-request-id": "true",
         "x-ms-version": "2020-12-06"
@@ -752,25 +770,20 @@
       "StatusCode": 202,
       "ResponseHeaders": {
         "Content-Length": "0",
-        "Date": "Mon, 23 Aug 2021 18:39:16 GMT",
+        "Date": "Tue, 26 Jan 2021 19:31:33 GMT",
         "Server": [
           "Windows-Azure-File/1.0",
           "Microsoft-HTTPAPI/2.0"
         ],
         "x-ms-client-request-id": "879806d7-c786-3ec5-d03b-0c20f170147f",
-<<<<<<< HEAD
-        "x-ms-request-id": "05165b59-901a-0009-7b4e-989f11000000",
-        "x-ms-version": "2020-10-02"
-=======
         "x-ms-request-id": "bf55f333-401a-000a-2419-f47e75000000",
         "x-ms-version": "2020-12-06"
->>>>>>> 76e66c80
       },
       "ResponseBody": []
     }
   ],
   "Variables": {
     "RandomSeed": "1917175205",
-    "Storage_TestConfigDefault": "ProductionTenant\nseanmcccanary3\nU2FuaXRpemVk\nhttp://seanmcccanary3.blob.core.windows.net\nhttp://seanmcccanary3.file.core.windows.net\nhttp://seanmcccanary3.queue.core.windows.net\nhttp://seanmcccanary3.table.core.windows.net\n\n\n\n\nhttp://seanmcccanary3-secondary.blob.core.windows.net\nhttp://seanmcccanary3-secondary.file.core.windows.net\nhttp://seanmcccanary3-secondary.queue.core.windows.net\nhttp://seanmcccanary3-secondary.table.core.windows.net\n\nSanitized\n\n\nCloud\nBlobEndpoint=http://seanmcccanary3.blob.core.windows.net/;QueueEndpoint=http://seanmcccanary3.queue.core.windows.net/;FileEndpoint=http://seanmcccanary3.file.core.windows.net/;BlobSecondaryEndpoint=http://seanmcccanary3-secondary.blob.core.windows.net/;QueueSecondaryEndpoint=http://seanmcccanary3-secondary.queue.core.windows.net/;FileSecondaryEndpoint=http://seanmcccanary3-secondary.file.core.windows.net/;AccountName=seanmcccanary3;AccountKey=Kg==;\n[encryption scope]\n\n"
+    "Storage_TestConfigDefault": "ProductionTenant\nseanmcccanary3\nU2FuaXRpemVk\nhttps://seanmcccanary3.blob.core.windows.net\nhttps://seanmcccanary3.file.core.windows.net\nhttps://seanmcccanary3.queue.core.windows.net\nhttps://seanmcccanary3.table.core.windows.net\n\n\n\n\nhttps://seanmcccanary3-secondary.blob.core.windows.net\nhttps://seanmcccanary3-secondary.file.core.windows.net\nhttps://seanmcccanary3-secondary.queue.core.windows.net\nhttps://seanmcccanary3-secondary.table.core.windows.net\n\nSanitized\n\n\nCloud\nBlobEndpoint=https://seanmcccanary3.blob.core.windows.net/;QueueEndpoint=https://seanmcccanary3.queue.core.windows.net/;FileEndpoint=https://seanmcccanary3.file.core.windows.net/;BlobSecondaryEndpoint=https://seanmcccanary3-secondary.blob.core.windows.net/;QueueSecondaryEndpoint=https://seanmcccanary3-secondary.queue.core.windows.net/;FileSecondaryEndpoint=https://seanmcccanary3-secondary.file.core.windows.net/;AccountName=seanmcccanary3;AccountKey=Kg==;\nseanscope1\n\n"
   }
 }