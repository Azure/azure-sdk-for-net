﻿{
  "Entries": [
    {
      "RequestUri": "https://seanmcccanary3.file.core.windows.net/test-share-658f8b18-d6e8-e5d1-3bff-9e1394b0f27a?restype=share",
      "RequestMethod": "PUT",
      "RequestHeaders": {
        "Accept": "application/xml",
        "Authorization": "Sanitized",
        "traceparent": "00-16aebb3b437f0444a612585a9155f4a7-7dd6055879e76542-00",
        "User-Agent": [
          "azsdk-net-Storage.Files.Shares/12.7.0-alpha.20210126.1",
          "(.NET 5.0.2; Microsoft Windows 10.0.19042)"
        ],
        "x-ms-client-request-id": "d3af84b6-1004-11fa-0cac-c9f571ed66a2",
        "x-ms-date": "Tue, 26 Jan 2021 19:33:36 GMT",
        "x-ms-return-client-request-id": "true",
<<<<<<< HEAD
        "x-ms-version": "2020-12-06"
=======
        "x-ms-version": "2021-02-12"
>>>>>>> 7e782c87
      },
      "RequestBody": null,
      "StatusCode": 201,
      "ResponseHeaders": {
        "Content-Length": "0",
        "Date": "Tue, 26 Jan 2021 19:33:34 GMT",
        "ETag": "\"0x8D8C23145F755D6\"",
        "Last-Modified": "Tue, 26 Jan 2021 19:33:35 GMT",
        "Server": [
          "Windows-Azure-File/1.0",
          "Microsoft-HTTPAPI/2.0"
        ],
        "x-ms-client-request-id": "d3af84b6-1004-11fa-0cac-c9f571ed66a2",
        "x-ms-request-id": "bf56010c-401a-000a-391a-f47e75000000",
<<<<<<< HEAD
        "x-ms-version": "2020-12-06"
=======
        "x-ms-version": "2021-02-12"
>>>>>>> 7e782c87
      },
      "ResponseBody": []
    },
    {
      "RequestUri": "https://seanmcccanary3.file.core.windows.net/test-share-658f8b18-d6e8-e5d1-3bff-9e1394b0f27a/test-directory-c2ccb69e-6734-74f3-e433-f6b3bb35c20a?restype=directory",
      "RequestMethod": "PUT",
      "RequestHeaders": {
        "Accept": "application/xml",
        "Authorization": "Sanitized",
        "traceparent": "00-4d873cb688535246928e5d7fb1fb06b8-7a6d13dc9bbe2b4b-00",
        "User-Agent": [
          "azsdk-net-Storage.Files.Shares/12.7.0-alpha.20210126.1",
          "(.NET 5.0.2; Microsoft Windows 10.0.19042)"
        ],
        "x-ms-client-request-id": "6bfd79ce-dd64-4e4a-913b-efd0194655d6",
        "x-ms-date": "Tue, 26 Jan 2021 19:33:36 GMT",
        "x-ms-file-attributes": "None",
        "x-ms-file-creation-time": "Now",
        "x-ms-file-last-write-time": "Now",
        "x-ms-file-permission": "Inherit",
        "x-ms-return-client-request-id": "true",
<<<<<<< HEAD
        "x-ms-version": "2020-12-06"
=======
        "x-ms-version": "2021-02-12"
>>>>>>> 7e782c87
      },
      "RequestBody": null,
      "StatusCode": 201,
      "ResponseHeaders": {
        "Content-Length": "0",
        "Date": "Tue, 26 Jan 2021 19:33:34 GMT",
        "ETag": "\"0x8D8C2314602FD8D\"",
        "Last-Modified": "Tue, 26 Jan 2021 19:33:35 GMT",
        "Server": [
          "Windows-Azure-File/1.0",
          "Microsoft-HTTPAPI/2.0"
        ],
        "x-ms-client-request-id": "6bfd79ce-dd64-4e4a-913b-efd0194655d6",
        "x-ms-file-attributes": "Directory",
        "x-ms-file-change-time": "2021-01-26T19:33:35.6712333Z",
        "x-ms-file-creation-time": "2021-01-26T19:33:35.6712333Z",
        "x-ms-file-id": "13835128424026341376",
        "x-ms-file-last-write-time": "2021-01-26T19:33:35.6712333Z",
        "x-ms-file-parent-id": "0",
        "x-ms-file-permission-key": "17860367565182308406*11459378189709739967",
        "x-ms-request-id": "bf56010f-401a-000a-3a1a-f47e75000000",
        "x-ms-request-server-encrypted": "true",
<<<<<<< HEAD
        "x-ms-version": "2020-12-06"
=======
        "x-ms-version": "2021-02-12"
>>>>>>> 7e782c87
      },
      "ResponseBody": []
    },
    {
      "RequestUri": "https://seanmcccanary3.file.core.windows.net/test-share-658f8b18-d6e8-e5d1-3bff-9e1394b0f27a/test-directory-c2ccb69e-6734-74f3-e433-f6b3bb35c20a/test-file-5296bee9-5690-80a1-41be-f895f8a19a33",
      "RequestMethod": "HEAD",
      "RequestHeaders": {
        "Accept": "application/xml",
        "Authorization": "Sanitized",
        "traceparent": "00-9effb71a69c77b4b97749131c6b88864-2fe9b13fdab1a640-00",
        "User-Agent": [
          "azsdk-net-Storage.Files.Shares/12.7.0-alpha.20210126.1",
          "(.NET 5.0.2; Microsoft Windows 10.0.19042)"
        ],
        "x-ms-client-request-id": "1b679849-981b-78f0-d87d-2aa5e5b555ef",
        "x-ms-date": "Tue, 26 Jan 2021 19:33:36 GMT",
        "x-ms-return-client-request-id": "true",
<<<<<<< HEAD
        "x-ms-version": "2020-12-06"
=======
        "x-ms-version": "2021-02-12"
>>>>>>> 7e782c87
      },
      "RequestBody": null,
      "StatusCode": 404,
      "ResponseHeaders": {
        "Date": "Tue, 26 Jan 2021 19:33:34 GMT",
        "Server": [
          "Windows-Azure-File/1.0",
          "Microsoft-HTTPAPI/2.0"
        ],
        "Transfer-Encoding": "chunked",
        "Vary": "Origin",
        "x-ms-client-request-id": "1b679849-981b-78f0-d87d-2aa5e5b555ef",
        "x-ms-error-code": "ResourceNotFound",
        "x-ms-request-id": "bf560111-401a-000a-3b1a-f47e75000000",
<<<<<<< HEAD
        "x-ms-version": "2020-12-06"
=======
        "x-ms-version": "2021-02-12"
>>>>>>> 7e782c87
      },
      "ResponseBody": []
    },
    {
      "RequestUri": "https://seanmcccanary3.file.core.windows.net/test-share-658f8b18-d6e8-e5d1-3bff-9e1394b0f27a?restype=share",
      "RequestMethod": "DELETE",
      "RequestHeaders": {
        "Accept": "application/xml",
        "Authorization": "Sanitized",
        "traceparent": "00-7fd15c26ecc5b34c8c1550e7b1a13f1a-1280a5988ed2aa48-00",
        "User-Agent": [
          "azsdk-net-Storage.Files.Shares/12.7.0-alpha.20210126.1",
          "(.NET 5.0.2; Microsoft Windows 10.0.19042)"
        ],
        "x-ms-client-request-id": "604c76ca-7e3a-b018-846d-69ba2d019c1e",
        "x-ms-date": "Tue, 26 Jan 2021 19:33:36 GMT",
        "x-ms-delete-snapshots": "include",
        "x-ms-return-client-request-id": "true",
<<<<<<< HEAD
        "x-ms-version": "2020-12-06"
=======
        "x-ms-version": "2021-02-12"
>>>>>>> 7e782c87
      },
      "RequestBody": null,
      "StatusCode": 202,
      "ResponseHeaders": {
        "Content-Length": "0",
        "Date": "Tue, 26 Jan 2021 19:33:34 GMT",
        "Server": [
          "Windows-Azure-File/1.0",
          "Microsoft-HTTPAPI/2.0"
        ],
        "x-ms-client-request-id": "604c76ca-7e3a-b018-846d-69ba2d019c1e",
        "x-ms-request-id": "bf560112-401a-000a-3c1a-f47e75000000",
<<<<<<< HEAD
        "x-ms-version": "2020-12-06"
=======
        "x-ms-version": "2021-02-12"
>>>>>>> 7e782c87
      },
      "ResponseBody": []
    }
  ],
  "Variables": {
    "RandomSeed": "920065320",
    "Storage_TestConfigDefault": "ProductionTenant\nseanmcccanary3\nU2FuaXRpemVk\nhttps://seanmcccanary3.blob.core.windows.net\nhttps://seanmcccanary3.file.core.windows.net\nhttps://seanmcccanary3.queue.core.windows.net\nhttps://seanmcccanary3.table.core.windows.net\n\n\n\n\nhttps://seanmcccanary3-secondary.blob.core.windows.net\nhttps://seanmcccanary3-secondary.file.core.windows.net\nhttps://seanmcccanary3-secondary.queue.core.windows.net\nhttps://seanmcccanary3-secondary.table.core.windows.net\n\nSanitized\n\n\nCloud\nBlobEndpoint=https://seanmcccanary3.blob.core.windows.net/;QueueEndpoint=https://seanmcccanary3.queue.core.windows.net/;FileEndpoint=https://seanmcccanary3.file.core.windows.net/;BlobSecondaryEndpoint=https://seanmcccanary3-secondary.blob.core.windows.net/;QueueSecondaryEndpoint=https://seanmcccanary3-secondary.queue.core.windows.net/;FileSecondaryEndpoint=https://seanmcccanary3-secondary.file.core.windows.net/;AccountName=seanmcccanary3;AccountKey=Kg==;\nseanscope1\n\n"
  }
}<|MERGE_RESOLUTION|>--- conflicted
+++ resolved
@@ -14,11 +14,7 @@
         "x-ms-client-request-id": "d3af84b6-1004-11fa-0cac-c9f571ed66a2",
         "x-ms-date": "Tue, 26 Jan 2021 19:33:36 GMT",
         "x-ms-return-client-request-id": "true",
-<<<<<<< HEAD
-        "x-ms-version": "2020-12-06"
-=======
         "x-ms-version": "2021-02-12"
->>>>>>> 7e782c87
       },
       "RequestBody": null,
       "StatusCode": 201,
@@ -33,11 +29,7 @@
         ],
         "x-ms-client-request-id": "d3af84b6-1004-11fa-0cac-c9f571ed66a2",
         "x-ms-request-id": "bf56010c-401a-000a-391a-f47e75000000",
-<<<<<<< HEAD
-        "x-ms-version": "2020-12-06"
-=======
         "x-ms-version": "2021-02-12"
->>>>>>> 7e782c87
       },
       "ResponseBody": []
     },
@@ -59,11 +51,7 @@
         "x-ms-file-last-write-time": "Now",
         "x-ms-file-permission": "Inherit",
         "x-ms-return-client-request-id": "true",
-<<<<<<< HEAD
-        "x-ms-version": "2020-12-06"
-=======
         "x-ms-version": "2021-02-12"
->>>>>>> 7e782c87
       },
       "RequestBody": null,
       "StatusCode": 201,
@@ -86,11 +74,7 @@
         "x-ms-file-permission-key": "17860367565182308406*11459378189709739967",
         "x-ms-request-id": "bf56010f-401a-000a-3a1a-f47e75000000",
         "x-ms-request-server-encrypted": "true",
-<<<<<<< HEAD
-        "x-ms-version": "2020-12-06"
-=======
         "x-ms-version": "2021-02-12"
->>>>>>> 7e782c87
       },
       "ResponseBody": []
     },
@@ -108,11 +92,7 @@
         "x-ms-client-request-id": "1b679849-981b-78f0-d87d-2aa5e5b555ef",
         "x-ms-date": "Tue, 26 Jan 2021 19:33:36 GMT",
         "x-ms-return-client-request-id": "true",
-<<<<<<< HEAD
-        "x-ms-version": "2020-12-06"
-=======
         "x-ms-version": "2021-02-12"
->>>>>>> 7e782c87
       },
       "RequestBody": null,
       "StatusCode": 404,
@@ -127,11 +107,7 @@
         "x-ms-client-request-id": "1b679849-981b-78f0-d87d-2aa5e5b555ef",
         "x-ms-error-code": "ResourceNotFound",
         "x-ms-request-id": "bf560111-401a-000a-3b1a-f47e75000000",
-<<<<<<< HEAD
-        "x-ms-version": "2020-12-06"
-=======
         "x-ms-version": "2021-02-12"
->>>>>>> 7e782c87
       },
       "ResponseBody": []
     },
@@ -150,11 +126,7 @@
         "x-ms-date": "Tue, 26 Jan 2021 19:33:36 GMT",
         "x-ms-delete-snapshots": "include",
         "x-ms-return-client-request-id": "true",
-<<<<<<< HEAD
-        "x-ms-version": "2020-12-06"
-=======
         "x-ms-version": "2021-02-12"
->>>>>>> 7e782c87
       },
       "RequestBody": null,
       "StatusCode": 202,
@@ -167,11 +139,7 @@
         ],
         "x-ms-client-request-id": "604c76ca-7e3a-b018-846d-69ba2d019c1e",
         "x-ms-request-id": "bf560112-401a-000a-3c1a-f47e75000000",
-<<<<<<< HEAD
-        "x-ms-version": "2020-12-06"
-=======
         "x-ms-version": "2021-02-12"
->>>>>>> 7e782c87
       },
       "ResponseBody": []
     }
