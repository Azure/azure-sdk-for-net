{
  "Entries": [
    {
      "RequestUri": "http://seanmcccanary3.file.core.windows.net/test-share-658f8b18-d6e8-e5d1-3bff-9e1394b0f27a?restype=share",
      "RequestMethod": "PUT",
      "RequestHeaders": {
        "Accept": "application/xml",
        "Authorization": "Sanitized",
        "traceparent": "00-f39c5ce34efbef43ad7286259c3d566d-13ff29d8b122fe4d-00",
        "User-Agent": "azsdk-net-Storage.Files.Shares/12.9.0-alpha.20210921.1 (.NET Framework 4.8.4300.0; Microsoft Windows 10.0.19043 )",
        "x-ms-client-request-id": "d3af84b6-1004-11fa-0cac-c9f571ed66a2",
        "x-ms-date": "Tue, 21 Sep 2021 19:49:02 GMT",
        "x-ms-return-client-request-id": "true",
        "x-ms-version": "2021-02-12"
      },
      "RequestBody": null,
      "StatusCode": 201,
      "ResponseHeaders": {
        "Content-Length": "0",
        "Date": "Tue, 21 Sep 2021 19:49:01 GMT",
        "ETag": "\u00220x8D97D38DC9CA703\u0022",
        "Last-Modified": "Tue, 21 Sep 2021 19:49:02 GMT",
        "Server": "Windows-Azure-File/1.0 Microsoft-HTTPAPI/2.0",
        "x-ms-client-request-id": "d3af84b6-1004-11fa-0cac-c9f571ed66a2",
<<<<<<< HEAD
        "x-ms-request-id": "bf56010c-401a-000a-391a-f47e75000000",
        "x-ms-version": "2021-02-12"
=======
        "x-ms-request-id": "9739a2f7-301a-0010-3421-af1faa000000",
        "x-ms-version": "2020-12-06"
>>>>>>> 73d5f10e
      },
      "ResponseBody": []
    },
    {
      "RequestUri": "http://seanmcccanary3.file.core.windows.net/test-share-658f8b18-d6e8-e5d1-3bff-9e1394b0f27a/test-directory-c2ccb69e-6734-74f3-e433-f6b3bb35c20a?restype=directory",
      "RequestMethod": "PUT",
      "RequestHeaders": {
        "Accept": "application/xml",
        "Authorization": "Sanitized",
        "traceparent": "00-9340702eaab4a6468e651c6443ed5299-1ad03d3c6ff00940-00",
        "User-Agent": "azsdk-net-Storage.Files.Shares/12.9.0-alpha.20210921.1 (.NET Framework 4.8.4300.0; Microsoft Windows 10.0.19043 )",
        "x-ms-client-request-id": "6bfd79ce-dd64-4e4a-913b-efd0194655d6",
        "x-ms-date": "Tue, 21 Sep 2021 19:49:02 GMT",
        "x-ms-file-attributes": "None",
        "x-ms-file-creation-time": "Now",
        "x-ms-file-last-write-time": "Now",
        "x-ms-file-permission": "Inherit",
        "x-ms-return-client-request-id": "true",
        "x-ms-version": "2021-02-12"
      },
      "RequestBody": null,
      "StatusCode": 201,
      "ResponseHeaders": {
        "Content-Length": "0",
        "Date": "Tue, 21 Sep 2021 19:49:02 GMT",
        "ETag": "\u00220x8D97D38DCA71FDD\u0022",
        "Last-Modified": "Tue, 21 Sep 2021 19:49:02 GMT",
        "Server": "Windows-Azure-File/1.0 Microsoft-HTTPAPI/2.0",
        "x-ms-client-request-id": "6bfd79ce-dd64-4e4a-913b-efd0194655d6",
        "x-ms-file-attributes": "Directory",
        "x-ms-file-change-time": "2021-09-21T19:49:02.3216605Z",
        "x-ms-file-creation-time": "2021-09-21T19:49:02.3216605Z",
        "x-ms-file-id": "13835128424026341376",
        "x-ms-file-last-write-time": "2021-09-21T19:49:02.3216605Z",
        "x-ms-file-parent-id": "0",
        "x-ms-file-permission-key": "17860367565182308406*11459378189709739967",
        "x-ms-request-id": "28900882-201a-009a-2a21-af441b000000",
        "x-ms-request-server-encrypted": "true",
        "x-ms-version": "2021-02-12"
      },
      "ResponseBody": []
    },
    {
      "RequestUri": "http://seanmcccanary3.file.core.windows.net/test-share-658f8b18-d6e8-e5d1-3bff-9e1394b0f27a/test-directory-c2ccb69e-6734-74f3-e433-f6b3bb35c20a/test-file-5296bee9-5690-80a1-41be-f895f8a19a33",
      "RequestMethod": "HEAD",
      "RequestHeaders": {
        "Accept": "application/xml",
        "Authorization": "Sanitized",
        "traceparent": "00-793b010ab570364f84577add1f95a1db-22e249bf0b274b41-00",
        "User-Agent": "azsdk-net-Storage.Files.Shares/12.9.0-alpha.20210921.1 (.NET Framework 4.8.4300.0; Microsoft Windows 10.0.19043 )",
        "x-ms-client-request-id": "1b679849-981b-78f0-d87d-2aa5e5b555ef",
        "x-ms-date": "Tue, 21 Sep 2021 19:49:02 GMT",
        "x-ms-return-client-request-id": "true",
        "x-ms-version": "2021-02-12"
      },
      "RequestBody": null,
      "StatusCode": 404,
      "ResponseHeaders": {
        "Date": "Tue, 21 Sep 2021 19:49:02 GMT",
        "Server": "Windows-Azure-File/1.0 Microsoft-HTTPAPI/2.0",
        "Transfer-Encoding": "chunked",
        "x-ms-client-request-id": "1b679849-981b-78f0-d87d-2aa5e5b555ef",
        "x-ms-error-code": "ResourceNotFound",
<<<<<<< HEAD
        "x-ms-request-id": "bf560111-401a-000a-3b1a-f47e75000000",
        "x-ms-version": "2021-02-12"
=======
        "x-ms-request-id": "28900884-201a-009a-2b21-af441b000000",
        "x-ms-version": "2020-12-06"
>>>>>>> 73d5f10e
      },
      "ResponseBody": []
    },
    {
      "RequestUri": "http://seanmcccanary3.file.core.windows.net/test-share-658f8b18-d6e8-e5d1-3bff-9e1394b0f27a?restype=share",
      "RequestMethod": "DELETE",
      "RequestHeaders": {
        "Accept": "application/xml",
        "Authorization": "Sanitized",
        "traceparent": "00-3fda0c7557db5e43afdc7e70cde359aa-d30fad856b154d44-00",
        "User-Agent": "azsdk-net-Storage.Files.Shares/12.9.0-alpha.20210921.1 (.NET Framework 4.8.4300.0; Microsoft Windows 10.0.19043 )",
        "x-ms-client-request-id": "604c76ca-7e3a-b018-846d-69ba2d019c1e",
        "x-ms-date": "Tue, 21 Sep 2021 19:49:02 GMT",
        "x-ms-delete-snapshots": "include",
        "x-ms-return-client-request-id": "true",
        "x-ms-version": "2021-02-12"
      },
      "RequestBody": null,
      "StatusCode": 202,
      "ResponseHeaders": {
        "Content-Length": "0",
        "Date": "Tue, 21 Sep 2021 19:49:02 GMT",
        "Server": "Windows-Azure-File/1.0 Microsoft-HTTPAPI/2.0",
        "x-ms-client-request-id": "604c76ca-7e3a-b018-846d-69ba2d019c1e",
<<<<<<< HEAD
        "x-ms-request-id": "bf560112-401a-000a-3c1a-f47e75000000",
        "x-ms-version": "2021-02-12"
=======
        "x-ms-request-id": "28900885-201a-009a-2c21-af441b000000",
        "x-ms-version": "2020-12-06"
>>>>>>> 73d5f10e
      },
      "ResponseBody": []
    }
  ],
  "Variables": {
    "RandomSeed": "920065320",
    "Storage_TestConfigDefault": "ProductionTenant\nseanmcccanary3\nU2FuaXRpemVk\nhttp://seanmcccanary3.blob.core.windows.net\nhttp://seanmcccanary3.file.core.windows.net\nhttp://seanmcccanary3.queue.core.windows.net\nhttp://seanmcccanary3.table.core.windows.net\n\n\n\n\nhttp://seanmcccanary3-secondary.blob.core.windows.net\nhttp://seanmcccanary3-secondary.file.core.windows.net\nhttp://seanmcccanary3-secondary.queue.core.windows.net\nhttp://seanmcccanary3-secondary.table.core.windows.net\n\nSanitized\n\n\nCloud\nBlobEndpoint=http://seanmcccanary3.blob.core.windows.net/;QueueEndpoint=http://seanmcccanary3.queue.core.windows.net/;FileEndpoint=http://seanmcccanary3.file.core.windows.net/;BlobSecondaryEndpoint=http://seanmcccanary3-secondary.blob.core.windows.net/;QueueSecondaryEndpoint=http://seanmcccanary3-secondary.queue.core.windows.net/;FileSecondaryEndpoint=http://seanmcccanary3-secondary.file.core.windows.net/;AccountName=seanmcccanary3;AccountKey=Kg==;\n[encryption scope]\n\n"
  }
}<|MERGE_RESOLUTION|>--- conflicted
+++ resolved
@@ -22,13 +22,8 @@
         "Last-Modified": "Tue, 21 Sep 2021 19:49:02 GMT",
         "Server": "Windows-Azure-File/1.0 Microsoft-HTTPAPI/2.0",
         "x-ms-client-request-id": "d3af84b6-1004-11fa-0cac-c9f571ed66a2",
-<<<<<<< HEAD
-        "x-ms-request-id": "bf56010c-401a-000a-391a-f47e75000000",
+        "x-ms-request-id": "9739a2f7-301a-0010-3421-af1faa000000",
         "x-ms-version": "2021-02-12"
-=======
-        "x-ms-request-id": "9739a2f7-301a-0010-3421-af1faa000000",
-        "x-ms-version": "2020-12-06"
->>>>>>> 73d5f10e
       },
       "ResponseBody": []
     },
@@ -92,13 +87,8 @@
         "Transfer-Encoding": "chunked",
         "x-ms-client-request-id": "1b679849-981b-78f0-d87d-2aa5e5b555ef",
         "x-ms-error-code": "ResourceNotFound",
-<<<<<<< HEAD
-        "x-ms-request-id": "bf560111-401a-000a-3b1a-f47e75000000",
+        "x-ms-request-id": "28900884-201a-009a-2b21-af441b000000",
         "x-ms-version": "2021-02-12"
-=======
-        "x-ms-request-id": "28900884-201a-009a-2b21-af441b000000",
-        "x-ms-version": "2020-12-06"
->>>>>>> 73d5f10e
       },
       "ResponseBody": []
     },
@@ -123,13 +113,8 @@
         "Date": "Tue, 21 Sep 2021 19:49:02 GMT",
         "Server": "Windows-Azure-File/1.0 Microsoft-HTTPAPI/2.0",
         "x-ms-client-request-id": "604c76ca-7e3a-b018-846d-69ba2d019c1e",
-<<<<<<< HEAD
-        "x-ms-request-id": "bf560112-401a-000a-3c1a-f47e75000000",
+        "x-ms-request-id": "28900885-201a-009a-2c21-af441b000000",
         "x-ms-version": "2021-02-12"
-=======
-        "x-ms-request-id": "28900885-201a-009a-2c21-af441b000000",
-        "x-ms-version": "2020-12-06"
->>>>>>> 73d5f10e
       },
       "ResponseBody": []
     }
