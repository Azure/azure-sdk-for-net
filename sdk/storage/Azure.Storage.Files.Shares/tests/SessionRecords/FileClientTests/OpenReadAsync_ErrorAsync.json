{
  "Entries": [
    {
      "RequestUri": "http://emilydevtest.file.core.windows.net/test-share-77515420-4195-bc47-0ef4-ef2abebce3ed?restype=share",
      "RequestMethod": "PUT",
      "RequestHeaders": {
        "Authorization": "Sanitized",
        "traceparent": "00-560f5143e9139d4994e188229e911bf9-d63bb14561c19c4c-00",
        "User-Agent": [
          "azsdk-net-Storage.Files.Shares/12.5.0-alpha.20200903.1",
          "(.NET Core 4.6.29130.01; Microsoft Windows 10.0.19041 )"
        ],
        "x-ms-client-request-id": "dbf0a85a-c69a-13c9-8beb-4a8cf1a7777a",
        "x-ms-date": "Thu, 03 Sep 2020 19:13:26 GMT",
        "x-ms-return-client-request-id": "true",
        "x-ms-version": "2020-02-10"
      },
      "RequestBody": null,
      "StatusCode": 201,
      "ResponseHeaders": {
        "Content-Length": "0",
        "Date": "Thu, 03 Sep 2020 19:13:25 GMT",
        "ETag": "\u00220x8D8503D6F5BA660\u0022",
        "Last-Modified": "Thu, 03 Sep 2020 19:13:26 GMT",
        "Server": [
          "Windows-Azure-File/1.0",
          "Microsoft-HTTPAPI/2.0"
        ],
        "x-ms-client-request-id": "dbf0a85a-c69a-13c9-8beb-4a8cf1a7777a",
<<<<<<< HEAD
        "x-ms-request-id": "b5b385ff-d01a-000b-2364-56a89f000000",
        "x-ms-version": "2020-02-10"
=======
        "x-ms-request-id": "c51a30d0-101a-0092-5026-82d722000000",
        "x-ms-version": "2019-12-12"
>>>>>>> 3d593566
      },
      "ResponseBody": []
    },
    {
      "RequestUri": "http://emilydevtest.file.core.windows.net/test-share-77515420-4195-bc47-0ef4-ef2abebce3ed/test-directory-355bcac1-af95-16a3-411e-336a35611ef8?restype=directory",
      "RequestMethod": "PUT",
      "RequestHeaders": {
        "Authorization": "Sanitized",
        "traceparent": "00-53e8acbba2b6fb4db3f38fda036768d5-dbbb6b07feba5649-00",
        "User-Agent": [
          "azsdk-net-Storage.Files.Shares/12.5.0-alpha.20200903.1",
          "(.NET Core 4.6.29130.01; Microsoft Windows 10.0.19041 )"
        ],
        "x-ms-client-request-id": "d22490b2-46ba-abc6-05da-9a7b925ede2a",
        "x-ms-date": "Thu, 03 Sep 2020 19:13:26 GMT",
        "x-ms-file-attributes": "None",
        "x-ms-file-creation-time": "Now",
        "x-ms-file-last-write-time": "Now",
        "x-ms-file-permission": "Inherit",
        "x-ms-return-client-request-id": "true",
        "x-ms-version": "2020-02-10"
      },
      "RequestBody": null,
      "StatusCode": 201,
      "ResponseHeaders": {
        "Content-Length": "0",
        "Date": "Thu, 03 Sep 2020 19:13:25 GMT",
        "ETag": "\u00220x8D8503D6F64DFCF\u0022",
        "Last-Modified": "Thu, 03 Sep 2020 19:13:26 GMT",
        "Server": [
          "Windows-Azure-File/1.0",
          "Microsoft-HTTPAPI/2.0"
        ],
        "x-ms-client-request-id": "d22490b2-46ba-abc6-05da-9a7b925ede2a",
        "x-ms-file-attributes": "Directory",
        "x-ms-file-change-time": "2020-09-03T19:13:26.5034191Z",
        "x-ms-file-creation-time": "2020-09-03T19:13:26.5034191Z",
        "x-ms-file-id": "13835128424026341376",
        "x-ms-file-last-write-time": "2020-09-03T19:13:26.5034191Z",
        "x-ms-file-parent-id": "0",
        "x-ms-file-permission-key": "17913408918638655783*10394889115079208622",
        "x-ms-request-id": "c51a30d4-101a-0092-5126-82d722000000",
        "x-ms-request-server-encrypted": "true",
        "x-ms-version": "2020-02-10"
      },
      "ResponseBody": []
    },
    {
      "RequestUri": "http://emilydevtest.file.core.windows.net/test-share-77515420-4195-bc47-0ef4-ef2abebce3ed/test-directory-355bcac1-af95-16a3-411e-336a35611ef8/test-file-5e1352cc-62d7-baae-7702-fe2cf58557ba",
      "RequestMethod": "HEAD",
      "RequestHeaders": {
        "Authorization": "Sanitized",
        "traceparent": "00-2bbfc651a61a4d4d996fcbcf170e158e-5c7bdf308c5dcb48-00",
        "User-Agent": [
          "azsdk-net-Storage.Files.Shares/12.5.0-alpha.20200903.1",
          "(.NET Core 4.6.29130.01; Microsoft Windows 10.0.19041 )"
        ],
        "x-ms-client-request-id": "6c518e8a-e273-50c4-e26a-5bb74899b580",
        "x-ms-date": "Thu, 03 Sep 2020 19:13:26 GMT",
        "x-ms-return-client-request-id": "true",
        "x-ms-version": "2020-02-10"
      },
      "RequestBody": null,
      "StatusCode": 404,
      "ResponseHeaders": {
        "Date": "Thu, 03 Sep 2020 19:13:25 GMT",
        "Server": [
          "Windows-Azure-File/1.0",
          "Microsoft-HTTPAPI/2.0"
        ],
        "Transfer-Encoding": "chunked",
        "Vary": "Origin",
        "x-ms-client-request-id": "6c518e8a-e273-50c4-e26a-5bb74899b580",
        "x-ms-error-code": "ResourceNotFound",
<<<<<<< HEAD
        "x-ms-request-id": "b5b38603-d01a-000b-2564-56a89f000000",
        "x-ms-version": "2020-02-10"
=======
        "x-ms-request-id": "c51a30d5-101a-0092-5226-82d722000000",
        "x-ms-version": "2019-12-12"
>>>>>>> 3d593566
      },
      "ResponseBody": []
    },
    {
      "RequestUri": "http://emilydevtest.file.core.windows.net/test-share-77515420-4195-bc47-0ef4-ef2abebce3ed?restype=share",
      "RequestMethod": "DELETE",
      "RequestHeaders": {
        "Authorization": "Sanitized",
        "traceparent": "00-9ec6e35014244f40b9afab849c28c87e-b3783077b9cfd144-00",
        "User-Agent": [
          "azsdk-net-Storage.Files.Shares/12.5.0-alpha.20200903.1",
          "(.NET Core 4.6.29130.01; Microsoft Windows 10.0.19041 )"
        ],
        "x-ms-client-request-id": "66a1253c-ea33-fb46-d267-c2d2f086e933",
        "x-ms-date": "Thu, 03 Sep 2020 19:13:26 GMT",
        "x-ms-delete-snapshots": "include",
        "x-ms-return-client-request-id": "true",
        "x-ms-version": "2020-02-10"
      },
      "RequestBody": null,
      "StatusCode": 202,
      "ResponseHeaders": {
        "Content-Length": "0",
        "Date": "Thu, 03 Sep 2020 19:13:25 GMT",
        "Server": [
          "Windows-Azure-File/1.0",
          "Microsoft-HTTPAPI/2.0"
        ],
        "x-ms-client-request-id": "66a1253c-ea33-fb46-d267-c2d2f086e933",
<<<<<<< HEAD
        "x-ms-request-id": "b5b38604-d01a-000b-2664-56a89f000000",
        "x-ms-version": "2020-02-10"
=======
        "x-ms-request-id": "c51a30d6-101a-0092-5326-82d722000000",
        "x-ms-version": "2019-12-12"
>>>>>>> 3d593566
      },
      "ResponseBody": []
    }
  ],
  "Variables": {
    "RandomSeed": "227952279",
    "Storage_TestConfigDefault": "ProductionTenant\nemilydevtest\nU2FuaXRpemVk\nhttp://emilydevtest.blob.core.windows.net\nhttp://emilydevtest.file.core.windows.net\nhttp://emilydevtest.queue.core.windows.net\nhttp://emilydevtest.table.core.windows.net\n\n\n\n\nhttp://emilydevtest-secondary.blob.core.windows.net\nhttp://emilydevtest-secondary.file.core.windows.net\nhttp://emilydevtest-secondary.queue.core.windows.net\nhttp://emilydevtest-secondary.table.core.windows.net\n\nSanitized\n\n\nCloud\nBlobEndpoint=http://emilydevtest.blob.core.windows.net/;QueueEndpoint=http://emilydevtest.queue.core.windows.net/;FileEndpoint=http://emilydevtest.file.core.windows.net/;BlobSecondaryEndpoint=http://emilydevtest-secondary.blob.core.windows.net/;QueueSecondaryEndpoint=http://emilydevtest-secondary.queue.core.windows.net/;FileSecondaryEndpoint=http://emilydevtest-secondary.file.core.windows.net/;AccountName=emilydevtest;AccountKey=Kg==;\nencryptionScope"
  }
}<|MERGE_RESOLUTION|>--- conflicted
+++ resolved
@@ -27,13 +27,8 @@
           "Microsoft-HTTPAPI/2.0"
         ],
         "x-ms-client-request-id": "dbf0a85a-c69a-13c9-8beb-4a8cf1a7777a",
-<<<<<<< HEAD
-        "x-ms-request-id": "b5b385ff-d01a-000b-2364-56a89f000000",
+        "x-ms-request-id": "c51a30d0-101a-0092-5026-82d722000000",
         "x-ms-version": "2020-02-10"
-=======
-        "x-ms-request-id": "c51a30d0-101a-0092-5026-82d722000000",
-        "x-ms-version": "2019-12-12"
->>>>>>> 3d593566
       },
       "ResponseBody": []
     },
@@ -108,13 +103,8 @@
         "Vary": "Origin",
         "x-ms-client-request-id": "6c518e8a-e273-50c4-e26a-5bb74899b580",
         "x-ms-error-code": "ResourceNotFound",
-<<<<<<< HEAD
-        "x-ms-request-id": "b5b38603-d01a-000b-2564-56a89f000000",
+        "x-ms-request-id": "c51a30d5-101a-0092-5226-82d722000000",
         "x-ms-version": "2020-02-10"
-=======
-        "x-ms-request-id": "c51a30d5-101a-0092-5226-82d722000000",
-        "x-ms-version": "2019-12-12"
->>>>>>> 3d593566
       },
       "ResponseBody": []
     },
@@ -144,13 +134,8 @@
           "Microsoft-HTTPAPI/2.0"
         ],
         "x-ms-client-request-id": "66a1253c-ea33-fb46-d267-c2d2f086e933",
-<<<<<<< HEAD
-        "x-ms-request-id": "b5b38604-d01a-000b-2664-56a89f000000",
+        "x-ms-request-id": "c51a30d6-101a-0092-5326-82d722000000",
         "x-ms-version": "2020-02-10"
-=======
-        "x-ms-request-id": "c51a30d6-101a-0092-5326-82d722000000",
-        "x-ms-version": "2019-12-12"
->>>>>>> 3d593566
       },
       "ResponseBody": []
     }
