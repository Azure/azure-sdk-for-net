{
  "Entries": [
    {
      "RequestUri": "https://seanmcccanary3.file.core.windows.net/test-share-c0e1431b-118f-8fb9-2369-76f483983be6?restype=share",
      "RequestMethod": "PUT",
      "RequestHeaders": {
        "Accept": "application/xml",
        "Authorization": "Sanitized",
        "traceparent": "00-882151080e593847a53bb3aa5747c14c-d81be3dce42b5748-00",
        "User-Agent": [
          "azsdk-net-Storage.Files.Shares/12.7.0-alpha.20210121.1",
          "(.NET 5.0.2; Microsoft Windows 10.0.19042)"
        ],
        "x-ms-client-request-id": "7bc46d68-f581-a57c-2588-3aaf3a14482a",
        "x-ms-date": "Thu, 21 Jan 2021 20:42:44 GMT",
        "x-ms-return-client-request-id": "true",
        "x-ms-version": "2020-06-12"
      },
      "RequestBody": null,
      "StatusCode": 201,
      "ResponseHeaders": {
        "Content-Length": "0",
        "Date": "Thu, 21 Jan 2021 20:42:43 GMT",
        "ETag": "\u00220x8D8BE4D1ABDBF72\u0022",
        "Last-Modified": "Thu, 21 Jan 2021 20:42:44 GMT",
        "Server": [
          "Windows-Azure-File/1.0",
          "Microsoft-HTTPAPI/2.0"
        ],
        "x-ms-client-request-id": "7bc46d68-f581-a57c-2588-3aaf3a14482a",
<<<<<<< HEAD
        "x-ms-request-id": "c9ef6946-f01a-0012-3637-f3e9eb000000",
        "x-ms-version": "2020-06-12"
=======
        "x-ms-request-id": "22b3c240-e01a-0003-1435-f03ba6000000",
        "x-ms-version": "2020-04-08"
>>>>>>> ac24a13f
      },
      "ResponseBody": []
    },
    {
      "RequestUri": "https://seanmcccanary3.file.core.windows.net/test-share-c0e1431b-118f-8fb9-2369-76f483983be6/test-directory-10f50d32-e48f-17d8-81e7-fdafa1bcd675?restype=directory",
      "RequestMethod": "PUT",
      "RequestHeaders": {
        "Accept": "application/xml",
        "Authorization": "Sanitized",
        "traceparent": "00-1b0bb4bdffb43d428b70c42a9a53e9bb-53d2c7b1d5e78a45-00",
        "User-Agent": [
          "azsdk-net-Storage.Files.Shares/12.7.0-alpha.20210121.1",
          "(.NET 5.0.2; Microsoft Windows 10.0.19042)"
        ],
        "x-ms-client-request-id": "abc94697-36b8-8460-95ad-fa99f7cc0368",
        "x-ms-date": "Thu, 21 Jan 2021 20:42:44 GMT",
        "x-ms-file-attributes": "None",
        "x-ms-file-creation-time": "Now",
        "x-ms-file-last-write-time": "Now",
        "x-ms-file-permission": "Inherit",
        "x-ms-return-client-request-id": "true",
        "x-ms-version": "2020-06-12"
      },
      "RequestBody": null,
      "StatusCode": 201,
      "ResponseHeaders": {
        "Content-Length": "0",
        "Date": "Thu, 21 Jan 2021 20:42:43 GMT",
        "ETag": "\u00220x8D8BE4D1AC8BA11\u0022",
        "Last-Modified": "Thu, 21 Jan 2021 20:42:44 GMT",
        "Server": [
          "Windows-Azure-File/1.0",
          "Microsoft-HTTPAPI/2.0"
        ],
        "x-ms-client-request-id": "abc94697-36b8-8460-95ad-fa99f7cc0368",
        "x-ms-file-attributes": "Directory",
        "x-ms-file-change-time": "2021-01-21T20:42:44.4046865Z",
        "x-ms-file-creation-time": "2021-01-21T20:42:44.4046865Z",
        "x-ms-file-id": "13835128424026341376",
        "x-ms-file-last-write-time": "2021-01-21T20:42:44.4046865Z",
        "x-ms-file-parent-id": "0",
        "x-ms-file-permission-key": "17860367565182308406*11459378189709739967",
        "x-ms-request-id": "22b3c243-e01a-0003-1535-f03ba6000000",
        "x-ms-request-server-encrypted": "true",
        "x-ms-version": "2020-06-12"
      },
      "ResponseBody": []
    },
    {
      "RequestUri": "https://seanmcccanary3.file.core.windows.net/test-share-c0e1431b-118f-8fb9-2369-76f483983be6/test-directory-10f50d32-e48f-17d8-81e7-fdafa1bcd675/test-file-b48dc4b2-3188-7355-a8ac-9eac454b4d6e",
      "RequestMethod": "PUT",
      "RequestHeaders": {
        "Accept": "application/xml",
        "Authorization": "Sanitized",
        "traceparent": "00-e8ad5b0a45158d4c9687f01bba6ab96d-aea22ae6f82e2346-00",
        "User-Agent": [
          "azsdk-net-Storage.Files.Shares/12.7.0-alpha.20210121.1",
          "(.NET 5.0.2; Microsoft Windows 10.0.19042)"
        ],
        "x-ms-client-request-id": "04d935de-0b85-6525-f056-030c97b43e49",
        "x-ms-content-length": "1048576",
        "x-ms-date": "Thu, 21 Jan 2021 20:42:44 GMT",
        "x-ms-file-attributes": "None",
        "x-ms-file-creation-time": "Now",
        "x-ms-file-last-write-time": "Now",
        "x-ms-file-permission": "Inherit",
        "x-ms-return-client-request-id": "true",
        "x-ms-type": "file",
        "x-ms-version": "2020-06-12"
      },
      "RequestBody": null,
      "StatusCode": 201,
      "ResponseHeaders": {
        "Content-Length": "0",
        "Date": "Thu, 21 Jan 2021 20:42:43 GMT",
        "ETag": "\u00220x8D8BE4D1AD258BC\u0022",
        "Last-Modified": "Thu, 21 Jan 2021 20:42:44 GMT",
        "Server": [
          "Windows-Azure-File/1.0",
          "Microsoft-HTTPAPI/2.0"
        ],
        "x-ms-client-request-id": "04d935de-0b85-6525-f056-030c97b43e49",
        "x-ms-file-attributes": "Archive",
        "x-ms-file-change-time": "2021-01-21T20:42:44.4677308Z",
        "x-ms-file-creation-time": "2021-01-21T20:42:44.4677308Z",
        "x-ms-file-id": "11529285414812647424",
        "x-ms-file-last-write-time": "2021-01-21T20:42:44.4677308Z",
        "x-ms-file-parent-id": "13835128424026341376",
        "x-ms-file-permission-key": "4010187179898695473*11459378189709739967",
        "x-ms-request-id": "22b3c244-e01a-0003-1635-f03ba6000000",
        "x-ms-request-server-encrypted": "true",
        "x-ms-version": "2020-06-12"
      },
      "ResponseBody": []
    },
    {
      "RequestUri": "https://seanmcccanary3.file.core.windows.net/test-share-c0e1431b-118f-8fb9-2369-76f483983be6/test-directory-10f50d32-e48f-17d8-81e7-fdafa1bcd675/test-file-b48dc4b2-3188-7355-a8ac-9eac454b4d6e?comp=range",
      "RequestMethod": "PUT",
      "RequestHeaders": {
        "Accept": "application/xml",
        "Authorization": "Sanitized",
        "Content-Length": "1024",
        "Content-Type": "application/octet-stream",
        "traceparent": "00-c7a13a6b94229d41b6b4713947ad22a4-44a805f8d815f04b-00",
        "User-Agent": [
          "azsdk-net-Storage.Files.Shares/12.7.0-alpha.20210121.1",
          "(.NET 5.0.2; Microsoft Windows 10.0.19042)"
        ],
        "x-ms-client-request-id": "10cef95a-4972-1be9-2ab3-6a9c26b15470",
        "x-ms-date": "Thu, 21 Jan 2021 20:42:44 GMT",
        "x-ms-range": "bytes=1024-2047",
        "x-ms-return-client-request-id": "true",
        "x-ms-version": "2020-06-12",
        "x-ms-write": "update"
      },
      "RequestBody": "jiqX5csQ7ZmEBfjPCz2hrMbOLbITIl\u002B2cTNoWOexanpfnSuSUCzCkQAqOymGpx5asC4IUWdQk2vK4HSXqJSx05t\u002BcG4RDluaC5yy6Oc2MMkVDqi5qBgTDgnAyG\u002B3K\u002BhreWiOBzawSKLSbkXKnqqDk7CrgZns\u002BCqDa2JkUUXs4uC0R29/qCiTZcYF5jrSSHBfPDS/DKlOfoE9CpzUS/Zc5otlFVY7BOuHFxzT5hHwsCLyBBUQLdU2ZcjuQZ2MvxnQqQCubTMZJDhIN/WMe5dvTFp64UbgS7i2LrCOTMJO\u002BlgDAz0RQkPv2ODcx/XgquowfvVCEt3S711H\u002BD6Ci9d2\u002BjyciXhZXgoXiglmBITD1YTGXc7NDOh7MRPgyUoEbE0IZs24RCBy1yDqK4fUa\u002BvZhCK6vC0JqO5UIVhkeZW/Ex67Xp22CpFjVIau4uBhp8UoB0QnSa8f/r3fZCLIDl2KKhhpGA1OInmRVminW8YN83qTO3FQmMlunF/f16Zum0UoI7fI\u002BI632uXLlvNHd6P30nGoNdLsOpJO\u002BnyubkvTI7sifzgORPrr22CMhQLWJyS75wU1xmVzO\u002Bklef0SCWua93I3JPhr6Y12vFpxX7SQeNNX8odFnVxWr0NP6cr92NH08o2PngIrUP53vgkLAds0lQAquhfkVFoW4HW0HP/DeOSIfW0nANrQLKGIzt5TS61nGlTJ0x66D54zeb2NdzT\u002BtEYlgoRuDZQmWY51XIV7wpXHTAGr\u002BaXGzm3P84ccQrRtiRqYLsgp\u002BQ3AonmPRLMYuLYoxioyU7qgX7MXnhkMChfaB9Jr4pTNnVP061YrNom5tzvQ9HuKOjVf988UElr0s5hitT3grNUiWynXPmhjdSgqXefdOxabT82dC\u002BrEuIv4/ze\u002ByYFM2QplrplSsvzN\u002B4Km6rVzFniCx2VvQ6HrXaKd3z4xpaym3oTdeI19SJ3RzxBoHc7VhOm\u002BPAIc3JVpelD2tNO9m1XWAAwxlp7rBH7InnORgj/UyFpVcmmqigHuc/08hpPKEzS6kh3BpO5K0zeDVD0i2PcQIex4ZynsK3UKQyKgrn7q/Ys/1/AhEiNsC54yJjbEy5sGK2WnUawLzWaot2HLqSW5mFay4wAH7g7IDFyKugQ/RneGmoIYQ6zeNAmJeVvCoWF5eY7gEeia/zxW3kVPgBNhaXDqRA\u002BjoFSp06/3fXWyBmr7EUF2XjSO7JtFwmVnjrP1KBDq2FxR1tg5Nj05o4HHo9jaVG7S6wo8W1hzXd7vQkX7AVVkyC0OqTtoPSj2VEgZfR6MjDpEIz0GrnwE3Xj6SfT4PqEsYtuqzKozaq3iRQYPWt\u002B/YrULtt4YXhmwCcvDbfQ0/han7A==",
      "StatusCode": 201,
      "ResponseHeaders": {
        "Content-Length": "0",
        "Content-MD5": "4S5Np19qlPZi/c1fLejL6A==",
        "Date": "Thu, 21 Jan 2021 20:42:44 GMT",
        "ETag": "\u00220x8D8BE4D1ADDCC84\u0022",
        "Last-Modified": "Thu, 21 Jan 2021 20:42:44 GMT",
        "Server": [
          "Windows-Azure-File/1.0",
          "Microsoft-HTTPAPI/2.0"
        ],
        "x-ms-client-request-id": "10cef95a-4972-1be9-2ab3-6a9c26b15470",
        "x-ms-request-id": "22b3c246-e01a-0003-1735-f03ba6000000",
        "x-ms-request-server-encrypted": "true",
        "x-ms-version": "2020-06-12"
      },
      "ResponseBody": []
    },
    {
      "RequestUri": "https://seanmcccanary3.file.core.windows.net/test-share-c0e1431b-118f-8fb9-2369-76f483983be6?restype=share",
      "RequestMethod": "DELETE",
      "RequestHeaders": {
        "Accept": "application/xml",
        "Authorization": "Sanitized",
        "traceparent": "00-0a43dce58ee7e44ea681e46f1cfcab46-d85580650ce2f042-00",
        "User-Agent": [
          "azsdk-net-Storage.Files.Shares/12.7.0-alpha.20210121.1",
          "(.NET 5.0.2; Microsoft Windows 10.0.19042)"
        ],
        "x-ms-client-request-id": "9eb227a7-2ee6-15d7-a256-7cff3dd76156",
        "x-ms-date": "Thu, 21 Jan 2021 20:42:44 GMT",
        "x-ms-delete-snapshots": "include",
        "x-ms-return-client-request-id": "true",
        "x-ms-version": "2020-06-12"
      },
      "RequestBody": null,
      "StatusCode": 202,
      "ResponseHeaders": {
        "Content-Length": "0",
        "Date": "Thu, 21 Jan 2021 20:42:44 GMT",
        "Server": [
          "Windows-Azure-File/1.0",
          "Microsoft-HTTPAPI/2.0"
        ],
        "x-ms-client-request-id": "9eb227a7-2ee6-15d7-a256-7cff3dd76156",
<<<<<<< HEAD
        "x-ms-request-id": "c9ef694b-f01a-0012-3a37-f3e9eb000000",
        "x-ms-version": "2020-06-12"
=======
        "x-ms-request-id": "22b3c247-e01a-0003-1835-f03ba6000000",
        "x-ms-version": "2020-04-08"
>>>>>>> ac24a13f
      },
      "ResponseBody": []
    }
  ],
  "Variables": {
    "RandomSeed": "130257073",
    "Storage_TestConfigDefault": "ProductionTenant\nseanmcccanary3\nU2FuaXRpemVk\nhttps://seanmcccanary3.blob.core.windows.net\nhttps://seanmcccanary3.file.core.windows.net\nhttps://seanmcccanary3.queue.core.windows.net\nhttps://seanmcccanary3.table.core.windows.net\n\n\n\n\nhttps://seanmcccanary3-secondary.blob.core.windows.net\nhttps://seanmcccanary3-secondary.file.core.windows.net\nhttps://seanmcccanary3-secondary.queue.core.windows.net\nhttps://seanmcccanary3-secondary.table.core.windows.net\n\nSanitized\n\n\nCloud\nBlobEndpoint=https://seanmcccanary3.blob.core.windows.net/;QueueEndpoint=https://seanmcccanary3.queue.core.windows.net/;FileEndpoint=https://seanmcccanary3.file.core.windows.net/;BlobSecondaryEndpoint=https://seanmcccanary3-secondary.blob.core.windows.net/;QueueSecondaryEndpoint=https://seanmcccanary3-secondary.queue.core.windows.net/;FileSecondaryEndpoint=https://seanmcccanary3-secondary.file.core.windows.net/;AccountName=seanmcccanary3;AccountKey=Kg==;\nseanscope1"
  }
}<|MERGE_RESOLUTION|>--- conflicted
+++ resolved
@@ -1,56 +1,51 @@
 {
   "Entries": [
     {
-      "RequestUri": "https://seanmcccanary3.file.core.windows.net/test-share-c0e1431b-118f-8fb9-2369-76f483983be6?restype=share",
-      "RequestMethod": "PUT",
-      "RequestHeaders": {
-        "Accept": "application/xml",
-        "Authorization": "Sanitized",
-        "traceparent": "00-882151080e593847a53bb3aa5747c14c-d81be3dce42b5748-00",
-        "User-Agent": [
-          "azsdk-net-Storage.Files.Shares/12.7.0-alpha.20210121.1",
-          "(.NET 5.0.2; Microsoft Windows 10.0.19042)"
-        ],
-        "x-ms-client-request-id": "7bc46d68-f581-a57c-2588-3aaf3a14482a",
-        "x-ms-date": "Thu, 21 Jan 2021 20:42:44 GMT",
-        "x-ms-return-client-request-id": "true",
-        "x-ms-version": "2020-06-12"
-      },
-      "RequestBody": null,
-      "StatusCode": 201,
-      "ResponseHeaders": {
-        "Content-Length": "0",
-        "Date": "Thu, 21 Jan 2021 20:42:43 GMT",
-        "ETag": "\u00220x8D8BE4D1ABDBF72\u0022",
-        "Last-Modified": "Thu, 21 Jan 2021 20:42:44 GMT",
-        "Server": [
-          "Windows-Azure-File/1.0",
-          "Microsoft-HTTPAPI/2.0"
-        ],
-        "x-ms-client-request-id": "7bc46d68-f581-a57c-2588-3aaf3a14482a",
-<<<<<<< HEAD
-        "x-ms-request-id": "c9ef6946-f01a-0012-3637-f3e9eb000000",
-        "x-ms-version": "2020-06-12"
-=======
-        "x-ms-request-id": "22b3c240-e01a-0003-1435-f03ba6000000",
-        "x-ms-version": "2020-04-08"
->>>>>>> ac24a13f
-      },
-      "ResponseBody": []
-    },
-    {
-      "RequestUri": "https://seanmcccanary3.file.core.windows.net/test-share-c0e1431b-118f-8fb9-2369-76f483983be6/test-directory-10f50d32-e48f-17d8-81e7-fdafa1bcd675?restype=directory",
-      "RequestMethod": "PUT",
-      "RequestHeaders": {
-        "Accept": "application/xml",
-        "Authorization": "Sanitized",
-        "traceparent": "00-1b0bb4bdffb43d428b70c42a9a53e9bb-53d2c7b1d5e78a45-00",
-        "User-Agent": [
-          "azsdk-net-Storage.Files.Shares/12.7.0-alpha.20210121.1",
-          "(.NET 5.0.2; Microsoft Windows 10.0.19042)"
-        ],
-        "x-ms-client-request-id": "abc94697-36b8-8460-95ad-fa99f7cc0368",
-        "x-ms-date": "Thu, 21 Jan 2021 20:42:44 GMT",
+      "RequestUri": "https://seanmcccanary3.file.core.windows.net/test-share-c1fa1a2e-3f06-cc9d-a2fd-f8e00e592ef4?restype=share",
+      "RequestMethod": "PUT",
+      "RequestHeaders": {
+        "Accept": "application/xml",
+        "Authorization": "Sanitized",
+        "traceparent": "00-2abbfd9ae147744b948dd6d096eeb5bc-c3fcc3cdbb41ae47-00",
+        "User-Agent": [
+          "azsdk-net-Storage.Files.Shares/12.7.0-alpha.20210126.1",
+          "(.NET 5.0.2; Microsoft Windows 10.0.19042)"
+        ],
+        "x-ms-client-request-id": "2c89be5c-c5cb-eade-a3f4-f3cc2ff82ba1",
+        "x-ms-date": "Tue, 26 Jan 2021 19:34:21 GMT",
+        "x-ms-return-client-request-id": "true",
+        "x-ms-version": "2020-06-12"
+      },
+      "RequestBody": null,
+      "StatusCode": 201,
+      "ResponseHeaders": {
+        "Content-Length": "0",
+        "Date": "Tue, 26 Jan 2021 19:34:19 GMT",
+        "ETag": "\u00220x8D8C23160FD5303\u0022",
+        "Last-Modified": "Tue, 26 Jan 2021 19:34:20 GMT",
+        "Server": [
+          "Windows-Azure-File/1.0",
+          "Microsoft-HTTPAPI/2.0"
+        ],
+        "x-ms-client-request-id": "2c89be5c-c5cb-eade-a3f4-f3cc2ff82ba1",
+        "x-ms-request-id": "8823c035-501a-0006-1a1a-f4e97d000000",
+        "x-ms-version": "2020-06-12"
+      },
+      "ResponseBody": []
+    },
+    {
+      "RequestUri": "https://seanmcccanary3.file.core.windows.net/test-share-c1fa1a2e-3f06-cc9d-a2fd-f8e00e592ef4/test-directory-019e01ff-653a-9dec-a83c-1fcc19365b93?restype=directory",
+      "RequestMethod": "PUT",
+      "RequestHeaders": {
+        "Accept": "application/xml",
+        "Authorization": "Sanitized",
+        "traceparent": "00-46d4c86a43405e4bb8cd009a12e006c8-d2306c3e473cef47-00",
+        "User-Agent": [
+          "azsdk-net-Storage.Files.Shares/12.7.0-alpha.20210126.1",
+          "(.NET 5.0.2; Microsoft Windows 10.0.19042)"
+        ],
+        "x-ms-client-request-id": "6e67840e-8871-f6cc-d2eb-838ea612d06c",
+        "x-ms-date": "Tue, 26 Jan 2021 19:34:21 GMT",
         "x-ms-file-attributes": "None",
         "x-ms-file-creation-time": "Now",
         "x-ms-file-last-write-time": "Now",
@@ -62,41 +57,41 @@
       "StatusCode": 201,
       "ResponseHeaders": {
         "Content-Length": "0",
-        "Date": "Thu, 21 Jan 2021 20:42:43 GMT",
-        "ETag": "\u00220x8D8BE4D1AC8BA11\u0022",
-        "Last-Modified": "Thu, 21 Jan 2021 20:42:44 GMT",
-        "Server": [
-          "Windows-Azure-File/1.0",
-          "Microsoft-HTTPAPI/2.0"
-        ],
-        "x-ms-client-request-id": "abc94697-36b8-8460-95ad-fa99f7cc0368",
+        "Date": "Tue, 26 Jan 2021 19:34:20 GMT",
+        "ETag": "\u00220x8D8C2316108766F\u0022",
+        "Last-Modified": "Tue, 26 Jan 2021 19:34:21 GMT",
+        "Server": [
+          "Windows-Azure-File/1.0",
+          "Microsoft-HTTPAPI/2.0"
+        ],
+        "x-ms-client-request-id": "6e67840e-8871-f6cc-d2eb-838ea612d06c",
         "x-ms-file-attributes": "Directory",
-        "x-ms-file-change-time": "2021-01-21T20:42:44.4046865Z",
-        "x-ms-file-creation-time": "2021-01-21T20:42:44.4046865Z",
+        "x-ms-file-change-time": "2021-01-26T19:34:21.0055791Z",
+        "x-ms-file-creation-time": "2021-01-26T19:34:21.0055791Z",
         "x-ms-file-id": "13835128424026341376",
-        "x-ms-file-last-write-time": "2021-01-21T20:42:44.4046865Z",
+        "x-ms-file-last-write-time": "2021-01-26T19:34:21.0055791Z",
         "x-ms-file-parent-id": "0",
         "x-ms-file-permission-key": "17860367565182308406*11459378189709739967",
-        "x-ms-request-id": "22b3c243-e01a-0003-1535-f03ba6000000",
+        "x-ms-request-id": "8823c038-501a-0006-1b1a-f4e97d000000",
         "x-ms-request-server-encrypted": "true",
         "x-ms-version": "2020-06-12"
       },
       "ResponseBody": []
     },
     {
-      "RequestUri": "https://seanmcccanary3.file.core.windows.net/test-share-c0e1431b-118f-8fb9-2369-76f483983be6/test-directory-10f50d32-e48f-17d8-81e7-fdafa1bcd675/test-file-b48dc4b2-3188-7355-a8ac-9eac454b4d6e",
-      "RequestMethod": "PUT",
-      "RequestHeaders": {
-        "Accept": "application/xml",
-        "Authorization": "Sanitized",
-        "traceparent": "00-e8ad5b0a45158d4c9687f01bba6ab96d-aea22ae6f82e2346-00",
-        "User-Agent": [
-          "azsdk-net-Storage.Files.Shares/12.7.0-alpha.20210121.1",
-          "(.NET 5.0.2; Microsoft Windows 10.0.19042)"
-        ],
-        "x-ms-client-request-id": "04d935de-0b85-6525-f056-030c97b43e49",
+      "RequestUri": "https://seanmcccanary3.file.core.windows.net/test-share-c1fa1a2e-3f06-cc9d-a2fd-f8e00e592ef4/test-directory-019e01ff-653a-9dec-a83c-1fcc19365b93/test-file-3e596098-db73-fcd1-d854-7279326f0003",
+      "RequestMethod": "PUT",
+      "RequestHeaders": {
+        "Accept": "application/xml",
+        "Authorization": "Sanitized",
+        "traceparent": "00-d366f56cde0d754daeaff274dc185868-284ad98ff403c044-00",
+        "User-Agent": [
+          "azsdk-net-Storage.Files.Shares/12.7.0-alpha.20210126.1",
+          "(.NET 5.0.2; Microsoft Windows 10.0.19042)"
+        ],
+        "x-ms-client-request-id": "3ce4c6f0-504b-3237-b36a-961c1553c362",
         "x-ms-content-length": "1048576",
-        "x-ms-date": "Thu, 21 Jan 2021 20:42:44 GMT",
+        "x-ms-date": "Tue, 26 Jan 2021 19:34:21 GMT",
         "x-ms-file-attributes": "None",
         "x-ms-file-creation-time": "Now",
         "x-ms-file-last-write-time": "Now",
@@ -109,79 +104,79 @@
       "StatusCode": 201,
       "ResponseHeaders": {
         "Content-Length": "0",
-        "Date": "Thu, 21 Jan 2021 20:42:43 GMT",
-        "ETag": "\u00220x8D8BE4D1AD258BC\u0022",
-        "Last-Modified": "Thu, 21 Jan 2021 20:42:44 GMT",
-        "Server": [
-          "Windows-Azure-File/1.0",
-          "Microsoft-HTTPAPI/2.0"
-        ],
-        "x-ms-client-request-id": "04d935de-0b85-6525-f056-030c97b43e49",
+        "Date": "Tue, 26 Jan 2021 19:34:20 GMT",
+        "ETag": "\u00220x8D8C23161139C0D\u0022",
+        "Last-Modified": "Tue, 26 Jan 2021 19:34:21 GMT",
+        "Server": [
+          "Windows-Azure-File/1.0",
+          "Microsoft-HTTPAPI/2.0"
+        ],
+        "x-ms-client-request-id": "3ce4c6f0-504b-3237-b36a-961c1553c362",
         "x-ms-file-attributes": "Archive",
-        "x-ms-file-change-time": "2021-01-21T20:42:44.4677308Z",
-        "x-ms-file-creation-time": "2021-01-21T20:42:44.4677308Z",
+        "x-ms-file-change-time": "2021-01-26T19:34:21.0786317Z",
+        "x-ms-file-creation-time": "2021-01-26T19:34:21.0786317Z",
         "x-ms-file-id": "11529285414812647424",
-        "x-ms-file-last-write-time": "2021-01-21T20:42:44.4677308Z",
+        "x-ms-file-last-write-time": "2021-01-26T19:34:21.0786317Z",
         "x-ms-file-parent-id": "13835128424026341376",
         "x-ms-file-permission-key": "4010187179898695473*11459378189709739967",
-        "x-ms-request-id": "22b3c244-e01a-0003-1635-f03ba6000000",
+        "x-ms-request-id": "8823c03a-501a-0006-1c1a-f4e97d000000",
         "x-ms-request-server-encrypted": "true",
         "x-ms-version": "2020-06-12"
       },
       "ResponseBody": []
     },
     {
-      "RequestUri": "https://seanmcccanary3.file.core.windows.net/test-share-c0e1431b-118f-8fb9-2369-76f483983be6/test-directory-10f50d32-e48f-17d8-81e7-fdafa1bcd675/test-file-b48dc4b2-3188-7355-a8ac-9eac454b4d6e?comp=range",
+      "RequestUri": "https://seanmcccanary3.file.core.windows.net/test-share-c1fa1a2e-3f06-cc9d-a2fd-f8e00e592ef4/test-directory-019e01ff-653a-9dec-a83c-1fcc19365b93/test-file-3e596098-db73-fcd1-d854-7279326f0003?comp=range",
       "RequestMethod": "PUT",
       "RequestHeaders": {
         "Accept": "application/xml",
         "Authorization": "Sanitized",
         "Content-Length": "1024",
         "Content-Type": "application/octet-stream",
-        "traceparent": "00-c7a13a6b94229d41b6b4713947ad22a4-44a805f8d815f04b-00",
-        "User-Agent": [
-          "azsdk-net-Storage.Files.Shares/12.7.0-alpha.20210121.1",
-          "(.NET 5.0.2; Microsoft Windows 10.0.19042)"
-        ],
-        "x-ms-client-request-id": "10cef95a-4972-1be9-2ab3-6a9c26b15470",
-        "x-ms-date": "Thu, 21 Jan 2021 20:42:44 GMT",
+        "traceparent": "00-3700afba0700d34384624f7361b9a2c5-9041786069df224b-00",
+        "User-Agent": [
+          "azsdk-net-Storage.Files.Shares/12.7.0-alpha.20210126.1",
+          "(.NET 5.0.2; Microsoft Windows 10.0.19042)"
+        ],
+        "x-ms-client-request-id": "6c89f5b1-c48b-5db8-3c8a-e1655704d5d0",
+        "x-ms-date": "Tue, 26 Jan 2021 19:34:21 GMT",
         "x-ms-range": "bytes=1024-2047",
         "x-ms-return-client-request-id": "true",
         "x-ms-version": "2020-06-12",
         "x-ms-write": "update"
       },
-      "RequestBody": "jiqX5csQ7ZmEBfjPCz2hrMbOLbITIl\u002B2cTNoWOexanpfnSuSUCzCkQAqOymGpx5asC4IUWdQk2vK4HSXqJSx05t\u002BcG4RDluaC5yy6Oc2MMkVDqi5qBgTDgnAyG\u002B3K\u002BhreWiOBzawSKLSbkXKnqqDk7CrgZns\u002BCqDa2JkUUXs4uC0R29/qCiTZcYF5jrSSHBfPDS/DKlOfoE9CpzUS/Zc5otlFVY7BOuHFxzT5hHwsCLyBBUQLdU2ZcjuQZ2MvxnQqQCubTMZJDhIN/WMe5dvTFp64UbgS7i2LrCOTMJO\u002BlgDAz0RQkPv2ODcx/XgquowfvVCEt3S711H\u002BD6Ci9d2\u002BjyciXhZXgoXiglmBITD1YTGXc7NDOh7MRPgyUoEbE0IZs24RCBy1yDqK4fUa\u002BvZhCK6vC0JqO5UIVhkeZW/Ex67Xp22CpFjVIau4uBhp8UoB0QnSa8f/r3fZCLIDl2KKhhpGA1OInmRVminW8YN83qTO3FQmMlunF/f16Zum0UoI7fI\u002BI632uXLlvNHd6P30nGoNdLsOpJO\u002BnyubkvTI7sifzgORPrr22CMhQLWJyS75wU1xmVzO\u002Bklef0SCWua93I3JPhr6Y12vFpxX7SQeNNX8odFnVxWr0NP6cr92NH08o2PngIrUP53vgkLAds0lQAquhfkVFoW4HW0HP/DeOSIfW0nANrQLKGIzt5TS61nGlTJ0x66D54zeb2NdzT\u002BtEYlgoRuDZQmWY51XIV7wpXHTAGr\u002BaXGzm3P84ccQrRtiRqYLsgp\u002BQ3AonmPRLMYuLYoxioyU7qgX7MXnhkMChfaB9Jr4pTNnVP061YrNom5tzvQ9HuKOjVf988UElr0s5hitT3grNUiWynXPmhjdSgqXefdOxabT82dC\u002BrEuIv4/ze\u002ByYFM2QplrplSsvzN\u002B4Km6rVzFniCx2VvQ6HrXaKd3z4xpaym3oTdeI19SJ3RzxBoHc7VhOm\u002BPAIc3JVpelD2tNO9m1XWAAwxlp7rBH7InnORgj/UyFpVcmmqigHuc/08hpPKEzS6kh3BpO5K0zeDVD0i2PcQIex4ZynsK3UKQyKgrn7q/Ys/1/AhEiNsC54yJjbEy5sGK2WnUawLzWaot2HLqSW5mFay4wAH7g7IDFyKugQ/RneGmoIYQ6zeNAmJeVvCoWF5eY7gEeia/zxW3kVPgBNhaXDqRA\u002BjoFSp06/3fXWyBmr7EUF2XjSO7JtFwmVnjrP1KBDq2FxR1tg5Nj05o4HHo9jaVG7S6wo8W1hzXd7vQkX7AVVkyC0OqTtoPSj2VEgZfR6MjDpEIz0GrnwE3Xj6SfT4PqEsYtuqzKozaq3iRQYPWt\u002B/YrULtt4YXhmwCcvDbfQ0/han7A==",
-      "StatusCode": 201,
-      "ResponseHeaders": {
-        "Content-Length": "0",
-        "Content-MD5": "4S5Np19qlPZi/c1fLejL6A==",
-        "Date": "Thu, 21 Jan 2021 20:42:44 GMT",
-        "ETag": "\u00220x8D8BE4D1ADDCC84\u0022",
-        "Last-Modified": "Thu, 21 Jan 2021 20:42:44 GMT",
-        "Server": [
-          "Windows-Azure-File/1.0",
-          "Microsoft-HTTPAPI/2.0"
-        ],
-        "x-ms-client-request-id": "10cef95a-4972-1be9-2ab3-6a9c26b15470",
-        "x-ms-request-id": "22b3c246-e01a-0003-1735-f03ba6000000",
+      "RequestBody": "62VGHFxtC8\u002BY/aigUFqspHuJ8y3nn417D2\u002BTFQFZ/kZ6WgtQwrwUPiy0DjWQITP11rcxotTI3UvYyg3s2vXOP/5iJvVPW\u002BK\u002BdbQBMpBX6\u002B07nj9KJ1tysny/ePevKGQ25s83Lvs9pXrVci0fxqu6gN8fsDu1hBej73R5kOPqD01QykvBILzy/vnFdLQtU\u002BvRBPcXj3cogGK3kz6HxBWW6mPgzvtf\u002BWAjLbJC8A9jdpyIp4vr0n/VJ0rpCYx\u002BajnjLolQTITvcguW9GLE5o9SVB2i/h2JqxjkCqaxdfDUpcN5XsKFEikXmDWAVd0cEUG6l7Rv22scWoNxa0HdPvwawk\u002BfS4fNzELzimXoCVU6x/ll9t48ZMlXXQQ/FKbnOVo4ZpKNfcW67cpxfFAFNFEtNqRHeEgd3l6GR\u002B2DjribC1ELr6PDrEkzqggUyuh4USmyEd0Cn8ASG4czBzXYNl8R1nD/\u002BoSuaolaFM0/CRN2DfbE0HzbmWyQ\u002BZQbj6UUW3SpAvR3eVekBKdTqIvz0hFzvfo/E2bjNjwEbwDwktrkRrhZlgcf/pSeIMvUh/HgnSaCp9Gr1EgOxsu3cwlWs3HMb2HTmTwJVL9loPOaDq9LI9LZbusJOXFwS9A8Z4qLR2xZCBiPDQPqeVMSRTNUc7cbbFA2fEWGwzXvYk1szew02liGQAaXuxbO7/SY9vQ\u002BG9gYIPs6VMsn00Tin6q2fqxm3WrazjKxhLE6Z41Q7s1BsUd1U6zx\u002BoaNX23BtBtrGHFIMRiJY02lZpxKAOw91uV3oe1jQCoAdePjTG7E79CVzk8bCLy0t075z\u002BwPpvmaUImIShIuCNdHSLw0pRbf4HfMtTGdIc4owuqfaXE98M7pSfzlPKS9ZsZ31L//fxE3Gu51Q/HI/C66X4gojp9mCljtSlwa\u002BaTSD05rJU0OKULYaE6Cx6zcIUzOKtwclNgnEcpnEjW1HSFJojSjXNfgqzZGUCVQ40KrESkPS8/Htnp1RBSDpxYNI0stOSR4OcR17X6m1kSy1i2HuwALptFRguy5LRjCXQMfOC3aI6odM9dkmV5QIeA2wm7m\u002B\u002BwWAX1527Y4vguss496hp0X2LKDaocopwxyAWALg2uq22IXCTewYEjz5HXMuObO1ZpDH\u002Bq7Y5Fl7VlwB9pWLTqfAdctY31mZ3dpkIUSXO8lpCvGyGSA7njRshzdP1lunbc6LLYPoXIc3LdzUdILUpBqSmKuj2XWHxJfXLFhiScd\u002B/PO1y84FgK5qeusDZ2lxV\u002BLcvT2vw1SYw2jr0XAu1OQVVbfPXphMTNg9eZ5KhF1uZdS1RYyJjvle3QhlGa9\u002BO2YHLdGxYfkKkDBlson2Dn7LvatbuY8XQ==",
+      "StatusCode": 201,
+      "ResponseHeaders": {
+        "Content-Length": "0",
+        "Content-MD5": "YVGitWUnS3\u002BOhpsxJLja8g==",
+        "Date": "Tue, 26 Jan 2021 19:34:20 GMT",
+        "ETag": "\u00220x8D8C231611D13AB\u0022",
+        "Last-Modified": "Tue, 26 Jan 2021 19:34:21 GMT",
+        "Server": [
+          "Windows-Azure-File/1.0",
+          "Microsoft-HTTPAPI/2.0"
+        ],
+        "x-ms-client-request-id": "6c89f5b1-c48b-5db8-3c8a-e1655704d5d0",
+        "x-ms-request-id": "8823c03d-501a-0006-1e1a-f4e97d000000",
         "x-ms-request-server-encrypted": "true",
         "x-ms-version": "2020-06-12"
       },
       "ResponseBody": []
     },
     {
-      "RequestUri": "https://seanmcccanary3.file.core.windows.net/test-share-c0e1431b-118f-8fb9-2369-76f483983be6?restype=share",
+      "RequestUri": "https://seanmcccanary3.file.core.windows.net/test-share-c1fa1a2e-3f06-cc9d-a2fd-f8e00e592ef4?restype=share",
       "RequestMethod": "DELETE",
       "RequestHeaders": {
         "Accept": "application/xml",
         "Authorization": "Sanitized",
-        "traceparent": "00-0a43dce58ee7e44ea681e46f1cfcab46-d85580650ce2f042-00",
-        "User-Agent": [
-          "azsdk-net-Storage.Files.Shares/12.7.0-alpha.20210121.1",
-          "(.NET 5.0.2; Microsoft Windows 10.0.19042)"
-        ],
-        "x-ms-client-request-id": "9eb227a7-2ee6-15d7-a256-7cff3dd76156",
-        "x-ms-date": "Thu, 21 Jan 2021 20:42:44 GMT",
+        "traceparent": "00-e5785c18cf29a14583e33a382b839de4-dfc2f3a1481e564c-00",
+        "User-Agent": [
+          "azsdk-net-Storage.Files.Shares/12.7.0-alpha.20210126.1",
+          "(.NET 5.0.2; Microsoft Windows 10.0.19042)"
+        ],
+        "x-ms-client-request-id": "206b57ed-56c9-25d7-c783-f5ca5a38543a",
+        "x-ms-date": "Tue, 26 Jan 2021 19:34:21 GMT",
         "x-ms-delete-snapshots": "include",
         "x-ms-return-client-request-id": "true",
         "x-ms-version": "2020-06-12"
@@ -190,25 +185,20 @@
       "StatusCode": 202,
       "ResponseHeaders": {
         "Content-Length": "0",
-        "Date": "Thu, 21 Jan 2021 20:42:44 GMT",
-        "Server": [
-          "Windows-Azure-File/1.0",
-          "Microsoft-HTTPAPI/2.0"
-        ],
-        "x-ms-client-request-id": "9eb227a7-2ee6-15d7-a256-7cff3dd76156",
-<<<<<<< HEAD
-        "x-ms-request-id": "c9ef694b-f01a-0012-3a37-f3e9eb000000",
-        "x-ms-version": "2020-06-12"
-=======
-        "x-ms-request-id": "22b3c247-e01a-0003-1835-f03ba6000000",
-        "x-ms-version": "2020-04-08"
->>>>>>> ac24a13f
+        "Date": "Tue, 26 Jan 2021 19:34:20 GMT",
+        "Server": [
+          "Windows-Azure-File/1.0",
+          "Microsoft-HTTPAPI/2.0"
+        ],
+        "x-ms-client-request-id": "206b57ed-56c9-25d7-c783-f5ca5a38543a",
+        "x-ms-request-id": "8823c03e-501a-0006-1f1a-f4e97d000000",
+        "x-ms-version": "2020-06-12"
       },
       "ResponseBody": []
     }
   ],
   "Variables": {
-    "RandomSeed": "130257073",
+    "RandomSeed": "12286873",
     "Storage_TestConfigDefault": "ProductionTenant\nseanmcccanary3\nU2FuaXRpemVk\nhttps://seanmcccanary3.blob.core.windows.net\nhttps://seanmcccanary3.file.core.windows.net\nhttps://seanmcccanary3.queue.core.windows.net\nhttps://seanmcccanary3.table.core.windows.net\n\n\n\n\nhttps://seanmcccanary3-secondary.blob.core.windows.net\nhttps://seanmcccanary3-secondary.file.core.windows.net\nhttps://seanmcccanary3-secondary.queue.core.windows.net\nhttps://seanmcccanary3-secondary.table.core.windows.net\n\nSanitized\n\n\nCloud\nBlobEndpoint=https://seanmcccanary3.blob.core.windows.net/;QueueEndpoint=https://seanmcccanary3.queue.core.windows.net/;FileEndpoint=https://seanmcccanary3.file.core.windows.net/;BlobSecondaryEndpoint=https://seanmcccanary3-secondary.blob.core.windows.net/;QueueSecondaryEndpoint=https://seanmcccanary3-secondary.queue.core.windows.net/;FileSecondaryEndpoint=https://seanmcccanary3-secondary.file.core.windows.net/;AccountName=seanmcccanary3;AccountKey=Kg==;\nseanscope1"
   }
 }