--- conflicted
+++ resolved
@@ -14,11 +14,7 @@
         "x-ms-client-request-id": "2c89be5c-c5cb-eade-a3f4-f3cc2ff82ba1",
         "x-ms-date": "Tue, 26 Jan 2021 19:34:21 GMT",
         "x-ms-return-client-request-id": "true",
-<<<<<<< HEAD
-        "x-ms-version": "2020-12-06"
-=======
-        "x-ms-version": "2021-02-12"
->>>>>>> 7e782c87
+        "x-ms-version": "2021-02-12"
       },
       "RequestBody": null,
       "StatusCode": 201,
@@ -33,11 +29,7 @@
         ],
         "x-ms-client-request-id": "2c89be5c-c5cb-eade-a3f4-f3cc2ff82ba1",
         "x-ms-request-id": "8823c035-501a-0006-1a1a-f4e97d000000",
-<<<<<<< HEAD
-        "x-ms-version": "2020-12-06"
-=======
-        "x-ms-version": "2021-02-12"
->>>>>>> 7e782c87
+        "x-ms-version": "2021-02-12"
       },
       "ResponseBody": []
     },
@@ -59,11 +51,7 @@
         "x-ms-file-last-write-time": "Now",
         "x-ms-file-permission": "Inherit",
         "x-ms-return-client-request-id": "true",
-<<<<<<< HEAD
-        "x-ms-version": "2020-12-06"
-=======
-        "x-ms-version": "2021-02-12"
->>>>>>> 7e782c87
+        "x-ms-version": "2021-02-12"
       },
       "RequestBody": null,
       "StatusCode": 201,
@@ -86,11 +74,7 @@
         "x-ms-file-permission-key": "17860367565182308406*11459378189709739967",
         "x-ms-request-id": "8823c038-501a-0006-1b1a-f4e97d000000",
         "x-ms-request-server-encrypted": "true",
-<<<<<<< HEAD
-        "x-ms-version": "2020-12-06"
-=======
-        "x-ms-version": "2021-02-12"
->>>>>>> 7e782c87
+        "x-ms-version": "2021-02-12"
       },
       "ResponseBody": []
     },
@@ -114,11 +98,7 @@
         "x-ms-file-permission": "Inherit",
         "x-ms-return-client-request-id": "true",
         "x-ms-type": "file",
-<<<<<<< HEAD
-        "x-ms-version": "2020-12-06"
-=======
-        "x-ms-version": "2021-02-12"
->>>>>>> 7e782c87
+        "x-ms-version": "2021-02-12"
       },
       "RequestBody": null,
       "StatusCode": 201,
@@ -141,11 +121,7 @@
         "x-ms-file-permission-key": "4010187179898695473*11459378189709739967",
         "x-ms-request-id": "8823c03a-501a-0006-1c1a-f4e97d000000",
         "x-ms-request-server-encrypted": "true",
-<<<<<<< HEAD
-        "x-ms-version": "2020-12-06"
-=======
-        "x-ms-version": "2021-02-12"
->>>>>>> 7e782c87
+        "x-ms-version": "2021-02-12"
       },
       "ResponseBody": []
     },
@@ -166,11 +142,7 @@
         "x-ms-date": "Tue, 26 Jan 2021 19:34:21 GMT",
         "x-ms-range": "bytes=1024-2047",
         "x-ms-return-client-request-id": "true",
-<<<<<<< HEAD
-        "x-ms-version": "2020-12-06",
-=======
         "x-ms-version": "2021-02-12",
->>>>>>> 7e782c87
         "x-ms-write": "update"
       },
       "RequestBody": "62VGHFxtC8+Y/aigUFqspHuJ8y3nn417D2+TFQFZ/kZ6WgtQwrwUPiy0DjWQITP11rcxotTI3UvYyg3s2vXOP/5iJvVPW+K+dbQBMpBX6+07nj9KJ1tysny/ePevKGQ25s83Lvs9pXrVci0fxqu6gN8fsDu1hBej73R5kOPqD01QykvBILzy/vnFdLQtU+vRBPcXj3cogGK3kz6HxBWW6mPgzvtf+WAjLbJC8A9jdpyIp4vr0n/VJ0rpCYx+ajnjLolQTITvcguW9GLE5o9SVB2i/h2JqxjkCqaxdfDUpcN5XsKFEikXmDWAVd0cEUG6l7Rv22scWoNxa0HdPvwawk+fS4fNzELzimXoCVU6x/ll9t48ZMlXXQQ/FKbnOVo4ZpKNfcW67cpxfFAFNFEtNqRHeEgd3l6GR+2DjribC1ELr6PDrEkzqggUyuh4USmyEd0Cn8ASG4czBzXYNl8R1nD/+oSuaolaFM0/CRN2DfbE0HzbmWyQ+ZQbj6UUW3SpAvR3eVekBKdTqIvz0hFzvfo/E2bjNjwEbwDwktrkRrhZlgcf/pSeIMvUh/HgnSaCp9Gr1EgOxsu3cwlWs3HMb2HTmTwJVL9loPOaDq9LI9LZbusJOXFwS9A8Z4qLR2xZCBiPDQPqeVMSRTNUc7cbbFA2fEWGwzXvYk1szew02liGQAaXuxbO7/SY9vQ+G9gYIPs6VMsn00Tin6q2fqxm3WrazjKxhLE6Z41Q7s1BsUd1U6zx+oaNX23BtBtrGHFIMRiJY02lZpxKAOw91uV3oe1jQCoAdePjTG7E79CVzk8bCLy0t075z+wPpvmaUImIShIuCNdHSLw0pRbf4HfMtTGdIc4owuqfaXE98M7pSfzlPKS9ZsZ31L//fxE3Gu51Q/HI/C66X4gojp9mCljtSlwa+aTSD05rJU0OKULYaE6Cx6zcIUzOKtwclNgnEcpnEjW1HSFJojSjXNfgqzZGUCVQ40KrESkPS8/Htnp1RBSDpxYNI0stOSR4OcR17X6m1kSy1i2HuwALptFRguy5LRjCXQMfOC3aI6odM9dkmV5QIeA2wm7m++wWAX1527Y4vguss496hp0X2LKDaocopwxyAWALg2uq22IXCTewYEjz5HXMuObO1ZpDH+q7Y5Fl7VlwB9pWLTqfAdctY31mZ3dpkIUSXO8lpCvGyGSA7njRshzdP1lunbc6LLYPoXIc3LdzUdILUpBqSmKuj2XWHxJfXLFhiScd+/PO1y84FgK5qeusDZ2lxV+LcvT2vw1SYw2jr0XAu1OQVVbfPXphMTNg9eZ5KhF1uZdS1RYyJjvle3QhlGa9+O2YHLdGxYfkKkDBlson2Dn7LvatbuY8XQ==",
@@ -188,11 +160,7 @@
         "x-ms-client-request-id": "6c89f5b1-c48b-5db8-3c8a-e1655704d5d0",
         "x-ms-request-id": "8823c03d-501a-0006-1e1a-f4e97d000000",
         "x-ms-request-server-encrypted": "true",
-<<<<<<< HEAD
-        "x-ms-version": "2020-12-06"
-=======
-        "x-ms-version": "2021-02-12"
->>>>>>> 7e782c87
+        "x-ms-version": "2021-02-12"
       },
       "ResponseBody": []
     },
@@ -211,11 +179,7 @@
         "x-ms-date": "Tue, 26 Jan 2021 19:34:21 GMT",
         "x-ms-delete-snapshots": "include",
         "x-ms-return-client-request-id": "true",
-<<<<<<< HEAD
-        "x-ms-version": "2020-12-06"
-=======
-        "x-ms-version": "2021-02-12"
->>>>>>> 7e782c87
+        "x-ms-version": "2021-02-12"
       },
       "RequestBody": null,
       "StatusCode": 202,
@@ -228,11 +192,7 @@
         ],
         "x-ms-client-request-id": "206b57ed-56c9-25d7-c783-f5ca5a38543a",
         "x-ms-request-id": "8823c03e-501a-0006-1f1a-f4e97d000000",
-<<<<<<< HEAD
-        "x-ms-version": "2020-12-06"
-=======
-        "x-ms-version": "2021-02-12"
->>>>>>> 7e782c87
+        "x-ms-version": "2021-02-12"
       },
       "ResponseBody": []
     }
