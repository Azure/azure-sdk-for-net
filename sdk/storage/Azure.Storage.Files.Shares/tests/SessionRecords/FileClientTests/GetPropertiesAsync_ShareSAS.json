--- conflicted
+++ resolved
@@ -14,11 +14,7 @@
         "x-ms-client-request-id": "1778a520-ea04-6039-fb91-05f77fff9d26",
         "x-ms-date": "Tue, 26 Jan 2021 19:30:03 GMT",
         "x-ms-return-client-request-id": "true",
-<<<<<<< HEAD
-        "x-ms-version": "2020-12-06"
-=======
-        "x-ms-version": "2021-02-12"
->>>>>>> 7e782c87
+        "x-ms-version": "2021-02-12"
       },
       "RequestBody": null,
       "StatusCode": 201,
@@ -33,11 +29,7 @@
         ],
         "x-ms-client-request-id": "1778a520-ea04-6039-fb91-05f77fff9d26",
         "x-ms-request-id": "b835ad5c-201a-008a-7e19-f48173000000",
-<<<<<<< HEAD
-        "x-ms-version": "2020-12-06"
-=======
-        "x-ms-version": "2021-02-12"
->>>>>>> 7e782c87
+        "x-ms-version": "2021-02-12"
       },
       "ResponseBody": []
     },
@@ -59,11 +51,7 @@
         "x-ms-file-last-write-time": "Now",
         "x-ms-file-permission": "Inherit",
         "x-ms-return-client-request-id": "true",
-<<<<<<< HEAD
-        "x-ms-version": "2020-12-06"
-=======
-        "x-ms-version": "2021-02-12"
->>>>>>> 7e782c87
+        "x-ms-version": "2021-02-12"
       },
       "RequestBody": null,
       "StatusCode": 201,
@@ -86,11 +74,7 @@
         "x-ms-file-permission-key": "17860367565182308406*11459378189709739967",
         "x-ms-request-id": "b835ad5f-201a-008a-7f19-f48173000000",
         "x-ms-request-server-encrypted": "true",
-<<<<<<< HEAD
-        "x-ms-version": "2020-12-06"
-=======
-        "x-ms-version": "2021-02-12"
->>>>>>> 7e782c87
+        "x-ms-version": "2021-02-12"
       },
       "ResponseBody": []
     },
@@ -114,11 +98,7 @@
         "x-ms-file-permission": "Inherit",
         "x-ms-return-client-request-id": "true",
         "x-ms-type": "file",
-<<<<<<< HEAD
-        "x-ms-version": "2020-12-06"
-=======
-        "x-ms-version": "2021-02-12"
->>>>>>> 7e782c87
+        "x-ms-version": "2021-02-12"
       },
       "RequestBody": null,
       "StatusCode": 201,
@@ -141,20 +121,12 @@
         "x-ms-file-permission-key": "4010187179898695473*11459378189709739967",
         "x-ms-request-id": "b835ad61-201a-008a-8019-f48173000000",
         "x-ms-request-server-encrypted": "true",
-<<<<<<< HEAD
-        "x-ms-version": "2020-12-06"
-=======
-        "x-ms-version": "2021-02-12"
->>>>>>> 7e782c87
-      },
-      "ResponseBody": []
-    },
-    {
-<<<<<<< HEAD
-      "RequestUri": "https://seanmcccanary3.file.core.windows.net/test-share-0e72a749-c899-0cf3-b294-a63bf32b04fb/test-directory-30b22cc6-4c8b-386e-9392-a9b753097300/test-file-1926dcc2-65c1-2031-2a93-cd6e9b6ca14f?sv=2020-12-06&st=2021-01-26T18%3A30%3A03Z&se=2021-01-26T20%3A30%3A03Z&sr=s&sp=rcwdl&sig=Sanitized",
-=======
+        "x-ms-version": "2021-02-12"
+      },
+      "ResponseBody": []
+    },
+    {
       "RequestUri": "https://seanmcccanary3.file.core.windows.net/test-share-0e72a749-c899-0cf3-b294-a63bf32b04fb/test-directory-30b22cc6-4c8b-386e-9392-a9b753097300/test-file-1926dcc2-65c1-2031-2a93-cd6e9b6ca14f?sv=2021-02-12&st=2021-01-26T18%3A30%3A03Z&se=2021-01-26T20%3A30%3A03Z&sr=s&sp=rcwdl&sig=Sanitized",
->>>>>>> 7e782c87
       "RequestMethod": "HEAD",
       "RequestHeaders": {
         "Accept": "application/xml",
@@ -165,11 +137,7 @@
         ],
         "x-ms-client-request-id": "1c16fa05-2259-f488-23ae-b561ecca90bb",
         "x-ms-return-client-request-id": "true",
-<<<<<<< HEAD
-        "x-ms-version": "2020-12-06"
-=======
-        "x-ms-version": "2021-02-12"
->>>>>>> 7e782c87
+        "x-ms-version": "2021-02-12"
       },
       "RequestBody": null,
       "StatusCode": 200,
@@ -197,11 +165,7 @@
         "x-ms-request-id": "f034a8e6-d01a-0027-1c19-f4cd06000000",
         "x-ms-server-encrypted": "true",
         "x-ms-type": "File",
-<<<<<<< HEAD
-        "x-ms-version": "2020-12-06"
-=======
-        "x-ms-version": "2021-02-12"
->>>>>>> 7e782c87
+        "x-ms-version": "2021-02-12"
       },
       "ResponseBody": []
     },
@@ -220,11 +184,7 @@
         "x-ms-date": "Tue, 26 Jan 2021 19:30:04 GMT",
         "x-ms-delete-snapshots": "include",
         "x-ms-return-client-request-id": "true",
-<<<<<<< HEAD
-        "x-ms-version": "2020-12-06"
-=======
-        "x-ms-version": "2021-02-12"
->>>>>>> 7e782c87
+        "x-ms-version": "2021-02-12"
       },
       "RequestBody": null,
       "StatusCode": 202,
@@ -237,11 +197,7 @@
         ],
         "x-ms-client-request-id": "e8ab6216-3a0b-89a0-1ff8-716588df2ddd",
         "x-ms-request-id": "f034a8e9-d01a-0027-1d19-f4cd06000000",
-<<<<<<< HEAD
-        "x-ms-version": "2020-12-06"
-=======
-        "x-ms-version": "2021-02-12"
->>>>>>> 7e782c87
+        "x-ms-version": "2021-02-12"
       },
       "ResponseBody": []
     }
