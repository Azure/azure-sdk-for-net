--- conflicted
+++ resolved
@@ -1,18 +1,18 @@
 {
   "Entries": [
     {
-      "RequestUri": "https://seanmcccanary3.file.core.windows.net/test-share-7a4dac53-f441-fede-e647-f84b57780e37?restype=share",
+      "RequestUri": "https://seanmcccanary3.file.core.windows.net/test-share-0e72a749-c899-0cf3-b294-a63bf32b04fb?restype=share",
       "RequestMethod": "PUT",
       "RequestHeaders": {
         "Accept": "application/xml",
         "Authorization": "Sanitized",
-        "traceparent": "00-d0eb0997d0cdea48b2ebe4f76de012b6-8210d8fb56985947-00",
-        "User-Agent": [
-          "azsdk-net-Storage.Files.Shares/12.7.0-alpha.20210121.1",
-          "(.NET 5.0.2; Microsoft Windows 10.0.19042)"
-        ],
-        "x-ms-client-request-id": "e7fc1f61-c45b-fb1d-1191-caac4776772e",
-        "x-ms-date": "Thu, 21 Jan 2021 20:39:00 GMT",
+        "traceparent": "00-e2b626e6643825449a8ca51e51a3f55f-9b6cd26bdf33de4b-00",
+        "User-Agent": [
+          "azsdk-net-Storage.Files.Shares/12.7.0-alpha.20210126.1",
+          "(.NET 5.0.2; Microsoft Windows 10.0.19042)"
+        ],
+        "x-ms-client-request-id": "1778a520-ea04-6039-fb91-05f77fff9d26",
+        "x-ms-date": "Tue, 26 Jan 2021 19:30:03 GMT",
         "x-ms-return-client-request-id": "true",
         "x-ms-version": "2020-06-12"
       },
@@ -20,37 +20,32 @@
       "StatusCode": 201,
       "ResponseHeaders": {
         "Content-Length": "0",
-        "Date": "Thu, 21 Jan 2021 20:39:00 GMT",
-        "ETag": "\u00220x8D8BE4C95808356\u0022",
-        "Last-Modified": "Thu, 21 Jan 2021 20:39:00 GMT",
-        "Server": [
-          "Windows-Azure-File/1.0",
-          "Microsoft-HTTPAPI/2.0"
-        ],
-        "x-ms-client-request-id": "e7fc1f61-c45b-fb1d-1191-caac4776772e",
-<<<<<<< HEAD
-        "x-ms-request-id": "95b20f16-a01a-0099-0452-38321d000000",
-        "x-ms-version": "2020-06-12"
-=======
-        "x-ms-request-id": "5b3394d6-801a-002a-0a35-f005d2000000",
-        "x-ms-version": "2020-04-08"
->>>>>>> ac24a13f
-      },
-      "ResponseBody": []
-    },
-    {
-      "RequestUri": "https://seanmcccanary3.file.core.windows.net/test-share-7a4dac53-f441-fede-e647-f84b57780e37/test-directory-17786895-82a5-0ad1-d1c5-de8d3054e5d8?restype=directory",
+        "Date": "Tue, 26 Jan 2021 19:30:02 GMT",
+        "ETag": "\u00220x8D8C230C72F245D\u0022",
+        "Last-Modified": "Tue, 26 Jan 2021 19:30:02 GMT",
+        "Server": [
+          "Windows-Azure-File/1.0",
+          "Microsoft-HTTPAPI/2.0"
+        ],
+        "x-ms-client-request-id": "1778a520-ea04-6039-fb91-05f77fff9d26",
+        "x-ms-request-id": "b835ad5c-201a-008a-7e19-f48173000000",
+        "x-ms-version": "2020-06-12"
+      },
+      "ResponseBody": []
+    },
+    {
+      "RequestUri": "https://seanmcccanary3.file.core.windows.net/test-share-0e72a749-c899-0cf3-b294-a63bf32b04fb/test-directory-30b22cc6-4c8b-386e-9392-a9b753097300?restype=directory",
       "RequestMethod": "PUT",
       "RequestHeaders": {
         "Accept": "application/xml",
         "Authorization": "Sanitized",
-        "traceparent": "00-5d2d9902bf016e42b477fc5cdd2e49a3-dbd6bc7860288d4f-00",
-        "User-Agent": [
-          "azsdk-net-Storage.Files.Shares/12.7.0-alpha.20210121.1",
-          "(.NET 5.0.2; Microsoft Windows 10.0.19042)"
-        ],
-        "x-ms-client-request-id": "73f8a92b-ada5-a2de-1ef9-fba7903c8964",
-        "x-ms-date": "Thu, 21 Jan 2021 20:39:01 GMT",
+        "traceparent": "00-13b50ca36537f642b889db58f88ad137-773349d7f2cf0545-00",
+        "User-Agent": [
+          "azsdk-net-Storage.Files.Shares/12.7.0-alpha.20210126.1",
+          "(.NET 5.0.2; Microsoft Windows 10.0.19042)"
+        ],
+        "x-ms-client-request-id": "f54e24db-89f4-3f4b-237b-cba632757d39",
+        "x-ms-date": "Tue, 26 Jan 2021 19:30:03 GMT",
         "x-ms-file-attributes": "None",
         "x-ms-file-creation-time": "Now",
         "x-ms-file-last-write-time": "Now",
@@ -62,41 +57,41 @@
       "StatusCode": 201,
       "ResponseHeaders": {
         "Content-Length": "0",
-        "Date": "Thu, 21 Jan 2021 20:39:00 GMT",
-        "ETag": "\u00220x8D8BE4C958A1BBC\u0022",
-        "Last-Modified": "Thu, 21 Jan 2021 20:39:00 GMT",
-        "Server": [
-          "Windows-Azure-File/1.0",
-          "Microsoft-HTTPAPI/2.0"
-        ],
-        "x-ms-client-request-id": "73f8a92b-ada5-a2de-1ef9-fba7903c8964",
+        "Date": "Tue, 26 Jan 2021 19:30:02 GMT",
+        "ETag": "\u00220x8D8C230C73998FD\u0022",
+        "Last-Modified": "Tue, 26 Jan 2021 19:30:02 GMT",
+        "Server": [
+          "Windows-Azure-File/1.0",
+          "Microsoft-HTTPAPI/2.0"
+        ],
+        "x-ms-client-request-id": "f54e24db-89f4-3f4b-237b-cba632757d39",
         "x-ms-file-attributes": "Directory",
-        "x-ms-file-change-time": "2021-01-21T20:39:00.8573372Z",
-        "x-ms-file-creation-time": "2021-01-21T20:39:00.8573372Z",
+        "x-ms-file-change-time": "2021-01-26T19:30:02.9584637Z",
+        "x-ms-file-creation-time": "2021-01-26T19:30:02.9584637Z",
         "x-ms-file-id": "13835128424026341376",
-        "x-ms-file-last-write-time": "2021-01-21T20:39:00.8573372Z",
+        "x-ms-file-last-write-time": "2021-01-26T19:30:02.9584637Z",
         "x-ms-file-parent-id": "0",
         "x-ms-file-permission-key": "17860367565182308406*11459378189709739967",
-        "x-ms-request-id": "5b3394d9-801a-002a-0b35-f005d2000000",
+        "x-ms-request-id": "b835ad5f-201a-008a-7f19-f48173000000",
         "x-ms-request-server-encrypted": "true",
         "x-ms-version": "2020-06-12"
       },
       "ResponseBody": []
     },
     {
-      "RequestUri": "https://seanmcccanary3.file.core.windows.net/test-share-7a4dac53-f441-fede-e647-f84b57780e37/test-directory-17786895-82a5-0ad1-d1c5-de8d3054e5d8/test-file-491c6f4e-991a-e657-4cf8-3b5a93a2953a",
+      "RequestUri": "https://seanmcccanary3.file.core.windows.net/test-share-0e72a749-c899-0cf3-b294-a63bf32b04fb/test-directory-30b22cc6-4c8b-386e-9392-a9b753097300/test-file-1926dcc2-65c1-2031-2a93-cd6e9b6ca14f",
       "RequestMethod": "PUT",
       "RequestHeaders": {
         "Accept": "application/xml",
         "Authorization": "Sanitized",
-        "traceparent": "00-8d51f85b1831b04aaad6376957d2209c-455c52739af7a84a-00",
-        "User-Agent": [
-          "azsdk-net-Storage.Files.Shares/12.7.0-alpha.20210121.1",
-          "(.NET 5.0.2; Microsoft Windows 10.0.19042)"
-        ],
-        "x-ms-client-request-id": "9d81cfc0-037d-8388-c583-d666ddf8634a",
+        "traceparent": "00-1b88ebee5c326141a4df4d6d8fe4d355-470eadd7f3bfc940-00",
+        "User-Agent": [
+          "azsdk-net-Storage.Files.Shares/12.7.0-alpha.20210126.1",
+          "(.NET 5.0.2; Microsoft Windows 10.0.19042)"
+        ],
+        "x-ms-client-request-id": "5b1c168f-a7b1-6731-0f4d-d4b1e22257fa",
         "x-ms-content-length": "1048576",
-        "x-ms-date": "Thu, 21 Jan 2021 20:39:01 GMT",
+        "x-ms-date": "Tue, 26 Jan 2021 19:30:03 GMT",
         "x-ms-file-attributes": "None",
         "x-ms-file-creation-time": "Now",
         "x-ms-file-last-write-time": "Now",
@@ -109,42 +104,38 @@
       "StatusCode": 201,
       "ResponseHeaders": {
         "Content-Length": "0",
-        "Date": "Thu, 21 Jan 2021 20:39:00 GMT",
-        "ETag": "\u00220x8D8BE4C959604CC\u0022",
-        "Last-Modified": "Thu, 21 Jan 2021 20:39:00 GMT",
-        "Server": [
-          "Windows-Azure-File/1.0",
-          "Microsoft-HTTPAPI/2.0"
-        ],
-        "x-ms-client-request-id": "9d81cfc0-037d-8388-c583-d666ddf8634a",
+        "Date": "Tue, 26 Jan 2021 19:30:02 GMT",
+        "ETag": "\u00220x8D8C230C745D03B\u0022",
+        "Last-Modified": "Tue, 26 Jan 2021 19:30:03 GMT",
+        "Server": [
+          "Windows-Azure-File/1.0",
+          "Microsoft-HTTPAPI/2.0"
+        ],
+        "x-ms-client-request-id": "5b1c168f-a7b1-6731-0f4d-d4b1e22257fa",
         "x-ms-file-attributes": "Archive",
-        "x-ms-file-change-time": "2021-01-21T20:39:00.9353932Z",
-        "x-ms-file-creation-time": "2021-01-21T20:39:00.9353932Z",
+        "x-ms-file-change-time": "2021-01-26T19:30:03.0385211Z",
+        "x-ms-file-creation-time": "2021-01-26T19:30:03.0385211Z",
         "x-ms-file-id": "11529285414812647424",
-        "x-ms-file-last-write-time": "2021-01-21T20:39:00.9353932Z",
+        "x-ms-file-last-write-time": "2021-01-26T19:30:03.0385211Z",
         "x-ms-file-parent-id": "13835128424026341376",
         "x-ms-file-permission-key": "4010187179898695473*11459378189709739967",
-        "x-ms-request-id": "5b3394db-801a-002a-0d35-f005d2000000",
+        "x-ms-request-id": "b835ad61-201a-008a-8019-f48173000000",
         "x-ms-request-server-encrypted": "true",
         "x-ms-version": "2020-06-12"
       },
       "ResponseBody": []
     },
     {
-<<<<<<< HEAD
-      "RequestUri": "https://seanmcccanary.file.core.windows.net/test-share-7a4dac53-f441-fede-e647-f84b57780e37/test-directory-17786895-82a5-0ad1-d1c5-de8d3054e5d8/test-file-491c6f4e-991a-e657-4cf8-3b5a93a2953a?sv=2020-06-12\u0026st=2020-06-01T19%3A21%3A04Z\u0026se=2020-06-01T21%3A21%3A04Z\u0026sr=s\u0026sp=rcwdl\u0026sig=Sanitized",
-=======
-      "RequestUri": "https://seanmcccanary3.file.core.windows.net/test-share-7a4dac53-f441-fede-e647-f84b57780e37/test-directory-17786895-82a5-0ad1-d1c5-de8d3054e5d8/test-file-491c6f4e-991a-e657-4cf8-3b5a93a2953a?sv=2020-04-08\u0026st=2021-01-21T19%3A39%3A01Z\u0026se=2021-01-21T21%3A39%3A01Z\u0026sr=s\u0026sp=rcwdl\u0026sig=Sanitized",
->>>>>>> ac24a13f
+      "RequestUri": "https://seanmcccanary3.file.core.windows.net/test-share-0e72a749-c899-0cf3-b294-a63bf32b04fb/test-directory-30b22cc6-4c8b-386e-9392-a9b753097300/test-file-1926dcc2-65c1-2031-2a93-cd6e9b6ca14f?sv=2020-06-12\u0026st=2021-01-26T18%3A30%3A03Z\u0026se=2021-01-26T20%3A30%3A03Z\u0026sr=s\u0026sp=rcwdl\u0026sig=Sanitized",
       "RequestMethod": "HEAD",
       "RequestHeaders": {
         "Accept": "application/xml",
-        "traceparent": "00-89b0afa9962be84caa8f960e6d50e4ee-6871544def94224f-00",
-        "User-Agent": [
-          "azsdk-net-Storage.Files.Shares/12.7.0-alpha.20210121.1",
-          "(.NET 5.0.2; Microsoft Windows 10.0.19042)"
-        ],
-        "x-ms-client-request-id": "c1e6c5ed-ebbb-c8e6-f1c8-aca702ccaa87",
+        "traceparent": "00-434a74a7daa70a48aaf5407ab2270a6e-19057fb35b9a2d4f-00",
+        "User-Agent": [
+          "azsdk-net-Storage.Files.Shares/12.7.0-alpha.20210126.1",
+          "(.NET 5.0.2; Microsoft Windows 10.0.19042)"
+        ],
+        "x-ms-client-request-id": "1c16fa05-2259-f488-23ae-b561ecca90bb",
         "x-ms-return-client-request-id": "true",
         "x-ms-version": "2020-06-12"
       },
@@ -153,25 +144,25 @@
       "ResponseHeaders": {
         "Content-Length": "1048576",
         "Content-Type": "application/octet-stream",
-        "Date": "Thu, 21 Jan 2021 20:39:01 GMT",
-        "ETag": "\u00220x8D8BE4C959604CC\u0022",
-        "Last-Modified": "Thu, 21 Jan 2021 20:39:00 GMT",
+        "Date": "Tue, 26 Jan 2021 19:30:02 GMT",
+        "ETag": "\u00220x8D8C230C745D03B\u0022",
+        "Last-Modified": "Tue, 26 Jan 2021 19:30:03 GMT",
         "Server": [
           "Windows-Azure-File/1.0",
           "Microsoft-HTTPAPI/2.0"
         ],
         "Vary": "Origin",
-        "x-ms-client-request-id": "c1e6c5ed-ebbb-c8e6-f1c8-aca702ccaa87",
+        "x-ms-client-request-id": "1c16fa05-2259-f488-23ae-b561ecca90bb",
         "x-ms-file-attributes": "Archive",
-        "x-ms-file-change-time": "2021-01-21T20:39:00.9353932Z",
-        "x-ms-file-creation-time": "2021-01-21T20:39:00.9353932Z",
+        "x-ms-file-change-time": "2021-01-26T19:30:03.0385211Z",
+        "x-ms-file-creation-time": "2021-01-26T19:30:03.0385211Z",
         "x-ms-file-id": "11529285414812647424",
-        "x-ms-file-last-write-time": "2021-01-21T20:39:00.9353932Z",
+        "x-ms-file-last-write-time": "2021-01-26T19:30:03.0385211Z",
         "x-ms-file-parent-id": "13835128424026341376",
         "x-ms-file-permission-key": "4010187179898695473*11459378189709739967",
         "x-ms-lease-state": "available",
         "x-ms-lease-status": "unlocked",
-        "x-ms-request-id": "428ee835-301a-0000-5f35-f0dac2000000",
+        "x-ms-request-id": "f034a8e6-d01a-0027-1c19-f4cd06000000",
         "x-ms-server-encrypted": "true",
         "x-ms-type": "File",
         "x-ms-version": "2020-06-12"
@@ -179,18 +170,18 @@
       "ResponseBody": []
     },
     {
-      "RequestUri": "https://seanmcccanary3.file.core.windows.net/test-share-7a4dac53-f441-fede-e647-f84b57780e37?restype=share",
+      "RequestUri": "https://seanmcccanary3.file.core.windows.net/test-share-0e72a749-c899-0cf3-b294-a63bf32b04fb?restype=share",
       "RequestMethod": "DELETE",
       "RequestHeaders": {
         "Accept": "application/xml",
         "Authorization": "Sanitized",
-        "traceparent": "00-502d1a7b3a0893479f339b8ac8071f36-547b3eda89163246-00",
-        "User-Agent": [
-          "azsdk-net-Storage.Files.Shares/12.7.0-alpha.20210121.1",
-          "(.NET 5.0.2; Microsoft Windows 10.0.19042)"
-        ],
-        "x-ms-client-request-id": "1878fe37-a112-d78e-2341-83c7b2284ea9",
-        "x-ms-date": "Thu, 21 Jan 2021 20:39:01 GMT",
+        "traceparent": "00-43dc121f8795f048a89038e136c3748c-677374fdd345604d-00",
+        "User-Agent": [
+          "azsdk-net-Storage.Files.Shares/12.7.0-alpha.20210126.1",
+          "(.NET 5.0.2; Microsoft Windows 10.0.19042)"
+        ],
+        "x-ms-client-request-id": "e8ab6216-3a0b-89a0-1ff8-716588df2ddd",
+        "x-ms-date": "Tue, 26 Jan 2021 19:30:04 GMT",
         "x-ms-delete-snapshots": "include",
         "x-ms-return-client-request-id": "true",
         "x-ms-version": "2020-06-12"
@@ -199,26 +190,21 @@
       "StatusCode": 202,
       "ResponseHeaders": {
         "Content-Length": "0",
-        "Date": "Thu, 21 Jan 2021 20:39:01 GMT",
-        "Server": [
-          "Windows-Azure-File/1.0",
-          "Microsoft-HTTPAPI/2.0"
-        ],
-        "x-ms-client-request-id": "1878fe37-a112-d78e-2341-83c7b2284ea9",
-<<<<<<< HEAD
-        "x-ms-request-id": "95b20f1d-a01a-0099-0752-38321d000000",
-        "x-ms-version": "2020-06-12"
-=======
-        "x-ms-request-id": "428ee838-301a-0000-6035-f0dac2000000",
-        "x-ms-version": "2020-04-08"
->>>>>>> ac24a13f
+        "Date": "Tue, 26 Jan 2021 19:30:02 GMT",
+        "Server": [
+          "Windows-Azure-File/1.0",
+          "Microsoft-HTTPAPI/2.0"
+        ],
+        "x-ms-client-request-id": "e8ab6216-3a0b-89a0-1ff8-716588df2ddd",
+        "x-ms-request-id": "f034a8e9-d01a-0027-1d19-f4cd06000000",
+        "x-ms-version": "2020-06-12"
       },
       "ResponseBody": []
     }
   ],
   "Variables": {
-    "DateTimeOffsetNow": "2021-01-21T14:39:01.2617661-06:00",
-    "RandomSeed": "2014289224",
+    "DateTimeOffsetNow": "2021-01-26T13:30:03.8806507-06:00",
+    "RandomSeed": "261615251",
     "Storage_TestConfigDefault": "ProductionTenant\nseanmcccanary3\nU2FuaXRpemVk\nhttps://seanmcccanary3.blob.core.windows.net\nhttps://seanmcccanary3.file.core.windows.net\nhttps://seanmcccanary3.queue.core.windows.net\nhttps://seanmcccanary3.table.core.windows.net\n\n\n\n\nhttps://seanmcccanary3-secondary.blob.core.windows.net\nhttps://seanmcccanary3-secondary.file.core.windows.net\nhttps://seanmcccanary3-secondary.queue.core.windows.net\nhttps://seanmcccanary3-secondary.table.core.windows.net\n\nSanitized\n\n\nCloud\nBlobEndpoint=https://seanmcccanary3.blob.core.windows.net/;QueueEndpoint=https://seanmcccanary3.queue.core.windows.net/;FileEndpoint=https://seanmcccanary3.file.core.windows.net/;BlobSecondaryEndpoint=https://seanmcccanary3-secondary.blob.core.windows.net/;QueueSecondaryEndpoint=https://seanmcccanary3-secondary.queue.core.windows.net/;FileSecondaryEndpoint=https://seanmcccanary3-secondary.file.core.windows.net/;AccountName=seanmcccanary3;AccountKey=Kg==;\nseanscope1"
   }
 }