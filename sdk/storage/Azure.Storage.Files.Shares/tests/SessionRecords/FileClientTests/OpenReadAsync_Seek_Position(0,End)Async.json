{
  "Entries": [
    {
      "RequestUri": "http://seanmcccanary3.file.core.windows.net/test-share-006eaaac-b853-112e-195d-a03dea2e4dae?restype=share",
      "RequestMethod": "PUT",
      "RequestHeaders": {
        "Accept": "application/xml",
        "Authorization": "Sanitized",
        "traceparent": "00-e1446d624a7da84194cca01ccefb1470-0734d3eb270b8d44-00",
        "User-Agent": [
          "azsdk-net-Storage.Files.Shares/12.8.0-alpha.20210820.1",
          "(.NET Core 3.1.18; Microsoft Windows 10.0.19043)"
        ],
        "x-ms-client-request-id": "c54579dd-208b-6fbd-7b36-8859de2fe4a1",
        "x-ms-date": "Mon, 23 Aug 2021 18:39:12 GMT",
        "x-ms-return-client-request-id": "true",
        "x-ms-version": "2020-12-06"
      },
      "RequestBody": null,
      "StatusCode": 201,
      "ResponseHeaders": {
        "Content-Length": "0",
        "Date": "Mon, 23 Aug 2021 18:39:12 GMT",
        "ETag": "\u00220x8D966654D9CED07\u0022",
        "Last-Modified": "Mon, 23 Aug 2021 18:39:12 GMT",
        "Server": [
          "Windows-Azure-File/1.0",
          "Microsoft-HTTPAPI/2.0"
        ],
        "x-ms-client-request-id": "c54579dd-208b-6fbd-7b36-8859de2fe4a1",
<<<<<<< HEAD
        "x-ms-request-id": "05165a74-901a-0009-1f4e-989f11000000",
        "x-ms-version": "2020-10-02"
=======
        "x-ms-request-id": "3394292c-d01a-0018-7b19-f405a5000000",
        "x-ms-version": "2020-12-06"
>>>>>>> 76e66c80
      },
      "ResponseBody": []
    },
    {
      "RequestUri": "http://seanmcccanary3.file.core.windows.net/test-share-006eaaac-b853-112e-195d-a03dea2e4dae/test-directory-16b818a9-205f-d17c-8be6-c33fe63fec1a?restype=directory",
      "RequestMethod": "PUT",
      "RequestHeaders": {
        "Accept": "application/xml",
        "Authorization": "Sanitized",
        "traceparent": "00-8c3815f4a1b7014ba319d165bf8ef7b3-7adadc848599d94e-00",
        "User-Agent": [
          "azsdk-net-Storage.Files.Shares/12.8.0-alpha.20210820.1",
          "(.NET Core 3.1.18; Microsoft Windows 10.0.19043)"
        ],
        "x-ms-client-request-id": "0c45302f-a045-bc36-fc74-39a45c7e883b",
        "x-ms-date": "Mon, 23 Aug 2021 18:39:12 GMT",
        "x-ms-file-attributes": "None",
        "x-ms-file-creation-time": "Now",
        "x-ms-file-last-write-time": "Now",
        "x-ms-file-permission": "Inherit",
        "x-ms-return-client-request-id": "true",
        "x-ms-version": "2020-12-06"
      },
      "RequestBody": null,
      "StatusCode": 201,
      "ResponseHeaders": {
        "Content-Length": "0",
        "Date": "Mon, 23 Aug 2021 18:39:12 GMT",
        "ETag": "\u00220x8D966654DA7A565\u0022",
        "Last-Modified": "Mon, 23 Aug 2021 18:39:13 GMT",
        "Server": [
          "Windows-Azure-File/1.0",
          "Microsoft-HTTPAPI/2.0"
        ],
        "x-ms-client-request-id": "0c45302f-a045-bc36-fc74-39a45c7e883b",
        "x-ms-file-attributes": "Directory",
        "x-ms-file-change-time": "2021-08-23T18:39:13.0198373Z",
        "x-ms-file-creation-time": "2021-08-23T18:39:13.0198373Z",
        "x-ms-file-id": "13835128424026341376",
        "x-ms-file-last-write-time": "2021-08-23T18:39:13.0198373Z",
        "x-ms-file-parent-id": "0",
        "x-ms-file-permission-key": "17860367565182308406*11459378189709739967",
        "x-ms-request-id": "05165a78-901a-0009-224e-989f11000000",
        "x-ms-request-server-encrypted": "true",
        "x-ms-version": "2020-12-06"
      },
      "ResponseBody": []
    },
    {
      "RequestUri": "http://seanmcccanary3.file.core.windows.net/test-share-006eaaac-b853-112e-195d-a03dea2e4dae/test-directory-16b818a9-205f-d17c-8be6-c33fe63fec1a/test-file-5c142932-d0b7-cbc1-73ba-0c3697ea0f4b",
      "RequestMethod": "PUT",
      "RequestHeaders": {
        "Accept": "application/xml",
        "Authorization": "Sanitized",
        "traceparent": "00-e856d2d335448d41bc86b0e9cfbd211a-dac5d46642d33d45-00",
        "User-Agent": [
          "azsdk-net-Storage.Files.Shares/12.8.0-alpha.20210820.1",
          "(.NET Core 3.1.18; Microsoft Windows 10.0.19043)"
        ],
        "x-ms-client-request-id": "589be653-5e5a-91eb-bc99-d8fbe2b0cee2",
        "x-ms-content-length": "1024",
        "x-ms-date": "Mon, 23 Aug 2021 18:39:13 GMT",
        "x-ms-file-attributes": "None",
        "x-ms-file-creation-time": "Now",
        "x-ms-file-last-write-time": "Now",
        "x-ms-file-permission": "Inherit",
        "x-ms-return-client-request-id": "true",
        "x-ms-type": "file",
        "x-ms-version": "2020-12-06"
      },
      "RequestBody": null,
      "StatusCode": 201,
      "ResponseHeaders": {
        "Content-Length": "0",
        "Date": "Mon, 23 Aug 2021 18:39:12 GMT",
        "ETag": "\u00220x8D966654DB22B2C\u0022",
        "Last-Modified": "Mon, 23 Aug 2021 18:39:13 GMT",
        "Server": [
          "Windows-Azure-File/1.0",
          "Microsoft-HTTPAPI/2.0"
        ],
        "x-ms-client-request-id": "589be653-5e5a-91eb-bc99-d8fbe2b0cee2",
        "x-ms-file-attributes": "Archive",
        "x-ms-file-change-time": "2021-08-23T18:39:13.0887980Z",
        "x-ms-file-creation-time": "2021-08-23T18:39:13.0887980Z",
        "x-ms-file-id": "11529285414812647424",
        "x-ms-file-last-write-time": "2021-08-23T18:39:13.0887980Z",
        "x-ms-file-parent-id": "13835128424026341376",
        "x-ms-file-permission-key": "4010187179898695473*11459378189709739967",
        "x-ms-request-id": "05165a80-901a-0009-2a4e-989f11000000",
        "x-ms-request-server-encrypted": "true",
        "x-ms-version": "2020-12-06"
      },
      "ResponseBody": []
    },
    {
      "RequestUri": "http://seanmcccanary3.file.core.windows.net/test-share-006eaaac-b853-112e-195d-a03dea2e4dae/test-directory-16b818a9-205f-d17c-8be6-c33fe63fec1a/test-file-5c142932-d0b7-cbc1-73ba-0c3697ea0f4b?comp=range",
      "RequestMethod": "PUT",
      "RequestHeaders": {
        "Accept": "application/xml",
        "Authorization": "Sanitized",
        "Content-Length": "1024",
        "Content-Type": "application/octet-stream",
        "traceparent": "00-091f67bb32033344ae0fbf74a392411f-4fe5b182ddfb3444-00",
        "User-Agent": [
          "azsdk-net-Storage.Files.Shares/12.8.0-alpha.20210820.1",
          "(.NET Core 3.1.18; Microsoft Windows 10.0.19043)"
        ],
        "x-ms-client-request-id": "b1e2f2fb-b64e-9af1-89d7-3cb551d8f5a2",
        "x-ms-date": "Mon, 23 Aug 2021 18:39:13 GMT",
        "x-ms-range": "bytes=0-1023",
        "x-ms-return-client-request-id": "true",
        "x-ms-version": "2020-12-06",
        "x-ms-write": "update"
      },
      "RequestBody": "Sm6y089zuCH1gmBVVaZ/xj23D7b539UG1KN0dE5\u002B2TeBj4vjEtU9vHckFsJA4WdV9XNmpG/RQWqZrP8r/kPTd6ko1MUbm7NoelI\u002B1ckSxvM7Hn/bFzTIr00hSmbVEb4zUZ8ZGAyiOlnA/iodkmyhhuYM79/E92B0YCV4\u002BlBMk2iUC4Qq\u002BK7mmeQlGxkKqxzhf8SAySLeb1k/pbfnKkAJc2vBiIfnd444JVX7ntxGabQJlnqMy8lGtZsr6lP2/2\u002BjHKeuSSKU\u002BQg2SKPM4tF8\u002BDsD3ZPFfKehetPsvIw6QSbmV4E1mCCSdJxyVoMmetLJrvIX8yHb3p//DM5Opz17\u002BwZ85YtQR18bcGj2UyYkev8AIw2ZIk4ECnnhNYtRQ81f9lp8qZVHeWeS/IK55Yp525LPToQw4di3eNoRbhLUyiybl13Lp9FquamlBybMSyXuaFn5gvVILhSCxDG6NQtVvjJWHU0trTPBZJTaitqx6yy1IwW420c3UmhISeKfr4SeUEj0dS3XwbslOB1gbqQ50NgEBRIFnOPqHsvl5WRRIbQQPDqSvXX/3WFKk6Iq1uTEDngJm6pxmLNlClZi8txX1BZoTzJppxNjBSiwuwlAv0jmINbrR4YKnqOGLLIenOqF876MwoayWmdlppaCwd2qJUoOe9IGa42QXbCO43pgRGg9KshKs/zBNMVuhqDvh93G3AdnECAXf4cx\u002B2TVI3ftBGItRJYUX3FOTEYMl\u002BTsoNXTyAdy\u002BDNHJqtBGbiX6xFNgYI\u002BwUNGsnyWGcPZC\u002BejRVqOAlpwegsu5h7r00a4tmE1vhZirt6SjBaK299wbRrDndNdCOi23QZ2D9skW9413mNipEzRQJZ8/HZE5p8svngDKDVyW614fuEP658DbTE3VP17DcnO8V094QxycvdnSVBjITOpw4K16iVqwVT3eY5FDJGhsLCvNTbXNXqgBQzqqKJOn0z9jpF6xiOjYzAIRWh9LWVlxZifs\u002Bv90Y0IFOQZgBmyqdlBR34AJuqNDNEFz/ASItenhOIJruxgALwDcrE\u002BieIXVZyOPObmZZ6tEqca9wKd9vEMcvs2qfrt4UbC/LQ5ToLu7nlTg\u002BbxwB9DW5tERgm6Zny/Mhfn4KyhoVugJGjqdMQkKwiISXMKG7Hc8k1eqJo9B5Y3ehxqBw3NsuGLUZy2WefXHxoAMRwJtBZmCu5eQ/nAYhzSsvqouiT6u5eRf8oVJZlmh4iAPNZ5LsUFBPwfbm7oy\u002B5/46btL2X2BXaFdzVLUORU97xwQCZGWYM0orUn20woqbTclUHyeVcjiTdf87eQurMYynayd4rHOYoiuIyvziopXM2Bb7uiYn1kTLbv5mXMpOgBDxDVdg==",
      "StatusCode": 201,
      "ResponseHeaders": {
        "Content-Length": "0",
        "Content-MD5": "Mnsj1vJQNFy8qRYFVRA31A==",
        "Date": "Mon, 23 Aug 2021 18:39:13 GMT",
        "ETag": "\u00220x8D966654DBBC6B7\u0022",
        "Last-Modified": "Mon, 23 Aug 2021 18:39:13 GMT",
        "Server": [
          "Windows-Azure-File/1.0",
          "Microsoft-HTTPAPI/2.0"
        ],
        "x-ms-client-request-id": "b1e2f2fb-b64e-9af1-89d7-3cb551d8f5a2",
        "x-ms-request-id": "05165a82-901a-0009-2c4e-989f11000000",
        "x-ms-request-server-encrypted": "true",
        "x-ms-version": "2020-12-06"
      },
      "ResponseBody": []
    },
    {
      "RequestUri": "http://seanmcccanary3.file.core.windows.net/test-share-006eaaac-b853-112e-195d-a03dea2e4dae/test-directory-16b818a9-205f-d17c-8be6-c33fe63fec1a/test-file-5c142932-d0b7-cbc1-73ba-0c3697ea0f4b",
      "RequestMethod": "HEAD",
      "RequestHeaders": {
        "Accept": "application/xml",
        "Authorization": "Sanitized",
        "traceparent": "00-619e79e86d80224cafcad8b193b54b44-188aaf8a27c82749-00",
        "User-Agent": [
          "azsdk-net-Storage.Files.Shares/12.8.0-alpha.20210820.1",
          "(.NET Core 3.1.18; Microsoft Windows 10.0.19043)"
        ],
        "x-ms-client-request-id": "f0001272-1cce-de93-ac6e-0fd0a073b57c",
        "x-ms-date": "Mon, 23 Aug 2021 18:39:13 GMT",
        "x-ms-return-client-request-id": "true",
        "x-ms-version": "2020-12-06"
      },
      "RequestBody": null,
      "StatusCode": 200,
      "ResponseHeaders": {
        "Content-Length": "1024",
        "Content-Type": "application/octet-stream",
        "Date": "Mon, 23 Aug 2021 18:39:13 GMT",
        "ETag": "\u00220x8D966654DBBC6B7\u0022",
        "Last-Modified": "Mon, 23 Aug 2021 18:39:13 GMT",
        "Server": [
          "Windows-Azure-File/1.0",
          "Microsoft-HTTPAPI/2.0"
        ],
        "x-ms-client-request-id": "f0001272-1cce-de93-ac6e-0fd0a073b57c",
        "x-ms-file-attributes": "Archive",
        "x-ms-file-change-time": "2021-08-23T18:39:13.0887980Z",
        "x-ms-file-creation-time": "2021-08-23T18:39:13.0887980Z",
        "x-ms-file-id": "11529285414812647424",
        "x-ms-file-last-write-time": "2021-08-23T18:39:13.0887980Z",
        "x-ms-file-parent-id": "13835128424026341376",
        "x-ms-file-permission-key": "4010187179898695473*11459378189709739967",
        "x-ms-lease-state": "available",
        "x-ms-lease-status": "unlocked",
        "x-ms-request-id": "05165a87-901a-0009-314e-989f11000000",
        "x-ms-server-encrypted": "true",
        "x-ms-type": "File",
        "x-ms-version": "2020-12-06"
      },
      "ResponseBody": []
    },
    {
      "RequestUri": "http://seanmcccanary3.file.core.windows.net/test-share-006eaaac-b853-112e-195d-a03dea2e4dae/test-directory-16b818a9-205f-d17c-8be6-c33fe63fec1a/test-file-5c142932-d0b7-cbc1-73ba-0c3697ea0f4b",
      "RequestMethod": "GET",
      "RequestHeaders": {
        "Accept": "application/xml",
        "Authorization": "Sanitized",
        "User-Agent": [
          "azsdk-net-Storage.Files.Shares/12.8.0-alpha.20210820.1",
          "(.NET Core 3.1.18; Microsoft Windows 10.0.19043)"
        ],
        "x-ms-client-request-id": "3f422cbf-05d8-3ad3-dfa0-5b3616a2d64a",
        "x-ms-date": "Mon, 23 Aug 2021 18:39:13 GMT",
        "x-ms-range": "bytes=0-4194303",
        "x-ms-return-client-request-id": "true",
        "x-ms-version": "2020-12-06"
      },
      "RequestBody": null,
      "StatusCode": 206,
      "ResponseHeaders": {
        "Accept-Ranges": "bytes",
        "Content-Length": "1024",
        "Content-Range": "bytes 0-1023/1024",
        "Content-Type": "application/octet-stream",
        "Date": "Mon, 23 Aug 2021 18:39:13 GMT",
        "ETag": "\u00220x8D966654DBBC6B7\u0022",
        "Last-Modified": "Mon, 23 Aug 2021 18:39:13 GMT",
        "Server": [
          "Windows-Azure-File/1.0",
          "Microsoft-HTTPAPI/2.0"
        ],
        "x-ms-client-request-id": "3f422cbf-05d8-3ad3-dfa0-5b3616a2d64a",
        "x-ms-file-attributes": "Archive",
        "x-ms-file-change-time": "2021-08-23T18:39:13.0887980Z",
        "x-ms-file-creation-time": "2021-08-23T18:39:13.0887980Z",
        "x-ms-file-id": "11529285414812647424",
        "x-ms-file-last-write-time": "2021-08-23T18:39:13.0887980Z",
        "x-ms-file-parent-id": "13835128424026341376",
        "x-ms-file-permission-key": "4010187179898695473*11459378189709739967",
        "x-ms-lease-state": "available",
        "x-ms-lease-status": "unlocked",
        "x-ms-request-id": "05165a8b-901a-0009-354e-989f11000000",
        "x-ms-server-encrypted": "true",
        "x-ms-type": "File",
        "x-ms-version": "2020-12-06"
      },
      "ResponseBody": "Sm6y089zuCH1gmBVVaZ/xj23D7b539UG1KN0dE5\u002B2TeBj4vjEtU9vHckFsJA4WdV9XNmpG/RQWqZrP8r/kPTd6ko1MUbm7NoelI\u002B1ckSxvM7Hn/bFzTIr00hSmbVEb4zUZ8ZGAyiOlnA/iodkmyhhuYM79/E92B0YCV4\u002BlBMk2iUC4Qq\u002BK7mmeQlGxkKqxzhf8SAySLeb1k/pbfnKkAJc2vBiIfnd444JVX7ntxGabQJlnqMy8lGtZsr6lP2/2\u002BjHKeuSSKU\u002BQg2SKPM4tF8\u002BDsD3ZPFfKehetPsvIw6QSbmV4E1mCCSdJxyVoMmetLJrvIX8yHb3p//DM5Opz17\u002BwZ85YtQR18bcGj2UyYkev8AIw2ZIk4ECnnhNYtRQ81f9lp8qZVHeWeS/IK55Yp525LPToQw4di3eNoRbhLUyiybl13Lp9FquamlBybMSyXuaFn5gvVILhSCxDG6NQtVvjJWHU0trTPBZJTaitqx6yy1IwW420c3UmhISeKfr4SeUEj0dS3XwbslOB1gbqQ50NgEBRIFnOPqHsvl5WRRIbQQPDqSvXX/3WFKk6Iq1uTEDngJm6pxmLNlClZi8txX1BZoTzJppxNjBSiwuwlAv0jmINbrR4YKnqOGLLIenOqF876MwoayWmdlppaCwd2qJUoOe9IGa42QXbCO43pgRGg9KshKs/zBNMVuhqDvh93G3AdnECAXf4cx\u002B2TVI3ftBGItRJYUX3FOTEYMl\u002BTsoNXTyAdy\u002BDNHJqtBGbiX6xFNgYI\u002BwUNGsnyWGcPZC\u002BejRVqOAlpwegsu5h7r00a4tmE1vhZirt6SjBaK299wbRrDndNdCOi23QZ2D9skW9413mNipEzRQJZ8/HZE5p8svngDKDVyW614fuEP658DbTE3VP17DcnO8V094QxycvdnSVBjITOpw4K16iVqwVT3eY5FDJGhsLCvNTbXNXqgBQzqqKJOn0z9jpF6xiOjYzAIRWh9LWVlxZifs\u002Bv90Y0IFOQZgBmyqdlBR34AJuqNDNEFz/ASItenhOIJruxgALwDcrE\u002BieIXVZyOPObmZZ6tEqca9wKd9vEMcvs2qfrt4UbC/LQ5ToLu7nlTg\u002BbxwB9DW5tERgm6Zny/Mhfn4KyhoVugJGjqdMQkKwiISXMKG7Hc8k1eqJo9B5Y3ehxqBw3NsuGLUZy2WefXHxoAMRwJtBZmCu5eQ/nAYhzSsvqouiT6u5eRf8oVJZlmh4iAPNZ5LsUFBPwfbm7oy\u002B5/46btL2X2BXaFdzVLUORU97xwQCZGWYM0orUn20woqbTclUHyeVcjiTdf87eQurMYynayd4rHOYoiuIyvziopXM2Bb7uiYn1kTLbv5mXMpOgBDxDVdg=="
    },
    {
      "RequestUri": "http://seanmcccanary3.file.core.windows.net/test-share-006eaaac-b853-112e-195d-a03dea2e4dae?restype=share",
      "RequestMethod": "DELETE",
      "RequestHeaders": {
        "Accept": "application/xml",
        "Authorization": "Sanitized",
        "traceparent": "00-dd38bb93be759b4c86ff956f59fbef06-ad31b3268706694b-00",
        "User-Agent": [
          "azsdk-net-Storage.Files.Shares/12.8.0-alpha.20210820.1",
          "(.NET Core 3.1.18; Microsoft Windows 10.0.19043)"
        ],
        "x-ms-client-request-id": "7410df29-7630-40a4-9300-278cc4eabedd",
        "x-ms-date": "Mon, 23 Aug 2021 18:39:13 GMT",
        "x-ms-delete-snapshots": "include",
        "x-ms-return-client-request-id": "true",
        "x-ms-version": "2020-12-06"
      },
      "RequestBody": null,
      "StatusCode": 202,
      "ResponseHeaders": {
        "Content-Length": "0",
        "Date": "Mon, 23 Aug 2021 18:39:13 GMT",
        "Server": [
          "Windows-Azure-File/1.0",
          "Microsoft-HTTPAPI/2.0"
        ],
        "x-ms-client-request-id": "7410df29-7630-40a4-9300-278cc4eabedd",
<<<<<<< HEAD
        "x-ms-request-id": "05165a8f-901a-0009-394e-989f11000000",
        "x-ms-version": "2020-10-02"
=======
        "x-ms-request-id": "33942938-d01a-0018-0319-f405a5000000",
        "x-ms-version": "2020-12-06"
>>>>>>> 76e66c80
      },
      "ResponseBody": []
    }
  ],
  "Variables": {
    "RandomSeed": "1111020417",
    "Storage_TestConfigDefault": "ProductionTenant\nseanmcccanary3\nU2FuaXRpemVk\nhttp://seanmcccanary3.blob.core.windows.net\nhttp://seanmcccanary3.file.core.windows.net\nhttp://seanmcccanary3.queue.core.windows.net\nhttp://seanmcccanary3.table.core.windows.net\n\n\n\n\nhttp://seanmcccanary3-secondary.blob.core.windows.net\nhttp://seanmcccanary3-secondary.file.core.windows.net\nhttp://seanmcccanary3-secondary.queue.core.windows.net\nhttp://seanmcccanary3-secondary.table.core.windows.net\n\nSanitized\n\n\nCloud\nBlobEndpoint=http://seanmcccanary3.blob.core.windows.net/;QueueEndpoint=http://seanmcccanary3.queue.core.windows.net/;FileEndpoint=http://seanmcccanary3.file.core.windows.net/;BlobSecondaryEndpoint=http://seanmcccanary3-secondary.blob.core.windows.net/;QueueSecondaryEndpoint=http://seanmcccanary3-secondary.queue.core.windows.net/;FileSecondaryEndpoint=http://seanmcccanary3-secondary.file.core.windows.net/;AccountName=seanmcccanary3;AccountKey=Kg==;\n[encryption scope]\n\n"
  }
}<|MERGE_RESOLUTION|>--- conflicted
+++ resolved
@@ -1,56 +1,51 @@
-{
+﻿{
   "Entries": [
     {
-      "RequestUri": "http://seanmcccanary3.file.core.windows.net/test-share-006eaaac-b853-112e-195d-a03dea2e4dae?restype=share",
-      "RequestMethod": "PUT",
-      "RequestHeaders": {
-        "Accept": "application/xml",
-        "Authorization": "Sanitized",
-        "traceparent": "00-e1446d624a7da84194cca01ccefb1470-0734d3eb270b8d44-00",
-        "User-Agent": [
-          "azsdk-net-Storage.Files.Shares/12.8.0-alpha.20210820.1",
-          "(.NET Core 3.1.18; Microsoft Windows 10.0.19043)"
+      "RequestUri": "https://seanmcccanary3.file.core.windows.net/test-share-006eaaac-b853-112e-195d-a03dea2e4dae?restype=share",
+      "RequestMethod": "PUT",
+      "RequestHeaders": {
+        "Accept": "application/xml",
+        "Authorization": "Sanitized",
+        "traceparent": "00-42476d3e43317e4e8ffb8333dbeed48a-44fc8cea82b6bd44-00",
+        "User-Agent": [
+          "azsdk-net-Storage.Files.Shares/12.7.0-alpha.20210126.1",
+          "(.NET 5.0.2; Microsoft Windows 10.0.19042)"
         ],
         "x-ms-client-request-id": "c54579dd-208b-6fbd-7b36-8859de2fe4a1",
-        "x-ms-date": "Mon, 23 Aug 2021 18:39:12 GMT",
-        "x-ms-return-client-request-id": "true",
-        "x-ms-version": "2020-12-06"
-      },
-      "RequestBody": null,
-      "StatusCode": 201,
-      "ResponseHeaders": {
-        "Content-Length": "0",
-        "Date": "Mon, 23 Aug 2021 18:39:12 GMT",
-        "ETag": "\u00220x8D966654D9CED07\u0022",
-        "Last-Modified": "Mon, 23 Aug 2021 18:39:12 GMT",
+        "x-ms-date": "Tue, 26 Jan 2021 19:31:30 GMT",
+        "x-ms-return-client-request-id": "true",
+        "x-ms-version": "2020-12-06"
+      },
+      "RequestBody": null,
+      "StatusCode": 201,
+      "ResponseHeaders": {
+        "Content-Length": "0",
+        "Date": "Tue, 26 Jan 2021 19:31:29 GMT",
+        "ETag": "\"0x8D8C230FB38C969\"",
+        "Last-Modified": "Tue, 26 Jan 2021 19:31:30 GMT",
         "Server": [
           "Windows-Azure-File/1.0",
           "Microsoft-HTTPAPI/2.0"
         ],
         "x-ms-client-request-id": "c54579dd-208b-6fbd-7b36-8859de2fe4a1",
-<<<<<<< HEAD
-        "x-ms-request-id": "05165a74-901a-0009-1f4e-989f11000000",
-        "x-ms-version": "2020-10-02"
-=======
         "x-ms-request-id": "3394292c-d01a-0018-7b19-f405a5000000",
         "x-ms-version": "2020-12-06"
->>>>>>> 76e66c80
-      },
-      "ResponseBody": []
-    },
-    {
-      "RequestUri": "http://seanmcccanary3.file.core.windows.net/test-share-006eaaac-b853-112e-195d-a03dea2e4dae/test-directory-16b818a9-205f-d17c-8be6-c33fe63fec1a?restype=directory",
-      "RequestMethod": "PUT",
-      "RequestHeaders": {
-        "Accept": "application/xml",
-        "Authorization": "Sanitized",
-        "traceparent": "00-8c3815f4a1b7014ba319d165bf8ef7b3-7adadc848599d94e-00",
-        "User-Agent": [
-          "azsdk-net-Storage.Files.Shares/12.8.0-alpha.20210820.1",
-          "(.NET Core 3.1.18; Microsoft Windows 10.0.19043)"
+      },
+      "ResponseBody": []
+    },
+    {
+      "RequestUri": "https://seanmcccanary3.file.core.windows.net/test-share-006eaaac-b853-112e-195d-a03dea2e4dae/test-directory-16b818a9-205f-d17c-8be6-c33fe63fec1a?restype=directory",
+      "RequestMethod": "PUT",
+      "RequestHeaders": {
+        "Accept": "application/xml",
+        "Authorization": "Sanitized",
+        "traceparent": "00-31653241192a1244b1246fffc1797277-b4aaf9c247f8104c-00",
+        "User-Agent": [
+          "azsdk-net-Storage.Files.Shares/12.7.0-alpha.20210126.1",
+          "(.NET 5.0.2; Microsoft Windows 10.0.19042)"
         ],
         "x-ms-client-request-id": "0c45302f-a045-bc36-fc74-39a45c7e883b",
-        "x-ms-date": "Mon, 23 Aug 2021 18:39:12 GMT",
+        "x-ms-date": "Tue, 26 Jan 2021 19:31:31 GMT",
         "x-ms-file-attributes": "None",
         "x-ms-file-creation-time": "Now",
         "x-ms-file-last-write-time": "Now",
@@ -62,41 +57,41 @@
       "StatusCode": 201,
       "ResponseHeaders": {
         "Content-Length": "0",
-        "Date": "Mon, 23 Aug 2021 18:39:12 GMT",
-        "ETag": "\u00220x8D966654DA7A565\u0022",
-        "Last-Modified": "Mon, 23 Aug 2021 18:39:13 GMT",
+        "Date": "Tue, 26 Jan 2021 19:31:29 GMT",
+        "ETag": "\"0x8D8C230FB432CDC\"",
+        "Last-Modified": "Tue, 26 Jan 2021 19:31:30 GMT",
         "Server": [
           "Windows-Azure-File/1.0",
           "Microsoft-HTTPAPI/2.0"
         ],
         "x-ms-client-request-id": "0c45302f-a045-bc36-fc74-39a45c7e883b",
         "x-ms-file-attributes": "Directory",
-        "x-ms-file-change-time": "2021-08-23T18:39:13.0198373Z",
-        "x-ms-file-creation-time": "2021-08-23T18:39:13.0198373Z",
+        "x-ms-file-change-time": "2021-01-26T19:31:30.2627548Z",
+        "x-ms-file-creation-time": "2021-01-26T19:31:30.2627548Z",
         "x-ms-file-id": "13835128424026341376",
-        "x-ms-file-last-write-time": "2021-08-23T18:39:13.0198373Z",
+        "x-ms-file-last-write-time": "2021-01-26T19:31:30.2627548Z",
         "x-ms-file-parent-id": "0",
         "x-ms-file-permission-key": "17860367565182308406*11459378189709739967",
-        "x-ms-request-id": "05165a78-901a-0009-224e-989f11000000",
+        "x-ms-request-id": "3394292f-d01a-0018-7c19-f405a5000000",
         "x-ms-request-server-encrypted": "true",
         "x-ms-version": "2020-12-06"
       },
       "ResponseBody": []
     },
     {
-      "RequestUri": "http://seanmcccanary3.file.core.windows.net/test-share-006eaaac-b853-112e-195d-a03dea2e4dae/test-directory-16b818a9-205f-d17c-8be6-c33fe63fec1a/test-file-5c142932-d0b7-cbc1-73ba-0c3697ea0f4b",
-      "RequestMethod": "PUT",
-      "RequestHeaders": {
-        "Accept": "application/xml",
-        "Authorization": "Sanitized",
-        "traceparent": "00-e856d2d335448d41bc86b0e9cfbd211a-dac5d46642d33d45-00",
-        "User-Agent": [
-          "azsdk-net-Storage.Files.Shares/12.8.0-alpha.20210820.1",
-          "(.NET Core 3.1.18; Microsoft Windows 10.0.19043)"
+      "RequestUri": "https://seanmcccanary3.file.core.windows.net/test-share-006eaaac-b853-112e-195d-a03dea2e4dae/test-directory-16b818a9-205f-d17c-8be6-c33fe63fec1a/test-file-5c142932-d0b7-cbc1-73ba-0c3697ea0f4b",
+      "RequestMethod": "PUT",
+      "RequestHeaders": {
+        "Accept": "application/xml",
+        "Authorization": "Sanitized",
+        "traceparent": "00-47d9bb69f7e0f441b1ba3a7437412cc7-8b81ad597f693440-00",
+        "User-Agent": [
+          "azsdk-net-Storage.Files.Shares/12.7.0-alpha.20210126.1",
+          "(.NET 5.0.2; Microsoft Windows 10.0.19042)"
         ],
         "x-ms-client-request-id": "589be653-5e5a-91eb-bc99-d8fbe2b0cee2",
         "x-ms-content-length": "1024",
-        "x-ms-date": "Mon, 23 Aug 2021 18:39:13 GMT",
+        "x-ms-date": "Tue, 26 Jan 2021 19:31:31 GMT",
         "x-ms-file-attributes": "None",
         "x-ms-file-creation-time": "Now",
         "x-ms-file-last-write-time": "Now",
@@ -109,79 +104,79 @@
       "StatusCode": 201,
       "ResponseHeaders": {
         "Content-Length": "0",
-        "Date": "Mon, 23 Aug 2021 18:39:12 GMT",
-        "ETag": "\u00220x8D966654DB22B2C\u0022",
-        "Last-Modified": "Mon, 23 Aug 2021 18:39:13 GMT",
+        "Date": "Tue, 26 Jan 2021 19:31:29 GMT",
+        "ETag": "\"0x8D8C230FB4EEEC5\"",
+        "Last-Modified": "Tue, 26 Jan 2021 19:31:30 GMT",
         "Server": [
           "Windows-Azure-File/1.0",
           "Microsoft-HTTPAPI/2.0"
         ],
         "x-ms-client-request-id": "589be653-5e5a-91eb-bc99-d8fbe2b0cee2",
         "x-ms-file-attributes": "Archive",
-        "x-ms-file-change-time": "2021-08-23T18:39:13.0887980Z",
-        "x-ms-file-creation-time": "2021-08-23T18:39:13.0887980Z",
+        "x-ms-file-change-time": "2021-01-26T19:31:30.3398085Z",
+        "x-ms-file-creation-time": "2021-01-26T19:31:30.3398085Z",
         "x-ms-file-id": "11529285414812647424",
-        "x-ms-file-last-write-time": "2021-08-23T18:39:13.0887980Z",
+        "x-ms-file-last-write-time": "2021-01-26T19:31:30.3398085Z",
         "x-ms-file-parent-id": "13835128424026341376",
         "x-ms-file-permission-key": "4010187179898695473*11459378189709739967",
-        "x-ms-request-id": "05165a80-901a-0009-2a4e-989f11000000",
+        "x-ms-request-id": "33942931-d01a-0018-7d19-f405a5000000",
         "x-ms-request-server-encrypted": "true",
         "x-ms-version": "2020-12-06"
       },
       "ResponseBody": []
     },
     {
-      "RequestUri": "http://seanmcccanary3.file.core.windows.net/test-share-006eaaac-b853-112e-195d-a03dea2e4dae/test-directory-16b818a9-205f-d17c-8be6-c33fe63fec1a/test-file-5c142932-d0b7-cbc1-73ba-0c3697ea0f4b?comp=range",
+      "RequestUri": "https://seanmcccanary3.file.core.windows.net/test-share-006eaaac-b853-112e-195d-a03dea2e4dae/test-directory-16b818a9-205f-d17c-8be6-c33fe63fec1a/test-file-5c142932-d0b7-cbc1-73ba-0c3697ea0f4b?comp=range",
       "RequestMethod": "PUT",
       "RequestHeaders": {
         "Accept": "application/xml",
         "Authorization": "Sanitized",
         "Content-Length": "1024",
         "Content-Type": "application/octet-stream",
-        "traceparent": "00-091f67bb32033344ae0fbf74a392411f-4fe5b182ddfb3444-00",
-        "User-Agent": [
-          "azsdk-net-Storage.Files.Shares/12.8.0-alpha.20210820.1",
-          "(.NET Core 3.1.18; Microsoft Windows 10.0.19043)"
+        "traceparent": "00-5a9bf4175aac854cb680b1c7276d7638-cfcdc0b4efc41e48-00",
+        "User-Agent": [
+          "azsdk-net-Storage.Files.Shares/12.7.0-alpha.20210126.1",
+          "(.NET 5.0.2; Microsoft Windows 10.0.19042)"
         ],
         "x-ms-client-request-id": "b1e2f2fb-b64e-9af1-89d7-3cb551d8f5a2",
-        "x-ms-date": "Mon, 23 Aug 2021 18:39:13 GMT",
+        "x-ms-date": "Tue, 26 Jan 2021 19:31:31 GMT",
         "x-ms-range": "bytes=0-1023",
         "x-ms-return-client-request-id": "true",
         "x-ms-version": "2020-12-06",
         "x-ms-write": "update"
       },
-      "RequestBody": "Sm6y089zuCH1gmBVVaZ/xj23D7b539UG1KN0dE5\u002B2TeBj4vjEtU9vHckFsJA4WdV9XNmpG/RQWqZrP8r/kPTd6ko1MUbm7NoelI\u002B1ckSxvM7Hn/bFzTIr00hSmbVEb4zUZ8ZGAyiOlnA/iodkmyhhuYM79/E92B0YCV4\u002BlBMk2iUC4Qq\u002BK7mmeQlGxkKqxzhf8SAySLeb1k/pbfnKkAJc2vBiIfnd444JVX7ntxGabQJlnqMy8lGtZsr6lP2/2\u002BjHKeuSSKU\u002BQg2SKPM4tF8\u002BDsD3ZPFfKehetPsvIw6QSbmV4E1mCCSdJxyVoMmetLJrvIX8yHb3p//DM5Opz17\u002BwZ85YtQR18bcGj2UyYkev8AIw2ZIk4ECnnhNYtRQ81f9lp8qZVHeWeS/IK55Yp525LPToQw4di3eNoRbhLUyiybl13Lp9FquamlBybMSyXuaFn5gvVILhSCxDG6NQtVvjJWHU0trTPBZJTaitqx6yy1IwW420c3UmhISeKfr4SeUEj0dS3XwbslOB1gbqQ50NgEBRIFnOPqHsvl5WRRIbQQPDqSvXX/3WFKk6Iq1uTEDngJm6pxmLNlClZi8txX1BZoTzJppxNjBSiwuwlAv0jmINbrR4YKnqOGLLIenOqF876MwoayWmdlppaCwd2qJUoOe9IGa42QXbCO43pgRGg9KshKs/zBNMVuhqDvh93G3AdnECAXf4cx\u002B2TVI3ftBGItRJYUX3FOTEYMl\u002BTsoNXTyAdy\u002BDNHJqtBGbiX6xFNgYI\u002BwUNGsnyWGcPZC\u002BejRVqOAlpwegsu5h7r00a4tmE1vhZirt6SjBaK299wbRrDndNdCOi23QZ2D9skW9413mNipEzRQJZ8/HZE5p8svngDKDVyW614fuEP658DbTE3VP17DcnO8V094QxycvdnSVBjITOpw4K16iVqwVT3eY5FDJGhsLCvNTbXNXqgBQzqqKJOn0z9jpF6xiOjYzAIRWh9LWVlxZifs\u002Bv90Y0IFOQZgBmyqdlBR34AJuqNDNEFz/ASItenhOIJruxgALwDcrE\u002BieIXVZyOPObmZZ6tEqca9wKd9vEMcvs2qfrt4UbC/LQ5ToLu7nlTg\u002BbxwB9DW5tERgm6Zny/Mhfn4KyhoVugJGjqdMQkKwiISXMKG7Hc8k1eqJo9B5Y3ehxqBw3NsuGLUZy2WefXHxoAMRwJtBZmCu5eQ/nAYhzSsvqouiT6u5eRf8oVJZlmh4iAPNZ5LsUFBPwfbm7oy\u002B5/46btL2X2BXaFdzVLUORU97xwQCZGWYM0orUn20woqbTclUHyeVcjiTdf87eQurMYynayd4rHOYoiuIyvziopXM2Bb7uiYn1kTLbv5mXMpOgBDxDVdg==",
+      "RequestBody": "Sm6y089zuCH1gmBVVaZ/xj23D7b539UG1KN0dE5+2TeBj4vjEtU9vHckFsJA4WdV9XNmpG/RQWqZrP8r/kPTd6ko1MUbm7NoelI+1ckSxvM7Hn/bFzTIr00hSmbVEb4zUZ8ZGAyiOlnA/iodkmyhhuYM79/E92B0YCV4+lBMk2iUC4Qq+K7mmeQlGxkKqxzhf8SAySLeb1k/pbfnKkAJc2vBiIfnd444JVX7ntxGabQJlnqMy8lGtZsr6lP2/2+jHKeuSSKU+Qg2SKPM4tF8+DsD3ZPFfKehetPsvIw6QSbmV4E1mCCSdJxyVoMmetLJrvIX8yHb3p//DM5Opz17+wZ85YtQR18bcGj2UyYkev8AIw2ZIk4ECnnhNYtRQ81f9lp8qZVHeWeS/IK55Yp525LPToQw4di3eNoRbhLUyiybl13Lp9FquamlBybMSyXuaFn5gvVILhSCxDG6NQtVvjJWHU0trTPBZJTaitqx6yy1IwW420c3UmhISeKfr4SeUEj0dS3XwbslOB1gbqQ50NgEBRIFnOPqHsvl5WRRIbQQPDqSvXX/3WFKk6Iq1uTEDngJm6pxmLNlClZi8txX1BZoTzJppxNjBSiwuwlAv0jmINbrR4YKnqOGLLIenOqF876MwoayWmdlppaCwd2qJUoOe9IGa42QXbCO43pgRGg9KshKs/zBNMVuhqDvh93G3AdnECAXf4cx+2TVI3ftBGItRJYUX3FOTEYMl+TsoNXTyAdy+DNHJqtBGbiX6xFNgYI+wUNGsnyWGcPZC+ejRVqOAlpwegsu5h7r00a4tmE1vhZirt6SjBaK299wbRrDndNdCOi23QZ2D9skW9413mNipEzRQJZ8/HZE5p8svngDKDVyW614fuEP658DbTE3VP17DcnO8V094QxycvdnSVBjITOpw4K16iVqwVT3eY5FDJGhsLCvNTbXNXqgBQzqqKJOn0z9jpF6xiOjYzAIRWh9LWVlxZifs+v90Y0IFOQZgBmyqdlBR34AJuqNDNEFz/ASItenhOIJruxgALwDcrE+ieIXVZyOPObmZZ6tEqca9wKd9vEMcvs2qfrt4UbC/LQ5ToLu7nlTg+bxwB9DW5tERgm6Zny/Mhfn4KyhoVugJGjqdMQkKwiISXMKG7Hc8k1eqJo9B5Y3ehxqBw3NsuGLUZy2WefXHxoAMRwJtBZmCu5eQ/nAYhzSsvqouiT6u5eRf8oVJZlmh4iAPNZ5LsUFBPwfbm7oy+5/46btL2X2BXaFdzVLUORU97xwQCZGWYM0orUn20woqbTclUHyeVcjiTdf87eQurMYynayd4rHOYoiuIyvziopXM2Bb7uiYn1kTLbv5mXMpOgBDxDVdg==",
       "StatusCode": 201,
       "ResponseHeaders": {
         "Content-Length": "0",
         "Content-MD5": "Mnsj1vJQNFy8qRYFVRA31A==",
-        "Date": "Mon, 23 Aug 2021 18:39:13 GMT",
-        "ETag": "\u00220x8D966654DBBC6B7\u0022",
-        "Last-Modified": "Mon, 23 Aug 2021 18:39:13 GMT",
+        "Date": "Tue, 26 Jan 2021 19:31:29 GMT",
+        "ETag": "\"0x8D8C230FB57F116\"",
+        "Last-Modified": "Tue, 26 Jan 2021 19:31:30 GMT",
         "Server": [
           "Windows-Azure-File/1.0",
           "Microsoft-HTTPAPI/2.0"
         ],
         "x-ms-client-request-id": "b1e2f2fb-b64e-9af1-89d7-3cb551d8f5a2",
-        "x-ms-request-id": "05165a82-901a-0009-2c4e-989f11000000",
+        "x-ms-request-id": "33942932-d01a-0018-7e19-f405a5000000",
         "x-ms-request-server-encrypted": "true",
         "x-ms-version": "2020-12-06"
       },
       "ResponseBody": []
     },
     {
-      "RequestUri": "http://seanmcccanary3.file.core.windows.net/test-share-006eaaac-b853-112e-195d-a03dea2e4dae/test-directory-16b818a9-205f-d17c-8be6-c33fe63fec1a/test-file-5c142932-d0b7-cbc1-73ba-0c3697ea0f4b",
+      "RequestUri": "https://seanmcccanary3.file.core.windows.net/test-share-006eaaac-b853-112e-195d-a03dea2e4dae/test-directory-16b818a9-205f-d17c-8be6-c33fe63fec1a/test-file-5c142932-d0b7-cbc1-73ba-0c3697ea0f4b",
       "RequestMethod": "HEAD",
       "RequestHeaders": {
         "Accept": "application/xml",
         "Authorization": "Sanitized",
-        "traceparent": "00-619e79e86d80224cafcad8b193b54b44-188aaf8a27c82749-00",
-        "User-Agent": [
-          "azsdk-net-Storage.Files.Shares/12.8.0-alpha.20210820.1",
-          "(.NET Core 3.1.18; Microsoft Windows 10.0.19043)"
+        "traceparent": "00-c25159674761624d987b4ae634f54343-dc26ab2eaae3f346-00",
+        "User-Agent": [
+          "azsdk-net-Storage.Files.Shares/12.7.0-alpha.20210126.1",
+          "(.NET 5.0.2; Microsoft Windows 10.0.19042)"
         ],
         "x-ms-client-request-id": "f0001272-1cce-de93-ac6e-0fd0a073b57c",
-        "x-ms-date": "Mon, 23 Aug 2021 18:39:13 GMT",
+        "x-ms-date": "Tue, 26 Jan 2021 19:31:31 GMT",
         "x-ms-return-client-request-id": "true",
         "x-ms-version": "2020-12-06"
       },
@@ -190,24 +185,25 @@
       "ResponseHeaders": {
         "Content-Length": "1024",
         "Content-Type": "application/octet-stream",
-        "Date": "Mon, 23 Aug 2021 18:39:13 GMT",
-        "ETag": "\u00220x8D966654DBBC6B7\u0022",
-        "Last-Modified": "Mon, 23 Aug 2021 18:39:13 GMT",
-        "Server": [
-          "Windows-Azure-File/1.0",
-          "Microsoft-HTTPAPI/2.0"
-        ],
+        "Date": "Tue, 26 Jan 2021 19:31:29 GMT",
+        "ETag": "\"0x8D8C230FB57F116\"",
+        "Last-Modified": "Tue, 26 Jan 2021 19:31:30 GMT",
+        "Server": [
+          "Windows-Azure-File/1.0",
+          "Microsoft-HTTPAPI/2.0"
+        ],
+        "Vary": "Origin",
         "x-ms-client-request-id": "f0001272-1cce-de93-ac6e-0fd0a073b57c",
         "x-ms-file-attributes": "Archive",
-        "x-ms-file-change-time": "2021-08-23T18:39:13.0887980Z",
-        "x-ms-file-creation-time": "2021-08-23T18:39:13.0887980Z",
+        "x-ms-file-change-time": "2021-01-26T19:31:30.3988502Z",
+        "x-ms-file-creation-time": "2021-01-26T19:31:30.3398085Z",
         "x-ms-file-id": "11529285414812647424",
-        "x-ms-file-last-write-time": "2021-08-23T18:39:13.0887980Z",
+        "x-ms-file-last-write-time": "2021-01-26T19:31:30.3988502Z",
         "x-ms-file-parent-id": "13835128424026341376",
         "x-ms-file-permission-key": "4010187179898695473*11459378189709739967",
         "x-ms-lease-state": "available",
         "x-ms-lease-status": "unlocked",
-        "x-ms-request-id": "05165a87-901a-0009-314e-989f11000000",
+        "x-ms-request-id": "33942936-d01a-0018-0119-f405a5000000",
         "x-ms-server-encrypted": "true",
         "x-ms-type": "File",
         "x-ms-version": "2020-12-06"
@@ -215,18 +211,19 @@
       "ResponseBody": []
     },
     {
-      "RequestUri": "http://seanmcccanary3.file.core.windows.net/test-share-006eaaac-b853-112e-195d-a03dea2e4dae/test-directory-16b818a9-205f-d17c-8be6-c33fe63fec1a/test-file-5c142932-d0b7-cbc1-73ba-0c3697ea0f4b",
+      "RequestUri": "https://seanmcccanary3.file.core.windows.net/test-share-006eaaac-b853-112e-195d-a03dea2e4dae/test-directory-16b818a9-205f-d17c-8be6-c33fe63fec1a/test-file-5c142932-d0b7-cbc1-73ba-0c3697ea0f4b",
       "RequestMethod": "GET",
       "RequestHeaders": {
         "Accept": "application/xml",
         "Authorization": "Sanitized",
         "User-Agent": [
-          "azsdk-net-Storage.Files.Shares/12.8.0-alpha.20210820.1",
-          "(.NET Core 3.1.18; Microsoft Windows 10.0.19043)"
+          "azsdk-net-Storage.Files.Shares/12.7.0-alpha.20210126.1",
+          "(.NET 5.0.2; Microsoft Windows 10.0.19042)"
         ],
         "x-ms-client-request-id": "3f422cbf-05d8-3ad3-dfa0-5b3616a2d64a",
-        "x-ms-date": "Mon, 23 Aug 2021 18:39:13 GMT",
+        "x-ms-date": "Tue, 26 Jan 2021 19:31:31 GMT",
         "x-ms-range": "bytes=0-4194303",
+        "x-ms-range-get-content-md5": "false",
         "x-ms-return-client-request-id": "true",
         "x-ms-version": "2020-12-06"
       },
@@ -237,43 +234,44 @@
         "Content-Length": "1024",
         "Content-Range": "bytes 0-1023/1024",
         "Content-Type": "application/octet-stream",
-        "Date": "Mon, 23 Aug 2021 18:39:13 GMT",
-        "ETag": "\u00220x8D966654DBBC6B7\u0022",
-        "Last-Modified": "Mon, 23 Aug 2021 18:39:13 GMT",
-        "Server": [
-          "Windows-Azure-File/1.0",
-          "Microsoft-HTTPAPI/2.0"
-        ],
+        "Date": "Tue, 26 Jan 2021 19:31:29 GMT",
+        "ETag": "\"0x8D8C230FB57F116\"",
+        "Last-Modified": "Tue, 26 Jan 2021 19:31:30 GMT",
+        "Server": [
+          "Windows-Azure-File/1.0",
+          "Microsoft-HTTPAPI/2.0"
+        ],
+        "Vary": "Origin",
         "x-ms-client-request-id": "3f422cbf-05d8-3ad3-dfa0-5b3616a2d64a",
         "x-ms-file-attributes": "Archive",
-        "x-ms-file-change-time": "2021-08-23T18:39:13.0887980Z",
-        "x-ms-file-creation-time": "2021-08-23T18:39:13.0887980Z",
+        "x-ms-file-change-time": "2021-01-26T19:31:30.3988502Z",
+        "x-ms-file-creation-time": "2021-01-26T19:31:30.3398085Z",
         "x-ms-file-id": "11529285414812647424",
-        "x-ms-file-last-write-time": "2021-08-23T18:39:13.0887980Z",
+        "x-ms-file-last-write-time": "2021-01-26T19:31:30.3988502Z",
         "x-ms-file-parent-id": "13835128424026341376",
         "x-ms-file-permission-key": "4010187179898695473*11459378189709739967",
         "x-ms-lease-state": "available",
         "x-ms-lease-status": "unlocked",
-        "x-ms-request-id": "05165a8b-901a-0009-354e-989f11000000",
+        "x-ms-request-id": "33942937-d01a-0018-0219-f405a5000000",
         "x-ms-server-encrypted": "true",
         "x-ms-type": "File",
         "x-ms-version": "2020-12-06"
       },
-      "ResponseBody": "Sm6y089zuCH1gmBVVaZ/xj23D7b539UG1KN0dE5\u002B2TeBj4vjEtU9vHckFsJA4WdV9XNmpG/RQWqZrP8r/kPTd6ko1MUbm7NoelI\u002B1ckSxvM7Hn/bFzTIr00hSmbVEb4zUZ8ZGAyiOlnA/iodkmyhhuYM79/E92B0YCV4\u002BlBMk2iUC4Qq\u002BK7mmeQlGxkKqxzhf8SAySLeb1k/pbfnKkAJc2vBiIfnd444JVX7ntxGabQJlnqMy8lGtZsr6lP2/2\u002BjHKeuSSKU\u002BQg2SKPM4tF8\u002BDsD3ZPFfKehetPsvIw6QSbmV4E1mCCSdJxyVoMmetLJrvIX8yHb3p//DM5Opz17\u002BwZ85YtQR18bcGj2UyYkev8AIw2ZIk4ECnnhNYtRQ81f9lp8qZVHeWeS/IK55Yp525LPToQw4di3eNoRbhLUyiybl13Lp9FquamlBybMSyXuaFn5gvVILhSCxDG6NQtVvjJWHU0trTPBZJTaitqx6yy1IwW420c3UmhISeKfr4SeUEj0dS3XwbslOB1gbqQ50NgEBRIFnOPqHsvl5WRRIbQQPDqSvXX/3WFKk6Iq1uTEDngJm6pxmLNlClZi8txX1BZoTzJppxNjBSiwuwlAv0jmINbrR4YKnqOGLLIenOqF876MwoayWmdlppaCwd2qJUoOe9IGa42QXbCO43pgRGg9KshKs/zBNMVuhqDvh93G3AdnECAXf4cx\u002B2TVI3ftBGItRJYUX3FOTEYMl\u002BTsoNXTyAdy\u002BDNHJqtBGbiX6xFNgYI\u002BwUNGsnyWGcPZC\u002BejRVqOAlpwegsu5h7r00a4tmE1vhZirt6SjBaK299wbRrDndNdCOi23QZ2D9skW9413mNipEzRQJZ8/HZE5p8svngDKDVyW614fuEP658DbTE3VP17DcnO8V094QxycvdnSVBjITOpw4K16iVqwVT3eY5FDJGhsLCvNTbXNXqgBQzqqKJOn0z9jpF6xiOjYzAIRWh9LWVlxZifs\u002Bv90Y0IFOQZgBmyqdlBR34AJuqNDNEFz/ASItenhOIJruxgALwDcrE\u002BieIXVZyOPObmZZ6tEqca9wKd9vEMcvs2qfrt4UbC/LQ5ToLu7nlTg\u002BbxwB9DW5tERgm6Zny/Mhfn4KyhoVugJGjqdMQkKwiISXMKG7Hc8k1eqJo9B5Y3ehxqBw3NsuGLUZy2WefXHxoAMRwJtBZmCu5eQ/nAYhzSsvqouiT6u5eRf8oVJZlmh4iAPNZ5LsUFBPwfbm7oy\u002B5/46btL2X2BXaFdzVLUORU97xwQCZGWYM0orUn20woqbTclUHyeVcjiTdf87eQurMYynayd4rHOYoiuIyvziopXM2Bb7uiYn1kTLbv5mXMpOgBDxDVdg=="
-    },
-    {
-      "RequestUri": "http://seanmcccanary3.file.core.windows.net/test-share-006eaaac-b853-112e-195d-a03dea2e4dae?restype=share",
+      "ResponseBody": "Sm6y089zuCH1gmBVVaZ/xj23D7b539UG1KN0dE5+2TeBj4vjEtU9vHckFsJA4WdV9XNmpG/RQWqZrP8r/kPTd6ko1MUbm7NoelI+1ckSxvM7Hn/bFzTIr00hSmbVEb4zUZ8ZGAyiOlnA/iodkmyhhuYM79/E92B0YCV4+lBMk2iUC4Qq+K7mmeQlGxkKqxzhf8SAySLeb1k/pbfnKkAJc2vBiIfnd444JVX7ntxGabQJlnqMy8lGtZsr6lP2/2+jHKeuSSKU+Qg2SKPM4tF8+DsD3ZPFfKehetPsvIw6QSbmV4E1mCCSdJxyVoMmetLJrvIX8yHb3p//DM5Opz17+wZ85YtQR18bcGj2UyYkev8AIw2ZIk4ECnnhNYtRQ81f9lp8qZVHeWeS/IK55Yp525LPToQw4di3eNoRbhLUyiybl13Lp9FquamlBybMSyXuaFn5gvVILhSCxDG6NQtVvjJWHU0trTPBZJTaitqx6yy1IwW420c3UmhISeKfr4SeUEj0dS3XwbslOB1gbqQ50NgEBRIFnOPqHsvl5WRRIbQQPDqSvXX/3WFKk6Iq1uTEDngJm6pxmLNlClZi8txX1BZoTzJppxNjBSiwuwlAv0jmINbrR4YKnqOGLLIenOqF876MwoayWmdlppaCwd2qJUoOe9IGa42QXbCO43pgRGg9KshKs/zBNMVuhqDvh93G3AdnECAXf4cx+2TVI3ftBGItRJYUX3FOTEYMl+TsoNXTyAdy+DNHJqtBGbiX6xFNgYI+wUNGsnyWGcPZC+ejRVqOAlpwegsu5h7r00a4tmE1vhZirt6SjBaK299wbRrDndNdCOi23QZ2D9skW9413mNipEzRQJZ8/HZE5p8svngDKDVyW614fuEP658DbTE3VP17DcnO8V094QxycvdnSVBjITOpw4K16iVqwVT3eY5FDJGhsLCvNTbXNXqgBQzqqKJOn0z9jpF6xiOjYzAIRWh9LWVlxZifs+v90Y0IFOQZgBmyqdlBR34AJuqNDNEFz/ASItenhOIJruxgALwDcrE+ieIXVZyOPObmZZ6tEqca9wKd9vEMcvs2qfrt4UbC/LQ5ToLu7nlTg+bxwB9DW5tERgm6Zny/Mhfn4KyhoVugJGjqdMQkKwiISXMKG7Hc8k1eqJo9B5Y3ehxqBw3NsuGLUZy2WefXHxoAMRwJtBZmCu5eQ/nAYhzSsvqouiT6u5eRf8oVJZlmh4iAPNZ5LsUFBPwfbm7oy+5/46btL2X2BXaFdzVLUORU97xwQCZGWYM0orUn20woqbTclUHyeVcjiTdf87eQurMYynayd4rHOYoiuIyvziopXM2Bb7uiYn1kTLbv5mXMpOgBDxDVdg=="
+    },
+    {
+      "RequestUri": "https://seanmcccanary3.file.core.windows.net/test-share-006eaaac-b853-112e-195d-a03dea2e4dae?restype=share",
       "RequestMethod": "DELETE",
       "RequestHeaders": {
         "Accept": "application/xml",
         "Authorization": "Sanitized",
-        "traceparent": "00-dd38bb93be759b4c86ff956f59fbef06-ad31b3268706694b-00",
-        "User-Agent": [
-          "azsdk-net-Storage.Files.Shares/12.8.0-alpha.20210820.1",
-          "(.NET Core 3.1.18; Microsoft Windows 10.0.19043)"
+        "traceparent": "00-6367aec5e3999c42a0bbf9403ed1548f-523f9d018026264b-00",
+        "User-Agent": [
+          "azsdk-net-Storage.Files.Shares/12.7.0-alpha.20210126.1",
+          "(.NET 5.0.2; Microsoft Windows 10.0.19042)"
         ],
         "x-ms-client-request-id": "7410df29-7630-40a4-9300-278cc4eabedd",
-        "x-ms-date": "Mon, 23 Aug 2021 18:39:13 GMT",
+        "x-ms-date": "Tue, 26 Jan 2021 19:31:31 GMT",
         "x-ms-delete-snapshots": "include",
         "x-ms-return-client-request-id": "true",
         "x-ms-version": "2020-12-06"
@@ -282,25 +280,20 @@
       "StatusCode": 202,
       "ResponseHeaders": {
         "Content-Length": "0",
-        "Date": "Mon, 23 Aug 2021 18:39:13 GMT",
+        "Date": "Tue, 26 Jan 2021 19:31:29 GMT",
         "Server": [
           "Windows-Azure-File/1.0",
           "Microsoft-HTTPAPI/2.0"
         ],
         "x-ms-client-request-id": "7410df29-7630-40a4-9300-278cc4eabedd",
-<<<<<<< HEAD
-        "x-ms-request-id": "05165a8f-901a-0009-394e-989f11000000",
-        "x-ms-version": "2020-10-02"
-=======
         "x-ms-request-id": "33942938-d01a-0018-0319-f405a5000000",
         "x-ms-version": "2020-12-06"
->>>>>>> 76e66c80
       },
       "ResponseBody": []
     }
   ],
   "Variables": {
     "RandomSeed": "1111020417",
-    "Storage_TestConfigDefault": "ProductionTenant\nseanmcccanary3\nU2FuaXRpemVk\nhttp://seanmcccanary3.blob.core.windows.net\nhttp://seanmcccanary3.file.core.windows.net\nhttp://seanmcccanary3.queue.core.windows.net\nhttp://seanmcccanary3.table.core.windows.net\n\n\n\n\nhttp://seanmcccanary3-secondary.blob.core.windows.net\nhttp://seanmcccanary3-secondary.file.core.windows.net\nhttp://seanmcccanary3-secondary.queue.core.windows.net\nhttp://seanmcccanary3-secondary.table.core.windows.net\n\nSanitized\n\n\nCloud\nBlobEndpoint=http://seanmcccanary3.blob.core.windows.net/;QueueEndpoint=http://seanmcccanary3.queue.core.windows.net/;FileEndpoint=http://seanmcccanary3.file.core.windows.net/;BlobSecondaryEndpoint=http://seanmcccanary3-secondary.blob.core.windows.net/;QueueSecondaryEndpoint=http://seanmcccanary3-secondary.queue.core.windows.net/;FileSecondaryEndpoint=http://seanmcccanary3-secondary.file.core.windows.net/;AccountName=seanmcccanary3;AccountKey=Kg==;\n[encryption scope]\n\n"
+    "Storage_TestConfigDefault": "ProductionTenant\nseanmcccanary3\nU2FuaXRpemVk\nhttps://seanmcccanary3.blob.core.windows.net\nhttps://seanmcccanary3.file.core.windows.net\nhttps://seanmcccanary3.queue.core.windows.net\nhttps://seanmcccanary3.table.core.windows.net\n\n\n\n\nhttps://seanmcccanary3-secondary.blob.core.windows.net\nhttps://seanmcccanary3-secondary.file.core.windows.net\nhttps://seanmcccanary3-secondary.queue.core.windows.net\nhttps://seanmcccanary3-secondary.table.core.windows.net\n\nSanitized\n\n\nCloud\nBlobEndpoint=https://seanmcccanary3.blob.core.windows.net/;QueueEndpoint=https://seanmcccanary3.queue.core.windows.net/;FileEndpoint=https://seanmcccanary3.file.core.windows.net/;BlobSecondaryEndpoint=https://seanmcccanary3-secondary.blob.core.windows.net/;QueueSecondaryEndpoint=https://seanmcccanary3-secondary.queue.core.windows.net/;FileSecondaryEndpoint=https://seanmcccanary3-secondary.file.core.windows.net/;AccountName=seanmcccanary3;AccountKey=Kg==;\nseanscope1\n\n"
   }
 }