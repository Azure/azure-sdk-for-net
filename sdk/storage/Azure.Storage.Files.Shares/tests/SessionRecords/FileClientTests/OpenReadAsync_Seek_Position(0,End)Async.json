﻿{
  "Entries": [
    {
      "RequestUri": "https://seanmcccanary3.file.core.windows.net/test-share-006eaaac-b853-112e-195d-a03dea2e4dae?restype=share",
      "RequestMethod": "PUT",
      "RequestHeaders": {
        "Accept": "application/xml",
        "Authorization": "Sanitized",
        "traceparent": "00-42476d3e43317e4e8ffb8333dbeed48a-44fc8cea82b6bd44-00",
        "User-Agent": [
          "azsdk-net-Storage.Files.Shares/12.7.0-alpha.20210126.1",
          "(.NET 5.0.2; Microsoft Windows 10.0.19042)"
        ],
        "x-ms-client-request-id": "c54579dd-208b-6fbd-7b36-8859de2fe4a1",
        "x-ms-date": "Tue, 26 Jan 2021 19:31:30 GMT",
        "x-ms-return-client-request-id": "true",
<<<<<<< HEAD
        "x-ms-version": "2020-12-06"
=======
        "x-ms-version": "2021-02-12"
>>>>>>> 7e782c87
      },
      "RequestBody": null,
      "StatusCode": 201,
      "ResponseHeaders": {
        "Content-Length": "0",
        "Date": "Tue, 26 Jan 2021 19:31:29 GMT",
        "ETag": "\"0x8D8C230FB38C969\"",
        "Last-Modified": "Tue, 26 Jan 2021 19:31:30 GMT",
        "Server": [
          "Windows-Azure-File/1.0",
          "Microsoft-HTTPAPI/2.0"
        ],
        "x-ms-client-request-id": "c54579dd-208b-6fbd-7b36-8859de2fe4a1",
        "x-ms-request-id": "3394292c-d01a-0018-7b19-f405a5000000",
<<<<<<< HEAD
        "x-ms-version": "2020-12-06"
=======
        "x-ms-version": "2021-02-12"
>>>>>>> 7e782c87
      },
      "ResponseBody": []
    },
    {
      "RequestUri": "https://seanmcccanary3.file.core.windows.net/test-share-006eaaac-b853-112e-195d-a03dea2e4dae/test-directory-16b818a9-205f-d17c-8be6-c33fe63fec1a?restype=directory",
      "RequestMethod": "PUT",
      "RequestHeaders": {
        "Accept": "application/xml",
        "Authorization": "Sanitized",
        "traceparent": "00-31653241192a1244b1246fffc1797277-b4aaf9c247f8104c-00",
        "User-Agent": [
          "azsdk-net-Storage.Files.Shares/12.7.0-alpha.20210126.1",
          "(.NET 5.0.2; Microsoft Windows 10.0.19042)"
        ],
        "x-ms-client-request-id": "0c45302f-a045-bc36-fc74-39a45c7e883b",
        "x-ms-date": "Tue, 26 Jan 2021 19:31:31 GMT",
        "x-ms-file-attributes": "None",
        "x-ms-file-creation-time": "Now",
        "x-ms-file-last-write-time": "Now",
        "x-ms-file-permission": "Inherit",
        "x-ms-return-client-request-id": "true",
<<<<<<< HEAD
        "x-ms-version": "2020-12-06"
=======
        "x-ms-version": "2021-02-12"
>>>>>>> 7e782c87
      },
      "RequestBody": null,
      "StatusCode": 201,
      "ResponseHeaders": {
        "Content-Length": "0",
        "Date": "Tue, 26 Jan 2021 19:31:29 GMT",
        "ETag": "\"0x8D8C230FB432CDC\"",
        "Last-Modified": "Tue, 26 Jan 2021 19:31:30 GMT",
        "Server": [
          "Windows-Azure-File/1.0",
          "Microsoft-HTTPAPI/2.0"
        ],
        "x-ms-client-request-id": "0c45302f-a045-bc36-fc74-39a45c7e883b",
        "x-ms-file-attributes": "Directory",
        "x-ms-file-change-time": "2021-01-26T19:31:30.2627548Z",
        "x-ms-file-creation-time": "2021-01-26T19:31:30.2627548Z",
        "x-ms-file-id": "13835128424026341376",
        "x-ms-file-last-write-time": "2021-01-26T19:31:30.2627548Z",
        "x-ms-file-parent-id": "0",
        "x-ms-file-permission-key": "17860367565182308406*11459378189709739967",
        "x-ms-request-id": "3394292f-d01a-0018-7c19-f405a5000000",
        "x-ms-request-server-encrypted": "true",
<<<<<<< HEAD
        "x-ms-version": "2020-12-06"
=======
        "x-ms-version": "2021-02-12"
>>>>>>> 7e782c87
      },
      "ResponseBody": []
    },
    {
      "RequestUri": "https://seanmcccanary3.file.core.windows.net/test-share-006eaaac-b853-112e-195d-a03dea2e4dae/test-directory-16b818a9-205f-d17c-8be6-c33fe63fec1a/test-file-5c142932-d0b7-cbc1-73ba-0c3697ea0f4b",
      "RequestMethod": "PUT",
      "RequestHeaders": {
        "Accept": "application/xml",
        "Authorization": "Sanitized",
        "traceparent": "00-47d9bb69f7e0f441b1ba3a7437412cc7-8b81ad597f693440-00",
        "User-Agent": [
          "azsdk-net-Storage.Files.Shares/12.7.0-alpha.20210126.1",
          "(.NET 5.0.2; Microsoft Windows 10.0.19042)"
        ],
        "x-ms-client-request-id": "589be653-5e5a-91eb-bc99-d8fbe2b0cee2",
        "x-ms-content-length": "1024",
        "x-ms-date": "Tue, 26 Jan 2021 19:31:31 GMT",
        "x-ms-file-attributes": "None",
        "x-ms-file-creation-time": "Now",
        "x-ms-file-last-write-time": "Now",
        "x-ms-file-permission": "Inherit",
        "x-ms-return-client-request-id": "true",
        "x-ms-type": "file",
<<<<<<< HEAD
        "x-ms-version": "2020-12-06"
=======
        "x-ms-version": "2021-02-12"
>>>>>>> 7e782c87
      },
      "RequestBody": null,
      "StatusCode": 201,
      "ResponseHeaders": {
        "Content-Length": "0",
        "Date": "Tue, 26 Jan 2021 19:31:29 GMT",
        "ETag": "\"0x8D8C230FB4EEEC5\"",
        "Last-Modified": "Tue, 26 Jan 2021 19:31:30 GMT",
        "Server": [
          "Windows-Azure-File/1.0",
          "Microsoft-HTTPAPI/2.0"
        ],
        "x-ms-client-request-id": "589be653-5e5a-91eb-bc99-d8fbe2b0cee2",
        "x-ms-file-attributes": "Archive",
        "x-ms-file-change-time": "2021-01-26T19:31:30.3398085Z",
        "x-ms-file-creation-time": "2021-01-26T19:31:30.3398085Z",
        "x-ms-file-id": "11529285414812647424",
        "x-ms-file-last-write-time": "2021-01-26T19:31:30.3398085Z",
        "x-ms-file-parent-id": "13835128424026341376",
        "x-ms-file-permission-key": "4010187179898695473*11459378189709739967",
        "x-ms-request-id": "33942931-d01a-0018-7d19-f405a5000000",
        "x-ms-request-server-encrypted": "true",
<<<<<<< HEAD
        "x-ms-version": "2020-12-06"
=======
        "x-ms-version": "2021-02-12"
>>>>>>> 7e782c87
      },
      "ResponseBody": []
    },
    {
      "RequestUri": "https://seanmcccanary3.file.core.windows.net/test-share-006eaaac-b853-112e-195d-a03dea2e4dae/test-directory-16b818a9-205f-d17c-8be6-c33fe63fec1a/test-file-5c142932-d0b7-cbc1-73ba-0c3697ea0f4b?comp=range",
      "RequestMethod": "PUT",
      "RequestHeaders": {
        "Accept": "application/xml",
        "Authorization": "Sanitized",
        "Content-Length": "1024",
        "Content-Type": "application/octet-stream",
        "traceparent": "00-5a9bf4175aac854cb680b1c7276d7638-cfcdc0b4efc41e48-00",
        "User-Agent": [
          "azsdk-net-Storage.Files.Shares/12.7.0-alpha.20210126.1",
          "(.NET 5.0.2; Microsoft Windows 10.0.19042)"
        ],
        "x-ms-client-request-id": "b1e2f2fb-b64e-9af1-89d7-3cb551d8f5a2",
        "x-ms-date": "Tue, 26 Jan 2021 19:31:31 GMT",
        "x-ms-range": "bytes=0-1023",
        "x-ms-return-client-request-id": "true",
<<<<<<< HEAD
        "x-ms-version": "2020-12-06",
=======
        "x-ms-version": "2021-02-12",
>>>>>>> 7e782c87
        "x-ms-write": "update"
      },
      "RequestBody": "Sm6y089zuCH1gmBVVaZ/xj23D7b539UG1KN0dE5+2TeBj4vjEtU9vHckFsJA4WdV9XNmpG/RQWqZrP8r/kPTd6ko1MUbm7NoelI+1ckSxvM7Hn/bFzTIr00hSmbVEb4zUZ8ZGAyiOlnA/iodkmyhhuYM79/E92B0YCV4+lBMk2iUC4Qq+K7mmeQlGxkKqxzhf8SAySLeb1k/pbfnKkAJc2vBiIfnd444JVX7ntxGabQJlnqMy8lGtZsr6lP2/2+jHKeuSSKU+Qg2SKPM4tF8+DsD3ZPFfKehetPsvIw6QSbmV4E1mCCSdJxyVoMmetLJrvIX8yHb3p//DM5Opz17+wZ85YtQR18bcGj2UyYkev8AIw2ZIk4ECnnhNYtRQ81f9lp8qZVHeWeS/IK55Yp525LPToQw4di3eNoRbhLUyiybl13Lp9FquamlBybMSyXuaFn5gvVILhSCxDG6NQtVvjJWHU0trTPBZJTaitqx6yy1IwW420c3UmhISeKfr4SeUEj0dS3XwbslOB1gbqQ50NgEBRIFnOPqHsvl5WRRIbQQPDqSvXX/3WFKk6Iq1uTEDngJm6pxmLNlClZi8txX1BZoTzJppxNjBSiwuwlAv0jmINbrR4YKnqOGLLIenOqF876MwoayWmdlppaCwd2qJUoOe9IGa42QXbCO43pgRGg9KshKs/zBNMVuhqDvh93G3AdnECAXf4cx+2TVI3ftBGItRJYUX3FOTEYMl+TsoNXTyAdy+DNHJqtBGbiX6xFNgYI+wUNGsnyWGcPZC+ejRVqOAlpwegsu5h7r00a4tmE1vhZirt6SjBaK299wbRrDndNdCOi23QZ2D9skW9413mNipEzRQJZ8/HZE5p8svngDKDVyW614fuEP658DbTE3VP17DcnO8V094QxycvdnSVBjITOpw4K16iVqwVT3eY5FDJGhsLCvNTbXNXqgBQzqqKJOn0z9jpF6xiOjYzAIRWh9LWVlxZifs+v90Y0IFOQZgBmyqdlBR34AJuqNDNEFz/ASItenhOIJruxgALwDcrE+ieIXVZyOPObmZZ6tEqca9wKd9vEMcvs2qfrt4UbC/LQ5ToLu7nlTg+bxwB9DW5tERgm6Zny/Mhfn4KyhoVugJGjqdMQkKwiISXMKG7Hc8k1eqJo9B5Y3ehxqBw3NsuGLUZy2WefXHxoAMRwJtBZmCu5eQ/nAYhzSsvqouiT6u5eRf8oVJZlmh4iAPNZ5LsUFBPwfbm7oy+5/46btL2X2BXaFdzVLUORU97xwQCZGWYM0orUn20woqbTclUHyeVcjiTdf87eQurMYynayd4rHOYoiuIyvziopXM2Bb7uiYn1kTLbv5mXMpOgBDxDVdg==",
      "StatusCode": 201,
      "ResponseHeaders": {
        "Content-Length": "0",
        "Content-MD5": "Mnsj1vJQNFy8qRYFVRA31A==",
        "Date": "Tue, 26 Jan 2021 19:31:29 GMT",
        "ETag": "\"0x8D8C230FB57F116\"",
        "Last-Modified": "Tue, 26 Jan 2021 19:31:30 GMT",
        "Server": [
          "Windows-Azure-File/1.0",
          "Microsoft-HTTPAPI/2.0"
        ],
        "x-ms-client-request-id": "b1e2f2fb-b64e-9af1-89d7-3cb551d8f5a2",
        "x-ms-request-id": "33942932-d01a-0018-7e19-f405a5000000",
        "x-ms-request-server-encrypted": "true",
<<<<<<< HEAD
        "x-ms-version": "2020-12-06"
=======
        "x-ms-version": "2021-02-12"
>>>>>>> 7e782c87
      },
      "ResponseBody": []
    },
    {
      "RequestUri": "https://seanmcccanary3.file.core.windows.net/test-share-006eaaac-b853-112e-195d-a03dea2e4dae/test-directory-16b818a9-205f-d17c-8be6-c33fe63fec1a/test-file-5c142932-d0b7-cbc1-73ba-0c3697ea0f4b",
      "RequestMethod": "HEAD",
      "RequestHeaders": {
        "Accept": "application/xml",
        "Authorization": "Sanitized",
        "traceparent": "00-c25159674761624d987b4ae634f54343-dc26ab2eaae3f346-00",
        "User-Agent": [
          "azsdk-net-Storage.Files.Shares/12.7.0-alpha.20210126.1",
          "(.NET 5.0.2; Microsoft Windows 10.0.19042)"
        ],
        "x-ms-client-request-id": "f0001272-1cce-de93-ac6e-0fd0a073b57c",
        "x-ms-date": "Tue, 26 Jan 2021 19:31:31 GMT",
        "x-ms-return-client-request-id": "true",
<<<<<<< HEAD
        "x-ms-version": "2020-12-06"
=======
        "x-ms-version": "2021-02-12"
>>>>>>> 7e782c87
      },
      "RequestBody": null,
      "StatusCode": 200,
      "ResponseHeaders": {
        "Content-Length": "1024",
        "Content-Type": "application/octet-stream",
        "Date": "Tue, 26 Jan 2021 19:31:29 GMT",
        "ETag": "\"0x8D8C230FB57F116\"",
        "Last-Modified": "Tue, 26 Jan 2021 19:31:30 GMT",
        "Server": [
          "Windows-Azure-File/1.0",
          "Microsoft-HTTPAPI/2.0"
        ],
        "Vary": "Origin",
        "x-ms-client-request-id": "f0001272-1cce-de93-ac6e-0fd0a073b57c",
        "x-ms-file-attributes": "Archive",
        "x-ms-file-change-time": "2021-01-26T19:31:30.3988502Z",
        "x-ms-file-creation-time": "2021-01-26T19:31:30.3398085Z",
        "x-ms-file-id": "11529285414812647424",
        "x-ms-file-last-write-time": "2021-01-26T19:31:30.3988502Z",
        "x-ms-file-parent-id": "13835128424026341376",
        "x-ms-file-permission-key": "4010187179898695473*11459378189709739967",
        "x-ms-lease-state": "available",
        "x-ms-lease-status": "unlocked",
        "x-ms-request-id": "33942936-d01a-0018-0119-f405a5000000",
        "x-ms-server-encrypted": "true",
        "x-ms-type": "File",
<<<<<<< HEAD
        "x-ms-version": "2020-12-06"
=======
        "x-ms-version": "2021-02-12"
>>>>>>> 7e782c87
      },
      "ResponseBody": []
    },
    {
      "RequestUri": "https://seanmcccanary3.file.core.windows.net/test-share-006eaaac-b853-112e-195d-a03dea2e4dae/test-directory-16b818a9-205f-d17c-8be6-c33fe63fec1a/test-file-5c142932-d0b7-cbc1-73ba-0c3697ea0f4b",
      "RequestMethod": "GET",
      "RequestHeaders": {
        "Accept": "application/xml",
        "Authorization": "Sanitized",
        "User-Agent": [
          "azsdk-net-Storage.Files.Shares/12.7.0-alpha.20210126.1",
          "(.NET 5.0.2; Microsoft Windows 10.0.19042)"
        ],
        "x-ms-client-request-id": "3f422cbf-05d8-3ad3-dfa0-5b3616a2d64a",
        "x-ms-date": "Tue, 26 Jan 2021 19:31:31 GMT",
        "x-ms-range": "bytes=0-4194303",
        "x-ms-range-get-content-md5": "false",
        "x-ms-return-client-request-id": "true",
<<<<<<< HEAD
        "x-ms-version": "2020-12-06"
=======
        "x-ms-version": "2021-02-12"
>>>>>>> 7e782c87
      },
      "RequestBody": null,
      "StatusCode": 206,
      "ResponseHeaders": {
        "Accept-Ranges": "bytes",
        "Content-Length": "1024",
        "Content-Range": "bytes 0-1023/1024",
        "Content-Type": "application/octet-stream",
        "Date": "Tue, 26 Jan 2021 19:31:29 GMT",
        "ETag": "\"0x8D8C230FB57F116\"",
        "Last-Modified": "Tue, 26 Jan 2021 19:31:30 GMT",
        "Server": [
          "Windows-Azure-File/1.0",
          "Microsoft-HTTPAPI/2.0"
        ],
        "Vary": "Origin",
        "x-ms-client-request-id": "3f422cbf-05d8-3ad3-dfa0-5b3616a2d64a",
        "x-ms-file-attributes": "Archive",
        "x-ms-file-change-time": "2021-01-26T19:31:30.3988502Z",
        "x-ms-file-creation-time": "2021-01-26T19:31:30.3398085Z",
        "x-ms-file-id": "11529285414812647424",
        "x-ms-file-last-write-time": "2021-01-26T19:31:30.3988502Z",
        "x-ms-file-parent-id": "13835128424026341376",
        "x-ms-file-permission-key": "4010187179898695473*11459378189709739967",
        "x-ms-lease-state": "available",
        "x-ms-lease-status": "unlocked",
        "x-ms-request-id": "33942937-d01a-0018-0219-f405a5000000",
        "x-ms-server-encrypted": "true",
        "x-ms-type": "File",
<<<<<<< HEAD
        "x-ms-version": "2020-12-06"
=======
        "x-ms-version": "2021-02-12"
>>>>>>> 7e782c87
      },
      "ResponseBody": "Sm6y089zuCH1gmBVVaZ/xj23D7b539UG1KN0dE5+2TeBj4vjEtU9vHckFsJA4WdV9XNmpG/RQWqZrP8r/kPTd6ko1MUbm7NoelI+1ckSxvM7Hn/bFzTIr00hSmbVEb4zUZ8ZGAyiOlnA/iodkmyhhuYM79/E92B0YCV4+lBMk2iUC4Qq+K7mmeQlGxkKqxzhf8SAySLeb1k/pbfnKkAJc2vBiIfnd444JVX7ntxGabQJlnqMy8lGtZsr6lP2/2+jHKeuSSKU+Qg2SKPM4tF8+DsD3ZPFfKehetPsvIw6QSbmV4E1mCCSdJxyVoMmetLJrvIX8yHb3p//DM5Opz17+wZ85YtQR18bcGj2UyYkev8AIw2ZIk4ECnnhNYtRQ81f9lp8qZVHeWeS/IK55Yp525LPToQw4di3eNoRbhLUyiybl13Lp9FquamlBybMSyXuaFn5gvVILhSCxDG6NQtVvjJWHU0trTPBZJTaitqx6yy1IwW420c3UmhISeKfr4SeUEj0dS3XwbslOB1gbqQ50NgEBRIFnOPqHsvl5WRRIbQQPDqSvXX/3WFKk6Iq1uTEDngJm6pxmLNlClZi8txX1BZoTzJppxNjBSiwuwlAv0jmINbrR4YKnqOGLLIenOqF876MwoayWmdlppaCwd2qJUoOe9IGa42QXbCO43pgRGg9KshKs/zBNMVuhqDvh93G3AdnECAXf4cx+2TVI3ftBGItRJYUX3FOTEYMl+TsoNXTyAdy+DNHJqtBGbiX6xFNgYI+wUNGsnyWGcPZC+ejRVqOAlpwegsu5h7r00a4tmE1vhZirt6SjBaK299wbRrDndNdCOi23QZ2D9skW9413mNipEzRQJZ8/HZE5p8svngDKDVyW614fuEP658DbTE3VP17DcnO8V094QxycvdnSVBjITOpw4K16iVqwVT3eY5FDJGhsLCvNTbXNXqgBQzqqKJOn0z9jpF6xiOjYzAIRWh9LWVlxZifs+v90Y0IFOQZgBmyqdlBR34AJuqNDNEFz/ASItenhOIJruxgALwDcrE+ieIXVZyOPObmZZ6tEqca9wKd9vEMcvs2qfrt4UbC/LQ5ToLu7nlTg+bxwB9DW5tERgm6Zny/Mhfn4KyhoVugJGjqdMQkKwiISXMKG7Hc8k1eqJo9B5Y3ehxqBw3NsuGLUZy2WefXHxoAMRwJtBZmCu5eQ/nAYhzSsvqouiT6u5eRf8oVJZlmh4iAPNZ5LsUFBPwfbm7oy+5/46btL2X2BXaFdzVLUORU97xwQCZGWYM0orUn20woqbTclUHyeVcjiTdf87eQurMYynayd4rHOYoiuIyvziopXM2Bb7uiYn1kTLbv5mXMpOgBDxDVdg=="
    },
    {
      "RequestUri": "https://seanmcccanary3.file.core.windows.net/test-share-006eaaac-b853-112e-195d-a03dea2e4dae?restype=share",
      "RequestMethod": "DELETE",
      "RequestHeaders": {
        "Accept": "application/xml",
        "Authorization": "Sanitized",
        "traceparent": "00-6367aec5e3999c42a0bbf9403ed1548f-523f9d018026264b-00",
        "User-Agent": [
          "azsdk-net-Storage.Files.Shares/12.7.0-alpha.20210126.1",
          "(.NET 5.0.2; Microsoft Windows 10.0.19042)"
        ],
        "x-ms-client-request-id": "7410df29-7630-40a4-9300-278cc4eabedd",
        "x-ms-date": "Tue, 26 Jan 2021 19:31:31 GMT",
        "x-ms-delete-snapshots": "include",
        "x-ms-return-client-request-id": "true",
<<<<<<< HEAD
        "x-ms-version": "2020-12-06"
=======
        "x-ms-version": "2021-02-12"
>>>>>>> 7e782c87
      },
      "RequestBody": null,
      "StatusCode": 202,
      "ResponseHeaders": {
        "Content-Length": "0",
        "Date": "Tue, 26 Jan 2021 19:31:29 GMT",
        "Server": [
          "Windows-Azure-File/1.0",
          "Microsoft-HTTPAPI/2.0"
        ],
        "x-ms-client-request-id": "7410df29-7630-40a4-9300-278cc4eabedd",
        "x-ms-request-id": "33942938-d01a-0018-0319-f405a5000000",
<<<<<<< HEAD
        "x-ms-version": "2020-12-06"
=======
        "x-ms-version": "2021-02-12"
>>>>>>> 7e782c87
      },
      "ResponseBody": []
    }
  ],
  "Variables": {
    "RandomSeed": "1111020417",
    "Storage_TestConfigDefault": "ProductionTenant\nseanmcccanary3\nU2FuaXRpemVk\nhttps://seanmcccanary3.blob.core.windows.net\nhttps://seanmcccanary3.file.core.windows.net\nhttps://seanmcccanary3.queue.core.windows.net\nhttps://seanmcccanary3.table.core.windows.net\n\n\n\n\nhttps://seanmcccanary3-secondary.blob.core.windows.net\nhttps://seanmcccanary3-secondary.file.core.windows.net\nhttps://seanmcccanary3-secondary.queue.core.windows.net\nhttps://seanmcccanary3-secondary.table.core.windows.net\n\nSanitized\n\n\nCloud\nBlobEndpoint=https://seanmcccanary3.blob.core.windows.net/;QueueEndpoint=https://seanmcccanary3.queue.core.windows.net/;FileEndpoint=https://seanmcccanary3.file.core.windows.net/;BlobSecondaryEndpoint=https://seanmcccanary3-secondary.blob.core.windows.net/;QueueSecondaryEndpoint=https://seanmcccanary3-secondary.queue.core.windows.net/;FileSecondaryEndpoint=https://seanmcccanary3-secondary.file.core.windows.net/;AccountName=seanmcccanary3;AccountKey=Kg==;\nseanscope1\n\n"
  }
}<|MERGE_RESOLUTION|>--- conflicted
+++ resolved
@@ -14,11 +14,7 @@
         "x-ms-client-request-id": "c54579dd-208b-6fbd-7b36-8859de2fe4a1",
         "x-ms-date": "Tue, 26 Jan 2021 19:31:30 GMT",
         "x-ms-return-client-request-id": "true",
-<<<<<<< HEAD
-        "x-ms-version": "2020-12-06"
-=======
-        "x-ms-version": "2021-02-12"
->>>>>>> 7e782c87
+        "x-ms-version": "2021-02-12"
       },
       "RequestBody": null,
       "StatusCode": 201,
@@ -33,11 +29,7 @@
         ],
         "x-ms-client-request-id": "c54579dd-208b-6fbd-7b36-8859de2fe4a1",
         "x-ms-request-id": "3394292c-d01a-0018-7b19-f405a5000000",
-<<<<<<< HEAD
-        "x-ms-version": "2020-12-06"
-=======
-        "x-ms-version": "2021-02-12"
->>>>>>> 7e782c87
+        "x-ms-version": "2021-02-12"
       },
       "ResponseBody": []
     },
@@ -59,11 +51,7 @@
         "x-ms-file-last-write-time": "Now",
         "x-ms-file-permission": "Inherit",
         "x-ms-return-client-request-id": "true",
-<<<<<<< HEAD
-        "x-ms-version": "2020-12-06"
-=======
-        "x-ms-version": "2021-02-12"
->>>>>>> 7e782c87
+        "x-ms-version": "2021-02-12"
       },
       "RequestBody": null,
       "StatusCode": 201,
@@ -86,11 +74,7 @@
         "x-ms-file-permission-key": "17860367565182308406*11459378189709739967",
         "x-ms-request-id": "3394292f-d01a-0018-7c19-f405a5000000",
         "x-ms-request-server-encrypted": "true",
-<<<<<<< HEAD
-        "x-ms-version": "2020-12-06"
-=======
-        "x-ms-version": "2021-02-12"
->>>>>>> 7e782c87
+        "x-ms-version": "2021-02-12"
       },
       "ResponseBody": []
     },
@@ -114,11 +98,7 @@
         "x-ms-file-permission": "Inherit",
         "x-ms-return-client-request-id": "true",
         "x-ms-type": "file",
-<<<<<<< HEAD
-        "x-ms-version": "2020-12-06"
-=======
-        "x-ms-version": "2021-02-12"
->>>>>>> 7e782c87
+        "x-ms-version": "2021-02-12"
       },
       "RequestBody": null,
       "StatusCode": 201,
@@ -141,11 +121,7 @@
         "x-ms-file-permission-key": "4010187179898695473*11459378189709739967",
         "x-ms-request-id": "33942931-d01a-0018-7d19-f405a5000000",
         "x-ms-request-server-encrypted": "true",
-<<<<<<< HEAD
-        "x-ms-version": "2020-12-06"
-=======
-        "x-ms-version": "2021-02-12"
->>>>>>> 7e782c87
+        "x-ms-version": "2021-02-12"
       },
       "ResponseBody": []
     },
@@ -166,11 +142,7 @@
         "x-ms-date": "Tue, 26 Jan 2021 19:31:31 GMT",
         "x-ms-range": "bytes=0-1023",
         "x-ms-return-client-request-id": "true",
-<<<<<<< HEAD
-        "x-ms-version": "2020-12-06",
-=======
         "x-ms-version": "2021-02-12",
->>>>>>> 7e782c87
         "x-ms-write": "update"
       },
       "RequestBody": "Sm6y089zuCH1gmBVVaZ/xj23D7b539UG1KN0dE5+2TeBj4vjEtU9vHckFsJA4WdV9XNmpG/RQWqZrP8r/kPTd6ko1MUbm7NoelI+1ckSxvM7Hn/bFzTIr00hSmbVEb4zUZ8ZGAyiOlnA/iodkmyhhuYM79/E92B0YCV4+lBMk2iUC4Qq+K7mmeQlGxkKqxzhf8SAySLeb1k/pbfnKkAJc2vBiIfnd444JVX7ntxGabQJlnqMy8lGtZsr6lP2/2+jHKeuSSKU+Qg2SKPM4tF8+DsD3ZPFfKehetPsvIw6QSbmV4E1mCCSdJxyVoMmetLJrvIX8yHb3p//DM5Opz17+wZ85YtQR18bcGj2UyYkev8AIw2ZIk4ECnnhNYtRQ81f9lp8qZVHeWeS/IK55Yp525LPToQw4di3eNoRbhLUyiybl13Lp9FquamlBybMSyXuaFn5gvVILhSCxDG6NQtVvjJWHU0trTPBZJTaitqx6yy1IwW420c3UmhISeKfr4SeUEj0dS3XwbslOB1gbqQ50NgEBRIFnOPqHsvl5WRRIbQQPDqSvXX/3WFKk6Iq1uTEDngJm6pxmLNlClZi8txX1BZoTzJppxNjBSiwuwlAv0jmINbrR4YKnqOGLLIenOqF876MwoayWmdlppaCwd2qJUoOe9IGa42QXbCO43pgRGg9KshKs/zBNMVuhqDvh93G3AdnECAXf4cx+2TVI3ftBGItRJYUX3FOTEYMl+TsoNXTyAdy+DNHJqtBGbiX6xFNgYI+wUNGsnyWGcPZC+ejRVqOAlpwegsu5h7r00a4tmE1vhZirt6SjBaK299wbRrDndNdCOi23QZ2D9skW9413mNipEzRQJZ8/HZE5p8svngDKDVyW614fuEP658DbTE3VP17DcnO8V094QxycvdnSVBjITOpw4K16iVqwVT3eY5FDJGhsLCvNTbXNXqgBQzqqKJOn0z9jpF6xiOjYzAIRWh9LWVlxZifs+v90Y0IFOQZgBmyqdlBR34AJuqNDNEFz/ASItenhOIJruxgALwDcrE+ieIXVZyOPObmZZ6tEqca9wKd9vEMcvs2qfrt4UbC/LQ5ToLu7nlTg+bxwB9DW5tERgm6Zny/Mhfn4KyhoVugJGjqdMQkKwiISXMKG7Hc8k1eqJo9B5Y3ehxqBw3NsuGLUZy2WefXHxoAMRwJtBZmCu5eQ/nAYhzSsvqouiT6u5eRf8oVJZlmh4iAPNZ5LsUFBPwfbm7oy+5/46btL2X2BXaFdzVLUORU97xwQCZGWYM0orUn20woqbTclUHyeVcjiTdf87eQurMYynayd4rHOYoiuIyvziopXM2Bb7uiYn1kTLbv5mXMpOgBDxDVdg==",
@@ -188,11 +160,7 @@
         "x-ms-client-request-id": "b1e2f2fb-b64e-9af1-89d7-3cb551d8f5a2",
         "x-ms-request-id": "33942932-d01a-0018-7e19-f405a5000000",
         "x-ms-request-server-encrypted": "true",
-<<<<<<< HEAD
-        "x-ms-version": "2020-12-06"
-=======
-        "x-ms-version": "2021-02-12"
->>>>>>> 7e782c87
+        "x-ms-version": "2021-02-12"
       },
       "ResponseBody": []
     },
@@ -210,11 +178,7 @@
         "x-ms-client-request-id": "f0001272-1cce-de93-ac6e-0fd0a073b57c",
         "x-ms-date": "Tue, 26 Jan 2021 19:31:31 GMT",
         "x-ms-return-client-request-id": "true",
-<<<<<<< HEAD
-        "x-ms-version": "2020-12-06"
-=======
-        "x-ms-version": "2021-02-12"
->>>>>>> 7e782c87
+        "x-ms-version": "2021-02-12"
       },
       "RequestBody": null,
       "StatusCode": 200,
@@ -242,11 +206,7 @@
         "x-ms-request-id": "33942936-d01a-0018-0119-f405a5000000",
         "x-ms-server-encrypted": "true",
         "x-ms-type": "File",
-<<<<<<< HEAD
-        "x-ms-version": "2020-12-06"
-=======
-        "x-ms-version": "2021-02-12"
->>>>>>> 7e782c87
+        "x-ms-version": "2021-02-12"
       },
       "ResponseBody": []
     },
@@ -265,11 +225,7 @@
         "x-ms-range": "bytes=0-4194303",
         "x-ms-range-get-content-md5": "false",
         "x-ms-return-client-request-id": "true",
-<<<<<<< HEAD
-        "x-ms-version": "2020-12-06"
-=======
-        "x-ms-version": "2021-02-12"
->>>>>>> 7e782c87
+        "x-ms-version": "2021-02-12"
       },
       "RequestBody": null,
       "StatusCode": 206,
@@ -299,11 +255,7 @@
         "x-ms-request-id": "33942937-d01a-0018-0219-f405a5000000",
         "x-ms-server-encrypted": "true",
         "x-ms-type": "File",
-<<<<<<< HEAD
-        "x-ms-version": "2020-12-06"
-=======
-        "x-ms-version": "2021-02-12"
->>>>>>> 7e782c87
+        "x-ms-version": "2021-02-12"
       },
       "ResponseBody": "Sm6y089zuCH1gmBVVaZ/xj23D7b539UG1KN0dE5+2TeBj4vjEtU9vHckFsJA4WdV9XNmpG/RQWqZrP8r/kPTd6ko1MUbm7NoelI+1ckSxvM7Hn/bFzTIr00hSmbVEb4zUZ8ZGAyiOlnA/iodkmyhhuYM79/E92B0YCV4+lBMk2iUC4Qq+K7mmeQlGxkKqxzhf8SAySLeb1k/pbfnKkAJc2vBiIfnd444JVX7ntxGabQJlnqMy8lGtZsr6lP2/2+jHKeuSSKU+Qg2SKPM4tF8+DsD3ZPFfKehetPsvIw6QSbmV4E1mCCSdJxyVoMmetLJrvIX8yHb3p//DM5Opz17+wZ85YtQR18bcGj2UyYkev8AIw2ZIk4ECnnhNYtRQ81f9lp8qZVHeWeS/IK55Yp525LPToQw4di3eNoRbhLUyiybl13Lp9FquamlBybMSyXuaFn5gvVILhSCxDG6NQtVvjJWHU0trTPBZJTaitqx6yy1IwW420c3UmhISeKfr4SeUEj0dS3XwbslOB1gbqQ50NgEBRIFnOPqHsvl5WRRIbQQPDqSvXX/3WFKk6Iq1uTEDngJm6pxmLNlClZi8txX1BZoTzJppxNjBSiwuwlAv0jmINbrR4YKnqOGLLIenOqF876MwoayWmdlppaCwd2qJUoOe9IGa42QXbCO43pgRGg9KshKs/zBNMVuhqDvh93G3AdnECAXf4cx+2TVI3ftBGItRJYUX3FOTEYMl+TsoNXTyAdy+DNHJqtBGbiX6xFNgYI+wUNGsnyWGcPZC+ejRVqOAlpwegsu5h7r00a4tmE1vhZirt6SjBaK299wbRrDndNdCOi23QZ2D9skW9413mNipEzRQJZ8/HZE5p8svngDKDVyW614fuEP658DbTE3VP17DcnO8V094QxycvdnSVBjITOpw4K16iVqwVT3eY5FDJGhsLCvNTbXNXqgBQzqqKJOn0z9jpF6xiOjYzAIRWh9LWVlxZifs+v90Y0IFOQZgBmyqdlBR34AJuqNDNEFz/ASItenhOIJruxgALwDcrE+ieIXVZyOPObmZZ6tEqca9wKd9vEMcvs2qfrt4UbC/LQ5ToLu7nlTg+bxwB9DW5tERgm6Zny/Mhfn4KyhoVugJGjqdMQkKwiISXMKG7Hc8k1eqJo9B5Y3ehxqBw3NsuGLUZy2WefXHxoAMRwJtBZmCu5eQ/nAYhzSsvqouiT6u5eRf8oVJZlmh4iAPNZ5LsUFBPwfbm7oy+5/46btL2X2BXaFdzVLUORU97xwQCZGWYM0orUn20woqbTclUHyeVcjiTdf87eQurMYynayd4rHOYoiuIyvziopXM2Bb7uiYn1kTLbv5mXMpOgBDxDVdg=="
     },
@@ -322,11 +274,7 @@
         "x-ms-date": "Tue, 26 Jan 2021 19:31:31 GMT",
         "x-ms-delete-snapshots": "include",
         "x-ms-return-client-request-id": "true",
-<<<<<<< HEAD
-        "x-ms-version": "2020-12-06"
-=======
-        "x-ms-version": "2021-02-12"
->>>>>>> 7e782c87
+        "x-ms-version": "2021-02-12"
       },
       "RequestBody": null,
       "StatusCode": 202,
@@ -339,11 +287,7 @@
         ],
         "x-ms-client-request-id": "7410df29-7630-40a4-9300-278cc4eabedd",
         "x-ms-request-id": "33942938-d01a-0018-0319-f405a5000000",
-<<<<<<< HEAD
-        "x-ms-version": "2020-12-06"
-=======
-        "x-ms-version": "2021-02-12"
->>>>>>> 7e782c87
+        "x-ms-version": "2021-02-12"
       },
       "ResponseBody": []
     }
