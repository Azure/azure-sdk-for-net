{
  "Entries": [
    {
      "RequestUri": "https://seanmcccanary3.file.core.windows.net/test-share-91822afe-b644-09d9-837f-5a174294e43a?restype=share",
      "RequestMethod": "PUT",
      "RequestHeaders": {
        "Accept": "application/xml",
        "Authorization": "Sanitized",
        "traceparent": "00-616822463330874eab82dbf12f98cc8b-15350c539fafeb44-00",
        "User-Agent": [
          "azsdk-net-Storage.Files.Shares/12.7.0-alpha.20210121.1",
          "(.NET 5.0.2; Microsoft Windows 10.0.19042)"
        ],
        "x-ms-client-request-id": "bfa35282-c278-f1fe-4e9e-0cf7939631fd",
        "x-ms-date": "Thu, 21 Jan 2021 20:42:04 GMT",
        "x-ms-return-client-request-id": "true",
        "x-ms-version": "2020-06-12"
      },
      "RequestBody": null,
      "StatusCode": 201,
      "ResponseHeaders": {
        "Content-Length": "0",
        "Date": "Thu, 21 Jan 2021 20:42:03 GMT",
        "ETag": "\u00220x8D8BE4D02B315F3\u0022",
        "Last-Modified": "Thu, 21 Jan 2021 20:42:03 GMT",
        "Server": [
          "Windows-Azure-File/1.0",
          "Microsoft-HTTPAPI/2.0"
        ],
        "x-ms-client-request-id": "bfa35282-c278-f1fe-4e9e-0cf7939631fd",
<<<<<<< HEAD
        "x-ms-request-id": "85cbe291-101a-0082-3126-82124a000000",
        "x-ms-version": "2020-06-12"
=======
        "x-ms-request-id": "279bd0e6-101a-0065-4835-f07486000000",
        "x-ms-version": "2020-04-08"
>>>>>>> ac24a13f
      },
      "ResponseBody": []
    },
    {
      "RequestUri": "https://seanmcccanary3.file.core.windows.net/test-share-91822afe-b644-09d9-837f-5a174294e43a/test-directory-d4064ed9-4efd-e164-2ce5-ce80695e0b79?restype=directory",
      "RequestMethod": "PUT",
      "RequestHeaders": {
        "Accept": "application/xml",
        "Authorization": "Sanitized",
        "traceparent": "00-35a16570ad2c504dab797c3701eea83d-152e42e663afdd4d-00",
        "User-Agent": [
          "azsdk-net-Storage.Files.Shares/12.7.0-alpha.20210121.1",
          "(.NET 5.0.2; Microsoft Windows 10.0.19042)"
        ],
        "x-ms-client-request-id": "afa14f92-4403-3454-eec1-9293f47e88ef",
        "x-ms-date": "Thu, 21 Jan 2021 20:42:04 GMT",
        "x-ms-file-attributes": "None",
        "x-ms-file-creation-time": "Now",
        "x-ms-file-last-write-time": "Now",
        "x-ms-file-permission": "Inherit",
        "x-ms-return-client-request-id": "true",
        "x-ms-version": "2020-06-12"
      },
      "RequestBody": null,
      "StatusCode": 201,
      "ResponseHeaders": {
        "Content-Length": "0",
        "Date": "Thu, 21 Jan 2021 20:42:03 GMT",
        "ETag": "\u00220x8D8BE4D02BCA37A\u0022",
        "Last-Modified": "Thu, 21 Jan 2021 20:42:04 GMT",
        "Server": [
          "Windows-Azure-File/1.0",
          "Microsoft-HTTPAPI/2.0"
        ],
        "x-ms-client-request-id": "afa14f92-4403-3454-eec1-9293f47e88ef",
        "x-ms-file-attributes": "Directory",
        "x-ms-file-change-time": "2021-01-21T20:42:04.0601466Z",
        "x-ms-file-creation-time": "2021-01-21T20:42:04.0601466Z",
        "x-ms-file-id": "13835128424026341376",
        "x-ms-file-last-write-time": "2021-01-21T20:42:04.0601466Z",
        "x-ms-file-parent-id": "0",
        "x-ms-file-permission-key": "17860367565182308406*11459378189709739967",
        "x-ms-request-id": "279bd0ea-101a-0065-4a35-f07486000000",
        "x-ms-request-server-encrypted": "true",
        "x-ms-version": "2020-06-12"
      },
      "ResponseBody": []
    },
    {
      "RequestUri": "https://seanmcccanary3.file.core.windows.net/test-share-91822afe-b644-09d9-837f-5a174294e43a/test-directory-d4064ed9-4efd-e164-2ce5-ce80695e0b79/test-file-15753595-23a9-9b04-64f5-87c46dbd68ed",
      "RequestMethod": "PUT",
      "RequestHeaders": {
        "Accept": "application/xml",
        "Authorization": "Sanitized",
        "traceparent": "00-5f666e62a9f4fe4185c8ae04999ca373-60dc3807100a0b4f-00",
        "User-Agent": [
          "azsdk-net-Storage.Files.Shares/12.7.0-alpha.20210121.1",
          "(.NET 5.0.2; Microsoft Windows 10.0.19042)"
        ],
        "x-ms-client-request-id": "dace346c-210b-b1a5-47c6-99b893ba86cb",
        "x-ms-content-length": "1024",
        "x-ms-date": "Thu, 21 Jan 2021 20:42:04 GMT",
        "x-ms-file-attributes": "None",
        "x-ms-file-creation-time": "Now",
        "x-ms-file-last-write-time": "Now",
        "x-ms-file-permission": "Inherit",
        "x-ms-return-client-request-id": "true",
        "x-ms-type": "file",
        "x-ms-version": "2020-06-12"
      },
      "RequestBody": null,
      "StatusCode": 201,
      "ResponseHeaders": {
        "Content-Length": "0",
        "Date": "Thu, 21 Jan 2021 20:42:03 GMT",
        "ETag": "\u00220x8D8BE4D02C6B770\u0022",
        "Last-Modified": "Thu, 21 Jan 2021 20:42:04 GMT",
        "Server": [
          "Windows-Azure-File/1.0",
          "Microsoft-HTTPAPI/2.0"
        ],
        "x-ms-client-request-id": "dace346c-210b-b1a5-47c6-99b893ba86cb",
        "x-ms-file-attributes": "Archive",
        "x-ms-file-change-time": "2021-01-21T20:42:04.1261936Z",
        "x-ms-file-creation-time": "2021-01-21T20:42:04.1261936Z",
        "x-ms-file-id": "11529285414812647424",
        "x-ms-file-last-write-time": "2021-01-21T20:42:04.1261936Z",
        "x-ms-file-parent-id": "13835128424026341376",
        "x-ms-file-permission-key": "4010187179898695473*11459378189709739967",
        "x-ms-request-id": "279bd0eb-101a-0065-4b35-f07486000000",
        "x-ms-request-server-encrypted": "true",
        "x-ms-version": "2020-06-12"
      },
      "ResponseBody": []
    },
    {
      "RequestUri": "https://seanmcccanary3.file.core.windows.net/test-share-91822afe-b644-09d9-837f-5a174294e43a/test-directory-d4064ed9-4efd-e164-2ce5-ce80695e0b79/test-file-15753595-23a9-9b04-64f5-87c46dbd68ed",
      "RequestMethod": "HEAD",
      "RequestHeaders": {
        "Accept": "application/xml",
        "Authorization": "Sanitized",
        "User-Agent": [
          "azsdk-net-Storage.Files.Shares/12.7.0-alpha.20210121.1",
          "(.NET 5.0.2; Microsoft Windows 10.0.19042)"
        ],
        "x-ms-client-request-id": "2173f8c4-ebcc-b600-e862-509cbb47514e",
        "x-ms-date": "Thu, 21 Jan 2021 20:42:04 GMT",
        "x-ms-lease-id": "4f336296-b559-6c4b-896e-655e60f91763",
        "x-ms-return-client-request-id": "true",
        "x-ms-version": "2020-06-12"
      },
      "RequestBody": null,
      "StatusCode": 412,
      "ResponseHeaders": {
        "Date": "Thu, 21 Jan 2021 20:42:03 GMT",
        "Server": [
          "Windows-Azure-File/1.0",
          "Microsoft-HTTPAPI/2.0"
        ],
        "Transfer-Encoding": "chunked",
        "Vary": "Origin",
        "x-ms-client-request-id": "2173f8c4-ebcc-b600-e862-509cbb47514e",
        "x-ms-error-code": "LeaseNotPresentWithFileOperation",
<<<<<<< HEAD
        "x-ms-request-id": "85cbe297-101a-0082-3426-82124a000000",
        "x-ms-version": "2020-06-12"
=======
        "x-ms-request-id": "279bd0ec-101a-0065-4c35-f07486000000",
        "x-ms-version": "2020-04-08"
>>>>>>> ac24a13f
      },
      "ResponseBody": []
    },
    {
      "RequestUri": "https://seanmcccanary3.file.core.windows.net/test-share-91822afe-b644-09d9-837f-5a174294e43a?restype=share",
      "RequestMethod": "DELETE",
      "RequestHeaders": {
        "Accept": "application/xml",
        "Authorization": "Sanitized",
        "traceparent": "00-d2064ef1f2aedd4b9cca4a8381a465f7-9bf4dc979b093845-00",
        "User-Agent": [
          "azsdk-net-Storage.Files.Shares/12.7.0-alpha.20210121.1",
          "(.NET 5.0.2; Microsoft Windows 10.0.19042)"
        ],
        "x-ms-client-request-id": "689970fb-f685-cf97-2da1-518c3c45fb8b",
        "x-ms-date": "Thu, 21 Jan 2021 20:42:04 GMT",
        "x-ms-delete-snapshots": "include",
        "x-ms-return-client-request-id": "true",
        "x-ms-version": "2020-06-12"
      },
      "RequestBody": null,
      "StatusCode": 202,
      "ResponseHeaders": {
        "Content-Length": "0",
        "Date": "Thu, 21 Jan 2021 20:42:03 GMT",
        "Server": [
          "Windows-Azure-File/1.0",
          "Microsoft-HTTPAPI/2.0"
        ],
        "x-ms-client-request-id": "689970fb-f685-cf97-2da1-518c3c45fb8b",
<<<<<<< HEAD
        "x-ms-request-id": "85cbe298-101a-0082-3526-82124a000000",
        "x-ms-version": "2020-06-12"
=======
        "x-ms-request-id": "279bd0ed-101a-0065-4d35-f07486000000",
        "x-ms-version": "2020-04-08"
>>>>>>> ac24a13f
      },
      "ResponseBody": []
    }
  ],
  "Variables": {
    "RandomSeed": "1891983338",
    "Storage_TestConfigDefault": "ProductionTenant\nseanmcccanary3\nU2FuaXRpemVk\nhttps://seanmcccanary3.blob.core.windows.net\nhttps://seanmcccanary3.file.core.windows.net\nhttps://seanmcccanary3.queue.core.windows.net\nhttps://seanmcccanary3.table.core.windows.net\n\n\n\n\nhttps://seanmcccanary3-secondary.blob.core.windows.net\nhttps://seanmcccanary3-secondary.file.core.windows.net\nhttps://seanmcccanary3-secondary.queue.core.windows.net\nhttps://seanmcccanary3-secondary.table.core.windows.net\n\nSanitized\n\n\nCloud\nBlobEndpoint=https://seanmcccanary3.blob.core.windows.net/;QueueEndpoint=https://seanmcccanary3.queue.core.windows.net/;FileEndpoint=https://seanmcccanary3.file.core.windows.net/;BlobSecondaryEndpoint=https://seanmcccanary3-secondary.blob.core.windows.net/;QueueSecondaryEndpoint=https://seanmcccanary3-secondary.queue.core.windows.net/;FileSecondaryEndpoint=https://seanmcccanary3-secondary.file.core.windows.net/;AccountName=seanmcccanary3;AccountKey=Kg==;\nseanscope1"
  }
}<|MERGE_RESOLUTION|>--- conflicted
+++ resolved
@@ -1,18 +1,18 @@
 {
   "Entries": [
     {
-      "RequestUri": "https://seanmcccanary3.file.core.windows.net/test-share-91822afe-b644-09d9-837f-5a174294e43a?restype=share",
+      "RequestUri": "https://seanmcccanary3.file.core.windows.net/test-share-d4dabfe5-59cb-7686-7e52-028055ad60be?restype=share",
       "RequestMethod": "PUT",
       "RequestHeaders": {
         "Accept": "application/xml",
         "Authorization": "Sanitized",
-        "traceparent": "00-616822463330874eab82dbf12f98cc8b-15350c539fafeb44-00",
+        "traceparent": "00-b48019e97cc9e04ca9d0e381a2665dd7-d77db16c0540c04b-00",
         "User-Agent": [
-          "azsdk-net-Storage.Files.Shares/12.7.0-alpha.20210121.1",
+          "azsdk-net-Storage.Files.Shares/12.7.0-alpha.20210126.1",
           "(.NET 5.0.2; Microsoft Windows 10.0.19042)"
         ],
-        "x-ms-client-request-id": "bfa35282-c278-f1fe-4e9e-0cf7939631fd",
-        "x-ms-date": "Thu, 21 Jan 2021 20:42:04 GMT",
+        "x-ms-client-request-id": "f162e555-151f-caf4-7330-75d4fc3ec55c",
+        "x-ms-date": "Tue, 26 Jan 2021 19:33:36 GMT",
         "x-ms-return-client-request-id": "true",
         "x-ms-version": "2020-06-12"
       },
@@ -20,37 +20,32 @@
       "StatusCode": 201,
       "ResponseHeaders": {
         "Content-Length": "0",
-        "Date": "Thu, 21 Jan 2021 20:42:03 GMT",
-        "ETag": "\u00220x8D8BE4D02B315F3\u0022",
-        "Last-Modified": "Thu, 21 Jan 2021 20:42:03 GMT",
+        "Date": "Tue, 26 Jan 2021 19:33:35 GMT",
+        "ETag": "\u00220x8D8C231463DC9DF\u0022",
+        "Last-Modified": "Tue, 26 Jan 2021 19:33:36 GMT",
         "Server": [
           "Windows-Azure-File/1.0",
           "Microsoft-HTTPAPI/2.0"
         ],
-        "x-ms-client-request-id": "bfa35282-c278-f1fe-4e9e-0cf7939631fd",
-<<<<<<< HEAD
-        "x-ms-request-id": "85cbe291-101a-0082-3126-82124a000000",
+        "x-ms-client-request-id": "f162e555-151f-caf4-7330-75d4fc3ec55c",
+        "x-ms-request-id": "33943570-d01a-0018-191a-f405a5000000",
         "x-ms-version": "2020-06-12"
-=======
-        "x-ms-request-id": "279bd0e6-101a-0065-4835-f07486000000",
-        "x-ms-version": "2020-04-08"
->>>>>>> ac24a13f
       },
       "ResponseBody": []
     },
     {
-      "RequestUri": "https://seanmcccanary3.file.core.windows.net/test-share-91822afe-b644-09d9-837f-5a174294e43a/test-directory-d4064ed9-4efd-e164-2ce5-ce80695e0b79?restype=directory",
+      "RequestUri": "https://seanmcccanary3.file.core.windows.net/test-share-d4dabfe5-59cb-7686-7e52-028055ad60be/test-directory-066ece24-8979-2400-f410-8271c7d2664f?restype=directory",
       "RequestMethod": "PUT",
       "RequestHeaders": {
         "Accept": "application/xml",
         "Authorization": "Sanitized",
-        "traceparent": "00-35a16570ad2c504dab797c3701eea83d-152e42e663afdd4d-00",
+        "traceparent": "00-240b8c9df5567847820fb98adf9760bc-cb40e5e4a3da6b47-00",
         "User-Agent": [
-          "azsdk-net-Storage.Files.Shares/12.7.0-alpha.20210121.1",
+          "azsdk-net-Storage.Files.Shares/12.7.0-alpha.20210126.1",
           "(.NET 5.0.2; Microsoft Windows 10.0.19042)"
         ],
-        "x-ms-client-request-id": "afa14f92-4403-3454-eec1-9293f47e88ef",
-        "x-ms-date": "Thu, 21 Jan 2021 20:42:04 GMT",
+        "x-ms-client-request-id": "418f3594-19c0-cca9-e43e-fc0f938303a1",
+        "x-ms-date": "Tue, 26 Jan 2021 19:33:36 GMT",
         "x-ms-file-attributes": "None",
         "x-ms-file-creation-time": "Now",
         "x-ms-file-last-write-time": "Now",
@@ -62,41 +57,41 @@
       "StatusCode": 201,
       "ResponseHeaders": {
         "Content-Length": "0",
-        "Date": "Thu, 21 Jan 2021 20:42:03 GMT",
-        "ETag": "\u00220x8D8BE4D02BCA37A\u0022",
-        "Last-Modified": "Thu, 21 Jan 2021 20:42:04 GMT",
+        "Date": "Tue, 26 Jan 2021 19:33:35 GMT",
+        "ETag": "\u00220x8D8C2314648027A\u0022",
+        "Last-Modified": "Tue, 26 Jan 2021 19:33:36 GMT",
         "Server": [
           "Windows-Azure-File/1.0",
           "Microsoft-HTTPAPI/2.0"
         ],
-        "x-ms-client-request-id": "afa14f92-4403-3454-eec1-9293f47e88ef",
+        "x-ms-client-request-id": "418f3594-19c0-cca9-e43e-fc0f938303a1",
         "x-ms-file-attributes": "Directory",
-        "x-ms-file-change-time": "2021-01-21T20:42:04.0601466Z",
-        "x-ms-file-creation-time": "2021-01-21T20:42:04.0601466Z",
+        "x-ms-file-change-time": "2021-01-26T19:33:36.1235578Z",
+        "x-ms-file-creation-time": "2021-01-26T19:33:36.1235578Z",
         "x-ms-file-id": "13835128424026341376",
-        "x-ms-file-last-write-time": "2021-01-21T20:42:04.0601466Z",
+        "x-ms-file-last-write-time": "2021-01-26T19:33:36.1235578Z",
         "x-ms-file-parent-id": "0",
         "x-ms-file-permission-key": "17860367565182308406*11459378189709739967",
-        "x-ms-request-id": "279bd0ea-101a-0065-4a35-f07486000000",
+        "x-ms-request-id": "33943573-d01a-0018-1a1a-f405a5000000",
         "x-ms-request-server-encrypted": "true",
         "x-ms-version": "2020-06-12"
       },
       "ResponseBody": []
     },
     {
-      "RequestUri": "https://seanmcccanary3.file.core.windows.net/test-share-91822afe-b644-09d9-837f-5a174294e43a/test-directory-d4064ed9-4efd-e164-2ce5-ce80695e0b79/test-file-15753595-23a9-9b04-64f5-87c46dbd68ed",
+      "RequestUri": "https://seanmcccanary3.file.core.windows.net/test-share-d4dabfe5-59cb-7686-7e52-028055ad60be/test-directory-066ece24-8979-2400-f410-8271c7d2664f/test-file-23b8efbb-d55e-95fe-2fe5-02ddfd7f0ed6",
       "RequestMethod": "PUT",
       "RequestHeaders": {
         "Accept": "application/xml",
         "Authorization": "Sanitized",
-        "traceparent": "00-5f666e62a9f4fe4185c8ae04999ca373-60dc3807100a0b4f-00",
+        "traceparent": "00-bd5d9f9d0b111946931802bf3a8c8034-bc375585eccd4842-00",
         "User-Agent": [
-          "azsdk-net-Storage.Files.Shares/12.7.0-alpha.20210121.1",
+          "azsdk-net-Storage.Files.Shares/12.7.0-alpha.20210126.1",
           "(.NET 5.0.2; Microsoft Windows 10.0.19042)"
         ],
-        "x-ms-client-request-id": "dace346c-210b-b1a5-47c6-99b893ba86cb",
+        "x-ms-client-request-id": "365a1091-9fbc-3ab6-33e1-38e0219965a5",
         "x-ms-content-length": "1024",
-        "x-ms-date": "Thu, 21 Jan 2021 20:42:04 GMT",
+        "x-ms-date": "Tue, 26 Jan 2021 19:33:36 GMT",
         "x-ms-file-attributes": "None",
         "x-ms-file-creation-time": "Now",
         "x-ms-file-last-write-time": "Now",
@@ -109,78 +104,73 @@
       "StatusCode": 201,
       "ResponseHeaders": {
         "Content-Length": "0",
-        "Date": "Thu, 21 Jan 2021 20:42:03 GMT",
-        "ETag": "\u00220x8D8BE4D02C6B770\u0022",
-        "Last-Modified": "Thu, 21 Jan 2021 20:42:04 GMT",
+        "Date": "Tue, 26 Jan 2021 19:33:35 GMT",
+        "ETag": "\u00220x8D8C2314653EB8A\u0022",
+        "Last-Modified": "Tue, 26 Jan 2021 19:33:36 GMT",
         "Server": [
           "Windows-Azure-File/1.0",
           "Microsoft-HTTPAPI/2.0"
         ],
-        "x-ms-client-request-id": "dace346c-210b-b1a5-47c6-99b893ba86cb",
+        "x-ms-client-request-id": "365a1091-9fbc-3ab6-33e1-38e0219965a5",
         "x-ms-file-attributes": "Archive",
-        "x-ms-file-change-time": "2021-01-21T20:42:04.1261936Z",
-        "x-ms-file-creation-time": "2021-01-21T20:42:04.1261936Z",
+        "x-ms-file-change-time": "2021-01-26T19:33:36.2016138Z",
+        "x-ms-file-creation-time": "2021-01-26T19:33:36.2016138Z",
         "x-ms-file-id": "11529285414812647424",
-        "x-ms-file-last-write-time": "2021-01-21T20:42:04.1261936Z",
+        "x-ms-file-last-write-time": "2021-01-26T19:33:36.2016138Z",
         "x-ms-file-parent-id": "13835128424026341376",
         "x-ms-file-permission-key": "4010187179898695473*11459378189709739967",
-        "x-ms-request-id": "279bd0eb-101a-0065-4b35-f07486000000",
+        "x-ms-request-id": "33943575-d01a-0018-1b1a-f405a5000000",
         "x-ms-request-server-encrypted": "true",
         "x-ms-version": "2020-06-12"
       },
       "ResponseBody": []
     },
     {
-      "RequestUri": "https://seanmcccanary3.file.core.windows.net/test-share-91822afe-b644-09d9-837f-5a174294e43a/test-directory-d4064ed9-4efd-e164-2ce5-ce80695e0b79/test-file-15753595-23a9-9b04-64f5-87c46dbd68ed",
+      "RequestUri": "https://seanmcccanary3.file.core.windows.net/test-share-d4dabfe5-59cb-7686-7e52-028055ad60be/test-directory-066ece24-8979-2400-f410-8271c7d2664f/test-file-23b8efbb-d55e-95fe-2fe5-02ddfd7f0ed6",
       "RequestMethod": "HEAD",
       "RequestHeaders": {
         "Accept": "application/xml",
         "Authorization": "Sanitized",
         "User-Agent": [
-          "azsdk-net-Storage.Files.Shares/12.7.0-alpha.20210121.1",
+          "azsdk-net-Storage.Files.Shares/12.7.0-alpha.20210126.1",
           "(.NET 5.0.2; Microsoft Windows 10.0.19042)"
         ],
-        "x-ms-client-request-id": "2173f8c4-ebcc-b600-e862-509cbb47514e",
-        "x-ms-date": "Thu, 21 Jan 2021 20:42:04 GMT",
-        "x-ms-lease-id": "4f336296-b559-6c4b-896e-655e60f91763",
+        "x-ms-client-request-id": "49183f5f-dfaf-f787-a620-8c313d1c4995",
+        "x-ms-date": "Tue, 26 Jan 2021 19:33:37 GMT",
+        "x-ms-lease-id": "2865ce47-9996-3a6a-aa8b-629af09e7d1a",
         "x-ms-return-client-request-id": "true",
         "x-ms-version": "2020-06-12"
       },
       "RequestBody": null,
       "StatusCode": 412,
       "ResponseHeaders": {
-        "Date": "Thu, 21 Jan 2021 20:42:03 GMT",
+        "Date": "Tue, 26 Jan 2021 19:33:35 GMT",
         "Server": [
           "Windows-Azure-File/1.0",
           "Microsoft-HTTPAPI/2.0"
         ],
         "Transfer-Encoding": "chunked",
         "Vary": "Origin",
-        "x-ms-client-request-id": "2173f8c4-ebcc-b600-e862-509cbb47514e",
+        "x-ms-client-request-id": "49183f5f-dfaf-f787-a620-8c313d1c4995",
         "x-ms-error-code": "LeaseNotPresentWithFileOperation",
-<<<<<<< HEAD
-        "x-ms-request-id": "85cbe297-101a-0082-3426-82124a000000",
+        "x-ms-request-id": "33943576-d01a-0018-1c1a-f405a5000000",
         "x-ms-version": "2020-06-12"
-=======
-        "x-ms-request-id": "279bd0ec-101a-0065-4c35-f07486000000",
-        "x-ms-version": "2020-04-08"
->>>>>>> ac24a13f
       },
       "ResponseBody": []
     },
     {
-      "RequestUri": "https://seanmcccanary3.file.core.windows.net/test-share-91822afe-b644-09d9-837f-5a174294e43a?restype=share",
+      "RequestUri": "https://seanmcccanary3.file.core.windows.net/test-share-d4dabfe5-59cb-7686-7e52-028055ad60be?restype=share",
       "RequestMethod": "DELETE",
       "RequestHeaders": {
         "Accept": "application/xml",
         "Authorization": "Sanitized",
-        "traceparent": "00-d2064ef1f2aedd4b9cca4a8381a465f7-9bf4dc979b093845-00",
+        "traceparent": "00-31e0d8defde91c4cb54807776362e97f-eac988d4235a714a-00",
         "User-Agent": [
-          "azsdk-net-Storage.Files.Shares/12.7.0-alpha.20210121.1",
+          "azsdk-net-Storage.Files.Shares/12.7.0-alpha.20210126.1",
           "(.NET 5.0.2; Microsoft Windows 10.0.19042)"
         ],
-        "x-ms-client-request-id": "689970fb-f685-cf97-2da1-518c3c45fb8b",
-        "x-ms-date": "Thu, 21 Jan 2021 20:42:04 GMT",
+        "x-ms-client-request-id": "b03a3a80-3485-fe6b-5c54-46044be81e61",
+        "x-ms-date": "Tue, 26 Jan 2021 19:33:37 GMT",
         "x-ms-delete-snapshots": "include",
         "x-ms-return-client-request-id": "true",
         "x-ms-version": "2020-06-12"
@@ -189,25 +179,20 @@
       "StatusCode": 202,
       "ResponseHeaders": {
         "Content-Length": "0",
-        "Date": "Thu, 21 Jan 2021 20:42:03 GMT",
+        "Date": "Tue, 26 Jan 2021 19:33:35 GMT",
         "Server": [
           "Windows-Azure-File/1.0",
           "Microsoft-HTTPAPI/2.0"
         ],
-        "x-ms-client-request-id": "689970fb-f685-cf97-2da1-518c3c45fb8b",
-<<<<<<< HEAD
-        "x-ms-request-id": "85cbe298-101a-0082-3526-82124a000000",
+        "x-ms-client-request-id": "b03a3a80-3485-fe6b-5c54-46044be81e61",
+        "x-ms-request-id": "33943577-d01a-0018-1d1a-f405a5000000",
         "x-ms-version": "2020-06-12"
-=======
-        "x-ms-request-id": "279bd0ed-101a-0065-4d35-f07486000000",
-        "x-ms-version": "2020-04-08"
->>>>>>> ac24a13f
       },
       "ResponseBody": []
     }
   ],
   "Variables": {
-    "RandomSeed": "1891983338",
+    "RandomSeed": "711700866",
     "Storage_TestConfigDefault": "ProductionTenant\nseanmcccanary3\nU2FuaXRpemVk\nhttps://seanmcccanary3.blob.core.windows.net\nhttps://seanmcccanary3.file.core.windows.net\nhttps://seanmcccanary3.queue.core.windows.net\nhttps://seanmcccanary3.table.core.windows.net\n\n\n\n\nhttps://seanmcccanary3-secondary.blob.core.windows.net\nhttps://seanmcccanary3-secondary.file.core.windows.net\nhttps://seanmcccanary3-secondary.queue.core.windows.net\nhttps://seanmcccanary3-secondary.table.core.windows.net\n\nSanitized\n\n\nCloud\nBlobEndpoint=https://seanmcccanary3.blob.core.windows.net/;QueueEndpoint=https://seanmcccanary3.queue.core.windows.net/;FileEndpoint=https://seanmcccanary3.file.core.windows.net/;BlobSecondaryEndpoint=https://seanmcccanary3-secondary.blob.core.windows.net/;QueueSecondaryEndpoint=https://seanmcccanary3-secondary.queue.core.windows.net/;FileSecondaryEndpoint=https://seanmcccanary3-secondary.file.core.windows.net/;AccountName=seanmcccanary3;AccountKey=Kg==;\nseanscope1"
   }
 }