--- conflicted
+++ resolved
@@ -1,18 +1,18 @@
 {
   "Entries": [
     {
-      "RequestUri": "https://seanmcccanary3.file.core.windows.net/test-share-977d2eec-2bea-65f3-b3a1-712bada539d8?restype=share",
+      "RequestUri": "https://seanmcccanary3.file.core.windows.net/test-share-f4ceef7c-13fa-3705-2750-188f545d0bad?restype=share",
       "RequestMethod": "PUT",
       "RequestHeaders": {
         "Accept": "application/xml",
         "Authorization": "Sanitized",
-        "traceparent": "00-400f59933e4c3e46bf2d3af87c1d4723-07251cd26be61d48-00",
+        "traceparent": "00-5502cdc6788df2408a6b548e52b26272-e8dbf3043931e244-00",
         "User-Agent": [
-          "azsdk-net-Storage.Files.Shares/12.7.0-alpha.20210121.1",
+          "azsdk-net-Storage.Files.Shares/12.7.0-alpha.20210126.1",
           "(.NET 5.0.2; Microsoft Windows 10.0.19042)"
         ],
-        "x-ms-client-request-id": "e8744f39-d957-5f3e-8a4a-0b6c33cfa24b",
-        "x-ms-date": "Thu, 21 Jan 2021 20:42:46 GMT",
+        "x-ms-client-request-id": "2ff322f8-4c51-2dea-d233-e42780bafc72",
+        "x-ms-date": "Tue, 26 Jan 2021 19:34:23 GMT",
         "x-ms-return-client-request-id": "true",
         "x-ms-version": "2020-06-12"
       },
@@ -20,37 +20,32 @@
       "StatusCode": 201,
       "ResponseHeaders": {
         "Content-Length": "0",
-        "Date": "Thu, 21 Jan 2021 20:42:46 GMT",
-        "ETag": "\u00220x8D8BE4D1BE39DFA\u0022",
-        "Last-Modified": "Thu, 21 Jan 2021 20:42:46 GMT",
+        "Date": "Tue, 26 Jan 2021 19:34:22 GMT",
+        "ETag": "\u00220x8D8C23162344A96\u0022",
+        "Last-Modified": "Tue, 26 Jan 2021 19:34:22 GMT",
         "Server": [
           "Windows-Azure-File/1.0",
           "Microsoft-HTTPAPI/2.0"
         ],
-        "x-ms-client-request-id": "e8744f39-d957-5f3e-8a4a-0b6c33cfa24b",
-<<<<<<< HEAD
-        "x-ms-request-id": "0855b74e-001a-0024-206b-7d2c62000000",
+        "x-ms-client-request-id": "2ff322f8-4c51-2dea-d233-e42780bafc72",
+        "x-ms-request-id": "b8db9b5c-401a-008c-301a-f4b2cc000000",
         "x-ms-version": "2020-06-12"
-=======
-        "x-ms-request-id": "773819ef-f01a-0099-6b35-f0a57f000000",
-        "x-ms-version": "2020-04-08"
->>>>>>> ac24a13f
       },
       "ResponseBody": []
     },
     {
-      "RequestUri": "https://seanmcccanary3.file.core.windows.net/test-share-977d2eec-2bea-65f3-b3a1-712bada539d8/test-directory-af70e02c-c732-c115-d29f-33aa4b818e93?restype=directory",
+      "RequestUri": "https://seanmcccanary3.file.core.windows.net/test-share-f4ceef7c-13fa-3705-2750-188f545d0bad/test-directory-874bf2ba-a4a0-49ac-56ba-016097c370ad?restype=directory",
       "RequestMethod": "PUT",
       "RequestHeaders": {
         "Accept": "application/xml",
         "Authorization": "Sanitized",
-        "traceparent": "00-975ec5b396901545960d8bbaf523cf85-8b46e6128b1aef47-00",
+        "traceparent": "00-74c943e4b4f87947813d486b22186c28-ac9644fc88fc0046-00",
         "User-Agent": [
-          "azsdk-net-Storage.Files.Shares/12.7.0-alpha.20210121.1",
+          "azsdk-net-Storage.Files.Shares/12.7.0-alpha.20210126.1",
           "(.NET 5.0.2; Microsoft Windows 10.0.19042)"
         ],
-        "x-ms-client-request-id": "f544949d-20af-7235-3ab3-15b8a5941308",
-        "x-ms-date": "Thu, 21 Jan 2021 20:42:46 GMT",
+        "x-ms-client-request-id": "d487099e-2d2d-54c1-75aa-d9964b8a960e",
+        "x-ms-date": "Tue, 26 Jan 2021 19:34:23 GMT",
         "x-ms-file-attributes": "None",
         "x-ms-file-creation-time": "Now",
         "x-ms-file-last-write-time": "Now",
@@ -62,41 +57,41 @@
       "StatusCode": 201,
       "ResponseHeaders": {
         "Content-Length": "0",
-        "Date": "Thu, 21 Jan 2021 20:42:46 GMT",
-        "ETag": "\u00220x8D8BE4D1BED2397\u0022",
-        "Last-Modified": "Thu, 21 Jan 2021 20:42:46 GMT",
+        "Date": "Tue, 26 Jan 2021 19:34:22 GMT",
+        "ETag": "\u00220x8D8C231623FCFC3\u0022",
+        "Last-Modified": "Tue, 26 Jan 2021 19:34:23 GMT",
         "Server": [
           "Windows-Azure-File/1.0",
           "Microsoft-HTTPAPI/2.0"
         ],
-        "x-ms-client-request-id": "f544949d-20af-7235-3ab3-15b8a5941308",
+        "x-ms-client-request-id": "d487099e-2d2d-54c1-75aa-d9964b8a960e",
         "x-ms-file-attributes": "Directory",
-        "x-ms-file-change-time": "2021-01-21T20:42:46.3210391Z",
-        "x-ms-file-creation-time": "2021-01-21T20:42:46.3210391Z",
+        "x-ms-file-change-time": "2021-01-26T19:34:23.0460355Z",
+        "x-ms-file-creation-time": "2021-01-26T19:34:23.0460355Z",
         "x-ms-file-id": "13835128424026341376",
-        "x-ms-file-last-write-time": "2021-01-21T20:42:46.3210391Z",
+        "x-ms-file-last-write-time": "2021-01-26T19:34:23.0460355Z",
         "x-ms-file-parent-id": "0",
         "x-ms-file-permission-key": "17860367565182308406*11459378189709739967",
-        "x-ms-request-id": "773819f2-f01a-0099-6c35-f0a57f000000",
+        "x-ms-request-id": "b8db9b5f-401a-008c-311a-f4b2cc000000",
         "x-ms-request-server-encrypted": "true",
         "x-ms-version": "2020-06-12"
       },
       "ResponseBody": []
     },
     {
-      "RequestUri": "https://seanmcccanary3.file.core.windows.net/test-share-977d2eec-2bea-65f3-b3a1-712bada539d8/test-directory-af70e02c-c732-c115-d29f-33aa4b818e93/test-file-299b78bc-44dd-dc1a-60e3-bd1bea92a2e3",
+      "RequestUri": "https://seanmcccanary3.file.core.windows.net/test-share-f4ceef7c-13fa-3705-2750-188f545d0bad/test-directory-874bf2ba-a4a0-49ac-56ba-016097c370ad/test-file-c98b37c3-ca23-de08-96e6-dabb3b2ffae4",
       "RequestMethod": "PUT",
       "RequestHeaders": {
         "Accept": "application/xml",
         "Authorization": "Sanitized",
-        "traceparent": "00-abd5e0f6a1e7a4428d033a4046375c2a-14fd82b3106b7c41-00",
+        "traceparent": "00-f292196b99ff4e489d7edfaf1e0dbd67-6eea657012d0b748-00",
         "User-Agent": [
-          "azsdk-net-Storage.Files.Shares/12.7.0-alpha.20210121.1",
+          "azsdk-net-Storage.Files.Shares/12.7.0-alpha.20210126.1",
           "(.NET 5.0.2; Microsoft Windows 10.0.19042)"
         ],
-        "x-ms-client-request-id": "a6c7d402-8053-59b6-7a68-95cb631987a7",
+        "x-ms-client-request-id": "17ba594e-cae6-d415-01a8-3e4652051846",
         "x-ms-content-length": "1024",
-        "x-ms-date": "Thu, 21 Jan 2021 20:42:46 GMT",
+        "x-ms-date": "Tue, 26 Jan 2021 19:34:23 GMT",
         "x-ms-file-attributes": "None",
         "x-ms-file-creation-time": "Now",
         "x-ms-file-last-write-time": "Now",
@@ -109,40 +104,40 @@
       "StatusCode": 201,
       "ResponseHeaders": {
         "Content-Length": "0",
-        "Date": "Thu, 21 Jan 2021 20:42:46 GMT",
-        "ETag": "\u00220x8D8BE4D1BF5FECC\u0022",
-        "Last-Modified": "Thu, 21 Jan 2021 20:42:46 GMT",
+        "Date": "Tue, 26 Jan 2021 19:34:22 GMT",
+        "ETag": "\u00220x8D8C2316248D21E\u0022",
+        "Last-Modified": "Tue, 26 Jan 2021 19:34:23 GMT",
         "Server": [
           "Windows-Azure-File/1.0",
           "Microsoft-HTTPAPI/2.0"
         ],
-        "x-ms-client-request-id": "a6c7d402-8053-59b6-7a68-95cb631987a7",
+        "x-ms-client-request-id": "17ba594e-cae6-d415-01a8-3e4652051846",
         "x-ms-file-attributes": "Archive",
-        "x-ms-file-change-time": "2021-01-21T20:42:46.3790796Z",
-        "x-ms-file-creation-time": "2021-01-21T20:42:46.3790796Z",
+        "x-ms-file-change-time": "2021-01-26T19:34:23.1050782Z",
+        "x-ms-file-creation-time": "2021-01-26T19:34:23.1050782Z",
         "x-ms-file-id": "11529285414812647424",
-        "x-ms-file-last-write-time": "2021-01-21T20:42:46.3790796Z",
+        "x-ms-file-last-write-time": "2021-01-26T19:34:23.1050782Z",
         "x-ms-file-parent-id": "13835128424026341376",
         "x-ms-file-permission-key": "4010187179898695473*11459378189709739967",
-        "x-ms-request-id": "773819f4-f01a-0099-6d35-f0a57f000000",
+        "x-ms-request-id": "b8db9b61-401a-008c-321a-f4b2cc000000",
         "x-ms-request-server-encrypted": "true",
         "x-ms-version": "2020-06-12"
       },
       "ResponseBody": []
     },
     {
-      "RequestUri": "https://seanmcccanary3.file.core.windows.net/test-share-977d2eec-2bea-65f3-b3a1-712bada539d8?restype=share",
+      "RequestUri": "https://seanmcccanary3.file.core.windows.net/test-share-f4ceef7c-13fa-3705-2750-188f545d0bad?restype=share",
       "RequestMethod": "DELETE",
       "RequestHeaders": {
         "Accept": "application/xml",
         "Authorization": "Sanitized",
-        "traceparent": "00-ff2fd9f8d2dd1842a13ec1fb72c8424b-0e2dea201771734b-00",
+        "traceparent": "00-0ae1a7fadbc31546afb85aaf6e2571d2-6583cda79b25394d-00",
         "User-Agent": [
-          "azsdk-net-Storage.Files.Shares/12.7.0-alpha.20210121.1",
+          "azsdk-net-Storage.Files.Shares/12.7.0-alpha.20210126.1",
           "(.NET 5.0.2; Microsoft Windows 10.0.19042)"
         ],
-        "x-ms-client-request-id": "58ca5af6-5723-a93b-81f5-df3e604c3cf0",
-        "x-ms-date": "Thu, 21 Jan 2021 20:42:46 GMT",
+        "x-ms-client-request-id": "4a989934-3216-4d03-3d84-af94e75f12f7",
+        "x-ms-date": "Tue, 26 Jan 2021 19:34:23 GMT",
         "x-ms-delete-snapshots": "include",
         "x-ms-return-client-request-id": "true",
         "x-ms-version": "2020-06-12"
@@ -151,25 +146,20 @@
       "StatusCode": 202,
       "ResponseHeaders": {
         "Content-Length": "0",
-        "Date": "Thu, 21 Jan 2021 20:42:46 GMT",
+        "Date": "Tue, 26 Jan 2021 19:34:22 GMT",
         "Server": [
           "Windows-Azure-File/1.0",
           "Microsoft-HTTPAPI/2.0"
         ],
-        "x-ms-client-request-id": "58ca5af6-5723-a93b-81f5-df3e604c3cf0",
-<<<<<<< HEAD
-        "x-ms-request-id": "0855b753-001a-0024-236b-7d2c62000000",
+        "x-ms-client-request-id": "4a989934-3216-4d03-3d84-af94e75f12f7",
+        "x-ms-request-id": "b8db9b62-401a-008c-331a-f4b2cc000000",
         "x-ms-version": "2020-06-12"
-=======
-        "x-ms-request-id": "773819f6-f01a-0099-6e35-f0a57f000000",
-        "x-ms-version": "2020-04-08"
->>>>>>> ac24a13f
       },
       "ResponseBody": []
     }
   ],
   "Variables": {
-    "RandomSeed": "426172443",
+    "RandomSeed": "1661671370",
     "Storage_TestConfigDefault": "ProductionTenant\nseanmcccanary3\nU2FuaXRpemVk\nhttps://seanmcccanary3.blob.core.windows.net\nhttps://seanmcccanary3.file.core.windows.net\nhttps://seanmcccanary3.queue.core.windows.net\nhttps://seanmcccanary3.table.core.windows.net\n\n\n\n\nhttps://seanmcccanary3-secondary.blob.core.windows.net\nhttps://seanmcccanary3-secondary.file.core.windows.net\nhttps://seanmcccanary3-secondary.queue.core.windows.net\nhttps://seanmcccanary3-secondary.table.core.windows.net\n\nSanitized\n\n\nCloud\nBlobEndpoint=https://seanmcccanary3.blob.core.windows.net/;QueueEndpoint=https://seanmcccanary3.queue.core.windows.net/;FileEndpoint=https://seanmcccanary3.file.core.windows.net/;BlobSecondaryEndpoint=https://seanmcccanary3-secondary.blob.core.windows.net/;QueueSecondaryEndpoint=https://seanmcccanary3-secondary.queue.core.windows.net/;FileSecondaryEndpoint=https://seanmcccanary3-secondary.file.core.windows.net/;AccountName=seanmcccanary3;AccountKey=Kg==;\nseanscope1"
   }
 }