--- conflicted
+++ resolved
@@ -14,11 +14,7 @@
         "x-ms-client-request-id": "2ff322f8-4c51-2dea-d233-e42780bafc72",
         "x-ms-date": "Tue, 26 Jan 2021 19:34:23 GMT",
         "x-ms-return-client-request-id": "true",
-<<<<<<< HEAD
-        "x-ms-version": "2020-12-06"
-=======
         "x-ms-version": "2021-02-12"
->>>>>>> 7e782c87
       },
       "RequestBody": null,
       "StatusCode": 201,
@@ -33,11 +29,7 @@
         ],
         "x-ms-client-request-id": "2ff322f8-4c51-2dea-d233-e42780bafc72",
         "x-ms-request-id": "b8db9b5c-401a-008c-301a-f4b2cc000000",
-<<<<<<< HEAD
-        "x-ms-version": "2020-12-06"
-=======
         "x-ms-version": "2021-02-12"
->>>>>>> 7e782c87
       },
       "ResponseBody": []
     },
@@ -59,11 +51,7 @@
         "x-ms-file-last-write-time": "Now",
         "x-ms-file-permission": "Inherit",
         "x-ms-return-client-request-id": "true",
-<<<<<<< HEAD
-        "x-ms-version": "2020-12-06"
-=======
         "x-ms-version": "2021-02-12"
->>>>>>> 7e782c87
       },
       "RequestBody": null,
       "StatusCode": 201,
@@ -86,11 +74,7 @@
         "x-ms-file-permission-key": "17860367565182308406*11459378189709739967",
         "x-ms-request-id": "b8db9b5f-401a-008c-311a-f4b2cc000000",
         "x-ms-request-server-encrypted": "true",
-<<<<<<< HEAD
-        "x-ms-version": "2020-12-06"
-=======
         "x-ms-version": "2021-02-12"
->>>>>>> 7e782c87
       },
       "ResponseBody": []
     },
@@ -114,11 +98,7 @@
         "x-ms-file-permission": "Inherit",
         "x-ms-return-client-request-id": "true",
         "x-ms-type": "file",
-<<<<<<< HEAD
-        "x-ms-version": "2020-12-06"
-=======
         "x-ms-version": "2021-02-12"
->>>>>>> 7e782c87
       },
       "RequestBody": null,
       "StatusCode": 201,
@@ -141,11 +121,7 @@
         "x-ms-file-permission-key": "4010187179898695473*11459378189709739967",
         "x-ms-request-id": "b8db9b61-401a-008c-321a-f4b2cc000000",
         "x-ms-request-server-encrypted": "true",
-<<<<<<< HEAD
-        "x-ms-version": "2020-12-06"
-=======
         "x-ms-version": "2021-02-12"
->>>>>>> 7e782c87
       },
       "ResponseBody": []
     },
@@ -164,11 +140,7 @@
         "x-ms-date": "Tue, 26 Jan 2021 19:34:23 GMT",
         "x-ms-delete-snapshots": "include",
         "x-ms-return-client-request-id": "true",
-<<<<<<< HEAD
-        "x-ms-version": "2020-12-06"
-=======
         "x-ms-version": "2021-02-12"
->>>>>>> 7e782c87
       },
       "RequestBody": null,
       "StatusCode": 202,
@@ -181,11 +153,7 @@
         ],
         "x-ms-client-request-id": "4a989934-3216-4d03-3d84-af94e75f12f7",
         "x-ms-request-id": "b8db9b62-401a-008c-331a-f4b2cc000000",
-<<<<<<< HEAD
-        "x-ms-version": "2020-12-06"
-=======
         "x-ms-version": "2021-02-12"
->>>>>>> 7e782c87
       },
       "ResponseBody": []
     }
