{
  "Entries": [
    {
      "RequestUri": "https://seanmcccanary3.file.core.windows.net/test-share-31b125f0-f200-ab8d-6218-bdec2da98f6e?restype=share",
      "RequestMethod": "PUT",
      "RequestHeaders": {
        "Accept": "application/xml",
        "Authorization": "Sanitized",
        "traceparent": "00-828259ee4fc0b845bec4395c6d1f49fb-8dbf1be8ec24b547-00",
        "User-Agent": [
          "azsdk-net-Storage.Files.Shares/12.7.0-alpha.20210121.1",
          "(.NET 5.0.2; Microsoft Windows 10.0.19042)"
        ],
        "x-ms-client-request-id": "da465705-20da-402f-14a6-a41703662848",
        "x-ms-date": "Thu, 21 Jan 2021 20:37:33 GMT",
        "x-ms-return-client-request-id": "true",
        "x-ms-version": "2020-06-12"
      },
      "RequestBody": null,
      "StatusCode": 201,
      "ResponseHeaders": {
        "Content-Length": "0",
        "Date": "Thu, 21 Jan 2021 20:37:33 GMT",
        "ETag": "\u00220x8D8BE4C61A28CF3\u0022",
        "Last-Modified": "Thu, 21 Jan 2021 20:37:33 GMT",
        "Server": [
          "Windows-Azure-File/1.0",
          "Microsoft-HTTPAPI/2.0"
        ],
        "x-ms-client-request-id": "da465705-20da-402f-14a6-a41703662848",
<<<<<<< HEAD
        "x-ms-request-id": "803959ce-a01a-0037-023d-a6432e000000",
        "x-ms-version": "2020-06-12"
=======
        "x-ms-request-id": "acbf31e7-d01a-0045-1c35-f00f21000000",
        "x-ms-version": "2020-04-08"
>>>>>>> ac24a13f
      },
      "ResponseBody": []
    },
    {
      "RequestUri": "https://seanmcccanary3.file.core.windows.net/test-share-31b125f0-f200-ab8d-6218-bdec2da98f6e/test-directory-b837fbb3-c453-c5d1-4e3b-22544dbd8a05?restype=directory",
      "RequestMethod": "PUT",
      "RequestHeaders": {
        "Accept": "application/xml",
        "Authorization": "Sanitized",
        "traceparent": "00-e9fefd8711b9994d8f10678d3fb19b43-08d0e3ff8abf4147-00",
        "User-Agent": [
          "azsdk-net-Storage.Files.Shares/12.7.0-alpha.20210121.1",
          "(.NET 5.0.2; Microsoft Windows 10.0.19042)"
        ],
        "x-ms-client-request-id": "261c5c84-ba25-41ad-8581-8c9efddbf356",
        "x-ms-date": "Thu, 21 Jan 2021 20:37:34 GMT",
        "x-ms-file-attributes": "None",
        "x-ms-file-creation-time": "Now",
        "x-ms-file-last-write-time": "Now",
        "x-ms-file-permission": "Inherit",
        "x-ms-return-client-request-id": "true",
        "x-ms-version": "2020-06-12"
      },
      "RequestBody": null,
      "StatusCode": 201,
      "ResponseHeaders": {
        "Content-Length": "0",
        "Date": "Thu, 21 Jan 2021 20:37:33 GMT",
        "ETag": "\u00220x8D8BE4C61AC89F3\u0022",
        "Last-Modified": "Thu, 21 Jan 2021 20:37:33 GMT",
        "Server": [
          "Windows-Azure-File/1.0",
          "Microsoft-HTTPAPI/2.0"
        ],
        "x-ms-client-request-id": "261c5c84-ba25-41ad-8581-8c9efddbf356",
        "x-ms-file-attributes": "Directory",
        "x-ms-file-change-time": "2021-01-21T20:37:33.8414579Z",
        "x-ms-file-creation-time": "2021-01-21T20:37:33.8414579Z",
        "x-ms-file-id": "13835128424026341376",
        "x-ms-file-last-write-time": "2021-01-21T20:37:33.8414579Z",
        "x-ms-file-parent-id": "0",
        "x-ms-file-permission-key": "17860367565182308406*11459378189709739967",
        "x-ms-request-id": "acbf31ea-d01a-0045-1d35-f00f21000000",
        "x-ms-request-server-encrypted": "true",
        "x-ms-version": "2020-06-12"
      },
      "ResponseBody": []
    },
    {
      "RequestUri": "https://seanmcccanary3.file.core.windows.net/test-share-31b125f0-f200-ab8d-6218-bdec2da98f6e/test-directory-b837fbb3-c453-c5d1-4e3b-22544dbd8a05/test-file-f2f0a880-2297-f1e1-8344-c0348569d6c6",
      "RequestMethod": "PUT",
      "RequestHeaders": {
        "Accept": "application/xml",
        "Authorization": "Sanitized",
        "traceparent": "00-4021107579bb30429089da2cd4e79311-e70dc786323bd142-00",
        "User-Agent": [
          "azsdk-net-Storage.Files.Shares/12.7.0-alpha.20210121.1",
          "(.NET 5.0.2; Microsoft Windows 10.0.19042)"
        ],
        "x-ms-client-request-id": "1360eb2b-6f11-d9f4-b912-90089524b6c1",
        "x-ms-content-length": "1024",
        "x-ms-date": "Thu, 21 Jan 2021 20:37:34 GMT",
        "x-ms-file-attributes": "None",
        "x-ms-file-creation-time": "Now",
        "x-ms-file-last-write-time": "Now",
        "x-ms-file-permission": "Inherit",
        "x-ms-return-client-request-id": "true",
        "x-ms-type": "file",
        "x-ms-version": "2020-06-12"
      },
      "RequestBody": null,
      "StatusCode": 201,
      "ResponseHeaders": {
        "Content-Length": "0",
        "Date": "Thu, 21 Jan 2021 20:37:33 GMT",
        "ETag": "\u00220x8D8BE4C61B84BE5\u0022",
        "Last-Modified": "Thu, 21 Jan 2021 20:37:33 GMT",
        "Server": [
          "Windows-Azure-File/1.0",
          "Microsoft-HTTPAPI/2.0"
        ],
        "x-ms-client-request-id": "1360eb2b-6f11-d9f4-b912-90089524b6c1",
        "x-ms-file-attributes": "Archive",
        "x-ms-file-change-time": "2021-01-21T20:37:33.9185125Z",
        "x-ms-file-creation-time": "2021-01-21T20:37:33.9185125Z",
        "x-ms-file-id": "11529285414812647424",
        "x-ms-file-last-write-time": "2021-01-21T20:37:33.9185125Z",
        "x-ms-file-parent-id": "13835128424026341376",
        "x-ms-file-permission-key": "4010187179898695473*11459378189709739967",
        "x-ms-request-id": "acbf31ec-d01a-0045-1e35-f00f21000000",
        "x-ms-request-server-encrypted": "true",
        "x-ms-version": "2020-06-12"
      },
      "ResponseBody": []
    },
    {
      "RequestUri": "https://seanmcccanary3.file.core.windows.net/test-share-31b125f0-f200-ab8d-6218-bdec2da98f6e/test-directory-b837fbb3-c453-c5d1-4e3b-22544dbd8a05/test-file-f2f0a880-2297-f1e1-8344-c0348569d6c6?comp=range",
      "RequestMethod": "PUT",
      "RequestHeaders": {
        "Accept": "application/xml",
        "Authorization": "Sanitized",
        "Content-Length": "1024",
        "Content-Type": "application/octet-stream",
        "traceparent": "00-7600e27c6c6fed459e98e8ed62879775-b5a766d888245449-00",
        "User-Agent": [
          "azsdk-net-Storage.Files.Shares/12.7.0-alpha.20210121.1",
          "(.NET 5.0.2; Microsoft Windows 10.0.19042)"
        ],
        "x-ms-client-request-id": "9a08cdb8-c308-a4b5-1375-1ff762135bad",
        "x-ms-date": "Thu, 21 Jan 2021 20:37:34 GMT",
        "x-ms-range": "bytes=0-1023",
        "x-ms-return-client-request-id": "true",
        "x-ms-version": "2020-06-12",
        "x-ms-write": "update"
      },
      "RequestBody": "HJ9yR39S5f5nBH8eOOc\u002Bjsp60PChY9/qDqVP4if0NF1BNc3mTSopMXcdviA7jwmeQv3UgwsCtbi/iDnZAgLWctAh3AIZWEGgUZ54g6S/rn6csZ8qILFRP38VJsXxTy50RktQGbMGhOm8NDJtiTIUANm6PFFjrFIf0J2CBDF7rwFwBDxYbpXKli22bet/5LVNASbsNhPdEZn5MUkWg4C3QYUw/IX1u5FD76YkrD9noOvnNQMLj3jukvKjXz1MtBKs/ixmTucvWEWUqEZsuWRakpBeLk59rLEMQWqSUlxT9zuTd64TAFEDt929d\u002BYygdmNSM2s7YXEL1J6WQ19nQXpQLAL2UK2RpE/W3dxvzXK2r\u002BQBQmOpgm1zkdbmadEhRrX0zY1JqiX1gI8bZIOU3Adr35N7Jf8WpqmVQr6W63p\u002B9Vcmez\u002BlLMX\u002BS4GUjl3pnvXPuko9piC23icj9CdnHtVUnK9srmEHhrLNvNp9QhgL6\u002BPIxzDwQQ82b5zYgXieV2ysf/HufTBUx/PXcClGOVwO18hDnhekpFtgNj7ELsU6LyVt0QImXa6zdD982NDl8DYAiemwWrkUx5uWTkbxkJju3UED2GhZ6HoZ0GnYZ4tKugYIg2UbSZSsGQlmUA8ngeOmTjuP4hfNpuFvVkoPfKAQC5QA6M0z01OsV79fM1hrMg6GcdmP\u002BtguOtyDq/MKXNypVkR65tjWcnqn40pYrrNIxGR7iMqGQBD8Eq3wcGegYjri9d0UMAs1sD\u002BfKBdN1YxpeqdOztQR4tYzvtQrJcITB0FPdfiWNNRZBdjK5xg5bj0hhzWAEZMm0NLG4LE3Coo9TCCWPl/TkwWTNYj7Bzv\u002BOhCWyV7MUvXuKKTlz1RjIjtOzZs3Yy/dTfPv7NwKa4nXCOZgYAErcTkq59W67cPxb9ONbHmghpcg\u002Bbuq3GXZ4/0bDoZtwoH6I1xhzLsaImAwPr0IfP8QdkIPf6ZFgJSTUQQYX589Q20Rk0kdPvobxpcbep3o0Wb\u002BCthEXoMbdKLHzru3AcLBMrsP9um2MzdH87jPKgX26n\u002BdGlSGuSTqNh6mFTB\u002BpITUWggimRp9SBeg/GrKTEpdESQ72eduOnmWZcDKz94HCU7z\u002Bs/91BFlX9J85by536nUCQQMQsrdpl/OjHMZsng5mfMcFlF6X3zSlnnVMRT83EYW9sbZ\u002BsZEFlSwLwfeC62aQwvJnckYWemHeaxQyHULEa/tAruxH98sl8A8ynA1NIqMeu3I8z68/pzdUoFaM03fpR2X8Qkx6SNs3QXJG0\u002B5kkThxE2HAh6xMAQek81d0qSyHWUSnQNBmlGKnBX486MNY4A8eG7AWGM\u002B5sDFE1VWDsqhVz4qZzUBg==",
      "StatusCode": 201,
      "ResponseHeaders": {
        "Content-Length": "0",
        "Content-MD5": "Fpzzc0tsTvEmfUZWR/eiBA==",
        "Date": "Thu, 21 Jan 2021 20:37:33 GMT",
        "ETag": "\u00220x8D8BE4C61C14E40\u0022",
        "Last-Modified": "Thu, 21 Jan 2021 20:37:33 GMT",
        "Server": [
          "Windows-Azure-File/1.0",
          "Microsoft-HTTPAPI/2.0"
        ],
        "x-ms-client-request-id": "9a08cdb8-c308-a4b5-1375-1ff762135bad",
        "x-ms-request-id": "acbf31ed-d01a-0045-1f35-f00f21000000",
        "x-ms-request-server-encrypted": "true",
        "x-ms-version": "2020-06-12"
      },
      "ResponseBody": []
    },
    {
      "RequestUri": "https://seanmcccanary3.file.core.windows.net/test-share-31b125f0-f200-ab8d-6218-bdec2da98f6e/test-directory-b837fbb3-c453-c5d1-4e3b-22544dbd8a05/test-file-f2f0a880-2297-f1e1-8344-c0348569d6c6",
      "RequestMethod": "HEAD",
      "RequestHeaders": {
        "Accept": "application/xml",
        "Authorization": "Sanitized",
        "traceparent": "00-a20f462589be144b9cf6dbbf5bcbd578-59aa72287845a940-00",
        "User-Agent": [
          "azsdk-net-Storage.Files.Shares/12.7.0-alpha.20210121.1",
          "(.NET 5.0.2; Microsoft Windows 10.0.19042)"
        ],
        "x-ms-client-request-id": "c750a092-1b1c-ebb8-e040-8dd8dc042c78",
        "x-ms-date": "Thu, 21 Jan 2021 20:37:34 GMT",
        "x-ms-return-client-request-id": "true",
        "x-ms-version": "2020-06-12"
      },
      "RequestBody": null,
      "StatusCode": 200,
      "ResponseHeaders": {
        "Content-Length": "1024",
        "Content-Type": "application/octet-stream",
        "Date": "Thu, 21 Jan 2021 20:37:33 GMT",
        "ETag": "\u00220x8D8BE4C61C14E40\u0022",
        "Last-Modified": "Thu, 21 Jan 2021 20:37:33 GMT",
        "Server": [
          "Windows-Azure-File/1.0",
          "Microsoft-HTTPAPI/2.0"
        ],
        "Vary": "Origin",
        "x-ms-client-request-id": "c750a092-1b1c-ebb8-e040-8dd8dc042c78",
        "x-ms-file-attributes": "Archive",
        "x-ms-file-change-time": "2021-01-21T20:37:33.9775552Z",
        "x-ms-file-creation-time": "2021-01-21T20:37:33.9185125Z",
        "x-ms-file-id": "11529285414812647424",
        "x-ms-file-last-write-time": "2021-01-21T20:37:33.9775552Z",
        "x-ms-file-parent-id": "13835128424026341376",
        "x-ms-file-permission-key": "4010187179898695473*11459378189709739967",
        "x-ms-lease-state": "available",
        "x-ms-lease-status": "unlocked",
        "x-ms-request-id": "acbf31ee-d01a-0045-2035-f00f21000000",
        "x-ms-server-encrypted": "true",
        "x-ms-type": "File",
        "x-ms-version": "2020-06-12"
      },
      "ResponseBody": []
    },
    {
      "RequestUri": "https://seanmcccanary3.file.core.windows.net/test-share-31b125f0-f200-ab8d-6218-bdec2da98f6e/test-directory-b837fbb3-c453-c5d1-4e3b-22544dbd8a05/test-file-f2f0a880-2297-f1e1-8344-c0348569d6c6",
      "RequestMethod": "GET",
      "RequestHeaders": {
        "Accept": "application/xml",
        "Authorization": "Sanitized",
        "User-Agent": [
          "azsdk-net-Storage.Files.Shares/12.7.0-alpha.20210121.1",
          "(.NET 5.0.2; Microsoft Windows 10.0.19042)"
        ],
        "x-ms-client-request-id": "c165ea91-93c2-6390-b3c3-fb6e5ccc54e9",
        "x-ms-date": "Thu, 21 Jan 2021 20:37:34 GMT",
        "x-ms-range": "bytes=0-127",
        "x-ms-range-get-content-md5": "false",
        "x-ms-return-client-request-id": "true",
        "x-ms-version": "2020-06-12"
      },
      "RequestBody": null,
      "StatusCode": 206,
      "ResponseHeaders": {
        "Accept-Ranges": "bytes",
        "Content-Length": "128",
        "Content-Range": "bytes 0-127/1024",
        "Content-Type": "application/octet-stream",
        "Date": "Thu, 21 Jan 2021 20:37:33 GMT",
        "ETag": "\u00220x8D8BE4C61C14E40\u0022",
        "Last-Modified": "Thu, 21 Jan 2021 20:37:33 GMT",
        "Server": [
          "Windows-Azure-File/1.0",
          "Microsoft-HTTPAPI/2.0"
        ],
        "Vary": "Origin",
        "x-ms-client-request-id": "c165ea91-93c2-6390-b3c3-fb6e5ccc54e9",
        "x-ms-file-attributes": "Archive",
        "x-ms-file-change-time": "2021-01-21T20:37:33.9775552Z",
        "x-ms-file-creation-time": "2021-01-21T20:37:33.9185125Z",
        "x-ms-file-id": "11529285414812647424",
        "x-ms-file-last-write-time": "2021-01-21T20:37:33.9775552Z",
        "x-ms-file-parent-id": "13835128424026341376",
        "x-ms-file-permission-key": "4010187179898695473*11459378189709739967",
        "x-ms-lease-state": "available",
        "x-ms-lease-status": "unlocked",
        "x-ms-request-id": "acbf31ef-d01a-0045-2135-f00f21000000",
        "x-ms-server-encrypted": "true",
        "x-ms-type": "File",
        "x-ms-version": "2020-06-12"
      },
      "ResponseBody": "HJ9yR39S5f5nBH8eOOc\u002Bjsp60PChY9/qDqVP4if0NF1BNc3mTSopMXcdviA7jwmeQv3UgwsCtbi/iDnZAgLWctAh3AIZWEGgUZ54g6S/rn6csZ8qILFRP38VJsXxTy50RktQGbMGhOm8NDJtiTIUANm6PFFjrFIf0J2CBDF7rwE="
    },
    {
      "RequestUri": "https://seanmcccanary3.file.core.windows.net/test-share-31b125f0-f200-ab8d-6218-bdec2da98f6e/test-directory-b837fbb3-c453-c5d1-4e3b-22544dbd8a05/test-file-f2f0a880-2297-f1e1-8344-c0348569d6c6",
      "RequestMethod": "GET",
      "RequestHeaders": {
        "Accept": "application/xml",
        "Authorization": "Sanitized",
        "User-Agent": [
          "azsdk-net-Storage.Files.Shares/12.7.0-alpha.20210121.1",
          "(.NET 5.0.2; Microsoft Windows 10.0.19042)"
        ],
        "x-ms-client-request-id": "f1460ceb-6a9f-11b6-e280-d511a7d2705c",
        "x-ms-date": "Thu, 21 Jan 2021 20:37:34 GMT",
        "x-ms-range": "bytes=128-255",
        "x-ms-range-get-content-md5": "false",
        "x-ms-return-client-request-id": "true",
        "x-ms-version": "2020-06-12"
      },
      "RequestBody": null,
      "StatusCode": 206,
      "ResponseHeaders": {
        "Accept-Ranges": "bytes",
        "Content-Length": "128",
        "Content-Range": "bytes 128-255/1024",
        "Content-Type": "application/octet-stream",
        "Date": "Thu, 21 Jan 2021 20:37:33 GMT",
        "ETag": "\u00220x8D8BE4C61C14E40\u0022",
        "Last-Modified": "Thu, 21 Jan 2021 20:37:33 GMT",
        "Server": [
          "Windows-Azure-File/1.0",
          "Microsoft-HTTPAPI/2.0"
        ],
        "Vary": "Origin",
        "x-ms-client-request-id": "f1460ceb-6a9f-11b6-e280-d511a7d2705c",
        "x-ms-file-attributes": "Archive",
        "x-ms-file-change-time": "2021-01-21T20:37:33.9775552Z",
        "x-ms-file-creation-time": "2021-01-21T20:37:33.9185125Z",
        "x-ms-file-id": "11529285414812647424",
        "x-ms-file-last-write-time": "2021-01-21T20:37:33.9775552Z",
        "x-ms-file-parent-id": "13835128424026341376",
        "x-ms-file-permission-key": "4010187179898695473*11459378189709739967",
        "x-ms-lease-state": "available",
        "x-ms-lease-status": "unlocked",
        "x-ms-request-id": "acbf31f0-d01a-0045-2235-f00f21000000",
        "x-ms-server-encrypted": "true",
        "x-ms-type": "File",
        "x-ms-version": "2020-06-12"
      },
      "ResponseBody": "cAQ8WG6VypYttm3rf\u002BS1TQEm7DYT3RGZ\u002BTFJFoOAt0GFMPyF9buRQ\u002B\u002BmJKw/Z6Dr5zUDC4947pLyo189TLQSrP4sZk7nL1hFlKhGbLlkWpKQXi5OfayxDEFqklJcU/c7k3euEwBRA7fdvXfmMoHZjUjNrO2FxC9SelkNfZ0F6UA="
    },
    {
      "RequestUri": "https://seanmcccanary3.file.core.windows.net/test-share-31b125f0-f200-ab8d-6218-bdec2da98f6e/test-directory-b837fbb3-c453-c5d1-4e3b-22544dbd8a05/test-file-f2f0a880-2297-f1e1-8344-c0348569d6c6",
      "RequestMethod": "GET",
      "RequestHeaders": {
        "Accept": "application/xml",
        "Authorization": "Sanitized",
        "User-Agent": [
          "azsdk-net-Storage.Files.Shares/12.7.0-alpha.20210121.1",
          "(.NET 5.0.2; Microsoft Windows 10.0.19042)"
        ],
        "x-ms-client-request-id": "5083bf12-6286-3a49-585c-f92d854e478d",
        "x-ms-date": "Thu, 21 Jan 2021 20:37:34 GMT",
        "x-ms-range": "bytes=256-383",
        "x-ms-range-get-content-md5": "false",
        "x-ms-return-client-request-id": "true",
        "x-ms-version": "2020-06-12"
      },
      "RequestBody": null,
      "StatusCode": 206,
      "ResponseHeaders": {
        "Accept-Ranges": "bytes",
        "Content-Length": "128",
        "Content-Range": "bytes 256-383/1024",
        "Content-Type": "application/octet-stream",
        "Date": "Thu, 21 Jan 2021 20:37:34 GMT",
        "ETag": "\u00220x8D8BE4C61C14E40\u0022",
        "Last-Modified": "Thu, 21 Jan 2021 20:37:33 GMT",
        "Server": [
          "Windows-Azure-File/1.0",
          "Microsoft-HTTPAPI/2.0"
        ],
        "Vary": "Origin",
        "x-ms-client-request-id": "5083bf12-6286-3a49-585c-f92d854e478d",
        "x-ms-file-attributes": "Archive",
        "x-ms-file-change-time": "2021-01-21T20:37:33.9775552Z",
        "x-ms-file-creation-time": "2021-01-21T20:37:33.9185125Z",
        "x-ms-file-id": "11529285414812647424",
        "x-ms-file-last-write-time": "2021-01-21T20:37:33.9775552Z",
        "x-ms-file-parent-id": "13835128424026341376",
        "x-ms-file-permission-key": "4010187179898695473*11459378189709739967",
        "x-ms-lease-state": "available",
        "x-ms-lease-status": "unlocked",
        "x-ms-request-id": "acbf31f1-d01a-0045-2335-f00f21000000",
        "x-ms-server-encrypted": "true",
        "x-ms-type": "File",
        "x-ms-version": "2020-06-12"
      },
      "ResponseBody": "sAvZQrZGkT9bd3G/Ncrav5AFCY6mCbXOR1uZp0SFGtfTNjUmqJfWAjxtkg5TcB2vfk3sl/xamqZVCvpbren71VyZ7P6Usxf5LgZSOXeme9c\u002B6Sj2mILbeJyP0J2ce1VScr2yuYQeGss282n1CGAvr48jHMPBBDzZvnNiBeJ5XbI="
    },
    {
      "RequestUri": "https://seanmcccanary3.file.core.windows.net/test-share-31b125f0-f200-ab8d-6218-bdec2da98f6e/test-directory-b837fbb3-c453-c5d1-4e3b-22544dbd8a05/test-file-f2f0a880-2297-f1e1-8344-c0348569d6c6",
      "RequestMethod": "GET",
      "RequestHeaders": {
        "Accept": "application/xml",
        "Authorization": "Sanitized",
        "User-Agent": [
          "azsdk-net-Storage.Files.Shares/12.7.0-alpha.20210121.1",
          "(.NET 5.0.2; Microsoft Windows 10.0.19042)"
        ],
        "x-ms-client-request-id": "e8ffa38b-204e-21d5-7957-d3da7fa6b23b",
        "x-ms-date": "Thu, 21 Jan 2021 20:37:34 GMT",
        "x-ms-range": "bytes=384-511",
        "x-ms-range-get-content-md5": "false",
        "x-ms-return-client-request-id": "true",
        "x-ms-version": "2020-06-12"
      },
      "RequestBody": null,
      "StatusCode": 206,
      "ResponseHeaders": {
        "Accept-Ranges": "bytes",
        "Content-Length": "128",
        "Content-Range": "bytes 384-511/1024",
        "Content-Type": "application/octet-stream",
        "Date": "Thu, 21 Jan 2021 20:37:34 GMT",
        "ETag": "\u00220x8D8BE4C61C14E40\u0022",
        "Last-Modified": "Thu, 21 Jan 2021 20:37:33 GMT",
        "Server": [
          "Windows-Azure-File/1.0",
          "Microsoft-HTTPAPI/2.0"
        ],
        "Vary": "Origin",
        "x-ms-client-request-id": "e8ffa38b-204e-21d5-7957-d3da7fa6b23b",
        "x-ms-file-attributes": "Archive",
        "x-ms-file-change-time": "2021-01-21T20:37:33.9775552Z",
        "x-ms-file-creation-time": "2021-01-21T20:37:33.9185125Z",
        "x-ms-file-id": "11529285414812647424",
        "x-ms-file-last-write-time": "2021-01-21T20:37:33.9775552Z",
        "x-ms-file-parent-id": "13835128424026341376",
        "x-ms-file-permission-key": "4010187179898695473*11459378189709739967",
        "x-ms-lease-state": "available",
        "x-ms-lease-status": "unlocked",
        "x-ms-request-id": "acbf31f2-d01a-0045-2435-f00f21000000",
        "x-ms-server-encrypted": "true",
        "x-ms-type": "File",
        "x-ms-version": "2020-06-12"
      },
      "ResponseBody": "sf/HufTBUx/PXcClGOVwO18hDnhekpFtgNj7ELsU6LyVt0QImXa6zdD982NDl8DYAiemwWrkUx5uWTkbxkJju3UED2GhZ6HoZ0GnYZ4tKugYIg2UbSZSsGQlmUA8ngeOmTjuP4hfNpuFvVkoPfKAQC5QA6M0z01OsV79fM1hrMg="
    },
    {
      "RequestUri": "https://seanmcccanary3.file.core.windows.net/test-share-31b125f0-f200-ab8d-6218-bdec2da98f6e/test-directory-b837fbb3-c453-c5d1-4e3b-22544dbd8a05/test-file-f2f0a880-2297-f1e1-8344-c0348569d6c6",
      "RequestMethod": "GET",
      "RequestHeaders": {
        "Accept": "application/xml",
        "Authorization": "Sanitized",
        "User-Agent": [
          "azsdk-net-Storage.Files.Shares/12.7.0-alpha.20210121.1",
          "(.NET 5.0.2; Microsoft Windows 10.0.19042)"
        ],
        "x-ms-client-request-id": "e1a1633f-5e4f-f23e-6c9e-3297af2bf291",
        "x-ms-date": "Thu, 21 Jan 2021 20:37:34 GMT",
        "x-ms-range": "bytes=250-377",
        "x-ms-range-get-content-md5": "false",
        "x-ms-return-client-request-id": "true",
        "x-ms-version": "2020-06-12"
      },
      "RequestBody": null,
      "StatusCode": 206,
      "ResponseHeaders": {
        "Accept-Ranges": "bytes",
        "Content-Length": "128",
        "Content-Range": "bytes 250-377/1024",
        "Content-Type": "application/octet-stream",
        "Date": "Thu, 21 Jan 2021 20:37:34 GMT",
        "ETag": "\u00220x8D8BE4C61C14E40\u0022",
        "Last-Modified": "Thu, 21 Jan 2021 20:37:33 GMT",
        "Server": [
          "Windows-Azure-File/1.0",
          "Microsoft-HTTPAPI/2.0"
        ],
        "Vary": "Origin",
        "x-ms-client-request-id": "e1a1633f-5e4f-f23e-6c9e-3297af2bf291",
        "x-ms-file-attributes": "Archive",
        "x-ms-file-change-time": "2021-01-21T20:37:33.9775552Z",
        "x-ms-file-creation-time": "2021-01-21T20:37:33.9185125Z",
        "x-ms-file-id": "11529285414812647424",
        "x-ms-file-last-write-time": "2021-01-21T20:37:33.9775552Z",
        "x-ms-file-parent-id": "13835128424026341376",
        "x-ms-file-permission-key": "4010187179898695473*11459378189709739967",
        "x-ms-lease-state": "available",
        "x-ms-lease-status": "unlocked",
        "x-ms-request-id": "acbf31f3-d01a-0045-2535-f00f21000000",
        "x-ms-server-encrypted": "true",
        "x-ms-type": "File",
        "x-ms-version": "2020-06-12"
      },
      "ResponseBody": "DX2dBelAsAvZQrZGkT9bd3G/Ncrav5AFCY6mCbXOR1uZp0SFGtfTNjUmqJfWAjxtkg5TcB2vfk3sl/xamqZVCvpbren71VyZ7P6Usxf5LgZSOXeme9c\u002B6Sj2mILbeJyP0J2ce1VScr2yuYQeGss282n1CGAvr48jHMPBBDzZvnM="
    },
    {
      "RequestUri": "https://seanmcccanary3.file.core.windows.net/test-share-31b125f0-f200-ab8d-6218-bdec2da98f6e/test-directory-b837fbb3-c453-c5d1-4e3b-22544dbd8a05/test-file-f2f0a880-2297-f1e1-8344-c0348569d6c6",
      "RequestMethod": "GET",
      "RequestHeaders": {
        "Accept": "application/xml",
        "Authorization": "Sanitized",
        "User-Agent": [
          "azsdk-net-Storage.Files.Shares/12.7.0-alpha.20210121.1",
          "(.NET 5.0.2; Microsoft Windows 10.0.19042)"
        ],
        "x-ms-client-request-id": "1b9af125-d005-d0eb-973b-46ee15abe08d",
        "x-ms-date": "Thu, 21 Jan 2021 20:37:34 GMT",
        "x-ms-range": "bytes=378-505",
        "x-ms-range-get-content-md5": "false",
        "x-ms-return-client-request-id": "true",
        "x-ms-version": "2020-06-12"
      },
      "RequestBody": null,
      "StatusCode": 206,
      "ResponseHeaders": {
        "Accept-Ranges": "bytes",
        "Content-Length": "128",
        "Content-Range": "bytes 378-505/1024",
        "Content-Type": "application/octet-stream",
        "Date": "Thu, 21 Jan 2021 20:37:34 GMT",
        "ETag": "\u00220x8D8BE4C61C14E40\u0022",
        "Last-Modified": "Thu, 21 Jan 2021 20:37:33 GMT",
        "Server": [
          "Windows-Azure-File/1.0",
          "Microsoft-HTTPAPI/2.0"
        ],
        "Vary": "Origin",
        "x-ms-client-request-id": "1b9af125-d005-d0eb-973b-46ee15abe08d",
        "x-ms-file-attributes": "Archive",
        "x-ms-file-change-time": "2021-01-21T20:37:33.9775552Z",
        "x-ms-file-creation-time": "2021-01-21T20:37:33.9185125Z",
        "x-ms-file-id": "11529285414812647424",
        "x-ms-file-last-write-time": "2021-01-21T20:37:33.9775552Z",
        "x-ms-file-parent-id": "13835128424026341376",
        "x-ms-file-permission-key": "4010187179898695473*11459378189709739967",
        "x-ms-lease-state": "available",
        "x-ms-lease-status": "unlocked",
        "x-ms-request-id": "acbf31f4-d01a-0045-2635-f00f21000000",
        "x-ms-server-encrypted": "true",
        "x-ms-type": "File",
        "x-ms-version": "2020-06-12"
      },
      "ResponseBody": "YgXieV2ysf/HufTBUx/PXcClGOVwO18hDnhekpFtgNj7ELsU6LyVt0QImXa6zdD982NDl8DYAiemwWrkUx5uWTkbxkJju3UED2GhZ6HoZ0GnYZ4tKugYIg2UbSZSsGQlmUA8ngeOmTjuP4hfNpuFvVkoPfKAQC5QA6M0z01OsV4="
    },
    {
      "RequestUri": "https://seanmcccanary3.file.core.windows.net/test-share-31b125f0-f200-ab8d-6218-bdec2da98f6e/test-directory-b837fbb3-c453-c5d1-4e3b-22544dbd8a05/test-file-f2f0a880-2297-f1e1-8344-c0348569d6c6",
      "RequestMethod": "GET",
      "RequestHeaders": {
        "Accept": "application/xml",
        "Authorization": "Sanitized",
        "User-Agent": [
          "azsdk-net-Storage.Files.Shares/12.7.0-alpha.20210121.1",
          "(.NET 5.0.2; Microsoft Windows 10.0.19042)"
        ],
        "x-ms-client-request-id": "bd72d976-d790-8c8b-402a-9b0d221a2db4",
        "x-ms-date": "Thu, 21 Jan 2021 20:37:34 GMT",
        "x-ms-range": "bytes=506-633",
        "x-ms-range-get-content-md5": "false",
        "x-ms-return-client-request-id": "true",
        "x-ms-version": "2020-06-12"
      },
      "RequestBody": null,
      "StatusCode": 206,
      "ResponseHeaders": {
        "Accept-Ranges": "bytes",
        "Content-Length": "128",
        "Content-Range": "bytes 506-633/1024",
        "Content-Type": "application/octet-stream",
        "Date": "Thu, 21 Jan 2021 20:37:34 GMT",
        "ETag": "\u00220x8D8BE4C61C14E40\u0022",
        "Last-Modified": "Thu, 21 Jan 2021 20:37:33 GMT",
        "Server": [
          "Windows-Azure-File/1.0",
          "Microsoft-HTTPAPI/2.0"
        ],
        "Vary": "Origin",
        "x-ms-client-request-id": "bd72d976-d790-8c8b-402a-9b0d221a2db4",
        "x-ms-file-attributes": "Archive",
        "x-ms-file-change-time": "2021-01-21T20:37:33.9775552Z",
        "x-ms-file-creation-time": "2021-01-21T20:37:33.9185125Z",
        "x-ms-file-id": "11529285414812647424",
        "x-ms-file-last-write-time": "2021-01-21T20:37:33.9775552Z",
        "x-ms-file-parent-id": "13835128424026341376",
        "x-ms-file-permission-key": "4010187179898695473*11459378189709739967",
        "x-ms-lease-state": "available",
        "x-ms-lease-status": "unlocked",
        "x-ms-request-id": "acbf31f5-d01a-0045-2735-f00f21000000",
        "x-ms-server-encrypted": "true",
        "x-ms-type": "File",
        "x-ms-version": "2020-06-12"
      },
      "ResponseBody": "/XzNYazIOhnHZj/rYLjrcg6vzClzcqVZEeubY1nJ6p\u002BNKWK6zSMRke4jKhkAQ/BKt8HBnoGI64vXdFDALNbA/nygXTdWMaXqnTs7UEeLWM77UKyXCEwdBT3X4ljTUWQXYyucYOW49IYc1gBGTJtDSxuCxNwqKPUwglj5f05MFkw="
    },
    {
      "RequestUri": "https://seanmcccanary3.file.core.windows.net/test-share-31b125f0-f200-ab8d-6218-bdec2da98f6e/test-directory-b837fbb3-c453-c5d1-4e3b-22544dbd8a05/test-file-f2f0a880-2297-f1e1-8344-c0348569d6c6",
      "RequestMethod": "GET",
      "RequestHeaders": {
        "Accept": "application/xml",
        "Authorization": "Sanitized",
        "User-Agent": [
          "azsdk-net-Storage.Files.Shares/12.7.0-alpha.20210121.1",
          "(.NET 5.0.2; Microsoft Windows 10.0.19042)"
        ],
        "x-ms-client-request-id": "3c773850-2239-46fc-fb8d-8cfb658bb43f",
        "x-ms-date": "Thu, 21 Jan 2021 20:37:34 GMT",
        "x-ms-range": "bytes=634-761",
        "x-ms-range-get-content-md5": "false",
        "x-ms-return-client-request-id": "true",
        "x-ms-version": "2020-06-12"
      },
      "RequestBody": null,
      "StatusCode": 206,
      "ResponseHeaders": {
        "Accept-Ranges": "bytes",
        "Content-Length": "128",
        "Content-Range": "bytes 634-761/1024",
        "Content-Type": "application/octet-stream",
        "Date": "Thu, 21 Jan 2021 20:37:34 GMT",
        "ETag": "\u00220x8D8BE4C61C14E40\u0022",
        "Last-Modified": "Thu, 21 Jan 2021 20:37:33 GMT",
        "Server": [
          "Windows-Azure-File/1.0",
          "Microsoft-HTTPAPI/2.0"
        ],
        "Vary": "Origin",
        "x-ms-client-request-id": "3c773850-2239-46fc-fb8d-8cfb658bb43f",
        "x-ms-file-attributes": "Archive",
        "x-ms-file-change-time": "2021-01-21T20:37:33.9775552Z",
        "x-ms-file-creation-time": "2021-01-21T20:37:33.9185125Z",
        "x-ms-file-id": "11529285414812647424",
        "x-ms-file-last-write-time": "2021-01-21T20:37:33.9775552Z",
        "x-ms-file-parent-id": "13835128424026341376",
        "x-ms-file-permission-key": "4010187179898695473*11459378189709739967",
        "x-ms-lease-state": "available",
        "x-ms-lease-status": "unlocked",
        "x-ms-request-id": "acbf31f6-d01a-0045-2835-f00f21000000",
        "x-ms-server-encrypted": "true",
        "x-ms-type": "File",
        "x-ms-version": "2020-06-12"
      },
      "ResponseBody": "1iPsHO/46EJbJXsxS9e4opOXPVGMiO07NmzdjL91N8\u002B/s3ApridcI5mBgAStxOSrn1brtw/Fv041seaCGlyD5u6rcZdnj/RsOhm3CgfojXGHMuxoiYDA\u002BvQh8/xB2Qg9/pkWAlJNRBBhfnz1DbRGTSR0\u002B\u002BhvGlxt6nejRZv4K2E="
    },
    {
      "RequestUri": "https://seanmcccanary3.file.core.windows.net/test-share-31b125f0-f200-ab8d-6218-bdec2da98f6e/test-directory-b837fbb3-c453-c5d1-4e3b-22544dbd8a05/test-file-f2f0a880-2297-f1e1-8344-c0348569d6c6",
      "RequestMethod": "GET",
      "RequestHeaders": {
        "Accept": "application/xml",
        "Authorization": "Sanitized",
        "User-Agent": [
          "azsdk-net-Storage.Files.Shares/12.7.0-alpha.20210121.1",
          "(.NET 5.0.2; Microsoft Windows 10.0.19042)"
        ],
        "x-ms-client-request-id": "e9bd0388-f0a2-6d7a-a5da-85b7ce38bfcd",
        "x-ms-date": "Thu, 21 Jan 2021 20:37:34 GMT",
        "x-ms-range": "bytes=762-889",
        "x-ms-range-get-content-md5": "false",
        "x-ms-return-client-request-id": "true",
        "x-ms-version": "2020-06-12"
      },
      "RequestBody": null,
      "StatusCode": 206,
      "ResponseHeaders": {
        "Accept-Ranges": "bytes",
        "Content-Length": "128",
        "Content-Range": "bytes 762-889/1024",
        "Content-Type": "application/octet-stream",
        "Date": "Thu, 21 Jan 2021 20:37:34 GMT",
        "ETag": "\u00220x8D8BE4C61C14E40\u0022",
        "Last-Modified": "Thu, 21 Jan 2021 20:37:33 GMT",
        "Server": [
          "Windows-Azure-File/1.0",
          "Microsoft-HTTPAPI/2.0"
        ],
        "Vary": "Origin",
        "x-ms-client-request-id": "e9bd0388-f0a2-6d7a-a5da-85b7ce38bfcd",
        "x-ms-file-attributes": "Archive",
        "x-ms-file-change-time": "2021-01-21T20:37:33.9775552Z",
        "x-ms-file-creation-time": "2021-01-21T20:37:33.9185125Z",
        "x-ms-file-id": "11529285414812647424",
        "x-ms-file-last-write-time": "2021-01-21T20:37:33.9775552Z",
        "x-ms-file-parent-id": "13835128424026341376",
        "x-ms-file-permission-key": "4010187179898695473*11459378189709739967",
        "x-ms-lease-state": "available",
        "x-ms-lease-status": "unlocked",
        "x-ms-request-id": "acbf31f7-d01a-0045-2935-f00f21000000",
        "x-ms-server-encrypted": "true",
        "x-ms-type": "File",
        "x-ms-version": "2020-06-12"
      },
      "ResponseBody": "EXoMbdKLHzru3AcLBMrsP9um2MzdH87jPKgX26n\u002BdGlSGuSTqNh6mFTB\u002BpITUWggimRp9SBeg/GrKTEpdESQ72eduOnmWZcDKz94HCU7z\u002Bs/91BFlX9J85by536nUCQQMQsrdpl/OjHMZsng5mfMcFlF6X3zSlnnVMRT83EYW9s="
    },
    {
      "RequestUri": "https://seanmcccanary3.file.core.windows.net/test-share-31b125f0-f200-ab8d-6218-bdec2da98f6e/test-directory-b837fbb3-c453-c5d1-4e3b-22544dbd8a05/test-file-f2f0a880-2297-f1e1-8344-c0348569d6c6",
      "RequestMethod": "GET",
      "RequestHeaders": {
        "Accept": "application/xml",
        "Authorization": "Sanitized",
        "User-Agent": [
          "azsdk-net-Storage.Files.Shares/12.7.0-alpha.20210121.1",
          "(.NET 5.0.2; Microsoft Windows 10.0.19042)"
        ],
        "x-ms-client-request-id": "6172574e-cace-409d-52e3-e604e4124d6d",
        "x-ms-date": "Thu, 21 Jan 2021 20:37:34 GMT",
        "x-ms-range": "bytes=890-1017",
        "x-ms-range-get-content-md5": "false",
        "x-ms-return-client-request-id": "true",
        "x-ms-version": "2020-06-12"
      },
      "RequestBody": null,
      "StatusCode": 206,
      "ResponseHeaders": {
        "Accept-Ranges": "bytes",
        "Content-Length": "128",
        "Content-Range": "bytes 890-1017/1024",
        "Content-Type": "application/octet-stream",
        "Date": "Thu, 21 Jan 2021 20:37:34 GMT",
        "ETag": "\u00220x8D8BE4C61C14E40\u0022",
        "Last-Modified": "Thu, 21 Jan 2021 20:37:33 GMT",
        "Server": [
          "Windows-Azure-File/1.0",
          "Microsoft-HTTPAPI/2.0"
        ],
        "Vary": "Origin",
        "x-ms-client-request-id": "6172574e-cace-409d-52e3-e604e4124d6d",
        "x-ms-file-attributes": "Archive",
        "x-ms-file-change-time": "2021-01-21T20:37:33.9775552Z",
        "x-ms-file-creation-time": "2021-01-21T20:37:33.9185125Z",
        "x-ms-file-id": "11529285414812647424",
        "x-ms-file-last-write-time": "2021-01-21T20:37:33.9775552Z",
        "x-ms-file-parent-id": "13835128424026341376",
        "x-ms-file-permission-key": "4010187179898695473*11459378189709739967",
        "x-ms-lease-state": "available",
        "x-ms-lease-status": "unlocked",
        "x-ms-request-id": "acbf31f8-d01a-0045-2a35-f00f21000000",
        "x-ms-server-encrypted": "true",
        "x-ms-type": "File",
        "x-ms-version": "2020-06-12"
      },
      "ResponseBody": "G2frGRBZUsC8H3gutmkMLyZ3JGFnph3msUMh1CxGv7QK7sR/fLJfAPMpwNTSKjHrtyPM\u002BvP6c3VKBWjNN36Udl/EJMekjbN0FyRtPuZJE4cRNhwIesTAEHpPNXdKksh1lEp0DQZpRipwV\u002BPOjDWOAPHhuwFhjPubAxRNVVg7KoU="
    },
    {
      "RequestUri": "https://seanmcccanary3.file.core.windows.net/test-share-31b125f0-f200-ab8d-6218-bdec2da98f6e/test-directory-b837fbb3-c453-c5d1-4e3b-22544dbd8a05/test-file-f2f0a880-2297-f1e1-8344-c0348569d6c6",
      "RequestMethod": "GET",
      "RequestHeaders": {
        "Accept": "application/xml",
        "Authorization": "Sanitized",
        "User-Agent": [
          "azsdk-net-Storage.Files.Shares/12.7.0-alpha.20210121.1",
          "(.NET 5.0.2; Microsoft Windows 10.0.19042)"
        ],
        "x-ms-client-request-id": "76686fa9-5ec5-44fe-e434-2fd82eb4025d",
        "x-ms-date": "Thu, 21 Jan 2021 20:37:34 GMT",
        "x-ms-range": "bytes=1018-1145",
        "x-ms-range-get-content-md5": "false",
        "x-ms-return-client-request-id": "true",
        "x-ms-version": "2020-06-12"
      },
      "RequestBody": null,
      "StatusCode": 206,
      "ResponseHeaders": {
        "Accept-Ranges": "bytes",
        "Content-Length": "6",
        "Content-Range": "bytes 1018-1023/1024",
        "Content-Type": "application/octet-stream",
        "Date": "Thu, 21 Jan 2021 20:37:34 GMT",
        "ETag": "\u00220x8D8BE4C61C14E40\u0022",
        "Last-Modified": "Thu, 21 Jan 2021 20:37:33 GMT",
        "Server": [
          "Windows-Azure-File/1.0",
          "Microsoft-HTTPAPI/2.0"
        ],
        "Vary": "Origin",
        "x-ms-client-request-id": "76686fa9-5ec5-44fe-e434-2fd82eb4025d",
        "x-ms-file-attributes": "Archive",
        "x-ms-file-change-time": "2021-01-21T20:37:33.9775552Z",
        "x-ms-file-creation-time": "2021-01-21T20:37:33.9185125Z",
        "x-ms-file-id": "11529285414812647424",
        "x-ms-file-last-write-time": "2021-01-21T20:37:33.9775552Z",
        "x-ms-file-parent-id": "13835128424026341376",
        "x-ms-file-permission-key": "4010187179898695473*11459378189709739967",
        "x-ms-lease-state": "available",
        "x-ms-lease-status": "unlocked",
        "x-ms-request-id": "acbf31fa-d01a-0045-2b35-f00f21000000",
        "x-ms-server-encrypted": "true",
        "x-ms-type": "File",
        "x-ms-version": "2020-06-12"
      },
      "ResponseBody": "XPipnNQG"
    },
    {
      "RequestUri": "https://seanmcccanary3.file.core.windows.net/test-share-31b125f0-f200-ab8d-6218-bdec2da98f6e?restype=share",
      "RequestMethod": "DELETE",
      "RequestHeaders": {
        "Accept": "application/xml",
        "Authorization": "Sanitized",
        "traceparent": "00-c64b32bb5747254788085b439320de0e-c093868166879e4e-00",
        "User-Agent": [
          "azsdk-net-Storage.Files.Shares/12.7.0-alpha.20210121.1",
          "(.NET 5.0.2; Microsoft Windows 10.0.19042)"
        ],
        "x-ms-client-request-id": "755a7032-d7a9-2ea8-9979-b03a8da04497",
        "x-ms-date": "Thu, 21 Jan 2021 20:37:34 GMT",
        "x-ms-delete-snapshots": "include",
        "x-ms-return-client-request-id": "true",
        "x-ms-version": "2020-06-12"
      },
      "RequestBody": null,
      "StatusCode": 202,
      "ResponseHeaders": {
        "Content-Length": "0",
        "Date": "Thu, 21 Jan 2021 20:37:34 GMT",
        "Server": [
          "Windows-Azure-File/1.0",
          "Microsoft-HTTPAPI/2.0"
        ],
        "x-ms-client-request-id": "755a7032-d7a9-2ea8-9979-b03a8da04497",
<<<<<<< HEAD
        "x-ms-request-id": "803959e3-a01a-0037-133d-a6432e000000",
        "x-ms-version": "2020-06-12"
=======
        "x-ms-request-id": "acbf31fb-d01a-0045-2c35-f00f21000000",
        "x-ms-version": "2020-04-08"
>>>>>>> ac24a13f
      },
      "ResponseBody": []
    }
  ],
  "Variables": {
    "RandomSeed": "387058117",
    "Storage_TestConfigDefault": "ProductionTenant\nseanmcccanary3\nU2FuaXRpemVk\nhttps://seanmcccanary3.blob.core.windows.net\nhttps://seanmcccanary3.file.core.windows.net\nhttps://seanmcccanary3.queue.core.windows.net\nhttps://seanmcccanary3.table.core.windows.net\n\n\n\n\nhttps://seanmcccanary3-secondary.blob.core.windows.net\nhttps://seanmcccanary3-secondary.file.core.windows.net\nhttps://seanmcccanary3-secondary.queue.core.windows.net\nhttps://seanmcccanary3-secondary.table.core.windows.net\n\nSanitized\n\n\nCloud\nBlobEndpoint=https://seanmcccanary3.blob.core.windows.net/;QueueEndpoint=https://seanmcccanary3.queue.core.windows.net/;FileEndpoint=https://seanmcccanary3.file.core.windows.net/;BlobSecondaryEndpoint=https://seanmcccanary3-secondary.blob.core.windows.net/;QueueSecondaryEndpoint=https://seanmcccanary3-secondary.queue.core.windows.net/;FileSecondaryEndpoint=https://seanmcccanary3-secondary.file.core.windows.net/;AccountName=seanmcccanary3;AccountKey=Kg==;\nseanscope1"
  }
}<|MERGE_RESOLUTION|>--- conflicted
+++ resolved
@@ -1,18 +1,18 @@
 {
   "Entries": [
     {
-      "RequestUri": "https://seanmcccanary3.file.core.windows.net/test-share-31b125f0-f200-ab8d-6218-bdec2da98f6e?restype=share",
+      "RequestUri": "https://seanmcccanary3.file.core.windows.net/test-share-cbfdd0f5-d15f-993a-3438-d71ef05a6ce5?restype=share",
       "RequestMethod": "PUT",
       "RequestHeaders": {
         "Accept": "application/xml",
         "Authorization": "Sanitized",
-        "traceparent": "00-828259ee4fc0b845bec4395c6d1f49fb-8dbf1be8ec24b547-00",
-        "User-Agent": [
-          "azsdk-net-Storage.Files.Shares/12.7.0-alpha.20210121.1",
-          "(.NET 5.0.2; Microsoft Windows 10.0.19042)"
-        ],
-        "x-ms-client-request-id": "da465705-20da-402f-14a6-a41703662848",
-        "x-ms-date": "Thu, 21 Jan 2021 20:37:33 GMT",
+        "traceparent": "00-10f3df39885c1d41b47efb341982e0e9-bcea4a905b0fab40-00",
+        "User-Agent": [
+          "azsdk-net-Storage.Files.Shares/12.7.0-alpha.20210126.1",
+          "(.NET 5.0.2; Microsoft Windows 10.0.19042)"
+        ],
+        "x-ms-client-request-id": "6b793073-ba9b-7f87-c279-37a04dd9d424",
+        "x-ms-date": "Tue, 26 Jan 2021 19:28:19 GMT",
         "x-ms-return-client-request-id": "true",
         "x-ms-version": "2020-06-12"
       },
@@ -20,37 +20,32 @@
       "StatusCode": 201,
       "ResponseHeaders": {
         "Content-Length": "0",
-        "Date": "Thu, 21 Jan 2021 20:37:33 GMT",
-        "ETag": "\u00220x8D8BE4C61A28CF3\u0022",
-        "Last-Modified": "Thu, 21 Jan 2021 20:37:33 GMT",
-        "Server": [
-          "Windows-Azure-File/1.0",
-          "Microsoft-HTTPAPI/2.0"
-        ],
-        "x-ms-client-request-id": "da465705-20da-402f-14a6-a41703662848",
-<<<<<<< HEAD
-        "x-ms-request-id": "803959ce-a01a-0037-023d-a6432e000000",
-        "x-ms-version": "2020-06-12"
-=======
-        "x-ms-request-id": "acbf31e7-d01a-0045-1c35-f00f21000000",
-        "x-ms-version": "2020-04-08"
->>>>>>> ac24a13f
+        "Date": "Tue, 26 Jan 2021 19:28:18 GMT",
+        "ETag": "\u00220x8D8C23088FC8B89\u0022",
+        "Last-Modified": "Tue, 26 Jan 2021 19:28:18 GMT",
+        "Server": [
+          "Windows-Azure-File/1.0",
+          "Microsoft-HTTPAPI/2.0"
+        ],
+        "x-ms-client-request-id": "6b793073-ba9b-7f87-c279-37a04dd9d424",
+        "x-ms-request-id": "3d3afb33-f01a-007d-1a19-f4abe1000000",
+        "x-ms-version": "2020-06-12"
       },
       "ResponseBody": []
     },
     {
-      "RequestUri": "https://seanmcccanary3.file.core.windows.net/test-share-31b125f0-f200-ab8d-6218-bdec2da98f6e/test-directory-b837fbb3-c453-c5d1-4e3b-22544dbd8a05?restype=directory",
+      "RequestUri": "https://seanmcccanary3.file.core.windows.net/test-share-cbfdd0f5-d15f-993a-3438-d71ef05a6ce5/test-directory-e6a07cb6-dede-a70f-a791-ad0d8a81b0bf?restype=directory",
       "RequestMethod": "PUT",
       "RequestHeaders": {
         "Accept": "application/xml",
         "Authorization": "Sanitized",
-        "traceparent": "00-e9fefd8711b9994d8f10678d3fb19b43-08d0e3ff8abf4147-00",
-        "User-Agent": [
-          "azsdk-net-Storage.Files.Shares/12.7.0-alpha.20210121.1",
-          "(.NET 5.0.2; Microsoft Windows 10.0.19042)"
-        ],
-        "x-ms-client-request-id": "261c5c84-ba25-41ad-8581-8c9efddbf356",
-        "x-ms-date": "Thu, 21 Jan 2021 20:37:34 GMT",
+        "traceparent": "00-8d81bc6573f3be4ea63d12201e5a9b39-c9a45fa0b990e54d-00",
+        "User-Agent": [
+          "azsdk-net-Storage.Files.Shares/12.7.0-alpha.20210126.1",
+          "(.NET 5.0.2; Microsoft Windows 10.0.19042)"
+        ],
+        "x-ms-client-request-id": "6c02237d-12d4-95ad-21d1-c30a0d7af440",
+        "x-ms-date": "Tue, 26 Jan 2021 19:28:19 GMT",
         "x-ms-file-attributes": "None",
         "x-ms-file-creation-time": "Now",
         "x-ms-file-last-write-time": "Now",
@@ -62,41 +57,41 @@
       "StatusCode": 201,
       "ResponseHeaders": {
         "Content-Length": "0",
-        "Date": "Thu, 21 Jan 2021 20:37:33 GMT",
-        "ETag": "\u00220x8D8BE4C61AC89F3\u0022",
-        "Last-Modified": "Thu, 21 Jan 2021 20:37:33 GMT",
-        "Server": [
-          "Windows-Azure-File/1.0",
-          "Microsoft-HTTPAPI/2.0"
-        ],
-        "x-ms-client-request-id": "261c5c84-ba25-41ad-8581-8c9efddbf356",
+        "Date": "Tue, 26 Jan 2021 19:28:18 GMT",
+        "ETag": "\u00220x8D8C2308907E5EC\u0022",
+        "Last-Modified": "Tue, 26 Jan 2021 19:28:18 GMT",
+        "Server": [
+          "Windows-Azure-File/1.0",
+          "Microsoft-HTTPAPI/2.0"
+        ],
+        "x-ms-client-request-id": "6c02237d-12d4-95ad-21d1-c30a0d7af440",
         "x-ms-file-attributes": "Directory",
-        "x-ms-file-change-time": "2021-01-21T20:37:33.8414579Z",
-        "x-ms-file-creation-time": "2021-01-21T20:37:33.8414579Z",
+        "x-ms-file-change-time": "2021-01-26T19:28:18.6140140Z",
+        "x-ms-file-creation-time": "2021-01-26T19:28:18.6140140Z",
         "x-ms-file-id": "13835128424026341376",
-        "x-ms-file-last-write-time": "2021-01-21T20:37:33.8414579Z",
+        "x-ms-file-last-write-time": "2021-01-26T19:28:18.6140140Z",
         "x-ms-file-parent-id": "0",
         "x-ms-file-permission-key": "17860367565182308406*11459378189709739967",
-        "x-ms-request-id": "acbf31ea-d01a-0045-1d35-f00f21000000",
+        "x-ms-request-id": "3d3afb36-f01a-007d-1b19-f4abe1000000",
         "x-ms-request-server-encrypted": "true",
         "x-ms-version": "2020-06-12"
       },
       "ResponseBody": []
     },
     {
-      "RequestUri": "https://seanmcccanary3.file.core.windows.net/test-share-31b125f0-f200-ab8d-6218-bdec2da98f6e/test-directory-b837fbb3-c453-c5d1-4e3b-22544dbd8a05/test-file-f2f0a880-2297-f1e1-8344-c0348569d6c6",
+      "RequestUri": "https://seanmcccanary3.file.core.windows.net/test-share-cbfdd0f5-d15f-993a-3438-d71ef05a6ce5/test-directory-e6a07cb6-dede-a70f-a791-ad0d8a81b0bf/test-file-a60f75e6-02a6-b6df-d474-3d920b976ade",
       "RequestMethod": "PUT",
       "RequestHeaders": {
         "Accept": "application/xml",
         "Authorization": "Sanitized",
-        "traceparent": "00-4021107579bb30429089da2cd4e79311-e70dc786323bd142-00",
-        "User-Agent": [
-          "azsdk-net-Storage.Files.Shares/12.7.0-alpha.20210121.1",
-          "(.NET 5.0.2; Microsoft Windows 10.0.19042)"
-        ],
-        "x-ms-client-request-id": "1360eb2b-6f11-d9f4-b912-90089524b6c1",
+        "traceparent": "00-cf8f4949d0f4254fa6549630d209633a-30eb5b77b0eb2540-00",
+        "User-Agent": [
+          "azsdk-net-Storage.Files.Shares/12.7.0-alpha.20210126.1",
+          "(.NET 5.0.2; Microsoft Windows 10.0.19042)"
+        ],
+        "x-ms-client-request-id": "ab9b16f3-d2cc-e33b-e26a-c7935529083f",
         "x-ms-content-length": "1024",
-        "x-ms-date": "Thu, 21 Jan 2021 20:37:34 GMT",
+        "x-ms-date": "Tue, 26 Jan 2021 19:28:19 GMT",
         "x-ms-file-attributes": "None",
         "x-ms-file-creation-time": "Now",
         "x-ms-file-last-write-time": "Now",
@@ -109,79 +104,79 @@
       "StatusCode": 201,
       "ResponseHeaders": {
         "Content-Length": "0",
-        "Date": "Thu, 21 Jan 2021 20:37:33 GMT",
-        "ETag": "\u00220x8D8BE4C61B84BE5\u0022",
-        "Last-Modified": "Thu, 21 Jan 2021 20:37:33 GMT",
-        "Server": [
-          "Windows-Azure-File/1.0",
-          "Microsoft-HTTPAPI/2.0"
-        ],
-        "x-ms-client-request-id": "1360eb2b-6f11-d9f4-b912-90089524b6c1",
-        "x-ms-file-attributes": "Archive",
-        "x-ms-file-change-time": "2021-01-21T20:37:33.9185125Z",
-        "x-ms-file-creation-time": "2021-01-21T20:37:33.9185125Z",
-        "x-ms-file-id": "11529285414812647424",
-        "x-ms-file-last-write-time": "2021-01-21T20:37:33.9185125Z",
-        "x-ms-file-parent-id": "13835128424026341376",
-        "x-ms-file-permission-key": "4010187179898695473*11459378189709739967",
-        "x-ms-request-id": "acbf31ec-d01a-0045-1e35-f00f21000000",
+        "Date": "Tue, 26 Jan 2021 19:28:18 GMT",
+        "ETag": "\u00220x8D8C2308915CB30\u0022",
+        "Last-Modified": "Tue, 26 Jan 2021 19:28:18 GMT",
+        "Server": [
+          "Windows-Azure-File/1.0",
+          "Microsoft-HTTPAPI/2.0"
+        ],
+        "x-ms-client-request-id": "ab9b16f3-d2cc-e33b-e26a-c7935529083f",
+        "x-ms-file-attributes": "Archive",
+        "x-ms-file-change-time": "2021-01-26T19:28:18.7050800Z",
+        "x-ms-file-creation-time": "2021-01-26T19:28:18.7050800Z",
+        "x-ms-file-id": "11529285414812647424",
+        "x-ms-file-last-write-time": "2021-01-26T19:28:18.7050800Z",
+        "x-ms-file-parent-id": "13835128424026341376",
+        "x-ms-file-permission-key": "4010187179898695473*11459378189709739967",
+        "x-ms-request-id": "3d3afb3a-f01a-007d-1e19-f4abe1000000",
         "x-ms-request-server-encrypted": "true",
         "x-ms-version": "2020-06-12"
       },
       "ResponseBody": []
     },
     {
-      "RequestUri": "https://seanmcccanary3.file.core.windows.net/test-share-31b125f0-f200-ab8d-6218-bdec2da98f6e/test-directory-b837fbb3-c453-c5d1-4e3b-22544dbd8a05/test-file-f2f0a880-2297-f1e1-8344-c0348569d6c6?comp=range",
+      "RequestUri": "https://seanmcccanary3.file.core.windows.net/test-share-cbfdd0f5-d15f-993a-3438-d71ef05a6ce5/test-directory-e6a07cb6-dede-a70f-a791-ad0d8a81b0bf/test-file-a60f75e6-02a6-b6df-d474-3d920b976ade?comp=range",
       "RequestMethod": "PUT",
       "RequestHeaders": {
         "Accept": "application/xml",
         "Authorization": "Sanitized",
         "Content-Length": "1024",
         "Content-Type": "application/octet-stream",
-        "traceparent": "00-7600e27c6c6fed459e98e8ed62879775-b5a766d888245449-00",
-        "User-Agent": [
-          "azsdk-net-Storage.Files.Shares/12.7.0-alpha.20210121.1",
-          "(.NET 5.0.2; Microsoft Windows 10.0.19042)"
-        ],
-        "x-ms-client-request-id": "9a08cdb8-c308-a4b5-1375-1ff762135bad",
-        "x-ms-date": "Thu, 21 Jan 2021 20:37:34 GMT",
+        "traceparent": "00-5fd19d9c650c944fab6eee2fecb1557d-c68326240dbff14f-00",
+        "User-Agent": [
+          "azsdk-net-Storage.Files.Shares/12.7.0-alpha.20210126.1",
+          "(.NET 5.0.2; Microsoft Windows 10.0.19042)"
+        ],
+        "x-ms-client-request-id": "f59f562b-bffb-ae11-1b95-7a92f757532a",
+        "x-ms-date": "Tue, 26 Jan 2021 19:28:19 GMT",
         "x-ms-range": "bytes=0-1023",
         "x-ms-return-client-request-id": "true",
         "x-ms-version": "2020-06-12",
         "x-ms-write": "update"
       },
-      "RequestBody": "HJ9yR39S5f5nBH8eOOc\u002Bjsp60PChY9/qDqVP4if0NF1BNc3mTSopMXcdviA7jwmeQv3UgwsCtbi/iDnZAgLWctAh3AIZWEGgUZ54g6S/rn6csZ8qILFRP38VJsXxTy50RktQGbMGhOm8NDJtiTIUANm6PFFjrFIf0J2CBDF7rwFwBDxYbpXKli22bet/5LVNASbsNhPdEZn5MUkWg4C3QYUw/IX1u5FD76YkrD9noOvnNQMLj3jukvKjXz1MtBKs/ixmTucvWEWUqEZsuWRakpBeLk59rLEMQWqSUlxT9zuTd64TAFEDt929d\u002BYygdmNSM2s7YXEL1J6WQ19nQXpQLAL2UK2RpE/W3dxvzXK2r\u002BQBQmOpgm1zkdbmadEhRrX0zY1JqiX1gI8bZIOU3Adr35N7Jf8WpqmVQr6W63p\u002B9Vcmez\u002BlLMX\u002BS4GUjl3pnvXPuko9piC23icj9CdnHtVUnK9srmEHhrLNvNp9QhgL6\u002BPIxzDwQQ82b5zYgXieV2ysf/HufTBUx/PXcClGOVwO18hDnhekpFtgNj7ELsU6LyVt0QImXa6zdD982NDl8DYAiemwWrkUx5uWTkbxkJju3UED2GhZ6HoZ0GnYZ4tKugYIg2UbSZSsGQlmUA8ngeOmTjuP4hfNpuFvVkoPfKAQC5QA6M0z01OsV79fM1hrMg6GcdmP\u002BtguOtyDq/MKXNypVkR65tjWcnqn40pYrrNIxGR7iMqGQBD8Eq3wcGegYjri9d0UMAs1sD\u002BfKBdN1YxpeqdOztQR4tYzvtQrJcITB0FPdfiWNNRZBdjK5xg5bj0hhzWAEZMm0NLG4LE3Coo9TCCWPl/TkwWTNYj7Bzv\u002BOhCWyV7MUvXuKKTlz1RjIjtOzZs3Yy/dTfPv7NwKa4nXCOZgYAErcTkq59W67cPxb9ONbHmghpcg\u002Bbuq3GXZ4/0bDoZtwoH6I1xhzLsaImAwPr0IfP8QdkIPf6ZFgJSTUQQYX589Q20Rk0kdPvobxpcbep3o0Wb\u002BCthEXoMbdKLHzru3AcLBMrsP9um2MzdH87jPKgX26n\u002BdGlSGuSTqNh6mFTB\u002BpITUWggimRp9SBeg/GrKTEpdESQ72eduOnmWZcDKz94HCU7z\u002Bs/91BFlX9J85by536nUCQQMQsrdpl/OjHMZsng5mfMcFlF6X3zSlnnVMRT83EYW9sbZ\u002BsZEFlSwLwfeC62aQwvJnckYWemHeaxQyHULEa/tAruxH98sl8A8ynA1NIqMeu3I8z68/pzdUoFaM03fpR2X8Qkx6SNs3QXJG0\u002B5kkThxE2HAh6xMAQek81d0qSyHWUSnQNBmlGKnBX486MNY4A8eG7AWGM\u002B5sDFE1VWDsqhVz4qZzUBg==",
+      "RequestBody": "yHhfAi0VQ7Uzxs3KR9yRH3JokGd/Q\u002BsunRWdDz0/zJ8eVmmdKBsXaN9NOQ1E401EQKOXpOqNwYSNMWUYdzR38/kuq/Bz8/ZXUSeHMQrd6bnIWM\u002BaqCi1kZTkEPa1/vGr1UYTFjdc0UysQFPCBY96sEirUB5l3UvReRlcjuMAoVI23FzEydOBa4aD7WfU8osFamCuCa7SRvf6Qp0eAENorJ4AiykytuZ1KuSX4fDj/YaNViODUZejY5VkyYc1Y2pDGkDI02Zi0rR5Od/JO2QHFkUWkKog5FoHXCeUzuxfP8Z6VMevGikfK4RvChi32igwXbJBH9PAIzblwXY\u002BzgTHGfoZT\u002BadV/wc92QlsNpCT4L/Y3A5Hh/yujGRylmy4F1/p/AdnopBkwa2JShumnJbo3HzP2uTjvvaJpS1DI2iaRYHpgnqJLH4vc9qgvj3gyC/NSfnvqHx7Bj0Q3f2jId5FLsRZ/RocX6/\u002B4GbKQsD4qJ09tZluqt1Fbnw9eE6ATFI8G485hwsVsOoKMIfVsIN8WDUgZWwE1kQm1E6eHychfpQUzicxvyGSJ8SvJLpVr/34wOAZYCcl90VLErK8d5HDKPIzwKJcCtkTjn1nVbHJ0WSQpR4HB96s7tbh5mxu1bBy7DvIIa8bnLYHBZGpvqHTQUEOK9Jzu\u002BDThtHLeiRspPjNNKl2Aa\u002B1dQioP8IMw3A1DmUrIKmd/zBa9JrdUCJR2mDYnEn4XX/RmPaJy7wexoNhlmu/AUQPLzW5GwzU2CUmFiVhNCbmPLElWYfy1DN0PC3Xe7m2kpkcia1Uf0Iy/IDRo7VWvZJce1m6mee8XBsCBN8e/Vxrb4OMRKq5kf1u8l0G4XC93b6buwAf/DjxYG1SUjpjE/9kZnQxyjkn4qmcS6dKtXrqRGcgg0JcC7OK2uQ9J3\u002BCy95dorr8TBOFc5hWg7BRZuryp83TQlC9CFrApy8U6vtp2X/I7NL/7jhTmw/qBUfDObQ5Sr\u002Bxr4lN4JpgO\u002BUksIjdLKowSHnX8rmVv\u002BdA0wLS/W2622A7uCm2esw4n7ITLupGzNjd0vE6YVfF3C/iDQ2XTX63qZUooXSAeg1tn1LHglD8\u002BcYqNOq8QLnINZw5lC3\u002BoRIzm4VVXmukXVjjjIIFPlmfJVNHrViUOykbIGuYRqXfrz4AlCaLZ5taRdeRmLP3wzdCWq7advO5n2Ccej3/y9ayxB2DxGozE7337SeBAmJ1I110Fiw3BXgKRvSF7y1dmrnA3tSWc/7ND0bw4kmMOJ0\u002BZxagi7Xqe/7leb11rSSQWlKtwCONnq\u002BepwblRiLufk5Xh4fW/Q7EFmLV8PpBV6IiYEg23ji5sIhnAiSvBTWb9vsvHeVcg==",
       "StatusCode": 201,
       "ResponseHeaders": {
         "Content-Length": "0",
-        "Content-MD5": "Fpzzc0tsTvEmfUZWR/eiBA==",
-        "Date": "Thu, 21 Jan 2021 20:37:33 GMT",
-        "ETag": "\u00220x8D8BE4C61C14E40\u0022",
-        "Last-Modified": "Thu, 21 Jan 2021 20:37:33 GMT",
-        "Server": [
-          "Windows-Azure-File/1.0",
-          "Microsoft-HTTPAPI/2.0"
-        ],
-        "x-ms-client-request-id": "9a08cdb8-c308-a4b5-1375-1ff762135bad",
-        "x-ms-request-id": "acbf31ed-d01a-0045-1f35-f00f21000000",
+        "Content-MD5": "R58dbNhzHQeOZZmG95gzzw==",
+        "Date": "Tue, 26 Jan 2021 19:28:18 GMT",
+        "ETag": "\u00220x8D8C2308920546E\u0022",
+        "Last-Modified": "Tue, 26 Jan 2021 19:28:18 GMT",
+        "Server": [
+          "Windows-Azure-File/1.0",
+          "Microsoft-HTTPAPI/2.0"
+        ],
+        "x-ms-client-request-id": "f59f562b-bffb-ae11-1b95-7a92f757532a",
+        "x-ms-request-id": "3d3afb40-f01a-007d-2419-f4abe1000000",
         "x-ms-request-server-encrypted": "true",
         "x-ms-version": "2020-06-12"
       },
       "ResponseBody": []
     },
     {
-      "RequestUri": "https://seanmcccanary3.file.core.windows.net/test-share-31b125f0-f200-ab8d-6218-bdec2da98f6e/test-directory-b837fbb3-c453-c5d1-4e3b-22544dbd8a05/test-file-f2f0a880-2297-f1e1-8344-c0348569d6c6",
+      "RequestUri": "https://seanmcccanary3.file.core.windows.net/test-share-cbfdd0f5-d15f-993a-3438-d71ef05a6ce5/test-directory-e6a07cb6-dede-a70f-a791-ad0d8a81b0bf/test-file-a60f75e6-02a6-b6df-d474-3d920b976ade",
       "RequestMethod": "HEAD",
       "RequestHeaders": {
         "Accept": "application/xml",
         "Authorization": "Sanitized",
-        "traceparent": "00-a20f462589be144b9cf6dbbf5bcbd578-59aa72287845a940-00",
-        "User-Agent": [
-          "azsdk-net-Storage.Files.Shares/12.7.0-alpha.20210121.1",
-          "(.NET 5.0.2; Microsoft Windows 10.0.19042)"
-        ],
-        "x-ms-client-request-id": "c750a092-1b1c-ebb8-e040-8dd8dc042c78",
-        "x-ms-date": "Thu, 21 Jan 2021 20:37:34 GMT",
+        "traceparent": "00-6b3c25be7d3bc847a055b0113f695483-eb741793b964884f-00",
+        "User-Agent": [
+          "azsdk-net-Storage.Files.Shares/12.7.0-alpha.20210126.1",
+          "(.NET 5.0.2; Microsoft Windows 10.0.19042)"
+        ],
+        "x-ms-client-request-id": "fe68ef9c-138a-4543-ebbd-4a6abee12f31",
+        "x-ms-date": "Tue, 26 Jan 2021 19:28:19 GMT",
         "x-ms-return-client-request-id": "true",
         "x-ms-version": "2020-06-12"
       },
@@ -190,25 +185,25 @@
       "ResponseHeaders": {
         "Content-Length": "1024",
         "Content-Type": "application/octet-stream",
-        "Date": "Thu, 21 Jan 2021 20:37:33 GMT",
-        "ETag": "\u00220x8D8BE4C61C14E40\u0022",
-        "Last-Modified": "Thu, 21 Jan 2021 20:37:33 GMT",
-        "Server": [
-          "Windows-Azure-File/1.0",
-          "Microsoft-HTTPAPI/2.0"
-        ],
-        "Vary": "Origin",
-        "x-ms-client-request-id": "c750a092-1b1c-ebb8-e040-8dd8dc042c78",
-        "x-ms-file-attributes": "Archive",
-        "x-ms-file-change-time": "2021-01-21T20:37:33.9775552Z",
-        "x-ms-file-creation-time": "2021-01-21T20:37:33.9185125Z",
-        "x-ms-file-id": "11529285414812647424",
-        "x-ms-file-last-write-time": "2021-01-21T20:37:33.9775552Z",
-        "x-ms-file-parent-id": "13835128424026341376",
-        "x-ms-file-permission-key": "4010187179898695473*11459378189709739967",
-        "x-ms-lease-state": "available",
-        "x-ms-lease-status": "unlocked",
-        "x-ms-request-id": "acbf31ee-d01a-0045-2035-f00f21000000",
+        "Date": "Tue, 26 Jan 2021 19:28:18 GMT",
+        "ETag": "\u00220x8D8C2308920546E\u0022",
+        "Last-Modified": "Tue, 26 Jan 2021 19:28:18 GMT",
+        "Server": [
+          "Windows-Azure-File/1.0",
+          "Microsoft-HTTPAPI/2.0"
+        ],
+        "Vary": "Origin",
+        "x-ms-client-request-id": "fe68ef9c-138a-4543-ebbd-4a6abee12f31",
+        "x-ms-file-attributes": "Archive",
+        "x-ms-file-change-time": "2021-01-26T19:28:18.7741294Z",
+        "x-ms-file-creation-time": "2021-01-26T19:28:18.7050800Z",
+        "x-ms-file-id": "11529285414812647424",
+        "x-ms-file-last-write-time": "2021-01-26T19:28:18.7741294Z",
+        "x-ms-file-parent-id": "13835128424026341376",
+        "x-ms-file-permission-key": "4010187179898695473*11459378189709739967",
+        "x-ms-lease-state": "available",
+        "x-ms-lease-status": "unlocked",
+        "x-ms-request-id": "3d3afb43-f01a-007d-2719-f4abe1000000",
         "x-ms-server-encrypted": "true",
         "x-ms-type": "File",
         "x-ms-version": "2020-06-12"
@@ -216,17 +211,17 @@
       "ResponseBody": []
     },
     {
-      "RequestUri": "https://seanmcccanary3.file.core.windows.net/test-share-31b125f0-f200-ab8d-6218-bdec2da98f6e/test-directory-b837fbb3-c453-c5d1-4e3b-22544dbd8a05/test-file-f2f0a880-2297-f1e1-8344-c0348569d6c6",
-      "RequestMethod": "GET",
-      "RequestHeaders": {
-        "Accept": "application/xml",
-        "Authorization": "Sanitized",
-        "User-Agent": [
-          "azsdk-net-Storage.Files.Shares/12.7.0-alpha.20210121.1",
-          "(.NET 5.0.2; Microsoft Windows 10.0.19042)"
-        ],
-        "x-ms-client-request-id": "c165ea91-93c2-6390-b3c3-fb6e5ccc54e9",
-        "x-ms-date": "Thu, 21 Jan 2021 20:37:34 GMT",
+      "RequestUri": "https://seanmcccanary3.file.core.windows.net/test-share-cbfdd0f5-d15f-993a-3438-d71ef05a6ce5/test-directory-e6a07cb6-dede-a70f-a791-ad0d8a81b0bf/test-file-a60f75e6-02a6-b6df-d474-3d920b976ade",
+      "RequestMethod": "GET",
+      "RequestHeaders": {
+        "Accept": "application/xml",
+        "Authorization": "Sanitized",
+        "User-Agent": [
+          "azsdk-net-Storage.Files.Shares/12.7.0-alpha.20210126.1",
+          "(.NET 5.0.2; Microsoft Windows 10.0.19042)"
+        ],
+        "x-ms-client-request-id": "08f690ff-54ef-28a0-319c-fed3997dfcc0",
+        "x-ms-date": "Tue, 26 Jan 2021 19:28:19 GMT",
         "x-ms-range": "bytes=0-127",
         "x-ms-range-get-content-md5": "false",
         "x-ms-return-client-request-id": "true",
@@ -239,43 +234,43 @@
         "Content-Length": "128",
         "Content-Range": "bytes 0-127/1024",
         "Content-Type": "application/octet-stream",
-        "Date": "Thu, 21 Jan 2021 20:37:33 GMT",
-        "ETag": "\u00220x8D8BE4C61C14E40\u0022",
-        "Last-Modified": "Thu, 21 Jan 2021 20:37:33 GMT",
-        "Server": [
-          "Windows-Azure-File/1.0",
-          "Microsoft-HTTPAPI/2.0"
-        ],
-        "Vary": "Origin",
-        "x-ms-client-request-id": "c165ea91-93c2-6390-b3c3-fb6e5ccc54e9",
-        "x-ms-file-attributes": "Archive",
-        "x-ms-file-change-time": "2021-01-21T20:37:33.9775552Z",
-        "x-ms-file-creation-time": "2021-01-21T20:37:33.9185125Z",
-        "x-ms-file-id": "11529285414812647424",
-        "x-ms-file-last-write-time": "2021-01-21T20:37:33.9775552Z",
-        "x-ms-file-parent-id": "13835128424026341376",
-        "x-ms-file-permission-key": "4010187179898695473*11459378189709739967",
-        "x-ms-lease-state": "available",
-        "x-ms-lease-status": "unlocked",
-        "x-ms-request-id": "acbf31ef-d01a-0045-2135-f00f21000000",
-        "x-ms-server-encrypted": "true",
-        "x-ms-type": "File",
-        "x-ms-version": "2020-06-12"
-      },
-      "ResponseBody": "HJ9yR39S5f5nBH8eOOc\u002Bjsp60PChY9/qDqVP4if0NF1BNc3mTSopMXcdviA7jwmeQv3UgwsCtbi/iDnZAgLWctAh3AIZWEGgUZ54g6S/rn6csZ8qILFRP38VJsXxTy50RktQGbMGhOm8NDJtiTIUANm6PFFjrFIf0J2CBDF7rwE="
-    },
-    {
-      "RequestUri": "https://seanmcccanary3.file.core.windows.net/test-share-31b125f0-f200-ab8d-6218-bdec2da98f6e/test-directory-b837fbb3-c453-c5d1-4e3b-22544dbd8a05/test-file-f2f0a880-2297-f1e1-8344-c0348569d6c6",
-      "RequestMethod": "GET",
-      "RequestHeaders": {
-        "Accept": "application/xml",
-        "Authorization": "Sanitized",
-        "User-Agent": [
-          "azsdk-net-Storage.Files.Shares/12.7.0-alpha.20210121.1",
-          "(.NET 5.0.2; Microsoft Windows 10.0.19042)"
-        ],
-        "x-ms-client-request-id": "f1460ceb-6a9f-11b6-e280-d511a7d2705c",
-        "x-ms-date": "Thu, 21 Jan 2021 20:37:34 GMT",
+        "Date": "Tue, 26 Jan 2021 19:28:18 GMT",
+        "ETag": "\u00220x8D8C2308920546E\u0022",
+        "Last-Modified": "Tue, 26 Jan 2021 19:28:18 GMT",
+        "Server": [
+          "Windows-Azure-File/1.0",
+          "Microsoft-HTTPAPI/2.0"
+        ],
+        "Vary": "Origin",
+        "x-ms-client-request-id": "08f690ff-54ef-28a0-319c-fed3997dfcc0",
+        "x-ms-file-attributes": "Archive",
+        "x-ms-file-change-time": "2021-01-26T19:28:18.7741294Z",
+        "x-ms-file-creation-time": "2021-01-26T19:28:18.7050800Z",
+        "x-ms-file-id": "11529285414812647424",
+        "x-ms-file-last-write-time": "2021-01-26T19:28:18.7741294Z",
+        "x-ms-file-parent-id": "13835128424026341376",
+        "x-ms-file-permission-key": "4010187179898695473*11459378189709739967",
+        "x-ms-lease-state": "available",
+        "x-ms-lease-status": "unlocked",
+        "x-ms-request-id": "3d3afb47-f01a-007d-2b19-f4abe1000000",
+        "x-ms-server-encrypted": "true",
+        "x-ms-type": "File",
+        "x-ms-version": "2020-06-12"
+      },
+      "ResponseBody": "yHhfAi0VQ7Uzxs3KR9yRH3JokGd/Q\u002BsunRWdDz0/zJ8eVmmdKBsXaN9NOQ1E401EQKOXpOqNwYSNMWUYdzR38/kuq/Bz8/ZXUSeHMQrd6bnIWM\u002BaqCi1kZTkEPa1/vGr1UYTFjdc0UysQFPCBY96sEirUB5l3UvReRlcjuMAoVI="
+    },
+    {
+      "RequestUri": "https://seanmcccanary3.file.core.windows.net/test-share-cbfdd0f5-d15f-993a-3438-d71ef05a6ce5/test-directory-e6a07cb6-dede-a70f-a791-ad0d8a81b0bf/test-file-a60f75e6-02a6-b6df-d474-3d920b976ade",
+      "RequestMethod": "GET",
+      "RequestHeaders": {
+        "Accept": "application/xml",
+        "Authorization": "Sanitized",
+        "User-Agent": [
+          "azsdk-net-Storage.Files.Shares/12.7.0-alpha.20210126.1",
+          "(.NET 5.0.2; Microsoft Windows 10.0.19042)"
+        ],
+        "x-ms-client-request-id": "2e6a078f-27eb-bf42-87fd-a779e574aef1",
+        "x-ms-date": "Tue, 26 Jan 2021 19:28:19 GMT",
         "x-ms-range": "bytes=128-255",
         "x-ms-range-get-content-md5": "false",
         "x-ms-return-client-request-id": "true",
@@ -288,43 +283,43 @@
         "Content-Length": "128",
         "Content-Range": "bytes 128-255/1024",
         "Content-Type": "application/octet-stream",
-        "Date": "Thu, 21 Jan 2021 20:37:33 GMT",
-        "ETag": "\u00220x8D8BE4C61C14E40\u0022",
-        "Last-Modified": "Thu, 21 Jan 2021 20:37:33 GMT",
-        "Server": [
-          "Windows-Azure-File/1.0",
-          "Microsoft-HTTPAPI/2.0"
-        ],
-        "Vary": "Origin",
-        "x-ms-client-request-id": "f1460ceb-6a9f-11b6-e280-d511a7d2705c",
-        "x-ms-file-attributes": "Archive",
-        "x-ms-file-change-time": "2021-01-21T20:37:33.9775552Z",
-        "x-ms-file-creation-time": "2021-01-21T20:37:33.9185125Z",
-        "x-ms-file-id": "11529285414812647424",
-        "x-ms-file-last-write-time": "2021-01-21T20:37:33.9775552Z",
-        "x-ms-file-parent-id": "13835128424026341376",
-        "x-ms-file-permission-key": "4010187179898695473*11459378189709739967",
-        "x-ms-lease-state": "available",
-        "x-ms-lease-status": "unlocked",
-        "x-ms-request-id": "acbf31f0-d01a-0045-2235-f00f21000000",
-        "x-ms-server-encrypted": "true",
-        "x-ms-type": "File",
-        "x-ms-version": "2020-06-12"
-      },
-      "ResponseBody": "cAQ8WG6VypYttm3rf\u002BS1TQEm7DYT3RGZ\u002BTFJFoOAt0GFMPyF9buRQ\u002B\u002BmJKw/Z6Dr5zUDC4947pLyo189TLQSrP4sZk7nL1hFlKhGbLlkWpKQXi5OfayxDEFqklJcU/c7k3euEwBRA7fdvXfmMoHZjUjNrO2FxC9SelkNfZ0F6UA="
-    },
-    {
-      "RequestUri": "https://seanmcccanary3.file.core.windows.net/test-share-31b125f0-f200-ab8d-6218-bdec2da98f6e/test-directory-b837fbb3-c453-c5d1-4e3b-22544dbd8a05/test-file-f2f0a880-2297-f1e1-8344-c0348569d6c6",
-      "RequestMethod": "GET",
-      "RequestHeaders": {
-        "Accept": "application/xml",
-        "Authorization": "Sanitized",
-        "User-Agent": [
-          "azsdk-net-Storage.Files.Shares/12.7.0-alpha.20210121.1",
-          "(.NET 5.0.2; Microsoft Windows 10.0.19042)"
-        ],
-        "x-ms-client-request-id": "5083bf12-6286-3a49-585c-f92d854e478d",
-        "x-ms-date": "Thu, 21 Jan 2021 20:37:34 GMT",
+        "Date": "Tue, 26 Jan 2021 19:28:18 GMT",
+        "ETag": "\u00220x8D8C2308920546E\u0022",
+        "Last-Modified": "Tue, 26 Jan 2021 19:28:18 GMT",
+        "Server": [
+          "Windows-Azure-File/1.0",
+          "Microsoft-HTTPAPI/2.0"
+        ],
+        "Vary": "Origin",
+        "x-ms-client-request-id": "2e6a078f-27eb-bf42-87fd-a779e574aef1",
+        "x-ms-file-attributes": "Archive",
+        "x-ms-file-change-time": "2021-01-26T19:28:18.7741294Z",
+        "x-ms-file-creation-time": "2021-01-26T19:28:18.7050800Z",
+        "x-ms-file-id": "11529285414812647424",
+        "x-ms-file-last-write-time": "2021-01-26T19:28:18.7741294Z",
+        "x-ms-file-parent-id": "13835128424026341376",
+        "x-ms-file-permission-key": "4010187179898695473*11459378189709739967",
+        "x-ms-lease-state": "available",
+        "x-ms-lease-status": "unlocked",
+        "x-ms-request-id": "3d3afb4a-f01a-007d-2e19-f4abe1000000",
+        "x-ms-server-encrypted": "true",
+        "x-ms-type": "File",
+        "x-ms-version": "2020-06-12"
+      },
+      "ResponseBody": "NtxcxMnTgWuGg\u002B1n1PKLBWpgrgmu0kb3\u002BkKdHgBDaKyeAIspMrbmdSrkl\u002BHw4/2GjVYjg1GXo2OVZMmHNWNqQxpAyNNmYtK0eTnfyTtkBxZFFpCqIORaB1wnlM7sXz/GelTHrxopHyuEbwoYt9ooMF2yQR/TwCM25cF2Ps4Exxk="
+    },
+    {
+      "RequestUri": "https://seanmcccanary3.file.core.windows.net/test-share-cbfdd0f5-d15f-993a-3438-d71ef05a6ce5/test-directory-e6a07cb6-dede-a70f-a791-ad0d8a81b0bf/test-file-a60f75e6-02a6-b6df-d474-3d920b976ade",
+      "RequestMethod": "GET",
+      "RequestHeaders": {
+        "Accept": "application/xml",
+        "Authorization": "Sanitized",
+        "User-Agent": [
+          "azsdk-net-Storage.Files.Shares/12.7.0-alpha.20210126.1",
+          "(.NET 5.0.2; Microsoft Windows 10.0.19042)"
+        ],
+        "x-ms-client-request-id": "9143bff5-ce12-1dd4-ad92-d2b6145bd333",
+        "x-ms-date": "Tue, 26 Jan 2021 19:28:19 GMT",
         "x-ms-range": "bytes=256-383",
         "x-ms-range-get-content-md5": "false",
         "x-ms-return-client-request-id": "true",
@@ -337,43 +332,43 @@
         "Content-Length": "128",
         "Content-Range": "bytes 256-383/1024",
         "Content-Type": "application/octet-stream",
-        "Date": "Thu, 21 Jan 2021 20:37:34 GMT",
-        "ETag": "\u00220x8D8BE4C61C14E40\u0022",
-        "Last-Modified": "Thu, 21 Jan 2021 20:37:33 GMT",
-        "Server": [
-          "Windows-Azure-File/1.0",
-          "Microsoft-HTTPAPI/2.0"
-        ],
-        "Vary": "Origin",
-        "x-ms-client-request-id": "5083bf12-6286-3a49-585c-f92d854e478d",
-        "x-ms-file-attributes": "Archive",
-        "x-ms-file-change-time": "2021-01-21T20:37:33.9775552Z",
-        "x-ms-file-creation-time": "2021-01-21T20:37:33.9185125Z",
-        "x-ms-file-id": "11529285414812647424",
-        "x-ms-file-last-write-time": "2021-01-21T20:37:33.9775552Z",
-        "x-ms-file-parent-id": "13835128424026341376",
-        "x-ms-file-permission-key": "4010187179898695473*11459378189709739967",
-        "x-ms-lease-state": "available",
-        "x-ms-lease-status": "unlocked",
-        "x-ms-request-id": "acbf31f1-d01a-0045-2335-f00f21000000",
-        "x-ms-server-encrypted": "true",
-        "x-ms-type": "File",
-        "x-ms-version": "2020-06-12"
-      },
-      "ResponseBody": "sAvZQrZGkT9bd3G/Ncrav5AFCY6mCbXOR1uZp0SFGtfTNjUmqJfWAjxtkg5TcB2vfk3sl/xamqZVCvpbren71VyZ7P6Usxf5LgZSOXeme9c\u002B6Sj2mILbeJyP0J2ce1VScr2yuYQeGss282n1CGAvr48jHMPBBDzZvnNiBeJ5XbI="
-    },
-    {
-      "RequestUri": "https://seanmcccanary3.file.core.windows.net/test-share-31b125f0-f200-ab8d-6218-bdec2da98f6e/test-directory-b837fbb3-c453-c5d1-4e3b-22544dbd8a05/test-file-f2f0a880-2297-f1e1-8344-c0348569d6c6",
-      "RequestMethod": "GET",
-      "RequestHeaders": {
-        "Accept": "application/xml",
-        "Authorization": "Sanitized",
-        "User-Agent": [
-          "azsdk-net-Storage.Files.Shares/12.7.0-alpha.20210121.1",
-          "(.NET 5.0.2; Microsoft Windows 10.0.19042)"
-        ],
-        "x-ms-client-request-id": "e8ffa38b-204e-21d5-7957-d3da7fa6b23b",
-        "x-ms-date": "Thu, 21 Jan 2021 20:37:34 GMT",
+        "Date": "Tue, 26 Jan 2021 19:28:18 GMT",
+        "ETag": "\u00220x8D8C2308920546E\u0022",
+        "Last-Modified": "Tue, 26 Jan 2021 19:28:18 GMT",
+        "Server": [
+          "Windows-Azure-File/1.0",
+          "Microsoft-HTTPAPI/2.0"
+        ],
+        "Vary": "Origin",
+        "x-ms-client-request-id": "9143bff5-ce12-1dd4-ad92-d2b6145bd333",
+        "x-ms-file-attributes": "Archive",
+        "x-ms-file-change-time": "2021-01-26T19:28:18.7741294Z",
+        "x-ms-file-creation-time": "2021-01-26T19:28:18.7050800Z",
+        "x-ms-file-id": "11529285414812647424",
+        "x-ms-file-last-write-time": "2021-01-26T19:28:18.7741294Z",
+        "x-ms-file-parent-id": "13835128424026341376",
+        "x-ms-file-permission-key": "4010187179898695473*11459378189709739967",
+        "x-ms-lease-state": "available",
+        "x-ms-lease-status": "unlocked",
+        "x-ms-request-id": "3d3afb4e-f01a-007d-3219-f4abe1000000",
+        "x-ms-server-encrypted": "true",
+        "x-ms-type": "File",
+        "x-ms-version": "2020-06-12"
+      },
+      "ResponseBody": "\u002BhlP5p1X/Bz3ZCWw2kJPgv9jcDkeH/K6MZHKWbLgXX\u002Bn8B2eikGTBrYlKG6aclujcfM/a5OO\u002B9omlLUMjaJpFgemCeoksfi9z2qC\u002BPeDIL81J\u002Be\u002BofHsGPRDd/aMh3kUuxFn9Ghxfr/7gZspCwPionT21mW6q3UVufD14ToBMUg="
+    },
+    {
+      "RequestUri": "https://seanmcccanary3.file.core.windows.net/test-share-cbfdd0f5-d15f-993a-3438-d71ef05a6ce5/test-directory-e6a07cb6-dede-a70f-a791-ad0d8a81b0bf/test-file-a60f75e6-02a6-b6df-d474-3d920b976ade",
+      "RequestMethod": "GET",
+      "RequestHeaders": {
+        "Accept": "application/xml",
+        "Authorization": "Sanitized",
+        "User-Agent": [
+          "azsdk-net-Storage.Files.Shares/12.7.0-alpha.20210126.1",
+          "(.NET 5.0.2; Microsoft Windows 10.0.19042)"
+        ],
+        "x-ms-client-request-id": "25833294-1c31-19df-be25-00c702d82e60",
+        "x-ms-date": "Tue, 26 Jan 2021 19:28:19 GMT",
         "x-ms-range": "bytes=384-511",
         "x-ms-range-get-content-md5": "false",
         "x-ms-return-client-request-id": "true",
@@ -386,43 +381,43 @@
         "Content-Length": "128",
         "Content-Range": "bytes 384-511/1024",
         "Content-Type": "application/octet-stream",
-        "Date": "Thu, 21 Jan 2021 20:37:34 GMT",
-        "ETag": "\u00220x8D8BE4C61C14E40\u0022",
-        "Last-Modified": "Thu, 21 Jan 2021 20:37:33 GMT",
-        "Server": [
-          "Windows-Azure-File/1.0",
-          "Microsoft-HTTPAPI/2.0"
-        ],
-        "Vary": "Origin",
-        "x-ms-client-request-id": "e8ffa38b-204e-21d5-7957-d3da7fa6b23b",
-        "x-ms-file-attributes": "Archive",
-        "x-ms-file-change-time": "2021-01-21T20:37:33.9775552Z",
-        "x-ms-file-creation-time": "2021-01-21T20:37:33.9185125Z",
-        "x-ms-file-id": "11529285414812647424",
-        "x-ms-file-last-write-time": "2021-01-21T20:37:33.9775552Z",
-        "x-ms-file-parent-id": "13835128424026341376",
-        "x-ms-file-permission-key": "4010187179898695473*11459378189709739967",
-        "x-ms-lease-state": "available",
-        "x-ms-lease-status": "unlocked",
-        "x-ms-request-id": "acbf31f2-d01a-0045-2435-f00f21000000",
-        "x-ms-server-encrypted": "true",
-        "x-ms-type": "File",
-        "x-ms-version": "2020-06-12"
-      },
-      "ResponseBody": "sf/HufTBUx/PXcClGOVwO18hDnhekpFtgNj7ELsU6LyVt0QImXa6zdD982NDl8DYAiemwWrkUx5uWTkbxkJju3UED2GhZ6HoZ0GnYZ4tKugYIg2UbSZSsGQlmUA8ngeOmTjuP4hfNpuFvVkoPfKAQC5QA6M0z01OsV79fM1hrMg="
-    },
-    {
-      "RequestUri": "https://seanmcccanary3.file.core.windows.net/test-share-31b125f0-f200-ab8d-6218-bdec2da98f6e/test-directory-b837fbb3-c453-c5d1-4e3b-22544dbd8a05/test-file-f2f0a880-2297-f1e1-8344-c0348569d6c6",
-      "RequestMethod": "GET",
-      "RequestHeaders": {
-        "Accept": "application/xml",
-        "Authorization": "Sanitized",
-        "User-Agent": [
-          "azsdk-net-Storage.Files.Shares/12.7.0-alpha.20210121.1",
-          "(.NET 5.0.2; Microsoft Windows 10.0.19042)"
-        ],
-        "x-ms-client-request-id": "e1a1633f-5e4f-f23e-6c9e-3297af2bf291",
-        "x-ms-date": "Thu, 21 Jan 2021 20:37:34 GMT",
+        "Date": "Tue, 26 Jan 2021 19:28:18 GMT",
+        "ETag": "\u00220x8D8C2308920546E\u0022",
+        "Last-Modified": "Tue, 26 Jan 2021 19:28:18 GMT",
+        "Server": [
+          "Windows-Azure-File/1.0",
+          "Microsoft-HTTPAPI/2.0"
+        ],
+        "Vary": "Origin",
+        "x-ms-client-request-id": "25833294-1c31-19df-be25-00c702d82e60",
+        "x-ms-file-attributes": "Archive",
+        "x-ms-file-change-time": "2021-01-26T19:28:18.7741294Z",
+        "x-ms-file-creation-time": "2021-01-26T19:28:18.7050800Z",
+        "x-ms-file-id": "11529285414812647424",
+        "x-ms-file-last-write-time": "2021-01-26T19:28:18.7741294Z",
+        "x-ms-file-parent-id": "13835128424026341376",
+        "x-ms-file-permission-key": "4010187179898695473*11459378189709739967",
+        "x-ms-lease-state": "available",
+        "x-ms-lease-status": "unlocked",
+        "x-ms-request-id": "3d3afb52-f01a-007d-3619-f4abe1000000",
+        "x-ms-server-encrypted": "true",
+        "x-ms-type": "File",
+        "x-ms-version": "2020-06-12"
+      },
+      "ResponseBody": "8G485hwsVsOoKMIfVsIN8WDUgZWwE1kQm1E6eHychfpQUzicxvyGSJ8SvJLpVr/34wOAZYCcl90VLErK8d5HDKPIzwKJcCtkTjn1nVbHJ0WSQpR4HB96s7tbh5mxu1bBy7DvIIa8bnLYHBZGpvqHTQUEOK9Jzu\u002BDThtHLeiRspM="
+    },
+    {
+      "RequestUri": "https://seanmcccanary3.file.core.windows.net/test-share-cbfdd0f5-d15f-993a-3438-d71ef05a6ce5/test-directory-e6a07cb6-dede-a70f-a791-ad0d8a81b0bf/test-file-a60f75e6-02a6-b6df-d474-3d920b976ade",
+      "RequestMethod": "GET",
+      "RequestHeaders": {
+        "Accept": "application/xml",
+        "Authorization": "Sanitized",
+        "User-Agent": [
+          "azsdk-net-Storage.Files.Shares/12.7.0-alpha.20210126.1",
+          "(.NET 5.0.2; Microsoft Windows 10.0.19042)"
+        ],
+        "x-ms-client-request-id": "e2214498-add7-5602-bea4-6e53f81db8a0",
+        "x-ms-date": "Tue, 26 Jan 2021 19:28:19 GMT",
         "x-ms-range": "bytes=250-377",
         "x-ms-range-get-content-md5": "false",
         "x-ms-return-client-request-id": "true",
@@ -435,43 +430,43 @@
         "Content-Length": "128",
         "Content-Range": "bytes 250-377/1024",
         "Content-Type": "application/octet-stream",
-        "Date": "Thu, 21 Jan 2021 20:37:34 GMT",
-        "ETag": "\u00220x8D8BE4C61C14E40\u0022",
-        "Last-Modified": "Thu, 21 Jan 2021 20:37:33 GMT",
-        "Server": [
-          "Windows-Azure-File/1.0",
-          "Microsoft-HTTPAPI/2.0"
-        ],
-        "Vary": "Origin",
-        "x-ms-client-request-id": "e1a1633f-5e4f-f23e-6c9e-3297af2bf291",
-        "x-ms-file-attributes": "Archive",
-        "x-ms-file-change-time": "2021-01-21T20:37:33.9775552Z",
-        "x-ms-file-creation-time": "2021-01-21T20:37:33.9185125Z",
-        "x-ms-file-id": "11529285414812647424",
-        "x-ms-file-last-write-time": "2021-01-21T20:37:33.9775552Z",
-        "x-ms-file-parent-id": "13835128424026341376",
-        "x-ms-file-permission-key": "4010187179898695473*11459378189709739967",
-        "x-ms-lease-state": "available",
-        "x-ms-lease-status": "unlocked",
-        "x-ms-request-id": "acbf31f3-d01a-0045-2535-f00f21000000",
-        "x-ms-server-encrypted": "true",
-        "x-ms-type": "File",
-        "x-ms-version": "2020-06-12"
-      },
-      "ResponseBody": "DX2dBelAsAvZQrZGkT9bd3G/Ncrav5AFCY6mCbXOR1uZp0SFGtfTNjUmqJfWAjxtkg5TcB2vfk3sl/xamqZVCvpbren71VyZ7P6Usxf5LgZSOXeme9c\u002B6Sj2mILbeJyP0J2ce1VScr2yuYQeGss282n1CGAvr48jHMPBBDzZvnM="
-    },
-    {
-      "RequestUri": "https://seanmcccanary3.file.core.windows.net/test-share-31b125f0-f200-ab8d-6218-bdec2da98f6e/test-directory-b837fbb3-c453-c5d1-4e3b-22544dbd8a05/test-file-f2f0a880-2297-f1e1-8344-c0348569d6c6",
-      "RequestMethod": "GET",
-      "RequestHeaders": {
-        "Accept": "application/xml",
-        "Authorization": "Sanitized",
-        "User-Agent": [
-          "azsdk-net-Storage.Files.Shares/12.7.0-alpha.20210121.1",
-          "(.NET 5.0.2; Microsoft Windows 10.0.19042)"
-        ],
-        "x-ms-client-request-id": "1b9af125-d005-d0eb-973b-46ee15abe08d",
-        "x-ms-date": "Thu, 21 Jan 2021 20:37:34 GMT",
+        "Date": "Tue, 26 Jan 2021 19:28:18 GMT",
+        "ETag": "\u00220x8D8C2308920546E\u0022",
+        "Last-Modified": "Tue, 26 Jan 2021 19:28:18 GMT",
+        "Server": [
+          "Windows-Azure-File/1.0",
+          "Microsoft-HTTPAPI/2.0"
+        ],
+        "Vary": "Origin",
+        "x-ms-client-request-id": "e2214498-add7-5602-bea4-6e53f81db8a0",
+        "x-ms-file-attributes": "Archive",
+        "x-ms-file-change-time": "2021-01-26T19:28:18.7741294Z",
+        "x-ms-file-creation-time": "2021-01-26T19:28:18.7050800Z",
+        "x-ms-file-id": "11529285414812647424",
+        "x-ms-file-last-write-time": "2021-01-26T19:28:18.7741294Z",
+        "x-ms-file-parent-id": "13835128424026341376",
+        "x-ms-file-permission-key": "4010187179898695473*11459378189709739967",
+        "x-ms-lease-state": "available",
+        "x-ms-lease-status": "unlocked",
+        "x-ms-request-id": "3d3afb56-f01a-007d-3a19-f4abe1000000",
+        "x-ms-server-encrypted": "true",
+        "x-ms-type": "File",
+        "x-ms-version": "2020-06-12"
+      },
+      "ResponseBody": "dj7OBMcZ\u002BhlP5p1X/Bz3ZCWw2kJPgv9jcDkeH/K6MZHKWbLgXX\u002Bn8B2eikGTBrYlKG6aclujcfM/a5OO\u002B9omlLUMjaJpFgemCeoksfi9z2qC\u002BPeDIL81J\u002Be\u002BofHsGPRDd/aMh3kUuxFn9Ghxfr/7gZspCwPionT21mW6q3UVufA="
+    },
+    {
+      "RequestUri": "https://seanmcccanary3.file.core.windows.net/test-share-cbfdd0f5-d15f-993a-3438-d71ef05a6ce5/test-directory-e6a07cb6-dede-a70f-a791-ad0d8a81b0bf/test-file-a60f75e6-02a6-b6df-d474-3d920b976ade",
+      "RequestMethod": "GET",
+      "RequestHeaders": {
+        "Accept": "application/xml",
+        "Authorization": "Sanitized",
+        "User-Agent": [
+          "azsdk-net-Storage.Files.Shares/12.7.0-alpha.20210126.1",
+          "(.NET 5.0.2; Microsoft Windows 10.0.19042)"
+        ],
+        "x-ms-client-request-id": "bd2fc5cf-4cb7-bd88-2a05-6896cca703bb",
+        "x-ms-date": "Tue, 26 Jan 2021 19:28:19 GMT",
         "x-ms-range": "bytes=378-505",
         "x-ms-range-get-content-md5": "false",
         "x-ms-return-client-request-id": "true",
@@ -484,43 +479,43 @@
         "Content-Length": "128",
         "Content-Range": "bytes 378-505/1024",
         "Content-Type": "application/octet-stream",
-        "Date": "Thu, 21 Jan 2021 20:37:34 GMT",
-        "ETag": "\u00220x8D8BE4C61C14E40\u0022",
-        "Last-Modified": "Thu, 21 Jan 2021 20:37:33 GMT",
-        "Server": [
-          "Windows-Azure-File/1.0",
-          "Microsoft-HTTPAPI/2.0"
-        ],
-        "Vary": "Origin",
-        "x-ms-client-request-id": "1b9af125-d005-d0eb-973b-46ee15abe08d",
-        "x-ms-file-attributes": "Archive",
-        "x-ms-file-change-time": "2021-01-21T20:37:33.9775552Z",
-        "x-ms-file-creation-time": "2021-01-21T20:37:33.9185125Z",
-        "x-ms-file-id": "11529285414812647424",
-        "x-ms-file-last-write-time": "2021-01-21T20:37:33.9775552Z",
-        "x-ms-file-parent-id": "13835128424026341376",
-        "x-ms-file-permission-key": "4010187179898695473*11459378189709739967",
-        "x-ms-lease-state": "available",
-        "x-ms-lease-status": "unlocked",
-        "x-ms-request-id": "acbf31f4-d01a-0045-2635-f00f21000000",
-        "x-ms-server-encrypted": "true",
-        "x-ms-type": "File",
-        "x-ms-version": "2020-06-12"
-      },
-      "ResponseBody": "YgXieV2ysf/HufTBUx/PXcClGOVwO18hDnhekpFtgNj7ELsU6LyVt0QImXa6zdD982NDl8DYAiemwWrkUx5uWTkbxkJju3UED2GhZ6HoZ0GnYZ4tKugYIg2UbSZSsGQlmUA8ngeOmTjuP4hfNpuFvVkoPfKAQC5QA6M0z01OsV4="
-    },
-    {
-      "RequestUri": "https://seanmcccanary3.file.core.windows.net/test-share-31b125f0-f200-ab8d-6218-bdec2da98f6e/test-directory-b837fbb3-c453-c5d1-4e3b-22544dbd8a05/test-file-f2f0a880-2297-f1e1-8344-c0348569d6c6",
-      "RequestMethod": "GET",
-      "RequestHeaders": {
-        "Accept": "application/xml",
-        "Authorization": "Sanitized",
-        "User-Agent": [
-          "azsdk-net-Storage.Files.Shares/12.7.0-alpha.20210121.1",
-          "(.NET 5.0.2; Microsoft Windows 10.0.19042)"
-        ],
-        "x-ms-client-request-id": "bd72d976-d790-8c8b-402a-9b0d221a2db4",
-        "x-ms-date": "Thu, 21 Jan 2021 20:37:34 GMT",
+        "Date": "Tue, 26 Jan 2021 19:28:18 GMT",
+        "ETag": "\u00220x8D8C2308920546E\u0022",
+        "Last-Modified": "Tue, 26 Jan 2021 19:28:18 GMT",
+        "Server": [
+          "Windows-Azure-File/1.0",
+          "Microsoft-HTTPAPI/2.0"
+        ],
+        "Vary": "Origin",
+        "x-ms-client-request-id": "bd2fc5cf-4cb7-bd88-2a05-6896cca703bb",
+        "x-ms-file-attributes": "Archive",
+        "x-ms-file-change-time": "2021-01-26T19:28:18.7741294Z",
+        "x-ms-file-creation-time": "2021-01-26T19:28:18.7050800Z",
+        "x-ms-file-id": "11529285414812647424",
+        "x-ms-file-last-write-time": "2021-01-26T19:28:18.7741294Z",
+        "x-ms-file-parent-id": "13835128424026341376",
+        "x-ms-file-permission-key": "4010187179898695473*11459378189709739967",
+        "x-ms-lease-state": "available",
+        "x-ms-lease-status": "unlocked",
+        "x-ms-request-id": "3d3afb5a-f01a-007d-3e19-f4abe1000000",
+        "x-ms-server-encrypted": "true",
+        "x-ms-type": "File",
+        "x-ms-version": "2020-06-12"
+      },
+      "ResponseBody": "9eE6ATFI8G485hwsVsOoKMIfVsIN8WDUgZWwE1kQm1E6eHychfpQUzicxvyGSJ8SvJLpVr/34wOAZYCcl90VLErK8d5HDKPIzwKJcCtkTjn1nVbHJ0WSQpR4HB96s7tbh5mxu1bBy7DvIIa8bnLYHBZGpvqHTQUEOK9Jzu\u002BDThs="
+    },
+    {
+      "RequestUri": "https://seanmcccanary3.file.core.windows.net/test-share-cbfdd0f5-d15f-993a-3438-d71ef05a6ce5/test-directory-e6a07cb6-dede-a70f-a791-ad0d8a81b0bf/test-file-a60f75e6-02a6-b6df-d474-3d920b976ade",
+      "RequestMethod": "GET",
+      "RequestHeaders": {
+        "Accept": "application/xml",
+        "Authorization": "Sanitized",
+        "User-Agent": [
+          "azsdk-net-Storage.Files.Shares/12.7.0-alpha.20210126.1",
+          "(.NET 5.0.2; Microsoft Windows 10.0.19042)"
+        ],
+        "x-ms-client-request-id": "3283d7e7-faee-abe9-8885-70116bbb8d8e",
+        "x-ms-date": "Tue, 26 Jan 2021 19:28:20 GMT",
         "x-ms-range": "bytes=506-633",
         "x-ms-range-get-content-md5": "false",
         "x-ms-return-client-request-id": "true",
@@ -533,43 +528,43 @@
         "Content-Length": "128",
         "Content-Range": "bytes 506-633/1024",
         "Content-Type": "application/octet-stream",
-        "Date": "Thu, 21 Jan 2021 20:37:34 GMT",
-        "ETag": "\u00220x8D8BE4C61C14E40\u0022",
-        "Last-Modified": "Thu, 21 Jan 2021 20:37:33 GMT",
-        "Server": [
-          "Windows-Azure-File/1.0",
-          "Microsoft-HTTPAPI/2.0"
-        ],
-        "Vary": "Origin",
-        "x-ms-client-request-id": "bd72d976-d790-8c8b-402a-9b0d221a2db4",
-        "x-ms-file-attributes": "Archive",
-        "x-ms-file-change-time": "2021-01-21T20:37:33.9775552Z",
-        "x-ms-file-creation-time": "2021-01-21T20:37:33.9185125Z",
-        "x-ms-file-id": "11529285414812647424",
-        "x-ms-file-last-write-time": "2021-01-21T20:37:33.9775552Z",
-        "x-ms-file-parent-id": "13835128424026341376",
-        "x-ms-file-permission-key": "4010187179898695473*11459378189709739967",
-        "x-ms-lease-state": "available",
-        "x-ms-lease-status": "unlocked",
-        "x-ms-request-id": "acbf31f5-d01a-0045-2735-f00f21000000",
-        "x-ms-server-encrypted": "true",
-        "x-ms-type": "File",
-        "x-ms-version": "2020-06-12"
-      },
-      "ResponseBody": "/XzNYazIOhnHZj/rYLjrcg6vzClzcqVZEeubY1nJ6p\u002BNKWK6zSMRke4jKhkAQ/BKt8HBnoGI64vXdFDALNbA/nygXTdWMaXqnTs7UEeLWM77UKyXCEwdBT3X4ljTUWQXYyucYOW49IYc1gBGTJtDSxuCxNwqKPUwglj5f05MFkw="
-    },
-    {
-      "RequestUri": "https://seanmcccanary3.file.core.windows.net/test-share-31b125f0-f200-ab8d-6218-bdec2da98f6e/test-directory-b837fbb3-c453-c5d1-4e3b-22544dbd8a05/test-file-f2f0a880-2297-f1e1-8344-c0348569d6c6",
-      "RequestMethod": "GET",
-      "RequestHeaders": {
-        "Accept": "application/xml",
-        "Authorization": "Sanitized",
-        "User-Agent": [
-          "azsdk-net-Storage.Files.Shares/12.7.0-alpha.20210121.1",
-          "(.NET 5.0.2; Microsoft Windows 10.0.19042)"
-        ],
-        "x-ms-client-request-id": "3c773850-2239-46fc-fb8d-8cfb658bb43f",
-        "x-ms-date": "Thu, 21 Jan 2021 20:37:34 GMT",
+        "Date": "Tue, 26 Jan 2021 19:28:18 GMT",
+        "ETag": "\u00220x8D8C2308920546E\u0022",
+        "Last-Modified": "Tue, 26 Jan 2021 19:28:18 GMT",
+        "Server": [
+          "Windows-Azure-File/1.0",
+          "Microsoft-HTTPAPI/2.0"
+        ],
+        "Vary": "Origin",
+        "x-ms-client-request-id": "3283d7e7-faee-abe9-8885-70116bbb8d8e",
+        "x-ms-file-attributes": "Archive",
+        "x-ms-file-change-time": "2021-01-26T19:28:18.7741294Z",
+        "x-ms-file-creation-time": "2021-01-26T19:28:18.7050800Z",
+        "x-ms-file-id": "11529285414812647424",
+        "x-ms-file-last-write-time": "2021-01-26T19:28:18.7741294Z",
+        "x-ms-file-parent-id": "13835128424026341376",
+        "x-ms-file-permission-key": "4010187179898695473*11459378189709739967",
+        "x-ms-lease-state": "available",
+        "x-ms-lease-status": "unlocked",
+        "x-ms-request-id": "3d3afb5d-f01a-007d-4119-f4abe1000000",
+        "x-ms-server-encrypted": "true",
+        "x-ms-type": "File",
+        "x-ms-version": "2020-06-12"
+      },
+      "ResponseBody": "Ry3okbKT4zTSpdgGvtXUIqD/CDMNwNQ5lKyCpnf8wWvSa3VAiUdpg2JxJ\u002BF1/0Zj2icu8HsaDYZZrvwFEDy81uRsM1NglJhYlYTQm5jyxJVmH8tQzdDwt13u5tpKZHImtVH9CMvyA0aO1Vr2SXHtZupnnvFwbAgTfHv1ca2\u002BDjE="
+    },
+    {
+      "RequestUri": "https://seanmcccanary3.file.core.windows.net/test-share-cbfdd0f5-d15f-993a-3438-d71ef05a6ce5/test-directory-e6a07cb6-dede-a70f-a791-ad0d8a81b0bf/test-file-a60f75e6-02a6-b6df-d474-3d920b976ade",
+      "RequestMethod": "GET",
+      "RequestHeaders": {
+        "Accept": "application/xml",
+        "Authorization": "Sanitized",
+        "User-Agent": [
+          "azsdk-net-Storage.Files.Shares/12.7.0-alpha.20210126.1",
+          "(.NET 5.0.2; Microsoft Windows 10.0.19042)"
+        ],
+        "x-ms-client-request-id": "f4af9db3-d024-d4cd-8d48-c25f4a105837",
+        "x-ms-date": "Tue, 26 Jan 2021 19:28:20 GMT",
         "x-ms-range": "bytes=634-761",
         "x-ms-range-get-content-md5": "false",
         "x-ms-return-client-request-id": "true",
@@ -582,43 +577,43 @@
         "Content-Length": "128",
         "Content-Range": "bytes 634-761/1024",
         "Content-Type": "application/octet-stream",
-        "Date": "Thu, 21 Jan 2021 20:37:34 GMT",
-        "ETag": "\u00220x8D8BE4C61C14E40\u0022",
-        "Last-Modified": "Thu, 21 Jan 2021 20:37:33 GMT",
-        "Server": [
-          "Windows-Azure-File/1.0",
-          "Microsoft-HTTPAPI/2.0"
-        ],
-        "Vary": "Origin",
-        "x-ms-client-request-id": "3c773850-2239-46fc-fb8d-8cfb658bb43f",
-        "x-ms-file-attributes": "Archive",
-        "x-ms-file-change-time": "2021-01-21T20:37:33.9775552Z",
-        "x-ms-file-creation-time": "2021-01-21T20:37:33.9185125Z",
-        "x-ms-file-id": "11529285414812647424",
-        "x-ms-file-last-write-time": "2021-01-21T20:37:33.9775552Z",
-        "x-ms-file-parent-id": "13835128424026341376",
-        "x-ms-file-permission-key": "4010187179898695473*11459378189709739967",
-        "x-ms-lease-state": "available",
-        "x-ms-lease-status": "unlocked",
-        "x-ms-request-id": "acbf31f6-d01a-0045-2835-f00f21000000",
-        "x-ms-server-encrypted": "true",
-        "x-ms-type": "File",
-        "x-ms-version": "2020-06-12"
-      },
-      "ResponseBody": "1iPsHO/46EJbJXsxS9e4opOXPVGMiO07NmzdjL91N8\u002B/s3ApridcI5mBgAStxOSrn1brtw/Fv041seaCGlyD5u6rcZdnj/RsOhm3CgfojXGHMuxoiYDA\u002BvQh8/xB2Qg9/pkWAlJNRBBhfnz1DbRGTSR0\u002B\u002BhvGlxt6nejRZv4K2E="
-    },
-    {
-      "RequestUri": "https://seanmcccanary3.file.core.windows.net/test-share-31b125f0-f200-ab8d-6218-bdec2da98f6e/test-directory-b837fbb3-c453-c5d1-4e3b-22544dbd8a05/test-file-f2f0a880-2297-f1e1-8344-c0348569d6c6",
-      "RequestMethod": "GET",
-      "RequestHeaders": {
-        "Accept": "application/xml",
-        "Authorization": "Sanitized",
-        "User-Agent": [
-          "azsdk-net-Storage.Files.Shares/12.7.0-alpha.20210121.1",
-          "(.NET 5.0.2; Microsoft Windows 10.0.19042)"
-        ],
-        "x-ms-client-request-id": "e9bd0388-f0a2-6d7a-a5da-85b7ce38bfcd",
-        "x-ms-date": "Thu, 21 Jan 2021 20:37:34 GMT",
+        "Date": "Tue, 26 Jan 2021 19:28:18 GMT",
+        "ETag": "\u00220x8D8C2308920546E\u0022",
+        "Last-Modified": "Tue, 26 Jan 2021 19:28:18 GMT",
+        "Server": [
+          "Windows-Azure-File/1.0",
+          "Microsoft-HTTPAPI/2.0"
+        ],
+        "Vary": "Origin",
+        "x-ms-client-request-id": "f4af9db3-d024-d4cd-8d48-c25f4a105837",
+        "x-ms-file-attributes": "Archive",
+        "x-ms-file-change-time": "2021-01-26T19:28:18.7741294Z",
+        "x-ms-file-creation-time": "2021-01-26T19:28:18.7050800Z",
+        "x-ms-file-id": "11529285414812647424",
+        "x-ms-file-last-write-time": "2021-01-26T19:28:18.7741294Z",
+        "x-ms-file-parent-id": "13835128424026341376",
+        "x-ms-file-permission-key": "4010187179898695473*11459378189709739967",
+        "x-ms-lease-state": "available",
+        "x-ms-lease-status": "unlocked",
+        "x-ms-request-id": "3d3afb60-f01a-007d-4419-f4abe1000000",
+        "x-ms-server-encrypted": "true",
+        "x-ms-type": "File",
+        "x-ms-version": "2020-06-12"
+      },
+      "ResponseBody": "EqrmR/W7yXQbhcL3dvpu7AB/8OPFgbVJSOmMT/2RmdDHKOSfiqZxLp0q1eupEZyCDQlwLs4ra5D0nf4LL3l2iuvxME4VzmFaDsFFm6vKnzdNCUL0IWsCnLxTq\u002B2nZf8js0v/uOFObD\u002BoFR8M5tDlKv7GviU3gmmA75SSwiN0sqg="
+    },
+    {
+      "RequestUri": "https://seanmcccanary3.file.core.windows.net/test-share-cbfdd0f5-d15f-993a-3438-d71ef05a6ce5/test-directory-e6a07cb6-dede-a70f-a791-ad0d8a81b0bf/test-file-a60f75e6-02a6-b6df-d474-3d920b976ade",
+      "RequestMethod": "GET",
+      "RequestHeaders": {
+        "Accept": "application/xml",
+        "Authorization": "Sanitized",
+        "User-Agent": [
+          "azsdk-net-Storage.Files.Shares/12.7.0-alpha.20210126.1",
+          "(.NET 5.0.2; Microsoft Windows 10.0.19042)"
+        ],
+        "x-ms-client-request-id": "ce5d9f29-980b-b26a-c204-feb6af52ca92",
+        "x-ms-date": "Tue, 26 Jan 2021 19:28:20 GMT",
         "x-ms-range": "bytes=762-889",
         "x-ms-range-get-content-md5": "false",
         "x-ms-return-client-request-id": "true",
@@ -631,43 +626,43 @@
         "Content-Length": "128",
         "Content-Range": "bytes 762-889/1024",
         "Content-Type": "application/octet-stream",
-        "Date": "Thu, 21 Jan 2021 20:37:34 GMT",
-        "ETag": "\u00220x8D8BE4C61C14E40\u0022",
-        "Last-Modified": "Thu, 21 Jan 2021 20:37:33 GMT",
-        "Server": [
-          "Windows-Azure-File/1.0",
-          "Microsoft-HTTPAPI/2.0"
-        ],
-        "Vary": "Origin",
-        "x-ms-client-request-id": "e9bd0388-f0a2-6d7a-a5da-85b7ce38bfcd",
-        "x-ms-file-attributes": "Archive",
-        "x-ms-file-change-time": "2021-01-21T20:37:33.9775552Z",
-        "x-ms-file-creation-time": "2021-01-21T20:37:33.9185125Z",
-        "x-ms-file-id": "11529285414812647424",
-        "x-ms-file-last-write-time": "2021-01-21T20:37:33.9775552Z",
-        "x-ms-file-parent-id": "13835128424026341376",
-        "x-ms-file-permission-key": "4010187179898695473*11459378189709739967",
-        "x-ms-lease-state": "available",
-        "x-ms-lease-status": "unlocked",
-        "x-ms-request-id": "acbf31f7-d01a-0045-2935-f00f21000000",
-        "x-ms-server-encrypted": "true",
-        "x-ms-type": "File",
-        "x-ms-version": "2020-06-12"
-      },
-      "ResponseBody": "EXoMbdKLHzru3AcLBMrsP9um2MzdH87jPKgX26n\u002BdGlSGuSTqNh6mFTB\u002BpITUWggimRp9SBeg/GrKTEpdESQ72eduOnmWZcDKz94HCU7z\u002Bs/91BFlX9J85by536nUCQQMQsrdpl/OjHMZsng5mfMcFlF6X3zSlnnVMRT83EYW9s="
-    },
-    {
-      "RequestUri": "https://seanmcccanary3.file.core.windows.net/test-share-31b125f0-f200-ab8d-6218-bdec2da98f6e/test-directory-b837fbb3-c453-c5d1-4e3b-22544dbd8a05/test-file-f2f0a880-2297-f1e1-8344-c0348569d6c6",
-      "RequestMethod": "GET",
-      "RequestHeaders": {
-        "Accept": "application/xml",
-        "Authorization": "Sanitized",
-        "User-Agent": [
-          "azsdk-net-Storage.Files.Shares/12.7.0-alpha.20210121.1",
-          "(.NET 5.0.2; Microsoft Windows 10.0.19042)"
-        ],
-        "x-ms-client-request-id": "6172574e-cace-409d-52e3-e604e4124d6d",
-        "x-ms-date": "Thu, 21 Jan 2021 20:37:34 GMT",
+        "Date": "Tue, 26 Jan 2021 19:28:18 GMT",
+        "ETag": "\u00220x8D8C2308920546E\u0022",
+        "Last-Modified": "Tue, 26 Jan 2021 19:28:18 GMT",
+        "Server": [
+          "Windows-Azure-File/1.0",
+          "Microsoft-HTTPAPI/2.0"
+        ],
+        "Vary": "Origin",
+        "x-ms-client-request-id": "ce5d9f29-980b-b26a-c204-feb6af52ca92",
+        "x-ms-file-attributes": "Archive",
+        "x-ms-file-change-time": "2021-01-26T19:28:18.7741294Z",
+        "x-ms-file-creation-time": "2021-01-26T19:28:18.7050800Z",
+        "x-ms-file-id": "11529285414812647424",
+        "x-ms-file-last-write-time": "2021-01-26T19:28:18.7741294Z",
+        "x-ms-file-parent-id": "13835128424026341376",
+        "x-ms-file-permission-key": "4010187179898695473*11459378189709739967",
+        "x-ms-lease-state": "available",
+        "x-ms-lease-status": "unlocked",
+        "x-ms-request-id": "3d3afb64-f01a-007d-4819-f4abe1000000",
+        "x-ms-server-encrypted": "true",
+        "x-ms-type": "File",
+        "x-ms-version": "2020-06-12"
+      },
+      "ResponseBody": "wSHnX8rmVv\u002BdA0wLS/W2622A7uCm2esw4n7ITLupGzNjd0vE6YVfF3C/iDQ2XTX63qZUooXSAeg1tn1LHglD8\u002BcYqNOq8QLnINZw5lC3\u002BoRIzm4VVXmukXVjjjIIFPlmfJVNHrViUOykbIGuYRqXfrz4AlCaLZ5taRdeRmLP3ww="
+    },
+    {
+      "RequestUri": "https://seanmcccanary3.file.core.windows.net/test-share-cbfdd0f5-d15f-993a-3438-d71ef05a6ce5/test-directory-e6a07cb6-dede-a70f-a791-ad0d8a81b0bf/test-file-a60f75e6-02a6-b6df-d474-3d920b976ade",
+      "RequestMethod": "GET",
+      "RequestHeaders": {
+        "Accept": "application/xml",
+        "Authorization": "Sanitized",
+        "User-Agent": [
+          "azsdk-net-Storage.Files.Shares/12.7.0-alpha.20210126.1",
+          "(.NET 5.0.2; Microsoft Windows 10.0.19042)"
+        ],
+        "x-ms-client-request-id": "aa36723e-89b2-a12c-b21b-0e7bc614c5d3",
+        "x-ms-date": "Tue, 26 Jan 2021 19:28:20 GMT",
         "x-ms-range": "bytes=890-1017",
         "x-ms-range-get-content-md5": "false",
         "x-ms-return-client-request-id": "true",
@@ -680,43 +675,43 @@
         "Content-Length": "128",
         "Content-Range": "bytes 890-1017/1024",
         "Content-Type": "application/octet-stream",
-        "Date": "Thu, 21 Jan 2021 20:37:34 GMT",
-        "ETag": "\u00220x8D8BE4C61C14E40\u0022",
-        "Last-Modified": "Thu, 21 Jan 2021 20:37:33 GMT",
-        "Server": [
-          "Windows-Azure-File/1.0",
-          "Microsoft-HTTPAPI/2.0"
-        ],
-        "Vary": "Origin",
-        "x-ms-client-request-id": "6172574e-cace-409d-52e3-e604e4124d6d",
-        "x-ms-file-attributes": "Archive",
-        "x-ms-file-change-time": "2021-01-21T20:37:33.9775552Z",
-        "x-ms-file-creation-time": "2021-01-21T20:37:33.9185125Z",
-        "x-ms-file-id": "11529285414812647424",
-        "x-ms-file-last-write-time": "2021-01-21T20:37:33.9775552Z",
-        "x-ms-file-parent-id": "13835128424026341376",
-        "x-ms-file-permission-key": "4010187179898695473*11459378189709739967",
-        "x-ms-lease-state": "available",
-        "x-ms-lease-status": "unlocked",
-        "x-ms-request-id": "acbf31f8-d01a-0045-2a35-f00f21000000",
-        "x-ms-server-encrypted": "true",
-        "x-ms-type": "File",
-        "x-ms-version": "2020-06-12"
-      },
-      "ResponseBody": "G2frGRBZUsC8H3gutmkMLyZ3JGFnph3msUMh1CxGv7QK7sR/fLJfAPMpwNTSKjHrtyPM\u002BvP6c3VKBWjNN36Udl/EJMekjbN0FyRtPuZJE4cRNhwIesTAEHpPNXdKksh1lEp0DQZpRipwV\u002BPOjDWOAPHhuwFhjPubAxRNVVg7KoU="
-    },
-    {
-      "RequestUri": "https://seanmcccanary3.file.core.windows.net/test-share-31b125f0-f200-ab8d-6218-bdec2da98f6e/test-directory-b837fbb3-c453-c5d1-4e3b-22544dbd8a05/test-file-f2f0a880-2297-f1e1-8344-c0348569d6c6",
-      "RequestMethod": "GET",
-      "RequestHeaders": {
-        "Accept": "application/xml",
-        "Authorization": "Sanitized",
-        "User-Agent": [
-          "azsdk-net-Storage.Files.Shares/12.7.0-alpha.20210121.1",
-          "(.NET 5.0.2; Microsoft Windows 10.0.19042)"
-        ],
-        "x-ms-client-request-id": "76686fa9-5ec5-44fe-e434-2fd82eb4025d",
-        "x-ms-date": "Thu, 21 Jan 2021 20:37:34 GMT",
+        "Date": "Tue, 26 Jan 2021 19:28:19 GMT",
+        "ETag": "\u00220x8D8C2308920546E\u0022",
+        "Last-Modified": "Tue, 26 Jan 2021 19:28:18 GMT",
+        "Server": [
+          "Windows-Azure-File/1.0",
+          "Microsoft-HTTPAPI/2.0"
+        ],
+        "Vary": "Origin",
+        "x-ms-client-request-id": "aa36723e-89b2-a12c-b21b-0e7bc614c5d3",
+        "x-ms-file-attributes": "Archive",
+        "x-ms-file-change-time": "2021-01-26T19:28:18.7741294Z",
+        "x-ms-file-creation-time": "2021-01-26T19:28:18.7050800Z",
+        "x-ms-file-id": "11529285414812647424",
+        "x-ms-file-last-write-time": "2021-01-26T19:28:18.7741294Z",
+        "x-ms-file-parent-id": "13835128424026341376",
+        "x-ms-file-permission-key": "4010187179898695473*11459378189709739967",
+        "x-ms-lease-state": "available",
+        "x-ms-lease-status": "unlocked",
+        "x-ms-request-id": "3d3afb65-f01a-007d-4919-f4abe1000000",
+        "x-ms-server-encrypted": "true",
+        "x-ms-type": "File",
+        "x-ms-version": "2020-06-12"
+      },
+      "ResponseBody": "3Qlqu2nbzuZ9gnHo9/8vWssQdg8RqMxO99\u002B0ngQJidSNddBYsNwV4Ckb0he8tXZq5wN7UlnP\u002BzQ9G8OJJjDidPmcWoIu16nv\u002B5Xm9da0kkFpSrcAjjZ6vnqcG5UYi7n5OV4eH1v0OxBZi1fD6QVeiImBINt44ubCIZwIkrwU1m8="
+    },
+    {
+      "RequestUri": "https://seanmcccanary3.file.core.windows.net/test-share-cbfdd0f5-d15f-993a-3438-d71ef05a6ce5/test-directory-e6a07cb6-dede-a70f-a791-ad0d8a81b0bf/test-file-a60f75e6-02a6-b6df-d474-3d920b976ade",
+      "RequestMethod": "GET",
+      "RequestHeaders": {
+        "Accept": "application/xml",
+        "Authorization": "Sanitized",
+        "User-Agent": [
+          "azsdk-net-Storage.Files.Shares/12.7.0-alpha.20210126.1",
+          "(.NET 5.0.2; Microsoft Windows 10.0.19042)"
+        ],
+        "x-ms-client-request-id": "3d786b5f-1f1c-89df-6612-d14f7cd528bd",
+        "x-ms-date": "Tue, 26 Jan 2021 19:28:20 GMT",
         "x-ms-range": "bytes=1018-1145",
         "x-ms-range-get-content-md5": "false",
         "x-ms-return-client-request-id": "true",
@@ -729,44 +724,44 @@
         "Content-Length": "6",
         "Content-Range": "bytes 1018-1023/1024",
         "Content-Type": "application/octet-stream",
-        "Date": "Thu, 21 Jan 2021 20:37:34 GMT",
-        "ETag": "\u00220x8D8BE4C61C14E40\u0022",
-        "Last-Modified": "Thu, 21 Jan 2021 20:37:33 GMT",
-        "Server": [
-          "Windows-Azure-File/1.0",
-          "Microsoft-HTTPAPI/2.0"
-        ],
-        "Vary": "Origin",
-        "x-ms-client-request-id": "76686fa9-5ec5-44fe-e434-2fd82eb4025d",
-        "x-ms-file-attributes": "Archive",
-        "x-ms-file-change-time": "2021-01-21T20:37:33.9775552Z",
-        "x-ms-file-creation-time": "2021-01-21T20:37:33.9185125Z",
-        "x-ms-file-id": "11529285414812647424",
-        "x-ms-file-last-write-time": "2021-01-21T20:37:33.9775552Z",
-        "x-ms-file-parent-id": "13835128424026341376",
-        "x-ms-file-permission-key": "4010187179898695473*11459378189709739967",
-        "x-ms-lease-state": "available",
-        "x-ms-lease-status": "unlocked",
-        "x-ms-request-id": "acbf31fa-d01a-0045-2b35-f00f21000000",
-        "x-ms-server-encrypted": "true",
-        "x-ms-type": "File",
-        "x-ms-version": "2020-06-12"
-      },
-      "ResponseBody": "XPipnNQG"
-    },
-    {
-      "RequestUri": "https://seanmcccanary3.file.core.windows.net/test-share-31b125f0-f200-ab8d-6218-bdec2da98f6e?restype=share",
+        "Date": "Tue, 26 Jan 2021 19:28:19 GMT",
+        "ETag": "\u00220x8D8C2308920546E\u0022",
+        "Last-Modified": "Tue, 26 Jan 2021 19:28:18 GMT",
+        "Server": [
+          "Windows-Azure-File/1.0",
+          "Microsoft-HTTPAPI/2.0"
+        ],
+        "Vary": "Origin",
+        "x-ms-client-request-id": "3d786b5f-1f1c-89df-6612-d14f7cd528bd",
+        "x-ms-file-attributes": "Archive",
+        "x-ms-file-change-time": "2021-01-26T19:28:18.7741294Z",
+        "x-ms-file-creation-time": "2021-01-26T19:28:18.7050800Z",
+        "x-ms-file-id": "11529285414812647424",
+        "x-ms-file-last-write-time": "2021-01-26T19:28:18.7741294Z",
+        "x-ms-file-parent-id": "13835128424026341376",
+        "x-ms-file-permission-key": "4010187179898695473*11459378189709739967",
+        "x-ms-lease-state": "available",
+        "x-ms-lease-status": "unlocked",
+        "x-ms-request-id": "3d3afb68-f01a-007d-4c19-f4abe1000000",
+        "x-ms-server-encrypted": "true",
+        "x-ms-type": "File",
+        "x-ms-version": "2020-06-12"
+      },
+      "ResponseBody": "2\u002By8d5Vy"
+    },
+    {
+      "RequestUri": "https://seanmcccanary3.file.core.windows.net/test-share-cbfdd0f5-d15f-993a-3438-d71ef05a6ce5?restype=share",
       "RequestMethod": "DELETE",
       "RequestHeaders": {
         "Accept": "application/xml",
         "Authorization": "Sanitized",
-        "traceparent": "00-c64b32bb5747254788085b439320de0e-c093868166879e4e-00",
-        "User-Agent": [
-          "azsdk-net-Storage.Files.Shares/12.7.0-alpha.20210121.1",
-          "(.NET 5.0.2; Microsoft Windows 10.0.19042)"
-        ],
-        "x-ms-client-request-id": "755a7032-d7a9-2ea8-9979-b03a8da04497",
-        "x-ms-date": "Thu, 21 Jan 2021 20:37:34 GMT",
+        "traceparent": "00-d8d710e3ce50374b9d94713b4be68c3b-ad61c67e6bde724c-00",
+        "User-Agent": [
+          "azsdk-net-Storage.Files.Shares/12.7.0-alpha.20210126.1",
+          "(.NET 5.0.2; Microsoft Windows 10.0.19042)"
+        ],
+        "x-ms-client-request-id": "5a1b95a9-889c-84b7-1de7-3532b4972278",
+        "x-ms-date": "Tue, 26 Jan 2021 19:28:20 GMT",
         "x-ms-delete-snapshots": "include",
         "x-ms-return-client-request-id": "true",
         "x-ms-version": "2020-06-12"
@@ -775,25 +770,20 @@
       "StatusCode": 202,
       "ResponseHeaders": {
         "Content-Length": "0",
-        "Date": "Thu, 21 Jan 2021 20:37:34 GMT",
-        "Server": [
-          "Windows-Azure-File/1.0",
-          "Microsoft-HTTPAPI/2.0"
-        ],
-        "x-ms-client-request-id": "755a7032-d7a9-2ea8-9979-b03a8da04497",
-<<<<<<< HEAD
-        "x-ms-request-id": "803959e3-a01a-0037-133d-a6432e000000",
-        "x-ms-version": "2020-06-12"
-=======
-        "x-ms-request-id": "acbf31fb-d01a-0045-2c35-f00f21000000",
-        "x-ms-version": "2020-04-08"
->>>>>>> ac24a13f
+        "Date": "Tue, 26 Jan 2021 19:28:19 GMT",
+        "Server": [
+          "Windows-Azure-File/1.0",
+          "Microsoft-HTTPAPI/2.0"
+        ],
+        "x-ms-client-request-id": "5a1b95a9-889c-84b7-1de7-3532b4972278",
+        "x-ms-request-id": "3d3afb6c-f01a-007d-4f19-f4abe1000000",
+        "x-ms-version": "2020-06-12"
       },
       "ResponseBody": []
     }
   ],
   "Variables": {
-    "RandomSeed": "387058117",
+    "RandomSeed": "1713104730",
     "Storage_TestConfigDefault": "ProductionTenant\nseanmcccanary3\nU2FuaXRpemVk\nhttps://seanmcccanary3.blob.core.windows.net\nhttps://seanmcccanary3.file.core.windows.net\nhttps://seanmcccanary3.queue.core.windows.net\nhttps://seanmcccanary3.table.core.windows.net\n\n\n\n\nhttps://seanmcccanary3-secondary.blob.core.windows.net\nhttps://seanmcccanary3-secondary.file.core.windows.net\nhttps://seanmcccanary3-secondary.queue.core.windows.net\nhttps://seanmcccanary3-secondary.table.core.windows.net\n\nSanitized\n\n\nCloud\nBlobEndpoint=https://seanmcccanary3.blob.core.windows.net/;QueueEndpoint=https://seanmcccanary3.queue.core.windows.net/;FileEndpoint=https://seanmcccanary3.file.core.windows.net/;BlobSecondaryEndpoint=https://seanmcccanary3-secondary.blob.core.windows.net/;QueueSecondaryEndpoint=https://seanmcccanary3-secondary.queue.core.windows.net/;FileSecondaryEndpoint=https://seanmcccanary3-secondary.file.core.windows.net/;AccountName=seanmcccanary3;AccountKey=Kg==;\nseanscope1"
   }
 }