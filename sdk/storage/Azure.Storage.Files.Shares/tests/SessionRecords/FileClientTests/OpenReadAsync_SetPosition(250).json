{
  "Entries": [
    {
      "RequestUri": "http://seanmcccanary3.file.core.windows.net/test-share-cbfdd0f5-d15f-993a-3438-d71ef05a6ce5?restype=share",
      "RequestMethod": "PUT",
      "RequestHeaders": {
        "Accept": "application/xml",
        "Authorization": "Sanitized",
        "traceparent": "00-4721527a9cf30c4cb6406ef91911eaa7-3cca7c162aa3dc4d-00",
        "User-Agent": [
          "azsdk-net-Storage.Files.Shares/12.8.0-alpha.20210820.1",
          "(.NET Core 3.1.18; Microsoft Windows 10.0.19043)"
        ],
        "x-ms-client-request-id": "6b793073-ba9b-7f87-c279-37a04dd9d424",
        "x-ms-date": "Mon, 23 Aug 2021 18:39:04 GMT",
        "x-ms-return-client-request-id": "true",
        "x-ms-version": "2020-12-06"
      },
      "RequestBody": null,
      "StatusCode": 201,
      "ResponseHeaders": {
        "Content-Length": "0",
        "Date": "Mon, 23 Aug 2021 18:39:04 GMT",
        "ETag": "\u00220x8D9666548D473D1\u0022",
        "Last-Modified": "Mon, 23 Aug 2021 18:39:04 GMT",
        "Server": [
          "Windows-Azure-File/1.0",
          "Microsoft-HTTPAPI/2.0"
        ],
        "x-ms-client-request-id": "6b793073-ba9b-7f87-c279-37a04dd9d424",
<<<<<<< HEAD
        "x-ms-request-id": "05165833-901a-0009-704e-989f11000000",
        "x-ms-version": "2020-10-02"
=======
        "x-ms-request-id": "3d3afb33-f01a-007d-1a19-f4abe1000000",
        "x-ms-version": "2020-12-06"
>>>>>>> 76e66c80
      },
      "ResponseBody": []
    },
    {
      "RequestUri": "http://seanmcccanary3.file.core.windows.net/test-share-cbfdd0f5-d15f-993a-3438-d71ef05a6ce5/test-directory-e6a07cb6-dede-a70f-a791-ad0d8a81b0bf?restype=directory",
      "RequestMethod": "PUT",
      "RequestHeaders": {
        "Accept": "application/xml",
        "Authorization": "Sanitized",
        "traceparent": "00-4b41e0e5a3f3f54c9aa4927ad2002c08-d40b1f5d0618f749-00",
        "User-Agent": [
          "azsdk-net-Storage.Files.Shares/12.8.0-alpha.20210820.1",
          "(.NET Core 3.1.18; Microsoft Windows 10.0.19043)"
        ],
        "x-ms-client-request-id": "6c02237d-12d4-95ad-21d1-c30a0d7af440",
        "x-ms-date": "Mon, 23 Aug 2021 18:39:04 GMT",
        "x-ms-file-attributes": "None",
        "x-ms-file-creation-time": "Now",
        "x-ms-file-last-write-time": "Now",
        "x-ms-file-permission": "Inherit",
        "x-ms-return-client-request-id": "true",
        "x-ms-version": "2020-12-06"
      },
      "RequestBody": null,
      "StatusCode": 201,
      "ResponseHeaders": {
        "Content-Length": "0",
        "Date": "Mon, 23 Aug 2021 18:39:04 GMT",
        "ETag": "\u00220x8D9666548DFD2FC\u0022",
        "Last-Modified": "Mon, 23 Aug 2021 18:39:04 GMT",
        "Server": [
          "Windows-Azure-File/1.0",
          "Microsoft-HTTPAPI/2.0"
        ],
        "x-ms-client-request-id": "6c02237d-12d4-95ad-21d1-c30a0d7af440",
        "x-ms-file-attributes": "Directory",
        "x-ms-file-change-time": "2021-08-23T18:39:04.9993980Z",
        "x-ms-file-creation-time": "2021-08-23T18:39:04.9993980Z",
        "x-ms-file-id": "13835128424026341376",
        "x-ms-file-last-write-time": "2021-08-23T18:39:04.9993980Z",
        "x-ms-file-parent-id": "0",
        "x-ms-file-permission-key": "17860367565182308406*11459378189709739967",
        "x-ms-request-id": "0516583b-901a-0009-774e-989f11000000",
        "x-ms-request-server-encrypted": "true",
        "x-ms-version": "2020-12-06"
      },
      "ResponseBody": []
    },
    {
      "RequestUri": "http://seanmcccanary3.file.core.windows.net/test-share-cbfdd0f5-d15f-993a-3438-d71ef05a6ce5/test-directory-e6a07cb6-dede-a70f-a791-ad0d8a81b0bf/test-file-a60f75e6-02a6-b6df-d474-3d920b976ade",
      "RequestMethod": "PUT",
      "RequestHeaders": {
        "Accept": "application/xml",
        "Authorization": "Sanitized",
        "traceparent": "00-e8dddc413a97cc4da8011c9a0877aaa8-2967d03ce3838844-00",
        "User-Agent": [
          "azsdk-net-Storage.Files.Shares/12.8.0-alpha.20210820.1",
          "(.NET Core 3.1.18; Microsoft Windows 10.0.19043)"
        ],
        "x-ms-client-request-id": "ab9b16f3-d2cc-e33b-e26a-c7935529083f",
        "x-ms-content-length": "1024",
        "x-ms-date": "Mon, 23 Aug 2021 18:39:05 GMT",
        "x-ms-file-attributes": "None",
        "x-ms-file-creation-time": "Now",
        "x-ms-file-last-write-time": "Now",
        "x-ms-file-permission": "Inherit",
        "x-ms-return-client-request-id": "true",
        "x-ms-type": "file",
        "x-ms-version": "2020-12-06"
      },
      "RequestBody": null,
      "StatusCode": 201,
      "ResponseHeaders": {
        "Content-Length": "0",
        "Date": "Mon, 23 Aug 2021 18:39:04 GMT",
        "ETag": "\u00220x8D9666548EBB822\u0022",
        "Last-Modified": "Mon, 23 Aug 2021 18:39:05 GMT",
        "Server": [
          "Windows-Azure-File/1.0",
          "Microsoft-HTTPAPI/2.0"
        ],
        "x-ms-client-request-id": "ab9b16f3-d2cc-e33b-e26a-c7935529083f",
        "x-ms-file-attributes": "Archive",
        "x-ms-file-change-time": "2021-08-23T18:39:05.0773538Z",
        "x-ms-file-creation-time": "2021-08-23T18:39:05.0773538Z",
        "x-ms-file-id": "11529285414812647424",
        "x-ms-file-last-write-time": "2021-08-23T18:39:05.0773538Z",
        "x-ms-file-parent-id": "13835128424026341376",
        "x-ms-file-permission-key": "4010187179898695473*11459378189709739967",
        "x-ms-request-id": "05165841-901a-0009-7d4e-989f11000000",
        "x-ms-request-server-encrypted": "true",
        "x-ms-version": "2020-12-06"
      },
      "ResponseBody": []
    },
    {
      "RequestUri": "http://seanmcccanary3.file.core.windows.net/test-share-cbfdd0f5-d15f-993a-3438-d71ef05a6ce5/test-directory-e6a07cb6-dede-a70f-a791-ad0d8a81b0bf/test-file-a60f75e6-02a6-b6df-d474-3d920b976ade?comp=range",
      "RequestMethod": "PUT",
      "RequestHeaders": {
        "Accept": "application/xml",
        "Authorization": "Sanitized",
        "Content-Length": "1024",
        "Content-Type": "application/octet-stream",
        "traceparent": "00-a17a1fc92a0f1e4989e1bf224fb57c08-defc19d8ba174b44-00",
        "User-Agent": [
          "azsdk-net-Storage.Files.Shares/12.8.0-alpha.20210820.1",
          "(.NET Core 3.1.18; Microsoft Windows 10.0.19043)"
        ],
        "x-ms-client-request-id": "f59f562b-bffb-ae11-1b95-7a92f757532a",
        "x-ms-date": "Mon, 23 Aug 2021 18:39:05 GMT",
        "x-ms-range": "bytes=0-1023",
        "x-ms-return-client-request-id": "true",
        "x-ms-version": "2020-12-06",
        "x-ms-write": "update"
      },
      "RequestBody": "yHhfAi0VQ7Uzxs3KR9yRH3JokGd/Q\u002BsunRWdDz0/zJ8eVmmdKBsXaN9NOQ1E401EQKOXpOqNwYSNMWUYdzR38/kuq/Bz8/ZXUSeHMQrd6bnIWM\u002BaqCi1kZTkEPa1/vGr1UYTFjdc0UysQFPCBY96sEirUB5l3UvReRlcjuMAoVI23FzEydOBa4aD7WfU8osFamCuCa7SRvf6Qp0eAENorJ4AiykytuZ1KuSX4fDj/YaNViODUZejY5VkyYc1Y2pDGkDI02Zi0rR5Od/JO2QHFkUWkKog5FoHXCeUzuxfP8Z6VMevGikfK4RvChi32igwXbJBH9PAIzblwXY\u002BzgTHGfoZT\u002BadV/wc92QlsNpCT4L/Y3A5Hh/yujGRylmy4F1/p/AdnopBkwa2JShumnJbo3HzP2uTjvvaJpS1DI2iaRYHpgnqJLH4vc9qgvj3gyC/NSfnvqHx7Bj0Q3f2jId5FLsRZ/RocX6/\u002B4GbKQsD4qJ09tZluqt1Fbnw9eE6ATFI8G485hwsVsOoKMIfVsIN8WDUgZWwE1kQm1E6eHychfpQUzicxvyGSJ8SvJLpVr/34wOAZYCcl90VLErK8d5HDKPIzwKJcCtkTjn1nVbHJ0WSQpR4HB96s7tbh5mxu1bBy7DvIIa8bnLYHBZGpvqHTQUEOK9Jzu\u002BDThtHLeiRspPjNNKl2Aa\u002B1dQioP8IMw3A1DmUrIKmd/zBa9JrdUCJR2mDYnEn4XX/RmPaJy7wexoNhlmu/AUQPLzW5GwzU2CUmFiVhNCbmPLElWYfy1DN0PC3Xe7m2kpkcia1Uf0Iy/IDRo7VWvZJce1m6mee8XBsCBN8e/Vxrb4OMRKq5kf1u8l0G4XC93b6buwAf/DjxYG1SUjpjE/9kZnQxyjkn4qmcS6dKtXrqRGcgg0JcC7OK2uQ9J3\u002BCy95dorr8TBOFc5hWg7BRZuryp83TQlC9CFrApy8U6vtp2X/I7NL/7jhTmw/qBUfDObQ5Sr\u002Bxr4lN4JpgO\u002BUksIjdLKowSHnX8rmVv\u002BdA0wLS/W2622A7uCm2esw4n7ITLupGzNjd0vE6YVfF3C/iDQ2XTX63qZUooXSAeg1tn1LHglD8\u002BcYqNOq8QLnINZw5lC3\u002BoRIzm4VVXmukXVjjjIIFPlmfJVNHrViUOykbIGuYRqXfrz4AlCaLZ5taRdeRmLP3wzdCWq7advO5n2Ccej3/y9ayxB2DxGozE7337SeBAmJ1I110Fiw3BXgKRvSF7y1dmrnA3tSWc/7ND0bw4kmMOJ0\u002BZxagi7Xqe/7leb11rSSQWlKtwCONnq\u002BepwblRiLufk5Xh4fW/Q7EFmLV8PpBV6IiYEg23ji5sIhnAiSvBTWb9vsvHeVcg==",
      "StatusCode": 201,
      "ResponseHeaders": {
        "Content-Length": "0",
        "Content-MD5": "R58dbNhzHQeOZZmG95gzzw==",
        "Date": "Mon, 23 Aug 2021 18:39:05 GMT",
        "ETag": "\u00220x8D9666548F7EB5B\u0022",
        "Last-Modified": "Mon, 23 Aug 2021 18:39:05 GMT",
        "Server": [
          "Windows-Azure-File/1.0",
          "Microsoft-HTTPAPI/2.0"
        ],
        "x-ms-client-request-id": "f59f562b-bffb-ae11-1b95-7a92f757532a",
        "x-ms-request-id": "05165848-901a-0009-044e-989f11000000",
        "x-ms-request-server-encrypted": "true",
        "x-ms-version": "2020-12-06"
      },
      "ResponseBody": []
    },
    {
      "RequestUri": "http://seanmcccanary3.file.core.windows.net/test-share-cbfdd0f5-d15f-993a-3438-d71ef05a6ce5/test-directory-e6a07cb6-dede-a70f-a791-ad0d8a81b0bf/test-file-a60f75e6-02a6-b6df-d474-3d920b976ade",
      "RequestMethod": "HEAD",
      "RequestHeaders": {
        "Accept": "application/xml",
        "Authorization": "Sanitized",
        "traceparent": "00-7f240c5bbcf6c546b8e39f751ad5ac13-b79ee43d7dd7884d-00",
        "User-Agent": [
          "azsdk-net-Storage.Files.Shares/12.8.0-alpha.20210820.1",
          "(.NET Core 3.1.18; Microsoft Windows 10.0.19043)"
        ],
        "x-ms-client-request-id": "fe68ef9c-138a-4543-ebbd-4a6abee12f31",
        "x-ms-date": "Mon, 23 Aug 2021 18:39:05 GMT",
        "x-ms-return-client-request-id": "true",
        "x-ms-version": "2020-12-06"
      },
      "RequestBody": null,
      "StatusCode": 200,
      "ResponseHeaders": {
        "Content-Length": "1024",
        "Content-Type": "application/octet-stream",
        "Date": "Mon, 23 Aug 2021 18:39:05 GMT",
        "ETag": "\u00220x8D9666548F7EB5B\u0022",
        "Last-Modified": "Mon, 23 Aug 2021 18:39:05 GMT",
        "Server": [
          "Windows-Azure-File/1.0",
          "Microsoft-HTTPAPI/2.0"
        ],
        "x-ms-client-request-id": "fe68ef9c-138a-4543-ebbd-4a6abee12f31",
        "x-ms-file-attributes": "Archive",
        "x-ms-file-change-time": "2021-08-23T18:39:05.0773538Z",
        "x-ms-file-creation-time": "2021-08-23T18:39:05.0773538Z",
        "x-ms-file-id": "11529285414812647424",
        "x-ms-file-last-write-time": "2021-08-23T18:39:05.0773538Z",
        "x-ms-file-parent-id": "13835128424026341376",
        "x-ms-file-permission-key": "4010187179898695473*11459378189709739967",
        "x-ms-lease-state": "available",
        "x-ms-lease-status": "unlocked",
        "x-ms-request-id": "0516584f-901a-0009-0b4e-989f11000000",
        "x-ms-server-encrypted": "true",
        "x-ms-type": "File",
        "x-ms-version": "2020-12-06"
      },
      "ResponseBody": []
    },
    {
      "RequestUri": "http://seanmcccanary3.file.core.windows.net/test-share-cbfdd0f5-d15f-993a-3438-d71ef05a6ce5/test-directory-e6a07cb6-dede-a70f-a791-ad0d8a81b0bf/test-file-a60f75e6-02a6-b6df-d474-3d920b976ade",
      "RequestMethod": "GET",
      "RequestHeaders": {
        "Accept": "application/xml",
        "Authorization": "Sanitized",
        "User-Agent": [
          "azsdk-net-Storage.Files.Shares/12.8.0-alpha.20210820.1",
          "(.NET Core 3.1.18; Microsoft Windows 10.0.19043)"
        ],
        "x-ms-client-request-id": "08f690ff-54ef-28a0-319c-fed3997dfcc0",
        "x-ms-date": "Mon, 23 Aug 2021 18:39:05 GMT",
        "x-ms-range": "bytes=0-127",
        "x-ms-return-client-request-id": "true",
        "x-ms-version": "2020-12-06"
      },
      "RequestBody": null,
      "StatusCode": 206,
      "ResponseHeaders": {
        "Accept-Ranges": "bytes",
        "Content-Length": "128",
        "Content-Range": "bytes 0-127/1024",
        "Content-Type": "application/octet-stream",
        "Date": "Mon, 23 Aug 2021 18:39:05 GMT",
        "ETag": "\u00220x8D9666548F7EB5B\u0022",
        "Last-Modified": "Mon, 23 Aug 2021 18:39:05 GMT",
        "Server": [
          "Windows-Azure-File/1.0",
          "Microsoft-HTTPAPI/2.0"
        ],
        "x-ms-client-request-id": "08f690ff-54ef-28a0-319c-fed3997dfcc0",
        "x-ms-file-attributes": "Archive",
        "x-ms-file-change-time": "2021-08-23T18:39:05.0773538Z",
        "x-ms-file-creation-time": "2021-08-23T18:39:05.0773538Z",
        "x-ms-file-id": "11529285414812647424",
        "x-ms-file-last-write-time": "2021-08-23T18:39:05.0773538Z",
        "x-ms-file-parent-id": "13835128424026341376",
        "x-ms-file-permission-key": "4010187179898695473*11459378189709739967",
        "x-ms-lease-state": "available",
        "x-ms-lease-status": "unlocked",
        "x-ms-request-id": "05165851-901a-0009-0d4e-989f11000000",
        "x-ms-server-encrypted": "true",
        "x-ms-type": "File",
        "x-ms-version": "2020-12-06"
      },
      "ResponseBody": "yHhfAi0VQ7Uzxs3KR9yRH3JokGd/Q\u002BsunRWdDz0/zJ8eVmmdKBsXaN9NOQ1E401EQKOXpOqNwYSNMWUYdzR38/kuq/Bz8/ZXUSeHMQrd6bnIWM\u002BaqCi1kZTkEPa1/vGr1UYTFjdc0UysQFPCBY96sEirUB5l3UvReRlcjuMAoVI="
    },
    {
      "RequestUri": "http://seanmcccanary3.file.core.windows.net/test-share-cbfdd0f5-d15f-993a-3438-d71ef05a6ce5/test-directory-e6a07cb6-dede-a70f-a791-ad0d8a81b0bf/test-file-a60f75e6-02a6-b6df-d474-3d920b976ade",
      "RequestMethod": "GET",
      "RequestHeaders": {
        "Accept": "application/xml",
        "Authorization": "Sanitized",
        "User-Agent": [
          "azsdk-net-Storage.Files.Shares/12.8.0-alpha.20210820.1",
          "(.NET Core 3.1.18; Microsoft Windows 10.0.19043)"
        ],
        "x-ms-client-request-id": "2e6a078f-27eb-bf42-87fd-a779e574aef1",
        "x-ms-date": "Mon, 23 Aug 2021 18:39:05 GMT",
        "x-ms-range": "bytes=128-255",
        "x-ms-return-client-request-id": "true",
        "x-ms-version": "2020-12-06"
      },
      "RequestBody": null,
      "StatusCode": 206,
      "ResponseHeaders": {
        "Accept-Ranges": "bytes",
        "Content-Length": "128",
        "Content-Range": "bytes 128-255/1024",
        "Content-Type": "application/octet-stream",
        "Date": "Mon, 23 Aug 2021 18:39:05 GMT",
        "ETag": "\u00220x8D9666548F7EB5B\u0022",
        "Last-Modified": "Mon, 23 Aug 2021 18:39:05 GMT",
        "Server": [
          "Windows-Azure-File/1.0",
          "Microsoft-HTTPAPI/2.0"
        ],
        "x-ms-client-request-id": "2e6a078f-27eb-bf42-87fd-a779e574aef1",
        "x-ms-file-attributes": "Archive",
        "x-ms-file-change-time": "2021-08-23T18:39:05.0773538Z",
        "x-ms-file-creation-time": "2021-08-23T18:39:05.0773538Z",
        "x-ms-file-id": "11529285414812647424",
        "x-ms-file-last-write-time": "2021-08-23T18:39:05.0773538Z",
        "x-ms-file-parent-id": "13835128424026341376",
        "x-ms-file-permission-key": "4010187179898695473*11459378189709739967",
        "x-ms-lease-state": "available",
        "x-ms-lease-status": "unlocked",
        "x-ms-request-id": "05165858-901a-0009-124e-989f11000000",
        "x-ms-server-encrypted": "true",
        "x-ms-type": "File",
        "x-ms-version": "2020-12-06"
      },
      "ResponseBody": "NtxcxMnTgWuGg\u002B1n1PKLBWpgrgmu0kb3\u002BkKdHgBDaKyeAIspMrbmdSrkl\u002BHw4/2GjVYjg1GXo2OVZMmHNWNqQxpAyNNmYtK0eTnfyTtkBxZFFpCqIORaB1wnlM7sXz/GelTHrxopHyuEbwoYt9ooMF2yQR/TwCM25cF2Ps4Exxk="
    },
    {
      "RequestUri": "http://seanmcccanary3.file.core.windows.net/test-share-cbfdd0f5-d15f-993a-3438-d71ef05a6ce5/test-directory-e6a07cb6-dede-a70f-a791-ad0d8a81b0bf/test-file-a60f75e6-02a6-b6df-d474-3d920b976ade",
      "RequestMethod": "GET",
      "RequestHeaders": {
        "Accept": "application/xml",
        "Authorization": "Sanitized",
        "User-Agent": [
          "azsdk-net-Storage.Files.Shares/12.8.0-alpha.20210820.1",
          "(.NET Core 3.1.18; Microsoft Windows 10.0.19043)"
        ],
        "x-ms-client-request-id": "9143bff5-ce12-1dd4-ad92-d2b6145bd333",
        "x-ms-date": "Mon, 23 Aug 2021 18:39:05 GMT",
        "x-ms-range": "bytes=256-383",
        "x-ms-return-client-request-id": "true",
        "x-ms-version": "2020-12-06"
      },
      "RequestBody": null,
      "StatusCode": 206,
      "ResponseHeaders": {
        "Accept-Ranges": "bytes",
        "Content-Length": "128",
        "Content-Range": "bytes 256-383/1024",
        "Content-Type": "application/octet-stream",
        "Date": "Mon, 23 Aug 2021 18:39:05 GMT",
        "ETag": "\u00220x8D9666548F7EB5B\u0022",
        "Last-Modified": "Mon, 23 Aug 2021 18:39:05 GMT",
        "Server": [
          "Windows-Azure-File/1.0",
          "Microsoft-HTTPAPI/2.0"
        ],
        "x-ms-client-request-id": "9143bff5-ce12-1dd4-ad92-d2b6145bd333",
        "x-ms-file-attributes": "Archive",
        "x-ms-file-change-time": "2021-08-23T18:39:05.0773538Z",
        "x-ms-file-creation-time": "2021-08-23T18:39:05.0773538Z",
        "x-ms-file-id": "11529285414812647424",
        "x-ms-file-last-write-time": "2021-08-23T18:39:05.0773538Z",
        "x-ms-file-parent-id": "13835128424026341376",
        "x-ms-file-permission-key": "4010187179898695473*11459378189709739967",
        "x-ms-lease-state": "available",
        "x-ms-lease-status": "unlocked",
        "x-ms-request-id": "0516585d-901a-0009-174e-989f11000000",
        "x-ms-server-encrypted": "true",
        "x-ms-type": "File",
        "x-ms-version": "2020-12-06"
      },
      "ResponseBody": "\u002BhlP5p1X/Bz3ZCWw2kJPgv9jcDkeH/K6MZHKWbLgXX\u002Bn8B2eikGTBrYlKG6aclujcfM/a5OO\u002B9omlLUMjaJpFgemCeoksfi9z2qC\u002BPeDIL81J\u002Be\u002BofHsGPRDd/aMh3kUuxFn9Ghxfr/7gZspCwPionT21mW6q3UVufD14ToBMUg="
    },
    {
      "RequestUri": "http://seanmcccanary3.file.core.windows.net/test-share-cbfdd0f5-d15f-993a-3438-d71ef05a6ce5/test-directory-e6a07cb6-dede-a70f-a791-ad0d8a81b0bf/test-file-a60f75e6-02a6-b6df-d474-3d920b976ade",
      "RequestMethod": "GET",
      "RequestHeaders": {
        "Accept": "application/xml",
        "Authorization": "Sanitized",
        "User-Agent": [
          "azsdk-net-Storage.Files.Shares/12.8.0-alpha.20210820.1",
          "(.NET Core 3.1.18; Microsoft Windows 10.0.19043)"
        ],
        "x-ms-client-request-id": "25833294-1c31-19df-be25-00c702d82e60",
        "x-ms-date": "Mon, 23 Aug 2021 18:39:05 GMT",
        "x-ms-range": "bytes=384-511",
        "x-ms-return-client-request-id": "true",
        "x-ms-version": "2020-12-06"
      },
      "RequestBody": null,
      "StatusCode": 206,
      "ResponseHeaders": {
        "Accept-Ranges": "bytes",
        "Content-Length": "128",
        "Content-Range": "bytes 384-511/1024",
        "Content-Type": "application/octet-stream",
        "Date": "Mon, 23 Aug 2021 18:39:05 GMT",
        "ETag": "\u00220x8D9666548F7EB5B\u0022",
        "Last-Modified": "Mon, 23 Aug 2021 18:39:05 GMT",
        "Server": [
          "Windows-Azure-File/1.0",
          "Microsoft-HTTPAPI/2.0"
        ],
        "x-ms-client-request-id": "25833294-1c31-19df-be25-00c702d82e60",
        "x-ms-file-attributes": "Archive",
        "x-ms-file-change-time": "2021-08-23T18:39:05.0773538Z",
        "x-ms-file-creation-time": "2021-08-23T18:39:05.0773538Z",
        "x-ms-file-id": "11529285414812647424",
        "x-ms-file-last-write-time": "2021-08-23T18:39:05.0773538Z",
        "x-ms-file-parent-id": "13835128424026341376",
        "x-ms-file-permission-key": "4010187179898695473*11459378189709739967",
        "x-ms-lease-state": "available",
        "x-ms-lease-status": "unlocked",
        "x-ms-request-id": "05165862-901a-0009-1c4e-989f11000000",
        "x-ms-server-encrypted": "true",
        "x-ms-type": "File",
        "x-ms-version": "2020-12-06"
      },
      "ResponseBody": "8G485hwsVsOoKMIfVsIN8WDUgZWwE1kQm1E6eHychfpQUzicxvyGSJ8SvJLpVr/34wOAZYCcl90VLErK8d5HDKPIzwKJcCtkTjn1nVbHJ0WSQpR4HB96s7tbh5mxu1bBy7DvIIa8bnLYHBZGpvqHTQUEOK9Jzu\u002BDThtHLeiRspM="
    },
    {
      "RequestUri": "http://seanmcccanary3.file.core.windows.net/test-share-cbfdd0f5-d15f-993a-3438-d71ef05a6ce5/test-directory-e6a07cb6-dede-a70f-a791-ad0d8a81b0bf/test-file-a60f75e6-02a6-b6df-d474-3d920b976ade",
      "RequestMethod": "GET",
      "RequestHeaders": {
        "Accept": "application/xml",
        "Authorization": "Sanitized",
        "User-Agent": [
          "azsdk-net-Storage.Files.Shares/12.8.0-alpha.20210820.1",
          "(.NET Core 3.1.18; Microsoft Windows 10.0.19043)"
        ],
        "x-ms-client-request-id": "e2214498-add7-5602-bea4-6e53f81db8a0",
        "x-ms-date": "Mon, 23 Aug 2021 18:39:05 GMT",
        "x-ms-range": "bytes=250-377",
        "x-ms-return-client-request-id": "true",
        "x-ms-version": "2020-12-06"
      },
      "RequestBody": null,
      "StatusCode": 206,
      "ResponseHeaders": {
        "Accept-Ranges": "bytes",
        "Content-Length": "128",
        "Content-Range": "bytes 250-377/1024",
        "Content-Type": "application/octet-stream",
        "Date": "Mon, 23 Aug 2021 18:39:05 GMT",
        "ETag": "\u00220x8D9666548F7EB5B\u0022",
        "Last-Modified": "Mon, 23 Aug 2021 18:39:05 GMT",
        "Server": [
          "Windows-Azure-File/1.0",
          "Microsoft-HTTPAPI/2.0"
        ],
        "x-ms-client-request-id": "e2214498-add7-5602-bea4-6e53f81db8a0",
        "x-ms-file-attributes": "Archive",
        "x-ms-file-change-time": "2021-08-23T18:39:05.0773538Z",
        "x-ms-file-creation-time": "2021-08-23T18:39:05.0773538Z",
        "x-ms-file-id": "11529285414812647424",
        "x-ms-file-last-write-time": "2021-08-23T18:39:05.0773538Z",
        "x-ms-file-parent-id": "13835128424026341376",
        "x-ms-file-permission-key": "4010187179898695473*11459378189709739967",
        "x-ms-lease-state": "available",
        "x-ms-lease-status": "unlocked",
        "x-ms-request-id": "05165866-901a-0009-204e-989f11000000",
        "x-ms-server-encrypted": "true",
        "x-ms-type": "File",
        "x-ms-version": "2020-12-06"
      },
      "ResponseBody": "dj7OBMcZ\u002BhlP5p1X/Bz3ZCWw2kJPgv9jcDkeH/K6MZHKWbLgXX\u002Bn8B2eikGTBrYlKG6aclujcfM/a5OO\u002B9omlLUMjaJpFgemCeoksfi9z2qC\u002BPeDIL81J\u002Be\u002BofHsGPRDd/aMh3kUuxFn9Ghxfr/7gZspCwPionT21mW6q3UVufA="
    },
    {
      "RequestUri": "http://seanmcccanary3.file.core.windows.net/test-share-cbfdd0f5-d15f-993a-3438-d71ef05a6ce5/test-directory-e6a07cb6-dede-a70f-a791-ad0d8a81b0bf/test-file-a60f75e6-02a6-b6df-d474-3d920b976ade",
      "RequestMethod": "GET",
      "RequestHeaders": {
        "Accept": "application/xml",
        "Authorization": "Sanitized",
        "User-Agent": [
          "azsdk-net-Storage.Files.Shares/12.8.0-alpha.20210820.1",
          "(.NET Core 3.1.18; Microsoft Windows 10.0.19043)"
        ],
        "x-ms-client-request-id": "bd2fc5cf-4cb7-bd88-2a05-6896cca703bb",
        "x-ms-date": "Mon, 23 Aug 2021 18:39:05 GMT",
        "x-ms-range": "bytes=378-505",
        "x-ms-return-client-request-id": "true",
        "x-ms-version": "2020-12-06"
      },
      "RequestBody": null,
      "StatusCode": 206,
      "ResponseHeaders": {
        "Accept-Ranges": "bytes",
        "Content-Length": "128",
        "Content-Range": "bytes 378-505/1024",
        "Content-Type": "application/octet-stream",
        "Date": "Mon, 23 Aug 2021 18:39:05 GMT",
        "ETag": "\u00220x8D9666548F7EB5B\u0022",
        "Last-Modified": "Mon, 23 Aug 2021 18:39:05 GMT",
        "Server": [
          "Windows-Azure-File/1.0",
          "Microsoft-HTTPAPI/2.0"
        ],
        "x-ms-client-request-id": "bd2fc5cf-4cb7-bd88-2a05-6896cca703bb",
        "x-ms-file-attributes": "Archive",
        "x-ms-file-change-time": "2021-08-23T18:39:05.0773538Z",
        "x-ms-file-creation-time": "2021-08-23T18:39:05.0773538Z",
        "x-ms-file-id": "11529285414812647424",
        "x-ms-file-last-write-time": "2021-08-23T18:39:05.0773538Z",
        "x-ms-file-parent-id": "13835128424026341376",
        "x-ms-file-permission-key": "4010187179898695473*11459378189709739967",
        "x-ms-lease-state": "available",
        "x-ms-lease-status": "unlocked",
        "x-ms-request-id": "0516586b-901a-0009-254e-989f11000000",
        "x-ms-server-encrypted": "true",
        "x-ms-type": "File",
        "x-ms-version": "2020-12-06"
      },
      "ResponseBody": "9eE6ATFI8G485hwsVsOoKMIfVsIN8WDUgZWwE1kQm1E6eHychfpQUzicxvyGSJ8SvJLpVr/34wOAZYCcl90VLErK8d5HDKPIzwKJcCtkTjn1nVbHJ0WSQpR4HB96s7tbh5mxu1bBy7DvIIa8bnLYHBZGpvqHTQUEOK9Jzu\u002BDThs="
    },
    {
      "RequestUri": "http://seanmcccanary3.file.core.windows.net/test-share-cbfdd0f5-d15f-993a-3438-d71ef05a6ce5/test-directory-e6a07cb6-dede-a70f-a791-ad0d8a81b0bf/test-file-a60f75e6-02a6-b6df-d474-3d920b976ade",
      "RequestMethod": "GET",
      "RequestHeaders": {
        "Accept": "application/xml",
        "Authorization": "Sanitized",
        "User-Agent": [
          "azsdk-net-Storage.Files.Shares/12.8.0-alpha.20210820.1",
          "(.NET Core 3.1.18; Microsoft Windows 10.0.19043)"
        ],
        "x-ms-client-request-id": "3283d7e7-faee-abe9-8885-70116bbb8d8e",
        "x-ms-date": "Mon, 23 Aug 2021 18:39:05 GMT",
        "x-ms-range": "bytes=506-633",
        "x-ms-return-client-request-id": "true",
        "x-ms-version": "2020-12-06"
      },
      "RequestBody": null,
      "StatusCode": 206,
      "ResponseHeaders": {
        "Accept-Ranges": "bytes",
        "Content-Length": "128",
        "Content-Range": "bytes 506-633/1024",
        "Content-Type": "application/octet-stream",
        "Date": "Mon, 23 Aug 2021 18:39:05 GMT",
        "ETag": "\u00220x8D9666548F7EB5B\u0022",
        "Last-Modified": "Mon, 23 Aug 2021 18:39:05 GMT",
        "Server": [
          "Windows-Azure-File/1.0",
          "Microsoft-HTTPAPI/2.0"
        ],
        "x-ms-client-request-id": "3283d7e7-faee-abe9-8885-70116bbb8d8e",
        "x-ms-file-attributes": "Archive",
        "x-ms-file-change-time": "2021-08-23T18:39:05.0773538Z",
        "x-ms-file-creation-time": "2021-08-23T18:39:05.0773538Z",
        "x-ms-file-id": "11529285414812647424",
        "x-ms-file-last-write-time": "2021-08-23T18:39:05.0773538Z",
        "x-ms-file-parent-id": "13835128424026341376",
        "x-ms-file-permission-key": "4010187179898695473*11459378189709739967",
        "x-ms-lease-state": "available",
        "x-ms-lease-status": "unlocked",
        "x-ms-request-id": "0516586e-901a-0009-284e-989f11000000",
        "x-ms-server-encrypted": "true",
        "x-ms-type": "File",
        "x-ms-version": "2020-12-06"
      },
      "ResponseBody": "Ry3okbKT4zTSpdgGvtXUIqD/CDMNwNQ5lKyCpnf8wWvSa3VAiUdpg2JxJ\u002BF1/0Zj2icu8HsaDYZZrvwFEDy81uRsM1NglJhYlYTQm5jyxJVmH8tQzdDwt13u5tpKZHImtVH9CMvyA0aO1Vr2SXHtZupnnvFwbAgTfHv1ca2\u002BDjE="
    },
    {
      "RequestUri": "http://seanmcccanary3.file.core.windows.net/test-share-cbfdd0f5-d15f-993a-3438-d71ef05a6ce5/test-directory-e6a07cb6-dede-a70f-a791-ad0d8a81b0bf/test-file-a60f75e6-02a6-b6df-d474-3d920b976ade",
      "RequestMethod": "GET",
      "RequestHeaders": {
        "Accept": "application/xml",
        "Authorization": "Sanitized",
        "User-Agent": [
          "azsdk-net-Storage.Files.Shares/12.8.0-alpha.20210820.1",
          "(.NET Core 3.1.18; Microsoft Windows 10.0.19043)"
        ],
        "x-ms-client-request-id": "f4af9db3-d024-d4cd-8d48-c25f4a105837",
        "x-ms-date": "Mon, 23 Aug 2021 18:39:05 GMT",
        "x-ms-range": "bytes=634-761",
        "x-ms-return-client-request-id": "true",
        "x-ms-version": "2020-12-06"
      },
      "RequestBody": null,
      "StatusCode": 206,
      "ResponseHeaders": {
        "Accept-Ranges": "bytes",
        "Content-Length": "128",
        "Content-Range": "bytes 634-761/1024",
        "Content-Type": "application/octet-stream",
        "Date": "Mon, 23 Aug 2021 18:39:05 GMT",
        "ETag": "\u00220x8D9666548F7EB5B\u0022",
        "Last-Modified": "Mon, 23 Aug 2021 18:39:05 GMT",
        "Server": [
          "Windows-Azure-File/1.0",
          "Microsoft-HTTPAPI/2.0"
        ],
        "x-ms-client-request-id": "f4af9db3-d024-d4cd-8d48-c25f4a105837",
        "x-ms-file-attributes": "Archive",
        "x-ms-file-change-time": "2021-08-23T18:39:05.0773538Z",
        "x-ms-file-creation-time": "2021-08-23T18:39:05.0773538Z",
        "x-ms-file-id": "11529285414812647424",
        "x-ms-file-last-write-time": "2021-08-23T18:39:05.0773538Z",
        "x-ms-file-parent-id": "13835128424026341376",
        "x-ms-file-permission-key": "4010187179898695473*11459378189709739967",
        "x-ms-lease-state": "available",
        "x-ms-lease-status": "unlocked",
        "x-ms-request-id": "05165872-901a-0009-2c4e-989f11000000",
        "x-ms-server-encrypted": "true",
        "x-ms-type": "File",
        "x-ms-version": "2020-12-06"
      },
      "ResponseBody": "EqrmR/W7yXQbhcL3dvpu7AB/8OPFgbVJSOmMT/2RmdDHKOSfiqZxLp0q1eupEZyCDQlwLs4ra5D0nf4LL3l2iuvxME4VzmFaDsFFm6vKnzdNCUL0IWsCnLxTq\u002B2nZf8js0v/uOFObD\u002BoFR8M5tDlKv7GviU3gmmA75SSwiN0sqg="
    },
    {
      "RequestUri": "http://seanmcccanary3.file.core.windows.net/test-share-cbfdd0f5-d15f-993a-3438-d71ef05a6ce5/test-directory-e6a07cb6-dede-a70f-a791-ad0d8a81b0bf/test-file-a60f75e6-02a6-b6df-d474-3d920b976ade",
      "RequestMethod": "GET",
      "RequestHeaders": {
        "Accept": "application/xml",
        "Authorization": "Sanitized",
        "User-Agent": [
          "azsdk-net-Storage.Files.Shares/12.8.0-alpha.20210820.1",
          "(.NET Core 3.1.18; Microsoft Windows 10.0.19043)"
        ],
        "x-ms-client-request-id": "ce5d9f29-980b-b26a-c204-feb6af52ca92",
        "x-ms-date": "Mon, 23 Aug 2021 18:39:05 GMT",
        "x-ms-range": "bytes=762-889",
        "x-ms-return-client-request-id": "true",
        "x-ms-version": "2020-12-06"
      },
      "RequestBody": null,
      "StatusCode": 206,
      "ResponseHeaders": {
        "Accept-Ranges": "bytes",
        "Content-Length": "128",
        "Content-Range": "bytes 762-889/1024",
        "Content-Type": "application/octet-stream",
        "Date": "Mon, 23 Aug 2021 18:39:05 GMT",
        "ETag": "\u00220x8D9666548F7EB5B\u0022",
        "Last-Modified": "Mon, 23 Aug 2021 18:39:05 GMT",
        "Server": [
          "Windows-Azure-File/1.0",
          "Microsoft-HTTPAPI/2.0"
        ],
        "x-ms-client-request-id": "ce5d9f29-980b-b26a-c204-feb6af52ca92",
        "x-ms-file-attributes": "Archive",
        "x-ms-file-change-time": "2021-08-23T18:39:05.0773538Z",
        "x-ms-file-creation-time": "2021-08-23T18:39:05.0773538Z",
        "x-ms-file-id": "11529285414812647424",
        "x-ms-file-last-write-time": "2021-08-23T18:39:05.0773538Z",
        "x-ms-file-parent-id": "13835128424026341376",
        "x-ms-file-permission-key": "4010187179898695473*11459378189709739967",
        "x-ms-lease-state": "available",
        "x-ms-lease-status": "unlocked",
        "x-ms-request-id": "05165877-901a-0009-314e-989f11000000",
        "x-ms-server-encrypted": "true",
        "x-ms-type": "File",
        "x-ms-version": "2020-12-06"
      },
      "ResponseBody": "wSHnX8rmVv\u002BdA0wLS/W2622A7uCm2esw4n7ITLupGzNjd0vE6YVfF3C/iDQ2XTX63qZUooXSAeg1tn1LHglD8\u002BcYqNOq8QLnINZw5lC3\u002BoRIzm4VVXmukXVjjjIIFPlmfJVNHrViUOykbIGuYRqXfrz4AlCaLZ5taRdeRmLP3ww="
    },
    {
      "RequestUri": "http://seanmcccanary3.file.core.windows.net/test-share-cbfdd0f5-d15f-993a-3438-d71ef05a6ce5/test-directory-e6a07cb6-dede-a70f-a791-ad0d8a81b0bf/test-file-a60f75e6-02a6-b6df-d474-3d920b976ade",
      "RequestMethod": "GET",
      "RequestHeaders": {
        "Accept": "application/xml",
        "Authorization": "Sanitized",
        "User-Agent": [
          "azsdk-net-Storage.Files.Shares/12.8.0-alpha.20210820.1",
          "(.NET Core 3.1.18; Microsoft Windows 10.0.19043)"
        ],
        "x-ms-client-request-id": "aa36723e-89b2-a12c-b21b-0e7bc614c5d3",
        "x-ms-date": "Mon, 23 Aug 2021 18:39:05 GMT",
        "x-ms-range": "bytes=890-1017",
        "x-ms-return-client-request-id": "true",
        "x-ms-version": "2020-12-06"
      },
      "RequestBody": null,
      "StatusCode": 206,
      "ResponseHeaders": {
        "Accept-Ranges": "bytes",
        "Content-Length": "128",
        "Content-Range": "bytes 890-1017/1024",
        "Content-Type": "application/octet-stream",
        "Date": "Mon, 23 Aug 2021 18:39:05 GMT",
        "ETag": "\u00220x8D9666548F7EB5B\u0022",
        "Last-Modified": "Mon, 23 Aug 2021 18:39:05 GMT",
        "Server": [
          "Windows-Azure-File/1.0",
          "Microsoft-HTTPAPI/2.0"
        ],
        "x-ms-client-request-id": "aa36723e-89b2-a12c-b21b-0e7bc614c5d3",
        "x-ms-file-attributes": "Archive",
        "x-ms-file-change-time": "2021-08-23T18:39:05.0773538Z",
        "x-ms-file-creation-time": "2021-08-23T18:39:05.0773538Z",
        "x-ms-file-id": "11529285414812647424",
        "x-ms-file-last-write-time": "2021-08-23T18:39:05.0773538Z",
        "x-ms-file-parent-id": "13835128424026341376",
        "x-ms-file-permission-key": "4010187179898695473*11459378189709739967",
        "x-ms-lease-state": "available",
        "x-ms-lease-status": "unlocked",
        "x-ms-request-id": "0516587b-901a-0009-354e-989f11000000",
        "x-ms-server-encrypted": "true",
        "x-ms-type": "File",
        "x-ms-version": "2020-12-06"
      },
      "ResponseBody": "3Qlqu2nbzuZ9gnHo9/8vWssQdg8RqMxO99\u002B0ngQJidSNddBYsNwV4Ckb0he8tXZq5wN7UlnP\u002BzQ9G8OJJjDidPmcWoIu16nv\u002B5Xm9da0kkFpSrcAjjZ6vnqcG5UYi7n5OV4eH1v0OxBZi1fD6QVeiImBINt44ubCIZwIkrwU1m8="
    },
    {
      "RequestUri": "http://seanmcccanary3.file.core.windows.net/test-share-cbfdd0f5-d15f-993a-3438-d71ef05a6ce5/test-directory-e6a07cb6-dede-a70f-a791-ad0d8a81b0bf/test-file-a60f75e6-02a6-b6df-d474-3d920b976ade",
      "RequestMethod": "GET",
      "RequestHeaders": {
        "Accept": "application/xml",
        "Authorization": "Sanitized",
        "User-Agent": [
          "azsdk-net-Storage.Files.Shares/12.8.0-alpha.20210820.1",
          "(.NET Core 3.1.18; Microsoft Windows 10.0.19043)"
        ],
        "x-ms-client-request-id": "3d786b5f-1f1c-89df-6612-d14f7cd528bd",
        "x-ms-date": "Mon, 23 Aug 2021 18:39:05 GMT",
        "x-ms-range": "bytes=1018-1145",
        "x-ms-return-client-request-id": "true",
        "x-ms-version": "2020-12-06"
      },
      "RequestBody": null,
      "StatusCode": 206,
      "ResponseHeaders": {
        "Accept-Ranges": "bytes",
        "Content-Length": "6",
        "Content-Range": "bytes 1018-1023/1024",
        "Content-Type": "application/octet-stream",
        "Date": "Mon, 23 Aug 2021 18:39:05 GMT",
        "ETag": "\u00220x8D9666548F7EB5B\u0022",
        "Last-Modified": "Mon, 23 Aug 2021 18:39:05 GMT",
        "Server": [
          "Windows-Azure-File/1.0",
          "Microsoft-HTTPAPI/2.0"
        ],
        "x-ms-client-request-id": "3d786b5f-1f1c-89df-6612-d14f7cd528bd",
        "x-ms-file-attributes": "Archive",
        "x-ms-file-change-time": "2021-08-23T18:39:05.0773538Z",
        "x-ms-file-creation-time": "2021-08-23T18:39:05.0773538Z",
        "x-ms-file-id": "11529285414812647424",
        "x-ms-file-last-write-time": "2021-08-23T18:39:05.0773538Z",
        "x-ms-file-parent-id": "13835128424026341376",
        "x-ms-file-permission-key": "4010187179898695473*11459378189709739967",
        "x-ms-lease-state": "available",
        "x-ms-lease-status": "unlocked",
        "x-ms-request-id": "0516587f-901a-0009-394e-989f11000000",
        "x-ms-server-encrypted": "true",
        "x-ms-type": "File",
        "x-ms-version": "2020-12-06"
      },
      "ResponseBody": "2\u002By8d5Vy"
    },
    {
      "RequestUri": "http://seanmcccanary3.file.core.windows.net/test-share-cbfdd0f5-d15f-993a-3438-d71ef05a6ce5?restype=share",
      "RequestMethod": "DELETE",
      "RequestHeaders": {
        "Accept": "application/xml",
        "Authorization": "Sanitized",
        "traceparent": "00-33ddd2edad6aef44bb285b1e64e45d79-bb0f1814ed558146-00",
        "User-Agent": [
          "azsdk-net-Storage.Files.Shares/12.8.0-alpha.20210820.1",
          "(.NET Core 3.1.18; Microsoft Windows 10.0.19043)"
        ],
        "x-ms-client-request-id": "5a1b95a9-889c-84b7-1de7-3532b4972278",
        "x-ms-date": "Mon, 23 Aug 2021 18:39:05 GMT",
        "x-ms-delete-snapshots": "include",
        "x-ms-return-client-request-id": "true",
        "x-ms-version": "2020-12-06"
      },
      "RequestBody": null,
      "StatusCode": 202,
      "ResponseHeaders": {
        "Content-Length": "0",
        "Date": "Mon, 23 Aug 2021 18:39:05 GMT",
        "Server": [
          "Windows-Azure-File/1.0",
          "Microsoft-HTTPAPI/2.0"
        ],
        "x-ms-client-request-id": "5a1b95a9-889c-84b7-1de7-3532b4972278",
<<<<<<< HEAD
        "x-ms-request-id": "05165883-901a-0009-3d4e-989f11000000",
        "x-ms-version": "2020-10-02"
=======
        "x-ms-request-id": "3d3afb6c-f01a-007d-4f19-f4abe1000000",
        "x-ms-version": "2020-12-06"
>>>>>>> 76e66c80
      },
      "ResponseBody": []
    }
  ],
  "Variables": {
    "RandomSeed": "1713104730",
    "Storage_TestConfigDefault": "ProductionTenant\nseanmcccanary3\nU2FuaXRpemVk\nhttp://seanmcccanary3.blob.core.windows.net\nhttp://seanmcccanary3.file.core.windows.net\nhttp://seanmcccanary3.queue.core.windows.net\nhttp://seanmcccanary3.table.core.windows.net\n\n\n\n\nhttp://seanmcccanary3-secondary.blob.core.windows.net\nhttp://seanmcccanary3-secondary.file.core.windows.net\nhttp://seanmcccanary3-secondary.queue.core.windows.net\nhttp://seanmcccanary3-secondary.table.core.windows.net\n\nSanitized\n\n\nCloud\nBlobEndpoint=http://seanmcccanary3.blob.core.windows.net/;QueueEndpoint=http://seanmcccanary3.queue.core.windows.net/;FileEndpoint=http://seanmcccanary3.file.core.windows.net/;BlobSecondaryEndpoint=http://seanmcccanary3-secondary.blob.core.windows.net/;QueueSecondaryEndpoint=http://seanmcccanary3-secondary.queue.core.windows.net/;FileSecondaryEndpoint=http://seanmcccanary3-secondary.file.core.windows.net/;AccountName=seanmcccanary3;AccountKey=Kg==;\n[encryption scope]\n\n"
  }
}<|MERGE_RESOLUTION|>--- conflicted
+++ resolved
@@ -1,18 +1,18 @@
-{
+﻿{
   "Entries": [
     {
-      "RequestUri": "http://seanmcccanary3.file.core.windows.net/test-share-cbfdd0f5-d15f-993a-3438-d71ef05a6ce5?restype=share",
+      "RequestUri": "https://seanmcccanary3.file.core.windows.net/test-share-cbfdd0f5-d15f-993a-3438-d71ef05a6ce5?restype=share",
       "RequestMethod": "PUT",
       "RequestHeaders": {
         "Accept": "application/xml",
         "Authorization": "Sanitized",
-        "traceparent": "00-4721527a9cf30c4cb6406ef91911eaa7-3cca7c162aa3dc4d-00",
-        "User-Agent": [
-          "azsdk-net-Storage.Files.Shares/12.8.0-alpha.20210820.1",
-          "(.NET Core 3.1.18; Microsoft Windows 10.0.19043)"
+        "traceparent": "00-10f3df39885c1d41b47efb341982e0e9-bcea4a905b0fab40-00",
+        "User-Agent": [
+          "azsdk-net-Storage.Files.Shares/12.7.0-alpha.20210126.1",
+          "(.NET 5.0.2; Microsoft Windows 10.0.19042)"
         ],
         "x-ms-client-request-id": "6b793073-ba9b-7f87-c279-37a04dd9d424",
-        "x-ms-date": "Mon, 23 Aug 2021 18:39:04 GMT",
+        "x-ms-date": "Tue, 26 Jan 2021 19:28:19 GMT",
         "x-ms-return-client-request-id": "true",
         "x-ms-version": "2020-12-06"
       },
@@ -20,37 +20,32 @@
       "StatusCode": 201,
       "ResponseHeaders": {
         "Content-Length": "0",
-        "Date": "Mon, 23 Aug 2021 18:39:04 GMT",
-        "ETag": "\u00220x8D9666548D473D1\u0022",
-        "Last-Modified": "Mon, 23 Aug 2021 18:39:04 GMT",
+        "Date": "Tue, 26 Jan 2021 19:28:18 GMT",
+        "ETag": "\"0x8D8C23088FC8B89\"",
+        "Last-Modified": "Tue, 26 Jan 2021 19:28:18 GMT",
         "Server": [
           "Windows-Azure-File/1.0",
           "Microsoft-HTTPAPI/2.0"
         ],
         "x-ms-client-request-id": "6b793073-ba9b-7f87-c279-37a04dd9d424",
-<<<<<<< HEAD
-        "x-ms-request-id": "05165833-901a-0009-704e-989f11000000",
-        "x-ms-version": "2020-10-02"
-=======
         "x-ms-request-id": "3d3afb33-f01a-007d-1a19-f4abe1000000",
         "x-ms-version": "2020-12-06"
->>>>>>> 76e66c80
       },
       "ResponseBody": []
     },
     {
-      "RequestUri": "http://seanmcccanary3.file.core.windows.net/test-share-cbfdd0f5-d15f-993a-3438-d71ef05a6ce5/test-directory-e6a07cb6-dede-a70f-a791-ad0d8a81b0bf?restype=directory",
+      "RequestUri": "https://seanmcccanary3.file.core.windows.net/test-share-cbfdd0f5-d15f-993a-3438-d71ef05a6ce5/test-directory-e6a07cb6-dede-a70f-a791-ad0d8a81b0bf?restype=directory",
       "RequestMethod": "PUT",
       "RequestHeaders": {
         "Accept": "application/xml",
         "Authorization": "Sanitized",
-        "traceparent": "00-4b41e0e5a3f3f54c9aa4927ad2002c08-d40b1f5d0618f749-00",
-        "User-Agent": [
-          "azsdk-net-Storage.Files.Shares/12.8.0-alpha.20210820.1",
-          "(.NET Core 3.1.18; Microsoft Windows 10.0.19043)"
+        "traceparent": "00-8d81bc6573f3be4ea63d12201e5a9b39-c9a45fa0b990e54d-00",
+        "User-Agent": [
+          "azsdk-net-Storage.Files.Shares/12.7.0-alpha.20210126.1",
+          "(.NET 5.0.2; Microsoft Windows 10.0.19042)"
         ],
         "x-ms-client-request-id": "6c02237d-12d4-95ad-21d1-c30a0d7af440",
-        "x-ms-date": "Mon, 23 Aug 2021 18:39:04 GMT",
+        "x-ms-date": "Tue, 26 Jan 2021 19:28:19 GMT",
         "x-ms-file-attributes": "None",
         "x-ms-file-creation-time": "Now",
         "x-ms-file-last-write-time": "Now",
@@ -62,41 +57,41 @@
       "StatusCode": 201,
       "ResponseHeaders": {
         "Content-Length": "0",
-        "Date": "Mon, 23 Aug 2021 18:39:04 GMT",
-        "ETag": "\u00220x8D9666548DFD2FC\u0022",
-        "Last-Modified": "Mon, 23 Aug 2021 18:39:04 GMT",
+        "Date": "Tue, 26 Jan 2021 19:28:18 GMT",
+        "ETag": "\"0x8D8C2308907E5EC\"",
+        "Last-Modified": "Tue, 26 Jan 2021 19:28:18 GMT",
         "Server": [
           "Windows-Azure-File/1.0",
           "Microsoft-HTTPAPI/2.0"
         ],
         "x-ms-client-request-id": "6c02237d-12d4-95ad-21d1-c30a0d7af440",
         "x-ms-file-attributes": "Directory",
-        "x-ms-file-change-time": "2021-08-23T18:39:04.9993980Z",
-        "x-ms-file-creation-time": "2021-08-23T18:39:04.9993980Z",
+        "x-ms-file-change-time": "2021-01-26T19:28:18.614014Z",
+        "x-ms-file-creation-time": "2021-01-26T19:28:18.614014Z",
         "x-ms-file-id": "13835128424026341376",
-        "x-ms-file-last-write-time": "2021-08-23T18:39:04.9993980Z",
+        "x-ms-file-last-write-time": "2021-01-26T19:28:18.614014Z",
         "x-ms-file-parent-id": "0",
         "x-ms-file-permission-key": "17860367565182308406*11459378189709739967",
-        "x-ms-request-id": "0516583b-901a-0009-774e-989f11000000",
+        "x-ms-request-id": "3d3afb36-f01a-007d-1b19-f4abe1000000",
         "x-ms-request-server-encrypted": "true",
         "x-ms-version": "2020-12-06"
       },
       "ResponseBody": []
     },
     {
-      "RequestUri": "http://seanmcccanary3.file.core.windows.net/test-share-cbfdd0f5-d15f-993a-3438-d71ef05a6ce5/test-directory-e6a07cb6-dede-a70f-a791-ad0d8a81b0bf/test-file-a60f75e6-02a6-b6df-d474-3d920b976ade",
+      "RequestUri": "https://seanmcccanary3.file.core.windows.net/test-share-cbfdd0f5-d15f-993a-3438-d71ef05a6ce5/test-directory-e6a07cb6-dede-a70f-a791-ad0d8a81b0bf/test-file-a60f75e6-02a6-b6df-d474-3d920b976ade",
       "RequestMethod": "PUT",
       "RequestHeaders": {
         "Accept": "application/xml",
         "Authorization": "Sanitized",
-        "traceparent": "00-e8dddc413a97cc4da8011c9a0877aaa8-2967d03ce3838844-00",
-        "User-Agent": [
-          "azsdk-net-Storage.Files.Shares/12.8.0-alpha.20210820.1",
-          "(.NET Core 3.1.18; Microsoft Windows 10.0.19043)"
+        "traceparent": "00-cf8f4949d0f4254fa6549630d209633a-30eb5b77b0eb2540-00",
+        "User-Agent": [
+          "azsdk-net-Storage.Files.Shares/12.7.0-alpha.20210126.1",
+          "(.NET 5.0.2; Microsoft Windows 10.0.19042)"
         ],
         "x-ms-client-request-id": "ab9b16f3-d2cc-e33b-e26a-c7935529083f",
         "x-ms-content-length": "1024",
-        "x-ms-date": "Mon, 23 Aug 2021 18:39:05 GMT",
+        "x-ms-date": "Tue, 26 Jan 2021 19:28:19 GMT",
         "x-ms-file-attributes": "None",
         "x-ms-file-creation-time": "Now",
         "x-ms-file-last-write-time": "Now",
@@ -109,79 +104,79 @@
       "StatusCode": 201,
       "ResponseHeaders": {
         "Content-Length": "0",
-        "Date": "Mon, 23 Aug 2021 18:39:04 GMT",
-        "ETag": "\u00220x8D9666548EBB822\u0022",
-        "Last-Modified": "Mon, 23 Aug 2021 18:39:05 GMT",
+        "Date": "Tue, 26 Jan 2021 19:28:18 GMT",
+        "ETag": "\"0x8D8C2308915CB30\"",
+        "Last-Modified": "Tue, 26 Jan 2021 19:28:18 GMT",
         "Server": [
           "Windows-Azure-File/1.0",
           "Microsoft-HTTPAPI/2.0"
         ],
         "x-ms-client-request-id": "ab9b16f3-d2cc-e33b-e26a-c7935529083f",
         "x-ms-file-attributes": "Archive",
-        "x-ms-file-change-time": "2021-08-23T18:39:05.0773538Z",
-        "x-ms-file-creation-time": "2021-08-23T18:39:05.0773538Z",
-        "x-ms-file-id": "11529285414812647424",
-        "x-ms-file-last-write-time": "2021-08-23T18:39:05.0773538Z",
-        "x-ms-file-parent-id": "13835128424026341376",
-        "x-ms-file-permission-key": "4010187179898695473*11459378189709739967",
-        "x-ms-request-id": "05165841-901a-0009-7d4e-989f11000000",
+        "x-ms-file-change-time": "2021-01-26T19:28:18.70508Z",
+        "x-ms-file-creation-time": "2021-01-26T19:28:18.70508Z",
+        "x-ms-file-id": "11529285414812647424",
+        "x-ms-file-last-write-time": "2021-01-26T19:28:18.70508Z",
+        "x-ms-file-parent-id": "13835128424026341376",
+        "x-ms-file-permission-key": "4010187179898695473*11459378189709739967",
+        "x-ms-request-id": "3d3afb3a-f01a-007d-1e19-f4abe1000000",
         "x-ms-request-server-encrypted": "true",
         "x-ms-version": "2020-12-06"
       },
       "ResponseBody": []
     },
     {
-      "RequestUri": "http://seanmcccanary3.file.core.windows.net/test-share-cbfdd0f5-d15f-993a-3438-d71ef05a6ce5/test-directory-e6a07cb6-dede-a70f-a791-ad0d8a81b0bf/test-file-a60f75e6-02a6-b6df-d474-3d920b976ade?comp=range",
+      "RequestUri": "https://seanmcccanary3.file.core.windows.net/test-share-cbfdd0f5-d15f-993a-3438-d71ef05a6ce5/test-directory-e6a07cb6-dede-a70f-a791-ad0d8a81b0bf/test-file-a60f75e6-02a6-b6df-d474-3d920b976ade?comp=range",
       "RequestMethod": "PUT",
       "RequestHeaders": {
         "Accept": "application/xml",
         "Authorization": "Sanitized",
         "Content-Length": "1024",
         "Content-Type": "application/octet-stream",
-        "traceparent": "00-a17a1fc92a0f1e4989e1bf224fb57c08-defc19d8ba174b44-00",
-        "User-Agent": [
-          "azsdk-net-Storage.Files.Shares/12.8.0-alpha.20210820.1",
-          "(.NET Core 3.1.18; Microsoft Windows 10.0.19043)"
+        "traceparent": "00-5fd19d9c650c944fab6eee2fecb1557d-c68326240dbff14f-00",
+        "User-Agent": [
+          "azsdk-net-Storage.Files.Shares/12.7.0-alpha.20210126.1",
+          "(.NET 5.0.2; Microsoft Windows 10.0.19042)"
         ],
         "x-ms-client-request-id": "f59f562b-bffb-ae11-1b95-7a92f757532a",
-        "x-ms-date": "Mon, 23 Aug 2021 18:39:05 GMT",
+        "x-ms-date": "Tue, 26 Jan 2021 19:28:19 GMT",
         "x-ms-range": "bytes=0-1023",
         "x-ms-return-client-request-id": "true",
         "x-ms-version": "2020-12-06",
         "x-ms-write": "update"
       },
-      "RequestBody": "yHhfAi0VQ7Uzxs3KR9yRH3JokGd/Q\u002BsunRWdDz0/zJ8eVmmdKBsXaN9NOQ1E401EQKOXpOqNwYSNMWUYdzR38/kuq/Bz8/ZXUSeHMQrd6bnIWM\u002BaqCi1kZTkEPa1/vGr1UYTFjdc0UysQFPCBY96sEirUB5l3UvReRlcjuMAoVI23FzEydOBa4aD7WfU8osFamCuCa7SRvf6Qp0eAENorJ4AiykytuZ1KuSX4fDj/YaNViODUZejY5VkyYc1Y2pDGkDI02Zi0rR5Od/JO2QHFkUWkKog5FoHXCeUzuxfP8Z6VMevGikfK4RvChi32igwXbJBH9PAIzblwXY\u002BzgTHGfoZT\u002BadV/wc92QlsNpCT4L/Y3A5Hh/yujGRylmy4F1/p/AdnopBkwa2JShumnJbo3HzP2uTjvvaJpS1DI2iaRYHpgnqJLH4vc9qgvj3gyC/NSfnvqHx7Bj0Q3f2jId5FLsRZ/RocX6/\u002B4GbKQsD4qJ09tZluqt1Fbnw9eE6ATFI8G485hwsVsOoKMIfVsIN8WDUgZWwE1kQm1E6eHychfpQUzicxvyGSJ8SvJLpVr/34wOAZYCcl90VLErK8d5HDKPIzwKJcCtkTjn1nVbHJ0WSQpR4HB96s7tbh5mxu1bBy7DvIIa8bnLYHBZGpvqHTQUEOK9Jzu\u002BDThtHLeiRspPjNNKl2Aa\u002B1dQioP8IMw3A1DmUrIKmd/zBa9JrdUCJR2mDYnEn4XX/RmPaJy7wexoNhlmu/AUQPLzW5GwzU2CUmFiVhNCbmPLElWYfy1DN0PC3Xe7m2kpkcia1Uf0Iy/IDRo7VWvZJce1m6mee8XBsCBN8e/Vxrb4OMRKq5kf1u8l0G4XC93b6buwAf/DjxYG1SUjpjE/9kZnQxyjkn4qmcS6dKtXrqRGcgg0JcC7OK2uQ9J3\u002BCy95dorr8TBOFc5hWg7BRZuryp83TQlC9CFrApy8U6vtp2X/I7NL/7jhTmw/qBUfDObQ5Sr\u002Bxr4lN4JpgO\u002BUksIjdLKowSHnX8rmVv\u002BdA0wLS/W2622A7uCm2esw4n7ITLupGzNjd0vE6YVfF3C/iDQ2XTX63qZUooXSAeg1tn1LHglD8\u002BcYqNOq8QLnINZw5lC3\u002BoRIzm4VVXmukXVjjjIIFPlmfJVNHrViUOykbIGuYRqXfrz4AlCaLZ5taRdeRmLP3wzdCWq7advO5n2Ccej3/y9ayxB2DxGozE7337SeBAmJ1I110Fiw3BXgKRvSF7y1dmrnA3tSWc/7ND0bw4kmMOJ0\u002BZxagi7Xqe/7leb11rSSQWlKtwCONnq\u002BepwblRiLufk5Xh4fW/Q7EFmLV8PpBV6IiYEg23ji5sIhnAiSvBTWb9vsvHeVcg==",
+      "RequestBody": "yHhfAi0VQ7Uzxs3KR9yRH3JokGd/Q+sunRWdDz0/zJ8eVmmdKBsXaN9NOQ1E401EQKOXpOqNwYSNMWUYdzR38/kuq/Bz8/ZXUSeHMQrd6bnIWM+aqCi1kZTkEPa1/vGr1UYTFjdc0UysQFPCBY96sEirUB5l3UvReRlcjuMAoVI23FzEydOBa4aD7WfU8osFamCuCa7SRvf6Qp0eAENorJ4AiykytuZ1KuSX4fDj/YaNViODUZejY5VkyYc1Y2pDGkDI02Zi0rR5Od/JO2QHFkUWkKog5FoHXCeUzuxfP8Z6VMevGikfK4RvChi32igwXbJBH9PAIzblwXY+zgTHGfoZT+adV/wc92QlsNpCT4L/Y3A5Hh/yujGRylmy4F1/p/AdnopBkwa2JShumnJbo3HzP2uTjvvaJpS1DI2iaRYHpgnqJLH4vc9qgvj3gyC/NSfnvqHx7Bj0Q3f2jId5FLsRZ/RocX6/+4GbKQsD4qJ09tZluqt1Fbnw9eE6ATFI8G485hwsVsOoKMIfVsIN8WDUgZWwE1kQm1E6eHychfpQUzicxvyGSJ8SvJLpVr/34wOAZYCcl90VLErK8d5HDKPIzwKJcCtkTjn1nVbHJ0WSQpR4HB96s7tbh5mxu1bBy7DvIIa8bnLYHBZGpvqHTQUEOK9Jzu+DThtHLeiRspPjNNKl2Aa+1dQioP8IMw3A1DmUrIKmd/zBa9JrdUCJR2mDYnEn4XX/RmPaJy7wexoNhlmu/AUQPLzW5GwzU2CUmFiVhNCbmPLElWYfy1DN0PC3Xe7m2kpkcia1Uf0Iy/IDRo7VWvZJce1m6mee8XBsCBN8e/Vxrb4OMRKq5kf1u8l0G4XC93b6buwAf/DjxYG1SUjpjE/9kZnQxyjkn4qmcS6dKtXrqRGcgg0JcC7OK2uQ9J3+Cy95dorr8TBOFc5hWg7BRZuryp83TQlC9CFrApy8U6vtp2X/I7NL/7jhTmw/qBUfDObQ5Sr+xr4lN4JpgO+UksIjdLKowSHnX8rmVv+dA0wLS/W2622A7uCm2esw4n7ITLupGzNjd0vE6YVfF3C/iDQ2XTX63qZUooXSAeg1tn1LHglD8+cYqNOq8QLnINZw5lC3+oRIzm4VVXmukXVjjjIIFPlmfJVNHrViUOykbIGuYRqXfrz4AlCaLZ5taRdeRmLP3wzdCWq7advO5n2Ccej3/y9ayxB2DxGozE7337SeBAmJ1I110Fiw3BXgKRvSF7y1dmrnA3tSWc/7ND0bw4kmMOJ0+Zxagi7Xqe/7leb11rSSQWlKtwCONnq+epwblRiLufk5Xh4fW/Q7EFmLV8PpBV6IiYEg23ji5sIhnAiSvBTWb9vsvHeVcg==",
       "StatusCode": 201,
       "ResponseHeaders": {
         "Content-Length": "0",
         "Content-MD5": "R58dbNhzHQeOZZmG95gzzw==",
-        "Date": "Mon, 23 Aug 2021 18:39:05 GMT",
-        "ETag": "\u00220x8D9666548F7EB5B\u0022",
-        "Last-Modified": "Mon, 23 Aug 2021 18:39:05 GMT",
+        "Date": "Tue, 26 Jan 2021 19:28:18 GMT",
+        "ETag": "\"0x8D8C2308920546E\"",
+        "Last-Modified": "Tue, 26 Jan 2021 19:28:18 GMT",
         "Server": [
           "Windows-Azure-File/1.0",
           "Microsoft-HTTPAPI/2.0"
         ],
         "x-ms-client-request-id": "f59f562b-bffb-ae11-1b95-7a92f757532a",
-        "x-ms-request-id": "05165848-901a-0009-044e-989f11000000",
+        "x-ms-request-id": "3d3afb40-f01a-007d-2419-f4abe1000000",
         "x-ms-request-server-encrypted": "true",
         "x-ms-version": "2020-12-06"
       },
       "ResponseBody": []
     },
     {
-      "RequestUri": "http://seanmcccanary3.file.core.windows.net/test-share-cbfdd0f5-d15f-993a-3438-d71ef05a6ce5/test-directory-e6a07cb6-dede-a70f-a791-ad0d8a81b0bf/test-file-a60f75e6-02a6-b6df-d474-3d920b976ade",
+      "RequestUri": "https://seanmcccanary3.file.core.windows.net/test-share-cbfdd0f5-d15f-993a-3438-d71ef05a6ce5/test-directory-e6a07cb6-dede-a70f-a791-ad0d8a81b0bf/test-file-a60f75e6-02a6-b6df-d474-3d920b976ade",
       "RequestMethod": "HEAD",
       "RequestHeaders": {
         "Accept": "application/xml",
         "Authorization": "Sanitized",
-        "traceparent": "00-7f240c5bbcf6c546b8e39f751ad5ac13-b79ee43d7dd7884d-00",
-        "User-Agent": [
-          "azsdk-net-Storage.Files.Shares/12.8.0-alpha.20210820.1",
-          "(.NET Core 3.1.18; Microsoft Windows 10.0.19043)"
+        "traceparent": "00-6b3c25be7d3bc847a055b0113f695483-eb741793b964884f-00",
+        "User-Agent": [
+          "azsdk-net-Storage.Files.Shares/12.7.0-alpha.20210126.1",
+          "(.NET 5.0.2; Microsoft Windows 10.0.19042)"
         ],
         "x-ms-client-request-id": "fe68ef9c-138a-4543-ebbd-4a6abee12f31",
-        "x-ms-date": "Mon, 23 Aug 2021 18:39:05 GMT",
+        "x-ms-date": "Tue, 26 Jan 2021 19:28:19 GMT",
         "x-ms-return-client-request-id": "true",
         "x-ms-version": "2020-12-06"
       },
@@ -190,24 +185,25 @@
       "ResponseHeaders": {
         "Content-Length": "1024",
         "Content-Type": "application/octet-stream",
-        "Date": "Mon, 23 Aug 2021 18:39:05 GMT",
-        "ETag": "\u00220x8D9666548F7EB5B\u0022",
-        "Last-Modified": "Mon, 23 Aug 2021 18:39:05 GMT",
-        "Server": [
-          "Windows-Azure-File/1.0",
-          "Microsoft-HTTPAPI/2.0"
-        ],
+        "Date": "Tue, 26 Jan 2021 19:28:18 GMT",
+        "ETag": "\"0x8D8C2308920546E\"",
+        "Last-Modified": "Tue, 26 Jan 2021 19:28:18 GMT",
+        "Server": [
+          "Windows-Azure-File/1.0",
+          "Microsoft-HTTPAPI/2.0"
+        ],
+        "Vary": "Origin",
         "x-ms-client-request-id": "fe68ef9c-138a-4543-ebbd-4a6abee12f31",
         "x-ms-file-attributes": "Archive",
-        "x-ms-file-change-time": "2021-08-23T18:39:05.0773538Z",
-        "x-ms-file-creation-time": "2021-08-23T18:39:05.0773538Z",
-        "x-ms-file-id": "11529285414812647424",
-        "x-ms-file-last-write-time": "2021-08-23T18:39:05.0773538Z",
-        "x-ms-file-parent-id": "13835128424026341376",
-        "x-ms-file-permission-key": "4010187179898695473*11459378189709739967",
-        "x-ms-lease-state": "available",
-        "x-ms-lease-status": "unlocked",
-        "x-ms-request-id": "0516584f-901a-0009-0b4e-989f11000000",
+        "x-ms-file-change-time": "2021-01-26T19:28:18.7741294Z",
+        "x-ms-file-creation-time": "2021-01-26T19:28:18.70508Z",
+        "x-ms-file-id": "11529285414812647424",
+        "x-ms-file-last-write-time": "2021-01-26T19:28:18.7741294Z",
+        "x-ms-file-parent-id": "13835128424026341376",
+        "x-ms-file-permission-key": "4010187179898695473*11459378189709739967",
+        "x-ms-lease-state": "available",
+        "x-ms-lease-status": "unlocked",
+        "x-ms-request-id": "3d3afb43-f01a-007d-2719-f4abe1000000",
         "x-ms-server-encrypted": "true",
         "x-ms-type": "File",
         "x-ms-version": "2020-12-06"
@@ -215,18 +211,19 @@
       "ResponseBody": []
     },
     {
-      "RequestUri": "http://seanmcccanary3.file.core.windows.net/test-share-cbfdd0f5-d15f-993a-3438-d71ef05a6ce5/test-directory-e6a07cb6-dede-a70f-a791-ad0d8a81b0bf/test-file-a60f75e6-02a6-b6df-d474-3d920b976ade",
-      "RequestMethod": "GET",
-      "RequestHeaders": {
-        "Accept": "application/xml",
-        "Authorization": "Sanitized",
-        "User-Agent": [
-          "azsdk-net-Storage.Files.Shares/12.8.0-alpha.20210820.1",
-          "(.NET Core 3.1.18; Microsoft Windows 10.0.19043)"
+      "RequestUri": "https://seanmcccanary3.file.core.windows.net/test-share-cbfdd0f5-d15f-993a-3438-d71ef05a6ce5/test-directory-e6a07cb6-dede-a70f-a791-ad0d8a81b0bf/test-file-a60f75e6-02a6-b6df-d474-3d920b976ade",
+      "RequestMethod": "GET",
+      "RequestHeaders": {
+        "Accept": "application/xml",
+        "Authorization": "Sanitized",
+        "User-Agent": [
+          "azsdk-net-Storage.Files.Shares/12.7.0-alpha.20210126.1",
+          "(.NET 5.0.2; Microsoft Windows 10.0.19042)"
         ],
         "x-ms-client-request-id": "08f690ff-54ef-28a0-319c-fed3997dfcc0",
-        "x-ms-date": "Mon, 23 Aug 2021 18:39:05 GMT",
+        "x-ms-date": "Tue, 26 Jan 2021 19:28:19 GMT",
         "x-ms-range": "bytes=0-127",
+        "x-ms-range-get-content-md5": "false",
         "x-ms-return-client-request-id": "true",
         "x-ms-version": "2020-12-06"
       },
@@ -237,43 +234,45 @@
         "Content-Length": "128",
         "Content-Range": "bytes 0-127/1024",
         "Content-Type": "application/octet-stream",
-        "Date": "Mon, 23 Aug 2021 18:39:05 GMT",
-        "ETag": "\u00220x8D9666548F7EB5B\u0022",
-        "Last-Modified": "Mon, 23 Aug 2021 18:39:05 GMT",
-        "Server": [
-          "Windows-Azure-File/1.0",
-          "Microsoft-HTTPAPI/2.0"
-        ],
+        "Date": "Tue, 26 Jan 2021 19:28:18 GMT",
+        "ETag": "\"0x8D8C2308920546E\"",
+        "Last-Modified": "Tue, 26 Jan 2021 19:28:18 GMT",
+        "Server": [
+          "Windows-Azure-File/1.0",
+          "Microsoft-HTTPAPI/2.0"
+        ],
+        "Vary": "Origin",
         "x-ms-client-request-id": "08f690ff-54ef-28a0-319c-fed3997dfcc0",
         "x-ms-file-attributes": "Archive",
-        "x-ms-file-change-time": "2021-08-23T18:39:05.0773538Z",
-        "x-ms-file-creation-time": "2021-08-23T18:39:05.0773538Z",
-        "x-ms-file-id": "11529285414812647424",
-        "x-ms-file-last-write-time": "2021-08-23T18:39:05.0773538Z",
-        "x-ms-file-parent-id": "13835128424026341376",
-        "x-ms-file-permission-key": "4010187179898695473*11459378189709739967",
-        "x-ms-lease-state": "available",
-        "x-ms-lease-status": "unlocked",
-        "x-ms-request-id": "05165851-901a-0009-0d4e-989f11000000",
-        "x-ms-server-encrypted": "true",
-        "x-ms-type": "File",
-        "x-ms-version": "2020-12-06"
-      },
-      "ResponseBody": "yHhfAi0VQ7Uzxs3KR9yRH3JokGd/Q\u002BsunRWdDz0/zJ8eVmmdKBsXaN9NOQ1E401EQKOXpOqNwYSNMWUYdzR38/kuq/Bz8/ZXUSeHMQrd6bnIWM\u002BaqCi1kZTkEPa1/vGr1UYTFjdc0UysQFPCBY96sEirUB5l3UvReRlcjuMAoVI="
-    },
-    {
-      "RequestUri": "http://seanmcccanary3.file.core.windows.net/test-share-cbfdd0f5-d15f-993a-3438-d71ef05a6ce5/test-directory-e6a07cb6-dede-a70f-a791-ad0d8a81b0bf/test-file-a60f75e6-02a6-b6df-d474-3d920b976ade",
-      "RequestMethod": "GET",
-      "RequestHeaders": {
-        "Accept": "application/xml",
-        "Authorization": "Sanitized",
-        "User-Agent": [
-          "azsdk-net-Storage.Files.Shares/12.8.0-alpha.20210820.1",
-          "(.NET Core 3.1.18; Microsoft Windows 10.0.19043)"
+        "x-ms-file-change-time": "2021-01-26T19:28:18.7741294Z",
+        "x-ms-file-creation-time": "2021-01-26T19:28:18.70508Z",
+        "x-ms-file-id": "11529285414812647424",
+        "x-ms-file-last-write-time": "2021-01-26T19:28:18.7741294Z",
+        "x-ms-file-parent-id": "13835128424026341376",
+        "x-ms-file-permission-key": "4010187179898695473*11459378189709739967",
+        "x-ms-lease-state": "available",
+        "x-ms-lease-status": "unlocked",
+        "x-ms-request-id": "3d3afb47-f01a-007d-2b19-f4abe1000000",
+        "x-ms-server-encrypted": "true",
+        "x-ms-type": "File",
+        "x-ms-version": "2020-12-06"
+      },
+      "ResponseBody": "yHhfAi0VQ7Uzxs3KR9yRH3JokGd/Q+sunRWdDz0/zJ8eVmmdKBsXaN9NOQ1E401EQKOXpOqNwYSNMWUYdzR38/kuq/Bz8/ZXUSeHMQrd6bnIWM+aqCi1kZTkEPa1/vGr1UYTFjdc0UysQFPCBY96sEirUB5l3UvReRlcjuMAoVI="
+    },
+    {
+      "RequestUri": "https://seanmcccanary3.file.core.windows.net/test-share-cbfdd0f5-d15f-993a-3438-d71ef05a6ce5/test-directory-e6a07cb6-dede-a70f-a791-ad0d8a81b0bf/test-file-a60f75e6-02a6-b6df-d474-3d920b976ade",
+      "RequestMethod": "GET",
+      "RequestHeaders": {
+        "Accept": "application/xml",
+        "Authorization": "Sanitized",
+        "User-Agent": [
+          "azsdk-net-Storage.Files.Shares/12.7.0-alpha.20210126.1",
+          "(.NET 5.0.2; Microsoft Windows 10.0.19042)"
         ],
         "x-ms-client-request-id": "2e6a078f-27eb-bf42-87fd-a779e574aef1",
-        "x-ms-date": "Mon, 23 Aug 2021 18:39:05 GMT",
+        "x-ms-date": "Tue, 26 Jan 2021 19:28:19 GMT",
         "x-ms-range": "bytes=128-255",
+        "x-ms-range-get-content-md5": "false",
         "x-ms-return-client-request-id": "true",
         "x-ms-version": "2020-12-06"
       },
@@ -284,43 +283,45 @@
         "Content-Length": "128",
         "Content-Range": "bytes 128-255/1024",
         "Content-Type": "application/octet-stream",
-        "Date": "Mon, 23 Aug 2021 18:39:05 GMT",
-        "ETag": "\u00220x8D9666548F7EB5B\u0022",
-        "Last-Modified": "Mon, 23 Aug 2021 18:39:05 GMT",
-        "Server": [
-          "Windows-Azure-File/1.0",
-          "Microsoft-HTTPAPI/2.0"
-        ],
+        "Date": "Tue, 26 Jan 2021 19:28:18 GMT",
+        "ETag": "\"0x8D8C2308920546E\"",
+        "Last-Modified": "Tue, 26 Jan 2021 19:28:18 GMT",
+        "Server": [
+          "Windows-Azure-File/1.0",
+          "Microsoft-HTTPAPI/2.0"
+        ],
+        "Vary": "Origin",
         "x-ms-client-request-id": "2e6a078f-27eb-bf42-87fd-a779e574aef1",
         "x-ms-file-attributes": "Archive",
-        "x-ms-file-change-time": "2021-08-23T18:39:05.0773538Z",
-        "x-ms-file-creation-time": "2021-08-23T18:39:05.0773538Z",
-        "x-ms-file-id": "11529285414812647424",
-        "x-ms-file-last-write-time": "2021-08-23T18:39:05.0773538Z",
-        "x-ms-file-parent-id": "13835128424026341376",
-        "x-ms-file-permission-key": "4010187179898695473*11459378189709739967",
-        "x-ms-lease-state": "available",
-        "x-ms-lease-status": "unlocked",
-        "x-ms-request-id": "05165858-901a-0009-124e-989f11000000",
-        "x-ms-server-encrypted": "true",
-        "x-ms-type": "File",
-        "x-ms-version": "2020-12-06"
-      },
-      "ResponseBody": "NtxcxMnTgWuGg\u002B1n1PKLBWpgrgmu0kb3\u002BkKdHgBDaKyeAIspMrbmdSrkl\u002BHw4/2GjVYjg1GXo2OVZMmHNWNqQxpAyNNmYtK0eTnfyTtkBxZFFpCqIORaB1wnlM7sXz/GelTHrxopHyuEbwoYt9ooMF2yQR/TwCM25cF2Ps4Exxk="
-    },
-    {
-      "RequestUri": "http://seanmcccanary3.file.core.windows.net/test-share-cbfdd0f5-d15f-993a-3438-d71ef05a6ce5/test-directory-e6a07cb6-dede-a70f-a791-ad0d8a81b0bf/test-file-a60f75e6-02a6-b6df-d474-3d920b976ade",
-      "RequestMethod": "GET",
-      "RequestHeaders": {
-        "Accept": "application/xml",
-        "Authorization": "Sanitized",
-        "User-Agent": [
-          "azsdk-net-Storage.Files.Shares/12.8.0-alpha.20210820.1",
-          "(.NET Core 3.1.18; Microsoft Windows 10.0.19043)"
+        "x-ms-file-change-time": "2021-01-26T19:28:18.7741294Z",
+        "x-ms-file-creation-time": "2021-01-26T19:28:18.70508Z",
+        "x-ms-file-id": "11529285414812647424",
+        "x-ms-file-last-write-time": "2021-01-26T19:28:18.7741294Z",
+        "x-ms-file-parent-id": "13835128424026341376",
+        "x-ms-file-permission-key": "4010187179898695473*11459378189709739967",
+        "x-ms-lease-state": "available",
+        "x-ms-lease-status": "unlocked",
+        "x-ms-request-id": "3d3afb4a-f01a-007d-2e19-f4abe1000000",
+        "x-ms-server-encrypted": "true",
+        "x-ms-type": "File",
+        "x-ms-version": "2020-12-06"
+      },
+      "ResponseBody": "NtxcxMnTgWuGg+1n1PKLBWpgrgmu0kb3+kKdHgBDaKyeAIspMrbmdSrkl+Hw4/2GjVYjg1GXo2OVZMmHNWNqQxpAyNNmYtK0eTnfyTtkBxZFFpCqIORaB1wnlM7sXz/GelTHrxopHyuEbwoYt9ooMF2yQR/TwCM25cF2Ps4Exxk="
+    },
+    {
+      "RequestUri": "https://seanmcccanary3.file.core.windows.net/test-share-cbfdd0f5-d15f-993a-3438-d71ef05a6ce5/test-directory-e6a07cb6-dede-a70f-a791-ad0d8a81b0bf/test-file-a60f75e6-02a6-b6df-d474-3d920b976ade",
+      "RequestMethod": "GET",
+      "RequestHeaders": {
+        "Accept": "application/xml",
+        "Authorization": "Sanitized",
+        "User-Agent": [
+          "azsdk-net-Storage.Files.Shares/12.7.0-alpha.20210126.1",
+          "(.NET 5.0.2; Microsoft Windows 10.0.19042)"
         ],
         "x-ms-client-request-id": "9143bff5-ce12-1dd4-ad92-d2b6145bd333",
-        "x-ms-date": "Mon, 23 Aug 2021 18:39:05 GMT",
+        "x-ms-date": "Tue, 26 Jan 2021 19:28:19 GMT",
         "x-ms-range": "bytes=256-383",
+        "x-ms-range-get-content-md5": "false",
         "x-ms-return-client-request-id": "true",
         "x-ms-version": "2020-12-06"
       },
@@ -331,43 +332,45 @@
         "Content-Length": "128",
         "Content-Range": "bytes 256-383/1024",
         "Content-Type": "application/octet-stream",
-        "Date": "Mon, 23 Aug 2021 18:39:05 GMT",
-        "ETag": "\u00220x8D9666548F7EB5B\u0022",
-        "Last-Modified": "Mon, 23 Aug 2021 18:39:05 GMT",
-        "Server": [
-          "Windows-Azure-File/1.0",
-          "Microsoft-HTTPAPI/2.0"
-        ],
+        "Date": "Tue, 26 Jan 2021 19:28:18 GMT",
+        "ETag": "\"0x8D8C2308920546E\"",
+        "Last-Modified": "Tue, 26 Jan 2021 19:28:18 GMT",
+        "Server": [
+          "Windows-Azure-File/1.0",
+          "Microsoft-HTTPAPI/2.0"
+        ],
+        "Vary": "Origin",
         "x-ms-client-request-id": "9143bff5-ce12-1dd4-ad92-d2b6145bd333",
         "x-ms-file-attributes": "Archive",
-        "x-ms-file-change-time": "2021-08-23T18:39:05.0773538Z",
-        "x-ms-file-creation-time": "2021-08-23T18:39:05.0773538Z",
-        "x-ms-file-id": "11529285414812647424",
-        "x-ms-file-last-write-time": "2021-08-23T18:39:05.0773538Z",
-        "x-ms-file-parent-id": "13835128424026341376",
-        "x-ms-file-permission-key": "4010187179898695473*11459378189709739967",
-        "x-ms-lease-state": "available",
-        "x-ms-lease-status": "unlocked",
-        "x-ms-request-id": "0516585d-901a-0009-174e-989f11000000",
-        "x-ms-server-encrypted": "true",
-        "x-ms-type": "File",
-        "x-ms-version": "2020-12-06"
-      },
-      "ResponseBody": "\u002BhlP5p1X/Bz3ZCWw2kJPgv9jcDkeH/K6MZHKWbLgXX\u002Bn8B2eikGTBrYlKG6aclujcfM/a5OO\u002B9omlLUMjaJpFgemCeoksfi9z2qC\u002BPeDIL81J\u002Be\u002BofHsGPRDd/aMh3kUuxFn9Ghxfr/7gZspCwPionT21mW6q3UVufD14ToBMUg="
-    },
-    {
-      "RequestUri": "http://seanmcccanary3.file.core.windows.net/test-share-cbfdd0f5-d15f-993a-3438-d71ef05a6ce5/test-directory-e6a07cb6-dede-a70f-a791-ad0d8a81b0bf/test-file-a60f75e6-02a6-b6df-d474-3d920b976ade",
-      "RequestMethod": "GET",
-      "RequestHeaders": {
-        "Accept": "application/xml",
-        "Authorization": "Sanitized",
-        "User-Agent": [
-          "azsdk-net-Storage.Files.Shares/12.8.0-alpha.20210820.1",
-          "(.NET Core 3.1.18; Microsoft Windows 10.0.19043)"
+        "x-ms-file-change-time": "2021-01-26T19:28:18.7741294Z",
+        "x-ms-file-creation-time": "2021-01-26T19:28:18.70508Z",
+        "x-ms-file-id": "11529285414812647424",
+        "x-ms-file-last-write-time": "2021-01-26T19:28:18.7741294Z",
+        "x-ms-file-parent-id": "13835128424026341376",
+        "x-ms-file-permission-key": "4010187179898695473*11459378189709739967",
+        "x-ms-lease-state": "available",
+        "x-ms-lease-status": "unlocked",
+        "x-ms-request-id": "3d3afb4e-f01a-007d-3219-f4abe1000000",
+        "x-ms-server-encrypted": "true",
+        "x-ms-type": "File",
+        "x-ms-version": "2020-12-06"
+      },
+      "ResponseBody": "+hlP5p1X/Bz3ZCWw2kJPgv9jcDkeH/K6MZHKWbLgXX+n8B2eikGTBrYlKG6aclujcfM/a5OO+9omlLUMjaJpFgemCeoksfi9z2qC+PeDIL81J+e+ofHsGPRDd/aMh3kUuxFn9Ghxfr/7gZspCwPionT21mW6q3UVufD14ToBMUg="
+    },
+    {
+      "RequestUri": "https://seanmcccanary3.file.core.windows.net/test-share-cbfdd0f5-d15f-993a-3438-d71ef05a6ce5/test-directory-e6a07cb6-dede-a70f-a791-ad0d8a81b0bf/test-file-a60f75e6-02a6-b6df-d474-3d920b976ade",
+      "RequestMethod": "GET",
+      "RequestHeaders": {
+        "Accept": "application/xml",
+        "Authorization": "Sanitized",
+        "User-Agent": [
+          "azsdk-net-Storage.Files.Shares/12.7.0-alpha.20210126.1",
+          "(.NET 5.0.2; Microsoft Windows 10.0.19042)"
         ],
         "x-ms-client-request-id": "25833294-1c31-19df-be25-00c702d82e60",
-        "x-ms-date": "Mon, 23 Aug 2021 18:39:05 GMT",
+        "x-ms-date": "Tue, 26 Jan 2021 19:28:19 GMT",
         "x-ms-range": "bytes=384-511",
+        "x-ms-range-get-content-md5": "false",
         "x-ms-return-client-request-id": "true",
         "x-ms-version": "2020-12-06"
       },
@@ -378,43 +381,45 @@
         "Content-Length": "128",
         "Content-Range": "bytes 384-511/1024",
         "Content-Type": "application/octet-stream",
-        "Date": "Mon, 23 Aug 2021 18:39:05 GMT",
-        "ETag": "\u00220x8D9666548F7EB5B\u0022",
-        "Last-Modified": "Mon, 23 Aug 2021 18:39:05 GMT",
-        "Server": [
-          "Windows-Azure-File/1.0",
-          "Microsoft-HTTPAPI/2.0"
-        ],
+        "Date": "Tue, 26 Jan 2021 19:28:18 GMT",
+        "ETag": "\"0x8D8C2308920546E\"",
+        "Last-Modified": "Tue, 26 Jan 2021 19:28:18 GMT",
+        "Server": [
+          "Windows-Azure-File/1.0",
+          "Microsoft-HTTPAPI/2.0"
+        ],
+        "Vary": "Origin",
         "x-ms-client-request-id": "25833294-1c31-19df-be25-00c702d82e60",
         "x-ms-file-attributes": "Archive",
-        "x-ms-file-change-time": "2021-08-23T18:39:05.0773538Z",
-        "x-ms-file-creation-time": "2021-08-23T18:39:05.0773538Z",
-        "x-ms-file-id": "11529285414812647424",
-        "x-ms-file-last-write-time": "2021-08-23T18:39:05.0773538Z",
-        "x-ms-file-parent-id": "13835128424026341376",
-        "x-ms-file-permission-key": "4010187179898695473*11459378189709739967",
-        "x-ms-lease-state": "available",
-        "x-ms-lease-status": "unlocked",
-        "x-ms-request-id": "05165862-901a-0009-1c4e-989f11000000",
-        "x-ms-server-encrypted": "true",
-        "x-ms-type": "File",
-        "x-ms-version": "2020-12-06"
-      },
-      "ResponseBody": "8G485hwsVsOoKMIfVsIN8WDUgZWwE1kQm1E6eHychfpQUzicxvyGSJ8SvJLpVr/34wOAZYCcl90VLErK8d5HDKPIzwKJcCtkTjn1nVbHJ0WSQpR4HB96s7tbh5mxu1bBy7DvIIa8bnLYHBZGpvqHTQUEOK9Jzu\u002BDThtHLeiRspM="
-    },
-    {
-      "RequestUri": "http://seanmcccanary3.file.core.windows.net/test-share-cbfdd0f5-d15f-993a-3438-d71ef05a6ce5/test-directory-e6a07cb6-dede-a70f-a791-ad0d8a81b0bf/test-file-a60f75e6-02a6-b6df-d474-3d920b976ade",
-      "RequestMethod": "GET",
-      "RequestHeaders": {
-        "Accept": "application/xml",
-        "Authorization": "Sanitized",
-        "User-Agent": [
-          "azsdk-net-Storage.Files.Shares/12.8.0-alpha.20210820.1",
-          "(.NET Core 3.1.18; Microsoft Windows 10.0.19043)"
+        "x-ms-file-change-time": "2021-01-26T19:28:18.7741294Z",
+        "x-ms-file-creation-time": "2021-01-26T19:28:18.70508Z",
+        "x-ms-file-id": "11529285414812647424",
+        "x-ms-file-last-write-time": "2021-01-26T19:28:18.7741294Z",
+        "x-ms-file-parent-id": "13835128424026341376",
+        "x-ms-file-permission-key": "4010187179898695473*11459378189709739967",
+        "x-ms-lease-state": "available",
+        "x-ms-lease-status": "unlocked",
+        "x-ms-request-id": "3d3afb52-f01a-007d-3619-f4abe1000000",
+        "x-ms-server-encrypted": "true",
+        "x-ms-type": "File",
+        "x-ms-version": "2020-12-06"
+      },
+      "ResponseBody": "8G485hwsVsOoKMIfVsIN8WDUgZWwE1kQm1E6eHychfpQUzicxvyGSJ8SvJLpVr/34wOAZYCcl90VLErK8d5HDKPIzwKJcCtkTjn1nVbHJ0WSQpR4HB96s7tbh5mxu1bBy7DvIIa8bnLYHBZGpvqHTQUEOK9Jzu+DThtHLeiRspM="
+    },
+    {
+      "RequestUri": "https://seanmcccanary3.file.core.windows.net/test-share-cbfdd0f5-d15f-993a-3438-d71ef05a6ce5/test-directory-e6a07cb6-dede-a70f-a791-ad0d8a81b0bf/test-file-a60f75e6-02a6-b6df-d474-3d920b976ade",
+      "RequestMethod": "GET",
+      "RequestHeaders": {
+        "Accept": "application/xml",
+        "Authorization": "Sanitized",
+        "User-Agent": [
+          "azsdk-net-Storage.Files.Shares/12.7.0-alpha.20210126.1",
+          "(.NET 5.0.2; Microsoft Windows 10.0.19042)"
         ],
         "x-ms-client-request-id": "e2214498-add7-5602-bea4-6e53f81db8a0",
-        "x-ms-date": "Mon, 23 Aug 2021 18:39:05 GMT",
+        "x-ms-date": "Tue, 26 Jan 2021 19:28:19 GMT",
         "x-ms-range": "bytes=250-377",
+        "x-ms-range-get-content-md5": "false",
         "x-ms-return-client-request-id": "true",
         "x-ms-version": "2020-12-06"
       },
@@ -425,43 +430,45 @@
         "Content-Length": "128",
         "Content-Range": "bytes 250-377/1024",
         "Content-Type": "application/octet-stream",
-        "Date": "Mon, 23 Aug 2021 18:39:05 GMT",
-        "ETag": "\u00220x8D9666548F7EB5B\u0022",
-        "Last-Modified": "Mon, 23 Aug 2021 18:39:05 GMT",
-        "Server": [
-          "Windows-Azure-File/1.0",
-          "Microsoft-HTTPAPI/2.0"
-        ],
+        "Date": "Tue, 26 Jan 2021 19:28:18 GMT",
+        "ETag": "\"0x8D8C2308920546E\"",
+        "Last-Modified": "Tue, 26 Jan 2021 19:28:18 GMT",
+        "Server": [
+          "Windows-Azure-File/1.0",
+          "Microsoft-HTTPAPI/2.0"
+        ],
+        "Vary": "Origin",
         "x-ms-client-request-id": "e2214498-add7-5602-bea4-6e53f81db8a0",
         "x-ms-file-attributes": "Archive",
-        "x-ms-file-change-time": "2021-08-23T18:39:05.0773538Z",
-        "x-ms-file-creation-time": "2021-08-23T18:39:05.0773538Z",
-        "x-ms-file-id": "11529285414812647424",
-        "x-ms-file-last-write-time": "2021-08-23T18:39:05.0773538Z",
-        "x-ms-file-parent-id": "13835128424026341376",
-        "x-ms-file-permission-key": "4010187179898695473*11459378189709739967",
-        "x-ms-lease-state": "available",
-        "x-ms-lease-status": "unlocked",
-        "x-ms-request-id": "05165866-901a-0009-204e-989f11000000",
-        "x-ms-server-encrypted": "true",
-        "x-ms-type": "File",
-        "x-ms-version": "2020-12-06"
-      },
-      "ResponseBody": "dj7OBMcZ\u002BhlP5p1X/Bz3ZCWw2kJPgv9jcDkeH/K6MZHKWbLgXX\u002Bn8B2eikGTBrYlKG6aclujcfM/a5OO\u002B9omlLUMjaJpFgemCeoksfi9z2qC\u002BPeDIL81J\u002Be\u002BofHsGPRDd/aMh3kUuxFn9Ghxfr/7gZspCwPionT21mW6q3UVufA="
-    },
-    {
-      "RequestUri": "http://seanmcccanary3.file.core.windows.net/test-share-cbfdd0f5-d15f-993a-3438-d71ef05a6ce5/test-directory-e6a07cb6-dede-a70f-a791-ad0d8a81b0bf/test-file-a60f75e6-02a6-b6df-d474-3d920b976ade",
-      "RequestMethod": "GET",
-      "RequestHeaders": {
-        "Accept": "application/xml",
-        "Authorization": "Sanitized",
-        "User-Agent": [
-          "azsdk-net-Storage.Files.Shares/12.8.0-alpha.20210820.1",
-          "(.NET Core 3.1.18; Microsoft Windows 10.0.19043)"
+        "x-ms-file-change-time": "2021-01-26T19:28:18.7741294Z",
+        "x-ms-file-creation-time": "2021-01-26T19:28:18.70508Z",
+        "x-ms-file-id": "11529285414812647424",
+        "x-ms-file-last-write-time": "2021-01-26T19:28:18.7741294Z",
+        "x-ms-file-parent-id": "13835128424026341376",
+        "x-ms-file-permission-key": "4010187179898695473*11459378189709739967",
+        "x-ms-lease-state": "available",
+        "x-ms-lease-status": "unlocked",
+        "x-ms-request-id": "3d3afb56-f01a-007d-3a19-f4abe1000000",
+        "x-ms-server-encrypted": "true",
+        "x-ms-type": "File",
+        "x-ms-version": "2020-12-06"
+      },
+      "ResponseBody": "dj7OBMcZ+hlP5p1X/Bz3ZCWw2kJPgv9jcDkeH/K6MZHKWbLgXX+n8B2eikGTBrYlKG6aclujcfM/a5OO+9omlLUMjaJpFgemCeoksfi9z2qC+PeDIL81J+e+ofHsGPRDd/aMh3kUuxFn9Ghxfr/7gZspCwPionT21mW6q3UVufA="
+    },
+    {
+      "RequestUri": "https://seanmcccanary3.file.core.windows.net/test-share-cbfdd0f5-d15f-993a-3438-d71ef05a6ce5/test-directory-e6a07cb6-dede-a70f-a791-ad0d8a81b0bf/test-file-a60f75e6-02a6-b6df-d474-3d920b976ade",
+      "RequestMethod": "GET",
+      "RequestHeaders": {
+        "Accept": "application/xml",
+        "Authorization": "Sanitized",
+        "User-Agent": [
+          "azsdk-net-Storage.Files.Shares/12.7.0-alpha.20210126.1",
+          "(.NET 5.0.2; Microsoft Windows 10.0.19042)"
         ],
         "x-ms-client-request-id": "bd2fc5cf-4cb7-bd88-2a05-6896cca703bb",
-        "x-ms-date": "Mon, 23 Aug 2021 18:39:05 GMT",
+        "x-ms-date": "Tue, 26 Jan 2021 19:28:19 GMT",
         "x-ms-range": "bytes=378-505",
+        "x-ms-range-get-content-md5": "false",
         "x-ms-return-client-request-id": "true",
         "x-ms-version": "2020-12-06"
       },
@@ -472,43 +479,45 @@
         "Content-Length": "128",
         "Content-Range": "bytes 378-505/1024",
         "Content-Type": "application/octet-stream",
-        "Date": "Mon, 23 Aug 2021 18:39:05 GMT",
-        "ETag": "\u00220x8D9666548F7EB5B\u0022",
-        "Last-Modified": "Mon, 23 Aug 2021 18:39:05 GMT",
-        "Server": [
-          "Windows-Azure-File/1.0",
-          "Microsoft-HTTPAPI/2.0"
-        ],
+        "Date": "Tue, 26 Jan 2021 19:28:18 GMT",
+        "ETag": "\"0x8D8C2308920546E\"",
+        "Last-Modified": "Tue, 26 Jan 2021 19:28:18 GMT",
+        "Server": [
+          "Windows-Azure-File/1.0",
+          "Microsoft-HTTPAPI/2.0"
+        ],
+        "Vary": "Origin",
         "x-ms-client-request-id": "bd2fc5cf-4cb7-bd88-2a05-6896cca703bb",
         "x-ms-file-attributes": "Archive",
-        "x-ms-file-change-time": "2021-08-23T18:39:05.0773538Z",
-        "x-ms-file-creation-time": "2021-08-23T18:39:05.0773538Z",
-        "x-ms-file-id": "11529285414812647424",
-        "x-ms-file-last-write-time": "2021-08-23T18:39:05.0773538Z",
-        "x-ms-file-parent-id": "13835128424026341376",
-        "x-ms-file-permission-key": "4010187179898695473*11459378189709739967",
-        "x-ms-lease-state": "available",
-        "x-ms-lease-status": "unlocked",
-        "x-ms-request-id": "0516586b-901a-0009-254e-989f11000000",
-        "x-ms-server-encrypted": "true",
-        "x-ms-type": "File",
-        "x-ms-version": "2020-12-06"
-      },
-      "ResponseBody": "9eE6ATFI8G485hwsVsOoKMIfVsIN8WDUgZWwE1kQm1E6eHychfpQUzicxvyGSJ8SvJLpVr/34wOAZYCcl90VLErK8d5HDKPIzwKJcCtkTjn1nVbHJ0WSQpR4HB96s7tbh5mxu1bBy7DvIIa8bnLYHBZGpvqHTQUEOK9Jzu\u002BDThs="
-    },
-    {
-      "RequestUri": "http://seanmcccanary3.file.core.windows.net/test-share-cbfdd0f5-d15f-993a-3438-d71ef05a6ce5/test-directory-e6a07cb6-dede-a70f-a791-ad0d8a81b0bf/test-file-a60f75e6-02a6-b6df-d474-3d920b976ade",
-      "RequestMethod": "GET",
-      "RequestHeaders": {
-        "Accept": "application/xml",
-        "Authorization": "Sanitized",
-        "User-Agent": [
-          "azsdk-net-Storage.Files.Shares/12.8.0-alpha.20210820.1",
-          "(.NET Core 3.1.18; Microsoft Windows 10.0.19043)"
+        "x-ms-file-change-time": "2021-01-26T19:28:18.7741294Z",
+        "x-ms-file-creation-time": "2021-01-26T19:28:18.70508Z",
+        "x-ms-file-id": "11529285414812647424",
+        "x-ms-file-last-write-time": "2021-01-26T19:28:18.7741294Z",
+        "x-ms-file-parent-id": "13835128424026341376",
+        "x-ms-file-permission-key": "4010187179898695473*11459378189709739967",
+        "x-ms-lease-state": "available",
+        "x-ms-lease-status": "unlocked",
+        "x-ms-request-id": "3d3afb5a-f01a-007d-3e19-f4abe1000000",
+        "x-ms-server-encrypted": "true",
+        "x-ms-type": "File",
+        "x-ms-version": "2020-12-06"
+      },
+      "ResponseBody": "9eE6ATFI8G485hwsVsOoKMIfVsIN8WDUgZWwE1kQm1E6eHychfpQUzicxvyGSJ8SvJLpVr/34wOAZYCcl90VLErK8d5HDKPIzwKJcCtkTjn1nVbHJ0WSQpR4HB96s7tbh5mxu1bBy7DvIIa8bnLYHBZGpvqHTQUEOK9Jzu+DThs="
+    },
+    {
+      "RequestUri": "https://seanmcccanary3.file.core.windows.net/test-share-cbfdd0f5-d15f-993a-3438-d71ef05a6ce5/test-directory-e6a07cb6-dede-a70f-a791-ad0d8a81b0bf/test-file-a60f75e6-02a6-b6df-d474-3d920b976ade",
+      "RequestMethod": "GET",
+      "RequestHeaders": {
+        "Accept": "application/xml",
+        "Authorization": "Sanitized",
+        "User-Agent": [
+          "azsdk-net-Storage.Files.Shares/12.7.0-alpha.20210126.1",
+          "(.NET 5.0.2; Microsoft Windows 10.0.19042)"
         ],
         "x-ms-client-request-id": "3283d7e7-faee-abe9-8885-70116bbb8d8e",
-        "x-ms-date": "Mon, 23 Aug 2021 18:39:05 GMT",
+        "x-ms-date": "Tue, 26 Jan 2021 19:28:20 GMT",
         "x-ms-range": "bytes=506-633",
+        "x-ms-range-get-content-md5": "false",
         "x-ms-return-client-request-id": "true",
         "x-ms-version": "2020-12-06"
       },
@@ -519,43 +528,45 @@
         "Content-Length": "128",
         "Content-Range": "bytes 506-633/1024",
         "Content-Type": "application/octet-stream",
-        "Date": "Mon, 23 Aug 2021 18:39:05 GMT",
-        "ETag": "\u00220x8D9666548F7EB5B\u0022",
-        "Last-Modified": "Mon, 23 Aug 2021 18:39:05 GMT",
-        "Server": [
-          "Windows-Azure-File/1.0",
-          "Microsoft-HTTPAPI/2.0"
-        ],
+        "Date": "Tue, 26 Jan 2021 19:28:18 GMT",
+        "ETag": "\"0x8D8C2308920546E\"",
+        "Last-Modified": "Tue, 26 Jan 2021 19:28:18 GMT",
+        "Server": [
+          "Windows-Azure-File/1.0",
+          "Microsoft-HTTPAPI/2.0"
+        ],
+        "Vary": "Origin",
         "x-ms-client-request-id": "3283d7e7-faee-abe9-8885-70116bbb8d8e",
         "x-ms-file-attributes": "Archive",
-        "x-ms-file-change-time": "2021-08-23T18:39:05.0773538Z",
-        "x-ms-file-creation-time": "2021-08-23T18:39:05.0773538Z",
-        "x-ms-file-id": "11529285414812647424",
-        "x-ms-file-last-write-time": "2021-08-23T18:39:05.0773538Z",
-        "x-ms-file-parent-id": "13835128424026341376",
-        "x-ms-file-permission-key": "4010187179898695473*11459378189709739967",
-        "x-ms-lease-state": "available",
-        "x-ms-lease-status": "unlocked",
-        "x-ms-request-id": "0516586e-901a-0009-284e-989f11000000",
-        "x-ms-server-encrypted": "true",
-        "x-ms-type": "File",
-        "x-ms-version": "2020-12-06"
-      },
-      "ResponseBody": "Ry3okbKT4zTSpdgGvtXUIqD/CDMNwNQ5lKyCpnf8wWvSa3VAiUdpg2JxJ\u002BF1/0Zj2icu8HsaDYZZrvwFEDy81uRsM1NglJhYlYTQm5jyxJVmH8tQzdDwt13u5tpKZHImtVH9CMvyA0aO1Vr2SXHtZupnnvFwbAgTfHv1ca2\u002BDjE="
-    },
-    {
-      "RequestUri": "http://seanmcccanary3.file.core.windows.net/test-share-cbfdd0f5-d15f-993a-3438-d71ef05a6ce5/test-directory-e6a07cb6-dede-a70f-a791-ad0d8a81b0bf/test-file-a60f75e6-02a6-b6df-d474-3d920b976ade",
-      "RequestMethod": "GET",
-      "RequestHeaders": {
-        "Accept": "application/xml",
-        "Authorization": "Sanitized",
-        "User-Agent": [
-          "azsdk-net-Storage.Files.Shares/12.8.0-alpha.20210820.1",
-          "(.NET Core 3.1.18; Microsoft Windows 10.0.19043)"
+        "x-ms-file-change-time": "2021-01-26T19:28:18.7741294Z",
+        "x-ms-file-creation-time": "2021-01-26T19:28:18.70508Z",
+        "x-ms-file-id": "11529285414812647424",
+        "x-ms-file-last-write-time": "2021-01-26T19:28:18.7741294Z",
+        "x-ms-file-parent-id": "13835128424026341376",
+        "x-ms-file-permission-key": "4010187179898695473*11459378189709739967",
+        "x-ms-lease-state": "available",
+        "x-ms-lease-status": "unlocked",
+        "x-ms-request-id": "3d3afb5d-f01a-007d-4119-f4abe1000000",
+        "x-ms-server-encrypted": "true",
+        "x-ms-type": "File",
+        "x-ms-version": "2020-12-06"
+      },
+      "ResponseBody": "Ry3okbKT4zTSpdgGvtXUIqD/CDMNwNQ5lKyCpnf8wWvSa3VAiUdpg2JxJ+F1/0Zj2icu8HsaDYZZrvwFEDy81uRsM1NglJhYlYTQm5jyxJVmH8tQzdDwt13u5tpKZHImtVH9CMvyA0aO1Vr2SXHtZupnnvFwbAgTfHv1ca2+DjE="
+    },
+    {
+      "RequestUri": "https://seanmcccanary3.file.core.windows.net/test-share-cbfdd0f5-d15f-993a-3438-d71ef05a6ce5/test-directory-e6a07cb6-dede-a70f-a791-ad0d8a81b0bf/test-file-a60f75e6-02a6-b6df-d474-3d920b976ade",
+      "RequestMethod": "GET",
+      "RequestHeaders": {
+        "Accept": "application/xml",
+        "Authorization": "Sanitized",
+        "User-Agent": [
+          "azsdk-net-Storage.Files.Shares/12.7.0-alpha.20210126.1",
+          "(.NET 5.0.2; Microsoft Windows 10.0.19042)"
         ],
         "x-ms-client-request-id": "f4af9db3-d024-d4cd-8d48-c25f4a105837",
-        "x-ms-date": "Mon, 23 Aug 2021 18:39:05 GMT",
+        "x-ms-date": "Tue, 26 Jan 2021 19:28:20 GMT",
         "x-ms-range": "bytes=634-761",
+        "x-ms-range-get-content-md5": "false",
         "x-ms-return-client-request-id": "true",
         "x-ms-version": "2020-12-06"
       },
@@ -566,43 +577,45 @@
         "Content-Length": "128",
         "Content-Range": "bytes 634-761/1024",
         "Content-Type": "application/octet-stream",
-        "Date": "Mon, 23 Aug 2021 18:39:05 GMT",
-        "ETag": "\u00220x8D9666548F7EB5B\u0022",
-        "Last-Modified": "Mon, 23 Aug 2021 18:39:05 GMT",
-        "Server": [
-          "Windows-Azure-File/1.0",
-          "Microsoft-HTTPAPI/2.0"
-        ],
+        "Date": "Tue, 26 Jan 2021 19:28:18 GMT",
+        "ETag": "\"0x8D8C2308920546E\"",
+        "Last-Modified": "Tue, 26 Jan 2021 19:28:18 GMT",
+        "Server": [
+          "Windows-Azure-File/1.0",
+          "Microsoft-HTTPAPI/2.0"
+        ],
+        "Vary": "Origin",
         "x-ms-client-request-id": "f4af9db3-d024-d4cd-8d48-c25f4a105837",
         "x-ms-file-attributes": "Archive",
-        "x-ms-file-change-time": "2021-08-23T18:39:05.0773538Z",
-        "x-ms-file-creation-time": "2021-08-23T18:39:05.0773538Z",
-        "x-ms-file-id": "11529285414812647424",
-        "x-ms-file-last-write-time": "2021-08-23T18:39:05.0773538Z",
-        "x-ms-file-parent-id": "13835128424026341376",
-        "x-ms-file-permission-key": "4010187179898695473*11459378189709739967",
-        "x-ms-lease-state": "available",
-        "x-ms-lease-status": "unlocked",
-        "x-ms-request-id": "05165872-901a-0009-2c4e-989f11000000",
-        "x-ms-server-encrypted": "true",
-        "x-ms-type": "File",
-        "x-ms-version": "2020-12-06"
-      },
-      "ResponseBody": "EqrmR/W7yXQbhcL3dvpu7AB/8OPFgbVJSOmMT/2RmdDHKOSfiqZxLp0q1eupEZyCDQlwLs4ra5D0nf4LL3l2iuvxME4VzmFaDsFFm6vKnzdNCUL0IWsCnLxTq\u002B2nZf8js0v/uOFObD\u002BoFR8M5tDlKv7GviU3gmmA75SSwiN0sqg="
-    },
-    {
-      "RequestUri": "http://seanmcccanary3.file.core.windows.net/test-share-cbfdd0f5-d15f-993a-3438-d71ef05a6ce5/test-directory-e6a07cb6-dede-a70f-a791-ad0d8a81b0bf/test-file-a60f75e6-02a6-b6df-d474-3d920b976ade",
-      "RequestMethod": "GET",
-      "RequestHeaders": {
-        "Accept": "application/xml",
-        "Authorization": "Sanitized",
-        "User-Agent": [
-          "azsdk-net-Storage.Files.Shares/12.8.0-alpha.20210820.1",
-          "(.NET Core 3.1.18; Microsoft Windows 10.0.19043)"
+        "x-ms-file-change-time": "2021-01-26T19:28:18.7741294Z",
+        "x-ms-file-creation-time": "2021-01-26T19:28:18.70508Z",
+        "x-ms-file-id": "11529285414812647424",
+        "x-ms-file-last-write-time": "2021-01-26T19:28:18.7741294Z",
+        "x-ms-file-parent-id": "13835128424026341376",
+        "x-ms-file-permission-key": "4010187179898695473*11459378189709739967",
+        "x-ms-lease-state": "available",
+        "x-ms-lease-status": "unlocked",
+        "x-ms-request-id": "3d3afb60-f01a-007d-4419-f4abe1000000",
+        "x-ms-server-encrypted": "true",
+        "x-ms-type": "File",
+        "x-ms-version": "2020-12-06"
+      },
+      "ResponseBody": "EqrmR/W7yXQbhcL3dvpu7AB/8OPFgbVJSOmMT/2RmdDHKOSfiqZxLp0q1eupEZyCDQlwLs4ra5D0nf4LL3l2iuvxME4VzmFaDsFFm6vKnzdNCUL0IWsCnLxTq+2nZf8js0v/uOFObD+oFR8M5tDlKv7GviU3gmmA75SSwiN0sqg="
+    },
+    {
+      "RequestUri": "https://seanmcccanary3.file.core.windows.net/test-share-cbfdd0f5-d15f-993a-3438-d71ef05a6ce5/test-directory-e6a07cb6-dede-a70f-a791-ad0d8a81b0bf/test-file-a60f75e6-02a6-b6df-d474-3d920b976ade",
+      "RequestMethod": "GET",
+      "RequestHeaders": {
+        "Accept": "application/xml",
+        "Authorization": "Sanitized",
+        "User-Agent": [
+          "azsdk-net-Storage.Files.Shares/12.7.0-alpha.20210126.1",
+          "(.NET 5.0.2; Microsoft Windows 10.0.19042)"
         ],
         "x-ms-client-request-id": "ce5d9f29-980b-b26a-c204-feb6af52ca92",
-        "x-ms-date": "Mon, 23 Aug 2021 18:39:05 GMT",
+        "x-ms-date": "Tue, 26 Jan 2021 19:28:20 GMT",
         "x-ms-range": "bytes=762-889",
+        "x-ms-range-get-content-md5": "false",
         "x-ms-return-client-request-id": "true",
         "x-ms-version": "2020-12-06"
       },
@@ -613,43 +626,45 @@
         "Content-Length": "128",
         "Content-Range": "bytes 762-889/1024",
         "Content-Type": "application/octet-stream",
-        "Date": "Mon, 23 Aug 2021 18:39:05 GMT",
-        "ETag": "\u00220x8D9666548F7EB5B\u0022",
-        "Last-Modified": "Mon, 23 Aug 2021 18:39:05 GMT",
-        "Server": [
-          "Windows-Azure-File/1.0",
-          "Microsoft-HTTPAPI/2.0"
-        ],
+        "Date": "Tue, 26 Jan 2021 19:28:18 GMT",
+        "ETag": "\"0x8D8C2308920546E\"",
+        "Last-Modified": "Tue, 26 Jan 2021 19:28:18 GMT",
+        "Server": [
+          "Windows-Azure-File/1.0",
+          "Microsoft-HTTPAPI/2.0"
+        ],
+        "Vary": "Origin",
         "x-ms-client-request-id": "ce5d9f29-980b-b26a-c204-feb6af52ca92",
         "x-ms-file-attributes": "Archive",
-        "x-ms-file-change-time": "2021-08-23T18:39:05.0773538Z",
-        "x-ms-file-creation-time": "2021-08-23T18:39:05.0773538Z",
-        "x-ms-file-id": "11529285414812647424",
-        "x-ms-file-last-write-time": "2021-08-23T18:39:05.0773538Z",
-        "x-ms-file-parent-id": "13835128424026341376",
-        "x-ms-file-permission-key": "4010187179898695473*11459378189709739967",
-        "x-ms-lease-state": "available",
-        "x-ms-lease-status": "unlocked",
-        "x-ms-request-id": "05165877-901a-0009-314e-989f11000000",
-        "x-ms-server-encrypted": "true",
-        "x-ms-type": "File",
-        "x-ms-version": "2020-12-06"
-      },
-      "ResponseBody": "wSHnX8rmVv\u002BdA0wLS/W2622A7uCm2esw4n7ITLupGzNjd0vE6YVfF3C/iDQ2XTX63qZUooXSAeg1tn1LHglD8\u002BcYqNOq8QLnINZw5lC3\u002BoRIzm4VVXmukXVjjjIIFPlmfJVNHrViUOykbIGuYRqXfrz4AlCaLZ5taRdeRmLP3ww="
-    },
-    {
-      "RequestUri": "http://seanmcccanary3.file.core.windows.net/test-share-cbfdd0f5-d15f-993a-3438-d71ef05a6ce5/test-directory-e6a07cb6-dede-a70f-a791-ad0d8a81b0bf/test-file-a60f75e6-02a6-b6df-d474-3d920b976ade",
-      "RequestMethod": "GET",
-      "RequestHeaders": {
-        "Accept": "application/xml",
-        "Authorization": "Sanitized",
-        "User-Agent": [
-          "azsdk-net-Storage.Files.Shares/12.8.0-alpha.20210820.1",
-          "(.NET Core 3.1.18; Microsoft Windows 10.0.19043)"
+        "x-ms-file-change-time": "2021-01-26T19:28:18.7741294Z",
+        "x-ms-file-creation-time": "2021-01-26T19:28:18.70508Z",
+        "x-ms-file-id": "11529285414812647424",
+        "x-ms-file-last-write-time": "2021-01-26T19:28:18.7741294Z",
+        "x-ms-file-parent-id": "13835128424026341376",
+        "x-ms-file-permission-key": "4010187179898695473*11459378189709739967",
+        "x-ms-lease-state": "available",
+        "x-ms-lease-status": "unlocked",
+        "x-ms-request-id": "3d3afb64-f01a-007d-4819-f4abe1000000",
+        "x-ms-server-encrypted": "true",
+        "x-ms-type": "File",
+        "x-ms-version": "2020-12-06"
+      },
+      "ResponseBody": "wSHnX8rmVv+dA0wLS/W2622A7uCm2esw4n7ITLupGzNjd0vE6YVfF3C/iDQ2XTX63qZUooXSAeg1tn1LHglD8+cYqNOq8QLnINZw5lC3+oRIzm4VVXmukXVjjjIIFPlmfJVNHrViUOykbIGuYRqXfrz4AlCaLZ5taRdeRmLP3ww="
+    },
+    {
+      "RequestUri": "https://seanmcccanary3.file.core.windows.net/test-share-cbfdd0f5-d15f-993a-3438-d71ef05a6ce5/test-directory-e6a07cb6-dede-a70f-a791-ad0d8a81b0bf/test-file-a60f75e6-02a6-b6df-d474-3d920b976ade",
+      "RequestMethod": "GET",
+      "RequestHeaders": {
+        "Accept": "application/xml",
+        "Authorization": "Sanitized",
+        "User-Agent": [
+          "azsdk-net-Storage.Files.Shares/12.7.0-alpha.20210126.1",
+          "(.NET 5.0.2; Microsoft Windows 10.0.19042)"
         ],
         "x-ms-client-request-id": "aa36723e-89b2-a12c-b21b-0e7bc614c5d3",
-        "x-ms-date": "Mon, 23 Aug 2021 18:39:05 GMT",
+        "x-ms-date": "Tue, 26 Jan 2021 19:28:20 GMT",
         "x-ms-range": "bytes=890-1017",
+        "x-ms-range-get-content-md5": "false",
         "x-ms-return-client-request-id": "true",
         "x-ms-version": "2020-12-06"
       },
@@ -660,43 +675,45 @@
         "Content-Length": "128",
         "Content-Range": "bytes 890-1017/1024",
         "Content-Type": "application/octet-stream",
-        "Date": "Mon, 23 Aug 2021 18:39:05 GMT",
-        "ETag": "\u00220x8D9666548F7EB5B\u0022",
-        "Last-Modified": "Mon, 23 Aug 2021 18:39:05 GMT",
-        "Server": [
-          "Windows-Azure-File/1.0",
-          "Microsoft-HTTPAPI/2.0"
-        ],
+        "Date": "Tue, 26 Jan 2021 19:28:19 GMT",
+        "ETag": "\"0x8D8C2308920546E\"",
+        "Last-Modified": "Tue, 26 Jan 2021 19:28:18 GMT",
+        "Server": [
+          "Windows-Azure-File/1.0",
+          "Microsoft-HTTPAPI/2.0"
+        ],
+        "Vary": "Origin",
         "x-ms-client-request-id": "aa36723e-89b2-a12c-b21b-0e7bc614c5d3",
         "x-ms-file-attributes": "Archive",
-        "x-ms-file-change-time": "2021-08-23T18:39:05.0773538Z",
-        "x-ms-file-creation-time": "2021-08-23T18:39:05.0773538Z",
-        "x-ms-file-id": "11529285414812647424",
-        "x-ms-file-last-write-time": "2021-08-23T18:39:05.0773538Z",
-        "x-ms-file-parent-id": "13835128424026341376",
-        "x-ms-file-permission-key": "4010187179898695473*11459378189709739967",
-        "x-ms-lease-state": "available",
-        "x-ms-lease-status": "unlocked",
-        "x-ms-request-id": "0516587b-901a-0009-354e-989f11000000",
-        "x-ms-server-encrypted": "true",
-        "x-ms-type": "File",
-        "x-ms-version": "2020-12-06"
-      },
-      "ResponseBody": "3Qlqu2nbzuZ9gnHo9/8vWssQdg8RqMxO99\u002B0ngQJidSNddBYsNwV4Ckb0he8tXZq5wN7UlnP\u002BzQ9G8OJJjDidPmcWoIu16nv\u002B5Xm9da0kkFpSrcAjjZ6vnqcG5UYi7n5OV4eH1v0OxBZi1fD6QVeiImBINt44ubCIZwIkrwU1m8="
-    },
-    {
-      "RequestUri": "http://seanmcccanary3.file.core.windows.net/test-share-cbfdd0f5-d15f-993a-3438-d71ef05a6ce5/test-directory-e6a07cb6-dede-a70f-a791-ad0d8a81b0bf/test-file-a60f75e6-02a6-b6df-d474-3d920b976ade",
-      "RequestMethod": "GET",
-      "RequestHeaders": {
-        "Accept": "application/xml",
-        "Authorization": "Sanitized",
-        "User-Agent": [
-          "azsdk-net-Storage.Files.Shares/12.8.0-alpha.20210820.1",
-          "(.NET Core 3.1.18; Microsoft Windows 10.0.19043)"
+        "x-ms-file-change-time": "2021-01-26T19:28:18.7741294Z",
+        "x-ms-file-creation-time": "2021-01-26T19:28:18.70508Z",
+        "x-ms-file-id": "11529285414812647424",
+        "x-ms-file-last-write-time": "2021-01-26T19:28:18.7741294Z",
+        "x-ms-file-parent-id": "13835128424026341376",
+        "x-ms-file-permission-key": "4010187179898695473*11459378189709739967",
+        "x-ms-lease-state": "available",
+        "x-ms-lease-status": "unlocked",
+        "x-ms-request-id": "3d3afb65-f01a-007d-4919-f4abe1000000",
+        "x-ms-server-encrypted": "true",
+        "x-ms-type": "File",
+        "x-ms-version": "2020-12-06"
+      },
+      "ResponseBody": "3Qlqu2nbzuZ9gnHo9/8vWssQdg8RqMxO99+0ngQJidSNddBYsNwV4Ckb0he8tXZq5wN7UlnP+zQ9G8OJJjDidPmcWoIu16nv+5Xm9da0kkFpSrcAjjZ6vnqcG5UYi7n5OV4eH1v0OxBZi1fD6QVeiImBINt44ubCIZwIkrwU1m8="
+    },
+    {
+      "RequestUri": "https://seanmcccanary3.file.core.windows.net/test-share-cbfdd0f5-d15f-993a-3438-d71ef05a6ce5/test-directory-e6a07cb6-dede-a70f-a791-ad0d8a81b0bf/test-file-a60f75e6-02a6-b6df-d474-3d920b976ade",
+      "RequestMethod": "GET",
+      "RequestHeaders": {
+        "Accept": "application/xml",
+        "Authorization": "Sanitized",
+        "User-Agent": [
+          "azsdk-net-Storage.Files.Shares/12.7.0-alpha.20210126.1",
+          "(.NET 5.0.2; Microsoft Windows 10.0.19042)"
         ],
         "x-ms-client-request-id": "3d786b5f-1f1c-89df-6612-d14f7cd528bd",
-        "x-ms-date": "Mon, 23 Aug 2021 18:39:05 GMT",
+        "x-ms-date": "Tue, 26 Jan 2021 19:28:20 GMT",
         "x-ms-range": "bytes=1018-1145",
+        "x-ms-range-get-content-md5": "false",
         "x-ms-return-client-request-id": "true",
         "x-ms-version": "2020-12-06"
       },
@@ -707,43 +724,44 @@
         "Content-Length": "6",
         "Content-Range": "bytes 1018-1023/1024",
         "Content-Type": "application/octet-stream",
-        "Date": "Mon, 23 Aug 2021 18:39:05 GMT",
-        "ETag": "\u00220x8D9666548F7EB5B\u0022",
-        "Last-Modified": "Mon, 23 Aug 2021 18:39:05 GMT",
-        "Server": [
-          "Windows-Azure-File/1.0",
-          "Microsoft-HTTPAPI/2.0"
-        ],
+        "Date": "Tue, 26 Jan 2021 19:28:19 GMT",
+        "ETag": "\"0x8D8C2308920546E\"",
+        "Last-Modified": "Tue, 26 Jan 2021 19:28:18 GMT",
+        "Server": [
+          "Windows-Azure-File/1.0",
+          "Microsoft-HTTPAPI/2.0"
+        ],
+        "Vary": "Origin",
         "x-ms-client-request-id": "3d786b5f-1f1c-89df-6612-d14f7cd528bd",
         "x-ms-file-attributes": "Archive",
-        "x-ms-file-change-time": "2021-08-23T18:39:05.0773538Z",
-        "x-ms-file-creation-time": "2021-08-23T18:39:05.0773538Z",
-        "x-ms-file-id": "11529285414812647424",
-        "x-ms-file-last-write-time": "2021-08-23T18:39:05.0773538Z",
-        "x-ms-file-parent-id": "13835128424026341376",
-        "x-ms-file-permission-key": "4010187179898695473*11459378189709739967",
-        "x-ms-lease-state": "available",
-        "x-ms-lease-status": "unlocked",
-        "x-ms-request-id": "0516587f-901a-0009-394e-989f11000000",
-        "x-ms-server-encrypted": "true",
-        "x-ms-type": "File",
-        "x-ms-version": "2020-12-06"
-      },
-      "ResponseBody": "2\u002By8d5Vy"
-    },
-    {
-      "RequestUri": "http://seanmcccanary3.file.core.windows.net/test-share-cbfdd0f5-d15f-993a-3438-d71ef05a6ce5?restype=share",
+        "x-ms-file-change-time": "2021-01-26T19:28:18.7741294Z",
+        "x-ms-file-creation-time": "2021-01-26T19:28:18.70508Z",
+        "x-ms-file-id": "11529285414812647424",
+        "x-ms-file-last-write-time": "2021-01-26T19:28:18.7741294Z",
+        "x-ms-file-parent-id": "13835128424026341376",
+        "x-ms-file-permission-key": "4010187179898695473*11459378189709739967",
+        "x-ms-lease-state": "available",
+        "x-ms-lease-status": "unlocked",
+        "x-ms-request-id": "3d3afb68-f01a-007d-4c19-f4abe1000000",
+        "x-ms-server-encrypted": "true",
+        "x-ms-type": "File",
+        "x-ms-version": "2020-12-06"
+      },
+      "ResponseBody": "2+y8d5Vy"
+    },
+    {
+      "RequestUri": "https://seanmcccanary3.file.core.windows.net/test-share-cbfdd0f5-d15f-993a-3438-d71ef05a6ce5?restype=share",
       "RequestMethod": "DELETE",
       "RequestHeaders": {
         "Accept": "application/xml",
         "Authorization": "Sanitized",
-        "traceparent": "00-33ddd2edad6aef44bb285b1e64e45d79-bb0f1814ed558146-00",
-        "User-Agent": [
-          "azsdk-net-Storage.Files.Shares/12.8.0-alpha.20210820.1",
-          "(.NET Core 3.1.18; Microsoft Windows 10.0.19043)"
+        "traceparent": "00-d8d710e3ce50374b9d94713b4be68c3b-ad61c67e6bde724c-00",
+        "User-Agent": [
+          "azsdk-net-Storage.Files.Shares/12.7.0-alpha.20210126.1",
+          "(.NET 5.0.2; Microsoft Windows 10.0.19042)"
         ],
         "x-ms-client-request-id": "5a1b95a9-889c-84b7-1de7-3532b4972278",
-        "x-ms-date": "Mon, 23 Aug 2021 18:39:05 GMT",
+        "x-ms-date": "Tue, 26 Jan 2021 19:28:20 GMT",
         "x-ms-delete-snapshots": "include",
         "x-ms-return-client-request-id": "true",
         "x-ms-version": "2020-12-06"
@@ -752,25 +770,20 @@
       "StatusCode": 202,
       "ResponseHeaders": {
         "Content-Length": "0",
-        "Date": "Mon, 23 Aug 2021 18:39:05 GMT",
+        "Date": "Tue, 26 Jan 2021 19:28:19 GMT",
         "Server": [
           "Windows-Azure-File/1.0",
           "Microsoft-HTTPAPI/2.0"
         ],
         "x-ms-client-request-id": "5a1b95a9-889c-84b7-1de7-3532b4972278",
-<<<<<<< HEAD
-        "x-ms-request-id": "05165883-901a-0009-3d4e-989f11000000",
-        "x-ms-version": "2020-10-02"
-=======
         "x-ms-request-id": "3d3afb6c-f01a-007d-4f19-f4abe1000000",
         "x-ms-version": "2020-12-06"
->>>>>>> 76e66c80
       },
       "ResponseBody": []
     }
   ],
   "Variables": {
     "RandomSeed": "1713104730",
-    "Storage_TestConfigDefault": "ProductionTenant\nseanmcccanary3\nU2FuaXRpemVk\nhttp://seanmcccanary3.blob.core.windows.net\nhttp://seanmcccanary3.file.core.windows.net\nhttp://seanmcccanary3.queue.core.windows.net\nhttp://seanmcccanary3.table.core.windows.net\n\n\n\n\nhttp://seanmcccanary3-secondary.blob.core.windows.net\nhttp://seanmcccanary3-secondary.file.core.windows.net\nhttp://seanmcccanary3-secondary.queue.core.windows.net\nhttp://seanmcccanary3-secondary.table.core.windows.net\n\nSanitized\n\n\nCloud\nBlobEndpoint=http://seanmcccanary3.blob.core.windows.net/;QueueEndpoint=http://seanmcccanary3.queue.core.windows.net/;FileEndpoint=http://seanmcccanary3.file.core.windows.net/;BlobSecondaryEndpoint=http://seanmcccanary3-secondary.blob.core.windows.net/;QueueSecondaryEndpoint=http://seanmcccanary3-secondary.queue.core.windows.net/;FileSecondaryEndpoint=http://seanmcccanary3-secondary.file.core.windows.net/;AccountName=seanmcccanary3;AccountKey=Kg==;\n[encryption scope]\n\n"
+    "Storage_TestConfigDefault": "ProductionTenant\nseanmcccanary3\nU2FuaXRpemVk\nhttps://seanmcccanary3.blob.core.windows.net\nhttps://seanmcccanary3.file.core.windows.net\nhttps://seanmcccanary3.queue.core.windows.net\nhttps://seanmcccanary3.table.core.windows.net\n\n\n\n\nhttps://seanmcccanary3-secondary.blob.core.windows.net\nhttps://seanmcccanary3-secondary.file.core.windows.net\nhttps://seanmcccanary3-secondary.queue.core.windows.net\nhttps://seanmcccanary3-secondary.table.core.windows.net\n\nSanitized\n\n\nCloud\nBlobEndpoint=https://seanmcccanary3.blob.core.windows.net/;QueueEndpoint=https://seanmcccanary3.queue.core.windows.net/;FileEndpoint=https://seanmcccanary3.file.core.windows.net/;BlobSecondaryEndpoint=https://seanmcccanary3-secondary.blob.core.windows.net/;QueueSecondaryEndpoint=https://seanmcccanary3-secondary.queue.core.windows.net/;FileSecondaryEndpoint=https://seanmcccanary3-secondary.file.core.windows.net/;AccountName=seanmcccanary3;AccountKey=Kg==;\nseanscope1\n\n"
   }
 }