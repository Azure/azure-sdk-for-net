--- conflicted
+++ resolved
@@ -1,21 +1,17 @@
 {
   "Entries": [
     {
-      "RequestUri": "http://seanstagetest.file.core.windows.net/test-share-9a728093-30d4-24aa-3be9-5b57a616472c?restype=share",
+      "RequestUri": "http://seanstagetest.file.core.windows.net/test-share-fe403061-92e8-f4df-dee1-cbba004d1b29?restype=share",
       "RequestMethod": "PUT",
       "RequestHeaders": {
         "Authorization": "Sanitized",
-        "traceparent": "00-9fe065a23e81c6489a1460ad97f4a750-5b16d359f9c2004e-00",
+        "traceparent": "00-619e9b783da5754486c43be5fd561657-f65a994c484b2747-00",
         "User-Agent": [
-<<<<<<< HEAD
-          "azsdk-net-Storage.Files.Shares/12.0.0-dev.20191205.1+4f14c4315f17fbbc59c93c6819467b6f15d7008f",
-=======
-          "azsdk-net-Storage.Files.Shares/12.0.0-dev.20191211.1\u002B899431c003876eb9b26cefd8e8a37e7f27f82ced",
->>>>>>> 5e20a7a1
+          "azsdk-net-Storage.Files.Shares/12.0.0-dev.20191211.1\u002B2accb37068f0a0c9382fa117525bb968c5397cf7",
           "(.NET Core 4.6.28008.01; Microsoft Windows 10.0.18363 )"
         ],
-        "x-ms-client-request-id": "ce923724-89ea-10b3-d2b5-c446ba41df59",
-        "x-ms-date": "Wed, 11 Dec 2019 20:38:12 GMT",
+        "x-ms-client-request-id": "98b1d631-a11a-d7f7-825b-00b31c15626b",
+        "x-ms-date": "Wed, 11 Dec 2019 23:05:45 GMT",
         "x-ms-return-client-request-id": "true",
         "x-ms-version": "2019-07-07"
       },
@@ -23,41 +19,31 @@
       "StatusCode": 201,
       "ResponseHeaders": {
         "Content-Length": "0",
-<<<<<<< HEAD
-        "Date": "Fri, 06 Dec 2019 00:25:50 GMT",
-        "ETag": "\"0x8D779E2D95A7117\"",
-        "Last-Modified": "Fri, 06 Dec 2019 00:25:51 GMT",
-=======
-        "Date": "Wed, 11 Dec 2019 20:38:11 GMT",
-        "ETag": "\u00220x8D77E7A0A7DDD9A\u0022",
-        "Last-Modified": "Wed, 11 Dec 2019 20:38:12 GMT",
->>>>>>> 5e20a7a1
+        "Date": "Wed, 11 Dec 2019 23:05:44 GMT",
+        "ETag": "\u00220x8D77E8EA7303D63\u0022",
+        "Last-Modified": "Wed, 11 Dec 2019 23:05:45 GMT",
         "Server": [
           "Windows-Azure-File/1.0",
           "Microsoft-HTTPAPI/2.0"
         ],
-        "x-ms-client-request-id": "ce923724-89ea-10b3-d2b5-c446ba41df59",
-        "x-ms-request-id": "ef3e3a95-c01a-0019-7362-b01280000000",
+        "x-ms-client-request-id": "98b1d631-a11a-d7f7-825b-00b31c15626b",
+        "x-ms-request-id": "b65eb6e8-301a-0022-3077-b05724000000",
         "x-ms-version": "2019-07-07"
       },
       "ResponseBody": []
     },
     {
-      "RequestUri": "http://seanstagetest.file.core.windows.net/test-share-9a728093-30d4-24aa-3be9-5b57a616472c/test-directory-4d055dc3-7a5b-0123-0afc-e0e379c1dc22?restype=directory",
+      "RequestUri": "http://seanstagetest.file.core.windows.net/test-share-fe403061-92e8-f4df-dee1-cbba004d1b29/test-directory-96c6442a-fcfa-a1f8-7f7b-334e8ed2cbad?restype=directory",
       "RequestMethod": "PUT",
       "RequestHeaders": {
         "Authorization": "Sanitized",
-        "traceparent": "00-2fc5a104928c5c4494617279989ceb65-872527570ded114b-00",
+        "traceparent": "00-7994b7839d16074fa528e22e2e09894b-9333c356d711e34a-00",
         "User-Agent": [
-<<<<<<< HEAD
-          "azsdk-net-Storage.Files.Shares/12.0.0-dev.20191205.1+4f14c4315f17fbbc59c93c6819467b6f15d7008f",
-=======
-          "azsdk-net-Storage.Files.Shares/12.0.0-dev.20191211.1\u002B899431c003876eb9b26cefd8e8a37e7f27f82ced",
->>>>>>> 5e20a7a1
+          "azsdk-net-Storage.Files.Shares/12.0.0-dev.20191211.1\u002B2accb37068f0a0c9382fa117525bb968c5397cf7",
           "(.NET Core 4.6.28008.01; Microsoft Windows 10.0.18363 )"
         ],
-        "x-ms-client-request-id": "ea245d11-6514-a96e-1490-c4eea8cf9611",
-        "x-ms-date": "Wed, 11 Dec 2019 20:38:12 GMT",
+        "x-ms-client-request-id": "e4e39837-2a6a-3540-de0f-199f6da948af",
+        "x-ms-date": "Wed, 11 Dec 2019 23:05:45 GMT",
         "x-ms-file-attributes": "None",
         "x-ms-file-creation-time": "Now",
         "x-ms-file-last-write-time": "Now",
@@ -69,50 +55,40 @@
       "StatusCode": 201,
       "ResponseHeaders": {
         "Content-Length": "0",
-<<<<<<< HEAD
-        "Date": "Fri, 06 Dec 2019 00:25:50 GMT",
-        "ETag": "\"0x8D779E2D967919F\"",
-        "Last-Modified": "Fri, 06 Dec 2019 00:25:51 GMT",
-=======
-        "Date": "Wed, 11 Dec 2019 20:38:12 GMT",
-        "ETag": "\u00220x8D77E7A0A8B7B2F\u0022",
-        "Last-Modified": "Wed, 11 Dec 2019 20:38:12 GMT",
->>>>>>> 5e20a7a1
+        "Date": "Wed, 11 Dec 2019 23:05:44 GMT",
+        "ETag": "\u00220x8D77E8EA73DE1D9\u0022",
+        "Last-Modified": "Wed, 11 Dec 2019 23:05:45 GMT",
         "Server": [
           "Windows-Azure-File/1.0",
           "Microsoft-HTTPAPI/2.0"
         ],
-        "x-ms-client-request-id": "ea245d11-6514-a96e-1490-c4eea8cf9611",
+        "x-ms-client-request-id": "e4e39837-2a6a-3540-de0f-199f6da948af",
         "x-ms-file-attributes": "Directory",
-        "x-ms-file-change-time": "2019-12-11T20:38:12.4237615Z",
-        "x-ms-file-creation-time": "2019-12-11T20:38:12.4237615Z",
+        "x-ms-file-change-time": "2019-12-11T23:05:45.2520921Z",
+        "x-ms-file-creation-time": "2019-12-11T23:05:45.2520921Z",
         "x-ms-file-id": "13835128424026341376",
-        "x-ms-file-last-write-time": "2019-12-11T20:38:12.4237615Z",
+        "x-ms-file-last-write-time": "2019-12-11T23:05:45.2520921Z",
         "x-ms-file-parent-id": "0",
         "x-ms-file-permission-key": "7855875120676328179*422928105932735866",
-        "x-ms-request-id": "ef3e3a97-c01a-0019-7462-b01280000000",
+        "x-ms-request-id": "b65eb6ea-301a-0022-3177-b05724000000",
         "x-ms-request-server-encrypted": "true",
         "x-ms-version": "2019-07-07"
       },
       "ResponseBody": []
     },
     {
-      "RequestUri": "http://seanstagetest.file.core.windows.net/test-share-9a728093-30d4-24aa-3be9-5b57a616472c/test-directory-4d055dc3-7a5b-0123-0afc-e0e379c1dc22/test-file-290fa1d8-700d-4bd4-1bd9-3adbc02534d9",
+      "RequestUri": "http://seanstagetest.file.core.windows.net/test-share-fe403061-92e8-f4df-dee1-cbba004d1b29/test-directory-96c6442a-fcfa-a1f8-7f7b-334e8ed2cbad/test-file-8b93538f-398c-a7cf-35cd-c908115fe281",
       "RequestMethod": "PUT",
       "RequestHeaders": {
         "Authorization": "Sanitized",
-        "traceparent": "00-2a63302e4e9c9b4ea0c1ef9d5578dc12-20b281cec055064e-00",
+        "traceparent": "00-3ce9f4783dc66e439f7de25a9d32a1f0-1354adb150386949-00",
         "User-Agent": [
-<<<<<<< HEAD
-          "azsdk-net-Storage.Files.Shares/12.0.0-dev.20191205.1+4f14c4315f17fbbc59c93c6819467b6f15d7008f",
-=======
-          "azsdk-net-Storage.Files.Shares/12.0.0-dev.20191211.1\u002B899431c003876eb9b26cefd8e8a37e7f27f82ced",
->>>>>>> 5e20a7a1
+          "azsdk-net-Storage.Files.Shares/12.0.0-dev.20191211.1\u002B2accb37068f0a0c9382fa117525bb968c5397cf7",
           "(.NET Core 4.6.28008.01; Microsoft Windows 10.0.18363 )"
         ],
-        "x-ms-client-request-id": "2b24a8e9-9221-a06b-88d9-ce3a2a92e9ee",
+        "x-ms-client-request-id": "6c083aa9-1d69-fe28-c93b-ae9c6138247e",
         "x-ms-content-length": "1048576",
-        "x-ms-date": "Wed, 11 Dec 2019 20:38:12 GMT",
+        "x-ms-date": "Wed, 11 Dec 2019 23:05:45 GMT",
         "x-ms-file-attributes": "None",
         "x-ms-file-creation-time": "Now",
         "x-ms-file-last-write-time": "Now",
@@ -125,48 +101,38 @@
       "StatusCode": 201,
       "ResponseHeaders": {
         "Content-Length": "0",
-<<<<<<< HEAD
-        "Date": "Fri, 06 Dec 2019 00:25:50 GMT",
-        "ETag": "\"0x8D779E2D97489C7\"",
-        "Last-Modified": "Fri, 06 Dec 2019 00:25:51 GMT",
-=======
-        "Date": "Wed, 11 Dec 2019 20:38:12 GMT",
-        "ETag": "\u00220x8D77E7A0A987647\u0022",
-        "Last-Modified": "Wed, 11 Dec 2019 20:38:12 GMT",
->>>>>>> 5e20a7a1
+        "Date": "Wed, 11 Dec 2019 23:05:45 GMT",
+        "ETag": "\u00220x8D77E8EA74B0375\u0022",
+        "Last-Modified": "Wed, 11 Dec 2019 23:05:45 GMT",
         "Server": [
           "Windows-Azure-File/1.0",
           "Microsoft-HTTPAPI/2.0"
         ],
-        "x-ms-client-request-id": "2b24a8e9-9221-a06b-88d9-ce3a2a92e9ee",
+        "x-ms-client-request-id": "6c083aa9-1d69-fe28-c93b-ae9c6138247e",
         "x-ms-file-attributes": "Archive",
-        "x-ms-file-change-time": "2019-12-11T20:38:12.5088327Z",
-        "x-ms-file-creation-time": "2019-12-11T20:38:12.5088327Z",
+        "x-ms-file-change-time": "2019-12-11T23:05:45.3381493Z",
+        "x-ms-file-creation-time": "2019-12-11T23:05:45.3381493Z",
         "x-ms-file-id": "11529285414812647424",
-        "x-ms-file-last-write-time": "2019-12-11T20:38:12.5088327Z",
+        "x-ms-file-last-write-time": "2019-12-11T23:05:45.3381493Z",
         "x-ms-file-parent-id": "13835128424026341376",
         "x-ms-file-permission-key": "12501538048846835188*422928105932735866",
-        "x-ms-request-id": "ef3e3a98-c01a-0019-7562-b01280000000",
+        "x-ms-request-id": "b65eb6ec-301a-0022-3377-b05724000000",
         "x-ms-request-server-encrypted": "true",
         "x-ms-version": "2019-07-07"
       },
       "ResponseBody": []
     },
     {
-      "RequestUri": "http://seanstagetest.file.core.windows.net/test-share-9a728093-30d4-24aa-3be9-5b57a616472c/test-directory-4d055dc3-7a5b-0123-0afc-e0e379c1dc22/test-file-290fa1d8-700d-4bd4-1bd9-3adbc02534d9?comp=listhandles",
+      "RequestUri": "http://seanstagetest.file.core.windows.net/test-share-fe403061-92e8-f4df-dee1-cbba004d1b29/test-directory-96c6442a-fcfa-a1f8-7f7b-334e8ed2cbad/test-file-8b93538f-398c-a7cf-35cd-c908115fe281?comp=listhandles",
       "RequestMethod": "GET",
       "RequestHeaders": {
         "Authorization": "Sanitized",
         "User-Agent": [
-<<<<<<< HEAD
-          "azsdk-net-Storage.Files.Shares/12.0.0-dev.20191205.1+4f14c4315f17fbbc59c93c6819467b6f15d7008f",
-=======
-          "azsdk-net-Storage.Files.Shares/12.0.0-dev.20191211.1\u002B899431c003876eb9b26cefd8e8a37e7f27f82ced",
->>>>>>> 5e20a7a1
+          "azsdk-net-Storage.Files.Shares/12.0.0-dev.20191211.1\u002B2accb37068f0a0c9382fa117525bb968c5397cf7",
           "(.NET Core 4.6.28008.01; Microsoft Windows 10.0.18363 )"
         ],
-        "x-ms-client-request-id": "17f1f757-0901-aeb8-fc32-93c323d3a690",
-        "x-ms-date": "Wed, 11 Dec 2019 20:38:12 GMT",
+        "x-ms-client-request-id": "d65ea442-7657-b517-5517-2bb338a69416",
+        "x-ms-date": "Wed, 11 Dec 2019 23:05:45 GMT",
         "x-ms-return-client-request-id": "true",
         "x-ms-version": "2019-07-07"
       },
@@ -175,34 +141,30 @@
       "ResponseHeaders": {
         "Access-Control-Allow-Origin": "*",
         "Content-Type": "application/xml",
-        "Date": "Wed, 11 Dec 2019 20:38:12 GMT",
+        "Date": "Wed, 11 Dec 2019 23:05:45 GMT",
         "Server": [
           "Windows-Azure-File/1.0",
           "Microsoft-HTTPAPI/2.0"
         ],
         "Transfer-Encoding": "chunked",
-        "x-ms-client-request-id": "17f1f757-0901-aeb8-fc32-93c323d3a690",
-        "x-ms-request-id": "ef3e3a99-c01a-0019-7662-b01280000000",
+        "x-ms-client-request-id": "d65ea442-7657-b517-5517-2bb338a69416",
+        "x-ms-request-id": "b65eb6ee-301a-0022-3577-b05724000000",
         "x-ms-version": "2019-07-07"
       },
-      "ResponseBody": "﻿<?xml version=\"1.0\" encoding=\"utf-8\"?><EnumerationResults><Entries /><NextMarker /></EnumerationResults>"
+      "ResponseBody": "\uFEFF\u003C?xml version=\u00221.0\u0022 encoding=\u0022utf-8\u0022?\u003E\u003CEnumerationResults\u003E\u003CEntries /\u003E\u003CNextMarker /\u003E\u003C/EnumerationResults\u003E"
     },
     {
-      "RequestUri": "http://seanstagetest.file.core.windows.net/test-share-9a728093-30d4-24aa-3be9-5b57a616472c?restype=share",
+      "RequestUri": "http://seanstagetest.file.core.windows.net/test-share-fe403061-92e8-f4df-dee1-cbba004d1b29?restype=share",
       "RequestMethod": "DELETE",
       "RequestHeaders": {
         "Authorization": "Sanitized",
-        "traceparent": "00-1a89229c7c27744d8a1479e685caac3e-de561797ef90b44d-00",
+        "traceparent": "00-26a4ddb6e691254fb8a14a56a6567a07-015d71358bf2374b-00",
         "User-Agent": [
-<<<<<<< HEAD
-          "azsdk-net-Storage.Files.Shares/12.0.0-dev.20191205.1+4f14c4315f17fbbc59c93c6819467b6f15d7008f",
-=======
-          "azsdk-net-Storage.Files.Shares/12.0.0-dev.20191211.1\u002B899431c003876eb9b26cefd8e8a37e7f27f82ced",
->>>>>>> 5e20a7a1
+          "azsdk-net-Storage.Files.Shares/12.0.0-dev.20191211.1\u002B2accb37068f0a0c9382fa117525bb968c5397cf7",
           "(.NET Core 4.6.28008.01; Microsoft Windows 10.0.18363 )"
         ],
-        "x-ms-client-request-id": "33e20641-d1a1-52ec-32ff-45cae7b1c2bf",
-        "x-ms-date": "Wed, 11 Dec 2019 20:38:12 GMT",
+        "x-ms-client-request-id": "bc59e8fd-4dda-b627-7f17-9a7b270d6f69",
+        "x-ms-date": "Wed, 11 Dec 2019 23:05:45 GMT",
         "x-ms-delete-snapshots": "include",
         "x-ms-return-client-request-id": "true",
         "x-ms-version": "2019-07-07"
@@ -211,25 +173,20 @@
       "StatusCode": 202,
       "ResponseHeaders": {
         "Content-Length": "0",
-        "Date": "Wed, 11 Dec 2019 20:38:12 GMT",
+        "Date": "Wed, 11 Dec 2019 23:05:45 GMT",
         "Server": [
           "Windows-Azure-File/1.0",
           "Microsoft-HTTPAPI/2.0"
         ],
-        "x-ms-client-request-id": "33e20641-d1a1-52ec-32ff-45cae7b1c2bf",
-        "x-ms-request-id": "ef3e3a9b-c01a-0019-7762-b01280000000",
+        "x-ms-client-request-id": "bc59e8fd-4dda-b627-7f17-9a7b270d6f69",
+        "x-ms-request-id": "b65eb6f3-301a-0022-3a77-b05724000000",
         "x-ms-version": "2019-07-07"
       },
       "ResponseBody": []
     }
   ],
   "Variables": {
-<<<<<<< HEAD
-    "RandomSeed": "35720460",
+    "RandomSeed": "513664364",
     "Storage_TestConfigDefault": "ProductionTenant\nseanstagetest\nU2FuaXRpemVk\nhttp://seanstagetest.blob.core.windows.net\nhttp://seanstagetest.file.core.windows.net\nhttp://seanstagetest.queue.core.windows.net\nhttp://seanstagetest.table.core.windows.net\n\n\n\n\nhttp://seanstagetest-secondary.blob.core.windows.net\nhttp://seanstagetest-secondary.file.core.windows.net\nhttp://seanstagetest-secondary.queue.core.windows.net\nhttp://seanstagetest-secondary.table.core.windows.net\n\nSanitized\n\n\nCloud\nBlobEndpoint=http://seanstagetest.blob.core.windows.net/;QueueEndpoint=http://seanstagetest.queue.core.windows.net/;FileEndpoint=http://seanstagetest.file.core.windows.net/;BlobSecondaryEndpoint=http://seanstagetest-secondary.blob.core.windows.net/;QueueSecondaryEndpoint=http://seanstagetest-secondary.queue.core.windows.net/;FileSecondaryEndpoint=http://seanstagetest-secondary.file.core.windows.net/;AccountName=seanstagetest;AccountKey=Sanitized\nseanscope1"
-=======
-    "RandomSeed": "1914996106",
-    "Storage_TestConfigDefault": "ProductionTenant\nseanstagetest\nU2FuaXRpemVk\nhttp://seanstagetest.blob.core.windows.net\nhttp://seanstagetest.file.core.windows.net\nhttp://seanstagetest.queue.core.windows.net\nhttp://seanstagetest.table.core.windows.net\n\n\n\n\nhttp://seanstagetest-secondary.blob.core.windows.net\nhttp://seanstagetest-secondary.file.core.windows.net\nhttp://seanstagetest-secondary.queue.core.windows.net\nhttp://seanstagetest-secondary.table.core.windows.net\n\nSanitized\n\n\nCloud\nBlobEndpoint=http://seanstagetest.blob.core.windows.net/;QueueEndpoint=http://seanstagetest.queue.core.windows.net/;FileEndpoint=http://seanstagetest.file.core.windows.net/;BlobSecondaryEndpoint=http://seanstagetest-secondary.blob.core.windows.net/;QueueSecondaryEndpoint=http://seanstagetest-secondary.queue.core.windows.net/;FileSecondaryEndpoint=http://seanstagetest-secondary.file.core.windows.net/;AccountName=seanstagetest;AccountKey=Sanitized"
->>>>>>> 5e20a7a1
   }
 }