﻿{
  "Entries": [
    {
      "RequestUri": "https://seanmcccanary3.file.core.windows.net/test-share-86047192-c966-f98e-bb22-c53f7ff0435a?restype=share",
      "RequestMethod": "PUT",
      "RequestHeaders": {
        "Accept": "application/xml",
        "Authorization": "Sanitized",
        "traceparent": "00-052741e397fc4846b3f8ddd4c8be4617-c5488925d6e47b47-00",
        "User-Agent": [
          "azsdk-net-Storage.Files.Shares/12.7.0-alpha.20210126.1",
          "(.NET 5.0.2; Microsoft Windows 10.0.19042)"
        ],
        "x-ms-client-request-id": "ddaca43c-697b-88b2-ca3d-0fe7df8bdb13",
        "x-ms-date": "Tue, 26 Jan 2021 19:33:20 GMT",
        "x-ms-return-client-request-id": "true",
<<<<<<< HEAD
        "x-ms-version": "2020-12-06"
=======
        "x-ms-version": "2021-02-12"
>>>>>>> 7e782c87
      },
      "RequestBody": null,
      "StatusCode": 201,
      "ResponseHeaders": {
        "Content-Length": "0",
        "Date": "Tue, 26 Jan 2021 19:33:19 GMT",
        "ETag": "\"0x8D8C2313C863713\"",
        "Last-Modified": "Tue, 26 Jan 2021 19:33:19 GMT",
        "Server": [
          "Windows-Azure-File/1.0",
          "Microsoft-HTTPAPI/2.0"
        ],
        "x-ms-client-request-id": "ddaca43c-697b-88b2-ca3d-0fe7df8bdb13",
        "x-ms-request-id": "14211442-a01a-004f-561a-f4ab96000000",
<<<<<<< HEAD
        "x-ms-version": "2020-12-06"
=======
        "x-ms-version": "2021-02-12"
>>>>>>> 7e782c87
      },
      "ResponseBody": []
    },
    {
      "RequestUri": "https://seanmcccanary3.file.core.windows.net/test-share-86047192-c966-f98e-bb22-c53f7ff0435a/test-directory-f26d229c-2992-cece-d6d8-8eede98cf205?restype=directory",
      "RequestMethod": "PUT",
      "RequestHeaders": {
        "Accept": "application/xml",
        "Authorization": "Sanitized",
        "traceparent": "00-ee34bd242b9526429fb27c7e1584a78d-08becff57c5aae42-00",
        "User-Agent": [
          "azsdk-net-Storage.Files.Shares/12.7.0-alpha.20210126.1",
          "(.NET 5.0.2; Microsoft Windows 10.0.19042)"
        ],
        "x-ms-client-request-id": "e566cc9d-3c47-13be-d6de-07a3dbc59e3d",
        "x-ms-date": "Tue, 26 Jan 2021 19:33:20 GMT",
        "x-ms-file-attributes": "None",
        "x-ms-file-creation-time": "Now",
        "x-ms-file-last-write-time": "Now",
        "x-ms-file-permission": "Inherit",
        "x-ms-return-client-request-id": "true",
<<<<<<< HEAD
        "x-ms-version": "2020-12-06"
=======
        "x-ms-version": "2021-02-12"
>>>>>>> 7e782c87
      },
      "RequestBody": null,
      "StatusCode": 201,
      "ResponseHeaders": {
        "Content-Length": "0",
        "Date": "Tue, 26 Jan 2021 19:33:19 GMT",
        "ETag": "\"0x8D8C2313C901EBD\"",
        "Last-Modified": "Tue, 26 Jan 2021 19:33:19 GMT",
        "Server": [
          "Windows-Azure-File/1.0",
          "Microsoft-HTTPAPI/2.0"
        ],
        "x-ms-client-request-id": "e566cc9d-3c47-13be-d6de-07a3dbc59e3d",
        "x-ms-file-attributes": "Directory",
        "x-ms-file-change-time": "2021-01-26T19:33:19.8189245Z",
        "x-ms-file-creation-time": "2021-01-26T19:33:19.8189245Z",
        "x-ms-file-id": "13835128424026341376",
        "x-ms-file-last-write-time": "2021-01-26T19:33:19.8189245Z",
        "x-ms-file-parent-id": "0",
        "x-ms-file-permission-key": "17860367565182308406*11459378189709739967",
        "x-ms-request-id": "14211448-a01a-004f-5a1a-f4ab96000000",
        "x-ms-request-server-encrypted": "true",
<<<<<<< HEAD
        "x-ms-version": "2020-12-06"
=======
        "x-ms-version": "2021-02-12"
>>>>>>> 7e782c87
      },
      "ResponseBody": []
    },
    {
      "RequestUri": "https://seanmcccanary3.file.core.windows.net/test-share-86047192-c966-f98e-bb22-c53f7ff0435a/test-directory-f26d229c-2992-cece-d6d8-8eede98cf205/test-file-6bf3094b-0089-36cf-43b5-5662152d1a22",
      "RequestMethod": "PUT",
      "RequestHeaders": {
        "Accept": "application/xml",
        "Authorization": "Sanitized",
        "traceparent": "00-f268af1759a3754d9c364e05ef43fa3b-9593e0b137fc7146-00",
        "User-Agent": [
          "azsdk-net-Storage.Files.Shares/12.7.0-alpha.20210126.1",
          "(.NET 5.0.2; Microsoft Windows 10.0.19042)"
        ],
        "x-ms-client-request-id": "aa55d691-e1c0-9ce3-fc2f-a192e55cfea8",
        "x-ms-content-length": "1048576",
        "x-ms-date": "Tue, 26 Jan 2021 19:33:20 GMT",
        "x-ms-file-attributes": "None",
        "x-ms-file-creation-time": "Now",
        "x-ms-file-last-write-time": "Now",
        "x-ms-file-permission": "Inherit",
        "x-ms-return-client-request-id": "true",
        "x-ms-type": "file",
<<<<<<< HEAD
        "x-ms-version": "2020-12-06"
=======
        "x-ms-version": "2021-02-12"
>>>>>>> 7e782c87
      },
      "RequestBody": null,
      "StatusCode": 201,
      "ResponseHeaders": {
        "Content-Length": "0",
        "Date": "Tue, 26 Jan 2021 19:33:19 GMT",
        "ETag": "\"0x8D8C2313C9A32AE\"",
        "Last-Modified": "Tue, 26 Jan 2021 19:33:19 GMT",
        "Server": [
          "Windows-Azure-File/1.0",
          "Microsoft-HTTPAPI/2.0"
        ],
        "x-ms-client-request-id": "aa55d691-e1c0-9ce3-fc2f-a192e55cfea8",
        "x-ms-file-attributes": "Archive",
        "x-ms-file-change-time": "2021-01-26T19:33:19.884971Z",
        "x-ms-file-creation-time": "2021-01-26T19:33:19.884971Z",
        "x-ms-file-id": "11529285414812647424",
        "x-ms-file-last-write-time": "2021-01-26T19:33:19.884971Z",
        "x-ms-file-parent-id": "13835128424026341376",
        "x-ms-file-permission-key": "4010187179898695473*11459378189709739967",
        "x-ms-request-id": "1421144b-a01a-004f-5c1a-f4ab96000000",
        "x-ms-request-server-encrypted": "true",
<<<<<<< HEAD
        "x-ms-version": "2020-12-06"
=======
        "x-ms-version": "2021-02-12"
>>>>>>> 7e782c87
      },
      "ResponseBody": []
    },
    {
      "RequestUri": "https://seanmcccanary3.file.core.windows.net/test-share-86047192-c966-f98e-bb22-c53f7ff0435a/test-directory-f26d229c-2992-cece-d6d8-8eede98cf205/test-file-6bf3094b-0089-36cf-43b5-5662152d1a22?comp=range",
      "RequestMethod": "PUT",
      "RequestHeaders": {
        "Accept": "application/xml",
        "Authorization": "Sanitized",
        "Content-Length": "1024",
        "Content-Type": "application/octet-stream",
        "traceparent": "00-e89ca66d7e4f81479019f3fa7893b998-fd2bd30366d53f42-00",
        "User-Agent": [
          "azsdk-net-Storage.Files.Shares/12.7.0-alpha.20210126.1",
          "(.NET 5.0.2; Microsoft Windows 10.0.19042)"
        ],
        "x-ms-client-request-id": "12072acc-5667-a564-e19a-d1869359b824",
        "x-ms-date": "Tue, 26 Jan 2021 19:33:20 GMT",
        "x-ms-range": "bytes=1024-2047",
        "x-ms-return-client-request-id": "true",
<<<<<<< HEAD
        "x-ms-version": "2020-12-06",
=======
        "x-ms-version": "2021-02-12",
>>>>>>> 7e782c87
        "x-ms-write": "update"
      },
      "RequestBody": "w+QYunSBFz1LPLaZ+2nXCNh/0T7YcGKpPbQh9msr0VjwXKJ6IiJiD74XXoMrSaGSWJm6ZYu/0FOBb33AXyHSIGpdqZ/HXeW1HcGAwBHfffMTjp7RcGzNMYxP+bKloq+cRT4ZzaAByvqzBUfJPw9BovGJrdCDAK/+j3cSeGQzD3sR43vTxrBSEcSjHmskA/J8DVfAG/TeGUWOGj0p71KWgPXMuFuTbttBN5wM3+FD2oyFlmsNcvOGMsk2RKtyKCFxDZ12V0uW6Z97f+RY0jpjSkCxpFnniQ0BRoWSXSkwzw56mtJDzYJA7qzLkfMPLWCP0vlrwITIioOQdBHFBIt1Sq/V3jdnH3y9cbWsG/cZ8RglAosvxA+JsRBOs1lxe+ohVkdEOk8pJ7J9rk/PHG+MdoL4nwH/RoagSy0mGGwjS/XLisSw1bfJ/NvYsha/upSgwjzWedvoIRDAo+8hAg5GWWJZA5Kq26HLLqMmJ5Nw4JCYhlUvTNIZ4mi07zHHp/rMkVizZbcC9ueaC0o4wvp8UMJeiXy5Fg2QPyAp9etvA4epWpU7vHvZlo9ulUCI4SBtOJ5vaR5+EntKIiWW2AD7KgfCj2dlQZNHhfPsSoHMB17/u71MAJppK0ca8JpVQr2Pcmo5xVK5CPYLJ+Mrkcj5fhrHlhxDriptWWMgS1H58kM1XdcXk0IMRrPGQdm2Ppl/IXF/jauhS8RAy2zumb2lETSg9TTw4erYu1BpfGxQtxvKoCrfemWXlBET18jVHa31IDCkFkhkjz+GptJbN89X7xRQI/iTxpfPCGEj3AkiAp2ic1w8rKDTZRHqWNOSPFxCu+izhfm1YVqY1A7nQbI1ZKQ0uMNzG0Jzfb3mqW3EPcsE4SAhb32j7RIBo9iS6yRftfQvXoSYz6CmPwc7zrjs1JdC4l+RFPQmkMuxcXdq4ZGZh/R5ld5HaxJ/ey92Zx5ZFc9ATwnFzqD/CM24510pO151okfEcz+4+3ZNEZjFsCitWFyoKZGI1LhTeYwRjoS0Vj/QAMXWlKGPiFSSd7wIOlikC44BgRLN7c6Ocfmyp2zxmLpZ9LBj1sO6GKE89Vz8Sz80bIP2s9UtAhL2RyKo3ODood8BrkWnQDXKR2hxkfdykia5fjvp++XlLPGdbY6hETvAVFR8+pz6jCtOK2xsu3Ebg7T87l6l/6X6HIJTCtOmKTUssDyj9piKv/EPm894eHCAgunZpCPdG1Wugd0apoJXpwI3Pws1d40cci5slWPWgaMR04jqzIQRT5Tn9XS6bxhvt/PNQThkSgpbvTL0cIXx2AA6CNP5bdt9JfB2TYEZYQIW/N5wCEBqrYh9jw5SHd4P9h10gGdFdkoXUBxI7Q==",
      "StatusCode": 201,
      "ResponseHeaders": {
        "Content-Length": "0",
        "Content-MD5": "mvhDAvXJL4dnUSnwzuqmkw==",
        "Date": "Tue, 26 Jan 2021 19:33:19 GMT",
        "ETag": "\"0x8D8C2313CA4E309\"",
        "Last-Modified": "Tue, 26 Jan 2021 19:33:19 GMT",
        "Server": [
          "Windows-Azure-File/1.0",
          "Microsoft-HTTPAPI/2.0"
        ],
        "x-ms-client-request-id": "12072acc-5667-a564-e19a-d1869359b824",
        "x-ms-request-id": "1421144d-a01a-004f-5e1a-f4ab96000000",
        "x-ms-request-server-encrypted": "true",
<<<<<<< HEAD
        "x-ms-version": "2020-12-06"
=======
        "x-ms-version": "2021-02-12"
>>>>>>> 7e782c87
      },
      "ResponseBody": []
    },
    {
      "RequestUri": "https://seanmcccanary3.file.core.windows.net/test-share-86047192-c966-f98e-bb22-c53f7ff0435a/test-directory-f26d229c-2992-cece-d6d8-8eede98cf205/test-file-6bf3094b-0089-36cf-43b5-5662152d1a22?comp=rangelist",
      "RequestMethod": "GET",
      "RequestHeaders": {
        "Accept": "application/xml",
        "Authorization": "Sanitized",
        "traceparent": "00-321301b6b09d674f960e766dc979b8ae-f6dcbdc785607749-00",
        "User-Agent": [
          "azsdk-net-Storage.Files.Shares/12.7.0-alpha.20210126.1",
          "(.NET 5.0.2; Microsoft Windows 10.0.19042)"
        ],
        "x-ms-client-request-id": "254b6cf9-3614-a686-259c-7a950ded1427",
        "x-ms-date": "Tue, 26 Jan 2021 19:33:20 GMT",
        "x-ms-return-client-request-id": "true",
<<<<<<< HEAD
        "x-ms-version": "2020-12-06"
=======
        "x-ms-version": "2021-02-12"
>>>>>>> 7e782c87
      },
      "RequestBody": null,
      "StatusCode": 200,
      "ResponseHeaders": {
        "Content-Type": "application/xml",
        "Date": "Tue, 26 Jan 2021 19:33:19 GMT",
        "ETag": "\"0x8D8C2313CA4E309\"",
        "Last-Modified": "Tue, 26 Jan 2021 19:33:19 GMT",
        "Server": [
          "Windows-Azure-File/1.0",
          "Microsoft-HTTPAPI/2.0"
        ],
        "Transfer-Encoding": "chunked",
        "Vary": "Origin",
        "x-ms-client-request-id": "254b6cf9-3614-a686-259c-7a950ded1427",
        "x-ms-content-length": "1048576",
        "x-ms-request-id": "14211451-a01a-004f-621a-f4ab96000000",
<<<<<<< HEAD
        "x-ms-version": "2020-12-06"
=======
        "x-ms-version": "2021-02-12"
>>>>>>> 7e782c87
      },
      "ResponseBody": "﻿<?xml version=\"1.0\" encoding=\"utf-8\"?><Ranges><Range><Start>1024</Start><End>2047</End></Range></Ranges>"
    },
    {
      "RequestUri": "https://seanmcccanary3.file.core.windows.net/test-share-86047192-c966-f98e-bb22-c53f7ff0435a?restype=share",
      "RequestMethod": "DELETE",
      "RequestHeaders": {
        "Accept": "application/xml",
        "Authorization": "Sanitized",
        "traceparent": "00-cead73624c9882458c74cf0a418fe085-557aedce89cb0b4d-00",
        "User-Agent": [
          "azsdk-net-Storage.Files.Shares/12.7.0-alpha.20210126.1",
          "(.NET 5.0.2; Microsoft Windows 10.0.19042)"
        ],
        "x-ms-client-request-id": "268dd78d-920e-ec10-39e4-ceb1398c317c",
        "x-ms-date": "Tue, 26 Jan 2021 19:33:20 GMT",
        "x-ms-delete-snapshots": "include",
        "x-ms-return-client-request-id": "true",
<<<<<<< HEAD
        "x-ms-version": "2020-12-06"
=======
        "x-ms-version": "2021-02-12"
>>>>>>> 7e782c87
      },
      "RequestBody": null,
      "StatusCode": 202,
      "ResponseHeaders": {
        "Content-Length": "0",
        "Date": "Tue, 26 Jan 2021 19:33:19 GMT",
        "Server": [
          "Windows-Azure-File/1.0",
          "Microsoft-HTTPAPI/2.0"
        ],
        "x-ms-client-request-id": "268dd78d-920e-ec10-39e4-ceb1398c317c",
        "x-ms-request-id": "14211456-a01a-004f-671a-f4ab96000000",
<<<<<<< HEAD
        "x-ms-version": "2020-12-06"
=======
        "x-ms-version": "2021-02-12"
>>>>>>> 7e782c87
      },
      "ResponseBody": []
    }
  ],
  "Variables": {
    "RandomSeed": "1498970120",
    "Storage_TestConfigDefault": "ProductionTenant\nseanmcccanary3\nU2FuaXRpemVk\nhttps://seanmcccanary3.blob.core.windows.net\nhttps://seanmcccanary3.file.core.windows.net\nhttps://seanmcccanary3.queue.core.windows.net\nhttps://seanmcccanary3.table.core.windows.net\n\n\n\n\nhttps://seanmcccanary3-secondary.blob.core.windows.net\nhttps://seanmcccanary3-secondary.file.core.windows.net\nhttps://seanmcccanary3-secondary.queue.core.windows.net\nhttps://seanmcccanary3-secondary.table.core.windows.net\n\nSanitized\n\n\nCloud\nBlobEndpoint=https://seanmcccanary3.blob.core.windows.net/;QueueEndpoint=https://seanmcccanary3.queue.core.windows.net/;FileEndpoint=https://seanmcccanary3.file.core.windows.net/;BlobSecondaryEndpoint=https://seanmcccanary3-secondary.blob.core.windows.net/;QueueSecondaryEndpoint=https://seanmcccanary3-secondary.queue.core.windows.net/;FileSecondaryEndpoint=https://seanmcccanary3-secondary.file.core.windows.net/;AccountName=seanmcccanary3;AccountKey=Kg==;\nseanscope1\n\n"
  }
}<|MERGE_RESOLUTION|>--- conflicted
+++ resolved
@@ -14,11 +14,7 @@
         "x-ms-client-request-id": "ddaca43c-697b-88b2-ca3d-0fe7df8bdb13",
         "x-ms-date": "Tue, 26 Jan 2021 19:33:20 GMT",
         "x-ms-return-client-request-id": "true",
-<<<<<<< HEAD
-        "x-ms-version": "2020-12-06"
-=======
-        "x-ms-version": "2021-02-12"
->>>>>>> 7e782c87
+        "x-ms-version": "2021-02-12"
       },
       "RequestBody": null,
       "StatusCode": 201,
@@ -33,11 +29,7 @@
         ],
         "x-ms-client-request-id": "ddaca43c-697b-88b2-ca3d-0fe7df8bdb13",
         "x-ms-request-id": "14211442-a01a-004f-561a-f4ab96000000",
-<<<<<<< HEAD
-        "x-ms-version": "2020-12-06"
-=======
-        "x-ms-version": "2021-02-12"
->>>>>>> 7e782c87
+        "x-ms-version": "2021-02-12"
       },
       "ResponseBody": []
     },
@@ -59,11 +51,7 @@
         "x-ms-file-last-write-time": "Now",
         "x-ms-file-permission": "Inherit",
         "x-ms-return-client-request-id": "true",
-<<<<<<< HEAD
-        "x-ms-version": "2020-12-06"
-=======
-        "x-ms-version": "2021-02-12"
->>>>>>> 7e782c87
+        "x-ms-version": "2021-02-12"
       },
       "RequestBody": null,
       "StatusCode": 201,
@@ -86,11 +74,7 @@
         "x-ms-file-permission-key": "17860367565182308406*11459378189709739967",
         "x-ms-request-id": "14211448-a01a-004f-5a1a-f4ab96000000",
         "x-ms-request-server-encrypted": "true",
-<<<<<<< HEAD
-        "x-ms-version": "2020-12-06"
-=======
-        "x-ms-version": "2021-02-12"
->>>>>>> 7e782c87
+        "x-ms-version": "2021-02-12"
       },
       "ResponseBody": []
     },
@@ -114,11 +98,7 @@
         "x-ms-file-permission": "Inherit",
         "x-ms-return-client-request-id": "true",
         "x-ms-type": "file",
-<<<<<<< HEAD
-        "x-ms-version": "2020-12-06"
-=======
-        "x-ms-version": "2021-02-12"
->>>>>>> 7e782c87
+        "x-ms-version": "2021-02-12"
       },
       "RequestBody": null,
       "StatusCode": 201,
@@ -141,11 +121,7 @@
         "x-ms-file-permission-key": "4010187179898695473*11459378189709739967",
         "x-ms-request-id": "1421144b-a01a-004f-5c1a-f4ab96000000",
         "x-ms-request-server-encrypted": "true",
-<<<<<<< HEAD
-        "x-ms-version": "2020-12-06"
-=======
-        "x-ms-version": "2021-02-12"
->>>>>>> 7e782c87
+        "x-ms-version": "2021-02-12"
       },
       "ResponseBody": []
     },
@@ -166,11 +142,7 @@
         "x-ms-date": "Tue, 26 Jan 2021 19:33:20 GMT",
         "x-ms-range": "bytes=1024-2047",
         "x-ms-return-client-request-id": "true",
-<<<<<<< HEAD
-        "x-ms-version": "2020-12-06",
-=======
         "x-ms-version": "2021-02-12",
->>>>>>> 7e782c87
         "x-ms-write": "update"
       },
       "RequestBody": "w+QYunSBFz1LPLaZ+2nXCNh/0T7YcGKpPbQh9msr0VjwXKJ6IiJiD74XXoMrSaGSWJm6ZYu/0FOBb33AXyHSIGpdqZ/HXeW1HcGAwBHfffMTjp7RcGzNMYxP+bKloq+cRT4ZzaAByvqzBUfJPw9BovGJrdCDAK/+j3cSeGQzD3sR43vTxrBSEcSjHmskA/J8DVfAG/TeGUWOGj0p71KWgPXMuFuTbttBN5wM3+FD2oyFlmsNcvOGMsk2RKtyKCFxDZ12V0uW6Z97f+RY0jpjSkCxpFnniQ0BRoWSXSkwzw56mtJDzYJA7qzLkfMPLWCP0vlrwITIioOQdBHFBIt1Sq/V3jdnH3y9cbWsG/cZ8RglAosvxA+JsRBOs1lxe+ohVkdEOk8pJ7J9rk/PHG+MdoL4nwH/RoagSy0mGGwjS/XLisSw1bfJ/NvYsha/upSgwjzWedvoIRDAo+8hAg5GWWJZA5Kq26HLLqMmJ5Nw4JCYhlUvTNIZ4mi07zHHp/rMkVizZbcC9ueaC0o4wvp8UMJeiXy5Fg2QPyAp9etvA4epWpU7vHvZlo9ulUCI4SBtOJ5vaR5+EntKIiWW2AD7KgfCj2dlQZNHhfPsSoHMB17/u71MAJppK0ca8JpVQr2Pcmo5xVK5CPYLJ+Mrkcj5fhrHlhxDriptWWMgS1H58kM1XdcXk0IMRrPGQdm2Ppl/IXF/jauhS8RAy2zumb2lETSg9TTw4erYu1BpfGxQtxvKoCrfemWXlBET18jVHa31IDCkFkhkjz+GptJbN89X7xRQI/iTxpfPCGEj3AkiAp2ic1w8rKDTZRHqWNOSPFxCu+izhfm1YVqY1A7nQbI1ZKQ0uMNzG0Jzfb3mqW3EPcsE4SAhb32j7RIBo9iS6yRftfQvXoSYz6CmPwc7zrjs1JdC4l+RFPQmkMuxcXdq4ZGZh/R5ld5HaxJ/ey92Zx5ZFc9ATwnFzqD/CM24510pO151okfEcz+4+3ZNEZjFsCitWFyoKZGI1LhTeYwRjoS0Vj/QAMXWlKGPiFSSd7wIOlikC44BgRLN7c6Ocfmyp2zxmLpZ9LBj1sO6GKE89Vz8Sz80bIP2s9UtAhL2RyKo3ODood8BrkWnQDXKR2hxkfdykia5fjvp++XlLPGdbY6hETvAVFR8+pz6jCtOK2xsu3Ebg7T87l6l/6X6HIJTCtOmKTUssDyj9piKv/EPm894eHCAgunZpCPdG1Wugd0apoJXpwI3Pws1d40cci5slWPWgaMR04jqzIQRT5Tn9XS6bxhvt/PNQThkSgpbvTL0cIXx2AA6CNP5bdt9JfB2TYEZYQIW/N5wCEBqrYh9jw5SHd4P9h10gGdFdkoXUBxI7Q==",
@@ -188,11 +160,7 @@
         "x-ms-client-request-id": "12072acc-5667-a564-e19a-d1869359b824",
         "x-ms-request-id": "1421144d-a01a-004f-5e1a-f4ab96000000",
         "x-ms-request-server-encrypted": "true",
-<<<<<<< HEAD
-        "x-ms-version": "2020-12-06"
-=======
-        "x-ms-version": "2021-02-12"
->>>>>>> 7e782c87
+        "x-ms-version": "2021-02-12"
       },
       "ResponseBody": []
     },
@@ -210,11 +178,7 @@
         "x-ms-client-request-id": "254b6cf9-3614-a686-259c-7a950ded1427",
         "x-ms-date": "Tue, 26 Jan 2021 19:33:20 GMT",
         "x-ms-return-client-request-id": "true",
-<<<<<<< HEAD
-        "x-ms-version": "2020-12-06"
-=======
-        "x-ms-version": "2021-02-12"
->>>>>>> 7e782c87
+        "x-ms-version": "2021-02-12"
       },
       "RequestBody": null,
       "StatusCode": 200,
@@ -232,11 +196,7 @@
         "x-ms-client-request-id": "254b6cf9-3614-a686-259c-7a950ded1427",
         "x-ms-content-length": "1048576",
         "x-ms-request-id": "14211451-a01a-004f-621a-f4ab96000000",
-<<<<<<< HEAD
-        "x-ms-version": "2020-12-06"
-=======
-        "x-ms-version": "2021-02-12"
->>>>>>> 7e782c87
+        "x-ms-version": "2021-02-12"
       },
       "ResponseBody": "﻿<?xml version=\"1.0\" encoding=\"utf-8\"?><Ranges><Range><Start>1024</Start><End>2047</End></Range></Ranges>"
     },
@@ -255,11 +215,7 @@
         "x-ms-date": "Tue, 26 Jan 2021 19:33:20 GMT",
         "x-ms-delete-snapshots": "include",
         "x-ms-return-client-request-id": "true",
-<<<<<<< HEAD
-        "x-ms-version": "2020-12-06"
-=======
-        "x-ms-version": "2021-02-12"
->>>>>>> 7e782c87
+        "x-ms-version": "2021-02-12"
       },
       "RequestBody": null,
       "StatusCode": 202,
@@ -272,11 +228,7 @@
         ],
         "x-ms-client-request-id": "268dd78d-920e-ec10-39e4-ceb1398c317c",
         "x-ms-request-id": "14211456-a01a-004f-671a-f4ab96000000",
-<<<<<<< HEAD
-        "x-ms-version": "2020-12-06"
-=======
-        "x-ms-version": "2021-02-12"
->>>>>>> 7e782c87
+        "x-ms-version": "2021-02-12"
       },
       "ResponseBody": []
     }
