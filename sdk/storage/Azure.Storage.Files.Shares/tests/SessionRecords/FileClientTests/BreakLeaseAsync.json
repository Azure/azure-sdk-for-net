{
  "Entries": [
    {
      "RequestUri": "https://seanmcccanary3.file.core.windows.net/test-share-8a2336a9-2849-89f3-cdf1-f9cce2c3319a?restype=share",
      "RequestMethod": "PUT",
      "RequestHeaders": {
        "Accept": "application/xml",
        "Authorization": "Sanitized",
        "traceparent": "00-c2bff6211343964186b882bb829c6d4f-903f116a32233f44-00",
        "User-Agent": [
          "azsdk-net-Storage.Files.Shares/12.7.0-alpha.20210121.1",
          "(.NET 5.0.2; Microsoft Windows 10.0.19042)"
        ],
        "x-ms-client-request-id": "2f955f54-0199-9109-e416-725af4711845",
        "x-ms-date": "Thu, 21 Jan 2021 20:38:34 GMT",
        "x-ms-return-client-request-id": "true",
        "x-ms-version": "2020-06-12"
      },
      "RequestBody": null,
      "StatusCode": 201,
      "ResponseHeaders": {
        "Content-Length": "0",
        "Date": "Thu, 21 Jan 2021 20:38:34 GMT",
        "ETag": "\u00220x8D8BE4C85E91A03\u0022",
        "Last-Modified": "Thu, 21 Jan 2021 20:38:34 GMT",
        "Server": [
          "Windows-Azure-File/1.0",
          "Microsoft-HTTPAPI/2.0"
        ],
        "x-ms-client-request-id": "2f955f54-0199-9109-e416-725af4711845",
<<<<<<< HEAD
        "x-ms-request-id": "c9ef617d-f01a-0012-6337-f3e9eb000000",
        "x-ms-version": "2020-06-12"
=======
        "x-ms-request-id": "279bcbb7-101a-0065-7235-f07486000000",
        "x-ms-version": "2020-04-08"
>>>>>>> ac24a13f
      },
      "ResponseBody": []
    },
    {
      "RequestUri": "https://seanmcccanary3.file.core.windows.net/test-share-8a2336a9-2849-89f3-cdf1-f9cce2c3319a/test-directory-50ffee21-3eb2-0685-dee4-259f3ec047a7?restype=directory",
      "RequestMethod": "PUT",
      "RequestHeaders": {
        "Accept": "application/xml",
        "Authorization": "Sanitized",
        "traceparent": "00-df98304ae2b5604691f9934bc1675c8e-f8d9910d0021584d-00",
        "User-Agent": [
          "azsdk-net-Storage.Files.Shares/12.7.0-alpha.20210121.1",
          "(.NET 5.0.2; Microsoft Windows 10.0.19042)"
        ],
        "x-ms-client-request-id": "5211a491-c826-158d-da8f-51b4dc6a5223",
        "x-ms-date": "Thu, 21 Jan 2021 20:38:34 GMT",
        "x-ms-file-attributes": "None",
        "x-ms-file-creation-time": "Now",
        "x-ms-file-last-write-time": "Now",
        "x-ms-file-permission": "Inherit",
        "x-ms-return-client-request-id": "true",
        "x-ms-version": "2020-06-12"
      },
      "RequestBody": null,
      "StatusCode": 201,
      "ResponseHeaders": {
        "Content-Length": "0",
        "Date": "Thu, 21 Jan 2021 20:38:34 GMT",
        "ETag": "\u00220x8D8BE4C85F3B0E0\u0022",
        "Last-Modified": "Thu, 21 Jan 2021 20:38:34 GMT",
        "Server": [
          "Windows-Azure-File/1.0",
          "Microsoft-HTTPAPI/2.0"
        ],
        "x-ms-client-request-id": "5211a491-c826-158d-da8f-51b4dc6a5223",
        "x-ms-file-attributes": "Directory",
        "x-ms-file-change-time": "2021-01-21T20:38:34.7057376Z",
        "x-ms-file-creation-time": "2021-01-21T20:38:34.7057376Z",
        "x-ms-file-id": "13835128424026341376",
        "x-ms-file-last-write-time": "2021-01-21T20:38:34.7057376Z",
        "x-ms-file-parent-id": "0",
        "x-ms-file-permission-key": "17860367565182308406*11459378189709739967",
        "x-ms-request-id": "279bcbba-101a-0065-7335-f07486000000",
        "x-ms-request-server-encrypted": "true",
        "x-ms-version": "2020-06-12"
      },
      "ResponseBody": []
    },
    {
      "RequestUri": "https://seanmcccanary3.file.core.windows.net/test-share-8a2336a9-2849-89f3-cdf1-f9cce2c3319a/test-directory-50ffee21-3eb2-0685-dee4-259f3ec047a7/test-directory-3b81cbce-96f9-1f17-eddb-2ab19a97d6e1",
      "RequestMethod": "PUT",
      "RequestHeaders": {
        "Accept": "application/xml",
        "Authorization": "Sanitized",
        "traceparent": "00-238419f3c94fdc4d8413c9e12cc3daae-42f14dc03dea7948-00",
        "User-Agent": [
          "azsdk-net-Storage.Files.Shares/12.7.0-alpha.20210121.1",
          "(.NET 5.0.2; Microsoft Windows 10.0.19042)"
        ],
        "x-ms-client-request-id": "651f80ae-0e7b-fbfa-8df1-654b9ddb7a43",
        "x-ms-content-length": "1024",
        "x-ms-date": "Thu, 21 Jan 2021 20:38:35 GMT",
        "x-ms-file-attributes": "None",
        "x-ms-file-creation-time": "Now",
        "x-ms-file-last-write-time": "Now",
        "x-ms-file-permission": "Inherit",
        "x-ms-return-client-request-id": "true",
        "x-ms-type": "file",
        "x-ms-version": "2020-06-12"
      },
      "RequestBody": null,
      "StatusCode": 201,
      "ResponseHeaders": {
        "Content-Length": "0",
        "Date": "Thu, 21 Jan 2021 20:38:34 GMT",
        "ETag": "\u00220x8D8BE4C85FDC4D6\u0022",
        "Last-Modified": "Thu, 21 Jan 2021 20:38:34 GMT",
        "Server": [
          "Windows-Azure-File/1.0",
          "Microsoft-HTTPAPI/2.0"
        ],
        "x-ms-client-request-id": "651f80ae-0e7b-fbfa-8df1-654b9ddb7a43",
        "x-ms-file-attributes": "Archive",
        "x-ms-file-change-time": "2021-01-21T20:38:34.7717846Z",
        "x-ms-file-creation-time": "2021-01-21T20:38:34.7717846Z",
        "x-ms-file-id": "11529285414812647424",
        "x-ms-file-last-write-time": "2021-01-21T20:38:34.7717846Z",
        "x-ms-file-parent-id": "13835128424026341376",
        "x-ms-file-permission-key": "4010187179898695473*11459378189709739967",
        "x-ms-request-id": "279bcbbc-101a-0065-7435-f07486000000",
        "x-ms-request-server-encrypted": "true",
        "x-ms-version": "2020-06-12"
      },
      "ResponseBody": []
    },
    {
      "RequestUri": "https://seanmcccanary3.file.core.windows.net/test-share-8a2336a9-2849-89f3-cdf1-f9cce2c3319a/test-directory-50ffee21-3eb2-0685-dee4-259f3ec047a7/test-directory-3b81cbce-96f9-1f17-eddb-2ab19a97d6e1?comp=lease",
      "RequestMethod": "PUT",
      "RequestHeaders": {
        "Accept": "application/xml",
        "Authorization": "Sanitized",
        "traceparent": "00-48e030bdd972134193757e1e23a722e9-4235526a0a567143-00",
        "User-Agent": [
          "azsdk-net-Storage.Files.Shares/12.7.0-alpha.20210121.1",
          "(.NET 5.0.2; Microsoft Windows 10.0.19042)"
        ],
        "x-ms-client-request-id": "40e563e8-9c32-f65e-0c45-1a09ff640d14",
        "x-ms-date": "Thu, 21 Jan 2021 20:38:35 GMT",
        "x-ms-lease-action": "acquire",
        "x-ms-lease-duration": "-1",
        "x-ms-proposed-lease-id": "aa1a70b8-b75c-da74-4a72-0f95ee786fa0",
        "x-ms-return-client-request-id": "true",
        "x-ms-version": "2020-06-12"
      },
      "RequestBody": null,
      "StatusCode": 201,
      "ResponseHeaders": {
        "Date": "Thu, 21 Jan 2021 20:38:34 GMT",
        "ETag": "\u00220x8D8BE4C85FDC4D6\u0022",
        "Last-Modified": "Thu, 21 Jan 2021 20:38:34 GMT",
        "Server": [
          "Windows-Azure-File/1.0",
          "Microsoft-HTTPAPI/2.0"
        ],
        "Transfer-Encoding": "chunked",
        "x-ms-client-request-id": "40e563e8-9c32-f65e-0c45-1a09ff640d14",
        "x-ms-lease-id": "aa1a70b8-b75c-da74-4a72-0f95ee786fa0",
<<<<<<< HEAD
        "x-ms-request-id": "c9ef618c-f01a-0012-6737-f3e9eb000000",
        "x-ms-version": "2020-06-12"
=======
        "x-ms-request-id": "279bcbbe-101a-0065-7635-f07486000000",
        "x-ms-version": "2020-04-08"
>>>>>>> ac24a13f
      },
      "ResponseBody": []
    },
    {
      "RequestUri": "https://seanmcccanary3.file.core.windows.net/test-share-8a2336a9-2849-89f3-cdf1-f9cce2c3319a/test-directory-50ffee21-3eb2-0685-dee4-259f3ec047a7/test-directory-3b81cbce-96f9-1f17-eddb-2ab19a97d6e1?comp=lease",
      "RequestMethod": "PUT",
      "RequestHeaders": {
        "Accept": "application/xml",
        "Authorization": "Sanitized",
        "traceparent": "00-e3a3ea0dda81e34d85883daca72392f6-53f72a25f5a5ff4a-00",
        "User-Agent": [
          "azsdk-net-Storage.Files.Shares/12.7.0-alpha.20210121.1",
          "(.NET 5.0.2; Microsoft Windows 10.0.19042)"
        ],
        "x-ms-client-request-id": "8aadbd00-2e93-f76d-100d-0e32565c8cd3",
        "x-ms-date": "Thu, 21 Jan 2021 20:38:35 GMT",
        "x-ms-lease-action": "break",
        "x-ms-return-client-request-id": "true",
        "x-ms-version": "2020-06-12"
      },
      "RequestBody": null,
      "StatusCode": 202,
      "ResponseHeaders": {
        "Date": "Thu, 21 Jan 2021 20:38:34 GMT",
        "ETag": "\u00220x8D8BE4C85FDC4D6\u0022",
        "Last-Modified": "Thu, 21 Jan 2021 20:38:34 GMT",
        "Server": [
          "Windows-Azure-File/1.0",
          "Microsoft-HTTPAPI/2.0"
        ],
        "Transfer-Encoding": "chunked",
        "x-ms-client-request-id": "8aadbd00-2e93-f76d-100d-0e32565c8cd3",
        "x-ms-lease-time": "0",
<<<<<<< HEAD
        "x-ms-request-id": "c9ef618d-f01a-0012-6837-f3e9eb000000",
        "x-ms-version": "2020-06-12"
=======
        "x-ms-request-id": "279bcbbf-101a-0065-7735-f07486000000",
        "x-ms-version": "2020-04-08"
>>>>>>> ac24a13f
      },
      "ResponseBody": []
    },
    {
      "RequestUri": "https://seanmcccanary3.file.core.windows.net/test-share-8a2336a9-2849-89f3-cdf1-f9cce2c3319a?restype=share",
      "RequestMethod": "DELETE",
      "RequestHeaders": {
        "Accept": "application/xml",
        "Authorization": "Sanitized",
        "traceparent": "00-e8c6011137156d418884544d6ba59613-9b072916eeb00244-00",
        "User-Agent": [
          "azsdk-net-Storage.Files.Shares/12.7.0-alpha.20210121.1",
          "(.NET 5.0.2; Microsoft Windows 10.0.19042)"
        ],
        "x-ms-client-request-id": "410804fa-83b6-5480-57c0-1dca5199f0ae",
        "x-ms-date": "Thu, 21 Jan 2021 20:38:35 GMT",
        "x-ms-delete-snapshots": "include",
        "x-ms-return-client-request-id": "true",
        "x-ms-version": "2020-06-12"
      },
      "RequestBody": null,
      "StatusCode": 202,
      "ResponseHeaders": {
        "Content-Length": "0",
        "Date": "Thu, 21 Jan 2021 20:38:34 GMT",
        "Server": [
          "Windows-Azure-File/1.0",
          "Microsoft-HTTPAPI/2.0"
        ],
        "x-ms-client-request-id": "410804fa-83b6-5480-57c0-1dca5199f0ae",
<<<<<<< HEAD
        "x-ms-request-id": "c9ef618e-f01a-0012-6937-f3e9eb000000",
        "x-ms-version": "2020-06-12"
=======
        "x-ms-request-id": "279bcbc0-101a-0065-7835-f07486000000",
        "x-ms-version": "2020-04-08"
>>>>>>> ac24a13f
      },
      "ResponseBody": []
    }
  ],
  "Variables": {
    "RandomSeed": "164883691",
    "Storage_TestConfigDefault": "ProductionTenant\nseanmcccanary3\nU2FuaXRpemVk\nhttps://seanmcccanary3.blob.core.windows.net\nhttps://seanmcccanary3.file.core.windows.net\nhttps://seanmcccanary3.queue.core.windows.net\nhttps://seanmcccanary3.table.core.windows.net\n\n\n\n\nhttps://seanmcccanary3-secondary.blob.core.windows.net\nhttps://seanmcccanary3-secondary.file.core.windows.net\nhttps://seanmcccanary3-secondary.queue.core.windows.net\nhttps://seanmcccanary3-secondary.table.core.windows.net\n\nSanitized\n\n\nCloud\nBlobEndpoint=https://seanmcccanary3.blob.core.windows.net/;QueueEndpoint=https://seanmcccanary3.queue.core.windows.net/;FileEndpoint=https://seanmcccanary3.file.core.windows.net/;BlobSecondaryEndpoint=https://seanmcccanary3-secondary.blob.core.windows.net/;QueueSecondaryEndpoint=https://seanmcccanary3-secondary.queue.core.windows.net/;FileSecondaryEndpoint=https://seanmcccanary3-secondary.file.core.windows.net/;AccountName=seanmcccanary3;AccountKey=Kg==;\nseanscope1"
  }
}<|MERGE_RESOLUTION|>--- conflicted
+++ resolved
@@ -1,56 +1,51 @@
 {
   "Entries": [
     {
-      "RequestUri": "https://seanmcccanary3.file.core.windows.net/test-share-8a2336a9-2849-89f3-cdf1-f9cce2c3319a?restype=share",
-      "RequestMethod": "PUT",
-      "RequestHeaders": {
-        "Accept": "application/xml",
-        "Authorization": "Sanitized",
-        "traceparent": "00-c2bff6211343964186b882bb829c6d4f-903f116a32233f44-00",
-        "User-Agent": [
-          "azsdk-net-Storage.Files.Shares/12.7.0-alpha.20210121.1",
-          "(.NET 5.0.2; Microsoft Windows 10.0.19042)"
-        ],
-        "x-ms-client-request-id": "2f955f54-0199-9109-e416-725af4711845",
-        "x-ms-date": "Thu, 21 Jan 2021 20:38:34 GMT",
-        "x-ms-return-client-request-id": "true",
-        "x-ms-version": "2020-06-12"
-      },
-      "RequestBody": null,
-      "StatusCode": 201,
-      "ResponseHeaders": {
-        "Content-Length": "0",
-        "Date": "Thu, 21 Jan 2021 20:38:34 GMT",
-        "ETag": "\u00220x8D8BE4C85E91A03\u0022",
-        "Last-Modified": "Thu, 21 Jan 2021 20:38:34 GMT",
-        "Server": [
-          "Windows-Azure-File/1.0",
-          "Microsoft-HTTPAPI/2.0"
-        ],
-        "x-ms-client-request-id": "2f955f54-0199-9109-e416-725af4711845",
-<<<<<<< HEAD
-        "x-ms-request-id": "c9ef617d-f01a-0012-6337-f3e9eb000000",
-        "x-ms-version": "2020-06-12"
-=======
-        "x-ms-request-id": "279bcbb7-101a-0065-7235-f07486000000",
-        "x-ms-version": "2020-04-08"
->>>>>>> ac24a13f
-      },
-      "ResponseBody": []
-    },
-    {
-      "RequestUri": "https://seanmcccanary3.file.core.windows.net/test-share-8a2336a9-2849-89f3-cdf1-f9cce2c3319a/test-directory-50ffee21-3eb2-0685-dee4-259f3ec047a7?restype=directory",
-      "RequestMethod": "PUT",
-      "RequestHeaders": {
-        "Accept": "application/xml",
-        "Authorization": "Sanitized",
-        "traceparent": "00-df98304ae2b5604691f9934bc1675c8e-f8d9910d0021584d-00",
-        "User-Agent": [
-          "azsdk-net-Storage.Files.Shares/12.7.0-alpha.20210121.1",
-          "(.NET 5.0.2; Microsoft Windows 10.0.19042)"
-        ],
-        "x-ms-client-request-id": "5211a491-c826-158d-da8f-51b4dc6a5223",
-        "x-ms-date": "Thu, 21 Jan 2021 20:38:34 GMT",
+      "RequestUri": "https://seanmcccanary3.file.core.windows.net/test-share-e24e5ee3-82f6-eff7-9df0-f660f8833ce8?restype=share",
+      "RequestMethod": "PUT",
+      "RequestHeaders": {
+        "Accept": "application/xml",
+        "Authorization": "Sanitized",
+        "traceparent": "00-c271096941f3b142b9682732ed280e98-3bd77270ec0e234c-00",
+        "User-Agent": [
+          "azsdk-net-Storage.Files.Shares/12.7.0-alpha.20210126.1",
+          "(.NET 5.0.2; Microsoft Windows 10.0.19042)"
+        ],
+        "x-ms-client-request-id": "2467d010-c872-a8ec-9cfc-dd64a14b7ebb",
+        "x-ms-date": "Tue, 26 Jan 2021 19:29:29 GMT",
+        "x-ms-return-client-request-id": "true",
+        "x-ms-version": "2020-06-12"
+      },
+      "RequestBody": null,
+      "StatusCode": 201,
+      "ResponseHeaders": {
+        "Content-Length": "0",
+        "Date": "Tue, 26 Jan 2021 19:29:27 GMT",
+        "ETag": "\u00220x8D8C230B2BC3A63\u0022",
+        "Last-Modified": "Tue, 26 Jan 2021 19:29:28 GMT",
+        "Server": [
+          "Windows-Azure-File/1.0",
+          "Microsoft-HTTPAPI/2.0"
+        ],
+        "x-ms-client-request-id": "2467d010-c872-a8ec-9cfc-dd64a14b7ebb",
+        "x-ms-request-id": "d9e29c17-201a-0033-2d19-f48569000000",
+        "x-ms-version": "2020-06-12"
+      },
+      "ResponseBody": []
+    },
+    {
+      "RequestUri": "https://seanmcccanary3.file.core.windows.net/test-share-e24e5ee3-82f6-eff7-9df0-f660f8833ce8/test-directory-98b711db-c54f-a064-1050-15870eb9f2ff?restype=directory",
+      "RequestMethod": "PUT",
+      "RequestHeaders": {
+        "Accept": "application/xml",
+        "Authorization": "Sanitized",
+        "traceparent": "00-e8b519a15ed43644ba61551b8e0270bd-2b77e1ad5092a147-00",
+        "User-Agent": [
+          "azsdk-net-Storage.Files.Shares/12.7.0-alpha.20210126.1",
+          "(.NET 5.0.2; Microsoft Windows 10.0.19042)"
+        ],
+        "x-ms-client-request-id": "eb61b7f0-38e6-4b7d-6cc6-1322b26499e3",
+        "x-ms-date": "Tue, 26 Jan 2021 19:29:29 GMT",
         "x-ms-file-attributes": "None",
         "x-ms-file-creation-time": "Now",
         "x-ms-file-last-write-time": "Now",
@@ -62,41 +57,41 @@
       "StatusCode": 201,
       "ResponseHeaders": {
         "Content-Length": "0",
-        "Date": "Thu, 21 Jan 2021 20:38:34 GMT",
-        "ETag": "\u00220x8D8BE4C85F3B0E0\u0022",
-        "Last-Modified": "Thu, 21 Jan 2021 20:38:34 GMT",
-        "Server": [
-          "Windows-Azure-File/1.0",
-          "Microsoft-HTTPAPI/2.0"
-        ],
-        "x-ms-client-request-id": "5211a491-c826-158d-da8f-51b4dc6a5223",
+        "Date": "Tue, 26 Jan 2021 19:29:28 GMT",
+        "ETag": "\u00220x8D8C230B2C7E9F4\u0022",
+        "Last-Modified": "Tue, 26 Jan 2021 19:29:28 GMT",
+        "Server": [
+          "Windows-Azure-File/1.0",
+          "Microsoft-HTTPAPI/2.0"
+        ],
+        "x-ms-client-request-id": "eb61b7f0-38e6-4b7d-6cc6-1322b26499e3",
         "x-ms-file-attributes": "Directory",
-        "x-ms-file-change-time": "2021-01-21T20:38:34.7057376Z",
-        "x-ms-file-creation-time": "2021-01-21T20:38:34.7057376Z",
+        "x-ms-file-change-time": "2021-01-26T19:29:28.6589940Z",
+        "x-ms-file-creation-time": "2021-01-26T19:29:28.6589940Z",
         "x-ms-file-id": "13835128424026341376",
-        "x-ms-file-last-write-time": "2021-01-21T20:38:34.7057376Z",
+        "x-ms-file-last-write-time": "2021-01-26T19:29:28.6589940Z",
         "x-ms-file-parent-id": "0",
         "x-ms-file-permission-key": "17860367565182308406*11459378189709739967",
-        "x-ms-request-id": "279bcbba-101a-0065-7335-f07486000000",
+        "x-ms-request-id": "d9e29c1b-201a-0033-2f19-f48569000000",
         "x-ms-request-server-encrypted": "true",
         "x-ms-version": "2020-06-12"
       },
       "ResponseBody": []
     },
     {
-      "RequestUri": "https://seanmcccanary3.file.core.windows.net/test-share-8a2336a9-2849-89f3-cdf1-f9cce2c3319a/test-directory-50ffee21-3eb2-0685-dee4-259f3ec047a7/test-directory-3b81cbce-96f9-1f17-eddb-2ab19a97d6e1",
-      "RequestMethod": "PUT",
-      "RequestHeaders": {
-        "Accept": "application/xml",
-        "Authorization": "Sanitized",
-        "traceparent": "00-238419f3c94fdc4d8413c9e12cc3daae-42f14dc03dea7948-00",
-        "User-Agent": [
-          "azsdk-net-Storage.Files.Shares/12.7.0-alpha.20210121.1",
-          "(.NET 5.0.2; Microsoft Windows 10.0.19042)"
-        ],
-        "x-ms-client-request-id": "651f80ae-0e7b-fbfa-8df1-654b9ddb7a43",
+      "RequestUri": "https://seanmcccanary3.file.core.windows.net/test-share-e24e5ee3-82f6-eff7-9df0-f660f8833ce8/test-directory-98b711db-c54f-a064-1050-15870eb9f2ff/test-directory-7845de0a-56fc-c39e-9bcc-bc076df63a26",
+      "RequestMethod": "PUT",
+      "RequestHeaders": {
+        "Accept": "application/xml",
+        "Authorization": "Sanitized",
+        "traceparent": "00-ac0eefbc3c0f214b8d4f633f85653e5e-ce1f9664405dd448-00",
+        "User-Agent": [
+          "azsdk-net-Storage.Files.Shares/12.7.0-alpha.20210126.1",
+          "(.NET 5.0.2; Microsoft Windows 10.0.19042)"
+        ],
+        "x-ms-client-request-id": "876375af-e4a3-9985-189e-4f1a7c76dd76",
         "x-ms-content-length": "1024",
-        "x-ms-date": "Thu, 21 Jan 2021 20:38:35 GMT",
+        "x-ms-date": "Tue, 26 Jan 2021 19:29:29 GMT",
         "x-ms-file-attributes": "None",
         "x-ms-file-creation-time": "Now",
         "x-ms-file-last-write-time": "Now",
@@ -109,82 +104,77 @@
       "StatusCode": 201,
       "ResponseHeaders": {
         "Content-Length": "0",
-        "Date": "Thu, 21 Jan 2021 20:38:34 GMT",
-        "ETag": "\u00220x8D8BE4C85FDC4D6\u0022",
-        "Last-Modified": "Thu, 21 Jan 2021 20:38:34 GMT",
-        "Server": [
-          "Windows-Azure-File/1.0",
-          "Microsoft-HTTPAPI/2.0"
-        ],
-        "x-ms-client-request-id": "651f80ae-0e7b-fbfa-8df1-654b9ddb7a43",
+        "Date": "Tue, 26 Jan 2021 19:29:28 GMT",
+        "ETag": "\u00220x8D8C230B2D1FDFC\u0022",
+        "Last-Modified": "Tue, 26 Jan 2021 19:29:28 GMT",
+        "Server": [
+          "Windows-Azure-File/1.0",
+          "Microsoft-HTTPAPI/2.0"
+        ],
+        "x-ms-client-request-id": "876375af-e4a3-9985-189e-4f1a7c76dd76",
         "x-ms-file-attributes": "Archive",
-        "x-ms-file-change-time": "2021-01-21T20:38:34.7717846Z",
-        "x-ms-file-creation-time": "2021-01-21T20:38:34.7717846Z",
+        "x-ms-file-change-time": "2021-01-26T19:29:28.7250428Z",
+        "x-ms-file-creation-time": "2021-01-26T19:29:28.7250428Z",
         "x-ms-file-id": "11529285414812647424",
-        "x-ms-file-last-write-time": "2021-01-21T20:38:34.7717846Z",
+        "x-ms-file-last-write-time": "2021-01-26T19:29:28.7250428Z",
         "x-ms-file-parent-id": "13835128424026341376",
         "x-ms-file-permission-key": "4010187179898695473*11459378189709739967",
-        "x-ms-request-id": "279bcbbc-101a-0065-7435-f07486000000",
+        "x-ms-request-id": "d9e29c1f-201a-0033-3219-f48569000000",
         "x-ms-request-server-encrypted": "true",
         "x-ms-version": "2020-06-12"
       },
       "ResponseBody": []
     },
     {
-      "RequestUri": "https://seanmcccanary3.file.core.windows.net/test-share-8a2336a9-2849-89f3-cdf1-f9cce2c3319a/test-directory-50ffee21-3eb2-0685-dee4-259f3ec047a7/test-directory-3b81cbce-96f9-1f17-eddb-2ab19a97d6e1?comp=lease",
-      "RequestMethod": "PUT",
-      "RequestHeaders": {
-        "Accept": "application/xml",
-        "Authorization": "Sanitized",
-        "traceparent": "00-48e030bdd972134193757e1e23a722e9-4235526a0a567143-00",
-        "User-Agent": [
-          "azsdk-net-Storage.Files.Shares/12.7.0-alpha.20210121.1",
-          "(.NET 5.0.2; Microsoft Windows 10.0.19042)"
-        ],
-        "x-ms-client-request-id": "40e563e8-9c32-f65e-0c45-1a09ff640d14",
-        "x-ms-date": "Thu, 21 Jan 2021 20:38:35 GMT",
+      "RequestUri": "https://seanmcccanary3.file.core.windows.net/test-share-e24e5ee3-82f6-eff7-9df0-f660f8833ce8/test-directory-98b711db-c54f-a064-1050-15870eb9f2ff/test-directory-7845de0a-56fc-c39e-9bcc-bc076df63a26?comp=lease",
+      "RequestMethod": "PUT",
+      "RequestHeaders": {
+        "Accept": "application/xml",
+        "Authorization": "Sanitized",
+        "traceparent": "00-ef6d3494874294488ac97bcf5e8d232c-1065dd108d410e44-00",
+        "User-Agent": [
+          "azsdk-net-Storage.Files.Shares/12.7.0-alpha.20210126.1",
+          "(.NET 5.0.2; Microsoft Windows 10.0.19042)"
+        ],
+        "x-ms-client-request-id": "18c94526-1923-6daa-e960-c144168efecf",
+        "x-ms-date": "Tue, 26 Jan 2021 19:29:29 GMT",
         "x-ms-lease-action": "acquire",
         "x-ms-lease-duration": "-1",
-        "x-ms-proposed-lease-id": "aa1a70b8-b75c-da74-4a72-0f95ee786fa0",
-        "x-ms-return-client-request-id": "true",
-        "x-ms-version": "2020-06-12"
-      },
-      "RequestBody": null,
-      "StatusCode": 201,
-      "ResponseHeaders": {
-        "Date": "Thu, 21 Jan 2021 20:38:34 GMT",
-        "ETag": "\u00220x8D8BE4C85FDC4D6\u0022",
-        "Last-Modified": "Thu, 21 Jan 2021 20:38:34 GMT",
+        "x-ms-proposed-lease-id": "1f2fec8c-41cd-038b-c55f-cdf79a48be48",
+        "x-ms-return-client-request-id": "true",
+        "x-ms-version": "2020-06-12"
+      },
+      "RequestBody": null,
+      "StatusCode": 201,
+      "ResponseHeaders": {
+        "Date": "Tue, 26 Jan 2021 19:29:28 GMT",
+        "ETag": "\u00220x8D8C230B2D1FDFC\u0022",
+        "Last-Modified": "Tue, 26 Jan 2021 19:29:28 GMT",
         "Server": [
           "Windows-Azure-File/1.0",
           "Microsoft-HTTPAPI/2.0"
         ],
         "Transfer-Encoding": "chunked",
-        "x-ms-client-request-id": "40e563e8-9c32-f65e-0c45-1a09ff640d14",
-        "x-ms-lease-id": "aa1a70b8-b75c-da74-4a72-0f95ee786fa0",
-<<<<<<< HEAD
-        "x-ms-request-id": "c9ef618c-f01a-0012-6737-f3e9eb000000",
-        "x-ms-version": "2020-06-12"
-=======
-        "x-ms-request-id": "279bcbbe-101a-0065-7635-f07486000000",
-        "x-ms-version": "2020-04-08"
->>>>>>> ac24a13f
-      },
-      "ResponseBody": []
-    },
-    {
-      "RequestUri": "https://seanmcccanary3.file.core.windows.net/test-share-8a2336a9-2849-89f3-cdf1-f9cce2c3319a/test-directory-50ffee21-3eb2-0685-dee4-259f3ec047a7/test-directory-3b81cbce-96f9-1f17-eddb-2ab19a97d6e1?comp=lease",
-      "RequestMethod": "PUT",
-      "RequestHeaders": {
-        "Accept": "application/xml",
-        "Authorization": "Sanitized",
-        "traceparent": "00-e3a3ea0dda81e34d85883daca72392f6-53f72a25f5a5ff4a-00",
-        "User-Agent": [
-          "azsdk-net-Storage.Files.Shares/12.7.0-alpha.20210121.1",
-          "(.NET 5.0.2; Microsoft Windows 10.0.19042)"
-        ],
-        "x-ms-client-request-id": "8aadbd00-2e93-f76d-100d-0e32565c8cd3",
-        "x-ms-date": "Thu, 21 Jan 2021 20:38:35 GMT",
+        "x-ms-client-request-id": "18c94526-1923-6daa-e960-c144168efecf",
+        "x-ms-lease-id": "1f2fec8c-41cd-038b-c55f-cdf79a48be48",
+        "x-ms-request-id": "d9e29c20-201a-0033-3319-f48569000000",
+        "x-ms-version": "2020-06-12"
+      },
+      "ResponseBody": []
+    },
+    {
+      "RequestUri": "https://seanmcccanary3.file.core.windows.net/test-share-e24e5ee3-82f6-eff7-9df0-f660f8833ce8/test-directory-98b711db-c54f-a064-1050-15870eb9f2ff/test-directory-7845de0a-56fc-c39e-9bcc-bc076df63a26?comp=lease",
+      "RequestMethod": "PUT",
+      "RequestHeaders": {
+        "Accept": "application/xml",
+        "Authorization": "Sanitized",
+        "traceparent": "00-28cd3f9594f67d46a28b6bceb58b7f11-eb0a2790fc139a40-00",
+        "User-Agent": [
+          "azsdk-net-Storage.Files.Shares/12.7.0-alpha.20210126.1",
+          "(.NET 5.0.2; Microsoft Windows 10.0.19042)"
+        ],
+        "x-ms-client-request-id": "55d098f6-a57f-7b24-9aeb-0e31f13ef87f",
+        "x-ms-date": "Tue, 26 Jan 2021 19:29:29 GMT",
         "x-ms-lease-action": "break",
         "x-ms-return-client-request-id": "true",
         "x-ms-version": "2020-06-12"
@@ -192,39 +182,34 @@
       "RequestBody": null,
       "StatusCode": 202,
       "ResponseHeaders": {
-        "Date": "Thu, 21 Jan 2021 20:38:34 GMT",
-        "ETag": "\u00220x8D8BE4C85FDC4D6\u0022",
-        "Last-Modified": "Thu, 21 Jan 2021 20:38:34 GMT",
+        "Date": "Tue, 26 Jan 2021 19:29:28 GMT",
+        "ETag": "\u00220x8D8C230B2D1FDFC\u0022",
+        "Last-Modified": "Tue, 26 Jan 2021 19:29:28 GMT",
         "Server": [
           "Windows-Azure-File/1.0",
           "Microsoft-HTTPAPI/2.0"
         ],
         "Transfer-Encoding": "chunked",
-        "x-ms-client-request-id": "8aadbd00-2e93-f76d-100d-0e32565c8cd3",
+        "x-ms-client-request-id": "55d098f6-a57f-7b24-9aeb-0e31f13ef87f",
         "x-ms-lease-time": "0",
-<<<<<<< HEAD
-        "x-ms-request-id": "c9ef618d-f01a-0012-6837-f3e9eb000000",
-        "x-ms-version": "2020-06-12"
-=======
-        "x-ms-request-id": "279bcbbf-101a-0065-7735-f07486000000",
-        "x-ms-version": "2020-04-08"
->>>>>>> ac24a13f
-      },
-      "ResponseBody": []
-    },
-    {
-      "RequestUri": "https://seanmcccanary3.file.core.windows.net/test-share-8a2336a9-2849-89f3-cdf1-f9cce2c3319a?restype=share",
+        "x-ms-request-id": "d9e29c28-201a-0033-3919-f48569000000",
+        "x-ms-version": "2020-06-12"
+      },
+      "ResponseBody": []
+    },
+    {
+      "RequestUri": "https://seanmcccanary3.file.core.windows.net/test-share-e24e5ee3-82f6-eff7-9df0-f660f8833ce8?restype=share",
       "RequestMethod": "DELETE",
       "RequestHeaders": {
         "Accept": "application/xml",
         "Authorization": "Sanitized",
-        "traceparent": "00-e8c6011137156d418884544d6ba59613-9b072916eeb00244-00",
-        "User-Agent": [
-          "azsdk-net-Storage.Files.Shares/12.7.0-alpha.20210121.1",
-          "(.NET 5.0.2; Microsoft Windows 10.0.19042)"
-        ],
-        "x-ms-client-request-id": "410804fa-83b6-5480-57c0-1dca5199f0ae",
-        "x-ms-date": "Thu, 21 Jan 2021 20:38:35 GMT",
+        "traceparent": "00-8f53df735e85134e86807862016079ef-128fa8a5ef33bc49-00",
+        "User-Agent": [
+          "azsdk-net-Storage.Files.Shares/12.7.0-alpha.20210126.1",
+          "(.NET 5.0.2; Microsoft Windows 10.0.19042)"
+        ],
+        "x-ms-client-request-id": "7e4dfa15-a9bd-3a50-e30a-9c32d7b2e62a",
+        "x-ms-date": "Tue, 26 Jan 2021 19:29:29 GMT",
         "x-ms-delete-snapshots": "include",
         "x-ms-return-client-request-id": "true",
         "x-ms-version": "2020-06-12"
@@ -233,25 +218,20 @@
       "StatusCode": 202,
       "ResponseHeaders": {
         "Content-Length": "0",
-        "Date": "Thu, 21 Jan 2021 20:38:34 GMT",
-        "Server": [
-          "Windows-Azure-File/1.0",
-          "Microsoft-HTTPAPI/2.0"
-        ],
-        "x-ms-client-request-id": "410804fa-83b6-5480-57c0-1dca5199f0ae",
-<<<<<<< HEAD
-        "x-ms-request-id": "c9ef618e-f01a-0012-6937-f3e9eb000000",
-        "x-ms-version": "2020-06-12"
-=======
-        "x-ms-request-id": "279bcbc0-101a-0065-7835-f07486000000",
-        "x-ms-version": "2020-04-08"
->>>>>>> ac24a13f
+        "Date": "Tue, 26 Jan 2021 19:29:28 GMT",
+        "Server": [
+          "Windows-Azure-File/1.0",
+          "Microsoft-HTTPAPI/2.0"
+        ],
+        "x-ms-client-request-id": "7e4dfa15-a9bd-3a50-e30a-9c32d7b2e62a",
+        "x-ms-request-id": "d9e29c2d-201a-0033-3e19-f48569000000",
+        "x-ms-version": "2020-06-12"
       },
       "ResponseBody": []
     }
   ],
   "Variables": {
-    "RandomSeed": "164883691",
+    "RandomSeed": "1217835895",
     "Storage_TestConfigDefault": "ProductionTenant\nseanmcccanary3\nU2FuaXRpemVk\nhttps://seanmcccanary3.blob.core.windows.net\nhttps://seanmcccanary3.file.core.windows.net\nhttps://seanmcccanary3.queue.core.windows.net\nhttps://seanmcccanary3.table.core.windows.net\n\n\n\n\nhttps://seanmcccanary3-secondary.blob.core.windows.net\nhttps://seanmcccanary3-secondary.file.core.windows.net\nhttps://seanmcccanary3-secondary.queue.core.windows.net\nhttps://seanmcccanary3-secondary.table.core.windows.net\n\nSanitized\n\n\nCloud\nBlobEndpoint=https://seanmcccanary3.blob.core.windows.net/;QueueEndpoint=https://seanmcccanary3.queue.core.windows.net/;FileEndpoint=https://seanmcccanary3.file.core.windows.net/;BlobSecondaryEndpoint=https://seanmcccanary3-secondary.blob.core.windows.net/;QueueSecondaryEndpoint=https://seanmcccanary3-secondary.queue.core.windows.net/;FileSecondaryEndpoint=https://seanmcccanary3-secondary.file.core.windows.net/;AccountName=seanmcccanary3;AccountKey=Kg==;\nseanscope1"
   }
 }