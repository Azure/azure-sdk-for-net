--- conflicted
+++ resolved
@@ -11,11 +11,7 @@
         "x-ms-client-request-id": "5d6d304d-793d-c959-1c3f-5ffe9124a5b2",
         "x-ms-date": "Mon, 19 Jul 2021 15:54:59 GMT",
         "x-ms-return-client-request-id": "true",
-<<<<<<< HEAD
-        "x-ms-version": "2020-12-06"
-=======
-        "x-ms-version": "2021-02-12"
->>>>>>> 7e782c87
+        "x-ms-version": "2021-02-12"
       },
       "RequestBody": null,
       "StatusCode": 201,
@@ -27,11 +23,7 @@
         "Server": "Windows-Azure-File/1.0 Microsoft-HTTPAPI/2.0",
         "x-ms-client-request-id": "5d6d304d-793d-c959-1c3f-5ffe9124a5b2",
         "x-ms-request-id": "9ce127e4-201a-005e-01b6-7c2151000000",
-<<<<<<< HEAD
-        "x-ms-version": "2020-12-06"
-=======
-        "x-ms-version": "2021-02-12"
->>>>>>> 7e782c87
+        "x-ms-version": "2021-02-12"
       },
       "ResponseBody": []
     },
@@ -50,11 +42,7 @@
         "x-ms-file-last-write-time": "Now",
         "x-ms-file-permission": "Inherit",
         "x-ms-return-client-request-id": "true",
-<<<<<<< HEAD
-        "x-ms-version": "2020-12-06"
-=======
-        "x-ms-version": "2021-02-12"
->>>>>>> 7e782c87
+        "x-ms-version": "2021-02-12"
       },
       "RequestBody": null,
       "StatusCode": 201,
@@ -74,11 +62,7 @@
         "x-ms-file-permission-key": "3917056552249722909*6811422022089678740",
         "x-ms-request-id": "9ce127e6-201a-005e-02b6-7c2151000000",
         "x-ms-request-server-encrypted": "true",
-<<<<<<< HEAD
-        "x-ms-version": "2020-12-06"
-=======
-        "x-ms-version": "2021-02-12"
->>>>>>> 7e782c87
+        "x-ms-version": "2021-02-12"
       },
       "ResponseBody": []
     },
@@ -99,11 +83,7 @@
         "x-ms-file-permission": "Inherit",
         "x-ms-return-client-request-id": "true",
         "x-ms-type": "file",
-<<<<<<< HEAD
-        "x-ms-version": "2020-12-06"
-=======
-        "x-ms-version": "2021-02-12"
->>>>>>> 7e782c87
+        "x-ms-version": "2021-02-12"
       },
       "RequestBody": null,
       "StatusCode": 201,
@@ -123,11 +103,7 @@
         "x-ms-file-permission-key": "17737392480967489306*6811422022089678740",
         "x-ms-request-id": "9ce127e8-201a-005e-03b6-7c2151000000",
         "x-ms-request-server-encrypted": "true",
-<<<<<<< HEAD
-        "x-ms-version": "2020-12-06"
-=======
-        "x-ms-version": "2021-02-12"
->>>>>>> 7e782c87
+        "x-ms-version": "2021-02-12"
       },
       "ResponseBody": []
     },
@@ -145,11 +121,7 @@
         "x-ms-date": "Mon, 19 Jul 2021 15:54:59 GMT",
         "x-ms-range": "bytes=0-511",
         "x-ms-return-client-request-id": "true",
-<<<<<<< HEAD
-        "x-ms-version": "2020-12-06",
-=======
         "x-ms-version": "2021-02-12",
->>>>>>> 7e782c87
         "x-ms-write": "update"
       },
       "RequestBody": "MRP0eWDtG2WLHHmSKcww\u002BS2rt/tqlw8pxQkBfZwxFwn2h2Rv2itFk3caeJZMQm4SlD1B\u002BM\u002B6B5kDyrRW7J7IWgRwm6FnwB8BZiOETx953YKa7\u002Ble7x45O4DLbA937qfYUh2S3KbNqtMeQJKrNrd5iu0xvP21aWvlNmAhnFMQind8rP0B5gDbzUQVQK6LjQXIUeIhRjKpI\u002BiyrKVGqw6ADrYbLom5d6PsVe\u002B4nyi8WahaWEpx7kNF04kVTjlblSE2lTL4cF97D9k\u002BNPBC8IO/9lP961PDDx9y1lsApChpkcDOggr2w\u002BlJ3klxMrlTAuIFVVjmXqnNcoYShpkDe2qw1aMwdG14yTNpswwKUtxmH9N5\u002Bk/QgzMXABCE4zxPRmPewF0WI450jYwkfKqcwyCprGfGiYAb31FwGHNd9OX2Gm2pK5J/UPxFBW3CrAaIezzv2jbVibzjw\u002BALpQoaFpimLmI88peOKVxrgIQSWDNL5502bhmuIZGxxmixdKrxKu7UHH6kS4ikYbHaagg30GqswL5t5Kh/9wzQiywv3LWxeVaWPjy1ppsUkQxo1LeIevb9BbTshEZFVSRx08BbdYT8KPCyoJIu9hkiWFKbFiNVSBE2MtcAxfUQUOgXRNLbuRyIbKvG1tlkzg6aySv0qj8AG4uvJEOt\u002B2L6oVCpFrJHR58=",
@@ -164,11 +136,7 @@
         "x-ms-client-request-id": "2b462816-d994-71da-48cc-3489bab85b53",
         "x-ms-request-id": "9ce127eb-201a-005e-06b6-7c2151000000",
         "x-ms-request-server-encrypted": "true",
-<<<<<<< HEAD
-        "x-ms-version": "2020-12-06"
-=======
-        "x-ms-version": "2021-02-12"
->>>>>>> 7e782c87
+        "x-ms-version": "2021-02-12"
       },
       "ResponseBody": []
     },
@@ -183,11 +151,7 @@
         "x-ms-client-request-id": "8a0000a9-1b00-5c0a-3939-2fc23dae18ab",
         "x-ms-date": "Mon, 19 Jul 2021 15:54:59 GMT",
         "x-ms-return-client-request-id": "true",
-<<<<<<< HEAD
-        "x-ms-version": "2020-12-06"
-=======
-        "x-ms-version": "2021-02-12"
->>>>>>> 7e782c87
+        "x-ms-version": "2021-02-12"
       },
       "RequestBody": null,
       "StatusCode": 200,
@@ -212,11 +176,7 @@
         "x-ms-request-id": "9ce127ec-201a-005e-07b6-7c2151000000",
         "x-ms-server-encrypted": "true",
         "x-ms-type": "File",
-<<<<<<< HEAD
-        "x-ms-version": "2020-12-06"
-=======
-        "x-ms-version": "2021-02-12"
->>>>>>> 7e782c87
+        "x-ms-version": "2021-02-12"
       },
       "ResponseBody": "MRP0eWDtG2WLHHmSKcww\u002BS2rt/tqlw8pxQkBfZwxFwn2h2Rv2itFk3caeJZMQm4SlD1B\u002BM\u002B6B5kDyrRW7J7IWgRwm6FnwB8BZiOETx953YKa7\u002Ble7x45O4DLbA937qfYUh2S3KbNqtMeQJKrNrd5iu0xvP21aWvlNmAhnFMQind8rP0B5gDbzUQVQK6LjQXIUeIhRjKpI\u002BiyrKVGqw6ADrYbLom5d6PsVe\u002B4nyi8WahaWEpx7kNF04kVTjlblSE2lTL4cF97D9k\u002BNPBC8IO/9lP961PDDx9y1lsApChpkcDOggr2w\u002BlJ3klxMrlTAuIFVVjmXqnNcoYShpkDe2qw1aMwdG14yTNpswwKUtxmH9N5\u002Bk/QgzMXABCE4zxPRmPewF0WI450jYwkfKqcwyCprGfGiYAb31FwGHNd9OX2Gm2pK5J/UPxFBW3CrAaIezzv2jbVibzjw\u002BALpQoaFpimLmI88peOKVxrgIQSWDNL5502bhmuIZGxxmixdKrxKu7UHH6kS4ikYbHaagg30GqswL5t5Kh/9wzQiywv3LWxeVaWPjy1ppsUkQxo1LeIevb9BbTshEZFVSRx08BbdYT8KPCyoJIu9hkiWFKbFiNVSBE2MtcAxfUQUOgXRNLbuRyIbKvG1tlkzg6aySv0qj8AG4uvJEOt\u002B2L6oVCpFrJHR58="
     },
@@ -232,11 +192,7 @@
         "x-ms-date": "Mon, 19 Jul 2021 15:54:59 GMT",
         "x-ms-delete-snapshots": "include",
         "x-ms-return-client-request-id": "true",
-<<<<<<< HEAD
-        "x-ms-version": "2020-12-06"
-=======
-        "x-ms-version": "2021-02-12"
->>>>>>> 7e782c87
+        "x-ms-version": "2021-02-12"
       },
       "RequestBody": null,
       "StatusCode": 202,
@@ -246,11 +202,7 @@
         "Server": "Windows-Azure-File/1.0 Microsoft-HTTPAPI/2.0",
         "x-ms-client-request-id": "badfae9c-d1b7-6653-8162-5d5b5ac9dcc8",
         "x-ms-request-id": "9ce127ed-201a-005e-08b6-7c2151000000",
-<<<<<<< HEAD
-        "x-ms-version": "2020-12-06"
-=======
-        "x-ms-version": "2021-02-12"
->>>>>>> 7e782c87
+        "x-ms-version": "2021-02-12"
       },
       "ResponseBody": []
     }
