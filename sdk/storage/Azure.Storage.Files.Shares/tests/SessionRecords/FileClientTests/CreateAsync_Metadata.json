﻿{
  "Entries": [
    {
      "RequestUri": "https://seanmcccanary3.file.core.windows.net/test-share-fc52b9b9-c3ff-8fcc-0be9-9daad00d35da?restype=share",
      "RequestMethod": "PUT",
      "RequestHeaders": {
        "Accept": "application/xml",
        "Authorization": "Sanitized",
        "traceparent": "00-2e43504173328f499e456d3c7dc9ec56-1cf990529031b845-00",
        "User-Agent": [
          "azsdk-net-Storage.Files.Shares/12.7.0-alpha.20210126.1",
          "(.NET 5.0.2; Microsoft Windows 10.0.19042)"
        ],
        "x-ms-client-request-id": "605a0aa0-25b0-5b33-8098-3a385b63d29c",
        "x-ms-date": "Tue, 26 Jan 2021 19:29:37 GMT",
        "x-ms-return-client-request-id": "true",
<<<<<<< HEAD
        "x-ms-version": "2020-12-06"
=======
        "x-ms-version": "2021-02-12"
>>>>>>> 7e782c87
      },
      "RequestBody": null,
      "StatusCode": 201,
      "ResponseHeaders": {
        "Content-Length": "0",
        "Date": "Tue, 26 Jan 2021 19:29:36 GMT",
        "ETag": "\"0x8D8C230B7E6B6CD\"",
        "Last-Modified": "Tue, 26 Jan 2021 19:29:37 GMT",
        "Server": [
          "Windows-Azure-File/1.0",
          "Microsoft-HTTPAPI/2.0"
        ],
        "x-ms-client-request-id": "605a0aa0-25b0-5b33-8098-3a385b63d29c",
        "x-ms-request-id": "f034a8b6-d01a-0027-1119-f4cd06000000",
<<<<<<< HEAD
        "x-ms-version": "2020-12-06"
=======
        "x-ms-version": "2021-02-12"
>>>>>>> 7e782c87
      },
      "ResponseBody": []
    },
    {
      "RequestUri": "https://seanmcccanary3.file.core.windows.net/test-share-fc52b9b9-c3ff-8fcc-0be9-9daad00d35da/test-directory-aad4bfda-7c1f-0d20-324f-6fe06ebcc65e?restype=directory",
      "RequestMethod": "PUT",
      "RequestHeaders": {
        "Accept": "application/xml",
        "Authorization": "Sanitized",
        "traceparent": "00-f8de4154d74bc546bf51d155ad296df2-825227cce76f224e-00",
        "User-Agent": [
          "azsdk-net-Storage.Files.Shares/12.7.0-alpha.20210126.1",
          "(.NET 5.0.2; Microsoft Windows 10.0.19042)"
        ],
        "x-ms-client-request-id": "0836b94c-6ad8-24de-e94c-2e61b652edc3",
        "x-ms-date": "Tue, 26 Jan 2021 19:29:38 GMT",
        "x-ms-file-attributes": "None",
        "x-ms-file-creation-time": "Now",
        "x-ms-file-last-write-time": "Now",
        "x-ms-file-permission": "Inherit",
        "x-ms-return-client-request-id": "true",
<<<<<<< HEAD
        "x-ms-version": "2020-12-06"
=======
        "x-ms-version": "2021-02-12"
>>>>>>> 7e782c87
      },
      "RequestBody": null,
      "StatusCode": 201,
      "ResponseHeaders": {
        "Content-Length": "0",
        "Date": "Tue, 26 Jan 2021 19:29:36 GMT",
        "ETag": "\"0x8D8C230B7F15A2C\"",
        "Last-Modified": "Tue, 26 Jan 2021 19:29:37 GMT",
        "Server": [
          "Windows-Azure-File/1.0",
          "Microsoft-HTTPAPI/2.0"
        ],
        "x-ms-client-request-id": "0836b94c-6ad8-24de-e94c-2e61b652edc3",
        "x-ms-file-attributes": "Directory",
        "x-ms-file-change-time": "2021-01-26T19:29:37.3191724Z",
        "x-ms-file-creation-time": "2021-01-26T19:29:37.3191724Z",
        "x-ms-file-id": "13835128424026341376",
        "x-ms-file-last-write-time": "2021-01-26T19:29:37.3191724Z",
        "x-ms-file-parent-id": "0",
        "x-ms-file-permission-key": "17860367565182308406*11459378189709739967",
        "x-ms-request-id": "f034a8b8-d01a-0027-1219-f4cd06000000",
        "x-ms-request-server-encrypted": "true",
<<<<<<< HEAD
        "x-ms-version": "2020-12-06"
=======
        "x-ms-version": "2021-02-12"
>>>>>>> 7e782c87
      },
      "ResponseBody": []
    },
    {
      "RequestUri": "https://seanmcccanary3.file.core.windows.net/test-share-fc52b9b9-c3ff-8fcc-0be9-9daad00d35da/test-directory-aad4bfda-7c1f-0d20-324f-6fe06ebcc65e/test-file-ba63dcd1-0d59-05e8-9691-4651c0b79ce4",
      "RequestMethod": "PUT",
      "RequestHeaders": {
        "Accept": "application/xml",
        "Authorization": "Sanitized",
        "traceparent": "00-c3580963ed64794ebe195cd6f9874dc3-00e9737d6ebc4d44-00",
        "User-Agent": [
          "azsdk-net-Storage.Files.Shares/12.7.0-alpha.20210126.1",
          "(.NET 5.0.2; Microsoft Windows 10.0.19042)"
        ],
        "x-ms-client-request-id": "9496f7e0-edeb-3ecf-d130-7246238d6332",
        "x-ms-content-length": "1048576",
        "x-ms-date": "Tue, 26 Jan 2021 19:29:38 GMT",
        "x-ms-file-attributes": "None",
        "x-ms-file-creation-time": "Now",
        "x-ms-file-last-write-time": "Now",
        "x-ms-file-permission": "Inherit",
        "x-ms-meta-Capital": "letter",
        "x-ms-meta-foo": "bar",
        "x-ms-meta-meta": "data",
        "x-ms-meta-UPPER": "case",
        "x-ms-return-client-request-id": "true",
        "x-ms-type": "file",
<<<<<<< HEAD
        "x-ms-version": "2020-12-06"
=======
        "x-ms-version": "2021-02-12"
>>>>>>> 7e782c87
      },
      "RequestBody": null,
      "StatusCode": 201,
      "ResponseHeaders": {
        "Content-Length": "0",
        "Date": "Tue, 26 Jan 2021 19:29:36 GMT",
        "ETag": "\"0x8D8C230B7FD6A51\"",
        "Last-Modified": "Tue, 26 Jan 2021 19:29:37 GMT",
        "Server": [
          "Windows-Azure-File/1.0",
          "Microsoft-HTTPAPI/2.0"
        ],
        "x-ms-client-request-id": "9496f7e0-edeb-3ecf-d130-7246238d6332",
        "x-ms-file-attributes": "Archive",
        "x-ms-file-change-time": "2021-01-26T19:29:37.3982289Z",
        "x-ms-file-creation-time": "2021-01-26T19:29:37.3982289Z",
        "x-ms-file-id": "11529285414812647424",
        "x-ms-file-last-write-time": "2021-01-26T19:29:37.3982289Z",
        "x-ms-file-parent-id": "13835128424026341376",
        "x-ms-file-permission-key": "4010187179898695473*11459378189709739967",
        "x-ms-request-id": "f034a8b9-d01a-0027-1319-f4cd06000000",
        "x-ms-request-server-encrypted": "true",
<<<<<<< HEAD
        "x-ms-version": "2020-12-06"
=======
        "x-ms-version": "2021-02-12"
>>>>>>> 7e782c87
      },
      "ResponseBody": []
    },
    {
      "RequestUri": "https://seanmcccanary3.file.core.windows.net/test-share-fc52b9b9-c3ff-8fcc-0be9-9daad00d35da/test-directory-aad4bfda-7c1f-0d20-324f-6fe06ebcc65e/test-file-ba63dcd1-0d59-05e8-9691-4651c0b79ce4",
      "RequestMethod": "HEAD",
      "RequestHeaders": {
        "Accept": "application/xml",
        "Authorization": "Sanitized",
        "traceparent": "00-b52d0d25c1516f4c8a1c1116d6613120-f9c9a8b9df28cd40-00",
        "User-Agent": [
          "azsdk-net-Storage.Files.Shares/12.7.0-alpha.20210126.1",
          "(.NET 5.0.2; Microsoft Windows 10.0.19042)"
        ],
        "x-ms-client-request-id": "c9713604-0720-b9f8-7756-e3554c3f4635",
        "x-ms-date": "Tue, 26 Jan 2021 19:29:38 GMT",
        "x-ms-return-client-request-id": "true",
<<<<<<< HEAD
        "x-ms-version": "2020-12-06"
=======
        "x-ms-version": "2021-02-12"
>>>>>>> 7e782c87
      },
      "RequestBody": null,
      "StatusCode": 200,
      "ResponseHeaders": {
        "Content-Length": "1048576",
        "Content-Type": "application/octet-stream",
        "Date": "Tue, 26 Jan 2021 19:29:36 GMT",
        "ETag": "\"0x8D8C230B7FD6A51\"",
        "Last-Modified": "Tue, 26 Jan 2021 19:29:37 GMT",
        "Server": [
          "Windows-Azure-File/1.0",
          "Microsoft-HTTPAPI/2.0"
        ],
        "Vary": "Origin",
        "x-ms-client-request-id": "c9713604-0720-b9f8-7756-e3554c3f4635",
        "x-ms-file-attributes": "Archive",
        "x-ms-file-change-time": "2021-01-26T19:29:37.3982289Z",
        "x-ms-file-creation-time": "2021-01-26T19:29:37.3982289Z",
        "x-ms-file-id": "11529285414812647424",
        "x-ms-file-last-write-time": "2021-01-26T19:29:37.3982289Z",
        "x-ms-file-parent-id": "13835128424026341376",
        "x-ms-file-permission-key": "4010187179898695473*11459378189709739967",
        "x-ms-lease-state": "available",
        "x-ms-lease-status": "unlocked",
        "x-ms-meta-Capital": "letter",
        "x-ms-meta-foo": "bar",
        "x-ms-meta-meta": "data",
        "x-ms-meta-UPPER": "case",
        "x-ms-request-id": "f034a8ba-d01a-0027-1419-f4cd06000000",
        "x-ms-server-encrypted": "true",
        "x-ms-type": "File",
<<<<<<< HEAD
        "x-ms-version": "2020-12-06"
=======
        "x-ms-version": "2021-02-12"
>>>>>>> 7e782c87
      },
      "ResponseBody": []
    },
    {
      "RequestUri": "https://seanmcccanary3.file.core.windows.net/test-share-fc52b9b9-c3ff-8fcc-0be9-9daad00d35da?restype=share",
      "RequestMethod": "DELETE",
      "RequestHeaders": {
        "Accept": "application/xml",
        "Authorization": "Sanitized",
        "traceparent": "00-58d1b16325badd4da80f14bd5d26a94a-8065b65714768446-00",
        "User-Agent": [
          "azsdk-net-Storage.Files.Shares/12.7.0-alpha.20210126.1",
          "(.NET 5.0.2; Microsoft Windows 10.0.19042)"
        ],
        "x-ms-client-request-id": "ed41a3d2-9a1c-a711-5100-f86756e7c716",
        "x-ms-date": "Tue, 26 Jan 2021 19:29:38 GMT",
        "x-ms-delete-snapshots": "include",
        "x-ms-return-client-request-id": "true",
<<<<<<< HEAD
        "x-ms-version": "2020-12-06"
=======
        "x-ms-version": "2021-02-12"
>>>>>>> 7e782c87
      },
      "RequestBody": null,
      "StatusCode": 202,
      "ResponseHeaders": {
        "Content-Length": "0",
        "Date": "Tue, 26 Jan 2021 19:29:37 GMT",
        "Server": [
          "Windows-Azure-File/1.0",
          "Microsoft-HTTPAPI/2.0"
        ],
        "x-ms-client-request-id": "ed41a3d2-9a1c-a711-5100-f86756e7c716",
        "x-ms-request-id": "f034a8bb-d01a-0027-1519-f4cd06000000",
<<<<<<< HEAD
        "x-ms-version": "2020-12-06"
=======
        "x-ms-version": "2021-02-12"
>>>>>>> 7e782c87
      },
      "ResponseBody": []
    }
  ],
  "Variables": {
    "RandomSeed": "2010470198",
    "Storage_TestConfigDefault": "ProductionTenant\nseanmcccanary3\nU2FuaXRpemVk\nhttps://seanmcccanary3.blob.core.windows.net\nhttps://seanmcccanary3.file.core.windows.net\nhttps://seanmcccanary3.queue.core.windows.net\nhttps://seanmcccanary3.table.core.windows.net\n\n\n\n\nhttps://seanmcccanary3-secondary.blob.core.windows.net\nhttps://seanmcccanary3-secondary.file.core.windows.net\nhttps://seanmcccanary3-secondary.queue.core.windows.net\nhttps://seanmcccanary3-secondary.table.core.windows.net\n\nSanitized\n\n\nCloud\nBlobEndpoint=https://seanmcccanary3.blob.core.windows.net/;QueueEndpoint=https://seanmcccanary3.queue.core.windows.net/;FileEndpoint=https://seanmcccanary3.file.core.windows.net/;BlobSecondaryEndpoint=https://seanmcccanary3-secondary.blob.core.windows.net/;QueueSecondaryEndpoint=https://seanmcccanary3-secondary.queue.core.windows.net/;FileSecondaryEndpoint=https://seanmcccanary3-secondary.file.core.windows.net/;AccountName=seanmcccanary3;AccountKey=Kg==;\nseanscope1\n\n"
  }
}<|MERGE_RESOLUTION|>--- conflicted
+++ resolved
@@ -14,11 +14,7 @@
         "x-ms-client-request-id": "605a0aa0-25b0-5b33-8098-3a385b63d29c",
         "x-ms-date": "Tue, 26 Jan 2021 19:29:37 GMT",
         "x-ms-return-client-request-id": "true",
-<<<<<<< HEAD
-        "x-ms-version": "2020-12-06"
-=======
-        "x-ms-version": "2021-02-12"
->>>>>>> 7e782c87
+        "x-ms-version": "2021-02-12"
       },
       "RequestBody": null,
       "StatusCode": 201,
@@ -33,11 +29,7 @@
         ],
         "x-ms-client-request-id": "605a0aa0-25b0-5b33-8098-3a385b63d29c",
         "x-ms-request-id": "f034a8b6-d01a-0027-1119-f4cd06000000",
-<<<<<<< HEAD
-        "x-ms-version": "2020-12-06"
-=======
-        "x-ms-version": "2021-02-12"
->>>>>>> 7e782c87
+        "x-ms-version": "2021-02-12"
       },
       "ResponseBody": []
     },
@@ -59,11 +51,7 @@
         "x-ms-file-last-write-time": "Now",
         "x-ms-file-permission": "Inherit",
         "x-ms-return-client-request-id": "true",
-<<<<<<< HEAD
-        "x-ms-version": "2020-12-06"
-=======
-        "x-ms-version": "2021-02-12"
->>>>>>> 7e782c87
+        "x-ms-version": "2021-02-12"
       },
       "RequestBody": null,
       "StatusCode": 201,
@@ -86,11 +74,7 @@
         "x-ms-file-permission-key": "17860367565182308406*11459378189709739967",
         "x-ms-request-id": "f034a8b8-d01a-0027-1219-f4cd06000000",
         "x-ms-request-server-encrypted": "true",
-<<<<<<< HEAD
-        "x-ms-version": "2020-12-06"
-=======
-        "x-ms-version": "2021-02-12"
->>>>>>> 7e782c87
+        "x-ms-version": "2021-02-12"
       },
       "ResponseBody": []
     },
@@ -118,11 +102,7 @@
         "x-ms-meta-UPPER": "case",
         "x-ms-return-client-request-id": "true",
         "x-ms-type": "file",
-<<<<<<< HEAD
-        "x-ms-version": "2020-12-06"
-=======
-        "x-ms-version": "2021-02-12"
->>>>>>> 7e782c87
+        "x-ms-version": "2021-02-12"
       },
       "RequestBody": null,
       "StatusCode": 201,
@@ -145,11 +125,7 @@
         "x-ms-file-permission-key": "4010187179898695473*11459378189709739967",
         "x-ms-request-id": "f034a8b9-d01a-0027-1319-f4cd06000000",
         "x-ms-request-server-encrypted": "true",
-<<<<<<< HEAD
-        "x-ms-version": "2020-12-06"
-=======
-        "x-ms-version": "2021-02-12"
->>>>>>> 7e782c87
+        "x-ms-version": "2021-02-12"
       },
       "ResponseBody": []
     },
@@ -167,11 +143,7 @@
         "x-ms-client-request-id": "c9713604-0720-b9f8-7756-e3554c3f4635",
         "x-ms-date": "Tue, 26 Jan 2021 19:29:38 GMT",
         "x-ms-return-client-request-id": "true",
-<<<<<<< HEAD
-        "x-ms-version": "2020-12-06"
-=======
-        "x-ms-version": "2021-02-12"
->>>>>>> 7e782c87
+        "x-ms-version": "2021-02-12"
       },
       "RequestBody": null,
       "StatusCode": 200,
@@ -203,11 +175,7 @@
         "x-ms-request-id": "f034a8ba-d01a-0027-1419-f4cd06000000",
         "x-ms-server-encrypted": "true",
         "x-ms-type": "File",
-<<<<<<< HEAD
-        "x-ms-version": "2020-12-06"
-=======
-        "x-ms-version": "2021-02-12"
->>>>>>> 7e782c87
+        "x-ms-version": "2021-02-12"
       },
       "ResponseBody": []
     },
@@ -226,11 +194,7 @@
         "x-ms-date": "Tue, 26 Jan 2021 19:29:38 GMT",
         "x-ms-delete-snapshots": "include",
         "x-ms-return-client-request-id": "true",
-<<<<<<< HEAD
-        "x-ms-version": "2020-12-06"
-=======
-        "x-ms-version": "2021-02-12"
->>>>>>> 7e782c87
+        "x-ms-version": "2021-02-12"
       },
       "RequestBody": null,
       "StatusCode": 202,
@@ -243,11 +207,7 @@
         ],
         "x-ms-client-request-id": "ed41a3d2-9a1c-a711-5100-f86756e7c716",
         "x-ms-request-id": "f034a8bb-d01a-0027-1519-f4cd06000000",
-<<<<<<< HEAD
-        "x-ms-version": "2020-12-06"
-=======
-        "x-ms-version": "2021-02-12"
->>>>>>> 7e782c87
+        "x-ms-version": "2021-02-12"
       },
       "ResponseBody": []
     }
