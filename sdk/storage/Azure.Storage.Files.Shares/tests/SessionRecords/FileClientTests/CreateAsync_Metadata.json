--- conflicted
+++ resolved
@@ -1,21 +1,17 @@
 {
   "Entries": [
     {
-      "RequestUri": "http://seanstagetest.file.core.windows.net/test-share-f359a61c-bd88-288a-1d27-67a79eb3a924?restype=share",
+      "RequestUri": "http://seanstagetest.file.core.windows.net/test-share-4a22ec25-71ff-ad87-1182-d46e1b9f4397?restype=share",
       "RequestMethod": "PUT",
       "RequestHeaders": {
         "Authorization": "Sanitized",
-        "traceparent": "00-162c5fdac3603646b46cf3e4d316499b-a8d155b8315cd546-00",
-        "User-Agent": [
-<<<<<<< HEAD
-          "azsdk-net-Storage.Files.Shares/12.0.0-dev.20191205.1+4f14c4315f17fbbc59c93c6819467b6f15d7008f",
-=======
-          "azsdk-net-Storage.Files.Shares/12.0.0-dev.20191211.1\u002B899431c003876eb9b26cefd8e8a37e7f27f82ced",
->>>>>>> 5e20a7a1
-          "(.NET Core 4.6.28008.01; Microsoft Windows 10.0.18363 )"
-        ],
-        "x-ms-client-request-id": "6f283432-f3e2-c78b-9967-dcd5dedce702",
-        "x-ms-date": "Wed, 11 Dec 2019 20:37:59 GMT",
+        "traceparent": "00-68dc4326e4f7b346863f5b05e987bcbb-0ca0d92fd36c024f-00",
+        "User-Agent": [
+          "azsdk-net-Storage.Files.Shares/12.0.0-dev.20191211.1\u002B2accb37068f0a0c9382fa117525bb968c5397cf7",
+          "(.NET Core 4.6.28008.01; Microsoft Windows 10.0.18363 )"
+        ],
+        "x-ms-client-request-id": "5c8e634f-69af-0e62-796c-1b882ad0050d",
+        "x-ms-date": "Wed, 11 Dec 2019 23:05:31 GMT",
         "x-ms-return-client-request-id": "true",
         "x-ms-version": "2019-07-07"
       },
@@ -23,41 +19,31 @@
       "StatusCode": 201,
       "ResponseHeaders": {
         "Content-Length": "0",
-<<<<<<< HEAD
-        "Date": "Fri, 06 Dec 2019 00:25:43 GMT",
-        "ETag": "\"0x8D779E2D4EF9CCB\"",
-        "Last-Modified": "Fri, 06 Dec 2019 00:25:43 GMT",
-=======
-        "Date": "Wed, 11 Dec 2019 20:37:58 GMT",
-        "ETag": "\u00220x8D77E7A02C29EC2\u0022",
-        "Last-Modified": "Wed, 11 Dec 2019 20:37:59 GMT",
->>>>>>> 5e20a7a1
-        "Server": [
-          "Windows-Azure-File/1.0",
-          "Microsoft-HTTPAPI/2.0"
-        ],
-        "x-ms-client-request-id": "6f283432-f3e2-c78b-9967-dcd5dedce702",
-        "x-ms-request-id": "ef3e39d6-c01a-0019-5f62-b01280000000",
-        "x-ms-version": "2019-07-07"
-      },
-      "ResponseBody": []
-    },
-    {
-      "RequestUri": "http://seanstagetest.file.core.windows.net/test-share-f359a61c-bd88-288a-1d27-67a79eb3a924/test-directory-8f13134a-2988-8d71-1208-0df512d102cf?restype=directory",
+        "Date": "Wed, 11 Dec 2019 23:05:31 GMT",
+        "ETag": "\u00220x8D77E8E9F47D750\u0022",
+        "Last-Modified": "Wed, 11 Dec 2019 23:05:31 GMT",
+        "Server": [
+          "Windows-Azure-File/1.0",
+          "Microsoft-HTTPAPI/2.0"
+        ],
+        "x-ms-client-request-id": "5c8e634f-69af-0e62-796c-1b882ad0050d",
+        "x-ms-request-id": "b65eb417-301a-0022-0e77-b05724000000",
+        "x-ms-version": "2019-07-07"
+      },
+      "ResponseBody": []
+    },
+    {
+      "RequestUri": "http://seanstagetest.file.core.windows.net/test-share-4a22ec25-71ff-ad87-1182-d46e1b9f4397/test-directory-4dfaf31b-ee4c-a41e-61e9-5765c5fb8d6a?restype=directory",
       "RequestMethod": "PUT",
       "RequestHeaders": {
         "Authorization": "Sanitized",
-        "traceparent": "00-ca5ab4fcd4367448b07ace9bd708366e-8e60456d1d8bfc4e-00",
-        "User-Agent": [
-<<<<<<< HEAD
-          "azsdk-net-Storage.Files.Shares/12.0.0-dev.20191205.1+4f14c4315f17fbbc59c93c6819467b6f15d7008f",
-=======
-          "azsdk-net-Storage.Files.Shares/12.0.0-dev.20191211.1\u002B899431c003876eb9b26cefd8e8a37e7f27f82ced",
->>>>>>> 5e20a7a1
-          "(.NET Core 4.6.28008.01; Microsoft Windows 10.0.18363 )"
-        ],
-        "x-ms-client-request-id": "126ea8ab-783a-0949-c39a-5cdae696b4c7",
-        "x-ms-date": "Wed, 11 Dec 2019 20:37:59 GMT",
+        "traceparent": "00-eb5150250d55004d82ba31b2eca6c017-0d78e66de3274b44-00",
+        "User-Agent": [
+          "azsdk-net-Storage.Files.Shares/12.0.0-dev.20191211.1\u002B2accb37068f0a0c9382fa117525bb968c5397cf7",
+          "(.NET Core 4.6.28008.01; Microsoft Windows 10.0.18363 )"
+        ],
+        "x-ms-client-request-id": "2c709e94-12ab-6171-45ea-fac511fd497e",
+        "x-ms-date": "Wed, 11 Dec 2019 23:05:31 GMT",
         "x-ms-file-attributes": "None",
         "x-ms-file-creation-time": "Now",
         "x-ms-file-last-write-time": "Now",
@@ -69,50 +55,40 @@
       "StatusCode": 201,
       "ResponseHeaders": {
         "Content-Length": "0",
-<<<<<<< HEAD
-        "Date": "Fri, 06 Dec 2019 00:25:43 GMT",
-        "ETag": "\"0x8D779E2D4FD5909\"",
-        "Last-Modified": "Fri, 06 Dec 2019 00:25:43 GMT",
-=======
-        "Date": "Wed, 11 Dec 2019 20:37:58 GMT",
-        "ETag": "\u00220x8D77E7A02D0B9E2\u0022",
-        "Last-Modified": "Wed, 11 Dec 2019 20:37:59 GMT",
->>>>>>> 5e20a7a1
-        "Server": [
-          "Windows-Azure-File/1.0",
-          "Microsoft-HTTPAPI/2.0"
-        ],
-        "x-ms-client-request-id": "126ea8ab-783a-0949-c39a-5cdae696b4c7",
+        "Date": "Wed, 11 Dec 2019 23:05:31 GMT",
+        "ETag": "\u00220x8D77E8E9F55CC4C\u0022",
+        "Last-Modified": "Wed, 11 Dec 2019 23:05:31 GMT",
+        "Server": [
+          "Windows-Azure-File/1.0",
+          "Microsoft-HTTPAPI/2.0"
+        ],
+        "x-ms-client-request-id": "2c709e94-12ab-6171-45ea-fac511fd497e",
         "x-ms-file-attributes": "Directory",
-        "x-ms-file-change-time": "2019-12-11T20:37:59.4557922Z",
-        "x-ms-file-creation-time": "2019-12-11T20:37:59.4557922Z",
+        "x-ms-file-change-time": "2019-12-11T23:05:31.9870540Z",
+        "x-ms-file-creation-time": "2019-12-11T23:05:31.9870540Z",
         "x-ms-file-id": "13835128424026341376",
-        "x-ms-file-last-write-time": "2019-12-11T20:37:59.4557922Z",
+        "x-ms-file-last-write-time": "2019-12-11T23:05:31.9870540Z",
         "x-ms-file-parent-id": "0",
         "x-ms-file-permission-key": "7855875120676328179*422928105932735866",
-        "x-ms-request-id": "ef3e39d8-c01a-0019-6062-b01280000000",
+        "x-ms-request-id": "b65eb420-301a-0022-1577-b05724000000",
         "x-ms-request-server-encrypted": "true",
         "x-ms-version": "2019-07-07"
       },
       "ResponseBody": []
     },
     {
-      "RequestUri": "http://seanstagetest.file.core.windows.net/test-share-f359a61c-bd88-288a-1d27-67a79eb3a924/test-directory-8f13134a-2988-8d71-1208-0df512d102cf/test-file-48b60d64-7d67-1077-d14a-8c6f14afdb55",
+      "RequestUri": "http://seanstagetest.file.core.windows.net/test-share-4a22ec25-71ff-ad87-1182-d46e1b9f4397/test-directory-4dfaf31b-ee4c-a41e-61e9-5765c5fb8d6a/test-file-1465b0df-4db1-33fc-0a05-d55caa623e5f",
       "RequestMethod": "PUT",
       "RequestHeaders": {
         "Authorization": "Sanitized",
-        "traceparent": "00-3ee437a747a2554693dc647a13ddac6d-bed68d0c50155249-00",
-        "User-Agent": [
-<<<<<<< HEAD
-          "azsdk-net-Storage.Files.Shares/12.0.0-dev.20191205.1+4f14c4315f17fbbc59c93c6819467b6f15d7008f",
-=======
-          "azsdk-net-Storage.Files.Shares/12.0.0-dev.20191211.1\u002B899431c003876eb9b26cefd8e8a37e7f27f82ced",
->>>>>>> 5e20a7a1
-          "(.NET Core 4.6.28008.01; Microsoft Windows 10.0.18363 )"
-        ],
-        "x-ms-client-request-id": "a55d4d63-2906-2da2-305d-40efebdaf414",
+        "traceparent": "00-15e945a8e691854a89024e167b3973d5-43d0e1bdba977842-00",
+        "User-Agent": [
+          "azsdk-net-Storage.Files.Shares/12.0.0-dev.20191211.1\u002B2accb37068f0a0c9382fa117525bb968c5397cf7",
+          "(.NET Core 4.6.28008.01; Microsoft Windows 10.0.18363 )"
+        ],
+        "x-ms-client-request-id": "b5ddc5a6-f99c-4770-a13c-21a63d15b6e2",
         "x-ms-content-length": "1048576",
-        "x-ms-date": "Wed, 11 Dec 2019 20:37:59 GMT",
+        "x-ms-date": "Wed, 11 Dec 2019 23:05:32 GMT",
         "x-ms-file-attributes": "None",
         "x-ms-file-creation-time": "Now",
         "x-ms-file-last-write-time": "Now",
@@ -129,49 +105,39 @@
       "StatusCode": 201,
       "ResponseHeaders": {
         "Content-Length": "0",
-<<<<<<< HEAD
-        "Date": "Fri, 06 Dec 2019 00:25:43 GMT",
-        "ETag": "\"0x8D779E2D50A4FC8\"",
-        "Last-Modified": "Fri, 06 Dec 2019 00:25:44 GMT",
-=======
-        "Date": "Wed, 11 Dec 2019 20:37:58 GMT",
-        "ETag": "\u00220x8D77E7A02DE00B6\u0022",
-        "Last-Modified": "Wed, 11 Dec 2019 20:37:59 GMT",
->>>>>>> 5e20a7a1
-        "Server": [
-          "Windows-Azure-File/1.0",
-          "Microsoft-HTTPAPI/2.0"
-        ],
-        "x-ms-client-request-id": "a55d4d63-2906-2da2-305d-40efebdaf414",
+        "Date": "Wed, 11 Dec 2019 23:05:31 GMT",
+        "ETag": "\u00220x8D77E8E9F6312B0\u0022",
+        "Last-Modified": "Wed, 11 Dec 2019 23:05:32 GMT",
+        "Server": [
+          "Windows-Azure-File/1.0",
+          "Microsoft-HTTPAPI/2.0"
+        ],
+        "x-ms-client-request-id": "b5ddc5a6-f99c-4770-a13c-21a63d15b6e2",
         "x-ms-file-attributes": "Archive",
-        "x-ms-file-change-time": "2019-12-11T20:37:59.5428022Z",
-        "x-ms-file-creation-time": "2019-12-11T20:37:59.5428022Z",
+        "x-ms-file-change-time": "2019-12-11T23:05:32.0740528Z",
+        "x-ms-file-creation-time": "2019-12-11T23:05:32.0740528Z",
         "x-ms-file-id": "11529285414812647424",
-        "x-ms-file-last-write-time": "2019-12-11T20:37:59.5428022Z",
+        "x-ms-file-last-write-time": "2019-12-11T23:05:32.0740528Z",
         "x-ms-file-parent-id": "13835128424026341376",
         "x-ms-file-permission-key": "12501538048846835188*422928105932735866",
-        "x-ms-request-id": "ef3e39d9-c01a-0019-6162-b01280000000",
+        "x-ms-request-id": "b65eb428-301a-0022-1d77-b05724000000",
         "x-ms-request-server-encrypted": "true",
         "x-ms-version": "2019-07-07"
       },
       "ResponseBody": []
     },
     {
-      "RequestUri": "http://seanstagetest.file.core.windows.net/test-share-f359a61c-bd88-288a-1d27-67a79eb3a924/test-directory-8f13134a-2988-8d71-1208-0df512d102cf/test-file-48b60d64-7d67-1077-d14a-8c6f14afdb55",
+      "RequestUri": "http://seanstagetest.file.core.windows.net/test-share-4a22ec25-71ff-ad87-1182-d46e1b9f4397/test-directory-4dfaf31b-ee4c-a41e-61e9-5765c5fb8d6a/test-file-1465b0df-4db1-33fc-0a05-d55caa623e5f",
       "RequestMethod": "HEAD",
       "RequestHeaders": {
         "Authorization": "Sanitized",
-        "traceparent": "00-396901abaab95645a0d6a82a05144435-02a3f3cfef5ccd43-00",
-        "User-Agent": [
-<<<<<<< HEAD
-          "azsdk-net-Storage.Files.Shares/12.0.0-dev.20191205.1+4f14c4315f17fbbc59c93c6819467b6f15d7008f",
-=======
-          "azsdk-net-Storage.Files.Shares/12.0.0-dev.20191211.1\u002B899431c003876eb9b26cefd8e8a37e7f27f82ced",
->>>>>>> 5e20a7a1
-          "(.NET Core 4.6.28008.01; Microsoft Windows 10.0.18363 )"
-        ],
-        "x-ms-client-request-id": "c70b1f68-3651-6b4e-601c-3905afa5bb71",
-        "x-ms-date": "Wed, 11 Dec 2019 20:37:59 GMT",
+        "traceparent": "00-5441a1d34de29b44beb695f730375bf5-d5521ffb3bd4f443-00",
+        "User-Agent": [
+          "azsdk-net-Storage.Files.Shares/12.0.0-dev.20191211.1\u002B2accb37068f0a0c9382fa117525bb968c5397cf7",
+          "(.NET Core 4.6.28008.01; Microsoft Windows 10.0.18363 )"
+        ],
+        "x-ms-client-request-id": "e5b65920-8885-e2c2-c588-854d4019d18e",
+        "x-ms-date": "Wed, 11 Dec 2019 23:05:32 GMT",
         "x-ms-return-client-request-id": "true",
         "x-ms-version": "2019-07-07"
       },
@@ -180,26 +146,20 @@
       "ResponseHeaders": {
         "Content-Length": "1048576",
         "Content-Type": "application/octet-stream",
-<<<<<<< HEAD
-        "Date": "Fri, 06 Dec 2019 00:25:43 GMT",
-        "ETag": "\"0x8D779E2D50A4FC8\"",
-        "Last-Modified": "Fri, 06 Dec 2019 00:25:44 GMT",
-=======
-        "Date": "Wed, 11 Dec 2019 20:37:58 GMT",
-        "ETag": "\u00220x8D77E7A02DE00B6\u0022",
-        "Last-Modified": "Wed, 11 Dec 2019 20:37:59 GMT",
->>>>>>> 5e20a7a1
+        "Date": "Wed, 11 Dec 2019 23:05:31 GMT",
+        "ETag": "\u00220x8D77E8E9F6312B0\u0022",
+        "Last-Modified": "Wed, 11 Dec 2019 23:05:32 GMT",
         "Server": [
           "Windows-Azure-File/1.0",
           "Microsoft-HTTPAPI/2.0"
         ],
         "Vary": "Origin",
-        "x-ms-client-request-id": "c70b1f68-3651-6b4e-601c-3905afa5bb71",
+        "x-ms-client-request-id": "e5b65920-8885-e2c2-c588-854d4019d18e",
         "x-ms-file-attributes": "Archive",
-        "x-ms-file-change-time": "2019-12-11T20:37:59.5428022Z",
-        "x-ms-file-creation-time": "2019-12-11T20:37:59.5428022Z",
+        "x-ms-file-change-time": "2019-12-11T23:05:32.0740528Z",
+        "x-ms-file-creation-time": "2019-12-11T23:05:32.0740528Z",
         "x-ms-file-id": "11529285414812647424",
-        "x-ms-file-last-write-time": "2019-12-11T20:37:59.5428022Z",
+        "x-ms-file-last-write-time": "2019-12-11T23:05:32.0740528Z",
         "x-ms-file-parent-id": "13835128424026341376",
         "x-ms-file-permission-key": "12501538048846835188*422928105932735866",
         "x-ms-lease-state": "available",
@@ -208,7 +168,7 @@
         "x-ms-meta-foo": "bar",
         "x-ms-meta-meta": "data",
         "x-ms-meta-UPPER": "case",
-        "x-ms-request-id": "ef3e39da-c01a-0019-6262-b01280000000",
+        "x-ms-request-id": "b65eb42d-301a-0022-2277-b05724000000",
         "x-ms-server-encrypted": "true",
         "x-ms-type": "File",
         "x-ms-version": "2019-07-07"
@@ -216,21 +176,17 @@
       "ResponseBody": []
     },
     {
-      "RequestUri": "http://seanstagetest.file.core.windows.net/test-share-f359a61c-bd88-288a-1d27-67a79eb3a924?restype=share",
+      "RequestUri": "http://seanstagetest.file.core.windows.net/test-share-4a22ec25-71ff-ad87-1182-d46e1b9f4397?restype=share",
       "RequestMethod": "DELETE",
       "RequestHeaders": {
         "Authorization": "Sanitized",
-        "traceparent": "00-a8fbbe452906734584f33eb90c65287c-d61fea4d8e1f3c42-00",
-        "User-Agent": [
-<<<<<<< HEAD
-          "azsdk-net-Storage.Files.Shares/12.0.0-dev.20191205.1+4f14c4315f17fbbc59c93c6819467b6f15d7008f",
-=======
-          "azsdk-net-Storage.Files.Shares/12.0.0-dev.20191211.1\u002B899431c003876eb9b26cefd8e8a37e7f27f82ced",
->>>>>>> 5e20a7a1
-          "(.NET Core 4.6.28008.01; Microsoft Windows 10.0.18363 )"
-        ],
-        "x-ms-client-request-id": "cc87d62a-2dce-89c2-b8d8-822f105ec4d2",
-        "x-ms-date": "Wed, 11 Dec 2019 20:37:59 GMT",
+        "traceparent": "00-42a87b43f3906242bd769d55c501cb21-0c57154da027524e-00",
+        "User-Agent": [
+          "azsdk-net-Storage.Files.Shares/12.0.0-dev.20191211.1\u002B2accb37068f0a0c9382fa117525bb968c5397cf7",
+          "(.NET Core 4.6.28008.01; Microsoft Windows 10.0.18363 )"
+        ],
+        "x-ms-client-request-id": "e38539f6-d05f-235d-d807-16a39da63dd7",
+        "x-ms-date": "Wed, 11 Dec 2019 23:05:32 GMT",
         "x-ms-delete-snapshots": "include",
         "x-ms-return-client-request-id": "true",
         "x-ms-version": "2019-07-07"
@@ -239,25 +195,20 @@
       "StatusCode": 202,
       "ResponseHeaders": {
         "Content-Length": "0",
-        "Date": "Wed, 11 Dec 2019 20:37:58 GMT",
-        "Server": [
-          "Windows-Azure-File/1.0",
-          "Microsoft-HTTPAPI/2.0"
-        ],
-        "x-ms-client-request-id": "cc87d62a-2dce-89c2-b8d8-822f105ec4d2",
-        "x-ms-request-id": "ef3e39db-c01a-0019-6362-b01280000000",
+        "Date": "Wed, 11 Dec 2019 23:05:31 GMT",
+        "Server": [
+          "Windows-Azure-File/1.0",
+          "Microsoft-HTTPAPI/2.0"
+        ],
+        "x-ms-client-request-id": "e38539f6-d05f-235d-d807-16a39da63dd7",
+        "x-ms-request-id": "b65eb433-301a-0022-2877-b05724000000",
         "x-ms-version": "2019-07-07"
       },
       "ResponseBody": []
     }
   ],
   "Variables": {
-<<<<<<< HEAD
-    "RandomSeed": "2002701758",
+    "RandomSeed": "1028010687",
     "Storage_TestConfigDefault": "ProductionTenant\nseanstagetest\nU2FuaXRpemVk\nhttp://seanstagetest.blob.core.windows.net\nhttp://seanstagetest.file.core.windows.net\nhttp://seanstagetest.queue.core.windows.net\nhttp://seanstagetest.table.core.windows.net\n\n\n\n\nhttp://seanstagetest-secondary.blob.core.windows.net\nhttp://seanstagetest-secondary.file.core.windows.net\nhttp://seanstagetest-secondary.queue.core.windows.net\nhttp://seanstagetest-secondary.table.core.windows.net\n\nSanitized\n\n\nCloud\nBlobEndpoint=http://seanstagetest.blob.core.windows.net/;QueueEndpoint=http://seanstagetest.queue.core.windows.net/;FileEndpoint=http://seanstagetest.file.core.windows.net/;BlobSecondaryEndpoint=http://seanstagetest-secondary.blob.core.windows.net/;QueueSecondaryEndpoint=http://seanstagetest-secondary.queue.core.windows.net/;FileSecondaryEndpoint=http://seanstagetest-secondary.file.core.windows.net/;AccountName=seanstagetest;AccountKey=Sanitized\nseanscope1"
-=======
-    "RandomSeed": "1324201104",
-    "Storage_TestConfigDefault": "ProductionTenant\nseanstagetest\nU2FuaXRpemVk\nhttp://seanstagetest.blob.core.windows.net\nhttp://seanstagetest.file.core.windows.net\nhttp://seanstagetest.queue.core.windows.net\nhttp://seanstagetest.table.core.windows.net\n\n\n\n\nhttp://seanstagetest-secondary.blob.core.windows.net\nhttp://seanstagetest-secondary.file.core.windows.net\nhttp://seanstagetest-secondary.queue.core.windows.net\nhttp://seanstagetest-secondary.table.core.windows.net\n\nSanitized\n\n\nCloud\nBlobEndpoint=http://seanstagetest.blob.core.windows.net/;QueueEndpoint=http://seanstagetest.queue.core.windows.net/;FileEndpoint=http://seanstagetest.file.core.windows.net/;BlobSecondaryEndpoint=http://seanstagetest-secondary.blob.core.windows.net/;QueueSecondaryEndpoint=http://seanstagetest-secondary.queue.core.windows.net/;FileSecondaryEndpoint=http://seanstagetest-secondary.file.core.windows.net/;AccountName=seanstagetest;AccountKey=Sanitized"
->>>>>>> 5e20a7a1
   }
 }