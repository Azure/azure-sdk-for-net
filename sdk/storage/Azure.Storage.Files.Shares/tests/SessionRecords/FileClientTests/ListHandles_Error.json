--- conflicted
+++ resolved
@@ -1,31 +1,17 @@
 {
   "Entries": [
     {
-<<<<<<< HEAD
-      "RequestUri": "http://seanstagetest.file.core.windows.net/test-share-17109366-098f-3f42-9fa3-c8ad4822ed08?restype=share",
+      "RequestUri": "http://seanstagetest.file.core.windows.net/test-share-14cf5ce7-7175-2e8b-1936-45416b1217f4?restype=share",
       "RequestMethod": "PUT",
       "RequestHeaders": {
         "Authorization": "Sanitized",
-        "traceparent": "00-d078850ef5cd274db7a79e93e12ba82f-cac434989aaeb244-00",
+        "traceparent": "00-0cef7cd978bc514eb2ac5bb7e9b232c6-fb7240bc6501b747-00",
         "User-Agent": [
-          "azsdk-net-Storage.Files.Shares/12.0.0-dev.20191209.1\u002Bb71b1fa965b15eccfc57e2c7781b8bf85cd4c766",
+          "azsdk-net-Storage.Files.Shares/12.0.0-dev.20191211.1\u002B899431c003876eb9b26cefd8e8a37e7f27f82ced",
           "(.NET Core 4.6.28008.01; Microsoft Windows 10.0.18363 )"
         ],
-        "x-ms-client-request-id": "4bcefcfa-0e47-a5ac-39f1-ec696042ca5a",
-        "x-ms-date": "Tue, 10 Dec 2019 05:31:07 GMT",
-=======
-      "RequestUri": "http://seanstagetest.file.core.windows.net/test-share-fa5192ec-e7d4-4a28-af55-952171d0ebd1?restype=share",
-      "RequestMethod": "PUT",
-      "RequestHeaders": {
-        "Authorization": "Sanitized",
-        "traceparent": "00-921045f469ba8247b6afd3fea6d2b377-24072a8e5128e546-00",
-        "User-Agent": [
-          "azsdk-net-Storage.Files.Shares/12.0.0-dev.20191209.1\u002B61bda4d1783b0e05dba0d434ff14b2840726d3b1",
-          "(.NET Core 4.6.28008.01; Microsoft Windows 10.0.18363 )"
-        ],
-        "x-ms-client-request-id": "ac1db0eb-4c65-3a3e-c453-7369aee93722",
-        "x-ms-date": "Tue, 10 Dec 2019 05:59:34 GMT",
->>>>>>> 1d9822e0
+        "x-ms-client-request-id": "cb5fe47e-224e-d60f-934e-98cf47ed9572",
+        "x-ms-date": "Wed, 11 Dec 2019 20:38:12 GMT",
         "x-ms-return-client-request-id": "true",
         "x-ms-version": "2019-07-07"
       },
@@ -33,56 +19,31 @@
       "StatusCode": 201,
       "ResponseHeaders": {
         "Content-Length": "0",
-<<<<<<< HEAD
-        "Date": "Tue, 10 Dec 2019 05:31:07 GMT",
-        "ETag": "\u00220x8D77D32287A748C\u0022",
-        "Last-Modified": "Tue, 10 Dec 2019 05:31:07 GMT",
-=======
-        "Date": "Tue, 10 Dec 2019 05:59:34 GMT",
-        "ETag": "\u00220x8D77D3621B4F0D5\u0022",
-        "Last-Modified": "Tue, 10 Dec 2019 05:59:34 GMT",
->>>>>>> 1d9822e0
+        "Date": "Wed, 11 Dec 2019 20:38:12 GMT",
+        "ETag": "\u00220x8D77E7A0ABFC841\u0022",
+        "Last-Modified": "Wed, 11 Dec 2019 20:38:12 GMT",
         "Server": [
           "Windows-Azure-File/1.0",
           "Microsoft-HTTPAPI/2.0"
         ],
-<<<<<<< HEAD
-        "x-ms-client-request-id": "4bcefcfa-0e47-a5ac-39f1-ec696042ca5a",
-        "x-ms-request-id": "3e8dab49-201a-003e-071b-af0544000000",
-=======
-        "x-ms-client-request-id": "ac1db0eb-4c65-3a3e-c453-7369aee93722",
-        "x-ms-request-id": "8749bf18-c01a-0019-311e-af1280000000",
->>>>>>> 1d9822e0
+        "x-ms-client-request-id": "cb5fe47e-224e-d60f-934e-98cf47ed9572",
+        "x-ms-request-id": "ef3e3a9c-c01a-0019-7862-b01280000000",
         "x-ms-version": "2019-07-07"
       },
       "ResponseBody": []
     },
     {
-<<<<<<< HEAD
-      "RequestUri": "http://seanstagetest.file.core.windows.net/test-share-17109366-098f-3f42-9fa3-c8ad4822ed08/test-directory-901b980a-a4df-1964-7fe1-a8f7fad9d801?restype=directory",
+      "RequestUri": "http://seanstagetest.file.core.windows.net/test-share-14cf5ce7-7175-2e8b-1936-45416b1217f4/test-directory-ac6f903c-6296-12c5-ae1c-20d8d2c5e910?restype=directory",
       "RequestMethod": "PUT",
       "RequestHeaders": {
         "Authorization": "Sanitized",
-        "traceparent": "00-745232e496d3644c8fc5060d86a31375-628311874a455b45-00",
+        "traceparent": "00-2c886e909b684340a0b96143a9a7c11a-c3c71d32445cc942-00",
         "User-Agent": [
-          "azsdk-net-Storage.Files.Shares/12.0.0-dev.20191209.1\u002Bb71b1fa965b15eccfc57e2c7781b8bf85cd4c766",
+          "azsdk-net-Storage.Files.Shares/12.0.0-dev.20191211.1\u002B899431c003876eb9b26cefd8e8a37e7f27f82ced",
           "(.NET Core 4.6.28008.01; Microsoft Windows 10.0.18363 )"
         ],
-        "x-ms-client-request-id": "cf5db5cd-aa82-55b0-98b4-cb6565b4ab60",
-        "x-ms-date": "Tue, 10 Dec 2019 05:31:07 GMT",
-=======
-      "RequestUri": "http://seanstagetest.file.core.windows.net/test-share-fa5192ec-e7d4-4a28-af55-952171d0ebd1/test-directory-b11e1918-581a-7afe-ea7f-08c888476426?restype=directory",
-      "RequestMethod": "PUT",
-      "RequestHeaders": {
-        "Authorization": "Sanitized",
-        "traceparent": "00-3142139001bf8e428bde3a46147efebf-6e486b6f77667f40-00",
-        "User-Agent": [
-          "azsdk-net-Storage.Files.Shares/12.0.0-dev.20191209.1\u002B61bda4d1783b0e05dba0d434ff14b2840726d3b1",
-          "(.NET Core 4.6.28008.01; Microsoft Windows 10.0.18363 )"
-        ],
-        "x-ms-client-request-id": "cdc93dd4-d96a-920c-b2a2-c1e64375b27c",
-        "x-ms-date": "Tue, 10 Dec 2019 05:59:34 GMT",
->>>>>>> 1d9822e0
+        "x-ms-client-request-id": "b4882c06-4c99-1bf1-1e4c-1d32023603cd",
+        "x-ms-date": "Wed, 11 Dec 2019 20:38:12 GMT",
         "x-ms-file-attributes": "None",
         "x-ms-file-creation-time": "Now",
         "x-ms-file-last-write-time": "Now",
@@ -94,68 +55,38 @@
       "StatusCode": 201,
       "ResponseHeaders": {
         "Content-Length": "0",
-<<<<<<< HEAD
-        "Date": "Tue, 10 Dec 2019 05:31:07 GMT",
-        "ETag": "\u00220x8D77D32288801F7\u0022",
-        "Last-Modified": "Tue, 10 Dec 2019 05:31:07 GMT",
-=======
-        "Date": "Tue, 10 Dec 2019 05:59:34 GMT",
-        "ETag": "\u00220x8D77D3621C2CCD1\u0022",
-        "Last-Modified": "Tue, 10 Dec 2019 05:59:34 GMT",
->>>>>>> 1d9822e0
+        "Date": "Wed, 11 Dec 2019 20:38:12 GMT",
+        "ETag": "\u00220x8D77E7A0ACD66F6\u0022",
+        "Last-Modified": "Wed, 11 Dec 2019 20:38:12 GMT",
         "Server": [
           "Windows-Azure-File/1.0",
           "Microsoft-HTTPAPI/2.0"
         ],
-<<<<<<< HEAD
-        "x-ms-client-request-id": "cf5db5cd-aa82-55b0-98b4-cb6565b4ab60",
+        "x-ms-client-request-id": "b4882c06-4c99-1bf1-1e4c-1d32023603cd",
         "x-ms-file-attributes": "Directory",
-        "x-ms-file-change-time": "2019-12-10T05:31:07.8053367Z",
-        "x-ms-file-creation-time": "2019-12-10T05:31:07.8053367Z",
+        "x-ms-file-change-time": "2019-12-11T20:38:12.8557814Z",
+        "x-ms-file-creation-time": "2019-12-11T20:38:12.8557814Z",
         "x-ms-file-id": "13835128424026341376",
-        "x-ms-file-last-write-time": "2019-12-10T05:31:07.8053367Z",
+        "x-ms-file-last-write-time": "2019-12-11T20:38:12.8557814Z",
         "x-ms-file-parent-id": "0",
         "x-ms-file-permission-key": "7855875120676328179*422928105932735866",
-        "x-ms-request-id": "3e8dab4b-201a-003e-081b-af0544000000",
-=======
-        "x-ms-client-request-id": "cdc93dd4-d96a-920c-b2a2-c1e64375b27c",
-        "x-ms-file-attributes": "Directory",
-        "x-ms-file-change-time": "2019-12-10T05:59:34.4335057Z",
-        "x-ms-file-creation-time": "2019-12-10T05:59:34.4335057Z",
-        "x-ms-file-id": "13835128424026341376",
-        "x-ms-file-last-write-time": "2019-12-10T05:59:34.4335057Z",
-        "x-ms-file-parent-id": "0",
-        "x-ms-file-permission-key": "7855875120676328179*422928105932735866",
-        "x-ms-request-id": "8749bf1a-c01a-0019-321e-af1280000000",
->>>>>>> 1d9822e0
+        "x-ms-request-id": "ef3e3a9e-c01a-0019-7962-b01280000000",
         "x-ms-request-server-encrypted": "true",
         "x-ms-version": "2019-07-07"
       },
       "ResponseBody": []
     },
     {
-<<<<<<< HEAD
-      "RequestUri": "http://seanstagetest.file.core.windows.net/test-share-17109366-098f-3f42-9fa3-c8ad4822ed08/test-directory-901b980a-a4df-1964-7fe1-a8f7fad9d801/test-directory-2701eb19-7f8f-6906-d681-c1e30a38bad6?comp=listhandles",
-=======
-      "RequestUri": "http://seanstagetest.file.core.windows.net/test-share-fa5192ec-e7d4-4a28-af55-952171d0ebd1/test-directory-b11e1918-581a-7afe-ea7f-08c888476426/test-directory-409e4def-76b3-d96e-ad76-cbae0ede7dac?comp=listhandles",
->>>>>>> 1d9822e0
+      "RequestUri": "http://seanstagetest.file.core.windows.net/test-share-14cf5ce7-7175-2e8b-1936-45416b1217f4/test-directory-ac6f903c-6296-12c5-ae1c-20d8d2c5e910/test-directory-8a908864-0e29-f1bf-eaea-f337a854d6cf?comp=listhandles",
       "RequestMethod": "GET",
       "RequestHeaders": {
         "Authorization": "Sanitized",
         "User-Agent": [
-<<<<<<< HEAD
-          "azsdk-net-Storage.Files.Shares/12.0.0-dev.20191209.1\u002Bb71b1fa965b15eccfc57e2c7781b8bf85cd4c766",
+          "azsdk-net-Storage.Files.Shares/12.0.0-dev.20191211.1\u002B899431c003876eb9b26cefd8e8a37e7f27f82ced",
           "(.NET Core 4.6.28008.01; Microsoft Windows 10.0.18363 )"
         ],
-        "x-ms-client-request-id": "74123950-a6a8-4e9d-aff4-f801e9cd4a60",
-        "x-ms-date": "Tue, 10 Dec 2019 05:31:07 GMT",
-=======
-          "azsdk-net-Storage.Files.Shares/12.0.0-dev.20191209.1\u002B61bda4d1783b0e05dba0d434ff14b2840726d3b1",
-          "(.NET Core 4.6.28008.01; Microsoft Windows 10.0.18363 )"
-        ],
-        "x-ms-client-request-id": "b02fcdb9-e39f-5d54-ceef-20f30d5e83d4",
-        "x-ms-date": "Tue, 10 Dec 2019 05:59:34 GMT",
->>>>>>> 1d9822e0
+        "x-ms-client-request-id": "b30bed5b-e14d-f8dd-6c97-c9ae59ba73c9",
+        "x-ms-date": "Wed, 11 Dec 2019 20:38:12 GMT",
         "x-ms-return-client-request-id": "true",
         "x-ms-version": "2019-07-07"
       },
@@ -165,63 +96,34 @@
         "Access-Control-Allow-Origin": "*",
         "Content-Length": "223",
         "Content-Type": "application/xml",
-<<<<<<< HEAD
-        "Date": "Tue, 10 Dec 2019 05:31:07 GMT",
-=======
-        "Date": "Tue, 10 Dec 2019 05:59:34 GMT",
->>>>>>> 1d9822e0
+        "Date": "Wed, 11 Dec 2019 20:38:12 GMT",
         "Server": [
           "Windows-Azure-File/1.0",
           "Microsoft-HTTPAPI/2.0"
         ],
-<<<<<<< HEAD
-        "x-ms-client-request-id": "74123950-a6a8-4e9d-aff4-f801e9cd4a60",
+        "x-ms-client-request-id": "b30bed5b-e14d-f8dd-6c97-c9ae59ba73c9",
         "x-ms-error-code": "ResourceNotFound",
-        "x-ms-request-id": "3e8dab4c-201a-003e-091b-af0544000000",
-=======
-        "x-ms-client-request-id": "b02fcdb9-e39f-5d54-ceef-20f30d5e83d4",
-        "x-ms-error-code": "ResourceNotFound",
-        "x-ms-request-id": "8749bf1b-c01a-0019-331e-af1280000000",
->>>>>>> 1d9822e0
+        "x-ms-request-id": "ef3e3aa0-c01a-0019-7a62-b01280000000",
         "x-ms-version": "2019-07-07"
       },
       "ResponseBody": [
         "\uFEFF\u003C?xml version=\u00221.0\u0022 encoding=\u0022utf-8\u0022?\u003E\u003CError\u003E\u003CCode\u003EResourceNotFound\u003C/Code\u003E\u003CMessage\u003EThe specified resource does not exist.\n",
-<<<<<<< HEAD
-        "RequestId:3e8dab4c-201a-003e-091b-af0544000000\n",
-        "Time:2019-12-10T05:31:07.8925709Z\u003C/Message\u003E\u003C/Error\u003E"
+        "RequestId:ef3e3aa0-c01a-0019-7a62-b01280000000\n",
+        "Time:2019-12-11T20:38:12.9355385Z\u003C/Message\u003E\u003C/Error\u003E"
       ]
     },
     {
-      "RequestUri": "http://seanstagetest.file.core.windows.net/test-share-17109366-098f-3f42-9fa3-c8ad4822ed08?restype=share",
+      "RequestUri": "http://seanstagetest.file.core.windows.net/test-share-14cf5ce7-7175-2e8b-1936-45416b1217f4?restype=share",
       "RequestMethod": "DELETE",
       "RequestHeaders": {
         "Authorization": "Sanitized",
-        "traceparent": "00-1f94656f744ab54f8d03bfc7430d4585-038b2e401138b546-00",
+        "traceparent": "00-9fc6854fc6426f45888b7630e75f9b53-4d18ec71e2d7a646-00",
         "User-Agent": [
-          "azsdk-net-Storage.Files.Shares/12.0.0-dev.20191209.1\u002Bb71b1fa965b15eccfc57e2c7781b8bf85cd4c766",
+          "azsdk-net-Storage.Files.Shares/12.0.0-dev.20191211.1\u002B899431c003876eb9b26cefd8e8a37e7f27f82ced",
           "(.NET Core 4.6.28008.01; Microsoft Windows 10.0.18363 )"
         ],
-        "x-ms-client-request-id": "d193a64c-4625-6d2d-dfdb-9587107cd3ba",
-        "x-ms-date": "Tue, 10 Dec 2019 05:31:07 GMT",
-=======
-        "RequestId:8749bf1b-c01a-0019-331e-af1280000000\n",
-        "Time:2019-12-10T05:59:34.5146820Z\u003C/Message\u003E\u003C/Error\u003E"
-      ]
-    },
-    {
-      "RequestUri": "http://seanstagetest.file.core.windows.net/test-share-fa5192ec-e7d4-4a28-af55-952171d0ebd1?restype=share",
-      "RequestMethod": "DELETE",
-      "RequestHeaders": {
-        "Authorization": "Sanitized",
-        "traceparent": "00-1a8c80ca7daf0149a361d0fb93ff410c-f0c8f2edb74bcc48-00",
-        "User-Agent": [
-          "azsdk-net-Storage.Files.Shares/12.0.0-dev.20191209.1\u002B61bda4d1783b0e05dba0d434ff14b2840726d3b1",
-          "(.NET Core 4.6.28008.01; Microsoft Windows 10.0.18363 )"
-        ],
-        "x-ms-client-request-id": "41f55a12-ccae-780c-ab96-7b8d75c8e303",
-        "x-ms-date": "Tue, 10 Dec 2019 05:59:34 GMT",
->>>>>>> 1d9822e0
+        "x-ms-client-request-id": "bbdb7067-2249-ce81-3cd9-39a66cc79810",
+        "x-ms-date": "Wed, 11 Dec 2019 20:38:12 GMT",
         "x-ms-delete-snapshots": "include",
         "x-ms-return-client-request-id": "true",
         "x-ms-version": "2019-07-07"
@@ -230,33 +132,20 @@
       "StatusCode": 202,
       "ResponseHeaders": {
         "Content-Length": "0",
-<<<<<<< HEAD
-        "Date": "Tue, 10 Dec 2019 05:31:07 GMT",
-=======
-        "Date": "Tue, 10 Dec 2019 05:59:34 GMT",
->>>>>>> 1d9822e0
+        "Date": "Wed, 11 Dec 2019 20:38:12 GMT",
         "Server": [
           "Windows-Azure-File/1.0",
           "Microsoft-HTTPAPI/2.0"
         ],
-<<<<<<< HEAD
-        "x-ms-client-request-id": "d193a64c-4625-6d2d-dfdb-9587107cd3ba",
-        "x-ms-request-id": "3e8dab4d-201a-003e-0a1b-af0544000000",
-=======
-        "x-ms-client-request-id": "41f55a12-ccae-780c-ab96-7b8d75c8e303",
-        "x-ms-request-id": "8749bf1c-c01a-0019-341e-af1280000000",
->>>>>>> 1d9822e0
+        "x-ms-client-request-id": "bbdb7067-2249-ce81-3cd9-39a66cc79810",
+        "x-ms-request-id": "ef3e3aa1-c01a-0019-7b62-b01280000000",
         "x-ms-version": "2019-07-07"
       },
       "ResponseBody": []
     }
   ],
   "Variables": {
-<<<<<<< HEAD
-    "RandomSeed": "2031295312",
-=======
-    "RandomSeed": "490025861",
->>>>>>> 1d9822e0
+    "RandomSeed": "1108240138",
     "Storage_TestConfigDefault": "ProductionTenant\nseanstagetest\nU2FuaXRpemVk\nhttp://seanstagetest.blob.core.windows.net\nhttp://seanstagetest.file.core.windows.net\nhttp://seanstagetest.queue.core.windows.net\nhttp://seanstagetest.table.core.windows.net\n\n\n\n\nhttp://seanstagetest-secondary.blob.core.windows.net\nhttp://seanstagetest-secondary.file.core.windows.net\nhttp://seanstagetest-secondary.queue.core.windows.net\nhttp://seanstagetest-secondary.table.core.windows.net\n\nSanitized\n\n\nCloud\nBlobEndpoint=http://seanstagetest.blob.core.windows.net/;QueueEndpoint=http://seanstagetest.queue.core.windows.net/;FileEndpoint=http://seanstagetest.file.core.windows.net/;BlobSecondaryEndpoint=http://seanstagetest-secondary.blob.core.windows.net/;QueueSecondaryEndpoint=http://seanstagetest-secondary.queue.core.windows.net/;FileSecondaryEndpoint=http://seanstagetest-secondary.file.core.windows.net/;AccountName=seanstagetest;AccountKey=Sanitized"
   }
 }