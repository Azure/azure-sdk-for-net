{
  "Entries": [
    {
      "RequestUri": "https://seanmcccanary3.file.core.windows.net/test-share-3ce570e4-c9f3-db93-ce1d-c3a60de7d230?restype=share",
      "RequestMethod": "PUT",
      "RequestHeaders": {
        "Accept": "application/xml",
        "Authorization": "Sanitized",
        "traceparent": "00-7f0fe7419afccb4ebe314a42f7d8206f-44fe00465612df48-00",
        "User-Agent": [
          "azsdk-net-Storage.Files.Shares/12.7.0-alpha.20210121.1",
          "(.NET 5.0.2; Microsoft Windows 10.0.19042)"
        ],
        "x-ms-client-request-id": "ee7fdd82-9954-ad27-6c48-a47c071551e5",
        "x-ms-date": "Thu, 21 Jan 2021 20:49:45 GMT",
        "x-ms-return-client-request-id": "true",
        "x-ms-version": "2020-06-12"
      },
      "RequestBody": null,
      "StatusCode": 201,
      "ResponseHeaders": {
        "Content-Length": "0",
        "Date": "Thu, 21 Jan 2021 20:49:44 GMT",
        "ETag": "\u00220x8D8BE4E15AB30ED\u0022",
        "Last-Modified": "Thu, 21 Jan 2021 20:49:45 GMT",
        "Server": [
          "Windows-Azure-File/1.0",
          "Microsoft-HTTPAPI/2.0"
        ],
        "x-ms-client-request-id": "ee7fdd82-9954-ad27-6c48-a47c071551e5",
<<<<<<< HEAD
        "x-ms-request-id": "c9ef62bf-f01a-0012-5437-f3e9eb000000",
        "x-ms-version": "2020-06-12"
=======
        "x-ms-request-id": "d1fc2c63-501a-004b-6836-f02691000000",
        "x-ms-version": "2020-04-08"
>>>>>>> ac24a13f
      },
      "ResponseBody": []
    },
    {
      "RequestUri": "https://seanmcccanary3.file.core.windows.net/test-share-3ce570e4-c9f3-db93-ce1d-c3a60de7d230/test-directory-2a9ddcb6-59b7-f3c1-619c-70e83f60b1be?restype=directory",
      "RequestMethod": "PUT",
      "RequestHeaders": {
        "Accept": "application/xml",
        "Authorization": "Sanitized",
        "traceparent": "00-519c9dc01f4147469c9721d1a40b02c2-1b6c6e0404244a4c-00",
        "User-Agent": [
          "azsdk-net-Storage.Files.Shares/12.7.0-alpha.20210121.1",
          "(.NET 5.0.2; Microsoft Windows 10.0.19042)"
        ],
        "x-ms-client-request-id": "4d7ba5b9-9772-286f-1b8b-8cb7293e6e0b",
        "x-ms-date": "Thu, 21 Jan 2021 20:49:45 GMT",
        "x-ms-file-attributes": "None",
        "x-ms-file-creation-time": "Now",
        "x-ms-file-last-write-time": "Now",
        "x-ms-file-permission": "Inherit",
        "x-ms-return-client-request-id": "true",
        "x-ms-version": "2020-06-12"
      },
      "RequestBody": null,
      "StatusCode": 201,
      "ResponseHeaders": {
        "Content-Length": "0",
        "Date": "Thu, 21 Jan 2021 20:49:44 GMT",
        "ETag": "\u00220x8D8BE4E15B53738\u0022",
        "Last-Modified": "Thu, 21 Jan 2021 20:49:45 GMT",
        "Server": [
          "Windows-Azure-File/1.0",
          "Microsoft-HTTPAPI/2.0"
        ],
        "x-ms-client-request-id": "4d7ba5b9-9772-286f-1b8b-8cb7293e6e0b",
        "x-ms-file-attributes": "Directory",
        "x-ms-file-change-time": "2021-01-21T20:49:45.3849400Z",
        "x-ms-file-creation-time": "2021-01-21T20:49:45.3849400Z",
        "x-ms-file-id": "13835128424026341376",
        "x-ms-file-last-write-time": "2021-01-21T20:49:45.3849400Z",
        "x-ms-file-parent-id": "0",
        "x-ms-file-permission-key": "17860367565182308406*11459378189709739967",
        "x-ms-request-id": "d1fc2c67-501a-004b-6a36-f02691000000",
        "x-ms-request-server-encrypted": "true",
        "x-ms-version": "2020-06-12"
      },
      "ResponseBody": []
    },
    {
      "RequestUri": "https://seanmcccanary3.file.core.windows.net/test-share-3ce570e4-c9f3-db93-ce1d-c3a60de7d230/test-directory-2a9ddcb6-59b7-f3c1-619c-70e83f60b1be/test-directory-6921e597-21f1-d27d-00f5-58d64611a7cf?comp=listhandles",
      "RequestMethod": "GET",
      "RequestHeaders": {
        "Accept": "application/xml",
        "Authorization": "Sanitized",
        "traceparent": "00-1c9404309d2c564f89f5ba76c0febae6-1f82a8a5e99b6247-00",
        "User-Agent": [
          "azsdk-net-Storage.Files.Shares/12.7.0-alpha.20210121.1",
          "(.NET 5.0.2; Microsoft Windows 10.0.19042)"
        ],
        "x-ms-client-request-id": "66180772-d871-98c5-28a8-4c7c3f98e109",
        "x-ms-date": "Thu, 21 Jan 2021 20:49:45 GMT",
        "x-ms-return-client-request-id": "true",
        "x-ms-version": "2020-06-12"
      },
      "RequestBody": null,
      "StatusCode": 404,
      "ResponseHeaders": {
        "Content-Length": "223",
        "Content-Type": "application/xml",
        "Date": "Thu, 21 Jan 2021 20:49:44 GMT",
        "Server": [
          "Windows-Azure-File/1.0",
          "Microsoft-HTTPAPI/2.0"
        ],
        "Vary": "Origin",
        "x-ms-client-request-id": "66180772-d871-98c5-28a8-4c7c3f98e109",
        "x-ms-error-code": "ResourceNotFound",
<<<<<<< HEAD
        "x-ms-request-id": "c9ef62c3-f01a-0012-5637-f3e9eb000000",
        "x-ms-version": "2020-06-12"
=======
        "x-ms-request-id": "d1fc2c69-501a-004b-6b36-f02691000000",
        "x-ms-version": "2020-04-08"
>>>>>>> ac24a13f
      },
      "ResponseBody": [
        "\uFEFF\u003C?xml version=\u00221.0\u0022 encoding=\u0022utf-8\u0022?\u003E\u003CError\u003E\u003CCode\u003EResourceNotFound\u003C/Code\u003E\u003CMessage\u003EThe specified resource does not exist.\n",
        "RequestId:d1fc2c69-501a-004b-6b36-f02691000000\n",
        "Time:2021-01-21T20:49:45.4663473Z\u003C/Message\u003E\u003C/Error\u003E"
      ]
    },
    {
      "RequestUri": "https://seanmcccanary3.file.core.windows.net/test-share-3ce570e4-c9f3-db93-ce1d-c3a60de7d230?restype=share",
      "RequestMethod": "DELETE",
      "RequestHeaders": {
        "Accept": "application/xml",
        "Authorization": "Sanitized",
        "traceparent": "00-1e404e526e59f34099ab5ea66f1837a9-4af8d53f8c05bf4a-00",
        "User-Agent": [
          "azsdk-net-Storage.Files.Shares/12.7.0-alpha.20210121.1",
          "(.NET 5.0.2; Microsoft Windows 10.0.19042)"
        ],
        "x-ms-client-request-id": "3f64c577-40f9-825e-f396-723c16cf8495",
        "x-ms-date": "Thu, 21 Jan 2021 20:49:45 GMT",
        "x-ms-delete-snapshots": "include",
        "x-ms-return-client-request-id": "true",
        "x-ms-version": "2020-06-12"
      },
      "RequestBody": null,
      "StatusCode": 202,
      "ResponseHeaders": {
        "Content-Length": "0",
        "Date": "Thu, 21 Jan 2021 20:49:44 GMT",
        "Server": [
          "Windows-Azure-File/1.0",
          "Microsoft-HTTPAPI/2.0"
        ],
        "x-ms-client-request-id": "3f64c577-40f9-825e-f396-723c16cf8495",
<<<<<<< HEAD
        "x-ms-request-id": "c9ef62c4-f01a-0012-5737-f3e9eb000000",
        "x-ms-version": "2020-06-12"
=======
        "x-ms-request-id": "d1fc2c6b-501a-004b-6d36-f02691000000",
        "x-ms-version": "2020-04-08"
>>>>>>> ac24a13f
      },
      "ResponseBody": []
    }
  ],
  "Variables": {
    "RandomSeed": "335578268",
    "Storage_TestConfigDefault": "ProductionTenant\nseanmcccanary3\nU2FuaXRpemVk\nhttps://seanmcccanary3.blob.core.windows.net\nhttps://seanmcccanary3.file.core.windows.net\nhttps://seanmcccanary3.queue.core.windows.net\nhttps://seanmcccanary3.table.core.windows.net\n\n\n\n\nhttps://seanmcccanary3-secondary.blob.core.windows.net\nhttps://seanmcccanary3-secondary.file.core.windows.net\nhttps://seanmcccanary3-secondary.queue.core.windows.net\nhttps://seanmcccanary3-secondary.table.core.windows.net\n\nSanitized\n\n\nCloud\nBlobEndpoint=https://seanmcccanary3.blob.core.windows.net/;QueueEndpoint=https://seanmcccanary3.queue.core.windows.net/;FileEndpoint=https://seanmcccanary3.file.core.windows.net/;BlobSecondaryEndpoint=https://seanmcccanary3-secondary.blob.core.windows.net/;QueueSecondaryEndpoint=https://seanmcccanary3-secondary.queue.core.windows.net/;FileSecondaryEndpoint=https://seanmcccanary3-secondary.file.core.windows.net/;AccountName=seanmcccanary3;AccountKey=Kg==;\nseanscope1"
  }
}<|MERGE_RESOLUTION|>--- conflicted
+++ resolved
@@ -1,18 +1,18 @@
 {
   "Entries": [
     {
-      "RequestUri": "https://seanmcccanary3.file.core.windows.net/test-share-3ce570e4-c9f3-db93-ce1d-c3a60de7d230?restype=share",
+      "RequestUri": "https://seanmcccanary3.file.core.windows.net/test-share-caea954d-18c0-477b-53f5-1dac282542a6?restype=share",
       "RequestMethod": "PUT",
       "RequestHeaders": {
         "Accept": "application/xml",
         "Authorization": "Sanitized",
-        "traceparent": "00-7f0fe7419afccb4ebe314a42f7d8206f-44fe00465612df48-00",
+        "traceparent": "00-4d43cf2d8864a54e98e28a0390b89f01-c82df5ce94a86944-00",
         "User-Agent": [
-          "azsdk-net-Storage.Files.Shares/12.7.0-alpha.20210121.1",
+          "azsdk-net-Storage.Files.Shares/12.7.0-alpha.20210126.1",
           "(.NET 5.0.2; Microsoft Windows 10.0.19042)"
         ],
-        "x-ms-client-request-id": "ee7fdd82-9954-ad27-6c48-a47c071551e5",
-        "x-ms-date": "Thu, 21 Jan 2021 20:49:45 GMT",
+        "x-ms-client-request-id": "f3d369a0-d203-85b3-55ac-c7f486eed721",
+        "x-ms-date": "Tue, 26 Jan 2021 19:30:17 GMT",
         "x-ms-return-client-request-id": "true",
         "x-ms-version": "2020-06-12"
       },
@@ -20,37 +20,32 @@
       "StatusCode": 201,
       "ResponseHeaders": {
         "Content-Length": "0",
-        "Date": "Thu, 21 Jan 2021 20:49:44 GMT",
-        "ETag": "\u00220x8D8BE4E15AB30ED\u0022",
-        "Last-Modified": "Thu, 21 Jan 2021 20:49:45 GMT",
+        "Date": "Tue, 26 Jan 2021 19:30:16 GMT",
+        "ETag": "\u00220x8D8C230CF6B52AB\u0022",
+        "Last-Modified": "Tue, 26 Jan 2021 19:30:16 GMT",
         "Server": [
           "Windows-Azure-File/1.0",
           "Microsoft-HTTPAPI/2.0"
         ],
-        "x-ms-client-request-id": "ee7fdd82-9954-ad27-6c48-a47c071551e5",
-<<<<<<< HEAD
-        "x-ms-request-id": "c9ef62bf-f01a-0012-5437-f3e9eb000000",
+        "x-ms-client-request-id": "f3d369a0-d203-85b3-55ac-c7f486eed721",
+        "x-ms-request-id": "afab7fc6-101a-0075-1f19-f4b1ee000000",
         "x-ms-version": "2020-06-12"
-=======
-        "x-ms-request-id": "d1fc2c63-501a-004b-6836-f02691000000",
-        "x-ms-version": "2020-04-08"
->>>>>>> ac24a13f
       },
       "ResponseBody": []
     },
     {
-      "RequestUri": "https://seanmcccanary3.file.core.windows.net/test-share-3ce570e4-c9f3-db93-ce1d-c3a60de7d230/test-directory-2a9ddcb6-59b7-f3c1-619c-70e83f60b1be?restype=directory",
+      "RequestUri": "https://seanmcccanary3.file.core.windows.net/test-share-caea954d-18c0-477b-53f5-1dac282542a6/test-directory-3ba27d46-5b56-4ed7-9303-845c4e17920d?restype=directory",
       "RequestMethod": "PUT",
       "RequestHeaders": {
         "Accept": "application/xml",
         "Authorization": "Sanitized",
-        "traceparent": "00-519c9dc01f4147469c9721d1a40b02c2-1b6c6e0404244a4c-00",
+        "traceparent": "00-f6e4daad41ead54e93638d8ed106d98c-ddeef837e5f87a41-00",
         "User-Agent": [
-          "azsdk-net-Storage.Files.Shares/12.7.0-alpha.20210121.1",
+          "azsdk-net-Storage.Files.Shares/12.7.0-alpha.20210126.1",
           "(.NET 5.0.2; Microsoft Windows 10.0.19042)"
         ],
-        "x-ms-client-request-id": "4d7ba5b9-9772-286f-1b8b-8cb7293e6e0b",
-        "x-ms-date": "Thu, 21 Jan 2021 20:49:45 GMT",
+        "x-ms-client-request-id": "361da88b-c1a3-4510-9185-5f004d56373e",
+        "x-ms-date": "Tue, 26 Jan 2021 19:30:17 GMT",
         "x-ms-file-attributes": "None",
         "x-ms-file-creation-time": "Now",
         "x-ms-file-last-write-time": "Now",
@@ -62,40 +57,40 @@
       "StatusCode": 201,
       "ResponseHeaders": {
         "Content-Length": "0",
-        "Date": "Thu, 21 Jan 2021 20:49:44 GMT",
-        "ETag": "\u00220x8D8BE4E15B53738\u0022",
-        "Last-Modified": "Thu, 21 Jan 2021 20:49:45 GMT",
+        "Date": "Tue, 26 Jan 2021 19:30:16 GMT",
+        "ETag": "\u00220x8D8C230CF74A962\u0022",
+        "Last-Modified": "Tue, 26 Jan 2021 19:30:16 GMT",
         "Server": [
           "Windows-Azure-File/1.0",
           "Microsoft-HTTPAPI/2.0"
         ],
-        "x-ms-client-request-id": "4d7ba5b9-9772-286f-1b8b-8cb7293e6e0b",
+        "x-ms-client-request-id": "361da88b-c1a3-4510-9185-5f004d56373e",
         "x-ms-file-attributes": "Directory",
-        "x-ms-file-change-time": "2021-01-21T20:49:45.3849400Z",
-        "x-ms-file-creation-time": "2021-01-21T20:49:45.3849400Z",
+        "x-ms-file-change-time": "2021-01-26T19:30:16.7673186Z",
+        "x-ms-file-creation-time": "2021-01-26T19:30:16.7673186Z",
         "x-ms-file-id": "13835128424026341376",
-        "x-ms-file-last-write-time": "2021-01-21T20:49:45.3849400Z",
+        "x-ms-file-last-write-time": "2021-01-26T19:30:16.7673186Z",
         "x-ms-file-parent-id": "0",
         "x-ms-file-permission-key": "17860367565182308406*11459378189709739967",
-        "x-ms-request-id": "d1fc2c67-501a-004b-6a36-f02691000000",
+        "x-ms-request-id": "afab7fca-101a-0075-2019-f4b1ee000000",
         "x-ms-request-server-encrypted": "true",
         "x-ms-version": "2020-06-12"
       },
       "ResponseBody": []
     },
     {
-      "RequestUri": "https://seanmcccanary3.file.core.windows.net/test-share-3ce570e4-c9f3-db93-ce1d-c3a60de7d230/test-directory-2a9ddcb6-59b7-f3c1-619c-70e83f60b1be/test-directory-6921e597-21f1-d27d-00f5-58d64611a7cf?comp=listhandles",
+      "RequestUri": "https://seanmcccanary3.file.core.windows.net/test-share-caea954d-18c0-477b-53f5-1dac282542a6/test-directory-3ba27d46-5b56-4ed7-9303-845c4e17920d/test-directory-cffdb919-18e3-f7d0-da88-beda697e1686?comp=listhandles",
       "RequestMethod": "GET",
       "RequestHeaders": {
         "Accept": "application/xml",
         "Authorization": "Sanitized",
-        "traceparent": "00-1c9404309d2c564f89f5ba76c0febae6-1f82a8a5e99b6247-00",
+        "traceparent": "00-3db620164f112240b2fbf3324eebe5d9-cb8c55792e09e64d-00",
         "User-Agent": [
-          "azsdk-net-Storage.Files.Shares/12.7.0-alpha.20210121.1",
+          "azsdk-net-Storage.Files.Shares/12.7.0-alpha.20210126.1",
           "(.NET 5.0.2; Microsoft Windows 10.0.19042)"
         ],
-        "x-ms-client-request-id": "66180772-d871-98c5-28a8-4c7c3f98e109",
-        "x-ms-date": "Thu, 21 Jan 2021 20:49:45 GMT",
+        "x-ms-client-request-id": "7e40b344-910f-7373-d826-5b1a0236db12",
+        "x-ms-date": "Tue, 26 Jan 2021 19:30:17 GMT",
         "x-ms-return-client-request-id": "true",
         "x-ms-version": "2020-06-12"
       },
@@ -104,41 +99,36 @@
       "ResponseHeaders": {
         "Content-Length": "223",
         "Content-Type": "application/xml",
-        "Date": "Thu, 21 Jan 2021 20:49:44 GMT",
+        "Date": "Tue, 26 Jan 2021 19:30:16 GMT",
         "Server": [
           "Windows-Azure-File/1.0",
           "Microsoft-HTTPAPI/2.0"
         ],
         "Vary": "Origin",
-        "x-ms-client-request-id": "66180772-d871-98c5-28a8-4c7c3f98e109",
+        "x-ms-client-request-id": "7e40b344-910f-7373-d826-5b1a0236db12",
         "x-ms-error-code": "ResourceNotFound",
-<<<<<<< HEAD
-        "x-ms-request-id": "c9ef62c3-f01a-0012-5637-f3e9eb000000",
+        "x-ms-request-id": "afab7fcc-101a-0075-2119-f4b1ee000000",
         "x-ms-version": "2020-06-12"
-=======
-        "x-ms-request-id": "d1fc2c69-501a-004b-6b36-f02691000000",
-        "x-ms-version": "2020-04-08"
->>>>>>> ac24a13f
       },
       "ResponseBody": [
         "\uFEFF\u003C?xml version=\u00221.0\u0022 encoding=\u0022utf-8\u0022?\u003E\u003CError\u003E\u003CCode\u003EResourceNotFound\u003C/Code\u003E\u003CMessage\u003EThe specified resource does not exist.\n",
-        "RequestId:d1fc2c69-501a-004b-6b36-f02691000000\n",
-        "Time:2021-01-21T20:49:45.4663473Z\u003C/Message\u003E\u003C/Error\u003E"
+        "RequestId:afab7fcc-101a-0075-2119-f4b1ee000000\n",
+        "Time:2021-01-26T19:30:16.9052533Z\u003C/Message\u003E\u003C/Error\u003E"
       ]
     },
     {
-      "RequestUri": "https://seanmcccanary3.file.core.windows.net/test-share-3ce570e4-c9f3-db93-ce1d-c3a60de7d230?restype=share",
+      "RequestUri": "https://seanmcccanary3.file.core.windows.net/test-share-caea954d-18c0-477b-53f5-1dac282542a6?restype=share",
       "RequestMethod": "DELETE",
       "RequestHeaders": {
         "Accept": "application/xml",
         "Authorization": "Sanitized",
-        "traceparent": "00-1e404e526e59f34099ab5ea66f1837a9-4af8d53f8c05bf4a-00",
+        "traceparent": "00-b807631f1842c64a8d0646de563289b7-55efe86a6b6e6b47-00",
         "User-Agent": [
-          "azsdk-net-Storage.Files.Shares/12.7.0-alpha.20210121.1",
+          "azsdk-net-Storage.Files.Shares/12.7.0-alpha.20210126.1",
           "(.NET 5.0.2; Microsoft Windows 10.0.19042)"
         ],
-        "x-ms-client-request-id": "3f64c577-40f9-825e-f396-723c16cf8495",
-        "x-ms-date": "Thu, 21 Jan 2021 20:49:45 GMT",
+        "x-ms-client-request-id": "b69598bc-983e-0f76-ba5d-ccd30050326f",
+        "x-ms-date": "Tue, 26 Jan 2021 19:30:17 GMT",
         "x-ms-delete-snapshots": "include",
         "x-ms-return-client-request-id": "true",
         "x-ms-version": "2020-06-12"
@@ -147,25 +137,20 @@
       "StatusCode": 202,
       "ResponseHeaders": {
         "Content-Length": "0",
-        "Date": "Thu, 21 Jan 2021 20:49:44 GMT",
+        "Date": "Tue, 26 Jan 2021 19:30:16 GMT",
         "Server": [
           "Windows-Azure-File/1.0",
           "Microsoft-HTTPAPI/2.0"
         ],
-        "x-ms-client-request-id": "3f64c577-40f9-825e-f396-723c16cf8495",
-<<<<<<< HEAD
-        "x-ms-request-id": "c9ef62c4-f01a-0012-5737-f3e9eb000000",
+        "x-ms-client-request-id": "b69598bc-983e-0f76-ba5d-ccd30050326f",
+        "x-ms-request-id": "afab7fce-101a-0075-2219-f4b1ee000000",
         "x-ms-version": "2020-06-12"
-=======
-        "x-ms-request-id": "d1fc2c6b-501a-004b-6d36-f02691000000",
-        "x-ms-version": "2020-04-08"
->>>>>>> ac24a13f
       },
       "ResponseBody": []
     }
   ],
   "Variables": {
-    "RandomSeed": "335578268",
+    "RandomSeed": "1267365149",
     "Storage_TestConfigDefault": "ProductionTenant\nseanmcccanary3\nU2FuaXRpemVk\nhttps://seanmcccanary3.blob.core.windows.net\nhttps://seanmcccanary3.file.core.windows.net\nhttps://seanmcccanary3.queue.core.windows.net\nhttps://seanmcccanary3.table.core.windows.net\n\n\n\n\nhttps://seanmcccanary3-secondary.blob.core.windows.net\nhttps://seanmcccanary3-secondary.file.core.windows.net\nhttps://seanmcccanary3-secondary.queue.core.windows.net\nhttps://seanmcccanary3-secondary.table.core.windows.net\n\nSanitized\n\n\nCloud\nBlobEndpoint=https://seanmcccanary3.blob.core.windows.net/;QueueEndpoint=https://seanmcccanary3.queue.core.windows.net/;FileEndpoint=https://seanmcccanary3.file.core.windows.net/;BlobSecondaryEndpoint=https://seanmcccanary3-secondary.blob.core.windows.net/;QueueSecondaryEndpoint=https://seanmcccanary3-secondary.queue.core.windows.net/;FileSecondaryEndpoint=https://seanmcccanary3-secondary.file.core.windows.net/;AccountName=seanmcccanary3;AccountKey=Kg==;\nseanscope1"
   }
 }