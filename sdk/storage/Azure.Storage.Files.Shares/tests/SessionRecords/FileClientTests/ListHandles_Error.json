--- conflicted
+++ resolved
@@ -1,21 +1,17 @@
 {
   "Entries": [
     {
-      "RequestUri": "http://seanstagetest.file.core.windows.net/test-share-14cf5ce7-7175-2e8b-1936-45416b1217f4?restype=share",
+      "RequestUri": "http://seanstagetest.file.core.windows.net/test-share-3ce570e4-c9f3-db93-ce1d-c3a60de7d230?restype=share",
       "RequestMethod": "PUT",
       "RequestHeaders": {
         "Authorization": "Sanitized",
-        "traceparent": "00-0cef7cd978bc514eb2ac5bb7e9b232c6-fb7240bc6501b747-00",
+        "traceparent": "00-0422f55e5470dc4fa21c005d7f2e6888-f39bb6084d3b8d41-00",
         "User-Agent": [
-<<<<<<< HEAD
-          "azsdk-net-Storage.Files.Shares/12.0.0-dev.20191205.1+4f14c4315f17fbbc59c93c6819467b6f15d7008f",
-=======
-          "azsdk-net-Storage.Files.Shares/12.0.0-dev.20191211.1\u002B899431c003876eb9b26cefd8e8a37e7f27f82ced",
->>>>>>> 5e20a7a1
+          "azsdk-net-Storage.Files.Shares/12.0.0-dev.20191211.1\u002B2accb37068f0a0c9382fa117525bb968c5397cf7",
           "(.NET Core 4.6.28008.01; Microsoft Windows 10.0.18363 )"
         ],
-        "x-ms-client-request-id": "cb5fe47e-224e-d60f-934e-98cf47ed9572",
-        "x-ms-date": "Wed, 11 Dec 2019 20:38:12 GMT",
+        "x-ms-client-request-id": "ee7fdd82-9954-ad27-6c48-a47c071551e5",
+        "x-ms-date": "Wed, 11 Dec 2019 23:05:45 GMT",
         "x-ms-return-client-request-id": "true",
         "x-ms-version": "2019-07-07"
       },
@@ -23,41 +19,31 @@
       "StatusCode": 201,
       "ResponseHeaders": {
         "Content-Length": "0",
-<<<<<<< HEAD
-        "Date": "Fri, 06 Dec 2019 00:25:50 GMT",
-        "ETag": "\"0x8D779E2D99900AE\"",
-        "Last-Modified": "Fri, 06 Dec 2019 00:25:51 GMT",
-=======
-        "Date": "Wed, 11 Dec 2019 20:38:12 GMT",
-        "ETag": "\u00220x8D77E7A0ABFC841\u0022",
-        "Last-Modified": "Wed, 11 Dec 2019 20:38:12 GMT",
->>>>>>> 5e20a7a1
+        "Date": "Wed, 11 Dec 2019 23:05:45 GMT",
+        "ETag": "\u00220x8D77E8EA7727660\u0022",
+        "Last-Modified": "Wed, 11 Dec 2019 23:05:45 GMT",
         "Server": [
           "Windows-Azure-File/1.0",
           "Microsoft-HTTPAPI/2.0"
         ],
-        "x-ms-client-request-id": "cb5fe47e-224e-d60f-934e-98cf47ed9572",
-        "x-ms-request-id": "ef3e3a9c-c01a-0019-7862-b01280000000",
+        "x-ms-client-request-id": "ee7fdd82-9954-ad27-6c48-a47c071551e5",
+        "x-ms-request-id": "b65eb6fb-301a-0022-4177-b05724000000",
         "x-ms-version": "2019-07-07"
       },
       "ResponseBody": []
     },
     {
-      "RequestUri": "http://seanstagetest.file.core.windows.net/test-share-14cf5ce7-7175-2e8b-1936-45416b1217f4/test-directory-ac6f903c-6296-12c5-ae1c-20d8d2c5e910?restype=directory",
+      "RequestUri": "http://seanstagetest.file.core.windows.net/test-share-3ce570e4-c9f3-db93-ce1d-c3a60de7d230/test-directory-2a9ddcb6-59b7-f3c1-619c-70e83f60b1be?restype=directory",
       "RequestMethod": "PUT",
       "RequestHeaders": {
         "Authorization": "Sanitized",
-        "traceparent": "00-2c886e909b684340a0b96143a9a7c11a-c3c71d32445cc942-00",
+        "traceparent": "00-78cabc33cfaa4542a3c2738f09b33d86-c3c363210552004d-00",
         "User-Agent": [
-<<<<<<< HEAD
-          "azsdk-net-Storage.Files.Shares/12.0.0-dev.20191205.1+4f14c4315f17fbbc59c93c6819467b6f15d7008f",
-=======
-          "azsdk-net-Storage.Files.Shares/12.0.0-dev.20191211.1\u002B899431c003876eb9b26cefd8e8a37e7f27f82ced",
->>>>>>> 5e20a7a1
+          "azsdk-net-Storage.Files.Shares/12.0.0-dev.20191211.1\u002B2accb37068f0a0c9382fa117525bb968c5397cf7",
           "(.NET Core 4.6.28008.01; Microsoft Windows 10.0.18363 )"
         ],
-        "x-ms-client-request-id": "b4882c06-4c99-1bf1-1e4c-1d32023603cd",
-        "x-ms-date": "Wed, 11 Dec 2019 20:38:12 GMT",
+        "x-ms-client-request-id": "4d7ba5b9-9772-286f-1b8b-8cb7293e6e0b",
+        "x-ms-date": "Wed, 11 Dec 2019 23:05:45 GMT",
         "x-ms-file-attributes": "None",
         "x-ms-file-creation-time": "Now",
         "x-ms-file-last-write-time": "Now",
@@ -69,55 +55,38 @@
       "StatusCode": 201,
       "ResponseHeaders": {
         "Content-Length": "0",
-<<<<<<< HEAD
-        "Date": "Fri, 06 Dec 2019 00:25:50 GMT",
-        "ETag": "\"0x8D779E2D9A6E2A6\"",
-        "Last-Modified": "Fri, 06 Dec 2019 00:25:51 GMT",
-=======
-        "Date": "Wed, 11 Dec 2019 20:38:12 GMT",
-        "ETag": "\u00220x8D77E7A0ACD66F6\u0022",
-        "Last-Modified": "Wed, 11 Dec 2019 20:38:12 GMT",
->>>>>>> 5e20a7a1
+        "Date": "Wed, 11 Dec 2019 23:05:45 GMT",
+        "ETag": "\u00220x8D77E8EA77FF54C\u0022",
+        "Last-Modified": "Wed, 11 Dec 2019 23:05:45 GMT",
         "Server": [
           "Windows-Azure-File/1.0",
           "Microsoft-HTTPAPI/2.0"
         ],
-        "x-ms-client-request-id": "b4882c06-4c99-1bf1-1e4c-1d32023603cd",
+        "x-ms-client-request-id": "4d7ba5b9-9772-286f-1b8b-8cb7293e6e0b",
         "x-ms-file-attributes": "Directory",
-<<<<<<< HEAD
-        "x-ms-file-change-time": "2019-12-06T00:25:51.737719Z",
-        "x-ms-file-creation-time": "2019-12-06T00:25:51.737719Z",
+        "x-ms-file-change-time": "2019-12-11T23:05:45.6851276Z",
+        "x-ms-file-creation-time": "2019-12-11T23:05:45.6851276Z",
         "x-ms-file-id": "13835128424026341376",
-        "x-ms-file-last-write-time": "2019-12-06T00:25:51.737719Z",
-=======
-        "x-ms-file-change-time": "2019-12-11T20:38:12.8557814Z",
-        "x-ms-file-creation-time": "2019-12-11T20:38:12.8557814Z",
-        "x-ms-file-id": "13835128424026341376",
-        "x-ms-file-last-write-time": "2019-12-11T20:38:12.8557814Z",
->>>>>>> 5e20a7a1
+        "x-ms-file-last-write-time": "2019-12-11T23:05:45.6851276Z",
         "x-ms-file-parent-id": "0",
         "x-ms-file-permission-key": "7855875120676328179*422928105932735866",
-        "x-ms-request-id": "ef3e3a9e-c01a-0019-7962-b01280000000",
+        "x-ms-request-id": "b65eb703-301a-0022-4877-b05724000000",
         "x-ms-request-server-encrypted": "true",
         "x-ms-version": "2019-07-07"
       },
       "ResponseBody": []
     },
     {
-      "RequestUri": "http://seanstagetest.file.core.windows.net/test-share-14cf5ce7-7175-2e8b-1936-45416b1217f4/test-directory-ac6f903c-6296-12c5-ae1c-20d8d2c5e910/test-directory-8a908864-0e29-f1bf-eaea-f337a854d6cf?comp=listhandles",
+      "RequestUri": "http://seanstagetest.file.core.windows.net/test-share-3ce570e4-c9f3-db93-ce1d-c3a60de7d230/test-directory-2a9ddcb6-59b7-f3c1-619c-70e83f60b1be/test-directory-6921e597-21f1-d27d-00f5-58d64611a7cf?comp=listhandles",
       "RequestMethod": "GET",
       "RequestHeaders": {
         "Authorization": "Sanitized",
         "User-Agent": [
-<<<<<<< HEAD
-          "azsdk-net-Storage.Files.Shares/12.0.0-dev.20191205.1+4f14c4315f17fbbc59c93c6819467b6f15d7008f",
-=======
-          "azsdk-net-Storage.Files.Shares/12.0.0-dev.20191211.1\u002B899431c003876eb9b26cefd8e8a37e7f27f82ced",
->>>>>>> 5e20a7a1
+          "azsdk-net-Storage.Files.Shares/12.0.0-dev.20191211.1\u002B2accb37068f0a0c9382fa117525bb968c5397cf7",
           "(.NET Core 4.6.28008.01; Microsoft Windows 10.0.18363 )"
         ],
-        "x-ms-client-request-id": "b30bed5b-e14d-f8dd-6c97-c9ae59ba73c9",
-        "x-ms-date": "Wed, 11 Dec 2019 20:38:12 GMT",
+        "x-ms-client-request-id": "66180772-d871-98c5-28a8-4c7c3f98e109",
+        "x-ms-date": "Wed, 11 Dec 2019 23:05:45 GMT",
         "x-ms-return-client-request-id": "true",
         "x-ms-version": "2019-07-07"
       },
@@ -127,44 +96,34 @@
         "Access-Control-Allow-Origin": "*",
         "Content-Length": "223",
         "Content-Type": "application/xml",
-        "Date": "Wed, 11 Dec 2019 20:38:12 GMT",
+        "Date": "Wed, 11 Dec 2019 23:05:45 GMT",
         "Server": [
           "Windows-Azure-File/1.0",
           "Microsoft-HTTPAPI/2.0"
         ],
-        "x-ms-client-request-id": "b30bed5b-e14d-f8dd-6c97-c9ae59ba73c9",
+        "x-ms-client-request-id": "66180772-d871-98c5-28a8-4c7c3f98e109",
         "x-ms-error-code": "ResourceNotFound",
-        "x-ms-request-id": "ef3e3aa0-c01a-0019-7a62-b01280000000",
+        "x-ms-request-id": "b65eb706-301a-0022-4b77-b05724000000",
         "x-ms-version": "2019-07-07"
       },
       "ResponseBody": [
-<<<<<<< HEAD
-        "﻿<?xml version=\"1.0\" encoding=\"utf-8\"?><Error><Code>ResourceNotFound</Code><Message>The specified resource does not exist.\n",
-        "RequestId:a2d0f6e9-501a-0034-70cb-aba1f3000000\n",
-        "Time:2019-12-06T00:25:51.8187391Z</Message></Error>"
-=======
         "\uFEFF\u003C?xml version=\u00221.0\u0022 encoding=\u0022utf-8\u0022?\u003E\u003CError\u003E\u003CCode\u003EResourceNotFound\u003C/Code\u003E\u003CMessage\u003EThe specified resource does not exist.\n",
-        "RequestId:ef3e3aa0-c01a-0019-7a62-b01280000000\n",
-        "Time:2019-12-11T20:38:12.9355385Z\u003C/Message\u003E\u003C/Error\u003E"
->>>>>>> 5e20a7a1
+        "RequestId:b65eb706-301a-0022-4b77-b05724000000\n",
+        "Time:2019-12-11T23:05:45.7906879Z\u003C/Message\u003E\u003C/Error\u003E"
       ]
     },
     {
-      "RequestUri": "http://seanstagetest.file.core.windows.net/test-share-14cf5ce7-7175-2e8b-1936-45416b1217f4?restype=share",
+      "RequestUri": "http://seanstagetest.file.core.windows.net/test-share-3ce570e4-c9f3-db93-ce1d-c3a60de7d230?restype=share",
       "RequestMethod": "DELETE",
       "RequestHeaders": {
         "Authorization": "Sanitized",
-        "traceparent": "00-9fc6854fc6426f45888b7630e75f9b53-4d18ec71e2d7a646-00",
+        "traceparent": "00-1c53abe4424d2d4f972740b1fd52970d-49657d3771778b43-00",
         "User-Agent": [
-<<<<<<< HEAD
-          "azsdk-net-Storage.Files.Shares/12.0.0-dev.20191205.1+4f14c4315f17fbbc59c93c6819467b6f15d7008f",
-=======
-          "azsdk-net-Storage.Files.Shares/12.0.0-dev.20191211.1\u002B899431c003876eb9b26cefd8e8a37e7f27f82ced",
->>>>>>> 5e20a7a1
+          "azsdk-net-Storage.Files.Shares/12.0.0-dev.20191211.1\u002B2accb37068f0a0c9382fa117525bb968c5397cf7",
           "(.NET Core 4.6.28008.01; Microsoft Windows 10.0.18363 )"
         ],
-        "x-ms-client-request-id": "bbdb7067-2249-ce81-3cd9-39a66cc79810",
-        "x-ms-date": "Wed, 11 Dec 2019 20:38:12 GMT",
+        "x-ms-client-request-id": "3f64c577-40f9-825e-f396-723c16cf8495",
+        "x-ms-date": "Wed, 11 Dec 2019 23:05:45 GMT",
         "x-ms-delete-snapshots": "include",
         "x-ms-return-client-request-id": "true",
         "x-ms-version": "2019-07-07"
@@ -173,25 +132,20 @@
       "StatusCode": 202,
       "ResponseHeaders": {
         "Content-Length": "0",
-        "Date": "Wed, 11 Dec 2019 20:38:12 GMT",
+        "Date": "Wed, 11 Dec 2019 23:05:45 GMT",
         "Server": [
           "Windows-Azure-File/1.0",
           "Microsoft-HTTPAPI/2.0"
         ],
-        "x-ms-client-request-id": "bbdb7067-2249-ce81-3cd9-39a66cc79810",
-        "x-ms-request-id": "ef3e3aa1-c01a-0019-7b62-b01280000000",
+        "x-ms-client-request-id": "3f64c577-40f9-825e-f396-723c16cf8495",
+        "x-ms-request-id": "b65eb709-301a-0022-4e77-b05724000000",
         "x-ms-version": "2019-07-07"
       },
       "ResponseBody": []
     }
   ],
   "Variables": {
-<<<<<<< HEAD
-    "RandomSeed": "13867950",
+    "RandomSeed": "335578268",
     "Storage_TestConfigDefault": "ProductionTenant\nseanstagetest\nU2FuaXRpemVk\nhttp://seanstagetest.blob.core.windows.net\nhttp://seanstagetest.file.core.windows.net\nhttp://seanstagetest.queue.core.windows.net\nhttp://seanstagetest.table.core.windows.net\n\n\n\n\nhttp://seanstagetest-secondary.blob.core.windows.net\nhttp://seanstagetest-secondary.file.core.windows.net\nhttp://seanstagetest-secondary.queue.core.windows.net\nhttp://seanstagetest-secondary.table.core.windows.net\n\nSanitized\n\n\nCloud\nBlobEndpoint=http://seanstagetest.blob.core.windows.net/;QueueEndpoint=http://seanstagetest.queue.core.windows.net/;FileEndpoint=http://seanstagetest.file.core.windows.net/;BlobSecondaryEndpoint=http://seanstagetest-secondary.blob.core.windows.net/;QueueSecondaryEndpoint=http://seanstagetest-secondary.queue.core.windows.net/;FileSecondaryEndpoint=http://seanstagetest-secondary.file.core.windows.net/;AccountName=seanstagetest;AccountKey=Sanitized\nseanscope1"
-=======
-    "RandomSeed": "1108240138",
-    "Storage_TestConfigDefault": "ProductionTenant\nseanstagetest\nU2FuaXRpemVk\nhttp://seanstagetest.blob.core.windows.net\nhttp://seanstagetest.file.core.windows.net\nhttp://seanstagetest.queue.core.windows.net\nhttp://seanstagetest.table.core.windows.net\n\n\n\n\nhttp://seanstagetest-secondary.blob.core.windows.net\nhttp://seanstagetest-secondary.file.core.windows.net\nhttp://seanstagetest-secondary.queue.core.windows.net\nhttp://seanstagetest-secondary.table.core.windows.net\n\nSanitized\n\n\nCloud\nBlobEndpoint=http://seanstagetest.blob.core.windows.net/;QueueEndpoint=http://seanstagetest.queue.core.windows.net/;FileEndpoint=http://seanstagetest.file.core.windows.net/;BlobSecondaryEndpoint=http://seanstagetest-secondary.blob.core.windows.net/;QueueSecondaryEndpoint=http://seanstagetest-secondary.queue.core.windows.net/;FileSecondaryEndpoint=http://seanstagetest-secondary.file.core.windows.net/;AccountName=seanstagetest;AccountKey=Sanitized"
->>>>>>> 5e20a7a1
   }
 }