{
  "Entries": [
    {
      "RequestUri": "https://seanmcccanary3.file.core.windows.net/test-share-5a118b05-2dd3-05e1-3132-efa685a2f994?restype=share",
      "RequestMethod": "PUT",
      "RequestHeaders": {
        "Accept": "application/xml",
        "Authorization": "Sanitized",
        "traceparent": "00-b81d0811cc54424cb19746db356bb54e-e451219b76732642-00",
        "User-Agent": [
          "azsdk-net-Storage.Files.Shares/12.7.0-alpha.20210121.1",
          "(.NET 5.0.2; Microsoft Windows 10.0.19042)"
        ],
        "x-ms-client-request-id": "2055ed69-0d5b-258f-fd6a-a2ffe4aba407",
        "x-ms-date": "Thu, 21 Jan 2021 20:38:57 GMT",
        "x-ms-return-client-request-id": "true",
        "x-ms-version": "2020-06-12"
      },
      "RequestBody": null,
      "StatusCode": 201,
      "ResponseHeaders": {
        "Content-Length": "0",
        "Date": "Thu, 21 Jan 2021 20:38:56 GMT",
        "ETag": "\u00220x8D8BE4C9340B98C\u0022",
        "Last-Modified": "Thu, 21 Jan 2021 20:38:57 GMT",
        "Server": [
          "Windows-Azure-File/1.0",
          "Microsoft-HTTPAPI/2.0"
        ],
        "x-ms-client-request-id": "2055ed69-0d5b-258f-fd6a-a2ffe4aba407",
<<<<<<< HEAD
        "x-ms-request-id": "c9ef6264-f01a-0012-0c37-f3e9eb000000",
        "x-ms-version": "2020-06-12"
=======
        "x-ms-request-id": "ca881721-601a-000d-4735-f01216000000",
        "x-ms-version": "2020-04-08"
>>>>>>> ac24a13f
      },
      "ResponseBody": []
    },
    {
      "RequestUri": "https://seanmcccanary3.file.core.windows.net/test-share-5a118b05-2dd3-05e1-3132-efa685a2f994/test-directory-e12d5be8-1a54-7f1e-e157-fc49c64117e1?restype=directory",
      "RequestMethod": "PUT",
      "RequestHeaders": {
        "Accept": "application/xml",
        "Authorization": "Sanitized",
        "traceparent": "00-547020de9f45b14f8f30830788e3630c-a6bb5f805686534b-00",
        "User-Agent": [
          "azsdk-net-Storage.Files.Shares/12.7.0-alpha.20210121.1",
          "(.NET 5.0.2; Microsoft Windows 10.0.19042)"
        ],
        "x-ms-client-request-id": "92b760e5-e022-4e49-cfd5-3f0410455fbb",
        "x-ms-date": "Thu, 21 Jan 2021 20:38:57 GMT",
        "x-ms-file-attributes": "None",
        "x-ms-file-creation-time": "Now",
        "x-ms-file-last-write-time": "Now",
        "x-ms-file-permission": "Inherit",
        "x-ms-return-client-request-id": "true",
        "x-ms-version": "2020-06-12"
      },
      "RequestBody": null,
      "StatusCode": 201,
      "ResponseHeaders": {
        "Content-Length": "0",
        "Date": "Thu, 21 Jan 2021 20:38:56 GMT",
        "ETag": "\u00220x8D8BE4C934B5BC4\u0022",
        "Last-Modified": "Thu, 21 Jan 2021 20:38:57 GMT",
        "Server": [
          "Windows-Azure-File/1.0",
          "Microsoft-HTTPAPI/2.0"
        ],
        "x-ms-client-request-id": "92b760e5-e022-4e49-cfd5-3f0410455fbb",
        "x-ms-file-attributes": "Directory",
        "x-ms-file-change-time": "2021-01-21T20:38:57.0906564Z",
        "x-ms-file-creation-time": "2021-01-21T20:38:57.0906564Z",
        "x-ms-file-id": "13835128424026341376",
        "x-ms-file-last-write-time": "2021-01-21T20:38:57.0906564Z",
        "x-ms-file-parent-id": "0",
        "x-ms-file-permission-key": "17860367565182308406*11459378189709739967",
        "x-ms-request-id": "ca881723-601a-000d-4835-f01216000000",
        "x-ms-request-server-encrypted": "true",
        "x-ms-version": "2020-06-12"
      },
      "ResponseBody": []
    },
    {
      "RequestUri": "https://seanmcccanary3.file.core.windows.net/test-share-5a118b05-2dd3-05e1-3132-efa685a2f994/test-directory-e12d5be8-1a54-7f1e-e157-fc49c64117e1/test-file-938ec052-0b6e-10ba-22f0-642c28e69b36",
      "RequestMethod": "HEAD",
      "RequestHeaders": {
        "Accept": "application/xml",
        "Authorization": "Sanitized",
        "traceparent": "00-65e2298d9cdb8b4da8f004abffa3b556-cbf22137bf1b684f-00",
        "User-Agent": [
          "azsdk-net-Storage.Files.Shares/12.7.0-alpha.20210121.1",
          "(.NET 5.0.2; Microsoft Windows 10.0.19042)"
        ],
        "x-ms-client-request-id": "23e435c9-421c-d943-a5a7-6f317b1d25e8",
        "x-ms-date": "Thu, 21 Jan 2021 20:38:57 GMT",
        "x-ms-return-client-request-id": "true",
        "x-ms-version": "2020-06-12"
      },
      "RequestBody": null,
      "StatusCode": 404,
      "ResponseHeaders": {
        "Date": "Thu, 21 Jan 2021 20:38:56 GMT",
        "Server": [
          "Windows-Azure-File/1.0",
          "Microsoft-HTTPAPI/2.0"
        ],
        "Transfer-Encoding": "chunked",
        "Vary": "Origin",
        "x-ms-client-request-id": "23e435c9-421c-d943-a5a7-6f317b1d25e8",
        "x-ms-error-code": "ResourceNotFound",
<<<<<<< HEAD
        "x-ms-request-id": "c9ef6267-f01a-0012-0e37-f3e9eb000000",
        "x-ms-version": "2020-06-12"
=======
        "x-ms-request-id": "ca881724-601a-000d-4935-f01216000000",
        "x-ms-version": "2020-04-08"
>>>>>>> ac24a13f
      },
      "ResponseBody": []
    },
    {
      "RequestUri": "https://seanmcccanary3.file.core.windows.net/test-share-5a118b05-2dd3-05e1-3132-efa685a2f994?restype=share",
      "RequestMethod": "DELETE",
      "RequestHeaders": {
        "Accept": "application/xml",
        "Authorization": "Sanitized",
        "traceparent": "00-06177d4332a20f49ba18a81643bdaed4-707953f84c4a944b-00",
        "User-Agent": [
          "azsdk-net-Storage.Files.Shares/12.7.0-alpha.20210121.1",
          "(.NET 5.0.2; Microsoft Windows 10.0.19042)"
        ],
        "x-ms-client-request-id": "f2632cc5-7802-3f19-068a-c0e2158e14ea",
        "x-ms-date": "Thu, 21 Jan 2021 20:38:57 GMT",
        "x-ms-delete-snapshots": "include",
        "x-ms-return-client-request-id": "true",
        "x-ms-version": "2020-06-12"
      },
      "RequestBody": null,
      "StatusCode": 202,
      "ResponseHeaders": {
        "Content-Length": "0",
        "Date": "Thu, 21 Jan 2021 20:38:56 GMT",
        "Server": [
          "Windows-Azure-File/1.0",
          "Microsoft-HTTPAPI/2.0"
        ],
        "x-ms-client-request-id": "f2632cc5-7802-3f19-068a-c0e2158e14ea",
<<<<<<< HEAD
        "x-ms-request-id": "c9ef6268-f01a-0012-0f37-f3e9eb000000",
        "x-ms-version": "2020-06-12"
=======
        "x-ms-request-id": "ca881725-601a-000d-4a35-f01216000000",
        "x-ms-version": "2020-04-08"
>>>>>>> ac24a13f
      },
      "ResponseBody": []
    }
  ],
  "Variables": {
    "RandomSeed": "407037757",
    "Storage_TestConfigDefault": "ProductionTenant\nseanmcccanary3\nU2FuaXRpemVk\nhttps://seanmcccanary3.blob.core.windows.net\nhttps://seanmcccanary3.file.core.windows.net\nhttps://seanmcccanary3.queue.core.windows.net\nhttps://seanmcccanary3.table.core.windows.net\n\n\n\n\nhttps://seanmcccanary3-secondary.blob.core.windows.net\nhttps://seanmcccanary3-secondary.file.core.windows.net\nhttps://seanmcccanary3-secondary.queue.core.windows.net\nhttps://seanmcccanary3-secondary.table.core.windows.net\n\nSanitized\n\n\nCloud\nBlobEndpoint=https://seanmcccanary3.blob.core.windows.net/;QueueEndpoint=https://seanmcccanary3.queue.core.windows.net/;FileEndpoint=https://seanmcccanary3.file.core.windows.net/;BlobSecondaryEndpoint=https://seanmcccanary3-secondary.blob.core.windows.net/;QueueSecondaryEndpoint=https://seanmcccanary3-secondary.queue.core.windows.net/;FileSecondaryEndpoint=https://seanmcccanary3-secondary.file.core.windows.net/;AccountName=seanmcccanary3;AccountKey=Kg==;\nseanscope1"
  }
}<|MERGE_RESOLUTION|>--- conflicted
+++ resolved
@@ -1,18 +1,18 @@
 {
   "Entries": [
     {
-      "RequestUri": "https://seanmcccanary3.file.core.windows.net/test-share-5a118b05-2dd3-05e1-3132-efa685a2f994?restype=share",
+      "RequestUri": "https://seanmcccanary3.file.core.windows.net/test-share-6aef07d3-81ca-9d7f-a49e-c33496dbe305?restype=share",
       "RequestMethod": "PUT",
       "RequestHeaders": {
         "Accept": "application/xml",
         "Authorization": "Sanitized",
-        "traceparent": "00-b81d0811cc54424cb19746db356bb54e-e451219b76732642-00",
+        "traceparent": "00-b33ae81e4a18114fb5d802c7dd02808d-7dd1f28d4a151f41-00",
         "User-Agent": [
-          "azsdk-net-Storage.Files.Shares/12.7.0-alpha.20210121.1",
+          "azsdk-net-Storage.Files.Shares/12.7.0-alpha.20210126.1",
           "(.NET 5.0.2; Microsoft Windows 10.0.19042)"
         ],
-        "x-ms-client-request-id": "2055ed69-0d5b-258f-fd6a-a2ffe4aba407",
-        "x-ms-date": "Thu, 21 Jan 2021 20:38:57 GMT",
+        "x-ms-client-request-id": "270b229e-2418-937e-c203-f335ee3e4b3c",
+        "x-ms-date": "Tue, 26 Jan 2021 19:29:59 GMT",
         "x-ms-return-client-request-id": "true",
         "x-ms-version": "2020-06-12"
       },
@@ -20,37 +20,32 @@
       "StatusCode": 201,
       "ResponseHeaders": {
         "Content-Length": "0",
-        "Date": "Thu, 21 Jan 2021 20:38:56 GMT",
-        "ETag": "\u00220x8D8BE4C9340B98C\u0022",
-        "Last-Modified": "Thu, 21 Jan 2021 20:38:57 GMT",
+        "Date": "Tue, 26 Jan 2021 19:29:58 GMT",
+        "ETag": "\u00220x8D8C230C4CD6B89\u0022",
+        "Last-Modified": "Tue, 26 Jan 2021 19:29:58 GMT",
         "Server": [
           "Windows-Azure-File/1.0",
           "Microsoft-HTTPAPI/2.0"
         ],
-        "x-ms-client-request-id": "2055ed69-0d5b-258f-fd6a-a2ffe4aba407",
-<<<<<<< HEAD
-        "x-ms-request-id": "c9ef6264-f01a-0012-0c37-f3e9eb000000",
+        "x-ms-client-request-id": "270b229e-2418-937e-c203-f335ee3e4b3c",
+        "x-ms-request-id": "48626250-301a-002f-1c19-f4d709000000",
         "x-ms-version": "2020-06-12"
-=======
-        "x-ms-request-id": "ca881721-601a-000d-4735-f01216000000",
-        "x-ms-version": "2020-04-08"
->>>>>>> ac24a13f
       },
       "ResponseBody": []
     },
     {
-      "RequestUri": "https://seanmcccanary3.file.core.windows.net/test-share-5a118b05-2dd3-05e1-3132-efa685a2f994/test-directory-e12d5be8-1a54-7f1e-e157-fc49c64117e1?restype=directory",
+      "RequestUri": "https://seanmcccanary3.file.core.windows.net/test-share-6aef07d3-81ca-9d7f-a49e-c33496dbe305/test-directory-09ac5745-0b4c-da1a-acfa-7793dc2393aa?restype=directory",
       "RequestMethod": "PUT",
       "RequestHeaders": {
         "Accept": "application/xml",
         "Authorization": "Sanitized",
-        "traceparent": "00-547020de9f45b14f8f30830788e3630c-a6bb5f805686534b-00",
+        "traceparent": "00-d94b2cecd697b148aea39519f6a32ffb-309e6395aa0e394e-00",
         "User-Agent": [
-          "azsdk-net-Storage.Files.Shares/12.7.0-alpha.20210121.1",
+          "azsdk-net-Storage.Files.Shares/12.7.0-alpha.20210126.1",
           "(.NET 5.0.2; Microsoft Windows 10.0.19042)"
         ],
-        "x-ms-client-request-id": "92b760e5-e022-4e49-cfd5-3f0410455fbb",
-        "x-ms-date": "Thu, 21 Jan 2021 20:38:57 GMT",
+        "x-ms-client-request-id": "b21668eb-1c4c-9272-0730-7b1eacebb69e",
+        "x-ms-date": "Tue, 26 Jan 2021 19:29:59 GMT",
         "x-ms-file-attributes": "None",
         "x-ms-file-creation-time": "Now",
         "x-ms-file-last-write-time": "Now",
@@ -62,78 +57,73 @@
       "StatusCode": 201,
       "ResponseHeaders": {
         "Content-Length": "0",
-        "Date": "Thu, 21 Jan 2021 20:38:56 GMT",
-        "ETag": "\u00220x8D8BE4C934B5BC4\u0022",
-        "Last-Modified": "Thu, 21 Jan 2021 20:38:57 GMT",
+        "Date": "Tue, 26 Jan 2021 19:29:58 GMT",
+        "ETag": "\u00220x8D8C230C4D8566B\u0022",
+        "Last-Modified": "Tue, 26 Jan 2021 19:29:58 GMT",
         "Server": [
           "Windows-Azure-File/1.0",
           "Microsoft-HTTPAPI/2.0"
         ],
-        "x-ms-client-request-id": "92b760e5-e022-4e49-cfd5-3f0410455fbb",
+        "x-ms-client-request-id": "b21668eb-1c4c-9272-0730-7b1eacebb69e",
         "x-ms-file-attributes": "Directory",
-        "x-ms-file-change-time": "2021-01-21T20:38:57.0906564Z",
-        "x-ms-file-creation-time": "2021-01-21T20:38:57.0906564Z",
+        "x-ms-file-change-time": "2021-01-26T19:29:58.9656171Z",
+        "x-ms-file-creation-time": "2021-01-26T19:29:58.9656171Z",
         "x-ms-file-id": "13835128424026341376",
-        "x-ms-file-last-write-time": "2021-01-21T20:38:57.0906564Z",
+        "x-ms-file-last-write-time": "2021-01-26T19:29:58.9656171Z",
         "x-ms-file-parent-id": "0",
         "x-ms-file-permission-key": "17860367565182308406*11459378189709739967",
-        "x-ms-request-id": "ca881723-601a-000d-4835-f01216000000",
+        "x-ms-request-id": "48626253-301a-002f-1d19-f4d709000000",
         "x-ms-request-server-encrypted": "true",
         "x-ms-version": "2020-06-12"
       },
       "ResponseBody": []
     },
     {
-      "RequestUri": "https://seanmcccanary3.file.core.windows.net/test-share-5a118b05-2dd3-05e1-3132-efa685a2f994/test-directory-e12d5be8-1a54-7f1e-e157-fc49c64117e1/test-file-938ec052-0b6e-10ba-22f0-642c28e69b36",
+      "RequestUri": "https://seanmcccanary3.file.core.windows.net/test-share-6aef07d3-81ca-9d7f-a49e-c33496dbe305/test-directory-09ac5745-0b4c-da1a-acfa-7793dc2393aa/test-file-e8bc4970-d7a7-896c-6a37-6cd08e4bd585",
       "RequestMethod": "HEAD",
       "RequestHeaders": {
         "Accept": "application/xml",
         "Authorization": "Sanitized",
-        "traceparent": "00-65e2298d9cdb8b4da8f004abffa3b556-cbf22137bf1b684f-00",
+        "traceparent": "00-a36dfc617acd204695fb028e6d36050e-99bce8d6b4cda949-00",
         "User-Agent": [
-          "azsdk-net-Storage.Files.Shares/12.7.0-alpha.20210121.1",
+          "azsdk-net-Storage.Files.Shares/12.7.0-alpha.20210126.1",
           "(.NET 5.0.2; Microsoft Windows 10.0.19042)"
         ],
-        "x-ms-client-request-id": "23e435c9-421c-d943-a5a7-6f317b1d25e8",
-        "x-ms-date": "Thu, 21 Jan 2021 20:38:57 GMT",
+        "x-ms-client-request-id": "bb5edec4-1e69-140c-fb8c-4715afa104bc",
+        "x-ms-date": "Tue, 26 Jan 2021 19:29:59 GMT",
         "x-ms-return-client-request-id": "true",
         "x-ms-version": "2020-06-12"
       },
       "RequestBody": null,
       "StatusCode": 404,
       "ResponseHeaders": {
-        "Date": "Thu, 21 Jan 2021 20:38:56 GMT",
+        "Date": "Tue, 26 Jan 2021 19:29:58 GMT",
         "Server": [
           "Windows-Azure-File/1.0",
           "Microsoft-HTTPAPI/2.0"
         ],
         "Transfer-Encoding": "chunked",
         "Vary": "Origin",
-        "x-ms-client-request-id": "23e435c9-421c-d943-a5a7-6f317b1d25e8",
+        "x-ms-client-request-id": "bb5edec4-1e69-140c-fb8c-4715afa104bc",
         "x-ms-error-code": "ResourceNotFound",
-<<<<<<< HEAD
-        "x-ms-request-id": "c9ef6267-f01a-0012-0e37-f3e9eb000000",
+        "x-ms-request-id": "48626255-301a-002f-1e19-f4d709000000",
         "x-ms-version": "2020-06-12"
-=======
-        "x-ms-request-id": "ca881724-601a-000d-4935-f01216000000",
-        "x-ms-version": "2020-04-08"
->>>>>>> ac24a13f
       },
       "ResponseBody": []
     },
     {
-      "RequestUri": "https://seanmcccanary3.file.core.windows.net/test-share-5a118b05-2dd3-05e1-3132-efa685a2f994?restype=share",
+      "RequestUri": "https://seanmcccanary3.file.core.windows.net/test-share-6aef07d3-81ca-9d7f-a49e-c33496dbe305?restype=share",
       "RequestMethod": "DELETE",
       "RequestHeaders": {
         "Accept": "application/xml",
         "Authorization": "Sanitized",
-        "traceparent": "00-06177d4332a20f49ba18a81643bdaed4-707953f84c4a944b-00",
+        "traceparent": "00-abd2b84a8c541b4c971276ff254d13e5-11e51be6592d6241-00",
         "User-Agent": [
-          "azsdk-net-Storage.Files.Shares/12.7.0-alpha.20210121.1",
+          "azsdk-net-Storage.Files.Shares/12.7.0-alpha.20210126.1",
           "(.NET 5.0.2; Microsoft Windows 10.0.19042)"
         ],
-        "x-ms-client-request-id": "f2632cc5-7802-3f19-068a-c0e2158e14ea",
-        "x-ms-date": "Thu, 21 Jan 2021 20:38:57 GMT",
+        "x-ms-client-request-id": "af0bbb6f-1aec-d51c-b593-78819948abf1",
+        "x-ms-date": "Tue, 26 Jan 2021 19:29:59 GMT",
         "x-ms-delete-snapshots": "include",
         "x-ms-return-client-request-id": "true",
         "x-ms-version": "2020-06-12"
@@ -142,25 +132,20 @@
       "StatusCode": 202,
       "ResponseHeaders": {
         "Content-Length": "0",
-        "Date": "Thu, 21 Jan 2021 20:38:56 GMT",
+        "Date": "Tue, 26 Jan 2021 19:29:58 GMT",
         "Server": [
           "Windows-Azure-File/1.0",
           "Microsoft-HTTPAPI/2.0"
         ],
-        "x-ms-client-request-id": "f2632cc5-7802-3f19-068a-c0e2158e14ea",
-<<<<<<< HEAD
-        "x-ms-request-id": "c9ef6268-f01a-0012-0f37-f3e9eb000000",
+        "x-ms-client-request-id": "af0bbb6f-1aec-d51c-b593-78819948abf1",
+        "x-ms-request-id": "48626256-301a-002f-1f19-f4d709000000",
         "x-ms-version": "2020-06-12"
-=======
-        "x-ms-request-id": "ca881725-601a-000d-4a35-f01216000000",
-        "x-ms-version": "2020-04-08"
->>>>>>> ac24a13f
       },
       "ResponseBody": []
     }
   ],
   "Variables": {
-    "RandomSeed": "407037757",
+    "RandomSeed": "104247877",
     "Storage_TestConfigDefault": "ProductionTenant\nseanmcccanary3\nU2FuaXRpemVk\nhttps://seanmcccanary3.blob.core.windows.net\nhttps://seanmcccanary3.file.core.windows.net\nhttps://seanmcccanary3.queue.core.windows.net\nhttps://seanmcccanary3.table.core.windows.net\n\n\n\n\nhttps://seanmcccanary3-secondary.blob.core.windows.net\nhttps://seanmcccanary3-secondary.file.core.windows.net\nhttps://seanmcccanary3-secondary.queue.core.windows.net\nhttps://seanmcccanary3-secondary.table.core.windows.net\n\nSanitized\n\n\nCloud\nBlobEndpoint=https://seanmcccanary3.blob.core.windows.net/;QueueEndpoint=https://seanmcccanary3.queue.core.windows.net/;FileEndpoint=https://seanmcccanary3.file.core.windows.net/;BlobSecondaryEndpoint=https://seanmcccanary3-secondary.blob.core.windows.net/;QueueSecondaryEndpoint=https://seanmcccanary3-secondary.queue.core.windows.net/;FileSecondaryEndpoint=https://seanmcccanary3-secondary.file.core.windows.net/;AccountName=seanmcccanary3;AccountKey=Kg==;\nseanscope1"
   }
 }