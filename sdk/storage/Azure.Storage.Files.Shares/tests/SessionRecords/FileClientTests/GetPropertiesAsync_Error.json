{
  "Entries": [
    {
      "RequestUri": "http://seanstagetest.file.core.windows.net/test-share-8cec5397-7b9d-b35c-3ac5-417f4ae1d1dc?restype=share",
      "RequestMethod": "PUT",
      "RequestHeaders": {
        "Authorization": "Sanitized",
        "traceparent": "00-a5e2578eb87d1e419a35fbb082954338-c1612c5e2166eb4f-00",
        "User-Agent": [
<<<<<<< HEAD
          "azsdk-net-Storage.Files.Shares/12.0.0-dev.20191205.1+4f14c4315f17fbbc59c93c6819467b6f15d7008f",
=======
          "azsdk-net-Storage.Files.Shares/12.0.0-dev.20191211.1\u002B899431c003876eb9b26cefd8e8a37e7f27f82ced",
>>>>>>> 5e20a7a1
          "(.NET Core 4.6.28008.01; Microsoft Windows 10.0.18363 )"
        ],
        "x-ms-client-request-id": "9f3383e0-e1b4-032d-c21a-74ac514fe069",
        "x-ms-date": "Wed, 11 Dec 2019 20:38:07 GMT",
        "x-ms-return-client-request-id": "true",
        "x-ms-version": "2019-07-07"
      },
      "RequestBody": null,
      "StatusCode": 201,
      "ResponseHeaders": {
        "Content-Length": "0",
<<<<<<< HEAD
        "Date": "Fri, 06 Dec 2019 00:25:48 GMT",
        "ETag": "\"0x8D779E2D82DFF01\"",
        "Last-Modified": "Fri, 06 Dec 2019 00:25:49 GMT",
=======
        "Date": "Wed, 11 Dec 2019 20:38:07 GMT",
        "ETag": "\u00220x8D77E7A07922A67\u0022",
        "Last-Modified": "Wed, 11 Dec 2019 20:38:07 GMT",
>>>>>>> 5e20a7a1
        "Server": [
          "Windows-Azure-File/1.0",
          "Microsoft-HTTPAPI/2.0"
        ],
        "x-ms-client-request-id": "9f3383e0-e1b4-032d-c21a-74ac514fe069",
        "x-ms-request-id": "ef3e3a44-c01a-0019-3962-b01280000000",
        "x-ms-version": "2019-07-07"
      },
      "ResponseBody": []
    },
    {
      "RequestUri": "http://seanstagetest.file.core.windows.net/test-share-8cec5397-7b9d-b35c-3ac5-417f4ae1d1dc/test-directory-9030e4d7-f6c1-b63b-222d-74bc48e5632e?restype=directory",
      "RequestMethod": "PUT",
      "RequestHeaders": {
        "Authorization": "Sanitized",
        "traceparent": "00-12df9344a12efa47acbe38c8146b74cb-a440863900983043-00",
        "User-Agent": [
<<<<<<< HEAD
          "azsdk-net-Storage.Files.Shares/12.0.0-dev.20191205.1+4f14c4315f17fbbc59c93c6819467b6f15d7008f",
=======
          "azsdk-net-Storage.Files.Shares/12.0.0-dev.20191211.1\u002B899431c003876eb9b26cefd8e8a37e7f27f82ced",
>>>>>>> 5e20a7a1
          "(.NET Core 4.6.28008.01; Microsoft Windows 10.0.18363 )"
        ],
        "x-ms-client-request-id": "6c9fc900-f3db-ea29-477d-7d876d71bbdd",
        "x-ms-date": "Wed, 11 Dec 2019 20:38:07 GMT",
        "x-ms-file-attributes": "None",
        "x-ms-file-creation-time": "Now",
        "x-ms-file-last-write-time": "Now",
        "x-ms-file-permission": "Inherit",
        "x-ms-return-client-request-id": "true",
        "x-ms-version": "2019-07-07"
      },
      "RequestBody": null,
      "StatusCode": 201,
      "ResponseHeaders": {
        "Content-Length": "0",
<<<<<<< HEAD
        "Date": "Fri, 06 Dec 2019 00:25:48 GMT",
        "ETag": "\"0x8D779E2D83B44A1\"",
        "Last-Modified": "Fri, 06 Dec 2019 00:25:49 GMT",
=======
        "Date": "Wed, 11 Dec 2019 20:38:07 GMT",
        "ETag": "\u00220x8D77E7A079FCF9D\u0022",
        "Last-Modified": "Wed, 11 Dec 2019 20:38:07 GMT",
>>>>>>> 5e20a7a1
        "Server": [
          "Windows-Azure-File/1.0",
          "Microsoft-HTTPAPI/2.0"
        ],
        "x-ms-client-request-id": "6c9fc900-f3db-ea29-477d-7d876d71bbdd",
        "x-ms-file-attributes": "Directory",
        "x-ms-file-change-time": "2019-12-11T20:38:07.5238301Z",
        "x-ms-file-creation-time": "2019-12-11T20:38:07.5238301Z",
        "x-ms-file-id": "13835128424026341376",
        "x-ms-file-last-write-time": "2019-12-11T20:38:07.5238301Z",
        "x-ms-file-parent-id": "0",
        "x-ms-file-permission-key": "7855875120676328179*422928105932735866",
        "x-ms-request-id": "ef3e3a46-c01a-0019-3a62-b01280000000",
        "x-ms-request-server-encrypted": "true",
        "x-ms-version": "2019-07-07"
      },
      "ResponseBody": []
    },
    {
      "RequestUri": "http://seanstagetest.file.core.windows.net/test-share-8cec5397-7b9d-b35c-3ac5-417f4ae1d1dc/test-directory-9030e4d7-f6c1-b63b-222d-74bc48e5632e/test-file-fa6a46b6-19b0-a5ba-bc72-4c96339e499d",
      "RequestMethod": "HEAD",
      "RequestHeaders": {
        "Authorization": "Sanitized",
        "traceparent": "00-f40de5774afcec409cb6c88a6fbae422-aaa37b988845014c-00",
        "User-Agent": [
<<<<<<< HEAD
          "azsdk-net-Storage.Files.Shares/12.0.0-dev.20191205.1+4f14c4315f17fbbc59c93c6819467b6f15d7008f",
=======
          "azsdk-net-Storage.Files.Shares/12.0.0-dev.20191211.1\u002B899431c003876eb9b26cefd8e8a37e7f27f82ced",
>>>>>>> 5e20a7a1
          "(.NET Core 4.6.28008.01; Microsoft Windows 10.0.18363 )"
        ],
        "x-ms-client-request-id": "25e5e56f-7319-e617-0ffa-af69a692b6a8",
        "x-ms-date": "Wed, 11 Dec 2019 20:38:07 GMT",
        "x-ms-return-client-request-id": "true",
        "x-ms-version": "2019-07-07"
      },
      "RequestBody": null,
      "StatusCode": 404,
      "ResponseHeaders": {
        "Date": "Wed, 11 Dec 2019 20:38:07 GMT",
        "Server": [
          "Windows-Azure-File/1.0",
          "Microsoft-HTTPAPI/2.0"
        ],
        "Transfer-Encoding": "chunked",
        "Vary": "Origin",
        "x-ms-client-request-id": "25e5e56f-7319-e617-0ffa-af69a692b6a8",
        "x-ms-error-code": "ResourceNotFound",
        "x-ms-request-id": "ef3e3a47-c01a-0019-3b62-b01280000000",
        "x-ms-version": "2019-07-07"
      },
      "ResponseBody": []
    },
    {
      "RequestUri": "http://seanstagetest.file.core.windows.net/test-share-8cec5397-7b9d-b35c-3ac5-417f4ae1d1dc?restype=share",
      "RequestMethod": "DELETE",
      "RequestHeaders": {
        "Authorization": "Sanitized",
        "traceparent": "00-9346ce6b31dfc64e91bc6c49aab91692-e64a2ce97f63544c-00",
        "User-Agent": [
<<<<<<< HEAD
          "azsdk-net-Storage.Files.Shares/12.0.0-dev.20191205.1+4f14c4315f17fbbc59c93c6819467b6f15d7008f",
=======
          "azsdk-net-Storage.Files.Shares/12.0.0-dev.20191211.1\u002B899431c003876eb9b26cefd8e8a37e7f27f82ced",
>>>>>>> 5e20a7a1
          "(.NET Core 4.6.28008.01; Microsoft Windows 10.0.18363 )"
        ],
        "x-ms-client-request-id": "4e277a21-24b8-4c83-93d4-6f4b46e8a99a",
        "x-ms-date": "Wed, 11 Dec 2019 20:38:07 GMT",
        "x-ms-delete-snapshots": "include",
        "x-ms-return-client-request-id": "true",
        "x-ms-version": "2019-07-07"
      },
      "RequestBody": null,
      "StatusCode": 202,
      "ResponseHeaders": {
        "Content-Length": "0",
        "Date": "Wed, 11 Dec 2019 20:38:07 GMT",
        "Server": [
          "Windows-Azure-File/1.0",
          "Microsoft-HTTPAPI/2.0"
        ],
        "x-ms-client-request-id": "4e277a21-24b8-4c83-93d4-6f4b46e8a99a",
        "x-ms-request-id": "ef3e3a49-c01a-0019-3c62-b01280000000",
        "x-ms-version": "2019-07-07"
      },
      "ResponseBody": []
    }
  ],
  "Variables": {
<<<<<<< HEAD
    "RandomSeed": "1167818424",
    "Storage_TestConfigDefault": "ProductionTenant\nseanstagetest\nU2FuaXRpemVk\nhttp://seanstagetest.blob.core.windows.net\nhttp://seanstagetest.file.core.windows.net\nhttp://seanstagetest.queue.core.windows.net\nhttp://seanstagetest.table.core.windows.net\n\n\n\n\nhttp://seanstagetest-secondary.blob.core.windows.net\nhttp://seanstagetest-secondary.file.core.windows.net\nhttp://seanstagetest-secondary.queue.core.windows.net\nhttp://seanstagetest-secondary.table.core.windows.net\n\nSanitized\n\n\nCloud\nBlobEndpoint=http://seanstagetest.blob.core.windows.net/;QueueEndpoint=http://seanstagetest.queue.core.windows.net/;FileEndpoint=http://seanstagetest.file.core.windows.net/;BlobSecondaryEndpoint=http://seanstagetest-secondary.blob.core.windows.net/;QueueSecondaryEndpoint=http://seanstagetest-secondary.queue.core.windows.net/;FileSecondaryEndpoint=http://seanstagetest-secondary.file.core.windows.net/;AccountName=seanstagetest;AccountKey=Sanitized\nseanscope1"
=======
    "RandomSeed": "1116399205",
    "Storage_TestConfigDefault": "ProductionTenant\nseanstagetest\nU2FuaXRpemVk\nhttp://seanstagetest.blob.core.windows.net\nhttp://seanstagetest.file.core.windows.net\nhttp://seanstagetest.queue.core.windows.net\nhttp://seanstagetest.table.core.windows.net\n\n\n\n\nhttp://seanstagetest-secondary.blob.core.windows.net\nhttp://seanstagetest-secondary.file.core.windows.net\nhttp://seanstagetest-secondary.queue.core.windows.net\nhttp://seanstagetest-secondary.table.core.windows.net\n\nSanitized\n\n\nCloud\nBlobEndpoint=http://seanstagetest.blob.core.windows.net/;QueueEndpoint=http://seanstagetest.queue.core.windows.net/;FileEndpoint=http://seanstagetest.file.core.windows.net/;BlobSecondaryEndpoint=http://seanstagetest-secondary.blob.core.windows.net/;QueueSecondaryEndpoint=http://seanstagetest-secondary.queue.core.windows.net/;FileSecondaryEndpoint=http://seanstagetest-secondary.file.core.windows.net/;AccountName=seanstagetest;AccountKey=Sanitized"
>>>>>>> 5e20a7a1
  }
}<|MERGE_RESOLUTION|>--- conflicted
+++ resolved
@@ -1,21 +1,17 @@
 {
   "Entries": [
     {
-      "RequestUri": "http://seanstagetest.file.core.windows.net/test-share-8cec5397-7b9d-b35c-3ac5-417f4ae1d1dc?restype=share",
+      "RequestUri": "http://seanstagetest.file.core.windows.net/test-share-5a118b05-2dd3-05e1-3132-efa685a2f994?restype=share",
       "RequestMethod": "PUT",
       "RequestHeaders": {
         "Authorization": "Sanitized",
-        "traceparent": "00-a5e2578eb87d1e419a35fbb082954338-c1612c5e2166eb4f-00",
+        "traceparent": "00-2a4638f1925513439ce383a4a5ff66be-4df17f2b5d2fc841-00",
         "User-Agent": [
-<<<<<<< HEAD
-          "azsdk-net-Storage.Files.Shares/12.0.0-dev.20191205.1+4f14c4315f17fbbc59c93c6819467b6f15d7008f",
-=======
-          "azsdk-net-Storage.Files.Shares/12.0.0-dev.20191211.1\u002B899431c003876eb9b26cefd8e8a37e7f27f82ced",
->>>>>>> 5e20a7a1
+          "azsdk-net-Storage.Files.Shares/12.0.0-dev.20191211.1\u002B2accb37068f0a0c9382fa117525bb968c5397cf7",
           "(.NET Core 4.6.28008.01; Microsoft Windows 10.0.18363 )"
         ],
-        "x-ms-client-request-id": "9f3383e0-e1b4-032d-c21a-74ac514fe069",
-        "x-ms-date": "Wed, 11 Dec 2019 20:38:07 GMT",
+        "x-ms-client-request-id": "2055ed69-0d5b-258f-fd6a-a2ffe4aba407",
+        "x-ms-date": "Wed, 11 Dec 2019 23:05:40 GMT",
         "x-ms-return-client-request-id": "true",
         "x-ms-version": "2019-07-07"
       },
@@ -23,41 +19,31 @@
       "StatusCode": 201,
       "ResponseHeaders": {
         "Content-Length": "0",
-<<<<<<< HEAD
-        "Date": "Fri, 06 Dec 2019 00:25:48 GMT",
-        "ETag": "\"0x8D779E2D82DFF01\"",
-        "Last-Modified": "Fri, 06 Dec 2019 00:25:49 GMT",
-=======
-        "Date": "Wed, 11 Dec 2019 20:38:07 GMT",
-        "ETag": "\u00220x8D77E7A07922A67\u0022",
-        "Last-Modified": "Wed, 11 Dec 2019 20:38:07 GMT",
->>>>>>> 5e20a7a1
+        "Date": "Wed, 11 Dec 2019 23:05:39 GMT",
+        "ETag": "\u00220x8D77E8EA43E24D7\u0022",
+        "Last-Modified": "Wed, 11 Dec 2019 23:05:40 GMT",
         "Server": [
           "Windows-Azure-File/1.0",
           "Microsoft-HTTPAPI/2.0"
         ],
-        "x-ms-client-request-id": "9f3383e0-e1b4-032d-c21a-74ac514fe069",
-        "x-ms-request-id": "ef3e3a44-c01a-0019-3962-b01280000000",
+        "x-ms-client-request-id": "2055ed69-0d5b-258f-fd6a-a2ffe4aba407",
+        "x-ms-request-id": "b65eb5fd-301a-0022-5c77-b05724000000",
         "x-ms-version": "2019-07-07"
       },
       "ResponseBody": []
     },
     {
-      "RequestUri": "http://seanstagetest.file.core.windows.net/test-share-8cec5397-7b9d-b35c-3ac5-417f4ae1d1dc/test-directory-9030e4d7-f6c1-b63b-222d-74bc48e5632e?restype=directory",
+      "RequestUri": "http://seanstagetest.file.core.windows.net/test-share-5a118b05-2dd3-05e1-3132-efa685a2f994/test-directory-e12d5be8-1a54-7f1e-e157-fc49c64117e1?restype=directory",
       "RequestMethod": "PUT",
       "RequestHeaders": {
         "Authorization": "Sanitized",
-        "traceparent": "00-12df9344a12efa47acbe38c8146b74cb-a440863900983043-00",
+        "traceparent": "00-f51184f69a12ef429302ec4585f5ad3e-7c53dcc39465e343-00",
         "User-Agent": [
-<<<<<<< HEAD
-          "azsdk-net-Storage.Files.Shares/12.0.0-dev.20191205.1+4f14c4315f17fbbc59c93c6819467b6f15d7008f",
-=======
-          "azsdk-net-Storage.Files.Shares/12.0.0-dev.20191211.1\u002B899431c003876eb9b26cefd8e8a37e7f27f82ced",
->>>>>>> 5e20a7a1
+          "azsdk-net-Storage.Files.Shares/12.0.0-dev.20191211.1\u002B2accb37068f0a0c9382fa117525bb968c5397cf7",
           "(.NET Core 4.6.28008.01; Microsoft Windows 10.0.18363 )"
         ],
-        "x-ms-client-request-id": "6c9fc900-f3db-ea29-477d-7d876d71bbdd",
-        "x-ms-date": "Wed, 11 Dec 2019 20:38:07 GMT",
+        "x-ms-client-request-id": "92b760e5-e022-4e49-cfd5-3f0410455fbb",
+        "x-ms-date": "Wed, 11 Dec 2019 23:05:40 GMT",
         "x-ms-file-attributes": "None",
         "x-ms-file-creation-time": "Now",
         "x-ms-file-last-write-time": "Now",
@@ -69,85 +55,71 @@
       "StatusCode": 201,
       "ResponseHeaders": {
         "Content-Length": "0",
-<<<<<<< HEAD
-        "Date": "Fri, 06 Dec 2019 00:25:48 GMT",
-        "ETag": "\"0x8D779E2D83B44A1\"",
-        "Last-Modified": "Fri, 06 Dec 2019 00:25:49 GMT",
-=======
-        "Date": "Wed, 11 Dec 2019 20:38:07 GMT",
-        "ETag": "\u00220x8D77E7A079FCF9D\u0022",
-        "Last-Modified": "Wed, 11 Dec 2019 20:38:07 GMT",
->>>>>>> 5e20a7a1
+        "Date": "Wed, 11 Dec 2019 23:05:40 GMT",
+        "ETag": "\u00220x8D77E8EA44BA2F8\u0022",
+        "Last-Modified": "Wed, 11 Dec 2019 23:05:40 GMT",
         "Server": [
           "Windows-Azure-File/1.0",
           "Microsoft-HTTPAPI/2.0"
         ],
-        "x-ms-client-request-id": "6c9fc900-f3db-ea29-477d-7d876d71bbdd",
+        "x-ms-client-request-id": "92b760e5-e022-4e49-cfd5-3f0410455fbb",
         "x-ms-file-attributes": "Directory",
-        "x-ms-file-change-time": "2019-12-11T20:38:07.5238301Z",
-        "x-ms-file-creation-time": "2019-12-11T20:38:07.5238301Z",
+        "x-ms-file-change-time": "2019-12-11T23:05:40.3090680Z",
+        "x-ms-file-creation-time": "2019-12-11T23:05:40.3090680Z",
         "x-ms-file-id": "13835128424026341376",
-        "x-ms-file-last-write-time": "2019-12-11T20:38:07.5238301Z",
+        "x-ms-file-last-write-time": "2019-12-11T23:05:40.3090680Z",
         "x-ms-file-parent-id": "0",
         "x-ms-file-permission-key": "7855875120676328179*422928105932735866",
-        "x-ms-request-id": "ef3e3a46-c01a-0019-3a62-b01280000000",
+        "x-ms-request-id": "b65eb606-301a-0022-6477-b05724000000",
         "x-ms-request-server-encrypted": "true",
         "x-ms-version": "2019-07-07"
       },
       "ResponseBody": []
     },
     {
-      "RequestUri": "http://seanstagetest.file.core.windows.net/test-share-8cec5397-7b9d-b35c-3ac5-417f4ae1d1dc/test-directory-9030e4d7-f6c1-b63b-222d-74bc48e5632e/test-file-fa6a46b6-19b0-a5ba-bc72-4c96339e499d",
+      "RequestUri": "http://seanstagetest.file.core.windows.net/test-share-5a118b05-2dd3-05e1-3132-efa685a2f994/test-directory-e12d5be8-1a54-7f1e-e157-fc49c64117e1/test-file-938ec052-0b6e-10ba-22f0-642c28e69b36",
       "RequestMethod": "HEAD",
       "RequestHeaders": {
         "Authorization": "Sanitized",
-        "traceparent": "00-f40de5774afcec409cb6c88a6fbae422-aaa37b988845014c-00",
+        "traceparent": "00-433020839853b64d8fbd8615d4135dc1-45652e880c5a1549-00",
         "User-Agent": [
-<<<<<<< HEAD
-          "azsdk-net-Storage.Files.Shares/12.0.0-dev.20191205.1+4f14c4315f17fbbc59c93c6819467b6f15d7008f",
-=======
-          "azsdk-net-Storage.Files.Shares/12.0.0-dev.20191211.1\u002B899431c003876eb9b26cefd8e8a37e7f27f82ced",
->>>>>>> 5e20a7a1
+          "azsdk-net-Storage.Files.Shares/12.0.0-dev.20191211.1\u002B2accb37068f0a0c9382fa117525bb968c5397cf7",
           "(.NET Core 4.6.28008.01; Microsoft Windows 10.0.18363 )"
         ],
-        "x-ms-client-request-id": "25e5e56f-7319-e617-0ffa-af69a692b6a8",
-        "x-ms-date": "Wed, 11 Dec 2019 20:38:07 GMT",
+        "x-ms-client-request-id": "23e435c9-421c-d943-a5a7-6f317b1d25e8",
+        "x-ms-date": "Wed, 11 Dec 2019 23:05:40 GMT",
         "x-ms-return-client-request-id": "true",
         "x-ms-version": "2019-07-07"
       },
       "RequestBody": null,
       "StatusCode": 404,
       "ResponseHeaders": {
-        "Date": "Wed, 11 Dec 2019 20:38:07 GMT",
+        "Date": "Wed, 11 Dec 2019 23:05:40 GMT",
         "Server": [
           "Windows-Azure-File/1.0",
           "Microsoft-HTTPAPI/2.0"
         ],
         "Transfer-Encoding": "chunked",
         "Vary": "Origin",
-        "x-ms-client-request-id": "25e5e56f-7319-e617-0ffa-af69a692b6a8",
+        "x-ms-client-request-id": "23e435c9-421c-d943-a5a7-6f317b1d25e8",
         "x-ms-error-code": "ResourceNotFound",
-        "x-ms-request-id": "ef3e3a47-c01a-0019-3b62-b01280000000",
+        "x-ms-request-id": "b65eb60a-301a-0022-6877-b05724000000",
         "x-ms-version": "2019-07-07"
       },
       "ResponseBody": []
     },
     {
-      "RequestUri": "http://seanstagetest.file.core.windows.net/test-share-8cec5397-7b9d-b35c-3ac5-417f4ae1d1dc?restype=share",
+      "RequestUri": "http://seanstagetest.file.core.windows.net/test-share-5a118b05-2dd3-05e1-3132-efa685a2f994?restype=share",
       "RequestMethod": "DELETE",
       "RequestHeaders": {
         "Authorization": "Sanitized",
-        "traceparent": "00-9346ce6b31dfc64e91bc6c49aab91692-e64a2ce97f63544c-00",
+        "traceparent": "00-de8f17f3be75ae4ab70b79c002b5d62a-be54552fa48f7e44-00",
         "User-Agent": [
-<<<<<<< HEAD
-          "azsdk-net-Storage.Files.Shares/12.0.0-dev.20191205.1+4f14c4315f17fbbc59c93c6819467b6f15d7008f",
-=======
-          "azsdk-net-Storage.Files.Shares/12.0.0-dev.20191211.1\u002B899431c003876eb9b26cefd8e8a37e7f27f82ced",
->>>>>>> 5e20a7a1
+          "azsdk-net-Storage.Files.Shares/12.0.0-dev.20191211.1\u002B2accb37068f0a0c9382fa117525bb968c5397cf7",
           "(.NET Core 4.6.28008.01; Microsoft Windows 10.0.18363 )"
         ],
-        "x-ms-client-request-id": "4e277a21-24b8-4c83-93d4-6f4b46e8a99a",
-        "x-ms-date": "Wed, 11 Dec 2019 20:38:07 GMT",
+        "x-ms-client-request-id": "f2632cc5-7802-3f19-068a-c0e2158e14ea",
+        "x-ms-date": "Wed, 11 Dec 2019 23:05:40 GMT",
         "x-ms-delete-snapshots": "include",
         "x-ms-return-client-request-id": "true",
         "x-ms-version": "2019-07-07"
@@ -156,25 +128,20 @@
       "StatusCode": 202,
       "ResponseHeaders": {
         "Content-Length": "0",
-        "Date": "Wed, 11 Dec 2019 20:38:07 GMT",
+        "Date": "Wed, 11 Dec 2019 23:05:40 GMT",
         "Server": [
           "Windows-Azure-File/1.0",
           "Microsoft-HTTPAPI/2.0"
         ],
-        "x-ms-client-request-id": "4e277a21-24b8-4c83-93d4-6f4b46e8a99a",
-        "x-ms-request-id": "ef3e3a49-c01a-0019-3c62-b01280000000",
+        "x-ms-client-request-id": "f2632cc5-7802-3f19-068a-c0e2158e14ea",
+        "x-ms-request-id": "b65eb60c-301a-0022-6a77-b05724000000",
         "x-ms-version": "2019-07-07"
       },
       "ResponseBody": []
     }
   ],
   "Variables": {
-<<<<<<< HEAD
-    "RandomSeed": "1167818424",
+    "RandomSeed": "407037757",
     "Storage_TestConfigDefault": "ProductionTenant\nseanstagetest\nU2FuaXRpemVk\nhttp://seanstagetest.blob.core.windows.net\nhttp://seanstagetest.file.core.windows.net\nhttp://seanstagetest.queue.core.windows.net\nhttp://seanstagetest.table.core.windows.net\n\n\n\n\nhttp://seanstagetest-secondary.blob.core.windows.net\nhttp://seanstagetest-secondary.file.core.windows.net\nhttp://seanstagetest-secondary.queue.core.windows.net\nhttp://seanstagetest-secondary.table.core.windows.net\n\nSanitized\n\n\nCloud\nBlobEndpoint=http://seanstagetest.blob.core.windows.net/;QueueEndpoint=http://seanstagetest.queue.core.windows.net/;FileEndpoint=http://seanstagetest.file.core.windows.net/;BlobSecondaryEndpoint=http://seanstagetest-secondary.blob.core.windows.net/;QueueSecondaryEndpoint=http://seanstagetest-secondary.queue.core.windows.net/;FileSecondaryEndpoint=http://seanstagetest-secondary.file.core.windows.net/;AccountName=seanstagetest;AccountKey=Sanitized\nseanscope1"
-=======
-    "RandomSeed": "1116399205",
-    "Storage_TestConfigDefault": "ProductionTenant\nseanstagetest\nU2FuaXRpemVk\nhttp://seanstagetest.blob.core.windows.net\nhttp://seanstagetest.file.core.windows.net\nhttp://seanstagetest.queue.core.windows.net\nhttp://seanstagetest.table.core.windows.net\n\n\n\n\nhttp://seanstagetest-secondary.blob.core.windows.net\nhttp://seanstagetest-secondary.file.core.windows.net\nhttp://seanstagetest-secondary.queue.core.windows.net\nhttp://seanstagetest-secondary.table.core.windows.net\n\nSanitized\n\n\nCloud\nBlobEndpoint=http://seanstagetest.blob.core.windows.net/;QueueEndpoint=http://seanstagetest.queue.core.windows.net/;FileEndpoint=http://seanstagetest.file.core.windows.net/;BlobSecondaryEndpoint=http://seanstagetest-secondary.blob.core.windows.net/;QueueSecondaryEndpoint=http://seanstagetest-secondary.queue.core.windows.net/;FileSecondaryEndpoint=http://seanstagetest-secondary.file.core.windows.net/;AccountName=seanstagetest;AccountKey=Sanitized"
->>>>>>> 5e20a7a1
   }
 }