{
  "Entries": [
    {
<<<<<<< HEAD
      "RequestUri": "http://seanstagetest.file.core.windows.net/test-share-9440cd98-74a8-5e8b-9f5e-0d0fffb7c18d?restype=share",
      "RequestMethod": "PUT",
      "RequestHeaders": {
        "Authorization": "Sanitized",
        "traceparent": "00-244420cd01b4634687a70ad1a6725ee7-162601d2be63f045-00",
        "User-Agent": [
          "azsdk-net-Storage.Files.Shares/12.0.0-dev.20191209.1\u002Bb71b1fa965b15eccfc57e2c7781b8bf85cd4c766",
          "(.NET Core 4.6.28008.01; Microsoft Windows 10.0.18363 )"
        ],
        "x-ms-client-request-id": "499ee17f-0d69-8b3b-43c4-dc2d0fff210e",
        "x-ms-date": "Tue, 10 Dec 2019 05:32:29 GMT",
=======
      "RequestUri": "http://seanstagetest.file.core.windows.net/test-share-051c0add-b305-8ace-f6a3-a338813033e2?restype=share",
      "RequestMethod": "PUT",
      "RequestHeaders": {
        "Authorization": "Sanitized",
        "traceparent": "00-75a91d917cf07447a0c5ba82f25033c6-075adda0dc149a44-00",
        "User-Agent": [
          "azsdk-net-Storage.Files.Shares/12.0.0-dev.20191209.1\u002B61bda4d1783b0e05dba0d434ff14b2840726d3b1",
          "(.NET Core 4.6.28008.01; Microsoft Windows 10.0.18363 )"
        ],
        "x-ms-client-request-id": "b8da93cc-43ea-3785-405d-6c9b4ba73d4a",
        "x-ms-date": "Tue, 10 Dec 2019 06:01:02 GMT",
>>>>>>> 1d9822e0
        "x-ms-return-client-request-id": "true",
        "x-ms-version": "2019-07-07"
      },
      "RequestBody": null,
      "StatusCode": 201,
      "ResponseHeaders": {
        "Content-Length": "0",
<<<<<<< HEAD
        "Date": "Tue, 10 Dec 2019 05:32:29 GMT",
        "ETag": "\u00220x8D77D3258FFD175\u0022",
        "Last-Modified": "Tue, 10 Dec 2019 05:32:29 GMT",
=======
        "Date": "Tue, 10 Dec 2019 06:01:02 GMT",
        "ETag": "\u00220x8D77D36567DA9E6\u0022",
        "Last-Modified": "Tue, 10 Dec 2019 06:01:02 GMT",
>>>>>>> 1d9822e0
        "Server": [
          "Windows-Azure-File/1.0",
          "Microsoft-HTTPAPI/2.0"
        ],
<<<<<<< HEAD
        "x-ms-client-request-id": "499ee17f-0d69-8b3b-43c4-dc2d0fff210e",
        "x-ms-request-id": "0cb008ed-501a-0046-461b-afa6bc000000",
=======
        "x-ms-client-request-id": "b8da93cc-43ea-3785-405d-6c9b4ba73d4a",
        "x-ms-request-id": "38a4f978-501a-0034-761f-afa1f3000000",
>>>>>>> 1d9822e0
        "x-ms-version": "2019-07-07"
      },
      "ResponseBody": []
    },
    {
<<<<<<< HEAD
      "RequestUri": "http://seanstagetest.file.core.windows.net/test-share-9440cd98-74a8-5e8b-9f5e-0d0fffb7c18d/test-directory-57fe4d0b-ba35-09a5-5afc-c2ead4813b5b?restype=directory",
      "RequestMethod": "PUT",
      "RequestHeaders": {
        "Authorization": "Sanitized",
        "traceparent": "00-8637cacd496c0344b88a3be86080da3e-afc01a190713084f-00",
        "User-Agent": [
          "azsdk-net-Storage.Files.Shares/12.0.0-dev.20191209.1\u002Bb71b1fa965b15eccfc57e2c7781b8bf85cd4c766",
          "(.NET Core 4.6.28008.01; Microsoft Windows 10.0.18363 )"
        ],
        "x-ms-client-request-id": "d5fe919c-4345-c562-3c94-ee6c4b51b7c1",
        "x-ms-date": "Tue, 10 Dec 2019 05:32:29 GMT",
=======
      "RequestUri": "http://seanstagetest.file.core.windows.net/test-share-051c0add-b305-8ace-f6a3-a338813033e2/test-directory-4d4f78e5-5d2f-ccc1-9905-57aac97c1caa?restype=directory",
      "RequestMethod": "PUT",
      "RequestHeaders": {
        "Authorization": "Sanitized",
        "traceparent": "00-dc898e1c180cdb4b936c43b1eed817db-746c8eba96563b4f-00",
        "User-Agent": [
          "azsdk-net-Storage.Files.Shares/12.0.0-dev.20191209.1\u002B61bda4d1783b0e05dba0d434ff14b2840726d3b1",
          "(.NET Core 4.6.28008.01; Microsoft Windows 10.0.18363 )"
        ],
        "x-ms-client-request-id": "f56c9f1c-4bfc-6eaf-d20d-1fe5ecda6ec4",
        "x-ms-date": "Tue, 10 Dec 2019 06:01:02 GMT",
>>>>>>> 1d9822e0
        "x-ms-file-attributes": "None",
        "x-ms-file-creation-time": "Now",
        "x-ms-file-last-write-time": "Now",
        "x-ms-file-permission": "Inherit",
        "x-ms-return-client-request-id": "true",
        "x-ms-version": "2019-07-07"
      },
      "RequestBody": null,
      "StatusCode": 201,
      "ResponseHeaders": {
        "Content-Length": "0",
<<<<<<< HEAD
        "Date": "Tue, 10 Dec 2019 05:32:29 GMT",
        "ETag": "\u00220x8D77D32590D9AB6\u0022",
        "Last-Modified": "Tue, 10 Dec 2019 05:32:29 GMT",
=======
        "Date": "Tue, 10 Dec 2019 06:01:02 GMT",
        "ETag": "\u00220x8D77D36568E76B5\u0022",
        "Last-Modified": "Tue, 10 Dec 2019 06:01:03 GMT",
>>>>>>> 1d9822e0
        "Server": [
          "Windows-Azure-File/1.0",
          "Microsoft-HTTPAPI/2.0"
        ],
<<<<<<< HEAD
        "x-ms-client-request-id": "d5fe919c-4345-c562-3c94-ee6c4b51b7c1",
        "x-ms-file-attributes": "Directory",
        "x-ms-file-change-time": "2019-12-10T05:32:29.2115126Z",
        "x-ms-file-creation-time": "2019-12-10T05:32:29.2115126Z",
        "x-ms-file-id": "13835128424026341376",
        "x-ms-file-last-write-time": "2019-12-10T05:32:29.2115126Z",
        "x-ms-file-parent-id": "0",
        "x-ms-file-permission-key": "7855875120676328179*422928105932735866",
        "x-ms-request-id": "0cb008ef-501a-0046-471b-afa6bc000000",
=======
        "x-ms-client-request-id": "f56c9f1c-4bfc-6eaf-d20d-1fe5ecda6ec4",
        "x-ms-file-attributes": "Directory",
        "x-ms-file-change-time": "2019-12-10T06:01:03.0097589Z",
        "x-ms-file-creation-time": "2019-12-10T06:01:03.0097589Z",
        "x-ms-file-id": "13835128424026341376",
        "x-ms-file-last-write-time": "2019-12-10T06:01:03.0097589Z",
        "x-ms-file-parent-id": "0",
        "x-ms-file-permission-key": "7855875120676328179*422928105932735866",
        "x-ms-request-id": "38a4f97b-501a-0034-771f-afa1f3000000",
>>>>>>> 1d9822e0
        "x-ms-request-server-encrypted": "true",
        "x-ms-version": "2019-07-07"
      },
      "ResponseBody": []
    },
    {
<<<<<<< HEAD
      "RequestUri": "http://seanstagetest.file.core.windows.net/test-share-9440cd98-74a8-5e8b-9f5e-0d0fffb7c18d?restype=share",
      "RequestMethod": "DELETE",
      "RequestHeaders": {
        "Authorization": "Sanitized",
        "traceparent": "00-6c69e1958589ce42b3815878c6b0fd02-dda497c4d61bd645-00",
        "User-Agent": [
          "azsdk-net-Storage.Files.Shares/12.0.0-dev.20191209.1\u002Bb71b1fa965b15eccfc57e2c7781b8bf85cd4c766",
          "(.NET Core 4.6.28008.01; Microsoft Windows 10.0.18363 )"
        ],
        "x-ms-client-request-id": "309a4a0a-99dc-9863-9b6b-aa8a65ee17ba",
        "x-ms-date": "Tue, 10 Dec 2019 05:32:29 GMT",
=======
      "RequestUri": "http://seanstagetest.file.core.windows.net/test-share-051c0add-b305-8ace-f6a3-a338813033e2?restype=share",
      "RequestMethod": "DELETE",
      "RequestHeaders": {
        "Authorization": "Sanitized",
        "traceparent": "00-c073ca7196718642b761201a605fff46-f14ee9c0c351a241-00",
        "User-Agent": [
          "azsdk-net-Storage.Files.Shares/12.0.0-dev.20191209.1\u002B61bda4d1783b0e05dba0d434ff14b2840726d3b1",
          "(.NET Core 4.6.28008.01; Microsoft Windows 10.0.18363 )"
        ],
        "x-ms-client-request-id": "e262dc67-4444-ccca-ab00-74cfc055b1b4",
        "x-ms-date": "Tue, 10 Dec 2019 06:01:03 GMT",
>>>>>>> 1d9822e0
        "x-ms-delete-snapshots": "include",
        "x-ms-return-client-request-id": "true",
        "x-ms-version": "2019-07-07"
      },
      "RequestBody": null,
      "StatusCode": 202,
      "ResponseHeaders": {
        "Content-Length": "0",
<<<<<<< HEAD
        "Date": "Tue, 10 Dec 2019 05:32:29 GMT",
=======
        "Date": "Tue, 10 Dec 2019 06:01:02 GMT",
>>>>>>> 1d9822e0
        "Server": [
          "Windows-Azure-File/1.0",
          "Microsoft-HTTPAPI/2.0"
        ],
<<<<<<< HEAD
        "x-ms-client-request-id": "309a4a0a-99dc-9863-9b6b-aa8a65ee17ba",
        "x-ms-request-id": "0cb008f0-501a-0046-481b-afa6bc000000",
=======
        "x-ms-client-request-id": "e262dc67-4444-ccca-ab00-74cfc055b1b4",
        "x-ms-request-id": "38a4f97c-501a-0034-781f-afa1f3000000",
>>>>>>> 1d9822e0
        "x-ms-version": "2019-07-07"
      },
      "ResponseBody": []
    }
  ],
  "Variables": {
<<<<<<< HEAD
    "RandomSeed": "252661940",
=======
    "RandomSeed": "113975341",
>>>>>>> 1d9822e0
    "Storage_TestConfigDefault": "ProductionTenant\nseanstagetest\nU2FuaXRpemVk\nhttp://seanstagetest.blob.core.windows.net\nhttp://seanstagetest.file.core.windows.net\nhttp://seanstagetest.queue.core.windows.net\nhttp://seanstagetest.table.core.windows.net\n\n\n\n\nhttp://seanstagetest-secondary.blob.core.windows.net\nhttp://seanstagetest-secondary.file.core.windows.net\nhttp://seanstagetest-secondary.queue.core.windows.net\nhttp://seanstagetest-secondary.table.core.windows.net\n\nSanitized\n\n\nCloud\nBlobEndpoint=http://seanstagetest.blob.core.windows.net/;QueueEndpoint=http://seanstagetest.queue.core.windows.net/;FileEndpoint=http://seanstagetest.file.core.windows.net/;BlobSecondaryEndpoint=http://seanstagetest-secondary.blob.core.windows.net/;QueueSecondaryEndpoint=http://seanstagetest-secondary.queue.core.windows.net/;FileSecondaryEndpoint=http://seanstagetest-secondary.file.core.windows.net/;AccountName=seanstagetest;AccountKey=Sanitized"
  }
}<|MERGE_RESOLUTION|>--- conflicted
+++ resolved
@@ -1,31 +1,17 @@
 {
   "Entries": [
     {
-<<<<<<< HEAD
-      "RequestUri": "http://seanstagetest.file.core.windows.net/test-share-9440cd98-74a8-5e8b-9f5e-0d0fffb7c18d?restype=share",
+      "RequestUri": "http://seanstagetest.file.core.windows.net/test-share-346fc279-6800-662e-c7f1-205e5eefeeab?restype=share",
       "RequestMethod": "PUT",
       "RequestHeaders": {
         "Authorization": "Sanitized",
-        "traceparent": "00-244420cd01b4634687a70ad1a6725ee7-162601d2be63f045-00",
+        "traceparent": "00-866a25d3302060479478dad4cc59718e-01711b4f0d59e94b-00",
         "User-Agent": [
-          "azsdk-net-Storage.Files.Shares/12.0.0-dev.20191209.1\u002Bb71b1fa965b15eccfc57e2c7781b8bf85cd4c766",
+          "azsdk-net-Storage.Files.Shares/12.0.0-dev.20191211.1\u002B899431c003876eb9b26cefd8e8a37e7f27f82ced",
           "(.NET Core 4.6.28008.01; Microsoft Windows 10.0.18363 )"
         ],
-        "x-ms-client-request-id": "499ee17f-0d69-8b3b-43c4-dc2d0fff210e",
-        "x-ms-date": "Tue, 10 Dec 2019 05:32:29 GMT",
-=======
-      "RequestUri": "http://seanstagetest.file.core.windows.net/test-share-051c0add-b305-8ace-f6a3-a338813033e2?restype=share",
-      "RequestMethod": "PUT",
-      "RequestHeaders": {
-        "Authorization": "Sanitized",
-        "traceparent": "00-75a91d917cf07447a0c5ba82f25033c6-075adda0dc149a44-00",
-        "User-Agent": [
-          "azsdk-net-Storage.Files.Shares/12.0.0-dev.20191209.1\u002B61bda4d1783b0e05dba0d434ff14b2840726d3b1",
-          "(.NET Core 4.6.28008.01; Microsoft Windows 10.0.18363 )"
-        ],
-        "x-ms-client-request-id": "b8da93cc-43ea-3785-405d-6c9b4ba73d4a",
-        "x-ms-date": "Tue, 10 Dec 2019 06:01:02 GMT",
->>>>>>> 1d9822e0
+        "x-ms-client-request-id": "ece3b258-3cb8-f573-e517-c0382049fbfe",
+        "x-ms-date": "Wed, 11 Dec 2019 20:39:34 GMT",
         "x-ms-return-client-request-id": "true",
         "x-ms-version": "2019-07-07"
       },
@@ -33,56 +19,31 @@
       "StatusCode": 201,
       "ResponseHeaders": {
         "Content-Length": "0",
-<<<<<<< HEAD
-        "Date": "Tue, 10 Dec 2019 05:32:29 GMT",
-        "ETag": "\u00220x8D77D3258FFD175\u0022",
-        "Last-Modified": "Tue, 10 Dec 2019 05:32:29 GMT",
-=======
-        "Date": "Tue, 10 Dec 2019 06:01:02 GMT",
-        "ETag": "\u00220x8D77D36567DA9E6\u0022",
-        "Last-Modified": "Tue, 10 Dec 2019 06:01:02 GMT",
->>>>>>> 1d9822e0
+        "Date": "Wed, 11 Dec 2019 20:39:34 GMT",
+        "ETag": "\u00220x8D77E7A3B7CDAF8\u0022",
+        "Last-Modified": "Wed, 11 Dec 2019 20:39:34 GMT",
         "Server": [
           "Windows-Azure-File/1.0",
           "Microsoft-HTTPAPI/2.0"
         ],
-<<<<<<< HEAD
-        "x-ms-client-request-id": "499ee17f-0d69-8b3b-43c4-dc2d0fff210e",
-        "x-ms-request-id": "0cb008ed-501a-0046-461b-afa6bc000000",
-=======
-        "x-ms-client-request-id": "b8da93cc-43ea-3785-405d-6c9b4ba73d4a",
-        "x-ms-request-id": "38a4f978-501a-0034-761f-afa1f3000000",
->>>>>>> 1d9822e0
+        "x-ms-client-request-id": "ece3b258-3cb8-f573-e517-c0382049fbfe",
+        "x-ms-request-id": "ef3e3f13-c01a-0019-4e63-b01280000000",
         "x-ms-version": "2019-07-07"
       },
       "ResponseBody": []
     },
     {
-<<<<<<< HEAD
-      "RequestUri": "http://seanstagetest.file.core.windows.net/test-share-9440cd98-74a8-5e8b-9f5e-0d0fffb7c18d/test-directory-57fe4d0b-ba35-09a5-5afc-c2ead4813b5b?restype=directory",
+      "RequestUri": "http://seanstagetest.file.core.windows.net/test-share-346fc279-6800-662e-c7f1-205e5eefeeab/test-directory-3907a004-e7b9-5045-427b-f45d612ac3e5?restype=directory",
       "RequestMethod": "PUT",
       "RequestHeaders": {
         "Authorization": "Sanitized",
-        "traceparent": "00-8637cacd496c0344b88a3be86080da3e-afc01a190713084f-00",
+        "traceparent": "00-4463d8da1e3a2149ac4e5b40ef361e2b-7759971d6dd8484c-00",
         "User-Agent": [
-          "azsdk-net-Storage.Files.Shares/12.0.0-dev.20191209.1\u002Bb71b1fa965b15eccfc57e2c7781b8bf85cd4c766",
+          "azsdk-net-Storage.Files.Shares/12.0.0-dev.20191211.1\u002B899431c003876eb9b26cefd8e8a37e7f27f82ced",
           "(.NET Core 4.6.28008.01; Microsoft Windows 10.0.18363 )"
         ],
-        "x-ms-client-request-id": "d5fe919c-4345-c562-3c94-ee6c4b51b7c1",
-        "x-ms-date": "Tue, 10 Dec 2019 05:32:29 GMT",
-=======
-      "RequestUri": "http://seanstagetest.file.core.windows.net/test-share-051c0add-b305-8ace-f6a3-a338813033e2/test-directory-4d4f78e5-5d2f-ccc1-9905-57aac97c1caa?restype=directory",
-      "RequestMethod": "PUT",
-      "RequestHeaders": {
-        "Authorization": "Sanitized",
-        "traceparent": "00-dc898e1c180cdb4b936c43b1eed817db-746c8eba96563b4f-00",
-        "User-Agent": [
-          "azsdk-net-Storage.Files.Shares/12.0.0-dev.20191209.1\u002B61bda4d1783b0e05dba0d434ff14b2840726d3b1",
-          "(.NET Core 4.6.28008.01; Microsoft Windows 10.0.18363 )"
-        ],
-        "x-ms-client-request-id": "f56c9f1c-4bfc-6eaf-d20d-1fe5ecda6ec4",
-        "x-ms-date": "Tue, 10 Dec 2019 06:01:02 GMT",
->>>>>>> 1d9822e0
+        "x-ms-client-request-id": "02fe09a8-a5da-7024-6c93-aa3c471594ba",
+        "x-ms-date": "Wed, 11 Dec 2019 20:39:34 GMT",
         "x-ms-file-attributes": "None",
         "x-ms-file-creation-time": "Now",
         "x-ms-file-last-write-time": "Now",
@@ -94,71 +55,39 @@
       "StatusCode": 201,
       "ResponseHeaders": {
         "Content-Length": "0",
-<<<<<<< HEAD
-        "Date": "Tue, 10 Dec 2019 05:32:29 GMT",
-        "ETag": "\u00220x8D77D32590D9AB6\u0022",
-        "Last-Modified": "Tue, 10 Dec 2019 05:32:29 GMT",
-=======
-        "Date": "Tue, 10 Dec 2019 06:01:02 GMT",
-        "ETag": "\u00220x8D77D36568E76B5\u0022",
-        "Last-Modified": "Tue, 10 Dec 2019 06:01:03 GMT",
->>>>>>> 1d9822e0
+        "Date": "Wed, 11 Dec 2019 20:39:34 GMT",
+        "ETag": "\u00220x8D77E7A3B8AD849\u0022",
+        "Last-Modified": "Wed, 11 Dec 2019 20:39:34 GMT",
         "Server": [
           "Windows-Azure-File/1.0",
           "Microsoft-HTTPAPI/2.0"
         ],
-<<<<<<< HEAD
-        "x-ms-client-request-id": "d5fe919c-4345-c562-3c94-ee6c4b51b7c1",
+        "x-ms-client-request-id": "02fe09a8-a5da-7024-6c93-aa3c471594ba",
         "x-ms-file-attributes": "Directory",
-        "x-ms-file-change-time": "2019-12-10T05:32:29.2115126Z",
-        "x-ms-file-creation-time": "2019-12-10T05:32:29.2115126Z",
+        "x-ms-file-change-time": "2019-12-11T20:39:34.6279497Z",
+        "x-ms-file-creation-time": "2019-12-11T20:39:34.6279497Z",
         "x-ms-file-id": "13835128424026341376",
-        "x-ms-file-last-write-time": "2019-12-10T05:32:29.2115126Z",
+        "x-ms-file-last-write-time": "2019-12-11T20:39:34.6279497Z",
         "x-ms-file-parent-id": "0",
         "x-ms-file-permission-key": "7855875120676328179*422928105932735866",
-        "x-ms-request-id": "0cb008ef-501a-0046-471b-afa6bc000000",
-=======
-        "x-ms-client-request-id": "f56c9f1c-4bfc-6eaf-d20d-1fe5ecda6ec4",
-        "x-ms-file-attributes": "Directory",
-        "x-ms-file-change-time": "2019-12-10T06:01:03.0097589Z",
-        "x-ms-file-creation-time": "2019-12-10T06:01:03.0097589Z",
-        "x-ms-file-id": "13835128424026341376",
-        "x-ms-file-last-write-time": "2019-12-10T06:01:03.0097589Z",
-        "x-ms-file-parent-id": "0",
-        "x-ms-file-permission-key": "7855875120676328179*422928105932735866",
-        "x-ms-request-id": "38a4f97b-501a-0034-771f-afa1f3000000",
->>>>>>> 1d9822e0
+        "x-ms-request-id": "ef3e3f15-c01a-0019-4f63-b01280000000",
         "x-ms-request-server-encrypted": "true",
         "x-ms-version": "2019-07-07"
       },
       "ResponseBody": []
     },
     {
-<<<<<<< HEAD
-      "RequestUri": "http://seanstagetest.file.core.windows.net/test-share-9440cd98-74a8-5e8b-9f5e-0d0fffb7c18d?restype=share",
+      "RequestUri": "http://seanstagetest.file.core.windows.net/test-share-346fc279-6800-662e-c7f1-205e5eefeeab?restype=share",
       "RequestMethod": "DELETE",
       "RequestHeaders": {
         "Authorization": "Sanitized",
-        "traceparent": "00-6c69e1958589ce42b3815878c6b0fd02-dda497c4d61bd645-00",
+        "traceparent": "00-6bdb4513750410418815bed0be106b21-4784eb5f48f5ca4b-00",
         "User-Agent": [
-          "azsdk-net-Storage.Files.Shares/12.0.0-dev.20191209.1\u002Bb71b1fa965b15eccfc57e2c7781b8bf85cd4c766",
+          "azsdk-net-Storage.Files.Shares/12.0.0-dev.20191211.1\u002B899431c003876eb9b26cefd8e8a37e7f27f82ced",
           "(.NET Core 4.6.28008.01; Microsoft Windows 10.0.18363 )"
         ],
-        "x-ms-client-request-id": "309a4a0a-99dc-9863-9b6b-aa8a65ee17ba",
-        "x-ms-date": "Tue, 10 Dec 2019 05:32:29 GMT",
-=======
-      "RequestUri": "http://seanstagetest.file.core.windows.net/test-share-051c0add-b305-8ace-f6a3-a338813033e2?restype=share",
-      "RequestMethod": "DELETE",
-      "RequestHeaders": {
-        "Authorization": "Sanitized",
-        "traceparent": "00-c073ca7196718642b761201a605fff46-f14ee9c0c351a241-00",
-        "User-Agent": [
-          "azsdk-net-Storage.Files.Shares/12.0.0-dev.20191209.1\u002B61bda4d1783b0e05dba0d434ff14b2840726d3b1",
-          "(.NET Core 4.6.28008.01; Microsoft Windows 10.0.18363 )"
-        ],
-        "x-ms-client-request-id": "e262dc67-4444-ccca-ab00-74cfc055b1b4",
-        "x-ms-date": "Tue, 10 Dec 2019 06:01:03 GMT",
->>>>>>> 1d9822e0
+        "x-ms-client-request-id": "8c87c718-f521-59b2-17fc-55ba61170c02",
+        "x-ms-date": "Wed, 11 Dec 2019 20:39:34 GMT",
         "x-ms-delete-snapshots": "include",
         "x-ms-return-client-request-id": "true",
         "x-ms-version": "2019-07-07"
@@ -167,33 +96,20 @@
       "StatusCode": 202,
       "ResponseHeaders": {
         "Content-Length": "0",
-<<<<<<< HEAD
-        "Date": "Tue, 10 Dec 2019 05:32:29 GMT",
-=======
-        "Date": "Tue, 10 Dec 2019 06:01:02 GMT",
->>>>>>> 1d9822e0
+        "Date": "Wed, 11 Dec 2019 20:39:34 GMT",
         "Server": [
           "Windows-Azure-File/1.0",
           "Microsoft-HTTPAPI/2.0"
         ],
-<<<<<<< HEAD
-        "x-ms-client-request-id": "309a4a0a-99dc-9863-9b6b-aa8a65ee17ba",
-        "x-ms-request-id": "0cb008f0-501a-0046-481b-afa6bc000000",
-=======
-        "x-ms-client-request-id": "e262dc67-4444-ccca-ab00-74cfc055b1b4",
-        "x-ms-request-id": "38a4f97c-501a-0034-781f-afa1f3000000",
->>>>>>> 1d9822e0
+        "x-ms-client-request-id": "8c87c718-f521-59b2-17fc-55ba61170c02",
+        "x-ms-request-id": "ef3e3f16-c01a-0019-5063-b01280000000",
         "x-ms-version": "2019-07-07"
       },
       "ResponseBody": []
     }
   ],
   "Variables": {
-<<<<<<< HEAD
-    "RandomSeed": "252661940",
-=======
-    "RandomSeed": "113975341",
->>>>>>> 1d9822e0
+    "RandomSeed": "1809857647",
     "Storage_TestConfigDefault": "ProductionTenant\nseanstagetest\nU2FuaXRpemVk\nhttp://seanstagetest.blob.core.windows.net\nhttp://seanstagetest.file.core.windows.net\nhttp://seanstagetest.queue.core.windows.net\nhttp://seanstagetest.table.core.windows.net\n\n\n\n\nhttp://seanstagetest-secondary.blob.core.windows.net\nhttp://seanstagetest-secondary.file.core.windows.net\nhttp://seanstagetest-secondary.queue.core.windows.net\nhttp://seanstagetest-secondary.table.core.windows.net\n\nSanitized\n\n\nCloud\nBlobEndpoint=http://seanstagetest.blob.core.windows.net/;QueueEndpoint=http://seanstagetest.queue.core.windows.net/;FileEndpoint=http://seanstagetest.file.core.windows.net/;BlobSecondaryEndpoint=http://seanstagetest-secondary.blob.core.windows.net/;QueueSecondaryEndpoint=http://seanstagetest-secondary.queue.core.windows.net/;FileSecondaryEndpoint=http://seanstagetest-secondary.file.core.windows.net/;AccountName=seanstagetest;AccountKey=Sanitized"
   }
 }