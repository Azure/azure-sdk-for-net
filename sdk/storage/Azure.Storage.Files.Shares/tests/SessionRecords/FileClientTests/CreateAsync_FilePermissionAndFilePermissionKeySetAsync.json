{
  "Entries": [
    {
      "RequestUri": "https://seanmcccanary3.file.core.windows.net/test-share-5527427d-45cf-5b2d-60fa-37e0ab93e9d1?restype=share",
      "RequestMethod": "PUT",
      "RequestHeaders": {
        "Accept": "application/xml",
        "Authorization": "Sanitized",
        "traceparent": "00-2a0dcb280eabec488f1ca5e0c29cea17-adbcaed13bd76645-00",
        "User-Agent": [
          "azsdk-net-Storage.Files.Shares/12.7.0-alpha.20210121.1",
          "(.NET 5.0.2; Microsoft Windows 10.0.19042)"
        ],
        "x-ms-client-request-id": "aa2fb6b9-9f11-3c21-15ca-4e2a59f14b8c",
        "x-ms-date": "Thu, 21 Jan 2021 20:41:21 GMT",
        "x-ms-return-client-request-id": "true",
        "x-ms-version": "2020-06-12"
      },
      "RequestBody": null,
      "StatusCode": 201,
      "ResponseHeaders": {
        "Content-Length": "0",
        "Date": "Thu, 21 Jan 2021 20:41:21 GMT",
        "ETag": "\u00220x8D8BE4CE927C574\u0022",
        "Last-Modified": "Thu, 21 Jan 2021 20:41:21 GMT",
        "Server": [
          "Windows-Azure-File/1.0",
          "Microsoft-HTTPAPI/2.0"
        ],
        "x-ms-client-request-id": "aa2fb6b9-9f11-3c21-15ca-4e2a59f14b8c",
<<<<<<< HEAD
        "x-ms-request-id": "c9ef674b-f01a-0012-3237-f3e9eb000000",
        "x-ms-version": "2020-06-12"
=======
        "x-ms-request-id": "10988238-301a-003f-1135-f01261000000",
        "x-ms-version": "2020-04-08"
>>>>>>> ac24a13f
      },
      "ResponseBody": []
    },
    {
      "RequestUri": "https://seanmcccanary3.file.core.windows.net/test-share-5527427d-45cf-5b2d-60fa-37e0ab93e9d1/test-directory-afdf5b83-bd4b-4598-77c5-02eb82630350?restype=directory",
      "RequestMethod": "PUT",
      "RequestHeaders": {
        "Accept": "application/xml",
        "Authorization": "Sanitized",
        "traceparent": "00-67bf844a62102143acea3e073558c7f5-d8ab496c79ecd74d-00",
        "User-Agent": [
          "azsdk-net-Storage.Files.Shares/12.7.0-alpha.20210121.1",
          "(.NET 5.0.2; Microsoft Windows 10.0.19042)"
        ],
        "x-ms-client-request-id": "fc473698-b031-fbb7-1dea-334b9d35bab2",
        "x-ms-date": "Thu, 21 Jan 2021 20:41:21 GMT",
        "x-ms-file-attributes": "None",
        "x-ms-file-creation-time": "Now",
        "x-ms-file-last-write-time": "Now",
        "x-ms-file-permission": "Inherit",
        "x-ms-return-client-request-id": "true",
        "x-ms-version": "2020-06-12"
      },
      "RequestBody": null,
      "StatusCode": 201,
      "ResponseHeaders": {
        "Content-Length": "0",
        "Date": "Thu, 21 Jan 2021 20:41:21 GMT",
        "ETag": "\u00220x8D8BE4CE9338CB1\u0022",
        "Last-Modified": "Thu, 21 Jan 2021 20:41:21 GMT",
        "Server": [
          "Windows-Azure-File/1.0",
          "Microsoft-HTTPAPI/2.0"
        ],
        "x-ms-client-request-id": "fc473698-b031-fbb7-1dea-334b9d35bab2",
        "x-ms-file-attributes": "Directory",
        "x-ms-file-change-time": "2021-01-21T20:41:21.2186801Z",
        "x-ms-file-creation-time": "2021-01-21T20:41:21.2186801Z",
        "x-ms-file-id": "13835128424026341376",
        "x-ms-file-last-write-time": "2021-01-21T20:41:21.2186801Z",
        "x-ms-file-parent-id": "0",
        "x-ms-file-permission-key": "17860367565182308406*11459378189709739967",
        "x-ms-request-id": "1098823e-301a-003f-1235-f01261000000",
        "x-ms-request-server-encrypted": "true",
        "x-ms-version": "2020-06-12"
      },
      "ResponseBody": []
    },
    {
      "RequestUri": "https://seanmcccanary3.file.core.windows.net/test-share-5527427d-45cf-5b2d-60fa-37e0ab93e9d1?restype=share",
      "RequestMethod": "DELETE",
      "RequestHeaders": {
        "Accept": "application/xml",
        "Authorization": "Sanitized",
        "traceparent": "00-94169a83644c444e8d4b653d930f1f7a-a25f676f86b42a4e-00",
        "User-Agent": [
          "azsdk-net-Storage.Files.Shares/12.7.0-alpha.20210121.1",
          "(.NET 5.0.2; Microsoft Windows 10.0.19042)"
        ],
        "x-ms-client-request-id": "eb46b7a0-e411-4195-0d03-60611ac6a791",
        "x-ms-date": "Thu, 21 Jan 2021 20:41:21 GMT",
        "x-ms-delete-snapshots": "include",
        "x-ms-return-client-request-id": "true",
        "x-ms-version": "2020-06-12"
      },
      "RequestBody": null,
      "StatusCode": 202,
      "ResponseHeaders": {
        "Content-Length": "0",
        "Date": "Thu, 21 Jan 2021 20:41:21 GMT",
        "Server": [
          "Windows-Azure-File/1.0",
          "Microsoft-HTTPAPI/2.0"
        ],
        "x-ms-client-request-id": "eb46b7a0-e411-4195-0d03-60611ac6a791",
<<<<<<< HEAD
        "x-ms-request-id": "c9ef6753-f01a-0012-3737-f3e9eb000000",
        "x-ms-version": "2020-06-12"
=======
        "x-ms-request-id": "10988243-301a-003f-1535-f01261000000",
        "x-ms-version": "2020-04-08"
>>>>>>> ac24a13f
      },
      "ResponseBody": []
    }
  ],
  "Variables": {
    "RandomSeed": "2034667754",
    "Storage_TestConfigDefault": "ProductionTenant\nseanmcccanary3\nU2FuaXRpemVk\nhttps://seanmcccanary3.blob.core.windows.net\nhttps://seanmcccanary3.file.core.windows.net\nhttps://seanmcccanary3.queue.core.windows.net\nhttps://seanmcccanary3.table.core.windows.net\n\n\n\n\nhttps://seanmcccanary3-secondary.blob.core.windows.net\nhttps://seanmcccanary3-secondary.file.core.windows.net\nhttps://seanmcccanary3-secondary.queue.core.windows.net\nhttps://seanmcccanary3-secondary.table.core.windows.net\n\nSanitized\n\n\nCloud\nBlobEndpoint=https://seanmcccanary3.blob.core.windows.net/;QueueEndpoint=https://seanmcccanary3.queue.core.windows.net/;FileEndpoint=https://seanmcccanary3.file.core.windows.net/;BlobSecondaryEndpoint=https://seanmcccanary3-secondary.blob.core.windows.net/;QueueSecondaryEndpoint=https://seanmcccanary3-secondary.queue.core.windows.net/;FileSecondaryEndpoint=https://seanmcccanary3-secondary.file.core.windows.net/;AccountName=seanmcccanary3;AccountKey=Kg==;\nseanscope1"
  }
}<|MERGE_RESOLUTION|>--- conflicted
+++ resolved
@@ -1,18 +1,18 @@
 {
   "Entries": [
     {
-      "RequestUri": "https://seanmcccanary3.file.core.windows.net/test-share-5527427d-45cf-5b2d-60fa-37e0ab93e9d1?restype=share",
+      "RequestUri": "https://seanmcccanary3.file.core.windows.net/test-share-40981d39-0ad8-e898-9446-277081ce181f?restype=share",
       "RequestMethod": "PUT",
       "RequestHeaders": {
         "Accept": "application/xml",
         "Authorization": "Sanitized",
-        "traceparent": "00-2a0dcb280eabec488f1ca5e0c29cea17-adbcaed13bd76645-00",
+        "traceparent": "00-e5a71e39fa2ca7419b050d140e419b5e-09bbb8762682e642-00",
         "User-Agent": [
-          "azsdk-net-Storage.Files.Shares/12.7.0-alpha.20210121.1",
+          "azsdk-net-Storage.Files.Shares/12.7.0-alpha.20210126.1",
           "(.NET 5.0.2; Microsoft Windows 10.0.19042)"
         ],
-        "x-ms-client-request-id": "aa2fb6b9-9f11-3c21-15ca-4e2a59f14b8c",
-        "x-ms-date": "Thu, 21 Jan 2021 20:41:21 GMT",
+        "x-ms-client-request-id": "b94f1718-d4c1-9b8f-9305-b11231033f89",
+        "x-ms-date": "Tue, 26 Jan 2021 19:32:48 GMT",
         "x-ms-return-client-request-id": "true",
         "x-ms-version": "2020-06-12"
       },
@@ -20,37 +20,32 @@
       "StatusCode": 201,
       "ResponseHeaders": {
         "Content-Length": "0",
-        "Date": "Thu, 21 Jan 2021 20:41:21 GMT",
-        "ETag": "\u00220x8D8BE4CE927C574\u0022",
-        "Last-Modified": "Thu, 21 Jan 2021 20:41:21 GMT",
+        "Date": "Tue, 26 Jan 2021 19:32:47 GMT",
+        "ETag": "\u00220x8D8C2312975EBE2\u0022",
+        "Last-Modified": "Tue, 26 Jan 2021 19:32:47 GMT",
         "Server": [
           "Windows-Azure-File/1.0",
           "Microsoft-HTTPAPI/2.0"
         ],
-        "x-ms-client-request-id": "aa2fb6b9-9f11-3c21-15ca-4e2a59f14b8c",
-<<<<<<< HEAD
-        "x-ms-request-id": "c9ef674b-f01a-0012-3237-f3e9eb000000",
+        "x-ms-client-request-id": "b94f1718-d4c1-9b8f-9305-b11231033f89",
+        "x-ms-request-id": "def0e80f-701a-0001-301a-f4851e000000",
         "x-ms-version": "2020-06-12"
-=======
-        "x-ms-request-id": "10988238-301a-003f-1135-f01261000000",
-        "x-ms-version": "2020-04-08"
->>>>>>> ac24a13f
       },
       "ResponseBody": []
     },
     {
-      "RequestUri": "https://seanmcccanary3.file.core.windows.net/test-share-5527427d-45cf-5b2d-60fa-37e0ab93e9d1/test-directory-afdf5b83-bd4b-4598-77c5-02eb82630350?restype=directory",
+      "RequestUri": "https://seanmcccanary3.file.core.windows.net/test-share-40981d39-0ad8-e898-9446-277081ce181f/test-directory-dc1e981c-4868-65b4-60e8-d1ad20415257?restype=directory",
       "RequestMethod": "PUT",
       "RequestHeaders": {
         "Accept": "application/xml",
         "Authorization": "Sanitized",
-        "traceparent": "00-67bf844a62102143acea3e073558c7f5-d8ab496c79ecd74d-00",
+        "traceparent": "00-da9ca624af06d347ab3c89ad0c7dcb95-487dd1f4229d8140-00",
         "User-Agent": [
-          "azsdk-net-Storage.Files.Shares/12.7.0-alpha.20210121.1",
+          "azsdk-net-Storage.Files.Shares/12.7.0-alpha.20210126.1",
           "(.NET 5.0.2; Microsoft Windows 10.0.19042)"
         ],
-        "x-ms-client-request-id": "fc473698-b031-fbb7-1dea-334b9d35bab2",
-        "x-ms-date": "Thu, 21 Jan 2021 20:41:21 GMT",
+        "x-ms-client-request-id": "fd3a61ea-dc1d-cf3a-62ea-58d902e17a52",
+        "x-ms-date": "Tue, 26 Jan 2021 19:32:48 GMT",
         "x-ms-file-attributes": "None",
         "x-ms-file-creation-time": "Now",
         "x-ms-file-last-write-time": "Now",
@@ -62,40 +57,40 @@
       "StatusCode": 201,
       "ResponseHeaders": {
         "Content-Length": "0",
-        "Date": "Thu, 21 Jan 2021 20:41:21 GMT",
-        "ETag": "\u00220x8D8BE4CE9338CB1\u0022",
-        "Last-Modified": "Thu, 21 Jan 2021 20:41:21 GMT",
+        "Date": "Tue, 26 Jan 2021 19:32:47 GMT",
+        "ETag": "\u00220x8D8C231297FEDCA\u0022",
+        "Last-Modified": "Tue, 26 Jan 2021 19:32:47 GMT",
         "Server": [
           "Windows-Azure-File/1.0",
           "Microsoft-HTTPAPI/2.0"
         ],
-        "x-ms-client-request-id": "fc473698-b031-fbb7-1dea-334b9d35bab2",
+        "x-ms-client-request-id": "fd3a61ea-dc1d-cf3a-62ea-58d902e17a52",
         "x-ms-file-attributes": "Directory",
-        "x-ms-file-change-time": "2021-01-21T20:41:21.2186801Z",
-        "x-ms-file-creation-time": "2021-01-21T20:41:21.2186801Z",
+        "x-ms-file-change-time": "2021-01-26T19:32:47.8361034Z",
+        "x-ms-file-creation-time": "2021-01-26T19:32:47.8361034Z",
         "x-ms-file-id": "13835128424026341376",
-        "x-ms-file-last-write-time": "2021-01-21T20:41:21.2186801Z",
+        "x-ms-file-last-write-time": "2021-01-26T19:32:47.8361034Z",
         "x-ms-file-parent-id": "0",
         "x-ms-file-permission-key": "17860367565182308406*11459378189709739967",
-        "x-ms-request-id": "1098823e-301a-003f-1235-f01261000000",
+        "x-ms-request-id": "def0e812-701a-0001-311a-f4851e000000",
         "x-ms-request-server-encrypted": "true",
         "x-ms-version": "2020-06-12"
       },
       "ResponseBody": []
     },
     {
-      "RequestUri": "https://seanmcccanary3.file.core.windows.net/test-share-5527427d-45cf-5b2d-60fa-37e0ab93e9d1?restype=share",
+      "RequestUri": "https://seanmcccanary3.file.core.windows.net/test-share-40981d39-0ad8-e898-9446-277081ce181f?restype=share",
       "RequestMethod": "DELETE",
       "RequestHeaders": {
         "Accept": "application/xml",
         "Authorization": "Sanitized",
-        "traceparent": "00-94169a83644c444e8d4b653d930f1f7a-a25f676f86b42a4e-00",
+        "traceparent": "00-9c6796abab1589498064a3a569285aa7-e620ce86f49ea846-00",
         "User-Agent": [
-          "azsdk-net-Storage.Files.Shares/12.7.0-alpha.20210121.1",
+          "azsdk-net-Storage.Files.Shares/12.7.0-alpha.20210126.1",
           "(.NET 5.0.2; Microsoft Windows 10.0.19042)"
         ],
-        "x-ms-client-request-id": "eb46b7a0-e411-4195-0d03-60611ac6a791",
-        "x-ms-date": "Thu, 21 Jan 2021 20:41:21 GMT",
+        "x-ms-client-request-id": "caaec066-d125-15c0-577c-c3644db3990f",
+        "x-ms-date": "Tue, 26 Jan 2021 19:32:48 GMT",
         "x-ms-delete-snapshots": "include",
         "x-ms-return-client-request-id": "true",
         "x-ms-version": "2020-06-12"
@@ -104,25 +99,20 @@
       "StatusCode": 202,
       "ResponseHeaders": {
         "Content-Length": "0",
-        "Date": "Thu, 21 Jan 2021 20:41:21 GMT",
+        "Date": "Tue, 26 Jan 2021 19:32:47 GMT",
         "Server": [
           "Windows-Azure-File/1.0",
           "Microsoft-HTTPAPI/2.0"
         ],
-        "x-ms-client-request-id": "eb46b7a0-e411-4195-0d03-60611ac6a791",
-<<<<<<< HEAD
-        "x-ms-request-id": "c9ef6753-f01a-0012-3737-f3e9eb000000",
+        "x-ms-client-request-id": "caaec066-d125-15c0-577c-c3644db3990f",
+        "x-ms-request-id": "def0e815-701a-0001-321a-f4851e000000",
         "x-ms-version": "2020-06-12"
-=======
-        "x-ms-request-id": "10988243-301a-003f-1535-f01261000000",
-        "x-ms-version": "2020-04-08"
->>>>>>> ac24a13f
       },
       "ResponseBody": []
     }
   ],
   "Variables": {
-    "RandomSeed": "2034667754",
+    "RandomSeed": "1287041552",
     "Storage_TestConfigDefault": "ProductionTenant\nseanmcccanary3\nU2FuaXRpemVk\nhttps://seanmcccanary3.blob.core.windows.net\nhttps://seanmcccanary3.file.core.windows.net\nhttps://seanmcccanary3.queue.core.windows.net\nhttps://seanmcccanary3.table.core.windows.net\n\n\n\n\nhttps://seanmcccanary3-secondary.blob.core.windows.net\nhttps://seanmcccanary3-secondary.file.core.windows.net\nhttps://seanmcccanary3-secondary.queue.core.windows.net\nhttps://seanmcccanary3-secondary.table.core.windows.net\n\nSanitized\n\n\nCloud\nBlobEndpoint=https://seanmcccanary3.blob.core.windows.net/;QueueEndpoint=https://seanmcccanary3.queue.core.windows.net/;FileEndpoint=https://seanmcccanary3.file.core.windows.net/;BlobSecondaryEndpoint=https://seanmcccanary3-secondary.blob.core.windows.net/;QueueSecondaryEndpoint=https://seanmcccanary3-secondary.queue.core.windows.net/;FileSecondaryEndpoint=https://seanmcccanary3-secondary.file.core.windows.net/;AccountName=seanmcccanary3;AccountKey=Kg==;\nseanscope1"
   }
 }