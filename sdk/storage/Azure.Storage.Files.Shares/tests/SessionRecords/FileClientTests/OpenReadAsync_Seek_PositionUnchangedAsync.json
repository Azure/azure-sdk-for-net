{
  "Entries": [
    {
      "RequestUri": "http://seanmcccanary3.file.core.windows.net/test-share-30b07eb8-7411-7954-9540-08e631612bf0?restype=share",
      "RequestMethod": "PUT",
      "RequestHeaders": {
        "Accept": "application/xml",
        "Authorization": "Sanitized",
        "traceparent": "00-ec4a26c32ff6c44db2dcc6622a8841d2-923714147ff4474d-00",
        "User-Agent": [
          "azsdk-net-Storage.Files.Shares/12.8.0-alpha.20210820.1",
          "(.NET Core 3.1.18; Microsoft Windows 10.0.19043)"
        ],
        "x-ms-client-request-id": "d7334f49-a937-3188-aa79-af8aa200070c",
        "x-ms-date": "Mon, 23 Aug 2021 18:31:53 GMT",
        "x-ms-return-client-request-id": "true",
        "x-ms-version": "2020-12-06"
      },
      "RequestBody": null,
      "StatusCode": 201,
      "ResponseHeaders": {
        "Content-Length": "0",
        "Date": "Mon, 23 Aug 2021 18:31:52 GMT",
        "ETag": "\u00220x8D9666447A48783\u0022",
        "Last-Modified": "Mon, 23 Aug 2021 18:31:53 GMT",
        "Server": [
          "Windows-Azure-File/1.0",
          "Microsoft-HTTPAPI/2.0"
        ],
        "x-ms-client-request-id": "d7334f49-a937-3188-aa79-af8aa200070c",
<<<<<<< HEAD
        "x-ms-request-id": "69aefe87-101a-0075-294d-98b1ee000000",
        "x-ms-version": "2020-10-02"
=======
        "x-ms-request-id": "5e58eca3-f01a-0020-531a-f4a165000000",
        "x-ms-version": "2020-12-06"
>>>>>>> 76e66c80
      },
      "ResponseBody": []
    },
    {
      "RequestUri": "http://seanmcccanary3.file.core.windows.net/test-share-30b07eb8-7411-7954-9540-08e631612bf0/test-directory-dc1376b7-6dde-e37c-241f-770d3a2224e7?restype=directory",
      "RequestMethod": "PUT",
      "RequestHeaders": {
        "Accept": "application/xml",
        "Authorization": "Sanitized",
        "traceparent": "00-12ef2fd5347dba41af622e757adbe58b-ef960247ea843941-00",
        "User-Agent": [
          "azsdk-net-Storage.Files.Shares/12.8.0-alpha.20210820.1",
          "(.NET Core 3.1.18; Microsoft Windows 10.0.19043)"
        ],
        "x-ms-client-request-id": "de7b2dfb-7099-db6a-d350-b318317af687",
        "x-ms-date": "Mon, 23 Aug 2021 18:31:53 GMT",
        "x-ms-file-attributes": "None",
        "x-ms-file-creation-time": "Now",
        "x-ms-file-last-write-time": "Now",
        "x-ms-file-permission": "Inherit",
        "x-ms-return-client-request-id": "true",
        "x-ms-version": "2020-12-06"
      },
      "RequestBody": null,
      "StatusCode": 201,
      "ResponseHeaders": {
        "Content-Length": "0",
        "Date": "Mon, 23 Aug 2021 18:31:52 GMT",
        "ETag": "\u00220x8D9666447ADDC34\u0022",
        "Last-Modified": "Mon, 23 Aug 2021 18:31:53 GMT",
        "Server": [
          "Windows-Azure-File/1.0",
          "Microsoft-HTTPAPI/2.0"
        ],
        "x-ms-client-request-id": "de7b2dfb-7099-db6a-d350-b318317af687",
        "x-ms-file-attributes": "Directory",
        "x-ms-file-change-time": "2021-08-23T18:31:53.4975028Z",
        "x-ms-file-creation-time": "2021-08-23T18:31:53.4975028Z",
        "x-ms-file-id": "13835128424026341376",
        "x-ms-file-last-write-time": "2021-08-23T18:31:53.4975028Z",
        "x-ms-file-parent-id": "0",
        "x-ms-file-permission-key": "17860367565182308406*11459378189709739967",
        "x-ms-request-id": "69aefe8b-101a-0075-2a4d-98b1ee000000",
        "x-ms-request-server-encrypted": "true",
        "x-ms-version": "2020-12-06"
      },
      "ResponseBody": []
    },
    {
      "RequestUri": "http://seanmcccanary3.file.core.windows.net/test-share-30b07eb8-7411-7954-9540-08e631612bf0/test-directory-dc1376b7-6dde-e37c-241f-770d3a2224e7/test-file-74a13925-58c8-679d-91d8-e957a20085d8",
      "RequestMethod": "PUT",
      "RequestHeaders": {
        "Accept": "application/xml",
        "Authorization": "Sanitized",
        "traceparent": "00-3db694a6abc4a248a662531ccc8d1bf2-01d3e2c91795f44a-00",
        "User-Agent": [
          "azsdk-net-Storage.Files.Shares/12.8.0-alpha.20210820.1",
          "(.NET Core 3.1.18; Microsoft Windows 10.0.19043)"
        ],
        "x-ms-client-request-id": "9403c8db-31b7-4df4-d46f-d86c0c0597c1",
        "x-ms-content-length": "1024",
        "x-ms-date": "Mon, 23 Aug 2021 18:31:53 GMT",
        "x-ms-file-attributes": "None",
        "x-ms-file-creation-time": "Now",
        "x-ms-file-last-write-time": "Now",
        "x-ms-file-permission": "Inherit",
        "x-ms-return-client-request-id": "true",
        "x-ms-type": "file",
        "x-ms-version": "2020-12-06"
      },
      "RequestBody": null,
      "StatusCode": 201,
      "ResponseHeaders": {
        "Content-Length": "0",
        "Date": "Mon, 23 Aug 2021 18:31:52 GMT",
        "ETag": "\u00220x8D9666447B702A0\u0022",
        "Last-Modified": "Mon, 23 Aug 2021 18:31:53 GMT",
        "Server": [
          "Windows-Azure-File/1.0",
          "Microsoft-HTTPAPI/2.0"
        ],
        "x-ms-client-request-id": "9403c8db-31b7-4df4-d46f-d86c0c0597c1",
        "x-ms-file-attributes": "Archive",
        "x-ms-file-change-time": "2021-08-23T18:31:53.5574688Z",
        "x-ms-file-creation-time": "2021-08-23T18:31:53.5574688Z",
        "x-ms-file-id": "11529285414812647424",
        "x-ms-file-last-write-time": "2021-08-23T18:31:53.5574688Z",
        "x-ms-file-parent-id": "13835128424026341376",
        "x-ms-file-permission-key": "4010187179898695473*11459378189709739967",
        "x-ms-request-id": "69aefe8c-101a-0075-2b4d-98b1ee000000",
        "x-ms-request-server-encrypted": "true",
        "x-ms-version": "2020-12-06"
      },
      "ResponseBody": []
    },
    {
      "RequestUri": "http://seanmcccanary3.file.core.windows.net/test-share-30b07eb8-7411-7954-9540-08e631612bf0/test-directory-dc1376b7-6dde-e37c-241f-770d3a2224e7/test-file-74a13925-58c8-679d-91d8-e957a20085d8?comp=range",
      "RequestMethod": "PUT",
      "RequestHeaders": {
        "Accept": "application/xml",
        "Authorization": "Sanitized",
        "Content-Length": "1024",
        "Content-Type": "application/octet-stream",
        "traceparent": "00-00bd20d6e07a3f4ab3235f1bbcc0b5c2-6ff34cbfb5f1bf48-00",
        "User-Agent": [
          "azsdk-net-Storage.Files.Shares/12.8.0-alpha.20210820.1",
          "(.NET Core 3.1.18; Microsoft Windows 10.0.19043)"
        ],
        "x-ms-client-request-id": "da7c0454-f0fd-f821-5d3c-99cb44ba72fe",
        "x-ms-date": "Mon, 23 Aug 2021 18:31:53 GMT",
        "x-ms-range": "bytes=0-1023",
        "x-ms-return-client-request-id": "true",
        "x-ms-version": "2020-12-06",
        "x-ms-write": "update"
      },
      "RequestBody": "VMeX4mQl3mO9mwVOB/W\u002BVDC/EQ2nRk6CVcAP3aCgRlyZ3jJcOAxU1k8XIP1rHNTdkV7ncmjp3w55FIyjFQDCHVWotCjDYhwkaju9jyVQFjnsMkxBudP0r/4j4yN/sMFOVQOow2esGS9CwggtK1DoKf1TtuOzgGOCtAQpn374pLl5bzoip1PSQBgd//bLx4SuOromLPrdmtSfJg9ignmwSR1Os7wVxoGpgHbLloFstu2AemTE0ni/nNRmgoFEb72ebLXYfBPHmHQ4fKuEEgRSMm8h4ggU63eljhfor0T/ZRG4LCnLkznZuOHwjFXMO4nPE08RIo21iYE9M\u002B773ukvOBeay\u002Bbah581SCkmJF8h2FKOGJz17kKEAqKojWBL3dn4wFM\u002BMm\u002Bj9Yuw3Npjj2UhHFqbbcZMOkrUFclDMvk\u002B6mpPLWMM4qbj6yMQRBJoIHI8hnEFr3ATrIUIah2mX8KScfFvFGEBFTm0uIKiO/U4bPRWB6uHOTr6O4HeA3iJPYxgfdMg\u002BAwQOnE4UfftcXCP0P4oT1gXCzi3ddjgIxHAK3v2Qb0iF3PoRcw6TudDDMoQTjN6YO40SXKbaYM0MBZfdyV89y\u002BzbbiKQAmL3LxQdGgNz9XeRsqNwvhLhq7vsxW129fBxhWbXeB67yDkqGy1SvQaJmFBgDFb7zU3Z\u002BYJm4z01gDljq1TcnH0ZFapqBmLlTy61Yy0dFulZtfgY/b6cFSU8NJr0LxHx7TvTBvasUcbq9KqT8b/QGGlQCjWcg57\u002BvMCFbdHH8R/cw3YxCg/yrSQxbgjTyGOlLBwxpCTcFSldFEo2JuP04wOKty4J3s5ZXVzRq1WWKrSdIEH1lk07AK4MlDWF/IYAPEsFSVE1Ww0N2AaICqnTxymVWQah/wy2T7aAPQrYk6DWkW8KkKFjZ4U0p/4GcvYEeM0MMGN/nj0\u002BTvmatV4CdQSl8Xk6yXZIMjFBbVdOsByAe8Q9zGN9VzMxzAHniPJnMnK5oEG9CW\u002BWg/5yPjDl797dGjmZxGjhaJpFyP00YGl/GnsklM\u002BbA3JUpwiky1jCTBxjCq64jW3J2HfnNwCyYmNVMuP1wRsPAdbHBR1gPF1BQ7yg0VX6hk0NWvyXtAxxogTlD9h1DIsBU8iXsYgQqZwapbND0ZDNmmxW6KYet43KlaMYeyxEzHcxn72NYtTE/LEgfQ5Y7ZC0F7Wr3mQk4tw6jRvlOC5v1dk8UjITAHdXkev1Pjp/safSpGO2mO4TDPzhUpX438SCsKd1HJueoNd\u002BVEx4L\u002BSh\u002Bxu0ElOK\u002BTzrKQV1Ma2hnrHnMk1TClTMc8OMeERhmt0YP5d6BI1xN/eqSjOWKW8pnLWakT2XDrCG596QPoC4Q==",
      "StatusCode": 201,
      "ResponseHeaders": {
        "Content-Length": "0",
        "Content-MD5": "qBv88sWMvz0BF16LyCBqpw==",
        "Date": "Mon, 23 Aug 2021 18:31:52 GMT",
        "ETag": "\u00220x8D9666447C0290B\u0022",
        "Last-Modified": "Mon, 23 Aug 2021 18:31:53 GMT",
        "Server": [
          "Windows-Azure-File/1.0",
          "Microsoft-HTTPAPI/2.0"
        ],
        "x-ms-client-request-id": "da7c0454-f0fd-f821-5d3c-99cb44ba72fe",
        "x-ms-request-id": "69aefe8d-101a-0075-2c4d-98b1ee000000",
        "x-ms-request-server-encrypted": "true",
        "x-ms-version": "2020-12-06"
      },
      "ResponseBody": []
    },
    {
      "RequestUri": "http://seanmcccanary3.file.core.windows.net/test-share-30b07eb8-7411-7954-9540-08e631612bf0/test-directory-dc1376b7-6dde-e37c-241f-770d3a2224e7/test-file-74a13925-58c8-679d-91d8-e957a20085d8",
      "RequestMethod": "HEAD",
      "RequestHeaders": {
        "Accept": "application/xml",
        "Authorization": "Sanitized",
        "traceparent": "00-e7ac91000a64234eacbef4837971b27e-fa534f2f46edf842-00",
        "User-Agent": [
          "azsdk-net-Storage.Files.Shares/12.8.0-alpha.20210820.1",
          "(.NET Core 3.1.18; Microsoft Windows 10.0.19043)"
        ],
        "x-ms-client-request-id": "0717027a-bd89-a4c4-a556-9132fadac357",
        "x-ms-date": "Mon, 23 Aug 2021 18:31:53 GMT",
        "x-ms-return-client-request-id": "true",
        "x-ms-version": "2020-12-06"
      },
      "RequestBody": null,
      "StatusCode": 200,
      "ResponseHeaders": {
        "Content-Length": "1024",
        "Content-Type": "application/octet-stream",
        "Date": "Mon, 23 Aug 2021 18:31:52 GMT",
        "ETag": "\u00220x8D9666447C0290B\u0022",
        "Last-Modified": "Mon, 23 Aug 2021 18:31:53 GMT",
        "Server": [
          "Windows-Azure-File/1.0",
          "Microsoft-HTTPAPI/2.0"
        ],
        "x-ms-client-request-id": "0717027a-bd89-a4c4-a556-9132fadac357",
        "x-ms-file-attributes": "Archive",
        "x-ms-file-change-time": "2021-08-23T18:31:53.5574688Z",
        "x-ms-file-creation-time": "2021-08-23T18:31:53.5574688Z",
        "x-ms-file-id": "11529285414812647424",
        "x-ms-file-last-write-time": "2021-08-23T18:31:53.5574688Z",
        "x-ms-file-parent-id": "13835128424026341376",
        "x-ms-file-permission-key": "4010187179898695473*11459378189709739967",
        "x-ms-lease-state": "available",
        "x-ms-lease-status": "unlocked",
        "x-ms-request-id": "69aefe8e-101a-0075-2d4d-98b1ee000000",
        "x-ms-server-encrypted": "true",
        "x-ms-type": "File",
        "x-ms-version": "2020-12-06"
      },
      "ResponseBody": []
    },
    {
      "RequestUri": "http://seanmcccanary3.file.core.windows.net/test-share-30b07eb8-7411-7954-9540-08e631612bf0/test-directory-dc1376b7-6dde-e37c-241f-770d3a2224e7/test-file-74a13925-58c8-679d-91d8-e957a20085d8",
      "RequestMethod": "GET",
      "RequestHeaders": {
        "Accept": "application/xml",
        "Authorization": "Sanitized",
        "User-Agent": [
          "azsdk-net-Storage.Files.Shares/12.8.0-alpha.20210820.1",
          "(.NET Core 3.1.18; Microsoft Windows 10.0.19043)"
        ],
        "x-ms-client-request-id": "425195ac-6aa2-6f75-1492-061503424b47",
        "x-ms-date": "Mon, 23 Aug 2021 18:31:53 GMT",
        "x-ms-range": "bytes=0-4194303",
        "x-ms-return-client-request-id": "true",
        "x-ms-version": "2020-12-06"
      },
      "RequestBody": null,
      "StatusCode": 206,
      "ResponseHeaders": {
        "Accept-Ranges": "bytes",
        "Content-Length": "1024",
        "Content-Range": "bytes 0-1023/1024",
        "Content-Type": "application/octet-stream",
        "Date": "Mon, 23 Aug 2021 18:31:52 GMT",
        "ETag": "\u00220x8D9666447C0290B\u0022",
        "Last-Modified": "Mon, 23 Aug 2021 18:31:53 GMT",
        "Server": [
          "Windows-Azure-File/1.0",
          "Microsoft-HTTPAPI/2.0"
        ],
        "x-ms-client-request-id": "425195ac-6aa2-6f75-1492-061503424b47",
        "x-ms-file-attributes": "Archive",
        "x-ms-file-change-time": "2021-08-23T18:31:53.5574688Z",
        "x-ms-file-creation-time": "2021-08-23T18:31:53.5574688Z",
        "x-ms-file-id": "11529285414812647424",
        "x-ms-file-last-write-time": "2021-08-23T18:31:53.5574688Z",
        "x-ms-file-parent-id": "13835128424026341376",
        "x-ms-file-permission-key": "4010187179898695473*11459378189709739967",
        "x-ms-lease-state": "available",
        "x-ms-lease-status": "unlocked",
        "x-ms-request-id": "69aefe8f-101a-0075-2e4d-98b1ee000000",
        "x-ms-server-encrypted": "true",
        "x-ms-type": "File",
        "x-ms-version": "2020-12-06"
      },
      "ResponseBody": "VMeX4mQl3mO9mwVOB/W\u002BVDC/EQ2nRk6CVcAP3aCgRlyZ3jJcOAxU1k8XIP1rHNTdkV7ncmjp3w55FIyjFQDCHVWotCjDYhwkaju9jyVQFjnsMkxBudP0r/4j4yN/sMFOVQOow2esGS9CwggtK1DoKf1TtuOzgGOCtAQpn374pLl5bzoip1PSQBgd//bLx4SuOromLPrdmtSfJg9ignmwSR1Os7wVxoGpgHbLloFstu2AemTE0ni/nNRmgoFEb72ebLXYfBPHmHQ4fKuEEgRSMm8h4ggU63eljhfor0T/ZRG4LCnLkznZuOHwjFXMO4nPE08RIo21iYE9M\u002B773ukvOBeay\u002Bbah581SCkmJF8h2FKOGJz17kKEAqKojWBL3dn4wFM\u002BMm\u002Bj9Yuw3Npjj2UhHFqbbcZMOkrUFclDMvk\u002B6mpPLWMM4qbj6yMQRBJoIHI8hnEFr3ATrIUIah2mX8KScfFvFGEBFTm0uIKiO/U4bPRWB6uHOTr6O4HeA3iJPYxgfdMg\u002BAwQOnE4UfftcXCP0P4oT1gXCzi3ddjgIxHAK3v2Qb0iF3PoRcw6TudDDMoQTjN6YO40SXKbaYM0MBZfdyV89y\u002BzbbiKQAmL3LxQdGgNz9XeRsqNwvhLhq7vsxW129fBxhWbXeB67yDkqGy1SvQaJmFBgDFb7zU3Z\u002BYJm4z01gDljq1TcnH0ZFapqBmLlTy61Yy0dFulZtfgY/b6cFSU8NJr0LxHx7TvTBvasUcbq9KqT8b/QGGlQCjWcg57\u002BvMCFbdHH8R/cw3YxCg/yrSQxbgjTyGOlLBwxpCTcFSldFEo2JuP04wOKty4J3s5ZXVzRq1WWKrSdIEH1lk07AK4MlDWF/IYAPEsFSVE1Ww0N2AaICqnTxymVWQah/wy2T7aAPQrYk6DWkW8KkKFjZ4U0p/4GcvYEeM0MMGN/nj0\u002BTvmatV4CdQSl8Xk6yXZIMjFBbVdOsByAe8Q9zGN9VzMxzAHniPJnMnK5oEG9CW\u002BWg/5yPjDl797dGjmZxGjhaJpFyP00YGl/GnsklM\u002BbA3JUpwiky1jCTBxjCq64jW3J2HfnNwCyYmNVMuP1wRsPAdbHBR1gPF1BQ7yg0VX6hk0NWvyXtAxxogTlD9h1DIsBU8iXsYgQqZwapbND0ZDNmmxW6KYet43KlaMYeyxEzHcxn72NYtTE/LEgfQ5Y7ZC0F7Wr3mQk4tw6jRvlOC5v1dk8UjITAHdXkev1Pjp/safSpGO2mO4TDPzhUpX438SCsKd1HJueoNd\u002BVEx4L\u002BSh\u002Bxu0ElOK\u002BTzrKQV1Ma2hnrHnMk1TClTMc8OMeERhmt0YP5d6BI1xN/eqSjOWKW8pnLWakT2XDrCG596QPoC4Q=="
    },
    {
      "RequestUri": "http://seanmcccanary3.file.core.windows.net/test-share-30b07eb8-7411-7954-9540-08e631612bf0?restype=share",
      "RequestMethod": "DELETE",
      "RequestHeaders": {
        "Accept": "application/xml",
        "Authorization": "Sanitized",
        "traceparent": "00-a6b6190937d6304086c35021d2601988-ba193bbc2c9d8649-00",
        "User-Agent": [
          "azsdk-net-Storage.Files.Shares/12.8.0-alpha.20210820.1",
          "(.NET Core 3.1.18; Microsoft Windows 10.0.19043)"
        ],
        "x-ms-client-request-id": "6586241e-8189-46b4-fd67-d0074154bb4c",
        "x-ms-date": "Mon, 23 Aug 2021 18:31:53 GMT",
        "x-ms-delete-snapshots": "include",
        "x-ms-return-client-request-id": "true",
        "x-ms-version": "2020-12-06"
      },
      "RequestBody": null,
      "StatusCode": 202,
      "ResponseHeaders": {
        "Content-Length": "0",
        "Date": "Mon, 23 Aug 2021 18:31:52 GMT",
        "Server": [
          "Windows-Azure-File/1.0",
          "Microsoft-HTTPAPI/2.0"
        ],
        "x-ms-client-request-id": "6586241e-8189-46b4-fd67-d0074154bb4c",
<<<<<<< HEAD
        "x-ms-request-id": "69aefe90-101a-0075-2f4d-98b1ee000000",
        "x-ms-version": "2020-10-02"
=======
        "x-ms-request-id": "5e58ecab-f01a-0020-591a-f4a165000000",
        "x-ms-version": "2020-12-06"
>>>>>>> 76e66c80
      },
      "ResponseBody": []
    }
  ],
  "Variables": {
    "RandomSeed": "1032404969",
    "Storage_TestConfigDefault": "ProductionTenant\nseanmcccanary3\nU2FuaXRpemVk\nhttp://seanmcccanary3.blob.core.windows.net\nhttp://seanmcccanary3.file.core.windows.net\nhttp://seanmcccanary3.queue.core.windows.net\nhttp://seanmcccanary3.table.core.windows.net\n\n\n\n\nhttp://seanmcccanary3-secondary.blob.core.windows.net\nhttp://seanmcccanary3-secondary.file.core.windows.net\nhttp://seanmcccanary3-secondary.queue.core.windows.net\nhttp://seanmcccanary3-secondary.table.core.windows.net\n\nSanitized\n\n\nCloud\nBlobEndpoint=http://seanmcccanary3.blob.core.windows.net/;QueueEndpoint=http://seanmcccanary3.queue.core.windows.net/;FileEndpoint=http://seanmcccanary3.file.core.windows.net/;BlobSecondaryEndpoint=http://seanmcccanary3-secondary.blob.core.windows.net/;QueueSecondaryEndpoint=http://seanmcccanary3-secondary.queue.core.windows.net/;FileSecondaryEndpoint=http://seanmcccanary3-secondary.file.core.windows.net/;AccountName=seanmcccanary3;AccountKey=Kg==;\n[encryption scope]\n\n"
  }
}<|MERGE_RESOLUTION|>--- conflicted
+++ resolved
@@ -1,56 +1,51 @@
-{
+﻿{
   "Entries": [
     {
-      "RequestUri": "http://seanmcccanary3.file.core.windows.net/test-share-30b07eb8-7411-7954-9540-08e631612bf0?restype=share",
-      "RequestMethod": "PUT",
-      "RequestHeaders": {
-        "Accept": "application/xml",
-        "Authorization": "Sanitized",
-        "traceparent": "00-ec4a26c32ff6c44db2dcc6622a8841d2-923714147ff4474d-00",
-        "User-Agent": [
-          "azsdk-net-Storage.Files.Shares/12.8.0-alpha.20210820.1",
-          "(.NET Core 3.1.18; Microsoft Windows 10.0.19043)"
+      "RequestUri": "https://seanmcccanary3.file.core.windows.net/test-share-30b07eb8-7411-7954-9540-08e631612bf0?restype=share",
+      "RequestMethod": "PUT",
+      "RequestHeaders": {
+        "Accept": "application/xml",
+        "Authorization": "Sanitized",
+        "traceparent": "00-61f54dce9f5fdc499c184a5607e2a4b7-566fb8174627024d-00",
+        "User-Agent": [
+          "azsdk-net-Storage.Files.Shares/12.7.0-alpha.20210126.1",
+          "(.NET 5.0.2; Microsoft Windows 10.0.19042)"
         ],
         "x-ms-client-request-id": "d7334f49-a937-3188-aa79-af8aa200070c",
-        "x-ms-date": "Mon, 23 Aug 2021 18:31:53 GMT",
-        "x-ms-return-client-request-id": "true",
-        "x-ms-version": "2020-12-06"
-      },
-      "RequestBody": null,
-      "StatusCode": 201,
-      "ResponseHeaders": {
-        "Content-Length": "0",
-        "Date": "Mon, 23 Aug 2021 18:31:52 GMT",
-        "ETag": "\u00220x8D9666447A48783\u0022",
-        "Last-Modified": "Mon, 23 Aug 2021 18:31:53 GMT",
+        "x-ms-date": "Tue, 26 Jan 2021 19:33:41 GMT",
+        "x-ms-return-client-request-id": "true",
+        "x-ms-version": "2020-12-06"
+      },
+      "RequestBody": null,
+      "StatusCode": 201,
+      "ResponseHeaders": {
+        "Content-Length": "0",
+        "Date": "Tue, 26 Jan 2021 19:33:40 GMT",
+        "ETag": "\"0x8D8C231493B8975\"",
+        "Last-Modified": "Tue, 26 Jan 2021 19:33:41 GMT",
         "Server": [
           "Windows-Azure-File/1.0",
           "Microsoft-HTTPAPI/2.0"
         ],
         "x-ms-client-request-id": "d7334f49-a937-3188-aa79-af8aa200070c",
-<<<<<<< HEAD
-        "x-ms-request-id": "69aefe87-101a-0075-294d-98b1ee000000",
-        "x-ms-version": "2020-10-02"
-=======
         "x-ms-request-id": "5e58eca3-f01a-0020-531a-f4a165000000",
         "x-ms-version": "2020-12-06"
->>>>>>> 76e66c80
-      },
-      "ResponseBody": []
-    },
-    {
-      "RequestUri": "http://seanmcccanary3.file.core.windows.net/test-share-30b07eb8-7411-7954-9540-08e631612bf0/test-directory-dc1376b7-6dde-e37c-241f-770d3a2224e7?restype=directory",
-      "RequestMethod": "PUT",
-      "RequestHeaders": {
-        "Accept": "application/xml",
-        "Authorization": "Sanitized",
-        "traceparent": "00-12ef2fd5347dba41af622e757adbe58b-ef960247ea843941-00",
-        "User-Agent": [
-          "azsdk-net-Storage.Files.Shares/12.8.0-alpha.20210820.1",
-          "(.NET Core 3.1.18; Microsoft Windows 10.0.19043)"
+      },
+      "ResponseBody": []
+    },
+    {
+      "RequestUri": "https://seanmcccanary3.file.core.windows.net/test-share-30b07eb8-7411-7954-9540-08e631612bf0/test-directory-dc1376b7-6dde-e37c-241f-770d3a2224e7?restype=directory",
+      "RequestMethod": "PUT",
+      "RequestHeaders": {
+        "Accept": "application/xml",
+        "Authorization": "Sanitized",
+        "traceparent": "00-9cd0604b93fe4d41b94f009b625a9d16-acc98c14aadac540-00",
+        "User-Agent": [
+          "azsdk-net-Storage.Files.Shares/12.7.0-alpha.20210126.1",
+          "(.NET 5.0.2; Microsoft Windows 10.0.19042)"
         ],
         "x-ms-client-request-id": "de7b2dfb-7099-db6a-d350-b318317af687",
-        "x-ms-date": "Mon, 23 Aug 2021 18:31:53 GMT",
+        "x-ms-date": "Tue, 26 Jan 2021 19:33:41 GMT",
         "x-ms-file-attributes": "None",
         "x-ms-file-creation-time": "Now",
         "x-ms-file-last-write-time": "Now",
@@ -62,41 +57,41 @@
       "StatusCode": 201,
       "ResponseHeaders": {
         "Content-Length": "0",
-        "Date": "Mon, 23 Aug 2021 18:31:52 GMT",
-        "ETag": "\u00220x8D9666447ADDC34\u0022",
-        "Last-Modified": "Mon, 23 Aug 2021 18:31:53 GMT",
+        "Date": "Tue, 26 Jan 2021 19:33:40 GMT",
+        "ETag": "\"0x8D8C2314945A1A3\"",
+        "Last-Modified": "Tue, 26 Jan 2021 19:33:41 GMT",
         "Server": [
           "Windows-Azure-File/1.0",
           "Microsoft-HTTPAPI/2.0"
         ],
         "x-ms-client-request-id": "de7b2dfb-7099-db6a-d350-b318317af687",
         "x-ms-file-attributes": "Directory",
-        "x-ms-file-change-time": "2021-08-23T18:31:53.4975028Z",
-        "x-ms-file-creation-time": "2021-08-23T18:31:53.4975028Z",
+        "x-ms-file-change-time": "2021-01-26T19:33:41.1411363Z",
+        "x-ms-file-creation-time": "2021-01-26T19:33:41.1411363Z",
         "x-ms-file-id": "13835128424026341376",
-        "x-ms-file-last-write-time": "2021-08-23T18:31:53.4975028Z",
+        "x-ms-file-last-write-time": "2021-01-26T19:33:41.1411363Z",
         "x-ms-file-parent-id": "0",
         "x-ms-file-permission-key": "17860367565182308406*11459378189709739967",
-        "x-ms-request-id": "69aefe8b-101a-0075-2a4d-98b1ee000000",
+        "x-ms-request-id": "5e58eca6-f01a-0020-541a-f4a165000000",
         "x-ms-request-server-encrypted": "true",
         "x-ms-version": "2020-12-06"
       },
       "ResponseBody": []
     },
     {
-      "RequestUri": "http://seanmcccanary3.file.core.windows.net/test-share-30b07eb8-7411-7954-9540-08e631612bf0/test-directory-dc1376b7-6dde-e37c-241f-770d3a2224e7/test-file-74a13925-58c8-679d-91d8-e957a20085d8",
-      "RequestMethod": "PUT",
-      "RequestHeaders": {
-        "Accept": "application/xml",
-        "Authorization": "Sanitized",
-        "traceparent": "00-3db694a6abc4a248a662531ccc8d1bf2-01d3e2c91795f44a-00",
-        "User-Agent": [
-          "azsdk-net-Storage.Files.Shares/12.8.0-alpha.20210820.1",
-          "(.NET Core 3.1.18; Microsoft Windows 10.0.19043)"
+      "RequestUri": "https://seanmcccanary3.file.core.windows.net/test-share-30b07eb8-7411-7954-9540-08e631612bf0/test-directory-dc1376b7-6dde-e37c-241f-770d3a2224e7/test-file-74a13925-58c8-679d-91d8-e957a20085d8",
+      "RequestMethod": "PUT",
+      "RequestHeaders": {
+        "Accept": "application/xml",
+        "Authorization": "Sanitized",
+        "traceparent": "00-7a655a38c77cea4d9438a409ce38ed3e-a460c72f8fbc714e-00",
+        "User-Agent": [
+          "azsdk-net-Storage.Files.Shares/12.7.0-alpha.20210126.1",
+          "(.NET 5.0.2; Microsoft Windows 10.0.19042)"
         ],
         "x-ms-client-request-id": "9403c8db-31b7-4df4-d46f-d86c0c0597c1",
         "x-ms-content-length": "1024",
-        "x-ms-date": "Mon, 23 Aug 2021 18:31:53 GMT",
+        "x-ms-date": "Tue, 26 Jan 2021 19:33:41 GMT",
         "x-ms-file-attributes": "None",
         "x-ms-file-creation-time": "Now",
         "x-ms-file-last-write-time": "Now",
@@ -109,79 +104,79 @@
       "StatusCode": 201,
       "ResponseHeaders": {
         "Content-Length": "0",
-        "Date": "Mon, 23 Aug 2021 18:31:52 GMT",
-        "ETag": "\u00220x8D9666447B702A0\u0022",
-        "Last-Modified": "Mon, 23 Aug 2021 18:31:53 GMT",
+        "Date": "Tue, 26 Jan 2021 19:33:40 GMT",
+        "ETag": "\"0x8D8C231494E7CE9\"",
+        "Last-Modified": "Tue, 26 Jan 2021 19:33:41 GMT",
         "Server": [
           "Windows-Azure-File/1.0",
           "Microsoft-HTTPAPI/2.0"
         ],
         "x-ms-client-request-id": "9403c8db-31b7-4df4-d46f-d86c0c0597c1",
         "x-ms-file-attributes": "Archive",
-        "x-ms-file-change-time": "2021-08-23T18:31:53.5574688Z",
-        "x-ms-file-creation-time": "2021-08-23T18:31:53.5574688Z",
+        "x-ms-file-change-time": "2021-01-26T19:33:41.1991785Z",
+        "x-ms-file-creation-time": "2021-01-26T19:33:41.1991785Z",
         "x-ms-file-id": "11529285414812647424",
-        "x-ms-file-last-write-time": "2021-08-23T18:31:53.5574688Z",
+        "x-ms-file-last-write-time": "2021-01-26T19:33:41.1991785Z",
         "x-ms-file-parent-id": "13835128424026341376",
         "x-ms-file-permission-key": "4010187179898695473*11459378189709739967",
-        "x-ms-request-id": "69aefe8c-101a-0075-2b4d-98b1ee000000",
+        "x-ms-request-id": "5e58eca7-f01a-0020-551a-f4a165000000",
         "x-ms-request-server-encrypted": "true",
         "x-ms-version": "2020-12-06"
       },
       "ResponseBody": []
     },
     {
-      "RequestUri": "http://seanmcccanary3.file.core.windows.net/test-share-30b07eb8-7411-7954-9540-08e631612bf0/test-directory-dc1376b7-6dde-e37c-241f-770d3a2224e7/test-file-74a13925-58c8-679d-91d8-e957a20085d8?comp=range",
+      "RequestUri": "https://seanmcccanary3.file.core.windows.net/test-share-30b07eb8-7411-7954-9540-08e631612bf0/test-directory-dc1376b7-6dde-e37c-241f-770d3a2224e7/test-file-74a13925-58c8-679d-91d8-e957a20085d8?comp=range",
       "RequestMethod": "PUT",
       "RequestHeaders": {
         "Accept": "application/xml",
         "Authorization": "Sanitized",
         "Content-Length": "1024",
         "Content-Type": "application/octet-stream",
-        "traceparent": "00-00bd20d6e07a3f4ab3235f1bbcc0b5c2-6ff34cbfb5f1bf48-00",
-        "User-Agent": [
-          "azsdk-net-Storage.Files.Shares/12.8.0-alpha.20210820.1",
-          "(.NET Core 3.1.18; Microsoft Windows 10.0.19043)"
+        "traceparent": "00-9206a211fc92794285e3696e3289a529-80a88389bfaf624e-00",
+        "User-Agent": [
+          "azsdk-net-Storage.Files.Shares/12.7.0-alpha.20210126.1",
+          "(.NET 5.0.2; Microsoft Windows 10.0.19042)"
         ],
         "x-ms-client-request-id": "da7c0454-f0fd-f821-5d3c-99cb44ba72fe",
-        "x-ms-date": "Mon, 23 Aug 2021 18:31:53 GMT",
+        "x-ms-date": "Tue, 26 Jan 2021 19:33:42 GMT",
         "x-ms-range": "bytes=0-1023",
         "x-ms-return-client-request-id": "true",
         "x-ms-version": "2020-12-06",
         "x-ms-write": "update"
       },
-      "RequestBody": "VMeX4mQl3mO9mwVOB/W\u002BVDC/EQ2nRk6CVcAP3aCgRlyZ3jJcOAxU1k8XIP1rHNTdkV7ncmjp3w55FIyjFQDCHVWotCjDYhwkaju9jyVQFjnsMkxBudP0r/4j4yN/sMFOVQOow2esGS9CwggtK1DoKf1TtuOzgGOCtAQpn374pLl5bzoip1PSQBgd//bLx4SuOromLPrdmtSfJg9ignmwSR1Os7wVxoGpgHbLloFstu2AemTE0ni/nNRmgoFEb72ebLXYfBPHmHQ4fKuEEgRSMm8h4ggU63eljhfor0T/ZRG4LCnLkznZuOHwjFXMO4nPE08RIo21iYE9M\u002B773ukvOBeay\u002Bbah581SCkmJF8h2FKOGJz17kKEAqKojWBL3dn4wFM\u002BMm\u002Bj9Yuw3Npjj2UhHFqbbcZMOkrUFclDMvk\u002B6mpPLWMM4qbj6yMQRBJoIHI8hnEFr3ATrIUIah2mX8KScfFvFGEBFTm0uIKiO/U4bPRWB6uHOTr6O4HeA3iJPYxgfdMg\u002BAwQOnE4UfftcXCP0P4oT1gXCzi3ddjgIxHAK3v2Qb0iF3PoRcw6TudDDMoQTjN6YO40SXKbaYM0MBZfdyV89y\u002BzbbiKQAmL3LxQdGgNz9XeRsqNwvhLhq7vsxW129fBxhWbXeB67yDkqGy1SvQaJmFBgDFb7zU3Z\u002BYJm4z01gDljq1TcnH0ZFapqBmLlTy61Yy0dFulZtfgY/b6cFSU8NJr0LxHx7TvTBvasUcbq9KqT8b/QGGlQCjWcg57\u002BvMCFbdHH8R/cw3YxCg/yrSQxbgjTyGOlLBwxpCTcFSldFEo2JuP04wOKty4J3s5ZXVzRq1WWKrSdIEH1lk07AK4MlDWF/IYAPEsFSVE1Ww0N2AaICqnTxymVWQah/wy2T7aAPQrYk6DWkW8KkKFjZ4U0p/4GcvYEeM0MMGN/nj0\u002BTvmatV4CdQSl8Xk6yXZIMjFBbVdOsByAe8Q9zGN9VzMxzAHniPJnMnK5oEG9CW\u002BWg/5yPjDl797dGjmZxGjhaJpFyP00YGl/GnsklM\u002BbA3JUpwiky1jCTBxjCq64jW3J2HfnNwCyYmNVMuP1wRsPAdbHBR1gPF1BQ7yg0VX6hk0NWvyXtAxxogTlD9h1DIsBU8iXsYgQqZwapbND0ZDNmmxW6KYet43KlaMYeyxEzHcxn72NYtTE/LEgfQ5Y7ZC0F7Wr3mQk4tw6jRvlOC5v1dk8UjITAHdXkev1Pjp/safSpGO2mO4TDPzhUpX438SCsKd1HJueoNd\u002BVEx4L\u002BSh\u002Bxu0ElOK\u002BTzrKQV1Ma2hnrHnMk1TClTMc8OMeERhmt0YP5d6BI1xN/eqSjOWKW8pnLWakT2XDrCG596QPoC4Q==",
+      "RequestBody": "VMeX4mQl3mO9mwVOB/W+VDC/EQ2nRk6CVcAP3aCgRlyZ3jJcOAxU1k8XIP1rHNTdkV7ncmjp3w55FIyjFQDCHVWotCjDYhwkaju9jyVQFjnsMkxBudP0r/4j4yN/sMFOVQOow2esGS9CwggtK1DoKf1TtuOzgGOCtAQpn374pLl5bzoip1PSQBgd//bLx4SuOromLPrdmtSfJg9ignmwSR1Os7wVxoGpgHbLloFstu2AemTE0ni/nNRmgoFEb72ebLXYfBPHmHQ4fKuEEgRSMm8h4ggU63eljhfor0T/ZRG4LCnLkznZuOHwjFXMO4nPE08RIo21iYE9M+773ukvOBeay+bah581SCkmJF8h2FKOGJz17kKEAqKojWBL3dn4wFM+Mm+j9Yuw3Npjj2UhHFqbbcZMOkrUFclDMvk+6mpPLWMM4qbj6yMQRBJoIHI8hnEFr3ATrIUIah2mX8KScfFvFGEBFTm0uIKiO/U4bPRWB6uHOTr6O4HeA3iJPYxgfdMg+AwQOnE4UfftcXCP0P4oT1gXCzi3ddjgIxHAK3v2Qb0iF3PoRcw6TudDDMoQTjN6YO40SXKbaYM0MBZfdyV89y+zbbiKQAmL3LxQdGgNz9XeRsqNwvhLhq7vsxW129fBxhWbXeB67yDkqGy1SvQaJmFBgDFb7zU3Z+YJm4z01gDljq1TcnH0ZFapqBmLlTy61Yy0dFulZtfgY/b6cFSU8NJr0LxHx7TvTBvasUcbq9KqT8b/QGGlQCjWcg57+vMCFbdHH8R/cw3YxCg/yrSQxbgjTyGOlLBwxpCTcFSldFEo2JuP04wOKty4J3s5ZXVzRq1WWKrSdIEH1lk07AK4MlDWF/IYAPEsFSVE1Ww0N2AaICqnTxymVWQah/wy2T7aAPQrYk6DWkW8KkKFjZ4U0p/4GcvYEeM0MMGN/nj0+TvmatV4CdQSl8Xk6yXZIMjFBbVdOsByAe8Q9zGN9VzMxzAHniPJnMnK5oEG9CW+Wg/5yPjDl797dGjmZxGjhaJpFyP00YGl/GnsklM+bA3JUpwiky1jCTBxjCq64jW3J2HfnNwCyYmNVMuP1wRsPAdbHBR1gPF1BQ7yg0VX6hk0NWvyXtAxxogTlD9h1DIsBU8iXsYgQqZwapbND0ZDNmmxW6KYet43KlaMYeyxEzHcxn72NYtTE/LEgfQ5Y7ZC0F7Wr3mQk4tw6jRvlOC5v1dk8UjITAHdXkev1Pjp/safSpGO2mO4TDPzhUpX438SCsKd1HJueoNd+VEx4L+Sh+xu0ElOK+TzrKQV1Ma2hnrHnMk1TClTMc8OMeERhmt0YP5d6BI1xN/eqSjOWKW8pnLWakT2XDrCG596QPoC4Q==",
       "StatusCode": 201,
       "ResponseHeaders": {
         "Content-Length": "0",
         "Content-MD5": "qBv88sWMvz0BF16LyCBqpw==",
-        "Date": "Mon, 23 Aug 2021 18:31:52 GMT",
-        "ETag": "\u00220x8D9666447C0290B\u0022",
-        "Last-Modified": "Mon, 23 Aug 2021 18:31:53 GMT",
+        "Date": "Tue, 26 Jan 2021 19:33:40 GMT",
+        "ETag": "\"0x8D8C231495842B5\"",
+        "Last-Modified": "Tue, 26 Jan 2021 19:33:41 GMT",
         "Server": [
           "Windows-Azure-File/1.0",
           "Microsoft-HTTPAPI/2.0"
         ],
         "x-ms-client-request-id": "da7c0454-f0fd-f821-5d3c-99cb44ba72fe",
-        "x-ms-request-id": "69aefe8d-101a-0075-2c4d-98b1ee000000",
+        "x-ms-request-id": "5e58eca8-f01a-0020-561a-f4a165000000",
         "x-ms-request-server-encrypted": "true",
         "x-ms-version": "2020-12-06"
       },
       "ResponseBody": []
     },
     {
-      "RequestUri": "http://seanmcccanary3.file.core.windows.net/test-share-30b07eb8-7411-7954-9540-08e631612bf0/test-directory-dc1376b7-6dde-e37c-241f-770d3a2224e7/test-file-74a13925-58c8-679d-91d8-e957a20085d8",
+      "RequestUri": "https://seanmcccanary3.file.core.windows.net/test-share-30b07eb8-7411-7954-9540-08e631612bf0/test-directory-dc1376b7-6dde-e37c-241f-770d3a2224e7/test-file-74a13925-58c8-679d-91d8-e957a20085d8",
       "RequestMethod": "HEAD",
       "RequestHeaders": {
         "Accept": "application/xml",
         "Authorization": "Sanitized",
-        "traceparent": "00-e7ac91000a64234eacbef4837971b27e-fa534f2f46edf842-00",
-        "User-Agent": [
-          "azsdk-net-Storage.Files.Shares/12.8.0-alpha.20210820.1",
-          "(.NET Core 3.1.18; Microsoft Windows 10.0.19043)"
+        "traceparent": "00-774b0eb8a1852e41bc0139f74e5b1942-bd8296e3a8af4e40-00",
+        "User-Agent": [
+          "azsdk-net-Storage.Files.Shares/12.7.0-alpha.20210126.1",
+          "(.NET 5.0.2; Microsoft Windows 10.0.19042)"
         ],
         "x-ms-client-request-id": "0717027a-bd89-a4c4-a556-9132fadac357",
-        "x-ms-date": "Mon, 23 Aug 2021 18:31:53 GMT",
+        "x-ms-date": "Tue, 26 Jan 2021 19:33:42 GMT",
         "x-ms-return-client-request-id": "true",
         "x-ms-version": "2020-12-06"
       },
@@ -190,24 +185,25 @@
       "ResponseHeaders": {
         "Content-Length": "1024",
         "Content-Type": "application/octet-stream",
-        "Date": "Mon, 23 Aug 2021 18:31:52 GMT",
-        "ETag": "\u00220x8D9666447C0290B\u0022",
-        "Last-Modified": "Mon, 23 Aug 2021 18:31:53 GMT",
-        "Server": [
-          "Windows-Azure-File/1.0",
-          "Microsoft-HTTPAPI/2.0"
-        ],
+        "Date": "Tue, 26 Jan 2021 19:33:40 GMT",
+        "ETag": "\"0x8D8C231495842B5\"",
+        "Last-Modified": "Tue, 26 Jan 2021 19:33:41 GMT",
+        "Server": [
+          "Windows-Azure-File/1.0",
+          "Microsoft-HTTPAPI/2.0"
+        ],
+        "Vary": "Origin",
         "x-ms-client-request-id": "0717027a-bd89-a4c4-a556-9132fadac357",
         "x-ms-file-attributes": "Archive",
-        "x-ms-file-change-time": "2021-08-23T18:31:53.5574688Z",
-        "x-ms-file-creation-time": "2021-08-23T18:31:53.5574688Z",
+        "x-ms-file-change-time": "2021-01-26T19:33:41.2632245Z",
+        "x-ms-file-creation-time": "2021-01-26T19:33:41.1991785Z",
         "x-ms-file-id": "11529285414812647424",
-        "x-ms-file-last-write-time": "2021-08-23T18:31:53.5574688Z",
+        "x-ms-file-last-write-time": "2021-01-26T19:33:41.2632245Z",
         "x-ms-file-parent-id": "13835128424026341376",
         "x-ms-file-permission-key": "4010187179898695473*11459378189709739967",
         "x-ms-lease-state": "available",
         "x-ms-lease-status": "unlocked",
-        "x-ms-request-id": "69aefe8e-101a-0075-2d4d-98b1ee000000",
+        "x-ms-request-id": "5e58eca9-f01a-0020-571a-f4a165000000",
         "x-ms-server-encrypted": "true",
         "x-ms-type": "File",
         "x-ms-version": "2020-12-06"
@@ -215,18 +211,19 @@
       "ResponseBody": []
     },
     {
-      "RequestUri": "http://seanmcccanary3.file.core.windows.net/test-share-30b07eb8-7411-7954-9540-08e631612bf0/test-directory-dc1376b7-6dde-e37c-241f-770d3a2224e7/test-file-74a13925-58c8-679d-91d8-e957a20085d8",
+      "RequestUri": "https://seanmcccanary3.file.core.windows.net/test-share-30b07eb8-7411-7954-9540-08e631612bf0/test-directory-dc1376b7-6dde-e37c-241f-770d3a2224e7/test-file-74a13925-58c8-679d-91d8-e957a20085d8",
       "RequestMethod": "GET",
       "RequestHeaders": {
         "Accept": "application/xml",
         "Authorization": "Sanitized",
         "User-Agent": [
-          "azsdk-net-Storage.Files.Shares/12.8.0-alpha.20210820.1",
-          "(.NET Core 3.1.18; Microsoft Windows 10.0.19043)"
+          "azsdk-net-Storage.Files.Shares/12.7.0-alpha.20210126.1",
+          "(.NET 5.0.2; Microsoft Windows 10.0.19042)"
         ],
         "x-ms-client-request-id": "425195ac-6aa2-6f75-1492-061503424b47",
-        "x-ms-date": "Mon, 23 Aug 2021 18:31:53 GMT",
+        "x-ms-date": "Tue, 26 Jan 2021 19:33:42 GMT",
         "x-ms-range": "bytes=0-4194303",
+        "x-ms-range-get-content-md5": "false",
         "x-ms-return-client-request-id": "true",
         "x-ms-version": "2020-12-06"
       },
@@ -237,43 +234,44 @@
         "Content-Length": "1024",
         "Content-Range": "bytes 0-1023/1024",
         "Content-Type": "application/octet-stream",
-        "Date": "Mon, 23 Aug 2021 18:31:52 GMT",
-        "ETag": "\u00220x8D9666447C0290B\u0022",
-        "Last-Modified": "Mon, 23 Aug 2021 18:31:53 GMT",
-        "Server": [
-          "Windows-Azure-File/1.0",
-          "Microsoft-HTTPAPI/2.0"
-        ],
+        "Date": "Tue, 26 Jan 2021 19:33:40 GMT",
+        "ETag": "\"0x8D8C231495842B5\"",
+        "Last-Modified": "Tue, 26 Jan 2021 19:33:41 GMT",
+        "Server": [
+          "Windows-Azure-File/1.0",
+          "Microsoft-HTTPAPI/2.0"
+        ],
+        "Vary": "Origin",
         "x-ms-client-request-id": "425195ac-6aa2-6f75-1492-061503424b47",
         "x-ms-file-attributes": "Archive",
-        "x-ms-file-change-time": "2021-08-23T18:31:53.5574688Z",
-        "x-ms-file-creation-time": "2021-08-23T18:31:53.5574688Z",
+        "x-ms-file-change-time": "2021-01-26T19:33:41.2632245Z",
+        "x-ms-file-creation-time": "2021-01-26T19:33:41.1991785Z",
         "x-ms-file-id": "11529285414812647424",
-        "x-ms-file-last-write-time": "2021-08-23T18:31:53.5574688Z",
+        "x-ms-file-last-write-time": "2021-01-26T19:33:41.2632245Z",
         "x-ms-file-parent-id": "13835128424026341376",
         "x-ms-file-permission-key": "4010187179898695473*11459378189709739967",
         "x-ms-lease-state": "available",
         "x-ms-lease-status": "unlocked",
-        "x-ms-request-id": "69aefe8f-101a-0075-2e4d-98b1ee000000",
+        "x-ms-request-id": "5e58ecaa-f01a-0020-581a-f4a165000000",
         "x-ms-server-encrypted": "true",
         "x-ms-type": "File",
         "x-ms-version": "2020-12-06"
       },
-      "ResponseBody": "VMeX4mQl3mO9mwVOB/W\u002BVDC/EQ2nRk6CVcAP3aCgRlyZ3jJcOAxU1k8XIP1rHNTdkV7ncmjp3w55FIyjFQDCHVWotCjDYhwkaju9jyVQFjnsMkxBudP0r/4j4yN/sMFOVQOow2esGS9CwggtK1DoKf1TtuOzgGOCtAQpn374pLl5bzoip1PSQBgd//bLx4SuOromLPrdmtSfJg9ignmwSR1Os7wVxoGpgHbLloFstu2AemTE0ni/nNRmgoFEb72ebLXYfBPHmHQ4fKuEEgRSMm8h4ggU63eljhfor0T/ZRG4LCnLkznZuOHwjFXMO4nPE08RIo21iYE9M\u002B773ukvOBeay\u002Bbah581SCkmJF8h2FKOGJz17kKEAqKojWBL3dn4wFM\u002BMm\u002Bj9Yuw3Npjj2UhHFqbbcZMOkrUFclDMvk\u002B6mpPLWMM4qbj6yMQRBJoIHI8hnEFr3ATrIUIah2mX8KScfFvFGEBFTm0uIKiO/U4bPRWB6uHOTr6O4HeA3iJPYxgfdMg\u002BAwQOnE4UfftcXCP0P4oT1gXCzi3ddjgIxHAK3v2Qb0iF3PoRcw6TudDDMoQTjN6YO40SXKbaYM0MBZfdyV89y\u002BzbbiKQAmL3LxQdGgNz9XeRsqNwvhLhq7vsxW129fBxhWbXeB67yDkqGy1SvQaJmFBgDFb7zU3Z\u002BYJm4z01gDljq1TcnH0ZFapqBmLlTy61Yy0dFulZtfgY/b6cFSU8NJr0LxHx7TvTBvasUcbq9KqT8b/QGGlQCjWcg57\u002BvMCFbdHH8R/cw3YxCg/yrSQxbgjTyGOlLBwxpCTcFSldFEo2JuP04wOKty4J3s5ZXVzRq1WWKrSdIEH1lk07AK4MlDWF/IYAPEsFSVE1Ww0N2AaICqnTxymVWQah/wy2T7aAPQrYk6DWkW8KkKFjZ4U0p/4GcvYEeM0MMGN/nj0\u002BTvmatV4CdQSl8Xk6yXZIMjFBbVdOsByAe8Q9zGN9VzMxzAHniPJnMnK5oEG9CW\u002BWg/5yPjDl797dGjmZxGjhaJpFyP00YGl/GnsklM\u002BbA3JUpwiky1jCTBxjCq64jW3J2HfnNwCyYmNVMuP1wRsPAdbHBR1gPF1BQ7yg0VX6hk0NWvyXtAxxogTlD9h1DIsBU8iXsYgQqZwapbND0ZDNmmxW6KYet43KlaMYeyxEzHcxn72NYtTE/LEgfQ5Y7ZC0F7Wr3mQk4tw6jRvlOC5v1dk8UjITAHdXkev1Pjp/safSpGO2mO4TDPzhUpX438SCsKd1HJueoNd\u002BVEx4L\u002BSh\u002Bxu0ElOK\u002BTzrKQV1Ma2hnrHnMk1TClTMc8OMeERhmt0YP5d6BI1xN/eqSjOWKW8pnLWakT2XDrCG596QPoC4Q=="
-    },
-    {
-      "RequestUri": "http://seanmcccanary3.file.core.windows.net/test-share-30b07eb8-7411-7954-9540-08e631612bf0?restype=share",
+      "ResponseBody": "VMeX4mQl3mO9mwVOB/W+VDC/EQ2nRk6CVcAP3aCgRlyZ3jJcOAxU1k8XIP1rHNTdkV7ncmjp3w55FIyjFQDCHVWotCjDYhwkaju9jyVQFjnsMkxBudP0r/4j4yN/sMFOVQOow2esGS9CwggtK1DoKf1TtuOzgGOCtAQpn374pLl5bzoip1PSQBgd//bLx4SuOromLPrdmtSfJg9ignmwSR1Os7wVxoGpgHbLloFstu2AemTE0ni/nNRmgoFEb72ebLXYfBPHmHQ4fKuEEgRSMm8h4ggU63eljhfor0T/ZRG4LCnLkznZuOHwjFXMO4nPE08RIo21iYE9M+773ukvOBeay+bah581SCkmJF8h2FKOGJz17kKEAqKojWBL3dn4wFM+Mm+j9Yuw3Npjj2UhHFqbbcZMOkrUFclDMvk+6mpPLWMM4qbj6yMQRBJoIHI8hnEFr3ATrIUIah2mX8KScfFvFGEBFTm0uIKiO/U4bPRWB6uHOTr6O4HeA3iJPYxgfdMg+AwQOnE4UfftcXCP0P4oT1gXCzi3ddjgIxHAK3v2Qb0iF3PoRcw6TudDDMoQTjN6YO40SXKbaYM0MBZfdyV89y+zbbiKQAmL3LxQdGgNz9XeRsqNwvhLhq7vsxW129fBxhWbXeB67yDkqGy1SvQaJmFBgDFb7zU3Z+YJm4z01gDljq1TcnH0ZFapqBmLlTy61Yy0dFulZtfgY/b6cFSU8NJr0LxHx7TvTBvasUcbq9KqT8b/QGGlQCjWcg57+vMCFbdHH8R/cw3YxCg/yrSQxbgjTyGOlLBwxpCTcFSldFEo2JuP04wOKty4J3s5ZXVzRq1WWKrSdIEH1lk07AK4MlDWF/IYAPEsFSVE1Ww0N2AaICqnTxymVWQah/wy2T7aAPQrYk6DWkW8KkKFjZ4U0p/4GcvYEeM0MMGN/nj0+TvmatV4CdQSl8Xk6yXZIMjFBbVdOsByAe8Q9zGN9VzMxzAHniPJnMnK5oEG9CW+Wg/5yPjDl797dGjmZxGjhaJpFyP00YGl/GnsklM+bA3JUpwiky1jCTBxjCq64jW3J2HfnNwCyYmNVMuP1wRsPAdbHBR1gPF1BQ7yg0VX6hk0NWvyXtAxxogTlD9h1DIsBU8iXsYgQqZwapbND0ZDNmmxW6KYet43KlaMYeyxEzHcxn72NYtTE/LEgfQ5Y7ZC0F7Wr3mQk4tw6jRvlOC5v1dk8UjITAHdXkev1Pjp/safSpGO2mO4TDPzhUpX438SCsKd1HJueoNd+VEx4L+Sh+xu0ElOK+TzrKQV1Ma2hnrHnMk1TClTMc8OMeERhmt0YP5d6BI1xN/eqSjOWKW8pnLWakT2XDrCG596QPoC4Q=="
+    },
+    {
+      "RequestUri": "https://seanmcccanary3.file.core.windows.net/test-share-30b07eb8-7411-7954-9540-08e631612bf0?restype=share",
       "RequestMethod": "DELETE",
       "RequestHeaders": {
         "Accept": "application/xml",
         "Authorization": "Sanitized",
-        "traceparent": "00-a6b6190937d6304086c35021d2601988-ba193bbc2c9d8649-00",
-        "User-Agent": [
-          "azsdk-net-Storage.Files.Shares/12.8.0-alpha.20210820.1",
-          "(.NET Core 3.1.18; Microsoft Windows 10.0.19043)"
+        "traceparent": "00-d29c3ec677d380408bfe8249971646f8-e0c375285102eb44-00",
+        "User-Agent": [
+          "azsdk-net-Storage.Files.Shares/12.7.0-alpha.20210126.1",
+          "(.NET 5.0.2; Microsoft Windows 10.0.19042)"
         ],
         "x-ms-client-request-id": "6586241e-8189-46b4-fd67-d0074154bb4c",
-        "x-ms-date": "Mon, 23 Aug 2021 18:31:53 GMT",
+        "x-ms-date": "Tue, 26 Jan 2021 19:33:42 GMT",
         "x-ms-delete-snapshots": "include",
         "x-ms-return-client-request-id": "true",
         "x-ms-version": "2020-12-06"
@@ -282,25 +280,20 @@
       "StatusCode": 202,
       "ResponseHeaders": {
         "Content-Length": "0",
-        "Date": "Mon, 23 Aug 2021 18:31:52 GMT",
+        "Date": "Tue, 26 Jan 2021 19:33:40 GMT",
         "Server": [
           "Windows-Azure-File/1.0",
           "Microsoft-HTTPAPI/2.0"
         ],
         "x-ms-client-request-id": "6586241e-8189-46b4-fd67-d0074154bb4c",
-<<<<<<< HEAD
-        "x-ms-request-id": "69aefe90-101a-0075-2f4d-98b1ee000000",
-        "x-ms-version": "2020-10-02"
-=======
         "x-ms-request-id": "5e58ecab-f01a-0020-591a-f4a165000000",
         "x-ms-version": "2020-12-06"
->>>>>>> 76e66c80
       },
       "ResponseBody": []
     }
   ],
   "Variables": {
     "RandomSeed": "1032404969",
-    "Storage_TestConfigDefault": "ProductionTenant\nseanmcccanary3\nU2FuaXRpemVk\nhttp://seanmcccanary3.blob.core.windows.net\nhttp://seanmcccanary3.file.core.windows.net\nhttp://seanmcccanary3.queue.core.windows.net\nhttp://seanmcccanary3.table.core.windows.net\n\n\n\n\nhttp://seanmcccanary3-secondary.blob.core.windows.net\nhttp://seanmcccanary3-secondary.file.core.windows.net\nhttp://seanmcccanary3-secondary.queue.core.windows.net\nhttp://seanmcccanary3-secondary.table.core.windows.net\n\nSanitized\n\n\nCloud\nBlobEndpoint=http://seanmcccanary3.blob.core.windows.net/;QueueEndpoint=http://seanmcccanary3.queue.core.windows.net/;FileEndpoint=http://seanmcccanary3.file.core.windows.net/;BlobSecondaryEndpoint=http://seanmcccanary3-secondary.blob.core.windows.net/;QueueSecondaryEndpoint=http://seanmcccanary3-secondary.queue.core.windows.net/;FileSecondaryEndpoint=http://seanmcccanary3-secondary.file.core.windows.net/;AccountName=seanmcccanary3;AccountKey=Kg==;\n[encryption scope]\n\n"
+    "Storage_TestConfigDefault": "ProductionTenant\nseanmcccanary3\nU2FuaXRpemVk\nhttps://seanmcccanary3.blob.core.windows.net\nhttps://seanmcccanary3.file.core.windows.net\nhttps://seanmcccanary3.queue.core.windows.net\nhttps://seanmcccanary3.table.core.windows.net\n\n\n\n\nhttps://seanmcccanary3-secondary.blob.core.windows.net\nhttps://seanmcccanary3-secondary.file.core.windows.net\nhttps://seanmcccanary3-secondary.queue.core.windows.net\nhttps://seanmcccanary3-secondary.table.core.windows.net\n\nSanitized\n\n\nCloud\nBlobEndpoint=https://seanmcccanary3.blob.core.windows.net/;QueueEndpoint=https://seanmcccanary3.queue.core.windows.net/;FileEndpoint=https://seanmcccanary3.file.core.windows.net/;BlobSecondaryEndpoint=https://seanmcccanary3-secondary.blob.core.windows.net/;QueueSecondaryEndpoint=https://seanmcccanary3-secondary.queue.core.windows.net/;FileSecondaryEndpoint=https://seanmcccanary3-secondary.file.core.windows.net/;AccountName=seanmcccanary3;AccountKey=Kg==;\nseanscope1\n\n"
   }
 }