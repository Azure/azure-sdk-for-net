--- conflicted
+++ resolved
@@ -14,11 +14,7 @@
         "x-ms-client-request-id": "d7334f49-a937-3188-aa79-af8aa200070c",
         "x-ms-date": "Tue, 26 Jan 2021 19:33:41 GMT",
         "x-ms-return-client-request-id": "true",
-<<<<<<< HEAD
-        "x-ms-version": "2020-12-06"
-=======
-        "x-ms-version": "2021-02-12"
->>>>>>> 7e782c87
+        "x-ms-version": "2021-02-12"
       },
       "RequestBody": null,
       "StatusCode": 201,
@@ -33,11 +29,7 @@
         ],
         "x-ms-client-request-id": "d7334f49-a937-3188-aa79-af8aa200070c",
         "x-ms-request-id": "5e58eca3-f01a-0020-531a-f4a165000000",
-<<<<<<< HEAD
-        "x-ms-version": "2020-12-06"
-=======
-        "x-ms-version": "2021-02-12"
->>>>>>> 7e782c87
+        "x-ms-version": "2021-02-12"
       },
       "ResponseBody": []
     },
@@ -59,11 +51,7 @@
         "x-ms-file-last-write-time": "Now",
         "x-ms-file-permission": "Inherit",
         "x-ms-return-client-request-id": "true",
-<<<<<<< HEAD
-        "x-ms-version": "2020-12-06"
-=======
-        "x-ms-version": "2021-02-12"
->>>>>>> 7e782c87
+        "x-ms-version": "2021-02-12"
       },
       "RequestBody": null,
       "StatusCode": 201,
@@ -86,11 +74,7 @@
         "x-ms-file-permission-key": "17860367565182308406*11459378189709739967",
         "x-ms-request-id": "5e58eca6-f01a-0020-541a-f4a165000000",
         "x-ms-request-server-encrypted": "true",
-<<<<<<< HEAD
-        "x-ms-version": "2020-12-06"
-=======
-        "x-ms-version": "2021-02-12"
->>>>>>> 7e782c87
+        "x-ms-version": "2021-02-12"
       },
       "ResponseBody": []
     },
@@ -114,11 +98,7 @@
         "x-ms-file-permission": "Inherit",
         "x-ms-return-client-request-id": "true",
         "x-ms-type": "file",
-<<<<<<< HEAD
-        "x-ms-version": "2020-12-06"
-=======
-        "x-ms-version": "2021-02-12"
->>>>>>> 7e782c87
+        "x-ms-version": "2021-02-12"
       },
       "RequestBody": null,
       "StatusCode": 201,
@@ -141,11 +121,7 @@
         "x-ms-file-permission-key": "4010187179898695473*11459378189709739967",
         "x-ms-request-id": "5e58eca7-f01a-0020-551a-f4a165000000",
         "x-ms-request-server-encrypted": "true",
-<<<<<<< HEAD
-        "x-ms-version": "2020-12-06"
-=======
-        "x-ms-version": "2021-02-12"
->>>>>>> 7e782c87
+        "x-ms-version": "2021-02-12"
       },
       "ResponseBody": []
     },
@@ -166,11 +142,7 @@
         "x-ms-date": "Tue, 26 Jan 2021 19:33:42 GMT",
         "x-ms-range": "bytes=0-1023",
         "x-ms-return-client-request-id": "true",
-<<<<<<< HEAD
-        "x-ms-version": "2020-12-06",
-=======
         "x-ms-version": "2021-02-12",
->>>>>>> 7e782c87
         "x-ms-write": "update"
       },
       "RequestBody": "VMeX4mQl3mO9mwVOB/W+VDC/EQ2nRk6CVcAP3aCgRlyZ3jJcOAxU1k8XIP1rHNTdkV7ncmjp3w55FIyjFQDCHVWotCjDYhwkaju9jyVQFjnsMkxBudP0r/4j4yN/sMFOVQOow2esGS9CwggtK1DoKf1TtuOzgGOCtAQpn374pLl5bzoip1PSQBgd//bLx4SuOromLPrdmtSfJg9ignmwSR1Os7wVxoGpgHbLloFstu2AemTE0ni/nNRmgoFEb72ebLXYfBPHmHQ4fKuEEgRSMm8h4ggU63eljhfor0T/ZRG4LCnLkznZuOHwjFXMO4nPE08RIo21iYE9M+773ukvOBeay+bah581SCkmJF8h2FKOGJz17kKEAqKojWBL3dn4wFM+Mm+j9Yuw3Npjj2UhHFqbbcZMOkrUFclDMvk+6mpPLWMM4qbj6yMQRBJoIHI8hnEFr3ATrIUIah2mX8KScfFvFGEBFTm0uIKiO/U4bPRWB6uHOTr6O4HeA3iJPYxgfdMg+AwQOnE4UfftcXCP0P4oT1gXCzi3ddjgIxHAK3v2Qb0iF3PoRcw6TudDDMoQTjN6YO40SXKbaYM0MBZfdyV89y+zbbiKQAmL3LxQdGgNz9XeRsqNwvhLhq7vsxW129fBxhWbXeB67yDkqGy1SvQaJmFBgDFb7zU3Z+YJm4z01gDljq1TcnH0ZFapqBmLlTy61Yy0dFulZtfgY/b6cFSU8NJr0LxHx7TvTBvasUcbq9KqT8b/QGGlQCjWcg57+vMCFbdHH8R/cw3YxCg/yrSQxbgjTyGOlLBwxpCTcFSldFEo2JuP04wOKty4J3s5ZXVzRq1WWKrSdIEH1lk07AK4MlDWF/IYAPEsFSVE1Ww0N2AaICqnTxymVWQah/wy2T7aAPQrYk6DWkW8KkKFjZ4U0p/4GcvYEeM0MMGN/nj0+TvmatV4CdQSl8Xk6yXZIMjFBbVdOsByAe8Q9zGN9VzMxzAHniPJnMnK5oEG9CW+Wg/5yPjDl797dGjmZxGjhaJpFyP00YGl/GnsklM+bA3JUpwiky1jCTBxjCq64jW3J2HfnNwCyYmNVMuP1wRsPAdbHBR1gPF1BQ7yg0VX6hk0NWvyXtAxxogTlD9h1DIsBU8iXsYgQqZwapbND0ZDNmmxW6KYet43KlaMYeyxEzHcxn72NYtTE/LEgfQ5Y7ZC0F7Wr3mQk4tw6jRvlOC5v1dk8UjITAHdXkev1Pjp/safSpGO2mO4TDPzhUpX438SCsKd1HJueoNd+VEx4L+Sh+xu0ElOK+TzrKQV1Ma2hnrHnMk1TClTMc8OMeERhmt0YP5d6BI1xN/eqSjOWKW8pnLWakT2XDrCG596QPoC4Q==",
@@ -188,11 +160,7 @@
         "x-ms-client-request-id": "da7c0454-f0fd-f821-5d3c-99cb44ba72fe",
         "x-ms-request-id": "5e58eca8-f01a-0020-561a-f4a165000000",
         "x-ms-request-server-encrypted": "true",
-<<<<<<< HEAD
-        "x-ms-version": "2020-12-06"
-=======
-        "x-ms-version": "2021-02-12"
->>>>>>> 7e782c87
+        "x-ms-version": "2021-02-12"
       },
       "ResponseBody": []
     },
@@ -210,11 +178,7 @@
         "x-ms-client-request-id": "0717027a-bd89-a4c4-a556-9132fadac357",
         "x-ms-date": "Tue, 26 Jan 2021 19:33:42 GMT",
         "x-ms-return-client-request-id": "true",
-<<<<<<< HEAD
-        "x-ms-version": "2020-12-06"
-=======
-        "x-ms-version": "2021-02-12"
->>>>>>> 7e782c87
+        "x-ms-version": "2021-02-12"
       },
       "RequestBody": null,
       "StatusCode": 200,
@@ -242,11 +206,7 @@
         "x-ms-request-id": "5e58eca9-f01a-0020-571a-f4a165000000",
         "x-ms-server-encrypted": "true",
         "x-ms-type": "File",
-<<<<<<< HEAD
-        "x-ms-version": "2020-12-06"
-=======
-        "x-ms-version": "2021-02-12"
->>>>>>> 7e782c87
+        "x-ms-version": "2021-02-12"
       },
       "ResponseBody": []
     },
@@ -265,11 +225,7 @@
         "x-ms-range": "bytes=0-4194303",
         "x-ms-range-get-content-md5": "false",
         "x-ms-return-client-request-id": "true",
-<<<<<<< HEAD
-        "x-ms-version": "2020-12-06"
-=======
-        "x-ms-version": "2021-02-12"
->>>>>>> 7e782c87
+        "x-ms-version": "2021-02-12"
       },
       "RequestBody": null,
       "StatusCode": 206,
@@ -299,11 +255,7 @@
         "x-ms-request-id": "5e58ecaa-f01a-0020-581a-f4a165000000",
         "x-ms-server-encrypted": "true",
         "x-ms-type": "File",
-<<<<<<< HEAD
-        "x-ms-version": "2020-12-06"
-=======
-        "x-ms-version": "2021-02-12"
->>>>>>> 7e782c87
+        "x-ms-version": "2021-02-12"
       },
       "ResponseBody": "VMeX4mQl3mO9mwVOB/W+VDC/EQ2nRk6CVcAP3aCgRlyZ3jJcOAxU1k8XIP1rHNTdkV7ncmjp3w55FIyjFQDCHVWotCjDYhwkaju9jyVQFjnsMkxBudP0r/4j4yN/sMFOVQOow2esGS9CwggtK1DoKf1TtuOzgGOCtAQpn374pLl5bzoip1PSQBgd//bLx4SuOromLPrdmtSfJg9ignmwSR1Os7wVxoGpgHbLloFstu2AemTE0ni/nNRmgoFEb72ebLXYfBPHmHQ4fKuEEgRSMm8h4ggU63eljhfor0T/ZRG4LCnLkznZuOHwjFXMO4nPE08RIo21iYE9M+773ukvOBeay+bah581SCkmJF8h2FKOGJz17kKEAqKojWBL3dn4wFM+Mm+j9Yuw3Npjj2UhHFqbbcZMOkrUFclDMvk+6mpPLWMM4qbj6yMQRBJoIHI8hnEFr3ATrIUIah2mX8KScfFvFGEBFTm0uIKiO/U4bPRWB6uHOTr6O4HeA3iJPYxgfdMg+AwQOnE4UfftcXCP0P4oT1gXCzi3ddjgIxHAK3v2Qb0iF3PoRcw6TudDDMoQTjN6YO40SXKbaYM0MBZfdyV89y+zbbiKQAmL3LxQdGgNz9XeRsqNwvhLhq7vsxW129fBxhWbXeB67yDkqGy1SvQaJmFBgDFb7zU3Z+YJm4z01gDljq1TcnH0ZFapqBmLlTy61Yy0dFulZtfgY/b6cFSU8NJr0LxHx7TvTBvasUcbq9KqT8b/QGGlQCjWcg57+vMCFbdHH8R/cw3YxCg/yrSQxbgjTyGOlLBwxpCTcFSldFEo2JuP04wOKty4J3s5ZXVzRq1WWKrSdIEH1lk07AK4MlDWF/IYAPEsFSVE1Ww0N2AaICqnTxymVWQah/wy2T7aAPQrYk6DWkW8KkKFjZ4U0p/4GcvYEeM0MMGN/nj0+TvmatV4CdQSl8Xk6yXZIMjFBbVdOsByAe8Q9zGN9VzMxzAHniPJnMnK5oEG9CW+Wg/5yPjDl797dGjmZxGjhaJpFyP00YGl/GnsklM+bA3JUpwiky1jCTBxjCq64jW3J2HfnNwCyYmNVMuP1wRsPAdbHBR1gPF1BQ7yg0VX6hk0NWvyXtAxxogTlD9h1DIsBU8iXsYgQqZwapbND0ZDNmmxW6KYet43KlaMYeyxEzHcxn72NYtTE/LEgfQ5Y7ZC0F7Wr3mQk4tw6jRvlOC5v1dk8UjITAHdXkev1Pjp/safSpGO2mO4TDPzhUpX438SCsKd1HJueoNd+VEx4L+Sh+xu0ElOK+TzrKQV1Ma2hnrHnMk1TClTMc8OMeERhmt0YP5d6BI1xN/eqSjOWKW8pnLWakT2XDrCG596QPoC4Q=="
     },
@@ -322,11 +274,7 @@
         "x-ms-date": "Tue, 26 Jan 2021 19:33:42 GMT",
         "x-ms-delete-snapshots": "include",
         "x-ms-return-client-request-id": "true",
-<<<<<<< HEAD
-        "x-ms-version": "2020-12-06"
-=======
-        "x-ms-version": "2021-02-12"
->>>>>>> 7e782c87
+        "x-ms-version": "2021-02-12"
       },
       "RequestBody": null,
       "StatusCode": 202,
@@ -339,11 +287,7 @@
         ],
         "x-ms-client-request-id": "6586241e-8189-46b4-fd67-d0074154bb4c",
         "x-ms-request-id": "5e58ecab-f01a-0020-591a-f4a165000000",
-<<<<<<< HEAD
-        "x-ms-version": "2020-12-06"
-=======
-        "x-ms-version": "2021-02-12"
->>>>>>> 7e782c87
+        "x-ms-version": "2021-02-12"
       },
       "ResponseBody": []
     }
