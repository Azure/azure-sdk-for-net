--- conflicted
+++ resolved
@@ -14,11 +14,7 @@
         "x-ms-client-request-id": "7be99abf-f4f1-9703-20ae-0ab64a618f19",
         "x-ms-date": "Tue, 26 Jan 2021 19:32:42 GMT",
         "x-ms-return-client-request-id": "true",
-<<<<<<< HEAD
-        "x-ms-version": "2020-12-06"
-=======
-        "x-ms-version": "2021-02-12"
->>>>>>> 7e782c87
+        "x-ms-version": "2021-02-12"
       },
       "RequestBody": null,
       "StatusCode": 201,
@@ -33,11 +29,7 @@
         ],
         "x-ms-client-request-id": "7be99abf-f4f1-9703-20ae-0ab64a618f19",
         "x-ms-request-id": "628ad9e0-501a-0080-4b1a-f425c4000000",
-<<<<<<< HEAD
-        "x-ms-version": "2020-12-06"
-=======
-        "x-ms-version": "2021-02-12"
->>>>>>> 7e782c87
+        "x-ms-version": "2021-02-12"
       },
       "ResponseBody": []
     },
@@ -59,11 +51,7 @@
         "x-ms-file-last-write-time": "Now",
         "x-ms-file-permission": "Inherit",
         "x-ms-return-client-request-id": "true",
-<<<<<<< HEAD
-        "x-ms-version": "2020-12-06"
-=======
-        "x-ms-version": "2021-02-12"
->>>>>>> 7e782c87
+        "x-ms-version": "2021-02-12"
       },
       "RequestBody": null,
       "StatusCode": 201,
@@ -86,11 +74,7 @@
         "x-ms-file-permission-key": "17860367565182308406*11459378189709739967",
         "x-ms-request-id": "628ad9e3-501a-0080-4c1a-f425c4000000",
         "x-ms-request-server-encrypted": "true",
-<<<<<<< HEAD
-        "x-ms-version": "2020-12-06"
-=======
-        "x-ms-version": "2021-02-12"
->>>>>>> 7e782c87
+        "x-ms-version": "2021-02-12"
       },
       "ResponseBody": []
     },
@@ -114,11 +98,7 @@
         "x-ms-file-permission": "Inherit",
         "x-ms-return-client-request-id": "true",
         "x-ms-type": "file",
-<<<<<<< HEAD
-        "x-ms-version": "2020-12-06"
-=======
-        "x-ms-version": "2021-02-12"
->>>>>>> 7e782c87
+        "x-ms-version": "2021-02-12"
       },
       "RequestBody": null,
       "StatusCode": 201,
@@ -141,11 +121,7 @@
         "x-ms-file-permission-key": "4010187179898695473*11459378189709739967",
         "x-ms-request-id": "628ad9e6-501a-0080-4d1a-f425c4000000",
         "x-ms-request-server-encrypted": "true",
-<<<<<<< HEAD
-        "x-ms-version": "2020-12-06"
-=======
-        "x-ms-version": "2021-02-12"
->>>>>>> 7e782c87
+        "x-ms-version": "2021-02-12"
       },
       "ResponseBody": []
     },
@@ -166,11 +142,7 @@
         "x-ms-lease-duration": "-1",
         "x-ms-proposed-lease-id": "15ddc2fc-a829-e271-d19b-085668eb8111",
         "x-ms-return-client-request-id": "true",
-<<<<<<< HEAD
-        "x-ms-version": "2020-12-06"
-=======
-        "x-ms-version": "2021-02-12"
->>>>>>> 7e782c87
+        "x-ms-version": "2021-02-12"
       },
       "RequestBody": null,
       "StatusCode": 201,
@@ -186,11 +158,7 @@
         "x-ms-client-request-id": "32523f5c-33d5-2c54-4a08-b3dec60c19e4",
         "x-ms-lease-id": "15ddc2fc-a829-e271-d19b-085668eb8111",
         "x-ms-request-id": "628ad9e9-501a-0080-501a-f425c4000000",
-<<<<<<< HEAD
-        "x-ms-version": "2020-12-06"
-=======
-        "x-ms-version": "2021-02-12"
->>>>>>> 7e782c87
+        "x-ms-version": "2021-02-12"
       },
       "ResponseBody": []
     },
@@ -209,11 +177,7 @@
         "x-ms-date": "Tue, 26 Jan 2021 19:32:42 GMT",
         "x-ms-delete-snapshots": "include",
         "x-ms-return-client-request-id": "true",
-<<<<<<< HEAD
-        "x-ms-version": "2020-12-06"
-=======
-        "x-ms-version": "2021-02-12"
->>>>>>> 7e782c87
+        "x-ms-version": "2021-02-12"
       },
       "RequestBody": null,
       "StatusCode": 202,
@@ -226,11 +190,7 @@
         ],
         "x-ms-client-request-id": "29fa66bc-4f98-dd3b-fe2d-91ab5b9ec0ac",
         "x-ms-request-id": "628ad9ea-501a-0080-511a-f425c4000000",
-<<<<<<< HEAD
-        "x-ms-version": "2020-12-06"
-=======
-        "x-ms-version": "2021-02-12"
->>>>>>> 7e782c87
+        "x-ms-version": "2021-02-12"
       },
       "ResponseBody": []
     }
