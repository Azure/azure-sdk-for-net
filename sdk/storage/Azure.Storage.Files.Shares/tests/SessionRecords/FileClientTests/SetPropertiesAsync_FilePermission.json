{
  "Entries": [
    {
      "RequestUri": "http://seanstagetest.file.core.windows.net/test-share-b39f12a6-cb2c-c1b6-fd57-938ec28d6dc0?restype=share",
      "RequestMethod": "PUT",
      "RequestHeaders": {
        "Authorization": "Sanitized",
        "traceparent": "00-dacee8da03a7f74bb826f04b2ddac842-0a2643544f9ed648-00",
        "User-Agent": [
<<<<<<< HEAD
          "azsdk-net-Storage.Files.Shares/12.0.0-dev.20191205.1+4f14c4315f17fbbc59c93c6819467b6f15d7008f",
=======
          "azsdk-net-Storage.Files.Shares/12.0.0-dev.20191211.1\u002B899431c003876eb9b26cefd8e8a37e7f27f82ced",
>>>>>>> 5e20a7a1
          "(.NET Core 4.6.28008.01; Microsoft Windows 10.0.18363 )"
        ],
        "x-ms-client-request-id": "92f2cfbf-1a13-18e9-6f27-fc01f45b8ae8",
        "x-ms-date": "Wed, 11 Dec 2019 20:38:18 GMT",
        "x-ms-return-client-request-id": "true",
        "x-ms-version": "2019-07-07"
      },
      "RequestBody": null,
      "StatusCode": 201,
      "ResponseHeaders": {
        "Content-Length": "0",
<<<<<<< HEAD
        "Date": "Fri, 06 Dec 2019 00:25:54 GMT",
        "ETag": "\"0x8D779E2DB176359\"",
        "Last-Modified": "Fri, 06 Dec 2019 00:25:54 GMT",
=======
        "Date": "Wed, 11 Dec 2019 20:38:17 GMT",
        "ETag": "\u00220x8D77E7A0DEFD28E\u0022",
        "Last-Modified": "Wed, 11 Dec 2019 20:38:18 GMT",
>>>>>>> 5e20a7a1
        "Server": [
          "Windows-Azure-File/1.0",
          "Microsoft-HTTPAPI/2.0"
        ],
        "x-ms-client-request-id": "92f2cfbf-1a13-18e9-6f27-fc01f45b8ae8",
        "x-ms-request-id": "ef3e3afa-c01a-0019-4262-b01280000000",
        "x-ms-version": "2019-07-07"
      },
      "ResponseBody": []
    },
    {
      "RequestUri": "http://seanstagetest.file.core.windows.net/test-share-b39f12a6-cb2c-c1b6-fd57-938ec28d6dc0/test-directory-75f7306e-27b5-9266-a31e-42a0388392e3?restype=directory",
      "RequestMethod": "PUT",
      "RequestHeaders": {
        "Authorization": "Sanitized",
        "traceparent": "00-3c3cbc903afb1245a7b0398379491815-4b180594d93d684e-00",
        "User-Agent": [
<<<<<<< HEAD
          "azsdk-net-Storage.Files.Shares/12.0.0-dev.20191205.1+4f14c4315f17fbbc59c93c6819467b6f15d7008f",
=======
          "azsdk-net-Storage.Files.Shares/12.0.0-dev.20191211.1\u002B899431c003876eb9b26cefd8e8a37e7f27f82ced",
>>>>>>> 5e20a7a1
          "(.NET Core 4.6.28008.01; Microsoft Windows 10.0.18363 )"
        ],
        "x-ms-client-request-id": "fec4aa01-ce22-98f2-685f-eef4d849dfeb",
        "x-ms-date": "Wed, 11 Dec 2019 20:38:18 GMT",
        "x-ms-file-attributes": "None",
        "x-ms-file-creation-time": "Now",
        "x-ms-file-last-write-time": "Now",
        "x-ms-file-permission": "Inherit",
        "x-ms-return-client-request-id": "true",
        "x-ms-version": "2019-07-07"
      },
      "RequestBody": null,
      "StatusCode": 201,
      "ResponseHeaders": {
        "Content-Length": "0",
<<<<<<< HEAD
        "Date": "Fri, 06 Dec 2019 00:25:54 GMT",
        "ETag": "\"0x8D779E2DB24822D\"",
        "Last-Modified": "Fri, 06 Dec 2019 00:25:54 GMT",
=======
        "Date": "Wed, 11 Dec 2019 20:38:17 GMT",
        "ETag": "\u00220x8D77E7A0DFD99A8\u0022",
        "Last-Modified": "Wed, 11 Dec 2019 20:38:18 GMT",
>>>>>>> 5e20a7a1
        "Server": [
          "Windows-Azure-File/1.0",
          "Microsoft-HTTPAPI/2.0"
        ],
        "x-ms-client-request-id": "fec4aa01-ce22-98f2-685f-eef4d849dfeb",
        "x-ms-file-attributes": "Directory",
        "x-ms-file-change-time": "2019-12-11T20:38:18.2048168Z",
        "x-ms-file-creation-time": "2019-12-11T20:38:18.2048168Z",
        "x-ms-file-id": "13835128424026341376",
        "x-ms-file-last-write-time": "2019-12-11T20:38:18.2048168Z",
        "x-ms-file-parent-id": "0",
        "x-ms-file-permission-key": "7855875120676328179*422928105932735866",
        "x-ms-request-id": "ef3e3afd-c01a-0019-4362-b01280000000",
        "x-ms-request-server-encrypted": "true",
        "x-ms-version": "2019-07-07"
      },
      "ResponseBody": []
    },
    {
      "RequestUri": "http://seanstagetest.file.core.windows.net/test-share-b39f12a6-cb2c-c1b6-fd57-938ec28d6dc0/test-directory-75f7306e-27b5-9266-a31e-42a0388392e3/test-file-09ee1994-988d-934d-830c-7502b0737c36",
      "RequestMethod": "PUT",
      "RequestHeaders": {
        "Authorization": "Sanitized",
        "traceparent": "00-4e254b2527d3f84e82a4202d1768b697-bf4e8ec79a58d742-00",
        "User-Agent": [
<<<<<<< HEAD
          "azsdk-net-Storage.Files.Shares/12.0.0-dev.20191205.1+4f14c4315f17fbbc59c93c6819467b6f15d7008f",
=======
          "azsdk-net-Storage.Files.Shares/12.0.0-dev.20191211.1\u002B899431c003876eb9b26cefd8e8a37e7f27f82ced",
>>>>>>> 5e20a7a1
          "(.NET Core 4.6.28008.01; Microsoft Windows 10.0.18363 )"
        ],
        "x-ms-client-request-id": "fd5e8bd3-827e-6987-5d30-7b1659efe8f5",
        "x-ms-content-length": "1024",
        "x-ms-date": "Wed, 11 Dec 2019 20:38:18 GMT",
        "x-ms-file-attributes": "None",
        "x-ms-file-creation-time": "Now",
        "x-ms-file-last-write-time": "Now",
        "x-ms-file-permission": "Inherit",
        "x-ms-return-client-request-id": "true",
        "x-ms-type": "file",
        "x-ms-version": "2019-07-07"
      },
      "RequestBody": null,
      "StatusCode": 201,
      "ResponseHeaders": {
        "Content-Length": "0",
<<<<<<< HEAD
        "Date": "Fri, 06 Dec 2019 00:25:54 GMT",
        "ETag": "\"0x8D779E2DB317A83\"",
        "Last-Modified": "Fri, 06 Dec 2019 00:25:54 GMT",
=======
        "Date": "Wed, 11 Dec 2019 20:38:17 GMT",
        "ETag": "\u00220x8D77E7A0E0A909F\u0022",
        "Last-Modified": "Wed, 11 Dec 2019 20:38:18 GMT",
>>>>>>> 5e20a7a1
        "Server": [
          "Windows-Azure-File/1.0",
          "Microsoft-HTTPAPI/2.0"
        ],
        "x-ms-client-request-id": "fd5e8bd3-827e-6987-5d30-7b1659efe8f5",
        "x-ms-file-attributes": "Archive",
        "x-ms-file-change-time": "2019-12-11T20:38:18.2897823Z",
        "x-ms-file-creation-time": "2019-12-11T20:38:18.2897823Z",
        "x-ms-file-id": "11529285414812647424",
        "x-ms-file-last-write-time": "2019-12-11T20:38:18.2897823Z",
        "x-ms-file-parent-id": "13835128424026341376",
        "x-ms-file-permission-key": "12501538048846835188*422928105932735866",
        "x-ms-request-id": "ef3e3afe-c01a-0019-4462-b01280000000",
        "x-ms-request-server-encrypted": "true",
        "x-ms-version": "2019-07-07"
      },
      "ResponseBody": []
    },
    {
      "RequestUri": "http://seanstagetest.file.core.windows.net/test-share-b39f12a6-cb2c-c1b6-fd57-938ec28d6dc0/test-directory-75f7306e-27b5-9266-a31e-42a0388392e3/test-file-09ee1994-988d-934d-830c-7502b0737c36?comp=properties",
      "RequestMethod": "PUT",
      "RequestHeaders": {
        "Authorization": "Sanitized",
        "traceparent": "00-983dd22f2ac7604fb4da43c8bb50f4eb-78c80d956b80c04d-00",
        "User-Agent": [
<<<<<<< HEAD
          "azsdk-net-Storage.Files.Shares/12.0.0-dev.20191205.1+4f14c4315f17fbbc59c93c6819467b6f15d7008f",
=======
          "azsdk-net-Storage.Files.Shares/12.0.0-dev.20191211.1\u002B899431c003876eb9b26cefd8e8a37e7f27f82ced",
>>>>>>> 5e20a7a1
          "(.NET Core 4.6.28008.01; Microsoft Windows 10.0.18363 )"
        ],
        "x-ms-client-request-id": "252fbff9-7f15-0fb7-a434-308f18aaea09",
        "x-ms-date": "Wed, 11 Dec 2019 20:38:18 GMT",
        "x-ms-file-attributes": "Preserve",
        "x-ms-file-creation-time": "Preserve",
        "x-ms-file-last-write-time": "Preserve",
        "x-ms-file-permission": "O:S-1-5-21-2127521184-1604012920-1887927527-21560751G:S-1-5-21-2127521184-1604012920-1887927527-513D:AI(A;;FA;;;SY)(A;;FA;;;BA)(A;;0x1200a9;;;S-1-5-21-397955417-626881126-188441444-3053964)",
        "x-ms-return-client-request-id": "true",
        "x-ms-version": "2019-07-07"
      },
      "RequestBody": null,
      "StatusCode": 200,
      "ResponseHeaders": {
        "Content-Length": "0",
<<<<<<< HEAD
        "Date": "Fri, 06 Dec 2019 00:25:54 GMT",
        "ETag": "\"0x8D779E2DB3E72D5\"",
        "Last-Modified": "Fri, 06 Dec 2019 00:25:54 GMT",
=======
        "Date": "Wed, 11 Dec 2019 20:38:17 GMT",
        "ETag": "\u00220x8D77E7A0E17643D\u0022",
        "Last-Modified": "Wed, 11 Dec 2019 20:38:18 GMT",
>>>>>>> 5e20a7a1
        "Server": [
          "Windows-Azure-File/1.0",
          "Microsoft-HTTPAPI/2.0"
        ],
        "x-ms-client-request-id": "252fbff9-7f15-0fb7-a434-308f18aaea09",
        "x-ms-file-attributes": "Archive",
        "x-ms-file-change-time": "2019-12-11T20:38:18.3738429Z",
        "x-ms-file-creation-time": "2019-12-11T20:38:18.2897823Z",
        "x-ms-file-id": "11529285414812647424",
        "x-ms-file-last-write-time": "2019-12-11T20:38:18.2897823Z",
        "x-ms-file-parent-id": "13835128424026341376",
        "x-ms-file-permission-key": "11680444563946999947*422928105932735866",
        "x-ms-request-id": "ef3e3aff-c01a-0019-4562-b01280000000",
        "x-ms-request-server-encrypted": "true",
        "x-ms-version": "2019-07-07"
      },
      "ResponseBody": []
    },
    {
      "RequestUri": "http://seanstagetest.file.core.windows.net/test-share-b39f12a6-cb2c-c1b6-fd57-938ec28d6dc0?restype=share",
      "RequestMethod": "DELETE",
      "RequestHeaders": {
        "Authorization": "Sanitized",
        "traceparent": "00-eb040bb57999f4448d41eb7731d66fd2-63774ed4ae5ee647-00",
        "User-Agent": [
<<<<<<< HEAD
          "azsdk-net-Storage.Files.Shares/12.0.0-dev.20191205.1+4f14c4315f17fbbc59c93c6819467b6f15d7008f",
=======
          "azsdk-net-Storage.Files.Shares/12.0.0-dev.20191211.1\u002B899431c003876eb9b26cefd8e8a37e7f27f82ced",
>>>>>>> 5e20a7a1
          "(.NET Core 4.6.28008.01; Microsoft Windows 10.0.18363 )"
        ],
        "x-ms-client-request-id": "9a1daf89-c3c0-64df-0051-0776219ce9ad",
        "x-ms-date": "Wed, 11 Dec 2019 20:38:18 GMT",
        "x-ms-delete-snapshots": "include",
        "x-ms-return-client-request-id": "true",
        "x-ms-version": "2019-07-07"
      },
      "RequestBody": null,
      "StatusCode": 202,
      "ResponseHeaders": {
        "Content-Length": "0",
        "Date": "Wed, 11 Dec 2019 20:38:17 GMT",
        "Server": [
          "Windows-Azure-File/1.0",
          "Microsoft-HTTPAPI/2.0"
        ],
        "x-ms-client-request-id": "9a1daf89-c3c0-64df-0051-0776219ce9ad",
        "x-ms-request-id": "ef3e3b00-c01a-0019-4662-b01280000000",
        "x-ms-version": "2019-07-07"
      },
      "ResponseBody": []
    }
  ],
  "Variables": {
<<<<<<< HEAD
    "RandomSeed": "2089253463",
    "Storage_TestConfigDefault": "ProductionTenant\nseanstagetest\nU2FuaXRpemVk\nhttp://seanstagetest.blob.core.windows.net\nhttp://seanstagetest.file.core.windows.net\nhttp://seanstagetest.queue.core.windows.net\nhttp://seanstagetest.table.core.windows.net\n\n\n\n\nhttp://seanstagetest-secondary.blob.core.windows.net\nhttp://seanstagetest-secondary.file.core.windows.net\nhttp://seanstagetest-secondary.queue.core.windows.net\nhttp://seanstagetest-secondary.table.core.windows.net\n\nSanitized\n\n\nCloud\nBlobEndpoint=http://seanstagetest.blob.core.windows.net/;QueueEndpoint=http://seanstagetest.queue.core.windows.net/;FileEndpoint=http://seanstagetest.file.core.windows.net/;BlobSecondaryEndpoint=http://seanstagetest-secondary.blob.core.windows.net/;QueueSecondaryEndpoint=http://seanstagetest-secondary.queue.core.windows.net/;FileSecondaryEndpoint=http://seanstagetest-secondary.file.core.windows.net/;AccountName=seanstagetest;AccountKey=Sanitized\nseanscope1"
=======
    "RandomSeed": "911228751",
    "Storage_TestConfigDefault": "ProductionTenant\nseanstagetest\nU2FuaXRpemVk\nhttp://seanstagetest.blob.core.windows.net\nhttp://seanstagetest.file.core.windows.net\nhttp://seanstagetest.queue.core.windows.net\nhttp://seanstagetest.table.core.windows.net\n\n\n\n\nhttp://seanstagetest-secondary.blob.core.windows.net\nhttp://seanstagetest-secondary.file.core.windows.net\nhttp://seanstagetest-secondary.queue.core.windows.net\nhttp://seanstagetest-secondary.table.core.windows.net\n\nSanitized\n\n\nCloud\nBlobEndpoint=http://seanstagetest.blob.core.windows.net/;QueueEndpoint=http://seanstagetest.queue.core.windows.net/;FileEndpoint=http://seanstagetest.file.core.windows.net/;BlobSecondaryEndpoint=http://seanstagetest-secondary.blob.core.windows.net/;QueueSecondaryEndpoint=http://seanstagetest-secondary.queue.core.windows.net/;FileSecondaryEndpoint=http://seanstagetest-secondary.file.core.windows.net/;AccountName=seanstagetest;AccountKey=Sanitized"
>>>>>>> 5e20a7a1
  }
}<|MERGE_RESOLUTION|>--- conflicted
+++ resolved
@@ -1,21 +1,17 @@
 {
   "Entries": [
     {
-      "RequestUri": "http://seanstagetest.file.core.windows.net/test-share-b39f12a6-cb2c-c1b6-fd57-938ec28d6dc0?restype=share",
-      "RequestMethod": "PUT",
-      "RequestHeaders": {
-        "Authorization": "Sanitized",
-        "traceparent": "00-dacee8da03a7f74bb826f04b2ddac842-0a2643544f9ed648-00",
-        "User-Agent": [
-<<<<<<< HEAD
-          "azsdk-net-Storage.Files.Shares/12.0.0-dev.20191205.1+4f14c4315f17fbbc59c93c6819467b6f15d7008f",
-=======
-          "azsdk-net-Storage.Files.Shares/12.0.0-dev.20191211.1\u002B899431c003876eb9b26cefd8e8a37e7f27f82ced",
->>>>>>> 5e20a7a1
-          "(.NET Core 4.6.28008.01; Microsoft Windows 10.0.18363 )"
-        ],
-        "x-ms-client-request-id": "92f2cfbf-1a13-18e9-6f27-fc01f45b8ae8",
-        "x-ms-date": "Wed, 11 Dec 2019 20:38:18 GMT",
+      "RequestUri": "http://seanstagetest.file.core.windows.net/test-share-7badcc69-e220-406b-6a5c-6bc4b3db8082?restype=share",
+      "RequestMethod": "PUT",
+      "RequestHeaders": {
+        "Authorization": "Sanitized",
+        "traceparent": "00-85d165fb4959c24081dd9fd13639bdbf-e579a42758b8d843-00",
+        "User-Agent": [
+          "azsdk-net-Storage.Files.Shares/12.0.0-dev.20191211.1\u002B2accb37068f0a0c9382fa117525bb968c5397cf7",
+          "(.NET Core 4.6.28008.01; Microsoft Windows 10.0.18363 )"
+        ],
+        "x-ms-client-request-id": "2585cd43-f968-b0d4-713d-f220d4ae0f7e",
+        "x-ms-date": "Wed, 11 Dec 2019 23:05:51 GMT",
         "x-ms-return-client-request-id": "true",
         "x-ms-version": "2019-07-07"
       },
@@ -23,41 +19,31 @@
       "StatusCode": 201,
       "ResponseHeaders": {
         "Content-Length": "0",
-<<<<<<< HEAD
-        "Date": "Fri, 06 Dec 2019 00:25:54 GMT",
-        "ETag": "\"0x8D779E2DB176359\"",
-        "Last-Modified": "Fri, 06 Dec 2019 00:25:54 GMT",
-=======
-        "Date": "Wed, 11 Dec 2019 20:38:17 GMT",
-        "ETag": "\u00220x8D77E7A0DEFD28E\u0022",
-        "Last-Modified": "Wed, 11 Dec 2019 20:38:18 GMT",
->>>>>>> 5e20a7a1
-        "Server": [
-          "Windows-Azure-File/1.0",
-          "Microsoft-HTTPAPI/2.0"
-        ],
-        "x-ms-client-request-id": "92f2cfbf-1a13-18e9-6f27-fc01f45b8ae8",
-        "x-ms-request-id": "ef3e3afa-c01a-0019-4262-b01280000000",
-        "x-ms-version": "2019-07-07"
-      },
-      "ResponseBody": []
-    },
-    {
-      "RequestUri": "http://seanstagetest.file.core.windows.net/test-share-b39f12a6-cb2c-c1b6-fd57-938ec28d6dc0/test-directory-75f7306e-27b5-9266-a31e-42a0388392e3?restype=directory",
-      "RequestMethod": "PUT",
-      "RequestHeaders": {
-        "Authorization": "Sanitized",
-        "traceparent": "00-3c3cbc903afb1245a7b0398379491815-4b180594d93d684e-00",
-        "User-Agent": [
-<<<<<<< HEAD
-          "azsdk-net-Storage.Files.Shares/12.0.0-dev.20191205.1+4f14c4315f17fbbc59c93c6819467b6f15d7008f",
-=======
-          "azsdk-net-Storage.Files.Shares/12.0.0-dev.20191211.1\u002B899431c003876eb9b26cefd8e8a37e7f27f82ced",
->>>>>>> 5e20a7a1
-          "(.NET Core 4.6.28008.01; Microsoft Windows 10.0.18363 )"
-        ],
-        "x-ms-client-request-id": "fec4aa01-ce22-98f2-685f-eef4d849dfeb",
-        "x-ms-date": "Wed, 11 Dec 2019 20:38:18 GMT",
+        "Date": "Wed, 11 Dec 2019 23:05:50 GMT",
+        "ETag": "\u00220x8D77E8EAAAE1B02\u0022",
+        "Last-Modified": "Wed, 11 Dec 2019 23:05:51 GMT",
+        "Server": [
+          "Windows-Azure-File/1.0",
+          "Microsoft-HTTPAPI/2.0"
+        ],
+        "x-ms-client-request-id": "2585cd43-f968-b0d4-713d-f220d4ae0f7e",
+        "x-ms-request-id": "b65eb7f8-301a-0022-2477-b05724000000",
+        "x-ms-version": "2019-07-07"
+      },
+      "ResponseBody": []
+    },
+    {
+      "RequestUri": "http://seanstagetest.file.core.windows.net/test-share-7badcc69-e220-406b-6a5c-6bc4b3db8082/test-directory-74c71449-dc6d-66c3-8db5-129592057109?restype=directory",
+      "RequestMethod": "PUT",
+      "RequestHeaders": {
+        "Authorization": "Sanitized",
+        "traceparent": "00-9b47fd295b69ba4aa55e8c73d4a2bd07-5071c612f3dcd246-00",
+        "User-Agent": [
+          "azsdk-net-Storage.Files.Shares/12.0.0-dev.20191211.1\u002B2accb37068f0a0c9382fa117525bb968c5397cf7",
+          "(.NET Core 4.6.28008.01; Microsoft Windows 10.0.18363 )"
+        ],
+        "x-ms-client-request-id": "bb1cd17c-1b99-6698-091f-98b3e73e1d6c",
+        "x-ms-date": "Wed, 11 Dec 2019 23:05:51 GMT",
         "x-ms-file-attributes": "None",
         "x-ms-file-creation-time": "Now",
         "x-ms-file-last-write-time": "Now",
@@ -69,50 +55,40 @@
       "StatusCode": 201,
       "ResponseHeaders": {
         "Content-Length": "0",
-<<<<<<< HEAD
-        "Date": "Fri, 06 Dec 2019 00:25:54 GMT",
-        "ETag": "\"0x8D779E2DB24822D\"",
-        "Last-Modified": "Fri, 06 Dec 2019 00:25:54 GMT",
-=======
-        "Date": "Wed, 11 Dec 2019 20:38:17 GMT",
-        "ETag": "\u00220x8D77E7A0DFD99A8\u0022",
-        "Last-Modified": "Wed, 11 Dec 2019 20:38:18 GMT",
->>>>>>> 5e20a7a1
-        "Server": [
-          "Windows-Azure-File/1.0",
-          "Microsoft-HTTPAPI/2.0"
-        ],
-        "x-ms-client-request-id": "fec4aa01-ce22-98f2-685f-eef4d849dfeb",
+        "Date": "Wed, 11 Dec 2019 23:05:50 GMT",
+        "ETag": "\u00220x8D77E8EAABB9707\u0022",
+        "Last-Modified": "Wed, 11 Dec 2019 23:05:51 GMT",
+        "Server": [
+          "Windows-Azure-File/1.0",
+          "Microsoft-HTTPAPI/2.0"
+        ],
+        "x-ms-client-request-id": "bb1cd17c-1b99-6698-091f-98b3e73e1d6c",
         "x-ms-file-attributes": "Directory",
-        "x-ms-file-change-time": "2019-12-11T20:38:18.2048168Z",
-        "x-ms-file-creation-time": "2019-12-11T20:38:18.2048168Z",
+        "x-ms-file-change-time": "2019-12-11T23:05:51.1090951Z",
+        "x-ms-file-creation-time": "2019-12-11T23:05:51.1090951Z",
         "x-ms-file-id": "13835128424026341376",
-        "x-ms-file-last-write-time": "2019-12-11T20:38:18.2048168Z",
+        "x-ms-file-last-write-time": "2019-12-11T23:05:51.1090951Z",
         "x-ms-file-parent-id": "0",
         "x-ms-file-permission-key": "7855875120676328179*422928105932735866",
-        "x-ms-request-id": "ef3e3afd-c01a-0019-4362-b01280000000",
+        "x-ms-request-id": "b65eb7fb-301a-0022-2677-b05724000000",
         "x-ms-request-server-encrypted": "true",
         "x-ms-version": "2019-07-07"
       },
       "ResponseBody": []
     },
     {
-      "RequestUri": "http://seanstagetest.file.core.windows.net/test-share-b39f12a6-cb2c-c1b6-fd57-938ec28d6dc0/test-directory-75f7306e-27b5-9266-a31e-42a0388392e3/test-file-09ee1994-988d-934d-830c-7502b0737c36",
-      "RequestMethod": "PUT",
-      "RequestHeaders": {
-        "Authorization": "Sanitized",
-        "traceparent": "00-4e254b2527d3f84e82a4202d1768b697-bf4e8ec79a58d742-00",
-        "User-Agent": [
-<<<<<<< HEAD
-          "azsdk-net-Storage.Files.Shares/12.0.0-dev.20191205.1+4f14c4315f17fbbc59c93c6819467b6f15d7008f",
-=======
-          "azsdk-net-Storage.Files.Shares/12.0.0-dev.20191211.1\u002B899431c003876eb9b26cefd8e8a37e7f27f82ced",
->>>>>>> 5e20a7a1
-          "(.NET Core 4.6.28008.01; Microsoft Windows 10.0.18363 )"
-        ],
-        "x-ms-client-request-id": "fd5e8bd3-827e-6987-5d30-7b1659efe8f5",
+      "RequestUri": "http://seanstagetest.file.core.windows.net/test-share-7badcc69-e220-406b-6a5c-6bc4b3db8082/test-directory-74c71449-dc6d-66c3-8db5-129592057109/test-file-6f53e9cc-282c-ee27-facf-83114120556e",
+      "RequestMethod": "PUT",
+      "RequestHeaders": {
+        "Authorization": "Sanitized",
+        "traceparent": "00-334a9db278abde49b83a46719bb346d3-fcad660f8e99434f-00",
+        "User-Agent": [
+          "azsdk-net-Storage.Files.Shares/12.0.0-dev.20191211.1\u002B2accb37068f0a0c9382fa117525bb968c5397cf7",
+          "(.NET Core 4.6.28008.01; Microsoft Windows 10.0.18363 )"
+        ],
+        "x-ms-client-request-id": "27d62e3d-b3cb-538f-a92e-c0c9978725e8",
         "x-ms-content-length": "1024",
-        "x-ms-date": "Wed, 11 Dec 2019 20:38:18 GMT",
+        "x-ms-date": "Wed, 11 Dec 2019 23:05:51 GMT",
         "x-ms-file-attributes": "None",
         "x-ms-file-creation-time": "Now",
         "x-ms-file-last-write-time": "Now",
@@ -125,49 +101,39 @@
       "StatusCode": 201,
       "ResponseHeaders": {
         "Content-Length": "0",
-<<<<<<< HEAD
-        "Date": "Fri, 06 Dec 2019 00:25:54 GMT",
-        "ETag": "\"0x8D779E2DB317A83\"",
-        "Last-Modified": "Fri, 06 Dec 2019 00:25:54 GMT",
-=======
-        "Date": "Wed, 11 Dec 2019 20:38:17 GMT",
-        "ETag": "\u00220x8D77E7A0E0A909F\u0022",
-        "Last-Modified": "Wed, 11 Dec 2019 20:38:18 GMT",
->>>>>>> 5e20a7a1
-        "Server": [
-          "Windows-Azure-File/1.0",
-          "Microsoft-HTTPAPI/2.0"
-        ],
-        "x-ms-client-request-id": "fd5e8bd3-827e-6987-5d30-7b1659efe8f5",
+        "Date": "Wed, 11 Dec 2019 23:05:50 GMT",
+        "ETag": "\u00220x8D77E8EAAC8B849\u0022",
+        "Last-Modified": "Wed, 11 Dec 2019 23:05:51 GMT",
+        "Server": [
+          "Windows-Azure-File/1.0",
+          "Microsoft-HTTPAPI/2.0"
+        ],
+        "x-ms-client-request-id": "27d62e3d-b3cb-538f-a92e-c0c9978725e8",
         "x-ms-file-attributes": "Archive",
-        "x-ms-file-change-time": "2019-12-11T20:38:18.2897823Z",
-        "x-ms-file-creation-time": "2019-12-11T20:38:18.2897823Z",
+        "x-ms-file-change-time": "2019-12-11T23:05:51.1951433Z",
+        "x-ms-file-creation-time": "2019-12-11T23:05:51.1951433Z",
         "x-ms-file-id": "11529285414812647424",
-        "x-ms-file-last-write-time": "2019-12-11T20:38:18.2897823Z",
+        "x-ms-file-last-write-time": "2019-12-11T23:05:51.1951433Z",
         "x-ms-file-parent-id": "13835128424026341376",
         "x-ms-file-permission-key": "12501538048846835188*422928105932735866",
-        "x-ms-request-id": "ef3e3afe-c01a-0019-4462-b01280000000",
+        "x-ms-request-id": "b65eb800-301a-0022-2b77-b05724000000",
         "x-ms-request-server-encrypted": "true",
         "x-ms-version": "2019-07-07"
       },
       "ResponseBody": []
     },
     {
-      "RequestUri": "http://seanstagetest.file.core.windows.net/test-share-b39f12a6-cb2c-c1b6-fd57-938ec28d6dc0/test-directory-75f7306e-27b5-9266-a31e-42a0388392e3/test-file-09ee1994-988d-934d-830c-7502b0737c36?comp=properties",
-      "RequestMethod": "PUT",
-      "RequestHeaders": {
-        "Authorization": "Sanitized",
-        "traceparent": "00-983dd22f2ac7604fb4da43c8bb50f4eb-78c80d956b80c04d-00",
-        "User-Agent": [
-<<<<<<< HEAD
-          "azsdk-net-Storage.Files.Shares/12.0.0-dev.20191205.1+4f14c4315f17fbbc59c93c6819467b6f15d7008f",
-=======
-          "azsdk-net-Storage.Files.Shares/12.0.0-dev.20191211.1\u002B899431c003876eb9b26cefd8e8a37e7f27f82ced",
->>>>>>> 5e20a7a1
-          "(.NET Core 4.6.28008.01; Microsoft Windows 10.0.18363 )"
-        ],
-        "x-ms-client-request-id": "252fbff9-7f15-0fb7-a434-308f18aaea09",
-        "x-ms-date": "Wed, 11 Dec 2019 20:38:18 GMT",
+      "RequestUri": "http://seanstagetest.file.core.windows.net/test-share-7badcc69-e220-406b-6a5c-6bc4b3db8082/test-directory-74c71449-dc6d-66c3-8db5-129592057109/test-file-6f53e9cc-282c-ee27-facf-83114120556e?comp=properties",
+      "RequestMethod": "PUT",
+      "RequestHeaders": {
+        "Authorization": "Sanitized",
+        "traceparent": "00-cfc62259f67e724786ab96dccaa9ae40-bd8e75e407b8204d-00",
+        "User-Agent": [
+          "azsdk-net-Storage.Files.Shares/12.0.0-dev.20191211.1\u002B2accb37068f0a0c9382fa117525bb968c5397cf7",
+          "(.NET Core 4.6.28008.01; Microsoft Windows 10.0.18363 )"
+        ],
+        "x-ms-client-request-id": "12d3d1be-2d4a-dfa3-c7c5-17baf5a51a45",
+        "x-ms-date": "Wed, 11 Dec 2019 23:05:51 GMT",
         "x-ms-file-attributes": "Preserve",
         "x-ms-file-creation-time": "Preserve",
         "x-ms-file-last-write-time": "Preserve",
@@ -179,49 +145,39 @@
       "StatusCode": 200,
       "ResponseHeaders": {
         "Content-Length": "0",
-<<<<<<< HEAD
-        "Date": "Fri, 06 Dec 2019 00:25:54 GMT",
-        "ETag": "\"0x8D779E2DB3E72D5\"",
-        "Last-Modified": "Fri, 06 Dec 2019 00:25:54 GMT",
-=======
-        "Date": "Wed, 11 Dec 2019 20:38:17 GMT",
-        "ETag": "\u00220x8D77E7A0E17643D\u0022",
-        "Last-Modified": "Wed, 11 Dec 2019 20:38:18 GMT",
->>>>>>> 5e20a7a1
-        "Server": [
-          "Windows-Azure-File/1.0",
-          "Microsoft-HTTPAPI/2.0"
-        ],
-        "x-ms-client-request-id": "252fbff9-7f15-0fb7-a434-308f18aaea09",
+        "Date": "Wed, 11 Dec 2019 23:05:50 GMT",
+        "ETag": "\u00220x8D77E8EAAD53B65\u0022",
+        "Last-Modified": "Wed, 11 Dec 2019 23:05:51 GMT",
+        "Server": [
+          "Windows-Azure-File/1.0",
+          "Microsoft-HTTPAPI/2.0"
+        ],
+        "x-ms-client-request-id": "12d3d1be-2d4a-dfa3-c7c5-17baf5a51a45",
         "x-ms-file-attributes": "Archive",
-        "x-ms-file-change-time": "2019-12-11T20:38:18.3738429Z",
-        "x-ms-file-creation-time": "2019-12-11T20:38:18.2897823Z",
+        "x-ms-file-change-time": "2019-12-11T23:05:51.2771429Z",
+        "x-ms-file-creation-time": "2019-12-11T23:05:51.1951433Z",
         "x-ms-file-id": "11529285414812647424",
-        "x-ms-file-last-write-time": "2019-12-11T20:38:18.2897823Z",
+        "x-ms-file-last-write-time": "2019-12-11T23:05:51.1951433Z",
         "x-ms-file-parent-id": "13835128424026341376",
         "x-ms-file-permission-key": "11680444563946999947*422928105932735866",
-        "x-ms-request-id": "ef3e3aff-c01a-0019-4562-b01280000000",
+        "x-ms-request-id": "b65eb805-301a-0022-3077-b05724000000",
         "x-ms-request-server-encrypted": "true",
         "x-ms-version": "2019-07-07"
       },
       "ResponseBody": []
     },
     {
-      "RequestUri": "http://seanstagetest.file.core.windows.net/test-share-b39f12a6-cb2c-c1b6-fd57-938ec28d6dc0?restype=share",
+      "RequestUri": "http://seanstagetest.file.core.windows.net/test-share-7badcc69-e220-406b-6a5c-6bc4b3db8082?restype=share",
       "RequestMethod": "DELETE",
       "RequestHeaders": {
         "Authorization": "Sanitized",
-        "traceparent": "00-eb040bb57999f4448d41eb7731d66fd2-63774ed4ae5ee647-00",
-        "User-Agent": [
-<<<<<<< HEAD
-          "azsdk-net-Storage.Files.Shares/12.0.0-dev.20191205.1+4f14c4315f17fbbc59c93c6819467b6f15d7008f",
-=======
-          "azsdk-net-Storage.Files.Shares/12.0.0-dev.20191211.1\u002B899431c003876eb9b26cefd8e8a37e7f27f82ced",
->>>>>>> 5e20a7a1
-          "(.NET Core 4.6.28008.01; Microsoft Windows 10.0.18363 )"
-        ],
-        "x-ms-client-request-id": "9a1daf89-c3c0-64df-0051-0776219ce9ad",
-        "x-ms-date": "Wed, 11 Dec 2019 20:38:18 GMT",
+        "traceparent": "00-6a04d39b3a225c4b835092acc11f52ad-e86e80a1fddbb64e-00",
+        "User-Agent": [
+          "azsdk-net-Storage.Files.Shares/12.0.0-dev.20191211.1\u002B2accb37068f0a0c9382fa117525bb968c5397cf7",
+          "(.NET Core 4.6.28008.01; Microsoft Windows 10.0.18363 )"
+        ],
+        "x-ms-client-request-id": "c60b2c01-12b3-9c9d-8641-c96044c920d3",
+        "x-ms-date": "Wed, 11 Dec 2019 23:05:51 GMT",
         "x-ms-delete-snapshots": "include",
         "x-ms-return-client-request-id": "true",
         "x-ms-version": "2019-07-07"
@@ -230,25 +186,20 @@
       "StatusCode": 202,
       "ResponseHeaders": {
         "Content-Length": "0",
-        "Date": "Wed, 11 Dec 2019 20:38:17 GMT",
-        "Server": [
-          "Windows-Azure-File/1.0",
-          "Microsoft-HTTPAPI/2.0"
-        ],
-        "x-ms-client-request-id": "9a1daf89-c3c0-64df-0051-0776219ce9ad",
-        "x-ms-request-id": "ef3e3b00-c01a-0019-4662-b01280000000",
+        "Date": "Wed, 11 Dec 2019 23:05:51 GMT",
+        "Server": [
+          "Windows-Azure-File/1.0",
+          "Microsoft-HTTPAPI/2.0"
+        ],
+        "x-ms-client-request-id": "c60b2c01-12b3-9c9d-8641-c96044c920d3",
+        "x-ms-request-id": "b65eb809-301a-0022-3477-b05724000000",
         "x-ms-version": "2019-07-07"
       },
       "ResponseBody": []
     }
   ],
   "Variables": {
-<<<<<<< HEAD
-    "RandomSeed": "2089253463",
+    "RandomSeed": "1331882413",
     "Storage_TestConfigDefault": "ProductionTenant\nseanstagetest\nU2FuaXRpemVk\nhttp://seanstagetest.blob.core.windows.net\nhttp://seanstagetest.file.core.windows.net\nhttp://seanstagetest.queue.core.windows.net\nhttp://seanstagetest.table.core.windows.net\n\n\n\n\nhttp://seanstagetest-secondary.blob.core.windows.net\nhttp://seanstagetest-secondary.file.core.windows.net\nhttp://seanstagetest-secondary.queue.core.windows.net\nhttp://seanstagetest-secondary.table.core.windows.net\n\nSanitized\n\n\nCloud\nBlobEndpoint=http://seanstagetest.blob.core.windows.net/;QueueEndpoint=http://seanstagetest.queue.core.windows.net/;FileEndpoint=http://seanstagetest.file.core.windows.net/;BlobSecondaryEndpoint=http://seanstagetest-secondary.blob.core.windows.net/;QueueSecondaryEndpoint=http://seanstagetest-secondary.queue.core.windows.net/;FileSecondaryEndpoint=http://seanstagetest-secondary.file.core.windows.net/;AccountName=seanstagetest;AccountKey=Sanitized\nseanscope1"
-=======
-    "RandomSeed": "911228751",
-    "Storage_TestConfigDefault": "ProductionTenant\nseanstagetest\nU2FuaXRpemVk\nhttp://seanstagetest.blob.core.windows.net\nhttp://seanstagetest.file.core.windows.net\nhttp://seanstagetest.queue.core.windows.net\nhttp://seanstagetest.table.core.windows.net\n\n\n\n\nhttp://seanstagetest-secondary.blob.core.windows.net\nhttp://seanstagetest-secondary.file.core.windows.net\nhttp://seanstagetest-secondary.queue.core.windows.net\nhttp://seanstagetest-secondary.table.core.windows.net\n\nSanitized\n\n\nCloud\nBlobEndpoint=http://seanstagetest.blob.core.windows.net/;QueueEndpoint=http://seanstagetest.queue.core.windows.net/;FileEndpoint=http://seanstagetest.file.core.windows.net/;BlobSecondaryEndpoint=http://seanstagetest-secondary.blob.core.windows.net/;QueueSecondaryEndpoint=http://seanstagetest-secondary.queue.core.windows.net/;FileSecondaryEndpoint=http://seanstagetest-secondary.file.core.windows.net/;AccountName=seanstagetest;AccountKey=Sanitized"
->>>>>>> 5e20a7a1
   }
 }