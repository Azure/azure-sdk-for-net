--- conflicted
+++ resolved
@@ -1,18 +1,18 @@
 {
   "Entries": [
     {
-      "RequestUri": "https://seanmcccanary3.file.core.windows.net/test-share-7badcc69-e220-406b-6a5c-6bc4b3db8082?restype=share",
-      "RequestMethod": "PUT",
-      "RequestHeaders": {
-        "Accept": "application/xml",
-        "Authorization": "Sanitized",
-        "traceparent": "00-08bda503082f374c94e3091ff8af7c90-521e09b15222414d-00",
-        "User-Agent": [
-          "azsdk-net-Storage.Files.Shares/12.7.0-alpha.20210121.1",
-          "(.NET 5.0.2; Microsoft Windows 10.0.19042)"
-        ],
-        "x-ms-client-request-id": "2585cd43-f968-b0d4-713d-f220d4ae0f7e",
-        "x-ms-date": "Thu, 21 Jan 2021 20:39:41 GMT",
+      "RequestUri": "https://seanmcccanary3.file.core.windows.net/test-share-eff19da0-841e-9b8e-2c37-dcbd7e8248b7?restype=share",
+      "RequestMethod": "PUT",
+      "RequestHeaders": {
+        "Accept": "application/xml",
+        "Authorization": "Sanitized",
+        "traceparent": "00-269eb3f8ba5df849838163ed09156c31-ffd1b20f8a95c846-00",
+        "User-Agent": [
+          "azsdk-net-Storage.Files.Shares/12.7.0-alpha.20210126.1",
+          "(.NET 5.0.2; Microsoft Windows 10.0.19042)"
+        ],
+        "x-ms-client-request-id": "7915fb01-6f05-a8fe-672b-fd0f6c196395",
+        "x-ms-date": "Tue, 26 Jan 2021 19:30:47 GMT",
         "x-ms-return-client-request-id": "true",
         "x-ms-version": "2020-06-12"
       },
@@ -20,37 +20,32 @@
       "StatusCode": 201,
       "ResponseHeaders": {
         "Content-Length": "0",
-        "Date": "Thu, 21 Jan 2021 20:39:40 GMT",
-        "ETag": "\u00220x8D8BE4CADF13CF3\u0022",
-        "Last-Modified": "Thu, 21 Jan 2021 20:39:41 GMT",
-        "Server": [
-          "Windows-Azure-File/1.0",
-          "Microsoft-HTTPAPI/2.0"
-        ],
-        "x-ms-client-request-id": "2585cd43-f968-b0d4-713d-f220d4ae0f7e",
-<<<<<<< HEAD
-        "x-ms-request-id": "c9ef6314-f01a-0012-1637-f3e9eb000000",
-        "x-ms-version": "2020-06-12"
-=======
-        "x-ms-request-id": "5c6d78ca-201a-0041-4a35-f08226000000",
-        "x-ms-version": "2020-04-08"
->>>>>>> ac24a13f
-      },
-      "ResponseBody": []
-    },
-    {
-      "RequestUri": "https://seanmcccanary3.file.core.windows.net/test-share-7badcc69-e220-406b-6a5c-6bc4b3db8082/test-directory-74c71449-dc6d-66c3-8db5-129592057109?restype=directory",
-      "RequestMethod": "PUT",
-      "RequestHeaders": {
-        "Accept": "application/xml",
-        "Authorization": "Sanitized",
-        "traceparent": "00-3a771ec24768d34684df9d9f511f92a1-da45db052d13cc4d-00",
-        "User-Agent": [
-          "azsdk-net-Storage.Files.Shares/12.7.0-alpha.20210121.1",
-          "(.NET 5.0.2; Microsoft Windows 10.0.19042)"
-        ],
-        "x-ms-client-request-id": "bb1cd17c-1b99-6698-091f-98b3e73e1d6c",
-        "x-ms-date": "Thu, 21 Jan 2021 20:39:42 GMT",
+        "Date": "Tue, 26 Jan 2021 19:30:46 GMT",
+        "ETag": "\u00220x8D8C230E1AA4A91\u0022",
+        "Last-Modified": "Tue, 26 Jan 2021 19:30:47 GMT",
+        "Server": [
+          "Windows-Azure-File/1.0",
+          "Microsoft-HTTPAPI/2.0"
+        ],
+        "x-ms-client-request-id": "7915fb01-6f05-a8fe-672b-fd0f6c196395",
+        "x-ms-request-id": "f249c857-101a-005a-7d19-f4bc25000000",
+        "x-ms-version": "2020-06-12"
+      },
+      "ResponseBody": []
+    },
+    {
+      "RequestUri": "https://seanmcccanary3.file.core.windows.net/test-share-eff19da0-841e-9b8e-2c37-dcbd7e8248b7/test-directory-68fea7d0-3bf8-e65b-62a6-6115e6c55374?restype=directory",
+      "RequestMethod": "PUT",
+      "RequestHeaders": {
+        "Accept": "application/xml",
+        "Authorization": "Sanitized",
+        "traceparent": "00-38d0cd3f8e622545ae0e12fa999d9d65-b7e6f08959592f44-00",
+        "User-Agent": [
+          "azsdk-net-Storage.Files.Shares/12.7.0-alpha.20210126.1",
+          "(.NET 5.0.2; Microsoft Windows 10.0.19042)"
+        ],
+        "x-ms-client-request-id": "a0f808a5-9dba-c6b7-9f2e-175f0ee8c2a1",
+        "x-ms-date": "Tue, 26 Jan 2021 19:30:48 GMT",
         "x-ms-file-attributes": "None",
         "x-ms-file-creation-time": "Now",
         "x-ms-file-last-write-time": "Now",
@@ -62,41 +57,41 @@
       "StatusCode": 201,
       "ResponseHeaders": {
         "Content-Length": "0",
-        "Date": "Thu, 21 Jan 2021 20:39:40 GMT",
-        "ETag": "\u00220x8D8BE4CADFB1DFA\u0022",
-        "Last-Modified": "Thu, 21 Jan 2021 20:39:41 GMT",
-        "Server": [
-          "Windows-Azure-File/1.0",
-          "Microsoft-HTTPAPI/2.0"
-        ],
-        "x-ms-client-request-id": "bb1cd17c-1b99-6698-091f-98b3e73e1d6c",
+        "Date": "Tue, 26 Jan 2021 19:30:46 GMT",
+        "ETag": "\u00220x8D8C230E1B57D73\u0022",
+        "Last-Modified": "Tue, 26 Jan 2021 19:30:47 GMT",
+        "Server": [
+          "Windows-Azure-File/1.0",
+          "Microsoft-HTTPAPI/2.0"
+        ],
+        "x-ms-client-request-id": "a0f808a5-9dba-c6b7-9f2e-175f0ee8c2a1",
         "x-ms-file-attributes": "Directory",
-        "x-ms-file-change-time": "2021-01-21T20:39:41.8632698Z",
-        "x-ms-file-creation-time": "2021-01-21T20:39:41.8632698Z",
+        "x-ms-file-change-time": "2021-01-26T19:30:47.3911667Z",
+        "x-ms-file-creation-time": "2021-01-26T19:30:47.3911667Z",
         "x-ms-file-id": "13835128424026341376",
-        "x-ms-file-last-write-time": "2021-01-21T20:39:41.8632698Z",
+        "x-ms-file-last-write-time": "2021-01-26T19:30:47.3911667Z",
         "x-ms-file-parent-id": "0",
         "x-ms-file-permission-key": "17860367565182308406*11459378189709739967",
-        "x-ms-request-id": "5c6d78cd-201a-0041-4b35-f08226000000",
+        "x-ms-request-id": "f249c85d-101a-005a-7e19-f4bc25000000",
         "x-ms-request-server-encrypted": "true",
         "x-ms-version": "2020-06-12"
       },
       "ResponseBody": []
     },
     {
-      "RequestUri": "https://seanmcccanary3.file.core.windows.net/test-share-7badcc69-e220-406b-6a5c-6bc4b3db8082/test-directory-74c71449-dc6d-66c3-8db5-129592057109/test-file-6f53e9cc-282c-ee27-facf-83114120556e",
-      "RequestMethod": "PUT",
-      "RequestHeaders": {
-        "Accept": "application/xml",
-        "Authorization": "Sanitized",
-        "traceparent": "00-4b68ee6b9c98c54a955e64bdc78b46f1-ad1fb535e31b8245-00",
-        "User-Agent": [
-          "azsdk-net-Storage.Files.Shares/12.7.0-alpha.20210121.1",
-          "(.NET 5.0.2; Microsoft Windows 10.0.19042)"
-        ],
-        "x-ms-client-request-id": "27d62e3d-b3cb-538f-a92e-c0c9978725e8",
+      "RequestUri": "https://seanmcccanary3.file.core.windows.net/test-share-eff19da0-841e-9b8e-2c37-dcbd7e8248b7/test-directory-68fea7d0-3bf8-e65b-62a6-6115e6c55374/test-file-40df88d8-e05d-0028-f503-3704e8442936",
+      "RequestMethod": "PUT",
+      "RequestHeaders": {
+        "Accept": "application/xml",
+        "Authorization": "Sanitized",
+        "traceparent": "00-6a7bd61498cfe540818a39cd881b1ac3-9cf68e8454e0674e-00",
+        "User-Agent": [
+          "azsdk-net-Storage.Files.Shares/12.7.0-alpha.20210126.1",
+          "(.NET 5.0.2; Microsoft Windows 10.0.19042)"
+        ],
+        "x-ms-client-request-id": "343fb131-9e4c-c515-e0f7-aab666b3dd5b",
         "x-ms-content-length": "1024",
-        "x-ms-date": "Thu, 21 Jan 2021 20:39:42 GMT",
+        "x-ms-date": "Tue, 26 Jan 2021 19:30:48 GMT",
         "x-ms-file-attributes": "None",
         "x-ms-file-creation-time": "Now",
         "x-ms-file-last-write-time": "Now",
@@ -109,40 +104,40 @@
       "StatusCode": 201,
       "ResponseHeaders": {
         "Content-Length": "0",
-        "Date": "Thu, 21 Jan 2021 20:39:41 GMT",
-        "ETag": "\u00220x8D8BE4CAE046E76\u0022",
-        "Last-Modified": "Thu, 21 Jan 2021 20:39:41 GMT",
-        "Server": [
-          "Windows-Azure-File/1.0",
-          "Microsoft-HTTPAPI/2.0"
-        ],
-        "x-ms-client-request-id": "27d62e3d-b3cb-538f-a92e-c0c9978725e8",
+        "Date": "Tue, 26 Jan 2021 19:30:46 GMT",
+        "ETag": "\u00220x8D8C230E1C054E3\u0022",
+        "Last-Modified": "Tue, 26 Jan 2021 19:30:47 GMT",
+        "Server": [
+          "Windows-Azure-File/1.0",
+          "Microsoft-HTTPAPI/2.0"
+        ],
+        "x-ms-client-request-id": "343fb131-9e4c-c515-e0f7-aab666b3dd5b",
         "x-ms-file-attributes": "Archive",
-        "x-ms-file-change-time": "2021-01-21T20:39:41.9243126Z",
-        "x-ms-file-creation-time": "2021-01-21T20:39:41.9243126Z",
+        "x-ms-file-change-time": "2021-01-26T19:30:47.4622179Z",
+        "x-ms-file-creation-time": "2021-01-26T19:30:47.4622179Z",
         "x-ms-file-id": "11529285414812647424",
-        "x-ms-file-last-write-time": "2021-01-21T20:39:41.9243126Z",
+        "x-ms-file-last-write-time": "2021-01-26T19:30:47.4622179Z",
         "x-ms-file-parent-id": "13835128424026341376",
         "x-ms-file-permission-key": "4010187179898695473*11459378189709739967",
-        "x-ms-request-id": "5c6d78ce-201a-0041-4c35-f08226000000",
+        "x-ms-request-id": "f249c860-101a-005a-7f19-f4bc25000000",
         "x-ms-request-server-encrypted": "true",
         "x-ms-version": "2020-06-12"
       },
       "ResponseBody": []
     },
     {
-      "RequestUri": "https://seanmcccanary3.file.core.windows.net/test-share-7badcc69-e220-406b-6a5c-6bc4b3db8082/test-directory-74c71449-dc6d-66c3-8db5-129592057109/test-file-6f53e9cc-282c-ee27-facf-83114120556e?comp=properties",
-      "RequestMethod": "PUT",
-      "RequestHeaders": {
-        "Accept": "application/xml",
-        "Authorization": "Sanitized",
-        "traceparent": "00-327a85225adb764bba959f720b6fe273-be1872edf12be148-00",
-        "User-Agent": [
-          "azsdk-net-Storage.Files.Shares/12.7.0-alpha.20210121.1",
-          "(.NET 5.0.2; Microsoft Windows 10.0.19042)"
-        ],
-        "x-ms-client-request-id": "12d3d1be-2d4a-dfa3-c7c5-17baf5a51a45",
-        "x-ms-date": "Thu, 21 Jan 2021 20:39:42 GMT",
+      "RequestUri": "https://seanmcccanary3.file.core.windows.net/test-share-eff19da0-841e-9b8e-2c37-dcbd7e8248b7/test-directory-68fea7d0-3bf8-e65b-62a6-6115e6c55374/test-file-40df88d8-e05d-0028-f503-3704e8442936?comp=properties",
+      "RequestMethod": "PUT",
+      "RequestHeaders": {
+        "Accept": "application/xml",
+        "Authorization": "Sanitized",
+        "traceparent": "00-e7c2a466bc669742b55d48aa63ecf7e8-99841b29a5f1c54a-00",
+        "User-Agent": [
+          "azsdk-net-Storage.Files.Shares/12.7.0-alpha.20210126.1",
+          "(.NET 5.0.2; Microsoft Windows 10.0.19042)"
+        ],
+        "x-ms-client-request-id": "36d3ee17-f504-29ea-d7ab-fdd508032bc0",
+        "x-ms-date": "Tue, 26 Jan 2021 19:30:48 GMT",
         "x-ms-file-attributes": "Preserve",
         "x-ms-file-creation-time": "Preserve",
         "x-ms-file-last-write-time": "Preserve",
@@ -154,40 +149,40 @@
       "StatusCode": 200,
       "ResponseHeaders": {
         "Content-Length": "0",
-        "Date": "Thu, 21 Jan 2021 20:39:41 GMT",
-        "ETag": "\u00220x8D8BE4CAE0D70C9\u0022",
-        "Last-Modified": "Thu, 21 Jan 2021 20:39:41 GMT",
-        "Server": [
-          "Windows-Azure-File/1.0",
-          "Microsoft-HTTPAPI/2.0"
-        ],
-        "x-ms-client-request-id": "12d3d1be-2d4a-dfa3-c7c5-17baf5a51a45",
+        "Date": "Tue, 26 Jan 2021 19:30:46 GMT",
+        "ETag": "\u00220x8D8C230E1CA1AA6\u0022",
+        "Last-Modified": "Tue, 26 Jan 2021 19:30:47 GMT",
+        "Server": [
+          "Windows-Azure-File/1.0",
+          "Microsoft-HTTPAPI/2.0"
+        ],
+        "x-ms-client-request-id": "36d3ee17-f504-29ea-d7ab-fdd508032bc0",
         "x-ms-file-attributes": "Archive",
-        "x-ms-file-change-time": "2021-01-21T20:39:41.9833545Z",
-        "x-ms-file-creation-time": "2021-01-21T20:39:41.9243126Z",
+        "x-ms-file-change-time": "2021-01-26T19:30:47.5262630Z",
+        "x-ms-file-creation-time": "2021-01-26T19:30:47.4622179Z",
         "x-ms-file-id": "11529285414812647424",
-        "x-ms-file-last-write-time": "2021-01-21T20:39:41.9243126Z",
+        "x-ms-file-last-write-time": "2021-01-26T19:30:47.4622179Z",
         "x-ms-file-parent-id": "13835128424026341376",
         "x-ms-file-permission-key": "4089320212444238414*11459378189709739967",
-        "x-ms-request-id": "5c6d78cf-201a-0041-4d35-f08226000000",
+        "x-ms-request-id": "f249c861-101a-005a-8019-f4bc25000000",
         "x-ms-request-server-encrypted": "true",
         "x-ms-version": "2020-06-12"
       },
       "ResponseBody": []
     },
     {
-      "RequestUri": "https://seanmcccanary3.file.core.windows.net/test-share-7badcc69-e220-406b-6a5c-6bc4b3db8082?restype=share",
+      "RequestUri": "https://seanmcccanary3.file.core.windows.net/test-share-eff19da0-841e-9b8e-2c37-dcbd7e8248b7?restype=share",
       "RequestMethod": "DELETE",
       "RequestHeaders": {
         "Accept": "application/xml",
         "Authorization": "Sanitized",
-        "traceparent": "00-3bf1eaa7ea72294d9dfcd54535797d41-4c079cc06a780b4e-00",
-        "User-Agent": [
-          "azsdk-net-Storage.Files.Shares/12.7.0-alpha.20210121.1",
-          "(.NET 5.0.2; Microsoft Windows 10.0.19042)"
-        ],
-        "x-ms-client-request-id": "c60b2c01-12b3-9c9d-8641-c96044c920d3",
-        "x-ms-date": "Thu, 21 Jan 2021 20:39:42 GMT",
+        "traceparent": "00-f6d98a86e1beb1459a0bb986eece6e2f-243a752e7fd48648-00",
+        "User-Agent": [
+          "azsdk-net-Storage.Files.Shares/12.7.0-alpha.20210126.1",
+          "(.NET 5.0.2; Microsoft Windows 10.0.19042)"
+        ],
+        "x-ms-client-request-id": "789f07af-a6e0-0e56-f56f-48cce7fe1ccc",
+        "x-ms-date": "Tue, 26 Jan 2021 19:30:48 GMT",
         "x-ms-delete-snapshots": "include",
         "x-ms-return-client-request-id": "true",
         "x-ms-version": "2020-06-12"
@@ -196,25 +191,20 @@
       "StatusCode": 202,
       "ResponseHeaders": {
         "Content-Length": "0",
-        "Date": "Thu, 21 Jan 2021 20:39:41 GMT",
-        "Server": [
-          "Windows-Azure-File/1.0",
-          "Microsoft-HTTPAPI/2.0"
-        ],
-        "x-ms-client-request-id": "c60b2c01-12b3-9c9d-8641-c96044c920d3",
-<<<<<<< HEAD
-        "x-ms-request-id": "c9ef631a-f01a-0012-1a37-f3e9eb000000",
-        "x-ms-version": "2020-06-12"
-=======
-        "x-ms-request-id": "5c6d78d0-201a-0041-4e35-f08226000000",
-        "x-ms-version": "2020-04-08"
->>>>>>> ac24a13f
+        "Date": "Tue, 26 Jan 2021 19:30:46 GMT",
+        "Server": [
+          "Windows-Azure-File/1.0",
+          "Microsoft-HTTPAPI/2.0"
+        ],
+        "x-ms-client-request-id": "789f07af-a6e0-0e56-f56f-48cce7fe1ccc",
+        "x-ms-request-id": "f249c862-101a-005a-0119-f4bc25000000",
+        "x-ms-version": "2020-06-12"
       },
       "ResponseBody": []
     }
   ],
   "Variables": {
-    "RandomSeed": "1331882413",
+    "RandomSeed": "252424924",
     "Storage_TestConfigDefault": "ProductionTenant\nseanmcccanary3\nU2FuaXRpemVk\nhttps://seanmcccanary3.blob.core.windows.net\nhttps://seanmcccanary3.file.core.windows.net\nhttps://seanmcccanary3.queue.core.windows.net\nhttps://seanmcccanary3.table.core.windows.net\n\n\n\n\nhttps://seanmcccanary3-secondary.blob.core.windows.net\nhttps://seanmcccanary3-secondary.file.core.windows.net\nhttps://seanmcccanary3-secondary.queue.core.windows.net\nhttps://seanmcccanary3-secondary.table.core.windows.net\n\nSanitized\n\n\nCloud\nBlobEndpoint=https://seanmcccanary3.blob.core.windows.net/;QueueEndpoint=https://seanmcccanary3.queue.core.windows.net/;FileEndpoint=https://seanmcccanary3.file.core.windows.net/;BlobSecondaryEndpoint=https://seanmcccanary3-secondary.blob.core.windows.net/;QueueSecondaryEndpoint=https://seanmcccanary3-secondary.queue.core.windows.net/;FileSecondaryEndpoint=https://seanmcccanary3-secondary.file.core.windows.net/;AccountName=seanmcccanary3;AccountKey=Kg==;\nseanscope1"
   }
 }