{
  "Entries": [
    {
      "RequestUri": "https://kasobolcanadacentral.file.core.windows.net/test-share-7d6b11e3-421b-35de-0c99-a36c4f7c89eb?restype=share",
      "RequestMethod": "PUT",
      "RequestHeaders": {
        "Accept": "application/xml",
        "Authorization": "Sanitized",
        "traceparent": "00-547408bc891725499a42857c2f8d0766-27af59caadf75442-00",
        "User-Agent": "azsdk-net-Storage.Files.Shares/12.8.0-alpha.20210719.1 (.NET Framework 4.8.4300.0; Microsoft Windows 10.0.19043 )",
        "x-ms-client-request-id": "f65d8ae1-1028-8932-a74d-de518e676ee4",
        "x-ms-date": "Mon, 19 Jul 2021 15:52:59 GMT",
        "x-ms-return-client-request-id": "true",
<<<<<<< HEAD
        "x-ms-version": "2020-12-06"
=======
        "x-ms-version": "2021-02-12"
>>>>>>> 7e782c87
      },
      "RequestBody": null,
      "StatusCode": 201,
      "ResponseHeaders": {
        "Content-Length": "0",
        "Date": "Mon, 19 Jul 2021 15:52:59 GMT",
        "ETag": "\u00220x8D94ACD487296B6\u0022",
        "Last-Modified": "Mon, 19 Jul 2021 15:52:59 GMT",
        "Server": "Windows-Azure-File/1.0 Microsoft-HTTPAPI/2.0",
        "x-ms-client-request-id": "f65d8ae1-1028-8932-a74d-de518e676ee4",
        "x-ms-request-id": "9ce1237d-201a-005e-6bb6-7c2151000000",
<<<<<<< HEAD
        "x-ms-version": "2020-12-06"
=======
        "x-ms-version": "2021-02-12"
>>>>>>> 7e782c87
      },
      "ResponseBody": []
    },
    {
      "RequestUri": "https://kasobolcanadacentral.file.core.windows.net/test-share-7d6b11e3-421b-35de-0c99-a36c4f7c89eb/test-file-8c72b2ca-5ce4-a1e8-101e-934c2d8aee3e",
      "RequestMethod": "PUT",
      "RequestHeaders": {
        "Accept": "application/xml",
        "Authorization": "Sanitized",
        "traceparent": "00-b27b6e278ce6584685e2eed95396af2b-8adb0cc12c7f3745-00",
        "User-Agent": "azsdk-net-Storage.Files.Shares/12.8.0-alpha.20210719.1 (.NET Framework 4.8.4300.0; Microsoft Windows 10.0.19043 )",
        "x-ms-client-request-id": "95893061-275b-852d-a1bc-e6097ce65b1c",
        "x-ms-content-length": "1024",
        "x-ms-date": "Mon, 19 Jul 2021 15:52:59 GMT",
        "x-ms-file-attributes": "None",
        "x-ms-file-creation-time": "Now",
        "x-ms-file-last-write-time": "Now",
        "x-ms-file-permission": "Inherit",
        "x-ms-return-client-request-id": "true",
        "x-ms-type": "file",
<<<<<<< HEAD
        "x-ms-version": "2020-12-06"
=======
        "x-ms-version": "2021-02-12"
>>>>>>> 7e782c87
      },
      "RequestBody": null,
      "StatusCode": 201,
      "ResponseHeaders": {
        "Content-Length": "0",
        "Date": "Mon, 19 Jul 2021 15:52:59 GMT",
        "ETag": "\u00220x8D94ACD487FEC34\u0022",
        "Last-Modified": "Mon, 19 Jul 2021 15:52:59 GMT",
        "Server": "Windows-Azure-File/1.0 Microsoft-HTTPAPI/2.0",
        "x-ms-client-request-id": "95893061-275b-852d-a1bc-e6097ce65b1c",
        "x-ms-file-attributes": "Archive",
        "x-ms-file-change-time": "2021-07-19T15:52:59.4730036Z",
        "x-ms-file-creation-time": "2021-07-19T15:52:59.4730036Z",
        "x-ms-file-id": "13835128424026341376",
        "x-ms-file-last-write-time": "2021-07-19T15:52:59.4730036Z",
        "x-ms-file-parent-id": "0",
        "x-ms-file-permission-key": "17737392480967489306*6811422022089678740",
        "x-ms-request-id": "9ce1237f-201a-005e-6cb6-7c2151000000",
        "x-ms-request-server-encrypted": "true",
<<<<<<< HEAD
        "x-ms-version": "2020-12-06"
=======
        "x-ms-version": "2021-02-12"
>>>>>>> 7e782c87
      },
      "ResponseBody": []
    },
    {
      "RequestUri": "https://kasobolcanadacentral.file.core.windows.net/test-share-7d6b11e3-421b-35de-0c99-a36c4f7c89eb/test-file-8c72b2ca-5ce4-a1e8-101e-934c2d8aee3e?comp=range",
      "RequestMethod": "PUT",
      "RequestHeaders": {
        "Accept": "application/xml",
        "Authorization": "Sanitized",
        "Content-Length": "1024",
        "Content-Type": "application/octet-stream",
        "User-Agent": "azsdk-net-Storage.Files.Shares/12.8.0-alpha.20210719.1 (.NET Framework 4.8.4300.0; Microsoft Windows 10.0.19043 )",
        "x-ms-client-request-id": "fdeb1160-5801-bee3-6406-2362abb9dace",
        "x-ms-date": "Mon, 19 Jul 2021 15:52:59 GMT",
        "x-ms-range": "bytes=0-1023",
        "x-ms-return-client-request-id": "true",
<<<<<<< HEAD
        "x-ms-version": "2020-12-06",
=======
        "x-ms-version": "2021-02-12",
>>>>>>> 7e782c87
        "x-ms-write": "update"
      },
      "RequestBody": "lmjF2Za2vNcRrpxeAk9khWMSG8A67I\u002BA39N3hW3X/vRYDdQEFAfnHLd/pLRUKSyariZea/rjYKrZRPrDPzdqObCoBvR6X3FcKv8Iu0jbLLWn3NZGeZL5dK0qK9ANJNyAFGoDrCM4IE\u002B1AkD72qVh/hhFHGJhJMAdrpFHUDShTgYiiKbd14CSbryGkXZR/ZoHyCy3yAh6H/Cq5v2R8NAbFLM62VH\u002BhCeXsq2m2pJJy7H3P4cH6Yb9qGi2M/CDAX3ra3zCFyRICUMEIBVb00VdYRpLmbFIEystPTHoSFE3FLEvum4WhrSNrjZDAshwodQjWNHVN2fMo1dRldryX8DyzQtjLBjWR9tmvup7BBBivZtcxfB/Yd1KYxcXxPHZmk51UTW9DHW8TRD2b3h8UZ9G79c/lprQc2wuGckBvoLqjCSbBbPbpLAln3jfifJkzhF30dUZmgO0pd3JjvOsuo6NDOJU4EvrakonGfYi8Op5yku3ie2t0PEg52DVEhW8eOXpUXwPD\u002B3Gi2aL8YEMkbTzT8So9TCg4DvwM/jqFlg0aqAROJ9tabpd8P6HIt9wE1Ws4sJRFIO1SXFBHtv023UNVofg\u002B1gVheUKSgQyGL5cgCCiPjSV41UdXO8tLEreaBWIectXjxj8l1zcRsl\u002BgjCz5Z67UpxBd3Mxw59p51maLOLvqZ7yBPEHpafYuZyMntm\u002BekasIhZ4RwJXJsx5k68CQhrnj9mSwOCstKz1ab7WpSTFq20S7gnMdmGcm94ljhL41XeCpQ4ALLll/25pg95DgICns\u002BdB71QRGhl39SUChyWZ/ZNHVAAVxH\u002B0rO6aYvODWBpdftortuUjcYr1iTaTY3hI0IZL/CuAke9ojUNldrgm850LpQlLbkatJON1IDtJIEl1UZJsOFzu3OzrwiiivfrSz5WYiL1v/WE/nddICnGzHmz58CQmubtAHMkcYKseC2fpo1ClsJiMBlQwLZqEptF7N6O8qczVrBbaWGv0Upy1IZJwX2chDm7TbenP9Ywgu3b3oSkHYWGaE/c6ylgtl7S4egsIFEZpWig16DzjBbaKupz0/LByrr8w1Utw5kMWptU1F3qAF6YvjUcB0nkltw1AsBC7OJsDRcxM2D/7\u002BXPkH0Fmre47CaL1xW9pcdtGCh0\u002BMDYzWm46MdKuMz5nNJTUHLI3vwkfBKZuxnIsmtPwBs4hvMk8scTSLHwcjdZjjpDalVUoDkoUHiuQxZT7Dpb\u002BvS1wRnfKl2vuZJONA3fPCjfiUQV\u002ByPeDDZ6eq\u002Bww1x3lHc\u002Bo80cYEP3qOqm3hhuzwLpcGb2Rf/U17TnZLOt\u002BvY11p\u002BWnJxfwyUEIlI1Oy4aC6usx1L5gU53acwUOPw==",
      "StatusCode": 201,
      "ResponseHeaders": {
        "Content-Length": "0",
        "Content-MD5": "p2zxCTWn1AI522m1QoJ14A==",
        "Date": "Mon, 19 Jul 2021 15:52:59 GMT",
        "ETag": "\u00220x8D94ACD4896FAD3\u0022",
        "Last-Modified": "Mon, 19 Jul 2021 15:52:59 GMT",
        "Server": "Windows-Azure-File/1.0 Microsoft-HTTPAPI/2.0",
        "x-ms-client-request-id": "fdeb1160-5801-bee3-6406-2362abb9dace",
        "x-ms-request-id": "9ce12380-201a-005e-6db6-7c2151000000",
        "x-ms-request-server-encrypted": "true",
<<<<<<< HEAD
        "x-ms-version": "2020-12-06"
=======
        "x-ms-version": "2021-02-12"
>>>>>>> 7e782c87
      },
      "ResponseBody": []
    },
    {
      "RequestUri": "https://kasobolcanadacentral.file.core.windows.net/test-share-7d6b11e3-421b-35de-0c99-a36c4f7c89eb/test-file-8c72b2ca-5ce4-a1e8-101e-934c2d8aee3e",
      "RequestMethod": "GET",
      "RequestHeaders": {
        "Accept": "application/xml",
        "Authorization": "Sanitized",
        "traceparent": "00-cfc5f876dae84644a5cd2ee347e3d90f-4cffc4a6b330d647-00",
        "User-Agent": "azsdk-net-Storage.Files.Shares/12.8.0-alpha.20210719.1 (.NET Framework 4.8.4300.0; Microsoft Windows 10.0.19043 )",
        "x-ms-client-request-id": "6ba9857f-5dfb-061a-bcac-98d685638c35",
        "x-ms-date": "Mon, 19 Jul 2021 15:52:59 GMT",
        "x-ms-return-client-request-id": "true",
<<<<<<< HEAD
        "x-ms-version": "2020-12-06"
=======
        "x-ms-version": "2021-02-12"
>>>>>>> 7e782c87
      },
      "RequestBody": null,
      "StatusCode": 200,
      "ResponseHeaders": {
        "Accept-Ranges": "bytes",
        "Content-Length": "1024",
        "Content-Type": "application/octet-stream",
        "Date": "Mon, 19 Jul 2021 15:52:59 GMT",
        "ETag": "\u00220x8D94ACD4896FAD3\u0022",
        "Last-Modified": "Mon, 19 Jul 2021 15:52:59 GMT",
        "Server": "Windows-Azure-File/1.0 Microsoft-HTTPAPI/2.0",
        "x-ms-client-request-id": "6ba9857f-5dfb-061a-bcac-98d685638c35",
        "x-ms-file-attributes": "Archive",
        "x-ms-file-change-time": "2021-07-19T15:52:59.4730036Z",
        "x-ms-file-creation-time": "2021-07-19T15:52:59.4730036Z",
        "x-ms-file-id": "13835128424026341376",
        "x-ms-file-last-write-time": "2021-07-19T15:52:59.4730036Z",
        "x-ms-file-parent-id": "0",
        "x-ms-file-permission-key": "17737392480967489306*6811422022089678740",
        "x-ms-lease-state": "available",
        "x-ms-lease-status": "unlocked",
        "x-ms-request-id": "9ce12381-201a-005e-6eb6-7c2151000000",
        "x-ms-server-encrypted": "true",
        "x-ms-type": "File",
<<<<<<< HEAD
        "x-ms-version": "2020-12-06"
=======
        "x-ms-version": "2021-02-12"
>>>>>>> 7e782c87
      },
      "ResponseBody": "lmjF2Za2vNcRrpxeAk9khWMSG8A67I\u002BA39N3hW3X/vRYDdQEFAfnHLd/pLRUKSyariZea/rjYKrZRPrDPzdqObCoBvR6X3FcKv8Iu0jbLLWn3NZGeZL5dK0qK9ANJNyAFGoDrCM4IE\u002B1AkD72qVh/hhFHGJhJMAdrpFHUDShTgYiiKbd14CSbryGkXZR/ZoHyCy3yAh6H/Cq5v2R8NAbFLM62VH\u002BhCeXsq2m2pJJy7H3P4cH6Yb9qGi2M/CDAX3ra3zCFyRICUMEIBVb00VdYRpLmbFIEystPTHoSFE3FLEvum4WhrSNrjZDAshwodQjWNHVN2fMo1dRldryX8DyzQtjLBjWR9tmvup7BBBivZtcxfB/Yd1KYxcXxPHZmk51UTW9DHW8TRD2b3h8UZ9G79c/lprQc2wuGckBvoLqjCSbBbPbpLAln3jfifJkzhF30dUZmgO0pd3JjvOsuo6NDOJU4EvrakonGfYi8Op5yku3ie2t0PEg52DVEhW8eOXpUXwPD\u002B3Gi2aL8YEMkbTzT8So9TCg4DvwM/jqFlg0aqAROJ9tabpd8P6HIt9wE1Ws4sJRFIO1SXFBHtv023UNVofg\u002B1gVheUKSgQyGL5cgCCiPjSV41UdXO8tLEreaBWIectXjxj8l1zcRsl\u002BgjCz5Z67UpxBd3Mxw59p51maLOLvqZ7yBPEHpafYuZyMntm\u002BekasIhZ4RwJXJsx5k68CQhrnj9mSwOCstKz1ab7WpSTFq20S7gnMdmGcm94ljhL41XeCpQ4ALLll/25pg95DgICns\u002BdB71QRGhl39SUChyWZ/ZNHVAAVxH\u002B0rO6aYvODWBpdftortuUjcYr1iTaTY3hI0IZL/CuAke9ojUNldrgm850LpQlLbkatJON1IDtJIEl1UZJsOFzu3OzrwiiivfrSz5WYiL1v/WE/nddICnGzHmz58CQmubtAHMkcYKseC2fpo1ClsJiMBlQwLZqEptF7N6O8qczVrBbaWGv0Upy1IZJwX2chDm7TbenP9Ywgu3b3oSkHYWGaE/c6ylgtl7S4egsIFEZpWig16DzjBbaKupz0/LByrr8w1Utw5kMWptU1F3qAF6YvjUcB0nkltw1AsBC7OJsDRcxM2D/7\u002BXPkH0Fmre47CaL1xW9pcdtGCh0\u002BMDYzWm46MdKuMz5nNJTUHLI3vwkfBKZuxnIsmtPwBs4hvMk8scTSLHwcjdZjjpDalVUoDkoUHiuQxZT7Dpb\u002BvS1wRnfKl2vuZJONA3fPCjfiUQV\u002ByPeDDZ6eq\u002Bww1x3lHc\u002Bo80cYEP3qOqm3hhuzwLpcGb2Rf/U17TnZLOt\u002BvY11p\u002BWnJxfwyUEIlI1Oy4aC6usx1L5gU53acwUOPw=="
    },
    {
      "RequestUri": "https://kasobolcanadacentral.file.core.windows.net/test-share-7d6b11e3-421b-35de-0c99-a36c4f7c89eb?restype=share",
      "RequestMethod": "DELETE",
      "RequestHeaders": {
        "Accept": "application/xml",
        "Authorization": "Sanitized",
        "traceparent": "00-a4e58c3320f1254f807f797b8937c7c9-45be49cbf7064b42-00",
        "User-Agent": "azsdk-net-Storage.Files.Shares/12.8.0-alpha.20210719.1 (.NET Framework 4.8.4300.0; Microsoft Windows 10.0.19043 )",
        "x-ms-client-request-id": "25e261d1-6f10-dfd2-d3a3-089828ce3206",
        "x-ms-date": "Mon, 19 Jul 2021 15:52:59 GMT",
        "x-ms-delete-snapshots": "include",
        "x-ms-return-client-request-id": "true",
<<<<<<< HEAD
        "x-ms-version": "2020-12-06"
=======
        "x-ms-version": "2021-02-12"
>>>>>>> 7e782c87
      },
      "RequestBody": null,
      "StatusCode": 202,
      "ResponseHeaders": {
        "Content-Length": "0",
        "Date": "Mon, 19 Jul 2021 15:52:59 GMT",
        "Server": "Windows-Azure-File/1.0 Microsoft-HTTPAPI/2.0",
        "x-ms-client-request-id": "25e261d1-6f10-dfd2-d3a3-089828ce3206",
        "x-ms-request-id": "9ce12382-201a-005e-6fb6-7c2151000000",
<<<<<<< HEAD
        "x-ms-version": "2020-12-06"
=======
        "x-ms-version": "2021-02-12"
>>>>>>> 7e782c87
      },
      "ResponseBody": []
    }
  ],
  "Variables": {
    "RandomSeed": "2051975243",
    "Storage_TestConfigDefault": "ProductionTenant\nkasobolcanadacentral\nU2FuaXRpemVk\nhttps://kasobolcanadacentral.blob.core.windows.net\nhttps://kasobolcanadacentral.file.core.windows.net\nhttps://kasobolcanadacentral.queue.core.windows.net\nhttps://kasobolcanadacentral.table.core.windows.net\n\n\n\n\nhttps://kasobolcanadacentral-secondary.blob.core.windows.net\nhttps://kasobolcanadacentral-secondary.file.core.windows.net\nhttps://kasobolcanadacentral-secondary.queue.core.windows.net\nhttps://kasobolcanadacentral-secondary.table.core.windows.net\n\nSanitized\n\n\nCloud\nBlobEndpoint=https://kasobolcanadacentral.blob.core.windows.net/;QueueEndpoint=https://kasobolcanadacentral.queue.core.windows.net/;FileEndpoint=https://kasobolcanadacentral.file.core.windows.net/;BlobSecondaryEndpoint=https://kasobolcanadacentral-secondary.blob.core.windows.net/;QueueSecondaryEndpoint=https://kasobolcanadacentral-secondary.queue.core.windows.net/;FileSecondaryEndpoint=https://kasobolcanadacentral-secondary.file.core.windows.net/;AccountName=kasobolcanadacentral;AccountKey=Kg==;\nencryptionScope\n\n"
  }
}<|MERGE_RESOLUTION|>--- conflicted
+++ resolved
@@ -11,11 +11,7 @@
         "x-ms-client-request-id": "f65d8ae1-1028-8932-a74d-de518e676ee4",
         "x-ms-date": "Mon, 19 Jul 2021 15:52:59 GMT",
         "x-ms-return-client-request-id": "true",
-<<<<<<< HEAD
-        "x-ms-version": "2020-12-06"
-=======
         "x-ms-version": "2021-02-12"
->>>>>>> 7e782c87
       },
       "RequestBody": null,
       "StatusCode": 201,
@@ -27,11 +23,7 @@
         "Server": "Windows-Azure-File/1.0 Microsoft-HTTPAPI/2.0",
         "x-ms-client-request-id": "f65d8ae1-1028-8932-a74d-de518e676ee4",
         "x-ms-request-id": "9ce1237d-201a-005e-6bb6-7c2151000000",
-<<<<<<< HEAD
-        "x-ms-version": "2020-12-06"
-=======
         "x-ms-version": "2021-02-12"
->>>>>>> 7e782c87
       },
       "ResponseBody": []
     },
@@ -52,11 +44,7 @@
         "x-ms-file-permission": "Inherit",
         "x-ms-return-client-request-id": "true",
         "x-ms-type": "file",
-<<<<<<< HEAD
-        "x-ms-version": "2020-12-06"
-=======
         "x-ms-version": "2021-02-12"
->>>>>>> 7e782c87
       },
       "RequestBody": null,
       "StatusCode": 201,
@@ -76,11 +64,7 @@
         "x-ms-file-permission-key": "17737392480967489306*6811422022089678740",
         "x-ms-request-id": "9ce1237f-201a-005e-6cb6-7c2151000000",
         "x-ms-request-server-encrypted": "true",
-<<<<<<< HEAD
-        "x-ms-version": "2020-12-06"
-=======
         "x-ms-version": "2021-02-12"
->>>>>>> 7e782c87
       },
       "ResponseBody": []
     },
@@ -97,11 +81,7 @@
         "x-ms-date": "Mon, 19 Jul 2021 15:52:59 GMT",
         "x-ms-range": "bytes=0-1023",
         "x-ms-return-client-request-id": "true",
-<<<<<<< HEAD
-        "x-ms-version": "2020-12-06",
-=======
         "x-ms-version": "2021-02-12",
->>>>>>> 7e782c87
         "x-ms-write": "update"
       },
       "RequestBody": "lmjF2Za2vNcRrpxeAk9khWMSG8A67I\u002BA39N3hW3X/vRYDdQEFAfnHLd/pLRUKSyariZea/rjYKrZRPrDPzdqObCoBvR6X3FcKv8Iu0jbLLWn3NZGeZL5dK0qK9ANJNyAFGoDrCM4IE\u002B1AkD72qVh/hhFHGJhJMAdrpFHUDShTgYiiKbd14CSbryGkXZR/ZoHyCy3yAh6H/Cq5v2R8NAbFLM62VH\u002BhCeXsq2m2pJJy7H3P4cH6Yb9qGi2M/CDAX3ra3zCFyRICUMEIBVb00VdYRpLmbFIEystPTHoSFE3FLEvum4WhrSNrjZDAshwodQjWNHVN2fMo1dRldryX8DyzQtjLBjWR9tmvup7BBBivZtcxfB/Yd1KYxcXxPHZmk51UTW9DHW8TRD2b3h8UZ9G79c/lprQc2wuGckBvoLqjCSbBbPbpLAln3jfifJkzhF30dUZmgO0pd3JjvOsuo6NDOJU4EvrakonGfYi8Op5yku3ie2t0PEg52DVEhW8eOXpUXwPD\u002B3Gi2aL8YEMkbTzT8So9TCg4DvwM/jqFlg0aqAROJ9tabpd8P6HIt9wE1Ws4sJRFIO1SXFBHtv023UNVofg\u002B1gVheUKSgQyGL5cgCCiPjSV41UdXO8tLEreaBWIectXjxj8l1zcRsl\u002BgjCz5Z67UpxBd3Mxw59p51maLOLvqZ7yBPEHpafYuZyMntm\u002BekasIhZ4RwJXJsx5k68CQhrnj9mSwOCstKz1ab7WpSTFq20S7gnMdmGcm94ljhL41XeCpQ4ALLll/25pg95DgICns\u002BdB71QRGhl39SUChyWZ/ZNHVAAVxH\u002B0rO6aYvODWBpdftortuUjcYr1iTaTY3hI0IZL/CuAke9ojUNldrgm850LpQlLbkatJON1IDtJIEl1UZJsOFzu3OzrwiiivfrSz5WYiL1v/WE/nddICnGzHmz58CQmubtAHMkcYKseC2fpo1ClsJiMBlQwLZqEptF7N6O8qczVrBbaWGv0Upy1IZJwX2chDm7TbenP9Ywgu3b3oSkHYWGaE/c6ylgtl7S4egsIFEZpWig16DzjBbaKupz0/LByrr8w1Utw5kMWptU1F3qAF6YvjUcB0nkltw1AsBC7OJsDRcxM2D/7\u002BXPkH0Fmre47CaL1xW9pcdtGCh0\u002BMDYzWm46MdKuMz5nNJTUHLI3vwkfBKZuxnIsmtPwBs4hvMk8scTSLHwcjdZjjpDalVUoDkoUHiuQxZT7Dpb\u002BvS1wRnfKl2vuZJONA3fPCjfiUQV\u002ByPeDDZ6eq\u002Bww1x3lHc\u002Bo80cYEP3qOqm3hhuzwLpcGb2Rf/U17TnZLOt\u002BvY11p\u002BWnJxfwyUEIlI1Oy4aC6usx1L5gU53acwUOPw==",
@@ -116,11 +96,7 @@
         "x-ms-client-request-id": "fdeb1160-5801-bee3-6406-2362abb9dace",
         "x-ms-request-id": "9ce12380-201a-005e-6db6-7c2151000000",
         "x-ms-request-server-encrypted": "true",
-<<<<<<< HEAD
-        "x-ms-version": "2020-12-06"
-=======
         "x-ms-version": "2021-02-12"
->>>>>>> 7e782c87
       },
       "ResponseBody": []
     },
@@ -135,11 +111,7 @@
         "x-ms-client-request-id": "6ba9857f-5dfb-061a-bcac-98d685638c35",
         "x-ms-date": "Mon, 19 Jul 2021 15:52:59 GMT",
         "x-ms-return-client-request-id": "true",
-<<<<<<< HEAD
-        "x-ms-version": "2020-12-06"
-=======
         "x-ms-version": "2021-02-12"
->>>>>>> 7e782c87
       },
       "RequestBody": null,
       "StatusCode": 200,
@@ -164,11 +136,7 @@
         "x-ms-request-id": "9ce12381-201a-005e-6eb6-7c2151000000",
         "x-ms-server-encrypted": "true",
         "x-ms-type": "File",
-<<<<<<< HEAD
-        "x-ms-version": "2020-12-06"
-=======
         "x-ms-version": "2021-02-12"
->>>>>>> 7e782c87
       },
       "ResponseBody": "lmjF2Za2vNcRrpxeAk9khWMSG8A67I\u002BA39N3hW3X/vRYDdQEFAfnHLd/pLRUKSyariZea/rjYKrZRPrDPzdqObCoBvR6X3FcKv8Iu0jbLLWn3NZGeZL5dK0qK9ANJNyAFGoDrCM4IE\u002B1AkD72qVh/hhFHGJhJMAdrpFHUDShTgYiiKbd14CSbryGkXZR/ZoHyCy3yAh6H/Cq5v2R8NAbFLM62VH\u002BhCeXsq2m2pJJy7H3P4cH6Yb9qGi2M/CDAX3ra3zCFyRICUMEIBVb00VdYRpLmbFIEystPTHoSFE3FLEvum4WhrSNrjZDAshwodQjWNHVN2fMo1dRldryX8DyzQtjLBjWR9tmvup7BBBivZtcxfB/Yd1KYxcXxPHZmk51UTW9DHW8TRD2b3h8UZ9G79c/lprQc2wuGckBvoLqjCSbBbPbpLAln3jfifJkzhF30dUZmgO0pd3JjvOsuo6NDOJU4EvrakonGfYi8Op5yku3ie2t0PEg52DVEhW8eOXpUXwPD\u002B3Gi2aL8YEMkbTzT8So9TCg4DvwM/jqFlg0aqAROJ9tabpd8P6HIt9wE1Ws4sJRFIO1SXFBHtv023UNVofg\u002B1gVheUKSgQyGL5cgCCiPjSV41UdXO8tLEreaBWIectXjxj8l1zcRsl\u002BgjCz5Z67UpxBd3Mxw59p51maLOLvqZ7yBPEHpafYuZyMntm\u002BekasIhZ4RwJXJsx5k68CQhrnj9mSwOCstKz1ab7WpSTFq20S7gnMdmGcm94ljhL41XeCpQ4ALLll/25pg95DgICns\u002BdB71QRGhl39SUChyWZ/ZNHVAAVxH\u002B0rO6aYvODWBpdftortuUjcYr1iTaTY3hI0IZL/CuAke9ojUNldrgm850LpQlLbkatJON1IDtJIEl1UZJsOFzu3OzrwiiivfrSz5WYiL1v/WE/nddICnGzHmz58CQmubtAHMkcYKseC2fpo1ClsJiMBlQwLZqEptF7N6O8qczVrBbaWGv0Upy1IZJwX2chDm7TbenP9Ywgu3b3oSkHYWGaE/c6ylgtl7S4egsIFEZpWig16DzjBbaKupz0/LByrr8w1Utw5kMWptU1F3qAF6YvjUcB0nkltw1AsBC7OJsDRcxM2D/7\u002BXPkH0Fmre47CaL1xW9pcdtGCh0\u002BMDYzWm46MdKuMz5nNJTUHLI3vwkfBKZuxnIsmtPwBs4hvMk8scTSLHwcjdZjjpDalVUoDkoUHiuQxZT7Dpb\u002BvS1wRnfKl2vuZJONA3fPCjfiUQV\u002ByPeDDZ6eq\u002Bww1x3lHc\u002Bo80cYEP3qOqm3hhuzwLpcGb2Rf/U17TnZLOt\u002BvY11p\u002BWnJxfwyUEIlI1Oy4aC6usx1L5gU53acwUOPw=="
     },
@@ -184,11 +152,7 @@
         "x-ms-date": "Mon, 19 Jul 2021 15:52:59 GMT",
         "x-ms-delete-snapshots": "include",
         "x-ms-return-client-request-id": "true",
-<<<<<<< HEAD
-        "x-ms-version": "2020-12-06"
-=======
         "x-ms-version": "2021-02-12"
->>>>>>> 7e782c87
       },
       "RequestBody": null,
       "StatusCode": 202,
@@ -198,11 +162,7 @@
         "Server": "Windows-Azure-File/1.0 Microsoft-HTTPAPI/2.0",
         "x-ms-client-request-id": "25e261d1-6f10-dfd2-d3a3-089828ce3206",
         "x-ms-request-id": "9ce12382-201a-005e-6fb6-7c2151000000",
-<<<<<<< HEAD
-        "x-ms-version": "2020-12-06"
-=======
         "x-ms-version": "2021-02-12"
->>>>>>> 7e782c87
       },
       "ResponseBody": []
     }
