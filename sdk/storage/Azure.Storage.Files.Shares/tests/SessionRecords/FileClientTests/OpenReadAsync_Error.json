--- conflicted
+++ resolved
@@ -22,13 +22,8 @@
         "Last-Modified": "Tue, 21 Sep 2021 19:49:02 GMT",
         "Server": "Windows-Azure-File/1.0 Microsoft-HTTPAPI/2.0",
         "x-ms-client-request-id": "abcc3170-49f6-cebc-ce67-93d0e488da6a",
-<<<<<<< HEAD
-        "x-ms-request-id": "13bb5f1a-701a-005c-1019-f48f9a000000",
+        "x-ms-request-id": "9739a2fa-301a-0010-3621-af1faa000000",
         "x-ms-version": "2021-02-12"
-=======
-        "x-ms-request-id": "9739a2fa-301a-0010-3621-af1faa000000",
-        "x-ms-version": "2020-12-06"
->>>>>>> 73d5f10e
       },
       "ResponseBody": []
     },
@@ -92,13 +87,8 @@
         "Transfer-Encoding": "chunked",
         "x-ms-client-request-id": "161012c6-ced5-0f5d-4c12-4b976b9aefa8",
         "x-ms-error-code": "ResourceNotFound",
-<<<<<<< HEAD
-        "x-ms-request-id": "13bb5f24-701a-005c-1819-f48f9a000000",
+        "x-ms-request-id": "2890088c-201a-009a-3121-af441b000000",
         "x-ms-version": "2021-02-12"
-=======
-        "x-ms-request-id": "2890088c-201a-009a-3121-af441b000000",
-        "x-ms-version": "2020-12-06"
->>>>>>> 73d5f10e
       },
       "ResponseBody": []
     },
@@ -123,13 +113,8 @@
         "Date": "Tue, 21 Sep 2021 19:49:02 GMT",
         "Server": "Windows-Azure-File/1.0 Microsoft-HTTPAPI/2.0",
         "x-ms-client-request-id": "a05385a6-e177-3de4-e7fd-0d653fbfbb55",
-<<<<<<< HEAD
-        "x-ms-request-id": "13bb5f2a-701a-005c-1e19-f48f9a000000",
+        "x-ms-request-id": "2890088d-201a-009a-3221-af441b000000",
         "x-ms-version": "2021-02-12"
-=======
-        "x-ms-request-id": "2890088d-201a-009a-3221-af441b000000",
-        "x-ms-version": "2020-12-06"
->>>>>>> 73d5f10e
       },
       "ResponseBody": []
     }
