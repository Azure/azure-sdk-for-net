{
  "Entries": [
    {
      "RequestUri": "https://seanmcccanary3.file.core.windows.net/test-share-00169cdf-240f-8f21-76d6-9f6b6fd745bc?restype=share",
      "RequestMethod": "PUT",
      "RequestHeaders": {
        "Accept": "application/xml",
        "Authorization": "Sanitized",
        "traceparent": "00-2a5515e9ef49eb43a66f358e8812b96f-d0d250bf39e65345-00",
        "User-Agent": [
          "azsdk-net-Storage.Files.Shares/12.7.0-alpha.20210121.1",
          "(.NET 5.0.2; Microsoft Windows 10.0.19042)"
        ],
        "x-ms-client-request-id": "dacee220-1609-28cf-5c67-104cc9762592",
        "x-ms-date": "Thu, 21 Jan 2021 20:39:18 GMT",
        "x-ms-return-client-request-id": "true",
        "x-ms-version": "2020-06-12"
      },
      "RequestBody": null,
      "StatusCode": 201,
      "ResponseHeaders": {
        "Content-Length": "0",
        "Date": "Thu, 21 Jan 2021 20:39:18 GMT",
        "ETag": "\u00220x8D8BE4CA03D2482\u0022",
        "Last-Modified": "Thu, 21 Jan 2021 20:39:18 GMT",
        "Server": [
          "Windows-Azure-File/1.0",
          "Microsoft-HTTPAPI/2.0"
        ],
        "x-ms-client-request-id": "dacee220-1609-28cf-5c67-104cc9762592",
<<<<<<< HEAD
        "x-ms-request-id": "2caccb0c-f01a-00e8-6b26-82ca62000000",
        "x-ms-version": "2020-06-12"
=======
        "x-ms-request-id": "ad38e0cd-201a-0033-7335-f08569000000",
        "x-ms-version": "2020-04-08"
>>>>>>> ac24a13f
      },
      "ResponseBody": []
    },
    {
      "RequestUri": "https://seanmcccanary3.file.core.windows.net/test-share-00169cdf-240f-8f21-76d6-9f6b6fd745bc/test-directory-f1352422-62f3-b2a3-452a-b8eb6763bbaa?restype=directory",
      "RequestMethod": "PUT",
      "RequestHeaders": {
        "Accept": "application/xml",
        "Authorization": "Sanitized",
        "traceparent": "00-2e5e670b123fb34b8573703706b46e00-53c755b5bc6d8c42-00",
        "User-Agent": [
          "azsdk-net-Storage.Files.Shares/12.7.0-alpha.20210121.1",
          "(.NET 5.0.2; Microsoft Windows 10.0.19042)"
        ],
        "x-ms-client-request-id": "af9b2bfe-a496-be47-3f1b-94df5ee3c1f9",
        "x-ms-date": "Thu, 21 Jan 2021 20:39:19 GMT",
        "x-ms-file-attributes": "None",
        "x-ms-file-creation-time": "Now",
        "x-ms-file-last-write-time": "Now",
        "x-ms-file-permission": "Inherit",
        "x-ms-return-client-request-id": "true",
        "x-ms-version": "2020-06-12"
      },
      "RequestBody": null,
      "StatusCode": 201,
      "ResponseHeaders": {
        "Content-Length": "0",
        "Date": "Thu, 21 Jan 2021 20:39:18 GMT",
        "ETag": "\u00220x8D8BE4CA0467A32\u0022",
        "Last-Modified": "Thu, 21 Jan 2021 20:39:18 GMT",
        "Server": [
          "Windows-Azure-File/1.0",
          "Microsoft-HTTPAPI/2.0"
        ],
        "x-ms-client-request-id": "af9b2bfe-a496-be47-3f1b-94df5ee3c1f9",
        "x-ms-file-attributes": "Directory",
        "x-ms-file-change-time": "2021-01-21T20:39:18.8690482Z",
        "x-ms-file-creation-time": "2021-01-21T20:39:18.8690482Z",
        "x-ms-file-id": "13835128424026341376",
        "x-ms-file-last-write-time": "2021-01-21T20:39:18.8690482Z",
        "x-ms-file-parent-id": "0",
        "x-ms-file-permission-key": "17860367565182308406*11459378189709739967",
        "x-ms-request-id": "ad38e0d3-201a-0033-7635-f08569000000",
        "x-ms-request-server-encrypted": "true",
        "x-ms-version": "2020-06-12"
      },
      "ResponseBody": []
    },
    {
      "RequestUri": "https://seanmcccanary3.file.core.windows.net/test-share-00169cdf-240f-8f21-76d6-9f6b6fd745bc/test-directory-f1352422-62f3-b2a3-452a-b8eb6763bbaa/test-file-650b65ac-982b-b688-71a1-288e9f3d953c",
      "RequestMethod": "HEAD",
      "RequestHeaders": {
        "Accept": "application/xml",
        "Authorization": "Sanitized",
        "traceparent": "00-de24989027bc0f4eab3b9c83effbb1f1-3102341dd88e2b46-00",
        "User-Agent": [
          "azsdk-net-Storage.Files.Shares/12.7.0-alpha.20210121.1",
          "(.NET 5.0.2; Microsoft Windows 10.0.19042)"
        ],
        "x-ms-client-request-id": "b7b9caa3-bdfe-65a6-a2e5-3df47bb91e02",
        "x-ms-date": "Thu, 21 Jan 2021 20:39:19 GMT",
        "x-ms-return-client-request-id": "true",
        "x-ms-version": "2020-06-12"
      },
      "RequestBody": null,
      "StatusCode": 404,
      "ResponseHeaders": {
        "Date": "Thu, 21 Jan 2021 20:39:18 GMT",
        "Server": [
          "Windows-Azure-File/1.0",
          "Microsoft-HTTPAPI/2.0"
        ],
        "Transfer-Encoding": "chunked",
        "Vary": "Origin",
        "x-ms-client-request-id": "b7b9caa3-bdfe-65a6-a2e5-3df47bb91e02",
        "x-ms-error-code": "ResourceNotFound",
<<<<<<< HEAD
        "x-ms-request-id": "2caccb10-f01a-00e8-6d26-82ca62000000",
        "x-ms-version": "2020-06-12"
=======
        "x-ms-request-id": "ad38e0d9-201a-0033-7a35-f08569000000",
        "x-ms-version": "2020-04-08"
>>>>>>> ac24a13f
      },
      "ResponseBody": []
    },
    {
      "RequestUri": "https://seanmcccanary3.file.core.windows.net/test-share-00169cdf-240f-8f21-76d6-9f6b6fd745bc?restype=share",
      "RequestMethod": "DELETE",
      "RequestHeaders": {
        "Accept": "application/xml",
        "Authorization": "Sanitized",
        "traceparent": "00-3a8e60cc7b78c141b1a22486ee84688c-aa115e7828d22249-00",
        "User-Agent": [
          "azsdk-net-Storage.Files.Shares/12.7.0-alpha.20210121.1",
          "(.NET 5.0.2; Microsoft Windows 10.0.19042)"
        ],
        "x-ms-client-request-id": "d4eb446c-de83-4a3e-4187-98e2cd1e2063",
        "x-ms-date": "Thu, 21 Jan 2021 20:39:19 GMT",
        "x-ms-delete-snapshots": "include",
        "x-ms-return-client-request-id": "true",
        "x-ms-version": "2020-06-12"
      },
      "RequestBody": null,
      "StatusCode": 202,
      "ResponseHeaders": {
        "Content-Length": "0",
        "Date": "Thu, 21 Jan 2021 20:39:18 GMT",
        "Server": [
          "Windows-Azure-File/1.0",
          "Microsoft-HTTPAPI/2.0"
        ],
        "x-ms-client-request-id": "d4eb446c-de83-4a3e-4187-98e2cd1e2063",
<<<<<<< HEAD
        "x-ms-request-id": "2caccb11-f01a-00e8-6e26-82ca62000000",
        "x-ms-version": "2020-06-12"
=======
        "x-ms-request-id": "ad38e0dd-201a-0033-7e35-f08569000000",
        "x-ms-version": "2020-04-08"
>>>>>>> ac24a13f
      },
      "ResponseBody": []
    }
  ],
  "Variables": {
    "RandomSeed": "319937216",
    "Storage_TestConfigDefault": "ProductionTenant\nseanmcccanary3\nU2FuaXRpemVk\nhttps://seanmcccanary3.blob.core.windows.net\nhttps://seanmcccanary3.file.core.windows.net\nhttps://seanmcccanary3.queue.core.windows.net\nhttps://seanmcccanary3.table.core.windows.net\n\n\n\n\nhttps://seanmcccanary3-secondary.blob.core.windows.net\nhttps://seanmcccanary3-secondary.file.core.windows.net\nhttps://seanmcccanary3-secondary.queue.core.windows.net\nhttps://seanmcccanary3-secondary.table.core.windows.net\n\nSanitized\n\n\nCloud\nBlobEndpoint=https://seanmcccanary3.blob.core.windows.net/;QueueEndpoint=https://seanmcccanary3.queue.core.windows.net/;FileEndpoint=https://seanmcccanary3.file.core.windows.net/;BlobSecondaryEndpoint=https://seanmcccanary3-secondary.blob.core.windows.net/;QueueSecondaryEndpoint=https://seanmcccanary3-secondary.queue.core.windows.net/;FileSecondaryEndpoint=https://seanmcccanary3-secondary.file.core.windows.net/;AccountName=seanmcccanary3;AccountKey=Kg==;\nseanscope1"
  }
}<|MERGE_RESOLUTION|>--- conflicted
+++ resolved
@@ -1,18 +1,18 @@
 {
   "Entries": [
     {
-      "RequestUri": "https://seanmcccanary3.file.core.windows.net/test-share-00169cdf-240f-8f21-76d6-9f6b6fd745bc?restype=share",
+      "RequestUri": "https://seanmcccanary3.file.core.windows.net/test-share-bb0a666f-ee5c-1379-0e85-1c60e1eed56e?restype=share",
       "RequestMethod": "PUT",
       "RequestHeaders": {
         "Accept": "application/xml",
         "Authorization": "Sanitized",
-        "traceparent": "00-2a5515e9ef49eb43a66f358e8812b96f-d0d250bf39e65345-00",
+        "traceparent": "00-ec140ca58e490d4095f40b91da2d255d-954600487d40c74c-00",
         "User-Agent": [
-          "azsdk-net-Storage.Files.Shares/12.7.0-alpha.20210121.1",
+          "azsdk-net-Storage.Files.Shares/12.7.0-alpha.20210126.1",
           "(.NET 5.0.2; Microsoft Windows 10.0.19042)"
         ],
-        "x-ms-client-request-id": "dacee220-1609-28cf-5c67-104cc9762592",
-        "x-ms-date": "Thu, 21 Jan 2021 20:39:18 GMT",
+        "x-ms-client-request-id": "abcc3170-49f6-cebc-ce67-93d0e488da6a",
+        "x-ms-date": "Tue, 26 Jan 2021 19:30:23 GMT",
         "x-ms-return-client-request-id": "true",
         "x-ms-version": "2020-06-12"
       },
@@ -20,37 +20,32 @@
       "StatusCode": 201,
       "ResponseHeaders": {
         "Content-Length": "0",
-        "Date": "Thu, 21 Jan 2021 20:39:18 GMT",
-        "ETag": "\u00220x8D8BE4CA03D2482\u0022",
-        "Last-Modified": "Thu, 21 Jan 2021 20:39:18 GMT",
+        "Date": "Tue, 26 Jan 2021 19:30:22 GMT",
+        "ETag": "\u00220x8D8C230D30DF49F\u0022",
+        "Last-Modified": "Tue, 26 Jan 2021 19:30:22 GMT",
         "Server": [
           "Windows-Azure-File/1.0",
           "Microsoft-HTTPAPI/2.0"
         ],
-        "x-ms-client-request-id": "dacee220-1609-28cf-5c67-104cc9762592",
-<<<<<<< HEAD
-        "x-ms-request-id": "2caccb0c-f01a-00e8-6b26-82ca62000000",
+        "x-ms-client-request-id": "abcc3170-49f6-cebc-ce67-93d0e488da6a",
+        "x-ms-request-id": "13bb5f1a-701a-005c-1019-f48f9a000000",
         "x-ms-version": "2020-06-12"
-=======
-        "x-ms-request-id": "ad38e0cd-201a-0033-7335-f08569000000",
-        "x-ms-version": "2020-04-08"
->>>>>>> ac24a13f
       },
       "ResponseBody": []
     },
     {
-      "RequestUri": "https://seanmcccanary3.file.core.windows.net/test-share-00169cdf-240f-8f21-76d6-9f6b6fd745bc/test-directory-f1352422-62f3-b2a3-452a-b8eb6763bbaa?restype=directory",
+      "RequestUri": "https://seanmcccanary3.file.core.windows.net/test-share-bb0a666f-ee5c-1379-0e85-1c60e1eed56e/test-directory-3bf7a164-cec1-6900-2719-3c47efc6fe37?restype=directory",
       "RequestMethod": "PUT",
       "RequestHeaders": {
         "Accept": "application/xml",
         "Authorization": "Sanitized",
-        "traceparent": "00-2e5e670b123fb34b8573703706b46e00-53c755b5bc6d8c42-00",
+        "traceparent": "00-1c8d00cd1ec99946847a6f08a82f444b-e84e7e0ea9833046-00",
         "User-Agent": [
-          "azsdk-net-Storage.Files.Shares/12.7.0-alpha.20210121.1",
+          "azsdk-net-Storage.Files.Shares/12.7.0-alpha.20210126.1",
           "(.NET 5.0.2; Microsoft Windows 10.0.19042)"
         ],
-        "x-ms-client-request-id": "af9b2bfe-a496-be47-3f1b-94df5ee3c1f9",
-        "x-ms-date": "Thu, 21 Jan 2021 20:39:19 GMT",
+        "x-ms-client-request-id": "734e943a-11df-a2b5-3062-84dc0d74df08",
+        "x-ms-date": "Tue, 26 Jan 2021 19:30:23 GMT",
         "x-ms-file-attributes": "None",
         "x-ms-file-creation-time": "Now",
         "x-ms-file-last-write-time": "Now",
@@ -62,78 +57,73 @@
       "StatusCode": 201,
       "ResponseHeaders": {
         "Content-Length": "0",
-        "Date": "Thu, 21 Jan 2021 20:39:18 GMT",
-        "ETag": "\u00220x8D8BE4CA0467A32\u0022",
-        "Last-Modified": "Thu, 21 Jan 2021 20:39:18 GMT",
+        "Date": "Tue, 26 Jan 2021 19:30:22 GMT",
+        "ETag": "\u00220x8D8C230D317F5AD\u0022",
+        "Last-Modified": "Tue, 26 Jan 2021 19:30:22 GMT",
         "Server": [
           "Windows-Azure-File/1.0",
           "Microsoft-HTTPAPI/2.0"
         ],
-        "x-ms-client-request-id": "af9b2bfe-a496-be47-3f1b-94df5ee3c1f9",
+        "x-ms-client-request-id": "734e943a-11df-a2b5-3062-84dc0d74df08",
         "x-ms-file-attributes": "Directory",
-        "x-ms-file-change-time": "2021-01-21T20:39:18.8690482Z",
-        "x-ms-file-creation-time": "2021-01-21T20:39:18.8690482Z",
+        "x-ms-file-change-time": "2021-01-26T19:30:22.8706733Z",
+        "x-ms-file-creation-time": "2021-01-26T19:30:22.8706733Z",
         "x-ms-file-id": "13835128424026341376",
-        "x-ms-file-last-write-time": "2021-01-21T20:39:18.8690482Z",
+        "x-ms-file-last-write-time": "2021-01-26T19:30:22.8706733Z",
         "x-ms-file-parent-id": "0",
         "x-ms-file-permission-key": "17860367565182308406*11459378189709739967",
-        "x-ms-request-id": "ad38e0d3-201a-0033-7635-f08569000000",
+        "x-ms-request-id": "13bb5f22-701a-005c-1619-f48f9a000000",
         "x-ms-request-server-encrypted": "true",
         "x-ms-version": "2020-06-12"
       },
       "ResponseBody": []
     },
     {
-      "RequestUri": "https://seanmcccanary3.file.core.windows.net/test-share-00169cdf-240f-8f21-76d6-9f6b6fd745bc/test-directory-f1352422-62f3-b2a3-452a-b8eb6763bbaa/test-file-650b65ac-982b-b688-71a1-288e9f3d953c",
+      "RequestUri": "https://seanmcccanary3.file.core.windows.net/test-share-bb0a666f-ee5c-1379-0e85-1c60e1eed56e/test-directory-3bf7a164-cec1-6900-2719-3c47efc6fe37/test-file-3e985c68-2a99-3b48-2847-a61ab387f7b9",
       "RequestMethod": "HEAD",
       "RequestHeaders": {
         "Accept": "application/xml",
         "Authorization": "Sanitized",
-        "traceparent": "00-de24989027bc0f4eab3b9c83effbb1f1-3102341dd88e2b46-00",
+        "traceparent": "00-fc0de24908ac99469e4de1e50d43b54a-275a784d82757449-00",
         "User-Agent": [
-          "azsdk-net-Storage.Files.Shares/12.7.0-alpha.20210121.1",
+          "azsdk-net-Storage.Files.Shares/12.7.0-alpha.20210126.1",
           "(.NET 5.0.2; Microsoft Windows 10.0.19042)"
         ],
-        "x-ms-client-request-id": "b7b9caa3-bdfe-65a6-a2e5-3df47bb91e02",
-        "x-ms-date": "Thu, 21 Jan 2021 20:39:19 GMT",
+        "x-ms-client-request-id": "161012c6-ced5-0f5d-4c12-4b976b9aefa8",
+        "x-ms-date": "Tue, 26 Jan 2021 19:30:23 GMT",
         "x-ms-return-client-request-id": "true",
         "x-ms-version": "2020-06-12"
       },
       "RequestBody": null,
       "StatusCode": 404,
       "ResponseHeaders": {
-        "Date": "Thu, 21 Jan 2021 20:39:18 GMT",
+        "Date": "Tue, 26 Jan 2021 19:30:22 GMT",
         "Server": [
           "Windows-Azure-File/1.0",
           "Microsoft-HTTPAPI/2.0"
         ],
         "Transfer-Encoding": "chunked",
         "Vary": "Origin",
-        "x-ms-client-request-id": "b7b9caa3-bdfe-65a6-a2e5-3df47bb91e02",
+        "x-ms-client-request-id": "161012c6-ced5-0f5d-4c12-4b976b9aefa8",
         "x-ms-error-code": "ResourceNotFound",
-<<<<<<< HEAD
-        "x-ms-request-id": "2caccb10-f01a-00e8-6d26-82ca62000000",
+        "x-ms-request-id": "13bb5f24-701a-005c-1819-f48f9a000000",
         "x-ms-version": "2020-06-12"
-=======
-        "x-ms-request-id": "ad38e0d9-201a-0033-7a35-f08569000000",
-        "x-ms-version": "2020-04-08"
->>>>>>> ac24a13f
       },
       "ResponseBody": []
     },
     {
-      "RequestUri": "https://seanmcccanary3.file.core.windows.net/test-share-00169cdf-240f-8f21-76d6-9f6b6fd745bc?restype=share",
+      "RequestUri": "https://seanmcccanary3.file.core.windows.net/test-share-bb0a666f-ee5c-1379-0e85-1c60e1eed56e?restype=share",
       "RequestMethod": "DELETE",
       "RequestHeaders": {
         "Accept": "application/xml",
         "Authorization": "Sanitized",
-        "traceparent": "00-3a8e60cc7b78c141b1a22486ee84688c-aa115e7828d22249-00",
+        "traceparent": "00-5a6fbabc36f5e84fabd36b3d7f6e88ab-a703f0a86616da4f-00",
         "User-Agent": [
-          "azsdk-net-Storage.Files.Shares/12.7.0-alpha.20210121.1",
+          "azsdk-net-Storage.Files.Shares/12.7.0-alpha.20210126.1",
           "(.NET 5.0.2; Microsoft Windows 10.0.19042)"
         ],
-        "x-ms-client-request-id": "d4eb446c-de83-4a3e-4187-98e2cd1e2063",
-        "x-ms-date": "Thu, 21 Jan 2021 20:39:19 GMT",
+        "x-ms-client-request-id": "a05385a6-e177-3de4-e7fd-0d653fbfbb55",
+        "x-ms-date": "Tue, 26 Jan 2021 19:30:23 GMT",
         "x-ms-delete-snapshots": "include",
         "x-ms-return-client-request-id": "true",
         "x-ms-version": "2020-06-12"
@@ -142,25 +132,20 @@
       "StatusCode": 202,
       "ResponseHeaders": {
         "Content-Length": "0",
-        "Date": "Thu, 21 Jan 2021 20:39:18 GMT",
+        "Date": "Tue, 26 Jan 2021 19:30:22 GMT",
         "Server": [
           "Windows-Azure-File/1.0",
           "Microsoft-HTTPAPI/2.0"
         ],
-        "x-ms-client-request-id": "d4eb446c-de83-4a3e-4187-98e2cd1e2063",
-<<<<<<< HEAD
-        "x-ms-request-id": "2caccb11-f01a-00e8-6e26-82ca62000000",
+        "x-ms-client-request-id": "a05385a6-e177-3de4-e7fd-0d653fbfbb55",
+        "x-ms-request-id": "13bb5f2a-701a-005c-1e19-f48f9a000000",
         "x-ms-version": "2020-06-12"
-=======
-        "x-ms-request-id": "ad38e0dd-201a-0033-7e35-f08569000000",
-        "x-ms-version": "2020-04-08"
->>>>>>> ac24a13f
       },
       "ResponseBody": []
     }
   ],
   "Variables": {
-    "RandomSeed": "319937216",
+    "RandomSeed": "1284069013",
     "Storage_TestConfigDefault": "ProductionTenant\nseanmcccanary3\nU2FuaXRpemVk\nhttps://seanmcccanary3.blob.core.windows.net\nhttps://seanmcccanary3.file.core.windows.net\nhttps://seanmcccanary3.queue.core.windows.net\nhttps://seanmcccanary3.table.core.windows.net\n\n\n\n\nhttps://seanmcccanary3-secondary.blob.core.windows.net\nhttps://seanmcccanary3-secondary.file.core.windows.net\nhttps://seanmcccanary3-secondary.queue.core.windows.net\nhttps://seanmcccanary3-secondary.table.core.windows.net\n\nSanitized\n\n\nCloud\nBlobEndpoint=https://seanmcccanary3.blob.core.windows.net/;QueueEndpoint=https://seanmcccanary3.queue.core.windows.net/;FileEndpoint=https://seanmcccanary3.file.core.windows.net/;BlobSecondaryEndpoint=https://seanmcccanary3-secondary.blob.core.windows.net/;QueueSecondaryEndpoint=https://seanmcccanary3-secondary.queue.core.windows.net/;FileSecondaryEndpoint=https://seanmcccanary3-secondary.file.core.windows.net/;AccountName=seanmcccanary3;AccountKey=Kg==;\nseanscope1"
   }
 }