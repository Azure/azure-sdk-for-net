--- conflicted
+++ resolved
@@ -1,40 +1,36 @@
 {
   "Entries": [
     {
-<<<<<<< HEAD
-      "RequestUri": "https://amandadev2.file.core.windows.net/?sv=2020-06-12\u0026ss=f\u0026srt=s\u0026se=2020-08-06T23%3A12%3A52Z\u0026sp=r\u0026sig=Sanitized",
-=======
-      "RequestUri": "https://seanmcccanary3.file.core.windows.net/?sv=2020-04-08\u0026ss=f\u0026srt=s\u0026se=2021-01-21T21%3A41%3A34Z\u0026sp=r\u0026sig=Sanitized",
->>>>>>> ac24a13f
+      "RequestUri": "https://seanmcccanary3.file.core.windows.net/?sv=2020-06-12\u0026ss=f\u0026srt=s\u0026se=2021-01-26T20%3A33%3A03Z\u0026sp=r\u0026sig=Sanitized",
       "RequestMethod": "HEAD",
       "RequestHeaders": {
         "Accept": "application/xml",
-        "traceparent": "00-d953a9f3b56bc941bae0ed89f1d2a516-6ec9433119638743-00",
+        "traceparent": "00-3bdc088d49fa794e883c9aa93a3f2c22-c9a0cdcb8b1e5449-00",
         "User-Agent": [
-          "azsdk-net-Storage.Files.Shares/12.7.0-alpha.20210121.1",
+          "azsdk-net-Storage.Files.Shares/12.7.0-alpha.20210126.1",
           "(.NET 5.0.2; Microsoft Windows 10.0.19042)"
         ],
-        "x-ms-client-request-id": "9797b182-54e0-cfe5-3b63-9dbb2a72c7eb",
+        "x-ms-client-request-id": "11b57abb-7e93-4b1c-e530-e3479b709792",
         "x-ms-return-client-request-id": "true",
         "x-ms-version": "2020-06-12"
       },
       "RequestBody": null,
       "StatusCode": 400,
       "ResponseHeaders": {
-        "Date": "Thu, 21 Jan 2021 20:41:33 GMT",
+        "Date": "Tue, 26 Jan 2021 19:33:02 GMT",
         "Server": "Microsoft-HTTPAPI/2.0",
         "Transfer-Encoding": "chunked",
         "Vary": "Origin",
-        "x-ms-client-request-id": "9797b182-54e0-cfe5-3b63-9dbb2a72c7eb",
+        "x-ms-client-request-id": "11b57abb-7e93-4b1c-e530-e3479b709792",
         "x-ms-error-code": "InvalidQueryParameterValue",
-        "x-ms-request-id": "7cce14f2-d01a-0008-2635-f0c0cd000000"
+        "x-ms-request-id": "c2d9e8df-801a-0048-151a-f4c7f5000000"
       },
       "ResponseBody": []
     }
   ],
   "Variables": {
-    "DateTimeOffsetNow": "2021-01-21T14:41:34.4998242-06:00",
-    "RandomSeed": "1221123153",
+    "DateTimeOffsetNow": "2021-01-26T13:33:03.6191079-06:00",
+    "RandomSeed": "1120217750",
     "Storage_TestConfigDefault": "ProductionTenant\nseanmcccanary3\nU2FuaXRpemVk\nhttps://seanmcccanary3.blob.core.windows.net\nhttps://seanmcccanary3.file.core.windows.net\nhttps://seanmcccanary3.queue.core.windows.net\nhttps://seanmcccanary3.table.core.windows.net\n\n\n\n\nhttps://seanmcccanary3-secondary.blob.core.windows.net\nhttps://seanmcccanary3-secondary.file.core.windows.net\nhttps://seanmcccanary3-secondary.queue.core.windows.net\nhttps://seanmcccanary3-secondary.table.core.windows.net\n\nSanitized\n\n\nCloud\nBlobEndpoint=https://seanmcccanary3.blob.core.windows.net/;QueueEndpoint=https://seanmcccanary3.queue.core.windows.net/;FileEndpoint=https://seanmcccanary3.file.core.windows.net/;BlobSecondaryEndpoint=https://seanmcccanary3-secondary.blob.core.windows.net/;QueueSecondaryEndpoint=https://seanmcccanary3-secondary.queue.core.windows.net/;FileSecondaryEndpoint=https://seanmcccanary3-secondary.file.core.windows.net/;AccountName=seanmcccanary3;AccountKey=Kg==;\nseanscope1"
   }
 }