--- conflicted
+++ resolved
@@ -1,11 +1,7 @@
 ﻿{
   "Entries": [
     {
-<<<<<<< HEAD
-      "RequestUri": "https://seanmcccanary3.file.core.windows.net/?sv=2020-12-06&ss=f&srt=s&se=2021-01-26T20%3A33%3A03Z&sp=r&sig=Sanitized",
-=======
       "RequestUri": "https://seanmcccanary3.file.core.windows.net/?sv=2021-02-12&ss=f&srt=s&se=2021-01-26T20%3A33%3A03Z&sp=r&sig=Sanitized",
->>>>>>> 7e782c87
       "RequestMethod": "HEAD",
       "RequestHeaders": {
         "Accept": "application/xml",
@@ -16,11 +12,7 @@
         ],
         "x-ms-client-request-id": "11b57abb-7e93-4b1c-e530-e3479b709792",
         "x-ms-return-client-request-id": "true",
-<<<<<<< HEAD
-        "x-ms-version": "2020-12-06"
-=======
         "x-ms-version": "2021-02-12"
->>>>>>> 7e782c87
       },
       "RequestBody": null,
       "StatusCode": 400,
