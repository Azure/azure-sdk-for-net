--- conflicted
+++ resolved
@@ -1,88 +1,49 @@
 {
   "Entries": [
     {
-<<<<<<< HEAD
-      "RequestUri": "http://seanstagetest.file.core.windows.net/test-share-709a9b6c-b09e-ff75-22c9-3f7b5d17b600?restype=share",
+      "RequestUri": "http://seanstagetest.file.core.windows.net/test-share-3edb5d19-cc5f-96a6-4e57-4cb65f6ccd2e?restype=share",
       "RequestMethod": "PUT",
       "RequestHeaders": {
         "Authorization": "Sanitized",
-        "traceparent": "00-04fe30c0fd3a0e4297e3b68dc8542622-7d131826c0c31f4c-00",
-        "User-Agent": [
-          "azsdk-net-Storage.Files.Shares/12.0.0-dev.20191209.1\u002Bb71b1fa965b15eccfc57e2c7781b8bf85cd4c766",
-          "(.NET Core 4.6.28008.01; Microsoft Windows 10.0.18363 )"
-        ],
-        "x-ms-client-request-id": "3611fc41-c913-e221-eac7-2d509bcd3b51",
-        "x-ms-date": "Tue, 10 Dec 2019 05:32:38 GMT",
-=======
-      "RequestUri": "http://seanstagetest.file.core.windows.net/test-share-6c6d1a26-2988-abe5-6711-f929ba355600?restype=share",
+        "traceparent": "00-6ce86f1e43edf741937f115cec4271c5-0b4dcd67a2d83b4f-00",
+        "User-Agent": [
+          "azsdk-net-Storage.Files.Shares/12.0.0-dev.20191211.1\u002B899431c003876eb9b26cefd8e8a37e7f27f82ced",
+          "(.NET Core 4.6.28008.01; Microsoft Windows 10.0.18363 )"
+        ],
+        "x-ms-client-request-id": "f423e302-f7d4-cad8-df84-a412960270d3",
+        "x-ms-date": "Wed, 11 Dec 2019 20:39:43 GMT",
+        "x-ms-return-client-request-id": "true",
+        "x-ms-version": "2019-07-07"
+      },
+      "RequestBody": null,
+      "StatusCode": 201,
+      "ResponseHeaders": {
+        "Content-Length": "0",
+        "Date": "Wed, 11 Dec 2019 20:39:43 GMT",
+        "ETag": "\u00220x8D77E7A4117A80C\u0022",
+        "Last-Modified": "Wed, 11 Dec 2019 20:39:43 GMT",
+        "Server": [
+          "Windows-Azure-File/1.0",
+          "Microsoft-HTTPAPI/2.0"
+        ],
+        "x-ms-client-request-id": "f423e302-f7d4-cad8-df84-a412960270d3",
+        "x-ms-request-id": "ef3e3f9e-c01a-0019-3763-b01280000000",
+        "x-ms-version": "2019-07-07"
+      },
+      "ResponseBody": []
+    },
+    {
+      "RequestUri": "http://seanstagetest.file.core.windows.net/test-share-3edb5d19-cc5f-96a6-4e57-4cb65f6ccd2e/test-directory-ef0d60d6-5039-0ef9-1f8e-29517844c2b7?restype=directory",
       "RequestMethod": "PUT",
       "RequestHeaders": {
         "Authorization": "Sanitized",
-        "traceparent": "00-52fb43675d07d94d8cfb9ef18f453f93-20edfed1dc265240-00",
-        "User-Agent": [
-          "azsdk-net-Storage.Files.Shares/12.0.0-dev.20191209.1\u002B61bda4d1783b0e05dba0d434ff14b2840726d3b1",
-          "(.NET Core 4.6.28008.01; Microsoft Windows 10.0.18363 )"
-        ],
-        "x-ms-client-request-id": "0959858f-ae52-e174-45db-4a7ec9949ad4",
-        "x-ms-date": "Tue, 10 Dec 2019 06:01:08 GMT",
->>>>>>> 1d9822e0
-        "x-ms-return-client-request-id": "true",
-        "x-ms-version": "2019-07-07"
-      },
-      "RequestBody": null,
-      "StatusCode": 201,
-      "ResponseHeaders": {
-        "Content-Length": "0",
-<<<<<<< HEAD
-        "Date": "Tue, 10 Dec 2019 05:32:38 GMT",
-        "ETag": "\u00220x8D77D325EC8B300\u0022",
-        "Last-Modified": "Tue, 10 Dec 2019 05:32:38 GMT",
-=======
-        "Date": "Tue, 10 Dec 2019 06:01:08 GMT",
-        "ETag": "\u00220x8D77D365A19BC77\u0022",
-        "Last-Modified": "Tue, 10 Dec 2019 06:01:08 GMT",
->>>>>>> 1d9822e0
-        "Server": [
-          "Windows-Azure-File/1.0",
-          "Microsoft-HTTPAPI/2.0"
-        ],
-<<<<<<< HEAD
-        "x-ms-client-request-id": "3611fc41-c913-e221-eac7-2d509bcd3b51",
-        "x-ms-request-id": "0cb0096f-501a-0046-2d1b-afa6bc000000",
-=======
-        "x-ms-client-request-id": "0959858f-ae52-e174-45db-4a7ec9949ad4",
-        "x-ms-request-id": "38a4f9cf-501a-0034-331f-afa1f3000000",
->>>>>>> 1d9822e0
-        "x-ms-version": "2019-07-07"
-      },
-      "ResponseBody": []
-    },
-    {
-<<<<<<< HEAD
-      "RequestUri": "http://seanstagetest.file.core.windows.net/test-share-709a9b6c-b09e-ff75-22c9-3f7b5d17b600/test-directory-434c2c9f-d187-8062-7c45-946eeebf439e?restype=directory",
-      "RequestMethod": "PUT",
-      "RequestHeaders": {
-        "Authorization": "Sanitized",
-        "traceparent": "00-5640a9d0a33e67449875f24d1777ab78-2f3e4be5041f2244-00",
-        "User-Agent": [
-          "azsdk-net-Storage.Files.Shares/12.0.0-dev.20191209.1\u002Bb71b1fa965b15eccfc57e2c7781b8bf85cd4c766",
-          "(.NET Core 4.6.28008.01; Microsoft Windows 10.0.18363 )"
-        ],
-        "x-ms-client-request-id": "8f1670f4-1737-6f1e-9a90-bace34b3f32b",
-        "x-ms-date": "Tue, 10 Dec 2019 05:32:38 GMT",
-=======
-      "RequestUri": "http://seanstagetest.file.core.windows.net/test-share-6c6d1a26-2988-abe5-6711-f929ba355600/test-directory-1e2b520b-c61e-0c8a-943b-ed91829556c1?restype=directory",
-      "RequestMethod": "PUT",
-      "RequestHeaders": {
-        "Authorization": "Sanitized",
-        "traceparent": "00-4d0fe0a2c3809e459336a0b7f233ef2f-5771a293359e374f-00",
-        "User-Agent": [
-          "azsdk-net-Storage.Files.Shares/12.0.0-dev.20191209.1\u002B61bda4d1783b0e05dba0d434ff14b2840726d3b1",
-          "(.NET Core 4.6.28008.01; Microsoft Windows 10.0.18363 )"
-        ],
-        "x-ms-client-request-id": "0243d15d-a97a-c8d0-fb4d-7417c0e25eb0",
-        "x-ms-date": "Tue, 10 Dec 2019 06:01:09 GMT",
->>>>>>> 1d9822e0
+        "traceparent": "00-c965836c28a7f4419ccde977c12a2677-93d3b0d677a36449-00",
+        "User-Agent": [
+          "azsdk-net-Storage.Files.Shares/12.0.0-dev.20191211.1\u002B899431c003876eb9b26cefd8e8a37e7f27f82ced",
+          "(.NET Core 4.6.28008.01; Microsoft Windows 10.0.18363 )"
+        ],
+        "x-ms-client-request-id": "738c809d-d48a-b10d-e914-d445ce86519b",
+        "x-ms-date": "Wed, 11 Dec 2019 20:39:44 GMT",
         "x-ms-file-attributes": "None",
         "x-ms-file-creation-time": "Now",
         "x-ms-file-last-write-time": "Now",
@@ -94,73 +55,40 @@
       "StatusCode": 201,
       "ResponseHeaders": {
         "Content-Length": "0",
-<<<<<<< HEAD
-        "Date": "Tue, 10 Dec 2019 05:32:38 GMT",
-        "ETag": "\u00220x8D77D325ED6286C\u0022",
-        "Last-Modified": "Tue, 10 Dec 2019 05:32:38 GMT",
-=======
-        "Date": "Tue, 10 Dec 2019 06:01:08 GMT",
-        "ETag": "\u00220x8D77D365A27A340\u0022",
-        "Last-Modified": "Tue, 10 Dec 2019 06:01:09 GMT",
->>>>>>> 1d9822e0
-        "Server": [
-          "Windows-Azure-File/1.0",
-          "Microsoft-HTTPAPI/2.0"
-        ],
-<<<<<<< HEAD
-        "x-ms-client-request-id": "8f1670f4-1737-6f1e-9a90-bace34b3f32b",
+        "Date": "Wed, 11 Dec 2019 20:39:43 GMT",
+        "ETag": "\u00220x8D77E7A41268DDD\u0022",
+        "Last-Modified": "Wed, 11 Dec 2019 20:39:44 GMT",
+        "Server": [
+          "Windows-Azure-File/1.0",
+          "Microsoft-HTTPAPI/2.0"
+        ],
+        "x-ms-client-request-id": "738c809d-d48a-b10d-e914-d445ce86519b",
         "x-ms-file-attributes": "Directory",
-        "x-ms-file-change-time": "2019-12-10T05:32:38.9144684Z",
-        "x-ms-file-creation-time": "2019-12-10T05:32:38.9144684Z",
+        "x-ms-file-change-time": "2019-12-11T20:39:44.0370141Z",
+        "x-ms-file-creation-time": "2019-12-11T20:39:44.0370141Z",
         "x-ms-file-id": "13835128424026341376",
-        "x-ms-file-last-write-time": "2019-12-10T05:32:38.9144684Z",
+        "x-ms-file-last-write-time": "2019-12-11T20:39:44.0370141Z",
         "x-ms-file-parent-id": "0",
         "x-ms-file-permission-key": "7855875120676328179*422928105932735866",
-        "x-ms-request-id": "0cb00971-501a-0046-2e1b-afa6bc000000",
-=======
-        "x-ms-client-request-id": "0243d15d-a97a-c8d0-fb4d-7417c0e25eb0",
-        "x-ms-file-attributes": "Directory",
-        "x-ms-file-change-time": "2019-12-10T06:01:09.0467648Z",
-        "x-ms-file-creation-time": "2019-12-10T06:01:09.0467648Z",
-        "x-ms-file-id": "13835128424026341376",
-        "x-ms-file-last-write-time": "2019-12-10T06:01:09.0467648Z",
-        "x-ms-file-parent-id": "0",
-        "x-ms-file-permission-key": "7855875120676328179*422928105932735866",
-        "x-ms-request-id": "38a4f9d1-501a-0034-341f-afa1f3000000",
->>>>>>> 1d9822e0
+        "x-ms-request-id": "ef3e3fa0-c01a-0019-3863-b01280000000",
         "x-ms-request-server-encrypted": "true",
         "x-ms-version": "2019-07-07"
       },
       "ResponseBody": []
     },
     {
-<<<<<<< HEAD
-      "RequestUri": "http://seanstagetest.file.core.windows.net/test-share-709a9b6c-b09e-ff75-22c9-3f7b5d17b600/test-directory-434c2c9f-d187-8062-7c45-946eeebf439e/test-file-02e18e84-da92-204b-40d3-fa3f8bf2c2ae",
+      "RequestUri": "http://seanstagetest.file.core.windows.net/test-share-3edb5d19-cc5f-96a6-4e57-4cb65f6ccd2e/test-directory-ef0d60d6-5039-0ef9-1f8e-29517844c2b7/test-file-907eedc1-f44d-fc8a-06e0-723cb4b2a8f2",
       "RequestMethod": "PUT",
       "RequestHeaders": {
         "Authorization": "Sanitized",
-        "traceparent": "00-e52eb87c3b11424db9922a9a7cb0ce46-9c3f426e1eef7b45-00",
-        "User-Agent": [
-          "azsdk-net-Storage.Files.Shares/12.0.0-dev.20191209.1\u002Bb71b1fa965b15eccfc57e2c7781b8bf85cd4c766",
-          "(.NET Core 4.6.28008.01; Microsoft Windows 10.0.18363 )"
-        ],
-        "x-ms-client-request-id": "2fea1b54-b8ec-1a7c-24f6-4f631cdee4a7",
+        "traceparent": "00-772785e49e741d4ab98b19d6fb95cf16-cc4cded864a8b44b-00",
+        "User-Agent": [
+          "azsdk-net-Storage.Files.Shares/12.0.0-dev.20191211.1\u002B899431c003876eb9b26cefd8e8a37e7f27f82ced",
+          "(.NET Core 4.6.28008.01; Microsoft Windows 10.0.18363 )"
+        ],
+        "x-ms-client-request-id": "788501ab-25ad-a8c5-f690-6ca961d0fd37",
         "x-ms-content-length": "1024",
-        "x-ms-date": "Tue, 10 Dec 2019 05:32:39 GMT",
-=======
-      "RequestUri": "http://seanstagetest.file.core.windows.net/test-share-6c6d1a26-2988-abe5-6711-f929ba355600/test-directory-1e2b520b-c61e-0c8a-943b-ed91829556c1/test-file-bf358984-65fa-bff8-a436-90d7292a3c8d",
-      "RequestMethod": "PUT",
-      "RequestHeaders": {
-        "Authorization": "Sanitized",
-        "traceparent": "00-7fe720d11289094783725ebc931aab88-a9143b264353b041-00",
-        "User-Agent": [
-          "azsdk-net-Storage.Files.Shares/12.0.0-dev.20191209.1\u002B61bda4d1783b0e05dba0d434ff14b2840726d3b1",
-          "(.NET Core 4.6.28008.01; Microsoft Windows 10.0.18363 )"
-        ],
-        "x-ms-client-request-id": "45daebe9-a9d1-f7ef-d984-5d4419f99ed1",
-        "x-ms-content-length": "1024",
-        "x-ms-date": "Tue, 10 Dec 2019 06:01:09 GMT",
->>>>>>> 1d9822e0
+        "x-ms-date": "Wed, 11 Dec 2019 20:39:44 GMT",
         "x-ms-file-attributes": "None",
         "x-ms-file-creation-time": "Now",
         "x-ms-file-last-write-time": "Now",
@@ -173,71 +101,39 @@
       "StatusCode": 201,
       "ResponseHeaders": {
         "Content-Length": "0",
-<<<<<<< HEAD
-        "Date": "Tue, 10 Dec 2019 05:32:38 GMT",
-        "ETag": "\u00220x8D77D325EE3BE80\u0022",
-        "Last-Modified": "Tue, 10 Dec 2019 05:32:39 GMT",
-=======
-        "Date": "Tue, 10 Dec 2019 06:01:08 GMT",
-        "ETag": "\u00220x8D77D365A34E765\u0022",
-        "Last-Modified": "Tue, 10 Dec 2019 06:01:09 GMT",
->>>>>>> 1d9822e0
-        "Server": [
-          "Windows-Azure-File/1.0",
-          "Microsoft-HTTPAPI/2.0"
-        ],
-<<<<<<< HEAD
-        "x-ms-client-request-id": "2fea1b54-b8ec-1a7c-24f6-4f631cdee4a7",
+        "Date": "Wed, 11 Dec 2019 20:39:43 GMT",
+        "ETag": "\u00220x8D77E7A4133D53D\u0022",
+        "Last-Modified": "Wed, 11 Dec 2019 20:39:44 GMT",
+        "Server": [
+          "Windows-Azure-File/1.0",
+          "Microsoft-HTTPAPI/2.0"
+        ],
+        "x-ms-client-request-id": "788501ab-25ad-a8c5-f690-6ca961d0fd37",
         "x-ms-file-attributes": "Archive",
-        "x-ms-file-change-time": "2019-12-10T05:32:39.0035072Z",
-        "x-ms-file-creation-time": "2019-12-10T05:32:39.0035072Z",
+        "x-ms-file-change-time": "2019-12-11T20:39:44.1240381Z",
+        "x-ms-file-creation-time": "2019-12-11T20:39:44.1240381Z",
         "x-ms-file-id": "11529285414812647424",
-        "x-ms-file-last-write-time": "2019-12-10T05:32:39.0035072Z",
+        "x-ms-file-last-write-time": "2019-12-11T20:39:44.1240381Z",
         "x-ms-file-parent-id": "13835128424026341376",
         "x-ms-file-permission-key": "12501538048846835188*422928105932735866",
-        "x-ms-request-id": "0cb00972-501a-0046-2f1b-afa6bc000000",
-=======
-        "x-ms-client-request-id": "45daebe9-a9d1-f7ef-d984-5d4419f99ed1",
-        "x-ms-file-attributes": "Archive",
-        "x-ms-file-change-time": "2019-12-10T06:01:09.1337061Z",
-        "x-ms-file-creation-time": "2019-12-10T06:01:09.1337061Z",
-        "x-ms-file-id": "11529285414812647424",
-        "x-ms-file-last-write-time": "2019-12-10T06:01:09.1337061Z",
-        "x-ms-file-parent-id": "13835128424026341376",
-        "x-ms-file-permission-key": "12501538048846835188*422928105932735866",
-        "x-ms-request-id": "38a4f9d2-501a-0034-351f-afa1f3000000",
->>>>>>> 1d9822e0
+        "x-ms-request-id": "ef3e3fa2-c01a-0019-3963-b01280000000",
         "x-ms-request-server-encrypted": "true",
         "x-ms-version": "2019-07-07"
       },
       "ResponseBody": []
     },
     {
-<<<<<<< HEAD
-      "RequestUri": "http://seanstagetest.file.core.windows.net/test-share-709a9b6c-b09e-ff75-22c9-3f7b5d17b600/test-directory-434c2c9f-d187-8062-7c45-946eeebf439e/test-file-02e18e84-da92-204b-40d3-fa3f8bf2c2ae",
+      "RequestUri": "http://seanstagetest.file.core.windows.net/test-share-3edb5d19-cc5f-96a6-4e57-4cb65f6ccd2e/test-directory-ef0d60d6-5039-0ef9-1f8e-29517844c2b7/test-file-907eedc1-f44d-fc8a-06e0-723cb4b2a8f2",
       "RequestMethod": "HEAD",
       "RequestHeaders": {
         "Authorization": "Sanitized",
-        "traceparent": "00-8f61934e7a87ff48b738d5684ed76d2f-7659e670bdf6e049-00",
-        "User-Agent": [
-          "azsdk-net-Storage.Files.Shares/12.0.0-dev.20191209.1\u002Bb71b1fa965b15eccfc57e2c7781b8bf85cd4c766",
-          "(.NET Core 4.6.28008.01; Microsoft Windows 10.0.18363 )"
-        ],
-        "x-ms-client-request-id": "6feb648f-9207-d3c1-0a5f-59b263033a9b",
-        "x-ms-date": "Tue, 10 Dec 2019 05:32:39 GMT",
-=======
-      "RequestUri": "http://seanstagetest.file.core.windows.net/test-share-6c6d1a26-2988-abe5-6711-f929ba355600/test-directory-1e2b520b-c61e-0c8a-943b-ed91829556c1/test-file-bf358984-65fa-bff8-a436-90d7292a3c8d",
-      "RequestMethod": "HEAD",
-      "RequestHeaders": {
-        "Authorization": "Sanitized",
-        "traceparent": "00-0d2e5671557e1e4ebdb0ce2bb21f0288-08d315b76f2a3243-00",
-        "User-Agent": [
-          "azsdk-net-Storage.Files.Shares/12.0.0-dev.20191209.1\u002B61bda4d1783b0e05dba0d434ff14b2840726d3b1",
-          "(.NET Core 4.6.28008.01; Microsoft Windows 10.0.18363 )"
-        ],
-        "x-ms-client-request-id": "3dede502-f64f-28bc-143c-d7cdf602863f",
-        "x-ms-date": "Tue, 10 Dec 2019 06:01:09 GMT",
->>>>>>> 1d9822e0
+        "traceparent": "00-83dcf015ac5233498c3fc0f22386a7aa-a5b6827db5f17c45-00",
+        "User-Agent": [
+          "azsdk-net-Storage.Files.Shares/12.0.0-dev.20191211.1\u002B899431c003876eb9b26cefd8e8a37e7f27f82ced",
+          "(.NET Core 4.6.28008.01; Microsoft Windows 10.0.18363 )"
+        ],
+        "x-ms-client-request-id": "b3907c81-2f2c-b344-500c-0127e2835d27",
+        "x-ms-date": "Wed, 11 Dec 2019 20:39:44 GMT",
         "x-ms-return-client-request-id": "true",
         "x-ms-version": "2019-07-07"
       },
@@ -246,44 +142,25 @@
       "ResponseHeaders": {
         "Content-Length": "1024",
         "Content-Type": "application/octet-stream",
-<<<<<<< HEAD
-        "Date": "Tue, 10 Dec 2019 05:32:38 GMT",
-        "ETag": "\u00220x8D77D325EE3BE80\u0022",
-        "Last-Modified": "Tue, 10 Dec 2019 05:32:39 GMT",
-=======
-        "Date": "Tue, 10 Dec 2019 06:01:08 GMT",
-        "ETag": "\u00220x8D77D365A34E765\u0022",
-        "Last-Modified": "Tue, 10 Dec 2019 06:01:09 GMT",
->>>>>>> 1d9822e0
+        "Date": "Wed, 11 Dec 2019 20:39:43 GMT",
+        "ETag": "\u00220x8D77E7A4133D53D\u0022",
+        "Last-Modified": "Wed, 11 Dec 2019 20:39:44 GMT",
         "Server": [
           "Windows-Azure-File/1.0",
           "Microsoft-HTTPAPI/2.0"
         ],
         "Vary": "Origin",
-<<<<<<< HEAD
-        "x-ms-client-request-id": "6feb648f-9207-d3c1-0a5f-59b263033a9b",
+        "x-ms-client-request-id": "b3907c81-2f2c-b344-500c-0127e2835d27",
         "x-ms-file-attributes": "Archive",
-        "x-ms-file-change-time": "2019-12-10T05:32:39.0035072Z",
-        "x-ms-file-creation-time": "2019-12-10T05:32:39.0035072Z",
+        "x-ms-file-change-time": "2019-12-11T20:39:44.1240381Z",
+        "x-ms-file-creation-time": "2019-12-11T20:39:44.1240381Z",
         "x-ms-file-id": "11529285414812647424",
-        "x-ms-file-last-write-time": "2019-12-10T05:32:39.0035072Z",
-=======
-        "x-ms-client-request-id": "3dede502-f64f-28bc-143c-d7cdf602863f",
-        "x-ms-file-attributes": "Archive",
-        "x-ms-file-change-time": "2019-12-10T06:01:09.1337061Z",
-        "x-ms-file-creation-time": "2019-12-10T06:01:09.1337061Z",
-        "x-ms-file-id": "11529285414812647424",
-        "x-ms-file-last-write-time": "2019-12-10T06:01:09.1337061Z",
->>>>>>> 1d9822e0
+        "x-ms-file-last-write-time": "2019-12-11T20:39:44.1240381Z",
         "x-ms-file-parent-id": "13835128424026341376",
         "x-ms-file-permission-key": "12501538048846835188*422928105932735866",
         "x-ms-lease-state": "available",
         "x-ms-lease-status": "unlocked",
-<<<<<<< HEAD
-        "x-ms-request-id": "0cb00973-501a-0046-301b-afa6bc000000",
-=======
-        "x-ms-request-id": "38a4f9d3-501a-0034-361f-afa1f3000000",
->>>>>>> 1d9822e0
+        "x-ms-request-id": "ef3e3fa3-c01a-0019-3a63-b01280000000",
         "x-ms-server-encrypted": "true",
         "x-ms-type": "File",
         "x-ms-version": "2019-07-07"
@@ -291,31 +168,17 @@
       "ResponseBody": []
     },
     {
-<<<<<<< HEAD
-      "RequestUri": "http://seanstagetest.file.core.windows.net/test-share-709a9b6c-b09e-ff75-22c9-3f7b5d17b600?restype=share",
+      "RequestUri": "http://seanstagetest.file.core.windows.net/test-share-3edb5d19-cc5f-96a6-4e57-4cb65f6ccd2e?restype=share",
       "RequestMethod": "DELETE",
       "RequestHeaders": {
         "Authorization": "Sanitized",
-        "traceparent": "00-0630db24feb82f4780b070e20ec157f6-a89b95a186eedc4e-00",
-        "User-Agent": [
-          "azsdk-net-Storage.Files.Shares/12.0.0-dev.20191209.1\u002Bb71b1fa965b15eccfc57e2c7781b8bf85cd4c766",
-          "(.NET Core 4.6.28008.01; Microsoft Windows 10.0.18363 )"
-        ],
-        "x-ms-client-request-id": "b8d42d9b-74f3-3c9f-4a70-a4da1bcf6d23",
-        "x-ms-date": "Tue, 10 Dec 2019 05:32:39 GMT",
-=======
-      "RequestUri": "http://seanstagetest.file.core.windows.net/test-share-6c6d1a26-2988-abe5-6711-f929ba355600?restype=share",
-      "RequestMethod": "DELETE",
-      "RequestHeaders": {
-        "Authorization": "Sanitized",
-        "traceparent": "00-0af8f3a9b3a0d94caf43a8ff995f2b71-07352cfd1b65b242-00",
-        "User-Agent": [
-          "azsdk-net-Storage.Files.Shares/12.0.0-dev.20191209.1\u002B61bda4d1783b0e05dba0d434ff14b2840726d3b1",
-          "(.NET Core 4.6.28008.01; Microsoft Windows 10.0.18363 )"
-        ],
-        "x-ms-client-request-id": "33414e9d-600c-1981-2a1c-a871d591393f",
-        "x-ms-date": "Tue, 10 Dec 2019 06:01:09 GMT",
->>>>>>> 1d9822e0
+        "traceparent": "00-aeb63b7ac5bc714197f868d7c74b70e9-0340a0dffbf9a842-00",
+        "User-Agent": [
+          "azsdk-net-Storage.Files.Shares/12.0.0-dev.20191211.1\u002B899431c003876eb9b26cefd8e8a37e7f27f82ced",
+          "(.NET Core 4.6.28008.01; Microsoft Windows 10.0.18363 )"
+        ],
+        "x-ms-client-request-id": "e5287a98-4940-3c0a-9db9-67c657bc903c",
+        "x-ms-date": "Wed, 11 Dec 2019 20:39:44 GMT",
         "x-ms-delete-snapshots": "include",
         "x-ms-return-client-request-id": "true",
         "x-ms-version": "2019-07-07"
@@ -324,33 +187,20 @@
       "StatusCode": 202,
       "ResponseHeaders": {
         "Content-Length": "0",
-<<<<<<< HEAD
-        "Date": "Tue, 10 Dec 2019 05:32:38 GMT",
-=======
-        "Date": "Tue, 10 Dec 2019 06:01:08 GMT",
->>>>>>> 1d9822e0
-        "Server": [
-          "Windows-Azure-File/1.0",
-          "Microsoft-HTTPAPI/2.0"
-        ],
-<<<<<<< HEAD
-        "x-ms-client-request-id": "b8d42d9b-74f3-3c9f-4a70-a4da1bcf6d23",
-        "x-ms-request-id": "0cb00974-501a-0046-311b-afa6bc000000",
-=======
-        "x-ms-client-request-id": "33414e9d-600c-1981-2a1c-a871d591393f",
-        "x-ms-request-id": "38a4f9d4-501a-0034-371f-afa1f3000000",
->>>>>>> 1d9822e0
+        "Date": "Wed, 11 Dec 2019 20:39:43 GMT",
+        "Server": [
+          "Windows-Azure-File/1.0",
+          "Microsoft-HTTPAPI/2.0"
+        ],
+        "x-ms-client-request-id": "e5287a98-4940-3c0a-9db9-67c657bc903c",
+        "x-ms-request-id": "ef3e3fa4-c01a-0019-3b63-b01280000000",
         "x-ms-version": "2019-07-07"
       },
       "ResponseBody": []
     }
   ],
   "Variables": {
-<<<<<<< HEAD
-    "RandomSeed": "1387895568",
-=======
-    "RandomSeed": "1134763279",
->>>>>>> 1d9822e0
+    "RandomSeed": "747731871",
     "Storage_TestConfigDefault": "ProductionTenant\nseanstagetest\nU2FuaXRpemVk\nhttp://seanstagetest.blob.core.windows.net\nhttp://seanstagetest.file.core.windows.net\nhttp://seanstagetest.queue.core.windows.net\nhttp://seanstagetest.table.core.windows.net\n\n\n\n\nhttp://seanstagetest-secondary.blob.core.windows.net\nhttp://seanstagetest-secondary.file.core.windows.net\nhttp://seanstagetest-secondary.queue.core.windows.net\nhttp://seanstagetest-secondary.table.core.windows.net\n\nSanitized\n\n\nCloud\nBlobEndpoint=http://seanstagetest.blob.core.windows.net/;QueueEndpoint=http://seanstagetest.queue.core.windows.net/;FileEndpoint=http://seanstagetest.file.core.windows.net/;BlobSecondaryEndpoint=http://seanstagetest-secondary.blob.core.windows.net/;QueueSecondaryEndpoint=http://seanstagetest-secondary.queue.core.windows.net/;FileSecondaryEndpoint=http://seanstagetest-secondary.file.core.windows.net/;AccountName=seanstagetest;AccountKey=Sanitized"
   }
 }