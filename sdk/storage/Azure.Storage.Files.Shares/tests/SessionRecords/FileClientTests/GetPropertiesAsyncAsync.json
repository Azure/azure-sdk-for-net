{
  "Entries": [
    {
      "RequestUri": "http://seanstagetest.file.core.windows.net/test-share-3edb5d19-cc5f-96a6-4e57-4cb65f6ccd2e?restype=share",
      "RequestMethod": "PUT",
      "RequestHeaders": {
        "Authorization": "Sanitized",
        "traceparent": "00-6ce86f1e43edf741937f115cec4271c5-0b4dcd67a2d83b4f-00",
        "User-Agent": [
<<<<<<< HEAD
          "azsdk-net-Storage.Files.Shares/12.0.0-dev.20191205.1+4f14c4315f17fbbc59c93c6819467b6f15d7008f",
=======
          "azsdk-net-Storage.Files.Shares/12.0.0-dev.20191211.1\u002B899431c003876eb9b26cefd8e8a37e7f27f82ced",
>>>>>>> 5e20a7a1
          "(.NET Core 4.6.28008.01; Microsoft Windows 10.0.18363 )"
        ],
        "x-ms-client-request-id": "f423e302-f7d4-cad8-df84-a412960270d3",
        "x-ms-date": "Wed, 11 Dec 2019 20:39:43 GMT",
        "x-ms-return-client-request-id": "true",
        "x-ms-version": "2019-07-07"
      },
      "RequestBody": null,
      "StatusCode": 201,
      "ResponseHeaders": {
        "Content-Length": "0",
<<<<<<< HEAD
        "Date": "Fri, 06 Dec 2019 00:27:08 GMT",
        "ETag": "\"0x8D779E307C0DDC7\"",
        "Last-Modified": "Fri, 06 Dec 2019 00:27:09 GMT",
=======
        "Date": "Wed, 11 Dec 2019 20:39:43 GMT",
        "ETag": "\u00220x8D77E7A4117A80C\u0022",
        "Last-Modified": "Wed, 11 Dec 2019 20:39:43 GMT",
>>>>>>> 5e20a7a1
        "Server": [
          "Windows-Azure-File/1.0",
          "Microsoft-HTTPAPI/2.0"
        ],
        "x-ms-client-request-id": "f423e302-f7d4-cad8-df84-a412960270d3",
        "x-ms-request-id": "ef3e3f9e-c01a-0019-3763-b01280000000",
        "x-ms-version": "2019-07-07"
      },
      "ResponseBody": []
    },
    {
      "RequestUri": "http://seanstagetest.file.core.windows.net/test-share-3edb5d19-cc5f-96a6-4e57-4cb65f6ccd2e/test-directory-ef0d60d6-5039-0ef9-1f8e-29517844c2b7?restype=directory",
      "RequestMethod": "PUT",
      "RequestHeaders": {
        "Authorization": "Sanitized",
        "traceparent": "00-c965836c28a7f4419ccde977c12a2677-93d3b0d677a36449-00",
        "User-Agent": [
<<<<<<< HEAD
          "azsdk-net-Storage.Files.Shares/12.0.0-dev.20191205.1+4f14c4315f17fbbc59c93c6819467b6f15d7008f",
=======
          "azsdk-net-Storage.Files.Shares/12.0.0-dev.20191211.1\u002B899431c003876eb9b26cefd8e8a37e7f27f82ced",
>>>>>>> 5e20a7a1
          "(.NET Core 4.6.28008.01; Microsoft Windows 10.0.18363 )"
        ],
        "x-ms-client-request-id": "738c809d-d48a-b10d-e914-d445ce86519b",
        "x-ms-date": "Wed, 11 Dec 2019 20:39:44 GMT",
        "x-ms-file-attributes": "None",
        "x-ms-file-creation-time": "Now",
        "x-ms-file-last-write-time": "Now",
        "x-ms-file-permission": "Inherit",
        "x-ms-return-client-request-id": "true",
        "x-ms-version": "2019-07-07"
      },
      "RequestBody": null,
      "StatusCode": 201,
      "ResponseHeaders": {
        "Content-Length": "0",
<<<<<<< HEAD
        "Date": "Fri, 06 Dec 2019 00:27:08 GMT",
        "ETag": "\"0x8D779E307CE906A\"",
        "Last-Modified": "Fri, 06 Dec 2019 00:27:09 GMT",
=======
        "Date": "Wed, 11 Dec 2019 20:39:43 GMT",
        "ETag": "\u00220x8D77E7A41268DDD\u0022",
        "Last-Modified": "Wed, 11 Dec 2019 20:39:44 GMT",
>>>>>>> 5e20a7a1
        "Server": [
          "Windows-Azure-File/1.0",
          "Microsoft-HTTPAPI/2.0"
        ],
        "x-ms-client-request-id": "738c809d-d48a-b10d-e914-d445ce86519b",
        "x-ms-file-attributes": "Directory",
        "x-ms-file-change-time": "2019-12-11T20:39:44.0370141Z",
        "x-ms-file-creation-time": "2019-12-11T20:39:44.0370141Z",
        "x-ms-file-id": "13835128424026341376",
        "x-ms-file-last-write-time": "2019-12-11T20:39:44.0370141Z",
        "x-ms-file-parent-id": "0",
        "x-ms-file-permission-key": "7855875120676328179*422928105932735866",
        "x-ms-request-id": "ef3e3fa0-c01a-0019-3863-b01280000000",
        "x-ms-request-server-encrypted": "true",
        "x-ms-version": "2019-07-07"
      },
      "ResponseBody": []
    },
    {
      "RequestUri": "http://seanstagetest.file.core.windows.net/test-share-3edb5d19-cc5f-96a6-4e57-4cb65f6ccd2e/test-directory-ef0d60d6-5039-0ef9-1f8e-29517844c2b7/test-file-907eedc1-f44d-fc8a-06e0-723cb4b2a8f2",
      "RequestMethod": "PUT",
      "RequestHeaders": {
        "Authorization": "Sanitized",
        "traceparent": "00-772785e49e741d4ab98b19d6fb95cf16-cc4cded864a8b44b-00",
        "User-Agent": [
<<<<<<< HEAD
          "azsdk-net-Storage.Files.Shares/12.0.0-dev.20191205.1+4f14c4315f17fbbc59c93c6819467b6f15d7008f",
=======
          "azsdk-net-Storage.Files.Shares/12.0.0-dev.20191211.1\u002B899431c003876eb9b26cefd8e8a37e7f27f82ced",
>>>>>>> 5e20a7a1
          "(.NET Core 4.6.28008.01; Microsoft Windows 10.0.18363 )"
        ],
        "x-ms-client-request-id": "788501ab-25ad-a8c5-f690-6ca961d0fd37",
        "x-ms-content-length": "1024",
        "x-ms-date": "Wed, 11 Dec 2019 20:39:44 GMT",
        "x-ms-file-attributes": "None",
        "x-ms-file-creation-time": "Now",
        "x-ms-file-last-write-time": "Now",
        "x-ms-file-permission": "Inherit",
        "x-ms-return-client-request-id": "true",
        "x-ms-type": "file",
        "x-ms-version": "2019-07-07"
      },
      "RequestBody": null,
      "StatusCode": 201,
      "ResponseHeaders": {
        "Content-Length": "0",
<<<<<<< HEAD
        "Date": "Fri, 06 Dec 2019 00:27:09 GMT",
        "ETag": "\"0x8D779E307DD337A\"",
        "Last-Modified": "Fri, 06 Dec 2019 00:27:09 GMT",
=======
        "Date": "Wed, 11 Dec 2019 20:39:43 GMT",
        "ETag": "\u00220x8D77E7A4133D53D\u0022",
        "Last-Modified": "Wed, 11 Dec 2019 20:39:44 GMT",
>>>>>>> 5e20a7a1
        "Server": [
          "Windows-Azure-File/1.0",
          "Microsoft-HTTPAPI/2.0"
        ],
        "x-ms-client-request-id": "788501ab-25ad-a8c5-f690-6ca961d0fd37",
        "x-ms-file-attributes": "Archive",
        "x-ms-file-change-time": "2019-12-11T20:39:44.1240381Z",
        "x-ms-file-creation-time": "2019-12-11T20:39:44.1240381Z",
        "x-ms-file-id": "11529285414812647424",
        "x-ms-file-last-write-time": "2019-12-11T20:39:44.1240381Z",
        "x-ms-file-parent-id": "13835128424026341376",
        "x-ms-file-permission-key": "12501538048846835188*422928105932735866",
        "x-ms-request-id": "ef3e3fa2-c01a-0019-3963-b01280000000",
        "x-ms-request-server-encrypted": "true",
        "x-ms-version": "2019-07-07"
      },
      "ResponseBody": []
    },
    {
      "RequestUri": "http://seanstagetest.file.core.windows.net/test-share-3edb5d19-cc5f-96a6-4e57-4cb65f6ccd2e/test-directory-ef0d60d6-5039-0ef9-1f8e-29517844c2b7/test-file-907eedc1-f44d-fc8a-06e0-723cb4b2a8f2",
      "RequestMethod": "HEAD",
      "RequestHeaders": {
        "Authorization": "Sanitized",
        "traceparent": "00-83dcf015ac5233498c3fc0f22386a7aa-a5b6827db5f17c45-00",
        "User-Agent": [
<<<<<<< HEAD
          "azsdk-net-Storage.Files.Shares/12.0.0-dev.20191205.1+4f14c4315f17fbbc59c93c6819467b6f15d7008f",
=======
          "azsdk-net-Storage.Files.Shares/12.0.0-dev.20191211.1\u002B899431c003876eb9b26cefd8e8a37e7f27f82ced",
>>>>>>> 5e20a7a1
          "(.NET Core 4.6.28008.01; Microsoft Windows 10.0.18363 )"
        ],
        "x-ms-client-request-id": "b3907c81-2f2c-b344-500c-0127e2835d27",
        "x-ms-date": "Wed, 11 Dec 2019 20:39:44 GMT",
        "x-ms-return-client-request-id": "true",
        "x-ms-version": "2019-07-07"
      },
      "RequestBody": null,
      "StatusCode": 200,
      "ResponseHeaders": {
        "Content-Length": "1024",
        "Content-Type": "application/octet-stream",
<<<<<<< HEAD
        "Date": "Fri, 06 Dec 2019 00:27:09 GMT",
        "ETag": "\"0x8D779E307DD337A\"",
        "Last-Modified": "Fri, 06 Dec 2019 00:27:09 GMT",
=======
        "Date": "Wed, 11 Dec 2019 20:39:43 GMT",
        "ETag": "\u00220x8D77E7A4133D53D\u0022",
        "Last-Modified": "Wed, 11 Dec 2019 20:39:44 GMT",
>>>>>>> 5e20a7a1
        "Server": [
          "Windows-Azure-File/1.0",
          "Microsoft-HTTPAPI/2.0"
        ],
        "Vary": "Origin",
        "x-ms-client-request-id": "b3907c81-2f2c-b344-500c-0127e2835d27",
        "x-ms-file-attributes": "Archive",
        "x-ms-file-change-time": "2019-12-11T20:39:44.1240381Z",
        "x-ms-file-creation-time": "2019-12-11T20:39:44.1240381Z",
        "x-ms-file-id": "11529285414812647424",
        "x-ms-file-last-write-time": "2019-12-11T20:39:44.1240381Z",
        "x-ms-file-parent-id": "13835128424026341376",
        "x-ms-file-permission-key": "12501538048846835188*422928105932735866",
        "x-ms-lease-state": "available",
        "x-ms-lease-status": "unlocked",
        "x-ms-request-id": "ef3e3fa3-c01a-0019-3a63-b01280000000",
        "x-ms-server-encrypted": "true",
        "x-ms-type": "File",
        "x-ms-version": "2019-07-07"
      },
      "ResponseBody": []
    },
    {
      "RequestUri": "http://seanstagetest.file.core.windows.net/test-share-3edb5d19-cc5f-96a6-4e57-4cb65f6ccd2e?restype=share",
      "RequestMethod": "DELETE",
      "RequestHeaders": {
        "Authorization": "Sanitized",
        "traceparent": "00-aeb63b7ac5bc714197f868d7c74b70e9-0340a0dffbf9a842-00",
        "User-Agent": [
<<<<<<< HEAD
          "azsdk-net-Storage.Files.Shares/12.0.0-dev.20191205.1+4f14c4315f17fbbc59c93c6819467b6f15d7008f",
=======
          "azsdk-net-Storage.Files.Shares/12.0.0-dev.20191211.1\u002B899431c003876eb9b26cefd8e8a37e7f27f82ced",
>>>>>>> 5e20a7a1
          "(.NET Core 4.6.28008.01; Microsoft Windows 10.0.18363 )"
        ],
        "x-ms-client-request-id": "e5287a98-4940-3c0a-9db9-67c657bc903c",
        "x-ms-date": "Wed, 11 Dec 2019 20:39:44 GMT",
        "x-ms-delete-snapshots": "include",
        "x-ms-return-client-request-id": "true",
        "x-ms-version": "2019-07-07"
      },
      "RequestBody": null,
      "StatusCode": 202,
      "ResponseHeaders": {
        "Content-Length": "0",
        "Date": "Wed, 11 Dec 2019 20:39:43 GMT",
        "Server": [
          "Windows-Azure-File/1.0",
          "Microsoft-HTTPAPI/2.0"
        ],
        "x-ms-client-request-id": "e5287a98-4940-3c0a-9db9-67c657bc903c",
        "x-ms-request-id": "ef3e3fa4-c01a-0019-3b63-b01280000000",
        "x-ms-version": "2019-07-07"
      },
      "ResponseBody": []
    }
  ],
  "Variables": {
<<<<<<< HEAD
    "RandomSeed": "288060657",
    "Storage_TestConfigDefault": "ProductionTenant\nseanstagetest\nU2FuaXRpemVk\nhttp://seanstagetest.blob.core.windows.net\nhttp://seanstagetest.file.core.windows.net\nhttp://seanstagetest.queue.core.windows.net\nhttp://seanstagetest.table.core.windows.net\n\n\n\n\nhttp://seanstagetest-secondary.blob.core.windows.net\nhttp://seanstagetest-secondary.file.core.windows.net\nhttp://seanstagetest-secondary.queue.core.windows.net\nhttp://seanstagetest-secondary.table.core.windows.net\n\nSanitized\n\n\nCloud\nBlobEndpoint=http://seanstagetest.blob.core.windows.net/;QueueEndpoint=http://seanstagetest.queue.core.windows.net/;FileEndpoint=http://seanstagetest.file.core.windows.net/;BlobSecondaryEndpoint=http://seanstagetest-secondary.blob.core.windows.net/;QueueSecondaryEndpoint=http://seanstagetest-secondary.queue.core.windows.net/;FileSecondaryEndpoint=http://seanstagetest-secondary.file.core.windows.net/;AccountName=seanstagetest;AccountKey=Sanitized\nseanscope1"
=======
    "RandomSeed": "747731871",
    "Storage_TestConfigDefault": "ProductionTenant\nseanstagetest\nU2FuaXRpemVk\nhttp://seanstagetest.blob.core.windows.net\nhttp://seanstagetest.file.core.windows.net\nhttp://seanstagetest.queue.core.windows.net\nhttp://seanstagetest.table.core.windows.net\n\n\n\n\nhttp://seanstagetest-secondary.blob.core.windows.net\nhttp://seanstagetest-secondary.file.core.windows.net\nhttp://seanstagetest-secondary.queue.core.windows.net\nhttp://seanstagetest-secondary.table.core.windows.net\n\nSanitized\n\n\nCloud\nBlobEndpoint=http://seanstagetest.blob.core.windows.net/;QueueEndpoint=http://seanstagetest.queue.core.windows.net/;FileEndpoint=http://seanstagetest.file.core.windows.net/;BlobSecondaryEndpoint=http://seanstagetest-secondary.blob.core.windows.net/;QueueSecondaryEndpoint=http://seanstagetest-secondary.queue.core.windows.net/;FileSecondaryEndpoint=http://seanstagetest-secondary.file.core.windows.net/;AccountName=seanstagetest;AccountKey=Sanitized"
>>>>>>> 5e20a7a1
  }
}<|MERGE_RESOLUTION|>--- conflicted
+++ resolved
@@ -1,21 +1,17 @@
 {
   "Entries": [
     {
-      "RequestUri": "http://seanstagetest.file.core.windows.net/test-share-3edb5d19-cc5f-96a6-4e57-4cb65f6ccd2e?restype=share",
+      "RequestUri": "http://seanstagetest.file.core.windows.net/test-share-b200e872-d4fb-a8b8-cd88-7364b2155473?restype=share",
       "RequestMethod": "PUT",
       "RequestHeaders": {
         "Authorization": "Sanitized",
-        "traceparent": "00-6ce86f1e43edf741937f115cec4271c5-0b4dcd67a2d83b4f-00",
-        "User-Agent": [
-<<<<<<< HEAD
-          "azsdk-net-Storage.Files.Shares/12.0.0-dev.20191205.1+4f14c4315f17fbbc59c93c6819467b6f15d7008f",
-=======
-          "azsdk-net-Storage.Files.Shares/12.0.0-dev.20191211.1\u002B899431c003876eb9b26cefd8e8a37e7f27f82ced",
->>>>>>> 5e20a7a1
-          "(.NET Core 4.6.28008.01; Microsoft Windows 10.0.18363 )"
-        ],
-        "x-ms-client-request-id": "f423e302-f7d4-cad8-df84-a412960270d3",
-        "x-ms-date": "Wed, 11 Dec 2019 20:39:43 GMT",
+        "traceparent": "00-b486e3f9a8f1b040b2009ac5a42b7087-9fb9ef4c744f1346-00",
+        "User-Agent": [
+          "azsdk-net-Storage.Files.Shares/12.0.0-dev.20191211.1\u002B2accb37068f0a0c9382fa117525bb968c5397cf7",
+          "(.NET Core 4.6.28008.01; Microsoft Windows 10.0.18363 )"
+        ],
+        "x-ms-client-request-id": "48e53b3e-fa37-4721-1d5a-f961f6b618a2",
+        "x-ms-date": "Wed, 11 Dec 2019 23:07:19 GMT",
         "x-ms-return-client-request-id": "true",
         "x-ms-version": "2019-07-07"
       },
@@ -23,41 +19,31 @@
       "StatusCode": 201,
       "ResponseHeaders": {
         "Content-Length": "0",
-<<<<<<< HEAD
-        "Date": "Fri, 06 Dec 2019 00:27:08 GMT",
-        "ETag": "\"0x8D779E307C0DDC7\"",
-        "Last-Modified": "Fri, 06 Dec 2019 00:27:09 GMT",
-=======
-        "Date": "Wed, 11 Dec 2019 20:39:43 GMT",
-        "ETag": "\u00220x8D77E7A4117A80C\u0022",
-        "Last-Modified": "Wed, 11 Dec 2019 20:39:43 GMT",
->>>>>>> 5e20a7a1
-        "Server": [
-          "Windows-Azure-File/1.0",
-          "Microsoft-HTTPAPI/2.0"
-        ],
-        "x-ms-client-request-id": "f423e302-f7d4-cad8-df84-a412960270d3",
-        "x-ms-request-id": "ef3e3f9e-c01a-0019-3763-b01280000000",
-        "x-ms-version": "2019-07-07"
-      },
-      "ResponseBody": []
-    },
-    {
-      "RequestUri": "http://seanstagetest.file.core.windows.net/test-share-3edb5d19-cc5f-96a6-4e57-4cb65f6ccd2e/test-directory-ef0d60d6-5039-0ef9-1f8e-29517844c2b7?restype=directory",
+        "Date": "Wed, 11 Dec 2019 23:07:19 GMT",
+        "ETag": "\u00220x8D77E8EDF861A56\u0022",
+        "Last-Modified": "Wed, 11 Dec 2019 23:07:19 GMT",
+        "Server": [
+          "Windows-Azure-File/1.0",
+          "Microsoft-HTTPAPI/2.0"
+        ],
+        "x-ms-client-request-id": "48e53b3e-fa37-4721-1d5a-f961f6b618a2",
+        "x-ms-request-id": "01ef120e-d01a-0015-6b77-b08588000000",
+        "x-ms-version": "2019-07-07"
+      },
+      "ResponseBody": []
+    },
+    {
+      "RequestUri": "http://seanstagetest.file.core.windows.net/test-share-b200e872-d4fb-a8b8-cd88-7364b2155473/test-directory-aaf6c1b7-f036-95ed-6406-86907167a82d?restype=directory",
       "RequestMethod": "PUT",
       "RequestHeaders": {
         "Authorization": "Sanitized",
-        "traceparent": "00-c965836c28a7f4419ccde977c12a2677-93d3b0d677a36449-00",
-        "User-Agent": [
-<<<<<<< HEAD
-          "azsdk-net-Storage.Files.Shares/12.0.0-dev.20191205.1+4f14c4315f17fbbc59c93c6819467b6f15d7008f",
-=======
-          "azsdk-net-Storage.Files.Shares/12.0.0-dev.20191211.1\u002B899431c003876eb9b26cefd8e8a37e7f27f82ced",
->>>>>>> 5e20a7a1
-          "(.NET Core 4.6.28008.01; Microsoft Windows 10.0.18363 )"
-        ],
-        "x-ms-client-request-id": "738c809d-d48a-b10d-e914-d445ce86519b",
-        "x-ms-date": "Wed, 11 Dec 2019 20:39:44 GMT",
+        "traceparent": "00-0272d943e37f354ea3052566a5ff6cc5-c8ed5da8cc03984f-00",
+        "User-Agent": [
+          "azsdk-net-Storage.Files.Shares/12.0.0-dev.20191211.1\u002B2accb37068f0a0c9382fa117525bb968c5397cf7",
+          "(.NET Core 4.6.28008.01; Microsoft Windows 10.0.18363 )"
+        ],
+        "x-ms-client-request-id": "3e99c053-20a9-4e60-4e50-e3307490d5b5",
+        "x-ms-date": "Wed, 11 Dec 2019 23:07:19 GMT",
         "x-ms-file-attributes": "None",
         "x-ms-file-creation-time": "Now",
         "x-ms-file-last-write-time": "Now",
@@ -69,50 +55,40 @@
       "StatusCode": 201,
       "ResponseHeaders": {
         "Content-Length": "0",
-<<<<<<< HEAD
-        "Date": "Fri, 06 Dec 2019 00:27:08 GMT",
-        "ETag": "\"0x8D779E307CE906A\"",
-        "Last-Modified": "Fri, 06 Dec 2019 00:27:09 GMT",
-=======
-        "Date": "Wed, 11 Dec 2019 20:39:43 GMT",
-        "ETag": "\u00220x8D77E7A41268DDD\u0022",
-        "Last-Modified": "Wed, 11 Dec 2019 20:39:44 GMT",
->>>>>>> 5e20a7a1
-        "Server": [
-          "Windows-Azure-File/1.0",
-          "Microsoft-HTTPAPI/2.0"
-        ],
-        "x-ms-client-request-id": "738c809d-d48a-b10d-e914-d445ce86519b",
+        "Date": "Wed, 11 Dec 2019 23:07:19 GMT",
+        "ETag": "\u00220x8D77E8EDF93E8FE\u0022",
+        "Last-Modified": "Wed, 11 Dec 2019 23:07:19 GMT",
+        "Server": [
+          "Windows-Azure-File/1.0",
+          "Microsoft-HTTPAPI/2.0"
+        ],
+        "x-ms-client-request-id": "3e99c053-20a9-4e60-4e50-e3307490d5b5",
         "x-ms-file-attributes": "Directory",
-        "x-ms-file-change-time": "2019-12-11T20:39:44.0370141Z",
-        "x-ms-file-creation-time": "2019-12-11T20:39:44.0370141Z",
+        "x-ms-file-change-time": "2019-12-11T23:07:19.7682942Z",
+        "x-ms-file-creation-time": "2019-12-11T23:07:19.7682942Z",
         "x-ms-file-id": "13835128424026341376",
-        "x-ms-file-last-write-time": "2019-12-11T20:39:44.0370141Z",
+        "x-ms-file-last-write-time": "2019-12-11T23:07:19.7682942Z",
         "x-ms-file-parent-id": "0",
         "x-ms-file-permission-key": "7855875120676328179*422928105932735866",
-        "x-ms-request-id": "ef3e3fa0-c01a-0019-3863-b01280000000",
+        "x-ms-request-id": "01ef1218-d01a-0015-7477-b08588000000",
         "x-ms-request-server-encrypted": "true",
         "x-ms-version": "2019-07-07"
       },
       "ResponseBody": []
     },
     {
-      "RequestUri": "http://seanstagetest.file.core.windows.net/test-share-3edb5d19-cc5f-96a6-4e57-4cb65f6ccd2e/test-directory-ef0d60d6-5039-0ef9-1f8e-29517844c2b7/test-file-907eedc1-f44d-fc8a-06e0-723cb4b2a8f2",
+      "RequestUri": "http://seanstagetest.file.core.windows.net/test-share-b200e872-d4fb-a8b8-cd88-7364b2155473/test-directory-aaf6c1b7-f036-95ed-6406-86907167a82d/test-file-1aa4cbb2-a190-ab72-8570-19b679d3b142",
       "RequestMethod": "PUT",
       "RequestHeaders": {
         "Authorization": "Sanitized",
-        "traceparent": "00-772785e49e741d4ab98b19d6fb95cf16-cc4cded864a8b44b-00",
-        "User-Agent": [
-<<<<<<< HEAD
-          "azsdk-net-Storage.Files.Shares/12.0.0-dev.20191205.1+4f14c4315f17fbbc59c93c6819467b6f15d7008f",
-=======
-          "azsdk-net-Storage.Files.Shares/12.0.0-dev.20191211.1\u002B899431c003876eb9b26cefd8e8a37e7f27f82ced",
->>>>>>> 5e20a7a1
-          "(.NET Core 4.6.28008.01; Microsoft Windows 10.0.18363 )"
-        ],
-        "x-ms-client-request-id": "788501ab-25ad-a8c5-f690-6ca961d0fd37",
+        "traceparent": "00-17e4a658006a8244a1051d6e7bdfca80-24b70b7f88ab0242-00",
+        "User-Agent": [
+          "azsdk-net-Storage.Files.Shares/12.0.0-dev.20191211.1\u002B2accb37068f0a0c9382fa117525bb968c5397cf7",
+          "(.NET Core 4.6.28008.01; Microsoft Windows 10.0.18363 )"
+        ],
+        "x-ms-client-request-id": "1866c0aa-ea7e-b1e4-4dee-b83807aad47b",
         "x-ms-content-length": "1024",
-        "x-ms-date": "Wed, 11 Dec 2019 20:39:44 GMT",
+        "x-ms-date": "Wed, 11 Dec 2019 23:07:19 GMT",
         "x-ms-file-attributes": "None",
         "x-ms-file-creation-time": "Now",
         "x-ms-file-last-write-time": "Now",
@@ -125,49 +101,39 @@
       "StatusCode": 201,
       "ResponseHeaders": {
         "Content-Length": "0",
-<<<<<<< HEAD
-        "Date": "Fri, 06 Dec 2019 00:27:09 GMT",
-        "ETag": "\"0x8D779E307DD337A\"",
-        "Last-Modified": "Fri, 06 Dec 2019 00:27:09 GMT",
-=======
-        "Date": "Wed, 11 Dec 2019 20:39:43 GMT",
-        "ETag": "\u00220x8D77E7A4133D53D\u0022",
-        "Last-Modified": "Wed, 11 Dec 2019 20:39:44 GMT",
->>>>>>> 5e20a7a1
-        "Server": [
-          "Windows-Azure-File/1.0",
-          "Microsoft-HTTPAPI/2.0"
-        ],
-        "x-ms-client-request-id": "788501ab-25ad-a8c5-f690-6ca961d0fd37",
+        "Date": "Wed, 11 Dec 2019 23:07:19 GMT",
+        "ETag": "\u00220x8D77E8EDFA1088F\u0022",
+        "Last-Modified": "Wed, 11 Dec 2019 23:07:19 GMT",
+        "Server": [
+          "Windows-Azure-File/1.0",
+          "Microsoft-HTTPAPI/2.0"
+        ],
+        "x-ms-client-request-id": "1866c0aa-ea7e-b1e4-4dee-b83807aad47b",
         "x-ms-file-attributes": "Archive",
-        "x-ms-file-change-time": "2019-12-11T20:39:44.1240381Z",
-        "x-ms-file-creation-time": "2019-12-11T20:39:44.1240381Z",
+        "x-ms-file-change-time": "2019-12-11T23:07:19.8542991Z",
+        "x-ms-file-creation-time": "2019-12-11T23:07:19.8542991Z",
         "x-ms-file-id": "11529285414812647424",
-        "x-ms-file-last-write-time": "2019-12-11T20:39:44.1240381Z",
+        "x-ms-file-last-write-time": "2019-12-11T23:07:19.8542991Z",
         "x-ms-file-parent-id": "13835128424026341376",
         "x-ms-file-permission-key": "12501538048846835188*422928105932735866",
-        "x-ms-request-id": "ef3e3fa2-c01a-0019-3963-b01280000000",
+        "x-ms-request-id": "01ef121f-d01a-0015-7b77-b08588000000",
         "x-ms-request-server-encrypted": "true",
         "x-ms-version": "2019-07-07"
       },
       "ResponseBody": []
     },
     {
-      "RequestUri": "http://seanstagetest.file.core.windows.net/test-share-3edb5d19-cc5f-96a6-4e57-4cb65f6ccd2e/test-directory-ef0d60d6-5039-0ef9-1f8e-29517844c2b7/test-file-907eedc1-f44d-fc8a-06e0-723cb4b2a8f2",
+      "RequestUri": "http://seanstagetest.file.core.windows.net/test-share-b200e872-d4fb-a8b8-cd88-7364b2155473/test-directory-aaf6c1b7-f036-95ed-6406-86907167a82d/test-file-1aa4cbb2-a190-ab72-8570-19b679d3b142",
       "RequestMethod": "HEAD",
       "RequestHeaders": {
         "Authorization": "Sanitized",
-        "traceparent": "00-83dcf015ac5233498c3fc0f22386a7aa-a5b6827db5f17c45-00",
-        "User-Agent": [
-<<<<<<< HEAD
-          "azsdk-net-Storage.Files.Shares/12.0.0-dev.20191205.1+4f14c4315f17fbbc59c93c6819467b6f15d7008f",
-=======
-          "azsdk-net-Storage.Files.Shares/12.0.0-dev.20191211.1\u002B899431c003876eb9b26cefd8e8a37e7f27f82ced",
->>>>>>> 5e20a7a1
-          "(.NET Core 4.6.28008.01; Microsoft Windows 10.0.18363 )"
-        ],
-        "x-ms-client-request-id": "b3907c81-2f2c-b344-500c-0127e2835d27",
-        "x-ms-date": "Wed, 11 Dec 2019 20:39:44 GMT",
+        "traceparent": "00-d9dfefec1af2414b9712975e2716a650-a78acfaebf132947-00",
+        "User-Agent": [
+          "azsdk-net-Storage.Files.Shares/12.0.0-dev.20191211.1\u002B2accb37068f0a0c9382fa117525bb968c5397cf7",
+          "(.NET Core 4.6.28008.01; Microsoft Windows 10.0.18363 )"
+        ],
+        "x-ms-client-request-id": "b90c185f-986d-17c4-2b8b-62e0b14a95d1",
+        "x-ms-date": "Wed, 11 Dec 2019 23:07:19 GMT",
         "x-ms-return-client-request-id": "true",
         "x-ms-version": "2019-07-07"
       },
@@ -176,31 +142,25 @@
       "ResponseHeaders": {
         "Content-Length": "1024",
         "Content-Type": "application/octet-stream",
-<<<<<<< HEAD
-        "Date": "Fri, 06 Dec 2019 00:27:09 GMT",
-        "ETag": "\"0x8D779E307DD337A\"",
-        "Last-Modified": "Fri, 06 Dec 2019 00:27:09 GMT",
-=======
-        "Date": "Wed, 11 Dec 2019 20:39:43 GMT",
-        "ETag": "\u00220x8D77E7A4133D53D\u0022",
-        "Last-Modified": "Wed, 11 Dec 2019 20:39:44 GMT",
->>>>>>> 5e20a7a1
+        "Date": "Wed, 11 Dec 2019 23:07:19 GMT",
+        "ETag": "\u00220x8D77E8EDFA1088F\u0022",
+        "Last-Modified": "Wed, 11 Dec 2019 23:07:19 GMT",
         "Server": [
           "Windows-Azure-File/1.0",
           "Microsoft-HTTPAPI/2.0"
         ],
         "Vary": "Origin",
-        "x-ms-client-request-id": "b3907c81-2f2c-b344-500c-0127e2835d27",
+        "x-ms-client-request-id": "b90c185f-986d-17c4-2b8b-62e0b14a95d1",
         "x-ms-file-attributes": "Archive",
-        "x-ms-file-change-time": "2019-12-11T20:39:44.1240381Z",
-        "x-ms-file-creation-time": "2019-12-11T20:39:44.1240381Z",
+        "x-ms-file-change-time": "2019-12-11T23:07:19.8542991Z",
+        "x-ms-file-creation-time": "2019-12-11T23:07:19.8542991Z",
         "x-ms-file-id": "11529285414812647424",
-        "x-ms-file-last-write-time": "2019-12-11T20:39:44.1240381Z",
+        "x-ms-file-last-write-time": "2019-12-11T23:07:19.8542991Z",
         "x-ms-file-parent-id": "13835128424026341376",
         "x-ms-file-permission-key": "12501538048846835188*422928105932735866",
         "x-ms-lease-state": "available",
         "x-ms-lease-status": "unlocked",
-        "x-ms-request-id": "ef3e3fa3-c01a-0019-3a63-b01280000000",
+        "x-ms-request-id": "01ef1223-d01a-0015-7f77-b08588000000",
         "x-ms-server-encrypted": "true",
         "x-ms-type": "File",
         "x-ms-version": "2019-07-07"
@@ -208,21 +168,17 @@
       "ResponseBody": []
     },
     {
-      "RequestUri": "http://seanstagetest.file.core.windows.net/test-share-3edb5d19-cc5f-96a6-4e57-4cb65f6ccd2e?restype=share",
+      "RequestUri": "http://seanstagetest.file.core.windows.net/test-share-b200e872-d4fb-a8b8-cd88-7364b2155473?restype=share",
       "RequestMethod": "DELETE",
       "RequestHeaders": {
         "Authorization": "Sanitized",
-        "traceparent": "00-aeb63b7ac5bc714197f868d7c74b70e9-0340a0dffbf9a842-00",
-        "User-Agent": [
-<<<<<<< HEAD
-          "azsdk-net-Storage.Files.Shares/12.0.0-dev.20191205.1+4f14c4315f17fbbc59c93c6819467b6f15d7008f",
-=======
-          "azsdk-net-Storage.Files.Shares/12.0.0-dev.20191211.1\u002B899431c003876eb9b26cefd8e8a37e7f27f82ced",
->>>>>>> 5e20a7a1
-          "(.NET Core 4.6.28008.01; Microsoft Windows 10.0.18363 )"
-        ],
-        "x-ms-client-request-id": "e5287a98-4940-3c0a-9db9-67c657bc903c",
-        "x-ms-date": "Wed, 11 Dec 2019 20:39:44 GMT",
+        "traceparent": "00-bcf05962a0006a4882d677e6d8e22658-a0a913ae032a5243-00",
+        "User-Agent": [
+          "azsdk-net-Storage.Files.Shares/12.0.0-dev.20191211.1\u002B2accb37068f0a0c9382fa117525bb968c5397cf7",
+          "(.NET Core 4.6.28008.01; Microsoft Windows 10.0.18363 )"
+        ],
+        "x-ms-client-request-id": "efd93e6b-1b9d-050e-dc17-38c8c20697fd",
+        "x-ms-date": "Wed, 11 Dec 2019 23:07:19 GMT",
         "x-ms-delete-snapshots": "include",
         "x-ms-return-client-request-id": "true",
         "x-ms-version": "2019-07-07"
@@ -231,25 +187,20 @@
       "StatusCode": 202,
       "ResponseHeaders": {
         "Content-Length": "0",
-        "Date": "Wed, 11 Dec 2019 20:39:43 GMT",
-        "Server": [
-          "Windows-Azure-File/1.0",
-          "Microsoft-HTTPAPI/2.0"
-        ],
-        "x-ms-client-request-id": "e5287a98-4940-3c0a-9db9-67c657bc903c",
-        "x-ms-request-id": "ef3e3fa4-c01a-0019-3b63-b01280000000",
+        "Date": "Wed, 11 Dec 2019 23:07:19 GMT",
+        "Server": [
+          "Windows-Azure-File/1.0",
+          "Microsoft-HTTPAPI/2.0"
+        ],
+        "x-ms-client-request-id": "efd93e6b-1b9d-050e-dc17-38c8c20697fd",
+        "x-ms-request-id": "01ef1226-d01a-0015-0277-b08588000000",
         "x-ms-version": "2019-07-07"
       },
       "ResponseBody": []
     }
   ],
   "Variables": {
-<<<<<<< HEAD
-    "RandomSeed": "288060657",
+    "RandomSeed": "1941812052",
     "Storage_TestConfigDefault": "ProductionTenant\nseanstagetest\nU2FuaXRpemVk\nhttp://seanstagetest.blob.core.windows.net\nhttp://seanstagetest.file.core.windows.net\nhttp://seanstagetest.queue.core.windows.net\nhttp://seanstagetest.table.core.windows.net\n\n\n\n\nhttp://seanstagetest-secondary.blob.core.windows.net\nhttp://seanstagetest-secondary.file.core.windows.net\nhttp://seanstagetest-secondary.queue.core.windows.net\nhttp://seanstagetest-secondary.table.core.windows.net\n\nSanitized\n\n\nCloud\nBlobEndpoint=http://seanstagetest.blob.core.windows.net/;QueueEndpoint=http://seanstagetest.queue.core.windows.net/;FileEndpoint=http://seanstagetest.file.core.windows.net/;BlobSecondaryEndpoint=http://seanstagetest-secondary.blob.core.windows.net/;QueueSecondaryEndpoint=http://seanstagetest-secondary.queue.core.windows.net/;FileSecondaryEndpoint=http://seanstagetest-secondary.file.core.windows.net/;AccountName=seanstagetest;AccountKey=Sanitized\nseanscope1"
-=======
-    "RandomSeed": "747731871",
-    "Storage_TestConfigDefault": "ProductionTenant\nseanstagetest\nU2FuaXRpemVk\nhttp://seanstagetest.blob.core.windows.net\nhttp://seanstagetest.file.core.windows.net\nhttp://seanstagetest.queue.core.windows.net\nhttp://seanstagetest.table.core.windows.net\n\n\n\n\nhttp://seanstagetest-secondary.blob.core.windows.net\nhttp://seanstagetest-secondary.file.core.windows.net\nhttp://seanstagetest-secondary.queue.core.windows.net\nhttp://seanstagetest-secondary.table.core.windows.net\n\nSanitized\n\n\nCloud\nBlobEndpoint=http://seanstagetest.blob.core.windows.net/;QueueEndpoint=http://seanstagetest.queue.core.windows.net/;FileEndpoint=http://seanstagetest.file.core.windows.net/;BlobSecondaryEndpoint=http://seanstagetest-secondary.blob.core.windows.net/;QueueSecondaryEndpoint=http://seanstagetest-secondary.queue.core.windows.net/;FileSecondaryEndpoint=http://seanstagetest-secondary.file.core.windows.net/;AccountName=seanstagetest;AccountKey=Sanitized"
->>>>>>> 5e20a7a1
   }
 }