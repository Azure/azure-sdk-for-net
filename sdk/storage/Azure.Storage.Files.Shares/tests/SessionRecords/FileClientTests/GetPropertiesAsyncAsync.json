--- conflicted
+++ resolved
@@ -14,11 +14,7 @@
         "x-ms-client-request-id": "cf42fb22-18bc-3b43-7e70-2fde0572d4cb",
         "x-ms-date": "Tue, 26 Jan 2021 19:33:09 GMT",
         "x-ms-return-client-request-id": "true",
-<<<<<<< HEAD
-        "x-ms-version": "2020-12-06"
-=======
-        "x-ms-version": "2021-02-12"
->>>>>>> 7e782c87
+        "x-ms-version": "2021-02-12"
       },
       "RequestBody": null,
       "StatusCode": 201,
@@ -33,11 +29,7 @@
         ],
         "x-ms-client-request-id": "cf42fb22-18bc-3b43-7e70-2fde0572d4cb",
         "x-ms-request-id": "0aaf2a92-501a-0090-6d1a-f4e0ac000000",
-<<<<<<< HEAD
-        "x-ms-version": "2020-12-06"
-=======
-        "x-ms-version": "2021-02-12"
->>>>>>> 7e782c87
+        "x-ms-version": "2021-02-12"
       },
       "ResponseBody": []
     },
@@ -59,11 +51,7 @@
         "x-ms-file-last-write-time": "Now",
         "x-ms-file-permission": "Inherit",
         "x-ms-return-client-request-id": "true",
-<<<<<<< HEAD
-        "x-ms-version": "2020-12-06"
-=======
-        "x-ms-version": "2021-02-12"
->>>>>>> 7e782c87
+        "x-ms-version": "2021-02-12"
       },
       "RequestBody": null,
       "StatusCode": 201,
@@ -86,11 +74,7 @@
         "x-ms-file-permission-key": "17860367565182308406*11459378189709739967",
         "x-ms-request-id": "0aaf2a95-501a-0090-6e1a-f4e0ac000000",
         "x-ms-request-server-encrypted": "true",
-<<<<<<< HEAD
-        "x-ms-version": "2020-12-06"
-=======
-        "x-ms-version": "2021-02-12"
->>>>>>> 7e782c87
+        "x-ms-version": "2021-02-12"
       },
       "ResponseBody": []
     },
@@ -114,11 +98,7 @@
         "x-ms-file-permission": "Inherit",
         "x-ms-return-client-request-id": "true",
         "x-ms-type": "file",
-<<<<<<< HEAD
-        "x-ms-version": "2020-12-06"
-=======
-        "x-ms-version": "2021-02-12"
->>>>>>> 7e782c87
+        "x-ms-version": "2021-02-12"
       },
       "RequestBody": null,
       "StatusCode": 201,
@@ -141,11 +121,7 @@
         "x-ms-file-permission-key": "4010187179898695473*11459378189709739967",
         "x-ms-request-id": "0aaf2a97-501a-0090-6f1a-f4e0ac000000",
         "x-ms-request-server-encrypted": "true",
-<<<<<<< HEAD
-        "x-ms-version": "2020-12-06"
-=======
-        "x-ms-version": "2021-02-12"
->>>>>>> 7e782c87
+        "x-ms-version": "2021-02-12"
       },
       "ResponseBody": []
     },
@@ -163,11 +139,7 @@
         "x-ms-client-request-id": "193aebd3-f91c-5102-5e30-e4e11d2a1ac8",
         "x-ms-date": "Tue, 26 Jan 2021 19:33:09 GMT",
         "x-ms-return-client-request-id": "true",
-<<<<<<< HEAD
-        "x-ms-version": "2020-12-06"
-=======
-        "x-ms-version": "2021-02-12"
->>>>>>> 7e782c87
+        "x-ms-version": "2021-02-12"
       },
       "RequestBody": null,
       "StatusCode": 200,
@@ -195,11 +167,7 @@
         "x-ms-request-id": "0aaf2a98-501a-0090-701a-f4e0ac000000",
         "x-ms-server-encrypted": "true",
         "x-ms-type": "File",
-<<<<<<< HEAD
-        "x-ms-version": "2020-12-06"
-=======
-        "x-ms-version": "2021-02-12"
->>>>>>> 7e782c87
+        "x-ms-version": "2021-02-12"
       },
       "ResponseBody": []
     },
@@ -218,11 +186,7 @@
         "x-ms-date": "Tue, 26 Jan 2021 19:33:09 GMT",
         "x-ms-delete-snapshots": "include",
         "x-ms-return-client-request-id": "true",
-<<<<<<< HEAD
-        "x-ms-version": "2020-12-06"
-=======
-        "x-ms-version": "2021-02-12"
->>>>>>> 7e782c87
+        "x-ms-version": "2021-02-12"
       },
       "RequestBody": null,
       "StatusCode": 202,
@@ -235,11 +199,7 @@
         ],
         "x-ms-client-request-id": "5ceb8096-89fc-e14f-0dcf-e5422ceba922",
         "x-ms-request-id": "0aaf2a99-501a-0090-711a-f4e0ac000000",
-<<<<<<< HEAD
-        "x-ms-version": "2020-12-06"
-=======
-        "x-ms-version": "2021-02-12"
->>>>>>> 7e782c87
+        "x-ms-version": "2021-02-12"
       },
       "ResponseBody": []
     }
