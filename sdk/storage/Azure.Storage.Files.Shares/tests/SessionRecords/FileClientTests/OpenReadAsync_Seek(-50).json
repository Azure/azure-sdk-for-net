--- conflicted
+++ resolved
@@ -1,18 +1,18 @@
-{
+﻿{
   "Entries": [
     {
-      "RequestUri": "http://seanmcccanary3.file.core.windows.net/test-share-0dabac09-2a20-d3c0-ef3f-c17e6977a5cd?restype=share",
+      "RequestUri": "https://seanmcccanary3.file.core.windows.net/test-share-0dabac09-2a20-d3c0-ef3f-c17e6977a5cd?restype=share",
       "RequestMethod": "PUT",
       "RequestHeaders": {
         "Accept": "application/xml",
         "Authorization": "Sanitized",
-        "traceparent": "00-262aa4d240363749b4df0267c630c9c2-be2034ede8e9cf4f-00",
-        "User-Agent": [
-          "azsdk-net-Storage.Files.Shares/12.8.0-alpha.20210820.1",
-          "(.NET Core 3.1.18; Microsoft Windows 10.0.19043)"
+        "traceparent": "00-634bbd78d02e224990ca6f11c30c2552-d472a96423afa640-00",
+        "User-Agent": [
+          "azsdk-net-Storage.Files.Shares/12.7.0-alpha.20210126.1",
+          "(.NET 5.0.2; Microsoft Windows 10.0.19042)"
         ],
         "x-ms-client-request-id": "3791d58f-9b23-68dd-2faa-657f5639814b",
-        "x-ms-date": "Mon, 23 Aug 2021 18:38:55 GMT",
+        "x-ms-date": "Tue, 26 Jan 2021 19:27:43 GMT",
         "x-ms-return-client-request-id": "true",
         "x-ms-version": "2020-12-06"
       },
@@ -20,37 +20,32 @@
       "StatusCode": 201,
       "ResponseHeaders": {
         "Content-Length": "0",
-        "Date": "Mon, 23 Aug 2021 18:38:55 GMT",
-        "ETag": "\u00220x8D9666543642AA3\u0022",
-        "Last-Modified": "Mon, 23 Aug 2021 18:38:55 GMT",
+        "Date": "Tue, 26 Jan 2021 19:27:42 GMT",
+        "ETag": "\"0x8D8C230740031C3\"",
+        "Last-Modified": "Tue, 26 Jan 2021 19:27:43 GMT",
         "Server": [
           "Windows-Azure-File/1.0",
           "Microsoft-HTTPAPI/2.0"
         ],
         "x-ms-client-request-id": "3791d58f-9b23-68dd-2faa-657f5639814b",
-<<<<<<< HEAD
-        "x-ms-request-id": "051655b2-901a-0009-084e-989f11000000",
-        "x-ms-version": "2020-10-02"
-=======
         "x-ms-request-id": "08ebdb5a-501a-005b-1f19-f4e3f9000000",
         "x-ms-version": "2020-12-06"
->>>>>>> 76e66c80
       },
       "ResponseBody": []
     },
     {
-      "RequestUri": "http://seanmcccanary3.file.core.windows.net/test-share-0dabac09-2a20-d3c0-ef3f-c17e6977a5cd/test-directory-33aec1ef-31b4-5c89-7b3a-011f1469eec8?restype=directory",
+      "RequestUri": "https://seanmcccanary3.file.core.windows.net/test-share-0dabac09-2a20-d3c0-ef3f-c17e6977a5cd/test-directory-33aec1ef-31b4-5c89-7b3a-011f1469eec8?restype=directory",
       "RequestMethod": "PUT",
       "RequestHeaders": {
         "Accept": "application/xml",
         "Authorization": "Sanitized",
-        "traceparent": "00-5a1c3b05ffb93e46a34c064f75b895d7-0e8b2ebc85261544-00",
-        "User-Agent": [
-          "azsdk-net-Storage.Files.Shares/12.8.0-alpha.20210820.1",
-          "(.NET Core 3.1.18; Microsoft Windows 10.0.19043)"
+        "traceparent": "00-d07c31ecde7fa44186f372412370c3d5-52b5ca5f22c2a741-00",
+        "User-Agent": [
+          "azsdk-net-Storage.Files.Shares/12.7.0-alpha.20210126.1",
+          "(.NET 5.0.2; Microsoft Windows 10.0.19042)"
         ],
         "x-ms-client-request-id": "2366cb80-4978-5da4-4c35-bce999bd54c5",
-        "x-ms-date": "Mon, 23 Aug 2021 18:38:55 GMT",
+        "x-ms-date": "Tue, 26 Jan 2021 19:27:44 GMT",
         "x-ms-file-attributes": "None",
         "x-ms-file-creation-time": "Now",
         "x-ms-file-last-write-time": "Now",
@@ -62,41 +57,41 @@
       "StatusCode": 201,
       "ResponseHeaders": {
         "Content-Length": "0",
-        "Date": "Mon, 23 Aug 2021 18:38:55 GMT",
-        "ETag": "\u00220x8D966654379B4B8\u0022",
-        "Last-Modified": "Mon, 23 Aug 2021 18:38:55 GMT",
+        "Date": "Tue, 26 Jan 2021 19:27:42 GMT",
+        "ETag": "\"0x8D8C230740ACD26\"",
+        "Last-Modified": "Tue, 26 Jan 2021 19:27:43 GMT",
         "Server": [
           "Windows-Azure-File/1.0",
           "Microsoft-HTTPAPI/2.0"
         ],
         "x-ms-client-request-id": "2366cb80-4978-5da4-4c35-bce999bd54c5",
         "x-ms-file-attributes": "Directory",
-        "x-ms-file-change-time": "2021-08-23T18:38:55.9415480Z",
-        "x-ms-file-creation-time": "2021-08-23T18:38:55.9415480Z",
+        "x-ms-file-change-time": "2021-01-26T19:27:43.400887Z",
+        "x-ms-file-creation-time": "2021-01-26T19:27:43.400887Z",
         "x-ms-file-id": "13835128424026341376",
-        "x-ms-file-last-write-time": "2021-08-23T18:38:55.9415480Z",
+        "x-ms-file-last-write-time": "2021-01-26T19:27:43.400887Z",
         "x-ms-file-parent-id": "0",
         "x-ms-file-permission-key": "17860367565182308406*11459378189709739967",
-        "x-ms-request-id": "051655ba-901a-0009-0e4e-989f11000000",
+        "x-ms-request-id": "08ebdb5d-501a-005b-2019-f4e3f9000000",
         "x-ms-request-server-encrypted": "true",
         "x-ms-version": "2020-12-06"
       },
       "ResponseBody": []
     },
     {
-      "RequestUri": "http://seanmcccanary3.file.core.windows.net/test-share-0dabac09-2a20-d3c0-ef3f-c17e6977a5cd/test-directory-33aec1ef-31b4-5c89-7b3a-011f1469eec8/test-file-637cea25-615a-ff76-96f0-4f247a485174",
+      "RequestUri": "https://seanmcccanary3.file.core.windows.net/test-share-0dabac09-2a20-d3c0-ef3f-c17e6977a5cd/test-directory-33aec1ef-31b4-5c89-7b3a-011f1469eec8/test-file-637cea25-615a-ff76-96f0-4f247a485174",
       "RequestMethod": "PUT",
       "RequestHeaders": {
         "Accept": "application/xml",
         "Authorization": "Sanitized",
-        "traceparent": "00-155a8b8a4b5cc643b6dd963b1aa243a8-ad3a8f4e1dd51d4c-00",
-        "User-Agent": [
-          "azsdk-net-Storage.Files.Shares/12.8.0-alpha.20210820.1",
-          "(.NET Core 3.1.18; Microsoft Windows 10.0.19043)"
+        "traceparent": "00-f77b370c454a5c43bc34c8d932db3d62-2567f71feeb68448-00",
+        "User-Agent": [
+          "azsdk-net-Storage.Files.Shares/12.7.0-alpha.20210126.1",
+          "(.NET 5.0.2; Microsoft Windows 10.0.19042)"
         ],
         "x-ms-client-request-id": "2a3eb76c-8794-7433-4e4e-75a3ac6d1068",
         "x-ms-content-length": "1024",
-        "x-ms-date": "Mon, 23 Aug 2021 18:38:56 GMT",
+        "x-ms-date": "Tue, 26 Jan 2021 19:27:44 GMT",
         "x-ms-file-attributes": "None",
         "x-ms-file-creation-time": "Now",
         "x-ms-file-last-write-time": "Now",
@@ -109,79 +104,79 @@
       "StatusCode": 201,
       "ResponseHeaders": {
         "Content-Length": "0",
-        "Date": "Mon, 23 Aug 2021 18:38:56 GMT",
-        "ETag": "\u00220x8D96665439046AF\u0022",
-        "Last-Modified": "Mon, 23 Aug 2021 18:38:56 GMT",
+        "Date": "Tue, 26 Jan 2021 19:27:42 GMT",
+        "ETag": "\"0x8D8C23074141DAF\"",
+        "Last-Modified": "Tue, 26 Jan 2021 19:27:43 GMT",
         "Server": [
           "Windows-Azure-File/1.0",
           "Microsoft-HTTPAPI/2.0"
         ],
         "x-ms-client-request-id": "2a3eb76c-8794-7433-4e4e-75a3ac6d1068",
         "x-ms-file-attributes": "Archive",
-        "x-ms-file-change-time": "2021-08-23T18:38:56.0894639Z",
-        "x-ms-file-creation-time": "2021-08-23T18:38:56.0894639Z",
-        "x-ms-file-id": "11529285414812647424",
-        "x-ms-file-last-write-time": "2021-08-23T18:38:56.0894639Z",
-        "x-ms-file-parent-id": "13835128424026341376",
-        "x-ms-file-permission-key": "4010187179898695473*11459378189709739967",
-        "x-ms-request-id": "051655bf-901a-0009-124e-989f11000000",
+        "x-ms-file-change-time": "2021-01-26T19:27:43.4619311Z",
+        "x-ms-file-creation-time": "2021-01-26T19:27:43.4619311Z",
+        "x-ms-file-id": "11529285414812647424",
+        "x-ms-file-last-write-time": "2021-01-26T19:27:43.4619311Z",
+        "x-ms-file-parent-id": "13835128424026341376",
+        "x-ms-file-permission-key": "4010187179898695473*11459378189709739967",
+        "x-ms-request-id": "08ebdb5f-501a-005b-2119-f4e3f9000000",
         "x-ms-request-server-encrypted": "true",
         "x-ms-version": "2020-12-06"
       },
       "ResponseBody": []
     },
     {
-      "RequestUri": "http://seanmcccanary3.file.core.windows.net/test-share-0dabac09-2a20-d3c0-ef3f-c17e6977a5cd/test-directory-33aec1ef-31b4-5c89-7b3a-011f1469eec8/test-file-637cea25-615a-ff76-96f0-4f247a485174?comp=range",
+      "RequestUri": "https://seanmcccanary3.file.core.windows.net/test-share-0dabac09-2a20-d3c0-ef3f-c17e6977a5cd/test-directory-33aec1ef-31b4-5c89-7b3a-011f1469eec8/test-file-637cea25-615a-ff76-96f0-4f247a485174?comp=range",
       "RequestMethod": "PUT",
       "RequestHeaders": {
         "Accept": "application/xml",
         "Authorization": "Sanitized",
         "Content-Length": "1024",
         "Content-Type": "application/octet-stream",
-        "traceparent": "00-6882997fc033bf46b35594a4043d7902-7092a54dfe905146-00",
-        "User-Agent": [
-          "azsdk-net-Storage.Files.Shares/12.8.0-alpha.20210820.1",
-          "(.NET Core 3.1.18; Microsoft Windows 10.0.19043)"
+        "traceparent": "00-909f7572a015324eb8a376d6d7cbcc77-c6d1508a2a5a5843-00",
+        "User-Agent": [
+          "azsdk-net-Storage.Files.Shares/12.7.0-alpha.20210126.1",
+          "(.NET 5.0.2; Microsoft Windows 10.0.19042)"
         ],
         "x-ms-client-request-id": "c3b8d7ad-270a-a0df-0287-8774c29d9cfc",
-        "x-ms-date": "Mon, 23 Aug 2021 18:38:56 GMT",
+        "x-ms-date": "Tue, 26 Jan 2021 19:27:44 GMT",
         "x-ms-range": "bytes=0-1023",
         "x-ms-return-client-request-id": "true",
         "x-ms-version": "2020-12-06",
         "x-ms-write": "update"
       },
-      "RequestBody": "u5297UrtZoIXFoDNbOsVyh8unkkCy1B5xJFHsLHA/vWS/uKp9C2Ik2XkC2LI1/FgH/LJax4Lw\u002B9NQyi4pbXRVxeKO20Ia9bypQvkHr/tsOyf5pC\u002B9pPWhzvyXLAE0O2vE7RKPpyDWLMc18UTJqUwX5I8Gb8lEmCEs7MyFg8l7dUeNAsLo3JQHI7coh/Nw2CWwv0eyLctiQBTxYroUUGk9\u002Brw9PGaJLwg6/wwSG9At/BTm1MSBiQe8KsKt93naMtMOKs13c5u/J1B/t26/UGQEw6ZlbXukvDF0QRGj23eOIMx5A/EC9ki5J\u002B20QhHZPNpeqTPTtMVXqa7cAvKJ20vYsZaiBgyzAc0d7AWN8DofW0Q3RXJDuqvHIZoCZvOV70xhm5C7dvaN66cm9Yj/ibl0/KeuUpXZlPbqmySycJsZh/z5LBSpZCSNqZnLHMTjB1fgzaoMJ5y2iAaZkNuSG3rMDW2Lxl2ky1iC4Oj8DrgyB1OM0aMwzaBgAqQOD9NJO44fPs\u002BXVwE6e8IRiQbz\u002BnmOp4lHxUnXm3/NK8O5VruFeeVa3Q\u002BoWrBSklWhHwRZrEhqf6gJwTYEB2OPyit9QOUGjE9hmN0qJgzY9TL0drx7c7\u002B7TtcTe3ivFpWsGFCFFRFwWlL1OBNrAFlbcMwDT9DnFJZrgjHOM1DWskJHvc28U9/hQ9wpRnusEA59uApsq8bExMP6GVMfYmcB3kWRI4KL3t0sIcv0vY5a/3HjUHsGqca7grkJgnqMwiG1J6f12yyL8dktQIo60Ec1nxnhO9Ir\u002B3R\u002B1aDJghyiXx/qf1YmpORFV55iGSl8gLJx0\u002BMg64YPSWxzdwWLgm\u002B8iuFqEFDwzzo1m6RzieILAlTul655QbNZ2vXp8y3eudUu5U4H0nBhQMTo6xAhm/\u002BKKDSwnOrBQ0luEHVbBxvMVuHPBKRTwy/kTVapUFZjeD82X4s5bdzqbWHE2cH7Bnno3JRuElcbNmTEzE\u002BUF/MzCph2ZOdQ0yjE5NcCjylt6UbcwLPCNWWn2ylmNGGNFlWu0c8phOGSV8mraS2/2Kd7luLI9xc/MNVyjom\u002BKt6Hd45Bk70aBGSlCqiqFsw4J8JB6l2\u002BhF9\u002Bb6D59zYX1C0q4/FfPkUqIZK\u002BY6xuVRoJOqaHfABAyLNvA2PcIA0uTXa7v3La2Ol9F8jLAGDzD9qG8PyPkFfs6ht\u002BMDshDcFFUBZ1stWnLmG9SmR3tchSe/NJVW9QnvzejtVXnOjuXAnHRbBKvVzE34Ja0gYztXQS67QHl/iR9LEZVyQAT5G4zu4asDAYB/6WRHWs9cy2qxlhBLE0poQRNVE/MSY4xFAw4gNX2MUEOuO1sVNDJT7kouwKn0rgRCgqA==",
+      "RequestBody": "u5297UrtZoIXFoDNbOsVyh8unkkCy1B5xJFHsLHA/vWS/uKp9C2Ik2XkC2LI1/FgH/LJax4Lw+9NQyi4pbXRVxeKO20Ia9bypQvkHr/tsOyf5pC+9pPWhzvyXLAE0O2vE7RKPpyDWLMc18UTJqUwX5I8Gb8lEmCEs7MyFg8l7dUeNAsLo3JQHI7coh/Nw2CWwv0eyLctiQBTxYroUUGk9+rw9PGaJLwg6/wwSG9At/BTm1MSBiQe8KsKt93naMtMOKs13c5u/J1B/t26/UGQEw6ZlbXukvDF0QRGj23eOIMx5A/EC9ki5J+20QhHZPNpeqTPTtMVXqa7cAvKJ20vYsZaiBgyzAc0d7AWN8DofW0Q3RXJDuqvHIZoCZvOV70xhm5C7dvaN66cm9Yj/ibl0/KeuUpXZlPbqmySycJsZh/z5LBSpZCSNqZnLHMTjB1fgzaoMJ5y2iAaZkNuSG3rMDW2Lxl2ky1iC4Oj8DrgyB1OM0aMwzaBgAqQOD9NJO44fPs+XVwE6e8IRiQbz+nmOp4lHxUnXm3/NK8O5VruFeeVa3Q+oWrBSklWhHwRZrEhqf6gJwTYEB2OPyit9QOUGjE9hmN0qJgzY9TL0drx7c7+7TtcTe3ivFpWsGFCFFRFwWlL1OBNrAFlbcMwDT9DnFJZrgjHOM1DWskJHvc28U9/hQ9wpRnusEA59uApsq8bExMP6GVMfYmcB3kWRI4KL3t0sIcv0vY5a/3HjUHsGqca7grkJgnqMwiG1J6f12yyL8dktQIo60Ec1nxnhO9Ir+3R+1aDJghyiXx/qf1YmpORFV55iGSl8gLJx0+Mg64YPSWxzdwWLgm+8iuFqEFDwzzo1m6RzieILAlTul655QbNZ2vXp8y3eudUu5U4H0nBhQMTo6xAhm/+KKDSwnOrBQ0luEHVbBxvMVuHPBKRTwy/kTVapUFZjeD82X4s5bdzqbWHE2cH7Bnno3JRuElcbNmTEzE+UF/MzCph2ZOdQ0yjE5NcCjylt6UbcwLPCNWWn2ylmNGGNFlWu0c8phOGSV8mraS2/2Kd7luLI9xc/MNVyjom+Kt6Hd45Bk70aBGSlCqiqFsw4J8JB6l2+hF9+b6D59zYX1C0q4/FfPkUqIZK+Y6xuVRoJOqaHfABAyLNvA2PcIA0uTXa7v3La2Ol9F8jLAGDzD9qG8PyPkFfs6ht+MDshDcFFUBZ1stWnLmG9SmR3tchSe/NJVW9QnvzejtVXnOjuXAnHRbBKvVzE34Ja0gYztXQS67QHl/iR9LEZVyQAT5G4zu4asDAYB/6WRHWs9cy2qxlhBLE0poQRNVE/MSY4xFAw4gNX2MUEOuO1sVNDJT7kouwKn0rgRCgqA==",
       "StatusCode": 201,
       "ResponseHeaders": {
         "Content-Length": "0",
         "Content-MD5": "fmrRIdFZRpNJzdRMloBksw==",
-        "Date": "Mon, 23 Aug 2021 18:38:56 GMT",
-        "ETag": "\u00220x8D96665439C04C8\u0022",
-        "Last-Modified": "Mon, 23 Aug 2021 18:38:56 GMT",
+        "Date": "Tue, 26 Jan 2021 19:27:42 GMT",
+        "ETag": "\"0x8D8C230741DBC67\"",
+        "Last-Modified": "Tue, 26 Jan 2021 19:27:43 GMT",
         "Server": [
           "Windows-Azure-File/1.0",
           "Microsoft-HTTPAPI/2.0"
         ],
         "x-ms-client-request-id": "c3b8d7ad-270a-a0df-0287-8774c29d9cfc",
-        "x-ms-request-id": "051655c0-901a-0009-134e-989f11000000",
+        "x-ms-request-id": "08ebdb60-501a-005b-2219-f4e3f9000000",
         "x-ms-request-server-encrypted": "true",
         "x-ms-version": "2020-12-06"
       },
       "ResponseBody": []
     },
     {
-      "RequestUri": "http://seanmcccanary3.file.core.windows.net/test-share-0dabac09-2a20-d3c0-ef3f-c17e6977a5cd/test-directory-33aec1ef-31b4-5c89-7b3a-011f1469eec8/test-file-637cea25-615a-ff76-96f0-4f247a485174",
+      "RequestUri": "https://seanmcccanary3.file.core.windows.net/test-share-0dabac09-2a20-d3c0-ef3f-c17e6977a5cd/test-directory-33aec1ef-31b4-5c89-7b3a-011f1469eec8/test-file-637cea25-615a-ff76-96f0-4f247a485174",
       "RequestMethod": "HEAD",
       "RequestHeaders": {
         "Accept": "application/xml",
         "Authorization": "Sanitized",
-        "traceparent": "00-63a7ff312850964eb789cc4338b15d7f-671bc7419611b449-00",
-        "User-Agent": [
-          "azsdk-net-Storage.Files.Shares/12.8.0-alpha.20210820.1",
-          "(.NET Core 3.1.18; Microsoft Windows 10.0.19043)"
+        "traceparent": "00-7b3c5845e1052b40b1f83a6491c1d888-d3c6ef6d31f4134b-00",
+        "User-Agent": [
+          "azsdk-net-Storage.Files.Shares/12.7.0-alpha.20210126.1",
+          "(.NET 5.0.2; Microsoft Windows 10.0.19042)"
         ],
         "x-ms-client-request-id": "d4f6f4e2-4db5-b25d-2963-488c43712a0a",
-        "x-ms-date": "Mon, 23 Aug 2021 18:38:56 GMT",
+        "x-ms-date": "Tue, 26 Jan 2021 19:27:44 GMT",
         "x-ms-return-client-request-id": "true",
         "x-ms-version": "2020-12-06"
       },
@@ -190,24 +185,25 @@
       "ResponseHeaders": {
         "Content-Length": "1024",
         "Content-Type": "application/octet-stream",
-        "Date": "Mon, 23 Aug 2021 18:38:56 GMT",
-        "ETag": "\u00220x8D96665439C04C8\u0022",
-        "Last-Modified": "Mon, 23 Aug 2021 18:38:56 GMT",
-        "Server": [
-          "Windows-Azure-File/1.0",
-          "Microsoft-HTTPAPI/2.0"
-        ],
+        "Date": "Tue, 26 Jan 2021 19:27:42 GMT",
+        "ETag": "\"0x8D8C230741DBC67\"",
+        "Last-Modified": "Tue, 26 Jan 2021 19:27:43 GMT",
+        "Server": [
+          "Windows-Azure-File/1.0",
+          "Microsoft-HTTPAPI/2.0"
+        ],
+        "Vary": "Origin",
         "x-ms-client-request-id": "d4f6f4e2-4db5-b25d-2963-488c43712a0a",
         "x-ms-file-attributes": "Archive",
-        "x-ms-file-change-time": "2021-08-23T18:38:56.0894639Z",
-        "x-ms-file-creation-time": "2021-08-23T18:38:56.0894639Z",
-        "x-ms-file-id": "11529285414812647424",
-        "x-ms-file-last-write-time": "2021-08-23T18:38:56.0894639Z",
-        "x-ms-file-parent-id": "13835128424026341376",
-        "x-ms-file-permission-key": "4010187179898695473*11459378189709739967",
-        "x-ms-lease-state": "available",
-        "x-ms-lease-status": "unlocked",
-        "x-ms-request-id": "051655c6-901a-0009-194e-989f11000000",
+        "x-ms-file-change-time": "2021-01-26T19:27:43.5249767Z",
+        "x-ms-file-creation-time": "2021-01-26T19:27:43.4619311Z",
+        "x-ms-file-id": "11529285414812647424",
+        "x-ms-file-last-write-time": "2021-01-26T19:27:43.5249767Z",
+        "x-ms-file-parent-id": "13835128424026341376",
+        "x-ms-file-permission-key": "4010187179898695473*11459378189709739967",
+        "x-ms-lease-state": "available",
+        "x-ms-lease-status": "unlocked",
+        "x-ms-request-id": "08ebdb61-501a-005b-2319-f4e3f9000000",
         "x-ms-server-encrypted": "true",
         "x-ms-type": "File",
         "x-ms-version": "2020-12-06"
@@ -215,18 +211,19 @@
       "ResponseBody": []
     },
     {
-      "RequestUri": "http://seanmcccanary3.file.core.windows.net/test-share-0dabac09-2a20-d3c0-ef3f-c17e6977a5cd/test-directory-33aec1ef-31b4-5c89-7b3a-011f1469eec8/test-file-637cea25-615a-ff76-96f0-4f247a485174",
-      "RequestMethod": "GET",
-      "RequestHeaders": {
-        "Accept": "application/xml",
-        "Authorization": "Sanitized",
-        "User-Agent": [
-          "azsdk-net-Storage.Files.Shares/12.8.0-alpha.20210820.1",
-          "(.NET Core 3.1.18; Microsoft Windows 10.0.19043)"
+      "RequestUri": "https://seanmcccanary3.file.core.windows.net/test-share-0dabac09-2a20-d3c0-ef3f-c17e6977a5cd/test-directory-33aec1ef-31b4-5c89-7b3a-011f1469eec8/test-file-637cea25-615a-ff76-96f0-4f247a485174",
+      "RequestMethod": "GET",
+      "RequestHeaders": {
+        "Accept": "application/xml",
+        "Authorization": "Sanitized",
+        "User-Agent": [
+          "azsdk-net-Storage.Files.Shares/12.7.0-alpha.20210126.1",
+          "(.NET 5.0.2; Microsoft Windows 10.0.19042)"
         ],
         "x-ms-client-request-id": "ce92f68c-c8a7-db47-222c-60acafd55d60",
-        "x-ms-date": "Mon, 23 Aug 2021 18:38:56 GMT",
+        "x-ms-date": "Tue, 26 Jan 2021 19:27:44 GMT",
         "x-ms-range": "bytes=0-127",
+        "x-ms-range-get-content-md5": "false",
         "x-ms-return-client-request-id": "true",
         "x-ms-version": "2020-12-06"
       },
@@ -237,43 +234,45 @@
         "Content-Length": "128",
         "Content-Range": "bytes 0-127/1024",
         "Content-Type": "application/octet-stream",
-        "Date": "Mon, 23 Aug 2021 18:38:56 GMT",
-        "ETag": "\u00220x8D96665439C04C8\u0022",
-        "Last-Modified": "Mon, 23 Aug 2021 18:38:56 GMT",
-        "Server": [
-          "Windows-Azure-File/1.0",
-          "Microsoft-HTTPAPI/2.0"
-        ],
+        "Date": "Tue, 26 Jan 2021 19:27:42 GMT",
+        "ETag": "\"0x8D8C230741DBC67\"",
+        "Last-Modified": "Tue, 26 Jan 2021 19:27:43 GMT",
+        "Server": [
+          "Windows-Azure-File/1.0",
+          "Microsoft-HTTPAPI/2.0"
+        ],
+        "Vary": "Origin",
         "x-ms-client-request-id": "ce92f68c-c8a7-db47-222c-60acafd55d60",
         "x-ms-file-attributes": "Archive",
-        "x-ms-file-change-time": "2021-08-23T18:38:56.0894639Z",
-        "x-ms-file-creation-time": "2021-08-23T18:38:56.0894639Z",
-        "x-ms-file-id": "11529285414812647424",
-        "x-ms-file-last-write-time": "2021-08-23T18:38:56.0894639Z",
-        "x-ms-file-parent-id": "13835128424026341376",
-        "x-ms-file-permission-key": "4010187179898695473*11459378189709739967",
-        "x-ms-lease-state": "available",
-        "x-ms-lease-status": "unlocked",
-        "x-ms-request-id": "051655ca-901a-0009-1d4e-989f11000000",
-        "x-ms-server-encrypted": "true",
-        "x-ms-type": "File",
-        "x-ms-version": "2020-12-06"
-      },
-      "ResponseBody": "u5297UrtZoIXFoDNbOsVyh8unkkCy1B5xJFHsLHA/vWS/uKp9C2Ik2XkC2LI1/FgH/LJax4Lw\u002B9NQyi4pbXRVxeKO20Ia9bypQvkHr/tsOyf5pC\u002B9pPWhzvyXLAE0O2vE7RKPpyDWLMc18UTJqUwX5I8Gb8lEmCEs7MyFg8l7dU="
-    },
-    {
-      "RequestUri": "http://seanmcccanary3.file.core.windows.net/test-share-0dabac09-2a20-d3c0-ef3f-c17e6977a5cd/test-directory-33aec1ef-31b4-5c89-7b3a-011f1469eec8/test-file-637cea25-615a-ff76-96f0-4f247a485174",
-      "RequestMethod": "GET",
-      "RequestHeaders": {
-        "Accept": "application/xml",
-        "Authorization": "Sanitized",
-        "User-Agent": [
-          "azsdk-net-Storage.Files.Shares/12.8.0-alpha.20210820.1",
-          "(.NET Core 3.1.18; Microsoft Windows 10.0.19043)"
+        "x-ms-file-change-time": "2021-01-26T19:27:43.5249767Z",
+        "x-ms-file-creation-time": "2021-01-26T19:27:43.4619311Z",
+        "x-ms-file-id": "11529285414812647424",
+        "x-ms-file-last-write-time": "2021-01-26T19:27:43.5249767Z",
+        "x-ms-file-parent-id": "13835128424026341376",
+        "x-ms-file-permission-key": "4010187179898695473*11459378189709739967",
+        "x-ms-lease-state": "available",
+        "x-ms-lease-status": "unlocked",
+        "x-ms-request-id": "08ebdb66-501a-005b-2719-f4e3f9000000",
+        "x-ms-server-encrypted": "true",
+        "x-ms-type": "File",
+        "x-ms-version": "2020-12-06"
+      },
+      "ResponseBody": "u5297UrtZoIXFoDNbOsVyh8unkkCy1B5xJFHsLHA/vWS/uKp9C2Ik2XkC2LI1/FgH/LJax4Lw+9NQyi4pbXRVxeKO20Ia9bypQvkHr/tsOyf5pC+9pPWhzvyXLAE0O2vE7RKPpyDWLMc18UTJqUwX5I8Gb8lEmCEs7MyFg8l7dU="
+    },
+    {
+      "RequestUri": "https://seanmcccanary3.file.core.windows.net/test-share-0dabac09-2a20-d3c0-ef3f-c17e6977a5cd/test-directory-33aec1ef-31b4-5c89-7b3a-011f1469eec8/test-file-637cea25-615a-ff76-96f0-4f247a485174",
+      "RequestMethod": "GET",
+      "RequestHeaders": {
+        "Accept": "application/xml",
+        "Authorization": "Sanitized",
+        "User-Agent": [
+          "azsdk-net-Storage.Files.Shares/12.7.0-alpha.20210126.1",
+          "(.NET 5.0.2; Microsoft Windows 10.0.19042)"
         ],
         "x-ms-client-request-id": "4d005852-5cdf-ce63-b41c-d6b180c3079f",
-        "x-ms-date": "Mon, 23 Aug 2021 18:38:56 GMT",
+        "x-ms-date": "Tue, 26 Jan 2021 19:27:44 GMT",
         "x-ms-range": "bytes=128-255",
+        "x-ms-range-get-content-md5": "false",
         "x-ms-return-client-request-id": "true",
         "x-ms-version": "2020-12-06"
       },
@@ -284,24 +283,25 @@
         "Content-Length": "128",
         "Content-Range": "bytes 128-255/1024",
         "Content-Type": "application/octet-stream",
-        "Date": "Mon, 23 Aug 2021 18:38:56 GMT",
-        "ETag": "\u00220x8D96665439C04C8\u0022",
-        "Last-Modified": "Mon, 23 Aug 2021 18:38:56 GMT",
-        "Server": [
-          "Windows-Azure-File/1.0",
-          "Microsoft-HTTPAPI/2.0"
-        ],
+        "Date": "Tue, 26 Jan 2021 19:27:42 GMT",
+        "ETag": "\"0x8D8C230741DBC67\"",
+        "Last-Modified": "Tue, 26 Jan 2021 19:27:43 GMT",
+        "Server": [
+          "Windows-Azure-File/1.0",
+          "Microsoft-HTTPAPI/2.0"
+        ],
+        "Vary": "Origin",
         "x-ms-client-request-id": "4d005852-5cdf-ce63-b41c-d6b180c3079f",
         "x-ms-file-attributes": "Archive",
-        "x-ms-file-change-time": "2021-08-23T18:38:56.0894639Z",
-        "x-ms-file-creation-time": "2021-08-23T18:38:56.0894639Z",
-        "x-ms-file-id": "11529285414812647424",
-        "x-ms-file-last-write-time": "2021-08-23T18:38:56.0894639Z",
-        "x-ms-file-parent-id": "13835128424026341376",
-        "x-ms-file-permission-key": "4010187179898695473*11459378189709739967",
-        "x-ms-lease-state": "available",
-        "x-ms-lease-status": "unlocked",
-        "x-ms-request-id": "051655cc-901a-0009-1f4e-989f11000000",
+        "x-ms-file-change-time": "2021-01-26T19:27:43.5249767Z",
+        "x-ms-file-creation-time": "2021-01-26T19:27:43.4619311Z",
+        "x-ms-file-id": "11529285414812647424",
+        "x-ms-file-last-write-time": "2021-01-26T19:27:43.5249767Z",
+        "x-ms-file-parent-id": "13835128424026341376",
+        "x-ms-file-permission-key": "4010187179898695473*11459378189709739967",
+        "x-ms-lease-state": "available",
+        "x-ms-lease-status": "unlocked",
+        "x-ms-request-id": "08ebdb6b-501a-005b-2c19-f4e3f9000000",
         "x-ms-server-encrypted": "true",
         "x-ms-type": "File",
         "x-ms-version": "2020-12-06"
@@ -309,18 +309,19 @@
       "ResponseBody": "HjQLC6NyUByO3KIfzcNglsL9Hsi3LYkAU8WK6FFBpPfq8PTxmiS8IOv8MEhvQLfwU5tTEgYkHvCrCrfd52jLTDirNd3ObvydQf7duv1BkBMOmZW17pLwxdEERo9t3jiDMeQPxAvZIuSfttEIR2TzaXqkz07TFV6mu3ALyidtL2I="
     },
     {
-      "RequestUri": "http://seanmcccanary3.file.core.windows.net/test-share-0dabac09-2a20-d3c0-ef3f-c17e6977a5cd/test-directory-33aec1ef-31b4-5c89-7b3a-011f1469eec8/test-file-637cea25-615a-ff76-96f0-4f247a485174",
-      "RequestMethod": "GET",
-      "RequestHeaders": {
-        "Accept": "application/xml",
-        "Authorization": "Sanitized",
-        "User-Agent": [
-          "azsdk-net-Storage.Files.Shares/12.8.0-alpha.20210820.1",
-          "(.NET Core 3.1.18; Microsoft Windows 10.0.19043)"
+      "RequestUri": "https://seanmcccanary3.file.core.windows.net/test-share-0dabac09-2a20-d3c0-ef3f-c17e6977a5cd/test-directory-33aec1ef-31b4-5c89-7b3a-011f1469eec8/test-file-637cea25-615a-ff76-96f0-4f247a485174",
+      "RequestMethod": "GET",
+      "RequestHeaders": {
+        "Accept": "application/xml",
+        "Authorization": "Sanitized",
+        "User-Agent": [
+          "azsdk-net-Storage.Files.Shares/12.7.0-alpha.20210126.1",
+          "(.NET 5.0.2; Microsoft Windows 10.0.19042)"
         ],
         "x-ms-client-request-id": "565ab520-10d5-c981-12fc-dcfe2aff80bf",
-        "x-ms-date": "Mon, 23 Aug 2021 18:38:56 GMT",
+        "x-ms-date": "Tue, 26 Jan 2021 19:27:44 GMT",
         "x-ms-range": "bytes=256-383",
+        "x-ms-range-get-content-md5": "false",
         "x-ms-return-client-request-id": "true",
         "x-ms-version": "2020-12-06"
       },
@@ -331,43 +332,45 @@
         "Content-Length": "128",
         "Content-Range": "bytes 256-383/1024",
         "Content-Type": "application/octet-stream",
-        "Date": "Mon, 23 Aug 2021 18:38:56 GMT",
-        "ETag": "\u00220x8D96665439C04C8\u0022",
-        "Last-Modified": "Mon, 23 Aug 2021 18:38:56 GMT",
-        "Server": [
-          "Windows-Azure-File/1.0",
-          "Microsoft-HTTPAPI/2.0"
-        ],
+        "Date": "Tue, 26 Jan 2021 19:27:42 GMT",
+        "ETag": "\"0x8D8C230741DBC67\"",
+        "Last-Modified": "Tue, 26 Jan 2021 19:27:43 GMT",
+        "Server": [
+          "Windows-Azure-File/1.0",
+          "Microsoft-HTTPAPI/2.0"
+        ],
+        "Vary": "Origin",
         "x-ms-client-request-id": "565ab520-10d5-c981-12fc-dcfe2aff80bf",
         "x-ms-file-attributes": "Archive",
-        "x-ms-file-change-time": "2021-08-23T18:38:56.0894639Z",
-        "x-ms-file-creation-time": "2021-08-23T18:38:56.0894639Z",
-        "x-ms-file-id": "11529285414812647424",
-        "x-ms-file-last-write-time": "2021-08-23T18:38:56.0894639Z",
-        "x-ms-file-parent-id": "13835128424026341376",
-        "x-ms-file-permission-key": "4010187179898695473*11459378189709739967",
-        "x-ms-lease-state": "available",
-        "x-ms-lease-status": "unlocked",
-        "x-ms-request-id": "051655d0-901a-0009-234e-989f11000000",
-        "x-ms-server-encrypted": "true",
-        "x-ms-type": "File",
-        "x-ms-version": "2020-12-06"
-      },
-      "ResponseBody": "xlqIGDLMBzR3sBY3wOh9bRDdFckO6q8chmgJm85XvTGGbkLt29o3rpyb1iP\u002BJuXT8p65SldmU9uqbJLJwmxmH/PksFKlkJI2pmcscxOMHV\u002BDNqgwnnLaIBpmQ25IbeswNbYvGXaTLWILg6PwOuDIHU4zRozDNoGACpA4P00k7jg="
-    },
-    {
-      "RequestUri": "http://seanmcccanary3.file.core.windows.net/test-share-0dabac09-2a20-d3c0-ef3f-c17e6977a5cd/test-directory-33aec1ef-31b4-5c89-7b3a-011f1469eec8/test-file-637cea25-615a-ff76-96f0-4f247a485174",
-      "RequestMethod": "GET",
-      "RequestHeaders": {
-        "Accept": "application/xml",
-        "Authorization": "Sanitized",
-        "User-Agent": [
-          "azsdk-net-Storage.Files.Shares/12.8.0-alpha.20210820.1",
-          "(.NET Core 3.1.18; Microsoft Windows 10.0.19043)"
+        "x-ms-file-change-time": "2021-01-26T19:27:43.5249767Z",
+        "x-ms-file-creation-time": "2021-01-26T19:27:43.4619311Z",
+        "x-ms-file-id": "11529285414812647424",
+        "x-ms-file-last-write-time": "2021-01-26T19:27:43.5249767Z",
+        "x-ms-file-parent-id": "13835128424026341376",
+        "x-ms-file-permission-key": "4010187179898695473*11459378189709739967",
+        "x-ms-lease-state": "available",
+        "x-ms-lease-status": "unlocked",
+        "x-ms-request-id": "08ebdb6f-501a-005b-3019-f4e3f9000000",
+        "x-ms-server-encrypted": "true",
+        "x-ms-type": "File",
+        "x-ms-version": "2020-12-06"
+      },
+      "ResponseBody": "xlqIGDLMBzR3sBY3wOh9bRDdFckO6q8chmgJm85XvTGGbkLt29o3rpyb1iP+JuXT8p65SldmU9uqbJLJwmxmH/PksFKlkJI2pmcscxOMHV+DNqgwnnLaIBpmQ25IbeswNbYvGXaTLWILg6PwOuDIHU4zRozDNoGACpA4P00k7jg="
+    },
+    {
+      "RequestUri": "https://seanmcccanary3.file.core.windows.net/test-share-0dabac09-2a20-d3c0-ef3f-c17e6977a5cd/test-directory-33aec1ef-31b4-5c89-7b3a-011f1469eec8/test-file-637cea25-615a-ff76-96f0-4f247a485174",
+      "RequestMethod": "GET",
+      "RequestHeaders": {
+        "Accept": "application/xml",
+        "Authorization": "Sanitized",
+        "User-Agent": [
+          "azsdk-net-Storage.Files.Shares/12.7.0-alpha.20210126.1",
+          "(.NET 5.0.2; Microsoft Windows 10.0.19042)"
         ],
         "x-ms-client-request-id": "ca91599b-b068-a8ca-0fc9-1cb8a3d76045",
-        "x-ms-date": "Mon, 23 Aug 2021 18:38:56 GMT",
+        "x-ms-date": "Tue, 26 Jan 2021 19:27:44 GMT",
         "x-ms-range": "bytes=384-511",
+        "x-ms-range-get-content-md5": "false",
         "x-ms-return-client-request-id": "true",
         "x-ms-version": "2020-12-06"
       },
@@ -378,43 +381,45 @@
         "Content-Length": "128",
         "Content-Range": "bytes 384-511/1024",
         "Content-Type": "application/octet-stream",
-        "Date": "Mon, 23 Aug 2021 18:38:56 GMT",
-        "ETag": "\u00220x8D96665439C04C8\u0022",
-        "Last-Modified": "Mon, 23 Aug 2021 18:38:56 GMT",
-        "Server": [
-          "Windows-Azure-File/1.0",
-          "Microsoft-HTTPAPI/2.0"
-        ],
+        "Date": "Tue, 26 Jan 2021 19:27:42 GMT",
+        "ETag": "\"0x8D8C230741DBC67\"",
+        "Last-Modified": "Tue, 26 Jan 2021 19:27:43 GMT",
+        "Server": [
+          "Windows-Azure-File/1.0",
+          "Microsoft-HTTPAPI/2.0"
+        ],
+        "Vary": "Origin",
         "x-ms-client-request-id": "ca91599b-b068-a8ca-0fc9-1cb8a3d76045",
         "x-ms-file-attributes": "Archive",
-        "x-ms-file-change-time": "2021-08-23T18:38:56.0894639Z",
-        "x-ms-file-creation-time": "2021-08-23T18:38:56.0894639Z",
-        "x-ms-file-id": "11529285414812647424",
-        "x-ms-file-last-write-time": "2021-08-23T18:38:56.0894639Z",
-        "x-ms-file-parent-id": "13835128424026341376",
-        "x-ms-file-permission-key": "4010187179898695473*11459378189709739967",
-        "x-ms-lease-state": "available",
-        "x-ms-lease-status": "unlocked",
-        "x-ms-request-id": "051655d1-901a-0009-244e-989f11000000",
-        "x-ms-server-encrypted": "true",
-        "x-ms-type": "File",
-        "x-ms-version": "2020-12-06"
-      },
-      "ResponseBody": "fPs\u002BXVwE6e8IRiQbz\u002BnmOp4lHxUnXm3/NK8O5VruFeeVa3Q\u002BoWrBSklWhHwRZrEhqf6gJwTYEB2OPyit9QOUGjE9hmN0qJgzY9TL0drx7c7\u002B7TtcTe3ivFpWsGFCFFRFwWlL1OBNrAFlbcMwDT9DnFJZrgjHOM1DWskJHvc28U8="
-    },
-    {
-      "RequestUri": "http://seanmcccanary3.file.core.windows.net/test-share-0dabac09-2a20-d3c0-ef3f-c17e6977a5cd/test-directory-33aec1ef-31b4-5c89-7b3a-011f1469eec8/test-file-637cea25-615a-ff76-96f0-4f247a485174",
-      "RequestMethod": "GET",
-      "RequestHeaders": {
-        "Accept": "application/xml",
-        "Authorization": "Sanitized",
-        "User-Agent": [
-          "azsdk-net-Storage.Files.Shares/12.8.0-alpha.20210820.1",
-          "(.NET Core 3.1.18; Microsoft Windows 10.0.19043)"
+        "x-ms-file-change-time": "2021-01-26T19:27:43.5249767Z",
+        "x-ms-file-creation-time": "2021-01-26T19:27:43.4619311Z",
+        "x-ms-file-id": "11529285414812647424",
+        "x-ms-file-last-write-time": "2021-01-26T19:27:43.5249767Z",
+        "x-ms-file-parent-id": "13835128424026341376",
+        "x-ms-file-permission-key": "4010187179898695473*11459378189709739967",
+        "x-ms-lease-state": "available",
+        "x-ms-lease-status": "unlocked",
+        "x-ms-request-id": "08ebdb70-501a-005b-3119-f4e3f9000000",
+        "x-ms-server-encrypted": "true",
+        "x-ms-type": "File",
+        "x-ms-version": "2020-12-06"
+      },
+      "ResponseBody": "fPs+XVwE6e8IRiQbz+nmOp4lHxUnXm3/NK8O5VruFeeVa3Q+oWrBSklWhHwRZrEhqf6gJwTYEB2OPyit9QOUGjE9hmN0qJgzY9TL0drx7c7+7TtcTe3ivFpWsGFCFFRFwWlL1OBNrAFlbcMwDT9DnFJZrgjHOM1DWskJHvc28U8="
+    },
+    {
+      "RequestUri": "https://seanmcccanary3.file.core.windows.net/test-share-0dabac09-2a20-d3c0-ef3f-c17e6977a5cd/test-directory-33aec1ef-31b4-5c89-7b3a-011f1469eec8/test-file-637cea25-615a-ff76-96f0-4f247a485174",
+      "RequestMethod": "GET",
+      "RequestHeaders": {
+        "Accept": "application/xml",
+        "Authorization": "Sanitized",
+        "User-Agent": [
+          "azsdk-net-Storage.Files.Shares/12.7.0-alpha.20210126.1",
+          "(.NET 5.0.2; Microsoft Windows 10.0.19042)"
         ],
         "x-ms-client-request-id": "d162d096-b56e-8857-f53e-ba46bf3d2eab",
-        "x-ms-date": "Mon, 23 Aug 2021 18:38:56 GMT",
+        "x-ms-date": "Tue, 26 Jan 2021 19:27:44 GMT",
         "x-ms-range": "bytes=512-639",
+        "x-ms-range-get-content-md5": "false",
         "x-ms-return-client-request-id": "true",
         "x-ms-version": "2020-12-06"
       },
@@ -425,43 +430,45 @@
         "Content-Length": "128",
         "Content-Range": "bytes 512-639/1024",
         "Content-Type": "application/octet-stream",
-        "Date": "Mon, 23 Aug 2021 18:38:56 GMT",
-        "ETag": "\u00220x8D96665439C04C8\u0022",
-        "Last-Modified": "Mon, 23 Aug 2021 18:38:56 GMT",
-        "Server": [
-          "Windows-Azure-File/1.0",
-          "Microsoft-HTTPAPI/2.0"
-        ],
+        "Date": "Tue, 26 Jan 2021 19:27:42 GMT",
+        "ETag": "\"0x8D8C230741DBC67\"",
+        "Last-Modified": "Tue, 26 Jan 2021 19:27:43 GMT",
+        "Server": [
+          "Windows-Azure-File/1.0",
+          "Microsoft-HTTPAPI/2.0"
+        ],
+        "Vary": "Origin",
         "x-ms-client-request-id": "d162d096-b56e-8857-f53e-ba46bf3d2eab",
         "x-ms-file-attributes": "Archive",
-        "x-ms-file-change-time": "2021-08-23T18:38:56.0894639Z",
-        "x-ms-file-creation-time": "2021-08-23T18:38:56.0894639Z",
-        "x-ms-file-id": "11529285414812647424",
-        "x-ms-file-last-write-time": "2021-08-23T18:38:56.0894639Z",
-        "x-ms-file-parent-id": "13835128424026341376",
-        "x-ms-file-permission-key": "4010187179898695473*11459378189709739967",
-        "x-ms-lease-state": "available",
-        "x-ms-lease-status": "unlocked",
-        "x-ms-request-id": "051655d2-901a-0009-254e-989f11000000",
-        "x-ms-server-encrypted": "true",
-        "x-ms-type": "File",
-        "x-ms-version": "2020-12-06"
-      },
-      "ResponseBody": "f4UPcKUZ7rBAOfbgKbKvGxMTD\u002BhlTH2JnAd5FkSOCi97dLCHL9L2OWv9x41B7BqnGu4K5CYJ6jMIhtSen9dssi/HZLUCKOtBHNZ8Z4TvSK/t0ftWgyYIcol8f6n9WJqTkRVeeYhkpfICycdPjIOuGD0lsc3cFi4JvvIrhahBQ8M="
-    },
-    {
-      "RequestUri": "http://seanmcccanary3.file.core.windows.net/test-share-0dabac09-2a20-d3c0-ef3f-c17e6977a5cd/test-directory-33aec1ef-31b4-5c89-7b3a-011f1469eec8/test-file-637cea25-615a-ff76-96f0-4f247a485174",
-      "RequestMethod": "GET",
-      "RequestHeaders": {
-        "Accept": "application/xml",
-        "Authorization": "Sanitized",
-        "User-Agent": [
-          "azsdk-net-Storage.Files.Shares/12.8.0-alpha.20210820.1",
-          "(.NET Core 3.1.18; Microsoft Windows 10.0.19043)"
+        "x-ms-file-change-time": "2021-01-26T19:27:43.5249767Z",
+        "x-ms-file-creation-time": "2021-01-26T19:27:43.4619311Z",
+        "x-ms-file-id": "11529285414812647424",
+        "x-ms-file-last-write-time": "2021-01-26T19:27:43.5249767Z",
+        "x-ms-file-parent-id": "13835128424026341376",
+        "x-ms-file-permission-key": "4010187179898695473*11459378189709739967",
+        "x-ms-lease-state": "available",
+        "x-ms-lease-status": "unlocked",
+        "x-ms-request-id": "08ebdb72-501a-005b-3219-f4e3f9000000",
+        "x-ms-server-encrypted": "true",
+        "x-ms-type": "File",
+        "x-ms-version": "2020-12-06"
+      },
+      "ResponseBody": "f4UPcKUZ7rBAOfbgKbKvGxMTD+hlTH2JnAd5FkSOCi97dLCHL9L2OWv9x41B7BqnGu4K5CYJ6jMIhtSen9dssi/HZLUCKOtBHNZ8Z4TvSK/t0ftWgyYIcol8f6n9WJqTkRVeeYhkpfICycdPjIOuGD0lsc3cFi4JvvIrhahBQ8M="
+    },
+    {
+      "RequestUri": "https://seanmcccanary3.file.core.windows.net/test-share-0dabac09-2a20-d3c0-ef3f-c17e6977a5cd/test-directory-33aec1ef-31b4-5c89-7b3a-011f1469eec8/test-file-637cea25-615a-ff76-96f0-4f247a485174",
+      "RequestMethod": "GET",
+      "RequestHeaders": {
+        "Accept": "application/xml",
+        "Authorization": "Sanitized",
+        "User-Agent": [
+          "azsdk-net-Storage.Files.Shares/12.7.0-alpha.20210126.1",
+          "(.NET 5.0.2; Microsoft Windows 10.0.19042)"
         ],
         "x-ms-client-request-id": "d2210511-8e75-5cd6-33a5-b384fa268481",
-        "x-ms-date": "Mon, 23 Aug 2021 18:38:56 GMT",
+        "x-ms-date": "Tue, 26 Jan 2021 19:27:44 GMT",
         "x-ms-range": "bytes=640-767",
+        "x-ms-range-get-content-md5": "false",
         "x-ms-return-client-request-id": "true",
         "x-ms-version": "2020-12-06"
       },
@@ -472,43 +479,45 @@
         "Content-Length": "128",
         "Content-Range": "bytes 640-767/1024",
         "Content-Type": "application/octet-stream",
-        "Date": "Mon, 23 Aug 2021 18:38:56 GMT",
-        "ETag": "\u00220x8D96665439C04C8\u0022",
-        "Last-Modified": "Mon, 23 Aug 2021 18:38:56 GMT",
-        "Server": [
-          "Windows-Azure-File/1.0",
-          "Microsoft-HTTPAPI/2.0"
-        ],
+        "Date": "Tue, 26 Jan 2021 19:27:43 GMT",
+        "ETag": "\"0x8D8C230741DBC67\"",
+        "Last-Modified": "Tue, 26 Jan 2021 19:27:43 GMT",
+        "Server": [
+          "Windows-Azure-File/1.0",
+          "Microsoft-HTTPAPI/2.0"
+        ],
+        "Vary": "Origin",
         "x-ms-client-request-id": "d2210511-8e75-5cd6-33a5-b384fa268481",
         "x-ms-file-attributes": "Archive",
-        "x-ms-file-change-time": "2021-08-23T18:38:56.0894639Z",
-        "x-ms-file-creation-time": "2021-08-23T18:38:56.0894639Z",
-        "x-ms-file-id": "11529285414812647424",
-        "x-ms-file-last-write-time": "2021-08-23T18:38:56.0894639Z",
-        "x-ms-file-parent-id": "13835128424026341376",
-        "x-ms-file-permission-key": "4010187179898695473*11459378189709739967",
-        "x-ms-lease-state": "available",
-        "x-ms-lease-status": "unlocked",
-        "x-ms-request-id": "051655d4-901a-0009-274e-989f11000000",
-        "x-ms-server-encrypted": "true",
-        "x-ms-type": "File",
-        "x-ms-version": "2020-12-06"
-      },
-      "ResponseBody": "POjWbpHOJ4gsCVO6XrnlBs1na9enzLd651S7lTgfScGFAxOjrECGb/4ooNLCc6sFDSW4QdVsHG8xW4c8EpFPDL\u002BRNVqlQVmN4PzZfizlt3OptYcTZwfsGeejclG4SVxs2ZMTMT5QX8zMKmHZk51DTKMTk1wKPKW3pRtzAs8I1ZY="
-    },
-    {
-      "RequestUri": "http://seanmcccanary3.file.core.windows.net/test-share-0dabac09-2a20-d3c0-ef3f-c17e6977a5cd/test-directory-33aec1ef-31b4-5c89-7b3a-011f1469eec8/test-file-637cea25-615a-ff76-96f0-4f247a485174",
-      "RequestMethod": "GET",
-      "RequestHeaders": {
-        "Accept": "application/xml",
-        "Authorization": "Sanitized",
-        "User-Agent": [
-          "azsdk-net-Storage.Files.Shares/12.8.0-alpha.20210820.1",
-          "(.NET Core 3.1.18; Microsoft Windows 10.0.19043)"
+        "x-ms-file-change-time": "2021-01-26T19:27:43.5249767Z",
+        "x-ms-file-creation-time": "2021-01-26T19:27:43.4619311Z",
+        "x-ms-file-id": "11529285414812647424",
+        "x-ms-file-last-write-time": "2021-01-26T19:27:43.5249767Z",
+        "x-ms-file-parent-id": "13835128424026341376",
+        "x-ms-file-permission-key": "4010187179898695473*11459378189709739967",
+        "x-ms-lease-state": "available",
+        "x-ms-lease-status": "unlocked",
+        "x-ms-request-id": "08ebdb73-501a-005b-3319-f4e3f9000000",
+        "x-ms-server-encrypted": "true",
+        "x-ms-type": "File",
+        "x-ms-version": "2020-12-06"
+      },
+      "ResponseBody": "POjWbpHOJ4gsCVO6XrnlBs1na9enzLd651S7lTgfScGFAxOjrECGb/4ooNLCc6sFDSW4QdVsHG8xW4c8EpFPDL+RNVqlQVmN4PzZfizlt3OptYcTZwfsGeejclG4SVxs2ZMTMT5QX8zMKmHZk51DTKMTk1wKPKW3pRtzAs8I1ZY="
+    },
+    {
+      "RequestUri": "https://seanmcccanary3.file.core.windows.net/test-share-0dabac09-2a20-d3c0-ef3f-c17e6977a5cd/test-directory-33aec1ef-31b4-5c89-7b3a-011f1469eec8/test-file-637cea25-615a-ff76-96f0-4f247a485174",
+      "RequestMethod": "GET",
+      "RequestHeaders": {
+        "Accept": "application/xml",
+        "Authorization": "Sanitized",
+        "User-Agent": [
+          "azsdk-net-Storage.Files.Shares/12.7.0-alpha.20210126.1",
+          "(.NET 5.0.2; Microsoft Windows 10.0.19042)"
         ],
         "x-ms-client-request-id": "b934de9d-5b1c-8635-ede0-522708c4ebc5",
-        "x-ms-date": "Mon, 23 Aug 2021 18:38:56 GMT",
+        "x-ms-date": "Tue, 26 Jan 2021 19:27:44 GMT",
         "x-ms-range": "bytes=768-895",
+        "x-ms-range-get-content-md5": "false",
         "x-ms-return-client-request-id": "true",
         "x-ms-version": "2020-12-06"
       },
@@ -519,43 +528,45 @@
         "Content-Length": "128",
         "Content-Range": "bytes 768-895/1024",
         "Content-Type": "application/octet-stream",
-        "Date": "Mon, 23 Aug 2021 18:38:56 GMT",
-        "ETag": "\u00220x8D96665439C04C8\u0022",
-        "Last-Modified": "Mon, 23 Aug 2021 18:38:56 GMT",
-        "Server": [
-          "Windows-Azure-File/1.0",
-          "Microsoft-HTTPAPI/2.0"
-        ],
+        "Date": "Tue, 26 Jan 2021 19:27:43 GMT",
+        "ETag": "\"0x8D8C230741DBC67\"",
+        "Last-Modified": "Tue, 26 Jan 2021 19:27:43 GMT",
+        "Server": [
+          "Windows-Azure-File/1.0",
+          "Microsoft-HTTPAPI/2.0"
+        ],
+        "Vary": "Origin",
         "x-ms-client-request-id": "b934de9d-5b1c-8635-ede0-522708c4ebc5",
         "x-ms-file-attributes": "Archive",
-        "x-ms-file-change-time": "2021-08-23T18:38:56.0894639Z",
-        "x-ms-file-creation-time": "2021-08-23T18:38:56.0894639Z",
-        "x-ms-file-id": "11529285414812647424",
-        "x-ms-file-last-write-time": "2021-08-23T18:38:56.0894639Z",
-        "x-ms-file-parent-id": "13835128424026341376",
-        "x-ms-file-permission-key": "4010187179898695473*11459378189709739967",
-        "x-ms-lease-state": "available",
-        "x-ms-lease-status": "unlocked",
-        "x-ms-request-id": "051655da-901a-0009-2d4e-989f11000000",
-        "x-ms-server-encrypted": "true",
-        "x-ms-type": "File",
-        "x-ms-version": "2020-12-06"
-      },
-      "ResponseBody": "n2ylmNGGNFlWu0c8phOGSV8mraS2/2Kd7luLI9xc/MNVyjom\u002BKt6Hd45Bk70aBGSlCqiqFsw4J8JB6l2\u002BhF9\u002Bb6D59zYX1C0q4/FfPkUqIZK\u002BY6xuVRoJOqaHfABAyLNvA2PcIA0uTXa7v3La2Ol9F8jLAGDzD9qG8PyPkFfs6g="
-    },
-    {
-      "RequestUri": "http://seanmcccanary3.file.core.windows.net/test-share-0dabac09-2a20-d3c0-ef3f-c17e6977a5cd/test-directory-33aec1ef-31b4-5c89-7b3a-011f1469eec8/test-file-637cea25-615a-ff76-96f0-4f247a485174",
-      "RequestMethod": "GET",
-      "RequestHeaders": {
-        "Accept": "application/xml",
-        "Authorization": "Sanitized",
-        "User-Agent": [
-          "azsdk-net-Storage.Files.Shares/12.8.0-alpha.20210820.1",
-          "(.NET Core 3.1.18; Microsoft Windows 10.0.19043)"
+        "x-ms-file-change-time": "2021-01-26T19:27:43.5249767Z",
+        "x-ms-file-creation-time": "2021-01-26T19:27:43.4619311Z",
+        "x-ms-file-id": "11529285414812647424",
+        "x-ms-file-last-write-time": "2021-01-26T19:27:43.5249767Z",
+        "x-ms-file-parent-id": "13835128424026341376",
+        "x-ms-file-permission-key": "4010187179898695473*11459378189709739967",
+        "x-ms-lease-state": "available",
+        "x-ms-lease-status": "unlocked",
+        "x-ms-request-id": "08ebdb74-501a-005b-3419-f4e3f9000000",
+        "x-ms-server-encrypted": "true",
+        "x-ms-type": "File",
+        "x-ms-version": "2020-12-06"
+      },
+      "ResponseBody": "n2ylmNGGNFlWu0c8phOGSV8mraS2/2Kd7luLI9xc/MNVyjom+Kt6Hd45Bk70aBGSlCqiqFsw4J8JB6l2+hF9+b6D59zYX1C0q4/FfPkUqIZK+Y6xuVRoJOqaHfABAyLNvA2PcIA0uTXa7v3La2Ol9F8jLAGDzD9qG8PyPkFfs6g="
+    },
+    {
+      "RequestUri": "https://seanmcccanary3.file.core.windows.net/test-share-0dabac09-2a20-d3c0-ef3f-c17e6977a5cd/test-directory-33aec1ef-31b4-5c89-7b3a-011f1469eec8/test-file-637cea25-615a-ff76-96f0-4f247a485174",
+      "RequestMethod": "GET",
+      "RequestHeaders": {
+        "Accept": "application/xml",
+        "Authorization": "Sanitized",
+        "User-Agent": [
+          "azsdk-net-Storage.Files.Shares/12.7.0-alpha.20210126.1",
+          "(.NET 5.0.2; Microsoft Windows 10.0.19042)"
         ],
         "x-ms-client-request-id": "1ce628f9-caf1-fe65-f3c4-5716de23d2c2",
-        "x-ms-date": "Mon, 23 Aug 2021 18:38:56 GMT",
+        "x-ms-date": "Tue, 26 Jan 2021 19:27:44 GMT",
         "x-ms-range": "bytes=896-1023",
+        "x-ms-range-get-content-md5": "false",
         "x-ms-return-client-request-id": "true",
         "x-ms-version": "2020-12-06"
       },
@@ -566,43 +577,44 @@
         "Content-Length": "128",
         "Content-Range": "bytes 896-1023/1024",
         "Content-Type": "application/octet-stream",
-        "Date": "Mon, 23 Aug 2021 18:38:56 GMT",
-        "ETag": "\u00220x8D96665439C04C8\u0022",
-        "Last-Modified": "Mon, 23 Aug 2021 18:38:56 GMT",
-        "Server": [
-          "Windows-Azure-File/1.0",
-          "Microsoft-HTTPAPI/2.0"
-        ],
+        "Date": "Tue, 26 Jan 2021 19:27:43 GMT",
+        "ETag": "\"0x8D8C230741DBC67\"",
+        "Last-Modified": "Tue, 26 Jan 2021 19:27:43 GMT",
+        "Server": [
+          "Windows-Azure-File/1.0",
+          "Microsoft-HTTPAPI/2.0"
+        ],
+        "Vary": "Origin",
         "x-ms-client-request-id": "1ce628f9-caf1-fe65-f3c4-5716de23d2c2",
         "x-ms-file-attributes": "Archive",
-        "x-ms-file-change-time": "2021-08-23T18:38:56.0894639Z",
-        "x-ms-file-creation-time": "2021-08-23T18:38:56.0894639Z",
-        "x-ms-file-id": "11529285414812647424",
-        "x-ms-file-last-write-time": "2021-08-23T18:38:56.0894639Z",
-        "x-ms-file-parent-id": "13835128424026341376",
-        "x-ms-file-permission-key": "4010187179898695473*11459378189709739967",
-        "x-ms-lease-state": "available",
-        "x-ms-lease-status": "unlocked",
-        "x-ms-request-id": "051655e0-901a-0009-334e-989f11000000",
-        "x-ms-server-encrypted": "true",
-        "x-ms-type": "File",
-        "x-ms-version": "2020-12-06"
-      },
-      "ResponseBody": "bfjA7IQ3BRVAWdbLVpy5hvUpkd7XIUnvzSVVvUJ783o7VV5zo7lwJx0WwSr1cxN\u002BCWtIGM7V0Euu0B5f4kfSxGVckAE\u002BRuM7uGrAwGAf\u002BlkR1rPXMtqsZYQSxNKaEETVRPzEmOMRQMOIDV9jFBDrjtbFTQyU\u002B5KLsCp9K4EQoKg="
-    },
-    {
-      "RequestUri": "http://seanmcccanary3.file.core.windows.net/test-share-0dabac09-2a20-d3c0-ef3f-c17e6977a5cd?restype=share",
+        "x-ms-file-change-time": "2021-01-26T19:27:43.5249767Z",
+        "x-ms-file-creation-time": "2021-01-26T19:27:43.4619311Z",
+        "x-ms-file-id": "11529285414812647424",
+        "x-ms-file-last-write-time": "2021-01-26T19:27:43.5249767Z",
+        "x-ms-file-parent-id": "13835128424026341376",
+        "x-ms-file-permission-key": "4010187179898695473*11459378189709739967",
+        "x-ms-lease-state": "available",
+        "x-ms-lease-status": "unlocked",
+        "x-ms-request-id": "08ebdb75-501a-005b-3519-f4e3f9000000",
+        "x-ms-server-encrypted": "true",
+        "x-ms-type": "File",
+        "x-ms-version": "2020-12-06"
+      },
+      "ResponseBody": "bfjA7IQ3BRVAWdbLVpy5hvUpkd7XIUnvzSVVvUJ783o7VV5zo7lwJx0WwSr1cxN+CWtIGM7V0Euu0B5f4kfSxGVckAE+RuM7uGrAwGAf+lkR1rPXMtqsZYQSxNKaEETVRPzEmOMRQMOIDV9jFBDrjtbFTQyU+5KLsCp9K4EQoKg="
+    },
+    {
+      "RequestUri": "https://seanmcccanary3.file.core.windows.net/test-share-0dabac09-2a20-d3c0-ef3f-c17e6977a5cd?restype=share",
       "RequestMethod": "DELETE",
       "RequestHeaders": {
         "Accept": "application/xml",
         "Authorization": "Sanitized",
-        "traceparent": "00-a9e862057af81c45bfdfc8af972fd91d-b185b03864197040-00",
-        "User-Agent": [
-          "azsdk-net-Storage.Files.Shares/12.8.0-alpha.20210820.1",
-          "(.NET Core 3.1.18; Microsoft Windows 10.0.19043)"
+        "traceparent": "00-c628b3e18da46549877f59be92f8c5e4-d29df0194e5f174a-00",
+        "User-Agent": [
+          "azsdk-net-Storage.Files.Shares/12.7.0-alpha.20210126.1",
+          "(.NET 5.0.2; Microsoft Windows 10.0.19042)"
         ],
         "x-ms-client-request-id": "e02d962e-cfdd-fdd4-2486-bf5904cf0197",
-        "x-ms-date": "Mon, 23 Aug 2021 18:38:56 GMT",
+        "x-ms-date": "Tue, 26 Jan 2021 19:27:44 GMT",
         "x-ms-delete-snapshots": "include",
         "x-ms-return-client-request-id": "true",
         "x-ms-version": "2020-12-06"
@@ -611,25 +623,20 @@
       "StatusCode": 202,
       "ResponseHeaders": {
         "Content-Length": "0",
-        "Date": "Mon, 23 Aug 2021 18:38:56 GMT",
+        "Date": "Tue, 26 Jan 2021 19:27:43 GMT",
         "Server": [
           "Windows-Azure-File/1.0",
           "Microsoft-HTTPAPI/2.0"
         ],
         "x-ms-client-request-id": "e02d962e-cfdd-fdd4-2486-bf5904cf0197",
-<<<<<<< HEAD
-        "x-ms-request-id": "051655e5-901a-0009-384e-989f11000000",
-        "x-ms-version": "2020-10-02"
-=======
         "x-ms-request-id": "08ebdb76-501a-005b-3619-f4e3f9000000",
         "x-ms-version": "2020-12-06"
->>>>>>> 76e66c80
       },
       "ResponseBody": []
     }
   ],
   "Variables": {
     "RandomSeed": "1370534345",
-    "Storage_TestConfigDefault": "ProductionTenant\nseanmcccanary3\nU2FuaXRpemVk\nhttp://seanmcccanary3.blob.core.windows.net\nhttp://seanmcccanary3.file.core.windows.net\nhttp://seanmcccanary3.queue.core.windows.net\nhttp://seanmcccanary3.table.core.windows.net\n\n\n\n\nhttp://seanmcccanary3-secondary.blob.core.windows.net\nhttp://seanmcccanary3-secondary.file.core.windows.net\nhttp://seanmcccanary3-secondary.queue.core.windows.net\nhttp://seanmcccanary3-secondary.table.core.windows.net\n\nSanitized\n\n\nCloud\nBlobEndpoint=http://seanmcccanary3.blob.core.windows.net/;QueueEndpoint=http://seanmcccanary3.queue.core.windows.net/;FileEndpoint=http://seanmcccanary3.file.core.windows.net/;BlobSecondaryEndpoint=http://seanmcccanary3-secondary.blob.core.windows.net/;QueueSecondaryEndpoint=http://seanmcccanary3-secondary.queue.core.windows.net/;FileSecondaryEndpoint=http://seanmcccanary3-secondary.file.core.windows.net/;AccountName=seanmcccanary3;AccountKey=Kg==;\n[encryption scope]\n\n"
+    "Storage_TestConfigDefault": "ProductionTenant\nseanmcccanary3\nU2FuaXRpemVk\nhttps://seanmcccanary3.blob.core.windows.net\nhttps://seanmcccanary3.file.core.windows.net\nhttps://seanmcccanary3.queue.core.windows.net\nhttps://seanmcccanary3.table.core.windows.net\n\n\n\n\nhttps://seanmcccanary3-secondary.blob.core.windows.net\nhttps://seanmcccanary3-secondary.file.core.windows.net\nhttps://seanmcccanary3-secondary.queue.core.windows.net\nhttps://seanmcccanary3-secondary.table.core.windows.net\n\nSanitized\n\n\nCloud\nBlobEndpoint=https://seanmcccanary3.blob.core.windows.net/;QueueEndpoint=https://seanmcccanary3.queue.core.windows.net/;FileEndpoint=https://seanmcccanary3.file.core.windows.net/;BlobSecondaryEndpoint=https://seanmcccanary3-secondary.blob.core.windows.net/;QueueSecondaryEndpoint=https://seanmcccanary3-secondary.queue.core.windows.net/;FileSecondaryEndpoint=https://seanmcccanary3-secondary.file.core.windows.net/;AccountName=seanmcccanary3;AccountKey=Kg==;\nseanscope1\n\n"
   }
 }