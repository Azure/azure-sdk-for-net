﻿{
  "Entries": [
    {
      "RequestUri": "https://seanmcccanary3.file.core.windows.net/test-share-0dabac09-2a20-d3c0-ef3f-c17e6977a5cd?restype=share",
      "RequestMethod": "PUT",
      "RequestHeaders": {
        "Accept": "application/xml",
        "Authorization": "Sanitized",
        "traceparent": "00-634bbd78d02e224990ca6f11c30c2552-d472a96423afa640-00",
        "User-Agent": [
          "azsdk-net-Storage.Files.Shares/12.7.0-alpha.20210126.1",
          "(.NET 5.0.2; Microsoft Windows 10.0.19042)"
        ],
        "x-ms-client-request-id": "3791d58f-9b23-68dd-2faa-657f5639814b",
        "x-ms-date": "Tue, 26 Jan 2021 19:27:43 GMT",
        "x-ms-return-client-request-id": "true",
<<<<<<< HEAD
        "x-ms-version": "2020-12-06"
=======
        "x-ms-version": "2021-02-12"
>>>>>>> 7e782c87
      },
      "RequestBody": null,
      "StatusCode": 201,
      "ResponseHeaders": {
        "Content-Length": "0",
        "Date": "Tue, 26 Jan 2021 19:27:42 GMT",
        "ETag": "\"0x8D8C230740031C3\"",
        "Last-Modified": "Tue, 26 Jan 2021 19:27:43 GMT",
        "Server": [
          "Windows-Azure-File/1.0",
          "Microsoft-HTTPAPI/2.0"
        ],
        "x-ms-client-request-id": "3791d58f-9b23-68dd-2faa-657f5639814b",
        "x-ms-request-id": "08ebdb5a-501a-005b-1f19-f4e3f9000000",
<<<<<<< HEAD
        "x-ms-version": "2020-12-06"
=======
        "x-ms-version": "2021-02-12"
>>>>>>> 7e782c87
      },
      "ResponseBody": []
    },
    {
      "RequestUri": "https://seanmcccanary3.file.core.windows.net/test-share-0dabac09-2a20-d3c0-ef3f-c17e6977a5cd/test-directory-33aec1ef-31b4-5c89-7b3a-011f1469eec8?restype=directory",
      "RequestMethod": "PUT",
      "RequestHeaders": {
        "Accept": "application/xml",
        "Authorization": "Sanitized",
        "traceparent": "00-d07c31ecde7fa44186f372412370c3d5-52b5ca5f22c2a741-00",
        "User-Agent": [
          "azsdk-net-Storage.Files.Shares/12.7.0-alpha.20210126.1",
          "(.NET 5.0.2; Microsoft Windows 10.0.19042)"
        ],
        "x-ms-client-request-id": "2366cb80-4978-5da4-4c35-bce999bd54c5",
        "x-ms-date": "Tue, 26 Jan 2021 19:27:44 GMT",
        "x-ms-file-attributes": "None",
        "x-ms-file-creation-time": "Now",
        "x-ms-file-last-write-time": "Now",
        "x-ms-file-permission": "Inherit",
        "x-ms-return-client-request-id": "true",
<<<<<<< HEAD
        "x-ms-version": "2020-12-06"
=======
        "x-ms-version": "2021-02-12"
>>>>>>> 7e782c87
      },
      "RequestBody": null,
      "StatusCode": 201,
      "ResponseHeaders": {
        "Content-Length": "0",
        "Date": "Tue, 26 Jan 2021 19:27:42 GMT",
        "ETag": "\"0x8D8C230740ACD26\"",
        "Last-Modified": "Tue, 26 Jan 2021 19:27:43 GMT",
        "Server": [
          "Windows-Azure-File/1.0",
          "Microsoft-HTTPAPI/2.0"
        ],
        "x-ms-client-request-id": "2366cb80-4978-5da4-4c35-bce999bd54c5",
        "x-ms-file-attributes": "Directory",
        "x-ms-file-change-time": "2021-01-26T19:27:43.400887Z",
        "x-ms-file-creation-time": "2021-01-26T19:27:43.400887Z",
        "x-ms-file-id": "13835128424026341376",
        "x-ms-file-last-write-time": "2021-01-26T19:27:43.400887Z",
        "x-ms-file-parent-id": "0",
        "x-ms-file-permission-key": "17860367565182308406*11459378189709739967",
        "x-ms-request-id": "08ebdb5d-501a-005b-2019-f4e3f9000000",
        "x-ms-request-server-encrypted": "true",
<<<<<<< HEAD
        "x-ms-version": "2020-12-06"
=======
        "x-ms-version": "2021-02-12"
>>>>>>> 7e782c87
      },
      "ResponseBody": []
    },
    {
      "RequestUri": "https://seanmcccanary3.file.core.windows.net/test-share-0dabac09-2a20-d3c0-ef3f-c17e6977a5cd/test-directory-33aec1ef-31b4-5c89-7b3a-011f1469eec8/test-file-637cea25-615a-ff76-96f0-4f247a485174",
      "RequestMethod": "PUT",
      "RequestHeaders": {
        "Accept": "application/xml",
        "Authorization": "Sanitized",
        "traceparent": "00-f77b370c454a5c43bc34c8d932db3d62-2567f71feeb68448-00",
        "User-Agent": [
          "azsdk-net-Storage.Files.Shares/12.7.0-alpha.20210126.1",
          "(.NET 5.0.2; Microsoft Windows 10.0.19042)"
        ],
        "x-ms-client-request-id": "2a3eb76c-8794-7433-4e4e-75a3ac6d1068",
        "x-ms-content-length": "1024",
        "x-ms-date": "Tue, 26 Jan 2021 19:27:44 GMT",
        "x-ms-file-attributes": "None",
        "x-ms-file-creation-time": "Now",
        "x-ms-file-last-write-time": "Now",
        "x-ms-file-permission": "Inherit",
        "x-ms-return-client-request-id": "true",
        "x-ms-type": "file",
<<<<<<< HEAD
        "x-ms-version": "2020-12-06"
=======
        "x-ms-version": "2021-02-12"
>>>>>>> 7e782c87
      },
      "RequestBody": null,
      "StatusCode": 201,
      "ResponseHeaders": {
        "Content-Length": "0",
        "Date": "Tue, 26 Jan 2021 19:27:42 GMT",
        "ETag": "\"0x8D8C23074141DAF\"",
        "Last-Modified": "Tue, 26 Jan 2021 19:27:43 GMT",
        "Server": [
          "Windows-Azure-File/1.0",
          "Microsoft-HTTPAPI/2.0"
        ],
        "x-ms-client-request-id": "2a3eb76c-8794-7433-4e4e-75a3ac6d1068",
        "x-ms-file-attributes": "Archive",
        "x-ms-file-change-time": "2021-01-26T19:27:43.4619311Z",
        "x-ms-file-creation-time": "2021-01-26T19:27:43.4619311Z",
        "x-ms-file-id": "11529285414812647424",
        "x-ms-file-last-write-time": "2021-01-26T19:27:43.4619311Z",
        "x-ms-file-parent-id": "13835128424026341376",
        "x-ms-file-permission-key": "4010187179898695473*11459378189709739967",
        "x-ms-request-id": "08ebdb5f-501a-005b-2119-f4e3f9000000",
        "x-ms-request-server-encrypted": "true",
<<<<<<< HEAD
        "x-ms-version": "2020-12-06"
=======
        "x-ms-version": "2021-02-12"
>>>>>>> 7e782c87
      },
      "ResponseBody": []
    },
    {
      "RequestUri": "https://seanmcccanary3.file.core.windows.net/test-share-0dabac09-2a20-d3c0-ef3f-c17e6977a5cd/test-directory-33aec1ef-31b4-5c89-7b3a-011f1469eec8/test-file-637cea25-615a-ff76-96f0-4f247a485174?comp=range",
      "RequestMethod": "PUT",
      "RequestHeaders": {
        "Accept": "application/xml",
        "Authorization": "Sanitized",
        "Content-Length": "1024",
        "Content-Type": "application/octet-stream",
        "traceparent": "00-909f7572a015324eb8a376d6d7cbcc77-c6d1508a2a5a5843-00",
        "User-Agent": [
          "azsdk-net-Storage.Files.Shares/12.7.0-alpha.20210126.1",
          "(.NET 5.0.2; Microsoft Windows 10.0.19042)"
        ],
        "x-ms-client-request-id": "c3b8d7ad-270a-a0df-0287-8774c29d9cfc",
        "x-ms-date": "Tue, 26 Jan 2021 19:27:44 GMT",
        "x-ms-range": "bytes=0-1023",
        "x-ms-return-client-request-id": "true",
<<<<<<< HEAD
        "x-ms-version": "2020-12-06",
=======
        "x-ms-version": "2021-02-12",
>>>>>>> 7e782c87
        "x-ms-write": "update"
      },
      "RequestBody": "u5297UrtZoIXFoDNbOsVyh8unkkCy1B5xJFHsLHA/vWS/uKp9C2Ik2XkC2LI1/FgH/LJax4Lw+9NQyi4pbXRVxeKO20Ia9bypQvkHr/tsOyf5pC+9pPWhzvyXLAE0O2vE7RKPpyDWLMc18UTJqUwX5I8Gb8lEmCEs7MyFg8l7dUeNAsLo3JQHI7coh/Nw2CWwv0eyLctiQBTxYroUUGk9+rw9PGaJLwg6/wwSG9At/BTm1MSBiQe8KsKt93naMtMOKs13c5u/J1B/t26/UGQEw6ZlbXukvDF0QRGj23eOIMx5A/EC9ki5J+20QhHZPNpeqTPTtMVXqa7cAvKJ20vYsZaiBgyzAc0d7AWN8DofW0Q3RXJDuqvHIZoCZvOV70xhm5C7dvaN66cm9Yj/ibl0/KeuUpXZlPbqmySycJsZh/z5LBSpZCSNqZnLHMTjB1fgzaoMJ5y2iAaZkNuSG3rMDW2Lxl2ky1iC4Oj8DrgyB1OM0aMwzaBgAqQOD9NJO44fPs+XVwE6e8IRiQbz+nmOp4lHxUnXm3/NK8O5VruFeeVa3Q+oWrBSklWhHwRZrEhqf6gJwTYEB2OPyit9QOUGjE9hmN0qJgzY9TL0drx7c7+7TtcTe3ivFpWsGFCFFRFwWlL1OBNrAFlbcMwDT9DnFJZrgjHOM1DWskJHvc28U9/hQ9wpRnusEA59uApsq8bExMP6GVMfYmcB3kWRI4KL3t0sIcv0vY5a/3HjUHsGqca7grkJgnqMwiG1J6f12yyL8dktQIo60Ec1nxnhO9Ir+3R+1aDJghyiXx/qf1YmpORFV55iGSl8gLJx0+Mg64YPSWxzdwWLgm+8iuFqEFDwzzo1m6RzieILAlTul655QbNZ2vXp8y3eudUu5U4H0nBhQMTo6xAhm/+KKDSwnOrBQ0luEHVbBxvMVuHPBKRTwy/kTVapUFZjeD82X4s5bdzqbWHE2cH7Bnno3JRuElcbNmTEzE+UF/MzCph2ZOdQ0yjE5NcCjylt6UbcwLPCNWWn2ylmNGGNFlWu0c8phOGSV8mraS2/2Kd7luLI9xc/MNVyjom+Kt6Hd45Bk70aBGSlCqiqFsw4J8JB6l2+hF9+b6D59zYX1C0q4/FfPkUqIZK+Y6xuVRoJOqaHfABAyLNvA2PcIA0uTXa7v3La2Ol9F8jLAGDzD9qG8PyPkFfs6ht+MDshDcFFUBZ1stWnLmG9SmR3tchSe/NJVW9QnvzejtVXnOjuXAnHRbBKvVzE34Ja0gYztXQS67QHl/iR9LEZVyQAT5G4zu4asDAYB/6WRHWs9cy2qxlhBLE0poQRNVE/MSY4xFAw4gNX2MUEOuO1sVNDJT7kouwKn0rgRCgqA==",
      "StatusCode": 201,
      "ResponseHeaders": {
        "Content-Length": "0",
        "Content-MD5": "fmrRIdFZRpNJzdRMloBksw==",
        "Date": "Tue, 26 Jan 2021 19:27:42 GMT",
        "ETag": "\"0x8D8C230741DBC67\"",
        "Last-Modified": "Tue, 26 Jan 2021 19:27:43 GMT",
        "Server": [
          "Windows-Azure-File/1.0",
          "Microsoft-HTTPAPI/2.0"
        ],
        "x-ms-client-request-id": "c3b8d7ad-270a-a0df-0287-8774c29d9cfc",
        "x-ms-request-id": "08ebdb60-501a-005b-2219-f4e3f9000000",
        "x-ms-request-server-encrypted": "true",
<<<<<<< HEAD
        "x-ms-version": "2020-12-06"
=======
        "x-ms-version": "2021-02-12"
>>>>>>> 7e782c87
      },
      "ResponseBody": []
    },
    {
      "RequestUri": "https://seanmcccanary3.file.core.windows.net/test-share-0dabac09-2a20-d3c0-ef3f-c17e6977a5cd/test-directory-33aec1ef-31b4-5c89-7b3a-011f1469eec8/test-file-637cea25-615a-ff76-96f0-4f247a485174",
      "RequestMethod": "HEAD",
      "RequestHeaders": {
        "Accept": "application/xml",
        "Authorization": "Sanitized",
        "traceparent": "00-7b3c5845e1052b40b1f83a6491c1d888-d3c6ef6d31f4134b-00",
        "User-Agent": [
          "azsdk-net-Storage.Files.Shares/12.7.0-alpha.20210126.1",
          "(.NET 5.0.2; Microsoft Windows 10.0.19042)"
        ],
        "x-ms-client-request-id": "d4f6f4e2-4db5-b25d-2963-488c43712a0a",
        "x-ms-date": "Tue, 26 Jan 2021 19:27:44 GMT",
        "x-ms-return-client-request-id": "true",
<<<<<<< HEAD
        "x-ms-version": "2020-12-06"
=======
        "x-ms-version": "2021-02-12"
>>>>>>> 7e782c87
      },
      "RequestBody": null,
      "StatusCode": 200,
      "ResponseHeaders": {
        "Content-Length": "1024",
        "Content-Type": "application/octet-stream",
        "Date": "Tue, 26 Jan 2021 19:27:42 GMT",
        "ETag": "\"0x8D8C230741DBC67\"",
        "Last-Modified": "Tue, 26 Jan 2021 19:27:43 GMT",
        "Server": [
          "Windows-Azure-File/1.0",
          "Microsoft-HTTPAPI/2.0"
        ],
        "Vary": "Origin",
        "x-ms-client-request-id": "d4f6f4e2-4db5-b25d-2963-488c43712a0a",
        "x-ms-file-attributes": "Archive",
        "x-ms-file-change-time": "2021-01-26T19:27:43.5249767Z",
        "x-ms-file-creation-time": "2021-01-26T19:27:43.4619311Z",
        "x-ms-file-id": "11529285414812647424",
        "x-ms-file-last-write-time": "2021-01-26T19:27:43.5249767Z",
        "x-ms-file-parent-id": "13835128424026341376",
        "x-ms-file-permission-key": "4010187179898695473*11459378189709739967",
        "x-ms-lease-state": "available",
        "x-ms-lease-status": "unlocked",
        "x-ms-request-id": "08ebdb61-501a-005b-2319-f4e3f9000000",
        "x-ms-server-encrypted": "true",
        "x-ms-type": "File",
<<<<<<< HEAD
        "x-ms-version": "2020-12-06"
=======
        "x-ms-version": "2021-02-12"
>>>>>>> 7e782c87
      },
      "ResponseBody": []
    },
    {
      "RequestUri": "https://seanmcccanary3.file.core.windows.net/test-share-0dabac09-2a20-d3c0-ef3f-c17e6977a5cd/test-directory-33aec1ef-31b4-5c89-7b3a-011f1469eec8/test-file-637cea25-615a-ff76-96f0-4f247a485174",
      "RequestMethod": "GET",
      "RequestHeaders": {
        "Accept": "application/xml",
        "Authorization": "Sanitized",
        "User-Agent": [
          "azsdk-net-Storage.Files.Shares/12.7.0-alpha.20210126.1",
          "(.NET 5.0.2; Microsoft Windows 10.0.19042)"
        ],
        "x-ms-client-request-id": "ce92f68c-c8a7-db47-222c-60acafd55d60",
        "x-ms-date": "Tue, 26 Jan 2021 19:27:44 GMT",
        "x-ms-range": "bytes=0-127",
        "x-ms-range-get-content-md5": "false",
        "x-ms-return-client-request-id": "true",
<<<<<<< HEAD
        "x-ms-version": "2020-12-06"
=======
        "x-ms-version": "2021-02-12"
>>>>>>> 7e782c87
      },
      "RequestBody": null,
      "StatusCode": 206,
      "ResponseHeaders": {
        "Accept-Ranges": "bytes",
        "Content-Length": "128",
        "Content-Range": "bytes 0-127/1024",
        "Content-Type": "application/octet-stream",
        "Date": "Tue, 26 Jan 2021 19:27:42 GMT",
        "ETag": "\"0x8D8C230741DBC67\"",
        "Last-Modified": "Tue, 26 Jan 2021 19:27:43 GMT",
        "Server": [
          "Windows-Azure-File/1.0",
          "Microsoft-HTTPAPI/2.0"
        ],
        "Vary": "Origin",
        "x-ms-client-request-id": "ce92f68c-c8a7-db47-222c-60acafd55d60",
        "x-ms-file-attributes": "Archive",
        "x-ms-file-change-time": "2021-01-26T19:27:43.5249767Z",
        "x-ms-file-creation-time": "2021-01-26T19:27:43.4619311Z",
        "x-ms-file-id": "11529285414812647424",
        "x-ms-file-last-write-time": "2021-01-26T19:27:43.5249767Z",
        "x-ms-file-parent-id": "13835128424026341376",
        "x-ms-file-permission-key": "4010187179898695473*11459378189709739967",
        "x-ms-lease-state": "available",
        "x-ms-lease-status": "unlocked",
        "x-ms-request-id": "08ebdb66-501a-005b-2719-f4e3f9000000",
        "x-ms-server-encrypted": "true",
        "x-ms-type": "File",
<<<<<<< HEAD
        "x-ms-version": "2020-12-06"
=======
        "x-ms-version": "2021-02-12"
>>>>>>> 7e782c87
      },
      "ResponseBody": "u5297UrtZoIXFoDNbOsVyh8unkkCy1B5xJFHsLHA/vWS/uKp9C2Ik2XkC2LI1/FgH/LJax4Lw+9NQyi4pbXRVxeKO20Ia9bypQvkHr/tsOyf5pC+9pPWhzvyXLAE0O2vE7RKPpyDWLMc18UTJqUwX5I8Gb8lEmCEs7MyFg8l7dU="
    },
    {
      "RequestUri": "https://seanmcccanary3.file.core.windows.net/test-share-0dabac09-2a20-d3c0-ef3f-c17e6977a5cd/test-directory-33aec1ef-31b4-5c89-7b3a-011f1469eec8/test-file-637cea25-615a-ff76-96f0-4f247a485174",
      "RequestMethod": "GET",
      "RequestHeaders": {
        "Accept": "application/xml",
        "Authorization": "Sanitized",
        "User-Agent": [
          "azsdk-net-Storage.Files.Shares/12.7.0-alpha.20210126.1",
          "(.NET 5.0.2; Microsoft Windows 10.0.19042)"
        ],
        "x-ms-client-request-id": "4d005852-5cdf-ce63-b41c-d6b180c3079f",
        "x-ms-date": "Tue, 26 Jan 2021 19:27:44 GMT",
        "x-ms-range": "bytes=128-255",
        "x-ms-range-get-content-md5": "false",
        "x-ms-return-client-request-id": "true",
<<<<<<< HEAD
        "x-ms-version": "2020-12-06"
=======
        "x-ms-version": "2021-02-12"
>>>>>>> 7e782c87
      },
      "RequestBody": null,
      "StatusCode": 206,
      "ResponseHeaders": {
        "Accept-Ranges": "bytes",
        "Content-Length": "128",
        "Content-Range": "bytes 128-255/1024",
        "Content-Type": "application/octet-stream",
        "Date": "Tue, 26 Jan 2021 19:27:42 GMT",
        "ETag": "\"0x8D8C230741DBC67\"",
        "Last-Modified": "Tue, 26 Jan 2021 19:27:43 GMT",
        "Server": [
          "Windows-Azure-File/1.0",
          "Microsoft-HTTPAPI/2.0"
        ],
        "Vary": "Origin",
        "x-ms-client-request-id": "4d005852-5cdf-ce63-b41c-d6b180c3079f",
        "x-ms-file-attributes": "Archive",
        "x-ms-file-change-time": "2021-01-26T19:27:43.5249767Z",
        "x-ms-file-creation-time": "2021-01-26T19:27:43.4619311Z",
        "x-ms-file-id": "11529285414812647424",
        "x-ms-file-last-write-time": "2021-01-26T19:27:43.5249767Z",
        "x-ms-file-parent-id": "13835128424026341376",
        "x-ms-file-permission-key": "4010187179898695473*11459378189709739967",
        "x-ms-lease-state": "available",
        "x-ms-lease-status": "unlocked",
        "x-ms-request-id": "08ebdb6b-501a-005b-2c19-f4e3f9000000",
        "x-ms-server-encrypted": "true",
        "x-ms-type": "File",
<<<<<<< HEAD
        "x-ms-version": "2020-12-06"
=======
        "x-ms-version": "2021-02-12"
>>>>>>> 7e782c87
      },
      "ResponseBody": "HjQLC6NyUByO3KIfzcNglsL9Hsi3LYkAU8WK6FFBpPfq8PTxmiS8IOv8MEhvQLfwU5tTEgYkHvCrCrfd52jLTDirNd3ObvydQf7duv1BkBMOmZW17pLwxdEERo9t3jiDMeQPxAvZIuSfttEIR2TzaXqkz07TFV6mu3ALyidtL2I="
    },
    {
      "RequestUri": "https://seanmcccanary3.file.core.windows.net/test-share-0dabac09-2a20-d3c0-ef3f-c17e6977a5cd/test-directory-33aec1ef-31b4-5c89-7b3a-011f1469eec8/test-file-637cea25-615a-ff76-96f0-4f247a485174",
      "RequestMethod": "GET",
      "RequestHeaders": {
        "Accept": "application/xml",
        "Authorization": "Sanitized",
        "User-Agent": [
          "azsdk-net-Storage.Files.Shares/12.7.0-alpha.20210126.1",
          "(.NET 5.0.2; Microsoft Windows 10.0.19042)"
        ],
        "x-ms-client-request-id": "565ab520-10d5-c981-12fc-dcfe2aff80bf",
        "x-ms-date": "Tue, 26 Jan 2021 19:27:44 GMT",
        "x-ms-range": "bytes=256-383",
        "x-ms-range-get-content-md5": "false",
        "x-ms-return-client-request-id": "true",
<<<<<<< HEAD
        "x-ms-version": "2020-12-06"
=======
        "x-ms-version": "2021-02-12"
>>>>>>> 7e782c87
      },
      "RequestBody": null,
      "StatusCode": 206,
      "ResponseHeaders": {
        "Accept-Ranges": "bytes",
        "Content-Length": "128",
        "Content-Range": "bytes 256-383/1024",
        "Content-Type": "application/octet-stream",
        "Date": "Tue, 26 Jan 2021 19:27:42 GMT",
        "ETag": "\"0x8D8C230741DBC67\"",
        "Last-Modified": "Tue, 26 Jan 2021 19:27:43 GMT",
        "Server": [
          "Windows-Azure-File/1.0",
          "Microsoft-HTTPAPI/2.0"
        ],
        "Vary": "Origin",
        "x-ms-client-request-id": "565ab520-10d5-c981-12fc-dcfe2aff80bf",
        "x-ms-file-attributes": "Archive",
        "x-ms-file-change-time": "2021-01-26T19:27:43.5249767Z",
        "x-ms-file-creation-time": "2021-01-26T19:27:43.4619311Z",
        "x-ms-file-id": "11529285414812647424",
        "x-ms-file-last-write-time": "2021-01-26T19:27:43.5249767Z",
        "x-ms-file-parent-id": "13835128424026341376",
        "x-ms-file-permission-key": "4010187179898695473*11459378189709739967",
        "x-ms-lease-state": "available",
        "x-ms-lease-status": "unlocked",
        "x-ms-request-id": "08ebdb6f-501a-005b-3019-f4e3f9000000",
        "x-ms-server-encrypted": "true",
        "x-ms-type": "File",
<<<<<<< HEAD
        "x-ms-version": "2020-12-06"
=======
        "x-ms-version": "2021-02-12"
>>>>>>> 7e782c87
      },
      "ResponseBody": "xlqIGDLMBzR3sBY3wOh9bRDdFckO6q8chmgJm85XvTGGbkLt29o3rpyb1iP+JuXT8p65SldmU9uqbJLJwmxmH/PksFKlkJI2pmcscxOMHV+DNqgwnnLaIBpmQ25IbeswNbYvGXaTLWILg6PwOuDIHU4zRozDNoGACpA4P00k7jg="
    },
    {
      "RequestUri": "https://seanmcccanary3.file.core.windows.net/test-share-0dabac09-2a20-d3c0-ef3f-c17e6977a5cd/test-directory-33aec1ef-31b4-5c89-7b3a-011f1469eec8/test-file-637cea25-615a-ff76-96f0-4f247a485174",
      "RequestMethod": "GET",
      "RequestHeaders": {
        "Accept": "application/xml",
        "Authorization": "Sanitized",
        "User-Agent": [
          "azsdk-net-Storage.Files.Shares/12.7.0-alpha.20210126.1",
          "(.NET 5.0.2; Microsoft Windows 10.0.19042)"
        ],
        "x-ms-client-request-id": "ca91599b-b068-a8ca-0fc9-1cb8a3d76045",
        "x-ms-date": "Tue, 26 Jan 2021 19:27:44 GMT",
        "x-ms-range": "bytes=384-511",
        "x-ms-range-get-content-md5": "false",
        "x-ms-return-client-request-id": "true",
<<<<<<< HEAD
        "x-ms-version": "2020-12-06"
=======
        "x-ms-version": "2021-02-12"
>>>>>>> 7e782c87
      },
      "RequestBody": null,
      "StatusCode": 206,
      "ResponseHeaders": {
        "Accept-Ranges": "bytes",
        "Content-Length": "128",
        "Content-Range": "bytes 384-511/1024",
        "Content-Type": "application/octet-stream",
        "Date": "Tue, 26 Jan 2021 19:27:42 GMT",
        "ETag": "\"0x8D8C230741DBC67\"",
        "Last-Modified": "Tue, 26 Jan 2021 19:27:43 GMT",
        "Server": [
          "Windows-Azure-File/1.0",
          "Microsoft-HTTPAPI/2.0"
        ],
        "Vary": "Origin",
        "x-ms-client-request-id": "ca91599b-b068-a8ca-0fc9-1cb8a3d76045",
        "x-ms-file-attributes": "Archive",
        "x-ms-file-change-time": "2021-01-26T19:27:43.5249767Z",
        "x-ms-file-creation-time": "2021-01-26T19:27:43.4619311Z",
        "x-ms-file-id": "11529285414812647424",
        "x-ms-file-last-write-time": "2021-01-26T19:27:43.5249767Z",
        "x-ms-file-parent-id": "13835128424026341376",
        "x-ms-file-permission-key": "4010187179898695473*11459378189709739967",
        "x-ms-lease-state": "available",
        "x-ms-lease-status": "unlocked",
        "x-ms-request-id": "08ebdb70-501a-005b-3119-f4e3f9000000",
        "x-ms-server-encrypted": "true",
        "x-ms-type": "File",
<<<<<<< HEAD
        "x-ms-version": "2020-12-06"
=======
        "x-ms-version": "2021-02-12"
>>>>>>> 7e782c87
      },
      "ResponseBody": "fPs+XVwE6e8IRiQbz+nmOp4lHxUnXm3/NK8O5VruFeeVa3Q+oWrBSklWhHwRZrEhqf6gJwTYEB2OPyit9QOUGjE9hmN0qJgzY9TL0drx7c7+7TtcTe3ivFpWsGFCFFRFwWlL1OBNrAFlbcMwDT9DnFJZrgjHOM1DWskJHvc28U8="
    },
    {
      "RequestUri": "https://seanmcccanary3.file.core.windows.net/test-share-0dabac09-2a20-d3c0-ef3f-c17e6977a5cd/test-directory-33aec1ef-31b4-5c89-7b3a-011f1469eec8/test-file-637cea25-615a-ff76-96f0-4f247a485174",
      "RequestMethod": "GET",
      "RequestHeaders": {
        "Accept": "application/xml",
        "Authorization": "Sanitized",
        "User-Agent": [
          "azsdk-net-Storage.Files.Shares/12.7.0-alpha.20210126.1",
          "(.NET 5.0.2; Microsoft Windows 10.0.19042)"
        ],
        "x-ms-client-request-id": "d162d096-b56e-8857-f53e-ba46bf3d2eab",
        "x-ms-date": "Tue, 26 Jan 2021 19:27:44 GMT",
        "x-ms-range": "bytes=512-639",
        "x-ms-range-get-content-md5": "false",
        "x-ms-return-client-request-id": "true",
<<<<<<< HEAD
        "x-ms-version": "2020-12-06"
=======
        "x-ms-version": "2021-02-12"
>>>>>>> 7e782c87
      },
      "RequestBody": null,
      "StatusCode": 206,
      "ResponseHeaders": {
        "Accept-Ranges": "bytes",
        "Content-Length": "128",
        "Content-Range": "bytes 512-639/1024",
        "Content-Type": "application/octet-stream",
        "Date": "Tue, 26 Jan 2021 19:27:42 GMT",
        "ETag": "\"0x8D8C230741DBC67\"",
        "Last-Modified": "Tue, 26 Jan 2021 19:27:43 GMT",
        "Server": [
          "Windows-Azure-File/1.0",
          "Microsoft-HTTPAPI/2.0"
        ],
        "Vary": "Origin",
        "x-ms-client-request-id": "d162d096-b56e-8857-f53e-ba46bf3d2eab",
        "x-ms-file-attributes": "Archive",
        "x-ms-file-change-time": "2021-01-26T19:27:43.5249767Z",
        "x-ms-file-creation-time": "2021-01-26T19:27:43.4619311Z",
        "x-ms-file-id": "11529285414812647424",
        "x-ms-file-last-write-time": "2021-01-26T19:27:43.5249767Z",
        "x-ms-file-parent-id": "13835128424026341376",
        "x-ms-file-permission-key": "4010187179898695473*11459378189709739967",
        "x-ms-lease-state": "available",
        "x-ms-lease-status": "unlocked",
        "x-ms-request-id": "08ebdb72-501a-005b-3219-f4e3f9000000",
        "x-ms-server-encrypted": "true",
        "x-ms-type": "File",
<<<<<<< HEAD
        "x-ms-version": "2020-12-06"
=======
        "x-ms-version": "2021-02-12"
>>>>>>> 7e782c87
      },
      "ResponseBody": "f4UPcKUZ7rBAOfbgKbKvGxMTD+hlTH2JnAd5FkSOCi97dLCHL9L2OWv9x41B7BqnGu4K5CYJ6jMIhtSen9dssi/HZLUCKOtBHNZ8Z4TvSK/t0ftWgyYIcol8f6n9WJqTkRVeeYhkpfICycdPjIOuGD0lsc3cFi4JvvIrhahBQ8M="
    },
    {
      "RequestUri": "https://seanmcccanary3.file.core.windows.net/test-share-0dabac09-2a20-d3c0-ef3f-c17e6977a5cd/test-directory-33aec1ef-31b4-5c89-7b3a-011f1469eec8/test-file-637cea25-615a-ff76-96f0-4f247a485174",
      "RequestMethod": "GET",
      "RequestHeaders": {
        "Accept": "application/xml",
        "Authorization": "Sanitized",
        "User-Agent": [
          "azsdk-net-Storage.Files.Shares/12.7.0-alpha.20210126.1",
          "(.NET 5.0.2; Microsoft Windows 10.0.19042)"
        ],
        "x-ms-client-request-id": "d2210511-8e75-5cd6-33a5-b384fa268481",
        "x-ms-date": "Tue, 26 Jan 2021 19:27:44 GMT",
        "x-ms-range": "bytes=640-767",
        "x-ms-range-get-content-md5": "false",
        "x-ms-return-client-request-id": "true",
<<<<<<< HEAD
        "x-ms-version": "2020-12-06"
=======
        "x-ms-version": "2021-02-12"
>>>>>>> 7e782c87
      },
      "RequestBody": null,
      "StatusCode": 206,
      "ResponseHeaders": {
        "Accept-Ranges": "bytes",
        "Content-Length": "128",
        "Content-Range": "bytes 640-767/1024",
        "Content-Type": "application/octet-stream",
        "Date": "Tue, 26 Jan 2021 19:27:43 GMT",
        "ETag": "\"0x8D8C230741DBC67\"",
        "Last-Modified": "Tue, 26 Jan 2021 19:27:43 GMT",
        "Server": [
          "Windows-Azure-File/1.0",
          "Microsoft-HTTPAPI/2.0"
        ],
        "Vary": "Origin",
        "x-ms-client-request-id": "d2210511-8e75-5cd6-33a5-b384fa268481",
        "x-ms-file-attributes": "Archive",
        "x-ms-file-change-time": "2021-01-26T19:27:43.5249767Z",
        "x-ms-file-creation-time": "2021-01-26T19:27:43.4619311Z",
        "x-ms-file-id": "11529285414812647424",
        "x-ms-file-last-write-time": "2021-01-26T19:27:43.5249767Z",
        "x-ms-file-parent-id": "13835128424026341376",
        "x-ms-file-permission-key": "4010187179898695473*11459378189709739967",
        "x-ms-lease-state": "available",
        "x-ms-lease-status": "unlocked",
        "x-ms-request-id": "08ebdb73-501a-005b-3319-f4e3f9000000",
        "x-ms-server-encrypted": "true",
        "x-ms-type": "File",
<<<<<<< HEAD
        "x-ms-version": "2020-12-06"
=======
        "x-ms-version": "2021-02-12"
>>>>>>> 7e782c87
      },
      "ResponseBody": "POjWbpHOJ4gsCVO6XrnlBs1na9enzLd651S7lTgfScGFAxOjrECGb/4ooNLCc6sFDSW4QdVsHG8xW4c8EpFPDL+RNVqlQVmN4PzZfizlt3OptYcTZwfsGeejclG4SVxs2ZMTMT5QX8zMKmHZk51DTKMTk1wKPKW3pRtzAs8I1ZY="
    },
    {
      "RequestUri": "https://seanmcccanary3.file.core.windows.net/test-share-0dabac09-2a20-d3c0-ef3f-c17e6977a5cd/test-directory-33aec1ef-31b4-5c89-7b3a-011f1469eec8/test-file-637cea25-615a-ff76-96f0-4f247a485174",
      "RequestMethod": "GET",
      "RequestHeaders": {
        "Accept": "application/xml",
        "Authorization": "Sanitized",
        "User-Agent": [
          "azsdk-net-Storage.Files.Shares/12.7.0-alpha.20210126.1",
          "(.NET 5.0.2; Microsoft Windows 10.0.19042)"
        ],
        "x-ms-client-request-id": "b934de9d-5b1c-8635-ede0-522708c4ebc5",
        "x-ms-date": "Tue, 26 Jan 2021 19:27:44 GMT",
        "x-ms-range": "bytes=768-895",
        "x-ms-range-get-content-md5": "false",
        "x-ms-return-client-request-id": "true",
<<<<<<< HEAD
        "x-ms-version": "2020-12-06"
=======
        "x-ms-version": "2021-02-12"
>>>>>>> 7e782c87
      },
      "RequestBody": null,
      "StatusCode": 206,
      "ResponseHeaders": {
        "Accept-Ranges": "bytes",
        "Content-Length": "128",
        "Content-Range": "bytes 768-895/1024",
        "Content-Type": "application/octet-stream",
        "Date": "Tue, 26 Jan 2021 19:27:43 GMT",
        "ETag": "\"0x8D8C230741DBC67\"",
        "Last-Modified": "Tue, 26 Jan 2021 19:27:43 GMT",
        "Server": [
          "Windows-Azure-File/1.0",
          "Microsoft-HTTPAPI/2.0"
        ],
        "Vary": "Origin",
        "x-ms-client-request-id": "b934de9d-5b1c-8635-ede0-522708c4ebc5",
        "x-ms-file-attributes": "Archive",
        "x-ms-file-change-time": "2021-01-26T19:27:43.5249767Z",
        "x-ms-file-creation-time": "2021-01-26T19:27:43.4619311Z",
        "x-ms-file-id": "11529285414812647424",
        "x-ms-file-last-write-time": "2021-01-26T19:27:43.5249767Z",
        "x-ms-file-parent-id": "13835128424026341376",
        "x-ms-file-permission-key": "4010187179898695473*11459378189709739967",
        "x-ms-lease-state": "available",
        "x-ms-lease-status": "unlocked",
        "x-ms-request-id": "08ebdb74-501a-005b-3419-f4e3f9000000",
        "x-ms-server-encrypted": "true",
        "x-ms-type": "File",
<<<<<<< HEAD
        "x-ms-version": "2020-12-06"
=======
        "x-ms-version": "2021-02-12"
>>>>>>> 7e782c87
      },
      "ResponseBody": "n2ylmNGGNFlWu0c8phOGSV8mraS2/2Kd7luLI9xc/MNVyjom+Kt6Hd45Bk70aBGSlCqiqFsw4J8JB6l2+hF9+b6D59zYX1C0q4/FfPkUqIZK+Y6xuVRoJOqaHfABAyLNvA2PcIA0uTXa7v3La2Ol9F8jLAGDzD9qG8PyPkFfs6g="
    },
    {
      "RequestUri": "https://seanmcccanary3.file.core.windows.net/test-share-0dabac09-2a20-d3c0-ef3f-c17e6977a5cd/test-directory-33aec1ef-31b4-5c89-7b3a-011f1469eec8/test-file-637cea25-615a-ff76-96f0-4f247a485174",
      "RequestMethod": "GET",
      "RequestHeaders": {
        "Accept": "application/xml",
        "Authorization": "Sanitized",
        "User-Agent": [
          "azsdk-net-Storage.Files.Shares/12.7.0-alpha.20210126.1",
          "(.NET 5.0.2; Microsoft Windows 10.0.19042)"
        ],
        "x-ms-client-request-id": "1ce628f9-caf1-fe65-f3c4-5716de23d2c2",
        "x-ms-date": "Tue, 26 Jan 2021 19:27:44 GMT",
        "x-ms-range": "bytes=896-1023",
        "x-ms-range-get-content-md5": "false",
        "x-ms-return-client-request-id": "true",
<<<<<<< HEAD
        "x-ms-version": "2020-12-06"
=======
        "x-ms-version": "2021-02-12"
>>>>>>> 7e782c87
      },
      "RequestBody": null,
      "StatusCode": 206,
      "ResponseHeaders": {
        "Accept-Ranges": "bytes",
        "Content-Length": "128",
        "Content-Range": "bytes 896-1023/1024",
        "Content-Type": "application/octet-stream",
        "Date": "Tue, 26 Jan 2021 19:27:43 GMT",
        "ETag": "\"0x8D8C230741DBC67\"",
        "Last-Modified": "Tue, 26 Jan 2021 19:27:43 GMT",
        "Server": [
          "Windows-Azure-File/1.0",
          "Microsoft-HTTPAPI/2.0"
        ],
        "Vary": "Origin",
        "x-ms-client-request-id": "1ce628f9-caf1-fe65-f3c4-5716de23d2c2",
        "x-ms-file-attributes": "Archive",
        "x-ms-file-change-time": "2021-01-26T19:27:43.5249767Z",
        "x-ms-file-creation-time": "2021-01-26T19:27:43.4619311Z",
        "x-ms-file-id": "11529285414812647424",
        "x-ms-file-last-write-time": "2021-01-26T19:27:43.5249767Z",
        "x-ms-file-parent-id": "13835128424026341376",
        "x-ms-file-permission-key": "4010187179898695473*11459378189709739967",
        "x-ms-lease-state": "available",
        "x-ms-lease-status": "unlocked",
        "x-ms-request-id": "08ebdb75-501a-005b-3519-f4e3f9000000",
        "x-ms-server-encrypted": "true",
        "x-ms-type": "File",
<<<<<<< HEAD
        "x-ms-version": "2020-12-06"
=======
        "x-ms-version": "2021-02-12"
>>>>>>> 7e782c87
      },
      "ResponseBody": "bfjA7IQ3BRVAWdbLVpy5hvUpkd7XIUnvzSVVvUJ783o7VV5zo7lwJx0WwSr1cxN+CWtIGM7V0Euu0B5f4kfSxGVckAE+RuM7uGrAwGAf+lkR1rPXMtqsZYQSxNKaEETVRPzEmOMRQMOIDV9jFBDrjtbFTQyU+5KLsCp9K4EQoKg="
    },
    {
      "RequestUri": "https://seanmcccanary3.file.core.windows.net/test-share-0dabac09-2a20-d3c0-ef3f-c17e6977a5cd?restype=share",
      "RequestMethod": "DELETE",
      "RequestHeaders": {
        "Accept": "application/xml",
        "Authorization": "Sanitized",
        "traceparent": "00-c628b3e18da46549877f59be92f8c5e4-d29df0194e5f174a-00",
        "User-Agent": [
          "azsdk-net-Storage.Files.Shares/12.7.0-alpha.20210126.1",
          "(.NET 5.0.2; Microsoft Windows 10.0.19042)"
        ],
        "x-ms-client-request-id": "e02d962e-cfdd-fdd4-2486-bf5904cf0197",
        "x-ms-date": "Tue, 26 Jan 2021 19:27:44 GMT",
        "x-ms-delete-snapshots": "include",
        "x-ms-return-client-request-id": "true",
<<<<<<< HEAD
        "x-ms-version": "2020-12-06"
=======
        "x-ms-version": "2021-02-12"
>>>>>>> 7e782c87
      },
      "RequestBody": null,
      "StatusCode": 202,
      "ResponseHeaders": {
        "Content-Length": "0",
        "Date": "Tue, 26 Jan 2021 19:27:43 GMT",
        "Server": [
          "Windows-Azure-File/1.0",
          "Microsoft-HTTPAPI/2.0"
        ],
        "x-ms-client-request-id": "e02d962e-cfdd-fdd4-2486-bf5904cf0197",
        "x-ms-request-id": "08ebdb76-501a-005b-3619-f4e3f9000000",
<<<<<<< HEAD
        "x-ms-version": "2020-12-06"
=======
        "x-ms-version": "2021-02-12"
>>>>>>> 7e782c87
      },
      "ResponseBody": []
    }
  ],
  "Variables": {
    "RandomSeed": "1370534345",
    "Storage_TestConfigDefault": "ProductionTenant\nseanmcccanary3\nU2FuaXRpemVk\nhttps://seanmcccanary3.blob.core.windows.net\nhttps://seanmcccanary3.file.core.windows.net\nhttps://seanmcccanary3.queue.core.windows.net\nhttps://seanmcccanary3.table.core.windows.net\n\n\n\n\nhttps://seanmcccanary3-secondary.blob.core.windows.net\nhttps://seanmcccanary3-secondary.file.core.windows.net\nhttps://seanmcccanary3-secondary.queue.core.windows.net\nhttps://seanmcccanary3-secondary.table.core.windows.net\n\nSanitized\n\n\nCloud\nBlobEndpoint=https://seanmcccanary3.blob.core.windows.net/;QueueEndpoint=https://seanmcccanary3.queue.core.windows.net/;FileEndpoint=https://seanmcccanary3.file.core.windows.net/;BlobSecondaryEndpoint=https://seanmcccanary3-secondary.blob.core.windows.net/;QueueSecondaryEndpoint=https://seanmcccanary3-secondary.queue.core.windows.net/;FileSecondaryEndpoint=https://seanmcccanary3-secondary.file.core.windows.net/;AccountName=seanmcccanary3;AccountKey=Kg==;\nseanscope1\n\n"
  }
}<|MERGE_RESOLUTION|>--- conflicted
+++ resolved
@@ -14,11 +14,7 @@
         "x-ms-client-request-id": "3791d58f-9b23-68dd-2faa-657f5639814b",
         "x-ms-date": "Tue, 26 Jan 2021 19:27:43 GMT",
         "x-ms-return-client-request-id": "true",
-<<<<<<< HEAD
-        "x-ms-version": "2020-12-06"
-=======
-        "x-ms-version": "2021-02-12"
->>>>>>> 7e782c87
+        "x-ms-version": "2021-02-12"
       },
       "RequestBody": null,
       "StatusCode": 201,
@@ -33,11 +29,7 @@
         ],
         "x-ms-client-request-id": "3791d58f-9b23-68dd-2faa-657f5639814b",
         "x-ms-request-id": "08ebdb5a-501a-005b-1f19-f4e3f9000000",
-<<<<<<< HEAD
-        "x-ms-version": "2020-12-06"
-=======
-        "x-ms-version": "2021-02-12"
->>>>>>> 7e782c87
+        "x-ms-version": "2021-02-12"
       },
       "ResponseBody": []
     },
@@ -59,11 +51,7 @@
         "x-ms-file-last-write-time": "Now",
         "x-ms-file-permission": "Inherit",
         "x-ms-return-client-request-id": "true",
-<<<<<<< HEAD
-        "x-ms-version": "2020-12-06"
-=======
-        "x-ms-version": "2021-02-12"
->>>>>>> 7e782c87
+        "x-ms-version": "2021-02-12"
       },
       "RequestBody": null,
       "StatusCode": 201,
@@ -86,11 +74,7 @@
         "x-ms-file-permission-key": "17860367565182308406*11459378189709739967",
         "x-ms-request-id": "08ebdb5d-501a-005b-2019-f4e3f9000000",
         "x-ms-request-server-encrypted": "true",
-<<<<<<< HEAD
-        "x-ms-version": "2020-12-06"
-=======
-        "x-ms-version": "2021-02-12"
->>>>>>> 7e782c87
+        "x-ms-version": "2021-02-12"
       },
       "ResponseBody": []
     },
@@ -114,11 +98,7 @@
         "x-ms-file-permission": "Inherit",
         "x-ms-return-client-request-id": "true",
         "x-ms-type": "file",
-<<<<<<< HEAD
-        "x-ms-version": "2020-12-06"
-=======
-        "x-ms-version": "2021-02-12"
->>>>>>> 7e782c87
+        "x-ms-version": "2021-02-12"
       },
       "RequestBody": null,
       "StatusCode": 201,
@@ -141,11 +121,7 @@
         "x-ms-file-permission-key": "4010187179898695473*11459378189709739967",
         "x-ms-request-id": "08ebdb5f-501a-005b-2119-f4e3f9000000",
         "x-ms-request-server-encrypted": "true",
-<<<<<<< HEAD
-        "x-ms-version": "2020-12-06"
-=======
-        "x-ms-version": "2021-02-12"
->>>>>>> 7e782c87
+        "x-ms-version": "2021-02-12"
       },
       "ResponseBody": []
     },
@@ -166,11 +142,7 @@
         "x-ms-date": "Tue, 26 Jan 2021 19:27:44 GMT",
         "x-ms-range": "bytes=0-1023",
         "x-ms-return-client-request-id": "true",
-<<<<<<< HEAD
-        "x-ms-version": "2020-12-06",
-=======
         "x-ms-version": "2021-02-12",
->>>>>>> 7e782c87
         "x-ms-write": "update"
       },
       "RequestBody": "u5297UrtZoIXFoDNbOsVyh8unkkCy1B5xJFHsLHA/vWS/uKp9C2Ik2XkC2LI1/FgH/LJax4Lw+9NQyi4pbXRVxeKO20Ia9bypQvkHr/tsOyf5pC+9pPWhzvyXLAE0O2vE7RKPpyDWLMc18UTJqUwX5I8Gb8lEmCEs7MyFg8l7dUeNAsLo3JQHI7coh/Nw2CWwv0eyLctiQBTxYroUUGk9+rw9PGaJLwg6/wwSG9At/BTm1MSBiQe8KsKt93naMtMOKs13c5u/J1B/t26/UGQEw6ZlbXukvDF0QRGj23eOIMx5A/EC9ki5J+20QhHZPNpeqTPTtMVXqa7cAvKJ20vYsZaiBgyzAc0d7AWN8DofW0Q3RXJDuqvHIZoCZvOV70xhm5C7dvaN66cm9Yj/ibl0/KeuUpXZlPbqmySycJsZh/z5LBSpZCSNqZnLHMTjB1fgzaoMJ5y2iAaZkNuSG3rMDW2Lxl2ky1iC4Oj8DrgyB1OM0aMwzaBgAqQOD9NJO44fPs+XVwE6e8IRiQbz+nmOp4lHxUnXm3/NK8O5VruFeeVa3Q+oWrBSklWhHwRZrEhqf6gJwTYEB2OPyit9QOUGjE9hmN0qJgzY9TL0drx7c7+7TtcTe3ivFpWsGFCFFRFwWlL1OBNrAFlbcMwDT9DnFJZrgjHOM1DWskJHvc28U9/hQ9wpRnusEA59uApsq8bExMP6GVMfYmcB3kWRI4KL3t0sIcv0vY5a/3HjUHsGqca7grkJgnqMwiG1J6f12yyL8dktQIo60Ec1nxnhO9Ir+3R+1aDJghyiXx/qf1YmpORFV55iGSl8gLJx0+Mg64YPSWxzdwWLgm+8iuFqEFDwzzo1m6RzieILAlTul655QbNZ2vXp8y3eudUu5U4H0nBhQMTo6xAhm/+KKDSwnOrBQ0luEHVbBxvMVuHPBKRTwy/kTVapUFZjeD82X4s5bdzqbWHE2cH7Bnno3JRuElcbNmTEzE+UF/MzCph2ZOdQ0yjE5NcCjylt6UbcwLPCNWWn2ylmNGGNFlWu0c8phOGSV8mraS2/2Kd7luLI9xc/MNVyjom+Kt6Hd45Bk70aBGSlCqiqFsw4J8JB6l2+hF9+b6D59zYX1C0q4/FfPkUqIZK+Y6xuVRoJOqaHfABAyLNvA2PcIA0uTXa7v3La2Ol9F8jLAGDzD9qG8PyPkFfs6ht+MDshDcFFUBZ1stWnLmG9SmR3tchSe/NJVW9QnvzejtVXnOjuXAnHRbBKvVzE34Ja0gYztXQS67QHl/iR9LEZVyQAT5G4zu4asDAYB/6WRHWs9cy2qxlhBLE0poQRNVE/MSY4xFAw4gNX2MUEOuO1sVNDJT7kouwKn0rgRCgqA==",
@@ -188,11 +160,7 @@
         "x-ms-client-request-id": "c3b8d7ad-270a-a0df-0287-8774c29d9cfc",
         "x-ms-request-id": "08ebdb60-501a-005b-2219-f4e3f9000000",
         "x-ms-request-server-encrypted": "true",
-<<<<<<< HEAD
-        "x-ms-version": "2020-12-06"
-=======
-        "x-ms-version": "2021-02-12"
->>>>>>> 7e782c87
+        "x-ms-version": "2021-02-12"
       },
       "ResponseBody": []
     },
@@ -210,11 +178,7 @@
         "x-ms-client-request-id": "d4f6f4e2-4db5-b25d-2963-488c43712a0a",
         "x-ms-date": "Tue, 26 Jan 2021 19:27:44 GMT",
         "x-ms-return-client-request-id": "true",
-<<<<<<< HEAD
-        "x-ms-version": "2020-12-06"
-=======
-        "x-ms-version": "2021-02-12"
->>>>>>> 7e782c87
+        "x-ms-version": "2021-02-12"
       },
       "RequestBody": null,
       "StatusCode": 200,
@@ -242,11 +206,7 @@
         "x-ms-request-id": "08ebdb61-501a-005b-2319-f4e3f9000000",
         "x-ms-server-encrypted": "true",
         "x-ms-type": "File",
-<<<<<<< HEAD
-        "x-ms-version": "2020-12-06"
-=======
-        "x-ms-version": "2021-02-12"
->>>>>>> 7e782c87
+        "x-ms-version": "2021-02-12"
       },
       "ResponseBody": []
     },
@@ -265,11 +225,7 @@
         "x-ms-range": "bytes=0-127",
         "x-ms-range-get-content-md5": "false",
         "x-ms-return-client-request-id": "true",
-<<<<<<< HEAD
-        "x-ms-version": "2020-12-06"
-=======
-        "x-ms-version": "2021-02-12"
->>>>>>> 7e782c87
+        "x-ms-version": "2021-02-12"
       },
       "RequestBody": null,
       "StatusCode": 206,
@@ -299,11 +255,7 @@
         "x-ms-request-id": "08ebdb66-501a-005b-2719-f4e3f9000000",
         "x-ms-server-encrypted": "true",
         "x-ms-type": "File",
-<<<<<<< HEAD
-        "x-ms-version": "2020-12-06"
-=======
-        "x-ms-version": "2021-02-12"
->>>>>>> 7e782c87
+        "x-ms-version": "2021-02-12"
       },
       "ResponseBody": "u5297UrtZoIXFoDNbOsVyh8unkkCy1B5xJFHsLHA/vWS/uKp9C2Ik2XkC2LI1/FgH/LJax4Lw+9NQyi4pbXRVxeKO20Ia9bypQvkHr/tsOyf5pC+9pPWhzvyXLAE0O2vE7RKPpyDWLMc18UTJqUwX5I8Gb8lEmCEs7MyFg8l7dU="
     },
@@ -322,11 +274,7 @@
         "x-ms-range": "bytes=128-255",
         "x-ms-range-get-content-md5": "false",
         "x-ms-return-client-request-id": "true",
-<<<<<<< HEAD
-        "x-ms-version": "2020-12-06"
-=======
-        "x-ms-version": "2021-02-12"
->>>>>>> 7e782c87
+        "x-ms-version": "2021-02-12"
       },
       "RequestBody": null,
       "StatusCode": 206,
@@ -356,11 +304,7 @@
         "x-ms-request-id": "08ebdb6b-501a-005b-2c19-f4e3f9000000",
         "x-ms-server-encrypted": "true",
         "x-ms-type": "File",
-<<<<<<< HEAD
-        "x-ms-version": "2020-12-06"
-=======
-        "x-ms-version": "2021-02-12"
->>>>>>> 7e782c87
+        "x-ms-version": "2021-02-12"
       },
       "ResponseBody": "HjQLC6NyUByO3KIfzcNglsL9Hsi3LYkAU8WK6FFBpPfq8PTxmiS8IOv8MEhvQLfwU5tTEgYkHvCrCrfd52jLTDirNd3ObvydQf7duv1BkBMOmZW17pLwxdEERo9t3jiDMeQPxAvZIuSfttEIR2TzaXqkz07TFV6mu3ALyidtL2I="
     },
@@ -379,11 +323,7 @@
         "x-ms-range": "bytes=256-383",
         "x-ms-range-get-content-md5": "false",
         "x-ms-return-client-request-id": "true",
-<<<<<<< HEAD
-        "x-ms-version": "2020-12-06"
-=======
-        "x-ms-version": "2021-02-12"
->>>>>>> 7e782c87
+        "x-ms-version": "2021-02-12"
       },
       "RequestBody": null,
       "StatusCode": 206,
@@ -413,11 +353,7 @@
         "x-ms-request-id": "08ebdb6f-501a-005b-3019-f4e3f9000000",
         "x-ms-server-encrypted": "true",
         "x-ms-type": "File",
-<<<<<<< HEAD
-        "x-ms-version": "2020-12-06"
-=======
-        "x-ms-version": "2021-02-12"
->>>>>>> 7e782c87
+        "x-ms-version": "2021-02-12"
       },
       "ResponseBody": "xlqIGDLMBzR3sBY3wOh9bRDdFckO6q8chmgJm85XvTGGbkLt29o3rpyb1iP+JuXT8p65SldmU9uqbJLJwmxmH/PksFKlkJI2pmcscxOMHV+DNqgwnnLaIBpmQ25IbeswNbYvGXaTLWILg6PwOuDIHU4zRozDNoGACpA4P00k7jg="
     },
@@ -436,11 +372,7 @@
         "x-ms-range": "bytes=384-511",
         "x-ms-range-get-content-md5": "false",
         "x-ms-return-client-request-id": "true",
-<<<<<<< HEAD
-        "x-ms-version": "2020-12-06"
-=======
-        "x-ms-version": "2021-02-12"
->>>>>>> 7e782c87
+        "x-ms-version": "2021-02-12"
       },
       "RequestBody": null,
       "StatusCode": 206,
@@ -470,11 +402,7 @@
         "x-ms-request-id": "08ebdb70-501a-005b-3119-f4e3f9000000",
         "x-ms-server-encrypted": "true",
         "x-ms-type": "File",
-<<<<<<< HEAD
-        "x-ms-version": "2020-12-06"
-=======
-        "x-ms-version": "2021-02-12"
->>>>>>> 7e782c87
+        "x-ms-version": "2021-02-12"
       },
       "ResponseBody": "fPs+XVwE6e8IRiQbz+nmOp4lHxUnXm3/NK8O5VruFeeVa3Q+oWrBSklWhHwRZrEhqf6gJwTYEB2OPyit9QOUGjE9hmN0qJgzY9TL0drx7c7+7TtcTe3ivFpWsGFCFFRFwWlL1OBNrAFlbcMwDT9DnFJZrgjHOM1DWskJHvc28U8="
     },
@@ -493,11 +421,7 @@
         "x-ms-range": "bytes=512-639",
         "x-ms-range-get-content-md5": "false",
         "x-ms-return-client-request-id": "true",
-<<<<<<< HEAD
-        "x-ms-version": "2020-12-06"
-=======
-        "x-ms-version": "2021-02-12"
->>>>>>> 7e782c87
+        "x-ms-version": "2021-02-12"
       },
       "RequestBody": null,
       "StatusCode": 206,
@@ -527,11 +451,7 @@
         "x-ms-request-id": "08ebdb72-501a-005b-3219-f4e3f9000000",
         "x-ms-server-encrypted": "true",
         "x-ms-type": "File",
-<<<<<<< HEAD
-        "x-ms-version": "2020-12-06"
-=======
-        "x-ms-version": "2021-02-12"
->>>>>>> 7e782c87
+        "x-ms-version": "2021-02-12"
       },
       "ResponseBody": "f4UPcKUZ7rBAOfbgKbKvGxMTD+hlTH2JnAd5FkSOCi97dLCHL9L2OWv9x41B7BqnGu4K5CYJ6jMIhtSen9dssi/HZLUCKOtBHNZ8Z4TvSK/t0ftWgyYIcol8f6n9WJqTkRVeeYhkpfICycdPjIOuGD0lsc3cFi4JvvIrhahBQ8M="
     },
@@ -550,11 +470,7 @@
         "x-ms-range": "bytes=640-767",
         "x-ms-range-get-content-md5": "false",
         "x-ms-return-client-request-id": "true",
-<<<<<<< HEAD
-        "x-ms-version": "2020-12-06"
-=======
-        "x-ms-version": "2021-02-12"
->>>>>>> 7e782c87
+        "x-ms-version": "2021-02-12"
       },
       "RequestBody": null,
       "StatusCode": 206,
@@ -584,11 +500,7 @@
         "x-ms-request-id": "08ebdb73-501a-005b-3319-f4e3f9000000",
         "x-ms-server-encrypted": "true",
         "x-ms-type": "File",
-<<<<<<< HEAD
-        "x-ms-version": "2020-12-06"
-=======
-        "x-ms-version": "2021-02-12"
->>>>>>> 7e782c87
+        "x-ms-version": "2021-02-12"
       },
       "ResponseBody": "POjWbpHOJ4gsCVO6XrnlBs1na9enzLd651S7lTgfScGFAxOjrECGb/4ooNLCc6sFDSW4QdVsHG8xW4c8EpFPDL+RNVqlQVmN4PzZfizlt3OptYcTZwfsGeejclG4SVxs2ZMTMT5QX8zMKmHZk51DTKMTk1wKPKW3pRtzAs8I1ZY="
     },
@@ -607,11 +519,7 @@
         "x-ms-range": "bytes=768-895",
         "x-ms-range-get-content-md5": "false",
         "x-ms-return-client-request-id": "true",
-<<<<<<< HEAD
-        "x-ms-version": "2020-12-06"
-=======
-        "x-ms-version": "2021-02-12"
->>>>>>> 7e782c87
+        "x-ms-version": "2021-02-12"
       },
       "RequestBody": null,
       "StatusCode": 206,
@@ -641,11 +549,7 @@
         "x-ms-request-id": "08ebdb74-501a-005b-3419-f4e3f9000000",
         "x-ms-server-encrypted": "true",
         "x-ms-type": "File",
-<<<<<<< HEAD
-        "x-ms-version": "2020-12-06"
-=======
-        "x-ms-version": "2021-02-12"
->>>>>>> 7e782c87
+        "x-ms-version": "2021-02-12"
       },
       "ResponseBody": "n2ylmNGGNFlWu0c8phOGSV8mraS2/2Kd7luLI9xc/MNVyjom+Kt6Hd45Bk70aBGSlCqiqFsw4J8JB6l2+hF9+b6D59zYX1C0q4/FfPkUqIZK+Y6xuVRoJOqaHfABAyLNvA2PcIA0uTXa7v3La2Ol9F8jLAGDzD9qG8PyPkFfs6g="
     },
@@ -664,11 +568,7 @@
         "x-ms-range": "bytes=896-1023",
         "x-ms-range-get-content-md5": "false",
         "x-ms-return-client-request-id": "true",
-<<<<<<< HEAD
-        "x-ms-version": "2020-12-06"
-=======
-        "x-ms-version": "2021-02-12"
->>>>>>> 7e782c87
+        "x-ms-version": "2021-02-12"
       },
       "RequestBody": null,
       "StatusCode": 206,
@@ -698,11 +598,7 @@
         "x-ms-request-id": "08ebdb75-501a-005b-3519-f4e3f9000000",
         "x-ms-server-encrypted": "true",
         "x-ms-type": "File",
-<<<<<<< HEAD
-        "x-ms-version": "2020-12-06"
-=======
-        "x-ms-version": "2021-02-12"
->>>>>>> 7e782c87
+        "x-ms-version": "2021-02-12"
       },
       "ResponseBody": "bfjA7IQ3BRVAWdbLVpy5hvUpkd7XIUnvzSVVvUJ783o7VV5zo7lwJx0WwSr1cxN+CWtIGM7V0Euu0B5f4kfSxGVckAE+RuM7uGrAwGAf+lkR1rPXMtqsZYQSxNKaEETVRPzEmOMRQMOIDV9jFBDrjtbFTQyU+5KLsCp9K4EQoKg="
     },
@@ -721,11 +617,7 @@
         "x-ms-date": "Tue, 26 Jan 2021 19:27:44 GMT",
         "x-ms-delete-snapshots": "include",
         "x-ms-return-client-request-id": "true",
-<<<<<<< HEAD
-        "x-ms-version": "2020-12-06"
-=======
-        "x-ms-version": "2021-02-12"
->>>>>>> 7e782c87
+        "x-ms-version": "2021-02-12"
       },
       "RequestBody": null,
       "StatusCode": 202,
@@ -738,11 +630,7 @@
         ],
         "x-ms-client-request-id": "e02d962e-cfdd-fdd4-2486-bf5904cf0197",
         "x-ms-request-id": "08ebdb76-501a-005b-3619-f4e3f9000000",
-<<<<<<< HEAD
-        "x-ms-version": "2020-12-06"
-=======
-        "x-ms-version": "2021-02-12"
->>>>>>> 7e782c87
+        "x-ms-version": "2021-02-12"
       },
       "ResponseBody": []
     }
