{
  "Entries": [
    {
      "RequestUri": "https://seanmcccanary3.file.core.windows.net/test-share-463ae687-567e-c55b-0054-16f71cc3eee2?restype=share",
      "RequestMethod": "PUT",
      "RequestHeaders": {
        "Accept": "application/xml",
        "Authorization": "Sanitized",
        "traceparent": "00-76944ee0bd0cd54f9468d89b545c9660-9b5e634d646da247-00",
        "User-Agent": [
          "azsdk-net-Storage.Files.Shares/12.7.0-alpha.20210121.1",
          "(.NET 5.0.2; Microsoft Windows 10.0.19042)"
        ],
        "x-ms-client-request-id": "d2203cbf-b7fc-93f2-e5c6-5649c9622e11",
        "x-ms-date": "Thu, 21 Jan 2021 20:37:21 GMT",
        "x-ms-return-client-request-id": "true",
        "x-ms-version": "2020-06-12"
      },
      "RequestBody": null,
      "StatusCode": 201,
      "ResponseHeaders": {
        "Content-Length": "0",
        "Date": "Thu, 21 Jan 2021 20:37:20 GMT",
        "ETag": "\u00220x8D8BE4C5A0E46B3\u0022",
        "Last-Modified": "Thu, 21 Jan 2021 20:37:21 GMT",
        "Server": [
          "Windows-Azure-File/1.0",
          "Microsoft-HTTPAPI/2.0"
        ],
        "x-ms-client-request-id": "d2203cbf-b7fc-93f2-e5c6-5649c9622e11",
<<<<<<< HEAD
        "x-ms-request-id": "1bfb387e-001a-0046-50e2-9cee45000000",
        "x-ms-version": "2020-06-12"
=======
        "x-ms-request-id": "ad38ddc2-201a-0033-2735-f08569000000",
        "x-ms-version": "2020-04-08"
>>>>>>> ac24a13f
      },
      "ResponseBody": []
    },
    {
      "RequestUri": "https://seanmcccanary3.file.core.windows.net/test-share-463ae687-567e-c55b-0054-16f71cc3eee2/test-directory-1b6b323f-421b-fbcc-9a61-43bad4ade599?restype=directory",
      "RequestMethod": "PUT",
      "RequestHeaders": {
        "Accept": "application/xml",
        "Authorization": "Sanitized",
        "traceparent": "00-9504d66277d64b4bb045235762bc03fd-edc068c204eb124f-00",
        "User-Agent": [
          "azsdk-net-Storage.Files.Shares/12.7.0-alpha.20210121.1",
          "(.NET 5.0.2; Microsoft Windows 10.0.19042)"
        ],
        "x-ms-client-request-id": "ad6f7096-55fb-7d1f-6f25-379a7338bf38",
        "x-ms-date": "Thu, 21 Jan 2021 20:37:21 GMT",
        "x-ms-file-attributes": "None",
        "x-ms-file-creation-time": "Now",
        "x-ms-file-last-write-time": "Now",
        "x-ms-file-permission": "Inherit",
        "x-ms-return-client-request-id": "true",
        "x-ms-version": "2020-06-12"
      },
      "RequestBody": null,
      "StatusCode": 201,
      "ResponseHeaders": {
        "Content-Length": "0",
        "Date": "Thu, 21 Jan 2021 20:37:20 GMT",
        "ETag": "\u00220x8D8BE4C5A1A0E94\u0022",
        "Last-Modified": "Thu, 21 Jan 2021 20:37:21 GMT",
        "Server": [
          "Windows-Azure-File/1.0",
          "Microsoft-HTTPAPI/2.0"
        ],
        "x-ms-client-request-id": "ad6f7096-55fb-7d1f-6f25-379a7338bf38",
        "x-ms-file-attributes": "Directory",
        "x-ms-file-change-time": "2021-01-21T20:37:21.1374228Z",
        "x-ms-file-creation-time": "2021-01-21T20:37:21.1374228Z",
        "x-ms-file-id": "13835128424026341376",
        "x-ms-file-last-write-time": "2021-01-21T20:37:21.1374228Z",
        "x-ms-file-parent-id": "0",
        "x-ms-file-permission-key": "17860367565182308406*11459378189709739967",
        "x-ms-request-id": "ad38ddc5-201a-0033-2835-f08569000000",
        "x-ms-request-server-encrypted": "true",
        "x-ms-version": "2020-06-12"
      },
      "ResponseBody": []
    },
    {
      "RequestUri": "https://seanmcccanary3.file.core.windows.net/test-share-463ae687-567e-c55b-0054-16f71cc3eee2/test-directory-1b6b323f-421b-fbcc-9a61-43bad4ade599/test-file-016fcea3-d8de-93b3-5a8c-75eaa6cc0e14",
      "RequestMethod": "PUT",
      "RequestHeaders": {
        "Accept": "application/xml",
        "Authorization": "Sanitized",
        "traceparent": "00-58284afb6f6db946ad2ae42ea1683b6c-7cf46ae5fafe034c-00",
        "User-Agent": [
          "azsdk-net-Storage.Files.Shares/12.7.0-alpha.20210121.1",
          "(.NET 5.0.2; Microsoft Windows 10.0.19042)"
        ],
        "x-ms-client-request-id": "bc07646f-9842-cedc-c8d4-638f3b657cee",
        "x-ms-content-length": "1024",
        "x-ms-date": "Thu, 21 Jan 2021 20:37:21 GMT",
        "x-ms-file-attributes": "None",
        "x-ms-file-creation-time": "Now",
        "x-ms-file-last-write-time": "Now",
        "x-ms-file-permission": "Inherit",
        "x-ms-return-client-request-id": "true",
        "x-ms-type": "file",
        "x-ms-version": "2020-06-12"
      },
      "RequestBody": null,
      "StatusCode": 201,
      "ResponseHeaders": {
        "Content-Length": "0",
        "Date": "Thu, 21 Jan 2021 20:37:21 GMT",
        "ETag": "\u00220x8D8BE4C5A242286\u0022",
        "Last-Modified": "Thu, 21 Jan 2021 20:37:21 GMT",
        "Server": [
          "Windows-Azure-File/1.0",
          "Microsoft-HTTPAPI/2.0"
        ],
        "x-ms-client-request-id": "bc07646f-9842-cedc-c8d4-638f3b657cee",
        "x-ms-file-attributes": "Archive",
        "x-ms-file-change-time": "2021-01-21T20:37:21.2034694Z",
        "x-ms-file-creation-time": "2021-01-21T20:37:21.2034694Z",
        "x-ms-file-id": "11529285414812647424",
        "x-ms-file-last-write-time": "2021-01-21T20:37:21.2034694Z",
        "x-ms-file-parent-id": "13835128424026341376",
        "x-ms-file-permission-key": "4010187179898695473*11459378189709739967",
        "x-ms-request-id": "ad38ddc7-201a-0033-2935-f08569000000",
        "x-ms-request-server-encrypted": "true",
        "x-ms-version": "2020-06-12"
      },
      "ResponseBody": []
    },
    {
      "RequestUri": "https://seanmcccanary3.file.core.windows.net/test-share-463ae687-567e-c55b-0054-16f71cc3eee2/test-directory-1b6b323f-421b-fbcc-9a61-43bad4ade599/test-file-016fcea3-d8de-93b3-5a8c-75eaa6cc0e14?comp=range",
      "RequestMethod": "PUT",
      "RequestHeaders": {
        "Accept": "application/xml",
        "Authorization": "Sanitized",
        "Content-Length": "1024",
        "Content-Type": "application/octet-stream",
        "traceparent": "00-e28056ec47929d4d8634f27e2fe32ba1-f3bde936db8c0e4d-00",
        "User-Agent": [
          "azsdk-net-Storage.Files.Shares/12.7.0-alpha.20210121.1",
          "(.NET 5.0.2; Microsoft Windows 10.0.19042)"
        ],
        "x-ms-client-request-id": "417bea63-51c5-d9d2-22fb-b7e9cd4f2e1a",
        "x-ms-date": "Thu, 21 Jan 2021 20:37:21 GMT",
        "x-ms-range": "bytes=0-1023",
        "x-ms-return-client-request-id": "true",
        "x-ms-version": "2020-06-12",
        "x-ms-write": "update"
      },
      "RequestBody": "4b1l7ipNbyNLkmdUzbTFmFKiI2M9N52Ou7pwfORLZXsHPDd4nCF2SAFLYWnty7C7X55I0RRc\u002Bqkf1zJv3fI\u002BACzsTZB9TfwwK9th8tU0oPAJtR1GA5Nmq0KNWMXuB2sPDWE8AH4gPhKiF6Y4\u002BgjU6jZBZifV9/yYhqJN7/Q2QiRwUuRz959y6HcKpOvtLbA6uW6OrKBDORVko3rc0k4da9WByKcjYPOWz32wylMQq1jxEzaGp5WDLBjPD1QllhUo7TgWbGUJFlh6\u002BN0jk2/CU/gi6r8Yl8NA/puPVFGecTlnh90a\u002Bj7z6PzdC6\u002B4X5mpDLtbA6tWEFZ11W7JecIH3IajvAuSp1m5LgLCOosUiJ4C5UeWQ26OEHeGpSTQKW461i8oFKOOFmVhodSolNbKYE3Px5N6cZkYFauUCwE06AWUh2Nc63P7c8/hNKGa5XyhvETXAWHawGWWEP/3\u002BgtjLbjOFAxybnXa1FPEmDz3fTAu8k\u002B8XOejucf\u002Bxdp0A3nDfgboy9BwLk3P/SwNFSconpLPyAe8ptDRK1tFc6maZdHZABo2D7JfvsQB7V\u002B7laOf1idHpDpyB9c1F6B0K7qkNJdbMxQN8Y7gbwpCurlxFZW3pZ2BUsGWZ/lCAPgS6pMJXbjIX2GPkeSYZzUwL00exAEKvYUdIuHWxMwbyvCWzYR2OVwAqbU0KBS46eqLZjerJDz3CC0O6zrW8ZuUc8bzAZqwufbxHRpL1pVxZTj2Sl2VcKW0nsVXaE4hKbcan7RNxOdQ2q1BugchrDKYnIYC36Y\u002B/wIhP2LVWVCoz/RiMDbgI6FRpm\u002BvVLaekvKSv8zIH0kQ3J\u002BxK4SEe4FdmeoTvnv7t3jksDk2jqtMgq1wQpqD4K\u002BqUlSWLvcczCruUbrLi9N3lwdT424P2U30ZanXFDnm2bg6aGwmZIiByOMOSDzwgPfa\u002BKuTMPxAmngGoslORbjxCHgCkCJmUTJ\u002B0hqLAZERA\u002BSx/RyNU6i7\u002Bs30IMG/MoMrHD/E7vDUc6d4FF7itZnm9Z/lnUibZLTPRpZUcTFwvp\u002BXX\u002BRRTBT03Il1FD5K2UQ0Dioi2pU7j7iK9ahZgAJ2CFa\u002BSla0lKiK8cC/Jk92hGxSIGMGTuQKXM8sxldsmlyH/gzoi47tgHmCl\u002BjUe2loFHA8BmCeb7pxtO6Hh81QHlZjNydCjvndZJ/pg7b8NeBmw7LnMJT86I9Sd9egZvisMXmScURBJYZ2XqHAtesDdH4OIMQaae7CZ0\u002BY8BciPf6nPFI9acScJJ0scNHyPDOjTgJZkkU0kceL0An0qDVuVCCjGXiZxgu5cfwm7vkczyob9aEUyKu4cquKsZm6p3tovRuxTyO7Coj3nyBJDg==",
      "StatusCode": 201,
      "ResponseHeaders": {
        "Content-Length": "0",
        "Content-MD5": "3S7rWr2ldt4RindzD85AvA==",
        "Date": "Thu, 21 Jan 2021 20:37:21 GMT",
        "ETag": "\u00220x8D8BE4C5A2F6F39\u0022",
        "Last-Modified": "Thu, 21 Jan 2021 20:37:21 GMT",
        "Server": [
          "Windows-Azure-File/1.0",
          "Microsoft-HTTPAPI/2.0"
        ],
        "x-ms-client-request-id": "417bea63-51c5-d9d2-22fb-b7e9cd4f2e1a",
        "x-ms-request-id": "ad38ddc8-201a-0033-2a35-f08569000000",
        "x-ms-request-server-encrypted": "true",
        "x-ms-version": "2020-06-12"
      },
      "ResponseBody": []
    },
    {
      "RequestUri": "https://seanmcccanary3.file.core.windows.net/test-share-463ae687-567e-c55b-0054-16f71cc3eee2/test-directory-1b6b323f-421b-fbcc-9a61-43bad4ade599/test-file-016fcea3-d8de-93b3-5a8c-75eaa6cc0e14",
      "RequestMethod": "HEAD",
      "RequestHeaders": {
        "Accept": "application/xml",
        "Authorization": "Sanitized",
        "traceparent": "00-a1d780eb1b66824eaceefba5fedc85ca-b18e73d7f7f2264e-00",
        "User-Agent": [
          "azsdk-net-Storage.Files.Shares/12.7.0-alpha.20210121.1",
          "(.NET 5.0.2; Microsoft Windows 10.0.19042)"
        ],
        "x-ms-client-request-id": "512c2659-3aea-a928-a1ac-7f5a1166a6a0",
        "x-ms-date": "Thu, 21 Jan 2021 20:37:21 GMT",
        "x-ms-return-client-request-id": "true",
        "x-ms-version": "2020-06-12"
      },
      "RequestBody": null,
      "StatusCode": 200,
      "ResponseHeaders": {
        "Content-Length": "1024",
        "Content-Type": "application/octet-stream",
        "Date": "Thu, 21 Jan 2021 20:37:21 GMT",
        "ETag": "\u00220x8D8BE4C5A2F6F39\u0022",
        "Last-Modified": "Thu, 21 Jan 2021 20:37:21 GMT",
        "Server": [
          "Windows-Azure-File/1.0",
          "Microsoft-HTTPAPI/2.0"
        ],
        "Vary": "Origin",
        "x-ms-client-request-id": "512c2659-3aea-a928-a1ac-7f5a1166a6a0",
        "x-ms-file-attributes": "Archive",
        "x-ms-file-change-time": "2021-01-21T20:37:21.2775225Z",
        "x-ms-file-creation-time": "2021-01-21T20:37:21.2034694Z",
        "x-ms-file-id": "11529285414812647424",
        "x-ms-file-last-write-time": "2021-01-21T20:37:21.2775225Z",
        "x-ms-file-parent-id": "13835128424026341376",
        "x-ms-file-permission-key": "4010187179898695473*11459378189709739967",
        "x-ms-lease-state": "available",
        "x-ms-lease-status": "unlocked",
        "x-ms-request-id": "ad38ddc9-201a-0033-2b35-f08569000000",
        "x-ms-server-encrypted": "true",
        "x-ms-type": "File",
        "x-ms-version": "2020-06-12"
      },
      "ResponseBody": []
    },
    {
      "RequestUri": "https://seanmcccanary3.file.core.windows.net/test-share-463ae687-567e-c55b-0054-16f71cc3eee2/test-directory-1b6b323f-421b-fbcc-9a61-43bad4ade599/test-file-016fcea3-d8de-93b3-5a8c-75eaa6cc0e14",
      "RequestMethod": "GET",
      "RequestHeaders": {
        "Accept": "application/xml",
        "Authorization": "Sanitized",
        "User-Agent": [
          "azsdk-net-Storage.Files.Shares/12.7.0-alpha.20210121.1",
          "(.NET 5.0.2; Microsoft Windows 10.0.19042)"
        ],
        "x-ms-client-request-id": "a690b7a5-dd23-5030-4945-03eb08db94ad",
        "x-ms-date": "Thu, 21 Jan 2021 20:37:21 GMT",
        "x-ms-range": "bytes=0-127",
        "x-ms-range-get-content-md5": "false",
        "x-ms-return-client-request-id": "true",
        "x-ms-version": "2020-06-12"
      },
      "RequestBody": null,
      "StatusCode": 206,
      "ResponseHeaders": {
        "Accept-Ranges": "bytes",
        "Content-Length": "128",
        "Content-Range": "bytes 0-127/1024",
        "Content-Type": "application/octet-stream",
        "Date": "Thu, 21 Jan 2021 20:37:21 GMT",
        "ETag": "\u00220x8D8BE4C5A2F6F39\u0022",
        "Last-Modified": "Thu, 21 Jan 2021 20:37:21 GMT",
        "Server": [
          "Windows-Azure-File/1.0",
          "Microsoft-HTTPAPI/2.0"
        ],
        "Vary": "Origin",
        "x-ms-client-request-id": "a690b7a5-dd23-5030-4945-03eb08db94ad",
        "x-ms-file-attributes": "Archive",
        "x-ms-file-change-time": "2021-01-21T20:37:21.2775225Z",
        "x-ms-file-creation-time": "2021-01-21T20:37:21.2034694Z",
        "x-ms-file-id": "11529285414812647424",
        "x-ms-file-last-write-time": "2021-01-21T20:37:21.2775225Z",
        "x-ms-file-parent-id": "13835128424026341376",
        "x-ms-file-permission-key": "4010187179898695473*11459378189709739967",
        "x-ms-lease-state": "available",
        "x-ms-lease-status": "unlocked",
        "x-ms-request-id": "ad38ddca-201a-0033-2c35-f08569000000",
        "x-ms-server-encrypted": "true",
        "x-ms-type": "File",
        "x-ms-version": "2020-06-12"
      },
      "ResponseBody": "4b1l7ipNbyNLkmdUzbTFmFKiI2M9N52Ou7pwfORLZXsHPDd4nCF2SAFLYWnty7C7X55I0RRc\u002Bqkf1zJv3fI\u002BACzsTZB9TfwwK9th8tU0oPAJtR1GA5Nmq0KNWMXuB2sPDWE8AH4gPhKiF6Y4\u002BgjU6jZBZifV9/yYhqJN7/Q2QiQ="
    },
    {
      "RequestUri": "https://seanmcccanary3.file.core.windows.net/test-share-463ae687-567e-c55b-0054-16f71cc3eee2/test-directory-1b6b323f-421b-fbcc-9a61-43bad4ade599/test-file-016fcea3-d8de-93b3-5a8c-75eaa6cc0e14",
      "RequestMethod": "GET",
      "RequestHeaders": {
        "Accept": "application/xml",
        "Authorization": "Sanitized",
        "User-Agent": [
          "azsdk-net-Storage.Files.Shares/12.7.0-alpha.20210121.1",
          "(.NET 5.0.2; Microsoft Windows 10.0.19042)"
        ],
        "x-ms-client-request-id": "59b461e9-ffd6-f87d-36fb-bc92d3b9d2d9",
        "x-ms-date": "Thu, 21 Jan 2021 20:37:21 GMT",
        "x-ms-range": "bytes=128-255",
        "x-ms-range-get-content-md5": "false",
        "x-ms-return-client-request-id": "true",
        "x-ms-version": "2020-06-12"
      },
      "RequestBody": null,
      "StatusCode": 206,
      "ResponseHeaders": {
        "Accept-Ranges": "bytes",
        "Content-Length": "128",
        "Content-Range": "bytes 128-255/1024",
        "Content-Type": "application/octet-stream",
        "Date": "Thu, 21 Jan 2021 20:37:21 GMT",
        "ETag": "\u00220x8D8BE4C5A2F6F39\u0022",
        "Last-Modified": "Thu, 21 Jan 2021 20:37:21 GMT",
        "Server": [
          "Windows-Azure-File/1.0",
          "Microsoft-HTTPAPI/2.0"
        ],
        "Vary": "Origin",
        "x-ms-client-request-id": "59b461e9-ffd6-f87d-36fb-bc92d3b9d2d9",
        "x-ms-file-attributes": "Archive",
        "x-ms-file-change-time": "2021-01-21T20:37:21.2775225Z",
        "x-ms-file-creation-time": "2021-01-21T20:37:21.2034694Z",
        "x-ms-file-id": "11529285414812647424",
        "x-ms-file-last-write-time": "2021-01-21T20:37:21.2775225Z",
        "x-ms-file-parent-id": "13835128424026341376",
        "x-ms-file-permission-key": "4010187179898695473*11459378189709739967",
        "x-ms-lease-state": "available",
        "x-ms-lease-status": "unlocked",
        "x-ms-request-id": "ad38ddcb-201a-0033-2d35-f08569000000",
        "x-ms-server-encrypted": "true",
        "x-ms-type": "File",
        "x-ms-version": "2020-06-12"
      },
      "ResponseBody": "cFLkc/efcuh3CqTr7S2wOrlujqygQzkVZKN63NJOHWvVgcinI2Dzls99sMpTEKtY8RM2hqeVgywYzw9UJZYVKO04FmxlCRZYevjdI5NvwlP4Iuq/GJfDQP6bj1RRnnE5Z4fdGvo\u002B8\u002Bj83QuvuF\u002BZqQy7WwOrVhBWddVuyXnCB9w="
    },
    {
      "RequestUri": "https://seanmcccanary3.file.core.windows.net/test-share-463ae687-567e-c55b-0054-16f71cc3eee2/test-directory-1b6b323f-421b-fbcc-9a61-43bad4ade599/test-file-016fcea3-d8de-93b3-5a8c-75eaa6cc0e14",
      "RequestMethod": "GET",
      "RequestHeaders": {
        "Accept": "application/xml",
        "Authorization": "Sanitized",
        "User-Agent": [
          "azsdk-net-Storage.Files.Shares/12.7.0-alpha.20210121.1",
          "(.NET 5.0.2; Microsoft Windows 10.0.19042)"
        ],
        "x-ms-client-request-id": "a601f521-3b26-eed7-ae70-79bd9494b0c8",
        "x-ms-date": "Thu, 21 Jan 2021 20:37:21 GMT",
        "x-ms-range": "bytes=256-383",
        "x-ms-range-get-content-md5": "false",
        "x-ms-return-client-request-id": "true",
        "x-ms-version": "2020-06-12"
      },
      "RequestBody": null,
      "StatusCode": 206,
      "ResponseHeaders": {
        "Accept-Ranges": "bytes",
        "Content-Length": "128",
        "Content-Range": "bytes 256-383/1024",
        "Content-Type": "application/octet-stream",
        "Date": "Thu, 21 Jan 2021 20:37:21 GMT",
        "ETag": "\u00220x8D8BE4C5A2F6F39\u0022",
        "Last-Modified": "Thu, 21 Jan 2021 20:37:21 GMT",
        "Server": [
          "Windows-Azure-File/1.0",
          "Microsoft-HTTPAPI/2.0"
        ],
        "Vary": "Origin",
        "x-ms-client-request-id": "a601f521-3b26-eed7-ae70-79bd9494b0c8",
        "x-ms-file-attributes": "Archive",
        "x-ms-file-change-time": "2021-01-21T20:37:21.2775225Z",
        "x-ms-file-creation-time": "2021-01-21T20:37:21.2034694Z",
        "x-ms-file-id": "11529285414812647424",
        "x-ms-file-last-write-time": "2021-01-21T20:37:21.2775225Z",
        "x-ms-file-parent-id": "13835128424026341376",
        "x-ms-file-permission-key": "4010187179898695473*11459378189709739967",
        "x-ms-lease-state": "available",
        "x-ms-lease-status": "unlocked",
        "x-ms-request-id": "ad38ddcc-201a-0033-2e35-f08569000000",
        "x-ms-server-encrypted": "true",
        "x-ms-type": "File",
        "x-ms-version": "2020-06-12"
      },
      "ResponseBody": "hqO8C5KnWbkuAsI6ixSIngLlR5ZDbo4Qd4alJNApbjrWLygUo44WZWGh1KiU1spgTc/Hk3pxmRgVq5QLATToBZSHY1zrc/tzz\u002BE0oZrlfKG8RNcBYdrAZZYQ//f6C2MtuM4UDHJuddrUU8SYPPd9MC7yT7xc56O5x/7F2nQDecM="
    },
    {
      "RequestUri": "https://seanmcccanary3.file.core.windows.net/test-share-463ae687-567e-c55b-0054-16f71cc3eee2/test-directory-1b6b323f-421b-fbcc-9a61-43bad4ade599/test-file-016fcea3-d8de-93b3-5a8c-75eaa6cc0e14",
      "RequestMethod": "GET",
      "RequestHeaders": {
        "Accept": "application/xml",
        "Authorization": "Sanitized",
        "User-Agent": [
          "azsdk-net-Storage.Files.Shares/12.7.0-alpha.20210121.1",
          "(.NET 5.0.2; Microsoft Windows 10.0.19042)"
        ],
        "x-ms-client-request-id": "dd716ab8-2bb7-04b3-a853-aaba98a6c0fc",
        "x-ms-date": "Thu, 21 Jan 2021 20:37:21 GMT",
        "x-ms-range": "bytes=384-511",
        "x-ms-range-get-content-md5": "false",
        "x-ms-return-client-request-id": "true",
        "x-ms-version": "2020-06-12"
      },
      "RequestBody": null,
      "StatusCode": 206,
      "ResponseHeaders": {
        "Accept-Ranges": "bytes",
        "Content-Length": "128",
        "Content-Range": "bytes 384-511/1024",
        "Content-Type": "application/octet-stream",
        "Date": "Thu, 21 Jan 2021 20:37:21 GMT",
        "ETag": "\u00220x8D8BE4C5A2F6F39\u0022",
        "Last-Modified": "Thu, 21 Jan 2021 20:37:21 GMT",
        "Server": [
          "Windows-Azure-File/1.0",
          "Microsoft-HTTPAPI/2.0"
        ],
        "Vary": "Origin",
        "x-ms-client-request-id": "dd716ab8-2bb7-04b3-a853-aaba98a6c0fc",
        "x-ms-file-attributes": "Archive",
        "x-ms-file-change-time": "2021-01-21T20:37:21.2775225Z",
        "x-ms-file-creation-time": "2021-01-21T20:37:21.2034694Z",
        "x-ms-file-id": "11529285414812647424",
        "x-ms-file-last-write-time": "2021-01-21T20:37:21.2775225Z",
        "x-ms-file-parent-id": "13835128424026341376",
        "x-ms-file-permission-key": "4010187179898695473*11459378189709739967",
        "x-ms-lease-state": "available",
        "x-ms-lease-status": "unlocked",
        "x-ms-request-id": "ad38ddcd-201a-0033-2f35-f08569000000",
        "x-ms-server-encrypted": "true",
        "x-ms-type": "File",
        "x-ms-version": "2020-06-12"
      },
      "ResponseBody": "fgboy9BwLk3P/SwNFSconpLPyAe8ptDRK1tFc6maZdHZABo2D7JfvsQB7V\u002B7laOf1idHpDpyB9c1F6B0K7qkNJdbMxQN8Y7gbwpCurlxFZW3pZ2BUsGWZ/lCAPgS6pMJXbjIX2GPkeSYZzUwL00exAEKvYUdIuHWxMwbyvCWzYQ="
    },
    {
      "RequestUri": "https://seanmcccanary3.file.core.windows.net/test-share-463ae687-567e-c55b-0054-16f71cc3eee2/test-directory-1b6b323f-421b-fbcc-9a61-43bad4ade599/test-file-016fcea3-d8de-93b3-5a8c-75eaa6cc0e14",
      "RequestMethod": "GET",
      "RequestHeaders": {
        "Accept": "application/xml",
        "Authorization": "Sanitized",
        "User-Agent": [
          "azsdk-net-Storage.Files.Shares/12.7.0-alpha.20210121.1",
          "(.NET 5.0.2; Microsoft Windows 10.0.19042)"
        ],
        "x-ms-client-request-id": "29045fb8-d222-5110-0fcf-e46121273f56",
        "x-ms-date": "Thu, 21 Jan 2021 20:37:21 GMT",
        "x-ms-range": "bytes=512-639",
        "x-ms-range-get-content-md5": "false",
        "x-ms-return-client-request-id": "true",
        "x-ms-version": "2020-06-12"
      },
      "RequestBody": null,
      "StatusCode": 206,
      "ResponseHeaders": {
        "Accept-Ranges": "bytes",
        "Content-Length": "128",
        "Content-Range": "bytes 512-639/1024",
        "Content-Type": "application/octet-stream",
        "Date": "Thu, 21 Jan 2021 20:37:21 GMT",
        "ETag": "\u00220x8D8BE4C5A2F6F39\u0022",
        "Last-Modified": "Thu, 21 Jan 2021 20:37:21 GMT",
        "Server": [
          "Windows-Azure-File/1.0",
          "Microsoft-HTTPAPI/2.0"
        ],
        "Vary": "Origin",
        "x-ms-client-request-id": "29045fb8-d222-5110-0fcf-e46121273f56",
        "x-ms-file-attributes": "Archive",
        "x-ms-file-change-time": "2021-01-21T20:37:21.2775225Z",
        "x-ms-file-creation-time": "2021-01-21T20:37:21.2034694Z",
        "x-ms-file-id": "11529285414812647424",
        "x-ms-file-last-write-time": "2021-01-21T20:37:21.2775225Z",
        "x-ms-file-parent-id": "13835128424026341376",
        "x-ms-file-permission-key": "4010187179898695473*11459378189709739967",
        "x-ms-lease-state": "available",
        "x-ms-lease-status": "unlocked",
        "x-ms-request-id": "ad38ddce-201a-0033-3035-f08569000000",
        "x-ms-server-encrypted": "true",
        "x-ms-type": "File",
        "x-ms-version": "2020-06-12"
      },
      "ResponseBody": "djlcAKm1NCgUuOnqi2Y3qyQ89wgtDus61vGblHPG8wGasLn28R0aS9aVcWU49kpdlXCltJ7FV2hOISm3Gp\u002B0TcTnUNqtQboHIawymJyGAt\u002BmPv8CIT9i1VlQqM/0YjA24COhUaZvr1S2npLykr/MyB9JENyfsSuEhHuBXZnqE74="
    },
    {
      "RequestUri": "https://seanmcccanary3.file.core.windows.net/test-share-463ae687-567e-c55b-0054-16f71cc3eee2/test-directory-1b6b323f-421b-fbcc-9a61-43bad4ade599/test-file-016fcea3-d8de-93b3-5a8c-75eaa6cc0e14",
      "RequestMethod": "GET",
      "RequestHeaders": {
        "Accept": "application/xml",
        "Authorization": "Sanitized",
        "User-Agent": [
          "azsdk-net-Storage.Files.Shares/12.7.0-alpha.20210121.1",
          "(.NET 5.0.2; Microsoft Windows 10.0.19042)"
        ],
        "x-ms-client-request-id": "3901a63f-96a2-8ad9-4b02-6e76d03b33eb",
        "x-ms-date": "Thu, 21 Jan 2021 20:37:22 GMT",
        "x-ms-range": "bytes=640-767",
        "x-ms-range-get-content-md5": "false",
        "x-ms-return-client-request-id": "true",
        "x-ms-version": "2020-06-12"
      },
      "RequestBody": null,
      "StatusCode": 206,
      "ResponseHeaders": {
        "Accept-Ranges": "bytes",
        "Content-Length": "128",
        "Content-Range": "bytes 640-767/1024",
        "Content-Type": "application/octet-stream",
        "Date": "Thu, 21 Jan 2021 20:37:21 GMT",
        "ETag": "\u00220x8D8BE4C5A2F6F39\u0022",
        "Last-Modified": "Thu, 21 Jan 2021 20:37:21 GMT",
        "Server": [
          "Windows-Azure-File/1.0",
          "Microsoft-HTTPAPI/2.0"
        ],
        "Vary": "Origin",
        "x-ms-client-request-id": "3901a63f-96a2-8ad9-4b02-6e76d03b33eb",
        "x-ms-file-attributes": "Archive",
        "x-ms-file-change-time": "2021-01-21T20:37:21.2775225Z",
        "x-ms-file-creation-time": "2021-01-21T20:37:21.2034694Z",
        "x-ms-file-id": "11529285414812647424",
        "x-ms-file-last-write-time": "2021-01-21T20:37:21.2775225Z",
        "x-ms-file-parent-id": "13835128424026341376",
        "x-ms-file-permission-key": "4010187179898695473*11459378189709739967",
        "x-ms-lease-state": "available",
        "x-ms-lease-status": "unlocked",
        "x-ms-request-id": "ad38ddcf-201a-0033-3135-f08569000000",
        "x-ms-server-encrypted": "true",
        "x-ms-type": "File",
        "x-ms-version": "2020-06-12"
      },
      "ResponseBody": "e/u3eOSwOTaOq0yCrXBCmoPgr6pSVJYu9xzMKu5RusuL03eXB1Pjbg/ZTfRlqdcUOebZuDpobCZkiIHI4w5IPPCA99r4q5Mw/ECaeAaiyU5FuPEIeAKQImZRMn7SGosBkRED5LH9HI1TqLv6zfQgwb8ygyscP8Tu8NRzp3gUXuI="
    },
    {
      "RequestUri": "https://seanmcccanary3.file.core.windows.net/test-share-463ae687-567e-c55b-0054-16f71cc3eee2/test-directory-1b6b323f-421b-fbcc-9a61-43bad4ade599/test-file-016fcea3-d8de-93b3-5a8c-75eaa6cc0e14",
      "RequestMethod": "GET",
      "RequestHeaders": {
        "Accept": "application/xml",
        "Authorization": "Sanitized",
        "User-Agent": [
          "azsdk-net-Storage.Files.Shares/12.7.0-alpha.20210121.1",
          "(.NET 5.0.2; Microsoft Windows 10.0.19042)"
        ],
        "x-ms-client-request-id": "7b21493d-0625-08b4-f2e1-3254cb5d3292",
        "x-ms-date": "Thu, 21 Jan 2021 20:37:22 GMT",
        "x-ms-range": "bytes=768-895",
        "x-ms-range-get-content-md5": "false",
        "x-ms-return-client-request-id": "true",
        "x-ms-version": "2020-06-12"
      },
      "RequestBody": null,
      "StatusCode": 206,
      "ResponseHeaders": {
        "Accept-Ranges": "bytes",
        "Content-Length": "128",
        "Content-Range": "bytes 768-895/1024",
        "Content-Type": "application/octet-stream",
        "Date": "Thu, 21 Jan 2021 20:37:21 GMT",
        "ETag": "\u00220x8D8BE4C5A2F6F39\u0022",
        "Last-Modified": "Thu, 21 Jan 2021 20:37:21 GMT",
        "Server": [
          "Windows-Azure-File/1.0",
          "Microsoft-HTTPAPI/2.0"
        ],
        "Vary": "Origin",
        "x-ms-client-request-id": "7b21493d-0625-08b4-f2e1-3254cb5d3292",
        "x-ms-file-attributes": "Archive",
        "x-ms-file-change-time": "2021-01-21T20:37:21.2775225Z",
        "x-ms-file-creation-time": "2021-01-21T20:37:21.2034694Z",
        "x-ms-file-id": "11529285414812647424",
        "x-ms-file-last-write-time": "2021-01-21T20:37:21.2775225Z",
        "x-ms-file-parent-id": "13835128424026341376",
        "x-ms-file-permission-key": "4010187179898695473*11459378189709739967",
        "x-ms-lease-state": "available",
        "x-ms-lease-status": "unlocked",
        "x-ms-request-id": "ad38ddd0-201a-0033-3235-f08569000000",
        "x-ms-server-encrypted": "true",
        "x-ms-type": "File",
        "x-ms-version": "2020-06-12"
      },
      "ResponseBody": "tZnm9Z/lnUibZLTPRpZUcTFwvp\u002BXX\u002BRRTBT03Il1FD5K2UQ0Dioi2pU7j7iK9ahZgAJ2CFa\u002BSla0lKiK8cC/Jk92hGxSIGMGTuQKXM8sxldsmlyH/gzoi47tgHmCl\u002BjUe2loFHA8BmCeb7pxtO6Hh81QHlZjNydCjvndZJ/pg7Y="
    },
    {
      "RequestUri": "https://seanmcccanary3.file.core.windows.net/test-share-463ae687-567e-c55b-0054-16f71cc3eee2/test-directory-1b6b323f-421b-fbcc-9a61-43bad4ade599/test-file-016fcea3-d8de-93b3-5a8c-75eaa6cc0e14",
      "RequestMethod": "GET",
      "RequestHeaders": {
        "Accept": "application/xml",
        "Authorization": "Sanitized",
        "User-Agent": [
          "azsdk-net-Storage.Files.Shares/12.7.0-alpha.20210121.1",
          "(.NET 5.0.2; Microsoft Windows 10.0.19042)"
        ],
        "x-ms-client-request-id": "86394b32-b81a-e4c5-9e1f-b4c06458b32d",
        "x-ms-date": "Thu, 21 Jan 2021 20:37:22 GMT",
        "x-ms-range": "bytes=896-1023",
        "x-ms-range-get-content-md5": "false",
        "x-ms-return-client-request-id": "true",
        "x-ms-version": "2020-06-12"
      },
      "RequestBody": null,
      "StatusCode": 206,
      "ResponseHeaders": {
        "Accept-Ranges": "bytes",
        "Content-Length": "128",
        "Content-Range": "bytes 896-1023/1024",
        "Content-Type": "application/octet-stream",
        "Date": "Thu, 21 Jan 2021 20:37:21 GMT",
        "ETag": "\u00220x8D8BE4C5A2F6F39\u0022",
        "Last-Modified": "Thu, 21 Jan 2021 20:37:21 GMT",
        "Server": [
          "Windows-Azure-File/1.0",
          "Microsoft-HTTPAPI/2.0"
        ],
        "Vary": "Origin",
        "x-ms-client-request-id": "86394b32-b81a-e4c5-9e1f-b4c06458b32d",
        "x-ms-file-attributes": "Archive",
        "x-ms-file-change-time": "2021-01-21T20:37:21.2775225Z",
        "x-ms-file-creation-time": "2021-01-21T20:37:21.2034694Z",
        "x-ms-file-id": "11529285414812647424",
        "x-ms-file-last-write-time": "2021-01-21T20:37:21.2775225Z",
        "x-ms-file-parent-id": "13835128424026341376",
        "x-ms-file-permission-key": "4010187179898695473*11459378189709739967",
        "x-ms-lease-state": "available",
        "x-ms-lease-status": "unlocked",
        "x-ms-request-id": "ad38ddd1-201a-0033-3335-f08569000000",
        "x-ms-server-encrypted": "true",
        "x-ms-type": "File",
        "x-ms-version": "2020-06-12"
      },
      "ResponseBody": "/DXgZsOy5zCU/OiPUnfXoGb4rDF5knFEQSWGdl6hwLXrA3R\u002BDiDEGmnuwmdPmPAXIj3\u002BpzxSPWnEnCSdLHDR8jwzo04CWZJFNJHHi9AJ9Kg1blQgoxl4mcYLuXH8Ju75HM8qG/WhFMiruHKrirGZuqd7aL0bsU8juwqI958gSQ4="
    },
    {
      "RequestUri": "https://seanmcccanary3.file.core.windows.net/test-share-463ae687-567e-c55b-0054-16f71cc3eee2?restype=share",
      "RequestMethod": "DELETE",
      "RequestHeaders": {
        "Accept": "application/xml",
        "Authorization": "Sanitized",
        "traceparent": "00-d172b3fe0128e847862b5efcb061e415-9d40528d15d76d48-00",
        "User-Agent": [
          "azsdk-net-Storage.Files.Shares/12.7.0-alpha.20210121.1",
          "(.NET 5.0.2; Microsoft Windows 10.0.19042)"
        ],
        "x-ms-client-request-id": "80216a5d-ab24-3177-1abe-91a4373844a2",
        "x-ms-date": "Thu, 21 Jan 2021 20:37:22 GMT",
        "x-ms-delete-snapshots": "include",
        "x-ms-return-client-request-id": "true",
        "x-ms-version": "2020-06-12"
      },
      "RequestBody": null,
      "StatusCode": 202,
      "ResponseHeaders": {
        "Content-Length": "0",
        "Date": "Thu, 21 Jan 2021 20:37:21 GMT",
        "Server": [
          "Windows-Azure-File/1.0",
          "Microsoft-HTTPAPI/2.0"
        ],
        "x-ms-client-request-id": "80216a5d-ab24-3177-1abe-91a4373844a2",
<<<<<<< HEAD
        "x-ms-request-id": "1bfb3898-001a-0046-67e2-9cee45000000",
        "x-ms-version": "2020-06-12"
=======
        "x-ms-request-id": "ad38ddd2-201a-0033-3435-f08569000000",
        "x-ms-version": "2020-04-08"
>>>>>>> ac24a13f
      },
      "ResponseBody": []
    }
  ],
  "Variables": {
    "RandomSeed": "88139620",
    "Storage_TestConfigDefault": "ProductionTenant\nseanmcccanary3\nU2FuaXRpemVk\nhttps://seanmcccanary3.blob.core.windows.net\nhttps://seanmcccanary3.file.core.windows.net\nhttps://seanmcccanary3.queue.core.windows.net\nhttps://seanmcccanary3.table.core.windows.net\n\n\n\n\nhttps://seanmcccanary3-secondary.blob.core.windows.net\nhttps://seanmcccanary3-secondary.file.core.windows.net\nhttps://seanmcccanary3-secondary.queue.core.windows.net\nhttps://seanmcccanary3-secondary.table.core.windows.net\n\nSanitized\n\n\nCloud\nBlobEndpoint=https://seanmcccanary3.blob.core.windows.net/;QueueEndpoint=https://seanmcccanary3.queue.core.windows.net/;FileEndpoint=https://seanmcccanary3.file.core.windows.net/;BlobSecondaryEndpoint=https://seanmcccanary3-secondary.blob.core.windows.net/;QueueSecondaryEndpoint=https://seanmcccanary3-secondary.queue.core.windows.net/;FileSecondaryEndpoint=https://seanmcccanary3-secondary.file.core.windows.net/;AccountName=seanmcccanary3;AccountKey=Kg==;\nseanscope1"
  }
}<|MERGE_RESOLUTION|>--- conflicted
+++ resolved
@@ -1,18 +1,18 @@
 {
   "Entries": [
     {
-      "RequestUri": "https://seanmcccanary3.file.core.windows.net/test-share-463ae687-567e-c55b-0054-16f71cc3eee2?restype=share",
+      "RequestUri": "https://seanmcccanary3.file.core.windows.net/test-share-0dabac09-2a20-d3c0-ef3f-c17e6977a5cd?restype=share",
       "RequestMethod": "PUT",
       "RequestHeaders": {
         "Accept": "application/xml",
         "Authorization": "Sanitized",
-        "traceparent": "00-76944ee0bd0cd54f9468d89b545c9660-9b5e634d646da247-00",
-        "User-Agent": [
-          "azsdk-net-Storage.Files.Shares/12.7.0-alpha.20210121.1",
-          "(.NET 5.0.2; Microsoft Windows 10.0.19042)"
-        ],
-        "x-ms-client-request-id": "d2203cbf-b7fc-93f2-e5c6-5649c9622e11",
-        "x-ms-date": "Thu, 21 Jan 2021 20:37:21 GMT",
+        "traceparent": "00-634bbd78d02e224990ca6f11c30c2552-d472a96423afa640-00",
+        "User-Agent": [
+          "azsdk-net-Storage.Files.Shares/12.7.0-alpha.20210126.1",
+          "(.NET 5.0.2; Microsoft Windows 10.0.19042)"
+        ],
+        "x-ms-client-request-id": "3791d58f-9b23-68dd-2faa-657f5639814b",
+        "x-ms-date": "Tue, 26 Jan 2021 19:27:43 GMT",
         "x-ms-return-client-request-id": "true",
         "x-ms-version": "2020-06-12"
       },
@@ -20,37 +20,32 @@
       "StatusCode": 201,
       "ResponseHeaders": {
         "Content-Length": "0",
-        "Date": "Thu, 21 Jan 2021 20:37:20 GMT",
-        "ETag": "\u00220x8D8BE4C5A0E46B3\u0022",
-        "Last-Modified": "Thu, 21 Jan 2021 20:37:21 GMT",
-        "Server": [
-          "Windows-Azure-File/1.0",
-          "Microsoft-HTTPAPI/2.0"
-        ],
-        "x-ms-client-request-id": "d2203cbf-b7fc-93f2-e5c6-5649c9622e11",
-<<<<<<< HEAD
-        "x-ms-request-id": "1bfb387e-001a-0046-50e2-9cee45000000",
-        "x-ms-version": "2020-06-12"
-=======
-        "x-ms-request-id": "ad38ddc2-201a-0033-2735-f08569000000",
-        "x-ms-version": "2020-04-08"
->>>>>>> ac24a13f
+        "Date": "Tue, 26 Jan 2021 19:27:42 GMT",
+        "ETag": "\u00220x8D8C230740031C3\u0022",
+        "Last-Modified": "Tue, 26 Jan 2021 19:27:43 GMT",
+        "Server": [
+          "Windows-Azure-File/1.0",
+          "Microsoft-HTTPAPI/2.0"
+        ],
+        "x-ms-client-request-id": "3791d58f-9b23-68dd-2faa-657f5639814b",
+        "x-ms-request-id": "08ebdb5a-501a-005b-1f19-f4e3f9000000",
+        "x-ms-version": "2020-06-12"
       },
       "ResponseBody": []
     },
     {
-      "RequestUri": "https://seanmcccanary3.file.core.windows.net/test-share-463ae687-567e-c55b-0054-16f71cc3eee2/test-directory-1b6b323f-421b-fbcc-9a61-43bad4ade599?restype=directory",
+      "RequestUri": "https://seanmcccanary3.file.core.windows.net/test-share-0dabac09-2a20-d3c0-ef3f-c17e6977a5cd/test-directory-33aec1ef-31b4-5c89-7b3a-011f1469eec8?restype=directory",
       "RequestMethod": "PUT",
       "RequestHeaders": {
         "Accept": "application/xml",
         "Authorization": "Sanitized",
-        "traceparent": "00-9504d66277d64b4bb045235762bc03fd-edc068c204eb124f-00",
-        "User-Agent": [
-          "azsdk-net-Storage.Files.Shares/12.7.0-alpha.20210121.1",
-          "(.NET 5.0.2; Microsoft Windows 10.0.19042)"
-        ],
-        "x-ms-client-request-id": "ad6f7096-55fb-7d1f-6f25-379a7338bf38",
-        "x-ms-date": "Thu, 21 Jan 2021 20:37:21 GMT",
+        "traceparent": "00-d07c31ecde7fa44186f372412370c3d5-52b5ca5f22c2a741-00",
+        "User-Agent": [
+          "azsdk-net-Storage.Files.Shares/12.7.0-alpha.20210126.1",
+          "(.NET 5.0.2; Microsoft Windows 10.0.19042)"
+        ],
+        "x-ms-client-request-id": "2366cb80-4978-5da4-4c35-bce999bd54c5",
+        "x-ms-date": "Tue, 26 Jan 2021 19:27:44 GMT",
         "x-ms-file-attributes": "None",
         "x-ms-file-creation-time": "Now",
         "x-ms-file-last-write-time": "Now",
@@ -62,41 +57,41 @@
       "StatusCode": 201,
       "ResponseHeaders": {
         "Content-Length": "0",
-        "Date": "Thu, 21 Jan 2021 20:37:20 GMT",
-        "ETag": "\u00220x8D8BE4C5A1A0E94\u0022",
-        "Last-Modified": "Thu, 21 Jan 2021 20:37:21 GMT",
-        "Server": [
-          "Windows-Azure-File/1.0",
-          "Microsoft-HTTPAPI/2.0"
-        ],
-        "x-ms-client-request-id": "ad6f7096-55fb-7d1f-6f25-379a7338bf38",
+        "Date": "Tue, 26 Jan 2021 19:27:42 GMT",
+        "ETag": "\u00220x8D8C230740ACD26\u0022",
+        "Last-Modified": "Tue, 26 Jan 2021 19:27:43 GMT",
+        "Server": [
+          "Windows-Azure-File/1.0",
+          "Microsoft-HTTPAPI/2.0"
+        ],
+        "x-ms-client-request-id": "2366cb80-4978-5da4-4c35-bce999bd54c5",
         "x-ms-file-attributes": "Directory",
-        "x-ms-file-change-time": "2021-01-21T20:37:21.1374228Z",
-        "x-ms-file-creation-time": "2021-01-21T20:37:21.1374228Z",
+        "x-ms-file-change-time": "2021-01-26T19:27:43.4008870Z",
+        "x-ms-file-creation-time": "2021-01-26T19:27:43.4008870Z",
         "x-ms-file-id": "13835128424026341376",
-        "x-ms-file-last-write-time": "2021-01-21T20:37:21.1374228Z",
+        "x-ms-file-last-write-time": "2021-01-26T19:27:43.4008870Z",
         "x-ms-file-parent-id": "0",
         "x-ms-file-permission-key": "17860367565182308406*11459378189709739967",
-        "x-ms-request-id": "ad38ddc5-201a-0033-2835-f08569000000",
+        "x-ms-request-id": "08ebdb5d-501a-005b-2019-f4e3f9000000",
         "x-ms-request-server-encrypted": "true",
         "x-ms-version": "2020-06-12"
       },
       "ResponseBody": []
     },
     {
-      "RequestUri": "https://seanmcccanary3.file.core.windows.net/test-share-463ae687-567e-c55b-0054-16f71cc3eee2/test-directory-1b6b323f-421b-fbcc-9a61-43bad4ade599/test-file-016fcea3-d8de-93b3-5a8c-75eaa6cc0e14",
+      "RequestUri": "https://seanmcccanary3.file.core.windows.net/test-share-0dabac09-2a20-d3c0-ef3f-c17e6977a5cd/test-directory-33aec1ef-31b4-5c89-7b3a-011f1469eec8/test-file-637cea25-615a-ff76-96f0-4f247a485174",
       "RequestMethod": "PUT",
       "RequestHeaders": {
         "Accept": "application/xml",
         "Authorization": "Sanitized",
-        "traceparent": "00-58284afb6f6db946ad2ae42ea1683b6c-7cf46ae5fafe034c-00",
-        "User-Agent": [
-          "azsdk-net-Storage.Files.Shares/12.7.0-alpha.20210121.1",
-          "(.NET 5.0.2; Microsoft Windows 10.0.19042)"
-        ],
-        "x-ms-client-request-id": "bc07646f-9842-cedc-c8d4-638f3b657cee",
+        "traceparent": "00-f77b370c454a5c43bc34c8d932db3d62-2567f71feeb68448-00",
+        "User-Agent": [
+          "azsdk-net-Storage.Files.Shares/12.7.0-alpha.20210126.1",
+          "(.NET 5.0.2; Microsoft Windows 10.0.19042)"
+        ],
+        "x-ms-client-request-id": "2a3eb76c-8794-7433-4e4e-75a3ac6d1068",
         "x-ms-content-length": "1024",
-        "x-ms-date": "Thu, 21 Jan 2021 20:37:21 GMT",
+        "x-ms-date": "Tue, 26 Jan 2021 19:27:44 GMT",
         "x-ms-file-attributes": "None",
         "x-ms-file-creation-time": "Now",
         "x-ms-file-last-write-time": "Now",
@@ -109,79 +104,79 @@
       "StatusCode": 201,
       "ResponseHeaders": {
         "Content-Length": "0",
-        "Date": "Thu, 21 Jan 2021 20:37:21 GMT",
-        "ETag": "\u00220x8D8BE4C5A242286\u0022",
-        "Last-Modified": "Thu, 21 Jan 2021 20:37:21 GMT",
-        "Server": [
-          "Windows-Azure-File/1.0",
-          "Microsoft-HTTPAPI/2.0"
-        ],
-        "x-ms-client-request-id": "bc07646f-9842-cedc-c8d4-638f3b657cee",
-        "x-ms-file-attributes": "Archive",
-        "x-ms-file-change-time": "2021-01-21T20:37:21.2034694Z",
-        "x-ms-file-creation-time": "2021-01-21T20:37:21.2034694Z",
-        "x-ms-file-id": "11529285414812647424",
-        "x-ms-file-last-write-time": "2021-01-21T20:37:21.2034694Z",
-        "x-ms-file-parent-id": "13835128424026341376",
-        "x-ms-file-permission-key": "4010187179898695473*11459378189709739967",
-        "x-ms-request-id": "ad38ddc7-201a-0033-2935-f08569000000",
+        "Date": "Tue, 26 Jan 2021 19:27:42 GMT",
+        "ETag": "\u00220x8D8C23074141DAF\u0022",
+        "Last-Modified": "Tue, 26 Jan 2021 19:27:43 GMT",
+        "Server": [
+          "Windows-Azure-File/1.0",
+          "Microsoft-HTTPAPI/2.0"
+        ],
+        "x-ms-client-request-id": "2a3eb76c-8794-7433-4e4e-75a3ac6d1068",
+        "x-ms-file-attributes": "Archive",
+        "x-ms-file-change-time": "2021-01-26T19:27:43.4619311Z",
+        "x-ms-file-creation-time": "2021-01-26T19:27:43.4619311Z",
+        "x-ms-file-id": "11529285414812647424",
+        "x-ms-file-last-write-time": "2021-01-26T19:27:43.4619311Z",
+        "x-ms-file-parent-id": "13835128424026341376",
+        "x-ms-file-permission-key": "4010187179898695473*11459378189709739967",
+        "x-ms-request-id": "08ebdb5f-501a-005b-2119-f4e3f9000000",
         "x-ms-request-server-encrypted": "true",
         "x-ms-version": "2020-06-12"
       },
       "ResponseBody": []
     },
     {
-      "RequestUri": "https://seanmcccanary3.file.core.windows.net/test-share-463ae687-567e-c55b-0054-16f71cc3eee2/test-directory-1b6b323f-421b-fbcc-9a61-43bad4ade599/test-file-016fcea3-d8de-93b3-5a8c-75eaa6cc0e14?comp=range",
+      "RequestUri": "https://seanmcccanary3.file.core.windows.net/test-share-0dabac09-2a20-d3c0-ef3f-c17e6977a5cd/test-directory-33aec1ef-31b4-5c89-7b3a-011f1469eec8/test-file-637cea25-615a-ff76-96f0-4f247a485174?comp=range",
       "RequestMethod": "PUT",
       "RequestHeaders": {
         "Accept": "application/xml",
         "Authorization": "Sanitized",
         "Content-Length": "1024",
         "Content-Type": "application/octet-stream",
-        "traceparent": "00-e28056ec47929d4d8634f27e2fe32ba1-f3bde936db8c0e4d-00",
-        "User-Agent": [
-          "azsdk-net-Storage.Files.Shares/12.7.0-alpha.20210121.1",
-          "(.NET 5.0.2; Microsoft Windows 10.0.19042)"
-        ],
-        "x-ms-client-request-id": "417bea63-51c5-d9d2-22fb-b7e9cd4f2e1a",
-        "x-ms-date": "Thu, 21 Jan 2021 20:37:21 GMT",
+        "traceparent": "00-909f7572a015324eb8a376d6d7cbcc77-c6d1508a2a5a5843-00",
+        "User-Agent": [
+          "azsdk-net-Storage.Files.Shares/12.7.0-alpha.20210126.1",
+          "(.NET 5.0.2; Microsoft Windows 10.0.19042)"
+        ],
+        "x-ms-client-request-id": "c3b8d7ad-270a-a0df-0287-8774c29d9cfc",
+        "x-ms-date": "Tue, 26 Jan 2021 19:27:44 GMT",
         "x-ms-range": "bytes=0-1023",
         "x-ms-return-client-request-id": "true",
         "x-ms-version": "2020-06-12",
         "x-ms-write": "update"
       },
-      "RequestBody": "4b1l7ipNbyNLkmdUzbTFmFKiI2M9N52Ou7pwfORLZXsHPDd4nCF2SAFLYWnty7C7X55I0RRc\u002Bqkf1zJv3fI\u002BACzsTZB9TfwwK9th8tU0oPAJtR1GA5Nmq0KNWMXuB2sPDWE8AH4gPhKiF6Y4\u002BgjU6jZBZifV9/yYhqJN7/Q2QiRwUuRz959y6HcKpOvtLbA6uW6OrKBDORVko3rc0k4da9WByKcjYPOWz32wylMQq1jxEzaGp5WDLBjPD1QllhUo7TgWbGUJFlh6\u002BN0jk2/CU/gi6r8Yl8NA/puPVFGecTlnh90a\u002Bj7z6PzdC6\u002B4X5mpDLtbA6tWEFZ11W7JecIH3IajvAuSp1m5LgLCOosUiJ4C5UeWQ26OEHeGpSTQKW461i8oFKOOFmVhodSolNbKYE3Px5N6cZkYFauUCwE06AWUh2Nc63P7c8/hNKGa5XyhvETXAWHawGWWEP/3\u002BgtjLbjOFAxybnXa1FPEmDz3fTAu8k\u002B8XOejucf\u002Bxdp0A3nDfgboy9BwLk3P/SwNFSconpLPyAe8ptDRK1tFc6maZdHZABo2D7JfvsQB7V\u002B7laOf1idHpDpyB9c1F6B0K7qkNJdbMxQN8Y7gbwpCurlxFZW3pZ2BUsGWZ/lCAPgS6pMJXbjIX2GPkeSYZzUwL00exAEKvYUdIuHWxMwbyvCWzYR2OVwAqbU0KBS46eqLZjerJDz3CC0O6zrW8ZuUc8bzAZqwufbxHRpL1pVxZTj2Sl2VcKW0nsVXaE4hKbcan7RNxOdQ2q1BugchrDKYnIYC36Y\u002B/wIhP2LVWVCoz/RiMDbgI6FRpm\u002BvVLaekvKSv8zIH0kQ3J\u002BxK4SEe4FdmeoTvnv7t3jksDk2jqtMgq1wQpqD4K\u002BqUlSWLvcczCruUbrLi9N3lwdT424P2U30ZanXFDnm2bg6aGwmZIiByOMOSDzwgPfa\u002BKuTMPxAmngGoslORbjxCHgCkCJmUTJ\u002B0hqLAZERA\u002BSx/RyNU6i7\u002Bs30IMG/MoMrHD/E7vDUc6d4FF7itZnm9Z/lnUibZLTPRpZUcTFwvp\u002BXX\u002BRRTBT03Il1FD5K2UQ0Dioi2pU7j7iK9ahZgAJ2CFa\u002BSla0lKiK8cC/Jk92hGxSIGMGTuQKXM8sxldsmlyH/gzoi47tgHmCl\u002BjUe2loFHA8BmCeb7pxtO6Hh81QHlZjNydCjvndZJ/pg7b8NeBmw7LnMJT86I9Sd9egZvisMXmScURBJYZ2XqHAtesDdH4OIMQaae7CZ0\u002BY8BciPf6nPFI9acScJJ0scNHyPDOjTgJZkkU0kceL0An0qDVuVCCjGXiZxgu5cfwm7vkczyob9aEUyKu4cquKsZm6p3tovRuxTyO7Coj3nyBJDg==",
+      "RequestBody": "u5297UrtZoIXFoDNbOsVyh8unkkCy1B5xJFHsLHA/vWS/uKp9C2Ik2XkC2LI1/FgH/LJax4Lw\u002B9NQyi4pbXRVxeKO20Ia9bypQvkHr/tsOyf5pC\u002B9pPWhzvyXLAE0O2vE7RKPpyDWLMc18UTJqUwX5I8Gb8lEmCEs7MyFg8l7dUeNAsLo3JQHI7coh/Nw2CWwv0eyLctiQBTxYroUUGk9\u002Brw9PGaJLwg6/wwSG9At/BTm1MSBiQe8KsKt93naMtMOKs13c5u/J1B/t26/UGQEw6ZlbXukvDF0QRGj23eOIMx5A/EC9ki5J\u002B20QhHZPNpeqTPTtMVXqa7cAvKJ20vYsZaiBgyzAc0d7AWN8DofW0Q3RXJDuqvHIZoCZvOV70xhm5C7dvaN66cm9Yj/ibl0/KeuUpXZlPbqmySycJsZh/z5LBSpZCSNqZnLHMTjB1fgzaoMJ5y2iAaZkNuSG3rMDW2Lxl2ky1iC4Oj8DrgyB1OM0aMwzaBgAqQOD9NJO44fPs\u002BXVwE6e8IRiQbz\u002BnmOp4lHxUnXm3/NK8O5VruFeeVa3Q\u002BoWrBSklWhHwRZrEhqf6gJwTYEB2OPyit9QOUGjE9hmN0qJgzY9TL0drx7c7\u002B7TtcTe3ivFpWsGFCFFRFwWlL1OBNrAFlbcMwDT9DnFJZrgjHOM1DWskJHvc28U9/hQ9wpRnusEA59uApsq8bExMP6GVMfYmcB3kWRI4KL3t0sIcv0vY5a/3HjUHsGqca7grkJgnqMwiG1J6f12yyL8dktQIo60Ec1nxnhO9Ir\u002B3R\u002B1aDJghyiXx/qf1YmpORFV55iGSl8gLJx0\u002BMg64YPSWxzdwWLgm\u002B8iuFqEFDwzzo1m6RzieILAlTul655QbNZ2vXp8y3eudUu5U4H0nBhQMTo6xAhm/\u002BKKDSwnOrBQ0luEHVbBxvMVuHPBKRTwy/kTVapUFZjeD82X4s5bdzqbWHE2cH7Bnno3JRuElcbNmTEzE\u002BUF/MzCph2ZOdQ0yjE5NcCjylt6UbcwLPCNWWn2ylmNGGNFlWu0c8phOGSV8mraS2/2Kd7luLI9xc/MNVyjom\u002BKt6Hd45Bk70aBGSlCqiqFsw4J8JB6l2\u002BhF9\u002Bb6D59zYX1C0q4/FfPkUqIZK\u002BY6xuVRoJOqaHfABAyLNvA2PcIA0uTXa7v3La2Ol9F8jLAGDzD9qG8PyPkFfs6ht\u002BMDshDcFFUBZ1stWnLmG9SmR3tchSe/NJVW9QnvzejtVXnOjuXAnHRbBKvVzE34Ja0gYztXQS67QHl/iR9LEZVyQAT5G4zu4asDAYB/6WRHWs9cy2qxlhBLE0poQRNVE/MSY4xFAw4gNX2MUEOuO1sVNDJT7kouwKn0rgRCgqA==",
       "StatusCode": 201,
       "ResponseHeaders": {
         "Content-Length": "0",
-        "Content-MD5": "3S7rWr2ldt4RindzD85AvA==",
-        "Date": "Thu, 21 Jan 2021 20:37:21 GMT",
-        "ETag": "\u00220x8D8BE4C5A2F6F39\u0022",
-        "Last-Modified": "Thu, 21 Jan 2021 20:37:21 GMT",
-        "Server": [
-          "Windows-Azure-File/1.0",
-          "Microsoft-HTTPAPI/2.0"
-        ],
-        "x-ms-client-request-id": "417bea63-51c5-d9d2-22fb-b7e9cd4f2e1a",
-        "x-ms-request-id": "ad38ddc8-201a-0033-2a35-f08569000000",
+        "Content-MD5": "fmrRIdFZRpNJzdRMloBksw==",
+        "Date": "Tue, 26 Jan 2021 19:27:42 GMT",
+        "ETag": "\u00220x8D8C230741DBC67\u0022",
+        "Last-Modified": "Tue, 26 Jan 2021 19:27:43 GMT",
+        "Server": [
+          "Windows-Azure-File/1.0",
+          "Microsoft-HTTPAPI/2.0"
+        ],
+        "x-ms-client-request-id": "c3b8d7ad-270a-a0df-0287-8774c29d9cfc",
+        "x-ms-request-id": "08ebdb60-501a-005b-2219-f4e3f9000000",
         "x-ms-request-server-encrypted": "true",
         "x-ms-version": "2020-06-12"
       },
       "ResponseBody": []
     },
     {
-      "RequestUri": "https://seanmcccanary3.file.core.windows.net/test-share-463ae687-567e-c55b-0054-16f71cc3eee2/test-directory-1b6b323f-421b-fbcc-9a61-43bad4ade599/test-file-016fcea3-d8de-93b3-5a8c-75eaa6cc0e14",
+      "RequestUri": "https://seanmcccanary3.file.core.windows.net/test-share-0dabac09-2a20-d3c0-ef3f-c17e6977a5cd/test-directory-33aec1ef-31b4-5c89-7b3a-011f1469eec8/test-file-637cea25-615a-ff76-96f0-4f247a485174",
       "RequestMethod": "HEAD",
       "RequestHeaders": {
         "Accept": "application/xml",
         "Authorization": "Sanitized",
-        "traceparent": "00-a1d780eb1b66824eaceefba5fedc85ca-b18e73d7f7f2264e-00",
-        "User-Agent": [
-          "azsdk-net-Storage.Files.Shares/12.7.0-alpha.20210121.1",
-          "(.NET 5.0.2; Microsoft Windows 10.0.19042)"
-        ],
-        "x-ms-client-request-id": "512c2659-3aea-a928-a1ac-7f5a1166a6a0",
-        "x-ms-date": "Thu, 21 Jan 2021 20:37:21 GMT",
+        "traceparent": "00-7b3c5845e1052b40b1f83a6491c1d888-d3c6ef6d31f4134b-00",
+        "User-Agent": [
+          "azsdk-net-Storage.Files.Shares/12.7.0-alpha.20210126.1",
+          "(.NET 5.0.2; Microsoft Windows 10.0.19042)"
+        ],
+        "x-ms-client-request-id": "d4f6f4e2-4db5-b25d-2963-488c43712a0a",
+        "x-ms-date": "Tue, 26 Jan 2021 19:27:44 GMT",
         "x-ms-return-client-request-id": "true",
         "x-ms-version": "2020-06-12"
       },
@@ -190,25 +185,25 @@
       "ResponseHeaders": {
         "Content-Length": "1024",
         "Content-Type": "application/octet-stream",
-        "Date": "Thu, 21 Jan 2021 20:37:21 GMT",
-        "ETag": "\u00220x8D8BE4C5A2F6F39\u0022",
-        "Last-Modified": "Thu, 21 Jan 2021 20:37:21 GMT",
-        "Server": [
-          "Windows-Azure-File/1.0",
-          "Microsoft-HTTPAPI/2.0"
-        ],
-        "Vary": "Origin",
-        "x-ms-client-request-id": "512c2659-3aea-a928-a1ac-7f5a1166a6a0",
-        "x-ms-file-attributes": "Archive",
-        "x-ms-file-change-time": "2021-01-21T20:37:21.2775225Z",
-        "x-ms-file-creation-time": "2021-01-21T20:37:21.2034694Z",
-        "x-ms-file-id": "11529285414812647424",
-        "x-ms-file-last-write-time": "2021-01-21T20:37:21.2775225Z",
-        "x-ms-file-parent-id": "13835128424026341376",
-        "x-ms-file-permission-key": "4010187179898695473*11459378189709739967",
-        "x-ms-lease-state": "available",
-        "x-ms-lease-status": "unlocked",
-        "x-ms-request-id": "ad38ddc9-201a-0033-2b35-f08569000000",
+        "Date": "Tue, 26 Jan 2021 19:27:42 GMT",
+        "ETag": "\u00220x8D8C230741DBC67\u0022",
+        "Last-Modified": "Tue, 26 Jan 2021 19:27:43 GMT",
+        "Server": [
+          "Windows-Azure-File/1.0",
+          "Microsoft-HTTPAPI/2.0"
+        ],
+        "Vary": "Origin",
+        "x-ms-client-request-id": "d4f6f4e2-4db5-b25d-2963-488c43712a0a",
+        "x-ms-file-attributes": "Archive",
+        "x-ms-file-change-time": "2021-01-26T19:27:43.5249767Z",
+        "x-ms-file-creation-time": "2021-01-26T19:27:43.4619311Z",
+        "x-ms-file-id": "11529285414812647424",
+        "x-ms-file-last-write-time": "2021-01-26T19:27:43.5249767Z",
+        "x-ms-file-parent-id": "13835128424026341376",
+        "x-ms-file-permission-key": "4010187179898695473*11459378189709739967",
+        "x-ms-lease-state": "available",
+        "x-ms-lease-status": "unlocked",
+        "x-ms-request-id": "08ebdb61-501a-005b-2319-f4e3f9000000",
         "x-ms-server-encrypted": "true",
         "x-ms-type": "File",
         "x-ms-version": "2020-06-12"
@@ -216,17 +211,17 @@
       "ResponseBody": []
     },
     {
-      "RequestUri": "https://seanmcccanary3.file.core.windows.net/test-share-463ae687-567e-c55b-0054-16f71cc3eee2/test-directory-1b6b323f-421b-fbcc-9a61-43bad4ade599/test-file-016fcea3-d8de-93b3-5a8c-75eaa6cc0e14",
-      "RequestMethod": "GET",
-      "RequestHeaders": {
-        "Accept": "application/xml",
-        "Authorization": "Sanitized",
-        "User-Agent": [
-          "azsdk-net-Storage.Files.Shares/12.7.0-alpha.20210121.1",
-          "(.NET 5.0.2; Microsoft Windows 10.0.19042)"
-        ],
-        "x-ms-client-request-id": "a690b7a5-dd23-5030-4945-03eb08db94ad",
-        "x-ms-date": "Thu, 21 Jan 2021 20:37:21 GMT",
+      "RequestUri": "https://seanmcccanary3.file.core.windows.net/test-share-0dabac09-2a20-d3c0-ef3f-c17e6977a5cd/test-directory-33aec1ef-31b4-5c89-7b3a-011f1469eec8/test-file-637cea25-615a-ff76-96f0-4f247a485174",
+      "RequestMethod": "GET",
+      "RequestHeaders": {
+        "Accept": "application/xml",
+        "Authorization": "Sanitized",
+        "User-Agent": [
+          "azsdk-net-Storage.Files.Shares/12.7.0-alpha.20210126.1",
+          "(.NET 5.0.2; Microsoft Windows 10.0.19042)"
+        ],
+        "x-ms-client-request-id": "ce92f68c-c8a7-db47-222c-60acafd55d60",
+        "x-ms-date": "Tue, 26 Jan 2021 19:27:44 GMT",
         "x-ms-range": "bytes=0-127",
         "x-ms-range-get-content-md5": "false",
         "x-ms-return-client-request-id": "true",
@@ -239,43 +234,43 @@
         "Content-Length": "128",
         "Content-Range": "bytes 0-127/1024",
         "Content-Type": "application/octet-stream",
-        "Date": "Thu, 21 Jan 2021 20:37:21 GMT",
-        "ETag": "\u00220x8D8BE4C5A2F6F39\u0022",
-        "Last-Modified": "Thu, 21 Jan 2021 20:37:21 GMT",
-        "Server": [
-          "Windows-Azure-File/1.0",
-          "Microsoft-HTTPAPI/2.0"
-        ],
-        "Vary": "Origin",
-        "x-ms-client-request-id": "a690b7a5-dd23-5030-4945-03eb08db94ad",
-        "x-ms-file-attributes": "Archive",
-        "x-ms-file-change-time": "2021-01-21T20:37:21.2775225Z",
-        "x-ms-file-creation-time": "2021-01-21T20:37:21.2034694Z",
-        "x-ms-file-id": "11529285414812647424",
-        "x-ms-file-last-write-time": "2021-01-21T20:37:21.2775225Z",
-        "x-ms-file-parent-id": "13835128424026341376",
-        "x-ms-file-permission-key": "4010187179898695473*11459378189709739967",
-        "x-ms-lease-state": "available",
-        "x-ms-lease-status": "unlocked",
-        "x-ms-request-id": "ad38ddca-201a-0033-2c35-f08569000000",
-        "x-ms-server-encrypted": "true",
-        "x-ms-type": "File",
-        "x-ms-version": "2020-06-12"
-      },
-      "ResponseBody": "4b1l7ipNbyNLkmdUzbTFmFKiI2M9N52Ou7pwfORLZXsHPDd4nCF2SAFLYWnty7C7X55I0RRc\u002Bqkf1zJv3fI\u002BACzsTZB9TfwwK9th8tU0oPAJtR1GA5Nmq0KNWMXuB2sPDWE8AH4gPhKiF6Y4\u002BgjU6jZBZifV9/yYhqJN7/Q2QiQ="
-    },
-    {
-      "RequestUri": "https://seanmcccanary3.file.core.windows.net/test-share-463ae687-567e-c55b-0054-16f71cc3eee2/test-directory-1b6b323f-421b-fbcc-9a61-43bad4ade599/test-file-016fcea3-d8de-93b3-5a8c-75eaa6cc0e14",
-      "RequestMethod": "GET",
-      "RequestHeaders": {
-        "Accept": "application/xml",
-        "Authorization": "Sanitized",
-        "User-Agent": [
-          "azsdk-net-Storage.Files.Shares/12.7.0-alpha.20210121.1",
-          "(.NET 5.0.2; Microsoft Windows 10.0.19042)"
-        ],
-        "x-ms-client-request-id": "59b461e9-ffd6-f87d-36fb-bc92d3b9d2d9",
-        "x-ms-date": "Thu, 21 Jan 2021 20:37:21 GMT",
+        "Date": "Tue, 26 Jan 2021 19:27:42 GMT",
+        "ETag": "\u00220x8D8C230741DBC67\u0022",
+        "Last-Modified": "Tue, 26 Jan 2021 19:27:43 GMT",
+        "Server": [
+          "Windows-Azure-File/1.0",
+          "Microsoft-HTTPAPI/2.0"
+        ],
+        "Vary": "Origin",
+        "x-ms-client-request-id": "ce92f68c-c8a7-db47-222c-60acafd55d60",
+        "x-ms-file-attributes": "Archive",
+        "x-ms-file-change-time": "2021-01-26T19:27:43.5249767Z",
+        "x-ms-file-creation-time": "2021-01-26T19:27:43.4619311Z",
+        "x-ms-file-id": "11529285414812647424",
+        "x-ms-file-last-write-time": "2021-01-26T19:27:43.5249767Z",
+        "x-ms-file-parent-id": "13835128424026341376",
+        "x-ms-file-permission-key": "4010187179898695473*11459378189709739967",
+        "x-ms-lease-state": "available",
+        "x-ms-lease-status": "unlocked",
+        "x-ms-request-id": "08ebdb66-501a-005b-2719-f4e3f9000000",
+        "x-ms-server-encrypted": "true",
+        "x-ms-type": "File",
+        "x-ms-version": "2020-06-12"
+      },
+      "ResponseBody": "u5297UrtZoIXFoDNbOsVyh8unkkCy1B5xJFHsLHA/vWS/uKp9C2Ik2XkC2LI1/FgH/LJax4Lw\u002B9NQyi4pbXRVxeKO20Ia9bypQvkHr/tsOyf5pC\u002B9pPWhzvyXLAE0O2vE7RKPpyDWLMc18UTJqUwX5I8Gb8lEmCEs7MyFg8l7dU="
+    },
+    {
+      "RequestUri": "https://seanmcccanary3.file.core.windows.net/test-share-0dabac09-2a20-d3c0-ef3f-c17e6977a5cd/test-directory-33aec1ef-31b4-5c89-7b3a-011f1469eec8/test-file-637cea25-615a-ff76-96f0-4f247a485174",
+      "RequestMethod": "GET",
+      "RequestHeaders": {
+        "Accept": "application/xml",
+        "Authorization": "Sanitized",
+        "User-Agent": [
+          "azsdk-net-Storage.Files.Shares/12.7.0-alpha.20210126.1",
+          "(.NET 5.0.2; Microsoft Windows 10.0.19042)"
+        ],
+        "x-ms-client-request-id": "4d005852-5cdf-ce63-b41c-d6b180c3079f",
+        "x-ms-date": "Tue, 26 Jan 2021 19:27:44 GMT",
         "x-ms-range": "bytes=128-255",
         "x-ms-range-get-content-md5": "false",
         "x-ms-return-client-request-id": "true",
@@ -288,43 +283,43 @@
         "Content-Length": "128",
         "Content-Range": "bytes 128-255/1024",
         "Content-Type": "application/octet-stream",
-        "Date": "Thu, 21 Jan 2021 20:37:21 GMT",
-        "ETag": "\u00220x8D8BE4C5A2F6F39\u0022",
-        "Last-Modified": "Thu, 21 Jan 2021 20:37:21 GMT",
-        "Server": [
-          "Windows-Azure-File/1.0",
-          "Microsoft-HTTPAPI/2.0"
-        ],
-        "Vary": "Origin",
-        "x-ms-client-request-id": "59b461e9-ffd6-f87d-36fb-bc92d3b9d2d9",
-        "x-ms-file-attributes": "Archive",
-        "x-ms-file-change-time": "2021-01-21T20:37:21.2775225Z",
-        "x-ms-file-creation-time": "2021-01-21T20:37:21.2034694Z",
-        "x-ms-file-id": "11529285414812647424",
-        "x-ms-file-last-write-time": "2021-01-21T20:37:21.2775225Z",
-        "x-ms-file-parent-id": "13835128424026341376",
-        "x-ms-file-permission-key": "4010187179898695473*11459378189709739967",
-        "x-ms-lease-state": "available",
-        "x-ms-lease-status": "unlocked",
-        "x-ms-request-id": "ad38ddcb-201a-0033-2d35-f08569000000",
-        "x-ms-server-encrypted": "true",
-        "x-ms-type": "File",
-        "x-ms-version": "2020-06-12"
-      },
-      "ResponseBody": "cFLkc/efcuh3CqTr7S2wOrlujqygQzkVZKN63NJOHWvVgcinI2Dzls99sMpTEKtY8RM2hqeVgywYzw9UJZYVKO04FmxlCRZYevjdI5NvwlP4Iuq/GJfDQP6bj1RRnnE5Z4fdGvo\u002B8\u002Bj83QuvuF\u002BZqQy7WwOrVhBWddVuyXnCB9w="
-    },
-    {
-      "RequestUri": "https://seanmcccanary3.file.core.windows.net/test-share-463ae687-567e-c55b-0054-16f71cc3eee2/test-directory-1b6b323f-421b-fbcc-9a61-43bad4ade599/test-file-016fcea3-d8de-93b3-5a8c-75eaa6cc0e14",
-      "RequestMethod": "GET",
-      "RequestHeaders": {
-        "Accept": "application/xml",
-        "Authorization": "Sanitized",
-        "User-Agent": [
-          "azsdk-net-Storage.Files.Shares/12.7.0-alpha.20210121.1",
-          "(.NET 5.0.2; Microsoft Windows 10.0.19042)"
-        ],
-        "x-ms-client-request-id": "a601f521-3b26-eed7-ae70-79bd9494b0c8",
-        "x-ms-date": "Thu, 21 Jan 2021 20:37:21 GMT",
+        "Date": "Tue, 26 Jan 2021 19:27:42 GMT",
+        "ETag": "\u00220x8D8C230741DBC67\u0022",
+        "Last-Modified": "Tue, 26 Jan 2021 19:27:43 GMT",
+        "Server": [
+          "Windows-Azure-File/1.0",
+          "Microsoft-HTTPAPI/2.0"
+        ],
+        "Vary": "Origin",
+        "x-ms-client-request-id": "4d005852-5cdf-ce63-b41c-d6b180c3079f",
+        "x-ms-file-attributes": "Archive",
+        "x-ms-file-change-time": "2021-01-26T19:27:43.5249767Z",
+        "x-ms-file-creation-time": "2021-01-26T19:27:43.4619311Z",
+        "x-ms-file-id": "11529285414812647424",
+        "x-ms-file-last-write-time": "2021-01-26T19:27:43.5249767Z",
+        "x-ms-file-parent-id": "13835128424026341376",
+        "x-ms-file-permission-key": "4010187179898695473*11459378189709739967",
+        "x-ms-lease-state": "available",
+        "x-ms-lease-status": "unlocked",
+        "x-ms-request-id": "08ebdb6b-501a-005b-2c19-f4e3f9000000",
+        "x-ms-server-encrypted": "true",
+        "x-ms-type": "File",
+        "x-ms-version": "2020-06-12"
+      },
+      "ResponseBody": "HjQLC6NyUByO3KIfzcNglsL9Hsi3LYkAU8WK6FFBpPfq8PTxmiS8IOv8MEhvQLfwU5tTEgYkHvCrCrfd52jLTDirNd3ObvydQf7duv1BkBMOmZW17pLwxdEERo9t3jiDMeQPxAvZIuSfttEIR2TzaXqkz07TFV6mu3ALyidtL2I="
+    },
+    {
+      "RequestUri": "https://seanmcccanary3.file.core.windows.net/test-share-0dabac09-2a20-d3c0-ef3f-c17e6977a5cd/test-directory-33aec1ef-31b4-5c89-7b3a-011f1469eec8/test-file-637cea25-615a-ff76-96f0-4f247a485174",
+      "RequestMethod": "GET",
+      "RequestHeaders": {
+        "Accept": "application/xml",
+        "Authorization": "Sanitized",
+        "User-Agent": [
+          "azsdk-net-Storage.Files.Shares/12.7.0-alpha.20210126.1",
+          "(.NET 5.0.2; Microsoft Windows 10.0.19042)"
+        ],
+        "x-ms-client-request-id": "565ab520-10d5-c981-12fc-dcfe2aff80bf",
+        "x-ms-date": "Tue, 26 Jan 2021 19:27:44 GMT",
         "x-ms-range": "bytes=256-383",
         "x-ms-range-get-content-md5": "false",
         "x-ms-return-client-request-id": "true",
@@ -337,43 +332,43 @@
         "Content-Length": "128",
         "Content-Range": "bytes 256-383/1024",
         "Content-Type": "application/octet-stream",
-        "Date": "Thu, 21 Jan 2021 20:37:21 GMT",
-        "ETag": "\u00220x8D8BE4C5A2F6F39\u0022",
-        "Last-Modified": "Thu, 21 Jan 2021 20:37:21 GMT",
-        "Server": [
-          "Windows-Azure-File/1.0",
-          "Microsoft-HTTPAPI/2.0"
-        ],
-        "Vary": "Origin",
-        "x-ms-client-request-id": "a601f521-3b26-eed7-ae70-79bd9494b0c8",
-        "x-ms-file-attributes": "Archive",
-        "x-ms-file-change-time": "2021-01-21T20:37:21.2775225Z",
-        "x-ms-file-creation-time": "2021-01-21T20:37:21.2034694Z",
-        "x-ms-file-id": "11529285414812647424",
-        "x-ms-file-last-write-time": "2021-01-21T20:37:21.2775225Z",
-        "x-ms-file-parent-id": "13835128424026341376",
-        "x-ms-file-permission-key": "4010187179898695473*11459378189709739967",
-        "x-ms-lease-state": "available",
-        "x-ms-lease-status": "unlocked",
-        "x-ms-request-id": "ad38ddcc-201a-0033-2e35-f08569000000",
-        "x-ms-server-encrypted": "true",
-        "x-ms-type": "File",
-        "x-ms-version": "2020-06-12"
-      },
-      "ResponseBody": "hqO8C5KnWbkuAsI6ixSIngLlR5ZDbo4Qd4alJNApbjrWLygUo44WZWGh1KiU1spgTc/Hk3pxmRgVq5QLATToBZSHY1zrc/tzz\u002BE0oZrlfKG8RNcBYdrAZZYQ//f6C2MtuM4UDHJuddrUU8SYPPd9MC7yT7xc56O5x/7F2nQDecM="
-    },
-    {
-      "RequestUri": "https://seanmcccanary3.file.core.windows.net/test-share-463ae687-567e-c55b-0054-16f71cc3eee2/test-directory-1b6b323f-421b-fbcc-9a61-43bad4ade599/test-file-016fcea3-d8de-93b3-5a8c-75eaa6cc0e14",
-      "RequestMethod": "GET",
-      "RequestHeaders": {
-        "Accept": "application/xml",
-        "Authorization": "Sanitized",
-        "User-Agent": [
-          "azsdk-net-Storage.Files.Shares/12.7.0-alpha.20210121.1",
-          "(.NET 5.0.2; Microsoft Windows 10.0.19042)"
-        ],
-        "x-ms-client-request-id": "dd716ab8-2bb7-04b3-a853-aaba98a6c0fc",
-        "x-ms-date": "Thu, 21 Jan 2021 20:37:21 GMT",
+        "Date": "Tue, 26 Jan 2021 19:27:42 GMT",
+        "ETag": "\u00220x8D8C230741DBC67\u0022",
+        "Last-Modified": "Tue, 26 Jan 2021 19:27:43 GMT",
+        "Server": [
+          "Windows-Azure-File/1.0",
+          "Microsoft-HTTPAPI/2.0"
+        ],
+        "Vary": "Origin",
+        "x-ms-client-request-id": "565ab520-10d5-c981-12fc-dcfe2aff80bf",
+        "x-ms-file-attributes": "Archive",
+        "x-ms-file-change-time": "2021-01-26T19:27:43.5249767Z",
+        "x-ms-file-creation-time": "2021-01-26T19:27:43.4619311Z",
+        "x-ms-file-id": "11529285414812647424",
+        "x-ms-file-last-write-time": "2021-01-26T19:27:43.5249767Z",
+        "x-ms-file-parent-id": "13835128424026341376",
+        "x-ms-file-permission-key": "4010187179898695473*11459378189709739967",
+        "x-ms-lease-state": "available",
+        "x-ms-lease-status": "unlocked",
+        "x-ms-request-id": "08ebdb6f-501a-005b-3019-f4e3f9000000",
+        "x-ms-server-encrypted": "true",
+        "x-ms-type": "File",
+        "x-ms-version": "2020-06-12"
+      },
+      "ResponseBody": "xlqIGDLMBzR3sBY3wOh9bRDdFckO6q8chmgJm85XvTGGbkLt29o3rpyb1iP\u002BJuXT8p65SldmU9uqbJLJwmxmH/PksFKlkJI2pmcscxOMHV\u002BDNqgwnnLaIBpmQ25IbeswNbYvGXaTLWILg6PwOuDIHU4zRozDNoGACpA4P00k7jg="
+    },
+    {
+      "RequestUri": "https://seanmcccanary3.file.core.windows.net/test-share-0dabac09-2a20-d3c0-ef3f-c17e6977a5cd/test-directory-33aec1ef-31b4-5c89-7b3a-011f1469eec8/test-file-637cea25-615a-ff76-96f0-4f247a485174",
+      "RequestMethod": "GET",
+      "RequestHeaders": {
+        "Accept": "application/xml",
+        "Authorization": "Sanitized",
+        "User-Agent": [
+          "azsdk-net-Storage.Files.Shares/12.7.0-alpha.20210126.1",
+          "(.NET 5.0.2; Microsoft Windows 10.0.19042)"
+        ],
+        "x-ms-client-request-id": "ca91599b-b068-a8ca-0fc9-1cb8a3d76045",
+        "x-ms-date": "Tue, 26 Jan 2021 19:27:44 GMT",
         "x-ms-range": "bytes=384-511",
         "x-ms-range-get-content-md5": "false",
         "x-ms-return-client-request-id": "true",
@@ -386,43 +381,43 @@
         "Content-Length": "128",
         "Content-Range": "bytes 384-511/1024",
         "Content-Type": "application/octet-stream",
-        "Date": "Thu, 21 Jan 2021 20:37:21 GMT",
-        "ETag": "\u00220x8D8BE4C5A2F6F39\u0022",
-        "Last-Modified": "Thu, 21 Jan 2021 20:37:21 GMT",
-        "Server": [
-          "Windows-Azure-File/1.0",
-          "Microsoft-HTTPAPI/2.0"
-        ],
-        "Vary": "Origin",
-        "x-ms-client-request-id": "dd716ab8-2bb7-04b3-a853-aaba98a6c0fc",
-        "x-ms-file-attributes": "Archive",
-        "x-ms-file-change-time": "2021-01-21T20:37:21.2775225Z",
-        "x-ms-file-creation-time": "2021-01-21T20:37:21.2034694Z",
-        "x-ms-file-id": "11529285414812647424",
-        "x-ms-file-last-write-time": "2021-01-21T20:37:21.2775225Z",
-        "x-ms-file-parent-id": "13835128424026341376",
-        "x-ms-file-permission-key": "4010187179898695473*11459378189709739967",
-        "x-ms-lease-state": "available",
-        "x-ms-lease-status": "unlocked",
-        "x-ms-request-id": "ad38ddcd-201a-0033-2f35-f08569000000",
-        "x-ms-server-encrypted": "true",
-        "x-ms-type": "File",
-        "x-ms-version": "2020-06-12"
-      },
-      "ResponseBody": "fgboy9BwLk3P/SwNFSconpLPyAe8ptDRK1tFc6maZdHZABo2D7JfvsQB7V\u002B7laOf1idHpDpyB9c1F6B0K7qkNJdbMxQN8Y7gbwpCurlxFZW3pZ2BUsGWZ/lCAPgS6pMJXbjIX2GPkeSYZzUwL00exAEKvYUdIuHWxMwbyvCWzYQ="
-    },
-    {
-      "RequestUri": "https://seanmcccanary3.file.core.windows.net/test-share-463ae687-567e-c55b-0054-16f71cc3eee2/test-directory-1b6b323f-421b-fbcc-9a61-43bad4ade599/test-file-016fcea3-d8de-93b3-5a8c-75eaa6cc0e14",
-      "RequestMethod": "GET",
-      "RequestHeaders": {
-        "Accept": "application/xml",
-        "Authorization": "Sanitized",
-        "User-Agent": [
-          "azsdk-net-Storage.Files.Shares/12.7.0-alpha.20210121.1",
-          "(.NET 5.0.2; Microsoft Windows 10.0.19042)"
-        ],
-        "x-ms-client-request-id": "29045fb8-d222-5110-0fcf-e46121273f56",
-        "x-ms-date": "Thu, 21 Jan 2021 20:37:21 GMT",
+        "Date": "Tue, 26 Jan 2021 19:27:42 GMT",
+        "ETag": "\u00220x8D8C230741DBC67\u0022",
+        "Last-Modified": "Tue, 26 Jan 2021 19:27:43 GMT",
+        "Server": [
+          "Windows-Azure-File/1.0",
+          "Microsoft-HTTPAPI/2.0"
+        ],
+        "Vary": "Origin",
+        "x-ms-client-request-id": "ca91599b-b068-a8ca-0fc9-1cb8a3d76045",
+        "x-ms-file-attributes": "Archive",
+        "x-ms-file-change-time": "2021-01-26T19:27:43.5249767Z",
+        "x-ms-file-creation-time": "2021-01-26T19:27:43.4619311Z",
+        "x-ms-file-id": "11529285414812647424",
+        "x-ms-file-last-write-time": "2021-01-26T19:27:43.5249767Z",
+        "x-ms-file-parent-id": "13835128424026341376",
+        "x-ms-file-permission-key": "4010187179898695473*11459378189709739967",
+        "x-ms-lease-state": "available",
+        "x-ms-lease-status": "unlocked",
+        "x-ms-request-id": "08ebdb70-501a-005b-3119-f4e3f9000000",
+        "x-ms-server-encrypted": "true",
+        "x-ms-type": "File",
+        "x-ms-version": "2020-06-12"
+      },
+      "ResponseBody": "fPs\u002BXVwE6e8IRiQbz\u002BnmOp4lHxUnXm3/NK8O5VruFeeVa3Q\u002BoWrBSklWhHwRZrEhqf6gJwTYEB2OPyit9QOUGjE9hmN0qJgzY9TL0drx7c7\u002B7TtcTe3ivFpWsGFCFFRFwWlL1OBNrAFlbcMwDT9DnFJZrgjHOM1DWskJHvc28U8="
+    },
+    {
+      "RequestUri": "https://seanmcccanary3.file.core.windows.net/test-share-0dabac09-2a20-d3c0-ef3f-c17e6977a5cd/test-directory-33aec1ef-31b4-5c89-7b3a-011f1469eec8/test-file-637cea25-615a-ff76-96f0-4f247a485174",
+      "RequestMethod": "GET",
+      "RequestHeaders": {
+        "Accept": "application/xml",
+        "Authorization": "Sanitized",
+        "User-Agent": [
+          "azsdk-net-Storage.Files.Shares/12.7.0-alpha.20210126.1",
+          "(.NET 5.0.2; Microsoft Windows 10.0.19042)"
+        ],
+        "x-ms-client-request-id": "d162d096-b56e-8857-f53e-ba46bf3d2eab",
+        "x-ms-date": "Tue, 26 Jan 2021 19:27:44 GMT",
         "x-ms-range": "bytes=512-639",
         "x-ms-range-get-content-md5": "false",
         "x-ms-return-client-request-id": "true",
@@ -435,43 +430,43 @@
         "Content-Length": "128",
         "Content-Range": "bytes 512-639/1024",
         "Content-Type": "application/octet-stream",
-        "Date": "Thu, 21 Jan 2021 20:37:21 GMT",
-        "ETag": "\u00220x8D8BE4C5A2F6F39\u0022",
-        "Last-Modified": "Thu, 21 Jan 2021 20:37:21 GMT",
-        "Server": [
-          "Windows-Azure-File/1.0",
-          "Microsoft-HTTPAPI/2.0"
-        ],
-        "Vary": "Origin",
-        "x-ms-client-request-id": "29045fb8-d222-5110-0fcf-e46121273f56",
-        "x-ms-file-attributes": "Archive",
-        "x-ms-file-change-time": "2021-01-21T20:37:21.2775225Z",
-        "x-ms-file-creation-time": "2021-01-21T20:37:21.2034694Z",
-        "x-ms-file-id": "11529285414812647424",
-        "x-ms-file-last-write-time": "2021-01-21T20:37:21.2775225Z",
-        "x-ms-file-parent-id": "13835128424026341376",
-        "x-ms-file-permission-key": "4010187179898695473*11459378189709739967",
-        "x-ms-lease-state": "available",
-        "x-ms-lease-status": "unlocked",
-        "x-ms-request-id": "ad38ddce-201a-0033-3035-f08569000000",
-        "x-ms-server-encrypted": "true",
-        "x-ms-type": "File",
-        "x-ms-version": "2020-06-12"
-      },
-      "ResponseBody": "djlcAKm1NCgUuOnqi2Y3qyQ89wgtDus61vGblHPG8wGasLn28R0aS9aVcWU49kpdlXCltJ7FV2hOISm3Gp\u002B0TcTnUNqtQboHIawymJyGAt\u002BmPv8CIT9i1VlQqM/0YjA24COhUaZvr1S2npLykr/MyB9JENyfsSuEhHuBXZnqE74="
-    },
-    {
-      "RequestUri": "https://seanmcccanary3.file.core.windows.net/test-share-463ae687-567e-c55b-0054-16f71cc3eee2/test-directory-1b6b323f-421b-fbcc-9a61-43bad4ade599/test-file-016fcea3-d8de-93b3-5a8c-75eaa6cc0e14",
-      "RequestMethod": "GET",
-      "RequestHeaders": {
-        "Accept": "application/xml",
-        "Authorization": "Sanitized",
-        "User-Agent": [
-          "azsdk-net-Storage.Files.Shares/12.7.0-alpha.20210121.1",
-          "(.NET 5.0.2; Microsoft Windows 10.0.19042)"
-        ],
-        "x-ms-client-request-id": "3901a63f-96a2-8ad9-4b02-6e76d03b33eb",
-        "x-ms-date": "Thu, 21 Jan 2021 20:37:22 GMT",
+        "Date": "Tue, 26 Jan 2021 19:27:42 GMT",
+        "ETag": "\u00220x8D8C230741DBC67\u0022",
+        "Last-Modified": "Tue, 26 Jan 2021 19:27:43 GMT",
+        "Server": [
+          "Windows-Azure-File/1.0",
+          "Microsoft-HTTPAPI/2.0"
+        ],
+        "Vary": "Origin",
+        "x-ms-client-request-id": "d162d096-b56e-8857-f53e-ba46bf3d2eab",
+        "x-ms-file-attributes": "Archive",
+        "x-ms-file-change-time": "2021-01-26T19:27:43.5249767Z",
+        "x-ms-file-creation-time": "2021-01-26T19:27:43.4619311Z",
+        "x-ms-file-id": "11529285414812647424",
+        "x-ms-file-last-write-time": "2021-01-26T19:27:43.5249767Z",
+        "x-ms-file-parent-id": "13835128424026341376",
+        "x-ms-file-permission-key": "4010187179898695473*11459378189709739967",
+        "x-ms-lease-state": "available",
+        "x-ms-lease-status": "unlocked",
+        "x-ms-request-id": "08ebdb72-501a-005b-3219-f4e3f9000000",
+        "x-ms-server-encrypted": "true",
+        "x-ms-type": "File",
+        "x-ms-version": "2020-06-12"
+      },
+      "ResponseBody": "f4UPcKUZ7rBAOfbgKbKvGxMTD\u002BhlTH2JnAd5FkSOCi97dLCHL9L2OWv9x41B7BqnGu4K5CYJ6jMIhtSen9dssi/HZLUCKOtBHNZ8Z4TvSK/t0ftWgyYIcol8f6n9WJqTkRVeeYhkpfICycdPjIOuGD0lsc3cFi4JvvIrhahBQ8M="
+    },
+    {
+      "RequestUri": "https://seanmcccanary3.file.core.windows.net/test-share-0dabac09-2a20-d3c0-ef3f-c17e6977a5cd/test-directory-33aec1ef-31b4-5c89-7b3a-011f1469eec8/test-file-637cea25-615a-ff76-96f0-4f247a485174",
+      "RequestMethod": "GET",
+      "RequestHeaders": {
+        "Accept": "application/xml",
+        "Authorization": "Sanitized",
+        "User-Agent": [
+          "azsdk-net-Storage.Files.Shares/12.7.0-alpha.20210126.1",
+          "(.NET 5.0.2; Microsoft Windows 10.0.19042)"
+        ],
+        "x-ms-client-request-id": "d2210511-8e75-5cd6-33a5-b384fa268481",
+        "x-ms-date": "Tue, 26 Jan 2021 19:27:44 GMT",
         "x-ms-range": "bytes=640-767",
         "x-ms-range-get-content-md5": "false",
         "x-ms-return-client-request-id": "true",
@@ -484,43 +479,43 @@
         "Content-Length": "128",
         "Content-Range": "bytes 640-767/1024",
         "Content-Type": "application/octet-stream",
-        "Date": "Thu, 21 Jan 2021 20:37:21 GMT",
-        "ETag": "\u00220x8D8BE4C5A2F6F39\u0022",
-        "Last-Modified": "Thu, 21 Jan 2021 20:37:21 GMT",
-        "Server": [
-          "Windows-Azure-File/1.0",
-          "Microsoft-HTTPAPI/2.0"
-        ],
-        "Vary": "Origin",
-        "x-ms-client-request-id": "3901a63f-96a2-8ad9-4b02-6e76d03b33eb",
-        "x-ms-file-attributes": "Archive",
-        "x-ms-file-change-time": "2021-01-21T20:37:21.2775225Z",
-        "x-ms-file-creation-time": "2021-01-21T20:37:21.2034694Z",
-        "x-ms-file-id": "11529285414812647424",
-        "x-ms-file-last-write-time": "2021-01-21T20:37:21.2775225Z",
-        "x-ms-file-parent-id": "13835128424026341376",
-        "x-ms-file-permission-key": "4010187179898695473*11459378189709739967",
-        "x-ms-lease-state": "available",
-        "x-ms-lease-status": "unlocked",
-        "x-ms-request-id": "ad38ddcf-201a-0033-3135-f08569000000",
-        "x-ms-server-encrypted": "true",
-        "x-ms-type": "File",
-        "x-ms-version": "2020-06-12"
-      },
-      "ResponseBody": "e/u3eOSwOTaOq0yCrXBCmoPgr6pSVJYu9xzMKu5RusuL03eXB1Pjbg/ZTfRlqdcUOebZuDpobCZkiIHI4w5IPPCA99r4q5Mw/ECaeAaiyU5FuPEIeAKQImZRMn7SGosBkRED5LH9HI1TqLv6zfQgwb8ygyscP8Tu8NRzp3gUXuI="
-    },
-    {
-      "RequestUri": "https://seanmcccanary3.file.core.windows.net/test-share-463ae687-567e-c55b-0054-16f71cc3eee2/test-directory-1b6b323f-421b-fbcc-9a61-43bad4ade599/test-file-016fcea3-d8de-93b3-5a8c-75eaa6cc0e14",
-      "RequestMethod": "GET",
-      "RequestHeaders": {
-        "Accept": "application/xml",
-        "Authorization": "Sanitized",
-        "User-Agent": [
-          "azsdk-net-Storage.Files.Shares/12.7.0-alpha.20210121.1",
-          "(.NET 5.0.2; Microsoft Windows 10.0.19042)"
-        ],
-        "x-ms-client-request-id": "7b21493d-0625-08b4-f2e1-3254cb5d3292",
-        "x-ms-date": "Thu, 21 Jan 2021 20:37:22 GMT",
+        "Date": "Tue, 26 Jan 2021 19:27:43 GMT",
+        "ETag": "\u00220x8D8C230741DBC67\u0022",
+        "Last-Modified": "Tue, 26 Jan 2021 19:27:43 GMT",
+        "Server": [
+          "Windows-Azure-File/1.0",
+          "Microsoft-HTTPAPI/2.0"
+        ],
+        "Vary": "Origin",
+        "x-ms-client-request-id": "d2210511-8e75-5cd6-33a5-b384fa268481",
+        "x-ms-file-attributes": "Archive",
+        "x-ms-file-change-time": "2021-01-26T19:27:43.5249767Z",
+        "x-ms-file-creation-time": "2021-01-26T19:27:43.4619311Z",
+        "x-ms-file-id": "11529285414812647424",
+        "x-ms-file-last-write-time": "2021-01-26T19:27:43.5249767Z",
+        "x-ms-file-parent-id": "13835128424026341376",
+        "x-ms-file-permission-key": "4010187179898695473*11459378189709739967",
+        "x-ms-lease-state": "available",
+        "x-ms-lease-status": "unlocked",
+        "x-ms-request-id": "08ebdb73-501a-005b-3319-f4e3f9000000",
+        "x-ms-server-encrypted": "true",
+        "x-ms-type": "File",
+        "x-ms-version": "2020-06-12"
+      },
+      "ResponseBody": "POjWbpHOJ4gsCVO6XrnlBs1na9enzLd651S7lTgfScGFAxOjrECGb/4ooNLCc6sFDSW4QdVsHG8xW4c8EpFPDL\u002BRNVqlQVmN4PzZfizlt3OptYcTZwfsGeejclG4SVxs2ZMTMT5QX8zMKmHZk51DTKMTk1wKPKW3pRtzAs8I1ZY="
+    },
+    {
+      "RequestUri": "https://seanmcccanary3.file.core.windows.net/test-share-0dabac09-2a20-d3c0-ef3f-c17e6977a5cd/test-directory-33aec1ef-31b4-5c89-7b3a-011f1469eec8/test-file-637cea25-615a-ff76-96f0-4f247a485174",
+      "RequestMethod": "GET",
+      "RequestHeaders": {
+        "Accept": "application/xml",
+        "Authorization": "Sanitized",
+        "User-Agent": [
+          "azsdk-net-Storage.Files.Shares/12.7.0-alpha.20210126.1",
+          "(.NET 5.0.2; Microsoft Windows 10.0.19042)"
+        ],
+        "x-ms-client-request-id": "b934de9d-5b1c-8635-ede0-522708c4ebc5",
+        "x-ms-date": "Tue, 26 Jan 2021 19:27:44 GMT",
         "x-ms-range": "bytes=768-895",
         "x-ms-range-get-content-md5": "false",
         "x-ms-return-client-request-id": "true",
@@ -533,43 +528,43 @@
         "Content-Length": "128",
         "Content-Range": "bytes 768-895/1024",
         "Content-Type": "application/octet-stream",
-        "Date": "Thu, 21 Jan 2021 20:37:21 GMT",
-        "ETag": "\u00220x8D8BE4C5A2F6F39\u0022",
-        "Last-Modified": "Thu, 21 Jan 2021 20:37:21 GMT",
-        "Server": [
-          "Windows-Azure-File/1.0",
-          "Microsoft-HTTPAPI/2.0"
-        ],
-        "Vary": "Origin",
-        "x-ms-client-request-id": "7b21493d-0625-08b4-f2e1-3254cb5d3292",
-        "x-ms-file-attributes": "Archive",
-        "x-ms-file-change-time": "2021-01-21T20:37:21.2775225Z",
-        "x-ms-file-creation-time": "2021-01-21T20:37:21.2034694Z",
-        "x-ms-file-id": "11529285414812647424",
-        "x-ms-file-last-write-time": "2021-01-21T20:37:21.2775225Z",
-        "x-ms-file-parent-id": "13835128424026341376",
-        "x-ms-file-permission-key": "4010187179898695473*11459378189709739967",
-        "x-ms-lease-state": "available",
-        "x-ms-lease-status": "unlocked",
-        "x-ms-request-id": "ad38ddd0-201a-0033-3235-f08569000000",
-        "x-ms-server-encrypted": "true",
-        "x-ms-type": "File",
-        "x-ms-version": "2020-06-12"
-      },
-      "ResponseBody": "tZnm9Z/lnUibZLTPRpZUcTFwvp\u002BXX\u002BRRTBT03Il1FD5K2UQ0Dioi2pU7j7iK9ahZgAJ2CFa\u002BSla0lKiK8cC/Jk92hGxSIGMGTuQKXM8sxldsmlyH/gzoi47tgHmCl\u002BjUe2loFHA8BmCeb7pxtO6Hh81QHlZjNydCjvndZJ/pg7Y="
-    },
-    {
-      "RequestUri": "https://seanmcccanary3.file.core.windows.net/test-share-463ae687-567e-c55b-0054-16f71cc3eee2/test-directory-1b6b323f-421b-fbcc-9a61-43bad4ade599/test-file-016fcea3-d8de-93b3-5a8c-75eaa6cc0e14",
-      "RequestMethod": "GET",
-      "RequestHeaders": {
-        "Accept": "application/xml",
-        "Authorization": "Sanitized",
-        "User-Agent": [
-          "azsdk-net-Storage.Files.Shares/12.7.0-alpha.20210121.1",
-          "(.NET 5.0.2; Microsoft Windows 10.0.19042)"
-        ],
-        "x-ms-client-request-id": "86394b32-b81a-e4c5-9e1f-b4c06458b32d",
-        "x-ms-date": "Thu, 21 Jan 2021 20:37:22 GMT",
+        "Date": "Tue, 26 Jan 2021 19:27:43 GMT",
+        "ETag": "\u00220x8D8C230741DBC67\u0022",
+        "Last-Modified": "Tue, 26 Jan 2021 19:27:43 GMT",
+        "Server": [
+          "Windows-Azure-File/1.0",
+          "Microsoft-HTTPAPI/2.0"
+        ],
+        "Vary": "Origin",
+        "x-ms-client-request-id": "b934de9d-5b1c-8635-ede0-522708c4ebc5",
+        "x-ms-file-attributes": "Archive",
+        "x-ms-file-change-time": "2021-01-26T19:27:43.5249767Z",
+        "x-ms-file-creation-time": "2021-01-26T19:27:43.4619311Z",
+        "x-ms-file-id": "11529285414812647424",
+        "x-ms-file-last-write-time": "2021-01-26T19:27:43.5249767Z",
+        "x-ms-file-parent-id": "13835128424026341376",
+        "x-ms-file-permission-key": "4010187179898695473*11459378189709739967",
+        "x-ms-lease-state": "available",
+        "x-ms-lease-status": "unlocked",
+        "x-ms-request-id": "08ebdb74-501a-005b-3419-f4e3f9000000",
+        "x-ms-server-encrypted": "true",
+        "x-ms-type": "File",
+        "x-ms-version": "2020-06-12"
+      },
+      "ResponseBody": "n2ylmNGGNFlWu0c8phOGSV8mraS2/2Kd7luLI9xc/MNVyjom\u002BKt6Hd45Bk70aBGSlCqiqFsw4J8JB6l2\u002BhF9\u002Bb6D59zYX1C0q4/FfPkUqIZK\u002BY6xuVRoJOqaHfABAyLNvA2PcIA0uTXa7v3La2Ol9F8jLAGDzD9qG8PyPkFfs6g="
+    },
+    {
+      "RequestUri": "https://seanmcccanary3.file.core.windows.net/test-share-0dabac09-2a20-d3c0-ef3f-c17e6977a5cd/test-directory-33aec1ef-31b4-5c89-7b3a-011f1469eec8/test-file-637cea25-615a-ff76-96f0-4f247a485174",
+      "RequestMethod": "GET",
+      "RequestHeaders": {
+        "Accept": "application/xml",
+        "Authorization": "Sanitized",
+        "User-Agent": [
+          "azsdk-net-Storage.Files.Shares/12.7.0-alpha.20210126.1",
+          "(.NET 5.0.2; Microsoft Windows 10.0.19042)"
+        ],
+        "x-ms-client-request-id": "1ce628f9-caf1-fe65-f3c4-5716de23d2c2",
+        "x-ms-date": "Tue, 26 Jan 2021 19:27:44 GMT",
         "x-ms-range": "bytes=896-1023",
         "x-ms-range-get-content-md5": "false",
         "x-ms-return-client-request-id": "true",
@@ -582,44 +577,44 @@
         "Content-Length": "128",
         "Content-Range": "bytes 896-1023/1024",
         "Content-Type": "application/octet-stream",
-        "Date": "Thu, 21 Jan 2021 20:37:21 GMT",
-        "ETag": "\u00220x8D8BE4C5A2F6F39\u0022",
-        "Last-Modified": "Thu, 21 Jan 2021 20:37:21 GMT",
-        "Server": [
-          "Windows-Azure-File/1.0",
-          "Microsoft-HTTPAPI/2.0"
-        ],
-        "Vary": "Origin",
-        "x-ms-client-request-id": "86394b32-b81a-e4c5-9e1f-b4c06458b32d",
-        "x-ms-file-attributes": "Archive",
-        "x-ms-file-change-time": "2021-01-21T20:37:21.2775225Z",
-        "x-ms-file-creation-time": "2021-01-21T20:37:21.2034694Z",
-        "x-ms-file-id": "11529285414812647424",
-        "x-ms-file-last-write-time": "2021-01-21T20:37:21.2775225Z",
-        "x-ms-file-parent-id": "13835128424026341376",
-        "x-ms-file-permission-key": "4010187179898695473*11459378189709739967",
-        "x-ms-lease-state": "available",
-        "x-ms-lease-status": "unlocked",
-        "x-ms-request-id": "ad38ddd1-201a-0033-3335-f08569000000",
-        "x-ms-server-encrypted": "true",
-        "x-ms-type": "File",
-        "x-ms-version": "2020-06-12"
-      },
-      "ResponseBody": "/DXgZsOy5zCU/OiPUnfXoGb4rDF5knFEQSWGdl6hwLXrA3R\u002BDiDEGmnuwmdPmPAXIj3\u002BpzxSPWnEnCSdLHDR8jwzo04CWZJFNJHHi9AJ9Kg1blQgoxl4mcYLuXH8Ju75HM8qG/WhFMiruHKrirGZuqd7aL0bsU8juwqI958gSQ4="
-    },
-    {
-      "RequestUri": "https://seanmcccanary3.file.core.windows.net/test-share-463ae687-567e-c55b-0054-16f71cc3eee2?restype=share",
+        "Date": "Tue, 26 Jan 2021 19:27:43 GMT",
+        "ETag": "\u00220x8D8C230741DBC67\u0022",
+        "Last-Modified": "Tue, 26 Jan 2021 19:27:43 GMT",
+        "Server": [
+          "Windows-Azure-File/1.0",
+          "Microsoft-HTTPAPI/2.0"
+        ],
+        "Vary": "Origin",
+        "x-ms-client-request-id": "1ce628f9-caf1-fe65-f3c4-5716de23d2c2",
+        "x-ms-file-attributes": "Archive",
+        "x-ms-file-change-time": "2021-01-26T19:27:43.5249767Z",
+        "x-ms-file-creation-time": "2021-01-26T19:27:43.4619311Z",
+        "x-ms-file-id": "11529285414812647424",
+        "x-ms-file-last-write-time": "2021-01-26T19:27:43.5249767Z",
+        "x-ms-file-parent-id": "13835128424026341376",
+        "x-ms-file-permission-key": "4010187179898695473*11459378189709739967",
+        "x-ms-lease-state": "available",
+        "x-ms-lease-status": "unlocked",
+        "x-ms-request-id": "08ebdb75-501a-005b-3519-f4e3f9000000",
+        "x-ms-server-encrypted": "true",
+        "x-ms-type": "File",
+        "x-ms-version": "2020-06-12"
+      },
+      "ResponseBody": "bfjA7IQ3BRVAWdbLVpy5hvUpkd7XIUnvzSVVvUJ783o7VV5zo7lwJx0WwSr1cxN\u002BCWtIGM7V0Euu0B5f4kfSxGVckAE\u002BRuM7uGrAwGAf\u002BlkR1rPXMtqsZYQSxNKaEETVRPzEmOMRQMOIDV9jFBDrjtbFTQyU\u002B5KLsCp9K4EQoKg="
+    },
+    {
+      "RequestUri": "https://seanmcccanary3.file.core.windows.net/test-share-0dabac09-2a20-d3c0-ef3f-c17e6977a5cd?restype=share",
       "RequestMethod": "DELETE",
       "RequestHeaders": {
         "Accept": "application/xml",
         "Authorization": "Sanitized",
-        "traceparent": "00-d172b3fe0128e847862b5efcb061e415-9d40528d15d76d48-00",
-        "User-Agent": [
-          "azsdk-net-Storage.Files.Shares/12.7.0-alpha.20210121.1",
-          "(.NET 5.0.2; Microsoft Windows 10.0.19042)"
-        ],
-        "x-ms-client-request-id": "80216a5d-ab24-3177-1abe-91a4373844a2",
-        "x-ms-date": "Thu, 21 Jan 2021 20:37:22 GMT",
+        "traceparent": "00-c628b3e18da46549877f59be92f8c5e4-d29df0194e5f174a-00",
+        "User-Agent": [
+          "azsdk-net-Storage.Files.Shares/12.7.0-alpha.20210126.1",
+          "(.NET 5.0.2; Microsoft Windows 10.0.19042)"
+        ],
+        "x-ms-client-request-id": "e02d962e-cfdd-fdd4-2486-bf5904cf0197",
+        "x-ms-date": "Tue, 26 Jan 2021 19:27:44 GMT",
         "x-ms-delete-snapshots": "include",
         "x-ms-return-client-request-id": "true",
         "x-ms-version": "2020-06-12"
@@ -628,25 +623,20 @@
       "StatusCode": 202,
       "ResponseHeaders": {
         "Content-Length": "0",
-        "Date": "Thu, 21 Jan 2021 20:37:21 GMT",
-        "Server": [
-          "Windows-Azure-File/1.0",
-          "Microsoft-HTTPAPI/2.0"
-        ],
-        "x-ms-client-request-id": "80216a5d-ab24-3177-1abe-91a4373844a2",
-<<<<<<< HEAD
-        "x-ms-request-id": "1bfb3898-001a-0046-67e2-9cee45000000",
-        "x-ms-version": "2020-06-12"
-=======
-        "x-ms-request-id": "ad38ddd2-201a-0033-3435-f08569000000",
-        "x-ms-version": "2020-04-08"
->>>>>>> ac24a13f
+        "Date": "Tue, 26 Jan 2021 19:27:43 GMT",
+        "Server": [
+          "Windows-Azure-File/1.0",
+          "Microsoft-HTTPAPI/2.0"
+        ],
+        "x-ms-client-request-id": "e02d962e-cfdd-fdd4-2486-bf5904cf0197",
+        "x-ms-request-id": "08ebdb76-501a-005b-3619-f4e3f9000000",
+        "x-ms-version": "2020-06-12"
       },
       "ResponseBody": []
     }
   ],
   "Variables": {
-    "RandomSeed": "88139620",
+    "RandomSeed": "1370534345",
     "Storage_TestConfigDefault": "ProductionTenant\nseanmcccanary3\nU2FuaXRpemVk\nhttps://seanmcccanary3.blob.core.windows.net\nhttps://seanmcccanary3.file.core.windows.net\nhttps://seanmcccanary3.queue.core.windows.net\nhttps://seanmcccanary3.table.core.windows.net\n\n\n\n\nhttps://seanmcccanary3-secondary.blob.core.windows.net\nhttps://seanmcccanary3-secondary.file.core.windows.net\nhttps://seanmcccanary3-secondary.queue.core.windows.net\nhttps://seanmcccanary3-secondary.table.core.windows.net\n\nSanitized\n\n\nCloud\nBlobEndpoint=https://seanmcccanary3.blob.core.windows.net/;QueueEndpoint=https://seanmcccanary3.queue.core.windows.net/;FileEndpoint=https://seanmcccanary3.file.core.windows.net/;BlobSecondaryEndpoint=https://seanmcccanary3-secondary.blob.core.windows.net/;QueueSecondaryEndpoint=https://seanmcccanary3-secondary.queue.core.windows.net/;FileSecondaryEndpoint=https://seanmcccanary3-secondary.file.core.windows.net/;AccountName=seanmcccanary3;AccountKey=Kg==;\nseanscope1"
   }
 }