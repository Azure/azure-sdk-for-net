{
  "Entries": [
    {
      "RequestUri": "https://seanmcccanary3.file.core.windows.net/test-share-404cbc64-8e74-ab80-06d7-360ee1c796cf?restype=share",
      "RequestMethod": "PUT",
      "RequestHeaders": {
        "Accept": "application/xml",
        "Authorization": "Sanitized",
        "traceparent": "00-21b8592a2697a248aac8227b6f7f84a0-b468129d070fda49-00",
        "User-Agent": [
          "azsdk-net-Storage.Files.Shares/12.7.0-alpha.20210121.1",
          "(.NET 5.0.2; Microsoft Windows 10.0.19042)"
        ],
        "x-ms-client-request-id": "12a072d6-f4fd-ded4-24c0-0e298e090dbd",
        "x-ms-date": "Thu, 21 Jan 2021 20:37:37 GMT",
        "x-ms-return-client-request-id": "true",
        "x-ms-version": "2020-06-12"
      },
      "RequestBody": null,
      "StatusCode": 201,
      "ResponseHeaders": {
        "Content-Length": "0",
        "Date": "Thu, 21 Jan 2021 20:37:37 GMT",
        "ETag": "\u00220x8D8BE4C63F9415C\u0022",
        "Last-Modified": "Thu, 21 Jan 2021 20:37:37 GMT",
        "Server": [
          "Windows-Azure-File/1.0",
          "Microsoft-HTTPAPI/2.0"
        ],
        "x-ms-client-request-id": "12a072d6-f4fd-ded4-24c0-0e298e090dbd",
<<<<<<< HEAD
        "x-ms-request-id": "b5217393-201a-007e-2719-6d4a85000000",
        "x-ms-version": "2020-06-12"
=======
        "x-ms-request-id": "279bcaa8-101a-0065-2e35-f07486000000",
        "x-ms-version": "2020-04-08"
>>>>>>> ac24a13f
      },
      "ResponseBody": []
    },
    {
      "RequestUri": "https://seanmcccanary3.file.core.windows.net/test-share-404cbc64-8e74-ab80-06d7-360ee1c796cf/test-directory-84967bd7-4239-f71b-595d-1bbcec32f6a2?restype=directory",
      "RequestMethod": "PUT",
      "RequestHeaders": {
        "Accept": "application/xml",
        "Authorization": "Sanitized",
        "traceparent": "00-6eeb64b19aaa49489b775ffb5ae130ca-0be808cc99900d49-00",
        "User-Agent": [
          "azsdk-net-Storage.Files.Shares/12.7.0-alpha.20210121.1",
          "(.NET 5.0.2; Microsoft Windows 10.0.19042)"
        ],
        "x-ms-client-request-id": "3976e3aa-a3cd-943e-56a8-b89fd917f1f2",
        "x-ms-date": "Thu, 21 Jan 2021 20:37:38 GMT",
        "x-ms-file-attributes": "None",
        "x-ms-file-creation-time": "Now",
        "x-ms-file-last-write-time": "Now",
        "x-ms-file-permission": "Inherit",
        "x-ms-return-client-request-id": "true",
        "x-ms-version": "2020-06-12"
      },
      "RequestBody": null,
      "StatusCode": 201,
      "ResponseHeaders": {
        "Content-Length": "0",
        "Date": "Thu, 21 Jan 2021 20:37:37 GMT",
        "ETag": "\u00220x8D8BE4C640517F6\u0022",
        "Last-Modified": "Thu, 21 Jan 2021 20:37:37 GMT",
        "Server": [
          "Windows-Azure-File/1.0",
          "Microsoft-HTTPAPI/2.0"
        ],
        "x-ms-client-request-id": "3976e3aa-a3cd-943e-56a8-b89fd917f1f2",
        "x-ms-file-attributes": "Directory",
        "x-ms-file-change-time": "2021-01-21T20:37:37.7772534Z",
        "x-ms-file-creation-time": "2021-01-21T20:37:37.7772534Z",
        "x-ms-file-id": "13835128424026341376",
        "x-ms-file-last-write-time": "2021-01-21T20:37:37.7772534Z",
        "x-ms-file-parent-id": "0",
        "x-ms-file-permission-key": "17860367565182308406*11459378189709739967",
        "x-ms-request-id": "279bcaab-101a-0065-2f35-f07486000000",
        "x-ms-request-server-encrypted": "true",
        "x-ms-version": "2020-06-12"
      },
      "ResponseBody": []
    },
    {
      "RequestUri": "https://seanmcccanary3.file.core.windows.net/test-share-404cbc64-8e74-ab80-06d7-360ee1c796cf/test-directory-84967bd7-4239-f71b-595d-1bbcec32f6a2/test-file-cf796cca-9dd2-5395-a958-febfa7999920",
      "RequestMethod": "PUT",
      "RequestHeaders": {
        "Accept": "application/xml",
        "Authorization": "Sanitized",
        "traceparent": "00-79c0b1cd7335794488807e365cd01d44-b27c6e93cee62c45-00",
        "User-Agent": [
          "azsdk-net-Storage.Files.Shares/12.7.0-alpha.20210121.1",
          "(.NET 5.0.2; Microsoft Windows 10.0.19042)"
        ],
        "x-ms-client-request-id": "f1b7a888-91c0-0c49-4e23-9075a57eecbc",
        "x-ms-content-length": "1024",
        "x-ms-date": "Thu, 21 Jan 2021 20:37:38 GMT",
        "x-ms-file-attributes": "None",
        "x-ms-file-creation-time": "Now",
        "x-ms-file-last-write-time": "Now",
        "x-ms-file-permission": "Inherit",
        "x-ms-return-client-request-id": "true",
        "x-ms-type": "file",
        "x-ms-version": "2020-06-12"
      },
      "RequestBody": null,
      "StatusCode": 201,
      "ResponseHeaders": {
        "Content-Length": "0",
        "Date": "Thu, 21 Jan 2021 20:37:37 GMT",
        "ETag": "\u00220x8D8BE4C6410B2CF\u0022",
        "Last-Modified": "Thu, 21 Jan 2021 20:37:37 GMT",
        "Server": [
          "Windows-Azure-File/1.0",
          "Microsoft-HTTPAPI/2.0"
        ],
        "x-ms-client-request-id": "f1b7a888-91c0-0c49-4e23-9075a57eecbc",
        "x-ms-file-attributes": "Archive",
        "x-ms-file-change-time": "2021-01-21T20:37:37.8533071Z",
        "x-ms-file-creation-time": "2021-01-21T20:37:37.8533071Z",
        "x-ms-file-id": "11529285414812647424",
        "x-ms-file-last-write-time": "2021-01-21T20:37:37.8533071Z",
        "x-ms-file-parent-id": "13835128424026341376",
        "x-ms-file-permission-key": "4010187179898695473*11459378189709739967",
        "x-ms-request-id": "279bcaac-101a-0065-3035-f07486000000",
        "x-ms-request-server-encrypted": "true",
        "x-ms-version": "2020-06-12"
      },
      "ResponseBody": []
    },
    {
      "RequestUri": "https://seanmcccanary3.file.core.windows.net/test-share-404cbc64-8e74-ab80-06d7-360ee1c796cf/test-directory-84967bd7-4239-f71b-595d-1bbcec32f6a2/test-file-cf796cca-9dd2-5395-a958-febfa7999920?comp=lease",
      "RequestMethod": "PUT",
      "RequestHeaders": {
        "Accept": "application/xml",
        "Authorization": "Sanitized",
        "traceparent": "00-66b37ff57d369b46aa9830b831d4275a-95e526bd3aad6440-00",
        "User-Agent": [
          "azsdk-net-Storage.Files.Shares/12.7.0-alpha.20210121.1",
          "(.NET 5.0.2; Microsoft Windows 10.0.19042)"
        ],
        "x-ms-client-request-id": "b94b105a-84e7-4233-c1d6-0ec0c6f55c3d",
        "x-ms-date": "Thu, 21 Jan 2021 20:37:38 GMT",
        "x-ms-lease-action": "acquire",
        "x-ms-lease-duration": "-1",
        "x-ms-proposed-lease-id": "bcc6e6e4-a1dd-8a73-cc60-c96fa07a9f36",
        "x-ms-return-client-request-id": "true",
        "x-ms-version": "2020-06-12"
      },
      "RequestBody": null,
      "StatusCode": 201,
      "ResponseHeaders": {
        "Date": "Thu, 21 Jan 2021 20:37:37 GMT",
        "ETag": "\u00220x8D8BE4C6410B2CF\u0022",
        "Last-Modified": "Thu, 21 Jan 2021 20:37:37 GMT",
        "Server": [
          "Windows-Azure-File/1.0",
          "Microsoft-HTTPAPI/2.0"
        ],
        "Transfer-Encoding": "chunked",
        "x-ms-client-request-id": "b94b105a-84e7-4233-c1d6-0ec0c6f55c3d",
        "x-ms-lease-id": "bcc6e6e4-a1dd-8a73-cc60-c96fa07a9f36",
<<<<<<< HEAD
        "x-ms-request-id": "b5217398-201a-007e-2a19-6d4a85000000",
        "x-ms-version": "2020-06-12"
=======
        "x-ms-request-id": "279bcaad-101a-0065-3135-f07486000000",
        "x-ms-version": "2020-04-08"
>>>>>>> ac24a13f
      },
      "ResponseBody": []
    },
    {
      "RequestUri": "https://seanmcccanary3.file.core.windows.net/test-share-404cbc64-8e74-ab80-06d7-360ee1c796cf/test-directory-84967bd7-4239-f71b-595d-1bbcec32f6a2/test-file-cf796cca-9dd2-5395-a958-febfa7999920",
      "RequestMethod": "PUT",
      "RequestHeaders": {
        "Accept": "application/xml",
        "Authorization": "Sanitized",
        "traceparent": "00-9d2ad458c6cbbe4da071a202f5a5790e-46b91eb16a288b4d-00",
        "User-Agent": [
          "azsdk-net-Storage.Files.Shares/12.7.0-alpha.20210121.1",
          "(.NET 5.0.2; Microsoft Windows 10.0.19042)"
        ],
        "x-ms-client-request-id": "8f142e16-e52e-cb4f-c319-ebb30983991a",
        "x-ms-content-length": "1024",
        "x-ms-date": "Thu, 21 Jan 2021 20:37:38 GMT",
        "x-ms-file-attributes": "None",
        "x-ms-file-creation-time": "Now",
        "x-ms-file-last-write-time": "Now",
        "x-ms-file-permission": "Inherit",
        "x-ms-lease-id": "bcc6e6e4-a1dd-8a73-cc60-c96fa07a9f36",
        "x-ms-return-client-request-id": "true",
        "x-ms-type": "file",
        "x-ms-version": "2020-06-12"
      },
      "RequestBody": null,
      "StatusCode": 201,
      "ResponseHeaders": {
        "Content-Length": "0",
        "Date": "Thu, 21 Jan 2021 20:37:37 GMT",
        "ETag": "\u00220x8D8BE4C64659910\u0022",
        "Last-Modified": "Thu, 21 Jan 2021 20:37:38 GMT",
        "Server": [
          "Windows-Azure-File/1.0",
          "Microsoft-HTTPAPI/2.0"
        ],
        "x-ms-client-request-id": "8f142e16-e52e-cb4f-c319-ebb30983991a",
        "x-ms-file-attributes": "Archive",
        "x-ms-file-change-time": "2021-01-21T20:37:38.4097040Z",
        "x-ms-file-creation-time": "2021-01-21T20:37:38.4097040Z",
        "x-ms-file-id": "11529285414812647424",
        "x-ms-file-last-write-time": "2021-01-21T20:37:38.4097040Z",
        "x-ms-file-parent-id": "13835128424026341376",
        "x-ms-file-permission-key": "4010187179898695473*11459378189709739967",
        "x-ms-request-id": "279bcaaf-101a-0065-3335-f07486000000",
        "x-ms-request-server-encrypted": "true",
        "x-ms-version": "2020-06-12"
      },
      "ResponseBody": []
    },
    {
      "RequestUri": "https://seanmcccanary3.file.core.windows.net/test-share-404cbc64-8e74-ab80-06d7-360ee1c796cf/test-directory-84967bd7-4239-f71b-595d-1bbcec32f6a2/test-file-cf796cca-9dd2-5395-a958-febfa7999920?comp=range",
      "RequestMethod": "PUT",
      "RequestHeaders": {
        "Accept": "application/xml",
        "Authorization": "Sanitized",
        "Content-Length": "1024",
        "Content-Type": "application/octet-stream",
        "User-Agent": [
          "azsdk-net-Storage.Files.Shares/12.7.0-alpha.20210121.1",
          "(.NET 5.0.2; Microsoft Windows 10.0.19042)"
        ],
        "x-ms-client-request-id": "97a9a61f-cce0-8b0f-77c3-2b42d5cbc21f",
        "x-ms-date": "Thu, 21 Jan 2021 20:37:38 GMT",
        "x-ms-lease-id": "bcc6e6e4-a1dd-8a73-cc60-c96fa07a9f36",
        "x-ms-range": "bytes=0-1023",
        "x-ms-return-client-request-id": "true",
        "x-ms-version": "2020-06-12",
        "x-ms-write": "update"
      },
      "RequestBody": "D5ii2QboNg6YbE4uhRaHd/OQN//ip2BrtgW6mCxfZwG2W28zj4ton3GpWVNCGoc4mxiBFEft2mg3NyMALp3iOQVNdymmVOhoKJiNOU0NKJt9gv0T3VK5yYEH\u002B1doZ3DTxyBN9aJdkUYwGeyvX6AaKg6Hg6ygzluyk62nn1mR/8EouXIsvzP4H/C248RmCmrg7NBI4OTDM/jFm2H0tfLtnhkrh6Uu7WvbjmO86euXTIhDx7KISB7dZIZ6ZyPSA2n\u002ByUSqOoPEsv5lbVGAB0kMLU7Yse4/ZFb6TiIftIZHCYv5vSCm7REFfxS0I9vNXFw9bTrV\u002BVJ7v2Tur\u002BxgpP54HWTGh0koZUA90jHZi0F7LfLF4kdMcg84fv67uD0lpdoWOwV2BtUTFAf5lyYgoTMicoH6msK2LKtUjglLbK0CFy1Xwk88BCcdss0/UtrpF9zKmUW8KwoXXw5aInjLyKda9oD4yd7k5m5Z3ef0d9nQa3YsgNNnRuwiP2NA4eGvUeom5Vxa8E3\u002B5rLXYk4jI\u002Bg1ibcBn0fT8q\u002BT1op7owWMqov8zpF9dnopLpkhkOSe/xx6C1gqrrGiU/OsxxrCgkOtSrfCJlVXtxM813GusWLL9NZuAZetYvzZWnue0a5gZqtWdEYs3NnGIlRE7dZA9KGQ4NJDVIGrAOe76MvaueVk3HHFWD0cnxf8p95DaHQlmWXZDfDbHBEpq3RecPQN7Ghu3xFkepxkc0G6R6yjZ5dzlk9mAKv0iL9fnK3Ivi4j77t11YhiwB7JdZmvINVlhkPd69qkp\u002By9eVdRBd7vm7USl1fxLZIPENUxnIsRRWfq\u002BhVp69NUfkjOuFsxELs/2tnknIl9c1iwztoEcwphqzPvZwrIhbDivhgPInU23f8Z8cGxLandbIe9uB34Tws9bQwnQamxdlUpAt1xblDjevDb6oJJr36KEfqDC8yT6W4N0rVoD5tVaHpsiCvLbP422T4tHWWI872OnTCvLWuIlRhuZJube2pUhYEH3CdSvqX7TDGOZswJhN732XJrpjoP5PISXAdim17T2JjjgBeWO96Ls\u002BE5\u002Bi9MZOC9o6H46N5H\u002BPg0P2KdmbHTuo0zJgPHYZ2U4PNZ1enCxvgnpfe82vC6m4geYfx77hovZT\u002BiGD7c9kIEZAjq7SIOcnlqdfS6Ft\u002BceYp7qAChGPLZKXCpH665S6\u002B1uHboz65lD\u002B6CEXkmdU5gBZ6zYE1CYkwWEcOyZVLKsClEBF5ptKncFpkRHgZ5s7QhSRoPBuphclUp0r7qsqqcuGFP4XDw91H11kq0MURGnV0PkRs4u6k/45EIP\u002BLr8mTudGakKdJDMVLIGi\u002BgrUER4zVh2iCPZP23EP3e57duCQ==",
      "StatusCode": 201,
      "ResponseHeaders": {
        "Content-Length": "0",
        "Content-MD5": "fzKoXDgDrh1pSvVSJjsAXA==",
        "Date": "Thu, 21 Jan 2021 20:37:37 GMT",
        "ETag": "\u00220x8D8BE4C646F85DF\u0022",
        "Last-Modified": "Thu, 21 Jan 2021 20:37:38 GMT",
        "Server": [
          "Windows-Azure-File/1.0",
          "Microsoft-HTTPAPI/2.0"
        ],
        "x-ms-client-request-id": "97a9a61f-cce0-8b0f-77c3-2b42d5cbc21f",
        "x-ms-request-id": "279bcab0-101a-0065-3435-f07486000000",
        "x-ms-request-server-encrypted": "true",
        "x-ms-version": "2020-06-12"
      },
      "ResponseBody": []
    },
    {
      "RequestUri": "https://seanmcccanary3.file.core.windows.net/test-share-404cbc64-8e74-ab80-06d7-360ee1c796cf?restype=share",
      "RequestMethod": "DELETE",
      "RequestHeaders": {
        "Accept": "application/xml",
        "Authorization": "Sanitized",
        "traceparent": "00-cb2a55a5f37a9c4fbd4c58ff40e8db5e-b42193a47b56f642-00",
        "User-Agent": [
          "azsdk-net-Storage.Files.Shares/12.7.0-alpha.20210121.1",
          "(.NET 5.0.2; Microsoft Windows 10.0.19042)"
        ],
        "x-ms-client-request-id": "6393838c-01d9-3f3a-a01c-95122efbc4c5",
        "x-ms-date": "Thu, 21 Jan 2021 20:37:38 GMT",
        "x-ms-delete-snapshots": "include",
        "x-ms-return-client-request-id": "true",
        "x-ms-version": "2020-06-12"
      },
      "RequestBody": null,
      "StatusCode": 202,
      "ResponseHeaders": {
        "Content-Length": "0",
        "Date": "Thu, 21 Jan 2021 20:37:37 GMT",
        "Server": [
          "Windows-Azure-File/1.0",
          "Microsoft-HTTPAPI/2.0"
        ],
        "x-ms-client-request-id": "6393838c-01d9-3f3a-a01c-95122efbc4c5",
<<<<<<< HEAD
        "x-ms-request-id": "b521739b-201a-007e-2d19-6d4a85000000",
        "x-ms-version": "2020-06-12"
=======
        "x-ms-request-id": "279bcab1-101a-0065-3535-f07486000000",
        "x-ms-version": "2020-04-08"
>>>>>>> ac24a13f
      },
      "ResponseBody": []
    }
  ],
  "Variables": {
    "RandomSeed": "1189797984",
    "Storage_TestConfigDefault": "ProductionTenant\nseanmcccanary3\nU2FuaXRpemVk\nhttps://seanmcccanary3.blob.core.windows.net\nhttps://seanmcccanary3.file.core.windows.net\nhttps://seanmcccanary3.queue.core.windows.net\nhttps://seanmcccanary3.table.core.windows.net\n\n\n\n\nhttps://seanmcccanary3-secondary.blob.core.windows.net\nhttps://seanmcccanary3-secondary.file.core.windows.net\nhttps://seanmcccanary3-secondary.queue.core.windows.net\nhttps://seanmcccanary3-secondary.table.core.windows.net\n\nSanitized\n\n\nCloud\nBlobEndpoint=https://seanmcccanary3.blob.core.windows.net/;QueueEndpoint=https://seanmcccanary3.queue.core.windows.net/;FileEndpoint=https://seanmcccanary3.file.core.windows.net/;BlobSecondaryEndpoint=https://seanmcccanary3-secondary.blob.core.windows.net/;QueueSecondaryEndpoint=https://seanmcccanary3-secondary.queue.core.windows.net/;FileSecondaryEndpoint=https://seanmcccanary3-secondary.file.core.windows.net/;AccountName=seanmcccanary3;AccountKey=Kg==;\nseanscope1"
  }
}<|MERGE_RESOLUTION|>--- conflicted
+++ resolved
@@ -1,56 +1,51 @@
 {
   "Entries": [
     {
-      "RequestUri": "https://seanmcccanary3.file.core.windows.net/test-share-404cbc64-8e74-ab80-06d7-360ee1c796cf?restype=share",
-      "RequestMethod": "PUT",
-      "RequestHeaders": {
-        "Accept": "application/xml",
-        "Authorization": "Sanitized",
-        "traceparent": "00-21b8592a2697a248aac8227b6f7f84a0-b468129d070fda49-00",
-        "User-Agent": [
-          "azsdk-net-Storage.Files.Shares/12.7.0-alpha.20210121.1",
-          "(.NET 5.0.2; Microsoft Windows 10.0.19042)"
-        ],
-        "x-ms-client-request-id": "12a072d6-f4fd-ded4-24c0-0e298e090dbd",
-        "x-ms-date": "Thu, 21 Jan 2021 20:37:37 GMT",
-        "x-ms-return-client-request-id": "true",
-        "x-ms-version": "2020-06-12"
-      },
-      "RequestBody": null,
-      "StatusCode": 201,
-      "ResponseHeaders": {
-        "Content-Length": "0",
-        "Date": "Thu, 21 Jan 2021 20:37:37 GMT",
-        "ETag": "\u00220x8D8BE4C63F9415C\u0022",
-        "Last-Modified": "Thu, 21 Jan 2021 20:37:37 GMT",
-        "Server": [
-          "Windows-Azure-File/1.0",
-          "Microsoft-HTTPAPI/2.0"
-        ],
-        "x-ms-client-request-id": "12a072d6-f4fd-ded4-24c0-0e298e090dbd",
-<<<<<<< HEAD
-        "x-ms-request-id": "b5217393-201a-007e-2719-6d4a85000000",
-        "x-ms-version": "2020-06-12"
-=======
-        "x-ms-request-id": "279bcaa8-101a-0065-2e35-f07486000000",
-        "x-ms-version": "2020-04-08"
->>>>>>> ac24a13f
-      },
-      "ResponseBody": []
-    },
-    {
-      "RequestUri": "https://seanmcccanary3.file.core.windows.net/test-share-404cbc64-8e74-ab80-06d7-360ee1c796cf/test-directory-84967bd7-4239-f71b-595d-1bbcec32f6a2?restype=directory",
-      "RequestMethod": "PUT",
-      "RequestHeaders": {
-        "Accept": "application/xml",
-        "Authorization": "Sanitized",
-        "traceparent": "00-6eeb64b19aaa49489b775ffb5ae130ca-0be808cc99900d49-00",
-        "User-Agent": [
-          "azsdk-net-Storage.Files.Shares/12.7.0-alpha.20210121.1",
-          "(.NET 5.0.2; Microsoft Windows 10.0.19042)"
-        ],
-        "x-ms-client-request-id": "3976e3aa-a3cd-943e-56a8-b89fd917f1f2",
-        "x-ms-date": "Thu, 21 Jan 2021 20:37:38 GMT",
+      "RequestUri": "https://seanmcccanary3.file.core.windows.net/test-share-246a702b-786a-391c-77f1-c38e1a8abce8?restype=share",
+      "RequestMethod": "PUT",
+      "RequestHeaders": {
+        "Accept": "application/xml",
+        "Authorization": "Sanitized",
+        "traceparent": "00-431853af26826c499b636bf86a5b1ed0-0cab934cfd9fcf41-00",
+        "User-Agent": [
+          "azsdk-net-Storage.Files.Shares/12.7.0-alpha.20210126.1",
+          "(.NET 5.0.2; Microsoft Windows 10.0.19042)"
+        ],
+        "x-ms-client-request-id": "7baf1b97-317f-c9bc-c6ba-d6c39e59dc66",
+        "x-ms-date": "Tue, 26 Jan 2021 19:28:24 GMT",
+        "x-ms-return-client-request-id": "true",
+        "x-ms-version": "2020-06-12"
+      },
+      "RequestBody": null,
+      "StatusCode": 201,
+      "ResponseHeaders": {
+        "Content-Length": "0",
+        "Date": "Tue, 26 Jan 2021 19:28:23 GMT",
+        "ETag": "\u00220x8D8C2308C7099A4\u0022",
+        "Last-Modified": "Tue, 26 Jan 2021 19:28:24 GMT",
+        "Server": [
+          "Windows-Azure-File/1.0",
+          "Microsoft-HTTPAPI/2.0"
+        ],
+        "x-ms-client-request-id": "7baf1b97-317f-c9bc-c6ba-d6c39e59dc66",
+        "x-ms-request-id": "23a0cb9f-101a-0081-0319-f47a18000000",
+        "x-ms-version": "2020-06-12"
+      },
+      "ResponseBody": []
+    },
+    {
+      "RequestUri": "https://seanmcccanary3.file.core.windows.net/test-share-246a702b-786a-391c-77f1-c38e1a8abce8/test-directory-1712f3e7-cdd6-d37f-9278-e5e88e63598f?restype=directory",
+      "RequestMethod": "PUT",
+      "RequestHeaders": {
+        "Accept": "application/xml",
+        "Authorization": "Sanitized",
+        "traceparent": "00-b14ebf482fd7784cab79b1ccd5e68ece-8014768b132f1247-00",
+        "User-Agent": [
+          "azsdk-net-Storage.Files.Shares/12.7.0-alpha.20210126.1",
+          "(.NET 5.0.2; Microsoft Windows 10.0.19042)"
+        ],
+        "x-ms-client-request-id": "ecd183a5-c4d5-cadf-9bdc-e8074bd43b63",
+        "x-ms-date": "Tue, 26 Jan 2021 19:28:25 GMT",
         "x-ms-file-attributes": "None",
         "x-ms-file-creation-time": "Now",
         "x-ms-file-last-write-time": "Now",
@@ -62,41 +57,41 @@
       "StatusCode": 201,
       "ResponseHeaders": {
         "Content-Length": "0",
-        "Date": "Thu, 21 Jan 2021 20:37:37 GMT",
-        "ETag": "\u00220x8D8BE4C640517F6\u0022",
-        "Last-Modified": "Thu, 21 Jan 2021 20:37:37 GMT",
-        "Server": [
-          "Windows-Azure-File/1.0",
-          "Microsoft-HTTPAPI/2.0"
-        ],
-        "x-ms-client-request-id": "3976e3aa-a3cd-943e-56a8-b89fd917f1f2",
+        "Date": "Tue, 26 Jan 2021 19:28:23 GMT",
+        "ETag": "\u00220x8D8C2308C79DFFF\u0022",
+        "Last-Modified": "Tue, 26 Jan 2021 19:28:24 GMT",
+        "Server": [
+          "Windows-Azure-File/1.0",
+          "Microsoft-HTTPAPI/2.0"
+        ],
+        "x-ms-client-request-id": "ecd183a5-c4d5-cadf-9bdc-e8074bd43b63",
         "x-ms-file-attributes": "Directory",
-        "x-ms-file-change-time": "2021-01-21T20:37:37.7772534Z",
-        "x-ms-file-creation-time": "2021-01-21T20:37:37.7772534Z",
+        "x-ms-file-change-time": "2021-01-26T19:28:24.3941375Z",
+        "x-ms-file-creation-time": "2021-01-26T19:28:24.3941375Z",
         "x-ms-file-id": "13835128424026341376",
-        "x-ms-file-last-write-time": "2021-01-21T20:37:37.7772534Z",
+        "x-ms-file-last-write-time": "2021-01-26T19:28:24.3941375Z",
         "x-ms-file-parent-id": "0",
         "x-ms-file-permission-key": "17860367565182308406*11459378189709739967",
-        "x-ms-request-id": "279bcaab-101a-0065-2f35-f07486000000",
-        "x-ms-request-server-encrypted": "true",
-        "x-ms-version": "2020-06-12"
-      },
-      "ResponseBody": []
-    },
-    {
-      "RequestUri": "https://seanmcccanary3.file.core.windows.net/test-share-404cbc64-8e74-ab80-06d7-360ee1c796cf/test-directory-84967bd7-4239-f71b-595d-1bbcec32f6a2/test-file-cf796cca-9dd2-5395-a958-febfa7999920",
-      "RequestMethod": "PUT",
-      "RequestHeaders": {
-        "Accept": "application/xml",
-        "Authorization": "Sanitized",
-        "traceparent": "00-79c0b1cd7335794488807e365cd01d44-b27c6e93cee62c45-00",
-        "User-Agent": [
-          "azsdk-net-Storage.Files.Shares/12.7.0-alpha.20210121.1",
-          "(.NET 5.0.2; Microsoft Windows 10.0.19042)"
-        ],
-        "x-ms-client-request-id": "f1b7a888-91c0-0c49-4e23-9075a57eecbc",
+        "x-ms-request-id": "23a0cba5-101a-0081-0719-f47a18000000",
+        "x-ms-request-server-encrypted": "true",
+        "x-ms-version": "2020-06-12"
+      },
+      "ResponseBody": []
+    },
+    {
+      "RequestUri": "https://seanmcccanary3.file.core.windows.net/test-share-246a702b-786a-391c-77f1-c38e1a8abce8/test-directory-1712f3e7-cdd6-d37f-9278-e5e88e63598f/test-file-91ad4661-dd63-a68b-8ac6-002d93245178",
+      "RequestMethod": "PUT",
+      "RequestHeaders": {
+        "Accept": "application/xml",
+        "Authorization": "Sanitized",
+        "traceparent": "00-763e83947d71be48a9ffde31fc441c18-25732810c84c0d4f-00",
+        "User-Agent": [
+          "azsdk-net-Storage.Files.Shares/12.7.0-alpha.20210126.1",
+          "(.NET 5.0.2; Microsoft Windows 10.0.19042)"
+        ],
+        "x-ms-client-request-id": "3bf8d76d-c26c-c781-f72a-610ec3b13677",
         "x-ms-content-length": "1024",
-        "x-ms-date": "Thu, 21 Jan 2021 20:37:38 GMT",
+        "x-ms-date": "Tue, 26 Jan 2021 19:28:25 GMT",
         "x-ms-file-attributes": "None",
         "x-ms-file-creation-time": "Now",
         "x-ms-file-last-write-time": "Now",
@@ -109,88 +104,83 @@
       "StatusCode": 201,
       "ResponseHeaders": {
         "Content-Length": "0",
-        "Date": "Thu, 21 Jan 2021 20:37:37 GMT",
-        "ETag": "\u00220x8D8BE4C6410B2CF\u0022",
-        "Last-Modified": "Thu, 21 Jan 2021 20:37:37 GMT",
-        "Server": [
-          "Windows-Azure-File/1.0",
-          "Microsoft-HTTPAPI/2.0"
-        ],
-        "x-ms-client-request-id": "f1b7a888-91c0-0c49-4e23-9075a57eecbc",
+        "Date": "Tue, 26 Jan 2021 19:28:24 GMT",
+        "ETag": "\u00220x8D8C2308C829427\u0022",
+        "Last-Modified": "Tue, 26 Jan 2021 19:28:24 GMT",
+        "Server": [
+          "Windows-Azure-File/1.0",
+          "Microsoft-HTTPAPI/2.0"
+        ],
+        "x-ms-client-request-id": "3bf8d76d-c26c-c781-f72a-610ec3b13677",
         "x-ms-file-attributes": "Archive",
-        "x-ms-file-change-time": "2021-01-21T20:37:37.8533071Z",
-        "x-ms-file-creation-time": "2021-01-21T20:37:37.8533071Z",
+        "x-ms-file-change-time": "2021-01-26T19:28:24.4511783Z",
+        "x-ms-file-creation-time": "2021-01-26T19:28:24.4511783Z",
         "x-ms-file-id": "11529285414812647424",
-        "x-ms-file-last-write-time": "2021-01-21T20:37:37.8533071Z",
+        "x-ms-file-last-write-time": "2021-01-26T19:28:24.4511783Z",
         "x-ms-file-parent-id": "13835128424026341376",
         "x-ms-file-permission-key": "4010187179898695473*11459378189709739967",
-        "x-ms-request-id": "279bcaac-101a-0065-3035-f07486000000",
-        "x-ms-request-server-encrypted": "true",
-        "x-ms-version": "2020-06-12"
-      },
-      "ResponseBody": []
-    },
-    {
-      "RequestUri": "https://seanmcccanary3.file.core.windows.net/test-share-404cbc64-8e74-ab80-06d7-360ee1c796cf/test-directory-84967bd7-4239-f71b-595d-1bbcec32f6a2/test-file-cf796cca-9dd2-5395-a958-febfa7999920?comp=lease",
-      "RequestMethod": "PUT",
-      "RequestHeaders": {
-        "Accept": "application/xml",
-        "Authorization": "Sanitized",
-        "traceparent": "00-66b37ff57d369b46aa9830b831d4275a-95e526bd3aad6440-00",
-        "User-Agent": [
-          "azsdk-net-Storage.Files.Shares/12.7.0-alpha.20210121.1",
-          "(.NET 5.0.2; Microsoft Windows 10.0.19042)"
-        ],
-        "x-ms-client-request-id": "b94b105a-84e7-4233-c1d6-0ec0c6f55c3d",
-        "x-ms-date": "Thu, 21 Jan 2021 20:37:38 GMT",
+        "x-ms-request-id": "23a0cbaa-101a-0081-0b19-f47a18000000",
+        "x-ms-request-server-encrypted": "true",
+        "x-ms-version": "2020-06-12"
+      },
+      "ResponseBody": []
+    },
+    {
+      "RequestUri": "https://seanmcccanary3.file.core.windows.net/test-share-246a702b-786a-391c-77f1-c38e1a8abce8/test-directory-1712f3e7-cdd6-d37f-9278-e5e88e63598f/test-file-91ad4661-dd63-a68b-8ac6-002d93245178?comp=lease",
+      "RequestMethod": "PUT",
+      "RequestHeaders": {
+        "Accept": "application/xml",
+        "Authorization": "Sanitized",
+        "traceparent": "00-40300e36fdf69140a3f286520bae1f47-de21e850c0176c4a-00",
+        "User-Agent": [
+          "azsdk-net-Storage.Files.Shares/12.7.0-alpha.20210126.1",
+          "(.NET 5.0.2; Microsoft Windows 10.0.19042)"
+        ],
+        "x-ms-client-request-id": "10a695a1-8625-f4e1-1eb9-d70a21d615eb",
+        "x-ms-date": "Tue, 26 Jan 2021 19:28:25 GMT",
         "x-ms-lease-action": "acquire",
         "x-ms-lease-duration": "-1",
-        "x-ms-proposed-lease-id": "bcc6e6e4-a1dd-8a73-cc60-c96fa07a9f36",
-        "x-ms-return-client-request-id": "true",
-        "x-ms-version": "2020-06-12"
-      },
-      "RequestBody": null,
-      "StatusCode": 201,
-      "ResponseHeaders": {
-        "Date": "Thu, 21 Jan 2021 20:37:37 GMT",
-        "ETag": "\u00220x8D8BE4C6410B2CF\u0022",
-        "Last-Modified": "Thu, 21 Jan 2021 20:37:37 GMT",
+        "x-ms-proposed-lease-id": "b8d7c1c6-9045-8006-2601-27cb195fbb46",
+        "x-ms-return-client-request-id": "true",
+        "x-ms-version": "2020-06-12"
+      },
+      "RequestBody": null,
+      "StatusCode": 201,
+      "ResponseHeaders": {
+        "Date": "Tue, 26 Jan 2021 19:28:24 GMT",
+        "ETag": "\u00220x8D8C2308C829427\u0022",
+        "Last-Modified": "Tue, 26 Jan 2021 19:28:24 GMT",
         "Server": [
           "Windows-Azure-File/1.0",
           "Microsoft-HTTPAPI/2.0"
         ],
         "Transfer-Encoding": "chunked",
-        "x-ms-client-request-id": "b94b105a-84e7-4233-c1d6-0ec0c6f55c3d",
-        "x-ms-lease-id": "bcc6e6e4-a1dd-8a73-cc60-c96fa07a9f36",
-<<<<<<< HEAD
-        "x-ms-request-id": "b5217398-201a-007e-2a19-6d4a85000000",
-        "x-ms-version": "2020-06-12"
-=======
-        "x-ms-request-id": "279bcaad-101a-0065-3135-f07486000000",
-        "x-ms-version": "2020-04-08"
->>>>>>> ac24a13f
-      },
-      "ResponseBody": []
-    },
-    {
-      "RequestUri": "https://seanmcccanary3.file.core.windows.net/test-share-404cbc64-8e74-ab80-06d7-360ee1c796cf/test-directory-84967bd7-4239-f71b-595d-1bbcec32f6a2/test-file-cf796cca-9dd2-5395-a958-febfa7999920",
-      "RequestMethod": "PUT",
-      "RequestHeaders": {
-        "Accept": "application/xml",
-        "Authorization": "Sanitized",
-        "traceparent": "00-9d2ad458c6cbbe4da071a202f5a5790e-46b91eb16a288b4d-00",
-        "User-Agent": [
-          "azsdk-net-Storage.Files.Shares/12.7.0-alpha.20210121.1",
-          "(.NET 5.0.2; Microsoft Windows 10.0.19042)"
-        ],
-        "x-ms-client-request-id": "8f142e16-e52e-cb4f-c319-ebb30983991a",
+        "x-ms-client-request-id": "10a695a1-8625-f4e1-1eb9-d70a21d615eb",
+        "x-ms-lease-id": "b8d7c1c6-9045-8006-2601-27cb195fbb46",
+        "x-ms-request-id": "23a0cbb2-101a-0081-1319-f47a18000000",
+        "x-ms-version": "2020-06-12"
+      },
+      "ResponseBody": []
+    },
+    {
+      "RequestUri": "https://seanmcccanary3.file.core.windows.net/test-share-246a702b-786a-391c-77f1-c38e1a8abce8/test-directory-1712f3e7-cdd6-d37f-9278-e5e88e63598f/test-file-91ad4661-dd63-a68b-8ac6-002d93245178",
+      "RequestMethod": "PUT",
+      "RequestHeaders": {
+        "Accept": "application/xml",
+        "Authorization": "Sanitized",
+        "traceparent": "00-5826cda1028a6841911e300823024eb4-ac95ae8e73cb8141-00",
+        "User-Agent": [
+          "azsdk-net-Storage.Files.Shares/12.7.0-alpha.20210126.1",
+          "(.NET 5.0.2; Microsoft Windows 10.0.19042)"
+        ],
+        "x-ms-client-request-id": "832a531d-aab8-b221-4b60-e6e4ee05fcd0",
         "x-ms-content-length": "1024",
-        "x-ms-date": "Thu, 21 Jan 2021 20:37:38 GMT",
+        "x-ms-date": "Tue, 26 Jan 2021 19:28:25 GMT",
         "x-ms-file-attributes": "None",
         "x-ms-file-creation-time": "Now",
         "x-ms-file-last-write-time": "Now",
         "x-ms-file-permission": "Inherit",
-        "x-ms-lease-id": "bcc6e6e4-a1dd-8a73-cc60-c96fa07a9f36",
+        "x-ms-lease-id": "b8d7c1c6-9045-8006-2601-27cb195fbb46",
         "x-ms-return-client-request-id": "true",
         "x-ms-type": "file",
         "x-ms-version": "2020-06-12"
@@ -199,29 +189,29 @@
       "StatusCode": 201,
       "ResponseHeaders": {
         "Content-Length": "0",
-        "Date": "Thu, 21 Jan 2021 20:37:37 GMT",
-        "ETag": "\u00220x8D8BE4C64659910\u0022",
-        "Last-Modified": "Thu, 21 Jan 2021 20:37:38 GMT",
-        "Server": [
-          "Windows-Azure-File/1.0",
-          "Microsoft-HTTPAPI/2.0"
-        ],
-        "x-ms-client-request-id": "8f142e16-e52e-cb4f-c319-ebb30983991a",
+        "Date": "Tue, 26 Jan 2021 19:28:24 GMT",
+        "ETag": "\u00220x8D8C2308CA404F9\u0022",
+        "Last-Modified": "Tue, 26 Jan 2021 19:28:24 GMT",
+        "Server": [
+          "Windows-Azure-File/1.0",
+          "Microsoft-HTTPAPI/2.0"
+        ],
+        "x-ms-client-request-id": "832a531d-aab8-b221-4b60-e6e4ee05fcd0",
         "x-ms-file-attributes": "Archive",
-        "x-ms-file-change-time": "2021-01-21T20:37:38.4097040Z",
-        "x-ms-file-creation-time": "2021-01-21T20:37:38.4097040Z",
+        "x-ms-file-change-time": "2021-01-26T19:28:24.6703353Z",
+        "x-ms-file-creation-time": "2021-01-26T19:28:24.6703353Z",
         "x-ms-file-id": "11529285414812647424",
-        "x-ms-file-last-write-time": "2021-01-21T20:37:38.4097040Z",
+        "x-ms-file-last-write-time": "2021-01-26T19:28:24.6703353Z",
         "x-ms-file-parent-id": "13835128424026341376",
         "x-ms-file-permission-key": "4010187179898695473*11459378189709739967",
-        "x-ms-request-id": "279bcaaf-101a-0065-3335-f07486000000",
-        "x-ms-request-server-encrypted": "true",
-        "x-ms-version": "2020-06-12"
-      },
-      "ResponseBody": []
-    },
-    {
-      "RequestUri": "https://seanmcccanary3.file.core.windows.net/test-share-404cbc64-8e74-ab80-06d7-360ee1c796cf/test-directory-84967bd7-4239-f71b-595d-1bbcec32f6a2/test-file-cf796cca-9dd2-5395-a958-febfa7999920?comp=range",
+        "x-ms-request-id": "23a0cbbc-101a-0081-1d19-f47a18000000",
+        "x-ms-request-server-encrypted": "true",
+        "x-ms-version": "2020-06-12"
+      },
+      "ResponseBody": []
+    },
+    {
+      "RequestUri": "https://seanmcccanary3.file.core.windows.net/test-share-246a702b-786a-391c-77f1-c38e1a8abce8/test-directory-1712f3e7-cdd6-d37f-9278-e5e88e63598f/test-file-91ad4661-dd63-a68b-8ac6-002d93245178?comp=range",
       "RequestMethod": "PUT",
       "RequestHeaders": {
         "Accept": "application/xml",
@@ -229,49 +219,49 @@
         "Content-Length": "1024",
         "Content-Type": "application/octet-stream",
         "User-Agent": [
-          "azsdk-net-Storage.Files.Shares/12.7.0-alpha.20210121.1",
-          "(.NET 5.0.2; Microsoft Windows 10.0.19042)"
-        ],
-        "x-ms-client-request-id": "97a9a61f-cce0-8b0f-77c3-2b42d5cbc21f",
-        "x-ms-date": "Thu, 21 Jan 2021 20:37:38 GMT",
-        "x-ms-lease-id": "bcc6e6e4-a1dd-8a73-cc60-c96fa07a9f36",
+          "azsdk-net-Storage.Files.Shares/12.7.0-alpha.20210126.1",
+          "(.NET 5.0.2; Microsoft Windows 10.0.19042)"
+        ],
+        "x-ms-client-request-id": "ceec759c-91ab-1033-ab2c-1749c2c712ab",
+        "x-ms-date": "Tue, 26 Jan 2021 19:28:25 GMT",
+        "x-ms-lease-id": "b8d7c1c6-9045-8006-2601-27cb195fbb46",
         "x-ms-range": "bytes=0-1023",
         "x-ms-return-client-request-id": "true",
         "x-ms-version": "2020-06-12",
         "x-ms-write": "update"
       },
-      "RequestBody": "D5ii2QboNg6YbE4uhRaHd/OQN//ip2BrtgW6mCxfZwG2W28zj4ton3GpWVNCGoc4mxiBFEft2mg3NyMALp3iOQVNdymmVOhoKJiNOU0NKJt9gv0T3VK5yYEH\u002B1doZ3DTxyBN9aJdkUYwGeyvX6AaKg6Hg6ygzluyk62nn1mR/8EouXIsvzP4H/C248RmCmrg7NBI4OTDM/jFm2H0tfLtnhkrh6Uu7WvbjmO86euXTIhDx7KISB7dZIZ6ZyPSA2n\u002ByUSqOoPEsv5lbVGAB0kMLU7Yse4/ZFb6TiIftIZHCYv5vSCm7REFfxS0I9vNXFw9bTrV\u002BVJ7v2Tur\u002BxgpP54HWTGh0koZUA90jHZi0F7LfLF4kdMcg84fv67uD0lpdoWOwV2BtUTFAf5lyYgoTMicoH6msK2LKtUjglLbK0CFy1Xwk88BCcdss0/UtrpF9zKmUW8KwoXXw5aInjLyKda9oD4yd7k5m5Z3ef0d9nQa3YsgNNnRuwiP2NA4eGvUeom5Vxa8E3\u002B5rLXYk4jI\u002Bg1ibcBn0fT8q\u002BT1op7owWMqov8zpF9dnopLpkhkOSe/xx6C1gqrrGiU/OsxxrCgkOtSrfCJlVXtxM813GusWLL9NZuAZetYvzZWnue0a5gZqtWdEYs3NnGIlRE7dZA9KGQ4NJDVIGrAOe76MvaueVk3HHFWD0cnxf8p95DaHQlmWXZDfDbHBEpq3RecPQN7Ghu3xFkepxkc0G6R6yjZ5dzlk9mAKv0iL9fnK3Ivi4j77t11YhiwB7JdZmvINVlhkPd69qkp\u002By9eVdRBd7vm7USl1fxLZIPENUxnIsRRWfq\u002BhVp69NUfkjOuFsxELs/2tnknIl9c1iwztoEcwphqzPvZwrIhbDivhgPInU23f8Z8cGxLandbIe9uB34Tws9bQwnQamxdlUpAt1xblDjevDb6oJJr36KEfqDC8yT6W4N0rVoD5tVaHpsiCvLbP422T4tHWWI872OnTCvLWuIlRhuZJube2pUhYEH3CdSvqX7TDGOZswJhN732XJrpjoP5PISXAdim17T2JjjgBeWO96Ls\u002BE5\u002Bi9MZOC9o6H46N5H\u002BPg0P2KdmbHTuo0zJgPHYZ2U4PNZ1enCxvgnpfe82vC6m4geYfx77hovZT\u002BiGD7c9kIEZAjq7SIOcnlqdfS6Ft\u002BceYp7qAChGPLZKXCpH665S6\u002B1uHboz65lD\u002B6CEXkmdU5gBZ6zYE1CYkwWEcOyZVLKsClEBF5ptKncFpkRHgZ5s7QhSRoPBuphclUp0r7qsqqcuGFP4XDw91H11kq0MURGnV0PkRs4u6k/45EIP\u002BLr8mTudGakKdJDMVLIGi\u002BgrUER4zVh2iCPZP23EP3e57duCQ==",
-      "StatusCode": 201,
-      "ResponseHeaders": {
-        "Content-Length": "0",
-        "Content-MD5": "fzKoXDgDrh1pSvVSJjsAXA==",
-        "Date": "Thu, 21 Jan 2021 20:37:37 GMT",
-        "ETag": "\u00220x8D8BE4C646F85DF\u0022",
-        "Last-Modified": "Thu, 21 Jan 2021 20:37:38 GMT",
-        "Server": [
-          "Windows-Azure-File/1.0",
-          "Microsoft-HTTPAPI/2.0"
-        ],
-        "x-ms-client-request-id": "97a9a61f-cce0-8b0f-77c3-2b42d5cbc21f",
-        "x-ms-request-id": "279bcab0-101a-0065-3435-f07486000000",
-        "x-ms-request-server-encrypted": "true",
-        "x-ms-version": "2020-06-12"
-      },
-      "ResponseBody": []
-    },
-    {
-      "RequestUri": "https://seanmcccanary3.file.core.windows.net/test-share-404cbc64-8e74-ab80-06d7-360ee1c796cf?restype=share",
+      "RequestBody": "inDjSpEv0PWMW2M2eotNKca9v7wrFgthf3sTZwqrjnz163TofbWxPgcDrhFfSkxs3ThIBvF5S3NkgcsVHGjq4M3mQY4XZasQDIG1KGf6AjQvp4rSYoeKfKAAhPvpnCGeGc1EeAm9VXeMOPpwxCMMaX\u002BX5nXdGH5FW8TuFuGvJnBgFg\u002BatYkqcVISRSqNGrh99Bp7UraswQBP/x1Ezz6W3BGKEK0UcbP2bHQiytJTt0EMcCHHM9O5s1UOSrZr5aETfGgYAwoKaYJmheVBifYu\u002B0fbOF4dz6k90FxYBSf9iofTD01qO7M2AgeeYa7teCle4E5uj61C9a2/2jOtsmNbaPpebXqpxMCUpTZXfm76UFcz\u002BiXYjvvZkBmgqmCAiE\u002BkQ/i0jwuvtRyO2up363Y/xYrcerg9g9r/hdxgCBlgFBzmsjt1RcBMhEUJSrMQYqWiYeXVow6XZsAdtQouTqwCLsbOkDg6yX/JkPZzNDkm7iI3vac0inANTkx7WJC2HjaYBhvtQdJsZ5dlCxMYJDKH98bn9pAFzqNVwEHsv3HvE3HA2i0dOK1PylUPzn5c9SoZ9GDJzielkzh4l4GQgKgmdvihV0kFab4Zlyw69f8l\u002BcsX08oQJkRKGkf0pKEsv0qt6ViFu53gFIqirzb6a505U561ea3eFU\u002B0Vz0CEMUd7djijQymnz4tNr4/bnYNT6\u002Bpu1ECdkWcz9MI0GNg3gPFhcFeGN6RkrNgiELunqfYpweOWFVzGneSRb04nc7azVi7eum1rjbQFyidou0DrjArLylc0YWtUWpKy9MgWfTlhrrqMiS\u002BI/jQvUAs1niJj5eNDG2lffvSDSh\u002BauJjsL40uBszGHsMbAwwjBRFgXvxwDw7k0yGPwi/GCT7QLgVbA2B\u002BB5cVncbgJ9hdPHnjYytjKqmJx1yrXgTdABWESxTGh8Gw4hclWrFIBKsJcoX14uYTrMOb0XwD0umSeJ2xW9zDlrS4ckDUPdA4QcKxoit/Jx1vsJ5RKvZFrQ9tkyHTlujORZwRPbBlP28zo095UnD\u002BE1FAQas\u002Bcmu\u002BMoVxpmquJOsZ4xxPLemsyrFvXYdmzBqer7/QkxU9j9MwUwrq81kERX6kX68UbuWn07c5zxTkVyZqkvbq3ZGV3BNJHtqegdcYKxhIgqyrigCaaL\u002BeA8D\u002BTDvkQGBiGWftDkNby1AKyRGf4aQ8W5S5/sj2ULTSN9hSSpKe\u002BkG29hGwW7QpT/7wT1\u002Bt/mIcwfCnaoFXq8iy2xaqyUC9a87P6SuSTD/gUK8JxcEVZDm2dYiiN0\u002BAXwoJPYCdfka\u002BcyNQnhV2inXwhtnSDeYHXbcdNJO4GzS/D4nhSU5/QtIoi5LdhIYkP6tSg==",
+      "StatusCode": 201,
+      "ResponseHeaders": {
+        "Content-Length": "0",
+        "Content-MD5": "gq78n94fgXKybcX4d/6lEQ==",
+        "Date": "Tue, 26 Jan 2021 19:28:24 GMT",
+        "ETag": "\u00220x8D8C2308CAEB54C\u0022",
+        "Last-Modified": "Tue, 26 Jan 2021 19:28:24 GMT",
+        "Server": [
+          "Windows-Azure-File/1.0",
+          "Microsoft-HTTPAPI/2.0"
+        ],
+        "x-ms-client-request-id": "ceec759c-91ab-1033-ab2c-1749c2c712ab",
+        "x-ms-request-id": "23a0cbc1-101a-0081-2219-f47a18000000",
+        "x-ms-request-server-encrypted": "true",
+        "x-ms-version": "2020-06-12"
+      },
+      "ResponseBody": []
+    },
+    {
+      "RequestUri": "https://seanmcccanary3.file.core.windows.net/test-share-246a702b-786a-391c-77f1-c38e1a8abce8?restype=share",
       "RequestMethod": "DELETE",
       "RequestHeaders": {
         "Accept": "application/xml",
         "Authorization": "Sanitized",
-        "traceparent": "00-cb2a55a5f37a9c4fbd4c58ff40e8db5e-b42193a47b56f642-00",
-        "User-Agent": [
-          "azsdk-net-Storage.Files.Shares/12.7.0-alpha.20210121.1",
-          "(.NET 5.0.2; Microsoft Windows 10.0.19042)"
-        ],
-        "x-ms-client-request-id": "6393838c-01d9-3f3a-a01c-95122efbc4c5",
-        "x-ms-date": "Thu, 21 Jan 2021 20:37:38 GMT",
+        "traceparent": "00-b436e4f10dc38c41b46649495a51aec4-6a9091f37293d447-00",
+        "User-Agent": [
+          "azsdk-net-Storage.Files.Shares/12.7.0-alpha.20210126.1",
+          "(.NET 5.0.2; Microsoft Windows 10.0.19042)"
+        ],
+        "x-ms-client-request-id": "784828ae-2e18-6125-2ddb-ebb868df3620",
+        "x-ms-date": "Tue, 26 Jan 2021 19:28:25 GMT",
         "x-ms-delete-snapshots": "include",
         "x-ms-return-client-request-id": "true",
         "x-ms-version": "2020-06-12"
@@ -280,25 +270,20 @@
       "StatusCode": 202,
       "ResponseHeaders": {
         "Content-Length": "0",
-        "Date": "Thu, 21 Jan 2021 20:37:37 GMT",
-        "Server": [
-          "Windows-Azure-File/1.0",
-          "Microsoft-HTTPAPI/2.0"
-        ],
-        "x-ms-client-request-id": "6393838c-01d9-3f3a-a01c-95122efbc4c5",
-<<<<<<< HEAD
-        "x-ms-request-id": "b521739b-201a-007e-2d19-6d4a85000000",
-        "x-ms-version": "2020-06-12"
-=======
-        "x-ms-request-id": "279bcab1-101a-0065-3535-f07486000000",
-        "x-ms-version": "2020-04-08"
->>>>>>> ac24a13f
+        "Date": "Tue, 26 Jan 2021 19:28:24 GMT",
+        "Server": [
+          "Windows-Azure-File/1.0",
+          "Microsoft-HTTPAPI/2.0"
+        ],
+        "x-ms-client-request-id": "784828ae-2e18-6125-2ddb-ebb868df3620",
+        "x-ms-request-id": "23a0cbc2-101a-0081-2319-f47a18000000",
+        "x-ms-version": "2020-06-12"
       },
       "ResponseBody": []
     }
   ],
   "Variables": {
-    "RandomSeed": "1189797984",
+    "RandomSeed": "1713667394",
     "Storage_TestConfigDefault": "ProductionTenant\nseanmcccanary3\nU2FuaXRpemVk\nhttps://seanmcccanary3.blob.core.windows.net\nhttps://seanmcccanary3.file.core.windows.net\nhttps://seanmcccanary3.queue.core.windows.net\nhttps://seanmcccanary3.table.core.windows.net\n\n\n\n\nhttps://seanmcccanary3-secondary.blob.core.windows.net\nhttps://seanmcccanary3-secondary.file.core.windows.net\nhttps://seanmcccanary3-secondary.queue.core.windows.net\nhttps://seanmcccanary3-secondary.table.core.windows.net\n\nSanitized\n\n\nCloud\nBlobEndpoint=https://seanmcccanary3.blob.core.windows.net/;QueueEndpoint=https://seanmcccanary3.queue.core.windows.net/;FileEndpoint=https://seanmcccanary3.file.core.windows.net/;BlobSecondaryEndpoint=https://seanmcccanary3-secondary.blob.core.windows.net/;QueueSecondaryEndpoint=https://seanmcccanary3-secondary.queue.core.windows.net/;FileSecondaryEndpoint=https://seanmcccanary3-secondary.file.core.windows.net/;AccountName=seanmcccanary3;AccountKey=Kg==;\nseanscope1"
   }
 }