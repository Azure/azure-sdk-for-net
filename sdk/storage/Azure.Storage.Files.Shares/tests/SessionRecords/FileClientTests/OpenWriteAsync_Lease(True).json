--- conflicted
+++ resolved
@@ -14,11 +14,7 @@
         "x-ms-client-request-id": "7baf1b97-317f-c9bc-c6ba-d6c39e59dc66",
         "x-ms-date": "Tue, 26 Jan 2021 19:28:24 GMT",
         "x-ms-return-client-request-id": "true",
-<<<<<<< HEAD
-        "x-ms-version": "2020-12-06"
-=======
-        "x-ms-version": "2021-02-12"
->>>>>>> 7e782c87
+        "x-ms-version": "2021-02-12"
       },
       "RequestBody": null,
       "StatusCode": 201,
@@ -33,11 +29,7 @@
         ],
         "x-ms-client-request-id": "7baf1b97-317f-c9bc-c6ba-d6c39e59dc66",
         "x-ms-request-id": "23a0cb9f-101a-0081-0319-f47a18000000",
-<<<<<<< HEAD
-        "x-ms-version": "2020-12-06"
-=======
-        "x-ms-version": "2021-02-12"
->>>>>>> 7e782c87
+        "x-ms-version": "2021-02-12"
       },
       "ResponseBody": []
     },
@@ -59,11 +51,7 @@
         "x-ms-file-last-write-time": "Now",
         "x-ms-file-permission": "Inherit",
         "x-ms-return-client-request-id": "true",
-<<<<<<< HEAD
-        "x-ms-version": "2020-12-06"
-=======
-        "x-ms-version": "2021-02-12"
->>>>>>> 7e782c87
+        "x-ms-version": "2021-02-12"
       },
       "RequestBody": null,
       "StatusCode": 201,
@@ -86,11 +74,7 @@
         "x-ms-file-permission-key": "17860367565182308406*11459378189709739967",
         "x-ms-request-id": "23a0cba5-101a-0081-0719-f47a18000000",
         "x-ms-request-server-encrypted": "true",
-<<<<<<< HEAD
-        "x-ms-version": "2020-12-06"
-=======
-        "x-ms-version": "2021-02-12"
->>>>>>> 7e782c87
+        "x-ms-version": "2021-02-12"
       },
       "ResponseBody": []
     },
@@ -114,11 +98,7 @@
         "x-ms-file-permission": "Inherit",
         "x-ms-return-client-request-id": "true",
         "x-ms-type": "file",
-<<<<<<< HEAD
-        "x-ms-version": "2020-12-06"
-=======
-        "x-ms-version": "2021-02-12"
->>>>>>> 7e782c87
+        "x-ms-version": "2021-02-12"
       },
       "RequestBody": null,
       "StatusCode": 201,
@@ -141,11 +121,7 @@
         "x-ms-file-permission-key": "4010187179898695473*11459378189709739967",
         "x-ms-request-id": "23a0cbaa-101a-0081-0b19-f47a18000000",
         "x-ms-request-server-encrypted": "true",
-<<<<<<< HEAD
-        "x-ms-version": "2020-12-06"
-=======
-        "x-ms-version": "2021-02-12"
->>>>>>> 7e782c87
+        "x-ms-version": "2021-02-12"
       },
       "ResponseBody": []
     },
@@ -166,11 +142,7 @@
         "x-ms-lease-duration": "-1",
         "x-ms-proposed-lease-id": "b8d7c1c6-9045-8006-2601-27cb195fbb46",
         "x-ms-return-client-request-id": "true",
-<<<<<<< HEAD
-        "x-ms-version": "2020-12-06"
-=======
-        "x-ms-version": "2021-02-12"
->>>>>>> 7e782c87
+        "x-ms-version": "2021-02-12"
       },
       "RequestBody": null,
       "StatusCode": 201,
@@ -186,11 +158,7 @@
         "x-ms-client-request-id": "10a695a1-8625-f4e1-1eb9-d70a21d615eb",
         "x-ms-lease-id": "b8d7c1c6-9045-8006-2601-27cb195fbb46",
         "x-ms-request-id": "23a0cbb2-101a-0081-1319-f47a18000000",
-<<<<<<< HEAD
-        "x-ms-version": "2020-12-06"
-=======
-        "x-ms-version": "2021-02-12"
->>>>>>> 7e782c87
+        "x-ms-version": "2021-02-12"
       },
       "ResponseBody": []
     },
@@ -215,11 +183,7 @@
         "x-ms-lease-id": "b8d7c1c6-9045-8006-2601-27cb195fbb46",
         "x-ms-return-client-request-id": "true",
         "x-ms-type": "file",
-<<<<<<< HEAD
-        "x-ms-version": "2020-12-06"
-=======
-        "x-ms-version": "2021-02-12"
->>>>>>> 7e782c87
+        "x-ms-version": "2021-02-12"
       },
       "RequestBody": null,
       "StatusCode": 201,
@@ -242,11 +206,7 @@
         "x-ms-file-permission-key": "4010187179898695473*11459378189709739967",
         "x-ms-request-id": "23a0cbbc-101a-0081-1d19-f47a18000000",
         "x-ms-request-server-encrypted": "true",
-<<<<<<< HEAD
-        "x-ms-version": "2020-12-06"
-=======
-        "x-ms-version": "2021-02-12"
->>>>>>> 7e782c87
+        "x-ms-version": "2021-02-12"
       },
       "ResponseBody": []
     },
@@ -267,11 +227,7 @@
         "x-ms-lease-id": "b8d7c1c6-9045-8006-2601-27cb195fbb46",
         "x-ms-range": "bytes=0-1023",
         "x-ms-return-client-request-id": "true",
-<<<<<<< HEAD
-        "x-ms-version": "2020-12-06",
-=======
         "x-ms-version": "2021-02-12",
->>>>>>> 7e782c87
         "x-ms-write": "update"
       },
       "RequestBody": "inDjSpEv0PWMW2M2eotNKca9v7wrFgthf3sTZwqrjnz163TofbWxPgcDrhFfSkxs3ThIBvF5S3NkgcsVHGjq4M3mQY4XZasQDIG1KGf6AjQvp4rSYoeKfKAAhPvpnCGeGc1EeAm9VXeMOPpwxCMMaX+X5nXdGH5FW8TuFuGvJnBgFg+atYkqcVISRSqNGrh99Bp7UraswQBP/x1Ezz6W3BGKEK0UcbP2bHQiytJTt0EMcCHHM9O5s1UOSrZr5aETfGgYAwoKaYJmheVBifYu+0fbOF4dz6k90FxYBSf9iofTD01qO7M2AgeeYa7teCle4E5uj61C9a2/2jOtsmNbaPpebXqpxMCUpTZXfm76UFcz+iXYjvvZkBmgqmCAiE+kQ/i0jwuvtRyO2up363Y/xYrcerg9g9r/hdxgCBlgFBzmsjt1RcBMhEUJSrMQYqWiYeXVow6XZsAdtQouTqwCLsbOkDg6yX/JkPZzNDkm7iI3vac0inANTkx7WJC2HjaYBhvtQdJsZ5dlCxMYJDKH98bn9pAFzqNVwEHsv3HvE3HA2i0dOK1PylUPzn5c9SoZ9GDJzielkzh4l4GQgKgmdvihV0kFab4Zlyw69f8l+csX08oQJkRKGkf0pKEsv0qt6ViFu53gFIqirzb6a505U561ea3eFU+0Vz0CEMUd7djijQymnz4tNr4/bnYNT6+pu1ECdkWcz9MI0GNg3gPFhcFeGN6RkrNgiELunqfYpweOWFVzGneSRb04nc7azVi7eum1rjbQFyidou0DrjArLylc0YWtUWpKy9MgWfTlhrrqMiS+I/jQvUAs1niJj5eNDG2lffvSDSh+auJjsL40uBszGHsMbAwwjBRFgXvxwDw7k0yGPwi/GCT7QLgVbA2B+B5cVncbgJ9hdPHnjYytjKqmJx1yrXgTdABWESxTGh8Gw4hclWrFIBKsJcoX14uYTrMOb0XwD0umSeJ2xW9zDlrS4ckDUPdA4QcKxoit/Jx1vsJ5RKvZFrQ9tkyHTlujORZwRPbBlP28zo095UnD+E1FAQas+cmu+MoVxpmquJOsZ4xxPLemsyrFvXYdmzBqer7/QkxU9j9MwUwrq81kERX6kX68UbuWn07c5zxTkVyZqkvbq3ZGV3BNJHtqegdcYKxhIgqyrigCaaL+eA8D+TDvkQGBiGWftDkNby1AKyRGf4aQ8W5S5/sj2ULTSN9hSSpKe+kG29hGwW7QpT/7wT1+t/mIcwfCnaoFXq8iy2xaqyUC9a87P6SuSTD/gUK8JxcEVZDm2dYiiN0+AXwoJPYCdfka+cyNQnhV2inXwhtnSDeYHXbcdNJO4GzS/D4nhSU5/QtIoi5LdhIYkP6tSg==",
@@ -289,11 +245,7 @@
         "x-ms-client-request-id": "ceec759c-91ab-1033-ab2c-1749c2c712ab",
         "x-ms-request-id": "23a0cbc1-101a-0081-2219-f47a18000000",
         "x-ms-request-server-encrypted": "true",
-<<<<<<< HEAD
-        "x-ms-version": "2020-12-06"
-=======
-        "x-ms-version": "2021-02-12"
->>>>>>> 7e782c87
+        "x-ms-version": "2021-02-12"
       },
       "ResponseBody": []
     },
@@ -312,11 +264,7 @@
         "x-ms-date": "Tue, 26 Jan 2021 19:28:25 GMT",
         "x-ms-delete-snapshots": "include",
         "x-ms-return-client-request-id": "true",
-<<<<<<< HEAD
-        "x-ms-version": "2020-12-06"
-=======
-        "x-ms-version": "2021-02-12"
->>>>>>> 7e782c87
+        "x-ms-version": "2021-02-12"
       },
       "RequestBody": null,
       "StatusCode": 202,
@@ -329,11 +277,7 @@
         ],
         "x-ms-client-request-id": "784828ae-2e18-6125-2ddb-ebb868df3620",
         "x-ms-request-id": "23a0cbc2-101a-0081-2319-f47a18000000",
-<<<<<<< HEAD
-        "x-ms-version": "2020-12-06"
-=======
-        "x-ms-version": "2021-02-12"
->>>>>>> 7e782c87
+        "x-ms-version": "2021-02-12"
       },
       "ResponseBody": []
     }
