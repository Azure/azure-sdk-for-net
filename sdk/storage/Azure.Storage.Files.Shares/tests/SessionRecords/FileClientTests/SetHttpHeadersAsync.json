{
  "Entries": [
    {
      "RequestUri": "http://seanstagetest.file.core.windows.net/test-share-442bfa61-4787-a63c-87d8-2349e32ed26e?restype=share",
      "RequestMethod": "PUT",
      "RequestHeaders": {
        "Authorization": "Sanitized",
        "traceparent": "00-ae073ab38fc90a4a923816c2f84c0336-85df49340508184a-00",
        "User-Agent": [
<<<<<<< HEAD
          "azsdk-net-Storage.Files.Shares/12.0.0-dev.20191205.1+4f14c4315f17fbbc59c93c6819467b6f15d7008f",
=======
          "azsdk-net-Storage.Files.Shares/12.0.0-dev.20191211.1\u002B899431c003876eb9b26cefd8e8a37e7f27f82ced",
>>>>>>> 5e20a7a1
          "(.NET Core 4.6.28008.01; Microsoft Windows 10.0.18363 )"
        ],
        "x-ms-client-request-id": "aeeb2fb3-b927-cdb4-9389-aa309c6bc6ef",
        "x-ms-date": "Wed, 11 Dec 2019 20:38:14 GMT",
        "x-ms-return-client-request-id": "true",
        "x-ms-version": "2019-07-07"
      },
      "RequestBody": null,
      "StatusCode": 201,
      "ResponseHeaders": {
        "Content-Length": "0",
<<<<<<< HEAD
        "Date": "Fri, 06 Dec 2019 00:25:51 GMT",
        "ETag": "\"0x8D779E2DA0ECCF6\"",
        "Last-Modified": "Fri, 06 Dec 2019 00:25:52 GMT",
=======
        "Date": "Wed, 11 Dec 2019 20:38:13 GMT",
        "ETag": "\u00220x8D77E7A0BB991A1\u0022",
        "Last-Modified": "Wed, 11 Dec 2019 20:38:14 GMT",
>>>>>>> 5e20a7a1
        "Server": [
          "Windows-Azure-File/1.0",
          "Microsoft-HTTPAPI/2.0"
        ],
        "x-ms-client-request-id": "aeeb2fb3-b927-cdb4-9389-aa309c6bc6ef",
        "x-ms-request-id": "ef3e3ab9-c01a-0019-0d62-b01280000000",
        "x-ms-version": "2019-07-07"
      },
      "ResponseBody": []
    },
    {
      "RequestUri": "http://seanstagetest.file.core.windows.net/test-share-442bfa61-4787-a63c-87d8-2349e32ed26e/test-directory-50dd4223-64fc-b55f-a1fe-673c354d2c0f?restype=directory",
      "RequestMethod": "PUT",
      "RequestHeaders": {
        "Authorization": "Sanitized",
        "traceparent": "00-391a2373cd15c74dac0ccc549f8da719-76f14e92e4956944-00",
        "User-Agent": [
<<<<<<< HEAD
          "azsdk-net-Storage.Files.Shares/12.0.0-dev.20191205.1+4f14c4315f17fbbc59c93c6819467b6f15d7008f",
=======
          "azsdk-net-Storage.Files.Shares/12.0.0-dev.20191211.1\u002B899431c003876eb9b26cefd8e8a37e7f27f82ced",
>>>>>>> 5e20a7a1
          "(.NET Core 4.6.28008.01; Microsoft Windows 10.0.18363 )"
        ],
        "x-ms-client-request-id": "37cc2284-5b9a-4f6e-d035-0d2851789745",
        "x-ms-date": "Wed, 11 Dec 2019 20:38:14 GMT",
        "x-ms-file-attributes": "None",
        "x-ms-file-creation-time": "Now",
        "x-ms-file-last-write-time": "Now",
        "x-ms-file-permission": "Inherit",
        "x-ms-return-client-request-id": "true",
        "x-ms-version": "2019-07-07"
      },
      "RequestBody": null,
      "StatusCode": 201,
      "ResponseHeaders": {
        "Content-Length": "0",
<<<<<<< HEAD
        "Date": "Fri, 06 Dec 2019 00:25:51 GMT",
        "ETag": "\"0x8D779E2DA1CD805\"",
        "Last-Modified": "Fri, 06 Dec 2019 00:25:52 GMT",
=======
        "Date": "Wed, 11 Dec 2019 20:38:14 GMT",
        "ETag": "\u00220x8D77E7A0BC78064\u0022",
        "Last-Modified": "Wed, 11 Dec 2019 20:38:14 GMT",
>>>>>>> 5e20a7a1
        "Server": [
          "Windows-Azure-File/1.0",
          "Microsoft-HTTPAPI/2.0"
        ],
        "x-ms-client-request-id": "37cc2284-5b9a-4f6e-d035-0d2851789745",
        "x-ms-file-attributes": "Directory",
        "x-ms-file-change-time": "2019-12-11T20:38:14.4948324Z",
        "x-ms-file-creation-time": "2019-12-11T20:38:14.4948324Z",
        "x-ms-file-id": "13835128424026341376",
        "x-ms-file-last-write-time": "2019-12-11T20:38:14.4948324Z",
        "x-ms-file-parent-id": "0",
        "x-ms-file-permission-key": "7855875120676328179*422928105932735866",
        "x-ms-request-id": "ef3e3abb-c01a-0019-0e62-b01280000000",
        "x-ms-request-server-encrypted": "true",
        "x-ms-version": "2019-07-07"
      },
      "ResponseBody": []
    },
    {
      "RequestUri": "http://seanstagetest.file.core.windows.net/test-share-442bfa61-4787-a63c-87d8-2349e32ed26e/test-directory-50dd4223-64fc-b55f-a1fe-673c354d2c0f/test-file-e4049b5c-13d4-ffac-fae4-f73fbf2ab478",
      "RequestMethod": "PUT",
      "RequestHeaders": {
        "Authorization": "Sanitized",
        "traceparent": "00-f6606c44ece7c749b5add56a42a20bc4-01655c461649d54f-00",
        "User-Agent": [
<<<<<<< HEAD
          "azsdk-net-Storage.Files.Shares/12.0.0-dev.20191205.1+4f14c4315f17fbbc59c93c6819467b6f15d7008f",
=======
          "azsdk-net-Storage.Files.Shares/12.0.0-dev.20191211.1\u002B899431c003876eb9b26cefd8e8a37e7f27f82ced",
>>>>>>> 5e20a7a1
          "(.NET Core 4.6.28008.01; Microsoft Windows 10.0.18363 )"
        ],
        "x-ms-client-request-id": "65d75e25-aa24-719c-75cc-3cb5642e8fa6",
        "x-ms-content-length": "1048576",
        "x-ms-date": "Wed, 11 Dec 2019 20:38:14 GMT",
        "x-ms-file-attributes": "None",
        "x-ms-file-creation-time": "Now",
        "x-ms-file-last-write-time": "Now",
        "x-ms-file-permission": "Inherit",
        "x-ms-return-client-request-id": "true",
        "x-ms-type": "file",
        "x-ms-version": "2019-07-07"
      },
      "RequestBody": null,
      "StatusCode": 201,
      "ResponseHeaders": {
        "Content-Length": "0",
<<<<<<< HEAD
        "Date": "Fri, 06 Dec 2019 00:25:51 GMT",
        "ETag": "\"0x8D779E2DA29D0E0\"",
        "Last-Modified": "Fri, 06 Dec 2019 00:25:52 GMT",
=======
        "Date": "Wed, 11 Dec 2019 20:38:14 GMT",
        "ETag": "\u00220x8D77E7A0BD49D06\u0022",
        "Last-Modified": "Wed, 11 Dec 2019 20:38:14 GMT",
>>>>>>> 5e20a7a1
        "Server": [
          "Windows-Azure-File/1.0",
          "Microsoft-HTTPAPI/2.0"
        ],
        "x-ms-client-request-id": "65d75e25-aa24-719c-75cc-3cb5642e8fa6",
        "x-ms-file-attributes": "Archive",
        "x-ms-file-change-time": "2019-12-11T20:38:14.5807622Z",
        "x-ms-file-creation-time": "2019-12-11T20:38:14.5807622Z",
        "x-ms-file-id": "11529285414812647424",
        "x-ms-file-last-write-time": "2019-12-11T20:38:14.5807622Z",
        "x-ms-file-parent-id": "13835128424026341376",
        "x-ms-file-permission-key": "12501538048846835188*422928105932735866",
        "x-ms-request-id": "ef3e3abd-c01a-0019-0f62-b01280000000",
        "x-ms-request-server-encrypted": "true",
        "x-ms-version": "2019-07-07"
      },
      "ResponseBody": []
    },
    {
      "RequestUri": "http://seanstagetest.file.core.windows.net/test-share-442bfa61-4787-a63c-87d8-2349e32ed26e/test-directory-50dd4223-64fc-b55f-a1fe-673c354d2c0f/test-file-e4049b5c-13d4-ffac-fae4-f73fbf2ab478?comp=properties",
      "RequestMethod": "PUT",
      "RequestHeaders": {
        "Authorization": "Sanitized",
        "traceparent": "00-884e0043838d854bae3a5f427af840ad-9d4318088b468f47-00",
        "User-Agent": [
<<<<<<< HEAD
          "azsdk-net-Storage.Files.Shares/12.0.0-dev.20191205.1+4f14c4315f17fbbc59c93c6819467b6f15d7008f",
          "(.NET Core 4.6.28008.01; Microsoft Windows 10.0.18363 )"
        ],
        "x-ms-cache-control": "cbtleuokgphqveghbrqa",
        "x-ms-client-request-id": "3a418c51-acf5-34d0-7d29-363b343cfeb4",
        "x-ms-content-disposition": "ignftgelgifshqlvtgbb",
        "x-ms-content-encoding": "haplpywmdntrkqmumoqx",
        "x-ms-content-language": "pddwjoifrkntqpshqcot",
        "x-ms-content-md5": "WSEl+oXHAS/kGM5+sN9zUw==",
        "x-ms-content-type": "iqhromhpdpifpdkevrbb",
        "x-ms-date": "Fri, 06 Dec 2019 00:25:52 GMT",
=======
          "azsdk-net-Storage.Files.Shares/12.0.0-dev.20191211.1\u002B899431c003876eb9b26cefd8e8a37e7f27f82ced",
          "(.NET Core 4.6.28008.01; Microsoft Windows 10.0.18363 )"
        ],
        "x-ms-cache-control": "qjdvgbakwjgsvsrupyrg",
        "x-ms-client-request-id": "611a163d-4f52-c454-5a46-9db3b9c06d1a",
        "x-ms-content-disposition": "xvpdghayvreldkadcvhr",
        "x-ms-content-encoding": "ysgbphgcgwmfwccutypx",
        "x-ms-content-language": "aanfeuolrnrtrygfoonx",
        "x-ms-content-md5": "y4KQ8uh5ZkXFVuiY0JKe4A==",
        "x-ms-content-type": "axsxeynbhejcfirxeavt",
        "x-ms-date": "Wed, 11 Dec 2019 20:38:14 GMT",
>>>>>>> 5e20a7a1
        "x-ms-file-attributes": "Preserve",
        "x-ms-file-creation-time": "Preserve",
        "x-ms-file-last-write-time": "Preserve",
        "x-ms-file-permission": "Preserve",
        "x-ms-return-client-request-id": "true",
        "x-ms-version": "2019-07-07"
      },
      "RequestBody": null,
      "StatusCode": 200,
      "ResponseHeaders": {
        "Content-Length": "0",
<<<<<<< HEAD
        "Date": "Fri, 06 Dec 2019 00:25:51 GMT",
        "ETag": "\"0x8D779E2DA3A23F8\"",
        "Last-Modified": "Fri, 06 Dec 2019 00:25:52 GMT",
=======
        "Date": "Wed, 11 Dec 2019 20:38:14 GMT",
        "ETag": "\u00220x8D77E7A0BE1E669\u0022",
        "Last-Modified": "Wed, 11 Dec 2019 20:38:14 GMT",
>>>>>>> 5e20a7a1
        "Server": [
          "Windows-Azure-File/1.0",
          "Microsoft-HTTPAPI/2.0"
        ],
        "x-ms-client-request-id": "611a163d-4f52-c454-5a46-9db3b9c06d1a",
        "x-ms-file-attributes": "Archive",
        "x-ms-file-change-time": "2019-12-11T20:38:14.6678377Z",
        "x-ms-file-creation-time": "2019-12-11T20:38:14.5807622Z",
        "x-ms-file-id": "11529285414812647424",
        "x-ms-file-last-write-time": "2019-12-11T20:38:14.5807622Z",
        "x-ms-file-parent-id": "13835128424026341376",
        "x-ms-file-permission-key": "12501538048846835188*422928105932735866",
        "x-ms-request-id": "ef3e3abe-c01a-0019-1062-b01280000000",
        "x-ms-request-server-encrypted": "true",
        "x-ms-version": "2019-07-07"
      },
      "ResponseBody": []
    },
    {
      "RequestUri": "http://seanstagetest.file.core.windows.net/test-share-442bfa61-4787-a63c-87d8-2349e32ed26e/test-directory-50dd4223-64fc-b55f-a1fe-673c354d2c0f/test-file-e4049b5c-13d4-ffac-fae4-f73fbf2ab478",
      "RequestMethod": "HEAD",
      "RequestHeaders": {
        "Authorization": "Sanitized",
        "traceparent": "00-802d9707937d6041820b7d8728b90a06-fc2be813b1685e41-00",
        "User-Agent": [
<<<<<<< HEAD
          "azsdk-net-Storage.Files.Shares/12.0.0-dev.20191205.1+4f14c4315f17fbbc59c93c6819467b6f15d7008f",
=======
          "azsdk-net-Storage.Files.Shares/12.0.0-dev.20191211.1\u002B899431c003876eb9b26cefd8e8a37e7f27f82ced",
>>>>>>> 5e20a7a1
          "(.NET Core 4.6.28008.01; Microsoft Windows 10.0.18363 )"
        ],
        "x-ms-client-request-id": "4d7760e2-2e14-3153-40f5-017ae711ad65",
        "x-ms-date": "Wed, 11 Dec 2019 20:38:14 GMT",
        "x-ms-return-client-request-id": "true",
        "x-ms-version": "2019-07-07"
      },
      "RequestBody": null,
      "StatusCode": 200,
      "ResponseHeaders": {
        "Cache-Control": "qjdvgbakwjgsvsrupyrg",
        "Content-Disposition": "xvpdghayvreldkadcvhr",
        "Content-Encoding": "ysgbphgcgwmfwccutypx",
        "Content-Language": "aanfeuolrnrtrygfoonx",
        "Content-Length": "1048576",
<<<<<<< HEAD
        "Content-MD5": "WSEl+oXHAS/kGM5+sN9zUw==",
        "Content-Type": "iqhromhpdpifpdkevrbb",
        "Date": "Fri, 06 Dec 2019 00:25:51 GMT",
        "ETag": "\"0x8D779E2DA3A23F8\"",
        "Last-Modified": "Fri, 06 Dec 2019 00:25:52 GMT",
=======
        "Content-MD5": "y4KQ8uh5ZkXFVuiY0JKe4A==",
        "Content-Type": "axsxeynbhejcfirxeavt",
        "Date": "Wed, 11 Dec 2019 20:38:14 GMT",
        "ETag": "\u00220x8D77E7A0BE1E669\u0022",
        "Last-Modified": "Wed, 11 Dec 2019 20:38:14 GMT",
>>>>>>> 5e20a7a1
        "Server": [
          "Windows-Azure-File/1.0",
          "Microsoft-HTTPAPI/2.0"
        ],
        "Vary": "Origin",
        "x-ms-client-request-id": "4d7760e2-2e14-3153-40f5-017ae711ad65",
        "x-ms-file-attributes": "Archive",
        "x-ms-file-change-time": "2019-12-11T20:38:14.6678377Z",
        "x-ms-file-creation-time": "2019-12-11T20:38:14.5807622Z",
        "x-ms-file-id": "11529285414812647424",
        "x-ms-file-last-write-time": "2019-12-11T20:38:14.5807622Z",
        "x-ms-file-parent-id": "13835128424026341376",
        "x-ms-file-permission-key": "12501538048846835188*422928105932735866",
        "x-ms-lease-state": "available",
        "x-ms-lease-status": "unlocked",
        "x-ms-request-id": "ef3e3abf-c01a-0019-1162-b01280000000",
        "x-ms-server-encrypted": "true",
        "x-ms-type": "File",
        "x-ms-version": "2019-07-07"
      },
      "ResponseBody": []
    },
    {
      "RequestUri": "http://seanstagetest.file.core.windows.net/test-share-442bfa61-4787-a63c-87d8-2349e32ed26e?restype=share",
      "RequestMethod": "DELETE",
      "RequestHeaders": {
        "Authorization": "Sanitized",
        "traceparent": "00-6eac8ca4fd54124dbf3836c70b7be9ad-368d4673b433704f-00",
        "User-Agent": [
<<<<<<< HEAD
          "azsdk-net-Storage.Files.Shares/12.0.0-dev.20191205.1+4f14c4315f17fbbc59c93c6819467b6f15d7008f",
=======
          "azsdk-net-Storage.Files.Shares/12.0.0-dev.20191211.1\u002B899431c003876eb9b26cefd8e8a37e7f27f82ced",
>>>>>>> 5e20a7a1
          "(.NET Core 4.6.28008.01; Microsoft Windows 10.0.18363 )"
        ],
        "x-ms-client-request-id": "59d1c605-1f48-8906-e85b-3f6f4aa5b887",
        "x-ms-date": "Wed, 11 Dec 2019 20:38:14 GMT",
        "x-ms-delete-snapshots": "include",
        "x-ms-return-client-request-id": "true",
        "x-ms-version": "2019-07-07"
      },
      "RequestBody": null,
      "StatusCode": 202,
      "ResponseHeaders": {
        "Content-Length": "0",
        "Date": "Wed, 11 Dec 2019 20:38:14 GMT",
        "Server": [
          "Windows-Azure-File/1.0",
          "Microsoft-HTTPAPI/2.0"
        ],
        "x-ms-client-request-id": "59d1c605-1f48-8906-e85b-3f6f4aa5b887",
        "x-ms-request-id": "ef3e3ac0-c01a-0019-1262-b01280000000",
        "x-ms-version": "2019-07-07"
      },
      "ResponseBody": []
    }
  ],
  "Variables": {
<<<<<<< HEAD
    "DateTimeOffsetNow": "2019-12-05T16:25:52.4088746-08:00",
    "RandomSeed": "113325608",
    "Storage_TestConfigDefault": "ProductionTenant\nseanstagetest\nU2FuaXRpemVk\nhttp://seanstagetest.blob.core.windows.net\nhttp://seanstagetest.file.core.windows.net\nhttp://seanstagetest.queue.core.windows.net\nhttp://seanstagetest.table.core.windows.net\n\n\n\n\nhttp://seanstagetest-secondary.blob.core.windows.net\nhttp://seanstagetest-secondary.file.core.windows.net\nhttp://seanstagetest-secondary.queue.core.windows.net\nhttp://seanstagetest-secondary.table.core.windows.net\n\nSanitized\n\n\nCloud\nBlobEndpoint=http://seanstagetest.blob.core.windows.net/;QueueEndpoint=http://seanstagetest.queue.core.windows.net/;FileEndpoint=http://seanstagetest.file.core.windows.net/;BlobSecondaryEndpoint=http://seanstagetest-secondary.blob.core.windows.net/;QueueSecondaryEndpoint=http://seanstagetest-secondary.queue.core.windows.net/;FileSecondaryEndpoint=http://seanstagetest-secondary.file.core.windows.net/;AccountName=seanstagetest;AccountKey=Sanitized\nseanscope1"
=======
    "DateTimeOffsetNow": "2019-12-11T12:38:14.3847409-08:00",
    "RandomSeed": "1386617226",
    "Storage_TestConfigDefault": "ProductionTenant\nseanstagetest\nU2FuaXRpemVk\nhttp://seanstagetest.blob.core.windows.net\nhttp://seanstagetest.file.core.windows.net\nhttp://seanstagetest.queue.core.windows.net\nhttp://seanstagetest.table.core.windows.net\n\n\n\n\nhttp://seanstagetest-secondary.blob.core.windows.net\nhttp://seanstagetest-secondary.file.core.windows.net\nhttp://seanstagetest-secondary.queue.core.windows.net\nhttp://seanstagetest-secondary.table.core.windows.net\n\nSanitized\n\n\nCloud\nBlobEndpoint=http://seanstagetest.blob.core.windows.net/;QueueEndpoint=http://seanstagetest.queue.core.windows.net/;FileEndpoint=http://seanstagetest.file.core.windows.net/;BlobSecondaryEndpoint=http://seanstagetest-secondary.blob.core.windows.net/;QueueSecondaryEndpoint=http://seanstagetest-secondary.queue.core.windows.net/;FileSecondaryEndpoint=http://seanstagetest-secondary.file.core.windows.net/;AccountName=seanstagetest;AccountKey=Sanitized"
>>>>>>> 5e20a7a1
  }
}<|MERGE_RESOLUTION|>--- conflicted
+++ resolved
@@ -1,21 +1,17 @@
 {
   "Entries": [
     {
-      "RequestUri": "http://seanstagetest.file.core.windows.net/test-share-442bfa61-4787-a63c-87d8-2349e32ed26e?restype=share",
-      "RequestMethod": "PUT",
-      "RequestHeaders": {
-        "Authorization": "Sanitized",
-        "traceparent": "00-ae073ab38fc90a4a923816c2f84c0336-85df49340508184a-00",
-        "User-Agent": [
-<<<<<<< HEAD
-          "azsdk-net-Storage.Files.Shares/12.0.0-dev.20191205.1+4f14c4315f17fbbc59c93c6819467b6f15d7008f",
-=======
-          "azsdk-net-Storage.Files.Shares/12.0.0-dev.20191211.1\u002B899431c003876eb9b26cefd8e8a37e7f27f82ced",
->>>>>>> 5e20a7a1
-          "(.NET Core 4.6.28008.01; Microsoft Windows 10.0.18363 )"
-        ],
-        "x-ms-client-request-id": "aeeb2fb3-b927-cdb4-9389-aa309c6bc6ef",
-        "x-ms-date": "Wed, 11 Dec 2019 20:38:14 GMT",
+      "RequestUri": "http://seanstagetest.file.core.windows.net/test-share-afa7f5a0-f565-45a9-6fdd-11d4251b4ca7?restype=share",
+      "RequestMethod": "PUT",
+      "RequestHeaders": {
+        "Authorization": "Sanitized",
+        "traceparent": "00-4583e01e0d19694aa15841d15ea31197-9eee466d8a659345-00",
+        "User-Agent": [
+          "azsdk-net-Storage.Files.Shares/12.0.0-dev.20191211.1\u002B2accb37068f0a0c9382fa117525bb968c5397cf7",
+          "(.NET Core 4.6.28008.01; Microsoft Windows 10.0.18363 )"
+        ],
+        "x-ms-client-request-id": "5870051a-b6a1-86b1-d983-60aa6cb18908",
+        "x-ms-date": "Wed, 11 Dec 2019 23:05:47 GMT",
         "x-ms-return-client-request-id": "true",
         "x-ms-version": "2019-07-07"
       },
@@ -23,41 +19,31 @@
       "StatusCode": 201,
       "ResponseHeaders": {
         "Content-Length": "0",
-<<<<<<< HEAD
-        "Date": "Fri, 06 Dec 2019 00:25:51 GMT",
-        "ETag": "\"0x8D779E2DA0ECCF6\"",
-        "Last-Modified": "Fri, 06 Dec 2019 00:25:52 GMT",
-=======
-        "Date": "Wed, 11 Dec 2019 20:38:13 GMT",
-        "ETag": "\u00220x8D77E7A0BB991A1\u0022",
-        "Last-Modified": "Wed, 11 Dec 2019 20:38:14 GMT",
->>>>>>> 5e20a7a1
-        "Server": [
-          "Windows-Azure-File/1.0",
-          "Microsoft-HTTPAPI/2.0"
-        ],
-        "x-ms-client-request-id": "aeeb2fb3-b927-cdb4-9389-aa309c6bc6ef",
-        "x-ms-request-id": "ef3e3ab9-c01a-0019-0d62-b01280000000",
-        "x-ms-version": "2019-07-07"
-      },
-      "ResponseBody": []
-    },
-    {
-      "RequestUri": "http://seanstagetest.file.core.windows.net/test-share-442bfa61-4787-a63c-87d8-2349e32ed26e/test-directory-50dd4223-64fc-b55f-a1fe-673c354d2c0f?restype=directory",
-      "RequestMethod": "PUT",
-      "RequestHeaders": {
-        "Authorization": "Sanitized",
-        "traceparent": "00-391a2373cd15c74dac0ccc549f8da719-76f14e92e4956944-00",
-        "User-Agent": [
-<<<<<<< HEAD
-          "azsdk-net-Storage.Files.Shares/12.0.0-dev.20191205.1+4f14c4315f17fbbc59c93c6819467b6f15d7008f",
-=======
-          "azsdk-net-Storage.Files.Shares/12.0.0-dev.20191211.1\u002B899431c003876eb9b26cefd8e8a37e7f27f82ced",
->>>>>>> 5e20a7a1
-          "(.NET Core 4.6.28008.01; Microsoft Windows 10.0.18363 )"
-        ],
-        "x-ms-client-request-id": "37cc2284-5b9a-4f6e-d035-0d2851789745",
-        "x-ms-date": "Wed, 11 Dec 2019 20:38:14 GMT",
+        "Date": "Wed, 11 Dec 2019 23:05:46 GMT",
+        "ETag": "\u00220x8D77E8EA86AE0BC\u0022",
+        "Last-Modified": "Wed, 11 Dec 2019 23:05:47 GMT",
+        "Server": [
+          "Windows-Azure-File/1.0",
+          "Microsoft-HTTPAPI/2.0"
+        ],
+        "x-ms-client-request-id": "5870051a-b6a1-86b1-d983-60aa6cb18908",
+        "x-ms-request-id": "b65eb748-301a-0022-0277-b05724000000",
+        "x-ms-version": "2019-07-07"
+      },
+      "ResponseBody": []
+    },
+    {
+      "RequestUri": "http://seanstagetest.file.core.windows.net/test-share-afa7f5a0-f565-45a9-6fdd-11d4251b4ca7/test-directory-21e9a522-d40b-b938-a918-f597c47c5a45?restype=directory",
+      "RequestMethod": "PUT",
+      "RequestHeaders": {
+        "Authorization": "Sanitized",
+        "traceparent": "00-44337260e2de4c41a629eabc3ba25004-bf887dd137beea4d-00",
+        "User-Agent": [
+          "azsdk-net-Storage.Files.Shares/12.0.0-dev.20191211.1\u002B2accb37068f0a0c9382fa117525bb968c5397cf7",
+          "(.NET Core 4.6.28008.01; Microsoft Windows 10.0.18363 )"
+        ],
+        "x-ms-client-request-id": "440b2744-c23f-4601-cdb6-af88c119c25d",
+        "x-ms-date": "Wed, 11 Dec 2019 23:05:47 GMT",
         "x-ms-file-attributes": "None",
         "x-ms-file-creation-time": "Now",
         "x-ms-file-last-write-time": "Now",
@@ -69,50 +55,40 @@
       "StatusCode": 201,
       "ResponseHeaders": {
         "Content-Length": "0",
-<<<<<<< HEAD
-        "Date": "Fri, 06 Dec 2019 00:25:51 GMT",
-        "ETag": "\"0x8D779E2DA1CD805\"",
-        "Last-Modified": "Fri, 06 Dec 2019 00:25:52 GMT",
-=======
-        "Date": "Wed, 11 Dec 2019 20:38:14 GMT",
-        "ETag": "\u00220x8D77E7A0BC78064\u0022",
-        "Last-Modified": "Wed, 11 Dec 2019 20:38:14 GMT",
->>>>>>> 5e20a7a1
-        "Server": [
-          "Windows-Azure-File/1.0",
-          "Microsoft-HTTPAPI/2.0"
-        ],
-        "x-ms-client-request-id": "37cc2284-5b9a-4f6e-d035-0d2851789745",
+        "Date": "Wed, 11 Dec 2019 23:05:47 GMT",
+        "ETag": "\u00220x8D77E8EA878ABCD\u0022",
+        "Last-Modified": "Wed, 11 Dec 2019 23:05:47 GMT",
+        "Server": [
+          "Windows-Azure-File/1.0",
+          "Microsoft-HTTPAPI/2.0"
+        ],
+        "x-ms-client-request-id": "440b2744-c23f-4601-cdb6-af88c119c25d",
         "x-ms-file-attributes": "Directory",
-        "x-ms-file-change-time": "2019-12-11T20:38:14.4948324Z",
-        "x-ms-file-creation-time": "2019-12-11T20:38:14.4948324Z",
+        "x-ms-file-change-time": "2019-12-11T23:05:47.3150925Z",
+        "x-ms-file-creation-time": "2019-12-11T23:05:47.3150925Z",
         "x-ms-file-id": "13835128424026341376",
-        "x-ms-file-last-write-time": "2019-12-11T20:38:14.4948324Z",
+        "x-ms-file-last-write-time": "2019-12-11T23:05:47.3150925Z",
         "x-ms-file-parent-id": "0",
         "x-ms-file-permission-key": "7855875120676328179*422928105932735866",
-        "x-ms-request-id": "ef3e3abb-c01a-0019-0e62-b01280000000",
+        "x-ms-request-id": "b65eb74d-301a-0022-0677-b05724000000",
         "x-ms-request-server-encrypted": "true",
         "x-ms-version": "2019-07-07"
       },
       "ResponseBody": []
     },
     {
-      "RequestUri": "http://seanstagetest.file.core.windows.net/test-share-442bfa61-4787-a63c-87d8-2349e32ed26e/test-directory-50dd4223-64fc-b55f-a1fe-673c354d2c0f/test-file-e4049b5c-13d4-ffac-fae4-f73fbf2ab478",
-      "RequestMethod": "PUT",
-      "RequestHeaders": {
-        "Authorization": "Sanitized",
-        "traceparent": "00-f6606c44ece7c749b5add56a42a20bc4-01655c461649d54f-00",
-        "User-Agent": [
-<<<<<<< HEAD
-          "azsdk-net-Storage.Files.Shares/12.0.0-dev.20191205.1+4f14c4315f17fbbc59c93c6819467b6f15d7008f",
-=======
-          "azsdk-net-Storage.Files.Shares/12.0.0-dev.20191211.1\u002B899431c003876eb9b26cefd8e8a37e7f27f82ced",
->>>>>>> 5e20a7a1
-          "(.NET Core 4.6.28008.01; Microsoft Windows 10.0.18363 )"
-        ],
-        "x-ms-client-request-id": "65d75e25-aa24-719c-75cc-3cb5642e8fa6",
+      "RequestUri": "http://seanstagetest.file.core.windows.net/test-share-afa7f5a0-f565-45a9-6fdd-11d4251b4ca7/test-directory-21e9a522-d40b-b938-a918-f597c47c5a45/test-file-66b01a28-69f7-2f5d-9f7d-4c25fd573306",
+      "RequestMethod": "PUT",
+      "RequestHeaders": {
+        "Authorization": "Sanitized",
+        "traceparent": "00-a0f51d992c88b94aac7b622d392d4fef-c36093bd3048df4d-00",
+        "User-Agent": [
+          "azsdk-net-Storage.Files.Shares/12.0.0-dev.20191211.1\u002B2accb37068f0a0c9382fa117525bb968c5397cf7",
+          "(.NET Core 4.6.28008.01; Microsoft Windows 10.0.18363 )"
+        ],
+        "x-ms-client-request-id": "6cb77a23-bbf2-da10-cadc-a4c276db4975",
         "x-ms-content-length": "1048576",
-        "x-ms-date": "Wed, 11 Dec 2019 20:38:14 GMT",
+        "x-ms-date": "Wed, 11 Dec 2019 23:05:47 GMT",
         "x-ms-file-attributes": "None",
         "x-ms-file-creation-time": "Now",
         "x-ms-file-last-write-time": "Now",
@@ -125,65 +101,45 @@
       "StatusCode": 201,
       "ResponseHeaders": {
         "Content-Length": "0",
-<<<<<<< HEAD
-        "Date": "Fri, 06 Dec 2019 00:25:51 GMT",
-        "ETag": "\"0x8D779E2DA29D0E0\"",
-        "Last-Modified": "Fri, 06 Dec 2019 00:25:52 GMT",
-=======
-        "Date": "Wed, 11 Dec 2019 20:38:14 GMT",
-        "ETag": "\u00220x8D77E7A0BD49D06\u0022",
-        "Last-Modified": "Wed, 11 Dec 2019 20:38:14 GMT",
->>>>>>> 5e20a7a1
-        "Server": [
-          "Windows-Azure-File/1.0",
-          "Microsoft-HTTPAPI/2.0"
-        ],
-        "x-ms-client-request-id": "65d75e25-aa24-719c-75cc-3cb5642e8fa6",
+        "Date": "Wed, 11 Dec 2019 23:05:47 GMT",
+        "ETag": "\u00220x8D77E8EA8864058\u0022",
+        "Last-Modified": "Wed, 11 Dec 2019 23:05:47 GMT",
+        "Server": [
+          "Windows-Azure-File/1.0",
+          "Microsoft-HTTPAPI/2.0"
+        ],
+        "x-ms-client-request-id": "6cb77a23-bbf2-da10-cadc-a4c276db4975",
         "x-ms-file-attributes": "Archive",
-        "x-ms-file-change-time": "2019-12-11T20:38:14.5807622Z",
-        "x-ms-file-creation-time": "2019-12-11T20:38:14.5807622Z",
+        "x-ms-file-change-time": "2019-12-11T23:05:47.4040920Z",
+        "x-ms-file-creation-time": "2019-12-11T23:05:47.4040920Z",
         "x-ms-file-id": "11529285414812647424",
-        "x-ms-file-last-write-time": "2019-12-11T20:38:14.5807622Z",
+        "x-ms-file-last-write-time": "2019-12-11T23:05:47.4040920Z",
         "x-ms-file-parent-id": "13835128424026341376",
         "x-ms-file-permission-key": "12501538048846835188*422928105932735866",
-        "x-ms-request-id": "ef3e3abd-c01a-0019-0f62-b01280000000",
+        "x-ms-request-id": "b65eb750-301a-0022-0877-b05724000000",
         "x-ms-request-server-encrypted": "true",
         "x-ms-version": "2019-07-07"
       },
       "ResponseBody": []
     },
     {
-      "RequestUri": "http://seanstagetest.file.core.windows.net/test-share-442bfa61-4787-a63c-87d8-2349e32ed26e/test-directory-50dd4223-64fc-b55f-a1fe-673c354d2c0f/test-file-e4049b5c-13d4-ffac-fae4-f73fbf2ab478?comp=properties",
-      "RequestMethod": "PUT",
-      "RequestHeaders": {
-        "Authorization": "Sanitized",
-        "traceparent": "00-884e0043838d854bae3a5f427af840ad-9d4318088b468f47-00",
-        "User-Agent": [
-<<<<<<< HEAD
-          "azsdk-net-Storage.Files.Shares/12.0.0-dev.20191205.1+4f14c4315f17fbbc59c93c6819467b6f15d7008f",
-          "(.NET Core 4.6.28008.01; Microsoft Windows 10.0.18363 )"
-        ],
-        "x-ms-cache-control": "cbtleuokgphqveghbrqa",
-        "x-ms-client-request-id": "3a418c51-acf5-34d0-7d29-363b343cfeb4",
-        "x-ms-content-disposition": "ignftgelgifshqlvtgbb",
-        "x-ms-content-encoding": "haplpywmdntrkqmumoqx",
-        "x-ms-content-language": "pddwjoifrkntqpshqcot",
-        "x-ms-content-md5": "WSEl+oXHAS/kGM5+sN9zUw==",
-        "x-ms-content-type": "iqhromhpdpifpdkevrbb",
-        "x-ms-date": "Fri, 06 Dec 2019 00:25:52 GMT",
-=======
-          "azsdk-net-Storage.Files.Shares/12.0.0-dev.20191211.1\u002B899431c003876eb9b26cefd8e8a37e7f27f82ced",
-          "(.NET Core 4.6.28008.01; Microsoft Windows 10.0.18363 )"
-        ],
-        "x-ms-cache-control": "qjdvgbakwjgsvsrupyrg",
-        "x-ms-client-request-id": "611a163d-4f52-c454-5a46-9db3b9c06d1a",
-        "x-ms-content-disposition": "xvpdghayvreldkadcvhr",
-        "x-ms-content-encoding": "ysgbphgcgwmfwccutypx",
-        "x-ms-content-language": "aanfeuolrnrtrygfoonx",
-        "x-ms-content-md5": "y4KQ8uh5ZkXFVuiY0JKe4A==",
-        "x-ms-content-type": "axsxeynbhejcfirxeavt",
-        "x-ms-date": "Wed, 11 Dec 2019 20:38:14 GMT",
->>>>>>> 5e20a7a1
+      "RequestUri": "http://seanstagetest.file.core.windows.net/test-share-afa7f5a0-f565-45a9-6fdd-11d4251b4ca7/test-directory-21e9a522-d40b-b938-a918-f597c47c5a45/test-file-66b01a28-69f7-2f5d-9f7d-4c25fd573306?comp=properties",
+      "RequestMethod": "PUT",
+      "RequestHeaders": {
+        "Authorization": "Sanitized",
+        "traceparent": "00-e2618dc44275c14f810a20e54814092f-6b811df5507b8749-00",
+        "User-Agent": [
+          "azsdk-net-Storage.Files.Shares/12.0.0-dev.20191211.1\u002B2accb37068f0a0c9382fa117525bb968c5397cf7",
+          "(.NET Core 4.6.28008.01; Microsoft Windows 10.0.18363 )"
+        ],
+        "x-ms-cache-control": "edfxstttquwaobnwqmki",
+        "x-ms-client-request-id": "820291d2-c79f-3a14-dd77-d2957143c128",
+        "x-ms-content-disposition": "gxixqisjkfuplhesrwdq",
+        "x-ms-content-encoding": "uolukgyqkdjbtvqfthgk",
+        "x-ms-content-language": "bkilyhohvuetitmqmnnk",
+        "x-ms-content-md5": "oHCBpOvgbbqVE/EoBYs03g==",
+        "x-ms-content-type": "ibxhvtuopxxkqrokfyuc",
+        "x-ms-date": "Wed, 11 Dec 2019 23:05:47 GMT",
         "x-ms-file-attributes": "Preserve",
         "x-ms-file-creation-time": "Preserve",
         "x-ms-file-last-write-time": "Preserve",
@@ -195,89 +151,71 @@
       "StatusCode": 200,
       "ResponseHeaders": {
         "Content-Length": "0",
-<<<<<<< HEAD
-        "Date": "Fri, 06 Dec 2019 00:25:51 GMT",
-        "ETag": "\"0x8D779E2DA3A23F8\"",
-        "Last-Modified": "Fri, 06 Dec 2019 00:25:52 GMT",
-=======
-        "Date": "Wed, 11 Dec 2019 20:38:14 GMT",
-        "ETag": "\u00220x8D77E7A0BE1E669\u0022",
-        "Last-Modified": "Wed, 11 Dec 2019 20:38:14 GMT",
->>>>>>> 5e20a7a1
-        "Server": [
-          "Windows-Azure-File/1.0",
-          "Microsoft-HTTPAPI/2.0"
-        ],
-        "x-ms-client-request-id": "611a163d-4f52-c454-5a46-9db3b9c06d1a",
+        "Date": "Wed, 11 Dec 2019 23:05:47 GMT",
+        "ETag": "\u00220x8D77E8EA893FC06\u0022",
+        "Last-Modified": "Wed, 11 Dec 2019 23:05:47 GMT",
+        "Server": [
+          "Windows-Azure-File/1.0",
+          "Microsoft-HTTPAPI/2.0"
+        ],
+        "x-ms-client-request-id": "820291d2-c79f-3a14-dd77-d2957143c128",
         "x-ms-file-attributes": "Archive",
-        "x-ms-file-change-time": "2019-12-11T20:38:14.6678377Z",
-        "x-ms-file-creation-time": "2019-12-11T20:38:14.5807622Z",
+        "x-ms-file-change-time": "2019-12-11T23:05:47.4940934Z",
+        "x-ms-file-creation-time": "2019-12-11T23:05:47.4040920Z",
         "x-ms-file-id": "11529285414812647424",
-        "x-ms-file-last-write-time": "2019-12-11T20:38:14.5807622Z",
+        "x-ms-file-last-write-time": "2019-12-11T23:05:47.4040920Z",
         "x-ms-file-parent-id": "13835128424026341376",
         "x-ms-file-permission-key": "12501538048846835188*422928105932735866",
-        "x-ms-request-id": "ef3e3abe-c01a-0019-1062-b01280000000",
+        "x-ms-request-id": "b65eb754-301a-0022-0c77-b05724000000",
         "x-ms-request-server-encrypted": "true",
         "x-ms-version": "2019-07-07"
       },
       "ResponseBody": []
     },
     {
-      "RequestUri": "http://seanstagetest.file.core.windows.net/test-share-442bfa61-4787-a63c-87d8-2349e32ed26e/test-directory-50dd4223-64fc-b55f-a1fe-673c354d2c0f/test-file-e4049b5c-13d4-ffac-fae4-f73fbf2ab478",
+      "RequestUri": "http://seanstagetest.file.core.windows.net/test-share-afa7f5a0-f565-45a9-6fdd-11d4251b4ca7/test-directory-21e9a522-d40b-b938-a918-f597c47c5a45/test-file-66b01a28-69f7-2f5d-9f7d-4c25fd573306",
       "RequestMethod": "HEAD",
       "RequestHeaders": {
         "Authorization": "Sanitized",
-        "traceparent": "00-802d9707937d6041820b7d8728b90a06-fc2be813b1685e41-00",
-        "User-Agent": [
-<<<<<<< HEAD
-          "azsdk-net-Storage.Files.Shares/12.0.0-dev.20191205.1+4f14c4315f17fbbc59c93c6819467b6f15d7008f",
-=======
-          "azsdk-net-Storage.Files.Shares/12.0.0-dev.20191211.1\u002B899431c003876eb9b26cefd8e8a37e7f27f82ced",
->>>>>>> 5e20a7a1
-          "(.NET Core 4.6.28008.01; Microsoft Windows 10.0.18363 )"
-        ],
-        "x-ms-client-request-id": "4d7760e2-2e14-3153-40f5-017ae711ad65",
-        "x-ms-date": "Wed, 11 Dec 2019 20:38:14 GMT",
+        "traceparent": "00-689a94575d6cee4092d1a5016e9f785d-3497d01821b13a49-00",
+        "User-Agent": [
+          "azsdk-net-Storage.Files.Shares/12.0.0-dev.20191211.1\u002B2accb37068f0a0c9382fa117525bb968c5397cf7",
+          "(.NET Core 4.6.28008.01; Microsoft Windows 10.0.18363 )"
+        ],
+        "x-ms-client-request-id": "e4ef81f0-c6d8-bbd5-9458-f54f5256a0d0",
+        "x-ms-date": "Wed, 11 Dec 2019 23:05:47 GMT",
         "x-ms-return-client-request-id": "true",
         "x-ms-version": "2019-07-07"
       },
       "RequestBody": null,
       "StatusCode": 200,
       "ResponseHeaders": {
-        "Cache-Control": "qjdvgbakwjgsvsrupyrg",
-        "Content-Disposition": "xvpdghayvreldkadcvhr",
-        "Content-Encoding": "ysgbphgcgwmfwccutypx",
-        "Content-Language": "aanfeuolrnrtrygfoonx",
+        "Cache-Control": "edfxstttquwaobnwqmki",
+        "Content-Disposition": "gxixqisjkfuplhesrwdq",
+        "Content-Encoding": "uolukgyqkdjbtvqfthgk",
+        "Content-Language": "bkilyhohvuetitmqmnnk",
         "Content-Length": "1048576",
-<<<<<<< HEAD
-        "Content-MD5": "WSEl+oXHAS/kGM5+sN9zUw==",
-        "Content-Type": "iqhromhpdpifpdkevrbb",
-        "Date": "Fri, 06 Dec 2019 00:25:51 GMT",
-        "ETag": "\"0x8D779E2DA3A23F8\"",
-        "Last-Modified": "Fri, 06 Dec 2019 00:25:52 GMT",
-=======
-        "Content-MD5": "y4KQ8uh5ZkXFVuiY0JKe4A==",
-        "Content-Type": "axsxeynbhejcfirxeavt",
-        "Date": "Wed, 11 Dec 2019 20:38:14 GMT",
-        "ETag": "\u00220x8D77E7A0BE1E669\u0022",
-        "Last-Modified": "Wed, 11 Dec 2019 20:38:14 GMT",
->>>>>>> 5e20a7a1
+        "Content-MD5": "oHCBpOvgbbqVE/EoBYs03g==",
+        "Content-Type": "ibxhvtuopxxkqrokfyuc",
+        "Date": "Wed, 11 Dec 2019 23:05:47 GMT",
+        "ETag": "\u00220x8D77E8EA893FC06\u0022",
+        "Last-Modified": "Wed, 11 Dec 2019 23:05:47 GMT",
         "Server": [
           "Windows-Azure-File/1.0",
           "Microsoft-HTTPAPI/2.0"
         ],
         "Vary": "Origin",
-        "x-ms-client-request-id": "4d7760e2-2e14-3153-40f5-017ae711ad65",
+        "x-ms-client-request-id": "e4ef81f0-c6d8-bbd5-9458-f54f5256a0d0",
         "x-ms-file-attributes": "Archive",
-        "x-ms-file-change-time": "2019-12-11T20:38:14.6678377Z",
-        "x-ms-file-creation-time": "2019-12-11T20:38:14.5807622Z",
+        "x-ms-file-change-time": "2019-12-11T23:05:47.4940934Z",
+        "x-ms-file-creation-time": "2019-12-11T23:05:47.4040920Z",
         "x-ms-file-id": "11529285414812647424",
-        "x-ms-file-last-write-time": "2019-12-11T20:38:14.5807622Z",
+        "x-ms-file-last-write-time": "2019-12-11T23:05:47.4040920Z",
         "x-ms-file-parent-id": "13835128424026341376",
         "x-ms-file-permission-key": "12501538048846835188*422928105932735866",
         "x-ms-lease-state": "available",
         "x-ms-lease-status": "unlocked",
-        "x-ms-request-id": "ef3e3abf-c01a-0019-1162-b01280000000",
+        "x-ms-request-id": "b65eb757-301a-0022-0f77-b05724000000",
         "x-ms-server-encrypted": "true",
         "x-ms-type": "File",
         "x-ms-version": "2019-07-07"
@@ -285,21 +223,17 @@
       "ResponseBody": []
     },
     {
-      "RequestUri": "http://seanstagetest.file.core.windows.net/test-share-442bfa61-4787-a63c-87d8-2349e32ed26e?restype=share",
+      "RequestUri": "http://seanstagetest.file.core.windows.net/test-share-afa7f5a0-f565-45a9-6fdd-11d4251b4ca7?restype=share",
       "RequestMethod": "DELETE",
       "RequestHeaders": {
         "Authorization": "Sanitized",
-        "traceparent": "00-6eac8ca4fd54124dbf3836c70b7be9ad-368d4673b433704f-00",
-        "User-Agent": [
-<<<<<<< HEAD
-          "azsdk-net-Storage.Files.Shares/12.0.0-dev.20191205.1+4f14c4315f17fbbc59c93c6819467b6f15d7008f",
-=======
-          "azsdk-net-Storage.Files.Shares/12.0.0-dev.20191211.1\u002B899431c003876eb9b26cefd8e8a37e7f27f82ced",
->>>>>>> 5e20a7a1
-          "(.NET Core 4.6.28008.01; Microsoft Windows 10.0.18363 )"
-        ],
-        "x-ms-client-request-id": "59d1c605-1f48-8906-e85b-3f6f4aa5b887",
-        "x-ms-date": "Wed, 11 Dec 2019 20:38:14 GMT",
+        "traceparent": "00-6dfe7f3b15cf644da5eff3b80008b888-d1d0ea076c9c4e43-00",
+        "User-Agent": [
+          "azsdk-net-Storage.Files.Shares/12.0.0-dev.20191211.1\u002B2accb37068f0a0c9382fa117525bb968c5397cf7",
+          "(.NET Core 4.6.28008.01; Microsoft Windows 10.0.18363 )"
+        ],
+        "x-ms-client-request-id": "f0a471b3-dd54-634f-07b5-0691e2a4ab37",
+        "x-ms-date": "Wed, 11 Dec 2019 23:05:47 GMT",
         "x-ms-delete-snapshots": "include",
         "x-ms-return-client-request-id": "true",
         "x-ms-version": "2019-07-07"
@@ -308,27 +242,21 @@
       "StatusCode": 202,
       "ResponseHeaders": {
         "Content-Length": "0",
-        "Date": "Wed, 11 Dec 2019 20:38:14 GMT",
-        "Server": [
-          "Windows-Azure-File/1.0",
-          "Microsoft-HTTPAPI/2.0"
-        ],
-        "x-ms-client-request-id": "59d1c605-1f48-8906-e85b-3f6f4aa5b887",
-        "x-ms-request-id": "ef3e3ac0-c01a-0019-1262-b01280000000",
+        "Date": "Wed, 11 Dec 2019 23:05:47 GMT",
+        "Server": [
+          "Windows-Azure-File/1.0",
+          "Microsoft-HTTPAPI/2.0"
+        ],
+        "x-ms-client-request-id": "f0a471b3-dd54-634f-07b5-0691e2a4ab37",
+        "x-ms-request-id": "b65eb758-301a-0022-1077-b05724000000",
         "x-ms-version": "2019-07-07"
       },
       "ResponseBody": []
     }
   ],
   "Variables": {
-<<<<<<< HEAD
-    "DateTimeOffsetNow": "2019-12-05T16:25:52.4088746-08:00",
-    "RandomSeed": "113325608",
+    "DateTimeOffsetNow": "2019-12-11T15:05:47.2067280-08:00",
+    "RandomSeed": "1424832186",
     "Storage_TestConfigDefault": "ProductionTenant\nseanstagetest\nU2FuaXRpemVk\nhttp://seanstagetest.blob.core.windows.net\nhttp://seanstagetest.file.core.windows.net\nhttp://seanstagetest.queue.core.windows.net\nhttp://seanstagetest.table.core.windows.net\n\n\n\n\nhttp://seanstagetest-secondary.blob.core.windows.net\nhttp://seanstagetest-secondary.file.core.windows.net\nhttp://seanstagetest-secondary.queue.core.windows.net\nhttp://seanstagetest-secondary.table.core.windows.net\n\nSanitized\n\n\nCloud\nBlobEndpoint=http://seanstagetest.blob.core.windows.net/;QueueEndpoint=http://seanstagetest.queue.core.windows.net/;FileEndpoint=http://seanstagetest.file.core.windows.net/;BlobSecondaryEndpoint=http://seanstagetest-secondary.blob.core.windows.net/;QueueSecondaryEndpoint=http://seanstagetest-secondary.queue.core.windows.net/;FileSecondaryEndpoint=http://seanstagetest-secondary.file.core.windows.net/;AccountName=seanstagetest;AccountKey=Sanitized\nseanscope1"
-=======
-    "DateTimeOffsetNow": "2019-12-11T12:38:14.3847409-08:00",
-    "RandomSeed": "1386617226",
-    "Storage_TestConfigDefault": "ProductionTenant\nseanstagetest\nU2FuaXRpemVk\nhttp://seanstagetest.blob.core.windows.net\nhttp://seanstagetest.file.core.windows.net\nhttp://seanstagetest.queue.core.windows.net\nhttp://seanstagetest.table.core.windows.net\n\n\n\n\nhttp://seanstagetest-secondary.blob.core.windows.net\nhttp://seanstagetest-secondary.file.core.windows.net\nhttp://seanstagetest-secondary.queue.core.windows.net\nhttp://seanstagetest-secondary.table.core.windows.net\n\nSanitized\n\n\nCloud\nBlobEndpoint=http://seanstagetest.blob.core.windows.net/;QueueEndpoint=http://seanstagetest.queue.core.windows.net/;FileEndpoint=http://seanstagetest.file.core.windows.net/;BlobSecondaryEndpoint=http://seanstagetest-secondary.blob.core.windows.net/;QueueSecondaryEndpoint=http://seanstagetest-secondary.queue.core.windows.net/;FileSecondaryEndpoint=http://seanstagetest-secondary.file.core.windows.net/;AccountName=seanstagetest;AccountKey=Sanitized"
->>>>>>> 5e20a7a1
   }
 }