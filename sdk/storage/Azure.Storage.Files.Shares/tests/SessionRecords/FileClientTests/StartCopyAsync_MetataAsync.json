--- conflicted
+++ resolved
@@ -1,63 +1,49 @@
 {
   "Entries": [
     {
-      "RequestUri": "http://seanstagetest.file.core.windows.net/test-share-8b9204f1-d0e8-0aa8-d460-3ea54d2c17e1?restype=share",
-      "RequestMethod": "PUT",
-      "RequestHeaders": {
-        "Authorization": "Sanitized",
-        "traceparent": "00-617f614ec6209d4fbea3d083cca44144-1cdcc5b3618f9942-00",
-        "User-Agent": [
-<<<<<<< HEAD
-          "azsdk-net-Storage.Files.Shares/12.0.0-dev.20191205.1+4f14c4315f17fbbc59c93c6819467b6f15d7008f",
-=======
-          "azsdk-net-Storage.Files.Shares/12.0.0-dev.20191211.1\u002B899431c003876eb9b26cefd8e8a37e7f27f82ced",
->>>>>>> 5e20a7a1
-          "(.NET Core 4.6.28008.01; Microsoft Windows 10.0.18363 )"
-        ],
-        "x-ms-client-request-id": "d31b8c9a-d60e-da44-97cd-9947fb26c35c",
-        "x-ms-date": "Wed, 11 Dec 2019 20:40:03 GMT",
-        "x-ms-return-client-request-id": "true",
-        "x-ms-version": "2019-07-07"
-      },
-      "RequestBody": null,
-      "StatusCode": 201,
-      "ResponseHeaders": {
-        "Content-Length": "0",
-<<<<<<< HEAD
-        "Date": "Fri, 06 Dec 2019 00:27:18 GMT",
-        "ETag": "\"0x8D779E30DB9809B\"",
-        "Last-Modified": "Fri, 06 Dec 2019 00:27:19 GMT",
-=======
-        "Date": "Wed, 11 Dec 2019 20:40:03 GMT",
-        "ETag": "\u00220x8D77E7A4C89385E\u0022",
-        "Last-Modified": "Wed, 11 Dec 2019 20:40:03 GMT",
->>>>>>> 5e20a7a1
-        "Server": [
-          "Windows-Azure-File/1.0",
-          "Microsoft-HTTPAPI/2.0"
-        ],
-        "x-ms-client-request-id": "d31b8c9a-d60e-da44-97cd-9947fb26c35c",
-        "x-ms-request-id": "ef3e40bd-c01a-0019-1763-b01280000000",
-        "x-ms-version": "2019-07-07"
-      },
-      "ResponseBody": []
-    },
-    {
-      "RequestUri": "http://seanstagetest.file.core.windows.net/test-share-8b9204f1-d0e8-0aa8-d460-3ea54d2c17e1/test-directory-07faa830-0c41-cf91-0f82-74cba2364229?restype=directory",
-      "RequestMethod": "PUT",
-      "RequestHeaders": {
-        "Authorization": "Sanitized",
-        "traceparent": "00-c63076cacb0da746af0af27dc79767b6-0dd8e472623add45-00",
-        "User-Agent": [
-<<<<<<< HEAD
-          "azsdk-net-Storage.Files.Shares/12.0.0-dev.20191205.1+4f14c4315f17fbbc59c93c6819467b6f15d7008f",
-=======
-          "azsdk-net-Storage.Files.Shares/12.0.0-dev.20191211.1\u002B899431c003876eb9b26cefd8e8a37e7f27f82ced",
->>>>>>> 5e20a7a1
-          "(.NET Core 4.6.28008.01; Microsoft Windows 10.0.18363 )"
-        ],
-        "x-ms-client-request-id": "2041d059-bbaf-8d74-fb4b-c48c61793860",
-        "x-ms-date": "Wed, 11 Dec 2019 20:40:03 GMT",
+      "RequestUri": "http://seanstagetest.file.core.windows.net/test-share-47ede76d-e7bc-4786-6c51-6dcf66603bb4?restype=share",
+      "RequestMethod": "PUT",
+      "RequestHeaders": {
+        "Authorization": "Sanitized",
+        "traceparent": "00-5e1073e69fd8d44b94a4883d188d0925-568421a3a0bfa347-00",
+        "User-Agent": [
+          "azsdk-net-Storage.Files.Shares/12.0.0-dev.20191211.1\u002B2accb37068f0a0c9382fa117525bb968c5397cf7",
+          "(.NET Core 4.6.28008.01; Microsoft Windows 10.0.18363 )"
+        ],
+        "x-ms-client-request-id": "3a6083c2-8fd2-bb8a-6464-61813a806906",
+        "x-ms-date": "Wed, 11 Dec 2019 23:07:39 GMT",
+        "x-ms-return-client-request-id": "true",
+        "x-ms-version": "2019-07-07"
+      },
+      "RequestBody": null,
+      "StatusCode": 201,
+      "ResponseHeaders": {
+        "Content-Length": "0",
+        "Date": "Wed, 11 Dec 2019 23:07:38 GMT",
+        "ETag": "\u00220x8D77E8EEB55BE2A\u0022",
+        "Last-Modified": "Wed, 11 Dec 2019 23:07:39 GMT",
+        "Server": [
+          "Windows-Azure-File/1.0",
+          "Microsoft-HTTPAPI/2.0"
+        ],
+        "x-ms-client-request-id": "3a6083c2-8fd2-bb8a-6464-61813a806906",
+        "x-ms-request-id": "01ef16b4-d01a-0015-4977-b08588000000",
+        "x-ms-version": "2019-07-07"
+      },
+      "ResponseBody": []
+    },
+    {
+      "RequestUri": "http://seanstagetest.file.core.windows.net/test-share-47ede76d-e7bc-4786-6c51-6dcf66603bb4/test-directory-452298d9-f609-fdcf-6941-96915ddbf940?restype=directory",
+      "RequestMethod": "PUT",
+      "RequestHeaders": {
+        "Authorization": "Sanitized",
+        "traceparent": "00-465d259a6faac5438734cfe908a95b78-5be16493c3700e43-00",
+        "User-Agent": [
+          "azsdk-net-Storage.Files.Shares/12.0.0-dev.20191211.1\u002B2accb37068f0a0c9382fa117525bb968c5397cf7",
+          "(.NET Core 4.6.28008.01; Microsoft Windows 10.0.18363 )"
+        ],
+        "x-ms-client-request-id": "b5d282c1-fa09-ccb2-b462-d190f9f95e88",
+        "x-ms-date": "Wed, 11 Dec 2019 23:07:39 GMT",
         "x-ms-file-attributes": "None",
         "x-ms-file-creation-time": "Now",
         "x-ms-file-last-write-time": "Now",
@@ -69,50 +55,40 @@
       "StatusCode": 201,
       "ResponseHeaders": {
         "Content-Length": "0",
-<<<<<<< HEAD
-        "Date": "Fri, 06 Dec 2019 00:27:18 GMT",
-        "ETag": "\"0x8D779E30DC77C93\"",
-        "Last-Modified": "Fri, 06 Dec 2019 00:27:19 GMT",
-=======
-        "Date": "Wed, 11 Dec 2019 20:40:03 GMT",
-        "ETag": "\u00220x8D77E7A4C977CC2\u0022",
-        "Last-Modified": "Wed, 11 Dec 2019 20:40:03 GMT",
->>>>>>> 5e20a7a1
-        "Server": [
-          "Windows-Azure-File/1.0",
-          "Microsoft-HTTPAPI/2.0"
-        ],
-        "x-ms-client-request-id": "2041d059-bbaf-8d74-fb4b-c48c61793860",
+        "Date": "Wed, 11 Dec 2019 23:07:38 GMT",
+        "ETag": "\u00220x8D77E8EEB634B83\u0022",
+        "Last-Modified": "Wed, 11 Dec 2019 23:07:39 GMT",
+        "Server": [
+          "Windows-Azure-File/1.0",
+          "Microsoft-HTTPAPI/2.0"
+        ],
+        "x-ms-client-request-id": "b5d282c1-fa09-ccb2-b462-d190f9f95e88",
         "x-ms-file-attributes": "Directory",
-        "x-ms-file-change-time": "2019-12-11T20:40:03.2320706Z",
-        "x-ms-file-creation-time": "2019-12-11T20:40:03.2320706Z",
+        "x-ms-file-change-time": "2019-12-11T23:07:39.5823491Z",
+        "x-ms-file-creation-time": "2019-12-11T23:07:39.5823491Z",
         "x-ms-file-id": "13835128424026341376",
-        "x-ms-file-last-write-time": "2019-12-11T20:40:03.2320706Z",
+        "x-ms-file-last-write-time": "2019-12-11T23:07:39.5823491Z",
         "x-ms-file-parent-id": "0",
         "x-ms-file-permission-key": "7855875120676328179*422928105932735866",
-        "x-ms-request-id": "ef3e40bf-c01a-0019-1863-b01280000000",
+        "x-ms-request-id": "01ef16b8-d01a-0015-4c77-b08588000000",
         "x-ms-request-server-encrypted": "true",
         "x-ms-version": "2019-07-07"
       },
       "ResponseBody": []
     },
     {
-      "RequestUri": "http://seanstagetest.file.core.windows.net/test-share-8b9204f1-d0e8-0aa8-d460-3ea54d2c17e1/test-directory-07faa830-0c41-cf91-0f82-74cba2364229/test-file-72a86f8b-011b-ec4b-d5c4-9b96aa024861",
-      "RequestMethod": "PUT",
-      "RequestHeaders": {
-        "Authorization": "Sanitized",
-        "traceparent": "00-5e31eea9d990b2489ecd79becbc4f97e-4eef20cabe84de4e-00",
-        "User-Agent": [
-<<<<<<< HEAD
-          "azsdk-net-Storage.Files.Shares/12.0.0-dev.20191205.1+4f14c4315f17fbbc59c93c6819467b6f15d7008f",
-=======
-          "azsdk-net-Storage.Files.Shares/12.0.0-dev.20191211.1\u002B899431c003876eb9b26cefd8e8a37e7f27f82ced",
->>>>>>> 5e20a7a1
-          "(.NET Core 4.6.28008.01; Microsoft Windows 10.0.18363 )"
-        ],
-        "x-ms-client-request-id": "18020272-a205-57d4-8455-4bea1fdee3f8",
+      "RequestUri": "http://seanstagetest.file.core.windows.net/test-share-47ede76d-e7bc-4786-6c51-6dcf66603bb4/test-directory-452298d9-f609-fdcf-6941-96915ddbf940/test-file-896f206b-8673-d806-b636-d4e3d5a7ef6b",
+      "RequestMethod": "PUT",
+      "RequestHeaders": {
+        "Authorization": "Sanitized",
+        "traceparent": "00-b9452b652fd11d4692a3afed5ea8ad08-d8f0c93760bb864b-00",
+        "User-Agent": [
+          "azsdk-net-Storage.Files.Shares/12.0.0-dev.20191211.1\u002B2accb37068f0a0c9382fa117525bb968c5397cf7",
+          "(.NET Core 4.6.28008.01; Microsoft Windows 10.0.18363 )"
+        ],
+        "x-ms-client-request-id": "edbc97c8-e78e-3bbc-7cf9-fed225cff60d",
         "x-ms-content-length": "1048576",
-        "x-ms-date": "Wed, 11 Dec 2019 20:40:03 GMT",
+        "x-ms-date": "Wed, 11 Dec 2019 23:07:39 GMT",
         "x-ms-file-attributes": "None",
         "x-ms-file-creation-time": "Now",
         "x-ms-file-last-write-time": "Now",
@@ -125,91 +101,71 @@
       "StatusCode": 201,
       "ResponseHeaders": {
         "Content-Length": "0",
-<<<<<<< HEAD
-        "Date": "Fri, 06 Dec 2019 00:27:18 GMT",
-        "ETag": "\"0x8D779E30DD53A25\"",
-        "Last-Modified": "Fri, 06 Dec 2019 00:27:19 GMT",
-=======
-        "Date": "Wed, 11 Dec 2019 20:40:03 GMT",
-        "ETag": "\u00220x8D77E7A4CA49B3F\u0022",
-        "Last-Modified": "Wed, 11 Dec 2019 20:40:03 GMT",
->>>>>>> 5e20a7a1
-        "Server": [
-          "Windows-Azure-File/1.0",
-          "Microsoft-HTTPAPI/2.0"
-        ],
-        "x-ms-client-request-id": "18020272-a205-57d4-8455-4bea1fdee3f8",
+        "Date": "Wed, 11 Dec 2019 23:07:38 GMT",
+        "ETag": "\u00220x8D77E8EEB701C88\u0022",
+        "Last-Modified": "Wed, 11 Dec 2019 23:07:39 GMT",
+        "Server": [
+          "Windows-Azure-File/1.0",
+          "Microsoft-HTTPAPI/2.0"
+        ],
+        "x-ms-client-request-id": "edbc97c8-e78e-3bbc-7cf9-fed225cff60d",
         "x-ms-file-attributes": "Archive",
-        "x-ms-file-change-time": "2019-12-11T20:40:03.3180479Z",
-        "x-ms-file-creation-time": "2019-12-11T20:40:03.3180479Z",
+        "x-ms-file-change-time": "2019-12-11T23:07:39.6663432Z",
+        "x-ms-file-creation-time": "2019-12-11T23:07:39.6663432Z",
         "x-ms-file-id": "11529285414812647424",
-        "x-ms-file-last-write-time": "2019-12-11T20:40:03.3180479Z",
+        "x-ms-file-last-write-time": "2019-12-11T23:07:39.6663432Z",
         "x-ms-file-parent-id": "13835128424026341376",
         "x-ms-file-permission-key": "12501538048846835188*422928105932735866",
-        "x-ms-request-id": "ef3e40c0-c01a-0019-1963-b01280000000",
+        "x-ms-request-id": "01ef16be-d01a-0015-5277-b08588000000",
         "x-ms-request-server-encrypted": "true",
         "x-ms-version": "2019-07-07"
       },
       "ResponseBody": []
     },
     {
-      "RequestUri": "http://seanstagetest.file.core.windows.net/test-share-dd1e6303-6607-6a6a-f6c6-5e9e3b866c8e?restype=share",
-      "RequestMethod": "PUT",
-      "RequestHeaders": {
-        "Authorization": "Sanitized",
-        "traceparent": "00-54967925b6aae8458c62fcf9c619ac62-041f66bd9bce124e-00",
-        "User-Agent": [
-<<<<<<< HEAD
-          "azsdk-net-Storage.Files.Shares/12.0.0-dev.20191205.1+4f14c4315f17fbbc59c93c6819467b6f15d7008f",
-=======
-          "azsdk-net-Storage.Files.Shares/12.0.0-dev.20191211.1\u002B899431c003876eb9b26cefd8e8a37e7f27f82ced",
->>>>>>> 5e20a7a1
-          "(.NET Core 4.6.28008.01; Microsoft Windows 10.0.18363 )"
-        ],
-        "x-ms-client-request-id": "1cc1cd9a-f628-0cea-9798-223f43351bfe",
-        "x-ms-date": "Wed, 11 Dec 2019 20:40:03 GMT",
-        "x-ms-return-client-request-id": "true",
-        "x-ms-version": "2019-07-07"
-      },
-      "RequestBody": null,
-      "StatusCode": 201,
-      "ResponseHeaders": {
-        "Content-Length": "0",
-<<<<<<< HEAD
-        "Date": "Fri, 06 Dec 2019 00:27:18 GMT",
-        "ETag": "\"0x8D779E30DE1A21F\"",
-        "Last-Modified": "Fri, 06 Dec 2019 00:27:19 GMT",
-=======
-        "Date": "Wed, 11 Dec 2019 20:40:03 GMT",
-        "ETag": "\u00220x8D77E7A4CB0C001\u0022",
-        "Last-Modified": "Wed, 11 Dec 2019 20:40:03 GMT",
->>>>>>> 5e20a7a1
-        "Server": [
-          "Windows-Azure-File/1.0",
-          "Microsoft-HTTPAPI/2.0"
-        ],
-        "x-ms-client-request-id": "1cc1cd9a-f628-0cea-9798-223f43351bfe",
-        "x-ms-request-id": "ef3e40c2-c01a-0019-1a63-b01280000000",
-        "x-ms-version": "2019-07-07"
-      },
-      "ResponseBody": []
-    },
-    {
-      "RequestUri": "http://seanstagetest.file.core.windows.net/test-share-dd1e6303-6607-6a6a-f6c6-5e9e3b866c8e/test-directory-75f9bde9-3aba-d3f8-0752-2dec19ca9567?restype=directory",
-      "RequestMethod": "PUT",
-      "RequestHeaders": {
-        "Authorization": "Sanitized",
-        "traceparent": "00-ad9cc282e9ee874eb85b4a0ffb91a781-a500526afdccf447-00",
-        "User-Agent": [
-<<<<<<< HEAD
-          "azsdk-net-Storage.Files.Shares/12.0.0-dev.20191205.1+4f14c4315f17fbbc59c93c6819467b6f15d7008f",
-=======
-          "azsdk-net-Storage.Files.Shares/12.0.0-dev.20191211.1\u002B899431c003876eb9b26cefd8e8a37e7f27f82ced",
->>>>>>> 5e20a7a1
-          "(.NET Core 4.6.28008.01; Microsoft Windows 10.0.18363 )"
-        ],
-        "x-ms-client-request-id": "17b64efe-4d94-5f7b-d5ed-15d5c9fef3cc",
-        "x-ms-date": "Wed, 11 Dec 2019 20:40:03 GMT",
+      "RequestUri": "http://seanstagetest.file.core.windows.net/test-share-92be6573-8229-277f-e857-8a325868a865?restype=share",
+      "RequestMethod": "PUT",
+      "RequestHeaders": {
+        "Authorization": "Sanitized",
+        "traceparent": "00-e0dba953c7f93643b96419384f19c4e7-f148b360b176c34e-00",
+        "User-Agent": [
+          "azsdk-net-Storage.Files.Shares/12.0.0-dev.20191211.1\u002B2accb37068f0a0c9382fa117525bb968c5397cf7",
+          "(.NET Core 4.6.28008.01; Microsoft Windows 10.0.18363 )"
+        ],
+        "x-ms-client-request-id": "ca2a204a-6092-464d-1894-04365c89e214",
+        "x-ms-date": "Wed, 11 Dec 2019 23:07:39 GMT",
+        "x-ms-return-client-request-id": "true",
+        "x-ms-version": "2019-07-07"
+      },
+      "RequestBody": null,
+      "StatusCode": 201,
+      "ResponseHeaders": {
+        "Content-Length": "0",
+        "Date": "Wed, 11 Dec 2019 23:07:38 GMT",
+        "ETag": "\u00220x8D77E8EEB7C34B1\u0022",
+        "Last-Modified": "Wed, 11 Dec 2019 23:07:39 GMT",
+        "Server": [
+          "Windows-Azure-File/1.0",
+          "Microsoft-HTTPAPI/2.0"
+        ],
+        "x-ms-client-request-id": "ca2a204a-6092-464d-1894-04365c89e214",
+        "x-ms-request-id": "01ef16c4-d01a-0015-5877-b08588000000",
+        "x-ms-version": "2019-07-07"
+      },
+      "ResponseBody": []
+    },
+    {
+      "RequestUri": "http://seanstagetest.file.core.windows.net/test-share-92be6573-8229-277f-e857-8a325868a865/test-directory-c78e9951-b8b5-7022-88d4-e7942370e283?restype=directory",
+      "RequestMethod": "PUT",
+      "RequestHeaders": {
+        "Authorization": "Sanitized",
+        "traceparent": "00-8cc6ab190afa844aa5155b2ccb2bf2eb-1aafcadd4b554b44-00",
+        "User-Agent": [
+          "azsdk-net-Storage.Files.Shares/12.0.0-dev.20191211.1\u002B2accb37068f0a0c9382fa117525bb968c5397cf7",
+          "(.NET Core 4.6.28008.01; Microsoft Windows 10.0.18363 )"
+        ],
+        "x-ms-client-request-id": "abbd4bb2-2ad7-927a-feb9-41bd78b822a7",
+        "x-ms-date": "Wed, 11 Dec 2019 23:07:39 GMT",
         "x-ms-file-attributes": "None",
         "x-ms-file-creation-time": "Now",
         "x-ms-file-last-write-time": "Now",
@@ -221,50 +177,40 @@
       "StatusCode": 201,
       "ResponseHeaders": {
         "Content-Length": "0",
-<<<<<<< HEAD
-        "Date": "Fri, 06 Dec 2019 00:27:19 GMT",
-        "ETag": "\"0x8D779E30DEFC510\"",
-        "Last-Modified": "Fri, 06 Dec 2019 00:27:19 GMT",
-=======
-        "Date": "Wed, 11 Dec 2019 20:40:03 GMT",
-        "ETag": "\u00220x8D77E7A4CBF4F28\u0022",
-        "Last-Modified": "Wed, 11 Dec 2019 20:40:03 GMT",
->>>>>>> 5e20a7a1
-        "Server": [
-          "Windows-Azure-File/1.0",
-          "Microsoft-HTTPAPI/2.0"
-        ],
-        "x-ms-client-request-id": "17b64efe-4d94-5f7b-d5ed-15d5c9fef3cc",
+        "Date": "Wed, 11 Dec 2019 23:07:38 GMT",
+        "ETag": "\u00220x8D77E8EEB897130\u0022",
+        "Last-Modified": "Wed, 11 Dec 2019 23:07:39 GMT",
+        "Server": [
+          "Windows-Azure-File/1.0",
+          "Microsoft-HTTPAPI/2.0"
+        ],
+        "x-ms-client-request-id": "abbd4bb2-2ad7-927a-feb9-41bd78b822a7",
         "x-ms-file-attributes": "Directory",
-        "x-ms-file-change-time": "2019-12-11T20:40:03.4930472Z",
-        "x-ms-file-creation-time": "2019-12-11T20:40:03.4930472Z",
+        "x-ms-file-change-time": "2019-12-11T23:07:39.8323504Z",
+        "x-ms-file-creation-time": "2019-12-11T23:07:39.8323504Z",
         "x-ms-file-id": "13835128424026341376",
-        "x-ms-file-last-write-time": "2019-12-11T20:40:03.4930472Z",
+        "x-ms-file-last-write-time": "2019-12-11T23:07:39.8323504Z",
         "x-ms-file-parent-id": "0",
         "x-ms-file-permission-key": "7855875120676328179*422928105932735866",
-        "x-ms-request-id": "ef3e40c4-c01a-0019-1b63-b01280000000",
+        "x-ms-request-id": "01ef16c6-d01a-0015-5977-b08588000000",
         "x-ms-request-server-encrypted": "true",
         "x-ms-version": "2019-07-07"
       },
       "ResponseBody": []
     },
     {
-      "RequestUri": "http://seanstagetest.file.core.windows.net/test-share-dd1e6303-6607-6a6a-f6c6-5e9e3b866c8e/test-directory-75f9bde9-3aba-d3f8-0752-2dec19ca9567/test-file-1a3cba03-ad31-9939-57ff-b6a22990c6ea",
-      "RequestMethod": "PUT",
-      "RequestHeaders": {
-        "Authorization": "Sanitized",
-        "traceparent": "00-0ba01f729aeced4a809a632cfd6220f8-4ff988b364f76c47-00",
-        "User-Agent": [
-<<<<<<< HEAD
-          "azsdk-net-Storage.Files.Shares/12.0.0-dev.20191205.1+4f14c4315f17fbbc59c93c6819467b6f15d7008f",
-=======
-          "azsdk-net-Storage.Files.Shares/12.0.0-dev.20191211.1\u002B899431c003876eb9b26cefd8e8a37e7f27f82ced",
->>>>>>> 5e20a7a1
-          "(.NET Core 4.6.28008.01; Microsoft Windows 10.0.18363 )"
-        ],
-        "x-ms-client-request-id": "52634423-6de0-5048-141c-c09597d83644",
+      "RequestUri": "http://seanstagetest.file.core.windows.net/test-share-92be6573-8229-277f-e857-8a325868a865/test-directory-c78e9951-b8b5-7022-88d4-e7942370e283/test-file-02d180b2-aba1-73d6-c6aa-b7e192cc72e2",
+      "RequestMethod": "PUT",
+      "RequestHeaders": {
+        "Authorization": "Sanitized",
+        "traceparent": "00-9e23801da26a004da8bd91760fc8f6ab-b956b742b6bbb746-00",
+        "User-Agent": [
+          "azsdk-net-Storage.Files.Shares/12.0.0-dev.20191211.1\u002B2accb37068f0a0c9382fa117525bb968c5397cf7",
+          "(.NET Core 4.6.28008.01; Microsoft Windows 10.0.18363 )"
+        ],
+        "x-ms-client-request-id": "7da37eb1-8bd4-0680-7449-e52d72980031",
         "x-ms-content-length": "1048576",
-        "x-ms-date": "Wed, 11 Dec 2019 20:40:03 GMT",
+        "x-ms-date": "Wed, 11 Dec 2019 23:07:39 GMT",
         "x-ms-file-attributes": "None",
         "x-ms-file-creation-time": "Now",
         "x-ms-file-last-write-time": "Now",
@@ -277,102 +223,77 @@
       "StatusCode": 201,
       "ResponseHeaders": {
         "Content-Length": "0",
-<<<<<<< HEAD
-        "Date": "Fri, 06 Dec 2019 00:27:19 GMT",
-        "ETag": "\"0x8D779E30DFCE46E\"",
-        "Last-Modified": "Fri, 06 Dec 2019 00:27:19 GMT",
-=======
-        "Date": "Wed, 11 Dec 2019 20:40:03 GMT",
-        "ETag": "\u00220x8D77E7A4CCC2044\u0022",
-        "Last-Modified": "Wed, 11 Dec 2019 20:40:03 GMT",
->>>>>>> 5e20a7a1
-        "Server": [
-          "Windows-Azure-File/1.0",
-          "Microsoft-HTTPAPI/2.0"
-        ],
-        "x-ms-client-request-id": "52634423-6de0-5048-141c-c09597d83644",
+        "Date": "Wed, 11 Dec 2019 23:07:39 GMT",
+        "ETag": "\u00220x8D77E8EEB977D57\u0022",
+        "Last-Modified": "Wed, 11 Dec 2019 23:07:39 GMT",
+        "Server": [
+          "Windows-Azure-File/1.0",
+          "Microsoft-HTTPAPI/2.0"
+        ],
+        "x-ms-client-request-id": "7da37eb1-8bd4-0680-7449-e52d72980031",
         "x-ms-file-attributes": "Archive",
-        "x-ms-file-change-time": "2019-12-11T20:40:03.5770436Z",
-        "x-ms-file-creation-time": "2019-12-11T20:40:03.5770436Z",
+        "x-ms-file-change-time": "2019-12-11T23:07:39.9244119Z",
+        "x-ms-file-creation-time": "2019-12-11T23:07:39.9244119Z",
         "x-ms-file-id": "11529285414812647424",
-        "x-ms-file-last-write-time": "2019-12-11T20:40:03.5770436Z",
+        "x-ms-file-last-write-time": "2019-12-11T23:07:39.9244119Z",
         "x-ms-file-parent-id": "13835128424026341376",
         "x-ms-file-permission-key": "12501538048846835188*422928105932735866",
-        "x-ms-request-id": "ef3e40c5-c01a-0019-1c63-b01280000000",
+        "x-ms-request-id": "01ef16ca-d01a-0015-5d77-b08588000000",
         "x-ms-request-server-encrypted": "true",
         "x-ms-version": "2019-07-07"
       },
       "ResponseBody": []
     },
     {
-      "RequestUri": "http://seanstagetest.file.core.windows.net/test-share-8b9204f1-d0e8-0aa8-d460-3ea54d2c17e1/test-directory-07faa830-0c41-cf91-0f82-74cba2364229/test-file-72a86f8b-011b-ec4b-d5c4-9b96aa024861?comp=range",
+      "RequestUri": "http://seanstagetest.file.core.windows.net/test-share-47ede76d-e7bc-4786-6c51-6dcf66603bb4/test-directory-452298d9-f609-fdcf-6941-96915ddbf940/test-file-896f206b-8673-d806-b636-d4e3d5a7ef6b?comp=range",
       "RequestMethod": "PUT",
       "RequestHeaders": {
         "Authorization": "Sanitized",
         "Content-Length": "1024",
-        "traceparent": "00-f33a388c4ca6bc42b0d5e152187e7220-577638e778c25f45-00",
-        "User-Agent": [
-<<<<<<< HEAD
-          "azsdk-net-Storage.Files.Shares/12.0.0-dev.20191205.1+4f14c4315f17fbbc59c93c6819467b6f15d7008f",
-=======
-          "azsdk-net-Storage.Files.Shares/12.0.0-dev.20191211.1\u002B899431c003876eb9b26cefd8e8a37e7f27f82ced",
->>>>>>> 5e20a7a1
-          "(.NET Core 4.6.28008.01; Microsoft Windows 10.0.18363 )"
-        ],
-        "x-ms-client-request-id": "2ba5fbb4-6360-6647-c1b1-c657151dd2ba",
-        "x-ms-date": "Wed, 11 Dec 2019 20:40:03 GMT",
+        "traceparent": "00-360d80e55c6da14ba186b26a7843e06d-99f6524bcd734945-00",
+        "User-Agent": [
+          "azsdk-net-Storage.Files.Shares/12.0.0-dev.20191211.1\u002B2accb37068f0a0c9382fa117525bb968c5397cf7",
+          "(.NET Core 4.6.28008.01; Microsoft Windows 10.0.18363 )"
+        ],
+        "x-ms-client-request-id": "d2fb16c8-b119-4ce2-d2d6-b1394c165b89",
+        "x-ms-date": "Wed, 11 Dec 2019 23:07:39 GMT",
         "x-ms-range": "bytes=0-1023",
         "x-ms-return-client-request-id": "true",
         "x-ms-version": "2019-07-07",
         "x-ms-write": "update"
       },
-<<<<<<< HEAD
-      "RequestBody": "g6/ho3Nr/ry9ZRYdcvLA01jIrhZHndOqB3Zesw2+tZ2jCae5JZeiD5Tnbqm1+S7R9a4QEnIApuXbNpz9DUuu/q95eWhKB67AJZ+BXy8q9Q5HjL1erqMqo2PB3e77pQFIOHD5O3/Ghu4AT+zSfka2sEGNtYCNT1AMTtYFiCm/xYCdOSa/MbmOgQbPXl63VyQcCy2tbe+Bu+kf7OypwP7EQYpsNUUf936I/zR6vvHyVfax6X37EViQHH09n0TM5MAIChzTSyLf/BSvJG27Bv33LJf299eAyS8y2xjH4Vc5uxpzcrPUHgnU0uxpTOzq1RWARnKt1uzph0HtoW8JFxq8dWhTR5NJIg6NISXrF3xCSAYCR5vkjOUtiutx532ayrrRrNaDl42BNiNkH7TH/m/FqlhpBtB/1+mDJb2o2DqQ81ZqGWqlvrF4gBB3gG0wZox7rD0kMMPqUtTtAHHQ2V7o1CtdXOQEH+un8IW/B1d8Ur8xLCv9a8OSf8eVuL4/qKexj6tB0wmod4xSfD8+K0t9ca2ynqwz62hnyt0cbmcsaEjeDXirOn+1ibWeq++DVFR8GEYQjAn6fqND2QgsiwglJRT3Xx3S0TYu/BX2lEB55HWIoFYgHNw+44/UaGB3if2teYXajPU3qUYQ4o/zA+liyvWSo+qyBAg4uHyN/WnWt3MXSRu6nleAUfYPEDpMS9+lcZ5q5OYT+3R8otR4qavdOSoc27rOqCueEVLzovPO622c6IzLa9KNBE6mPfuDCKhLMtcPL28l18lyzNOUH1iBrrZn28AfEc1Yj9drKGowGgmpqHAcv7z9dxHCWZ//+eX2JY9EGyznKyAJtp+Xua9fQrHJ6nfnZO76aWSvXbguWZbydQLa6/7dwnxPEwgdZb5hYhbtNQ5uDsCgSrLIN85o2l0IpUOshVay7Cf6l1Dm3QOlTfqhQSSHhGdCOaFMFIuu5zmrFMB7td2/Okjnc3Zvum2uIunTxpk4gSHcaku1ZtecTLAXOshCKpgd4QbboBDw0n8znfGh2iCgcpOfn0uRCtRwSifGWH+kbPhRtuWTXeAQ65fMgcnl+nKPd8g1o4pMjNcxalXpKnn/jzH5UCQ7DRWyjrOzxYgLi1C1N+C3b8huBCkNYfKLJ8EezPKX7KpNVGqyghTWmcdPJt8FNPKYSCBpikv6LasiJ2fylfiVc56lZ+N2BOyzl2tivjoShfLOhYTSLmJfUya+kFqt5APOubNBYM0PIkMztfPfl29xD6J0JBBzw0Q8RRO8t3SRBrNnlASH0SUlvmNAnnluf7y3TYC4OMDzWvZuBRq5U2rPoa9AeANq6T58T2WtMyTLzcZXBWr02c3zczkOGcsKa2v4cQ==",
-      "StatusCode": 201,
-      "ResponseHeaders": {
-        "Content-Length": "0",
-        "Content-MD5": "+sjkGRSOaCxP/4CP+FjPaA==",
-        "Date": "Fri, 06 Dec 2019 00:27:19 GMT",
-        "ETag": "\"0x8D779E30E09B5B4\"",
-        "Last-Modified": "Fri, 06 Dec 2019 00:27:19 GMT",
-=======
-      "RequestBody": "JysLFhAouIbnh22MFWJgxs32fuQscwpcaZ219rw9HdRuU64OhRuw\u002B4vdalgAvDuxvPnHoVlRGLQhr6xzc8HKqmmYHsK0UkGyRYNYTwixW61iAzrCdnx6HTv67NVvPIfKE8DuZ514/Wq3FFvV\u002BMiscFP\u002BEW\u002BHBzTtHQGHumVsQwj7jjxHwvQQ6QXPC2EhpSRyTXyCcCsYQgyMAUmc8UMES9BS2mmMZK1f7idpt/vSy3jcFGzo6dPd40wvu8Cqc/jByr\u002BRz8u75ujOI4IErooQujXQv9zXHGH9dfYdXKnstHovp\u002Bw7QfytIS6DGsZQ2DTBHwGL2bQb6q5ek1rUnok/4W4I1Qee1Hk5Ip6uUwGbrZzCWz2oYdvGFL093a2h2YKkRDhYRwMtI0qIUbYVbJatwua9EkJLl3\u002BTQsBKYPbLl0kcCQ/JQ2WYlTjzHxAksKcmkBvH5Mc/WKy4xQVC48JTvLpt\u002BGKG43\u002BBJH0KWHdvbpEYI8/bBLOB3LBjEX5fVrF1n2NWt7dFn62bRr9KNQA1SFZ0Kr/zd7gG6xyxI9EBIc7LlbkUGbfZ04QiQL30N6ewLsgn6yzygSeqT8ubk3vbmSXwf59GIC\u002BemlY70Tf7ErR1AfUJ2TWi2BORacnrPj8IRqaYBLgHaQ2ZiFDVtrDwrz0XJpKG0sDvTaaMtbZls1wWM4qQYg77bZfncFDlzSJioLqM1BetgXTmqbYSe7RWM9X0voMmYEwuG7j7nmJvCoCDKRT82d5EabIVqrlX6fLjkDx78A6fO0BtXbhfsuISd582jlGfWlr3r1XRELWT1zHFFw0l8xlx5O3Ujnsl5LbPAzMZIVuhRDbihEG4ziuK2YaHmprU7IOFxKljysve0cqfAQyCerXWI9PXQ2/YuRbCSbX1nkob\u002Bhewk12xPnlrA7J2GcweB1/QsHbG/agTrQqSoIAW6TKAgwf10uZYJOVabD\u002B9YZ9KpEJWJO3TVfxunOVSH534VRp/9pbFKTV4eIyRbJFpVkxqSPw\u002BwMVFrC4KhjYABQVHYhYlPWsJhXoM3athQuhrBUaZ59ahuZVUOklouqP/eHKHSQp6QxnhYcOCMeIZ42pFn4DvZh4upqiB0AIhocrXDWQ42vje8MItuIYTH4eyO1beIhsjDxFUWKNi\u002BHIWv7/4qyN\u002B4QlyZ669wq6YG4cgz5WrQn6us/5S5IFUfPhPFvnGGnRjNFlNbLttZUxjvD0bQSjdanxBSfclK/2HHeu2bqy00gATvJs7XtbCQU6y7ydEODrPcqt8hNF8PghcxU7Qt/afruo8CIWNoQymfgiocjzVQuSw5/wAOE0vln2S35iH8opYEkA9CDC1QdCf1QbI1MzMh4NpH8/6nw==",
-      "StatusCode": 201,
-      "ResponseHeaders": {
-        "Content-Length": "0",
-        "Content-MD5": "XXdRMWddGmMAG2/eGAXsaw==",
-        "Date": "Wed, 11 Dec 2019 20:40:03 GMT",
-        "ETag": "\u00220x8D77E7A4CD85521\u0022",
-        "Last-Modified": "Wed, 11 Dec 2019 20:40:03 GMT",
->>>>>>> 5e20a7a1
-        "Server": [
-          "Windows-Azure-File/1.0",
-          "Microsoft-HTTPAPI/2.0"
-        ],
-        "x-ms-client-request-id": "2ba5fbb4-6360-6647-c1b1-c657151dd2ba",
-        "x-ms-request-id": "ef3e40c6-c01a-0019-1d63-b01280000000",
+      "RequestBody": "Rl92stVK9HzUliFLcVLXsT9gMBMp9Q28RdtjaVF/yEdVCDw9nriBZoomqD5pNJQhcjPtEmjsB1FRum365osqVc3a9mkVmhKH3smJAk3PUhFGQfcdkbbeaAHr6\u002BRKh3/\u002B\u002B1Nwjz0rC9chZjSfYwQDgWdbs6WTDcMX\u002B45oKq4uPFZJigb5X8PTGzUf/CqBPwT852p879Taau6PWJSvwuEp8irdVdn9CSKkiJhvdBGZlbuJa0JDsU2Cbx8YagYuJFhU9QkApOkr/91I2GY8a/bc9sLYJVef5UDdWua55J8bdWQ/G34HmPHRXmxk\u002B9nmRgQpO3REVv4BtRDJI0kDcRo\u002BLWIC/E931F3RBsfrOulm9hThkKgq1h9lPmZuPnWnzexRJs5340q0sWYXc083FnomYiw1IuBxE1ZDnL7pCZbnKTjamRQb7xLJLd9CE2PPLijrR9xIcqsL3xJ4M0aLy6fQL0oXXHxmC3IZa/QBLwDydG6V/cG6nraMzrkCorvLPmE3ceMZt9GrhTxpLga2CrARhr/Y9c3mFpCTio7DY2i3Ti2Syb4c2Lyc6neEUG\u002Bw1cQJ8Bz780iUUVtShi1D6CLUsuDZI0Dx9K0DOwtVYcUg47TKuXJLu1rl/nhjylKOWQJVsJ6P17GDF/xu\u002BLc8PvCVMaN4eS\u002BviPaG8yXIjipbdOIJ/7EnkQwDRqF23MKiqL\u002BIzZivFt/SpienCOOMuonRE4PVMz8\u002Bbp\u002BWdTKNOKs040plQMCRq14CNliJf4godowXpMk/zXWASV/4GKCtRW57cyWYJnrIQGcl0vzmte4Xbv6mdZPi9BXU5fdgmZO9VPHqDQxjj1ART2RhGvt5mpNx4aqhB8/amH4Pw0GCaKfUZ30L\u002B6fhs96ulCYvgdoaW0tj7rfpG00hEHWOU8sOjua9jLJ9bZ7skC3L83Ooqhej9Wj2H3nv60sw6eoyU2ASnwU/cvQonO6sdl6JHSjZeGZd6l1jGG9tzaFmTYOzujzMuVNtaDgie1h5SagaZc0jVnCE1GgCroeV0qVTwU9q\u002BLwivWTVbA8uO28F6c/HUmfUQ/YTL\u002BXTyQrM15aSzrkID1Hr\u002BKhoTupgVpn5/cS3zoA9f31YV8nXTvNZCZR5m2y1/Np\u002B21q/a/UMsthM2sxFFAkWVU87sLiIFKm1D0VW57ssQwHqOfMmfhOITKXwinQmE/SKY0UceUwi9sawCVywtssdH5bKW9oV8Nc7s2MTl4k1jvtQy4N1D8m1yEMsdXS315ba0mreXLgadXNu4MboD148e3pgYOpHpxDMFZOW6HpihNvNOMUfVjJDNVUQBy8DzLjl8Pr5VnerkipaEUYkhIz5C1zqG9aYHSRIHSqVN6DgyQ==",
+      "StatusCode": 201,
+      "ResponseHeaders": {
+        "Content-Length": "0",
+        "Content-MD5": "YsGym4J7\u002BLjeVDNOIE4/xQ==",
+        "Date": "Wed, 11 Dec 2019 23:07:39 GMT",
+        "ETag": "\u00220x8D77E8EEBA427AD\u0022",
+        "Last-Modified": "Wed, 11 Dec 2019 23:07:40 GMT",
+        "Server": [
+          "Windows-Azure-File/1.0",
+          "Microsoft-HTTPAPI/2.0"
+        ],
+        "x-ms-client-request-id": "d2fb16c8-b119-4ce2-d2d6-b1394c165b89",
+        "x-ms-request-id": "01ef16ce-d01a-0015-6177-b08588000000",
         "x-ms-request-server-encrypted": "true",
         "x-ms-version": "2019-07-07"
       },
       "ResponseBody": []
     },
     {
-      "RequestUri": "http://seanstagetest.file.core.windows.net/test-share-8b9204f1-d0e8-0aa8-d460-3ea54d2c17e1/test-directory-07faa830-0c41-cf91-0f82-74cba2364229/test-file-72a86f8b-011b-ec4b-d5c4-9b96aa024861",
-      "RequestMethod": "PUT",
-      "RequestHeaders": {
-        "Authorization": "Sanitized",
-        "traceparent": "00-d3e27c94770ec149b396c174c07a3d2a-107d4874c83db749-00",
-        "User-Agent": [
-<<<<<<< HEAD
-          "azsdk-net-Storage.Files.Shares/12.0.0-dev.20191205.1+4f14c4315f17fbbc59c93c6819467b6f15d7008f",
-=======
-          "azsdk-net-Storage.Files.Shares/12.0.0-dev.20191211.1\u002B899431c003876eb9b26cefd8e8a37e7f27f82ced",
->>>>>>> 5e20a7a1
-          "(.NET Core 4.6.28008.01; Microsoft Windows 10.0.18363 )"
-        ],
-        "x-ms-client-request-id": "24b549ef-cf2a-133e-55a6-b055346a5e01",
-        "x-ms-copy-source": "http://seanstagetest.file.core.windows.net/test-share-8b9204f1-d0e8-0aa8-d460-3ea54d2c17e1/test-directory-07faa830-0c41-cf91-0f82-74cba2364229/test-file-72a86f8b-011b-ec4b-d5c4-9b96aa024861",
-        "x-ms-date": "Wed, 11 Dec 2019 20:40:03 GMT",
+      "RequestUri": "http://seanstagetest.file.core.windows.net/test-share-47ede76d-e7bc-4786-6c51-6dcf66603bb4/test-directory-452298d9-f609-fdcf-6941-96915ddbf940/test-file-896f206b-8673-d806-b636-d4e3d5a7ef6b",
+      "RequestMethod": "PUT",
+      "RequestHeaders": {
+        "Authorization": "Sanitized",
+        "traceparent": "00-5cb83fef972a3c4fab1a3e0ad445cb54-e302e57e4c34ed49-00",
+        "User-Agent": [
+          "azsdk-net-Storage.Files.Shares/12.0.0-dev.20191211.1\u002B2accb37068f0a0c9382fa117525bb968c5397cf7",
+          "(.NET Core 4.6.28008.01; Microsoft Windows 10.0.18363 )"
+        ],
+        "x-ms-client-request-id": "20cc79fe-0ea5-97af-f864-25a9b7f4170c",
+        "x-ms-copy-source": "http://seanstagetest.file.core.windows.net/test-share-47ede76d-e7bc-4786-6c51-6dcf66603bb4/test-directory-452298d9-f609-fdcf-6941-96915ddbf940/test-file-896f206b-8673-d806-b636-d4e3d5a7ef6b",
+        "x-ms-date": "Wed, 11 Dec 2019 23:07:40 GMT",
         "x-ms-meta-Capital": "letter",
         "x-ms-meta-foo": "bar",
         "x-ms-meta-meta": "data",
@@ -384,43 +305,33 @@
       "StatusCode": 202,
       "ResponseHeaders": {
         "Content-Length": "0",
-<<<<<<< HEAD
-        "Date": "Fri, 06 Dec 2019 00:27:19 GMT",
-        "ETag": "\"0x8D779E30E226DE6\"",
-        "Last-Modified": "Fri, 06 Dec 2019 00:27:19 GMT",
-=======
-        "Date": "Wed, 11 Dec 2019 20:40:03 GMT",
-        "ETag": "\u00220x8D77E7A4CEE7602\u0022",
-        "Last-Modified": "Wed, 11 Dec 2019 20:40:03 GMT",
->>>>>>> 5e20a7a1
-        "Server": [
-          "Windows-Azure-File/1.0",
-          "Microsoft-HTTPAPI/2.0"
-        ],
-        "x-ms-client-request-id": "24b549ef-cf2a-133e-55a6-b055346a5e01",
-        "x-ms-copy-id": "dd8c10f2-6e17-479e-92d8-37feb2cc7b23",
+        "Date": "Wed, 11 Dec 2019 23:07:39 GMT",
+        "ETag": "\u00220x8D77E8EEBBA932E\u0022",
+        "Last-Modified": "Wed, 11 Dec 2019 23:07:40 GMT",
+        "Server": [
+          "Windows-Azure-File/1.0",
+          "Microsoft-HTTPAPI/2.0"
+        ],
+        "x-ms-client-request-id": "20cc79fe-0ea5-97af-f864-25a9b7f4170c",
+        "x-ms-copy-id": "f2b56c12-d6e5-44e7-aba3-7ff0f4d7ecbc",
         "x-ms-copy-status": "success",
-        "x-ms-request-id": "ef3e40c7-c01a-0019-1e63-b01280000000",
-        "x-ms-version": "2019-07-07"
-      },
-      "ResponseBody": []
-    },
-    {
-      "RequestUri": "http://seanstagetest.file.core.windows.net/test-share-8b9204f1-d0e8-0aa8-d460-3ea54d2c17e1/test-directory-07faa830-0c41-cf91-0f82-74cba2364229/test-file-72a86f8b-011b-ec4b-d5c4-9b96aa024861",
+        "x-ms-request-id": "01ef16d0-d01a-0015-6377-b08588000000",
+        "x-ms-version": "2019-07-07"
+      },
+      "ResponseBody": []
+    },
+    {
+      "RequestUri": "http://seanstagetest.file.core.windows.net/test-share-47ede76d-e7bc-4786-6c51-6dcf66603bb4/test-directory-452298d9-f609-fdcf-6941-96915ddbf940/test-file-896f206b-8673-d806-b636-d4e3d5a7ef6b",
       "RequestMethod": "HEAD",
       "RequestHeaders": {
         "Authorization": "Sanitized",
-        "traceparent": "00-22c464f79f9963409b4dd88fa7b9d5f0-5c0ea97f884e1b43-00",
-        "User-Agent": [
-<<<<<<< HEAD
-          "azsdk-net-Storage.Files.Shares/12.0.0-dev.20191205.1+4f14c4315f17fbbc59c93c6819467b6f15d7008f",
-=======
-          "azsdk-net-Storage.Files.Shares/12.0.0-dev.20191211.1\u002B899431c003876eb9b26cefd8e8a37e7f27f82ced",
->>>>>>> 5e20a7a1
-          "(.NET Core 4.6.28008.01; Microsoft Windows 10.0.18363 )"
-        ],
-        "x-ms-client-request-id": "cb68f545-ae68-8e90-34b7-4a540e5713a3",
-        "x-ms-date": "Wed, 11 Dec 2019 20:40:03 GMT",
+        "traceparent": "00-d0e07f1a23444d42b2635e93f50396fb-386f97fed50ca848-00",
+        "User-Agent": [
+          "azsdk-net-Storage.Files.Shares/12.0.0-dev.20191211.1\u002B2accb37068f0a0c9382fa117525bb968c5397cf7",
+          "(.NET Core 4.6.28008.01; Microsoft Windows 10.0.18363 )"
+        ],
+        "x-ms-client-request-id": "d33a54f7-3a49-6be4-9867-516f6ecfec3a",
+        "x-ms-date": "Wed, 11 Dec 2019 23:07:40 GMT",
         "x-ms-return-client-request-id": "true",
         "x-ms-version": "2019-07-07"
       },
@@ -429,31 +340,25 @@
       "ResponseHeaders": {
         "Content-Length": "1048576",
         "Content-Type": "application/octet-stream",
-<<<<<<< HEAD
-        "Date": "Fri, 06 Dec 2019 00:27:19 GMT",
-        "ETag": "\"0x8D779E30E226DE6\"",
-        "Last-Modified": "Fri, 06 Dec 2019 00:27:19 GMT",
-=======
-        "Date": "Wed, 11 Dec 2019 20:40:03 GMT",
-        "ETag": "\u00220x8D77E7A4CEE7602\u0022",
-        "Last-Modified": "Wed, 11 Dec 2019 20:40:03 GMT",
->>>>>>> 5e20a7a1
+        "Date": "Wed, 11 Dec 2019 23:07:39 GMT",
+        "ETag": "\u00220x8D77E8EEBBA932E\u0022",
+        "Last-Modified": "Wed, 11 Dec 2019 23:07:40 GMT",
         "Server": [
           "Windows-Azure-File/1.0",
           "Microsoft-HTTPAPI/2.0"
         ],
         "Vary": "Origin",
-        "x-ms-client-request-id": "cb68f545-ae68-8e90-34b7-4a540e5713a3",
-        "x-ms-copy-completion-time": "Wed, 11 Dec 2019 20:40:03 GMT",
-        "x-ms-copy-id": "dd8c10f2-6e17-479e-92d8-37feb2cc7b23",
+        "x-ms-client-request-id": "d33a54f7-3a49-6be4-9867-516f6ecfec3a",
+        "x-ms-copy-completion-time": "Wed, 11 Dec 2019 23:07:40 GMT",
+        "x-ms-copy-id": "f2b56c12-d6e5-44e7-aba3-7ff0f4d7ecbc",
         "x-ms-copy-progress": "1048576/1048576",
-        "x-ms-copy-source": "https://seanstagetest.file.core.windows.net/test-share-8b9204f1-d0e8-0aa8-d460-3ea54d2c17e1/test-directory-07faa830-0c41-cf91-0f82-74cba2364229/test-file-72a86f8b-011b-ec4b-d5c4-9b96aa024861",
+        "x-ms-copy-source": "https://seanstagetest.file.core.windows.net/test-share-47ede76d-e7bc-4786-6c51-6dcf66603bb4/test-directory-452298d9-f609-fdcf-6941-96915ddbf940/test-file-896f206b-8673-d806-b636-d4e3d5a7ef6b",
         "x-ms-copy-status": "success",
         "x-ms-file-attributes": "Archive",
-        "x-ms-file-change-time": "2019-12-11T20:40:03.8020610Z",
-        "x-ms-file-creation-time": "2019-12-11T20:40:03.8020610Z",
+        "x-ms-file-change-time": "2019-12-11T23:07:40.1543470Z",
+        "x-ms-file-creation-time": "2019-12-11T23:07:40.1543470Z",
         "x-ms-file-id": "11529285414812647424",
-        "x-ms-file-last-write-time": "2019-12-11T20:40:03.8020610Z",
+        "x-ms-file-last-write-time": "2019-12-11T23:07:40.1543470Z",
         "x-ms-file-parent-id": "13835128424026341376",
         "x-ms-file-permission-key": "12501538048846835188*422928105932735866",
         "x-ms-lease-state": "available",
@@ -462,7 +367,7 @@
         "x-ms-meta-foo": "bar",
         "x-ms-meta-meta": "data",
         "x-ms-meta-UPPER": "case",
-        "x-ms-request-id": "ef3e40c8-c01a-0019-1f63-b01280000000",
+        "x-ms-request-id": "01ef16d5-d01a-0015-6877-b08588000000",
         "x-ms-server-encrypted": "true",
         "x-ms-type": "File",
         "x-ms-version": "2019-07-07"
@@ -470,21 +375,17 @@
       "ResponseBody": []
     },
     {
-      "RequestUri": "http://seanstagetest.file.core.windows.net/test-share-8b9204f1-d0e8-0aa8-d460-3ea54d2c17e1/test-directory-07faa830-0c41-cf91-0f82-74cba2364229/test-file-72a86f8b-011b-ec4b-d5c4-9b96aa024861",
+      "RequestUri": "http://seanstagetest.file.core.windows.net/test-share-47ede76d-e7bc-4786-6c51-6dcf66603bb4/test-directory-452298d9-f609-fdcf-6941-96915ddbf940/test-file-896f206b-8673-d806-b636-d4e3d5a7ef6b",
       "RequestMethod": "HEAD",
       "RequestHeaders": {
         "Authorization": "Sanitized",
-        "traceparent": "00-d6cc9b8000e4414d89fcb8f5088a7059-f18a6fbaf5273d4b-00",
-        "User-Agent": [
-<<<<<<< HEAD
-          "azsdk-net-Storage.Files.Shares/12.0.0-dev.20191205.1+4f14c4315f17fbbc59c93c6819467b6f15d7008f",
-=======
-          "azsdk-net-Storage.Files.Shares/12.0.0-dev.20191211.1\u002B899431c003876eb9b26cefd8e8a37e7f27f82ced",
->>>>>>> 5e20a7a1
-          "(.NET Core 4.6.28008.01; Microsoft Windows 10.0.18363 )"
-        ],
-        "x-ms-client-request-id": "3f10728a-9201-0b98-3364-b87aaceae7f6",
-        "x-ms-date": "Wed, 11 Dec 2019 20:40:04 GMT",
+        "traceparent": "00-b5e9f0280c50de4cb32608a5a24e6c1f-88aaab78326bfa45-00",
+        "User-Agent": [
+          "azsdk-net-Storage.Files.Shares/12.0.0-dev.20191211.1\u002B2accb37068f0a0c9382fa117525bb968c5397cf7",
+          "(.NET Core 4.6.28008.01; Microsoft Windows 10.0.18363 )"
+        ],
+        "x-ms-client-request-id": "62b2ab15-44b9-10c2-2cdf-6486846ec5ce",
+        "x-ms-date": "Wed, 11 Dec 2019 23:07:40 GMT",
         "x-ms-return-client-request-id": "true",
         "x-ms-version": "2019-07-07"
       },
@@ -493,31 +394,25 @@
       "ResponseHeaders": {
         "Content-Length": "1048576",
         "Content-Type": "application/octet-stream",
-<<<<<<< HEAD
-        "Date": "Fri, 06 Dec 2019 00:27:19 GMT",
-        "ETag": "\"0x8D779E30E226DE6\"",
-        "Last-Modified": "Fri, 06 Dec 2019 00:27:19 GMT",
-=======
-        "Date": "Wed, 11 Dec 2019 20:40:04 GMT",
-        "ETag": "\u00220x8D77E7A4CEE7602\u0022",
-        "Last-Modified": "Wed, 11 Dec 2019 20:40:03 GMT",
->>>>>>> 5e20a7a1
+        "Date": "Wed, 11 Dec 2019 23:07:39 GMT",
+        "ETag": "\u00220x8D77E8EEBBA932E\u0022",
+        "Last-Modified": "Wed, 11 Dec 2019 23:07:40 GMT",
         "Server": [
           "Windows-Azure-File/1.0",
           "Microsoft-HTTPAPI/2.0"
         ],
         "Vary": "Origin",
-        "x-ms-client-request-id": "3f10728a-9201-0b98-3364-b87aaceae7f6",
-        "x-ms-copy-completion-time": "Wed, 11 Dec 2019 20:40:03 GMT",
-        "x-ms-copy-id": "dd8c10f2-6e17-479e-92d8-37feb2cc7b23",
+        "x-ms-client-request-id": "62b2ab15-44b9-10c2-2cdf-6486846ec5ce",
+        "x-ms-copy-completion-time": "Wed, 11 Dec 2019 23:07:40 GMT",
+        "x-ms-copy-id": "f2b56c12-d6e5-44e7-aba3-7ff0f4d7ecbc",
         "x-ms-copy-progress": "1048576/1048576",
-        "x-ms-copy-source": "https://seanstagetest.file.core.windows.net/test-share-8b9204f1-d0e8-0aa8-d460-3ea54d2c17e1/test-directory-07faa830-0c41-cf91-0f82-74cba2364229/test-file-72a86f8b-011b-ec4b-d5c4-9b96aa024861",
+        "x-ms-copy-source": "https://seanstagetest.file.core.windows.net/test-share-47ede76d-e7bc-4786-6c51-6dcf66603bb4/test-directory-452298d9-f609-fdcf-6941-96915ddbf940/test-file-896f206b-8673-d806-b636-d4e3d5a7ef6b",
         "x-ms-copy-status": "success",
         "x-ms-file-attributes": "Archive",
-        "x-ms-file-change-time": "2019-12-11T20:40:03.8020610Z",
-        "x-ms-file-creation-time": "2019-12-11T20:40:03.8020610Z",
+        "x-ms-file-change-time": "2019-12-11T23:07:40.1543470Z",
+        "x-ms-file-creation-time": "2019-12-11T23:07:40.1543470Z",
         "x-ms-file-id": "11529285414812647424",
-        "x-ms-file-last-write-time": "2019-12-11T20:40:03.8020610Z",
+        "x-ms-file-last-write-time": "2019-12-11T23:07:40.1543470Z",
         "x-ms-file-parent-id": "13835128424026341376",
         "x-ms-file-permission-key": "12501538048846835188*422928105932735866",
         "x-ms-lease-state": "available",
@@ -526,7 +421,7 @@
         "x-ms-meta-foo": "bar",
         "x-ms-meta-meta": "data",
         "x-ms-meta-UPPER": "case",
-        "x-ms-request-id": "ef3e40c9-c01a-0019-2063-b01280000000",
+        "x-ms-request-id": "01ef16e8-d01a-0015-7a77-b08588000000",
         "x-ms-server-encrypted": "true",
         "x-ms-type": "File",
         "x-ms-version": "2019-07-07"
@@ -534,21 +429,17 @@
       "ResponseBody": []
     },
     {
-      "RequestUri": "http://seanstagetest.file.core.windows.net/test-share-dd1e6303-6607-6a6a-f6c6-5e9e3b866c8e?restype=share",
+      "RequestUri": "http://seanstagetest.file.core.windows.net/test-share-92be6573-8229-277f-e857-8a325868a865?restype=share",
       "RequestMethod": "DELETE",
       "RequestHeaders": {
         "Authorization": "Sanitized",
-        "traceparent": "00-0b22e1b8326c0c4fbd55e734b76ddba5-5072597f5468f84a-00",
-        "User-Agent": [
-<<<<<<< HEAD
-          "azsdk-net-Storage.Files.Shares/12.0.0-dev.20191205.1+4f14c4315f17fbbc59c93c6819467b6f15d7008f",
-=======
-          "azsdk-net-Storage.Files.Shares/12.0.0-dev.20191211.1\u002B899431c003876eb9b26cefd8e8a37e7f27f82ced",
->>>>>>> 5e20a7a1
-          "(.NET Core 4.6.28008.01; Microsoft Windows 10.0.18363 )"
-        ],
-        "x-ms-client-request-id": "9bcac250-d447-3aa1-1cb3-532cc6254a20",
-        "x-ms-date": "Wed, 11 Dec 2019 20:40:04 GMT",
+        "traceparent": "00-d162f78b6de7d1429396e2b03eee9a59-1101aa895c01764f-00",
+        "User-Agent": [
+          "azsdk-net-Storage.Files.Shares/12.0.0-dev.20191211.1\u002B2accb37068f0a0c9382fa117525bb968c5397cf7",
+          "(.NET Core 4.6.28008.01; Microsoft Windows 10.0.18363 )"
+        ],
+        "x-ms-client-request-id": "c2590a88-891c-2a81-29d5-c12e7ce9a42c",
+        "x-ms-date": "Wed, 11 Dec 2019 23:07:40 GMT",
         "x-ms-delete-snapshots": "include",
         "x-ms-return-client-request-id": "true",
         "x-ms-version": "2019-07-07"
@@ -557,33 +448,29 @@
       "StatusCode": 202,
       "ResponseHeaders": {
         "Content-Length": "0",
-        "Date": "Wed, 11 Dec 2019 20:40:04 GMT",
-        "Server": [
-          "Windows-Azure-File/1.0",
-          "Microsoft-HTTPAPI/2.0"
-        ],
-        "x-ms-client-request-id": "9bcac250-d447-3aa1-1cb3-532cc6254a20",
-        "x-ms-request-id": "ef3e40ca-c01a-0019-2163-b01280000000",
-        "x-ms-version": "2019-07-07"
-      },
-      "ResponseBody": []
-    },
-    {
-      "RequestUri": "http://seanstagetest.file.core.windows.net/test-share-8b9204f1-d0e8-0aa8-d460-3ea54d2c17e1?restype=share",
+        "Date": "Wed, 11 Dec 2019 23:07:39 GMT",
+        "Server": [
+          "Windows-Azure-File/1.0",
+          "Microsoft-HTTPAPI/2.0"
+        ],
+        "x-ms-client-request-id": "c2590a88-891c-2a81-29d5-c12e7ce9a42c",
+        "x-ms-request-id": "01ef16eb-d01a-0015-7d77-b08588000000",
+        "x-ms-version": "2019-07-07"
+      },
+      "ResponseBody": []
+    },
+    {
+      "RequestUri": "http://seanstagetest.file.core.windows.net/test-share-47ede76d-e7bc-4786-6c51-6dcf66603bb4?restype=share",
       "RequestMethod": "DELETE",
       "RequestHeaders": {
         "Authorization": "Sanitized",
-        "traceparent": "00-7872b8ced90e874fbc37ced5a7f5c228-c48a8098ab2f214f-00",
-        "User-Agent": [
-<<<<<<< HEAD
-          "azsdk-net-Storage.Files.Shares/12.0.0-dev.20191205.1+4f14c4315f17fbbc59c93c6819467b6f15d7008f",
-=======
-          "azsdk-net-Storage.Files.Shares/12.0.0-dev.20191211.1\u002B899431c003876eb9b26cefd8e8a37e7f27f82ced",
->>>>>>> 5e20a7a1
-          "(.NET Core 4.6.28008.01; Microsoft Windows 10.0.18363 )"
-        ],
-        "x-ms-client-request-id": "ea298d88-4c1f-76ae-d82d-da5a417fff30",
-        "x-ms-date": "Wed, 11 Dec 2019 20:40:04 GMT",
+        "traceparent": "00-0b8546a3d614944fb6e1467f54d01dec-0e8aae7e897bf945-00",
+        "User-Agent": [
+          "azsdk-net-Storage.Files.Shares/12.0.0-dev.20191211.1\u002B2accb37068f0a0c9382fa117525bb968c5397cf7",
+          "(.NET Core 4.6.28008.01; Microsoft Windows 10.0.18363 )"
+        ],
+        "x-ms-client-request-id": "79fde9de-0315-e1b1-e8fa-a2f79f3e99fa",
+        "x-ms-date": "Wed, 11 Dec 2019 23:07:40 GMT",
         "x-ms-delete-snapshots": "include",
         "x-ms-return-client-request-id": "true",
         "x-ms-version": "2019-07-07"
@@ -592,27 +479,21 @@
       "StatusCode": 202,
       "ResponseHeaders": {
         "Content-Length": "0",
-        "Date": "Wed, 11 Dec 2019 20:40:04 GMT",
-        "Server": [
-          "Windows-Azure-File/1.0",
-          "Microsoft-HTTPAPI/2.0"
-        ],
-        "x-ms-client-request-id": "ea298d88-4c1f-76ae-d82d-da5a417fff30",
-        "x-ms-request-id": "ef3e40cb-c01a-0019-2263-b01280000000",
+        "Date": "Wed, 11 Dec 2019 23:07:39 GMT",
+        "Server": [
+          "Windows-Azure-File/1.0",
+          "Microsoft-HTTPAPI/2.0"
+        ],
+        "x-ms-client-request-id": "79fde9de-0315-e1b1-e8fa-a2f79f3e99fa",
+        "x-ms-request-id": "01ef16ef-d01a-0015-0177-b08588000000",
         "x-ms-version": "2019-07-07"
       },
       "ResponseBody": []
     }
   ],
   "Variables": {
-<<<<<<< HEAD
-    "DateTimeOffsetNow": "2019-12-05T16:27:19.865095-08:00",
-    "RandomSeed": "282490729",
+    "DateTimeOffsetNow": "2019-12-11T15:07:40.2252944-08:00",
+    "RandomSeed": "1210778215",
     "Storage_TestConfigDefault": "ProductionTenant\nseanstagetest\nU2FuaXRpemVk\nhttp://seanstagetest.blob.core.windows.net\nhttp://seanstagetest.file.core.windows.net\nhttp://seanstagetest.queue.core.windows.net\nhttp://seanstagetest.table.core.windows.net\n\n\n\n\nhttp://seanstagetest-secondary.blob.core.windows.net\nhttp://seanstagetest-secondary.file.core.windows.net\nhttp://seanstagetest-secondary.queue.core.windows.net\nhttp://seanstagetest-secondary.table.core.windows.net\n\nSanitized\n\n\nCloud\nBlobEndpoint=http://seanstagetest.blob.core.windows.net/;QueueEndpoint=http://seanstagetest.queue.core.windows.net/;FileEndpoint=http://seanstagetest.file.core.windows.net/;BlobSecondaryEndpoint=http://seanstagetest-secondary.blob.core.windows.net/;QueueSecondaryEndpoint=http://seanstagetest-secondary.queue.core.windows.net/;FileSecondaryEndpoint=http://seanstagetest-secondary.file.core.windows.net/;AccountName=seanstagetest;AccountKey=Sanitized\nseanscope1"
-=======
-    "DateTimeOffsetNow": "2019-12-11T12:40:03.8631319-08:00",
-    "RandomSeed": "980983883",
-    "Storage_TestConfigDefault": "ProductionTenant\nseanstagetest\nU2FuaXRpemVk\nhttp://seanstagetest.blob.core.windows.net\nhttp://seanstagetest.file.core.windows.net\nhttp://seanstagetest.queue.core.windows.net\nhttp://seanstagetest.table.core.windows.net\n\n\n\n\nhttp://seanstagetest-secondary.blob.core.windows.net\nhttp://seanstagetest-secondary.file.core.windows.net\nhttp://seanstagetest-secondary.queue.core.windows.net\nhttp://seanstagetest-secondary.table.core.windows.net\n\nSanitized\n\n\nCloud\nBlobEndpoint=http://seanstagetest.blob.core.windows.net/;QueueEndpoint=http://seanstagetest.queue.core.windows.net/;FileEndpoint=http://seanstagetest.file.core.windows.net/;BlobSecondaryEndpoint=http://seanstagetest-secondary.blob.core.windows.net/;QueueSecondaryEndpoint=http://seanstagetest-secondary.queue.core.windows.net/;FileSecondaryEndpoint=http://seanstagetest-secondary.file.core.windows.net/;AccountName=seanstagetest;AccountKey=Sanitized"
->>>>>>> 5e20a7a1
   }
 }