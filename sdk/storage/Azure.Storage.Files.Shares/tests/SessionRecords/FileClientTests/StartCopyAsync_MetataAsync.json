{
  "Entries": [
    {
      "RequestUri": "https://seanmcccanary3.file.core.windows.net/test-share-47ede76d-e7bc-4786-6c51-6dcf66603bb4?restype=share",
      "RequestMethod": "PUT",
      "RequestHeaders": {
        "Accept": "application/xml",
        "Authorization": "Sanitized",
        "traceparent": "00-68dcf1d61c4d934dbe3420f5594db950-4a79d0d833ad9a47-00",
        "User-Agent": [
          "azsdk-net-Storage.Files.Shares/12.7.0-alpha.20210121.1",
          "(.NET 5.0.2; Microsoft Windows 10.0.19042)"
        ],
        "x-ms-client-request-id": "3a6083c2-8fd2-bb8a-6464-61813a806906",
        "x-ms-date": "Thu, 21 Jan 2021 20:42:38 GMT",
        "x-ms-return-client-request-id": "true",
        "x-ms-version": "2020-06-12"
      },
      "RequestBody": null,
      "StatusCode": 201,
      "ResponseHeaders": {
        "Content-Length": "0",
        "Date": "Thu, 21 Jan 2021 20:42:38 GMT",
        "ETag": "\u00220x8D8BE4D17689E0E\u0022",
        "Last-Modified": "Thu, 21 Jan 2021 20:42:38 GMT",
        "Server": [
          "Windows-Azure-File/1.0",
          "Microsoft-HTTPAPI/2.0"
        ],
        "x-ms-client-request-id": "3a6083c2-8fd2-bb8a-6464-61813a806906",
<<<<<<< HEAD
        "x-ms-request-id": "c9ef6925-f01a-0012-1b37-f3e9eb000000",
        "x-ms-version": "2020-06-12"
=======
        "x-ms-request-id": "23aeac59-a01a-003d-7335-f0acd9000000",
        "x-ms-version": "2020-04-08"
>>>>>>> ac24a13f
      },
      "ResponseBody": []
    },
    {
      "RequestUri": "https://seanmcccanary3.file.core.windows.net/test-share-47ede76d-e7bc-4786-6c51-6dcf66603bb4/test-directory-452298d9-f609-fdcf-6941-96915ddbf940?restype=directory",
      "RequestMethod": "PUT",
      "RequestHeaders": {
        "Accept": "application/xml",
        "Authorization": "Sanitized",
        "traceparent": "00-1677c8a9b6e7504dac885f4c58cc6f5c-5a71eaf094346246-00",
        "User-Agent": [
          "azsdk-net-Storage.Files.Shares/12.7.0-alpha.20210121.1",
          "(.NET 5.0.2; Microsoft Windows 10.0.19042)"
        ],
        "x-ms-client-request-id": "b5d282c1-fa09-ccb2-b462-d190f9f95e88",
        "x-ms-date": "Thu, 21 Jan 2021 20:42:39 GMT",
        "x-ms-file-attributes": "None",
        "x-ms-file-creation-time": "Now",
        "x-ms-file-last-write-time": "Now",
        "x-ms-file-permission": "Inherit",
        "x-ms-return-client-request-id": "true",
        "x-ms-version": "2020-06-12"
      },
      "RequestBody": null,
      "StatusCode": 201,
      "ResponseHeaders": {
        "Content-Length": "0",
        "Date": "Thu, 21 Jan 2021 20:42:38 GMT",
        "ETag": "\u00220x8D8BE4D17728C37\u0022",
        "Last-Modified": "Thu, 21 Jan 2021 20:42:38 GMT",
        "Server": [
          "Windows-Azure-File/1.0",
          "Microsoft-HTTPAPI/2.0"
        ],
        "x-ms-client-request-id": "b5d282c1-fa09-ccb2-b462-d190f9f95e88",
        "x-ms-file-attributes": "Directory",
        "x-ms-file-change-time": "2021-01-21T20:42:38.8067383Z",
        "x-ms-file-creation-time": "2021-01-21T20:42:38.8067383Z",
        "x-ms-file-id": "13835128424026341376",
        "x-ms-file-last-write-time": "2021-01-21T20:42:38.8067383Z",
        "x-ms-file-parent-id": "0",
        "x-ms-file-permission-key": "17860367565182308406*11459378189709739967",
        "x-ms-request-id": "23aeac5c-a01a-003d-7435-f0acd9000000",
        "x-ms-request-server-encrypted": "true",
        "x-ms-version": "2020-06-12"
      },
      "ResponseBody": []
    },
    {
      "RequestUri": "https://seanmcccanary3.file.core.windows.net/test-share-47ede76d-e7bc-4786-6c51-6dcf66603bb4/test-directory-452298d9-f609-fdcf-6941-96915ddbf940/test-file-896f206b-8673-d806-b636-d4e3d5a7ef6b",
      "RequestMethod": "PUT",
      "RequestHeaders": {
        "Accept": "application/xml",
        "Authorization": "Sanitized",
        "traceparent": "00-6f31293f713a5d478a92d723e1e55c3c-0353151ea10f1343-00",
        "User-Agent": [
          "azsdk-net-Storage.Files.Shares/12.7.0-alpha.20210121.1",
          "(.NET 5.0.2; Microsoft Windows 10.0.19042)"
        ],
        "x-ms-client-request-id": "edbc97c8-e78e-3bbc-7cf9-fed225cff60d",
        "x-ms-content-length": "1048576",
        "x-ms-date": "Thu, 21 Jan 2021 20:42:39 GMT",
        "x-ms-file-attributes": "None",
        "x-ms-file-creation-time": "Now",
        "x-ms-file-last-write-time": "Now",
        "x-ms-file-permission": "Inherit",
        "x-ms-return-client-request-id": "true",
        "x-ms-type": "file",
        "x-ms-version": "2020-06-12"
      },
      "RequestBody": null,
      "StatusCode": 201,
      "ResponseHeaders": {
        "Content-Length": "0",
        "Date": "Thu, 21 Jan 2021 20:42:38 GMT",
        "ETag": "\u00220x8D8BE4D177C03C4\u0022",
        "Last-Modified": "Thu, 21 Jan 2021 20:42:38 GMT",
        "Server": [
          "Windows-Azure-File/1.0",
          "Microsoft-HTTPAPI/2.0"
        ],
        "x-ms-client-request-id": "edbc97c8-e78e-3bbc-7cf9-fed225cff60d",
        "x-ms-file-attributes": "Archive",
        "x-ms-file-change-time": "2021-01-21T20:42:38.8687812Z",
        "x-ms-file-creation-time": "2021-01-21T20:42:38.8687812Z",
        "x-ms-file-id": "11529285414812647424",
        "x-ms-file-last-write-time": "2021-01-21T20:42:38.8687812Z",
        "x-ms-file-parent-id": "13835128424026341376",
        "x-ms-file-permission-key": "4010187179898695473*11459378189709739967",
        "x-ms-request-id": "23aeac5e-a01a-003d-7635-f0acd9000000",
        "x-ms-request-server-encrypted": "true",
        "x-ms-version": "2020-06-12"
      },
      "ResponseBody": []
    },
    {
      "RequestUri": "https://seanmcccanary3.file.core.windows.net/test-share-92be6573-8229-277f-e857-8a325868a865?restype=share",
      "RequestMethod": "PUT",
      "RequestHeaders": {
        "Accept": "application/xml",
        "Authorization": "Sanitized",
        "traceparent": "00-8c0977047d1c8242a966062c86b281b4-6ecf0ee78bb8ec48-00",
        "User-Agent": [
          "azsdk-net-Storage.Files.Shares/12.7.0-alpha.20210121.1",
          "(.NET 5.0.2; Microsoft Windows 10.0.19042)"
        ],
        "x-ms-client-request-id": "ca2a204a-6092-464d-1894-04365c89e214",
        "x-ms-date": "Thu, 21 Jan 2021 20:42:39 GMT",
        "x-ms-return-client-request-id": "true",
        "x-ms-version": "2020-06-12"
      },
      "RequestBody": null,
      "StatusCode": 201,
      "ResponseHeaders": {
        "Content-Length": "0",
        "Date": "Thu, 21 Jan 2021 20:42:38 GMT",
        "ETag": "\u00220x8D8BE4D17A1F5B3\u0022",
        "Last-Modified": "Thu, 21 Jan 2021 20:42:39 GMT",
        "Server": [
          "Windows-Azure-File/1.0",
          "Microsoft-HTTPAPI/2.0"
        ],
        "x-ms-client-request-id": "ca2a204a-6092-464d-1894-04365c89e214",
<<<<<<< HEAD
        "x-ms-request-id": "c9ef6929-f01a-0012-1e37-f3e9eb000000",
        "x-ms-version": "2020-06-12"
=======
        "x-ms-request-id": "63dd95fa-f01a-0089-0135-f06017000000",
        "x-ms-version": "2020-04-08"
>>>>>>> ac24a13f
      },
      "ResponseBody": []
    },
    {
      "RequestUri": "https://seanmcccanary3.file.core.windows.net/test-share-92be6573-8229-277f-e857-8a325868a865/test-directory-c78e9951-b8b5-7022-88d4-e7942370e283?restype=directory",
      "RequestMethod": "PUT",
      "RequestHeaders": {
        "Accept": "application/xml",
        "Authorization": "Sanitized",
        "traceparent": "00-2db536de4a0f154c8ff14de01da4a972-a7f2167190fc664e-00",
        "User-Agent": [
          "azsdk-net-Storage.Files.Shares/12.7.0-alpha.20210121.1",
          "(.NET 5.0.2; Microsoft Windows 10.0.19042)"
        ],
        "x-ms-client-request-id": "abbd4bb2-2ad7-927a-feb9-41bd78b822a7",
        "x-ms-date": "Thu, 21 Jan 2021 20:42:39 GMT",
        "x-ms-file-attributes": "None",
        "x-ms-file-creation-time": "Now",
        "x-ms-file-last-write-time": "Now",
        "x-ms-file-permission": "Inherit",
        "x-ms-return-client-request-id": "true",
        "x-ms-version": "2020-06-12"
      },
      "RequestBody": null,
      "StatusCode": 201,
      "ResponseHeaders": {
        "Content-Length": "0",
        "Date": "Thu, 21 Jan 2021 20:42:38 GMT",
        "ETag": "\u00220x8D8BE4D17AD07B9\u0022",
        "Last-Modified": "Thu, 21 Jan 2021 20:42:39 GMT",
        "Server": [
          "Windows-Azure-File/1.0",
          "Microsoft-HTTPAPI/2.0"
        ],
        "x-ms-client-request-id": "abbd4bb2-2ad7-927a-feb9-41bd78b822a7",
        "x-ms-file-attributes": "Directory",
        "x-ms-file-change-time": "2021-01-21T20:42:39.1900089Z",
        "x-ms-file-creation-time": "2021-01-21T20:42:39.1900089Z",
        "x-ms-file-id": "13835128424026341376",
        "x-ms-file-last-write-time": "2021-01-21T20:42:39.1900089Z",
        "x-ms-file-parent-id": "0",
        "x-ms-file-permission-key": "17860367565182308406*11459378189709739967",
        "x-ms-request-id": "63dd95fd-f01a-0089-0235-f06017000000",
        "x-ms-request-server-encrypted": "true",
        "x-ms-version": "2020-06-12"
      },
      "ResponseBody": []
    },
    {
      "RequestUri": "https://seanmcccanary3.file.core.windows.net/test-share-92be6573-8229-277f-e857-8a325868a865/test-directory-c78e9951-b8b5-7022-88d4-e7942370e283/test-file-02d180b2-aba1-73d6-c6aa-b7e192cc72e2",
      "RequestMethod": "PUT",
      "RequestHeaders": {
        "Accept": "application/xml",
        "Authorization": "Sanitized",
        "traceparent": "00-b9de21e5cbe11046af932a065098d569-fc8f72ec76b2f540-00",
        "User-Agent": [
          "azsdk-net-Storage.Files.Shares/12.7.0-alpha.20210121.1",
          "(.NET 5.0.2; Microsoft Windows 10.0.19042)"
        ],
        "x-ms-client-request-id": "7da37eb1-8bd4-0680-7449-e52d72980031",
        "x-ms-content-length": "1048576",
        "x-ms-date": "Thu, 21 Jan 2021 20:42:39 GMT",
        "x-ms-file-attributes": "None",
        "x-ms-file-creation-time": "Now",
        "x-ms-file-last-write-time": "Now",
        "x-ms-file-permission": "Inherit",
        "x-ms-return-client-request-id": "true",
        "x-ms-type": "file",
        "x-ms-version": "2020-06-12"
      },
      "RequestBody": null,
      "StatusCode": 201,
      "ResponseHeaders": {
        "Content-Length": "0",
        "Date": "Thu, 21 Jan 2021 20:42:38 GMT",
        "ETag": "\u00220x8D8BE4D17B6A65B\u0022",
        "Last-Modified": "Thu, 21 Jan 2021 20:42:39 GMT",
        "Server": [
          "Windows-Azure-File/1.0",
          "Microsoft-HTTPAPI/2.0"
        ],
        "x-ms-client-request-id": "7da37eb1-8bd4-0680-7449-e52d72980031",
        "x-ms-file-attributes": "Archive",
        "x-ms-file-change-time": "2021-01-21T20:42:39.2530523Z",
        "x-ms-file-creation-time": "2021-01-21T20:42:39.2530523Z",
        "x-ms-file-id": "11529285414812647424",
        "x-ms-file-last-write-time": "2021-01-21T20:42:39.2530523Z",
        "x-ms-file-parent-id": "13835128424026341376",
        "x-ms-file-permission-key": "4010187179898695473*11459378189709739967",
        "x-ms-request-id": "63dd95fe-f01a-0089-0335-f06017000000",
        "x-ms-request-server-encrypted": "true",
        "x-ms-version": "2020-06-12"
      },
      "ResponseBody": []
    },
    {
      "RequestUri": "https://seanmcccanary3.file.core.windows.net/test-share-47ede76d-e7bc-4786-6c51-6dcf66603bb4/test-directory-452298d9-f609-fdcf-6941-96915ddbf940/test-file-896f206b-8673-d806-b636-d4e3d5a7ef6b?comp=range",
      "RequestMethod": "PUT",
      "RequestHeaders": {
        "Accept": "application/xml",
        "Authorization": "Sanitized",
        "Content-Length": "1024",
        "Content-Type": "application/octet-stream",
        "traceparent": "00-e3e3afabecd1ac4e924276a2fc2f57c3-11911caf4baf0347-00",
        "User-Agent": [
          "azsdk-net-Storage.Files.Shares/12.7.0-alpha.20210121.1",
          "(.NET 5.0.2; Microsoft Windows 10.0.19042)"
        ],
        "x-ms-client-request-id": "d2fb16c8-b119-4ce2-d2d6-b1394c165b89",
        "x-ms-date": "Thu, 21 Jan 2021 20:42:39 GMT",
        "x-ms-range": "bytes=0-1023",
        "x-ms-return-client-request-id": "true",
        "x-ms-version": "2020-06-12",
        "x-ms-write": "update"
      },
      "RequestBody": "Rl92stVK9HzUliFLcVLXsT9gMBMp9Q28RdtjaVF/yEdVCDw9nriBZoomqD5pNJQhcjPtEmjsB1FRum365osqVc3a9mkVmhKH3smJAk3PUhFGQfcdkbbeaAHr6\u002BRKh3/\u002B\u002B1Nwjz0rC9chZjSfYwQDgWdbs6WTDcMX\u002B45oKq4uPFZJigb5X8PTGzUf/CqBPwT852p879Taau6PWJSvwuEp8irdVdn9CSKkiJhvdBGZlbuJa0JDsU2Cbx8YagYuJFhU9QkApOkr/91I2GY8a/bc9sLYJVef5UDdWua55J8bdWQ/G34HmPHRXmxk\u002B9nmRgQpO3REVv4BtRDJI0kDcRo\u002BLWIC/E931F3RBsfrOulm9hThkKgq1h9lPmZuPnWnzexRJs5340q0sWYXc083FnomYiw1IuBxE1ZDnL7pCZbnKTjamRQb7xLJLd9CE2PPLijrR9xIcqsL3xJ4M0aLy6fQL0oXXHxmC3IZa/QBLwDydG6V/cG6nraMzrkCorvLPmE3ceMZt9GrhTxpLga2CrARhr/Y9c3mFpCTio7DY2i3Ti2Syb4c2Lyc6neEUG\u002Bw1cQJ8Bz780iUUVtShi1D6CLUsuDZI0Dx9K0DOwtVYcUg47TKuXJLu1rl/nhjylKOWQJVsJ6P17GDF/xu\u002BLc8PvCVMaN4eS\u002BviPaG8yXIjipbdOIJ/7EnkQwDRqF23MKiqL\u002BIzZivFt/SpienCOOMuonRE4PVMz8\u002Bbp\u002BWdTKNOKs040plQMCRq14CNliJf4godowXpMk/zXWASV/4GKCtRW57cyWYJnrIQGcl0vzmte4Xbv6mdZPi9BXU5fdgmZO9VPHqDQxjj1ART2RhGvt5mpNx4aqhB8/amH4Pw0GCaKfUZ30L\u002B6fhs96ulCYvgdoaW0tj7rfpG00hEHWOU8sOjua9jLJ9bZ7skC3L83Ooqhej9Wj2H3nv60sw6eoyU2ASnwU/cvQonO6sdl6JHSjZeGZd6l1jGG9tzaFmTYOzujzMuVNtaDgie1h5SagaZc0jVnCE1GgCroeV0qVTwU9q\u002BLwivWTVbA8uO28F6c/HUmfUQ/YTL\u002BXTyQrM15aSzrkID1Hr\u002BKhoTupgVpn5/cS3zoA9f31YV8nXTvNZCZR5m2y1/Np\u002B21q/a/UMsthM2sxFFAkWVU87sLiIFKm1D0VW57ssQwHqOfMmfhOITKXwinQmE/SKY0UceUwi9sawCVywtssdH5bKW9oV8Nc7s2MTl4k1jvtQy4N1D8m1yEMsdXS315ba0mreXLgadXNu4MboD148e3pgYOpHpxDMFZOW6HpihNvNOMUfVjJDNVUQBy8DzLjl8Pr5VnerkipaEUYkhIz5C1zqG9aYHSRIHSqVN6DgyQ==",
      "StatusCode": 201,
      "ResponseHeaders": {
        "Content-Length": "0",
        "Content-MD5": "YsGym4J7\u002BLjeVDNOIE4/xQ==",
        "Date": "Thu, 21 Jan 2021 20:42:39 GMT",
        "ETag": "\u00220x8D8BE4D17C28F66\u0022",
        "Last-Modified": "Thu, 21 Jan 2021 20:42:39 GMT",
        "Server": [
          "Windows-Azure-File/1.0",
          "Microsoft-HTTPAPI/2.0"
        ],
        "x-ms-client-request-id": "d2fb16c8-b119-4ce2-d2d6-b1394c165b89",
        "x-ms-request-id": "63dd95ff-f01a-0089-0435-f06017000000",
        "x-ms-request-server-encrypted": "true",
        "x-ms-version": "2020-06-12"
      },
      "ResponseBody": []
    },
    {
      "RequestUri": "https://seanmcccanary3.file.core.windows.net/test-share-47ede76d-e7bc-4786-6c51-6dcf66603bb4/test-directory-452298d9-f609-fdcf-6941-96915ddbf940/test-file-896f206b-8673-d806-b636-d4e3d5a7ef6b",
      "RequestMethod": "PUT",
      "RequestHeaders": {
        "Accept": "application/xml",
        "Authorization": "Sanitized",
        "traceparent": "00-c810fdadd5497c4f9689ba3d5dd5cb94-cbd44ce647fe1a47-00",
        "User-Agent": [
          "azsdk-net-Storage.Files.Shares/12.7.0-alpha.20210121.1",
          "(.NET 5.0.2; Microsoft Windows 10.0.19042)"
        ],
        "x-ms-client-request-id": "20cc79fe-0ea5-97af-f864-25a9b7f4170c",
        "x-ms-copy-source": "https://seanmcccanary3.file.core.windows.net/test-share-47ede76d-e7bc-4786-6c51-6dcf66603bb4/test-directory-452298d9-f609-fdcf-6941-96915ddbf940/test-file-896f206b-8673-d806-b636-d4e3d5a7ef6b",
        "x-ms-date": "Thu, 21 Jan 2021 20:42:39 GMT",
        "x-ms-meta-Capital": "letter",
        "x-ms-meta-foo": "bar",
        "x-ms-meta-meta": "data",
        "x-ms-meta-UPPER": "case",
        "x-ms-return-client-request-id": "true",
        "x-ms-version": "2020-06-12"
      },
      "RequestBody": null,
      "StatusCode": 202,
      "ResponseHeaders": {
        "Content-Length": "0",
        "Date": "Thu, 21 Jan 2021 20:42:39 GMT",
        "ETag": "\u00220x8D8BE4D17D270C4\u0022",
        "Last-Modified": "Thu, 21 Jan 2021 20:42:39 GMT",
        "Server": [
          "Windows-Azure-File/1.0",
          "Microsoft-HTTPAPI/2.0"
        ],
        "x-ms-client-request-id": "20cc79fe-0ea5-97af-f864-25a9b7f4170c",
        "x-ms-copy-id": "95ea1720-f177-4764-a51e-c9dd7cf639bb",
        "x-ms-copy-status": "success",
<<<<<<< HEAD
        "x-ms-request-id": "c9ef692e-f01a-0012-2237-f3e9eb000000",
        "x-ms-version": "2020-06-12"
=======
        "x-ms-request-id": "63dd9601-f01a-0089-0535-f06017000000",
        "x-ms-version": "2020-04-08"
>>>>>>> ac24a13f
      },
      "ResponseBody": []
    },
    {
      "RequestUri": "https://seanmcccanary3.file.core.windows.net/test-share-47ede76d-e7bc-4786-6c51-6dcf66603bb4/test-directory-452298d9-f609-fdcf-6941-96915ddbf940/test-file-896f206b-8673-d806-b636-d4e3d5a7ef6b",
      "RequestMethod": "HEAD",
      "RequestHeaders": {
        "Accept": "application/xml",
        "Authorization": "Sanitized",
        "traceparent": "00-7ab9a66049e25b4bb8dd2f76fb8f4fe7-54f0675925e3d44d-00",
        "User-Agent": [
          "azsdk-net-Storage.Files.Shares/12.7.0-alpha.20210121.1",
          "(.NET 5.0.2; Microsoft Windows 10.0.19042)"
        ],
        "x-ms-client-request-id": "d33a54f7-3a49-6be4-9867-516f6ecfec3a",
        "x-ms-date": "Thu, 21 Jan 2021 20:42:39 GMT",
        "x-ms-return-client-request-id": "true",
        "x-ms-version": "2020-06-12"
      },
      "RequestBody": null,
      "StatusCode": 200,
      "ResponseHeaders": {
        "Content-Length": "1048576",
        "Content-Type": "application/octet-stream",
        "Date": "Thu, 21 Jan 2021 20:42:39 GMT",
        "ETag": "\u00220x8D8BE4D17D270C4\u0022",
        "Last-Modified": "Thu, 21 Jan 2021 20:42:39 GMT",
        "Server": [
          "Windows-Azure-File/1.0",
          "Microsoft-HTTPAPI/2.0"
        ],
        "Vary": "Origin",
        "x-ms-client-request-id": "d33a54f7-3a49-6be4-9867-516f6ecfec3a",
        "x-ms-copy-completion-time": "Thu, 21 Jan 2021 20:42:39 GMT",
        "x-ms-copy-id": "95ea1720-f177-4764-a51e-c9dd7cf639bb",
        "x-ms-copy-progress": "1048576/1048576",
        "x-ms-copy-source": "https://seanmcccanary3.file.core.windows.net/test-share-47ede76d-e7bc-4786-6c51-6dcf66603bb4/test-directory-452298d9-f609-fdcf-6941-96915ddbf940/test-file-896f206b-8673-d806-b636-d4e3d5a7ef6b",
        "x-ms-copy-status": "success",
        "x-ms-file-attributes": "Archive",
        "x-ms-file-change-time": "2021-01-21T20:42:39.4351812Z",
        "x-ms-file-creation-time": "2021-01-21T20:42:39.4351812Z",
        "x-ms-file-id": "11529285414812647424",
        "x-ms-file-last-write-time": "2021-01-21T20:42:39.4351812Z",
        "x-ms-file-parent-id": "13835128424026341376",
        "x-ms-file-permission-key": "4010187179898695473*11459378189709739967",
        "x-ms-lease-state": "available",
        "x-ms-lease-status": "unlocked",
        "x-ms-meta-Capital": "letter",
        "x-ms-meta-foo": "bar",
        "x-ms-meta-meta": "data",
        "x-ms-meta-UPPER": "case",
        "x-ms-request-id": "63dd9602-f01a-0089-0635-f06017000000",
        "x-ms-server-encrypted": "true",
        "x-ms-type": "File",
        "x-ms-version": "2020-06-12"
      },
      "ResponseBody": []
    },
    {
      "RequestUri": "https://seanmcccanary3.file.core.windows.net/test-share-47ede76d-e7bc-4786-6c51-6dcf66603bb4/test-directory-452298d9-f609-fdcf-6941-96915ddbf940/test-file-896f206b-8673-d806-b636-d4e3d5a7ef6b",
      "RequestMethod": "HEAD",
      "RequestHeaders": {
        "Accept": "application/xml",
        "Authorization": "Sanitized",
        "traceparent": "00-70c794baf826cf47854a52f73112a60f-02278bfb2dcb8a44-00",
        "User-Agent": [
          "azsdk-net-Storage.Files.Shares/12.7.0-alpha.20210121.1",
          "(.NET 5.0.2; Microsoft Windows 10.0.19042)"
        ],
        "x-ms-client-request-id": "62b2ab15-44b9-10c2-2cdf-6486846ec5ce",
        "x-ms-date": "Thu, 21 Jan 2021 20:42:40 GMT",
        "x-ms-return-client-request-id": "true",
        "x-ms-version": "2020-06-12"
      },
      "RequestBody": null,
      "StatusCode": 200,
      "ResponseHeaders": {
        "Content-Length": "1048576",
        "Content-Type": "application/octet-stream",
        "Date": "Thu, 21 Jan 2021 20:42:39 GMT",
        "ETag": "\u00220x8D8BE4D17D270C4\u0022",
        "Last-Modified": "Thu, 21 Jan 2021 20:42:39 GMT",
        "Server": [
          "Windows-Azure-File/1.0",
          "Microsoft-HTTPAPI/2.0"
        ],
        "Vary": "Origin",
        "x-ms-client-request-id": "62b2ab15-44b9-10c2-2cdf-6486846ec5ce",
        "x-ms-copy-completion-time": "Thu, 21 Jan 2021 20:42:39 GMT",
        "x-ms-copy-id": "95ea1720-f177-4764-a51e-c9dd7cf639bb",
        "x-ms-copy-progress": "1048576/1048576",
        "x-ms-copy-source": "https://seanmcccanary3.file.core.windows.net/test-share-47ede76d-e7bc-4786-6c51-6dcf66603bb4/test-directory-452298d9-f609-fdcf-6941-96915ddbf940/test-file-896f206b-8673-d806-b636-d4e3d5a7ef6b",
        "x-ms-copy-status": "success",
        "x-ms-file-attributes": "Archive",
        "x-ms-file-change-time": "2021-01-21T20:42:39.4351812Z",
        "x-ms-file-creation-time": "2021-01-21T20:42:39.4351812Z",
        "x-ms-file-id": "11529285414812647424",
        "x-ms-file-last-write-time": "2021-01-21T20:42:39.4351812Z",
        "x-ms-file-parent-id": "13835128424026341376",
        "x-ms-file-permission-key": "4010187179898695473*11459378189709739967",
        "x-ms-lease-state": "available",
        "x-ms-lease-status": "unlocked",
        "x-ms-meta-Capital": "letter",
        "x-ms-meta-foo": "bar",
        "x-ms-meta-meta": "data",
        "x-ms-meta-UPPER": "case",
        "x-ms-request-id": "63dd9603-f01a-0089-0735-f06017000000",
        "x-ms-server-encrypted": "true",
        "x-ms-type": "File",
        "x-ms-version": "2020-06-12"
      },
      "ResponseBody": []
    },
    {
      "RequestUri": "https://seanmcccanary3.file.core.windows.net/test-share-92be6573-8229-277f-e857-8a325868a865?restype=share",
      "RequestMethod": "DELETE",
      "RequestHeaders": {
        "Accept": "application/xml",
        "Authorization": "Sanitized",
        "traceparent": "00-f246c2a5dfe3c149b3920696e15b61c2-8543384d95fee545-00",
        "User-Agent": [
          "azsdk-net-Storage.Files.Shares/12.7.0-alpha.20210121.1",
          "(.NET 5.0.2; Microsoft Windows 10.0.19042)"
        ],
        "x-ms-client-request-id": "c2590a88-891c-2a81-29d5-c12e7ce9a42c",
        "x-ms-date": "Thu, 21 Jan 2021 20:42:40 GMT",
        "x-ms-delete-snapshots": "include",
        "x-ms-return-client-request-id": "true",
        "x-ms-version": "2020-06-12"
      },
      "RequestBody": null,
      "StatusCode": 202,
      "ResponseHeaders": {
        "Content-Length": "0",
        "Date": "Thu, 21 Jan 2021 20:42:39 GMT",
        "Server": [
          "Windows-Azure-File/1.0",
          "Microsoft-HTTPAPI/2.0"
        ],
        "x-ms-client-request-id": "c2590a88-891c-2a81-29d5-c12e7ce9a42c",
<<<<<<< HEAD
        "x-ms-request-id": "c9ef6932-f01a-0012-2537-f3e9eb000000",
        "x-ms-version": "2020-06-12"
=======
        "x-ms-request-id": "63dd9604-f01a-0089-0835-f06017000000",
        "x-ms-version": "2020-04-08"
>>>>>>> ac24a13f
      },
      "ResponseBody": []
    },
    {
      "RequestUri": "https://seanmcccanary3.file.core.windows.net/test-share-47ede76d-e7bc-4786-6c51-6dcf66603bb4?restype=share",
      "RequestMethod": "DELETE",
      "RequestHeaders": {
        "Accept": "application/xml",
        "Authorization": "Sanitized",
        "traceparent": "00-769caefbc7e07043982ddab28ca770eb-82b07f57f01d504c-00",
        "User-Agent": [
          "azsdk-net-Storage.Files.Shares/12.7.0-alpha.20210121.1",
          "(.NET 5.0.2; Microsoft Windows 10.0.19042)"
        ],
        "x-ms-client-request-id": "79fde9de-0315-e1b1-e8fa-a2f79f3e99fa",
        "x-ms-date": "Thu, 21 Jan 2021 20:42:40 GMT",
        "x-ms-delete-snapshots": "include",
        "x-ms-return-client-request-id": "true",
        "x-ms-version": "2020-06-12"
      },
      "RequestBody": null,
      "StatusCode": 202,
      "ResponseHeaders": {
        "Content-Length": "0",
        "Date": "Thu, 21 Jan 2021 20:42:39 GMT",
        "Server": [
          "Windows-Azure-File/1.0",
          "Microsoft-HTTPAPI/2.0"
        ],
        "x-ms-client-request-id": "79fde9de-0315-e1b1-e8fa-a2f79f3e99fa",
<<<<<<< HEAD
        "x-ms-request-id": "c9ef6933-f01a-0012-2637-f3e9eb000000",
        "x-ms-version": "2020-06-12"
=======
        "x-ms-request-id": "63dd9605-f01a-0089-0935-f06017000000",
        "x-ms-version": "2020-04-08"
>>>>>>> ac24a13f
      },
      "ResponseBody": []
    }
  ],
  "Variables": {
    "DateTimeOffsetNow": "2021-01-21T14:42:39.7694876-06:00",
    "RandomSeed": "1210778215",
    "Storage_TestConfigDefault": "ProductionTenant\nseanmcccanary3\nU2FuaXRpemVk\nhttps://seanmcccanary3.blob.core.windows.net\nhttps://seanmcccanary3.file.core.windows.net\nhttps://seanmcccanary3.queue.core.windows.net\nhttps://seanmcccanary3.table.core.windows.net\n\n\n\n\nhttps://seanmcccanary3-secondary.blob.core.windows.net\nhttps://seanmcccanary3-secondary.file.core.windows.net\nhttps://seanmcccanary3-secondary.queue.core.windows.net\nhttps://seanmcccanary3-secondary.table.core.windows.net\n\nSanitized\n\n\nCloud\nBlobEndpoint=https://seanmcccanary3.blob.core.windows.net/;QueueEndpoint=https://seanmcccanary3.queue.core.windows.net/;FileEndpoint=https://seanmcccanary3.file.core.windows.net/;BlobSecondaryEndpoint=https://seanmcccanary3-secondary.blob.core.windows.net/;QueueSecondaryEndpoint=https://seanmcccanary3-secondary.queue.core.windows.net/;FileSecondaryEndpoint=https://seanmcccanary3-secondary.file.core.windows.net/;AccountName=seanmcccanary3;AccountKey=Kg==;\nseanscope1"
  }
}<|MERGE_RESOLUTION|>--- conflicted
+++ resolved
@@ -1,56 +1,51 @@
 {
   "Entries": [
     {
-      "RequestUri": "https://seanmcccanary3.file.core.windows.net/test-share-47ede76d-e7bc-4786-6c51-6dcf66603bb4?restype=share",
-      "RequestMethod": "PUT",
-      "RequestHeaders": {
-        "Accept": "application/xml",
-        "Authorization": "Sanitized",
-        "traceparent": "00-68dcf1d61c4d934dbe3420f5594db950-4a79d0d833ad9a47-00",
-        "User-Agent": [
-          "azsdk-net-Storage.Files.Shares/12.7.0-alpha.20210121.1",
-          "(.NET 5.0.2; Microsoft Windows 10.0.19042)"
-        ],
-        "x-ms-client-request-id": "3a6083c2-8fd2-bb8a-6464-61813a806906",
-        "x-ms-date": "Thu, 21 Jan 2021 20:42:38 GMT",
-        "x-ms-return-client-request-id": "true",
-        "x-ms-version": "2020-06-12"
-      },
-      "RequestBody": null,
-      "StatusCode": 201,
-      "ResponseHeaders": {
-        "Content-Length": "0",
-        "Date": "Thu, 21 Jan 2021 20:42:38 GMT",
-        "ETag": "\u00220x8D8BE4D17689E0E\u0022",
-        "Last-Modified": "Thu, 21 Jan 2021 20:42:38 GMT",
-        "Server": [
-          "Windows-Azure-File/1.0",
-          "Microsoft-HTTPAPI/2.0"
-        ],
-        "x-ms-client-request-id": "3a6083c2-8fd2-bb8a-6464-61813a806906",
-<<<<<<< HEAD
-        "x-ms-request-id": "c9ef6925-f01a-0012-1b37-f3e9eb000000",
-        "x-ms-version": "2020-06-12"
-=======
-        "x-ms-request-id": "23aeac59-a01a-003d-7335-f0acd9000000",
-        "x-ms-version": "2020-04-08"
->>>>>>> ac24a13f
-      },
-      "ResponseBody": []
-    },
-    {
-      "RequestUri": "https://seanmcccanary3.file.core.windows.net/test-share-47ede76d-e7bc-4786-6c51-6dcf66603bb4/test-directory-452298d9-f609-fdcf-6941-96915ddbf940?restype=directory",
-      "RequestMethod": "PUT",
-      "RequestHeaders": {
-        "Accept": "application/xml",
-        "Authorization": "Sanitized",
-        "traceparent": "00-1677c8a9b6e7504dac885f4c58cc6f5c-5a71eaf094346246-00",
-        "User-Agent": [
-          "azsdk-net-Storage.Files.Shares/12.7.0-alpha.20210121.1",
-          "(.NET 5.0.2; Microsoft Windows 10.0.19042)"
-        ],
-        "x-ms-client-request-id": "b5d282c1-fa09-ccb2-b462-d190f9f95e88",
-        "x-ms-date": "Thu, 21 Jan 2021 20:42:39 GMT",
+      "RequestUri": "https://seanmcccanary3.file.core.windows.net/test-share-df697487-af3b-cdd1-8fff-e9653fe337ba?restype=share",
+      "RequestMethod": "PUT",
+      "RequestHeaders": {
+        "Accept": "application/xml",
+        "Authorization": "Sanitized",
+        "traceparent": "00-f4941b3690578f4290c80e12b681f50b-2987ec56483e8b45-00",
+        "User-Agent": [
+          "azsdk-net-Storage.Files.Shares/12.7.0-alpha.20210126.1",
+          "(.NET 5.0.2; Microsoft Windows 10.0.19042)"
+        ],
+        "x-ms-client-request-id": "70a2e0d6-0698-015f-d2bf-ea212facac30",
+        "x-ms-date": "Tue, 26 Jan 2021 19:34:14 GMT",
+        "x-ms-return-client-request-id": "true",
+        "x-ms-version": "2020-06-12"
+      },
+      "RequestBody": null,
+      "StatusCode": 201,
+      "ResponseHeaders": {
+        "Content-Length": "0",
+        "Date": "Tue, 26 Jan 2021 19:34:12 GMT",
+        "ETag": "\u00220x8D8C2315CB3B5A9\u0022",
+        "Last-Modified": "Tue, 26 Jan 2021 19:34:13 GMT",
+        "Server": [
+          "Windows-Azure-File/1.0",
+          "Microsoft-HTTPAPI/2.0"
+        ],
+        "x-ms-client-request-id": "70a2e0d6-0698-015f-d2bf-ea212facac30",
+        "x-ms-request-id": "511fc36a-e01a-0013-5f1a-f4fece000000",
+        "x-ms-version": "2020-06-12"
+      },
+      "ResponseBody": []
+    },
+    {
+      "RequestUri": "https://seanmcccanary3.file.core.windows.net/test-share-df697487-af3b-cdd1-8fff-e9653fe337ba/test-directory-7e29c4d6-f7ca-bdb3-72f2-4a6de8184a5f?restype=directory",
+      "RequestMethod": "PUT",
+      "RequestHeaders": {
+        "Accept": "application/xml",
+        "Authorization": "Sanitized",
+        "traceparent": "00-38280ada1544b44fa70958ac287ee416-e561bf202b2c874d-00",
+        "User-Agent": [
+          "azsdk-net-Storage.Files.Shares/12.7.0-alpha.20210126.1",
+          "(.NET 5.0.2; Microsoft Windows 10.0.19042)"
+        ],
+        "x-ms-client-request-id": "bee19621-c306-df31-2ce5-fda5bcf219b9",
+        "x-ms-date": "Tue, 26 Jan 2021 19:34:14 GMT",
         "x-ms-file-attributes": "None",
         "x-ms-file-creation-time": "Now",
         "x-ms-file-last-write-time": "Now",
@@ -62,41 +57,41 @@
       "StatusCode": 201,
       "ResponseHeaders": {
         "Content-Length": "0",
-        "Date": "Thu, 21 Jan 2021 20:42:38 GMT",
-        "ETag": "\u00220x8D8BE4D17728C37\u0022",
-        "Last-Modified": "Thu, 21 Jan 2021 20:42:38 GMT",
-        "Server": [
-          "Windows-Azure-File/1.0",
-          "Microsoft-HTTPAPI/2.0"
-        ],
-        "x-ms-client-request-id": "b5d282c1-fa09-ccb2-b462-d190f9f95e88",
+        "Date": "Tue, 26 Jan 2021 19:34:12 GMT",
+        "ETag": "\u00220x8D8C2315CBCE497\u0022",
+        "Last-Modified": "Tue, 26 Jan 2021 19:34:13 GMT",
+        "Server": [
+          "Windows-Azure-File/1.0",
+          "Microsoft-HTTPAPI/2.0"
+        ],
+        "x-ms-client-request-id": "bee19621-c306-df31-2ce5-fda5bcf219b9",
         "x-ms-file-attributes": "Directory",
-        "x-ms-file-change-time": "2021-01-21T20:42:38.8067383Z",
-        "x-ms-file-creation-time": "2021-01-21T20:42:38.8067383Z",
+        "x-ms-file-change-time": "2021-01-26T19:34:13.7994391Z",
+        "x-ms-file-creation-time": "2021-01-26T19:34:13.7994391Z",
         "x-ms-file-id": "13835128424026341376",
-        "x-ms-file-last-write-time": "2021-01-21T20:42:38.8067383Z",
+        "x-ms-file-last-write-time": "2021-01-26T19:34:13.7994391Z",
         "x-ms-file-parent-id": "0",
         "x-ms-file-permission-key": "17860367565182308406*11459378189709739967",
-        "x-ms-request-id": "23aeac5c-a01a-003d-7435-f0acd9000000",
+        "x-ms-request-id": "511fc36d-e01a-0013-601a-f4fece000000",
         "x-ms-request-server-encrypted": "true",
         "x-ms-version": "2020-06-12"
       },
       "ResponseBody": []
     },
     {
-      "RequestUri": "https://seanmcccanary3.file.core.windows.net/test-share-47ede76d-e7bc-4786-6c51-6dcf66603bb4/test-directory-452298d9-f609-fdcf-6941-96915ddbf940/test-file-896f206b-8673-d806-b636-d4e3d5a7ef6b",
-      "RequestMethod": "PUT",
-      "RequestHeaders": {
-        "Accept": "application/xml",
-        "Authorization": "Sanitized",
-        "traceparent": "00-6f31293f713a5d478a92d723e1e55c3c-0353151ea10f1343-00",
-        "User-Agent": [
-          "azsdk-net-Storage.Files.Shares/12.7.0-alpha.20210121.1",
-          "(.NET 5.0.2; Microsoft Windows 10.0.19042)"
-        ],
-        "x-ms-client-request-id": "edbc97c8-e78e-3bbc-7cf9-fed225cff60d",
+      "RequestUri": "https://seanmcccanary3.file.core.windows.net/test-share-df697487-af3b-cdd1-8fff-e9653fe337ba/test-directory-7e29c4d6-f7ca-bdb3-72f2-4a6de8184a5f/test-file-41638a75-4d1d-0ff0-a2ac-5a4435ddde91",
+      "RequestMethod": "PUT",
+      "RequestHeaders": {
+        "Accept": "application/xml",
+        "Authorization": "Sanitized",
+        "traceparent": "00-fa69086a0e67c94a87cb5547c8f7fe3d-e52e83d840ee704b-00",
+        "User-Agent": [
+          "azsdk-net-Storage.Files.Shares/12.7.0-alpha.20210126.1",
+          "(.NET 5.0.2; Microsoft Windows 10.0.19042)"
+        ],
+        "x-ms-client-request-id": "5460086d-057d-d4cb-a6d2-1c5968eda94f",
         "x-ms-content-length": "1048576",
-        "x-ms-date": "Thu, 21 Jan 2021 20:42:39 GMT",
+        "x-ms-date": "Tue, 26 Jan 2021 19:34:14 GMT",
         "x-ms-file-attributes": "None",
         "x-ms-file-creation-time": "Now",
         "x-ms-file-last-write-time": "Now",
@@ -109,78 +104,73 @@
       "StatusCode": 201,
       "ResponseHeaders": {
         "Content-Length": "0",
-        "Date": "Thu, 21 Jan 2021 20:42:38 GMT",
-        "ETag": "\u00220x8D8BE4D177C03C4\u0022",
-        "Last-Modified": "Thu, 21 Jan 2021 20:42:38 GMT",
-        "Server": [
-          "Windows-Azure-File/1.0",
-          "Microsoft-HTTPAPI/2.0"
-        ],
-        "x-ms-client-request-id": "edbc97c8-e78e-3bbc-7cf9-fed225cff60d",
+        "Date": "Tue, 26 Jan 2021 19:34:12 GMT",
+        "ETag": "\u00220x8D8C2315CC6D16F\u0022",
+        "Last-Modified": "Tue, 26 Jan 2021 19:34:13 GMT",
+        "Server": [
+          "Windows-Azure-File/1.0",
+          "Microsoft-HTTPAPI/2.0"
+        ],
+        "x-ms-client-request-id": "5460086d-057d-d4cb-a6d2-1c5968eda94f",
         "x-ms-file-attributes": "Archive",
-        "x-ms-file-change-time": "2021-01-21T20:42:38.8687812Z",
-        "x-ms-file-creation-time": "2021-01-21T20:42:38.8687812Z",
+        "x-ms-file-change-time": "2021-01-26T19:34:13.8644847Z",
+        "x-ms-file-creation-time": "2021-01-26T19:34:13.8644847Z",
         "x-ms-file-id": "11529285414812647424",
-        "x-ms-file-last-write-time": "2021-01-21T20:42:38.8687812Z",
+        "x-ms-file-last-write-time": "2021-01-26T19:34:13.8644847Z",
         "x-ms-file-parent-id": "13835128424026341376",
         "x-ms-file-permission-key": "4010187179898695473*11459378189709739967",
-        "x-ms-request-id": "23aeac5e-a01a-003d-7635-f0acd9000000",
+        "x-ms-request-id": "511fc36f-e01a-0013-611a-f4fece000000",
         "x-ms-request-server-encrypted": "true",
         "x-ms-version": "2020-06-12"
       },
       "ResponseBody": []
     },
     {
-      "RequestUri": "https://seanmcccanary3.file.core.windows.net/test-share-92be6573-8229-277f-e857-8a325868a865?restype=share",
-      "RequestMethod": "PUT",
-      "RequestHeaders": {
-        "Accept": "application/xml",
-        "Authorization": "Sanitized",
-        "traceparent": "00-8c0977047d1c8242a966062c86b281b4-6ecf0ee78bb8ec48-00",
-        "User-Agent": [
-          "azsdk-net-Storage.Files.Shares/12.7.0-alpha.20210121.1",
-          "(.NET 5.0.2; Microsoft Windows 10.0.19042)"
-        ],
-        "x-ms-client-request-id": "ca2a204a-6092-464d-1894-04365c89e214",
-        "x-ms-date": "Thu, 21 Jan 2021 20:42:39 GMT",
-        "x-ms-return-client-request-id": "true",
-        "x-ms-version": "2020-06-12"
-      },
-      "RequestBody": null,
-      "StatusCode": 201,
-      "ResponseHeaders": {
-        "Content-Length": "0",
-        "Date": "Thu, 21 Jan 2021 20:42:38 GMT",
-        "ETag": "\u00220x8D8BE4D17A1F5B3\u0022",
-        "Last-Modified": "Thu, 21 Jan 2021 20:42:39 GMT",
-        "Server": [
-          "Windows-Azure-File/1.0",
-          "Microsoft-HTTPAPI/2.0"
-        ],
-        "x-ms-client-request-id": "ca2a204a-6092-464d-1894-04365c89e214",
-<<<<<<< HEAD
-        "x-ms-request-id": "c9ef6929-f01a-0012-1e37-f3e9eb000000",
-        "x-ms-version": "2020-06-12"
-=======
-        "x-ms-request-id": "63dd95fa-f01a-0089-0135-f06017000000",
-        "x-ms-version": "2020-04-08"
->>>>>>> ac24a13f
-      },
-      "ResponseBody": []
-    },
-    {
-      "RequestUri": "https://seanmcccanary3.file.core.windows.net/test-share-92be6573-8229-277f-e857-8a325868a865/test-directory-c78e9951-b8b5-7022-88d4-e7942370e283?restype=directory",
-      "RequestMethod": "PUT",
-      "RequestHeaders": {
-        "Accept": "application/xml",
-        "Authorization": "Sanitized",
-        "traceparent": "00-2db536de4a0f154c8ff14de01da4a972-a7f2167190fc664e-00",
-        "User-Agent": [
-          "azsdk-net-Storage.Files.Shares/12.7.0-alpha.20210121.1",
-          "(.NET 5.0.2; Microsoft Windows 10.0.19042)"
-        ],
-        "x-ms-client-request-id": "abbd4bb2-2ad7-927a-feb9-41bd78b822a7",
-        "x-ms-date": "Thu, 21 Jan 2021 20:42:39 GMT",
+      "RequestUri": "https://seanmcccanary3.file.core.windows.net/test-share-5afa6c07-c8a6-ea82-3168-856c1b944525?restype=share",
+      "RequestMethod": "PUT",
+      "RequestHeaders": {
+        "Accept": "application/xml",
+        "Authorization": "Sanitized",
+        "traceparent": "00-d52ffcf78b5f424d8353775c2c34a06d-7f4903b1a1aebf40-00",
+        "User-Agent": [
+          "azsdk-net-Storage.Files.Shares/12.7.0-alpha.20210126.1",
+          "(.NET 5.0.2; Microsoft Windows 10.0.19042)"
+        ],
+        "x-ms-client-request-id": "5d54e306-6681-a48b-8676-23157f5eb811",
+        "x-ms-date": "Tue, 26 Jan 2021 19:34:14 GMT",
+        "x-ms-return-client-request-id": "true",
+        "x-ms-version": "2020-06-12"
+      },
+      "RequestBody": null,
+      "StatusCode": 201,
+      "ResponseHeaders": {
+        "Content-Length": "0",
+        "Date": "Tue, 26 Jan 2021 19:34:14 GMT",
+        "ETag": "\u00220x8D8C2315CEBB2EA\u0022",
+        "Last-Modified": "Tue, 26 Jan 2021 19:34:14 GMT",
+        "Server": [
+          "Windows-Azure-File/1.0",
+          "Microsoft-HTTPAPI/2.0"
+        ],
+        "x-ms-client-request-id": "5d54e306-6681-a48b-8676-23157f5eb811",
+        "x-ms-request-id": "c2d9f137-801a-0048-371a-f4c7f5000000",
+        "x-ms-version": "2020-06-12"
+      },
+      "ResponseBody": []
+    },
+    {
+      "RequestUri": "https://seanmcccanary3.file.core.windows.net/test-share-5afa6c07-c8a6-ea82-3168-856c1b944525/test-directory-406ff68c-7d16-7dd2-5855-c52e1d1d7b31?restype=directory",
+      "RequestMethod": "PUT",
+      "RequestHeaders": {
+        "Accept": "application/xml",
+        "Authorization": "Sanitized",
+        "traceparent": "00-0045a1eb091c834192850db40ba6f04c-7afa1b0b79bc004b-00",
+        "User-Agent": [
+          "azsdk-net-Storage.Files.Shares/12.7.0-alpha.20210126.1",
+          "(.NET 5.0.2; Microsoft Windows 10.0.19042)"
+        ],
+        "x-ms-client-request-id": "77d798be-5090-88b8-10d6-042ba15d8668",
+        "x-ms-date": "Tue, 26 Jan 2021 19:34:14 GMT",
         "x-ms-file-attributes": "None",
         "x-ms-file-creation-time": "Now",
         "x-ms-file-last-write-time": "Now",
@@ -192,41 +182,41 @@
       "StatusCode": 201,
       "ResponseHeaders": {
         "Content-Length": "0",
-        "Date": "Thu, 21 Jan 2021 20:42:38 GMT",
-        "ETag": "\u00220x8D8BE4D17AD07B9\u0022",
-        "Last-Modified": "Thu, 21 Jan 2021 20:42:39 GMT",
-        "Server": [
-          "Windows-Azure-File/1.0",
-          "Microsoft-HTTPAPI/2.0"
-        ],
-        "x-ms-client-request-id": "abbd4bb2-2ad7-927a-feb9-41bd78b822a7",
+        "Date": "Tue, 26 Jan 2021 19:34:14 GMT",
+        "ETag": "\u00220x8D8C2315CF563FC\u0022",
+        "Last-Modified": "Tue, 26 Jan 2021 19:34:14 GMT",
+        "Server": [
+          "Windows-Azure-File/1.0",
+          "Microsoft-HTTPAPI/2.0"
+        ],
+        "x-ms-client-request-id": "77d798be-5090-88b8-10d6-042ba15d8668",
         "x-ms-file-attributes": "Directory",
-        "x-ms-file-change-time": "2021-01-21T20:42:39.1900089Z",
-        "x-ms-file-creation-time": "2021-01-21T20:42:39.1900089Z",
+        "x-ms-file-change-time": "2021-01-26T19:34:14.1697020Z",
+        "x-ms-file-creation-time": "2021-01-26T19:34:14.1697020Z",
         "x-ms-file-id": "13835128424026341376",
-        "x-ms-file-last-write-time": "2021-01-21T20:42:39.1900089Z",
+        "x-ms-file-last-write-time": "2021-01-26T19:34:14.1697020Z",
         "x-ms-file-parent-id": "0",
         "x-ms-file-permission-key": "17860367565182308406*11459378189709739967",
-        "x-ms-request-id": "63dd95fd-f01a-0089-0235-f06017000000",
+        "x-ms-request-id": "c2d9f13b-801a-0048-391a-f4c7f5000000",
         "x-ms-request-server-encrypted": "true",
         "x-ms-version": "2020-06-12"
       },
       "ResponseBody": []
     },
     {
-      "RequestUri": "https://seanmcccanary3.file.core.windows.net/test-share-92be6573-8229-277f-e857-8a325868a865/test-directory-c78e9951-b8b5-7022-88d4-e7942370e283/test-file-02d180b2-aba1-73d6-c6aa-b7e192cc72e2",
-      "RequestMethod": "PUT",
-      "RequestHeaders": {
-        "Accept": "application/xml",
-        "Authorization": "Sanitized",
-        "traceparent": "00-b9de21e5cbe11046af932a065098d569-fc8f72ec76b2f540-00",
-        "User-Agent": [
-          "azsdk-net-Storage.Files.Shares/12.7.0-alpha.20210121.1",
-          "(.NET 5.0.2; Microsoft Windows 10.0.19042)"
-        ],
-        "x-ms-client-request-id": "7da37eb1-8bd4-0680-7449-e52d72980031",
+      "RequestUri": "https://seanmcccanary3.file.core.windows.net/test-share-5afa6c07-c8a6-ea82-3168-856c1b944525/test-directory-406ff68c-7d16-7dd2-5855-c52e1d1d7b31/test-file-c93ff1fb-80f8-a4d1-52ea-a4e3d6cd165a",
+      "RequestMethod": "PUT",
+      "RequestHeaders": {
+        "Accept": "application/xml",
+        "Authorization": "Sanitized",
+        "traceparent": "00-ce7c42ac15fd3c418da53b7b02317506-0b1127f893342b44-00",
+        "User-Agent": [
+          "azsdk-net-Storage.Files.Shares/12.7.0-alpha.20210126.1",
+          "(.NET 5.0.2; Microsoft Windows 10.0.19042)"
+        ],
+        "x-ms-client-request-id": "750a3dab-5cbe-3e3e-c732-25a5acd4b143",
         "x-ms-content-length": "1048576",
-        "x-ms-date": "Thu, 21 Jan 2021 20:42:39 GMT",
+        "x-ms-date": "Tue, 26 Jan 2021 19:34:15 GMT",
         "x-ms-file-attributes": "None",
         "x-ms-file-creation-time": "Now",
         "x-ms-file-last-write-time": "Now",
@@ -239,80 +229,80 @@
       "StatusCode": 201,
       "ResponseHeaders": {
         "Content-Length": "0",
-        "Date": "Thu, 21 Jan 2021 20:42:38 GMT",
-        "ETag": "\u00220x8D8BE4D17B6A65B\u0022",
-        "Last-Modified": "Thu, 21 Jan 2021 20:42:39 GMT",
-        "Server": [
-          "Windows-Azure-File/1.0",
-          "Microsoft-HTTPAPI/2.0"
-        ],
-        "x-ms-client-request-id": "7da37eb1-8bd4-0680-7449-e52d72980031",
+        "Date": "Tue, 26 Jan 2021 19:34:14 GMT",
+        "ETag": "\u00220x8D8C2315CFF02AF\u0022",
+        "Last-Modified": "Tue, 26 Jan 2021 19:34:14 GMT",
+        "Server": [
+          "Windows-Azure-File/1.0",
+          "Microsoft-HTTPAPI/2.0"
+        ],
+        "x-ms-client-request-id": "750a3dab-5cbe-3e3e-c732-25a5acd4b143",
         "x-ms-file-attributes": "Archive",
-        "x-ms-file-change-time": "2021-01-21T20:42:39.2530523Z",
-        "x-ms-file-creation-time": "2021-01-21T20:42:39.2530523Z",
+        "x-ms-file-change-time": "2021-01-26T19:34:14.2327471Z",
+        "x-ms-file-creation-time": "2021-01-26T19:34:14.2327471Z",
         "x-ms-file-id": "11529285414812647424",
-        "x-ms-file-last-write-time": "2021-01-21T20:42:39.2530523Z",
+        "x-ms-file-last-write-time": "2021-01-26T19:34:14.2327471Z",
         "x-ms-file-parent-id": "13835128424026341376",
         "x-ms-file-permission-key": "4010187179898695473*11459378189709739967",
-        "x-ms-request-id": "63dd95fe-f01a-0089-0335-f06017000000",
+        "x-ms-request-id": "c2d9f13c-801a-0048-3a1a-f4c7f5000000",
         "x-ms-request-server-encrypted": "true",
         "x-ms-version": "2020-06-12"
       },
       "ResponseBody": []
     },
     {
-      "RequestUri": "https://seanmcccanary3.file.core.windows.net/test-share-47ede76d-e7bc-4786-6c51-6dcf66603bb4/test-directory-452298d9-f609-fdcf-6941-96915ddbf940/test-file-896f206b-8673-d806-b636-d4e3d5a7ef6b?comp=range",
+      "RequestUri": "https://seanmcccanary3.file.core.windows.net/test-share-df697487-af3b-cdd1-8fff-e9653fe337ba/test-directory-7e29c4d6-f7ca-bdb3-72f2-4a6de8184a5f/test-file-41638a75-4d1d-0ff0-a2ac-5a4435ddde91?comp=range",
       "RequestMethod": "PUT",
       "RequestHeaders": {
         "Accept": "application/xml",
         "Authorization": "Sanitized",
         "Content-Length": "1024",
         "Content-Type": "application/octet-stream",
-        "traceparent": "00-e3e3afabecd1ac4e924276a2fc2f57c3-11911caf4baf0347-00",
-        "User-Agent": [
-          "azsdk-net-Storage.Files.Shares/12.7.0-alpha.20210121.1",
-          "(.NET 5.0.2; Microsoft Windows 10.0.19042)"
-        ],
-        "x-ms-client-request-id": "d2fb16c8-b119-4ce2-d2d6-b1394c165b89",
-        "x-ms-date": "Thu, 21 Jan 2021 20:42:39 GMT",
+        "traceparent": "00-2a8a1a4b4a3b014e92f9871a6b861204-1939d2ded61f6846-00",
+        "User-Agent": [
+          "azsdk-net-Storage.Files.Shares/12.7.0-alpha.20210126.1",
+          "(.NET 5.0.2; Microsoft Windows 10.0.19042)"
+        ],
+        "x-ms-client-request-id": "d0279c95-7084-9303-fecc-0407d2e912d7",
+        "x-ms-date": "Tue, 26 Jan 2021 19:34:15 GMT",
         "x-ms-range": "bytes=0-1023",
         "x-ms-return-client-request-id": "true",
         "x-ms-version": "2020-06-12",
         "x-ms-write": "update"
       },
-      "RequestBody": "Rl92stVK9HzUliFLcVLXsT9gMBMp9Q28RdtjaVF/yEdVCDw9nriBZoomqD5pNJQhcjPtEmjsB1FRum365osqVc3a9mkVmhKH3smJAk3PUhFGQfcdkbbeaAHr6\u002BRKh3/\u002B\u002B1Nwjz0rC9chZjSfYwQDgWdbs6WTDcMX\u002B45oKq4uPFZJigb5X8PTGzUf/CqBPwT852p879Taau6PWJSvwuEp8irdVdn9CSKkiJhvdBGZlbuJa0JDsU2Cbx8YagYuJFhU9QkApOkr/91I2GY8a/bc9sLYJVef5UDdWua55J8bdWQ/G34HmPHRXmxk\u002B9nmRgQpO3REVv4BtRDJI0kDcRo\u002BLWIC/E931F3RBsfrOulm9hThkKgq1h9lPmZuPnWnzexRJs5340q0sWYXc083FnomYiw1IuBxE1ZDnL7pCZbnKTjamRQb7xLJLd9CE2PPLijrR9xIcqsL3xJ4M0aLy6fQL0oXXHxmC3IZa/QBLwDydG6V/cG6nraMzrkCorvLPmE3ceMZt9GrhTxpLga2CrARhr/Y9c3mFpCTio7DY2i3Ti2Syb4c2Lyc6neEUG\u002Bw1cQJ8Bz780iUUVtShi1D6CLUsuDZI0Dx9K0DOwtVYcUg47TKuXJLu1rl/nhjylKOWQJVsJ6P17GDF/xu\u002BLc8PvCVMaN4eS\u002BviPaG8yXIjipbdOIJ/7EnkQwDRqF23MKiqL\u002BIzZivFt/SpienCOOMuonRE4PVMz8\u002Bbp\u002BWdTKNOKs040plQMCRq14CNliJf4godowXpMk/zXWASV/4GKCtRW57cyWYJnrIQGcl0vzmte4Xbv6mdZPi9BXU5fdgmZO9VPHqDQxjj1ART2RhGvt5mpNx4aqhB8/amH4Pw0GCaKfUZ30L\u002B6fhs96ulCYvgdoaW0tj7rfpG00hEHWOU8sOjua9jLJ9bZ7skC3L83Ooqhej9Wj2H3nv60sw6eoyU2ASnwU/cvQonO6sdl6JHSjZeGZd6l1jGG9tzaFmTYOzujzMuVNtaDgie1h5SagaZc0jVnCE1GgCroeV0qVTwU9q\u002BLwivWTVbA8uO28F6c/HUmfUQ/YTL\u002BXTyQrM15aSzrkID1Hr\u002BKhoTupgVpn5/cS3zoA9f31YV8nXTvNZCZR5m2y1/Np\u002B21q/a/UMsthM2sxFFAkWVU87sLiIFKm1D0VW57ssQwHqOfMmfhOITKXwinQmE/SKY0UceUwi9sawCVywtssdH5bKW9oV8Nc7s2MTl4k1jvtQy4N1D8m1yEMsdXS315ba0mreXLgadXNu4MboD148e3pgYOpHpxDMFZOW6HpihNvNOMUfVjJDNVUQBy8DzLjl8Pr5VnerkipaEUYkhIz5C1zqG9aYHSRIHSqVN6DgyQ==",
-      "StatusCode": 201,
-      "ResponseHeaders": {
-        "Content-Length": "0",
-        "Content-MD5": "YsGym4J7\u002BLjeVDNOIE4/xQ==",
-        "Date": "Thu, 21 Jan 2021 20:42:39 GMT",
-        "ETag": "\u00220x8D8BE4D17C28F66\u0022",
-        "Last-Modified": "Thu, 21 Jan 2021 20:42:39 GMT",
-        "Server": [
-          "Windows-Azure-File/1.0",
-          "Microsoft-HTTPAPI/2.0"
-        ],
-        "x-ms-client-request-id": "d2fb16c8-b119-4ce2-d2d6-b1394c165b89",
-        "x-ms-request-id": "63dd95ff-f01a-0089-0435-f06017000000",
+      "RequestBody": "wKn6E\u002B0BIvdPucsaWGfB2QhlOJnCoJvUTzG9E9772Skr5Kk5fs5SqRsSJQWRJOZgcUydRpwYgB8OJsS7RA4ZVN\u002Bh7nO\u002Bh1o5E499sHuWQypLXaGSXpKMEmSJK1gKlmQM\u002BdEl7zZyoerxYzMNm9CjeOKacOdth/VMFNsPNFsCL30qcbaqcFT02Lu3oPpff3eU5bN1cCV9n3Lb2dpaY22O7zS24ykZ\u002BQeOpZcrtub77ZVjek6ojL5XrNJDzpd5mXVOKLDGqZxNeuyr5sqNUeiL3\u002BtF9uge5mJ1XjZX1ipwFAsi3Y02NET4FQBi/KX0yVvpuO\u002BrNKKML0JNUEpm9qPBOtK\u002Ba3NbVaunTOHnvOm8gZTabh47xd9pla5L6OT5kR9coMHTNV7njmJEA\u002BjBpHJYkM\u002B1i4eFhXXyVdXFD2zGrrrBixwn6Es28uC798H3p/E781cUQwWY1htM4d\u002BIIn71fVUtABlWMKeDf5mnyo2z\u002Bq7kiRwVsmq0KLQA2wdsrdBhxXpsyqbX5cKvkcRs8QyNmecxpJli4MvqeNdlVVWgF9HIRQQTRi8HDKNZZSCmSDenc0EfOgg3/\u002BWvglLOcpBsD3nypKsHeVK4KZf1CHuqQzCfveETgNzIkUYfY8TdOJoT7FWntKOMoPrvZxBxQfZpBT4iLrSuWI6cKRJl6BWN2vD94RwlAo\u002BMEx3nJBnMV09Ptl6GuwnlZZPHCoqRJrfkYowgc1/aQwKulRqXxzR10NHCFTG3Bh/mF3yIXvgE\u002B\u002B1lA8KMq\u002BPwdXJb1yXuTp1fUjm5zhCGLFttOVziUeUKqpotMsNy6CTu0p\u002B/Wy7698neKQy\u002BSyzc39ZnH3KHDSSNUS2LwRva7WkVyvxxxtEsckGSBCjZS15tUVLtCsmxZsV7MgkAbzatBDyiqYAwaxgFOqwx9An8swbPHXDJ7OKfY2Q39ZTHKwMK5f/rNqLdPeU56M8cgHG7f34DMVHG5BhaAkYc\u002BXWEPQ\u002BoJg8KEH1j8d\u002BKjwQSguLye3UVxPmyRADmkTNbwURvtKrAdFlisW8Bnz9xO1QUR39jKn3/b3kV9uIOI35JCDCaG9pZUQ6Jj8kGEyS6QAms0kmz\u002BJfGb0Uxqn13U47wt5cP1iB5uvVx2pq0\u002BVtUW7bZYlA0lRCZ1KuVJ6eQETw6FlyNq2noMhdUQh38Enbp3E/HnvE\u002BvCGHdQJ05JNO4MhdeuP/x7BN8C844FPynME0q0pXyXNL/Fk6BjVmc06EBWJUnpiT6hWfeq7BBdvOlNhAQDlI9hZUEn2JxcF65nzhtNvwnf4pocA1uE/Fivd\u002Ba3FdJTMUOw5LAIwaCiVUJJMx31AA3vbaF554Ez7Hj4iGC1lPHcFIzHnMpA==",
+      "StatusCode": 201,
+      "ResponseHeaders": {
+        "Content-Length": "0",
+        "Content-MD5": "wblEPlANmMZuoM1OlEfPFw==",
+        "Date": "Tue, 26 Jan 2021 19:34:14 GMT",
+        "ETag": "\u00220x8D8C2315D0916A0\u0022",
+        "Last-Modified": "Tue, 26 Jan 2021 19:34:14 GMT",
+        "Server": [
+          "Windows-Azure-File/1.0",
+          "Microsoft-HTTPAPI/2.0"
+        ],
+        "x-ms-client-request-id": "d0279c95-7084-9303-fecc-0407d2e912d7",
+        "x-ms-request-id": "c2d9f13e-801a-0048-3c1a-f4c7f5000000",
         "x-ms-request-server-encrypted": "true",
         "x-ms-version": "2020-06-12"
       },
       "ResponseBody": []
     },
     {
-      "RequestUri": "https://seanmcccanary3.file.core.windows.net/test-share-47ede76d-e7bc-4786-6c51-6dcf66603bb4/test-directory-452298d9-f609-fdcf-6941-96915ddbf940/test-file-896f206b-8673-d806-b636-d4e3d5a7ef6b",
-      "RequestMethod": "PUT",
-      "RequestHeaders": {
-        "Accept": "application/xml",
-        "Authorization": "Sanitized",
-        "traceparent": "00-c810fdadd5497c4f9689ba3d5dd5cb94-cbd44ce647fe1a47-00",
-        "User-Agent": [
-          "azsdk-net-Storage.Files.Shares/12.7.0-alpha.20210121.1",
-          "(.NET 5.0.2; Microsoft Windows 10.0.19042)"
-        ],
-        "x-ms-client-request-id": "20cc79fe-0ea5-97af-f864-25a9b7f4170c",
-        "x-ms-copy-source": "https://seanmcccanary3.file.core.windows.net/test-share-47ede76d-e7bc-4786-6c51-6dcf66603bb4/test-directory-452298d9-f609-fdcf-6941-96915ddbf940/test-file-896f206b-8673-d806-b636-d4e3d5a7ef6b",
-        "x-ms-date": "Thu, 21 Jan 2021 20:42:39 GMT",
+      "RequestUri": "https://seanmcccanary3.file.core.windows.net/test-share-df697487-af3b-cdd1-8fff-e9653fe337ba/test-directory-7e29c4d6-f7ca-bdb3-72f2-4a6de8184a5f/test-file-41638a75-4d1d-0ff0-a2ac-5a4435ddde91",
+      "RequestMethod": "PUT",
+      "RequestHeaders": {
+        "Accept": "application/xml",
+        "Authorization": "Sanitized",
+        "traceparent": "00-37c675a16c334149bca1997a00272274-fdc69bfc1b2daa48-00",
+        "User-Agent": [
+          "azsdk-net-Storage.Files.Shares/12.7.0-alpha.20210126.1",
+          "(.NET 5.0.2; Microsoft Windows 10.0.19042)"
+        ],
+        "x-ms-client-request-id": "30b2b39a-fc51-2d20-6e7b-98cedc8ce9a9",
+        "x-ms-copy-source": "https://seanmcccanary3.file.core.windows.net/test-share-df697487-af3b-cdd1-8fff-e9653fe337ba/test-directory-7e29c4d6-f7ca-bdb3-72f2-4a6de8184a5f/test-file-41638a75-4d1d-0ff0-a2ac-5a4435ddde91",
+        "x-ms-date": "Tue, 26 Jan 2021 19:34:15 GMT",
         "x-ms-meta-Capital": "letter",
         "x-ms-meta-foo": "bar",
         "x-ms-meta-meta": "data",
@@ -324,39 +314,34 @@
       "StatusCode": 202,
       "ResponseHeaders": {
         "Content-Length": "0",
-        "Date": "Thu, 21 Jan 2021 20:42:39 GMT",
-        "ETag": "\u00220x8D8BE4D17D270C4\u0022",
-        "Last-Modified": "Thu, 21 Jan 2021 20:42:39 GMT",
-        "Server": [
-          "Windows-Azure-File/1.0",
-          "Microsoft-HTTPAPI/2.0"
-        ],
-        "x-ms-client-request-id": "20cc79fe-0ea5-97af-f864-25a9b7f4170c",
-        "x-ms-copy-id": "95ea1720-f177-4764-a51e-c9dd7cf639bb",
+        "Date": "Tue, 26 Jan 2021 19:34:14 GMT",
+        "ETag": "\u00220x8D8C2315D18A9DB\u0022",
+        "Last-Modified": "Tue, 26 Jan 2021 19:34:14 GMT",
+        "Server": [
+          "Windows-Azure-File/1.0",
+          "Microsoft-HTTPAPI/2.0"
+        ],
+        "x-ms-client-request-id": "30b2b39a-fc51-2d20-6e7b-98cedc8ce9a9",
+        "x-ms-copy-id": "b321058b-aa5f-4c02-8d1e-fa784fb19a92",
         "x-ms-copy-status": "success",
-<<<<<<< HEAD
-        "x-ms-request-id": "c9ef692e-f01a-0012-2237-f3e9eb000000",
-        "x-ms-version": "2020-06-12"
-=======
-        "x-ms-request-id": "63dd9601-f01a-0089-0535-f06017000000",
-        "x-ms-version": "2020-04-08"
->>>>>>> ac24a13f
-      },
-      "ResponseBody": []
-    },
-    {
-      "RequestUri": "https://seanmcccanary3.file.core.windows.net/test-share-47ede76d-e7bc-4786-6c51-6dcf66603bb4/test-directory-452298d9-f609-fdcf-6941-96915ddbf940/test-file-896f206b-8673-d806-b636-d4e3d5a7ef6b",
+        "x-ms-request-id": "c2d9f140-801a-0048-3d1a-f4c7f5000000",
+        "x-ms-version": "2020-06-12"
+      },
+      "ResponseBody": []
+    },
+    {
+      "RequestUri": "https://seanmcccanary3.file.core.windows.net/test-share-df697487-af3b-cdd1-8fff-e9653fe337ba/test-directory-7e29c4d6-f7ca-bdb3-72f2-4a6de8184a5f/test-file-41638a75-4d1d-0ff0-a2ac-5a4435ddde91",
       "RequestMethod": "HEAD",
       "RequestHeaders": {
         "Accept": "application/xml",
         "Authorization": "Sanitized",
-        "traceparent": "00-7ab9a66049e25b4bb8dd2f76fb8f4fe7-54f0675925e3d44d-00",
-        "User-Agent": [
-          "azsdk-net-Storage.Files.Shares/12.7.0-alpha.20210121.1",
-          "(.NET 5.0.2; Microsoft Windows 10.0.19042)"
-        ],
-        "x-ms-client-request-id": "d33a54f7-3a49-6be4-9867-516f6ecfec3a",
-        "x-ms-date": "Thu, 21 Jan 2021 20:42:39 GMT",
+        "traceparent": "00-4589acb15b698b42945333feecce4958-a4a664748639b14a-00",
+        "User-Agent": [
+          "azsdk-net-Storage.Files.Shares/12.7.0-alpha.20210126.1",
+          "(.NET 5.0.2; Microsoft Windows 10.0.19042)"
+        ],
+        "x-ms-client-request-id": "1f6c30ff-e136-3785-182b-f98c6e0e561d",
+        "x-ms-date": "Tue, 26 Jan 2021 19:34:15 GMT",
         "x-ms-return-client-request-id": "true",
         "x-ms-version": "2020-06-12"
       },
@@ -365,25 +350,25 @@
       "ResponseHeaders": {
         "Content-Length": "1048576",
         "Content-Type": "application/octet-stream",
-        "Date": "Thu, 21 Jan 2021 20:42:39 GMT",
-        "ETag": "\u00220x8D8BE4D17D270C4\u0022",
-        "Last-Modified": "Thu, 21 Jan 2021 20:42:39 GMT",
+        "Date": "Tue, 26 Jan 2021 19:34:14 GMT",
+        "ETag": "\u00220x8D8C2315D18A9DB\u0022",
+        "Last-Modified": "Tue, 26 Jan 2021 19:34:14 GMT",
         "Server": [
           "Windows-Azure-File/1.0",
           "Microsoft-HTTPAPI/2.0"
         ],
         "Vary": "Origin",
-        "x-ms-client-request-id": "d33a54f7-3a49-6be4-9867-516f6ecfec3a",
-        "x-ms-copy-completion-time": "Thu, 21 Jan 2021 20:42:39 GMT",
-        "x-ms-copy-id": "95ea1720-f177-4764-a51e-c9dd7cf639bb",
+        "x-ms-client-request-id": "1f6c30ff-e136-3785-182b-f98c6e0e561d",
+        "x-ms-copy-completion-time": "Tue, 26 Jan 2021 19:34:14 GMT",
+        "x-ms-copy-id": "b321058b-aa5f-4c02-8d1e-fa784fb19a92",
         "x-ms-copy-progress": "1048576/1048576",
-        "x-ms-copy-source": "https://seanmcccanary3.file.core.windows.net/test-share-47ede76d-e7bc-4786-6c51-6dcf66603bb4/test-directory-452298d9-f609-fdcf-6941-96915ddbf940/test-file-896f206b-8673-d806-b636-d4e3d5a7ef6b",
+        "x-ms-copy-source": "https://seanmcccanary3.file.core.windows.net/test-share-df697487-af3b-cdd1-8fff-e9653fe337ba/test-directory-7e29c4d6-f7ca-bdb3-72f2-4a6de8184a5f/test-file-41638a75-4d1d-0ff0-a2ac-5a4435ddde91",
         "x-ms-copy-status": "success",
         "x-ms-file-attributes": "Archive",
-        "x-ms-file-change-time": "2021-01-21T20:42:39.4351812Z",
-        "x-ms-file-creation-time": "2021-01-21T20:42:39.4351812Z",
+        "x-ms-file-change-time": "2021-01-26T19:34:14.4008667Z",
+        "x-ms-file-creation-time": "2021-01-26T19:34:14.4008667Z",
         "x-ms-file-id": "11529285414812647424",
-        "x-ms-file-last-write-time": "2021-01-21T20:42:39.4351812Z",
+        "x-ms-file-last-write-time": "2021-01-26T19:34:14.4008667Z",
         "x-ms-file-parent-id": "13835128424026341376",
         "x-ms-file-permission-key": "4010187179898695473*11459378189709739967",
         "x-ms-lease-state": "available",
@@ -392,7 +377,7 @@
         "x-ms-meta-foo": "bar",
         "x-ms-meta-meta": "data",
         "x-ms-meta-UPPER": "case",
-        "x-ms-request-id": "63dd9602-f01a-0089-0635-f06017000000",
+        "x-ms-request-id": "c2d9f142-801a-0048-3f1a-f4c7f5000000",
         "x-ms-server-encrypted": "true",
         "x-ms-type": "File",
         "x-ms-version": "2020-06-12"
@@ -400,18 +385,18 @@
       "ResponseBody": []
     },
     {
-      "RequestUri": "https://seanmcccanary3.file.core.windows.net/test-share-47ede76d-e7bc-4786-6c51-6dcf66603bb4/test-directory-452298d9-f609-fdcf-6941-96915ddbf940/test-file-896f206b-8673-d806-b636-d4e3d5a7ef6b",
+      "RequestUri": "https://seanmcccanary3.file.core.windows.net/test-share-df697487-af3b-cdd1-8fff-e9653fe337ba/test-directory-7e29c4d6-f7ca-bdb3-72f2-4a6de8184a5f/test-file-41638a75-4d1d-0ff0-a2ac-5a4435ddde91",
       "RequestMethod": "HEAD",
       "RequestHeaders": {
         "Accept": "application/xml",
         "Authorization": "Sanitized",
-        "traceparent": "00-70c794baf826cf47854a52f73112a60f-02278bfb2dcb8a44-00",
-        "User-Agent": [
-          "azsdk-net-Storage.Files.Shares/12.7.0-alpha.20210121.1",
-          "(.NET 5.0.2; Microsoft Windows 10.0.19042)"
-        ],
-        "x-ms-client-request-id": "62b2ab15-44b9-10c2-2cdf-6486846ec5ce",
-        "x-ms-date": "Thu, 21 Jan 2021 20:42:40 GMT",
+        "traceparent": "00-45e935c092db9745a1977a35158bb54e-8837a8cae58da549-00",
+        "User-Agent": [
+          "azsdk-net-Storage.Files.Shares/12.7.0-alpha.20210126.1",
+          "(.NET 5.0.2; Microsoft Windows 10.0.19042)"
+        ],
+        "x-ms-client-request-id": "abcf27c7-ca20-b773-4a12-3bf6207920af",
+        "x-ms-date": "Tue, 26 Jan 2021 19:34:15 GMT",
         "x-ms-return-client-request-id": "true",
         "x-ms-version": "2020-06-12"
       },
@@ -420,25 +405,25 @@
       "ResponseHeaders": {
         "Content-Length": "1048576",
         "Content-Type": "application/octet-stream",
-        "Date": "Thu, 21 Jan 2021 20:42:39 GMT",
-        "ETag": "\u00220x8D8BE4D17D270C4\u0022",
-        "Last-Modified": "Thu, 21 Jan 2021 20:42:39 GMT",
+        "Date": "Tue, 26 Jan 2021 19:34:14 GMT",
+        "ETag": "\u00220x8D8C2315D18A9DB\u0022",
+        "Last-Modified": "Tue, 26 Jan 2021 19:34:14 GMT",
         "Server": [
           "Windows-Azure-File/1.0",
           "Microsoft-HTTPAPI/2.0"
         ],
         "Vary": "Origin",
-        "x-ms-client-request-id": "62b2ab15-44b9-10c2-2cdf-6486846ec5ce",
-        "x-ms-copy-completion-time": "Thu, 21 Jan 2021 20:42:39 GMT",
-        "x-ms-copy-id": "95ea1720-f177-4764-a51e-c9dd7cf639bb",
+        "x-ms-client-request-id": "abcf27c7-ca20-b773-4a12-3bf6207920af",
+        "x-ms-copy-completion-time": "Tue, 26 Jan 2021 19:34:14 GMT",
+        "x-ms-copy-id": "b321058b-aa5f-4c02-8d1e-fa784fb19a92",
         "x-ms-copy-progress": "1048576/1048576",
-        "x-ms-copy-source": "https://seanmcccanary3.file.core.windows.net/test-share-47ede76d-e7bc-4786-6c51-6dcf66603bb4/test-directory-452298d9-f609-fdcf-6941-96915ddbf940/test-file-896f206b-8673-d806-b636-d4e3d5a7ef6b",
+        "x-ms-copy-source": "https://seanmcccanary3.file.core.windows.net/test-share-df697487-af3b-cdd1-8fff-e9653fe337ba/test-directory-7e29c4d6-f7ca-bdb3-72f2-4a6de8184a5f/test-file-41638a75-4d1d-0ff0-a2ac-5a4435ddde91",
         "x-ms-copy-status": "success",
         "x-ms-file-attributes": "Archive",
-        "x-ms-file-change-time": "2021-01-21T20:42:39.4351812Z",
-        "x-ms-file-creation-time": "2021-01-21T20:42:39.4351812Z",
+        "x-ms-file-change-time": "2021-01-26T19:34:14.4008667Z",
+        "x-ms-file-creation-time": "2021-01-26T19:34:14.4008667Z",
         "x-ms-file-id": "11529285414812647424",
-        "x-ms-file-last-write-time": "2021-01-21T20:42:39.4351812Z",
+        "x-ms-file-last-write-time": "2021-01-26T19:34:14.4008667Z",
         "x-ms-file-parent-id": "13835128424026341376",
         "x-ms-file-permission-key": "4010187179898695473*11459378189709739967",
         "x-ms-lease-state": "available",
@@ -447,7 +432,7 @@
         "x-ms-meta-foo": "bar",
         "x-ms-meta-meta": "data",
         "x-ms-meta-UPPER": "case",
-        "x-ms-request-id": "63dd9603-f01a-0089-0735-f06017000000",
+        "x-ms-request-id": "c2d9f147-801a-0048-431a-f4c7f5000000",
         "x-ms-server-encrypted": "true",
         "x-ms-type": "File",
         "x-ms-version": "2020-06-12"
@@ -455,18 +440,18 @@
       "ResponseBody": []
     },
     {
-      "RequestUri": "https://seanmcccanary3.file.core.windows.net/test-share-92be6573-8229-277f-e857-8a325868a865?restype=share",
+      "RequestUri": "https://seanmcccanary3.file.core.windows.net/test-share-5afa6c07-c8a6-ea82-3168-856c1b944525?restype=share",
       "RequestMethod": "DELETE",
       "RequestHeaders": {
         "Accept": "application/xml",
         "Authorization": "Sanitized",
-        "traceparent": "00-f246c2a5dfe3c149b3920696e15b61c2-8543384d95fee545-00",
-        "User-Agent": [
-          "azsdk-net-Storage.Files.Shares/12.7.0-alpha.20210121.1",
-          "(.NET 5.0.2; Microsoft Windows 10.0.19042)"
-        ],
-        "x-ms-client-request-id": "c2590a88-891c-2a81-29d5-c12e7ce9a42c",
-        "x-ms-date": "Thu, 21 Jan 2021 20:42:40 GMT",
+        "traceparent": "00-5155ba6d7488134e91503addbf565420-88f0c8622b210644-00",
+        "User-Agent": [
+          "azsdk-net-Storage.Files.Shares/12.7.0-alpha.20210126.1",
+          "(.NET 5.0.2; Microsoft Windows 10.0.19042)"
+        ],
+        "x-ms-client-request-id": "46c5b073-aa3f-58fc-de8e-c6313cba5f33",
+        "x-ms-date": "Tue, 26 Jan 2021 19:34:15 GMT",
         "x-ms-delete-snapshots": "include",
         "x-ms-return-client-request-id": "true",
         "x-ms-version": "2020-06-12"
@@ -475,35 +460,30 @@
       "StatusCode": 202,
       "ResponseHeaders": {
         "Content-Length": "0",
-        "Date": "Thu, 21 Jan 2021 20:42:39 GMT",
-        "Server": [
-          "Windows-Azure-File/1.0",
-          "Microsoft-HTTPAPI/2.0"
-        ],
-        "x-ms-client-request-id": "c2590a88-891c-2a81-29d5-c12e7ce9a42c",
-<<<<<<< HEAD
-        "x-ms-request-id": "c9ef6932-f01a-0012-2537-f3e9eb000000",
-        "x-ms-version": "2020-06-12"
-=======
-        "x-ms-request-id": "63dd9604-f01a-0089-0835-f06017000000",
-        "x-ms-version": "2020-04-08"
->>>>>>> ac24a13f
-      },
-      "ResponseBody": []
-    },
-    {
-      "RequestUri": "https://seanmcccanary3.file.core.windows.net/test-share-47ede76d-e7bc-4786-6c51-6dcf66603bb4?restype=share",
+        "Date": "Tue, 26 Jan 2021 19:34:14 GMT",
+        "Server": [
+          "Windows-Azure-File/1.0",
+          "Microsoft-HTTPAPI/2.0"
+        ],
+        "x-ms-client-request-id": "46c5b073-aa3f-58fc-de8e-c6313cba5f33",
+        "x-ms-request-id": "c2d9f14c-801a-0048-481a-f4c7f5000000",
+        "x-ms-version": "2020-06-12"
+      },
+      "ResponseBody": []
+    },
+    {
+      "RequestUri": "https://seanmcccanary3.file.core.windows.net/test-share-df697487-af3b-cdd1-8fff-e9653fe337ba?restype=share",
       "RequestMethod": "DELETE",
       "RequestHeaders": {
         "Accept": "application/xml",
         "Authorization": "Sanitized",
-        "traceparent": "00-769caefbc7e07043982ddab28ca770eb-82b07f57f01d504c-00",
-        "User-Agent": [
-          "azsdk-net-Storage.Files.Shares/12.7.0-alpha.20210121.1",
-          "(.NET 5.0.2; Microsoft Windows 10.0.19042)"
-        ],
-        "x-ms-client-request-id": "79fde9de-0315-e1b1-e8fa-a2f79f3e99fa",
-        "x-ms-date": "Thu, 21 Jan 2021 20:42:40 GMT",
+        "traceparent": "00-fb37674df5ff294f8e123289ca7629fb-ddae7f895a69334a-00",
+        "User-Agent": [
+          "azsdk-net-Storage.Files.Shares/12.7.0-alpha.20210126.1",
+          "(.NET 5.0.2; Microsoft Windows 10.0.19042)"
+        ],
+        "x-ms-client-request-id": "6f83ccb0-d9b4-f470-0bfc-4352ddfb4bc4",
+        "x-ms-date": "Tue, 26 Jan 2021 19:34:15 GMT",
         "x-ms-delete-snapshots": "include",
         "x-ms-return-client-request-id": "true",
         "x-ms-version": "2020-06-12"
@@ -512,26 +492,21 @@
       "StatusCode": 202,
       "ResponseHeaders": {
         "Content-Length": "0",
-        "Date": "Thu, 21 Jan 2021 20:42:39 GMT",
-        "Server": [
-          "Windows-Azure-File/1.0",
-          "Microsoft-HTTPAPI/2.0"
-        ],
-        "x-ms-client-request-id": "79fde9de-0315-e1b1-e8fa-a2f79f3e99fa",
-<<<<<<< HEAD
-        "x-ms-request-id": "c9ef6933-f01a-0012-2637-f3e9eb000000",
-        "x-ms-version": "2020-06-12"
-=======
-        "x-ms-request-id": "63dd9605-f01a-0089-0935-f06017000000",
-        "x-ms-version": "2020-04-08"
->>>>>>> ac24a13f
+        "Date": "Tue, 26 Jan 2021 19:34:14 GMT",
+        "Server": [
+          "Windows-Azure-File/1.0",
+          "Microsoft-HTTPAPI/2.0"
+        ],
+        "x-ms-client-request-id": "6f83ccb0-d9b4-f470-0bfc-4352ddfb4bc4",
+        "x-ms-request-id": "c2d9f151-801a-0048-4d1a-f4c7f5000000",
+        "x-ms-version": "2020-06-12"
       },
       "ResponseBody": []
     }
   ],
   "Variables": {
-    "DateTimeOffsetNow": "2021-01-21T14:42:39.7694876-06:00",
-    "RandomSeed": "1210778215",
+    "DateTimeOffsetNow": "2021-01-26T13:34:15.2390217-06:00",
+    "RandomSeed": "1126775944",
     "Storage_TestConfigDefault": "ProductionTenant\nseanmcccanary3\nU2FuaXRpemVk\nhttps://seanmcccanary3.blob.core.windows.net\nhttps://seanmcccanary3.file.core.windows.net\nhttps://seanmcccanary3.queue.core.windows.net\nhttps://seanmcccanary3.table.core.windows.net\n\n\n\n\nhttps://seanmcccanary3-secondary.blob.core.windows.net\nhttps://seanmcccanary3-secondary.file.core.windows.net\nhttps://seanmcccanary3-secondary.queue.core.windows.net\nhttps://seanmcccanary3-secondary.table.core.windows.net\n\nSanitized\n\n\nCloud\nBlobEndpoint=https://seanmcccanary3.blob.core.windows.net/;QueueEndpoint=https://seanmcccanary3.queue.core.windows.net/;FileEndpoint=https://seanmcccanary3.file.core.windows.net/;BlobSecondaryEndpoint=https://seanmcccanary3-secondary.blob.core.windows.net/;QueueSecondaryEndpoint=https://seanmcccanary3-secondary.queue.core.windows.net/;FileSecondaryEndpoint=https://seanmcccanary3-secondary.file.core.windows.net/;AccountName=seanmcccanary3;AccountKey=Kg==;\nseanscope1"
   }
 }