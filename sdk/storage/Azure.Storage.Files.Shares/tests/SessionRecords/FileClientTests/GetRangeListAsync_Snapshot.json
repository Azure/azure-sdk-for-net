--- conflicted
+++ resolved
@@ -1,56 +1,51 @@
 {
   "Entries": [
     {
-      "RequestUri": "https://seanmcccanary3.file.core.windows.net/test-share-313323af-285f-c2f1-c861-16aad3f64756?restype=share",
-      "RequestMethod": "PUT",
-      "RequestHeaders": {
-        "Accept": "application/xml",
-        "Authorization": "Sanitized",
-        "traceparent": "00-66ae388ec85f774584e0602afb0ebd9e-9e71ec59b178864d-00",
-        "User-Agent": [
-          "azsdk-net-Storage.Files.Shares/12.7.0-alpha.20210121.1",
-          "(.NET 5.0.2; Microsoft Windows 10.0.19042)"
-        ],
-        "x-ms-client-request-id": "9b73c775-ec41-c1a5-6cd0-e139da1a6a47",
-        "x-ms-date": "Thu, 21 Jan 2021 20:39:06 GMT",
-        "x-ms-return-client-request-id": "true",
-        "x-ms-version": "2020-06-12"
-      },
-      "RequestBody": null,
-      "StatusCode": 201,
-      "ResponseHeaders": {
-        "Content-Length": "0",
-        "Date": "Thu, 21 Jan 2021 20:39:06 GMT",
-        "ETag": "\u00220x8D8BE4C990CA1F4\u0022",
-        "Last-Modified": "Thu, 21 Jan 2021 20:39:06 GMT",
-        "Server": [
-          "Windows-Azure-File/1.0",
-          "Microsoft-HTTPAPI/2.0"
-        ],
-        "x-ms-client-request-id": "9b73c775-ec41-c1a5-6cd0-e139da1a6a47",
-<<<<<<< HEAD
-        "x-ms-request-id": "e736b1b0-101a-0018-353b-6fccdc000000",
-        "x-ms-version": "2020-06-12"
-=======
-        "x-ms-request-id": "cbe0104c-101a-0081-0c35-f07a18000000",
-        "x-ms-version": "2020-04-08"
->>>>>>> ac24a13f
-      },
-      "ResponseBody": []
-    },
-    {
-      "RequestUri": "https://seanmcccanary3.file.core.windows.net/test-share-313323af-285f-c2f1-c861-16aad3f64756/test-directory-9533bf6a-e00b-3e0f-79e4-e6071ba28675?restype=directory",
-      "RequestMethod": "PUT",
-      "RequestHeaders": {
-        "Accept": "application/xml",
-        "Authorization": "Sanitized",
-        "traceparent": "00-2606cecf4b2e9d4bb147e014f765dd47-b7f54999434c0748-00",
-        "User-Agent": [
-          "azsdk-net-Storage.Files.Shares/12.7.0-alpha.20210121.1",
-          "(.NET 5.0.2; Microsoft Windows 10.0.19042)"
-        ],
-        "x-ms-client-request-id": "7ce4c5ed-9c1e-9437-b834-215d069da6ca",
-        "x-ms-date": "Thu, 21 Jan 2021 20:39:07 GMT",
+      "RequestUri": "https://seanmcccanary3.file.core.windows.net/test-share-456c8138-187a-f207-6801-a6931d40b639?restype=share",
+      "RequestMethod": "PUT",
+      "RequestHeaders": {
+        "Accept": "application/xml",
+        "Authorization": "Sanitized",
+        "traceparent": "00-8cc1ca1f0da85a43abdf52d0e9d1bcc0-5b072a424f0e3845-00",
+        "User-Agent": [
+          "azsdk-net-Storage.Files.Shares/12.7.0-alpha.20210126.1",
+          "(.NET 5.0.2; Microsoft Windows 10.0.19042)"
+        ],
+        "x-ms-client-request-id": "98129201-66ec-5d4e-9efb-58ff7c7ccbf5",
+        "x-ms-date": "Tue, 26 Jan 2021 19:30:09 GMT",
+        "x-ms-return-client-request-id": "true",
+        "x-ms-version": "2020-06-12"
+      },
+      "RequestBody": null,
+      "StatusCode": 201,
+      "ResponseHeaders": {
+        "Content-Length": "0",
+        "Date": "Tue, 26 Jan 2021 19:30:07 GMT",
+        "ETag": "\u00220x8D8C230CA9C0126\u0022",
+        "Last-Modified": "Tue, 26 Jan 2021 19:30:08 GMT",
+        "Server": [
+          "Windows-Azure-File/1.0",
+          "Microsoft-HTTPAPI/2.0"
+        ],
+        "x-ms-client-request-id": "98129201-66ec-5d4e-9efb-58ff7c7ccbf5",
+        "x-ms-request-id": "511fc1c0-e01a-0013-4a19-f4fece000000",
+        "x-ms-version": "2020-06-12"
+      },
+      "ResponseBody": []
+    },
+    {
+      "RequestUri": "https://seanmcccanary3.file.core.windows.net/test-share-456c8138-187a-f207-6801-a6931d40b639/test-directory-b5549a45-c8b8-590d-8253-04deba08d153?restype=directory",
+      "RequestMethod": "PUT",
+      "RequestHeaders": {
+        "Accept": "application/xml",
+        "Authorization": "Sanitized",
+        "traceparent": "00-7e872360958c5c4380c69af4067eaf3f-ea7a83ecb533bc47-00",
+        "User-Agent": [
+          "azsdk-net-Storage.Files.Shares/12.7.0-alpha.20210126.1",
+          "(.NET 5.0.2; Microsoft Windows 10.0.19042)"
+        ],
+        "x-ms-client-request-id": "86b868d0-c5c0-388e-84b8-1698626fa295",
+        "x-ms-date": "Tue, 26 Jan 2021 19:30:09 GMT",
         "x-ms-file-attributes": "None",
         "x-ms-file-creation-time": "Now",
         "x-ms-file-last-write-time": "Now",
@@ -62,41 +57,41 @@
       "StatusCode": 201,
       "ResponseHeaders": {
         "Content-Length": "0",
-        "Date": "Thu, 21 Jan 2021 20:39:06 GMT",
-        "ETag": "\u00220x8D8BE4C99179069\u0022",
-        "Last-Modified": "Thu, 21 Jan 2021 20:39:06 GMT",
-        "Server": [
-          "Windows-Azure-File/1.0",
-          "Microsoft-HTTPAPI/2.0"
-        ],
-        "x-ms-client-request-id": "7ce4c5ed-9c1e-9437-b834-215d069da6ca",
+        "Date": "Tue, 26 Jan 2021 19:30:07 GMT",
+        "ETag": "\u00220x8D8C230CAA8371A\u0022",
+        "Last-Modified": "Tue, 26 Jan 2021 19:30:08 GMT",
+        "Server": [
+          "Windows-Azure-File/1.0",
+          "Microsoft-HTTPAPI/2.0"
+        ],
+        "x-ms-client-request-id": "86b868d0-c5c0-388e-84b8-1698626fa295",
         "x-ms-file-attributes": "Directory",
-        "x-ms-file-change-time": "2021-01-21T20:39:06.8175465Z",
-        "x-ms-file-creation-time": "2021-01-21T20:39:06.8175465Z",
+        "x-ms-file-change-time": "2021-01-26T19:30:08.7165722Z",
+        "x-ms-file-creation-time": "2021-01-26T19:30:08.7165722Z",
         "x-ms-file-id": "13835128424026341376",
-        "x-ms-file-last-write-time": "2021-01-21T20:39:06.8175465Z",
+        "x-ms-file-last-write-time": "2021-01-26T19:30:08.7165722Z",
         "x-ms-file-parent-id": "0",
         "x-ms-file-permission-key": "17860367565182308406*11459378189709739967",
-        "x-ms-request-id": "cbe0104f-101a-0081-0d35-f07a18000000",
+        "x-ms-request-id": "511fc1c3-e01a-0013-4b19-f4fece000000",
         "x-ms-request-server-encrypted": "true",
         "x-ms-version": "2020-06-12"
       },
       "ResponseBody": []
     },
     {
-      "RequestUri": "https://seanmcccanary3.file.core.windows.net/test-share-313323af-285f-c2f1-c861-16aad3f64756/test-directory-9533bf6a-e00b-3e0f-79e4-e6071ba28675/test-file-070a6b4a-5fe5-bdc4-ab04-6e3d7261af0a",
-      "RequestMethod": "PUT",
-      "RequestHeaders": {
-        "Accept": "application/xml",
-        "Authorization": "Sanitized",
-        "traceparent": "00-75d1cc0f7c44874381d11d4f4f7fd20a-701a1dc868b6654f-00",
-        "User-Agent": [
-          "azsdk-net-Storage.Files.Shares/12.7.0-alpha.20210121.1",
-          "(.NET 5.0.2; Microsoft Windows 10.0.19042)"
-        ],
-        "x-ms-client-request-id": "2363a426-6c65-8d4b-0126-d11a2df92256",
+      "RequestUri": "https://seanmcccanary3.file.core.windows.net/test-share-456c8138-187a-f207-6801-a6931d40b639/test-directory-b5549a45-c8b8-590d-8253-04deba08d153/test-file-1e78052a-40ea-28c6-4c80-141a3516d382",
+      "RequestMethod": "PUT",
+      "RequestHeaders": {
+        "Accept": "application/xml",
+        "Authorization": "Sanitized",
+        "traceparent": "00-e05f14d23147c4468ba906810066f9e5-cd3780c27907ba46-00",
+        "User-Agent": [
+          "azsdk-net-Storage.Files.Shares/12.7.0-alpha.20210126.1",
+          "(.NET 5.0.2; Microsoft Windows 10.0.19042)"
+        ],
+        "x-ms-client-request-id": "80cdfdfb-7e87-8fd9-a190-3940b073036e",
         "x-ms-content-length": "1048576",
-        "x-ms-date": "Thu, 21 Jan 2021 20:39:07 GMT",
+        "x-ms-date": "Tue, 26 Jan 2021 19:30:09 GMT",
         "x-ms-file-attributes": "None",
         "x-ms-file-creation-time": "Now",
         "x-ms-file-last-write-time": "Now",
@@ -109,119 +104,113 @@
       "StatusCode": 201,
       "ResponseHeaders": {
         "Content-Length": "0",
-        "Date": "Thu, 21 Jan 2021 20:39:06 GMT",
-        "ETag": "\u00220x8D8BE4C99212F18\u0022",
-        "Last-Modified": "Thu, 21 Jan 2021 20:39:06 GMT",
-        "Server": [
-          "Windows-Azure-File/1.0",
-          "Microsoft-HTTPAPI/2.0"
-        ],
-        "x-ms-client-request-id": "2363a426-6c65-8d4b-0126-d11a2df92256",
+        "Date": "Tue, 26 Jan 2021 19:30:08 GMT",
+        "ETag": "\u00220x8D8C230CAB46E53\u0022",
+        "Last-Modified": "Tue, 26 Jan 2021 19:30:08 GMT",
+        "Server": [
+          "Windows-Azure-File/1.0",
+          "Microsoft-HTTPAPI/2.0"
+        ],
+        "x-ms-client-request-id": "80cdfdfb-7e87-8fd9-a190-3940b073036e",
         "x-ms-file-attributes": "Archive",
-        "x-ms-file-change-time": "2021-01-21T20:39:06.8805912Z",
-        "x-ms-file-creation-time": "2021-01-21T20:39:06.8805912Z",
+        "x-ms-file-change-time": "2021-01-26T19:30:08.7966291Z",
+        "x-ms-file-creation-time": "2021-01-26T19:30:08.7966291Z",
         "x-ms-file-id": "11529285414812647424",
-        "x-ms-file-last-write-time": "2021-01-21T20:39:06.8805912Z",
+        "x-ms-file-last-write-time": "2021-01-26T19:30:08.7966291Z",
         "x-ms-file-parent-id": "13835128424026341376",
         "x-ms-file-permission-key": "4010187179898695473*11459378189709739967",
-        "x-ms-request-id": "cbe01051-101a-0081-0e35-f07a18000000",
+        "x-ms-request-id": "511fc1c5-e01a-0013-4c19-f4fece000000",
         "x-ms-request-server-encrypted": "true",
         "x-ms-version": "2020-06-12"
       },
       "ResponseBody": []
     },
     {
-      "RequestUri": "https://seanmcccanary3.file.core.windows.net/test-share-313323af-285f-c2f1-c861-16aad3f64756/test-directory-9533bf6a-e00b-3e0f-79e4-e6071ba28675/test-file-070a6b4a-5fe5-bdc4-ab04-6e3d7261af0a?comp=range",
+      "RequestUri": "https://seanmcccanary3.file.core.windows.net/test-share-456c8138-187a-f207-6801-a6931d40b639/test-directory-b5549a45-c8b8-590d-8253-04deba08d153/test-file-1e78052a-40ea-28c6-4c80-141a3516d382?comp=range",
       "RequestMethod": "PUT",
       "RequestHeaders": {
         "Accept": "application/xml",
         "Authorization": "Sanitized",
         "Content-Length": "1024",
         "Content-Type": "application/octet-stream",
-        "traceparent": "00-d9a051dbcda1e2489b9c3b35d025c036-ec31545148139540-00",
-        "User-Agent": [
-          "azsdk-net-Storage.Files.Shares/12.7.0-alpha.20210121.1",
-          "(.NET 5.0.2; Microsoft Windows 10.0.19042)"
-        ],
-        "x-ms-client-request-id": "21cf46c1-bf5e-f1b1-b92c-1e190ec625e7",
-        "x-ms-date": "Thu, 21 Jan 2021 20:39:07 GMT",
+        "traceparent": "00-e6f93bdb51e5da43966ff7315592a969-7f9a8437108dc04e-00",
+        "User-Agent": [
+          "azsdk-net-Storage.Files.Shares/12.7.0-alpha.20210126.1",
+          "(.NET 5.0.2; Microsoft Windows 10.0.19042)"
+        ],
+        "x-ms-client-request-id": "a1796d01-faed-bdd5-ba23-6e7d59aae706",
+        "x-ms-date": "Tue, 26 Jan 2021 19:30:09 GMT",
         "x-ms-range": "bytes=1024-2047",
         "x-ms-return-client-request-id": "true",
         "x-ms-version": "2020-06-12",
         "x-ms-write": "update"
       },
-      "RequestBody": "hBbtUYJQDEAUdmtEDHUz9dvlFs39jKUDaY1Uljg9ZaF9/MpzyNcG1pcjDu4BB4GL89s\u002BSONUWfhx6uf1/HUH1xHJxxCrvywE3kA12X62AmIMyaNd/h2\u002BKKLRAt3vEdoiHDbcNz9w4DSuOWmiHn95u\u002BiF6TLSqtn0Cp5u2b1PFM1mE71H2coim\u002BlursSzHAoiV0b1aSenUHFd6C2hAgZ3XySbOwvCMeEeY01JY/wUQO2US4F2Waumv8NL6vGdgJji906fGOH/XyVl1wbaXex1Sac/DbeEAAZ59XtHdkfwgeK0Z2utdCgMletbEIKkzGLW1aFJXXPhXvdIJSJlt\u002BnedVUjJfWByNR/MnjLKO\u002BD1SkZcKGmpiNv0gl0ZU4Fp90CfZssgKZsVQ3Myiv6FjUHxVD5S0ZIOM4ytFLsDGKGeYuayatUVlSCrBuT2dz4dLzTbaD9C1uWukXM\u002BsxUf0mqRlCfX02Ksm78d58rtF7yOj\u002BVGJ/CiG0vAw5lh1yHLizR6JKLWBVvSboxAZS8awXm2r\u002BNvmep6L7jcFs\u002BJCsSdElyWcvLZuIqJs7lkYbYc5gJf6yc\u002BW/FKADUqOi5MCWPH4xLShE5GnTdY5iYxFY3CvzDNaR\u002BdXvZrDHL9r35cPWoVXL6jSiHz2Q4v5bXLWOpnZ7r9vuAEKkRcZ3fbiO24/Ki727kPX3TO2VARrblAn/NIVkfDnr6KEXI6BuLp2FAgdujND31xWAgF7qVQMryLG8eEkzKl9V4qMcpG1RiSJQE/8TbQc5C2Fz5/vbAZOd61rysbJUUduoGK4x1y6kLvs8mkUEFF\u002Bqh3Dnw0Jjft0PgrkWYttv/74ja1BZBzAyz7kAmmtOldb7RCpBbJKZSJnNJlR1kcgjzJqG4K0LTXw8sPeJXuB1wOjiGxqtKo8riiK6j\u002BDbuTns4MnMx7Ul8/quALufE\u002Bm5W2Vrk3axdqYPW1qOUMGfYPe5mH4WpPk3vCsgAyXTjHo0/TB/cCnHP2onwWham581DqPD5XdrorJoN9dLkXN8O87gVVeNI/DN8l0T7ueM2SSP6vCGE6cCzVqCEzhSe6n6q4WdekJLp\u002B6u8fcWV7fK21qyv6aC9igr3Yv5Dwy4f3azGUdd82LiQEcB2x2z7Hmmtzvho7wHd7FdcZy6TpTh8nZ8YzpsbOf70HtffR8Kd/ESUlvU2tu6r6WR/H3GJ/WuI\u002BSnM4k/OkpT6dNAp/aWVv2rq/w9DRuexbeU2mxqMaiFrV02Z0Br0xgNgPEIdgeu/6mAGn/1cRLNCG3Rql/Z6bQqvvqVY\u002B\u002B5Q9TgL4gqkk\u002Bz5d7C5hcojDxOaV7Smii8M5s44bsNFZ\u002B9ytqnFUGGonYiHcCBGwOc/iw==",
-      "StatusCode": 201,
-      "ResponseHeaders": {
-        "Content-Length": "0",
-        "Content-MD5": "HvRp5BLmaXBgSaibcQFFBw==",
-        "Date": "Thu, 21 Jan 2021 20:39:06 GMT",
-        "ETag": "\u00220x8D8BE4C992A0A4D\u0022",
-        "Last-Modified": "Thu, 21 Jan 2021 20:39:06 GMT",
-        "Server": [
-          "Windows-Azure-File/1.0",
-          "Microsoft-HTTPAPI/2.0"
-        ],
-        "x-ms-client-request-id": "21cf46c1-bf5e-f1b1-b92c-1e190ec625e7",
-        "x-ms-request-id": "cbe01052-101a-0081-0f35-f07a18000000",
+      "RequestBody": "5ZPiIWFPRt5yt02ROlEhlw3kHzdIUvs4Z36xvxFREFxVl5Bz0lDOq7fuDdAwR1RQbqIyzFTMJZKYqbrjnobNIabxPKPBrsS8FXOAWkUqCB8pYVBvHkMHiXH92imW6w0xIewpPgqxjsDddbfhTMtNbaGauTw1XgJi6bMyw9ObJillTjlYAckUeNKQkaiMJj2lsGyH/DLQ\u002B8Pqx1VXf8vsQU\u002BOe/2S9GzYhUFqpcxZ1sN2jBJmEyr3lVN2bjlzvfgGo09Z/qo/E7wAr3fwZlb2kPGR4fK5hS0lluapHIUyZMhIYwF8ANgZNnlVZmSyBi78f95I4tsFTR4hM2fDlfY3zUuvpwJVeZAZeKt5Yx/JcpC4rJyn6oLsQxbiW8xwVaCCHpkYA18rpwZNL2kwjOn/WMHWC\u002BhZj\u002BPJwmTsch7EqCIK9kSGsG4xjAWWWboYu7cs4wIKmkq3KY61T0H6PjTniYdGJZWkeadSpX7jwjYosAetwI4buQ7YU8220GEtNk3Qr9Az0ZUhh2pbt/TL02ZYjZ46TX6ly895btLI7qhGJW8xEhNl9N9xizkkwAIZDH9nXULC8\u002BnPKuMAumLDWZjBFJKFmsFS8pm/yMFFgQrNX2JTYZFmhDKFYugwZTp8rjKgYqxwlHG\u002BFGqoAioniqnYM1oAb/gHWo9f/zjYIo1fQxqPpB5eXMrxlEwmvYEHXtg/VzHfez46mQccEJU45fLdSb8QmOWKedaPD9ur4ZwOWKBgmcpcf8fcVAsXQkw1uK9aSXTC98Xytd1aT2xjjrhqDrj02EwngMn3M0PacjeKWlYrUJgoS2DbbuTtATBaecVSrDSTQeBjM8iqysOBF0Klz/UWNz4gQsJYGWpnOn\u002BZnLp\u002Bh8YD9hl2yB3PfYCcWVaiRzI7REGHMmpxOyd1\u002B/lJES4JA497otjcn24gUMRBu78TxfJMXld59lVckrvxAM0khmxSk1bGJqVZXqXSZuKlMIBoYjUG/LPWkAw6Hw8d6p6h/MlY7yhpTJ9N8/\u002ByppBytmE6iJ6XHYq4ewJJjAaVO3QGMWkZTUFX/xWWuAi0JOl8yGmu4mIACt4\u002Bn3MlH8CYuLiKq3UmWGgg44mIAWWCA1cZzcOd51gRBiaK263NMd9V/QBPKXl0Vm8Ajf/YeAh5u5sbDFL8\u002BtFgeaROm327UrGpMgNlMtrdpHdUnVlYOY4eER8RsSWNWQIu77DUJbrxRDpNLkUFFInBPmfbqF13Bz8WMIleqaCMHNkANkIpCX68YlgeCgpJGf2VUHO9srCltuhwvvUwkpuawRJrBN1GlzToHkUEWfw1zRaMyFksz2koW4BauUqJi9C9hEn33RUfTrg\u002B1JNroF3sO/HepMpCbQ==",
+      "StatusCode": 201,
+      "ResponseHeaders": {
+        "Content-Length": "0",
+        "Content-MD5": "twfGejUlhGFVjJc20nIZ/Q==",
+        "Date": "Tue, 26 Jan 2021 19:30:08 GMT",
+        "ETag": "\u00220x8D8C230CAC05763\u0022",
+        "Last-Modified": "Tue, 26 Jan 2021 19:30:08 GMT",
+        "Server": [
+          "Windows-Azure-File/1.0",
+          "Microsoft-HTTPAPI/2.0"
+        ],
+        "x-ms-client-request-id": "a1796d01-faed-bdd5-ba23-6e7d59aae706",
+        "x-ms-request-id": "511fc1c6-e01a-0013-4d19-f4fece000000",
         "x-ms-request-server-encrypted": "true",
         "x-ms-version": "2020-06-12"
       },
       "ResponseBody": []
     },
     {
-      "RequestUri": "https://seanmcccanary3.file.core.windows.net/test-share-313323af-285f-c2f1-c861-16aad3f64756?restype=share\u0026comp=snapshot",
-      "RequestMethod": "PUT",
-      "RequestHeaders": {
-        "Accept": "application/xml",
-        "Authorization": "Sanitized",
-        "traceparent": "00-45f058bff29330459ade15d757387168-46cab972ea557043-00",
-        "User-Agent": [
-          "azsdk-net-Storage.Files.Shares/12.7.0-alpha.20210121.1",
-          "(.NET 5.0.2; Microsoft Windows 10.0.19042)"
-        ],
-        "x-ms-client-request-id": "7a8410bc-1d17-ee2d-e0cc-ea0c8b51fb38",
-        "x-ms-date": "Thu, 21 Jan 2021 20:39:07 GMT",
-        "x-ms-return-client-request-id": "true",
-        "x-ms-version": "2020-06-12"
-      },
-      "RequestBody": null,
-      "StatusCode": 201,
-      "ResponseHeaders": {
-        "Content-Length": "0",
-        "Date": "Thu, 21 Jan 2021 20:39:06 GMT",
-        "ETag": "\u00220x8D8BE4C990CA1F4\u0022",
-        "Last-Modified": "Thu, 21 Jan 2021 20:39:06 GMT",
-        "Server": [
-          "Windows-Azure-File/1.0",
-          "Microsoft-HTTPAPI/2.0"
-        ],
-        "x-ms-client-request-id": "7a8410bc-1d17-ee2d-e0cc-ea0c8b51fb38",
-<<<<<<< HEAD
-        "x-ms-request-id": "e736b1c0-101a-0018-433b-6fccdc000000",
-        "x-ms-snapshot": "2020-08-10T17:30:51.0000000Z",
-        "x-ms-version": "2020-06-12"
-=======
-        "x-ms-request-id": "cbe01053-101a-0081-1035-f07a18000000",
-        "x-ms-snapshot": "2021-01-21T20:39:06.0000000Z",
-        "x-ms-version": "2020-04-08"
->>>>>>> ac24a13f
-      },
-      "ResponseBody": []
-    },
-    {
-      "RequestUri": "https://seanmcccanary3.file.core.windows.net/test-share-313323af-285f-c2f1-c861-16aad3f64756/test-directory-9533bf6a-e00b-3e0f-79e4-e6071ba28675/test-file-070a6b4a-5fe5-bdc4-ab04-6e3d7261af0a?comp=rangelist\u0026sharesnapshot=2021-01-21T20%3A39%3A06.0000000Z",
+      "RequestUri": "https://seanmcccanary3.file.core.windows.net/test-share-456c8138-187a-f207-6801-a6931d40b639?restype=share\u0026comp=snapshot",
+      "RequestMethod": "PUT",
+      "RequestHeaders": {
+        "Accept": "application/xml",
+        "Authorization": "Sanitized",
+        "traceparent": "00-98a21b490006ee4f89e3a1600a9f519b-96b82828d238d249-00",
+        "User-Agent": [
+          "azsdk-net-Storage.Files.Shares/12.7.0-alpha.20210126.1",
+          "(.NET 5.0.2; Microsoft Windows 10.0.19042)"
+        ],
+        "x-ms-client-request-id": "36dc02fd-a150-f77f-d385-ee3a7e6191b5",
+        "x-ms-date": "Tue, 26 Jan 2021 19:30:09 GMT",
+        "x-ms-return-client-request-id": "true",
+        "x-ms-version": "2020-06-12"
+      },
+      "RequestBody": null,
+      "StatusCode": 201,
+      "ResponseHeaders": {
+        "Content-Length": "0",
+        "Date": "Tue, 26 Jan 2021 19:30:08 GMT",
+        "ETag": "\u00220x8D8C230CA9C0126\u0022",
+        "Last-Modified": "Tue, 26 Jan 2021 19:30:08 GMT",
+        "Server": [
+          "Windows-Azure-File/1.0",
+          "Microsoft-HTTPAPI/2.0"
+        ],
+        "x-ms-client-request-id": "36dc02fd-a150-f77f-d385-ee3a7e6191b5",
+        "x-ms-request-id": "511fc1c7-e01a-0013-4e19-f4fece000000",
+        "x-ms-snapshot": "2021-01-26T19:30:09.0000000Z",
+        "x-ms-version": "2020-06-12"
+      },
+      "ResponseBody": []
+    },
+    {
+      "RequestUri": "https://seanmcccanary3.file.core.windows.net/test-share-456c8138-187a-f207-6801-a6931d40b639/test-directory-b5549a45-c8b8-590d-8253-04deba08d153/test-file-1e78052a-40ea-28c6-4c80-141a3516d382?comp=rangelist\u0026sharesnapshot=2021-01-26T19%3A30%3A09.0000000Z",
       "RequestMethod": "GET",
       "RequestHeaders": {
         "Accept": "application/xml",
         "Authorization": "Sanitized",
-        "traceparent": "00-26be3eec2d4e7e41a2780201c0165add-3c2ea1fb9417b848-00",
-        "User-Agent": [
-          "azsdk-net-Storage.Files.Shares/12.7.0-alpha.20210121.1",
-          "(.NET 5.0.2; Microsoft Windows 10.0.19042)"
-        ],
-        "x-ms-client-request-id": "fd5dc1c9-ab41-dbcf-b526-d2dc602c7fec",
-        "x-ms-date": "Thu, 21 Jan 2021 20:39:07 GMT",
+        "traceparent": "00-d1a1f73173efa4418b62834e0b16b70d-4378d9b26d628142-00",
+        "User-Agent": [
+          "azsdk-net-Storage.Files.Shares/12.7.0-alpha.20210126.1",
+          "(.NET 5.0.2; Microsoft Windows 10.0.19042)"
+        ],
+        "x-ms-client-request-id": "5780349a-b0cd-d9b5-9760-7b157e88e378",
+        "x-ms-date": "Tue, 26 Jan 2021 19:30:10 GMT",
         "x-ms-return-client-request-id": "true",
         "x-ms-version": "2020-06-12"
       },
@@ -229,40 +218,35 @@
       "StatusCode": 200,
       "ResponseHeaders": {
         "Content-Type": "application/xml",
-        "Date": "Thu, 21 Jan 2021 20:39:06 GMT",
-        "ETag": "\u00220x8D8BE4C992A0A4D\u0022",
-        "Last-Modified": "Thu, 21 Jan 2021 20:39:06 GMT",
+        "Date": "Tue, 26 Jan 2021 19:30:08 GMT",
+        "ETag": "\u00220x8D8C230CAC05763\u0022",
+        "Last-Modified": "Tue, 26 Jan 2021 19:30:08 GMT",
         "Server": [
           "Windows-Azure-File/1.0",
           "Microsoft-HTTPAPI/2.0"
         ],
         "Transfer-Encoding": "chunked",
         "Vary": "Origin",
-        "x-ms-client-request-id": "fd5dc1c9-ab41-dbcf-b526-d2dc602c7fec",
+        "x-ms-client-request-id": "5780349a-b0cd-d9b5-9760-7b157e88e378",
         "x-ms-content-length": "1048576",
-<<<<<<< HEAD
-        "x-ms-request-id": "e736b1c3-101a-0018-463b-6fccdc000000",
-        "x-ms-version": "2020-06-12"
-=======
-        "x-ms-request-id": "cbe01054-101a-0081-1135-f07a18000000",
-        "x-ms-version": "2020-04-08"
->>>>>>> ac24a13f
+        "x-ms-request-id": "511fc1c9-e01a-0013-4f19-f4fece000000",
+        "x-ms-version": "2020-06-12"
       },
       "ResponseBody": "\uFEFF\u003C?xml version=\u00221.0\u0022 encoding=\u0022utf-8\u0022?\u003E\u003CRanges\u003E\u003CRange\u003E\u003CStart\u003E1024\u003C/Start\u003E\u003CEnd\u003E2047\u003C/End\u003E\u003C/Range\u003E\u003C/Ranges\u003E"
     },
     {
-      "RequestUri": "https://seanmcccanary3.file.core.windows.net/test-share-313323af-285f-c2f1-c861-16aad3f64756?restype=share",
+      "RequestUri": "https://seanmcccanary3.file.core.windows.net/test-share-456c8138-187a-f207-6801-a6931d40b639?restype=share",
       "RequestMethod": "DELETE",
       "RequestHeaders": {
         "Accept": "application/xml",
         "Authorization": "Sanitized",
-        "traceparent": "00-e5573dedce34aa4aadbe1ecd7c92035e-f89436f0f836fd47-00",
-        "User-Agent": [
-          "azsdk-net-Storage.Files.Shares/12.7.0-alpha.20210121.1",
-          "(.NET 5.0.2; Microsoft Windows 10.0.19042)"
-        ],
-        "x-ms-client-request-id": "ca436147-fdf4-2af6-8597-8dee2d8916e0",
-        "x-ms-date": "Thu, 21 Jan 2021 20:39:07 GMT",
+        "traceparent": "00-d3cb885377d0f44db5619566c6dd9b4b-c1fbc11f1f807d4b-00",
+        "User-Agent": [
+          "azsdk-net-Storage.Files.Shares/12.7.0-alpha.20210126.1",
+          "(.NET 5.0.2; Microsoft Windows 10.0.19042)"
+        ],
+        "x-ms-client-request-id": "499f8cbf-3ae0-fbe7-b9f3-26fb733f1622",
+        "x-ms-date": "Tue, 26 Jan 2021 19:30:10 GMT",
         "x-ms-delete-snapshots": "include",
         "x-ms-return-client-request-id": "true",
         "x-ms-version": "2020-06-12"
@@ -271,25 +255,20 @@
       "StatusCode": 202,
       "ResponseHeaders": {
         "Content-Length": "0",
-        "Date": "Thu, 21 Jan 2021 20:39:06 GMT",
-        "Server": [
-          "Windows-Azure-File/1.0",
-          "Microsoft-HTTPAPI/2.0"
-        ],
-        "x-ms-client-request-id": "ca436147-fdf4-2af6-8597-8dee2d8916e0",
-<<<<<<< HEAD
-        "x-ms-request-id": "e736b1c7-101a-0018-493b-6fccdc000000",
-        "x-ms-version": "2020-06-12"
-=======
-        "x-ms-request-id": "cbe01057-101a-0081-1235-f07a18000000",
-        "x-ms-version": "2020-04-08"
->>>>>>> ac24a13f
+        "Date": "Tue, 26 Jan 2021 19:30:09 GMT",
+        "Server": [
+          "Windows-Azure-File/1.0",
+          "Microsoft-HTTPAPI/2.0"
+        ],
+        "x-ms-client-request-id": "499f8cbf-3ae0-fbe7-b9f3-26fb733f1622",
+        "x-ms-request-id": "511fc1cb-e01a-0013-5019-f4fece000000",
+        "x-ms-version": "2020-06-12"
       },
       "ResponseBody": []
     }
   ],
   "Variables": {
-    "RandomSeed": "930863357",
+    "RandomSeed": "1002407826",
     "Storage_TestConfigDefault": "ProductionTenant\nseanmcccanary3\nU2FuaXRpemVk\nhttps://seanmcccanary3.blob.core.windows.net\nhttps://seanmcccanary3.file.core.windows.net\nhttps://seanmcccanary3.queue.core.windows.net\nhttps://seanmcccanary3.table.core.windows.net\n\n\n\n\nhttps://seanmcccanary3-secondary.blob.core.windows.net\nhttps://seanmcccanary3-secondary.file.core.windows.net\nhttps://seanmcccanary3-secondary.queue.core.windows.net\nhttps://seanmcccanary3-secondary.table.core.windows.net\n\nSanitized\n\n\nCloud\nBlobEndpoint=https://seanmcccanary3.blob.core.windows.net/;QueueEndpoint=https://seanmcccanary3.queue.core.windows.net/;FileEndpoint=https://seanmcccanary3.file.core.windows.net/;BlobSecondaryEndpoint=https://seanmcccanary3-secondary.blob.core.windows.net/;QueueSecondaryEndpoint=https://seanmcccanary3-secondary.queue.core.windows.net/;FileSecondaryEndpoint=https://seanmcccanary3-secondary.file.core.windows.net/;AccountName=seanmcccanary3;AccountKey=Kg==;\nseanscope1"
   }
 }