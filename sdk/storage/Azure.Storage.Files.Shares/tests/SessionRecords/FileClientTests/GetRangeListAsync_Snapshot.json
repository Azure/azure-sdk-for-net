{
  "Entries": [
    {
      "RequestUri": "https://seanmcccanary3.file.core.windows.net/test-share-456c8138-187a-f207-6801-a6931d40b639?restype=share",
      "RequestMethod": "PUT",
      "RequestHeaders": {
        "Accept": "application/xml",
        "Authorization": "Sanitized",
        "traceparent": "00-77386a0c11223048841419117cef3cbb-5d69dc1727266649-00",
        "User-Agent": [
          "azsdk-net-Storage.Files.Shares/12.8.0-alpha.20210616.1",
          "(.NET 5.0.7; Microsoft Windows 10.0.19043)"
        ],
        "x-ms-client-request-id": "98129201-66ec-5d4e-9efb-58ff7c7ccbf5",
        "x-ms-date": "Wed, 16 Jun 2021 19:11:45 GMT",
        "x-ms-return-client-request-id": "true",
<<<<<<< HEAD
        "x-ms-version": "2020-12-06"
=======
        "x-ms-version": "2021-02-12"
>>>>>>> 7e782c87
      },
      "RequestBody": null,
      "StatusCode": 201,
      "ResponseHeaders": {
        "Content-Length": "0",
        "Date": "Wed, 16 Jun 2021 19:11:45 GMT",
        "ETag": "\u00220x8D930FA9546D9E7\u0022",
        "Last-Modified": "Wed, 16 Jun 2021 19:11:45 GMT",
        "Server": [
          "Windows-Azure-File/1.0",
          "Microsoft-HTTPAPI/2.0"
        ],
        "x-ms-client-request-id": "98129201-66ec-5d4e-9efb-58ff7c7ccbf5",
        "x-ms-request-id": "ee691a2d-601a-000d-48e3-621216000000",
<<<<<<< HEAD
        "x-ms-version": "2020-12-06"
=======
        "x-ms-version": "2021-02-12"
>>>>>>> 7e782c87
      },
      "ResponseBody": []
    },
    {
      "RequestUri": "https://seanmcccanary3.file.core.windows.net/test-share-456c8138-187a-f207-6801-a6931d40b639/test-directory-b5549a45-c8b8-590d-8253-04deba08d153?restype=directory",
      "RequestMethod": "PUT",
      "RequestHeaders": {
        "Accept": "application/xml",
        "Authorization": "Sanitized",
        "traceparent": "00-9241f139d504d241933e61a2a8936b49-e2cdfb4836ae7544-00",
        "User-Agent": [
          "azsdk-net-Storage.Files.Shares/12.8.0-alpha.20210616.1",
          "(.NET 5.0.7; Microsoft Windows 10.0.19043)"
        ],
        "x-ms-client-request-id": "86b868d0-c5c0-388e-84b8-1698626fa295",
        "x-ms-date": "Wed, 16 Jun 2021 19:11:45 GMT",
        "x-ms-file-attributes": "None",
        "x-ms-file-creation-time": "Now",
        "x-ms-file-last-write-time": "Now",
        "x-ms-file-permission": "Inherit",
        "x-ms-return-client-request-id": "true",
<<<<<<< HEAD
        "x-ms-version": "2020-12-06"
=======
        "x-ms-version": "2021-02-12"
>>>>>>> 7e782c87
      },
      "RequestBody": null,
      "StatusCode": 201,
      "ResponseHeaders": {
        "Content-Length": "0",
        "Date": "Wed, 16 Jun 2021 19:11:45 GMT",
        "ETag": "\u00220x8D930FA95529D78\u0022",
        "Last-Modified": "Wed, 16 Jun 2021 19:11:45 GMT",
        "Server": [
          "Windows-Azure-File/1.0",
          "Microsoft-HTTPAPI/2.0"
        ],
        "x-ms-client-request-id": "86b868d0-c5c0-388e-84b8-1698626fa295",
        "x-ms-file-attributes": "Directory",
        "x-ms-file-change-time": "2021-06-16T19:11:45.4812536Z",
        "x-ms-file-creation-time": "2021-06-16T19:11:45.4812536Z",
        "x-ms-file-id": "13835128424026341376",
        "x-ms-file-last-write-time": "2021-06-16T19:11:45.4812536Z",
        "x-ms-file-parent-id": "0",
        "x-ms-file-permission-key": "17860367565182308406*11459378189709739967",
        "x-ms-request-id": "ee691a2f-601a-000d-49e3-621216000000",
        "x-ms-request-server-encrypted": "true",
<<<<<<< HEAD
        "x-ms-version": "2020-12-06"
=======
        "x-ms-version": "2021-02-12"
>>>>>>> 7e782c87
      },
      "ResponseBody": []
    },
    {
      "RequestUri": "https://seanmcccanary3.file.core.windows.net/test-share-456c8138-187a-f207-6801-a6931d40b639/test-directory-b5549a45-c8b8-590d-8253-04deba08d153/test-file-1e78052a-40ea-28c6-4c80-141a3516d382",
      "RequestMethod": "PUT",
      "RequestHeaders": {
        "Accept": "application/xml",
        "Authorization": "Sanitized",
        "traceparent": "00-0bfbf4d7290cc346a5a5ec1ba99f2f48-5be5172a65370a46-00",
        "User-Agent": [
          "azsdk-net-Storage.Files.Shares/12.8.0-alpha.20210616.1",
          "(.NET 5.0.7; Microsoft Windows 10.0.19043)"
        ],
        "x-ms-client-request-id": "80cdfdfb-7e87-8fd9-a190-3940b073036e",
        "x-ms-content-length": "1048576",
        "x-ms-date": "Wed, 16 Jun 2021 19:11:45 GMT",
        "x-ms-file-attributes": "None",
        "x-ms-file-creation-time": "Now",
        "x-ms-file-last-write-time": "Now",
        "x-ms-file-permission": "Inherit",
        "x-ms-return-client-request-id": "true",
        "x-ms-type": "file",
<<<<<<< HEAD
        "x-ms-version": "2020-12-06"
=======
        "x-ms-version": "2021-02-12"
>>>>>>> 7e782c87
      },
      "RequestBody": null,
      "StatusCode": 201,
      "ResponseHeaders": {
        "Content-Length": "0",
        "Date": "Wed, 16 Jun 2021 19:11:45 GMT",
        "ETag": "\u00220x8D930FA955DC314\u0022",
        "Last-Modified": "Wed, 16 Jun 2021 19:11:45 GMT",
        "Server": [
          "Windows-Azure-File/1.0",
          "Microsoft-HTTPAPI/2.0"
        ],
        "x-ms-client-request-id": "80cdfdfb-7e87-8fd9-a190-3940b073036e",
        "x-ms-file-attributes": "Archive",
        "x-ms-file-change-time": "2021-06-16T19:11:45.5543060Z",
        "x-ms-file-creation-time": "2021-06-16T19:11:45.5543060Z",
        "x-ms-file-id": "11529285414812647424",
        "x-ms-file-last-write-time": "2021-06-16T19:11:45.5543060Z",
        "x-ms-file-parent-id": "13835128424026341376",
        "x-ms-file-permission-key": "4010187179898695473*11459378189709739967",
        "x-ms-request-id": "ee691a32-601a-000d-4ce3-621216000000",
        "x-ms-request-server-encrypted": "true",
<<<<<<< HEAD
        "x-ms-version": "2020-12-06"
=======
        "x-ms-version": "2021-02-12"
>>>>>>> 7e782c87
      },
      "ResponseBody": []
    },
    {
      "RequestUri": "https://seanmcccanary3.file.core.windows.net/test-share-456c8138-187a-f207-6801-a6931d40b639/test-directory-b5549a45-c8b8-590d-8253-04deba08d153/test-file-1e78052a-40ea-28c6-4c80-141a3516d382?comp=range",
      "RequestMethod": "PUT",
      "RequestHeaders": {
        "Accept": "application/xml",
        "Authorization": "Sanitized",
        "Content-Length": "1024",
        "Content-Type": "application/octet-stream",
        "traceparent": "00-a441b5353a84da479c354f33c3cf2d20-1e32cf58c8accc49-00",
        "User-Agent": [
          "azsdk-net-Storage.Files.Shares/12.8.0-alpha.20210616.1",
          "(.NET 5.0.7; Microsoft Windows 10.0.19043)"
        ],
        "x-ms-client-request-id": "a1796d01-faed-bdd5-ba23-6e7d59aae706",
        "x-ms-date": "Wed, 16 Jun 2021 19:11:45 GMT",
        "x-ms-range": "bytes=1024-2047",
        "x-ms-return-client-request-id": "true",
<<<<<<< HEAD
        "x-ms-version": "2020-12-06",
=======
        "x-ms-version": "2021-02-12",
>>>>>>> 7e782c87
        "x-ms-write": "update"
      },
      "RequestBody": "5ZPiIWFPRt5yt02ROlEhlw3kHzdIUvs4Z36xvxFREFxVl5Bz0lDOq7fuDdAwR1RQbqIyzFTMJZKYqbrjnobNIabxPKPBrsS8FXOAWkUqCB8pYVBvHkMHiXH92imW6w0xIewpPgqxjsDddbfhTMtNbaGauTw1XgJi6bMyw9ObJillTjlYAckUeNKQkaiMJj2lsGyH/DLQ\u002B8Pqx1VXf8vsQU\u002BOe/2S9GzYhUFqpcxZ1sN2jBJmEyr3lVN2bjlzvfgGo09Z/qo/E7wAr3fwZlb2kPGR4fK5hS0lluapHIUyZMhIYwF8ANgZNnlVZmSyBi78f95I4tsFTR4hM2fDlfY3zUuvpwJVeZAZeKt5Yx/JcpC4rJyn6oLsQxbiW8xwVaCCHpkYA18rpwZNL2kwjOn/WMHWC\u002BhZj\u002BPJwmTsch7EqCIK9kSGsG4xjAWWWboYu7cs4wIKmkq3KY61T0H6PjTniYdGJZWkeadSpX7jwjYosAetwI4buQ7YU8220GEtNk3Qr9Az0ZUhh2pbt/TL02ZYjZ46TX6ly895btLI7qhGJW8xEhNl9N9xizkkwAIZDH9nXULC8\u002BnPKuMAumLDWZjBFJKFmsFS8pm/yMFFgQrNX2JTYZFmhDKFYugwZTp8rjKgYqxwlHG\u002BFGqoAioniqnYM1oAb/gHWo9f/zjYIo1fQxqPpB5eXMrxlEwmvYEHXtg/VzHfez46mQccEJU45fLdSb8QmOWKedaPD9ur4ZwOWKBgmcpcf8fcVAsXQkw1uK9aSXTC98Xytd1aT2xjjrhqDrj02EwngMn3M0PacjeKWlYrUJgoS2DbbuTtATBaecVSrDSTQeBjM8iqysOBF0Klz/UWNz4gQsJYGWpnOn\u002BZnLp\u002Bh8YD9hl2yB3PfYCcWVaiRzI7REGHMmpxOyd1\u002B/lJES4JA497otjcn24gUMRBu78TxfJMXld59lVckrvxAM0khmxSk1bGJqVZXqXSZuKlMIBoYjUG/LPWkAw6Hw8d6p6h/MlY7yhpTJ9N8/\u002ByppBytmE6iJ6XHYq4ewJJjAaVO3QGMWkZTUFX/xWWuAi0JOl8yGmu4mIACt4\u002Bn3MlH8CYuLiKq3UmWGgg44mIAWWCA1cZzcOd51gRBiaK263NMd9V/QBPKXl0Vm8Ajf/YeAh5u5sbDFL8\u002BtFgeaROm327UrGpMgNlMtrdpHdUnVlYOY4eER8RsSWNWQIu77DUJbrxRDpNLkUFFInBPmfbqF13Bz8WMIleqaCMHNkANkIpCX68YlgeCgpJGf2VUHO9srCltuhwvvUwkpuawRJrBN1GlzToHkUEWfw1zRaMyFksz2koW4BauUqJi9C9hEn33RUfTrg\u002B1JNroF3sO/HepMpCbQ==",
      "StatusCode": 201,
      "ResponseHeaders": {
        "Content-Length": "0",
        "Content-MD5": "twfGejUlhGFVjJc20nIZ/Q==",
        "Date": "Wed, 16 Jun 2021 19:11:45 GMT",
        "ETag": "\u00220x8D930FA9568E8AC\u0022",
        "Last-Modified": "Wed, 16 Jun 2021 19:11:45 GMT",
        "Server": [
          "Windows-Azure-File/1.0",
          "Microsoft-HTTPAPI/2.0"
        ],
        "x-ms-client-request-id": "a1796d01-faed-bdd5-ba23-6e7d59aae706",
        "x-ms-request-id": "ee691a34-601a-000d-4ee3-621216000000",
        "x-ms-request-server-encrypted": "true",
<<<<<<< HEAD
        "x-ms-version": "2020-12-06"
=======
        "x-ms-version": "2021-02-12"
>>>>>>> 7e782c87
      },
      "ResponseBody": []
    },
    {
      "RequestUri": "https://seanmcccanary3.file.core.windows.net/test-share-456c8138-187a-f207-6801-a6931d40b639?restype=share\u0026comp=snapshot",
      "RequestMethod": "PUT",
      "RequestHeaders": {
        "Accept": "application/xml",
        "Authorization": "Sanitized",
        "traceparent": "00-cfa88b64fcee174ca3dfdc2a50ccd784-723906e5b32a6b44-00",
        "User-Agent": [
          "azsdk-net-Storage.Files.Shares/12.8.0-alpha.20210616.1",
          "(.NET 5.0.7; Microsoft Windows 10.0.19043)"
        ],
        "x-ms-client-request-id": "36dc02fd-a150-f77f-d385-ee3a7e6191b5",
        "x-ms-date": "Wed, 16 Jun 2021 19:11:45 GMT",
        "x-ms-return-client-request-id": "true",
<<<<<<< HEAD
        "x-ms-version": "2020-12-06"
=======
        "x-ms-version": "2021-02-12"
>>>>>>> 7e782c87
      },
      "RequestBody": null,
      "StatusCode": 201,
      "ResponseHeaders": {
        "Content-Length": "0",
        "Date": "Wed, 16 Jun 2021 19:11:45 GMT",
        "ETag": "\u00220x8D930FA9546D9E7\u0022",
        "Last-Modified": "Wed, 16 Jun 2021 19:11:45 GMT",
        "Server": [
          "Windows-Azure-File/1.0",
          "Microsoft-HTTPAPI/2.0"
        ],
        "x-ms-client-request-id": "36dc02fd-a150-f77f-d385-ee3a7e6191b5",
        "x-ms-request-id": "ee691a36-601a-000d-50e3-621216000000",
        "x-ms-snapshot": "2021-06-16T19:11:45.0000000Z",
<<<<<<< HEAD
        "x-ms-version": "2020-12-06"
=======
        "x-ms-version": "2021-02-12"
>>>>>>> 7e782c87
      },
      "ResponseBody": []
    },
    {
      "RequestUri": "https://seanmcccanary3.file.core.windows.net/test-share-456c8138-187a-f207-6801-a6931d40b639/test-directory-b5549a45-c8b8-590d-8253-04deba08d153/test-file-1e78052a-40ea-28c6-4c80-141a3516d382?comp=rangelist\u0026sharesnapshot=2021-06-16T19%3A11%3A45.0000000Z",
      "RequestMethod": "GET",
      "RequestHeaders": {
        "Accept": "application/xml",
        "Authorization": "Sanitized",
        "traceparent": "00-f2bd2c4d2caa87468f9a420841d435e0-7e877acad7fd454c-00",
        "User-Agent": [
          "azsdk-net-Storage.Files.Shares/12.8.0-alpha.20210616.1",
          "(.NET 5.0.7; Microsoft Windows 10.0.19043)"
        ],
        "x-ms-client-request-id": "5780349a-b0cd-d9b5-9760-7b157e88e378",
        "x-ms-date": "Wed, 16 Jun 2021 19:11:45 GMT",
        "x-ms-return-client-request-id": "true",
<<<<<<< HEAD
        "x-ms-version": "2020-12-06"
=======
        "x-ms-version": "2021-02-12"
>>>>>>> 7e782c87
      },
      "RequestBody": null,
      "StatusCode": 200,
      "ResponseHeaders": {
        "Content-Type": "application/xml",
        "Date": "Wed, 16 Jun 2021 19:11:45 GMT",
        "ETag": "\u00220x8D930FA9568E8AC\u0022",
        "Last-Modified": "Wed, 16 Jun 2021 19:11:45 GMT",
        "Server": [
          "Windows-Azure-File/1.0",
          "Microsoft-HTTPAPI/2.0"
        ],
        "Transfer-Encoding": "chunked",
        "x-ms-client-request-id": "5780349a-b0cd-d9b5-9760-7b157e88e378",
        "x-ms-content-length": "1048576",
        "x-ms-request-id": "ee691a38-601a-000d-52e3-621216000000",
<<<<<<< HEAD
        "x-ms-version": "2020-12-06"
=======
        "x-ms-version": "2021-02-12"
>>>>>>> 7e782c87
      },
      "ResponseBody": "\uFEFF\u003C?xml version=\u00221.0\u0022 encoding=\u0022utf-8\u0022?\u003E\u003CRanges\u003E\u003CRange\u003E\u003CStart\u003E1024\u003C/Start\u003E\u003CEnd\u003E2047\u003C/End\u003E\u003C/Range\u003E\u003C/Ranges\u003E"
    },
    {
      "RequestUri": "https://seanmcccanary3.file.core.windows.net/test-share-456c8138-187a-f207-6801-a6931d40b639?restype=share",
      "RequestMethod": "DELETE",
      "RequestHeaders": {
        "Accept": "application/xml",
        "Authorization": "Sanitized",
        "traceparent": "00-f6de7205150eb94f843ec1ae5af7bd9c-d65e22be8a399a44-00",
        "User-Agent": [
          "azsdk-net-Storage.Files.Shares/12.8.0-alpha.20210616.1",
          "(.NET 5.0.7; Microsoft Windows 10.0.19043)"
        ],
        "x-ms-client-request-id": "499f8cbf-3ae0-fbe7-b9f3-26fb733f1622",
        "x-ms-date": "Wed, 16 Jun 2021 19:11:45 GMT",
        "x-ms-delete-snapshots": "include",
        "x-ms-return-client-request-id": "true",
<<<<<<< HEAD
        "x-ms-version": "2020-12-06"
=======
        "x-ms-version": "2021-02-12"
>>>>>>> 7e782c87
      },
      "RequestBody": null,
      "StatusCode": 202,
      "ResponseHeaders": {
        "Content-Length": "0",
        "Date": "Wed, 16 Jun 2021 19:11:45 GMT",
        "Server": [
          "Windows-Azure-File/1.0",
          "Microsoft-HTTPAPI/2.0"
        ],
        "x-ms-client-request-id": "499f8cbf-3ae0-fbe7-b9f3-26fb733f1622",
        "x-ms-request-id": "ee691a3b-601a-000d-54e3-621216000000",
<<<<<<< HEAD
        "x-ms-version": "2020-12-06"
=======
        "x-ms-version": "2021-02-12"
>>>>>>> 7e782c87
      },
      "ResponseBody": []
    }
  ],
  "Variables": {
    "RandomSeed": "1002407826",
    "Storage_TestConfigDefault": "ProductionTenant\nseanmcccanary3\nU2FuaXRpemVk\nhttps://seanmcccanary3.blob.core.windows.net\nhttps://seanmcccanary3.file.core.windows.net\nhttps://seanmcccanary3.queue.core.windows.net\nhttps://seanmcccanary3.table.core.windows.net\n\n\n\n\nhttps://seanmcccanary3-secondary.blob.core.windows.net\nhttps://seanmcccanary3-secondary.file.core.windows.net\nhttps://seanmcccanary3-secondary.queue.core.windows.net\nhttps://seanmcccanary3-secondary.table.core.windows.net\n\nSanitized\n\n\nCloud\nBlobEndpoint=https://seanmcccanary3.blob.core.windows.net/;QueueEndpoint=https://seanmcccanary3.queue.core.windows.net/;FileEndpoint=https://seanmcccanary3.file.core.windows.net/;BlobSecondaryEndpoint=https://seanmcccanary3-secondary.blob.core.windows.net/;QueueSecondaryEndpoint=https://seanmcccanary3-secondary.queue.core.windows.net/;FileSecondaryEndpoint=https://seanmcccanary3-secondary.file.core.windows.net/;AccountName=seanmcccanary3;AccountKey=Kg==;\nseanscope1\n\n"
  }
}<|MERGE_RESOLUTION|>--- conflicted
+++ resolved
@@ -14,11 +14,7 @@
         "x-ms-client-request-id": "98129201-66ec-5d4e-9efb-58ff7c7ccbf5",
         "x-ms-date": "Wed, 16 Jun 2021 19:11:45 GMT",
         "x-ms-return-client-request-id": "true",
-<<<<<<< HEAD
-        "x-ms-version": "2020-12-06"
-=======
-        "x-ms-version": "2021-02-12"
->>>>>>> 7e782c87
+        "x-ms-version": "2021-02-12"
       },
       "RequestBody": null,
       "StatusCode": 201,
@@ -33,11 +29,7 @@
         ],
         "x-ms-client-request-id": "98129201-66ec-5d4e-9efb-58ff7c7ccbf5",
         "x-ms-request-id": "ee691a2d-601a-000d-48e3-621216000000",
-<<<<<<< HEAD
-        "x-ms-version": "2020-12-06"
-=======
-        "x-ms-version": "2021-02-12"
->>>>>>> 7e782c87
+        "x-ms-version": "2021-02-12"
       },
       "ResponseBody": []
     },
@@ -59,11 +51,7 @@
         "x-ms-file-last-write-time": "Now",
         "x-ms-file-permission": "Inherit",
         "x-ms-return-client-request-id": "true",
-<<<<<<< HEAD
-        "x-ms-version": "2020-12-06"
-=======
-        "x-ms-version": "2021-02-12"
->>>>>>> 7e782c87
+        "x-ms-version": "2021-02-12"
       },
       "RequestBody": null,
       "StatusCode": 201,
@@ -86,11 +74,7 @@
         "x-ms-file-permission-key": "17860367565182308406*11459378189709739967",
         "x-ms-request-id": "ee691a2f-601a-000d-49e3-621216000000",
         "x-ms-request-server-encrypted": "true",
-<<<<<<< HEAD
-        "x-ms-version": "2020-12-06"
-=======
-        "x-ms-version": "2021-02-12"
->>>>>>> 7e782c87
+        "x-ms-version": "2021-02-12"
       },
       "ResponseBody": []
     },
@@ -114,11 +98,7 @@
         "x-ms-file-permission": "Inherit",
         "x-ms-return-client-request-id": "true",
         "x-ms-type": "file",
-<<<<<<< HEAD
-        "x-ms-version": "2020-12-06"
-=======
-        "x-ms-version": "2021-02-12"
->>>>>>> 7e782c87
+        "x-ms-version": "2021-02-12"
       },
       "RequestBody": null,
       "StatusCode": 201,
@@ -141,11 +121,7 @@
         "x-ms-file-permission-key": "4010187179898695473*11459378189709739967",
         "x-ms-request-id": "ee691a32-601a-000d-4ce3-621216000000",
         "x-ms-request-server-encrypted": "true",
-<<<<<<< HEAD
-        "x-ms-version": "2020-12-06"
-=======
-        "x-ms-version": "2021-02-12"
->>>>>>> 7e782c87
+        "x-ms-version": "2021-02-12"
       },
       "ResponseBody": []
     },
@@ -166,11 +142,7 @@
         "x-ms-date": "Wed, 16 Jun 2021 19:11:45 GMT",
         "x-ms-range": "bytes=1024-2047",
         "x-ms-return-client-request-id": "true",
-<<<<<<< HEAD
-        "x-ms-version": "2020-12-06",
-=======
         "x-ms-version": "2021-02-12",
->>>>>>> 7e782c87
         "x-ms-write": "update"
       },
       "RequestBody": "5ZPiIWFPRt5yt02ROlEhlw3kHzdIUvs4Z36xvxFREFxVl5Bz0lDOq7fuDdAwR1RQbqIyzFTMJZKYqbrjnobNIabxPKPBrsS8FXOAWkUqCB8pYVBvHkMHiXH92imW6w0xIewpPgqxjsDddbfhTMtNbaGauTw1XgJi6bMyw9ObJillTjlYAckUeNKQkaiMJj2lsGyH/DLQ\u002B8Pqx1VXf8vsQU\u002BOe/2S9GzYhUFqpcxZ1sN2jBJmEyr3lVN2bjlzvfgGo09Z/qo/E7wAr3fwZlb2kPGR4fK5hS0lluapHIUyZMhIYwF8ANgZNnlVZmSyBi78f95I4tsFTR4hM2fDlfY3zUuvpwJVeZAZeKt5Yx/JcpC4rJyn6oLsQxbiW8xwVaCCHpkYA18rpwZNL2kwjOn/WMHWC\u002BhZj\u002BPJwmTsch7EqCIK9kSGsG4xjAWWWboYu7cs4wIKmkq3KY61T0H6PjTniYdGJZWkeadSpX7jwjYosAetwI4buQ7YU8220GEtNk3Qr9Az0ZUhh2pbt/TL02ZYjZ46TX6ly895btLI7qhGJW8xEhNl9N9xizkkwAIZDH9nXULC8\u002BnPKuMAumLDWZjBFJKFmsFS8pm/yMFFgQrNX2JTYZFmhDKFYugwZTp8rjKgYqxwlHG\u002BFGqoAioniqnYM1oAb/gHWo9f/zjYIo1fQxqPpB5eXMrxlEwmvYEHXtg/VzHfez46mQccEJU45fLdSb8QmOWKedaPD9ur4ZwOWKBgmcpcf8fcVAsXQkw1uK9aSXTC98Xytd1aT2xjjrhqDrj02EwngMn3M0PacjeKWlYrUJgoS2DbbuTtATBaecVSrDSTQeBjM8iqysOBF0Klz/UWNz4gQsJYGWpnOn\u002BZnLp\u002Bh8YD9hl2yB3PfYCcWVaiRzI7REGHMmpxOyd1\u002B/lJES4JA497otjcn24gUMRBu78TxfJMXld59lVckrvxAM0khmxSk1bGJqVZXqXSZuKlMIBoYjUG/LPWkAw6Hw8d6p6h/MlY7yhpTJ9N8/\u002ByppBytmE6iJ6XHYq4ewJJjAaVO3QGMWkZTUFX/xWWuAi0JOl8yGmu4mIACt4\u002Bn3MlH8CYuLiKq3UmWGgg44mIAWWCA1cZzcOd51gRBiaK263NMd9V/QBPKXl0Vm8Ajf/YeAh5u5sbDFL8\u002BtFgeaROm327UrGpMgNlMtrdpHdUnVlYOY4eER8RsSWNWQIu77DUJbrxRDpNLkUFFInBPmfbqF13Bz8WMIleqaCMHNkANkIpCX68YlgeCgpJGf2VUHO9srCltuhwvvUwkpuawRJrBN1GlzToHkUEWfw1zRaMyFksz2koW4BauUqJi9C9hEn33RUfTrg\u002B1JNroF3sO/HepMpCbQ==",
@@ -188,11 +160,7 @@
         "x-ms-client-request-id": "a1796d01-faed-bdd5-ba23-6e7d59aae706",
         "x-ms-request-id": "ee691a34-601a-000d-4ee3-621216000000",
         "x-ms-request-server-encrypted": "true",
-<<<<<<< HEAD
-        "x-ms-version": "2020-12-06"
-=======
-        "x-ms-version": "2021-02-12"
->>>>>>> 7e782c87
+        "x-ms-version": "2021-02-12"
       },
       "ResponseBody": []
     },
@@ -210,11 +178,7 @@
         "x-ms-client-request-id": "36dc02fd-a150-f77f-d385-ee3a7e6191b5",
         "x-ms-date": "Wed, 16 Jun 2021 19:11:45 GMT",
         "x-ms-return-client-request-id": "true",
-<<<<<<< HEAD
-        "x-ms-version": "2020-12-06"
-=======
-        "x-ms-version": "2021-02-12"
->>>>>>> 7e782c87
+        "x-ms-version": "2021-02-12"
       },
       "RequestBody": null,
       "StatusCode": 201,
@@ -230,11 +194,7 @@
         "x-ms-client-request-id": "36dc02fd-a150-f77f-d385-ee3a7e6191b5",
         "x-ms-request-id": "ee691a36-601a-000d-50e3-621216000000",
         "x-ms-snapshot": "2021-06-16T19:11:45.0000000Z",
-<<<<<<< HEAD
-        "x-ms-version": "2020-12-06"
-=======
-        "x-ms-version": "2021-02-12"
->>>>>>> 7e782c87
+        "x-ms-version": "2021-02-12"
       },
       "ResponseBody": []
     },
@@ -252,11 +212,7 @@
         "x-ms-client-request-id": "5780349a-b0cd-d9b5-9760-7b157e88e378",
         "x-ms-date": "Wed, 16 Jun 2021 19:11:45 GMT",
         "x-ms-return-client-request-id": "true",
-<<<<<<< HEAD
-        "x-ms-version": "2020-12-06"
-=======
-        "x-ms-version": "2021-02-12"
->>>>>>> 7e782c87
+        "x-ms-version": "2021-02-12"
       },
       "RequestBody": null,
       "StatusCode": 200,
@@ -273,11 +229,7 @@
         "x-ms-client-request-id": "5780349a-b0cd-d9b5-9760-7b157e88e378",
         "x-ms-content-length": "1048576",
         "x-ms-request-id": "ee691a38-601a-000d-52e3-621216000000",
-<<<<<<< HEAD
-        "x-ms-version": "2020-12-06"
-=======
-        "x-ms-version": "2021-02-12"
->>>>>>> 7e782c87
+        "x-ms-version": "2021-02-12"
       },
       "ResponseBody": "\uFEFF\u003C?xml version=\u00221.0\u0022 encoding=\u0022utf-8\u0022?\u003E\u003CRanges\u003E\u003CRange\u003E\u003CStart\u003E1024\u003C/Start\u003E\u003CEnd\u003E2047\u003C/End\u003E\u003C/Range\u003E\u003C/Ranges\u003E"
     },
@@ -296,11 +248,7 @@
         "x-ms-date": "Wed, 16 Jun 2021 19:11:45 GMT",
         "x-ms-delete-snapshots": "include",
         "x-ms-return-client-request-id": "true",
-<<<<<<< HEAD
-        "x-ms-version": "2020-12-06"
-=======
-        "x-ms-version": "2021-02-12"
->>>>>>> 7e782c87
+        "x-ms-version": "2021-02-12"
       },
       "RequestBody": null,
       "StatusCode": 202,
@@ -313,11 +261,7 @@
         ],
         "x-ms-client-request-id": "499f8cbf-3ae0-fbe7-b9f3-26fb733f1622",
         "x-ms-request-id": "ee691a3b-601a-000d-54e3-621216000000",
-<<<<<<< HEAD
-        "x-ms-version": "2020-12-06"
-=======
-        "x-ms-version": "2021-02-12"
->>>>>>> 7e782c87
+        "x-ms-version": "2021-02-12"
       },
       "ResponseBody": []
     }
