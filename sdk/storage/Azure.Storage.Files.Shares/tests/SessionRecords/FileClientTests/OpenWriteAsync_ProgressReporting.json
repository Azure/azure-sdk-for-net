--- conflicted
+++ resolved
@@ -1,56 +1,51 @@
 {
   "Entries": [
     {
-      "RequestUri": "https://seanmcccanary3.file.core.windows.net/test-share-3c90b891-b04c-070a-622f-64055cbef38e?restype=share",
-      "RequestMethod": "PUT",
-      "RequestHeaders": {
-        "Accept": "application/xml",
-        "Authorization": "Sanitized",
-        "traceparent": "00-9765e116d598834fb2e9875c78b05d13-6757b1de22b2f64d-00",
-        "User-Agent": [
-          "azsdk-net-Storage.Files.Shares/12.7.0-alpha.20210121.1",
-          "(.NET 5.0.2; Microsoft Windows 10.0.19042)"
-        ],
-        "x-ms-client-request-id": "aa47d76e-701f-cd29-c811-8601ac824a93",
-        "x-ms-date": "Thu, 21 Jan 2021 20:39:32 GMT",
-        "x-ms-return-client-request-id": "true",
-        "x-ms-version": "2020-06-12"
-      },
-      "RequestBody": null,
-      "StatusCode": 201,
-      "ResponseHeaders": {
-        "Content-Length": "0",
-        "Date": "Thu, 21 Jan 2021 20:39:31 GMT",
-        "ETag": "\u00220x8D8BE4CA814EF46\u0022",
-        "Last-Modified": "Thu, 21 Jan 2021 20:39:31 GMT",
-        "Server": [
-          "Windows-Azure-File/1.0",
-          "Microsoft-HTTPAPI/2.0"
-        ],
-        "x-ms-client-request-id": "aa47d76e-701f-cd29-c811-8601ac824a93",
-<<<<<<< HEAD
-        "x-ms-request-id": "086d6872-401a-0047-72d3-69b199000000",
-        "x-ms-version": "2020-06-12"
-=======
-        "x-ms-request-id": "412de3e8-401a-000a-4835-f07e75000000",
-        "x-ms-version": "2020-04-08"
->>>>>>> ac24a13f
-      },
-      "ResponseBody": []
-    },
-    {
-      "RequestUri": "https://seanmcccanary3.file.core.windows.net/test-share-3c90b891-b04c-070a-622f-64055cbef38e/test-directory-46d3523e-29fe-c498-9056-5c35bce76b92?restype=directory",
-      "RequestMethod": "PUT",
-      "RequestHeaders": {
-        "Accept": "application/xml",
-        "Authorization": "Sanitized",
-        "traceparent": "00-03de74c33d41104e8293cbfc0428a426-edebf0a6a494814f-00",
-        "User-Agent": [
-          "azsdk-net-Storage.Files.Shares/12.7.0-alpha.20210121.1",
-          "(.NET 5.0.2; Microsoft Windows 10.0.19042)"
-        ],
-        "x-ms-client-request-id": "4ae560cc-a0fc-452f-3e83-19c814f411e1",
-        "x-ms-date": "Thu, 21 Jan 2021 20:39:32 GMT",
+      "RequestUri": "https://seanmcccanary3.file.core.windows.net/test-share-13905b7a-1000-b95a-72c9-3ed1f18bfb1b?restype=share",
+      "RequestMethod": "PUT",
+      "RequestHeaders": {
+        "Accept": "application/xml",
+        "Authorization": "Sanitized",
+        "traceparent": "00-90c01069a3c8c2419ffef2dd81506473-2e121144ccc6d243-00",
+        "User-Agent": [
+          "azsdk-net-Storage.Files.Shares/12.7.0-alpha.20210126.1",
+          "(.NET 5.0.2; Microsoft Windows 10.0.19042)"
+        ],
+        "x-ms-client-request-id": "9056f7cc-3162-68a9-795f-684982c27b99",
+        "x-ms-date": "Tue, 26 Jan 2021 19:30:36 GMT",
+        "x-ms-return-client-request-id": "true",
+        "x-ms-version": "2020-06-12"
+      },
+      "RequestBody": null,
+      "StatusCode": 201,
+      "ResponseHeaders": {
+        "Content-Length": "0",
+        "Date": "Tue, 26 Jan 2021 19:30:34 GMT",
+        "ETag": "\u00220x8D8C230DA93ACF0\u0022",
+        "Last-Modified": "Tue, 26 Jan 2021 19:30:35 GMT",
+        "Server": [
+          "Windows-Azure-File/1.0",
+          "Microsoft-HTTPAPI/2.0"
+        ],
+        "x-ms-client-request-id": "9056f7cc-3162-68a9-795f-684982c27b99",
+        "x-ms-request-id": "52e07089-901a-0009-2a19-f49f11000000",
+        "x-ms-version": "2020-06-12"
+      },
+      "ResponseBody": []
+    },
+    {
+      "RequestUri": "https://seanmcccanary3.file.core.windows.net/test-share-13905b7a-1000-b95a-72c9-3ed1f18bfb1b/test-directory-c7811f10-8eda-21df-ef29-d21d8df2a1ee?restype=directory",
+      "RequestMethod": "PUT",
+      "RequestHeaders": {
+        "Accept": "application/xml",
+        "Authorization": "Sanitized",
+        "traceparent": "00-bd55d9aadde71441bbaf66c6765ca98b-17b4eaa72e4c624d-00",
+        "User-Agent": [
+          "azsdk-net-Storage.Files.Shares/12.7.0-alpha.20210126.1",
+          "(.NET 5.0.2; Microsoft Windows 10.0.19042)"
+        ],
+        "x-ms-client-request-id": "f858e967-df02-3d85-1735-a1385f8cda87",
+        "x-ms-date": "Tue, 26 Jan 2021 19:30:36 GMT",
         "x-ms-file-attributes": "None",
         "x-ms-file-creation-time": "Now",
         "x-ms-file-last-write-time": "Now",
@@ -62,41 +57,41 @@
       "StatusCode": 201,
       "ResponseHeaders": {
         "Content-Length": "0",
-        "Date": "Thu, 21 Jan 2021 20:39:31 GMT",
-        "ETag": "\u00220x8D8BE4CA81DF77A\u0022",
-        "Last-Modified": "Thu, 21 Jan 2021 20:39:32 GMT",
-        "Server": [
-          "Windows-Azure-File/1.0",
-          "Microsoft-HTTPAPI/2.0"
-        ],
-        "x-ms-client-request-id": "4ae560cc-a0fc-452f-3e83-19c814f411e1",
+        "Date": "Tue, 26 Jan 2021 19:30:34 GMT",
+        "ETag": "\u00220x8D8C230DA9F4C88\u0022",
+        "Last-Modified": "Tue, 26 Jan 2021 19:30:35 GMT",
+        "Server": [
+          "Windows-Azure-File/1.0",
+          "Microsoft-HTTPAPI/2.0"
+        ],
+        "x-ms-client-request-id": "f858e967-df02-3d85-1735-a1385f8cda87",
         "x-ms-file-attributes": "Directory",
-        "x-ms-file-change-time": "2021-01-21T20:39:32.0253306Z",
-        "x-ms-file-creation-time": "2021-01-21T20:39:32.0253306Z",
+        "x-ms-file-change-time": "2021-01-26T19:30:35.5016840Z",
+        "x-ms-file-creation-time": "2021-01-26T19:30:35.5016840Z",
         "x-ms-file-id": "13835128424026341376",
-        "x-ms-file-last-write-time": "2021-01-21T20:39:32.0253306Z",
+        "x-ms-file-last-write-time": "2021-01-26T19:30:35.5016840Z",
         "x-ms-file-parent-id": "0",
         "x-ms-file-permission-key": "17860367565182308406*11459378189709739967",
-        "x-ms-request-id": "412de3eb-401a-000a-4935-f07e75000000",
-        "x-ms-request-server-encrypted": "true",
-        "x-ms-version": "2020-06-12"
-      },
-      "ResponseBody": []
-    },
-    {
-      "RequestUri": "https://seanmcccanary3.file.core.windows.net/test-share-3c90b891-b04c-070a-622f-64055cbef38e/test-directory-46d3523e-29fe-c498-9056-5c35bce76b92/test-file-74b8f3a6-c5ec-f51d-e3e2-d233c16c7d6a",
-      "RequestMethod": "PUT",
-      "RequestHeaders": {
-        "Accept": "application/xml",
-        "Authorization": "Sanitized",
-        "traceparent": "00-39486c78d0d8934bb4092e213cef9416-5a8ea6d0745a5e48-00",
-        "User-Agent": [
-          "azsdk-net-Storage.Files.Shares/12.7.0-alpha.20210121.1",
-          "(.NET 5.0.2; Microsoft Windows 10.0.19042)"
-        ],
-        "x-ms-client-request-id": "528486b8-186d-0670-43f0-671acefb83d1",
+        "x-ms-request-id": "52e0708c-901a-0009-2b19-f49f11000000",
+        "x-ms-request-server-encrypted": "true",
+        "x-ms-version": "2020-06-12"
+      },
+      "ResponseBody": []
+    },
+    {
+      "RequestUri": "https://seanmcccanary3.file.core.windows.net/test-share-13905b7a-1000-b95a-72c9-3ed1f18bfb1b/test-directory-c7811f10-8eda-21df-ef29-d21d8df2a1ee/test-file-a32679bd-82bd-a564-65b5-165e3fe130cc",
+      "RequestMethod": "PUT",
+      "RequestHeaders": {
+        "Accept": "application/xml",
+        "Authorization": "Sanitized",
+        "traceparent": "00-63222fe34e7e9c499369d5f705ad4f5a-45fc25573c428f49-00",
+        "User-Agent": [
+          "azsdk-net-Storage.Files.Shares/12.7.0-alpha.20210126.1",
+          "(.NET 5.0.2; Microsoft Windows 10.0.19042)"
+        ],
+        "x-ms-client-request-id": "7640c7a0-41fb-e5c0-84b2-924cc926fd36",
         "x-ms-content-length": "1024",
-        "x-ms-date": "Thu, 21 Jan 2021 20:39:32 GMT",
+        "x-ms-date": "Tue, 26 Jan 2021 19:30:36 GMT",
         "x-ms-file-attributes": "None",
         "x-ms-file-creation-time": "Now",
         "x-ms-file-last-write-time": "Now",
@@ -109,40 +104,40 @@
       "StatusCode": 201,
       "ResponseHeaders": {
         "Content-Length": "0",
-        "Date": "Thu, 21 Jan 2021 20:39:31 GMT",
-        "ETag": "\u00220x8D8BE4CA827961B\u0022",
-        "Last-Modified": "Thu, 21 Jan 2021 20:39:32 GMT",
-        "Server": [
-          "Windows-Azure-File/1.0",
-          "Microsoft-HTTPAPI/2.0"
-        ],
-        "x-ms-client-request-id": "528486b8-186d-0670-43f0-671acefb83d1",
+        "Date": "Tue, 26 Jan 2021 19:30:34 GMT",
+        "ETag": "\u00220x8D8C230DAAB3598\u0022",
+        "Last-Modified": "Tue, 26 Jan 2021 19:30:35 GMT",
+        "Server": [
+          "Windows-Azure-File/1.0",
+          "Microsoft-HTTPAPI/2.0"
+        ],
+        "x-ms-client-request-id": "7640c7a0-41fb-e5c0-84b2-924cc926fd36",
         "x-ms-file-attributes": "Archive",
-        "x-ms-file-change-time": "2021-01-21T20:39:32.0883739Z",
-        "x-ms-file-creation-time": "2021-01-21T20:39:32.0883739Z",
+        "x-ms-file-change-time": "2021-01-26T19:30:35.5797400Z",
+        "x-ms-file-creation-time": "2021-01-26T19:30:35.5797400Z",
         "x-ms-file-id": "11529285414812647424",
-        "x-ms-file-last-write-time": "2021-01-21T20:39:32.0883739Z",
+        "x-ms-file-last-write-time": "2021-01-26T19:30:35.5797400Z",
         "x-ms-file-parent-id": "13835128424026341376",
         "x-ms-file-permission-key": "4010187179898695473*11459378189709739967",
-        "x-ms-request-id": "412de3ee-401a-000a-4b35-f07e75000000",
-        "x-ms-request-server-encrypted": "true",
-        "x-ms-version": "2020-06-12"
-      },
-      "ResponseBody": []
-    },
-    {
-      "RequestUri": "https://seanmcccanary3.file.core.windows.net/test-share-3c90b891-b04c-070a-622f-64055cbef38e/test-directory-46d3523e-29fe-c498-9056-5c35bce76b92/test-file-74b8f3a6-c5ec-f51d-e3e2-d233c16c7d6a",
+        "x-ms-request-id": "52e0708e-901a-0009-2c19-f49f11000000",
+        "x-ms-request-server-encrypted": "true",
+        "x-ms-version": "2020-06-12"
+      },
+      "ResponseBody": []
+    },
+    {
+      "RequestUri": "https://seanmcccanary3.file.core.windows.net/test-share-13905b7a-1000-b95a-72c9-3ed1f18bfb1b/test-directory-c7811f10-8eda-21df-ef29-d21d8df2a1ee/test-file-a32679bd-82bd-a564-65b5-165e3fe130cc",
       "RequestMethod": "HEAD",
       "RequestHeaders": {
         "Accept": "application/xml",
         "Authorization": "Sanitized",
-        "traceparent": "00-1193aa7d0f0c51479085e9e6fea1af81-98ed1b1a4bc09f4b-00",
-        "User-Agent": [
-          "azsdk-net-Storage.Files.Shares/12.7.0-alpha.20210121.1",
-          "(.NET 5.0.2; Microsoft Windows 10.0.19042)"
-        ],
-        "x-ms-client-request-id": "234adc07-0988-3f67-9ca9-8a7bee688d0b",
-        "x-ms-date": "Thu, 21 Jan 2021 20:39:32 GMT",
+        "traceparent": "00-4d50f7f4c0bd9e4a8d18a98a2afce301-6261f02fde976246-00",
+        "User-Agent": [
+          "azsdk-net-Storage.Files.Shares/12.7.0-alpha.20210126.1",
+          "(.NET 5.0.2; Microsoft Windows 10.0.19042)"
+        ],
+        "x-ms-client-request-id": "82226538-e645-5c10-630c-fb35906cac82",
+        "x-ms-date": "Tue, 26 Jan 2021 19:30:36 GMT",
         "x-ms-return-client-request-id": "true",
         "x-ms-version": "2020-06-12"
       },
@@ -151,25 +146,25 @@
       "ResponseHeaders": {
         "Content-Length": "1024",
         "Content-Type": "application/octet-stream",
-        "Date": "Thu, 21 Jan 2021 20:39:31 GMT",
-        "ETag": "\u00220x8D8BE4CA827961B\u0022",
-        "Last-Modified": "Thu, 21 Jan 2021 20:39:32 GMT",
+        "Date": "Tue, 26 Jan 2021 19:30:34 GMT",
+        "ETag": "\u00220x8D8C230DAAB3598\u0022",
+        "Last-Modified": "Tue, 26 Jan 2021 19:30:35 GMT",
         "Server": [
           "Windows-Azure-File/1.0",
           "Microsoft-HTTPAPI/2.0"
         ],
         "Vary": "Origin",
-        "x-ms-client-request-id": "234adc07-0988-3f67-9ca9-8a7bee688d0b",
+        "x-ms-client-request-id": "82226538-e645-5c10-630c-fb35906cac82",
         "x-ms-file-attributes": "Archive",
-        "x-ms-file-change-time": "2021-01-21T20:39:32.0883739Z",
-        "x-ms-file-creation-time": "2021-01-21T20:39:32.0883739Z",
+        "x-ms-file-change-time": "2021-01-26T19:30:35.5797400Z",
+        "x-ms-file-creation-time": "2021-01-26T19:30:35.5797400Z",
         "x-ms-file-id": "11529285414812647424",
-        "x-ms-file-last-write-time": "2021-01-21T20:39:32.0883739Z",
+        "x-ms-file-last-write-time": "2021-01-26T19:30:35.5797400Z",
         "x-ms-file-parent-id": "13835128424026341376",
         "x-ms-file-permission-key": "4010187179898695473*11459378189709739967",
         "x-ms-lease-state": "available",
         "x-ms-lease-status": "unlocked",
-        "x-ms-request-id": "412de3ef-401a-000a-4c35-f07e75000000",
+        "x-ms-request-id": "52e0708f-901a-0009-2d19-f49f11000000",
         "x-ms-server-encrypted": "true",
         "x-ms-type": "File",
         "x-ms-version": "2020-06-12"
@@ -177,7 +172,7 @@
       "ResponseBody": []
     },
     {
-      "RequestUri": "https://seanmcccanary3.file.core.windows.net/test-share-3c90b891-b04c-070a-622f-64055cbef38e/test-directory-46d3523e-29fe-c498-9056-5c35bce76b92/test-file-74b8f3a6-c5ec-f51d-e3e2-d233c16c7d6a?comp=range",
+      "RequestUri": "https://seanmcccanary3.file.core.windows.net/test-share-13905b7a-1000-b95a-72c9-3ed1f18bfb1b/test-directory-c7811f10-8eda-21df-ef29-d21d8df2a1ee/test-file-a32679bd-82bd-a564-65b5-165e3fe130cc?comp=range",
       "RequestMethod": "PUT",
       "RequestHeaders": {
         "Accept": "application/xml",
@@ -185,37 +180,37 @@
         "Content-Length": "256",
         "Content-Type": "application/octet-stream",
         "User-Agent": [
-          "azsdk-net-Storage.Files.Shares/12.7.0-alpha.20210121.1",
-          "(.NET 5.0.2; Microsoft Windows 10.0.19042)"
-        ],
-        "x-ms-client-request-id": "c80fa4f5-cea3-f9f2-550c-fb70c9f76cbc",
-        "x-ms-date": "Thu, 21 Jan 2021 20:39:32 GMT",
+          "azsdk-net-Storage.Files.Shares/12.7.0-alpha.20210126.1",
+          "(.NET 5.0.2; Microsoft Windows 10.0.19042)"
+        ],
+        "x-ms-client-request-id": "546c6e17-bc9b-4726-8fc9-558795db0fa5",
+        "x-ms-date": "Tue, 26 Jan 2021 19:30:36 GMT",
         "x-ms-range": "bytes=0-255",
         "x-ms-return-client-request-id": "true",
         "x-ms-version": "2020-06-12",
         "x-ms-write": "update"
       },
-      "RequestBody": "Bq/\u002BFYu234VdEG2afyrFPAVSejvoKv2xjmIXELl72gzNdOx/qMf0Aqb\u002B9F2r1ocZKioUfIBI6duxTYcons7M4jZgzQs\u002BRpM\u002BXXeU6TWgBrfa/eaOZ16LhYoRzVs/y2PXMhImSgl82\u002BSX1R4IswClEUbPTqHoPXrX1UiALXg4/5EUvbYiebyuXiIB95I/gtGJa7wUcH3C7vWYT3TB\u002B65sXtaN9PZKgpiKIO9\u002B50XomFJ29sG7I44TUc7BiipH7WJ0lZm7so3bP\u002Bkkik\u002BORAevsLYiSgXssDpHeaMnifhtQzKNClGsLOXEmrfYl5k\u002BhQ3HEdpzJaJdh\u002BRedDjqs7bxtg==",
-      "StatusCode": 201,
-      "ResponseHeaders": {
-        "Content-Length": "0",
-        "Content-MD5": "KKiFGeDnYjvfvLHljdztUQ==",
-        "Date": "Thu, 21 Jan 2021 20:39:31 GMT",
-        "ETag": "\u00220x8D8BE4CA838FE69\u0022",
-        "Last-Modified": "Thu, 21 Jan 2021 20:39:32 GMT",
-        "Server": [
-          "Windows-Azure-File/1.0",
-          "Microsoft-HTTPAPI/2.0"
-        ],
-        "x-ms-client-request-id": "c80fa4f5-cea3-f9f2-550c-fb70c9f76cbc",
-        "x-ms-request-id": "412de3f0-401a-000a-4d35-f07e75000000",
-        "x-ms-request-server-encrypted": "true",
-        "x-ms-version": "2020-06-12"
-      },
-      "ResponseBody": []
-    },
-    {
-      "RequestUri": "https://seanmcccanary3.file.core.windows.net/test-share-3c90b891-b04c-070a-622f-64055cbef38e/test-directory-46d3523e-29fe-c498-9056-5c35bce76b92/test-file-74b8f3a6-c5ec-f51d-e3e2-d233c16c7d6a?comp=range",
+      "RequestBody": "BdTzCtY27RON40r1oGXc5EnyvXihudADk9Af6BefeTLKq/n0jWFNatos6Rf2y0Qf1a0C1miElEsE8HcFFwX87WkXKvRr51fopVOeddC4DMeL/xJpnKPJRReu8JzpR1LVMPut36BQtO5WGjEV5h97S\u002BOveRjzklHGTuXdvPe6/l0AyEXVCi0nO0ojE4JytF74M6W5Os064p2p55C7cvf3mxvTFB7ZpUC2iD7Nz37PVJmG5YlRAcSQxeanKyOca8hSLHhmnp9AHo1kA7GPbRIf2pP3NI1upZlXQk43MnodGRx1eqIGaLX5Rsf77f4SAVjTiFGQpTY75IfeD1xRCewTRw==",
+      "StatusCode": 201,
+      "ResponseHeaders": {
+        "Content-Length": "0",
+        "Content-MD5": "cCXMCfYZ6lijLSa4QKPs1A==",
+        "Date": "Tue, 26 Jan 2021 19:30:34 GMT",
+        "ETag": "\u00220x8D8C230DABE4BDB\u0022",
+        "Last-Modified": "Tue, 26 Jan 2021 19:30:35 GMT",
+        "Server": [
+          "Windows-Azure-File/1.0",
+          "Microsoft-HTTPAPI/2.0"
+        ],
+        "x-ms-client-request-id": "546c6e17-bc9b-4726-8fc9-558795db0fa5",
+        "x-ms-request-id": "52e07091-901a-0009-2e19-f49f11000000",
+        "x-ms-request-server-encrypted": "true",
+        "x-ms-version": "2020-06-12"
+      },
+      "ResponseBody": []
+    },
+    {
+      "RequestUri": "https://seanmcccanary3.file.core.windows.net/test-share-13905b7a-1000-b95a-72c9-3ed1f18bfb1b/test-directory-c7811f10-8eda-21df-ef29-d21d8df2a1ee/test-file-a32679bd-82bd-a564-65b5-165e3fe130cc?comp=range",
       "RequestMethod": "PUT",
       "RequestHeaders": {
         "Accept": "application/xml",
@@ -223,37 +218,37 @@
         "Content-Length": "256",
         "Content-Type": "application/octet-stream",
         "User-Agent": [
-          "azsdk-net-Storage.Files.Shares/12.7.0-alpha.20210121.1",
-          "(.NET 5.0.2; Microsoft Windows 10.0.19042)"
-        ],
-        "x-ms-client-request-id": "4a8522b9-c459-e067-7ca3-61dcad26769a",
-        "x-ms-date": "Thu, 21 Jan 2021 20:39:32 GMT",
+          "azsdk-net-Storage.Files.Shares/12.7.0-alpha.20210126.1",
+          "(.NET 5.0.2; Microsoft Windows 10.0.19042)"
+        ],
+        "x-ms-client-request-id": "221e3b04-5700-8fe6-935f-bda2698acc76",
+        "x-ms-date": "Tue, 26 Jan 2021 19:30:36 GMT",
         "x-ms-range": "bytes=256-511",
         "x-ms-return-client-request-id": "true",
         "x-ms-version": "2020-06-12",
         "x-ms-write": "update"
       },
-      "RequestBody": "RhwAObUDhNBdr00UGKAI9JVgdx36Ho8wgmxNt63a5gHn4VIhhNMRDlWix/MPc8y\u002Ba0RUUz7TvCiN0LdItcwjg8hMLDdN52/CT2nHV1acIA6gj0xohZPCFCUqlLMcyFiJfkQqw0aUcITUkgTVC2TS8LCopyV/u/41iRgSI1K8pYYQPtkSclzIDB/IlPKO7QnAWKQDcyAyCcNG9DkugUwxGOx\u002BxMyKv31T4JsGtyYLppwPUcutuDJl3TQVy34jmovSlnsFECg8Npgnr5OFLFKcOk2cHi\u002BBhF\u002B6GOaYdfP/MEUPNCGqBpVz0xsyhgme37HieJEwhntbUREcSvhCo8CkKA==",
-      "StatusCode": 201,
-      "ResponseHeaders": {
-        "Content-Length": "0",
-        "Content-MD5": "z3UcSgExzSJUzh\u002BGJ\u002BSF0w==",
-        "Date": "Thu, 21 Jan 2021 20:39:32 GMT",
-        "ETag": "\u00220x8D8BE4CA843396B\u0022",
-        "Last-Modified": "Thu, 21 Jan 2021 20:39:32 GMT",
-        "Server": [
-          "Windows-Azure-File/1.0",
-          "Microsoft-HTTPAPI/2.0"
-        ],
-        "x-ms-client-request-id": "4a8522b9-c459-e067-7ca3-61dcad26769a",
-        "x-ms-request-id": "412de3f1-401a-000a-4e35-f07e75000000",
-        "x-ms-request-server-encrypted": "true",
-        "x-ms-version": "2020-06-12"
-      },
-      "ResponseBody": []
-    },
-    {
-      "RequestUri": "https://seanmcccanary3.file.core.windows.net/test-share-3c90b891-b04c-070a-622f-64055cbef38e/test-directory-46d3523e-29fe-c498-9056-5c35bce76b92/test-file-74b8f3a6-c5ec-f51d-e3e2-d233c16c7d6a?comp=range",
+      "RequestBody": "6ZUZ8nAZcd397sZyt5tEQfZjqiiNc\u002BU6lhonWVmoPNropRR952Vjbt\u002ByqEd0cs9CyhpbpULqunWv31xV8ReEVLLriRGHx1mQ/ztJ2sudxSRK5I8\u002BTZaY/euezQgJDX3HLVOViei\u002BuwPAyqUGod\u002BpERk4Cw2IRQcbUowm6PlQh/K\u002Bgax4CDs8jCiMfYLxkVwM9Lzu0AJwP\u002BhLejZbmNMJcEOzSB8zMQne/H7k\u002B8iFKsAvGvM8YbbvTkHELY0E4PRVgg0\u002BPUg92cOzENSEi0QfxVB2LH7gzA6Nw/rdbgN72RuJjni6R\u002Bx38kAviVHha8L9pGc9jrN2dbX/sHlOX2rANw==",
+      "StatusCode": 201,
+      "ResponseHeaders": {
+        "Content-Length": "0",
+        "Content-MD5": "WtX\u002BcAhVaSlCBh7rZwxBJw==",
+        "Date": "Tue, 26 Jan 2021 19:30:34 GMT",
+        "ETag": "\u00220x8D8C230DACA8314\u0022",
+        "Last-Modified": "Tue, 26 Jan 2021 19:30:35 GMT",
+        "Server": [
+          "Windows-Azure-File/1.0",
+          "Microsoft-HTTPAPI/2.0"
+        ],
+        "x-ms-client-request-id": "221e3b04-5700-8fe6-935f-bda2698acc76",
+        "x-ms-request-id": "52e07092-901a-0009-2f19-f49f11000000",
+        "x-ms-request-server-encrypted": "true",
+        "x-ms-version": "2020-06-12"
+      },
+      "ResponseBody": []
+    },
+    {
+      "RequestUri": "https://seanmcccanary3.file.core.windows.net/test-share-13905b7a-1000-b95a-72c9-3ed1f18bfb1b/test-directory-c7811f10-8eda-21df-ef29-d21d8df2a1ee/test-file-a32679bd-82bd-a564-65b5-165e3fe130cc?comp=range",
       "RequestMethod": "PUT",
       "RequestHeaders": {
         "Accept": "application/xml",
@@ -261,37 +256,37 @@
         "Content-Length": "256",
         "Content-Type": "application/octet-stream",
         "User-Agent": [
-          "azsdk-net-Storage.Files.Shares/12.7.0-alpha.20210121.1",
-          "(.NET 5.0.2; Microsoft Windows 10.0.19042)"
-        ],
-        "x-ms-client-request-id": "a7b674dc-2171-0f63-0bdf-9c998c4db11e",
-        "x-ms-date": "Thu, 21 Jan 2021 20:39:32 GMT",
+          "azsdk-net-Storage.Files.Shares/12.7.0-alpha.20210126.1",
+          "(.NET 5.0.2; Microsoft Windows 10.0.19042)"
+        ],
+        "x-ms-client-request-id": "5a83cfea-edbc-84a4-35e8-ac510d920fc9",
+        "x-ms-date": "Tue, 26 Jan 2021 19:30:36 GMT",
         "x-ms-range": "bytes=512-767",
         "x-ms-return-client-request-id": "true",
         "x-ms-version": "2020-06-12",
         "x-ms-write": "update"
       },
-      "RequestBody": "f0119zDyNLgpSxRO/VYcOTS1/GLOqcq04w\u002BOu50xL1qOXolQabmxhlx4XTBHAhTGLr4N7sRCWdWDwRQhY3ka9xy5wJ/My897BHUFVkyZbOD7x4zfJEGWTAS0zKikkCLjXWYTjkJ0\u002BmLukulOPAKJ6VQ0JZzsO9LbI3OaF/8n1nNTIfjlhd6dhs0p8JJXRw8CKuJTcGqG9yKTOGrO2eJjx7t2\u002BxoJo2N1lp7OwktAg9xjmO0c1GUIzCrWUkxzz6zrxijW4Uv1\u002BIZ\u002B3tnLuDTXU7WOakH1RvNVbS/wM1EWAcfy4/wiaaKQbp9mnfWMPRT2//6X5WRr9X81gXMbBMU1Zw==",
-      "StatusCode": 201,
-      "ResponseHeaders": {
-        "Content-Length": "0",
-        "Content-MD5": "rGSNaztHpUqo7hDrG2aeIA==",
-        "Date": "Thu, 21 Jan 2021 20:39:32 GMT",
-        "ETag": "\u00220x8D8BE4CA84C62D3\u0022",
-        "Last-Modified": "Thu, 21 Jan 2021 20:39:32 GMT",
-        "Server": [
-          "Windows-Azure-File/1.0",
-          "Microsoft-HTTPAPI/2.0"
-        ],
-        "x-ms-client-request-id": "a7b674dc-2171-0f63-0bdf-9c998c4db11e",
-        "x-ms-request-id": "412de3f4-401a-000a-4f35-f07e75000000",
-        "x-ms-request-server-encrypted": "true",
-        "x-ms-version": "2020-06-12"
-      },
-      "ResponseBody": []
-    },
-    {
-      "RequestUri": "https://seanmcccanary3.file.core.windows.net/test-share-3c90b891-b04c-070a-622f-64055cbef38e/test-directory-46d3523e-29fe-c498-9056-5c35bce76b92/test-file-74b8f3a6-c5ec-f51d-e3e2-d233c16c7d6a?comp=range",
+      "RequestBody": "N7j6/ctlfmP\u002BOj2wQr2sWDjgyZs\u002BSmgTGcK7lnMpktZvUhkoccUyP\u002BjZkHk5xHJCBCEVf6Ak\u002BO1Q5uMIqejw1KdmQfCjg\u002BZzroqyZbnv2VVPeJFSExM1Slks2IrhKZUA6bzR0oKCnoE6otEWcZMzYQyOuDFXnsCTMfeWd6tbkYT0snz9HQfSzdoPF3FCHtjG\u002BHZ\u002BU3BkqEr7PaGL7CfV3hBMIr4XNUMFvOtWR4ZOURIez3403T4TkAoxAd9lRuGyOjhh9vwZr8IyeJeFDWHErOyPbRyooQHROJG05jRkoHUKpA1O7VsVBCC7AWWnjoKobVXz1djECZg3j71qZcmOzg==",
+      "StatusCode": 201,
+      "ResponseHeaders": {
+        "Content-Length": "0",
+        "Content-MD5": "XVHBKCW5H\u002BWrayFwi0GTCA==",
+        "Date": "Tue, 26 Jan 2021 19:30:35 GMT",
+        "ETag": "\u00220x8D8C230DAD4970A\u0022",
+        "Last-Modified": "Tue, 26 Jan 2021 19:30:35 GMT",
+        "Server": [
+          "Windows-Azure-File/1.0",
+          "Microsoft-HTTPAPI/2.0"
+        ],
+        "x-ms-client-request-id": "5a83cfea-edbc-84a4-35e8-ac510d920fc9",
+        "x-ms-request-id": "52e07093-901a-0009-3019-f49f11000000",
+        "x-ms-request-server-encrypted": "true",
+        "x-ms-version": "2020-06-12"
+      },
+      "ResponseBody": []
+    },
+    {
+      "RequestUri": "https://seanmcccanary3.file.core.windows.net/test-share-13905b7a-1000-b95a-72c9-3ed1f18bfb1b/test-directory-c7811f10-8eda-21df-ef29-d21d8df2a1ee/test-file-a32679bd-82bd-a564-65b5-165e3fe130cc?comp=range",
       "RequestMethod": "PUT",
       "RequestHeaders": {
         "Accept": "application/xml",
@@ -299,48 +294,48 @@
         "Content-Length": "256",
         "Content-Type": "application/octet-stream",
         "User-Agent": [
-          "azsdk-net-Storage.Files.Shares/12.7.0-alpha.20210121.1",
-          "(.NET 5.0.2; Microsoft Windows 10.0.19042)"
-        ],
-        "x-ms-client-request-id": "39ffe142-cf70-9a29-50af-92753a927c2c",
-        "x-ms-date": "Thu, 21 Jan 2021 20:39:32 GMT",
+          "azsdk-net-Storage.Files.Shares/12.7.0-alpha.20210126.1",
+          "(.NET 5.0.2; Microsoft Windows 10.0.19042)"
+        ],
+        "x-ms-client-request-id": "9ab7ad63-7206-88b9-512f-2b7d1abc3ea6",
+        "x-ms-date": "Tue, 26 Jan 2021 19:30:36 GMT",
         "x-ms-range": "bytes=768-1023",
         "x-ms-return-client-request-id": "true",
         "x-ms-version": "2020-06-12",
         "x-ms-write": "update"
       },
-      "RequestBody": "3BLZ1Di06hL9/KKPqf3JMBv6M1J/HGOG7Xzs6C51adowNRl5Yz\u002B9ShSE52fJZtY4t0MACpHi6L\u002BvUua7yAHkiJLHXnPjUMzbPOk\u002B\u002BjX7vYemtDDqdF9ITk1ZyhBYAoISoF7VAQhjVGd2JM6oo\u002B2KtJVfFRTR\u002BRMzfg8liYW8gzpnK1rWJbx\u002BQl/Jc1CQoKpfzhV7\u002BOxtQaZKooL4PcrhuqGUQXeTtI7Y4dK1B4XDot5lxrtwQYpN\u002Beq0i4M5hgWU57mv/F8yzBqGohcZuDkghwCkk3cPcXgWRkiN3igLn1rNIB/MFKV/Mvmg6Z9zNECwlASClfONhHZBmLYWpe7xeg==",
-      "StatusCode": 201,
-      "ResponseHeaders": {
-        "Content-Length": "0",
-        "Content-MD5": "0nY7ig46L\u002BYAUmgF9x/sHg==",
-        "Date": "Thu, 21 Jan 2021 20:39:32 GMT",
-        "ETag": "\u00220x8D8BE4CA854EFDE\u0022",
-        "Last-Modified": "Thu, 21 Jan 2021 20:39:32 GMT",
-        "Server": [
-          "Windows-Azure-File/1.0",
-          "Microsoft-HTTPAPI/2.0"
-        ],
-        "x-ms-client-request-id": "39ffe142-cf70-9a29-50af-92753a927c2c",
-        "x-ms-request-id": "412de3f6-401a-000a-5035-f07e75000000",
-        "x-ms-request-server-encrypted": "true",
-        "x-ms-version": "2020-06-12"
-      },
-      "ResponseBody": []
-    },
-    {
-      "RequestUri": "https://seanmcccanary3.file.core.windows.net/test-share-3c90b891-b04c-070a-622f-64055cbef38e?restype=share",
+      "RequestBody": "2CF7aVN1v5F6afvtn5sqqQ8Led9wypxFmnQWXp2qn1ctMo2FExhU95ViW2/JHPmbZBNbWVCvXg2FNc/fX2Dzz8qkwGwOpZb2toFJDm4se317e/mJT0UHfdR/AN1JdZg0boylJFyMjL99ZKLOZlCeWLpRY\u002BRnaYCEnUKYj6S5rEHpFJ/ih1ch7\u002B46DOqjOBeE4Kgj\u002BBK0zQQLIYcZ8/0axLdh5FGwvNFiMHT1LF2W4WQrFK78lbQvNUaa12XPB/vwH0gyQVPF0yTXwMidvqGndD8i7t9OHi4DMq8LFeVrkyh4BQ0VZJ8QZkCKJdXskXel82IlrBgcoQAZLg\u002Bkur0/aw==",
+      "StatusCode": 201,
+      "ResponseHeaders": {
+        "Content-Length": "0",
+        "Content-MD5": "NINg5vPBbid3271y5rTp6g==",
+        "Date": "Tue, 26 Jan 2021 19:30:35 GMT",
+        "ETag": "\u00220x8D8C230DADEAAFB\u0022",
+        "Last-Modified": "Tue, 26 Jan 2021 19:30:35 GMT",
+        "Server": [
+          "Windows-Azure-File/1.0",
+          "Microsoft-HTTPAPI/2.0"
+        ],
+        "x-ms-client-request-id": "9ab7ad63-7206-88b9-512f-2b7d1abc3ea6",
+        "x-ms-request-id": "52e07094-901a-0009-3119-f49f11000000",
+        "x-ms-request-server-encrypted": "true",
+        "x-ms-version": "2020-06-12"
+      },
+      "ResponseBody": []
+    },
+    {
+      "RequestUri": "https://seanmcccanary3.file.core.windows.net/test-share-13905b7a-1000-b95a-72c9-3ed1f18bfb1b?restype=share",
       "RequestMethod": "DELETE",
       "RequestHeaders": {
         "Accept": "application/xml",
         "Authorization": "Sanitized",
-        "traceparent": "00-40b31bfaa32481408f0924dec41603da-ba72f2b4820bda4e-00",
-        "User-Agent": [
-          "azsdk-net-Storage.Files.Shares/12.7.0-alpha.20210121.1",
-          "(.NET 5.0.2; Microsoft Windows 10.0.19042)"
-        ],
-        "x-ms-client-request-id": "aa56b13b-784e-c4ae-ce09-9366ffbca964",
-        "x-ms-date": "Thu, 21 Jan 2021 20:39:32 GMT",
+        "traceparent": "00-784f48467d83b742a1d790c1c21fb46a-b2b9de878e0c4749-00",
+        "User-Agent": [
+          "azsdk-net-Storage.Files.Shares/12.7.0-alpha.20210126.1",
+          "(.NET 5.0.2; Microsoft Windows 10.0.19042)"
+        ],
+        "x-ms-client-request-id": "5fee7fe3-75db-81c2-01c0-039b52a22271",
+        "x-ms-date": "Tue, 26 Jan 2021 19:30:36 GMT",
         "x-ms-delete-snapshots": "include",
         "x-ms-return-client-request-id": "true",
         "x-ms-version": "2020-06-12"
@@ -349,25 +344,20 @@
       "StatusCode": 202,
       "ResponseHeaders": {
         "Content-Length": "0",
-        "Date": "Thu, 21 Jan 2021 20:39:32 GMT",
-        "Server": [
-          "Windows-Azure-File/1.0",
-          "Microsoft-HTTPAPI/2.0"
-        ],
-        "x-ms-client-request-id": "aa56b13b-784e-c4ae-ce09-9366ffbca964",
-<<<<<<< HEAD
-        "x-ms-request-id": "086d6880-401a-0047-7cd3-69b199000000",
-        "x-ms-version": "2020-06-12"
-=======
-        "x-ms-request-id": "412de3f8-401a-000a-5135-f07e75000000",
-        "x-ms-version": "2020-04-08"
->>>>>>> ac24a13f
+        "Date": "Tue, 26 Jan 2021 19:30:35 GMT",
+        "Server": [
+          "Windows-Azure-File/1.0",
+          "Microsoft-HTTPAPI/2.0"
+        ],
+        "x-ms-client-request-id": "5fee7fe3-75db-81c2-01c0-039b52a22271",
+        "x-ms-request-id": "52e07095-901a-0009-3219-f49f11000000",
+        "x-ms-version": "2020-06-12"
       },
       "ResponseBody": []
     }
   ],
   "Variables": {
-    "RandomSeed": "1687958582",
+    "RandomSeed": "1411751980",
     "Storage_TestConfigDefault": "ProductionTenant\nseanmcccanary3\nU2FuaXRpemVk\nhttps://seanmcccanary3.blob.core.windows.net\nhttps://seanmcccanary3.file.core.windows.net\nhttps://seanmcccanary3.queue.core.windows.net\nhttps://seanmcccanary3.table.core.windows.net\n\n\n\n\nhttps://seanmcccanary3-secondary.blob.core.windows.net\nhttps://seanmcccanary3-secondary.file.core.windows.net\nhttps://seanmcccanary3-secondary.queue.core.windows.net\nhttps://seanmcccanary3-secondary.table.core.windows.net\n\nSanitized\n\n\nCloud\nBlobEndpoint=https://seanmcccanary3.blob.core.windows.net/;QueueEndpoint=https://seanmcccanary3.queue.core.windows.net/;FileEndpoint=https://seanmcccanary3.file.core.windows.net/;BlobSecondaryEndpoint=https://seanmcccanary3-secondary.blob.core.windows.net/;QueueSecondaryEndpoint=https://seanmcccanary3-secondary.queue.core.windows.net/;FileSecondaryEndpoint=https://seanmcccanary3-secondary.file.core.windows.net/;AccountName=seanmcccanary3;AccountKey=Kg==;\nseanscope1"
   }
 }