--- conflicted
+++ resolved
@@ -1,56 +1,51 @@
 {
   "Entries": [
     {
-      "RequestUri": "https://seanmcccanary3.file.core.windows.net/test-share-deb2ff2d-0d1a-f249-b13b-79998dab7dc8?restype=share",
-      "RequestMethod": "PUT",
-      "RequestHeaders": {
-        "Accept": "application/xml",
-        "Authorization": "Sanitized",
-        "traceparent": "00-bf6d1c976f485047b6e7e70db51f928d-c2659dc6a256304d-00",
-        "User-Agent": [
-          "azsdk-net-Storage.Files.Shares/12.7.0-alpha.20210121.1",
-          "(.NET 5.0.2; Microsoft Windows 10.0.19042)"
-        ],
-        "x-ms-client-request-id": "ef38bf70-a51a-0dae-4664-f1bedcbb8a19",
-        "x-ms-date": "Thu, 21 Jan 2021 20:39:49 GMT",
-        "x-ms-return-client-request-id": "true",
-        "x-ms-version": "2020-06-12"
-      },
-      "RequestBody": null,
-      "StatusCode": 201,
-      "ResponseHeaders": {
-        "Content-Length": "0",
-        "Date": "Thu, 21 Jan 2021 20:39:48 GMT",
-        "ETag": "\u00220x8D8BE4CB274907B\u0022",
-        "Last-Modified": "Thu, 21 Jan 2021 20:39:49 GMT",
-        "Server": [
-          "Windows-Azure-File/1.0",
-          "Microsoft-HTTPAPI/2.0"
-        ],
-        "x-ms-client-request-id": "ef38bf70-a51a-0dae-4664-f1bedcbb8a19",
-<<<<<<< HEAD
-        "x-ms-request-id": "c9ef6373-f01a-0012-5937-f3e9eb000000",
-        "x-ms-version": "2020-06-12"
-=======
-        "x-ms-request-id": "06af8526-a01a-002d-3f35-f069b1000000",
-        "x-ms-version": "2020-04-08"
->>>>>>> ac24a13f
-      },
-      "ResponseBody": []
-    },
-    {
-      "RequestUri": "https://seanmcccanary3.file.core.windows.net/test-share-deb2ff2d-0d1a-f249-b13b-79998dab7dc8/test-directory-d77f46de-af1c-5aca-e2ba-10b8e2dfae1c?restype=directory",
-      "RequestMethod": "PUT",
-      "RequestHeaders": {
-        "Accept": "application/xml",
-        "Authorization": "Sanitized",
-        "traceparent": "00-c80b5c1d49b12d44a3641b0be174359a-24501a441ff07a46-00",
-        "User-Agent": [
-          "azsdk-net-Storage.Files.Shares/12.7.0-alpha.20210121.1",
-          "(.NET 5.0.2; Microsoft Windows 10.0.19042)"
-        ],
-        "x-ms-client-request-id": "fc8b11d7-e015-c1c3-f5de-0d6094f62a67",
-        "x-ms-date": "Thu, 21 Jan 2021 20:39:49 GMT",
+      "RequestUri": "https://seanmcccanary3.file.core.windows.net/test-share-2b690bb1-6bfd-4165-436a-bc30abe9d91d?restype=share",
+      "RequestMethod": "PUT",
+      "RequestHeaders": {
+        "Accept": "application/xml",
+        "Authorization": "Sanitized",
+        "traceparent": "00-6a61a3ad5108f04789102acea126fe4c-26dd9d17451ae24f-00",
+        "User-Agent": [
+          "azsdk-net-Storage.Files.Shares/12.7.0-alpha.20210126.1",
+          "(.NET 5.0.2; Microsoft Windows 10.0.19042)"
+        ],
+        "x-ms-client-request-id": "fa32ec33-3a2a-c209-4488-4daf9ffe77ae",
+        "x-ms-date": "Tue, 26 Jan 2021 19:30:59 GMT",
+        "x-ms-return-client-request-id": "true",
+        "x-ms-version": "2020-06-12"
+      },
+      "RequestBody": null,
+      "StatusCode": 201,
+      "ResponseHeaders": {
+        "Content-Length": "0",
+        "Date": "Tue, 26 Jan 2021 19:30:58 GMT",
+        "ETag": "\u00220x8D8C230E8B40564\u0022",
+        "Last-Modified": "Tue, 26 Jan 2021 19:30:59 GMT",
+        "Server": [
+          "Windows-Azure-File/1.0",
+          "Microsoft-HTTPAPI/2.0"
+        ],
+        "x-ms-client-request-id": "fa32ec33-3a2a-c209-4488-4daf9ffe77ae",
+        "x-ms-request-id": "23a0d44c-101a-0081-5b19-f47a18000000",
+        "x-ms-version": "2020-06-12"
+      },
+      "ResponseBody": []
+    },
+    {
+      "RequestUri": "https://seanmcccanary3.file.core.windows.net/test-share-2b690bb1-6bfd-4165-436a-bc30abe9d91d/test-directory-76b4494f-e694-9112-6fef-1a6d1a3c2c59?restype=directory",
+      "RequestMethod": "PUT",
+      "RequestHeaders": {
+        "Accept": "application/xml",
+        "Authorization": "Sanitized",
+        "traceparent": "00-798a460a40a75e4597c4f33af194ebfe-e1f008df50e84548-00",
+        "User-Agent": [
+          "azsdk-net-Storage.Files.Shares/12.7.0-alpha.20210126.1",
+          "(.NET 5.0.2; Microsoft Windows 10.0.19042)"
+        ],
+        "x-ms-client-request-id": "cad9a218-4434-4c0d-daa1-8b3a1f9ba807",
+        "x-ms-date": "Tue, 26 Jan 2021 19:30:59 GMT",
         "x-ms-file-attributes": "None",
         "x-ms-file-creation-time": "Now",
         "x-ms-file-last-write-time": "Now",
@@ -62,41 +57,41 @@
       "StatusCode": 201,
       "ResponseHeaders": {
         "Content-Length": "0",
-        "Date": "Thu, 21 Jan 2021 20:39:48 GMT",
-        "ETag": "\u00220x8D8BE4CB27EDEC1\u0022",
-        "Last-Modified": "Thu, 21 Jan 2021 20:39:49 GMT",
-        "Server": [
-          "Windows-Azure-File/1.0",
-          "Microsoft-HTTPAPI/2.0"
-        ],
-        "x-ms-client-request-id": "fc8b11d7-e015-c1c3-f5de-0d6094f62a67",
+        "Date": "Tue, 26 Jan 2021 19:30:58 GMT",
+        "ETag": "\u00220x8D8C230E8BD05C3\u0022",
+        "Last-Modified": "Tue, 26 Jan 2021 19:30:59 GMT",
+        "Server": [
+          "Windows-Azure-File/1.0",
+          "Microsoft-HTTPAPI/2.0"
+        ],
+        "x-ms-client-request-id": "cad9a218-4434-4c0d-daa1-8b3a1f9ba807",
         "x-ms-file-attributes": "Directory",
-        "x-ms-file-change-time": "2021-01-21T20:39:49.4376129Z",
-        "x-ms-file-creation-time": "2021-01-21T20:39:49.4376129Z",
+        "x-ms-file-change-time": "2021-01-26T19:30:59.1845827Z",
+        "x-ms-file-creation-time": "2021-01-26T19:30:59.1845827Z",
         "x-ms-file-id": "13835128424026341376",
-        "x-ms-file-last-write-time": "2021-01-21T20:39:49.4376129Z",
+        "x-ms-file-last-write-time": "2021-01-26T19:30:59.1845827Z",
         "x-ms-file-parent-id": "0",
         "x-ms-file-permission-key": "17860367565182308406*11459378189709739967",
-        "x-ms-request-id": "06af8529-a01a-002d-4035-f069b1000000",
+        "x-ms-request-id": "23a0d44e-101a-0081-5c19-f47a18000000",
         "x-ms-request-server-encrypted": "true",
         "x-ms-version": "2020-06-12"
       },
       "ResponseBody": []
     },
     {
-      "RequestUri": "https://seanmcccanary3.file.core.windows.net/test-share-deb2ff2d-0d1a-f249-b13b-79998dab7dc8/test-directory-d77f46de-af1c-5aca-e2ba-10b8e2dfae1c/test-file-423ad4b5-bc92-50a7-99a9-84240fb07782",
-      "RequestMethod": "PUT",
-      "RequestHeaders": {
-        "Accept": "application/xml",
-        "Authorization": "Sanitized",
-        "traceparent": "00-1bfde40e2627314a92413b85b8bb262a-a01ad7cd48c0ce4c-00",
-        "User-Agent": [
-          "azsdk-net-Storage.Files.Shares/12.7.0-alpha.20210121.1",
-          "(.NET 5.0.2; Microsoft Windows 10.0.19042)"
-        ],
-        "x-ms-client-request-id": "0d6538cc-d825-1a80-6a3b-636b5b9eb145",
+      "RequestUri": "https://seanmcccanary3.file.core.windows.net/test-share-2b690bb1-6bfd-4165-436a-bc30abe9d91d/test-directory-76b4494f-e694-9112-6fef-1a6d1a3c2c59/test-file-8400f35b-b901-71f7-56fb-0b425063be82",
+      "RequestMethod": "PUT",
+      "RequestHeaders": {
+        "Accept": "application/xml",
+        "Authorization": "Sanitized",
+        "traceparent": "00-e3b8dbffe6bcda40a97aa99162963e4d-8095f55fa2a2d34a-00",
+        "User-Agent": [
+          "azsdk-net-Storage.Files.Shares/12.7.0-alpha.20210126.1",
+          "(.NET 5.0.2; Microsoft Windows 10.0.19042)"
+        ],
+        "x-ms-client-request-id": "df538eaa-56ec-5f11-ab68-743839cbfc76",
         "x-ms-content-length": "1048576",
-        "x-ms-date": "Thu, 21 Jan 2021 20:39:49 GMT",
+        "x-ms-date": "Tue, 26 Jan 2021 19:31:00 GMT",
         "x-ms-file-attributes": "None",
         "x-ms-file-creation-time": "Now",
         "x-ms-file-last-write-time": "Now",
@@ -109,78 +104,73 @@
       "StatusCode": 201,
       "ResponseHeaders": {
         "Content-Length": "0",
-        "Date": "Thu, 21 Jan 2021 20:39:48 GMT",
-        "ETag": "\u00220x8D8BE4CB288F2B8\u0022",
-        "Last-Modified": "Thu, 21 Jan 2021 20:39:49 GMT",
-        "Server": [
-          "Windows-Azure-File/1.0",
-          "Microsoft-HTTPAPI/2.0"
-        ],
-        "x-ms-client-request-id": "0d6538cc-d825-1a80-6a3b-636b5b9eb145",
+        "Date": "Tue, 26 Jan 2021 19:30:58 GMT",
+        "ETag": "\u00220x8D8C230E8C5E0FC\u0022",
+        "Last-Modified": "Tue, 26 Jan 2021 19:30:59 GMT",
+        "Server": [
+          "Windows-Azure-File/1.0",
+          "Microsoft-HTTPAPI/2.0"
+        ],
+        "x-ms-client-request-id": "df538eaa-56ec-5f11-ab68-743839cbfc76",
         "x-ms-file-attributes": "Archive",
-        "x-ms-file-change-time": "2021-01-21T20:39:49.5036600Z",
-        "x-ms-file-creation-time": "2021-01-21T20:39:49.5036600Z",
+        "x-ms-file-change-time": "2021-01-26T19:30:59.2426236Z",
+        "x-ms-file-creation-time": "2021-01-26T19:30:59.2426236Z",
         "x-ms-file-id": "11529285414812647424",
-        "x-ms-file-last-write-time": "2021-01-21T20:39:49.5036600Z",
+        "x-ms-file-last-write-time": "2021-01-26T19:30:59.2426236Z",
         "x-ms-file-parent-id": "13835128424026341376",
         "x-ms-file-permission-key": "4010187179898695473*11459378189709739967",
-        "x-ms-request-id": "06af852b-a01a-002d-4135-f069b1000000",
+        "x-ms-request-id": "23a0d44f-101a-0081-5d19-f47a18000000",
         "x-ms-request-server-encrypted": "true",
         "x-ms-version": "2020-06-12"
       },
       "ResponseBody": []
     },
     {
-      "RequestUri": "https://seanmcccanary3.file.core.windows.net/test-share-96c18a67-5a16-0314-cc97-6c2ae413ce4b?restype=share",
-      "RequestMethod": "PUT",
-      "RequestHeaders": {
-        "Accept": "application/xml",
-        "Authorization": "Sanitized",
-        "traceparent": "00-d7c5db1ea5a10848a6913c208b4d3979-0ebafcaea998f148-00",
-        "User-Agent": [
-          "azsdk-net-Storage.Files.Shares/12.7.0-alpha.20210121.1",
-          "(.NET 5.0.2; Microsoft Windows 10.0.19042)"
-        ],
-        "x-ms-client-request-id": "f62c93b5-aa8c-7245-2361-418d6b553656",
-        "x-ms-date": "Thu, 21 Jan 2021 20:39:49 GMT",
-        "x-ms-return-client-request-id": "true",
-        "x-ms-version": "2020-06-12"
-      },
-      "RequestBody": null,
-      "StatusCode": 201,
-      "ResponseHeaders": {
-        "Content-Length": "0",
-        "Date": "Thu, 21 Jan 2021 20:39:49 GMT",
-        "ETag": "\u00220x8D8BE4CB2ACEBA3\u0022",
-        "Last-Modified": "Thu, 21 Jan 2021 20:39:49 GMT",
-        "Server": [
-          "Windows-Azure-File/1.0",
-          "Microsoft-HTTPAPI/2.0"
-        ],
-        "x-ms-client-request-id": "f62c93b5-aa8c-7245-2361-418d6b553656",
-<<<<<<< HEAD
-        "x-ms-request-id": "c9ef6378-f01a-0012-5c37-f3e9eb000000",
-        "x-ms-version": "2020-06-12"
-=======
-        "x-ms-request-id": "716de306-501a-0090-6635-f0e0ac000000",
-        "x-ms-version": "2020-04-08"
->>>>>>> ac24a13f
-      },
-      "ResponseBody": []
-    },
-    {
-      "RequestUri": "https://seanmcccanary3.file.core.windows.net/test-share-96c18a67-5a16-0314-cc97-6c2ae413ce4b/test-directory-3203186d-da45-fdfa-2dfa-1850f3fcb430?restype=directory",
-      "RequestMethod": "PUT",
-      "RequestHeaders": {
-        "Accept": "application/xml",
-        "Authorization": "Sanitized",
-        "traceparent": "00-aab14d6325a6654f84c741dcd24e7e79-58863dc95528594f-00",
-        "User-Agent": [
-          "azsdk-net-Storage.Files.Shares/12.7.0-alpha.20210121.1",
-          "(.NET 5.0.2; Microsoft Windows 10.0.19042)"
-        ],
-        "x-ms-client-request-id": "36aa0f8f-1498-dbf2-982f-c99192f57e26",
-        "x-ms-date": "Thu, 21 Jan 2021 20:39:50 GMT",
+      "RequestUri": "https://seanmcccanary3.file.core.windows.net/test-share-172609e3-3046-f9a4-ce96-7650d5e21e9e?restype=share",
+      "RequestMethod": "PUT",
+      "RequestHeaders": {
+        "Accept": "application/xml",
+        "Authorization": "Sanitized",
+        "traceparent": "00-526a93a75f940e42b9801dc45339b6dd-257a2d17a77cff43-00",
+        "User-Agent": [
+          "azsdk-net-Storage.Files.Shares/12.7.0-alpha.20210126.1",
+          "(.NET 5.0.2; Microsoft Windows 10.0.19042)"
+        ],
+        "x-ms-client-request-id": "49326db4-8191-7989-e959-1055e0c189c8",
+        "x-ms-date": "Tue, 26 Jan 2021 19:31:00 GMT",
+        "x-ms-return-client-request-id": "true",
+        "x-ms-version": "2020-06-12"
+      },
+      "RequestBody": null,
+      "StatusCode": 201,
+      "ResponseHeaders": {
+        "Content-Length": "0",
+        "Date": "Tue, 26 Jan 2021 19:30:59 GMT",
+        "ETag": "\u00220x8D8C230E8EC2670\u0022",
+        "Last-Modified": "Tue, 26 Jan 2021 19:30:59 GMT",
+        "Server": [
+          "Windows-Azure-File/1.0",
+          "Microsoft-HTTPAPI/2.0"
+        ],
+        "x-ms-client-request-id": "49326db4-8191-7989-e959-1055e0c189c8",
+        "x-ms-request-id": "afab8052-101a-0075-6c19-f4b1ee000000",
+        "x-ms-version": "2020-06-12"
+      },
+      "ResponseBody": []
+    },
+    {
+      "RequestUri": "https://seanmcccanary3.file.core.windows.net/test-share-172609e3-3046-f9a4-ce96-7650d5e21e9e/test-directory-fed5d649-3933-0366-7369-204f64a90be2?restype=directory",
+      "RequestMethod": "PUT",
+      "RequestHeaders": {
+        "Accept": "application/xml",
+        "Authorization": "Sanitized",
+        "traceparent": "00-5312e35653bea746b576e47c899bb20a-1b52d8d3b9846c47-00",
+        "User-Agent": [
+          "azsdk-net-Storage.Files.Shares/12.7.0-alpha.20210126.1",
+          "(.NET 5.0.2; Microsoft Windows 10.0.19042)"
+        ],
+        "x-ms-client-request-id": "17b1036c-3116-7a10-062e-d6286039153f",
+        "x-ms-date": "Tue, 26 Jan 2021 19:31:00 GMT",
         "x-ms-file-attributes": "None",
         "x-ms-file-creation-time": "Now",
         "x-ms-file-last-write-time": "Now",
@@ -192,41 +182,41 @@
       "StatusCode": 201,
       "ResponseHeaders": {
         "Content-Length": "0",
-        "Date": "Thu, 21 Jan 2021 20:39:49 GMT",
-        "ETag": "\u00220x8D8BE4CB2B67390\u0022",
-        "Last-Modified": "Thu, 21 Jan 2021 20:39:49 GMT",
-        "Server": [
-          "Windows-Azure-File/1.0",
-          "Microsoft-HTTPAPI/2.0"
-        ],
-        "x-ms-client-request-id": "36aa0f8f-1498-dbf2-982f-c99192f57e26",
+        "Date": "Tue, 26 Jan 2021 19:30:59 GMT",
+        "ETag": "\u00220x8D8C230E8F7A86C\u0022",
+        "Last-Modified": "Tue, 26 Jan 2021 19:30:59 GMT",
+        "Server": [
+          "Windows-Azure-File/1.0",
+          "Microsoft-HTTPAPI/2.0"
+        ],
+        "x-ms-client-request-id": "17b1036c-3116-7a10-062e-d6286039153f",
         "x-ms-file-attributes": "Directory",
-        "x-ms-file-change-time": "2021-01-21T20:39:49.8018704Z",
-        "x-ms-file-creation-time": "2021-01-21T20:39:49.8018704Z",
+        "x-ms-file-change-time": "2021-01-26T19:30:59.5688556Z",
+        "x-ms-file-creation-time": "2021-01-26T19:30:59.5688556Z",
         "x-ms-file-id": "13835128424026341376",
-        "x-ms-file-last-write-time": "2021-01-21T20:39:49.8018704Z",
+        "x-ms-file-last-write-time": "2021-01-26T19:30:59.5688556Z",
         "x-ms-file-parent-id": "0",
         "x-ms-file-permission-key": "17860367565182308406*11459378189709739967",
-        "x-ms-request-id": "716de309-501a-0090-6735-f0e0ac000000",
+        "x-ms-request-id": "afab8055-101a-0075-6d19-f4b1ee000000",
         "x-ms-request-server-encrypted": "true",
         "x-ms-version": "2020-06-12"
       },
       "ResponseBody": []
     },
     {
-      "RequestUri": "https://seanmcccanary3.file.core.windows.net/test-share-96c18a67-5a16-0314-cc97-6c2ae413ce4b/test-directory-3203186d-da45-fdfa-2dfa-1850f3fcb430/test-file-373d10ac-e5e0-9470-5846-505f2611d45d",
-      "RequestMethod": "PUT",
-      "RequestHeaders": {
-        "Accept": "application/xml",
-        "Authorization": "Sanitized",
-        "traceparent": "00-9069f76be4d66146a701f77936374be7-f9e56511a2a0d64d-00",
-        "User-Agent": [
-          "azsdk-net-Storage.Files.Shares/12.7.0-alpha.20210121.1",
-          "(.NET 5.0.2; Microsoft Windows 10.0.19042)"
-        ],
-        "x-ms-client-request-id": "183c8c66-2291-a947-9f15-dd52c492b587",
+      "RequestUri": "https://seanmcccanary3.file.core.windows.net/test-share-172609e3-3046-f9a4-ce96-7650d5e21e9e/test-directory-fed5d649-3933-0366-7369-204f64a90be2/test-file-acee2d4d-2125-7418-c9f4-4c1460ae3432",
+      "RequestMethod": "PUT",
+      "RequestHeaders": {
+        "Accept": "application/xml",
+        "Authorization": "Sanitized",
+        "traceparent": "00-2a96dfe8db53564487d272188df71959-d403dd64360d4349-00",
+        "User-Agent": [
+          "azsdk-net-Storage.Files.Shares/12.7.0-alpha.20210126.1",
+          "(.NET 5.0.2; Microsoft Windows 10.0.19042)"
+        ],
+        "x-ms-client-request-id": "a16a9a08-3052-4b10-eb3d-4e22e4fb1a58",
         "x-ms-content-length": "1048576",
-        "x-ms-date": "Thu, 21 Jan 2021 20:39:50 GMT",
+        "x-ms-date": "Tue, 26 Jan 2021 19:31:00 GMT",
         "x-ms-file-attributes": "None",
         "x-ms-file-creation-time": "Now",
         "x-ms-file-last-write-time": "Now",
@@ -239,81 +229,81 @@
       "StatusCode": 201,
       "ResponseHeaders": {
         "Content-Length": "0",
-        "Date": "Thu, 21 Jan 2021 20:39:49 GMT",
-        "ETag": "\u00220x8D8BE4CB2C0123F\u0022",
-        "Last-Modified": "Thu, 21 Jan 2021 20:39:49 GMT",
-        "Server": [
-          "Windows-Azure-File/1.0",
-          "Microsoft-HTTPAPI/2.0"
-        ],
-        "x-ms-client-request-id": "183c8c66-2291-a947-9f15-dd52c492b587",
+        "Date": "Tue, 26 Jan 2021 19:30:59 GMT",
+        "ETag": "\u00220x8D8C230E901E372\u0022",
+        "Last-Modified": "Tue, 26 Jan 2021 19:30:59 GMT",
+        "Server": [
+          "Windows-Azure-File/1.0",
+          "Microsoft-HTTPAPI/2.0"
+        ],
+        "x-ms-client-request-id": "a16a9a08-3052-4b10-eb3d-4e22e4fb1a58",
         "x-ms-file-attributes": "Archive",
-        "x-ms-file-change-time": "2021-01-21T20:39:49.8649151Z",
-        "x-ms-file-creation-time": "2021-01-21T20:39:49.8649151Z",
+        "x-ms-file-change-time": "2021-01-26T19:30:59.6359026Z",
+        "x-ms-file-creation-time": "2021-01-26T19:30:59.6359026Z",
         "x-ms-file-id": "11529285414812647424",
-        "x-ms-file-last-write-time": "2021-01-21T20:39:49.8649151Z",
+        "x-ms-file-last-write-time": "2021-01-26T19:30:59.6359026Z",
         "x-ms-file-parent-id": "13835128424026341376",
         "x-ms-file-permission-key": "4010187179898695473*11459378189709739967",
-        "x-ms-request-id": "716de30a-501a-0090-6835-f0e0ac000000",
+        "x-ms-request-id": "afab8057-101a-0075-6e19-f4b1ee000000",
         "x-ms-request-server-encrypted": "true",
         "x-ms-version": "2020-06-12"
       },
       "ResponseBody": []
     },
     {
-      "RequestUri": "https://seanmcccanary3.file.core.windows.net/test-share-deb2ff2d-0d1a-f249-b13b-79998dab7dc8/test-directory-d77f46de-af1c-5aca-e2ba-10b8e2dfae1c/test-file-423ad4b5-bc92-50a7-99a9-84240fb07782?comp=range",
+      "RequestUri": "https://seanmcccanary3.file.core.windows.net/test-share-2b690bb1-6bfd-4165-436a-bc30abe9d91d/test-directory-76b4494f-e694-9112-6fef-1a6d1a3c2c59/test-file-8400f35b-b901-71f7-56fb-0b425063be82?comp=range",
       "RequestMethod": "PUT",
       "RequestHeaders": {
         "Accept": "application/xml",
         "Authorization": "Sanitized",
         "Content-Length": "1024",
         "Content-Type": "application/octet-stream",
-        "traceparent": "00-fba57d5e51ad144cb789809848faa8bb-26ce4557128b254a-00",
-        "User-Agent": [
-          "azsdk-net-Storage.Files.Shares/12.7.0-alpha.20210121.1",
-          "(.NET 5.0.2; Microsoft Windows 10.0.19042)"
-        ],
-        "x-ms-client-request-id": "5f13648c-4a16-9236-a812-8672df041570",
-        "x-ms-date": "Thu, 21 Jan 2021 20:39:50 GMT",
+        "traceparent": "00-37c1ce9031ddb64ba90cbfa850ecb9e3-a8ee0bec28211641-00",
+        "User-Agent": [
+          "azsdk-net-Storage.Files.Shares/12.7.0-alpha.20210126.1",
+          "(.NET 5.0.2; Microsoft Windows 10.0.19042)"
+        ],
+        "x-ms-client-request-id": "75df1cf1-1569-4dc4-82e5-183d77ca2646",
+        "x-ms-date": "Tue, 26 Jan 2021 19:31:00 GMT",
         "x-ms-range": "bytes=0-1023",
         "x-ms-return-client-request-id": "true",
         "x-ms-version": "2020-06-12",
         "x-ms-write": "update"
       },
-      "RequestBody": "GmL5mdW8y32oF0Q9oEZ2r\u002BQwXaM8irnMuA2gjiwBfOePsjdhmRuynp9z\u002BBxVlo0xjEZh/Fvi7pCpLODHGz1Rpppdru4OFBXIfr8EyZGddiKAbwHloICLrcOmuGw764JiIlGB\u002BOieIngxmH6b3SX/DLa\u002BRqs7awYa0QAraFyojZI8oaY/G3454U2JtAgB78\u002Bdp6u2faTWJ7ZLZibnc7kbiAvrXzx\u002Bv/A4hGVesbb9GOExjsCx8g/uZXrw87RXUm6Tbiz9FpCTHue6fvk/eHUATk5EtuX5apX7/fnBjsw84DH2ykKKAAJRnW/Y9nQWr\u002B0E8KVmE5uJmgSWAhiX0Y8bfp3HSK0ydU1L8xh1IHMg5E4MvJ4m1c2VbDA\u002B8/7qusvfvXfXT2Y/0XpYGyCDE3mQdh3KihXx9anQMdt99IJPYDlMlmP7SZTnzOokzrmtElm2rX3gHy\u002B27sfOBh6Lwt34CbrmNn0WlCyI4r4qzSbvIx6CxkYEbkEJlqibLUN2XAkNK8X\u002BxtzboBlQVz1wjCCh3uP/CPyW85p53aDVe2bpEYa0HKFh8F1CpyYtsxYDmQmH\u002Bk9fd1QNdjgqheg8BiSyZ0a3vG9/P\u002B2GvGHWaT\u002BEdUSWTYEXiZoyp6VoN2t0BqABe0zQTN2ZB7pi2bryNw35pQ\u002Bkpbijmt6rhRTKFgeBErbA1e3ztChn/EXGta/fP3CXb5Fbz2DoXeFtJMfIz/Gy4McDMWIgBvHmPaly3OUuzEWkMqd2JUJW2HcMhY9hni1UE9Xo2w0Nd2mfdZG2doD7PliCI5xJPLqErFnrE4BhhZ58HckPRvA3lrs\u002B17CxoGH2EEc33nuQC9caZC\u002BzImPoPe/yOli36/dnSozhCmUJ0gz49AM5KqYj7BHx9eLBg3NXVZnBv2YIPiRP0JTurgByEZEiuy5grxNIzk1GxfYVpsYZibTLSBOl77be6VoSNT0Rf\u002BRRnshF96aGePAYwnktOSnN1SRLpsh9fcx4gcW5NpkPNUUSxAj\u002B05IORc8jjSw8sK8wRF8Zxdkb0yH7zXXgzUFWCIwzG3UhzwGRPWD5Wu\u002BfO9AViPI59nBs9/DmAgYcLniNzISgCZU6D3Reh4h4IXkxW5KkykRPHBIcxyOFOsz7dQ7oa41r/zE723l922/o89V2tadzeGQzPrByhEJxtNSoYhJ5kLbsxVxgae7L0kCiNNNNDoQlh/yqtC3c\u002BXvuySek1HldbmIfifBKEw51aGtvz09uJKVQgtoVztyIEMzhcaDHJ/3HRcVwLoSU2nTuNUvCbCkrgKWBVFKeR5\u002BGl3kjaaFurkFuqIqK/vYhu6dmJ5mQxqOjtvH6RtKrKP0l6pYKcXHTf4cKU8OeoIGuYA==",
-      "StatusCode": 201,
-      "ResponseHeaders": {
-        "Content-Length": "0",
-        "Content-MD5": "pqEtHTJhDtv/E28cAU\u002BjCA==",
-        "Date": "Thu, 21 Jan 2021 20:39:49 GMT",
-        "ETag": "\u00220x8D8BE4CB2C93BA2\u0022",
-        "Last-Modified": "Thu, 21 Jan 2021 20:39:49 GMT",
-        "Server": [
-          "Windows-Azure-File/1.0",
-          "Microsoft-HTTPAPI/2.0"
-        ],
-        "x-ms-client-request-id": "5f13648c-4a16-9236-a812-8672df041570",
-        "x-ms-request-id": "716de30b-501a-0090-6935-f0e0ac000000",
+      "RequestBody": "ctQMxkST4FrbmHW7palRJwYJiFtGDCJTUxBAmaYMi1XIaK8P7lQTZsJCmb0/i7O3Z2H8tg0Yn2ayuXIzU0e0zg0g8j36QTiy9SKZBHJkE8hdiDFED9RHr8hIXTXh3xN7jsuwH5h1vCYpSsHqf5v0TaWq1soVb7442EN1seMD0RUPHXWms/Mv58sKG8UTXC8tVA\u002BPNglIZR4MeEdUAAtDJXir22ElTZmye\u002B7\u002BC1P5JXsUR1zTc5sMxrhWmjus2ufAx/VMZ4HNBwd13bsaSlrLE1LLQLiub7LdnhSpzrNeBaAGPUNdrL36RkBVXZXg8Xxei4bp4ZovEVdDb8hsJDlTF9gaEwwWbWaV0Pp4WBId/KyYS0IsdSQG1yzsGj30jSEGAkW9xd5vRx0gUxCftrhEJXIc09j2JqKzFDzgKlMpoELYcVbMXzfOKAMkDCETZiBzp/TK2LpIENuiCbChjx3K9rPNx0VieMY7TarV0RmBn64bbYJeX8iIj2F7KlaGLJnmWRZuRp/bES8uj4sPcz7BIWkChiGbbJfqRDfj505vtCAR7ncDE1kPP1xTMM88eRsjuQjshKZ3S\u002B1/gwFn9yrhvtpr/YXGvg0P8kbFSDzHrcsbwC1FgjB5maOKhI9Yp0gxcXH10XuWXPr73ZFfsQOxt9U1TDf8nDyq8WThPDl9t0v\u002BlNbK0txPhGQySaWfGeef2My6IlsRNdU1S\u002BAXtB/BfSZGYR0t5\u002BX55sfSyVKWC9d8QmRtw5Tv7V4AlYb7OM9Eccx/WbjJcvHmwDyTPmuDnkAImnK7U7qRVnO/LFFe/a33jleGF7Ees89yhgJYW6/yffZG8p5diR0S7QJECkafiMOOm7AU/IeO6uejSM23OfrEzK5bFwoPmgQ5cymv2qiI0/4/ysD\u002B3oBvuAi2ukBQW7QIfz2YRHC4fgGr2old3hA\u002BGnTPd246xu4t618BWODD6Rh1plpq8I\u002BOh0u/UwT3Edn4eJ/LgeNFzrlPa1gRtiUg5/Bw6Di10ynlQfAie3LpNdqFCOBA\u002BGg1L9igGoU2fNAmnmsThymhQqV25j/zIlJGZjV\u002BjK1F3\u002B\u002BIO7hfFbikr8Qf/NwH1q6w48U7yhEoQgyFWbRPuPAj4b98iktwQS3s0TZ70yZ2P4\u002BHzajnChTdYPms2rsDVPbT/Bsdi0tiP6GYTvnbrW7mDxklyOpIO9ernipSxGdx6Hw/p9cKWbRDJI4GT7sbArOKxcqi3owMi8BEcuwhEHs6JmV8mwWX27Zl4aRcQewbj5t3x/6czwrwMxsWxufHIhMSzChVnmet8\u002BoUPPznsErUKOJQqUh9nVdbi2fpgBXOnb\u002BQSXXExfA0ytMUh5INCYLRQp0Ed3jLlQ==",
+      "StatusCode": 201,
+      "ResponseHeaders": {
+        "Content-Length": "0",
+        "Content-MD5": "Pzg6N4rVWNksXdyw5TK3Ug==",
+        "Date": "Tue, 26 Jan 2021 19:30:59 GMT",
+        "ETag": "\u00220x8D8C230E90BD058\u0022",
+        "Last-Modified": "Tue, 26 Jan 2021 19:30:59 GMT",
+        "Server": [
+          "Windows-Azure-File/1.0",
+          "Microsoft-HTTPAPI/2.0"
+        ],
+        "x-ms-client-request-id": "75df1cf1-1569-4dc4-82e5-183d77ca2646",
+        "x-ms-request-id": "afab8058-101a-0075-6f19-f4b1ee000000",
         "x-ms-request-server-encrypted": "true",
         "x-ms-version": "2020-06-12"
       },
       "ResponseBody": []
     },
     {
-      "RequestUri": "https://seanmcccanary3.file.core.windows.net/test-share-96c18a67-5a16-0314-cc97-6c2ae413ce4b/test-directory-3203186d-da45-fdfa-2dfa-1850f3fcb430/test-file-373d10ac-e5e0-9470-5846-505f2611d45d",
-      "RequestMethod": "PUT",
-      "RequestHeaders": {
-        "Accept": "application/xml",
-        "Authorization": "Sanitized",
-        "traceparent": "00-1ca0092b2352894aa8cbb39e46a4131a-c9197c43b6707743-00",
-        "User-Agent": [
-          "azsdk-net-Storage.Files.Shares/12.7.0-alpha.20210121.1",
-          "(.NET 5.0.2; Microsoft Windows 10.0.19042)"
-        ],
-        "x-ms-client-request-id": "3c124391-4f6e-4e4a-74a5-78f46f5df77b",
-        "x-ms-copy-source": "https://seanmcccanary3.file.core.windows.net/test-share-deb2ff2d-0d1a-f249-b13b-79998dab7dc8/test-directory-d77f46de-af1c-5aca-e2ba-10b8e2dfae1c/test-file-423ad4b5-bc92-50a7-99a9-84240fb07782",
-        "x-ms-date": "Thu, 21 Jan 2021 20:39:50 GMT",
-        "x-ms-lease-id": "a1f16b5a-9a33-2ed4-7703-f6462db8852b",
+      "RequestUri": "https://seanmcccanary3.file.core.windows.net/test-share-172609e3-3046-f9a4-ce96-7650d5e21e9e/test-directory-fed5d649-3933-0366-7369-204f64a90be2/test-file-acee2d4d-2125-7418-c9f4-4c1460ae3432",
+      "RequestMethod": "PUT",
+      "RequestHeaders": {
+        "Accept": "application/xml",
+        "Authorization": "Sanitized",
+        "traceparent": "00-eca98885fc3e2140bf7fc862dff0744e-a2865da047b1e54e-00",
+        "User-Agent": [
+          "azsdk-net-Storage.Files.Shares/12.7.0-alpha.20210126.1",
+          "(.NET 5.0.2; Microsoft Windows 10.0.19042)"
+        ],
+        "x-ms-client-request-id": "5a133a32-5598-192c-0cad-911aab355d7b",
+        "x-ms-copy-source": "https://seanmcccanary3.file.core.windows.net/test-share-2b690bb1-6bfd-4165-436a-bc30abe9d91d/test-directory-76b4494f-e694-9112-6fef-1a6d1a3c2c59/test-file-8400f35b-b901-71f7-56fb-0b425063be82",
+        "x-ms-date": "Tue, 26 Jan 2021 19:31:00 GMT",
+        "x-ms-lease-id": "759da3f9-b556-5946-61b8-8903bf9674e5",
         "x-ms-return-client-request-id": "true",
         "x-ms-version": "2020-06-12"
       },
@@ -322,40 +312,35 @@
       "ResponseHeaders": {
         "Content-Length": "241",
         "Content-Type": "application/xml",
-        "Date": "Thu, 21 Jan 2021 20:39:49 GMT",
-        "Server": [
-          "Windows-Azure-File/1.0",
-          "Microsoft-HTTPAPI/2.0"
-        ],
-        "x-ms-client-request-id": "3c124391-4f6e-4e4a-74a5-78f46f5df77b",
+        "Date": "Tue, 26 Jan 2021 19:30:59 GMT",
+        "Server": [
+          "Windows-Azure-File/1.0",
+          "Microsoft-HTTPAPI/2.0"
+        ],
+        "x-ms-client-request-id": "5a133a32-5598-192c-0cad-911aab355d7b",
         "x-ms-error-code": "LeaseNotPresentWithFileOperation",
-<<<<<<< HEAD
-        "x-ms-request-id": "c9ef637f-f01a-0012-6237-f3e9eb000000",
-        "x-ms-version": "2020-06-12"
-=======
-        "x-ms-request-id": "716de30d-501a-0090-6a35-f0e0ac000000",
-        "x-ms-version": "2020-04-08"
->>>>>>> ac24a13f
+        "x-ms-request-id": "afab805a-101a-0075-7019-f4b1ee000000",
+        "x-ms-version": "2020-06-12"
       },
       "ResponseBody": [
         "\uFEFF\u003C?xml version=\u00221.0\u0022 encoding=\u0022utf-8\u0022?\u003E\u003CError\u003E\u003CCode\u003ELeaseNotPresentWithFileOperation\u003C/Code\u003E\u003CMessage\u003EThere is currently no lease on the file.\n",
-        "RequestId:716de30d-501a-0090-6a35-f0e0ac000000\n",
-        "Time:2021-01-21T20:39:50.0075984Z\u003C/Message\u003E\u003C/Error\u003E"
+        "RequestId:afab805a-101a-0075-7019-f4b1ee000000\n",
+        "Time:2021-01-26T19:30:59.8346724Z\u003C/Message\u003E\u003C/Error\u003E"
       ]
     },
     {
-      "RequestUri": "https://seanmcccanary3.file.core.windows.net/test-share-96c18a67-5a16-0314-cc97-6c2ae413ce4b?restype=share",
+      "RequestUri": "https://seanmcccanary3.file.core.windows.net/test-share-172609e3-3046-f9a4-ce96-7650d5e21e9e?restype=share",
       "RequestMethod": "DELETE",
       "RequestHeaders": {
         "Accept": "application/xml",
         "Authorization": "Sanitized",
-        "traceparent": "00-c106b2070920704193dba5a90d2e1646-d721c84bbaec1c46-00",
-        "User-Agent": [
-          "azsdk-net-Storage.Files.Shares/12.7.0-alpha.20210121.1",
-          "(.NET 5.0.2; Microsoft Windows 10.0.19042)"
-        ],
-        "x-ms-client-request-id": "9be1e9f3-d8f2-fc01-9beb-8c4a652b8568",
-        "x-ms-date": "Thu, 21 Jan 2021 20:39:50 GMT",
+        "traceparent": "00-c280e611683ce845905d736487e87fb1-681a5325ebcfb948-00",
+        "User-Agent": [
+          "azsdk-net-Storage.Files.Shares/12.7.0-alpha.20210126.1",
+          "(.NET 5.0.2; Microsoft Windows 10.0.19042)"
+        ],
+        "x-ms-client-request-id": "3d0b1bc9-cbb6-6fad-872c-e71d4c1a5b2a",
+        "x-ms-date": "Tue, 26 Jan 2021 19:31:00 GMT",
         "x-ms-delete-snapshots": "include",
         "x-ms-return-client-request-id": "true",
         "x-ms-version": "2020-06-12"
@@ -364,35 +349,30 @@
       "StatusCode": 202,
       "ResponseHeaders": {
         "Content-Length": "0",
-        "Date": "Thu, 21 Jan 2021 20:39:49 GMT",
-        "Server": [
-          "Windows-Azure-File/1.0",
-          "Microsoft-HTTPAPI/2.0"
-        ],
-        "x-ms-client-request-id": "9be1e9f3-d8f2-fc01-9beb-8c4a652b8568",
-<<<<<<< HEAD
-        "x-ms-request-id": "c9ef6380-f01a-0012-6337-f3e9eb000000",
-        "x-ms-version": "2020-06-12"
-=======
-        "x-ms-request-id": "716de30e-501a-0090-6b35-f0e0ac000000",
-        "x-ms-version": "2020-04-08"
->>>>>>> ac24a13f
-      },
-      "ResponseBody": []
-    },
-    {
-      "RequestUri": "https://seanmcccanary3.file.core.windows.net/test-share-deb2ff2d-0d1a-f249-b13b-79998dab7dc8?restype=share",
+        "Date": "Tue, 26 Jan 2021 19:30:59 GMT",
+        "Server": [
+          "Windows-Azure-File/1.0",
+          "Microsoft-HTTPAPI/2.0"
+        ],
+        "x-ms-client-request-id": "3d0b1bc9-cbb6-6fad-872c-e71d4c1a5b2a",
+        "x-ms-request-id": "afab805b-101a-0075-7119-f4b1ee000000",
+        "x-ms-version": "2020-06-12"
+      },
+      "ResponseBody": []
+    },
+    {
+      "RequestUri": "https://seanmcccanary3.file.core.windows.net/test-share-2b690bb1-6bfd-4165-436a-bc30abe9d91d?restype=share",
       "RequestMethod": "DELETE",
       "RequestHeaders": {
         "Accept": "application/xml",
         "Authorization": "Sanitized",
-        "traceparent": "00-97491539583bed45b40c2e5a8cc4c325-87152412d7fec746-00",
-        "User-Agent": [
-          "azsdk-net-Storage.Files.Shares/12.7.0-alpha.20210121.1",
-          "(.NET 5.0.2; Microsoft Windows 10.0.19042)"
-        ],
-        "x-ms-client-request-id": "8500db37-5b7c-c589-3d2b-e64935464a19",
-        "x-ms-date": "Thu, 21 Jan 2021 20:39:50 GMT",
+        "traceparent": "00-5153c450660b884dba80eca6fbc680d3-adfcb35c2568614b-00",
+        "User-Agent": [
+          "azsdk-net-Storage.Files.Shares/12.7.0-alpha.20210126.1",
+          "(.NET 5.0.2; Microsoft Windows 10.0.19042)"
+        ],
+        "x-ms-client-request-id": "9050c030-1f2a-acc4-4922-2b62357ac7cc",
+        "x-ms-date": "Tue, 26 Jan 2021 19:31:00 GMT",
         "x-ms-delete-snapshots": "include",
         "x-ms-return-client-request-id": "true",
         "x-ms-version": "2020-06-12"
@@ -401,25 +381,20 @@
       "StatusCode": 202,
       "ResponseHeaders": {
         "Content-Length": "0",
-        "Date": "Thu, 21 Jan 2021 20:39:49 GMT",
-        "Server": [
-          "Windows-Azure-File/1.0",
-          "Microsoft-HTTPAPI/2.0"
-        ],
-        "x-ms-client-request-id": "8500db37-5b7c-c589-3d2b-e64935464a19",
-<<<<<<< HEAD
-        "x-ms-request-id": "c9ef6381-f01a-0012-6437-f3e9eb000000",
-        "x-ms-version": "2020-06-12"
-=======
-        "x-ms-request-id": "716de30f-501a-0090-6c35-f0e0ac000000",
-        "x-ms-version": "2020-04-08"
->>>>>>> ac24a13f
+        "Date": "Tue, 26 Jan 2021 19:30:59 GMT",
+        "Server": [
+          "Windows-Azure-File/1.0",
+          "Microsoft-HTTPAPI/2.0"
+        ],
+        "x-ms-client-request-id": "9050c030-1f2a-acc4-4922-2b62357ac7cc",
+        "x-ms-request-id": "afab805c-101a-0075-7219-f4b1ee000000",
+        "x-ms-version": "2020-06-12"
       },
       "ResponseBody": []
     }
   ],
   "Variables": {
-    "RandomSeed": "2123842312",
+    "RandomSeed": "2122130781",
     "Storage_TestConfigDefault": "ProductionTenant\nseanmcccanary3\nU2FuaXRpemVk\nhttps://seanmcccanary3.blob.core.windows.net\nhttps://seanmcccanary3.file.core.windows.net\nhttps://seanmcccanary3.queue.core.windows.net\nhttps://seanmcccanary3.table.core.windows.net\n\n\n\n\nhttps://seanmcccanary3-secondary.blob.core.windows.net\nhttps://seanmcccanary3-secondary.file.core.windows.net\nhttps://seanmcccanary3-secondary.queue.core.windows.net\nhttps://seanmcccanary3-secondary.table.core.windows.net\n\nSanitized\n\n\nCloud\nBlobEndpoint=https://seanmcccanary3.blob.core.windows.net/;QueueEndpoint=https://seanmcccanary3.queue.core.windows.net/;FileEndpoint=https://seanmcccanary3.file.core.windows.net/;BlobSecondaryEndpoint=https://seanmcccanary3-secondary.blob.core.windows.net/;QueueSecondaryEndpoint=https://seanmcccanary3-secondary.queue.core.windows.net/;FileSecondaryEndpoint=https://seanmcccanary3-secondary.file.core.windows.net/;AccountName=seanmcccanary3;AccountKey=Kg==;\nseanscope1"
   }
 }