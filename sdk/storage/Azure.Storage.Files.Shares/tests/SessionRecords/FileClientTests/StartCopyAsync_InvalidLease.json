--- conflicted
+++ resolved
@@ -14,11 +14,7 @@
         "x-ms-client-request-id": "fa32ec33-3a2a-c209-4488-4daf9ffe77ae",
         "x-ms-date": "Tue, 26 Jan 2021 19:30:59 GMT",
         "x-ms-return-client-request-id": "true",
-<<<<<<< HEAD
-        "x-ms-version": "2020-12-06"
-=======
-        "x-ms-version": "2021-02-12"
->>>>>>> 7e782c87
+        "x-ms-version": "2021-02-12"
       },
       "RequestBody": null,
       "StatusCode": 201,
@@ -33,11 +29,7 @@
         ],
         "x-ms-client-request-id": "fa32ec33-3a2a-c209-4488-4daf9ffe77ae",
         "x-ms-request-id": "23a0d44c-101a-0081-5b19-f47a18000000",
-<<<<<<< HEAD
-        "x-ms-version": "2020-12-06"
-=======
-        "x-ms-version": "2021-02-12"
->>>>>>> 7e782c87
+        "x-ms-version": "2021-02-12"
       },
       "ResponseBody": []
     },
@@ -59,11 +51,7 @@
         "x-ms-file-last-write-time": "Now",
         "x-ms-file-permission": "Inherit",
         "x-ms-return-client-request-id": "true",
-<<<<<<< HEAD
-        "x-ms-version": "2020-12-06"
-=======
-        "x-ms-version": "2021-02-12"
->>>>>>> 7e782c87
+        "x-ms-version": "2021-02-12"
       },
       "RequestBody": null,
       "StatusCode": 201,
@@ -86,11 +74,7 @@
         "x-ms-file-permission-key": "17860367565182308406*11459378189709739967",
         "x-ms-request-id": "23a0d44e-101a-0081-5c19-f47a18000000",
         "x-ms-request-server-encrypted": "true",
-<<<<<<< HEAD
-        "x-ms-version": "2020-12-06"
-=======
-        "x-ms-version": "2021-02-12"
->>>>>>> 7e782c87
+        "x-ms-version": "2021-02-12"
       },
       "ResponseBody": []
     },
@@ -114,11 +98,7 @@
         "x-ms-file-permission": "Inherit",
         "x-ms-return-client-request-id": "true",
         "x-ms-type": "file",
-<<<<<<< HEAD
-        "x-ms-version": "2020-12-06"
-=======
-        "x-ms-version": "2021-02-12"
->>>>>>> 7e782c87
+        "x-ms-version": "2021-02-12"
       },
       "RequestBody": null,
       "StatusCode": 201,
@@ -141,11 +121,7 @@
         "x-ms-file-permission-key": "4010187179898695473*11459378189709739967",
         "x-ms-request-id": "23a0d44f-101a-0081-5d19-f47a18000000",
         "x-ms-request-server-encrypted": "true",
-<<<<<<< HEAD
-        "x-ms-version": "2020-12-06"
-=======
-        "x-ms-version": "2021-02-12"
->>>>>>> 7e782c87
+        "x-ms-version": "2021-02-12"
       },
       "ResponseBody": []
     },
@@ -163,11 +139,7 @@
         "x-ms-client-request-id": "49326db4-8191-7989-e959-1055e0c189c8",
         "x-ms-date": "Tue, 26 Jan 2021 19:31:00 GMT",
         "x-ms-return-client-request-id": "true",
-<<<<<<< HEAD
-        "x-ms-version": "2020-12-06"
-=======
-        "x-ms-version": "2021-02-12"
->>>>>>> 7e782c87
+        "x-ms-version": "2021-02-12"
       },
       "RequestBody": null,
       "StatusCode": 201,
@@ -182,11 +154,7 @@
         ],
         "x-ms-client-request-id": "49326db4-8191-7989-e959-1055e0c189c8",
         "x-ms-request-id": "afab8052-101a-0075-6c19-f4b1ee000000",
-<<<<<<< HEAD
-        "x-ms-version": "2020-12-06"
-=======
-        "x-ms-version": "2021-02-12"
->>>>>>> 7e782c87
+        "x-ms-version": "2021-02-12"
       },
       "ResponseBody": []
     },
@@ -208,11 +176,7 @@
         "x-ms-file-last-write-time": "Now",
         "x-ms-file-permission": "Inherit",
         "x-ms-return-client-request-id": "true",
-<<<<<<< HEAD
-        "x-ms-version": "2020-12-06"
-=======
-        "x-ms-version": "2021-02-12"
->>>>>>> 7e782c87
+        "x-ms-version": "2021-02-12"
       },
       "RequestBody": null,
       "StatusCode": 201,
@@ -235,11 +199,7 @@
         "x-ms-file-permission-key": "17860367565182308406*11459378189709739967",
         "x-ms-request-id": "afab8055-101a-0075-6d19-f4b1ee000000",
         "x-ms-request-server-encrypted": "true",
-<<<<<<< HEAD
-        "x-ms-version": "2020-12-06"
-=======
-        "x-ms-version": "2021-02-12"
->>>>>>> 7e782c87
+        "x-ms-version": "2021-02-12"
       },
       "ResponseBody": []
     },
@@ -263,11 +223,7 @@
         "x-ms-file-permission": "Inherit",
         "x-ms-return-client-request-id": "true",
         "x-ms-type": "file",
-<<<<<<< HEAD
-        "x-ms-version": "2020-12-06"
-=======
-        "x-ms-version": "2021-02-12"
->>>>>>> 7e782c87
+        "x-ms-version": "2021-02-12"
       },
       "RequestBody": null,
       "StatusCode": 201,
@@ -290,11 +246,7 @@
         "x-ms-file-permission-key": "4010187179898695473*11459378189709739967",
         "x-ms-request-id": "afab8057-101a-0075-6e19-f4b1ee000000",
         "x-ms-request-server-encrypted": "true",
-<<<<<<< HEAD
-        "x-ms-version": "2020-12-06"
-=======
-        "x-ms-version": "2021-02-12"
->>>>>>> 7e782c87
+        "x-ms-version": "2021-02-12"
       },
       "ResponseBody": []
     },
@@ -315,11 +267,7 @@
         "x-ms-date": "Tue, 26 Jan 2021 19:31:00 GMT",
         "x-ms-range": "bytes=0-1023",
         "x-ms-return-client-request-id": "true",
-<<<<<<< HEAD
-        "x-ms-version": "2020-12-06",
-=======
         "x-ms-version": "2021-02-12",
->>>>>>> 7e782c87
         "x-ms-write": "update"
       },
       "RequestBody": "ctQMxkST4FrbmHW7palRJwYJiFtGDCJTUxBAmaYMi1XIaK8P7lQTZsJCmb0/i7O3Z2H8tg0Yn2ayuXIzU0e0zg0g8j36QTiy9SKZBHJkE8hdiDFED9RHr8hIXTXh3xN7jsuwH5h1vCYpSsHqf5v0TaWq1soVb7442EN1seMD0RUPHXWms/Mv58sKG8UTXC8tVA+PNglIZR4MeEdUAAtDJXir22ElTZmye+7+C1P5JXsUR1zTc5sMxrhWmjus2ufAx/VMZ4HNBwd13bsaSlrLE1LLQLiub7LdnhSpzrNeBaAGPUNdrL36RkBVXZXg8Xxei4bp4ZovEVdDb8hsJDlTF9gaEwwWbWaV0Pp4WBId/KyYS0IsdSQG1yzsGj30jSEGAkW9xd5vRx0gUxCftrhEJXIc09j2JqKzFDzgKlMpoELYcVbMXzfOKAMkDCETZiBzp/TK2LpIENuiCbChjx3K9rPNx0VieMY7TarV0RmBn64bbYJeX8iIj2F7KlaGLJnmWRZuRp/bES8uj4sPcz7BIWkChiGbbJfqRDfj505vtCAR7ncDE1kPP1xTMM88eRsjuQjshKZ3S+1/gwFn9yrhvtpr/YXGvg0P8kbFSDzHrcsbwC1FgjB5maOKhI9Yp0gxcXH10XuWXPr73ZFfsQOxt9U1TDf8nDyq8WThPDl9t0v+lNbK0txPhGQySaWfGeef2My6IlsRNdU1S+AXtB/BfSZGYR0t5+X55sfSyVKWC9d8QmRtw5Tv7V4AlYb7OM9Eccx/WbjJcvHmwDyTPmuDnkAImnK7U7qRVnO/LFFe/a33jleGF7Ees89yhgJYW6/yffZG8p5diR0S7QJECkafiMOOm7AU/IeO6uejSM23OfrEzK5bFwoPmgQ5cymv2qiI0/4/ysD+3oBvuAi2ukBQW7QIfz2YRHC4fgGr2old3hA+GnTPd246xu4t618BWODD6Rh1plpq8I+Oh0u/UwT3Edn4eJ/LgeNFzrlPa1gRtiUg5/Bw6Di10ynlQfAie3LpNdqFCOBA+Gg1L9igGoU2fNAmnmsThymhQqV25j/zIlJGZjV+jK1F3++IO7hfFbikr8Qf/NwH1q6w48U7yhEoQgyFWbRPuPAj4b98iktwQS3s0TZ70yZ2P4+HzajnChTdYPms2rsDVPbT/Bsdi0tiP6GYTvnbrW7mDxklyOpIO9ernipSxGdx6Hw/p9cKWbRDJI4GT7sbArOKxcqi3owMi8BEcuwhEHs6JmV8mwWX27Zl4aRcQewbj5t3x/6czwrwMxsWxufHIhMSzChVnmet8+oUPPznsErUKOJQqUh9nVdbi2fpgBXOnb+QSXXExfA0ytMUh5INCYLRQp0Ed3jLlQ==",
@@ -337,11 +285,7 @@
         "x-ms-client-request-id": "75df1cf1-1569-4dc4-82e5-183d77ca2646",
         "x-ms-request-id": "afab8058-101a-0075-6f19-f4b1ee000000",
         "x-ms-request-server-encrypted": "true",
-<<<<<<< HEAD
-        "x-ms-version": "2020-12-06"
-=======
-        "x-ms-version": "2021-02-12"
->>>>>>> 7e782c87
+        "x-ms-version": "2021-02-12"
       },
       "ResponseBody": []
     },
@@ -361,11 +305,7 @@
         "x-ms-date": "Tue, 26 Jan 2021 19:31:00 GMT",
         "x-ms-lease-id": "759da3f9-b556-5946-61b8-8903bf9674e5",
         "x-ms-return-client-request-id": "true",
-<<<<<<< HEAD
-        "x-ms-version": "2020-12-06"
-=======
-        "x-ms-version": "2021-02-12"
->>>>>>> 7e782c87
+        "x-ms-version": "2021-02-12"
       },
       "RequestBody": null,
       "StatusCode": 412,
@@ -380,11 +320,7 @@
         "x-ms-client-request-id": "5a133a32-5598-192c-0cad-911aab355d7b",
         "x-ms-error-code": "LeaseNotPresentWithFileOperation",
         "x-ms-request-id": "afab805a-101a-0075-7019-f4b1ee000000",
-<<<<<<< HEAD
-        "x-ms-version": "2020-12-06"
-=======
-        "x-ms-version": "2021-02-12"
->>>>>>> 7e782c87
+        "x-ms-version": "2021-02-12"
       },
       "ResponseBody": [
         "﻿<?xml version=\"1.0\" encoding=\"utf-8\"?><Error><Code>LeaseNotPresentWithFileOperation</Code><Message>There is currently no lease on the file.\n",
@@ -407,11 +343,7 @@
         "x-ms-date": "Tue, 26 Jan 2021 19:31:00 GMT",
         "x-ms-delete-snapshots": "include",
         "x-ms-return-client-request-id": "true",
-<<<<<<< HEAD
-        "x-ms-version": "2020-12-06"
-=======
-        "x-ms-version": "2021-02-12"
->>>>>>> 7e782c87
+        "x-ms-version": "2021-02-12"
       },
       "RequestBody": null,
       "StatusCode": 202,
@@ -424,11 +356,7 @@
         ],
         "x-ms-client-request-id": "3d0b1bc9-cbb6-6fad-872c-e71d4c1a5b2a",
         "x-ms-request-id": "afab805b-101a-0075-7119-f4b1ee000000",
-<<<<<<< HEAD
-        "x-ms-version": "2020-12-06"
-=======
-        "x-ms-version": "2021-02-12"
->>>>>>> 7e782c87
+        "x-ms-version": "2021-02-12"
       },
       "ResponseBody": []
     },
@@ -447,11 +375,7 @@
         "x-ms-date": "Tue, 26 Jan 2021 19:31:00 GMT",
         "x-ms-delete-snapshots": "include",
         "x-ms-return-client-request-id": "true",
-<<<<<<< HEAD
-        "x-ms-version": "2020-12-06"
-=======
-        "x-ms-version": "2021-02-12"
->>>>>>> 7e782c87
+        "x-ms-version": "2021-02-12"
       },
       "RequestBody": null,
       "StatusCode": 202,
@@ -464,11 +388,7 @@
         ],
         "x-ms-client-request-id": "9050c030-1f2a-acc4-4922-2b62357ac7cc",
         "x-ms-request-id": "afab805c-101a-0075-7219-f4b1ee000000",
-<<<<<<< HEAD
-        "x-ms-version": "2020-12-06"
-=======
-        "x-ms-version": "2021-02-12"
->>>>>>> 7e782c87
+        "x-ms-version": "2021-02-12"
       },
       "ResponseBody": []
     }
