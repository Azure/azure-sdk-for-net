--- conflicted
+++ resolved
@@ -1,18 +1,18 @@
 {
   "Entries": [
     {
-      "RequestUri": "https://seanmcccanary3.file.core.windows.net/test-share-43ee5e0f-1f8b-4703-b466-8f5379f21598?restype=share",
+      "RequestUri": "https://seanmcccanary3.file.core.windows.net/test-share-47a2895e-2c57-5a59-c84c-d3b821b80f79?restype=share",
       "RequestMethod": "PUT",
       "RequestHeaders": {
         "Accept": "application/xml",
         "Authorization": "Sanitized",
-        "traceparent": "00-75dd009e0b73eb4391d2fb01314a61e0-129468eddb78cf40-00",
+        "traceparent": "00-f615fb547b96c845aca74d693f296dc6-fac43c8368b99f4f-00",
         "User-Agent": [
-          "azsdk-net-Storage.Files.Shares/12.7.0-alpha.20210121.1",
+          "azsdk-net-Storage.Files.Shares/12.7.0-alpha.20210126.1",
           "(.NET 5.0.2; Microsoft Windows 10.0.19042)"
         ],
-        "x-ms-client-request-id": "cb30de72-9391-73e1-5123-5ba2921bce61",
-        "x-ms-date": "Thu, 21 Jan 2021 20:38:36 GMT",
+        "x-ms-client-request-id": "2defff0c-13a8-7f69-6388-edfb1f535395",
+        "x-ms-date": "Tue, 26 Jan 2021 19:29:31 GMT",
         "x-ms-return-client-request-id": "true",
         "x-ms-version": "2020-06-12"
       },
@@ -20,37 +20,32 @@
       "StatusCode": 201,
       "ResponseHeaders": {
         "Content-Length": "0",
-        "Date": "Thu, 21 Jan 2021 20:38:35 GMT",
-        "ETag": "\u00220x8D8BE4C86FB4DDD\u0022",
-        "Last-Modified": "Thu, 21 Jan 2021 20:38:36 GMT",
+        "Date": "Tue, 26 Jan 2021 19:29:30 GMT",
+        "ETag": "\u00220x8D8C230B44C09C6\u0022",
+        "Last-Modified": "Tue, 26 Jan 2021 19:29:31 GMT",
         "Server": [
           "Windows-Azure-File/1.0",
           "Microsoft-HTTPAPI/2.0"
         ],
-        "x-ms-client-request-id": "cb30de72-9391-73e1-5123-5ba2921bce61",
-<<<<<<< HEAD
-        "x-ms-request-id": "c9ef619c-f01a-0012-7437-f3e9eb000000",
+        "x-ms-client-request-id": "2defff0c-13a8-7f69-6388-edfb1f535395",
+        "x-ms-request-id": "aba7def6-301a-0010-1019-f41faa000000",
         "x-ms-version": "2020-06-12"
-=======
-        "x-ms-request-id": "b0c05656-c01a-0049-3a35-f09829000000",
-        "x-ms-version": "2020-04-08"
->>>>>>> ac24a13f
       },
       "ResponseBody": []
     },
     {
-      "RequestUri": "https://seanmcccanary3.file.core.windows.net/test-share-43ee5e0f-1f8b-4703-b466-8f5379f21598/test-directory-83d50ad8-a849-6d64-969b-bee2f09a28bb?restype=directory",
+      "RequestUri": "https://seanmcccanary3.file.core.windows.net/test-share-47a2895e-2c57-5a59-c84c-d3b821b80f79/test-directory-307dfdd0-f80b-c471-ac67-d147cf5808df?restype=directory",
       "RequestMethod": "PUT",
       "RequestHeaders": {
         "Accept": "application/xml",
         "Authorization": "Sanitized",
-        "traceparent": "00-a5370b5288bc34489b425a467991d5c4-54f92c422595334e-00",
+        "traceparent": "00-d28f2f985a64b54caa2d3e576d5361a9-00f4877e2a0bad43-00",
         "User-Agent": [
-          "azsdk-net-Storage.Files.Shares/12.7.0-alpha.20210121.1",
+          "azsdk-net-Storage.Files.Shares/12.7.0-alpha.20210126.1",
           "(.NET 5.0.2; Microsoft Windows 10.0.19042)"
         ],
-        "x-ms-client-request-id": "148fcdd9-4323-ca4b-79c2-35f6d4fe82b6",
-        "x-ms-date": "Thu, 21 Jan 2021 20:38:36 GMT",
+        "x-ms-client-request-id": "5531c7bb-0a6a-14f8-8d2b-80414122b00b",
+        "x-ms-date": "Tue, 26 Jan 2021 19:29:32 GMT",
         "x-ms-file-attributes": "None",
         "x-ms-file-creation-time": "Now",
         "x-ms-file-last-write-time": "Now",
@@ -62,43 +57,43 @@
       "StatusCode": 201,
       "ResponseHeaders": {
         "Content-Length": "0",
-        "Date": "Thu, 21 Jan 2021 20:38:35 GMT",
-        "ETag": "\u00220x8D8BE4C87068B74\u0022",
-        "Last-Modified": "Thu, 21 Jan 2021 20:38:36 GMT",
+        "Date": "Tue, 26 Jan 2021 19:29:31 GMT",
+        "ETag": "\u00220x8D8C230B4569AF1\u0022",
+        "Last-Modified": "Tue, 26 Jan 2021 19:29:31 GMT",
         "Server": [
           "Windows-Azure-File/1.0",
           "Microsoft-HTTPAPI/2.0"
         ],
-        "x-ms-client-request-id": "148fcdd9-4323-ca4b-79c2-35f6d4fe82b6",
+        "x-ms-client-request-id": "5531c7bb-0a6a-14f8-8d2b-80414122b00b",
         "x-ms-file-attributes": "Directory",
-        "x-ms-file-change-time": "2021-01-21T20:38:36.5070196Z",
-        "x-ms-file-creation-time": "2021-01-21T20:38:36.5070196Z",
+        "x-ms-file-change-time": "2021-01-26T19:29:31.2718577Z",
+        "x-ms-file-creation-time": "2021-01-26T19:29:31.2718577Z",
         "x-ms-file-id": "13835128424026341376",
-        "x-ms-file-last-write-time": "2021-01-21T20:38:36.5070196Z",
+        "x-ms-file-last-write-time": "2021-01-26T19:29:31.2718577Z",
         "x-ms-file-parent-id": "0",
         "x-ms-file-permission-key": "17860367565182308406*11459378189709739967",
-        "x-ms-request-id": "b0c05659-c01a-0049-3b35-f09829000000",
+        "x-ms-request-id": "aba7def9-301a-0010-1119-f41faa000000",
         "x-ms-request-server-encrypted": "true",
         "x-ms-version": "2020-06-12"
       },
       "ResponseBody": []
     },
     {
-      "RequestUri": "https://seanmcccanary3.file.core.windows.net/test-share-43ee5e0f-1f8b-4703-b466-8f5379f21598/test-directory-83d50ad8-a849-6d64-969b-bee2f09a28bb/test-directory-9702a0fb-333a-8e9f-035e-3b71ecb82770?comp=lease",
+      "RequestUri": "https://seanmcccanary3.file.core.windows.net/test-share-47a2895e-2c57-5a59-c84c-d3b821b80f79/test-directory-307dfdd0-f80b-c471-ac67-d147cf5808df/test-directory-4fe90d80-31a8-eecc-2c8a-80f481b716cb?comp=lease",
       "RequestMethod": "PUT",
       "RequestHeaders": {
         "Accept": "application/xml",
         "Authorization": "Sanitized",
-        "traceparent": "00-0555493830feff438d8925778323a5b4-cbc92b7be0145f4b-00",
+        "traceparent": "00-c64362727ab8e4449391fbb1d4004e85-3818a915b7dcbb48-00",
         "User-Agent": [
-          "azsdk-net-Storage.Files.Shares/12.7.0-alpha.20210121.1",
+          "azsdk-net-Storage.Files.Shares/12.7.0-alpha.20210126.1",
           "(.NET 5.0.2; Microsoft Windows 10.0.19042)"
         ],
-        "x-ms-client-request-id": "e61cf1bc-8207-b04c-2562-f40902d354d6",
-        "x-ms-date": "Thu, 21 Jan 2021 20:38:36 GMT",
+        "x-ms-client-request-id": "158df2d9-777d-7fd3-3601-0be38a957dd4",
+        "x-ms-date": "Tue, 26 Jan 2021 19:29:32 GMT",
         "x-ms-lease-action": "change",
-        "x-ms-lease-id": "220854da-130a-5c98-af16-21ff1410a249",
-        "x-ms-proposed-lease-id": "a5b00554-2923-a52f-2e01-11c408d9ddc1",
+        "x-ms-lease-id": "078bb04b-b326-0875-d897-959d608fb18d",
+        "x-ms-proposed-lease-id": "9f3a6b66-cbf7-8a79-fb42-28df8a0393d5",
         "x-ms-return-client-request-id": "true",
         "x-ms-version": "2020-06-12"
       },
@@ -107,40 +102,35 @@
       "ResponseHeaders": {
         "Content-Length": "223",
         "Content-Type": "application/xml",
-        "Date": "Thu, 21 Jan 2021 20:38:35 GMT",
+        "Date": "Tue, 26 Jan 2021 19:29:31 GMT",
         "Server": [
           "Windows-Azure-File/1.0",
           "Microsoft-HTTPAPI/2.0"
         ],
-        "x-ms-client-request-id": "e61cf1bc-8207-b04c-2562-f40902d354d6",
+        "x-ms-client-request-id": "158df2d9-777d-7fd3-3601-0be38a957dd4",
         "x-ms-error-code": "ResourceNotFound",
-<<<<<<< HEAD
-        "x-ms-request-id": "c9ef619f-f01a-0012-7637-f3e9eb000000",
+        "x-ms-request-id": "aba7defb-301a-0010-1219-f41faa000000",
         "x-ms-version": "2020-06-12"
-=======
-        "x-ms-request-id": "b0c0565b-c01a-0049-3c35-f09829000000",
-        "x-ms-version": "2020-04-08"
->>>>>>> ac24a13f
       },
       "ResponseBody": [
         "\uFEFF\u003C?xml version=\u00221.0\u0022 encoding=\u0022utf-8\u0022?\u003E\u003CError\u003E\u003CCode\u003EResourceNotFound\u003C/Code\u003E\u003CMessage\u003EThe specified resource does not exist.\n",
-        "RequestId:b0c0565b-c01a-0049-3c35-f09829000000\n",
-        "Time:2021-01-21T20:38:36.6515121Z\u003C/Message\u003E\u003C/Error\u003E"
+        "RequestId:aba7defb-301a-0010-1219-f41faa000000\n",
+        "Time:2021-01-26T19:29:31.3326987Z\u003C/Message\u003E\u003C/Error\u003E"
       ]
     },
     {
-      "RequestUri": "https://seanmcccanary3.file.core.windows.net/test-share-43ee5e0f-1f8b-4703-b466-8f5379f21598?restype=share",
+      "RequestUri": "https://seanmcccanary3.file.core.windows.net/test-share-47a2895e-2c57-5a59-c84c-d3b821b80f79?restype=share",
       "RequestMethod": "DELETE",
       "RequestHeaders": {
         "Accept": "application/xml",
         "Authorization": "Sanitized",
-        "traceparent": "00-94c46323a00c9a46a99029934053f6bb-f5840f1ec240cd4d-00",
+        "traceparent": "00-bdfa6bf5d964634c9b8098eb505aa8f2-e2d23b328c33c742-00",
         "User-Agent": [
-          "azsdk-net-Storage.Files.Shares/12.7.0-alpha.20210121.1",
+          "azsdk-net-Storage.Files.Shares/12.7.0-alpha.20210126.1",
           "(.NET 5.0.2; Microsoft Windows 10.0.19042)"
         ],
-        "x-ms-client-request-id": "16081e86-f6bc-18ba-776a-5a936ca1e435",
-        "x-ms-date": "Thu, 21 Jan 2021 20:38:36 GMT",
+        "x-ms-client-request-id": "97068bb5-7d76-9d57-e276-5b949c014203",
+        "x-ms-date": "Tue, 26 Jan 2021 19:29:32 GMT",
         "x-ms-delete-snapshots": "include",
         "x-ms-return-client-request-id": "true",
         "x-ms-version": "2020-06-12"
@@ -149,25 +139,20 @@
       "StatusCode": 202,
       "ResponseHeaders": {
         "Content-Length": "0",
-        "Date": "Thu, 21 Jan 2021 20:38:35 GMT",
+        "Date": "Tue, 26 Jan 2021 19:29:31 GMT",
         "Server": [
           "Windows-Azure-File/1.0",
           "Microsoft-HTTPAPI/2.0"
         ],
-        "x-ms-client-request-id": "16081e86-f6bc-18ba-776a-5a936ca1e435",
-<<<<<<< HEAD
-        "x-ms-request-id": "c9ef61a2-f01a-0012-7737-f3e9eb000000",
+        "x-ms-client-request-id": "97068bb5-7d76-9d57-e276-5b949c014203",
+        "x-ms-request-id": "aba7defc-301a-0010-1319-f41faa000000",
         "x-ms-version": "2020-06-12"
-=======
-        "x-ms-request-id": "b0c0565c-c01a-0049-3d35-f09829000000",
-        "x-ms-version": "2020-04-08"
->>>>>>> ac24a13f
       },
       "ResponseBody": []
     }
   ],
   "Variables": {
-    "RandomSeed": "870184629",
+    "RandomSeed": "273091259",
     "Storage_TestConfigDefault": "ProductionTenant\nseanmcccanary3\nU2FuaXRpemVk\nhttps://seanmcccanary3.blob.core.windows.net\nhttps://seanmcccanary3.file.core.windows.net\nhttps://seanmcccanary3.queue.core.windows.net\nhttps://seanmcccanary3.table.core.windows.net\n\n\n\n\nhttps://seanmcccanary3-secondary.blob.core.windows.net\nhttps://seanmcccanary3-secondary.file.core.windows.net\nhttps://seanmcccanary3-secondary.queue.core.windows.net\nhttps://seanmcccanary3-secondary.table.core.windows.net\n\nSanitized\n\n\nCloud\nBlobEndpoint=https://seanmcccanary3.blob.core.windows.net/;QueueEndpoint=https://seanmcccanary3.queue.core.windows.net/;FileEndpoint=https://seanmcccanary3.file.core.windows.net/;BlobSecondaryEndpoint=https://seanmcccanary3-secondary.blob.core.windows.net/;QueueSecondaryEndpoint=https://seanmcccanary3-secondary.queue.core.windows.net/;FileSecondaryEndpoint=https://seanmcccanary3-secondary.file.core.windows.net/;AccountName=seanmcccanary3;AccountKey=Kg==;\nseanscope1"
   }
 }