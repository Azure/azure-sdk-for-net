--- conflicted
+++ resolved
@@ -1,88 +1,49 @@
 {
   "Entries": [
     {
-<<<<<<< HEAD
-      "RequestUri": "http://seanstagetest.file.core.windows.net/test-share-05afd83f-1f10-18fa-8789-3164b44ecaf0?restype=share",
+      "RequestUri": "http://seanstagetest.file.core.windows.net/test-share-7da52e25-5303-a4e9-8e73-9e34268fb74f?restype=share",
       "RequestMethod": "PUT",
       "RequestHeaders": {
         "Authorization": "Sanitized",
-        "traceparent": "00-021a82b0c9f0f548baa22aa28a51e1d2-7d3a4d6752957642-00",
-        "User-Agent": [
-          "azsdk-net-Storage.Files.Shares/12.0.0-dev.20191209.1\u002Bb71b1fa965b15eccfc57e2c7781b8bf85cd4c766",
-          "(.NET Core 4.6.28008.01; Microsoft Windows 10.0.18363 )"
-        ],
-        "x-ms-client-request-id": "963c6cd7-cda7-bac3-3894-e4393c72f382",
-        "x-ms-date": "Tue, 10 Dec 2019 05:32:41 GMT",
-=======
-      "RequestUri": "http://seanstagetest.file.core.windows.net/test-share-4c0577d0-f6e9-d45e-87d5-ecebca7bf6ef?restype=share",
+        "traceparent": "00-a9dc2f0de10cb641a31069fe9522e45f-874321840e4f8842-00",
+        "User-Agent": [
+          "azsdk-net-Storage.Files.Shares/12.0.0-dev.20191211.1\u002B899431c003876eb9b26cefd8e8a37e7f27f82ced",
+          "(.NET Core 4.6.28008.01; Microsoft Windows 10.0.18363 )"
+        ],
+        "x-ms-client-request-id": "c00292b4-0211-6ee6-9b2d-1eb2563298b3",
+        "x-ms-date": "Wed, 11 Dec 2019 20:39:46 GMT",
+        "x-ms-return-client-request-id": "true",
+        "x-ms-version": "2019-07-07"
+      },
+      "RequestBody": null,
+      "StatusCode": 201,
+      "ResponseHeaders": {
+        "Content-Length": "0",
+        "Date": "Wed, 11 Dec 2019 20:39:46 GMT",
+        "ETag": "\u00220x8D77E7A42A80B07\u0022",
+        "Last-Modified": "Wed, 11 Dec 2019 20:39:46 GMT",
+        "Server": [
+          "Windows-Azure-File/1.0",
+          "Microsoft-HTTPAPI/2.0"
+        ],
+        "x-ms-client-request-id": "c00292b4-0211-6ee6-9b2d-1eb2563298b3",
+        "x-ms-request-id": "ef3e3fc7-c01a-0019-5663-b01280000000",
+        "x-ms-version": "2019-07-07"
+      },
+      "ResponseBody": []
+    },
+    {
+      "RequestUri": "http://seanstagetest.file.core.windows.net/test-share-7da52e25-5303-a4e9-8e73-9e34268fb74f/test-directory-75ce4e3e-13ee-8a1b-0e4b-56713100bf0c?restype=directory",
       "RequestMethod": "PUT",
       "RequestHeaders": {
         "Authorization": "Sanitized",
-        "traceparent": "00-da213fa0c82cd144985a217c444adfd8-13356fc693ae6048-00",
-        "User-Agent": [
-          "azsdk-net-Storage.Files.Shares/12.0.0-dev.20191209.1\u002B61bda4d1783b0e05dba0d434ff14b2840726d3b1",
-          "(.NET Core 4.6.28008.01; Microsoft Windows 10.0.18363 )"
-        ],
-        "x-ms-client-request-id": "e20d5705-22c9-42e5-4bab-602f8d9acaf9",
-        "x-ms-date": "Tue, 10 Dec 2019 06:01:10 GMT",
->>>>>>> 1d9822e0
-        "x-ms-return-client-request-id": "true",
-        "x-ms-version": "2019-07-07"
-      },
-      "RequestBody": null,
-      "StatusCode": 201,
-      "ResponseHeaders": {
-        "Content-Length": "0",
-<<<<<<< HEAD
-        "Date": "Tue, 10 Dec 2019 05:32:40 GMT",
-        "ETag": "\u00220x8D77D32605B891B\u0022",
-        "Last-Modified": "Tue, 10 Dec 2019 05:32:41 GMT",
-=======
-        "Date": "Tue, 10 Dec 2019 06:01:09 GMT",
-        "ETag": "\u00220x8D77D365AD03B35\u0022",
-        "Last-Modified": "Tue, 10 Dec 2019 06:01:10 GMT",
->>>>>>> 1d9822e0
-        "Server": [
-          "Windows-Azure-File/1.0",
-          "Microsoft-HTTPAPI/2.0"
-        ],
-<<<<<<< HEAD
-        "x-ms-client-request-id": "963c6cd7-cda7-bac3-3894-e4393c72f382",
-        "x-ms-request-id": "0cb00996-501a-0046-4c1b-afa6bc000000",
-=======
-        "x-ms-client-request-id": "e20d5705-22c9-42e5-4bab-602f8d9acaf9",
-        "x-ms-request-id": "38a4f9e0-501a-0034-411f-afa1f3000000",
->>>>>>> 1d9822e0
-        "x-ms-version": "2019-07-07"
-      },
-      "ResponseBody": []
-    },
-    {
-<<<<<<< HEAD
-      "RequestUri": "http://seanstagetest.file.core.windows.net/test-share-05afd83f-1f10-18fa-8789-3164b44ecaf0/test-directory-9feaba00-1b63-0cbc-ad50-09e3a6ceb2c4?restype=directory",
-      "RequestMethod": "PUT",
-      "RequestHeaders": {
-        "Authorization": "Sanitized",
-        "traceparent": "00-b3025f91c4e0714b9fa5627d45db6b61-1e9e5f5f70968049-00",
-        "User-Agent": [
-          "azsdk-net-Storage.Files.Shares/12.0.0-dev.20191209.1\u002Bb71b1fa965b15eccfc57e2c7781b8bf85cd4c766",
-          "(.NET Core 4.6.28008.01; Microsoft Windows 10.0.18363 )"
-        ],
-        "x-ms-client-request-id": "ac7225b7-3fef-c394-4bc6-47c31ab7e7a9",
-        "x-ms-date": "Tue, 10 Dec 2019 05:32:41 GMT",
-=======
-      "RequestUri": "http://seanstagetest.file.core.windows.net/test-share-4c0577d0-f6e9-d45e-87d5-ecebca7bf6ef/test-directory-a97371f9-4705-0cf9-43fb-0ce34bbecf95?restype=directory",
-      "RequestMethod": "PUT",
-      "RequestHeaders": {
-        "Authorization": "Sanitized",
-        "traceparent": "00-eb51e73f759c93419583c1d2a18c0993-1bab3aeca3388b48-00",
-        "User-Agent": [
-          "azsdk-net-Storage.Files.Shares/12.0.0-dev.20191209.1\u002B61bda4d1783b0e05dba0d434ff14b2840726d3b1",
-          "(.NET Core 4.6.28008.01; Microsoft Windows 10.0.18363 )"
-        ],
-        "x-ms-client-request-id": "e959f14c-b53c-ed1c-9e30-96f3b02ffbe3",
-        "x-ms-date": "Tue, 10 Dec 2019 06:01:10 GMT",
->>>>>>> 1d9822e0
+        "traceparent": "00-9557372d4fa5be4e9ae625d5d3e33ac9-334e2ed878b2a14c-00",
+        "User-Agent": [
+          "azsdk-net-Storage.Files.Shares/12.0.0-dev.20191211.1\u002B899431c003876eb9b26cefd8e8a37e7f27f82ced",
+          "(.NET Core 4.6.28008.01; Microsoft Windows 10.0.18363 )"
+        ],
+        "x-ms-client-request-id": "5f342dca-2658-6691-2296-a606f451bbe0",
+        "x-ms-date": "Wed, 11 Dec 2019 20:39:46 GMT",
         "x-ms-file-attributes": "None",
         "x-ms-file-creation-time": "Now",
         "x-ms-file-last-write-time": "Now",
@@ -94,73 +55,40 @@
       "StatusCode": 201,
       "ResponseHeaders": {
         "Content-Length": "0",
-<<<<<<< HEAD
-        "Date": "Tue, 10 Dec 2019 05:32:40 GMT",
-        "ETag": "\u00220x8D77D32606A37FB\u0022",
-        "Last-Modified": "Tue, 10 Dec 2019 05:32:41 GMT",
-=======
-        "Date": "Tue, 10 Dec 2019 06:01:09 GMT",
-        "ETag": "\u00220x8D77D365ADDFA3B\u0022",
-        "Last-Modified": "Tue, 10 Dec 2019 06:01:10 GMT",
->>>>>>> 1d9822e0
-        "Server": [
-          "Windows-Azure-File/1.0",
-          "Microsoft-HTTPAPI/2.0"
-        ],
-<<<<<<< HEAD
-        "x-ms-client-request-id": "ac7225b7-3fef-c394-4bc6-47c31ab7e7a9",
+        "Date": "Wed, 11 Dec 2019 20:39:46 GMT",
+        "ETag": "\u00220x8D77E7A42B5E13E\u0022",
+        "Last-Modified": "Wed, 11 Dec 2019 20:39:46 GMT",
+        "Server": [
+          "Windows-Azure-File/1.0",
+          "Microsoft-HTTPAPI/2.0"
+        ],
+        "x-ms-client-request-id": "5f342dca-2658-6691-2296-a606f451bbe0",
         "x-ms-file-attributes": "Directory",
-        "x-ms-file-change-time": "2019-12-10T05:32:41.5625211Z",
-        "x-ms-file-creation-time": "2019-12-10T05:32:41.5625211Z",
+        "x-ms-file-change-time": "2019-12-11T20:39:46.6540350Z",
+        "x-ms-file-creation-time": "2019-12-11T20:39:46.6540350Z",
         "x-ms-file-id": "13835128424026341376",
-        "x-ms-file-last-write-time": "2019-12-10T05:32:41.5625211Z",
+        "x-ms-file-last-write-time": "2019-12-11T20:39:46.6540350Z",
         "x-ms-file-parent-id": "0",
         "x-ms-file-permission-key": "7855875120676328179*422928105932735866",
-        "x-ms-request-id": "0cb00998-501a-0046-4d1b-afa6bc000000",
-=======
-        "x-ms-client-request-id": "e959f14c-b53c-ed1c-9e30-96f3b02ffbe3",
-        "x-ms-file-attributes": "Directory",
-        "x-ms-file-change-time": "2019-12-10T06:01:10.2417467Z",
-        "x-ms-file-creation-time": "2019-12-10T06:01:10.2417467Z",
-        "x-ms-file-id": "13835128424026341376",
-        "x-ms-file-last-write-time": "2019-12-10T06:01:10.2417467Z",
-        "x-ms-file-parent-id": "0",
-        "x-ms-file-permission-key": "7855875120676328179*422928105932735866",
-        "x-ms-request-id": "38a4f9e2-501a-0034-421f-afa1f3000000",
->>>>>>> 1d9822e0
+        "x-ms-request-id": "ef3e3fc9-c01a-0019-5763-b01280000000",
         "x-ms-request-server-encrypted": "true",
         "x-ms-version": "2019-07-07"
       },
       "ResponseBody": []
     },
     {
-<<<<<<< HEAD
-      "RequestUri": "http://seanstagetest.file.core.windows.net/test-share-05afd83f-1f10-18fa-8789-3164b44ecaf0/test-directory-9feaba00-1b63-0cbc-ad50-09e3a6ceb2c4/test-file-fca71d27-462d-5681-ba29-de49192bd53c",
+      "RequestUri": "http://seanstagetest.file.core.windows.net/test-share-7da52e25-5303-a4e9-8e73-9e34268fb74f/test-directory-75ce4e3e-13ee-8a1b-0e4b-56713100bf0c/test-file-b47d6531-cf68-a1b2-573c-bce9f15be7a3",
       "RequestMethod": "PUT",
       "RequestHeaders": {
         "Authorization": "Sanitized",
-        "traceparent": "00-48268fd4c926ff41a79ba53c5b1a8dcf-71970663e93c8b45-00",
-        "User-Agent": [
-          "azsdk-net-Storage.Files.Shares/12.0.0-dev.20191209.1\u002Bb71b1fa965b15eccfc57e2c7781b8bf85cd4c766",
-          "(.NET Core 4.6.28008.01; Microsoft Windows 10.0.18363 )"
-        ],
-        "x-ms-client-request-id": "16824154-4600-3b93-378f-4b87eba90d75",
+        "traceparent": "00-ffb49ffb5155914ea3b4d14a444a5438-332bb18811946841-00",
+        "User-Agent": [
+          "azsdk-net-Storage.Files.Shares/12.0.0-dev.20191211.1\u002B899431c003876eb9b26cefd8e8a37e7f27f82ced",
+          "(.NET Core 4.6.28008.01; Microsoft Windows 10.0.18363 )"
+        ],
+        "x-ms-client-request-id": "28e73f88-39fd-3d5a-21a1-0565d6d22810",
         "x-ms-content-length": "1048576",
-        "x-ms-date": "Tue, 10 Dec 2019 05:32:41 GMT",
-=======
-      "RequestUri": "http://seanstagetest.file.core.windows.net/test-share-4c0577d0-f6e9-d45e-87d5-ecebca7bf6ef/test-directory-a97371f9-4705-0cf9-43fb-0ce34bbecf95/test-file-d4b2e8dd-b60a-c826-49d5-ba5f414998e5",
-      "RequestMethod": "PUT",
-      "RequestHeaders": {
-        "Authorization": "Sanitized",
-        "traceparent": "00-869c8d1547075a469b7812bcde0c7dc5-6dccd7fc6bc9c34d-00",
-        "User-Agent": [
-          "azsdk-net-Storage.Files.Shares/12.0.0-dev.20191209.1\u002B61bda4d1783b0e05dba0d434ff14b2840726d3b1",
-          "(.NET Core 4.6.28008.01; Microsoft Windows 10.0.18363 )"
-        ],
-        "x-ms-client-request-id": "9ce391cd-e041-adbd-0ae5-291a58031b58",
-        "x-ms-content-length": "1048576",
-        "x-ms-date": "Tue, 10 Dec 2019 06:01:10 GMT",
->>>>>>> 1d9822e0
+        "x-ms-date": "Wed, 11 Dec 2019 20:39:46 GMT",
         "x-ms-file-attributes": "None",
         "x-ms-file-creation-time": "Now",
         "x-ms-file-last-write-time": "Now",
@@ -173,67 +101,37 @@
       "StatusCode": 201,
       "ResponseHeaders": {
         "Content-Length": "0",
-<<<<<<< HEAD
-        "Date": "Tue, 10 Dec 2019 05:32:41 GMT",
-        "ETag": "\u00220x8D77D3260775558\u0022",
-        "Last-Modified": "Tue, 10 Dec 2019 05:32:41 GMT",
-=======
-        "Date": "Tue, 10 Dec 2019 06:01:09 GMT",
-        "ETag": "\u00220x8D77D365AEB40E3\u0022",
-        "Last-Modified": "Tue, 10 Dec 2019 06:01:10 GMT",
->>>>>>> 1d9822e0
-        "Server": [
-          "Windows-Azure-File/1.0",
-          "Microsoft-HTTPAPI/2.0"
-        ],
-<<<<<<< HEAD
-        "x-ms-client-request-id": "16824154-4600-3b93-378f-4b87eba90d75",
+        "Date": "Wed, 11 Dec 2019 20:39:46 GMT",
+        "ETag": "\u00220x8D77E7A42C2DAA0\u0022",
+        "Last-Modified": "Wed, 11 Dec 2019 20:39:46 GMT",
+        "Server": [
+          "Windows-Azure-File/1.0",
+          "Microsoft-HTTPAPI/2.0"
+        ],
+        "x-ms-client-request-id": "28e73f88-39fd-3d5a-21a1-0565d6d22810",
         "x-ms-file-attributes": "Archive",
-        "x-ms-file-change-time": "2019-12-10T05:32:41.6484696Z",
-        "x-ms-file-creation-time": "2019-12-10T05:32:41.6484696Z",
+        "x-ms-file-change-time": "2019-12-11T20:39:46.7390624Z",
+        "x-ms-file-creation-time": "2019-12-11T20:39:46.7390624Z",
         "x-ms-file-id": "11529285414812647424",
-        "x-ms-file-last-write-time": "2019-12-10T05:32:41.6484696Z",
+        "x-ms-file-last-write-time": "2019-12-11T20:39:46.7390624Z",
         "x-ms-file-parent-id": "13835128424026341376",
         "x-ms-file-permission-key": "12501538048846835188*422928105932735866",
-        "x-ms-request-id": "0cb00999-501a-0046-4e1b-afa6bc000000",
-=======
-        "x-ms-client-request-id": "9ce391cd-e041-adbd-0ae5-291a58031b58",
-        "x-ms-file-attributes": "Archive",
-        "x-ms-file-change-time": "2019-12-10T06:01:10.3287523Z",
-        "x-ms-file-creation-time": "2019-12-10T06:01:10.3287523Z",
-        "x-ms-file-id": "11529285414812647424",
-        "x-ms-file-last-write-time": "2019-12-10T06:01:10.3287523Z",
-        "x-ms-file-parent-id": "13835128424026341376",
-        "x-ms-file-permission-key": "12501538048846835188*422928105932735866",
-        "x-ms-request-id": "38a4f9e3-501a-0034-431f-afa1f3000000",
->>>>>>> 1d9822e0
+        "x-ms-request-id": "ef3e3fca-c01a-0019-5863-b01280000000",
         "x-ms-request-server-encrypted": "true",
         "x-ms-version": "2019-07-07"
       },
       "ResponseBody": []
     },
     {
-<<<<<<< HEAD
-      "RequestUri": "http://seanstagetest.file.core.windows.net/test-share-05afd83f-1f10-18fa-8789-3164b44ecaf0/test-directory-9feaba00-1b63-0cbc-ad50-09e3a6ceb2c4/test-file-fca71d27-462d-5681-ba29-de49192bd53c?sv=2019-02-02\u0026st=2019-12-10T04%3A32%3A41Z\u0026se=2019-12-10T06%3A32%3A41Z\u0026sr=s\u0026sp=rcwdl\u0026sig=Sanitized",
+      "RequestUri": "http://seanstagetest.file.core.windows.net/test-share-7da52e25-5303-a4e9-8e73-9e34268fb74f/test-directory-75ce4e3e-13ee-8a1b-0e4b-56713100bf0c/test-file-b47d6531-cf68-a1b2-573c-bce9f15be7a3?sv=2019-02-02\u0026st=2019-12-11T19%3A39%3A46Z\u0026se=2019-12-11T21%3A39%3A46Z\u0026sr=s\u0026sp=rcwdl\u0026sig=Sanitized",
       "RequestMethod": "HEAD",
       "RequestHeaders": {
-        "traceparent": "00-1f3c383139a7e143bc6fddd9416b44ca-ebaafb704d5eaf47-00",
-        "User-Agent": [
-          "azsdk-net-Storage.Files.Shares/12.0.0-dev.20191209.1\u002Bb71b1fa965b15eccfc57e2c7781b8bf85cd4c766",
-          "(.NET Core 4.6.28008.01; Microsoft Windows 10.0.18363 )"
-        ],
-        "x-ms-client-request-id": "d96fcffa-d035-69a9-420b-11348fe2b956",
-=======
-      "RequestUri": "http://seanstagetest.file.core.windows.net/test-share-4c0577d0-f6e9-d45e-87d5-ecebca7bf6ef/test-directory-a97371f9-4705-0cf9-43fb-0ce34bbecf95/test-file-d4b2e8dd-b60a-c826-49d5-ba5f414998e5?sv=2019-02-02\u0026st=2019-12-10T05%3A01%3A10Z\u0026se=2019-12-10T07%3A01%3A10Z\u0026sr=s\u0026sp=rcwdl\u0026sig=Sanitized",
-      "RequestMethod": "HEAD",
-      "RequestHeaders": {
-        "traceparent": "00-50d73b0d7950984dbc4496a5f5cf287f-562fc98ef0daeb47-00",
-        "User-Agent": [
-          "azsdk-net-Storage.Files.Shares/12.0.0-dev.20191209.1\u002B61bda4d1783b0e05dba0d434ff14b2840726d3b1",
-          "(.NET Core 4.6.28008.01; Microsoft Windows 10.0.18363 )"
-        ],
-        "x-ms-client-request-id": "1f25839b-5f4c-4ea2-52dc-b9c39863bf5d",
->>>>>>> 1d9822e0
+        "traceparent": "00-e3da4c30f089d84884c4053b2eb97232-45d743c8239d3b4a-00",
+        "User-Agent": [
+          "azsdk-net-Storage.Files.Shares/12.0.0-dev.20191211.1\u002B899431c003876eb9b26cefd8e8a37e7f27f82ced",
+          "(.NET Core 4.6.28008.01; Microsoft Windows 10.0.18363 )"
+        ],
+        "x-ms-client-request-id": "b57d0587-936a-48e2-6116-28cd432c61e6",
         "x-ms-return-client-request-id": "true",
         "x-ms-version": "2019-07-07"
       },
@@ -242,44 +140,25 @@
       "ResponseHeaders": {
         "Content-Length": "1048576",
         "Content-Type": "application/octet-stream",
-<<<<<<< HEAD
-        "Date": "Tue, 10 Dec 2019 05:32:41 GMT",
-        "ETag": "\u00220x8D77D3260775558\u0022",
-        "Last-Modified": "Tue, 10 Dec 2019 05:32:41 GMT",
-=======
-        "Date": "Tue, 10 Dec 2019 06:01:09 GMT",
-        "ETag": "\u00220x8D77D365AEB40E3\u0022",
-        "Last-Modified": "Tue, 10 Dec 2019 06:01:10 GMT",
->>>>>>> 1d9822e0
+        "Date": "Wed, 11 Dec 2019 20:39:46 GMT",
+        "ETag": "\u00220x8D77E7A42C2DAA0\u0022",
+        "Last-Modified": "Wed, 11 Dec 2019 20:39:46 GMT",
         "Server": [
           "Windows-Azure-File/1.0",
           "Microsoft-HTTPAPI/2.0"
         ],
         "Vary": "Origin",
-<<<<<<< HEAD
-        "x-ms-client-request-id": "d96fcffa-d035-69a9-420b-11348fe2b956",
+        "x-ms-client-request-id": "b57d0587-936a-48e2-6116-28cd432c61e6",
         "x-ms-file-attributes": "Archive",
-        "x-ms-file-change-time": "2019-12-10T05:32:41.6484696Z",
-        "x-ms-file-creation-time": "2019-12-10T05:32:41.6484696Z",
+        "x-ms-file-change-time": "2019-12-11T20:39:46.7390624Z",
+        "x-ms-file-creation-time": "2019-12-11T20:39:46.7390624Z",
         "x-ms-file-id": "11529285414812647424",
-        "x-ms-file-last-write-time": "2019-12-10T05:32:41.6484696Z",
-=======
-        "x-ms-client-request-id": "1f25839b-5f4c-4ea2-52dc-b9c39863bf5d",
-        "x-ms-file-attributes": "Archive",
-        "x-ms-file-change-time": "2019-12-10T06:01:10.3287523Z",
-        "x-ms-file-creation-time": "2019-12-10T06:01:10.3287523Z",
-        "x-ms-file-id": "11529285414812647424",
-        "x-ms-file-last-write-time": "2019-12-10T06:01:10.3287523Z",
->>>>>>> 1d9822e0
+        "x-ms-file-last-write-time": "2019-12-11T20:39:46.7390624Z",
         "x-ms-file-parent-id": "13835128424026341376",
         "x-ms-file-permission-key": "12501538048846835188*422928105932735866",
         "x-ms-lease-state": "available",
         "x-ms-lease-status": "unlocked",
-<<<<<<< HEAD
-        "x-ms-request-id": "0cb0099a-501a-0046-4f1b-afa6bc000000",
-=======
-        "x-ms-request-id": "38a4f9e4-501a-0034-441f-afa1f3000000",
->>>>>>> 1d9822e0
+        "x-ms-request-id": "ef3e3fcb-c01a-0019-5963-b01280000000",
         "x-ms-server-encrypted": "true",
         "x-ms-type": "File",
         "x-ms-version": "2019-07-07"
@@ -287,31 +166,17 @@
       "ResponseBody": []
     },
     {
-<<<<<<< HEAD
-      "RequestUri": "http://seanstagetest.file.core.windows.net/test-share-05afd83f-1f10-18fa-8789-3164b44ecaf0?restype=share",
+      "RequestUri": "http://seanstagetest.file.core.windows.net/test-share-7da52e25-5303-a4e9-8e73-9e34268fb74f?restype=share",
       "RequestMethod": "DELETE",
       "RequestHeaders": {
         "Authorization": "Sanitized",
-        "traceparent": "00-da93d19f39498246bbababbf54d3f2ab-5705c521fa182147-00",
-        "User-Agent": [
-          "azsdk-net-Storage.Files.Shares/12.0.0-dev.20191209.1\u002Bb71b1fa965b15eccfc57e2c7781b8bf85cd4c766",
-          "(.NET Core 4.6.28008.01; Microsoft Windows 10.0.18363 )"
-        ],
-        "x-ms-client-request-id": "1b8d39b9-333a-cb40-8d70-d76fe4aa4cd8",
-        "x-ms-date": "Tue, 10 Dec 2019 05:32:41 GMT",
-=======
-      "RequestUri": "http://seanstagetest.file.core.windows.net/test-share-4c0577d0-f6e9-d45e-87d5-ecebca7bf6ef?restype=share",
-      "RequestMethod": "DELETE",
-      "RequestHeaders": {
-        "Authorization": "Sanitized",
-        "traceparent": "00-cdc470109c22f341ae8412a889293128-5aa043ddb4a13f47-00",
-        "User-Agent": [
-          "azsdk-net-Storage.Files.Shares/12.0.0-dev.20191209.1\u002B61bda4d1783b0e05dba0d434ff14b2840726d3b1",
-          "(.NET Core 4.6.28008.01; Microsoft Windows 10.0.18363 )"
-        ],
-        "x-ms-client-request-id": "d47f5fc3-fcde-cf0b-d191-4bd16062f20f",
-        "x-ms-date": "Tue, 10 Dec 2019 06:01:10 GMT",
->>>>>>> 1d9822e0
+        "traceparent": "00-55188f6128e8234d8cfda63570e0ecf1-05c0c510e6026948-00",
+        "User-Agent": [
+          "azsdk-net-Storage.Files.Shares/12.0.0-dev.20191211.1\u002B899431c003876eb9b26cefd8e8a37e7f27f82ced",
+          "(.NET Core 4.6.28008.01; Microsoft Windows 10.0.18363 )"
+        ],
+        "x-ms-client-request-id": "d1de7b9c-7355-1ba5-de84-429032a23d6f",
+        "x-ms-date": "Wed, 11 Dec 2019 20:39:46 GMT",
         "x-ms-delete-snapshots": "include",
         "x-ms-return-client-request-id": "true",
         "x-ms-version": "2019-07-07"
@@ -320,35 +185,21 @@
       "StatusCode": 202,
       "ResponseHeaders": {
         "Content-Length": "0",
-<<<<<<< HEAD
-        "Date": "Tue, 10 Dec 2019 05:32:41 GMT",
-=======
-        "Date": "Tue, 10 Dec 2019 06:01:09 GMT",
->>>>>>> 1d9822e0
-        "Server": [
-          "Windows-Azure-File/1.0",
-          "Microsoft-HTTPAPI/2.0"
-        ],
-<<<<<<< HEAD
-        "x-ms-client-request-id": "1b8d39b9-333a-cb40-8d70-d76fe4aa4cd8",
-        "x-ms-request-id": "0cb0099b-501a-0046-501b-afa6bc000000",
-=======
-        "x-ms-client-request-id": "d47f5fc3-fcde-cf0b-d191-4bd16062f20f",
-        "x-ms-request-id": "38a4f9e5-501a-0034-451f-afa1f3000000",
->>>>>>> 1d9822e0
+        "Date": "Wed, 11 Dec 2019 20:39:46 GMT",
+        "Server": [
+          "Windows-Azure-File/1.0",
+          "Microsoft-HTTPAPI/2.0"
+        ],
+        "x-ms-client-request-id": "d1de7b9c-7355-1ba5-de84-429032a23d6f",
+        "x-ms-request-id": "ef3e3fcc-c01a-0019-5a63-b01280000000",
         "x-ms-version": "2019-07-07"
       },
       "ResponseBody": []
     }
   ],
   "Variables": {
-<<<<<<< HEAD
-    "DateTimeOffsetNow": "2019-12-09T21:32:41.7347213-08:00",
-    "RandomSeed": "175605244",
-=======
-    "DateTimeOffsetNow": "2019-12-09T22:01:10.4108995-08:00",
-    "RandomSeed": "539746813",
->>>>>>> 1d9822e0
+    "DateTimeOffsetNow": "2019-12-11T12:39:46.7996515-08:00",
+    "RandomSeed": "84015577",
     "Storage_TestConfigDefault": "ProductionTenant\nseanstagetest\nU2FuaXRpemVk\nhttp://seanstagetest.blob.core.windows.net\nhttp://seanstagetest.file.core.windows.net\nhttp://seanstagetest.queue.core.windows.net\nhttp://seanstagetest.table.core.windows.net\n\n\n\n\nhttp://seanstagetest-secondary.blob.core.windows.net\nhttp://seanstagetest-secondary.file.core.windows.net\nhttp://seanstagetest-secondary.queue.core.windows.net\nhttp://seanstagetest-secondary.table.core.windows.net\n\nSanitized\n\n\nCloud\nBlobEndpoint=http://seanstagetest.blob.core.windows.net/;QueueEndpoint=http://seanstagetest.queue.core.windows.net/;FileEndpoint=http://seanstagetest.file.core.windows.net/;BlobSecondaryEndpoint=http://seanstagetest-secondary.blob.core.windows.net/;QueueSecondaryEndpoint=http://seanstagetest-secondary.queue.core.windows.net/;FileSecondaryEndpoint=http://seanstagetest-secondary.file.core.windows.net/;AccountName=seanstagetest;AccountKey=Sanitized"
   }
 }