{
  "Entries": [
    {
      "RequestUri": "https://seanmcccanary3.file.core.windows.net/test-share-840b0883-68fe-71bb-455c-b6ed6b92b022?restype=share",
      "RequestMethod": "PUT",
      "RequestHeaders": {
        "Accept": "application/xml",
        "Authorization": "Sanitized",
        "traceparent": "00-923cc76230f32a44b30c452ef3b99fcc-088f82e8680c8341-00",
        "User-Agent": [
          "azsdk-net-Storage.Files.Shares/12.7.0-alpha.20210121.1",
          "(.NET 5.0.2; Microsoft Windows 10.0.19042)"
        ],
        "x-ms-client-request-id": "162b7374-3483-25e5-4691-a885ef43b371",
        "x-ms-date": "Thu, 21 Jan 2021 20:41:42 GMT",
        "x-ms-return-client-request-id": "true",
        "x-ms-version": "2020-06-12"
      },
      "RequestBody": null,
      "StatusCode": 201,
      "ResponseHeaders": {
        "Content-Length": "0",
        "Date": "Thu, 21 Jan 2021 20:41:41 GMT",
        "ETag": "\u00220x8D8BE4CF5E16715\u0022",
        "Last-Modified": "Thu, 21 Jan 2021 20:41:42 GMT",
        "Server": [
          "Windows-Azure-File/1.0",
          "Microsoft-HTTPAPI/2.0"
        ],
        "x-ms-client-request-id": "162b7374-3483-25e5-4691-a885ef43b371",
<<<<<<< HEAD
        "x-ms-request-id": "8f8e3147-a01a-0020-4052-383607000000",
        "x-ms-version": "2020-06-12"
=======
        "x-ms-request-id": "45cdd525-801a-0015-0f35-f0cd71000000",
        "x-ms-version": "2020-04-08"
>>>>>>> ac24a13f
      },
      "ResponseBody": []
    },
    {
      "RequestUri": "https://seanmcccanary3.file.core.windows.net/test-share-840b0883-68fe-71bb-455c-b6ed6b92b022/test-directory-0b8e9f4c-ae98-39ae-3025-9286e7b2e843?restype=directory",
      "RequestMethod": "PUT",
      "RequestHeaders": {
        "Accept": "application/xml",
        "Authorization": "Sanitized",
        "traceparent": "00-c540bc14f8b45844bc318b487b1491a9-6e5a81e8daf1da42-00",
        "User-Agent": [
          "azsdk-net-Storage.Files.Shares/12.7.0-alpha.20210121.1",
          "(.NET 5.0.2; Microsoft Windows 10.0.19042)"
        ],
        "x-ms-client-request-id": "12f62b88-5893-7a3e-fb09-d8888c65e517",
        "x-ms-date": "Thu, 21 Jan 2021 20:41:42 GMT",
        "x-ms-file-attributes": "None",
        "x-ms-file-creation-time": "Now",
        "x-ms-file-last-write-time": "Now",
        "x-ms-file-permission": "Inherit",
        "x-ms-return-client-request-id": "true",
        "x-ms-version": "2020-06-12"
      },
      "RequestBody": null,
      "StatusCode": 201,
      "ResponseHeaders": {
        "Content-Length": "0",
        "Date": "Thu, 21 Jan 2021 20:41:41 GMT",
        "ETag": "\u00220x8D8BE4CF5ED541C\u0022",
        "Last-Modified": "Thu, 21 Jan 2021 20:41:42 GMT",
        "Server": [
          "Windows-Azure-File/1.0",
          "Microsoft-HTTPAPI/2.0"
        ],
        "x-ms-client-request-id": "12f62b88-5893-7a3e-fb09-d8888c65e517",
        "x-ms-file-attributes": "Directory",
        "x-ms-file-change-time": "2021-01-21T20:41:42.5688604Z",
        "x-ms-file-creation-time": "2021-01-21T20:41:42.5688604Z",
        "x-ms-file-id": "13835128424026341376",
        "x-ms-file-last-write-time": "2021-01-21T20:41:42.5688604Z",
        "x-ms-file-parent-id": "0",
        "x-ms-file-permission-key": "17860367565182308406*11459378189709739967",
        "x-ms-request-id": "45cdd528-801a-0015-1035-f0cd71000000",
        "x-ms-request-server-encrypted": "true",
        "x-ms-version": "2020-06-12"
      },
      "ResponseBody": []
    },
    {
      "RequestUri": "https://seanmcccanary3.file.core.windows.net/test-share-840b0883-68fe-71bb-455c-b6ed6b92b022/test-directory-0b8e9f4c-ae98-39ae-3025-9286e7b2e843/test-file-7b0e55c1-273d-fd59-6212-bf6a85bf6ec1",
      "RequestMethod": "PUT",
      "RequestHeaders": {
        "Accept": "application/xml",
        "Authorization": "Sanitized",
        "traceparent": "00-d58d5057e4874945a765e3fe10e86fc6-8a9445302f230441-00",
        "User-Agent": [
          "azsdk-net-Storage.Files.Shares/12.7.0-alpha.20210121.1",
          "(.NET 5.0.2; Microsoft Windows 10.0.19042)"
        ],
        "x-ms-client-request-id": "c3fd7b68-a14d-5ede-935c-0a79f0a1ff03",
        "x-ms-content-length": "1048576",
        "x-ms-date": "Thu, 21 Jan 2021 20:41:42 GMT",
        "x-ms-file-attributes": "None",
        "x-ms-file-creation-time": "Now",
        "x-ms-file-last-write-time": "Now",
        "x-ms-file-permission": "Inherit",
        "x-ms-return-client-request-id": "true",
        "x-ms-type": "file",
        "x-ms-version": "2020-06-12"
      },
      "RequestBody": null,
      "StatusCode": 201,
      "ResponseHeaders": {
        "Content-Length": "0",
        "Date": "Thu, 21 Jan 2021 20:41:41 GMT",
        "ETag": "\u00220x8D8BE4CF5F7DD5E\u0022",
        "Last-Modified": "Thu, 21 Jan 2021 20:41:42 GMT",
        "Server": [
          "Windows-Azure-File/1.0",
          "Microsoft-HTTPAPI/2.0"
        ],
        "x-ms-client-request-id": "c3fd7b68-a14d-5ede-935c-0a79f0a1ff03",
        "x-ms-file-attributes": "Archive",
        "x-ms-file-change-time": "2021-01-21T20:41:42.6379102Z",
        "x-ms-file-creation-time": "2021-01-21T20:41:42.6379102Z",
        "x-ms-file-id": "11529285414812647424",
        "x-ms-file-last-write-time": "2021-01-21T20:41:42.6379102Z",
        "x-ms-file-parent-id": "13835128424026341376",
        "x-ms-file-permission-key": "4010187179898695473*11459378189709739967",
        "x-ms-request-id": "45cdd52a-801a-0015-1135-f0cd71000000",
        "x-ms-request-server-encrypted": "true",
        "x-ms-version": "2020-06-12"
      },
      "ResponseBody": []
    },
    {
<<<<<<< HEAD
      "RequestUri": "https://seanmcccanary.file.core.windows.net/test-share-840b0883-68fe-71bb-455c-b6ed6b92b022/test-directory-0b8e9f4c-ae98-39ae-3025-9286e7b2e843/test-file-7b0e55c1-273d-fd59-6212-bf6a85bf6ec1?sv=2020-06-12\u0026st=2020-06-01T19%3A21%3A07Z\u0026se=2020-06-01T21%3A21%3A07Z\u0026sr=s\u0026sp=rcwdl\u0026sig=Sanitized",
=======
      "RequestUri": "https://seanmcccanary3.file.core.windows.net/test-share-840b0883-68fe-71bb-455c-b6ed6b92b022/test-directory-0b8e9f4c-ae98-39ae-3025-9286e7b2e843/test-file-7b0e55c1-273d-fd59-6212-bf6a85bf6ec1?sv=2020-04-08\u0026st=2021-01-21T19%3A41%3A42Z\u0026se=2021-01-21T21%3A41%3A42Z\u0026sr=s\u0026sp=rcwdl\u0026sig=Sanitized",
>>>>>>> ac24a13f
      "RequestMethod": "HEAD",
      "RequestHeaders": {
        "Accept": "application/xml",
        "traceparent": "00-0eb90e7dbe41f54d876747874779b8d4-b22206f5d3ec624b-00",
        "User-Agent": [
          "azsdk-net-Storage.Files.Shares/12.7.0-alpha.20210121.1",
          "(.NET 5.0.2; Microsoft Windows 10.0.19042)"
        ],
        "x-ms-client-request-id": "111f13b8-2168-7dc9-03c2-70017a96bba8",
        "x-ms-return-client-request-id": "true",
        "x-ms-version": "2020-06-12"
      },
      "RequestBody": null,
      "StatusCode": 200,
      "ResponseHeaders": {
        "Content-Length": "1048576",
        "Content-Type": "application/octet-stream",
        "Date": "Thu, 21 Jan 2021 20:41:42 GMT",
        "ETag": "\u00220x8D8BE4CF5F7DD5E\u0022",
        "Last-Modified": "Thu, 21 Jan 2021 20:41:42 GMT",
        "Server": [
          "Windows-Azure-File/1.0",
          "Microsoft-HTTPAPI/2.0"
        ],
        "Vary": "Origin",
        "x-ms-client-request-id": "111f13b8-2168-7dc9-03c2-70017a96bba8",
        "x-ms-file-attributes": "Archive",
        "x-ms-file-change-time": "2021-01-21T20:41:42.6379102Z",
        "x-ms-file-creation-time": "2021-01-21T20:41:42.6379102Z",
        "x-ms-file-id": "11529285414812647424",
        "x-ms-file-last-write-time": "2021-01-21T20:41:42.6379102Z",
        "x-ms-file-parent-id": "13835128424026341376",
        "x-ms-file-permission-key": "4010187179898695473*11459378189709739967",
        "x-ms-lease-state": "available",
        "x-ms-lease-status": "unlocked",
        "x-ms-request-id": "d85c4414-a01a-0084-5235-f0a8c3000000",
        "x-ms-server-encrypted": "true",
        "x-ms-type": "File",
        "x-ms-version": "2020-06-12"
      },
      "ResponseBody": []
    },
    {
      "RequestUri": "https://seanmcccanary3.file.core.windows.net/test-share-840b0883-68fe-71bb-455c-b6ed6b92b022?restype=share",
      "RequestMethod": "DELETE",
      "RequestHeaders": {
        "Accept": "application/xml",
        "Authorization": "Sanitized",
        "traceparent": "00-66ed1e1926a72e4d9fc03dc1eda824b0-7f9dab0b6a0e104c-00",
        "User-Agent": [
          "azsdk-net-Storage.Files.Shares/12.7.0-alpha.20210121.1",
          "(.NET 5.0.2; Microsoft Windows 10.0.19042)"
        ],
        "x-ms-client-request-id": "dcc188f6-ed82-319b-3fce-ee9cb3ce8984",
        "x-ms-date": "Thu, 21 Jan 2021 20:41:43 GMT",
        "x-ms-delete-snapshots": "include",
        "x-ms-return-client-request-id": "true",
        "x-ms-version": "2020-06-12"
      },
      "RequestBody": null,
      "StatusCode": 202,
      "ResponseHeaders": {
        "Content-Length": "0",
        "Date": "Thu, 21 Jan 2021 20:41:42 GMT",
        "Server": [
          "Windows-Azure-File/1.0",
          "Microsoft-HTTPAPI/2.0"
        ],
        "x-ms-client-request-id": "dcc188f6-ed82-319b-3fce-ee9cb3ce8984",
<<<<<<< HEAD
        "x-ms-request-id": "8f8e314d-a01a-0020-4352-383607000000",
        "x-ms-version": "2020-06-12"
=======
        "x-ms-request-id": "d85c4418-a01a-0084-5435-f0a8c3000000",
        "x-ms-version": "2020-04-08"
>>>>>>> ac24a13f
      },
      "ResponseBody": []
    }
  ],
  "Variables": {
    "DateTimeOffsetNow": "2021-01-21T14:41:42.9663458-06:00",
    "RandomSeed": "1113554916",
    "Storage_TestConfigDefault": "ProductionTenant\nseanmcccanary3\nU2FuaXRpemVk\nhttps://seanmcccanary3.blob.core.windows.net\nhttps://seanmcccanary3.file.core.windows.net\nhttps://seanmcccanary3.queue.core.windows.net\nhttps://seanmcccanary3.table.core.windows.net\n\n\n\n\nhttps://seanmcccanary3-secondary.blob.core.windows.net\nhttps://seanmcccanary3-secondary.file.core.windows.net\nhttps://seanmcccanary3-secondary.queue.core.windows.net\nhttps://seanmcccanary3-secondary.table.core.windows.net\n\nSanitized\n\n\nCloud\nBlobEndpoint=https://seanmcccanary3.blob.core.windows.net/;QueueEndpoint=https://seanmcccanary3.queue.core.windows.net/;FileEndpoint=https://seanmcccanary3.file.core.windows.net/;BlobSecondaryEndpoint=https://seanmcccanary3-secondary.blob.core.windows.net/;QueueSecondaryEndpoint=https://seanmcccanary3-secondary.queue.core.windows.net/;FileSecondaryEndpoint=https://seanmcccanary3-secondary.file.core.windows.net/;AccountName=seanmcccanary3;AccountKey=Kg==;\nseanscope1"
  }
}<|MERGE_RESOLUTION|>--- conflicted
+++ resolved
@@ -1,18 +1,18 @@
 {
   "Entries": [
     {
-      "RequestUri": "https://seanmcccanary3.file.core.windows.net/test-share-840b0883-68fe-71bb-455c-b6ed6b92b022?restype=share",
+      "RequestUri": "https://seanmcccanary3.file.core.windows.net/test-share-eda30cd5-d5cd-f0ce-df50-5dd78a0d1eda?restype=share",
       "RequestMethod": "PUT",
       "RequestHeaders": {
         "Accept": "application/xml",
         "Authorization": "Sanitized",
-        "traceparent": "00-923cc76230f32a44b30c452ef3b99fcc-088f82e8680c8341-00",
-        "User-Agent": [
-          "azsdk-net-Storage.Files.Shares/12.7.0-alpha.20210121.1",
-          "(.NET 5.0.2; Microsoft Windows 10.0.19042)"
-        ],
-        "x-ms-client-request-id": "162b7374-3483-25e5-4691-a885ef43b371",
-        "x-ms-date": "Thu, 21 Jan 2021 20:41:42 GMT",
+        "traceparent": "00-2860ce1f3513e04b99d9bfac390baea6-83c96c65cce8cb47-00",
+        "User-Agent": [
+          "azsdk-net-Storage.Files.Shares/12.7.0-alpha.20210126.1",
+          "(.NET 5.0.2; Microsoft Windows 10.0.19042)"
+        ],
+        "x-ms-client-request-id": "31960ce9-a856-4243-cd4c-8f13a6b6668a",
+        "x-ms-date": "Tue, 26 Jan 2021 19:33:13 GMT",
         "x-ms-return-client-request-id": "true",
         "x-ms-version": "2020-06-12"
       },
@@ -20,37 +20,32 @@
       "StatusCode": 201,
       "ResponseHeaders": {
         "Content-Length": "0",
-        "Date": "Thu, 21 Jan 2021 20:41:41 GMT",
-        "ETag": "\u00220x8D8BE4CF5E16715\u0022",
-        "Last-Modified": "Thu, 21 Jan 2021 20:41:42 GMT",
-        "Server": [
-          "Windows-Azure-File/1.0",
-          "Microsoft-HTTPAPI/2.0"
-        ],
-        "x-ms-client-request-id": "162b7374-3483-25e5-4691-a885ef43b371",
-<<<<<<< HEAD
-        "x-ms-request-id": "8f8e3147-a01a-0020-4052-383607000000",
-        "x-ms-version": "2020-06-12"
-=======
-        "x-ms-request-id": "45cdd525-801a-0015-0f35-f0cd71000000",
-        "x-ms-version": "2020-04-08"
->>>>>>> ac24a13f
-      },
-      "ResponseBody": []
-    },
-    {
-      "RequestUri": "https://seanmcccanary3.file.core.windows.net/test-share-840b0883-68fe-71bb-455c-b6ed6b92b022/test-directory-0b8e9f4c-ae98-39ae-3025-9286e7b2e843?restype=directory",
+        "Date": "Tue, 26 Jan 2021 19:33:11 GMT",
+        "ETag": "\u00220x8D8C23138446000\u0022",
+        "Last-Modified": "Tue, 26 Jan 2021 19:33:12 GMT",
+        "Server": [
+          "Windows-Azure-File/1.0",
+          "Microsoft-HTTPAPI/2.0"
+        ],
+        "x-ms-client-request-id": "31960ce9-a856-4243-cd4c-8f13a6b6668a",
+        "x-ms-request-id": "b8db9add-401a-008c-021a-f4b2cc000000",
+        "x-ms-version": "2020-06-12"
+      },
+      "ResponseBody": []
+    },
+    {
+      "RequestUri": "https://seanmcccanary3.file.core.windows.net/test-share-eda30cd5-d5cd-f0ce-df50-5dd78a0d1eda/test-directory-799dfe8c-0c66-34ac-060f-763f66126750?restype=directory",
       "RequestMethod": "PUT",
       "RequestHeaders": {
         "Accept": "application/xml",
         "Authorization": "Sanitized",
-        "traceparent": "00-c540bc14f8b45844bc318b487b1491a9-6e5a81e8daf1da42-00",
-        "User-Agent": [
-          "azsdk-net-Storage.Files.Shares/12.7.0-alpha.20210121.1",
-          "(.NET 5.0.2; Microsoft Windows 10.0.19042)"
-        ],
-        "x-ms-client-request-id": "12f62b88-5893-7a3e-fb09-d8888c65e517",
-        "x-ms-date": "Thu, 21 Jan 2021 20:41:42 GMT",
+        "traceparent": "00-f604a33f56621444b3a717591e0590fb-c62684b8f0a81c45-00",
+        "User-Agent": [
+          "azsdk-net-Storage.Files.Shares/12.7.0-alpha.20210126.1",
+          "(.NET 5.0.2; Microsoft Windows 10.0.19042)"
+        ],
+        "x-ms-client-request-id": "c10d98c8-94e4-1bff-0597-3bc4a4b322a9",
+        "x-ms-date": "Tue, 26 Jan 2021 19:33:13 GMT",
         "x-ms-file-attributes": "None",
         "x-ms-file-creation-time": "Now",
         "x-ms-file-last-write-time": "Now",
@@ -62,41 +57,41 @@
       "StatusCode": 201,
       "ResponseHeaders": {
         "Content-Length": "0",
-        "Date": "Thu, 21 Jan 2021 20:41:41 GMT",
-        "ETag": "\u00220x8D8BE4CF5ED541C\u0022",
-        "Last-Modified": "Thu, 21 Jan 2021 20:41:42 GMT",
-        "Server": [
-          "Windows-Azure-File/1.0",
-          "Microsoft-HTTPAPI/2.0"
-        ],
-        "x-ms-client-request-id": "12f62b88-5893-7a3e-fb09-d8888c65e517",
+        "Date": "Tue, 26 Jan 2021 19:33:12 GMT",
+        "ETag": "\u00220x8D8C231384E52BE\u0022",
+        "Last-Modified": "Tue, 26 Jan 2021 19:33:12 GMT",
+        "Server": [
+          "Windows-Azure-File/1.0",
+          "Microsoft-HTTPAPI/2.0"
+        ],
+        "x-ms-client-request-id": "c10d98c8-94e4-1bff-0597-3bc4a4b322a9",
         "x-ms-file-attributes": "Directory",
-        "x-ms-file-change-time": "2021-01-21T20:41:42.5688604Z",
-        "x-ms-file-creation-time": "2021-01-21T20:41:42.5688604Z",
+        "x-ms-file-change-time": "2021-01-26T19:33:12.6768318Z",
+        "x-ms-file-creation-time": "2021-01-26T19:33:12.6768318Z",
         "x-ms-file-id": "13835128424026341376",
-        "x-ms-file-last-write-time": "2021-01-21T20:41:42.5688604Z",
+        "x-ms-file-last-write-time": "2021-01-26T19:33:12.6768318Z",
         "x-ms-file-parent-id": "0",
         "x-ms-file-permission-key": "17860367565182308406*11459378189709739967",
-        "x-ms-request-id": "45cdd528-801a-0015-1035-f0cd71000000",
+        "x-ms-request-id": "b8db9ae0-401a-008c-031a-f4b2cc000000",
         "x-ms-request-server-encrypted": "true",
         "x-ms-version": "2020-06-12"
       },
       "ResponseBody": []
     },
     {
-      "RequestUri": "https://seanmcccanary3.file.core.windows.net/test-share-840b0883-68fe-71bb-455c-b6ed6b92b022/test-directory-0b8e9f4c-ae98-39ae-3025-9286e7b2e843/test-file-7b0e55c1-273d-fd59-6212-bf6a85bf6ec1",
+      "RequestUri": "https://seanmcccanary3.file.core.windows.net/test-share-eda30cd5-d5cd-f0ce-df50-5dd78a0d1eda/test-directory-799dfe8c-0c66-34ac-060f-763f66126750/test-file-75b65840-4a96-5030-e952-65f6ce7bc656",
       "RequestMethod": "PUT",
       "RequestHeaders": {
         "Accept": "application/xml",
         "Authorization": "Sanitized",
-        "traceparent": "00-d58d5057e4874945a765e3fe10e86fc6-8a9445302f230441-00",
-        "User-Agent": [
-          "azsdk-net-Storage.Files.Shares/12.7.0-alpha.20210121.1",
-          "(.NET 5.0.2; Microsoft Windows 10.0.19042)"
-        ],
-        "x-ms-client-request-id": "c3fd7b68-a14d-5ede-935c-0a79f0a1ff03",
+        "traceparent": "00-17e9b5300b24434a941a9d34f7dc80f1-66d3f2dc75d85248-00",
+        "User-Agent": [
+          "azsdk-net-Storage.Files.Shares/12.7.0-alpha.20210126.1",
+          "(.NET 5.0.2; Microsoft Windows 10.0.19042)"
+        ],
+        "x-ms-client-request-id": "0e4a335b-a5a9-b4a5-1f5f-16a0237a68de",
         "x-ms-content-length": "1048576",
-        "x-ms-date": "Thu, 21 Jan 2021 20:41:42 GMT",
+        "x-ms-date": "Tue, 26 Jan 2021 19:33:13 GMT",
         "x-ms-file-attributes": "None",
         "x-ms-file-creation-time": "Now",
         "x-ms-file-last-write-time": "Now",
@@ -109,42 +104,38 @@
       "StatusCode": 201,
       "ResponseHeaders": {
         "Content-Length": "0",
-        "Date": "Thu, 21 Jan 2021 20:41:41 GMT",
-        "ETag": "\u00220x8D8BE4CF5F7DD5E\u0022",
-        "Last-Modified": "Thu, 21 Jan 2021 20:41:42 GMT",
-        "Server": [
-          "Windows-Azure-File/1.0",
-          "Microsoft-HTTPAPI/2.0"
-        ],
-        "x-ms-client-request-id": "c3fd7b68-a14d-5ede-935c-0a79f0a1ff03",
+        "Date": "Tue, 26 Jan 2021 19:33:12 GMT",
+        "ETag": "\u00220x8D8C2313857550B\u0022",
+        "Last-Modified": "Tue, 26 Jan 2021 19:33:12 GMT",
+        "Server": [
+          "Windows-Azure-File/1.0",
+          "Microsoft-HTTPAPI/2.0"
+        ],
+        "x-ms-client-request-id": "0e4a335b-a5a9-b4a5-1f5f-16a0237a68de",
         "x-ms-file-attributes": "Archive",
-        "x-ms-file-change-time": "2021-01-21T20:41:42.6379102Z",
-        "x-ms-file-creation-time": "2021-01-21T20:41:42.6379102Z",
+        "x-ms-file-change-time": "2021-01-26T19:33:12.7358731Z",
+        "x-ms-file-creation-time": "2021-01-26T19:33:12.7358731Z",
         "x-ms-file-id": "11529285414812647424",
-        "x-ms-file-last-write-time": "2021-01-21T20:41:42.6379102Z",
+        "x-ms-file-last-write-time": "2021-01-26T19:33:12.7358731Z",
         "x-ms-file-parent-id": "13835128424026341376",
         "x-ms-file-permission-key": "4010187179898695473*11459378189709739967",
-        "x-ms-request-id": "45cdd52a-801a-0015-1135-f0cd71000000",
+        "x-ms-request-id": "b8db9ae2-401a-008c-041a-f4b2cc000000",
         "x-ms-request-server-encrypted": "true",
         "x-ms-version": "2020-06-12"
       },
       "ResponseBody": []
     },
     {
-<<<<<<< HEAD
-      "RequestUri": "https://seanmcccanary.file.core.windows.net/test-share-840b0883-68fe-71bb-455c-b6ed6b92b022/test-directory-0b8e9f4c-ae98-39ae-3025-9286e7b2e843/test-file-7b0e55c1-273d-fd59-6212-bf6a85bf6ec1?sv=2020-06-12\u0026st=2020-06-01T19%3A21%3A07Z\u0026se=2020-06-01T21%3A21%3A07Z\u0026sr=s\u0026sp=rcwdl\u0026sig=Sanitized",
-=======
-      "RequestUri": "https://seanmcccanary3.file.core.windows.net/test-share-840b0883-68fe-71bb-455c-b6ed6b92b022/test-directory-0b8e9f4c-ae98-39ae-3025-9286e7b2e843/test-file-7b0e55c1-273d-fd59-6212-bf6a85bf6ec1?sv=2020-04-08\u0026st=2021-01-21T19%3A41%3A42Z\u0026se=2021-01-21T21%3A41%3A42Z\u0026sr=s\u0026sp=rcwdl\u0026sig=Sanitized",
->>>>>>> ac24a13f
+      "RequestUri": "https://seanmcccanary3.file.core.windows.net/test-share-eda30cd5-d5cd-f0ce-df50-5dd78a0d1eda/test-directory-799dfe8c-0c66-34ac-060f-763f66126750/test-file-75b65840-4a96-5030-e952-65f6ce7bc656?sv=2020-06-12\u0026st=2021-01-26T18%3A33%3A13Z\u0026se=2021-01-26T20%3A33%3A13Z\u0026sr=s\u0026sp=rcwdl\u0026sig=Sanitized",
       "RequestMethod": "HEAD",
       "RequestHeaders": {
         "Accept": "application/xml",
-        "traceparent": "00-0eb90e7dbe41f54d876747874779b8d4-b22206f5d3ec624b-00",
-        "User-Agent": [
-          "azsdk-net-Storage.Files.Shares/12.7.0-alpha.20210121.1",
-          "(.NET 5.0.2; Microsoft Windows 10.0.19042)"
-        ],
-        "x-ms-client-request-id": "111f13b8-2168-7dc9-03c2-70017a96bba8",
+        "traceparent": "00-c4836c2d64536f468d28aaee2725e3df-d02a6997675caa44-00",
+        "User-Agent": [
+          "azsdk-net-Storage.Files.Shares/12.7.0-alpha.20210126.1",
+          "(.NET 5.0.2; Microsoft Windows 10.0.19042)"
+        ],
+        "x-ms-client-request-id": "7068e0b8-1368-62ff-b7bf-20b356f46652",
         "x-ms-return-client-request-id": "true",
         "x-ms-version": "2020-06-12"
       },
@@ -153,25 +144,25 @@
       "ResponseHeaders": {
         "Content-Length": "1048576",
         "Content-Type": "application/octet-stream",
-        "Date": "Thu, 21 Jan 2021 20:41:42 GMT",
-        "ETag": "\u00220x8D8BE4CF5F7DD5E\u0022",
-        "Last-Modified": "Thu, 21 Jan 2021 20:41:42 GMT",
+        "Date": "Tue, 26 Jan 2021 19:33:12 GMT",
+        "ETag": "\u00220x8D8C2313857550B\u0022",
+        "Last-Modified": "Tue, 26 Jan 2021 19:33:12 GMT",
         "Server": [
           "Windows-Azure-File/1.0",
           "Microsoft-HTTPAPI/2.0"
         ],
         "Vary": "Origin",
-        "x-ms-client-request-id": "111f13b8-2168-7dc9-03c2-70017a96bba8",
+        "x-ms-client-request-id": "7068e0b8-1368-62ff-b7bf-20b356f46652",
         "x-ms-file-attributes": "Archive",
-        "x-ms-file-change-time": "2021-01-21T20:41:42.6379102Z",
-        "x-ms-file-creation-time": "2021-01-21T20:41:42.6379102Z",
+        "x-ms-file-change-time": "2021-01-26T19:33:12.7358731Z",
+        "x-ms-file-creation-time": "2021-01-26T19:33:12.7358731Z",
         "x-ms-file-id": "11529285414812647424",
-        "x-ms-file-last-write-time": "2021-01-21T20:41:42.6379102Z",
+        "x-ms-file-last-write-time": "2021-01-26T19:33:12.7358731Z",
         "x-ms-file-parent-id": "13835128424026341376",
         "x-ms-file-permission-key": "4010187179898695473*11459378189709739967",
         "x-ms-lease-state": "available",
         "x-ms-lease-status": "unlocked",
-        "x-ms-request-id": "d85c4414-a01a-0084-5235-f0a8c3000000",
+        "x-ms-request-id": "f9238e96-301a-0062-401a-f418e5000000",
         "x-ms-server-encrypted": "true",
         "x-ms-type": "File",
         "x-ms-version": "2020-06-12"
@@ -179,18 +170,18 @@
       "ResponseBody": []
     },
     {
-      "RequestUri": "https://seanmcccanary3.file.core.windows.net/test-share-840b0883-68fe-71bb-455c-b6ed6b92b022?restype=share",
+      "RequestUri": "https://seanmcccanary3.file.core.windows.net/test-share-eda30cd5-d5cd-f0ce-df50-5dd78a0d1eda?restype=share",
       "RequestMethod": "DELETE",
       "RequestHeaders": {
         "Accept": "application/xml",
         "Authorization": "Sanitized",
-        "traceparent": "00-66ed1e1926a72e4d9fc03dc1eda824b0-7f9dab0b6a0e104c-00",
-        "User-Agent": [
-          "azsdk-net-Storage.Files.Shares/12.7.0-alpha.20210121.1",
-          "(.NET 5.0.2; Microsoft Windows 10.0.19042)"
-        ],
-        "x-ms-client-request-id": "dcc188f6-ed82-319b-3fce-ee9cb3ce8984",
-        "x-ms-date": "Thu, 21 Jan 2021 20:41:43 GMT",
+        "traceparent": "00-662be8088b4e614882ced0a7f407e729-b80b8f347b2e6a44-00",
+        "User-Agent": [
+          "azsdk-net-Storage.Files.Shares/12.7.0-alpha.20210126.1",
+          "(.NET 5.0.2; Microsoft Windows 10.0.19042)"
+        ],
+        "x-ms-client-request-id": "43e72dd7-f812-b675-6cbc-4e3f9094050f",
+        "x-ms-date": "Tue, 26 Jan 2021 19:33:13 GMT",
         "x-ms-delete-snapshots": "include",
         "x-ms-return-client-request-id": "true",
         "x-ms-version": "2020-06-12"
@@ -199,26 +190,21 @@
       "StatusCode": 202,
       "ResponseHeaders": {
         "Content-Length": "0",
-        "Date": "Thu, 21 Jan 2021 20:41:42 GMT",
-        "Server": [
-          "Windows-Azure-File/1.0",
-          "Microsoft-HTTPAPI/2.0"
-        ],
-        "x-ms-client-request-id": "dcc188f6-ed82-319b-3fce-ee9cb3ce8984",
-<<<<<<< HEAD
-        "x-ms-request-id": "8f8e314d-a01a-0020-4352-383607000000",
-        "x-ms-version": "2020-06-12"
-=======
-        "x-ms-request-id": "d85c4418-a01a-0084-5435-f0a8c3000000",
-        "x-ms-version": "2020-04-08"
->>>>>>> ac24a13f
+        "Date": "Tue, 26 Jan 2021 19:33:12 GMT",
+        "Server": [
+          "Windows-Azure-File/1.0",
+          "Microsoft-HTTPAPI/2.0"
+        ],
+        "x-ms-client-request-id": "43e72dd7-f812-b675-6cbc-4e3f9094050f",
+        "x-ms-request-id": "f9238e99-301a-0062-411a-f418e5000000",
+        "x-ms-version": "2020-06-12"
       },
       "ResponseBody": []
     }
   ],
   "Variables": {
-    "DateTimeOffsetNow": "2021-01-21T14:41:42.9663458-06:00",
-    "RandomSeed": "1113554916",
+    "DateTimeOffsetNow": "2021-01-26T13:33:13.5835203-06:00",
+    "RandomSeed": "568563019",
     "Storage_TestConfigDefault": "ProductionTenant\nseanmcccanary3\nU2FuaXRpemVk\nhttps://seanmcccanary3.blob.core.windows.net\nhttps://seanmcccanary3.file.core.windows.net\nhttps://seanmcccanary3.queue.core.windows.net\nhttps://seanmcccanary3.table.core.windows.net\n\n\n\n\nhttps://seanmcccanary3-secondary.blob.core.windows.net\nhttps://seanmcccanary3-secondary.file.core.windows.net\nhttps://seanmcccanary3-secondary.queue.core.windows.net\nhttps://seanmcccanary3-secondary.table.core.windows.net\n\nSanitized\n\n\nCloud\nBlobEndpoint=https://seanmcccanary3.blob.core.windows.net/;QueueEndpoint=https://seanmcccanary3.queue.core.windows.net/;FileEndpoint=https://seanmcccanary3.file.core.windows.net/;BlobSecondaryEndpoint=https://seanmcccanary3-secondary.blob.core.windows.net/;QueueSecondaryEndpoint=https://seanmcccanary3-secondary.queue.core.windows.net/;FileSecondaryEndpoint=https://seanmcccanary3-secondary.file.core.windows.net/;AccountName=seanmcccanary3;AccountKey=Kg==;\nseanscope1"
   }
 }