--- conflicted
+++ resolved
@@ -13,11 +13,7 @@
         "x-ms-client-request-id": "162b7374-3483-25e5-4691-a885ef43b371",
         "x-ms-date": "Mon, 01 Jun 2020 20:21:06 GMT",
         "x-ms-return-client-request-id": "true",
-<<<<<<< HEAD
-        "x-ms-version": "2019-12-12"
-=======
-        "x-ms-version": "2020-02-10"
->>>>>>> 60f4876e
+        "x-ms-version": "2020-02-10"
       },
       "RequestBody": null,
       "StatusCode": 201,
@@ -32,11 +28,7 @@
         ],
         "x-ms-client-request-id": "162b7374-3483-25e5-4691-a885ef43b371",
         "x-ms-request-id": "8f8e3147-a01a-0020-4052-383607000000",
-<<<<<<< HEAD
-        "x-ms-version": "2019-12-12"
-=======
-        "x-ms-version": "2020-02-10"
->>>>>>> 60f4876e
+        "x-ms-version": "2020-02-10"
       },
       "ResponseBody": []
     },
@@ -57,11 +49,7 @@
         "x-ms-file-last-write-time": "Now",
         "x-ms-file-permission": "Inherit",
         "x-ms-return-client-request-id": "true",
-<<<<<<< HEAD
-        "x-ms-version": "2019-12-12"
-=======
-        "x-ms-version": "2020-02-10"
->>>>>>> 60f4876e
+        "x-ms-version": "2020-02-10"
       },
       "RequestBody": null,
       "StatusCode": 201,
@@ -84,11 +72,7 @@
         "x-ms-file-permission-key": "11811099930176499864*14641856446884751121",
         "x-ms-request-id": "8f8e314b-a01a-0020-4152-383607000000",
         "x-ms-request-server-encrypted": "true",
-<<<<<<< HEAD
-        "x-ms-version": "2019-12-12"
-=======
-        "x-ms-version": "2020-02-10"
->>>>>>> 60f4876e
+        "x-ms-version": "2020-02-10"
       },
       "ResponseBody": []
     },
@@ -111,11 +95,7 @@
         "x-ms-file-permission": "Inherit",
         "x-ms-return-client-request-id": "true",
         "x-ms-type": "file",
-<<<<<<< HEAD
-        "x-ms-version": "2019-12-12"
-=======
-        "x-ms-version": "2020-02-10"
->>>>>>> 60f4876e
+        "x-ms-version": "2020-02-10"
       },
       "RequestBody": null,
       "StatusCode": 201,
@@ -138,20 +118,12 @@
         "x-ms-file-permission-key": "7175002341387128735*14641856446884751121",
         "x-ms-request-id": "8f8e314c-a01a-0020-4252-383607000000",
         "x-ms-request-server-encrypted": "true",
-<<<<<<< HEAD
-        "x-ms-version": "2019-12-12"
-=======
-        "x-ms-version": "2020-02-10"
->>>>>>> 60f4876e
-      },
-      "ResponseBody": []
-    },
-    {
-<<<<<<< HEAD
-      "RequestUri": "https://seanmcccanary.file.core.windows.net/test-share-840b0883-68fe-71bb-455c-b6ed6b92b022/test-directory-0b8e9f4c-ae98-39ae-3025-9286e7b2e843/test-file-7b0e55c1-273d-fd59-6212-bf6a85bf6ec1?sv=2019-12-12\u0026st=2020-06-01T19%3A21%3A07Z\u0026se=2020-06-01T21%3A21%3A07Z\u0026sr=s\u0026sp=rcwdl\u0026sig=Sanitized",
-=======
+        "x-ms-version": "2020-02-10"
+      },
+      "ResponseBody": []
+    },
+    {
       "RequestUri": "https://seanmcccanary.file.core.windows.net/test-share-840b0883-68fe-71bb-455c-b6ed6b92b022/test-directory-0b8e9f4c-ae98-39ae-3025-9286e7b2e843/test-file-7b0e55c1-273d-fd59-6212-bf6a85bf6ec1?sv=2020-02-10\u0026st=2020-06-01T19%3A21%3A07Z\u0026se=2020-06-01T21%3A21%3A07Z\u0026sr=s\u0026sp=rcwdl\u0026sig=Sanitized",
->>>>>>> 60f4876e
       "RequestMethod": "HEAD",
       "RequestHeaders": {
         "traceparent": "00-a60bbde81a70794aa80e7894c03f7d4f-8f46eb613b936542-00",
@@ -161,11 +133,7 @@
         ],
         "x-ms-client-request-id": "111f13b8-2168-7dc9-03c2-70017a96bba8",
         "x-ms-return-client-request-id": "true",
-<<<<<<< HEAD
-        "x-ms-version": "2019-12-12"
-=======
-        "x-ms-version": "2020-02-10"
->>>>>>> 60f4876e
+        "x-ms-version": "2020-02-10"
       },
       "RequestBody": null,
       "StatusCode": 200,
@@ -192,11 +160,7 @@
         "x-ms-request-id": "fb60dc96-c01a-006b-2b52-38ca54000000",
         "x-ms-server-encrypted": "true",
         "x-ms-type": "File",
-<<<<<<< HEAD
-        "x-ms-version": "2019-12-12"
-=======
-        "x-ms-version": "2020-02-10"
->>>>>>> 60f4876e
+        "x-ms-version": "2020-02-10"
       },
       "ResponseBody": []
     },
@@ -214,11 +178,7 @@
         "x-ms-date": "Mon, 01 Jun 2020 20:21:07 GMT",
         "x-ms-delete-snapshots": "include",
         "x-ms-return-client-request-id": "true",
-<<<<<<< HEAD
-        "x-ms-version": "2019-12-12"
-=======
-        "x-ms-version": "2020-02-10"
->>>>>>> 60f4876e
+        "x-ms-version": "2020-02-10"
       },
       "RequestBody": null,
       "StatusCode": 202,
@@ -231,11 +191,7 @@
         ],
         "x-ms-client-request-id": "dcc188f6-ed82-319b-3fce-ee9cb3ce8984",
         "x-ms-request-id": "8f8e314d-a01a-0020-4352-383607000000",
-<<<<<<< HEAD
-        "x-ms-version": "2019-12-12"
-=======
-        "x-ms-version": "2020-02-10"
->>>>>>> 60f4876e
+        "x-ms-version": "2020-02-10"
       },
       "ResponseBody": []
     }
