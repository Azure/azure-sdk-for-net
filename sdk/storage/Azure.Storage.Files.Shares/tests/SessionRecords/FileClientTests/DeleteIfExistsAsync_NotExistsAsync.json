﻿{
  "Entries": [
    {
      "RequestUri": "https://seanmcccanary3.file.core.windows.net/test-share-c3ea12e3-2ecb-01ef-7c53-ad17950ae3a3?restype=share",
      "RequestMethod": "PUT",
      "RequestHeaders": {
        "Accept": "application/xml",
        "Authorization": "Sanitized",
        "traceparent": "00-0186cb85addce540a9c1d5b7b0b7c5e8-d88d260bb1628c4d-00",
        "User-Agent": [
          "azsdk-net-Storage.Files.Shares/12.7.0-alpha.20210126.1",
          "(.NET 5.0.2; Microsoft Windows 10.0.19042)"
        ],
        "x-ms-client-request-id": "4fd4acec-2254-8d1b-a154-0af3b1d59812",
        "x-ms-date": "Tue, 26 Jan 2021 19:32:56 GMT",
        "x-ms-return-client-request-id": "true",
<<<<<<< HEAD
        "x-ms-version": "2020-12-06"
=======
        "x-ms-version": "2021-02-12"
>>>>>>> 7e782c87
      },
      "RequestBody": null,
      "StatusCode": 201,
      "ResponseHeaders": {
        "Content-Length": "0",
        "Date": "Tue, 26 Jan 2021 19:32:55 GMT",
        "ETag": "\"0x8D8C2312E5C909C\"",
        "Last-Modified": "Tue, 26 Jan 2021 19:32:55 GMT",
        "Server": [
          "Windows-Azure-File/1.0",
          "Microsoft-HTTPAPI/2.0"
        ],
        "x-ms-client-request-id": "4fd4acec-2254-8d1b-a154-0af3b1d59812",
        "x-ms-request-id": "91046e32-901a-0036-761a-f457b2000000",
<<<<<<< HEAD
        "x-ms-version": "2020-12-06"
=======
        "x-ms-version": "2021-02-12"
>>>>>>> 7e782c87
      },
      "ResponseBody": []
    },
    {
      "RequestUri": "https://seanmcccanary3.file.core.windows.net/test-share-c3ea12e3-2ecb-01ef-7c53-ad17950ae3a3/test-file-8caa41d3-2f90-89c6-689d-a02ea823a06f",
      "RequestMethod": "DELETE",
      "RequestHeaders": {
        "Accept": "application/xml",
        "Authorization": "Sanitized",
        "traceparent": "00-6d4dd8a3ca006c40871d28f19be830af-3cdbd2ea01ff6f44-00",
        "User-Agent": [
          "azsdk-net-Storage.Files.Shares/12.7.0-alpha.20210126.1",
          "(.NET 5.0.2; Microsoft Windows 10.0.19042)"
        ],
        "x-ms-client-request-id": "1ef87304-3362-bc2f-e54b-e7b682ede47d",
        "x-ms-date": "Tue, 26 Jan 2021 19:32:56 GMT",
        "x-ms-return-client-request-id": "true",
<<<<<<< HEAD
        "x-ms-version": "2020-12-06"
=======
        "x-ms-version": "2021-02-12"
>>>>>>> 7e782c87
      },
      "RequestBody": null,
      "StatusCode": 404,
      "ResponseHeaders": {
        "Content-Length": "223",
        "Content-Type": "application/xml",
        "Date": "Tue, 26 Jan 2021 19:32:55 GMT",
        "Server": [
          "Windows-Azure-File/1.0",
          "Microsoft-HTTPAPI/2.0"
        ],
        "x-ms-client-request-id": "1ef87304-3362-bc2f-e54b-e7b682ede47d",
        "x-ms-error-code": "ResourceNotFound",
        "x-ms-request-id": "91046e35-901a-0036-771a-f457b2000000",
<<<<<<< HEAD
        "x-ms-version": "2020-12-06"
=======
        "x-ms-version": "2021-02-12"
>>>>>>> 7e782c87
      },
      "ResponseBody": [
        "﻿<?xml version=\"1.0\" encoding=\"utf-8\"?><Error><Code>ResourceNotFound</Code><Message>The specified resource does not exist.\n",
        "RequestId:91046e35-901a-0036-771a-f457b2000000\n",
        "Time:2021-01-26T19:32:56.0589965Z</Message></Error>"
      ]
    },
    {
      "RequestUri": "https://seanmcccanary3.file.core.windows.net/test-share-c3ea12e3-2ecb-01ef-7c53-ad17950ae3a3?restype=share",
      "RequestMethod": "DELETE",
      "RequestHeaders": {
        "Accept": "application/xml",
        "Authorization": "Sanitized",
        "traceparent": "00-be4350ae629f6043bdbbba753e46194c-57a6490d1e92ad49-00",
        "User-Agent": [
          "azsdk-net-Storage.Files.Shares/12.7.0-alpha.20210126.1",
          "(.NET 5.0.2; Microsoft Windows 10.0.19042)"
        ],
        "x-ms-client-request-id": "34295202-812b-5f0c-bc6e-03eaab976f65",
        "x-ms-date": "Tue, 26 Jan 2021 19:32:56 GMT",
        "x-ms-delete-snapshots": "include",
        "x-ms-return-client-request-id": "true",
<<<<<<< HEAD
        "x-ms-version": "2020-12-06"
=======
        "x-ms-version": "2021-02-12"
>>>>>>> 7e782c87
      },
      "RequestBody": null,
      "StatusCode": 202,
      "ResponseHeaders": {
        "Content-Length": "0",
        "Date": "Tue, 26 Jan 2021 19:32:55 GMT",
        "Server": [
          "Windows-Azure-File/1.0",
          "Microsoft-HTTPAPI/2.0"
        ],
        "x-ms-client-request-id": "34295202-812b-5f0c-bc6e-03eaab976f65",
        "x-ms-request-id": "91046e36-901a-0036-781a-f457b2000000",
<<<<<<< HEAD
        "x-ms-version": "2020-12-06"
=======
        "x-ms-version": "2021-02-12"
>>>>>>> 7e782c87
      },
      "ResponseBody": []
    }
  ],
  "Variables": {
    "RandomSeed": "1773721875",
    "Storage_TestConfigDefault": "ProductionTenant\nseanmcccanary3\nU2FuaXRpemVk\nhttps://seanmcccanary3.blob.core.windows.net\nhttps://seanmcccanary3.file.core.windows.net\nhttps://seanmcccanary3.queue.core.windows.net\nhttps://seanmcccanary3.table.core.windows.net\n\n\n\n\nhttps://seanmcccanary3-secondary.blob.core.windows.net\nhttps://seanmcccanary3-secondary.file.core.windows.net\nhttps://seanmcccanary3-secondary.queue.core.windows.net\nhttps://seanmcccanary3-secondary.table.core.windows.net\n\nSanitized\n\n\nCloud\nBlobEndpoint=https://seanmcccanary3.blob.core.windows.net/;QueueEndpoint=https://seanmcccanary3.queue.core.windows.net/;FileEndpoint=https://seanmcccanary3.file.core.windows.net/;BlobSecondaryEndpoint=https://seanmcccanary3-secondary.blob.core.windows.net/;QueueSecondaryEndpoint=https://seanmcccanary3-secondary.queue.core.windows.net/;FileSecondaryEndpoint=https://seanmcccanary3-secondary.file.core.windows.net/;AccountName=seanmcccanary3;AccountKey=Kg==;\nseanscope1\n\n"
  }
}<|MERGE_RESOLUTION|>--- conflicted
+++ resolved
@@ -14,11 +14,7 @@
         "x-ms-client-request-id": "4fd4acec-2254-8d1b-a154-0af3b1d59812",
         "x-ms-date": "Tue, 26 Jan 2021 19:32:56 GMT",
         "x-ms-return-client-request-id": "true",
-<<<<<<< HEAD
-        "x-ms-version": "2020-12-06"
-=======
         "x-ms-version": "2021-02-12"
->>>>>>> 7e782c87
       },
       "RequestBody": null,
       "StatusCode": 201,
@@ -33,11 +29,7 @@
         ],
         "x-ms-client-request-id": "4fd4acec-2254-8d1b-a154-0af3b1d59812",
         "x-ms-request-id": "91046e32-901a-0036-761a-f457b2000000",
-<<<<<<< HEAD
-        "x-ms-version": "2020-12-06"
-=======
         "x-ms-version": "2021-02-12"
->>>>>>> 7e782c87
       },
       "ResponseBody": []
     },
@@ -55,11 +47,7 @@
         "x-ms-client-request-id": "1ef87304-3362-bc2f-e54b-e7b682ede47d",
         "x-ms-date": "Tue, 26 Jan 2021 19:32:56 GMT",
         "x-ms-return-client-request-id": "true",
-<<<<<<< HEAD
-        "x-ms-version": "2020-12-06"
-=======
         "x-ms-version": "2021-02-12"
->>>>>>> 7e782c87
       },
       "RequestBody": null,
       "StatusCode": 404,
@@ -74,11 +62,7 @@
         "x-ms-client-request-id": "1ef87304-3362-bc2f-e54b-e7b682ede47d",
         "x-ms-error-code": "ResourceNotFound",
         "x-ms-request-id": "91046e35-901a-0036-771a-f457b2000000",
-<<<<<<< HEAD
-        "x-ms-version": "2020-12-06"
-=======
         "x-ms-version": "2021-02-12"
->>>>>>> 7e782c87
       },
       "ResponseBody": [
         "﻿<?xml version=\"1.0\" encoding=\"utf-8\"?><Error><Code>ResourceNotFound</Code><Message>The specified resource does not exist.\n",
@@ -101,11 +85,7 @@
         "x-ms-date": "Tue, 26 Jan 2021 19:32:56 GMT",
         "x-ms-delete-snapshots": "include",
         "x-ms-return-client-request-id": "true",
-<<<<<<< HEAD
-        "x-ms-version": "2020-12-06"
-=======
         "x-ms-version": "2021-02-12"
->>>>>>> 7e782c87
       },
       "RequestBody": null,
       "StatusCode": 202,
@@ -118,11 +98,7 @@
         ],
         "x-ms-client-request-id": "34295202-812b-5f0c-bc6e-03eaab976f65",
         "x-ms-request-id": "91046e36-901a-0036-781a-f457b2000000",
-<<<<<<< HEAD
-        "x-ms-version": "2020-12-06"
-=======
         "x-ms-version": "2021-02-12"
->>>>>>> 7e782c87
       },
       "ResponseBody": []
     }
