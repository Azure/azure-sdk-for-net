--- conflicted
+++ resolved
@@ -1,21 +1,17 @@
 {
   "Entries": [
     {
-      "RequestUri": "http://seanstagetest.file.core.windows.net/test-share-d5266af0-e19d-7d5d-b20b-8a645b19b91a?restype=share",
+      "RequestUri": "http://seanstagetest.file.core.windows.net/test-share-b224d38c-c5a4-3734-ef63-45167b3342af?restype=share",
       "RequestMethod": "PUT",
       "RequestHeaders": {
         "Authorization": "Sanitized",
-        "traceparent": "00-9ab98ee253d40d40b18979b443792e29-9203e59cdf9b404c-00",
-        "User-Agent": [
-<<<<<<< HEAD
-          "azsdk-net-Storage.Files.Shares/12.0.0-dev.20191205.1+4f14c4315f17fbbc59c93c6819467b6f15d7008f",
-=======
-          "azsdk-net-Storage.Files.Shares/12.0.0-dev.20191211.1\u002B899431c003876eb9b26cefd8e8a37e7f27f82ced",
->>>>>>> 5e20a7a1
-          "(.NET Core 4.6.28008.01; Microsoft Windows 10.0.18363 )"
-        ],
-        "x-ms-client-request-id": "68606a0f-e64d-c1c2-f615-b3f714da63c8",
-        "x-ms-date": "Wed, 11 Dec 2019 20:40:09 GMT",
+        "traceparent": "00-42804f1133492447bb0d5ddc04c4c3cf-12303feb19cb9943-00",
+        "User-Agent": [
+          "azsdk-net-Storage.Files.Shares/12.0.0-dev.20191211.1\u002B2accb37068f0a0c9382fa117525bb968c5397cf7",
+          "(.NET Core 4.6.28008.01; Microsoft Windows 10.0.18363 )"
+        ],
+        "x-ms-client-request-id": "a6f14fb5-641e-17a5-66b8-aaa3670f6dd3",
+        "x-ms-date": "Wed, 11 Dec 2019 23:07:46 GMT",
         "x-ms-return-client-request-id": "true",
         "x-ms-version": "2019-07-07"
       },
@@ -23,42 +19,32 @@
       "StatusCode": 201,
       "ResponseHeaders": {
         "Content-Length": "0",
-<<<<<<< HEAD
-        "Date": "Fri, 06 Dec 2019 00:27:26 GMT",
-        "ETag": "\"0x8D779E312618E7C\"",
-        "Last-Modified": "Fri, 06 Dec 2019 00:27:26 GMT",
-=======
-        "Date": "Wed, 11 Dec 2019 20:40:09 GMT",
-        "ETag": "\u00220x8D77E7A503D9073\u0022",
-        "Last-Modified": "Wed, 11 Dec 2019 20:40:09 GMT",
->>>>>>> 5e20a7a1
-        "Server": [
-          "Windows-Azure-File/1.0",
-          "Microsoft-HTTPAPI/2.0"
-        ],
-        "x-ms-client-request-id": "68606a0f-e64d-c1c2-f615-b3f714da63c8",
-        "x-ms-request-id": "ef3e4108-c01a-0019-5263-b01280000000",
-        "x-ms-version": "2019-07-07"
-      },
-      "ResponseBody": []
-    },
-    {
-      "RequestUri": "http://seanstagetest.file.core.windows.net/test-share-d5266af0-e19d-7d5d-b20b-8a645b19b91a/test-file-4464bc4b-83ba-c7d1-bdbf-ee812dbdcde5",
+        "Date": "Wed, 11 Dec 2019 23:07:46 GMT",
+        "ETag": "\u00220x8D77E8EEFB270D8\u0022",
+        "Last-Modified": "Wed, 11 Dec 2019 23:07:46 GMT",
+        "Server": [
+          "Windows-Azure-File/1.0",
+          "Microsoft-HTTPAPI/2.0"
+        ],
+        "x-ms-client-request-id": "a6f14fb5-641e-17a5-66b8-aaa3670f6dd3",
+        "x-ms-request-id": "ef44a7ed-c01a-0019-3e77-b01280000000",
+        "x-ms-version": "2019-07-07"
+      },
+      "ResponseBody": []
+    },
+    {
+      "RequestUri": "http://seanstagetest.file.core.windows.net/test-share-b224d38c-c5a4-3734-ef63-45167b3342af/test-file-7dcdd6a1-cdc8-1dda-26ea-76f2d32ccd93",
       "RequestMethod": "PUT",
       "RequestHeaders": {
         "Authorization": "Sanitized",
-        "traceparent": "00-86b622929c5561469d14b9e48c923435-29edd46ea0b12d42-00",
-        "User-Agent": [
-<<<<<<< HEAD
-          "azsdk-net-Storage.Files.Shares/12.0.0-dev.20191205.1+4f14c4315f17fbbc59c93c6819467b6f15d7008f",
-=======
-          "azsdk-net-Storage.Files.Shares/12.0.0-dev.20191211.1\u002B899431c003876eb9b26cefd8e8a37e7f27f82ced",
->>>>>>> 5e20a7a1
-          "(.NET Core 4.6.28008.01; Microsoft Windows 10.0.18363 )"
-        ],
-        "x-ms-client-request-id": "f354ebb9-d269-8be2-9999-aa8df7419439",
+        "traceparent": "00-d3cd50a73cf2e94ca12be5c7af3f490c-f4451e5d63b1144e-00",
+        "User-Agent": [
+          "azsdk-net-Storage.Files.Shares/12.0.0-dev.20191211.1\u002B2accb37068f0a0c9382fa117525bb968c5397cf7",
+          "(.NET Core 4.6.28008.01; Microsoft Windows 10.0.18363 )"
+        ],
+        "x-ms-client-request-id": "93671e45-9d8e-e8f2-75d3-7f33eeb2433a",
         "x-ms-content-length": "512",
-        "x-ms-date": "Wed, 11 Dec 2019 20:40:09 GMT",
+        "x-ms-date": "Wed, 11 Dec 2019 23:07:46 GMT",
         "x-ms-file-attributes": "None",
         "x-ms-file-creation-time": "Now",
         "x-ms-file-last-write-time": "Now",
@@ -71,100 +57,75 @@
       "StatusCode": 201,
       "ResponseHeaders": {
         "Content-Length": "0",
-<<<<<<< HEAD
-        "Date": "Fri, 06 Dec 2019 00:27:26 GMT",
-        "ETag": "\"0x8D779E3126FF6F1\"",
-        "Last-Modified": "Fri, 06 Dec 2019 00:27:27 GMT",
-=======
-        "Date": "Wed, 11 Dec 2019 20:40:09 GMT",
-        "ETag": "\u00220x8D77E7A504CE2D0\u0022",
-        "Last-Modified": "Wed, 11 Dec 2019 20:40:09 GMT",
->>>>>>> 5e20a7a1
-        "Server": [
-          "Windows-Azure-File/1.0",
-          "Microsoft-HTTPAPI/2.0"
-        ],
-        "x-ms-client-request-id": "f354ebb9-d269-8be2-9999-aa8df7419439",
+        "Date": "Wed, 11 Dec 2019 23:07:46 GMT",
+        "ETag": "\u00220x8D77E8EEFC175C1\u0022",
+        "Last-Modified": "Wed, 11 Dec 2019 23:07:46 GMT",
+        "Server": [
+          "Windows-Azure-File/1.0",
+          "Microsoft-HTTPAPI/2.0"
+        ],
+        "x-ms-client-request-id": "93671e45-9d8e-e8f2-75d3-7f33eeb2433a",
         "x-ms-file-attributes": "Archive",
-        "x-ms-file-change-time": "2019-12-11T20:40:09.4540496Z",
-        "x-ms-file-creation-time": "2019-12-11T20:40:09.4540496Z",
+        "x-ms-file-change-time": "2019-12-11T23:07:46.9103553Z",
+        "x-ms-file-creation-time": "2019-12-11T23:07:46.9103553Z",
         "x-ms-file-id": "13835128424026341376",
-        "x-ms-file-last-write-time": "2019-12-11T20:40:09.4540496Z",
+        "x-ms-file-last-write-time": "2019-12-11T23:07:46.9103553Z",
         "x-ms-file-parent-id": "0",
         "x-ms-file-permission-key": "12501538048846835188*422928105932735866",
-        "x-ms-request-id": "ef3e410a-c01a-0019-5363-b01280000000",
+        "x-ms-request-id": "ef44a7f1-c01a-0019-4177-b01280000000",
         "x-ms-request-server-encrypted": "true",
         "x-ms-version": "2019-07-07"
       },
       "ResponseBody": []
     },
     {
-      "RequestUri": "http://seanstagetest.file.core.windows.net/test-share-d5266af0-e19d-7d5d-b20b-8a645b19b91a/test-file-4464bc4b-83ba-c7d1-bdbf-ee812dbdcde5?comp=range",
+      "RequestUri": "http://seanstagetest.file.core.windows.net/test-share-b224d38c-c5a4-3734-ef63-45167b3342af/test-file-7dcdd6a1-cdc8-1dda-26ea-76f2d32ccd93?comp=range",
       "RequestMethod": "PUT",
       "RequestHeaders": {
         "Authorization": "Sanitized",
         "Content-Length": "512",
         "User-Agent": [
-<<<<<<< HEAD
-          "azsdk-net-Storage.Files.Shares/12.0.0-dev.20191205.1+4f14c4315f17fbbc59c93c6819467b6f15d7008f",
-=======
-          "azsdk-net-Storage.Files.Shares/12.0.0-dev.20191211.1\u002B899431c003876eb9b26cefd8e8a37e7f27f82ced",
->>>>>>> 5e20a7a1
-          "(.NET Core 4.6.28008.01; Microsoft Windows 10.0.18363 )"
-        ],
-        "x-ms-client-request-id": "41c8e26d-d968-217b-0ac9-571fa6408c3e",
-        "x-ms-date": "Wed, 11 Dec 2019 20:40:09 GMT",
+          "azsdk-net-Storage.Files.Shares/12.0.0-dev.20191211.1\u002B2accb37068f0a0c9382fa117525bb968c5397cf7",
+          "(.NET Core 4.6.28008.01; Microsoft Windows 10.0.18363 )"
+        ],
+        "x-ms-client-request-id": "b5ad4a16-3ac5-aa05-9877-b66f1b5e9b7f",
+        "x-ms-date": "Wed, 11 Dec 2019 23:07:46 GMT",
         "x-ms-range": "bytes=0-511",
         "x-ms-return-client-request-id": "true",
         "x-ms-version": "2019-07-07",
         "x-ms-write": "update"
       },
-<<<<<<< HEAD
-      "RequestBody": "qG33Rgy/sXDGFg43vFnYnCaiYvuot9os/OFrGkATKWJ0CRXbZ0zNJvyJwDCi3uoY7YSeJCWDn/GSy0kqVJYwsu2rw7JD/TTZ1Dv+HveqiR33Ui27dQQ98WokSJwCo9JlWQ1D9hs31e9PxU/phIH56EEsMgFodD3obdFIHrSX1jBpmMXpZpIBwH09bLC0U2zpK2Bb1nDQ/eXQWolJ7rc7t+4egOu7EIGuKnKEKweMNBlkX/NTPADAmJvgGAsJuNHFArTCldOBLRrerav+TNLdQyZv5I/E53vtXudQ2/d2pHKhvihTyp5G4zLYdI9VwUzJAtTkmtNBARo41DbsMVEjaAg4XI2piXiIKQFc7HLsmJ2ahtgikQqfX70OGvZnWbLhtAyGHGW/IHlbXHHR5BWnTDuZUqp4ANf+mf3Qmm+CIM9OezdmZXw422VfxjWYznqnZ826zQcHaLM1h4Nn7oYK2TuigmneQOa/YXZEGDqhZcuCKDKhx1PHRhODMd740OzfVe369ksRySbn+2yQw095kyG45cZTaRHo2jxVWg8IxpGKZMNNp29/cF8MuczmNoPDCp28QOomjOvbERwPu28X3jTaBl6LLOuyOHRnR69FAaO4klBxTIWmZNfYcZVTcLTv9NuXDDAkON2xCQh1v0U8lhB4VikepZKuM6KGs7pVX8c=",
+      "RequestBody": "Pe\u002B2Q9RxDHhAG4\u002BDEtnD5JadVzG1stvId3DkSijn8bfZaDWn9/4kM1OlW1m7s8YiUSJBRaASsYoU7ctkjMJPWCrYqqmkHO2YeCPeD1eBDcSpwfgGpasWx7aqkgkywKaRVgIu4ggcfjQ0qcx8NKIzk\u002BAHusvJSLN/wePz\u002BorkZrd8TLlUUyq7jEPE0fzemZMUdv8pKgbbyA1PryElKYOqUEMVAOfp3j\u002B1Sy2HBXe3oChQ3oOLuzuxoISrBaQJlmO/GYG4yZmsK5e/c97YVMKWlw751UoAHpUIY19iPtmbrLXKx\u002Bv1/teOpLPszEhc2EzCFG2WEMEYv/vssGU5Se2\u002BJMYpDozXoZk2ajGXE1JMq4oToClrBJz0sQjwCU1xVVrGLqeBMsnA6nPUYKWQgKuonwXaJqnDUh8qNV2D55dLxBXW0eWry3jBU7W2l6T2ZDBdR2lIli6wAtyHV/1sPAPbiJuQua/F/dOMGdP0Dbp7M9EsJqAuAi3mJs4JI3R7VBay2g8JZaqBl0mVvH1bu/UhDCMsQBVirYVuqpLgvNpfEcW8QjKqcs0mqo9WmEawimrZ5xdQThMATyyJmrsYodtvNau3n3nCdplWBpaGDBU/vR8oBtTCD8Kxu/IGIdcSDgmz52Ka\u002BOvwF3B9\u002BUd9eUIXSd2b8JoHrCboBuOGvFXCRPg=",
       "StatusCode": 201,
       "ResponseHeaders": {
         "Content-Length": "0",
-        "Content-MD5": "QoNhxBp5B6ceWZexfqVAJw==",
-        "Date": "Fri, 06 Dec 2019 00:27:26 GMT",
-        "ETag": "\"0x8D779E3127C531C\"",
-        "Last-Modified": "Fri, 06 Dec 2019 00:27:27 GMT",
-=======
-      "RequestBody": "pg\u002BZpvXYJqrG7z7G909WRa3f/chVjiaJznsU0Z/kXZ0j\u002BaKRmiGfmMXfpfiWIJOphxxBxReo8xjoENd5xFQL4ZGgov2sxauLQGQDduku8q3nakmCo5eGewWKqIpKJdRw08Nm9n6V/MFxtYWypH0vuh0pklkLiD76GSb4Ih0gQRuPk6Ilx/wvUm6HEe0S1NeIWu1tIZN7ZUqEbN1XndqkUHRqIhDaCfMg\u002BUDqg3dQ50VPcMcvsh\u002BHEy5XoFof2LST48B4qLHGrVD6TCdTkOLTNIWYBywSdZ1U4g7igmmZASGLV6C21z\u002BTiMJ2NGb4NIJMhGzVh9CIgW0iJMai5CvnYUoFyDlCHFxFBH9qnEA3W62Llv78w3pRAtYylLN58KSXjtMb82xJCmcQj4JQHeUs6sgYFk0s653QtMVjD4iozBPa0g1tHGhBQoyW6zT4AOXwBanrYNlXaqM2Sz\u002Bn5frfZ8NudkvXv85f19PBlv9o2LPgcgnfvWs5g2dpN9EpmV2Rt4NxiYqZGUbai4kGldSkzXKLx3Lw/6pXNPLjboj9NT12L957904pRlnDBDHhM\u002B2TxWlentLroLfZGVSXtqq93VZMj2b2KNUkYoAYLPt5dgEEUKgenpdqi44mot76kY\u002BuBibblaSHnZ2UOjtR0nO7YKJTkmYCnj\u002B\u002B4QTXz4b2KtA=",
-      "StatusCode": 201,
-      "ResponseHeaders": {
-        "Content-Length": "0",
-        "Content-MD5": "qGuXT\u002B/7tV594SZk2EiGew==",
-        "Date": "Wed, 11 Dec 2019 20:40:09 GMT",
-        "ETag": "\u00220x8D77E7A50593DAB\u0022",
-        "Last-Modified": "Wed, 11 Dec 2019 20:40:09 GMT",
->>>>>>> 5e20a7a1
-        "Server": [
-          "Windows-Azure-File/1.0",
-          "Microsoft-HTTPAPI/2.0"
-        ],
-        "x-ms-client-request-id": "41c8e26d-d968-217b-0ac9-571fa6408c3e",
-        "x-ms-request-id": "ef3e410b-c01a-0019-5463-b01280000000",
+        "Content-MD5": "vVZBqr1bR0\u002BDQc8A4MmhSA==",
+        "Date": "Wed, 11 Dec 2019 23:07:46 GMT",
+        "ETag": "\u00220x8D77E8EEFCDD206\u0022",
+        "Last-Modified": "Wed, 11 Dec 2019 23:07:46 GMT",
+        "Server": [
+          "Windows-Azure-File/1.0",
+          "Microsoft-HTTPAPI/2.0"
+        ],
+        "x-ms-client-request-id": "b5ad4a16-3ac5-aa05-9877-b66f1b5e9b7f",
+        "x-ms-request-id": "ef44a7f4-c01a-0019-4477-b01280000000",
         "x-ms-request-server-encrypted": "true",
         "x-ms-version": "2019-07-07"
       },
       "ResponseBody": []
     },
     {
-      "RequestUri": "http://seanstagetest.file.core.windows.net/test-share-d5266af0-e19d-7d5d-b20b-8a645b19b91a/test-file-4464bc4b-83ba-c7d1-bdbf-ee812dbdcde5",
+      "RequestUri": "http://seanstagetest.file.core.windows.net/test-share-b224d38c-c5a4-3734-ef63-45167b3342af/test-file-7dcdd6a1-cdc8-1dda-26ea-76f2d32ccd93",
       "RequestMethod": "GET",
       "RequestHeaders": {
         "Authorization": "Sanitized",
-        "traceparent": "00-4c9aa460f4996f45b21a36332b02f51e-b9a1ca30df3b1642-00",
-        "User-Agent": [
-<<<<<<< HEAD
-          "azsdk-net-Storage.Files.Shares/12.0.0-dev.20191205.1+4f14c4315f17fbbc59c93c6819467b6f15d7008f",
-=======
-          "azsdk-net-Storage.Files.Shares/12.0.0-dev.20191211.1\u002B899431c003876eb9b26cefd8e8a37e7f27f82ced",
->>>>>>> 5e20a7a1
-          "(.NET Core 4.6.28008.01; Microsoft Windows 10.0.18363 )"
-        ],
-        "x-ms-client-request-id": "151fa048-5379-6ed0-52e1-1cbc1bf053af",
-        "x-ms-date": "Wed, 11 Dec 2019 20:40:09 GMT",
+        "traceparent": "00-8f77eeefc344d642be767b5cdf32468b-77141dae8f70614d-00",
+        "User-Agent": [
+          "azsdk-net-Storage.Files.Shares/12.0.0-dev.20191211.1\u002B2accb37068f0a0c9382fa117525bb968c5397cf7",
+          "(.NET Core 4.6.28008.01; Microsoft Windows 10.0.18363 )"
+        ],
+        "x-ms-client-request-id": "a41d627a-8e05-b175-11b0-43378b21e9e6",
+        "x-ms-date": "Wed, 11 Dec 2019 23:07:47 GMT",
         "x-ms-range": "bytes=0-",
         "x-ms-return-client-request-id": "true",
         "x-ms-version": "2019-07-07"
@@ -177,56 +138,42 @@
         "Content-Length": "512",
         "Content-Range": "bytes 0-511/512",
         "Content-Type": "application/octet-stream",
-<<<<<<< HEAD
-        "Date": "Fri, 06 Dec 2019 00:27:26 GMT",
-        "ETag": "\"0x8D779E3127C531C\"",
-        "Last-Modified": "Fri, 06 Dec 2019 00:27:27 GMT",
-=======
-        "Date": "Wed, 11 Dec 2019 20:40:09 GMT",
-        "ETag": "\u00220x8D77E7A50593DAB\u0022",
-        "Last-Modified": "Wed, 11 Dec 2019 20:40:09 GMT",
->>>>>>> 5e20a7a1
-        "Server": [
-          "Windows-Azure-File/1.0",
-          "Microsoft-HTTPAPI/2.0"
-        ],
-        "x-ms-client-request-id": "151fa048-5379-6ed0-52e1-1cbc1bf053af",
+        "Date": "Wed, 11 Dec 2019 23:07:47 GMT",
+        "ETag": "\u00220x8D77E8EEFCDD206\u0022",
+        "Last-Modified": "Wed, 11 Dec 2019 23:07:46 GMT",
+        "Server": [
+          "Windows-Azure-File/1.0",
+          "Microsoft-HTTPAPI/2.0"
+        ],
+        "x-ms-client-request-id": "a41d627a-8e05-b175-11b0-43378b21e9e6",
         "x-ms-file-attributes": "Archive",
-        "x-ms-file-change-time": "2019-12-11T20:40:09.4540496Z",
-        "x-ms-file-creation-time": "2019-12-11T20:40:09.4540496Z",
+        "x-ms-file-change-time": "2019-12-11T23:07:46.9103553Z",
+        "x-ms-file-creation-time": "2019-12-11T23:07:46.9103553Z",
         "x-ms-file-id": "13835128424026341376",
-        "x-ms-file-last-write-time": "2019-12-11T20:40:09.4540496Z",
+        "x-ms-file-last-write-time": "2019-12-11T23:07:46.9103553Z",
         "x-ms-file-parent-id": "0",
         "x-ms-file-permission-key": "12501538048846835188*422928105932735866",
         "x-ms-lease-state": "available",
         "x-ms-lease-status": "unlocked",
-        "x-ms-request-id": "ef3e410c-c01a-0019-5563-b01280000000",
+        "x-ms-request-id": "ef44a7f6-c01a-0019-4677-b01280000000",
         "x-ms-server-encrypted": "true",
         "x-ms-type": "File",
         "x-ms-version": "2019-07-07"
       },
-<<<<<<< HEAD
-      "ResponseBody": "qG33Rgy/sXDGFg43vFnYnCaiYvuot9os/OFrGkATKWJ0CRXbZ0zNJvyJwDCi3uoY7YSeJCWDn/GSy0kqVJYwsu2rw7JD/TTZ1Dv+HveqiR33Ui27dQQ98WokSJwCo9JlWQ1D9hs31e9PxU/phIH56EEsMgFodD3obdFIHrSX1jBpmMXpZpIBwH09bLC0U2zpK2Bb1nDQ/eXQWolJ7rc7t+4egOu7EIGuKnKEKweMNBlkX/NTPADAmJvgGAsJuNHFArTCldOBLRrerav+TNLdQyZv5I/E53vtXudQ2/d2pHKhvihTyp5G4zLYdI9VwUzJAtTkmtNBARo41DbsMVEjaAg4XI2piXiIKQFc7HLsmJ2ahtgikQqfX70OGvZnWbLhtAyGHGW/IHlbXHHR5BWnTDuZUqp4ANf+mf3Qmm+CIM9OezdmZXw422VfxjWYznqnZ826zQcHaLM1h4Nn7oYK2TuigmneQOa/YXZEGDqhZcuCKDKhx1PHRhODMd740OzfVe369ksRySbn+2yQw095kyG45cZTaRHo2jxVWg8IxpGKZMNNp29/cF8MuczmNoPDCp28QOomjOvbERwPu28X3jTaBl6LLOuyOHRnR69FAaO4klBxTIWmZNfYcZVTcLTv9NuXDDAkON2xCQh1v0U8lhB4VikepZKuM6KGs7pVX8c="
-=======
-      "ResponseBody": "pg\u002BZpvXYJqrG7z7G909WRa3f/chVjiaJznsU0Z/kXZ0j\u002BaKRmiGfmMXfpfiWIJOphxxBxReo8xjoENd5xFQL4ZGgov2sxauLQGQDduku8q3nakmCo5eGewWKqIpKJdRw08Nm9n6V/MFxtYWypH0vuh0pklkLiD76GSb4Ih0gQRuPk6Ilx/wvUm6HEe0S1NeIWu1tIZN7ZUqEbN1XndqkUHRqIhDaCfMg\u002BUDqg3dQ50VPcMcvsh\u002BHEy5XoFof2LST48B4qLHGrVD6TCdTkOLTNIWYBywSdZ1U4g7igmmZASGLV6C21z\u002BTiMJ2NGb4NIJMhGzVh9CIgW0iJMai5CvnYUoFyDlCHFxFBH9qnEA3W62Llv78w3pRAtYylLN58KSXjtMb82xJCmcQj4JQHeUs6sgYFk0s653QtMVjD4iozBPa0g1tHGhBQoyW6zT4AOXwBanrYNlXaqM2Sz\u002Bn5frfZ8NudkvXv85f19PBlv9o2LPgcgnfvWs5g2dpN9EpmV2Rt4NxiYqZGUbai4kGldSkzXKLx3Lw/6pXNPLjboj9NT12L957904pRlnDBDHhM\u002B2TxWlentLroLfZGVSXtqq93VZMj2b2KNUkYoAYLPt5dgEEUKgenpdqi44mot76kY\u002BuBibblaSHnZ2UOjtR0nO7YKJTkmYCnj\u002B\u002B4QTXz4b2KtA="
->>>>>>> 5e20a7a1
-    },
-    {
-      "RequestUri": "http://seanstagetest.file.core.windows.net/test-share-d5266af0-e19d-7d5d-b20b-8a645b19b91a?restype=share",
+      "ResponseBody": "Pe\u002B2Q9RxDHhAG4\u002BDEtnD5JadVzG1stvId3DkSijn8bfZaDWn9/4kM1OlW1m7s8YiUSJBRaASsYoU7ctkjMJPWCrYqqmkHO2YeCPeD1eBDcSpwfgGpasWx7aqkgkywKaRVgIu4ggcfjQ0qcx8NKIzk\u002BAHusvJSLN/wePz\u002BorkZrd8TLlUUyq7jEPE0fzemZMUdv8pKgbbyA1PryElKYOqUEMVAOfp3j\u002B1Sy2HBXe3oChQ3oOLuzuxoISrBaQJlmO/GYG4yZmsK5e/c97YVMKWlw751UoAHpUIY19iPtmbrLXKx\u002Bv1/teOpLPszEhc2EzCFG2WEMEYv/vssGU5Se2\u002BJMYpDozXoZk2ajGXE1JMq4oToClrBJz0sQjwCU1xVVrGLqeBMsnA6nPUYKWQgKuonwXaJqnDUh8qNV2D55dLxBXW0eWry3jBU7W2l6T2ZDBdR2lIli6wAtyHV/1sPAPbiJuQua/F/dOMGdP0Dbp7M9EsJqAuAi3mJs4JI3R7VBay2g8JZaqBl0mVvH1bu/UhDCMsQBVirYVuqpLgvNpfEcW8QjKqcs0mqo9WmEawimrZ5xdQThMATyyJmrsYodtvNau3n3nCdplWBpaGDBU/vR8oBtTCD8Kxu/IGIdcSDgmz52Ka\u002BOvwF3B9\u002BUd9eUIXSd2b8JoHrCboBuOGvFXCRPg="
+    },
+    {
+      "RequestUri": "http://seanstagetest.file.core.windows.net/test-share-b224d38c-c5a4-3734-ef63-45167b3342af?restype=share",
       "RequestMethod": "DELETE",
       "RequestHeaders": {
         "Authorization": "Sanitized",
-        "traceparent": "00-ba6b2005f4f50a4f9413f6ecc64ba275-2cb2f3f2ebb3b54c-00",
-        "User-Agent": [
-<<<<<<< HEAD
-          "azsdk-net-Storage.Files.Shares/12.0.0-dev.20191205.1+4f14c4315f17fbbc59c93c6819467b6f15d7008f",
-=======
-          "azsdk-net-Storage.Files.Shares/12.0.0-dev.20191211.1\u002B899431c003876eb9b26cefd8e8a37e7f27f82ced",
->>>>>>> 5e20a7a1
-          "(.NET Core 4.6.28008.01; Microsoft Windows 10.0.18363 )"
-        ],
-        "x-ms-client-request-id": "05d6a510-7620-92c5-a633-55d00ec92beb",
-        "x-ms-date": "Wed, 11 Dec 2019 20:40:09 GMT",
+        "traceparent": "00-334ef37d9dc4fa4ebc4d54de16ead362-1e3a356c98dc2a41-00",
+        "User-Agent": [
+          "azsdk-net-Storage.Files.Shares/12.0.0-dev.20191211.1\u002B2accb37068f0a0c9382fa117525bb968c5397cf7",
+          "(.NET Core 4.6.28008.01; Microsoft Windows 10.0.18363 )"
+        ],
+        "x-ms-client-request-id": "b9f5b54c-f740-107a-60c8-9bfdb344776c",
+        "x-ms-date": "Wed, 11 Dec 2019 23:07:47 GMT",
         "x-ms-delete-snapshots": "include",
         "x-ms-return-client-request-id": "true",
         "x-ms-version": "2019-07-07"
@@ -235,25 +182,20 @@
       "StatusCode": 202,
       "ResponseHeaders": {
         "Content-Length": "0",
-        "Date": "Wed, 11 Dec 2019 20:40:09 GMT",
-        "Server": [
-          "Windows-Azure-File/1.0",
-          "Microsoft-HTTPAPI/2.0"
-        ],
-        "x-ms-client-request-id": "05d6a510-7620-92c5-a633-55d00ec92beb",
-        "x-ms-request-id": "ef3e410d-c01a-0019-5663-b01280000000",
+        "Date": "Wed, 11 Dec 2019 23:07:47 GMT",
+        "Server": [
+          "Windows-Azure-File/1.0",
+          "Microsoft-HTTPAPI/2.0"
+        ],
+        "x-ms-client-request-id": "b9f5b54c-f740-107a-60c8-9bfdb344776c",
+        "x-ms-request-id": "ef44a7f8-c01a-0019-4877-b01280000000",
         "x-ms-version": "2019-07-07"
       },
       "ResponseBody": []
     }
   ],
   "Variables": {
-<<<<<<< HEAD
-    "RandomSeed": "271558652",
+    "RandomSeed": "1808918945",
     "Storage_TestConfigDefault": "ProductionTenant\nseanstagetest\nU2FuaXRpemVk\nhttp://seanstagetest.blob.core.windows.net\nhttp://seanstagetest.file.core.windows.net\nhttp://seanstagetest.queue.core.windows.net\nhttp://seanstagetest.table.core.windows.net\n\n\n\n\nhttp://seanstagetest-secondary.blob.core.windows.net\nhttp://seanstagetest-secondary.file.core.windows.net\nhttp://seanstagetest-secondary.queue.core.windows.net\nhttp://seanstagetest-secondary.table.core.windows.net\n\nSanitized\n\n\nCloud\nBlobEndpoint=http://seanstagetest.blob.core.windows.net/;QueueEndpoint=http://seanstagetest.queue.core.windows.net/;FileEndpoint=http://seanstagetest.file.core.windows.net/;BlobSecondaryEndpoint=http://seanstagetest-secondary.blob.core.windows.net/;QueueSecondaryEndpoint=http://seanstagetest-secondary.queue.core.windows.net/;FileSecondaryEndpoint=http://seanstagetest-secondary.file.core.windows.net/;AccountName=seanstagetest;AccountKey=Sanitized\nseanscope1"
-=======
-    "RandomSeed": "1010754134",
-    "Storage_TestConfigDefault": "ProductionTenant\nseanstagetest\nU2FuaXRpemVk\nhttp://seanstagetest.blob.core.windows.net\nhttp://seanstagetest.file.core.windows.net\nhttp://seanstagetest.queue.core.windows.net\nhttp://seanstagetest.table.core.windows.net\n\n\n\n\nhttp://seanstagetest-secondary.blob.core.windows.net\nhttp://seanstagetest-secondary.file.core.windows.net\nhttp://seanstagetest-secondary.queue.core.windows.net\nhttp://seanstagetest-secondary.table.core.windows.net\n\nSanitized\n\n\nCloud\nBlobEndpoint=http://seanstagetest.blob.core.windows.net/;QueueEndpoint=http://seanstagetest.queue.core.windows.net/;FileEndpoint=http://seanstagetest.file.core.windows.net/;BlobSecondaryEndpoint=http://seanstagetest-secondary.blob.core.windows.net/;QueueSecondaryEndpoint=http://seanstagetest-secondary.queue.core.windows.net/;FileSecondaryEndpoint=http://seanstagetest-secondary.file.core.windows.net/;AccountName=seanstagetest;AccountKey=Sanitized"
->>>>>>> 5e20a7a1
   }
 }