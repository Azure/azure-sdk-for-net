{
  "Entries": [
    {
<<<<<<< HEAD
      "RequestUri": "http://seanstagetest.file.core.windows.net/test-share-59d26c0e-f4e2-c569-f8c6-5f30a286db28?restype=share",
      "RequestMethod": "PUT",
      "RequestHeaders": {
        "Authorization": "Sanitized",
        "traceparent": "00-b7728546bf53b8498e938264ebe16980-7c7c0d09bfeddf42-00",
        "User-Agent": [
          "azsdk-net-Storage.Files.Shares/12.0.0-dev.20191209.1\u002Bb71b1fa965b15eccfc57e2c7781b8bf85cd4c766",
          "(.NET Core 4.6.28008.01; Microsoft Windows 10.0.18363 )"
        ],
        "x-ms-client-request-id": "9b99e41b-e98a-9939-18b4-f293bb3c9211",
        "x-ms-date": "Tue, 10 Dec 2019 05:33:03 GMT",
=======
      "RequestUri": "http://seanstagetest.file.core.windows.net/test-share-a9d04d7c-2a47-4c05-4eba-b8ed5e6f6ca0?restype=share",
      "RequestMethod": "PUT",
      "RequestHeaders": {
        "Authorization": "Sanitized",
        "traceparent": "00-2eb2518dd8aa804b90f909a6fb3cc3b5-559ea9f9ef609145-00",
        "User-Agent": [
          "azsdk-net-Storage.Files.Shares/12.0.0-dev.20191209.1\u002B61bda4d1783b0e05dba0d434ff14b2840726d3b1",
          "(.NET Core 4.6.28008.01; Microsoft Windows 10.0.18363 )"
        ],
        "x-ms-client-request-id": "5bf5136f-8aba-edb2-0f8d-e695f3c9dd8e",
        "x-ms-date": "Tue, 10 Dec 2019 06:01:27 GMT",
>>>>>>> 1d9822e0
        "x-ms-return-client-request-id": "true",
        "x-ms-version": "2019-07-07"
      },
      "RequestBody": null,
      "StatusCode": 201,
      "ResponseHeaders": {
        "Content-Length": "0",
<<<<<<< HEAD
        "Date": "Tue, 10 Dec 2019 05:33:02 GMT",
        "ETag": "\u00220x8D77D326D3A3E29\u0022",
        "Last-Modified": "Tue, 10 Dec 2019 05:33:03 GMT",
=======
        "Date": "Tue, 10 Dec 2019 06:01:26 GMT",
        "ETag": "\u00220x8D77D3664DD6A09\u0022",
        "Last-Modified": "Tue, 10 Dec 2019 06:01:27 GMT",
>>>>>>> 1d9822e0
        "Server": [
          "Windows-Azure-File/1.0",
          "Microsoft-HTTPAPI/2.0"
        ],
<<<<<<< HEAD
        "x-ms-client-request-id": "9b99e41b-e98a-9939-18b4-f293bb3c9211",
        "x-ms-request-id": "4fd8e0ac-701a-0023-6b1b-af08f8000000",
=======
        "x-ms-client-request-id": "5bf5136f-8aba-edb2-0f8d-e695f3c9dd8e",
        "x-ms-request-id": "7dc095d5-e01a-001e-161f-af7ee3000000",
>>>>>>> 1d9822e0
        "x-ms-version": "2019-07-07"
      },
      "ResponseBody": []
    },
    {
<<<<<<< HEAD
      "RequestUri": "http://seanstagetest.file.core.windows.net/test-share-59d26c0e-f4e2-c569-f8c6-5f30a286db28/test-file-2eeceefa-79a5-7e20-c732-29101561ee6d",
      "RequestMethod": "PUT",
      "RequestHeaders": {
        "Authorization": "Sanitized",
        "traceparent": "00-7385a010b766a24bbf05b8a34a59839f-a580ad9a1b532441-00",
        "User-Agent": [
          "azsdk-net-Storage.Files.Shares/12.0.0-dev.20191209.1\u002Bb71b1fa965b15eccfc57e2c7781b8bf85cd4c766",
          "(.NET Core 4.6.28008.01; Microsoft Windows 10.0.18363 )"
        ],
        "x-ms-client-request-id": "e80ecd3f-f79e-a1bf-c31b-d357bf2984b6",
        "x-ms-content-length": "512",
        "x-ms-date": "Tue, 10 Dec 2019 05:33:03 GMT",
=======
      "RequestUri": "http://seanstagetest.file.core.windows.net/test-share-a9d04d7c-2a47-4c05-4eba-b8ed5e6f6ca0/test-file-b28c0707-8feb-9523-4794-a47f6028bc61",
      "RequestMethod": "PUT",
      "RequestHeaders": {
        "Authorization": "Sanitized",
        "traceparent": "00-620aaa6dca51e04294814472fa14e59f-c8d394d899d4344b-00",
        "User-Agent": [
          "azsdk-net-Storage.Files.Shares/12.0.0-dev.20191209.1\u002B61bda4d1783b0e05dba0d434ff14b2840726d3b1",
          "(.NET Core 4.6.28008.01; Microsoft Windows 10.0.18363 )"
        ],
        "x-ms-client-request-id": "88d53cea-e760-df8c-ef5f-1326e6338ce6",
        "x-ms-content-length": "512",
        "x-ms-date": "Tue, 10 Dec 2019 06:01:27 GMT",
>>>>>>> 1d9822e0
        "x-ms-file-attributes": "None",
        "x-ms-file-creation-time": "Now",
        "x-ms-file-last-write-time": "Now",
        "x-ms-file-permission": "Inherit",
        "x-ms-return-client-request-id": "true",
        "x-ms-type": "file",
        "x-ms-version": "2019-07-07"
      },
      "RequestBody": null,
      "StatusCode": 201,
      "ResponseHeaders": {
        "Content-Length": "0",
<<<<<<< HEAD
        "Date": "Tue, 10 Dec 2019 05:33:02 GMT",
        "ETag": "\u00220x8D77D326D48BFE3\u0022",
        "Last-Modified": "Tue, 10 Dec 2019 05:33:03 GMT",
=======
        "Date": "Tue, 10 Dec 2019 06:01:26 GMT",
        "ETag": "\u00220x8D77D3664EC9BF9\u0022",
        "Last-Modified": "Tue, 10 Dec 2019 06:01:27 GMT",
>>>>>>> 1d9822e0
        "Server": [
          "Windows-Azure-File/1.0",
          "Microsoft-HTTPAPI/2.0"
        ],
<<<<<<< HEAD
        "x-ms-client-request-id": "e80ecd3f-f79e-a1bf-c31b-d357bf2984b6",
        "x-ms-file-attributes": "Archive",
        "x-ms-file-change-time": "2019-12-10T05:33:03.1535587Z",
        "x-ms-file-creation-time": "2019-12-10T05:33:03.1535587Z",
        "x-ms-file-id": "13835128424026341376",
        "x-ms-file-last-write-time": "2019-12-10T05:33:03.1535587Z",
        "x-ms-file-parent-id": "0",
        "x-ms-file-permission-key": "12501538048846835188*422928105932735866",
        "x-ms-request-id": "4fd8e0ae-701a-0023-6c1b-af08f8000000",
=======
        "x-ms-client-request-id": "88d53cea-e760-df8c-ef5f-1326e6338ce6",
        "x-ms-file-attributes": "Archive",
        "x-ms-file-change-time": "2019-12-10T06:01:27.1148537Z",
        "x-ms-file-creation-time": "2019-12-10T06:01:27.1148537Z",
        "x-ms-file-id": "13835128424026341376",
        "x-ms-file-last-write-time": "2019-12-10T06:01:27.1148537Z",
        "x-ms-file-parent-id": "0",
        "x-ms-file-permission-key": "12501538048846835188*422928105932735866",
        "x-ms-request-id": "7dc095d7-e01a-001e-171f-af7ee3000000",
>>>>>>> 1d9822e0
        "x-ms-request-server-encrypted": "true",
        "x-ms-version": "2019-07-07"
      },
      "ResponseBody": []
    },
    {
<<<<<<< HEAD
      "RequestUri": "http://seanstagetest.file.core.windows.net/test-share-59d26c0e-f4e2-c569-f8c6-5f30a286db28/test-file-2eeceefa-79a5-7e20-c732-29101561ee6d?comp=range",
=======
      "RequestUri": "http://seanstagetest.file.core.windows.net/test-share-a9d04d7c-2a47-4c05-4eba-b8ed5e6f6ca0/test-file-b28c0707-8feb-9523-4794-a47f6028bc61?comp=range",
>>>>>>> 1d9822e0
      "RequestMethod": "PUT",
      "RequestHeaders": {
        "Authorization": "Sanitized",
        "Content-Length": "512",
        "User-Agent": [
<<<<<<< HEAD
          "azsdk-net-Storage.Files.Shares/12.0.0-dev.20191209.1\u002Bb71b1fa965b15eccfc57e2c7781b8bf85cd4c766",
          "(.NET Core 4.6.28008.01; Microsoft Windows 10.0.18363 )"
        ],
        "x-ms-client-request-id": "47d1374e-0553-a7cf-3a73-fad16c45972b",
        "x-ms-date": "Tue, 10 Dec 2019 05:33:03 GMT",
=======
          "azsdk-net-Storage.Files.Shares/12.0.0-dev.20191209.1\u002B61bda4d1783b0e05dba0d434ff14b2840726d3b1",
          "(.NET Core 4.6.28008.01; Microsoft Windows 10.0.18363 )"
        ],
        "x-ms-client-request-id": "2494684b-3453-3901-b59e-5b1afdbf2e75",
        "x-ms-date": "Tue, 10 Dec 2019 06:01:27 GMT",
>>>>>>> 1d9822e0
        "x-ms-range": "bytes=0-511",
        "x-ms-return-client-request-id": "true",
        "x-ms-version": "2019-07-07",
        "x-ms-write": "update"
      },
<<<<<<< HEAD
      "RequestBody": "WG8I2MBt4/LcHGF1nfuLGcBNSZo6vskjSRKaJYmm5gTUe12ZWAnEcV5MmWOl41Jcgj8xzG5WOpql5Y\u002Bu0r1oNjVcoCGd8sG2iNc87iVmfmbAPqNKdBmWfkHD83N6Fp\u002Bg42ItSEIwvpB9e0SWGUt1PmYp7ZQaHcIbxiLf2v5NO3E4nAvCODUjkIASzPjV/2T2TrUMUSgKhcWgEoIfUOOSMD/SXn1AsgYxBV0TCFHJRsa96YtIQOpILRdFIiazAz\u002Bcf5y5A6HntZuu20vL93x01sy7YmZXSe9ViTBm\u002BpDgfgEedom0EEIl1TPwmmWefTaa0Uta96HYRTWsY3lwgbsLzl1KrYDzv8aJlowyZ6\u002BKtgv6yylFhYdgRTFTB6zItFR45MsIVNC1phGE0GEUpt2FIq1udrWSxkjV6WdPoLgZwOE4uoPjgWI7RCUXwLQmTJ9TzeT/Wj6e5h6DMmtoZgZZahB/2\u002BxaoaBLMzGQegWTr53I\u002B9LTGmWimtNkYE/30t0fvlWkpnCy\u002BSxDsycMDmsY74LNn2s0hVCq3UEY9UFRVGBUcLuw7gksFQGmj2Y\u002BlYxoTHHMKTJx6zgF\u002BskvmgPq8l/GuJ2vaAB4oYpqjfbpbEe1sKnPhCou4oWCqvRA/Xv\u002Bu50Gd93vuONwU4eoB11CHI6BeepZG201mNUXLb0LOKM=",
      "StatusCode": 201,
      "ResponseHeaders": {
        "Content-Length": "0",
        "Content-MD5": "\u002B9w2LIr7vFHyM2vLEpatUQ==",
        "Date": "Tue, 10 Dec 2019 05:33:02 GMT",
        "ETag": "\u00220x8D77D326D556849\u0022",
        "Last-Modified": "Tue, 10 Dec 2019 05:33:03 GMT",
=======
      "RequestBody": "2vuqvVfBOboE49Z0\u002BjpFSCfG4CdL/9VYG74YKVm2h/yGlQ5ElbSi9Np4W90vHgGSUV0OX75QM9smUqGYqQ9gTVza7mUrALJzI\u002BxN0qP3KP29hdj8qCc9NWEyHkMSCUrKGA2BVDCbZlCqmjzSA2A3Liqk2yQ3ZKU1nbgE\u002BeJvYRmhgrqVdtPNIR6HUQ7rajIA\u002Bu8ZbS0mk7RoTLd3l21tOzgiMICmorhW17oFrxKXSjOGA/7zVvPse\u002B8GLSocVYqxGRXVyDmxWlg2wpZzIOSh0QGE8JRueuVFNrWQoHWOOoEwU5X9wYH51KmmvJNdeFoLZFsomGX1Q58wj5KEIbnjqIgUQ8xOpA\u002BAihvrx75R6L1ahTsZZaEcOhD1zDLudbPvwxMLSDSOvL9Lpw1JCnvh36fUKZx9yULm\u002BAm7WNjdkhRn/ASqRqCJzMh8zr6T0i\u002BVFOyKGksXcfrRJE8r0mTnbRX54Q52N5kHS13TAfuEUyXZJkTrU3jIUIoK2CFQXfljlGCpmvAgHt1Tg87uQ2/\u002BTdApUasf/BqdMJGDbF53t\u002B1jb22b27g1uAdnl8\u002Bp2gwbC4tRJgtNRJhFC2pfnLF\u002B3MzgitQBY3EY9JikuGRK81WFaGHSJpDiFivUVc9O1RxW6LsDyFA4GacZODFyqYs0\u002BhcU2jRQrLY7/nOoLQ2iyR4=",
      "StatusCode": 201,
      "ResponseHeaders": {
        "Content-Length": "0",
        "Content-MD5": "sDz6yUJBOZpkNqzMjgGrlg==",
        "Date": "Tue, 10 Dec 2019 06:01:26 GMT",
        "ETag": "\u00220x8D77D3664F8CE63\u0022",
        "Last-Modified": "Tue, 10 Dec 2019 06:01:27 GMT",
>>>>>>> 1d9822e0
        "Server": [
          "Windows-Azure-File/1.0",
          "Microsoft-HTTPAPI/2.0"
        ],
<<<<<<< HEAD
        "x-ms-client-request-id": "47d1374e-0553-a7cf-3a73-fad16c45972b",
        "x-ms-request-id": "4fd8e0af-701a-0023-6d1b-af08f8000000",
=======
        "x-ms-client-request-id": "2494684b-3453-3901-b59e-5b1afdbf2e75",
        "x-ms-request-id": "7dc095d9-e01a-001e-181f-af7ee3000000",
>>>>>>> 1d9822e0
        "x-ms-request-server-encrypted": "true",
        "x-ms-version": "2019-07-07"
      },
      "ResponseBody": []
    },
    {
<<<<<<< HEAD
      "RequestUri": "http://seanstagetest.file.core.windows.net/test-share-59d26c0e-f4e2-c569-f8c6-5f30a286db28/test-file-2eeceefa-79a5-7e20-c732-29101561ee6d",
      "RequestMethod": "GET",
      "RequestHeaders": {
        "Authorization": "Sanitized",
        "traceparent": "00-abfa3c9cfb3c354393373b277218695e-e60a66a76f02d94b-00",
        "User-Agent": [
          "azsdk-net-Storage.Files.Shares/12.0.0-dev.20191209.1\u002Bb71b1fa965b15eccfc57e2c7781b8bf85cd4c766",
          "(.NET Core 4.6.28008.01; Microsoft Windows 10.0.18363 )"
        ],
        "x-ms-client-request-id": "88091c3b-3d57-c063-b54c-86b4d9524e0b",
        "x-ms-date": "Tue, 10 Dec 2019 05:33:03 GMT",
=======
      "RequestUri": "http://seanstagetest.file.core.windows.net/test-share-a9d04d7c-2a47-4c05-4eba-b8ed5e6f6ca0/test-file-b28c0707-8feb-9523-4794-a47f6028bc61",
      "RequestMethod": "GET",
      "RequestHeaders": {
        "Authorization": "Sanitized",
        "traceparent": "00-46cab5321f08e14ab0880f2e8f9200c7-16c071ea38689b4e-00",
        "User-Agent": [
          "azsdk-net-Storage.Files.Shares/12.0.0-dev.20191209.1\u002B61bda4d1783b0e05dba0d434ff14b2840726d3b1",
          "(.NET Core 4.6.28008.01; Microsoft Windows 10.0.18363 )"
        ],
        "x-ms-client-request-id": "7eda3bca-689e-9c92-833b-fbac36f9f963",
        "x-ms-date": "Tue, 10 Dec 2019 06:01:27 GMT",
>>>>>>> 1d9822e0
        "x-ms-range": "bytes=0-",
        "x-ms-return-client-request-id": "true",
        "x-ms-version": "2019-07-07"
      },
      "RequestBody": null,
      "StatusCode": 206,
      "ResponseHeaders": {
        "Accept-Ranges": "bytes",
        "Access-Control-Allow-Origin": "*",
        "Content-Length": "512",
        "Content-Range": "bytes 0-511/512",
        "Content-Type": "application/octet-stream",
<<<<<<< HEAD
        "Date": "Tue, 10 Dec 2019 05:33:02 GMT",
        "ETag": "\u00220x8D77D326D556849\u0022",
        "Last-Modified": "Tue, 10 Dec 2019 05:33:03 GMT",
=======
        "Date": "Tue, 10 Dec 2019 06:01:27 GMT",
        "ETag": "\u00220x8D77D3664F8CE63\u0022",
        "Last-Modified": "Tue, 10 Dec 2019 06:01:27 GMT",
>>>>>>> 1d9822e0
        "Server": [
          "Windows-Azure-File/1.0",
          "Microsoft-HTTPAPI/2.0"
        ],
<<<<<<< HEAD
        "x-ms-client-request-id": "88091c3b-3d57-c063-b54c-86b4d9524e0b",
        "x-ms-file-attributes": "Archive",
        "x-ms-file-change-time": "2019-12-10T05:33:03.1535587Z",
        "x-ms-file-creation-time": "2019-12-10T05:33:03.1535587Z",
        "x-ms-file-id": "13835128424026341376",
        "x-ms-file-last-write-time": "2019-12-10T05:33:03.1535587Z",
=======
        "x-ms-client-request-id": "7eda3bca-689e-9c92-833b-fbac36f9f963",
        "x-ms-file-attributes": "Archive",
        "x-ms-file-change-time": "2019-12-10T06:01:27.1148537Z",
        "x-ms-file-creation-time": "2019-12-10T06:01:27.1148537Z",
        "x-ms-file-id": "13835128424026341376",
        "x-ms-file-last-write-time": "2019-12-10T06:01:27.1148537Z",
>>>>>>> 1d9822e0
        "x-ms-file-parent-id": "0",
        "x-ms-file-permission-key": "12501538048846835188*422928105932735866",
        "x-ms-lease-state": "available",
        "x-ms-lease-status": "unlocked",
<<<<<<< HEAD
        "x-ms-request-id": "4fd8e0b0-701a-0023-6e1b-af08f8000000",
=======
        "x-ms-request-id": "7dc095da-e01a-001e-191f-af7ee3000000",
>>>>>>> 1d9822e0
        "x-ms-server-encrypted": "true",
        "x-ms-type": "File",
        "x-ms-version": "2019-07-07"
      },
<<<<<<< HEAD
      "ResponseBody": "WG8I2MBt4/LcHGF1nfuLGcBNSZo6vskjSRKaJYmm5gTUe12ZWAnEcV5MmWOl41Jcgj8xzG5WOpql5Y\u002Bu0r1oNjVcoCGd8sG2iNc87iVmfmbAPqNKdBmWfkHD83N6Fp\u002Bg42ItSEIwvpB9e0SWGUt1PmYp7ZQaHcIbxiLf2v5NO3E4nAvCODUjkIASzPjV/2T2TrUMUSgKhcWgEoIfUOOSMD/SXn1AsgYxBV0TCFHJRsa96YtIQOpILRdFIiazAz\u002Bcf5y5A6HntZuu20vL93x01sy7YmZXSe9ViTBm\u002BpDgfgEedom0EEIl1TPwmmWefTaa0Uta96HYRTWsY3lwgbsLzl1KrYDzv8aJlowyZ6\u002BKtgv6yylFhYdgRTFTB6zItFR45MsIVNC1phGE0GEUpt2FIq1udrWSxkjV6WdPoLgZwOE4uoPjgWI7RCUXwLQmTJ9TzeT/Wj6e5h6DMmtoZgZZahB/2\u002BxaoaBLMzGQegWTr53I\u002B9LTGmWimtNkYE/30t0fvlWkpnCy\u002BSxDsycMDmsY74LNn2s0hVCq3UEY9UFRVGBUcLuw7gksFQGmj2Y\u002BlYxoTHHMKTJx6zgF\u002BskvmgPq8l/GuJ2vaAB4oYpqjfbpbEe1sKnPhCou4oWCqvRA/Xv\u002Bu50Gd93vuONwU4eoB11CHI6BeepZG201mNUXLb0LOKM="
    },
    {
      "RequestUri": "http://seanstagetest.file.core.windows.net/test-share-59d26c0e-f4e2-c569-f8c6-5f30a286db28?restype=share",
      "RequestMethod": "DELETE",
      "RequestHeaders": {
        "Authorization": "Sanitized",
        "traceparent": "00-98b0f3af5c58974cba6713f045b2f6bc-b9d55a8d64a9f346-00",
        "User-Agent": [
          "azsdk-net-Storage.Files.Shares/12.0.0-dev.20191209.1\u002Bb71b1fa965b15eccfc57e2c7781b8bf85cd4c766",
          "(.NET Core 4.6.28008.01; Microsoft Windows 10.0.18363 )"
        ],
        "x-ms-client-request-id": "509687a4-0e3c-0bd3-8c48-63cf9c169256",
        "x-ms-date": "Tue, 10 Dec 2019 05:33:03 GMT",
=======
      "ResponseBody": "2vuqvVfBOboE49Z0\u002BjpFSCfG4CdL/9VYG74YKVm2h/yGlQ5ElbSi9Np4W90vHgGSUV0OX75QM9smUqGYqQ9gTVza7mUrALJzI\u002BxN0qP3KP29hdj8qCc9NWEyHkMSCUrKGA2BVDCbZlCqmjzSA2A3Liqk2yQ3ZKU1nbgE\u002BeJvYRmhgrqVdtPNIR6HUQ7rajIA\u002Bu8ZbS0mk7RoTLd3l21tOzgiMICmorhW17oFrxKXSjOGA/7zVvPse\u002B8GLSocVYqxGRXVyDmxWlg2wpZzIOSh0QGE8JRueuVFNrWQoHWOOoEwU5X9wYH51KmmvJNdeFoLZFsomGX1Q58wj5KEIbnjqIgUQ8xOpA\u002BAihvrx75R6L1ahTsZZaEcOhD1zDLudbPvwxMLSDSOvL9Lpw1JCnvh36fUKZx9yULm\u002BAm7WNjdkhRn/ASqRqCJzMh8zr6T0i\u002BVFOyKGksXcfrRJE8r0mTnbRX54Q52N5kHS13TAfuEUyXZJkTrU3jIUIoK2CFQXfljlGCpmvAgHt1Tg87uQ2/\u002BTdApUasf/BqdMJGDbF53t\u002B1jb22b27g1uAdnl8\u002Bp2gwbC4tRJgtNRJhFC2pfnLF\u002B3MzgitQBY3EY9JikuGRK81WFaGHSJpDiFivUVc9O1RxW6LsDyFA4GacZODFyqYs0\u002BhcU2jRQrLY7/nOoLQ2iyR4="
    },
    {
      "RequestUri": "http://seanstagetest.file.core.windows.net/test-share-a9d04d7c-2a47-4c05-4eba-b8ed5e6f6ca0?restype=share",
      "RequestMethod": "DELETE",
      "RequestHeaders": {
        "Authorization": "Sanitized",
        "traceparent": "00-924741aa568fd944b1d7eefbaf0292aa-ebc5ed1f21bfec48-00",
        "User-Agent": [
          "azsdk-net-Storage.Files.Shares/12.0.0-dev.20191209.1\u002B61bda4d1783b0e05dba0d434ff14b2840726d3b1",
          "(.NET Core 4.6.28008.01; Microsoft Windows 10.0.18363 )"
        ],
        "x-ms-client-request-id": "c1502025-b0e4-d5d7-b101-f7bf9b44222e",
        "x-ms-date": "Tue, 10 Dec 2019 06:01:27 GMT",
>>>>>>> 1d9822e0
        "x-ms-delete-snapshots": "include",
        "x-ms-return-client-request-id": "true",
        "x-ms-version": "2019-07-07"
      },
      "RequestBody": null,
      "StatusCode": 202,
      "ResponseHeaders": {
        "Content-Length": "0",
<<<<<<< HEAD
        "Date": "Tue, 10 Dec 2019 05:33:02 GMT",
=======
        "Date": "Tue, 10 Dec 2019 06:01:27 GMT",
>>>>>>> 1d9822e0
        "Server": [
          "Windows-Azure-File/1.0",
          "Microsoft-HTTPAPI/2.0"
        ],
<<<<<<< HEAD
        "x-ms-client-request-id": "509687a4-0e3c-0bd3-8c48-63cf9c169256",
        "x-ms-request-id": "4fd8e0b1-701a-0023-6f1b-af08f8000000",
=======
        "x-ms-client-request-id": "c1502025-b0e4-d5d7-b101-f7bf9b44222e",
        "x-ms-request-id": "7dc095db-e01a-001e-1a1f-af7ee3000000",
>>>>>>> 1d9822e0
        "x-ms-version": "2019-07-07"
      },
      "ResponseBody": []
    }
  ],
  "Variables": {
<<<<<<< HEAD
    "RandomSeed": "1376080126",
=======
    "RandomSeed": "1726677373",
>>>>>>> 1d9822e0
    "Storage_TestConfigDefault": "ProductionTenant\nseanstagetest\nU2FuaXRpemVk\nhttp://seanstagetest.blob.core.windows.net\nhttp://seanstagetest.file.core.windows.net\nhttp://seanstagetest.queue.core.windows.net\nhttp://seanstagetest.table.core.windows.net\n\n\n\n\nhttp://seanstagetest-secondary.blob.core.windows.net\nhttp://seanstagetest-secondary.file.core.windows.net\nhttp://seanstagetest-secondary.queue.core.windows.net\nhttp://seanstagetest-secondary.table.core.windows.net\n\nSanitized\n\n\nCloud\nBlobEndpoint=http://seanstagetest.blob.core.windows.net/;QueueEndpoint=http://seanstagetest.queue.core.windows.net/;FileEndpoint=http://seanstagetest.file.core.windows.net/;BlobSecondaryEndpoint=http://seanstagetest-secondary.blob.core.windows.net/;QueueSecondaryEndpoint=http://seanstagetest-secondary.queue.core.windows.net/;FileSecondaryEndpoint=http://seanstagetest-secondary.file.core.windows.net/;AccountName=seanstagetest;AccountKey=Sanitized"
  }
}<|MERGE_RESOLUTION|>--- conflicted
+++ resolved
@@ -1,90 +1,50 @@
 {
   "Entries": [
     {
-<<<<<<< HEAD
-      "RequestUri": "http://seanstagetest.file.core.windows.net/test-share-59d26c0e-f4e2-c569-f8c6-5f30a286db28?restype=share",
+      "RequestUri": "http://seanstagetest.file.core.windows.net/test-share-d5266af0-e19d-7d5d-b20b-8a645b19b91a?restype=share",
       "RequestMethod": "PUT",
       "RequestHeaders": {
         "Authorization": "Sanitized",
-        "traceparent": "00-b7728546bf53b8498e938264ebe16980-7c7c0d09bfeddf42-00",
-        "User-Agent": [
-          "azsdk-net-Storage.Files.Shares/12.0.0-dev.20191209.1\u002Bb71b1fa965b15eccfc57e2c7781b8bf85cd4c766",
-          "(.NET Core 4.6.28008.01; Microsoft Windows 10.0.18363 )"
-        ],
-        "x-ms-client-request-id": "9b99e41b-e98a-9939-18b4-f293bb3c9211",
-        "x-ms-date": "Tue, 10 Dec 2019 05:33:03 GMT",
-=======
-      "RequestUri": "http://seanstagetest.file.core.windows.net/test-share-a9d04d7c-2a47-4c05-4eba-b8ed5e6f6ca0?restype=share",
+        "traceparent": "00-9ab98ee253d40d40b18979b443792e29-9203e59cdf9b404c-00",
+        "User-Agent": [
+          "azsdk-net-Storage.Files.Shares/12.0.0-dev.20191211.1\u002B899431c003876eb9b26cefd8e8a37e7f27f82ced",
+          "(.NET Core 4.6.28008.01; Microsoft Windows 10.0.18363 )"
+        ],
+        "x-ms-client-request-id": "68606a0f-e64d-c1c2-f615-b3f714da63c8",
+        "x-ms-date": "Wed, 11 Dec 2019 20:40:09 GMT",
+        "x-ms-return-client-request-id": "true",
+        "x-ms-version": "2019-07-07"
+      },
+      "RequestBody": null,
+      "StatusCode": 201,
+      "ResponseHeaders": {
+        "Content-Length": "0",
+        "Date": "Wed, 11 Dec 2019 20:40:09 GMT",
+        "ETag": "\u00220x8D77E7A503D9073\u0022",
+        "Last-Modified": "Wed, 11 Dec 2019 20:40:09 GMT",
+        "Server": [
+          "Windows-Azure-File/1.0",
+          "Microsoft-HTTPAPI/2.0"
+        ],
+        "x-ms-client-request-id": "68606a0f-e64d-c1c2-f615-b3f714da63c8",
+        "x-ms-request-id": "ef3e4108-c01a-0019-5263-b01280000000",
+        "x-ms-version": "2019-07-07"
+      },
+      "ResponseBody": []
+    },
+    {
+      "RequestUri": "http://seanstagetest.file.core.windows.net/test-share-d5266af0-e19d-7d5d-b20b-8a645b19b91a/test-file-4464bc4b-83ba-c7d1-bdbf-ee812dbdcde5",
       "RequestMethod": "PUT",
       "RequestHeaders": {
         "Authorization": "Sanitized",
-        "traceparent": "00-2eb2518dd8aa804b90f909a6fb3cc3b5-559ea9f9ef609145-00",
-        "User-Agent": [
-          "azsdk-net-Storage.Files.Shares/12.0.0-dev.20191209.1\u002B61bda4d1783b0e05dba0d434ff14b2840726d3b1",
-          "(.NET Core 4.6.28008.01; Microsoft Windows 10.0.18363 )"
-        ],
-        "x-ms-client-request-id": "5bf5136f-8aba-edb2-0f8d-e695f3c9dd8e",
-        "x-ms-date": "Tue, 10 Dec 2019 06:01:27 GMT",
->>>>>>> 1d9822e0
-        "x-ms-return-client-request-id": "true",
-        "x-ms-version": "2019-07-07"
-      },
-      "RequestBody": null,
-      "StatusCode": 201,
-      "ResponseHeaders": {
-        "Content-Length": "0",
-<<<<<<< HEAD
-        "Date": "Tue, 10 Dec 2019 05:33:02 GMT",
-        "ETag": "\u00220x8D77D326D3A3E29\u0022",
-        "Last-Modified": "Tue, 10 Dec 2019 05:33:03 GMT",
-=======
-        "Date": "Tue, 10 Dec 2019 06:01:26 GMT",
-        "ETag": "\u00220x8D77D3664DD6A09\u0022",
-        "Last-Modified": "Tue, 10 Dec 2019 06:01:27 GMT",
->>>>>>> 1d9822e0
-        "Server": [
-          "Windows-Azure-File/1.0",
-          "Microsoft-HTTPAPI/2.0"
-        ],
-<<<<<<< HEAD
-        "x-ms-client-request-id": "9b99e41b-e98a-9939-18b4-f293bb3c9211",
-        "x-ms-request-id": "4fd8e0ac-701a-0023-6b1b-af08f8000000",
-=======
-        "x-ms-client-request-id": "5bf5136f-8aba-edb2-0f8d-e695f3c9dd8e",
-        "x-ms-request-id": "7dc095d5-e01a-001e-161f-af7ee3000000",
->>>>>>> 1d9822e0
-        "x-ms-version": "2019-07-07"
-      },
-      "ResponseBody": []
-    },
-    {
-<<<<<<< HEAD
-      "RequestUri": "http://seanstagetest.file.core.windows.net/test-share-59d26c0e-f4e2-c569-f8c6-5f30a286db28/test-file-2eeceefa-79a5-7e20-c732-29101561ee6d",
-      "RequestMethod": "PUT",
-      "RequestHeaders": {
-        "Authorization": "Sanitized",
-        "traceparent": "00-7385a010b766a24bbf05b8a34a59839f-a580ad9a1b532441-00",
-        "User-Agent": [
-          "azsdk-net-Storage.Files.Shares/12.0.0-dev.20191209.1\u002Bb71b1fa965b15eccfc57e2c7781b8bf85cd4c766",
-          "(.NET Core 4.6.28008.01; Microsoft Windows 10.0.18363 )"
-        ],
-        "x-ms-client-request-id": "e80ecd3f-f79e-a1bf-c31b-d357bf2984b6",
+        "traceparent": "00-86b622929c5561469d14b9e48c923435-29edd46ea0b12d42-00",
+        "User-Agent": [
+          "azsdk-net-Storage.Files.Shares/12.0.0-dev.20191211.1\u002B899431c003876eb9b26cefd8e8a37e7f27f82ced",
+          "(.NET Core 4.6.28008.01; Microsoft Windows 10.0.18363 )"
+        ],
+        "x-ms-client-request-id": "f354ebb9-d269-8be2-9999-aa8df7419439",
         "x-ms-content-length": "512",
-        "x-ms-date": "Tue, 10 Dec 2019 05:33:03 GMT",
-=======
-      "RequestUri": "http://seanstagetest.file.core.windows.net/test-share-a9d04d7c-2a47-4c05-4eba-b8ed5e6f6ca0/test-file-b28c0707-8feb-9523-4794-a47f6028bc61",
-      "RequestMethod": "PUT",
-      "RequestHeaders": {
-        "Authorization": "Sanitized",
-        "traceparent": "00-620aaa6dca51e04294814472fa14e59f-c8d394d899d4344b-00",
-        "User-Agent": [
-          "azsdk-net-Storage.Files.Shares/12.0.0-dev.20191209.1\u002B61bda4d1783b0e05dba0d434ff14b2840726d3b1",
-          "(.NET Core 4.6.28008.01; Microsoft Windows 10.0.18363 )"
-        ],
-        "x-ms-client-request-id": "88d53cea-e760-df8c-ef5f-1326e6338ce6",
-        "x-ms-content-length": "512",
-        "x-ms-date": "Tue, 10 Dec 2019 06:01:27 GMT",
->>>>>>> 1d9822e0
+        "x-ms-date": "Wed, 11 Dec 2019 20:40:09 GMT",
         "x-ms-file-attributes": "None",
         "x-ms-file-creation-time": "Now",
         "x-ms-file-last-write-time": "Now",
@@ -97,135 +57,75 @@
       "StatusCode": 201,
       "ResponseHeaders": {
         "Content-Length": "0",
-<<<<<<< HEAD
-        "Date": "Tue, 10 Dec 2019 05:33:02 GMT",
-        "ETag": "\u00220x8D77D326D48BFE3\u0022",
-        "Last-Modified": "Tue, 10 Dec 2019 05:33:03 GMT",
-=======
-        "Date": "Tue, 10 Dec 2019 06:01:26 GMT",
-        "ETag": "\u00220x8D77D3664EC9BF9\u0022",
-        "Last-Modified": "Tue, 10 Dec 2019 06:01:27 GMT",
->>>>>>> 1d9822e0
-        "Server": [
-          "Windows-Azure-File/1.0",
-          "Microsoft-HTTPAPI/2.0"
-        ],
-<<<<<<< HEAD
-        "x-ms-client-request-id": "e80ecd3f-f79e-a1bf-c31b-d357bf2984b6",
+        "Date": "Wed, 11 Dec 2019 20:40:09 GMT",
+        "ETag": "\u00220x8D77E7A504CE2D0\u0022",
+        "Last-Modified": "Wed, 11 Dec 2019 20:40:09 GMT",
+        "Server": [
+          "Windows-Azure-File/1.0",
+          "Microsoft-HTTPAPI/2.0"
+        ],
+        "x-ms-client-request-id": "f354ebb9-d269-8be2-9999-aa8df7419439",
         "x-ms-file-attributes": "Archive",
-        "x-ms-file-change-time": "2019-12-10T05:33:03.1535587Z",
-        "x-ms-file-creation-time": "2019-12-10T05:33:03.1535587Z",
+        "x-ms-file-change-time": "2019-12-11T20:40:09.4540496Z",
+        "x-ms-file-creation-time": "2019-12-11T20:40:09.4540496Z",
         "x-ms-file-id": "13835128424026341376",
-        "x-ms-file-last-write-time": "2019-12-10T05:33:03.1535587Z",
+        "x-ms-file-last-write-time": "2019-12-11T20:40:09.4540496Z",
         "x-ms-file-parent-id": "0",
         "x-ms-file-permission-key": "12501538048846835188*422928105932735866",
-        "x-ms-request-id": "4fd8e0ae-701a-0023-6c1b-af08f8000000",
-=======
-        "x-ms-client-request-id": "88d53cea-e760-df8c-ef5f-1326e6338ce6",
-        "x-ms-file-attributes": "Archive",
-        "x-ms-file-change-time": "2019-12-10T06:01:27.1148537Z",
-        "x-ms-file-creation-time": "2019-12-10T06:01:27.1148537Z",
-        "x-ms-file-id": "13835128424026341376",
-        "x-ms-file-last-write-time": "2019-12-10T06:01:27.1148537Z",
-        "x-ms-file-parent-id": "0",
-        "x-ms-file-permission-key": "12501538048846835188*422928105932735866",
-        "x-ms-request-id": "7dc095d7-e01a-001e-171f-af7ee3000000",
->>>>>>> 1d9822e0
+        "x-ms-request-id": "ef3e410a-c01a-0019-5363-b01280000000",
         "x-ms-request-server-encrypted": "true",
         "x-ms-version": "2019-07-07"
       },
       "ResponseBody": []
     },
     {
-<<<<<<< HEAD
-      "RequestUri": "http://seanstagetest.file.core.windows.net/test-share-59d26c0e-f4e2-c569-f8c6-5f30a286db28/test-file-2eeceefa-79a5-7e20-c732-29101561ee6d?comp=range",
-=======
-      "RequestUri": "http://seanstagetest.file.core.windows.net/test-share-a9d04d7c-2a47-4c05-4eba-b8ed5e6f6ca0/test-file-b28c0707-8feb-9523-4794-a47f6028bc61?comp=range",
->>>>>>> 1d9822e0
+      "RequestUri": "http://seanstagetest.file.core.windows.net/test-share-d5266af0-e19d-7d5d-b20b-8a645b19b91a/test-file-4464bc4b-83ba-c7d1-bdbf-ee812dbdcde5?comp=range",
       "RequestMethod": "PUT",
       "RequestHeaders": {
         "Authorization": "Sanitized",
         "Content-Length": "512",
         "User-Agent": [
-<<<<<<< HEAD
-          "azsdk-net-Storage.Files.Shares/12.0.0-dev.20191209.1\u002Bb71b1fa965b15eccfc57e2c7781b8bf85cd4c766",
-          "(.NET Core 4.6.28008.01; Microsoft Windows 10.0.18363 )"
-        ],
-        "x-ms-client-request-id": "47d1374e-0553-a7cf-3a73-fad16c45972b",
-        "x-ms-date": "Tue, 10 Dec 2019 05:33:03 GMT",
-=======
-          "azsdk-net-Storage.Files.Shares/12.0.0-dev.20191209.1\u002B61bda4d1783b0e05dba0d434ff14b2840726d3b1",
-          "(.NET Core 4.6.28008.01; Microsoft Windows 10.0.18363 )"
-        ],
-        "x-ms-client-request-id": "2494684b-3453-3901-b59e-5b1afdbf2e75",
-        "x-ms-date": "Tue, 10 Dec 2019 06:01:27 GMT",
->>>>>>> 1d9822e0
+          "azsdk-net-Storage.Files.Shares/12.0.0-dev.20191211.1\u002B899431c003876eb9b26cefd8e8a37e7f27f82ced",
+          "(.NET Core 4.6.28008.01; Microsoft Windows 10.0.18363 )"
+        ],
+        "x-ms-client-request-id": "41c8e26d-d968-217b-0ac9-571fa6408c3e",
+        "x-ms-date": "Wed, 11 Dec 2019 20:40:09 GMT",
         "x-ms-range": "bytes=0-511",
         "x-ms-return-client-request-id": "true",
         "x-ms-version": "2019-07-07",
         "x-ms-write": "update"
       },
-<<<<<<< HEAD
-      "RequestBody": "WG8I2MBt4/LcHGF1nfuLGcBNSZo6vskjSRKaJYmm5gTUe12ZWAnEcV5MmWOl41Jcgj8xzG5WOpql5Y\u002Bu0r1oNjVcoCGd8sG2iNc87iVmfmbAPqNKdBmWfkHD83N6Fp\u002Bg42ItSEIwvpB9e0SWGUt1PmYp7ZQaHcIbxiLf2v5NO3E4nAvCODUjkIASzPjV/2T2TrUMUSgKhcWgEoIfUOOSMD/SXn1AsgYxBV0TCFHJRsa96YtIQOpILRdFIiazAz\u002Bcf5y5A6HntZuu20vL93x01sy7YmZXSe9ViTBm\u002BpDgfgEedom0EEIl1TPwmmWefTaa0Uta96HYRTWsY3lwgbsLzl1KrYDzv8aJlowyZ6\u002BKtgv6yylFhYdgRTFTB6zItFR45MsIVNC1phGE0GEUpt2FIq1udrWSxkjV6WdPoLgZwOE4uoPjgWI7RCUXwLQmTJ9TzeT/Wj6e5h6DMmtoZgZZahB/2\u002BxaoaBLMzGQegWTr53I\u002B9LTGmWimtNkYE/30t0fvlWkpnCy\u002BSxDsycMDmsY74LNn2s0hVCq3UEY9UFRVGBUcLuw7gksFQGmj2Y\u002BlYxoTHHMKTJx6zgF\u002BskvmgPq8l/GuJ2vaAB4oYpqjfbpbEe1sKnPhCou4oWCqvRA/Xv\u002Bu50Gd93vuONwU4eoB11CHI6BeepZG201mNUXLb0LOKM=",
+      "RequestBody": "pg\u002BZpvXYJqrG7z7G909WRa3f/chVjiaJznsU0Z/kXZ0j\u002BaKRmiGfmMXfpfiWIJOphxxBxReo8xjoENd5xFQL4ZGgov2sxauLQGQDduku8q3nakmCo5eGewWKqIpKJdRw08Nm9n6V/MFxtYWypH0vuh0pklkLiD76GSb4Ih0gQRuPk6Ilx/wvUm6HEe0S1NeIWu1tIZN7ZUqEbN1XndqkUHRqIhDaCfMg\u002BUDqg3dQ50VPcMcvsh\u002BHEy5XoFof2LST48B4qLHGrVD6TCdTkOLTNIWYBywSdZ1U4g7igmmZASGLV6C21z\u002BTiMJ2NGb4NIJMhGzVh9CIgW0iJMai5CvnYUoFyDlCHFxFBH9qnEA3W62Llv78w3pRAtYylLN58KSXjtMb82xJCmcQj4JQHeUs6sgYFk0s653QtMVjD4iozBPa0g1tHGhBQoyW6zT4AOXwBanrYNlXaqM2Sz\u002Bn5frfZ8NudkvXv85f19PBlv9o2LPgcgnfvWs5g2dpN9EpmV2Rt4NxiYqZGUbai4kGldSkzXKLx3Lw/6pXNPLjboj9NT12L957904pRlnDBDHhM\u002B2TxWlentLroLfZGVSXtqq93VZMj2b2KNUkYoAYLPt5dgEEUKgenpdqi44mot76kY\u002BuBibblaSHnZ2UOjtR0nO7YKJTkmYCnj\u002B\u002B4QTXz4b2KtA=",
       "StatusCode": 201,
       "ResponseHeaders": {
         "Content-Length": "0",
-        "Content-MD5": "\u002B9w2LIr7vFHyM2vLEpatUQ==",
-        "Date": "Tue, 10 Dec 2019 05:33:02 GMT",
-        "ETag": "\u00220x8D77D326D556849\u0022",
-        "Last-Modified": "Tue, 10 Dec 2019 05:33:03 GMT",
-=======
-      "RequestBody": "2vuqvVfBOboE49Z0\u002BjpFSCfG4CdL/9VYG74YKVm2h/yGlQ5ElbSi9Np4W90vHgGSUV0OX75QM9smUqGYqQ9gTVza7mUrALJzI\u002BxN0qP3KP29hdj8qCc9NWEyHkMSCUrKGA2BVDCbZlCqmjzSA2A3Liqk2yQ3ZKU1nbgE\u002BeJvYRmhgrqVdtPNIR6HUQ7rajIA\u002Bu8ZbS0mk7RoTLd3l21tOzgiMICmorhW17oFrxKXSjOGA/7zVvPse\u002B8GLSocVYqxGRXVyDmxWlg2wpZzIOSh0QGE8JRueuVFNrWQoHWOOoEwU5X9wYH51KmmvJNdeFoLZFsomGX1Q58wj5KEIbnjqIgUQ8xOpA\u002BAihvrx75R6L1ahTsZZaEcOhD1zDLudbPvwxMLSDSOvL9Lpw1JCnvh36fUKZx9yULm\u002BAm7WNjdkhRn/ASqRqCJzMh8zr6T0i\u002BVFOyKGksXcfrRJE8r0mTnbRX54Q52N5kHS13TAfuEUyXZJkTrU3jIUIoK2CFQXfljlGCpmvAgHt1Tg87uQ2/\u002BTdApUasf/BqdMJGDbF53t\u002B1jb22b27g1uAdnl8\u002Bp2gwbC4tRJgtNRJhFC2pfnLF\u002B3MzgitQBY3EY9JikuGRK81WFaGHSJpDiFivUVc9O1RxW6LsDyFA4GacZODFyqYs0\u002BhcU2jRQrLY7/nOoLQ2iyR4=",
-      "StatusCode": 201,
-      "ResponseHeaders": {
-        "Content-Length": "0",
-        "Content-MD5": "sDz6yUJBOZpkNqzMjgGrlg==",
-        "Date": "Tue, 10 Dec 2019 06:01:26 GMT",
-        "ETag": "\u00220x8D77D3664F8CE63\u0022",
-        "Last-Modified": "Tue, 10 Dec 2019 06:01:27 GMT",
->>>>>>> 1d9822e0
-        "Server": [
-          "Windows-Azure-File/1.0",
-          "Microsoft-HTTPAPI/2.0"
-        ],
-<<<<<<< HEAD
-        "x-ms-client-request-id": "47d1374e-0553-a7cf-3a73-fad16c45972b",
-        "x-ms-request-id": "4fd8e0af-701a-0023-6d1b-af08f8000000",
-=======
-        "x-ms-client-request-id": "2494684b-3453-3901-b59e-5b1afdbf2e75",
-        "x-ms-request-id": "7dc095d9-e01a-001e-181f-af7ee3000000",
->>>>>>> 1d9822e0
+        "Content-MD5": "qGuXT\u002B/7tV594SZk2EiGew==",
+        "Date": "Wed, 11 Dec 2019 20:40:09 GMT",
+        "ETag": "\u00220x8D77E7A50593DAB\u0022",
+        "Last-Modified": "Wed, 11 Dec 2019 20:40:09 GMT",
+        "Server": [
+          "Windows-Azure-File/1.0",
+          "Microsoft-HTTPAPI/2.0"
+        ],
+        "x-ms-client-request-id": "41c8e26d-d968-217b-0ac9-571fa6408c3e",
+        "x-ms-request-id": "ef3e410b-c01a-0019-5463-b01280000000",
         "x-ms-request-server-encrypted": "true",
         "x-ms-version": "2019-07-07"
       },
       "ResponseBody": []
     },
     {
-<<<<<<< HEAD
-      "RequestUri": "http://seanstagetest.file.core.windows.net/test-share-59d26c0e-f4e2-c569-f8c6-5f30a286db28/test-file-2eeceefa-79a5-7e20-c732-29101561ee6d",
+      "RequestUri": "http://seanstagetest.file.core.windows.net/test-share-d5266af0-e19d-7d5d-b20b-8a645b19b91a/test-file-4464bc4b-83ba-c7d1-bdbf-ee812dbdcde5",
       "RequestMethod": "GET",
       "RequestHeaders": {
         "Authorization": "Sanitized",
-        "traceparent": "00-abfa3c9cfb3c354393373b277218695e-e60a66a76f02d94b-00",
-        "User-Agent": [
-          "azsdk-net-Storage.Files.Shares/12.0.0-dev.20191209.1\u002Bb71b1fa965b15eccfc57e2c7781b8bf85cd4c766",
-          "(.NET Core 4.6.28008.01; Microsoft Windows 10.0.18363 )"
-        ],
-        "x-ms-client-request-id": "88091c3b-3d57-c063-b54c-86b4d9524e0b",
-        "x-ms-date": "Tue, 10 Dec 2019 05:33:03 GMT",
-=======
-      "RequestUri": "http://seanstagetest.file.core.windows.net/test-share-a9d04d7c-2a47-4c05-4eba-b8ed5e6f6ca0/test-file-b28c0707-8feb-9523-4794-a47f6028bc61",
-      "RequestMethod": "GET",
-      "RequestHeaders": {
-        "Authorization": "Sanitized",
-        "traceparent": "00-46cab5321f08e14ab0880f2e8f9200c7-16c071ea38689b4e-00",
-        "User-Agent": [
-          "azsdk-net-Storage.Files.Shares/12.0.0-dev.20191209.1\u002B61bda4d1783b0e05dba0d434ff14b2840726d3b1",
-          "(.NET Core 4.6.28008.01; Microsoft Windows 10.0.18363 )"
-        ],
-        "x-ms-client-request-id": "7eda3bca-689e-9c92-833b-fbac36f9f963",
-        "x-ms-date": "Tue, 10 Dec 2019 06:01:27 GMT",
->>>>>>> 1d9822e0
+        "traceparent": "00-4c9aa460f4996f45b21a36332b02f51e-b9a1ca30df3b1642-00",
+        "User-Agent": [
+          "azsdk-net-Storage.Files.Shares/12.0.0-dev.20191211.1\u002B899431c003876eb9b26cefd8e8a37e7f27f82ced",
+          "(.NET Core 4.6.28008.01; Microsoft Windows 10.0.18363 )"
+        ],
+        "x-ms-client-request-id": "151fa048-5379-6ed0-52e1-1cbc1bf053af",
+        "x-ms-date": "Wed, 11 Dec 2019 20:40:09 GMT",
         "x-ms-range": "bytes=0-",
         "x-ms-return-client-request-id": "true",
         "x-ms-version": "2019-07-07"
@@ -238,78 +138,42 @@
         "Content-Length": "512",
         "Content-Range": "bytes 0-511/512",
         "Content-Type": "application/octet-stream",
-<<<<<<< HEAD
-        "Date": "Tue, 10 Dec 2019 05:33:02 GMT",
-        "ETag": "\u00220x8D77D326D556849\u0022",
-        "Last-Modified": "Tue, 10 Dec 2019 05:33:03 GMT",
-=======
-        "Date": "Tue, 10 Dec 2019 06:01:27 GMT",
-        "ETag": "\u00220x8D77D3664F8CE63\u0022",
-        "Last-Modified": "Tue, 10 Dec 2019 06:01:27 GMT",
->>>>>>> 1d9822e0
-        "Server": [
-          "Windows-Azure-File/1.0",
-          "Microsoft-HTTPAPI/2.0"
-        ],
-<<<<<<< HEAD
-        "x-ms-client-request-id": "88091c3b-3d57-c063-b54c-86b4d9524e0b",
+        "Date": "Wed, 11 Dec 2019 20:40:09 GMT",
+        "ETag": "\u00220x8D77E7A50593DAB\u0022",
+        "Last-Modified": "Wed, 11 Dec 2019 20:40:09 GMT",
+        "Server": [
+          "Windows-Azure-File/1.0",
+          "Microsoft-HTTPAPI/2.0"
+        ],
+        "x-ms-client-request-id": "151fa048-5379-6ed0-52e1-1cbc1bf053af",
         "x-ms-file-attributes": "Archive",
-        "x-ms-file-change-time": "2019-12-10T05:33:03.1535587Z",
-        "x-ms-file-creation-time": "2019-12-10T05:33:03.1535587Z",
+        "x-ms-file-change-time": "2019-12-11T20:40:09.4540496Z",
+        "x-ms-file-creation-time": "2019-12-11T20:40:09.4540496Z",
         "x-ms-file-id": "13835128424026341376",
-        "x-ms-file-last-write-time": "2019-12-10T05:33:03.1535587Z",
-=======
-        "x-ms-client-request-id": "7eda3bca-689e-9c92-833b-fbac36f9f963",
-        "x-ms-file-attributes": "Archive",
-        "x-ms-file-change-time": "2019-12-10T06:01:27.1148537Z",
-        "x-ms-file-creation-time": "2019-12-10T06:01:27.1148537Z",
-        "x-ms-file-id": "13835128424026341376",
-        "x-ms-file-last-write-time": "2019-12-10T06:01:27.1148537Z",
->>>>>>> 1d9822e0
+        "x-ms-file-last-write-time": "2019-12-11T20:40:09.4540496Z",
         "x-ms-file-parent-id": "0",
         "x-ms-file-permission-key": "12501538048846835188*422928105932735866",
         "x-ms-lease-state": "available",
         "x-ms-lease-status": "unlocked",
-<<<<<<< HEAD
-        "x-ms-request-id": "4fd8e0b0-701a-0023-6e1b-af08f8000000",
-=======
-        "x-ms-request-id": "7dc095da-e01a-001e-191f-af7ee3000000",
->>>>>>> 1d9822e0
+        "x-ms-request-id": "ef3e410c-c01a-0019-5563-b01280000000",
         "x-ms-server-encrypted": "true",
         "x-ms-type": "File",
         "x-ms-version": "2019-07-07"
       },
-<<<<<<< HEAD
-      "ResponseBody": "WG8I2MBt4/LcHGF1nfuLGcBNSZo6vskjSRKaJYmm5gTUe12ZWAnEcV5MmWOl41Jcgj8xzG5WOpql5Y\u002Bu0r1oNjVcoCGd8sG2iNc87iVmfmbAPqNKdBmWfkHD83N6Fp\u002Bg42ItSEIwvpB9e0SWGUt1PmYp7ZQaHcIbxiLf2v5NO3E4nAvCODUjkIASzPjV/2T2TrUMUSgKhcWgEoIfUOOSMD/SXn1AsgYxBV0TCFHJRsa96YtIQOpILRdFIiazAz\u002Bcf5y5A6HntZuu20vL93x01sy7YmZXSe9ViTBm\u002BpDgfgEedom0EEIl1TPwmmWefTaa0Uta96HYRTWsY3lwgbsLzl1KrYDzv8aJlowyZ6\u002BKtgv6yylFhYdgRTFTB6zItFR45MsIVNC1phGE0GEUpt2FIq1udrWSxkjV6WdPoLgZwOE4uoPjgWI7RCUXwLQmTJ9TzeT/Wj6e5h6DMmtoZgZZahB/2\u002BxaoaBLMzGQegWTr53I\u002B9LTGmWimtNkYE/30t0fvlWkpnCy\u002BSxDsycMDmsY74LNn2s0hVCq3UEY9UFRVGBUcLuw7gksFQGmj2Y\u002BlYxoTHHMKTJx6zgF\u002BskvmgPq8l/GuJ2vaAB4oYpqjfbpbEe1sKnPhCou4oWCqvRA/Xv\u002Bu50Gd93vuONwU4eoB11CHI6BeepZG201mNUXLb0LOKM="
-    },
-    {
-      "RequestUri": "http://seanstagetest.file.core.windows.net/test-share-59d26c0e-f4e2-c569-f8c6-5f30a286db28?restype=share",
+      "ResponseBody": "pg\u002BZpvXYJqrG7z7G909WRa3f/chVjiaJznsU0Z/kXZ0j\u002BaKRmiGfmMXfpfiWIJOphxxBxReo8xjoENd5xFQL4ZGgov2sxauLQGQDduku8q3nakmCo5eGewWKqIpKJdRw08Nm9n6V/MFxtYWypH0vuh0pklkLiD76GSb4Ih0gQRuPk6Ilx/wvUm6HEe0S1NeIWu1tIZN7ZUqEbN1XndqkUHRqIhDaCfMg\u002BUDqg3dQ50VPcMcvsh\u002BHEy5XoFof2LST48B4qLHGrVD6TCdTkOLTNIWYBywSdZ1U4g7igmmZASGLV6C21z\u002BTiMJ2NGb4NIJMhGzVh9CIgW0iJMai5CvnYUoFyDlCHFxFBH9qnEA3W62Llv78w3pRAtYylLN58KSXjtMb82xJCmcQj4JQHeUs6sgYFk0s653QtMVjD4iozBPa0g1tHGhBQoyW6zT4AOXwBanrYNlXaqM2Sz\u002Bn5frfZ8NudkvXv85f19PBlv9o2LPgcgnfvWs5g2dpN9EpmV2Rt4NxiYqZGUbai4kGldSkzXKLx3Lw/6pXNPLjboj9NT12L957904pRlnDBDHhM\u002B2TxWlentLroLfZGVSXtqq93VZMj2b2KNUkYoAYLPt5dgEEUKgenpdqi44mot76kY\u002BuBibblaSHnZ2UOjtR0nO7YKJTkmYCnj\u002B\u002B4QTXz4b2KtA="
+    },
+    {
+      "RequestUri": "http://seanstagetest.file.core.windows.net/test-share-d5266af0-e19d-7d5d-b20b-8a645b19b91a?restype=share",
       "RequestMethod": "DELETE",
       "RequestHeaders": {
         "Authorization": "Sanitized",
-        "traceparent": "00-98b0f3af5c58974cba6713f045b2f6bc-b9d55a8d64a9f346-00",
-        "User-Agent": [
-          "azsdk-net-Storage.Files.Shares/12.0.0-dev.20191209.1\u002Bb71b1fa965b15eccfc57e2c7781b8bf85cd4c766",
-          "(.NET Core 4.6.28008.01; Microsoft Windows 10.0.18363 )"
-        ],
-        "x-ms-client-request-id": "509687a4-0e3c-0bd3-8c48-63cf9c169256",
-        "x-ms-date": "Tue, 10 Dec 2019 05:33:03 GMT",
-=======
-      "ResponseBody": "2vuqvVfBOboE49Z0\u002BjpFSCfG4CdL/9VYG74YKVm2h/yGlQ5ElbSi9Np4W90vHgGSUV0OX75QM9smUqGYqQ9gTVza7mUrALJzI\u002BxN0qP3KP29hdj8qCc9NWEyHkMSCUrKGA2BVDCbZlCqmjzSA2A3Liqk2yQ3ZKU1nbgE\u002BeJvYRmhgrqVdtPNIR6HUQ7rajIA\u002Bu8ZbS0mk7RoTLd3l21tOzgiMICmorhW17oFrxKXSjOGA/7zVvPse\u002B8GLSocVYqxGRXVyDmxWlg2wpZzIOSh0QGE8JRueuVFNrWQoHWOOoEwU5X9wYH51KmmvJNdeFoLZFsomGX1Q58wj5KEIbnjqIgUQ8xOpA\u002BAihvrx75R6L1ahTsZZaEcOhD1zDLudbPvwxMLSDSOvL9Lpw1JCnvh36fUKZx9yULm\u002BAm7WNjdkhRn/ASqRqCJzMh8zr6T0i\u002BVFOyKGksXcfrRJE8r0mTnbRX54Q52N5kHS13TAfuEUyXZJkTrU3jIUIoK2CFQXfljlGCpmvAgHt1Tg87uQ2/\u002BTdApUasf/BqdMJGDbF53t\u002B1jb22b27g1uAdnl8\u002Bp2gwbC4tRJgtNRJhFC2pfnLF\u002B3MzgitQBY3EY9JikuGRK81WFaGHSJpDiFivUVc9O1RxW6LsDyFA4GacZODFyqYs0\u002BhcU2jRQrLY7/nOoLQ2iyR4="
-    },
-    {
-      "RequestUri": "http://seanstagetest.file.core.windows.net/test-share-a9d04d7c-2a47-4c05-4eba-b8ed5e6f6ca0?restype=share",
-      "RequestMethod": "DELETE",
-      "RequestHeaders": {
-        "Authorization": "Sanitized",
-        "traceparent": "00-924741aa568fd944b1d7eefbaf0292aa-ebc5ed1f21bfec48-00",
-        "User-Agent": [
-          "azsdk-net-Storage.Files.Shares/12.0.0-dev.20191209.1\u002B61bda4d1783b0e05dba0d434ff14b2840726d3b1",
-          "(.NET Core 4.6.28008.01; Microsoft Windows 10.0.18363 )"
-        ],
-        "x-ms-client-request-id": "c1502025-b0e4-d5d7-b101-f7bf9b44222e",
-        "x-ms-date": "Tue, 10 Dec 2019 06:01:27 GMT",
->>>>>>> 1d9822e0
+        "traceparent": "00-ba6b2005f4f50a4f9413f6ecc64ba275-2cb2f3f2ebb3b54c-00",
+        "User-Agent": [
+          "azsdk-net-Storage.Files.Shares/12.0.0-dev.20191211.1\u002B899431c003876eb9b26cefd8e8a37e7f27f82ced",
+          "(.NET Core 4.6.28008.01; Microsoft Windows 10.0.18363 )"
+        ],
+        "x-ms-client-request-id": "05d6a510-7620-92c5-a633-55d00ec92beb",
+        "x-ms-date": "Wed, 11 Dec 2019 20:40:09 GMT",
         "x-ms-delete-snapshots": "include",
         "x-ms-return-client-request-id": "true",
         "x-ms-version": "2019-07-07"
@@ -318,33 +182,20 @@
       "StatusCode": 202,
       "ResponseHeaders": {
         "Content-Length": "0",
-<<<<<<< HEAD
-        "Date": "Tue, 10 Dec 2019 05:33:02 GMT",
-=======
-        "Date": "Tue, 10 Dec 2019 06:01:27 GMT",
->>>>>>> 1d9822e0
-        "Server": [
-          "Windows-Azure-File/1.0",
-          "Microsoft-HTTPAPI/2.0"
-        ],
-<<<<<<< HEAD
-        "x-ms-client-request-id": "509687a4-0e3c-0bd3-8c48-63cf9c169256",
-        "x-ms-request-id": "4fd8e0b1-701a-0023-6f1b-af08f8000000",
-=======
-        "x-ms-client-request-id": "c1502025-b0e4-d5d7-b101-f7bf9b44222e",
-        "x-ms-request-id": "7dc095db-e01a-001e-1a1f-af7ee3000000",
->>>>>>> 1d9822e0
+        "Date": "Wed, 11 Dec 2019 20:40:09 GMT",
+        "Server": [
+          "Windows-Azure-File/1.0",
+          "Microsoft-HTTPAPI/2.0"
+        ],
+        "x-ms-client-request-id": "05d6a510-7620-92c5-a633-55d00ec92beb",
+        "x-ms-request-id": "ef3e410d-c01a-0019-5663-b01280000000",
         "x-ms-version": "2019-07-07"
       },
       "ResponseBody": []
     }
   ],
   "Variables": {
-<<<<<<< HEAD
-    "RandomSeed": "1376080126",
-=======
-    "RandomSeed": "1726677373",
->>>>>>> 1d9822e0
+    "RandomSeed": "1010754134",
     "Storage_TestConfigDefault": "ProductionTenant\nseanstagetest\nU2FuaXRpemVk\nhttp://seanstagetest.blob.core.windows.net\nhttp://seanstagetest.file.core.windows.net\nhttp://seanstagetest.queue.core.windows.net\nhttp://seanstagetest.table.core.windows.net\n\n\n\n\nhttp://seanstagetest-secondary.blob.core.windows.net\nhttp://seanstagetest-secondary.file.core.windows.net\nhttp://seanstagetest-secondary.queue.core.windows.net\nhttp://seanstagetest-secondary.table.core.windows.net\n\nSanitized\n\n\nCloud\nBlobEndpoint=http://seanstagetest.blob.core.windows.net/;QueueEndpoint=http://seanstagetest.queue.core.windows.net/;FileEndpoint=http://seanstagetest.file.core.windows.net/;BlobSecondaryEndpoint=http://seanstagetest-secondary.blob.core.windows.net/;QueueSecondaryEndpoint=http://seanstagetest-secondary.queue.core.windows.net/;FileSecondaryEndpoint=http://seanstagetest-secondary.file.core.windows.net/;AccountName=seanstagetest;AccountKey=Sanitized"
   }
 }