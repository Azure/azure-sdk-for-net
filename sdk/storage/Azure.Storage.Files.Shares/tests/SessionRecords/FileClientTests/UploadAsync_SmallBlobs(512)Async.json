{
  "Entries": [
    {
      "RequestUri": "https://seanmcccanary3.file.core.windows.net/test-share-b224d38c-c5a4-3734-ef63-45167b3342af?restype=share",
      "RequestMethod": "PUT",
      "RequestHeaders": {
        "Accept": "application/xml",
        "Authorization": "Sanitized",
        "traceparent": "00-f674275c8a344a4ab2cd4e6f382dfecc-f9df2d9f9c4c5443-00",
        "User-Agent": [
          "azsdk-net-Storage.Files.Shares/12.7.0-alpha.20210121.1",
          "(.NET 5.0.2; Microsoft Windows 10.0.19042)"
        ],
        "x-ms-client-request-id": "a6f14fb5-641e-17a5-66b8-aaa3670f6dd3",
        "x-ms-date": "Thu, 21 Jan 2021 20:40:22 GMT",
        "x-ms-return-client-request-id": "true",
        "x-ms-version": "2020-06-12"
      },
      "RequestBody": null,
      "StatusCode": 201,
      "ResponseHeaders": {
        "Content-Length": "0",
        "Date": "Thu, 21 Jan 2021 20:40:21 GMT",
        "ETag": "\u00220x8D8BE4CC61857C2\u0022",
        "Last-Modified": "Thu, 21 Jan 2021 20:40:22 GMT",
        "Server": [
          "Windows-Azure-File/1.0",
          "Microsoft-HTTPAPI/2.0"
        ],
        "x-ms-client-request-id": "a6f14fb5-641e-17a5-66b8-aaa3670f6dd3",
<<<<<<< HEAD
        "x-ms-request-id": "c9ef6976-f01a-0012-5937-f3e9eb000000",
        "x-ms-version": "2020-06-12"
=======
        "x-ms-request-id": "3eda2c83-e01a-0085-4535-f0f71f000000",
        "x-ms-version": "2020-04-08"
>>>>>>> ac24a13f
      },
      "ResponseBody": []
    },
    {
      "RequestUri": "https://seanmcccanary3.file.core.windows.net/test-share-b224d38c-c5a4-3734-ef63-45167b3342af/test-file-7dcdd6a1-cdc8-1dda-26ea-76f2d32ccd93",
      "RequestMethod": "PUT",
      "RequestHeaders": {
        "Accept": "application/xml",
        "Authorization": "Sanitized",
        "traceparent": "00-e8b10e4ed314ec4f8abc4002e4185fe8-e2f955a36c6df24f-00",
        "User-Agent": [
          "azsdk-net-Storage.Files.Shares/12.7.0-alpha.20210121.1",
          "(.NET 5.0.2; Microsoft Windows 10.0.19042)"
        ],
        "x-ms-client-request-id": "93671e45-9d8e-e8f2-75d3-7f33eeb2433a",
        "x-ms-content-length": "512",
        "x-ms-date": "Thu, 21 Jan 2021 20:40:22 GMT",
        "x-ms-file-attributes": "None",
        "x-ms-file-creation-time": "Now",
        "x-ms-file-last-write-time": "Now",
        "x-ms-file-permission": "Inherit",
        "x-ms-return-client-request-id": "true",
        "x-ms-type": "file",
        "x-ms-version": "2020-06-12"
      },
      "RequestBody": null,
      "StatusCode": 201,
      "ResponseHeaders": {
        "Content-Length": "0",
        "Date": "Thu, 21 Jan 2021 20:40:21 GMT",
        "ETag": "\u00220x8D8BE4CC622FBE5\u0022",
        "Last-Modified": "Thu, 21 Jan 2021 20:40:22 GMT",
        "Server": [
          "Windows-Azure-File/1.0",
          "Microsoft-HTTPAPI/2.0"
        ],
        "x-ms-client-request-id": "93671e45-9d8e-e8f2-75d3-7f33eeb2433a",
        "x-ms-file-attributes": "Archive",
        "x-ms-file-change-time": "2021-01-21T20:40:22.3898597Z",
        "x-ms-file-creation-time": "2021-01-21T20:40:22.3898597Z",
        "x-ms-file-id": "13835128424026341376",
        "x-ms-file-last-write-time": "2021-01-21T20:40:22.3898597Z",
        "x-ms-file-parent-id": "0",
        "x-ms-file-permission-key": "4010187179898695473*11459378189709739967",
        "x-ms-request-id": "3eda2c86-e01a-0085-4635-f0f71f000000",
        "x-ms-request-server-encrypted": "true",
        "x-ms-version": "2020-06-12"
      },
      "ResponseBody": []
    },
    {
      "RequestUri": "https://seanmcccanary3.file.core.windows.net/test-share-b224d38c-c5a4-3734-ef63-45167b3342af/test-file-7dcdd6a1-cdc8-1dda-26ea-76f2d32ccd93?comp=range",
      "RequestMethod": "PUT",
      "RequestHeaders": {
        "Accept": "application/xml",
        "Authorization": "Sanitized",
        "Content-Length": "512",
        "Content-Type": "application/octet-stream",
        "User-Agent": [
          "azsdk-net-Storage.Files.Shares/12.7.0-alpha.20210121.1",
          "(.NET 5.0.2; Microsoft Windows 10.0.19042)"
        ],
        "x-ms-client-request-id": "b5ad4a16-3ac5-aa05-9877-b66f1b5e9b7f",
        "x-ms-date": "Thu, 21 Jan 2021 20:40:22 GMT",
        "x-ms-range": "bytes=0-511",
        "x-ms-return-client-request-id": "true",
        "x-ms-version": "2020-06-12",
        "x-ms-write": "update"
      },
      "RequestBody": "Pe\u002B2Q9RxDHhAG4\u002BDEtnD5JadVzG1stvId3DkSijn8bfZaDWn9/4kM1OlW1m7s8YiUSJBRaASsYoU7ctkjMJPWCrYqqmkHO2YeCPeD1eBDcSpwfgGpasWx7aqkgkywKaRVgIu4ggcfjQ0qcx8NKIzk\u002BAHusvJSLN/wePz\u002BorkZrd8TLlUUyq7jEPE0fzemZMUdv8pKgbbyA1PryElKYOqUEMVAOfp3j\u002B1Sy2HBXe3oChQ3oOLuzuxoISrBaQJlmO/GYG4yZmsK5e/c97YVMKWlw751UoAHpUIY19iPtmbrLXKx\u002Bv1/teOpLPszEhc2EzCFG2WEMEYv/vssGU5Se2\u002BJMYpDozXoZk2ajGXE1JMq4oToClrBJz0sQjwCU1xVVrGLqeBMsnA6nPUYKWQgKuonwXaJqnDUh8qNV2D55dLxBXW0eWry3jBU7W2l6T2ZDBdR2lIli6wAtyHV/1sPAPbiJuQua/F/dOMGdP0Dbp7M9EsJqAuAi3mJs4JI3R7VBay2g8JZaqBl0mVvH1bu/UhDCMsQBVirYVuqpLgvNpfEcW8QjKqcs0mqo9WmEawimrZ5xdQThMATyyJmrsYodtvNau3n3nCdplWBpaGDBU/vR8oBtTCD8Kxu/IGIdcSDgmz52Ka\u002BOvwF3B9\u002BUd9eUIXSd2b8JoHrCboBuOGvFXCRPg=",
      "StatusCode": 201,
      "ResponseHeaders": {
        "Content-Length": "0",
        "Content-MD5": "vVZBqr1bR0\u002BDQc8A4MmhSA==",
        "Date": "Thu, 21 Jan 2021 20:40:21 GMT",
        "ETag": "\u00220x8D8BE4CC62DFA62\u0022",
        "Last-Modified": "Thu, 21 Jan 2021 20:40:22 GMT",
        "Server": [
          "Windows-Azure-File/1.0",
          "Microsoft-HTTPAPI/2.0"
        ],
        "x-ms-client-request-id": "b5ad4a16-3ac5-aa05-9877-b66f1b5e9b7f",
        "x-ms-request-id": "3eda2c87-e01a-0085-4735-f0f71f000000",
        "x-ms-request-server-encrypted": "true",
        "x-ms-version": "2020-06-12"
      },
      "ResponseBody": []
    },
    {
      "RequestUri": "https://seanmcccanary3.file.core.windows.net/test-share-b224d38c-c5a4-3734-ef63-45167b3342af/test-file-7dcdd6a1-cdc8-1dda-26ea-76f2d32ccd93",
      "RequestMethod": "GET",
      "RequestHeaders": {
        "Accept": "application/xml",
        "Authorization": "Sanitized",
        "traceparent": "00-5f03bf035e093c41be70d00a8437b30e-e2e9112c76d48945-00",
        "User-Agent": [
          "azsdk-net-Storage.Files.Shares/12.7.0-alpha.20210121.1",
          "(.NET 5.0.2; Microsoft Windows 10.0.19042)"
        ],
        "x-ms-client-request-id": "a41d627a-8e05-b175-11b0-43378b21e9e6",
        "x-ms-date": "Thu, 21 Jan 2021 20:40:22 GMT",
        "x-ms-range": "bytes=0-",
        "x-ms-return-client-request-id": "true",
        "x-ms-version": "2020-06-12"
      },
      "RequestBody": null,
      "StatusCode": 206,
      "ResponseHeaders": {
        "Accept-Ranges": "bytes",
        "Content-Length": "512",
        "Content-Range": "bytes 0-511/512",
        "Content-Type": "application/octet-stream",
        "Date": "Thu, 21 Jan 2021 20:40:21 GMT",
        "ETag": "\u00220x8D8BE4CC62DFA62\u0022",
        "Last-Modified": "Thu, 21 Jan 2021 20:40:22 GMT",
        "Server": [
          "Windows-Azure-File/1.0",
          "Microsoft-HTTPAPI/2.0"
        ],
        "Vary": "Origin",
        "x-ms-client-request-id": "a41d627a-8e05-b175-11b0-43378b21e9e6",
        "x-ms-file-attributes": "Archive",
        "x-ms-file-change-time": "2021-01-21T20:40:22.4619106Z",
        "x-ms-file-creation-time": "2021-01-21T20:40:22.3898597Z",
        "x-ms-file-id": "13835128424026341376",
        "x-ms-file-last-write-time": "2021-01-21T20:40:22.4619106Z",
        "x-ms-file-parent-id": "0",
        "x-ms-file-permission-key": "4010187179898695473*11459378189709739967",
        "x-ms-lease-state": "available",
        "x-ms-lease-status": "unlocked",
        "x-ms-request-id": "3eda2c88-e01a-0085-4835-f0f71f000000",
        "x-ms-server-encrypted": "true",
        "x-ms-type": "File",
        "x-ms-version": "2020-06-12"
      },
      "ResponseBody": "Pe\u002B2Q9RxDHhAG4\u002BDEtnD5JadVzG1stvId3DkSijn8bfZaDWn9/4kM1OlW1m7s8YiUSJBRaASsYoU7ctkjMJPWCrYqqmkHO2YeCPeD1eBDcSpwfgGpasWx7aqkgkywKaRVgIu4ggcfjQ0qcx8NKIzk\u002BAHusvJSLN/wePz\u002BorkZrd8TLlUUyq7jEPE0fzemZMUdv8pKgbbyA1PryElKYOqUEMVAOfp3j\u002B1Sy2HBXe3oChQ3oOLuzuxoISrBaQJlmO/GYG4yZmsK5e/c97YVMKWlw751UoAHpUIY19iPtmbrLXKx\u002Bv1/teOpLPszEhc2EzCFG2WEMEYv/vssGU5Se2\u002BJMYpDozXoZk2ajGXE1JMq4oToClrBJz0sQjwCU1xVVrGLqeBMsnA6nPUYKWQgKuonwXaJqnDUh8qNV2D55dLxBXW0eWry3jBU7W2l6T2ZDBdR2lIli6wAtyHV/1sPAPbiJuQua/F/dOMGdP0Dbp7M9EsJqAuAi3mJs4JI3R7VBay2g8JZaqBl0mVvH1bu/UhDCMsQBVirYVuqpLgvNpfEcW8QjKqcs0mqo9WmEawimrZ5xdQThMATyyJmrsYodtvNau3n3nCdplWBpaGDBU/vR8oBtTCD8Kxu/IGIdcSDgmz52Ka\u002BOvwF3B9\u002BUd9eUIXSd2b8JoHrCboBuOGvFXCRPg="
    },
    {
      "RequestUri": "https://seanmcccanary3.file.core.windows.net/test-share-b224d38c-c5a4-3734-ef63-45167b3342af?restype=share",
      "RequestMethod": "DELETE",
      "RequestHeaders": {
        "Accept": "application/xml",
        "Authorization": "Sanitized",
        "traceparent": "00-22ce0a28e8871148b4d5d0ae80297bcb-c45df7e1d807834c-00",
        "User-Agent": [
          "azsdk-net-Storage.Files.Shares/12.7.0-alpha.20210121.1",
          "(.NET 5.0.2; Microsoft Windows 10.0.19042)"
        ],
        "x-ms-client-request-id": "b9f5b54c-f740-107a-60c8-9bfdb344776c",
        "x-ms-date": "Thu, 21 Jan 2021 20:40:22 GMT",
        "x-ms-delete-snapshots": "include",
        "x-ms-return-client-request-id": "true",
        "x-ms-version": "2020-06-12"
      },
      "RequestBody": null,
      "StatusCode": 202,
      "ResponseHeaders": {
        "Content-Length": "0",
        "Date": "Thu, 21 Jan 2021 20:40:21 GMT",
        "Server": [
          "Windows-Azure-File/1.0",
          "Microsoft-HTTPAPI/2.0"
        ],
        "x-ms-client-request-id": "b9f5b54c-f740-107a-60c8-9bfdb344776c",
<<<<<<< HEAD
        "x-ms-request-id": "c9ef697b-f01a-0012-5d37-f3e9eb000000",
        "x-ms-version": "2020-06-12"
=======
        "x-ms-request-id": "3eda2c89-e01a-0085-4935-f0f71f000000",
        "x-ms-version": "2020-04-08"
>>>>>>> ac24a13f
      },
      "ResponseBody": []
    }
  ],
  "Variables": {
    "RandomSeed": "1808918945",
    "Storage_TestConfigDefault": "ProductionTenant\nseanmcccanary3\nU2FuaXRpemVk\nhttps://seanmcccanary3.blob.core.windows.net\nhttps://seanmcccanary3.file.core.windows.net\nhttps://seanmcccanary3.queue.core.windows.net\nhttps://seanmcccanary3.table.core.windows.net\n\n\n\n\nhttps://seanmcccanary3-secondary.blob.core.windows.net\nhttps://seanmcccanary3-secondary.file.core.windows.net\nhttps://seanmcccanary3-secondary.queue.core.windows.net\nhttps://seanmcccanary3-secondary.table.core.windows.net\n\nSanitized\n\n\nCloud\nBlobEndpoint=https://seanmcccanary3.blob.core.windows.net/;QueueEndpoint=https://seanmcccanary3.queue.core.windows.net/;FileEndpoint=https://seanmcccanary3.file.core.windows.net/;BlobSecondaryEndpoint=https://seanmcccanary3-secondary.blob.core.windows.net/;QueueSecondaryEndpoint=https://seanmcccanary3-secondary.queue.core.windows.net/;FileSecondaryEndpoint=https://seanmcccanary3-secondary.file.core.windows.net/;AccountName=seanmcccanary3;AccountKey=Kg==;\nseanscope1"
  }
}<|MERGE_RESOLUTION|>--- conflicted
+++ resolved
@@ -1,18 +1,18 @@
 {
   "Entries": [
     {
-      "RequestUri": "https://seanmcccanary3.file.core.windows.net/test-share-b224d38c-c5a4-3734-ef63-45167b3342af?restype=share",
+      "RequestUri": "https://seanmcccanary3.file.core.windows.net/test-share-e7622c0a-f2b8-db63-9ae3-007f08e9400e?restype=share",
       "RequestMethod": "PUT",
       "RequestHeaders": {
         "Accept": "application/xml",
         "Authorization": "Sanitized",
-        "traceparent": "00-f674275c8a344a4ab2cd4e6f382dfecc-f9df2d9f9c4c5443-00",
-        "User-Agent": [
-          "azsdk-net-Storage.Files.Shares/12.7.0-alpha.20210121.1",
-          "(.NET 5.0.2; Microsoft Windows 10.0.19042)"
-        ],
-        "x-ms-client-request-id": "a6f14fb5-641e-17a5-66b8-aaa3670f6dd3",
-        "x-ms-date": "Thu, 21 Jan 2021 20:40:22 GMT",
+        "traceparent": "00-3ffbf5a063eb2345b7625b25f0aa5a8d-071338974b9ff740-00",
+        "User-Agent": [
+          "azsdk-net-Storage.Files.Shares/12.7.0-alpha.20210126.1",
+          "(.NET 5.0.2; Microsoft Windows 10.0.19042)"
+        ],
+        "x-ms-client-request-id": "9e333171-c32d-fe36-3c99-581ace716bb9",
+        "x-ms-date": "Tue, 26 Jan 2021 19:31:40 GMT",
         "x-ms-return-client-request-id": "true",
         "x-ms-version": "2020-06-12"
       },
@@ -20,38 +20,33 @@
       "StatusCode": 201,
       "ResponseHeaders": {
         "Content-Length": "0",
-        "Date": "Thu, 21 Jan 2021 20:40:21 GMT",
-        "ETag": "\u00220x8D8BE4CC61857C2\u0022",
-        "Last-Modified": "Thu, 21 Jan 2021 20:40:22 GMT",
-        "Server": [
-          "Windows-Azure-File/1.0",
-          "Microsoft-HTTPAPI/2.0"
-        ],
-        "x-ms-client-request-id": "a6f14fb5-641e-17a5-66b8-aaa3670f6dd3",
-<<<<<<< HEAD
-        "x-ms-request-id": "c9ef6976-f01a-0012-5937-f3e9eb000000",
-        "x-ms-version": "2020-06-12"
-=======
-        "x-ms-request-id": "3eda2c83-e01a-0085-4535-f0f71f000000",
-        "x-ms-version": "2020-04-08"
->>>>>>> ac24a13f
-      },
-      "ResponseBody": []
-    },
-    {
-      "RequestUri": "https://seanmcccanary3.file.core.windows.net/test-share-b224d38c-c5a4-3734-ef63-45167b3342af/test-file-7dcdd6a1-cdc8-1dda-26ea-76f2d32ccd93",
+        "Date": "Tue, 26 Jan 2021 19:31:39 GMT",
+        "ETag": "\u00220x8D8C23100EE260B\u0022",
+        "Last-Modified": "Tue, 26 Jan 2021 19:31:39 GMT",
+        "Server": [
+          "Windows-Azure-File/1.0",
+          "Microsoft-HTTPAPI/2.0"
+        ],
+        "x-ms-client-request-id": "9e333171-c32d-fe36-3c99-581ace716bb9",
+        "x-ms-request-id": "7aabf8b6-c01a-0066-4f19-f495e2000000",
+        "x-ms-version": "2020-06-12"
+      },
+      "ResponseBody": []
+    },
+    {
+      "RequestUri": "https://seanmcccanary3.file.core.windows.net/test-share-e7622c0a-f2b8-db63-9ae3-007f08e9400e/test-file-5479a5d7-b65d-f3b9-b06c-15eeb90d36d3",
       "RequestMethod": "PUT",
       "RequestHeaders": {
         "Accept": "application/xml",
         "Authorization": "Sanitized",
-        "traceparent": "00-e8b10e4ed314ec4f8abc4002e4185fe8-e2f955a36c6df24f-00",
-        "User-Agent": [
-          "azsdk-net-Storage.Files.Shares/12.7.0-alpha.20210121.1",
-          "(.NET 5.0.2; Microsoft Windows 10.0.19042)"
-        ],
-        "x-ms-client-request-id": "93671e45-9d8e-e8f2-75d3-7f33eeb2433a",
+        "traceparent": "00-2a7c1523443a5948a503767057683184-93ef08553dfe994c-00",
+        "User-Agent": [
+          "azsdk-net-Storage.Files.Shares/12.7.0-alpha.20210126.1",
+          "(.NET 5.0.2; Microsoft Windows 10.0.19042)"
+        ],
+        "x-ms-client-request-id": "ff7e7f5f-c84d-bb70-773f-eec0ae48442f",
         "x-ms-content-length": "512",
-        "x-ms-date": "Thu, 21 Jan 2021 20:40:22 GMT",
+        "x-ms-date": "Tue, 26 Jan 2021 19:31:40 GMT",
         "x-ms-file-attributes": "None",
         "x-ms-file-creation-time": "Now",
         "x-ms-file-last-write-time": "Now",
@@ -64,29 +59,29 @@
       "StatusCode": 201,
       "ResponseHeaders": {
         "Content-Length": "0",
-        "Date": "Thu, 21 Jan 2021 20:40:21 GMT",
-        "ETag": "\u00220x8D8BE4CC622FBE5\u0022",
-        "Last-Modified": "Thu, 21 Jan 2021 20:40:22 GMT",
-        "Server": [
-          "Windows-Azure-File/1.0",
-          "Microsoft-HTTPAPI/2.0"
-        ],
-        "x-ms-client-request-id": "93671e45-9d8e-e8f2-75d3-7f33eeb2433a",
+        "Date": "Tue, 26 Jan 2021 19:31:39 GMT",
+        "ETag": "\u00220x8D8C23100F8CA04\u0022",
+        "Last-Modified": "Tue, 26 Jan 2021 19:31:39 GMT",
+        "Server": [
+          "Windows-Azure-File/1.0",
+          "Microsoft-HTTPAPI/2.0"
+        ],
+        "x-ms-client-request-id": "ff7e7f5f-c84d-bb70-773f-eec0ae48442f",
         "x-ms-file-attributes": "Archive",
-        "x-ms-file-change-time": "2021-01-21T20:40:22.3898597Z",
-        "x-ms-file-creation-time": "2021-01-21T20:40:22.3898597Z",
+        "x-ms-file-change-time": "2021-01-26T19:31:39.8415876Z",
+        "x-ms-file-creation-time": "2021-01-26T19:31:39.8415876Z",
         "x-ms-file-id": "13835128424026341376",
-        "x-ms-file-last-write-time": "2021-01-21T20:40:22.3898597Z",
+        "x-ms-file-last-write-time": "2021-01-26T19:31:39.8415876Z",
         "x-ms-file-parent-id": "0",
         "x-ms-file-permission-key": "4010187179898695473*11459378189709739967",
-        "x-ms-request-id": "3eda2c86-e01a-0085-4635-f0f71f000000",
+        "x-ms-request-id": "7aabf8b9-c01a-0066-5019-f495e2000000",
         "x-ms-request-server-encrypted": "true",
         "x-ms-version": "2020-06-12"
       },
       "ResponseBody": []
     },
     {
-      "RequestUri": "https://seanmcccanary3.file.core.windows.net/test-share-b224d38c-c5a4-3734-ef63-45167b3342af/test-file-7dcdd6a1-cdc8-1dda-26ea-76f2d32ccd93?comp=range",
+      "RequestUri": "https://seanmcccanary3.file.core.windows.net/test-share-e7622c0a-f2b8-db63-9ae3-007f08e9400e/test-file-5479a5d7-b65d-f3b9-b06c-15eeb90d36d3?comp=range",
       "RequestMethod": "PUT",
       "RequestHeaders": {
         "Accept": "application/xml",
@@ -94,48 +89,48 @@
         "Content-Length": "512",
         "Content-Type": "application/octet-stream",
         "User-Agent": [
-          "azsdk-net-Storage.Files.Shares/12.7.0-alpha.20210121.1",
-          "(.NET 5.0.2; Microsoft Windows 10.0.19042)"
-        ],
-        "x-ms-client-request-id": "b5ad4a16-3ac5-aa05-9877-b66f1b5e9b7f",
-        "x-ms-date": "Thu, 21 Jan 2021 20:40:22 GMT",
+          "azsdk-net-Storage.Files.Shares/12.7.0-alpha.20210126.1",
+          "(.NET 5.0.2; Microsoft Windows 10.0.19042)"
+        ],
+        "x-ms-client-request-id": "3a8eb445-378f-fe86-c151-5f76b320b020",
+        "x-ms-date": "Tue, 26 Jan 2021 19:31:40 GMT",
         "x-ms-range": "bytes=0-511",
         "x-ms-return-client-request-id": "true",
         "x-ms-version": "2020-06-12",
         "x-ms-write": "update"
       },
-      "RequestBody": "Pe\u002B2Q9RxDHhAG4\u002BDEtnD5JadVzG1stvId3DkSijn8bfZaDWn9/4kM1OlW1m7s8YiUSJBRaASsYoU7ctkjMJPWCrYqqmkHO2YeCPeD1eBDcSpwfgGpasWx7aqkgkywKaRVgIu4ggcfjQ0qcx8NKIzk\u002BAHusvJSLN/wePz\u002BorkZrd8TLlUUyq7jEPE0fzemZMUdv8pKgbbyA1PryElKYOqUEMVAOfp3j\u002B1Sy2HBXe3oChQ3oOLuzuxoISrBaQJlmO/GYG4yZmsK5e/c97YVMKWlw751UoAHpUIY19iPtmbrLXKx\u002Bv1/teOpLPszEhc2EzCFG2WEMEYv/vssGU5Se2\u002BJMYpDozXoZk2ajGXE1JMq4oToClrBJz0sQjwCU1xVVrGLqeBMsnA6nPUYKWQgKuonwXaJqnDUh8qNV2D55dLxBXW0eWry3jBU7W2l6T2ZDBdR2lIli6wAtyHV/1sPAPbiJuQua/F/dOMGdP0Dbp7M9EsJqAuAi3mJs4JI3R7VBay2g8JZaqBl0mVvH1bu/UhDCMsQBVirYVuqpLgvNpfEcW8QjKqcs0mqo9WmEawimrZ5xdQThMATyyJmrsYodtvNau3n3nCdplWBpaGDBU/vR8oBtTCD8Kxu/IGIdcSDgmz52Ka\u002BOvwF3B9\u002BUd9eUIXSd2b8JoHrCboBuOGvFXCRPg=",
+      "RequestBody": "Ipi2JZbcc5hJj3B6\u002BopraGjNmb889vsEJD4Y4\u002B3F7B1/YdCpey\u002BsNIE\u002BHk4HrHND\u002BbfTi0twiCucsgBXw4\u002Brg6NS\u002B5i6we04IWQ9/det/XjK1eo18mDSDtmkDMkvVHHxk5qrtLDbiDfKmmnmMopT77SHje6kdpFDgOy\u002BFbQkCc3zTGk9AkjH7kyza1f369tPUB0Up8aDTB0JZzTEHXOCppGb8\u002BYgFu1sv56h8Qs6TJUQb8WXD2IGcP9MM5oUA9HZMMTGW/j1Ljkvp\u002Bco4VoSzxufs62u65YulYLm1ONTV7zMyMFGc/CcG0CLZ2h63o6lOmR\u002BdVAjKkQul8V1D1pW3FArWxmZzFsqApdtIoQus7bzQZl\u002B1OJrqZ19F9wrJwvmNYoXT4J1C24JU3O4tgfAAOMPgc7A1wdtv7J8HLR\u002B/9qMhu35FmQzfjUrdYFus/KVvBb4G6U9JV2DqpDQ\u002Be\u002B5ilOYLDAaxup/2wOYlWKG/gy/5l\u002BdhuM0TmCQdmzUY4VFcest1obCe/UseUCipJD7/KuDERKQGwRvZN3PiVB\u002Bq3h\u002BUyR2WSiF/WtpcQyjkqnQlXnAUFFytVXnvXKp8vGlrs7IJFFrhKOC/hSmJqr3zNE0//TWvVomC53Oj5u23Ap5xMM\u002B2m5YZBHWPlI9y4\u002Br7/GgdPP9zvFzohiznfQIzCE=",
       "StatusCode": 201,
       "ResponseHeaders": {
         "Content-Length": "0",
-        "Content-MD5": "vVZBqr1bR0\u002BDQc8A4MmhSA==",
-        "Date": "Thu, 21 Jan 2021 20:40:21 GMT",
-        "ETag": "\u00220x8D8BE4CC62DFA62\u0022",
-        "Last-Modified": "Thu, 21 Jan 2021 20:40:22 GMT",
-        "Server": [
-          "Windows-Azure-File/1.0",
-          "Microsoft-HTTPAPI/2.0"
-        ],
-        "x-ms-client-request-id": "b5ad4a16-3ac5-aa05-9877-b66f1b5e9b7f",
-        "x-ms-request-id": "3eda2c87-e01a-0085-4735-f0f71f000000",
+        "Content-MD5": "8yfqHwyIMqEknautjOHuHQ==",
+        "Date": "Tue, 26 Jan 2021 19:31:39 GMT",
+        "ETag": "\u00220x8D8C2310103EFA7\u0022",
+        "Last-Modified": "Tue, 26 Jan 2021 19:31:39 GMT",
+        "Server": [
+          "Windows-Azure-File/1.0",
+          "Microsoft-HTTPAPI/2.0"
+        ],
+        "x-ms-client-request-id": "3a8eb445-378f-fe86-c151-5f76b320b020",
+        "x-ms-request-id": "7aabf8bb-c01a-0066-5119-f495e2000000",
         "x-ms-request-server-encrypted": "true",
         "x-ms-version": "2020-06-12"
       },
       "ResponseBody": []
     },
     {
-      "RequestUri": "https://seanmcccanary3.file.core.windows.net/test-share-b224d38c-c5a4-3734-ef63-45167b3342af/test-file-7dcdd6a1-cdc8-1dda-26ea-76f2d32ccd93",
+      "RequestUri": "https://seanmcccanary3.file.core.windows.net/test-share-e7622c0a-f2b8-db63-9ae3-007f08e9400e/test-file-5479a5d7-b65d-f3b9-b06c-15eeb90d36d3",
       "RequestMethod": "GET",
       "RequestHeaders": {
         "Accept": "application/xml",
         "Authorization": "Sanitized",
-        "traceparent": "00-5f03bf035e093c41be70d00a8437b30e-e2e9112c76d48945-00",
-        "User-Agent": [
-          "azsdk-net-Storage.Files.Shares/12.7.0-alpha.20210121.1",
-          "(.NET 5.0.2; Microsoft Windows 10.0.19042)"
-        ],
-        "x-ms-client-request-id": "a41d627a-8e05-b175-11b0-43378b21e9e6",
-        "x-ms-date": "Thu, 21 Jan 2021 20:40:22 GMT",
+        "traceparent": "00-d74e19e1f2c4384184e42160a85a54c9-2a830d39490fe947-00",
+        "User-Agent": [
+          "azsdk-net-Storage.Files.Shares/12.7.0-alpha.20210126.1",
+          "(.NET 5.0.2; Microsoft Windows 10.0.19042)"
+        ],
+        "x-ms-client-request-id": "f97ba009-0ab9-2ba0-ff54-da12348d83a2",
+        "x-ms-date": "Tue, 26 Jan 2021 19:31:40 GMT",
         "x-ms-range": "bytes=0-",
         "x-ms-return-client-request-id": "true",
         "x-ms-version": "2020-06-12"
@@ -147,44 +142,44 @@
         "Content-Length": "512",
         "Content-Range": "bytes 0-511/512",
         "Content-Type": "application/octet-stream",
-        "Date": "Thu, 21 Jan 2021 20:40:21 GMT",
-        "ETag": "\u00220x8D8BE4CC62DFA62\u0022",
-        "Last-Modified": "Thu, 21 Jan 2021 20:40:22 GMT",
+        "Date": "Tue, 26 Jan 2021 19:31:39 GMT",
+        "ETag": "\u00220x8D8C2310103EFA7\u0022",
+        "Last-Modified": "Tue, 26 Jan 2021 19:31:39 GMT",
         "Server": [
           "Windows-Azure-File/1.0",
           "Microsoft-HTTPAPI/2.0"
         ],
         "Vary": "Origin",
-        "x-ms-client-request-id": "a41d627a-8e05-b175-11b0-43378b21e9e6",
+        "x-ms-client-request-id": "f97ba009-0ab9-2ba0-ff54-da12348d83a2",
         "x-ms-file-attributes": "Archive",
-        "x-ms-file-change-time": "2021-01-21T20:40:22.4619106Z",
-        "x-ms-file-creation-time": "2021-01-21T20:40:22.3898597Z",
+        "x-ms-file-change-time": "2021-01-26T19:31:39.9146407Z",
+        "x-ms-file-creation-time": "2021-01-26T19:31:39.8415876Z",
         "x-ms-file-id": "13835128424026341376",
-        "x-ms-file-last-write-time": "2021-01-21T20:40:22.4619106Z",
+        "x-ms-file-last-write-time": "2021-01-26T19:31:39.9146407Z",
         "x-ms-file-parent-id": "0",
         "x-ms-file-permission-key": "4010187179898695473*11459378189709739967",
         "x-ms-lease-state": "available",
         "x-ms-lease-status": "unlocked",
-        "x-ms-request-id": "3eda2c88-e01a-0085-4835-f0f71f000000",
+        "x-ms-request-id": "7aabf8bc-c01a-0066-5219-f495e2000000",
         "x-ms-server-encrypted": "true",
         "x-ms-type": "File",
         "x-ms-version": "2020-06-12"
       },
-      "ResponseBody": "Pe\u002B2Q9RxDHhAG4\u002BDEtnD5JadVzG1stvId3DkSijn8bfZaDWn9/4kM1OlW1m7s8YiUSJBRaASsYoU7ctkjMJPWCrYqqmkHO2YeCPeD1eBDcSpwfgGpasWx7aqkgkywKaRVgIu4ggcfjQ0qcx8NKIzk\u002BAHusvJSLN/wePz\u002BorkZrd8TLlUUyq7jEPE0fzemZMUdv8pKgbbyA1PryElKYOqUEMVAOfp3j\u002B1Sy2HBXe3oChQ3oOLuzuxoISrBaQJlmO/GYG4yZmsK5e/c97YVMKWlw751UoAHpUIY19iPtmbrLXKx\u002Bv1/teOpLPszEhc2EzCFG2WEMEYv/vssGU5Se2\u002BJMYpDozXoZk2ajGXE1JMq4oToClrBJz0sQjwCU1xVVrGLqeBMsnA6nPUYKWQgKuonwXaJqnDUh8qNV2D55dLxBXW0eWry3jBU7W2l6T2ZDBdR2lIli6wAtyHV/1sPAPbiJuQua/F/dOMGdP0Dbp7M9EsJqAuAi3mJs4JI3R7VBay2g8JZaqBl0mVvH1bu/UhDCMsQBVirYVuqpLgvNpfEcW8QjKqcs0mqo9WmEawimrZ5xdQThMATyyJmrsYodtvNau3n3nCdplWBpaGDBU/vR8oBtTCD8Kxu/IGIdcSDgmz52Ka\u002BOvwF3B9\u002BUd9eUIXSd2b8JoHrCboBuOGvFXCRPg="
-    },
-    {
-      "RequestUri": "https://seanmcccanary3.file.core.windows.net/test-share-b224d38c-c5a4-3734-ef63-45167b3342af?restype=share",
+      "ResponseBody": "Ipi2JZbcc5hJj3B6\u002BopraGjNmb889vsEJD4Y4\u002B3F7B1/YdCpey\u002BsNIE\u002BHk4HrHND\u002BbfTi0twiCucsgBXw4\u002Brg6NS\u002B5i6we04IWQ9/det/XjK1eo18mDSDtmkDMkvVHHxk5qrtLDbiDfKmmnmMopT77SHje6kdpFDgOy\u002BFbQkCc3zTGk9AkjH7kyza1f369tPUB0Up8aDTB0JZzTEHXOCppGb8\u002BYgFu1sv56h8Qs6TJUQb8WXD2IGcP9MM5oUA9HZMMTGW/j1Ljkvp\u002Bco4VoSzxufs62u65YulYLm1ONTV7zMyMFGc/CcG0CLZ2h63o6lOmR\u002BdVAjKkQul8V1D1pW3FArWxmZzFsqApdtIoQus7bzQZl\u002B1OJrqZ19F9wrJwvmNYoXT4J1C24JU3O4tgfAAOMPgc7A1wdtv7J8HLR\u002B/9qMhu35FmQzfjUrdYFus/KVvBb4G6U9JV2DqpDQ\u002Be\u002B5ilOYLDAaxup/2wOYlWKG/gy/5l\u002BdhuM0TmCQdmzUY4VFcest1obCe/UseUCipJD7/KuDERKQGwRvZN3PiVB\u002Bq3h\u002BUyR2WSiF/WtpcQyjkqnQlXnAUFFytVXnvXKp8vGlrs7IJFFrhKOC/hSmJqr3zNE0//TWvVomC53Oj5u23Ap5xMM\u002B2m5YZBHWPlI9y4\u002Br7/GgdPP9zvFzohiznfQIzCE="
+    },
+    {
+      "RequestUri": "https://seanmcccanary3.file.core.windows.net/test-share-e7622c0a-f2b8-db63-9ae3-007f08e9400e?restype=share",
       "RequestMethod": "DELETE",
       "RequestHeaders": {
         "Accept": "application/xml",
         "Authorization": "Sanitized",
-        "traceparent": "00-22ce0a28e8871148b4d5d0ae80297bcb-c45df7e1d807834c-00",
-        "User-Agent": [
-          "azsdk-net-Storage.Files.Shares/12.7.0-alpha.20210121.1",
-          "(.NET 5.0.2; Microsoft Windows 10.0.19042)"
-        ],
-        "x-ms-client-request-id": "b9f5b54c-f740-107a-60c8-9bfdb344776c",
-        "x-ms-date": "Thu, 21 Jan 2021 20:40:22 GMT",
+        "traceparent": "00-ca5c354e0dcf0541a18881617fda9ecd-5bbb87b36c74fb4c-00",
+        "User-Agent": [
+          "azsdk-net-Storage.Files.Shares/12.7.0-alpha.20210126.1",
+          "(.NET 5.0.2; Microsoft Windows 10.0.19042)"
+        ],
+        "x-ms-client-request-id": "126dd473-b7a5-5c66-0940-38bab0ea96ee",
+        "x-ms-date": "Tue, 26 Jan 2021 19:31:40 GMT",
         "x-ms-delete-snapshots": "include",
         "x-ms-return-client-request-id": "true",
         "x-ms-version": "2020-06-12"
@@ -193,25 +188,20 @@
       "StatusCode": 202,
       "ResponseHeaders": {
         "Content-Length": "0",
-        "Date": "Thu, 21 Jan 2021 20:40:21 GMT",
-        "Server": [
-          "Windows-Azure-File/1.0",
-          "Microsoft-HTTPAPI/2.0"
-        ],
-        "x-ms-client-request-id": "b9f5b54c-f740-107a-60c8-9bfdb344776c",
-<<<<<<< HEAD
-        "x-ms-request-id": "c9ef697b-f01a-0012-5d37-f3e9eb000000",
-        "x-ms-version": "2020-06-12"
-=======
-        "x-ms-request-id": "3eda2c89-e01a-0085-4935-f0f71f000000",
-        "x-ms-version": "2020-04-08"
->>>>>>> ac24a13f
+        "Date": "Tue, 26 Jan 2021 19:31:39 GMT",
+        "Server": [
+          "Windows-Azure-File/1.0",
+          "Microsoft-HTTPAPI/2.0"
+        ],
+        "x-ms-client-request-id": "126dd473-b7a5-5c66-0940-38bab0ea96ee",
+        "x-ms-request-id": "7aabf8bd-c01a-0066-5319-f495e2000000",
+        "x-ms-version": "2020-06-12"
       },
       "ResponseBody": []
     }
   ],
   "Variables": {
-    "RandomSeed": "1808918945",
+    "RandomSeed": "1793322490",
     "Storage_TestConfigDefault": "ProductionTenant\nseanmcccanary3\nU2FuaXRpemVk\nhttps://seanmcccanary3.blob.core.windows.net\nhttps://seanmcccanary3.file.core.windows.net\nhttps://seanmcccanary3.queue.core.windows.net\nhttps://seanmcccanary3.table.core.windows.net\n\n\n\n\nhttps://seanmcccanary3-secondary.blob.core.windows.net\nhttps://seanmcccanary3-secondary.file.core.windows.net\nhttps://seanmcccanary3-secondary.queue.core.windows.net\nhttps://seanmcccanary3-secondary.table.core.windows.net\n\nSanitized\n\n\nCloud\nBlobEndpoint=https://seanmcccanary3.blob.core.windows.net/;QueueEndpoint=https://seanmcccanary3.queue.core.windows.net/;FileEndpoint=https://seanmcccanary3.file.core.windows.net/;BlobSecondaryEndpoint=https://seanmcccanary3-secondary.blob.core.windows.net/;QueueSecondaryEndpoint=https://seanmcccanary3-secondary.queue.core.windows.net/;FileSecondaryEndpoint=https://seanmcccanary3-secondary.file.core.windows.net/;AccountName=seanmcccanary3;AccountKey=Kg==;\nseanscope1"
   }
 }