--- conflicted
+++ resolved
@@ -11,11 +11,7 @@
         "x-ms-client-request-id": "9e333171-c32d-fe36-3c99-581ace716bb9",
         "x-ms-date": "Mon, 19 Jul 2021 15:55:02 GMT",
         "x-ms-return-client-request-id": "true",
-<<<<<<< HEAD
-        "x-ms-version": "2020-12-06"
-=======
         "x-ms-version": "2021-02-12"
->>>>>>> 7e782c87
       },
       "RequestBody": null,
       "StatusCode": 201,
@@ -27,11 +23,7 @@
         "Server": "Windows-Azure-File/1.0 Microsoft-HTTPAPI/2.0",
         "x-ms-client-request-id": "9e333171-c32d-fe36-3c99-581ace716bb9",
         "x-ms-request-id": "9ce12800-201a-005e-16b6-7c2151000000",
-<<<<<<< HEAD
-        "x-ms-version": "2020-12-06"
-=======
         "x-ms-version": "2021-02-12"
->>>>>>> 7e782c87
       },
       "ResponseBody": []
     },
@@ -52,11 +44,7 @@
         "x-ms-file-permission": "Inherit",
         "x-ms-return-client-request-id": "true",
         "x-ms-type": "file",
-<<<<<<< HEAD
-        "x-ms-version": "2020-12-06"
-=======
         "x-ms-version": "2021-02-12"
->>>>>>> 7e782c87
       },
       "RequestBody": null,
       "StatusCode": 201,
@@ -76,11 +64,7 @@
         "x-ms-file-permission-key": "17737392480967489306*6811422022089678740",
         "x-ms-request-id": "9ce12802-201a-005e-17b6-7c2151000000",
         "x-ms-request-server-encrypted": "true",
-<<<<<<< HEAD
-        "x-ms-version": "2020-12-06"
-=======
         "x-ms-version": "2021-02-12"
->>>>>>> 7e782c87
       },
       "ResponseBody": []
     },
@@ -97,11 +81,7 @@
         "x-ms-date": "Mon, 19 Jul 2021 15:55:02 GMT",
         "x-ms-range": "bytes=0-511",
         "x-ms-return-client-request-id": "true",
-<<<<<<< HEAD
-        "x-ms-version": "2020-12-06",
-=======
         "x-ms-version": "2021-02-12",
->>>>>>> 7e782c87
         "x-ms-write": "update"
       },
       "RequestBody": "Ipi2JZbcc5hJj3B6\u002BopraGjNmb889vsEJD4Y4\u002B3F7B1/YdCpey\u002BsNIE\u002BHk4HrHND\u002BbfTi0twiCucsgBXw4\u002Brg6NS\u002B5i6we04IWQ9/det/XjK1eo18mDSDtmkDMkvVHHxk5qrtLDbiDfKmmnmMopT77SHje6kdpFDgOy\u002BFbQkCc3zTGk9AkjH7kyza1f369tPUB0Up8aDTB0JZzTEHXOCppGb8\u002BYgFu1sv56h8Qs6TJUQb8WXD2IGcP9MM5oUA9HZMMTGW/j1Ljkvp\u002Bco4VoSzxufs62u65YulYLm1ONTV7zMyMFGc/CcG0CLZ2h63o6lOmR\u002BdVAjKkQul8V1D1pW3FArWxmZzFsqApdtIoQus7bzQZl\u002B1OJrqZ19F9wrJwvmNYoXT4J1C24JU3O4tgfAAOMPgc7A1wdtv7J8HLR\u002B/9qMhu35FmQzfjUrdYFus/KVvBb4G6U9JV2DqpDQ\u002Be\u002B5ilOYLDAaxup/2wOYlWKG/gy/5l\u002BdhuM0TmCQdmzUY4VFcest1obCe/UseUCipJD7/KuDERKQGwRvZN3PiVB\u002Bq3h\u002BUyR2WSiF/WtpcQyjkqnQlXnAUFFytVXnvXKp8vGlrs7IJFFrhKOC/hSmJqr3zNE0//TWvVomC53Oj5u23Ap5xMM\u002B2m5YZBHWPlI9y4\u002Br7/GgdPP9zvFzohiznfQIzCE=",
@@ -116,11 +96,7 @@
         "x-ms-client-request-id": "3a8eb445-378f-fe86-c151-5f76b320b020",
         "x-ms-request-id": "9ce12803-201a-005e-18b6-7c2151000000",
         "x-ms-request-server-encrypted": "true",
-<<<<<<< HEAD
-        "x-ms-version": "2020-12-06"
-=======
         "x-ms-version": "2021-02-12"
->>>>>>> 7e782c87
       },
       "ResponseBody": []
     },
@@ -135,11 +111,7 @@
         "x-ms-client-request-id": "f97ba009-0ab9-2ba0-ff54-da12348d83a2",
         "x-ms-date": "Mon, 19 Jul 2021 15:55:02 GMT",
         "x-ms-return-client-request-id": "true",
-<<<<<<< HEAD
-        "x-ms-version": "2020-12-06"
-=======
         "x-ms-version": "2021-02-12"
->>>>>>> 7e782c87
       },
       "RequestBody": null,
       "StatusCode": 200,
@@ -164,11 +136,7 @@
         "x-ms-request-id": "9ce12804-201a-005e-19b6-7c2151000000",
         "x-ms-server-encrypted": "true",
         "x-ms-type": "File",
-<<<<<<< HEAD
-        "x-ms-version": "2020-12-06"
-=======
         "x-ms-version": "2021-02-12"
->>>>>>> 7e782c87
       },
       "ResponseBody": "Ipi2JZbcc5hJj3B6\u002BopraGjNmb889vsEJD4Y4\u002B3F7B1/YdCpey\u002BsNIE\u002BHk4HrHND\u002BbfTi0twiCucsgBXw4\u002Brg6NS\u002B5i6we04IWQ9/det/XjK1eo18mDSDtmkDMkvVHHxk5qrtLDbiDfKmmnmMopT77SHje6kdpFDgOy\u002BFbQkCc3zTGk9AkjH7kyza1f369tPUB0Up8aDTB0JZzTEHXOCppGb8\u002BYgFu1sv56h8Qs6TJUQb8WXD2IGcP9MM5oUA9HZMMTGW/j1Ljkvp\u002Bco4VoSzxufs62u65YulYLm1ONTV7zMyMFGc/CcG0CLZ2h63o6lOmR\u002BdVAjKkQul8V1D1pW3FArWxmZzFsqApdtIoQus7bzQZl\u002B1OJrqZ19F9wrJwvmNYoXT4J1C24JU3O4tgfAAOMPgc7A1wdtv7J8HLR\u002B/9qMhu35FmQzfjUrdYFus/KVvBb4G6U9JV2DqpDQ\u002Be\u002B5ilOYLDAaxup/2wOYlWKG/gy/5l\u002BdhuM0TmCQdmzUY4VFcest1obCe/UseUCipJD7/KuDERKQGwRvZN3PiVB\u002Bq3h\u002BUyR2WSiF/WtpcQyjkqnQlXnAUFFytVXnvXKp8vGlrs7IJFFrhKOC/hSmJqr3zNE0//TWvVomC53Oj5u23Ap5xMM\u002B2m5YZBHWPlI9y4\u002Br7/GgdPP9zvFzohiznfQIzCE="
     },
@@ -184,11 +152,7 @@
         "x-ms-date": "Mon, 19 Jul 2021 15:55:02 GMT",
         "x-ms-delete-snapshots": "include",
         "x-ms-return-client-request-id": "true",
-<<<<<<< HEAD
-        "x-ms-version": "2020-12-06"
-=======
         "x-ms-version": "2021-02-12"
->>>>>>> 7e782c87
       },
       "RequestBody": null,
       "StatusCode": 202,
@@ -198,11 +162,7 @@
         "Server": "Windows-Azure-File/1.0 Microsoft-HTTPAPI/2.0",
         "x-ms-client-request-id": "126dd473-b7a5-5c66-0940-38bab0ea96ee",
         "x-ms-request-id": "9ce12805-201a-005e-1ab6-7c2151000000",
-<<<<<<< HEAD
-        "x-ms-version": "2020-12-06"
-=======
         "x-ms-version": "2021-02-12"
->>>>>>> 7e782c87
       },
       "ResponseBody": []
     }
