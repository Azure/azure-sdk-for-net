{
  "Entries": [
    {
      "RequestUri": "https://seanmcccanary3.file.core.windows.net/test-share-a1fbfcb1-df5b-9938-ab36-7b703e2737da?restype=share",
      "RequestMethod": "PUT",
      "RequestHeaders": {
        "Accept": "application/xml",
        "Authorization": "Sanitized",
        "traceparent": "00-10b413254f45da43b6a861e517b38358-0c215294ab3d1944-00",
        "User-Agent": [
          "azsdk-net-Storage.Files.Shares/12.7.0-alpha.20210121.1",
          "(.NET 5.0.2; Microsoft Windows 10.0.19042)"
        ],
        "x-ms-client-request-id": "41ae8489-8659-c09d-de7c-73bb7d0265c2",
        "x-ms-date": "Thu, 21 Jan 2021 20:38:50 GMT",
        "x-ms-return-client-request-id": "true",
        "x-ms-version": "2020-06-12"
      },
      "RequestBody": null,
      "StatusCode": 201,
      "ResponseHeaders": {
        "Content-Length": "0",
        "Date": "Thu, 21 Jan 2021 20:38:49 GMT",
        "ETag": "\u00220x8D8BE4C8F3AA409\u0022",
        "Last-Modified": "Thu, 21 Jan 2021 20:38:50 GMT",
        "Server": [
          "Windows-Azure-File/1.0",
          "Microsoft-HTTPAPI/2.0"
        ],
        "x-ms-client-request-id": "41ae8489-8659-c09d-de7c-73bb7d0265c2",
<<<<<<< HEAD
        "x-ms-request-id": "c9ef622e-f01a-0012-6237-f3e9eb000000",
        "x-ms-version": "2020-06-12"
=======
        "x-ms-request-id": "62c72b42-001a-009d-4535-f02878000000",
        "x-ms-version": "2020-04-08"
>>>>>>> ac24a13f
      },
      "ResponseBody": []
    },
    {
      "RequestUri": "https://seanmcccanary3.file.core.windows.net/test-share-a1fbfcb1-df5b-9938-ab36-7b703e2737da/test-directory-c4e8bb12-dc99-cf0b-2291-3ebcf7442535?restype=directory",
      "RequestMethod": "PUT",
      "RequestHeaders": {
        "Accept": "application/xml",
        "Authorization": "Sanitized",
        "traceparent": "00-ceccfb8d5115194e8faf710a60c87a6e-a1ca6618341a344e-00",
        "User-Agent": [
          "azsdk-net-Storage.Files.Shares/12.7.0-alpha.20210121.1",
          "(.NET 5.0.2; Microsoft Windows 10.0.19042)"
        ],
        "x-ms-client-request-id": "b8e1253a-728d-add8-79df-1ec748e1c899",
        "x-ms-date": "Thu, 21 Jan 2021 20:38:50 GMT",
        "x-ms-file-attributes": "None",
        "x-ms-file-creation-time": "Now",
        "x-ms-file-last-write-time": "Now",
        "x-ms-file-permission": "Inherit",
        "x-ms-return-client-request-id": "true",
        "x-ms-version": "2020-06-12"
      },
      "RequestBody": null,
      "StatusCode": 201,
      "ResponseHeaders": {
        "Content-Length": "0",
        "Date": "Thu, 21 Jan 2021 20:38:49 GMT",
        "ETag": "\u00220x8D8BE4C8F44A861\u0022",
        "Last-Modified": "Thu, 21 Jan 2021 20:38:50 GMT",
        "Server": [
          "Windows-Azure-File/1.0",
          "Microsoft-HTTPAPI/2.0"
        ],
        "x-ms-client-request-id": "b8e1253a-728d-add8-79df-1ec748e1c899",
        "x-ms-file-attributes": "Directory",
        "x-ms-file-change-time": "2021-01-21T20:38:50.3358561Z",
        "x-ms-file-creation-time": "2021-01-21T20:38:50.3358561Z",
        "x-ms-file-id": "13835128424026341376",
        "x-ms-file-last-write-time": "2021-01-21T20:38:50.3358561Z",
        "x-ms-file-parent-id": "0",
        "x-ms-file-permission-key": "17860367565182308406*11459378189709739967",
        "x-ms-request-id": "62c72b45-001a-009d-4635-f02878000000",
        "x-ms-request-server-encrypted": "true",
        "x-ms-version": "2020-06-12"
      },
      "ResponseBody": []
    },
    {
      "RequestUri": "https://seanmcccanary3.file.core.windows.net/test-share-a1fbfcb1-df5b-9938-ab36-7b703e2737da/test-directory-c4e8bb12-dc99-cf0b-2291-3ebcf7442535/test-file-75bb3e57-aa1a-1c49-3a37-f71524005f05",
      "RequestMethod": "PUT",
      "RequestHeaders": {
        "Accept": "application/xml",
        "Authorization": "Sanitized",
        "traceparent": "00-3682b686127b7b44937e70afe217fcb8-e1603426e7541b45-00",
        "User-Agent": [
          "azsdk-net-Storage.Files.Shares/12.7.0-alpha.20210121.1",
          "(.NET 5.0.2; Microsoft Windows 10.0.19042)"
        ],
        "x-ms-client-request-id": "31b31dbb-7662-8f45-dbc4-7e557ac38878",
        "x-ms-content-length": "1048576",
        "x-ms-date": "Thu, 21 Jan 2021 20:38:50 GMT",
        "x-ms-file-attributes": "None",
        "x-ms-file-creation-time": "Now",
        "x-ms-file-last-write-time": "Now",
        "x-ms-file-permission": "Inherit",
        "x-ms-return-client-request-id": "true",
        "x-ms-type": "file",
        "x-ms-version": "2020-06-12"
      },
      "RequestBody": null,
      "StatusCode": 201,
      "ResponseHeaders": {
        "Content-Length": "0",
        "Date": "Thu, 21 Jan 2021 20:38:49 GMT",
        "ETag": "\u00220x8D8BE4C8F4D839A\u0022",
        "Last-Modified": "Thu, 21 Jan 2021 20:38:50 GMT",
        "Server": [
          "Windows-Azure-File/1.0",
          "Microsoft-HTTPAPI/2.0"
        ],
        "x-ms-client-request-id": "31b31dbb-7662-8f45-dbc4-7e557ac38878",
        "x-ms-file-attributes": "Archive",
        "x-ms-file-change-time": "2021-01-21T20:38:50.3938970Z",
        "x-ms-file-creation-time": "2021-01-21T20:38:50.3938970Z",
        "x-ms-file-id": "11529285414812647424",
        "x-ms-file-last-write-time": "2021-01-21T20:38:50.3938970Z",
        "x-ms-file-parent-id": "13835128424026341376",
        "x-ms-file-permission-key": "4010187179898695473*11459378189709739967",
        "x-ms-request-id": "62c72b47-001a-009d-4735-f02878000000",
        "x-ms-request-server-encrypted": "true",
        "x-ms-version": "2020-06-12"
      },
      "ResponseBody": []
    },
    {
      "RequestUri": "https://seanmcccanary3.file.core.windows.net/test-share-a1fbfcb1-df5b-9938-ab36-7b703e2737da/test-directory-c4e8bb12-dc99-cf0b-2291-3ebcf7442535/test-file-75bb3e57-aa1a-1c49-3a37-f71524005f05?comp=range",
      "RequestMethod": "PUT",
      "RequestHeaders": {
        "Accept": "application/xml",
        "Authorization": "Sanitized",
        "Content-Length": "1024",
        "Content-Type": "application/octet-stream",
        "traceparent": "00-d9885bd0b9d8d741bc1ab0ac19d721f7-f40fb5ded81a3442-00",
        "User-Agent": [
          "azsdk-net-Storage.Files.Shares/12.7.0-alpha.20210121.1",
          "(.NET 5.0.2; Microsoft Windows 10.0.19042)"
        ],
        "x-ms-client-request-id": "07590bcf-2e4d-2ea3-97f2-f79eee51126c",
        "x-ms-date": "Thu, 21 Jan 2021 20:38:50 GMT",
        "x-ms-range": "bytes=1024-2047",
        "x-ms-return-client-request-id": "true",
        "x-ms-version": "2020-06-12",
        "x-ms-write": "update"
      },
      "RequestBody": "c7cYL7brcXY8vuMmWsps47pNIWVMEeOSHSpO\u002BRC\u002BBK04f4TvqbG5va7YrdZWTilrC3hOcjTJFWLUhhGLnHhmfbo17dtFfToJk2S3dGQMO84A4\u002B2Xb5F5b2oiGiKfLiA2cS8bIGFOJY4\u002BRd/PEaD\u002Bx0pCi7iKzg0pu35wImIXaWVDgAI08Bttsb5fWSqxql3KJFLYXaJnq6Mh8mTi3gIrJtt5i5GdydYv1Nn6K3XjdxEgpf4PPwzD29VfE/62i9O7NDNOOB7MLFp8qIjIbX8tPnpSwjgEG\u002BfPtbC7PbXYeUkGP/dBlD7zU3ijk5aD\u002Bm5VMdSDY8iatxhMf4JuEO\u002Bloy8/wi6I7Ko8X26/YIhQTLtBZgvhVRWAbIff9RW7hUOJ/vBmRDdAzEUqRwNa2leP\u002BzLHLKnjw00ZvlamqfeVgNkrNmGX6giDAZnGtg4RJpEwT/ni9FiZpjqiTIXhmSNOlcYpL6T19xEqQysQHQ0/B5jEdVr9souAkY8m9Z2Comd2dyBH6PbsO1fnt7EtiYgtYkTtHCPJUeI7qZ0UzgJ0qKHDmaXs\u002BB\u002Bh2DoCFfvaUwgH\u002BZNYlIVDrSY9DD5Z12xVcw4Pau/jQGklTETpxjvnYFaVDdRvGxQbf\u002Bt/ruzgRwDNraHsyugYJLkpM0dBWufqVqvow8qY5lf69OoEY5F9RARDGxiZ\u002B5VtfekbRejM2iUElFhA94Q1NcdK8db9FMAnq\u002B9D/T/OUFoVe0bhfaBvLhrF/884PEyADeVQTwq/b2go85n5iNzlNUP9K3w9VLgn2sK7NxTx72\u002Bjwu9ZfQFQVgvduIoGdqU94MmLOhHPQ7gsKXVHAzhUNwMqVsXsjLhCrdRwX5wuIGQdfVdKZbRd0382LFSLCVLTiYCG2yDfUVMRSY08XuMc/ggQKobgCtJPzIJGtl9jtqOCndYcqEVEPSwDOBwmIXSbGi5Le9/M8n\u002BuNg6dmZr0rZLpucENAFbDzOxZ3NG2KKsOqpsxGDvEtqpWbnE2p6ORD4qJPWeyjhrYh6/ychat\u002BA5jju/\u002Bw5VXJQMWtpLkjSVJx81GLOtEWxyBWZCL0kOUqXZj0xi0k0v1MRhjm9eI8/qKqatIZ8siHjPSfWoEy1K/gg0cgboMlDSBUfrT4b9E\u002BWWWASmYS0KqQLTk4RXh8GbFoxnJbHI/fRR3xhXQTz10joMEbsopJzfLcUAFKLMeoGCUDT2me43zVoQVIYQs2vF3cFOR3IKbnHzh/foyOVRhWCa0O0H/zRL2ERdGFAayn5dOjrhfjMPe\u002BXHAxH2SwRwvs8hed56vd6JAmstrVYd1Ll5j46ucActi1kLQPwmVZFD6FmA\u002BVCf5nxYVHvL4c6PpSpUfLt1xkg==",
      "StatusCode": 201,
      "ResponseHeaders": {
        "Content-Length": "0",
        "Content-MD5": "aHbdG2hvxJmj6SIaQUku4w==",
        "Date": "Thu, 21 Jan 2021 20:38:49 GMT",
        "ETag": "\u00220x8D8BE4C8F57BEA5\u0022",
        "Last-Modified": "Thu, 21 Jan 2021 20:38:50 GMT",
        "Server": [
          "Windows-Azure-File/1.0",
          "Microsoft-HTTPAPI/2.0"
        ],
        "x-ms-client-request-id": "07590bcf-2e4d-2ea3-97f2-f79eee51126c",
        "x-ms-request-id": "62c72b48-001a-009d-4835-f02878000000",
        "x-ms-request-server-encrypted": "true",
        "x-ms-version": "2020-06-12"
      },
      "ResponseBody": []
    },
    {
      "RequestUri": "https://seanmcccanary3.file.core.windows.net/test-share-a1fbfcb1-df5b-9938-ab36-7b703e2737da/test-directory-c4e8bb12-dc99-cf0b-2291-3ebcf7442535/test-file-75bb3e57-aa1a-1c49-3a37-f71524005f05?comp=lease",
      "RequestMethod": "PUT",
      "RequestHeaders": {
        "Accept": "application/xml",
        "Authorization": "Sanitized",
        "traceparent": "00-af0f5874d2b36a4294a110dad29bfa62-bd99443e46091843-00",
        "User-Agent": [
          "azsdk-net-Storage.Files.Shares/12.7.0-alpha.20210121.1",
          "(.NET 5.0.2; Microsoft Windows 10.0.19042)"
        ],
        "x-ms-client-request-id": "a02ed91a-8597-d1e8-7f93-2084936efd32",
        "x-ms-date": "Thu, 21 Jan 2021 20:38:50 GMT",
        "x-ms-lease-action": "acquire",
        "x-ms-lease-duration": "-1",
        "x-ms-proposed-lease-id": "be18c8b2-fd98-c68b-e6c8-9a343165252b",
        "x-ms-return-client-request-id": "true",
        "x-ms-version": "2020-06-12"
      },
      "RequestBody": null,
      "StatusCode": 201,
      "ResponseHeaders": {
        "Date": "Thu, 21 Jan 2021 20:38:49 GMT",
        "ETag": "\u00220x8D8BE4C8F57BEA5\u0022",
        "Last-Modified": "Thu, 21 Jan 2021 20:38:50 GMT",
        "Server": [
          "Windows-Azure-File/1.0",
          "Microsoft-HTTPAPI/2.0"
        ],
        "Transfer-Encoding": "chunked",
        "x-ms-client-request-id": "a02ed91a-8597-d1e8-7f93-2084936efd32",
        "x-ms-lease-id": "be18c8b2-fd98-c68b-e6c8-9a343165252b",
<<<<<<< HEAD
        "x-ms-request-id": "c9ef6233-f01a-0012-6637-f3e9eb000000",
        "x-ms-version": "2020-06-12"
=======
        "x-ms-request-id": "62c72b49-001a-009d-4935-f02878000000",
        "x-ms-version": "2020-04-08"
>>>>>>> ac24a13f
      },
      "ResponseBody": []
    },
    {
      "RequestUri": "https://seanmcccanary3.file.core.windows.net/test-share-a1fbfcb1-df5b-9938-ab36-7b703e2737da/test-directory-c4e8bb12-dc99-cf0b-2291-3ebcf7442535/test-file-75bb3e57-aa1a-1c49-3a37-f71524005f05",
      "RequestMethod": "GET",
      "RequestHeaders": {
        "Accept": "application/xml",
        "Authorization": "Sanitized",
        "traceparent": "00-bb737dcd3887944da0fd39fa705729f9-534423faa9048242-00",
        "User-Agent": [
          "azsdk-net-Storage.Files.Shares/12.7.0-alpha.20210121.1",
          "(.NET 5.0.2; Microsoft Windows 10.0.19042)"
        ],
        "x-ms-client-request-id": "581955cc-8436-fa94-15b4-efd65fa7bd07",
        "x-ms-date": "Thu, 21 Jan 2021 20:38:50 GMT",
        "x-ms-range": "bytes=1024-2047",
        "x-ms-range-get-content-md5": "false",
        "x-ms-return-client-request-id": "true",
        "x-ms-version": "2020-06-12"
      },
      "RequestBody": null,
      "StatusCode": 206,
      "ResponseHeaders": {
        "Accept-Ranges": "bytes",
        "Content-Length": "1024",
        "Content-Range": "bytes 1024-2047/1048576",
        "Content-Type": "application/octet-stream",
        "Date": "Thu, 21 Jan 2021 20:38:49 GMT",
        "ETag": "\u00220x8D8BE4C8F57BEA5\u0022",
        "Last-Modified": "Thu, 21 Jan 2021 20:38:50 GMT",
        "Server": [
          "Windows-Azure-File/1.0",
          "Microsoft-HTTPAPI/2.0"
        ],
        "Vary": "Origin",
        "x-ms-client-request-id": "581955cc-8436-fa94-15b4-efd65fa7bd07",
        "x-ms-file-attributes": "Archive",
        "x-ms-file-change-time": "2021-01-21T20:38:50.4609445Z",
        "x-ms-file-creation-time": "2021-01-21T20:38:50.3938970Z",
        "x-ms-file-id": "11529285414812647424",
        "x-ms-file-last-write-time": "2021-01-21T20:38:50.4609445Z",
        "x-ms-file-parent-id": "13835128424026341376",
        "x-ms-file-permission-key": "4010187179898695473*11459378189709739967",
        "x-ms-lease-duration": "infinite",
        "x-ms-lease-state": "leased",
        "x-ms-lease-status": "locked",
        "x-ms-request-id": "62c72b4a-001a-009d-4a35-f02878000000",
        "x-ms-server-encrypted": "true",
        "x-ms-type": "File",
        "x-ms-version": "2020-06-12"
      },
      "ResponseBody": "c7cYL7brcXY8vuMmWsps47pNIWVMEeOSHSpO\u002BRC\u002BBK04f4TvqbG5va7YrdZWTilrC3hOcjTJFWLUhhGLnHhmfbo17dtFfToJk2S3dGQMO84A4\u002B2Xb5F5b2oiGiKfLiA2cS8bIGFOJY4\u002BRd/PEaD\u002Bx0pCi7iKzg0pu35wImIXaWVDgAI08Bttsb5fWSqxql3KJFLYXaJnq6Mh8mTi3gIrJtt5i5GdydYv1Nn6K3XjdxEgpf4PPwzD29VfE/62i9O7NDNOOB7MLFp8qIjIbX8tPnpSwjgEG\u002BfPtbC7PbXYeUkGP/dBlD7zU3ijk5aD\u002Bm5VMdSDY8iatxhMf4JuEO\u002Bloy8/wi6I7Ko8X26/YIhQTLtBZgvhVRWAbIff9RW7hUOJ/vBmRDdAzEUqRwNa2leP\u002BzLHLKnjw00ZvlamqfeVgNkrNmGX6giDAZnGtg4RJpEwT/ni9FiZpjqiTIXhmSNOlcYpL6T19xEqQysQHQ0/B5jEdVr9souAkY8m9Z2Comd2dyBH6PbsO1fnt7EtiYgtYkTtHCPJUeI7qZ0UzgJ0qKHDmaXs\u002BB\u002Bh2DoCFfvaUwgH\u002BZNYlIVDrSY9DD5Z12xVcw4Pau/jQGklTETpxjvnYFaVDdRvGxQbf\u002Bt/ruzgRwDNraHsyugYJLkpM0dBWufqVqvow8qY5lf69OoEY5F9RARDGxiZ\u002B5VtfekbRejM2iUElFhA94Q1NcdK8db9FMAnq\u002B9D/T/OUFoVe0bhfaBvLhrF/884PEyADeVQTwq/b2go85n5iNzlNUP9K3w9VLgn2sK7NxTx72\u002Bjwu9ZfQFQVgvduIoGdqU94MmLOhHPQ7gsKXVHAzhUNwMqVsXsjLhCrdRwX5wuIGQdfVdKZbRd0382LFSLCVLTiYCG2yDfUVMRSY08XuMc/ggQKobgCtJPzIJGtl9jtqOCndYcqEVEPSwDOBwmIXSbGi5Le9/M8n\u002BuNg6dmZr0rZLpucENAFbDzOxZ3NG2KKsOqpsxGDvEtqpWbnE2p6ORD4qJPWeyjhrYh6/ychat\u002BA5jju/\u002Bw5VXJQMWtpLkjSVJx81GLOtEWxyBWZCL0kOUqXZj0xi0k0v1MRhjm9eI8/qKqatIZ8siHjPSfWoEy1K/gg0cgboMlDSBUfrT4b9E\u002BWWWASmYS0KqQLTk4RXh8GbFoxnJbHI/fRR3xhXQTz10joMEbsopJzfLcUAFKLMeoGCUDT2me43zVoQVIYQs2vF3cFOR3IKbnHzh/foyOVRhWCa0O0H/zRL2ERdGFAayn5dOjrhfjMPe\u002BXHAxH2SwRwvs8hed56vd6JAmstrVYd1Ll5j46ucActi1kLQPwmVZFD6FmA\u002BVCf5nxYVHvL4c6PpSpUfLt1xkg=="
    },
    {
      "RequestUri": "https://seanmcccanary3.file.core.windows.net/test-share-a1fbfcb1-df5b-9938-ab36-7b703e2737da?restype=share",
      "RequestMethod": "DELETE",
      "RequestHeaders": {
        "Accept": "application/xml",
        "Authorization": "Sanitized",
        "traceparent": "00-5466cfddb097d44abd00fadd1117ed16-25135daccc9c6743-00",
        "User-Agent": [
          "azsdk-net-Storage.Files.Shares/12.7.0-alpha.20210121.1",
          "(.NET 5.0.2; Microsoft Windows 10.0.19042)"
        ],
        "x-ms-client-request-id": "3eb7d2ca-a555-48fc-3723-dc16b42cd1f6",
        "x-ms-date": "Thu, 21 Jan 2021 20:38:50 GMT",
        "x-ms-delete-snapshots": "include",
        "x-ms-return-client-request-id": "true",
        "x-ms-version": "2020-06-12"
      },
      "RequestBody": null,
      "StatusCode": 202,
      "ResponseHeaders": {
        "Content-Length": "0",
        "Date": "Thu, 21 Jan 2021 20:38:49 GMT",
        "Server": [
          "Windows-Azure-File/1.0",
          "Microsoft-HTTPAPI/2.0"
        ],
        "x-ms-client-request-id": "3eb7d2ca-a555-48fc-3723-dc16b42cd1f6",
<<<<<<< HEAD
        "x-ms-request-id": "c9ef6236-f01a-0012-6837-f3e9eb000000",
        "x-ms-version": "2020-06-12"
=======
        "x-ms-request-id": "62c72b4b-001a-009d-4b35-f02878000000",
        "x-ms-version": "2020-04-08"
>>>>>>> ac24a13f
      },
      "ResponseBody": []
    }
  ],
  "Variables": {
    "RandomSeed": "1937290904",
    "Storage_TestConfigDefault": "ProductionTenant\nseanmcccanary3\nU2FuaXRpemVk\nhttps://seanmcccanary3.blob.core.windows.net\nhttps://seanmcccanary3.file.core.windows.net\nhttps://seanmcccanary3.queue.core.windows.net\nhttps://seanmcccanary3.table.core.windows.net\n\n\n\n\nhttps://seanmcccanary3-secondary.blob.core.windows.net\nhttps://seanmcccanary3-secondary.file.core.windows.net\nhttps://seanmcccanary3-secondary.queue.core.windows.net\nhttps://seanmcccanary3-secondary.table.core.windows.net\n\nSanitized\n\n\nCloud\nBlobEndpoint=https://seanmcccanary3.blob.core.windows.net/;QueueEndpoint=https://seanmcccanary3.queue.core.windows.net/;FileEndpoint=https://seanmcccanary3.file.core.windows.net/;BlobSecondaryEndpoint=https://seanmcccanary3-secondary.blob.core.windows.net/;QueueSecondaryEndpoint=https://seanmcccanary3-secondary.queue.core.windows.net/;FileSecondaryEndpoint=https://seanmcccanary3-secondary.file.core.windows.net/;AccountName=seanmcccanary3;AccountKey=Kg==;\nseanscope1"
  }
}<|MERGE_RESOLUTION|>--- conflicted
+++ resolved
@@ -1,56 +1,51 @@
 {
   "Entries": [
     {
-      "RequestUri": "https://seanmcccanary3.file.core.windows.net/test-share-a1fbfcb1-df5b-9938-ab36-7b703e2737da?restype=share",
-      "RequestMethod": "PUT",
-      "RequestHeaders": {
-        "Accept": "application/xml",
-        "Authorization": "Sanitized",
-        "traceparent": "00-10b413254f45da43b6a861e517b38358-0c215294ab3d1944-00",
-        "User-Agent": [
-          "azsdk-net-Storage.Files.Shares/12.7.0-alpha.20210121.1",
-          "(.NET 5.0.2; Microsoft Windows 10.0.19042)"
-        ],
-        "x-ms-client-request-id": "41ae8489-8659-c09d-de7c-73bb7d0265c2",
-        "x-ms-date": "Thu, 21 Jan 2021 20:38:50 GMT",
-        "x-ms-return-client-request-id": "true",
-        "x-ms-version": "2020-06-12"
-      },
-      "RequestBody": null,
-      "StatusCode": 201,
-      "ResponseHeaders": {
-        "Content-Length": "0",
-        "Date": "Thu, 21 Jan 2021 20:38:49 GMT",
-        "ETag": "\u00220x8D8BE4C8F3AA409\u0022",
-        "Last-Modified": "Thu, 21 Jan 2021 20:38:50 GMT",
-        "Server": [
-          "Windows-Azure-File/1.0",
-          "Microsoft-HTTPAPI/2.0"
-        ],
-        "x-ms-client-request-id": "41ae8489-8659-c09d-de7c-73bb7d0265c2",
-<<<<<<< HEAD
-        "x-ms-request-id": "c9ef622e-f01a-0012-6237-f3e9eb000000",
-        "x-ms-version": "2020-06-12"
-=======
-        "x-ms-request-id": "62c72b42-001a-009d-4535-f02878000000",
-        "x-ms-version": "2020-04-08"
->>>>>>> ac24a13f
-      },
-      "ResponseBody": []
-    },
-    {
-      "RequestUri": "https://seanmcccanary3.file.core.windows.net/test-share-a1fbfcb1-df5b-9938-ab36-7b703e2737da/test-directory-c4e8bb12-dc99-cf0b-2291-3ebcf7442535?restype=directory",
-      "RequestMethod": "PUT",
-      "RequestHeaders": {
-        "Accept": "application/xml",
-        "Authorization": "Sanitized",
-        "traceparent": "00-ceccfb8d5115194e8faf710a60c87a6e-a1ca6618341a344e-00",
-        "User-Agent": [
-          "azsdk-net-Storage.Files.Shares/12.7.0-alpha.20210121.1",
-          "(.NET 5.0.2; Microsoft Windows 10.0.19042)"
-        ],
-        "x-ms-client-request-id": "b8e1253a-728d-add8-79df-1ec748e1c899",
-        "x-ms-date": "Thu, 21 Jan 2021 20:38:50 GMT",
+      "RequestUri": "https://seanmcccanary3.file.core.windows.net/test-share-1cc26059-2e97-080f-54e3-9d42076c97a7?restype=share",
+      "RequestMethod": "PUT",
+      "RequestHeaders": {
+        "Accept": "application/xml",
+        "Authorization": "Sanitized",
+        "traceparent": "00-f191126561d55748a0c261df694af7c8-48c1eaee8230af4e-00",
+        "User-Agent": [
+          "azsdk-net-Storage.Files.Shares/12.7.0-alpha.20210126.1",
+          "(.NET 5.0.2; Microsoft Windows 10.0.19042)"
+        ],
+        "x-ms-client-request-id": "ef8e5d95-3214-eceb-ccc8-267ecf8f452e",
+        "x-ms-date": "Tue, 26 Jan 2021 19:29:46 GMT",
+        "x-ms-return-client-request-id": "true",
+        "x-ms-version": "2020-06-12"
+      },
+      "RequestBody": null,
+      "StatusCode": 201,
+      "ResponseHeaders": {
+        "Content-Length": "0",
+        "Date": "Tue, 26 Jan 2021 19:29:45 GMT",
+        "ETag": "\u00220x8D8C230BCF576E4\u0022",
+        "Last-Modified": "Tue, 26 Jan 2021 19:29:45 GMT",
+        "Server": [
+          "Windows-Azure-File/1.0",
+          "Microsoft-HTTPAPI/2.0"
+        ],
+        "x-ms-client-request-id": "ef8e5d95-3214-eceb-ccc8-267ecf8f452e",
+        "x-ms-request-id": "2f9eb31f-701a-0011-7b19-f44076000000",
+        "x-ms-version": "2020-06-12"
+      },
+      "ResponseBody": []
+    },
+    {
+      "RequestUri": "https://seanmcccanary3.file.core.windows.net/test-share-1cc26059-2e97-080f-54e3-9d42076c97a7/test-directory-b8cfc03e-d405-6efe-bae9-dbf307e763f1?restype=directory",
+      "RequestMethod": "PUT",
+      "RequestHeaders": {
+        "Accept": "application/xml",
+        "Authorization": "Sanitized",
+        "traceparent": "00-d5ebb89b6d1b884389c4be474dabb90f-1b63cc8128c89f42-00",
+        "User-Agent": [
+          "azsdk-net-Storage.Files.Shares/12.7.0-alpha.20210126.1",
+          "(.NET 5.0.2; Microsoft Windows 10.0.19042)"
+        ],
+        "x-ms-client-request-id": "e4e9f85e-7593-c1de-5e20-342b56f7e5e5",
+        "x-ms-date": "Tue, 26 Jan 2021 19:29:46 GMT",
         "x-ms-file-attributes": "None",
         "x-ms-file-creation-time": "Now",
         "x-ms-file-last-write-time": "Now",
@@ -62,41 +57,41 @@
       "StatusCode": 201,
       "ResponseHeaders": {
         "Content-Length": "0",
-        "Date": "Thu, 21 Jan 2021 20:38:49 GMT",
-        "ETag": "\u00220x8D8BE4C8F44A861\u0022",
-        "Last-Modified": "Thu, 21 Jan 2021 20:38:50 GMT",
-        "Server": [
-          "Windows-Azure-File/1.0",
-          "Microsoft-HTTPAPI/2.0"
-        ],
-        "x-ms-client-request-id": "b8e1253a-728d-add8-79df-1ec748e1c899",
+        "Date": "Tue, 26 Jan 2021 19:29:45 GMT",
+        "ETag": "\u00220x8D8C230BCFFC350\u0022",
+        "Last-Modified": "Tue, 26 Jan 2021 19:29:45 GMT",
+        "Server": [
+          "Windows-Azure-File/1.0",
+          "Microsoft-HTTPAPI/2.0"
+        ],
+        "x-ms-client-request-id": "e4e9f85e-7593-c1de-5e20-342b56f7e5e5",
         "x-ms-file-attributes": "Directory",
-        "x-ms-file-change-time": "2021-01-21T20:38:50.3358561Z",
-        "x-ms-file-creation-time": "2021-01-21T20:38:50.3358561Z",
+        "x-ms-file-change-time": "2021-01-26T19:29:45.8022224Z",
+        "x-ms-file-creation-time": "2021-01-26T19:29:45.8022224Z",
         "x-ms-file-id": "13835128424026341376",
-        "x-ms-file-last-write-time": "2021-01-21T20:38:50.3358561Z",
+        "x-ms-file-last-write-time": "2021-01-26T19:29:45.8022224Z",
         "x-ms-file-parent-id": "0",
         "x-ms-file-permission-key": "17860367565182308406*11459378189709739967",
-        "x-ms-request-id": "62c72b45-001a-009d-4635-f02878000000",
+        "x-ms-request-id": "2f9eb322-701a-0011-7c19-f44076000000",
         "x-ms-request-server-encrypted": "true",
         "x-ms-version": "2020-06-12"
       },
       "ResponseBody": []
     },
     {
-      "RequestUri": "https://seanmcccanary3.file.core.windows.net/test-share-a1fbfcb1-df5b-9938-ab36-7b703e2737da/test-directory-c4e8bb12-dc99-cf0b-2291-3ebcf7442535/test-file-75bb3e57-aa1a-1c49-3a37-f71524005f05",
-      "RequestMethod": "PUT",
-      "RequestHeaders": {
-        "Accept": "application/xml",
-        "Authorization": "Sanitized",
-        "traceparent": "00-3682b686127b7b44937e70afe217fcb8-e1603426e7541b45-00",
-        "User-Agent": [
-          "azsdk-net-Storage.Files.Shares/12.7.0-alpha.20210121.1",
-          "(.NET 5.0.2; Microsoft Windows 10.0.19042)"
-        ],
-        "x-ms-client-request-id": "31b31dbb-7662-8f45-dbc4-7e557ac38878",
+      "RequestUri": "https://seanmcccanary3.file.core.windows.net/test-share-1cc26059-2e97-080f-54e3-9d42076c97a7/test-directory-b8cfc03e-d405-6efe-bae9-dbf307e763f1/test-file-15c93465-9be2-9650-2eaf-b4e367d8a893",
+      "RequestMethod": "PUT",
+      "RequestHeaders": {
+        "Accept": "application/xml",
+        "Authorization": "Sanitized",
+        "traceparent": "00-26c79767e56a8e4caafea2de009b25fb-16a0f3156e7adc48-00",
+        "User-Agent": [
+          "azsdk-net-Storage.Files.Shares/12.7.0-alpha.20210126.1",
+          "(.NET 5.0.2; Microsoft Windows 10.0.19042)"
+        ],
+        "x-ms-client-request-id": "90c0873c-f35e-c3ce-a753-b6e3c1fa5985",
         "x-ms-content-length": "1048576",
-        "x-ms-date": "Thu, 21 Jan 2021 20:38:50 GMT",
+        "x-ms-date": "Tue, 26 Jan 2021 19:29:46 GMT",
         "x-ms-file-attributes": "None",
         "x-ms-file-creation-time": "Now",
         "x-ms-file-last-write-time": "Now",
@@ -109,121 +104,116 @@
       "StatusCode": 201,
       "ResponseHeaders": {
         "Content-Length": "0",
-        "Date": "Thu, 21 Jan 2021 20:38:49 GMT",
-        "ETag": "\u00220x8D8BE4C8F4D839A\u0022",
-        "Last-Modified": "Thu, 21 Jan 2021 20:38:50 GMT",
-        "Server": [
-          "Windows-Azure-File/1.0",
-          "Microsoft-HTTPAPI/2.0"
-        ],
-        "x-ms-client-request-id": "31b31dbb-7662-8f45-dbc4-7e557ac38878",
+        "Date": "Tue, 26 Jan 2021 19:29:45 GMT",
+        "ETag": "\u00220x8D8C230BD0C48B9\u0022",
+        "Last-Modified": "Tue, 26 Jan 2021 19:29:45 GMT",
+        "Server": [
+          "Windows-Azure-File/1.0",
+          "Microsoft-HTTPAPI/2.0"
+        ],
+        "x-ms-client-request-id": "90c0873c-f35e-c3ce-a753-b6e3c1fa5985",
         "x-ms-file-attributes": "Archive",
-        "x-ms-file-change-time": "2021-01-21T20:38:50.3938970Z",
-        "x-ms-file-creation-time": "2021-01-21T20:38:50.3938970Z",
+        "x-ms-file-change-time": "2021-01-26T19:29:45.8842809Z",
+        "x-ms-file-creation-time": "2021-01-26T19:29:45.8842809Z",
         "x-ms-file-id": "11529285414812647424",
-        "x-ms-file-last-write-time": "2021-01-21T20:38:50.3938970Z",
+        "x-ms-file-last-write-time": "2021-01-26T19:29:45.8842809Z",
         "x-ms-file-parent-id": "13835128424026341376",
         "x-ms-file-permission-key": "4010187179898695473*11459378189709739967",
-        "x-ms-request-id": "62c72b47-001a-009d-4735-f02878000000",
+        "x-ms-request-id": "2f9eb324-701a-0011-7d19-f44076000000",
         "x-ms-request-server-encrypted": "true",
         "x-ms-version": "2020-06-12"
       },
       "ResponseBody": []
     },
     {
-      "RequestUri": "https://seanmcccanary3.file.core.windows.net/test-share-a1fbfcb1-df5b-9938-ab36-7b703e2737da/test-directory-c4e8bb12-dc99-cf0b-2291-3ebcf7442535/test-file-75bb3e57-aa1a-1c49-3a37-f71524005f05?comp=range",
+      "RequestUri": "https://seanmcccanary3.file.core.windows.net/test-share-1cc26059-2e97-080f-54e3-9d42076c97a7/test-directory-b8cfc03e-d405-6efe-bae9-dbf307e763f1/test-file-15c93465-9be2-9650-2eaf-b4e367d8a893?comp=range",
       "RequestMethod": "PUT",
       "RequestHeaders": {
         "Accept": "application/xml",
         "Authorization": "Sanitized",
         "Content-Length": "1024",
         "Content-Type": "application/octet-stream",
-        "traceparent": "00-d9885bd0b9d8d741bc1ab0ac19d721f7-f40fb5ded81a3442-00",
-        "User-Agent": [
-          "azsdk-net-Storage.Files.Shares/12.7.0-alpha.20210121.1",
-          "(.NET 5.0.2; Microsoft Windows 10.0.19042)"
-        ],
-        "x-ms-client-request-id": "07590bcf-2e4d-2ea3-97f2-f79eee51126c",
-        "x-ms-date": "Thu, 21 Jan 2021 20:38:50 GMT",
+        "traceparent": "00-265dcd1f149c264890b38a0295ca252a-31617e63dbbfa54d-00",
+        "User-Agent": [
+          "azsdk-net-Storage.Files.Shares/12.7.0-alpha.20210126.1",
+          "(.NET 5.0.2; Microsoft Windows 10.0.19042)"
+        ],
+        "x-ms-client-request-id": "e0a7a8e6-1718-eb35-5cd1-68aac77a7ee1",
+        "x-ms-date": "Tue, 26 Jan 2021 19:29:46 GMT",
         "x-ms-range": "bytes=1024-2047",
         "x-ms-return-client-request-id": "true",
         "x-ms-version": "2020-06-12",
         "x-ms-write": "update"
       },
-      "RequestBody": "c7cYL7brcXY8vuMmWsps47pNIWVMEeOSHSpO\u002BRC\u002BBK04f4TvqbG5va7YrdZWTilrC3hOcjTJFWLUhhGLnHhmfbo17dtFfToJk2S3dGQMO84A4\u002B2Xb5F5b2oiGiKfLiA2cS8bIGFOJY4\u002BRd/PEaD\u002Bx0pCi7iKzg0pu35wImIXaWVDgAI08Bttsb5fWSqxql3KJFLYXaJnq6Mh8mTi3gIrJtt5i5GdydYv1Nn6K3XjdxEgpf4PPwzD29VfE/62i9O7NDNOOB7MLFp8qIjIbX8tPnpSwjgEG\u002BfPtbC7PbXYeUkGP/dBlD7zU3ijk5aD\u002Bm5VMdSDY8iatxhMf4JuEO\u002Bloy8/wi6I7Ko8X26/YIhQTLtBZgvhVRWAbIff9RW7hUOJ/vBmRDdAzEUqRwNa2leP\u002BzLHLKnjw00ZvlamqfeVgNkrNmGX6giDAZnGtg4RJpEwT/ni9FiZpjqiTIXhmSNOlcYpL6T19xEqQysQHQ0/B5jEdVr9souAkY8m9Z2Comd2dyBH6PbsO1fnt7EtiYgtYkTtHCPJUeI7qZ0UzgJ0qKHDmaXs\u002BB\u002Bh2DoCFfvaUwgH\u002BZNYlIVDrSY9DD5Z12xVcw4Pau/jQGklTETpxjvnYFaVDdRvGxQbf\u002Bt/ruzgRwDNraHsyugYJLkpM0dBWufqVqvow8qY5lf69OoEY5F9RARDGxiZ\u002B5VtfekbRejM2iUElFhA94Q1NcdK8db9FMAnq\u002B9D/T/OUFoVe0bhfaBvLhrF/884PEyADeVQTwq/b2go85n5iNzlNUP9K3w9VLgn2sK7NxTx72\u002Bjwu9ZfQFQVgvduIoGdqU94MmLOhHPQ7gsKXVHAzhUNwMqVsXsjLhCrdRwX5wuIGQdfVdKZbRd0382LFSLCVLTiYCG2yDfUVMRSY08XuMc/ggQKobgCtJPzIJGtl9jtqOCndYcqEVEPSwDOBwmIXSbGi5Le9/M8n\u002BuNg6dmZr0rZLpucENAFbDzOxZ3NG2KKsOqpsxGDvEtqpWbnE2p6ORD4qJPWeyjhrYh6/ychat\u002BA5jju/\u002Bw5VXJQMWtpLkjSVJx81GLOtEWxyBWZCL0kOUqXZj0xi0k0v1MRhjm9eI8/qKqatIZ8siHjPSfWoEy1K/gg0cgboMlDSBUfrT4b9E\u002BWWWASmYS0KqQLTk4RXh8GbFoxnJbHI/fRR3xhXQTz10joMEbsopJzfLcUAFKLMeoGCUDT2me43zVoQVIYQs2vF3cFOR3IKbnHzh/foyOVRhWCa0O0H/zRL2ERdGFAayn5dOjrhfjMPe\u002BXHAxH2SwRwvs8hed56vd6JAmstrVYd1Ll5j46ucActi1kLQPwmVZFD6FmA\u002BVCf5nxYVHvL4c6PpSpUfLt1xkg==",
-      "StatusCode": 201,
-      "ResponseHeaders": {
-        "Content-Length": "0",
-        "Content-MD5": "aHbdG2hvxJmj6SIaQUku4w==",
-        "Date": "Thu, 21 Jan 2021 20:38:49 GMT",
-        "ETag": "\u00220x8D8BE4C8F57BEA5\u0022",
-        "Last-Modified": "Thu, 21 Jan 2021 20:38:50 GMT",
-        "Server": [
-          "Windows-Azure-File/1.0",
-          "Microsoft-HTTPAPI/2.0"
-        ],
-        "x-ms-client-request-id": "07590bcf-2e4d-2ea3-97f2-f79eee51126c",
-        "x-ms-request-id": "62c72b48-001a-009d-4835-f02878000000",
+      "RequestBody": "tM9zAxPyk0rulThIFH62O2AQwHp98ef7oYKAcW\u002Bwa\u002BIlaI4qFCJvqMu1htw71jL4k1vN0/0VJMPnd2GQciLbPipWI6zwjCY9oReuyGoLwMtPh94U4pjkD0TLQp3B3zap2Uiy5LKGBwY0jzHmZ1tY3LeVQOpDx1uRcRNnJUmJfMHhBO4iWNsZyYDX31Nm/qjocmbmLJ9MZhLtIHOeHuK9qxJvBWJtNYPbfHdqa\u002BcHK3Nrf7Lio1AilJ7bNThneqqdGjRB9vlFezzjCrAo4vor5fUAM58v2gjCTXDDkQBLdALMzFGzxjR5JQN1/5ig\u002BrKksE9DZ0YKbT8sfqmIguk8mJauWxaoeB/Ahg2buttvIlK\u002BH\u002BGwBwy7wl4Sh0eL8aMZOWcC8p\u002Bc/DgwguA5brNkvFxWymMIi5CJ8pm3lfHXNZVqgoFzbTCzIiKogIUrgVOqrsrrNCdAEK3XeP8F5GZGWE1Lz\u002Bwy8E8ro6dAXwsKXXBFDOcm7ABuKXHTnPQxrT68Yic34LJneL57v5F/ALGhzBqOwNd\u002BH2xN3KV7XlNa\u002BvVpg/3k0n2\u002B3pQpqyxu7inAMs/Zou1mPUK66gMN6xlqIMScFXyzvfqd0OFDVXQ/3\u002B58uyyDgFgIA0W7Keh5sPJ6voto0disDHXVPNILI\u002BjNewsVkTDt5p9slBI295MRIx/uyJbo1w0Vz663rkSF/OBd7a7cZB/CjNjs\u002Bz3GdRXhwxmzHFpR5aP9/8GBNjha55gy2QnkNL7/LDy\u002B/NvQT1mZ1eor0t\u002BGDAgK32RdQFWfkRSkk5wL/I9as\u002B8dkujILLBo6GFOLxS4rMwB2VVaoezmH2vGK7u8jtlb0B7vaHogQrKz9Vf0UWEA7ObQCiI5ABEDN3N8AQH0q1qH81/1yERR4JejpqyU8c0Kxj/U7IO2IdAN6zEHo0Gxvkr9bF4CCiSifimLllplb0WlcjrCIL7W0dGO6NwSSjxV8edhloRvCLwbMm1aK4t2qHzsYTEG756MJpuMcyJHjzTsNaRyBNnANml\u002Bp\u002B5Re6ZGGD9gJugLTwJI1W/p4pSa06I5bvXmA6SjKyvHiEewO6v1Rlvi52lL4eahKi9p1lPV49NLFw2wXxSbvfq9Q8a6l5rE85w5uOw47YwORNl1OVTY8qR0ZCOdReZGRilujZ4g5pKUpOO2myvmEimBoRo7JoOl5VAhRjJ2J66283LCyl/u7l5G4JVxIVZ5jVH5G6PLCx\u002BmyKhN/qBfHnw0AKi5JEjKkrK89EbtNMP5qLjgfQsL6\u002BhSGwG3ofC95sIYPSGuwGkJL4nwDhbYuZTkU1XnfqBxKRTAZghGEvHC/g2E1feiS\u002BhP106CGtzRemJt0k2b1mghpxMM7Q==",
+      "StatusCode": 201,
+      "ResponseHeaders": {
+        "Content-Length": "0",
+        "Content-MD5": "vmrTQS4dG9TkbzGsDfQa8Q==",
+        "Date": "Tue, 26 Jan 2021 19:29:45 GMT",
+        "ETag": "\u00220x8D8C230BD180AB0\u0022",
+        "Last-Modified": "Tue, 26 Jan 2021 19:29:45 GMT",
+        "Server": [
+          "Windows-Azure-File/1.0",
+          "Microsoft-HTTPAPI/2.0"
+        ],
+        "x-ms-client-request-id": "e0a7a8e6-1718-eb35-5cd1-68aac77a7ee1",
+        "x-ms-request-id": "2f9eb325-701a-0011-7e19-f44076000000",
         "x-ms-request-server-encrypted": "true",
         "x-ms-version": "2020-06-12"
       },
       "ResponseBody": []
     },
     {
-      "RequestUri": "https://seanmcccanary3.file.core.windows.net/test-share-a1fbfcb1-df5b-9938-ab36-7b703e2737da/test-directory-c4e8bb12-dc99-cf0b-2291-3ebcf7442535/test-file-75bb3e57-aa1a-1c49-3a37-f71524005f05?comp=lease",
-      "RequestMethod": "PUT",
-      "RequestHeaders": {
-        "Accept": "application/xml",
-        "Authorization": "Sanitized",
-        "traceparent": "00-af0f5874d2b36a4294a110dad29bfa62-bd99443e46091843-00",
-        "User-Agent": [
-          "azsdk-net-Storage.Files.Shares/12.7.0-alpha.20210121.1",
-          "(.NET 5.0.2; Microsoft Windows 10.0.19042)"
-        ],
-        "x-ms-client-request-id": "a02ed91a-8597-d1e8-7f93-2084936efd32",
-        "x-ms-date": "Thu, 21 Jan 2021 20:38:50 GMT",
+      "RequestUri": "https://seanmcccanary3.file.core.windows.net/test-share-1cc26059-2e97-080f-54e3-9d42076c97a7/test-directory-b8cfc03e-d405-6efe-bae9-dbf307e763f1/test-file-15c93465-9be2-9650-2eaf-b4e367d8a893?comp=lease",
+      "RequestMethod": "PUT",
+      "RequestHeaders": {
+        "Accept": "application/xml",
+        "Authorization": "Sanitized",
+        "traceparent": "00-96be8e3262c527458acf2c381e1a1bf3-4537849f2c9b2046-00",
+        "User-Agent": [
+          "azsdk-net-Storage.Files.Shares/12.7.0-alpha.20210126.1",
+          "(.NET 5.0.2; Microsoft Windows 10.0.19042)"
+        ],
+        "x-ms-client-request-id": "8a65580a-504e-48ac-0040-41405d603185",
+        "x-ms-date": "Tue, 26 Jan 2021 19:29:46 GMT",
         "x-ms-lease-action": "acquire",
         "x-ms-lease-duration": "-1",
-        "x-ms-proposed-lease-id": "be18c8b2-fd98-c68b-e6c8-9a343165252b",
-        "x-ms-return-client-request-id": "true",
-        "x-ms-version": "2020-06-12"
-      },
-      "RequestBody": null,
-      "StatusCode": 201,
-      "ResponseHeaders": {
-        "Date": "Thu, 21 Jan 2021 20:38:49 GMT",
-        "ETag": "\u00220x8D8BE4C8F57BEA5\u0022",
-        "Last-Modified": "Thu, 21 Jan 2021 20:38:50 GMT",
+        "x-ms-proposed-lease-id": "d244c591-9d1a-67a8-9fd8-bad5b9d77313",
+        "x-ms-return-client-request-id": "true",
+        "x-ms-version": "2020-06-12"
+      },
+      "RequestBody": null,
+      "StatusCode": 201,
+      "ResponseHeaders": {
+        "Date": "Tue, 26 Jan 2021 19:29:45 GMT",
+        "ETag": "\u00220x8D8C230BD180AB0\u0022",
+        "Last-Modified": "Tue, 26 Jan 2021 19:29:45 GMT",
         "Server": [
           "Windows-Azure-File/1.0",
           "Microsoft-HTTPAPI/2.0"
         ],
         "Transfer-Encoding": "chunked",
-        "x-ms-client-request-id": "a02ed91a-8597-d1e8-7f93-2084936efd32",
-        "x-ms-lease-id": "be18c8b2-fd98-c68b-e6c8-9a343165252b",
-<<<<<<< HEAD
-        "x-ms-request-id": "c9ef6233-f01a-0012-6637-f3e9eb000000",
-        "x-ms-version": "2020-06-12"
-=======
-        "x-ms-request-id": "62c72b49-001a-009d-4935-f02878000000",
-        "x-ms-version": "2020-04-08"
->>>>>>> ac24a13f
-      },
-      "ResponseBody": []
-    },
-    {
-      "RequestUri": "https://seanmcccanary3.file.core.windows.net/test-share-a1fbfcb1-df5b-9938-ab36-7b703e2737da/test-directory-c4e8bb12-dc99-cf0b-2291-3ebcf7442535/test-file-75bb3e57-aa1a-1c49-3a37-f71524005f05",
+        "x-ms-client-request-id": "8a65580a-504e-48ac-0040-41405d603185",
+        "x-ms-lease-id": "d244c591-9d1a-67a8-9fd8-bad5b9d77313",
+        "x-ms-request-id": "2f9eb326-701a-0011-7f19-f44076000000",
+        "x-ms-version": "2020-06-12"
+      },
+      "ResponseBody": []
+    },
+    {
+      "RequestUri": "https://seanmcccanary3.file.core.windows.net/test-share-1cc26059-2e97-080f-54e3-9d42076c97a7/test-directory-b8cfc03e-d405-6efe-bae9-dbf307e763f1/test-file-15c93465-9be2-9650-2eaf-b4e367d8a893",
       "RequestMethod": "GET",
       "RequestHeaders": {
         "Accept": "application/xml",
         "Authorization": "Sanitized",
-        "traceparent": "00-bb737dcd3887944da0fd39fa705729f9-534423faa9048242-00",
-        "User-Agent": [
-          "azsdk-net-Storage.Files.Shares/12.7.0-alpha.20210121.1",
-          "(.NET 5.0.2; Microsoft Windows 10.0.19042)"
-        ],
-        "x-ms-client-request-id": "581955cc-8436-fa94-15b4-efd65fa7bd07",
-        "x-ms-date": "Thu, 21 Jan 2021 20:38:50 GMT",
+        "traceparent": "00-c0a72b3f05687444a461b27607f58196-2612f9ea090f6b44-00",
+        "User-Agent": [
+          "azsdk-net-Storage.Files.Shares/12.7.0-alpha.20210126.1",
+          "(.NET 5.0.2; Microsoft Windows 10.0.19042)"
+        ],
+        "x-ms-client-request-id": "61cb5eb8-e871-dfc4-42b4-1813372c040b",
+        "x-ms-date": "Tue, 26 Jan 2021 19:29:46 GMT",
         "x-ms-range": "bytes=1024-2047",
         "x-ms-range-get-content-md5": "false",
         "x-ms-return-client-request-id": "true",
@@ -236,45 +226,45 @@
         "Content-Length": "1024",
         "Content-Range": "bytes 1024-2047/1048576",
         "Content-Type": "application/octet-stream",
-        "Date": "Thu, 21 Jan 2021 20:38:49 GMT",
-        "ETag": "\u00220x8D8BE4C8F57BEA5\u0022",
-        "Last-Modified": "Thu, 21 Jan 2021 20:38:50 GMT",
+        "Date": "Tue, 26 Jan 2021 19:29:45 GMT",
+        "ETag": "\u00220x8D8C230BD180AB0\u0022",
+        "Last-Modified": "Tue, 26 Jan 2021 19:29:45 GMT",
         "Server": [
           "Windows-Azure-File/1.0",
           "Microsoft-HTTPAPI/2.0"
         ],
         "Vary": "Origin",
-        "x-ms-client-request-id": "581955cc-8436-fa94-15b4-efd65fa7bd07",
+        "x-ms-client-request-id": "61cb5eb8-e871-dfc4-42b4-1813372c040b",
         "x-ms-file-attributes": "Archive",
-        "x-ms-file-change-time": "2021-01-21T20:38:50.4609445Z",
-        "x-ms-file-creation-time": "2021-01-21T20:38:50.3938970Z",
+        "x-ms-file-change-time": "2021-01-26T19:29:45.9613360Z",
+        "x-ms-file-creation-time": "2021-01-26T19:29:45.8842809Z",
         "x-ms-file-id": "11529285414812647424",
-        "x-ms-file-last-write-time": "2021-01-21T20:38:50.4609445Z",
+        "x-ms-file-last-write-time": "2021-01-26T19:29:45.9613360Z",
         "x-ms-file-parent-id": "13835128424026341376",
         "x-ms-file-permission-key": "4010187179898695473*11459378189709739967",
         "x-ms-lease-duration": "infinite",
         "x-ms-lease-state": "leased",
         "x-ms-lease-status": "locked",
-        "x-ms-request-id": "62c72b4a-001a-009d-4a35-f02878000000",
+        "x-ms-request-id": "2f9eb327-701a-0011-8019-f44076000000",
         "x-ms-server-encrypted": "true",
         "x-ms-type": "File",
         "x-ms-version": "2020-06-12"
       },
-      "ResponseBody": "c7cYL7brcXY8vuMmWsps47pNIWVMEeOSHSpO\u002BRC\u002BBK04f4TvqbG5va7YrdZWTilrC3hOcjTJFWLUhhGLnHhmfbo17dtFfToJk2S3dGQMO84A4\u002B2Xb5F5b2oiGiKfLiA2cS8bIGFOJY4\u002BRd/PEaD\u002Bx0pCi7iKzg0pu35wImIXaWVDgAI08Bttsb5fWSqxql3KJFLYXaJnq6Mh8mTi3gIrJtt5i5GdydYv1Nn6K3XjdxEgpf4PPwzD29VfE/62i9O7NDNOOB7MLFp8qIjIbX8tPnpSwjgEG\u002BfPtbC7PbXYeUkGP/dBlD7zU3ijk5aD\u002Bm5VMdSDY8iatxhMf4JuEO\u002Bloy8/wi6I7Ko8X26/YIhQTLtBZgvhVRWAbIff9RW7hUOJ/vBmRDdAzEUqRwNa2leP\u002BzLHLKnjw00ZvlamqfeVgNkrNmGX6giDAZnGtg4RJpEwT/ni9FiZpjqiTIXhmSNOlcYpL6T19xEqQysQHQ0/B5jEdVr9souAkY8m9Z2Comd2dyBH6PbsO1fnt7EtiYgtYkTtHCPJUeI7qZ0UzgJ0qKHDmaXs\u002BB\u002Bh2DoCFfvaUwgH\u002BZNYlIVDrSY9DD5Z12xVcw4Pau/jQGklTETpxjvnYFaVDdRvGxQbf\u002Bt/ruzgRwDNraHsyugYJLkpM0dBWufqVqvow8qY5lf69OoEY5F9RARDGxiZ\u002B5VtfekbRejM2iUElFhA94Q1NcdK8db9FMAnq\u002B9D/T/OUFoVe0bhfaBvLhrF/884PEyADeVQTwq/b2go85n5iNzlNUP9K3w9VLgn2sK7NxTx72\u002Bjwu9ZfQFQVgvduIoGdqU94MmLOhHPQ7gsKXVHAzhUNwMqVsXsjLhCrdRwX5wuIGQdfVdKZbRd0382LFSLCVLTiYCG2yDfUVMRSY08XuMc/ggQKobgCtJPzIJGtl9jtqOCndYcqEVEPSwDOBwmIXSbGi5Le9/M8n\u002BuNg6dmZr0rZLpucENAFbDzOxZ3NG2KKsOqpsxGDvEtqpWbnE2p6ORD4qJPWeyjhrYh6/ychat\u002BA5jju/\u002Bw5VXJQMWtpLkjSVJx81GLOtEWxyBWZCL0kOUqXZj0xi0k0v1MRhjm9eI8/qKqatIZ8siHjPSfWoEy1K/gg0cgboMlDSBUfrT4b9E\u002BWWWASmYS0KqQLTk4RXh8GbFoxnJbHI/fRR3xhXQTz10joMEbsopJzfLcUAFKLMeoGCUDT2me43zVoQVIYQs2vF3cFOR3IKbnHzh/foyOVRhWCa0O0H/zRL2ERdGFAayn5dOjrhfjMPe\u002BXHAxH2SwRwvs8hed56vd6JAmstrVYd1Ll5j46ucActi1kLQPwmVZFD6FmA\u002BVCf5nxYVHvL4c6PpSpUfLt1xkg=="
-    },
-    {
-      "RequestUri": "https://seanmcccanary3.file.core.windows.net/test-share-a1fbfcb1-df5b-9938-ab36-7b703e2737da?restype=share",
+      "ResponseBody": "tM9zAxPyk0rulThIFH62O2AQwHp98ef7oYKAcW\u002Bwa\u002BIlaI4qFCJvqMu1htw71jL4k1vN0/0VJMPnd2GQciLbPipWI6zwjCY9oReuyGoLwMtPh94U4pjkD0TLQp3B3zap2Uiy5LKGBwY0jzHmZ1tY3LeVQOpDx1uRcRNnJUmJfMHhBO4iWNsZyYDX31Nm/qjocmbmLJ9MZhLtIHOeHuK9qxJvBWJtNYPbfHdqa\u002BcHK3Nrf7Lio1AilJ7bNThneqqdGjRB9vlFezzjCrAo4vor5fUAM58v2gjCTXDDkQBLdALMzFGzxjR5JQN1/5ig\u002BrKksE9DZ0YKbT8sfqmIguk8mJauWxaoeB/Ahg2buttvIlK\u002BH\u002BGwBwy7wl4Sh0eL8aMZOWcC8p\u002Bc/DgwguA5brNkvFxWymMIi5CJ8pm3lfHXNZVqgoFzbTCzIiKogIUrgVOqrsrrNCdAEK3XeP8F5GZGWE1Lz\u002Bwy8E8ro6dAXwsKXXBFDOcm7ABuKXHTnPQxrT68Yic34LJneL57v5F/ALGhzBqOwNd\u002BH2xN3KV7XlNa\u002BvVpg/3k0n2\u002B3pQpqyxu7inAMs/Zou1mPUK66gMN6xlqIMScFXyzvfqd0OFDVXQ/3\u002B58uyyDgFgIA0W7Keh5sPJ6voto0disDHXVPNILI\u002BjNewsVkTDt5p9slBI295MRIx/uyJbo1w0Vz663rkSF/OBd7a7cZB/CjNjs\u002Bz3GdRXhwxmzHFpR5aP9/8GBNjha55gy2QnkNL7/LDy\u002B/NvQT1mZ1eor0t\u002BGDAgK32RdQFWfkRSkk5wL/I9as\u002B8dkujILLBo6GFOLxS4rMwB2VVaoezmH2vGK7u8jtlb0B7vaHogQrKz9Vf0UWEA7ObQCiI5ABEDN3N8AQH0q1qH81/1yERR4JejpqyU8c0Kxj/U7IO2IdAN6zEHo0Gxvkr9bF4CCiSifimLllplb0WlcjrCIL7W0dGO6NwSSjxV8edhloRvCLwbMm1aK4t2qHzsYTEG756MJpuMcyJHjzTsNaRyBNnANml\u002Bp\u002B5Re6ZGGD9gJugLTwJI1W/p4pSa06I5bvXmA6SjKyvHiEewO6v1Rlvi52lL4eahKi9p1lPV49NLFw2wXxSbvfq9Q8a6l5rE85w5uOw47YwORNl1OVTY8qR0ZCOdReZGRilujZ4g5pKUpOO2myvmEimBoRo7JoOl5VAhRjJ2J66283LCyl/u7l5G4JVxIVZ5jVH5G6PLCx\u002BmyKhN/qBfHnw0AKi5JEjKkrK89EbtNMP5qLjgfQsL6\u002BhSGwG3ofC95sIYPSGuwGkJL4nwDhbYuZTkU1XnfqBxKRTAZghGEvHC/g2E1feiS\u002BhP106CGtzRemJt0k2b1mghpxMM7Q=="
+    },
+    {
+      "RequestUri": "https://seanmcccanary3.file.core.windows.net/test-share-1cc26059-2e97-080f-54e3-9d42076c97a7?restype=share",
       "RequestMethod": "DELETE",
       "RequestHeaders": {
         "Accept": "application/xml",
         "Authorization": "Sanitized",
-        "traceparent": "00-5466cfddb097d44abd00fadd1117ed16-25135daccc9c6743-00",
-        "User-Agent": [
-          "azsdk-net-Storage.Files.Shares/12.7.0-alpha.20210121.1",
-          "(.NET 5.0.2; Microsoft Windows 10.0.19042)"
-        ],
-        "x-ms-client-request-id": "3eb7d2ca-a555-48fc-3723-dc16b42cd1f6",
-        "x-ms-date": "Thu, 21 Jan 2021 20:38:50 GMT",
+        "traceparent": "00-711b3b8e3160614584ef248914508a55-d61dcd0864a0ea4f-00",
+        "User-Agent": [
+          "azsdk-net-Storage.Files.Shares/12.7.0-alpha.20210126.1",
+          "(.NET 5.0.2; Microsoft Windows 10.0.19042)"
+        ],
+        "x-ms-client-request-id": "fe87dd46-d095-7513-8f9a-95c94e7ae12b",
+        "x-ms-date": "Tue, 26 Jan 2021 19:29:46 GMT",
         "x-ms-delete-snapshots": "include",
         "x-ms-return-client-request-id": "true",
         "x-ms-version": "2020-06-12"
@@ -283,25 +273,20 @@
       "StatusCode": 202,
       "ResponseHeaders": {
         "Content-Length": "0",
-        "Date": "Thu, 21 Jan 2021 20:38:49 GMT",
-        "Server": [
-          "Windows-Azure-File/1.0",
-          "Microsoft-HTTPAPI/2.0"
-        ],
-        "x-ms-client-request-id": "3eb7d2ca-a555-48fc-3723-dc16b42cd1f6",
-<<<<<<< HEAD
-        "x-ms-request-id": "c9ef6236-f01a-0012-6837-f3e9eb000000",
-        "x-ms-version": "2020-06-12"
-=======
-        "x-ms-request-id": "62c72b4b-001a-009d-4b35-f02878000000",
-        "x-ms-version": "2020-04-08"
->>>>>>> ac24a13f
+        "Date": "Tue, 26 Jan 2021 19:29:45 GMT",
+        "Server": [
+          "Windows-Azure-File/1.0",
+          "Microsoft-HTTPAPI/2.0"
+        ],
+        "x-ms-client-request-id": "fe87dd46-d095-7513-8f9a-95c94e7ae12b",
+        "x-ms-request-id": "2f9eb328-701a-0011-0119-f44076000000",
+        "x-ms-version": "2020-06-12"
       },
       "ResponseBody": []
     }
   ],
   "Variables": {
-    "RandomSeed": "1937290904",
+    "RandomSeed": "1792768636",
     "Storage_TestConfigDefault": "ProductionTenant\nseanmcccanary3\nU2FuaXRpemVk\nhttps://seanmcccanary3.blob.core.windows.net\nhttps://seanmcccanary3.file.core.windows.net\nhttps://seanmcccanary3.queue.core.windows.net\nhttps://seanmcccanary3.table.core.windows.net\n\n\n\n\nhttps://seanmcccanary3-secondary.blob.core.windows.net\nhttps://seanmcccanary3-secondary.file.core.windows.net\nhttps://seanmcccanary3-secondary.queue.core.windows.net\nhttps://seanmcccanary3-secondary.table.core.windows.net\n\nSanitized\n\n\nCloud\nBlobEndpoint=https://seanmcccanary3.blob.core.windows.net/;QueueEndpoint=https://seanmcccanary3.queue.core.windows.net/;FileEndpoint=https://seanmcccanary3.file.core.windows.net/;BlobSecondaryEndpoint=https://seanmcccanary3-secondary.blob.core.windows.net/;QueueSecondaryEndpoint=https://seanmcccanary3-secondary.queue.core.windows.net/;FileSecondaryEndpoint=https://seanmcccanary3-secondary.file.core.windows.net/;AccountName=seanmcccanary3;AccountKey=Kg==;\nseanscope1"
   }
 }