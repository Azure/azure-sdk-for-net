--- conflicted
+++ resolved
@@ -1,56 +1,51 @@
-{
+﻿{
   "Entries": [
     {
-      "RequestUri": "http://seanmcccanary3.file.core.windows.net/test-share-1cc26059-2e97-080f-54e3-9d42076c97a7?restype=share",
-      "RequestMethod": "PUT",
-      "RequestHeaders": {
-        "Accept": "application/xml",
-        "Authorization": "Sanitized",
-        "traceparent": "00-2f1c8672b5b0b941af2a528d0662b99d-2ee741a46107884f-00",
-        "User-Agent": [
-          "azsdk-net-Storage.Files.Shares/12.8.0-alpha.20210820.1",
-          "(.NET Core 3.1.18; Microsoft Windows 10.0.19043)"
+      "RequestUri": "https://seanmcccanary3.file.core.windows.net/test-share-1cc26059-2e97-080f-54e3-9d42076c97a7?restype=share",
+      "RequestMethod": "PUT",
+      "RequestHeaders": {
+        "Accept": "application/xml",
+        "Authorization": "Sanitized",
+        "traceparent": "00-f191126561d55748a0c261df694af7c8-48c1eaee8230af4e-00",
+        "User-Agent": [
+          "azsdk-net-Storage.Files.Shares/12.7.0-alpha.20210126.1",
+          "(.NET 5.0.2; Microsoft Windows 10.0.19042)"
         ],
         "x-ms-client-request-id": "ef8e5d95-3214-eceb-ccc8-267ecf8f452e",
-        "x-ms-date": "Mon, 23 Aug 2021 18:36:17 GMT",
-        "x-ms-return-client-request-id": "true",
-        "x-ms-version": "2020-12-06"
-      },
-      "RequestBody": null,
-      "StatusCode": 201,
-      "ResponseHeaders": {
-        "Content-Length": "0",
-        "Date": "Mon, 23 Aug 2021 18:36:16 GMT",
-        "ETag": "\u00220x8D96664E4C6F872\u0022",
-        "Last-Modified": "Mon, 23 Aug 2021 18:36:17 GMT",
+        "x-ms-date": "Tue, 26 Jan 2021 19:29:46 GMT",
+        "x-ms-return-client-request-id": "true",
+        "x-ms-version": "2020-12-06"
+      },
+      "RequestBody": null,
+      "StatusCode": 201,
+      "ResponseHeaders": {
+        "Content-Length": "0",
+        "Date": "Tue, 26 Jan 2021 19:29:45 GMT",
+        "ETag": "\"0x8D8C230BCF576E4\"",
+        "Last-Modified": "Tue, 26 Jan 2021 19:29:45 GMT",
         "Server": [
           "Windows-Azure-File/1.0",
           "Microsoft-HTTPAPI/2.0"
         ],
         "x-ms-client-request-id": "ef8e5d95-3214-eceb-ccc8-267ecf8f452e",
-<<<<<<< HEAD
-        "x-ms-request-id": "d25c3661-b01a-0088-684d-983fcb000000",
-        "x-ms-version": "2020-10-02"
-=======
         "x-ms-request-id": "2f9eb31f-701a-0011-7b19-f44076000000",
         "x-ms-version": "2020-12-06"
->>>>>>> 76e66c80
-      },
-      "ResponseBody": []
-    },
-    {
-      "RequestUri": "http://seanmcccanary3.file.core.windows.net/test-share-1cc26059-2e97-080f-54e3-9d42076c97a7/test-directory-b8cfc03e-d405-6efe-bae9-dbf307e763f1?restype=directory",
-      "RequestMethod": "PUT",
-      "RequestHeaders": {
-        "Accept": "application/xml",
-        "Authorization": "Sanitized",
-        "traceparent": "00-831c3db6f1c1cb478c28f4525eb586a7-4202fb363a0cd54c-00",
-        "User-Agent": [
-          "azsdk-net-Storage.Files.Shares/12.8.0-alpha.20210820.1",
-          "(.NET Core 3.1.18; Microsoft Windows 10.0.19043)"
+      },
+      "ResponseBody": []
+    },
+    {
+      "RequestUri": "https://seanmcccanary3.file.core.windows.net/test-share-1cc26059-2e97-080f-54e3-9d42076c97a7/test-directory-b8cfc03e-d405-6efe-bae9-dbf307e763f1?restype=directory",
+      "RequestMethod": "PUT",
+      "RequestHeaders": {
+        "Accept": "application/xml",
+        "Authorization": "Sanitized",
+        "traceparent": "00-d5ebb89b6d1b884389c4be474dabb90f-1b63cc8128c89f42-00",
+        "User-Agent": [
+          "azsdk-net-Storage.Files.Shares/12.7.0-alpha.20210126.1",
+          "(.NET 5.0.2; Microsoft Windows 10.0.19042)"
         ],
         "x-ms-client-request-id": "e4e9f85e-7593-c1de-5e20-342b56f7e5e5",
-        "x-ms-date": "Mon, 23 Aug 2021 18:36:17 GMT",
+        "x-ms-date": "Tue, 26 Jan 2021 19:29:46 GMT",
         "x-ms-file-attributes": "None",
         "x-ms-file-creation-time": "Now",
         "x-ms-file-last-write-time": "Now",
@@ -62,41 +57,41 @@
       "StatusCode": 201,
       "ResponseHeaders": {
         "Content-Length": "0",
-        "Date": "Mon, 23 Aug 2021 18:36:16 GMT",
-        "ETag": "\u00220x8D96664E4D0598B\u0022",
-        "Last-Modified": "Mon, 23 Aug 2021 18:36:17 GMT",
+        "Date": "Tue, 26 Jan 2021 19:29:45 GMT",
+        "ETag": "\"0x8D8C230BCFFC350\"",
+        "Last-Modified": "Tue, 26 Jan 2021 19:29:45 GMT",
         "Server": [
           "Windows-Azure-File/1.0",
           "Microsoft-HTTPAPI/2.0"
         ],
         "x-ms-client-request-id": "e4e9f85e-7593-c1de-5e20-342b56f7e5e5",
         "x-ms-file-attributes": "Directory",
-        "x-ms-file-change-time": "2021-08-23T18:36:17.1258251Z",
-        "x-ms-file-creation-time": "2021-08-23T18:36:17.1258251Z",
+        "x-ms-file-change-time": "2021-01-26T19:29:45.8022224Z",
+        "x-ms-file-creation-time": "2021-01-26T19:29:45.8022224Z",
         "x-ms-file-id": "13835128424026341376",
-        "x-ms-file-last-write-time": "2021-08-23T18:36:17.1258251Z",
+        "x-ms-file-last-write-time": "2021-01-26T19:29:45.8022224Z",
         "x-ms-file-parent-id": "0",
         "x-ms-file-permission-key": "17860367565182308406*11459378189709739967",
-        "x-ms-request-id": "d25c3666-b01a-0088-694d-983fcb000000",
+        "x-ms-request-id": "2f9eb322-701a-0011-7c19-f44076000000",
         "x-ms-request-server-encrypted": "true",
         "x-ms-version": "2020-12-06"
       },
       "ResponseBody": []
     },
     {
-      "RequestUri": "http://seanmcccanary3.file.core.windows.net/test-share-1cc26059-2e97-080f-54e3-9d42076c97a7/test-directory-b8cfc03e-d405-6efe-bae9-dbf307e763f1/test-file-15c93465-9be2-9650-2eaf-b4e367d8a893",
-      "RequestMethod": "PUT",
-      "RequestHeaders": {
-        "Accept": "application/xml",
-        "Authorization": "Sanitized",
-        "traceparent": "00-732ef85c7c5b384c9c95e7f31568ed90-750081b09b5f1543-00",
-        "User-Agent": [
-          "azsdk-net-Storage.Files.Shares/12.8.0-alpha.20210820.1",
-          "(.NET Core 3.1.18; Microsoft Windows 10.0.19043)"
+      "RequestUri": "https://seanmcccanary3.file.core.windows.net/test-share-1cc26059-2e97-080f-54e3-9d42076c97a7/test-directory-b8cfc03e-d405-6efe-bae9-dbf307e763f1/test-file-15c93465-9be2-9650-2eaf-b4e367d8a893",
+      "RequestMethod": "PUT",
+      "RequestHeaders": {
+        "Accept": "application/xml",
+        "Authorization": "Sanitized",
+        "traceparent": "00-26c79767e56a8e4caafea2de009b25fb-16a0f3156e7adc48-00",
+        "User-Agent": [
+          "azsdk-net-Storage.Files.Shares/12.7.0-alpha.20210126.1",
+          "(.NET 5.0.2; Microsoft Windows 10.0.19042)"
         ],
         "x-ms-client-request-id": "90c0873c-f35e-c3ce-a753-b6e3c1fa5985",
         "x-ms-content-length": "1048576",
-        "x-ms-date": "Mon, 23 Aug 2021 18:36:17 GMT",
+        "x-ms-date": "Tue, 26 Jan 2021 19:29:46 GMT",
         "x-ms-file-attributes": "None",
         "x-ms-file-creation-time": "Now",
         "x-ms-file-last-write-time": "Now",
@@ -109,79 +104,79 @@
       "StatusCode": 201,
       "ResponseHeaders": {
         "Content-Length": "0",
-        "Date": "Mon, 23 Aug 2021 18:36:16 GMT",
-        "ETag": "\u00220x8D96664E4DD9E0F\u0022",
-        "Last-Modified": "Mon, 23 Aug 2021 18:36:17 GMT",
+        "Date": "Tue, 26 Jan 2021 19:29:45 GMT",
+        "ETag": "\"0x8D8C230BD0C48B9\"",
+        "Last-Modified": "Tue, 26 Jan 2021 19:29:45 GMT",
         "Server": [
           "Windows-Azure-File/1.0",
           "Microsoft-HTTPAPI/2.0"
         ],
         "x-ms-client-request-id": "90c0873c-f35e-c3ce-a753-b6e3c1fa5985",
         "x-ms-file-attributes": "Archive",
-        "x-ms-file-change-time": "2021-08-23T18:36:17.2127759Z",
-        "x-ms-file-creation-time": "2021-08-23T18:36:17.2127759Z",
+        "x-ms-file-change-time": "2021-01-26T19:29:45.8842809Z",
+        "x-ms-file-creation-time": "2021-01-26T19:29:45.8842809Z",
         "x-ms-file-id": "11529285414812647424",
-        "x-ms-file-last-write-time": "2021-08-23T18:36:17.2127759Z",
+        "x-ms-file-last-write-time": "2021-01-26T19:29:45.8842809Z",
         "x-ms-file-parent-id": "13835128424026341376",
         "x-ms-file-permission-key": "4010187179898695473*11459378189709739967",
-        "x-ms-request-id": "d25c366a-b01a-0088-6a4d-983fcb000000",
+        "x-ms-request-id": "2f9eb324-701a-0011-7d19-f44076000000",
         "x-ms-request-server-encrypted": "true",
         "x-ms-version": "2020-12-06"
       },
       "ResponseBody": []
     },
     {
-      "RequestUri": "http://seanmcccanary3.file.core.windows.net/test-share-1cc26059-2e97-080f-54e3-9d42076c97a7/test-directory-b8cfc03e-d405-6efe-bae9-dbf307e763f1/test-file-15c93465-9be2-9650-2eaf-b4e367d8a893?comp=range",
+      "RequestUri": "https://seanmcccanary3.file.core.windows.net/test-share-1cc26059-2e97-080f-54e3-9d42076c97a7/test-directory-b8cfc03e-d405-6efe-bae9-dbf307e763f1/test-file-15c93465-9be2-9650-2eaf-b4e367d8a893?comp=range",
       "RequestMethod": "PUT",
       "RequestHeaders": {
         "Accept": "application/xml",
         "Authorization": "Sanitized",
         "Content-Length": "1024",
         "Content-Type": "application/octet-stream",
-        "traceparent": "00-7700b6f03272ba4fa81ccf8a091df57e-27dd557244db4b46-00",
-        "User-Agent": [
-          "azsdk-net-Storage.Files.Shares/12.8.0-alpha.20210820.1",
-          "(.NET Core 3.1.18; Microsoft Windows 10.0.19043)"
+        "traceparent": "00-265dcd1f149c264890b38a0295ca252a-31617e63dbbfa54d-00",
+        "User-Agent": [
+          "azsdk-net-Storage.Files.Shares/12.7.0-alpha.20210126.1",
+          "(.NET 5.0.2; Microsoft Windows 10.0.19042)"
         ],
         "x-ms-client-request-id": "e0a7a8e6-1718-eb35-5cd1-68aac77a7ee1",
-        "x-ms-date": "Mon, 23 Aug 2021 18:36:17 GMT",
+        "x-ms-date": "Tue, 26 Jan 2021 19:29:46 GMT",
         "x-ms-range": "bytes=1024-2047",
         "x-ms-return-client-request-id": "true",
         "x-ms-version": "2020-12-06",
         "x-ms-write": "update"
       },
-      "RequestBody": "tM9zAxPyk0rulThIFH62O2AQwHp98ef7oYKAcW\u002Bwa\u002BIlaI4qFCJvqMu1htw71jL4k1vN0/0VJMPnd2GQciLbPipWI6zwjCY9oReuyGoLwMtPh94U4pjkD0TLQp3B3zap2Uiy5LKGBwY0jzHmZ1tY3LeVQOpDx1uRcRNnJUmJfMHhBO4iWNsZyYDX31Nm/qjocmbmLJ9MZhLtIHOeHuK9qxJvBWJtNYPbfHdqa\u002BcHK3Nrf7Lio1AilJ7bNThneqqdGjRB9vlFezzjCrAo4vor5fUAM58v2gjCTXDDkQBLdALMzFGzxjR5JQN1/5ig\u002BrKksE9DZ0YKbT8sfqmIguk8mJauWxaoeB/Ahg2buttvIlK\u002BH\u002BGwBwy7wl4Sh0eL8aMZOWcC8p\u002Bc/DgwguA5brNkvFxWymMIi5CJ8pm3lfHXNZVqgoFzbTCzIiKogIUrgVOqrsrrNCdAEK3XeP8F5GZGWE1Lz\u002Bwy8E8ro6dAXwsKXXBFDOcm7ABuKXHTnPQxrT68Yic34LJneL57v5F/ALGhzBqOwNd\u002BH2xN3KV7XlNa\u002BvVpg/3k0n2\u002B3pQpqyxu7inAMs/Zou1mPUK66gMN6xlqIMScFXyzvfqd0OFDVXQ/3\u002B58uyyDgFgIA0W7Keh5sPJ6voto0disDHXVPNILI\u002BjNewsVkTDt5p9slBI295MRIx/uyJbo1w0Vz663rkSF/OBd7a7cZB/CjNjs\u002Bz3GdRXhwxmzHFpR5aP9/8GBNjha55gy2QnkNL7/LDy\u002B/NvQT1mZ1eor0t\u002BGDAgK32RdQFWfkRSkk5wL/I9as\u002B8dkujILLBo6GFOLxS4rMwB2VVaoezmH2vGK7u8jtlb0B7vaHogQrKz9Vf0UWEA7ObQCiI5ABEDN3N8AQH0q1qH81/1yERR4JejpqyU8c0Kxj/U7IO2IdAN6zEHo0Gxvkr9bF4CCiSifimLllplb0WlcjrCIL7W0dGO6NwSSjxV8edhloRvCLwbMm1aK4t2qHzsYTEG756MJpuMcyJHjzTsNaRyBNnANml\u002Bp\u002B5Re6ZGGD9gJugLTwJI1W/p4pSa06I5bvXmA6SjKyvHiEewO6v1Rlvi52lL4eahKi9p1lPV49NLFw2wXxSbvfq9Q8a6l5rE85w5uOw47YwORNl1OVTY8qR0ZCOdReZGRilujZ4g5pKUpOO2myvmEimBoRo7JoOl5VAhRjJ2J66283LCyl/u7l5G4JVxIVZ5jVH5G6PLCx\u002BmyKhN/qBfHnw0AKi5JEjKkrK89EbtNMP5qLjgfQsL6\u002BhSGwG3ofC95sIYPSGuwGkJL4nwDhbYuZTkU1XnfqBxKRTAZghGEvHC/g2E1feiS\u002BhP106CGtzRemJt0k2b1mghpxMM7Q==",
+      "RequestBody": "tM9zAxPyk0rulThIFH62O2AQwHp98ef7oYKAcW+wa+IlaI4qFCJvqMu1htw71jL4k1vN0/0VJMPnd2GQciLbPipWI6zwjCY9oReuyGoLwMtPh94U4pjkD0TLQp3B3zap2Uiy5LKGBwY0jzHmZ1tY3LeVQOpDx1uRcRNnJUmJfMHhBO4iWNsZyYDX31Nm/qjocmbmLJ9MZhLtIHOeHuK9qxJvBWJtNYPbfHdqa+cHK3Nrf7Lio1AilJ7bNThneqqdGjRB9vlFezzjCrAo4vor5fUAM58v2gjCTXDDkQBLdALMzFGzxjR5JQN1/5ig+rKksE9DZ0YKbT8sfqmIguk8mJauWxaoeB/Ahg2buttvIlK+H+GwBwy7wl4Sh0eL8aMZOWcC8p+c/DgwguA5brNkvFxWymMIi5CJ8pm3lfHXNZVqgoFzbTCzIiKogIUrgVOqrsrrNCdAEK3XeP8F5GZGWE1Lz+wy8E8ro6dAXwsKXXBFDOcm7ABuKXHTnPQxrT68Yic34LJneL57v5F/ALGhzBqOwNd+H2xN3KV7XlNa+vVpg/3k0n2+3pQpqyxu7inAMs/Zou1mPUK66gMN6xlqIMScFXyzvfqd0OFDVXQ/3+58uyyDgFgIA0W7Keh5sPJ6voto0disDHXVPNILI+jNewsVkTDt5p9slBI295MRIx/uyJbo1w0Vz663rkSF/OBd7a7cZB/CjNjs+z3GdRXhwxmzHFpR5aP9/8GBNjha55gy2QnkNL7/LDy+/NvQT1mZ1eor0t+GDAgK32RdQFWfkRSkk5wL/I9as+8dkujILLBo6GFOLxS4rMwB2VVaoezmH2vGK7u8jtlb0B7vaHogQrKz9Vf0UWEA7ObQCiI5ABEDN3N8AQH0q1qH81/1yERR4JejpqyU8c0Kxj/U7IO2IdAN6zEHo0Gxvkr9bF4CCiSifimLllplb0WlcjrCIL7W0dGO6NwSSjxV8edhloRvCLwbMm1aK4t2qHzsYTEG756MJpuMcyJHjzTsNaRyBNnANml+p+5Re6ZGGD9gJugLTwJI1W/p4pSa06I5bvXmA6SjKyvHiEewO6v1Rlvi52lL4eahKi9p1lPV49NLFw2wXxSbvfq9Q8a6l5rE85w5uOw47YwORNl1OVTY8qR0ZCOdReZGRilujZ4g5pKUpOO2myvmEimBoRo7JoOl5VAhRjJ2J66283LCyl/u7l5G4JVxIVZ5jVH5G6PLCx+myKhN/qBfHnw0AKi5JEjKkrK89EbtNMP5qLjgfQsL6+hSGwG3ofC95sIYPSGuwGkJL4nwDhbYuZTkU1XnfqBxKRTAZghGEvHC/g2E1feiS+hP106CGtzRemJt0k2b1mghpxMM7Q==",
       "StatusCode": 201,
       "ResponseHeaders": {
         "Content-Length": "0",
         "Content-MD5": "vmrTQS4dG9TkbzGsDfQa8Q==",
-        "Date": "Mon, 23 Aug 2021 18:36:16 GMT",
-        "ETag": "\u00220x8D96664E4E9F853\u0022",
-        "Last-Modified": "Mon, 23 Aug 2021 18:36:17 GMT",
+        "Date": "Tue, 26 Jan 2021 19:29:45 GMT",
+        "ETag": "\"0x8D8C230BD180AB0\"",
+        "Last-Modified": "Tue, 26 Jan 2021 19:29:45 GMT",
         "Server": [
           "Windows-Azure-File/1.0",
           "Microsoft-HTTPAPI/2.0"
         ],
         "x-ms-client-request-id": "e0a7a8e6-1718-eb35-5cd1-68aac77a7ee1",
-        "x-ms-request-id": "d25c366d-b01a-0088-6b4d-983fcb000000",
+        "x-ms-request-id": "2f9eb325-701a-0011-7e19-f44076000000",
         "x-ms-request-server-encrypted": "true",
         "x-ms-version": "2020-12-06"
       },
       "ResponseBody": []
     },
     {
-      "RequestUri": "http://seanmcccanary3.file.core.windows.net/test-share-1cc26059-2e97-080f-54e3-9d42076c97a7/test-directory-b8cfc03e-d405-6efe-bae9-dbf307e763f1/test-file-15c93465-9be2-9650-2eaf-b4e367d8a893?comp=lease",
-      "RequestMethod": "PUT",
-      "RequestHeaders": {
-        "Accept": "application/xml",
-        "Authorization": "Sanitized",
-        "traceparent": "00-b5b38f0fd4ecb4449552ef61ac699f5d-b7d3e60d36b7c34e-00",
-        "User-Agent": [
-          "azsdk-net-Storage.Files.Shares/12.8.0-alpha.20210820.1",
-          "(.NET Core 3.1.18; Microsoft Windows 10.0.19043)"
+      "RequestUri": "https://seanmcccanary3.file.core.windows.net/test-share-1cc26059-2e97-080f-54e3-9d42076c97a7/test-directory-b8cfc03e-d405-6efe-bae9-dbf307e763f1/test-file-15c93465-9be2-9650-2eaf-b4e367d8a893?comp=lease",
+      "RequestMethod": "PUT",
+      "RequestHeaders": {
+        "Accept": "application/xml",
+        "Authorization": "Sanitized",
+        "traceparent": "00-96be8e3262c527458acf2c381e1a1bf3-4537849f2c9b2046-00",
+        "User-Agent": [
+          "azsdk-net-Storage.Files.Shares/12.7.0-alpha.20210126.1",
+          "(.NET 5.0.2; Microsoft Windows 10.0.19042)"
         ],
         "x-ms-client-request-id": "8a65580a-504e-48ac-0040-41405d603185",
-        "x-ms-date": "Mon, 23 Aug 2021 18:36:17 GMT",
+        "x-ms-date": "Tue, 26 Jan 2021 19:29:46 GMT",
         "x-ms-lease-action": "acquire",
         "x-ms-lease-duration": "-1",
         "x-ms-proposed-lease-id": "d244c591-9d1a-67a8-9fd8-bad5b9d77313",
@@ -191,9 +186,9 @@
       "RequestBody": null,
       "StatusCode": 201,
       "ResponseHeaders": {
-        "Date": "Mon, 23 Aug 2021 18:36:16 GMT",
-        "ETag": "\u00220x8D96664E4E9F853\u0022",
-        "Last-Modified": "Mon, 23 Aug 2021 18:36:17 GMT",
+        "Date": "Tue, 26 Jan 2021 19:29:45 GMT",
+        "ETag": "\"0x8D8C230BD180AB0\"",
+        "Last-Modified": "Tue, 26 Jan 2021 19:29:45 GMT",
         "Server": [
           "Windows-Azure-File/1.0",
           "Microsoft-HTTPAPI/2.0"
@@ -201,30 +196,26 @@
         "Transfer-Encoding": "chunked",
         "x-ms-client-request-id": "8a65580a-504e-48ac-0040-41405d603185",
         "x-ms-lease-id": "d244c591-9d1a-67a8-9fd8-bad5b9d77313",
-<<<<<<< HEAD
-        "x-ms-request-id": "d25c3670-b01a-0088-6c4d-983fcb000000",
-        "x-ms-version": "2020-10-02"
-=======
         "x-ms-request-id": "2f9eb326-701a-0011-7f19-f44076000000",
         "x-ms-version": "2020-12-06"
->>>>>>> 76e66c80
-      },
-      "ResponseBody": []
-    },
-    {
-      "RequestUri": "http://seanmcccanary3.file.core.windows.net/test-share-1cc26059-2e97-080f-54e3-9d42076c97a7/test-directory-b8cfc03e-d405-6efe-bae9-dbf307e763f1/test-file-15c93465-9be2-9650-2eaf-b4e367d8a893",
+      },
+      "ResponseBody": []
+    },
+    {
+      "RequestUri": "https://seanmcccanary3.file.core.windows.net/test-share-1cc26059-2e97-080f-54e3-9d42076c97a7/test-directory-b8cfc03e-d405-6efe-bae9-dbf307e763f1/test-file-15c93465-9be2-9650-2eaf-b4e367d8a893",
       "RequestMethod": "GET",
       "RequestHeaders": {
         "Accept": "application/xml",
         "Authorization": "Sanitized",
-        "traceparent": "00-c7e4024c08d8b54d8ea4aba683b78b3b-e6c429da68e55445-00",
-        "User-Agent": [
-          "azsdk-net-Storage.Files.Shares/12.8.0-alpha.20210820.1",
-          "(.NET Core 3.1.18; Microsoft Windows 10.0.19043)"
+        "traceparent": "00-c0a72b3f05687444a461b27607f58196-2612f9ea090f6b44-00",
+        "User-Agent": [
+          "azsdk-net-Storage.Files.Shares/12.7.0-alpha.20210126.1",
+          "(.NET 5.0.2; Microsoft Windows 10.0.19042)"
         ],
         "x-ms-client-request-id": "61cb5eb8-e871-dfc4-42b4-1813372c040b",
-        "x-ms-date": "Mon, 23 Aug 2021 18:36:17 GMT",
+        "x-ms-date": "Tue, 26 Jan 2021 19:29:46 GMT",
         "x-ms-range": "bytes=1024-2047",
+        "x-ms-range-get-content-md5": "false",
         "x-ms-return-client-request-id": "true",
         "x-ms-version": "2020-12-06"
       },
@@ -235,44 +226,45 @@
         "Content-Length": "1024",
         "Content-Range": "bytes 1024-2047/1048576",
         "Content-Type": "application/octet-stream",
-        "Date": "Mon, 23 Aug 2021 18:36:16 GMT",
-        "ETag": "\u00220x8D96664E4E9F853\u0022",
-        "Last-Modified": "Mon, 23 Aug 2021 18:36:17 GMT",
-        "Server": [
-          "Windows-Azure-File/1.0",
-          "Microsoft-HTTPAPI/2.0"
-        ],
+        "Date": "Tue, 26 Jan 2021 19:29:45 GMT",
+        "ETag": "\"0x8D8C230BD180AB0\"",
+        "Last-Modified": "Tue, 26 Jan 2021 19:29:45 GMT",
+        "Server": [
+          "Windows-Azure-File/1.0",
+          "Microsoft-HTTPAPI/2.0"
+        ],
+        "Vary": "Origin",
         "x-ms-client-request-id": "61cb5eb8-e871-dfc4-42b4-1813372c040b",
         "x-ms-file-attributes": "Archive",
-        "x-ms-file-change-time": "2021-08-23T18:36:17.2127759Z",
-        "x-ms-file-creation-time": "2021-08-23T18:36:17.2127759Z",
+        "x-ms-file-change-time": "2021-01-26T19:29:45.961336Z",
+        "x-ms-file-creation-time": "2021-01-26T19:29:45.8842809Z",
         "x-ms-file-id": "11529285414812647424",
-        "x-ms-file-last-write-time": "2021-08-23T18:36:17.2127759Z",
+        "x-ms-file-last-write-time": "2021-01-26T19:29:45.961336Z",
         "x-ms-file-parent-id": "13835128424026341376",
         "x-ms-file-permission-key": "4010187179898695473*11459378189709739967",
         "x-ms-lease-duration": "infinite",
         "x-ms-lease-state": "leased",
         "x-ms-lease-status": "locked",
-        "x-ms-request-id": "d25c3672-b01a-0088-6d4d-983fcb000000",
+        "x-ms-request-id": "2f9eb327-701a-0011-8019-f44076000000",
         "x-ms-server-encrypted": "true",
         "x-ms-type": "File",
         "x-ms-version": "2020-12-06"
       },
-      "ResponseBody": "tM9zAxPyk0rulThIFH62O2AQwHp98ef7oYKAcW\u002Bwa\u002BIlaI4qFCJvqMu1htw71jL4k1vN0/0VJMPnd2GQciLbPipWI6zwjCY9oReuyGoLwMtPh94U4pjkD0TLQp3B3zap2Uiy5LKGBwY0jzHmZ1tY3LeVQOpDx1uRcRNnJUmJfMHhBO4iWNsZyYDX31Nm/qjocmbmLJ9MZhLtIHOeHuK9qxJvBWJtNYPbfHdqa\u002BcHK3Nrf7Lio1AilJ7bNThneqqdGjRB9vlFezzjCrAo4vor5fUAM58v2gjCTXDDkQBLdALMzFGzxjR5JQN1/5ig\u002BrKksE9DZ0YKbT8sfqmIguk8mJauWxaoeB/Ahg2buttvIlK\u002BH\u002BGwBwy7wl4Sh0eL8aMZOWcC8p\u002Bc/DgwguA5brNkvFxWymMIi5CJ8pm3lfHXNZVqgoFzbTCzIiKogIUrgVOqrsrrNCdAEK3XeP8F5GZGWE1Lz\u002Bwy8E8ro6dAXwsKXXBFDOcm7ABuKXHTnPQxrT68Yic34LJneL57v5F/ALGhzBqOwNd\u002BH2xN3KV7XlNa\u002BvVpg/3k0n2\u002B3pQpqyxu7inAMs/Zou1mPUK66gMN6xlqIMScFXyzvfqd0OFDVXQ/3\u002B58uyyDgFgIA0W7Keh5sPJ6voto0disDHXVPNILI\u002BjNewsVkTDt5p9slBI295MRIx/uyJbo1w0Vz663rkSF/OBd7a7cZB/CjNjs\u002Bz3GdRXhwxmzHFpR5aP9/8GBNjha55gy2QnkNL7/LDy\u002B/NvQT1mZ1eor0t\u002BGDAgK32RdQFWfkRSkk5wL/I9as\u002B8dkujILLBo6GFOLxS4rMwB2VVaoezmH2vGK7u8jtlb0B7vaHogQrKz9Vf0UWEA7ObQCiI5ABEDN3N8AQH0q1qH81/1yERR4JejpqyU8c0Kxj/U7IO2IdAN6zEHo0Gxvkr9bF4CCiSifimLllplb0WlcjrCIL7W0dGO6NwSSjxV8edhloRvCLwbMm1aK4t2qHzsYTEG756MJpuMcyJHjzTsNaRyBNnANml\u002Bp\u002B5Re6ZGGD9gJugLTwJI1W/p4pSa06I5bvXmA6SjKyvHiEewO6v1Rlvi52lL4eahKi9p1lPV49NLFw2wXxSbvfq9Q8a6l5rE85w5uOw47YwORNl1OVTY8qR0ZCOdReZGRilujZ4g5pKUpOO2myvmEimBoRo7JoOl5VAhRjJ2J66283LCyl/u7l5G4JVxIVZ5jVH5G6PLCx\u002BmyKhN/qBfHnw0AKi5JEjKkrK89EbtNMP5qLjgfQsL6\u002BhSGwG3ofC95sIYPSGuwGkJL4nwDhbYuZTkU1XnfqBxKRTAZghGEvHC/g2E1feiS\u002BhP106CGtzRemJt0k2b1mghpxMM7Q=="
-    },
-    {
-      "RequestUri": "http://seanmcccanary3.file.core.windows.net/test-share-1cc26059-2e97-080f-54e3-9d42076c97a7?restype=share",
+      "ResponseBody": "tM9zAxPyk0rulThIFH62O2AQwHp98ef7oYKAcW+wa+IlaI4qFCJvqMu1htw71jL4k1vN0/0VJMPnd2GQciLbPipWI6zwjCY9oReuyGoLwMtPh94U4pjkD0TLQp3B3zap2Uiy5LKGBwY0jzHmZ1tY3LeVQOpDx1uRcRNnJUmJfMHhBO4iWNsZyYDX31Nm/qjocmbmLJ9MZhLtIHOeHuK9qxJvBWJtNYPbfHdqa+cHK3Nrf7Lio1AilJ7bNThneqqdGjRB9vlFezzjCrAo4vor5fUAM58v2gjCTXDDkQBLdALMzFGzxjR5JQN1/5ig+rKksE9DZ0YKbT8sfqmIguk8mJauWxaoeB/Ahg2buttvIlK+H+GwBwy7wl4Sh0eL8aMZOWcC8p+c/DgwguA5brNkvFxWymMIi5CJ8pm3lfHXNZVqgoFzbTCzIiKogIUrgVOqrsrrNCdAEK3XeP8F5GZGWE1Lz+wy8E8ro6dAXwsKXXBFDOcm7ABuKXHTnPQxrT68Yic34LJneL57v5F/ALGhzBqOwNd+H2xN3KV7XlNa+vVpg/3k0n2+3pQpqyxu7inAMs/Zou1mPUK66gMN6xlqIMScFXyzvfqd0OFDVXQ/3+58uyyDgFgIA0W7Keh5sPJ6voto0disDHXVPNILI+jNewsVkTDt5p9slBI295MRIx/uyJbo1w0Vz663rkSF/OBd7a7cZB/CjNjs+z3GdRXhwxmzHFpR5aP9/8GBNjha55gy2QnkNL7/LDy+/NvQT1mZ1eor0t+GDAgK32RdQFWfkRSkk5wL/I9as+8dkujILLBo6GFOLxS4rMwB2VVaoezmH2vGK7u8jtlb0B7vaHogQrKz9Vf0UWEA7ObQCiI5ABEDN3N8AQH0q1qH81/1yERR4JejpqyU8c0Kxj/U7IO2IdAN6zEHo0Gxvkr9bF4CCiSifimLllplb0WlcjrCIL7W0dGO6NwSSjxV8edhloRvCLwbMm1aK4t2qHzsYTEG756MJpuMcyJHjzTsNaRyBNnANml+p+5Re6ZGGD9gJugLTwJI1W/p4pSa06I5bvXmA6SjKyvHiEewO6v1Rlvi52lL4eahKi9p1lPV49NLFw2wXxSbvfq9Q8a6l5rE85w5uOw47YwORNl1OVTY8qR0ZCOdReZGRilujZ4g5pKUpOO2myvmEimBoRo7JoOl5VAhRjJ2J66283LCyl/u7l5G4JVxIVZ5jVH5G6PLCx+myKhN/qBfHnw0AKi5JEjKkrK89EbtNMP5qLjgfQsL6+hSGwG3ofC95sIYPSGuwGkJL4nwDhbYuZTkU1XnfqBxKRTAZghGEvHC/g2E1feiS+hP106CGtzRemJt0k2b1mghpxMM7Q=="
+    },
+    {
+      "RequestUri": "https://seanmcccanary3.file.core.windows.net/test-share-1cc26059-2e97-080f-54e3-9d42076c97a7?restype=share",
       "RequestMethod": "DELETE",
       "RequestHeaders": {
         "Accept": "application/xml",
         "Authorization": "Sanitized",
-        "traceparent": "00-5f5ab8d4ff6bbd448b8fe03fe40534c1-eefb6a0ae619b846-00",
-        "User-Agent": [
-          "azsdk-net-Storage.Files.Shares/12.8.0-alpha.20210820.1",
-          "(.NET Core 3.1.18; Microsoft Windows 10.0.19043)"
+        "traceparent": "00-711b3b8e3160614584ef248914508a55-d61dcd0864a0ea4f-00",
+        "User-Agent": [
+          "azsdk-net-Storage.Files.Shares/12.7.0-alpha.20210126.1",
+          "(.NET 5.0.2; Microsoft Windows 10.0.19042)"
         ],
         "x-ms-client-request-id": "fe87dd46-d095-7513-8f9a-95c94e7ae12b",
-        "x-ms-date": "Mon, 23 Aug 2021 18:36:17 GMT",
+        "x-ms-date": "Tue, 26 Jan 2021 19:29:46 GMT",
         "x-ms-delete-snapshots": "include",
         "x-ms-return-client-request-id": "true",
         "x-ms-version": "2020-12-06"
@@ -281,25 +273,20 @@
       "StatusCode": 202,
       "ResponseHeaders": {
         "Content-Length": "0",
-        "Date": "Mon, 23 Aug 2021 18:36:17 GMT",
+        "Date": "Tue, 26 Jan 2021 19:29:45 GMT",
         "Server": [
           "Windows-Azure-File/1.0",
           "Microsoft-HTTPAPI/2.0"
         ],
         "x-ms-client-request-id": "fe87dd46-d095-7513-8f9a-95c94e7ae12b",
-<<<<<<< HEAD
-        "x-ms-request-id": "d25c3674-b01a-0088-6e4d-983fcb000000",
-        "x-ms-version": "2020-10-02"
-=======
         "x-ms-request-id": "2f9eb328-701a-0011-0119-f44076000000",
         "x-ms-version": "2020-12-06"
->>>>>>> 76e66c80
       },
       "ResponseBody": []
     }
   ],
   "Variables": {
     "RandomSeed": "1792768636",
-    "Storage_TestConfigDefault": "ProductionTenant\nseanmcccanary3\nU2FuaXRpemVk\nhttp://seanmcccanary3.blob.core.windows.net\nhttp://seanmcccanary3.file.core.windows.net\nhttp://seanmcccanary3.queue.core.windows.net\nhttp://seanmcccanary3.table.core.windows.net\n\n\n\n\nhttp://seanmcccanary3-secondary.blob.core.windows.net\nhttp://seanmcccanary3-secondary.file.core.windows.net\nhttp://seanmcccanary3-secondary.queue.core.windows.net\nhttp://seanmcccanary3-secondary.table.core.windows.net\n\nSanitized\n\n\nCloud\nBlobEndpoint=http://seanmcccanary3.blob.core.windows.net/;QueueEndpoint=http://seanmcccanary3.queue.core.windows.net/;FileEndpoint=http://seanmcccanary3.file.core.windows.net/;BlobSecondaryEndpoint=http://seanmcccanary3-secondary.blob.core.windows.net/;QueueSecondaryEndpoint=http://seanmcccanary3-secondary.queue.core.windows.net/;FileSecondaryEndpoint=http://seanmcccanary3-secondary.file.core.windows.net/;AccountName=seanmcccanary3;AccountKey=Kg==;\n[encryption scope]\n\n"
+    "Storage_TestConfigDefault": "ProductionTenant\nseanmcccanary3\nU2FuaXRpemVk\nhttps://seanmcccanary3.blob.core.windows.net\nhttps://seanmcccanary3.file.core.windows.net\nhttps://seanmcccanary3.queue.core.windows.net\nhttps://seanmcccanary3.table.core.windows.net\n\n\n\n\nhttps://seanmcccanary3-secondary.blob.core.windows.net\nhttps://seanmcccanary3-secondary.file.core.windows.net\nhttps://seanmcccanary3-secondary.queue.core.windows.net\nhttps://seanmcccanary3-secondary.table.core.windows.net\n\nSanitized\n\n\nCloud\nBlobEndpoint=https://seanmcccanary3.blob.core.windows.net/;QueueEndpoint=https://seanmcccanary3.queue.core.windows.net/;FileEndpoint=https://seanmcccanary3.file.core.windows.net/;BlobSecondaryEndpoint=https://seanmcccanary3-secondary.blob.core.windows.net/;QueueSecondaryEndpoint=https://seanmcccanary3-secondary.queue.core.windows.net/;FileSecondaryEndpoint=https://seanmcccanary3-secondary.file.core.windows.net/;AccountName=seanmcccanary3;AccountKey=Kg==;\nseanscope1\n\n"
   }
 }