--- conflicted
+++ resolved
@@ -22,13 +22,8 @@
         "Last-Modified": "Tue, 21 Sep 2021 20:42:51 GMT",
         "Server": "Windows-Azure-File/1.0 Microsoft-HTTPAPI/2.0",
         "x-ms-client-request-id": "ef8e5d95-3214-eceb-ccc8-267ecf8f452e",
-<<<<<<< HEAD
-        "x-ms-request-id": "2f9eb31f-701a-0011-7b19-f44076000000",
-        "x-ms-version": "2021-02-12"
-=======
         "x-ms-request-id": "635401cc-e01a-002c-5329-af366d000000",
-        "x-ms-version": "2020-12-06"
->>>>>>> 73d5f10e
+        "x-ms-version": "2021-02-12"
       },
       "ResponseBody": []
     },
@@ -171,13 +166,8 @@
         "Transfer-Encoding": "chunked",
         "x-ms-client-request-id": "8a65580a-504e-48ac-0040-41405d603185",
         "x-ms-lease-id": "d244c591-9d1a-67a8-9fd8-bad5b9d77313",
-<<<<<<< HEAD
-        "x-ms-request-id": "2f9eb326-701a-0011-7f19-f44076000000",
-        "x-ms-version": "2021-02-12"
-=======
         "x-ms-request-id": "635401da-e01a-002c-5729-af366d000000",
-        "x-ms-version": "2020-12-06"
->>>>>>> 73d5f10e
+        "x-ms-version": "2021-02-12"
       },
       "ResponseBody": []
     },
@@ -245,13 +235,8 @@
         "Date": "Tue, 21 Sep 2021 20:42:51 GMT",
         "Server": "Windows-Azure-File/1.0 Microsoft-HTTPAPI/2.0",
         "x-ms-client-request-id": "fe87dd46-d095-7513-8f9a-95c94e7ae12b",
-<<<<<<< HEAD
-        "x-ms-request-id": "2f9eb328-701a-0011-0119-f44076000000",
-        "x-ms-version": "2021-02-12"
-=======
         "x-ms-request-id": "635401dc-e01a-002c-5929-af366d000000",
-        "x-ms-version": "2020-12-06"
->>>>>>> 73d5f10e
+        "x-ms-version": "2021-02-12"
       },
       "ResponseBody": []
     }
