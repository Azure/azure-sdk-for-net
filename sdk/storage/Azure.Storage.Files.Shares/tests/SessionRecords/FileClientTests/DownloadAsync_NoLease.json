﻿{
  "Entries": [
    {
      "RequestUri": "https://seanmcccanary3.file.core.windows.net/test-share-1cc26059-2e97-080f-54e3-9d42076c97a7?restype=share",
      "RequestMethod": "PUT",
      "RequestHeaders": {
        "Accept": "application/xml",
        "Authorization": "Sanitized",
        "traceparent": "00-f191126561d55748a0c261df694af7c8-48c1eaee8230af4e-00",
        "User-Agent": [
          "azsdk-net-Storage.Files.Shares/12.7.0-alpha.20210126.1",
          "(.NET 5.0.2; Microsoft Windows 10.0.19042)"
        ],
        "x-ms-client-request-id": "ef8e5d95-3214-eceb-ccc8-267ecf8f452e",
        "x-ms-date": "Tue, 26 Jan 2021 19:29:46 GMT",
        "x-ms-return-client-request-id": "true",
<<<<<<< HEAD
        "x-ms-version": "2020-12-06"
=======
        "x-ms-version": "2021-02-12"
>>>>>>> 7e782c87
      },
      "RequestBody": null,
      "StatusCode": 201,
      "ResponseHeaders": {
        "Content-Length": "0",
        "Date": "Tue, 26 Jan 2021 19:29:45 GMT",
        "ETag": "\"0x8D8C230BCF576E4\"",
        "Last-Modified": "Tue, 26 Jan 2021 19:29:45 GMT",
        "Server": [
          "Windows-Azure-File/1.0",
          "Microsoft-HTTPAPI/2.0"
        ],
        "x-ms-client-request-id": "ef8e5d95-3214-eceb-ccc8-267ecf8f452e",
        "x-ms-request-id": "2f9eb31f-701a-0011-7b19-f44076000000",
<<<<<<< HEAD
        "x-ms-version": "2020-12-06"
=======
        "x-ms-version": "2021-02-12"
>>>>>>> 7e782c87
      },
      "ResponseBody": []
    },
    {
      "RequestUri": "https://seanmcccanary3.file.core.windows.net/test-share-1cc26059-2e97-080f-54e3-9d42076c97a7/test-directory-b8cfc03e-d405-6efe-bae9-dbf307e763f1?restype=directory",
      "RequestMethod": "PUT",
      "RequestHeaders": {
        "Accept": "application/xml",
        "Authorization": "Sanitized",
        "traceparent": "00-d5ebb89b6d1b884389c4be474dabb90f-1b63cc8128c89f42-00",
        "User-Agent": [
          "azsdk-net-Storage.Files.Shares/12.7.0-alpha.20210126.1",
          "(.NET 5.0.2; Microsoft Windows 10.0.19042)"
        ],
        "x-ms-client-request-id": "e4e9f85e-7593-c1de-5e20-342b56f7e5e5",
        "x-ms-date": "Tue, 26 Jan 2021 19:29:46 GMT",
        "x-ms-file-attributes": "None",
        "x-ms-file-creation-time": "Now",
        "x-ms-file-last-write-time": "Now",
        "x-ms-file-permission": "Inherit",
        "x-ms-return-client-request-id": "true",
<<<<<<< HEAD
        "x-ms-version": "2020-12-06"
=======
        "x-ms-version": "2021-02-12"
>>>>>>> 7e782c87
      },
      "RequestBody": null,
      "StatusCode": 201,
      "ResponseHeaders": {
        "Content-Length": "0",
        "Date": "Tue, 26 Jan 2021 19:29:45 GMT",
        "ETag": "\"0x8D8C230BCFFC350\"",
        "Last-Modified": "Tue, 26 Jan 2021 19:29:45 GMT",
        "Server": [
          "Windows-Azure-File/1.0",
          "Microsoft-HTTPAPI/2.0"
        ],
        "x-ms-client-request-id": "e4e9f85e-7593-c1de-5e20-342b56f7e5e5",
        "x-ms-file-attributes": "Directory",
        "x-ms-file-change-time": "2021-01-26T19:29:45.8022224Z",
        "x-ms-file-creation-time": "2021-01-26T19:29:45.8022224Z",
        "x-ms-file-id": "13835128424026341376",
        "x-ms-file-last-write-time": "2021-01-26T19:29:45.8022224Z",
        "x-ms-file-parent-id": "0",
        "x-ms-file-permission-key": "17860367565182308406*11459378189709739967",
        "x-ms-request-id": "2f9eb322-701a-0011-7c19-f44076000000",
        "x-ms-request-server-encrypted": "true",
<<<<<<< HEAD
        "x-ms-version": "2020-12-06"
=======
        "x-ms-version": "2021-02-12"
>>>>>>> 7e782c87
      },
      "ResponseBody": []
    },
    {
      "RequestUri": "https://seanmcccanary3.file.core.windows.net/test-share-1cc26059-2e97-080f-54e3-9d42076c97a7/test-directory-b8cfc03e-d405-6efe-bae9-dbf307e763f1/test-file-15c93465-9be2-9650-2eaf-b4e367d8a893",
      "RequestMethod": "PUT",
      "RequestHeaders": {
        "Accept": "application/xml",
        "Authorization": "Sanitized",
        "traceparent": "00-26c79767e56a8e4caafea2de009b25fb-16a0f3156e7adc48-00",
        "User-Agent": [
          "azsdk-net-Storage.Files.Shares/12.7.0-alpha.20210126.1",
          "(.NET 5.0.2; Microsoft Windows 10.0.19042)"
        ],
        "x-ms-client-request-id": "90c0873c-f35e-c3ce-a753-b6e3c1fa5985",
        "x-ms-content-length": "1048576",
        "x-ms-date": "Tue, 26 Jan 2021 19:29:46 GMT",
        "x-ms-file-attributes": "None",
        "x-ms-file-creation-time": "Now",
        "x-ms-file-last-write-time": "Now",
        "x-ms-file-permission": "Inherit",
        "x-ms-return-client-request-id": "true",
        "x-ms-type": "file",
<<<<<<< HEAD
        "x-ms-version": "2020-12-06"
=======
        "x-ms-version": "2021-02-12"
>>>>>>> 7e782c87
      },
      "RequestBody": null,
      "StatusCode": 201,
      "ResponseHeaders": {
        "Content-Length": "0",
        "Date": "Tue, 26 Jan 2021 19:29:45 GMT",
        "ETag": "\"0x8D8C230BD0C48B9\"",
        "Last-Modified": "Tue, 26 Jan 2021 19:29:45 GMT",
        "Server": [
          "Windows-Azure-File/1.0",
          "Microsoft-HTTPAPI/2.0"
        ],
        "x-ms-client-request-id": "90c0873c-f35e-c3ce-a753-b6e3c1fa5985",
        "x-ms-file-attributes": "Archive",
        "x-ms-file-change-time": "2021-01-26T19:29:45.8842809Z",
        "x-ms-file-creation-time": "2021-01-26T19:29:45.8842809Z",
        "x-ms-file-id": "11529285414812647424",
        "x-ms-file-last-write-time": "2021-01-26T19:29:45.8842809Z",
        "x-ms-file-parent-id": "13835128424026341376",
        "x-ms-file-permission-key": "4010187179898695473*11459378189709739967",
        "x-ms-request-id": "2f9eb324-701a-0011-7d19-f44076000000",
        "x-ms-request-server-encrypted": "true",
<<<<<<< HEAD
        "x-ms-version": "2020-12-06"
=======
        "x-ms-version": "2021-02-12"
>>>>>>> 7e782c87
      },
      "ResponseBody": []
    },
    {
      "RequestUri": "https://seanmcccanary3.file.core.windows.net/test-share-1cc26059-2e97-080f-54e3-9d42076c97a7/test-directory-b8cfc03e-d405-6efe-bae9-dbf307e763f1/test-file-15c93465-9be2-9650-2eaf-b4e367d8a893?comp=range",
      "RequestMethod": "PUT",
      "RequestHeaders": {
        "Accept": "application/xml",
        "Authorization": "Sanitized",
        "Content-Length": "1024",
        "Content-Type": "application/octet-stream",
        "traceparent": "00-265dcd1f149c264890b38a0295ca252a-31617e63dbbfa54d-00",
        "User-Agent": [
          "azsdk-net-Storage.Files.Shares/12.7.0-alpha.20210126.1",
          "(.NET 5.0.2; Microsoft Windows 10.0.19042)"
        ],
        "x-ms-client-request-id": "e0a7a8e6-1718-eb35-5cd1-68aac77a7ee1",
        "x-ms-date": "Tue, 26 Jan 2021 19:29:46 GMT",
        "x-ms-range": "bytes=1024-2047",
        "x-ms-return-client-request-id": "true",
<<<<<<< HEAD
        "x-ms-version": "2020-12-06",
=======
        "x-ms-version": "2021-02-12",
>>>>>>> 7e782c87
        "x-ms-write": "update"
      },
      "RequestBody": "tM9zAxPyk0rulThIFH62O2AQwHp98ef7oYKAcW+wa+IlaI4qFCJvqMu1htw71jL4k1vN0/0VJMPnd2GQciLbPipWI6zwjCY9oReuyGoLwMtPh94U4pjkD0TLQp3B3zap2Uiy5LKGBwY0jzHmZ1tY3LeVQOpDx1uRcRNnJUmJfMHhBO4iWNsZyYDX31Nm/qjocmbmLJ9MZhLtIHOeHuK9qxJvBWJtNYPbfHdqa+cHK3Nrf7Lio1AilJ7bNThneqqdGjRB9vlFezzjCrAo4vor5fUAM58v2gjCTXDDkQBLdALMzFGzxjR5JQN1/5ig+rKksE9DZ0YKbT8sfqmIguk8mJauWxaoeB/Ahg2buttvIlK+H+GwBwy7wl4Sh0eL8aMZOWcC8p+c/DgwguA5brNkvFxWymMIi5CJ8pm3lfHXNZVqgoFzbTCzIiKogIUrgVOqrsrrNCdAEK3XeP8F5GZGWE1Lz+wy8E8ro6dAXwsKXXBFDOcm7ABuKXHTnPQxrT68Yic34LJneL57v5F/ALGhzBqOwNd+H2xN3KV7XlNa+vVpg/3k0n2+3pQpqyxu7inAMs/Zou1mPUK66gMN6xlqIMScFXyzvfqd0OFDVXQ/3+58uyyDgFgIA0W7Keh5sPJ6voto0disDHXVPNILI+jNewsVkTDt5p9slBI295MRIx/uyJbo1w0Vz663rkSF/OBd7a7cZB/CjNjs+z3GdRXhwxmzHFpR5aP9/8GBNjha55gy2QnkNL7/LDy+/NvQT1mZ1eor0t+GDAgK32RdQFWfkRSkk5wL/I9as+8dkujILLBo6GFOLxS4rMwB2VVaoezmH2vGK7u8jtlb0B7vaHogQrKz9Vf0UWEA7ObQCiI5ABEDN3N8AQH0q1qH81/1yERR4JejpqyU8c0Kxj/U7IO2IdAN6zEHo0Gxvkr9bF4CCiSifimLllplb0WlcjrCIL7W0dGO6NwSSjxV8edhloRvCLwbMm1aK4t2qHzsYTEG756MJpuMcyJHjzTsNaRyBNnANml+p+5Re6ZGGD9gJugLTwJI1W/p4pSa06I5bvXmA6SjKyvHiEewO6v1Rlvi52lL4eahKi9p1lPV49NLFw2wXxSbvfq9Q8a6l5rE85w5uOw47YwORNl1OVTY8qR0ZCOdReZGRilujZ4g5pKUpOO2myvmEimBoRo7JoOl5VAhRjJ2J66283LCyl/u7l5G4JVxIVZ5jVH5G6PLCx+myKhN/qBfHnw0AKi5JEjKkrK89EbtNMP5qLjgfQsL6+hSGwG3ofC95sIYPSGuwGkJL4nwDhbYuZTkU1XnfqBxKRTAZghGEvHC/g2E1feiS+hP106CGtzRemJt0k2b1mghpxMM7Q==",
      "StatusCode": 201,
      "ResponseHeaders": {
        "Content-Length": "0",
        "Content-MD5": "vmrTQS4dG9TkbzGsDfQa8Q==",
        "Date": "Tue, 26 Jan 2021 19:29:45 GMT",
        "ETag": "\"0x8D8C230BD180AB0\"",
        "Last-Modified": "Tue, 26 Jan 2021 19:29:45 GMT",
        "Server": [
          "Windows-Azure-File/1.0",
          "Microsoft-HTTPAPI/2.0"
        ],
        "x-ms-client-request-id": "e0a7a8e6-1718-eb35-5cd1-68aac77a7ee1",
        "x-ms-request-id": "2f9eb325-701a-0011-7e19-f44076000000",
        "x-ms-request-server-encrypted": "true",
<<<<<<< HEAD
        "x-ms-version": "2020-12-06"
=======
        "x-ms-version": "2021-02-12"
>>>>>>> 7e782c87
      },
      "ResponseBody": []
    },
    {
      "RequestUri": "https://seanmcccanary3.file.core.windows.net/test-share-1cc26059-2e97-080f-54e3-9d42076c97a7/test-directory-b8cfc03e-d405-6efe-bae9-dbf307e763f1/test-file-15c93465-9be2-9650-2eaf-b4e367d8a893?comp=lease",
      "RequestMethod": "PUT",
      "RequestHeaders": {
        "Accept": "application/xml",
        "Authorization": "Sanitized",
        "traceparent": "00-96be8e3262c527458acf2c381e1a1bf3-4537849f2c9b2046-00",
        "User-Agent": [
          "azsdk-net-Storage.Files.Shares/12.7.0-alpha.20210126.1",
          "(.NET 5.0.2; Microsoft Windows 10.0.19042)"
        ],
        "x-ms-client-request-id": "8a65580a-504e-48ac-0040-41405d603185",
        "x-ms-date": "Tue, 26 Jan 2021 19:29:46 GMT",
        "x-ms-lease-action": "acquire",
        "x-ms-lease-duration": "-1",
        "x-ms-proposed-lease-id": "d244c591-9d1a-67a8-9fd8-bad5b9d77313",
        "x-ms-return-client-request-id": "true",
<<<<<<< HEAD
        "x-ms-version": "2020-12-06"
=======
        "x-ms-version": "2021-02-12"
>>>>>>> 7e782c87
      },
      "RequestBody": null,
      "StatusCode": 201,
      "ResponseHeaders": {
        "Date": "Tue, 26 Jan 2021 19:29:45 GMT",
        "ETag": "\"0x8D8C230BD180AB0\"",
        "Last-Modified": "Tue, 26 Jan 2021 19:29:45 GMT",
        "Server": [
          "Windows-Azure-File/1.0",
          "Microsoft-HTTPAPI/2.0"
        ],
        "Transfer-Encoding": "chunked",
        "x-ms-client-request-id": "8a65580a-504e-48ac-0040-41405d603185",
        "x-ms-lease-id": "d244c591-9d1a-67a8-9fd8-bad5b9d77313",
        "x-ms-request-id": "2f9eb326-701a-0011-7f19-f44076000000",
<<<<<<< HEAD
        "x-ms-version": "2020-12-06"
=======
        "x-ms-version": "2021-02-12"
>>>>>>> 7e782c87
      },
      "ResponseBody": []
    },
    {
      "RequestUri": "https://seanmcccanary3.file.core.windows.net/test-share-1cc26059-2e97-080f-54e3-9d42076c97a7/test-directory-b8cfc03e-d405-6efe-bae9-dbf307e763f1/test-file-15c93465-9be2-9650-2eaf-b4e367d8a893",
      "RequestMethod": "GET",
      "RequestHeaders": {
        "Accept": "application/xml",
        "Authorization": "Sanitized",
        "traceparent": "00-c0a72b3f05687444a461b27607f58196-2612f9ea090f6b44-00",
        "User-Agent": [
          "azsdk-net-Storage.Files.Shares/12.7.0-alpha.20210126.1",
          "(.NET 5.0.2; Microsoft Windows 10.0.19042)"
        ],
        "x-ms-client-request-id": "61cb5eb8-e871-dfc4-42b4-1813372c040b",
        "x-ms-date": "Tue, 26 Jan 2021 19:29:46 GMT",
        "x-ms-range": "bytes=1024-2047",
        "x-ms-range-get-content-md5": "false",
        "x-ms-return-client-request-id": "true",
<<<<<<< HEAD
        "x-ms-version": "2020-12-06"
=======
        "x-ms-version": "2021-02-12"
>>>>>>> 7e782c87
      },
      "RequestBody": null,
      "StatusCode": 206,
      "ResponseHeaders": {
        "Accept-Ranges": "bytes",
        "Content-Length": "1024",
        "Content-Range": "bytes 1024-2047/1048576",
        "Content-Type": "application/octet-stream",
        "Date": "Tue, 26 Jan 2021 19:29:45 GMT",
        "ETag": "\"0x8D8C230BD180AB0\"",
        "Last-Modified": "Tue, 26 Jan 2021 19:29:45 GMT",
        "Server": [
          "Windows-Azure-File/1.0",
          "Microsoft-HTTPAPI/2.0"
        ],
        "Vary": "Origin",
        "x-ms-client-request-id": "61cb5eb8-e871-dfc4-42b4-1813372c040b",
        "x-ms-file-attributes": "Archive",
        "x-ms-file-change-time": "2021-01-26T19:29:45.961336Z",
        "x-ms-file-creation-time": "2021-01-26T19:29:45.8842809Z",
        "x-ms-file-id": "11529285414812647424",
        "x-ms-file-last-write-time": "2021-01-26T19:29:45.961336Z",
        "x-ms-file-parent-id": "13835128424026341376",
        "x-ms-file-permission-key": "4010187179898695473*11459378189709739967",
        "x-ms-lease-duration": "infinite",
        "x-ms-lease-state": "leased",
        "x-ms-lease-status": "locked",
        "x-ms-request-id": "2f9eb327-701a-0011-8019-f44076000000",
        "x-ms-server-encrypted": "true",
        "x-ms-type": "File",
<<<<<<< HEAD
        "x-ms-version": "2020-12-06"
=======
        "x-ms-version": "2021-02-12"
>>>>>>> 7e782c87
      },
      "ResponseBody": "tM9zAxPyk0rulThIFH62O2AQwHp98ef7oYKAcW+wa+IlaI4qFCJvqMu1htw71jL4k1vN0/0VJMPnd2GQciLbPipWI6zwjCY9oReuyGoLwMtPh94U4pjkD0TLQp3B3zap2Uiy5LKGBwY0jzHmZ1tY3LeVQOpDx1uRcRNnJUmJfMHhBO4iWNsZyYDX31Nm/qjocmbmLJ9MZhLtIHOeHuK9qxJvBWJtNYPbfHdqa+cHK3Nrf7Lio1AilJ7bNThneqqdGjRB9vlFezzjCrAo4vor5fUAM58v2gjCTXDDkQBLdALMzFGzxjR5JQN1/5ig+rKksE9DZ0YKbT8sfqmIguk8mJauWxaoeB/Ahg2buttvIlK+H+GwBwy7wl4Sh0eL8aMZOWcC8p+c/DgwguA5brNkvFxWymMIi5CJ8pm3lfHXNZVqgoFzbTCzIiKogIUrgVOqrsrrNCdAEK3XeP8F5GZGWE1Lz+wy8E8ro6dAXwsKXXBFDOcm7ABuKXHTnPQxrT68Yic34LJneL57v5F/ALGhzBqOwNd+H2xN3KV7XlNa+vVpg/3k0n2+3pQpqyxu7inAMs/Zou1mPUK66gMN6xlqIMScFXyzvfqd0OFDVXQ/3+58uyyDgFgIA0W7Keh5sPJ6voto0disDHXVPNILI+jNewsVkTDt5p9slBI295MRIx/uyJbo1w0Vz663rkSF/OBd7a7cZB/CjNjs+z3GdRXhwxmzHFpR5aP9/8GBNjha55gy2QnkNL7/LDy+/NvQT1mZ1eor0t+GDAgK32RdQFWfkRSkk5wL/I9as+8dkujILLBo6GFOLxS4rMwB2VVaoezmH2vGK7u8jtlb0B7vaHogQrKz9Vf0UWEA7ObQCiI5ABEDN3N8AQH0q1qH81/1yERR4JejpqyU8c0Kxj/U7IO2IdAN6zEHo0Gxvkr9bF4CCiSifimLllplb0WlcjrCIL7W0dGO6NwSSjxV8edhloRvCLwbMm1aK4t2qHzsYTEG756MJpuMcyJHjzTsNaRyBNnANml+p+5Re6ZGGD9gJugLTwJI1W/p4pSa06I5bvXmA6SjKyvHiEewO6v1Rlvi52lL4eahKi9p1lPV49NLFw2wXxSbvfq9Q8a6l5rE85w5uOw47YwORNl1OVTY8qR0ZCOdReZGRilujZ4g5pKUpOO2myvmEimBoRo7JoOl5VAhRjJ2J66283LCyl/u7l5G4JVxIVZ5jVH5G6PLCx+myKhN/qBfHnw0AKi5JEjKkrK89EbtNMP5qLjgfQsL6+hSGwG3ofC95sIYPSGuwGkJL4nwDhbYuZTkU1XnfqBxKRTAZghGEvHC/g2E1feiS+hP106CGtzRemJt0k2b1mghpxMM7Q=="
    },
    {
      "RequestUri": "https://seanmcccanary3.file.core.windows.net/test-share-1cc26059-2e97-080f-54e3-9d42076c97a7?restype=share",
      "RequestMethod": "DELETE",
      "RequestHeaders": {
        "Accept": "application/xml",
        "Authorization": "Sanitized",
        "traceparent": "00-711b3b8e3160614584ef248914508a55-d61dcd0864a0ea4f-00",
        "User-Agent": [
          "azsdk-net-Storage.Files.Shares/12.7.0-alpha.20210126.1",
          "(.NET 5.0.2; Microsoft Windows 10.0.19042)"
        ],
        "x-ms-client-request-id": "fe87dd46-d095-7513-8f9a-95c94e7ae12b",
        "x-ms-date": "Tue, 26 Jan 2021 19:29:46 GMT",
        "x-ms-delete-snapshots": "include",
        "x-ms-return-client-request-id": "true",
<<<<<<< HEAD
        "x-ms-version": "2020-12-06"
=======
        "x-ms-version": "2021-02-12"
>>>>>>> 7e782c87
      },
      "RequestBody": null,
      "StatusCode": 202,
      "ResponseHeaders": {
        "Content-Length": "0",
        "Date": "Tue, 26 Jan 2021 19:29:45 GMT",
        "Server": [
          "Windows-Azure-File/1.0",
          "Microsoft-HTTPAPI/2.0"
        ],
        "x-ms-client-request-id": "fe87dd46-d095-7513-8f9a-95c94e7ae12b",
        "x-ms-request-id": "2f9eb328-701a-0011-0119-f44076000000",
<<<<<<< HEAD
        "x-ms-version": "2020-12-06"
=======
        "x-ms-version": "2021-02-12"
>>>>>>> 7e782c87
      },
      "ResponseBody": []
    }
  ],
  "Variables": {
    "RandomSeed": "1792768636",
    "Storage_TestConfigDefault": "ProductionTenant\nseanmcccanary3\nU2FuaXRpemVk\nhttps://seanmcccanary3.blob.core.windows.net\nhttps://seanmcccanary3.file.core.windows.net\nhttps://seanmcccanary3.queue.core.windows.net\nhttps://seanmcccanary3.table.core.windows.net\n\n\n\n\nhttps://seanmcccanary3-secondary.blob.core.windows.net\nhttps://seanmcccanary3-secondary.file.core.windows.net\nhttps://seanmcccanary3-secondary.queue.core.windows.net\nhttps://seanmcccanary3-secondary.table.core.windows.net\n\nSanitized\n\n\nCloud\nBlobEndpoint=https://seanmcccanary3.blob.core.windows.net/;QueueEndpoint=https://seanmcccanary3.queue.core.windows.net/;FileEndpoint=https://seanmcccanary3.file.core.windows.net/;BlobSecondaryEndpoint=https://seanmcccanary3-secondary.blob.core.windows.net/;QueueSecondaryEndpoint=https://seanmcccanary3-secondary.queue.core.windows.net/;FileSecondaryEndpoint=https://seanmcccanary3-secondary.file.core.windows.net/;AccountName=seanmcccanary3;AccountKey=Kg==;\nseanscope1\n\n"
  }
}<|MERGE_RESOLUTION|>--- conflicted
+++ resolved
@@ -14,11 +14,7 @@
         "x-ms-client-request-id": "ef8e5d95-3214-eceb-ccc8-267ecf8f452e",
         "x-ms-date": "Tue, 26 Jan 2021 19:29:46 GMT",
         "x-ms-return-client-request-id": "true",
-<<<<<<< HEAD
-        "x-ms-version": "2020-12-06"
-=======
-        "x-ms-version": "2021-02-12"
->>>>>>> 7e782c87
+        "x-ms-version": "2021-02-12"
       },
       "RequestBody": null,
       "StatusCode": 201,
@@ -33,11 +29,7 @@
         ],
         "x-ms-client-request-id": "ef8e5d95-3214-eceb-ccc8-267ecf8f452e",
         "x-ms-request-id": "2f9eb31f-701a-0011-7b19-f44076000000",
-<<<<<<< HEAD
-        "x-ms-version": "2020-12-06"
-=======
-        "x-ms-version": "2021-02-12"
->>>>>>> 7e782c87
+        "x-ms-version": "2021-02-12"
       },
       "ResponseBody": []
     },
@@ -59,11 +51,7 @@
         "x-ms-file-last-write-time": "Now",
         "x-ms-file-permission": "Inherit",
         "x-ms-return-client-request-id": "true",
-<<<<<<< HEAD
-        "x-ms-version": "2020-12-06"
-=======
-        "x-ms-version": "2021-02-12"
->>>>>>> 7e782c87
+        "x-ms-version": "2021-02-12"
       },
       "RequestBody": null,
       "StatusCode": 201,
@@ -86,11 +74,7 @@
         "x-ms-file-permission-key": "17860367565182308406*11459378189709739967",
         "x-ms-request-id": "2f9eb322-701a-0011-7c19-f44076000000",
         "x-ms-request-server-encrypted": "true",
-<<<<<<< HEAD
-        "x-ms-version": "2020-12-06"
-=======
-        "x-ms-version": "2021-02-12"
->>>>>>> 7e782c87
+        "x-ms-version": "2021-02-12"
       },
       "ResponseBody": []
     },
@@ -114,11 +98,7 @@
         "x-ms-file-permission": "Inherit",
         "x-ms-return-client-request-id": "true",
         "x-ms-type": "file",
-<<<<<<< HEAD
-        "x-ms-version": "2020-12-06"
-=======
-        "x-ms-version": "2021-02-12"
->>>>>>> 7e782c87
+        "x-ms-version": "2021-02-12"
       },
       "RequestBody": null,
       "StatusCode": 201,
@@ -141,11 +121,7 @@
         "x-ms-file-permission-key": "4010187179898695473*11459378189709739967",
         "x-ms-request-id": "2f9eb324-701a-0011-7d19-f44076000000",
         "x-ms-request-server-encrypted": "true",
-<<<<<<< HEAD
-        "x-ms-version": "2020-12-06"
-=======
-        "x-ms-version": "2021-02-12"
->>>>>>> 7e782c87
+        "x-ms-version": "2021-02-12"
       },
       "ResponseBody": []
     },
@@ -166,11 +142,7 @@
         "x-ms-date": "Tue, 26 Jan 2021 19:29:46 GMT",
         "x-ms-range": "bytes=1024-2047",
         "x-ms-return-client-request-id": "true",
-<<<<<<< HEAD
-        "x-ms-version": "2020-12-06",
-=======
         "x-ms-version": "2021-02-12",
->>>>>>> 7e782c87
         "x-ms-write": "update"
       },
       "RequestBody": "tM9zAxPyk0rulThIFH62O2AQwHp98ef7oYKAcW+wa+IlaI4qFCJvqMu1htw71jL4k1vN0/0VJMPnd2GQciLbPipWI6zwjCY9oReuyGoLwMtPh94U4pjkD0TLQp3B3zap2Uiy5LKGBwY0jzHmZ1tY3LeVQOpDx1uRcRNnJUmJfMHhBO4iWNsZyYDX31Nm/qjocmbmLJ9MZhLtIHOeHuK9qxJvBWJtNYPbfHdqa+cHK3Nrf7Lio1AilJ7bNThneqqdGjRB9vlFezzjCrAo4vor5fUAM58v2gjCTXDDkQBLdALMzFGzxjR5JQN1/5ig+rKksE9DZ0YKbT8sfqmIguk8mJauWxaoeB/Ahg2buttvIlK+H+GwBwy7wl4Sh0eL8aMZOWcC8p+c/DgwguA5brNkvFxWymMIi5CJ8pm3lfHXNZVqgoFzbTCzIiKogIUrgVOqrsrrNCdAEK3XeP8F5GZGWE1Lz+wy8E8ro6dAXwsKXXBFDOcm7ABuKXHTnPQxrT68Yic34LJneL57v5F/ALGhzBqOwNd+H2xN3KV7XlNa+vVpg/3k0n2+3pQpqyxu7inAMs/Zou1mPUK66gMN6xlqIMScFXyzvfqd0OFDVXQ/3+58uyyDgFgIA0W7Keh5sPJ6voto0disDHXVPNILI+jNewsVkTDt5p9slBI295MRIx/uyJbo1w0Vz663rkSF/OBd7a7cZB/CjNjs+z3GdRXhwxmzHFpR5aP9/8GBNjha55gy2QnkNL7/LDy+/NvQT1mZ1eor0t+GDAgK32RdQFWfkRSkk5wL/I9as+8dkujILLBo6GFOLxS4rMwB2VVaoezmH2vGK7u8jtlb0B7vaHogQrKz9Vf0UWEA7ObQCiI5ABEDN3N8AQH0q1qH81/1yERR4JejpqyU8c0Kxj/U7IO2IdAN6zEHo0Gxvkr9bF4CCiSifimLllplb0WlcjrCIL7W0dGO6NwSSjxV8edhloRvCLwbMm1aK4t2qHzsYTEG756MJpuMcyJHjzTsNaRyBNnANml+p+5Re6ZGGD9gJugLTwJI1W/p4pSa06I5bvXmA6SjKyvHiEewO6v1Rlvi52lL4eahKi9p1lPV49NLFw2wXxSbvfq9Q8a6l5rE85w5uOw47YwORNl1OVTY8qR0ZCOdReZGRilujZ4g5pKUpOO2myvmEimBoRo7JoOl5VAhRjJ2J66283LCyl/u7l5G4JVxIVZ5jVH5G6PLCx+myKhN/qBfHnw0AKi5JEjKkrK89EbtNMP5qLjgfQsL6+hSGwG3ofC95sIYPSGuwGkJL4nwDhbYuZTkU1XnfqBxKRTAZghGEvHC/g2E1feiS+hP106CGtzRemJt0k2b1mghpxMM7Q==",
@@ -188,11 +160,7 @@
         "x-ms-client-request-id": "e0a7a8e6-1718-eb35-5cd1-68aac77a7ee1",
         "x-ms-request-id": "2f9eb325-701a-0011-7e19-f44076000000",
         "x-ms-request-server-encrypted": "true",
-<<<<<<< HEAD
-        "x-ms-version": "2020-12-06"
-=======
-        "x-ms-version": "2021-02-12"
->>>>>>> 7e782c87
+        "x-ms-version": "2021-02-12"
       },
       "ResponseBody": []
     },
@@ -213,11 +181,7 @@
         "x-ms-lease-duration": "-1",
         "x-ms-proposed-lease-id": "d244c591-9d1a-67a8-9fd8-bad5b9d77313",
         "x-ms-return-client-request-id": "true",
-<<<<<<< HEAD
-        "x-ms-version": "2020-12-06"
-=======
-        "x-ms-version": "2021-02-12"
->>>>>>> 7e782c87
+        "x-ms-version": "2021-02-12"
       },
       "RequestBody": null,
       "StatusCode": 201,
@@ -233,11 +197,7 @@
         "x-ms-client-request-id": "8a65580a-504e-48ac-0040-41405d603185",
         "x-ms-lease-id": "d244c591-9d1a-67a8-9fd8-bad5b9d77313",
         "x-ms-request-id": "2f9eb326-701a-0011-7f19-f44076000000",
-<<<<<<< HEAD
-        "x-ms-version": "2020-12-06"
-=======
-        "x-ms-version": "2021-02-12"
->>>>>>> 7e782c87
+        "x-ms-version": "2021-02-12"
       },
       "ResponseBody": []
     },
@@ -257,11 +217,7 @@
         "x-ms-range": "bytes=1024-2047",
         "x-ms-range-get-content-md5": "false",
         "x-ms-return-client-request-id": "true",
-<<<<<<< HEAD
-        "x-ms-version": "2020-12-06"
-=======
-        "x-ms-version": "2021-02-12"
->>>>>>> 7e782c87
+        "x-ms-version": "2021-02-12"
       },
       "RequestBody": null,
       "StatusCode": 206,
@@ -292,11 +248,7 @@
         "x-ms-request-id": "2f9eb327-701a-0011-8019-f44076000000",
         "x-ms-server-encrypted": "true",
         "x-ms-type": "File",
-<<<<<<< HEAD
-        "x-ms-version": "2020-12-06"
-=======
-        "x-ms-version": "2021-02-12"
->>>>>>> 7e782c87
+        "x-ms-version": "2021-02-12"
       },
       "ResponseBody": "tM9zAxPyk0rulThIFH62O2AQwHp98ef7oYKAcW+wa+IlaI4qFCJvqMu1htw71jL4k1vN0/0VJMPnd2GQciLbPipWI6zwjCY9oReuyGoLwMtPh94U4pjkD0TLQp3B3zap2Uiy5LKGBwY0jzHmZ1tY3LeVQOpDx1uRcRNnJUmJfMHhBO4iWNsZyYDX31Nm/qjocmbmLJ9MZhLtIHOeHuK9qxJvBWJtNYPbfHdqa+cHK3Nrf7Lio1AilJ7bNThneqqdGjRB9vlFezzjCrAo4vor5fUAM58v2gjCTXDDkQBLdALMzFGzxjR5JQN1/5ig+rKksE9DZ0YKbT8sfqmIguk8mJauWxaoeB/Ahg2buttvIlK+H+GwBwy7wl4Sh0eL8aMZOWcC8p+c/DgwguA5brNkvFxWymMIi5CJ8pm3lfHXNZVqgoFzbTCzIiKogIUrgVOqrsrrNCdAEK3XeP8F5GZGWE1Lz+wy8E8ro6dAXwsKXXBFDOcm7ABuKXHTnPQxrT68Yic34LJneL57v5F/ALGhzBqOwNd+H2xN3KV7XlNa+vVpg/3k0n2+3pQpqyxu7inAMs/Zou1mPUK66gMN6xlqIMScFXyzvfqd0OFDVXQ/3+58uyyDgFgIA0W7Keh5sPJ6voto0disDHXVPNILI+jNewsVkTDt5p9slBI295MRIx/uyJbo1w0Vz663rkSF/OBd7a7cZB/CjNjs+z3GdRXhwxmzHFpR5aP9/8GBNjha55gy2QnkNL7/LDy+/NvQT1mZ1eor0t+GDAgK32RdQFWfkRSkk5wL/I9as+8dkujILLBo6GFOLxS4rMwB2VVaoezmH2vGK7u8jtlb0B7vaHogQrKz9Vf0UWEA7ObQCiI5ABEDN3N8AQH0q1qH81/1yERR4JejpqyU8c0Kxj/U7IO2IdAN6zEHo0Gxvkr9bF4CCiSifimLllplb0WlcjrCIL7W0dGO6NwSSjxV8edhloRvCLwbMm1aK4t2qHzsYTEG756MJpuMcyJHjzTsNaRyBNnANml+p+5Re6ZGGD9gJugLTwJI1W/p4pSa06I5bvXmA6SjKyvHiEewO6v1Rlvi52lL4eahKi9p1lPV49NLFw2wXxSbvfq9Q8a6l5rE85w5uOw47YwORNl1OVTY8qR0ZCOdReZGRilujZ4g5pKUpOO2myvmEimBoRo7JoOl5VAhRjJ2J66283LCyl/u7l5G4JVxIVZ5jVH5G6PLCx+myKhN/qBfHnw0AKi5JEjKkrK89EbtNMP5qLjgfQsL6+hSGwG3ofC95sIYPSGuwGkJL4nwDhbYuZTkU1XnfqBxKRTAZghGEvHC/g2E1feiS+hP106CGtzRemJt0k2b1mghpxMM7Q=="
     },
@@ -315,11 +267,7 @@
         "x-ms-date": "Tue, 26 Jan 2021 19:29:46 GMT",
         "x-ms-delete-snapshots": "include",
         "x-ms-return-client-request-id": "true",
-<<<<<<< HEAD
-        "x-ms-version": "2020-12-06"
-=======
-        "x-ms-version": "2021-02-12"
->>>>>>> 7e782c87
+        "x-ms-version": "2021-02-12"
       },
       "RequestBody": null,
       "StatusCode": 202,
@@ -332,11 +280,7 @@
         ],
         "x-ms-client-request-id": "fe87dd46-d095-7513-8f9a-95c94e7ae12b",
         "x-ms-request-id": "2f9eb328-701a-0011-0119-f44076000000",
-<<<<<<< HEAD
-        "x-ms-version": "2020-12-06"
-=======
-        "x-ms-version": "2021-02-12"
->>>>>>> 7e782c87
+        "x-ms-version": "2021-02-12"
       },
       "ResponseBody": []
     }
