﻿{
  "Entries": [
    {
      "RequestUri": "https://seanmcccanary3.file.core.windows.net/test-share-8420edfe-8490-ec91-1224-0963bed7b755?restype=share",
      "RequestMethod": "PUT",
      "RequestHeaders": {
        "Accept": "application/xml",
        "Authorization": "Sanitized",
        "traceparent": "00-4a6f4830d7be0c419ad159366dea401e-db1beb467828f747-00",
        "User-Agent": [
          "azsdk-net-Storage.Files.Shares/12.7.0-alpha.20210126.1",
          "(.NET 5.0.2; Microsoft Windows 10.0.19042)"
        ],
        "x-ms-client-request-id": "eec87770-47c4-bd71-e4ac-c9dee96318a4",
        "x-ms-date": "Tue, 26 Jan 2021 19:29:36 GMT",
        "x-ms-return-client-request-id": "true",
<<<<<<< HEAD
        "x-ms-version": "2020-12-06"
=======
        "x-ms-version": "2021-02-12"
>>>>>>> 7e782c87
      },
      "RequestBody": null,
      "StatusCode": 201,
      "ResponseHeaders": {
        "Content-Length": "0",
        "Date": "Tue, 26 Jan 2021 19:29:35 GMT",
        "ETag": "\"0x8D8C230B70731B2\"",
        "Last-Modified": "Tue, 26 Jan 2021 19:29:35 GMT",
        "Server": [
          "Windows-Azure-File/1.0",
          "Microsoft-HTTPAPI/2.0"
        ],
        "x-ms-client-request-id": "eec87770-47c4-bd71-e4ac-c9dee96318a4",
        "x-ms-request-id": "d4326c8b-201a-0041-1719-f48226000000",
<<<<<<< HEAD
        "x-ms-version": "2020-12-06"
=======
        "x-ms-version": "2021-02-12"
>>>>>>> 7e782c87
      },
      "ResponseBody": []
    },
    {
      "RequestUri": "https://seanmcccanary3.file.core.windows.net/test-share-8420edfe-8490-ec91-1224-0963bed7b755/test-directory-7d3ca3f4-2c6e-6846-ec63-73fecb99b3ca?restype=directory",
      "RequestMethod": "PUT",
      "RequestHeaders": {
        "Accept": "application/xml",
        "Authorization": "Sanitized",
        "traceparent": "00-7ec673085de2364886684025f6bc2f76-3a047f498c3f544d-00",
        "User-Agent": [
          "azsdk-net-Storage.Files.Shares/12.7.0-alpha.20210126.1",
          "(.NET 5.0.2; Microsoft Windows 10.0.19042)"
        ],
        "x-ms-client-request-id": "95031479-240b-447f-305f-0160d372f14a",
        "x-ms-date": "Tue, 26 Jan 2021 19:29:36 GMT",
        "x-ms-file-attributes": "None",
        "x-ms-file-creation-time": "Now",
        "x-ms-file-last-write-time": "Now",
        "x-ms-file-permission": "Inherit",
        "x-ms-return-client-request-id": "true",
<<<<<<< HEAD
        "x-ms-version": "2020-12-06"
=======
        "x-ms-version": "2021-02-12"
>>>>>>> 7e782c87
      },
      "RequestBody": null,
      "StatusCode": 201,
      "ResponseHeaders": {
        "Content-Length": "0",
        "Date": "Tue, 26 Jan 2021 19:29:35 GMT",
        "ETag": "\"0x8D8C230B711F4DC\"",
        "Last-Modified": "Tue, 26 Jan 2021 19:29:35 GMT",
        "Server": [
          "Windows-Azure-File/1.0",
          "Microsoft-HTTPAPI/2.0"
        ],
        "x-ms-client-request-id": "95031479-240b-447f-305f-0160d372f14a",
        "x-ms-file-attributes": "Directory",
        "x-ms-file-change-time": "2021-01-26T19:29:35.855126Z",
        "x-ms-file-creation-time": "2021-01-26T19:29:35.855126Z",
        "x-ms-file-id": "13835128424026341376",
        "x-ms-file-last-write-time": "2021-01-26T19:29:35.855126Z",
        "x-ms-file-parent-id": "0",
        "x-ms-file-permission-key": "17860367565182308406*11459378189709739967",
        "x-ms-request-id": "d4326c8d-201a-0041-1819-f48226000000",
        "x-ms-request-server-encrypted": "true",
<<<<<<< HEAD
        "x-ms-version": "2020-12-06"
=======
        "x-ms-version": "2021-02-12"
>>>>>>> 7e782c87
      },
      "ResponseBody": []
    },
    {
      "RequestUri": "https://seanmcccanary3.file.core.windows.net/test-share-8420edfe-8490-ec91-1224-0963bed7b755/test-directory-7d3ca3f4-2c6e-6846-ec63-73fecb99b3ca/test-file-cd5cfef8-d170-2b95-125b-28e8a6d99bc9",
      "RequestMethod": "PUT",
      "RequestHeaders": {
        "Accept": "application/xml",
        "Authorization": "Sanitized",
        "traceparent": "00-39568da5842a47458dc4cf66debc2643-7b8d8e122ec4a54a-00",
        "User-Agent": [
          "azsdk-net-Storage.Files.Shares/12.7.0-alpha.20210126.1",
          "(.NET 5.0.2; Microsoft Windows 10.0.19042)"
        ],
        "x-ms-client-request-id": "cd743b94-04c6-a83c-7ed7-83b0fb979e57",
        "x-ms-content-length": "1048576",
        "x-ms-date": "Tue, 26 Jan 2021 19:29:36 GMT",
        "x-ms-file-attributes": "None",
        "x-ms-file-creation-time": "Now",
        "x-ms-file-last-write-time": "Now",
        "x-ms-file-permission": "Inherit",
        "x-ms-return-client-request-id": "true",
        "x-ms-type": "file",
<<<<<<< HEAD
        "x-ms-version": "2020-12-06"
=======
        "x-ms-version": "2021-02-12"
>>>>>>> 7e782c87
      },
      "RequestBody": null,
      "StatusCode": 201,
      "ResponseHeaders": {
        "Content-Length": "0",
        "Date": "Tue, 26 Jan 2021 19:29:35 GMT",
        "ETag": "\"0x8D8C230B71AF72D\"",
        "Last-Modified": "Tue, 26 Jan 2021 19:29:35 GMT",
        "Server": [
          "Windows-Azure-File/1.0",
          "Microsoft-HTTPAPI/2.0"
        ],
        "x-ms-client-request-id": "cd743b94-04c6-a83c-7ed7-83b0fb979e57",
        "x-ms-file-attributes": "Archive",
        "x-ms-file-change-time": "2021-01-26T19:29:35.9141677Z",
        "x-ms-file-creation-time": "2021-01-26T19:29:35.9141677Z",
        "x-ms-file-id": "11529285414812647424",
        "x-ms-file-last-write-time": "2021-01-26T19:29:35.9141677Z",
        "x-ms-file-parent-id": "13835128424026341376",
        "x-ms-file-permission-key": "4010187179898695473*11459378189709739967",
        "x-ms-request-id": "d4326c8e-201a-0041-1919-f48226000000",
        "x-ms-request-server-encrypted": "true",
<<<<<<< HEAD
        "x-ms-version": "2020-12-06"
=======
        "x-ms-version": "2021-02-12"
>>>>>>> 7e782c87
      },
      "ResponseBody": []
    },
    {
      "RequestUri": "https://seanmcccanary3.file.core.windows.net/test-share-8420edfe-8490-ec91-1224-0963bed7b755/test-directory-7d3ca3f4-2c6e-6846-ec63-73fecb99b3ca/test-file-cd5cfef8-d170-2b95-125b-28e8a6d99bc9",
      "RequestMethod": "PUT",
      "RequestHeaders": {
        "Accept": "application/xml",
        "Authorization": "Sanitized",
        "traceparent": "00-60179cc56bf0c74c8521b6efaf68d644-4a920d6623cba049-00",
        "User-Agent": [
          "azsdk-net-Storage.Files.Shares/12.7.0-alpha.20210126.1",
          "(.NET 5.0.2; Microsoft Windows 10.0.19042)"
        ],
        "x-ms-client-request-id": "8eebbe0f-ff60-5af5-869a-8dc8d37aec98",
        "x-ms-content-length": "1048576",
        "x-ms-date": "Tue, 26 Jan 2021 19:29:36 GMT",
        "x-ms-file-attributes": "None",
        "x-ms-file-creation-time": "Now",
        "x-ms-file-last-write-time": "Now",
        "x-ms-file-permission": "Inherit",
        "x-ms-lease-id": "0dcf38c3-3aed-dab4-40fd-30c2bbe664e2",
        "x-ms-return-client-request-id": "true",
        "x-ms-type": "file",
<<<<<<< HEAD
        "x-ms-version": "2020-12-06"
=======
        "x-ms-version": "2021-02-12"
>>>>>>> 7e782c87
      },
      "RequestBody": null,
      "StatusCode": 412,
      "ResponseHeaders": {
        "Content-Length": "241",
        "Content-Type": "application/xml",
        "Date": "Tue, 26 Jan 2021 19:29:36 GMT",
        "Server": [
          "Windows-Azure-File/1.0",
          "Microsoft-HTTPAPI/2.0"
        ],
        "x-ms-client-request-id": "8eebbe0f-ff60-5af5-869a-8dc8d37aec98",
        "x-ms-error-code": "LeaseNotPresentWithFileOperation",
        "x-ms-request-id": "d4326c8f-201a-0041-1a19-f48226000000",
<<<<<<< HEAD
        "x-ms-version": "2020-12-06"
=======
        "x-ms-version": "2021-02-12"
>>>>>>> 7e782c87
      },
      "ResponseBody": [
        "﻿<?xml version=\"1.0\" encoding=\"utf-8\"?><Error><Code>LeaseNotPresentWithFileOperation</Code><Message>There is currently no lease on the file.\n",
        "RequestId:d4326c8f-201a-0041-1a19-f48226000000\n",
        "Time:2021-01-26T19:29:36.2459208Z</Message></Error>"
      ]
    },
    {
      "RequestUri": "https://seanmcccanary3.file.core.windows.net/test-share-8420edfe-8490-ec91-1224-0963bed7b755?restype=share",
      "RequestMethod": "DELETE",
      "RequestHeaders": {
        "Accept": "application/xml",
        "Authorization": "Sanitized",
        "traceparent": "00-f8ee7e1decf475468ab51015fa4dc5b8-721f0125cc1e274b-00",
        "User-Agent": [
          "azsdk-net-Storage.Files.Shares/12.7.0-alpha.20210126.1",
          "(.NET 5.0.2; Microsoft Windows 10.0.19042)"
        ],
        "x-ms-client-request-id": "fcb22b9b-d5fb-4f81-50f8-e4ca4039b80f",
        "x-ms-date": "Tue, 26 Jan 2021 19:29:37 GMT",
        "x-ms-delete-snapshots": "include",
        "x-ms-return-client-request-id": "true",
<<<<<<< HEAD
        "x-ms-version": "2020-12-06"
=======
        "x-ms-version": "2021-02-12"
>>>>>>> 7e782c87
      },
      "RequestBody": null,
      "StatusCode": 202,
      "ResponseHeaders": {
        "Content-Length": "0",
        "Date": "Tue, 26 Jan 2021 19:29:36 GMT",
        "Server": [
          "Windows-Azure-File/1.0",
          "Microsoft-HTTPAPI/2.0"
        ],
        "x-ms-client-request-id": "fcb22b9b-d5fb-4f81-50f8-e4ca4039b80f",
        "x-ms-request-id": "d4326c90-201a-0041-1b19-f48226000000",
<<<<<<< HEAD
        "x-ms-version": "2020-12-06"
=======
        "x-ms-version": "2021-02-12"
>>>>>>> 7e782c87
      },
      "ResponseBody": []
    }
  ],
  "Variables": {
    "RandomSeed": "1413894246",
    "Storage_TestConfigDefault": "ProductionTenant\nseanmcccanary3\nU2FuaXRpemVk\nhttps://seanmcccanary3.blob.core.windows.net\nhttps://seanmcccanary3.file.core.windows.net\nhttps://seanmcccanary3.queue.core.windows.net\nhttps://seanmcccanary3.table.core.windows.net\n\n\n\n\nhttps://seanmcccanary3-secondary.blob.core.windows.net\nhttps://seanmcccanary3-secondary.file.core.windows.net\nhttps://seanmcccanary3-secondary.queue.core.windows.net\nhttps://seanmcccanary3-secondary.table.core.windows.net\n\nSanitized\n\n\nCloud\nBlobEndpoint=https://seanmcccanary3.blob.core.windows.net/;QueueEndpoint=https://seanmcccanary3.queue.core.windows.net/;FileEndpoint=https://seanmcccanary3.file.core.windows.net/;BlobSecondaryEndpoint=https://seanmcccanary3-secondary.blob.core.windows.net/;QueueSecondaryEndpoint=https://seanmcccanary3-secondary.queue.core.windows.net/;FileSecondaryEndpoint=https://seanmcccanary3-secondary.file.core.windows.net/;AccountName=seanmcccanary3;AccountKey=Kg==;\nseanscope1\n\n"
  }
}<|MERGE_RESOLUTION|>--- conflicted
+++ resolved
@@ -14,11 +14,7 @@
         "x-ms-client-request-id": "eec87770-47c4-bd71-e4ac-c9dee96318a4",
         "x-ms-date": "Tue, 26 Jan 2021 19:29:36 GMT",
         "x-ms-return-client-request-id": "true",
-<<<<<<< HEAD
-        "x-ms-version": "2020-12-06"
-=======
-        "x-ms-version": "2021-02-12"
->>>>>>> 7e782c87
+        "x-ms-version": "2021-02-12"
       },
       "RequestBody": null,
       "StatusCode": 201,
@@ -33,11 +29,7 @@
         ],
         "x-ms-client-request-id": "eec87770-47c4-bd71-e4ac-c9dee96318a4",
         "x-ms-request-id": "d4326c8b-201a-0041-1719-f48226000000",
-<<<<<<< HEAD
-        "x-ms-version": "2020-12-06"
-=======
-        "x-ms-version": "2021-02-12"
->>>>>>> 7e782c87
+        "x-ms-version": "2021-02-12"
       },
       "ResponseBody": []
     },
@@ -59,11 +51,7 @@
         "x-ms-file-last-write-time": "Now",
         "x-ms-file-permission": "Inherit",
         "x-ms-return-client-request-id": "true",
-<<<<<<< HEAD
-        "x-ms-version": "2020-12-06"
-=======
-        "x-ms-version": "2021-02-12"
->>>>>>> 7e782c87
+        "x-ms-version": "2021-02-12"
       },
       "RequestBody": null,
       "StatusCode": 201,
@@ -86,11 +74,7 @@
         "x-ms-file-permission-key": "17860367565182308406*11459378189709739967",
         "x-ms-request-id": "d4326c8d-201a-0041-1819-f48226000000",
         "x-ms-request-server-encrypted": "true",
-<<<<<<< HEAD
-        "x-ms-version": "2020-12-06"
-=======
-        "x-ms-version": "2021-02-12"
->>>>>>> 7e782c87
+        "x-ms-version": "2021-02-12"
       },
       "ResponseBody": []
     },
@@ -114,11 +98,7 @@
         "x-ms-file-permission": "Inherit",
         "x-ms-return-client-request-id": "true",
         "x-ms-type": "file",
-<<<<<<< HEAD
-        "x-ms-version": "2020-12-06"
-=======
-        "x-ms-version": "2021-02-12"
->>>>>>> 7e782c87
+        "x-ms-version": "2021-02-12"
       },
       "RequestBody": null,
       "StatusCode": 201,
@@ -141,11 +121,7 @@
         "x-ms-file-permission-key": "4010187179898695473*11459378189709739967",
         "x-ms-request-id": "d4326c8e-201a-0041-1919-f48226000000",
         "x-ms-request-server-encrypted": "true",
-<<<<<<< HEAD
-        "x-ms-version": "2020-12-06"
-=======
-        "x-ms-version": "2021-02-12"
->>>>>>> 7e782c87
+        "x-ms-version": "2021-02-12"
       },
       "ResponseBody": []
     },
@@ -170,11 +146,7 @@
         "x-ms-lease-id": "0dcf38c3-3aed-dab4-40fd-30c2bbe664e2",
         "x-ms-return-client-request-id": "true",
         "x-ms-type": "file",
-<<<<<<< HEAD
-        "x-ms-version": "2020-12-06"
-=======
-        "x-ms-version": "2021-02-12"
->>>>>>> 7e782c87
+        "x-ms-version": "2021-02-12"
       },
       "RequestBody": null,
       "StatusCode": 412,
@@ -189,11 +161,7 @@
         "x-ms-client-request-id": "8eebbe0f-ff60-5af5-869a-8dc8d37aec98",
         "x-ms-error-code": "LeaseNotPresentWithFileOperation",
         "x-ms-request-id": "d4326c8f-201a-0041-1a19-f48226000000",
-<<<<<<< HEAD
-        "x-ms-version": "2020-12-06"
-=======
-        "x-ms-version": "2021-02-12"
->>>>>>> 7e782c87
+        "x-ms-version": "2021-02-12"
       },
       "ResponseBody": [
         "﻿<?xml version=\"1.0\" encoding=\"utf-8\"?><Error><Code>LeaseNotPresentWithFileOperation</Code><Message>There is currently no lease on the file.\n",
@@ -216,11 +184,7 @@
         "x-ms-date": "Tue, 26 Jan 2021 19:29:37 GMT",
         "x-ms-delete-snapshots": "include",
         "x-ms-return-client-request-id": "true",
-<<<<<<< HEAD
-        "x-ms-version": "2020-12-06"
-=======
-        "x-ms-version": "2021-02-12"
->>>>>>> 7e782c87
+        "x-ms-version": "2021-02-12"
       },
       "RequestBody": null,
       "StatusCode": 202,
@@ -233,11 +197,7 @@
         ],
         "x-ms-client-request-id": "fcb22b9b-d5fb-4f81-50f8-e4ca4039b80f",
         "x-ms-request-id": "d4326c90-201a-0041-1b19-f48226000000",
-<<<<<<< HEAD
-        "x-ms-version": "2020-12-06"
-=======
-        "x-ms-version": "2021-02-12"
->>>>>>> 7e782c87
+        "x-ms-version": "2021-02-12"
       },
       "ResponseBody": []
     }
