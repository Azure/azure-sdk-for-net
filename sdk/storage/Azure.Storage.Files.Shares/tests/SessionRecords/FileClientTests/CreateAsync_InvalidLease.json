--- conflicted
+++ resolved
@@ -1,18 +1,18 @@
 {
   "Entries": [
     {
-      "RequestUri": "https://seanmcccanary3.file.core.windows.net/test-share-a2a5f2fe-ca8c-20b1-1d2e-6b61ffd3ac92?restype=share",
-      "RequestMethod": "PUT",
-      "RequestHeaders": {
-        "Accept": "application/xml",
-        "Authorization": "Sanitized",
-        "traceparent": "00-cc22b6a6c2cc994fa93647c61ebd94c5-f3989065f1e8d64a-00",
-        "User-Agent": [
-          "azsdk-net-Storage.Files.Shares/12.7.0-alpha.20210121.1",
-          "(.NET 5.0.2; Microsoft Windows 10.0.19042)"
-        ],
-        "x-ms-client-request-id": "407c3bd6-fe0f-2c06-e283-32c8be9c33e5",
-        "x-ms-date": "Thu, 21 Jan 2021 20:38:41 GMT",
+      "RequestUri": "https://seanmcccanary3.file.core.windows.net/test-share-8420edfe-8490-ec91-1224-0963bed7b755?restype=share",
+      "RequestMethod": "PUT",
+      "RequestHeaders": {
+        "Accept": "application/xml",
+        "Authorization": "Sanitized",
+        "traceparent": "00-4a6f4830d7be0c419ad159366dea401e-db1beb467828f747-00",
+        "User-Agent": [
+          "azsdk-net-Storage.Files.Shares/12.7.0-alpha.20210126.1",
+          "(.NET 5.0.2; Microsoft Windows 10.0.19042)"
+        ],
+        "x-ms-client-request-id": "eec87770-47c4-bd71-e4ac-c9dee96318a4",
+        "x-ms-date": "Tue, 26 Jan 2021 19:29:36 GMT",
         "x-ms-return-client-request-id": "true",
         "x-ms-version": "2020-06-12"
       },
@@ -20,37 +20,32 @@
       "StatusCode": 201,
       "ResponseHeaders": {
         "Content-Length": "0",
-        "Date": "Thu, 21 Jan 2021 20:38:40 GMT",
-        "ETag": "\u00220x8D8BE4C89B389D7\u0022",
-        "Last-Modified": "Thu, 21 Jan 2021 20:38:40 GMT",
-        "Server": [
-          "Windows-Azure-File/1.0",
-          "Microsoft-HTTPAPI/2.0"
-        ],
-        "x-ms-client-request-id": "407c3bd6-fe0f-2c06-e283-32c8be9c33e5",
-<<<<<<< HEAD
-        "x-ms-request-id": "c9ef61cc-f01a-0012-1737-f3e9eb000000",
-        "x-ms-version": "2020-06-12"
-=======
-        "x-ms-request-id": "2ac63ed5-e01a-005e-1635-f03122000000",
-        "x-ms-version": "2020-04-08"
->>>>>>> ac24a13f
-      },
-      "ResponseBody": []
-    },
-    {
-      "RequestUri": "https://seanmcccanary3.file.core.windows.net/test-share-a2a5f2fe-ca8c-20b1-1d2e-6b61ffd3ac92/test-directory-5a0f06fe-473a-929f-a5ab-3ba62cca3d27?restype=directory",
-      "RequestMethod": "PUT",
-      "RequestHeaders": {
-        "Accept": "application/xml",
-        "Authorization": "Sanitized",
-        "traceparent": "00-7a952f47197a064a9d41ad245bd7d02b-89a9c13838a0214c-00",
-        "User-Agent": [
-          "azsdk-net-Storage.Files.Shares/12.7.0-alpha.20210121.1",
-          "(.NET 5.0.2; Microsoft Windows 10.0.19042)"
-        ],
-        "x-ms-client-request-id": "dce8b9b1-24e6-8e40-9bea-9a64c35f0017",
-        "x-ms-date": "Thu, 21 Jan 2021 20:38:41 GMT",
+        "Date": "Tue, 26 Jan 2021 19:29:35 GMT",
+        "ETag": "\u00220x8D8C230B70731B2\u0022",
+        "Last-Modified": "Tue, 26 Jan 2021 19:29:35 GMT",
+        "Server": [
+          "Windows-Azure-File/1.0",
+          "Microsoft-HTTPAPI/2.0"
+        ],
+        "x-ms-client-request-id": "eec87770-47c4-bd71-e4ac-c9dee96318a4",
+        "x-ms-request-id": "d4326c8b-201a-0041-1719-f48226000000",
+        "x-ms-version": "2020-06-12"
+      },
+      "ResponseBody": []
+    },
+    {
+      "RequestUri": "https://seanmcccanary3.file.core.windows.net/test-share-8420edfe-8490-ec91-1224-0963bed7b755/test-directory-7d3ca3f4-2c6e-6846-ec63-73fecb99b3ca?restype=directory",
+      "RequestMethod": "PUT",
+      "RequestHeaders": {
+        "Accept": "application/xml",
+        "Authorization": "Sanitized",
+        "traceparent": "00-7ec673085de2364886684025f6bc2f76-3a047f498c3f544d-00",
+        "User-Agent": [
+          "azsdk-net-Storage.Files.Shares/12.7.0-alpha.20210126.1",
+          "(.NET 5.0.2; Microsoft Windows 10.0.19042)"
+        ],
+        "x-ms-client-request-id": "95031479-240b-447f-305f-0160d372f14a",
+        "x-ms-date": "Tue, 26 Jan 2021 19:29:36 GMT",
         "x-ms-file-attributes": "None",
         "x-ms-file-creation-time": "Now",
         "x-ms-file-last-write-time": "Now",
@@ -62,41 +57,41 @@
       "StatusCode": 201,
       "ResponseHeaders": {
         "Content-Length": "0",
-        "Date": "Thu, 21 Jan 2021 20:38:40 GMT",
-        "ETag": "\u00220x8D8BE4C89BF73A0\u0022",
-        "Last-Modified": "Thu, 21 Jan 2021 20:38:41 GMT",
-        "Server": [
-          "Windows-Azure-File/1.0",
-          "Microsoft-HTTPAPI/2.0"
-        ],
-        "x-ms-client-request-id": "dce8b9b1-24e6-8e40-9bea-9a64c35f0017",
+        "Date": "Tue, 26 Jan 2021 19:29:35 GMT",
+        "ETag": "\u00220x8D8C230B711F4DC\u0022",
+        "Last-Modified": "Tue, 26 Jan 2021 19:29:35 GMT",
+        "Server": [
+          "Windows-Azure-File/1.0",
+          "Microsoft-HTTPAPI/2.0"
+        ],
+        "x-ms-client-request-id": "95031479-240b-447f-305f-0160d372f14a",
         "x-ms-file-attributes": "Directory",
-        "x-ms-file-change-time": "2021-01-21T20:38:41.0742688Z",
-        "x-ms-file-creation-time": "2021-01-21T20:38:41.0742688Z",
+        "x-ms-file-change-time": "2021-01-26T19:29:35.8551260Z",
+        "x-ms-file-creation-time": "2021-01-26T19:29:35.8551260Z",
         "x-ms-file-id": "13835128424026341376",
-        "x-ms-file-last-write-time": "2021-01-21T20:38:41.0742688Z",
+        "x-ms-file-last-write-time": "2021-01-26T19:29:35.8551260Z",
         "x-ms-file-parent-id": "0",
         "x-ms-file-permission-key": "17860367565182308406*11459378189709739967",
-        "x-ms-request-id": "2ac63ed8-e01a-005e-1735-f03122000000",
+        "x-ms-request-id": "d4326c8d-201a-0041-1819-f48226000000",
         "x-ms-request-server-encrypted": "true",
         "x-ms-version": "2020-06-12"
       },
       "ResponseBody": []
     },
     {
-      "RequestUri": "https://seanmcccanary3.file.core.windows.net/test-share-a2a5f2fe-ca8c-20b1-1d2e-6b61ffd3ac92/test-directory-5a0f06fe-473a-929f-a5ab-3ba62cca3d27/test-file-ce190b45-6f10-918e-83f1-4bb720135721",
-      "RequestMethod": "PUT",
-      "RequestHeaders": {
-        "Accept": "application/xml",
-        "Authorization": "Sanitized",
-        "traceparent": "00-22c8446f03f92c4d9a287b3947e66960-236a4cb7172f814b-00",
-        "User-Agent": [
-          "azsdk-net-Storage.Files.Shares/12.7.0-alpha.20210121.1",
-          "(.NET 5.0.2; Microsoft Windows 10.0.19042)"
-        ],
-        "x-ms-client-request-id": "2f450e81-6d6b-42b8-2a56-58f5d8886d87",
+      "RequestUri": "https://seanmcccanary3.file.core.windows.net/test-share-8420edfe-8490-ec91-1224-0963bed7b755/test-directory-7d3ca3f4-2c6e-6846-ec63-73fecb99b3ca/test-file-cd5cfef8-d170-2b95-125b-28e8a6d99bc9",
+      "RequestMethod": "PUT",
+      "RequestHeaders": {
+        "Accept": "application/xml",
+        "Authorization": "Sanitized",
+        "traceparent": "00-39568da5842a47458dc4cf66debc2643-7b8d8e122ec4a54a-00",
+        "User-Agent": [
+          "azsdk-net-Storage.Files.Shares/12.7.0-alpha.20210126.1",
+          "(.NET 5.0.2; Microsoft Windows 10.0.19042)"
+        ],
+        "x-ms-client-request-id": "cd743b94-04c6-a83c-7ed7-83b0fb979e57",
         "x-ms-content-length": "1048576",
-        "x-ms-date": "Thu, 21 Jan 2021 20:38:41 GMT",
+        "x-ms-date": "Tue, 26 Jan 2021 19:29:36 GMT",
         "x-ms-file-attributes": "None",
         "x-ms-file-creation-time": "Now",
         "x-ms-file-last-write-time": "Now",
@@ -109,46 +104,46 @@
       "StatusCode": 201,
       "ResponseHeaders": {
         "Content-Length": "0",
-        "Date": "Thu, 21 Jan 2021 20:38:40 GMT",
-        "ETag": "\u00220x8D8BE4C89C8C41C\u0022",
-        "Last-Modified": "Thu, 21 Jan 2021 20:38:41 GMT",
-        "Server": [
-          "Windows-Azure-File/1.0",
-          "Microsoft-HTTPAPI/2.0"
-        ],
-        "x-ms-client-request-id": "2f450e81-6d6b-42b8-2a56-58f5d8886d87",
+        "Date": "Tue, 26 Jan 2021 19:29:35 GMT",
+        "ETag": "\u00220x8D8C230B71AF72D\u0022",
+        "Last-Modified": "Tue, 26 Jan 2021 19:29:35 GMT",
+        "Server": [
+          "Windows-Azure-File/1.0",
+          "Microsoft-HTTPAPI/2.0"
+        ],
+        "x-ms-client-request-id": "cd743b94-04c6-a83c-7ed7-83b0fb979e57",
         "x-ms-file-attributes": "Archive",
-        "x-ms-file-change-time": "2021-01-21T20:38:41.1353116Z",
-        "x-ms-file-creation-time": "2021-01-21T20:38:41.1353116Z",
+        "x-ms-file-change-time": "2021-01-26T19:29:35.9141677Z",
+        "x-ms-file-creation-time": "2021-01-26T19:29:35.9141677Z",
         "x-ms-file-id": "11529285414812647424",
-        "x-ms-file-last-write-time": "2021-01-21T20:38:41.1353116Z",
+        "x-ms-file-last-write-time": "2021-01-26T19:29:35.9141677Z",
         "x-ms-file-parent-id": "13835128424026341376",
         "x-ms-file-permission-key": "4010187179898695473*11459378189709739967",
-        "x-ms-request-id": "2ac63ed9-e01a-005e-1835-f03122000000",
+        "x-ms-request-id": "d4326c8e-201a-0041-1919-f48226000000",
         "x-ms-request-server-encrypted": "true",
         "x-ms-version": "2020-06-12"
       },
       "ResponseBody": []
     },
     {
-      "RequestUri": "https://seanmcccanary3.file.core.windows.net/test-share-a2a5f2fe-ca8c-20b1-1d2e-6b61ffd3ac92/test-directory-5a0f06fe-473a-929f-a5ab-3ba62cca3d27/test-file-ce190b45-6f10-918e-83f1-4bb720135721",
-      "RequestMethod": "PUT",
-      "RequestHeaders": {
-        "Accept": "application/xml",
-        "Authorization": "Sanitized",
-        "traceparent": "00-45e68f9e13ac8141a0b1d87f01487fc2-2b71fa9c723fe348-00",
-        "User-Agent": [
-          "azsdk-net-Storage.Files.Shares/12.7.0-alpha.20210121.1",
-          "(.NET 5.0.2; Microsoft Windows 10.0.19042)"
-        ],
-        "x-ms-client-request-id": "59daa08f-0a2a-f343-d861-64dc4fa4fc08",
+      "RequestUri": "https://seanmcccanary3.file.core.windows.net/test-share-8420edfe-8490-ec91-1224-0963bed7b755/test-directory-7d3ca3f4-2c6e-6846-ec63-73fecb99b3ca/test-file-cd5cfef8-d170-2b95-125b-28e8a6d99bc9",
+      "RequestMethod": "PUT",
+      "RequestHeaders": {
+        "Accept": "application/xml",
+        "Authorization": "Sanitized",
+        "traceparent": "00-60179cc56bf0c74c8521b6efaf68d644-4a920d6623cba049-00",
+        "User-Agent": [
+          "azsdk-net-Storage.Files.Shares/12.7.0-alpha.20210126.1",
+          "(.NET 5.0.2; Microsoft Windows 10.0.19042)"
+        ],
+        "x-ms-client-request-id": "8eebbe0f-ff60-5af5-869a-8dc8d37aec98",
         "x-ms-content-length": "1048576",
-        "x-ms-date": "Thu, 21 Jan 2021 20:38:41 GMT",
+        "x-ms-date": "Tue, 26 Jan 2021 19:29:36 GMT",
         "x-ms-file-attributes": "None",
         "x-ms-file-creation-time": "Now",
         "x-ms-file-last-write-time": "Now",
         "x-ms-file-permission": "Inherit",
-        "x-ms-lease-id": "50f47992-8e6a-e435-ca8e-1e134621bf65",
+        "x-ms-lease-id": "0dcf38c3-3aed-dab4-40fd-30c2bbe664e2",
         "x-ms-return-client-request-id": "true",
         "x-ms-type": "file",
         "x-ms-version": "2020-06-12"
@@ -158,40 +153,35 @@
       "ResponseHeaders": {
         "Content-Length": "241",
         "Content-Type": "application/xml",
-        "Date": "Thu, 21 Jan 2021 20:38:40 GMT",
-        "Server": [
-          "Windows-Azure-File/1.0",
-          "Microsoft-HTTPAPI/2.0"
-        ],
-        "x-ms-client-request-id": "59daa08f-0a2a-f343-d861-64dc4fa4fc08",
+        "Date": "Tue, 26 Jan 2021 19:29:36 GMT",
+        "Server": [
+          "Windows-Azure-File/1.0",
+          "Microsoft-HTTPAPI/2.0"
+        ],
+        "x-ms-client-request-id": "8eebbe0f-ff60-5af5-869a-8dc8d37aec98",
         "x-ms-error-code": "LeaseNotPresentWithFileOperation",
-<<<<<<< HEAD
-        "x-ms-request-id": "c9ef61d0-f01a-0012-1a37-f3e9eb000000",
-        "x-ms-version": "2020-06-12"
-=======
-        "x-ms-request-id": "2ac63eda-e01a-005e-1935-f03122000000",
-        "x-ms-version": "2020-04-08"
->>>>>>> ac24a13f
+        "x-ms-request-id": "d4326c8f-201a-0041-1a19-f48226000000",
+        "x-ms-version": "2020-06-12"
       },
       "ResponseBody": [
         "\uFEFF\u003C?xml version=\u00221.0\u0022 encoding=\u0022utf-8\u0022?\u003E\u003CError\u003E\u003CCode\u003ELeaseNotPresentWithFileOperation\u003C/Code\u003E\u003CMessage\u003EThere is currently no lease on the file.\n",
-        "RequestId:2ac63eda-e01a-005e-1935-f03122000000\n",
-        "Time:2021-01-21T20:38:41.1953362Z\u003C/Message\u003E\u003C/Error\u003E"
+        "RequestId:d4326c8f-201a-0041-1a19-f48226000000\n",
+        "Time:2021-01-26T19:29:36.2459208Z\u003C/Message\u003E\u003C/Error\u003E"
       ]
     },
     {
-      "RequestUri": "https://seanmcccanary3.file.core.windows.net/test-share-a2a5f2fe-ca8c-20b1-1d2e-6b61ffd3ac92?restype=share",
+      "RequestUri": "https://seanmcccanary3.file.core.windows.net/test-share-8420edfe-8490-ec91-1224-0963bed7b755?restype=share",
       "RequestMethod": "DELETE",
       "RequestHeaders": {
         "Accept": "application/xml",
         "Authorization": "Sanitized",
-        "traceparent": "00-73640c95b1e10142af5bdb768291a4c2-f984bd022a0cf44e-00",
-        "User-Agent": [
-          "azsdk-net-Storage.Files.Shares/12.7.0-alpha.20210121.1",
-          "(.NET 5.0.2; Microsoft Windows 10.0.19042)"
-        ],
-        "x-ms-client-request-id": "a584f7db-6647-8b3a-5941-396cc3d9b214",
-        "x-ms-date": "Thu, 21 Jan 2021 20:38:41 GMT",
+        "traceparent": "00-f8ee7e1decf475468ab51015fa4dc5b8-721f0125cc1e274b-00",
+        "User-Agent": [
+          "azsdk-net-Storage.Files.Shares/12.7.0-alpha.20210126.1",
+          "(.NET 5.0.2; Microsoft Windows 10.0.19042)"
+        ],
+        "x-ms-client-request-id": "fcb22b9b-d5fb-4f81-50f8-e4ca4039b80f",
+        "x-ms-date": "Tue, 26 Jan 2021 19:29:37 GMT",
         "x-ms-delete-snapshots": "include",
         "x-ms-return-client-request-id": "true",
         "x-ms-version": "2020-06-12"
@@ -200,25 +190,20 @@
       "StatusCode": 202,
       "ResponseHeaders": {
         "Content-Length": "0",
-        "Date": "Thu, 21 Jan 2021 20:38:40 GMT",
-        "Server": [
-          "Windows-Azure-File/1.0",
-          "Microsoft-HTTPAPI/2.0"
-        ],
-        "x-ms-client-request-id": "a584f7db-6647-8b3a-5941-396cc3d9b214",
-<<<<<<< HEAD
-        "x-ms-request-id": "c9ef61d1-f01a-0012-1b37-f3e9eb000000",
-        "x-ms-version": "2020-06-12"
-=======
-        "x-ms-request-id": "2ac63edc-e01a-005e-1b35-f03122000000",
-        "x-ms-version": "2020-04-08"
->>>>>>> ac24a13f
+        "Date": "Tue, 26 Jan 2021 19:29:36 GMT",
+        "Server": [
+          "Windows-Azure-File/1.0",
+          "Microsoft-HTTPAPI/2.0"
+        ],
+        "x-ms-client-request-id": "fcb22b9b-d5fb-4f81-50f8-e4ca4039b80f",
+        "x-ms-request-id": "d4326c90-201a-0041-1b19-f48226000000",
+        "x-ms-version": "2020-06-12"
       },
       "ResponseBody": []
     }
   ],
   "Variables": {
-    "RandomSeed": "1481057956",
+    "RandomSeed": "1413894246",
     "Storage_TestConfigDefault": "ProductionTenant\nseanmcccanary3\nU2FuaXRpemVk\nhttps://seanmcccanary3.blob.core.windows.net\nhttps://seanmcccanary3.file.core.windows.net\nhttps://seanmcccanary3.queue.core.windows.net\nhttps://seanmcccanary3.table.core.windows.net\n\n\n\n\nhttps://seanmcccanary3-secondary.blob.core.windows.net\nhttps://seanmcccanary3-secondary.file.core.windows.net\nhttps://seanmcccanary3-secondary.queue.core.windows.net\nhttps://seanmcccanary3-secondary.table.core.windows.net\n\nSanitized\n\n\nCloud\nBlobEndpoint=https://seanmcccanary3.blob.core.windows.net/;QueueEndpoint=https://seanmcccanary3.queue.core.windows.net/;FileEndpoint=https://seanmcccanary3.file.core.windows.net/;BlobSecondaryEndpoint=https://seanmcccanary3-secondary.blob.core.windows.net/;QueueSecondaryEndpoint=https://seanmcccanary3-secondary.queue.core.windows.net/;FileSecondaryEndpoint=https://seanmcccanary3-secondary.file.core.windows.net/;AccountName=seanmcccanary3;AccountKey=Kg==;\nseanscope1"
   }
 }