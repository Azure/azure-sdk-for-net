{
  "Entries": [
    {
      "RequestUri": "https://seanmcccanary3.file.core.windows.net/test-share-4bba37d0-e906-5369-0710-d1b771317b95?restype=share",
      "RequestMethod": "PUT",
      "RequestHeaders": {
        "Accept": "application/xml",
        "Authorization": "Sanitized",
        "traceparent": "00-a0025e7368c87e4e92756aaca2d5c105-0641ac26c640c846-00",
        "User-Agent": [
          "azsdk-net-Storage.Files.Shares/12.7.0-alpha.20210121.1",
          "(.NET 5.0.2; Microsoft Windows 10.0.19042)"
        ],
        "x-ms-client-request-id": "f4de11a2-a4f6-0d16-b8cf-43946c740757",
        "x-ms-date": "Thu, 21 Jan 2021 20:39:53 GMT",
        "x-ms-return-client-request-id": "true",
        "x-ms-version": "2020-06-12"
      },
      "RequestBody": null,
      "StatusCode": 201,
      "ResponseHeaders": {
        "Content-Length": "0",
        "Date": "Thu, 21 Jan 2021 20:39:53 GMT",
        "ETag": "\u00220x8D8BE4CB51E8551\u0022",
        "Last-Modified": "Thu, 21 Jan 2021 20:39:53 GMT",
        "Server": [
          "Windows-Azure-File/1.0",
          "Microsoft-HTTPAPI/2.0"
        ],
        "x-ms-client-request-id": "f4de11a2-a4f6-0d16-b8cf-43946c740757",
<<<<<<< HEAD
        "x-ms-request-id": "6d9156aa-f01a-0015-5b72-75c893000000",
        "x-ms-version": "2020-06-12"
=======
        "x-ms-request-id": "f6dc6bff-b01a-000e-4c35-f0f372000000",
        "x-ms-version": "2020-04-08"
>>>>>>> ac24a13f
      },
      "ResponseBody": []
    },
    {
      "RequestUri": "https://seanmcccanary3.file.core.windows.net/test-share-4bba37d0-e906-5369-0710-d1b771317b95/test-directory-0abdd92c-e423-4101-cfa4-50f7a51d852c?restype=directory",
      "RequestMethod": "PUT",
      "RequestHeaders": {
        "Accept": "application/xml",
        "Authorization": "Sanitized",
        "traceparent": "00-7f7644a61e674f4885bb00662edb8303-2a384b00a4b13e4f-00",
        "User-Agent": [
          "azsdk-net-Storage.Files.Shares/12.7.0-alpha.20210121.1",
          "(.NET 5.0.2; Microsoft Windows 10.0.19042)"
        ],
        "x-ms-client-request-id": "f420ec07-151d-be5e-109d-2452541f679b",
        "x-ms-date": "Thu, 21 Jan 2021 20:39:54 GMT",
        "x-ms-file-attributes": "None",
        "x-ms-file-creation-time": "Now",
        "x-ms-file-last-write-time": "Now",
        "x-ms-file-permission": "Inherit",
        "x-ms-return-client-request-id": "true",
        "x-ms-version": "2020-06-12"
      },
      "RequestBody": null,
      "StatusCode": 201,
      "ResponseHeaders": {
        "Content-Length": "0",
        "Date": "Thu, 21 Jan 2021 20:39:53 GMT",
        "ETag": "\u00220x8D8BE4CB528A7F5\u0022",
        "Last-Modified": "Thu, 21 Jan 2021 20:39:53 GMT",
        "Server": [
          "Windows-Azure-File/1.0",
          "Microsoft-HTTPAPI/2.0"
        ],
        "x-ms-client-request-id": "f420ec07-151d-be5e-109d-2452541f679b",
        "x-ms-file-attributes": "Directory",
        "x-ms-file-change-time": "2021-01-21T20:39:53.9057653Z",
        "x-ms-file-creation-time": "2021-01-21T20:39:53.9057653Z",
        "x-ms-file-id": "13835128424026341376",
        "x-ms-file-last-write-time": "2021-01-21T20:39:53.9057653Z",
        "x-ms-file-parent-id": "0",
        "x-ms-file-permission-key": "17860367565182308406*11459378189709739967",
        "x-ms-request-id": "f6dc6c02-b01a-000e-4d35-f0f372000000",
        "x-ms-request-server-encrypted": "true",
        "x-ms-version": "2020-06-12"
      },
      "ResponseBody": []
    },
    {
      "RequestUri": "https://seanmcccanary3.file.core.windows.net/test-share-4bba37d0-e906-5369-0710-d1b771317b95/test-directory-0abdd92c-e423-4101-cfa4-50f7a51d852c/test-file-1da41749-a860-a404-3b00-91c339fef4fb",
      "RequestMethod": "PUT",
      "RequestHeaders": {
        "Accept": "application/xml",
        "Authorization": "Sanitized",
        "traceparent": "00-335c12978238434c9998e72f75707846-a38e8d87d79c2342-00",
        "User-Agent": [
          "azsdk-net-Storage.Files.Shares/12.7.0-alpha.20210121.1",
          "(.NET 5.0.2; Microsoft Windows 10.0.19042)"
        ],
        "x-ms-client-request-id": "35b90ff8-8b2f-5e25-e87b-b81d839b8412",
        "x-ms-content-length": "512",
        "x-ms-date": "Thu, 21 Jan 2021 20:39:54 GMT",
        "x-ms-file-attributes": "None",
        "x-ms-file-creation-time": "Now",
        "x-ms-file-last-write-time": "Now",
        "x-ms-file-permission": "Inherit",
        "x-ms-return-client-request-id": "true",
        "x-ms-type": "file",
        "x-ms-version": "2020-06-12"
      },
      "RequestBody": null,
      "StatusCode": 201,
      "ResponseHeaders": {
        "Content-Length": "0",
        "Date": "Thu, 21 Jan 2021 20:39:53 GMT",
        "ETag": "\u00220x8D8BE4CB5318333\u0022",
        "Last-Modified": "Thu, 21 Jan 2021 20:39:53 GMT",
        "Server": [
          "Windows-Azure-File/1.0",
          "Microsoft-HTTPAPI/2.0"
        ],
        "x-ms-client-request-id": "35b90ff8-8b2f-5e25-e87b-b81d839b8412",
        "x-ms-file-attributes": "Archive",
        "x-ms-file-change-time": "2021-01-21T20:39:53.9638067Z",
        "x-ms-file-creation-time": "2021-01-21T20:39:53.9638067Z",
        "x-ms-file-id": "11529285414812647424",
        "x-ms-file-last-write-time": "2021-01-21T20:39:53.9638067Z",
        "x-ms-file-parent-id": "13835128424026341376",
        "x-ms-file-permission-key": "4010187179898695473*11459378189709739967",
        "x-ms-request-id": "f6dc6c04-b01a-000e-4e35-f0f372000000",
        "x-ms-request-server-encrypted": "true",
        "x-ms-version": "2020-06-12"
      },
      "ResponseBody": []
    },
    {
      "RequestUri": "https://seanmcccanary3.file.core.windows.net/test-share-4bba37d0-e906-5369-0710-d1b771317b95/test-directory-0abdd92c-e423-4101-cfa4-50f7a51d852c/test-file-1da41749-a860-a404-3b00-91c339fef4fb?comp=range",
      "RequestMethod": "PUT",
      "RequestHeaders": {
        "Accept": "application/xml",
        "Authorization": "Sanitized",
        "Content-Length": "512",
        "Content-Type": "application/octet-stream",
        "traceparent": "00-38d150a4cf1b3a42ab89f61787130feb-e38db679d830344a-00",
        "User-Agent": [
          "azsdk-net-Storage.Files.Shares/12.7.0-alpha.20210121.1",
          "(.NET 5.0.2; Microsoft Windows 10.0.19042)"
        ],
        "x-ms-client-request-id": "9cd44bf0-5f34-cff5-445d-49a8aec726cc",
        "x-ms-date": "Thu, 21 Jan 2021 20:39:54 GMT",
        "x-ms-range": "bytes=0-511",
        "x-ms-return-client-request-id": "true",
        "x-ms-version": "2020-06-12",
        "x-ms-write": "update"
      },
      "RequestBody": "FcHmXAT8i4uLxNSa8eYt70lRUFjgFWBUPpiDUGUEbV5\u002BFTg5L/C0ZBr9MsYIllu/yNOTe\u002Bxu\u002BABgkR1seDolhlZ2HNyu9L9ZnOw\u002B4\u002BOaS6g8xIiScfJxDxw32J3SSOvf16twknl\u002BENQTOt7/MBQdxkZ1L7OykhVjBAy/dxshhlQBXgw3KrkuvbSzfzYTct8IGRJXXRg3LESVDI5svpm48bOK/tEI5ZyNRnH//hPfUJItt10JySk8yTLHoh4qwf4a\u002Bo2CiHQN/zN2yhemNy0xtrv7Pwc8ryiKTjSfQUN\u002BYoRy5QSGXMceH7gpk/8SlZIEletiL4L33kpl9zpAbr3w92iSM1Epq1nz3SBOEhwoeLihmqtXGzMCewe5IGSN3rD6OZuWf2FA2\u002BqRb1FhqcstPH\u002BCntQRmNw1kLhKcIr1Zv9vU9mBkflWYb/BxqvhoNE8i\u002BTlCj/c6aG\u002BYe\u002Bp9WpgnAlR8lXyrKqGKzwUUNEwU\u002B/mDuWlD1u/k2o3wjAJrWtUYSmij658St46X98Cx5jPjg0AwueFuoytkV7quul6fH3RwO\u002BojcNAasQGa7B7vcvSaDQiCeuEzqac9f5PkZD1v\u002BNiMQepJgBKv1gjf07cMdSSGFG0WHKRTfFIC5jF8dg0EKvNGYvEKEE02EqTYU9Xv8MpvHk\u002BQGdw0OMWYBtnhM0=",
      "StatusCode": 201,
      "ResponseHeaders": {
        "Content-Length": "0",
        "Content-MD5": "lMZ5qTA6xFQQVwV5F0/Eww==",
        "Date": "Thu, 21 Jan 2021 20:39:53 GMT",
        "ETag": "\u00220x8D8BE4CB53D1E07\u0022",
        "Last-Modified": "Thu, 21 Jan 2021 20:39:54 GMT",
        "Server": [
          "Windows-Azure-File/1.0",
          "Microsoft-HTTPAPI/2.0"
        ],
        "x-ms-client-request-id": "9cd44bf0-5f34-cff5-445d-49a8aec726cc",
        "x-ms-request-id": "f6dc6c05-b01a-000e-4f35-f0f372000000",
        "x-ms-request-server-encrypted": "true",
        "x-ms-version": "2020-06-12"
      },
      "ResponseBody": []
    },
    {
      "RequestUri": "https://seanmcccanary3.file.core.windows.net/test-share-4bba37d0-e906-5369-0710-d1b771317b95/test-directory-0abdd92c-e423-4101-cfa4-50f7a51d852c/test-file-1da41749-a860-a404-3b00-91c339fef4fb",
      "RequestMethod": "GET",
      "RequestHeaders": {
        "Accept": "application/xml",
        "Authorization": "Sanitized",
        "traceparent": "00-095aecacbb359b49bd1ed1c96db8beb8-60369d528597714c-00",
        "User-Agent": [
          "azsdk-net-Storage.Files.Shares/12.7.0-alpha.20210121.1",
          "(.NET 5.0.2; Microsoft Windows 10.0.19042)"
        ],
        "x-ms-client-request-id": "cf7073f7-e892-2099-f89f-5eb2cea02028",
        "x-ms-date": "Thu, 21 Jan 2021 20:39:54 GMT",
        "x-ms-range": "bytes=0-",
        "x-ms-return-client-request-id": "true",
        "x-ms-version": "2020-06-12"
      },
      "RequestBody": null,
      "StatusCode": 206,
      "ResponseHeaders": {
        "Accept-Ranges": "bytes",
        "Content-Length": "512",
        "Content-Range": "bytes 0-511/512",
        "Content-Type": "application/octet-stream",
        "Date": "Thu, 21 Jan 2021 20:39:53 GMT",
        "ETag": "\u00220x8D8BE4CB53D1E07\u0022",
        "Last-Modified": "Thu, 21 Jan 2021 20:39:54 GMT",
        "Server": [
          "Windows-Azure-File/1.0",
          "Microsoft-HTTPAPI/2.0"
        ],
        "Vary": "Origin",
        "x-ms-client-request-id": "cf7073f7-e892-2099-f89f-5eb2cea02028",
        "x-ms-file-attributes": "Archive",
        "x-ms-file-change-time": "2021-01-21T20:39:54.0398599Z",
        "x-ms-file-creation-time": "2021-01-21T20:39:53.9638067Z",
        "x-ms-file-id": "11529285414812647424",
        "x-ms-file-last-write-time": "2021-01-21T20:39:54.0398599Z",
        "x-ms-file-parent-id": "13835128424026341376",
        "x-ms-file-permission-key": "4010187179898695473*11459378189709739967",
        "x-ms-lease-state": "available",
        "x-ms-lease-status": "unlocked",
        "x-ms-request-id": "f6dc6c06-b01a-000e-5035-f0f372000000",
        "x-ms-server-encrypted": "true",
        "x-ms-type": "File",
        "x-ms-version": "2020-06-12"
      },
      "ResponseBody": "FcHmXAT8i4uLxNSa8eYt70lRUFjgFWBUPpiDUGUEbV5\u002BFTg5L/C0ZBr9MsYIllu/yNOTe\u002Bxu\u002BABgkR1seDolhlZ2HNyu9L9ZnOw\u002B4\u002BOaS6g8xIiScfJxDxw32J3SSOvf16twknl\u002BENQTOt7/MBQdxkZ1L7OykhVjBAy/dxshhlQBXgw3KrkuvbSzfzYTct8IGRJXXRg3LESVDI5svpm48bOK/tEI5ZyNRnH//hPfUJItt10JySk8yTLHoh4qwf4a\u002Bo2CiHQN/zN2yhemNy0xtrv7Pwc8ryiKTjSfQUN\u002BYoRy5QSGXMceH7gpk/8SlZIEletiL4L33kpl9zpAbr3w92iSM1Epq1nz3SBOEhwoeLihmqtXGzMCewe5IGSN3rD6OZuWf2FA2\u002BqRb1FhqcstPH\u002BCntQRmNw1kLhKcIr1Zv9vU9mBkflWYb/BxqvhoNE8i\u002BTlCj/c6aG\u002BYe\u002Bp9WpgnAlR8lXyrKqGKzwUUNEwU\u002B/mDuWlD1u/k2o3wjAJrWtUYSmij658St46X98Cx5jPjg0AwueFuoytkV7quul6fH3RwO\u002BojcNAasQGa7B7vcvSaDQiCeuEzqac9f5PkZD1v\u002BNiMQepJgBKv1gjf07cMdSSGFG0WHKRTfFIC5jF8dg0EKvNGYvEKEE02EqTYU9Xv8MpvHk\u002BQGdw0OMWYBtnhM0="
    },
    {
      "RequestUri": "https://seanmcccanary3.file.core.windows.net/test-share-4bba37d0-e906-5369-0710-d1b771317b95?restype=share",
      "RequestMethod": "DELETE",
      "RequestHeaders": {
        "Accept": "application/xml",
        "Authorization": "Sanitized",
        "traceparent": "00-173fd0c99bcf3143a0e947edae2405ac-627222a75993be4e-00",
        "User-Agent": [
          "azsdk-net-Storage.Files.Shares/12.7.0-alpha.20210121.1",
          "(.NET 5.0.2; Microsoft Windows 10.0.19042)"
        ],
        "x-ms-client-request-id": "3ab07615-5757-6b39-e2f3-794055fedd40",
        "x-ms-date": "Thu, 21 Jan 2021 20:39:54 GMT",
        "x-ms-delete-snapshots": "include",
        "x-ms-return-client-request-id": "true",
        "x-ms-version": "2020-06-12"
      },
      "RequestBody": null,
      "StatusCode": 202,
      "ResponseHeaders": {
        "Content-Length": "0",
        "Date": "Thu, 21 Jan 2021 20:39:53 GMT",
        "Server": [
          "Windows-Azure-File/1.0",
          "Microsoft-HTTPAPI/2.0"
        ],
        "x-ms-client-request-id": "3ab07615-5757-6b39-e2f3-794055fedd40",
<<<<<<< HEAD
        "x-ms-request-id": "6d9156b4-f01a-0015-6072-75c893000000",
        "x-ms-version": "2020-06-12"
=======
        "x-ms-request-id": "f6dc6c07-b01a-000e-5135-f0f372000000",
        "x-ms-version": "2020-04-08"
>>>>>>> ac24a13f
      },
      "ResponseBody": []
    }
  ],
  "Variables": {
    "RandomSeed": "1446413368",
    "Storage_TestConfigDefault": "ProductionTenant\nseanmcccanary3\nU2FuaXRpemVk\nhttps://seanmcccanary3.blob.core.windows.net\nhttps://seanmcccanary3.file.core.windows.net\nhttps://seanmcccanary3.queue.core.windows.net\nhttps://seanmcccanary3.table.core.windows.net\n\n\n\n\nhttps://seanmcccanary3-secondary.blob.core.windows.net\nhttps://seanmcccanary3-secondary.file.core.windows.net\nhttps://seanmcccanary3-secondary.queue.core.windows.net\nhttps://seanmcccanary3-secondary.table.core.windows.net\n\nSanitized\n\n\nCloud\nBlobEndpoint=https://seanmcccanary3.blob.core.windows.net/;QueueEndpoint=https://seanmcccanary3.queue.core.windows.net/;FileEndpoint=https://seanmcccanary3.file.core.windows.net/;BlobSecondaryEndpoint=https://seanmcccanary3-secondary.blob.core.windows.net/;QueueSecondaryEndpoint=https://seanmcccanary3-secondary.queue.core.windows.net/;FileSecondaryEndpoint=https://seanmcccanary3-secondary.file.core.windows.net/;AccountName=seanmcccanary3;AccountKey=Kg==;\nseanscope1"
  }
}<|MERGE_RESOLUTION|>--- conflicted
+++ resolved
@@ -1,56 +1,51 @@
 {
   "Entries": [
     {
-      "RequestUri": "https://seanmcccanary3.file.core.windows.net/test-share-4bba37d0-e906-5369-0710-d1b771317b95?restype=share",
-      "RequestMethod": "PUT",
-      "RequestHeaders": {
-        "Accept": "application/xml",
-        "Authorization": "Sanitized",
-        "traceparent": "00-a0025e7368c87e4e92756aaca2d5c105-0641ac26c640c846-00",
-        "User-Agent": [
-          "azsdk-net-Storage.Files.Shares/12.7.0-alpha.20210121.1",
-          "(.NET 5.0.2; Microsoft Windows 10.0.19042)"
-        ],
-        "x-ms-client-request-id": "f4de11a2-a4f6-0d16-b8cf-43946c740757",
-        "x-ms-date": "Thu, 21 Jan 2021 20:39:53 GMT",
-        "x-ms-return-client-request-id": "true",
-        "x-ms-version": "2020-06-12"
-      },
-      "RequestBody": null,
-      "StatusCode": 201,
-      "ResponseHeaders": {
-        "Content-Length": "0",
-        "Date": "Thu, 21 Jan 2021 20:39:53 GMT",
-        "ETag": "\u00220x8D8BE4CB51E8551\u0022",
-        "Last-Modified": "Thu, 21 Jan 2021 20:39:53 GMT",
-        "Server": [
-          "Windows-Azure-File/1.0",
-          "Microsoft-HTTPAPI/2.0"
-        ],
-        "x-ms-client-request-id": "f4de11a2-a4f6-0d16-b8cf-43946c740757",
-<<<<<<< HEAD
-        "x-ms-request-id": "6d9156aa-f01a-0015-5b72-75c893000000",
-        "x-ms-version": "2020-06-12"
-=======
-        "x-ms-request-id": "f6dc6bff-b01a-000e-4c35-f0f372000000",
-        "x-ms-version": "2020-04-08"
->>>>>>> ac24a13f
-      },
-      "ResponseBody": []
-    },
-    {
-      "RequestUri": "https://seanmcccanary3.file.core.windows.net/test-share-4bba37d0-e906-5369-0710-d1b771317b95/test-directory-0abdd92c-e423-4101-cfa4-50f7a51d852c?restype=directory",
-      "RequestMethod": "PUT",
-      "RequestHeaders": {
-        "Accept": "application/xml",
-        "Authorization": "Sanitized",
-        "traceparent": "00-7f7644a61e674f4885bb00662edb8303-2a384b00a4b13e4f-00",
-        "User-Agent": [
-          "azsdk-net-Storage.Files.Shares/12.7.0-alpha.20210121.1",
-          "(.NET 5.0.2; Microsoft Windows 10.0.19042)"
-        ],
-        "x-ms-client-request-id": "f420ec07-151d-be5e-109d-2452541f679b",
-        "x-ms-date": "Thu, 21 Jan 2021 20:39:54 GMT",
+      "RequestUri": "https://seanmcccanary3.file.core.windows.net/test-share-d6a40ca3-19d1-2ee5-9994-0b7fec850fdc?restype=share",
+      "RequestMethod": "PUT",
+      "RequestHeaders": {
+        "Accept": "application/xml",
+        "Authorization": "Sanitized",
+        "traceparent": "00-b6f5f61ce2439e41b39f7a517e61ecf0-7eef6aafb8364740-00",
+        "User-Agent": [
+          "azsdk-net-Storage.Files.Shares/12.7.0-alpha.20210126.1",
+          "(.NET 5.0.2; Microsoft Windows 10.0.19042)"
+        ],
+        "x-ms-client-request-id": "f689df07-be84-1101-f655-5fc7aab1b931",
+        "x-ms-date": "Tue, 26 Jan 2021 19:31:07 GMT",
+        "x-ms-return-client-request-id": "true",
+        "x-ms-version": "2020-06-12"
+      },
+      "RequestBody": null,
+      "StatusCode": 201,
+      "ResponseHeaders": {
+        "Content-Length": "0",
+        "Date": "Tue, 26 Jan 2021 19:31:07 GMT",
+        "ETag": "\u00220x8D8C230ED9422C5\u0022",
+        "Last-Modified": "Tue, 26 Jan 2021 19:31:07 GMT",
+        "Server": [
+          "Windows-Azure-File/1.0",
+          "Microsoft-HTTPAPI/2.0"
+        ],
+        "x-ms-client-request-id": "f689df07-be84-1101-f655-5fc7aab1b931",
+        "x-ms-request-id": "17341d3b-201a-009a-1319-f4441b000000",
+        "x-ms-version": "2020-06-12"
+      },
+      "ResponseBody": []
+    },
+    {
+      "RequestUri": "https://seanmcccanary3.file.core.windows.net/test-share-d6a40ca3-19d1-2ee5-9994-0b7fec850fdc/test-directory-47fb287b-9efe-541b-27c4-dafac17fd240?restype=directory",
+      "RequestMethod": "PUT",
+      "RequestHeaders": {
+        "Accept": "application/xml",
+        "Authorization": "Sanitized",
+        "traceparent": "00-7b64702502915e40b973d27ff6207b65-451e0a1f7121ba40-00",
+        "User-Agent": [
+          "azsdk-net-Storage.Files.Shares/12.7.0-alpha.20210126.1",
+          "(.NET 5.0.2; Microsoft Windows 10.0.19042)"
+        ],
+        "x-ms-client-request-id": "33eb271d-5a5d-684f-c334-cec0e3075077",
+        "x-ms-date": "Tue, 26 Jan 2021 19:31:08 GMT",
         "x-ms-file-attributes": "None",
         "x-ms-file-creation-time": "Now",
         "x-ms-file-last-write-time": "Now",
@@ -62,41 +57,41 @@
       "StatusCode": 201,
       "ResponseHeaders": {
         "Content-Length": "0",
-        "Date": "Thu, 21 Jan 2021 20:39:53 GMT",
-        "ETag": "\u00220x8D8BE4CB528A7F5\u0022",
-        "Last-Modified": "Thu, 21 Jan 2021 20:39:53 GMT",
-        "Server": [
-          "Windows-Azure-File/1.0",
-          "Microsoft-HTTPAPI/2.0"
-        ],
-        "x-ms-client-request-id": "f420ec07-151d-be5e-109d-2452541f679b",
+        "Date": "Tue, 26 Jan 2021 19:31:07 GMT",
+        "ETag": "\u00220x8D8C230ED9E3C3C\u0022",
+        "Last-Modified": "Tue, 26 Jan 2021 19:31:07 GMT",
+        "Server": [
+          "Windows-Azure-File/1.0",
+          "Microsoft-HTTPAPI/2.0"
+        ],
+        "x-ms-client-request-id": "33eb271d-5a5d-684f-c334-cec0e3075077",
         "x-ms-file-attributes": "Directory",
-        "x-ms-file-change-time": "2021-01-21T20:39:53.9057653Z",
-        "x-ms-file-creation-time": "2021-01-21T20:39:53.9057653Z",
+        "x-ms-file-change-time": "2021-01-26T19:31:07.3714236Z",
+        "x-ms-file-creation-time": "2021-01-26T19:31:07.3714236Z",
         "x-ms-file-id": "13835128424026341376",
-        "x-ms-file-last-write-time": "2021-01-21T20:39:53.9057653Z",
+        "x-ms-file-last-write-time": "2021-01-26T19:31:07.3714236Z",
         "x-ms-file-parent-id": "0",
         "x-ms-file-permission-key": "17860367565182308406*11459378189709739967",
-        "x-ms-request-id": "f6dc6c02-b01a-000e-4d35-f0f372000000",
+        "x-ms-request-id": "17341d3e-201a-009a-1419-f4441b000000",
         "x-ms-request-server-encrypted": "true",
         "x-ms-version": "2020-06-12"
       },
       "ResponseBody": []
     },
     {
-      "RequestUri": "https://seanmcccanary3.file.core.windows.net/test-share-4bba37d0-e906-5369-0710-d1b771317b95/test-directory-0abdd92c-e423-4101-cfa4-50f7a51d852c/test-file-1da41749-a860-a404-3b00-91c339fef4fb",
-      "RequestMethod": "PUT",
-      "RequestHeaders": {
-        "Accept": "application/xml",
-        "Authorization": "Sanitized",
-        "traceparent": "00-335c12978238434c9998e72f75707846-a38e8d87d79c2342-00",
-        "User-Agent": [
-          "azsdk-net-Storage.Files.Shares/12.7.0-alpha.20210121.1",
-          "(.NET 5.0.2; Microsoft Windows 10.0.19042)"
-        ],
-        "x-ms-client-request-id": "35b90ff8-8b2f-5e25-e87b-b81d839b8412",
+      "RequestUri": "https://seanmcccanary3.file.core.windows.net/test-share-d6a40ca3-19d1-2ee5-9994-0b7fec850fdc/test-directory-47fb287b-9efe-541b-27c4-dafac17fd240/test-file-edd41e82-ac38-6234-d1f1-b63ba7c9650a",
+      "RequestMethod": "PUT",
+      "RequestHeaders": {
+        "Accept": "application/xml",
+        "Authorization": "Sanitized",
+        "traceparent": "00-861b389e309c2e4a85e97fad2597cfdb-ecc7eb8110e67d45-00",
+        "User-Agent": [
+          "azsdk-net-Storage.Files.Shares/12.7.0-alpha.20210126.1",
+          "(.NET 5.0.2; Microsoft Windows 10.0.19042)"
+        ],
+        "x-ms-client-request-id": "d0cf7f73-4848-7111-f288-626ba314c1fa",
         "x-ms-content-length": "512",
-        "x-ms-date": "Thu, 21 Jan 2021 20:39:54 GMT",
+        "x-ms-date": "Tue, 26 Jan 2021 19:31:08 GMT",
         "x-ms-file-attributes": "None",
         "x-ms-file-creation-time": "Now",
         "x-ms-file-last-write-time": "Now",
@@ -109,79 +104,79 @@
       "StatusCode": 201,
       "ResponseHeaders": {
         "Content-Length": "0",
-        "Date": "Thu, 21 Jan 2021 20:39:53 GMT",
-        "ETag": "\u00220x8D8BE4CB5318333\u0022",
-        "Last-Modified": "Thu, 21 Jan 2021 20:39:53 GMT",
-        "Server": [
-          "Windows-Azure-File/1.0",
-          "Microsoft-HTTPAPI/2.0"
-        ],
-        "x-ms-client-request-id": "35b90ff8-8b2f-5e25-e87b-b81d839b8412",
+        "Date": "Tue, 26 Jan 2021 19:31:07 GMT",
+        "ETag": "\u00220x8D8C230EDA78CC5\u0022",
+        "Last-Modified": "Tue, 26 Jan 2021 19:31:07 GMT",
+        "Server": [
+          "Windows-Azure-File/1.0",
+          "Microsoft-HTTPAPI/2.0"
+        ],
+        "x-ms-client-request-id": "d0cf7f73-4848-7111-f288-626ba314c1fa",
         "x-ms-file-attributes": "Archive",
-        "x-ms-file-change-time": "2021-01-21T20:39:53.9638067Z",
-        "x-ms-file-creation-time": "2021-01-21T20:39:53.9638067Z",
+        "x-ms-file-change-time": "2021-01-26T19:31:07.4324677Z",
+        "x-ms-file-creation-time": "2021-01-26T19:31:07.4324677Z",
         "x-ms-file-id": "11529285414812647424",
-        "x-ms-file-last-write-time": "2021-01-21T20:39:53.9638067Z",
+        "x-ms-file-last-write-time": "2021-01-26T19:31:07.4324677Z",
         "x-ms-file-parent-id": "13835128424026341376",
         "x-ms-file-permission-key": "4010187179898695473*11459378189709739967",
-        "x-ms-request-id": "f6dc6c04-b01a-000e-4e35-f0f372000000",
+        "x-ms-request-id": "17341d40-201a-009a-1519-f4441b000000",
         "x-ms-request-server-encrypted": "true",
         "x-ms-version": "2020-06-12"
       },
       "ResponseBody": []
     },
     {
-      "RequestUri": "https://seanmcccanary3.file.core.windows.net/test-share-4bba37d0-e906-5369-0710-d1b771317b95/test-directory-0abdd92c-e423-4101-cfa4-50f7a51d852c/test-file-1da41749-a860-a404-3b00-91c339fef4fb?comp=range",
+      "RequestUri": "https://seanmcccanary3.file.core.windows.net/test-share-d6a40ca3-19d1-2ee5-9994-0b7fec850fdc/test-directory-47fb287b-9efe-541b-27c4-dafac17fd240/test-file-edd41e82-ac38-6234-d1f1-b63ba7c9650a?comp=range",
       "RequestMethod": "PUT",
       "RequestHeaders": {
         "Accept": "application/xml",
         "Authorization": "Sanitized",
         "Content-Length": "512",
         "Content-Type": "application/octet-stream",
-        "traceparent": "00-38d150a4cf1b3a42ab89f61787130feb-e38db679d830344a-00",
-        "User-Agent": [
-          "azsdk-net-Storage.Files.Shares/12.7.0-alpha.20210121.1",
-          "(.NET 5.0.2; Microsoft Windows 10.0.19042)"
-        ],
-        "x-ms-client-request-id": "9cd44bf0-5f34-cff5-445d-49a8aec726cc",
-        "x-ms-date": "Thu, 21 Jan 2021 20:39:54 GMT",
+        "traceparent": "00-fc3f7d27e7844841aba15567e56b7cc5-7059f0e5bd90f342-00",
+        "User-Agent": [
+          "azsdk-net-Storage.Files.Shares/12.7.0-alpha.20210126.1",
+          "(.NET 5.0.2; Microsoft Windows 10.0.19042)"
+        ],
+        "x-ms-client-request-id": "f3278854-74a4-874d-57c6-4d66c8b48399",
+        "x-ms-date": "Tue, 26 Jan 2021 19:31:08 GMT",
         "x-ms-range": "bytes=0-511",
         "x-ms-return-client-request-id": "true",
         "x-ms-version": "2020-06-12",
         "x-ms-write": "update"
       },
-      "RequestBody": "FcHmXAT8i4uLxNSa8eYt70lRUFjgFWBUPpiDUGUEbV5\u002BFTg5L/C0ZBr9MsYIllu/yNOTe\u002Bxu\u002BABgkR1seDolhlZ2HNyu9L9ZnOw\u002B4\u002BOaS6g8xIiScfJxDxw32J3SSOvf16twknl\u002BENQTOt7/MBQdxkZ1L7OykhVjBAy/dxshhlQBXgw3KrkuvbSzfzYTct8IGRJXXRg3LESVDI5svpm48bOK/tEI5ZyNRnH//hPfUJItt10JySk8yTLHoh4qwf4a\u002Bo2CiHQN/zN2yhemNy0xtrv7Pwc8ryiKTjSfQUN\u002BYoRy5QSGXMceH7gpk/8SlZIEletiL4L33kpl9zpAbr3w92iSM1Epq1nz3SBOEhwoeLihmqtXGzMCewe5IGSN3rD6OZuWf2FA2\u002BqRb1FhqcstPH\u002BCntQRmNw1kLhKcIr1Zv9vU9mBkflWYb/BxqvhoNE8i\u002BTlCj/c6aG\u002BYe\u002Bp9WpgnAlR8lXyrKqGKzwUUNEwU\u002B/mDuWlD1u/k2o3wjAJrWtUYSmij658St46X98Cx5jPjg0AwueFuoytkV7quul6fH3RwO\u002BojcNAasQGa7B7vcvSaDQiCeuEzqac9f5PkZD1v\u002BNiMQepJgBKv1gjf07cMdSSGFG0WHKRTfFIC5jF8dg0EKvNGYvEKEE02EqTYU9Xv8MpvHk\u002BQGdw0OMWYBtnhM0=",
-      "StatusCode": 201,
-      "ResponseHeaders": {
-        "Content-Length": "0",
-        "Content-MD5": "lMZ5qTA6xFQQVwV5F0/Eww==",
-        "Date": "Thu, 21 Jan 2021 20:39:53 GMT",
-        "ETag": "\u00220x8D8BE4CB53D1E07\u0022",
-        "Last-Modified": "Thu, 21 Jan 2021 20:39:54 GMT",
-        "Server": [
-          "Windows-Azure-File/1.0",
-          "Microsoft-HTTPAPI/2.0"
-        ],
-        "x-ms-client-request-id": "9cd44bf0-5f34-cff5-445d-49a8aec726cc",
-        "x-ms-request-id": "f6dc6c05-b01a-000e-4f35-f0f372000000",
+      "RequestBody": "emQ7t5TavEy5gheopPuX0Cc3aFrEcjPXRLP1IE/aVMXO\u002BdBWxOUmSLoxLQYlsoZx5rw1JTZ9WgcxY3Pg5Zv83i1R2asrQAxCER\u002Bgk0UssZEthDqSpS\u002BPUJ7JJGBxRWMeNE/Y1NnaRqWw8xMW3cfCBLHis2Bhajn\u002BwokMYRur0Mu7gV71U923Uj2U4bEbeHPWBh\u002BujpIDvckW2hJQzeSJBCJIW1tozLDUKmAizIiH40kVNlr7/EE5uMSV33nLZ4RZCt2P0x0Ybjpv2mMy4PBAj/bIOpeJjgfgDqKW0\u002B03CMPbycKr9xAs/cggjCLeB9jUVE\u002BDAi3sz3zVrsR6gZpMONGgVhYtlZfmnDzPaQHlAgfKwn6dswaV7/pG1klLsnwt1FRQPbHCpr\u002B4nGbwHWZ776u9sL4broTLCmcc575Om\u002BnAopWslcRWCBu/5RefpdGUy\u002BedjgG9ESXQhDJKpb8BaQF8L3rRzlrmZqiiXMltK2WViBzXsAznApBw2xCSDGJcvnsVInVXw/yMtidZG7VbY1nNtR2iKbn1lC3qYfJJVFpFRZ1NVwjvPsQfSvrkjefaFHi2xFdEupTCII1IbGIJQmHNFNUXDgtQ3XZYgt\u002B/EAdFD0x6k48DAYsJizd6p9FiFgeYF3kSwgVtZufg6ze0AxCGAlwVjq/RyRJJDoLT1TU=",
+      "StatusCode": 201,
+      "ResponseHeaders": {
+        "Content-Length": "0",
+        "Content-MD5": "YSPKR2uVxRTDDYGz23I1mQ==",
+        "Date": "Tue, 26 Jan 2021 19:31:07 GMT",
+        "ETag": "\u00220x8D8C230EDB0DD44\u0022",
+        "Last-Modified": "Tue, 26 Jan 2021 19:31:07 GMT",
+        "Server": [
+          "Windows-Azure-File/1.0",
+          "Microsoft-HTTPAPI/2.0"
+        ],
+        "x-ms-client-request-id": "f3278854-74a4-874d-57c6-4d66c8b48399",
+        "x-ms-request-id": "17341d41-201a-009a-1619-f4441b000000",
         "x-ms-request-server-encrypted": "true",
         "x-ms-version": "2020-06-12"
       },
       "ResponseBody": []
     },
     {
-      "RequestUri": "https://seanmcccanary3.file.core.windows.net/test-share-4bba37d0-e906-5369-0710-d1b771317b95/test-directory-0abdd92c-e423-4101-cfa4-50f7a51d852c/test-file-1da41749-a860-a404-3b00-91c339fef4fb",
+      "RequestUri": "https://seanmcccanary3.file.core.windows.net/test-share-d6a40ca3-19d1-2ee5-9994-0b7fec850fdc/test-directory-47fb287b-9efe-541b-27c4-dafac17fd240/test-file-edd41e82-ac38-6234-d1f1-b63ba7c9650a",
       "RequestMethod": "GET",
       "RequestHeaders": {
         "Accept": "application/xml",
         "Authorization": "Sanitized",
-        "traceparent": "00-095aecacbb359b49bd1ed1c96db8beb8-60369d528597714c-00",
-        "User-Agent": [
-          "azsdk-net-Storage.Files.Shares/12.7.0-alpha.20210121.1",
-          "(.NET 5.0.2; Microsoft Windows 10.0.19042)"
-        ],
-        "x-ms-client-request-id": "cf7073f7-e892-2099-f89f-5eb2cea02028",
-        "x-ms-date": "Thu, 21 Jan 2021 20:39:54 GMT",
+        "traceparent": "00-b13b4d5e110b984dbcfdea8c5eeebaf0-4e22218d41fd6b4d-00",
+        "User-Agent": [
+          "azsdk-net-Storage.Files.Shares/12.7.0-alpha.20210126.1",
+          "(.NET 5.0.2; Microsoft Windows 10.0.19042)"
+        ],
+        "x-ms-client-request-id": "fab9f5fd-e1ac-3091-a8e4-8160ab266a98",
+        "x-ms-date": "Tue, 26 Jan 2021 19:31:08 GMT",
         "x-ms-range": "bytes=0-",
         "x-ms-return-client-request-id": "true",
         "x-ms-version": "2020-06-12"
@@ -193,44 +188,44 @@
         "Content-Length": "512",
         "Content-Range": "bytes 0-511/512",
         "Content-Type": "application/octet-stream",
-        "Date": "Thu, 21 Jan 2021 20:39:53 GMT",
-        "ETag": "\u00220x8D8BE4CB53D1E07\u0022",
-        "Last-Modified": "Thu, 21 Jan 2021 20:39:54 GMT",
+        "Date": "Tue, 26 Jan 2021 19:31:07 GMT",
+        "ETag": "\u00220x8D8C230EDB0DD44\u0022",
+        "Last-Modified": "Tue, 26 Jan 2021 19:31:07 GMT",
         "Server": [
           "Windows-Azure-File/1.0",
           "Microsoft-HTTPAPI/2.0"
         ],
         "Vary": "Origin",
-        "x-ms-client-request-id": "cf7073f7-e892-2099-f89f-5eb2cea02028",
+        "x-ms-client-request-id": "fab9f5fd-e1ac-3091-a8e4-8160ab266a98",
         "x-ms-file-attributes": "Archive",
-        "x-ms-file-change-time": "2021-01-21T20:39:54.0398599Z",
-        "x-ms-file-creation-time": "2021-01-21T20:39:53.9638067Z",
+        "x-ms-file-change-time": "2021-01-26T19:31:07.4935108Z",
+        "x-ms-file-creation-time": "2021-01-26T19:31:07.4324677Z",
         "x-ms-file-id": "11529285414812647424",
-        "x-ms-file-last-write-time": "2021-01-21T20:39:54.0398599Z",
+        "x-ms-file-last-write-time": "2021-01-26T19:31:07.4935108Z",
         "x-ms-file-parent-id": "13835128424026341376",
         "x-ms-file-permission-key": "4010187179898695473*11459378189709739967",
         "x-ms-lease-state": "available",
         "x-ms-lease-status": "unlocked",
-        "x-ms-request-id": "f6dc6c06-b01a-000e-5035-f0f372000000",
+        "x-ms-request-id": "17341d42-201a-009a-1719-f4441b000000",
         "x-ms-server-encrypted": "true",
         "x-ms-type": "File",
         "x-ms-version": "2020-06-12"
       },
-      "ResponseBody": "FcHmXAT8i4uLxNSa8eYt70lRUFjgFWBUPpiDUGUEbV5\u002BFTg5L/C0ZBr9MsYIllu/yNOTe\u002Bxu\u002BABgkR1seDolhlZ2HNyu9L9ZnOw\u002B4\u002BOaS6g8xIiScfJxDxw32J3SSOvf16twknl\u002BENQTOt7/MBQdxkZ1L7OykhVjBAy/dxshhlQBXgw3KrkuvbSzfzYTct8IGRJXXRg3LESVDI5svpm48bOK/tEI5ZyNRnH//hPfUJItt10JySk8yTLHoh4qwf4a\u002Bo2CiHQN/zN2yhemNy0xtrv7Pwc8ryiKTjSfQUN\u002BYoRy5QSGXMceH7gpk/8SlZIEletiL4L33kpl9zpAbr3w92iSM1Epq1nz3SBOEhwoeLihmqtXGzMCewe5IGSN3rD6OZuWf2FA2\u002BqRb1FhqcstPH\u002BCntQRmNw1kLhKcIr1Zv9vU9mBkflWYb/BxqvhoNE8i\u002BTlCj/c6aG\u002BYe\u002Bp9WpgnAlR8lXyrKqGKzwUUNEwU\u002B/mDuWlD1u/k2o3wjAJrWtUYSmij658St46X98Cx5jPjg0AwueFuoytkV7quul6fH3RwO\u002BojcNAasQGa7B7vcvSaDQiCeuEzqac9f5PkZD1v\u002BNiMQepJgBKv1gjf07cMdSSGFG0WHKRTfFIC5jF8dg0EKvNGYvEKEE02EqTYU9Xv8MpvHk\u002BQGdw0OMWYBtnhM0="
-    },
-    {
-      "RequestUri": "https://seanmcccanary3.file.core.windows.net/test-share-4bba37d0-e906-5369-0710-d1b771317b95?restype=share",
+      "ResponseBody": "emQ7t5TavEy5gheopPuX0Cc3aFrEcjPXRLP1IE/aVMXO\u002BdBWxOUmSLoxLQYlsoZx5rw1JTZ9WgcxY3Pg5Zv83i1R2asrQAxCER\u002Bgk0UssZEthDqSpS\u002BPUJ7JJGBxRWMeNE/Y1NnaRqWw8xMW3cfCBLHis2Bhajn\u002BwokMYRur0Mu7gV71U923Uj2U4bEbeHPWBh\u002BujpIDvckW2hJQzeSJBCJIW1tozLDUKmAizIiH40kVNlr7/EE5uMSV33nLZ4RZCt2P0x0Ybjpv2mMy4PBAj/bIOpeJjgfgDqKW0\u002B03CMPbycKr9xAs/cggjCLeB9jUVE\u002BDAi3sz3zVrsR6gZpMONGgVhYtlZfmnDzPaQHlAgfKwn6dswaV7/pG1klLsnwt1FRQPbHCpr\u002B4nGbwHWZ776u9sL4broTLCmcc575Om\u002BnAopWslcRWCBu/5RefpdGUy\u002BedjgG9ESXQhDJKpb8BaQF8L3rRzlrmZqiiXMltK2WViBzXsAznApBw2xCSDGJcvnsVInVXw/yMtidZG7VbY1nNtR2iKbn1lC3qYfJJVFpFRZ1NVwjvPsQfSvrkjefaFHi2xFdEupTCII1IbGIJQmHNFNUXDgtQ3XZYgt\u002B/EAdFD0x6k48DAYsJizd6p9FiFgeYF3kSwgVtZufg6ze0AxCGAlwVjq/RyRJJDoLT1TU="
+    },
+    {
+      "RequestUri": "https://seanmcccanary3.file.core.windows.net/test-share-d6a40ca3-19d1-2ee5-9994-0b7fec850fdc?restype=share",
       "RequestMethod": "DELETE",
       "RequestHeaders": {
         "Accept": "application/xml",
         "Authorization": "Sanitized",
-        "traceparent": "00-173fd0c99bcf3143a0e947edae2405ac-627222a75993be4e-00",
-        "User-Agent": [
-          "azsdk-net-Storage.Files.Shares/12.7.0-alpha.20210121.1",
-          "(.NET 5.0.2; Microsoft Windows 10.0.19042)"
-        ],
-        "x-ms-client-request-id": "3ab07615-5757-6b39-e2f3-794055fedd40",
-        "x-ms-date": "Thu, 21 Jan 2021 20:39:54 GMT",
+        "traceparent": "00-89423d89628e884f9baa831fb54b4a2c-5655453d38843649-00",
+        "User-Agent": [
+          "azsdk-net-Storage.Files.Shares/12.7.0-alpha.20210126.1",
+          "(.NET 5.0.2; Microsoft Windows 10.0.19042)"
+        ],
+        "x-ms-client-request-id": "d369a69c-88fa-afec-2009-4de65a7b6cd3",
+        "x-ms-date": "Tue, 26 Jan 2021 19:31:08 GMT",
         "x-ms-delete-snapshots": "include",
         "x-ms-return-client-request-id": "true",
         "x-ms-version": "2020-06-12"
@@ -239,25 +234,20 @@
       "StatusCode": 202,
       "ResponseHeaders": {
         "Content-Length": "0",
-        "Date": "Thu, 21 Jan 2021 20:39:53 GMT",
-        "Server": [
-          "Windows-Azure-File/1.0",
-          "Microsoft-HTTPAPI/2.0"
-        ],
-        "x-ms-client-request-id": "3ab07615-5757-6b39-e2f3-794055fedd40",
-<<<<<<< HEAD
-        "x-ms-request-id": "6d9156b4-f01a-0015-6072-75c893000000",
-        "x-ms-version": "2020-06-12"
-=======
-        "x-ms-request-id": "f6dc6c07-b01a-000e-5135-f0f372000000",
-        "x-ms-version": "2020-04-08"
->>>>>>> ac24a13f
+        "Date": "Tue, 26 Jan 2021 19:31:07 GMT",
+        "Server": [
+          "Windows-Azure-File/1.0",
+          "Microsoft-HTTPAPI/2.0"
+        ],
+        "x-ms-client-request-id": "d369a69c-88fa-afec-2009-4de65a7b6cd3",
+        "x-ms-request-id": "17341d43-201a-009a-1819-f4441b000000",
+        "x-ms-version": "2020-06-12"
       },
       "ResponseBody": []
     }
   ],
   "Variables": {
-    "RandomSeed": "1446413368",
+    "RandomSeed": "272641568",
     "Storage_TestConfigDefault": "ProductionTenant\nseanmcccanary3\nU2FuaXRpemVk\nhttps://seanmcccanary3.blob.core.windows.net\nhttps://seanmcccanary3.file.core.windows.net\nhttps://seanmcccanary3.queue.core.windows.net\nhttps://seanmcccanary3.table.core.windows.net\n\n\n\n\nhttps://seanmcccanary3-secondary.blob.core.windows.net\nhttps://seanmcccanary3-secondary.file.core.windows.net\nhttps://seanmcccanary3-secondary.queue.core.windows.net\nhttps://seanmcccanary3-secondary.table.core.windows.net\n\nSanitized\n\n\nCloud\nBlobEndpoint=https://seanmcccanary3.blob.core.windows.net/;QueueEndpoint=https://seanmcccanary3.queue.core.windows.net/;FileEndpoint=https://seanmcccanary3.file.core.windows.net/;BlobSecondaryEndpoint=https://seanmcccanary3-secondary.blob.core.windows.net/;QueueSecondaryEndpoint=https://seanmcccanary3-secondary.queue.core.windows.net/;FileSecondaryEndpoint=https://seanmcccanary3-secondary.file.core.windows.net/;AccountName=seanmcccanary3;AccountKey=Kg==;\nseanscope1"
   }
 }