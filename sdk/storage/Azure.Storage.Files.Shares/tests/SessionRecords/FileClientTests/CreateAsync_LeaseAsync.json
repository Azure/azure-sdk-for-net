﻿{
  "Entries": [
    {
      "RequestUri": "https://seanmcccanary3.file.core.windows.net/test-share-077bf862-3883-319d-b775-17d274d89a26?restype=share",
      "RequestMethod": "PUT",
      "RequestHeaders": {
        "Accept": "application/xml",
        "Authorization": "Sanitized",
        "traceparent": "00-bf6dc731352f1842b81d5177b19491b0-3ccee0925f1b794a-00",
        "User-Agent": [
          "azsdk-net-Storage.Files.Shares/12.7.0-alpha.20210126.1",
          "(.NET 5.0.2; Microsoft Windows 10.0.19042)"
        ],
        "x-ms-client-request-id": "47ab3a55-9eb0-0017-7a3d-9ecfa82a3a0e",
        "x-ms-date": "Tue, 26 Jan 2021 19:32:50 GMT",
        "x-ms-return-client-request-id": "true",
<<<<<<< HEAD
        "x-ms-version": "2020-12-06"
=======
        "x-ms-version": "2021-02-12"
>>>>>>> 7e782c87
      },
      "RequestBody": null,
      "StatusCode": 201,
      "ResponseHeaders": {
        "Content-Length": "0",
        "Date": "Tue, 26 Jan 2021 19:32:48 GMT",
        "ETag": "\"0x8D8C2312AA01C5D\"",
        "Last-Modified": "Tue, 26 Jan 2021 19:32:49 GMT",
        "Server": [
          "Windows-Azure-File/1.0",
          "Microsoft-HTTPAPI/2.0"
        ],
        "x-ms-client-request-id": "47ab3a55-9eb0-0017-7a3d-9ecfa82a3a0e",
        "x-ms-request-id": "f5beea91-e01a-0003-051a-f43ba6000000",
<<<<<<< HEAD
        "x-ms-version": "2020-12-06"
=======
        "x-ms-version": "2021-02-12"
>>>>>>> 7e782c87
      },
      "ResponseBody": []
    },
    {
      "RequestUri": "https://seanmcccanary3.file.core.windows.net/test-share-077bf862-3883-319d-b775-17d274d89a26/test-directory-8f1f7068-ff95-9b70-eabe-1a5fae72fdb7?restype=directory",
      "RequestMethod": "PUT",
      "RequestHeaders": {
        "Accept": "application/xml",
        "Authorization": "Sanitized",
        "traceparent": "00-ea9e7b3a26156c448f1ee86e3862fbbc-7115a4cf9c156d4c-00",
        "User-Agent": [
          "azsdk-net-Storage.Files.Shares/12.7.0-alpha.20210126.1",
          "(.NET 5.0.2; Microsoft Windows 10.0.19042)"
        ],
        "x-ms-client-request-id": "c4c27ae9-8be0-562b-ca0f-5cf183b85107",
        "x-ms-date": "Tue, 26 Jan 2021 19:32:50 GMT",
        "x-ms-file-attributes": "None",
        "x-ms-file-creation-time": "Now",
        "x-ms-file-last-write-time": "Now",
        "x-ms-file-permission": "Inherit",
        "x-ms-return-client-request-id": "true",
<<<<<<< HEAD
        "x-ms-version": "2020-12-06"
=======
        "x-ms-version": "2021-02-12"
>>>>>>> 7e782c87
      },
      "RequestBody": null,
      "StatusCode": 201,
      "ResponseHeaders": {
        "Content-Length": "0",
        "Date": "Tue, 26 Jan 2021 19:32:48 GMT",
        "ETag": "\"0x8D8C2312AAAE8D7\"",
        "Last-Modified": "Tue, 26 Jan 2021 19:32:49 GMT",
        "Server": [
          "Windows-Azure-File/1.0",
          "Microsoft-HTTPAPI/2.0"
        ],
        "x-ms-client-request-id": "c4c27ae9-8be0-562b-ca0f-5cf183b85107",
        "x-ms-file-attributes": "Directory",
        "x-ms-file-change-time": "2021-01-26T19:32:49.7955031Z",
        "x-ms-file-creation-time": "2021-01-26T19:32:49.7955031Z",
        "x-ms-file-id": "13835128424026341376",
        "x-ms-file-last-write-time": "2021-01-26T19:32:49.7955031Z",
        "x-ms-file-parent-id": "0",
        "x-ms-file-permission-key": "17860367565182308406*11459378189709739967",
        "x-ms-request-id": "f5beea94-e01a-0003-061a-f43ba6000000",
        "x-ms-request-server-encrypted": "true",
<<<<<<< HEAD
        "x-ms-version": "2020-12-06"
=======
        "x-ms-version": "2021-02-12"
>>>>>>> 7e782c87
      },
      "ResponseBody": []
    },
    {
      "RequestUri": "https://seanmcccanary3.file.core.windows.net/test-share-077bf862-3883-319d-b775-17d274d89a26/test-directory-8f1f7068-ff95-9b70-eabe-1a5fae72fdb7/test-file-5074e640-00ae-14e0-f95b-dd21b61473ad",
      "RequestMethod": "PUT",
      "RequestHeaders": {
        "Accept": "application/xml",
        "Authorization": "Sanitized",
        "traceparent": "00-52e297a1a1892a45813093f5a29ba88d-d619007f99058a43-00",
        "User-Agent": [
          "azsdk-net-Storage.Files.Shares/12.7.0-alpha.20210126.1",
          "(.NET 5.0.2; Microsoft Windows 10.0.19042)"
        ],
        "x-ms-client-request-id": "411b4122-c4c8-e814-99ad-ca84ad0aa0b6",
        "x-ms-content-length": "1048576",
        "x-ms-date": "Tue, 26 Jan 2021 19:32:50 GMT",
        "x-ms-file-attributes": "None",
        "x-ms-file-creation-time": "Now",
        "x-ms-file-last-write-time": "Now",
        "x-ms-file-permission": "Inherit",
        "x-ms-return-client-request-id": "true",
        "x-ms-type": "file",
<<<<<<< HEAD
        "x-ms-version": "2020-12-06"
=======
        "x-ms-version": "2021-02-12"
>>>>>>> 7e782c87
      },
      "RequestBody": null,
      "StatusCode": 201,
      "ResponseHeaders": {
        "Content-Length": "0",
        "Date": "Tue, 26 Jan 2021 19:32:48 GMT",
        "ETag": "\"0x8D8C2312AB4AE9E\"",
        "Last-Modified": "Tue, 26 Jan 2021 19:32:49 GMT",
        "Server": [
          "Windows-Azure-File/1.0",
          "Microsoft-HTTPAPI/2.0"
        ],
        "x-ms-client-request-id": "411b4122-c4c8-e814-99ad-ca84ad0aa0b6",
        "x-ms-file-attributes": "Archive",
        "x-ms-file-change-time": "2021-01-26T19:32:49.8595486Z",
        "x-ms-file-creation-time": "2021-01-26T19:32:49.8595486Z",
        "x-ms-file-id": "11529285414812647424",
        "x-ms-file-last-write-time": "2021-01-26T19:32:49.8595486Z",
        "x-ms-file-parent-id": "13835128424026341376",
        "x-ms-file-permission-key": "4010187179898695473*11459378189709739967",
        "x-ms-request-id": "f5beea96-e01a-0003-071a-f43ba6000000",
        "x-ms-request-server-encrypted": "true",
<<<<<<< HEAD
        "x-ms-version": "2020-12-06"
=======
        "x-ms-version": "2021-02-12"
>>>>>>> 7e782c87
      },
      "ResponseBody": []
    },
    {
      "RequestUri": "https://seanmcccanary3.file.core.windows.net/test-share-077bf862-3883-319d-b775-17d274d89a26/test-directory-8f1f7068-ff95-9b70-eabe-1a5fae72fdb7/test-file-5074e640-00ae-14e0-f95b-dd21b61473ad?comp=lease",
      "RequestMethod": "PUT",
      "RequestHeaders": {
        "Accept": "application/xml",
        "Authorization": "Sanitized",
        "traceparent": "00-eded369999ca434b87981a07eba7323b-6261f26335dbbe43-00",
        "User-Agent": [
          "azsdk-net-Storage.Files.Shares/12.7.0-alpha.20210126.1",
          "(.NET 5.0.2; Microsoft Windows 10.0.19042)"
        ],
        "x-ms-client-request-id": "4882b984-133d-04b7-ea13-32239f8b57d7",
        "x-ms-date": "Tue, 26 Jan 2021 19:32:50 GMT",
        "x-ms-lease-action": "acquire",
        "x-ms-lease-duration": "-1",
        "x-ms-proposed-lease-id": "2c48ae9c-1d41-0757-0ea5-248890c21d74",
        "x-ms-return-client-request-id": "true",
<<<<<<< HEAD
        "x-ms-version": "2020-12-06"
=======
        "x-ms-version": "2021-02-12"
>>>>>>> 7e782c87
      },
      "RequestBody": null,
      "StatusCode": 201,
      "ResponseHeaders": {
        "Date": "Tue, 26 Jan 2021 19:32:49 GMT",
        "ETag": "\"0x8D8C2312AB4AE9E\"",
        "Last-Modified": "Tue, 26 Jan 2021 19:32:49 GMT",
        "Server": [
          "Windows-Azure-File/1.0",
          "Microsoft-HTTPAPI/2.0"
        ],
        "Transfer-Encoding": "chunked",
        "x-ms-client-request-id": "4882b984-133d-04b7-ea13-32239f8b57d7",
        "x-ms-lease-id": "2c48ae9c-1d41-0757-0ea5-248890c21d74",
        "x-ms-request-id": "f5beea97-e01a-0003-081a-f43ba6000000",
<<<<<<< HEAD
        "x-ms-version": "2020-12-06"
=======
        "x-ms-version": "2021-02-12"
>>>>>>> 7e782c87
      },
      "ResponseBody": []
    },
    {
      "RequestUri": "https://seanmcccanary3.file.core.windows.net/test-share-077bf862-3883-319d-b775-17d274d89a26/test-directory-8f1f7068-ff95-9b70-eabe-1a5fae72fdb7/test-file-5074e640-00ae-14e0-f95b-dd21b61473ad",
      "RequestMethod": "PUT",
      "RequestHeaders": {
        "Accept": "application/xml",
        "Authorization": "Sanitized",
        "traceparent": "00-cb76f9751c00d041a34b098051b8f19d-31a59b102f3aee44-00",
        "User-Agent": [
          "azsdk-net-Storage.Files.Shares/12.7.0-alpha.20210126.1",
          "(.NET 5.0.2; Microsoft Windows 10.0.19042)"
        ],
        "x-ms-client-request-id": "d7040384-d540-0837-2cfa-8ae4fec146b7",
        "x-ms-content-length": "1048576",
        "x-ms-date": "Tue, 26 Jan 2021 19:32:50 GMT",
        "x-ms-file-attributes": "None",
        "x-ms-file-creation-time": "Now",
        "x-ms-file-last-write-time": "Now",
        "x-ms-file-permission": "Inherit",
        "x-ms-lease-id": "2c48ae9c-1d41-0757-0ea5-248890c21d74",
        "x-ms-return-client-request-id": "true",
        "x-ms-type": "file",
<<<<<<< HEAD
        "x-ms-version": "2020-12-06"
=======
        "x-ms-version": "2021-02-12"
>>>>>>> 7e782c87
      },
      "RequestBody": null,
      "StatusCode": 201,
      "ResponseHeaders": {
        "Content-Length": "0",
        "Date": "Tue, 26 Jan 2021 19:32:49 GMT",
        "ETag": "\"0x8D8C2312AD47167\"",
        "Last-Modified": "Tue, 26 Jan 2021 19:32:50 GMT",
        "Server": [
          "Windows-Azure-File/1.0",
          "Microsoft-HTTPAPI/2.0"
        ],
        "x-ms-client-request-id": "d7040384-d540-0837-2cfa-8ae4fec146b7",
        "x-ms-file-attributes": "Archive",
        "x-ms-file-change-time": "2021-01-26T19:32:50.0676967Z",
        "x-ms-file-creation-time": "2021-01-26T19:32:50.0676967Z",
        "x-ms-file-id": "11529285414812647424",
        "x-ms-file-last-write-time": "2021-01-26T19:32:50.0676967Z",
        "x-ms-file-parent-id": "13835128424026341376",
        "x-ms-file-permission-key": "4010187179898695473*11459378189709739967",
        "x-ms-request-id": "f5beea98-e01a-0003-091a-f43ba6000000",
        "x-ms-request-server-encrypted": "true",
<<<<<<< HEAD
        "x-ms-version": "2020-12-06"
=======
        "x-ms-version": "2021-02-12"
>>>>>>> 7e782c87
      },
      "ResponseBody": []
    },
    {
      "RequestUri": "https://seanmcccanary3.file.core.windows.net/test-share-077bf862-3883-319d-b775-17d274d89a26?restype=share",
      "RequestMethod": "DELETE",
      "RequestHeaders": {
        "Accept": "application/xml",
        "Authorization": "Sanitized",
        "traceparent": "00-af23e1da3a2f664499b9781205133dd3-09f366585403da45-00",
        "User-Agent": [
          "azsdk-net-Storage.Files.Shares/12.7.0-alpha.20210126.1",
          "(.NET 5.0.2; Microsoft Windows 10.0.19042)"
        ],
        "x-ms-client-request-id": "9c9f767a-8087-b996-1f60-9d11a0d86b09",
        "x-ms-date": "Tue, 26 Jan 2021 19:32:50 GMT",
        "x-ms-delete-snapshots": "include",
        "x-ms-return-client-request-id": "true",
<<<<<<< HEAD
        "x-ms-version": "2020-12-06"
=======
        "x-ms-version": "2021-02-12"
>>>>>>> 7e782c87
      },
      "RequestBody": null,
      "StatusCode": 202,
      "ResponseHeaders": {
        "Content-Length": "0",
        "Date": "Tue, 26 Jan 2021 19:32:49 GMT",
        "Server": [
          "Windows-Azure-File/1.0",
          "Microsoft-HTTPAPI/2.0"
        ],
        "x-ms-client-request-id": "9c9f767a-8087-b996-1f60-9d11a0d86b09",
        "x-ms-request-id": "f5beea99-e01a-0003-0a1a-f43ba6000000",
<<<<<<< HEAD
        "x-ms-version": "2020-12-06"
=======
        "x-ms-version": "2021-02-12"
>>>>>>> 7e782c87
      },
      "ResponseBody": []
    }
  ],
  "Variables": {
    "RandomSeed": "1164130832",
    "Storage_TestConfigDefault": "ProductionTenant\nseanmcccanary3\nU2FuaXRpemVk\nhttps://seanmcccanary3.blob.core.windows.net\nhttps://seanmcccanary3.file.core.windows.net\nhttps://seanmcccanary3.queue.core.windows.net\nhttps://seanmcccanary3.table.core.windows.net\n\n\n\n\nhttps://seanmcccanary3-secondary.blob.core.windows.net\nhttps://seanmcccanary3-secondary.file.core.windows.net\nhttps://seanmcccanary3-secondary.queue.core.windows.net\nhttps://seanmcccanary3-secondary.table.core.windows.net\n\nSanitized\n\n\nCloud\nBlobEndpoint=https://seanmcccanary3.blob.core.windows.net/;QueueEndpoint=https://seanmcccanary3.queue.core.windows.net/;FileEndpoint=https://seanmcccanary3.file.core.windows.net/;BlobSecondaryEndpoint=https://seanmcccanary3-secondary.blob.core.windows.net/;QueueSecondaryEndpoint=https://seanmcccanary3-secondary.queue.core.windows.net/;FileSecondaryEndpoint=https://seanmcccanary3-secondary.file.core.windows.net/;AccountName=seanmcccanary3;AccountKey=Kg==;\nseanscope1\n\n"
  }
}<|MERGE_RESOLUTION|>--- conflicted
+++ resolved
@@ -14,11 +14,7 @@
         "x-ms-client-request-id": "47ab3a55-9eb0-0017-7a3d-9ecfa82a3a0e",
         "x-ms-date": "Tue, 26 Jan 2021 19:32:50 GMT",
         "x-ms-return-client-request-id": "true",
-<<<<<<< HEAD
-        "x-ms-version": "2020-12-06"
-=======
-        "x-ms-version": "2021-02-12"
->>>>>>> 7e782c87
+        "x-ms-version": "2021-02-12"
       },
       "RequestBody": null,
       "StatusCode": 201,
@@ -33,11 +29,7 @@
         ],
         "x-ms-client-request-id": "47ab3a55-9eb0-0017-7a3d-9ecfa82a3a0e",
         "x-ms-request-id": "f5beea91-e01a-0003-051a-f43ba6000000",
-<<<<<<< HEAD
-        "x-ms-version": "2020-12-06"
-=======
-        "x-ms-version": "2021-02-12"
->>>>>>> 7e782c87
+        "x-ms-version": "2021-02-12"
       },
       "ResponseBody": []
     },
@@ -59,11 +51,7 @@
         "x-ms-file-last-write-time": "Now",
         "x-ms-file-permission": "Inherit",
         "x-ms-return-client-request-id": "true",
-<<<<<<< HEAD
-        "x-ms-version": "2020-12-06"
-=======
-        "x-ms-version": "2021-02-12"
->>>>>>> 7e782c87
+        "x-ms-version": "2021-02-12"
       },
       "RequestBody": null,
       "StatusCode": 201,
@@ -86,11 +74,7 @@
         "x-ms-file-permission-key": "17860367565182308406*11459378189709739967",
         "x-ms-request-id": "f5beea94-e01a-0003-061a-f43ba6000000",
         "x-ms-request-server-encrypted": "true",
-<<<<<<< HEAD
-        "x-ms-version": "2020-12-06"
-=======
-        "x-ms-version": "2021-02-12"
->>>>>>> 7e782c87
+        "x-ms-version": "2021-02-12"
       },
       "ResponseBody": []
     },
@@ -114,11 +98,7 @@
         "x-ms-file-permission": "Inherit",
         "x-ms-return-client-request-id": "true",
         "x-ms-type": "file",
-<<<<<<< HEAD
-        "x-ms-version": "2020-12-06"
-=======
-        "x-ms-version": "2021-02-12"
->>>>>>> 7e782c87
+        "x-ms-version": "2021-02-12"
       },
       "RequestBody": null,
       "StatusCode": 201,
@@ -141,11 +121,7 @@
         "x-ms-file-permission-key": "4010187179898695473*11459378189709739967",
         "x-ms-request-id": "f5beea96-e01a-0003-071a-f43ba6000000",
         "x-ms-request-server-encrypted": "true",
-<<<<<<< HEAD
-        "x-ms-version": "2020-12-06"
-=======
-        "x-ms-version": "2021-02-12"
->>>>>>> 7e782c87
+        "x-ms-version": "2021-02-12"
       },
       "ResponseBody": []
     },
@@ -166,11 +142,7 @@
         "x-ms-lease-duration": "-1",
         "x-ms-proposed-lease-id": "2c48ae9c-1d41-0757-0ea5-248890c21d74",
         "x-ms-return-client-request-id": "true",
-<<<<<<< HEAD
-        "x-ms-version": "2020-12-06"
-=======
-        "x-ms-version": "2021-02-12"
->>>>>>> 7e782c87
+        "x-ms-version": "2021-02-12"
       },
       "RequestBody": null,
       "StatusCode": 201,
@@ -186,11 +158,7 @@
         "x-ms-client-request-id": "4882b984-133d-04b7-ea13-32239f8b57d7",
         "x-ms-lease-id": "2c48ae9c-1d41-0757-0ea5-248890c21d74",
         "x-ms-request-id": "f5beea97-e01a-0003-081a-f43ba6000000",
-<<<<<<< HEAD
-        "x-ms-version": "2020-12-06"
-=======
-        "x-ms-version": "2021-02-12"
->>>>>>> 7e782c87
+        "x-ms-version": "2021-02-12"
       },
       "ResponseBody": []
     },
@@ -215,11 +183,7 @@
         "x-ms-lease-id": "2c48ae9c-1d41-0757-0ea5-248890c21d74",
         "x-ms-return-client-request-id": "true",
         "x-ms-type": "file",
-<<<<<<< HEAD
-        "x-ms-version": "2020-12-06"
-=======
-        "x-ms-version": "2021-02-12"
->>>>>>> 7e782c87
+        "x-ms-version": "2021-02-12"
       },
       "RequestBody": null,
       "StatusCode": 201,
@@ -242,11 +206,7 @@
         "x-ms-file-permission-key": "4010187179898695473*11459378189709739967",
         "x-ms-request-id": "f5beea98-e01a-0003-091a-f43ba6000000",
         "x-ms-request-server-encrypted": "true",
-<<<<<<< HEAD
-        "x-ms-version": "2020-12-06"
-=======
-        "x-ms-version": "2021-02-12"
->>>>>>> 7e782c87
+        "x-ms-version": "2021-02-12"
       },
       "ResponseBody": []
     },
@@ -265,11 +225,7 @@
         "x-ms-date": "Tue, 26 Jan 2021 19:32:50 GMT",
         "x-ms-delete-snapshots": "include",
         "x-ms-return-client-request-id": "true",
-<<<<<<< HEAD
-        "x-ms-version": "2020-12-06"
-=======
-        "x-ms-version": "2021-02-12"
->>>>>>> 7e782c87
+        "x-ms-version": "2021-02-12"
       },
       "RequestBody": null,
       "StatusCode": 202,
@@ -282,11 +238,7 @@
         ],
         "x-ms-client-request-id": "9c9f767a-8087-b996-1f60-9d11a0d86b09",
         "x-ms-request-id": "f5beea99-e01a-0003-0a1a-f43ba6000000",
-<<<<<<< HEAD
-        "x-ms-version": "2020-12-06"
-=======
-        "x-ms-version": "2021-02-12"
->>>>>>> 7e782c87
+        "x-ms-version": "2021-02-12"
       },
       "ResponseBody": []
     }
