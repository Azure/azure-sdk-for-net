{
  "Entries": [
    {
      "RequestUri": "https://seanmcccanary3.file.core.windows.net/test-share-4a033459-7a6c-1bdb-615b-3bbd50948b56?restype=share",
      "RequestMethod": "PUT",
      "RequestHeaders": {
        "Accept": "application/xml",
        "Authorization": "Sanitized",
        "traceparent": "00-8b09df08cb55ae4a8b7ddbccf6fa1a29-54ea2490e8710d43-00",
        "User-Agent": [
          "azsdk-net-Storage.Files.Shares/12.7.0-alpha.20210121.1",
          "(.NET 5.0.2; Microsoft Windows 10.0.19042)"
        ],
        "x-ms-client-request-id": "0017a304-a544-8693-32df-ccd437df6c5d",
        "x-ms-date": "Thu, 21 Jan 2021 20:41:23 GMT",
        "x-ms-return-client-request-id": "true",
        "x-ms-version": "2020-06-12"
      },
      "RequestBody": null,
      "StatusCode": 201,
      "ResponseHeaders": {
        "Content-Length": "0",
        "Date": "Thu, 21 Jan 2021 20:41:22 GMT",
        "ETag": "\u00220x8D8BE4CEA42B21D\u0022",
        "Last-Modified": "Thu, 21 Jan 2021 20:41:22 GMT",
        "Server": [
          "Windows-Azure-File/1.0",
          "Microsoft-HTTPAPI/2.0"
        ],
        "x-ms-client-request-id": "0017a304-a544-8693-32df-ccd437df6c5d",
<<<<<<< HEAD
        "x-ms-request-id": "c9ef6769-f01a-0012-4737-f3e9eb000000",
        "x-ms-version": "2020-06-12"
=======
        "x-ms-request-id": "66f50825-201a-001c-6235-f088a2000000",
        "x-ms-version": "2020-04-08"
>>>>>>> ac24a13f
      },
      "ResponseBody": []
    },
    {
      "RequestUri": "https://seanmcccanary3.file.core.windows.net/test-share-4a033459-7a6c-1bdb-615b-3bbd50948b56/test-directory-a898c0b8-9292-3514-da07-4e139b0c8111?restype=directory",
      "RequestMethod": "PUT",
      "RequestHeaders": {
        "Accept": "application/xml",
        "Authorization": "Sanitized",
        "traceparent": "00-28ff27c6f8b43d4ab3b819161a7bee72-9667f589c01e6c46-00",
        "User-Agent": [
          "azsdk-net-Storage.Files.Shares/12.7.0-alpha.20210121.1",
          "(.NET 5.0.2; Microsoft Windows 10.0.19042)"
        ],
        "x-ms-client-request-id": "da1580ec-4db7-726e-8fe2-253c5780eb25",
        "x-ms-date": "Thu, 21 Jan 2021 20:41:23 GMT",
        "x-ms-file-attributes": "None",
        "x-ms-file-creation-time": "Now",
        "x-ms-file-last-write-time": "Now",
        "x-ms-file-permission": "Inherit",
        "x-ms-return-client-request-id": "true",
        "x-ms-version": "2020-06-12"
      },
      "RequestBody": null,
      "StatusCode": 201,
      "ResponseHeaders": {
        "Content-Length": "0",
        "Date": "Thu, 21 Jan 2021 20:41:22 GMT",
        "ETag": "\u00220x8D8BE4CEA4CF810\u0022",
        "Last-Modified": "Thu, 21 Jan 2021 20:41:23 GMT",
        "Server": [
          "Windows-Azure-File/1.0",
          "Microsoft-HTTPAPI/2.0"
        ],
        "x-ms-client-request-id": "da1580ec-4db7-726e-8fe2-253c5780eb25",
        "x-ms-file-attributes": "Directory",
        "x-ms-file-change-time": "2021-01-21T20:41:23.0629904Z",
        "x-ms-file-creation-time": "2021-01-21T20:41:23.0629904Z",
        "x-ms-file-id": "13835128424026341376",
        "x-ms-file-last-write-time": "2021-01-21T20:41:23.0629904Z",
        "x-ms-file-parent-id": "0",
        "x-ms-file-permission-key": "17860367565182308406*11459378189709739967",
        "x-ms-request-id": "66f5082b-201a-001c-6335-f088a2000000",
        "x-ms-request-server-encrypted": "true",
        "x-ms-version": "2020-06-12"
      },
      "ResponseBody": []
    },
    {
      "RequestUri": "https://seanmcccanary3.file.core.windows.net/test-share-4a033459-7a6c-1bdb-615b-3bbd50948b56/test-directory-a898c0b8-9292-3514-da07-4e139b0c8111/test-file-fd6fbb5e-bf26-2de1-aeed-d58658b9de55",
      "RequestMethod": "PUT",
      "RequestHeaders": {
        "Accept": "application/xml",
        "Authorization": "Sanitized",
        "traceparent": "00-a663f8fc5aab93418f9f2e9036d3c923-853b2c4c565af545-00",
        "User-Agent": [
          "azsdk-net-Storage.Files.Shares/12.7.0-alpha.20210121.1",
          "(.NET 5.0.2; Microsoft Windows 10.0.19042)"
        ],
        "x-ms-client-request-id": "9bfc1321-c615-2df5-9fe8-2bc977e819d6",
        "x-ms-content-length": "1048576",
        "x-ms-date": "Thu, 21 Jan 2021 20:41:23 GMT",
        "x-ms-file-attributes": "None",
        "x-ms-file-creation-time": "Now",
        "x-ms-file-last-write-time": "Now",
        "x-ms-file-permission": "Inherit",
        "x-ms-return-client-request-id": "true",
        "x-ms-type": "file",
        "x-ms-version": "2020-06-12"
      },
      "RequestBody": null,
      "StatusCode": 201,
      "ResponseHeaders": {
        "Content-Length": "0",
        "Date": "Thu, 21 Jan 2021 20:41:22 GMT",
        "ETag": "\u00220x8D8BE4CEA57814D\u0022",
        "Last-Modified": "Thu, 21 Jan 2021 20:41:23 GMT",
        "Server": [
          "Windows-Azure-File/1.0",
          "Microsoft-HTTPAPI/2.0"
        ],
        "x-ms-client-request-id": "9bfc1321-c615-2df5-9fe8-2bc977e819d6",
        "x-ms-file-attributes": "Archive",
        "x-ms-file-change-time": "2021-01-21T20:41:23.1320397Z",
        "x-ms-file-creation-time": "2021-01-21T20:41:23.1320397Z",
        "x-ms-file-id": "11529285414812647424",
        "x-ms-file-last-write-time": "2021-01-21T20:41:23.1320397Z",
        "x-ms-file-parent-id": "13835128424026341376",
        "x-ms-file-permission-key": "4010187179898695473*11459378189709739967",
        "x-ms-request-id": "66f50830-201a-001c-6435-f088a2000000",
        "x-ms-request-server-encrypted": "true",
        "x-ms-version": "2020-06-12"
      },
      "ResponseBody": []
    },
    {
      "RequestUri": "https://seanmcccanary3.file.core.windows.net/test-share-4a033459-7a6c-1bdb-615b-3bbd50948b56/test-directory-a898c0b8-9292-3514-da07-4e139b0c8111/test-file-fd6fbb5e-bf26-2de1-aeed-d58658b9de55?comp=lease",
      "RequestMethod": "PUT",
      "RequestHeaders": {
        "Accept": "application/xml",
        "Authorization": "Sanitized",
        "traceparent": "00-1770bd8ec8eb5e40bcc3f86c1074edbf-0e04e46673eb1e43-00",
        "User-Agent": [
          "azsdk-net-Storage.Files.Shares/12.7.0-alpha.20210121.1",
          "(.NET 5.0.2; Microsoft Windows 10.0.19042)"
        ],
        "x-ms-client-request-id": "9595472c-2edc-51fa-e445-3bbe95158b58",
        "x-ms-date": "Thu, 21 Jan 2021 20:41:23 GMT",
        "x-ms-lease-action": "acquire",
        "x-ms-lease-duration": "-1",
        "x-ms-proposed-lease-id": "25f9d004-d058-b62e-6057-31e0a147c7d8",
        "x-ms-return-client-request-id": "true",
        "x-ms-version": "2020-06-12"
      },
      "RequestBody": null,
      "StatusCode": 201,
      "ResponseHeaders": {
        "Date": "Thu, 21 Jan 2021 20:41:22 GMT",
        "ETag": "\u00220x8D8BE4CEA57814D\u0022",
        "Last-Modified": "Thu, 21 Jan 2021 20:41:23 GMT",
        "Server": [
          "Windows-Azure-File/1.0",
          "Microsoft-HTTPAPI/2.0"
        ],
        "Transfer-Encoding": "chunked",
        "x-ms-client-request-id": "9595472c-2edc-51fa-e445-3bbe95158b58",
        "x-ms-lease-id": "25f9d004-d058-b62e-6057-31e0a147c7d8",
<<<<<<< HEAD
        "x-ms-request-id": "c9ef676d-f01a-0012-4a37-f3e9eb000000",
        "x-ms-version": "2020-06-12"
=======
        "x-ms-request-id": "66f50834-201a-001c-6535-f088a2000000",
        "x-ms-version": "2020-04-08"
>>>>>>> ac24a13f
      },
      "ResponseBody": []
    },
    {
      "RequestUri": "https://seanmcccanary3.file.core.windows.net/test-share-4a033459-7a6c-1bdb-615b-3bbd50948b56/test-directory-a898c0b8-9292-3514-da07-4e139b0c8111/test-file-fd6fbb5e-bf26-2de1-aeed-d58658b9de55",
      "RequestMethod": "PUT",
      "RequestHeaders": {
        "Accept": "application/xml",
        "Authorization": "Sanitized",
        "traceparent": "00-47268879e8c62144a41e850cc48787dd-4e5fd865fed6ca48-00",
        "User-Agent": [
          "azsdk-net-Storage.Files.Shares/12.7.0-alpha.20210121.1",
          "(.NET 5.0.2; Microsoft Windows 10.0.19042)"
        ],
        "x-ms-client-request-id": "59b34cb6-32b2-6bfc-8813-60760681e727",
        "x-ms-content-length": "1048576",
        "x-ms-date": "Thu, 21 Jan 2021 20:41:23 GMT",
        "x-ms-file-attributes": "None",
        "x-ms-file-creation-time": "Now",
        "x-ms-file-last-write-time": "Now",
        "x-ms-file-permission": "Inherit",
        "x-ms-lease-id": "25f9d004-d058-b62e-6057-31e0a147c7d8",
        "x-ms-return-client-request-id": "true",
        "x-ms-type": "file",
        "x-ms-version": "2020-06-12"
      },
      "RequestBody": null,
      "StatusCode": 201,
      "ResponseHeaders": {
        "Content-Length": "0",
        "Date": "Thu, 21 Jan 2021 20:41:22 GMT",
        "ETag": "\u00220x8D8BE4CEA6C93C0\u0022",
        "Last-Modified": "Thu, 21 Jan 2021 20:41:23 GMT",
        "Server": [
          "Windows-Azure-File/1.0",
          "Microsoft-HTTPAPI/2.0"
        ],
        "x-ms-client-request-id": "59b34cb6-32b2-6bfc-8813-60760681e727",
        "x-ms-file-attributes": "Archive",
        "x-ms-file-change-time": "2021-01-21T20:41:23.2701376Z",
        "x-ms-file-creation-time": "2021-01-21T20:41:23.2701376Z",
        "x-ms-file-id": "11529285414812647424",
        "x-ms-file-last-write-time": "2021-01-21T20:41:23.2701376Z",
        "x-ms-file-parent-id": "13835128424026341376",
        "x-ms-file-permission-key": "4010187179898695473*11459378189709739967",
        "x-ms-request-id": "66f50836-201a-001c-6635-f088a2000000",
        "x-ms-request-server-encrypted": "true",
        "x-ms-version": "2020-06-12"
      },
      "ResponseBody": []
    },
    {
      "RequestUri": "https://seanmcccanary3.file.core.windows.net/test-share-4a033459-7a6c-1bdb-615b-3bbd50948b56?restype=share",
      "RequestMethod": "DELETE",
      "RequestHeaders": {
        "Accept": "application/xml",
        "Authorization": "Sanitized",
        "traceparent": "00-b3b516972fcda34f8edf28130c2a3d54-9ee9cb380c82da43-00",
        "User-Agent": [
          "azsdk-net-Storage.Files.Shares/12.7.0-alpha.20210121.1",
          "(.NET 5.0.2; Microsoft Windows 10.0.19042)"
        ],
        "x-ms-client-request-id": "48086b0a-3261-eea5-57c4-6c7073a2bb0f",
        "x-ms-date": "Thu, 21 Jan 2021 20:41:23 GMT",
        "x-ms-delete-snapshots": "include",
        "x-ms-return-client-request-id": "true",
        "x-ms-version": "2020-06-12"
      },
      "RequestBody": null,
      "StatusCode": 202,
      "ResponseHeaders": {
        "Content-Length": "0",
        "Date": "Thu, 21 Jan 2021 20:41:22 GMT",
        "Server": [
          "Windows-Azure-File/1.0",
          "Microsoft-HTTPAPI/2.0"
        ],
        "x-ms-client-request-id": "48086b0a-3261-eea5-57c4-6c7073a2bb0f",
<<<<<<< HEAD
        "x-ms-request-id": "c9ef676f-f01a-0012-4c37-f3e9eb000000",
        "x-ms-version": "2020-06-12"
=======
        "x-ms-request-id": "66f50839-201a-001c-6735-f088a2000000",
        "x-ms-version": "2020-04-08"
>>>>>>> ac24a13f
      },
      "ResponseBody": []
    }
  ],
  "Variables": {
    "RandomSeed": "1550222086",
    "Storage_TestConfigDefault": "ProductionTenant\nseanmcccanary3\nU2FuaXRpemVk\nhttps://seanmcccanary3.blob.core.windows.net\nhttps://seanmcccanary3.file.core.windows.net\nhttps://seanmcccanary3.queue.core.windows.net\nhttps://seanmcccanary3.table.core.windows.net\n\n\n\n\nhttps://seanmcccanary3-secondary.blob.core.windows.net\nhttps://seanmcccanary3-secondary.file.core.windows.net\nhttps://seanmcccanary3-secondary.queue.core.windows.net\nhttps://seanmcccanary3-secondary.table.core.windows.net\n\nSanitized\n\n\nCloud\nBlobEndpoint=https://seanmcccanary3.blob.core.windows.net/;QueueEndpoint=https://seanmcccanary3.queue.core.windows.net/;FileEndpoint=https://seanmcccanary3.file.core.windows.net/;BlobSecondaryEndpoint=https://seanmcccanary3-secondary.blob.core.windows.net/;QueueSecondaryEndpoint=https://seanmcccanary3-secondary.queue.core.windows.net/;FileSecondaryEndpoint=https://seanmcccanary3-secondary.file.core.windows.net/;AccountName=seanmcccanary3;AccountKey=Kg==;\nseanscope1"
  }
}<|MERGE_RESOLUTION|>--- conflicted
+++ resolved
@@ -1,56 +1,51 @@
 {
   "Entries": [
     {
-      "RequestUri": "https://seanmcccanary3.file.core.windows.net/test-share-4a033459-7a6c-1bdb-615b-3bbd50948b56?restype=share",
-      "RequestMethod": "PUT",
-      "RequestHeaders": {
-        "Accept": "application/xml",
-        "Authorization": "Sanitized",
-        "traceparent": "00-8b09df08cb55ae4a8b7ddbccf6fa1a29-54ea2490e8710d43-00",
-        "User-Agent": [
-          "azsdk-net-Storage.Files.Shares/12.7.0-alpha.20210121.1",
-          "(.NET 5.0.2; Microsoft Windows 10.0.19042)"
-        ],
-        "x-ms-client-request-id": "0017a304-a544-8693-32df-ccd437df6c5d",
-        "x-ms-date": "Thu, 21 Jan 2021 20:41:23 GMT",
-        "x-ms-return-client-request-id": "true",
-        "x-ms-version": "2020-06-12"
-      },
-      "RequestBody": null,
-      "StatusCode": 201,
-      "ResponseHeaders": {
-        "Content-Length": "0",
-        "Date": "Thu, 21 Jan 2021 20:41:22 GMT",
-        "ETag": "\u00220x8D8BE4CEA42B21D\u0022",
-        "Last-Modified": "Thu, 21 Jan 2021 20:41:22 GMT",
-        "Server": [
-          "Windows-Azure-File/1.0",
-          "Microsoft-HTTPAPI/2.0"
-        ],
-        "x-ms-client-request-id": "0017a304-a544-8693-32df-ccd437df6c5d",
-<<<<<<< HEAD
-        "x-ms-request-id": "c9ef6769-f01a-0012-4737-f3e9eb000000",
-        "x-ms-version": "2020-06-12"
-=======
-        "x-ms-request-id": "66f50825-201a-001c-6235-f088a2000000",
-        "x-ms-version": "2020-04-08"
->>>>>>> ac24a13f
-      },
-      "ResponseBody": []
-    },
-    {
-      "RequestUri": "https://seanmcccanary3.file.core.windows.net/test-share-4a033459-7a6c-1bdb-615b-3bbd50948b56/test-directory-a898c0b8-9292-3514-da07-4e139b0c8111?restype=directory",
-      "RequestMethod": "PUT",
-      "RequestHeaders": {
-        "Accept": "application/xml",
-        "Authorization": "Sanitized",
-        "traceparent": "00-28ff27c6f8b43d4ab3b819161a7bee72-9667f589c01e6c46-00",
-        "User-Agent": [
-          "azsdk-net-Storage.Files.Shares/12.7.0-alpha.20210121.1",
-          "(.NET 5.0.2; Microsoft Windows 10.0.19042)"
-        ],
-        "x-ms-client-request-id": "da1580ec-4db7-726e-8fe2-253c5780eb25",
-        "x-ms-date": "Thu, 21 Jan 2021 20:41:23 GMT",
+      "RequestUri": "https://seanmcccanary3.file.core.windows.net/test-share-077bf862-3883-319d-b775-17d274d89a26?restype=share",
+      "RequestMethod": "PUT",
+      "RequestHeaders": {
+        "Accept": "application/xml",
+        "Authorization": "Sanitized",
+        "traceparent": "00-bf6dc731352f1842b81d5177b19491b0-3ccee0925f1b794a-00",
+        "User-Agent": [
+          "azsdk-net-Storage.Files.Shares/12.7.0-alpha.20210126.1",
+          "(.NET 5.0.2; Microsoft Windows 10.0.19042)"
+        ],
+        "x-ms-client-request-id": "47ab3a55-9eb0-0017-7a3d-9ecfa82a3a0e",
+        "x-ms-date": "Tue, 26 Jan 2021 19:32:50 GMT",
+        "x-ms-return-client-request-id": "true",
+        "x-ms-version": "2020-06-12"
+      },
+      "RequestBody": null,
+      "StatusCode": 201,
+      "ResponseHeaders": {
+        "Content-Length": "0",
+        "Date": "Tue, 26 Jan 2021 19:32:48 GMT",
+        "ETag": "\u00220x8D8C2312AA01C5D\u0022",
+        "Last-Modified": "Tue, 26 Jan 2021 19:32:49 GMT",
+        "Server": [
+          "Windows-Azure-File/1.0",
+          "Microsoft-HTTPAPI/2.0"
+        ],
+        "x-ms-client-request-id": "47ab3a55-9eb0-0017-7a3d-9ecfa82a3a0e",
+        "x-ms-request-id": "f5beea91-e01a-0003-051a-f43ba6000000",
+        "x-ms-version": "2020-06-12"
+      },
+      "ResponseBody": []
+    },
+    {
+      "RequestUri": "https://seanmcccanary3.file.core.windows.net/test-share-077bf862-3883-319d-b775-17d274d89a26/test-directory-8f1f7068-ff95-9b70-eabe-1a5fae72fdb7?restype=directory",
+      "RequestMethod": "PUT",
+      "RequestHeaders": {
+        "Accept": "application/xml",
+        "Authorization": "Sanitized",
+        "traceparent": "00-ea9e7b3a26156c448f1ee86e3862fbbc-7115a4cf9c156d4c-00",
+        "User-Agent": [
+          "azsdk-net-Storage.Files.Shares/12.7.0-alpha.20210126.1",
+          "(.NET 5.0.2; Microsoft Windows 10.0.19042)"
+        ],
+        "x-ms-client-request-id": "c4c27ae9-8be0-562b-ca0f-5cf183b85107",
+        "x-ms-date": "Tue, 26 Jan 2021 19:32:50 GMT",
         "x-ms-file-attributes": "None",
         "x-ms-file-creation-time": "Now",
         "x-ms-file-last-write-time": "Now",
@@ -62,41 +57,41 @@
       "StatusCode": 201,
       "ResponseHeaders": {
         "Content-Length": "0",
-        "Date": "Thu, 21 Jan 2021 20:41:22 GMT",
-        "ETag": "\u00220x8D8BE4CEA4CF810\u0022",
-        "Last-Modified": "Thu, 21 Jan 2021 20:41:23 GMT",
-        "Server": [
-          "Windows-Azure-File/1.0",
-          "Microsoft-HTTPAPI/2.0"
-        ],
-        "x-ms-client-request-id": "da1580ec-4db7-726e-8fe2-253c5780eb25",
+        "Date": "Tue, 26 Jan 2021 19:32:48 GMT",
+        "ETag": "\u00220x8D8C2312AAAE8D7\u0022",
+        "Last-Modified": "Tue, 26 Jan 2021 19:32:49 GMT",
+        "Server": [
+          "Windows-Azure-File/1.0",
+          "Microsoft-HTTPAPI/2.0"
+        ],
+        "x-ms-client-request-id": "c4c27ae9-8be0-562b-ca0f-5cf183b85107",
         "x-ms-file-attributes": "Directory",
-        "x-ms-file-change-time": "2021-01-21T20:41:23.0629904Z",
-        "x-ms-file-creation-time": "2021-01-21T20:41:23.0629904Z",
+        "x-ms-file-change-time": "2021-01-26T19:32:49.7955031Z",
+        "x-ms-file-creation-time": "2021-01-26T19:32:49.7955031Z",
         "x-ms-file-id": "13835128424026341376",
-        "x-ms-file-last-write-time": "2021-01-21T20:41:23.0629904Z",
+        "x-ms-file-last-write-time": "2021-01-26T19:32:49.7955031Z",
         "x-ms-file-parent-id": "0",
         "x-ms-file-permission-key": "17860367565182308406*11459378189709739967",
-        "x-ms-request-id": "66f5082b-201a-001c-6335-f088a2000000",
+        "x-ms-request-id": "f5beea94-e01a-0003-061a-f43ba6000000",
         "x-ms-request-server-encrypted": "true",
         "x-ms-version": "2020-06-12"
       },
       "ResponseBody": []
     },
     {
-      "RequestUri": "https://seanmcccanary3.file.core.windows.net/test-share-4a033459-7a6c-1bdb-615b-3bbd50948b56/test-directory-a898c0b8-9292-3514-da07-4e139b0c8111/test-file-fd6fbb5e-bf26-2de1-aeed-d58658b9de55",
-      "RequestMethod": "PUT",
-      "RequestHeaders": {
-        "Accept": "application/xml",
-        "Authorization": "Sanitized",
-        "traceparent": "00-a663f8fc5aab93418f9f2e9036d3c923-853b2c4c565af545-00",
-        "User-Agent": [
-          "azsdk-net-Storage.Files.Shares/12.7.0-alpha.20210121.1",
-          "(.NET 5.0.2; Microsoft Windows 10.0.19042)"
-        ],
-        "x-ms-client-request-id": "9bfc1321-c615-2df5-9fe8-2bc977e819d6",
+      "RequestUri": "https://seanmcccanary3.file.core.windows.net/test-share-077bf862-3883-319d-b775-17d274d89a26/test-directory-8f1f7068-ff95-9b70-eabe-1a5fae72fdb7/test-file-5074e640-00ae-14e0-f95b-dd21b61473ad",
+      "RequestMethod": "PUT",
+      "RequestHeaders": {
+        "Accept": "application/xml",
+        "Authorization": "Sanitized",
+        "traceparent": "00-52e297a1a1892a45813093f5a29ba88d-d619007f99058a43-00",
+        "User-Agent": [
+          "azsdk-net-Storage.Files.Shares/12.7.0-alpha.20210126.1",
+          "(.NET 5.0.2; Microsoft Windows 10.0.19042)"
+        ],
+        "x-ms-client-request-id": "411b4122-c4c8-e814-99ad-ca84ad0aa0b6",
         "x-ms-content-length": "1048576",
-        "x-ms-date": "Thu, 21 Jan 2021 20:41:23 GMT",
+        "x-ms-date": "Tue, 26 Jan 2021 19:32:50 GMT",
         "x-ms-file-attributes": "None",
         "x-ms-file-creation-time": "Now",
         "x-ms-file-last-write-time": "Now",
@@ -109,88 +104,83 @@
       "StatusCode": 201,
       "ResponseHeaders": {
         "Content-Length": "0",
-        "Date": "Thu, 21 Jan 2021 20:41:22 GMT",
-        "ETag": "\u00220x8D8BE4CEA57814D\u0022",
-        "Last-Modified": "Thu, 21 Jan 2021 20:41:23 GMT",
-        "Server": [
-          "Windows-Azure-File/1.0",
-          "Microsoft-HTTPAPI/2.0"
-        ],
-        "x-ms-client-request-id": "9bfc1321-c615-2df5-9fe8-2bc977e819d6",
+        "Date": "Tue, 26 Jan 2021 19:32:48 GMT",
+        "ETag": "\u00220x8D8C2312AB4AE9E\u0022",
+        "Last-Modified": "Tue, 26 Jan 2021 19:32:49 GMT",
+        "Server": [
+          "Windows-Azure-File/1.0",
+          "Microsoft-HTTPAPI/2.0"
+        ],
+        "x-ms-client-request-id": "411b4122-c4c8-e814-99ad-ca84ad0aa0b6",
         "x-ms-file-attributes": "Archive",
-        "x-ms-file-change-time": "2021-01-21T20:41:23.1320397Z",
-        "x-ms-file-creation-time": "2021-01-21T20:41:23.1320397Z",
+        "x-ms-file-change-time": "2021-01-26T19:32:49.8595486Z",
+        "x-ms-file-creation-time": "2021-01-26T19:32:49.8595486Z",
         "x-ms-file-id": "11529285414812647424",
-        "x-ms-file-last-write-time": "2021-01-21T20:41:23.1320397Z",
+        "x-ms-file-last-write-time": "2021-01-26T19:32:49.8595486Z",
         "x-ms-file-parent-id": "13835128424026341376",
         "x-ms-file-permission-key": "4010187179898695473*11459378189709739967",
-        "x-ms-request-id": "66f50830-201a-001c-6435-f088a2000000",
+        "x-ms-request-id": "f5beea96-e01a-0003-071a-f43ba6000000",
         "x-ms-request-server-encrypted": "true",
         "x-ms-version": "2020-06-12"
       },
       "ResponseBody": []
     },
     {
-      "RequestUri": "https://seanmcccanary3.file.core.windows.net/test-share-4a033459-7a6c-1bdb-615b-3bbd50948b56/test-directory-a898c0b8-9292-3514-da07-4e139b0c8111/test-file-fd6fbb5e-bf26-2de1-aeed-d58658b9de55?comp=lease",
-      "RequestMethod": "PUT",
-      "RequestHeaders": {
-        "Accept": "application/xml",
-        "Authorization": "Sanitized",
-        "traceparent": "00-1770bd8ec8eb5e40bcc3f86c1074edbf-0e04e46673eb1e43-00",
-        "User-Agent": [
-          "azsdk-net-Storage.Files.Shares/12.7.0-alpha.20210121.1",
-          "(.NET 5.0.2; Microsoft Windows 10.0.19042)"
-        ],
-        "x-ms-client-request-id": "9595472c-2edc-51fa-e445-3bbe95158b58",
-        "x-ms-date": "Thu, 21 Jan 2021 20:41:23 GMT",
+      "RequestUri": "https://seanmcccanary3.file.core.windows.net/test-share-077bf862-3883-319d-b775-17d274d89a26/test-directory-8f1f7068-ff95-9b70-eabe-1a5fae72fdb7/test-file-5074e640-00ae-14e0-f95b-dd21b61473ad?comp=lease",
+      "RequestMethod": "PUT",
+      "RequestHeaders": {
+        "Accept": "application/xml",
+        "Authorization": "Sanitized",
+        "traceparent": "00-eded369999ca434b87981a07eba7323b-6261f26335dbbe43-00",
+        "User-Agent": [
+          "azsdk-net-Storage.Files.Shares/12.7.0-alpha.20210126.1",
+          "(.NET 5.0.2; Microsoft Windows 10.0.19042)"
+        ],
+        "x-ms-client-request-id": "4882b984-133d-04b7-ea13-32239f8b57d7",
+        "x-ms-date": "Tue, 26 Jan 2021 19:32:50 GMT",
         "x-ms-lease-action": "acquire",
         "x-ms-lease-duration": "-1",
-        "x-ms-proposed-lease-id": "25f9d004-d058-b62e-6057-31e0a147c7d8",
-        "x-ms-return-client-request-id": "true",
-        "x-ms-version": "2020-06-12"
-      },
-      "RequestBody": null,
-      "StatusCode": 201,
-      "ResponseHeaders": {
-        "Date": "Thu, 21 Jan 2021 20:41:22 GMT",
-        "ETag": "\u00220x8D8BE4CEA57814D\u0022",
-        "Last-Modified": "Thu, 21 Jan 2021 20:41:23 GMT",
+        "x-ms-proposed-lease-id": "2c48ae9c-1d41-0757-0ea5-248890c21d74",
+        "x-ms-return-client-request-id": "true",
+        "x-ms-version": "2020-06-12"
+      },
+      "RequestBody": null,
+      "StatusCode": 201,
+      "ResponseHeaders": {
+        "Date": "Tue, 26 Jan 2021 19:32:49 GMT",
+        "ETag": "\u00220x8D8C2312AB4AE9E\u0022",
+        "Last-Modified": "Tue, 26 Jan 2021 19:32:49 GMT",
         "Server": [
           "Windows-Azure-File/1.0",
           "Microsoft-HTTPAPI/2.0"
         ],
         "Transfer-Encoding": "chunked",
-        "x-ms-client-request-id": "9595472c-2edc-51fa-e445-3bbe95158b58",
-        "x-ms-lease-id": "25f9d004-d058-b62e-6057-31e0a147c7d8",
-<<<<<<< HEAD
-        "x-ms-request-id": "c9ef676d-f01a-0012-4a37-f3e9eb000000",
-        "x-ms-version": "2020-06-12"
-=======
-        "x-ms-request-id": "66f50834-201a-001c-6535-f088a2000000",
-        "x-ms-version": "2020-04-08"
->>>>>>> ac24a13f
-      },
-      "ResponseBody": []
-    },
-    {
-      "RequestUri": "https://seanmcccanary3.file.core.windows.net/test-share-4a033459-7a6c-1bdb-615b-3bbd50948b56/test-directory-a898c0b8-9292-3514-da07-4e139b0c8111/test-file-fd6fbb5e-bf26-2de1-aeed-d58658b9de55",
-      "RequestMethod": "PUT",
-      "RequestHeaders": {
-        "Accept": "application/xml",
-        "Authorization": "Sanitized",
-        "traceparent": "00-47268879e8c62144a41e850cc48787dd-4e5fd865fed6ca48-00",
-        "User-Agent": [
-          "azsdk-net-Storage.Files.Shares/12.7.0-alpha.20210121.1",
-          "(.NET 5.0.2; Microsoft Windows 10.0.19042)"
-        ],
-        "x-ms-client-request-id": "59b34cb6-32b2-6bfc-8813-60760681e727",
+        "x-ms-client-request-id": "4882b984-133d-04b7-ea13-32239f8b57d7",
+        "x-ms-lease-id": "2c48ae9c-1d41-0757-0ea5-248890c21d74",
+        "x-ms-request-id": "f5beea97-e01a-0003-081a-f43ba6000000",
+        "x-ms-version": "2020-06-12"
+      },
+      "ResponseBody": []
+    },
+    {
+      "RequestUri": "https://seanmcccanary3.file.core.windows.net/test-share-077bf862-3883-319d-b775-17d274d89a26/test-directory-8f1f7068-ff95-9b70-eabe-1a5fae72fdb7/test-file-5074e640-00ae-14e0-f95b-dd21b61473ad",
+      "RequestMethod": "PUT",
+      "RequestHeaders": {
+        "Accept": "application/xml",
+        "Authorization": "Sanitized",
+        "traceparent": "00-cb76f9751c00d041a34b098051b8f19d-31a59b102f3aee44-00",
+        "User-Agent": [
+          "azsdk-net-Storage.Files.Shares/12.7.0-alpha.20210126.1",
+          "(.NET 5.0.2; Microsoft Windows 10.0.19042)"
+        ],
+        "x-ms-client-request-id": "d7040384-d540-0837-2cfa-8ae4fec146b7",
         "x-ms-content-length": "1048576",
-        "x-ms-date": "Thu, 21 Jan 2021 20:41:23 GMT",
+        "x-ms-date": "Tue, 26 Jan 2021 19:32:50 GMT",
         "x-ms-file-attributes": "None",
         "x-ms-file-creation-time": "Now",
         "x-ms-file-last-write-time": "Now",
         "x-ms-file-permission": "Inherit",
-        "x-ms-lease-id": "25f9d004-d058-b62e-6057-31e0a147c7d8",
+        "x-ms-lease-id": "2c48ae9c-1d41-0757-0ea5-248890c21d74",
         "x-ms-return-client-request-id": "true",
         "x-ms-type": "file",
         "x-ms-version": "2020-06-12"
@@ -199,40 +189,40 @@
       "StatusCode": 201,
       "ResponseHeaders": {
         "Content-Length": "0",
-        "Date": "Thu, 21 Jan 2021 20:41:22 GMT",
-        "ETag": "\u00220x8D8BE4CEA6C93C0\u0022",
-        "Last-Modified": "Thu, 21 Jan 2021 20:41:23 GMT",
-        "Server": [
-          "Windows-Azure-File/1.0",
-          "Microsoft-HTTPAPI/2.0"
-        ],
-        "x-ms-client-request-id": "59b34cb6-32b2-6bfc-8813-60760681e727",
+        "Date": "Tue, 26 Jan 2021 19:32:49 GMT",
+        "ETag": "\u00220x8D8C2312AD47167\u0022",
+        "Last-Modified": "Tue, 26 Jan 2021 19:32:50 GMT",
+        "Server": [
+          "Windows-Azure-File/1.0",
+          "Microsoft-HTTPAPI/2.0"
+        ],
+        "x-ms-client-request-id": "d7040384-d540-0837-2cfa-8ae4fec146b7",
         "x-ms-file-attributes": "Archive",
-        "x-ms-file-change-time": "2021-01-21T20:41:23.2701376Z",
-        "x-ms-file-creation-time": "2021-01-21T20:41:23.2701376Z",
+        "x-ms-file-change-time": "2021-01-26T19:32:50.0676967Z",
+        "x-ms-file-creation-time": "2021-01-26T19:32:50.0676967Z",
         "x-ms-file-id": "11529285414812647424",
-        "x-ms-file-last-write-time": "2021-01-21T20:41:23.2701376Z",
+        "x-ms-file-last-write-time": "2021-01-26T19:32:50.0676967Z",
         "x-ms-file-parent-id": "13835128424026341376",
         "x-ms-file-permission-key": "4010187179898695473*11459378189709739967",
-        "x-ms-request-id": "66f50836-201a-001c-6635-f088a2000000",
+        "x-ms-request-id": "f5beea98-e01a-0003-091a-f43ba6000000",
         "x-ms-request-server-encrypted": "true",
         "x-ms-version": "2020-06-12"
       },
       "ResponseBody": []
     },
     {
-      "RequestUri": "https://seanmcccanary3.file.core.windows.net/test-share-4a033459-7a6c-1bdb-615b-3bbd50948b56?restype=share",
+      "RequestUri": "https://seanmcccanary3.file.core.windows.net/test-share-077bf862-3883-319d-b775-17d274d89a26?restype=share",
       "RequestMethod": "DELETE",
       "RequestHeaders": {
         "Accept": "application/xml",
         "Authorization": "Sanitized",
-        "traceparent": "00-b3b516972fcda34f8edf28130c2a3d54-9ee9cb380c82da43-00",
-        "User-Agent": [
-          "azsdk-net-Storage.Files.Shares/12.7.0-alpha.20210121.1",
-          "(.NET 5.0.2; Microsoft Windows 10.0.19042)"
-        ],
-        "x-ms-client-request-id": "48086b0a-3261-eea5-57c4-6c7073a2bb0f",
-        "x-ms-date": "Thu, 21 Jan 2021 20:41:23 GMT",
+        "traceparent": "00-af23e1da3a2f664499b9781205133dd3-09f366585403da45-00",
+        "User-Agent": [
+          "azsdk-net-Storage.Files.Shares/12.7.0-alpha.20210126.1",
+          "(.NET 5.0.2; Microsoft Windows 10.0.19042)"
+        ],
+        "x-ms-client-request-id": "9c9f767a-8087-b996-1f60-9d11a0d86b09",
+        "x-ms-date": "Tue, 26 Jan 2021 19:32:50 GMT",
         "x-ms-delete-snapshots": "include",
         "x-ms-return-client-request-id": "true",
         "x-ms-version": "2020-06-12"
@@ -241,25 +231,20 @@
       "StatusCode": 202,
       "ResponseHeaders": {
         "Content-Length": "0",
-        "Date": "Thu, 21 Jan 2021 20:41:22 GMT",
-        "Server": [
-          "Windows-Azure-File/1.0",
-          "Microsoft-HTTPAPI/2.0"
-        ],
-        "x-ms-client-request-id": "48086b0a-3261-eea5-57c4-6c7073a2bb0f",
-<<<<<<< HEAD
-        "x-ms-request-id": "c9ef676f-f01a-0012-4c37-f3e9eb000000",
-        "x-ms-version": "2020-06-12"
-=======
-        "x-ms-request-id": "66f50839-201a-001c-6735-f088a2000000",
-        "x-ms-version": "2020-04-08"
->>>>>>> ac24a13f
+        "Date": "Tue, 26 Jan 2021 19:32:49 GMT",
+        "Server": [
+          "Windows-Azure-File/1.0",
+          "Microsoft-HTTPAPI/2.0"
+        ],
+        "x-ms-client-request-id": "9c9f767a-8087-b996-1f60-9d11a0d86b09",
+        "x-ms-request-id": "f5beea99-e01a-0003-0a1a-f43ba6000000",
+        "x-ms-version": "2020-06-12"
       },
       "ResponseBody": []
     }
   ],
   "Variables": {
-    "RandomSeed": "1550222086",
+    "RandomSeed": "1164130832",
     "Storage_TestConfigDefault": "ProductionTenant\nseanmcccanary3\nU2FuaXRpemVk\nhttps://seanmcccanary3.blob.core.windows.net\nhttps://seanmcccanary3.file.core.windows.net\nhttps://seanmcccanary3.queue.core.windows.net\nhttps://seanmcccanary3.table.core.windows.net\n\n\n\n\nhttps://seanmcccanary3-secondary.blob.core.windows.net\nhttps://seanmcccanary3-secondary.file.core.windows.net\nhttps://seanmcccanary3-secondary.queue.core.windows.net\nhttps://seanmcccanary3-secondary.table.core.windows.net\n\nSanitized\n\n\nCloud\nBlobEndpoint=https://seanmcccanary3.blob.core.windows.net/;QueueEndpoint=https://seanmcccanary3.queue.core.windows.net/;FileEndpoint=https://seanmcccanary3.file.core.windows.net/;BlobSecondaryEndpoint=https://seanmcccanary3-secondary.blob.core.windows.net/;QueueSecondaryEndpoint=https://seanmcccanary3-secondary.queue.core.windows.net/;FileSecondaryEndpoint=https://seanmcccanary3-secondary.file.core.windows.net/;AccountName=seanmcccanary3;AccountKey=Kg==;\nseanscope1"
   }
 }