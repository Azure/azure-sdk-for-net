{
  "Entries": [
    {
      "RequestUri": "http://seanmcccanary3.file.core.windows.net/test-share-860ca257-bbfb-6293-b189-81070c2b9344?restype=share",
      "RequestMethod": "PUT",
      "RequestHeaders": {
        "Accept": "application/xml",
        "Authorization": "Sanitized",
        "traceparent": "00-dcc660ba41065f42ac218832e62132a3-f1d94f4cd51d1741-00",
        "User-Agent": [
          "azsdk-net-Storage.Files.Shares/12.8.0-alpha.20210820.1",
          "(.NET Core 3.1.18; Microsoft Windows 10.0.19043)"
        ],
        "x-ms-client-request-id": "56b21d06-f0ad-39fe-426b-9bfd2532cb27",
        "x-ms-date": "Mon, 23 Aug 2021 18:39:14 GMT",
        "x-ms-return-client-request-id": "true",
        "x-ms-version": "2020-12-06"
      },
      "RequestBody": null,
      "StatusCode": 201,
      "ResponseHeaders": {
        "Content-Length": "0",
        "Date": "Mon, 23 Aug 2021 18:39:14 GMT",
        "ETag": "\u00220x8D966654E9D9BCA\u0022",
        "Last-Modified": "Mon, 23 Aug 2021 18:39:14 GMT",
        "Server": [
          "Windows-Azure-File/1.0",
          "Microsoft-HTTPAPI/2.0"
        ],
        "x-ms-client-request-id": "56b21d06-f0ad-39fe-426b-9bfd2532cb27",
<<<<<<< HEAD
        "x-ms-request-id": "05165aee-901a-0009-154e-989f11000000",
        "x-ms-version": "2020-10-02"
=======
        "x-ms-request-id": "f92388b8-301a-0062-6519-f418e5000000",
        "x-ms-version": "2020-12-06"
>>>>>>> 76e66c80
      },
      "ResponseBody": []
    },
    {
      "RequestUri": "http://seanmcccanary3.file.core.windows.net/test-share-860ca257-bbfb-6293-b189-81070c2b9344/test-directory-ac4f7972-3f5c-0ec6-6029-737a77321619?restype=directory",
      "RequestMethod": "PUT",
      "RequestHeaders": {
        "Accept": "application/xml",
        "Authorization": "Sanitized",
        "traceparent": "00-d780989206e65542b4b2e12c163eb373-e2179086233fa649-00",
        "User-Agent": [
          "azsdk-net-Storage.Files.Shares/12.8.0-alpha.20210820.1",
          "(.NET Core 3.1.18; Microsoft Windows 10.0.19043)"
        ],
        "x-ms-client-request-id": "d2ee1cb4-c648-c627-56a3-f5847c83c110",
        "x-ms-date": "Mon, 23 Aug 2021 18:39:14 GMT",
        "x-ms-file-attributes": "None",
        "x-ms-file-creation-time": "Now",
        "x-ms-file-last-write-time": "Now",
        "x-ms-file-permission": "Inherit",
        "x-ms-return-client-request-id": "true",
        "x-ms-version": "2020-12-06"
      },
      "RequestBody": null,
      "StatusCode": 201,
      "ResponseHeaders": {
        "Content-Length": "0",
        "Date": "Mon, 23 Aug 2021 18:39:14 GMT",
        "ETag": "\u00220x8D966654EA715E6\u0022",
        "Last-Modified": "Mon, 23 Aug 2021 18:39:14 GMT",
        "Server": [
          "Windows-Azure-File/1.0",
          "Microsoft-HTTPAPI/2.0"
        ],
        "x-ms-client-request-id": "d2ee1cb4-c648-c627-56a3-f5847c83c110",
        "x-ms-file-attributes": "Directory",
        "x-ms-file-change-time": "2021-08-23T18:39:14.6938854Z",
        "x-ms-file-creation-time": "2021-08-23T18:39:14.6938854Z",
        "x-ms-file-id": "13835128424026341376",
        "x-ms-file-last-write-time": "2021-08-23T18:39:14.6938854Z",
        "x-ms-file-parent-id": "0",
        "x-ms-file-permission-key": "17860367565182308406*11459378189709739967",
        "x-ms-request-id": "05165af1-901a-0009-174e-989f11000000",
        "x-ms-request-server-encrypted": "true",
        "x-ms-version": "2020-12-06"
      },
      "ResponseBody": []
    },
    {
      "RequestUri": "http://seanmcccanary3.file.core.windows.net/test-share-860ca257-bbfb-6293-b189-81070c2b9344/test-directory-ac4f7972-3f5c-0ec6-6029-737a77321619/test-file-0500e037-4123-ba3e-aba9-223ddb961799",
      "RequestMethod": "PUT",
      "RequestHeaders": {
        "Accept": "application/xml",
        "Authorization": "Sanitized",
        "traceparent": "00-f437b5475e4fe64fa014a61906e9e932-81a3bba309f6ca46-00",
        "User-Agent": [
          "azsdk-net-Storage.Files.Shares/12.8.0-alpha.20210820.1",
          "(.NET Core 3.1.18; Microsoft Windows 10.0.19043)"
        ],
        "x-ms-client-request-id": "0908ca3a-2718-72f3-35b4-7355b360ee92",
        "x-ms-content-length": "1024",
        "x-ms-date": "Mon, 23 Aug 2021 18:39:14 GMT",
        "x-ms-file-attributes": "None",
        "x-ms-file-creation-time": "Now",
        "x-ms-file-last-write-time": "Now",
        "x-ms-file-permission": "Inherit",
        "x-ms-return-client-request-id": "true",
        "x-ms-type": "file",
        "x-ms-version": "2020-12-06"
      },
      "RequestBody": null,
      "StatusCode": 201,
      "ResponseHeaders": {
        "Content-Length": "0",
        "Date": "Mon, 23 Aug 2021 18:39:14 GMT",
        "ETag": "\u00220x8D966654EB19BAE\u0022",
        "Last-Modified": "Mon, 23 Aug 2021 18:39:14 GMT",
        "Server": [
          "Windows-Azure-File/1.0",
          "Microsoft-HTTPAPI/2.0"
        ],
        "x-ms-client-request-id": "0908ca3a-2718-72f3-35b4-7355b360ee92",
        "x-ms-file-attributes": "Archive",
        "x-ms-file-change-time": "2021-08-23T18:39:14.7628462Z",
        "x-ms-file-creation-time": "2021-08-23T18:39:14.7628462Z",
        "x-ms-file-id": "11529285414812647424",
        "x-ms-file-last-write-time": "2021-08-23T18:39:14.7628462Z",
        "x-ms-file-parent-id": "13835128424026341376",
        "x-ms-file-permission-key": "4010187179898695473*11459378189709739967",
        "x-ms-request-id": "05165af6-901a-0009-1c4e-989f11000000",
        "x-ms-request-server-encrypted": "true",
        "x-ms-version": "2020-12-06"
      },
      "ResponseBody": []
    },
    {
      "RequestUri": "http://seanmcccanary3.file.core.windows.net/test-share-860ca257-bbfb-6293-b189-81070c2b9344/test-directory-ac4f7972-3f5c-0ec6-6029-737a77321619/test-file-0500e037-4123-ba3e-aba9-223ddb961799?comp=range",
      "RequestMethod": "PUT",
      "RequestHeaders": {
        "Accept": "application/xml",
        "Authorization": "Sanitized",
        "Content-Length": "1024",
        "Content-Type": "application/octet-stream",
        "traceparent": "00-bf6d8d9ab5bf31479b61bc145835400a-1564f8ae0b3b1045-00",
        "User-Agent": [
          "azsdk-net-Storage.Files.Shares/12.8.0-alpha.20210820.1",
          "(.NET Core 3.1.18; Microsoft Windows 10.0.19043)"
        ],
        "x-ms-client-request-id": "100256f0-0d8e-1680-bbc2-32ef718c192e",
        "x-ms-date": "Mon, 23 Aug 2021 18:39:14 GMT",
        "x-ms-range": "bytes=0-1023",
        "x-ms-return-client-request-id": "true",
        "x-ms-version": "2020-12-06",
        "x-ms-write": "update"
      },
      "RequestBody": "VILnJzHcrjXhkOOHzX5hHGqSxltDQ9BP1TqY1kcSQkUSYfMqXZav2G648bjin/nYQdkZ6b1mzBCxl1L2RNjtz06edWuLN7/U4\u002B3si1IYbDVBv5Ru\u002BFiHq5XieMVDuJOWyyJpQyqNTQoaRQXPekG\u002BmSodtYRDf9b1F8nWqL75kCtaVsAwrikKs3KKVLNStzFTI9\u002BaJgMOUktMdCxgtqRMILTadSOBjeoBEgERuSsiol\u002BYg4TeXmooSwN05Dn8qv3OPTP\u002BeEIN0pb0mRMB/ZkgKdLMyDMfbcFKsiofDamwBWgEQ3v3IyodirDu6cVXJk5qU7pnL\u002BLJr9BxtMUY7sXsQ5Sq/bkdKQWorz2CMIP88ozbtbnuSdWGOpSrhW9kBZzrAqUxrCmUTCq1v4CkR35MdcE5PDgL/vq\u002BI8MlcqOWQ6qgli7eykVjR2iPOYlU4fMVXxCtK8hj4ASrcohlbtqHHnzWA7BQbqp71vXQe8RwakLPEBKS6RfhPbYqMle9/diNCBoNft1CxfFlMVXTk2U/OwhGll7H9DVk9Mb6JTtSvtgdQnOqYutkjUohLbjBDqpR6vdPdmd6xRPlqYkXSJ\u002B1EnJ8tlDxldgd4ggTpsd8ouYcqDpEA0hxonxfxLlhTESraxpGRVhZX1UeMpNeZh9MaAaj\u002Bp9kcQ4pChPTktAfu5XEaDusNl2Ow0nlJdG0EzxdEluyvlKkRvkLHDpFhc2F/3f\u002Bmf3joDGpFDdWf0s9dffWdX90bfxDICJBoBoiST18YCZatno\u002BenIqCKkaTsatzqZDbg9NEJF6unnbof8Xhsv62h8l4759l/sMSmRSKdJclNJz39otLk\u002BU3/wAY9hzEoHeIHOmiOrnxdYUQcUtJ5Gnfg0to6fxzKvPkQPCfDQimTfjdAhetQznixkDGO2KZ7dqWeTLRm/a7FPI1vbmJUmi8aeOSrOISckBRReN7bS\u002BRSlMWCNPV1PICIe1ld8VAGbQYCdF\u002Bx0E4RAbygBXTf\u002BfCpDNmswmU5pUxUEr07Pp60SwvIyMeEkMR3YTM4xScLuIFotOSGaZqg2M8Tbb2A5cMd67p5BzEpJGwFJWEx8NAVWGo70om6PeFxJ\u002B/4YTMW9ntgKulskrFAP5B4cTQ5ftf\u002B/gVTVRNJY63ZB99BILM47j71wdX2qMWo65LpMcytN7kICXM9w5FYFrc7k4rSDw7dT5MFQ60B\u002BFU/qmlwUCHhK8AmOSdP\u002ByqdnbseuxU6xuyUC\u002BI5p/QMBgEt/hk357aVSmfKu8XnnURoZ6Xx400wBON87FQ/t4PMGjMWIg0RZbX0iWCtcAsmrH6twUBOGiLD7ekluvtiVZLkDpGSwXtHRvH//VnckpTYVk/VkeZA==",
      "StatusCode": 201,
      "ResponseHeaders": {
        "Content-Length": "0",
        "Content-MD5": "Pl3nHtSKANSoRUP0xngNAg==",
        "Date": "Mon, 23 Aug 2021 18:39:14 GMT",
        "ETag": "\u00220x8D966654EBAC219\u0022",
        "Last-Modified": "Mon, 23 Aug 2021 18:39:14 GMT",
        "Server": [
          "Windows-Azure-File/1.0",
          "Microsoft-HTTPAPI/2.0"
        ],
        "x-ms-client-request-id": "100256f0-0d8e-1680-bbc2-32ef718c192e",
        "x-ms-request-id": "05165afc-901a-0009-224e-989f11000000",
        "x-ms-request-server-encrypted": "true",
        "x-ms-version": "2020-12-06"
      },
      "ResponseBody": []
    },
    {
      "RequestUri": "http://seanmcccanary3.file.core.windows.net/test-share-860ca257-bbfb-6293-b189-81070c2b9344/test-directory-ac4f7972-3f5c-0ec6-6029-737a77321619/test-file-0500e037-4123-ba3e-aba9-223ddb961799",
      "RequestMethod": "HEAD",
      "RequestHeaders": {
        "Accept": "application/xml",
        "Authorization": "Sanitized",
        "traceparent": "00-a43ffac5bc7e3b429cbc8d911d820e5b-6e4b3d79b190244d-00",
        "User-Agent": [
          "azsdk-net-Storage.Files.Shares/12.8.0-alpha.20210820.1",
          "(.NET Core 3.1.18; Microsoft Windows 10.0.19043)"
        ],
        "x-ms-client-request-id": "5c6412d0-dd5d-2904-6b0f-936084d0e071",
        "x-ms-date": "Mon, 23 Aug 2021 18:39:14 GMT",
        "x-ms-return-client-request-id": "true",
        "x-ms-version": "2020-12-06"
      },
      "RequestBody": null,
      "StatusCode": 200,
      "ResponseHeaders": {
        "Content-Length": "1024",
        "Content-Type": "application/octet-stream",
        "Date": "Mon, 23 Aug 2021 18:39:14 GMT",
        "ETag": "\u00220x8D966654EBAC219\u0022",
        "Last-Modified": "Mon, 23 Aug 2021 18:39:14 GMT",
        "Server": [
          "Windows-Azure-File/1.0",
          "Microsoft-HTTPAPI/2.0"
        ],
        "x-ms-client-request-id": "5c6412d0-dd5d-2904-6b0f-936084d0e071",
        "x-ms-file-attributes": "Archive",
        "x-ms-file-change-time": "2021-08-23T18:39:14.7628462Z",
        "x-ms-file-creation-time": "2021-08-23T18:39:14.7628462Z",
        "x-ms-file-id": "11529285414812647424",
        "x-ms-file-last-write-time": "2021-08-23T18:39:14.7628462Z",
        "x-ms-file-parent-id": "13835128424026341376",
        "x-ms-file-permission-key": "4010187179898695473*11459378189709739967",
        "x-ms-lease-state": "available",
        "x-ms-lease-status": "unlocked",
        "x-ms-request-id": "05165afd-901a-0009-234e-989f11000000",
        "x-ms-server-encrypted": "true",
        "x-ms-type": "File",
        "x-ms-version": "2020-12-06"
      },
      "ResponseBody": []
    },
    {
      "RequestUri": "http://seanmcccanary3.file.core.windows.net/test-share-860ca257-bbfb-6293-b189-81070c2b9344/test-directory-ac4f7972-3f5c-0ec6-6029-737a77321619/test-file-0500e037-4123-ba3e-aba9-223ddb961799",
      "RequestMethod": "GET",
      "RequestHeaders": {
        "Accept": "application/xml",
        "Authorization": "Sanitized",
        "User-Agent": [
          "azsdk-net-Storage.Files.Shares/12.8.0-alpha.20210820.1",
          "(.NET Core 3.1.18; Microsoft Windows 10.0.19043)"
        ],
        "x-ms-client-request-id": "5e1ff6dc-bc27-a8d1-1ee5-7e15d647ff39",
        "x-ms-date": "Mon, 23 Aug 2021 18:39:14 GMT",
        "x-ms-range": "bytes=0-127",
        "x-ms-return-client-request-id": "true",
        "x-ms-version": "2020-12-06"
      },
      "RequestBody": null,
      "StatusCode": 206,
      "ResponseHeaders": {
        "Accept-Ranges": "bytes",
        "Content-Length": "128",
        "Content-Range": "bytes 0-127/1024",
        "Content-Type": "application/octet-stream",
        "Date": "Mon, 23 Aug 2021 18:39:14 GMT",
        "ETag": "\u00220x8D966654EBAC219\u0022",
        "Last-Modified": "Mon, 23 Aug 2021 18:39:14 GMT",
        "Server": [
          "Windows-Azure-File/1.0",
          "Microsoft-HTTPAPI/2.0"
        ],
        "x-ms-client-request-id": "5e1ff6dc-bc27-a8d1-1ee5-7e15d647ff39",
        "x-ms-file-attributes": "Archive",
        "x-ms-file-change-time": "2021-08-23T18:39:14.7628462Z",
        "x-ms-file-creation-time": "2021-08-23T18:39:14.7628462Z",
        "x-ms-file-id": "11529285414812647424",
        "x-ms-file-last-write-time": "2021-08-23T18:39:14.7628462Z",
        "x-ms-file-parent-id": "13835128424026341376",
        "x-ms-file-permission-key": "4010187179898695473*11459378189709739967",
        "x-ms-lease-state": "available",
        "x-ms-lease-status": "unlocked",
        "x-ms-request-id": "05165afe-901a-0009-244e-989f11000000",
        "x-ms-server-encrypted": "true",
        "x-ms-type": "File",
        "x-ms-version": "2020-12-06"
      },
      "ResponseBody": "VILnJzHcrjXhkOOHzX5hHGqSxltDQ9BP1TqY1kcSQkUSYfMqXZav2G648bjin/nYQdkZ6b1mzBCxl1L2RNjtz06edWuLN7/U4\u002B3si1IYbDVBv5Ru\u002BFiHq5XieMVDuJOWyyJpQyqNTQoaRQXPekG\u002BmSodtYRDf9b1F8nWqL75kCs="
    },
    {
      "RequestUri": "http://seanmcccanary3.file.core.windows.net/test-share-860ca257-bbfb-6293-b189-81070c2b9344/test-directory-ac4f7972-3f5c-0ec6-6029-737a77321619/test-file-0500e037-4123-ba3e-aba9-223ddb961799",
      "RequestMethod": "GET",
      "RequestHeaders": {
        "Accept": "application/xml",
        "Authorization": "Sanitized",
        "User-Agent": [
          "azsdk-net-Storage.Files.Shares/12.8.0-alpha.20210820.1",
          "(.NET Core 3.1.18; Microsoft Windows 10.0.19043)"
        ],
        "x-ms-client-request-id": "8d841ca8-81b1-5f4a-7780-4a057c26b066",
        "x-ms-date": "Mon, 23 Aug 2021 18:39:14 GMT",
        "x-ms-range": "bytes=128-255",
        "x-ms-return-client-request-id": "true",
        "x-ms-version": "2020-12-06"
      },
      "RequestBody": null,
      "StatusCode": 206,
      "ResponseHeaders": {
        "Accept-Ranges": "bytes",
        "Content-Length": "128",
        "Content-Range": "bytes 128-255/1024",
        "Content-Type": "application/octet-stream",
        "Date": "Mon, 23 Aug 2021 18:39:14 GMT",
        "ETag": "\u00220x8D966654EBAC219\u0022",
        "Last-Modified": "Mon, 23 Aug 2021 18:39:14 GMT",
        "Server": [
          "Windows-Azure-File/1.0",
          "Microsoft-HTTPAPI/2.0"
        ],
        "x-ms-client-request-id": "8d841ca8-81b1-5f4a-7780-4a057c26b066",
        "x-ms-file-attributes": "Archive",
        "x-ms-file-change-time": "2021-08-23T18:39:14.7628462Z",
        "x-ms-file-creation-time": "2021-08-23T18:39:14.7628462Z",
        "x-ms-file-id": "11529285414812647424",
        "x-ms-file-last-write-time": "2021-08-23T18:39:14.7628462Z",
        "x-ms-file-parent-id": "13835128424026341376",
        "x-ms-file-permission-key": "4010187179898695473*11459378189709739967",
        "x-ms-lease-state": "available",
        "x-ms-lease-status": "unlocked",
        "x-ms-request-id": "05165b03-901a-0009-294e-989f11000000",
        "x-ms-server-encrypted": "true",
        "x-ms-type": "File",
        "x-ms-version": "2020-12-06"
      },
      "ResponseBody": "WlbAMK4pCrNyilSzUrcxUyPfmiYDDlJLTHQsYLakTCC02nUjgY3qARIBEbkrIqJfmIOE3l5qKEsDdOQ5/Kr9zj0z/nhCDdKW9JkTAf2ZICnSzMgzH23BSrIqHw2psAVoBEN79yMqHYqw7unFVyZOalO6Zy/iya/QcbTFGO7F7EM="
    },
    {
      "RequestUri": "http://seanmcccanary3.file.core.windows.net/test-share-860ca257-bbfb-6293-b189-81070c2b9344/test-directory-ac4f7972-3f5c-0ec6-6029-737a77321619/test-file-0500e037-4123-ba3e-aba9-223ddb961799",
      "RequestMethod": "GET",
      "RequestHeaders": {
        "Accept": "application/xml",
        "Authorization": "Sanitized",
        "User-Agent": [
          "azsdk-net-Storage.Files.Shares/12.8.0-alpha.20210820.1",
          "(.NET Core 3.1.18; Microsoft Windows 10.0.19043)"
        ],
        "x-ms-client-request-id": "ba6dafbe-72c2-5488-4f69-f09a334b59b0",
        "x-ms-date": "Mon, 23 Aug 2021 18:39:15 GMT",
        "x-ms-range": "bytes=256-383",
        "x-ms-return-client-request-id": "true",
        "x-ms-version": "2020-12-06"
      },
      "RequestBody": null,
      "StatusCode": 206,
      "ResponseHeaders": {
        "Accept-Ranges": "bytes",
        "Content-Length": "128",
        "Content-Range": "bytes 256-383/1024",
        "Content-Type": "application/octet-stream",
        "Date": "Mon, 23 Aug 2021 18:39:14 GMT",
        "ETag": "\u00220x8D966654EBAC219\u0022",
        "Last-Modified": "Mon, 23 Aug 2021 18:39:14 GMT",
        "Server": [
          "Windows-Azure-File/1.0",
          "Microsoft-HTTPAPI/2.0"
        ],
        "x-ms-client-request-id": "ba6dafbe-72c2-5488-4f69-f09a334b59b0",
        "x-ms-file-attributes": "Archive",
        "x-ms-file-change-time": "2021-08-23T18:39:14.7628462Z",
        "x-ms-file-creation-time": "2021-08-23T18:39:14.7628462Z",
        "x-ms-file-id": "11529285414812647424",
        "x-ms-file-last-write-time": "2021-08-23T18:39:14.7628462Z",
        "x-ms-file-parent-id": "13835128424026341376",
        "x-ms-file-permission-key": "4010187179898695473*11459378189709739967",
        "x-ms-lease-state": "available",
        "x-ms-lease-status": "unlocked",
        "x-ms-request-id": "05165b08-901a-0009-2e4e-989f11000000",
        "x-ms-server-encrypted": "true",
        "x-ms-type": "File",
        "x-ms-version": "2020-12-06"
      },
      "ResponseBody": "lKr9uR0pBaivPYIwg/zyjNu1ue5J1YY6lKuFb2QFnOsCpTGsKZRMKrW/gKRHfkx1wTk8OAv\u002B\u002Br4jwyVyo5ZDqqCWLt7KRWNHaI85iVTh8xVfEK0ryGPgBKtyiGVu2ocefNYDsFBuqnvW9dB7xHBqQs8QEpLpF\u002BE9tioyV7392I0="
    },
    {
      "RequestUri": "http://seanmcccanary3.file.core.windows.net/test-share-860ca257-bbfb-6293-b189-81070c2b9344/test-directory-ac4f7972-3f5c-0ec6-6029-737a77321619/test-file-0500e037-4123-ba3e-aba9-223ddb961799",
      "RequestMethod": "GET",
      "RequestHeaders": {
        "Accept": "application/xml",
        "Authorization": "Sanitized",
        "User-Agent": [
          "azsdk-net-Storage.Files.Shares/12.8.0-alpha.20210820.1",
          "(.NET Core 3.1.18; Microsoft Windows 10.0.19043)"
        ],
        "x-ms-client-request-id": "cc4658af-f5b8-0da3-44ac-196a0ec12b5a",
        "x-ms-date": "Mon, 23 Aug 2021 18:39:15 GMT",
        "x-ms-range": "bytes=384-511",
        "x-ms-return-client-request-id": "true",
        "x-ms-version": "2020-12-06"
      },
      "RequestBody": null,
      "StatusCode": 206,
      "ResponseHeaders": {
        "Accept-Ranges": "bytes",
        "Content-Length": "128",
        "Content-Range": "bytes 384-511/1024",
        "Content-Type": "application/octet-stream",
        "Date": "Mon, 23 Aug 2021 18:39:15 GMT",
        "ETag": "\u00220x8D966654EBAC219\u0022",
        "Last-Modified": "Mon, 23 Aug 2021 18:39:14 GMT",
        "Server": [
          "Windows-Azure-File/1.0",
          "Microsoft-HTTPAPI/2.0"
        ],
        "x-ms-client-request-id": "cc4658af-f5b8-0da3-44ac-196a0ec12b5a",
        "x-ms-file-attributes": "Archive",
        "x-ms-file-change-time": "2021-08-23T18:39:14.7628462Z",
        "x-ms-file-creation-time": "2021-08-23T18:39:14.7628462Z",
        "x-ms-file-id": "11529285414812647424",
        "x-ms-file-last-write-time": "2021-08-23T18:39:14.7628462Z",
        "x-ms-file-parent-id": "13835128424026341376",
        "x-ms-file-permission-key": "4010187179898695473*11459378189709739967",
        "x-ms-lease-state": "available",
        "x-ms-lease-status": "unlocked",
        "x-ms-request-id": "05165b0d-901a-0009-334e-989f11000000",
        "x-ms-server-encrypted": "true",
        "x-ms-type": "File",
        "x-ms-version": "2020-12-06"
      },
      "ResponseBody": "CBoNft1CxfFlMVXTk2U/OwhGll7H9DVk9Mb6JTtSvtgdQnOqYutkjUohLbjBDqpR6vdPdmd6xRPlqYkXSJ\u002B1EnJ8tlDxldgd4ggTpsd8ouYcqDpEA0hxonxfxLlhTESraxpGRVhZX1UeMpNeZh9MaAaj\u002Bp9kcQ4pChPTktAfu5U="
    },
    {
      "RequestUri": "http://seanmcccanary3.file.core.windows.net/test-share-860ca257-bbfb-6293-b189-81070c2b9344/test-directory-ac4f7972-3f5c-0ec6-6029-737a77321619/test-file-0500e037-4123-ba3e-aba9-223ddb961799",
      "RequestMethod": "GET",
      "RequestHeaders": {
        "Accept": "application/xml",
        "Authorization": "Sanitized",
        "User-Agent": [
          "azsdk-net-Storage.Files.Shares/12.8.0-alpha.20210820.1",
          "(.NET Core 3.1.18; Microsoft Windows 10.0.19043)"
        ],
        "x-ms-client-request-id": "daeb6c17-8c04-37f7-a451-c67fa5909bff",
        "x-ms-date": "Mon, 23 Aug 2021 18:39:15 GMT",
        "x-ms-range": "bytes=512-639",
        "x-ms-return-client-request-id": "true",
        "x-ms-version": "2020-12-06"
      },
      "RequestBody": null,
      "StatusCode": 206,
      "ResponseHeaders": {
        "Accept-Ranges": "bytes",
        "Content-Length": "128",
        "Content-Range": "bytes 512-639/1024",
        "Content-Type": "application/octet-stream",
        "Date": "Mon, 23 Aug 2021 18:39:15 GMT",
        "ETag": "\u00220x8D966654EBAC219\u0022",
        "Last-Modified": "Mon, 23 Aug 2021 18:39:14 GMT",
        "Server": [
          "Windows-Azure-File/1.0",
          "Microsoft-HTTPAPI/2.0"
        ],
        "x-ms-client-request-id": "daeb6c17-8c04-37f7-a451-c67fa5909bff",
        "x-ms-file-attributes": "Archive",
        "x-ms-file-change-time": "2021-08-23T18:39:14.7628462Z",
        "x-ms-file-creation-time": "2021-08-23T18:39:14.7628462Z",
        "x-ms-file-id": "11529285414812647424",
        "x-ms-file-last-write-time": "2021-08-23T18:39:14.7628462Z",
        "x-ms-file-parent-id": "13835128424026341376",
        "x-ms-file-permission-key": "4010187179898695473*11459378189709739967",
        "x-ms-lease-state": "available",
        "x-ms-lease-status": "unlocked",
        "x-ms-request-id": "05165b10-901a-0009-364e-989f11000000",
        "x-ms-server-encrypted": "true",
        "x-ms-type": "File",
        "x-ms-version": "2020-12-06"
      },
      "ResponseBody": "xGg7rDZdjsNJ5SXRtBM8XRJbsr5SpEb5Cxw6RYXNhf93/pn946AxqRQ3Vn9LPXX31nV/dG38QyAiQaAaIkk9fGAmWrZ6PnpyKgipGk7Grc6mQ24PTRCRerp526H/F4bL\u002BtofJeO\u002BfZf7DEpkUinSXJTSc9/aLS5PlN/8AGPYcxI="
    },
    {
      "RequestUri": "http://seanmcccanary3.file.core.windows.net/test-share-860ca257-bbfb-6293-b189-81070c2b9344/test-directory-ac4f7972-3f5c-0ec6-6029-737a77321619/test-file-0500e037-4123-ba3e-aba9-223ddb961799",
      "RequestMethod": "GET",
      "RequestHeaders": {
        "Accept": "application/xml",
        "Authorization": "Sanitized",
        "User-Agent": [
          "azsdk-net-Storage.Files.Shares/12.8.0-alpha.20210820.1",
          "(.NET Core 3.1.18; Microsoft Windows 10.0.19043)"
        ],
        "x-ms-client-request-id": "a152ca51-50d6-6256-e0e4-2143ff465b23",
        "x-ms-date": "Mon, 23 Aug 2021 18:39:15 GMT",
        "x-ms-range": "bytes=640-767",
        "x-ms-return-client-request-id": "true",
        "x-ms-version": "2020-12-06"
      },
      "RequestBody": null,
      "StatusCode": 206,
      "ResponseHeaders": {
        "Accept-Ranges": "bytes",
        "Content-Length": "128",
        "Content-Range": "bytes 640-767/1024",
        "Content-Type": "application/octet-stream",
        "Date": "Mon, 23 Aug 2021 18:39:15 GMT",
        "ETag": "\u00220x8D966654EBAC219\u0022",
        "Last-Modified": "Mon, 23 Aug 2021 18:39:14 GMT",
        "Server": [
          "Windows-Azure-File/1.0",
          "Microsoft-HTTPAPI/2.0"
        ],
        "x-ms-client-request-id": "a152ca51-50d6-6256-e0e4-2143ff465b23",
        "x-ms-file-attributes": "Archive",
        "x-ms-file-change-time": "2021-08-23T18:39:14.7628462Z",
        "x-ms-file-creation-time": "2021-08-23T18:39:14.7628462Z",
        "x-ms-file-id": "11529285414812647424",
        "x-ms-file-last-write-time": "2021-08-23T18:39:14.7628462Z",
        "x-ms-file-parent-id": "13835128424026341376",
        "x-ms-file-permission-key": "4010187179898695473*11459378189709739967",
        "x-ms-lease-state": "available",
        "x-ms-lease-status": "unlocked",
        "x-ms-request-id": "05165b15-901a-0009-3b4e-989f11000000",
        "x-ms-server-encrypted": "true",
        "x-ms-type": "File",
        "x-ms-version": "2020-12-06"
      },
      "ResponseBody": "gd4gc6aI6ufF1hRBxS0nkad\u002BDS2jp/HMq8\u002BRA8J8NCKZN\u002BN0CF61DOeLGQMY7Ypnt2pZ5MtGb9rsU8jW9uYlSaLxp45Ks4hJyQFFF43ttL5FKUxYI09XU8gIh7WV3xUAZtBgJ0X7HQThEBvKAFdN/58KkM2azCZTmlTFQSvTs\u002Bk="
    },
    {
      "RequestUri": "http://seanmcccanary3.file.core.windows.net/test-share-860ca257-bbfb-6293-b189-81070c2b9344/test-directory-ac4f7972-3f5c-0ec6-6029-737a77321619/test-file-0500e037-4123-ba3e-aba9-223ddb961799",
      "RequestMethod": "GET",
      "RequestHeaders": {
        "Accept": "application/xml",
        "Authorization": "Sanitized",
        "User-Agent": [
          "azsdk-net-Storage.Files.Shares/12.8.0-alpha.20210820.1",
          "(.NET Core 3.1.18; Microsoft Windows 10.0.19043)"
        ],
        "x-ms-client-request-id": "da2da2ce-f93d-aa29-3616-40ff69abe94c",
        "x-ms-date": "Mon, 23 Aug 2021 18:39:15 GMT",
        "x-ms-range": "bytes=768-895",
        "x-ms-return-client-request-id": "true",
        "x-ms-version": "2020-12-06"
      },
      "RequestBody": null,
      "StatusCode": 206,
      "ResponseHeaders": {
        "Accept-Ranges": "bytes",
        "Content-Length": "128",
        "Content-Range": "bytes 768-895/1024",
        "Content-Type": "application/octet-stream",
        "Date": "Mon, 23 Aug 2021 18:39:15 GMT",
        "ETag": "\u00220x8D966654EBAC219\u0022",
        "Last-Modified": "Mon, 23 Aug 2021 18:39:14 GMT",
        "Server": [
          "Windows-Azure-File/1.0",
          "Microsoft-HTTPAPI/2.0"
        ],
        "x-ms-client-request-id": "da2da2ce-f93d-aa29-3616-40ff69abe94c",
        "x-ms-file-attributes": "Archive",
        "x-ms-file-change-time": "2021-08-23T18:39:14.7628462Z",
        "x-ms-file-creation-time": "2021-08-23T18:39:14.7628462Z",
        "x-ms-file-id": "11529285414812647424",
        "x-ms-file-last-write-time": "2021-08-23T18:39:14.7628462Z",
        "x-ms-file-parent-id": "13835128424026341376",
        "x-ms-file-permission-key": "4010187179898695473*11459378189709739967",
        "x-ms-lease-state": "available",
        "x-ms-lease-status": "unlocked",
        "x-ms-request-id": "05165b20-901a-0009-444e-989f11000000",
        "x-ms-server-encrypted": "true",
        "x-ms-type": "File",
        "x-ms-version": "2020-12-06"
      },
      "ResponseBody": "60SwvIyMeEkMR3YTM4xScLuIFotOSGaZqg2M8Tbb2A5cMd67p5BzEpJGwFJWEx8NAVWGo70om6PeFxJ\u002B/4YTMW9ntgKulskrFAP5B4cTQ5ftf\u002B/gVTVRNJY63ZB99BILM47j71wdX2qMWo65LpMcytN7kICXM9w5FYFrc7k4rSA="
    },
    {
      "RequestUri": "http://seanmcccanary3.file.core.windows.net/test-share-860ca257-bbfb-6293-b189-81070c2b9344/test-directory-ac4f7972-3f5c-0ec6-6029-737a77321619/test-file-0500e037-4123-ba3e-aba9-223ddb961799",
      "RequestMethod": "GET",
      "RequestHeaders": {
        "Accept": "application/xml",
        "Authorization": "Sanitized",
        "User-Agent": [
          "azsdk-net-Storage.Files.Shares/12.8.0-alpha.20210820.1",
          "(.NET Core 3.1.18; Microsoft Windows 10.0.19043)"
        ],
        "x-ms-client-request-id": "5c7585a9-8019-2fe5-d0f6-c790f86b22d2",
        "x-ms-date": "Mon, 23 Aug 2021 18:39:15 GMT",
        "x-ms-range": "bytes=896-1023",
        "x-ms-return-client-request-id": "true",
        "x-ms-version": "2020-12-06"
      },
      "RequestBody": null,
      "StatusCode": 206,
      "ResponseHeaders": {
        "Accept-Ranges": "bytes",
        "Content-Length": "128",
        "Content-Range": "bytes 896-1023/1024",
        "Content-Type": "application/octet-stream",
        "Date": "Mon, 23 Aug 2021 18:39:15 GMT",
        "ETag": "\u00220x8D966654EBAC219\u0022",
        "Last-Modified": "Mon, 23 Aug 2021 18:39:14 GMT",
        "Server": [
          "Windows-Azure-File/1.0",
          "Microsoft-HTTPAPI/2.0"
        ],
        "x-ms-client-request-id": "5c7585a9-8019-2fe5-d0f6-c790f86b22d2",
        "x-ms-file-attributes": "Archive",
        "x-ms-file-change-time": "2021-08-23T18:39:14.7628462Z",
        "x-ms-file-creation-time": "2021-08-23T18:39:14.7628462Z",
        "x-ms-file-id": "11529285414812647424",
        "x-ms-file-last-write-time": "2021-08-23T18:39:14.7628462Z",
        "x-ms-file-parent-id": "13835128424026341376",
        "x-ms-file-permission-key": "4010187179898695473*11459378189709739967",
        "x-ms-lease-state": "available",
        "x-ms-lease-status": "unlocked",
        "x-ms-request-id": "05165b23-901a-0009-474e-989f11000000",
        "x-ms-server-encrypted": "true",
        "x-ms-type": "File",
        "x-ms-version": "2020-12-06"
      },
      "ResponseBody": "8O3U\u002BTBUOtAfhVP6ppcFAh4SvAJjknT/sqnZ27HrsVOsbslAviOaf0DAYBLf4ZN\u002Be2lUpnyrvF551EaGel8eNNMATjfOxUP7eDzBozFiINEWW19IlgrXALJqx\u002BrcFAThoiw\u002B3pJbr7YlWS5A6RksF7R0bx//1Z3JKU2FZP1ZHmQ="
    },
    {
      "RequestUri": "http://seanmcccanary3.file.core.windows.net/test-share-860ca257-bbfb-6293-b189-81070c2b9344?restype=share",
      "RequestMethod": "DELETE",
      "RequestHeaders": {
        "Accept": "application/xml",
        "Authorization": "Sanitized",
        "traceparent": "00-027b73811a075f4b9fe6fe7c01b895ee-540fdd3ca0f7174c-00",
        "User-Agent": [
          "azsdk-net-Storage.Files.Shares/12.8.0-alpha.20210820.1",
          "(.NET Core 3.1.18; Microsoft Windows 10.0.19043)"
        ],
        "x-ms-client-request-id": "e4556227-8c36-6a33-0f9d-316fbdec1ff3",
        "x-ms-date": "Mon, 23 Aug 2021 18:39:15 GMT",
        "x-ms-delete-snapshots": "include",
        "x-ms-return-client-request-id": "true",
        "x-ms-version": "2020-12-06"
      },
      "RequestBody": null,
      "StatusCode": 202,
      "ResponseHeaders": {
        "Content-Length": "0",
        "Date": "Mon, 23 Aug 2021 18:39:15 GMT",
        "Server": [
          "Windows-Azure-File/1.0",
          "Microsoft-HTTPAPI/2.0"
        ],
        "x-ms-client-request-id": "e4556227-8c36-6a33-0f9d-316fbdec1ff3",
<<<<<<< HEAD
        "x-ms-request-id": "05165b25-901a-0009-494e-989f11000000",
        "x-ms-version": "2020-10-02"
=======
        "x-ms-request-id": "f92388d6-301a-0062-8019-f418e5000000",
        "x-ms-version": "2020-12-06"
>>>>>>> 76e66c80
      },
      "ResponseBody": []
    }
  ],
  "Variables": {
    "RandomSeed": "319408260",
    "Storage_TestConfigDefault": "ProductionTenant\nseanmcccanary3\nU2FuaXRpemVk\nhttp://seanmcccanary3.blob.core.windows.net\nhttp://seanmcccanary3.file.core.windows.net\nhttp://seanmcccanary3.queue.core.windows.net\nhttp://seanmcccanary3.table.core.windows.net\n\n\n\n\nhttp://seanmcccanary3-secondary.blob.core.windows.net\nhttp://seanmcccanary3-secondary.file.core.windows.net\nhttp://seanmcccanary3-secondary.queue.core.windows.net\nhttp://seanmcccanary3-secondary.table.core.windows.net\n\nSanitized\n\n\nCloud\nBlobEndpoint=http://seanmcccanary3.blob.core.windows.net/;QueueEndpoint=http://seanmcccanary3.queue.core.windows.net/;FileEndpoint=http://seanmcccanary3.file.core.windows.net/;BlobSecondaryEndpoint=http://seanmcccanary3-secondary.blob.core.windows.net/;QueueSecondaryEndpoint=http://seanmcccanary3-secondary.queue.core.windows.net/;FileSecondaryEndpoint=http://seanmcccanary3-secondary.file.core.windows.net/;AccountName=seanmcccanary3;AccountKey=Kg==;\n[encryption scope]\n\n"
  }
}<|MERGE_RESOLUTION|>--- conflicted
+++ resolved
@@ -1,18 +1,18 @@
-{
+﻿{
   "Entries": [
     {
-      "RequestUri": "http://seanmcccanary3.file.core.windows.net/test-share-860ca257-bbfb-6293-b189-81070c2b9344?restype=share",
+      "RequestUri": "https://seanmcccanary3.file.core.windows.net/test-share-860ca257-bbfb-6293-b189-81070c2b9344?restype=share",
       "RequestMethod": "PUT",
       "RequestHeaders": {
         "Accept": "application/xml",
         "Authorization": "Sanitized",
-        "traceparent": "00-dcc660ba41065f42ac218832e62132a3-f1d94f4cd51d1741-00",
-        "User-Agent": [
-          "azsdk-net-Storage.Files.Shares/12.8.0-alpha.20210820.1",
-          "(.NET Core 3.1.18; Microsoft Windows 10.0.19043)"
+        "traceparent": "00-0ed2df7fabf34a469c9808f9e6da4057-49917703bf5db44b-00",
+        "User-Agent": [
+          "azsdk-net-Storage.Files.Shares/12.7.0-alpha.20210126.1",
+          "(.NET 5.0.2; Microsoft Windows 10.0.19042)"
         ],
         "x-ms-client-request-id": "56b21d06-f0ad-39fe-426b-9bfd2532cb27",
-        "x-ms-date": "Mon, 23 Aug 2021 18:39:14 GMT",
+        "x-ms-date": "Tue, 26 Jan 2021 19:31:33 GMT",
         "x-ms-return-client-request-id": "true",
         "x-ms-version": "2020-12-06"
       },
@@ -20,37 +20,32 @@
       "StatusCode": 201,
       "ResponseHeaders": {
         "Content-Length": "0",
-        "Date": "Mon, 23 Aug 2021 18:39:14 GMT",
-        "ETag": "\u00220x8D966654E9D9BCA\u0022",
-        "Last-Modified": "Mon, 23 Aug 2021 18:39:14 GMT",
+        "Date": "Tue, 26 Jan 2021 19:31:32 GMT",
+        "ETag": "\"0x8D8C230FCA1A0FB\"",
+        "Last-Modified": "Tue, 26 Jan 2021 19:31:32 GMT",
         "Server": [
           "Windows-Azure-File/1.0",
           "Microsoft-HTTPAPI/2.0"
         ],
         "x-ms-client-request-id": "56b21d06-f0ad-39fe-426b-9bfd2532cb27",
-<<<<<<< HEAD
-        "x-ms-request-id": "05165aee-901a-0009-154e-989f11000000",
-        "x-ms-version": "2020-10-02"
-=======
         "x-ms-request-id": "f92388b8-301a-0062-6519-f418e5000000",
         "x-ms-version": "2020-12-06"
->>>>>>> 76e66c80
       },
       "ResponseBody": []
     },
     {
-      "RequestUri": "http://seanmcccanary3.file.core.windows.net/test-share-860ca257-bbfb-6293-b189-81070c2b9344/test-directory-ac4f7972-3f5c-0ec6-6029-737a77321619?restype=directory",
+      "RequestUri": "https://seanmcccanary3.file.core.windows.net/test-share-860ca257-bbfb-6293-b189-81070c2b9344/test-directory-ac4f7972-3f5c-0ec6-6029-737a77321619?restype=directory",
       "RequestMethod": "PUT",
       "RequestHeaders": {
         "Accept": "application/xml",
         "Authorization": "Sanitized",
-        "traceparent": "00-d780989206e65542b4b2e12c163eb373-e2179086233fa649-00",
-        "User-Agent": [
-          "azsdk-net-Storage.Files.Shares/12.8.0-alpha.20210820.1",
-          "(.NET Core 3.1.18; Microsoft Windows 10.0.19043)"
+        "traceparent": "00-8de1ace031a2c44ead6920288747c5f4-bb04d40e2e682b4e-00",
+        "User-Agent": [
+          "azsdk-net-Storage.Files.Shares/12.7.0-alpha.20210126.1",
+          "(.NET 5.0.2; Microsoft Windows 10.0.19042)"
         ],
         "x-ms-client-request-id": "d2ee1cb4-c648-c627-56a3-f5847c83c110",
-        "x-ms-date": "Mon, 23 Aug 2021 18:39:14 GMT",
+        "x-ms-date": "Tue, 26 Jan 2021 19:31:33 GMT",
         "x-ms-file-attributes": "None",
         "x-ms-file-creation-time": "Now",
         "x-ms-file-last-write-time": "Now",
@@ -62,41 +57,41 @@
       "StatusCode": 201,
       "ResponseHeaders": {
         "Content-Length": "0",
-        "Date": "Mon, 23 Aug 2021 18:39:14 GMT",
-        "ETag": "\u00220x8D966654EA715E6\u0022",
-        "Last-Modified": "Mon, 23 Aug 2021 18:39:14 GMT",
+        "Date": "Tue, 26 Jan 2021 19:31:32 GMT",
+        "ETag": "\"0x8D8C230FCAD8662\"",
+        "Last-Modified": "Tue, 26 Jan 2021 19:31:32 GMT",
         "Server": [
           "Windows-Azure-File/1.0",
           "Microsoft-HTTPAPI/2.0"
         ],
         "x-ms-client-request-id": "d2ee1cb4-c648-c627-56a3-f5847c83c110",
         "x-ms-file-attributes": "Directory",
-        "x-ms-file-change-time": "2021-08-23T18:39:14.6938854Z",
-        "x-ms-file-creation-time": "2021-08-23T18:39:14.6938854Z",
+        "x-ms-file-change-time": "2021-01-26T19:31:32.6374498Z",
+        "x-ms-file-creation-time": "2021-01-26T19:31:32.6374498Z",
         "x-ms-file-id": "13835128424026341376",
-        "x-ms-file-last-write-time": "2021-08-23T18:39:14.6938854Z",
+        "x-ms-file-last-write-time": "2021-01-26T19:31:32.6374498Z",
         "x-ms-file-parent-id": "0",
         "x-ms-file-permission-key": "17860367565182308406*11459378189709739967",
-        "x-ms-request-id": "05165af1-901a-0009-174e-989f11000000",
+        "x-ms-request-id": "f92388bb-301a-0062-6619-f418e5000000",
         "x-ms-request-server-encrypted": "true",
         "x-ms-version": "2020-12-06"
       },
       "ResponseBody": []
     },
     {
-      "RequestUri": "http://seanmcccanary3.file.core.windows.net/test-share-860ca257-bbfb-6293-b189-81070c2b9344/test-directory-ac4f7972-3f5c-0ec6-6029-737a77321619/test-file-0500e037-4123-ba3e-aba9-223ddb961799",
+      "RequestUri": "https://seanmcccanary3.file.core.windows.net/test-share-860ca257-bbfb-6293-b189-81070c2b9344/test-directory-ac4f7972-3f5c-0ec6-6029-737a77321619/test-file-0500e037-4123-ba3e-aba9-223ddb961799",
       "RequestMethod": "PUT",
       "RequestHeaders": {
         "Accept": "application/xml",
         "Authorization": "Sanitized",
-        "traceparent": "00-f437b5475e4fe64fa014a61906e9e932-81a3bba309f6ca46-00",
-        "User-Agent": [
-          "azsdk-net-Storage.Files.Shares/12.8.0-alpha.20210820.1",
-          "(.NET Core 3.1.18; Microsoft Windows 10.0.19043)"
+        "traceparent": "00-b76457200fbb624ba04c796de9d9fe17-accb0003f0f0a74b-00",
+        "User-Agent": [
+          "azsdk-net-Storage.Files.Shares/12.7.0-alpha.20210126.1",
+          "(.NET 5.0.2; Microsoft Windows 10.0.19042)"
         ],
         "x-ms-client-request-id": "0908ca3a-2718-72f3-35b4-7355b360ee92",
         "x-ms-content-length": "1024",
-        "x-ms-date": "Mon, 23 Aug 2021 18:39:14 GMT",
+        "x-ms-date": "Tue, 26 Jan 2021 19:31:33 GMT",
         "x-ms-file-attributes": "None",
         "x-ms-file-creation-time": "Now",
         "x-ms-file-last-write-time": "Now",
@@ -109,79 +104,79 @@
       "StatusCode": 201,
       "ResponseHeaders": {
         "Content-Length": "0",
-        "Date": "Mon, 23 Aug 2021 18:39:14 GMT",
-        "ETag": "\u00220x8D966654EB19BAE\u0022",
-        "Last-Modified": "Mon, 23 Aug 2021 18:39:14 GMT",
+        "Date": "Tue, 26 Jan 2021 19:31:32 GMT",
+        "ETag": "\"0x8D8C230FCB7C16D\"",
+        "Last-Modified": "Tue, 26 Jan 2021 19:31:32 GMT",
         "Server": [
           "Windows-Azure-File/1.0",
           "Microsoft-HTTPAPI/2.0"
         ],
         "x-ms-client-request-id": "0908ca3a-2718-72f3-35b4-7355b360ee92",
         "x-ms-file-attributes": "Archive",
-        "x-ms-file-change-time": "2021-08-23T18:39:14.7628462Z",
-        "x-ms-file-creation-time": "2021-08-23T18:39:14.7628462Z",
-        "x-ms-file-id": "11529285414812647424",
-        "x-ms-file-last-write-time": "2021-08-23T18:39:14.7628462Z",
-        "x-ms-file-parent-id": "13835128424026341376",
-        "x-ms-file-permission-key": "4010187179898695473*11459378189709739967",
-        "x-ms-request-id": "05165af6-901a-0009-1c4e-989f11000000",
+        "x-ms-file-change-time": "2021-01-26T19:31:32.7044973Z",
+        "x-ms-file-creation-time": "2021-01-26T19:31:32.7044973Z",
+        "x-ms-file-id": "11529285414812647424",
+        "x-ms-file-last-write-time": "2021-01-26T19:31:32.7044973Z",
+        "x-ms-file-parent-id": "13835128424026341376",
+        "x-ms-file-permission-key": "4010187179898695473*11459378189709739967",
+        "x-ms-request-id": "f92388bd-301a-0062-6719-f418e5000000",
         "x-ms-request-server-encrypted": "true",
         "x-ms-version": "2020-12-06"
       },
       "ResponseBody": []
     },
     {
-      "RequestUri": "http://seanmcccanary3.file.core.windows.net/test-share-860ca257-bbfb-6293-b189-81070c2b9344/test-directory-ac4f7972-3f5c-0ec6-6029-737a77321619/test-file-0500e037-4123-ba3e-aba9-223ddb961799?comp=range",
+      "RequestUri": "https://seanmcccanary3.file.core.windows.net/test-share-860ca257-bbfb-6293-b189-81070c2b9344/test-directory-ac4f7972-3f5c-0ec6-6029-737a77321619/test-file-0500e037-4123-ba3e-aba9-223ddb961799?comp=range",
       "RequestMethod": "PUT",
       "RequestHeaders": {
         "Accept": "application/xml",
         "Authorization": "Sanitized",
         "Content-Length": "1024",
         "Content-Type": "application/octet-stream",
-        "traceparent": "00-bf6d8d9ab5bf31479b61bc145835400a-1564f8ae0b3b1045-00",
-        "User-Agent": [
-          "azsdk-net-Storage.Files.Shares/12.8.0-alpha.20210820.1",
-          "(.NET Core 3.1.18; Microsoft Windows 10.0.19043)"
+        "traceparent": "00-f6d93b0396668441b3ee73bd8ec7a80b-801490ea5f1ddf4e-00",
+        "User-Agent": [
+          "azsdk-net-Storage.Files.Shares/12.7.0-alpha.20210126.1",
+          "(.NET 5.0.2; Microsoft Windows 10.0.19042)"
         ],
         "x-ms-client-request-id": "100256f0-0d8e-1680-bbc2-32ef718c192e",
-        "x-ms-date": "Mon, 23 Aug 2021 18:39:14 GMT",
+        "x-ms-date": "Tue, 26 Jan 2021 19:31:33 GMT",
         "x-ms-range": "bytes=0-1023",
         "x-ms-return-client-request-id": "true",
         "x-ms-version": "2020-12-06",
         "x-ms-write": "update"
       },
-      "RequestBody": "VILnJzHcrjXhkOOHzX5hHGqSxltDQ9BP1TqY1kcSQkUSYfMqXZav2G648bjin/nYQdkZ6b1mzBCxl1L2RNjtz06edWuLN7/U4\u002B3si1IYbDVBv5Ru\u002BFiHq5XieMVDuJOWyyJpQyqNTQoaRQXPekG\u002BmSodtYRDf9b1F8nWqL75kCtaVsAwrikKs3KKVLNStzFTI9\u002BaJgMOUktMdCxgtqRMILTadSOBjeoBEgERuSsiol\u002BYg4TeXmooSwN05Dn8qv3OPTP\u002BeEIN0pb0mRMB/ZkgKdLMyDMfbcFKsiofDamwBWgEQ3v3IyodirDu6cVXJk5qU7pnL\u002BLJr9BxtMUY7sXsQ5Sq/bkdKQWorz2CMIP88ozbtbnuSdWGOpSrhW9kBZzrAqUxrCmUTCq1v4CkR35MdcE5PDgL/vq\u002BI8MlcqOWQ6qgli7eykVjR2iPOYlU4fMVXxCtK8hj4ASrcohlbtqHHnzWA7BQbqp71vXQe8RwakLPEBKS6RfhPbYqMle9/diNCBoNft1CxfFlMVXTk2U/OwhGll7H9DVk9Mb6JTtSvtgdQnOqYutkjUohLbjBDqpR6vdPdmd6xRPlqYkXSJ\u002B1EnJ8tlDxldgd4ggTpsd8ouYcqDpEA0hxonxfxLlhTESraxpGRVhZX1UeMpNeZh9MaAaj\u002Bp9kcQ4pChPTktAfu5XEaDusNl2Ow0nlJdG0EzxdEluyvlKkRvkLHDpFhc2F/3f\u002Bmf3joDGpFDdWf0s9dffWdX90bfxDICJBoBoiST18YCZatno\u002BenIqCKkaTsatzqZDbg9NEJF6unnbof8Xhsv62h8l4759l/sMSmRSKdJclNJz39otLk\u002BU3/wAY9hzEoHeIHOmiOrnxdYUQcUtJ5Gnfg0to6fxzKvPkQPCfDQimTfjdAhetQznixkDGO2KZ7dqWeTLRm/a7FPI1vbmJUmi8aeOSrOISckBRReN7bS\u002BRSlMWCNPV1PICIe1ld8VAGbQYCdF\u002Bx0E4RAbygBXTf\u002BfCpDNmswmU5pUxUEr07Pp60SwvIyMeEkMR3YTM4xScLuIFotOSGaZqg2M8Tbb2A5cMd67p5BzEpJGwFJWEx8NAVWGo70om6PeFxJ\u002B/4YTMW9ntgKulskrFAP5B4cTQ5ftf\u002B/gVTVRNJY63ZB99BILM47j71wdX2qMWo65LpMcytN7kICXM9w5FYFrc7k4rSDw7dT5MFQ60B\u002BFU/qmlwUCHhK8AmOSdP\u002ByqdnbseuxU6xuyUC\u002BI5p/QMBgEt/hk357aVSmfKu8XnnURoZ6Xx400wBON87FQ/t4PMGjMWIg0RZbX0iWCtcAsmrH6twUBOGiLD7ekluvtiVZLkDpGSwXtHRvH//VnckpTYVk/VkeZA==",
+      "RequestBody": "VILnJzHcrjXhkOOHzX5hHGqSxltDQ9BP1TqY1kcSQkUSYfMqXZav2G648bjin/nYQdkZ6b1mzBCxl1L2RNjtz06edWuLN7/U4+3si1IYbDVBv5Ru+FiHq5XieMVDuJOWyyJpQyqNTQoaRQXPekG+mSodtYRDf9b1F8nWqL75kCtaVsAwrikKs3KKVLNStzFTI9+aJgMOUktMdCxgtqRMILTadSOBjeoBEgERuSsiol+Yg4TeXmooSwN05Dn8qv3OPTP+eEIN0pb0mRMB/ZkgKdLMyDMfbcFKsiofDamwBWgEQ3v3IyodirDu6cVXJk5qU7pnL+LJr9BxtMUY7sXsQ5Sq/bkdKQWorz2CMIP88ozbtbnuSdWGOpSrhW9kBZzrAqUxrCmUTCq1v4CkR35MdcE5PDgL/vq+I8MlcqOWQ6qgli7eykVjR2iPOYlU4fMVXxCtK8hj4ASrcohlbtqHHnzWA7BQbqp71vXQe8RwakLPEBKS6RfhPbYqMle9/diNCBoNft1CxfFlMVXTk2U/OwhGll7H9DVk9Mb6JTtSvtgdQnOqYutkjUohLbjBDqpR6vdPdmd6xRPlqYkXSJ+1EnJ8tlDxldgd4ggTpsd8ouYcqDpEA0hxonxfxLlhTESraxpGRVhZX1UeMpNeZh9MaAaj+p9kcQ4pChPTktAfu5XEaDusNl2Ow0nlJdG0EzxdEluyvlKkRvkLHDpFhc2F/3f+mf3joDGpFDdWf0s9dffWdX90bfxDICJBoBoiST18YCZatno+enIqCKkaTsatzqZDbg9NEJF6unnbof8Xhsv62h8l4759l/sMSmRSKdJclNJz39otLk+U3/wAY9hzEoHeIHOmiOrnxdYUQcUtJ5Gnfg0to6fxzKvPkQPCfDQimTfjdAhetQznixkDGO2KZ7dqWeTLRm/a7FPI1vbmJUmi8aeOSrOISckBRReN7bS+RSlMWCNPV1PICIe1ld8VAGbQYCdF+x0E4RAbygBXTf+fCpDNmswmU5pUxUEr07Pp60SwvIyMeEkMR3YTM4xScLuIFotOSGaZqg2M8Tbb2A5cMd67p5BzEpJGwFJWEx8NAVWGo70om6PeFxJ+/4YTMW9ntgKulskrFAP5B4cTQ5ftf+/gVTVRNJY63ZB99BILM47j71wdX2qMWo65LpMcytN7kICXM9w5FYFrc7k4rSDw7dT5MFQ60B+FU/qmlwUCHhK8AmOSdP+yqdnbseuxU6xuyUC+I5p/QMBgEt/hk357aVSmfKu8XnnURoZ6Xx400wBON87FQ/t4PMGjMWIg0RZbX0iWCtcAsmrH6twUBOGiLD7ekluvtiVZLkDpGSwXtHRvH//VnckpTYVk/VkeZA==",
       "StatusCode": 201,
       "ResponseHeaders": {
         "Content-Length": "0",
         "Content-MD5": "Pl3nHtSKANSoRUP0xngNAg==",
-        "Date": "Mon, 23 Aug 2021 18:39:14 GMT",
-        "ETag": "\u00220x8D966654EBAC219\u0022",
-        "Last-Modified": "Mon, 23 Aug 2021 18:39:14 GMT",
+        "Date": "Tue, 26 Jan 2021 19:31:32 GMT",
+        "ETag": "\"0x8D8C230FCC18730\"",
+        "Last-Modified": "Tue, 26 Jan 2021 19:31:32 GMT",
         "Server": [
           "Windows-Azure-File/1.0",
           "Microsoft-HTTPAPI/2.0"
         ],
         "x-ms-client-request-id": "100256f0-0d8e-1680-bbc2-32ef718c192e",
-        "x-ms-request-id": "05165afc-901a-0009-224e-989f11000000",
+        "x-ms-request-id": "f92388be-301a-0062-6819-f418e5000000",
         "x-ms-request-server-encrypted": "true",
         "x-ms-version": "2020-12-06"
       },
       "ResponseBody": []
     },
     {
-      "RequestUri": "http://seanmcccanary3.file.core.windows.net/test-share-860ca257-bbfb-6293-b189-81070c2b9344/test-directory-ac4f7972-3f5c-0ec6-6029-737a77321619/test-file-0500e037-4123-ba3e-aba9-223ddb961799",
+      "RequestUri": "https://seanmcccanary3.file.core.windows.net/test-share-860ca257-bbfb-6293-b189-81070c2b9344/test-directory-ac4f7972-3f5c-0ec6-6029-737a77321619/test-file-0500e037-4123-ba3e-aba9-223ddb961799",
       "RequestMethod": "HEAD",
       "RequestHeaders": {
         "Accept": "application/xml",
         "Authorization": "Sanitized",
-        "traceparent": "00-a43ffac5bc7e3b429cbc8d911d820e5b-6e4b3d79b190244d-00",
-        "User-Agent": [
-          "azsdk-net-Storage.Files.Shares/12.8.0-alpha.20210820.1",
-          "(.NET Core 3.1.18; Microsoft Windows 10.0.19043)"
+        "traceparent": "00-74928f5acfd72649adb0888fdf32d560-e49d80da3529a64e-00",
+        "User-Agent": [
+          "azsdk-net-Storage.Files.Shares/12.7.0-alpha.20210126.1",
+          "(.NET 5.0.2; Microsoft Windows 10.0.19042)"
         ],
         "x-ms-client-request-id": "5c6412d0-dd5d-2904-6b0f-936084d0e071",
-        "x-ms-date": "Mon, 23 Aug 2021 18:39:14 GMT",
+        "x-ms-date": "Tue, 26 Jan 2021 19:31:33 GMT",
         "x-ms-return-client-request-id": "true",
         "x-ms-version": "2020-12-06"
       },
@@ -190,24 +185,25 @@
       "ResponseHeaders": {
         "Content-Length": "1024",
         "Content-Type": "application/octet-stream",
-        "Date": "Mon, 23 Aug 2021 18:39:14 GMT",
-        "ETag": "\u00220x8D966654EBAC219\u0022",
-        "Last-Modified": "Mon, 23 Aug 2021 18:39:14 GMT",
-        "Server": [
-          "Windows-Azure-File/1.0",
-          "Microsoft-HTTPAPI/2.0"
-        ],
+        "Date": "Tue, 26 Jan 2021 19:31:32 GMT",
+        "ETag": "\"0x8D8C230FCC18730\"",
+        "Last-Modified": "Tue, 26 Jan 2021 19:31:32 GMT",
+        "Server": [
+          "Windows-Azure-File/1.0",
+          "Microsoft-HTTPAPI/2.0"
+        ],
+        "Vary": "Origin",
         "x-ms-client-request-id": "5c6412d0-dd5d-2904-6b0f-936084d0e071",
         "x-ms-file-attributes": "Archive",
-        "x-ms-file-change-time": "2021-08-23T18:39:14.7628462Z",
-        "x-ms-file-creation-time": "2021-08-23T18:39:14.7628462Z",
-        "x-ms-file-id": "11529285414812647424",
-        "x-ms-file-last-write-time": "2021-08-23T18:39:14.7628462Z",
-        "x-ms-file-parent-id": "13835128424026341376",
-        "x-ms-file-permission-key": "4010187179898695473*11459378189709739967",
-        "x-ms-lease-state": "available",
-        "x-ms-lease-status": "unlocked",
-        "x-ms-request-id": "05165afd-901a-0009-234e-989f11000000",
+        "x-ms-file-change-time": "2021-01-26T19:31:32.7685424Z",
+        "x-ms-file-creation-time": "2021-01-26T19:31:32.7044973Z",
+        "x-ms-file-id": "11529285414812647424",
+        "x-ms-file-last-write-time": "2021-01-26T19:31:32.7685424Z",
+        "x-ms-file-parent-id": "13835128424026341376",
+        "x-ms-file-permission-key": "4010187179898695473*11459378189709739967",
+        "x-ms-lease-state": "available",
+        "x-ms-lease-status": "unlocked",
+        "x-ms-request-id": "f92388bf-301a-0062-6919-f418e5000000",
         "x-ms-server-encrypted": "true",
         "x-ms-type": "File",
         "x-ms-version": "2020-12-06"
@@ -215,18 +211,19 @@
       "ResponseBody": []
     },
     {
-      "RequestUri": "http://seanmcccanary3.file.core.windows.net/test-share-860ca257-bbfb-6293-b189-81070c2b9344/test-directory-ac4f7972-3f5c-0ec6-6029-737a77321619/test-file-0500e037-4123-ba3e-aba9-223ddb961799",
-      "RequestMethod": "GET",
-      "RequestHeaders": {
-        "Accept": "application/xml",
-        "Authorization": "Sanitized",
-        "User-Agent": [
-          "azsdk-net-Storage.Files.Shares/12.8.0-alpha.20210820.1",
-          "(.NET Core 3.1.18; Microsoft Windows 10.0.19043)"
+      "RequestUri": "https://seanmcccanary3.file.core.windows.net/test-share-860ca257-bbfb-6293-b189-81070c2b9344/test-directory-ac4f7972-3f5c-0ec6-6029-737a77321619/test-file-0500e037-4123-ba3e-aba9-223ddb961799",
+      "RequestMethod": "GET",
+      "RequestHeaders": {
+        "Accept": "application/xml",
+        "Authorization": "Sanitized",
+        "User-Agent": [
+          "azsdk-net-Storage.Files.Shares/12.7.0-alpha.20210126.1",
+          "(.NET 5.0.2; Microsoft Windows 10.0.19042)"
         ],
         "x-ms-client-request-id": "5e1ff6dc-bc27-a8d1-1ee5-7e15d647ff39",
-        "x-ms-date": "Mon, 23 Aug 2021 18:39:14 GMT",
+        "x-ms-date": "Tue, 26 Jan 2021 19:31:33 GMT",
         "x-ms-range": "bytes=0-127",
+        "x-ms-range-get-content-md5": "false",
         "x-ms-return-client-request-id": "true",
         "x-ms-version": "2020-12-06"
       },
@@ -237,43 +234,45 @@
         "Content-Length": "128",
         "Content-Range": "bytes 0-127/1024",
         "Content-Type": "application/octet-stream",
-        "Date": "Mon, 23 Aug 2021 18:39:14 GMT",
-        "ETag": "\u00220x8D966654EBAC219\u0022",
-        "Last-Modified": "Mon, 23 Aug 2021 18:39:14 GMT",
-        "Server": [
-          "Windows-Azure-File/1.0",
-          "Microsoft-HTTPAPI/2.0"
-        ],
+        "Date": "Tue, 26 Jan 2021 19:31:32 GMT",
+        "ETag": "\"0x8D8C230FCC18730\"",
+        "Last-Modified": "Tue, 26 Jan 2021 19:31:32 GMT",
+        "Server": [
+          "Windows-Azure-File/1.0",
+          "Microsoft-HTTPAPI/2.0"
+        ],
+        "Vary": "Origin",
         "x-ms-client-request-id": "5e1ff6dc-bc27-a8d1-1ee5-7e15d647ff39",
         "x-ms-file-attributes": "Archive",
-        "x-ms-file-change-time": "2021-08-23T18:39:14.7628462Z",
-        "x-ms-file-creation-time": "2021-08-23T18:39:14.7628462Z",
-        "x-ms-file-id": "11529285414812647424",
-        "x-ms-file-last-write-time": "2021-08-23T18:39:14.7628462Z",
-        "x-ms-file-parent-id": "13835128424026341376",
-        "x-ms-file-permission-key": "4010187179898695473*11459378189709739967",
-        "x-ms-lease-state": "available",
-        "x-ms-lease-status": "unlocked",
-        "x-ms-request-id": "05165afe-901a-0009-244e-989f11000000",
-        "x-ms-server-encrypted": "true",
-        "x-ms-type": "File",
-        "x-ms-version": "2020-12-06"
-      },
-      "ResponseBody": "VILnJzHcrjXhkOOHzX5hHGqSxltDQ9BP1TqY1kcSQkUSYfMqXZav2G648bjin/nYQdkZ6b1mzBCxl1L2RNjtz06edWuLN7/U4\u002B3si1IYbDVBv5Ru\u002BFiHq5XieMVDuJOWyyJpQyqNTQoaRQXPekG\u002BmSodtYRDf9b1F8nWqL75kCs="
-    },
-    {
-      "RequestUri": "http://seanmcccanary3.file.core.windows.net/test-share-860ca257-bbfb-6293-b189-81070c2b9344/test-directory-ac4f7972-3f5c-0ec6-6029-737a77321619/test-file-0500e037-4123-ba3e-aba9-223ddb961799",
-      "RequestMethod": "GET",
-      "RequestHeaders": {
-        "Accept": "application/xml",
-        "Authorization": "Sanitized",
-        "User-Agent": [
-          "azsdk-net-Storage.Files.Shares/12.8.0-alpha.20210820.1",
-          "(.NET Core 3.1.18; Microsoft Windows 10.0.19043)"
+        "x-ms-file-change-time": "2021-01-26T19:31:32.7685424Z",
+        "x-ms-file-creation-time": "2021-01-26T19:31:32.7044973Z",
+        "x-ms-file-id": "11529285414812647424",
+        "x-ms-file-last-write-time": "2021-01-26T19:31:32.7685424Z",
+        "x-ms-file-parent-id": "13835128424026341376",
+        "x-ms-file-permission-key": "4010187179898695473*11459378189709739967",
+        "x-ms-lease-state": "available",
+        "x-ms-lease-status": "unlocked",
+        "x-ms-request-id": "f92388c0-301a-0062-6a19-f418e5000000",
+        "x-ms-server-encrypted": "true",
+        "x-ms-type": "File",
+        "x-ms-version": "2020-12-06"
+      },
+      "ResponseBody": "VILnJzHcrjXhkOOHzX5hHGqSxltDQ9BP1TqY1kcSQkUSYfMqXZav2G648bjin/nYQdkZ6b1mzBCxl1L2RNjtz06edWuLN7/U4+3si1IYbDVBv5Ru+FiHq5XieMVDuJOWyyJpQyqNTQoaRQXPekG+mSodtYRDf9b1F8nWqL75kCs="
+    },
+    {
+      "RequestUri": "https://seanmcccanary3.file.core.windows.net/test-share-860ca257-bbfb-6293-b189-81070c2b9344/test-directory-ac4f7972-3f5c-0ec6-6029-737a77321619/test-file-0500e037-4123-ba3e-aba9-223ddb961799",
+      "RequestMethod": "GET",
+      "RequestHeaders": {
+        "Accept": "application/xml",
+        "Authorization": "Sanitized",
+        "User-Agent": [
+          "azsdk-net-Storage.Files.Shares/12.7.0-alpha.20210126.1",
+          "(.NET 5.0.2; Microsoft Windows 10.0.19042)"
         ],
         "x-ms-client-request-id": "8d841ca8-81b1-5f4a-7780-4a057c26b066",
-        "x-ms-date": "Mon, 23 Aug 2021 18:39:14 GMT",
+        "x-ms-date": "Tue, 26 Jan 2021 19:31:33 GMT",
         "x-ms-range": "bytes=128-255",
+        "x-ms-range-get-content-md5": "false",
         "x-ms-return-client-request-id": "true",
         "x-ms-version": "2020-12-06"
       },
@@ -284,24 +283,25 @@
         "Content-Length": "128",
         "Content-Range": "bytes 128-255/1024",
         "Content-Type": "application/octet-stream",
-        "Date": "Mon, 23 Aug 2021 18:39:14 GMT",
-        "ETag": "\u00220x8D966654EBAC219\u0022",
-        "Last-Modified": "Mon, 23 Aug 2021 18:39:14 GMT",
-        "Server": [
-          "Windows-Azure-File/1.0",
-          "Microsoft-HTTPAPI/2.0"
-        ],
+        "Date": "Tue, 26 Jan 2021 19:31:32 GMT",
+        "ETag": "\"0x8D8C230FCC18730\"",
+        "Last-Modified": "Tue, 26 Jan 2021 19:31:32 GMT",
+        "Server": [
+          "Windows-Azure-File/1.0",
+          "Microsoft-HTTPAPI/2.0"
+        ],
+        "Vary": "Origin",
         "x-ms-client-request-id": "8d841ca8-81b1-5f4a-7780-4a057c26b066",
         "x-ms-file-attributes": "Archive",
-        "x-ms-file-change-time": "2021-08-23T18:39:14.7628462Z",
-        "x-ms-file-creation-time": "2021-08-23T18:39:14.7628462Z",
-        "x-ms-file-id": "11529285414812647424",
-        "x-ms-file-last-write-time": "2021-08-23T18:39:14.7628462Z",
-        "x-ms-file-parent-id": "13835128424026341376",
-        "x-ms-file-permission-key": "4010187179898695473*11459378189709739967",
-        "x-ms-lease-state": "available",
-        "x-ms-lease-status": "unlocked",
-        "x-ms-request-id": "05165b03-901a-0009-294e-989f11000000",
+        "x-ms-file-change-time": "2021-01-26T19:31:32.7685424Z",
+        "x-ms-file-creation-time": "2021-01-26T19:31:32.7044973Z",
+        "x-ms-file-id": "11529285414812647424",
+        "x-ms-file-last-write-time": "2021-01-26T19:31:32.7685424Z",
+        "x-ms-file-parent-id": "13835128424026341376",
+        "x-ms-file-permission-key": "4010187179898695473*11459378189709739967",
+        "x-ms-lease-state": "available",
+        "x-ms-lease-status": "unlocked",
+        "x-ms-request-id": "f92388c2-301a-0062-6c19-f418e5000000",
         "x-ms-server-encrypted": "true",
         "x-ms-type": "File",
         "x-ms-version": "2020-12-06"
@@ -309,18 +309,19 @@
       "ResponseBody": "WlbAMK4pCrNyilSzUrcxUyPfmiYDDlJLTHQsYLakTCC02nUjgY3qARIBEbkrIqJfmIOE3l5qKEsDdOQ5/Kr9zj0z/nhCDdKW9JkTAf2ZICnSzMgzH23BSrIqHw2psAVoBEN79yMqHYqw7unFVyZOalO6Zy/iya/QcbTFGO7F7EM="
     },
     {
-      "RequestUri": "http://seanmcccanary3.file.core.windows.net/test-share-860ca257-bbfb-6293-b189-81070c2b9344/test-directory-ac4f7972-3f5c-0ec6-6029-737a77321619/test-file-0500e037-4123-ba3e-aba9-223ddb961799",
-      "RequestMethod": "GET",
-      "RequestHeaders": {
-        "Accept": "application/xml",
-        "Authorization": "Sanitized",
-        "User-Agent": [
-          "azsdk-net-Storage.Files.Shares/12.8.0-alpha.20210820.1",
-          "(.NET Core 3.1.18; Microsoft Windows 10.0.19043)"
+      "RequestUri": "https://seanmcccanary3.file.core.windows.net/test-share-860ca257-bbfb-6293-b189-81070c2b9344/test-directory-ac4f7972-3f5c-0ec6-6029-737a77321619/test-file-0500e037-4123-ba3e-aba9-223ddb961799",
+      "RequestMethod": "GET",
+      "RequestHeaders": {
+        "Accept": "application/xml",
+        "Authorization": "Sanitized",
+        "User-Agent": [
+          "azsdk-net-Storage.Files.Shares/12.7.0-alpha.20210126.1",
+          "(.NET 5.0.2; Microsoft Windows 10.0.19042)"
         ],
         "x-ms-client-request-id": "ba6dafbe-72c2-5488-4f69-f09a334b59b0",
-        "x-ms-date": "Mon, 23 Aug 2021 18:39:15 GMT",
+        "x-ms-date": "Tue, 26 Jan 2021 19:31:33 GMT",
         "x-ms-range": "bytes=256-383",
+        "x-ms-range-get-content-md5": "false",
         "x-ms-return-client-request-id": "true",
         "x-ms-version": "2020-12-06"
       },
@@ -331,43 +332,45 @@
         "Content-Length": "128",
         "Content-Range": "bytes 256-383/1024",
         "Content-Type": "application/octet-stream",
-        "Date": "Mon, 23 Aug 2021 18:39:14 GMT",
-        "ETag": "\u00220x8D966654EBAC219\u0022",
-        "Last-Modified": "Mon, 23 Aug 2021 18:39:14 GMT",
-        "Server": [
-          "Windows-Azure-File/1.0",
-          "Microsoft-HTTPAPI/2.0"
-        ],
+        "Date": "Tue, 26 Jan 2021 19:31:32 GMT",
+        "ETag": "\"0x8D8C230FCC18730\"",
+        "Last-Modified": "Tue, 26 Jan 2021 19:31:32 GMT",
+        "Server": [
+          "Windows-Azure-File/1.0",
+          "Microsoft-HTTPAPI/2.0"
+        ],
+        "Vary": "Origin",
         "x-ms-client-request-id": "ba6dafbe-72c2-5488-4f69-f09a334b59b0",
         "x-ms-file-attributes": "Archive",
-        "x-ms-file-change-time": "2021-08-23T18:39:14.7628462Z",
-        "x-ms-file-creation-time": "2021-08-23T18:39:14.7628462Z",
-        "x-ms-file-id": "11529285414812647424",
-        "x-ms-file-last-write-time": "2021-08-23T18:39:14.7628462Z",
-        "x-ms-file-parent-id": "13835128424026341376",
-        "x-ms-file-permission-key": "4010187179898695473*11459378189709739967",
-        "x-ms-lease-state": "available",
-        "x-ms-lease-status": "unlocked",
-        "x-ms-request-id": "05165b08-901a-0009-2e4e-989f11000000",
-        "x-ms-server-encrypted": "true",
-        "x-ms-type": "File",
-        "x-ms-version": "2020-12-06"
-      },
-      "ResponseBody": "lKr9uR0pBaivPYIwg/zyjNu1ue5J1YY6lKuFb2QFnOsCpTGsKZRMKrW/gKRHfkx1wTk8OAv\u002B\u002Br4jwyVyo5ZDqqCWLt7KRWNHaI85iVTh8xVfEK0ryGPgBKtyiGVu2ocefNYDsFBuqnvW9dB7xHBqQs8QEpLpF\u002BE9tioyV7392I0="
-    },
-    {
-      "RequestUri": "http://seanmcccanary3.file.core.windows.net/test-share-860ca257-bbfb-6293-b189-81070c2b9344/test-directory-ac4f7972-3f5c-0ec6-6029-737a77321619/test-file-0500e037-4123-ba3e-aba9-223ddb961799",
-      "RequestMethod": "GET",
-      "RequestHeaders": {
-        "Accept": "application/xml",
-        "Authorization": "Sanitized",
-        "User-Agent": [
-          "azsdk-net-Storage.Files.Shares/12.8.0-alpha.20210820.1",
-          "(.NET Core 3.1.18; Microsoft Windows 10.0.19043)"
+        "x-ms-file-change-time": "2021-01-26T19:31:32.7685424Z",
+        "x-ms-file-creation-time": "2021-01-26T19:31:32.7044973Z",
+        "x-ms-file-id": "11529285414812647424",
+        "x-ms-file-last-write-time": "2021-01-26T19:31:32.7685424Z",
+        "x-ms-file-parent-id": "13835128424026341376",
+        "x-ms-file-permission-key": "4010187179898695473*11459378189709739967",
+        "x-ms-lease-state": "available",
+        "x-ms-lease-status": "unlocked",
+        "x-ms-request-id": "f92388c7-301a-0062-7119-f418e5000000",
+        "x-ms-server-encrypted": "true",
+        "x-ms-type": "File",
+        "x-ms-version": "2020-12-06"
+      },
+      "ResponseBody": "lKr9uR0pBaivPYIwg/zyjNu1ue5J1YY6lKuFb2QFnOsCpTGsKZRMKrW/gKRHfkx1wTk8OAv++r4jwyVyo5ZDqqCWLt7KRWNHaI85iVTh8xVfEK0ryGPgBKtyiGVu2ocefNYDsFBuqnvW9dB7xHBqQs8QEpLpF+E9tioyV7392I0="
+    },
+    {
+      "RequestUri": "https://seanmcccanary3.file.core.windows.net/test-share-860ca257-bbfb-6293-b189-81070c2b9344/test-directory-ac4f7972-3f5c-0ec6-6029-737a77321619/test-file-0500e037-4123-ba3e-aba9-223ddb961799",
+      "RequestMethod": "GET",
+      "RequestHeaders": {
+        "Accept": "application/xml",
+        "Authorization": "Sanitized",
+        "User-Agent": [
+          "azsdk-net-Storage.Files.Shares/12.7.0-alpha.20210126.1",
+          "(.NET 5.0.2; Microsoft Windows 10.0.19042)"
         ],
         "x-ms-client-request-id": "cc4658af-f5b8-0da3-44ac-196a0ec12b5a",
-        "x-ms-date": "Mon, 23 Aug 2021 18:39:15 GMT",
+        "x-ms-date": "Tue, 26 Jan 2021 19:31:33 GMT",
         "x-ms-range": "bytes=384-511",
+        "x-ms-range-get-content-md5": "false",
         "x-ms-return-client-request-id": "true",
         "x-ms-version": "2020-12-06"
       },
@@ -378,43 +381,45 @@
         "Content-Length": "128",
         "Content-Range": "bytes 384-511/1024",
         "Content-Type": "application/octet-stream",
-        "Date": "Mon, 23 Aug 2021 18:39:15 GMT",
-        "ETag": "\u00220x8D966654EBAC219\u0022",
-        "Last-Modified": "Mon, 23 Aug 2021 18:39:14 GMT",
-        "Server": [
-          "Windows-Azure-File/1.0",
-          "Microsoft-HTTPAPI/2.0"
-        ],
+        "Date": "Tue, 26 Jan 2021 19:31:32 GMT",
+        "ETag": "\"0x8D8C230FCC18730\"",
+        "Last-Modified": "Tue, 26 Jan 2021 19:31:32 GMT",
+        "Server": [
+          "Windows-Azure-File/1.0",
+          "Microsoft-HTTPAPI/2.0"
+        ],
+        "Vary": "Origin",
         "x-ms-client-request-id": "cc4658af-f5b8-0da3-44ac-196a0ec12b5a",
         "x-ms-file-attributes": "Archive",
-        "x-ms-file-change-time": "2021-08-23T18:39:14.7628462Z",
-        "x-ms-file-creation-time": "2021-08-23T18:39:14.7628462Z",
-        "x-ms-file-id": "11529285414812647424",
-        "x-ms-file-last-write-time": "2021-08-23T18:39:14.7628462Z",
-        "x-ms-file-parent-id": "13835128424026341376",
-        "x-ms-file-permission-key": "4010187179898695473*11459378189709739967",
-        "x-ms-lease-state": "available",
-        "x-ms-lease-status": "unlocked",
-        "x-ms-request-id": "05165b0d-901a-0009-334e-989f11000000",
-        "x-ms-server-encrypted": "true",
-        "x-ms-type": "File",
-        "x-ms-version": "2020-12-06"
-      },
-      "ResponseBody": "CBoNft1CxfFlMVXTk2U/OwhGll7H9DVk9Mb6JTtSvtgdQnOqYutkjUohLbjBDqpR6vdPdmd6xRPlqYkXSJ\u002B1EnJ8tlDxldgd4ggTpsd8ouYcqDpEA0hxonxfxLlhTESraxpGRVhZX1UeMpNeZh9MaAaj\u002Bp9kcQ4pChPTktAfu5U="
-    },
-    {
-      "RequestUri": "http://seanmcccanary3.file.core.windows.net/test-share-860ca257-bbfb-6293-b189-81070c2b9344/test-directory-ac4f7972-3f5c-0ec6-6029-737a77321619/test-file-0500e037-4123-ba3e-aba9-223ddb961799",
-      "RequestMethod": "GET",
-      "RequestHeaders": {
-        "Accept": "application/xml",
-        "Authorization": "Sanitized",
-        "User-Agent": [
-          "azsdk-net-Storage.Files.Shares/12.8.0-alpha.20210820.1",
-          "(.NET Core 3.1.18; Microsoft Windows 10.0.19043)"
+        "x-ms-file-change-time": "2021-01-26T19:31:32.7685424Z",
+        "x-ms-file-creation-time": "2021-01-26T19:31:32.7044973Z",
+        "x-ms-file-id": "11529285414812647424",
+        "x-ms-file-last-write-time": "2021-01-26T19:31:32.7685424Z",
+        "x-ms-file-parent-id": "13835128424026341376",
+        "x-ms-file-permission-key": "4010187179898695473*11459378189709739967",
+        "x-ms-lease-state": "available",
+        "x-ms-lease-status": "unlocked",
+        "x-ms-request-id": "f92388c8-301a-0062-7219-f418e5000000",
+        "x-ms-server-encrypted": "true",
+        "x-ms-type": "File",
+        "x-ms-version": "2020-12-06"
+      },
+      "ResponseBody": "CBoNft1CxfFlMVXTk2U/OwhGll7H9DVk9Mb6JTtSvtgdQnOqYutkjUohLbjBDqpR6vdPdmd6xRPlqYkXSJ+1EnJ8tlDxldgd4ggTpsd8ouYcqDpEA0hxonxfxLlhTESraxpGRVhZX1UeMpNeZh9MaAaj+p9kcQ4pChPTktAfu5U="
+    },
+    {
+      "RequestUri": "https://seanmcccanary3.file.core.windows.net/test-share-860ca257-bbfb-6293-b189-81070c2b9344/test-directory-ac4f7972-3f5c-0ec6-6029-737a77321619/test-file-0500e037-4123-ba3e-aba9-223ddb961799",
+      "RequestMethod": "GET",
+      "RequestHeaders": {
+        "Accept": "application/xml",
+        "Authorization": "Sanitized",
+        "User-Agent": [
+          "azsdk-net-Storage.Files.Shares/12.7.0-alpha.20210126.1",
+          "(.NET 5.0.2; Microsoft Windows 10.0.19042)"
         ],
         "x-ms-client-request-id": "daeb6c17-8c04-37f7-a451-c67fa5909bff",
-        "x-ms-date": "Mon, 23 Aug 2021 18:39:15 GMT",
+        "x-ms-date": "Tue, 26 Jan 2021 19:31:33 GMT",
         "x-ms-range": "bytes=512-639",
+        "x-ms-range-get-content-md5": "false",
         "x-ms-return-client-request-id": "true",
         "x-ms-version": "2020-12-06"
       },
@@ -425,43 +430,45 @@
         "Content-Length": "128",
         "Content-Range": "bytes 512-639/1024",
         "Content-Type": "application/octet-stream",
-        "Date": "Mon, 23 Aug 2021 18:39:15 GMT",
-        "ETag": "\u00220x8D966654EBAC219\u0022",
-        "Last-Modified": "Mon, 23 Aug 2021 18:39:14 GMT",
-        "Server": [
-          "Windows-Azure-File/1.0",
-          "Microsoft-HTTPAPI/2.0"
-        ],
+        "Date": "Tue, 26 Jan 2021 19:31:32 GMT",
+        "ETag": "\"0x8D8C230FCC18730\"",
+        "Last-Modified": "Tue, 26 Jan 2021 19:31:32 GMT",
+        "Server": [
+          "Windows-Azure-File/1.0",
+          "Microsoft-HTTPAPI/2.0"
+        ],
+        "Vary": "Origin",
         "x-ms-client-request-id": "daeb6c17-8c04-37f7-a451-c67fa5909bff",
         "x-ms-file-attributes": "Archive",
-        "x-ms-file-change-time": "2021-08-23T18:39:14.7628462Z",
-        "x-ms-file-creation-time": "2021-08-23T18:39:14.7628462Z",
-        "x-ms-file-id": "11529285414812647424",
-        "x-ms-file-last-write-time": "2021-08-23T18:39:14.7628462Z",
-        "x-ms-file-parent-id": "13835128424026341376",
-        "x-ms-file-permission-key": "4010187179898695473*11459378189709739967",
-        "x-ms-lease-state": "available",
-        "x-ms-lease-status": "unlocked",
-        "x-ms-request-id": "05165b10-901a-0009-364e-989f11000000",
-        "x-ms-server-encrypted": "true",
-        "x-ms-type": "File",
-        "x-ms-version": "2020-12-06"
-      },
-      "ResponseBody": "xGg7rDZdjsNJ5SXRtBM8XRJbsr5SpEb5Cxw6RYXNhf93/pn946AxqRQ3Vn9LPXX31nV/dG38QyAiQaAaIkk9fGAmWrZ6PnpyKgipGk7Grc6mQ24PTRCRerp526H/F4bL\u002BtofJeO\u002BfZf7DEpkUinSXJTSc9/aLS5PlN/8AGPYcxI="
-    },
-    {
-      "RequestUri": "http://seanmcccanary3.file.core.windows.net/test-share-860ca257-bbfb-6293-b189-81070c2b9344/test-directory-ac4f7972-3f5c-0ec6-6029-737a77321619/test-file-0500e037-4123-ba3e-aba9-223ddb961799",
-      "RequestMethod": "GET",
-      "RequestHeaders": {
-        "Accept": "application/xml",
-        "Authorization": "Sanitized",
-        "User-Agent": [
-          "azsdk-net-Storage.Files.Shares/12.8.0-alpha.20210820.1",
-          "(.NET Core 3.1.18; Microsoft Windows 10.0.19043)"
+        "x-ms-file-change-time": "2021-01-26T19:31:32.7685424Z",
+        "x-ms-file-creation-time": "2021-01-26T19:31:32.7044973Z",
+        "x-ms-file-id": "11529285414812647424",
+        "x-ms-file-last-write-time": "2021-01-26T19:31:32.7685424Z",
+        "x-ms-file-parent-id": "13835128424026341376",
+        "x-ms-file-permission-key": "4010187179898695473*11459378189709739967",
+        "x-ms-lease-state": "available",
+        "x-ms-lease-status": "unlocked",
+        "x-ms-request-id": "f92388ca-301a-0062-7419-f418e5000000",
+        "x-ms-server-encrypted": "true",
+        "x-ms-type": "File",
+        "x-ms-version": "2020-12-06"
+      },
+      "ResponseBody": "xGg7rDZdjsNJ5SXRtBM8XRJbsr5SpEb5Cxw6RYXNhf93/pn946AxqRQ3Vn9LPXX31nV/dG38QyAiQaAaIkk9fGAmWrZ6PnpyKgipGk7Grc6mQ24PTRCRerp526H/F4bL+tofJeO+fZf7DEpkUinSXJTSc9/aLS5PlN/8AGPYcxI="
+    },
+    {
+      "RequestUri": "https://seanmcccanary3.file.core.windows.net/test-share-860ca257-bbfb-6293-b189-81070c2b9344/test-directory-ac4f7972-3f5c-0ec6-6029-737a77321619/test-file-0500e037-4123-ba3e-aba9-223ddb961799",
+      "RequestMethod": "GET",
+      "RequestHeaders": {
+        "Accept": "application/xml",
+        "Authorization": "Sanitized",
+        "User-Agent": [
+          "azsdk-net-Storage.Files.Shares/12.7.0-alpha.20210126.1",
+          "(.NET 5.0.2; Microsoft Windows 10.0.19042)"
         ],
         "x-ms-client-request-id": "a152ca51-50d6-6256-e0e4-2143ff465b23",
-        "x-ms-date": "Mon, 23 Aug 2021 18:39:15 GMT",
+        "x-ms-date": "Tue, 26 Jan 2021 19:31:34 GMT",
         "x-ms-range": "bytes=640-767",
+        "x-ms-range-get-content-md5": "false",
         "x-ms-return-client-request-id": "true",
         "x-ms-version": "2020-12-06"
       },
@@ -472,43 +479,45 @@
         "Content-Length": "128",
         "Content-Range": "bytes 640-767/1024",
         "Content-Type": "application/octet-stream",
-        "Date": "Mon, 23 Aug 2021 18:39:15 GMT",
-        "ETag": "\u00220x8D966654EBAC219\u0022",
-        "Last-Modified": "Mon, 23 Aug 2021 18:39:14 GMT",
-        "Server": [
-          "Windows-Azure-File/1.0",
-          "Microsoft-HTTPAPI/2.0"
-        ],
+        "Date": "Tue, 26 Jan 2021 19:31:32 GMT",
+        "ETag": "\"0x8D8C230FCC18730\"",
+        "Last-Modified": "Tue, 26 Jan 2021 19:31:32 GMT",
+        "Server": [
+          "Windows-Azure-File/1.0",
+          "Microsoft-HTTPAPI/2.0"
+        ],
+        "Vary": "Origin",
         "x-ms-client-request-id": "a152ca51-50d6-6256-e0e4-2143ff465b23",
         "x-ms-file-attributes": "Archive",
-        "x-ms-file-change-time": "2021-08-23T18:39:14.7628462Z",
-        "x-ms-file-creation-time": "2021-08-23T18:39:14.7628462Z",
-        "x-ms-file-id": "11529285414812647424",
-        "x-ms-file-last-write-time": "2021-08-23T18:39:14.7628462Z",
-        "x-ms-file-parent-id": "13835128424026341376",
-        "x-ms-file-permission-key": "4010187179898695473*11459378189709739967",
-        "x-ms-lease-state": "available",
-        "x-ms-lease-status": "unlocked",
-        "x-ms-request-id": "05165b15-901a-0009-3b4e-989f11000000",
-        "x-ms-server-encrypted": "true",
-        "x-ms-type": "File",
-        "x-ms-version": "2020-12-06"
-      },
-      "ResponseBody": "gd4gc6aI6ufF1hRBxS0nkad\u002BDS2jp/HMq8\u002BRA8J8NCKZN\u002BN0CF61DOeLGQMY7Ypnt2pZ5MtGb9rsU8jW9uYlSaLxp45Ks4hJyQFFF43ttL5FKUxYI09XU8gIh7WV3xUAZtBgJ0X7HQThEBvKAFdN/58KkM2azCZTmlTFQSvTs\u002Bk="
-    },
-    {
-      "RequestUri": "http://seanmcccanary3.file.core.windows.net/test-share-860ca257-bbfb-6293-b189-81070c2b9344/test-directory-ac4f7972-3f5c-0ec6-6029-737a77321619/test-file-0500e037-4123-ba3e-aba9-223ddb961799",
-      "RequestMethod": "GET",
-      "RequestHeaders": {
-        "Accept": "application/xml",
-        "Authorization": "Sanitized",
-        "User-Agent": [
-          "azsdk-net-Storage.Files.Shares/12.8.0-alpha.20210820.1",
-          "(.NET Core 3.1.18; Microsoft Windows 10.0.19043)"
+        "x-ms-file-change-time": "2021-01-26T19:31:32.7685424Z",
+        "x-ms-file-creation-time": "2021-01-26T19:31:32.7044973Z",
+        "x-ms-file-id": "11529285414812647424",
+        "x-ms-file-last-write-time": "2021-01-26T19:31:32.7685424Z",
+        "x-ms-file-parent-id": "13835128424026341376",
+        "x-ms-file-permission-key": "4010187179898695473*11459378189709739967",
+        "x-ms-lease-state": "available",
+        "x-ms-lease-status": "unlocked",
+        "x-ms-request-id": "f92388ce-301a-0062-7819-f418e5000000",
+        "x-ms-server-encrypted": "true",
+        "x-ms-type": "File",
+        "x-ms-version": "2020-12-06"
+      },
+      "ResponseBody": "gd4gc6aI6ufF1hRBxS0nkad+DS2jp/HMq8+RA8J8NCKZN+N0CF61DOeLGQMY7Ypnt2pZ5MtGb9rsU8jW9uYlSaLxp45Ks4hJyQFFF43ttL5FKUxYI09XU8gIh7WV3xUAZtBgJ0X7HQThEBvKAFdN/58KkM2azCZTmlTFQSvTs+k="
+    },
+    {
+      "RequestUri": "https://seanmcccanary3.file.core.windows.net/test-share-860ca257-bbfb-6293-b189-81070c2b9344/test-directory-ac4f7972-3f5c-0ec6-6029-737a77321619/test-file-0500e037-4123-ba3e-aba9-223ddb961799",
+      "RequestMethod": "GET",
+      "RequestHeaders": {
+        "Accept": "application/xml",
+        "Authorization": "Sanitized",
+        "User-Agent": [
+          "azsdk-net-Storage.Files.Shares/12.7.0-alpha.20210126.1",
+          "(.NET 5.0.2; Microsoft Windows 10.0.19042)"
         ],
         "x-ms-client-request-id": "da2da2ce-f93d-aa29-3616-40ff69abe94c",
-        "x-ms-date": "Mon, 23 Aug 2021 18:39:15 GMT",
+        "x-ms-date": "Tue, 26 Jan 2021 19:31:34 GMT",
         "x-ms-range": "bytes=768-895",
+        "x-ms-range-get-content-md5": "false",
         "x-ms-return-client-request-id": "true",
         "x-ms-version": "2020-12-06"
       },
@@ -519,43 +528,45 @@
         "Content-Length": "128",
         "Content-Range": "bytes 768-895/1024",
         "Content-Type": "application/octet-stream",
-        "Date": "Mon, 23 Aug 2021 18:39:15 GMT",
-        "ETag": "\u00220x8D966654EBAC219\u0022",
-        "Last-Modified": "Mon, 23 Aug 2021 18:39:14 GMT",
-        "Server": [
-          "Windows-Azure-File/1.0",
-          "Microsoft-HTTPAPI/2.0"
-        ],
+        "Date": "Tue, 26 Jan 2021 19:31:32 GMT",
+        "ETag": "\"0x8D8C230FCC18730\"",
+        "Last-Modified": "Tue, 26 Jan 2021 19:31:32 GMT",
+        "Server": [
+          "Windows-Azure-File/1.0",
+          "Microsoft-HTTPAPI/2.0"
+        ],
+        "Vary": "Origin",
         "x-ms-client-request-id": "da2da2ce-f93d-aa29-3616-40ff69abe94c",
         "x-ms-file-attributes": "Archive",
-        "x-ms-file-change-time": "2021-08-23T18:39:14.7628462Z",
-        "x-ms-file-creation-time": "2021-08-23T18:39:14.7628462Z",
-        "x-ms-file-id": "11529285414812647424",
-        "x-ms-file-last-write-time": "2021-08-23T18:39:14.7628462Z",
-        "x-ms-file-parent-id": "13835128424026341376",
-        "x-ms-file-permission-key": "4010187179898695473*11459378189709739967",
-        "x-ms-lease-state": "available",
-        "x-ms-lease-status": "unlocked",
-        "x-ms-request-id": "05165b20-901a-0009-444e-989f11000000",
-        "x-ms-server-encrypted": "true",
-        "x-ms-type": "File",
-        "x-ms-version": "2020-12-06"
-      },
-      "ResponseBody": "60SwvIyMeEkMR3YTM4xScLuIFotOSGaZqg2M8Tbb2A5cMd67p5BzEpJGwFJWEx8NAVWGo70om6PeFxJ\u002B/4YTMW9ntgKulskrFAP5B4cTQ5ftf\u002B/gVTVRNJY63ZB99BILM47j71wdX2qMWo65LpMcytN7kICXM9w5FYFrc7k4rSA="
-    },
-    {
-      "RequestUri": "http://seanmcccanary3.file.core.windows.net/test-share-860ca257-bbfb-6293-b189-81070c2b9344/test-directory-ac4f7972-3f5c-0ec6-6029-737a77321619/test-file-0500e037-4123-ba3e-aba9-223ddb961799",
-      "RequestMethod": "GET",
-      "RequestHeaders": {
-        "Accept": "application/xml",
-        "Authorization": "Sanitized",
-        "User-Agent": [
-          "azsdk-net-Storage.Files.Shares/12.8.0-alpha.20210820.1",
-          "(.NET Core 3.1.18; Microsoft Windows 10.0.19043)"
+        "x-ms-file-change-time": "2021-01-26T19:31:32.7685424Z",
+        "x-ms-file-creation-time": "2021-01-26T19:31:32.7044973Z",
+        "x-ms-file-id": "11529285414812647424",
+        "x-ms-file-last-write-time": "2021-01-26T19:31:32.7685424Z",
+        "x-ms-file-parent-id": "13835128424026341376",
+        "x-ms-file-permission-key": "4010187179898695473*11459378189709739967",
+        "x-ms-lease-state": "available",
+        "x-ms-lease-status": "unlocked",
+        "x-ms-request-id": "f92388d1-301a-0062-7b19-f418e5000000",
+        "x-ms-server-encrypted": "true",
+        "x-ms-type": "File",
+        "x-ms-version": "2020-12-06"
+      },
+      "ResponseBody": "60SwvIyMeEkMR3YTM4xScLuIFotOSGaZqg2M8Tbb2A5cMd67p5BzEpJGwFJWEx8NAVWGo70om6PeFxJ+/4YTMW9ntgKulskrFAP5B4cTQ5ftf+/gVTVRNJY63ZB99BILM47j71wdX2qMWo65LpMcytN7kICXM9w5FYFrc7k4rSA="
+    },
+    {
+      "RequestUri": "https://seanmcccanary3.file.core.windows.net/test-share-860ca257-bbfb-6293-b189-81070c2b9344/test-directory-ac4f7972-3f5c-0ec6-6029-737a77321619/test-file-0500e037-4123-ba3e-aba9-223ddb961799",
+      "RequestMethod": "GET",
+      "RequestHeaders": {
+        "Accept": "application/xml",
+        "Authorization": "Sanitized",
+        "User-Agent": [
+          "azsdk-net-Storage.Files.Shares/12.7.0-alpha.20210126.1",
+          "(.NET 5.0.2; Microsoft Windows 10.0.19042)"
         ],
         "x-ms-client-request-id": "5c7585a9-8019-2fe5-d0f6-c790f86b22d2",
-        "x-ms-date": "Mon, 23 Aug 2021 18:39:15 GMT",
+        "x-ms-date": "Tue, 26 Jan 2021 19:31:34 GMT",
         "x-ms-range": "bytes=896-1023",
+        "x-ms-range-get-content-md5": "false",
         "x-ms-return-client-request-id": "true",
         "x-ms-version": "2020-12-06"
       },
@@ -566,43 +577,44 @@
         "Content-Length": "128",
         "Content-Range": "bytes 896-1023/1024",
         "Content-Type": "application/octet-stream",
-        "Date": "Mon, 23 Aug 2021 18:39:15 GMT",
-        "ETag": "\u00220x8D966654EBAC219\u0022",
-        "Last-Modified": "Mon, 23 Aug 2021 18:39:14 GMT",
-        "Server": [
-          "Windows-Azure-File/1.0",
-          "Microsoft-HTTPAPI/2.0"
-        ],
+        "Date": "Tue, 26 Jan 2021 19:31:32 GMT",
+        "ETag": "\"0x8D8C230FCC18730\"",
+        "Last-Modified": "Tue, 26 Jan 2021 19:31:32 GMT",
+        "Server": [
+          "Windows-Azure-File/1.0",
+          "Microsoft-HTTPAPI/2.0"
+        ],
+        "Vary": "Origin",
         "x-ms-client-request-id": "5c7585a9-8019-2fe5-d0f6-c790f86b22d2",
         "x-ms-file-attributes": "Archive",
-        "x-ms-file-change-time": "2021-08-23T18:39:14.7628462Z",
-        "x-ms-file-creation-time": "2021-08-23T18:39:14.7628462Z",
-        "x-ms-file-id": "11529285414812647424",
-        "x-ms-file-last-write-time": "2021-08-23T18:39:14.7628462Z",
-        "x-ms-file-parent-id": "13835128424026341376",
-        "x-ms-file-permission-key": "4010187179898695473*11459378189709739967",
-        "x-ms-lease-state": "available",
-        "x-ms-lease-status": "unlocked",
-        "x-ms-request-id": "05165b23-901a-0009-474e-989f11000000",
-        "x-ms-server-encrypted": "true",
-        "x-ms-type": "File",
-        "x-ms-version": "2020-12-06"
-      },
-      "ResponseBody": "8O3U\u002BTBUOtAfhVP6ppcFAh4SvAJjknT/sqnZ27HrsVOsbslAviOaf0DAYBLf4ZN\u002Be2lUpnyrvF551EaGel8eNNMATjfOxUP7eDzBozFiINEWW19IlgrXALJqx\u002BrcFAThoiw\u002B3pJbr7YlWS5A6RksF7R0bx//1Z3JKU2FZP1ZHmQ="
-    },
-    {
-      "RequestUri": "http://seanmcccanary3.file.core.windows.net/test-share-860ca257-bbfb-6293-b189-81070c2b9344?restype=share",
+        "x-ms-file-change-time": "2021-01-26T19:31:32.7685424Z",
+        "x-ms-file-creation-time": "2021-01-26T19:31:32.7044973Z",
+        "x-ms-file-id": "11529285414812647424",
+        "x-ms-file-last-write-time": "2021-01-26T19:31:32.7685424Z",
+        "x-ms-file-parent-id": "13835128424026341376",
+        "x-ms-file-permission-key": "4010187179898695473*11459378189709739967",
+        "x-ms-lease-state": "available",
+        "x-ms-lease-status": "unlocked",
+        "x-ms-request-id": "f92388d3-301a-0062-7d19-f418e5000000",
+        "x-ms-server-encrypted": "true",
+        "x-ms-type": "File",
+        "x-ms-version": "2020-12-06"
+      },
+      "ResponseBody": "8O3U+TBUOtAfhVP6ppcFAh4SvAJjknT/sqnZ27HrsVOsbslAviOaf0DAYBLf4ZN+e2lUpnyrvF551EaGel8eNNMATjfOxUP7eDzBozFiINEWW19IlgrXALJqx+rcFAThoiw+3pJbr7YlWS5A6RksF7R0bx//1Z3JKU2FZP1ZHmQ="
+    },
+    {
+      "RequestUri": "https://seanmcccanary3.file.core.windows.net/test-share-860ca257-bbfb-6293-b189-81070c2b9344?restype=share",
       "RequestMethod": "DELETE",
       "RequestHeaders": {
         "Accept": "application/xml",
         "Authorization": "Sanitized",
-        "traceparent": "00-027b73811a075f4b9fe6fe7c01b895ee-540fdd3ca0f7174c-00",
-        "User-Agent": [
-          "azsdk-net-Storage.Files.Shares/12.8.0-alpha.20210820.1",
-          "(.NET Core 3.1.18; Microsoft Windows 10.0.19043)"
+        "traceparent": "00-e5b0b42e3ad74445a275472c46fddaf2-7a482573acb7ed47-00",
+        "User-Agent": [
+          "azsdk-net-Storage.Files.Shares/12.7.0-alpha.20210126.1",
+          "(.NET 5.0.2; Microsoft Windows 10.0.19042)"
         ],
         "x-ms-client-request-id": "e4556227-8c36-6a33-0f9d-316fbdec1ff3",
-        "x-ms-date": "Mon, 23 Aug 2021 18:39:15 GMT",
+        "x-ms-date": "Tue, 26 Jan 2021 19:31:34 GMT",
         "x-ms-delete-snapshots": "include",
         "x-ms-return-client-request-id": "true",
         "x-ms-version": "2020-12-06"
@@ -611,25 +623,20 @@
       "StatusCode": 202,
       "ResponseHeaders": {
         "Content-Length": "0",
-        "Date": "Mon, 23 Aug 2021 18:39:15 GMT",
+        "Date": "Tue, 26 Jan 2021 19:31:32 GMT",
         "Server": [
           "Windows-Azure-File/1.0",
           "Microsoft-HTTPAPI/2.0"
         ],
         "x-ms-client-request-id": "e4556227-8c36-6a33-0f9d-316fbdec1ff3",
-<<<<<<< HEAD
-        "x-ms-request-id": "05165b25-901a-0009-494e-989f11000000",
-        "x-ms-version": "2020-10-02"
-=======
         "x-ms-request-id": "f92388d6-301a-0062-8019-f418e5000000",
         "x-ms-version": "2020-12-06"
->>>>>>> 76e66c80
       },
       "ResponseBody": []
     }
   ],
   "Variables": {
     "RandomSeed": "319408260",
-    "Storage_TestConfigDefault": "ProductionTenant\nseanmcccanary3\nU2FuaXRpemVk\nhttp://seanmcccanary3.blob.core.windows.net\nhttp://seanmcccanary3.file.core.windows.net\nhttp://seanmcccanary3.queue.core.windows.net\nhttp://seanmcccanary3.table.core.windows.net\n\n\n\n\nhttp://seanmcccanary3-secondary.blob.core.windows.net\nhttp://seanmcccanary3-secondary.file.core.windows.net\nhttp://seanmcccanary3-secondary.queue.core.windows.net\nhttp://seanmcccanary3-secondary.table.core.windows.net\n\nSanitized\n\n\nCloud\nBlobEndpoint=http://seanmcccanary3.blob.core.windows.net/;QueueEndpoint=http://seanmcccanary3.queue.core.windows.net/;FileEndpoint=http://seanmcccanary3.file.core.windows.net/;BlobSecondaryEndpoint=http://seanmcccanary3-secondary.blob.core.windows.net/;QueueSecondaryEndpoint=http://seanmcccanary3-secondary.queue.core.windows.net/;FileSecondaryEndpoint=http://seanmcccanary3-secondary.file.core.windows.net/;AccountName=seanmcccanary3;AccountKey=Kg==;\n[encryption scope]\n\n"
+    "Storage_TestConfigDefault": "ProductionTenant\nseanmcccanary3\nU2FuaXRpemVk\nhttps://seanmcccanary3.blob.core.windows.net\nhttps://seanmcccanary3.file.core.windows.net\nhttps://seanmcccanary3.queue.core.windows.net\nhttps://seanmcccanary3.table.core.windows.net\n\n\n\n\nhttps://seanmcccanary3-secondary.blob.core.windows.net\nhttps://seanmcccanary3-secondary.file.core.windows.net\nhttps://seanmcccanary3-secondary.queue.core.windows.net\nhttps://seanmcccanary3-secondary.table.core.windows.net\n\nSanitized\n\n\nCloud\nBlobEndpoint=https://seanmcccanary3.blob.core.windows.net/;QueueEndpoint=https://seanmcccanary3.queue.core.windows.net/;FileEndpoint=https://seanmcccanary3.file.core.windows.net/;BlobSecondaryEndpoint=https://seanmcccanary3-secondary.blob.core.windows.net/;QueueSecondaryEndpoint=https://seanmcccanary3-secondary.queue.core.windows.net/;FileSecondaryEndpoint=https://seanmcccanary3-secondary.file.core.windows.net/;AccountName=seanmcccanary3;AccountKey=Kg==;\nseanscope1\n\n"
   }
 }