{
  "Entries": [
    {
      "RequestUri": "https://seanmcccanary3.file.core.windows.net/test-share-f924688a-b583-989c-4dc2-213744113193?restype=share",
      "RequestMethod": "PUT",
      "RequestHeaders": {
        "Accept": "application/xml",
        "Authorization": "Sanitized",
        "traceparent": "00-479b83f3ed72e442aa0ba7ff0a2277b8-d33e34b48eb5324e-00",
        "User-Agent": [
          "azsdk-net-Storage.Files.Shares/12.7.0-alpha.20210121.1",
          "(.NET 5.0.2; Microsoft Windows 10.0.19042)"
        ],
        "x-ms-client-request-id": "4b648238-0967-fdd8-2e4f-8c732a27c007",
        "x-ms-date": "Thu, 21 Jan 2021 20:41:14 GMT",
        "x-ms-return-client-request-id": "true",
        "x-ms-version": "2020-06-12"
      },
      "RequestBody": null,
      "StatusCode": 201,
      "ResponseHeaders": {
        "Content-Length": "0",
        "Date": "Thu, 21 Jan 2021 20:41:13 GMT",
        "ETag": "\u00220x8D8BE4CE546CE71\u0022",
        "Last-Modified": "Thu, 21 Jan 2021 20:41:14 GMT",
        "Server": [
          "Windows-Azure-File/1.0",
          "Microsoft-HTTPAPI/2.0"
        ],
        "x-ms-client-request-id": "4b648238-0967-fdd8-2e4f-8c732a27c007",
<<<<<<< HEAD
        "x-ms-request-id": "c9ef6713-f01a-0012-0537-f3e9eb000000",
        "x-ms-version": "2020-06-12"
=======
        "x-ms-request-id": "9fc05e35-701a-0011-5935-f04076000000",
        "x-ms-version": "2020-04-08"
>>>>>>> ac24a13f
      },
      "ResponseBody": []
    },
    {
      "RequestUri": "https://seanmcccanary3.file.core.windows.net/test-share-f924688a-b583-989c-4dc2-213744113193/test-directory-608b2ca2-47de-6c6e-32d6-36427251c229?restype=directory",
      "RequestMethod": "PUT",
      "RequestHeaders": {
        "Accept": "application/xml",
        "Authorization": "Sanitized",
        "traceparent": "00-e1571e76a3bb904d8d1b4c7a4cfe3633-bf514ac3ac84fa4d-00",
        "User-Agent": [
          "azsdk-net-Storage.Files.Shares/12.7.0-alpha.20210121.1",
          "(.NET 5.0.2; Microsoft Windows 10.0.19042)"
        ],
        "x-ms-client-request-id": "a9a93c80-3598-f1a5-14f7-1891d3968bdc",
        "x-ms-date": "Thu, 21 Jan 2021 20:41:14 GMT",
        "x-ms-file-attributes": "None",
        "x-ms-file-creation-time": "Now",
        "x-ms-file-last-write-time": "Now",
        "x-ms-file-permission": "Inherit",
        "x-ms-return-client-request-id": "true",
        "x-ms-version": "2020-06-12"
      },
      "RequestBody": null,
      "StatusCode": 201,
      "ResponseHeaders": {
        "Content-Length": "0",
        "Date": "Thu, 21 Jan 2021 20:41:13 GMT",
        "ETag": "\u00220x8D8BE4CE5509453\u0022",
        "Last-Modified": "Thu, 21 Jan 2021 20:41:14 GMT",
        "Server": [
          "Windows-Azure-File/1.0",
          "Microsoft-HTTPAPI/2.0"
        ],
        "x-ms-client-request-id": "a9a93c80-3598-f1a5-14f7-1891d3968bdc",
        "x-ms-file-attributes": "Directory",
        "x-ms-file-change-time": "2021-01-21T20:41:14.6980435Z",
        "x-ms-file-creation-time": "2021-01-21T20:41:14.6980435Z",
        "x-ms-file-id": "13835128424026341376",
        "x-ms-file-last-write-time": "2021-01-21T20:41:14.6980435Z",
        "x-ms-file-parent-id": "0",
        "x-ms-file-permission-key": "17860367565182308406*11459378189709739967",
        "x-ms-request-id": "9fc05e39-701a-0011-5a35-f04076000000",
        "x-ms-request-server-encrypted": "true",
        "x-ms-version": "2020-06-12"
      },
      "ResponseBody": []
    },
    {
      "RequestUri": "https://seanmcccanary3.file.core.windows.net/test-share-f924688a-b583-989c-4dc2-213744113193/test-directory-608b2ca2-47de-6c6e-32d6-36427251c229/test-directory-8d47638d-fe28-bc5a-0083-8e77cb25dc70?comp=lease",
      "RequestMethod": "PUT",
      "RequestHeaders": {
        "Accept": "application/xml",
        "Authorization": "Sanitized",
        "traceparent": "00-562b39a17ecf3b4c9cb15fd69a909057-2356a4271ac0164c-00",
        "User-Agent": [
          "azsdk-net-Storage.Files.Shares/12.7.0-alpha.20210121.1",
          "(.NET 5.0.2; Microsoft Windows 10.0.19042)"
        ],
        "x-ms-client-request-id": "39dfa71b-55d4-7434-d251-961a51a4ee66",
        "x-ms-date": "Thu, 21 Jan 2021 20:41:15 GMT",
        "x-ms-lease-action": "acquire",
        "x-ms-lease-duration": "-1",
        "x-ms-proposed-lease-id": "35c199b2-18a8-f690-f70d-adb5cd9a343b",
        "x-ms-return-client-request-id": "true",
        "x-ms-version": "2020-06-12"
      },
      "RequestBody": null,
      "StatusCode": 404,
      "ResponseHeaders": {
        "Content-Length": "223",
        "Content-Type": "application/xml",
        "Date": "Thu, 21 Jan 2021 20:41:13 GMT",
        "Server": [
          "Windows-Azure-File/1.0",
          "Microsoft-HTTPAPI/2.0"
        ],
        "x-ms-client-request-id": "39dfa71b-55d4-7434-d251-961a51a4ee66",
        "x-ms-error-code": "ResourceNotFound",
<<<<<<< HEAD
        "x-ms-request-id": "c9ef6716-f01a-0012-0737-f3e9eb000000",
        "x-ms-version": "2020-06-12"
=======
        "x-ms-request-id": "9fc05e3c-701a-0011-5c35-f04076000000",
        "x-ms-version": "2020-04-08"
>>>>>>> ac24a13f
      },
      "ResponseBody": [
        "\uFEFF\u003C?xml version=\u00221.0\u0022 encoding=\u0022utf-8\u0022?\u003E\u003CError\u003E\u003CCode\u003EResourceNotFound\u003C/Code\u003E\u003CMessage\u003EThe specified resource does not exist.\n",
        "RequestId:9fc05e3c-701a-0011-5c35-f04076000000\n",
        "Time:2021-01-21T20:41:14.8161232Z\u003C/Message\u003E\u003C/Error\u003E"
      ]
    },
    {
      "RequestUri": "https://seanmcccanary3.file.core.windows.net/test-share-f924688a-b583-989c-4dc2-213744113193?restype=share",
      "RequestMethod": "DELETE",
      "RequestHeaders": {
        "Accept": "application/xml",
        "Authorization": "Sanitized",
        "traceparent": "00-15d184e9c0117844b3a79abc133b5422-f77b3e97757c4041-00",
        "User-Agent": [
          "azsdk-net-Storage.Files.Shares/12.7.0-alpha.20210121.1",
          "(.NET 5.0.2; Microsoft Windows 10.0.19042)"
        ],
        "x-ms-client-request-id": "2599bee7-faba-8566-6b47-5b29ff5a303d",
        "x-ms-date": "Thu, 21 Jan 2021 20:41:15 GMT",
        "x-ms-delete-snapshots": "include",
        "x-ms-return-client-request-id": "true",
        "x-ms-version": "2020-06-12"
      },
      "RequestBody": null,
      "StatusCode": 202,
      "ResponseHeaders": {
        "Content-Length": "0",
        "Date": "Thu, 21 Jan 2021 20:41:14 GMT",
        "Server": [
          "Windows-Azure-File/1.0",
          "Microsoft-HTTPAPI/2.0"
        ],
        "x-ms-client-request-id": "2599bee7-faba-8566-6b47-5b29ff5a303d",
<<<<<<< HEAD
        "x-ms-request-id": "c9ef6717-f01a-0012-0837-f3e9eb000000",
        "x-ms-version": "2020-06-12"
=======
        "x-ms-request-id": "9fc05e3d-701a-0011-5d35-f04076000000",
        "x-ms-version": "2020-04-08"
>>>>>>> ac24a13f
      },
      "ResponseBody": []
    }
  ],
  "Variables": {
    "RandomSeed": "2081976759",
    "Storage_TestConfigDefault": "ProductionTenant\nseanmcccanary3\nU2FuaXRpemVk\nhttps://seanmcccanary3.blob.core.windows.net\nhttps://seanmcccanary3.file.core.windows.net\nhttps://seanmcccanary3.queue.core.windows.net\nhttps://seanmcccanary3.table.core.windows.net\n\n\n\n\nhttps://seanmcccanary3-secondary.blob.core.windows.net\nhttps://seanmcccanary3-secondary.file.core.windows.net\nhttps://seanmcccanary3-secondary.queue.core.windows.net\nhttps://seanmcccanary3-secondary.table.core.windows.net\n\nSanitized\n\n\nCloud\nBlobEndpoint=https://seanmcccanary3.blob.core.windows.net/;QueueEndpoint=https://seanmcccanary3.queue.core.windows.net/;FileEndpoint=https://seanmcccanary3.file.core.windows.net/;BlobSecondaryEndpoint=https://seanmcccanary3-secondary.blob.core.windows.net/;QueueSecondaryEndpoint=https://seanmcccanary3-secondary.queue.core.windows.net/;FileSecondaryEndpoint=https://seanmcccanary3-secondary.file.core.windows.net/;AccountName=seanmcccanary3;AccountKey=Kg==;\nseanscope1"
  }
}<|MERGE_RESOLUTION|>--- conflicted
+++ resolved
@@ -1,18 +1,18 @@
 {
   "Entries": [
     {
-      "RequestUri": "https://seanmcccanary3.file.core.windows.net/test-share-f924688a-b583-989c-4dc2-213744113193?restype=share",
+      "RequestUri": "https://seanmcccanary3.file.core.windows.net/test-share-13d050a5-0e97-6719-c9db-f41566a06741?restype=share",
       "RequestMethod": "PUT",
       "RequestHeaders": {
         "Accept": "application/xml",
         "Authorization": "Sanitized",
-        "traceparent": "00-479b83f3ed72e442aa0ba7ff0a2277b8-d33e34b48eb5324e-00",
+        "traceparent": "00-48f8898fd5126c4c9430b20d48176e8f-c5a022ca0f6f4349-00",
         "User-Agent": [
-          "azsdk-net-Storage.Files.Shares/12.7.0-alpha.20210121.1",
+          "azsdk-net-Storage.Files.Shares/12.7.0-alpha.20210126.1",
           "(.NET 5.0.2; Microsoft Windows 10.0.19042)"
         ],
-        "x-ms-client-request-id": "4b648238-0967-fdd8-2e4f-8c732a27c007",
-        "x-ms-date": "Thu, 21 Jan 2021 20:41:14 GMT",
+        "x-ms-client-request-id": "4d8244e7-cfae-a0b7-3891-c853de0c155e",
+        "x-ms-date": "Tue, 26 Jan 2021 19:32:42 GMT",
         "x-ms-return-client-request-id": "true",
         "x-ms-version": "2020-06-12"
       },
@@ -20,37 +20,32 @@
       "StatusCode": 201,
       "ResponseHeaders": {
         "Content-Length": "0",
-        "Date": "Thu, 21 Jan 2021 20:41:13 GMT",
-        "ETag": "\u00220x8D8BE4CE546CE71\u0022",
-        "Last-Modified": "Thu, 21 Jan 2021 20:41:14 GMT",
+        "Date": "Tue, 26 Jan 2021 19:32:41 GMT",
+        "ETag": "\u00220x8D8C231260DCC2C\u0022",
+        "Last-Modified": "Tue, 26 Jan 2021 19:32:42 GMT",
         "Server": [
           "Windows-Azure-File/1.0",
           "Microsoft-HTTPAPI/2.0"
         ],
-        "x-ms-client-request-id": "4b648238-0967-fdd8-2e4f-8c732a27c007",
-<<<<<<< HEAD
-        "x-ms-request-id": "c9ef6713-f01a-0012-0537-f3e9eb000000",
+        "x-ms-client-request-id": "4d8244e7-cfae-a0b7-3891-c853de0c155e",
+        "x-ms-request-id": "58001362-201a-001c-481a-f488a2000000",
         "x-ms-version": "2020-06-12"
-=======
-        "x-ms-request-id": "9fc05e35-701a-0011-5935-f04076000000",
-        "x-ms-version": "2020-04-08"
->>>>>>> ac24a13f
       },
       "ResponseBody": []
     },
     {
-      "RequestUri": "https://seanmcccanary3.file.core.windows.net/test-share-f924688a-b583-989c-4dc2-213744113193/test-directory-608b2ca2-47de-6c6e-32d6-36427251c229?restype=directory",
+      "RequestUri": "https://seanmcccanary3.file.core.windows.net/test-share-13d050a5-0e97-6719-c9db-f41566a06741/test-directory-a3bf5f36-297d-cc5d-eddd-d6b4823f5da0?restype=directory",
       "RequestMethod": "PUT",
       "RequestHeaders": {
         "Accept": "application/xml",
         "Authorization": "Sanitized",
-        "traceparent": "00-e1571e76a3bb904d8d1b4c7a4cfe3633-bf514ac3ac84fa4d-00",
+        "traceparent": "00-433f475917a08f4da5a1b74e8b4828ad-f6957707fe273d4c-00",
         "User-Agent": [
-          "azsdk-net-Storage.Files.Shares/12.7.0-alpha.20210121.1",
+          "azsdk-net-Storage.Files.Shares/12.7.0-alpha.20210126.1",
           "(.NET 5.0.2; Microsoft Windows 10.0.19042)"
         ],
-        "x-ms-client-request-id": "a9a93c80-3598-f1a5-14f7-1891d3968bdc",
-        "x-ms-date": "Thu, 21 Jan 2021 20:41:14 GMT",
+        "x-ms-client-request-id": "a9a22ecd-b369-bd4e-e7b6-5fd1f9021ef8",
+        "x-ms-date": "Tue, 26 Jan 2021 19:32:42 GMT",
         "x-ms-file-attributes": "None",
         "x-ms-file-creation-time": "Now",
         "x-ms-file-last-write-time": "Now",
@@ -62,43 +57,43 @@
       "StatusCode": 201,
       "ResponseHeaders": {
         "Content-Length": "0",
-        "Date": "Thu, 21 Jan 2021 20:41:13 GMT",
-        "ETag": "\u00220x8D8BE4CE5509453\u0022",
-        "Last-Modified": "Thu, 21 Jan 2021 20:41:14 GMT",
+        "Date": "Tue, 26 Jan 2021 19:32:41 GMT",
+        "ETag": "\u00220x8D8C2312617B987\u0022",
+        "Last-Modified": "Tue, 26 Jan 2021 19:32:42 GMT",
         "Server": [
           "Windows-Azure-File/1.0",
           "Microsoft-HTTPAPI/2.0"
         ],
-        "x-ms-client-request-id": "a9a93c80-3598-f1a5-14f7-1891d3968bdc",
+        "x-ms-client-request-id": "a9a22ecd-b369-bd4e-e7b6-5fd1f9021ef8",
         "x-ms-file-attributes": "Directory",
-        "x-ms-file-change-time": "2021-01-21T20:41:14.6980435Z",
-        "x-ms-file-creation-time": "2021-01-21T20:41:14.6980435Z",
+        "x-ms-file-change-time": "2021-01-26T19:32:42.1200263Z",
+        "x-ms-file-creation-time": "2021-01-26T19:32:42.1200263Z",
         "x-ms-file-id": "13835128424026341376",
-        "x-ms-file-last-write-time": "2021-01-21T20:41:14.6980435Z",
+        "x-ms-file-last-write-time": "2021-01-26T19:32:42.1200263Z",
         "x-ms-file-parent-id": "0",
         "x-ms-file-permission-key": "17860367565182308406*11459378189709739967",
-        "x-ms-request-id": "9fc05e39-701a-0011-5a35-f04076000000",
+        "x-ms-request-id": "58001365-201a-001c-491a-f488a2000000",
         "x-ms-request-server-encrypted": "true",
         "x-ms-version": "2020-06-12"
       },
       "ResponseBody": []
     },
     {
-      "RequestUri": "https://seanmcccanary3.file.core.windows.net/test-share-f924688a-b583-989c-4dc2-213744113193/test-directory-608b2ca2-47de-6c6e-32d6-36427251c229/test-directory-8d47638d-fe28-bc5a-0083-8e77cb25dc70?comp=lease",
+      "RequestUri": "https://seanmcccanary3.file.core.windows.net/test-share-13d050a5-0e97-6719-c9db-f41566a06741/test-directory-a3bf5f36-297d-cc5d-eddd-d6b4823f5da0/test-directory-b5ce2733-f3dd-1b3f-ccaf-5446cf52bbde?comp=lease",
       "RequestMethod": "PUT",
       "RequestHeaders": {
         "Accept": "application/xml",
         "Authorization": "Sanitized",
-        "traceparent": "00-562b39a17ecf3b4c9cb15fd69a909057-2356a4271ac0164c-00",
+        "traceparent": "00-22ff8bd2229f064ca3251725856a5121-5400905f3f9e3849-00",
         "User-Agent": [
-          "azsdk-net-Storage.Files.Shares/12.7.0-alpha.20210121.1",
+          "azsdk-net-Storage.Files.Shares/12.7.0-alpha.20210126.1",
           "(.NET 5.0.2; Microsoft Windows 10.0.19042)"
         ],
-        "x-ms-client-request-id": "39dfa71b-55d4-7434-d251-961a51a4ee66",
-        "x-ms-date": "Thu, 21 Jan 2021 20:41:15 GMT",
+        "x-ms-client-request-id": "540a81fb-ca1b-7f5b-f1fd-da6db8d8610b",
+        "x-ms-date": "Tue, 26 Jan 2021 19:32:42 GMT",
         "x-ms-lease-action": "acquire",
         "x-ms-lease-duration": "-1",
-        "x-ms-proposed-lease-id": "35c199b2-18a8-f690-f70d-adb5cd9a343b",
+        "x-ms-proposed-lease-id": "54e6a5c7-b39d-d036-da70-3a67bac1164c",
         "x-ms-return-client-request-id": "true",
         "x-ms-version": "2020-06-12"
       },
@@ -107,40 +102,35 @@
       "ResponseHeaders": {
         "Content-Length": "223",
         "Content-Type": "application/xml",
-        "Date": "Thu, 21 Jan 2021 20:41:13 GMT",
+        "Date": "Tue, 26 Jan 2021 19:32:42 GMT",
         "Server": [
           "Windows-Azure-File/1.0",
           "Microsoft-HTTPAPI/2.0"
         ],
-        "x-ms-client-request-id": "39dfa71b-55d4-7434-d251-961a51a4ee66",
+        "x-ms-client-request-id": "540a81fb-ca1b-7f5b-f1fd-da6db8d8610b",
         "x-ms-error-code": "ResourceNotFound",
-<<<<<<< HEAD
-        "x-ms-request-id": "c9ef6716-f01a-0012-0737-f3e9eb000000",
+        "x-ms-request-id": "58001367-201a-001c-4a1a-f488a2000000",
         "x-ms-version": "2020-06-12"
-=======
-        "x-ms-request-id": "9fc05e3c-701a-0011-5c35-f04076000000",
-        "x-ms-version": "2020-04-08"
->>>>>>> ac24a13f
       },
       "ResponseBody": [
         "\uFEFF\u003C?xml version=\u00221.0\u0022 encoding=\u0022utf-8\u0022?\u003E\u003CError\u003E\u003CCode\u003EResourceNotFound\u003C/Code\u003E\u003CMessage\u003EThe specified resource does not exist.\n",
-        "RequestId:9fc05e3c-701a-0011-5c35-f04076000000\n",
-        "Time:2021-01-21T20:41:14.8161232Z\u003C/Message\u003E\u003C/Error\u003E"
+        "RequestId:58001367-201a-001c-4a1a-f488a2000000\n",
+        "Time:2021-01-26T19:32:42.2340936Z\u003C/Message\u003E\u003C/Error\u003E"
       ]
     },
     {
-      "RequestUri": "https://seanmcccanary3.file.core.windows.net/test-share-f924688a-b583-989c-4dc2-213744113193?restype=share",
+      "RequestUri": "https://seanmcccanary3.file.core.windows.net/test-share-13d050a5-0e97-6719-c9db-f41566a06741?restype=share",
       "RequestMethod": "DELETE",
       "RequestHeaders": {
         "Accept": "application/xml",
         "Authorization": "Sanitized",
-        "traceparent": "00-15d184e9c0117844b3a79abc133b5422-f77b3e97757c4041-00",
+        "traceparent": "00-3ce1ab42d4649347bd284a4f9cab3890-1475d2e22983fa45-00",
         "User-Agent": [
-          "azsdk-net-Storage.Files.Shares/12.7.0-alpha.20210121.1",
+          "azsdk-net-Storage.Files.Shares/12.7.0-alpha.20210126.1",
           "(.NET 5.0.2; Microsoft Windows 10.0.19042)"
         ],
-        "x-ms-client-request-id": "2599bee7-faba-8566-6b47-5b29ff5a303d",
-        "x-ms-date": "Thu, 21 Jan 2021 20:41:15 GMT",
+        "x-ms-client-request-id": "396ca481-c1b6-4d30-0657-f74285e52115",
+        "x-ms-date": "Tue, 26 Jan 2021 19:32:43 GMT",
         "x-ms-delete-snapshots": "include",
         "x-ms-return-client-request-id": "true",
         "x-ms-version": "2020-06-12"
@@ -149,25 +139,20 @@
       "StatusCode": 202,
       "ResponseHeaders": {
         "Content-Length": "0",
-        "Date": "Thu, 21 Jan 2021 20:41:14 GMT",
+        "Date": "Tue, 26 Jan 2021 19:32:42 GMT",
         "Server": [
           "Windows-Azure-File/1.0",
           "Microsoft-HTTPAPI/2.0"
         ],
-        "x-ms-client-request-id": "2599bee7-faba-8566-6b47-5b29ff5a303d",
-<<<<<<< HEAD
-        "x-ms-request-id": "c9ef6717-f01a-0012-0837-f3e9eb000000",
+        "x-ms-client-request-id": "396ca481-c1b6-4d30-0657-f74285e52115",
+        "x-ms-request-id": "5800136b-201a-001c-4b1a-f488a2000000",
         "x-ms-version": "2020-06-12"
-=======
-        "x-ms-request-id": "9fc05e3d-701a-0011-5d35-f04076000000",
-        "x-ms-version": "2020-04-08"
->>>>>>> ac24a13f
       },
       "ResponseBody": []
     }
   ],
   "Variables": {
-    "RandomSeed": "2081976759",
+    "RandomSeed": "398865222",
     "Storage_TestConfigDefault": "ProductionTenant\nseanmcccanary3\nU2FuaXRpemVk\nhttps://seanmcccanary3.blob.core.windows.net\nhttps://seanmcccanary3.file.core.windows.net\nhttps://seanmcccanary3.queue.core.windows.net\nhttps://seanmcccanary3.table.core.windows.net\n\n\n\n\nhttps://seanmcccanary3-secondary.blob.core.windows.net\nhttps://seanmcccanary3-secondary.file.core.windows.net\nhttps://seanmcccanary3-secondary.queue.core.windows.net\nhttps://seanmcccanary3-secondary.table.core.windows.net\n\nSanitized\n\n\nCloud\nBlobEndpoint=https://seanmcccanary3.blob.core.windows.net/;QueueEndpoint=https://seanmcccanary3.queue.core.windows.net/;FileEndpoint=https://seanmcccanary3.file.core.windows.net/;BlobSecondaryEndpoint=https://seanmcccanary3-secondary.blob.core.windows.net/;QueueSecondaryEndpoint=https://seanmcccanary3-secondary.queue.core.windows.net/;FileSecondaryEndpoint=https://seanmcccanary3-secondary.file.core.windows.net/;AccountName=seanmcccanary3;AccountKey=Kg==;\nseanscope1"
   }
 }