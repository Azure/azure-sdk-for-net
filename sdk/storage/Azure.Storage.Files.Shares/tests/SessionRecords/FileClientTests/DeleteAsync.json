--- conflicted
+++ resolved
@@ -1,21 +1,17 @@
 {
   "Entries": [
     {
-      "RequestUri": "http://seanstagetest.file.core.windows.net/test-share-6a755815-7957-d6cd-8ee1-874d765908b8?restype=share",
+      "RequestUri": "http://seanstagetest.file.core.windows.net/test-share-7b1d57c3-4725-d355-4e22-e1dca8f698c8?restype=share",
       "RequestMethod": "PUT",
       "RequestHeaders": {
         "Authorization": "Sanitized",
-        "traceparent": "00-02553eb849857e4ebb95d3eaa87bca64-4420f14afba8ca49-00",
+        "traceparent": "00-a7ac869960d19247a6f3c8b713825d71-6cf68294d88d2c41-00",
         "User-Agent": [
-<<<<<<< HEAD
-          "azsdk-net-Storage.Files.Shares/12.0.0-dev.20191205.1+4f14c4315f17fbbc59c93c6819467b6f15d7008f",
-=======
-          "azsdk-net-Storage.Files.Shares/12.0.0-dev.20191211.1\u002B899431c003876eb9b26cefd8e8a37e7f27f82ced",
->>>>>>> 5e20a7a1
+          "azsdk-net-Storage.Files.Shares/12.0.0-dev.20191211.1\u002B2accb37068f0a0c9382fa117525bb968c5397cf7",
           "(.NET Core 4.6.28008.01; Microsoft Windows 10.0.18363 )"
         ],
-        "x-ms-client-request-id": "2be98ffb-633e-2754-046c-be65b0d9a3a6",
-        "x-ms-date": "Wed, 11 Dec 2019 20:38:00 GMT",
+        "x-ms-client-request-id": "1257ddd9-08b9-0d97-7de5-90f075881bf3",
+        "x-ms-date": "Wed, 11 Dec 2019 23:05:32 GMT",
         "x-ms-return-client-request-id": "true",
         "x-ms-version": "2019-07-07"
       },
@@ -23,41 +19,31 @@
       "StatusCode": 201,
       "ResponseHeaders": {
         "Content-Length": "0",
-<<<<<<< HEAD
-        "Date": "Fri, 06 Dec 2019 00:25:43 GMT",
-        "ETag": "\"0x8D779E2D56FF057\"",
-        "Last-Modified": "Fri, 06 Dec 2019 00:25:44 GMT",
-=======
-        "Date": "Wed, 11 Dec 2019 20:37:59 GMT",
-        "ETag": "\u00220x8D77E7A034C6939\u0022",
-        "Last-Modified": "Wed, 11 Dec 2019 20:38:00 GMT",
->>>>>>> 5e20a7a1
+        "Date": "Wed, 11 Dec 2019 23:05:32 GMT",
+        "ETag": "\u00220x8D77E8E9FD65BF1\u0022",
+        "Last-Modified": "Wed, 11 Dec 2019 23:05:32 GMT",
         "Server": [
           "Windows-Azure-File/1.0",
           "Microsoft-HTTPAPI/2.0"
         ],
-        "x-ms-client-request-id": "2be98ffb-633e-2754-046c-be65b0d9a3a6",
-        "x-ms-request-id": "ef3e39e2-c01a-0019-6962-b01280000000",
+        "x-ms-client-request-id": "1257ddd9-08b9-0d97-7de5-90f075881bf3",
+        "x-ms-request-id": "b65eb462-301a-0022-5477-b05724000000",
         "x-ms-version": "2019-07-07"
       },
       "ResponseBody": []
     },
     {
-      "RequestUri": "http://seanstagetest.file.core.windows.net/test-share-6a755815-7957-d6cd-8ee1-874d765908b8/test-directory-af5bb3d9-d4d7-2030-3f2e-a947853c40cb?restype=directory",
+      "RequestUri": "http://seanstagetest.file.core.windows.net/test-share-7b1d57c3-4725-d355-4e22-e1dca8f698c8/test-directory-6180cd54-fd10-2f81-efd6-7136c528a6b9?restype=directory",
       "RequestMethod": "PUT",
       "RequestHeaders": {
         "Authorization": "Sanitized",
-        "traceparent": "00-fbcaade4dfb03349a59bef154eceabbb-af8e0db123652341-00",
+        "traceparent": "00-91a0e30c1361b1409b4407e0159c4487-c9e4c5064436fe4f-00",
         "User-Agent": [
-<<<<<<< HEAD
-          "azsdk-net-Storage.Files.Shares/12.0.0-dev.20191205.1+4f14c4315f17fbbc59c93c6819467b6f15d7008f",
-=======
-          "azsdk-net-Storage.Files.Shares/12.0.0-dev.20191211.1\u002B899431c003876eb9b26cefd8e8a37e7f27f82ced",
->>>>>>> 5e20a7a1
+          "azsdk-net-Storage.Files.Shares/12.0.0-dev.20191211.1\u002B2accb37068f0a0c9382fa117525bb968c5397cf7",
           "(.NET Core 4.6.28008.01; Microsoft Windows 10.0.18363 )"
         ],
-        "x-ms-client-request-id": "e1b84c6c-ca67-27f0-5fc9-ec10b90da2c8",
-        "x-ms-date": "Wed, 11 Dec 2019 20:38:00 GMT",
+        "x-ms-client-request-id": "5ed98fd3-4514-dba5-5c28-22e396614855",
+        "x-ms-date": "Wed, 11 Dec 2019 23:05:32 GMT",
         "x-ms-file-attributes": "None",
         "x-ms-file-creation-time": "Now",
         "x-ms-file-last-write-time": "Now",
@@ -69,50 +55,40 @@
       "StatusCode": 201,
       "ResponseHeaders": {
         "Content-Length": "0",
-<<<<<<< HEAD
-        "Date": "Fri, 06 Dec 2019 00:25:43 GMT",
-        "ETag": "\"0x8D779E2D57DAAEF\"",
-        "Last-Modified": "Fri, 06 Dec 2019 00:25:44 GMT",
-=======
-        "Date": "Wed, 11 Dec 2019 20:37:59 GMT",
-        "ETag": "\u00220x8D77E7A035ACF79\u0022",
-        "Last-Modified": "Wed, 11 Dec 2019 20:38:00 GMT",
->>>>>>> 5e20a7a1
+        "Date": "Wed, 11 Dec 2019 23:05:32 GMT",
+        "ETag": "\u00220x8D77E8E9FE49EC9\u0022",
+        "Last-Modified": "Wed, 11 Dec 2019 23:05:32 GMT",
         "Server": [
           "Windows-Azure-File/1.0",
           "Microsoft-HTTPAPI/2.0"
         ],
-        "x-ms-client-request-id": "e1b84c6c-ca67-27f0-5fc9-ec10b90da2c8",
+        "x-ms-client-request-id": "5ed98fd3-4514-dba5-5c28-22e396614855",
         "x-ms-file-attributes": "Directory",
-        "x-ms-file-change-time": "2019-12-11T20:38:00.3607417Z",
-        "x-ms-file-creation-time": "2019-12-11T20:38:00.3607417Z",
+        "x-ms-file-change-time": "2019-12-11T23:05:32.9230537Z",
+        "x-ms-file-creation-time": "2019-12-11T23:05:32.9230537Z",
         "x-ms-file-id": "13835128424026341376",
-        "x-ms-file-last-write-time": "2019-12-11T20:38:00.3607417Z",
+        "x-ms-file-last-write-time": "2019-12-11T23:05:32.9230537Z",
         "x-ms-file-parent-id": "0",
         "x-ms-file-permission-key": "7855875120676328179*422928105932735866",
-        "x-ms-request-id": "ef3e39e4-c01a-0019-6a62-b01280000000",
+        "x-ms-request-id": "b65eb46c-301a-0022-5d77-b05724000000",
         "x-ms-request-server-encrypted": "true",
         "x-ms-version": "2019-07-07"
       },
       "ResponseBody": []
     },
     {
-      "RequestUri": "http://seanstagetest.file.core.windows.net/test-share-6a755815-7957-d6cd-8ee1-874d765908b8/test-directory-af5bb3d9-d4d7-2030-3f2e-a947853c40cb/test-file-f0fef22c-bc87-fc37-3980-8e53e06eea8b",
+      "RequestUri": "http://seanstagetest.file.core.windows.net/test-share-7b1d57c3-4725-d355-4e22-e1dca8f698c8/test-directory-6180cd54-fd10-2f81-efd6-7136c528a6b9/test-file-4874d63e-5085-ce54-be08-b23ef2562c79",
       "RequestMethod": "PUT",
       "RequestHeaders": {
         "Authorization": "Sanitized",
-        "traceparent": "00-af2b16509652e64b9cf65749f8eef6b0-dee83cefb18ccc45-00",
+        "traceparent": "00-3c43be72f1319f489245044f2217f5ac-04b50258312df54b-00",
         "User-Agent": [
-<<<<<<< HEAD
-          "azsdk-net-Storage.Files.Shares/12.0.0-dev.20191205.1+4f14c4315f17fbbc59c93c6819467b6f15d7008f",
-=======
-          "azsdk-net-Storage.Files.Shares/12.0.0-dev.20191211.1\u002B899431c003876eb9b26cefd8e8a37e7f27f82ced",
->>>>>>> 5e20a7a1
+          "azsdk-net-Storage.Files.Shares/12.0.0-dev.20191211.1\u002B2accb37068f0a0c9382fa117525bb968c5397cf7",
           "(.NET Core 4.6.28008.01; Microsoft Windows 10.0.18363 )"
         ],
-        "x-ms-client-request-id": "42942be2-a6b4-af5f-15bb-a8e73c9d46f0",
+        "x-ms-client-request-id": "2cebb689-8901-83fc-3a0a-9f0c9267e905",
         "x-ms-content-length": "1048576",
-        "x-ms-date": "Wed, 11 Dec 2019 20:38:00 GMT",
+        "x-ms-date": "Wed, 11 Dec 2019 23:05:32 GMT",
         "x-ms-file-attributes": "None",
         "x-ms-file-creation-time": "Now",
         "x-ms-file-last-write-time": "Now",
@@ -125,49 +101,39 @@
       "StatusCode": 201,
       "ResponseHeaders": {
         "Content-Length": "0",
-<<<<<<< HEAD
-        "Date": "Fri, 06 Dec 2019 00:25:44 GMT",
-        "ETag": "\"0x8D779E2D58A7DC5\"",
-        "Last-Modified": "Fri, 06 Dec 2019 00:25:44 GMT",
-=======
-        "Date": "Wed, 11 Dec 2019 20:37:59 GMT",
-        "ETag": "\u00220x8D77E7A0368B505\u0022",
-        "Last-Modified": "Wed, 11 Dec 2019 20:38:00 GMT",
->>>>>>> 5e20a7a1
+        "Date": "Wed, 11 Dec 2019 23:05:32 GMT",
+        "ETag": "\u00220x8D77E8E9FF344D8\u0022",
+        "Last-Modified": "Wed, 11 Dec 2019 23:05:33 GMT",
         "Server": [
           "Windows-Azure-File/1.0",
           "Microsoft-HTTPAPI/2.0"
         ],
-        "x-ms-client-request-id": "42942be2-a6b4-af5f-15bb-a8e73c9d46f0",
+        "x-ms-client-request-id": "2cebb689-8901-83fc-3a0a-9f0c9267e905",
         "x-ms-file-attributes": "Archive",
-        "x-ms-file-change-time": "2019-12-11T20:38:00.4518149Z",
-        "x-ms-file-creation-time": "2019-12-11T20:38:00.4518149Z",
+        "x-ms-file-change-time": "2019-12-11T23:05:33.0190552Z",
+        "x-ms-file-creation-time": "2019-12-11T23:05:33.0190552Z",
         "x-ms-file-id": "11529285414812647424",
-        "x-ms-file-last-write-time": "2019-12-11T20:38:00.4518149Z",
+        "x-ms-file-last-write-time": "2019-12-11T23:05:33.0190552Z",
         "x-ms-file-parent-id": "13835128424026341376",
         "x-ms-file-permission-key": "12501538048846835188*422928105932735866",
-        "x-ms-request-id": "ef3e39e5-c01a-0019-6b62-b01280000000",
+        "x-ms-request-id": "b65eb474-301a-0022-6577-b05724000000",
         "x-ms-request-server-encrypted": "true",
         "x-ms-version": "2019-07-07"
       },
       "ResponseBody": []
     },
     {
-      "RequestUri": "http://seanstagetest.file.core.windows.net/test-share-6a755815-7957-d6cd-8ee1-874d765908b8/test-directory-af5bb3d9-d4d7-2030-3f2e-a947853c40cb/test-file-f0fef22c-bc87-fc37-3980-8e53e06eea8b",
+      "RequestUri": "http://seanstagetest.file.core.windows.net/test-share-7b1d57c3-4725-d355-4e22-e1dca8f698c8/test-directory-6180cd54-fd10-2f81-efd6-7136c528a6b9/test-file-4874d63e-5085-ce54-be08-b23ef2562c79",
       "RequestMethod": "DELETE",
       "RequestHeaders": {
         "Authorization": "Sanitized",
-        "traceparent": "00-7b0806e804d32748b3480439c633ecce-038b2a4326a13e4e-00",
+        "traceparent": "00-454cd917cc202045bd6c1658f4b04a0d-ce5e70414e826e46-00",
         "User-Agent": [
-<<<<<<< HEAD
-          "azsdk-net-Storage.Files.Shares/12.0.0-dev.20191205.1+4f14c4315f17fbbc59c93c6819467b6f15d7008f",
-=======
-          "azsdk-net-Storage.Files.Shares/12.0.0-dev.20191211.1\u002B899431c003876eb9b26cefd8e8a37e7f27f82ced",
->>>>>>> 5e20a7a1
+          "azsdk-net-Storage.Files.Shares/12.0.0-dev.20191211.1\u002B2accb37068f0a0c9382fa117525bb968c5397cf7",
           "(.NET Core 4.6.28008.01; Microsoft Windows 10.0.18363 )"
         ],
-        "x-ms-client-request-id": "b5707a5f-a8d9-f0d6-632b-22c8b67c5f32",
-        "x-ms-date": "Wed, 11 Dec 2019 20:38:00 GMT",
+        "x-ms-client-request-id": "3bb46326-006b-7a78-f4df-fa44a899a41f",
+        "x-ms-date": "Wed, 11 Dec 2019 23:05:33 GMT",
         "x-ms-return-client-request-id": "true",
         "x-ms-version": "2019-07-07"
       },
@@ -175,33 +141,29 @@
       "StatusCode": 202,
       "ResponseHeaders": {
         "Content-Length": "0",
-        "Date": "Wed, 11 Dec 2019 20:37:59 GMT",
+        "Date": "Wed, 11 Dec 2019 23:05:32 GMT",
         "Server": [
           "Windows-Azure-File/1.0",
           "Microsoft-HTTPAPI/2.0"
         ],
-        "x-ms-client-request-id": "b5707a5f-a8d9-f0d6-632b-22c8b67c5f32",
-        "x-ms-request-id": "ef3e39e6-c01a-0019-6c62-b01280000000",
+        "x-ms-client-request-id": "3bb46326-006b-7a78-f4df-fa44a899a41f",
+        "x-ms-request-id": "b65eb47d-301a-0022-6d77-b05724000000",
         "x-ms-version": "2019-07-07"
       },
       "ResponseBody": []
     },
     {
-      "RequestUri": "http://seanstagetest.file.core.windows.net/test-share-6a755815-7957-d6cd-8ee1-874d765908b8?restype=share",
+      "RequestUri": "http://seanstagetest.file.core.windows.net/test-share-7b1d57c3-4725-d355-4e22-e1dca8f698c8?restype=share",
       "RequestMethod": "DELETE",
       "RequestHeaders": {
         "Authorization": "Sanitized",
-        "traceparent": "00-eefa3f38fae0ef4bbe589b4a93e332d8-9b8530f57422774a-00",
+        "traceparent": "00-650c3146be756141a19bd269bd9f5752-15eedce61fcef74e-00",
         "User-Agent": [
-<<<<<<< HEAD
-          "azsdk-net-Storage.Files.Shares/12.0.0-dev.20191205.1+4f14c4315f17fbbc59c93c6819467b6f15d7008f",
-=======
-          "azsdk-net-Storage.Files.Shares/12.0.0-dev.20191211.1\u002B899431c003876eb9b26cefd8e8a37e7f27f82ced",
->>>>>>> 5e20a7a1
+          "azsdk-net-Storage.Files.Shares/12.0.0-dev.20191211.1\u002B2accb37068f0a0c9382fa117525bb968c5397cf7",
           "(.NET Core 4.6.28008.01; Microsoft Windows 10.0.18363 )"
         ],
-        "x-ms-client-request-id": "c188d8b0-912c-3616-8989-9307467b1711",
-        "x-ms-date": "Wed, 11 Dec 2019 20:38:00 GMT",
+        "x-ms-client-request-id": "2fe50c9e-adb2-fb9a-3064-b21f17c14e97",
+        "x-ms-date": "Wed, 11 Dec 2019 23:05:33 GMT",
         "x-ms-delete-snapshots": "include",
         "x-ms-return-client-request-id": "true",
         "x-ms-version": "2019-07-07"
@@ -210,25 +172,20 @@
       "StatusCode": 202,
       "ResponseHeaders": {
         "Content-Length": "0",
-        "Date": "Wed, 11 Dec 2019 20:37:59 GMT",
+        "Date": "Wed, 11 Dec 2019 23:05:32 GMT",
         "Server": [
           "Windows-Azure-File/1.0",
           "Microsoft-HTTPAPI/2.0"
         ],
-        "x-ms-client-request-id": "c188d8b0-912c-3616-8989-9307467b1711",
-        "x-ms-request-id": "ef3e39e7-c01a-0019-6d62-b01280000000",
+        "x-ms-client-request-id": "2fe50c9e-adb2-fb9a-3064-b21f17c14e97",
+        "x-ms-request-id": "b65eb485-301a-0022-7577-b05724000000",
         "x-ms-version": "2019-07-07"
       },
       "ResponseBody": []
     }
   ],
   "Variables": {
-<<<<<<< HEAD
-    "RandomSeed": "1213906105",
+    "RandomSeed": "307117718",
     "Storage_TestConfigDefault": "ProductionTenant\nseanstagetest\nU2FuaXRpemVk\nhttp://seanstagetest.blob.core.windows.net\nhttp://seanstagetest.file.core.windows.net\nhttp://seanstagetest.queue.core.windows.net\nhttp://seanstagetest.table.core.windows.net\n\n\n\n\nhttp://seanstagetest-secondary.blob.core.windows.net\nhttp://seanstagetest-secondary.file.core.windows.net\nhttp://seanstagetest-secondary.queue.core.windows.net\nhttp://seanstagetest-secondary.table.core.windows.net\n\nSanitized\n\n\nCloud\nBlobEndpoint=http://seanstagetest.blob.core.windows.net/;QueueEndpoint=http://seanstagetest.queue.core.windows.net/;FileEndpoint=http://seanstagetest.file.core.windows.net/;BlobSecondaryEndpoint=http://seanstagetest-secondary.blob.core.windows.net/;QueueSecondaryEndpoint=http://seanstagetest-secondary.queue.core.windows.net/;FileSecondaryEndpoint=http://seanstagetest-secondary.file.core.windows.net/;AccountName=seanstagetest;AccountKey=Sanitized\nseanscope1"
-=======
-    "RandomSeed": "1382365333",
-    "Storage_TestConfigDefault": "ProductionTenant\nseanstagetest\nU2FuaXRpemVk\nhttp://seanstagetest.blob.core.windows.net\nhttp://seanstagetest.file.core.windows.net\nhttp://seanstagetest.queue.core.windows.net\nhttp://seanstagetest.table.core.windows.net\n\n\n\n\nhttp://seanstagetest-secondary.blob.core.windows.net\nhttp://seanstagetest-secondary.file.core.windows.net\nhttp://seanstagetest-secondary.queue.core.windows.net\nhttp://seanstagetest-secondary.table.core.windows.net\n\nSanitized\n\n\nCloud\nBlobEndpoint=http://seanstagetest.blob.core.windows.net/;QueueEndpoint=http://seanstagetest.queue.core.windows.net/;FileEndpoint=http://seanstagetest.file.core.windows.net/;BlobSecondaryEndpoint=http://seanstagetest-secondary.blob.core.windows.net/;QueueSecondaryEndpoint=http://seanstagetest-secondary.queue.core.windows.net/;FileSecondaryEndpoint=http://seanstagetest-secondary.file.core.windows.net/;AccountName=seanstagetest;AccountKey=Sanitized"
->>>>>>> 5e20a7a1
   }
 }