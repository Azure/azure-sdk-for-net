--- conflicted
+++ resolved
@@ -14,11 +14,7 @@
         "x-ms-client-request-id": "b2bd4f9e-a6c5-061f-40fb-88899fa3b586",
         "x-ms-date": "Tue, 26 Jan 2021 19:29:40 GMT",
         "x-ms-return-client-request-id": "true",
-<<<<<<< HEAD
-        "x-ms-version": "2020-12-06"
-=======
         "x-ms-version": "2021-02-12"
->>>>>>> 7e782c87
       },
       "RequestBody": null,
       "StatusCode": 201,
@@ -33,11 +29,7 @@
         ],
         "x-ms-client-request-id": "b2bd4f9e-a6c5-061f-40fb-88899fa3b586",
         "x-ms-request-id": "54a90142-301a-0072-2119-f4dd8d000000",
-<<<<<<< HEAD
-        "x-ms-version": "2020-12-06"
-=======
         "x-ms-version": "2021-02-12"
->>>>>>> 7e782c87
       },
       "ResponseBody": []
     },
@@ -59,11 +51,7 @@
         "x-ms-file-last-write-time": "Now",
         "x-ms-file-permission": "Inherit",
         "x-ms-return-client-request-id": "true",
-<<<<<<< HEAD
-        "x-ms-version": "2020-12-06"
-=======
         "x-ms-version": "2021-02-12"
->>>>>>> 7e782c87
       },
       "RequestBody": null,
       "StatusCode": 201,
@@ -86,11 +74,7 @@
         "x-ms-file-permission-key": "17860367565182308406*11459378189709739967",
         "x-ms-request-id": "54a9014a-301a-0072-2719-f4dd8d000000",
         "x-ms-request-server-encrypted": "true",
-<<<<<<< HEAD
-        "x-ms-version": "2020-12-06"
-=======
         "x-ms-version": "2021-02-12"
->>>>>>> 7e782c87
       },
       "ResponseBody": []
     },
@@ -114,11 +98,7 @@
         "x-ms-file-permission": "Inherit",
         "x-ms-return-client-request-id": "true",
         "x-ms-type": "file",
-<<<<<<< HEAD
-        "x-ms-version": "2020-12-06"
-=======
         "x-ms-version": "2021-02-12"
->>>>>>> 7e782c87
       },
       "RequestBody": null,
       "StatusCode": 201,
@@ -141,11 +121,7 @@
         "x-ms-file-permission-key": "4010187179898695473*11459378189709739967",
         "x-ms-request-id": "54a9014d-301a-0072-2919-f4dd8d000000",
         "x-ms-request-server-encrypted": "true",
-<<<<<<< HEAD
-        "x-ms-version": "2020-12-06"
-=======
         "x-ms-version": "2021-02-12"
->>>>>>> 7e782c87
       },
       "ResponseBody": []
     },
@@ -163,11 +139,7 @@
         "x-ms-client-request-id": "ae7d84c1-6930-e81d-0fc9-b420474236fb",
         "x-ms-date": "Tue, 26 Jan 2021 19:29:40 GMT",
         "x-ms-return-client-request-id": "true",
-<<<<<<< HEAD
-        "x-ms-version": "2020-12-06"
-=======
         "x-ms-version": "2021-02-12"
->>>>>>> 7e782c87
       },
       "RequestBody": null,
       "StatusCode": 202,
@@ -180,11 +152,7 @@
         ],
         "x-ms-client-request-id": "ae7d84c1-6930-e81d-0fc9-b420474236fb",
         "x-ms-request-id": "54a90152-301a-0072-2e19-f4dd8d000000",
-<<<<<<< HEAD
-        "x-ms-version": "2020-12-06"
-=======
         "x-ms-version": "2021-02-12"
->>>>>>> 7e782c87
       },
       "ResponseBody": []
     },
@@ -203,11 +171,7 @@
         "x-ms-date": "Tue, 26 Jan 2021 19:29:40 GMT",
         "x-ms-delete-snapshots": "include",
         "x-ms-return-client-request-id": "true",
-<<<<<<< HEAD
-        "x-ms-version": "2020-12-06"
-=======
         "x-ms-version": "2021-02-12"
->>>>>>> 7e782c87
       },
       "RequestBody": null,
       "StatusCode": 202,
@@ -220,11 +184,7 @@
         ],
         "x-ms-client-request-id": "d4e024ce-5d90-3456-dcb7-156ca7b21568",
         "x-ms-request-id": "54a9015a-301a-0072-3619-f4dd8d000000",
-<<<<<<< HEAD
-        "x-ms-version": "2020-12-06"
-=======
         "x-ms-version": "2021-02-12"
->>>>>>> 7e782c87
       },
       "ResponseBody": []
     }
