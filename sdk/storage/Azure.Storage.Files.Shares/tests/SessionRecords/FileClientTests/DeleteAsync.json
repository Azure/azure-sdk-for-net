--- conflicted
+++ resolved
@@ -1,18 +1,18 @@
 {
   "Entries": [
     {
-      "RequestUri": "https://seanmcccanary3.file.core.windows.net/test-share-7b1d57c3-4725-d355-4e22-e1dca8f698c8?restype=share",
+      "RequestUri": "https://seanmcccanary3.file.core.windows.net/test-share-6ada3acc-6bbe-c3a0-13b3-55ed1a53cfcc?restype=share",
       "RequestMethod": "PUT",
       "RequestHeaders": {
         "Accept": "application/xml",
         "Authorization": "Sanitized",
-        "traceparent": "00-0e8dd5387f5e8b4cbf4c4246b7b8e3f6-352494edbce3a44a-00",
+        "traceparent": "00-1c150e94254d7e45aaafb06e9ce231c9-ea15cc13906a8247-00",
         "User-Agent": [
-          "azsdk-net-Storage.Files.Shares/12.7.0-alpha.20210121.1",
+          "azsdk-net-Storage.Files.Shares/12.7.0-alpha.20210126.1",
           "(.NET 5.0.2; Microsoft Windows 10.0.19042)"
         ],
-        "x-ms-client-request-id": "1257ddd9-08b9-0d97-7de5-90f075881bf3",
-        "x-ms-date": "Thu, 21 Jan 2021 20:38:44 GMT",
+        "x-ms-client-request-id": "b2bd4f9e-a6c5-061f-40fb-88899fa3b586",
+        "x-ms-date": "Tue, 26 Jan 2021 19:29:40 GMT",
         "x-ms-return-client-request-id": "true",
         "x-ms-version": "2020-06-12"
       },
@@ -20,37 +20,32 @@
       "StatusCode": 201,
       "ResponseHeaders": {
         "Content-Length": "0",
-        "Date": "Thu, 21 Jan 2021 20:38:43 GMT",
-        "ETag": "\u00220x8D8BE4C8BDF31DA\u0022",
-        "Last-Modified": "Thu, 21 Jan 2021 20:38:44 GMT",
+        "Date": "Tue, 26 Jan 2021 19:29:39 GMT",
+        "ETag": "\u00220x8D8C230B97C8EFC\u0022",
+        "Last-Modified": "Tue, 26 Jan 2021 19:29:39 GMT",
         "Server": [
           "Windows-Azure-File/1.0",
           "Microsoft-HTTPAPI/2.0"
         ],
-        "x-ms-client-request-id": "1257ddd9-08b9-0d97-7de5-90f075881bf3",
-<<<<<<< HEAD
-        "x-ms-request-id": "c9ef61e7-f01a-0012-2c37-f3e9eb000000",
+        "x-ms-client-request-id": "b2bd4f9e-a6c5-061f-40fb-88899fa3b586",
+        "x-ms-request-id": "54a90142-301a-0072-2119-f4dd8d000000",
         "x-ms-version": "2020-06-12"
-=======
-        "x-ms-request-id": "f9f0c961-d01a-0055-2735-f0ca49000000",
-        "x-ms-version": "2020-04-08"
->>>>>>> ac24a13f
       },
       "ResponseBody": []
     },
     {
-      "RequestUri": "https://seanmcccanary3.file.core.windows.net/test-share-7b1d57c3-4725-d355-4e22-e1dca8f698c8/test-directory-6180cd54-fd10-2f81-efd6-7136c528a6b9?restype=directory",
+      "RequestUri": "https://seanmcccanary3.file.core.windows.net/test-share-6ada3acc-6bbe-c3a0-13b3-55ed1a53cfcc/test-directory-5d06b937-421a-21ef-22ca-c25084f28df8?restype=directory",
       "RequestMethod": "PUT",
       "RequestHeaders": {
         "Accept": "application/xml",
         "Authorization": "Sanitized",
-        "traceparent": "00-89399e2b4480e345b530344af192f235-6196d63af1dcad4c-00",
+        "traceparent": "00-7f35867a3645ce46bde8053bd7848039-5569bf5019205e4c-00",
         "User-Agent": [
-          "azsdk-net-Storage.Files.Shares/12.7.0-alpha.20210121.1",
+          "azsdk-net-Storage.Files.Shares/12.7.0-alpha.20210126.1",
           "(.NET 5.0.2; Microsoft Windows 10.0.19042)"
         ],
-        "x-ms-client-request-id": "5ed98fd3-4514-dba5-5c28-22e396614855",
-        "x-ms-date": "Thu, 21 Jan 2021 20:38:44 GMT",
+        "x-ms-client-request-id": "7c7660b8-e214-5c99-5f9b-8ffae3ce814e",
+        "x-ms-date": "Tue, 26 Jan 2021 19:29:40 GMT",
         "x-ms-file-attributes": "None",
         "x-ms-file-creation-time": "Now",
         "x-ms-file-last-write-time": "Now",
@@ -62,41 +57,41 @@
       "StatusCode": 201,
       "ResponseHeaders": {
         "Content-Length": "0",
-        "Date": "Thu, 21 Jan 2021 20:38:43 GMT",
-        "ETag": "\u00220x8D8BE4C8BE9E46A\u0022",
-        "Last-Modified": "Thu, 21 Jan 2021 20:38:44 GMT",
+        "Date": "Tue, 26 Jan 2021 19:29:39 GMT",
+        "ETag": "\u00220x8D8C230B98674E8\u0022",
+        "Last-Modified": "Tue, 26 Jan 2021 19:29:39 GMT",
         "Server": [
           "Windows-Azure-File/1.0",
           "Microsoft-HTTPAPI/2.0"
         ],
-        "x-ms-client-request-id": "5ed98fd3-4514-dba5-5c28-22e396614855",
+        "x-ms-client-request-id": "7c7660b8-e214-5c99-5f9b-8ffae3ce814e",
         "x-ms-file-attributes": "Directory",
-        "x-ms-file-change-time": "2021-01-21T20:38:44.7078506Z",
-        "x-ms-file-creation-time": "2021-01-21T20:38:44.7078506Z",
+        "x-ms-file-change-time": "2021-01-26T19:29:39.9740648Z",
+        "x-ms-file-creation-time": "2021-01-26T19:29:39.9740648Z",
         "x-ms-file-id": "13835128424026341376",
-        "x-ms-file-last-write-time": "2021-01-21T20:38:44.7078506Z",
+        "x-ms-file-last-write-time": "2021-01-26T19:29:39.9740648Z",
         "x-ms-file-parent-id": "0",
         "x-ms-file-permission-key": "17860367565182308406*11459378189709739967",
-        "x-ms-request-id": "f9f0c966-d01a-0055-2a35-f0ca49000000",
+        "x-ms-request-id": "54a9014a-301a-0072-2719-f4dd8d000000",
         "x-ms-request-server-encrypted": "true",
         "x-ms-version": "2020-06-12"
       },
       "ResponseBody": []
     },
     {
-      "RequestUri": "https://seanmcccanary3.file.core.windows.net/test-share-7b1d57c3-4725-d355-4e22-e1dca8f698c8/test-directory-6180cd54-fd10-2f81-efd6-7136c528a6b9/test-file-4874d63e-5085-ce54-be08-b23ef2562c79",
+      "RequestUri": "https://seanmcccanary3.file.core.windows.net/test-share-6ada3acc-6bbe-c3a0-13b3-55ed1a53cfcc/test-directory-5d06b937-421a-21ef-22ca-c25084f28df8/test-file-fd168f6e-e954-1af0-b272-8a8b50d8fd94",
       "RequestMethod": "PUT",
       "RequestHeaders": {
         "Accept": "application/xml",
         "Authorization": "Sanitized",
-        "traceparent": "00-8b150e9cb041a94bae7aac4fdd759e92-edf6989873f69c4e-00",
+        "traceparent": "00-09c1440362ba384a8b1cb081896a4726-b3dfba638d78574e-00",
         "User-Agent": [
-          "azsdk-net-Storage.Files.Shares/12.7.0-alpha.20210121.1",
+          "azsdk-net-Storage.Files.Shares/12.7.0-alpha.20210126.1",
           "(.NET 5.0.2; Microsoft Windows 10.0.19042)"
         ],
-        "x-ms-client-request-id": "2cebb689-8901-83fc-3a0a-9f0c9267e905",
+        "x-ms-client-request-id": "93a8a20d-7276-cfaf-6f5b-c9a2580d0b86",
         "x-ms-content-length": "1048576",
-        "x-ms-date": "Thu, 21 Jan 2021 20:38:45 GMT",
+        "x-ms-date": "Tue, 26 Jan 2021 19:29:40 GMT",
         "x-ms-file-attributes": "None",
         "x-ms-file-creation-time": "Now",
         "x-ms-file-last-write-time": "Now",
@@ -109,40 +104,40 @@
       "StatusCode": 201,
       "ResponseHeaders": {
         "Content-Length": "0",
-        "Date": "Thu, 21 Jan 2021 20:38:43 GMT",
-        "ETag": "\u00220x8D8BE4C8BF57F4C\u0022",
-        "Last-Modified": "Thu, 21 Jan 2021 20:38:44 GMT",
+        "Date": "Tue, 26 Jan 2021 19:29:39 GMT",
+        "ETag": "\u00220x8D8C230B98F9E53\u0022",
+        "Last-Modified": "Tue, 26 Jan 2021 19:29:40 GMT",
         "Server": [
           "Windows-Azure-File/1.0",
           "Microsoft-HTTPAPI/2.0"
         ],
-        "x-ms-client-request-id": "2cebb689-8901-83fc-3a0a-9f0c9267e905",
+        "x-ms-client-request-id": "93a8a20d-7276-cfaf-6f5b-c9a2580d0b86",
         "x-ms-file-attributes": "Archive",
-        "x-ms-file-change-time": "2021-01-21T20:38:44.7839052Z",
-        "x-ms-file-creation-time": "2021-01-21T20:38:44.7839052Z",
+        "x-ms-file-change-time": "2021-01-26T19:29:40.0341075Z",
+        "x-ms-file-creation-time": "2021-01-26T19:29:40.0341075Z",
         "x-ms-file-id": "11529285414812647424",
-        "x-ms-file-last-write-time": "2021-01-21T20:38:44.7839052Z",
+        "x-ms-file-last-write-time": "2021-01-26T19:29:40.0341075Z",
         "x-ms-file-parent-id": "13835128424026341376",
         "x-ms-file-permission-key": "4010187179898695473*11459378189709739967",
-        "x-ms-request-id": "f9f0c969-d01a-0055-2d35-f0ca49000000",
+        "x-ms-request-id": "54a9014d-301a-0072-2919-f4dd8d000000",
         "x-ms-request-server-encrypted": "true",
         "x-ms-version": "2020-06-12"
       },
       "ResponseBody": []
     },
     {
-      "RequestUri": "https://seanmcccanary3.file.core.windows.net/test-share-7b1d57c3-4725-d355-4e22-e1dca8f698c8/test-directory-6180cd54-fd10-2f81-efd6-7136c528a6b9/test-file-4874d63e-5085-ce54-be08-b23ef2562c79",
+      "RequestUri": "https://seanmcccanary3.file.core.windows.net/test-share-6ada3acc-6bbe-c3a0-13b3-55ed1a53cfcc/test-directory-5d06b937-421a-21ef-22ca-c25084f28df8/test-file-fd168f6e-e954-1af0-b272-8a8b50d8fd94",
       "RequestMethod": "DELETE",
       "RequestHeaders": {
         "Accept": "application/xml",
         "Authorization": "Sanitized",
-        "traceparent": "00-fdbfaf7324b4fc42baaf46da3623de49-801fd9163b2d4244-00",
+        "traceparent": "00-7170146de3b49946be193ce35b6800d1-8b27a015dbb75546-00",
         "User-Agent": [
-          "azsdk-net-Storage.Files.Shares/12.7.0-alpha.20210121.1",
+          "azsdk-net-Storage.Files.Shares/12.7.0-alpha.20210126.1",
           "(.NET 5.0.2; Microsoft Windows 10.0.19042)"
         ],
-        "x-ms-client-request-id": "3bb46326-006b-7a78-f4df-fa44a899a41f",
-        "x-ms-date": "Thu, 21 Jan 2021 20:38:45 GMT",
+        "x-ms-client-request-id": "ae7d84c1-6930-e81d-0fc9-b420474236fb",
+        "x-ms-date": "Tue, 26 Jan 2021 19:29:40 GMT",
         "x-ms-return-client-request-id": "true",
         "x-ms-version": "2020-06-12"
       },
@@ -150,35 +145,30 @@
       "StatusCode": 202,
       "ResponseHeaders": {
         "Content-Length": "0",
-        "Date": "Thu, 21 Jan 2021 20:38:43 GMT",
+        "Date": "Tue, 26 Jan 2021 19:29:39 GMT",
         "Server": [
           "Windows-Azure-File/1.0",
           "Microsoft-HTTPAPI/2.0"
         ],
-        "x-ms-client-request-id": "3bb46326-006b-7a78-f4df-fa44a899a41f",
-<<<<<<< HEAD
-        "x-ms-request-id": "c9ef61ec-f01a-0012-2f37-f3e9eb000000",
+        "x-ms-client-request-id": "ae7d84c1-6930-e81d-0fc9-b420474236fb",
+        "x-ms-request-id": "54a90152-301a-0072-2e19-f4dd8d000000",
         "x-ms-version": "2020-06-12"
-=======
-        "x-ms-request-id": "f9f0c96d-d01a-0055-3135-f0ca49000000",
-        "x-ms-version": "2020-04-08"
->>>>>>> ac24a13f
       },
       "ResponseBody": []
     },
     {
-      "RequestUri": "https://seanmcccanary3.file.core.windows.net/test-share-7b1d57c3-4725-d355-4e22-e1dca8f698c8?restype=share",
+      "RequestUri": "https://seanmcccanary3.file.core.windows.net/test-share-6ada3acc-6bbe-c3a0-13b3-55ed1a53cfcc?restype=share",
       "RequestMethod": "DELETE",
       "RequestHeaders": {
         "Accept": "application/xml",
         "Authorization": "Sanitized",
-        "traceparent": "00-bed6fe0fc7e480439c12a5c46cbf0b68-e1464b5cfd70c341-00",
+        "traceparent": "00-569e005b9dcdc14c91478e81fb481829-0426e51973465d4f-00",
         "User-Agent": [
-          "azsdk-net-Storage.Files.Shares/12.7.0-alpha.20210121.1",
+          "azsdk-net-Storage.Files.Shares/12.7.0-alpha.20210126.1",
           "(.NET 5.0.2; Microsoft Windows 10.0.19042)"
         ],
-        "x-ms-client-request-id": "2fe50c9e-adb2-fb9a-3064-b21f17c14e97",
-        "x-ms-date": "Thu, 21 Jan 2021 20:38:45 GMT",
+        "x-ms-client-request-id": "d4e024ce-5d90-3456-dcb7-156ca7b21568",
+        "x-ms-date": "Tue, 26 Jan 2021 19:29:40 GMT",
         "x-ms-delete-snapshots": "include",
         "x-ms-return-client-request-id": "true",
         "x-ms-version": "2020-06-12"
@@ -187,25 +177,20 @@
       "StatusCode": 202,
       "ResponseHeaders": {
         "Content-Length": "0",
-        "Date": "Thu, 21 Jan 2021 20:38:43 GMT",
+        "Date": "Tue, 26 Jan 2021 19:29:39 GMT",
         "Server": [
           "Windows-Azure-File/1.0",
           "Microsoft-HTTPAPI/2.0"
         ],
-        "x-ms-client-request-id": "2fe50c9e-adb2-fb9a-3064-b21f17c14e97",
-<<<<<<< HEAD
-        "x-ms-request-id": "c9ef61ed-f01a-0012-3037-f3e9eb000000",
+        "x-ms-client-request-id": "d4e024ce-5d90-3456-dcb7-156ca7b21568",
+        "x-ms-request-id": "54a9015a-301a-0072-3619-f4dd8d000000",
         "x-ms-version": "2020-06-12"
-=======
-        "x-ms-request-id": "f9f0c971-d01a-0055-3535-f0ca49000000",
-        "x-ms-version": "2020-04-08"
->>>>>>> ac24a13f
       },
       "ResponseBody": []
     }
   ],
   "Variables": {
-    "RandomSeed": "307117718",
+    "RandomSeed": "1231318249",
     "Storage_TestConfigDefault": "ProductionTenant\nseanmcccanary3\nU2FuaXRpemVk\nhttps://seanmcccanary3.blob.core.windows.net\nhttps://seanmcccanary3.file.core.windows.net\nhttps://seanmcccanary3.queue.core.windows.net\nhttps://seanmcccanary3.table.core.windows.net\n\n\n\n\nhttps://seanmcccanary3-secondary.blob.core.windows.net\nhttps://seanmcccanary3-secondary.file.core.windows.net\nhttps://seanmcccanary3-secondary.queue.core.windows.net\nhttps://seanmcccanary3-secondary.table.core.windows.net\n\nSanitized\n\n\nCloud\nBlobEndpoint=https://seanmcccanary3.blob.core.windows.net/;QueueEndpoint=https://seanmcccanary3.queue.core.windows.net/;FileEndpoint=https://seanmcccanary3.file.core.windows.net/;BlobSecondaryEndpoint=https://seanmcccanary3-secondary.blob.core.windows.net/;QueueSecondaryEndpoint=https://seanmcccanary3-secondary.queue.core.windows.net/;FileSecondaryEndpoint=https://seanmcccanary3-secondary.file.core.windows.net/;AccountName=seanmcccanary3;AccountKey=Kg==;\nseanscope1"
   }
 }